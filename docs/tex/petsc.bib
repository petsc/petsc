--- conflicted
+++ resolved
@@ -2048,7 +2048,12 @@
    howpublished  = "\url{http://www.caip.rutgers.edu/~parashar/TASSL/Projects/GrACE}",
 }
 
-<<<<<<< HEAD
+@unpublished{KatzSpiegelman03,
+  author  = "Richard F. Katza nd Marc Spiegelman",
+  title   = "A semi-lagrangian crank-nicholson algorithm for the numerical solution of advection-diffusion problems",
+  note    = "In preparation"
+}
+
 @misc{acts:homepage,
    author = "",
    title = "{Advanced CompuTational Software (ACTS) Web page}",
@@ -2078,10 +2083,4 @@
    author = "M. Knepley et al.",
    title = "{Argonne SIDL Environment Web page}",
    howpublished  = "\url{http://www.mcs.anl.gov/ase}"
-=======
-@unpublished{KatzSpiegelman03,
-  author  = "Richard F. Katza nd Marc Spiegelman",
-  title   = "A semi-lagrangian crank-nicholson algorithm for the numerical solution of advection-diffusion problems",
-  note    = "In preparation"
->>>>>>> 0982a77c
 }