#
# stage-1 take only a few minutes and generally run on the cloud; they do not run the full test suite or external packages.
#
# stage-2 runs on MCS systems and may take 10 to 15 minutes. They run the full test suite but with limited mixture of external packages
#
# stage-3 runs on MCS systems and may take an hour or more. They run the full test suite and heavily test external packages, utilize valgrind etc
#         (not yet implemented)
#
# The stage-(n) tests are only started if all of the stage-(n-1) tests run without error
#   You can limit the testing by using the variable STAGE with value 1 or 2
#
# By default the test branch is merged to master before testing. (not yet implemented)
#   You can limite this by using the variable MERGETOMASTER with value 0 (not yet implemented)
#

stages:
  - stage-1
  - stage-2
  - stage-3
variables:
  GIT_STRATEGY: fetch
  GIT_CLEAN_FLAGS: -ffdxq
  PETSC_OPTIONS: -check_pointer_intensity 0 -error_output_stdout -nox -nox_warning -malloc_dump
  TIMEOUT: 1000

#
# The most basic template that most tests will expand upon. In particular merge requests and branch pushes DO NOT trigger testing
#

.test:
  only:
    refs:
#     Set with CI/CD Shedules - New Schedule
      - schedules
      - api
#     Set with CI/CD Pipelines - Run Pipeline
      - web
      - merge_requests
    variables:
      - $CI_MERGE_REQUEST_EVENT_TYPE == "merge_train"
      - $CI_MERGE_REQUEST_EVENT_TYPE == null
  dependencies: []

check-ci-settings:
  extends: .test
  stage: .pre
  tags:
    - check-ci-settings
  script:
    - lib/petsc/bin/maint/check-ci-settings.sh
#
#  This provides the basic order of operations and options template for cloud based stage 1 tests.
#  Not all test-short need to follow this template but most will.
#

.stage-1:
  extends: .test
  stage: stage-1
  tags:
    - stage1
  before_script:
    - date
    - hostname
    - grep PRETTY_NAME /etc/os-release
    - nproc
    - lscpu
    - ccache --zero-stats
    - echo ${CONFIG_OPTS}
  script:
    - ${PYTHON} ./configure --with-debugging=0 COPTFLAGS='-O -march=native' CXXOPTFLAGS='-O -march=native' FOPTFLAGS='-O -march=native' ${CONFIG_OPTS}
    - make CFLAGS=-Werror CXXFLAGS=-Werror FFLAGS=-Werror
    - make CFLAGS=-Werror CXXFLAGS=-Werror FFLAGS=-Werror allgtests-tap search="${TEST_SEARCH}" TIMEOUT=${TIMEOUT}
  after_script:
    - date
    - ccache --show-stats
  artifacts:
    reports:
      junit: arch-*/tests/testresults.xml
    name: "$CI_JOB_NAME"
    when: always
    paths:
    - arch-*/lib/petsc/conf/*.log
    - arch-*/lib/pkgconfig/PETSc.pc
    - arch-*/tests/testresults.xml
    - arch-*/tests/test_*_tap.log
    - arch-*/tests/test_*_err.log
    expire_in: 4 days

#
# The following tests run on the cloud as part of stage-1.
#

mpich-cxx-py3:
  extends: .stage-1
  variables:
    PYTHON: python3
    CONFIG_OPTS: --with-mpi-dir=/home/glci/soft/mpich-3.3.2 --with-clanguage=cxx --with-fc=0
    TEST_SEARCH: snes_tutorials-ex48%

uni-complex-float-int64:
  extends: .stage-1
  variables:
    PYTHON: python3
    CONFIG_OPTS: --with-mpi=0 --with-scalar-type=complex --with-precision=single --with-64-bit-indices
    TEST_SEARCH: ts_tutorials-ex11_adv_2d_quad_%

c99-mlib-static-py2:
  extends: .stage-1
  variables:
    PYTHON: python2
<<<<<<< HEAD
    CONFIG_OPTS: --with-mpi-dir=/usr/local --with-single-library=0 --with-shared-libraries=0 CFLAGS=-std=c99
=======
    CONFIG_OPTS: --with-mpi-dir=/home/glci/soft/mpich-3.3.2 --with-single-library=0 --with-shared-libraries=0 CFLAGS=-std=c89
>>>>>>> 50f9cdd2
    TEST_SEARCH: snes_tutorials-ex19%

checksource:
  extends: .test
  stage: stage-1
  tags:
    - stage1
  script:
    - python3 ./configure --with-mpi=0 --with-fc=0 --with-cxx=0
    - make checkbadSource SHELL=bash
    - make -f gmakefile check_output SHELL=bash

check-py-vermin:
  extends: .test
  stage: stage-1
  tags:
    - stage1
  script:
    - vermin -vv  -t=2.6- -t=3.4- config
#
# This provides the basic order of operations and options template for stage-2,3 tests.
# Not all stage-2,3 need to follow this template, but most will.
#
.stage-23:
  extends: .test
  script:
    - printf "PATH:$PATH\n"
    - printf "PETSC_OPTIONS:$PETSC_OPTIONS\n"
    - printf "./config/examples/${TEST_ARCH}.py\n"
    - cat ./config/examples/${TEST_ARCH}.py
    - ./config/examples/${TEST_ARCH}.py
    - make CFLAGS=${MAKE_CFLAGS} CXXFLAGS=${MAKE_CXXFLAGS} FFLAGS=${MAKE_FFLAGS}
    - make CFLAGS=${MAKE_CFLAGS} CXXFLAGS=${MAKE_CXXFLAGS} FFLAGS=${MAKE_FFLAGS} check
    - make updatedatafiles
    - if [ -z ${DISABLE_TESTS+x} ]; then make CFLAGS=${MAKE_CFLAGS} CXXFLAGS=${MAKE_CXXFLAGS} FFLAGS=${MAKE_FFLAGS} cleantest allgtests-tap TIMEOUT=${TIMEOUT}; fi
    - if [ ! -z ${RUN_GCOV+x} ]; then make gcov; fi
  artifacts:
    reports:
      junit: ${TEST_ARCH}/tests/testresults.xml
    name: "$CI_JOB_NAME"
    when: always
    paths:
    - ${TEST_ARCH}/lib/petsc/conf/*.log
    - ${TEST_ARCH}/lib/pkgconfig/PETSc.pc
    - ${TEST_ARCH}/tests/testresults.xml
    - ${TEST_ARCH}/tests/test_${TEST_ARCH}_tap.log
    - ${TEST_ARCH}/tests/test_${TEST_ARCH}_err.log
    - ${TEST_ARCH}/gcov.tar.gz
    expire_in: 4 days
  variables:
    OPENBLAS_NUM_THREADS: 1

.stage-2:
  extends: .stage-23
  stage: stage-2

.stage-3:
  extends: .stage-23
  stage: stage-3

#
# The following provide templates for various OSes for pre/post info
#

.linux_test_noflags:
  before_script:
    - date
    - hostname
    - grep PRETTY_NAME /etc/os-release
    - nproc
    - lscpu
    - ccache --zero-stats
    - if [ ! -z ${LOAD_MODULES+x} ]; then module --trace load ${LOAD_MODULES}; module list; fi
  after_script:
    - date
    - ccache --show-stats

.linux_test_nofflags:
  extends: .linux_test_noflags
  variables:
    MAKE_CFLAGS: -Werror
    MAKE_CXXFLAGS: -Werror

.linux_test:
  extends: .linux_test_noflags
  variables:
    MAKE_CFLAGS: -Werror
    MAKE_CXXFLAGS: -Werror
    MAKE_FFLAGS: -Werror

.freebsd_test:
  variables:
    MAKE_CFLAGS: -Werror
    MAKE_CXXFLAGS: -Werror
    MAKE_FFLAGS: -Werror
  before_script:
    - date
    - hostname
    - freebsd-version
    - echo $(sysctl -n hw.ncpu)
    - ccache --zero-stats
  after_script:
    - date
    - ccache --show-stats

.osx_test:
  variables:
    MAKE_CFLAGS: -Werror
    MAKE_CXXFLAGS: -Werror
    MAKE_FFLAGS: -Werror
  before_script:
    - date
    - hostname
    - sw_vers -productVersion
    - echo $(sysctl -n hw.ncpu)
    - ccache --zero-stats
  after_script:
    - date
    - ccache --show-stats

.opensolaris_test:
  before_script:
    - date
    - hostname
    - uname -a
    - nproc
    - isainfo -x
  after_script:
    - date

.mswin_test:
  before_script:
    - date
    - hostname
    - uname -a
    - nproc
  after_script:
    - date

#
# The following tests run as part of stage-2.
#
# The tags variable used in the tests below connects the particular test with the runners
# listed on the left hand side of https://gitlab.com/petsc/petsc/-/settings/ci_cd.
# For example the test linux-gcc-complex-opt  any runner that has the tag 'name:pj02'
# (in a blue box beneath it)
#

freebsd-cxx-cmplx-64idx-dbg:
  extends:
    - .stage-2
    - .freebsd_test
  tags:
    - os:fbsd
  variables:
    TEST_ARCH: arch-ci-freebsd-cxx-cmplx-64idx-dbg

freebsd-c-single-opt:
  extends:
    - .stage-2
    - .freebsd_test
  tags:
    - os:fbsd
  variables:
    TEST_ARCH: arch-ci-freebsd-c-single-opt

linux-cuda-double:
  extends:
    - .stage-2
    - .linux_test
  tags:
    - gpu:nvidia, os:linux, name:p1
  variables:
    PETSC_OPTIONS: -check_pointer_intensity 0 -error_output_stdout -nox -nox_warning -malloc_dump -cuda_initialize 0
    TEST_ARCH: arch-ci-linux-cuda-double

linux-gcc-quad-64idx-dbg:
  extends:
    - .stage-2
    - .linux_test
  tags:
    - linux-stage2
  variables:
    TEST_ARCH: arch-ci-linux-gcc-quad-64idx-dbg

linux-gcc-pkgs-opt:
  extends:
    - .stage-2
    - .linux_test
  tags:
    - linux-stage2
  variables:
    TEST_ARCH: arch-ci-linux-gcc-pkgs-opt

linux-gcc-complex-opt:
  extends:
    - .stage-2
    - .linux_test
  tags:
    - linux-stage2
  variables:
    TEST_ARCH: arch-ci-linux-gcc-complex-opt

mswin-uni:
  extends:
    - .stage-2
    - .mswin_test
  tags:
    - name:ps5-2
  variables:
    TEST_ARCH: arch-ci-mswin-uni

mswin-gnu:
  extends:
    - .stage-2
    - .mswin_test
  tags:
    - name:ps5-3
  variables:
    TEST_ARCH: arch-ci-mswin-gnu
    MAKE_CFLAGS: -Werror
    MAKE_CXXFLAGS: -Werror
    MAKE_FFLAGS: -Werror
    DISABLE_TESTS: 1
  artifacts:
    reports:
    paths:
    - arch-*/lib/petsc/conf/*.log
    expire_in: 4 days

#
# The following tests run as part of stage-3.
#

freebsd-cxx-cmplx-pkgs-dbg:
  extends:
    - .stage-3
    - .freebsd_test
  tags:
    - os:fbsd
  variables:
    TEST_ARCH: arch-ci-freebsd-cxx-cmplx-pkgs-dbg

freebsd-cxx-pkgs-opt:
  extends:
    - .stage-3
    - .freebsd_test
  tags:
    - os:fbsd
  variables:
    PETSC_OPTIONS: -check_pointer_intensity 0 -error_output_stdout -nox -nox_warning -malloc_dump -saws_port_auto_select -saws_port_auto_select_silent -vecscatter_mpi1 false -options_left false
    TEST_ARCH: arch-ci-freebsd-cxx-pkgs-opt

freebsd-pkgs-opt:
  extends:
    - .stage-3
    - .freebsd_test
  tags:
    - os:fbsd
  variables:
    TEST_ARCH: arch-ci-freebsd-pkgs-opt

linux-viennacl:
  extends:
    - .stage-3
    - .linux_test
  tags:
    - gpu:nvidia, os:linux, name:frog
  variables:
    PETSC_OPTIONS: -check_pointer_intensity 0 -error_output_stdout -nox -nox_warning -malloc_dump -cuda_initialize 0 -use_gpu_aware_mpi 0
    TEST_ARCH: arch-ci-linux-viennacl

linux-c-exodus-dbg:
  extends:
    - .stage-3
    - .linux_test
  tags:
    - gpu:nvidia, os:linux
  variables:
    PETSC_OPTIONS: -check_pointer_intensity 0 -error_output_stdout -nox -nox_warning -malloc_dump -cuda_initialize 0 -use_gpu_aware_mpi 0
    TEST_ARCH: arch-ci-linux-c-exodus-dbg

linux-cuda-complex:
  extends:
    - .stage-3
    - .linux_test
  tags:
    - gpu:nvidia, os:linux, name:p1
  variables:
    PETSC_OPTIONS: -check_pointer_intensity 0 -error_output_stdout -nox -nox_warning -malloc_dump -cuda_initialize 0
    TEST_ARCH: arch-ci-linux-cuda-complex

linux-cuda-double-64idx:
  extends:
    - .stage-3
    - .linux_test
  tags:
    - gpu:nvidia, os:linux, name:p1
  variables:
    PETSC_OPTIONS: -check_pointer_intensity 0 -error_output_stdout -nox -nox_warning -malloc_dump -cuda_initialize 0
    TEST_ARCH: arch-ci-linux-cuda-double-64idx

linux-cuda-single-cxx:
  extends:
    - .stage-3
    - .linux_test
  tags:
    - gpu:nvidia, os:linux
  variables:
    PETSC_OPTIONS: -check_pointer_intensity 0 -error_output_stdout -nox -nox_warning -malloc_dump -cuda_initialize 0 -use_gpu_aware_mpi 0
    TEST_ARCH: arch-ci-linux-cuda-single-cxx

linux-cuda-uni-pkgs:
  extends:
    - .stage-3
    - .linux_test
  tags:
    - gpu:nvidia, os:linux, name:frog
  variables:
    PETSC_OPTIONS: -check_pointer_intensity 0 -error_output_stdout -nox -nox_warning -malloc_dump -cuda_initialize 0
    TEST_ARCH: arch-ci-linux-cuda-uni-pkgs

linux-without-fc:
  extends:
    - .stage-3
    - .linux_test
  tags:
    - gce-nfs
  variables:
    TEST_ARCH: arch-ci-linux-without-fc

linux-cmplx-single:
  extends:
    - .stage-3
    - .linux_test
  tags:
    - name:si
  variables:
    TEST_ARCH: arch-ci-linux-cmplx-single

linux-gcc-cxx-avx2:
  extends:
    - .stage-3
    - .linux_test
  tags:
    - name:isdp001
  variables:
    TEST_ARCH: arch-ci-linux-gcc-cxx-avx2

linux-clang-avx:
  extends:
    - .stage-3
    - .linux_test
  tags:
    - name:isdp001
  variables:
    TEST_ARCH: arch-ci-linux-clang-avx

linux-knl:
  extends:
    - .stage-3
    - .linux_test
  tags:
    - name:isdp001
  variables:
    TEST_ARCH: arch-ci-linux-knl

linux-intel-mkl-single:
  extends:
    - .stage-3
    - .linux_test_noflags
  tags:
    - name:isdp001
  variables:
    TEST_ARCH: arch-ci-linux-intel-mkl-single

linux-cxx-cmplx-pkgs-64idx:
  extends:
    - .stage-3
    - .linux_test
  tags:
    - gce-nfs
  variables:
    TEST_ARCH: arch-ci-linux-cxx-cmplx-pkgs-64idx
    LOAD_MODULES: llvm/9.0.0-7fyffox gcc/8.3.0-fjpc5ys cmake/3.14.2-rl3q676

linux-pkgs-dbg-ftn-interfaces:
  extends:
    - .stage-3
    - .linux_test
  tags:
    - gce-nfs
  variables:
    TEST_ARCH: arch-ci-linux-pkgs-dbg-ftn-interfaces

linux-pkgs-cxx-mlib:
  extends:
    - .stage-3
    - .linux_test
  tags:
    - gce-nfs
  variables:
    PETSC_OPTIONS: -check_pointer_intensity 0 -error_output_stdout -nox -nox_warning -malloc_dump -saws_port_auto_select -saws_port_auto_select_silent
    TEST_ARCH: arch-ci-linux-pkgs-cxx-mlib

linux-pkgs-valgrind:
  extends:
    - .stage-3
    - .linux_test
  tags:
    - gce-nfs, linux-fast
  variables:
    TEST_ARCH: arch-ci-linux-pkgs-valgrind
    TIMEOUT: 7200

linux-pkgs-opt:
  extends:
    - .stage-3
    - .linux_test
  tags:
    - gce-nfs, linux-fast
  variables:
    PETSC_OPTIONS: -check_pointer_intensity 0 -error_output_stdout -nox -nox_warning -malloc_dump -saws_port_auto_select -saws_port_auto_select_silent
    TEST_ARCH: arch-ci-linux-pkgs-opt

linux-pkgs-gcov:
  extends:
    - .stage-3
    - .linux_test
  tags:
    - gce-nfs, linux-gcov
  variables:
    TEST_ARCH: arch-ci-linux-pkgs-gcov
    RUN_GCOV: 1

linux-cmplx-gcov:
  extends:
    - .stage-3
    - .linux_test
  tags:
    - gce-nfs, linux-gcov
  variables:
    PETSC_OPTIONS: -check_pointer_intensity 0 -error_output_stdout -nox -nox_warning -malloc_dump -vecscatter_mpi1 false -options_left false
    TEST_ARCH: arch-ci-linux-cmplx-gcov
    LOAD_MODULES: gcc/8.3.0-fjpc5ys
    RUN_GCOV: 1

linux-matlab-ilp64-gcov:
  extends:
    - .stage-3
    - .linux_test
  tags:
    - gce-nfs, linux-gcov
  variables:
    TEST_ARCH: arch-ci-linux-matlab-ilp64-gcov
    LOAD_MODULES: matlab/R2018a
    RUN_GCOV: 1
  allow_failure: true

linux-gcov:
  extends:
    - .stage-3
    - .linux_test
  tags:
    - gce-nfs, linux-gcov
  variables:
    TEST_ARCH: arch-ci-linux-gcov
    RUN_GCOV: 1

linux-pgi:
  extends:
    - .stage-3
    - .linux_test_noflags
  tags:
    - gce-nfs, linux-mcpu
  variables:
    TEST_ARCH: arch-ci-linux-pgi

linux-nagfor:
  extends:
    - .stage-3
    - .linux_test_nofflags
  tags:
    - gce-nfs, linux-mcpu
  variables:
    PATH: /usr/lib/ccache:/home/svcpetsc/.local/bin:/usr/sbin:/usr/bin:/sbin:/bin:/nfs/gce/projects/petsc/soft/nag/6.1/bin
    NAG_KUSARI_FILE: licman1.mcs.anl.gov:7733
    TEST_ARCH: arch-ci-linux-nagfor

linux-intel-cmplx:
  extends:
    - .stage-3
    - .linux_test_noflags
  tags:
    - gce-nfs
  variables:
    TEST_ARCH: arch-ci-linux-intel-cmplx
    LOAD_MODULES: intel-mkl/19.5 intel/19.0-nompilib

linux-xsdk-dbg:
  extends:
    - .stage-3
    - .linux_test
  tags:
    - gce-nfs
  variables:
    TEST_ARCH: arch-ci-linux-xsdk-dbg
    LOAD_MODULES: gcc/8.3.0-fjpc5ys

linux-analyzer:
  extends:
    - .stage-3
    - .linux_test
  tags:
    - gce-nfs
  variables:
    TEST_ARCH: arch-ci-linux-analyzer

linux-intel:
  extends:
    - .stage-3
    - .linux_test_nofflags
  tags:
    - gce-nfs
  variables:
    TEST_ARCH: arch-ci-linux-intel
    LOAD_MODULES: intel-mkl/19.5 intel/19.0-nompilib

linux-opt-misc:
  extends:
    - .stage-3
    - .linux_test
  tags:
    - gce-nfs
  variables:
    TEST_ARCH: arch-ci-linux-opt-misc
    LOAD_MODULES: gcc/6.5.0-57usejd

linux-pkgs-64idx:
  extends:
    - .stage-3
    - .linux_test
  tags:
    - gce-nfs
  variables:
    TEST_ARCH: arch-ci-linux-pkgs-64idx
    LOAD_MODULES: cmake/3.15.5-fh74toq

linux-64idx-i8:
  extends:
    - .stage-3
    - .linux_test
  tags:
    - gce-nfs
  variables:
    TEST_ARCH: arch-ci-linux-64idx-i8

linux-gcc-ifc-cmplx:
  extends:
    - .stage-3
    - .linux_test_nofflags
  tags:
    - gce-nfs
  variables:
    TEST_ARCH: arch-ci-linux-gcc-ifc-cmplx
    LOAD_MODULES: intel/19.0-nompilib

linux-opt-cxx-quad:
  extends:
    - .stage-3
    - .linux_test
  tags:
    - gce-nfs
  variables:
    TEST_ARCH: arch-ci-linux-opt-cxx-quad

linux-ILP64:
  extends:
    - .stage-3
    - .linux_test
  tags:
    - gce-nfs
  variables:
    TEST_ARCH: arch-ci-linux-ILP64
    LOAD_MODULES: gcc/6.5.0-57usejd

linux-64idx-i8-uni:
  extends:
    - .stage-3
    - .linux_test
  tags:
    - gce-nfs
  variables:
    TEST_ARCH: arch-ci-linux-64idx-i8-uni

mswin-intel-cxx-cmplx:
  extends:
    - .stage-3
    - .mswin_test
  tags:
    - name:ps5
  variables:
    TEST_ARCH: arch-ci-mswin-intel-cxx-cmplx

mswin-intel:
  extends:
    - .stage-3
    - .mswin_test
  tags:
    - name:ps5
  variables:
    TEST_ARCH: arch-ci-mswin-intel

mswin-opt-impi:
  extends:
    - .stage-3
    - .mswin_test
  tags:
    - name:ps4
  variables:
    TEST_ARCH: arch-ci-mswin-opt-impi
  allow_failure: true

opensolaris-pkgs-opt:
  extends:
    - .stage-3
    - .opensolaris_test
  tags:
    - name:n-gage
  variables:
    TEST_ARCH: arch-ci-opensolaris-pkgs-opt

opensolaris-cmplx-pkgs-dbg:
  extends:
    - .stage-3
    - .opensolaris_test
  tags:
    - name:n-gage
  variables:
    TEST_ARCH: arch-ci-opensolaris-cmplx-pkgs-dbg

opensolaris-misc:
  extends:
    - .stage-3
    - .opensolaris_test
  tags:
    - name:n-gage
  variables:
    TEST_ARCH: arch-ci-opensolaris-misc

osx-cxx-cmplx-pkgs-dbg:
  extends:
    - .stage-3
    - .osx_test
  tags:
    - os:macos
  variables:
    TEST_ARCH: arch-ci-osx-cxx-cmplx-pkgs-dbg

osx-cxx-pkgs-opt:
  extends:
    - .stage-3
    - .osx_test
  tags:
    - os:macos, opt
  variables:
    PETSC_OPTIONS: -check_pointer_intensity 0 -error_output_stdout -nox -nox_warning -malloc_dump -saws_port_auto_select -saws_port_auto_select_silent -vecscatter_mpi1 false -options_left false
    TEST_ARCH: arch-ci-osx-cxx-pkgs-opt
    MAKE_CXXFLAGS: -Werror -Wno-pass-failed

osx-dbg:
  extends:
    - .stage-3
    - .osx_test
  tags:
    - os:macos
  variables:
    TEST_ARCH: arch-ci-osx-dbg

osx-xsdk-opt:
  extends:
    - .stage-3
    - .osx_test
  tags:
    - os:macos, opt
  variables:
    TEST_ARCH: arch-ci-osx-xsdk-opt

# job for analyzing the final coverage results
analyze-pipeline:
  extends: .test
  stage: .post
  image: jedbrown/mpich-ccache
  tags:
    - docker
  dependencies:
  variables:
    PYTHON: python3
    # Need a dummy TEST_ARCH that comes from artifacts
    TEST_ARCH: arch-ci-linux-pkgs-gcov
  allow_failure: true
  before_script:
    - date
  script:
  - python3 ./configure --with-mpi=0 --with-fc=0 --with-cxx=0
#  - make mergegcov LOC=$PWD
  - ${PYTHON} lib/petsc/bin/maint/gcov.py --merge_gcov --loc=${PWD} --petsc_arch ${TEST_ARCH}
  - ls
  - ls arch*/*
  artifacts:
    name: "$CI_JOB_NAME"
    when: always
    paths:
    - i*.html
    - arch-*-gcov/*
    expire_in: 4 days
#
#
# The following tests are experimental; more tests by users at other sites may be added below this.  Experimental test
# that fail produce a warning, but do not block execution of a pipeline.
#

.test-experimental:
  extends: .test
  allow_failure: true
<|MERGE_RESOLUTION|>--- conflicted
+++ resolved
@@ -108,11 +108,7 @@
   extends: .stage-1
   variables:
     PYTHON: python2
-<<<<<<< HEAD
-    CONFIG_OPTS: --with-mpi-dir=/usr/local --with-single-library=0 --with-shared-libraries=0 CFLAGS=-std=c99
-=======
-    CONFIG_OPTS: --with-mpi-dir=/home/glci/soft/mpich-3.3.2 --with-single-library=0 --with-shared-libraries=0 CFLAGS=-std=c89
->>>>>>> 50f9cdd2
+    CONFIG_OPTS: --with-mpi-dir=/home/glci/soft/mpich-3.3.2 --with-single-library=0 --with-shared-libraries=0 CFLAGS=-std=c99
     TEST_SEARCH: snes_tutorials-ex19%
 
 checksource:
