--- conflicted
+++ resolved
@@ -109,12 +109,7 @@
   tags:
   - cuda-stage1
   variables:
-<<<<<<< HEAD
-    CONFIG_OPTS: --with-mpi-dir=/home/petsc/soft/openmpi-4.0.2-cuda --with-cuda=1 --with-fc=0
-=======
-    PYTHON: python3
     CONFIG_OPTS: --with-mpi-dir=/nfs/gce/software/custom/linux-ubuntu22.04-x86_64/spack/opt/spack/linux-ubuntu22.04-x86_64/gcc-11.3.0/openmpi-4.1.3-qrpnszy --with-cuda=1 --with-fc=0
->>>>>>> 7bead99e
     TEST_SEARCH: snes_tutorials-ex19_cuda%
     MAKE_CXXFLAGS: -Werror
 
