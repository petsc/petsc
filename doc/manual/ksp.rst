--- conflicted
+++ resolved
@@ -1090,21 +1090,12 @@
 multigrid preconditioner ``PCMG`` so generic multigrid parameters are
 used. PETSc provides a fully supported (smoothed) aggregation AMG, but supports the addition of new methods
 (``-pc_type gamg -pc_gamg_type agg`` or ``PCSetType(pc,PCGAMG)`` and
-<<<<<<< HEAD
 ``PCGAMGSetType(pc,PCGAMGAGG)``. Examples of extension are a reference implementations of
 a classical AMG method (``-pc_gamg_type classical``), a (2D) hybrid geometric
 AMG method (``-pc_gamg_type geo``) that are not supported. A 2.5D AMG method DofColumns
-:cite:`IsaacStadlerGhattas2015` supports 2D coarsenings extruded in the third dimension. GAMG does require the use
-of (MPI)AIJ matrices. For instance, BAIJ matrices are not supported. One
-can use AIJ instead of BAIJ without changing any code other than the
-=======
-``PCGAMGSetType(pc,PCGAMGAGG)``, as well as reference implementations of
-a classical AMG method (``-pc_gamg_type classical``), a hybrid geometric
-AMG method (``-pc_gamg_type geo``), and a 2.5D AMG method DofColumns
-:cite:`IsaacStadlerGhattas2015`. ``PCGAMG`` does require the use
+:cite:`IsaacStadlerGhattas2015` supports 2D coarsenings extruded in the third dimension. ``PCGAMG`` does require the use
 of ``MATAIJ`` matrices. For instance, ``MATBAIJ`` matrices are not supported. One
 can use ``MATAIJ`` instead of ``MATBAIJ`` without changing any code other than the
->>>>>>> 7fa40291
 constructor (or the ``-mat_type`` from the command line). For instance,
 ``MatSetValuesBlocked`` works with ``MATAIJ`` matrices.
 
