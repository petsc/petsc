(ch_snes)=

# SNES: Nonlinear Solvers

The solution of large-scale nonlinear problems pervades many facets of
computational science and demands robust and flexible solution
strategies. The `SNES` library of PETSc provides a powerful suite of
data-structure-neutral numerical routines for such problems. Built on
top of the linear solvers and data structures discussed in preceding
chapters, `SNES` enables the user to easily customize the nonlinear
solvers according to the application at hand. Also, the `SNES`
interface is *identical* for the uniprocess and parallel cases; the only
difference in the parallel version is that each process typically forms
only its local contribution to various matrices and vectors.

The `SNES` class includes methods for solving systems of nonlinear
equations of the form

$$
\mathbf{F}(\mathbf{x}) = 0,
$$ (fx0)

where $\mathbf{F}: \, \Re^n \to \Re^n$. Newton-like methods provide the
core of the package, including both line search and trust region
techniques. A suite of nonlinear Krylov methods and methods based upon
problem decomposition are also included. The solvers are discussed
further in {any}`sec_nlsolvers`. Following the PETSc design
philosophy, the interfaces to the various solvers are all virtually
identical. In addition, the `SNES` software is completely flexible, so
that the user can at runtime change any facet of the solution process.

PETSc’s default method for solving the nonlinear equation is Newton’s
method with line search, `SNESNEWTONLS`. The general form of the $n$-dimensional Newton’s method
for solving {math:numref}`fx0` is

$$
\mathbf{x}_{k+1} = \mathbf{x}_k - \mathbf{J}(\mathbf{x}_k)^{-1} \mathbf{F}(\mathbf{x}_k), \;\; k=0,1, \ldots,
$$ (newton)

where $\mathbf{x}_0$ is an initial approximation to the solution and
$\mathbf{J}(\mathbf{x}_k) = \mathbf{F}'(\mathbf{x}_k)$, the Jacobian, is nonsingular at each
iteration. In practice, the Newton iteration {math:numref}`newton` is
implemented by the following two steps:

$$
\begin{aligned}
1. & \text{(Approximately) solve} & \mathbf{J}(\mathbf{x}_k) \Delta \mathbf{x}_k &= -\mathbf{F}(\mathbf{x}_k). \\
2. & \text{Update} & \mathbf{x}_{k+1} &\gets \mathbf{x}_k + \Delta \mathbf{x}_k.
\end{aligned}
$$

Other defect-correction algorithms can be implemented by using different
choices for $J(\mathbf{x}_k)$.

(sec_snesusage)=

## Basic SNES Usage

In the simplest usage of the nonlinear solvers, the user must merely
provide a C, C++, Fortran, or Python routine to evaluate the nonlinear function
{math:numref}`fx0`. The corresponding Jacobian matrix
can be approximated with finite differences. For codes that are
typically more efficient and accurate, the user can provide a routine to
compute the Jacobian; details regarding these application-provided
routines are discussed below. To provide an overview of the use of the
nonlinear solvers, browse the concrete example in {ref}`ex1.c <snes-ex1>` or skip ahead to the discussion.

(snes_ex1)=

:::{admonition} Listing: `src/snes/tutorials/ex1.c`
```{literalinclude} /../src/snes/tutorials/ex1.c
:end-before: /*TEST
```
:::

To create a `SNES` solver, one must first call `SNESCreate()` as
follows:

```
SNESCreate(MPI_Comm comm, SNES *snes);
```

The user must then set routines for evaluating the residual function {math:numref}`fx0`
and, *possibly*, its associated Jacobian matrix, as
discussed in the following sections.

To choose a nonlinear solution method, the user can either call

```
SNESSetType(SNES snes, SNESType method);
```

or use the option `-snes_type <method>`, where details regarding the
available methods are presented in {any}`sec_nlsolvers`. The
application code can take complete control of the linear and nonlinear
techniques used in the Newton-like method by calling

```
SNESSetFromOptions(snes);
```

This routine provides an interface to the PETSc options database, so
that at runtime the user can select a particular nonlinear solver, set
various parameters and customized routines (e.g., specialized line
search variants), prescribe the convergence tolerance, and set
monitoring routines. With this routine the user can also control all
linear solver options in the `KSP`, and `PC` modules, as discussed
in {any}`ch_ksp`.

After having set these routines and options, the user solves the problem
by calling

```
SNESSolve(SNES snes, Vec b, Vec x);
```

where `x` should be initialized to the initial guess before calling and contains the solution on return.
In particular, to employ an initial guess of
zero, the user should explicitly set this vector to zero by calling
`VecZeroEntries(x)`. Finally, after solving the nonlinear system (or several
systems), the user should destroy the `SNES` context with

```
SNESDestroy(SNES *snes);
```

(sec_snesfunction)=

### Nonlinear Function Evaluation

When solving a system of nonlinear equations, the user must provide a
a residual function {math:numref}`fx0`, which is set using

```
SNESSetFunction(SNES snes, Vec f, PetscErrorCode (*FormFunction)(SNES snes, Vec x, Vec f, void *ctx), void *ctx);
```

The argument `f` is an optional vector for storing the solution; pass `NULL` to have the `SNES` allocate it for you.
The argument `ctx` is an optional user-defined context, which can
store any private, application-specific data required by the function
evaluation routine; `NULL` should be used if such information is not
needed. In C and C++, a user-defined context is merely a structure in
which various objects can be stashed; in Fortran a user context can be
an integer array that contains both parameters and pointers to PETSc
objects.
<a href="PETSC_DOC_OUT_ROOT_PLACEHOLDER/src/snes/tutorials/ex5.c.html">SNES Tutorial ex5</a>
and
<a href="PETSC_DOC_OUT_ROOT_PLACEHOLDER/src/snes/tutorials/ex5f90.F90.html">SNES Tutorial ex5f90</a>
give examples of user-defined application contexts in C and Fortran,
respectively.

(sec_snesjacobian)=

### Jacobian Evaluation

The user may also specify a routine to form some approximation of the
Jacobian matrix, `A`, at the current iterate, `x`, as is typically
done with

```
SNESSetJacobian(SNES snes, Mat Amat, Mat Pmat, PetscErrorCode (*FormJacobian)(SNES snes, Vec x, Mat A, Mat B, void *ctx), void *ctx);
```

The arguments of the routine `FormJacobian()` are the current iterate,
`x`; the (approximate) Jacobian matrix, `Amat`; the matrix from
which the preconditioner is constructed, `Pmat` (which is usually the
same as `Amat`); and an optional user-defined Jacobian context,
`ctx`, for application-specific data. The `FormJacobian()`
callback is only invoked if the solver requires it, always
*after* `FormFunction()` has been called at the current iterate.

Note that the `SNES` solvers
are all data-structure neutral, so the full range of PETSc matrix
formats (including “matrix-free” methods) can be used.
{any}`ch_matrices` discusses information regarding
available matrix formats and options, while {any}`sec_nlmatrixfree` focuses on matrix-free methods in
`SNES`. We briefly touch on a few details of matrix usage that are
particularly important for efficient use of the nonlinear solvers.

A common usage paradigm is to assemble the problem Jacobian in the
preconditioner storage `B`, rather than `A`. In the case where they
are identical, as in many simulations, this makes no difference.
However, it allows us to check the analytic Jacobian we construct in
`FormJacobian()` by passing the `-snes_mf_operator` flag. This
causes PETSc to approximate the Jacobian using finite differencing of
the function evaluation (discussed in {any}`sec_fdmatrix`),
and the analytic Jacobian becomes merely the preconditioner. Even if the
analytic Jacobian is incorrect, it is likely that the finite difference
approximation will converge, and thus this is an excellent method to
verify the analytic Jacobian. Moreover, if the analytic Jacobian is
incomplete (some terms are missing or approximate),
`-snes_mf_operator` may be used to obtain the exact solution, where
the Jacobian approximation has been transferred to the preconditioner.

One such approximate Jacobian comes from “Picard linearization”, use `SNESSetPicard()`, which
writes the nonlinear system as

$$
\mathbf{F}(\mathbf{x}) := \mathbf{A}(\mathbf{x}) \mathbf{x} - \mathbf{b} = 0
$$

where $\mathbf{A}(\mathbf{x})$ usually contains the lower-derivative parts of the
equation. For example, the nonlinear diffusion problem

$$
- \nabla\cdot(\kappa(u) \nabla u) = 0
$$

would be linearized as

$$
A(u) v \simeq -\nabla\cdot(\kappa(u) \nabla v).
$$

Usually this linearization is simpler to implement than Newton and the
linear problems are somewhat easier to solve. In addition to using
`-snes_mf_operator` with this approximation to the Jacobian, the
Picard iterative procedure can be performed by defining $\mathbf{J}(\mathbf{x})$
to be $\mathbf{A}(\mathbf{x})$. Sometimes this iteration exhibits better global
convergence than Newton linearization.

During successive calls to `FormJacobian()`, the user can either
insert new matrix contexts or reuse old ones, depending on the
application requirements. For many sparse matrix formats, reusing the
old space (and merely changing the matrix elements) is more efficient;
however, if the matrix nonzero structure completely changes, creating an
entirely new matrix context may be preferable. Upon subsequent calls to
the `FormJacobian()` routine, the user may wish to reinitialize the
matrix entries to zero by calling `MatZeroEntries()`. See
{any}`sec_othermat` for details on the reuse of the matrix
context.

The directory `$PETSC_DIR/src/snes/tutorials` provides a variety of
examples.

Sometimes a nonlinear solver may produce a step that is not within the domain
of a given function, for example one with a negative pressure. When this occurs
one can call `SNESSetFunctionDomainError()` or `SNESSetJacobianDomainError()`
to indicate to `SNES` the step is not valid. One must also use `SNESGetConvergedReason()`
and check the reason to confirm if the solver succeeded. See {any}`sec_vi` for how to
provide `SNES` with bounds on the variables to solve (differential) variational inequalities
and how to control properties of the line step computed.

(sec_nlsolvers)=

## The Nonlinear Solvers

As summarized in Table {any}`tab-snesdefaults`, `SNES` includes
several Newton-like nonlinear solvers based on line search techniques
and trust region methods. Also provided are several nonlinear Krylov
methods, as well as nonlinear methods involving decompositions of the
problem.

Each solver may have associated with it a set of options, which can be
set with routines and options database commands provided for this
purpose. A complete list can be found by consulting the manual pages or
by running a program with the `-help` option; we discuss just a few in
the sections below.

```{eval-rst}
.. list-table:: PETSc Nonlinear Solvers
   :name: tab-snesdefaults
   :header-rows: 1

   * - Method
     - SNESType
     - Options Name
     - Default Line Search
   * - Line Search Newton
     - ``SNESNEWTONLS``
     - ``newtonls``
     - ``SNESLINESEARCHBT``
   * - Trust region Newton
     - ``SNESNEWTONTR``
     - ``newtontr``
     - —
   * - Newton with Arc Length Continuation
     - ``SNESNEWTONAL``
     - ``newtonal``
     - —
   * - Nonlinear Richardson
     - ``SNESNRICHARDSON``
     - ``nrichardson``
     - ``SNESLINESEARCHSECANT``
   * - Nonlinear CG
     - ``SNESNCG``
     - ``ncg``
     - ``SNESLINESEARCHCP``
   * - Nonlinear GMRES
     - ``SNESNGMRES``
     - ``ngmres``
     - ``SNESLINESEARCHSECANT``
   * - Quasi-Newton
     - ``SNESQN``
     - ``qn``
     - see :any:`tab-qndefaults`
   * - Full Approximation Scheme
     - ``SNESFAS``
     - ``fas``
     - —
   * - Nonlinear ASM
     - ``SNESNASM``
     - ``nasm``
     - –
   * - ASPIN
     - ``SNESASPIN``
     - ``aspin``
     - ``SNESLINESEARCHBT``
   * - Nonlinear Gauss-Seidel
     - ``SNESNGS``
     - ``ngs``
     - –
   * - Anderson Mixing
     - ``SNESANDERSON``
     - ``anderson``
     - –
   * -  Newton with constraints (1)
     - ``SNESVINEWTONRSLS``
     - ``vinewtonrsls``
     - ``SNESLINESEARCHBT``
   * -  Newton with constraints (2)
     - ``SNESVINEWTONSSLS``
     - ``vinewtonssls``
     - ``SNESLINESEARCHBT``
   * - Multi-stage Smoothers
     - ``SNESMS``
     - ``ms``
     - –
   * - Composite
     - ``SNESCOMPOSITE``
     - ``composite``
     - –
   * - Linear solve only
     - ``SNESKSPONLY``
     - ``ksponly``
     - –
   * - Python Shell
     - ``SNESPYTHON``
     - ``python``
     - –
   * - Shell (user-defined)
     - ``SNESSHELL``
     - ``shell``
     - –

```

### Line Search Newton

The method `SNESNEWTONLS` (`-snes_type newtonls`) provides a
line search Newton method for solving systems of nonlinear equations. By
default, this technique employs cubic backtracking
{cite}`dennis:83`. Alternative line search techniques are
listed in Table {any}`tab-linesearches`.

```{eval-rst}
.. table:: PETSc Line Search Methods
   :name: tab-linesearches

   ==================== =========================== ================
   **Line Search**      **SNESLineSearchType**      **Options Name**
   ==================== =========================== ================
   Backtracking         ``SNESLINESEARCHBT``        ``bt``
   (damped) step        ``SNESLINESEARCHBASIC``     ``basic``
   identical to above   ``SNESLINESEARCHNONE``      ``none``
   Secant method        ``SNESLINESEARCHSECANT``    ``secant``
   Critical point       ``SNESLINESEARCHCP``        ``cp``
   Error-oriented       ``SNESLINESEARCHNLEQERR``   ``nleqerr``
   Bisection            ``SNESLINESEARCHBISECTION`` ``bisection``
   Shell                ``SNESLINESEARCHSHELL``     ``shell``
   ==================== =========================== ================
```

Every `SNES` has a line search context of type `SNESLineSearch` that
may be retrieved using

```
SNESGetLineSearch(SNES snes, SNESLineSearch *ls);.
```

There are several default options for the line searches. The order of
polynomial approximation may be set with `-snes_linesearch_order` or

```
SNESLineSearchSetOrder(SNESLineSearch ls, PetscInt order);
```

for instance, 2 for quadratic or 3 for cubic. Sometimes, it may not be
necessary to monitor the progress of the nonlinear iteration. In this
case, `-snes_linesearch_norms` or

```
SNESLineSearchSetComputeNorms(SNESLineSearch ls, PetscBool norms);
```

may be used to turn off function, step, and solution norm computation at
the end of the linesearch.

The default line search for the line search Newton method,
`SNESLINESEARCHBT` involves several parameters, which are set to
defaults that are reasonable for many applications. The user can
override the defaults by using the following options:

- `-snes_linesearch_alpha <alpha>`
- `-snes_linesearch_maxstep <max>`
- `-snes_linesearch_minlambda <tol>`

Besides the backtracking linesearch, there are `SNESLINESEARCHSECANT`,
which uses a polynomial secant minimization of $||F(x)||_2$ or an objective function
if set, and `SNESLINESEARCHCP`, which minimizes $F(x) \cdot Y$ where
$Y$ is the search direction. These are both potentially iterative
line searches, which may be used to find a better-fitted steplength in
the case where a single secant search is not sufficient. The number of
iterations may be set with `-snes_linesearch_max_it`. In addition, the
convergence criteria of the iterative line searches may be set using
function tolerances `-snes_linesearch_rtol` and
`-snes_linesearch_atol`, and steplength tolerance
`snes_linesearch_ltol`.

For highly non-linear problems, the bisection line search `SNESLINESEARCHBISECTION`
may prove useful due to its robustness. Similar to the critical point line search
`SNESLINESEARCHCP`, it seeks to find the root of $F(x) \cdot Y$.
While the latter does so through a secant method, the bisection line search
does so by iteratively bisecting the step length interval.
It works as follows (with $f(\lambda)=F(x-\lambda Y) \cdot Y / ||Y||$ for brevity):

1. initialize: $j=1$, $\lambda_0 = \lambda_{\text{left}} = 0.0$, $\lambda_j = \lambda_{\text{right}} = \alpha$, compute $f(\lambda_0)$ and $f(\lambda_j)$

2. check whether there is a change of sign in the interval: $f(\lambda_{\text{left}}) f(\lambda_j) \leq 0$; if not accept the full step length $\lambda_1$

3. if there is a change of sign, enter iterative bisection procedure

   1. check convergence/ exit criteria:

      - absolute tolerance $f(\lambda_j) < \mathtt{atol}$
      - relative tolerance $f(\lambda_j) < \mathtt{rtol} \cdot f(\lambda_0)$
      - change of step length $\lambda_j - \lambda_{j-1} < \mathtt{ltol}$
      - number of iterations $j < \mathtt{max\_it}$

   2. if $j > 1$, determine direction of bisection

   $$
   \begin{aligned}\lambda_{\text{left}} &= \begin{cases}\lambda_{\text{left}} &f(\lambda_{\text{left}}) f(\lambda_j) \leq 0\\\lambda_{j} &\text{else}\\ \end{cases}\\ \lambda_{\text{right}} &= \begin{cases} \lambda_j &f(\lambda_{\text{left}}) f(\lambda_j) \leq 0\\\lambda_{\text{right}} &\text{else}\\ \end{cases}\\\end{aligned}
   $$

   3. bisect the interval: $\lambda_{j+1} = (\lambda_{\text{left}} + \lambda_{\text{right}})/2$, compute $f(\lambda_{j+1})$
   4. update variables for the next iteration: $\lambda_j \gets \lambda_{j+1}$, $f(\lambda_j) \gets f(\lambda_{j+1})$, $j \gets j+1$

Custom line search types may either be defined using
`SNESLineSearchShell`, or by creating a custom user line search type
in the model of the preexisting ones and register it using

```
SNESLineSearchRegister(const char sname[], PetscErrorCode (*function)(SNESLineSearch));.
```

### Trust Region Methods

The trust region method in `SNES` for solving systems of nonlinear
equations, `SNESNEWTONTR` (`-snes_type newtontr`), is similar to the one developed in the
MINPACK project {cite}`more84`. Several parameters can be
set to control the variation of the trust region size during the
solution process. In particular, the user can control the initial trust
region radius, computed by

$$
\Delta = \Delta_0 \| F_0 \|_2,
$$

by setting $\Delta_0$ via the option `-snes_tr_delta0 <delta0>`.

### Newton with Arc Length Continuation

The Newton method with arc length continuation reformulates the linearized system
$K\delta \mathbf x = -\mathbf F(\mathbf x)$ by introducing the load parameter
$\lambda$ and splitting the residual into two components, commonly
corresponding to internal and external forces:

$$
\mathbf F(x, \lambda) = \mathbf F^{\mathrm{int}}(\mathbf x) - \mathbf F^{\mathrm{ext}}(\mathbf x, \lambda)
$$

Often, $\mathbf F^{\mathrm{ext}}(\mathbf x, \lambda)$ is linear in $\lambda$,
which can be thought of as applying the external force in proportional load
increments. By default, this is how the right-hand side vector is handled in the
implemented method. Generally, however, $\mathbf F^{\mathrm{ext}}(\mathbf x, \lambda)$
may depend non-linearly on $\lambda$ or $\mathbf x$, or both.
To accommodate this possibility, we provide the `SNESNewtonALGetLoadParameter()`
function, which allows for the current value of $\lambda$ to be queried in the
functions provided to `SNESSetFunction()` and `SNESSetJacobian()`.

Additionally, we split the solution update into two components:

$$
\delta \mathbf x = \delta s\delta\mathbf x^F + \delta\lambda\delta\mathbf x^Q,
$$

where $\delta s = 1$ unless partial corrections are used (discussed more
below). Each of $\delta \mathbf x^F$ and $\delta \mathbf x^Q$ are found via
solving a linear system with the Jacobian $K$:

- $\delta \mathbf x^F$ is the full Newton step for a given value of $\lambda$: $K \delta \mathbf x^F = -\mathbf F(\mathbf x, \lambda)$
- $\delta \mathbf x^Q$ is the variation in $\mathbf x$ with respect to $\lambda$, computed by $K \delta\mathbf x^Q = \mathbf Q(\mathbf x, \lambda)$, where $\mathbf Q(\mathbf x, \lambda) = -\partial \mathbf F (\mathbf x, \lambda) / \partial \lambda$ is the tangent load vector.

Often, the tangent load vector $\mathbf Q$ is constant within a load increment,
which corresponds to the case of proportional loading discussed above. By default,
$\mathbf Q$ is the full right-hand-side vector, if one was provided.
The user can also provide a function which computes $\mathbf Q$ to
`SNESNewtonALSetFunction()`. This function should have the same signature as for
`SNESSetFunction`, and the user should use `SNESNewtonALGetLoadParameter()` to get
$\lambda$ if it is needed.

**The Constraint Surface.** Considering the $n+1$ dimensional space of
$\mathbf x$ and $\lambda$, we define the linearized equilibrium line to be
the set of points for which the linearized equilibrium equations are satisfied.
Given the previous iterative solution
$\mathbf t^{(j-1)} = [\mathbf x^{(j-1)}, \lambda^{(j-1)}]$,
this line is defined by the point $\mathbf t^{(j-1)} + [\delta\mathbf x^F, 0]$ and
the vector $\mathbf t^Q [\delta\mathbf x^Q, 1]$.
The arc length method seeks the intersection of this linearized equilibrium line
with a quadratic constraint surface, defined by

% math::L^2 = \|\Delta x\|^2 + \psi^2 (\Delta\lambda)^2,

where $L$ is a user-provided step size corresponding to the radius of the
constraint surface, $\Delta\mathbf x$ and $\Delta\lambda$ are the
accumulated updates over the current load step, and $\psi^2$ is a
user-provided consistency parameter determining the shape of the constraint surface.
Generally, $\psi^2 > 0$ leads to a hyper-sphere constraint surface, while
$\psi^2 = 0$ leads to a hyper-cylinder constraint surface.

Since the solution will always fall on the constraint surface, the method will often
require multiple incremental steps to fully solve the non-linear problem.
This is necessary to accurately trace the equilibrium path.
Importantly, this is fundamentally different from time stepping.
While a similar process could be implemented as a `TS`, this method is
particularly designed to be used as a SNES, either standalone or within a `TS`.

To this end, by default, the load parameter is used such that the full external
forces are applied at $\lambda = 1$, although we allow for the user to specify
a different value via `-snes_newtonal_lambda_max`.
To ensure that the solution corresponds exactly to the external force prescribed by
the user, i.e. that the load parameter is exactly $\lambda_{max}$ at the end
of the SNES solve, we clamp the value before computing the solution update.
As such, the final increment will likely be a hybrid of arc length continuation and
normal Newton iterations.

**Choosing the Continuation Step.** For the first iteration from an equilibrium
point, there is a single correct way to choose $\delta\lambda$, which follows
from the constraint equations. Specifically the constraint equations yield the
quadratic equation $a\delta\lambda^2 + b\delta\lambda + c = 0$, where

$$
\begin{aligned}
a &= \|\delta\mathbf x^Q\|^2 + \psi^2,\\
b &= 2\delta\mathbf x^Q\cdot (\Delta\mathbf x + \delta s\delta\mathbf x^F) + 2\psi^2 \Delta\lambda,\\
c &= \|\Delta\mathbf x + \delta s\delta\mathbf x^F\|^2 + \psi^2 \Delta\lambda^2 - L^2.
\end{aligned}
$$

Since in the first iteration, $\Delta\mathbf x = \delta\mathbf x^F = \mathbf 0$ and
$\Delta\lambda = 0$, $b = 0$ and the equation simplifies to a pair of
real roots:

$$
\delta\lambda = \pm\frac{L}{\sqrt{\|\delta\mathbf x^Q\|^2 + \psi^2}},
$$

where the sign is positive for the first increment and is determined by the previous
increment otherwise as

$$
\text{sign}(\delta\lambda) = \text{sign}\big(\delta\mathbf x^Q \cdot (\Delta\mathbf x)_{i-1} + \psi^2(\Delta\lambda)_{i-1}\big),
$$

where $(\Delta\mathbf x)_{i-1}$ and $(\Delta\lambda)_{i-1}$ are the
accumulated updates over the previous load step.

In subsequent iterations, there are different approaches to selecting
$\delta\lambda$, all of which have trade-offs.
The main difference is whether the iterative solution falls on the constraint
surface at every iteration, or only when fully converged.
PETSc implements two approaches, set via
`SNESNewtonALSetCorrectionType()` or
`-snes_newtonal_correction_type <normal|exact>` on the command line.

**Corrections in the Normal Hyperplane.** The `SNES_NEWTONAL_CORRECTION_NORMAL`
option is simpler and computationally less expensive, but may fail to converge, as
the constraint equation is not satisfied at every iteration.
The update $\delta \lambda$ is chosen such that the update is within the
normal hyper-surface to the quadratic constraint surface.
Mathematically, that is

$$
\delta \lambda = -\frac{\Delta \mathbf x \cdot \delta \mathbf x^F}{\Delta\mathbf x \cdot \delta\mathbf x^Q + \psi^2 \Delta\lambda}.
$$

This implementation is based on {cite}`LeonPaulinoPereiraMenezesLages_2011`.

**Exact Corrections.** The `SNES_NEWTONAL_CORRECTION_EXACT` option is far more
complex, but ensures that the constraint is exactly satisfied at every Newton
iteration. As such, it is generally more robust.
By evaluating the intersection of constraint surface and equilibrium line at each
iteration, $\delta\lambda$ is chosen as one of the roots of the above
quadratic equation $a\delta\lambda^2 + b\delta\lambda + c = 0$.
This method encounters issues, however, if the linearized equilibrium line and
constraint surface do not intersect due to particularly large linearized error.
In this case, the roots are complex.
To continue progressing toward a solution, this method uses a partial correction by
choosing $\delta s$ such that the quadratic equation has a single real root.
Geometrically, this is selecting the point on the constraint surface closest to the
linearized equilibrium line. See the code or {cite}`Ritto-CorreaCamotim2008` for a
mathematical description of these partial corrections.

### Nonlinear Krylov Methods

A number of nonlinear Krylov methods are provided, including Nonlinear
Richardson (`SNESNRICHARDSON`), nonlinear conjugate gradient (`SNESNCG`), nonlinear GMRES (`SNESNGMRES`), and Anderson Mixing (`SNESANDERSON`). These
methods are described individually below. They are all instrumental to
PETSc’s nonlinear preconditioning.

**Nonlinear Richardson.** The nonlinear Richardson iteration, `SNESNRICHARDSON`, merely
takes the form of a line search-damped fixed-point iteration of the form

$$
\mathbf{x}_{k+1} = \mathbf{x}_k - \lambda \mathbf{F}(\mathbf{x}_k), \;\; k=0,1, \ldots,
$$

where the default linesearch is `SNESLINESEARCHSECANT`. This simple solver
is mostly useful as a nonlinear smoother, or to provide line search
stabilization to an inner method.

**Nonlinear Conjugate Gradients.** Nonlinear CG, `SNESNCG`, is equivalent to linear
CG, but with the steplength determined by line search
(`SNESLINESEARCHCP` by default). Five variants (Fletcher-Reed,
Hestenes-Steifel, Polak-Ribiere-Polyak, Dai-Yuan, and Conjugate Descent)
are implemented in PETSc and may be chosen using

```
SNESNCGSetType(SNES snes, SNESNCGType btype);
```

**Anderson Mixing and Nonlinear GMRES Methods.** Nonlinear GMRES (`SNESNGMRES`), and
Anderson Mixing (`SNESANDERSON`) methods combine the last $m$ iterates, plus a new
fixed-point iteration iterate, into an approximate residual-minimizing new iterate.

All of the above methods have support for using a nonlinear preconditioner to compute the preliminary update step, rather than the default
which is the nonlinear function's residual, \$ mathbf\{F}(mathbf\{x}\_k)\$. The different update is obtained by solving a nonlinear preconditioner nonlinear problem, which has its own
`SNES` object that may be obtained with `SNESGetNPC()`.
Quasi-Newton Methods
^^^^^^^^^^^^^^^^^^^^

Quasi-Newton methods store iterative rank-one updates to the Jacobian
instead of computing the Jacobian directly. Three limited-memory quasi-Newton
methods are provided, L-BFGS, which are described in
Table {any}`tab-qndefaults`. These all are encapsulated under
`-snes_type qn` and may be changed with `snes_qn_type`. The default
is L-BFGS, which provides symmetric updates to an approximate Jacobian.
This iteration is similar to the line search Newton methods.

The quasi-Newton methods support the use of a nonlinear preconditioner that can be obtained with `SNESGetNPC()` and then configured; or that can be configured with
`SNES`, `KSP`, and `PC` options using the options database prefix `-npc_`.

```{eval-rst}
.. list-table:: PETSc quasi-Newton solvers
   :name: tab-qndefaults
   :header-rows: 1

   * - QN Method
     - ``SNESQNType``
     - Options Name
     - Default Line Search
   * - L-BFGS
     - ``SNES_QN_LBFGS``
     - ``lbfgs``
     - ``SNESLINESEARCHCP``
   * - “Good” Broyden
     - ``SNES_QN_BROYDEN``
     - ``broyden``
     - ``SNESLINESEARCHBASIC`` (or equivalently ``SNESLINESEARCHNONE``
   * - “Bad” Broyden
     - ``SNES_QN_BADBROYDEN``
     - ``badbroyden``
     - ``SNESLINESEARCHSECANT``
```

One may also control the form of the initial Jacobian approximation with

```
SNESQNSetScaleType(SNES snes, SNESQNScaleType stype);
```

and the restart type with

```
SNESQNSetRestartType(SNES snes, SNESQNRestartType rtype);
```

### The Full Approximation Scheme

The Nonlinear Full Approximation Scheme (FAS) `SNESFAS`, is a nonlinear multigrid method. At
each level, there is a recursive cycle control `SNES` instance, and
either one or two nonlinear solvers that act as smoothers (up and down). Problems
set up using the `SNES` `DMDA` interface are automatically
coarsened. FAS, `SNESFAS`, differs slightly from linear multigrid `PCMG`, in that the hierarchy is
constructed recursively. However, much of the interface is a one-to-one
map. We describe the “get” operations here, and it can be assumed that
each has a corresponding “set” operation. For instance, the number of
levels in the hierarchy may be retrieved using

```
SNESFASGetLevels(SNES snes, PetscInt *levels);
```

There are four `SNESFAS` cycle types, `SNES_FAS_MULTIPLICATIVE`,
`SNES_FAS_ADDITIVE`, `SNES_FAS_FULL`, and `SNES_FAS_KASKADE`. The
type may be set with

```
SNESFASSetType(SNES snes, SNESFASType fastype);.
```

and the cycle type, 1 for V, 2 for W, may be set with

```
SNESFASSetCycles(SNES snes, PetscInt cycles);.
```

Much like the interface to `PCMG` described in {any}`sec_mg`, there are interfaces to recover the
various levels’ cycles and smoothers. The level smoothers may be
accessed with

```
SNESFASGetSmoother(SNES snes, PetscInt level, SNES *smooth);
SNESFASGetSmootherUp(SNES snes, PetscInt level, SNES *smooth);
SNESFASGetSmootherDown(SNES snes, PetscInt level, SNES *smooth);
```

and the level cycles with

```
SNESFASGetCycleSNES(SNES snes, PetscInt level, SNES *lsnes);.
```

Also akin to `PCMG`, the restriction and prolongation at a level may
be acquired with

```
SNESFASGetInterpolation(SNES snes, PetscInt level, Mat *mat);
SNESFASGetRestriction(SNES snes, PetscInt level, Mat *mat);
```

In addition, FAS requires special restriction for solution-like
variables, called injection. This may be set with

```
SNESFASGetInjection(SNES snes, PetscInt level, Mat *mat);.
```

The coarse solve context may be acquired with

```
SNESFASGetCoarseSolve(SNES snes, SNES *smooth);
```

### Nonlinear Additive Schwarz

Nonlinear Additive Schwarz methods (NASM) take a number of local
nonlinear subproblems, solves them independently in parallel, and
combines those solutions into a new approximate solution.

```
SNESNASMSetSubdomains(SNES snes, PetscInt n, SNES subsnes[], VecScatter iscatter[], VecScatter oscatter[], VecScatter gscatter[]);
```

allows for the user to create these local subdomains. Problems set up
using the `SNES` `DMDA` interface are automatically decomposed. To
begin, the type of subdomain updates to the whole solution are limited
to two types borrowed from `PCASM`: `PC_ASM_BASIC`, in which the
overlapping updates added. `PC_ASM_RESTRICT` updates in a
nonoverlapping fashion. This may be set with

```
SNESNASMSetType(SNES snes, PCASMType type);.
```

`SNESASPIN` is a helper `SNES` type that sets up a nonlinearly
preconditioned Newton’s method using NASM as the preconditioner.

## General Options

This section discusses options and routines that apply to all `SNES`
solvers and problem classes. In particular, we focus on convergence
tests, monitoring routines, and tools for checking derivative
computations.

(sec_snesconvergence)=

### Convergence Tests

Convergence of the nonlinear solvers can be detected in a variety of
ways; the user can even specify a customized test, as discussed below.
Most of the nonlinear solvers use `SNESConvergenceTestDefault()`,
however, `SNESNEWTONTR` uses a method-specific additional convergence
test as well. The convergence tests involves several parameters, which
are set by default to values that should be reasonable for a wide range
of problems. The user can customize the parameters to the problem at
hand by using some of the following routines and options.

One method of convergence testing is to declare convergence when the
norm of the change in the solution between successive iterations is less
than some tolerance, `stol`. Convergence can also be determined based
on the norm of the function. Such a test can use either the absolute
size of the norm, `atol`, or its relative decrease, `rtol`, from an
initial guess. The following routine sets these parameters, which are
used in many of the default `SNES` convergence tests:

```
SNESSetTolerances(SNES snes, PetscReal atol, PetscReal rtol, PetscReal stol, PetscInt its, PetscInt fcts);
```

This routine also sets the maximum numbers of allowable nonlinear
iterations, `its`, and function evaluations, `fcts`. The
corresponding options database commands for setting these parameters are:

- `-snes_atol <atol>`
- `-snes_rtol <rtol>`
- `-snes_stol <stol>`
- `-snes_max_it <its>`
- `-snes_max_funcs <fcts>` (use `unlimited` for no maximum)

A related routine is `SNESGetTolerances()`. `PETSC_CURRENT` may be used
for any parameter to indicate the current value should be retained; use `PETSC_DETERMINE` to restore to the default value from when the object was created.

Users can set their own customized convergence tests in `SNES` by
using the command

```
<<<<<<< HEAD
SNESSetConvergenceTest(SNES snes,PetscErrorCode (*test)(SNES snes,PetscInt it,PetscReal xnorm, PetscReal gnorm,PetscReal f,SNESConvergedReason reason, void *cctx),void *cctx,PetscCtxDestroyFn*);
=======
SNESSetConvergenceTest(SNES snes, PetscErrorCode (*test)(SNES snes, PetscInt it, PetscReal xnorm, PetscReal gnorm, PetscReal f, SNESConvergedReason reason, void *cctx), void *cctx,PetscErrorCode (*destroy)(void *cctx));
>>>>>>> a28279a8
```

The final argument of the convergence test routine, `cctx`, denotes an
optional user-defined context for private data. When solving systems of
nonlinear equations, the arguments `xnorm`, `gnorm`, and `f` are
the current iterate norm, current step norm, and function norm,
respectively. `SNESConvergedReason` should be set positive for
convergence and negative for divergence. See `include/petscsnes.h` for
a list of values for `SNESConvergedReason`.

(sec_snesmonitor)=

### Convergence Monitoring

By default the `SNES` solvers run silently without displaying
information about the iterations. The user can initiate monitoring with
the command

```
SNESMonitorSet(SNES snes, PetscErrorCode (*mon)(SNES snes, PetscInt its, PetscReal norm, void* mctx), void *mctx, (PetscCtxDestroyFn *)*monitordestroy);
```

The routine, `mon`, indicates a user-defined monitoring routine, where
`its` and `mctx` respectively denote the iteration number and an
optional user-defined context for private data for the monitor routine.
The argument `norm` is the function norm.

The routine set by `SNESMonitorSet()` is called once after every
successful step computation within the nonlinear solver. Hence, the user
can employ this routine for any application-specific computations that
should be done after the solution update. The option `-snes_monitor`
activates the default `SNES` monitor routine,
`SNESMonitorDefault()`, while `-snes_monitor_lg_residualnorm` draws
a simple line graph of the residual norm’s convergence.

One can cancel hardwired monitoring routines for `SNES` at runtime
with `-snes_monitor_cancel`.

As the Newton method converges so that the residual norm is small, say
$10^{-10}$, many of the final digits printed with the
`-snes_monitor` option are meaningless. Worse, they are different on
different machines; due to different round-off rules used by, say, the
IBM RS6000 and the Sun SPARC. This makes testing between different
machines difficult. The option `-snes_monitor_short` causes PETSc to
print fewer of the digits of the residual norm as it gets smaller; thus
on most of the machines it will always print the same numbers making
cross-process testing easier.

The routines

```
SNESGetSolution(SNES snes, Vec *x);
SNESGetFunction(SNES snes, Vec *r, void *ctx, int(**func)(SNES, Vec, Vec, void*));
```

return the solution vector and function vector from a `SNES` context.
These routines are useful, for instance, if the convergence test
requires some property of the solution or function other than those
passed with routine arguments.

(sec_snesderivs)=

### Checking Accuracy of Derivatives

Since hand-coding routines for Jacobian matrix evaluation can be error
prone, `SNES` provides easy-to-use support for checking these matrices
against finite difference versions. In the simplest form of comparison,
users can employ the option `-snes_test_jacobian` to compare the
matrices at several points. Although not exhaustive, this test will
generally catch obvious problems. One can compare the elements of the
two matrices by using the option `-snes_test_jacobian_view` , which
causes the two matrices to be printed to the screen.

Another means for verifying the correctness of a code for Jacobian
computation is running the problem with either the finite difference or
matrix-free variant, `-snes_fd` or `-snes_mf`; see {any}`sec_fdmatrix` or {any}`sec_nlmatrixfree`.
If a
problem converges well with these matrix approximations but not with a
user-provided routine, the problem probably lies with the hand-coded
matrix. See the note in {any}`sec_snesjacobian` about
assembling your Jabobian in the "preconditioner" slot `Pmat`.

The correctness of user provided `MATSHELL` Jacobians in general can be
checked with `MatShellTestMultTranspose()` and `MatShellTestMult()`.

The correctness of user provided `MATSHELL` Jacobians via `TSSetRHSJacobian()`
can be checked with `TSRHSJacobianTestTranspose()` and `TSRHSJacobianTest()`
that check the correction of the matrix-transpose vector product and the
matrix-product. From the command line, these can be checked with

- `-ts_rhs_jacobian_test_mult_transpose`
- `-mat_shell_test_mult_transpose_view`
- `-ts_rhs_jacobian_test_mult`
- `-mat_shell_test_mult_view`

## Inexact Newton-like Methods

Since exact solution of the linear Newton systems within {math:numref}`newton`
at each iteration can be costly, modifications
are often introduced that significantly reduce these expenses and yet
retain the rapid convergence of Newton’s method. Inexact or truncated
Newton techniques approximately solve the linear systems using an
iterative scheme. In comparison with using direct methods for solving
the Newton systems, iterative methods have the virtue of requiring
little space for matrix storage and potentially saving significant
computational work. Within the class of inexact Newton methods, of
particular interest are Newton-Krylov methods, where the subsidiary
iterative technique for solving the Newton system is chosen from the
class of Krylov subspace projection methods. Note that at runtime the
user can set any of the linear solver options discussed in {any}`ch_ksp`,
such as `-ksp_type <ksp_method>` and
`-pc_type <pc_method>`, to set the Krylov subspace and preconditioner
methods.

Two levels of iterations occur for the inexact techniques, where during
each global or outer Newton iteration a sequence of subsidiary inner
iterations of a linear solver is performed. Appropriate control of the
accuracy to which the subsidiary iterative method solves the Newton
system at each global iteration is critical, since these inner
iterations determine the asymptotic convergence rate for inexact Newton
techniques. While the Newton systems must be solved well enough to
retain fast local convergence of the Newton’s iterates, use of excessive
inner iterations, particularly when $\| \mathbf{x}_k - \mathbf{x}_* \|$ is large,
is neither necessary nor economical. Thus, the number of required inner
iterations typically increases as the Newton process progresses, so that
the truncated iterates approach the true Newton iterates.

A sequence of nonnegative numbers $\{\eta_k\}$ can be used to
indicate the variable convergence criterion. In this case, when solving
a system of nonlinear equations, the update step of the Newton process
remains unchanged, and direct solution of the linear system is replaced
by iteration on the system until the residuals

$$
\mathbf{r}_k^{(i)} =  \mathbf{F}'(\mathbf{x}_k) \Delta \mathbf{x}_k + \mathbf{F}(\mathbf{x}_k)
$$

satisfy

$$
\frac{ \| \mathbf{r}_k^{(i)} \| }{ \| \mathbf{F}(\mathbf{x}_k) \| } \leq \eta_k \leq \eta < 1.
$$

Here $\mathbf{x}_0$ is an initial approximation of the solution, and
$\| \cdot \|$ denotes an arbitrary norm in $\Re^n$ .

By default a constant relative convergence tolerance is used for solving
the subsidiary linear systems within the Newton-like methods of
`SNES`. When solving a system of nonlinear equations, one can instead
employ the techniques of Eisenstat and Walker {cite}`ew96`
to compute $\eta_k$ at each step of the nonlinear solver by using
the option `-snes_ksp_ew` . In addition, by adding one’s own
`KSP` convergence test (see {any}`sec_convergencetests`), one can easily create one’s own,
problem-dependent, inner convergence tests.

(sec_nlmatrixfree)=

## Matrix-Free Methods

The `SNES` class fully supports matrix-free methods. The matrices
specified in the Jacobian evaluation routine need not be conventional
matrices; instead, they can point to the data required to implement a
particular matrix-free method. The matrix-free variant is allowed *only*
when the linear systems are solved by an iterative method in combination
with no preconditioning (`PCNONE` or `-pc_type` `none`), a
user-provided matrix from which to construct the preconditioner, or a user-provided preconditioner
shell (`PCSHELL`, discussed in {any}`sec_pc`); that
is, obviously matrix-free methods cannot be used with a direct solver,
approximate factorization, or other preconditioner which requires access
to explicit matrix entries.

The user can create a matrix-free context for use within `SNES` with
the routine

```
MatCreateSNESMF(SNES snes, Mat *mat);
```

This routine creates the data structures needed for the matrix-vector
products that arise within Krylov space iterative
methods {cite}`brownsaad:90`.
The default `SNES`
matrix-free approximations can also be invoked with the command
`-snes_mf`. Or, one can retain the user-provided Jacobian
preconditioner, but replace the user-provided Jacobian matrix with the
default matrix-free variant with the option `-snes_mf_operator`.

`MatCreateSNESMF()` uses

```
MatCreateMFFD(Vec x, Mat *mat);
```

which can also be used directly for users who need a matrix-free matrix but are not using `SNES`.

The user can set one parameter to control the Jacobian-vector product
approximation with the command

```
MatMFFDSetFunctionError(Mat mat, PetscReal rerror);
```

The parameter `rerror` should be set to the square root of the
relative error in the function evaluations, $e_{rel}$; the default
is the square root of machine epsilon (about $10^{-8}$ in double
precision), which assumes that the functions are evaluated to full
floating-point precision accuracy. This parameter can also be set from
the options database with `-mat_mffd_err <err>`

In addition, PETSc provides ways to register new routines to compute
the differencing parameter ($h$); see the manual page for
`MatMFFDSetType()` and `MatMFFDRegister()`. We currently provide two
default routines accessible via `-mat_mffd_type <ds or wp>`. For
the default approach there is one “tuning” parameter, set with

```
MatMFFDDSSetUmin(Mat mat, PetscReal umin);
```

This parameter, `umin` (or $u_{min}$), is a bit involved; its
default is $10^{-6}$ . Its command line form is `-mat_mffd_umin <umin>`.

The Jacobian-vector product is approximated
via the formula

$$
F'(u) a \approx \frac{F(u + h*a) - F(u)}{h}
$$

where $h$ is computed via

$$
h = e_{\text{rel}} \cdot \begin{cases}
u^{T}a/\lVert a \rVert^2_2                                 & \text{if $|u^T a| > u_{\min} \lVert a \rVert_{1}$} \\
u_{\min} \operatorname{sign}(u^{T}a) \lVert a \rVert_{1}/\lVert a\rVert^2_2  & \text{otherwise}.
\end{cases}
$$

This approach is taken from Brown and Saad
{cite}`brownsaad:90`. The second approach, taken from Walker and Pernice,
{cite}`pw98`, computes $h$ via

$$
\begin{aligned}
        h = \frac{\sqrt{1 + ||u||}e_{rel}}{||a||}\end{aligned}
$$

This has no tunable parameters, but note that inside the nonlinear solve
for the entire *linear* iterative process $u$ does not change
hence $\sqrt{1 + ||u||}$ need be computed only once. This
information may be set with the options

```
MatMFFDWPSetComputeNormU(Mat, PetscBool);
```

or `-mat_mffd_compute_normu <true or false>`. This information is used
to eliminate the redundant computation of these parameters, therefore
reducing the number of collective operations and improving the
efficiency of the application code. This takes place automatically for the PETSc GMRES solver with left preconditioning.

It is also possible to monitor the differencing parameters h that are
computed via the routines

```
MatMFFDSetHHistory(Mat, PetscScalar *,int);
MatMFFDResetHHistory(Mat, PetscScalar *,int);
MatMFFDGetH(Mat, PetscScalar *);
```

We include an explicit example of using matrix-free methods in {any}`ex3.c <snes_ex3>`.
Note that by using the option `-snes_mf` one can
easily convert any `SNES` code to use a matrix-free Newton-Krylov
method without a preconditioner. As shown in this example,
`SNESSetFromOptions()` must be called *after* `SNESSetJacobian()` to
enable runtime switching between the user-specified Jacobian and the
default `SNES` matrix-free form.

(snes_ex3)=

:::{admonition} Listing: `src/snes/tutorials/ex3.c`
```{literalinclude} /../src/snes/tutorials/ex3.c
:end-before: /*TEST
```
:::

Table {any}`tab-jacobians` summarizes the various matrix situations
that `SNES` supports. In particular, different linear system matrices
and preconditioning matrices are allowed, as well as both matrix-free
and application-provided preconditioners. If {any}`ex3.c <snes_ex3>` is run with
the options `-snes_mf` and `-user_precond` then it uses a
matrix-free application of the matrix-vector multiple and a user
provided matrix-free Jacobian.

```{eval-rst}
.. list-table:: Jacobian Options
   :name: tab-jacobians

   * - Matrix Use
     - Conventional Matrix Formats
     - Matrix-free versions
   * - Jacobian Matrix
     - Create matrix with ``MatCreate()``:math:`^*`.  Assemble matrix with user-defined routine :math:`^\dagger`
     - Create matrix with ``MatCreateShell()``.  Use ``MatShellSetOperation()`` to set various matrix actions, or use ``MatCreateMFFD()`` or ``MatCreateSNESMF()``.
   * - Matrix used to construct the preconditioner
     - Create matrix with ``MatCreate()``:math:`^*`.  Assemble matrix with user-defined routine :math:`^\dagger`
     - Use ``SNESGetKSP()`` and ``KSPGetPC()`` to access the ``PC``, then use ``PCSetType(pc, PCSHELL)`` followed by ``PCShellSetApply()``.
```

$^*$ Use either the generic `MatCreate()` or a format-specific variant such as `MatCreateAIJ()`.

$^\dagger$ Set user-defined matrix formation routine with `SNESSetJacobian()` or with a `DM` variant such as `DMDASNESSetJacobianLocal()`

SNES also provides some less well-integrated code to apply matrix-free finite differencing using an automatically computed measurement of the
noise of the functions. This can be selected with `-snes_mf_version 2`; it does not use `MatCreateMFFD()` but has similar options that start with
`-snes_mf_` instead of `-mat_mffd_`. Note that this alternative prefix **only** works for version 2 differencing.

(sec_fdmatrix)=

## Finite Difference Jacobian Approximations

PETSc provides some tools to help approximate the Jacobian matrices
efficiently via finite differences. These tools are intended for use in
certain situations where one is unable to compute Jacobian matrices
analytically, and matrix-free methods do not work well without a
preconditioner, due to very poor conditioning. The approximation
requires several steps:

- First, one colors the columns of the (not yet built) Jacobian matrix,
  so that columns of the same color do not share any common rows.
- Next, one creates a `MatFDColoring` data structure that will be
  used later in actually computing the Jacobian.
- Finally, one tells the nonlinear solvers of `SNES` to use the
  `SNESComputeJacobianDefaultColor()` routine to compute the
  Jacobians.

A code fragment that demonstrates this process is given below.

```
ISColoring    iscoloring;
MatFDColoring fdcoloring;
MatColoring   coloring;

/*
  This initializes the nonzero structure of the Jacobian. This is artificial
  because clearly if we had a routine to compute the Jacobian we wouldn't
  need to use finite differences.
*/
FormJacobian(snes,x, &J, &J, &user);

/*
   Color the matrix, i.e. determine groups of columns that share no common
  rows. These columns in the Jacobian can all be computed simultaneously.
*/
MatColoringCreate(J, &coloring);
MatColoringSetType(coloring, MATCOLORINGSL);
MatColoringSetFromOptions(coloring);
MatColoringApply(coloring, &iscoloring);
MatColoringDestroy(&coloring);
/*
   Create the data structure that SNESComputeJacobianDefaultColor() uses
   to compute the actual Jacobians via finite differences.
*/
MatFDColoringCreate(J, iscoloring, &fdcoloring);
ISColoringDestroy(&iscoloring);
MatFDColoringSetFunction(fdcoloring, (MatFDColoringFn *)FormFunction, &user);
MatFDColoringSetFromOptions(fdcoloring);

/*
  Tell SNES to use the routine SNESComputeJacobianDefaultColor()
  to compute Jacobians.
*/
SNESSetJacobian(snes, J, J, SNESComputeJacobianDefaultColor, fdcoloring);
```

Of course, we are cheating a bit. If we do not have an analytic formula
for computing the Jacobian, then how do we know what its nonzero
structure is so that it may be colored? Determining the structure is
problem dependent, but fortunately, for most structured grid problems
(the class of problems for which PETSc was originally designed) if one
knows the stencil used for the nonlinear function one can usually fairly
easily obtain an estimate of the location of nonzeros in the matrix.
This is harder in the unstructured case, but one typically knows where the nonzero entries are from the mesh topology and distribution of degrees of freedom.
If using `DMPlex` ({any}`ch_unstructured`) for unstructured meshes, the nonzero locations will be identified in `DMCreateMatrix()` and the procedure above can be used.
Most external packages for unstructured meshes have similar functionality.

One need not necessarily use a `MatColoring` object to determine a
coloring. For example, if a grid can be colored directly (without using
the associated matrix), then that coloring can be provided to
`MatFDColoringCreate()`. Note that the user must always preset the
nonzero structure in the matrix regardless of which coloring routine is
used.

PETSc provides the following coloring algorithms, which can be selected using `MatColoringSetType()` or via the command line argument `-mat_coloring_type`.

```{eval-rst}
.. list-table::
   :header-rows: 1

   * - Algorithm
     - ``MatColoringType``
     - ``-mat_coloring_type``
     - Parallel
   * - smallest-last :cite:`more84`
     - ``MATCOLORINGSL``
     - ``sl``
     - No
   * - largest-first :cite:`more84`
     - ``MATCOLORINGLF``
     - ``lf``
     - No
   * - incidence-degree :cite:`more84`
     - ``MATCOLORINGID``
     - ``id``
     - No
   * - Jones-Plassmann :cite:`jp:pcolor`
     - ``MATCOLORINGJP``
     - ``jp``
     - Yes
   * - Greedy
     - ``MATCOLORINGGREEDY``
     - ``greedy``
     - Yes
   * - Natural (1 color per column)
     - ``MATCOLORINGNATURAL``
     - ``natural``
     - Yes
   * - Power (:math:`A^k` followed by 1-coloring)
     - ``MATCOLORINGPOWER``
     - ``power``
     - Yes
```

As for the matrix-free computation of Jacobians ({any}`sec_nlmatrixfree`), two parameters affect the accuracy of the
finite difference Jacobian approximation. These are set with the command

```
MatFDColoringSetParameters(MatFDColoring fdcoloring, PetscReal rerror, PetscReal umin);
```

The parameter `rerror` is the square root of the relative error in the
function evaluations, $e_{rel}$; the default is the square root of
machine epsilon (about $10^{-8}$ in double precision), which
assumes that the functions are evaluated approximately to floating-point
precision accuracy. The second parameter, `umin`, is a bit more
involved; its default is $10^{-6}$. Column $i$ of the
Jacobian matrix (denoted by $F_{:i}$) is approximated by the
formula

$$
F'_{:i} \approx \frac{F(u + h*dx_{i}) - F(u)}{h}
$$

where $h$ is computed via:

$$
h = e_{\text{rel}} \cdot \begin{cases}
u_{i}             &    \text{if $|u_{i}| > u_{\min}$} \\
u_{\min} \cdot \operatorname{sign}(u_{i})  & \text{otherwise}.
\end{cases}
$$

for `MATMFFD_DS` or:

$$
h = e_{\text{rel}} \sqrt{\|u\|}
$$

for `MATMFFD_WP` (default). These parameters may be set from the options
database with

```
-mat_fd_coloring_err <err>
-mat_fd_coloring_umin <umin>
-mat_fd_type <htype>
```

Note that `MatColoring` type `MATCOLORINGSL`, `MATCOLORINGLF`, and
`MATCOLORINGID` are sequential algorithms. `MATCOLORINGJP` and
`MATCOLORINGGREEDY` are parallel algorithms, although in practice they
may create more colors than the sequential algorithms. If one computes
the coloring `iscoloring` reasonably with a parallel algorithm or by
knowledge of the discretization, the routine `MatFDColoringCreate()`
is scalable. An example of this for 2D distributed arrays is given below
that uses the utility routine `DMCreateColoring()`.

```
DMCreateColoring(dm, IS_COLORING_GHOSTED, &iscoloring);
MatFDColoringCreate(J, iscoloring, &fdcoloring);
MatFDColoringSetFromOptions(fdcoloring);
ISColoringDestroy(&iscoloring);
```

Note that the routine `MatFDColoringCreate()` currently is only
supported for the AIJ and BAIJ matrix formats.

(sec_vi)=

## Variational Inequalities

`SNES` can also solve (differential) variational inequalities with box (bound) constraints.
These are nonlinear algebraic systems with additional inequality
constraints on some or all of the variables:
$L_i \le u_i \le H_i$. For example, the pressure variable cannot be negative.
Some, or all, of the lower bounds may be
negative infinity (indicated to PETSc with `SNES_VI_NINF`) and some, or
all, of the upper bounds may be infinity (indicated by `SNES_VI_INF`).
The commands

```
SNESVISetVariableBounds(SNES snes, Vec L, Vec H);
SNESVISetComputeVariableBounds(SNES snes, PetscErrorCode (*compute)(SNES, Vec, Vec))
```

are used to indicate that one is solving a variational inequality. Problems with box constraints can be solved with
the reduced space, `SNESVINEWTONRSLS`, and semi-smooth `SNESVINEWTONSSLS` solvers.

The
option `-snes_vi_monitor` turns on extra monitoring of the active set
associated with the bounds and `-snes_vi_type` allows selecting from
several VI solvers, the default is preferred.

`SNESLineSearchSetPreCheck()` and `SNESLineSearchSetPostCheck()` can also be used to control properties
of the steps selected by `SNES`.

(sec_snespc)=

## Nonlinear Preconditioning

The mathematical framework of nonlinear preconditioning is explained in detail in {cite}`bruneknepleysmithtu15`.
Nonlinear preconditioning in PETSc involves the use of an inner `SNES`
instance to define the step for an outer `SNES` instance. The inner
instance may be extracted using

```
SNESGetNPC(SNES snes, SNES *npc);
```

and passed run-time options using the `-npc_` prefix. Nonlinear
preconditioning comes in two flavors: left and right. The side may be
changed using `-snes_npc_side` or `SNESSetNPCSide()`. Left nonlinear
preconditioning redefines the nonlinear function as the action of the
nonlinear preconditioner $\mathbf{M}$;

$$
\mathbf{F}_{M}(x) = \mathbf{M}(\mathbf{x},\mathbf{b}) - \mathbf{x}.
$$

Right nonlinear preconditioning redefines the nonlinear function as the
function on the action of the nonlinear preconditioner;

$$
\mathbf{F}(\mathbf{M}(\mathbf{x},\mathbf{b})) = \mathbf{b},
$$

which can be interpreted as putting the preconditioner into “striking
distance” of the solution by outer acceleration.

In addition, basic patterns of solver composition are available with the
`SNESType` `SNESCOMPOSITE`. This allows for two or more `SNES`
instances to be combined additively or multiplicatively. By command
line, a set of `SNES` types may be given by comma separated list
argument to `-snes_composite_sneses`. There are additive
(`SNES_COMPOSITE_ADDITIVE`), additive with optimal damping
(`SNES_COMPOSITE_ADDITIVEOPTIMAL`), and multiplicative
(`SNES_COMPOSITE_MULTIPLICATIVE`) variants which may be set with

```
SNESCompositeSetType(SNES, SNESCompositeType);
```

New subsolvers may be added to the composite solver with

```
SNESCompositeAddSNES(SNES, SNESType);
```

and accessed with

```
SNESCompositeGetSNES(SNES, PetscInt, SNES *);
```

```{eval-rst}
.. bibliography:: /petsc.bib
   :filter: docname in docnames
```<|MERGE_RESOLUTION|>--- conflicted
+++ resolved
@@ -836,11 +836,7 @@
 using the command
 
 ```
-<<<<<<< HEAD
-SNESSetConvergenceTest(SNES snes,PetscErrorCode (*test)(SNES snes,PetscInt it,PetscReal xnorm, PetscReal gnorm,PetscReal f,SNESConvergedReason reason, void *cctx),void *cctx,PetscCtxDestroyFn*);
-=======
-SNESSetConvergenceTest(SNES snes, PetscErrorCode (*test)(SNES snes, PetscInt it, PetscReal xnorm, PetscReal gnorm, PetscReal f, SNESConvergedReason reason, void *cctx), void *cctx,PetscErrorCode (*destroy)(void *cctx));
->>>>>>> a28279a8
+SNESSetConvergenceTest(SNES snes, PetscErrorCode (*test)(SNES snes, PetscInt it, PetscReal xnorm, PetscReal gnorm, PetscReal f, SNESConvergedReason reason, void *cctx), void *cctx, PetscCtxDestroyFn *destroy);
 ```
 
 The final argument of the convergence test routine, `cctx`, denotes an
