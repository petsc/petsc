--- conflicted
+++ resolved
@@ -114,21 +114,6 @@
     if 'FC' in self.framework.argDB:
       self.pushLanguage('FC')
       self.sourceExtension = '.F'
-      if not self.checkMPILink('', '          integer comm,size,ierr\n          call MPI_Comm_size(comm, size, ierr)\n'):
-        if not self.checkMPILink('', '          include \'mpif.h\'\n          integer comm,size,ierr\n          call MPI_Comm_size(comm, size, ierr)\n'):
-          self.framework.log.write('MPI cannot link Fortran using MPI_Comm_size(), but can link C, which indicates a problem with the MPI installation\nRun with -with-fc=0 if you do not wish to use Fortran')
-          self.popLanguage()
-          return 0
-      if not self.checkMPILink('', '          call MPI_Init(ierr)\n'):
-<<<<<<< HEAD
-        if not self.checkMPILink('', '          include \'mpif.h\'\n          call MPI_Init(ierr)\n'):
-          self.framework.log.write('MPI cannot link Fortran using MPI_Init((), but can link C, which indicates a problem with the MPI installation\nRun with -with-fc=0 if you do not wish to use Fortran')
-          self.popLanguage()
-          return 0
-=======
-        self.framework.log.write('MPI cannot link Fortran using MPI_Init((), but can link C, which indicates a problem with the MPI installation\nRun with -with-fc=0 if you do not wish to use Fortran')
-        self.popLanguage()
-        return 0
       if not self.checkMPILink('', '          include \'mpif.h\'\n          call MPI_Init(ierr)\n'):
         self.framework.log.write('MPI cannot locate Fortran includes, but can find the MPI libraries\n')
         if not self.include:
@@ -142,7 +127,14 @@
           self.popLanguage()
           self.framework.argDB['CPPFLAGS'] = savetmp
         return 0  
->>>>>>> 3e8c15e6
+      if not self.checkMPILink('', '          integer comm,size,ierr\n          call MPI_Comm_size(comm, size, ierr)\n'):
+        self.framework.log.write('MPI cannot link Fortran using MPI_Comm_size(), but can link C, which indicates a problem with the MPI installation\nRun with -with-fc=0 if you do not wish to use Fortran')
+        self.popLanguage()
+        return 0
+      if not self.checkMPILink('', '          call MPI_Init(ierr)\n'):
+        self.framework.log.write('MPI cannot link Fortran using MPI_Init((), but can link C, which indicates a problem with the MPI installation\nRun with -with-fc=0 if you do not wish to use Fortran')
+        self.popLanguage()
+        return 0
       # Also do Satish check for broken mpif90 (MPICH)
       # 1) bug.F
       #       program main
