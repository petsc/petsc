from __future__ import generators
import user
import config.base
import md5
import os

class Configure(config.base.Configure):
  def __init__(self, framework):
    config.base.Configure.__init__(self, framework)
    self.headerPrefix = ''
    self.substPrefix  = ''
    self.argDB        = framework.argDB
    self.found        = 0
    self.compilers    = self.framework.require('config.compilers', self)
    self.setcompilers = self.framework.require('config.setCompilers', self)    
    self.libraries    = self.framework.require('config.libraries', self)
    self.arch         = self.framework.require('PETSc.utilities.arch', self)
    self.programs     = self.framework.require('PETSc.utilities.programs', self)
    self.framework.require('PETSc.packages.Sowing', self)
    self.name         = 'BlasLapack'
    self.PACKAGE      = self.name.upper()
    self.package      = self.name.lower()
    self.f2c             = 0
    self.missingRoutines = []
    self.separateBlas    = 1
    return

  def __str__(self):
    return 'BLAS/LAPACK: '+self.libraries.toString(self.lib)+'\n'

  def setupHelp(self, help):
    import nargs
    help.addArgument('BLAS/LAPACK', '-with-blas-lapack-dir=<dir>',                nargs.ArgDir(None, None, 'Indicate the directory containing BLAS and LAPACK libraries'))
    help.addArgument('BLAS/LAPACK', '-with-blas-lapack-lib=<lib>',                nargs.Arg(None, None, 'Indicate the library containing BLAS and LAPACK'))
    help.addArgument('BLAS/LAPACK', '-with-blas-lib=<lib>',                       nargs.Arg(None, None, 'Indicate the library(s) containing BLAS'))
    help.addArgument('BLAS/LAPACK', '-with-lapack-lib=<lib>',                     nargs.Arg(None, None, 'Indicate the library(s) containing LAPACK'))
    help.addArgument('BLAS/LAPACK', '-download-c-blas-lapack=<no,yes,ifneeded>',  nargs.ArgFuzzyBool(None, 0, 'Automatically install a C version of BLAS/LAPACK'))
    help.addArgument('BLAS/LAPACK', '-download-f-blas-lapack=<no,yes,ifneeded>',  nargs.ArgFuzzyBool(None, 0, 'Automatically install a Fortran version of BLAS/LAPACK'))
    return

  def getChecksum(self,source, chunkSize = 1024*1024):
    '''Return the md5 checksum for a given file, which may also be specified by its filename
       - The chunkSize argument specifies the size of blocks read from the file'''
    if isinstance(source, file):
      f = source
    else:
      f = file(source)
    m = md5.new()
    size = chunkSize
    buf  = f.read(size)
    while buf:
      m.update(buf)
      buf = f.read(size)
    f.close()
    return m.hexdigest()

  def getOtherLibs(self, foundBlas = None, blasLibrary = None, separateBlas = None):
    if foundBlas is None:
      foundBlas = self.foundBlas
    if blasLibrary is None:
      blasLibrary = self.blasLibrary
    if separateBlas is None:
      separateBlas = self.separateBlas
    otherLibs = []
    if foundBlas:
      if separateBlas:
        otherLibs = blasLibrary
    if self.useCompatibilityLibs:
      otherLibs += self.compilers.flibs
    return otherLibs

  def checkBlas(self, blasLibrary, otherLibs, fortranMangle, routine = 'ddot'):
    '''This checks the given library for the routine, ddot by default'''
    oldLibs = self.framework.argDB['LIBS']
    found   = self.libraries.check(blasLibrary, routine, otherLibs = otherLibs, fortranMangle = fortranMangle)
    self.framework.argDB['LIBS'] = oldLibs
    return found

  def checkLapack(self, lapackLibrary, otherLibs, fortranMangle, routines = ['dgetrs', 'dgeev']):
    oldLibs = self.framework.argDB['LIBS']
    found   = 0
    for routine in routines:
      found = found or self.libraries.check(lapackLibrary, routine, otherLibs = otherLibs, fortranMangle = fortranMangle)
      if found: break
    self.framework.argDB['LIBS'] = oldLibs
    return found

  def checkLib(self, lapackLibrary, blasLibrary = None):
    '''Checking for BLAS and LAPACK symbols'''
    if blasLibrary is None:
      self.separateBlas = 0
      blasLibrary       = lapackLibrary
    else:
      self.separateBlas = 1
    if not isinstance(lapackLibrary, list): lapackLibrary = [lapackLibrary]
    if not isinstance(blasLibrary,   list): blasLibrary   = [blasLibrary]
    foundBlas   = 0
    foundLapack = 0
    self.f2c    = 0
    mangleFunc  = 'FC' in self.framework.argDB
    foundBlas = self.checkBlas(blasLibrary, self.getOtherLibs(foundBlas, blasLibrary), mangleFunc)
    if foundBlas:
      foundLapack = self.checkLapack(lapackLibrary, self.getOtherLibs(foundBlas, blasLibrary), mangleFunc)
    else:
      foundBlas = self.checkBlas(blasLibrary, self.getOtherLibs(foundBlas, blasLibrary), 0, 'ddot_')
      if foundBlas:
        foundLapack = self.checkLapack(lapackLibrary, self.getOtherLibs(foundBlas, blasLibrary), 0, ['dgetrs_', 'dgeev_'])
        if foundLapack:
          self.f2c = 1
    return (foundBlas, foundLapack)

  def generateGuesses(self):
    # check that user has used the options properly
    if 'with-blas-lib' in self.framework.argDB and not 'with-lapack-lib' in self.framework.argDB:
      raise RuntimeError('If you use the --with-blas-lib=<lib> you must also use --with-lapack-lib=<lib> option')
    if not 'with-blas-lib' in self.framework.argDB and 'with-lapack-lib' in self.framework.argDB:
      raise RuntimeError('If you use the --with-lapack-lib=<lib> you must also use --with-blas-lib=<lib> option')
    if 'with-blas-lib' in self.framework.argDB and 'with-blas-lapack-dir' in self.framework.argDB:
      raise RuntimeError('You cannot set both the library containing BLAS with --with-blas-lib=<lib>\nand the directory to search with --with-blas-lapack-dir=<dir>')
    if 'with-blas-lapack-lib' in self.framework.argDB and 'with-blas-lapack-dir' in self.framework.argDB:
      raise RuntimeError('You cannot set both the library containing BLAS/LAPACK with --with-blas-lapack-lib=<lib>\nand the directory to search with --with-blas-lapack-dir=<dir>')

    if self.framework.argDB['download-c-blas-lapack'] == 1:
      if 'FC' in self.framework.argDB:
        raise RuntimeError('Should request f-blas-lapack, not --download-c-blas-lapack=yes since you have a fortran compiler?')
      libdir = self.downLoadBlasLapack('f2c', 'c')
      yield ('Downloaded BLAS/LAPACK library', os.path.join(libdir,'libblas.a'), os.path.join(libdir,'liblapack.a'), 0)
      raise RuntimeError('Could not use downloaded c-blas-lapack?')
    if self.framework.argDB['download-f-blas-lapack'] == 1:
      if not 'FC' in self.framework.argDB:
        raise RuntimeError('Cannot request f-blas-lapack without Fortran compiler, maybe you want --download-c-blas-lapack=1?')
      libdir = self.downLoadBlasLapack('f','f')            
      yield ('Downloaded BLAS/LAPACK library', os.path.join(libdir,'libfblas.a'), os.path.join(libdir,'libflapack.a'), 1)
      raise RuntimeError('Could not use downloaded f-blas-lapack?')
    # Try specified BLASLAPACK library
    if 'with-blas-lapack-lib' in self.framework.argDB:
      yield ('User specified BLAS/LAPACK library', None, self.framework.argDB['with-blas-lapack-lib'], 1)
      raise RuntimeError('You set a value for --with-blas-lapack-lib=<lib>, but '+str(self.framework.argDB['with-blas-lapack-lib'])+' cannot be used\n')
    # Try specified BLAS and LAPACK libraries
    if 'with-blas-lib' in self.framework.argDB and 'with-lapack-lib' in self.framework.argDB:
      yield ('User specified BLAS and LAPACK libraries', self.framework.argDB['with-blas-lib'], self.framework.argDB['with-lapack-lib'], 1)
      raise RuntimeError('You set a value for --with-blas-lib=<lib> and --with-lapack-lib=<lib>, but '+str(self.framework.argDB['with-blas-lib'])+' and '+str(self.framework.argDB['with-lapack-lib'])+' cannot be used\n')
    # Try specified installation root
    if 'with-blas-lapack-dir' in self.framework.argDB:
      dir = self.framework.argDB['with-blas-lapack-dir']
      if not (len(dir) > 2 and dir[1] == ':') :
        dir = os.path.abspath(dir)
      yield ('User specified installation root (HPUX)', os.path.join(dir, 'libveclib.a'),  os.path.join(dir, 'liblapack.a'), 1)
      yield ('User specified installation root (F2C)', os.path.join(dir, 'libf2cblas.a'), os.path.join(dir, 'libf2clapack.a'), 1)
      yield ('User specified installation root', os.path.join(dir, 'libfblas.a'),   os.path.join(dir, 'libflapack.a'), 1)
      yield ('User specified ATLAS Linux installation root', [os.path.join(dir, 'libcblas.a'),os.path.join(dir, 'libf77blas.a'), os.path.join(dir, 'libatlas.a')],  [os.path.join(dir, 'liblapack.a')], 1)
      yield ('User specified ATLAS Linux installation root', [os.path.join(dir, 'libf77blas.a'), os.path.join(dir, 'libatlas.a')],  [os.path.join(dir, 'liblapack.a')], 1)
      yield ('User specified MKL Linux lib dir', None, [os.path.join(dir, 'libmkl_lapack.a'), os.path.join(dir, 'libmkl_def.a'), 'guide', 'pthread'], 1)
      yield ('User specified MKL Linux lib dir', None, [os.path.join(dir, 'libmkl_lapack.a'), os.path.join(dir, 'libmkl_ipf.a'), 'guide', 'pthread'], 1)
      mkldir = dir
      if self.framework.argDB['with-64-bit-pointers']:
        mkldir = os.path.join(mkldir, 'lib', '64')
      else:
        mkldir = os.path.join(mkldir, 'lib', '32')
      yield ('User specified MKL Linux installation root', None, [os.path.join(mkldir, 'libmkl_lapack.a'), os.path.join(mkldir, 'libmkl_def.a'), 'guide', 'pthread'], 1)
      yield ('User specified MKL Linux installation root', None, [os.path.join(mkldir, 'libmkl_lapack.a'), os.path.join(mkldir, 'libmkl_ipf.a'), 'guide', 'pthread'], 1)
      if self.framework.argDB['with-64-bit-pointers']:
        mkldir = os.path.join(dir, 'ia64', 'lib')
      else:
        mkldir = os.path.join(dir, 'ia32', 'lib')
      yield ('User specified MKL Windows installation root', None, [os.path.join(mkldir, 'mkl_c_dll.lib')], 1)
      yield ('User specified MKL Windows lib dir', None, [os.path.join(dir, 'mkl_c_dll.lib')], 1)
      # Search for liblapack.a and libblas.a after the implementations with more specific name to avoid
      # finding these in /usr/lib despite using -L<blas-lapack-dir> while attempting to get a different library.
      yield ('User specified installation root', os.path.join(dir, 'libblas.a'),    os.path.join(dir, 'liblapack.a'), 1)
      raise RuntimeError('You set a value for --with-blas-lapack-dir=<dir>, but '+self.framework.argDB['with-blas-lapack-dir']+' cannot be used\n')
    # IRIX locations
    yield ('IRIX Mathematics library', None, 'libcomplib.sgimath.a', 1)
    yield ('Another IRIX Mathematics library', None, 'libscs.a', 1)
    # IBM ESSL locations
    yield ('IBM ESSL Mathematics library', None, 'libessl.a', 1)
    # Portland group compiler blas and lapack
    if 'PGI' in os.environ:
      dir = os.path.join(os.environ['PGI'],'linux86','5.1','lib')
      yield ('User specified installation root', os.path.join(dir, 'libblas.a'), os.path.join(dir, 'liblapack.a'), 1)
      dir = os.path.join(os.environ['PGI'],'linux86','5.0','lib')
      yield ('User specified installation root', os.path.join(dir, 'libblas.a'), os.path.join(dir, 'liblapack.a'), 1)
      dir = os.path.join(os.environ['PGI'],'linux86','lib')
      yield ('User specified installation root', os.path.join(dir, 'libblas.a'), os.path.join(dir, 'liblapack.a'), 1)
    # Try compiler defaults
    yield ('Default compiler locations', 'libblas.a', 'liblapack.a', 1)
    yield ('HPUX', 'libveclib.a', 'liblapack.a', 1)
    # /usr/local/lib
    dir = os.path.join('/usr','local','lib')
    yield ('Default compiler locations /usr/local/lib', os.path.join(dir,'libblas.a'), os.path.join(dir,'liblapack.a'), 1)
    yield ('Default compiler locations with G77', None, ['liblapack.a', 'libblas.a','libg2c.a'], 1)
    # Try MacOSX location
    yield ('MacOSX BLAS/LAPACK library', None, os.path.join('/System', 'Library', 'Frameworks', 'vecLib.framework', 'vecLib'), 1)
    # Sun locations
    yield ('Sun sunperf BLAS/LAPACK library', None, ['libsunperf.a','libsunmath.a','libm.a'], 1)
    yield ('Sun sunperf BLAS/LAPACK library', None, ['libsunperf.a','libF77.a','libM77.a','libsunmath.a','libm.a'], 1)
    yield ('Sun sunperf BLAS/LAPACK library', None, ['libsunperf.a','libfui.a','libfsu.a','libsunmath.a','libm.a'], 1)
    # Try Microsoft Windows location
<<<<<<< HEAD
    MKL_Dir = os.path.join('/cygdrive', 'c', 'Program\\ Files', 'Intel', 'MKL')
    if self.framework.argDB['with-64-bit-pointers']:
      MKL_Dir = os.path.join(MKL_Dir, 'ia64', 'lib')
    else:
      MKL_Dir = os.path.join(MKL_Dir, 'ia32', 'lib')
    yield ('Microsoft Windows, Intel MKL library', None, os.path.join(MKL_Dir,'mkl_c_dll.lib'), 1)
    # Try MKL61 on windows (copy code from above)
    MKL_Dir = os.path.join('/cygdrive', 'c', 'Program\\ Files', 'Intel', 'MKL61')
    if self.framework.argDB['with-64-bit-pointers']:
      MKL_Dir = os.path.join(MKL_Dir, 'ia64', 'lib')
    else:
      MKL_Dir = os.path.join(MKL_Dir, 'ia32', 'lib')
    yield ('Microsoft Windows, Intel MKL61 library', None, os.path.join(MKL_Dir,'mkl_c_dll.lib'), 1)
=======
    for MKL_Version in ['MKL70','MKL61','MKL']:
      MKL_Dir = os.path.join('/cygdrive', 'c', 'Program\\ Files', 'Intel', MKL_Version)
      if self.framework.argDB['with-64-bit-pointers']:
        MKL_Dir = os.path.join(MKL_Dir, 'ia64', 'lib')
      else:
        MKL_Dir = os.path.join(MKL_Dir, 'ia32', 'lib')
      yield ('Microsoft Windows, Intel MKL library', None, os.path.join(MKL_Dir,'mkl_c_dll.lib'))
>>>>>>> e3dd4674
    # Try PETSc location
    if self.arch.dir and aelf.arch.arch:
      dir1 = os.path.abspath(os.path.join(self.arch.dir, '..', 'blaslapack', 'lib'))
      yield ('PETSc location 1', os.path.join(dir1, 'libblas.a'), os.path.join(dir1, 'liblapack.a'), 1)
      dir2 = os.path.join(dir1, 'libg_c++', self.arch.arch)
      yield ('PETSc location 2', os.path.join(dir2, 'libblas.a'), os.path.join(dir2, 'liblapack.a'), 1)
      dir3 = os.path.join(dir1, 'libO_c++', self.arch.arch)
      yield ('PETSc location 3', os.path.join(dir3, 'libblas.a'), os.path.join(dir3, 'liblapack.a'), 1)
    if self.framework.argDB['download-c-blas-lapack'] == 2:
      if 'FC' in self.framework.argDB:
        raise RuntimeError('Should request f-blas-lapack, not --download-c-blas-lapack=yes since you have a fortran compiler?')
      libdir = self.downLoadBlasLapack('f2c', 'c')
      yield ('Downloaded BLAS/LAPACK library', os.path.join(libdir,'libblas.a'), os.path.join(libdir,'liblapack.a'), 0)
    if self.framework.argDB['download-f-blas-lapack'] == 2:
      if not 'FC' in self.framework.argDB:
        raise RuntimeError('Cannot request f-blas-lapack without Fortran compiler, maybe you want --download-c-blas-lapack=1?')
      libdir = self.downLoadBlasLapack('f','f')            
      yield ('Downloaded BLAS/LAPACK library', os.path.join(libdir,'libfblas.a'), os.path.join(libdir,'libflapack.a'), 1)
    return

  def downLoadBlasLapack(self, f2c, l):
    self.framework.log.write('Downloading '+l+'blaslapack\n')
    packages = self.framework.argDB['with-external-packages-dir']
    if not os.path.isdir(packages):
      os.mkdir(packages)
    if f2c == 'f2c':
      self.f2c = 1
    libdir = os.path.join(packages,f2c+'blaslapack',self.arch.arch)
    if not os.path.isdir(os.path.join(packages,f2c+'blaslapack')):
      self.framework.log.write('Actually need to ftp '+l+'blaslapack\n')
      import urllib
      try:
        urllib.urlretrieve('ftp://ftp.mcs.anl.gov/pub/petsc/'+f2c+'blaslapack.tar.gz',os.path.join(packages,f2c+'blaslapack.tar.gz'))
      except:
        raise RuntimeError('Error downloading '+f2c+'blaslapack.tar.gz requested with -with-'+l+'-blas-lapack option')
      try:
        self.executeShellCommand('cd '+packages+'; gunzip '+f2c+'blaslapack.tar.gz', log = self.framework.log)
      except:
        raise RuntimeError('Error unzipping '+f2c+'blaslapack.tar.gz requested with -with-'+l+'-blas-lapack option')
      try:
        self.executeShellCommand('cd '+packages+'; tar -xf '+f2c+'blaslapack.tar', log = self.framework.log)
      except:
        raise RuntimeError('Error doing tar -xf '+f2c+'blaslapack.tar requested with -with-'+l+'-blas-lapack option')
      os.unlink(os.path.join(packages,f2c+'blaslapack.tar'))
      self.framework.actions.addArgument('BLAS/LAPACK', 'Download', 'Downloaded PETSc '+f2c+'blaslapack into '+os.path.dirname(libdir))
    else:
      self.framework.log.write('Found '+l+'blaslapack, do not need to download\n')
    if not os.path.isdir(libdir):
      os.mkdir(libdir)
    # C Blas/Lapack does not compile at this stage (kind of a BUG) but PETSc make will compile it
    if f2c == 'f2c':
      self.functionalBlasLapack.append((f2c+'blaslapack', os.path.join(libdir,'lib'+f2c+'blas.a'), os.path.join(libdir,'lib'+f2c+'lapack.a')))
      return
    blasDir = os.path.join(packages,f2c+'blaslapack')
    g = open(os.path.join(blasDir,'tmpmakefile'),'w')
    f = open(os.path.join(blasDir,'makefile'),'r')    
    line = f.readline()
    while line:
      if line.startswith('FC  '):
        fc = self.framework.argDB['FC']
        if fc.find('f90') >= 0:
          import commands
          output  = commands.getoutput(fc+' -v')
          if output.find('IBM') >= 0:
            fc = os.path.join(os.path.dirname(fc),'xlf')
            self.framework.log.write('Using IBM f90 compiler for PETSc, switching to xlf for compiling BLAS/LAPACK\n')
        line = 'FC = '+fc+'\n'
      if line.startswith('FOPTFLAGS '):
        self.setcompilers.pushLanguage('FC')
        line = 'FOPTFLAGS  = '+self.setcompilers.getCompilerFlags()+'\n'
        self.setcompilers.popLanguage()
      if line.startswith('AR  '):
        line = 'AR      = '+self.setcompilers.AR+'\n'
      if line.startswith('AR_FLAGS  '):
        line = 'AR_FLAGS      = '+self.setcompilers.AR_FLAGS+'\n'
      if line.startswith('LIB_SUFFIX '):
        line = 'LIB_SUFFIX = '+self.libraries.suffix+'\n'
      if line.startswith('RANLIB  '):
        line = 'RANLIB = '+self.setcompilers.RANLIB+'\n'
      if line.startswith('RM  '):
        line = 'RM = '+self.programs.RM+'\n'

      if line.startswith('include'):
        line = '\n'
      g.write(line)
      line = f.readline()
    f.close()
    g.close()
    if os.path.isfile(os.path.join(libdir,'tmpmakefile')) and (self.getChecksum(os.path.join(libdir,'tmpmakefile')) == self.getChecksum(os.path.join(blasDir,'tmpmakefile'))):
      self.framework.log.write('Do not need to compile '+l+'blaslapack, already compiled\n')
      return libdir
    try:
      self.logPrint("Running make on FBLASLAPACK; this may take several minutes\n", debugSection='screen')
      output  = config.base.Configure.executeShellCommand('cd '+blasDir+';make -f tmpmakefile', timeout=800, log = self.framework.log)[0]
    except RuntimeError, e:
      raise RuntimeError('Error running make on fblaslapack: '+str(e))
    try:
      output  = config.base.Configure.executeShellCommand('cd '+blasDir+';mv -f libfblas.'+self.libraries.suffix+' libflapack.'+self.libraries.suffix+' '+self.arch.arch, timeout=30, log = self.framework.log)[0]
    except RuntimeError, e:
      raise RuntimeError('Error moving fblaslapack libraries: '+str(e))
    try:
      output  = config.base.Configure.executeShellCommand('cd '+blasDir+';cp -f tmpmakefile '+self.arch.arch, timeout=30, log = self.framework.log)[0]
    except RuntimeError, e:
      pass
    return libdir
  
  def configureLibrary(self):
    self.functionalBlasLapack = []
    self.foundBlas   = 0
    self.foundLapack = 0
    for (name, blasLibrary, lapackLibrary, self.useCompatibilityLibs) in self.generateGuesses():
      self.framework.log.write('================================================================================\n')
      self.framework.log.write('Checking for a functional BLAS and LAPACK in '+name+'\n')
      (foundBlas, foundLapack) = self.executeTest(self.checkLib, [lapackLibrary, blasLibrary])
      if foundBlas:   self.foundBlas   = 1
      if foundLapack: self.foundLapack = 1
      if foundBlas and foundLapack:
        self.functionalBlasLapack.append((name, blasLibrary, lapackLibrary))
        if not self.framework.argDB['with-alternatives']:
          break
    # User chooses one or take first (sort by version)
    if self.foundBlas and self.foundLapack:
      name, self.blasLibrary, self.lapackLibrary = self.functionalBlasLapack[0]
      if not isinstance(self.blasLibrary,   list): self.blasLibrary   = [self.blasLibrary]
      if not isinstance(self.lapackLibrary, list): self.lapackLibrary = [self.lapackLibrary]
      self.lib = []
      if self.lapackLibrary[0]: self.lib.extend(self.lapackLibrary)
      if self.blasLibrary[0]:   self.lib.extend(self.blasLibrary)
      self.dlib = self.lib[:]
      if self.useCompatibilityLibs:
        self.dlib.extend(self.compilers.flibs)
      self.framework.packages.append(self)
      if self.f2c:
        self.addDefine('BLASLAPACK_F2C', 1)
    else:
      if not self.foundBlas:
        raise RuntimeError('Could not find a functional BLAS. Run with --with-blas-lib=<lib> to indicate the library containing BLAS.\n Or --download-c-blas-lapack=1 or --download-f-blas-lapack=1 to have one automatically downloaded and installed\n')
      if not self.foundLapack:
        raise RuntimeError('Could not find a functional LAPACK. Run with --with-lapack-lib=<lib> to indicate the library containing LAPACK.\n Or --download-c-blas-lapack=1 or --download-f-blas-lapack=1 to have one automatically downloaded and installed\n')
    return

  def checkESSL(self):
    '''Check for the IBM ESSL library'''
    if self.libraries.check(self.lapackLibrary, 'iessl'):
      self.addDefine('HAVE_ESSL',1)
    return

  def checkMissing(self):
    '''Check for missing LAPACK routines'''
    if self.foundLapack:
      mangleFunc = 'FC' in self.framework.argDB and not self.f2c
      for baseName in ['gesvd','geev','getrf','potrf','getrs','potrs']:
        if self.f2c:
          routine = 'd'+baseName+'_'
        else:
          routine = 'd'+baseName
        oldLibs = self.framework.argDB['LIBS']
        if not self.libraries.check(self.lapackLibrary, routine, otherLibs = self.getOtherLibs(), fortranMangle = mangleFunc):
          self.missingRoutines.append(baseName)
          self.addDefine('MISSING_LAPACK_'+baseName.upper(), 1)
        self.framework.argDB['LIBS'] = oldLibs
    return

  def checkForRoutine(self,routine):
    ''' used by other packages to see if a BLAS routine is available
        This is not really correct because other packages do not (usually) know about f2cblasLapack'''
    if self.f2c:
      return self.libraries.check(self.dlib,routine+'_')
    else:
      return self.libraries.check(self.dlib,routine,fortranMangle = ('FC' in self.framework.argDB))

  def configure(self):
    self.executeTest(self.configureLibrary)
    self.executeTest(self.checkESSL)
    self.executeTest(self.checkMissing)
    return

if __name__ == '__main__':
  import config.framework
  import sys
  framework = config.framework.Framework(sys.argv[1:])
  framework.setupLogging()
  framework.children.append(Configure(framework))
  framework.configure()
  framework.dumpSubstitutions()<|MERGE_RESOLUTION|>--- conflicted
+++ resolved
@@ -196,29 +196,13 @@
     yield ('Sun sunperf BLAS/LAPACK library', None, ['libsunperf.a','libF77.a','libM77.a','libsunmath.a','libm.a'], 1)
     yield ('Sun sunperf BLAS/LAPACK library', None, ['libsunperf.a','libfui.a','libfsu.a','libsunmath.a','libm.a'], 1)
     # Try Microsoft Windows location
-<<<<<<< HEAD
-    MKL_Dir = os.path.join('/cygdrive', 'c', 'Program\\ Files', 'Intel', 'MKL')
-    if self.framework.argDB['with-64-bit-pointers']:
-      MKL_Dir = os.path.join(MKL_Dir, 'ia64', 'lib')
-    else:
-      MKL_Dir = os.path.join(MKL_Dir, 'ia32', 'lib')
-    yield ('Microsoft Windows, Intel MKL library', None, os.path.join(MKL_Dir,'mkl_c_dll.lib'), 1)
-    # Try MKL61 on windows (copy code from above)
-    MKL_Dir = os.path.join('/cygdrive', 'c', 'Program\\ Files', 'Intel', 'MKL61')
-    if self.framework.argDB['with-64-bit-pointers']:
-      MKL_Dir = os.path.join(MKL_Dir, 'ia64', 'lib')
-    else:
-      MKL_Dir = os.path.join(MKL_Dir, 'ia32', 'lib')
-    yield ('Microsoft Windows, Intel MKL61 library', None, os.path.join(MKL_Dir,'mkl_c_dll.lib'), 1)
-=======
     for MKL_Version in ['MKL70','MKL61','MKL']:
       MKL_Dir = os.path.join('/cygdrive', 'c', 'Program\\ Files', 'Intel', MKL_Version)
       if self.framework.argDB['with-64-bit-pointers']:
         MKL_Dir = os.path.join(MKL_Dir, 'ia64', 'lib')
       else:
         MKL_Dir = os.path.join(MKL_Dir, 'ia32', 'lib')
-      yield ('Microsoft Windows, Intel MKL library', None, os.path.join(MKL_Dir,'mkl_c_dll.lib'))
->>>>>>> e3dd4674
+      yield ('Microsoft Windows, Intel MKL library', None, os.path.join(MKL_Dir,'mkl_c_dll.lib'), 1)
     # Try PETSc location
     if self.arch.dir and aelf.arch.arch:
       dir1 = os.path.abspath(os.path.join(self.arch.dir, '..', 'blaslapack', 'lib'))
