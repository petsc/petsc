--- conflicted
+++ resolved
@@ -83,11 +83,7 @@
               matlab_sys = ':'+os.path.join(matlab,'sys','os',matlab_arch)
             else:
               matlab_sys = ''
-<<<<<<< HEAD
-            self.lib = '${CC_LINKER_SLFLAG}'+os.path.join(matlab,'extern','lib',matlab_arch)+matlab_sys+' -L'+os.path.join(matlab,'extern','lib',matlab_arch)+' -leng -lmx -lmat -lut'+matlab_dl
-=======
             self.addSubstitution('MATLAB_LIB','${CLINKER_SLFLAG}'+os.path.join(matlab,'extern','lib',matlab_arch)+matlab_sys+' -L'+os.path.join(matlab,'extern','lib',matlab_arch)+' -L'+os.path.join(matlab,'bin',matlab_arch)+' -leng -lmx -lmat -lut'+matlab_dl)
->>>>>>> 5e4eb17d
             self.framework.packages.append(self)
             return
       except RuntimeError:
