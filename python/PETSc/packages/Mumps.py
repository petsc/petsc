--- conflicted
+++ resolved
@@ -215,15 +215,9 @@
     g.write('SENDIS = -DSndIsLocBlk\n')
     g.write('WHATMPI = -DUseF77Mpi\n')
     g.write('BLACSDBGLVL = -DBlacsDebugLvl=1\n')
-<<<<<<< HEAD
-    g.write('BLACSLIB = '+' '.join(map(self.libraries.getLibArgument, self.blacslib))+'\n')
-    g.write('SMPLIB='+' '.join(map(self.libraries.getLibArgument, self.mpi.lib))+'\n')
-    g.write('SCALAPACKLIB  = '+os.path.join('$(home)',self.arch.arch,'libscalapack.a')+' \n')
-=======
     g.write('BLACSLIB = '+self.libraries.toString(self.blacslib)+'\n')
     g.write('SMPLIB='+self.libraries.toString(self.mpi.lib)+'\n')
-    g.write('SCALAPACKLIB  = '+os.path.join('$(home)',self.framework.argDB['PETSC_ARCH'],'libscalapack.a')+' \n')
->>>>>>> 0e609b76
+    g.write('SCALAPACKLIB  = '+os.path.join('$(home)',self.arch.arch,'libscalapack.a')+' \n')
     g.write('CBLACSLIB     = $(BLACSCINIT) $(BLACSLIB) $(BLACSCINIT)\n')
     g.write('FBLACSLIB     = $(BLACSFINIT) $(BLACSLIB) $(BLACSFINIT)\n')
     if self.compilers.fortranManglingDoubleUnderscore:
