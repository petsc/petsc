#!/usr/bin/env python
from __future__ import generators
import user
import config.base

import re
import os

class Configure(config.base.Configure):
  def __init__(self, framework):
    config.base.Configure.__init__(self, framework)
    self.headerPrefix  = ''
    self.substPrefix   = ''
    self.found         = 0
    self.compilers     = self.framework.require('config.compilers', self)
    self.libraries     = self.framework.require('config.libraries', self)
    self.sourceControl = self.framework.require('config.sourceControl', self)
    self.arch          = self.framework.require('PETSc.utilities.arch', self)
    self.mpi           = self.framework.require('PETSc.packages.MPI', self)
    self.name         = 'ParMetis'
    self.PACKAGE      = self.name.upper()
    self.package      = self.name.lower()
    return

  def __str__(self):
    if self.found:
      desc = ['ParMetis:']	
      desc.append('  Version: '+self.version)
      desc.append('  Includes: '+str(self.include))
      desc.append('  Library: '+str(self.lib))
      return '\n'.join(desc)+'\n'
    else:
      return ''

  def setupHelp(self, help):
    import nargs
    help.addArgument('ParMetis', '-with-parmetis=<bool>',                nargs.ArgBool(None, 0, 'Activate ParMetis'))
    help.addArgument('ParMetis', '-with-parmetis-dir=<root dir>',        nargs.ArgDir(None, None, 'Specify the root directory of the ParMetis installation'))
    help.addArgument('ParMetis', '-with-parmetis-include=<dir>',         nargs.ArgDir(None, None, 'The directory containing metis.h'))
    help.addArgument('ParMetis', '-with-parmetis-lib=<lib>',             nargs.Arg(None, None, 'The ParMetis library or list of libraries'))
    help.addArgument('ParMetis', '-download-parmetis=<no,yes,ifneeded>', nargs.ArgFuzzyBool(None, 2, 'Install MPICH to provide ParMetis'))
    return

  def checkLib(self, libraries):
    '''Check for ParMetis_Init in libraries, which can be a list of libraries or a single library'''
    if not isinstance(libraries, list): libraries = [libraries]
    oldLibs = self.framework.argDB['LIBS']
    found   = self.libraries.check(libraries, 'ParMETIS_V3_PartKway', otherLibs = ' '.join(map(self.libraries.getLibArgument, self.mpi.lib)))
    self.framework.argDB['LIBS'] = oldLibs
    return found

  def checkInclude(self, includeDir):
    '''Check that parmetis.h is present'''
    oldFlags = self.framework.argDB['CPPFLAGS']
    self.framework.argDB['CPPFLAGS'] += ' '.join([self.libraries.getIncludeArgument(inc) for inc in includeDir+self.mpi.include])
    found = self.checkPreprocess('#include <parmetis.h>\n')
    self.framework.argDB['CPPFLAGS'] = oldFlags
    return found

  def includeGuesses(self, path):
    '''Return all include directories present in path or its ancestors'''
    while path:
      dir = os.path.join(path, 'include')
      if os.path.isdir(dir):
        yield [dir]
      path = os.path.dirname(path)
    return

  def libraryGuesses(self, root = None):
    '''Return standard library name guesses for a given installation root'''
    if root:
      yield [os.path.join(root, 'lib', 'libparmetis.a'), os.path.join(root, 'lib', 'libmetis.a')]
    else:
      yield ['']
      yield ['parmetis', 'metis']
    return

  def generateGuesses(self):
    if 'with-parmetis-lib' in self.framework.argDB and 'with-parmetis-dir' in self.framework.argDB:
      raise RuntimeError('You cannot give BOTH ParMetis library with --with-parmetis-lib=<lib> and search directory with --with-parmetis-dir=<dir>')
    if self.framework.argDB['download-parmetis'] == 1:
      (name, lib, include) = self.downloadParMetis()
      yield (name, lib, include)
      raise RuntimeError('Downloaded ParMetis could not be used. Please check install in '+os.path.dirname(include[0][0])+'\n')
    # Try specified library and include
    if 'with-parmetis-lib' in self.framework.argDB:
      libs = self.framework.argDB['with-parmetis-lib']
      if not isinstance(libs, list): libs = [libs]
      if 'with-parmetis-include' in self.framework.argDB:
        includes = [[self.framework.argDB['with-parmetis-include']]]
      else:
        includes = self.includeGuesses('\n'.join(map(lambda inc: os.path.dirname(os.path.dirname(inc)), libs)))
      yield ('User specified library and includes', [libs], includes)
      raise RuntimeError('You set a value for --with-parmetis-lib, but '+str(self.framework.argDB['with-parmetis-lib'])+' cannot be used.\n')
    # Try specified installation root
    if 'with-parmetis-dir' in self.framework.argDB:
      dir = self.framework.argDB['with-parmetis-dir']
      if not (len(dir) > 2 and dir[1] == ':'):
        dir = os.path.abspath(dir)
      yield ('User specified installation root', self.libraryGuesses(dir), [[os.path.join(dir, 'include')]])
      raise RuntimeError('You set a value for --with-parmetis-dir, but '+self.framework.argDB['with-parmetis-dir']+' cannot be used.\n')
    # May not need to list anything
    yield ('Default compiler locations', self.libraryGuesses(), [[]])
    # Try configure package directories
    dirExp = re.compile(r'((p|P)ar)?(m|M)etis(-.*)?')
    for packageDir in self.framework.argDB['package-dirs']:
      packageDir = os.path.abspath(packageDir)
      if not os.path.isdir(packageDir):
        raise RuntimeError('Invalid package directory: '+packageDir)
      for f in os.listdir(packageDir):
        dir = os.path.join(packageDir, f)
        if not os.path.isdir(dir):
          continue
        if not dirExp.match(f):
          continue
        yield ('Package directory installation root', self.libraryGuesses(dir), [[os.path.join(dir, 'include')]])
    # Try /usr/local
    dir = os.path.abspath(os.path.join('/usr', 'local'))
    yield ('Frequent user install location (/usr/local)', self.libraryGuesses(dir), [[os.path.join(dir, 'include')]])
    # Try /usr/local/*parmetis*
    ls = os.listdir(os.path.join('/usr','local'))
    for dir in ls:
      if not dirExp.match(f):
        continue
      dir = os.path.join('/usr','local',dir)
      if os.path.isdir(dir):
        yield ('Frequent user install location (/usr/local/parmetis*)', self.libraryGuesses(dir), [[os.path.join(dir, 'include')]])
    # Try ~/parmetis*
    ls = os.listdir(os.getenv('HOME'))
    for dir in ls:
      if not dirExp.match(f):
        continue
      dir = os.path.join(os.getenv('HOME'),dir)
      if os.path.isdir(dir):
        yield ('Frequent user install location (~/parmetis*)', self.libraryGuesses(dir), [[os.path.join(dir, 'include')]])
    # Try PETSc location
    PETSC_DIR  = None
    PETSC_ARCH = None
    if 'PETSC_DIR' in self.framework.argDB and 'PETSC_ARCH' in self.framework.argDB:
      PETSC_DIR  = self.framework.argDB['PETSC_DIR']
      PETSC_ARCH = self.framework.argDB['PETSC_ARCH']
    elif os.getenv('PETSC_DIR') and os.getenv('PETSC_ARCH'):
      PETSC_DIR  = os.getenv('PETSC_DIR')
      PETSC_ARCH = os.getenv('PETSC_ARCH')
    if PETSC_ARCH and PETSC_DIR:
      pass
##      try:
##        libArgs = config.base.Configure.executeShellCommand('cd '+PETSC_DIR+'; make BOPT=g_c++ getmpilinklibs', log = self.framework.log)[0].strip()
##        incArgs = config.base.Configure.executeShellCommand('cd '+PETSC_DIR+'; make BOPT=g_c++ getmpiincludedirs', log = self.framework.log)[0].strip()
##        libArgs = self.splitLibs(libArgs)
##        incArgs = self.splitIncludes(incArgs)
##        if libArgs and incArgs:
##          yield ('PETSc location', [libArgs], [incArgs])
##      except RuntimeError:
##        # This happens with older Petsc versions which are missing those targets
##        pass
    # If necessary, download ParMetis
    if not self.found and self.framework.argDB['download-parmetis'] == 2:
      (name, lib, include) = self.downloadParMetis()
      yield (name, lib, include)
      raise RuntimeError('Downloaded ParMetis could not be used. Please check in install in '+os.path.dirname(include[0][0])+'\n')
    return

  def getDir(self):
    '''Find the directory containing ParMetis'''
    packages  = self.framework.argDB['with-external-packages-dir']
    if not os.path.isdir(packages):
      os.mkdir(packages)
      self.framework.actions.addArgument('PETSc', 'Directory creation', 'Created the packages directory: '+packages)
    parmetisDir = None
    for dir in os.listdir(packages):
      if dir.startswith('ParMetis') and os.path.isdir(os.path.join(packages, dir)):
        parmetisDir = dir
    if parmetisDir is None:
      self.framework.logPrint('Could not locate already downloaded ParMetis')
      raise RuntimeError('Error locating ParMetis directory')
    return os.path.join(packages, parmetisDir)

  def downloadParMetis(self):
    self.framework.logPrint('Downloading ParMetis')
    try:
      parmetisDir = self.getDir()
      self.framework.logPrint('ParMetis already downloaded, no need to ftp')
    except RuntimeError:
      import urllib

      packages = self.framework.argDB['with-external-packages-dir']
      if hasattr(self.sourceControl, 'bk'):
        self.logPrint("Retrieving ParMetis; this may take several minutes\n", debugSection='screen')
        config.base.Configure.executeShellCommand('bk clone bk://parmetis.bkbits.net/ParMetis-dev '+os.path.join(packages,'ParMetis'), log = self.framework.log, timeout= 600.0)
      else:
        try:
          self.logPrint("Retrieving ParMetis; this may take several minutes\n", debugSection='screen')
          urllib.urlretrieve('ftp://ftp.mcs.anl.gov/pub/petsc/parmetis.tar.gz', os.path.join(packages, 'parmetis.tar.gz'))
        except Exception, e:
          raise RuntimeError('Error downloading ParMetis: '+str(e))
        try:
          config.base.Configure.executeShellCommand('cd '+packages+'; gunzip parmetis.tar.gz', log = self.framework.log)
        except RuntimeError, e:
          raise RuntimeError('Error unzipping parmetis.tar.gz: '+str(e))
        try:
          config.base.Configure.executeShellCommand('cd '+packages+'; tar -xf parmetis.tar', log = self.framework.log)
        except RuntimeError, e:
          raise RuntimeError('Error doing tar -xf parmetis.tar: '+str(e))
        os.unlink(os.path.join(packages, 'parmetis.tar'))
      self.framework.actions.addArgument('ParMetis', 'Download', 'Downloaded ParMetis into '+self.getDir())
    # Get the ParMetis directories
    parmetisDir = self.getDir()
    installDir = os.path.join(parmetisDir, self.framework.argDB['PETSC_ARCH'])
    if not os.path.isdir(installDir):
      os.mkdir(installDir)
    # Configure and Build ParMetis
<<<<<<< HEAD
    args = ['--prefix='+installDir, '--with-cc='+self.framework.argDB['CC'], '-PETSC_DIR='+self.arch.dir]
=======
    self.framework.pushLanguage('C')
    args = ['--prefix='+installDir, '--with-cc="'+self.framework.getCompiler()+' '+self.framework.getCompilerFlags()+'"']
    self.framework.popLanguage()
>>>>>>> 0fd73130
    args = ' '.join(args)
    try:
      fd      = file(os.path.join(installDir,'config.args'))
      oldargs = fd.readline()
      fd.close()
    except:
      oldargs = ''
    if not oldargs == args:
      self.framework.log.write('Have to rebuild ParMetis oldargs = '+oldargs+' new args '+args+'\n')
      self.logPrint("Configuring and compiling ParMetis; this may take several minutes\n", debugSection='screen')
      try:
        import logging
        # Split Graphs into its own repository
        oldDir = os.getcwd()
        os.chdir(parmetisDir)
        oldLog = logging.Logger.defaultLog
        logging.Logger.defaultLog = file(os.path.join(parmetisDir, 'build.log'), 'w')
        oldLevel = self.argDB['debugLevel']
        #self.argDB['debugLevel'] = 0
        oldIgnore = self.argDB['ignoreCompileOutput']
        #self.argDB['ignoreCompileOutput'] = 1
        if os.path.exists('RDict.db'):
          os.remove('RDict.db')
        if os.path.exists('bsSource.db'):
          os.remove('bsSource.db')
        make = self.getModule(parmetisDir, 'make').Make()
        make.prefix = installDir
        make.run()
        self.argDB['ignoreCompileOutput'] = oldIgnore
        self.argDB['debugLevel'] = oldLevel
        logging.Logger.defaultLog = oldLog
        os.chdir(oldDir)
      except RuntimeError, e:
        raise RuntimeError('Error running configure on ParMetis: '+str(e))
      fd = file(os.path.join(installDir,'config.args'), 'w')
      fd.write(args)
      fd.close()
      self.framework.actions.addArgument('ParMetis', 'Install', 'Installed ParMetis into '+installDir)
    lib     = [[os.path.join(installDir, 'lib', 'libparmetis.a'), os.path.join(installDir, 'lib', 'libmetis.a')]]
    include = [[os.path.join(installDir, 'include')]]
    return ('Downloaded ParMetis', lib, include)

  def configureVersion(self):
    '''Determine the ParMetis version, but there is no reliable way right now'''
    return 'Unknown'

  def configureLibrary(self):
    '''Find all working ParMetis installations and then choose one'''
    functionalParMetis = []
    for (name, libraryGuesses, includeGuesses) in self.generateGuesses():
      self.framework.logPrint('================================================================================')
      self.framework.logPrint('Checking for a functional ParMetis in '+name)
      self.lib     = None
      self.include = None
      found        = 0
      for libraries in libraryGuesses:
        if self.checkLib(libraries):
          self.lib = libraries
          for includeDir in includeGuesses:
            if self.checkInclude(includeDir):
              self.include = includeDir
              found = 1
              break
          if found:
            break
      if not found: continue
      version = self.executeTest(self.configureVersion)
      self.found = 1
      functionalParMetis.append((name, self.lib, self.include, version))
      if not self.framework.argDB['with-alternatives']:
        break
    # User chooses one or take first (sort by version)
    if self.found:
      self.name, self.lib, self.include, self.version = functionalParMetis[0]
      self.framework.logPrint('Choose ParMetis '+self.version+' in '+self.name)
    else:
      self.framework.logPrint('Could not locate any functional ParMetis')
    return

  def configure(self):
    if (self.framework.argDB['with-parmetis'] or self.framework.argDB['download-parmetis'] == 1)  and not self.framework.argDB['with-64-bit-ints']:
      self.executeTest(self.configureLibrary)
      self.framework.packages.append(self)
    return

if __name__ == '__main__':
  import config.framework
  import sys
  framework = config.framework.Framework(sys.argv[1:])
  framework.setup()
  framework.addChild(Configure(framework))
  framework.configure()
  framework.dumpSubstitutions()<|MERGE_RESOLUTION|>--- conflicted
+++ resolved
@@ -210,13 +210,9 @@
     if not os.path.isdir(installDir):
       os.mkdir(installDir)
     # Configure and Build ParMetis
-<<<<<<< HEAD
-    args = ['--prefix='+installDir, '--with-cc='+self.framework.argDB['CC'], '-PETSC_DIR='+self.arch.dir]
-=======
     self.framework.pushLanguage('C')
-    args = ['--prefix='+installDir, '--with-cc="'+self.framework.getCompiler()+' '+self.framework.getCompilerFlags()+'"']
+    args = ['--prefix='+installDir, '--with-cc="'+self.framework.getCompiler()+' '+self.framework.getCompilerFlags()+'"', '-PETSC_DIR='+self.arch.dir]
     self.framework.popLanguage()
->>>>>>> 0fd73130
     args = ' '.join(args)
     try:
       fd      = file(os.path.join(installDir,'config.args'))
