import config.base

class Configure(config.base.Configure):
  def __init__(self, framework):
    config.base.Configure.__init__(self, framework)
    self.headerPrefix = ''
    self.substPrefix  = ''
    self.compilers    = self.framework.require('config.compilers', self)
<<<<<<< HEAD
    self.name         = 'ParMetis'
    self.PACKAGE      = self.name.upper()
    self.package      = self.name.lower()
=======
    self.found        = 0
    return

  def __str__(self):
    if self.found:
      desc = ['ParMetis:']	
      desc.append('  Version: '+self.version)
      desc.append('  Includes: '+str(self.include))
      desc.append('  Library: '+str(self.lib))
      return '\n'.join(desc)+'\n'
    else:
      return ''

  def setupHelp(self, help):
    import nargs
    help.addArgument('ParMetis', '-with-parmetis=<bool>',                nargs.ArgBool(None, 0, 'Activate ParMetis'))
    help.addArgument('ParMetis', '-with-parmetis-dir=<root dir>',        nargs.ArgDir(None, None, 'Specify the root directory of the ParMetis installation'))
    help.addArgument('ParMetis', '-with-parmetis-include=<dir>',         nargs.ArgDir(None, None, 'The directory containing metis.h'))
    help.addArgument('ParMetis', '-with-parmetis-lib=<lib>',             nargs.Arg(None, None, 'The ParMetis library or list of libraries'))
    help.addArgument('ParMetis', '-download-parmetis=<no,yes,ifneeded>', nargs.ArgFuzzyBool(None, 2, 'Install MPICH to provide ParMetis'))
>>>>>>> 0f9da694
    return

  def configureLibrary(self):
    '''Find a ParMetis installation and check if it can work with PETSc'''
    return

  def setOutput(self):
<<<<<<< HEAD
    #self.addDefine('HAVE_PARMETIS', 0)
    self.addSubstitution('PARMETIS_INCLUDE', '')
    self.addSubstitution('PARMETIS_LIB', '')
#    self.framework.packages.append(self)
=======
    '''Add defines and substitutions
       - HAVE_PARMETIS is defined if a working ParMetis is found
       - PARMETIS_INCLUDE and PARMETIS are command line arguments for the compile and link
       - PARMETIS_INCLUDE_DIR is the directory containing metis.h
       - PARMETIS_LIBRARY is the list of ParMetis libraries'''
    if self.found:
      self.addDefine('HAVE_PARMETIS', 1)
    else:
      self.addSubstitution('PARMETIS_INCLUDE', '')
      self.addSubstitution('PARMETIS_LIB', '')
>>>>>>> 0f9da694
    return

  def configure(self):
    if not self.framework.argDB['with-parmetis']:
      return
    self.executeTest(self.configureLibrary)
    self.setOutput()
    return<|MERGE_RESOLUTION|>--- conflicted
+++ resolved
@@ -6,11 +6,6 @@
     self.headerPrefix = ''
     self.substPrefix  = ''
     self.compilers    = self.framework.require('config.compilers', self)
-<<<<<<< HEAD
-    self.name         = 'ParMetis'
-    self.PACKAGE      = self.name.upper()
-    self.package      = self.name.lower()
-=======
     self.found        = 0
     return
 
@@ -31,7 +26,6 @@
     help.addArgument('ParMetis', '-with-parmetis-include=<dir>',         nargs.ArgDir(None, None, 'The directory containing metis.h'))
     help.addArgument('ParMetis', '-with-parmetis-lib=<lib>',             nargs.Arg(None, None, 'The ParMetis library or list of libraries'))
     help.addArgument('ParMetis', '-download-parmetis=<no,yes,ifneeded>', nargs.ArgFuzzyBool(None, 2, 'Install MPICH to provide ParMetis'))
->>>>>>> 0f9da694
     return
 
   def configureLibrary(self):
@@ -39,12 +33,6 @@
     return
 
   def setOutput(self):
-<<<<<<< HEAD
-    #self.addDefine('HAVE_PARMETIS', 0)
-    self.addSubstitution('PARMETIS_INCLUDE', '')
-    self.addSubstitution('PARMETIS_LIB', '')
-#    self.framework.packages.append(self)
-=======
     '''Add defines and substitutions
        - HAVE_PARMETIS is defined if a working ParMetis is found
        - PARMETIS_INCLUDE and PARMETIS are command line arguments for the compile and link
@@ -55,7 +43,7 @@
     else:
       self.addSubstitution('PARMETIS_INCLUDE', '')
       self.addSubstitution('PARMETIS_LIB', '')
->>>>>>> 0f9da694
+#    self.framework.packages.append(self)
     return
 
   def configure(self):
