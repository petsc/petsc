--- conflicted
+++ resolved
@@ -151,11 +151,7 @@
       libs = [os.path.abspath(l) for l in libs]
       yield('User specified '+self.PACKAGE+' libraries', libs, os.path.abspath(self.framework.argDB['with-'+self.package+'-include']))
       raise RuntimeError('--with-'+self.package+'-lib='+str(self.framework.argDB['with-'+self.package+'-lib'])+' and \n'+\
-<<<<<<< HEAD
-        '--with-'+self.package+'-include='+self.framework.argDB['with-'+self.package+'-include']+' did not work') 
-=======
         '--with-'+self.package+'-include='+str(self.framework.argDB['with-'+self.package+'-include'])+' did not work') 
->>>>>>> 5d5a21cb
 
     for d in self.getSearchDirectories():
       for l in self.generateLibList(os.path.join(d,self.libdir)):
