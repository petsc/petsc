--- conflicted
+++ resolved
@@ -60,13 +60,10 @@
     self.clanguage = self.framework.argDB['with-clanguage'].upper().replace('+','x').replace('X','x')
     if not self.clanguage in ['C', 'Cxx']:
       raise RuntimeError('Invalid C language specified: '+str(self.clanguage))
-<<<<<<< HEAD
+    if self.clanguage == 'C' and not ('download-prometheus' in self.framework.argDB and self.framework.argDB['download-prometheus']) and not self.framework.argDB['download-hypre']:
     if self.scalartype == 'complex':
       self.clanguage = 'Cxx'
     if self.clanguage == 'C' and not self.framework.argDB['with-c++-support'] and not self.framework.argDB['download-prometheus']:
-=======
-    if self.clanguage == 'C' and not ('download-prometheus' in self.framework.argDB and self.framework.argDB['download-prometheus']) and not self.framework.argDB['download-hypre']:
->>>>>>> 96391d67
       self.framework.argDB['with-cxx'] = '0'
     if self.clanguage == 'Cxx' and self.framework.argDB['with-c-support']:
       self.addDefine('USE_EXTERN_CXX', '1')
