import logging

import atexit
import cPickle
import os
import re
import string
import sys
import types
import readline   #allows editing of raw_input line as typed (so delete works :-)

class ArgDict (dict, logging.Logger):
  def __init__(self, filename = None, defaultParent = None):
    dict.__init__(self)
    self.filename      = filename
    atexit.register(self.save)
    self.interactive   = 1
    self.metadata      = {'help' : {}, 'default' : {}, 'parent' : {}, 'tester' : {}, 'dir' : {}, 'saveinparent' : {}}
    self.argRE         = re.compile(r'\$(\w+|\{[^}]*\})')
    self.defaultParent = self.resolveParent(defaultParent)
    return

  def resolveParent(self, parent):
    '''The parent databse can be specified as:
     - A filename, where $var and ${var} in the name will be expanded
     - A module name, so that the parent database will be <name>Arg.db in the module root
     - An ArgDict object
     The return value is an ArgDict object representing the parent
    '''
    if not parent is None:
      if isinstance(parent, str):
        parent = self.expandVars(parent)
        if not os.path.exists(parent) and sys.modules.has_key(parent):
          parent = os.path.join(os.path.dirname(sys.modules[parent].__file__), parent+'Arg.db')
        if not os.path.exists(parent):
          parent = None
        else:
          parent = ArgDict(parent)
      elif not isinstance(parent, ArgDict):
        parent = None
    return parent

#  If requested key is a directory try to use Filebrowser to get it
  def getDirectory(self,key,exist):
    try:
      import GUI.FileBrowser
      import SIDL.Loader
      db = GUI.FileBrowser.FileBrowser(SIDL.Loader.createClass('GUI.Default.DefaultFileBrowser'))
    except:
      return (0,None)
    if self.metadata['help'].has_key(key): db.setTitle(self.metadata['help'][key])
    else:                                  db.setTitle('Select the directory for'+key)
    db.setMustExist(exist)
    return (1,db.getDirectory())

  def __setitem__(self,key,value):
    if self.metadata['saveinparent'].has_key(key):
      p = self.getParent(key)
      p.data[key] = value
    else:
      self.data[key] = value
    
  def __getitem__(self, key):
<<<<<<< HEAD
    if self.data.has_key(key):    return self.data[key]
    (ok, item) = self.getMissingItem(key)
    if ok:
      self[key] = item
      return item
    else: return None

=======
    ok = 1
    if not self.has_key(key):
      (ok, item) = self.getMissingItem(key)
      if ok:
        dict.__setitem__(self, key, item)
    if not ok:
      print
      sys.exit('Unable to get argument \''+key+'\'')
    return dict.__getitem__(self, key)
>>>>>>> d691ee35

  def has_key(self, key):
    if dict.has_key(self, key):
      return 1
    elif self.getParent(key):
      return self.getParent(key).has_key(key)
    else:
      return 0

  def getMissingItem(self, key):
    if self.getParent(key):
      (ok, item) = self.retrieveItem(key, self.getParent(key))
      if ok: return (ok, item)
    return self.requestItem(key)

  def retrieveItem(self, key, parent):
    if parent.has_key(key):
      return (1, parent[key])
    else:
      return (0, None)

  def requestItem(self, key):
    if not self.interactive: return (0, None)
    if self.metadata['dir'].has_key(key): 
      (ok,value) = self.getDirectory(key,self.metadata['dir'][key])
      if ok: return (ok,value)
      
    if self.metadata['help'].has_key(key): print self.metadata['help'][key]
    while 1:
      try:
        value = self.parseArg(raw_input('Please enter value for '+key+':'))
      except KeyboardInterrupt:
        return (0, None)
      if self.metadata['tester'].has_key(key): 
        (result, value) = self.metadata['tester'][key].test(value)
        if result:
          break
        else:
          print 'Try again'
      else:
        break
    return (1, value)

  def save(self):
    self.debugPrint('Saving argument database in '+self.filename, 2, 'argDB')
    dbFile = open(self.filename, 'w')
    cPickle.dump(self, dbFile)
    dbFile.close()

  def inputDefaultArgs(self):
    for key in self.metadata['default'].keys():
      if not self.has_key(key): self[key] = self.metadata['default'][key]

  def inputEnvVars(self):
    for key in os.environ.keys():
      self[key] = self.parseArg(os.environ[key])

  def inputCommandLineArgs(self, argList):
    if not type(argList) == types.ListType: return
    for arg in argList:
      if not arg[0] == '-':
        if self.has_key('target') and not self['target'] == ['default']:
          self['target'].append(arg)
        else:
          self['target'] = [arg]
      else:
        # Could try just using eval() on val, but we would need to quote lots of stuff
        (key, val) = string.split(arg[1:], '=')
        self[key]  = self.parseArg(val)

  def input(self, clArgs = None):
    self.inputDefaultArgs()
    self.inputEnvVars()
    self.inputCommandLineArgs(clArgs)
    self.setFromArgs(self)
    if self.filename: self.debugPrint('Read source database from '+self.filename, 2, 'argDB')

  def setHelp(self, key, docString):
    self.metadata['help'][key] = docString

  def setDir(self, key,exist):
    self.metadata['dir'][key] = exist

  def setTester(self, key, docString):
    self.metadata['tester'][key] = docString

  def setDefault(self, key, default):
    self.metadata['default'][key] = default

  # if key is saved it is saved in parent database
  def setSaveInParent(self, key):
    self.metadata['saveinparent'][key] = 1

  def setParent(self, key, parent):
    '''Specify the parent for a specific key. Allowable parents are discussed in resolveParent()'''
    if not parent is None:
      db = self.resolveParent(parent)
      if db is None:
        raise RuntimeError('Invalid parent database ('+parent+') for '+key)
      parent = db
    self.metadata['parent'][key] = parent
    return

  def getParent(self, key):
    isdefault = 0
    if self.metadata['parent'].has_key(key):
<<<<<<< HEAD
      parent = self.metadata['parent'][key]
    elif self.defaultParent:
      parent = self.defaultParent
      self.metadata['parent'][key] = parent
      isdefault = 1
    else:
      parent = None

    if parent:
      if type(parent) == types.StringType:
        parent = self.expandVars(parent)
        if not os.path.exists(parent):
          raise RuntimeError('Invalid parent database ('+parent+') for '+key)
        self.metadata['parent'][key] = ArgDict(parent)
        if isdefault:
          self.defaultParent = self.metadata['parent'][key]
      elif not isinstance(parent, ArgDict):
        raise RuntimeError('Invalid parent database ('+parent+') for '+key)
=======
>>>>>>> d691ee35
      return self.metadata['parent'][key]
    elif self.defaultParent:
      return self.defaultParent
    return None

  def parseArg(self, arg):
    if arg and arg[0] == '[' and arg[-1] == ']':
      if len(arg) > 2:
        arg = string.split(arg[1:-1], ',')
      else:
        arg = []
    return arg

  def expandVars(self, path):
    """Expand arguments of form $var and ${var}"""
    if '$' not in path: return path
    i = 0
    while 1:
      m = self.argRE.search(path, i)
      if not m:
        break
      i, j = m.span(0)
      name = m.group(1)
      if name[:1] == '{' and name[-1:] == '}':
        name = name[1:-1]
      tail = path[j:]
      path = path[:i] + self[name]
      i    = len(path)
      path = path + tail
    return path<|MERGE_RESOLUTION|>--- conflicted
+++ resolved
@@ -39,7 +39,6 @@
       elif not isinstance(parent, ArgDict):
         parent = None
     return parent
-
 #  If requested key is a directory try to use Filebrowser to get it
   def getDirectory(self,key,exist):
     try:
@@ -61,25 +60,13 @@
       self.data[key] = value
     
   def __getitem__(self, key):
-<<<<<<< HEAD
-    if self.data.has_key(key):    return self.data[key]
+    if dict.has_key(self, key): return self.data[key]
     (ok, item) = self.getMissingItem(key)
     if ok:
-      self[key] = item
+      dict.__setitem__.(self, key, item)
       return item
-    else: return None
-
-=======
-    ok = 1
-    if not self.has_key(key):
-      (ok, item) = self.getMissingItem(key)
-      if ok:
-        dict.__setitem__(self, key, item)
-    if not ok:
-      print
-      sys.exit('Unable to get argument \''+key+'\'')
-    return dict.__getitem__(self, key)
->>>>>>> d691ee35
+    else:
+      return None
 
   def has_key(self, key):
     if dict.has_key(self, key):
@@ -186,27 +173,8 @@
   def getParent(self, key):
     isdefault = 0
     if self.metadata['parent'].has_key(key):
-<<<<<<< HEAD
-      parent = self.metadata['parent'][key]
-    elif self.defaultParent:
-      parent = self.defaultParent
-      self.metadata['parent'][key] = parent
-      isdefault = 1
-    else:
-      parent = None
-
-    if parent:
-      if type(parent) == types.StringType:
-        parent = self.expandVars(parent)
-        if not os.path.exists(parent):
-          raise RuntimeError('Invalid parent database ('+parent+') for '+key)
-        self.metadata['parent'][key] = ArgDict(parent)
-        if isdefault:
-          self.defaultParent = self.metadata['parent'][key]
-      elif not isinstance(parent, ArgDict):
-        raise RuntimeError('Invalid parent database ('+parent+') for '+key)
-=======
->>>>>>> d691ee35
+
+
       return self.metadata['parent'][key]
     elif self.defaultParent:
       return self.defaultParent
