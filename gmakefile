--- conflicted
+++ resolved
@@ -243,7 +243,6 @@
 $(TESTDIR)/counts/%.counts :
 	@$< $(TESTFLAGS)
 
-<<<<<<< HEAD
 test: testinit testpkgs report_tests
 testinit:
 	-@mkdir -p ${PETSC_ARCH}/tests
@@ -256,8 +255,6 @@
 $(allrm) : test-rm-%: test-%
 	@$(RM) $(test-ex-$*)
 
-=======
->>>>>>> 429cdc38
 # Remove intermediate .o files
 # This only removes the files at the end which is insufficient
 #.INTERMEDIATE: $(testsrcs.o:%.o=%)
