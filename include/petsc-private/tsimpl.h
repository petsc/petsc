
#ifndef __TSIMPL_H
#define __TSIMPL_H

#include <petscts.h>
#include <petsc-private/petscimpl.h>

/*
    Timesteping context.
      General DAE: F(t,U,U_t) = 0, required Jacobian is G'(U) where G(U) = F(t,U,U0+a*U)
      General ODE: U_t = F(t,U) <-- the right-hand-side function
      Linear  ODE: U_t = A(t) U <-- the right-hand-side matrix
      Linear (no time) ODE: U_t = A U <-- the right-hand-side matrix
*/

/*
     Maximum number of monitors you can run with a single TS
*/
#define MAXTSMONITORS 10

PETSC_EXTERN PetscBool TSRegisterAllCalled;
PETSC_EXTERN PetscErrorCode TSRegisterAll(void);

typedef struct _TSOps *TSOps;

struct _TSOps {
  PetscErrorCode (*snesfunction)(SNES,Vec,Vec,TS);
  PetscErrorCode (*snesjacobian)(SNES,Vec,Mat,Mat,TS);
  PetscErrorCode (*setup)(TS);
  PetscErrorCode (*step)(TS);
  PetscErrorCode (*solve)(TS);
  PetscErrorCode (*interpolate)(TS,PetscReal,Vec);
  PetscErrorCode (*evaluatestep)(TS,PetscInt,Vec,PetscBool*);
  PetscErrorCode (*setfromoptions)(PetscOptions*,TS);
  PetscErrorCode (*destroy)(TS);
  PetscErrorCode (*view)(TS,PetscViewer);
  PetscErrorCode (*reset)(TS);
  PetscErrorCode (*linearstability)(TS,PetscReal,PetscReal,PetscReal*,PetscReal*);
  PetscErrorCode (*load)(TS,PetscViewer);
  PetscErrorCode (*rollback)(TS);
  PetscErrorCode (*getstages)(TS,PetscInt*,Vec**);
  PetscErrorCode (*adjointstep)(TS);
  PetscErrorCode (*adjointsetup)(TS);
};

/* 
   TSEvent - Abstract object to handle event monitoring
*/
typedef struct _p_TSEvent *TSEvent;

typedef struct _TSTrajectoryOps *TSTrajectoryOps;

struct _TSTrajectoryOps {
  PetscErrorCode (*view)(TSTrajectory,PetscViewer);
  PetscErrorCode (*destroy)(TSTrajectory);
  PetscErrorCode (*set)(TSTrajectory,TS,PetscInt,PetscReal,Vec);
  PetscErrorCode (*get)(TSTrajectory,TS,PetscInt,PetscReal);
};

struct _p_TSTrajectory {
  PETSCHEADER(struct _TSTrajectoryOps);
  void *data;
};

struct _p_TS {
  PETSCHEADER(struct _TSOps);
  DM            dm;
  TSProblemType problem_type;
  Vec           vec_sol;
  TSAdapt       adapt;
  TSEvent       event;

  /* ---------------- User (or PETSc) Provided stuff ---------------------*/
  PetscErrorCode (*monitor[MAXTSMONITORS])(TS,PetscInt,PetscReal,Vec,void*); /* returns control to user after */
  PetscErrorCode (*monitordestroy[MAXTSMONITORS])(void**);
  void *monitorcontext[MAXTSMONITORS];                 /* residual calculation, allows user */
  PetscInt  numbermonitors;                                 /* to, for instance, print residual norm, etc. */

  PetscErrorCode (*prestep)(TS);
  PetscErrorCode (*prestage)(TS,PetscReal);
  PetscErrorCode (*poststage)(TS,PetscReal,PetscInt,Vec*);
  PetscErrorCode (*poststep)(TS);

<<<<<<< HEAD
  IS is_diff; /* Index set containing indices corresponding to differential equations in DAE */
=======
  /* ---------------------- Sensitivity Analysis support -----------------*/
  TSTrajectory trajectory;   /* All solutions are kept here for the entire time integration process */
  Vec       *vecs_sensi;             /* one vector for each cost function */
  Vec       *vecs_sensip;
  PetscInt  numcost;                 /* number of cost functions */
  Vec       vec_costintegral;
  PetscInt  adjointsetupcalled;
  PetscInt  adjoint_max_steps;
  PetscBool adjoint_solve;          /* immediately call TSAdjointSolve() after TSSolve() is complete */
  /* workspace for Adjoint computations */
  Vec       vec_costintegrand;
  Mat       Jacp;
  void      *rhsjacobianpctx;
  void      *costintegrandctx;
  Vec       *vecs_drdy;
  Vec       *vecs_drdp;

  PetscErrorCode (*rhsjacobianp)(TS,PetscReal,Vec,Mat,void*);
  PetscErrorCode (*costintegrand)(TS,PetscReal,Vec,Vec,void*);
  PetscErrorCode (*drdyfunction)(TS,PetscReal,Vec,Vec*,void*);
  PetscErrorCode (*drdpfunction)(TS,PetscReal,Vec,Vec*,void*);
>>>>>>> 7fb8eca3

  /* ---------------------- IMEX support ---------------------------------*/
  /* These extra slots are only used when the user provides both Implicit and RHS */
  Mat Arhs;     /* Right hand side matrix */
  Mat Brhs;     /* Right hand side preconditioning matrix */
  Vec Frhs;     /* Right hand side function value */

  /* This is a general caching scheme to avoid recomputing the Jacobian at a place that has been previously been evaluated.
   * The present use case is that TSComputeRHSFunctionLinear() evaluates the Jacobian once and we don't want it to be immeditely re-evaluated.
   */
  struct {
    PetscReal time;             /* The time at which the matrices were last evaluated */
    Vec X;                      /* Solution vector at which the Jacobian was last evaluated */
    PetscObjectState Xstate;    /* State of the solution vector */
    MatStructure mstructure;    /* The structure returned */
    /* Flag to unshift Jacobian before calling the IJacobian or RHSJacobian functions.  This is useful
     * if the user would like to reuse (part of) the Jacobian from the last evaluation. */
    PetscBool reuse;
    PetscReal scale,shift;
  } rhsjacobian;

  struct {
    PetscReal shift;            /* The derivative of the lhs wrt to Xdot */
  } ijacobian;

  /* ---------------------Nonlinear Iteration------------------------------*/
  SNES  snes;

  /* --- Data that is unique to each particular solver --- */
  PetscInt setupcalled;             /* true if setup has been called */
  void     *data;                   /* implementationspecific data */
  void     *user;                   /* user context */

  /* ------------------  Parameters -------------------------------------- */
  PetscInt  max_steps;              /* max number of steps */
  PetscReal max_time;               /* max time allowed */
  PetscReal time_step;              /* current/completed time increment */
  PetscReal time_step_prev;         /* previous time step  */

  /*
     these are temporary to support increasing the time step if nonlinear solver convergence remains good
     and time_step was previously cut due to failed nonlinear solver
  */
  PetscReal time_step_orig;            /* original time step requested by user */
  PetscInt  time_steps_since_decrease; /* number of timesteps since timestep was decreased due to lack of convergence */
  /* ----------------------------------------------------------------------------------------------------------------*/

  PetscBool steprollback;           /* Is the current step rolled back? */
  PetscInt  steps;                  /* steps taken so far in latest call to TSSolve() */
  PetscInt  total_steps;            /* steps taken in all calls to TSSolve() since the TS was created or since TSSetUp() was called */
  PetscReal ptime;                  /* time at the start of the current step (stage time is internal if it exists) */
  PetscReal ptime_prev;             /* time at the start of the previous step */
  PetscReal solvetime;              /* time at the conclusion of TSSolve() */
  PetscInt  ksp_its;                /* total number of linear solver iterations */
  PetscInt  snes_its;               /* total number of nonlinear solver iterations */

  PetscInt num_snes_failures;
  PetscInt max_snes_failures;
  TSConvergedReason reason;
  TSEquationType equation_type;
  PetscBool errorifstepfailed;
  TSExactFinalTimeOption  exact_final_time;
  PetscBool retain_stages;
  PetscInt reject,max_reject;

  PetscReal atol,rtol;          /* Relative and absolute tolerance for local truncation error */
  Vec       vatol,vrtol;        /* Relative and absolute tolerance in vector form */
  PetscReal cfltime,cfltime_local;

  /* ------------------- Default work-area management ------------------ */
  PetscInt nwork;
  Vec      *work;
};

struct _TSAdaptOps {
  PetscErrorCode (*choose)(TSAdapt,TS,PetscReal,PetscInt*,PetscReal*,PetscBool*,PetscReal*);
  PetscErrorCode (*checkstage)(TSAdapt,TS,PetscBool*);
  PetscErrorCode (*destroy)(TSAdapt);
  PetscErrorCode (*view)(TSAdapt,PetscViewer);
  PetscErrorCode (*setfromoptions)(PetscOptions*,TSAdapt);
  PetscErrorCode (*load)(TSAdapt,PetscViewer);
};

struct _p_TSAdapt {
  PETSCHEADER(struct _TSAdaptOps);
  void *data;
  struct {
    PetscInt   n;                /* number of candidate schemes, including the one currently in use */
    PetscBool  inuse_set;        /* the current scheme has been set */
    const char *name[16];        /* name of the scheme */
    PetscInt   order[16];        /* classical order of each scheme */
    PetscInt   stageorder[16];   /* stage order of each scheme */
    PetscReal  ccfl[16];         /* stability limit relative to explicit Euler */
    PetscReal  cost[16];         /* relative measure of the amount of work required for each scheme */
  } candidates;
  PetscReal   dt_min,dt_max;
  PetscReal   scale_solve_failed; /* Scale step by this factor if solver (linear or nonlinear) fails. */
  PetscViewer monitor;
  NormType    wnormtype;
};

typedef struct _p_DMTS *DMTS;
typedef struct _DMTSOps *DMTSOps;
struct _DMTSOps {
  TSRHSFunction rhsfunction;
  TSRHSJacobian rhsjacobian;

  TSIFunction ifunction;
  PetscErrorCode (*ifunctionview)(void*,PetscViewer);
  PetscErrorCode (*ifunctionload)(void**,PetscViewer);

  TSIJacobian ijacobian;
  PetscErrorCode (*ijacobianview)(void*,PetscViewer);
  PetscErrorCode (*ijacobianload)(void**,PetscViewer);

  TSSolutionFunction solution;
  PetscErrorCode (*forcing)(TS,PetscReal,Vec,void*);

  PetscErrorCode (*destroy)(DMTS);
  PetscErrorCode (*duplicate)(DMTS,DMTS);
};

struct _p_DMTS {
  PETSCHEADER(struct _DMTSOps);
  void *rhsfunctionctx;
  void *rhsjacobianctx;

  void *ifunctionctx;
  void *ijacobianctx;

  void *solutionctx;
  void *forcingctx;

  void *data;

  /* This is NOT reference counted. The DM on which this context was first created is cached here to implement one-way
   * copy-on-write. When DMGetDMTSWrite() sees a request using a different DM, it makes a copy. Thus, if a user
   * only interacts directly with one level, e.g., using TSSetIFunction(), then coarse levels of a multilevel item
   * integrator are built, then the user changes the routine with another call to TSSetIFunction(), it automatically
   * propagates to all the levels. If instead, they get out a specific level and set the function on that level,
   * subsequent changes to the original level will no longer propagate to that level.
   */
  DM originaldm;
};

PETSC_EXTERN PetscErrorCode DMGetDMTS(DM,DMTS*);
PETSC_EXTERN PetscErrorCode DMGetDMTSWrite(DM,DMTS*);
PETSC_EXTERN PetscErrorCode DMCopyDMTS(DM,DM);
PETSC_EXTERN PetscErrorCode DMTSView(DMTS,PetscViewer);
PETSC_EXTERN PetscErrorCode DMTSLoad(DMTS,PetscViewer);

typedef enum {TSEVENT_NONE,TSEVENT_LOCATED_INTERVAL,TSEVENT_PROCESSING,TSEVENT_ZERO,TSEVENT_RESET_NEXTSTEP} TSEventStatus;

/* Maximum number of event times that can be recorded */
#define MAXEVENTRECORDERS 24

struct _p_TSEvent {
  PetscScalar    *fvalue;          /* value of event function at the end of the step*/
  PetscScalar    *fvalue_prev;     /* value of event function at start of the step */
  PetscReal       ptime;           /* time at step end */
  PetscReal       ptime_prev;      /* time at step start */
  PetscErrorCode  (*monitor)(TS,PetscReal,Vec,PetscScalar*,void*); /* User event monitor function */
  PetscErrorCode  (*postevent)(TS,PetscInt,PetscInt[],PetscReal,Vec,PetscBool,void*); /* User post event function */
  PetscBool      *terminate;        /* 1 -> Terminate time stepping, 0 -> continue */
  PetscInt       *direction;        /* Zero crossing direction: 1 -> Going positive, -1 -> Going negative, 0 -> Any */ 
  PetscInt        nevents;          /* Number of events to handle */
  PetscInt        nevents_zero;     /* Number of event zero detected */
  PetscInt        *events_zero;      /* List of events that have reached zero */
  void           *monitorcontext;
  PetscReal       tol;              /* Tolerance for event zero check */
  TSEventStatus   status;           /* Event status */
  PetscReal       tstepend;         /* End time of step */
  PetscReal       initial_timestep; /* Initial time step */
  /* Struct to record the events */
  struct {
    PetscInt  ctr;                          /* recorder counter */
    PetscReal time[MAXEVENTRECORDERS];      /* Event times */
    PetscInt  stepnum[MAXEVENTRECORDERS];   /* Step numbers */
    PetscInt  nevents[MAXEVENTRECORDERS];   /* Number of events occuring at the event times */
    PetscInt  *eventidx[MAXEVENTRECORDERS]; /* Local indices of the events in the event list */
  } recorder;
};

PETSC_EXTERN PetscErrorCode TSEventMonitor(TS);
PETSC_EXTERN PetscErrorCode TSEventMonitorDestroy(TSEvent*);
PETSC_EXTERN PetscErrorCode TSAdjointEventMonitor(TS);
PETSC_EXTERN PetscErrorCode TSEventMonitorInitialize(TS);

PETSC_EXTERN PetscLogEvent TS_Step, TS_PseudoComputeTimeStep, TS_FunctionEval, TS_JacobianEval;

typedef enum {TS_STEP_INCOMPLETE, /* vec_sol, ptime, etc point to beginning of step */
              TS_STEP_PENDING,    /* vec_sol advanced, but step has not been accepted yet */
              TS_STEP_COMPLETE    /* step accepted and ptime, steps, etc have been advanced */
} TSStepStatus;

struct _n_TSMonitorLGCtx {
  PetscDrawLG    lg;
  PetscInt       howoften;  /* when > 0 uses step % howoften, when negative only final solution plotted */
  PetscInt       ksp_its,snes_its;
  char           **names;
  char           **displaynames;
  PetscInt       ndisplayvariables;
  PetscInt       *displayvariables;
  PetscReal      *displayvalues;
  PetscErrorCode (*transform)(void*,Vec,Vec*);
  PetscErrorCode (*transformdestroy)(void*);
  void           *transformctx;
};

struct _n_TSMonitorEnvelopeCtx {
  Vec max,min;
};


#endif<|MERGE_RESOLUTION|>--- conflicted
+++ resolved
@@ -81,9 +81,8 @@
   PetscErrorCode (*poststage)(TS,PetscReal,PetscInt,Vec*);
   PetscErrorCode (*poststep)(TS);
 
-<<<<<<< HEAD
   IS is_diff; /* Index set containing indices corresponding to differential equations in DAE */
-=======
+
   /* ---------------------- Sensitivity Analysis support -----------------*/
   TSTrajectory trajectory;   /* All solutions are kept here for the entire time integration process */
   Vec       *vecs_sensi;             /* one vector for each cost function */
@@ -105,7 +104,6 @@
   PetscErrorCode (*costintegrand)(TS,PetscReal,Vec,Vec,void*);
   PetscErrorCode (*drdyfunction)(TS,PetscReal,Vec,Vec*,void*);
   PetscErrorCode (*drdpfunction)(TS,PetscReal,Vec,Vec*,void*);
->>>>>>> 7fb8eca3
 
   /* ---------------------- IMEX support ---------------------------------*/
   /* These extra slots are only used when the user provides both Implicit and RHS */
