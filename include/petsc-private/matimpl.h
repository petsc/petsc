--- conflicted
+++ resolved
@@ -186,11 +186,8 @@
   /*139*/
   PetscErrorCode (*setblocksizes)(Mat,PetscInt,PetscInt);
   PetscErrorCode (*aypx)(Mat,PetscScalar,Mat,MatStructure);
-<<<<<<< HEAD
+  PetscErrorCode (*residual)(Mat,Vec,Vec,Vec);
   PetscErrorCode (*fdcoloringsetup)(Mat,ISColoring,MatFDColoring);
-=======
-  PetscErrorCode (*residual)(Mat,Vec,Vec,Vec);
->>>>>>> f9426fe0
 };
 /*
     If you add MatOps entries above also add them to the MATOP enum
