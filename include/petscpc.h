/*
      Preconditioner module.
*/
#if !defined(__PETSCPC_H)
#define __PETSCPC_H
#include <petscmat.h>
#include <petscpctypes.h>

PETSC_EXTERN PetscErrorCode PCInitializePackage(void);

/*
    PCList contains the list of preconditioners currently registered
   These are added with PCRegister()
*/
PETSC_EXTERN PetscFunctionList PCList;

/* Logging support */
PETSC_EXTERN PetscClassId PC_CLASSID;

PETSC_EXTERN PetscErrorCode PCCreate(MPI_Comm,PC*);
PETSC_EXTERN PetscErrorCode PCSetType(PC,PCType);
PETSC_EXTERN PetscErrorCode PCGetType(PC,PCType*);
PETSC_EXTERN PetscErrorCode PCSetUp(PC);
PETSC_EXTERN PetscErrorCode PCGetSetUpFailedReason(PC,PetscInt*);
PETSC_EXTERN PetscErrorCode PCSetUpOnBlocks(PC);
PETSC_EXTERN PetscErrorCode PCApply(PC,Vec,Vec);
PETSC_EXTERN PetscErrorCode PCApplySymmetricLeft(PC,Vec,Vec);
PETSC_EXTERN PetscErrorCode PCApplySymmetricRight(PC,Vec,Vec);
PETSC_EXTERN PetscErrorCode PCApplyBAorAB(PC,PCSide,Vec,Vec,Vec);
PETSC_EXTERN PetscErrorCode PCApplyTranspose(PC,Vec,Vec);
PETSC_EXTERN PetscErrorCode PCApplyTransposeExists(PC,PetscBool *);
PETSC_EXTERN PetscErrorCode PCApplyBAorABTranspose(PC,PCSide,Vec,Vec,Vec);
PETSC_EXTERN PetscErrorCode PCSetReusePreconditioner(PC,PetscBool);
PETSC_EXTERN PetscErrorCode PCGetReusePreconditioner(PC,PetscBool*);
PETSC_EXTERN PetscErrorCode PCSetErrorIfFailure(PC,PetscBool);

#define PC_FILE_CLASSID 1211222

PETSC_EXTERN PetscErrorCode PCApplyRichardson(PC,Vec,Vec,Vec,PetscReal,PetscReal,PetscReal,PetscInt,PetscBool ,PetscInt*,PCRichardsonConvergedReason*);
PETSC_EXTERN PetscErrorCode PCApplyRichardsonExists(PC,PetscBool *);
PETSC_EXTERN PetscErrorCode PCSetInitialGuessNonzero(PC,PetscBool);
PETSC_EXTERN PetscErrorCode PCGetInitialGuessNonzero(PC,PetscBool*);
PETSC_EXTERN PetscErrorCode PCSetUseAmat(PC,PetscBool);
PETSC_EXTERN PetscErrorCode PCGetUseAmat(PC,PetscBool*);


PETSC_EXTERN PetscErrorCode PCRegister(const char[],PetscErrorCode(*)(PC));

PETSC_EXTERN PetscErrorCode PCReset(PC);
PETSC_EXTERN PetscErrorCode PCDestroy(PC*);
PETSC_EXTERN PetscErrorCode PCSetFromOptions(PC);

PETSC_EXTERN PetscErrorCode PCFactorGetMatrix(PC,Mat*);
PETSC_EXTERN PetscErrorCode PCSetModifySubMatrices(PC,PetscErrorCode(*)(PC,PetscInt,const IS[],const IS[],Mat[],void*),void*);
PETSC_EXTERN PetscErrorCode PCModifySubMatrices(PC,PetscInt,const IS[],const IS[],Mat[],void*);

PETSC_EXTERN PetscErrorCode PCSetOperators(PC,Mat,Mat);
PETSC_EXTERN PetscErrorCode PCGetOperators(PC,Mat*,Mat*);
PETSC_EXTERN PetscErrorCode PCGetOperatorsSet(PC,PetscBool *,PetscBool *);

PETSC_EXTERN PetscErrorCode PCView(PC,PetscViewer);
PETSC_EXTERN PetscErrorCode PCLoad(PC,PetscViewer);
PETSC_STATIC_INLINE PetscErrorCode PCViewFromOptions(PC A,PetscObject obj,const char name[]) {return PetscObjectViewFromOptions((PetscObject)A,obj,name);}

PETSC_EXTERN PetscErrorCode PCSetOptionsPrefix(PC,const char[]);
PETSC_EXTERN PetscErrorCode PCAppendOptionsPrefix(PC,const char[]);
PETSC_EXTERN PetscErrorCode PCGetOptionsPrefix(PC,const char*[]);

PETSC_EXTERN PetscErrorCode PCComputeExplicitOperator(PC,Mat*);

/*
      These are used to provide extra scaling of preconditioned
   operator for time-stepping schemes like in SUNDIALS
*/
PETSC_EXTERN PetscErrorCode PCGetDiagonalScale(PC,PetscBool *);
PETSC_EXTERN PetscErrorCode PCDiagonalScaleLeft(PC,Vec,Vec);
PETSC_EXTERN PetscErrorCode PCDiagonalScaleRight(PC,Vec,Vec);
PETSC_EXTERN PetscErrorCode PCSetDiagonalScale(PC,Vec);

/* ------------- options specific to particular preconditioners --------- */

PETSC_EXTERN PetscErrorCode PCJacobiSetType(PC,PCJacobiType);
PETSC_EXTERN PetscErrorCode PCJacobiGetType(PC,PCJacobiType*);
PETSC_EXTERN PetscErrorCode PCJacobiSetUseAbs(PC,PetscBool);
PETSC_EXTERN PetscErrorCode PCJacobiGetUseAbs(PC,PetscBool*);
PETSC_EXTERN PetscErrorCode PCSORSetSymmetric(PC,MatSORType);
PETSC_EXTERN PetscErrorCode PCSORGetSymmetric(PC,MatSORType*);
PETSC_EXTERN PetscErrorCode PCSORSetOmega(PC,PetscReal);
PETSC_EXTERN PetscErrorCode PCSORGetOmega(PC,PetscReal*);
PETSC_EXTERN PetscErrorCode PCSORSetIterations(PC,PetscInt,PetscInt);
PETSC_EXTERN PetscErrorCode PCSORGetIterations(PC,PetscInt*,PetscInt*);

PETSC_EXTERN PetscErrorCode PCEisenstatSetOmega(PC,PetscReal);
PETSC_EXTERN PetscErrorCode PCEisenstatGetOmega(PC,PetscReal*);
PETSC_EXTERN PetscErrorCode PCEisenstatSetNoDiagonalScaling(PC,PetscBool);
PETSC_EXTERN PetscErrorCode PCEisenstatGetNoDiagonalScaling(PC,PetscBool*);

PETSC_EXTERN PetscErrorCode PCBJacobiSetTotalBlocks(PC,PetscInt,const PetscInt[]);
PETSC_EXTERN PetscErrorCode PCBJacobiGetTotalBlocks(PC,PetscInt*,const PetscInt*[]);
PETSC_EXTERN PetscErrorCode PCBJacobiSetLocalBlocks(PC,PetscInt,const PetscInt[]);
PETSC_EXTERN PetscErrorCode PCBJacobiGetLocalBlocks(PC,PetscInt*,const PetscInt*[]);

PETSC_EXTERN PetscErrorCode PCShellSetApply(PC,PetscErrorCode (*)(PC,Vec,Vec));
PETSC_EXTERN PetscErrorCode PCShellSetApplyBA(PC,PetscErrorCode (*)(PC,PCSide,Vec,Vec,Vec));
PETSC_EXTERN PetscErrorCode PCShellSetApplyTranspose(PC,PetscErrorCode (*)(PC,Vec,Vec));
PETSC_EXTERN PetscErrorCode PCShellSetSetUp(PC,PetscErrorCode (*)(PC));
PETSC_EXTERN PetscErrorCode PCShellSetApplyRichardson(PC,PetscErrorCode (*)(PC,Vec,Vec,Vec,PetscReal,PetscReal,PetscReal,PetscInt,PetscBool ,PetscInt*,PCRichardsonConvergedReason*));
PETSC_EXTERN PetscErrorCode PCShellSetView(PC,PetscErrorCode (*)(PC,PetscViewer));
PETSC_EXTERN PetscErrorCode PCShellSetDestroy(PC,PetscErrorCode (*)(PC));
PETSC_EXTERN PetscErrorCode PCShellSetContext(PC,void*);
PETSC_EXTERN PetscErrorCode PCShellGetContext(PC,void**);
PETSC_EXTERN PetscErrorCode PCShellSetName(PC,const char[]);
PETSC_EXTERN PetscErrorCode PCShellGetName(PC,const char*[]);

PETSC_EXTERN PetscErrorCode PCFactorSetZeroPivot(PC,PetscReal);

PETSC_EXTERN PetscErrorCode PCFactorSetShiftType(PC,MatFactorShiftType);
PETSC_EXTERN PetscErrorCode PCFactorSetShiftAmount(PC,PetscReal);

PETSC_EXTERN PetscErrorCode PCFactorSetMatSolverPackage(PC,const MatSolverPackage);
PETSC_EXTERN PetscErrorCode PCFactorGetMatSolverPackage(PC,const MatSolverPackage*);
PETSC_EXTERN PetscErrorCode PCFactorSetUpMatSolverPackage(PC);

PETSC_EXTERN PetscErrorCode PCFactorSetFill(PC,PetscReal);
PETSC_EXTERN PetscErrorCode PCFactorSetColumnPivot(PC,PetscReal);
PETSC_EXTERN PetscErrorCode PCFactorReorderForNonzeroDiagonal(PC,PetscReal);

PETSC_EXTERN PetscErrorCode PCFactorSetMatOrderingType(PC,MatOrderingType);
PETSC_EXTERN PetscErrorCode PCFactorSetReuseOrdering(PC,PetscBool );
PETSC_EXTERN PetscErrorCode PCFactorSetReuseFill(PC,PetscBool );
PETSC_EXTERN PetscErrorCode PCFactorSetUseInPlace(PC,PetscBool);
PETSC_EXTERN PetscErrorCode PCFactorGetUseInPlace(PC,PetscBool*);
PETSC_EXTERN PetscErrorCode PCFactorSetAllowDiagonalFill(PC,PetscBool);
PETSC_EXTERN PetscErrorCode PCFactorGetAllowDiagonalFill(PC,PetscBool*);
PETSC_EXTERN PetscErrorCode PCFactorSetPivotInBlocks(PC,PetscBool);

PETSC_EXTERN PetscErrorCode PCFactorSetLevels(PC,PetscInt);
PETSC_EXTERN PetscErrorCode PCFactorGetLevels(PC,PetscInt*);
PETSC_EXTERN PetscErrorCode PCFactorSetDropTolerance(PC,PetscReal,PetscReal,PetscInt);

PETSC_EXTERN PetscErrorCode PCASMSetLocalSubdomains(PC,PetscInt,IS[],IS[]);
PETSC_EXTERN PetscErrorCode PCASMSetTotalSubdomains(PC,PetscInt,IS[],IS[]);
PETSC_EXTERN PetscErrorCode PCASMSetOverlap(PC,PetscInt);
PETSC_EXTERN PetscErrorCode PCASMSetDMSubdomains(PC,PetscBool);
PETSC_EXTERN PetscErrorCode PCASMGetDMSubdomains(PC,PetscBool*);
PETSC_EXTERN PetscErrorCode PCASMSetSortIndices(PC,PetscBool);

PETSC_EXTERN PetscErrorCode PCASMSetType(PC,PCASMType);
PETSC_EXTERN PetscErrorCode PCASMGetType(PC,PCASMType*);
PETSC_EXTERN PetscErrorCode PCASMSetLocalType(PC,PCCompositeType);
PETSC_EXTERN PetscErrorCode PCASMGetLocalType(PC,PCCompositeType*);
PETSC_EXTERN PetscErrorCode PCASMCreateSubdomains(Mat,PetscInt,IS*[]);
PETSC_EXTERN PetscErrorCode PCASMDestroySubdomains(PetscInt,IS[],IS[]);
PETSC_EXTERN PetscErrorCode PCASMCreateSubdomains2D(PetscInt,PetscInt,PetscInt,PetscInt,PetscInt,PetscInt,PetscInt*,IS**,IS**);
PETSC_EXTERN PetscErrorCode PCASMGetLocalSubdomains(PC,PetscInt*,IS*[],IS*[]);
PETSC_EXTERN PetscErrorCode PCASMGetLocalSubmatrices(PC,PetscInt*,Mat*[]);

<<<<<<< HEAD
=======
/*E
    PCGASMType - Type of generalized additive Schwarz method to use (differs from ASM in allowing multiple processors per subdomain).

   Each subdomain has nested inner and outer parts.  The inner subdomains are assumed to form a non-overlapping covering of the computational
   domain, while the outer subdomains contain the inner subdomains and overlap with each other.  This preconditioner will compute
   a subdomain correction over each *outer* subdomain from a residual computed there, but its different variants will differ in
   (a) how the outer subdomain residual is computed, and (b) how the outer subdomain correction is computed.

$  PC_GASM_BASIC       - Symmetric version where the full from the outer subdomain is used, and the resulting correction is applied
$                        over the outer subdomains.  As a result, points in the overlap will receive the sum of the corrections
$                        from neighboring subdomains.
$                        Classical standard additive Schwarz.
$  PC_GASM_RESTRICT    - Residual from the outer subdomain is used but the correction is restricted to the inner subdomain only
$                        (i.e., zeroed out over the overlap portion of the outer subdomain before being applied).  As a result,
$                        each point will receive a correction only from the unique inner subdomain containing it (nonoverlapping covering
$                        assumption).
$                        Default.
$  PC_GASM_INTERPOLATE - Residual is zeroed out over the overlap portion of the outer subdomain, but the resulting correction is
$                        applied over the outer subdomain. As a result, points in the overlap will receive the sum of the corrections
$                        from neighboring subdomains.
$
$  PC_GASM_NONE        - Residuals and corrections are zeroed out outside the local subdomains.
$                        Not very good.

   Level: beginner

.seealso: PCGASMSetType()
E*/
typedef enum {PC_GASM_BASIC = 3,PC_GASM_RESTRICT = 1,PC_GASM_INTERPOLATE = 2,PC_GASM_NONE = 0} PCGASMType;
PETSC_EXTERN const char *const PCGASMTypes[];

PETSC_EXTERN PetscErrorCode PCGASMSetTotalSubdomains(PC,PetscInt);
>>>>>>> 3eed749f
PETSC_EXTERN PetscErrorCode PCGASMSetSubdomains(PC,PetscInt,IS[],IS[]);
PETSC_EXTERN PetscErrorCode PCGASMSetOverlap(PC,PetscInt);
PETSC_EXTERN PetscErrorCode PCGASMSetUseDMSubdomains(PC,PetscBool);
PETSC_EXTERN PetscErrorCode PCGASMGetUseDMSubdomains(PC,PetscBool*);
PETSC_EXTERN PetscErrorCode PCGASMSetSortIndices(PC,PetscBool );

PETSC_EXTERN PetscErrorCode PCGASMSetType(PC,PCGASMType);
PETSC_EXTERN PetscErrorCode PCGASMCreateSubdomains(Mat,PetscInt,PetscInt*,IS*[]);
PETSC_EXTERN PetscErrorCode PCGASMDestroySubdomains(PetscInt,IS*[],IS*[]);
PETSC_EXTERN PetscErrorCode PCGASMCreateSubdomains2D(PC,PetscInt,PetscInt,PetscInt,PetscInt,PetscInt,PetscInt,PetscInt*,IS**,IS**);
PETSC_EXTERN PetscErrorCode PCGASMGetSubdomains(PC,PetscInt*,IS*[],IS*[]);
PETSC_EXTERN PetscErrorCode PCGASMGetSubmatrices(PC,PetscInt*,Mat*[]);

PETSC_EXTERN PetscErrorCode PCCompositeSetType(PC,PCCompositeType);
PETSC_EXTERN PetscErrorCode PCCompositeGetType(PC,PCCompositeType*);
PETSC_EXTERN PetscErrorCode PCCompositeAddPC(PC,PCType);
PETSC_EXTERN PetscErrorCode PCCompositeGetPC(PC,PetscInt,PC *);
PETSC_EXTERN PetscErrorCode PCCompositeSpecialSetAlpha(PC,PetscScalar);

PETSC_EXTERN PetscErrorCode PCRedundantSetNumber(PC,PetscInt);
PETSC_EXTERN PetscErrorCode PCRedundantSetScatter(PC,VecScatter,VecScatter);
PETSC_EXTERN PetscErrorCode PCRedundantGetOperators(PC,Mat*,Mat*);

PETSC_EXTERN PetscErrorCode PCSPAISetEpsilon(PC,double);
PETSC_EXTERN PetscErrorCode PCSPAISetNBSteps(PC,PetscInt);
PETSC_EXTERN PetscErrorCode PCSPAISetMax(PC,PetscInt);
PETSC_EXTERN PetscErrorCode PCSPAISetMaxNew(PC,PetscInt);
PETSC_EXTERN PetscErrorCode PCSPAISetBlockSize(PC,PetscInt);
PETSC_EXTERN PetscErrorCode PCSPAISetCacheSize(PC,PetscInt);
PETSC_EXTERN PetscErrorCode PCSPAISetVerbose(PC,PetscInt);
PETSC_EXTERN PetscErrorCode PCSPAISetSp(PC,PetscInt);

PETSC_EXTERN PetscErrorCode PCHYPRESetType(PC,const char[]);
PETSC_EXTERN PetscErrorCode PCHYPREGetType(PC,const char*[]);
PETSC_EXTERN PetscErrorCode PCHYPRESetDiscreteGradient(PC,Mat);
PETSC_EXTERN PetscErrorCode PCHYPRESetDiscreteCurl(PC,Mat);
PETSC_EXTERN PetscErrorCode PCHYPRESetEdgeConstantVectors(PC,Vec,Vec,Vec);
PETSC_EXTERN PetscErrorCode PCHYPRESetAlphaPoissonMatrix(PC,Mat);
PETSC_EXTERN PetscErrorCode PCHYPRESetBetaPoissonMatrix(PC,Mat);
PETSC_EXTERN PetscErrorCode PCBJacobiGetLocalBlocks(PC,PetscInt*,const PetscInt*[]);
PETSC_EXTERN PetscErrorCode PCBJacobiGetTotalBlocks(PC,PetscInt*,const PetscInt*[]);

PETSC_EXTERN PetscErrorCode PCFieldSplitSetFields(PC,const char[],PetscInt,const PetscInt*,const PetscInt*);
PETSC_EXTERN PetscErrorCode PCFieldSplitSetType(PC,PCCompositeType);
PETSC_EXTERN PetscErrorCode PCFieldSplitGetType(PC,PCCompositeType*);
PETSC_EXTERN PetscErrorCode PCFieldSplitSetBlockSize(PC,PetscInt);
PETSC_EXTERN PetscErrorCode PCFieldSplitSetIS(PC,const char[],IS);
PETSC_EXTERN PetscErrorCode PCFieldSplitGetIS(PC,const char[],IS*);
PETSC_EXTERN PetscErrorCode PCFieldSplitSetDMSplits(PC,PetscBool);
PETSC_EXTERN PetscErrorCode PCFieldSplitGetDMSplits(PC,PetscBool*);
PETSC_EXTERN PetscErrorCode PCFieldSplitSetDiagUseAmat(PC,PetscBool);
PETSC_EXTERN PetscErrorCode PCFieldSplitGetDiagUseAmat(PC,PetscBool*);
PETSC_EXTERN PetscErrorCode PCFieldSplitSetOffDiagUseAmat(PC,PetscBool);
PETSC_EXTERN PetscErrorCode PCFieldSplitGetOffDiagUseAmat(PC,PetscBool*);

PETSC_EXTERN PETSC_DEPRECATED("Use PCFieldSplitSetSchurPre") PetscErrorCode PCFieldSplitSchurPrecondition(PC,PCFieldSplitSchurPreType,Mat);
PETSC_EXTERN PetscErrorCode PCFieldSplitSetSchurPre(PC,PCFieldSplitSchurPreType,Mat);
PETSC_EXTERN PetscErrorCode PCFieldSplitGetSchurPre(PC,PCFieldSplitSchurPreType*,Mat*);
PETSC_EXTERN PetscErrorCode PCFieldSplitSetSchurFactType(PC,PCFieldSplitSchurFactType);
PETSC_EXTERN PetscErrorCode PCFieldSplitGetSchurBlocks(PC,Mat*,Mat*,Mat*,Mat*);
PETSC_EXTERN PetscErrorCode PCFieldSplitSchurGetS(PC,Mat *S);
PETSC_EXTERN PetscErrorCode PCFieldSplitSchurRestoreS(PC,Mat *S);

PETSC_EXTERN PetscErrorCode PCGalerkinSetRestriction(PC,Mat);
PETSC_EXTERN PetscErrorCode PCGalerkinSetInterpolation(PC,Mat);

PETSC_EXTERN PetscErrorCode PCSetCoordinates(PC,PetscInt,PetscInt,PetscReal*);

PETSC_EXTERN PetscErrorCode PCPythonSetType(PC,const char[]);

PETSC_EXTERN PetscErrorCode PCSetDM(PC,DM);
PETSC_EXTERN PetscErrorCode PCGetDM(PC,DM*);

PETSC_EXTERN PetscErrorCode PCSetApplicationContext(PC,void*);
PETSC_EXTERN PetscErrorCode PCGetApplicationContext(PC,void*);

PETSC_EXTERN PetscErrorCode PCBiCGStabCUSPSetTolerance(PC,PetscReal);
PETSC_EXTERN PetscErrorCode PCBiCGStabCUSPSetIterations(PC,PetscInt);
PETSC_EXTERN PetscErrorCode PCBiCGStabCUSPSetUseVerboseMonitor(PC,PetscBool);

PETSC_EXTERN PetscErrorCode PCAINVCUSPSetDropTolerance(PC,PetscReal);
PETSC_EXTERN PetscErrorCode PCAINVCUSPUseScaling(PC,PetscBool);
PETSC_EXTERN PetscErrorCode PCAINVCUSPSetNonzeros(PC,PetscInt);
PETSC_EXTERN PetscErrorCode PCAINVCUSPSetLinParameter(PC,PetscInt);

PETSC_EXTERN PetscErrorCode PCPARMSSetGlobal(PC,PCPARMSGlobalType);
PETSC_EXTERN PetscErrorCode PCPARMSSetLocal(PC,PCPARMSLocalType);
PETSC_EXTERN PetscErrorCode PCPARMSSetSolveTolerances(PC,PetscReal,PetscInt);
PETSC_EXTERN PetscErrorCode PCPARMSSetSolveRestart(PC,PetscInt);
PETSC_EXTERN PetscErrorCode PCPARMSSetNonsymPerm(PC,PetscBool);
PETSC_EXTERN PetscErrorCode PCPARMSSetFill(PC,PetscInt,PetscInt,PetscInt);

PETSC_EXTERN PetscErrorCode PCGAMGSetType( PC,PCGAMGType);
PETSC_EXTERN PetscErrorCode PCGAMGGetType( PC,PCGAMGType*);
PETSC_EXTERN PetscErrorCode PCGAMGSetProcEqLim(PC,PetscInt);
PETSC_EXTERN PetscErrorCode PCGAMGSetRepartitioning(PC,PetscBool);
PETSC_EXTERN PetscErrorCode PCGAMGSetUseASMAggs(PC,PetscBool);
PETSC_EXTERN PetscErrorCode PCGAMGSetSolverType(PC,char[],PetscInt);
PETSC_EXTERN PetscErrorCode PCGAMGSetThreshold(PC,PetscReal);
PETSC_EXTERN PetscErrorCode PCGAMGSetCoarseEqLim(PC,PetscInt);
PETSC_EXTERN PetscErrorCode PCGAMGSetNlevels(PC,PetscInt);
PETSC_EXTERN PetscErrorCode PCGAMGSetNSmooths(PC,PetscInt);
PETSC_EXTERN PetscErrorCode PCGAMGSetSymGraph(PC,PetscBool);
PETSC_EXTERN PetscErrorCode PCGAMGSetSquareGraph(PC,PetscInt);
PETSC_EXTERN PetscErrorCode PCGAMGSetReuseInterpolation(PC,PetscBool);
PETSC_EXTERN PetscErrorCode PCGAMGFinalizePackage(void);
PETSC_EXTERN PetscErrorCode PCGAMGInitializePackage(void);
PETSC_EXTERN PetscErrorCode PCGAMGRegister(PCGAMGType,PetscErrorCode (*)(PC));

PETSC_EXTERN PetscErrorCode PCGAMGClassicalSetType(PC,PCGAMGClassicalType);
PETSC_EXTERN PetscErrorCode PCGAMGClassicalGetType(PC,PCGAMGClassicalType*);

PETSC_EXTERN PetscErrorCode PCBDDCSetChangeOfBasisMat(PC,Mat);
PETSC_EXTERN PetscErrorCode PCBDDCSetPrimalVerticesLocalIS(PC,IS);
PETSC_EXTERN PetscErrorCode PCBDDCSetCoarseningRatio(PC,PetscInt);
PETSC_EXTERN PetscErrorCode PCBDDCSetLevels(PC,PetscInt);
PETSC_EXTERN PetscErrorCode PCBDDCSetNullSpace(PC,MatNullSpace);
PETSC_EXTERN PetscErrorCode PCBDDCSetDirichletBoundaries(PC,IS);
PETSC_EXTERN PetscErrorCode PCBDDCSetDirichletBoundariesLocal(PC,IS);
PETSC_EXTERN PetscErrorCode PCBDDCGetDirichletBoundaries(PC,IS*);
PETSC_EXTERN PetscErrorCode PCBDDCGetDirichletBoundariesLocal(PC,IS*);
PETSC_EXTERN PetscErrorCode PCBDDCSetNeumannBoundaries(PC,IS);
PETSC_EXTERN PetscErrorCode PCBDDCSetNeumannBoundariesLocal(PC,IS);
PETSC_EXTERN PetscErrorCode PCBDDCGetNeumannBoundaries(PC,IS*);
PETSC_EXTERN PetscErrorCode PCBDDCGetNeumannBoundariesLocal(PC,IS*);
PETSC_EXTERN PetscErrorCode PCBDDCSetDofsSplitting(PC,PetscInt,IS[]);
PETSC_EXTERN PetscErrorCode PCBDDCSetDofsSplittingLocal(PC,PetscInt,IS[]);
PETSC_EXTERN PetscErrorCode PCBDDCSetLocalAdjacencyGraph(PC,PetscInt,const PetscInt[],const PetscInt[],PetscCopyMode);
PETSC_EXTERN PetscErrorCode PCBDDCCreateFETIDPOperators(PC,Mat*,PC*);
PETSC_EXTERN PetscErrorCode PCBDDCMatFETIDPGetRHS(Mat,Vec,Vec);
PETSC_EXTERN PetscErrorCode PCBDDCMatFETIDPGetSolution(Mat,Vec,Vec);

PETSC_EXTERN PetscErrorCode PCISSetUseStiffnessScaling(PC,PetscBool);
PETSC_EXTERN PetscErrorCode PCISSetSubdomainScalingFactor(PC,PetscScalar);
PETSC_EXTERN PetscErrorCode PCISSetSubdomainDiagonalScaling(PC,Vec);

PETSC_EXTERN PetscErrorCode PCMGSetType(PC,PCMGType);
PETSC_EXTERN PetscErrorCode PCMGGetType(PC,PCMGType*);
PETSC_EXTERN PetscErrorCode PCMGSetLevels(PC,PetscInt,MPI_Comm*);
PETSC_EXTERN PetscErrorCode PCMGGetLevels(PC,PetscInt*);

PETSC_EXTERN PetscErrorCode PCMGSetNumberSmoothUp(PC,PetscInt);
PETSC_EXTERN PetscErrorCode PCMGSetNumberSmoothDown(PC,PetscInt);
PETSC_EXTERN PetscErrorCode PCMGSetCycleType(PC,PCMGCycleType);
PETSC_EXTERN PetscErrorCode PCMGSetCycleTypeOnLevel(PC,PetscInt,PCMGCycleType);
PETSC_EXTERN PetscErrorCode PCMGSetCyclesOnLevel(PC,PetscInt,PetscInt);
PETSC_EXTERN PetscErrorCode PCMGMultiplicativeSetCycles(PC,PetscInt);
PETSC_EXTERN PetscErrorCode PCMGSetGalerkin(PC,PetscBool);
PETSC_EXTERN PetscErrorCode PCMGGetGalerkin(PC,PetscBool*);

PETSC_EXTERN PetscErrorCode PCMGSetRhs(PC,PetscInt,Vec);
PETSC_EXTERN PetscErrorCode PCMGSetX(PC,PetscInt,Vec);
PETSC_EXTERN PetscErrorCode PCMGSetR(PC,PetscInt,Vec);

PETSC_EXTERN PetscErrorCode PCMGSetRestriction(PC,PetscInt,Mat);
PETSC_EXTERN PetscErrorCode PCMGGetRestriction(PC,PetscInt,Mat*);
PETSC_EXTERN PetscErrorCode PCMGSetInterpolation(PC,PetscInt,Mat);
PETSC_EXTERN PetscErrorCode PCMGGetInterpolation(PC,PetscInt,Mat*);
PETSC_EXTERN PetscErrorCode PCMGSetRScale(PC,PetscInt,Vec);
PETSC_EXTERN PetscErrorCode PCMGGetRScale(PC,PetscInt,Vec*);
PETSC_EXTERN PetscErrorCode PCMGSetResidual(PC,PetscInt,PetscErrorCode (*)(Mat,Vec,Vec,Vec),Mat);
PETSC_EXTERN PetscErrorCode PCMGResidualDefault(Mat,Vec,Vec,Vec);

#endif /* __PETSCPC_H */<|MERGE_RESOLUTION|>--- conflicted
+++ resolved
@@ -155,41 +155,7 @@
 PETSC_EXTERN PetscErrorCode PCASMGetLocalSubdomains(PC,PetscInt*,IS*[],IS*[]);
 PETSC_EXTERN PetscErrorCode PCASMGetLocalSubmatrices(PC,PetscInt*,Mat*[]);
 
-<<<<<<< HEAD
-=======
-/*E
-    PCGASMType - Type of generalized additive Schwarz method to use (differs from ASM in allowing multiple processors per subdomain).
-
-   Each subdomain has nested inner and outer parts.  The inner subdomains are assumed to form a non-overlapping covering of the computational
-   domain, while the outer subdomains contain the inner subdomains and overlap with each other.  This preconditioner will compute
-   a subdomain correction over each *outer* subdomain from a residual computed there, but its different variants will differ in
-   (a) how the outer subdomain residual is computed, and (b) how the outer subdomain correction is computed.
-
-$  PC_GASM_BASIC       - Symmetric version where the full from the outer subdomain is used, and the resulting correction is applied
-$                        over the outer subdomains.  As a result, points in the overlap will receive the sum of the corrections
-$                        from neighboring subdomains.
-$                        Classical standard additive Schwarz.
-$  PC_GASM_RESTRICT    - Residual from the outer subdomain is used but the correction is restricted to the inner subdomain only
-$                        (i.e., zeroed out over the overlap portion of the outer subdomain before being applied).  As a result,
-$                        each point will receive a correction only from the unique inner subdomain containing it (nonoverlapping covering
-$                        assumption).
-$                        Default.
-$  PC_GASM_INTERPOLATE - Residual is zeroed out over the overlap portion of the outer subdomain, but the resulting correction is
-$                        applied over the outer subdomain. As a result, points in the overlap will receive the sum of the corrections
-$                        from neighboring subdomains.
-$
-$  PC_GASM_NONE        - Residuals and corrections are zeroed out outside the local subdomains.
-$                        Not very good.
-
-   Level: beginner
-
-.seealso: PCGASMSetType()
-E*/
-typedef enum {PC_GASM_BASIC = 3,PC_GASM_RESTRICT = 1,PC_GASM_INTERPOLATE = 2,PC_GASM_NONE = 0} PCGASMType;
-PETSC_EXTERN const char *const PCGASMTypes[];
-
 PETSC_EXTERN PetscErrorCode PCGASMSetTotalSubdomains(PC,PetscInt);
->>>>>>> 3eed749f
 PETSC_EXTERN PetscErrorCode PCGASMSetSubdomains(PC,PetscInt,IS[],IS[]);
 PETSC_EXTERN PetscErrorCode PCGASMSetOverlap(PC,PetscInt);
 PETSC_EXTERN PetscErrorCode PCGASMSetUseDMSubdomains(PC,PetscBool);
