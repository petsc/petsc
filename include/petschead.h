
/*
    Defines the basic header of all PETSc objects.
*/

#if !defined(_PETSCHEAD_H)
#define _PETSCHEAD_H
#include "petsc.h"  
PETSC_EXTERN_CXX_BEGIN


EXTERN PetscErrorCode PetscRegisterCookie(int*);

/*
   All major PETSc data structures have a common core; this is defined 
   below by PETSCHEADER. 

   PetscHeaderCreate() should be used whenever creating a PETSc structure.
*/

/*
   PetscOps: structure of core operations that all PETSc objects support.
   
      getcomm()         - Gets the object's communicator.
      view()            - Is the routine for viewing the entire PETSc object; for
                          example, MatView() is the general matrix viewing routine.
      reference()       - Increases the reference count for a PETSc object; when
                          a reference count reaches zero it is destroyed.
      destroy()         - Is the routine for destroying the entire PETSc object; 
                          for example,MatDestroy() is the general matrix 
                          destruction routine.
      compose()         - Associates a PETSc object with another PETSc object.
      query()           - Returns a different PETSc object that has been associated
                          with the first object.
      composefunction() - Attaches an additional registered function.
      queryfunction()   - Requests a registered function that has been registered.
      composelanguage() - associates the object's representation in a different language
      querylanguage()   - obtain the object's representation in a different language
*/

typedef struct {
   int (*getcomm)(PetscObject,MPI_Comm *);
   int (*view)(PetscObject,PetscViewer);
   int (*reference)(PetscObject);
   int (*destroy)(PetscObject);
   int (*compose)(PetscObject,const char[],PetscObject);
   int (*query)(PetscObject,const char[],PetscObject *);
   int (*composefunction)(PetscObject,const char[],const char[],void (*)(void));
   int (*queryfunction)(PetscObject,const char[],void (**)(void));
   int (*composelanguage)(PetscObject,PetscLanguage,void *);
   int (*querylanguage)(PetscObject,PetscLanguage,void **);
   int (*publish)(PetscObject);
} PetscOps;

#define PETSCHEADER(ObjectOps)                                  \
  int            cookie;                                        \
  PetscOps       *bops;                                         \
  ObjectOps      *ops;                                          \
  MPI_Comm       comm;                                          \
  int            type;                                          \
  PetscLogDouble flops,time,mem;                                \
  int            id;                                            \
  int            refct;                                         \
  int            tag;                                           \
  PetscFList     qlist;                                         \
  PetscOList     olist;                                         \
  char           *class_name;                                   \
  char           *type_name;                                    \
  ParameterDict  dict;                                          \
  PetscObject    parent;                                        \
  int            parentid;                                      \
  char*          name;                                          \
  char           *prefix;                                       \
  void           *cpp;                                          \
  int            amem;                                          \
  int            state;                                         \
  int            int_idmax,        intstar_idmax;               \
  int            *intcomposedstate,*intstarcomposedstate;       \
  int            *intcomposeddata, **intstarcomposeddata;       \
  int            real_idmax,        realstar_idmax;             \
  int            *realcomposedstate,*realstarcomposedstate;     \
  PetscReal      *realcomposeddata, **realstarcomposeddata;     \
  int            scalar_idmax,        scalarstar_idmax;         \
  int            *scalarcomposedstate,*scalarstarcomposedstate; \
  PetscScalar    *scalarcomposeddata, **scalarstarcomposeddata;	\
  void           (**fortran_func_pointers)(void);

  /*  ... */                               

#define  PETSCFREEDHEADER -1

EXTERN PetscErrorCode PetscHeaderCreate_Private(PetscObject,int,int,const char[],MPI_Comm,int (*)(PetscObject),int (*)(PetscObject,PetscViewer));
EXTERN PetscErrorCode PetscHeaderDestroy_Private(PetscObject);

typedef int (*PetscObjectFunction)(PetscObject); /* force cast in next macro to NEVER use extern "C" style */
typedef int (*PetscObjectViewerFunction)(PetscObject,PetscViewer); 

/*
    PetscHeaderCreate - Creates a PETSc object

    Input Parameters:
+   tp - the data structure type of the object
.   pops - the data structure type of the objects operations (for example VecOps)
.   cook - the cookie associated with this object
.   t - type (no longer should be used)
.   class_name - string name of class; should be static
.   com - the MPI Communicator
.   des - the destroy routine for this object
-   vie - the view routine for this object

    Output Parameter:
.   h - the newly created object
*/ 
#define PetscHeaderCreate(h,tp,pops,cook,t,class_name,com,des,vie)                      \
  { int _ierr;                                                                          \
    _ierr = PetscNew(struct tp,&(h));CHKERRQ(_ierr);                                      \
    _ierr = PetscMemzero(h,sizeof(struct tp));CHKERRQ(_ierr);                           \
    _ierr = PetscNew(PetscOps,&((h)->bops));CHKERRQ(_ierr);                               \
    _ierr = PetscMemzero((h)->bops,sizeof(PetscOps));CHKERRQ(_ierr);                    \
    _ierr = PetscNew(pops,&((h)->ops));CHKERRQ(_ierr);                                    \
    _ierr = PetscMemzero((h)->ops,sizeof(pops));CHKERRQ(_ierr);                         \
    _ierr = PetscHeaderCreate_Private((PetscObject)h,cook,t,class_name,com,             \
                                 (PetscObjectFunction)des,                             \
                                 (PetscObjectViewerFunction)vie);CHKERRQ(_ierr);       \
  }

#define PetscHeaderDestroy(h)                                             \
  { int _ierr;                                                            \
    _ierr = PetscHeaderDestroy_Private((PetscObject)(h));CHKERRQ(_ierr);\
  }                 

/* ---------------------------------------------------------------------------------------*/

#if !defined(PETSC_HAVE_CRAY90_POINTER)
/* 
    Macros to test if a PETSc object is valid and if pointers are
valid

*/
#define PetscValidHeaderSpecific(h,ck,arg)                                            \
  {if (!h) {SETERRQ1(PETSC_ERR_ARG_NULL,"Null Object: Parameter # %d",arg);}          \
  if ((unsigned long)h & (unsigned long)3) {                                          \
    SETERRQ1(PETSC_ERR_ARG_CORRUPT,"Invalid Pointer to Object: Parameter # %d",arg);   \
  }                                                                                   \
  if (((PetscObject)(h))->cookie != ck) {                                             \
    if (((PetscObject)(h))->cookie == PETSCFREEDHEADER) {                             \
      SETERRQ1(PETSC_ERR_ARG_CORRUPT,"Object already free: Parameter # %d",arg);       \
    } else {                                                                          \
      SETERRQ1(PETSC_ERR_ARG_WRONG,"Wrong type of object: Parameter # %d",arg);       \
    }                                                                                 \
  }} 

#define PetscValidHeader(h,arg)                                                              \
  {if (!h) {SETERRQ1(PETSC_ERR_ARG_NULL,"Null Object: Parameter # %d",arg);}             \
  if ((unsigned long)h & (unsigned long)3) {                                             \
    SETERRQ1(PETSC_ERR_ARG_CORRUPT,"Invalid Pointer to Object: Parameter # %d",arg);     \
  } else if (((PetscObject)(h))->cookie == PETSCFREEDHEADER) {                           \
      SETERRQ1(PETSC_ERR_ARG_CORRUPT,"Object already free: Parameter # %d",arg);         \
  } else if (((PetscObject)(h))->cookie < PETSC_COOKIE ||                                \
      ((PetscObject)(h))->cookie > PETSC_LARGEST_COOKIE) {                               \
      SETERRQ1(PETSC_ERR_ARG_CORRUPT,"Invalid type of object: Parameter # %d",arg);      \
  }}

#define PetscValidPointer(h,arg)                                                              \
  {if (!h) {SETERRQ1(PETSC_ERR_ARG_NULL,"Null Pointer: Parameter # %d",arg);}             \
  if ((unsigned long)h & (unsigned long)3){                                               \
    SETERRQ1(PETSC_ERR_ARG_BADPTR,"Invalid Pointer: Parameter # %d",arg);                 \
  }}

#define PetscValidCharPointer(h,arg)                                                           \
  {if (!h) {SETERRQ1(PETSC_ERR_ARG_NULL,"Null Pointer: Parameter # %d",arg);}              \
  }

#define PetscValidIntPointer(h,arg)                                                            \
  {if (!h) {SETERRQ1(PETSC_ERR_ARG_BADPTR,"Null Pointer: Parameter # %d",arg);}            \
  if ((unsigned long)h & (unsigned long)3){                                                \
    SETERRQ1(PETSC_ERR_ARG_BADPTR,"Invalid Pointer to Int: Parameter # %d",arg);           \
  }}

#if !defined(PETSC_HAVE_DOUBLES_ALIGNED) || defined (PETSC_HAVE_DOUBLES_ALIGNED)
#define PetscValidScalarPointer(h,arg)                                                          \
  {if (!h) {SETERRQ1(PETSC_ERR_ARG_NULL,"Null Pointer: Parameter # %d",arg);}               \
  if ((unsigned long)h & (unsigned long)3) {                                                \
    SETERRQ1(PETSC_ERR_ARG_BADPTR,"Invalid Pointer to PetscScalar: Parameter # %d",arg);    \
  }}
#else
#define PetscValidScalarPointer(h,arg)                                                          \
  {if (!h) {SETERRQ1(PETSC_ERR_ARG_NULL,"Null Pointer: Parameter # %d",arg);}               \
  if ((unsigned long)h & (unsigned long)7) {                                                \
    SETERRQ1(PETSC_ERR_ARG_BADPTR,"Invalid Pointer to PetscScalar: Parameter # %d",arg);    \
  }}
#endif

#else
/*
     Version for Cray 90 that handles pointers differently
*/
#define PetscValidHeaderSpecific(h,ck,arg)                              \
  {if (!h) {SETERRQ(PETSC_ERR_ARG_NULL,"Null Object");}        \
  if (((PetscObject)(h))->cookie != ck) {                           \
    if (((PetscObject)(h))->cookie == PETSCFREEDHEADER) {           \
      SETERRQ(PETSC_ERR_ARG_CORRUPT,"Object already free");       \
    } else {                                                        \
      SETERRQ(PETSC_ERR_ARG_WRONG,"Wrong Object");                \
    }                                                               \
  }} 

#define PetscValidHeader(h,arg)                                         \
  {if (!h) {SETERRQ(PETSC_ERR_ARG_NULL,"Null Object");}        \
  if (((PetscObject)(h))->cookie == PETSCFREEDHEADER) {      \
      SETERRQ(PETSC_ERR_ARG_CORRUPT,"Object already free");       \
  } else if (((PetscObject)(h))->cookie < PETSC_COOKIE ||           \
      ((PetscObject)(h))->cookie > PETSC_LARGEST_COOKIE) {          \
      SETERRQ(PETSC_ERR_ARG_CORRUPT,"Invalid type of object");            \
  }}

#define PetscValidPointer(h,arg)                                        \
  {if (!h) {SETERRQ(PETSC_ERR_ARG_NULL,"Null Pointer");}        \
  }

#define PetscValidCharPointer(h,arg)                                    \
  {if (!h) {SETERRQ(PETSC_ERR_ARG_NULL,"Null Pointer");}        \
  }

#define PetscValidIntPointer(h,arg)                                     \
  {if (!h) {SETERRQ(PETSC_ERR_ARG_NULL,"Null Pointer");}        \
  }

#if !defined(PETSC_HAVE_DOUBLES_ALIGNED)
#define PetscValidScalarPointer(h,arg)                                  \
  {if (!h) {SETERRQ(PETSC_ERR_ARG_NULL,"Null Pointer");}        \
  }
#else
#define PetscValidScalarPointer(h,arg)                                  \
  {if (!h) {SETERRQ(PETSC_ERR_ARG_NULL,"Null Pointer");}        \
  }
#endif

#endif
#define PetscValidDoublePointer(h,arg) PetscValidScalarPointer(h,arg)

/*
    For example, in the dot product between two vectors,
  both vectors must be either Seq or MPI, not one of each 
*/
#define PetscCheckSameType(a,arga,b,argb) \
  if ((a)->type != (b)->type) SETERRQ2(PETSC_ERR_ARG_NOTSAMETYPE,"Objects not of same type: Argument # %d and %d",arga,argb);
/* 
   Use this macro to check if the type is set
*/
#define PetscValidType(a,arg) \
  if (!(a)->type_name) SETERRQ1(PETSC_ERR_ARG_WRONGSTATE,"Object Type not set: Argument # %d",arg);
/*
   Sometimes object must live on same communicator to inter-operate
*/
#define PetscCheckSameComm(a,arga,b,argb) \
  {int _6_ierr,__flag; _6_ierr = MPI_Comm_compare(((PetscObject)a)->comm,((PetscObject)b)->comm,&__flag);\
  CHKERRQ(_6_ierr); \
  if (__flag != MPI_CONGRUENT && __flag != MPI_IDENT) \
  SETERRQ2(PETSC_ERR_ARG_NOTSAMECOMM,"Different communicators in the two objects: Argument # %d and %d",arga,argb);}

#define PetscCheckSameTypeAndComm(a,arga,b,argb) {\
  PetscCheckSameType(a,arga,b,argb);\
  PetscCheckSameComm(a,arga,b,argb);}

/*
   All PETSc objects begin with the fields defined in PETSCHEADER.
   The PetscObject is a way of examining these fields regardless of 
   the specific object. In C++ this could be a base abstract class
   from which all objects are derived.
*/
struct _p_PetscObject {
  PETSCHEADER(int)
};

EXTERN PetscErrorCode PetscObjectPublishBaseBegin(PetscObject);
EXTERN PetscErrorCode PetscObjectPublishBaseEnd(PetscObject);

EXTERN PetscErrorCode PetscObjectIncreaseState(PetscObject);
EXTERN PetscErrorCode PetscObjectGetState(PetscObject obj,int*);
EXTERN PetscErrorCode PetscRegisterComposedData(int *id);
EXTERN PetscErrorCode PetscObjectIncreaseIntComposedData(PetscObject obj);
EXTERN PetscErrorCode PetscObjectIncreaseIntstarComposedData(PetscObject obj);
EXTERN PetscErrorCode PetscObjectIncreaseRealComposedData(PetscObject obj);
EXTERN PetscErrorCode PetscObjectIncreaseRealstarComposedData(PetscObject obj);
EXTERN PetscErrorCode PetscObjectIncreaseScalarComposedData(PetscObject obj);
EXTERN PetscErrorCode PetscObjectIncreaseScalarstarComposedData(PetscObject obj);
EXTERN int globalcurrentstate,globalmaxstate;
/*MC
   PetscObjectSetIntComposedData - attach integer data to a PetscObject

   Synopsis:
   PetscObjectSetIntComposedData(PetscObject obj,int id,int data)

   Not collective

   Input parameters:
+  obj - the object to which data is to be attached
.  id - the identifier for the data
-  data - the data to  be attached

   Notes:

   This routine does not return an error code; any errors are handled
   internally.

   Level: developer
M*/
<<<<<<< HEAD
#define PetscObjectSetIntComposedData(obj,id,data)                    \
0; {int ierr_;                                                        \
  if ((obj)->int_idmax < globalmaxstate) {                            \
=======
#define PetscObjectSetIntComposedData(obj,id,data)                   \
0; {PetscErrorCode ierr_;                                                       \
  if ((obj)->int_idmax < globalmaxstate) {                           \
>>>>>>> f4a850bb
    ierr_ = PetscObjectIncreaseIntComposedData(obj); CHKERRQ(ierr_);  \
  }                                                                   \
  (obj)->intcomposeddata[id] = data;                                  \
  (obj)->intcomposedstate[id] = (obj)->state;                         \
}
/*MC
   PetscObjectGetIntComposedData - retrieve integer data attached to an object

   Synopsis:
   PetscObjectGetIntComposedData(PetscObject obj,int id,int *data,PetscTruth *flag)

   Not collective

   Input parameters:
+  obj - the object from which data is to be retrieved
-  id - the identifier for the data

   Output parameters
+  data - the data to be retrieved
-  flag - PETSC_TRUE if the data item exists and is valid, PETSC_FALSE otherwise

   Notes:

   This routine does not return an error code; any errors are handled
   internally.

   The 'data' and 'flag' variables are inlined, so they are not pointers.

   Level: developer
M*/
#define PetscObjectGetIntComposedData(obj,id,data,flag)              \
0; {                                                                 \
  if ((obj)->intcomposedstate) {                                     \
    if ((obj)->intcomposedstate[id] == (obj)->state) {               \
      data = (obj)->intcomposeddata[id];                             \
      flag = PETSC_TRUE;                                             \
    } else {                                                         \
      flag = PETSC_FALSE;                                            \
    }                                                                \
  } else flag = PETSC_FALSE;                                         \
}

/*MC
   PetscObjectSetIntstarComposedData - attach integer array data to a PetscObject

   Synopsis:
   PetscObjectSetIntstarComposedData(PetscObject obj,int id,int *data)

   Not collective

   Input parameters:
+  obj - the object to which data is to be attached
.  id - the identifier for the data
-  data - the data to  be attached

   Notes:

   This routine does not return an error code; any errors are handled
   internally.

   Level: developer
M*/
#define PetscObjectSetIntstarComposedData(obj,id,data)                    \
0; {PetscErrorCode ierr_;                                                            \
  if ((obj)->intstar_idmax < globalmaxstate) {                            \
    ierr_ = PetscObjectIncreaseIntstarComposedData(obj); CHKERRQ(ierr_);  \
  }                                                                       \
  (obj)->intstarcomposeddata[id] = data;                                  \
  (obj)->intstarcomposedstate[id] = (obj)->state;                         \
}
/*MC
   PetscObjectGetIntstarComposedData - retrieve integer array data 
   attached to an object

   Synopsis:
   PetscObjectGetIntstarComposedData(PetscObject obj,int id,int **data,PetscTruth *flag)

   Not collective

   Input parameters:
+  obj - the object from which data is to be retrieved
-  id - the identifier for the data

   Output parameters
+  data - the data to be retrieved
-  flag - PETSC_TRUE if the data item exists and is valid, PETSC_FALSE otherwise

   Notes:

   This routine does not return an error code; any errors are handled
   internally.

   The 'data' and 'flag' variables are inlined, so they are not pointers.

   Level: developer
M*/
#define PetscObjectGetIntstarComposedData(obj,id,data,flag)              \
0; {                                                                     \
  if ((obj)->intstarcomposedstate) {                                     \
    if ((obj)->intstarcomposedstate[id] == (obj)->state) {               \
      data = (obj)->intstarcomposeddata[id];                             \
      flag = PETSC_TRUE;                                                 \
    } else {                                                             \
      flag = PETSC_FALSE;                                                \
    }                                                                    \
  } else flag = PETSC_FALSE;                                             \
}

/*MC
   PetscObjectSetRealComposedData - attach real data to a PetscObject

   Synopsis:
   PetscObjectSetRealComposedData(PetscObject obj,int id,PetscReal data)

   Not collective

   Input parameters:
+  obj - the object to which data is to be attached
.  id - the identifier for the data
-  data - the data to  be attached

   Notes:

   This routine does not return an error code; any errors are handled
   internally.

   Level: developer
M*/
#define PetscObjectSetRealComposedData(obj,id,data)                  \
0; {PetscErrorCode ierr_;                                                       \
  if ((obj)->real_idmax < globalmaxstate) {                          \
    ierr_ = PetscObjectIncreaseRealComposedData(obj); CHKERRQ(ierr_); \
  }                                                                  \
  (obj)->realcomposeddata[id] = data;                                \
  (obj)->realcomposedstate[id] = (obj)->state;                       \
}
/*MC
   PetscObjectGetRealComposedData - retrieve real data attached to an object

   Synopsis:
   PetscObjectGetRealComposedData(PetscObject obj,int id,PetscReal *data,PetscTruth *flag)

   Not collective

   Input parameters:
+  obj - the object from which data is to be retrieved
-  id - the identifier for the data

   Output parameters
+  data - the data to be retrieved
-  flag - PETSC_TRUE if the data item exists and is valid, PETSC_FALSE otherwise

   Notes:

   This routine does not return an error code; any errors are handled
   internally.

   The 'data' and 'flag' variables are inlined, so they are not pointers.

   Level: developer
M*/
#define PetscObjectGetRealComposedData(obj,id,data,flag)             \
0; {                                                                 \
  if ((obj)->realcomposedstate) {                                    \
    if ((obj)->realcomposedstate[id] == (obj)->state) {              \
      data = (obj)->realcomposeddata[id];                            \
      flag = PETSC_TRUE;                                             \
    } else {                                                         \
      flag = PETSC_FALSE;                                            \
    }                                                                \
  } else {                                                           \
    flag = PETSC_FALSE;                                              \
  }                                                                  \
}

/*MC
   PetscObjectSetRealstarComposedData - attach real array data to a PetscObject

   Synopsis:
   PetscObjectSetRealstarComposedData(PetscObject obj,int id,PetscReal *data)

   Not collective

   Input parameters:
+  obj - the object to which data is to be attached
.  id - the identifier for the data
-  data - the data to  be attached

   Notes:

   This routine does not return an error code; any errors are handled
   internally.

   Level: developer
M*/
#define PetscObjectSetRealstarComposedData(obj,id,data)                  \
0; {PetscErrorCode ierr_;                                                       \
  if ((obj)->realstar_idmax < globalmaxstate) {                          \
    ierr_ = PetscObjectIncreaseRealstarComposedData(obj); CHKERRQ(ierr_); \
  }                                                                  \
  (obj)->realstarcomposeddata[id] = data;                                \
  (obj)->realstarcomposedstate[id] = (obj)->state;                       \
}
/*MC
   PetscObjectGetRealstarComposedData - retrieve real array data
   attached to an object

   Synopsis:
   PetscObjectGetRealstarComposedData(PetscObject obj,int id,PetscReal **data,PetscTruth *flag)

   Not collective

   Input parameters:
+  obj - the object from which data is to be retrieved
-  id - the identifier for the data

   Output parameters
+  data - the data to be retrieved
-  flag - PETSC_TRUE if the data item exists and is valid, PETSC_FALSE otherwise

   Notes:

   This routine does not return an error code; any errors are handled
   internally.

   The 'data' and 'flag' variables are inlined, so they are not pointers.

   Level: developer
M*/
#define PetscObjectGetRealstarComposedData(obj,id,data,flag)        \
0; {                                                                \
  if ((obj)->realstarcomposedstate) {                               \
    if ((obj)->realstarcomposedstate[id] == (obj)->state) {         \
      data = (obj)->realstarcomposeddata[id];                       \
      flag = PETSC_TRUE;                                            \
    } else {                                                        \
      flag = PETSC_FALSE;                                           \
    }                                                               \
  } else {                                                          \
    flag = PETSC_FALSE;                                             \
  }                                                                 \
}

/*MC
   PetscObjectSetScalarComposedData - attach scalar data to a PetscObject 

   Synopsis:
   PetscObjectSetScalarComposedData(PetscObject obj,int id,PetscScalar data)

   Not collective

   Input parameters:
+  obj - the object to which data is to be attached
.  id - the identifier for the data
-  data - the data to  be attached

   Notes:

   This routine does not return an error code; any errors are handled
   internally.

   Level: developer
M*/
#if defined(PETSC_USE_COMPLEX)
#define PetscObjectSetScalarComposedData(obj,id,data)                 \
0; {PetscErrorCode ierr_;                                                        \
  if ((obj)->scalar_idmax < globalmaxstate) {                         \
    ierr_ = PetscObjectIncreaseScalarComposedData(obj); CHKERRQ(ierr_);\
  }                                                                   \
  (obj)->scalarcomposeddata[id] = data;                               \
  (obj)->scalarcomposedstate[id] = (obj)->state;                      \
}
#else
#define PetscObjectSetScalarComposedData(obj,id,data) \
        PetscObjectSetRealComposedData(obj,id,data)
#endif
/*MC
   PetscObjectGetScalarComposedData - retrieve scalar data attached to an object

   Synopsis:
   PetscObjectGetScalarComposedData(PetscObject obj,int id,PetscScalar *data,PetscTruth *flag)

   Not collective

   Input parameters:
+  obj - the object from which data is to be retrieved
-  id - the identifier for the data

   Output parameters
+  data - the data to be retrieved
-  flag - PETSC_TRUE if the data item exists and is valid, PETSC_FALSE otherwise

   Notes:

   This routine does not return an error code; any errors are handled
   internally.

   The 'data' and 'flag' variables are inlined, so they are not pointers.

   Level: developer
M*/
#if defined(PETSC_USE_COMPLEX)
#define PetscObjectGetScalarComposedData(obj,id,data,flag)           \
0; {                                                                 \
  if ((obj)->scalarcomposedstate) {				     \
    if ((obj)->scalarcomposedstate[id] == (obj)->state) {            \
      data = (obj)->scalarcomposeddata[id];                          \
      flag = PETSC_TRUE;                                             \
    } else {                                                         \
      flag = PETSC_FALSE;                                            \
    }                                                                \
  } else flag = PETSC_FALSE;                                         \
}
#else
#define PetscObjectGetScalarComposedData(obj,id,data,flag)	     \
        PetscObjectGetRealComposedData(obj,id,data,flag)
#endif

/*MC
   PetscObjectSetScalarstarComposedData - attach scalar array data to a PetscObject 

   Synopsis:
   PetscObjectSetScalarstarComposedData(PetscObject obj,int id,PetscScalar *data)

   Not collective

   Input parameters:
+  obj - the object to which data is to be attached
.  id - the identifier for the data
-  data - the data to  be attached

   Notes:

   This routine does not return an error code; any errors are handled
   internally.

   Level: developer
M*/
#if defined(PETSC_USE_COMPLEX)
#define PetscObjectSetScalarstarComposedData(obj,id,data)                   \
0; {PetscErrorCode ierr_;                                                              \
  if ((obj)->scalarstar_idmax < globalmaxstate) {                           \
    ierr_ = PetscObjectIncreaseScalarstarComposedData(obj); CHKERRQ(ierr_); \
  }                                                                         \
  (obj)->scalarstarcomposeddata[id] = data;                                 \
  (obj)->scalarstarcomposedstate[id] = (obj)->state;                        \
}
#else
#define PetscObjectSetScalarstarComposedData(obj,id,data) \
        PetscObjectSetRealstarComposedData(obj,id,data)
#endif
/*MC
   PetscObjectGetScalarstarComposedData - retrieve scalar array data
   attached to an object

   Synopsis:
   PetscObjectGetScalarstarComposedData(PetscObject obj,int id,PetscScalar **data,PetscTruth *flag)

   Not collective

   Input parameters:
+  obj - the object from which data is to be retrieved
-  id - the identifier for the data

   Output parameters
+  data - the data to be retrieved
-  flag - PETSC_TRUE if the data item exists and is valid, PETSC_FALSE otherwise

   Notes:

   This routine does not return an error code; any errors are handled
   internally.

   The 'data' and 'flag' variables are inlined, so they are not pointers.

   Level: developer
M*/
#if defined(PETSC_USE_COMPLEX)
#define PetscObjectGetScalarstarComposedData(obj,id,data,flag)           \
0; {                                                                     \
  if ((obj)->scalarstarcomposedstate) {                                  \
    if ((obj)->scalarstarcomposedstate[id] == (obj)->state) {            \
      data = (obj)->scalarstarcomposeddata[id];                          \
      flag = PETSC_TRUE;                                                 \
    } else {                                                             \
      flag = PETSC_FALSE;                                                \
    }                                                                    \
  } else flag = PETSC_FALSE;                                             \
}
#else
#define PetscObjectGetScalarstarComposedData(obj,id,data,flag)	         \
        PetscObjectGetRealstarComposedData(obj,id,data,flag)
#endif

PETSC_EXTERN_CXX_END
#endif /* _PETSCHEAD_H */<|MERGE_RESOLUTION|>--- conflicted
+++ resolved
@@ -306,15 +306,7 @@
 
    Level: developer
 M*/
-<<<<<<< HEAD
-#define PetscObjectSetIntComposedData(obj,id,data)                    \
-0; {int ierr_;                                                        \
-  if ((obj)->int_idmax < globalmaxstate) {                            \
-=======
-#define PetscObjectSetIntComposedData(obj,id,data)                   \
 0; {PetscErrorCode ierr_;                                                       \
-  if ((obj)->int_idmax < globalmaxstate) {                           \
->>>>>>> f4a850bb
     ierr_ = PetscObjectIncreaseIntComposedData(obj); CHKERRQ(ierr_);  \
   }                                                                   \
   (obj)->intcomposeddata[id] = data;                                  \
