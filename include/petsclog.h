--- conflicted
+++ resolved
@@ -261,53 +261,6 @@
 PETSC_EXTERN PetscErrorCode PetscStageLogGetCurrent(PetscStageLog, int *);
 PETSC_EXTERN PetscErrorCode PetscStageLogGetEventPerfLog(PetscStageLog, int, PetscEventPerfLog *);
 
-<<<<<<< HEAD
-=======
-  /*
-   Flop counting:  We count each arithmetic operation (e.g., addition, multiplication) separately.
-
-   For the complex numbers version, note that
-       1 complex addition = 2 flops
-       1 complex multiplication = 6 flops,
-   where we define 1 flop as that for a double precision scalar.  We roughly approximate
-   flop counting for complex numbers by multiplying the total flops by 4; this corresponds
-   to the assumption that we're counting mostly additions and multiplications -- and
-   roughly the same number of each.  More accurate counting could be done by distinguishing
-   among the various arithmetic operations.
- */
-
-  #if defined(PETSC_USE_COMPLEX)
-    #define PETSC_FLOPS_PER_OP 4.0
-  #else
-    #define PETSC_FLOPS_PER_OP 1.0
-  #endif
-
-/*@C
-       PetscLogFlops - Log how many flops are performed in a calculation
-
-   Input Parameter:
-.   flops - the number of flops
-
-   Level: intermediate
-
-   Note:
-     To limit the chance of integer overflow when multiplying by a constant, represent the constant as a double,
-     not an integer. Use `PetscLogFlops`(4.0*n) not `PetscLogFlops`(4*n)
-
-.seealso: [](ch_profiling), `PetscLogView()`, `PetscLogGpuFlops()`
-@*/
-
-static inline PetscErrorCode PetscLogFlops(PetscLogDouble n)
-{
-  PetscFunctionBegin;
-  #if defined(PETSC_USE_DEBUG)
-  PetscCheck(n >= 0, PETSC_COMM_SELF, PETSC_ERR_ARG_OUTOFRANGE, "Cannot log negative flops");
-  #endif
-  petsc_TotalFlops += PETSC_FLOPS_PER_OP * n;
-  PetscFunctionReturn(0);
-}
-
->>>>>>> 6f3396dd
 PETSC_EXTERN PetscErrorCode PetscGetFlops(PetscLogDouble *);
 
   #if defined(PETSC_HAVE_MPE)
@@ -450,13 +403,13 @@
    Input Parameter:
 .   flops - the number of flops
 
-   Notes:
+   Level: intermediate
+
+   Note:
      To limit the chance of integer overflow when multiplying by a constant, represent the constant as a double,
-     not an integer. Use PetscLogFlops(4.0*n) not PetscLogFlops(4*n)
-
-   Level: intermediate
-
-.seealso: `PetscLogView()`, `PetscLogGpuFlops()`
+     not an integer. Use `PetscLogFlops`(4.0*n) not `PetscLogFlops`(4*n)
+
+.seealso: [](ch_profiling), `PetscLogView()`, `PetscLogGpuFlops()`
 @*/
 static inline PetscErrorCode PetscLogFlops(PetscLogDouble n)
 {
