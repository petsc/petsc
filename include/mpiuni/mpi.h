--- conflicted
+++ resolved
@@ -633,16 +633,7 @@
      MPIUNI_TMP = (void*)(MPIUNI_INTPTR) (comm2),\
      *(result)=MPI_IDENT,\
      MPI_SUCCESS)
-<<<<<<< HEAD
-#define MPI_Comm_split(comm,color,key,newcomm) \
-     (MPIUNI_TMP = (void*)(MPIUNI_INTPTR) (comm),\
-     MPIUNI_TMP = (void*)(MPIUNI_INTPTR) (color),\
-     MPIUNI_TMP = (void*)(MPIUNI_INTPTR) (key),\
-     *(newcomm)=MPI_IDENT,\
-     MPI_SUCCESS)
-=======
 #define MPI_Comm_split(comm,color,key,newcomm) MPI_Comm_dup(comm,newcomm)
->>>>>>> 0d14e032
 #define MPI_Comm_test_inter(comm,flag) (*(flag)=1,MPI_SUCCESS)
 #define MPI_Comm_remote_size(comm,size) (*(size)=1,MPI_SUCCESS)
 #define MPI_Comm_remote_group(comm,group) MPI_SUCCESS
