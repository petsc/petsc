/*
   This is the main PETSc include file (for C and C++).  It is included by all
   other PETSc include files, so it almost never has to be specifically included.
   Portions of this code are under:
   Copyright (c) 2022 Advanced Micro Devices, Inc. All rights reserved.
*/
#pragma once

/* ========================================================================== */
/*
   petscconf.h is contained in ${PETSC_ARCH}/include/petscconf.h it is
   found automatically by the compiler due to the -I${PETSC_DIR}/${PETSC_ARCH}/include that
   PETSc's makefiles add to the compiler rules.
   For --prefix installs the directory ${PETSC_ARCH} does not exist and petscconf.h is in the same
   directory as the other PETSc include files.
*/
#include <petscconf.h>
#include <petscpkg_version.h>
#include <petscconf_poison.h>
#include <petscfix.h>
#include <petscmacros.h>

/* SUBMANSEC = Sys */

#if defined(PETSC_DESIRE_FEATURE_TEST_MACROS)
  /*
   Feature test macros must be included before headers defined by IEEE Std 1003.1-2001
   We only turn these in PETSc source files that require them by setting PETSC_DESIRE_FEATURE_TEST_MACROS
*/
  #if defined(PETSC__POSIX_C_SOURCE_200112L) && !defined(_POSIX_C_SOURCE)
    #define _POSIX_C_SOURCE 200112L
  #endif
  #if defined(PETSC__BSD_SOURCE) && !defined(_BSD_SOURCE)
    #define _BSD_SOURCE
  #endif
  #if defined(PETSC__DEFAULT_SOURCE) && !defined(_DEFAULT_SOURCE)
    #define _DEFAULT_SOURCE
  #endif
  #if defined(PETSC__GNU_SOURCE) && !defined(_GNU_SOURCE)
    #define _GNU_SOURCE
  #endif
#endif

#include <petscsystypes.h>

/* ========================================================================== */

/*
    Defines the interface to MPI allowing the use of all MPI functions.

    PETSc does not use the C++ binding of MPI at ALL. The following flag
    makes sure the C++ bindings are not included. The C++ bindings REQUIRE
    putting mpi.h before ANY C++ include files, we cannot control this
    with all PETSc users. Users who want to use the MPI C++ bindings can include
    mpicxx.h directly in their code
*/
#if !defined(MPICH_SKIP_MPICXX)
  #define MPICH_SKIP_MPICXX 1
#endif
#if !defined(OMPI_SKIP_MPICXX)
  #define OMPI_SKIP_MPICXX 1
#endif
#if defined(PETSC_HAVE_MPIUNI)
  #include <petsc/mpiuni/mpi.h>
#else
  #include <mpi.h>
#endif

/*
   Perform various sanity checks that the correct mpi.h is being included at compile time.
   This usually happens because
      * either an unexpected mpi.h is in the default compiler path (i.e. in /usr/include) or
      * an extra include path -I/something (which contains the unexpected mpi.h) is being passed to the compiler
   Note: with MPICH and OpenMPI, accept versions [x.y.z, x+1.0.0) as compatible
*/
#if defined(PETSC_HAVE_MPIUNI)
  #ifndef MPIUNI_H
    #error "PETSc was configured with --with-mpi=0 but now appears to be compiling using a different mpi.h"
  #endif
#elif defined(PETSC_HAVE_I_MPI)
  #if !defined(I_MPI_NUMVERSION)
    #error "PETSc was configured with I_MPI but now appears to be compiling using a non-I_MPI mpi.h"
  #elif I_MPI_NUMVERSION != PETSC_PKG_I_MPI_NUMVERSION
    #error "PETSc was configured with one I_MPI mpi.h version but now appears to be compiling using a different I_MPI mpi.h version"
  #endif
#elif defined(PETSC_HAVE_MVAPICH2)
  #if !defined(MVAPICH2_NUMVERSION)
    #error "PETSc was configured with MVAPICH2 but now appears to be compiling using a non-MVAPICH2 mpi.h"
  #elif MVAPICH2_NUMVERSION != PETSC_PKG_MVAPICH2_NUMVERSION
    #error "PETSc was configured with one MVAPICH2 mpi.h version but now appears to be compiling using a different MVAPICH2 mpi.h version"
  #endif
#elif defined(PETSC_HAVE_MPICH)
  #if !defined(MPICH_NUMVERSION) || defined(MVAPICH2_NUMVERSION) || defined(I_MPI_NUMVERSION)
    #error "PETSc was configured with MPICH but now appears to be compiling using a non-MPICH mpi.h"
  #elif PETSC_PKG_MPICH_VERSION_GT(MPICH_NUMVERSION / 10000000, MPICH_NUMVERSION / 100000 % 100, MPICH_NUMVERSION / 1000 % 100)
    #error "PETSc was configured with one MPICH mpi.h version but now appears to be compiling using an older MPICH mpi.h version"
  #elif PETSC_PKG_MPICH_VERSION_LT(MPICH_NUMVERSION / 10000000, 0, 0)
    #error "PETSc was configured with one MPICH mpi.h version but now appears to be compiling using a newer major MPICH mpi.h version"
  #endif
#elif defined(PETSC_HAVE_OPENMPI)
  #if !defined(OMPI_MAJOR_VERSION)
    #error "PETSc was configured with Open MPI but now appears to be compiling using a non-Open MPI mpi.h"
  #elif PETSC_PKG_OPENMPI_VERSION_GT(OMPI_MAJOR_VERSION, OMPI_MINOR_VERSION, OMPI_RELEASE_VERSION)
    #error "PETSc was configured with one Open MPI mpi.h version but now appears to be compiling using an older Open MPI mpi.h version"
  #elif PETSC_PKG_OPENMPI_VERSION_LT(OMPI_MAJOR_VERSION, 0, 0)
    #error "PETSc was configured with one Open MPI mpi.h version but now appears to be compiling using a newer major Open MPI mpi.h version"
  #endif
#elif defined(PETSC_HAVE_MSMPI_VERSION)
  #if !defined(MSMPI_VER)
    #error "PETSc was configured with MSMPI but now appears to be compiling using a non-MSMPI mpi.h"
  #elif (MSMPI_VER != PETSC_HAVE_MSMPI_VERSION)
    #error "PETSc was configured with one MSMPI mpi.h version but now appears to be compiling using a different MSMPI mpi.h version"
  #endif
#elif defined(OMPI_MAJOR_VERSION) || defined(MPICH_NUMVERSION) || defined(MSMPI_VER)
  #error "PETSc was configured with undetermined MPI - but now appears to be compiling using any of Open MPI, MS-MPI or a MPICH variant"
#endif

/*
    Need to put stdio.h AFTER mpi.h for MPICH2 with C++ compiler
    see the top of mpicxx.h in the MPICH2 distribution.
*/
#include <stdio.h>

/* MSMPI on 32-bit Microsoft Windows requires this yukky hack - that breaks MPI standard compliance */
#if !defined(MPIAPI)
  #define MPIAPI
#endif

PETSC_EXTERN MPI_Datatype MPIU_ENUM PETSC_ATTRIBUTE_MPI_TYPE_TAG(PetscEnum);
PETSC_EXTERN MPI_Datatype MPIU_BOOL PETSC_ATTRIBUTE_MPI_TYPE_TAG(PetscBool);

/*MC
   MPIU_INT - Portable MPI datatype corresponding to `PetscInt` independent of the precision of `PetscInt`

   Level: beginner

   Note:
   In MPI calls that require an MPI datatype that matches a `PetscInt` or array of `PetscInt` values, pass this value.

.seealso: `PetscReal`, `PetscScalar`, `PetscComplex`, `PetscInt`, `MPIU_COUNT`, `MPIU_REAL`, `MPIU_SCALAR`, `MPIU_COMPLEX`
M*/

PETSC_EXTERN MPI_Datatype MPIU_FORTRANADDR;

#if defined(PETSC_USE_64BIT_INDICES)
  #define MPIU_INT MPIU_INT64
#else
  #define MPIU_INT MPI_INT
#endif

/*MC
   MPIU_COUNT - Portable MPI datatype corresponding to `PetscCount` independent of the precision of `PetscCount`

   Level: beginner

   Note:
   In MPI calls that require an MPI datatype that matches a `PetscCount` or array of `PetscCount` values, pass this value.

  Developer Note:
  It seems `MPI_AINT` is unsigned so this may be the wrong choice here since `PetscCount` is signed

.seealso: `PetscReal`, `PetscScalar`, `PetscComplex`, `PetscInt`, `MPIU_INT`, `MPIU_REAL`, `MPIU_SCALAR`, `MPIU_COMPLEX`
M*/
#define MPIU_COUNT MPI_AINT

/*
    For the rare cases when one needs to send a size_t object with MPI
*/
PETSC_EXTERN MPI_Datatype MPIU_SIZE_T PETSC_ATTRIBUTE_MPI_TYPE_TAG(size_t);

/*
      You can use PETSC_STDOUT as a replacement of stdout. You can also change
    the value of PETSC_STDOUT to redirect all standard output elsewhere
*/
PETSC_EXTERN FILE *PETSC_STDOUT;

/*
      You can use PETSC_STDERR as a replacement of stderr. You can also change
    the value of PETSC_STDERR to redirect all standard error elsewhere
*/
PETSC_EXTERN FILE *PETSC_STDERR;

/*
  Handle inclusion when using clang compiler with CUDA support
  __float128 is not available for the device
*/
#if defined(__clang__) && (defined(__CUDA_ARCH__) || defined(__HIPCC__))
  #define PETSC_SKIP_REAL___FLOAT128
#endif

/*
    Declare extern C stuff after including external header files
*/

PETSC_EXTERN PetscBool PETSC_RUNNING_ON_VALGRIND;
/*
    Defines elementary mathematics functions and constants.
*/
#include <petscmath.h>

/*MC
    PETSC_IGNORE - same as `NULL`, means PETSc will ignore this argument

   Level: beginner

   Note:
   Accepted by many PETSc functions to not set a parameter and instead use a default value

   Fortran Note:
   Use `PETSC_NULL_INTEGER`, `PETSC_NULL_DOUBLE_PRECISION` etc

.seealso: `PETSC_DECIDE`, `PETSC_DEFAULT`, `PETSC_DETERMINE`
M*/
#define PETSC_IGNORE PETSC_NULLPTR
#define PETSC_NULL   PETSC_DEPRECATED_MACRO(3, 19, 0, "PETSC_NULLPTR", ) PETSC_NULLPTR

/*MC
   PETSC_UNLIMITED - standard way of passing an integer or floating point parameter to indicate PETSc there is no bound on the value allowed

   Level: beginner

   Example Usage:
.vb
   KSPSetTolerances(ksp, PETSC_CURRENT, PETSC_CURRENT, PETSC_UNLIMITED, PETSC_UNLIMITED);
.ve
  indicates that the solver is allowed to take any number of iterations and will not stop early no matter how the residual gets.

   Fortran Note:
   Use `PETSC_UNLIMITED_INTEGER` or `PETSC_UNLIMITED_REAL`.

.seealso: `PETSC_DEFAULT`, `PETSC_IGNORE`, `PETSC_DETERMINE`, `PETSC_DECIDE`
M*/

/*MC
   PETSC_DECIDE - standard way of passing an integer or floating point parameter to indicate PETSc should determine an appropriate value

   Level: beginner

   Example Usage:
.vb
   VecSetSizes(ksp, PETSC_DECIDE, 10);
.ve
  indicates that the global size of the vector is 10 and the local size will be automatically determined so that the sum of the
  local sizes is the global size, see `PetscSplitOwnership()`.

   Fortran Note:
   Use `PETSC_DECIDE_INTEGER` or `PETSC_DECIDE_REAL`.

.seealso: `PETSC_DEFAULT`, `PETSC_IGNORE`, `PETSC_DETERMINE`, `PETSC_UNLIMITED'
M*/

/*MC
   PETSC_DETERMINE - standard way of passing an integer or floating point parameter to indicate PETSc should determine an appropriate value

   Level: beginner

    Example Usage:
.vb
   VecSetSizes(ksp, 10, PETSC_DETERMINE);
.ve
  indicates that the local size of the vector is 10 and the global size will be automatically summing up all the local sizes.

   Note:
   Same as `PETSC_DECIDE`

   Fortran Note:
   Use `PETSC_DETERMINE_INTEGER` or `PETSC_DETERMINE_REAL`.

   Developer Note:
   I would like to use const `PetscInt` `PETSC_DETERMINE` = `PETSC_DECIDE`; but for
   some reason this is not allowed by the standard even though `PETSC_DECIDE` is a constant value.

.seealso: `PETSC_DECIDE`, `PETSC_DEFAULT`, `PETSC_IGNORE`, `VecSetSizes()`, `PETSC_UNLIMITED'
M*/

/*MC
   PETSC_CURRENT - standard way of indicating to an object not to change the current value of the parameter in the object

   Level: beginner

   Note:
   Use `PETSC_DECIDE` to use the value that was set by PETSc when the object's type was set

   Fortran Note:
   Use `PETSC_CURRENT_INTEGER` or `PETSC_CURRENT_REAL`.

.seealso: `PETSC_DECIDE`, `PETSC_IGNORE`, `PETSC_DETERMINE`, `PETSC_DEFAULT`, `PETSC_UNLIMITED'
M*/

/*MC
   PETSC_DEFAULT - deprecated, see `PETSC_CURRENT` and `PETSC_DETERMINE`

   Level: beginner

   Note:
   The name is confusing since it tells the object to continue to use the value it is using, not the default value when the object's type was set.

   Developer Note:
   Unfortunately this was used for two different purposes in the past, to actually trigger the use of a default value or to continue the
   use of currently set value (in, for example, `KSPSetTolerances()`.

.seealso: `PETSC_DECIDE`, `PETSC_IGNORE`, `PETSC_DETERMINE`, `PETSC_CURRENT`, `PETSC_UNLIMITED'
M*/

/* These MUST be preprocessor defines! see https://gitlab.com/petsc/petsc/-/issues/1370 */
#define PETSC_DECIDE    (-1)
#define PETSC_DETERMINE PETSC_DECIDE
#define PETSC_CURRENT   (-2)
#define PETSC_UNLIMITED (-3)
/*  PETSC_DEFAULT is deprecated in favor of PETSC_CURRENT for use in KSPSetTolerances() and similar functions */
#define PETSC_DEFAULT PETSC_CURRENT

/*MC
   PETSC_COMM_WORLD - the equivalent of the `MPI_COMM_WORLD` communicator which represents all the processes that PETSc knows about.

   Level: beginner

   Notes:
   By default `PETSC_COMM_WORLD` and `MPI_COMM_WORLD` are identical unless you wish to
   run PETSc on ONLY a subset of `MPI_COMM_WORLD`. In that case create your new (smaller)
   communicator, call it, say comm, and set `PETSC_COMM_WORLD` = comm BEFORE calling
   `PetscInitialize()`, but after `MPI_Init()` has been called.

   The value of `PETSC_COMM_WORLD` should never be used or accessed before `PetscInitialize()`
   is called because it may not have a valid value yet.

.seealso: `PETSC_COMM_SELF`
M*/
PETSC_EXTERN MPI_Comm PETSC_COMM_WORLD;

/*MC
   PETSC_COMM_SELF - This is always `MPI_COMM_SELF`

   Level: beginner

   Note:
   Do not USE/access or set this variable before `PetscInitialize()` has been called.

.seealso: `PETSC_COMM_WORLD`
M*/
#define PETSC_COMM_SELF MPI_COMM_SELF

/*MC
   PETSC_MPI_THREAD_REQUIRED - the required threading support used if PETSc initializes MPI with `MPI_Init_thread()`.

   No Fortran Support

   Level: beginner

   Note:
   By default `PETSC_MPI_THREAD_REQUIRED` equals `MPI_THREAD_FUNNELED` when the MPI implementation provides `MPI_Init_thread()`, otherwise it equals `MPI_THREAD_SINGLE`

.seealso: `PetscInitialize()`
M*/
PETSC_EXTERN PetscMPIInt PETSC_MPI_THREAD_REQUIRED;

/*MC
   PetscBeganMPI - indicates if PETSc initialized MPI using `MPI_Init()` during `PetscInitialize()` or if MPI was already initialized with `MPI_Init()`

   Synopsis:
   #include <petscsys.h>
   PetscBool PetscBeganMPI;

   No Fortran Support

   Level: developer

   Note:
   `MPI_Init()` can never be called after `PetscInitialize()`

.seealso: `PetscInitialize()`, `PetscInitializeCalled`
M*/
PETSC_EXTERN PetscBool PetscBeganMPI;

PETSC_EXTERN PetscBool PetscErrorHandlingInitialized;
PETSC_EXTERN PetscBool PetscInitializeCalled;
PETSC_EXTERN PetscBool PetscFinalizeCalled;
PETSC_EXTERN PetscBool PetscViennaCLSynchronize;

PETSC_EXTERN PetscErrorCode PetscSetHelpVersionFunctions(PetscErrorCode (*)(MPI_Comm), PetscErrorCode (*)(MPI_Comm));
PETSC_EXTERN PetscErrorCode PetscCommDuplicate(MPI_Comm, MPI_Comm *, int *);
PETSC_EXTERN PetscErrorCode PetscCommDestroy(MPI_Comm *);
PETSC_EXTERN PetscErrorCode PetscCommGetComm(MPI_Comm, MPI_Comm *);
PETSC_EXTERN PetscErrorCode PetscCommRestoreComm(MPI_Comm, MPI_Comm *);

#if defined(PETSC_HAVE_KOKKOS)
PETSC_EXTERN PetscErrorCode PetscKokkosInitializeCheck(void); /* Initialize Kokkos if not yet. */
#endif

#if defined(PETSC_HAVE_NVSHMEM)
PETSC_EXTERN PetscBool      PetscBeganNvshmem;
PETSC_EXTERN PetscBool      PetscNvshmemInitialized;
PETSC_EXTERN PetscErrorCode PetscNvshmemFinalize(void);
#endif

#if defined(PETSC_HAVE_ELEMENTAL)
PETSC_EXTERN PetscErrorCode PetscElementalInitializePackage(void);
PETSC_EXTERN PetscErrorCode PetscElementalInitialized(PetscBool *);
PETSC_EXTERN PetscErrorCode PetscElementalFinalizePackage(void);
#endif

/*MC
   PetscMalloc - Allocates memory for use with PETSc. One should use `PetscNew()`, `PetscMalloc1()` or `PetscCalloc1()` usually instead of `PetscMalloc()`

   Synopsis:
    #include <petscsys.h>
   PetscErrorCode PetscMalloc(size_t m,void **result)

   Not Collective

   Input Parameter:
.  m - number of bytes to allocate

   Output Parameter:
.  result - memory allocated

   Level: beginner

   Notes:
   Memory is always allocated at least double aligned

   It is safe to allocate with an m of 0 and pass the resulting pointer to `PetscFree()`.
   However, the pointer should never be dereferenced or the program will crash.

   Developer Note:
   All the `PetscMallocN()` routines actually call `PetscMalloc()` behind the scenes.

   Except for data structures that store information about the PETSc options database all memory allocated by PETSc is
   obtained with `PetscMalloc()` or `PetscCalloc()`

.seealso: `PetscFree()`, `PetscNew()`, `PetscCalloc()`
M*/
#define PetscMalloc(a, b) ((*PetscTrMalloc)((a), PETSC_FALSE, __LINE__, PETSC_FUNCTION_NAME, __FILE__, (void **)(b)))

/*MC
   PetscRealloc - Reallocates memory

   Synopsis:
    #include <petscsys.h>
   PetscErrorCode PetscRealloc(size_t m,void **result)

   Not Collective

   Input Parameters:
+  m      - number of bytes to allocate
-  result - previous memory

   Output Parameter:
.  result - new memory allocated

   Level: developer

   Notes:
   `results` must have already been obtained with `PetscMalloc()`

   Memory is always allocated at least double aligned

.seealso: `PetscMalloc()`, `PetscFree()`, `PetscNew()`
M*/
#define PetscRealloc(a, b) ((*PetscTrRealloc)((a), __LINE__, PETSC_FUNCTION_NAME, __FILE__, (void **)(b)))

/*MC
   PetscAddrAlign - Rounds up an address to `PETSC_MEMALIGN` alignment

   Synopsis:
    #include <petscsys.h>
   void *PetscAddrAlign(void *addr)

   Not Collective

   Input Parameter:
.  addr - address to align (any pointer type)

   Level: developer

.seealso: `PetscMallocAlign()`
M*/
#define PetscAddrAlign(a) ((void *)((((PETSC_UINTPTR_T)(a)) + (PETSC_MEMALIGN - 1)) & ~(PETSC_MEMALIGN - 1)))

/*MC
   PetscCalloc - Allocates a cleared (zeroed) memory region aligned to `PETSC_MEMALIGN`, similar to `PetscMalloc()`

   Synopsis:
    #include <petscsys.h>
   PetscErrorCode PetscCalloc(size_t m,void **result)

   Not Collective

   Input Parameter:
.  m - number of bytes to allocate

   Output Parameter:
.  result - memory allocated

   Level: beginner

   Notes:
   Memory is always allocated at least double aligned. This macro is useful in allocating memory pointed by void pointers

   It is safe to allocate with an m of 0 and pass the resulting pointer to `PetscFree()`.

   However, the pointer should never be dereferenced or the program will crash.

   Developer Note:
   All `PetscCallocN()` routines call `PetscCalloc()` behind the scenes.

.seealso: `PetscFree()`, `PetscNew()`, `PetscMalloc()`
M*/
#define PetscCalloc(m, result) PetscMallocA(1, PETSC_TRUE, __LINE__, PETSC_FUNCTION_NAME, __FILE__, ((size_t)m), (result))

/*MC
   PetscMalloc1 - Allocates an array of memory aligned to `PETSC_MEMALIGN`

   Synopsis:
    #include <petscsys.h>
   PetscErrorCode PetscMalloc1(size_t m1,type **r1)

   Not Collective

   Input Parameter:
.  m1 - number of elements to allocate  (may be zero)

   Output Parameter:
.  r1 - memory allocated

   Level: beginner

   Note:
   This uses `sizeof()` of the memory type requested to determine the total memory to be allocated; therefore, you should not
   multiply the number of elements requested by the `sizeof()` the type. For example, use
.vb
  PetscInt *id;
  PetscMalloc1(10,&id);
.ve
       not
.vb
  PetscInt *id;
  PetscMalloc1(10*sizeof(PetscInt),&id);
.ve

  Does not zero the memory allocated, use `PetscCalloc1()` to obtain memory that has been zeroed.

  The `PetscMalloc[N]()` and `PetscCalloc[N]()` take an argument of type `size_t`! However, most codes use `value`, computed via `int` or `PetscInt` variables. This can overflow in
  32bit `int` computation - while computation in 64bit `size_t` would not overflow!
  It's best if any arithmetic that is done for size computations is done with `size_t` type - avoiding arithmetic overflow!

  `PetscMalloc[N]()` and `PetscCalloc[N]()` attempt to work-around this by casting the first variable to `size_t`.
  This works for most expressions, but not all, such as
.vb
  PetscInt *id, a, b;
  PetscMalloc1(use_a_squared ? a * a * b : a * b, &id); // use_a_squared is cast to size_t, but a and b are still PetscInt
  PetscMalloc1(a + b * b, &id); // a is cast to size_t, but b * b is performed at PetscInt precision first due to order-of-operations
.ve

  These expressions should either be avoided, or appropriately cast variables to `size_t`:
.vb
  PetscInt *id, a, b;
  PetscMalloc1(use_a_squared ? (size_t)a * a * b : (size_t)a * b, &id); // Cast a to size_t before multiplication
  PetscMalloc1(b * b + a, &id); // b is automatically cast to size_t and order-of-operations ensures size_t precision is maintained
.ve

.seealso: `PetscFree()`, `PetscNew()`, `PetscMalloc()`, `PetscCalloc1()`, `PetscMalloc2()`
M*/
#define PetscMalloc1(m1, r1) PetscMallocA(1, PETSC_FALSE, __LINE__, PETSC_FUNCTION_NAME, __FILE__, ((size_t)((size_t)m1) * sizeof(**(r1))), (r1))

/*MC
   PetscCalloc1 - Allocates a cleared (zeroed) array of memory aligned to `PETSC_MEMALIGN`

   Synopsis:
    #include <petscsys.h>
   PetscErrorCode PetscCalloc1(size_t m1,type **r1)

   Not Collective

   Input Parameter:
.  m1 - number of elements to allocate in 1st chunk  (may be zero)

   Output Parameter:
.  r1 - memory allocated

   Level: beginner

   Note:
   See `PetscMalloc1()` for more details on usage.

.seealso: `PetscFree()`, `PetscNew()`, `PetscMalloc()`, `PetscMalloc1()`, `PetscCalloc2()`
M*/
#define PetscCalloc1(m1, r1) PetscMallocA(1, PETSC_TRUE, __LINE__, PETSC_FUNCTION_NAME, __FILE__, ((size_t)((size_t)m1) * sizeof(**(r1))), (r1))

/*MC
   PetscMalloc2 - Allocates 2 arrays of memory both aligned to `PETSC_MEMALIGN`

   Synopsis:
    #include <petscsys.h>
   PetscErrorCode PetscMalloc2(size_t m1,type **r1,size_t m2,type **r2)

   Not Collective

   Input Parameters:
+  m1 - number of elements to allocate in 1st chunk  (may be zero)
-  m2 - number of elements to allocate in 2nd chunk  (may be zero)

   Output Parameters:
+  r1 - memory allocated in first chunk
-  r2 - memory allocated in second chunk

   Level: developer

.seealso: `PetscFree()`, `PetscNew()`, `PetscMalloc()`, `PetscMalloc1()`, `PetscCalloc2()`
M*/
#define PetscMalloc2(m1, r1, m2, r2) PetscMallocA(2, PETSC_FALSE, __LINE__, PETSC_FUNCTION_NAME, __FILE__, ((size_t)((size_t)m1) * sizeof(**(r1))), (r1), ((size_t)((size_t)m2) * sizeof(**(r2))), (r2))

/*MC
   PetscCalloc2 - Allocates 2 cleared (zeroed) arrays of memory both aligned to `PETSC_MEMALIGN`

   Synopsis:
    #include <petscsys.h>
   PetscErrorCode PetscCalloc2(size_t m1,type **r1,size_t m2,type **r2)

   Not Collective

   Input Parameters:
+  m1 - number of elements to allocate in 1st chunk  (may be zero)
-  m2 - number of elements to allocate in 2nd chunk  (may be zero)

   Output Parameters:
+  r1 - memory allocated in first chunk
-  r2 - memory allocated in second chunk

   Level: developer

.seealso: `PetscFree()`, `PetscNew()`, `PetscMalloc()`, `PetscCalloc1()`, `PetscMalloc2()`
M*/
#define PetscCalloc2(m1, r1, m2, r2) PetscMallocA(2, PETSC_TRUE, __LINE__, PETSC_FUNCTION_NAME, __FILE__, ((size_t)((size_t)m1) * sizeof(**(r1))), (r1), ((size_t)((size_t)m2) * sizeof(**(r2))), (r2))

/*MC
   PetscMalloc3 - Allocates 3 arrays of memory, all aligned to `PETSC_MEMALIGN`

   Synopsis:
    #include <petscsys.h>
   PetscErrorCode PetscMalloc3(size_t m1,type **r1,size_t m2,type **r2,size_t m3,type **r3)

   Not Collective

   Input Parameters:
+  m1 - number of elements to allocate in 1st chunk  (may be zero)
.  m2 - number of elements to allocate in 2nd chunk  (may be zero)
-  m3 - number of elements to allocate in 3rd chunk  (may be zero)

   Output Parameters:
+  r1 - memory allocated in first chunk
.  r2 - memory allocated in second chunk
-  r3 - memory allocated in third chunk

   Level: developer

.seealso: `PetscFree()`, `PetscNew()`, `PetscMalloc()`, `PetscMalloc2()`, `PetscCalloc3()`, `PetscFree3()`
M*/
#define PetscMalloc3(m1, r1, m2, r2, m3, r3) \
  PetscMallocA(3, PETSC_FALSE, __LINE__, PETSC_FUNCTION_NAME, __FILE__, ((size_t)((size_t)m1) * sizeof(**(r1))), (r1), ((size_t)((size_t)m2) * sizeof(**(r2))), (r2), ((size_t)((size_t)m3) * sizeof(**(r3))), (r3))

/*MC
   PetscCalloc3 - Allocates 3 cleared (zeroed) arrays of memory, all aligned to `PETSC_MEMALIGN`

   Synopsis:
    #include <petscsys.h>
   PetscErrorCode PetscCalloc3(size_t m1,type **r1,size_t m2,type **r2,size_t m3,type **r3)

   Not Collective

   Input Parameters:
+  m1 - number of elements to allocate in 1st chunk  (may be zero)
.  m2 - number of elements to allocate in 2nd chunk  (may be zero)
-  m3 - number of elements to allocate in 3rd chunk  (may be zero)

   Output Parameters:
+  r1 - memory allocated in first chunk
.  r2 - memory allocated in second chunk
-  r3 - memory allocated in third chunk

   Level: developer

.seealso: `PetscFree()`, `PetscNew()`, `PetscMalloc()`, `PetscCalloc2()`, `PetscMalloc3()`, `PetscFree3()`
M*/
#define PetscCalloc3(m1, r1, m2, r2, m3, r3) \
  PetscMallocA(3, PETSC_TRUE, __LINE__, PETSC_FUNCTION_NAME, __FILE__, ((size_t)((size_t)m1) * sizeof(**(r1))), (r1), ((size_t)((size_t)m2) * sizeof(**(r2))), (r2), ((size_t)((size_t)m3) * sizeof(**(r3))), (r3))

/*MC
   PetscMalloc4 - Allocates 4 arrays of memory, all aligned to `PETSC_MEMALIGN`

   Synopsis:
    #include <petscsys.h>
   PetscErrorCode PetscMalloc4(size_t m1,type **r1,size_t m2,type **r2,size_t m3,type **r3,size_t m4,type **r4)

   Not Collective

   Input Parameters:
+  m1 - number of elements to allocate in 1st chunk  (may be zero)
.  m2 - number of elements to allocate in 2nd chunk  (may be zero)
.  m3 - number of elements to allocate in 3rd chunk  (may be zero)
-  m4 - number of elements to allocate in 4th chunk  (may be zero)

   Output Parameters:
+  r1 - memory allocated in first chunk
.  r2 - memory allocated in second chunk
.  r3 - memory allocated in third chunk
-  r4 - memory allocated in fourth chunk

   Level: developer

.seealso: `PetscFree()`, `PetscNew()`, `PetscMalloc()`, `PetscMalloc2()`, `PetscCalloc4()`, `PetscFree4()`
M*/
#define PetscMalloc4(m1, r1, m2, r2, m3, r3, m4, r4) \
  PetscMallocA(4, PETSC_FALSE, __LINE__, PETSC_FUNCTION_NAME, __FILE__, ((size_t)((size_t)m1) * sizeof(**(r1))), (r1), ((size_t)((size_t)m2) * sizeof(**(r2))), (r2), ((size_t)((size_t)m3) * sizeof(**(r3))), (r3), ((size_t)((size_t)m4) * sizeof(**(r4))), (r4))

/*MC
   PetscCalloc4 - Allocates 4 cleared (zeroed) arrays of memory, all aligned to `PETSC_MEMALIGN`

   Synopsis:
    #include <petscsys.h>
   PetscErrorCode PetscCalloc4(size_t m1,type **r1,size_t m2,type **r2,size_t m3,type **r3,size_t m4,type **r4)

   Not Collective

   Input Parameters:
+  m1 - number of elements to allocate in 1st chunk  (may be zero)
.  m2 - number of elements to allocate in 2nd chunk  (may be zero)
.  m3 - number of elements to allocate in 3rd chunk  (may be zero)
-  m4 - number of elements to allocate in 4th chunk  (may be zero)

   Output Parameters:
+  r1 - memory allocated in first chunk
.  r2 - memory allocated in second chunk
.  r3 - memory allocated in third chunk
-  r4 - memory allocated in fourth chunk

   Level: developer

.seealso: `PetscFree()`, `PetscNew()`, `PetscMalloc()`, `PetscMalloc2()`, `PetscCalloc4()`, `PetscFree4()`
M*/
#define PetscCalloc4(m1, r1, m2, r2, m3, r3, m4, r4) \
  PetscMallocA(4, PETSC_TRUE, __LINE__, PETSC_FUNCTION_NAME, __FILE__, ((size_t)((size_t)m1) * sizeof(**(r1))), (r1), ((size_t)((size_t)m2) * sizeof(**(r2))), (r2), ((size_t)((size_t)m3) * sizeof(**(r3))), (r3), ((size_t)((size_t)m4) * sizeof(**(r4))), (r4))

/*MC
   PetscMalloc5 - Allocates 5 arrays of memory, all aligned to `PETSC_MEMALIGN`

   Synopsis:
    #include <petscsys.h>
   PetscErrorCode PetscMalloc5(size_t m1,type **r1,size_t m2,type **r2,size_t m3,type **r3,size_t m4,type **r4,size_t m5,type **r5)

   Not Collective

   Input Parameters:
+  m1 - number of elements to allocate in 1st chunk  (may be zero)
.  m2 - number of elements to allocate in 2nd chunk  (may be zero)
.  m3 - number of elements to allocate in 3rd chunk  (may be zero)
.  m4 - number of elements to allocate in 4th chunk  (may be zero)
-  m5 - number of elements to allocate in 5th chunk  (may be zero)

   Output Parameters:
+  r1 - memory allocated in first chunk
.  r2 - memory allocated in second chunk
.  r3 - memory allocated in third chunk
.  r4 - memory allocated in fourth chunk
-  r5 - memory allocated in fifth chunk

   Level: developer

.seealso: `PetscFree()`, `PetscNew()`, `PetscMalloc()`, `PetscMalloc2()`, `PetscCalloc5()`, `PetscFree5()`
M*/
#define PetscMalloc5(m1, r1, m2, r2, m3, r3, m4, r4, m5, r5) \
  PetscMallocA(5, PETSC_FALSE, __LINE__, PETSC_FUNCTION_NAME, __FILE__, ((size_t)((size_t)m1) * sizeof(**(r1))), (r1), ((size_t)((size_t)m2) * sizeof(**(r2))), (r2), ((size_t)((size_t)m3) * sizeof(**(r3))), (r3), ((size_t)((size_t)m4) * sizeof(**(r4))), (r4), ((size_t)((size_t)m5) * sizeof(**(r5))), (r5))

/*MC
   PetscCalloc5 - Allocates 5 cleared (zeroed) arrays of memory, all aligned to `PETSC_MEMALIGN`

   Synopsis:
    #include <petscsys.h>
   PetscErrorCode PetscCalloc5(size_t m1,type **r1,size_t m2,type **r2,size_t m3,type **r3,size_t m4,type **r4,size_t m5,type **r5)

   Not Collective

   Input Parameters:
+  m1 - number of elements to allocate in 1st chunk  (may be zero)
.  m2 - number of elements to allocate in 2nd chunk  (may be zero)
.  m3 - number of elements to allocate in 3rd chunk  (may be zero)
.  m4 - number of elements to allocate in 4th chunk  (may be zero)
-  m5 - number of elements to allocate in 5th chunk  (may be zero)

   Output Parameters:
+  r1 - memory allocated in first chunk
.  r2 - memory allocated in second chunk
.  r3 - memory allocated in third chunk
.  r4 - memory allocated in fourth chunk
-  r5 - memory allocated in fifth chunk

   Level: developer

.seealso: `PetscFree()`, `PetscNew()`, `PetscMalloc()`, `PetscMalloc5()`, `PetscFree5()`
M*/
#define PetscCalloc5(m1, r1, m2, r2, m3, r3, m4, r4, m5, r5) \
  PetscMallocA(5, PETSC_TRUE, __LINE__, PETSC_FUNCTION_NAME, __FILE__, ((size_t)((size_t)m1) * sizeof(**(r1))), (r1), ((size_t)((size_t)m2) * sizeof(**(r2))), (r2), ((size_t)((size_t)m3) * sizeof(**(r3))), (r3), ((size_t)((size_t)m4) * sizeof(**(r4))), (r4), ((size_t)((size_t)m5) * sizeof(**(r5))), (r5))

/*MC
   PetscMalloc6 - Allocates 6 arrays of memory, all aligned to `PETSC_MEMALIGN`

   Synopsis:
    #include <petscsys.h>
   PetscErrorCode PetscMalloc6(size_t m1,type **r1,size_t m2,type **r2,size_t m3,type **r3,size_t m4,type **r4,size_t m5,type **r5,size_t m6,type **r6)

   Not Collective

   Input Parameters:
+  m1 - number of elements to allocate in 1st chunk  (may be zero)
.  m2 - number of elements to allocate in 2nd chunk  (may be zero)
.  m3 - number of elements to allocate in 3rd chunk  (may be zero)
.  m4 - number of elements to allocate in 4th chunk  (may be zero)
.  m5 - number of elements to allocate in 5th chunk  (may be zero)
-  m6 - number of elements to allocate in 6th chunk  (may be zero)

   Output Parameteasr:
+  r1 - memory allocated in first chunk
.  r2 - memory allocated in second chunk
.  r3 - memory allocated in third chunk
.  r4 - memory allocated in fourth chunk
.  r5 - memory allocated in fifth chunk
-  r6 - memory allocated in sixth chunk

   Level: developer

.seealso: `PetscFree()`, `PetscNew()`, `PetscMalloc()`, `PetscMalloc2()`, `PetscCalloc6()`, `PetscFree3()`, `PetscFree4()`, `PetscFree5()`, `PetscFree6()`
M*/
#define PetscMalloc6(m1, r1, m2, r2, m3, r3, m4, r4, m5, r5, m6, r6) \
  PetscMallocA(6, PETSC_FALSE, __LINE__, PETSC_FUNCTION_NAME, __FILE__, ((size_t)((size_t)m1) * sizeof(**(r1))), (r1), ((size_t)((size_t)m2) * sizeof(**(r2))), (r2), ((size_t)((size_t)m3) * sizeof(**(r3))), (r3), ((size_t)((size_t)m4) * sizeof(**(r4))), (r4), ((size_t)((size_t)m5) * sizeof(**(r5))), (r5), ((size_t)((size_t)m6) * sizeof(**(r6))), (r6))

/*MC
   PetscCalloc6 - Allocates 6 cleared (zeroed) arrays of memory, all aligned to `PETSC_MEMALIGN`

   Synopsis:
    #include <petscsys.h>
   PetscErrorCode PetscCalloc6(size_t m1,type **r1,size_t m2,type **r2,size_t m3,type **r3,size_t m4,type **r4,size_t m5,type **r5,size_t m6,type **r6)

   Not Collective

   Input Parameters:
+  m1 - number of elements to allocate in 1st chunk  (may be zero)
.  m2 - number of elements to allocate in 2nd chunk  (may be zero)
.  m3 - number of elements to allocate in 3rd chunk  (may be zero)
.  m4 - number of elements to allocate in 4th chunk  (may be zero)
.  m5 - number of elements to allocate in 5th chunk  (may be zero)
-  m6 - number of elements to allocate in 6th chunk  (may be zero)

   Output Parameters:
+  r1 - memory allocated in first chunk
.  r2 - memory allocated in second chunk
.  r3 - memory allocated in third chunk
.  r4 - memory allocated in fourth chunk
.  r5 - memory allocated in fifth chunk
-  r6 - memory allocated in sixth chunk

   Level: developer

.seealso: `PetscFree()`, `PetscNew()`, `PetscMalloc()`, `PetscMalloc2()`, `PetscMalloc6()`, `PetscFree6()`
M*/
#define PetscCalloc6(m1, r1, m2, r2, m3, r3, m4, r4, m5, r5, m6, r6) \
  PetscMallocA(6, PETSC_TRUE, __LINE__, PETSC_FUNCTION_NAME, __FILE__, ((size_t)((size_t)m1) * sizeof(**(r1))), (r1), ((size_t)((size_t)m2) * sizeof(**(r2))), (r2), ((size_t)((size_t)m3) * sizeof(**(r3))), (r3), ((size_t)((size_t)m4) * sizeof(**(r4))), (r4), ((size_t)((size_t)m5) * sizeof(**(r5))), (r5), ((size_t)((size_t)m6) * sizeof(**(r6))), (r6))

/*MC
   PetscMalloc7 - Allocates 7 arrays of memory, all aligned to `PETSC_MEMALIGN`

   Synopsis:
    #include <petscsys.h>
   PetscErrorCode PetscMalloc7(size_t m1,type **r1,size_t m2,type **r2,size_t m3,type **r3,size_t m4,type **r4,size_t m5,type **r5,size_t m6,type **r6,size_t m7,type **r7)

   Not Collective

   Input Parameters:
+  m1 - number of elements to allocate in 1st chunk  (may be zero)
.  m2 - number of elements to allocate in 2nd chunk  (may be zero)
.  m3 - number of elements to allocate in 3rd chunk  (may be zero)
.  m4 - number of elements to allocate in 4th chunk  (may be zero)
.  m5 - number of elements to allocate in 5th chunk  (may be zero)
.  m6 - number of elements to allocate in 6th chunk  (may be zero)
-  m7 - number of elements to allocate in 7th chunk  (may be zero)

   Output Parameters:
+  r1 - memory allocated in first chunk
.  r2 - memory allocated in second chunk
.  r3 - memory allocated in third chunk
.  r4 - memory allocated in fourth chunk
.  r5 - memory allocated in fifth chunk
.  r6 - memory allocated in sixth chunk
-  r7 - memory allocated in seventh chunk

   Level: developer

.seealso: `PetscFree()`, `PetscNew()`, `PetscMalloc()`, `PetscMalloc2()`, `PetscCalloc7()`, `PetscFree7()`
M*/
#define PetscMalloc7(m1, r1, m2, r2, m3, r3, m4, r4, m5, r5, m6, r6, m7, r7) \
  PetscMallocA(7, PETSC_FALSE, __LINE__, PETSC_FUNCTION_NAME, __FILE__, ((size_t)((size_t)m1) * sizeof(**(r1))), (r1), ((size_t)((size_t)m2) * sizeof(**(r2))), (r2), ((size_t)((size_t)m3) * sizeof(**(r3))), (r3), ((size_t)((size_t)m4) * sizeof(**(r4))), (r4), ((size_t)((size_t)m5) * sizeof(**(r5))), (r5), ((size_t)((size_t)m6) * sizeof(**(r6))), (r6), ((size_t)((size_t)m7) * sizeof(**(r7))), (r7))

/*MC
   PetscCalloc7 - Allocates 7 cleared (zeroed) arrays of memory, all aligned to `PETSC_MEMALIGN`

   Synopsis:
    #include <petscsys.h>
   PetscErrorCode PetscCalloc7(size_t m1,type **r1,size_t m2,type **r2,size_t m3,type **r3,size_t m4,type **r4,size_t m5,type **r5,size_t m6,type **r6,size_t m7,type **r7)

   Not Collective

   Input Parameters:
+  m1 - number of elements to allocate in 1st chunk  (may be zero)
.  m2 - number of elements to allocate in 2nd chunk  (may be zero)
.  m3 - number of elements to allocate in 3rd chunk  (may be zero)
.  m4 - number of elements to allocate in 4th chunk  (may be zero)
.  m5 - number of elements to allocate in 5th chunk  (may be zero)
.  m6 - number of elements to allocate in 6th chunk  (may be zero)
-  m7 - number of elements to allocate in 7th chunk  (may be zero)

   Output Parameters:
+  r1 - memory allocated in first chunk
.  r2 - memory allocated in second chunk
.  r3 - memory allocated in third chunk
.  r4 - memory allocated in fourth chunk
.  r5 - memory allocated in fifth chunk
.  r6 - memory allocated in sixth chunk
-  r7 - memory allocated in seventh chunk

   Level: developer

.seealso: `PetscFree()`, `PetscNew()`, `PetscMalloc()`, `PetscMalloc2()`, `PetscMalloc7()`, `PetscFree7()`
M*/
#define PetscCalloc7(m1, r1, m2, r2, m3, r3, m4, r4, m5, r5, m6, r6, m7, r7) \
  PetscMallocA(7, PETSC_TRUE, __LINE__, PETSC_FUNCTION_NAME, __FILE__, ((size_t)((size_t)m1) * sizeof(**(r1))), (r1), ((size_t)((size_t)m2) * sizeof(**(r2))), (r2), ((size_t)((size_t)m3) * sizeof(**(r3))), (r3), ((size_t)((size_t)m4) * sizeof(**(r4))), (r4), ((size_t)((size_t)m5) * sizeof(**(r5))), (r5), ((size_t)((size_t)m6) * sizeof(**(r6))), (r6), ((size_t)((size_t)m7) * sizeof(**(r7))), (r7))

/*MC
   PetscNew - Allocates memory of a particular type, zeros the memory! Aligned to `PETSC_MEMALIGN`

   Synopsis:
    #include <petscsys.h>
   PetscErrorCode PetscNew(type **result)

   Not Collective

   Output Parameter:
.  result - memory allocated, sized to match pointer `type`

   Level: beginner

   Developer Note:
   Calls `PetscCalloc()` with the appropriate memory size obtained from `type`

.seealso: `PetscFree()`, `PetscMalloc()`, `PetscCall()`, `PetscCalloc1()`, `PetscMalloc1()`
M*/
#define PetscNew(b) PetscCalloc1(1, (b))

#define PetscNewLog(o, b) PETSC_DEPRECATED_MACRO(3, 18, 0, "PetscNew()", ) PetscNew(b)

/*MC
   PetscFree - Frees memory

   Synopsis:
    #include <petscsys.h>
   PetscErrorCode PetscFree(void *memory)

   Not Collective

   Input Parameter:
.   memory - memory to free (the pointer is ALWAYS set to `NULL` upon success)

   Level: beginner

   Notes:
   Do not free memory obtained with `PetscMalloc2()`, `PetscCalloc2()` etc, they must be freed with `PetscFree2()` etc.

   It is safe to call `PetscFree()` on a `NULL` pointer.

.seealso: `PetscNew()`, `PetscMalloc()`, `PetscMalloc1()`, `PetscCalloc1()`
M*/
#define PetscFree(a) ((PetscErrorCode)((*PetscTrFree)((void *)(a), __LINE__, PETSC_FUNCTION_NAME, __FILE__) || ((a) = PETSC_NULLPTR, PETSC_SUCCESS)))

/*MC
   PetscFree2 - Frees 2 chunks of memory obtained with `PetscMalloc2()`

   Synopsis:
    #include <petscsys.h>
   PetscErrorCode PetscFree2(void *memory1,void *memory2)

   Not Collective

   Input Parameters:
+   memory1 - memory to free
-   memory2 - 2nd memory to free

   Level: developer

   Notes:
    Memory must have been obtained with `PetscMalloc2()`

    The arguments need to be in the same order as they were in the call to `PetscMalloc2()`

.seealso: `PetscNew()`, `PetscMalloc()`, `PetscMalloc2()`, `PetscFree()`
M*/
#define PetscFree2(m1, m2) PetscFreeA(2, __LINE__, PETSC_FUNCTION_NAME, __FILE__, &(m1), &(m2))

/*MC
   PetscFree3 - Frees 3 chunks of memory obtained with `PetscMalloc3()`

   Synopsis:
    #include <petscsys.h>
   PetscErrorCode PetscFree3(void *memory1,void *memory2,void *memory3)

   Not Collective

   Input Parameters:
+   memory1 - memory to free
.   memory2 - 2nd memory to free
-   memory3 - 3rd memory to free

   Level: developer

   Notes:
    Memory must have been obtained with `PetscMalloc3()`

    The arguments need to be in the same order as they were in the call to `PetscMalloc3()`

.seealso: `PetscNew()`, `PetscMalloc()`, `PetscMalloc2()`, `PetscFree()`, `PetscMalloc3()`
M*/
#define PetscFree3(m1, m2, m3) PetscFreeA(3, __LINE__, PETSC_FUNCTION_NAME, __FILE__, &(m1), &(m2), &(m3))

/*MC
   PetscFree4 - Frees 4 chunks of memory obtained with `PetscMalloc4()`

   Synopsis:
    #include <petscsys.h>
   PetscErrorCode PetscFree4(void *m1,void *m2,void *m3,void *m4)

   Not Collective

   Input Parameters:
+   m1 - memory to free
.   m2 - 2nd memory to free
.   m3 - 3rd memory to free
-   m4 - 4th memory to free

   Level: developer

   Notes:
    Memory must have been obtained with `PetscMalloc4()`

    The arguments need to be in the same order as they were in the call to `PetscMalloc4()`

.seealso: `PetscNew()`, `PetscMalloc()`, `PetscMalloc2()`, `PetscFree()`, `PetscMalloc3()`, `PetscMalloc4()`
M*/
#define PetscFree4(m1, m2, m3, m4) PetscFreeA(4, __LINE__, PETSC_FUNCTION_NAME, __FILE__, &(m1), &(m2), &(m3), &(m4))

/*MC
   PetscFree5 - Frees 5 chunks of memory obtained with `PetscMalloc5()`

   Synopsis:
    #include <petscsys.h>
   PetscErrorCode PetscFree5(void *m1,void *m2,void *m3,void *m4,void *m5)

   Not Collective

   Input Parameters:
+   m1 - memory to free
.   m2 - 2nd memory to free
.   m3 - 3rd memory to free
.   m4 - 4th memory to free
-   m5 - 5th memory to free

   Level: developer

   Notes:
    Memory must have been obtained with `PetscMalloc5()`

    The arguments need to be in the same order as they were in the call to `PetscMalloc5()`

.seealso: `PetscNew()`, `PetscMalloc()`, `PetscMalloc2()`, `PetscFree()`, `PetscMalloc3()`, `PetscMalloc4()`, `PetscMalloc5()`
M*/
#define PetscFree5(m1, m2, m3, m4, m5) PetscFreeA(5, __LINE__, PETSC_FUNCTION_NAME, __FILE__, &(m1), &(m2), &(m3), &(m4), &(m5))

/*MC
   PetscFree6 - Frees 6 chunks of memory obtained with `PetscMalloc6()`

   Synopsis:
    #include <petscsys.h>
   PetscErrorCode PetscFree6(void *m1,void *m2,void *m3,void *m4,void *m5,void *m6)

   Not Collective

   Input Parameters:
+   m1 - memory to free
.   m2 - 2nd memory to free
.   m3 - 3rd memory to free
.   m4 - 4th memory to free
.   m5 - 5th memory to free
-   m6 - 6th memory to free

   Level: developer

   Notes:
    Memory must have been obtained with `PetscMalloc6()`

    The arguments need to be in the same order as they were in the call to `PetscMalloc6()`

.seealso: `PetscNew()`, `PetscMalloc()`, `PetscMalloc2()`, `PetscFree()`, `PetscMalloc3()`, `PetscMalloc4()`, `PetscMalloc5()`, `PetscMalloc6()`
M*/
#define PetscFree6(m1, m2, m3, m4, m5, m6) PetscFreeA(6, __LINE__, PETSC_FUNCTION_NAME, __FILE__, &(m1), &(m2), &(m3), &(m4), &(m5), &(m6))

/*MC
   PetscFree7 - Frees 7 chunks of memory obtained with `PetscMalloc7()`

   Synopsis:
    #include <petscsys.h>
   PetscErrorCode PetscFree7(void *m1,void *m2,void *m3,void *m4,void *m5,void *m6,void *m7)

   Not Collective

   Input Parameters:
+   m1 - memory to free
.   m2 - 2nd memory to free
.   m3 - 3rd memory to free
.   m4 - 4th memory to free
.   m5 - 5th memory to free
.   m6 - 6th memory to free
-   m7 - 7th memory to free

   Level: developer

   Notes:
    Memory must have been obtained with `PetscMalloc7()`

    The arguments need to be in the same order as they were in the call to `PetscMalloc7()`

.seealso: `PetscNew()`, `PetscMalloc()`, `PetscMalloc2()`, `PetscFree()`, `PetscMalloc3()`, `PetscMalloc4()`, `PetscMalloc5()`, `PetscMalloc6()`,
          `PetscMalloc7()`
M*/
#define PetscFree7(m1, m2, m3, m4, m5, m6, m7) PetscFreeA(7, __LINE__, PETSC_FUNCTION_NAME, __FILE__, &(m1), &(m2), &(m3), &(m4), &(m5), &(m6), &(m7))

PETSC_EXTERN PetscErrorCode PetscMallocA(int, PetscBool, int, const char *, const char *, size_t, void *, ...);
PETSC_EXTERN PetscErrorCode PetscFreeA(int, int, const char *, const char *, void *, ...);
PETSC_EXTERN PetscErrorCode (*PetscTrMalloc)(size_t, PetscBool, int, const char[], const char[], void **);
PETSC_EXTERN PetscErrorCode (*PetscTrFree)(void *, int, const char[], const char[]);
PETSC_EXTERN PetscErrorCode (*PetscTrRealloc)(size_t, int, const char[], const char[], void **);
PETSC_EXTERN PetscErrorCode PetscMallocSetCoalesce(PetscBool);
PETSC_EXTERN PetscErrorCode PetscMallocSet(PetscErrorCode (*)(size_t, PetscBool, int, const char[], const char[], void **), PetscErrorCode (*)(void *, int, const char[], const char[]), PetscErrorCode (*)(size_t, int, const char[], const char[], void **));
PETSC_EXTERN PetscErrorCode PetscMallocClear(void);

/*
  Unlike PetscMallocSet and PetscMallocClear which overwrite the existing settings, these two functions save the previous choice of allocator, and should be used in pair.
*/
PETSC_EXTERN PetscErrorCode PetscMallocSetDRAM(void);
PETSC_EXTERN PetscErrorCode PetscMallocResetDRAM(void);
#if defined(PETSC_HAVE_CUDA)
PETSC_EXTERN PetscErrorCode PetscMallocSetCUDAHost(void);
PETSC_EXTERN PetscErrorCode PetscMallocResetCUDAHost(void);
#endif
#if defined(PETSC_HAVE_HIP)
PETSC_EXTERN PetscErrorCode PetscMallocSetHIPHost(void);
PETSC_EXTERN PetscErrorCode PetscMallocResetHIPHost(void);
#endif

#define MPIU_PETSCLOGDOUBLE  MPI_DOUBLE
#define MPIU_2PETSCLOGDOUBLE MPI_2DOUBLE_PRECISION

/*
   Routines for tracing memory corruption/bleeding with default PETSc memory allocation
*/
PETSC_EXTERN PetscErrorCode PetscMallocDump(FILE *);
PETSC_EXTERN PetscErrorCode PetscMallocView(FILE *);
PETSC_EXTERN PetscErrorCode PetscMallocGetCurrentUsage(PetscLogDouble *);
PETSC_EXTERN PetscErrorCode PetscMallocGetMaximumUsage(PetscLogDouble *);
PETSC_EXTERN PetscErrorCode PetscMallocPushMaximumUsage(int);
PETSC_EXTERN PetscErrorCode PetscMallocPopMaximumUsage(int, PetscLogDouble *);
PETSC_EXTERN PetscErrorCode PetscMallocSetDebug(PetscBool, PetscBool);
PETSC_EXTERN PetscErrorCode PetscMallocGetDebug(PetscBool *, PetscBool *, PetscBool *);
PETSC_EXTERN PetscErrorCode PetscMallocValidate(int, const char[], const char[]);
PETSC_EXTERN PetscErrorCode PetscMallocViewSet(PetscLogDouble);
PETSC_EXTERN PetscErrorCode PetscMallocViewGet(PetscBool *);
PETSC_EXTERN PetscErrorCode PetscMallocLogRequestedSizeSet(PetscBool);
PETSC_EXTERN PetscErrorCode PetscMallocLogRequestedSizeGet(PetscBool *);

PETSC_EXTERN PetscErrorCode PetscDataTypeToMPIDataType(PetscDataType, MPI_Datatype *);
PETSC_EXTERN PetscErrorCode PetscMPIDataTypeToPetscDataType(MPI_Datatype, PetscDataType *);
PETSC_EXTERN PetscErrorCode PetscDataTypeGetSize(PetscDataType, size_t *);
PETSC_EXTERN PetscErrorCode PetscDataTypeFromString(const char *, PetscDataType *, PetscBool *);

/*
   These are MPI operations for MPI_Allreduce() etc
*/
PETSC_EXTERN MPI_Op MPIU_MAXSUM_OP;
#if defined(PETSC_USE_REAL___FLOAT128) || defined(PETSC_USE_REAL___FP16)
PETSC_EXTERN MPI_Op MPIU_SUM;
PETSC_EXTERN MPI_Op MPIU_MAX;
PETSC_EXTERN MPI_Op MPIU_MIN;
#else
  #define MPIU_SUM MPI_SUM
  #define MPIU_MAX MPI_MAX
  #define MPIU_MIN MPI_MIN
#endif
PETSC_EXTERN MPI_Op         Petsc_Garbage_SetIntersectOp;
PETSC_EXTERN PetscErrorCode PetscMaxSum(MPI_Comm, const PetscInt[], PetscInt *, PetscInt *);

#if (defined(PETSC_HAVE_REAL___FLOAT128) && !defined(PETSC_SKIP_REAL___FLOAT128)) || (defined(PETSC_HAVE_REAL___FP16) && !defined(PETSC_SKIP_REAL___FP16))
/*MC
   MPIU_SUM___FP16___FLOAT128 - MPI_Op that acts as a replacement for `MPI_SUM` with
   custom `MPI_Datatype` `MPIU___FLOAT128`, `MPIU___COMPLEX128`, and `MPIU___FP16`.

   Level: advanced

   Developer Note:
   This should be unified with `MPIU_SUM`

.seealso: `MPIU_REAL`, `MPIU_SCALAR`, `MPIU_COMPLEX`
M*/
PETSC_EXTERN MPI_Op MPIU_SUM___FP16___FLOAT128;
#endif
PETSC_EXTERN PetscErrorCode PetscMaxSum(MPI_Comm, const PetscInt[], PetscInt *, PetscInt *);

PETSC_EXTERN PetscErrorCode MPIULong_Send(void *, PetscInt, MPI_Datatype, PetscMPIInt, PetscMPIInt, MPI_Comm) PETSC_ATTRIBUTE_MPI_POINTER_WITH_TYPE(1, 3);
PETSC_EXTERN PetscErrorCode MPIULong_Recv(void *, PetscInt, MPI_Datatype, PetscMPIInt, PetscMPIInt, MPI_Comm) PETSC_ATTRIBUTE_MPI_POINTER_WITH_TYPE(1, 3);

/*
     These are so that in extern C code we can cast function pointers to non-extern C
   function pointers. Since the regular C++ code expects its function pointers to be C++
*/

/*S
  PetscVoidFn - A prototype of a void (fn)(void) function

  Level: developer

  Notes:
  The deprecated `PetscVoidFunction` works as a replacement for `PetscVoidFn` *.

  The deprecated `PetscVoidStarFunction` works as a replacement for `PetscVoidFn` **.

.seealso: `PetscObject`, `PetscObjectDestroy()`
S*/
PETSC_EXTERN_TYPEDEF typedef void(PetscVoidFn)(void);

PETSC_EXTERN_TYPEDEF typedef PetscVoidFn  *PetscVoidFunction;
PETSC_EXTERN_TYPEDEF typedef PetscVoidFn **PetscVoidStarFunction;

/*S
  PetscErrorCodeFn - A prototype of a PetscErrorCode (fn)(void) function

  Level: developer

  Notes:
  The deprecated `PetscErrorCodeFunction` works as a replacement for `PetscErrorCodeFn` *.

.seealso: `PetscObject`, `PetscObjectDestroy()`
S*/
PETSC_EXTERN_TYPEDEF typedef PetscErrorCode(PetscErrorCodeFn)(void);

PETSC_EXTERN_TYPEDEF typedef PetscErrorCodeFn *PetscErrorCodeFunction;

/*S
  PetscCtxDestroyFn - A prototype of a `PetscErrorCode (*)(void *)` function that is used to free user contexts

  Level: intermediate

  Note:
  Used in the prototype of functions such as `DMSetApplicationContextDestroy()`

.seealso: `PetscObject`, `PetscCtxDestroyDefault()`, `PetscObjectDestroy()`, `DMSetApplicationContextDestroy()`
S*/
PETSC_EXTERN_TYPEDEF typedef PetscErrorCode(PetscCtxDestroyFn)(void **);

PETSC_EXTERN PetscCtxDestroyFn PetscCtxDestroyDefault;

/*
    Defines PETSc error handling.
*/
#include <petscerror.h>

PETSC_EXTERN PetscBool   PetscCIEnabled;                    /* code is running in the PETSc test harness CI */
PETSC_EXTERN PetscBool   PetscCIEnabledPortableErrorOutput; /* error output is stripped to ensure portability of error messages across systems */
PETSC_EXTERN const char *PetscCIFilename(const char *);
PETSC_EXTERN int         PetscCILinenumber(int);

#define PETSC_SMALLEST_CLASSID 1211211
PETSC_EXTERN PetscClassId   PETSC_LARGEST_CLASSID;
PETSC_EXTERN PetscClassId   PETSC_OBJECT_CLASSID;
PETSC_EXTERN PetscErrorCode PetscClassIdRegister(const char[], PetscClassId *);
PETSC_EXTERN PetscErrorCode PetscObjectGetId(PetscObject, PetscObjectId *);
PETSC_EXTERN PetscErrorCode PetscObjectCompareId(PetscObject, PetscObjectId, PetscBool *);

/*
   Routines that get memory usage information from the OS
*/
PETSC_EXTERN PetscErrorCode PetscMemoryGetCurrentUsage(PetscLogDouble *);
PETSC_EXTERN PetscErrorCode PetscMemoryGetMaximumUsage(PetscLogDouble *);
PETSC_EXTERN PetscErrorCode PetscMemorySetGetMaximumUsage(void);
PETSC_EXTERN PetscErrorCode PetscMemoryTrace(const char[]);

PETSC_EXTERN PetscErrorCode PetscSleep(PetscReal);

/*
   Initialization of PETSc
*/
PETSC_EXTERN PetscErrorCode PetscInitialize(int *, char ***, const char[], const char[]);
PETSC_EXTERN PetscErrorCode PetscInitializeNoPointers(int, char **, const char[], const char[]);
PETSC_EXTERN PetscErrorCode PetscInitializeNoArguments(void);
PETSC_EXTERN PetscErrorCode PetscInitialized(PetscBool *);
PETSC_EXTERN PetscErrorCode PetscFinalized(PetscBool *);
PETSC_EXTERN PetscErrorCode PetscFinalize(void);
PETSC_EXTERN PetscErrorCode PetscInitializeFortran(void);
PETSC_EXTERN PetscErrorCode PetscGetArgs(int *, char ***);
PETSC_EXTERN PetscErrorCode PetscGetArguments(char ***);
PETSC_EXTERN PetscErrorCode PetscFreeArguments(char **);

PETSC_EXTERN PetscErrorCode PetscEnd(void);
PETSC_EXTERN PetscErrorCode PetscSysInitializePackage(void);
PETSC_EXTERN PetscErrorCode PetscSysFinalizePackage(void);

PETSC_EXTERN PetscErrorCode PetscPythonInitialize(const char[], const char[]);
PETSC_EXTERN PetscErrorCode PetscPythonFinalize(void);
PETSC_EXTERN PetscErrorCode PetscPythonPrintError(void);
PETSC_EXTERN PetscErrorCode PetscPythonMonitorSet(PetscObject, const char[]);

PETSC_EXTERN PetscErrorCode PetscMonitorCompare(PetscErrorCode (*)(void), void *, PetscCtxDestroyFn *, PetscErrorCode (*)(void), void *, PetscCtxDestroyFn *, PetscBool *);

/*
    Functions that can act on any PETSc object.
*/
PETSC_EXTERN PetscErrorCode PetscObjectDestroy(PetscObject *);
PETSC_EXTERN PetscErrorCode PetscObjectGetComm(PetscObject, MPI_Comm *);
PETSC_EXTERN PetscErrorCode PetscObjectGetClassId(PetscObject, PetscClassId *);
PETSC_EXTERN PetscErrorCode PetscObjectGetClassName(PetscObject, const char *[]);
PETSC_EXTERN PetscErrorCode PetscObjectGetType(PetscObject, const char *[]);
PETSC_EXTERN PetscErrorCode PetscObjectSetName(PetscObject, const char[]);
PETSC_EXTERN PetscErrorCode PetscObjectGetName(PetscObject, const char *[]);
PETSC_EXTERN PetscErrorCode PetscObjectSetTabLevel(PetscObject, PetscInt);
PETSC_EXTERN PetscErrorCode PetscObjectGetTabLevel(PetscObject, PetscInt *);
PETSC_EXTERN PetscErrorCode PetscObjectIncrementTabLevel(PetscObject, PetscObject, PetscInt);
PETSC_EXTERN PetscErrorCode PetscObjectReference(PetscObject);
PETSC_EXTERN PetscErrorCode PetscObjectGetReference(PetscObject, PetscInt *);
PETSC_EXTERN PetscErrorCode PetscObjectDereference(PetscObject);
PETSC_EXTERN PetscErrorCode PetscObjectGetNewTag(PetscObject, PetscMPIInt *);
PETSC_EXTERN PetscErrorCode PetscObjectCompose(PetscObject, const char[], PetscObject);
PETSC_EXTERN PetscErrorCode PetscObjectRemoveReference(PetscObject, const char[]);
PETSC_EXTERN PetscErrorCode PetscObjectQuery(PetscObject, const char[], PetscObject *);
PETSC_EXTERN PetscErrorCode PetscObjectComposeFunction_Private(PetscObject, const char[], void (*)(void));
#define PetscObjectComposeFunction(a, b, ...) PetscObjectComposeFunction_Private((a), (b), (PetscVoidFn *)(__VA_ARGS__))
PETSC_EXTERN PetscErrorCode PetscObjectSetFromOptions(PetscObject);
PETSC_EXTERN PetscErrorCode PetscObjectSetUp(PetscObject);
PETSC_EXTERN PetscErrorCode PetscObjectSetPrintedOptions(PetscObject);
PETSC_EXTERN PetscErrorCode PetscObjectInheritPrintedOptions(PetscObject, PetscObject);
PETSC_EXTERN PetscErrorCode PetscCommGetNewTag(MPI_Comm, PetscMPIInt *);

/*MC
   PetscObjectParameterSetDefault - sets a parameter default value in a `PetscObject` to a new default value.
   If the current value matches the old default value, then the current value is also set to the new value.

   No Fortran Support

   Synopsis:
   #include <petscsys.h>
   PetscBool PetscObjectParameterSetDefault(PetscObject obj, char* NAME, PetscReal value);

   Input Parameters:
+  obj - the `PetscObject`
.  NAME - the name of the parameter, unquoted
-  value - the new value

   Level: developer

   Notes:
   The defaults for an object are the values set when the object's type is set.

   This should only be used in object constructors, such as, `SNESCreate_NGS()`.

   This only works for parameters that are declared in the struct with `PetscObjectParameterDeclare()`

.seealso: `PetscObjectParameterDeclare()`, `PetscInitialize()`, `PetscFinalize()`, `PetscObject`, `SNESParametersInitialize()`
M*/
#define PetscObjectParameterSetDefault(obj, NAME, value) \
  do { \
    if (obj->NAME == obj->default_##NAME) obj->NAME = value; \
    obj->default_##NAME = value; \
  } while (0)

/*MC
   PetscObjectParameterDeclare - declares a parameter in a `PetscObject` and a location to store its default

   No Fortran Support

   Synopsis:
   #include <petscsys.h>
   PetscBool PetscObjectParameterDeclare(type, char* NAME)

   Input Parameters:
+  type - the type of the parameter, for example `PetscInt`
-  NAME - the name of the parameter, unquoted

   Level: developer.

.seealso: `PetscObjectParameterSetDefault()`, `PetscInitialize()`, `PetscFinalize()`, `PetscObject`, `SNESParametersInitialize()`
M*/
#define PetscObjectParameterDeclare(type, NAME) type NAME, default_##NAME

#include <petscviewertypes.h>
#include <petscoptions.h>

PETSC_EXTERN PetscErrorCode PetscMallocTraceSet(PetscViewer, PetscBool, PetscLogDouble);
PETSC_EXTERN PetscErrorCode PetscMallocTraceGet(PetscBool *);

PETSC_EXTERN PetscErrorCode PetscObjectsListGetGlobalNumbering(MPI_Comm, PetscInt, PetscObject *, PetscInt *, PetscInt *);

PETSC_EXTERN PetscErrorCode PetscMemoryView(PetscViewer, const char[]);
PETSC_EXTERN PetscErrorCode PetscObjectPrintClassNamePrefixType(PetscObject, PetscViewer);
PETSC_EXTERN PetscErrorCode PetscObjectView(PetscObject, PetscViewer);
#define PetscObjectQueryFunction(obj, name, fptr) PetscObjectQueryFunction_Private((obj), (name), (PetscVoidFn **)(fptr))
PETSC_EXTERN PetscErrorCode PetscObjectHasFunction(PetscObject, const char[], PetscBool *);
PETSC_EXTERN PetscErrorCode PetscObjectQueryFunction_Private(PetscObject, const char[], void (**)(void));
PETSC_EXTERN PetscErrorCode PetscObjectSetOptionsPrefix(PetscObject, const char[]);
PETSC_EXTERN PetscErrorCode PetscObjectAppendOptionsPrefix(PetscObject, const char[]);
PETSC_EXTERN PetscErrorCode PetscObjectPrependOptionsPrefix(PetscObject, const char[]);
PETSC_EXTERN PetscErrorCode PetscObjectGetOptionsPrefix(PetscObject, const char *[]);
PETSC_EXTERN PetscErrorCode PetscObjectChangeTypeName(PetscObject, const char[]);
PETSC_EXTERN PetscErrorCode PetscObjectRegisterDestroy(PetscObject);
PETSC_EXTERN PetscErrorCode PetscObjectRegisterDestroyAll(void);
PETSC_EXTERN PetscErrorCode PetscObjectViewFromOptions(PetscObject, PetscObject, const char[]);
PETSC_EXTERN PetscErrorCode PetscObjectName(PetscObject);
PETSC_EXTERN PetscErrorCode PetscObjectTypeCompare(PetscObject, const char[], PetscBool *);
PETSC_EXTERN PetscErrorCode PetscObjectObjectTypeCompare(PetscObject, PetscObject, PetscBool *);
PETSC_EXTERN PetscErrorCode PetscObjectBaseTypeCompare(PetscObject, const char[], PetscBool *);
PETSC_EXTERN PetscErrorCode PetscObjectTypeCompareAny(PetscObject, PetscBool *, const char[], ...);
PETSC_EXTERN PetscErrorCode PetscObjectBaseTypeCompareAny(PetscObject, PetscBool *, const char[], ...);
PETSC_EXTERN PetscErrorCode PetscRegisterFinalize(PetscErrorCode (*)(void));
PETSC_EXTERN PetscErrorCode PetscRegisterFinalizeAll(void);

#if defined(PETSC_HAVE_SAWS)
PETSC_EXTERN PetscErrorCode PetscSAWsBlock(void);
PETSC_EXTERN PetscErrorCode PetscObjectSAWsViewOff(PetscObject);
PETSC_EXTERN PetscErrorCode PetscObjectSAWsSetBlock(PetscObject, PetscBool);
PETSC_EXTERN PetscErrorCode PetscObjectSAWsBlock(PetscObject);
PETSC_EXTERN PetscErrorCode PetscObjectSAWsGrantAccess(PetscObject);
PETSC_EXTERN PetscErrorCode PetscObjectSAWsTakeAccess(PetscObject);
PETSC_EXTERN void           PetscStackSAWsGrantAccess(void);
PETSC_EXTERN void           PetscStackSAWsTakeAccess(void);
PETSC_EXTERN PetscErrorCode PetscStackViewSAWs(void);
PETSC_EXTERN PetscErrorCode PetscStackSAWsViewOff(void);

#else
  #define PetscSAWsBlock()                  PETSC_SUCCESS
  #define PetscObjectSAWsViewOff(obj)       PETSC_SUCCESS
  #define PetscObjectSAWsSetBlock(obj, flg) PETSC_SUCCESS
  #define PetscObjectSAWsBlock(obj)         PETSC_SUCCESS
  #define PetscObjectSAWsGrantAccess(obj)   PETSC_SUCCESS
  #define PetscObjectSAWsTakeAccess(obj)    PETSC_SUCCESS
  #define PetscStackViewSAWs()              PETSC_SUCCESS
  #define PetscStackSAWsViewOff()           PETSC_SUCCESS
  #define PetscStackSAWsTakeAccess()
  #define PetscStackSAWsGrantAccess()

#endif

PETSC_EXTERN PetscErrorCode PetscDLOpen(const char[], PetscDLMode, PetscDLHandle *);
PETSC_EXTERN PetscErrorCode PetscDLClose(PetscDLHandle *);
PETSC_EXTERN PetscErrorCode PetscDLSym(PetscDLHandle, const char[], void **);
PETSC_EXTERN PetscErrorCode PetscDLAddr(void (*)(void), char **);
#ifdef PETSC_HAVE_CXX
PETSC_EXTERN PetscErrorCode PetscDemangleSymbol(const char *, char **);
#endif

PETSC_EXTERN PetscErrorCode PetscMallocGetStack(void *, PetscStack **);

PETSC_EXTERN PetscErrorCode PetscObjectsDump(FILE *, PetscBool);
PETSC_EXTERN PetscErrorCode PetscObjectsView(PetscViewer);
PETSC_EXTERN PetscErrorCode PetscObjectsGetObject(const char *, PetscObject *, const char **);
PETSC_EXTERN PetscErrorCode PetscObjectListDestroy(PetscObjectList *);
PETSC_EXTERN PetscErrorCode PetscObjectListFind(PetscObjectList, const char[], PetscObject *);
PETSC_EXTERN PetscErrorCode PetscObjectListReverseFind(PetscObjectList, PetscObject, char **, PetscBool *);
PETSC_EXTERN PetscErrorCode PetscObjectListAdd(PetscObjectList *, const char[], PetscObject);
PETSC_EXTERN PetscErrorCode PetscObjectListRemoveReference(PetscObjectList *, const char[]);
PETSC_EXTERN PetscErrorCode PetscObjectListDuplicate(PetscObjectList, PetscObjectList *);

/*
    Dynamic library lists. Lists of names of routines in objects or in dynamic
  link libraries that will be loaded as needed.
*/

#define PetscFunctionListAdd(list, name, fptr) PetscFunctionListAdd_Private((list), (name), (PetscVoidFn *)(fptr))
PETSC_EXTERN PetscErrorCode PetscFunctionListAdd_Private(PetscFunctionList *, const char[], PetscVoidFn *);
PETSC_EXTERN PetscErrorCode PetscFunctionListDestroy(PetscFunctionList *);
PETSC_EXTERN PetscErrorCode PetscFunctionListClear(PetscFunctionList);
#define PetscFunctionListFind(list, name, fptr) PetscFunctionListFind_Private((list), (name), (PetscVoidFn **)(fptr))
PETSC_EXTERN PetscErrorCode PetscFunctionListFind_Private(PetscFunctionList, const char[], PetscVoidFn **);
PETSC_EXTERN PetscErrorCode PetscFunctionListPrintTypes(MPI_Comm, FILE *, const char[], const char[], const char[], const char[], PetscFunctionList, const char[], const char[]);
PETSC_EXTERN PetscErrorCode PetscFunctionListDuplicate(PetscFunctionList, PetscFunctionList *);
PETSC_EXTERN PetscErrorCode PetscFunctionListView(PetscFunctionList, PetscViewer);
PETSC_EXTERN PetscErrorCode PetscFunctionListGet(PetscFunctionList, const char ***, int *);
PETSC_EXTERN PetscErrorCode PetscFunctionListPrintNonEmpty(PetscFunctionList);
PETSC_EXTERN PetscErrorCode PetscFunctionListPrintAll(void);

PETSC_EXTERN PetscDLLibrary PetscDLLibrariesLoaded;
PETSC_EXTERN PetscErrorCode PetscDLLibraryAppend(MPI_Comm, PetscDLLibrary *, const char[]);
PETSC_EXTERN PetscErrorCode PetscDLLibraryPrepend(MPI_Comm, PetscDLLibrary *, const char[]);
PETSC_EXTERN PetscErrorCode PetscDLLibrarySym(MPI_Comm, PetscDLLibrary *, const char[], const char[], void **);
PETSC_EXTERN PetscErrorCode PetscDLLibraryPrintPath(PetscDLLibrary);
PETSC_EXTERN PetscErrorCode PetscDLLibraryRetrieve(MPI_Comm, const char[], char *, size_t, PetscBool *);
PETSC_EXTERN PetscErrorCode PetscDLLibraryOpen(MPI_Comm, const char[], PetscDLLibrary *);
PETSC_EXTERN PetscErrorCode PetscDLLibraryClose(PetscDLLibrary);

/*
     Useful utility routines
*/
PETSC_EXTERN PetscErrorCode PetscSplitOwnership(MPI_Comm, PetscInt *, PetscInt *);
PETSC_EXTERN PetscErrorCode PetscSplitOwnershipBlock(MPI_Comm, PetscInt, PetscInt *, PetscInt *);
PETSC_EXTERN PetscErrorCode PetscSplitOwnershipEqual(MPI_Comm, PetscInt *, PetscInt *);
PETSC_EXTERN PetscErrorCode PetscSequentialPhaseBegin(MPI_Comm, PetscMPIInt);
PETSC_EXTERN PetscErrorCode PetscSequentialPhaseEnd(MPI_Comm, PetscMPIInt);
PETSC_EXTERN PetscErrorCode PetscBarrier(PetscObject);
PETSC_EXTERN PetscErrorCode PetscMPIDump(FILE *);
PETSC_EXTERN PetscErrorCode PetscGlobalMinMaxInt(MPI_Comm, const PetscInt[2], PetscInt[2]);
PETSC_EXTERN PetscErrorCode PetscGlobalMinMaxReal(MPI_Comm, const PetscReal[2], PetscReal[2]);

/*MC
    PetscNot - negates a logical type value and returns result as a `PetscBool`

    Level: beginner

    Note:
    This is useful in cases like
.vb
     int        *a;
     PetscBool  flag = PetscNot(a)
.ve
     where !a would not return a `PetscBool` because we cannot provide a cast from int to `PetscBool` in C.

.seealso: `PetscBool`, `PETSC_TRUE`, `PETSC_FALSE`
M*/
#define PetscNot(a) ((a) ? PETSC_FALSE : PETSC_TRUE)

/*MC
   PetscHelpPrintf - Prints help messages.

   Synopsis:
    #include <petscsys.h>
     PetscErrorCode (*PetscHelpPrintf)(MPI_Comm comm, const char format[],args);

   Not Collective, only applies on MPI rank 0; No Fortran Support

   Input Parameters:
+  comm - the MPI communicator over which the help message is printed
.  format - the usual printf() format string
-  args - arguments to be printed

   Level: developer

   Notes:
   You can change how help messages are printed by replacing the function pointer with a function that does not simply write to stdout.

   To use, write your own function, for example,
.vb
   PetscErrorCode mypetschelpprintf(MPI_Comm comm,const char format[],....)
   {
     PetscFunctionReturn(PETSC_SUCCESS);
   }
.ve
then do the assignment
.vb
  PetscHelpPrintf = mypetschelpprintf;
.ve

  You can do the assignment before `PetscInitialize()`.

  The default routine used is called `PetscHelpPrintfDefault()`.

.seealso: `PetscFPrintf()`, `PetscSynchronizedPrintf()`, `PetscErrorPrintf()`, `PetscHelpPrintfDefault()`
M*/
PETSC_EXTERN PetscErrorCode (*PetscHelpPrintf)(MPI_Comm, const char[], ...) PETSC_ATTRIBUTE_FORMAT(2, 3);

/*
     Defines PETSc profiling.
*/
#include <petsclog.h>

/*
      Simple PETSc parallel IO for ASCII printing
*/
PETSC_EXTERN PetscErrorCode PetscFixFilename(const char[], char[]);
PETSC_EXTERN PetscErrorCode PetscFOpen(MPI_Comm, const char[], const char[], FILE **);
PETSC_EXTERN PetscErrorCode PetscFClose(MPI_Comm, FILE *);
PETSC_EXTERN PetscErrorCode PetscFPrintf(MPI_Comm, FILE *, const char[], ...) PETSC_ATTRIBUTE_FORMAT(3, 4);
PETSC_EXTERN PetscErrorCode PetscFFlush(FILE *);
PETSC_EXTERN PetscErrorCode PetscPrintf(MPI_Comm, const char[], ...) PETSC_ATTRIBUTE_FORMAT(2, 3);
PETSC_EXTERN PetscErrorCode PetscSNPrintf(char *, size_t, const char[], ...) PETSC_ATTRIBUTE_FORMAT(3, 4);
PETSC_EXTERN PetscErrorCode PetscSNPrintfCount(char *, size_t, const char[], size_t *, ...) PETSC_ATTRIBUTE_FORMAT(3, 5);
PETSC_EXTERN PetscErrorCode PetscFormatRealArray(char[], size_t, const char *, PetscInt, const PetscReal[]);

PETSC_EXTERN PetscErrorCode PetscErrorPrintfDefault(const char[], ...) PETSC_ATTRIBUTE_FORMAT(1, 2);
PETSC_EXTERN PetscErrorCode PetscErrorPrintfNone(const char[], ...) PETSC_ATTRIBUTE_FORMAT(1, 2);
PETSC_EXTERN PetscErrorCode PetscHelpPrintfDefault(MPI_Comm, const char[], ...) PETSC_ATTRIBUTE_FORMAT(2, 3);

PETSC_EXTERN PetscErrorCode PetscFormatConvertGetSize(const char *, size_t *);
PETSC_EXTERN PetscErrorCode PetscFormatConvert(const char *, char *);

PETSC_EXTERN PetscErrorCode PetscPOpen(MPI_Comm, const char[], const char[], const char[], FILE **);
PETSC_EXTERN PetscErrorCode PetscPClose(MPI_Comm, FILE *);
PETSC_EXTERN PetscErrorCode PetscPOpenSetMachine(const char[]);

PETSC_EXTERN PetscErrorCode PetscSynchronizedPrintf(MPI_Comm, const char[], ...) PETSC_ATTRIBUTE_FORMAT(2, 3);
PETSC_EXTERN PetscErrorCode PetscSynchronizedFPrintf(MPI_Comm, FILE *, const char[], ...) PETSC_ATTRIBUTE_FORMAT(3, 4);
PETSC_EXTERN PetscErrorCode PetscSynchronizedFlush(MPI_Comm, FILE *);
PETSC_EXTERN PetscErrorCode PetscSynchronizedFGets(MPI_Comm, FILE *, size_t, char[]);
PETSC_EXTERN PetscErrorCode PetscStartMatlab(MPI_Comm, const char[], const char[], FILE **);
PETSC_EXTERN PetscErrorCode PetscGetPetscDir(const char *[]);

PETSC_EXTERN PetscClassId   PETSC_CONTAINER_CLASSID;
PETSC_EXTERN PetscErrorCode PetscContainerGetPointer(PetscContainer, void **);
PETSC_EXTERN PetscErrorCode PetscContainerSetPointer(PetscContainer, void *);
PETSC_EXTERN PetscErrorCode PetscContainerDestroy(PetscContainer *);
PETSC_EXTERN PetscErrorCode PetscContainerCreate(MPI_Comm, PetscContainer *);
PETSC_EXTERN PetscErrorCode PetscContainerSetCtxDestroy(PetscContainer, PetscCtxDestroyFn *);
PETSC_EXTERN PETSC_DEPRECATED_FUNCTION(3, 23, 0, "PetscContainerSetCtxDestroy()", ) PetscErrorCode PetscContainerSetUserDestroy(PetscContainer, PetscErrorCode (*)(void *));
PETSC_EXTERN PetscErrorCode PetscObjectContainerCompose(PetscObject, const char *name, void *, PetscCtxDestroyFn *);
PETSC_EXTERN PetscErrorCode PetscObjectContainerQuery(PetscObject, const char *, void **);

PETSC_DEPRECATED_FUNCTION(3, 23, 0, "PetscCtxDestroyDefault()", ) static inline PetscErrorCode PetscContainerCtxDestroyDefault(void **a)
{
  return PetscCtxDestroyDefault(a);
}

/*
   For use in debuggers
*/
PETSC_EXTERN PetscMPIInt    PetscGlobalRank;
PETSC_EXTERN PetscMPIInt    PetscGlobalSize;
PETSC_EXTERN PetscErrorCode PetscIntViewNumColumns(PetscInt, PetscInt, const PetscInt[], PetscViewer);
PETSC_EXTERN PetscErrorCode PetscRealViewNumColumns(PetscInt, PetscInt, const PetscReal[], PetscViewer);
PETSC_EXTERN PetscErrorCode PetscScalarViewNumColumns(PetscInt, PetscInt, const PetscScalar[], PetscViewer);
PETSC_EXTERN PetscErrorCode PetscIntView(PetscInt, const PetscInt[], PetscViewer);
PETSC_EXTERN PetscErrorCode PetscRealView(PetscInt, const PetscReal[], PetscViewer);
PETSC_EXTERN PetscErrorCode PetscScalarView(PetscInt, const PetscScalar[], PetscViewer);

/*
    Basic memory and string operations. These are usually simple wrappers
   around the basic Unix system calls, but a few of them have additional
   functionality and/or error checking.
*/
#include <petscstring.h>

#include <stddef.h>
#include <stdlib.h>

#if defined(PETSC_CLANG_STATIC_ANALYZER)
  #define PetscPrefetchBlock(a, b, c, d)
#else
  /*MC
   PetscPrefetchBlock - Prefetches a block of memory

   Synopsis:
    #include <petscsys.h>
    void PetscPrefetchBlock(const anytype *a,size_t n,int rw,int t)

   Not Collective

   Input Parameters:
+  a  - pointer to first element to fetch (any type but usually `PetscInt` or `PetscScalar`)
.  n  - number of elements to fetch
.  rw - 1 if the memory will be written to, otherwise 0 (ignored by many processors)
-  t  - temporal locality (PETSC_PREFETCH_HINT_{NTA,T0,T1,T2}), see note

   Level: developer

   Notes:
   The last two arguments (`rw` and `t`) must be compile-time constants.

   Adopting Intel's x86/x86-64 conventions, there are four levels of temporal locality.  Not all architectures offer
   equivalent locality hints, but the following macros are always defined to their closest analogue.
+  `PETSC_PREFETCH_HINT_NTA` - Non-temporal.  Prefetches directly to L1, evicts to memory (skips higher level cache unless it was already there when prefetched).
.  `PETSC_PREFETCH_HINT_T0`  - Fetch to all levels of cache and evict to the closest level.  Use this when the memory will be reused regularly despite necessary eviction from L1.
.  `PETSC_PREFETCH_HINT_T1`  - Fetch to level 2 and higher (not L1).
-  `PETSC_PREFETCH_HINT_T2`  - Fetch to high-level cache only.  (On many systems, T0 and T1 are equivalent.)

   This function does nothing on architectures that do not support prefetch and never errors (even if passed an invalid
   address).

M*/
  #define PetscPrefetchBlock(a, n, rw, t) \
    do { \
      const char *_p = (const char *)(a), *_end = (const char *)((a) + (n)); \
      for (; _p < _end; _p += PETSC_LEVEL1_DCACHE_LINESIZE) PETSC_Prefetch(_p, (rw), (t)); \
    } while (0)
#endif
/*
      Determine if some of the kernel computation routines use
   Fortran (rather than C) for the numerical calculations. On some machines
   and compilers (like complex numbers) the Fortran version of the routines
   is faster than the C/C++ versions. The flag --with-fortran-kernels
   should be used with ./configure to turn these on.
*/
#if defined(PETSC_USE_FORTRAN_KERNELS)

  #if !defined(PETSC_USE_FORTRAN_KERNEL_MULTCRL)
    #define PETSC_USE_FORTRAN_KERNEL_MULTCRL
  #endif

  #if !defined(PETSC_USE_FORTRAN_KERNEL_MULTAIJ)
    #define PETSC_USE_FORTRAN_KERNEL_MULTAIJ
  #endif

  #if !defined(PETSC_USE_FORTRAN_KERNEL_MULTTRANSPOSEAIJ)
    #define PETSC_USE_FORTRAN_KERNEL_MULTTRANSPOSEAIJ
  #endif

  #if !defined(PETSC_USE_FORTRAN_KERNEL_MAXPY)
    #define PETSC_USE_FORTRAN_KERNEL_MAXPY
  #endif

  #if !defined(PETSC_USE_FORTRAN_KERNEL_SOLVEAIJ)
    #define PETSC_USE_FORTRAN_KERNEL_SOLVEAIJ
  #endif

  #if !defined(PETSC_USE_FORTRAN_KERNEL_SOLVEBAIJ)
    #define PETSC_USE_FORTRAN_KERNEL_SOLVEBAIJ
  #endif

  #if !defined(PETSC_USE_FORTRAN_KERNEL_MULTADDAIJ)
    #define PETSC_USE_FORTRAN_KERNEL_MULTADDAIJ
  #endif

  #if !defined(PETSC_USE_FORTRAN_KERNEL_MDOT)
    #define PETSC_USE_FORTRAN_KERNEL_MDOT
  #endif

  #if !defined(PETSC_USE_FORTRAN_KERNEL_XTIMESY)
    #define PETSC_USE_FORTRAN_KERNEL_XTIMESY
  #endif

  #if !defined(PETSC_USE_FORTRAN_KERNEL_AYPX)
    #define PETSC_USE_FORTRAN_KERNEL_AYPX
  #endif

  #if !defined(PETSC_USE_FORTRAN_KERNEL_WAXPY)
    #define PETSC_USE_FORTRAN_KERNEL_WAXPY
  #endif

#endif

/*
    Macros for indicating code that should be compiled with a C interface,
   rather than a C++ interface. Any routines that are dynamically loaded
   (such as the PCCreate_XXX() routines) must be wrapped so that the name
   mangler does not change the functions symbol name. This just hides the
   ugly extern "C" {} wrappers.
*/
#if defined(__cplusplus)
  #define EXTERN_C_BEGIN extern "C" {
  #define EXTERN_C_END   }
#else
  #define EXTERN_C_BEGIN
  #define EXTERN_C_END
#endif

/*MC
   MPI_Comm - the basic object used by MPI to determine which processes are involved in a
   communication

   Level: beginner

   Note:
   This manual page is a place-holder because MPICH does not have a manual page for `MPI_Comm`

.seealso: `PETSC_COMM_WORLD`, `PETSC_COMM_SELF`
M*/

#if defined(PETSC_HAVE_MPIIO)
PETSC_EXTERN PetscErrorCode MPIU_File_write_all(MPI_File, void *, PetscMPIInt, MPI_Datatype, MPI_Status *) PETSC_ATTRIBUTE_MPI_POINTER_WITH_TYPE(2, 4);
PETSC_EXTERN PetscErrorCode MPIU_File_read_all(MPI_File, void *, PetscMPIInt, MPI_Datatype, MPI_Status *) PETSC_ATTRIBUTE_MPI_POINTER_WITH_TYPE(2, 4);
PETSC_EXTERN PetscErrorCode MPIU_File_write_at(MPI_File, MPI_Offset, void *, PetscMPIInt, MPI_Datatype, MPI_Status *) PETSC_ATTRIBUTE_MPI_POINTER_WITH_TYPE(3, 5);
PETSC_EXTERN PetscErrorCode MPIU_File_read_at(MPI_File, MPI_Offset, void *, PetscMPIInt, MPI_Datatype, MPI_Status *) PETSC_ATTRIBUTE_MPI_POINTER_WITH_TYPE(3, 5);
PETSC_EXTERN PetscErrorCode MPIU_File_write_at_all(MPI_File, MPI_Offset, void *, PetscMPIInt, MPI_Datatype, MPI_Status *) PETSC_ATTRIBUTE_MPI_POINTER_WITH_TYPE(3, 5);
PETSC_EXTERN PetscErrorCode MPIU_File_read_at_all(MPI_File, MPI_Offset, void *, PetscMPIInt, MPI_Datatype, MPI_Status *) PETSC_ATTRIBUTE_MPI_POINTER_WITH_TYPE(3, 5);
#endif

#if defined(PETSC_HAVE_MPI_COUNT)
typedef MPI_Count MPIU_Count;
#else
typedef PetscInt64 MPIU_Count;
#endif

/*@C
   PetscIntCast - casts a `MPI_Count`, `PetscInt64`, `PetscCount`, or `size_t` to a `PetscInt` (which may be 32-bits in size), generates an
   error if the `PetscInt` is not large enough to hold the number.

   Not Collective; No Fortran Support

   Input Parameter:
.  a - the `PetscInt64` value

   Output Parameter:
.  b - the resulting `PetscInt` value, or `NULL` if the result is not needed

   Level: advanced

   Note:
   If integers needed for the applications are too large to fit in 32-bit ints you can ./configure using `--with-64-bit-indices` to make `PetscInt` use 64-bit integers

.seealso: `PetscBLASInt`, `PetscMPIInt`, `PetscInt`, `PetscMPIIntCast()`, `PetscBLASIntCast()`, `PetscCIntCast()`, `PetscIntMultError()`, `PetscIntSumError()`
@*/
static inline PetscErrorCode PetscIntCast(MPIU_Count a, PetscInt *b)
{
  PetscFunctionBegin;
  if (b) *b = 0; /* to prevent compilers erroneously suggesting uninitialized variable */
  PetscCheck(sizeof(MPIU_Count) <= sizeof(PetscInt) || (a <= (MPIU_Count)PETSC_INT_MAX && a >= (MPIU_Count)PETSC_INT_MIN), PETSC_COMM_SELF, PETSC_ERR_ARG_OUTOFRANGE, "%" PetscInt64_FMT " is too big for PetscInt, you may need to ./configure using --with-64-bit-indices", (PetscInt64)a);
  if (b) *b = (PetscInt)a;
  PetscFunctionReturn(PETSC_SUCCESS);
}

/*@C
   PetscBLASIntCast - casts a `MPI_Count`, `PetscInt`, `PetscCount` or `PetscInt64` to a `PetscBLASInt` (which may be 32-bits in size), generates an
   error if the `PetscBLASInt` is not large enough to hold the number.

   Not Collective; No Fortran Support

   Input Parameter:
.  a - the `PetscInt` value

   Output Parameter:
.  b - the resulting `PetscBLASInt` value, or `NULL` if the result is not needed

   Level: advanced

   Note:
   Errors if the integer is negative since PETSc calls to BLAS/LAPACK never need to cast negative integer inputs

.seealso: `PetscBLASInt`, `PetscMPIInt`, `PetscInt`, `PetscMPIIntCast()`, `PetscCIntCast()`, `PetscIntCast()`
@*/
static inline PetscErrorCode PetscBLASIntCast(MPIU_Count a, PetscBLASInt *b)
{
  PetscFunctionBegin;
  if (b) *b = 0; /* to prevent compilers erroneously suggesting uninitialized variable */
  PetscCheck(sizeof(MPIU_Count) <= sizeof(PetscBLASInt) || a <= (MPIU_Count)PETSC_BLAS_INT_MAX, PETSC_COMM_SELF, PETSC_ERR_ARG_OUTOFRANGE, "%" PetscInt64_FMT " is too big for BLAS/LAPACK, which is restricted to 32-bit integers. Either you have an invalidly large integer error in your code or you must ./configure PETSc with --with-64-bit-blas-indices for the case you are running", (PetscInt64)a);
  PetscCheck(a >= 0, PETSC_COMM_SELF, PETSC_ERR_ARG_OUTOFRANGE, "Passing negative integer to BLAS/LAPACK routine");
  if (b) *b = (PetscBLASInt)a;
  PetscFunctionReturn(PETSC_SUCCESS);
}

/*@C
   PetscCuBLASIntCast - like `PetscBLASIntCast()`, but for `PetscCuBLASInt`.

   Not Collective; No Fortran Support

   Input Parameter:
.  a - the `PetscInt` value

   Output Parameter:
.  b - the resulting `PetscCuBLASInt` value, or `NULL` if the result is not needed

   Level: advanced

   Note:
   Errors if the integer is negative since PETSc calls to cuBLAS and friends never need to cast negative integer inputs

.seealso: `PetscCuBLASInt`, `PetscBLASInt`, `PetscMPIInt`, `PetscInt`, `PetscBLASIntCast()`, `PetscMPIIntCast()`, `PetscCIntCast()`, `PetscIntCast()`
@*/
static inline PetscErrorCode PetscCuBLASIntCast(MPIU_Count a, PetscCuBLASInt *b)
{
  PetscFunctionBegin;
  if (b) *b = 0; /* to prevent compilers erroneously suggesting uninitialized variable */
  PetscCheck(sizeof(MPIU_Count) <= sizeof(PetscCuBLASInt) || a <= (MPIU_Count)PETSC_CUBLAS_INT_MAX, PETSC_COMM_SELF, PETSC_ERR_ARG_OUTOFRANGE, "%" PetscInt64_FMT " is too big for cuBLAS, which is restricted to 32-bit integers.", (PetscInt64)a);
  PetscCheck(a >= 0, PETSC_COMM_SELF, PETSC_ERR_ARG_OUTOFRANGE, "Passing negative integer %" PetscInt64_FMT "to cuBLAS routine", (PetscInt64)a);
  if (b) *b = (PetscCuBLASInt)a;
  PetscFunctionReturn(PETSC_SUCCESS);
}

/*@C
   PetscHipBLASIntCast - like `PetscBLASIntCast()`, but for `PetscHipBLASInt`.

   Not Collective; No Fortran Support

   Input Parameter:
.  a - the `PetscInt` value

   Output Parameter:
.  b - the resulting `PetscHipBLASInt` value, or `NULL` if the result is not needed

   Level: advanced

   Note:
   Errors if the integer is negative since PETSc calls to hipBLAS and friends never need to cast negative integer inputs

.seealso: `PetscHipBLASInt`, `PetscBLASInt`, `PetscMPIInt`, `PetscInt`, `PetscBLASIntCast()`, `PetscMPIIntCast()`, `PetscCIntCast()`, `PetscIntCast()`
@*/
static inline PetscErrorCode PetscHipBLASIntCast(MPIU_Count a, PetscHipBLASInt *b)
{
  PetscFunctionBegin;
  if (b) *b = 0; /* to prevent compilers erroneously suggesting uninitialized variable */
  PetscCheck(sizeof(MPIU_Count) <= sizeof(PetscHipBLASInt) || a <= (MPIU_Count)PETSC_HIPBLAS_INT_MAX, PETSC_COMM_SELF, PETSC_ERR_ARG_OUTOFRANGE, "%" PetscInt64_FMT " is too big for hipBLAS, which is restricted to 32-bit integers.", (PetscInt64)a);
  PetscCheck(a >= 0, PETSC_COMM_SELF, PETSC_ERR_ARG_OUTOFRANGE, "Passing negative integer %" PetscInt64_FMT "to hipBLAS routine", (PetscInt64)a);
  if (b) *b = (PetscHipBLASInt)a;
  PetscFunctionReturn(PETSC_SUCCESS);
}

/*@C
   PetscMPIIntCast - casts a `MPI_Count`, `PetscInt`, `PetscCount`, or `PetscInt64` to a `PetscMPIInt` (which is always 32-bits in size), generates an
   error if the `PetscMPIInt` is not large enough to hold the number.

   Not Collective; No Fortran Support

   Input Parameter:
.  a - the `PetscInt` value

   Output Parameter:
.  b - the resulting `PetscMPIInt` value, or `NULL` if the result is not needed

   Level: advanced

.seealso: [](stylePetscCount), `PetscBLASInt`, `PetscMPIInt`, `PetscInt`, `PetscBLASIntCast()`, `PetscIntCast()`
@*/
static inline PetscErrorCode PetscMPIIntCast(MPIU_Count a, PetscMPIInt *b)
{
  PetscFunctionBegin;
  if (b) *b = 0; /* to prevent compilers erroneously suggesting uninitialized variable */
  PetscCheck(a <= (MPIU_Count)PETSC_MPI_INT_MAX && a >= (MPIU_Count)PETSC_MPI_INT_MIN, PETSC_COMM_SELF, PETSC_ERR_ARG_OUTOFRANGE, "%" PetscInt64_FMT " is too big for MPI buffer length. Maximum supported value is %d", (PetscInt64)a, PETSC_MPI_INT_MAX);
  if (b) *b = (PetscMPIInt)a;
  PetscFunctionReturn(PETSC_SUCCESS);
}

<<<<<<< HEAD
/*@C
   PetscCIntCast - casts a `MPI_Count`, `PetscInt`, `PetscCount`, or `PetscInt64` to a `int`, generates an error if the `int` is not large enough to hold the number.

   Not Collective; No Fortran Support

   Input Parameter:
.  a - the `PetscInt` value

   Output Parameter:
.  b - the resulting `int` value, or `NULL` if the result is not needed

   Level: advanced

.seealso: [](stylePetscCount), `PetscBLASInt`, `PetscMPIInt`, `PetscInt`, `PetscMPIIntCast()`, `PetscBLASIntCast()`, `PetscIntCast()`
@*/
static inline PetscErrorCode PetscCIntCast(MPIU_Count a, int *b)
{
  PetscFunctionBegin;
  if (b) *b = 0; /* to prevent compilers erroneously suggesting uninitialized variable */
  PetscCheck(a <= INT_MAX && a >= INT_MIN, PETSC_COMM_SELF, PETSC_ERR_ARG_OUTOFRANGE, "%" PetscInt64_FMT " is too big to be casted to an int. Maximum supported value is %d", (PetscInt64)a, INT_MAX);
  if (b) *b = (int)a;
  PetscFunctionReturn(PETSC_SUCCESS);
}

#if defined(PETSC_USE_64BIT_INDICES)
  #define PetscInt64Mult(a, b) ((a) * (b))
#else
  #define PetscInt64Mult(a, b) (((PetscInt64)(a)) * ((PetscInt64)(b)))
#endif
=======
/*MC
   PetscInt64Mult - Computes the product of two variables after casting them to `PetscInt64`.

   Not Collective; No Fortran Support

   Input Parameters:
+  a - the first variable
-  b - the second variable

   Level: advanced

.seealso: [](stylePetscCount), `PetscIntMultError()`, `PetscIntMultTruncate()`
M*/
#define PetscInt64Mult(a, b) (((PetscInt64)(a)) * ((PetscInt64)(b)))
>>>>>>> acdd2733

/*@C
  PetscRealIntMultTruncate - Computes the product of a positive `PetscReal` and a positive
  `PetscInt` and truncates the value to slightly less than the maximal possible value.

  Not Collective; No Fortran Support

  Input Parameters:
+ a - The `PetscReal` value
- b - The `PetscInt` value

  Level: advanced

  Notes:
  Returns the result as a `PetscInt` value.

  Use `PetscInt64Mult()` to compute the product of two `PetscInt` as a `PetscInt64`.

  Use `PetscIntMultTruncate()` to compute the product of two positive `PetscInt` and truncate
  to fit a `PetscInt`.

  Use `PetscIntMultError()` to compute the product of two `PetscInt` if you wish to generate an
  error if the result will not fit in a `PetscInt`.

  Developer Notes:
  We currently assume that `PetscInt` addition can never overflow, this is obviously wrong but
  requires many more checks.

  This is used where we compute approximate sizes for workspace and need to insure the
  workspace is index-able.

.seealso: `PetscReal`, `PetscInt`, `PetscInt64Mult()`, `PetscIntMultError()`, `PetscIntSumError()`
@*/
static inline PetscInt PetscRealIntMultTruncate(PetscReal a, PetscInt b)
{
  PetscInt64 r = (PetscInt64)(a * (PetscReal)b);
  if (r > PETSC_INT_MAX - 100) r = PETSC_INT_MAX - 100;
#if defined(PETSC_USE_64BIT_INDICES)
  return r;
#else
  return (PetscInt)r;
#endif
}

/*@C
   PetscIntMultTruncate - Computes the product of two positive `PetscInt` and truncates the value to slightly less than the maximal possible value

   Not Collective; No Fortran Support

   Input Parameters:
+  a - the `PetscInt` value
-  b - the second value

   Returns:
   The result as a `PetscInt` value

   Level: advanced

   Notes:
   Use `PetscInt64Mult()` to compute the product of two `PetscInt` as a `PetscInt64`

   Use `PetscRealIntMultTruncate()` to compute the product of a `PetscReal` and a `PetscInt` and truncate to fit a `PetscInt`

   Use `PetscIntMultError()` to compute the product of two `PetscInt` if you wish to generate an error if the result will not fit in a `PetscInt`

   Developer Notes:
   We currently assume that `PetscInt` addition can never overflow, this is obviously wrong but requires many more checks.

   This is used where we compute approximate sizes for workspace and need to insure the workspace is index-able.

.seealso: `PetscBLASInt`, `PetscMPIInt`, `PetscInt`, `PetscBLASIntCast()`, `PetscInt64Mult()`, `PetscIntMultError()`, `PetscIntSumError()`,
          `PetscIntSumTruncate()`
@*/
static inline PetscInt PetscIntMultTruncate(PetscInt a, PetscInt b)
{
  PetscInt64 r = PetscInt64Mult(a, b);
  if (r > PETSC_INT_MAX - 100) r = PETSC_INT_MAX - 100;
#if defined(PETSC_USE_64BIT_INDICES)
  return r;
#else
  return (PetscInt)r;
#endif
}

/*@C
   PetscIntSumTruncate - Computes the sum of two positive `PetscInt` and truncates the value to slightly less than the maximal possible value

   Not Collective; No Fortran Support

   Input Parameters:
+  a - the `PetscInt` value
-  b - the second value

   Returns:
   The result as a `PetscInt` value

   Level: advanced

   Notes:
   Use `PetscInt64Mult()` to compute the product of two `PetscInt` as a `PetscInt64`

   Use `PetscRealIntMultTruncate()` to compute the product of a `PetscReal` and a `PetscInt` and truncate to fit a `PetscInt`

   Use `PetscIntMultError()` to compute the product of two `PetscInt` if you wish to generate an error if the result will not fit in a `PetscInt`

   Developer Note:
   This is used where we compute approximate sizes for workspace and need to insure the workspace is index-able.

.seealso: `PetscBLASInt`, `PetscMPIInt`, `PetscInt`, `PetscBLASIntCast()`, `PetscInt64Mult()`, `PetscIntMultError()`
@*/
static inline PetscInt PetscIntSumTruncate(PetscInt a, PetscInt b)
{
  PetscInt64 r = a;

  r += b;
  if (r > PETSC_INT_MAX - 100) r = PETSC_INT_MAX - 100;
#if defined(PETSC_USE_64BIT_INDICES)
  return r;
#else
  return (PetscInt)r;
#endif
}

/*@C
   PetscIntMultError - Computes the product of two positive `PetscInt` and generates an error with overflow.

   Not Collective; No Fortran Support

   Input Parameters:
+  a - the `PetscInt` value
-  b - the second value

   Output Parameter:
.  result - the result as a `PetscInt` value, or `NULL` if you do not want the result, you just want to check if it overflows

   Level: advanced

   Notes:
   Use `PetscInt64Mult()` to compute the product of two `PetscInt` and store in a `PetscInt64`

   Use `PetscIntMultTruncate()` to compute the product of two `PetscInt` and truncate it to fit in a `PetscInt`

   Developer Note:
   In most places in the source code we currently assume that `PetscInt` addition does not overflow, this is obviously wrong but requires many more checks.
   `PetscIntSumError()` can be used to check for this situation.

.seealso: `PetscBLASInt`, `PetscMPIInt`, `PetscInt`, `PetscBLASIntCast()`, `PetscInt64Mult()`, `PetscIntSumError()`
@*/
static inline PetscErrorCode PetscIntMultError(PetscInt a, PetscInt b, PetscInt *result)
{
  PetscInt64 r = PetscInt64Mult(a, b);

  PetscFunctionBegin;
#if defined(PETSC_USE_64BIT_INDICES)
  if (result) *result = r;
#else
  if (result) *result = (PetscInt)r;
#endif
  if (!PetscDefined(USE_64BIT_INDICES)) {
    PetscCheck(r <= PETSC_INT_MAX, PETSC_COMM_SELF, PETSC_ERR_SUP, "Product of two integers %" PetscInt_FMT " %" PetscInt_FMT " overflow, either you have an invalidly large integer error in your code or you must ./configure PETSc with --with-64-bit-indices for the case you are running", a, b);
  }
  PetscFunctionReturn(PETSC_SUCCESS);
}

/*@C

   PetscIntSumError - Computes the sum of two positive `PetscInt` and generates an error with overflow.

   Not Collective; No Fortran Support

   Input Parameters:
+  a - the `PetscInt` value
-  b - the second value

   Output Parameter:
.  c - the result as a `PetscInt` value,  or `NULL` if you do not want the result, you just want to check if it overflows

   Level: advanced

   Notes:
   Use `PetscInt64Mult()` to compute the product of two 32-bit `PetscInt` and store in a `PetscInt64`

   Use `PetscIntMultTruncate()` to compute the product of two `PetscInt` and truncate it to fit in a `PetscInt`

.seealso: `PetscBLASInt`, `PetscMPIInt`, `PetscInt`, `PetscBLASIntCast()`, `PetscInt64Mult()`, `PetscIntMultError()`
@*/
static inline PetscErrorCode PetscIntSumError(PetscInt a, PetscInt b, PetscInt *result)
{
  PetscInt64 r = a;

  PetscFunctionBegin;
  r += b;
#if defined(PETSC_USE_64BIT_INDICES)
  if (result) *result = r;
#else
  if (result) *result = (PetscInt)r;
#endif
  if (!PetscDefined(USE_64BIT_INDICES)) {
    PetscCheck(r <= PETSC_INT_MAX, PETSC_COMM_SELF, PETSC_ERR_SUP, "Sum of two integers %" PetscInt_FMT " %" PetscInt_FMT " overflow, either you have an invalidly large integer error in your code or you must ./configure PETSc with --with-64-bit-indices for the case you are running", a, b);
  }
  PetscFunctionReturn(PETSC_SUCCESS);
}

/*
     The IBM include files define hz, here we hide it so that it may be used as a regular user variable.
*/
#if defined(hz)
  #undef hz
#endif

#if defined(PETSC_HAVE_SYS_TYPES_H)
  #include <sys/types.h>
#endif

/*MC

    PETSC_VERSION - This manual page provides information about how PETSc documents and uses its version information. This information is available to both C/C++
                    and Fortran compilers when `petscsys.h` is included.

    The current PETSc version and the API for accessing it are defined in <A HREF="PETSC_DOC_OUT_ROOT_PLACEHOLDER/include/petscversion.h.html">include/petscversion.html</A>

    The complete version number is given as the triple  PETSC_VERSION_MAJOR.PETSC_VERSION_MINOR.PETSC_VERSION_SUBMINOR (in short hand x.y.z)

    A change in the minor version number (y) indicates possible/likely changes in the PETSc API. Note this is different than with the semantic versioning convention
    where only a change in the major version number (x) indicates a change in the API.

    A subminor greater than zero indicates a patch release. Version x.y.z maintains source and binary compatibility with version x.y.w for all z and w

    Use the macros PETSC_VERSION_EQ(x,y,z), PETSC_VERSION_LT(x,y,z), PETSC_VERSION_LE(x,y,z), PETSC_VERSION_GT(x,y,z),
    PETSC_VERSION_GE(x,y,z) to determine if the current version is equal to, less than, less than or equal to, greater than or greater than or equal to a given
    version number (x.y.z).

    `PETSC_RELEASE_DATE` is the date the x.y version was released (i.e. the version before any patch releases)

    `PETSC_VERSION_DATE` is the date the x.y.z version was released

    `PETSC_VERSION_GIT` is the last git commit to the repository given in the form vx.y.z-wwwww

    `PETSC_VERSION_DATE_GIT` is the date of the last git commit to the repository

    `PETSC_VERSION_()` is deprecated and will eventually be removed.

    Level: intermediate
M*/

PETSC_EXTERN PetscErrorCode PetscGetArchType(char[], size_t);
PETSC_EXTERN PetscErrorCode PetscGetHostName(char[], size_t);
PETSC_EXTERN PetscErrorCode PetscGetUserName(char[], size_t);
PETSC_EXTERN PetscErrorCode PetscGetProgramName(char[], size_t);
PETSC_EXTERN PetscErrorCode PetscSetProgramName(const char[]);
PETSC_EXTERN PetscErrorCode PetscGetDate(char[], size_t);
PETSC_EXTERN PetscErrorCode PetscGetVersion(char[], size_t);
PETSC_EXTERN PetscErrorCode PetscGetVersionNumber(PetscInt *, PetscInt *, PetscInt *, PetscInt *);

PETSC_EXTERN PetscErrorCode PetscSortedInt(PetscCount, const PetscInt[], PetscBool *);
PETSC_EXTERN PetscErrorCode PetscSortedInt64(PetscCount, const PetscInt64[], PetscBool *);
PETSC_EXTERN PetscErrorCode PetscSortedMPIInt(PetscCount, const PetscMPIInt[], PetscBool *);
PETSC_EXTERN PetscErrorCode PetscSortedReal(PetscCount, const PetscReal[], PetscBool *);
PETSC_EXTERN PetscErrorCode PetscSortInt(PetscCount, PetscInt[]);
PETSC_EXTERN PetscErrorCode PetscSortInt64(PetscCount, PetscInt64[]);
PETSC_EXTERN PetscErrorCode PetscSortCount(PetscCount, PetscCount[]);
PETSC_EXTERN PetscErrorCode PetscSortReverseInt(PetscCount, PetscInt[]);
PETSC_EXTERN PetscErrorCode PetscSortedRemoveDupsInt(PetscInt *, PetscInt[]);
PETSC_EXTERN PetscErrorCode PetscSortedCheckDupsInt(PetscCount, const PetscInt[], PetscBool *);
PETSC_EXTERN PetscErrorCode PetscSortedCheckDupsCount(PetscCount, const PetscCount[], PetscBool *);
PETSC_EXTERN PetscErrorCode PetscSortRemoveDupsInt(PetscInt *, PetscInt[]);
PETSC_EXTERN PetscErrorCode PetscCheckDupsInt(PetscInt, const PetscInt[], PetscBool *);
PETSC_EXTERN PetscErrorCode PetscFindInt(PetscInt, PetscCount, const PetscInt[], PetscInt *);
PETSC_EXTERN PetscErrorCode PetscFindMPIInt(PetscMPIInt, PetscCount, const PetscMPIInt[], PetscInt *);
PETSC_EXTERN PetscErrorCode PetscFindCount(PetscCount, PetscCount, const PetscCount[], PetscCount *);
PETSC_EXTERN PetscErrorCode PetscSortIntWithPermutation(PetscInt, const PetscInt[], PetscInt[]);
PETSC_EXTERN PetscErrorCode PetscSortStrWithPermutation(PetscInt, const char *[], PetscInt[]);
PETSC_EXTERN PetscErrorCode PetscSortIntWithArray(PetscCount, PetscInt[], PetscInt[]);
PETSC_EXTERN PetscErrorCode PetscSortIntWithCountArray(PetscCount, PetscInt[], PetscCount[]);
PETSC_EXTERN PetscErrorCode PetscSortIntWithMPIIntArray(PetscCount, PetscInt[], PetscMPIInt[]);
PETSC_EXTERN PetscErrorCode PetscSortIntWithArrayPair(PetscCount, PetscInt[], PetscInt[], PetscInt[]);
PETSC_EXTERN PetscErrorCode PetscSortIntWithIntCountArrayPair(PetscCount, PetscInt[], PetscInt[], PetscCount[]);
PETSC_EXTERN PetscErrorCode PetscSortMPIInt(PetscCount, PetscMPIInt[]);
PETSC_EXTERN PetscErrorCode PetscSortRemoveDupsMPIInt(PetscInt *, PetscMPIInt[]);
PETSC_EXTERN PetscErrorCode PetscSortMPIIntWithArray(PetscCount, PetscMPIInt[], PetscMPIInt[]);
PETSC_EXTERN PetscErrorCode PetscSortMPIIntWithIntArray(PetscCount, PetscMPIInt[], PetscInt[]);
PETSC_EXTERN PetscErrorCode PetscSortIntWithScalarArray(PetscCount, PetscInt[], PetscScalar[]);
PETSC_EXTERN PetscErrorCode PetscSortIntWithDataArray(PetscCount, PetscInt[], void *, size_t, void *);
PETSC_EXTERN PetscErrorCode PetscSortReal(PetscCount, PetscReal[]);
PETSC_EXTERN PetscErrorCode PetscSortRealWithArrayInt(PetscCount, PetscReal[], PetscInt[]);
PETSC_EXTERN PetscErrorCode PetscSortRealWithPermutation(PetscInt, const PetscReal[], PetscInt[]);
PETSC_EXTERN PetscErrorCode PetscSortRemoveDupsReal(PetscInt *, PetscReal[]);
PETSC_EXTERN PetscErrorCode PetscFindReal(PetscReal, PetscCount, const PetscReal[], PetscReal, PetscInt *);
PETSC_EXTERN PetscErrorCode PetscSortSplit(PetscInt, PetscInt, PetscScalar[], PetscInt[]);
PETSC_EXTERN PetscErrorCode PetscSortSplitReal(PetscInt, PetscInt, PetscReal[], PetscInt[]);
PETSC_EXTERN PetscErrorCode PetscProcessTree(PetscInt, const PetscBool[], const PetscInt[], PetscInt *, PetscInt **, PetscInt **, PetscInt **, PetscInt **);
PETSC_EXTERN PetscErrorCode PetscMergeIntArrayPair(PetscInt, const PetscInt[], const PetscInt[], PetscInt, const PetscInt[], const PetscInt[], PetscInt *, PetscInt **, PetscInt **);
PETSC_EXTERN PetscErrorCode PetscMergeIntArray(PetscInt, const PetscInt[], PetscInt, const PetscInt[], PetscInt *, PetscInt **);
PETSC_EXTERN PetscErrorCode PetscMergeMPIIntArray(PetscInt, const PetscMPIInt[], PetscInt, const PetscMPIInt[], PetscInt *, PetscMPIInt **);
PETSC_EXTERN PetscErrorCode PetscParallelSortedInt(MPI_Comm, PetscInt, const PetscInt[], PetscBool *);

PETSC_EXTERN PetscErrorCode PetscTimSort(PetscInt, void *, size_t, int (*)(const void *, const void *, void *), void *);
PETSC_EXTERN PetscErrorCode PetscIntSortSemiOrdered(PetscInt, PetscInt[]);
PETSC_EXTERN PetscErrorCode PetscMPIIntSortSemiOrdered(PetscInt, PetscMPIInt[]);
PETSC_EXTERN PetscErrorCode PetscRealSortSemiOrdered(PetscInt, PetscReal[]);
PETSC_EXTERN PetscErrorCode PetscTimSortWithArray(PetscInt, void *, size_t, void *, size_t, int (*)(const void *, const void *, void *), void *);
PETSC_EXTERN PetscErrorCode PetscIntSortSemiOrderedWithArray(PetscInt, PetscInt[], PetscInt[]);
PETSC_EXTERN PetscErrorCode PetscMPIIntSortSemiOrderedWithArray(PetscInt, PetscMPIInt[], PetscMPIInt[]);
PETSC_EXTERN PetscErrorCode PetscRealSortSemiOrderedWithArrayInt(PetscInt, PetscReal[], PetscInt[]);

PETSC_EXTERN PetscErrorCode PetscSetDisplay(void);
PETSC_EXTERN PetscErrorCode PetscGetDisplay(char[], size_t);

/*J
    PetscRandomType - String with the name of a PETSc randomizer

   Level: beginner

   Note:
   To use `PETSCSPRNG` or `PETSCRANDOM123` you must have ./configure PETSc
   with the option `--download-sprng` or `--download-random123`. We recommend the default provided with PETSc.

.seealso: `PetscRandomSetType()`, `PetscRandom`, `PetscRandomCreate()`
J*/
typedef const char *PetscRandomType;
#define PETSCRAND      "rand"
#define PETSCRAND48    "rand48"
#define PETSCSPRNG     "sprng"
#define PETSCRANDER48  "rander48"
#define PETSCRANDOM123 "random123"
#define PETSCCURAND    "curand"

/* Logging support */
PETSC_EXTERN PetscClassId PETSC_RANDOM_CLASSID;

PETSC_EXTERN PetscErrorCode PetscRandomInitializePackage(void);
PETSC_EXTERN PetscErrorCode PetscRandomFinalizePackage(void);

/* Dynamic creation and loading functions */
PETSC_EXTERN PetscFunctionList PetscRandomList;

PETSC_EXTERN PetscErrorCode PetscRandomRegister(const char[], PetscErrorCode (*)(PetscRandom));
PETSC_EXTERN PetscErrorCode PetscRandomSetType(PetscRandom, PetscRandomType);
PETSC_EXTERN PetscErrorCode PetscRandomSetOptionsPrefix(PetscRandom, const char[]);
PETSC_EXTERN PetscErrorCode PetscRandomSetFromOptions(PetscRandom);
PETSC_EXTERN PetscErrorCode PetscRandomGetType(PetscRandom, PetscRandomType *);
PETSC_EXTERN PetscErrorCode PetscRandomViewFromOptions(PetscRandom, PetscObject, const char[]);
PETSC_EXTERN PetscErrorCode PetscRandomView(PetscRandom, PetscViewer);

PETSC_EXTERN PetscErrorCode PetscRandomCreate(MPI_Comm, PetscRandom *);
PETSC_EXTERN PetscErrorCode PetscRandomGetValue(PetscRandom, PetscScalar *);
PETSC_EXTERN PetscErrorCode PetscRandomGetValueReal(PetscRandom, PetscReal *);
PETSC_EXTERN PetscErrorCode PetscRandomGetValues(PetscRandom, PetscInt, PetscScalar *);
PETSC_EXTERN PetscErrorCode PetscRandomGetValuesReal(PetscRandom, PetscInt, PetscReal *);
PETSC_EXTERN PetscErrorCode PetscRandomGetInterval(PetscRandom, PetscScalar *, PetscScalar *);
PETSC_EXTERN PetscErrorCode PetscRandomSetInterval(PetscRandom, PetscScalar, PetscScalar);
PETSC_EXTERN PetscErrorCode PetscRandomSetSeed(PetscRandom, unsigned long);
PETSC_EXTERN PetscErrorCode PetscRandomGetSeed(PetscRandom, unsigned long *);
PETSC_EXTERN PetscErrorCode PetscRandomSeed(PetscRandom);
PETSC_EXTERN PetscErrorCode PetscRandomDestroy(PetscRandom *);

PETSC_EXTERN PetscErrorCode PetscGetFullPath(const char[], char[], size_t);
PETSC_EXTERN PetscErrorCode PetscGetRelativePath(const char[], char[], size_t);
PETSC_EXTERN PetscErrorCode PetscGetWorkingDirectory(char[], size_t);
PETSC_EXTERN PetscErrorCode PetscGetRealPath(const char[], char[]);
PETSC_EXTERN PetscErrorCode PetscGetHomeDirectory(char[], size_t);
PETSC_EXTERN PetscErrorCode PetscTestFile(const char[], char, PetscBool *);
PETSC_EXTERN PetscErrorCode PetscTestDirectory(const char[], char, PetscBool *);
PETSC_EXTERN PetscErrorCode PetscMkdir(const char[]);
PETSC_EXTERN PetscErrorCode PetscMkdtemp(char[]);
PETSC_EXTERN PetscErrorCode PetscRMTree(const char[]);

/*MC
   PetscBinaryBigEndian - indicates if values in memory are stored with big endian format

   Synopsis:
   #include <petscsys.h>
   PetscBool PetscBinaryBigEndian(void);

   No Fortran Support

   Level: developer

.seealso: `PetscInitialize()`, `PetscFinalize()`, `PetscInitializeCalled`
M*/
static inline PetscBool PetscBinaryBigEndian(void)
{
  long _petsc_v = 1;
  return ((char *)&_petsc_v)[0] ? PETSC_FALSE : PETSC_TRUE;
}

PETSC_EXTERN PetscErrorCode PetscBinaryRead(int, void *, PetscCount, PetscInt *, PetscDataType);
PETSC_EXTERN PetscErrorCode PetscBinarySynchronizedRead(MPI_Comm, int, void *, PetscInt, PetscInt *, PetscDataType);
PETSC_EXTERN PetscErrorCode PetscBinaryWrite(int, const void *, PetscCount, PetscDataType);
PETSC_EXTERN PetscErrorCode PetscBinarySynchronizedWrite(MPI_Comm, int, const void *, PetscInt, PetscDataType);
PETSC_EXTERN PetscErrorCode PetscBinaryOpen(const char[], PetscFileMode, int *);
PETSC_EXTERN PetscErrorCode PetscBinaryClose(int);
PETSC_EXTERN PetscErrorCode PetscSharedTmp(MPI_Comm, PetscBool *);
PETSC_EXTERN PetscErrorCode PetscSharedWorkingDirectory(MPI_Comm, PetscBool *);
PETSC_EXTERN PetscErrorCode PetscGetTmp(MPI_Comm, char[], size_t);
PETSC_EXTERN PetscErrorCode PetscFileRetrieve(MPI_Comm, const char[], char[], size_t, PetscBool *);
PETSC_EXTERN PetscErrorCode PetscLs(MPI_Comm, const char[], char[], size_t, PetscBool *);
#if defined(PETSC_USE_SOCKET_VIEWER)
PETSC_EXTERN PetscErrorCode PetscOpenSocket(const char[], int, int *);
#endif

PETSC_EXTERN PetscErrorCode PetscBinarySeek(int, off_t, PetscBinarySeekType, off_t *);
PETSC_EXTERN PetscErrorCode PetscBinarySynchronizedSeek(MPI_Comm, int, off_t, PetscBinarySeekType, off_t *);
PETSC_EXTERN PetscErrorCode PetscByteSwap(void *, PetscDataType, PetscCount);

PETSC_EXTERN PetscErrorCode PetscSetDebugTerminal(const char[]);
PETSC_EXTERN PetscErrorCode PetscSetDebugger(const char[], PetscBool);
PETSC_EXTERN PetscErrorCode PetscSetDefaultDebugger(void);
PETSC_EXTERN PetscErrorCode PetscSetDebuggerFromString(const char *);
PETSC_EXTERN PetscErrorCode PetscAttachDebugger(void);
PETSC_EXTERN PetscErrorCode PetscStopForDebugger(void);
PETSC_EXTERN PetscErrorCode PetscWaitOnError(void);

PETSC_EXTERN PetscErrorCode PetscGatherNumberOfMessages(MPI_Comm, const PetscMPIInt[], const PetscMPIInt[], PetscMPIInt *);
PETSC_EXTERN PetscErrorCode PetscGatherMessageLengths(MPI_Comm, PetscMPIInt, PetscMPIInt, const PetscMPIInt[], PetscMPIInt **, PetscMPIInt **);
PETSC_EXTERN PetscErrorCode PetscGatherMessageLengths2(MPI_Comm, PetscMPIInt, PetscMPIInt, const PetscMPIInt[], const PetscMPIInt[], PetscMPIInt **, PetscMPIInt **, PetscMPIInt **);
PETSC_EXTERN PetscErrorCode PetscPostIrecvInt(MPI_Comm, PetscMPIInt, PetscMPIInt, const PetscMPIInt[], const PetscMPIInt[], PetscInt ***, MPI_Request **);
PETSC_EXTERN PetscErrorCode PetscPostIrecvScalar(MPI_Comm, PetscMPIInt, PetscMPIInt, const PetscMPIInt[], const PetscMPIInt[], PetscScalar ***, MPI_Request **);
PETSC_EXTERN PetscErrorCode PetscCommBuildTwoSided(MPI_Comm, PetscMPIInt, MPI_Datatype, PetscMPIInt, const PetscMPIInt *, const void *, PetscMPIInt *, PetscMPIInt **, void *) PETSC_ATTRIBUTE_MPI_POINTER_WITH_TYPE(6, 3);
PETSC_EXTERN PetscErrorCode PetscCommBuildTwoSidedF(MPI_Comm, PetscMPIInt, MPI_Datatype, PetscMPIInt, const PetscMPIInt[], const void *, PetscMPIInt *, PetscMPIInt **, void *, PetscMPIInt, PetscErrorCode (*send)(MPI_Comm, const PetscMPIInt[], PetscMPIInt, PetscMPIInt, void *, MPI_Request[], void *), PetscErrorCode (*recv)(MPI_Comm, const PetscMPIInt[], PetscMPIInt, void *, MPI_Request[], void *), void *ctx) PETSC_ATTRIBUTE_MPI_POINTER_WITH_TYPE(6, 3);
PETSC_EXTERN PetscErrorCode PetscCommBuildTwoSidedFReq(MPI_Comm, PetscMPIInt, MPI_Datatype, PetscMPIInt, const PetscMPIInt[], const void *, PetscMPIInt *, PetscMPIInt **, void *, PetscMPIInt, MPI_Request **, MPI_Request **, PetscErrorCode (*send)(MPI_Comm, const PetscMPIInt[], PetscMPIInt, PetscMPIInt, void *, MPI_Request[], void *), PetscErrorCode (*recv)(MPI_Comm, const PetscMPIInt[], PetscMPIInt, void *, MPI_Request[], void *), void *ctx) PETSC_ATTRIBUTE_MPI_POINTER_WITH_TYPE(6, 3);

PETSC_EXTERN PetscErrorCode PetscCommBuildTwoSidedSetType(MPI_Comm, PetscBuildTwoSidedType);
PETSC_EXTERN PetscErrorCode PetscCommBuildTwoSidedGetType(MPI_Comm, PetscBuildTwoSidedType *);

PETSC_EXTERN PetscErrorCode PetscSSEIsEnabled(MPI_Comm, PetscBool *, PetscBool *);

PETSC_EXTERN MPI_Comm PetscObjectComm(PetscObject);

struct _n_PetscSubcomm {
  MPI_Comm         parent;    /* parent communicator */
  MPI_Comm         dupparent; /* duplicate parent communicator, under which the processors of this subcomm have contiguous rank */
  MPI_Comm         child;     /* the sub-communicator */
  PetscMPIInt      n;         /* num of subcommunicators under the parent communicator */
  PetscMPIInt      color;     /* color of processors belong to this communicator */
  PetscMPIInt     *subsize;   /* size of subcommunicator[color] */
  PetscSubcommType type;
  char            *subcommprefix;
};

static inline MPI_Comm PetscSubcommParent(PetscSubcomm scomm)
{
  return scomm->parent;
}
static inline MPI_Comm PetscSubcommChild(PetscSubcomm scomm)
{
  return scomm->child;
}
static inline MPI_Comm PetscSubcommContiguousParent(PetscSubcomm scomm)
{
  return scomm->dupparent;
}
PETSC_EXTERN PetscErrorCode PetscSubcommCreate(MPI_Comm, PetscSubcomm *);
PETSC_EXTERN PetscErrorCode PetscSubcommDestroy(PetscSubcomm *);
PETSC_EXTERN PetscErrorCode PetscSubcommSetNumber(PetscSubcomm, PetscInt);
PETSC_EXTERN PetscErrorCode PetscSubcommSetType(PetscSubcomm, PetscSubcommType);
PETSC_EXTERN PetscErrorCode PetscSubcommSetTypeGeneral(PetscSubcomm, PetscMPIInt, PetscMPIInt);
PETSC_EXTERN PetscErrorCode PetscSubcommView(PetscSubcomm, PetscViewer);
PETSC_EXTERN PetscErrorCode PetscSubcommSetFromOptions(PetscSubcomm);
PETSC_EXTERN PetscErrorCode PetscSubcommSetOptionsPrefix(PetscSubcomm, const char[]);
PETSC_EXTERN PetscErrorCode PetscSubcommGetParent(PetscSubcomm, MPI_Comm *);
PETSC_EXTERN PetscErrorCode PetscSubcommGetContiguousParent(PetscSubcomm, MPI_Comm *);
PETSC_EXTERN PetscErrorCode PetscSubcommGetChild(PetscSubcomm, MPI_Comm *);

PETSC_EXTERN PetscErrorCode PetscHeapCreate(PetscInt, PetscHeap *);
PETSC_EXTERN PetscErrorCode PetscHeapAdd(PetscHeap, PetscInt, PetscInt);
PETSC_EXTERN PetscErrorCode PetscHeapPop(PetscHeap, PetscInt *, PetscInt *);
PETSC_EXTERN PetscErrorCode PetscHeapPeek(PetscHeap, PetscInt *, PetscInt *);
PETSC_EXTERN PetscErrorCode PetscHeapStash(PetscHeap, PetscInt, PetscInt);
PETSC_EXTERN PetscErrorCode PetscHeapUnstash(PetscHeap);
PETSC_EXTERN PetscErrorCode PetscHeapDestroy(PetscHeap *);
PETSC_EXTERN PetscErrorCode PetscHeapView(PetscHeap, PetscViewer);

PETSC_EXTERN PetscErrorCode PetscProcessPlacementView(PetscViewer);
PETSC_EXTERN PetscErrorCode PetscShmCommGet(MPI_Comm, PetscShmComm *);
PETSC_EXTERN PetscErrorCode PetscShmCommGlobalToLocal(PetscShmComm, PetscMPIInt, PetscMPIInt *);
PETSC_EXTERN PetscErrorCode PetscShmCommLocalToGlobal(PetscShmComm, PetscMPIInt, PetscMPIInt *);
PETSC_EXTERN PetscErrorCode PetscShmCommGetMpiShmComm(PetscShmComm, MPI_Comm *);

/* routines to better support OpenMP multithreading needs of some PETSc third party libraries */
PETSC_EXTERN PetscErrorCode PetscOmpCtrlCreate(MPI_Comm, PetscInt, PetscOmpCtrl *);
PETSC_EXTERN PetscErrorCode PetscOmpCtrlGetOmpComms(PetscOmpCtrl, MPI_Comm *, MPI_Comm *, PetscBool *);
PETSC_EXTERN PetscErrorCode PetscOmpCtrlDestroy(PetscOmpCtrl *);
PETSC_EXTERN PetscErrorCode PetscOmpCtrlBarrier(PetscOmpCtrl);
PETSC_EXTERN PetscErrorCode PetscOmpCtrlOmpRegionOnMasterBegin(PetscOmpCtrl);
PETSC_EXTERN PetscErrorCode PetscOmpCtrlOmpRegionOnMasterEnd(PetscOmpCtrl);

PETSC_EXTERN PetscErrorCode PetscSegBufferCreate(size_t, PetscCount, PetscSegBuffer *);
PETSC_EXTERN PetscErrorCode PetscSegBufferDestroy(PetscSegBuffer *);
PETSC_EXTERN PetscErrorCode PetscSegBufferGet(PetscSegBuffer, PetscCount, void *);
PETSC_EXTERN PetscErrorCode PetscSegBufferExtractAlloc(PetscSegBuffer, void *);
PETSC_EXTERN PetscErrorCode PetscSegBufferExtractTo(PetscSegBuffer, void *);
PETSC_EXTERN PetscErrorCode PetscSegBufferExtractInPlace(PetscSegBuffer, void *);
PETSC_EXTERN PetscErrorCode PetscSegBufferGetSize(PetscSegBuffer, PetscCount *);
PETSC_EXTERN PetscErrorCode PetscSegBufferUnuse(PetscSegBuffer, PetscCount);

/*MC
  PetscSegBufferGetInts - access an array of `PetscInt` from a `PetscSegBuffer`

  Synopsis:
  #include <petscsys.h>
  PetscErrorCode PetscSegBufferGetInts(PetscSegBuffer seg, size_t count, PetscInt *PETSC_RESTRICT *slot);

  No Fortran Support

  Input Parameters:
+ seg   - `PetscSegBuffer` buffer
- count - number of entries needed

  Output Parameter:
. buf - address of new buffer for contiguous data

  Level: intermediate

  Developer Note:
  Type-safe wrapper to encourage use of PETSC_RESTRICT. Does not use PetscFunctionBegin because the error handling
  prevents the compiler from completely erasing the stub. This is called in inner loops so it has to be as fast as
  possible.

.seealso: `PetscSegBuffer`, `PetscSegBufferGet()`, `PetscInitialize()`, `PetscFinalize()`, `PetscInitializeCalled`
M*/
static inline PetscErrorCode PetscSegBufferGetInts(PetscSegBuffer seg, PetscCount count, PetscInt *PETSC_RESTRICT *slot)
{
  return PetscSegBufferGet(seg, count, (void **)slot);
}

extern PetscOptionsHelpPrinted PetscOptionsHelpPrintedSingleton;
PETSC_EXTERN PetscErrorCode    PetscOptionsHelpPrintedDestroy(PetscOptionsHelpPrinted *);
PETSC_EXTERN PetscErrorCode    PetscOptionsHelpPrintedCreate(PetscOptionsHelpPrinted *);
PETSC_EXTERN PetscErrorCode    PetscOptionsHelpPrintedCheck(PetscOptionsHelpPrinted, const char *, const char *, PetscBool *);

#include <stdarg.h>
PETSC_EXTERN PetscErrorCode PetscVSNPrintf(char *, size_t, const char[], size_t *, va_list);
PETSC_EXTERN PetscErrorCode (*PetscVFPrintf)(FILE *, const char[], va_list);

PETSC_EXTERN PetscSegBuffer PetscCitationsList;

/*@
     PetscCitationsRegister - Register a bibtex item to obtain credit for an implemented algorithm used in the code.

     Not Collective; No Fortran Support

     Input Parameters:
+    cite - the bibtex item, formatted to displayed on multiple lines nicely
-    set - a boolean variable initially set to `PETSC_FALSE`; this is used to insure only a single registration of the citation

     Options Database Key:
.     -citations [filename]   - print out the bibtex entries for the given computation

     Level: intermediate
@*/
static inline PetscErrorCode PetscCitationsRegister(const char cit[], PetscBool *set)
{
  size_t len;
  char  *vstring;

  PetscFunctionBegin;
  if (set && *set) PetscFunctionReturn(PETSC_SUCCESS);
  PetscCall(PetscStrlen(cit, &len));
  PetscCall(PetscSegBufferGet(PetscCitationsList, (PetscCount)len, &vstring));
  PetscCall(PetscArraycpy(vstring, cit, len));
  if (set) *set = PETSC_TRUE;
  PetscFunctionReturn(PETSC_SUCCESS);
}

PETSC_EXTERN PetscErrorCode PetscGoogleDriveAuthorize(MPI_Comm, char[], char[], size_t);
PETSC_EXTERN PetscErrorCode PetscGoogleDriveRefresh(MPI_Comm, const char[], char[], size_t);
PETSC_EXTERN PetscErrorCode PetscGoogleDriveUpload(MPI_Comm, const char[], const char[]);

PETSC_EXTERN PetscErrorCode PetscBoxAuthorize(MPI_Comm, char[], char[], size_t);
PETSC_EXTERN PetscErrorCode PetscBoxRefresh(MPI_Comm, const char[], char[], char[], size_t);
PETSC_EXTERN PetscErrorCode PetscBoxUpload(MPI_Comm, const char[], const char[]);

PETSC_EXTERN PetscErrorCode PetscGlobusGetTransfers(MPI_Comm, const char[], char[], size_t);
PETSC_EXTERN PetscErrorCode PetscGlobusAuthorize(MPI_Comm, char[], size_t);
PETSC_EXTERN PetscErrorCode PetscGlobusUpload(MPI_Comm, const char[], const char[]);

PETSC_EXTERN PetscErrorCode PetscPullJSONValue(const char[], const char[], char[], size_t, PetscBool *);
PETSC_EXTERN PetscErrorCode PetscPushJSONValue(char[], const char[], const char[], size_t);

#if defined(PETSC_HAVE_MPI_PROCESS_SHARED_MEMORY)
PETSC_EXTERN PetscErrorCode MPIU_Win_allocate_shared(MPI_Aint, PetscMPIInt, MPI_Info, MPI_Comm, void *, MPI_Win *);
PETSC_EXTERN PetscErrorCode MPIU_Win_shared_query(MPI_Win, PetscMPIInt, MPI_Aint *, PetscMPIInt *, void *);
#endif

#if !defined(PETSC_HAVE_MPI_LARGE_COUNT)
  /*
   Cast PetscCount <a> to PetscMPIInt <b>, where <a> is likely used for the 'count' argument in MPI routines.
   It is similar to PetscMPIIntCast() except that here it returns an MPI error code.
*/
  #define PetscMPIIntCast_Internal(a, b) \
    do { \
      *b = 0; \
      if (PetscUnlikely(a > (MPIU_Count)PETSC_MPI_INT_MAX)) return MPI_ERR_COUNT; \
      *b = (PetscMPIInt)a; \
    } while (0)

static inline PetscMPIInt MPIU_Get_count(MPI_Status *status, MPI_Datatype dtype, PetscCount *count)
{
  PetscMPIInt count2, err;

  *count = 0; /* to prevent incorrect warnings of uninitialized variables */
  err    = MPI_Get_count(status, dtype, &count2);
  *count = count2;
  return err;
}

static inline PetscMPIInt MPIU_Send(const void *buf, MPIU_Count count, MPI_Datatype dtype, PetscMPIInt dest, PetscMPIInt tag, MPI_Comm comm)
{
  PetscMPIInt count2, err;

  PetscMPIIntCast_Internal(count, &count2);
  err = MPI_Send((void *)buf, count2, dtype, dest, tag, comm);
  return err;
}

static inline PetscMPIInt MPIU_Send_init(const void *buf, MPIU_Count count, MPI_Datatype dtype, PetscMPIInt dest, PetscMPIInt tag, MPI_Comm comm, MPI_Request *request)
{
  PetscMPIInt count2, err;

  PetscMPIIntCast_Internal(count, &count2);
  err = MPI_Send_init((void *)buf, count2, dtype, dest, tag, comm, request);
  return err;
}

static inline PetscMPIInt MPIU_Isend(const void *buf, MPIU_Count count, MPI_Datatype dtype, PetscMPIInt dest, PetscMPIInt tag, MPI_Comm comm, MPI_Request *request)
{
  PetscMPIInt count2, err;

  PetscMPIIntCast_Internal(count, &count2);
  err = MPI_Isend((void *)buf, count2, dtype, dest, tag, comm, request);
  return err;
}

static inline PetscMPIInt MPIU_Recv(const void *buf, MPIU_Count count, MPI_Datatype dtype, PetscMPIInt source, PetscMPIInt tag, MPI_Comm comm, MPI_Status *status)
{
  PetscMPIInt count2, err;

  PetscMPIIntCast_Internal(count, &count2);
  err = MPI_Recv((void *)buf, count2, dtype, source, tag, comm, status);
  return err;
}

static inline PetscMPIInt MPIU_Recv_init(const void *buf, MPIU_Count count, MPI_Datatype dtype, PetscMPIInt source, PetscMPIInt tag, MPI_Comm comm, MPI_Request *request)
{
  PetscMPIInt count2, err;

  PetscMPIIntCast_Internal(count, &count2);
  err = MPI_Recv_init((void *)buf, count2, dtype, source, tag, comm, request);
  return err;
}

static inline PetscMPIInt MPIU_Irecv(const void *buf, MPIU_Count count, MPI_Datatype dtype, PetscMPIInt source, PetscMPIInt tag, MPI_Comm comm, MPI_Request *request)
{
  PetscMPIInt count2, err;

  PetscMPIIntCast_Internal(count, &count2);
  err = MPI_Irecv((void *)buf, count2, dtype, source, tag, comm, request);
  return err;
}

static inline PetscMPIInt MPIU_Reduce(const void *inbuf, void *outbuf, MPIU_Count count, MPI_Datatype dtype, MPI_Op op, PetscMPIInt root, MPI_Comm comm)
{
  PetscMPIInt count2, err;

  PetscMPIIntCast_Internal(count, &count2);
  err = MPI_Reduce((void *)inbuf, outbuf, count2, dtype, op, root, comm);
  return err;
}

  #if defined(PETSC_HAVE_MPI_REDUCE_LOCAL)
static inline PetscMPIInt MPIU_Reduce_local(const void *inbuf, void *inoutbuf, MPIU_Count count, MPI_Datatype dtype, MPI_Op op)
{
  PetscMPIInt count2, err;

  PetscMPIIntCast_Internal(count, &count2);
  err = MPI_Reduce_local((void *)inbuf, inoutbuf, count2, dtype, op);
  return err;
}
  #endif

  #if !defined(PETSC_USE_64BIT_INDICES)
    #define MPIU_Scatterv(sendbuf, sendcounts, displs, sendtype, recvbuf, recvcount, recvtype, root, comm) MPI_Scatterv(sendbuf, sendcounts, displs, sendtype, recvbuf, recvcount, recvtype, root, comm)
    #define MPIU_Gatherv(sendbuf, sendcount, sendtype, recvbuf, recvcounts, displs, recvtype, root, comm)  MPI_Gatherv(sendbuf, sendcount, sendtype, recvbuf, recvcounts, displs, recvtype, root, comm)
  #else
    #define MPIU_Scatterv(sendbuf, sendcount, displs, sendtype, recvbuf, recvcount, recvtype, root, comm) \
      ((void)PetscError(comm, __LINE__, PETSC_FUNCTION_NAME, __FILE__, PETSC_ERR_SUP, PETSC_ERROR_INITIAL, "Must have MPI 4 support for MPI_Scatterv_c() for this functionality, upgrade your MPI"), MPI_ERR_COUNT)
    #define MPIU_Gatherv(sendbuf, sendcount, sendtype, recvbuf, recvcounts, displs, recvtype, root, comm) \
      ((void)PetscError(comm, __LINE__, PETSC_FUNCTION_NAME, __FILE__, PETSC_ERR_SUP, PETSC_ERROR_INITIAL, "Must have MPI 4 support for MPI_Scatterv_c() for this functionality, upgrade your MPI"), MPI_ERR_COUNT)
  #endif

#else

  /* on 32 bit systems MPI_Count maybe 64-bit while PetscCount is 32-bit */
  #define PetscCountCast_Internal(a, b) \
    do { \
      *b = 0; \
      if (PetscUnlikely(a > (MPI_Count)PETSC_COUNT_MAX)) return MPI_ERR_COUNT; \
      *b = (PetscMPIInt)a; \
    } while (0)

static inline PetscMPIInt MPIU_Get_count(MPI_Status *status, MPI_Datatype dtype, PetscCount *count)
{
  MPI_Count   count2;
  PetscMPIInt err;

  *count = 0; /* to prevent incorrect warnings of uninitialized variables */
  err    = MPI_Get_count_c(status, dtype, &count2);
  if (err) return err;
  PetscCountCast_Internal(count2, count);
  return MPI_SUCCESS;
}

  #define MPIU_Reduce(inbuf, outbuf, count, dtype, op, root, comm)      MPI_Reduce_c(inbuf, outbuf, (MPI_Count)(count), dtype, op, root, comm)
  #define MPIU_Send(buf, count, dtype, dest, tag, comm)                 MPI_Send_c(buf, (MPI_Count)(count), dtype, dest, tag, comm)
  #define MPIU_Send_init(buf, count, dtype, dest, tag, comm, request)   MPI_Send_init_c(buf, (MPI_Count)(count), dtype, dest, tag, comm, request)
  #define MPIU_Isend(buf, count, dtype, dest, tag, comm, request)       MPI_Isend_c(buf, (MPI_Count)(count), dtype, dest, tag, comm, request)
  #define MPIU_Recv(buf, count, dtype, source, tag, comm, status)       MPI_Recv_c(buf, (MPI_Count)(count), dtype, source, tag, comm, status)
  #define MPIU_Recv_init(buf, count, dtype, source, tag, comm, request) MPI_Recv_init_c(buf, (MPI_Count)(count), dtype, source, tag, comm, request)
  #define MPIU_Irecv(buf, count, dtype, source, tag, comm, request)     MPI_Irecv_c(buf, (MPI_Count)(count), dtype, source, tag, comm, request)
  #if defined(PETSC_HAVE_MPI_REDUCE_LOCAL)
    #define MPIU_Reduce_local(inbuf, inoutbuf, count, dtype, op) MPI_Reduce_local_c(inbuf, inoutbuf, (MPI_Count)(count), dtype, op)
  #endif

/*MC
  MPIU_Scatterv - A replacement for `MPI_Scatterv()` that can be called with `PetscInt` types when PETSc is built for either 32-bit indices or 64-bit indices.

  Synopsis:
  #include <petscsys.h>
  PetscMPIInt MPIU_Scatterv(const void *sendbuf, const PetscInt sendcounts[], const PetscInt displs[], MPI_Datatype sendtype, void *recvbuf, PetscInt recvcount, MPI_Datatype recvtype, PetscMPIInt root, MPI_Comm comm)

  Collective

  Input Parameters:
+ sendbuf    - address of send buffer
. sendcounts - non-negative `PetscInt` array (of length `comm` group size) specifying the number of elements to send to each MPI process
. displs     - `PetscInt` array (of length `comm` group size). Entry i specifies the displacement (relative to `sendbuf`) from which to take the outgoing data to process i
. sendtype   - data type of `sendbuf` elements
. recvcount  - number of elements in `recvbuf` (non-negative integer)
. recvtype   - data type of `recvbuf` elements
. root       - Rank of the MPI root process, which will dispatch the data to scatter
- comm       - `MPI_Comm` communicator

  Output Parameter:
. recvbuf - the resulting scattered values on this MPI process

  Level: developer

  Notes:
  Should be wrapped with `PetscCallMPI()` for error checking

  This is different than most of the `MPIU_` wrappers in that all the count arguments are in `PetscInt`

.seealso: [](stylePetscCount), `MPI_Allreduce()`, `MPIU_Gatherv()`
M*/

  #if !defined(PETSC_USE_64BIT_INDICES)
    #define MPIU_Scatterv(sendbuf, sendcounts, displs, sendtype, recvbuf, recvcount, recvtype, root, comm) MPI_Scatterv(sendbuf, sendcounts, displs, sendtype, recvbuf, recvcount, recvtype, root, comm)
    #define MPIU_Gatherv(sendbuf, sendcount, sendtype, recvbuf, recvcounts, displs, recvtype, root, comm)  MPI_Gatherv(sendbuf, sendcount, sendtype, recvbuf, recvcounts, displs, recvtype, root, comm)
  #else
    #define MPIU_Scatterv(sendbuf, sendcounts, displs, sendtype, recvbuf, recvcount, recvtype, root, comm) MPI_Scatterv_c(sendbuf, (const MPI_Count *)(sendcounts), (const MPI_Aint *)(displs), sendtype, recvbuf, recvcount, recvtype, root, comm)
    #define MPIU_Gatherv(sendbuf, sendcount, sendtype, recvbuf, recvcounts, displs, recvtype, root, comm)  MPI_Gatherv_c(sendbuf, sendcount, sendtype, recvbuf, (const MPI_Count *)(recvcounts), (const MPI_Aint *)(displs), recvtype, root, comm)
  #endif

#endif

PETSC_EXTERN PetscMPIInt MPIU_Allreduce_Private(const void *, void *, MPIU_Count, MPI_Datatype, MPI_Op, MPI_Comm);

#if defined(PETSC_USE_DEBUG)
static inline unsigned int PetscStrHash(const char *str)
{
  unsigned int c, hash = 5381;

  while ((c = (unsigned int)*str++)) hash = ((hash << 5) + hash) + c; /* hash * 33 + c */
  return hash;
}
#endif

/*MC
  MPIU_Allreduce - A replacement for `MPI_Allreduce()` that (1) performs single-count `MPIU_INT` operations in `PetscInt64` to detect
                   integer overflows and (2) tries to determine if the call from all the MPI ranks occur in the
                   same place in the PETSc code. This helps to detect bugs where different MPI ranks follow different code paths
                   resulting in inconsistent and incorrect calls to `MPI_Allreduce()`.

  Synopsis:
  #include <petscsys.h>
  PetscMPIInt MPIU_Allreduce(void *indata,void *outdata,PetscCount count,MPI_Datatype dtype, MPI_Op op, MPI_Comm comm);

  Collective

  Input Parameters:
+ a     - pointer to the input data to be reduced
. count - the number of MPI data items in `a` and `b`
. dtype - the MPI datatype, for example `MPI_INT`
. op    - the MPI operation, for example `MPI_SUM`
- comm   - the MPI communicator on which the operation occurs

  Output Parameter:
. b - the reduced values

  Level: developer

  Note:
  Should be wrapped with `PetscCallMPI()` for error checking

.seealso: [](stylePetscCount), `MPI_Allreduce()`
M*/
#if defined(PETSC_USE_DEBUG)
  #define MPIU_Allreduce(a, b, c, d, e, fcomm) \
    PetscMacroReturnStandard( \
    PetscMPIInt a_b1[6], a_b2[6]; \
    int _mpiu_allreduce_c_int = (int)(c); \
    a_b1[0] = -(PetscMPIInt)__LINE__; \
    a_b1[1] = -a_b1[0]; \
    a_b1[2] = -(PetscMPIInt)PetscStrHash(PETSC_FUNCTION_NAME); \
    a_b1[3] = -a_b1[2]; \
    a_b1[4] = -(PetscMPIInt)(c); \
    a_b1[5] = -a_b1[4]; \
    \
    PetscCallMPI(MPI_Allreduce(a_b1, a_b2, 6, MPI_INT, MPI_MAX, fcomm)); \
    PetscCheck(-a_b2[0] == a_b2[1], (fcomm), PETSC_ERR_PLIB, "MPIU_Allreduce() called in different locations (code lines) on different processors"); \
    PetscCheck(-a_b2[2] == a_b2[3], (fcomm), PETSC_ERR_PLIB, "MPIU_Allreduce() called in different locations (functions) on different processors"); \
    PetscCheck(-a_b2[4] == a_b2[5], (fcomm), PETSC_ERR_PLIB, "MPIU_Allreduce() called with different counts %d on different processors", _mpiu_allreduce_c_int); \
    PetscCallMPI(MPIU_Allreduce_Private((a), (b), (c), (d), (e), (fcomm)));)
#else
  #define MPIU_Allreduce(a, b, c, d, e, fcomm) MPIU_Allreduce_Private((a), (b), (c), (d), (e), (fcomm))
#endif

#if defined(PETSC_HAVE_MPI_PROCESS_SHARED_MEMORY)
PETSC_EXTERN PetscErrorCode MPIU_Win_allocate_shared(MPI_Aint, PetscMPIInt, MPI_Info, MPI_Comm, void *, MPI_Win *);
PETSC_EXTERN PetscErrorCode MPIU_Win_shared_query(MPI_Win, PetscMPIInt, MPI_Aint *, PetscMPIInt *, void *);
#endif

/* this is a vile hack */
#if defined(PETSC_HAVE_NECMPI)
  #if !defined(PETSC_NECMPI_VERSION_MAJOR) || !defined(PETSC_NECMPI_VERSION_MINOR) || PETSC_NECMPI_VERSION_MAJOR < 2 || (PETSC_NECMPI_VERSION_MAJOR == 2 && PETSC_NECMPI_VERSION_MINOR < 18)
    #define MPI_Type_free(a) (*(a) = MPI_DATATYPE_NULL, 0);
  #endif
#endif

/*
    List of external packages and queries on it
*/
PETSC_EXTERN PetscErrorCode PetscHasExternalPackage(const char[], PetscBool *);

/* this cannot go here because it may be in a different shared library */
PETSC_EXTERN PetscErrorCode PCMPIServerBegin(void);
PETSC_EXTERN PetscErrorCode PCMPIServerEnd(void);
PETSC_EXTERN PetscBool      PCMPIServerActive;
PETSC_EXTERN PetscBool      PCMPIServerInSolve;
PETSC_EXTERN PetscBool      PCMPIServerUseShmget;
PETSC_EXTERN PetscErrorCode PetscShmgetAllocateArray(size_t, size_t, void **);
PETSC_EXTERN PetscErrorCode PetscShmgetDeallocateArray(void **);
PETSC_EXTERN PetscErrorCode PetscShmgetMapAddresses(MPI_Comm, PetscInt, const void **, void **);
PETSC_EXTERN PetscErrorCode PetscShmgetUnmapAddresses(PetscInt, void **);
PETSC_EXTERN PetscErrorCode PetscShmgetAddressesFinalize(void);

typedef struct {
  PetscInt n;
  void    *addr[3];
} PCMPIServerAddresses;
PETSC_EXTERN PetscCtxDestroyFn PCMPIServerAddressesDestroy;

#define PETSC_HAVE_FORTRAN PETSC_DEPRECATED_MACRO(3, 20, 0, "PETSC_USE_FORTRAN_BINDINGS", ) PETSC_USE_FORTRAN_BINDINGS

PETSC_EXTERN PetscErrorCode PetscBLASSetNumThreads(PetscInt);
PETSC_EXTERN PetscErrorCode PetscBLASGetNumThreads(PetscInt *);

/*MC
   PetscSafePointerPlusOffset - Checks that a pointer is not `NULL` before applying an offset

   Level: beginner

   Note:
   This is needed to avoid errors with undefined-behavior sanitizers such as
   UBSan, assuming PETSc has been configured with `-fsanitize=undefined` as part of the compiler flags
M*/
#define PetscSafePointerPlusOffset(ptr, offset) ((ptr) ? (ptr) + (offset) : NULL)<|MERGE_RESOLUTION|>--- conflicted
+++ resolved
@@ -1924,7 +1924,6 @@
   PetscFunctionReturn(PETSC_SUCCESS);
 }
 
-<<<<<<< HEAD
 /*@C
    PetscCIntCast - casts a `MPI_Count`, `PetscInt`, `PetscCount`, or `PetscInt64` to a `int`, generates an error if the `int` is not large enough to hold the number.
 
@@ -1949,27 +1948,24 @@
   PetscFunctionReturn(PETSC_SUCCESS);
 }
 
+/*MC
+   PetscInt64Mult - Computes the product of two variables after casting them to `PetscInt64`.
+
+   Not Collective; No Fortran Support
+
+   Input Parameters:
++  a - the first variable
+-  b - the second variable
+
+   Level: advanced
+
+.seealso: [](stylePetscCount), `PetscIntMultError()`, `PetscIntMultTruncate()`
+M*/
 #if defined(PETSC_USE_64BIT_INDICES)
   #define PetscInt64Mult(a, b) ((a) * (b))
 #else
   #define PetscInt64Mult(a, b) (((PetscInt64)(a)) * ((PetscInt64)(b)))
 #endif
-=======
-/*MC
-   PetscInt64Mult - Computes the product of two variables after casting them to `PetscInt64`.
-
-   Not Collective; No Fortran Support
-
-   Input Parameters:
-+  a - the first variable
--  b - the second variable
-
-   Level: advanced
-
-.seealso: [](stylePetscCount), `PetscIntMultError()`, `PetscIntMultTruncate()`
-M*/
-#define PetscInt64Mult(a, b) (((PetscInt64)(a)) * ((PetscInt64)(b)))
->>>>>>> acdd2733
 
 /*@C
   PetscRealIntMultTruncate - Computes the product of a positive `PetscReal` and a positive
