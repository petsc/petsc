--- conflicted
+++ resolved
@@ -137,15 +137,10 @@
 #endif
 
 /* C++17 features */
-<<<<<<< HEAD
-#if defined(__cplusplus) && defined(PETSC_HAVE_CXX_DIALECT_CXX17)
-#  define PETSC_NODISCARD    [[nodiscard]]
-#  define PETSC_CONSTEXPR_17 PETSC_CONSTEXPR
-=======
 /* We met cases that the host CXX compiler (say mpicxx) supports C++17, but nvcc does not agree, even with -ccbin mpicxx! */
 #if defined(__cplusplus) && defined(PETSC_HAVE_CXX_DIALECT_CXX17) && (!defined(PETSC_HAVE_CUDA) || defined(PETSC_HAVE_CUDA_DIALECT_CXX17))
 #  define PETSC_NODISCARD    [[nodiscard]]
->>>>>>> 164be247
+#  define PETSC_CONSTEXPR_17 PETSC_CONSTEXPR
 #else
 #  define PETSC_NODISCARD
 #  define PETSC_CONSTEXPR_17
