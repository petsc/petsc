!
!
!  Include file for Fortran use of the Mat package in PETSc
!
#if !defined (__PETSCMAT_H)
#define __PETSCMAT_H

#define Mat PetscFortranAddr
#define MatFDColoring PetscFortranAddr
#define MatPartitioning PetscFortranAddr
#define MatAIJIndices PetscFortranAddr
#define MatType character*(80)
#define MatOption PetscEnum
#define MatAssemblyType PetscEnum
#define MatOrderingType character*(80)
#define MatSORType PetscEnum
#define MatInfoType PetscEnum
#define MatReuse PetscEnum
#define MatOperation PetscEnum
#define MatColoringType character*(80)
#define MatInfo PetscLogDouble
#define MatFactorInfo PetscReal
#define MatDuplicateOption PetscEnum
#define MatStructure PetscEnum
#define MatPartitioningType character*(80)
#define MatNullSpace PetscFortranAddr

#define MatStencil PetscInt
#define MatStencil_k 1
#define MatStencil_j 2
#define MatStencil_i 3
#define MatStencil_c 4

#define MATPARTITIONING_CURRENT 'current'
#define MATPARTITIONING_PARMETIS 'parmetis'

#define MATCOLORING_NATURAL 'natural'
#define MATCOLORING_SL 'sl'
#define MATCOLORING_LF 'lf'
#define MATCOLORING_ID 'id'

#define MATORDERING_NATURAL 'natural'
#define MATORDERING_ND 'nd'
#define MATORDERING_1WD '1wd'
#define MATORDERING_RCM 'rcm'
#define MATORDERING_QMD 'qmd'
#define MATORDERING_ROWLENGTH 'rowlength'
#define MATORDERING_DSC_ND 'dsc_nd'
#define MATORDERING_DSC_MMD 'dsc_mmd'
#define MATORDERING_DSC_MDF 'dsc_mdf'

#endif

!
!  Matrix types
!
#define MATSAME            'same'
#define MATSEQMAIJ         'seqmaij'
#define MATMPIMAIJ         'mpimaij'
#define MATMAIJ            'maij'
#define MATIS              'is'
#define MATMPIROWBS        'mpirowbs'
#define MATSEQAIJ          'seqaij'
#define MATMPIAIJ          'mpiaij'
#define MATAIJ             'aij'
#define MATSHELL           'shell'
#define MATSEQBDIAG        'seqbdiag'
#define MATMPIBDIAG        'mpibdiag'
#define MATBDIAG           'bdiag'
#define MATSEQDENSE        'seqdense'
#define MATMPIDENSE        'mpidense'
#define MATDENSE           'dense'
#define MATSEQBAIJ         'seqbaij'
#define MATMPIBAIJ         'mpibaij'
#define MATBAIJ            'baij'
#define MATMPIADJ          'mpiadj'
#define MATSEQSBAIJ        'seqsbaij'
#define MATMPISBAIJ        'mpisbaij'
#define MATSBAIJ           'sbaij'
#define MATDAAD            'daad'
#define MATMFFD            'mffd'
#define MATESI             'esi'
#define MATPETSCESI        'petscesi'
#define MATNORMAL          'normal'
#define MATSEQAIJSPOOLES   'seqaijspooles'
#define MATMPIAIJSPOOLES   'mpiaijspooles'
#define MATSEQSBAIJSPOOLES 'seqsbaijspooles'
#define MATMPISBAIJSPOOLES 'mpisbaijspooles'
#define MATSUPERLU         'superlu'
#define MATSUPERLU_DIST    'superlu_dist'
#define MATUMFPACK         'umfpack'
#define MATESSL            'essl'
#define MATLUSOL           'lusol'
#define MATAIJMUMPS        'aijmumps'
#define MATSBAIJMUMPS      'sbaijmumps'
#define MATDSCPACK         'dscpack'
#define MATMATLAB          'matlab'

#if !defined (PETSC_AVOID_DECLARATIONS)

!
!  Flag for matrix assembly
!
      PetscEnum MAT_FLUSH_ASSEMBLY
      PetscEnum MAT_FINAL_ASSEMBLY

      parameter(MAT_FLUSH_ASSEMBLY=1,MAT_FINAL_ASSEMBLY=0)
!
!  Matrix options; must match those in include/petscmat.h
!
      PetscEnum MAT_ROW_ORIENTED
<<<<<<< HEAD
      PetscEnum MAT_NEW_NONZERO_LOCATIONS
      PetscEnum MAT_SYMMETRIC
      PetscEnum MAT_STRUCTURALLY_SYMMETRIC
      PetscEnum MAT_NEW_DIAGONALS
      PetscEnum MAT_IGNORE_OFF_PROC_ENTRIES
      PetscEnum MAT_NEW_NONZERO_LOCATION_ERR
      PetscEnum MAT_NEW_NONZERO_ALLOCATION_ERR,MAT_USE_HASH_TABLE
      PetscEnum MAT_KEEP_ZEROED_ROWS,MAT_IGNORE_ZERO_ENTRIES
      PetscEnum MAT_USE_INODES
      PetscEnum MAT_HERMITIAN
      PetscEnum MAT_SYMMETRY_ETERNAL
      PetscEnum MAT_USE_COMPRESSEDROW
      PetscEnum MAT_IGNORE_LOWER_TRIANGULAR,MAT_ERROR_LOWER_TRIANGULAR
=======
      PetscEnum MAT_COLUMN_ORIENTED
      PetscEnum MAT_ROWS_SORTED
      PetscEnum MAT_COLUMNS_SORTED
      PetscEnum MAT_NO_NEW_NONZERO_LOCATIONS
      PetscEnum MAT_YES_NEW_NONZERO_LOCATIONS
      PetscEnum MAT_SYMMETRIC
      PetscEnum MAT_STRUCTURALLY_SYMMETRIC
      PetscEnum MAT_NO_NEW_DIAGONALS
      PetscEnum MAT_YES_NEW_DIAGONALS
      PetscEnum MAT_INODE_LIMIT_1
      PetscEnum MAT_INODE_LIMIT_2
      PetscEnum MAT_INODE_LIMIT_3
      PetscEnum MAT_INODE_LIMIT_4
      PetscEnum MAT_INODE_LIMIT_5
      PetscEnum MAT_IGNORE_OFF_PROC_ENTRIES
      PetscEnum MAT_ROWS_UNSORTED
      PetscEnum MAT_COLUMNS_UNSORTED
      PetscEnum MAT_NEW_NONZERO_LOCATION_ERR
      PetscEnum MAT_NEW_NONZERO_ALLOCATION_ERR
      PetscEnum MAT_USE_HASH_TABLE
      PetscEnum MAT_KEEP_ZEROED_ROWS
      PetscEnum MAT_IGNORE_ZERO_ENTRIES
      PetscEnum MAT_USE_INODES
      PetscEnum MAT_DO_NOT_USE_INODES
      PetscEnum MAT_NOT_SYMMETRIC
      PetscEnum MAT_HERMITIAN
      PetscEnum MAT_NOT_STRUCTURALLY_SYMMETRIC
      PetscEnum MAT_NOT_HERMITIAN
      PetscEnum MAT_SYMMETRY_ETERNAL
      PetscEnum MAT_NOT_SYMMETRY_ETERNAL
      PetscEnum MAT_USE_COMPRESSEDROW
      PetscEnum MAT_DO_NOT_USE_COMPRESSEDROW
      PetscEnum MAT_IGNORE_LOWER_TRIANGULAR
      PetscEnum MAT_ERROR_LOWER_TRIANGULAR
>>>>>>> 325df041
      PetscEnum MAT_GETROW_UPPERTRIANGULAR

      parameter (MAT_ROW_ORIENTED=0)
      parameter (MAT_NEW_NONZERO_LOCATIONS=1)
      parameter (MAT_SYMMETRIC=2,MAT_STRUCTURALLY_SYMMETRIC=3)
      parameter (MAT_NEW_DIAGONALS=4)
      parameter (MAT_IGNORE_OFF_PROC_ENTRIES=5)
      parameter (MAT_NEW_NONZERO_LOCATION_ERR=6)
      parameter (MAT_NEW_NONZERO_ALLOCATION_ERR=7)
      parameter (MAT_USE_HASH_TABLE=8)
      parameter (MAT_KEEP_ZEROED_ROWS=9)
      parameter (MAT_IGNORE_ZERO_ENTRIES=10)
      parameter (MAT_USE_INODES=11)
      parameter (MAT_HERMITIAN=12)
      parameter (MAT_SYMMETRY_ETERNAL=13)
      parameter (MAT_USE_COMPRESSEDROW=14)
      parameter (MAT_IGNORE_LOWER_TRIANGULAR=15)
      parameter (MAT_ERROR_LOWER_TRIANGULAR=16)
      parameter (MAT_GETROW_UPPERTRIANGULAR=17)

!
!  MatDuplicateOption
!
      PetscEnum MAT_DO_NOT_COPY_VALUES
      PetscEnum MAT_COPY_VALUES
      parameter (MAT_DO_NOT_COPY_VALUES=0,MAT_COPY_VALUES=1)
!
!  Flags for PCSetOperators()
!
      PetscEnum SAME_NONZERO_PATTERN
      PetscEnum DIFFERENT_NONZERO_PATTERN
      PetscEnum SAME_PRECONDITIONER

      parameter (SAME_NONZERO_PATTERN = 0,DIFFERENT_NONZERO_PATTERN = 1)
      parameter (SAME_PRECONDITIONER = 2)

!
!  Note: MAT_INFO_SIZE must equal # elements in MatInfo structure
!  (See petsc/include/petscmat.h)
!
      PetscEnum MAT_INFO_SIZE

      parameter (MAT_INFO_SIZE=14)

      PetscEnum MAT_INFO_ROWS_GLOBAL
      PetscEnum MAT_INFO_COLUMNS_GLOBAL
      PetscEnum MAT_INFO_ROWS_LOCAL
      PetscEnum MAT_INFO_COLUMNS_LOCAL
      PetscEnum MAT_INFO_BLOCK_SIZE
      PetscEnum MAT_INFO_NZ_ALLOCATED
      PetscEnum MAT_INFO_NZ_USED
      PetscEnum MAT_INFO_NZ_UNNEEDED
      PetscEnum MAT_INFO_MEMORY
      PetscEnum MAT_INFO_ASSEMBLIES
      PetscEnum MAT_INFO_MALLOCS
      PetscEnum MAT_INFO_FILL_RATIO_GIVEN
      PetscEnum MAT_INFO_FILL_RATIO_NEEDED
      PetscEnum MAT_INFO_FACTOR_MALLOCS

      parameter (MAT_INFO_ROWS_GLOBAL=1,MAT_INFO_COLUMNS_GLOBAL=2)
      parameter (MAT_INFO_ROWS_LOCAL=3,MAT_INFO_COLUMNS_LOCAL=4)
      parameter (MAT_INFO_BLOCK_SIZE=5,MAT_INFO_NZ_ALLOCATED=6)
      parameter (MAT_INFO_NZ_USED=7,MAT_INFO_NZ_UNNEEDED=8)
      parameter (MAT_INFO_MEMORY=9,MAT_INFO_ASSEMBLIES=10)
      parameter (MAT_INFO_MALLOCS=11,MAT_INFO_FILL_RATIO_GIVEN=12)
      parameter (MAT_INFO_FILL_RATIO_NEEDED=13)
      parameter (MAT_INFO_FACTOR_MALLOCS=14)
!
!  MatReuse
!
      PetscEnum MAT_INITIAL_MATRIX
      PetscEnum MAT_REUSE_MATRIX

      parameter (MAT_INITIAL_MATRIX=0,MAT_REUSE_MATRIX=1)

!
!  MatInfoType
!
      PetscEnum MAT_LOCAL
      PetscEnum MAT_GLOBAL_MAX
      PetscEnum MAT_GLOBAL_SUM

      parameter (MAT_LOCAL=1,MAT_GLOBAL_MAX=2,MAT_GLOBAL_SUM=3)

!
!  Note: MAT_FACTORINFO_SIZE must equal # elements in MatFactorInfo structure
!  (See petsc/include/petscmat.h)
!
      PetscEnum MAT_FACTORINFO_SIZE

      parameter (MAT_FACTORINFO_SIZE=11)

      PetscEnum MAT_FACTORINFO_LEVELS
      PetscEnum MAT_FACTORINFO_FILL
      PetscEnum MAT_FACTORINFO_DIAGONAL_FILL
      PetscEnum MAT_FACTORINFO_DT
      PetscEnum MAT_FACTORINFO_DTCOL
      PetscEnum MAT_FACTORINFO_DTCOUNT
      PetscEnum MAT_FACTORINFO_DAMPING
      PetscEnum MAT_FACTORINFO_SHIFT
      PetscEnum MAT_FACTORINFO_SHIFT_FRACTION
      PetscEnum MAT_FACTORINFO_ZERO_PIVOT
      PetscEnum MAT_FACTORINFO_PIVOT_IN_BLOCKS

      parameter (MAT_FACTORINFO_DAMPING = 1)
      parameter (MAT_FACTORINFO_SHIFT = 2)
      parameter (MAT_FACTORINFO_SHIFT_FRACTION = 3)
      parameter (MAT_FACTORINFO_DIAGONAL_FILL = 4)
      parameter (MAT_FACTORINFO_DT = 5)
      parameter (MAT_FACTORINFO_DTCOL = 6)
      parameter (MAT_FACTORINFO_DTCOUNT = 7)
      parameter (MAT_FACTORINFO_LEVELS = 8)
      parameter (MAT_FACTORINFO_FILL = 9)
      parameter (MAT_FACTORINFO_PIVOT_IN_BLOCKS = 10)
      parameter (MAT_FACTORINFO_ZERO_PIVOT = 11)


!
!  Options for SOR and SSOR
!  MatSorType may be bitwise ORd together, so do not change the numbers
!
      PetscEnum SOR_FORWARD_SWEEP
      PetscEnum SOR_BACKWARD_SWEEP
      PetscEnum SOR_SYMMETRIC_SWEEP
      PetscEnum SOR_LOCAL_FORWARD_SWEEP
      PetscEnum SOR_LOCAL_BACKWARD_SWEEP
      PetscEnum SOR_LOCAL_SYMMETRIC_SWEEP
      PetscEnum SOR_ZERO_INITIAL_GUESS
      PetscEnum SOR_EISENSTAT
      PetscEnum SOR_APPLY_UPPER
      PetscEnum SOR_APPLY_LOWER

      parameter (SOR_FORWARD_SWEEP=1,SOR_BACKWARD_SWEEP=2)
      parameter (SOR_SYMMETRIC_SWEEP=3,SOR_LOCAL_FORWARD_SWEEP=4)
      parameter (SOR_LOCAL_BACKWARD_SWEEP=8)
      parameter (SOR_LOCAL_SYMMETRIC_SWEEP=12)
      parameter (SOR_ZERO_INITIAL_GUESS=16,SOR_EISENSTAT=32)
      parameter (SOR_APPLY_UPPER=64,SOR_APPLY_LOWER=128)
!
!  MatOperation
!
      PetscEnum MATOP_SET_VALUES
      PetscEnum MATOP_GET_ROW
      PetscEnum MATOP_RESTORE_ROW
      PetscEnum MATOP_MULT
      PetscEnum MATOP_MULT_ADD
      PetscEnum MATOP_MULT_TRANSPOSE
      PetscEnum MATOP_MULT_TRANSPOSE_ADD
      PetscEnum MATOP_SOLVE
      PetscEnum MATOP_SOLVE_ADD
      PetscEnum MATOP_SOLVE_TRANSPOSE
      PetscEnum MATOP_SOLVE_TRANSPOSE_ADD
      PetscEnum MATOP_LUFACTOR
      PetscEnum MATOP_CHOLESKYFACTOR
      PetscEnum MATOP_RELAX
      PetscEnum MATOP_TRANSPOSE
      PetscEnum MATOP_GETINFO
      PetscEnum MATOP_EQUAL
      PetscEnum MATOP_GET_DIAGONAL 
      PetscEnum MATOP_DIAGONAL_SCALE
      PetscEnum MATOP_NORM
      PetscEnum MATOP_ASSEMBLY_BEGIN
      PetscEnum MATOP_ASSEMBLY_END
      PetscEnum MATOP_COMPRESS
      PetscEnum MATOP_SET_OPTION
      PetscEnum MATOP_ZERO_ENTRIES
      PetscEnum MATOP_ZERO_ROWS
      PetscEnum MATOP_LUFACTOR_SYMBOLIC
      PetscEnum MATOP_LUFACTOR_NUMERIC
      PetscEnum MATOP_CHOLESKY_FACTOR_SYMBOLIC
      PetscEnum MATOP_CHOLESKY_FACTOR_NUMERIC
      PetscEnum MATOP_SETUP_PREALLOCATION
      PetscEnum MATOP_ILUFACTOR_SYMBOLIC
      PetscEnum MATOP_ICCFACTOR_SYMBOLIC
      PetscEnum MATOP_GET_ARRAY
      PetscEnum MATOP_RESTORE_ARRAY

      PetscEnum MATOP_DUPLICATE
      PetscEnum MATOP_FORWARD_SOLVE
      PetscEnum MATOP_BACKWARD_SOLVE
      PetscEnum MATOP_ILUFACTOR
      PetscEnum MATOP_ICCFACTOR
      PetscEnum MATOP_AXPY
      PetscEnum MATOP_GET_SUBMATRICES
      PetscEnum MATOP_INCREASE_OVERLAP
      PetscEnum MATOP_GET_VALUES
      PetscEnum MATOP_COPY
      PetscEnum MATOP_PRINT_HELP
      PetscEnum MATOP_SCALE
      PetscEnum MATOP_SHIFT
      PetscEnum MATOP_DIAGONAL_SHIFT
      PetscEnum MATOP_ILUDT_FACTOR
      PetscEnum MATOP_GET_BLOCK_SIZE

      PetscEnum MATOP_GET_ROW_IJ
      PetscEnum MATOP_RESTORE_ROW_IJ
      PetscEnum MATOP_GET_COLUMN_IJ
      PetscEnum MATOP_RESTORE_COLUMN_IJ
      PetscEnum MATOP_FDCOLORING_CREATE
      PetscEnum MATOP_COLORING_PATCH
      PetscEnum MATOP_SET_UNFACTORED
      PetscEnum MATOP_PERMUTE
      PetscEnum MATOP_SET_VALUES_BLOCKED
      PetscEnum MATOP_GET_SUBMATRIX
      PetscEnum MATOP_DESTROY
      PetscEnum MATOP_VIEW
      PetscEnum MATOP_GET_MAPS
      PetscEnum MATOP_USE_SCALED_FORM
      PetscEnum MATOP_SCALE_SYSTEM
      PetscEnum MATOP_UNSCALE_SYSTEM
      PetscEnum MATOP_SET_LOCAL_TO_GLOBAL_MAP
      PetscEnum MATOP_SET_VALUES_LOCAL
      PetscEnum MATOP_ZERO_ROWS_LOCAL
      PetscEnum MATOP_GET_ROW_MAX
      PetscEnum MATOP_CONVERT
      PetscEnum MATOP_SET_COLORING
      PetscEnum MATOP_SET_VALUES_ADIC
      PetscEnum MATOP_SET_VALUES_ADIFOR
      PetscEnum MATOP_FD_COLORING_APPLY
      PetscEnum MATOP_SET_FROM_OPTIONS
      PetscEnum MATOP_MULT_CON
      PetscEnum MATOP_MULT_TRANSPOSE_CON
      PetscEnum MATOP_ILU_FACTOR_SYMBOLIC_CON
      PetscEnum MATOP_PERMUTE_SPARSIFY
      PetscEnum MATOP_MULT_MULTIPLE
      PetscEnum MATOP_SOLVE_MULTIPLE
      PetscEnum MATOP_GET_INERTIA
      PetscEnum MATOP_LOAD
      PetscEnum MATOP_IS_SYMMETRIC
      PetscEnum MATOP_IS_HERMITIAN
      PetscEnum MATOP_IS_STRUCTURALLY_SYMMETRIC
      PetscEnum MATOP_PB_RELAX
      PetscEnum MATOP_GET_VECS
      PetscEnum MATOP_MAT_MULT
      PetscEnum MATOP_MAT_MULT_SYMBOLIC
      PetscEnum MATOP_MAT_MULT_NUMERIC
      PetscEnum MATOP_PTAP
      PetscEnum MATOP_PTAP_SYMBOLIC
      PetscEnum MATOP_PTAP_NUMERIC
      PetscEnum MATOP_MAT_MULT_TRANSPOSE
      PetscEnum MATOP_MAT_MULT_TRANSPOSE_SYM
      PetscEnum MATOP_MAT_MULT_TRANSPOSE_NUM
      PetscEnum MATOP_PTAP_SYMBOLIC_SEQAIJ
      PetscEnum MATOP_PTAP_NUMERIC_SEQAIJ
      PetscEnum MATOP_PTAP_SYMBOLIC_MPIAIJ
      PetscEnum MATOP_PTAP_NUMERIC_MPIAIJ
      PetscEnum MATOP_SET_VALUES_ROW
      PetscEnum MATOP_GET_ROW_UTRIANGULAR
      PetscEnum MATOP_RESTORE_ROW_UTRIANGULAR
      PetscEnum MATOP_MATSOLVE
  
      parameter(MATOP_SET_VALUES=0)
      parameter(MATOP_GET_ROW=1)
      parameter(MATOP_RESTORE_ROW=2)
      parameter(MATOP_MULT=3)
      parameter(MATOP_MULT_ADD=4)
      parameter(MATOP_MULT_TRANSPOSE=5)
      parameter(MATOP_MULT_TRANSPOSE_ADD=6)
      parameter(MATOP_SOLVE=7)
      parameter(MATOP_SOLVE_ADD=8)
      parameter(MATOP_SOLVE_TRANSPOSE=9)
      parameter(MATOP_SOLVE_TRANSPOSE_ADD=10)
      parameter(MATOP_LUFACTOR=11)
      parameter(MATOP_CHOLESKYFACTOR=12)
      parameter(MATOP_RELAX=13)
      parameter(MATOP_TRANSPOSE=14)
      parameter(MATOP_GETINFO=15)
      parameter(MATOP_EQUAL=16)
      parameter(MATOP_GET_DIAGONAL=17) 
      parameter(MATOP_DIAGONAL_SCALE=18)
      parameter(MATOP_NORM=19)
      parameter(MATOP_ASSEMBLY_BEGIN=20)
      parameter(MATOP_ASSEMBLY_END=21)
      parameter(MATOP_COMPRESS=22)
      parameter(MATOP_SET_OPTION=23)
      parameter(MATOP_ZERO_ENTRIES=24)
      parameter(MATOP_ZERO_ROWS=25)
      parameter(MATOP_LUFACTOR_SYMBOLIC=26)
      parameter(MATOP_LUFACTOR_NUMERIC=27)
      parameter(MATOP_CHOLESKY_FACTOR_SYMBOLIC=28)
      parameter(MATOP_CHOLESKY_FACTOR_NUMERIC=29)
      parameter(MATOP_SETUP_PREALLOCATION=30)
      parameter(MATOP_ILUFACTOR_SYMBOLIC=31)
      parameter(MATOP_ICCFACTOR_SYMBOLIC=32)
      parameter(MATOP_GET_ARRAY=33)
      parameter(MATOP_RESTORE_ARRAY=34)
      parameter(MATOP_DUPLICATE=35)
      parameter(MATOP_FORWARD_SOLVE=36)
      parameter(MATOP_BACKWARD_SOLVE=37)
      parameter(MATOP_ILUFACTOR=38)
      parameter(MATOP_ICCFACTOR=39)
      parameter(MATOP_AXPY=40)
      parameter(MATOP_GET_SUBMATRICES=41)
      parameter(MATOP_INCREASE_OVERLAP=42)
      parameter(MATOP_GET_VALUES=43)
      parameter(MATOP_COPY=44)
      parameter(MATOP_PRINT_HELP=45)
      parameter(MATOP_SCALE=46)
      parameter(MATOP_SHIFT=47)
      parameter(MATOP_DIAGONAL_SHIFT=48)
      parameter(MATOP_ILUDT_FACTOR=49)
      parameter(MATOP_GET_BLOCK_SIZE=50)
      parameter(MATOP_GET_ROW_IJ=51)
      parameter(MATOP_RESTORE_ROW_IJ=52)
      parameter(MATOP_GET_COLUMN_IJ=53)
      parameter(MATOP_RESTORE_COLUMN_IJ=54)
      parameter(MATOP_FDCOLORING_CREATE=55)
      parameter(MATOP_COLORING_PATCH=56)
      parameter(MATOP_SET_UNFACTORED=57)
      parameter(MATOP_PERMUTE=58)
      parameter(MATOP_SET_VALUES_BLOCKED=59)
      parameter(MATOP_GET_SUBMATRIX=60)
      parameter(MATOP_DESTROY=61)
      parameter(MATOP_VIEW=62)
      parameter(MATOP_GET_MAPS=63)
      parameter(MATOP_USE_SCALED_FORM=64)
      parameter(MATOP_SCALE_SYSTEM=65)
      parameter(MATOP_UNSCALE_SYSTEM=66)
      parameter(MATOP_SET_LOCAL_TO_GLOBAL_MAP=67)
      parameter(MATOP_SET_VALUES_LOCAL=68)
      parameter(MATOP_ZERO_ROWS_LOCAL=69)
      parameter(MATOP_GET_ROW_MAX=70)
      parameter(MATOP_CONVERT=71)
      parameter(MATOP_SET_COLORING=72)
      parameter(MATOP_SET_VALUES_ADIC=73)
      parameter(MATOP_SET_VALUES_ADIFOR=74)
      parameter(MATOP_FD_COLORING_APPLY=75)
      parameter(MATOP_SET_FROM_OPTIONS=76)
      parameter(MATOP_MULT_CON=77)
      parameter(MATOP_MULT_TRANSPOSE_CON=78)
      parameter(MATOP_ILU_FACTOR_SYMBOLIC_CON=79)
      parameter(MATOP_PERMUTE_SPARSIFY=80)
      parameter(MATOP_MULT_MULTIPLE=81)
      parameter(MATOP_SOLVE_MULTIPLE=82)
      parameter(MATOP_GET_INERTIA=83)
      parameter(MATOP_LOAD=84)
      parameter(MATOP_IS_SYMMETRIC=85)
      parameter(MATOP_IS_HERMITIAN=86)
      parameter(MATOP_IS_STRUCTURALLY_SYMMETRIC=87)
      parameter(MATOP_PB_RELAX=88)
      parameter(MATOP_GET_VECS=89)
      parameter(MATOP_MAT_MULT=90)
      parameter(MATOP_MAT_MULT_SYMBOLIC=91)
      parameter(MATOP_MAT_MULT_NUMERIC=92)
      parameter(MATOP_PTAP=93)
      parameter(MATOP_PTAP_SYMBOLIC=94)
      parameter(MATOP_PTAP_NUMERIC=95)
      parameter(MATOP_MAT_MULT_TRANSPOSE=96)
      parameter(MATOP_MAT_MULT_TRANSPOSE_SYM=97)
      parameter(MATOP_MAT_MULT_TRANSPOSE_NUM=98)
      parameter(MATOP_PTAP_SYMBOLIC_SEQAIJ=99)
      parameter(MATOP_PTAP_NUMERIC_SEQAIJ=100)
      parameter(MATOP_PTAP_SYMBOLIC_MPIAIJ=101)
      parameter(MATOP_PTAP_NUMERIC_MPIAIJ=102)
      parameter(MATOP_SET_VALUES_ROW=105)
      parameter(MATOP_GET_ROW_UTRIANGULAR=108)  
      parameter(MATOP_RESTORE_ROW_UTRIANGULAR=109) 
      parameter(MATOP_MATSOLVE=110)
!
!  
!
      PetscEnum MATRIX_BINARY_FORMAT_DENSE
      parameter (MATRIX_BINARY_FORMAT_DENSE=-1)
!
!  End of Fortran include file for the Mat package in PETSc
!
#endif<|MERGE_RESOLUTION|>--- conflicted
+++ resolved
@@ -109,29 +109,10 @@
 !  Matrix options; must match those in include/petscmat.h
 !
       PetscEnum MAT_ROW_ORIENTED
-<<<<<<< HEAD
       PetscEnum MAT_NEW_NONZERO_LOCATIONS
       PetscEnum MAT_SYMMETRIC
       PetscEnum MAT_STRUCTURALLY_SYMMETRIC
       PetscEnum MAT_NEW_DIAGONALS
-      PetscEnum MAT_IGNORE_OFF_PROC_ENTRIES
-      PetscEnum MAT_NEW_NONZERO_LOCATION_ERR
-      PetscEnum MAT_NEW_NONZERO_ALLOCATION_ERR,MAT_USE_HASH_TABLE
-      PetscEnum MAT_KEEP_ZEROED_ROWS,MAT_IGNORE_ZERO_ENTRIES
-      PetscEnum MAT_USE_INODES
-      PetscEnum MAT_HERMITIAN
-      PetscEnum MAT_SYMMETRY_ETERNAL
-      PetscEnum MAT_USE_COMPRESSEDROW
-      PetscEnum MAT_IGNORE_LOWER_TRIANGULAR,MAT_ERROR_LOWER_TRIANGULAR
-=======
-      PetscEnum MAT_COLUMN_ORIENTED
-      PetscEnum MAT_ROWS_SORTED
-      PetscEnum MAT_COLUMNS_SORTED
-      PetscEnum MAT_NO_NEW_NONZERO_LOCATIONS
-      PetscEnum MAT_YES_NEW_NONZERO_LOCATIONS
-      PetscEnum MAT_SYMMETRIC
-      PetscEnum MAT_STRUCTURALLY_SYMMETRIC
-      PetscEnum MAT_NO_NEW_DIAGONALS
       PetscEnum MAT_YES_NEW_DIAGONALS
       PetscEnum MAT_INODE_LIMIT_1
       PetscEnum MAT_INODE_LIMIT_2
@@ -144,11 +125,7 @@
       PetscEnum MAT_NEW_NONZERO_LOCATION_ERR
       PetscEnum MAT_NEW_NONZERO_ALLOCATION_ERR
       PetscEnum MAT_USE_HASH_TABLE
-      PetscEnum MAT_KEEP_ZEROED_ROWS
-      PetscEnum MAT_IGNORE_ZERO_ENTRIES
       PetscEnum MAT_USE_INODES
-      PetscEnum MAT_DO_NOT_USE_INODES
-      PetscEnum MAT_NOT_SYMMETRIC
       PetscEnum MAT_HERMITIAN
       PetscEnum MAT_NOT_STRUCTURALLY_SYMMETRIC
       PetscEnum MAT_NOT_HERMITIAN
@@ -158,7 +135,6 @@
       PetscEnum MAT_DO_NOT_USE_COMPRESSEDROW
       PetscEnum MAT_IGNORE_LOWER_TRIANGULAR
       PetscEnum MAT_ERROR_LOWER_TRIANGULAR
->>>>>>> 325df041
       PetscEnum MAT_GETROW_UPPERTRIANGULAR
 
       parameter (MAT_ROW_ORIENTED=0)
