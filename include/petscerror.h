/*
    Contains all error handling interfaces for PETSc.
*/
#pragma once

#include <petscmacros.h>
#include <petscsystypes.h>

#if defined(__cplusplus)
  #include <exception> // std::exception
#endif

/* SUBMANSEC = Sys */

#define SETERRQ1(...) PETSC_DEPRECATED_MACRO(3, 17, 0, "SETERRQ", ) SETERRQ(__VA_ARGS__)
#define SETERRQ2(...) PETSC_DEPRECATED_MACRO(3, 17, 0, "SETERRQ", ) SETERRQ(__VA_ARGS__)
#define SETERRQ3(...) PETSC_DEPRECATED_MACRO(3, 17, 0, "SETERRQ", ) SETERRQ(__VA_ARGS__)
#define SETERRQ4(...) PETSC_DEPRECATED_MACRO(3, 17, 0, "SETERRQ", ) SETERRQ(__VA_ARGS__)
#define SETERRQ5(...) PETSC_DEPRECATED_MACRO(3, 17, 0, "SETERRQ", ) SETERRQ(__VA_ARGS__)
#define SETERRQ6(...) PETSC_DEPRECATED_MACRO(3, 17, 0, "SETERRQ", ) SETERRQ(__VA_ARGS__)
#define SETERRQ7(...) PETSC_DEPRECATED_MACRO(3, 17, 0, "SETERRQ", ) SETERRQ(__VA_ARGS__)
#define SETERRQ8(...) PETSC_DEPRECATED_MACRO(3, 17, 0, "SETERRQ", ) SETERRQ(__VA_ARGS__)
#define SETERRQ9(...) PETSC_DEPRECATED_MACRO(3, 17, 0, "SETERRQ", ) SETERRQ(__VA_ARGS__)

/*MC
   SETERRQ - Macro to be called when an error has been detected,

   Synopsis:
   #include <petscsys.h>
   PetscErrorCode SETERRQ(MPI_Comm comm,PetscErrorCode ierr,char *message,...)

   Collective

   Input Parameters:
+  comm    - An MPI communicator, use `PETSC_COMM_SELF` unless you know all ranks of another communicator will detect the error
.  ierr    - nonzero error code, see the list of standard error codes in include/petscerror.h
-  message - error message

  Level: beginner

   Notes:
   This is rarely needed, one should use `PetscCheck()` and `PetscCall()` and friends to automatically handle error conditions.
   Once the error handler is called the calling function is then returned from with the given error code.

   Experienced users can set the error handler with `PetscPushErrorHandler()`.

   Fortran Note:
   `SETERRQ()` may be called from Fortran subroutines but `SETERRA()` must be called from the
   Fortran main program.

.seealso: `PetscCheck()`, `PetscAssert()`, `PetscTraceBackErrorHandler()`, `PetscPushErrorHandler()`,
          `PetscError()`, `PetscCall()`, `CHKMEMQ`, `CHKERRA()`, `PetscCallMPI()`, `PetscErrorCode`
M*/
#define SETERRQ(comm, ierr, ...) \
  do { \
    PetscErrorCode ierr_seterrq_petsc_ = PetscError(comm, __LINE__, PETSC_FUNCTION_NAME, __FILE__, ierr, PETSC_ERROR_INITIAL, __VA_ARGS__); \
    return ierr_seterrq_petsc_ ? ierr_seterrq_petsc_ : PETSC_ERR_RETURN; \
  } while (0)

/*
    Returned from PETSc functions that are called from MPI, such as related to attributes
      Do not confuse PETSC_MPI_ERROR_CODE and PETSC_ERR_MPI, the first is registered with MPI and returned to MPI as
      an error code, the latter is a regular PETSc error code passed within PETSc code indicating an error was detected in an MPI call.
*/
PETSC_EXTERN PetscMPIInt PETSC_MPI_ERROR_CLASS;
PETSC_EXTERN PetscMPIInt PETSC_MPI_ERROR_CODE;

/*MC
   SETERRMPI - Macro to be called when an error has been detected within an MPI callback function

   No Fortran Support

   Synopsis:
   #include <petscsys.h>
   PetscErrorCode SETERRMPI(MPI_Comm comm,PetscErrorCode ierr,char *message,...)

   Collective

   Input Parameters:
+  comm    - An MPI communicator, use `PETSC_COMM_SELF` unless you know all ranks of another communicator will detect the error
.  ierr    - nonzero error code, see the list of standard error codes in include/petscerror.h
-  message - error message

  Level: developer

   Note:
   This macro is FOR USE IN MPI CALLBACK FUNCTIONS ONLY, such as those passed to `MPI_Comm_create_keyval()`. It always returns the error code `PETSC_MPI_ERROR_CODE`
  which is registered with `MPI_Add_error_code()` when PETSc is initialized.

.seealso: `SETERRQ()`, `PetscCall()`, `PetscCallMPI()`, `PetscTraceBackErrorHandler()`, `PetscPushErrorHandler()`, `PetscError()`, `CHKMEMQ`, `PetscErrorCode`
M*/
#define SETERRMPI(comm, ierr, ...) return ((void)PetscError(comm, __LINE__, PETSC_FUNCTION_NAME, __FILE__, ierr, PETSC_ERROR_INITIAL, __VA_ARGS__), PETSC_MPI_ERROR_CODE)

/*MC
   SETERRA - Fortran-only macro that can be called when an error has been detected from the main program

   Synopsis:
   #include <petscsys.h>
   PetscErrorCode SETERRA(MPI_Comm comm,PetscErrorCode ierr,char *message)

   Collective

   Input Parameters:
+  comm    - An MPI communicator, so that the error can be collective
.  ierr    - nonzero error code, see the list of standard error codes in include/petscerror.h
-  message - error message in the printf format

   Level: beginner

   Notes:
   This should only be used with Fortran. With C/C++, use `SETERRQ()`.

   `SETERRQ()` may be called from Fortran subroutines but `SETERRA()` must be called from the
    Fortran main program.

.seealso: `SETERRQ()`, `SETERRABORT()`, `PetscCall()`, `CHKERRA()`, `PetscCallAbort()`, `PetscErrorCode`
M*/

/*MC
   SETERRABORT - Macro that can be called when an error has been detected,

   Synopsis:
   #include <petscsys.h>
   PetscErrorCode SETERRABORT(MPI_Comm comm,PetscErrorCode ierr,char *message,...)

   Collective

   Input Parameters:
+  comm    - An MPI communicator, so that the error can be collective
.  ierr    - nonzero error code, see the list of standard error codes in include/petscerror.h
-  message - error message in the printf format

   Level: beginner

   Notes:
   This function just calls `MPI_Abort()`.

   This should only be called in routines that cannot return an error code, such as in C++ constructors.

   Fortran Note:
   Use `SETERRA()` in Fortran main program and `SETERRQ()` in Fortran subroutines

   Developer Note:
   In Fortran `SETERRA()` could be called `SETERRABORT()` since they serve the same purpose

.seealso: `SETERRQ()`, `PetscTraceBackErrorHandler()`, `PetscPushErrorHandler()`, `PetscError()`, `PetscCall()`, `CHKMEMQ`, `PetscErrorCode`
M*/
#define SETERRABORT(comm, ierr, ...) \
  do { \
    (void)PetscError(comm, __LINE__, PETSC_FUNCTION_NAME, __FILE__, ierr, PETSC_ERROR_INITIAL, __VA_ARGS__); \
    MPI_Abort(comm, ierr); \
  } while (0)

/*MC
  PetscCheck - Check that a particular condition is true

  Synopsis:
  #include <petscerror.h>
  void PetscCheck(bool cond, MPI_Comm comm, PetscErrorCode ierr, const char *message, ...)

  Collective; No Fortran Support

  Input Parameters:
+ cond    - The boolean condition
. comm    - The communicator on which the check can be collective on
. ierr    - A nonzero error code, see include/petscerror.h for the complete list
- message - Error message in printf format

  Level: beginner

  Notes:
  Enabled in both optimized and debug builds.

  As a general rule, `PetscCheck()` is used to check "usage error" (for example, passing an incorrect value as a function argument),
  `PetscAssert()` is used to "check for bugs in PETSc" (for example, is a value in a PETSc data structure nonsensical).
  However, for functions that are called in a "hot spot", for example, thousands of times in a loop, `PetscAssert()` should be used instead
  of `PetscCheck()` since the former is compiled out in PETSc's optimization code.

  Calls `SETERRQ()` if the assertion fails, so can only be called from functions returning a
  `PetscErrorCode` (or equivalent type after conversion).

<<<<<<< HEAD
.seealso: `PetscAssert()`, `SETERRQ()`, `PetscError()`, `PetscCall()`, `PetscCheckAbort()`
=======
 .seealso: `PetscAssert()`, `SETERRQ()`, `PetscError()`, `PetscCall()`, `PetscCheckAbort()`, `PetscErrorCode`
>>>>>>> 338bea87
M*/
#define PetscCheck(cond, comm, ierr, ...) \
  do { \
    if (PetscUnlikely(!(cond))) SETERRQ(comm, ierr, __VA_ARGS__); \
  } while (0)

/*MC
  PetscCheckAbort - Check that a particular condition is true, otherwise prints error and aborts

  Synopsis:
  #include <petscerror.h>
  void PetscCheckAbort(bool cond, MPI_Comm comm, PetscErrorCode ierr, const char *message, ...)

  Collective; No Fortran Support

  Input Parameters:
+ cond    - The boolean condition
. comm    - The communicator on which the check can be collective on
. ierr    - A nonzero error code, see include/petscerror.h for the complete list
- message - Error message in printf format

  Level: developer

  Notes:
  Enabled in both optimized and debug builds.

  Calls `SETERRABORT()` if the assertion fails, can be called from a function that does not return an
  error code, such as a C++ constructor. usually `PetscCheck()` should be used.

.seealso: `PetscAssertAbort()`, `PetscAssert()`, `SETERRQ()`, `PetscError()`, `PetscCall()`, `PetscCheck()`, `SETERRABORT()`, `PetscErrorCode`
M*/
#define PetscCheckAbort(cond, comm, ierr, ...) \
  do { \
    if (PetscUnlikely(!(cond))) SETERRABORT(comm, ierr, __VA_ARGS__); \
  } while (0)

/*MC
  PetscAssert - Assert that a particular condition is true

  Synopsis:
  #include <petscerror.h>
  void PetscAssert(bool cond, MPI_Comm comm, PetscErrorCode ierr, const char *message, ...)

  Collective; No Fortran Support

  Input Parameters:
+ cond    - The boolean condition
. comm    - The communicator on which the check can be collective on
. ierr    - A nonzero error code, see include/petscerror.h for the complete list
- message - Error message in `printf()` format

  Level: beginner

  Notes:
  Equivalent to `PetscCheck()` if debugging is enabled, and `PetscAssume(cond)` otherwise.

  See `PetscCheck()` for usage and behaviour.

  This is needed instead of simply using `assert()` because this correctly handles the collective nature of errors under MPI

.seealso: `PetscCheck()`, `SETERRQ()`, `PetscError()`, `PetscAssertAbort()`, `PetscErrorCode`
M*/
#if PetscDefined(USE_DEBUG)
  #define PetscAssert(cond, comm, ierr, ...) PetscCheck(cond, comm, ierr, __VA_ARGS__)
#else
  #define PetscAssert(cond, ...) PetscAssume(cond)
#endif

/*MC
  PetscAssertAbort - Assert that a particular condition is true, otherwise prints error and aborts

  Synopsis:
  #include <petscerror.h>
  void PetscAssertAbort(bool cond, MPI_Comm comm, PetscErrorCode ierr, const char *message, ...)

  Collective; No Fortran Support

  Input Parameters:
+ cond    - The boolean condition
. comm    - The communicator on which the check can be collective on
. ierr    - A nonzero error code, see include/petscerror.h for the complete list
- message - Error message in printf format

  Level: beginner

  Note:
  Enabled only in debug builds. See `PetscCheckAbort()` for usage.

.seealso: `PetscCheckAbort()`, `PetscAssert()`, `PetscCheck()`, `SETERRABORT()`, `PetscError()`
M*/
#if PetscDefined(USE_DEBUG)
  #define PetscAssertAbort(cond, comm, ierr, ...) PetscCheckAbort(cond, comm, ierr, __VA_ARGS__)
#else
  #define PetscAssertAbort(cond, comm, ierr, ...) PetscAssume(cond)
#endif

/*MC
  PetscCall - Calls a PETSc function and then checks the resulting error code, if it is
  non-zero it calls the error handler and returns from the current function with the error
  code.

  Synopsis:
  #include <petscerror.h>
  void PetscCall(PetscFunction(args))

  Not Collective

  Input Parameter:
. PetscFunction - any PETSc function that returns an error code

  Level: beginner

  Notes:
  Once the error handler is called the calling function is then returned from with the given
  error code. Experienced users can set the error handler with `PetscPushErrorHandler()`.

  `PetscCall()` cannot be used in functions returning a datatype not convertible to
  `PetscErrorCode`. For example, `PetscCall()` may not be used in functions returning void, use
  `PetscCallAbort()` or `PetscCallVoid()` in this case.

  Example Usage:
.vb
  PetscCall(PetscInitiailize(...)); // OK to call even when PETSc is not yet initialized!

  struct my_struct
  {
    void *data;
  } my_complex_type;

  struct my_struct bar(void)
  {
    PetscCall(foo(15)); // ERROR PetscErrorCode not convertible to struct my_struct!
  }

  PetscCall(bar()) // ERROR input not convertible to PetscErrorCode
.ve

  It is also possible to call this directly on a `PetscErrorCode` variable
.vb
  PetscCall(ierr);  // check if ierr is nonzero
.ve

  Should not be used to call callback functions provided by users, `PetscCallBack()` should be used in that situation.

  `PetscUseTypeMethod()` or `PetscTryTypeMethod()` should be used when calling functions pointers contained in a PETSc object's `ops` array

  Fortran Notes:
    The Fortran function from which this is used must declare a variable PetscErrorCode ierr and ierr must be
    the final argument to the PETSc function being called.

    In the main program and in Fortran subroutines that do not have ierr as the final return parameter one
    should use `PetscCallA()`

  Example Fortran Usage:
.vb
  PetscErrorCode ierr
  Vec v

  ...
  PetscCall(VecShift(v,1.0,ierr))
  PetscCallA(VecShift(v,1.0,ierr))
.ve

.seealso: `SETERRQ()`, `PetscCheck()`, `PetscAssert()`, `PetscTraceBackErrorHandler()`, `PetscCallMPI()`,
          `PetscPushErrorHandler()`, `PetscError()`, `CHKMEMQ`, `CHKERRA()`,
          `CHKERRMPI()`, `PetscCallBack()`, `PetscCallAbort()`, `PetscCallVoid()`
M*/

/*MC
   PetscCallA - Fortran-only macro that should be used in the main program to call PETSc functions instead of using
   PetscCall() which should be used in other Fortran subroutines

   Synopsis:
   #include <petscsys.h>
   PetscErrorCode PetscCallA(PetscFunction(arguments,ierr))

   Collective

   Input Parameter:
.  PetscFunction(arguments,ierr) - the call to the function

  Level: beginner

   Notes:
   This should only be used with Fortran. With C/C++, use `PetscCall()` always.

   Use `SETERRA()` to set an error in a Fortran main program and `SETERRQ()` in Fortran subroutines

.seealso: `SETERRQ()`, `SETERRA()`, `SETERRABORT()`, `PetscCall()`, `CHKERRA()`, `PetscCallAbort()`
M*/

/*MC
  PetscCallBack - Calls a user provided PETSc callback function and then checks the resulting error code, if it is non-zero it calls the error
  handler and returns from the current function with the error code.

  Synopsis:
  #include <petscerror.h>
  void PetscCallBack(const char *functionname,PetscFunction(args))

  Not Collective; No Fortran Support

  Input Parameters:
+ functionname - the name of the function being called, this can be a string with spaces that describes the meaning of the callback
- PetscFunction - user provided callback function that returns an error code

  Example Usage:
.vb
  PetscCallBack("XXX callback to do something",a->callback(...));
.ve

  Level: developer

  Notes:
  Once the error handler is called the calling function is then returned from with the given
  error code. Experienced users can set the error handler with `PetscPushErrorHandler()`.

  `PetscCallBack()` should only be called in PETSc when a call is being made to a user provided call-back routine.

.seealso: `SETERRQ()`, `PetscCheck()`, `PetscCall()`, `PetscAssert()`, `PetscTraceBackErrorHandler()`, `PetscCallMPI()`
          `PetscPushErrorHandler()`, `PetscError()`, `CHKMEMQ`, `CHKERRA()`, `CHKERRMPI()`, `PetscCall()`
M*/

/*MC
  PetscCallVoid - Like `PetscCall()` but for functions returning `void`

  Synopsis:
  #include <petscerror.h>
  void PetscCall(PetscFunction(args))

  Not Collective; No Fortran Support

  Input Parameter:
. PetscFunction - any PETSc function that returns an error code

  Example Usage:
.vb
  void foo()
  {
    KSP ksp;

    PetscFunctionBeginUser;
    // OK, properly handles PETSc error codes
    PetscCallVoid(KSPCreate(PETSC_COMM_WORLD, &ksp));
    PetscFunctionReturn(PETSC_SUCCESS);
  }

  PetscErrorCode bar()
  {
    KSP ksp;

    PetscFunctionBeginUser;
    // ERROR, Non-void function 'bar' should return a value
    PetscCallVoid(KSPCreate(PETSC_COMM_WORLD, &ksp));
    // OK, returning PetscErrorCode
    PetscCall(KSPCreate(PETSC_COMM_WORLD, &ksp));
    PetscFunctionReturn(PETSC_SUCCESS);
  }
.ve

  Level: beginner

  Notes:
  Has identical usage to `PetscCall()`, except that it returns `void` on error instead of a
  `PetscErrorCode`. See `PetscCall()` for more detailed discussion.

  Note that users should prefer `PetscCallAbort()` to this routine. While this routine does
  "handle" errors by returning from the enclosing function, it effectively gobbles the
  error. Since the enclosing function itself returns `void`, its callers have no way of knowing
  that the routine returned early due to an error. `PetscCallAbort()` at least ensures that the
  program crashes gracefully.

.seealso: `PetscCall()`, `PetscErrorCode`
M*/
#if defined(PETSC_CLANG_STATIC_ANALYZER)
void PetscCall(PetscErrorCode);
void PetscCallBack(const char *, PetscErrorCode);
void PetscCallVoid(PetscErrorCode);
#else
  #define PetscCall(...) \
    do { \
      PetscErrorCode ierr_petsc_call_q_; \
      PetscStackUpdateLine; \
      ierr_petsc_call_q_ = __VA_ARGS__; \
      if (PetscUnlikely(ierr_petsc_call_q_ != PETSC_SUCCESS)) return PetscError(PETSC_COMM_SELF, __LINE__, PETSC_FUNCTION_NAME, __FILE__, ierr_petsc_call_q_, PETSC_ERROR_REPEAT, " "); \
    } while (0)
  #define PetscCallBack(function, ...) \
    do { \
      PetscErrorCode ierr_petsc_call_q_; \
      PetscStackUpdateLine; \
      PetscStackPushExternal(function); \
      ierr_petsc_call_q_ = __VA_ARGS__; \
      PetscStackPop; \
      if (PetscUnlikely(ierr_petsc_call_q_ != PETSC_SUCCESS)) return PetscError(PETSC_COMM_SELF, __LINE__, PETSC_FUNCTION_NAME, __FILE__, ierr_petsc_call_q_, PETSC_ERROR_REPEAT, " "); \
    } while (0)
  #define PetscCallVoid(...) \
    do { \
      PetscErrorCode ierr_petsc_call_void_; \
      PetscStackUpdateLine; \
      ierr_petsc_call_void_ = __VA_ARGS__; \
      if (PetscUnlikely(ierr_petsc_call_void_ != PETSC_SUCCESS)) { \
        ierr_petsc_call_void_ = PetscError(PETSC_COMM_SELF, __LINE__, PETSC_FUNCTION_NAME, __FILE__, ierr_petsc_call_void_, PETSC_ERROR_REPEAT, " "); \
        (void)ierr_petsc_call_void_; \
        return; \
      } \
    } while (0)
#endif

/*MC
  CHKERRQ - Checks error code returned from PETSc function

  Synopsis:
  #include <petscsys.h>
  void CHKERRQ(PetscErrorCode ierr)

  Not Collective

  Input Parameter:
. ierr - nonzero error code

  Level: deprecated

  Note:
  Deprecated in favor of `PetscCall()`. This routine behaves identically to it.

.seealso: `PetscCall()`
M*/
#define CHKERRQ(...) PetscCall(__VA_ARGS__)
#define CHKERRV(...) PetscCallVoid(__VA_ARGS__)

PETSC_EXTERN void PetscMPIErrorString(PetscMPIInt, char *);

/*MC
  PetscCallMPI - Checks error code returned from MPI calls, if non-zero it calls the error
  handler and then returns

  Synopsis:
  #include <petscerror.h>
  void PetscCallMPI(MPI_Function(args))

  Not Collective

  Input Parameter:
. MPI_Function - an MPI function that returns an MPI error code

  Level: beginner

  Notes:
  Always returns the error code `PETSC_ERR_MPI`; the MPI error code and string are embedded in
  the string error message. Do not use this to call any other routines (for example PETSc
  routines), it should only be used for direct MPI calls. The user may configure PETSc with the
  `--with-strict-petscerrorcode` option to check this at compile-time, otherwise they must
  check this themselves.

  This routine can only be used in functions returning `PetscErrorCode` themselves. If the
  calling function returns a different type, use `PetscCallMPIAbort()` instead.

  Example Usage:
.vb
  PetscCallMPI(MPI_Comm_size(...)); // OK, calling MPI function

  PetscCallMPI(PetscFunction(...)); // ERROR, use PetscCall() instead!
.ve

  Fortran Notes:
    The Fortran function from which this is used must declare a variable `PetscErrorCode` ierr and ierr must be
    the final argument to the MPI function being called.

    In the main program and in Fortran subroutines that do not have ierr as the final return parameter one
    should use `PetscCallMPIA()`

  Fortran Usage:
.vb
  PetscErrorCode ierr or integer ierr
  ...
  PetscCallMPI(MPI_Comm_size(...,ierr))
  PetscCallMPIA(MPI_Comm_size(...,ierr)) ! Will abort after calling error handler

  PetscCallMPI(MPI_Comm_size(...,eflag)) ! ERROR, final argument must be ierr
.ve

.seealso: `SETERRMPI()`, `PetscCall()`, `SETERRQ()`, `SETERRABORT()`, `PetscCallAbort()`,
          `PetscCallMPIAbort()`, `PetscTraceBackErrorHandler()`, `PetscPushErrorHandler()`,
          `PetscError()`, `CHKMEMQ`
M*/

/*MC
  PetscCallMPIAbort - Like `PetscCallMPI()` but calls `MPI_Abort()` on error

  Synopsis:
  #include <petscerror.h>
  void PetscCallMPIAbort(MPI_Comm comm, MPI_Function(args))

  Not Collective

  Input Parameters:
+ comm         - the MPI communicator to abort on
- MPI_Function - an MPI function that returns an MPI error code

  Level: beginner

  Notes:
  Usage is identical to `PetscCallMPI()`. See `PetscCallMPI()` for detailed discussion.

  This routine may be used in functions returning `void` or other non-`PetscErrorCode` types.

  Fortran Note:
  In Fortran this is called `PetscCallMPIA()` and is intended to be used in the main program while `PetscCallMPI()` is
  used in Fortran subroutines.

  Developer Note:
  This should have the same name in Fortran.

.seealso: `PetscCallMPI()`, `PetscCallAbort()`, `SETERRABORT()`
M*/
#if defined(PETSC_CLANG_STATIC_ANALYZER)
void PetscCallMPI(PetscMPIInt);
void PetscCallMPIAbort(MPI_Comm, PetscMPIInt);
#else
  #define PetscCallMPI_Private(__PETSC_STACK_POP_FUNC__, __SETERR_FUNC__, __COMM__, ...) \
    do { \
      PetscMPIInt ierr_petsc_call_mpi_; \
      PetscStackUpdateLine; \
      PetscStackPushExternal("MPI function"); \
      { \
        ierr_petsc_call_mpi_ = __VA_ARGS__; \
      } \
      __PETSC_STACK_POP_FUNC__; \
      if (PetscUnlikely(ierr_petsc_call_mpi_ != MPI_SUCCESS)) { \
        char petsc_mpi_7_errorstring[2 * MPI_MAX_ERROR_STRING]; \
        PetscMPIErrorString(ierr_petsc_call_mpi_, (char *)petsc_mpi_7_errorstring); \
        __SETERR_FUNC__(__COMM__, PETSC_ERR_MPI, "MPI error %d %s", (int)ierr_petsc_call_mpi_, petsc_mpi_7_errorstring); \
      } \
    } while (0)

  #define PetscCallMPI(...)            PetscCallMPI_Private(PetscStackPop, SETERRQ, PETSC_COMM_SELF, __VA_ARGS__)
  #define PetscCallMPIAbort(comm, ...) PetscCallMPI_Private(PetscStackPopNoCheck(PETSC_FUNCTION_NAME), SETERRABORT, comm, __VA_ARGS__)
#endif

/*MC
  CHKERRMPI - Checks error code returned from MPI calls, if non-zero it calls the error
  handler and then returns

  Synopsis:
  #include <petscerror.h>
  void CHKERRMPI(PetscErrorCode ierr)

  Not Collective

  Input Parameter:
. ierr - nonzero error code, see the list of standard error codes in include/petscerror.h

  Level: deprecated

  Note:
  Deprecated in favor of `PetscCallMPI()`. This routine behaves identically to it.

.seealso: `PetscCallMPI()`
M*/
#define CHKERRMPI(...) PetscCallMPI(__VA_ARGS__)

/*MC
  PetscCallAbort - Checks error code returned from PETSc function, if non-zero it aborts immediately by calling `MPI_Abort()`

  Synopsis:
  #include <petscerror.h>
  void PetscCallAbort(MPI_Comm comm, PetscErrorCode ierr)

  Collective

  Input Parameters:
+ comm - the MPI communicator on which to abort
- ierr - nonzero error code, see the list of standard error codes in include/petscerror.h

  Level: intermediate

  Notes:
  This macro has identical type and usage semantics to `PetscCall()` with the important caveat
  that this macro does not return. Instead, if ierr is nonzero it calls the PETSc error handler
  and then immediately calls `MPI_Abort()`. It can therefore be used anywhere.

  As per `MPI_Abort()` semantics the communicator passed must be valid, although there is currently
  no attempt made at handling any potential errors from `MPI_Abort()`. Note that while
  `MPI_Abort()` is required to terminate only those processes which reside on comm, it is often
  the case that `MPI_Abort()` terminates *all* processes.

  Example Usage:
.vb
  PetscErrorCode boom(void) { return PETSC_ERR_MEM; }

  void foo(void)
  {
    PetscCallAbort(PETSC_COMM_WORLD,boom()); // OK, does not return a type
  }

  double bar(void)
  {
    PetscCallAbort(PETSC_COMM_WORLD,boom()); // OK, does not return a type
  }

  PetscCallAbort(MPI_COMM_NULL,boom()); // ERROR, communicator should be valid

  struct baz
  {
    baz()
    {
      PetscCallAbort(PETSC_COMM_SELF,boom()); // OK
    }

    ~baz()
    {
      PetscCallAbort(PETSC_COMM_SELF,boom()); // OK (in fact the only way to handle PETSc errors)
    }
  };
.ve

  Fortran Note:
  Use `PetscCallA()`.

  Developer Note:
  This should have the same name in Fortran as in C.

.seealso: `SETERRABORT()`, `PetscTraceBackErrorHandler()`, `PetscPushErrorHandler()`, `PetscError()`,
          `SETERRQ()`, `CHKMEMQ`, `PetscCallMPI()`, `PetscCallCXXAbort()`
M*/
#if defined(PETSC_CLANG_STATIC_ANALYZER)
void PetscCallAbort(MPI_Comm, PetscErrorCode);
void PetscCallContinue(PetscErrorCode);
#else
  #define PetscCallAbort(comm, ...) \
    do { \
      PetscErrorCode ierr_petsc_call_abort_; \
      PetscStackUpdateLine; \
      ierr_petsc_call_abort_ = __VA_ARGS__; \
      if (PetscUnlikely(ierr_petsc_call_abort_ != PETSC_SUCCESS)) { \
        ierr_petsc_call_abort_ = PetscError(PETSC_COMM_SELF, __LINE__, PETSC_FUNCTION_NAME, __FILE__, ierr_petsc_call_abort_, PETSC_ERROR_REPEAT, " "); \
        (void)MPI_Abort(comm, (PetscMPIInt)ierr_petsc_call_abort_); \
      } \
    } while (0)
  #define PetscCallContinue(...) \
    do { \
      PetscErrorCode ierr_petsc_call_continue_; \
      PetscStackUpdateLine; \
      ierr_petsc_call_continue_ = __VA_ARGS__; \
      if (PetscUnlikely(ierr_petsc_call_continue_ != PETSC_SUCCESS)) { \
        ierr_petsc_call_continue_ = PetscError(PETSC_COMM_SELF, __LINE__, PETSC_FUNCTION_NAME, __FILE__, ierr_petsc_call_continue_, PETSC_ERROR_REPEAT, " "); \
        (void)ierr_petsc_call_continue_; \
      } \
    } while (0)
#endif

/*MC
  CHKERRABORT - Checks error code returned from PETSc function. If non-zero it aborts immediately.

  Synopsis:
  #include <petscerror.h>
  void CHKERRABORT(MPI_Comm comm, PetscErrorCode ierr)

  Not Collective

  Input Parameters:
+ comm - the MPI communicator
- ierr - nonzero error code, see the list of standard error codes in include/petscerror.h

  Level: deprecated

  Note:
  Deprecated in favor of `PetscCallAbort()`. This routine behaves identically to it.

.seealso: `PetscCallAbort()`, `PetscErrorCode`
M*/
#define CHKERRABORT(comm, ...) PetscCallAbort(comm, __VA_ARGS__)
#define CHKERRCONTINUE(...)    PetscCallContinue(__VA_ARGS__)

/*MC
   CHKERRA - Fortran-only replacement for use of `CHKERRQ()` in the main program, which aborts immediately

   Synopsis:
   #include <petscsys.h>
   PetscErrorCode CHKERRA(PetscErrorCode ierr)

   Not Collective

   Input Parameter:
.  ierr - nonzero error code, see the list of standard error codes in include/petscerror.h

   Level: deprecated

   Note:
   This macro is rarely needed, normal usage is `PetscCallA()` in the main Fortran program.

   Developer Note:
   Why isn't this named `CHKERRABORT()` in Fortran?

.seealso: `PetscCall()`, `PetscCallA()`, `PetscCallAbort()`, `CHKERRQ()`, `SETERRA()`, `SETERRQ()`, `SETERRABORT()`
M*/

PETSC_EXTERN PetscBool petscwaitonerrorflg;
PETSC_EXTERN PetscBool petscindebugger;
PETSC_EXTERN PetscBool petscabortmpifinalize;

/*MC
   PETSCABORT - Call `MPI_Abort()` with an informative error code

   Synopsis:
   #include <petscsys.h>
   PETSCABORT(MPI_Comm comm, PetscErrorCode ierr)

   Collective; No Fortran Support

   Input Parameters:
+  comm - An MPI communicator, so that the error can be collective
-  ierr - nonzero error code, see the list of standard error codes in include/petscerror.h

   Level: advanced

   Notes:
   If the option `-start_in_debugger` was used then this calls `abort()` to stop the program in the debugger.

   if `PetscCIEnabledPortableErrorOutput` is set, which means the code is running in the PETSc test harness (make test),
   and `comm` is `MPI_COMM_WORLD` it strives to exit cleanly without calling `MPI_Abort()` and instead calling `MPI_Finalize()`.

   This is currently only used when an error propagates up to the C `main()` program and is detected by a `PetscCall()`, `PetscCallMPI()`,
   or is set in `main()` with `SETERRQ()`. Abort calls such as `SETERRABORT()`,
   `PetscCheckAbort()`, `PetscCallMPIAbort()`, and `PetscCallAbort()` always call `MPI_Abort()` and do not have any special
   handling for the test harness.

   Developer Note:
   Should the other abort calls also pass through this call instead of calling `MPI_Abort()` directly?

.seealso: `PetscError()`, `PetscCall()`, `SETERRABORT()`, `PetscCheckAbort()`, `PetscCallMPIAbort()`, `PetscCall()`, `PetscCallMPI()`,
          `PetscCallAbort()`, `MPI_Abort()`, `PetscErrorCode`
M*/
#if defined(PETSC_CLANG_STATIC_ANALYZER)
void PETSCABORT(MPI_Comm, PetscErrorCode);
#else
  #define PETSCABORT(comm, ...) \
    do { \
      PetscErrorCode ierr_petsc_abort_; \
      if (petscwaitonerrorflg) { ierr_petsc_abort_ = PetscSleep(1000); } \
      if (petscindebugger) { \
        abort(); \
      } else { \
        PetscMPIInt size_; \
        ierr_petsc_abort_ = __VA_ARGS__; \
        MPI_Comm_size(comm, &size_); \
        if (PetscCIEnabledPortableErrorOutput && (size_ == PetscGlobalSize || petscabortmpifinalize) && ierr_petsc_abort_ != PETSC_ERR_SIG) { \
          MPI_Finalize(); \
          exit(0); \
        } else if (PetscCIEnabledPortableErrorOutput && PetscGlobalSize == 1) { \
          exit(0); \
        } else { \
          MPI_Abort(comm, (PetscMPIInt)ierr_petsc_abort_); \
        } \
      } \
    } while (0)
#endif

#ifdef PETSC_CLANGUAGE_CXX
  /*MC
  PetscCallThrow - Checks error code, if non-zero it calls the C++ error handler which throws
  an exception

  Synopsis:
  #include <petscerror.h>
  void PetscCallThrow(PetscErrorCode ierr)

  Not Collective

  Input Parameter:
. ierr - nonzero error code, see the list of standard error codes in include/petscerror.h

  Level: beginner

  Notes:
  Requires PETSc to be configured with clanguage of c++. Throws a std::runtime_error() on error.

  Once the error handler throws the exception you can use `PetscCallVoid()` which returns without
  an error code (bad idea since the error is ignored) or `PetscCallAbort()` to have `MPI_Abort()`
  called immediately.

.seealso: `SETERRQ()`, `PetscCall()`, `SETERRABORT()`, `PetscCallAbort()`, `PetscTraceBackErrorHandler()`,
          `PetscPushErrorHandler()`, `PetscError()`, `CHKMEMQ`
M*/
  #define PetscCallThrow(...) \
    do { \
      PetscStackUpdateLine; \
      PetscErrorCode ierr_petsc_call_throw_ = __VA_ARGS__; \
      if (PetscUnlikely(ierr_petsc_call_throw_ != PETSC_SUCCESS)) PetscError(PETSC_COMM_SELF, __LINE__, PETSC_FUNCTION_NAME, __FILE__, ierr_petsc_call_throw_, PETSC_ERROR_IN_CXX, PETSC_NULLPTR); \
    } while (0)

  /*MC
  CHKERRXX - Checks error code, if non-zero it calls the C++ error handler which throws an exception

  Synopsis:
  #include <petscerror.h>
  void CHKERRXX(PetscErrorCode ierr)

  Not Collective

  Input Parameter:
. ierr - nonzero error code, see the list of standard error codes in include/petscerror.h

  Level: deprecated

  Note:
  Deprecated in favor of `PetscCallThrow()`. This routine behaves identically to it.

.seealso: `PetscCallThrow()`
M*/
  #define CHKERRXX(...) PetscCallThrow(__VA_ARGS__)
#endif

#define PetscCallCXX_Private(__SETERR_FUNC__, __COMM__, ...) \
  do { \
    PetscStackUpdateLine; \
    try { \
      __VA_ARGS__; \
    } catch (const std::exception &e) { \
      __SETERR_FUNC__(__COMM__, PETSC_ERR_LIB, "%s", e.what()); \
    } \
  } while (0)

/*MC
  PetscCallCXX - Checks C++ function calls and if they throw an exception, catch it and then
  return a PETSc error code

  Synopsis:
  #include <petscerror.h>
  void PetscCallCXX(...) noexcept;

  Not Collective

  Input Parameter:
. __VA_ARGS__ - An arbitrary expression

  Level: beginner

  Notes:
  `PetscCallCXX(...)` is a macro replacement for
.vb
  try {
    __VA_ARGS__;
  } catch (const std::exception& e) {
    return ConvertToPetscErrorCode(e);
  }
.ve
  Due to the fact that it catches any (reasonable) exception, it is essentially noexcept.

  If you cannot return a `PetscErrorCode` use `PetscCallCXXAbort()` instead.

  Example Usage:
.vb
  void foo(void) { throw std::runtime_error("error"); }

  void bar()
  {
    PetscCallCXX(foo()); // ERROR bar() does not return PetscErrorCode
  }

  PetscErrorCode baz()
  {
    PetscCallCXX(foo()); // OK

    PetscCallCXX(
      bar();
      foo(); // OK multiple statements allowed
    );
  }

  struct bop
  {
    bop()
    {
      PetscCallCXX(foo()); // ERROR returns PetscErrorCode, cannot be used in constructors
    }
  };

  // ERROR contains do-while, cannot be used as function-try block
  PetscErrorCode qux() PetscCallCXX(
    bar();
    baz();
    foo();
    return 0;
  )
.ve

.seealso: `PetscCallCXXAbort()`, `PetscCallThrow()`, `SETERRQ()`, `PetscCall()`,
          `SETERRABORT()`, `PetscCallAbort()`, `PetscTraceBackErrorHandler()`, `PetscPushErrorHandler()`,
          `PetscError()`, `CHKMEMQ`
M*/
#define PetscCallCXX(...) PetscCallCXX_Private(SETERRQ, PETSC_COMM_SELF, __VA_ARGS__)

/*MC
  PetscCallCXXAbort - Like `PetscCallCXX()` but calls `MPI_Abort()` instead of returning an
  error-code

  Synopsis:
  #include <petscerror.h>
  void PetscCallCXXAbort(MPI_Comm comm, ...) noexcept;

  Collective; No Fortran Support

  Input Parameters:
+ comm        - The MPI communicator to abort on
- __VA_ARGS__ - An arbitrary expression

  Level: beginner

  Notes:
  This macro may be used to check C++ expressions for exceptions in cases where you cannot
  return an error code. This includes constructors, destructors, copy/move assignment functions
  or constructors among others.

  If an exception is caught, the macro calls `SETERRABORT()` on `comm`. The exception must
  derive from `std::exception` in order to be caught.

  If the routine _can_ return an error-code it is highly advised to use `PetscCallCXX()`
  instead.

  See `PetscCallCXX()` for additional discussion.

  Example Usage:
.vb
  class Foo
  {
    std::vector<int> data_;

  public:
    // normally std::vector::reserve() may raise an exception, but since we handle it with
    // PetscCallCXXAbort() we may mark this routine as noexcept!
    Foo() noexcept
    {
      PetscCallCXXAbort(PETSC_COMM_SELF, data_.reserve(10));
    }
  };

  std::vector<int> bar()
  {
    std::vector<int> v;

    PetscFunctionBegin;
    // OK!
    PetscCallCXXAbort(PETSC_COMM_SELF, v.emplace_back(1));
    PetscFunctionReturn(v);
  }

  PetscErrorCode baz()
  {
    std::vector<int> v;

    PetscFunctionBegin;
    // WRONG! baz() returns a PetscErrorCode, prefer PetscCallCXX() instead
    PetscCallCXXAbort(PETSC_COMM_SELF, v.emplace_back(1));
    PetscFunctionReturn(PETSC_SUCCESS);
  }
.ve

.seealso: `PetscCallCXX()`, `SETERRABORT()`, `PetscCallAbort()`
M*/
#define PetscCallCXXAbort(comm, ...) PetscCallCXX_Private(SETERRABORT, comm, __VA_ARGS__)

/*MC
  CHKERRCXX - Checks C++ function calls and if they throw an exception, catch it and then
  return a PETSc error code

  Synopsis:
  #include <petscerror.h>
  void CHKERRCXX(func) noexcept;

  Not Collective

  Input Parameter:
. func - C++ function calls

  Level: deprecated

  Note:
  Deprecated in favor of `PetscCallCXX()`. This routine behaves identically to it.

.seealso: `PetscCallCXX()`
M*/
#define CHKERRCXX(...) PetscCallCXX(__VA_ARGS__)

/*MC
   CHKMEMQ - Checks the memory for corruption, calls error handler if any is detected

   Synopsis:
   #include <petscsys.h>
   CHKMEMQ;

   Not Collective

   Level: beginner

   Notes:
   We recommend using Valgrind <https://petsc.org/release/faq/#valgrind> or for NVIDIA CUDA systems
   <https://docs.nvidia.com/cuda/cuda-memcheck/index.html> for finding memory problems. The ``CHKMEMQ`` macro is useful on systems that
   do not have valgrind, but is not as good as valgrind or cuda-memcheck.

   Must run with the option `-malloc_debug` (`-malloc_test` in debug mode; or if `PetscMallocSetDebug()` called) to enable this option

   Once the error handler is called the calling function is then returned from with the given error code.

   By defaults prints location where memory that is corrupted was allocated.

   Use `CHKMEMA` for functions that return void

.seealso: `PetscTraceBackErrorHandler()`, `PetscPushErrorHandler()`, `PetscError()`, `SETERRQ()`, `PetscMallocValidate()`
M*/
#if defined(PETSC_CLANG_STATIC_ANALYZER)
  #define CHKMEMQ
  #define CHKMEMA
#else
  #define CHKMEMQ \
    do { \
      PetscErrorCode ierr_petsc_memq_ = PetscMallocValidate(__LINE__, PETSC_FUNCTION_NAME, __FILE__); \
      if (PetscUnlikely(ierr_petsc_memq_ != PETSC_SUCCESS)) return PetscError(PETSC_COMM_SELF, __LINE__, PETSC_FUNCTION_NAME, __FILE__, ierr_petsc_memq_, PETSC_ERROR_REPEAT, " "); \
    } while (0)
  #define CHKMEMA PetscMallocValidate(__LINE__, PETSC_FUNCTION_NAME, __FILE__)
#endif

/*E
  PetscErrorType - passed to the PETSc error handling routines indicating if this is the first or a later call to the error handlers

  Level: advanced

  Note:
  `PETSC_ERROR_IN_CXX` indicates the error was detected in C++ and an exception should be generated

  Developer Note:
  This is currently used to decide when to print the detailed information about the run in `PetscTraceBackErrorHandler()`

.seealso: `PetscError()`, `SETERRQ()`
E*/
typedef enum {
  PETSC_ERROR_INITIAL = 0,
  PETSC_ERROR_REPEAT  = 1,
  PETSC_ERROR_IN_CXX  = 2
} PetscErrorType;

#if defined(__clang_analyzer__)
__attribute__((analyzer_noreturn))
#endif
PETSC_EXTERN PetscErrorCode
PetscError(MPI_Comm, int, const char *, const char *, PetscErrorCode, PetscErrorType, const char *, ...) PETSC_ATTRIBUTE_COLD PETSC_ATTRIBUTE_FORMAT(7, 8);

PETSC_EXTERN PetscErrorCode PetscErrorPrintfInitialize(void);
PETSC_EXTERN PetscErrorCode PetscErrorMessage(PetscErrorCode, const char *[], char **);
PETSC_EXTERN PetscErrorCode PetscTraceBackErrorHandler(MPI_Comm, int, const char *, const char *, PetscErrorCode, PetscErrorType, const char *, void *) PETSC_ATTRIBUTE_COLD;
PETSC_EXTERN PetscErrorCode PetscIgnoreErrorHandler(MPI_Comm, int, const char *, const char *, PetscErrorCode, PetscErrorType, const char *, void *) PETSC_ATTRIBUTE_COLD;
PETSC_EXTERN PetscErrorCode PetscEmacsClientErrorHandler(MPI_Comm, int, const char *, const char *, PetscErrorCode, PetscErrorType, const char *, void *) PETSC_ATTRIBUTE_COLD;
PETSC_EXTERN PetscErrorCode PetscMPIAbortErrorHandler(MPI_Comm, int, const char *, const char *, PetscErrorCode, PetscErrorType, const char *, void *) PETSC_ATTRIBUTE_COLD;
PETSC_EXTERN PetscErrorCode PetscAbortErrorHandler(MPI_Comm, int, const char *, const char *, PetscErrorCode, PetscErrorType, const char *, void *) PETSC_ATTRIBUTE_COLD;
PETSC_EXTERN PetscErrorCode PetscAttachDebuggerErrorHandler(MPI_Comm, int, const char *, const char *, PetscErrorCode, PetscErrorType, const char *, void *) PETSC_ATTRIBUTE_COLD;
PETSC_EXTERN PetscErrorCode PetscReturnErrorHandler(MPI_Comm, int, const char *, const char *, PetscErrorCode, PetscErrorType, const char *, void *) PETSC_ATTRIBUTE_COLD;
PETSC_EXTERN PetscErrorCode PetscPushErrorHandler(PetscErrorCode (*handler)(MPI_Comm, int, const char *, const char *, PetscErrorCode, PetscErrorType, const char *, void *), void *);
PETSC_EXTERN PetscErrorCode PetscPopErrorHandler(void);
PETSC_EXTERN PetscErrorCode PetscSignalHandlerDefault(int, void *);
PETSC_EXTERN PetscErrorCode PetscPushSignalHandler(PetscErrorCode (*)(int, void *), void *);
PETSC_EXTERN PetscErrorCode PetscPopSignalHandler(void);
PETSC_EXTERN PetscErrorCode PetscCheckPointerSetIntensity(PetscInt);
PETSC_EXTERN void           PetscSignalSegvCheckPointerOrMpi(void);
PETSC_DEPRECATED_FUNCTION(3, 13, 0, "PetscSignalSegvCheckPointerOrMpi()", ) static inline void PetscSignalSegvCheckPointer(void)
{
  PetscSignalSegvCheckPointerOrMpi();
}

/*MC
    PetscErrorPrintf - Prints error messages.

   Synopsis:
    #include <petscsys.h>
     PetscErrorCode (*PetscErrorPrintf)(const char format[],...);

    Not Collective; No Fortran Support

    Input Parameter:
.   format - the usual `printf()` format string

   Options Database Keys:
+  -error_output_stdout - cause error messages to be printed to stdout instead of the (default) stderr
-  -error_output_none   - to turn off all printing of error messages (does not change the way the error is handled.)

   Level: developer

   Notes:
   Use
.vb
     PetscErrorPrintf = PetscErrorPrintfNone; to turn off all printing of error messages (does not change the way the error is handled) and
     PetscErrorPrintf = PetscErrorPrintfDefault; to turn it back on or you can use your own function
.ve
   Use
.vb
     `PETSC_STDERR` = FILE* obtained from a file open etc. to have stderr printed to the file.
     `PETSC_STDOUT` = FILE* obtained from a file open etc. to have stdout printed to the file.
.ve
   Use
.vb
      `PetscPushErrorHandler()` to provide your own error handler that determines what kind of messages to print
.ve

.seealso: `PetscFPrintf()`, `PetscSynchronizedPrintf()`, `PetscHelpPrintf()`, `PetscPrintf()`, `PetscPushErrorHandler()`, `PetscVFPrintf()`, `PetscHelpPrintf()`
M*/
PETSC_EXTERN PetscErrorCode (*PetscErrorPrintf)(const char[], ...) PETSC_ATTRIBUTE_FORMAT(1, 2);

/*E
     PetscFPTrap - types of floating point exceptions that may be trapped

     Currently only `PETSC_FP_TRAP_OFF` and `PETSC_FP_TRAP_ON` are handled. All others are treated as `PETSC_FP_TRAP_ON`.

     Level: intermediate

.seealso: `PetscSetFPTrap()`, `PetscFPTrapPush()`
 E*/
typedef enum {
  PETSC_FP_TRAP_OFF      = 0,
  PETSC_FP_TRAP_INDIV    = 1,
  PETSC_FP_TRAP_FLTOPERR = 2,
  PETSC_FP_TRAP_FLTOVF   = 4,
  PETSC_FP_TRAP_FLTUND   = 8,
  PETSC_FP_TRAP_FLTDIV   = 16,
  PETSC_FP_TRAP_FLTINEX  = 32
} PetscFPTrap;
#define PETSC_FP_TRAP_ON (PetscFPTrap)(PETSC_FP_TRAP_INDIV | PETSC_FP_TRAP_FLTOPERR | PETSC_FP_TRAP_FLTOVF | PETSC_FP_TRAP_FLTDIV | PETSC_FP_TRAP_FLTINEX)
PETSC_EXTERN PetscErrorCode PetscSetFPTrap(PetscFPTrap);
PETSC_EXTERN PetscErrorCode PetscFPTrapPush(PetscFPTrap);
PETSC_EXTERN PetscErrorCode PetscFPTrapPop(void);
PETSC_EXTERN PetscErrorCode PetscDetermineInitialFPTrap(void);

/*
      Allows the code to build a stack frame as it runs
*/

#define PETSCSTACKSIZE 64
typedef struct {
  const char *function[PETSCSTACKSIZE];
  const char *file[PETSCSTACKSIZE];
  int         line[PETSCSTACKSIZE];
  int         petscroutine[PETSCSTACKSIZE]; /* 0 external called from petsc, 1 petsc functions, 2 petsc user functions */
  int         currentsize;
  int         hotdepth;
  PetscBool   check; /* option to check for correct Push/Pop semantics, true for default petscstack but not other stacks */
} PetscStack;
#if defined(PETSC_USE_DEBUG) && !defined(PETSC_HAVE_THREADSAFETY)
PETSC_EXTERN PetscStack petscstack;
#endif

#if defined(PETSC_SERIALIZE_FUNCTIONS)
  #include <petsc/private/petscfptimpl.h>
  /*
   Registers the current function into the global function pointer to function name table

   Have to fix this to handle errors but cannot return error since used in PETSC_VIEWER_DRAW_() etc
*/
  #define PetscRegister__FUNCT__() \
    do { \
      static PetscBool __chked = PETSC_FALSE; \
      if (!__chked) { \
        void *ptr; \
        PetscCallAbort(PETSC_COMM_SELF, PetscDLSym(NULL, PETSC_FUNCTION_NAME, &ptr)); \
        __chked = PETSC_TRUE; \
      } \
    } while (0)
#else
  #define PetscRegister__FUNCT__()
#endif

#if defined(PETSC_CLANG_STATIC_ANALYZER) || defined(__clang_analyzer__)
  #define PetscStackPushNoCheck(funct, petsc_routine, hot)
  #define PetscStackUpdateLine
  #define PetscStackPushExternal(funct)
  #define PetscStackPopNoCheck
  #define PetscStackClearTop
  #define PetscFunctionBegin
  #define PetscFunctionBeginUser
  #define PetscFunctionBeginHot
  #define PetscFunctionReturn(...)  return __VA_ARGS__
  #define PetscFunctionReturnVoid() return
  #define PetscStackPop
  #define PetscStackPush(f)
#elif defined(PETSC_USE_DEBUG) && !defined(PETSC_HAVE_THREADSAFETY)

  #define PetscStackPush_Private(stack__, file__, func__, line__, petsc_routine__, hot__) \
    do { \
      if (stack__.currentsize < PETSCSTACKSIZE) { \
        stack__.function[stack__.currentsize] = func__; \
        if (petsc_routine__) { \
          stack__.file[stack__.currentsize] = file__; \
          stack__.line[stack__.currentsize] = line__; \
        } else { \
          stack__.file[stack__.currentsize] = PETSC_NULLPTR; \
          stack__.line[stack__.currentsize] = 0; \
        } \
        stack__.petscroutine[stack__.currentsize] = petsc_routine__; \
      } \
      ++stack__.currentsize; \
      stack__.hotdepth += (hot__ || stack__.hotdepth); \
    } while (0)

  /* uses PetscCheckAbort() because may be used in a function that does not return an error code */
  #define PetscStackPop_Private(stack__, func__) \
    do { \
      PetscCheckAbort(!stack__.check || stack__.currentsize > 0, PETSC_COMM_SELF, PETSC_ERR_PLIB, "Invalid stack size %d, pop %s %s:%d.\n", stack__.currentsize, func__, __FILE__, __LINE__); \
      if (--stack__.currentsize < PETSCSTACKSIZE) { \
        PetscCheckAbort(!stack__.check || stack__.petscroutine[stack__.currentsize] != 1 || stack__.function[stack__.currentsize] == (const char *)(func__), PETSC_COMM_SELF, PETSC_ERR_PLIB, "Invalid stack: push from %s %s:%d. Pop from %s %s:%d.\n", \
                        stack__.function[stack__.currentsize], stack__.file[stack__.currentsize], stack__.line[stack__.currentsize], func__, __FILE__, __LINE__); \
        stack__.function[stack__.currentsize]     = PETSC_NULLPTR; \
        stack__.file[stack__.currentsize]         = PETSC_NULLPTR; \
        stack__.line[stack__.currentsize]         = 0; \
        stack__.petscroutine[stack__.currentsize] = 0; \
      } \
      stack__.hotdepth = PetscMax(stack__.hotdepth - 1, 0); \
    } while (0)

  /*MC
   PetscStackPushNoCheck - Pushes a new function name and line number onto the PETSc default stack that tracks where the running program is
   currently in the source code.

   Synopsis:
   #include <petscsys.h>
   void PetscStackPushNoCheck(char *funct,int petsc_routine,PetscBool hot);

   Not Collective

   Input Parameters:
+  funct - the function name
.  petsc_routine - 2 user function, 1 PETSc function, 0 some other function
-  hot - indicates that the function may be called often so expensive error checking should be turned off inside the function

   Level: developer

   Notes:
   In debug mode PETSc maintains a stack of the current function calls that can be used to help to quickly see where a problem has
   occurred, for example, when a signal is received without running in the debugger. It is recommended to use the debugger if extensive information is needed to
   help debug the problem.

   This version does not check the memory corruption (an expensive operation), use `PetscStackPush()` to check the memory.

   Use `PetscStackPushExternal()` for a function call that is about to be made to a non-PETSc or user function (such as BLAS etc).

   The default stack is a global variable called `petscstack`.

.seealso: `PetscAttachDebugger()`, `PetscStackCopy()`, `PetscStackView()`, `PetscStackPopNoCheck()`, `PetscCall()`, `PetscFunctionBegin()`,
          `PetscFunctionReturn()`, `PetscFunctionBeginHot()`, `PetscFunctionBeginUser()`, `PetscStackPush()`, `PetscStackPop`,
          `PetscStackPushExternal()`
M*/
  #define PetscStackPushNoCheck(funct, petsc_routine, hot) \
    do { \
      PetscStackSAWsTakeAccess(); \
      PetscStackPush_Private(petscstack, __FILE__, funct, __LINE__, petsc_routine, hot); \
      PetscStackSAWsGrantAccess(); \
    } while (0)

  /*MC
   PetscStackUpdateLine - in a function that has a `PetscFunctionBegin` or `PetscFunctionBeginUser` updates the stack line number to the
   current line number.

   Synopsis:
   #include <petscsys.h>
   void PetscStackUpdateLine

   Not Collective

   Level: developer

   Notes:
   Using `PetscCall()` and friends automatically handles this process

   In debug mode PETSc maintains a stack of the current function calls that can be used to help to quickly see where a problem has
   occurred, for example, when a signal is received. It is recommended to use the debugger if extensive information is needed to
   help debug the problem.

   The default stack is a global variable called `petscstack`.

   This is used by `PetscCall()` and is otherwise not like to be needed

.seealso: `PetscAttachDebugger()`, `PetscStackCopy()`, `PetscStackView()`, `PetscStackPushNoCheck()`, `PetscStackPop`, `PetscCall()`
M*/
  #define PetscStackUpdateLine \
    do { \
      if (petscstack.currentsize > 0 && petscstack.function[petscstack.currentsize - 1] == PETSC_FUNCTION_NAME) { petscstack.line[petscstack.currentsize - 1] = __LINE__; } \
    } while (0)

  /*MC
   PetscStackPushExternal - Pushes a new function name onto the PETSc default stack that tracks where the running program is
   currently in the source code. Does not include the filename or line number since this is called by the calling routine
   for non-PETSc or user functions.

   Synopsis:
   #include <petscsys.h>
   void PetscStackPushExternal(char *funct);

   Not Collective

   Input Parameter:
.  funct - the function name

   Level: developer

   Notes:
   Using `PetscCallExternal()` and friends automatically handles this process

   In debug mode PETSc maintains a stack of the current function calls that can be used to help to quickly see where a problem has
   occurred, for example, when a signal is received. It is recommended to use the debugger if extensive information is needed to
   help debug the problem.

   The default stack is a global variable called `petscstack`.

   This is to be used when calling an external package function such as a BLAS function.

   This also updates the stack line number for the current stack function.

.seealso: `PetscAttachDebugger()`, `PetscStackCopy()`, `PetscStackView()`, `PetscStackPopNoCheck()`, `PetscCall()`, `PetscFunctionBegin()`,
          `PetscFunctionReturn()`, `PetscFunctionBeginHot()`, `PetscFunctionBeginUser()`, `PetscStackPushNoCheck()`, `PetscStackPop`
M*/
  #define PetscStackPushExternal(funct) \
    do { \
      PetscStackUpdateLine; \
      PetscStackPushNoCheck(funct, 0, PETSC_TRUE); \
    } while (0)

  /*MC
   PetscStackPopNoCheck - Pops a function name from the PETSc default stack that tracks where the running program is
   currently in the source code.

   Synopsis:
   #include <petscsys.h>
   void PetscStackPopNoCheck(char *funct);

   Not Collective

   Input Parameter:
.   funct - the function name

   Level: developer

   Notes:
   Using `PetscCall()`, `PetscCallExternal()`, `PetscCallBack()` and friends negates the need to call this

   In debug mode PETSc maintains a stack of the current function calls that can be used to help to quickly see where a problem has
   occurred, for example, when a signal is received. It is recommended to use the debugger if extensive information is needed to
   help debug the problem.

   The default stack is a global variable called `petscstack`.

   Developer Note:
   `PetscStackPopNoCheck()` takes a function argument while  `PetscStackPop` does not, this difference is likely just historical.

.seealso: `PetscAttachDebugger()`, `PetscStackCopy()`, `PetscStackView()`, `PetscStackPushNoCheck()`, `PetscStackPop`
M*/
  #define PetscStackPopNoCheck(funct) \
    do { \
      PetscStackSAWsTakeAccess(); \
      PetscStackPop_Private(petscstack, funct); \
      PetscStackSAWsGrantAccess(); \
    } while (0)

  #define PetscStackClearTop \
    do { \
      PetscStackSAWsTakeAccess(); \
      if (petscstack.currentsize > 0 && --petscstack.currentsize < PETSCSTACKSIZE) { \
        petscstack.function[petscstack.currentsize]     = PETSC_NULLPTR; \
        petscstack.file[petscstack.currentsize]         = PETSC_NULLPTR; \
        petscstack.line[petscstack.currentsize]         = 0; \
        petscstack.petscroutine[petscstack.currentsize] = 0; \
      } \
      petscstack.hotdepth = PetscMax(petscstack.hotdepth - 1, 0); \
      PetscStackSAWsGrantAccess(); \
    } while (0)

  /*MC
   PetscFunctionBegin - First executable line of each PETSc function,  used for error handling. Final
   line of PETSc functions should be `PetscFunctionReturn`(0);

   Synopsis:
   #include <petscsys.h>
   void PetscFunctionBegin;

   Not Collective; No Fortran Support

   Usage:
.vb
     int something;

     PetscFunctionBegin;
.ve

   Level: developer

   Note:
   Use `PetscFunctionBeginUser` for application codes.

.seealso: `PetscFunctionReturn()`, `PetscFunctionBeginHot()`, `PetscFunctionBeginUser()`, `PetscStackPushNoCheck()`

M*/
  #define PetscFunctionBegin \
    do { \
      PetscStackPushNoCheck(PETSC_FUNCTION_NAME, 1, PETSC_FALSE); \
      PetscRegister__FUNCT__(); \
    } while (0)

  /*MC
   PetscFunctionBeginHot - Substitute for `PetscFunctionBegin` to be used in functions that are called in
   performance-critical circumstances.  Use of this function allows for lighter profiling by default.

   Synopsis:
   #include <petscsys.h>
   void PetscFunctionBeginHot;

   Not Collective; No Fortran Support

   Usage:
.vb
     int something;

     PetscFunctionBeginHot;
.ve

   Level: developer

.seealso: `PetscFunctionBegin`, `PetscFunctionReturn()`, `PetscStackPushNoCheck()`

M*/
  #define PetscFunctionBeginHot \
    do { \
      PetscStackPushNoCheck(PETSC_FUNCTION_NAME, 1, PETSC_TRUE); \
      PetscRegister__FUNCT__(); \
    } while (0)

  /*MC
   PetscFunctionBeginUser - First executable line of user provided routines

   Synopsis:
   #include <petscsys.h>
   void PetscFunctionBeginUser;

   Not Collective; No Fortran Support

   Usage:
.vb
     int something;

     PetscFunctionBeginUser;
.ve

   Level: intermediate

   Notes:
   Functions that incorporate this must call `PetscFunctionReturn()` instead of return except for main().

   May be used before `PetscInitialize()`

   This is identical to `PetscFunctionBegin` except it labels the routine as a user
   routine instead of as a PETSc library routine.

.seealso: `PetscFunctionReturn()`, `PetscFunctionBegin`, `PetscFunctionBeginHot`, `PetscStackPushNoCheck()`
M*/
  #define PetscFunctionBeginUser \
    do { \
      PetscStackPushNoCheck(PETSC_FUNCTION_NAME, 2, PETSC_FALSE); \
      PetscRegister__FUNCT__(); \
    } while (0)

  /*MC
   PetscStackPush - Pushes a new function name and line number onto the PETSc default stack that tracks where the running program is
   currently in the source code and verifies the memory is not corrupted.

   Synopsis:
   #include <petscsys.h>
   void PetscStackPush(char *funct)

   Not Collective

   Input Parameter:
.  funct - the function name

   Level: developer

   Notes:
   In debug mode PETSc maintains a stack of the current function calls that can be used to help to quickly see where a problem has
   occurred, for example, when a signal is received. It is recommended to use the debugger if extensive information is needed to
   help debug the problem.

   The default stack is a global variable called `petscstack`.

.seealso: `PetscAttachDebugger()`, `PetscStackCopy()`, `PetscStackView()`, `PetscStackPopNoCheck()`, `PetscCall()`, `PetscFunctionBegin()`,
          `PetscFunctionReturn()`, `PetscFunctionBeginHot()`, `PetscFunctionBeginUser()`, `PetscStackPushNoCheck()`, `PetscStackPop`
M*/
  #define PetscStackPush(n) \
    do { \
      PetscStackPushNoCheck(n, 0, PETSC_FALSE); \
      CHKMEMQ; \
    } while (0)

  /*MC
   PetscStackPop - Pops a function name from the PETSc default stack that tracks where the running program is
   currently in the source code and verifies the memory is not corrupted.

   Synopsis:
   #include <petscsys.h>
   void PetscStackPop

   Not Collective

   Level: developer

   Notes:
   In debug mode PETSc maintains a stack of the current function calls that can be used to help to quickly see where a problem has
   occurred, for example, when a signal is received. It is recommended to use the debugger if extensive information is needed to
   help debug the problem.

   The default stack is a global variable called `petscstack`.

.seealso: `PetscAttachDebugger()`, `PetscStackCopy()`, `PetscStackView()`, `PetscStackPushNoCheck()`, `PetscStackPopNoCheck()`, `PetscStackPush()`
M*/
  #define PetscStackPop \
    do { \
      CHKMEMQ; \
      PetscStackPopNoCheck(PETSC_FUNCTION_NAME); \
    } while (0)

  /*MC
   PetscFunctionReturn - Last executable line of each PETSc function used for error
   handling. Replaces `return()`.

   Synopsis:
   #include <petscerror.h>
   void PetscFunctionReturn(...)

   Not Collective; No Fortran Support

   Level: beginner

   Notes:
   This routine is a macro, so while it does not "return" anything itself, it does return from
   the function in the literal sense.

   Usually the return value is the integer literal `0` (for example in any function returning
   `PetscErrorCode`), however it is possible to return any arbitrary type. The arguments of
   this macro are placed before the `return` statement as-is.

   Any routine which returns via `PetscFunctionReturn()` must begin with a corresponding
   `PetscFunctionBegin`.

   For routines which return `void` use `PetscFunctionReturnVoid()` instead.

   Example Usage:
.vb
   PetscErrorCode foo(int *x)
   {
     PetscFunctionBegin; // don't forget the begin!
     *x = 10;
     PetscFunctionReturn(PETSC_SUCCESS);
   }
.ve

   May return any arbitrary type\:
.vb
  struct Foo
  {
    int x;
  };

  struct Foo make_foo(int value)
  {
    struct Foo f;

    PetscFunctionBegin;
    f.x = value;
    PetscFunctionReturn(f);
  }
.ve

.seealso: `PetscFunctionBegin`, `PetscFunctionBeginUser`, `PetscFunctionReturnVoid()`,
          `PetscStackPopNoCheck()`
M*/
  #define PetscFunctionReturn(...) \
    do { \
      PetscStackPopNoCheck(PETSC_FUNCTION_NAME); \
      return __VA_ARGS__; \
    } while (0)

  /*MC
  PetscFunctionReturnVoid - Like `PetscFunctionReturn()` but returns `void`

  Synopsis:
  #include <petscerror.h>
  void PetscFunctionReturnVoid()

  Not Collective

  Level: beginner

  Note:
  Behaves identically to `PetscFunctionReturn()` except that it returns `void`. That is, this
  macro culminates with `return`.

  Example Usage:
.vb
  void foo()
  {
    PetscFunctionBegin; // must start with PetscFunctionBegin!
    bar();
    baz();
    PetscFunctionReturnVoid();
  }
.ve

.seealso: `PetscFunctionReturn()`, `PetscFunctionBegin`, PetscFunctionBeginUser`
M*/
  #define PetscFunctionReturnVoid() \
    do { \
      PetscStackPopNoCheck(PETSC_FUNCTION_NAME); \
      return; \
    } while (0)
#else /* PETSC_USE_DEBUG */
  #define PetscStackPushNoCheck(funct, petsc_routine, hot)
  #define PetscStackUpdateLine
  #define PetscStackPushExternal(funct)
  #define PetscStackPopNoCheck(...)
  #define PetscStackClearTop
  #define PetscFunctionBegin
  #define PetscFunctionBeginUser
  #define PetscFunctionBeginHot
  #define PetscFunctionReturn(...)  return __VA_ARGS__
  #define PetscFunctionReturnVoid() return
  #define PetscStackPop             CHKMEMQ
  #define PetscStackPush(f)         CHKMEMQ
#endif /* PETSC_USE_DEBUG */

#if defined(PETSC_CLANG_STATIC_ANALYZER)
  #define PetscStackCallExternalVoid(...)
template <typename F, typename... Args>
void PetscCallExternal(F, Args...);
#else
  /*MC
    PetscStackCallExternalVoid - Calls an external library routine or user function after pushing the name of the routine on the stack.

   Input Parameters:
+   name    - string that gives the name of the function being called
-   routine - actual call to the routine, for example, functionname(a,b)

   Level: developer

   Notes:
   Often one should use `PetscCallExternal()` instead. This routine is intended for external library routines that DO NOT return error codes

   In debug mode this also checks the memory for corruption at the end of the function call.

   Certain external packages, such as BLAS/LAPACK may have their own macros, `PetscCallBLAS()` for managing the call, error checking, etc.

   Developer Note:
   This is so that when a user or external library routine results in a crash or corrupts memory, they get blamed instead of PETSc.

.seealso: `PetscCall()`, `PetscStackPushNoCheck()`, `PetscStackPush()`, `PetscCallExternal()`, `PetscCallBLAS()`
@*/
  #define PetscStackCallExternalVoid(name, ...) \
    do { \
      PetscStackPushExternal(name); \
      __VA_ARGS__; \
      PetscStackPop; \
    } while (0)

  /*MC
    PetscCallExternal - Calls an external library routine that returns an error code after pushing the name of the routine on the stack.

   Input Parameters:
+  func - name of the routine
-  args - arguments to the routine

   Level: developer

   Notes:
   This is intended for external package routines that return error codes. Use `PetscStackCallExternalVoid()` for those that do not.

   In debug mode this also checks the memory for corruption at the end of the function call.

   Assumes the error return code of the function is an integer and that a value of 0 indicates success

   Developer Note:
   This is so that when an external package routine results in a crash or corrupts memory, they get blamed instead of PETSc.

.seealso: `PetscCall()`, `PetscStackPushNoCheck()`, `PetscStackPush()`, `PetscStackCallExternalVoid()`
M*/
  #define PetscCallExternal(func, ...) \
    do { \
      PetscStackPush(PetscStringize(func)); \
      int ierr_petsc_call_external_ = func(__VA_ARGS__); \
      PetscStackPop; \
      PetscCheck(ierr_petsc_call_external_ == 0, PETSC_COMM_SELF, PETSC_ERR_LIB, "Error in %s(): error code %d", PetscStringize(func), ierr_petsc_call_external_); \
    } while (0)
#endif /* PETSC_CLANG_STATIC_ANALYZER */<|MERGE_RESOLUTION|>--- conflicted
+++ resolved
@@ -179,11 +179,7 @@
   Calls `SETERRQ()` if the assertion fails, so can only be called from functions returning a
   `PetscErrorCode` (or equivalent type after conversion).
 
-<<<<<<< HEAD
-.seealso: `PetscAssert()`, `SETERRQ()`, `PetscError()`, `PetscCall()`, `PetscCheckAbort()`
-=======
- .seealso: `PetscAssert()`, `SETERRQ()`, `PetscError()`, `PetscCall()`, `PetscCheckAbort()`, `PetscErrorCode`
->>>>>>> 338bea87
+.seealso: `PetscAssert()`, `SETERRQ()`, `PetscError()`, `PetscCall()`, `PetscCheckAbort()`, `PetscErrorCode`
 M*/
 #define PetscCheck(cond, comm, ierr, ...) \
   do { \
