/*
    Contains all error handling interfaces for PETSc.
*/
#if !defined(PETSCERROR_H)
#define PETSCERROR_H

#include <petscmacros.h>
#include <petscsystypes.h>

/* SUBMANSEC = Sys */

/*
     These are the generic error codes. These error codes are used
     many different places in the PETSc source code. The string versions are
     at src/sys/error/err.c any changes here must also be made there
     These are also define in src/sys/f90-mod/petscerror.h any CHANGES here
     must be also made there.

*/
#define PETSC_ERR_MIN_VALUE        54   /* should always be one less then the smallest value */

#define PETSC_ERR_MEM              55   /* unable to allocate requested memory */
#define PETSC_ERR_SUP              56   /* no support for requested operation */
#define PETSC_ERR_SUP_SYS          57   /* no support for requested operation on this computer system */
#define PETSC_ERR_ORDER            58   /* operation done in wrong order */
#define PETSC_ERR_SIG              59   /* signal received */
#define PETSC_ERR_FP               72   /* floating point exception */
#define PETSC_ERR_COR              74   /* corrupted PETSc object */
#define PETSC_ERR_LIB              76   /* error in library called by PETSc */
#define PETSC_ERR_PLIB             77   /* PETSc library generated inconsistent data */
#define PETSC_ERR_MEMC             78   /* memory corruption */
#define PETSC_ERR_CONV_FAILED      82   /* iterative method (KSP or SNES) failed */
#define PETSC_ERR_USER             83   /* user has not provided needed function */
#define PETSC_ERR_SYS              88   /* error in system call */
#define PETSC_ERR_POINTER          70   /* pointer does not point to valid address */
#define PETSC_ERR_MPI_LIB_INCOMP   87   /* MPI library at runtime is not compatible with MPI user compiled with */

#define PETSC_ERR_ARG_SIZ          60   /* nonconforming object sizes used in operation */
#define PETSC_ERR_ARG_IDN          61   /* two arguments not allowed to be the same */
#define PETSC_ERR_ARG_WRONG        62   /* wrong argument (but object probably ok) */
#define PETSC_ERR_ARG_CORRUPT      64   /* null or corrupted PETSc object as argument */
#define PETSC_ERR_ARG_OUTOFRANGE   63   /* input argument, out of range */
#define PETSC_ERR_ARG_BADPTR       68   /* invalid pointer argument */
#define PETSC_ERR_ARG_NOTSAMETYPE  69   /* two args must be same object type */
#define PETSC_ERR_ARG_NOTSAMECOMM  80   /* two args must be same communicators */
#define PETSC_ERR_ARG_WRONGSTATE   73   /* object in argument is in wrong state, e.g. unassembled mat */
#define PETSC_ERR_ARG_TYPENOTSET   89   /* the type of the object has not yet been set */
#define PETSC_ERR_ARG_INCOMP       75   /* two arguments are incompatible */
#define PETSC_ERR_ARG_NULL         85   /* argument is null that should not be */
#define PETSC_ERR_ARG_UNKNOWN_TYPE 86   /* type name doesn't match any registered type */

#define PETSC_ERR_FILE_OPEN        65   /* unable to open file */
#define PETSC_ERR_FILE_READ        66   /* unable to read from file */
#define PETSC_ERR_FILE_WRITE       67   /* unable to write to file */
#define PETSC_ERR_FILE_UNEXPECTED  79   /* unexpected data in file */

#define PETSC_ERR_MAT_LU_ZRPVT     71   /* detected a zero pivot during LU factorization */
#define PETSC_ERR_MAT_CH_ZRPVT     81   /* detected a zero pivot during Cholesky factorization */

#define PETSC_ERR_INT_OVERFLOW     84

#define PETSC_ERR_FLOP_COUNT       90
#define PETSC_ERR_NOT_CONVERGED    91  /* solver did not converge */
#define PETSC_ERR_MISSING_FACTOR   92  /* MatGetFactor() failed */
#define PETSC_ERR_OPT_OVERWRITE    93  /* attempted to over write options which should not be changed */
#define PETSC_ERR_WRONG_MPI_SIZE   94  /* example/application run with number of MPI ranks it does not support */
#define PETSC_ERR_USER_INPUT       95  /* missing or incorrect user input */
#define PETSC_ERR_GPU_RESOURCE     96  /* unable to load a GPU resource, for example cuBLAS */
#define PETSC_ERR_GPU              97  /* An error from a GPU call, this may be due to lack of resources on the GPU or a true error in the call */
#define PETSC_ERR_MPI              98  /* general MPI error */
#define PETSC_ERR_MAX_VALUE        99  /* this is always the one more than the largest error code */

#define SETERRQ1(...) PETSC_DEPRECATED_MACRO("GCC warning \"Use SETERRQ() (since version 3.17)\"") SETERRQ(__VA_ARGS__)
#define SETERRQ2(...) PETSC_DEPRECATED_MACRO("GCC warning \"Use SETERRQ() (since version 3.17)\"") SETERRQ(__VA_ARGS__)
#define SETERRQ3(...) PETSC_DEPRECATED_MACRO("GCC warning \"Use SETERRQ() (since version 3.17)\"") SETERRQ(__VA_ARGS__)
#define SETERRQ4(...) PETSC_DEPRECATED_MACRO("GCC warning \"Use SETERRQ() (since version 3.17)\"") SETERRQ(__VA_ARGS__)
#define SETERRQ5(...) PETSC_DEPRECATED_MACRO("GCC warning \"Use SETERRQ() (since version 3.17)\"") SETERRQ(__VA_ARGS__)
#define SETERRQ6(...) PETSC_DEPRECATED_MACRO("GCC warning \"Use SETERRQ() (since version 3.17)\"") SETERRQ(__VA_ARGS__)
#define SETERRQ7(...) PETSC_DEPRECATED_MACRO("GCC warning \"Use SETERRQ() (since version 3.17)\"") SETERRQ(__VA_ARGS__)
#define SETERRQ8(...) PETSC_DEPRECATED_MACRO("GCC warning \"Use SETERRQ() (since version 3.17)\"") SETERRQ(__VA_ARGS__)
#define SETERRQ9(...) PETSC_DEPRECATED_MACRO("GCC warning \"Use SETERRQ() (since version 3.17)\"") SETERRQ(__VA_ARGS__)

/*MC
   SETERRQ - Macro to be called when an error has been detected,

   Synopsis:
   #include <petscsys.h>
   PetscErrorCode SETERRQ(MPI_Comm comm,PetscErrorCode ierr,char *message,...)

   Collective

   Input Parameters:
+  comm - A communicator, use PETSC_COMM_SELF unless you know all ranks of another communicator will detect the error
.  ierr - nonzero error code, see the list of standard error codes in include/petscerror.h
-  message - error message

  Level: beginner

   Notes:
    Once the error handler is called the calling function is then returned from with the given error code.

    Experienced users can set the error handler with PetscPushErrorHandler().

   Fortran Notes:
      SETERRQ() may be called from Fortran subroutines but SETERRA() must be called from the
      Fortran main program.

.seealso: `PetscCheck()`, `PetscAssert()`, `PetscTraceBackErrorHandler()`, `PetscPushErrorHandler()`,
          `PetscError()`, `PetscCall()`, `CHKMEMQ`, `CHKERRA()`, `PetscCallMPI()`
M*/
#define SETERRQ(comm,ierr,...) return PetscError(comm,__LINE__,PETSC_FUNCTION_NAME,__FILE__,ierr,PETSC_ERROR_INITIAL,__VA_ARGS__)

/*
    Returned from PETSc functions that are called from MPI, such as related to attributes
      Do not confuse PETSC_MPI_ERROR_CODE and PETSC_ERR_MPI, the first is registered with MPI and returned to MPI as
      an error code, the latter is a regular PETSc error code passed within PETSc code indicating an error was detected in an MPI call.
*/
PETSC_EXTERN PetscMPIInt PETSC_MPI_ERROR_CLASS;
PETSC_EXTERN PetscMPIInt PETSC_MPI_ERROR_CODE;

/*MC
   SETERRMPI - Macro to be called when an error has been detected within an MPI callback function

   Synopsis:
   #include <petscsys.h>
   PetscErrorCode SETERRMPI(MPI_Comm comm,PetscErrorCode ierr,char *message,...)

   Collective

   Input Parameters:
+  comm - A communicator, use PETSC_COMM_SELF unless you know all ranks of another communicator will detect the error
.  ierr - nonzero error code, see the list of standard error codes in include/petscerror.h
-  message - error message

  Level: developer

   Notes:
    This macro is FOR USE IN MPI CALLBACK FUNCTIONS ONLY, such as those passed to MPI_Comm_create_keyval(). It always returns the error code PETSC_MPI_ERROR_CODE
    which is registered with MPI_Add_error_code() when PETSc is initialized.

.seealso: `SETERRQ()`, `PetscCall()`, `PetscCallMPI()`, `PetscTraceBackErrorHandler()`, `PetscPushErrorHandler()`, `PetscError()`, `CHKMEMQ`
M*/
#define SETERRMPI(comm,ierr,...) return (PetscError(comm,__LINE__,PETSC_FUNCTION_NAME,__FILE__,ierr,PETSC_ERROR_INITIAL,__VA_ARGS__),PETSC_MPI_ERROR_CODE)

/*MC
   SETERRA - Fortran-only macro that can be called when an error has been detected from the main program

   Synopsis:
   #include <petscsys.h>
   PetscErrorCode SETERRA(MPI_Comm comm,PetscErrorCode ierr,char *message)

   Collective

   Input Parameters:
+  comm - A communicator, so that the error can be collective
.  ierr - nonzero error code, see the list of standard error codes in include/petscerror.h
-  message - error message in the printf format

  Level: beginner

   Notes:
    This should only be used with Fortran. With C/C++, use SETERRQ().

   Fortran Notes:
      SETERRQ() may be called from Fortran subroutines but SETERRA() must be called from the
      Fortran main program.

.seealso: `SETERRQ()`, `SETERRABORT()`, `PetscCall()`, `CHKERRA()`, `PetscCallAbort()`
M*/

/*MC
   SETERRABORT - Macro that can be called when an error has been detected,

   Synopsis:
   #include <petscsys.h>
   PetscErrorCode SETERRABORT(MPI_Comm comm,PetscErrorCode ierr,char *message,...)

   Collective

   Input Parameters:
+  comm - A communicator, so that the error can be collective
.  ierr - nonzero error code, see the list of standard error codes in include/petscerror.h
-  message - error message in the printf format

  Level: beginner

   Notes:
    This function just calls MPI_Abort().

.seealso: `SETERRQ()`, `PetscTraceBackErrorHandler()`, `PetscPushErrorHandler()`, `PetscError()`, `PetscCall()`, `CHKMEMQ`
M*/
#define SETERRABORT(comm,ierr,...) do {                                                        \
    PetscError(comm,__LINE__,PETSC_FUNCTION_NAME,__FILE__,ierr,PETSC_ERROR_INITIAL,__VA_ARGS__); \
    MPI_Abort(comm,ierr);                                                                      \
  } while (0)

/*MC
  PetscCheck - Check that a particular condition is true

  Synopsis:
  #include <petscerror.h>
  void PetscCheck(bool cond, MPI_Comm comm, PetscErrorCode ierr, const char *message, ...)

  Collective

  Input Parameters:
+ cond    - The boolean condition
. comm    - The communicator on which the check can be collective on
. ierr    - A nonzero error code, see include/petscerror.h for the complete list
- message - Error message in printf format

  Notes:
  Enabled in both optimized and debug builds.

  Calls SETERRQ() if the assertion fails, so can only be called from functions returning a
  PetscErrorCode (or equivalent type after conversion).

  Level: beginner

.seealso: `PetscAssert()`, `SETERRQ()`, `PetscError()`, `PetscCall()`
M*/
#define PetscCheck(cond,comm,ierr,...) if (PetscUnlikely(!(cond))) SETERRQ(comm,ierr,__VA_ARGS__)

/*MC
  PetscAssert - Assert that a particular condition is true

  Synopsis:
  #include <petscerror.h>
  void PetscAssert(bool cond, MPI_Comm comm, PetscErrorCode ierr, const char *message, ...)

  Collective

  Input Parameters:
+ cond    - The boolean condition
. comm    - The communicator on which the check can be collective on
. ierr    - A nonzero error code, see include/petscerror.h for the complete list
- message - Error message in printf format

  Notes:
  Enabled only in debug builds. Note that any arguments to this macros are still visible to the
  compiler optimized builds (so must still contain valid code) but are guaranteed to not be
  executed.

  See PetscCheck() for usage and behaviour.

  Level: beginner

.seealso: `PetscCheck()`, `SETERRQ()`, `PetscError()`
M*/
#define PetscAssert(cond,comm,ierr,...) if (PetscUnlikelyDebug(!(cond))) SETERRQ(comm,ierr,__VA_ARGS__)

/*MC
  PetscCall - Calls a PETSc function and then checks the resulting error code, if it is non-zero it calls the error
  handler and returns from the current function with the error code.

  Synopsis:
  #include <petscerror.h>
  void PetscCall(PetscFunction(args))

  Not Collective

  Input Parameter:
. PetscFunction - any PETSc function that returns an error code

  Notes:
  Once the error handler is called the calling function is then returned from with the given
  error code. Experienced users can set the error handler with PetscPushErrorHandler().

<<<<<<< HEAD
  PetscCall() cannot be used in functions returning a datatype not convertable to
=======
  PetscCall(ierr) is fundamentally a macro replacement for
.vb
  if (ierr) return PetscError(...,ierr,...);
.ve

  PetscCall() cannot be used in functions returning a datatype not convertible to
>>>>>>> 57e3f0c7
  PetscErrorCode. For example, PetscCall() may not be used in functions returning void, use
  PetscCallVoid() in this case.

  Example Usage:
.vb
  PetscCall(PetscInitiailize(...)); // OK to call even when PETSc is not yet initialized!

<<<<<<< HEAD
=======
  extern int foo(int);

  PetscCall(foo(1)); // OK if int is convertible to PetscErrorCode

>>>>>>> 57e3f0c7
  struct my_struct
  {
    void *data;
  } my_complex_type;

  struct my_struct bar(void)
  {
    PetscCall(foo(15)); // ERROR PetscErrorCode not convertible to struct my_struct!
  }

  PetscCall(bar()) // ERROR input not convertible to PetscErrorCode
.ve

  It is also possible to call this directory on a PetscErrorCode variable
.vb
  PetscCall(ierr);  // check if ierr is nonzero
.ve

  Fortran Notes:
    The Fortran function from which this is used must declare a variable PetscErrorCode ierr and ierr must be
    the final argument to the PetscFunction being called.

    In the main program and in Fortran subroutines that do not have ierr as the final return parameter one
    should use PetscCallA()

  Example Fortran Usage:
.vb
  PetscErrorCode ierr
  Vec v

  ...
  PetscCall(VecShift(v,1.0,ierr))
  PetscCallA(VecShift(v,1.0,ierr))
.ve

  Level: beginner

.seealso: `SETERRQ()`, `PetscCheck()`, `PetscAssert()`, `PetscTraceBackErrorHandler()`, `PetscCallMPI()`
          `PetscPushErrorHandler()`, `PetscError()`, `CHKMEMQ`, `CHKERRA()`, `CHKERRMPI()`
M*/
#if defined(PETSC_CLANG_STATIC_ANALYZER)
void PetscCall(PetscErrorCode);
void PetscCallVoid(PetscErrorCode);
#else
#define PetscCall(...) do {                                                                    \
    PetscErrorCode ierr_q_ = __VA_ARGS__;                                                      \
    if (PetscUnlikely(ierr_q_)) return PetscError(PETSC_COMM_SELF,__LINE__,PETSC_FUNCTION_NAME,__FILE__,ierr_q_,PETSC_ERROR_REPEAT," "); \
  } while (0)
#define PetscCallVoid(...) do {                                                                \
    PetscErrorCode ierr_void_ = __VA_ARGS__;                                                   \
    if (PetscUnlikely(ierr_void_)) {                                                           \
      (void)PetscError(PETSC_COMM_SELF,__LINE__,PETSC_FUNCTION_NAME,__FILE__,ierr_void_,PETSC_ERROR_REPEAT," "); \
      return;                                                                                  \
    }                                                                                          \
  } while (0)
#endif

/*MC
  CHKERRQ - Checks error code returned from PETSc function

  Synopsis:
  #include <petscsys.h>
  void CHKERRQ(PetscErrorCode ierr)

  Not Collective

  Input Parameters:
. ierr - nonzero error code

  Notes:
  Deprecated in favor of PetscCall(). This routine behaves identically to it.

  Level: deprecated

.seealso: `PetscCall()`
M*/
#define CHKERRQ(...) PetscCall(__VA_ARGS__)
#define CHKERRV(...) PetscCallVoid(__VA_ARGS__)

PETSC_EXTERN void PetscMPIErrorString(PetscMPIInt, char*);

/*MC
  PetscCallMPI - Checks error code returned from MPI calls, if non-zero it calls the error
  handler and then returns

  Synopsis:
  #include <petscerror.h>
  void PetscCallMPI(MPI_Function(args))

  Not Collective

  Input Parameters:
. MPI_Function - an MPI function that returns an MPI error code

  Notes:
  Always returns the error code PETSC_ERR_MPI; the MPI error code and string are embedded in
  the string error message. Do not use this to call any other routines (for example PETSc
  routines), it should only be used for direct MPI calls. Due to limitations of the
  preprocessor this can unfortunately not easily be enforced, so the user should take care to
  check this themselves.

  Example Usage:
.vb
  PetscCallMPI(MPI_Comm_size(...)); // OK, calling MPI function

  PetscCallMPI(PetscFunction(...)); // ERROR, use PetscCall() instead!
.ve

  Fortran Notes:
    The Fortran function from which this is used must declare a variable PetscErrorCode ierr and ierr must be
    the final argument to the MPI function being called.

    In the main program and in Fortran subroutines that do not have ierr as the final return parameter one
    should use PetscCallMPIA()

  Fortran Usage:
.vb
  PetscErrorCode ierr or integer ierr
  ...
  PetscCallMPI(MPI_Comm_size(...,ierr))
  PetscCallMPIA(MPI_Comm_size(...,ierr)) ! Will abort after calling error handler

  PetscCallMPI(MPI_Comm_size(...,eflag)) ! ERROR, final argument must be ierr
.ve

  Level: beginner

.seealso: `SETERRMPI()`, `PetscCall()`, `SETERRQ()`, `SETERRABORT()`, `PetscCallAbort()`,
          `PetscTraceBackErrorHandler()`, `PetscPushErrorHandler()`, `PetscError()`, `CHKMEMQ`
M*/
#if defined(PETSC_CLANG_STATIC_ANALYZER)
void PetscCallMPI(PetscMPIInt);
#else
#define PetscCallMPI(...) do {                                                                 \
    PetscMPIInt _7_errorcode = __VA_ARGS__;                                                    \
    if (PetscUnlikely(_7_errorcode)) {                                                         \
      char        _7_errorstring[2*MPI_MAX_ERROR_STRING];                                      \
      PetscMPIErrorString(_7_errorcode,(char*)_7_errorstring); \
      SETERRQ(PETSC_COMM_SELF,PETSC_ERR_MPI,"MPI error %d %s",(int)_7_errorcode,_7_errorstring); \
    }                                                                                          \
  } while (0)
#endif

/*MC
  CHKERRMPI - Checks error code returned from MPI calls, if non-zero it calls the error
  handler and then returns

  Synopsis:
  #include <petscerror.h>
  void CHKERRMPI(PetscErrorCode ierr)

  Not Collective

  Input Parameter:
. ierr - nonzero error code, see the list of standard error codes in include/petscerror.h

  Notes:
  Deprecated in favor of PetscCallMPI(). This routine behaves identically to it.

  Level: deprecated

.seealso: `PetscCallMPI()`
M*/
#define CHKERRMPI(...) PetscCallMPI(__VA_ARGS__)

/*MC
  PetscCallAbort - Checks error code returned from PETSc function, if non-zero it aborts immediately

  Synopsis:
  #include <petscerror.h>
  void PetscCallAbort(MPI_Comm comm, PetscErrorCode ierr)

  Collective on comm

  Input Parameters:
+ comm - the MPI communicator on which to abort
- ierr - nonzero error code, see the list of standard error codes in include/petscerror.h

  Notes:
  This macro has identical type and usage semantics to PetscCall() with the important caveat
  that this macro does not return. Instead, if ierr is nonzero it calls the PETSc error handler
  and then immediately calls MPI_Abort(). It can therefore be used anywhere.

  As per MPI_Abort semantics the communicator passed must be valid, although there is currently
  no attempt made at handling any potential errors from MPI_Abort(). Note that while
  MPI_Abort() is required to terminate only those processes which reside on comm, it is often
  the case that MPI_Abort() terminates *all* processes.

  Example Usage:
.vb
  PetscErrorCode boom(void) { return PETSC_ERR_MEM; }

  void foo(void)
  {
    PetscCallAbort(PETSC_COMM_WORLD,boom()); // OK, does not return a type
  }

  double bar(void)
  {
    PetscCallAbort(PETSC_COMM_WORLD,boom()); // OK, does not return a type
  }

  PetscCallAbort(MPI_COMM_NULL,boom()); // ERROR, communicator should be valid

  struct baz
  {
    baz()
    {
      PetscCallAbort(PETSC_COMM_SELF,boom()); // OK
    }

    ~baz()
    {
      PetscCallAbort(PETSC_COMM_SELF,boom()); // OK (in fact the only way to handle PETSc errors)
    }
  };
.ve

  Level: intermediate

.seealso: `SETERRABORT()`, `PetscTraceBackErrorHandler()`, `PetscPushErrorHandler()`, `PetscError()`,
          `SETERRQ()`, `CHKMEMQ`, `PetscCallMPI()`
M*/
#if defined(PETSC_CLANG_STATIC_ANALYZER)
void PetscCallAbort(MPI_Comm,PetscErrorCode);
void PetscCallContinue(PetscErrorCode);
#else
#define PetscCallAbort(comm,...) do {                                                          \
    PetscErrorCode ierr_abort_ = __VA_ARGS__;                                                  \
    if (PetscUnlikely(ierr_abort_)) {                                                          \
      PetscError(PETSC_COMM_SELF,__LINE__,PETSC_FUNCTION_NAME,__FILE__,ierr_abort_,PETSC_ERROR_REPEAT," "); \
      MPI_Abort(comm,ierr_abort_);                                                             \
    }                                                                                          \
  } while (0)
#define PetscCallContinue(...)   do {                                                          \
    PetscErrorCode ierr_continue_ = __VA_ARGS__;                                               \
    if (PetscUnlikely(ierr_continue_)) PetscError(PETSC_COMM_SELF,__LINE__,PETSC_FUNCTION_NAME,__FILE__,ierr_continue_,PETSC_ERROR_REPEAT," "); \
  } while (0)
#endif

/*MC
  CHKERRABORT - Checks error code returned from PETSc function. If non-zero it aborts immediately.

  Synopsis:
  #include <petscerror.h>
  void CHKERRABORT(MPI_Comm comm, PetscErrorCode ierr)

  Not Collective

  Input Parameters:
+ comm - the MPI communicator
- ierr - nonzero error code, see the list of standard error codes in include/petscerror.h

  Notes:
  Deprecated in favor of PetscCallAbort(). This routine behaves identically to it.

  Level: deprecated

.seealso: `PetscCallAbort()`
M*/
#define CHKERRABORT(comm,...) PetscCallAbort(comm,__VA_ARGS__)
#define CHKERRCONTINUE(...)   PetscCallContinue(__VA_ARGS__)

/*MC
   CHKERRA - Fortran-only replacement for PetscCall in the main program, which aborts immediately

   Synopsis:
   #include <petscsys.h>
   PetscErrorCode CHKERRA(PetscErrorCode ierr)

   Not Collective

   Input Parameters:
.  ierr - nonzero error code, see the list of standard error codes in include/petscerror.h

  Level: beginner

   Notes:
      This should only be used with Fortran. With C/C++, use PetscCall() in normal usage,
      or PetscCallAbort() if wanting to abort immediately on error.

   Fortran Notes:
      PetscCall() may be called from Fortran subroutines but CHKERRA() must be called from the
      Fortran main program.

.seealso: `PetscCall()`, `PetscCallAbort()`, `SETERRA()`, `SETERRQ()`, `SETERRABORT()`
M*/

PETSC_EXTERN PetscErrorCode PetscAbortFindSourceFile_Private(const char*,PetscInt*);
PETSC_EXTERN PetscBool petscwaitonerrorflg;
PETSC_EXTERN PetscBool petscindebugger;

/*MC
   PETSCABORT - Call MPI_Abort with an informative error code

   Synopsis:
   #include <petscsys.h>
   PETSCABORT(MPI_Comm comm, PetscErrorCode ierr)

   Collective

   Input Parameters:
+  comm - A communicator, so that the error can be collective
-  ierr - nonzero error code, see the list of standard error codes in include/petscerror.h

   Level: advanced

   Notes:
   We pass MPI_Abort() an error code of format XX_YYYY_ZZZ, where XX, YYYY are an index and line number of the file
   where PETSCABORT is called, respectively. ZZZ is the PETSc error code.

   If XX is zero, this means that the call was made in the routine main().
   If XX is one, that means 1) the file is not in PETSc (it may be in users code); OR 2) the file is in PETSc but PetscAbortSourceFiles[]
     is out of date. PETSc developers have to update it.
   Otherwise, look up the value of XX in the table PetscAbortSourceFiles[] in src/sys/error/err.c to map XX back to the source file where the PETSCABORT() was called.

   If the option -start_in_debugger was used then this calls abort() to stop the program in the debugger.

 M*/
#define PETSCABORT(comm,...) do {                                                              \
    if (petscwaitonerrorflg) PetscSleep(1000);                                                 \
    if (petscindebugger) abort();                                                              \
    else {                                                                                     \
      PetscErrorCode ierr_petsc_abort_ = __VA_ARGS__;                                          \
      PetscInt       idx = 0;                                                                  \
      PetscAbortFindSourceFile_Private(__FILE__,&idx);                                         \
      MPI_Abort(comm,(PetscMPIInt)(0*idx*10000000 + 0*__LINE__*1000 + ierr_petsc_abort_));     \
    }                                                                                          \
  } while (0)

#ifdef PETSC_CLANGUAGE_CXX
/*MC
  PetscCallThrow - Checks error code, if non-zero it calls the C++ error handler which throws
  an exception

  Synopsis:
  #include <petscerror.h>
  void PetscCallThrow(PetscErrorCode ierr)

  Not Collective

  Input Parameter:
. ierr - nonzero error code, see the list of standard error codes in include/petscerror.h

  Notes:
  Requires PETSc to be configured with clanguage = c++. Throws a std::runtime_error() on error.

  Once the error handler throws the exception you can use PetscCallVoid() which returns without
  an error code (bad idea since the error is ignored) or PetscCallAbort() to have MPI_Abort()
  called immediately.

  Level: beginner

.seealso: `SETERRQ()`, `PetscCall()`, `SETERRABORT()`, `PetscCallAbort()`, `PetscTraceBackErrorHandler()`,
          `PetscPushErrorHandler()`, `PetscError()`, `CHKMEMQ`
M*/
#define PetscCallThrow(...) do {                                                                    \
    PetscErrorCode ierr_cxx_ = __VA_ARGS__;                                                    \
    if (PetscUnlikely(ierr_cxx_)) PetscError(PETSC_COMM_SELF,__LINE__,PETSC_FUNCTION_NAME,__FILE__,ierr_cxx_,PETSC_ERROR_IN_CXX,PETSC_NULLPTR); \
  } while (0)

/*MC
  CHKERRXX - Checks error code, if non-zero it calls the C++ error handler which throws an exception

  Synopsis:
  #include <petscerror.h>
  void CHKERRXX(PetscErrorCode ierr)

  Not Collective

  Input Parameter:
. ierr - nonzero error code, see the list of standard error codes in include/petscerror.h

  Notes:
  Deprecated in favor of PetscCallThrow(). This routine behaves identically to it.

  Level: deprecated

.seealso: `PetscCallThrow()`
M*/
#define CHKERRXX(...) PetscCallThrow(__VA_ARGS__)
#endif

/*MC
  PetscCallCXX - Checks C++ function calls and if they throw an exception, catch it and then
  return a PETSc error code

  Synopsis:
  #include <petscerror.h>
  void PetscCallCXX(expr) noexcept;

  Not Collective

  Input Parameter:
. expr - An arbitrary expression

  Notes:
  PetscCallCXX(expr) is a macro replacement for
.vb
  try {
    expr;
  } catch (const std::exception& e) {
    return ConvertToPetscErrorCode(e);
  }
.ve
  Due to the fact that it catches any (reasonable) exception, it is essentially noexcept.

  Example Usage:
.vb
  void foo(void) { throw std::runtime_error("error"); }

  void bar()
  {
    PetscCallCXX(foo()); // ERROR bar() does not return PetscErrorCode
  }

  PetscErrorCode baz()
  {
    PetscCallCXX(foo()); // OK

    PetscCallCXX(
      bar();
      foo(); // OK mutliple statements allowed
    );
  }

  struct bop
  {
    bop()
    {
      PetscCallCXX(foo()); // ERROR returns PetscErrorCode, cannot be used in constructors
    }
  };

  // ERROR contains do-while, cannot be used as function-try block
  PetscErrorCode qux() PetscCallCXX(
    bar();
    baz();
    foo();
    return 0;
  )
.ve

  Level: beginner

.seealso: `PetscCallThrow()`, `SETERRQ()`, `PetscCall()`, `SETERRABORT()`, `PetscCallAbort()`,
          `PetscTraceBackErrorHandler()`, `PetscPushErrorHandler()`, `PetscError()`, `CHKMEMQ`
M*/
#define PetscCallCXX(...) do {                                  \
    try {                                                       \
      __VA_ARGS__;                                              \
    } catch (const std::exception& e) {                         \
      SETERRQ(PETSC_COMM_SELF,PETSC_ERR_LIB,"%s",e.what());     \
    }                                                           \
  } while (0)

/*MC
  CHKERRCXX - Checks C++ function calls and if they throw an exception, catch it and then
  return a PETSc error code

  Synopsis:
  #include <petscerror.h>
  void CHKERRCXX(func) noexcept;

  Not Collective

  Input Parameter:
. func - C++ function calls

  Notes:
  Deprecated in favor of PetscCallCXX(). This routine behaves identically to it.

  Level: deprecated

.seealso: `PetscCallCXX()`
M*/
#define CHKERRCXX(...) PetscCallCXX(__VA_ARGS__)

/*MC
   CHKMEMQ - Checks the memory for corruption, calls error handler if any is detected

   Synopsis:
   #include <petscsys.h>
   CHKMEMQ;

   Not Collective

  Level: beginner

   Notes:
    We highly recommend using Valgrind https://petsc.org/release/faq/#valgrind or for NVIDIA CUDA systems
    https://docs.nvidia.com/cuda/cuda-memcheck/index.html for finding memory problems. The ``CHKMEMQ`` macro is useful on systems that
    do not have valgrind, but is not as good as valgrind or cuda-memcheck.

    Must run with the option -malloc_debug (-malloc_test in debug mode; or if PetscMallocSetDebug() called) to enable this option

    Once the error handler is called the calling function is then returned from with the given error code.

    By defaults prints location where memory that is corrupted was allocated.

    Use CHKMEMA for functions that return void

.seealso: `PetscTraceBackErrorHandler()`, `PetscPushErrorHandler()`, `PetscError()`, `SETERRQ()`, `PetscMallocValidate()`
M*/
#if defined(PETSC_CLANG_STATIC_ANALYZER)
#define CHKMEMQ
#define CHKMEMA
#else
#define CHKMEMQ PetscCall(PetscMallocValidate(__LINE__,PETSC_FUNCTION_NAME,__FILE__));
#define CHKMEMA PetscMallocValidate(__LINE__,PETSC_FUNCTION_NAME,__FILE__)
#endif

/*E
  PetscErrorType - passed to the PETSc error handling routines indicating if this is the first or a later call to the error handlers

  Level: advanced

  PETSC_ERROR_IN_CXX indicates the error was detected in C++ and an exception should be generated

  Developer Notes:
    This is currently used to decide when to print the detailed information about the run in PetscTraceBackErrorHandler()

.seealso: `PetscError()`, `SETERRXX()`
E*/
typedef enum {PETSC_ERROR_INITIAL=0,PETSC_ERROR_REPEAT=1,PETSC_ERROR_IN_CXX = 2} PetscErrorType;

#if defined(__clang_analyzer__)
__attribute__((analyzer_noreturn))
#endif
PETSC_EXTERN PetscErrorCode PetscError(MPI_Comm,int,const char*,const char*,PetscErrorCode,PetscErrorType,const char*,...) PETSC_ATTRIBUTE_COLD PETSC_ATTRIBUTE_FORMAT(7,8);

PETSC_EXTERN PetscErrorCode PetscErrorPrintfInitialize(void);
PETSC_EXTERN PetscErrorCode PetscErrorMessage(int,const char*[],char **);
PETSC_EXTERN PetscErrorCode PetscTraceBackErrorHandler(MPI_Comm,int,const char*,const char*,PetscErrorCode,PetscErrorType,const char*,void*) PETSC_ATTRIBUTE_COLD;
PETSC_EXTERN PetscErrorCode PetscIgnoreErrorHandler(MPI_Comm,int,const char*,const char*,PetscErrorCode,PetscErrorType,const char*,void*) PETSC_ATTRIBUTE_COLD;
PETSC_EXTERN PetscErrorCode PetscEmacsClientErrorHandler(MPI_Comm,int,const char*,const char*,PetscErrorCode,PetscErrorType,const char*,void*) PETSC_ATTRIBUTE_COLD;
PETSC_EXTERN PetscErrorCode PetscMPIAbortErrorHandler(MPI_Comm,int,const char*,const char*,PetscErrorCode,PetscErrorType,const char*,void*) PETSC_ATTRIBUTE_COLD;
PETSC_EXTERN PetscErrorCode PetscAbortErrorHandler(MPI_Comm,int,const char*,const char*,PetscErrorCode,PetscErrorType,const char*,void*) PETSC_ATTRIBUTE_COLD;
PETSC_EXTERN PetscErrorCode PetscAttachDebuggerErrorHandler(MPI_Comm,int,const char*,const char*,PetscErrorCode,PetscErrorType,const char*,void*) PETSC_ATTRIBUTE_COLD;
PETSC_EXTERN PetscErrorCode PetscReturnErrorHandler(MPI_Comm,int,const char*,const char*,PetscErrorCode,PetscErrorType,const char*,void*) PETSC_ATTRIBUTE_COLD;
PETSC_EXTERN PetscErrorCode PetscPushErrorHandler(PetscErrorCode (*handler)(MPI_Comm,int,const char*,const char*,PetscErrorCode,PetscErrorType,const char*,void*),void*);
PETSC_EXTERN PetscErrorCode PetscPopErrorHandler(void);
PETSC_EXTERN PetscErrorCode PetscSignalHandlerDefault(int,void*);
PETSC_EXTERN PetscErrorCode PetscPushSignalHandler(PetscErrorCode (*)(int,void *),void*);
PETSC_EXTERN PetscErrorCode PetscPopSignalHandler(void);
PETSC_EXTERN PetscErrorCode PetscCheckPointerSetIntensity(PetscInt);
PETSC_EXTERN void PetscSignalSegvCheckPointerOrMpi(void);
PETSC_DEPRECATED_FUNCTION("Use PetscSignalSegvCheckPointerOrMpi() (since version 3.13)") static inline void PetscSignalSegvCheckPointer(void) {PetscSignalSegvCheckPointerOrMpi();}

/*MC
    PetscErrorPrintf - Prints error messages.

   Synopsis:
    #include <petscsys.h>
     PetscErrorCode (*PetscErrorPrintf)(const char format[],...);

    Not Collective

    Input Parameter:
.   format - the usual printf() format string

   Options Database Keys:
+    -error_output_stdout - cause error messages to be printed to stdout instead of the  (default) stderr
-    -error_output_none - to turn off all printing of error messages (does not change the way the error is handled.)

   Notes:
    Use
$     PetscErrorPrintf = PetscErrorPrintfNone; to turn off all printing of error messages (does not change the way the
$                        error is handled.) and
$     PetscErrorPrintf = PetscErrorPrintfDefault; to turn it back on or you can use your own function

          Use
     PETSC_STDERR = FILE* obtained from a file open etc. to have stderr printed to the file.
     PETSC_STDOUT = FILE* obtained from a file open etc. to have stdout printed to the file.

          Use
      PetscPushErrorHandler() to provide your own error handler that determines what kind of messages to print

   Level: developer

    Fortran Note:
    This routine is not supported in Fortran.

.seealso: `PetscFPrintf()`, `PetscSynchronizedPrintf()`, `PetscHelpPrintf()`, `PetscPrintf()`, `PetscPushErrorHandler()`, `PetscVFPrintf()`, `PetscHelpPrintf()`
M*/
PETSC_EXTERN PetscErrorCode (*PetscErrorPrintf)(const char[],...) PETSC_ATTRIBUTE_FORMAT(1,2);

typedef enum {PETSC_FP_TRAP_OFF=0,PETSC_FP_TRAP_ON=1} PetscFPTrap;
PETSC_EXTERN PetscErrorCode PetscSetFPTrap(PetscFPTrap);
PETSC_EXTERN PetscErrorCode PetscFPTrapPush(PetscFPTrap);
PETSC_EXTERN PetscErrorCode PetscFPTrapPop(void);
PETSC_EXTERN PetscErrorCode PetscDetermineInitialFPTrap(void);

/*
      Allows the code to build a stack frame as it runs
*/

#if defined(PETSC_USE_DEBUG)
#define PETSCSTACKSIZE 64
typedef struct  {
  const char *function[PETSCSTACKSIZE];
  const char *file[PETSCSTACKSIZE];
        int  line[PETSCSTACKSIZE];
        int  petscroutine[PETSCSTACKSIZE]; /* 0 external called from petsc, 1 petsc functions, 2 petsc user functions */
        int  currentsize;
        int  hotdepth;
  PetscBool  check; /* runtime option to check for correct Push/Pop semantics at runtime */
} PetscStack;
PETSC_EXTERN PetscStack petscstack;
#else
typedef struct {
  char Silence_empty_struct_has_size_0_in_C_size_1_in_Cpp;
} PetscStack;
#endif

#if defined(PETSC_SERIALIZE_FUNCTIONS)
#include <petsc/private/petscfptimpl.h>
/*
   Registers the current function into the global function pointer to function name table

   Have to fix this to handle errors but cannot return error since used in PETSC_VIEWER_DRAW_() etc
*/
#define PetscRegister__FUNCT__() do { \
  static PetscBool __chked = PETSC_FALSE; \
  if (!__chked) {\
  void *ptr; PetscDLSym(NULL,PETSC_FUNCTION_NAME,&ptr);\
  __chked = PETSC_TRUE;\
  }} while (0)
#else
#define PetscRegister__FUNCT__()
#endif

#if defined(PETSC_CLANG_STATIC_ANALYZER)
#define PetscStackPushNoCheck(funct,petsc_routine,hot)
#define PetscStackPopNoCheck
#define PetscStackClearTop
#define PetscFunctionBegin
#define PetscFunctionBeginUser
#define PetscFunctionBeginHot
#define PetscFunctionReturn(a)    return a
#define PetscFunctionReturnVoid() return
#define PetscStackPop
#define PetscStackPush(f)
#elif defined(PETSC_USE_DEBUG)
#define PetscStackPush_Private(stack__,file__,func__,line__,petsc_routine__,hot__) do { \
    if (stack__.currentsize < PETSCSTACKSIZE) {                                         \
      stack__.file[stack__.currentsize]         = file__;                               \
      stack__.function[stack__.currentsize]     = func__;                               \
      stack__.line[stack__.currentsize]         = line__;                               \
      stack__.petscroutine[stack__.currentsize] = petsc_routine__;                      \
    }                                                                                   \
    ++stack__.currentsize;                                                              \
    stack__.hotdepth += (hot__ || stack__.hotdepth);                                    \
  } while (0)

#define PetscStackPop_Private(stack__,func__) do {                                             \
    if (PetscUnlikely(stack__.currentsize <= 0)) {                                             \
      if (PetscUnlikely(stack__.check)) {                                                      \
        printf("Invalid stack size %d, pop %s\n",stack__.currentsize,func__);                  \
      }                                                                                        \
    } else {                                                                                   \
      if (--stack__.currentsize < PETSCSTACKSIZE) {                                            \
        if (PetscUnlikely(                                                                     \
              stack__.check                           &&                                       \
              stack__.petscroutine[stack__.currentsize] &&                                     \
              (stack__.function[stack__.currentsize]    != (const char*)(func__)))) {          \
          /* We need this string comparison because "unknown" can be defined in different static strings: */ \
          PetscBool _cmpflg;                                                                   \
          const char *_funct = stack__.function[stack__.currentsize];                          \
          PetscStrcmp(_funct,func__,&_cmpflg);                                                 \
          if (!_cmpflg) printf("Invalid stack: push from %s, pop from %s\n",_funct,func__);    \
        }                                                                                      \
        stack__.function[stack__.currentsize]     = PETSC_NULLPTR;                             \
        stack__.file[stack__.currentsize]         = PETSC_NULLPTR;                             \
        stack__.line[stack__.currentsize]         = 0;                                         \
        stack__.petscroutine[stack__.currentsize] = 0;                                         \
      }                                                                                        \
      stack__.hotdepth = PetscMax(stack__.hotdepth-1,0);                                       \
    }                                                                                          \
  } while (0)

/* Stack handling is based on the following two "NoCheck" macros.  These should only be called directly by other error
 * handling macros.  We record the line of the call, which may or may not be the location of the definition.  But is at
 * least more useful than "unknown" because it can distinguish multiple calls from the same function.
 */
#define PetscStackPushNoCheck(funct,petsc_routine,hot) do {                             \
    PetscStackSAWsTakeAccess();                                                         \
    PetscStackPush_Private(petscstack,__FILE__,funct,__LINE__,petsc_routine,hot);       \
    PetscStackSAWsGrantAccess();                                                        \
  } while (0)

#define PetscStackPopNoCheck(funct)                    do {     \
    PetscStackSAWsTakeAccess();                                 \
    PetscStackPop_Private(petscstack,funct);                    \
    PetscStackSAWsGrantAccess();                                \
  } while (0)

#define PetscStackClearTop                             do {             \
    PetscStackSAWsTakeAccess();                                         \
    if (petscstack.currentsize > 0 &&                                   \
        --petscstack.currentsize < PETSCSTACKSIZE) {                    \
      petscstack.function[petscstack.currentsize]     = PETSC_NULLPTR;  \
      petscstack.file[petscstack.currentsize]         = PETSC_NULLPTR;  \
      petscstack.line[petscstack.currentsize]         = 0;              \
      petscstack.petscroutine[petscstack.currentsize] = 0;              \
    }                                                                   \
    petscstack.hotdepth = PetscMax(petscstack.hotdepth-1,0);            \
    PetscStackSAWsGrantAccess();                                        \
  } while (0)

/*MC
   PetscFunctionBegin - First executable line of each PETSc function,  used for error handling. Final
      line of PETSc functions should be PetscFunctionReturn(0);

   Synopsis:
   #include <petscsys.h>
   void PetscFunctionBegin;

   Not Collective

   Usage:
.vb
     int something;

     PetscFunctionBegin;
.ve

   Notes:
     Use PetscFunctionBeginUser for application codes.

     Not available in Fortran

   Level: developer

.seealso: `PetscFunctionReturn()`, `PetscFunctionBeginHot()`, `PetscFunctionBeginUser()`

M*/
#define PetscFunctionBegin do {                               \
    PetscStackPushNoCheck(PETSC_FUNCTION_NAME,1,PETSC_FALSE); \
    PetscRegister__FUNCT__();                                 \
  } while (0)

/*MC
   PetscFunctionBeginHot - Substitute for PetscFunctionBegin to be used in functions that are called in
   performance-critical circumstances.  Use of this function allows for lighter profiling by default.

   Synopsis:
   #include <petscsys.h>
   void PetscFunctionBeginHot;

   Not Collective

   Usage:
.vb
     int something;

     PetscFunctionBeginHot;
.ve

   Notes:
     Not available in Fortran

   Level: developer

.seealso: `PetscFunctionBegin`, `PetscFunctionReturn()`

M*/
#define PetscFunctionBeginHot do {                           \
    PetscStackPushNoCheck(PETSC_FUNCTION_NAME,1,PETSC_TRUE); \
    PetscRegister__FUNCT__();                                \
  } while (0)

/*MC
   PetscFunctionBeginUser - First executable line of user provided PETSc routine

   Synopsis:
   #include <petscsys.h>
   void PetscFunctionBeginUser;

   Not Collective

   Usage:
.vb
     int something;

     PetscFunctionBeginUser;
.ve

   Notes:
      Final line of PETSc functions should be PetscFunctionReturn(0) except for main().

      Not available in Fortran

      This is identical to PetscFunctionBegin except it labels the routine as a user
      routine instead of as a PETSc library routine.

   Level: intermediate

.seealso: `PetscFunctionReturn()`, `PetscFunctionBegin`, `PetscFunctionBeginHot`

M*/
#define PetscFunctionBeginUser do {                           \
    PetscStackPushNoCheck(PETSC_FUNCTION_NAME,2,PETSC_FALSE); \
    PetscRegister__FUNCT__();                                 \
  } while (0)

#define PetscStackPush(n)       do {        \
    PetscStackPushNoCheck(n,0,PETSC_FALSE); \
    CHKMEMQ;                                \
  } while (0)

#define PetscStackPop           do {             \
      CHKMEMQ;                                   \
      PetscStackPopNoCheck(PETSC_FUNCTION_NAME); \
    } while (0)

/*MC
   PetscFunctionReturn - Last executable line of each PETSc function
        used for error handling. Replaces return()

   Synopsis:
   #include <petscsys.h>
   void PetscFunctionReturn(0);

   Not Collective

   Usage:
.vb
    ....
     PetscFunctionReturn(0);
   }
.ve

   Notes:
     Not available in Fortran

   Level: developer

.seealso: `PetscFunctionBegin()`

M*/
#define PetscFunctionReturn(a)    do {          \
    PetscStackPopNoCheck(PETSC_FUNCTION_NAME);  \
    return a;                                   \
  } while (0)

#define PetscFunctionReturnVoid() do {          \
    PetscStackPopNoCheck(PETSC_FUNCTION_NAME);  \
    return;                                     \
  } while (0)
#else /* PETSC_USE_DEBUG */
#define PetscStackPushNoCheck(funct,petsc_routine,hot)
#define PetscStackPopNoCheck
#define PetscStackClearTop
#define PetscFunctionBegin
#define PetscFunctionBeginUser
#define PetscFunctionBeginHot
#define PetscFunctionReturn(a)    return a
#define PetscFunctionReturnVoid() return
#define PetscStackPop             CHKMEMQ
#define PetscStackPush(f)         CHKMEMQ
#endif /* PETSC_USE_DEBUG */

#if defined(PETSC_CLANG_STATIC_ANALYZER)
#define PetscStackCall(name,routine)
#define PetscStackCallStandard(func,...)
#else
/*
    PetscStackCall - Calls an external library routine or user function after pushing the name of the routine on the stack.

   Input Parameters:
+   name - string that gives the name of the function being called
-   routine - actual call to the routine, including ierr = and PetscCall(ierr);

   Note: Often one should use PetscStackCallStandard() instead. This routine is intended for external library routines that DO NOT return error codes

   Developer Note: this is so that when a user or external library routine results in a crash or corrupts memory, they get blamed instead of PETSc.

*/
#define PetscStackCall(name,routine) do { PetscStackPush(name);routine;PetscStackPop; } while (0)

/*
    PetscStackCallStandard - Calls an external library routine after pushing the name of the routine on the stack.

   Input Parameters:
+   func-  name of the routine
-   args - arguments to the routine surrounded by ()

   Notes:
    This is intended for external package routines that return error codes. Use PetscStackCall() for those that do not.

   Developer Note: this is so that when an external packge routine results in a crash or corrupts memory, they get blamed instead of PETSc.

*/
#define PetscStackCallStandard(func,...) do {                                                  \
    PetscStackPush(PetscStringize(func));                                                      \
    PetscErrorCode __ierr = func(__VA_ARGS__);                                                 \
    PetscStackPop;                                                                             \
    PetscCheck(!__ierr,PETSC_COMM_SELF,PETSC_ERR_LIB,"Error in %s(): error code %d",PetscStringize(func),__ierr); \
  } while (0)
#endif /* PETSC_CLANG_STATIC_ANALYZER */

#endif<|MERGE_RESOLUTION|>--- conflicted
+++ resolved
@@ -266,16 +266,7 @@
   Once the error handler is called the calling function is then returned from with the given
   error code. Experienced users can set the error handler with PetscPushErrorHandler().
 
-<<<<<<< HEAD
-  PetscCall() cannot be used in functions returning a datatype not convertable to
-=======
-  PetscCall(ierr) is fundamentally a macro replacement for
-.vb
-  if (ierr) return PetscError(...,ierr,...);
-.ve
-
   PetscCall() cannot be used in functions returning a datatype not convertible to
->>>>>>> 57e3f0c7
   PetscErrorCode. For example, PetscCall() may not be used in functions returning void, use
   PetscCallVoid() in this case.
 
@@ -283,13 +274,6 @@
 .vb
   PetscCall(PetscInitiailize(...)); // OK to call even when PETSc is not yet initialized!
 
-<<<<<<< HEAD
-=======
-  extern int foo(int);
-
-  PetscCall(foo(1)); // OK if int is convertible to PetscErrorCode
-
->>>>>>> 57e3f0c7
   struct my_struct
   {
     void *data;
