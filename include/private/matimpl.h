
#ifndef __MATIMPL_H
#define __MATIMPL_H

#include <petscmat.h>

/*
  This file defines the parts of the matrix data structure that are 
  shared by all matrix types.
*/

/*
    If you add entries here also add them to the MATOP enum
    in include/petscmat.h and include/finclude/petscmat.h
*/
typedef struct _MatOps *MatOps;
struct _MatOps {
  /* 0*/
  PetscErrorCode (*setvalues)(Mat,PetscInt,const PetscInt[],PetscInt,const PetscInt[],const PetscScalar[],InsertMode);
  PetscErrorCode (*getrow)(Mat,PetscInt,PetscInt *,PetscInt*[],PetscScalar*[]);
  PetscErrorCode (*restorerow)(Mat,PetscInt,PetscInt *,PetscInt *[],PetscScalar *[]);
  PetscErrorCode (*mult)(Mat,Vec,Vec);
  PetscErrorCode (*multadd)(Mat,Vec,Vec,Vec);
  /* 5*/
  PetscErrorCode (*multtranspose)(Mat,Vec,Vec);
  PetscErrorCode (*multtransposeadd)(Mat,Vec,Vec,Vec);
  PetscErrorCode (*solve)(Mat,Vec,Vec);
  PetscErrorCode (*solveadd)(Mat,Vec,Vec,Vec);
  PetscErrorCode (*solvetranspose)(Mat,Vec,Vec);
  /*10*/
  PetscErrorCode (*solvetransposeadd)(Mat,Vec,Vec,Vec);
  PetscErrorCode (*lufactor)(Mat,IS,IS,const MatFactorInfo*);
  PetscErrorCode (*choleskyfactor)(Mat,IS,const MatFactorInfo*);
  PetscErrorCode (*sor)(Mat,Vec,PetscReal,MatSORType,PetscReal,PetscInt,PetscInt,Vec);
  PetscErrorCode (*transpose)(Mat,MatReuse,Mat *);
  /*15*/
  PetscErrorCode (*getinfo)(Mat,MatInfoType,MatInfo*);
  PetscErrorCode (*equal)(Mat,Mat,PetscBool  *);
  PetscErrorCode (*getdiagonal)(Mat,Vec);
  PetscErrorCode (*diagonalscale)(Mat,Vec,Vec);
  PetscErrorCode (*norm)(Mat,NormType,PetscReal*);
  /*20*/
  PetscErrorCode (*assemblybegin)(Mat,MatAssemblyType);
  PetscErrorCode (*assemblyend)(Mat,MatAssemblyType);
  PetscErrorCode (*setoption)(Mat,MatOption,PetscBool );
  PetscErrorCode (*zeroentries)(Mat);
  /*24*/
  PetscErrorCode (*zerorows)(Mat,PetscInt,const PetscInt[],PetscScalar,Vec,Vec);
  PetscErrorCode (*lufactorsymbolic)(Mat,Mat,IS,IS,const MatFactorInfo*);
  PetscErrorCode (*lufactornumeric)(Mat,Mat,const MatFactorInfo*);
  PetscErrorCode (*choleskyfactorsymbolic)(Mat,Mat,IS,const MatFactorInfo*);
  PetscErrorCode (*choleskyfactornumeric)(Mat,Mat,const MatFactorInfo*);
  /*29*/
  PetscErrorCode (*setuppreallocation)(Mat);
  PetscErrorCode (*ilufactorsymbolic)(Mat,Mat,IS,IS,const MatFactorInfo*);
  PetscErrorCode (*iccfactorsymbolic)(Mat,Mat,IS,const MatFactorInfo*);
  PetscErrorCode (*getarray)(Mat,PetscScalar**);
  PetscErrorCode (*restorearray)(Mat,PetscScalar**);
  /*34*/
  PetscErrorCode (*duplicate)(Mat,MatDuplicateOption,Mat*);
  PetscErrorCode (*forwardsolve)(Mat,Vec,Vec);
  PetscErrorCode (*backwardsolve)(Mat,Vec,Vec);
  PetscErrorCode (*ilufactor)(Mat,IS,IS,const MatFactorInfo*);
  PetscErrorCode (*iccfactor)(Mat,IS,const MatFactorInfo*);
  /*39*/
  PetscErrorCode (*axpy)(Mat,PetscScalar,Mat,MatStructure);
  PetscErrorCode (*getsubmatrices)(Mat,PetscInt,const IS[],const IS[],MatReuse,Mat *[]);
  PetscErrorCode (*increaseoverlap)(Mat,PetscInt,IS[],PetscInt);
  PetscErrorCode (*getvalues)(Mat,PetscInt,const PetscInt[],PetscInt,const PetscInt[],PetscScalar []);
  PetscErrorCode (*copy)(Mat,Mat,MatStructure);
  /*44*/
  PetscErrorCode (*getrowmax)(Mat,Vec,PetscInt[]);
  PetscErrorCode (*scale)(Mat,PetscScalar);
  PetscErrorCode (*shift)(Mat,PetscScalar);
  PetscErrorCode (*diagonalset)(Mat,Vec,InsertMode);
  PetscErrorCode (*zerorowscolumns)(Mat,PetscInt,const PetscInt[],PetscScalar,Vec,Vec);
  /*49*/
  PetscErrorCode (*setblocksize)(Mat,PetscInt);
  PetscErrorCode (*getrowij)(Mat,PetscInt,PetscBool ,PetscBool ,PetscInt*,PetscInt *[],PetscInt *[],PetscBool  *);
  PetscErrorCode (*restorerowij)(Mat,PetscInt,PetscBool ,PetscBool ,PetscInt *,PetscInt *[],PetscInt *[],PetscBool  *);
  PetscErrorCode (*getcolumnij)(Mat,PetscInt,PetscBool ,PetscBool ,PetscInt*,PetscInt *[],PetscInt *[],PetscBool  *);
  PetscErrorCode (*restorecolumnij)(Mat,PetscInt,PetscBool ,PetscBool ,PetscInt*,PetscInt *[],PetscInt *[],PetscBool  *);
  /*54*/
  PetscErrorCode (*fdcoloringcreate)(Mat,ISColoring,MatFDColoring);
  PetscErrorCode (*coloringpatch)(Mat,PetscInt,PetscInt,ISColoringValue[],ISColoring*);
  PetscErrorCode (*setunfactored)(Mat);
  PetscErrorCode (*permute)(Mat,IS,IS,Mat*);
  PetscErrorCode (*setvaluesblocked)(Mat,PetscInt,const PetscInt[],PetscInt,const PetscInt[],const PetscScalar[],InsertMode);
  /*59*/
  PetscErrorCode (*getsubmatrix)(Mat,IS,IS,MatReuse,Mat*);
  PetscErrorCode (*destroy)(Mat);
  PetscErrorCode (*view)(Mat,PetscViewer);
  PetscErrorCode (*convertfrom)(Mat, const MatType,MatReuse,Mat*);
  PetscErrorCode (*usescaledform)(Mat,PetscBool );
  /*64*/
  PetscErrorCode (*scalesystem)(Mat,Vec,Vec);
  PetscErrorCode (*unscalesystem)(Mat,Vec,Vec);
  PetscErrorCode (*setlocaltoglobalmapping)(Mat,ISLocalToGlobalMapping,ISLocalToGlobalMapping);
  PetscErrorCode (*setvalueslocal)(Mat,PetscInt,const PetscInt[],PetscInt,const PetscInt[],const PetscScalar[],InsertMode);
  PetscErrorCode (*zerorowslocal)(Mat,PetscInt,const PetscInt[],PetscScalar,Vec,Vec);
  /*69*/
  PetscErrorCode (*getrowmaxabs)(Mat,Vec,PetscInt[]);
  PetscErrorCode (*getrowminabs)(Mat,Vec,PetscInt[]);
  PetscErrorCode (*convert)(Mat, const MatType,MatReuse,Mat*);
  PetscErrorCode (*setcoloring)(Mat,ISColoring);
  PetscErrorCode (*setvaluesadic)(Mat,void*);
  /*74*/
  PetscErrorCode (*setvaluesadifor)(Mat,PetscInt,void*);
  PetscErrorCode (*fdcoloringapply)(Mat,MatFDColoring,Vec,MatStructure*,void*);
  PetscErrorCode (*setfromoptions)(Mat);
  PetscErrorCode (*multconstrained)(Mat,Vec,Vec);
  PetscErrorCode (*multtransposeconstrained)(Mat,Vec,Vec);
  /*79*/
  PetscErrorCode (*findzerodiagonals)(Mat,IS*);
  PetscErrorCode (*mults)(Mat, Vecs, Vecs);
  PetscErrorCode (*solves)(Mat, Vecs, Vecs);
  PetscErrorCode (*getinertia)(Mat,PetscInt*,PetscInt*,PetscInt*);
  PetscErrorCode (*load)(Mat, PetscViewer);
  /*84*/
  PetscErrorCode (*issymmetric)(Mat,PetscReal,PetscBool *);
  PetscErrorCode (*ishermitian)(Mat,PetscReal,PetscBool *);
  PetscErrorCode (*isstructurallysymmetric)(Mat,PetscBool *);
  PetscErrorCode (*setvaluesblockedlocal)(Mat,PetscInt,const PetscInt[],PetscInt,const PetscInt[],const PetscScalar[],InsertMode);
  PetscErrorCode (*getvecs)(Mat,Vec*,Vec*);
  /*89*/
  PetscErrorCode (*matmult)(Mat,Mat,MatReuse,PetscReal,Mat*);
  PetscErrorCode (*matmultsymbolic)(Mat,Mat,PetscReal,Mat*);
  PetscErrorCode (*matmultnumeric)(Mat,Mat,Mat);
  PetscErrorCode (*ptap)(Mat,Mat,MatReuse,PetscReal,Mat*);
  PetscErrorCode (*ptapsymbolic)(Mat,Mat,PetscReal,Mat*); /* double dispatch wrapper routine */
  /*94*/
  PetscErrorCode (*ptapnumeric)(Mat,Mat,Mat);             /* double dispatch wrapper routine */
  PetscErrorCode (*mattransposemult)(Mat,Mat,MatReuse,PetscReal,Mat*);
  PetscErrorCode (*mattransposemultsymbolic)(Mat,Mat,PetscReal,Mat*);
  PetscErrorCode (*mattransposemultnumeric)(Mat,Mat,Mat);
  PetscErrorCode (*ptapsymbolic_seqaij)(Mat,Mat,PetscReal,Mat*); /* actual implememtation, A=seqaij */
  /*99*/
  PetscErrorCode (*ptapnumeric_seqaij)(Mat,Mat,Mat);             /* actual implememtation, A=seqaij */
  PetscErrorCode (*ptapsymbolic_mpiaij)(Mat,Mat,PetscReal,Mat*); /* actual implememtation, A=mpiaij */
  PetscErrorCode (*ptapnumeric_mpiaij)(Mat,Mat,Mat);             /* actual implememtation, A=mpiaij */
  PetscErrorCode (*conjugate)(Mat);                              /* complex conjugate */
  PetscErrorCode (*setsizes)(Mat,PetscInt,PetscInt,PetscInt,PetscInt);
  /*104*/
  PetscErrorCode (*setvaluesrow)(Mat,PetscInt,const PetscScalar[]);
  PetscErrorCode (*realpart)(Mat);
  PetscErrorCode (*imaginarypart)(Mat);
  PetscErrorCode (*getrowuppertriangular)(Mat);
  PetscErrorCode (*restorerowuppertriangular)(Mat);
  /*109*/
  PetscErrorCode (*matsolve)(Mat,Mat,Mat);
  PetscErrorCode (*getredundantmatrix)(Mat,PetscInt,MPI_Comm,PetscInt,MatReuse,Mat*);
  PetscErrorCode (*getrowmin)(Mat,Vec,PetscInt[]);
  PetscErrorCode (*getcolumnvector)(Mat,Vec,PetscInt);
  PetscErrorCode (*missingdiagonal)(Mat,PetscBool *,PetscInt*);
  /*114*/
  PetscErrorCode (*getseqnonzerostructure)(Mat,Mat *);
  PetscErrorCode (*create)(Mat);  
  PetscErrorCode (*getghosts)(Mat,PetscInt*,const PetscInt *[]);
  PetscErrorCode (*getlocalsubmatrix)(Mat,IS,IS,Mat*);
  PetscErrorCode (*restorelocalsubmatrix)(Mat,IS,IS,Mat*);
  /*119*/
  PetscErrorCode (*multdiagonalblock)(Mat,Vec,Vec);
  PetscErrorCode (*hermitiantranspose)(Mat,MatReuse,Mat*);
  PetscErrorCode (*multhermitiantranspose)(Mat,Vec,Vec);
  PetscErrorCode (*multhermitiantransposeadd)(Mat,Vec,Vec,Vec);
  PetscErrorCode (*getmultiprocblock)(Mat,MPI_Comm,Mat*);
  /*124*/
  PetscErrorCode (*findnonzerorows)(Mat,IS*);
  PetscErrorCode (*getcolumnnorms)(Mat,NormType,PetscReal*);
  PetscErrorCode (*invertblockdiagonal)(Mat,PetscScalar**);
  PetscErrorCode (*dummy4)(Mat,Vec,Vec,Vec);
  PetscErrorCode (*getsubmatricesparallel)(Mat,PetscInt,const IS[], const IS[], MatReuse, Mat**);
  /*129*/
  PetscErrorCode (*setvaluesbatch)(Mat,PetscInt,PetscInt,PetscInt*,const PetscScalar*);
  PetscErrorCode (*transposematmult)(Mat,Mat,MatReuse,PetscReal,Mat*);
  PetscErrorCode (*transposematmultsymbolic)(Mat,Mat,PetscReal,Mat*);
  PetscErrorCode (*transposematmultnumeric)(Mat,Mat,Mat);
  PetscErrorCode (*transposecoloringcreate)(Mat,ISColoring,MatTransposeColoring);
  /*134*/
  PetscErrorCode (*transcoloringapplysptoden)(MatTransposeColoring,Mat,Mat);
  PetscErrorCode (*transcoloringapplydentosp)(MatTransposeColoring,Mat,Mat);
  PetscErrorCode (*rart)(Mat,Mat,MatReuse,PetscReal,Mat*);
  PetscErrorCode (*rartsymbolic)(Mat,Mat,PetscReal,Mat*); /* double dispatch wrapper routine */
  PetscErrorCode (*rartnumeric)(Mat,Mat,Mat);             /* double dispatch wrapper routine */
};
/*
    If you add MatOps entries above also add them to the MATOP enum
    in include/petscmat.h and include/finclude/petscmat.h
*/

#include <petscsys.h>
extern PetscErrorCode  MatRegisterOp(MPI_Comm, const char[], PetscVoidFunction, const char[], PetscInt, ...);
extern PetscErrorCode  MatQueryOp(MPI_Comm, PetscVoidFunction*, const char[], PetscInt, ...);

typedef struct _p_MatBaseName* MatBaseName;
struct _p_MatBaseName {
  char        *bname,*sname,*mname;
  MatBaseName next;
};

extern MatBaseName MatBaseNameList;

/*
   Utility private matrix routines
*/
extern PetscErrorCode MatConvert_Basic(Mat, const MatType,MatReuse,Mat*);
extern PetscErrorCode MatCopy_Basic(Mat,Mat,MatStructure);
extern PetscErrorCode MatView_Private(Mat);

extern PetscErrorCode MatHeaderMerge(Mat,Mat);
extern PetscErrorCode MatHeaderReplace(Mat,Mat);
extern PetscErrorCode MatAXPYGetxtoy_Private(PetscInt,PetscInt*,PetscInt*,PetscInt*, PetscInt*,PetscInt*,PetscInt*, PetscInt**);
extern PetscErrorCode MatPtAP_Basic(Mat,Mat,MatReuse,PetscReal,Mat*);
extern PetscErrorCode MatDiagonalSet_Default(Mat,Vec,InsertMode);

/* 
  The stash is used to temporarily store inserted matrix values that 
  belong to another processor. During the assembly phase the stashed 
  values are moved to the correct processor and 
*/

typedef struct _MatStashSpace *PetscMatStashSpace;

struct _MatStashSpace {
  PetscMatStashSpace next;
  PetscScalar        *space_head,*val;
  PetscInt           *idx,*idy;
  PetscInt           total_space_size;
  PetscInt           local_used;
  PetscInt           local_remaining;
};

extern PetscErrorCode PetscMatStashSpaceGet(PetscInt,PetscInt,PetscMatStashSpace *);
extern PetscErrorCode PetscMatStashSpaceContiguous(PetscInt,PetscMatStashSpace *,PetscScalar *,PetscInt *,PetscInt *);
extern PetscErrorCode PetscMatStashSpaceDestroy(PetscMatStashSpace*);

typedef struct {
  PetscInt      nmax;                   /* maximum stash size */
  PetscInt      umax;                   /* user specified max-size */
  PetscInt      oldnmax;                /* the nmax value used previously */
  PetscInt      n;                      /* stash size */
  PetscInt      bs;                     /* block size of the stash */
  PetscInt      reallocs;               /* preserve the no of mallocs invoked */    
  PetscMatStashSpace space_head,space;  /* linked list to hold stashed global row/column numbers and matrix values */
  /* The following variables are used for communication */
  MPI_Comm      comm;
  PetscMPIInt   size,rank;
  PetscMPIInt   tag1,tag2;
  MPI_Request   *send_waits;            /* array of send requests */
  MPI_Request   *recv_waits;            /* array of receive requests */
  MPI_Status    *send_status;           /* array of send status */
  PetscInt      nsends,nrecvs;          /* numbers of sends and receives */
  PetscScalar   *svalues;               /* sending data */
  PetscInt      *sindices;    
  PetscScalar   **rvalues;              /* receiving data (values) */
  PetscInt      **rindices;             /* receiving data (indices) */
  PetscInt      nprocessed;             /* number of messages already processed */
  PetscMPIInt   *flg_v;                 /* indicates what messages have arrived so far and from whom */
  PetscBool     reproduce;
  PetscInt      reproduce_count;
} MatStash;

extern PetscErrorCode MatStashCreate_Private(MPI_Comm,PetscInt,MatStash*);
extern PetscErrorCode MatStashDestroy_Private(MatStash*);
extern PetscErrorCode MatStashScatterEnd_Private(MatStash*);
extern PetscErrorCode MatStashSetInitialSize_Private(MatStash*,PetscInt);
extern PetscErrorCode MatStashGetInfo_Private(MatStash*,PetscInt*,PetscInt*);
extern PetscErrorCode MatStashValuesRow_Private(MatStash*,PetscInt,PetscInt,const PetscInt[],const PetscScalar[],PetscBool );
extern PetscErrorCode MatStashValuesCol_Private(MatStash*,PetscInt,PetscInt,const PetscInt[],const PetscScalar[],PetscInt,PetscBool );
extern PetscErrorCode MatStashValuesRowBlocked_Private(MatStash*,PetscInt,PetscInt,const PetscInt[],const PetscScalar[],PetscInt,PetscInt,PetscInt);
extern PetscErrorCode MatStashValuesColBlocked_Private(MatStash*,PetscInt,PetscInt,const PetscInt[],const PetscScalar[],PetscInt,PetscInt,PetscInt);
extern PetscErrorCode MatStashScatterBegin_Private(Mat,MatStash*,PetscInt*);
extern PetscErrorCode MatStashScatterGetMesg_Private(MatStash*,PetscMPIInt*,PetscInt**,PetscInt**,PetscScalar**,PetscInt*);

typedef struct {
  PetscInt   dim;
  PetscInt   dims[4];
  PetscInt   starts[4];
  PetscBool  noc;        /* this is a single component problem, hence user will not set MatStencil.c */
} MatStencilInfo;

/* Info about using compressed row format */
typedef struct {
  PetscBool  check;                         /* indicates that at MatAssembly() it should check if compressed rows will be efficient */
  PetscBool  use;                           /* indicates compressed rows have been checked and will be used */
  PetscInt   nrows;                         /* number of non-zero rows */
  PetscInt   *i;                            /* compressed row pointer  */
  PetscInt   *rindex;                       /* compressed row index               */
} Mat_CompressedRow;
extern PetscErrorCode MatCheckCompressedRow(Mat,Mat_CompressedRow*,PetscInt*,PetscInt,PetscReal);

struct _p_Mat {
  PETSCHEADER(struct _MatOps);
  PetscLayout            rmap,cmap;
  void                   *data;            /* implementation-specific data */
  MatFactorType          factortype;       /* MAT_FACTOR_LU, ILU, CHOLESKY or ICC */
  PetscBool              assembled;        /* is the matrix assembled? */
  PetscBool              was_assembled;    /* new values inserted into assembled mat */
  PetscInt               num_ass;          /* number of times matrix has been assembled */
  PetscBool              same_nonzero;     /* matrix has same nonzero pattern as previous */
  MatInfo                info;             /* matrix information */
  InsertMode             insertmode;       /* have values been inserted in matrix or added? */
  MatStash               stash,bstash;     /* used for assembling off-proc mat emements */
  MatNullSpace           nullsp;           /* null space (operator is singular) */
  MatNullSpace           nearnullsp;       /* near null space to be used by multigrid methods */
  PetscBool              preallocated;
  MatStencilInfo         stencil;          /* information for structured grid */
  PetscBool              symmetric,hermitian,structurally_symmetric,spd;
  PetscBool              symmetric_set,hermitian_set,structurally_symmetric_set,spd_set; /* if true, then corresponding flag is correct*/
  PetscBool              symmetric_eternal;
  PetscBool              nooffprocentries,nooffproczerorows;
#if defined(PETSC_HAVE_CUSP)
  PetscCUSPFlag          valid_GPU_matrix; /* flag pointing to the matrix on the gpu*/
#endif
  void                   *spptr;          /* pointer for special library like SuperLU */
  MatSolverPackage       solvertype;
  };

#define MatPreallocated(A)  ((!(A)->preallocated) ? MatSetUpPreallocation(A) : 0)
extern PetscErrorCode MatAXPY_Basic(Mat,PetscScalar,Mat,MatStructure);
extern PetscErrorCode MatAXPY_BasicWithPreallocation(Mat,Mat,PetscScalar,Mat,MatStructure);
/*
    Object for partitioning graphs
*/

typedef struct _MatPartitioningOps *MatPartitioningOps;
struct _MatPartitioningOps {
  PetscErrorCode (*apply)(MatPartitioning,IS*);
  PetscErrorCode (*setfromoptions)(MatPartitioning);
  PetscErrorCode (*destroy)(MatPartitioning);
  PetscErrorCode (*view)(MatPartitioning,PetscViewer);
};

struct _p_MatPartitioning {
  PETSCHEADER(struct _MatPartitioningOps);
  Mat         adj;
  PetscInt    *vertex_weights;
  PetscReal   *part_weights;
  PetscInt    n;                                 /* number of partitions */
  void        *data;
  PetscInt    setupcalled;
};

/*
    MatFDColoring is used to compute Jacobian matrices efficiently
  via coloring. The data structure is explained below in an example.

   Color =   0    1     0    2   |   2      3       0 
   ---------------------------------------------------
            00   01              |          05
            10   11              |   14     15               Processor  0
                       22    23  |          25
                       32    33  | 
   ===================================================
                                 |   44     45     46
            50                   |          55               Processor 1
                                 |   64            66
   ---------------------------------------------------

    ncolors = 4;

    ncolumns      = {2,1,1,0}
    columns       = {{0,2},{1},{3},{}}
    nrows         = {4,2,3,3}
    rows          = {{0,1,2,3},{0,1},{1,2,3},{0,1,2}}
    columnsforrow = {{0,0,2,2},{1,1},{4,3,3},{5,5,5}}
    vscaleforrow  = {{,,,},{,},{,,},{,,}}
    vwscale       = {dx(0),dx(1),dx(2),dx(3)}               MPI Vec
    vscale        = {dx(0),dx(1),dx(2),dx(3),dx(4),dx(5)}   Seq Vec

    ncolumns      = {1,0,1,1}
    columns       = {{6},{},{4},{5}}
    nrows         = {3,0,2,2}
    rows          = {{0,1,2},{},{1,2},{1,2}}
    columnsforrow = {{6,0,6},{},{4,4},{5,5}}
    vscaleforrow =  {{,,},{},{,},{,}}
    vwscale       = {dx(4),dx(5),dx(6)}              MPI Vec
    vscale        = {dx(0),dx(4),dx(5),dx(6)}        Seq Vec

    See the routine MatFDColoringApply() for how this data is used
    to compute the Jacobian.

*/

struct  _p_MatFDColoring{
  PETSCHEADER(int);
  PetscInt       M,N,m;            /* total rows, columns; local rows */
  PetscInt       rstart;           /* first row owned by local processor */
  PetscInt       ncolors;          /* number of colors */
  PetscInt       *ncolumns;        /* number of local columns for a color */ 
  PetscInt       **columns;        /* lists the local columns of each color (using global column numbering) */
  PetscInt       *nrows;           /* number of local rows for each color */
  PetscInt       **rows;           /* lists the local rows for each color (using the local row numbering) */
  PetscInt       **columnsforrow;  /* lists the corresponding columns for those rows (using the global column) */ 
  PetscReal      error_rel;        /* square root of relative error in computing function */
  PetscReal      umin;             /* minimum allowable u'dx value */
  Vec            w1,w2,w3;         /* work vectors used in computing Jacobian */
  PetscErrorCode (*f)(void);       /* function that defines Jacobian */
  void           *fctx;            /* optional user-defined context for use by the function f */
  PetscInt       **vscaleforrow;   /* location in vscale for each columnsforrow[] entry */
  Vec            vscale;           /* holds FD scaling, i.e. 1/dx for each perturbed column */
  Vec            F;                /* current value of user provided function; can set with MatFDColoringSetF() */
  PetscInt       currentcolor;     /* color for which function evaluation is being done now */
  const char     *htype;            /* "wp" or "ds" */
  ISColoringType ctype;            /* IS_COLORING_GLOBAL or IS_COLORING_GHOSTED */

  void           *ftn_func_pointer,*ftn_func_cntx; /* serve the same purpose as *fortran_func_pointers in PETSc objects */
};

struct  _p_MatTransposeColoring{
  PETSCHEADER(int);
  PetscInt       M,N,m;            /* total rows, columns; local rows */
  PetscInt       rstart;           /* first row owned by local processor */
  PetscInt       ncolors;          /* number of colors */
  PetscInt       *ncolumns;        /* number of local columns for a color */ 
  PetscInt       *nrows;           /* number of local rows for each color */
  PetscInt       currentcolor;     /* color for which function evaluation is being done now */
  ISColoringType ctype;            /* IS_COLORING_GLOBAL or IS_COLORING_GHOSTED */
 
  PetscInt       *colorforrow,*colorforcol;  /* pointer to rows and columns */
  PetscInt       *rows;                  /* lists the local rows for each color (using the local row numbering) */
  PetscInt       *columnsforspidx;       /* maps (row,color) in the dense matrix to index of sparse matrix arrays a->j and a->a */
  PetscInt       *columns;               /* lists the local columns of each color (using global column numbering) */
};

/*
   Null space context for preconditioner/operators
*/
struct _p_MatNullSpace {
  PETSCHEADER(int);
  PetscBool      has_cnst;
  PetscInt       n;
  Vec*           vecs;
  PetscScalar*   alpha;                 /* for projections */
  Vec            vec;                   /* for out of place removals */
  PetscErrorCode (*remove)(MatNullSpace,Vec,void*);  /* for user provided removal function */
  void*          rmctx;                 /* context for remove() function */
};

/* 
   Checking zero pivot for LU, ILU preconditioners.
*/
typedef struct {
  PetscInt       nshift,nshift_max;
  PetscReal      shift_amount,shift_lo,shift_hi,shift_top,shift_fraction;
  PetscBool      newshift;
  PetscReal      rs;  /* active row sum of abs(offdiagonals) */
  PetscScalar    pv;  /* pivot of the active row */
} FactorShiftCtx;

extern PetscErrorCode MatFactorDumpMatrix(Mat);

#undef __FUNCT__
#define __FUNCT__ "MatPivotCheck_nz"
PETSC_STATIC_INLINE PetscErrorCode MatPivotCheck_nz(Mat mat,const MatFactorInfo *info,FactorShiftCtx *sctx,PetscInt row)
{
  PetscReal _rs   = sctx->rs;
  PetscReal _zero = info->zeropivot*_rs;

  PetscFunctionBegin;
  if (PetscAbsScalar(sctx->pv) <= _zero){
    /* force |diag| > zeropivot*rs */
    if (!sctx->nshift) sctx->shift_amount = info->shiftamount;
    else sctx->shift_amount *= 2.0;
    sctx->newshift = PETSC_TRUE;
    (sctx->nshift)++;
  } else {
    sctx->newshift = PETSC_FALSE;
  }
  PetscFunctionReturn(0);
}

#undef __FUNCT__
#define __FUNCT__ "MatPivotCheck_pd"
PETSC_STATIC_INLINE PetscErrorCode MatPivotCheck_pd(Mat mat,const MatFactorInfo *info,FactorShiftCtx *sctx,PetscInt row)
{
  PetscReal _rs   = sctx->rs;
  PetscReal _zero = info->zeropivot*_rs;

  PetscFunctionBegin;
  if (PetscRealPart(sctx->pv) <= _zero){
    /* force matfactor to be diagonally dominant */
    if (sctx->nshift == sctx->nshift_max) {
      sctx->shift_fraction = sctx->shift_hi;
    } else {
      sctx->shift_lo = sctx->shift_fraction;
      sctx->shift_fraction = (sctx->shift_hi+sctx->shift_lo)/2.;
    }
    sctx->shift_amount = sctx->shift_fraction * sctx->shift_top;
    sctx->nshift++;
    sctx->newshift = PETSC_TRUE;
  } else {
    sctx->newshift = PETSC_FALSE;
  }
  PetscFunctionReturn(0);
}

#undef __FUNCT__
#define __FUNCT__ "MatPivotCheck_inblocks"
PETSC_STATIC_INLINE PetscErrorCode MatPivotCheck_inblocks(Mat mat,const MatFactorInfo *info,FactorShiftCtx *sctx,PetscInt row)
{
  PetscReal _zero = info->zeropivot;

  PetscFunctionBegin;
  if (PetscAbsScalar(sctx->pv) <= _zero){
    sctx->pv          += info->shiftamount;
    sctx->shift_amount = 0.0;
    sctx->nshift++;
  }
  sctx->newshift = PETSC_FALSE;
  PetscFunctionReturn(0);
}

#undef __FUNCT__
#define __FUNCT__ "MatPivotCheck_none"
PETSC_STATIC_INLINE PetscErrorCode MatPivotCheck_none(Mat mat,const MatFactorInfo *info,FactorShiftCtx *sctx,PetscInt row)
{
  PetscReal _zero = info->zeropivot;

  PetscFunctionBegin;
  sctx->newshift = PETSC_FALSE;
  if (PetscAbsScalar(sctx->pv) <= _zero) {
    PetscErrorCode ierr;
    PetscBool      flg = PETSC_FALSE;
    
    ierr = PetscOptionsGetBool(PETSC_NULL,"-mat_dump",&flg,PETSC_NULL);CHKERRQ(ierr);
    if (flg) {
      ierr = MatView(mat,PETSC_VIEWER_BINARY_(((PetscObject)mat)->comm));CHKERRQ(ierr);
    }
    SETERRQ3(PETSC_COMM_SELF,PETSC_ERR_MAT_LU_ZRPVT,"Zero pivot row %D value %G tolerance %G",row,PetscAbsScalar(sctx->pv),_zero);
  }
  PetscFunctionReturn(0);
}

#undef __FUNCT__
#define __FUNCT__ "MatPivotCheck"
PETSC_STATIC_INLINE PetscErrorCode MatPivotCheck(Mat mat,const MatFactorInfo *info,FactorShiftCtx *sctx,PetscInt row)
{
  PetscErrorCode ierr;

  PetscFunctionBegin;
  if (info->shifttype == (PetscReal) MAT_SHIFT_NONZERO){
    ierr = MatPivotCheck_nz(mat,info,sctx,row);CHKERRQ(ierr);
  } else if (info->shifttype == (PetscReal) MAT_SHIFT_POSITIVE_DEFINITE){
    ierr = MatPivotCheck_pd(mat,info,sctx,row);CHKERRQ(ierr);
  } else if (info->shifttype == (PetscReal) MAT_SHIFT_INBLOCKS){
    ierr = MatPivotCheck_inblocks(mat,info,sctx,row);CHKERRQ(ierr);
  } else {
    ierr = MatPivotCheck_none(mat,info,sctx,row);CHKERRQ(ierr);
  }
  PetscFunctionReturn(0);
}

/* 
  Create and initialize a linked list 
  Input Parameters:
    idx_start - starting index of the list
    lnk_max   - max value of lnk indicating the end of the list
    nlnk      - max length of the list
  Output Parameters:
    lnk       - list initialized
    bt        - PetscBT (bitarray) with all bits set to false
    lnk_empty - flg indicating the list is empty
*/
#define PetscLLCreate(idx_start,lnk_max,nlnk,lnk,bt) \
  (PetscMalloc(nlnk*sizeof(PetscInt),&lnk) || PetscBTCreate(nlnk,bt) || PetscBTMemzero(nlnk,bt) || (lnk[idx_start] = lnk_max,0))

#define PetscLLCreate_new(idx_start,lnk_max,nlnk,lnk,bt,lnk_empty)\
  (PetscMalloc(nlnk*sizeof(PetscInt),&lnk) || PetscBTCreate(nlnk,bt) || PetscBTMemzero(nlnk,bt) || (lnk_empty = PETSC_TRUE,0) ||(lnk[idx_start] = lnk_max,0))

/*
  Add an index set into a sorted linked list
  Input Parameters:
    nidx      - number of input indices
    indices   - interger array
    idx_start - starting index of the list
    lnk       - linked list(an integer array) that is created
    bt        - PetscBT (bitarray), bt[idx]=true marks idx is in lnk
  output Parameters:
    nlnk      - number of newly added indices
    lnk       - the sorted(increasing order) linked list containing new and non-redundate entries from indices
    bt        - updated PetscBT (bitarray) 
*/
#define PetscLLAdd(nidx,indices,idx_start,nlnk,lnk,bt) 0;\
{\
  PetscInt _k,_entry,_location,_lnkdata;\
  nlnk     = 0;\
  _lnkdata = idx_start;\
  for (_k=0; _k<nidx; _k++){\
    _entry = indices[_k];\
    if (!PetscBTLookupSet(bt,_entry)){  /* new entry */\
      /* search for insertion location */\
      /* start from the beginning if _entry < previous _entry */\
      if (_k && _entry < _lnkdata) _lnkdata  = idx_start;\
      do {\
        _location = _lnkdata;\
        _lnkdata  = lnk[_location];\
      } while (_entry > _lnkdata);\
      /* insertion location is found, add entry into lnk */\
      lnk[_location] = _entry;\
      lnk[_entry]    = _lnkdata;\
      nlnk++;\
      _lnkdata = _entry; /* next search starts from here if next_entry > _entry */\
    }\
  }\
}

/*
  Add a permuted index set into a sorted linked list
  Input Parameters:
    nidx      - number of input indices
    indices   - interger array
    perm      - permutation of indices
    idx_start - starting index of the list
    lnk       - linked list(an integer array) that is created
    bt        - PetscBT (bitarray), bt[idx]=true marks idx is in lnk
  output Parameters:
    nlnk      - number of newly added indices
    lnk       - the sorted(increasing order) linked list containing new and non-redundate entries from indices
    bt        - updated PetscBT (bitarray) 
*/
#define PetscLLAddPerm(nidx,indices,perm,idx_start,nlnk,lnk,bt) 0;\
{\
  PetscInt _k,_entry,_location,_lnkdata;\
  nlnk     = 0;\
  _lnkdata = idx_start;\
  for (_k=0; _k<nidx; _k++){\
    _entry = perm[indices[_k]];\
    if (!PetscBTLookupSet(bt,_entry)){  /* new entry */\
      /* search for insertion location */\
      /* start from the beginning if _entry < previous _entry */\
      if (_k && _entry < _lnkdata) _lnkdata  = idx_start;\
      do {\
        _location = _lnkdata;\
        _lnkdata  = lnk[_location];\
      } while (_entry > _lnkdata);\
      /* insertion location is found, add entry into lnk */\
      lnk[_location] = _entry;\
      lnk[_entry]    = _lnkdata;\
      nlnk++;\
      _lnkdata = _entry; /* next search starts from here if next_entry > _entry */\
    }\
  }\
}

/*
  Add a SORTED ascending index set into a sorted linked list - same as PetscLLAdd() bus skip 'if (_k && _entry < _lnkdata) _lnkdata  = idx_start;'
  Input Parameters:
    nidx      - number of input indices
    indices   - sorted interger array 
    idx_start - starting index of the list
    lnk       - linked list(an integer array) that is created
    bt        - PetscBT (bitarray), bt[idx]=true marks idx is in lnk
  output Parameters:
    nlnk      - number of newly added indices
    lnk       - the sorted(increasing order) linked list containing new and non-redundate entries from indices
    bt        - updated PetscBT (bitarray) 
*/
#define PetscLLAddSorted(nidx,indices,idx_start,nlnk,lnk,bt) 0;\
{\
  PetscInt _k,_entry,_location,_lnkdata;\
  nlnk      = 0;\
  _lnkdata  = idx_start;\
  for (_k=0; _k<nidx; _k++){\
    _entry = indices[_k];\
    if (!PetscBTLookupSet(bt,_entry)){  /* new entry */\
      /* search for insertion location */\
      do {\
        _location = _lnkdata;\
        _lnkdata  = lnk[_location];\
      } while (_entry > _lnkdata);\
      /* insertion location is found, add entry into lnk */\
      lnk[_location] = _entry;\
      lnk[_entry]    = _lnkdata;\
      nlnk++;\
      _lnkdata = _entry; /* next search starts from here */\
    }\
  }\
}

#define PetscLLAddSorted_new(nidx,indices,idx_start,lnk_empty,nlnk,lnk,bt) 0; \
{\
  PetscInt _k,_entry,_location,_lnkdata;\
  if (lnk_empty){\
    _lnkdata  = idx_start;                      \
    for (_k=0; _k<nidx; _k++){                  \
      _entry = indices[_k];                             \
      PetscBTSet(bt,_entry);  /* mark the new entry */          \
          _location = _lnkdata;                                 \
          _lnkdata  = lnk[_location];                           \
        /* insertion location is found, add entry into lnk */   \
        lnk[_location] = _entry;                                \
        lnk[_entry]    = _lnkdata;                              \
        _lnkdata = _entry; /* next search starts from here */   \
    }                                                           \
    /*\
    lnk[indices[nidx-1]] = lnk[idx_start];\
    lnk[idx_start]       = indices[0];\
    PetscBTSet(bt,indices[0]);  \
    for (_k=1; _k<nidx; _k++){                  \
      PetscBTSet(bt,indices[_k]);                                          \
      lnk[indices[_k-1]] = indices[_k];                                  \
    }                                                           \
     */\
    nlnk      = nidx;\
    lnk_empty = PETSC_FALSE;\
  } else {\
    nlnk      = 0;                              \
    _lnkdata  = idx_start;                      \
    for (_k=0; _k<nidx; _k++){                  \
      _entry = indices[_k];                             \
      if (!PetscBTLookupSet(bt,_entry)){  /* new entry */       \
        /* search for insertion location */                     \
        do {                                                    \
          _location = _lnkdata;                                 \
          _lnkdata  = lnk[_location];                           \
        } while (_entry > _lnkdata);                            \
        /* insertion location is found, add entry into lnk */   \
        lnk[_location] = _entry;                                \
        lnk[_entry]    = _lnkdata;                              \
        nlnk++;                                                 \
        _lnkdata = _entry; /* next search starts from here */   \
      }                                                         \
    }                                                           \
  }                                                             \
}

/*
  Add a SORTED index set into a sorted linked list used for LUFactorSymbolic()
  Same as PetscLLAddSorted() with an additional operation:
       count the number of input indices that are no larger than 'diag' 
  Input Parameters:
    indices   - sorted interger array 
    idx_start - starting index of the list, index of pivot row
    lnk       - linked list(an integer array) that is created
    bt        - PetscBT (bitarray), bt[idx]=true marks idx is in lnk
    diag      - index of the active row in LUFactorSymbolic
    nzbd      - number of input indices with indices <= idx_start
    im        - im[idx_start] is initialized as num of nonzero entries in row=idx_start
  output Parameters:
    nlnk      - number of newly added indices
    lnk       - the sorted(increasing order) linked list containing new and non-redundate entries from indices
    bt        - updated PetscBT (bitarray) 
    im        - im[idx_start]: unchanged if diag is not an entry 
                             : num of entries with indices <= diag if diag is an entry
*/
#define PetscLLAddSortedLU(indices,idx_start,nlnk,lnk,bt,diag,nzbd,im) 0;\
{\
  PetscInt _k,_entry,_location,_lnkdata,_nidx;\
  nlnk     = 0;\
  _lnkdata = idx_start;\
  _nidx = im[idx_start] - nzbd; /* num of entries with idx_start < index <= diag */\
  for (_k=0; _k<_nidx; _k++){\
    _entry = indices[_k];\
    nzbd++;\
    if ( _entry== diag) im[idx_start] = nzbd;\
    if (!PetscBTLookupSet(bt,_entry)){  /* new entry */\
      /* search for insertion location */\
      do {\
        _location = _lnkdata;\
        _lnkdata  = lnk[_location];\
      } while (_entry > _lnkdata);\
      /* insertion location is found, add entry into lnk */\
      lnk[_location] = _entry;\
      lnk[_entry]    = _lnkdata;\
      nlnk++;\
      _lnkdata = _entry; /* next search starts from here */\
    }\
  }\
}

/*
  Copy data on the list into an array, then initialize the list 
  Input Parameters:
    idx_start - starting index of the list 
    lnk_max   - max value of lnk indicating the end of the list 
    nlnk      - number of data on the list to be copied
    lnk       - linked list
    bt        - PetscBT (bitarray), bt[idx]=true marks idx is in lnk
  output Parameters:
    indices   - array that contains the copied data
    lnk       - linked list that is cleaned and initialize
    bt        - PetscBT (bitarray) with all bits set to false
*/
#define PetscLLClean(idx_start,lnk_max,nlnk,lnk,indices,bt) 0;\
{\
  PetscInt _j,_idx=idx_start;\
  for (_j=0; _j<nlnk; _j++){\
    _idx = lnk[_idx];\
    indices[_j] = _idx;\
    ierr = PetscBTClear(bt,_idx);CHKERRQ(ierr);\
  }\
  lnk[idx_start] = lnk_max;\
}
/*
  Free memories used by the list
*/
#define PetscLLDestroy(lnk,bt) (PetscFree(lnk) || PetscBTDestroy(bt))

/* Routines below are used for incomplete matrix factorization */
/* 
  Create and initialize a linked list and its levels
  Input Parameters:
    idx_start - starting index of the list
    lnk_max   - max value of lnk indicating the end of the list
    nlnk      - max length of the list
  Output Parameters:
    lnk       - list initialized
    lnk_lvl   - array of size nlnk for storing levels of lnk
    bt        - PetscBT (bitarray) with all bits set to false
*/
#define PetscIncompleteLLCreate(idx_start,lnk_max,nlnk,lnk,lnk_lvl,bt)\
  (PetscMalloc(2*nlnk*sizeof(PetscInt),&lnk) || PetscBTCreate(nlnk,bt) || PetscBTMemzero(nlnk,bt) || (lnk[idx_start] = lnk_max,lnk_lvl = lnk + nlnk,0))

/*
  Initialize a sorted linked list used for ILU and ICC
  Input Parameters:
    nidx      - number of input idx
    idx       - interger array used for storing column indices
    idx_start - starting index of the list
    perm      - indices of an IS
    lnk       - linked list(an integer array) that is created
    lnklvl    - levels of lnk
    bt        - PetscBT (bitarray), bt[idx]=true marks idx is in lnk
  output Parameters:
    nlnk     - number of newly added idx
    lnk      - the sorted(increasing order) linked list containing new and non-redundate entries from idx
    lnklvl   - levels of lnk
    bt       - updated PetscBT (bitarray) 
*/
#define PetscIncompleteLLInit(nidx,idx,idx_start,perm,nlnk,lnk,lnklvl,bt) 0;\
{\
  PetscInt _k,_entry,_location,_lnkdata;\
  nlnk     = 0;\
  _lnkdata = idx_start;\
  for (_k=0; _k<nidx; _k++){\
    _entry = perm[idx[_k]];\
    if (!PetscBTLookupSet(bt,_entry)){  /* new entry */\
      /* search for insertion location */\
      if (_k && _entry < _lnkdata) _lnkdata  = idx_start;\
      do {\
        _location = _lnkdata;\
        _lnkdata  = lnk[_location];\
      } while (_entry > _lnkdata);\
      /* insertion location is found, add entry into lnk */\
      lnk[_location]  = _entry;\
      lnk[_entry]     = _lnkdata;\
      lnklvl[_entry] = 0;\
      nlnk++;\
      _lnkdata = _entry; /* next search starts from here if next_entry > _entry */\
    }\
  }\
}

/*
  Add a SORTED index set into a sorted linked list for ILU
  Input Parameters:
    nidx      - number of input indices
    idx       - sorted interger array used for storing column indices
    level     - level of fill, e.g., ICC(level)
    idxlvl    - level of idx 
    idx_start - starting index of the list
    lnk       - linked list(an integer array) that is created
    lnklvl    - levels of lnk
    bt        - PetscBT (bitarray), bt[idx]=true marks idx is in lnk
    prow      - the row number of idx
  output Parameters:
    nlnk     - number of newly added idx
    lnk      - the sorted(increasing order) linked list containing new and non-redundate entries from idx
    lnklvl   - levels of lnk
    bt       - updated PetscBT (bitarray) 

  Note: the level of factor(i,j) is set as lvl(i,j) = min{ lvl(i,j), lvl(i,prow)+lvl(prow,j)+1)
        where idx = non-zero columns of U(prow,prow+1:n-1), prow<i
*/
#define PetscILULLAddSorted(nidx,idx,level,idxlvl,idx_start,nlnk,lnk,lnklvl,bt,lnklvl_prow) 0;\
{\
  PetscInt _k,_entry,_location,_lnkdata,_incrlev,_lnklvl_prow=lnklvl[prow];\
  nlnk     = 0;\
  _lnkdata = idx_start;\
  for (_k=0; _k<nidx; _k++){\
    _incrlev = idxlvl[_k] + _lnklvl_prow + 1;\
    if (_incrlev > level) continue;\
    _entry = idx[_k];\
    if (!PetscBTLookupSet(bt,_entry)){  /* new entry */\
      /* search for insertion location */\
      do {\
        _location = _lnkdata;\
        _lnkdata  = lnk[_location];\
      } while (_entry > _lnkdata);\
      /* insertion location is found, add entry into lnk */\
      lnk[_location]  = _entry;\
      lnk[_entry]     = _lnkdata;\
      lnklvl[_entry] = _incrlev;\
      nlnk++;\
      _lnkdata = _entry; /* next search starts from here if next_entry > _entry */\
    } else { /* existing entry: update lnklvl */\
      if (lnklvl[_entry] > _incrlev) lnklvl[_entry] = _incrlev;\
    }\
  }\
}

/*
  Add a index set into a sorted linked list
  Input Parameters:
    nidx      - number of input idx
    idx   - interger array used for storing column indices
    level     - level of fill, e.g., ICC(level)
    idxlvl - level of idx 
    idx_start - starting index of the list
    lnk       - linked list(an integer array) that is created
    lnklvl   - levels of lnk
    bt        - PetscBT (bitarray), bt[idx]=true marks idx is in lnk
  output Parameters:
    nlnk      - number of newly added idx
    lnk       - the sorted(increasing order) linked list containing new and non-redundate entries from idx
    lnklvl   - levels of lnk
    bt        - updated PetscBT (bitarray) 
*/
#define PetscIncompleteLLAdd(nidx,idx,level,idxlvl,idx_start,nlnk,lnk,lnklvl,bt) 0;\
{\
  PetscInt _k,_entry,_location,_lnkdata,_incrlev;\
  nlnk     = 0;\
  _lnkdata = idx_start;\
  for (_k=0; _k<nidx; _k++){\
    _incrlev = idxlvl[_k] + 1;\
    if (_incrlev > level) continue;\
    _entry = idx[_k];\
    if (!PetscBTLookupSet(bt,_entry)){  /* new entry */\
      /* search for insertion location */\
      if (_k && _entry < _lnkdata) _lnkdata  = idx_start;\
      do {\
        _location = _lnkdata;\
        _lnkdata  = lnk[_location];\
      } while (_entry > _lnkdata);\
      /* insertion location is found, add entry into lnk */\
      lnk[_location]  = _entry;\
      lnk[_entry]     = _lnkdata;\
      lnklvl[_entry] = _incrlev;\
      nlnk++;\
      _lnkdata = _entry; /* next search starts from here if next_entry > _entry */\
    } else { /* existing entry: update lnklvl */\
      if (lnklvl[_entry] > _incrlev) lnklvl[_entry] = _incrlev;\
    }\
  }\
}

/*
  Add a SORTED index set into a sorted linked list
  Input Parameters:
    nidx      - number of input indices
    idx   - sorted interger array used for storing column indices
    level     - level of fill, e.g., ICC(level)
    idxlvl - level of idx 
    idx_start - starting index of the list
    lnk       - linked list(an integer array) that is created
    lnklvl    - levels of lnk
    bt        - PetscBT (bitarray), bt[idx]=true marks idx is in lnk
  output Parameters:
    nlnk      - number of newly added idx
    lnk       - the sorted(increasing order) linked list containing new and non-redundate entries from idx
    lnklvl    - levels of lnk
    bt        - updated PetscBT (bitarray) 
*/
#define PetscIncompleteLLAddSorted(nidx,idx,level,idxlvl,idx_start,nlnk,lnk,lnklvl,bt) 0;\
{\
  PetscInt _k,_entry,_location,_lnkdata,_incrlev;\
  nlnk = 0;\
  _lnkdata = idx_start;\
  for (_k=0; _k<nidx; _k++){\
    _incrlev = idxlvl[_k] + 1;\
    if (_incrlev > level) continue;\
    _entry = idx[_k];\
    if (!PetscBTLookupSet(bt,_entry)){  /* new entry */\
      /* search for insertion location */\
      do {\
        _location = _lnkdata;\
        _lnkdata  = lnk[_location];\
      } while (_entry > _lnkdata);\
      /* insertion location is found, add entry into lnk */\
      lnk[_location] = _entry;\
      lnk[_entry]    = _lnkdata;\
      lnklvl[_entry] = _incrlev;\
      nlnk++;\
      _lnkdata = _entry; /* next search starts from here */\
    } else { /* existing entry: update lnklvl */\
      if (lnklvl[_entry] > _incrlev) lnklvl[_entry] = _incrlev;\
    }\
  }\
}

/*
  Add a SORTED index set into a sorted linked list for ICC
  Input Parameters:
    nidx      - number of input indices
    idx       - sorted interger array used for storing column indices
    level     - level of fill, e.g., ICC(level)
    idxlvl    - level of idx 
    idx_start - starting index of the list
    lnk       - linked list(an integer array) that is created
    lnklvl    - levels of lnk
    bt        - PetscBT (bitarray), bt[idx]=true marks idx is in lnk
    idxlvl_prow - idxlvl[prow], where prow is the row number of the idx
  output Parameters:
    nlnk   - number of newly added indices
    lnk    - the sorted(increasing order) linked list containing new and non-redundate entries from idx
    lnklvl - levels of lnk
    bt     - updated PetscBT (bitarray) 
  Note: the level of U(i,j) is set as lvl(i,j) = min{ lvl(i,j), lvl(prow,i)+lvl(prow,j)+1)
        where idx = non-zero columns of U(prow,prow+1:n-1), prow<i
*/
#define PetscICCLLAddSorted(nidx,idx,level,idxlvl,idx_start,nlnk,lnk,lnklvl,bt,idxlvl_prow) 0;\
{\
  PetscInt _k,_entry,_location,_lnkdata,_incrlev;\
  nlnk = 0;\
  _lnkdata = idx_start;\
  for (_k=0; _k<nidx; _k++){\
    _incrlev = idxlvl[_k] + idxlvl_prow + 1;\
    if (_incrlev > level) continue;\
    _entry = idx[_k];\
    if (!PetscBTLookupSet(bt,_entry)){  /* new entry */\
      /* search for insertion location */\
      do {\
        _location = _lnkdata;\
        _lnkdata  = lnk[_location];\
      } while (_entry > _lnkdata);\
      /* insertion location is found, add entry into lnk */\
      lnk[_location] = _entry;\
      lnk[_entry]    = _lnkdata;\
      lnklvl[_entry] = _incrlev;\
      nlnk++;\
      _lnkdata = _entry; /* next search starts from here */\
    } else { /* existing entry: update lnklvl */\
      if (lnklvl[_entry] > _incrlev) lnklvl[_entry] = _incrlev;\
    }\
  }\
}

/*
  Copy data on the list into an array, then initialize the list 
  Input Parameters:
    idx_start - starting index of the list 
    lnk_max   - max value of lnk indicating the end of the list 
    nlnk      - number of data on the list to be copied
    lnk       - linked list
    lnklvl    - level of lnk
    bt        - PetscBT (bitarray), bt[idx]=true marks idx is in lnk
  output Parameters:
    indices - array that contains the copied data
    lnk     - linked list that is cleaned and initialize
    lnklvl  - level of lnk that is reinitialized 
    bt      - PetscBT (bitarray) with all bits set to false
*/
#define PetscIncompleteLLClean(idx_start,lnk_max,nlnk,lnk,lnklvl,indices,indiceslvl,bt) 0;\
{\
  PetscInt _j,_idx=idx_start;\
  for (_j=0; _j<nlnk; _j++){\
    _idx = lnk[_idx];\
    *(indices+_j) = _idx;\
    *(indiceslvl+_j) = lnklvl[_idx];\
    lnklvl[_idx] = -1;\
    ierr = PetscBTClear(bt,_idx);CHKERRQ(ierr);\
  }\
  lnk[idx_start] = lnk_max;\
}
/*
  Free memories used by the list
*/
#define PetscIncompleteLLDestroy(lnk,bt) (PetscFree(lnk) || PetscBTDestroy(bt))

/* 
  Create and initialize a condensed linked list - 
    same as PetscLLCreate(), but uses a scalable array 'lnk' with size of max number of entries, not O(N).
    Barry suggested this approach (Dec. 6, 2011):
      I've thought of an alternative way of representing a linked list that is efficient but doesn't have the O(N) scaling issue 
      (it may be faster than the O(N) even sequentially due to less crazy memory access).

      Instead of having some like  a  2  -> 4 -> 11 ->  22  list that uses slot 2  4 11 and 22 in a big array use a small array with two slots 
      for each entry for example  [ 2 1 | 4 3 | 22 -1 | 11 2]   so the first number (of the pair) is the value while the second tells you where 
      in the list the next entry is. Inserting a new link means just append another pair at the end. For example say we want to insert 13 into the 
      list it would then become [2 1 | 4 3 | 22 -1 | 11 4 | 13 2 ] you just add a pair at the end and fix the point for the one that points to it. 
      That is 11 use to point to the 2 slot, after the change 11 points to the 4th slot which has the value 13. Note that values are always next 
      to each other so memory access is much better than using the big array.

  Example:
     nlnk_max=5, lnk_max=36:
     Initial list: [0, 0 | 36, 2 | 0, 0 | 0, 0 | 0, 0 | 0, 0 | 0, 0]
     here, head_node has index 2 with value lnk[2]=lnk_max=36,
           _nlnk=0-th entry is used to store the number of entries in the list,
     The initial lnk represents head -> tail(marked by 36) with number of entries = lnk[2*(nlnk_max+1)]=lnk[12]=0.
    
     Now adding a sorted set {2,4}, the list becomes
     [2, 0 | 36, 4 |2, 6 | 4, 2 | 0, 0 | 0, 0 | 0, 0 ]
     represents head -> 2 -> 4 -> tail with number of entries = lnk[0]=2.

     Then adding a sorted set {0,3,35}, the list
     [5, 0 | 36, 8 | 2, 10 | 4, 12 | 0, 4 | 3, 6 | 35, 2 ]
     represents head -> 0 -> 2 -> 3 -> 4 -> 35 -> tail with number of entries = lnk[0]=5.
 
  Input Parameters:
    nlnk_max  - max length of the list
    lnk_max   - max value of the entries
  Output Parameters:
    lnk       - list created and initialized
    nlnk      - number of entries on the list
    bt        - PetscBT (bitarray) with all bits set to false. Note: bt has size lnk_max, not nln_max!
*/
#define PetscLLCondensedCreate(nlnk_max,lnk_max,lnk,nlnk,bt) 0; \
{\
  PetscMalloc(2*(nlnk_max+2)*sizeof(PetscInt),&lnk);\
  PetscBTCreate(lnk_max,bt);                   \
  PetscBTMemzero(lnk_max,bt);                  \
  lnk[0] = 0;   /* nlnk: number of entries on the list */\
  nlnk   = lnk;    \
  lnk[2] = lnk_max;   /* value in the head node */\
  lnk[3] = 2;         /* next for the head node */\
}

/*
  Add a SORTED ascending index set into a sorted linked list. See PetscLLCondensedCreate() for detailed description.
  Input Parameters:
    nlnk_max  - max length of the list
    lnk_max   - max value of the entries
    nidx      - number of input indices
    indices   - sorted interger array   
    lnk       - condensed linked list(an integer array) that is created
    bt        - PetscBT (bitarray), bt[idx]=true marks idx is in lnk
  output Parameters:
    nlnk      - number of indices on the list
    lnk       - the sorted(increasing order) linked list containing previous and newly added non-redundate indices
    bt        - updated PetscBT (bitarray) 
*/
#define PetscLLCondensedAddSorted(nlnk_max,lnk_max,nidx,indices,nlnk,lnk,bt) 0; \
{\
  PetscInt _k,_entry,_location,_next,_lnkdata,_nlnk,_newnode;   \
  _nlnk     = lnk[0]; /* num of entries on the input lnk */\
  _location = 2; /* head */ \
    for (_k=0; _k<nidx; _k++){\
      _entry = indices[_k];\
      if (!PetscBTLookupSet(bt,_entry)){  /* new entry */  \
        /* search for insertion location */\
        do {\
          _next     = _location + 1; /* link from previous node to next node */\
          _location = lnk[_next];    /* idx of next node */\
          _lnkdata  = lnk[_location];/* value of next node */      \
        } while (_entry > _lnkdata);\
        /* insertion location is found, add entry into lnk */\
        _newnode        = 2*(_nlnk+2);   /* index for this new node */\
        lnk[_next]      = _newnode;      /* connect previous node to the new node */ \
        lnk[_newnode]   = _entry;        /* set value of the new node */       \
        lnk[_newnode+1] = _location;     /* connect new node to next node */ \
        _location       = _newnode;      /* next search starts from the new node */\
        _nlnk++;\
      }   \
    }\
  lnk[0]   = _nlnk;   /* number of entries in the list */\
}


#define PetscLLCondensedClean(nlnk_max,lnk_max,nidx,indices,nlnk,lnk,bt) 0;\
{\
  PetscInt _k,_next,_nlnk;\
  _next = lnk[3];       /* head node */\
  _nlnk = *nlnk;        /* =lnk[2*(nlnk_max+1)], num of entries on the list */\
  for (_k=0; _k<_nlnk; _k++){\
    indices[_k] = lnk[_next];\
    _next       = lnk[_next + 1];\
    ierr = PetscBTClear(bt,indices[_k]);CHKERRQ(ierr);      \
  }\
  lnk[0] = 0;          /* num of entries on the list */\
  lnk[2] = lnk_max;    /* initialize head node */\
  lnk[3] = 2;          /* head node */\
}


#define PetscLLCondensedView(nlnk_max,lnk_max,lnk,nlnk) 0;\
{\
  PetscInt _k;\
  ierr = PetscPrintf(PETSC_COMM_SELF,"LLCondensed: size %d first %d\n",lnk[0],lnk[3]-4); \
  for (_k=2; _k< lnk[0] + 2; _k++){\
    PetscPrintf(PETSC_COMM_SELF," %D: value %D, location of next %D)\n",2*_k-4,lnk[2*_k],lnk[2*_k+1]-4); \
  }\
}

/*
  Free memories used by the list
*/
#define PetscLLCondensedDestroy(lnk,bt) (PetscFree(lnk) || PetscBTDestroy(bt))

/* -------------------------------------------------------------------------------------------------------*/
#undef __FUNCT__  
#define __FUNCT__ "PetscLLCondensedCreate_Scalable"
PETSC_STATIC_INLINE PetscErrorCode PetscLLCondensedCreate_Scalable(PetscInt lnk_max,PetscInt **lnk)
{
  PetscErrorCode ierr;

  PetscFunctionBegin;
  ierr = PetscMalloc(2*(lnk_max+2)*sizeof(PetscInt),lnk);CHKERRQ(ierr);
  (*lnk)[0] = 0;   /* nlnk: number of entries on the list */
  (*lnk)[2] = PETSC_MAX_INT;   /* value in the head node */ 
  (*lnk)[3] = 2;         /* next for the head node */
  PetscFunctionReturn(0);
}

#undef __FUNCT__  
#define __FUNCT__ "PetscLLCondensedAddSorted_Scalable"
PETSC_STATIC_INLINE PetscErrorCode PetscLLCondensedAddSorted_Scalable(PetscInt nidx,const PetscInt indices[],PetscInt lnk[])
{
  PetscInt _k,_entry,_location,_next,_lnkdata,_nlnk,_newnode;   
  _nlnk     = lnk[0]; /* num of entries on the input lnk */
  _location = 2; /* head */ \
    for (_k=0; _k<nidx; _k++){
      _entry = indices[_k];
      /* search for insertion location */
      do {
        _next     = _location + 1; /* link from previous node to next node */
        _location = lnk[_next];    /* idx of next node */
        _lnkdata  = lnk[_location];/* value of next node */      
      } while (_entry > _lnkdata);
      if (_entry < _lnkdata) { 
        /* insertion location is found, add entry into lnk */                   
        _newnode        = 2*(_nlnk+2);   /* index for this new node */ 
        lnk[_next]      = _newnode;      /* connect previous node to the new node */ 
        lnk[_newnode]   = _entry;        /* set value of the new node */       
        lnk[_newnode+1] = _location;     /* connect new node to next node */ 
        _location       = _newnode;      /* next search starts from the new node */
        _nlnk++;
      }
    }
  lnk[0]   = _nlnk;   /* number of entries in the list */
  return 0;
}

#undef __FUNCT__  
#define __FUNCT__ "PetscLLCondensedClean_Scalable"
PETSC_STATIC_INLINE PetscErrorCode PetscLLCondensedClean_Scalable(PetscInt nidx,PetscInt *indices,PetscInt *lnk)
{
  PetscInt _k,_next,_nlnk;
  _next = lnk[3];       /* head node */
  _nlnk = lnk[0]; 
  for (_k=0; _k<_nlnk; _k++){
    indices[_k] = lnk[_next];
    _next       = lnk[_next + 1];
  }
  lnk[0] = 0;          /* num of entries on the list */
  lnk[3] = 2;          /* head node */
  return 0;
}

<<<<<<< HEAD

PETSC_STATIC_INLINE PetscErrorCode PetscLLCondensedDestroy_new(PetscInt *lnk)
=======
#undef __FUNCT__  
#define __FUNCT__ "PetscLLCondensedDestroy_Scalable"
PETSC_STATIC_INLINE PetscErrorCode PetscLLCondensedDestroy_Scalable(PetscInt *lnk)
>>>>>>> 303b7b21
{
  return PetscFree(lnk);
}

/* -------------------------------------------------------------------------------------------------------*/
/*
      lnk[0]   number of links
      lnk[1]   number of entries 
      lnk[3n]  value
      lnk[3n+1] len 
      lnk[3n+2] link to next value

      The next three are always the first link

      lnk[3]    PETSC_MIN_INT+1 
      lnk[4]    1
      lnk[5]    link to first real entry

      The next three are always the last link

      lnk[6]    PETSC_MAX_INT - 1
      lnk[7]    1
      lnk[8]    next valid link (this is the same as lnk[0] but without the decreases)
*/

#undef __FUNCT__  
#define __FUNCT__ "PetscLLCondensedCreate_fast"
PETSC_STATIC_INLINE PetscErrorCode PetscLLCondensedCreate_fast(PetscInt lnk_max,PetscInt **lnk)
{
  PetscErrorCode ierr;
  PetscInt       *llnk;

  PetscFunctionBegin;
  ierr = PetscMalloc(3*(lnk_max+3)*sizeof(PetscInt),lnk);CHKERRQ(ierr);
  llnk = *lnk;
  llnk[0] = 0;   /* nlnk: number of entries on the list */
  llnk[1] = 0;          /* number of integer entries represented in list */
  llnk[3] = PETSC_MIN_INT+1;   /* value in the first node */ 
  llnk[4] = 1;           /* count for the first node */
  llnk[5] = 6;         /* next for the first node */
  llnk[6] = PETSC_MAX_INT-1;   /* value in the last node */ 
  llnk[7] = 1;           /* count for the last node */
  llnk[8] = 0;         /* next valid node to be used */
  PetscFunctionReturn(0);
}

PETSC_STATIC_INLINE PetscErrorCode PetscLLCondensedAddSorted_fast(PetscInt nidx,const PetscInt indices[],PetscInt lnk[])
{
  PetscInt k,entry,prev,next;
  prev      = 3;      /* first value */ 
  next      = lnk[prev+2];
  for (k=0; k<nidx; k++){
    entry = indices[k];
    /* search for insertion location */
    while (entry >= lnk[next]) {
      prev = next;
      next = lnk[next+2];
    }
    /* entry is in range of previous list */
    if (entry < lnk[prev]+lnk[prev+1]) continue;
    lnk[1]++;
    /* entry is right after previous list */
    if (entry == lnk[prev]+lnk[prev+1]) {
      lnk[prev+1]++;
      if (lnk[next] == entry+1) { /* combine two contiquous strings */
        lnk[prev+1] += lnk[next+1];
        lnk[prev+2]  = lnk[next+2];
        next         = lnk[next+2];
        lnk[0]--;
      }
      continue;
    }
    /* entry is right before next list */
    if (entry == lnk[next]-1) {
      lnk[next]--;
      lnk[next+1]++;
      prev = next;
      next = lnk[prev+2];
      continue;
    }
    /*  add entry into lnk */
    lnk[prev+2]    = 3*((lnk[8]++)+3);      /* connect previous node to the new node */
    prev           = lnk[prev+2];
    lnk[prev]      = entry;        /* set value of the new node */
    lnk[prev+1]    = 1;             /* number of values in contiquous string is one to start */
    lnk[prev+2]    = next;          /* connect new node to next node */
    lnk[0]++;
  }
  return 0;
}

PETSC_STATIC_INLINE PetscErrorCode PetscLLCondensedClean_fast(PetscInt nidx,PetscInt *indices,PetscInt *lnk)
{
  PetscInt _k,_next,_nlnk,cnt,j;
  _next = lnk[5];       /* first node */
  _nlnk = lnk[0]; 
  cnt   = 0;
  for (_k=0; _k<_nlnk; _k++){
    for (j=0; j<lnk[_next+1]; j++) {
      indices[cnt++] = lnk[_next] + j;
    }
    _next       = lnk[_next + 2];
  }
  lnk[0] = 0;   /* nlnk: number of links */
  lnk[1] = 0;          /* number of integer entries represented in list */
  lnk[3] = PETSC_MIN_INT+1;   /* value in the first node */ 
  lnk[4] = 1;           /* count for the first node */
  lnk[5] = 6;         /* next for the first node */
  lnk[6] = PETSC_MAX_INT-1;   /* value in the last node */ 
  lnk[7] = 1;           /* count for the last node */
  lnk[8] = 0;         /* next valid location to make link */
  return 0;
}

PETSC_STATIC_INLINE PetscErrorCode PetscLLCondensedView_fast(PetscInt *lnk)
{
  PetscInt k,next,nlnk;
  next = lnk[5];       /* first node */
  nlnk = lnk[0]; 
  for (k=0; k<nlnk; k++){
    printf("%d value %d len %d next %d\n",next,lnk[next],lnk[next+1],lnk[next+2]);
    next = lnk[next + 2];
  }
  return 0;
}

PETSC_STATIC_INLINE PetscErrorCode PetscLLCondensedDestroy_fast(PetscInt *lnk)
{
  return PetscFree(lnk);
}

extern PetscLogEvent  MAT_Mult, MAT_MultMatrixFree, MAT_Mults, MAT_MultConstrained, MAT_MultAdd, MAT_MultTranspose;
extern PetscLogEvent  MAT_MultTransposeConstrained, MAT_MultTransposeAdd, MAT_Solve, MAT_Solves, MAT_SolveAdd, MAT_SolveTranspose;
extern PetscLogEvent  MAT_SolveTransposeAdd, MAT_SOR, MAT_ForwardSolve, MAT_BackwardSolve, MAT_LUFactor, MAT_LUFactorSymbolic;
extern PetscLogEvent  MAT_LUFactorNumeric, MAT_CholeskyFactor, MAT_CholeskyFactorSymbolic, MAT_CholeskyFactorNumeric, MAT_ILUFactor;
extern PetscLogEvent  MAT_ILUFactorSymbolic, MAT_ICCFactorSymbolic, MAT_Copy, MAT_Convert, MAT_Scale, MAT_AssemblyBegin;
extern PetscLogEvent  MAT_AssemblyEnd, MAT_SetValues, MAT_GetValues, MAT_GetRow, MAT_GetRowIJ, MAT_GetSubMatrices, MAT_GetColoring, MAT_GetOrdering, MAT_GetRedundantMatrix;
extern PetscLogEvent  MAT_IncreaseOverlap, MAT_Partitioning, MAT_ZeroEntries, MAT_Load, MAT_View, MAT_AXPY, MAT_FDColoringCreate, MAT_TransposeColoringCreate;
extern PetscLogEvent  MAT_FDColoringApply, MAT_Transpose, MAT_FDColoringFunction;
extern PetscLogEvent  MAT_MatMult, MAT_MatSolve,MAT_MatMultSymbolic, MAT_MatMultNumeric,MAT_Getlocalmatcondensed,MAT_GetBrowsOfAcols,MAT_GetBrowsOfAocols;
extern PetscLogEvent  MAT_PtAP, MAT_PtAPSymbolic, MAT_PtAPNumeric,MAT_Seqstompinum,MAT_Seqstompisym,MAT_Seqstompi,MAT_Getlocalmat;
extern PetscLogEvent  MAT_RARt, MAT_RARtSymbolic, MAT_RARtNumeric;
extern PetscLogEvent  MAT_MatTransposeMult, MAT_MatTransposeMultSymbolic, MAT_MatTransposeMultNumeric;
extern PetscLogEvent  MAT_TransposeMatMult, MAT_TransposeMatMultSymbolic, MAT_TransposeMatMultNumeric;
extern PetscLogEvent  MAT_Applypapt, MAT_Applypapt_symbolic, MAT_Applypapt_numeric;
extern PetscLogEvent  MAT_Getsymtranspose, MAT_Transpose_SeqAIJ, MAT_Getsymtransreduced,MAT_GetSequentialNonzeroStructure;

extern PetscLogEvent  MATMFFD_Mult;
extern PetscLogEvent  MAT_GetMultiProcBlock;
extern PetscLogEvent  MAT_CUSPCopyToGPU, MAT_SetValuesBatch, MAT_SetValuesBatchI, MAT_SetValuesBatchII, MAT_SetValuesBatchIII, MAT_SetValuesBatchIV;
extern PetscLogEvent  MAT_Merge;

#endif<|MERGE_RESOLUTION|>--- conflicted
+++ resolved
@@ -1247,14 +1247,8 @@
   return 0;
 }
 
-<<<<<<< HEAD
 
 PETSC_STATIC_INLINE PetscErrorCode PetscLLCondensedDestroy_new(PetscInt *lnk)
-=======
-#undef __FUNCT__  
-#define __FUNCT__ "PetscLLCondensedDestroy_Scalable"
-PETSC_STATIC_INLINE PetscErrorCode PetscLLCondensedDestroy_Scalable(PetscInt *lnk)
->>>>>>> 303b7b21
 {
   return PetscFree(lnk);
 }
