--- conflicted
+++ resolved
@@ -110,11 +110,7 @@
 #endif  
 
 #if !defined(PETSC_USE_EXTERN_CXX) && defined(__cplusplus)
-<<<<<<< HEAD
-/*@C
-=======
 /*@MC
->>>>>>> 6d32b34a
       PetscPolymorphicSubroutine - allows defining a C++ polymorphic version of 
             a PETSc function that remove certain optional arguments for a simplier user interface
 
@@ -134,11 +130,7 @@
 @*/
 #define PetscPolymorphicSubroutine(A,B,C) PETSC_STATIC_INLINE PetscErrorCode A B {return A C;}
 
-<<<<<<< HEAD
-/*@C
-=======
 /*@MC
->>>>>>> 6d32b34a
       PetscPolymorphicScalar- allows defining a C++ polymorphic version of 
             a PETSc function that replaces a PetscScalar * argument with a PetscScalar argument
 
@@ -158,11 +150,7 @@
 @*/
 #define PetscPolymorphicScalar(A,B,C) PETSC_STATIC_INLINE PetscErrorCode A B {PetscScalar _T = _t; return A C;}
 
-<<<<<<< HEAD
-/*@C
-=======
 /*@MC
->>>>>>> 6d32b34a
       PetscPolymorphicFunction - allows defining a C++ polymorphic version of 
             a PETSc function that remove certain optional arguments for a simplier user interface
             and returns the computed value (istead of an error code)
