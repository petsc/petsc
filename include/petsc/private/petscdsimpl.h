--- conflicted
+++ resolved
@@ -47,12 +47,9 @@
   PetscBdPointFunc *fBd;          /* Weak form boundary integrands F_bd, f_0, f_1 */
   PetscBdPointJac  *gBd;          /* Weak form boundary integrands J_bd = dF_bd/du, g_0, g_1, g_2, g_3 */
   PetscRiemannFunc *r;            /* Riemann solvers */
-<<<<<<< HEAD
+  PetscPointFunc   *update;       /* Direct update of field coefficients */
   PetscInt          numConstants; /* Number of constants passed to point functions */
   PetscScalar      *constants;    /* Array of constants passed to point functions */
-=======
-  PetscPointFunc   *update;       /* Direct update of field coefficients */
->>>>>>> 17836fe6
   void       **ctx;               /* User contexts for each field */
   PetscInt     dim;               /* The spatial dimension */
   /* Computed sizes */
