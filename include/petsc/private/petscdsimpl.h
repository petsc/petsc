--- conflicted
+++ resolved
@@ -47,11 +47,8 @@
   PetscBdPointFunc *fBd;          /* Weak form boundary integrands F_bd, f_0, f_1 */
   PetscBdPointJac  *gBd;          /* Weak form boundary integrands J_bd = dF_bd/du, g_0, g_1, g_2, g_3 */
   PetscRiemannFunc *r;            /* Riemann solvers */
-<<<<<<< HEAD
   PetscPointFunc   *update;       /* Direct update of field coefficients */
-=======
   PetscSimplePointFunc *exactSol; /* Exact solutions for each field */
->>>>>>> 2cae373c
   PetscInt          numConstants; /* Number of constants passed to point functions */
   PetscScalar      *constants;    /* Array of constants passed to point functions */
   void       **ctx;               /* User contexts for each field */
