--- conflicted
+++ resolved
@@ -829,16 +829,9 @@
 
   #define PETSC_CUPM_INHERIT_INTERFACE_TYPEDEFS_USING(base_name, T) \
     PETSC_CUPM_IMPL_CLASS_HEADER(PetscConcat(base_name, _impl), T); \
-<<<<<<< HEAD
-    using base_name = ::Petsc::device::cupm::impl::Interface<T>; \
-    using typename base_name::cupmReal_t; \
-    using typename base_name::cupmScalar_t; \
-=======
     using base_name    = ::Petsc::device::cupm::impl::Interface<T>; \
     using cupmReal_t   = typename base_name::cupmReal_t; \
     using cupmScalar_t = typename base_name::cupmScalar_t; \
-    using base_name::makeCupmScalar; \
->>>>>>> 6f3396dd
     using base_name::cupmScalarCast; \
     using base_name::cupmScalarPtrCast; \
     using base_name::cupmRealPtrCast; \
