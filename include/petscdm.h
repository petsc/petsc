/*
      Objects to manage the interactions between the mesh data structures and the algebraic objects
*/
#if !defined(__PETSCDM_H)
#define __PETSCDM_H
#include "petscmat.h"
PETSC_EXTERN_CXX_BEGIN

extern PetscErrorCode  DMInitializePackage(const char[]);
/*S
     DM - Abstract PETSc object that manages an abstract grid object

   Level: intermediate

  Concepts: grids, grid refinement

   Notes: The DMDACreate() based object and the DMCompositeCreate() based object are examples of DMs

          Though the DM objects require the petscsnes.h include files the DM library is
    NOT dependent on the SNES or KSP library. In fact, the KSP and SNES libraries depend on
    DM. (This is not great design, but not trivial to fix).

.seealso:  DMCompositeCreate(), DMDACreate()
S*/
typedef struct _p_DM* DM;

extern PetscClassId  DM_CLASSID;

/*E
    DMType - String with the name of a PETSc DM or the creation function
       with an optional dynamic library name, for example
       http://www.mcs.anl.gov/petsc/lib.a:myveccreate()

   Level: beginner

.seealso: DMSetType(), DM
E*/

#define DMType char*
#define DMDA        "da"
#define DMADDA      "adda"
#define DMCOMPOSITE "composite"
#define DMSLICED    "sliced"
#define DMMESH      "mesh"
#define DMCARTESIAN "cartesian"
#define DMIGA       "iga"

extern PetscFList DMList;
extern PetscBool  DMRegisterAllCalled;
extern PetscErrorCode  DMCreate(MPI_Comm,DM*);
extern PetscErrorCode  DMSetType(DM, const DMType);
extern PetscErrorCode  DMGetType(DM, const DMType *);
extern PetscErrorCode  DMRegister(const char[],const char[],const char[],PetscErrorCode (*)(DM));
extern PetscErrorCode  DMRegisterAll(const char []);
extern PetscErrorCode  DMRegisterDestroy(void);


/*MC
  DMRegisterDynamic - Adds a new DM component implementation

  Synopsis:
  PetscErrorCode DMRegisterDynamic(const char *name,const char *path,const char *func_name, PetscErrorCode (*create_func)(DM))

  Not Collective

  Input Parameters:
+ name        - The name of a new user-defined creation routine
. path        - The path (either absolute or relative) of the library containing this routine
. func_name   - The name of routine to create method context
- create_func - The creation routine itself

  Notes:
  DMRegisterDynamic() may be called multiple times to add several user-defined DMs

  If dynamic libraries are used, then the fourth input argument (routine_create) is ignored.

  Sample usage:
.vb
    DMRegisterDynamic("my_da","/home/username/my_lib/lib/libO/solaris/libmy.a", "MyDMCreate", MyDMCreate);
.ve

  Then, your DM type can be chosen with the procedural interface via
.vb
    DMCreate(MPI_Comm, DM *);
    DMSetType(DM,"my_da_name");
.ve
   or at runtime via the option
.vb
    -da_type my_da_name
.ve

  Notes: $PETSC_ARCH occuring in pathname will be replaced with appropriate values.
         If your function is not being put into a shared library then use DMRegister() instead

  Level: advanced

.keywords: DM, register
.seealso: DMRegisterAll(), DMRegisterDestroy(), DMRegister()
M*/
#if defined(PETSC_USE_DYNAMIC_LIBRARIES)
#define DMRegisterDynamic(a,b,c,d) DMRegister(a,b,c,0)
#else
#define DMRegisterDynamic(a,b,c,d) DMRegister(a,b,c,d)
#endif

extern PetscErrorCode   DMView(DM,PetscViewer);
extern PetscErrorCode   DMDestroy(DM*);
extern PetscErrorCode   DMCreateGlobalVector(DM,Vec*);
extern PetscErrorCode   DMCreateLocalVector(DM,Vec*);
extern PetscErrorCode   DMGetLocalVector(DM,Vec *);
extern PetscErrorCode   DMRestoreLocalVector(DM,Vec *);
extern PetscErrorCode   DMGetGlobalVector(DM,Vec *);
extern PetscErrorCode   DMRestoreGlobalVector(DM,Vec *);
extern PetscErrorCode   DMGetLocalToGlobalMapping(DM,ISLocalToGlobalMapping*);
extern PetscErrorCode   DMGetLocalToGlobalMappingBlock(DM,ISLocalToGlobalMapping*);
extern PetscErrorCode   DMGetBlockSize(DM,PetscInt*);
extern PetscErrorCode   DMGetColoring(DM,ISColoringType,const MatType,ISColoring*);
extern PetscErrorCode   DMGetMatrix(DM, const MatType,Mat*);
extern PetscErrorCode   DMSetMatrixPreallocateOnly(DM,PetscBool);
extern PetscErrorCode   DMGetInterpolation(DM,DM,Mat*,Vec*);
extern PetscErrorCode   DMGetInjection(DM,DM,VecScatter*);
extern PetscErrorCode   DMRefine(DM,MPI_Comm,DM*);
extern PetscErrorCode   DMCoarsen(DM,MPI_Comm,DM*);
extern PetscErrorCode   DMRefineHierarchy(DM,PetscInt,DM[]);
extern PetscErrorCode   DMCoarsenHierarchy(DM,PetscInt,DM[]);
extern PetscErrorCode   DMSetFromOptions(DM);
extern PetscErrorCode   DMSetUp(DM);
extern PetscErrorCode   DMGetInterpolationScale(DM,DM,Mat,Vec*);
extern PetscErrorCode   DMGetAggregates(DM,DM,Mat*);
extern PetscErrorCode   DMGlobalToLocalBegin(DM,Vec,InsertMode,Vec);
extern PetscErrorCode   DMGlobalToLocalEnd(DM,Vec,InsertMode,Vec);
extern PetscErrorCode   DMLocalToGlobalBegin(DM,Vec,InsertMode,Vec);
extern PetscErrorCode   DMLocalToGlobalEnd(DM,Vec,InsertMode,Vec);
extern PetscErrorCode   DMConvert(DM,const DMType,DM*);

extern PetscErrorCode   DMSetOptionsPrefix(DM,const char []);
extern PetscErrorCode   DMSetVecType(DM,const VecType);
extern PetscErrorCode   DMSetContext(DM,void*);
extern PetscErrorCode   DMGetContext(DM,void**);
extern PetscErrorCode   DMSetInitialGuess(DM,PetscErrorCode (*)(DM,Vec));
extern PetscErrorCode   DMSetFunction(DM,PetscErrorCode (*)(DM,Vec,Vec));
extern PetscErrorCode   DMSetJacobian(DM,PetscErrorCode (*)(DM,Vec,Mat,Mat,MatStructure *));
extern PetscErrorCode   DMHasInitialGuess(DM,PetscBool *);
extern PetscErrorCode   DMHasFunction(DM,PetscBool *);
extern PetscErrorCode   DMHasJacobian(DM,PetscBool *);
extern PetscErrorCode   DMComputeInitialGuess(DM,Vec);
extern PetscErrorCode   DMComputeFunction(DM,Vec,Vec);
extern PetscErrorCode   DMComputeJacobian(DM,Vec,Mat,Mat,MatStructure *);
extern PetscErrorCode   DMComputeJacobianDefault(DM,Vec,Mat,Mat,MatStructure *);

extern PetscErrorCode   DMFinalizePackage(void);

typedef struct NLF_DAAD* NLF;

#include "petscbag.h"

extern PetscErrorCode  PetscViewerBinaryMatlabOpen(MPI_Comm, const char [], PetscViewer*);
extern PetscErrorCode  PetscViewerBinaryMatlabDestroy(PetscViewer*);
extern PetscErrorCode  PetscViewerBinaryMatlabOutputBag(PetscViewer, const char [], PetscBag);
extern PetscErrorCode  PetscViewerBinaryMatlabOutputVec(PetscViewer, const char [], Vec);
extern PetscErrorCode  PetscViewerBinaryMatlabOutputVecDA(PetscViewer, const char [], Vec, DM);

<<<<<<< HEAD
/*-------------------------------------------------------------------------*/
/* ISMapping */
/*-------------------------------------------------------------------------*/
extern  PetscClassId IS_MAPPING_CLASSID;
extern PetscErrorCode  ISMappingInitializePackage(const char[]);
/*S
   ISMapping -   a generalization of ISLocalToGlobalMapping
               maps from a domain [0,M) of indices to a range [0,N) of indices.  
               The mapping can be multivalued and can be thought of as a directed 
               graph with the start and end vertices drawn from the domain and range, 
               respectively. In the simplest case, an ISMapping is specified by pairs of ISs 
               of equal length prescribing the endpoints of as set of graph edges. 

                 The domain is partitioned in parallel into local ownership ranges, the same way 
               as a Vec's indices. Since this is equivalent to specifying a PetscLayout, the domain
               is said to be "laid out". Once the edges have been specified, the ISMapping is 
               assembled each rank has all of the edges with the source points in its ownership range.

                 After assembly, the mapping can be used to map the indices in the local ownership
               range [m_p, m_{p+1}) to the global range indices on the other end of the edges.  
               Similarly, local indices from [0,m_{p+1}-m_p) can be mapped to the corresponding
               global range indices. 
                 Unlike with ISLocalToGlobalMapping, an ISMapping can be multivalued and some local 
               indices might have empty images.  Because of that the output array resulting from the 
               application of the mapping to an input array of length m is supplemented with an offset
               array of size m+1 to delineate the images of the consecuitive input indices. 
                 In addition to mapping just indices, indices together with  scalar arrays (of equal 
               sizes) can be mapped, with the scalar values simply "following" the input indices to 
               their images.  Since ISMappings are multivalued in general, the scalar values will be 
               replicated.  This is useful for employing ISMappings in VecSetValuesLocal or 
               MatSetValuesLocal. 


   Level: intermediate

.seealso:  ISMappingCreate(), ISMappingSetDomainSizes(), ISMappingApplyLocal(), ISMappingApplyWithValuesLocal()
S*/
typedef struct _p_ISMapping *ISMapping;

extern PetscErrorCode  ISMappingRegister(const char[],const char[],const char[],PetscErrorCode (*)(ISMapping));

/*MC
   ISMappingRegisterDynamic - Adds a method to the ISMapping registry.

   Synopsis:
   PetscErrorCode ISMappingRegisterDynamic(const char *name_mapping,const char *path,const char *name_create,PetscErrorCode (*routine_create)(ISMapping))

   Not Collective

   Input Parameters:
+  name_mapping - name of a new user-defined mapping module
.  path - path (either absolute or relative) the library containing this mapping
.  name_create - name of routine to create method context
-  routine_create - routine to create method context

   Level: developer

   Notes:
   ISMappingRegisterDynamic() may be called multiple times to add several user-defined solvers.

   If dynamic libraries are used, then the fourth input argument (routine_create)
   is ignored.

   Sample usage:
.vb
   ISMappingRegisterDynamic("my_mapping",/home/username/my_lib/lib/libO/solaris/mylib.a,
               "MyMappingCreate",MyMappingCreate);
.ve

   Then, your mapping can be chosen with the procedural interface via
$     ISMappingSetType(mfctx,"my_mapping")
   or at runtime via the option
$     -is_mapping_type my_mapping

.keywords: ISMapping, register

.seealso: ISMappingRegisterAll(), ISMappingRegisterDestroy()
M*/
#if defined(PETSC_USE_DYNAMIC_LIBRARIES)
#define ISMappingRegisterDynamic(a,b,c,d) ISMappingRegister(a,b,c,0)
#else
#define ISMappingRegisterDynamic(a,b,c,d) ISMappingRegister(a,b,c,d)
#endif

extern PetscErrorCode  ISMappingRegisterAll(const char[]);
extern PetscErrorCode  ISMappingRegisterDestroy(void);

/* 
 Only one real type for now. 
 Will wrap sparse Mat and VecScatter objects as ISMappings in the future. 
 */
#define ISMappingType char*
#define IS_MAPPING_IS      "ISMappingIS"

extern  PetscErrorCode ISMappingCreate(MPI_Comm comm, ISMapping *mapping);
extern  PetscErrorCode ISMappingView(ISMapping mapping, PetscViewer viewer);
extern  PetscErrorCode ISMappingDestroy(ISMapping *mapping);
extern  PetscErrorCode ISMappingSetType(ISMapping mapping, const ISMappingType maptype); 
extern  PetscErrorCode ISMappingSetSizes(ISMapping mapping, PetscInt m, PetscInt n, PetscInt M, PetscInt N);
extern  PetscErrorCode ISMappingGetSizes(ISMapping mapping, PetscInt *m, PetscInt *n, PetscInt *M, PetscInt *N);

extern  PetscErrorCode ISMappingSetUp(ISMapping mapping);
extern  PetscErrorCode ISMappingAssemblyBegin(ISMapping mapping);
extern  PetscErrorCode ISMappingAssemblyEnd(ISMapping mapping);

extern  PetscErrorCode ISMappingGetSupportIS(ISMapping mapping, IS *supp);
extern  PetscErrorCode ISMappingGetImageIS(ISMapping mapping, IS *image);
extern  PetscErrorCode ISMappingGetSupportSizeLocal(ISMapping mapping, PetscInt *supp_size);
extern  PetscErrorCode ISMappingGetImageSizeLocal(ISMapping mapping, PetscInt *image_size);
extern  PetscErrorCode ISMappingGetMaxImageSizeLocal(ISMapping mapping, PetscInt *max_image_size);
extern  PetscErrorCode ISMappingISGetEdges(ISMapping mapping, IS *ix, IS *iy);

extern  PetscErrorCode ISMappingMapIndicesLocal(ISMapping mapping, PetscInt insize, const PetscInt inidx[], PetscInt *outsize, PetscInt outidx[], PetscInt offsets[]);
extern PetscErrorCode ISMappingMapValuesLocal(ISMapping map, PetscInt insize, const PetscInt inidx[], const PetscScalar invals[], PetscInt *outsize, PetscInt outidx[], PetscScalar outvals[], PetscInt offsets[]);
extern  PetscErrorCode ISMappingBinIndicesLocal(ISMapping mapping, PetscInt insize, const PetscInt inidx[], PetscInt *outsize, PetscInt outidx[], PetscInt offsets[]);
extern PetscErrorCode ISMappingBinValuesLocal(ISMapping map, PetscInt insize, const PetscInt inidx[], const PetscScalar invals[], PetscInt *outsize, PetscInt outidx[], PetscScalar outvals[], PetscInt offsets[]);

extern  PetscErrorCode ISMappingMapIndices(ISMapping mapping, PetscInt insize, const PetscInt inidx[], PetscInt *outsize, PetscInt outidx[], PetscInt offsets[], PetscBool drop);
extern PetscErrorCode ISMappingMapValues(ISMapping map, PetscInt insize, const PetscInt inidx[], const PetscScalar invals[], PetscInt *outsize, PetscInt outidx[], PetscScalar outvals[], PetscInt offsets[], PetscBool drop);
extern  PetscErrorCode ISMappingBinIndices(ISMapping mapping, PetscInt insize, const PetscInt inidx[], PetscInt *outsize, PetscInt outidx[], PetscInt offsets[], PetscBool drop);
extern PetscErrorCode ISMappingBinValues(ISMapping map, PetscInt insize, const PetscInt inidx[], const PetscScalar invals[], PetscInt *outsize, PetscInt outidx[], PetscScalar outvals[], PetscInt offsets[], PetscBool drop);

extern PetscErrorCode ISMappingInvert(ISMapping mapping, ISMapping *imapping);
extern PetscErrorCode ISMappingPullback(ISMapping mapping1, ISMapping mapping2, ISMapping *mapping);
extern PetscErrorCode ISMappingPushforward(ISMapping mapping1, ISMapping mapping2, ISMapping *mapping);

extern PetscErrorCode ISMappingGetOperator(ISMapping mapping, Mat *op);

/* IS_MAPPING_IS */
extern  PetscErrorCode ISMappingISSetEdges(ISMapping mapping, IS ix, IS iy);


=======
>>>>>>> db52fe89
PETSC_EXTERN_CXX_END
#endif<|MERGE_RESOLUTION|>--- conflicted
+++ resolved
@@ -160,140 +160,5 @@
 extern PetscErrorCode  PetscViewerBinaryMatlabOutputVec(PetscViewer, const char [], Vec);
 extern PetscErrorCode  PetscViewerBinaryMatlabOutputVecDA(PetscViewer, const char [], Vec, DM);
 
-<<<<<<< HEAD
-/*-------------------------------------------------------------------------*/
-/* ISMapping */
-/*-------------------------------------------------------------------------*/
-extern  PetscClassId IS_MAPPING_CLASSID;
-extern PetscErrorCode  ISMappingInitializePackage(const char[]);
-/*S
-   ISMapping -   a generalization of ISLocalToGlobalMapping
-               maps from a domain [0,M) of indices to a range [0,N) of indices.  
-               The mapping can be multivalued and can be thought of as a directed 
-               graph with the start and end vertices drawn from the domain and range, 
-               respectively. In the simplest case, an ISMapping is specified by pairs of ISs 
-               of equal length prescribing the endpoints of as set of graph edges. 
-
-                 The domain is partitioned in parallel into local ownership ranges, the same way 
-               as a Vec's indices. Since this is equivalent to specifying a PetscLayout, the domain
-               is said to be "laid out". Once the edges have been specified, the ISMapping is 
-               assembled each rank has all of the edges with the source points in its ownership range.
-
-                 After assembly, the mapping can be used to map the indices in the local ownership
-               range [m_p, m_{p+1}) to the global range indices on the other end of the edges.  
-               Similarly, local indices from [0,m_{p+1}-m_p) can be mapped to the corresponding
-               global range indices. 
-                 Unlike with ISLocalToGlobalMapping, an ISMapping can be multivalued and some local 
-               indices might have empty images.  Because of that the output array resulting from the 
-               application of the mapping to an input array of length m is supplemented with an offset
-               array of size m+1 to delineate the images of the consecuitive input indices. 
-                 In addition to mapping just indices, indices together with  scalar arrays (of equal 
-               sizes) can be mapped, with the scalar values simply "following" the input indices to 
-               their images.  Since ISMappings are multivalued in general, the scalar values will be 
-               replicated.  This is useful for employing ISMappings in VecSetValuesLocal or 
-               MatSetValuesLocal. 
-
-
-   Level: intermediate
-
-.seealso:  ISMappingCreate(), ISMappingSetDomainSizes(), ISMappingApplyLocal(), ISMappingApplyWithValuesLocal()
-S*/
-typedef struct _p_ISMapping *ISMapping;
-
-extern PetscErrorCode  ISMappingRegister(const char[],const char[],const char[],PetscErrorCode (*)(ISMapping));
-
-/*MC
-   ISMappingRegisterDynamic - Adds a method to the ISMapping registry.
-
-   Synopsis:
-   PetscErrorCode ISMappingRegisterDynamic(const char *name_mapping,const char *path,const char *name_create,PetscErrorCode (*routine_create)(ISMapping))
-
-   Not Collective
-
-   Input Parameters:
-+  name_mapping - name of a new user-defined mapping module
-.  path - path (either absolute or relative) the library containing this mapping
-.  name_create - name of routine to create method context
--  routine_create - routine to create method context
-
-   Level: developer
-
-   Notes:
-   ISMappingRegisterDynamic() may be called multiple times to add several user-defined solvers.
-
-   If dynamic libraries are used, then the fourth input argument (routine_create)
-   is ignored.
-
-   Sample usage:
-.vb
-   ISMappingRegisterDynamic("my_mapping",/home/username/my_lib/lib/libO/solaris/mylib.a,
-               "MyMappingCreate",MyMappingCreate);
-.ve
-
-   Then, your mapping can be chosen with the procedural interface via
-$     ISMappingSetType(mfctx,"my_mapping")
-   or at runtime via the option
-$     -is_mapping_type my_mapping
-
-.keywords: ISMapping, register
-
-.seealso: ISMappingRegisterAll(), ISMappingRegisterDestroy()
-M*/
-#if defined(PETSC_USE_DYNAMIC_LIBRARIES)
-#define ISMappingRegisterDynamic(a,b,c,d) ISMappingRegister(a,b,c,0)
-#else
-#define ISMappingRegisterDynamic(a,b,c,d) ISMappingRegister(a,b,c,d)
-#endif
-
-extern PetscErrorCode  ISMappingRegisterAll(const char[]);
-extern PetscErrorCode  ISMappingRegisterDestroy(void);
-
-/* 
- Only one real type for now. 
- Will wrap sparse Mat and VecScatter objects as ISMappings in the future. 
- */
-#define ISMappingType char*
-#define IS_MAPPING_IS      "ISMappingIS"
-
-extern  PetscErrorCode ISMappingCreate(MPI_Comm comm, ISMapping *mapping);
-extern  PetscErrorCode ISMappingView(ISMapping mapping, PetscViewer viewer);
-extern  PetscErrorCode ISMappingDestroy(ISMapping *mapping);
-extern  PetscErrorCode ISMappingSetType(ISMapping mapping, const ISMappingType maptype); 
-extern  PetscErrorCode ISMappingSetSizes(ISMapping mapping, PetscInt m, PetscInt n, PetscInt M, PetscInt N);
-extern  PetscErrorCode ISMappingGetSizes(ISMapping mapping, PetscInt *m, PetscInt *n, PetscInt *M, PetscInt *N);
-
-extern  PetscErrorCode ISMappingSetUp(ISMapping mapping);
-extern  PetscErrorCode ISMappingAssemblyBegin(ISMapping mapping);
-extern  PetscErrorCode ISMappingAssemblyEnd(ISMapping mapping);
-
-extern  PetscErrorCode ISMappingGetSupportIS(ISMapping mapping, IS *supp);
-extern  PetscErrorCode ISMappingGetImageIS(ISMapping mapping, IS *image);
-extern  PetscErrorCode ISMappingGetSupportSizeLocal(ISMapping mapping, PetscInt *supp_size);
-extern  PetscErrorCode ISMappingGetImageSizeLocal(ISMapping mapping, PetscInt *image_size);
-extern  PetscErrorCode ISMappingGetMaxImageSizeLocal(ISMapping mapping, PetscInt *max_image_size);
-extern  PetscErrorCode ISMappingISGetEdges(ISMapping mapping, IS *ix, IS *iy);
-
-extern  PetscErrorCode ISMappingMapIndicesLocal(ISMapping mapping, PetscInt insize, const PetscInt inidx[], PetscInt *outsize, PetscInt outidx[], PetscInt offsets[]);
-extern PetscErrorCode ISMappingMapValuesLocal(ISMapping map, PetscInt insize, const PetscInt inidx[], const PetscScalar invals[], PetscInt *outsize, PetscInt outidx[], PetscScalar outvals[], PetscInt offsets[]);
-extern  PetscErrorCode ISMappingBinIndicesLocal(ISMapping mapping, PetscInt insize, const PetscInt inidx[], PetscInt *outsize, PetscInt outidx[], PetscInt offsets[]);
-extern PetscErrorCode ISMappingBinValuesLocal(ISMapping map, PetscInt insize, const PetscInt inidx[], const PetscScalar invals[], PetscInt *outsize, PetscInt outidx[], PetscScalar outvals[], PetscInt offsets[]);
-
-extern  PetscErrorCode ISMappingMapIndices(ISMapping mapping, PetscInt insize, const PetscInt inidx[], PetscInt *outsize, PetscInt outidx[], PetscInt offsets[], PetscBool drop);
-extern PetscErrorCode ISMappingMapValues(ISMapping map, PetscInt insize, const PetscInt inidx[], const PetscScalar invals[], PetscInt *outsize, PetscInt outidx[], PetscScalar outvals[], PetscInt offsets[], PetscBool drop);
-extern  PetscErrorCode ISMappingBinIndices(ISMapping mapping, PetscInt insize, const PetscInt inidx[], PetscInt *outsize, PetscInt outidx[], PetscInt offsets[], PetscBool drop);
-extern PetscErrorCode ISMappingBinValues(ISMapping map, PetscInt insize, const PetscInt inidx[], const PetscScalar invals[], PetscInt *outsize, PetscInt outidx[], PetscScalar outvals[], PetscInt offsets[], PetscBool drop);
-
-extern PetscErrorCode ISMappingInvert(ISMapping mapping, ISMapping *imapping);
-extern PetscErrorCode ISMappingPullback(ISMapping mapping1, ISMapping mapping2, ISMapping *mapping);
-extern PetscErrorCode ISMappingPushforward(ISMapping mapping1, ISMapping mapping2, ISMapping *mapping);
-
-extern PetscErrorCode ISMappingGetOperator(ISMapping mapping, Mat *op);
-
-/* IS_MAPPING_IS */
-extern  PetscErrorCode ISMappingISSetEdges(ISMapping mapping, IS ix, IS iy);
-
-
-=======
->>>>>>> db52fe89
 PETSC_EXTERN_CXX_END
 #endif