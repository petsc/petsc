--- conflicted
+++ resolved
@@ -50,11 +50,7 @@
   PetscFunctionBegin;
   while ((*head)!=NULL) {
     a     =  (*head)->more_space;
-<<<<<<< HEAD
-    ierr  =  PetscMemcpy(space,(*head)->array_head,((*head)->local_used)*sizeof(int));CHKERRQ(ierr);CHKMEMQ;
-=======
     ierr  =  PetscMemcpy(space,(*head)->array_head,((*head)->local_used)*sizeof(int));CHKERRQ(ierr);
->>>>>>> 6e612598
     space += (*head)->local_used;
     ierr  =  PetscFree((*head)->array_head);CHKERRQ(ierr);
     ierr  =  PetscFree(*head);CHKERRQ(ierr);
@@ -63,13 +59,8 @@
   PetscFunctionReturn(0);
 }
 
-<<<<<<< HEAD
-static int logkey_symbolic=0;
-static int logkey_numeric=0;
-=======
 static int logkey_matmatmult_symbolic = 0;
 static int logkey_matmatmult_numeric  = 0;
->>>>>>> 6e612598
 
 /*
      MatMatMult_SeqAIJ_SeqAIJ_Symbolic - Forms the symbolic product of two SeqAIJ matrices
@@ -82,15 +73,6 @@
 #define __FUNCT__ "MatMatMult_SeqAIJ_SeqAIJ_Symbolic"
 int MatMatMult_SeqAIJ_SeqAIJ_Symbolic(Mat A,Mat B,Mat *C)
 {
-<<<<<<< HEAD
-  FreeSpaceList  free_space=PETSC_NULL,current_space=PETSC_NULL;
-  Mat_SeqAIJ     *a=(Mat_SeqAIJ*)A->data,*b=(Mat_SeqAIJ*)B->data,*c;
-  int            aishift=a->indexshift,bishift=b->indexshift;
-  int            *ai=a->i,*aj=a->j,*bi=b->i,*bj=b->j;
-  int            *ci,*bjj,*cj,*densefill,*sparsefill;
-  int            an=A->N,am=A->M,bn=B->N,bm=B->M;
-  int            ierr,i,j,k,anzi,brow,bnzj,cnzi;
-=======
   int            ierr;
   FreeSpaceList  free_space=PETSC_NULL,current_space=PETSC_NULL;
   Mat_SeqAIJ     *a=(Mat_SeqAIJ*)A->data,*b=(Mat_SeqAIJ*)B->data,*c;
@@ -99,7 +81,6 @@
   int            *ci,*cj,*densefill,*sparsefill;
   int            an=A->N,am=A->M,bn=B->N,bm=B->M;
   int            i,j,k,anzi,brow,bnzj,cnzi;
->>>>>>> 6e612598
   MatScalar      *ca;
 
   PetscFunctionBegin;
@@ -123,11 +104,7 @@
   sparsefill = densefill + bn;
 
   /* Initial FreeSpace size is nnz(B)=bi[bm] */
-<<<<<<< HEAD
-  ierr = GetMoreSpace(bi[bm],&free_space);CHKERRQ(ierr);CHKMEMQ;
-=======
   ierr          = GetMoreSpace(bi[bm],&free_space);CHKERRQ(ierr);
->>>>>>> 6e612598
   current_space = free_space;
 
   /* Determine fill for each row: */
@@ -155,19 +132,11 @@
     /* If free space is not available, make more free space */
     /* Double the amount of total space in the list */
     if (current_space->local_remaining<cnzi) {
-<<<<<<< HEAD
-      ierr = GetMoreSpace(current_space->total_array_size,&current_space);CHKERRQ(ierr);CHKMEMQ;
-    }
-
-    /* Copy data into free space, and zero out densefill */
-    ierr = PetscMemcpy(current_space->array,sparsefill,cnzi*sizeof(int));CHKERRQ(ierr);CHKMEMQ;
-=======
       ierr = GetMoreSpace(current_space->total_array_size,&current_space);CHKERRQ(ierr);
     }
 
     /* Copy data into free space, and zero out densefill */
     ierr = PetscMemcpy(current_space->array,sparsefill,cnzi*sizeof(int));CHKERRQ(ierr);
->>>>>>> 6e612598
     current_space->array           += cnzi;
     current_space->local_used      += cnzi;
     current_space->local_remaining -= cnzi;
@@ -180,14 +149,6 @@
   /* nnz is now stored in ci[am], column indices are in the list of free space */
   /* Allocate space for cj, initialize cj, and */
   /* destroy list of free space and other temporary array(s) */
-<<<<<<< HEAD
-  ierr = PetscMalloc((ci[am]+1)*sizeof(int),&cj);CHKERRQ(ierr);CHKMEMQ;
-  ierr = MakeSpaceContiguous(cj,&free_space);CHKERRQ(ierr);CHKMEMQ;
-  ierr = PetscFree(densefill);CHKERRQ(ierr);
-    
-  /* Allocate space for ca */
-  ierr = PetscMalloc((ci[am]+1)*sizeof(MatScalar),&ca);CHKERRQ(ierr);CHKMEMQ;
-=======
   ierr = PetscMalloc((ci[am]+1)*sizeof(int),&cj);CHKERRQ(ierr);
   ierr = MakeSpaceContiguous(cj,&free_space);CHKERRQ(ierr);
   ierr = PetscFree(densefill);CHKERRQ(ierr);
@@ -195,7 +156,6 @@
   /* Allocate space for ca */
   ierr = PetscMalloc((ci[am]+1)*sizeof(MatScalar),&ca);CHKERRQ(ierr);
   ierr = PetscMemzero(ca,(ci[am]+1)*sizeof(MatScalar));CHKERRQ(ierr);
->>>>>>> 6e612598
   
   /* put together the new matrix */
   ierr = MatCreateSeqAIJWithArrays(A->comm,am,bn,ci,cj,ca,C);CHKERRQ(ierr);
@@ -542,15 +502,4 @@
   ierr = MatApplyPtAP_SeqAIJ_Symbolic(A,P,C);CHKERRQ(ierr);
   ierr = MatApplyPtAP_SeqAIJ_Numeric(A,P,*C);CHKERRQ(ierr);
   PetscFunctionReturn(0);
-}
-
-#undef __FUNCT__
-#define __FUNCT__ "MatMatMult_SeqAIJ_SeqAIJ"
-int MatMatMult_SeqAIJ_SeqAIJ(Mat A,Mat B,Mat *C) {
-  int ierr;
-
-  PetscFunctionBegin;
-  ierr = MatMatMult_SeqAIJ_SeqAIJ_Symbolic(A,B,C);CHKERRQ(ierr);
-  ierr = MatMatMult_SeqAIJ_SeqAIJ_Numeric(A,B,*C);CHKERRQ(ierr);
-  PetscFunctionReturn(0);
 }