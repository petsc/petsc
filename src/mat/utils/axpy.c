--- conflicted
+++ resolved
@@ -166,12 +166,8 @@
     ierr = MatShift_Basic(Y,a);CHKERRQ(ierr);
   }
 
-<<<<<<< HEAD
+  ierr = PetscObjectStateIncrease((PetscObject)Y);CHKERRQ(ierr);
 #if defined(PETSC_HAVE_VIENNACL) || defined(PETSC_HAVE_CUDA)
-=======
-  ierr = PetscObjectStateIncrease((PetscObject)Y);CHKERRQ(ierr);
-#if defined(PETSC_HAVE_VIENNACL) || defined(PETSC_HAVE_VECCUDA)
->>>>>>> 5528ad4f
   if (Y->valid_GPU_matrix != PETSC_OFFLOAD_UNALLOCATED) {
     Y->valid_GPU_matrix = PETSC_OFFLOAD_CPU;
   }
