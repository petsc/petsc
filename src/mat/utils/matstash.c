
#include <petsc-private/matimpl.h>

#define DEFAULT_STASH_SIZE   10000

/*
  MatStashCreate_Private - Creates a stash,currently used for all the parallel
  matrix implementations. The stash is where elements of a matrix destined
  to be stored on other processors are kept until matrix assembly is done.

  This is a simple minded stash. Simply adds entries to end of stash.

  Input Parameters:
  comm - communicator, required for scatters.
  bs   - stash block size. used when stashing blocks of values

  Output Parameters:
  stash    - the newly created stash
*/
#undef __FUNCT__
#define __FUNCT__ "MatStashCreate_Private"
PetscErrorCode MatStashCreate_Private(MPI_Comm comm,PetscInt bs,MatStash *stash)
{
  PetscErrorCode ierr;
  PetscInt       max,*opt,nopt,i;
  PetscBool      flg;

  PetscFunctionBegin;
  /* Require 2 tags,get the second using PetscCommGetNewTag() */
  stash->comm = comm;

  ierr = PetscCommGetNewTag(stash->comm,&stash->tag1);CHKERRQ(ierr);
  ierr = PetscCommGetNewTag(stash->comm,&stash->tag2);CHKERRQ(ierr);
  ierr = MPI_Comm_size(stash->comm,&stash->size);CHKERRQ(ierr);
  ierr = MPI_Comm_rank(stash->comm,&stash->rank);CHKERRQ(ierr);
  ierr = PetscMalloc1(2*stash->size,&stash->flg_v);CHKERRQ(ierr);
  for (i=0; i<2*stash->size; i++) stash->flg_v[i] = -1;


  nopt = stash->size;
  ierr = PetscMalloc1(nopt,&opt);CHKERRQ(ierr);
  ierr = PetscOptionsGetIntArray(NULL,"-matstash_initial_size",opt,&nopt,&flg);CHKERRQ(ierr);
  if (flg) {
    if (nopt == 1)                max = opt[0];
    else if (nopt == stash->size) max = opt[stash->rank];
    else if (stash->rank < nopt)  max = opt[stash->rank];
    else                          max = 0; /* Use default */
    stash->umax = max;
  } else {
    stash->umax = 0;
  }
  ierr = PetscFree(opt);CHKERRQ(ierr);
  if (bs <= 0) bs = 1;

  stash->bs         = bs;
  stash->nmax       = 0;
  stash->oldnmax    = 0;
  stash->n          = 0;
  stash->reallocs   = -1;
  stash->space_head = 0;
  stash->space      = 0;

  stash->send_waits  = 0;
  stash->recv_waits  = 0;
  stash->send_status = 0;
  stash->nsends      = 0;
  stash->nrecvs      = 0;
  stash->svalues     = 0;
  stash->rvalues     = 0;
  stash->rindices    = 0;
  stash->nprocessed  = 0;
  stash->reproduce   = PETSC_FALSE;

  ierr = PetscOptionsGetBool(NULL,"-matstash_reproduce",&stash->reproduce,NULL);CHKERRQ(ierr);
  PetscFunctionReturn(0);
}

/*
   MatStashDestroy_Private - Destroy the stash
*/
#undef __FUNCT__
#define __FUNCT__ "MatStashDestroy_Private"
PetscErrorCode MatStashDestroy_Private(MatStash *stash)
{
  PetscErrorCode ierr;

  PetscFunctionBegin;
  ierr = PetscMatStashSpaceDestroy(&stash->space_head);CHKERRQ(ierr);

  stash->space = 0;

  ierr = PetscFree(stash->flg_v);CHKERRQ(ierr);
  PetscFunctionReturn(0);
}

/*
   MatStashScatterEnd_Private - This is called as the final stage of
   scatter. The final stages of message passing is done here, and
   all the memory used for message passing is cleaned up. This
   routine also resets the stash, and deallocates the memory used
   for the stash. It also keeps track of the current memory usage
   so that the same value can be used the next time through.
*/
#undef __FUNCT__
#define __FUNCT__ "MatStashScatterEnd_Private"
PetscErrorCode MatStashScatterEnd_Private(MatStash *stash)
{
  PetscErrorCode ierr;
  PetscInt       nsends=stash->nsends,bs2,oldnmax,i;
  MPI_Status     *send_status;

  PetscFunctionBegin;
  for (i=0; i<2*stash->size; i++) stash->flg_v[i] = -1;
  /* wait on sends */
  if (nsends) {
    ierr = PetscMalloc1(2*nsends,&send_status);CHKERRQ(ierr);
    ierr = MPI_Waitall(2*nsends,stash->send_waits,send_status);CHKERRQ(ierr);
    ierr = PetscFree(send_status);CHKERRQ(ierr);
  }

  /* Now update nmaxold to be app 10% more than max n used, this way the
     wastage of space is reduced the next time this stash is used.
     Also update the oldmax, only if it increases */
  if (stash->n) {
    bs2     = stash->bs*stash->bs;
    oldnmax = ((int)(stash->n * 1.1) + 5)*bs2;
    if (oldnmax > stash->oldnmax) stash->oldnmax = oldnmax;
  }

  stash->nmax       = 0;
  stash->n          = 0;
  stash->reallocs   = -1;
  stash->nprocessed = 0;

  ierr = PetscMatStashSpaceDestroy(&stash->space_head);CHKERRQ(ierr);

  stash->space = 0;

  ierr = PetscFree(stash->send_waits);CHKERRQ(ierr);
  ierr = PetscFree(stash->recv_waits);CHKERRQ(ierr);
  ierr = PetscFree2(stash->svalues,stash->sindices);CHKERRQ(ierr);
  ierr = PetscFree(stash->rvalues[0]);CHKERRQ(ierr);
  ierr = PetscFree(stash->rvalues);CHKERRQ(ierr);
  ierr = PetscFree(stash->rindices[0]);CHKERRQ(ierr);
  ierr = PetscFree(stash->rindices);CHKERRQ(ierr);
  PetscFunctionReturn(0);
}

/*
   MatStashGetInfo_Private - Gets the relavant statistics of the stash

   Input Parameters:
   stash    - the stash
   nstash   - the size of the stash. Indicates the number of values stored.
   reallocs - the number of additional mallocs incurred.

*/
#undef __FUNCT__
#define __FUNCT__ "MatStashGetInfo_Private"
PetscErrorCode MatStashGetInfo_Private(MatStash *stash,PetscInt *nstash,PetscInt *reallocs)
{
  PetscInt bs2 = stash->bs*stash->bs;

  PetscFunctionBegin;
  if (nstash) *nstash = stash->n*bs2;
  if (reallocs) {
    if (stash->reallocs < 0) *reallocs = 0;
    else                     *reallocs = stash->reallocs;
  }
  PetscFunctionReturn(0);
}

/*
   MatStashSetInitialSize_Private - Sets the initial size of the stash

   Input Parameters:
   stash  - the stash
   max    - the value that is used as the max size of the stash.
            this value is used while allocating memory.
*/
#undef __FUNCT__
#define __FUNCT__ "MatStashSetInitialSize_Private"
PetscErrorCode MatStashSetInitialSize_Private(MatStash *stash,PetscInt max)
{
  PetscFunctionBegin;
  stash->umax = max;
  PetscFunctionReturn(0);
}

/* MatStashExpand_Private - Expand the stash. This function is called
   when the space in the stash is not sufficient to add the new values
   being inserted into the stash.

   Input Parameters:
   stash - the stash
   incr  - the minimum increase requested

   Notes:
   This routine doubles the currently used memory.
 */
#undef __FUNCT__
#define __FUNCT__ "MatStashExpand_Private"
static PetscErrorCode MatStashExpand_Private(MatStash *stash,PetscInt incr)
{
  PetscErrorCode ierr;
  PetscInt       newnmax,bs2= stash->bs*stash->bs;

  PetscFunctionBegin;
  /* allocate a larger stash */
  if (!stash->oldnmax && !stash->nmax) { /* new stash */
    if (stash->umax)                  newnmax = stash->umax/bs2;
    else                              newnmax = DEFAULT_STASH_SIZE/bs2;
  } else if (!stash->nmax) { /* resuing stash */
    if (stash->umax > stash->oldnmax) newnmax = stash->umax/bs2;
    else                              newnmax = stash->oldnmax/bs2;
  } else                              newnmax = stash->nmax*2;
  if (newnmax  < (stash->nmax + incr)) newnmax += 2*incr;

  /* Get a MatStashSpace and attach it to stash */
  ierr = PetscMatStashSpaceGet(bs2,newnmax,&stash->space);CHKERRQ(ierr);
  if (!stash->space_head) { /* new stash or resuing stash->oldnmax */
    stash->space_head = stash->space;
  }

  stash->reallocs++;
  stash->nmax = newnmax;
  PetscFunctionReturn(0);
}
/*
  MatStashValuesRow_Private - inserts values into the stash. This function
  expects the values to be roworiented. Multiple columns belong to the same row
  can be inserted with a single call to this function.

  Input Parameters:
  stash  - the stash
  row    - the global row correspoiding to the values
  n      - the number of elements inserted. All elements belong to the above row.
  idxn   - the global column indices corresponding to each of the values.
  values - the values inserted
*/
#undef __FUNCT__
#define __FUNCT__ "MatStashValuesRow_Private"
PetscErrorCode MatStashValuesRow_Private(MatStash *stash,PetscInt row,PetscInt n,const PetscInt idxn[],const PetscScalar values[],PetscBool ignorezeroentries)
{
  PetscErrorCode     ierr;
  PetscInt           i,k,cnt = 0;
  PetscMatStashSpace space=stash->space;

  PetscFunctionBegin;
  /* Check and see if we have sufficient memory */
  if (!space || space->local_remaining < n) {
    ierr = MatStashExpand_Private(stash,n);CHKERRQ(ierr);
  }
  space = stash->space;
  k     = space->local_used;
  for (i=0; i<n; i++) {
    if (ignorezeroentries && (values[i] == 0.0)) continue;
    space->idx[k] = row;
    space->idy[k] = idxn[i];
    space->val[k] = values[i];
    k++;
    cnt++;
  }
  stash->n               += cnt;
  space->local_used      += cnt;
  space->local_remaining -= cnt;
  PetscFunctionReturn(0);
}

/*
  MatStashValuesCol_Private - inserts values into the stash. This function
  expects the values to be columnoriented. Multiple columns belong to the same row
  can be inserted with a single call to this function.

  Input Parameters:
  stash   - the stash
  row     - the global row correspoiding to the values
  n       - the number of elements inserted. All elements belong to the above row.
  idxn    - the global column indices corresponding to each of the values.
  values  - the values inserted
  stepval - the consecutive values are sepated by a distance of stepval.
            this happens because the input is columnoriented.
*/
#undef __FUNCT__
#define __FUNCT__ "MatStashValuesCol_Private"
PetscErrorCode MatStashValuesCol_Private(MatStash *stash,PetscInt row,PetscInt n,const PetscInt idxn[],const PetscScalar values[],PetscInt stepval,PetscBool ignorezeroentries)
{
  PetscErrorCode     ierr;
  PetscInt           i,k,cnt = 0;
  PetscMatStashSpace space=stash->space;

  PetscFunctionBegin;
  /* Check and see if we have sufficient memory */
  if (!space || space->local_remaining < n) {
    ierr = MatStashExpand_Private(stash,n);CHKERRQ(ierr);
  }
  space = stash->space;
  k     = space->local_used;
  for (i=0; i<n; i++) {
    if (ignorezeroentries && (values[i*stepval] == 0.0)) continue;
    space->idx[k] = row;
    space->idy[k] = idxn[i];
    space->val[k] = values[i*stepval];
    k++;
    cnt++;
  }
  stash->n               += cnt;
  space->local_used      += cnt;
  space->local_remaining -= cnt;
  PetscFunctionReturn(0);
}

/*
  MatStashValuesRowBlocked_Private - inserts blocks of values into the stash.
  This function expects the values to be roworiented. Multiple columns belong
  to the same block-row can be inserted with a single call to this function.
  This function extracts the sub-block of values based on the dimensions of
  the original input block, and the row,col values corresponding to the blocks.

  Input Parameters:
  stash  - the stash
  row    - the global block-row correspoiding to the values
  n      - the number of elements inserted. All elements belong to the above row.
  idxn   - the global block-column indices corresponding to each of the blocks of
           values. Each block is of size bs*bs.
  values - the values inserted
  rmax   - the number of block-rows in the original block.
  cmax   - the number of block-columsn on the original block.
  idx    - the index of the current block-row in the original block.
*/
#undef __FUNCT__
#define __FUNCT__ "MatStashValuesRowBlocked_Private"
PetscErrorCode MatStashValuesRowBlocked_Private(MatStash *stash,PetscInt row,PetscInt n,const PetscInt idxn[],const PetscScalar values[],PetscInt rmax,PetscInt cmax,PetscInt idx)
{
  PetscErrorCode     ierr;
  PetscInt           i,j,k,bs2,bs=stash->bs,l;
  const PetscScalar  *vals;
  PetscScalar        *array;
  PetscMatStashSpace space=stash->space;

  PetscFunctionBegin;
  if (!space || space->local_remaining < n) {
    ierr = MatStashExpand_Private(stash,n);CHKERRQ(ierr);
  }
  space = stash->space;
  l     = space->local_used;
  bs2   = bs*bs;
  for (i=0; i<n; i++) {
    space->idx[l] = row;
    space->idy[l] = idxn[i];
    /* Now copy over the block of values. Store the values column oriented.
       This enables inserting multiple blocks belonging to a row with a single
       funtion call */
    array = space->val + bs2*l;
    vals  = values + idx*bs2*n + bs*i;
    for (j=0; j<bs; j++) {
      for (k=0; k<bs; k++) array[k*bs] = vals[k];
      array++;
      vals += cmax*bs;
    }
    l++;
  }
  stash->n               += n;
  space->local_used      += n;
  space->local_remaining -= n;
  PetscFunctionReturn(0);
}

/*
  MatStashValuesColBlocked_Private - inserts blocks of values into the stash.
  This function expects the values to be roworiented. Multiple columns belong
  to the same block-row can be inserted with a single call to this function.
  This function extracts the sub-block of values based on the dimensions of
  the original input block, and the row,col values corresponding to the blocks.

  Input Parameters:
  stash  - the stash
  row    - the global block-row correspoiding to the values
  n      - the number of elements inserted. All elements belong to the above row.
  idxn   - the global block-column indices corresponding to each of the blocks of
           values. Each block is of size bs*bs.
  values - the values inserted
  rmax   - the number of block-rows in the original block.
  cmax   - the number of block-columsn on the original block.
  idx    - the index of the current block-row in the original block.
*/
#undef __FUNCT__
#define __FUNCT__ "MatStashValuesColBlocked_Private"
PetscErrorCode MatStashValuesColBlocked_Private(MatStash *stash,PetscInt row,PetscInt n,const PetscInt idxn[],const PetscScalar values[],PetscInt rmax,PetscInt cmax,PetscInt idx)
{
  PetscErrorCode     ierr;
  PetscInt           i,j,k,bs2,bs=stash->bs,l;
  const PetscScalar  *vals;
  PetscScalar        *array;
  PetscMatStashSpace space=stash->space;

  PetscFunctionBegin;
  if (!space || space->local_remaining < n) {
    ierr = MatStashExpand_Private(stash,n);CHKERRQ(ierr);
  }
  space = stash->space;
  l     = space->local_used;
  bs2   = bs*bs;
  for (i=0; i<n; i++) {
    space->idx[l] = row;
    space->idy[l] = idxn[i];
    /* Now copy over the block of values. Store the values column oriented.
     This enables inserting multiple blocks belonging to a row with a single
     funtion call */
    array = space->val + bs2*l;
    vals  = values + idx*bs2*n + bs*i;
    for (j=0; j<bs; j++) {
      for (k=0; k<bs; k++) array[k] = vals[k];
      array += bs;
      vals  += rmax*bs;
    }
    l++;
  }
  stash->n               += n;
  space->local_used      += n;
  space->local_remaining -= n;
  PetscFunctionReturn(0);
}
/*
  MatStashScatterBegin_Private - Initiates the transfer of values to the
  correct owners. This function goes through the stash, and check the
  owners of each stashed value, and sends the values off to the owner
  processors.

  Input Parameters:
  stash  - the stash
  owners - an array of size 'no-of-procs' which gives the ownership range
           for each node.

  Notes: The 'owners' array in the cased of the blocked-stash has the
  ranges specified blocked global indices, and for the regular stash in
  the proper global indices.
*/
#undef __FUNCT__
#define __FUNCT__ "MatStashScatterBegin_Private"
PetscErrorCode MatStashScatterBegin_Private(Mat mat,MatStash *stash,PetscInt *owners)
{
  PetscInt           *owner,*startv,*starti,tag1=stash->tag1,tag2=stash->tag2,bs2;
  PetscInt           size=stash->size,nsends;
  PetscErrorCode     ierr;
  PetscInt           count,*sindices,**rindices,i,j,idx,lastidx,l;
  PetscScalar        **rvalues,*svalues;
  MPI_Comm           comm = stash->comm;
  MPI_Request        *send_waits,*recv_waits,*recv_waits1,*recv_waits2;
  PetscMPIInt        *sizes,*nlengths,nreceives;
  PetscInt           *sp_idx,*sp_idy;
  PetscScalar        *sp_val;
  PetscMatStashSpace space,space_next;

  PetscFunctionBegin;
  bs2 = stash->bs*stash->bs;

  /*  first count number of contributors to each processor */
<<<<<<< HEAD
  ierr = PetscCalloc1(size,&nprocs);CHKERRQ(ierr);
  ierr = PetscCalloc1(size,&nlengths);CHKERRQ(ierr);
  ierr = PetscMalloc1((stash->n+1),&owner);CHKERRQ(ierr);
=======
  ierr = PetscMalloc(size*sizeof(PetscMPIInt),&sizes);CHKERRQ(ierr);
  ierr = PetscMemzero(sizes,size*sizeof(PetscMPIInt));CHKERRQ(ierr);
  ierr = PetscMalloc(size*sizeof(PetscMPIInt),&nlengths);CHKERRQ(ierr);
  ierr = PetscMemzero(nlengths,size*sizeof(PetscMPIInt));CHKERRQ(ierr);
  ierr = PetscMalloc((stash->n+1)*sizeof(PetscInt),&owner);CHKERRQ(ierr);
>>>>>>> 76ec1555

  i       = j    = 0;
  lastidx = -1;
  space   = stash->space_head;
  while (space != NULL) {
    space_next = space->next;
    sp_idx     = space->idx;
    for (l=0; l<space->local_used; l++) {
      /* if indices are NOT locally sorted, need to start search at the beginning */
      if (lastidx > (idx = sp_idx[l])) j = 0;
      lastidx = idx;
      for (; j<size; j++) {
        if (idx >= owners[j] && idx < owners[j+1]) {
          nlengths[j]++; owner[i] = j; break;
        }
      }
      i++;
    }
    space = space_next;
  }
  /* Now check what procs get messages - and compute nsends. */
  for (i=0, nsends=0; i<size; i++) {
    if (nlengths[i]) {
      sizes[i] = 1; nsends++;
    }
  }

  {PetscMPIInt *onodes,*olengths;
   /* Determine the number of messages to expect, their lengths, from from-ids */
   ierr = PetscGatherNumberOfMessages(comm,sizes,nlengths,&nreceives);CHKERRQ(ierr);
   ierr = PetscGatherMessageLengths(comm,nsends,nreceives,nlengths,&onodes,&olengths);CHKERRQ(ierr);
   /* since clubbing row,col - lengths are multiplied by 2 */
   for (i=0; i<nreceives; i++) olengths[i] *=2;
   ierr = PetscPostIrecvInt(comm,tag1,nreceives,onodes,olengths,&rindices,&recv_waits1);CHKERRQ(ierr);
   /* values are size 'bs2' lengths (and remove earlier factor 2 */
   for (i=0; i<nreceives; i++) olengths[i] = olengths[i]*bs2/2;
   ierr = PetscPostIrecvScalar(comm,tag2,nreceives,onodes,olengths,&rvalues,&recv_waits2);CHKERRQ(ierr);
   ierr = PetscFree(onodes);CHKERRQ(ierr);
   ierr = PetscFree(olengths);CHKERRQ(ierr);}

  /* do sends:
      1) starts[i] gives the starting index in svalues for stuff going to
         the ith processor
  */
  ierr = PetscMalloc2(bs2*stash->n,&svalues,2*(stash->n+1),&sindices);CHKERRQ(ierr);
  ierr = PetscMalloc1(2*nsends,&send_waits);CHKERRQ(ierr);
  ierr = PetscMalloc2(size,&startv,size,&starti);CHKERRQ(ierr);
  /* use 2 sends the first with all_a, the next with all_i and all_j */
  startv[0] = 0; starti[0] = 0;
  for (i=1; i<size; i++) {
    startv[i] = startv[i-1] + nlengths[i-1];
    starti[i] = starti[i-1] + 2*nlengths[i-1];
  }

  i     = 0;
  space = stash->space_head;
  while (space != NULL) {
    space_next = space->next;
    sp_idx     = space->idx;
    sp_idy     = space->idy;
    sp_val     = space->val;
    for (l=0; l<space->local_used; l++) {
      j = owner[i];
      if (bs2 == 1) {
        svalues[startv[j]] = sp_val[l];
      } else {
        PetscInt    k;
        PetscScalar *buf1,*buf2;
        buf1 = svalues+bs2*startv[j];
        buf2 = space->val + bs2*l;
        for (k=0; k<bs2; k++) buf1[k] = buf2[k];
      }
      sindices[starti[j]]             = sp_idx[l];
      sindices[starti[j]+nlengths[j]] = sp_idy[l];
      startv[j]++;
      starti[j]++;
      i++;
    }
    space = space_next;
  }
  startv[0] = 0;
  for (i=1; i<size; i++) startv[i] = startv[i-1] + nlengths[i-1];

  for (i=0,count=0; i<size; i++) {
    if (sizes[i]) {
      ierr = MPI_Isend(sindices+2*startv[i],2*nlengths[i],MPIU_INT,i,tag1,comm,send_waits+count++);CHKERRQ(ierr);
      ierr = MPI_Isend(svalues+bs2*startv[i],bs2*nlengths[i],MPIU_SCALAR,i,tag2,comm,send_waits+count++);CHKERRQ(ierr);
    }
  }
#if defined(PETSC_USE_INFO)
  ierr = PetscInfo1(NULL,"No of messages: %d \n",nsends);CHKERRQ(ierr);
  for (i=0; i<size; i++) {
    if (sizes[i]) {
      ierr = PetscInfo2(NULL,"Mesg_to: %d: size: %d bytes\n",i,nlengths[i]*(bs2*sizeof(PetscScalar)+2*sizeof(PetscInt)));CHKERRQ(ierr);
    }
  }
#endif
  ierr = PetscFree(nlengths);CHKERRQ(ierr);
  ierr = PetscFree(owner);CHKERRQ(ierr);
  ierr = PetscFree2(startv,starti);CHKERRQ(ierr);
  ierr = PetscFree(sizes);CHKERRQ(ierr);

  /* recv_waits need to be contiguous for MatStashScatterGetMesg_Private() */
  ierr = PetscMalloc1(2*nreceives,&recv_waits);CHKERRQ(ierr);

  for (i=0; i<nreceives; i++) {
    recv_waits[2*i]   = recv_waits1[i];
    recv_waits[2*i+1] = recv_waits2[i];
  }
  stash->recv_waits = recv_waits;

  ierr = PetscFree(recv_waits1);CHKERRQ(ierr);
  ierr = PetscFree(recv_waits2);CHKERRQ(ierr);

  stash->svalues         = svalues;
  stash->sindices        = sindices;
  stash->rvalues         = rvalues;
  stash->rindices        = rindices;
  stash->send_waits      = send_waits;
  stash->nsends          = nsends;
  stash->nrecvs          = nreceives;
  stash->reproduce_count = 0;
  PetscFunctionReturn(0);
}

/*
   MatStashScatterGetMesg_Private - This function waits on the receives posted
   in the function MatStashScatterBegin_Private() and returns one message at
   a time to the calling function. If no messages are left, it indicates this
   by setting flg = 0, else it sets flg = 1.

   Input Parameters:
   stash - the stash

   Output Parameters:
   nvals - the number of entries in the current message.
   rows  - an array of row indices (or blocked indices) corresponding to the values
   cols  - an array of columnindices (or blocked indices) corresponding to the values
   vals  - the values
   flg   - 0 indicates no more message left, and the current call has no values associated.
           1 indicates that the current call successfully received a message, and the
             other output parameters nvals,rows,cols,vals are set appropriately.
*/
#undef __FUNCT__
#define __FUNCT__ "MatStashScatterGetMesg_Private"
PetscErrorCode MatStashScatterGetMesg_Private(MatStash *stash,PetscMPIInt *nvals,PetscInt **rows,PetscInt **cols,PetscScalar **vals,PetscInt *flg)
{
  PetscErrorCode ierr;
  PetscMPIInt    i,*flg_v = stash->flg_v,i1,i2;
  PetscInt       bs2;
  MPI_Status     recv_status;
  PetscBool      match_found = PETSC_FALSE;

  PetscFunctionBegin;
  *flg = 0; /* When a message is discovered this is reset to 1 */
  /* Return if no more messages to process */
  if (stash->nprocessed == stash->nrecvs) PetscFunctionReturn(0);

  bs2 = stash->bs*stash->bs;
  /* If a matching pair of receives are found, process them, and return the data to
     the calling function. Until then keep receiving messages */
  while (!match_found) {
    if (stash->reproduce) {
      i    = stash->reproduce_count++;
      ierr = MPI_Wait(stash->recv_waits+i,&recv_status);CHKERRQ(ierr);
    } else {
      ierr = MPI_Waitany(2*stash->nrecvs,stash->recv_waits,&i,&recv_status);CHKERRQ(ierr);
    }
    if (recv_status.MPI_SOURCE < 0) SETERRQ(PETSC_COMM_SELF,PETSC_ERR_PLIB,"Negative MPI source!");

    /* Now pack the received message into a structure which is usable by others */
    if (i % 2) {
      ierr = MPI_Get_count(&recv_status,MPIU_SCALAR,nvals);CHKERRQ(ierr);

      flg_v[2*recv_status.MPI_SOURCE] = i/2;

      *nvals = *nvals/bs2;
    } else {
      ierr = MPI_Get_count(&recv_status,MPIU_INT,nvals);CHKERRQ(ierr);

      flg_v[2*recv_status.MPI_SOURCE+1] = i/2;

      *nvals = *nvals/2; /* This message has both row indices and col indices */
    }

    /* Check if we have both messages from this proc */
    i1 = flg_v[2*recv_status.MPI_SOURCE];
    i2 = flg_v[2*recv_status.MPI_SOURCE+1];
    if (i1 != -1 && i2 != -1) {
      *rows = stash->rindices[i2];
      *cols = *rows + *nvals;
      *vals = stash->rvalues[i1];
      *flg  = 1;
      stash->nprocessed++;
      match_found = PETSC_TRUE;
    }
  }
  PetscFunctionReturn(0);
}<|MERGE_RESOLUTION|>--- conflicted
+++ resolved
@@ -456,17 +456,9 @@
   bs2 = stash->bs*stash->bs;
 
   /*  first count number of contributors to each processor */
-<<<<<<< HEAD
-  ierr = PetscCalloc1(size,&nprocs);CHKERRQ(ierr);
+  ierr = PetscCalloc1(size,&sizes);CHKERRQ(ierr);
   ierr = PetscCalloc1(size,&nlengths);CHKERRQ(ierr);
-  ierr = PetscMalloc1((stash->n+1),&owner);CHKERRQ(ierr);
-=======
-  ierr = PetscMalloc(size*sizeof(PetscMPIInt),&sizes);CHKERRQ(ierr);
-  ierr = PetscMemzero(sizes,size*sizeof(PetscMPIInt));CHKERRQ(ierr);
-  ierr = PetscMalloc(size*sizeof(PetscMPIInt),&nlengths);CHKERRQ(ierr);
-  ierr = PetscMemzero(nlengths,size*sizeof(PetscMPIInt));CHKERRQ(ierr);
-  ierr = PetscMalloc((stash->n+1)*sizeof(PetscInt),&owner);CHKERRQ(ierr);
->>>>>>> 76ec1555
+  ierr = PetscMalloc1(stash->n+1,&owner);CHKERRQ(ierr);
 
   i       = j    = 0;
   lastidx = -1;
