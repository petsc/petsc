--- conflicted
+++ resolved
@@ -328,24 +328,12 @@
   MatPartitioning_Chaco *chaco = (MatPartitioning_Chaco*)part->data;
 
   PetscFunctionBegin;
-<<<<<<< HEAD
-  if (method==PETSC_DEFAULT) chaco->local_method = MP_CHACO_KERNIGHAN;
-  else {
-    switch (method) {
-    case MP_CHACO_KERNIGHAN:
-    case MP_CHACO_NONE:
-      chaco->local_method = method; break;
-    default:
-      SETERRQ(PETSC_COMM_SELF,PETSC_ERR_ARG_WRONG,"Chaco: Unknown or unsupported option");
-    }
-=======
   switch (method) {
   case MP_CHACO_KERNIGHAN:
   case MP_CHACO_NONE:
     chaco->local_method = method; break;
   default:
     SETERRQ(PETSC_COMM_SELF,PETSC_ERR_ARG_WRONG,"Chaco: Unknown or unsupported option");
->>>>>>> 3c924e8d
   }
   PetscFunctionReturn(0);
 }
