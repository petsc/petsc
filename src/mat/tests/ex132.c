
static char help[] = "Test MatAXPY()\n\n";

#include <petscmat.h>

int main(int argc,char **args)
{
  Mat            C,C1,C2,CU;
  PetscScalar    v;
  PetscInt       Ii,J,Istart,Iend;
  PetscErrorCode ierr;
  PetscInt       i,j,m = 3,n;
  PetscMPIInt    size;
  PetscBool      mat_nonsymmetric = PETSC_FALSE,flg;
  MatInfo        info;

  ierr = PetscInitialize(&argc,&args,(char*)0,help);if (ierr) return ierr;
  ierr = PetscOptionsGetInt(NULL,NULL,"-m",&m,NULL);CHKERRQ(ierr);
  ierr = MPI_Comm_size(PETSC_COMM_WORLD,&size);CHKERRMPI(ierr);
  n    = 2*size;

  /* Set flag if we are doing a nonsymmetric problem; the default is symmetric. */
  ierr = PetscOptionsGetBool(NULL,NULL,"-mat_nonsym",&mat_nonsymmetric,NULL);CHKERRQ(ierr);

  ierr = MatCreate(PETSC_COMM_WORLD,&C);CHKERRQ(ierr);
  ierr = MatSetSizes(C,PETSC_DECIDE,PETSC_DECIDE,m*n,m*n);CHKERRQ(ierr);
  ierr = MatSetFromOptions(C);CHKERRQ(ierr);
  ierr = MatSeqAIJSetPreallocation(C,5,NULL);CHKERRQ(ierr);
  ierr = MatMPIAIJSetPreallocation(C,5,NULL,5,NULL);CHKERRQ(ierr);

  ierr = MatGetOwnershipRange(C,&Istart,&Iend);CHKERRQ(ierr);
  for (Ii=Istart; Ii<Iend; Ii++) {
    v = -1.0; i = Ii/n; j = Ii - i*n;
    if (i>0)   {J = Ii - n; ierr = MatSetValues(C,1,&Ii,1,&J,&v,ADD_VALUES);CHKERRQ(ierr);}
    if (i<m-1) {J = Ii + n; ierr = MatSetValues(C,1,&Ii,1,&J,&v,ADD_VALUES);CHKERRQ(ierr);}
    if (j>0)   {J = Ii - 1; ierr = MatSetValues(C,1,&Ii,1,&J,&v,ADD_VALUES);CHKERRQ(ierr);}
    if (j<n-1) {J = Ii + 1; ierr = MatSetValues(C,1,&Ii,1,&J,&v,ADD_VALUES);CHKERRQ(ierr);}
    v = 4.0; ierr = MatSetValues(C,1,&Ii,1,&Ii,&v,ADD_VALUES);CHKERRQ(ierr);
  }

  /* Make the matrix nonsymmetric if desired */
  if (mat_nonsymmetric) {
    for (Ii=Istart; Ii<Iend; Ii++) {
      v = -1.5; i = Ii/n;
      if (i>1) {J = Ii-n-1; ierr = MatSetValues(C,1,&Ii,1,&J,&v,ADD_VALUES);CHKERRQ(ierr);}
    }
  } else {
    ierr = MatSetOption(C,MAT_SYMMETRIC,PETSC_TRUE);CHKERRQ(ierr);
    ierr = MatSetOption(C,MAT_SYMMETRY_ETERNAL,PETSC_TRUE);CHKERRQ(ierr);
  }
  ierr = MatAssemblyBegin(C,MAT_FINAL_ASSEMBLY);CHKERRQ(ierr);
  ierr = MatAssemblyEnd(C,MAT_FINAL_ASSEMBLY);CHKERRQ(ierr);
  ierr = PetscObjectSetName((PetscObject)C,"C");CHKERRQ(ierr);
  ierr = MatViewFromOptions(C,NULL,"-view");CHKERRQ(ierr);

  /* C1 = 2.0*C1 + C, C1 is anti-diagonal and has different non-zeros than C */
  ierr = MatCreate(PETSC_COMM_WORLD,&C1);CHKERRQ(ierr);
  ierr = MatSetSizes(C1,PETSC_DECIDE,PETSC_DECIDE,m*n,m*n);CHKERRQ(ierr);
  ierr = MatSetFromOptions(C1);CHKERRQ(ierr);
  ierr = MatSeqAIJSetPreallocation(C1,1,NULL);CHKERRQ(ierr);
  ierr = MatMPIAIJSetPreallocation(C1,1,NULL,1,NULL);CHKERRQ(ierr);
  for (Ii=Istart; Ii<Iend; Ii++) {
    v = 1.0;
    i = m*n - Ii -1;
    j = Ii;
    ierr = MatSetValues(C1,1,&i,1,&j,&v,ADD_VALUES);CHKERRQ(ierr);
  }
  ierr = MatAssemblyBegin(C1,MAT_FINAL_ASSEMBLY);CHKERRQ(ierr);
  ierr = MatAssemblyEnd(C1,MAT_FINAL_ASSEMBLY);CHKERRQ(ierr);
  ierr = PetscObjectSetName((PetscObject)C1,"C1");CHKERRQ(ierr);
  ierr = MatViewFromOptions(C1,NULL,"-view");CHKERRQ(ierr);
  ierr = MatDuplicate(C1,MAT_COPY_VALUES,&CU);CHKERRQ(ierr);

  ierr = PetscPrintf(PETSC_COMM_WORLD," MatAXPY(C1,2.0,C,DIFFERENT_NONZERO_PATTERN)...\n");CHKERRQ(ierr);
  ierr = MatAXPY(C1,2.0,C,DIFFERENT_NONZERO_PATTERN);CHKERRQ(ierr);
  ierr = MatAXPY(CU,2.0,C,UNKNOWN_NONZERO_PATTERN);CHKERRQ(ierr);
  ierr = MatGetInfo(C1,MAT_GLOBAL_SUM,&info);CHKERRQ(ierr);
  ierr = PetscPrintf(PETSC_COMM_WORLD," C1: nz_allocated = %g; nz_used = %g; nz_unneeded = %g\n",info.nz_allocated,info.nz_used, info.nz_unneeded);CHKERRQ(ierr);
  ierr = MatViewFromOptions(C1,NULL,"-view");CHKERRQ(ierr);
  ierr = MatMultEqual(CU,C1,10,&flg);CHKERRQ(ierr);
  if (!flg) {
    ierr = PetscPrintf(PETSC_COMM_WORLD,"Error UNKNOWN_NONZERO_PATTERN (supposedly DIFFERENT_NONZERO_PATTERN)\n");CHKERRQ(ierr);
    ierr = MatViewFromOptions(CU,NULL,"-view");CHKERRQ(ierr);
  }
  ierr = MatDestroy(&CU);CHKERRQ(ierr);

  /* Secondly, compute C1 = 2.0*C2 + C1, C2 has non-zero pattern of C */
  ierr = MatDuplicate(C,MAT_DO_NOT_COPY_VALUES,&C2);CHKERRQ(ierr);
  ierr = MatDuplicate(C1,MAT_COPY_VALUES,&CU);CHKERRQ(ierr);

  for (Ii=Istart; Ii<Iend; Ii++) {
    v    = 1.0;
    ierr = MatSetValues(C2,1,&Ii,1,&Ii,&v,ADD_VALUES);CHKERRQ(ierr);
  }
  ierr = MatAssemblyBegin(C2,MAT_FINAL_ASSEMBLY);CHKERRQ(ierr);
  ierr = MatAssemblyEnd(C2,MAT_FINAL_ASSEMBLY);CHKERRQ(ierr);
  ierr = PetscObjectSetName((PetscObject)C2,"C2");CHKERRQ(ierr);
  ierr = MatViewFromOptions(C2,NULL,"-view");CHKERRQ(ierr);
  ierr = PetscPrintf(PETSC_COMM_WORLD," MatAXPY(C1,2.0,C2,SUBSET_NONZERO_PATTERN)...\n");CHKERRQ(ierr);
  ierr = MatAXPY(C1,2.0,C2,SUBSET_NONZERO_PATTERN);CHKERRQ(ierr);
  ierr = MatAXPY(CU,2.0,C2,UNKNOWN_NONZERO_PATTERN);CHKERRQ(ierr);
  ierr = MatGetInfo(C1,MAT_GLOBAL_SUM,&info);CHKERRQ(ierr);
  ierr = PetscPrintf(PETSC_COMM_WORLD," C1: nz_allocated = %g; nz_used = %g; nz_unneeded = %g\n",info.nz_allocated,info.nz_used, info.nz_unneeded);CHKERRQ(ierr);
  ierr = MatViewFromOptions(C1,NULL,"-view");CHKERRQ(ierr);
  ierr = MatMultEqual(CU,C1,10,&flg);CHKERRQ(ierr);
  if (!flg) {
    ierr = PetscPrintf(PETSC_COMM_WORLD,"Error UNKNOWN_NONZERO_PATTERN (supposedly SUBSET_NONZERO_PATTERN)\n");CHKERRQ(ierr);
    ierr = MatViewFromOptions(CU,NULL,"-view");CHKERRQ(ierr);
  }
  ierr = MatDestroy(&CU);CHKERRQ(ierr);

  /* Test SAME_NONZERO_PATTERN computing C2 = C2 + 2.0 * C */
  ierr = MatDuplicate(C2,MAT_COPY_VALUES,&CU);CHKERRQ(ierr);
  ierr = PetscPrintf(PETSC_COMM_WORLD," MatAXPY(C2,2.0,C,SAME_NONZERO_PATTERN)...\n");CHKERRQ(ierr);
  ierr = MatAXPY(C2,2.0,C,SAME_NONZERO_PATTERN);CHKERRQ(ierr);
  ierr = MatAXPY(CU,2.0,C,UNKNOWN_NONZERO_PATTERN);CHKERRQ(ierr);
  ierr = MatGetInfo(C2,MAT_GLOBAL_SUM,&info);CHKERRQ(ierr);
  ierr = PetscPrintf(PETSC_COMM_WORLD," C2: nz_allocated = %g; nz_used = %g; nz_unneeded = %g\n",info.nz_allocated,info.nz_used, info.nz_unneeded);CHKERRQ(ierr);
  ierr = MatViewFromOptions(C2,NULL,"-view");CHKERRQ(ierr);
  ierr = MatMultEqual(CU,C2,10,&flg);CHKERRQ(ierr);
  if (!flg) {
    ierr = PetscPrintf(PETSC_COMM_WORLD,"Error UNKNOWN_NONZERO_PATTERN (supposedly SUBSET_NONZERO_PATTERN)\n");CHKERRQ(ierr);
    ierr = MatViewFromOptions(CU,NULL,"-view");CHKERRQ(ierr);
  }
  ierr = MatDestroy(&CU);CHKERRQ(ierr);

  ierr = MatDestroy(&C1);CHKERRQ(ierr);
  ierr = MatDestroy(&C2);CHKERRQ(ierr);
  ierr = MatDestroy(&C);CHKERRQ(ierr);

  ierr = PetscFinalize();
  return ierr;
}

/*TEST

   test:
     suffix: 1
     filter: grep -v " type:" | grep -v "Mat Object"
     args: -view
     diff_args: -j

   test:
     output_file: output/ex132_1.out
     requires: cuda
     suffix: 1_cuda
     filter: grep -v " type:" | grep -v "Mat Object"
     args: -view -mat_type aijcusparse
     diff_args: -j

   test:
     output_file: output/ex132_1.out
     requires: kokkos_kernels
     suffix: 1_kokkos
     filter: grep -v " type:" | grep -v "Mat Object"
     args: -view -mat_type aijkokkos
     diff_args: -j

   test:
     suffix: 2
     filter: grep -v " type:" | grep -v "Mat Object"
     args: -view -mat_nonsym
     diff_args: -j

   test:
     output_file: output/ex132_2.out
     requires: cuda
     suffix: 2_cuda
     filter: grep -v " type:" | grep -v "Mat Object"
     args: -view -mat_type aijcusparse -mat_nonsym
     diff_args: -j

   test:
     output_file: output/ex132_2.out
     requires: kokkos_kernels
     suffix: 2_kokkos
     filter: grep -v " type:" | grep -v "Mat Object"
     args: -view -mat_type aijkokkos -mat_nonsym
     diff_args: -j

   test:
     nsize: 2
     suffix: 1_par
     filter: grep -v " type:" | grep -v "Mat Object"
     args: -view
     diff_args: -j

   test:
     nsize: 2
     output_file: output/ex132_1_par.out
     requires: cuda
     suffix: 1_par_cuda
     filter: grep -v " type:" | grep -v "Mat Object"
     args: -view -mat_type aijcusparse
     diff_args: -j

   test:
     nsize: 2
     output_file: output/ex132_1_par.out
     requires: !sycl kokkos_kernels
     suffix: 1_par_kokkos
     filter: grep -v " type:" | grep -v "Mat Object"
     args: -view -mat_type aijkokkos
     diff_args: -j

   test:
     nsize: 2
     suffix: 2_par
     filter: grep -v " type:" | grep -v "Mat Object"
     args: -view -mat_nonsym
     diff_args: -j

   test:
     nsize: 2
     output_file: output/ex132_2_par.out
     requires: cuda
     suffix: 2_par_cuda
     filter: grep -v " type:" | grep -v "Mat Object"
     args: -view -mat_type aijcusparse -mat_nonsym
     diff_args: -j

   testset:
     nsize: 2
     output_file: output/ex132_2_par.out
<<<<<<< HEAD
     requires: !sycl kokkos_kernels
     suffix: 2_par_kokkos
=======
     requires: kokkos_kernels
>>>>>>> 8151d1b7
     filter: grep -v " type:" | grep -v "Mat Object"
     args: -view -mat_type aijkokkos -mat_nonsym
     diff_args: -j
     test:
       suffix: 2_par_kokkos_no_gpu_aware
       args: -use_gpu_aware_mpi 0
     test:
       requires: defined(HAVE_MPI_GPU_AWARE)
       suffix: 2_par_kokkos_gpu_aware
       args: -use_gpu_aware_mpi 1

TEST*/<|MERGE_RESOLUTION|>--- conflicted
+++ resolved
@@ -222,12 +222,7 @@
    testset:
      nsize: 2
      output_file: output/ex132_2_par.out
-<<<<<<< HEAD
      requires: !sycl kokkos_kernels
-     suffix: 2_par_kokkos
-=======
-     requires: kokkos_kernels
->>>>>>> 8151d1b7
      filter: grep -v " type:" | grep -v "Mat Object"
      args: -view -mat_type aijkokkos -mat_nonsym
      diff_args: -j
