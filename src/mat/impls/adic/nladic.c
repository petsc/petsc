--- conflicted
+++ resolved
@@ -452,42 +452,16 @@
 */
 EXTERN_C_BEGIN
 #undef __FUNCT__  
-<<<<<<< HEAD
-#define __FUNCT__ "NLFMatRelax_DAADb"
-PetscErrorCode PETSCMAT_DLLEXPORT NLFRelax_DAADb(NLF A,MatSORType flag,int its,Vec xx)
-{
-  PetscErrorCode ierr;
-  PetscInt       j,gtdof,nI,gI, bs = A->da->w;
-=======
 #define __FUNCT__ "MatRelax_DAAD4"
 PetscErrorCode PETSCMAT_DLLEXPORT NLFRelax_DAAD4(NLF A,MatSORType flag,int its,Vec xx)
 {
   PetscErrorCode ierr;
   PetscInt       j,gtdof,nI,gI;
->>>>>>> 28c86daa
   PetscScalar    *avu,*av,*ad_vustart,*residual;
   Vec            localxx;
   DALocalInfo    info;
   MatStencil     stencil;
   void*          *ad_vu;
-<<<<<<< HEAD
-  PetscErrorCode (*NLFNewton_DAADb)(NLF,DALocalInfo*,MatStencil*,void*,PetscScalar*,int,int,PetscScalar);
-  PetscErrorCode (*DAGetAdicMFArrayb)(DA,PetscTruth,void**,void**,PetscInt*);
-  PetscErrorCode (*DARestoreAdicMFArrayb)(DA,PetscTruth,void**,void**,PetscInt*);
-
-  PetscFunctionBegin;
-  if (its <= 0) SETERRQ1(PETSC_ERR_ARG_WRONG,"Relaxation requires global its %D positive",its);
-
-  ierr = DAGetLocalVector(A->da,&localxx);CHKERRQ(ierr);
-  /* get space for derivative object.  */
-  ierr = (*DAGetAdicMFArrayb)(A->da,PETSC_TRUE,(void **)&ad_vu,(void**)&ad_vustart,&gtdof);CHKERRQ(ierr);
-  ierr = VecGetArray(A->residual,&residual);CHKERRQ(ierr);
-
-
-  /* tell ADIC we will be computing one dimensional Jacobians */
-  PetscADResetIndep();
-  ierr = PetscADIncrementTotalGradSize(bs);CHKERRQ(ierr);
-=======
 
   PetscFunctionBegin;
   if (its <= 0) SETERRQ1(PETSC_ERR_ARG_WRONG,"Relaxation requires global its %D positive",its);
@@ -501,7 +475,6 @@
   /* tell ADIC we will be computing four dimensional Jacobians */
   PetscADResetIndep();
   ierr = PetscADIncrementTotalGradSize(4);CHKERRQ(ierr);
->>>>>>> 28c86daa
   PetscADSetIndepDone();
 
   ierr = DAGetLocalInfo(A->da,&info);CHKERRQ(ierr);
@@ -513,15 +486,6 @@
 
     /* copy input vector into derivative object */
     ierr = VecGetArray(localxx,&avu);CHKERRQ(ierr);
-<<<<<<< HEAD
-    for (j=0; j<gtdof; j++) {
-      ad_vustart[2*j]   = avu[j];
-      ad_vustart[2*j+1] = 0.0;
-    }
-    ierr = VecRestoreArray(localxx,&avu);CHKERRQ(ierr);
-
-    if (flag & SOR_FORWARD_SWEEP || flag & SOR_LOCAL_FORWARD_SWEEP){
-=======
     // ierr = PetscPrintf(PETSC_COMM_WORLD,"gtdof=%d residual=%d\n",gtdof, info.dof*info.xm*info.ym*info.zm - 1);CHKERRQ(ierr);
     for (j=0; j<gtdof; j++) {
       ad_vustart[5*j  ]   = avu[j];
@@ -538,37 +502,10 @@
     //ierr = PetscPrintf(PETSC_COMM_WORLD,"info.ys=%d,info.zs+info.ym=%d\n",info.ys,info.ym);
     // ierr = PetscPrintf(PETSC_COMM_WORLD,"info.xs=%d,info.zs+info.xm=%d\n",info.xs,info.xm);
  if (flag & SOR_FORWARD_SWEEP || flag & SOR_LOCAL_FORWARD_SWEEP){
->>>>>>> 28c86daa
       nI = 0;
       for (stencil.k = info.zs; stencil.k<info.zs+info.zm; stencil.k++) {
         for (stencil.j = info.ys; stencil.j<info.ys+info.ym; stencil.j++) {
           for (stencil.i = info.xs; stencil.i<info.xs+info.xm; stencil.i++) {
-<<<<<<< HEAD
-            gI   = (stencil.i - info.gxs)*info.dof + (stencil.j - info.gys)*info.dof*info.gxm + (stencil.k - info.gzs)*info.dof*info.gxm*info.gym;
-            ierr = (*NLFNewton_DAADb)(A,&info,&stencil,ad_vu,ad_vustart,nI,gI,residual[nI]);CHKERRQ(ierr);
-            nI++;
-          }
-        }
-      }
-    }
-    if (flag & SOR_BACKWARD_SWEEP || flag & SOR_LOCAL_BACKWARD_SWEEP){
-      nI = info.dof*info.xm*info.ym*info.zm - 1;
-      for (stencil.k = info.zs+info.zm-1; stencil.k>=info.zs; stencil.k--) {
-        for (stencil.j = info.ys+info.ym-1; stencil.j>=info.ys; stencil.j--) {
-          for (stencil.i = info.xs+info.xm-1; stencil.i>=info.xs; stencil.i--) {
-            gI   = (stencil.i - info.gxs)*info.dof + (stencil.j - info.gys)*info.dof*info.gxm + (stencil.k - info.gzs)*info.dof*info.gxm*info.gym;
-            ierr = (*NLFNewton_DAADb)(A,&info,&stencil,ad_vu,ad_vustart,nI,gI,residual[nI]);CHKERRQ(ierr);
-            nI--;
-          }
-        }
-      }
-    }
-
-    /* copy solution back into ghosted vector from derivative object */
-    ierr = VecGetArray(localxx,&av);CHKERRQ(ierr);
-    for (j=0; j<gtdof; j++) {
-      av[j] = ad_vustart[2*j];
-=======
 	    CHKMEMQ;
               gI   = (stencil.i - info.gxs)*info.dof + (stencil.j - info.gys)*info.dof*info.gxm + (stencil.k - info.gzs)*info.dof*info.gxm*info.gym;  
 	      // ierr = PetscPrintf(PETSC_COMM_WORLD,"gI=%d, stencil.k=%d,stencil.j=%d,stencil.i=%d,nI=%d,residual0=%g,residual1=%g,residual2=%g,residual3=%g\n",gI, stencil.k,stencil.j,stencil.i,nI,residual[nI],residual[nI+1],residual[nI+2],residual[nI+3]);CHKERRQ(ierr);
@@ -599,23 +536,106 @@
     ierr = VecGetArray(localxx,&av);CHKERRQ(ierr);
     for (j=0; j<gtdof; j++) {
       av[j] = ad_vustart[5*j];
->>>>>>> 28c86daa
     }
     ierr = VecRestoreArray(localxx,&av);CHKERRQ(ierr);
     /* stick relaxed solution back into global solution */
     ierr = DALocalToGlobal(A->da,localxx,INSERT_VALUES,xx);CHKERRQ(ierr);
   }
 
-<<<<<<< HEAD
+
+  ierr = VecRestoreArray(A->residual,&residual);CHKERRQ(ierr);
+  ierr = DARestoreLocalVector(A->da,&localxx);CHKERRQ(ierr);
+  ierr = DARestoreAdicMFArray(A->da,PETSC_TRUE,(void **)&ad_vu,(void**)&ad_vustart,&gtdof);CHKERRQ(ierr);
+  PetscFunctionReturn(0);
+}
+EXTERN_C_END
+
+/*
+        Nonlinear relax on all the equations with an initial guess in xx
+*/
+EXTERN_C_BEGIN
+#undef __FUNCT__  
+#define __FUNCT__ "NLFMatRelax_DAADb"
+PetscErrorCode PETSCMAT_DLLEXPORT NLFRelax_DAADb(NLF A,MatSORType flag,int its,Vec xx)
+{
+  PetscErrorCode ierr;
+  PetscInt       j,gtdof,nI,gI, bs = A->da->w;
+  PetscScalar    *avu,*av,*ad_vustart,*residual;
+  Vec            localxx;
+  DALocalInfo    info;
+  MatStencil     stencil;
+  void*          *ad_vu;
+  PetscErrorCode (*NLFNewton_DAADb)(NLF,DALocalInfo*,MatStencil*,void*,PetscScalar*,int,int,PetscScalar);
+  PetscErrorCode (*DAGetAdicMFArrayb)(DA,PetscTruth,void**,void**,PetscInt*);
+  PetscErrorCode (*DARestoreAdicMFArrayb)(DA,PetscTruth,void**,void**,PetscInt*);
+
+  PetscFunctionBegin;
+  if (its <= 0) SETERRQ1(PETSC_ERR_ARG_WRONG,"Relaxation requires global its %D positive",its);
+
+  ierr = DAGetLocalVector(A->da,&localxx);CHKERRQ(ierr);
+  /* get space for derivative object.  */
+  ierr = (*DAGetAdicMFArrayb)(A->da,PETSC_TRUE,(void **)&ad_vu,(void**)&ad_vustart,&gtdof);CHKERRQ(ierr);
+  ierr = VecGetArray(A->residual,&residual);CHKERRQ(ierr);
+
+
+  /* tell ADIC we will be computing one dimensional Jacobians */
+  PetscADResetIndep();
+  ierr = PetscADIncrementTotalGradSize(bs);CHKERRQ(ierr);
+  PetscADSetIndepDone();
+
+  ierr = DAGetLocalInfo(A->da,&info);CHKERRQ(ierr);
+  while (its--) {
+
+    /* get initial solution properly ghosted */
+    ierr = DAGlobalToLocalBegin(A->da,xx,INSERT_VALUES,localxx);CHKERRQ(ierr);
+    ierr = DAGlobalToLocalEnd(A->da,xx,INSERT_VALUES,localxx);CHKERRQ(ierr);
+
+    /* copy input vector into derivative object */
+    ierr = VecGetArray(localxx,&avu);CHKERRQ(ierr);
+    for (j=0; j<gtdof; j++) {
+      ad_vustart[2*j]   = avu[j];
+      ad_vustart[2*j+1] = 0.0;
+    }
+    ierr = VecRestoreArray(localxx,&avu);CHKERRQ(ierr);
+
+    if (flag & SOR_FORWARD_SWEEP || flag & SOR_LOCAL_FORWARD_SWEEP){
+      nI = 0;
+      for (stencil.k = info.zs; stencil.k<info.zs+info.zm; stencil.k++) {
+        for (stencil.j = info.ys; stencil.j<info.ys+info.ym; stencil.j++) {
+          for (stencil.i = info.xs; stencil.i<info.xs+info.xm; stencil.i++) {
+            gI   = (stencil.i - info.gxs)*info.dof + (stencil.j - info.gys)*info.dof*info.gxm + (stencil.k - info.gzs)*info.dof*info.gxm*info.gym;
+            ierr = (*NLFNewton_DAADb)(A,&info,&stencil,ad_vu,ad_vustart,nI,gI,residual[nI]);CHKERRQ(ierr);
+            nI++;
+          }
+        }
+      }
+    }
+    if (flag & SOR_BACKWARD_SWEEP || flag & SOR_LOCAL_BACKWARD_SWEEP){
+      nI = info.dof*info.xm*info.ym*info.zm - 1;
+      for (stencil.k = info.zs+info.zm-1; stencil.k>=info.zs; stencil.k--) {
+        for (stencil.j = info.ys+info.ym-1; stencil.j>=info.ys; stencil.j--) {
+          for (stencil.i = info.xs+info.xm-1; stencil.i>=info.xs; stencil.i--) {
+            gI   = (stencil.i - info.gxs)*info.dof + (stencil.j - info.gys)*info.dof*info.gxm + (stencil.k - info.gzs)*info.dof*info.gxm*info.gym;
+            ierr = (*NLFNewton_DAADb)(A,&info,&stencil,ad_vu,ad_vustart,nI,gI,residual[nI]);CHKERRQ(ierr);
+            nI--;
+          }
+        }
+      }
+    }
+
+    /* copy solution back into ghosted vector from derivative object */
+    ierr = VecGetArray(localxx,&av);CHKERRQ(ierr);
+    for (j=0; j<gtdof; j++) {
+      av[j] = ad_vustart[2*j];
+    }
+    ierr = VecRestoreArray(localxx,&av);CHKERRQ(ierr);
+    /* stick relaxed solution back into global solution */
+    ierr = DALocalToGlobal(A->da,localxx,INSERT_VALUES,xx);CHKERRQ(ierr);
+  }
+
   ierr = VecRestoreArray(A->residual,&residual);CHKERRQ(ierr);
   ierr = DARestoreLocalVector(A->da,&localxx);CHKERRQ(ierr);
   ierr = (*DARestoreAdicMFArrayb)(A->da,PETSC_TRUE,(void **)&ad_vu,(void**)&ad_vustart,&gtdof);CHKERRQ(ierr);
-=======
-
-  ierr = VecRestoreArray(A->residual,&residual);CHKERRQ(ierr);
-  ierr = DARestoreLocalVector(A->da,&localxx);CHKERRQ(ierr);
-  ierr = DARestoreAdicMFArray(A->da,PETSC_TRUE,(void **)&ad_vu,(void**)&ad_vustart,&gtdof);CHKERRQ(ierr);
->>>>>>> 28c86daa
   PetscFunctionReturn(0);
 }
 EXTERN_C_END
