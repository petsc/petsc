--- conflicted
+++ resolved
@@ -460,16 +460,9 @@
       pjj  = pj + pi[prow];
       paj  = pa + pi[prow];
       for (k=0;k<pnzj;k++) {
-<<<<<<< HEAD
-        if (apa[pjj[k]] != 0.0) {
-CHKMEMQ;
-          apj[apnzj++]=pjj[k];
-CHKMEMQ;
-=======
         if (!apjdense[pjj[k]]) {
           apjdense[pjj[k]] = -1; 
           apj[apnzj++]     = pjj[k];
->>>>>>> 716bacf3
         }
         apa[pjj[k]] += (*aa)*paj[k];
       }
