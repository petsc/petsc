
/*
   Provides an interface to the KLUv1.2 sparse solver

   When build with PETSC_USE_64BIT_INDICES this will use SuiteSparse_long as the
   integer type in KLU, otherwise it will use int. This means
   all integers in this file are simply declared as PetscInt. Also it means
   that KLU SuiteSparse_long version MUST be built with 64 bit integers when used.

*/
#include <../src/mat/impls/aij/seq/aij.h>

#if defined(PETSC_USE_64BIT_INDICES)
#define klu_K_defaults                   klu_l_defaults
#define klu_K_analyze(a,b,c,d)           klu_l_analyze((SuiteSparse_long)a,(SuiteSparse_long*)b,(SuiteSparse_long*)c,d)
#define klu_K_analyze_given(a,b,c,d,e,f) klu_l_analyze_given((SuiteSparse_long)a,(SuiteSparse_long*)b,(SuiteSparse_long*)c,(SuiteSparse_long*)d,(SuiteSparse_long*)e,f)
#define klu_K_free_symbolic              klu_l_free_symbolic
#define klu_K_free_numeric               klu_l_free_numeric
#define klu_K_common                     klu_l_common
#define klu_K_symbolic                   klu_l_symbolic
#define klu_K_numeric                    klu_l_numeric
#if defined(PETSC_USE_COMPLEX)
#define klu_K_factor(a,b,c,d,e)       klu_zl_factor((SuiteSparse_long*)a,(SuiteSparse_long*)b,c,d,e);
#define klu_K_solve                   klu_zl_solve
#define klu_K_tsolve                  klu_zl_tsolve
#define klu_K_refactor                klu_zl_refactor
#define klu_K_sort                    klu_zl_sort
#define klu_K_flops                   klu_zl_flops
#define klu_K_rgrowth                 klu_zl_rgrowth
#define klu_K_condest                 klu_zl_condest
#define klu_K_rcond                   klu_zl_rcond
#define klu_K_scale                   klu_zl_scale
#else
#define klu_K_factor(a,b,c,d,e)       klu_l_factor((SuiteSparse_long*)a,(SuiteSparse_long*)b,c,d,e);
#define klu_K_solve                   klu_l_solve
#define klu_K_tsolve                  klu_l_tsolve
#define klu_K_refactor                klu_l_refactor
#define klu_K_sort                    klu_l_sort
#define klu_K_flops                   klu_l_flops
#define klu_K_rgrowth                 klu_l_rgrowth
#define klu_K_condest                 klu_l_condest
#define klu_K_rcond                   klu_l_rcond
#define klu_K_scale                   klu_l_scale
#endif
#else
#define klu_K_defaults                klu_defaults
#define klu_K_analyze                 klu_analyze
#define klu_K_analyze_given           klu_analyze_given
#define klu_K_free_symbolic           klu_free_symbolic
#define klu_K_free_numeric            klu_free_numeric
#define klu_K_common                  klu_common
#define klu_K_symbolic                klu_symbolic
#define klu_K_numeric                 klu_numeric
#if defined(PETSC_USE_COMPLEX)
#define klu_K_factor                  klu_z_factor
#define klu_K_solve                   klu_z_solve
#define klu_K_tsolve                  klu_z_tsolve
#define klu_K_refactor                klu_z_refactor
#define klu_K_sort                    klu_z_sort
#define klu_K_flops                   klu_z_flops
#define klu_K_rgrowth                 klu_z_rgrowth
#define klu_K_condest                 klu_z_condest
#define klu_K_rcond                   klu_z_rcond
#define klu_K_scale                   klu_z_scale
#else
#define klu_K_factor                  klu_factor
#define klu_K_solve                   klu_solve
#define klu_K_tsolve                  klu_tsolve
#define klu_K_refactor                klu_refactor
#define klu_K_sort                    klu_sort
#define klu_K_flops                   klu_flops
#define klu_K_rgrowth                 klu_rgrowth
#define klu_K_condest                 klu_condest
#define klu_K_rcond                   klu_rcond
#define klu_K_scale                   klu_scale
#endif
#endif

<<<<<<< HEAD
=======

>>>>>>> 803820e9
EXTERN_C_BEGIN
#include <klu.h>
EXTERN_C_END

static const char *KluOrderingTypes[] = {"AMD","COLAMD","PETSC"};
static const char *scale[] ={"NONE","SUM","MAX"};

typedef struct {
  klu_K_common   Common;
  klu_K_symbolic *Symbolic;
  klu_K_numeric  *Numeric;
  PetscInt       *perm_c,*perm_r;
  MatStructure   flg;
  PetscBool      PetscMatOrdering;
  PetscBool      CleanUpKLU;
} Mat_KLU;

static PetscErrorCode MatDestroy_KLU(Mat A)
{
  PetscErrorCode ierr;
  Mat_KLU    *lu=(Mat_KLU*)A->data;

  PetscFunctionBegin;
  if (lu->CleanUpKLU) {
    klu_K_free_symbolic(&lu->Symbolic,&lu->Common);
    klu_K_free_numeric(&lu->Numeric,&lu->Common);
    ierr = PetscFree2(lu->perm_r,lu->perm_c);CHKERRQ(ierr);
  }
  ierr = PetscFree(A->data);CHKERRQ(ierr);
  PetscFunctionReturn(0);
}

static PetscErrorCode MatSolveTranspose_KLU(Mat A,Vec b,Vec x)
{
  Mat_KLU       *lu = (Mat_KLU*)A->data;
  PetscScalar    *xa;
  PetscErrorCode ierr;
  PetscInt       status;

  PetscFunctionBegin;
  /* KLU uses a column major format, solve Ax = b by klu_*_solve */
  /* ----------------------------------*/
  ierr = VecCopy(b,x); /* klu_solve stores the solution in rhs */
  ierr = VecGetArray(x,&xa);
  status = klu_K_solve(lu->Symbolic,lu->Numeric,A->rmap->n,1,(PetscReal*)xa,&lu->Common);
  if (status != 1) SETERRQ(PETSC_COMM_SELF,PETSC_ERR_LIB,"KLU Solve failed");
  ierr = VecRestoreArray(x,&xa);CHKERRQ(ierr);
  PetscFunctionReturn(0);
}

static PetscErrorCode MatSolve_KLU(Mat A,Vec b,Vec x)
{
  Mat_KLU       *lu = (Mat_KLU*)A->data;
  PetscScalar    *xa;
  PetscErrorCode ierr;
  PetscInt       status;

  PetscFunctionBegin;
  /* KLU uses a column major format, solve A^Tx = b by klu_*_tsolve */
  /* ----------------------------------*/
  ierr = VecCopy(b,x); /* klu_solve stores the solution in rhs */
  ierr = VecGetArray(x,&xa);
#if defined(PETSC_USE_COMPLEX)
  PetscInt conj_solve=1;
  status = klu_K_tsolve(lu->Symbolic,lu->Numeric,A->rmap->n,1,(PetscReal*)xa,conj_solve,&lu->Common); /* conjugate solve */
#else
  status = klu_K_tsolve(lu->Symbolic,lu->Numeric,A->rmap->n,1,xa,&lu->Common);
#endif  
  if (status != 1) SETERRQ(PETSC_COMM_SELF,PETSC_ERR_LIB,"KLU Solve failed");
  ierr = VecRestoreArray(x,&xa);CHKERRQ(ierr);
  PetscFunctionReturn(0);
}

static PetscErrorCode MatLUFactorNumeric_KLU(Mat F,Mat A,const MatFactorInfo *info)
{
  Mat_KLU        *lu = (Mat_KLU*)(F)->data;
  Mat_SeqAIJ     *a  = (Mat_SeqAIJ*)A->data;
  PetscInt       *ai = a->i,*aj=a->j;
  PetscScalar    *av = a->a;

  PetscFunctionBegin;
  /* numeric factorization of A' */
  /* ----------------------------*/

  if (lu->flg == SAME_NONZERO_PATTERN && lu->Numeric) {
    klu_K_free_numeric(&lu->Numeric,&lu->Common);
  }
  lu->Numeric = klu_K_factor(ai,aj,(PetscReal*)av,lu->Symbolic,&lu->Common);
  if(!lu->Numeric) SETERRQ(PETSC_COMM_SELF,PETSC_ERR_LIB,"KLU Numeric factorization failed");

  lu->flg                = SAME_NONZERO_PATTERN;
  lu->CleanUpKLU         = PETSC_TRUE;
  F->ops->solve          = MatSolve_KLU;
  F->ops->solvetranspose = MatSolveTranspose_KLU;
  PetscFunctionReturn(0);
}

static PetscErrorCode MatLUFactorSymbolic_KLU(Mat F,Mat A,IS r,IS c,const MatFactorInfo *info)
{
  Mat_SeqAIJ     *a  = (Mat_SeqAIJ*)A->data;
  Mat_KLU       *lu = (Mat_KLU*)(F->data);
  PetscErrorCode ierr;
  PetscInt       i,*ai = a->i,*aj = a->j,m=A->rmap->n,n=A->cmap->n;
  const PetscInt *ra,*ca;

  PetscFunctionBegin;
  if (lu->PetscMatOrdering) {
    ierr = ISGetIndices(r,&ra);CHKERRQ(ierr);
    ierr = ISGetIndices(c,&ca);CHKERRQ(ierr);
    ierr = PetscMalloc2(m,&lu->perm_r,n,&lu->perm_c);CHKERRQ(ierr);
    /* we cannot simply memcpy on 64 bit archs */
    for (i = 0; i < m; i++) lu->perm_r[i] = ra[i];
    for (i = 0; i < n; i++) lu->perm_c[i] = ca[i];
    ierr = ISRestoreIndices(r,&ra);CHKERRQ(ierr);
    ierr = ISRestoreIndices(c,&ca);CHKERRQ(ierr);
  }

  /* symbolic factorization of A' */
  /* ---------------------------------------------------------------------- */
  if (lu->PetscMatOrdering) { /* use Petsc ordering */
    lu->Symbolic = klu_K_analyze_given(n,ai,aj,lu->perm_c,lu->perm_r,&lu->Common);
  } else { /* use klu internal ordering */
    lu->Symbolic = klu_K_analyze(n,ai,aj,&lu->Common);
  }
  if (!lu->Symbolic) SETERRQ(PETSC_COMM_SELF,PETSC_ERR_LIB,"KLU Symbolic Factorization failed");

  lu->flg                   = DIFFERENT_NONZERO_PATTERN;
  lu->CleanUpKLU            = PETSC_TRUE;
  (F)->ops->lufactornumeric = MatLUFactorNumeric_KLU;
  PetscFunctionReturn(0);
}

static PetscErrorCode MatFactorInfo_KLU(Mat A,PetscViewer viewer)
{
  Mat_KLU       *lu= (Mat_KLU*)A->data;
  klu_K_numeric *Numeric=(klu_K_numeric*)lu->Numeric;
  PetscErrorCode ierr;

  PetscFunctionBegin;
  /* check if matrix is KLU type */
  if (A->ops->solve != MatSolve_KLU) PetscFunctionReturn(0);

  ierr = PetscViewerASCIIPrintf(viewer,"KLU stats:\n");CHKERRQ(ierr);
  ierr = PetscViewerASCIIPrintf(viewer,"  Number of diagonal blocks: %d\n",Numeric->nblocks);
  ierr = PetscViewerASCIIPrintf(viewer,"  Total nonzeros=%d\n",Numeric->lnz+Numeric->unz);CHKERRQ(ierr);

  ierr = PetscViewerASCIIPrintf(viewer,"KLU runtime parameters:\n");CHKERRQ(ierr);

  /* Control parameters used by numeric factorization */
  ierr = PetscViewerASCIIPrintf(viewer,"  Partial pivoting tolerance: %g\n",lu->Common.tol);CHKERRQ(ierr);
  /* BTF preordering */
  ierr = PetscViewerASCIIPrintf(viewer,"  BTF preordering enabled: %d\n",lu->Common.btf);CHKERRQ(ierr);
  /* mat ordering */
  if (!lu->PetscMatOrdering) {
    ierr = PetscViewerASCIIPrintf(viewer,"  Ordering: %s (not using the PETSc ordering)\n",KluOrderingTypes[(int)lu->Common.ordering]);CHKERRQ(ierr);
  } else {
    ierr = PetscViewerASCIIPrintf(viewer,"  Using PETSc ordering\n");CHKERRQ(ierr);
  }
  /* matrix row scaling */
  ierr = PetscViewerASCIIPrintf(viewer, "  Matrix row scaling: %s\n",scale[(int)lu->Common.scale]);CHKERRQ(ierr);
  PetscFunctionReturn(0);
}

static PetscErrorCode MatView_KLU(Mat A,PetscViewer viewer)
{
  PetscErrorCode    ierr;
  PetscBool         iascii;
  PetscViewerFormat format;

  PetscFunctionBegin;
  ierr = PetscObjectTypeCompare((PetscObject)viewer,PETSCVIEWERASCII,&iascii);CHKERRQ(ierr);
  if (iascii) {
    ierr = PetscViewerGetFormat(viewer,&format);CHKERRQ(ierr);
    if (format == PETSC_VIEWER_ASCII_INFO) {
      ierr = MatFactorInfo_KLU(A,viewer);CHKERRQ(ierr);
    }
  }
  PetscFunctionReturn(0);
}

PetscErrorCode MatFactorGetSolverPackage_seqaij_klu(Mat A,const MatSolverPackage *type)
{
  PetscFunctionBegin;
  *type = MATSOLVERKLU;
  PetscFunctionReturn(0);
}


/*MC
  MATSOLVERKLU = "klu" - A matrix type providing direct solvers (LU) for sequential matrices
  via the external package KLU.

  ./configure --download-suitesparse to install PETSc to use KLU

  Use -pc_type lu -pc_factor_mat_solver_package klu to us this direct solver

  Consult KLU documentation for more information on the options database keys below.

  Options Database Keys:
+ -mat_klu_pivot_tol <0.001>                  - Partial pivoting tolerance
. -mat_klu_use_btf <1>                        - Use BTF preordering
. -mat_klu_ordering <AMD>                     - KLU reordering scheme to reduce fill-in (choose one of) AMD COLAMD PETSC
- -mat_klu_row_scale <NONE>                   - Matrix row scaling (choose one of) NONE SUM MAX 

   Note: KLU is part of SuiteSparse http://faculty.cse.tamu.edu/davis/suitesparse.html

   Level: beginner

.seealso: PCLU, MATSOLVERUMFPACK, MATSOLVERCHOLMOD, PCFactorSetMatSolverPackage(), MatSolverPackage
M*/

PETSC_INTERN PetscErrorCode MatGetFactor_seqaij_klu(Mat A,MatFactorType ftype,Mat *F)
{
  Mat            B;
  Mat_KLU       *lu;
  PetscErrorCode ierr;
  PetscInt       m=A->rmap->n,n=A->cmap->n,idx,status;
  PetscBool      flg;

  PetscFunctionBegin;
  /* Create the factorization matrix F */
  ierr = MatCreate(PetscObjectComm((PetscObject)A),&B);CHKERRQ(ierr);
  ierr = MatSetSizes(B,PETSC_DECIDE,PETSC_DECIDE,m,n);CHKERRQ(ierr);
  ierr = PetscStrallocpy("klu",&((PetscObject)B)->type_name);CHKERRQ(ierr);
  ierr = MatSetUp(B);CHKERRQ(ierr);

  ierr = PetscNewLog(B,&lu);CHKERRQ(ierr);

  B->data                  = lu;
  B->ops->getinfo          = MatGetInfo_External;
  B->ops->lufactorsymbolic = MatLUFactorSymbolic_KLU;
  B->ops->destroy          = MatDestroy_KLU;
  B->ops->view             = MatView_KLU;

  ierr = PetscObjectComposeFunction((PetscObject)B,"MatFactorGetSolverPackage_C",MatFactorGetSolverPackage_seqaij_klu);CHKERRQ(ierr);

  B->factortype   = MAT_FACTOR_LU;
  B->assembled    = PETSC_TRUE;           /* required by -ksp_view */
  B->preallocated = PETSC_TRUE;

  ierr = PetscFree(B->solvertype);CHKERRQ(ierr);
  ierr = PetscStrallocpy(MATSOLVERKLU,&B->solvertype);CHKERRQ(ierr);

  /* initializations */
  /* ------------------------------------------------*/
  /* get the default control parameters */
  status = klu_K_defaults(&lu->Common);
  if(status <= 0) SETERRQ(PETSC_COMM_SELF,PETSC_ERR_LIB,"KLU Initialization failed");

  lu->Common.scale = 0; /* No row scaling */

  ierr = PetscOptionsBegin(PetscObjectComm((PetscObject)A),((PetscObject)A)->prefix,"KLU Options","Mat");CHKERRQ(ierr);
  /* Partial pivoting tolerance */
  ierr = PetscOptionsReal("-mat_klu_pivot_tol","Partial pivoting tolerance","None",lu->Common.tol,&lu->Common.tol,NULL);CHKERRQ(ierr);
  /* BTF pre-ordering */
  ierr = PetscOptionsInt("-mat_klu_use_btf","Enable BTF preordering","None",(PetscInt)lu->Common.btf,(PetscInt*)&lu->Common.btf,NULL);CHKERRQ(ierr);
  /* Matrix reordering */
  ierr = PetscOptionsEList("-mat_klu_ordering","Internal ordering method","None",KluOrderingTypes,sizeof(KluOrderingTypes)/sizeof(KluOrderingTypes[0]),KluOrderingTypes[0],&idx,&flg);CHKERRQ(ierr);
  if (flg) {
    if ((int)idx == 2) lu->PetscMatOrdering = PETSC_TRUE;   /* use Petsc mat ordering (note: size is for the transpose, and PETSc r = Klu perm_c) */
    else lu->Common.ordering = (int)idx;
  }
  /* Matrix row scaling */
  ierr = PetscOptionsEList("-mat_klu_row_scale","Matrix row scaling","None",scale,3,scale[0],&idx,&flg);CHKERRQ(ierr);
  PetscOptionsEnd();
  *F = B;
  PetscFunctionReturn(0);
}<|MERGE_RESOLUTION|>--- conflicted
+++ resolved
@@ -76,10 +76,6 @@
 #endif
 #endif
 
-<<<<<<< HEAD
-=======
-
->>>>>>> 803820e9
 EXTERN_C_BEGIN
 #include <klu.h>
 EXTERN_C_END
