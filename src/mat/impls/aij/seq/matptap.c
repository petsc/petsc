--- conflicted
+++ resolved
@@ -209,11 +209,7 @@
 
 .seealso: MatPtAP(),MatPtAPNumeric(),MatMatMultSymbolic()
 */
-<<<<<<< HEAD
 PetscErrorCode MatPtAPSymbolic(Mat A,Mat P,PetscReal fill,Mat *C) 
-=======
-PetscErrorCode MatPtAPSymbolic(Mat A,Mat P,PetscReal fill,Mat *C)
->>>>>>> b1d57f15
 {
   PetscErrorCode ierr;
   PetscErrorCode (*fA)(Mat,Mat,PetscReal,Mat*);
@@ -279,19 +275,11 @@
 {
   PetscErrorCode ierr;
   FreeSpaceList  free_space=PETSC_NULL,current_space=PETSC_NULL;
-<<<<<<< HEAD
-  Mat_SeqAIJ     *a=(Mat_SeqAIJ*)A->data,*p=(Mat_SeqAIJ*)P->data,*c;
-  PetscInt            *pti,*ptj,*ptJ,*ai=a->i,*aj=a->j,*ajj,*pi=p->i,*pj=p->j,*pjj;
-  PetscInt            *ci,*cj,*ptadenserow,*ptasparserow,*ptaj,nlnk,*lnk;
-  PetscInt            an=A->N,am=A->M,pn=P->N,pm=P->M;
-  PetscInt            i,j,k,ptnzi,arow,anzj,ptanzi,prow,pnzj,cnzi;
-=======
   Mat_SeqAIJ     *a = (Mat_SeqAIJ*)A->data,*p = (Mat_SeqAIJ*)P->data,*c;
   PetscInt       *pti,*ptj,*ptJ,*ai=a->i,*aj=a->j,*ajj,*pi=p->i,*pj=p->j,*pjj;
   PetscInt       *ci,*cj,*denserow,*sparserow,*ptadenserow,*ptasparserow,*ptaj;
   PetscInt       an=A->N,am=A->M,pn=P->N,pm=P->M;
   PetscInt       i,j,k,ptnzi,arow,anzj,ptanzi,prow,pnzj,cnzi;
->>>>>>> b1d57f15
   MatScalar      *ca;
   PetscBT        lnkbt;
 
@@ -305,13 +293,8 @@
   ierr = PetscMalloc((pn+1)*sizeof(PetscInt),&ci);CHKERRQ(ierr);
   ci[0] = 0;
 
-<<<<<<< HEAD
   ierr = PetscMalloc((2*an+1)*sizeof(PetscInt),&ptadenserow);CHKERRQ(ierr);
   ierr = PetscMemzero(ptadenserow,(2*an+1)*sizeof(PetscInt));CHKERRQ(ierr);
-=======
-  ierr = PetscMalloc((2*pn+2*an+1)*sizeof(PetscInt),&ptadenserow);CHKERRQ(ierr);
-  ierr = PetscMemzero(ptadenserow,(2*pn+2*an+1)*sizeof(PetscInt));CHKERRQ(ierr);
->>>>>>> b1d57f15
   ptasparserow = ptadenserow  + an;
 
   /* create and initialize a linked list */
@@ -358,11 +341,7 @@
     }
 
     /* Copy data into free space, and zero out denserows */
-<<<<<<< HEAD
     ierr = PetscLLClean(pn,pn,cnzi,lnk,current_space->array,lnkbt);CHKERRQ(ierr);
-=======
-    ierr = PetscMemcpy(current_space->array,sparserow,cnzi*sizeof(PetscInt));CHKERRQ(ierr);
->>>>>>> b1d57f15
     current_space->array           += cnzi;
     current_space->local_used      += cnzi;
     current_space->local_remaining -= cnzi;
@@ -791,25 +770,12 @@
 
 #undef __FUNCT__
 #define __FUNCT__ "MatPtAPSymbolic_SeqAIJ_SeqAIJ_ReducedPt"
-<<<<<<< HEAD
 PetscErrorCode MatPtAPSymbolic_SeqAIJ_SeqAIJ_ReducedPt(Mat A,Mat P,PetscReal fill,int prstart,int prend,Mat *C) 
-=======
-PetscErrorCode MatPtAPSymbolic_SeqAIJ_SeqAIJ_ReducedPt(Mat A,Mat P,PetscReal fill,PetscInt prstart,PetscInt prend,Mat *C) 
->>>>>>> b1d57f15
 {
   PetscErrorCode ierr;
   FreeSpaceList  free_space=PETSC_NULL,current_space=PETSC_NULL;
   Mat_SeqAIJ     *a=(Mat_SeqAIJ*)A->data,*p=(Mat_SeqAIJ*)P->data,*c;
   PetscInt       *pti,*ptj,*ptJ,*ai=a->i,*aj=a->j,*ajj,*pi=p->i,*pj=p->j,*pjj;
-<<<<<<< HEAD
-  PetscInt       *ci,*cj,*ptadenserow,*ptasparserow,*ptaj,nlnk,*lnk;
-  PetscInt       an=A->N,am=A->M,pn=P->N,pm=P->M;
-  PetscInt       i,j,k,ptnzi,arow,anzj,ptanzi,prow,pnzj,cnzi,m=prend - prstart;
-  MatScalar      *ca;
-  Mat            *psub,P_sub;
-  IS             isrow,iscol;
-  PetscBT        lnkbt;
-=======
   PetscInt       *ci,*cj,*denserow,*sparserow,*ptadenserow,*ptasparserow,*ptaj;
   PetscInt       an=A->N,am=A->M,pn=P->N,pm=P->M;
   PetscInt       i,j,k,ptnzi,arow,anzj,ptanzi,prow,pnzj,cnzi;
@@ -817,7 +783,7 @@
   MatScalar      *ca;
   Mat            *psub,P_sub;
   IS             isrow,iscol;
->>>>>>> b1d57f15
+  PetscBT        lnkbt;
 
   PetscFunctionBegin;
   /* Get ij structure of P[rstart:rend,:]^T */
@@ -836,13 +802,8 @@
   ierr = PetscMalloc((pn+1)*sizeof(PetscInt),&ci);CHKERRQ(ierr);
   ci[0] = 0;
 
-<<<<<<< HEAD
   ierr = PetscMalloc((2*an+1)*sizeof(PetscInt),&ptadenserow);CHKERRQ(ierr);
   ierr = PetscMemzero(ptadenserow,(2*an+1)*sizeof(PetscInt));CHKERRQ(ierr);
-=======
-  ierr = PetscMalloc((2*pn+2*an+1)*sizeof(PetscInt),&ptadenserow);CHKERRQ(ierr);
-  ierr = PetscMemzero(ptadenserow,(2*pn+2*an+1)*sizeof(PetscInt));CHKERRQ(ierr);
->>>>>>> b1d57f15
   ptasparserow = ptadenserow  + an;
 
   /* create and initialize a linked list */
@@ -889,11 +850,7 @@
     }
 
     /* Copy data into free space, and zero out denserows */
-<<<<<<< HEAD
     ierr = PetscLLClean(pn,pn,cnzi,lnk,current_space->array,lnkbt);CHKERRQ(ierr);
-=======
-    ierr = PetscMemcpy(current_space->array,sparserow,cnzi*sizeof(PetscInt));CHKERRQ(ierr);
->>>>>>> b1d57f15
     current_space->array           += cnzi;
     current_space->local_used      += cnzi;
     current_space->local_remaining -= cnzi;
