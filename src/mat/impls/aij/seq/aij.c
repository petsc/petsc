
/*
    Defines the basic matrix operations for the AIJ (compressed row)
  matrix storage format.
*/


#include <../src/mat/impls/aij/seq/aij.h>          /*I "petscmat.h" I*/
#include <petscblaslapack.h>
#include <petscbt.h>
#include <petsc-private/kernels/blocktranspose.h>
#if defined(PETSC_THREADCOMM_ACTIVE)
#include <petscthreadcomm.h>
#endif

#undef __FUNCT__
#define __FUNCT__ "MatGetColumnNorms_SeqAIJ"
PetscErrorCode MatGetColumnNorms_SeqAIJ(Mat A,NormType type,PetscReal *norms)
{
  PetscErrorCode ierr;
  PetscInt       i,m,n;
  Mat_SeqAIJ     *aij = (Mat_SeqAIJ*)A->data;

  PetscFunctionBegin;
  ierr = MatGetSize(A,&m,&n);CHKERRQ(ierr);
  ierr = PetscMemzero(norms,n*sizeof(PetscReal));CHKERRQ(ierr);
  if (type == NORM_2) {
    for (i=0; i<aij->i[m]; i++) {
      norms[aij->j[i]] += PetscAbsScalar(aij->a[i]*aij->a[i]);
    }
  } else if (type == NORM_1) {
    for (i=0; i<aij->i[m]; i++) {
      norms[aij->j[i]] += PetscAbsScalar(aij->a[i]);
    }
  } else if (type == NORM_INFINITY) {
    for (i=0; i<aij->i[m]; i++) {
      norms[aij->j[i]] = PetscMax(PetscAbsScalar(aij->a[i]),norms[aij->j[i]]);
    }
  } else SETERRQ(PETSC_COMM_SELF,PETSC_ERR_ARG_WRONG,"Unknown NormType");

  if (type == NORM_2) {
    for (i=0; i<n; i++) norms[i] = PetscSqrtReal(norms[i]);
  }
  PetscFunctionReturn(0);
}

#undef __FUNCT__
#define __FUNCT__ "MatFindZeroDiagonals_SeqAIJ_Private"
PetscErrorCode MatFindZeroDiagonals_SeqAIJ_Private(Mat A,PetscInt *nrows,PetscInt **zrows)
{
  Mat_SeqAIJ      *a  = (Mat_SeqAIJ*)A->data;
  const MatScalar *aa = a->a;
  PetscInt        i,m=A->rmap->n,cnt = 0;
  const PetscInt  *jj = a->j,*diag;
  PetscInt        *rows;
  PetscErrorCode  ierr;

  PetscFunctionBegin;
  ierr = MatMarkDiagonal_SeqAIJ(A);CHKERRQ(ierr);
  diag = a->diag;
  for (i=0; i<m; i++) {
    if ((jj[diag[i]] != i) || (aa[diag[i]] == 0.0)) {
      cnt++;
    }
  }
  ierr = PetscMalloc1(cnt,&rows);CHKERRQ(ierr);
  cnt  = 0;
  for (i=0; i<m; i++) {
    if ((jj[diag[i]] != i) || (aa[diag[i]] == 0.0)) {
      rows[cnt++] = i;
    }
  }
  *nrows = cnt;
  *zrows = rows;
  PetscFunctionReturn(0);
}

#undef __FUNCT__
#define __FUNCT__ "MatFindZeroDiagonals_SeqAIJ"
PetscErrorCode MatFindZeroDiagonals_SeqAIJ(Mat A,IS *zrows)
{
  PetscInt       nrows,*rows;
  PetscErrorCode ierr;

  PetscFunctionBegin;
  *zrows = NULL;
  ierr   = MatFindZeroDiagonals_SeqAIJ_Private(A,&nrows,&rows);CHKERRQ(ierr);
  ierr   = ISCreateGeneral(PetscObjectComm((PetscObject)A),nrows,rows,PETSC_OWN_POINTER,zrows);CHKERRQ(ierr);
  PetscFunctionReturn(0);
}

#undef __FUNCT__
#define __FUNCT__ "MatFindNonzeroRows_SeqAIJ"
PetscErrorCode MatFindNonzeroRows_SeqAIJ(Mat A,IS *keptrows)
{
  Mat_SeqAIJ      *a = (Mat_SeqAIJ*)A->data;
  const MatScalar *aa;
  PetscInt        m=A->rmap->n,cnt = 0;
  const PetscInt  *ii;
  PetscInt        n,i,j,*rows;
  PetscErrorCode  ierr;

  PetscFunctionBegin;
  *keptrows = 0;
  ii        = a->i;
  for (i=0; i<m; i++) {
    n = ii[i+1] - ii[i];
    if (!n) {
      cnt++;
      goto ok1;
    }
    aa = a->a + ii[i];
    for (j=0; j<n; j++) {
      if (aa[j] != 0.0) goto ok1;
    }
    cnt++;
ok1:;
  }
  if (!cnt) PetscFunctionReturn(0);
  ierr = PetscMalloc1((A->rmap->n-cnt),&rows);CHKERRQ(ierr);
  cnt  = 0;
  for (i=0; i<m; i++) {
    n = ii[i+1] - ii[i];
    if (!n) continue;
    aa = a->a + ii[i];
    for (j=0; j<n; j++) {
      if (aa[j] != 0.0) {
        rows[cnt++] = i;
        break;
      }
    }
  }
  ierr = ISCreateGeneral(PETSC_COMM_SELF,cnt,rows,PETSC_OWN_POINTER,keptrows);CHKERRQ(ierr);
  PetscFunctionReturn(0);
}

#undef __FUNCT__
#define __FUNCT__ "MatDiagonalSet_SeqAIJ"
PetscErrorCode  MatDiagonalSet_SeqAIJ(Mat Y,Vec D,InsertMode is)
{
  PetscErrorCode ierr;
  Mat_SeqAIJ     *aij = (Mat_SeqAIJ*) Y->data;
  PetscInt       i,*diag, m = Y->rmap->n;
  MatScalar      *aa = aij->a;
  PetscScalar    *v;
  PetscBool      missing;

  PetscFunctionBegin;
  if (Y->assembled) {
    ierr = MatMissingDiagonal_SeqAIJ(Y,&missing,NULL);CHKERRQ(ierr);
    if (!missing) {
      diag = aij->diag;
      ierr = VecGetArray(D,&v);CHKERRQ(ierr);
      if (is == INSERT_VALUES) {
        for (i=0; i<m; i++) {
          aa[diag[i]] = v[i];
        }
      } else {
        for (i=0; i<m; i++) {
          aa[diag[i]] += v[i];
        }
      }
      ierr = VecRestoreArray(D,&v);CHKERRQ(ierr);
      PetscFunctionReturn(0);
    }
    ierr = MatSeqAIJInvalidateDiagonal(Y);CHKERRQ(ierr);
  }
  ierr = MatDiagonalSet_Default(Y,D,is);CHKERRQ(ierr);
  PetscFunctionReturn(0);
}

#undef __FUNCT__
#define __FUNCT__ "MatGetRowIJ_SeqAIJ"
PetscErrorCode MatGetRowIJ_SeqAIJ(Mat A,PetscInt oshift,PetscBool symmetric,PetscBool inodecompressed,PetscInt *m,const PetscInt *ia[],const PetscInt *ja[],PetscBool  *done)
{
  Mat_SeqAIJ     *a = (Mat_SeqAIJ*)A->data;
  PetscErrorCode ierr;
  PetscInt       i,ishift;

  PetscFunctionBegin;
  *m = A->rmap->n;
  if (!ia) PetscFunctionReturn(0);
  ishift = 0;
  if (symmetric && !A->structurally_symmetric) {
    ierr = MatToSymmetricIJ_SeqAIJ(A->rmap->n,a->i,a->j,ishift,oshift,(PetscInt**)ia,(PetscInt**)ja);CHKERRQ(ierr);
  } else if (oshift == 1) {
    PetscInt *tia;
    PetscInt nz = a->i[A->rmap->n];
    /* malloc space and  add 1 to i and j indices */
    ierr = PetscMalloc1((A->rmap->n+1),&tia);CHKERRQ(ierr);
    for (i=0; i<A->rmap->n+1; i++) tia[i] = a->i[i] + 1;
    *ia = tia;
    if (ja) {
      PetscInt *tja;
      ierr = PetscMalloc1((nz+1),&tja);CHKERRQ(ierr);
      for (i=0; i<nz; i++) tja[i] = a->j[i] + 1;
      *ja = tja;
    }
  } else {
    *ia = a->i;
    if (ja) *ja = a->j;
  }
  PetscFunctionReturn(0);
}

#undef __FUNCT__
#define __FUNCT__ "MatRestoreRowIJ_SeqAIJ"
PetscErrorCode MatRestoreRowIJ_SeqAIJ(Mat A,PetscInt oshift,PetscBool symmetric,PetscBool inodecompressed,PetscInt *n,const PetscInt *ia[],const PetscInt *ja[],PetscBool  *done)
{
  PetscErrorCode ierr;

  PetscFunctionBegin;
  if (!ia) PetscFunctionReturn(0);
  if ((symmetric && !A->structurally_symmetric) || oshift == 1) {
    ierr = PetscFree(*ia);CHKERRQ(ierr);
    if (ja) {ierr = PetscFree(*ja);CHKERRQ(ierr);}
  }
  PetscFunctionReturn(0);
}

#undef __FUNCT__
#define __FUNCT__ "MatGetColumnIJ_SeqAIJ"
PetscErrorCode MatGetColumnIJ_SeqAIJ(Mat A,PetscInt oshift,PetscBool symmetric,PetscBool inodecompressed,PetscInt *nn,const PetscInt *ia[],const PetscInt *ja[],PetscBool  *done)
{
  Mat_SeqAIJ     *a = (Mat_SeqAIJ*)A->data;
  PetscErrorCode ierr;
  PetscInt       i,*collengths,*cia,*cja,n = A->cmap->n,m = A->rmap->n;
  PetscInt       nz = a->i[m],row,*jj,mr,col;

  PetscFunctionBegin;
  *nn = n;
  if (!ia) PetscFunctionReturn(0);
  if (symmetric) {
    ierr = MatToSymmetricIJ_SeqAIJ(A->rmap->n,a->i,a->j,0,oshift,(PetscInt**)ia,(PetscInt**)ja);CHKERRQ(ierr);
  } else {
    ierr = PetscCalloc1(n+1,&collengths);CHKERRQ(ierr);
    ierr = PetscMalloc1((n+1),&cia);CHKERRQ(ierr);
    ierr = PetscMalloc1((nz+1),&cja);CHKERRQ(ierr);
    jj   = a->j;
    for (i=0; i<nz; i++) {
      collengths[jj[i]]++;
    }
    cia[0] = oshift;
    for (i=0; i<n; i++) {
      cia[i+1] = cia[i] + collengths[i];
    }
    ierr = PetscMemzero(collengths,n*sizeof(PetscInt));CHKERRQ(ierr);
    jj   = a->j;
    for (row=0; row<m; row++) {
      mr = a->i[row+1] - a->i[row];
      for (i=0; i<mr; i++) {
        col = *jj++;

        cja[cia[col] + collengths[col]++ - oshift] = row + oshift;
      }
    }
    ierr = PetscFree(collengths);CHKERRQ(ierr);
    *ia  = cia; *ja = cja;
  }
  PetscFunctionReturn(0);
}

#undef __FUNCT__
#define __FUNCT__ "MatRestoreColumnIJ_SeqAIJ"
PetscErrorCode MatRestoreColumnIJ_SeqAIJ(Mat A,PetscInt oshift,PetscBool symmetric,PetscBool inodecompressed,PetscInt *n,const PetscInt *ia[],const PetscInt *ja[],PetscBool  *done)
{
  PetscErrorCode ierr;

  PetscFunctionBegin;
  if (!ia) PetscFunctionReturn(0);

  ierr = PetscFree(*ia);CHKERRQ(ierr);
  ierr = PetscFree(*ja);CHKERRQ(ierr);
  PetscFunctionReturn(0);
}

/*
 MatGetColumnIJ_SeqAIJ_Color() and MatRestoreColumnIJ_SeqAIJ_Color() are customized from
 MatGetColumnIJ_SeqAIJ() and MatRestoreColumnIJ_SeqAIJ() by adding an output
 spidx[], index of a->a, to be used in MatTransposeColoringCreate_SeqAIJ() and MatFDColoringCreate_SeqXAIJ()
*/
#undef __FUNCT__
#define __FUNCT__ "MatGetColumnIJ_SeqAIJ_Color"
PetscErrorCode MatGetColumnIJ_SeqAIJ_Color(Mat A,PetscInt oshift,PetscBool symmetric,PetscBool inodecompressed,PetscInt *nn,const PetscInt *ia[],const PetscInt *ja[],PetscInt *spidx[],PetscBool  *done)
{
  Mat_SeqAIJ     *a = (Mat_SeqAIJ*)A->data;
  PetscErrorCode ierr;
  PetscInt       i,*collengths,*cia,*cja,n = A->cmap->n,m = A->rmap->n;
  PetscInt       nz = a->i[m],row,*jj,mr,col;
  PetscInt       *cspidx;

  PetscFunctionBegin;
  *nn = n;
  if (!ia) PetscFunctionReturn(0);

  ierr = PetscCalloc1(n+1,&collengths);CHKERRQ(ierr);
  ierr = PetscMalloc1((n+1),&cia);CHKERRQ(ierr);
  ierr = PetscMalloc1((nz+1),&cja);CHKERRQ(ierr);
  ierr = PetscMalloc1((nz+1),&cspidx);CHKERRQ(ierr);
  jj   = a->j;
  for (i=0; i<nz; i++) {
    collengths[jj[i]]++;
  }
  cia[0] = oshift;
  for (i=0; i<n; i++) {
    cia[i+1] = cia[i] + collengths[i];
  }
  ierr = PetscMemzero(collengths,n*sizeof(PetscInt));CHKERRQ(ierr);
  jj   = a->j;
  for (row=0; row<m; row++) {
    mr = a->i[row+1] - a->i[row];
    for (i=0; i<mr; i++) {
      col = *jj++;
      cspidx[cia[col] + collengths[col] - oshift] = a->i[row] + i; /* index of a->j */
      cja[cia[col] + collengths[col]++ - oshift]  = row + oshift;
    }
  }
  ierr   = PetscFree(collengths);CHKERRQ(ierr);
  *ia    = cia; *ja = cja;
  *spidx = cspidx;
  PetscFunctionReturn(0);
}

#undef __FUNCT__
#define __FUNCT__ "MatRestoreColumnIJ_SeqAIJ_Color"
PetscErrorCode MatRestoreColumnIJ_SeqAIJ_Color(Mat A,PetscInt oshift,PetscBool symmetric,PetscBool inodecompressed,PetscInt *n,const PetscInt *ia[],const PetscInt *ja[],PetscInt *spidx[],PetscBool  *done)
{
  PetscErrorCode ierr;

  PetscFunctionBegin;
  ierr = MatRestoreColumnIJ_SeqAIJ(A,oshift,symmetric,inodecompressed,n,ia,ja,done);CHKERRQ(ierr);
  ierr = PetscFree(*spidx);CHKERRQ(ierr);
  PetscFunctionReturn(0);
}

#undef __FUNCT__
#define __FUNCT__ "MatSetValuesRow_SeqAIJ"
PetscErrorCode MatSetValuesRow_SeqAIJ(Mat A,PetscInt row,const PetscScalar v[])
{
  Mat_SeqAIJ     *a  = (Mat_SeqAIJ*)A->data;
  PetscInt       *ai = a->i;
  PetscErrorCode ierr;

  PetscFunctionBegin;
  ierr = PetscMemcpy(a->a+ai[row],v,(ai[row+1]-ai[row])*sizeof(PetscScalar));CHKERRQ(ierr);
  PetscFunctionReturn(0);
}

#undef __FUNCT__
#define __FUNCT__ "MatSetValues_SeqAIJ"
PetscErrorCode MatSetValues_SeqAIJ(Mat A,PetscInt m,const PetscInt im[],PetscInt n,const PetscInt in[],const PetscScalar v[],InsertMode is)
{
  Mat_SeqAIJ     *a = (Mat_SeqAIJ*)A->data;
  PetscInt       *rp,k,low,high,t,ii,row,nrow,i,col,l,rmax,N;
  PetscInt       *imax = a->imax,*ai = a->i,*ailen = a->ilen;
  PetscErrorCode ierr;
  PetscInt       *aj = a->j,nonew = a->nonew,lastcol = -1;
  MatScalar      *ap,value,*aa = a->a;
  PetscBool      ignorezeroentries = a->ignorezeroentries;
  PetscBool      roworiented       = a->roworiented;

  PetscFunctionBegin;
  if (v) PetscValidScalarPointer(v,6);
  for (k=0; k<m; k++) { /* loop over added rows */
    row = im[k];
    if (row < 0) continue;
#if defined(PETSC_USE_DEBUG)
    if (row >= A->rmap->n) SETERRQ2(PETSC_COMM_SELF,PETSC_ERR_ARG_OUTOFRANGE,"Row too large: row %D max %D",row,A->rmap->n-1);
#endif
    rp   = aj + ai[row]; ap = aa + ai[row];
    rmax = imax[row]; nrow = ailen[row];
    low  = 0;
    high = nrow;
    for (l=0; l<n; l++) { /* loop over added columns */
      if (in[l] < 0) continue;
#if defined(PETSC_USE_DEBUG)
      if (in[l] >= A->cmap->n) SETERRQ2(PETSC_COMM_SELF,PETSC_ERR_ARG_OUTOFRANGE,"Column too large: col %D max %D",in[l],A->cmap->n-1);
#endif
      col = in[l];
      if (v) {
        if (roworiented) {
          value = v[l + k*n];
        } else {
          value = v[k + l*m];
        }
      } else {
        value = 0.;
      }
      if ((value == 0.0 && ignorezeroentries) && (is == ADD_VALUES)) continue;

      if (col <= lastcol) low = 0;
      else high = nrow;
      lastcol = col;
      while (high-low > 5) {
        t = (low+high)/2;
        if (rp[t] > col) high = t;
        else low = t;
      }
      for (i=low; i<high; i++) {
        if (rp[i] > col) break;
        if (rp[i] == col) {
          if (is == ADD_VALUES) ap[i] += value;
          else ap[i] = value;
          low = i + 1;
          goto noinsert;
        }
      }
      if (value == 0.0 && ignorezeroentries) goto noinsert;
      if (nonew == 1) goto noinsert;
      if (nonew == -1) SETERRQ2(PETSC_COMM_SELF,PETSC_ERR_ARG_OUTOFRANGE,"Inserting a new nonzero at (%D,%D) in the matrix",row,col);
      MatSeqXAIJReallocateAIJ(A,A->rmap->n,1,nrow,row,col,rmax,aa,ai,aj,rp,ap,imax,nonew,MatScalar);
      N = nrow++ - 1; a->nz++; high++;
      /* shift up all the later entries in this row */
      for (ii=N; ii>=i; ii--) {
        rp[ii+1] = rp[ii];
        ap[ii+1] = ap[ii];
      }
      rp[i] = col;
      ap[i] = value;
      low   = i + 1;
noinsert:;
    }
    ailen[row] = nrow;
  }
  A->same_nonzero = PETSC_FALSE;
  PetscFunctionReturn(0);
}


#undef __FUNCT__
#define __FUNCT__ "MatGetValues_SeqAIJ"
PetscErrorCode MatGetValues_SeqAIJ(Mat A,PetscInt m,const PetscInt im[],PetscInt n,const PetscInt in[],PetscScalar v[])
{
  Mat_SeqAIJ *a = (Mat_SeqAIJ*)A->data;
  PetscInt   *rp,k,low,high,t,row,nrow,i,col,l,*aj = a->j;
  PetscInt   *ai = a->i,*ailen = a->ilen;
  MatScalar  *ap,*aa = a->a;

  PetscFunctionBegin;
  for (k=0; k<m; k++) { /* loop over rows */
    row = im[k];
    if (row < 0) {v += n; continue;} /* SETERRQ1(PETSC_COMM_SELF,PETSC_ERR_ARG_OUTOFRANGE,"Negative row: %D",row); */
    if (row >= A->rmap->n) SETERRQ2(PETSC_COMM_SELF,PETSC_ERR_ARG_OUTOFRANGE,"Row too large: row %D max %D",row,A->rmap->n-1);
    rp   = aj + ai[row]; ap = aa + ai[row];
    nrow = ailen[row];
    for (l=0; l<n; l++) { /* loop over columns */
      if (in[l] < 0) {v++; continue;} /* SETERRQ1(PETSC_COMM_SELF,PETSC_ERR_ARG_OUTOFRANGE,"Negative column: %D",in[l]); */
      if (in[l] >= A->cmap->n) SETERRQ2(PETSC_COMM_SELF,PETSC_ERR_ARG_OUTOFRANGE,"Column too large: col %D max %D",in[l],A->cmap->n-1);
      col  = in[l];
      high = nrow; low = 0; /* assume unsorted */
      while (high-low > 5) {
        t = (low+high)/2;
        if (rp[t] > col) high = t;
        else low = t;
      }
      for (i=low; i<high; i++) {
        if (rp[i] > col) break;
        if (rp[i] == col) {
          *v++ = ap[i];
          goto finished;
        }
      }
      *v++ = 0.0;
finished:;
    }
  }
  PetscFunctionReturn(0);
}


#undef __FUNCT__
#define __FUNCT__ "MatView_SeqAIJ_Binary"
PetscErrorCode MatView_SeqAIJ_Binary(Mat A,PetscViewer viewer)
{
  Mat_SeqAIJ     *a = (Mat_SeqAIJ*)A->data;
  PetscErrorCode ierr;
  PetscInt       i,*col_lens;
  int            fd;
  FILE           *file;

  PetscFunctionBegin;
  ierr = PetscViewerBinaryGetDescriptor(viewer,&fd);CHKERRQ(ierr);
  ierr = PetscMalloc1((4+A->rmap->n),&col_lens);CHKERRQ(ierr);

  col_lens[0] = MAT_FILE_CLASSID;
  col_lens[1] = A->rmap->n;
  col_lens[2] = A->cmap->n;
  col_lens[3] = a->nz;

  /* store lengths of each row and write (including header) to file */
  for (i=0; i<A->rmap->n; i++) {
    col_lens[4+i] = a->i[i+1] - a->i[i];
  }
  ierr = PetscBinaryWrite(fd,col_lens,4+A->rmap->n,PETSC_INT,PETSC_TRUE);CHKERRQ(ierr);
  ierr = PetscFree(col_lens);CHKERRQ(ierr);

  /* store column indices (zero start index) */
  ierr = PetscBinaryWrite(fd,a->j,a->nz,PETSC_INT,PETSC_FALSE);CHKERRQ(ierr);

  /* store nonzero values */
  ierr = PetscBinaryWrite(fd,a->a,a->nz,PETSC_SCALAR,PETSC_FALSE);CHKERRQ(ierr);

  ierr = PetscViewerBinaryGetInfoPointer(viewer,&file);CHKERRQ(ierr);
  if (file) {
    fprintf(file,"-matload_block_size %d\n",(int)A->rmap->bs);
  }
  PetscFunctionReturn(0);
}

extern PetscErrorCode MatSeqAIJFactorInfo_Matlab(Mat,PetscViewer);

#undef __FUNCT__
#define __FUNCT__ "MatView_SeqAIJ_ASCII"
PetscErrorCode MatView_SeqAIJ_ASCII(Mat A,PetscViewer viewer)
{
  Mat_SeqAIJ        *a = (Mat_SeqAIJ*)A->data;
  PetscErrorCode    ierr;
  PetscInt          i,j,m = A->rmap->n;
  const char        *name;
  PetscViewerFormat format;

  PetscFunctionBegin;
  ierr = PetscViewerGetFormat(viewer,&format);CHKERRQ(ierr);
  if (format == PETSC_VIEWER_ASCII_MATLAB) {
    PetscInt nofinalvalue = 0;
<<<<<<< HEAD
    if (m && ((a->i[m] == a->i[m-1]) || (a->j[a->nz-1] != A->cmap->n-1))) {
=======
    if (m && ((a->i[m] == a->i[m-1]) || (a->j[a->nz-1] != A->cmap->n-!shift))) {
      /* Need a dummy value to ensure the dimension of the matrix. */
>>>>>>> c337ccce
      nofinalvalue = 1;
    }
    ierr = PetscViewerASCIIUseTabs(viewer,PETSC_FALSE);CHKERRQ(ierr);
    ierr = PetscViewerASCIIPrintf(viewer,"%% Size = %D %D \n",m,A->cmap->n);CHKERRQ(ierr);
    ierr = PetscViewerASCIIPrintf(viewer,"%% Nonzeros = %D \n",a->nz);CHKERRQ(ierr);
#if defined(PETSC_USE_COMPLEX)
    ierr = PetscViewerASCIIPrintf(viewer,"zzz = zeros(%D,4);\n",a->nz+nofinalvalue);CHKERRQ(ierr);
#else
    ierr = PetscViewerASCIIPrintf(viewer,"zzz = zeros(%D,3);\n",a->nz+nofinalvalue);CHKERRQ(ierr);
#endif
    ierr = PetscViewerASCIIPrintf(viewer,"zzz = [\n");CHKERRQ(ierr);

    for (i=0; i<m; i++) {
      for (j=a->i[i]; j<a->i[i+1]; j++) {
#if defined(PETSC_USE_COMPLEX)
<<<<<<< HEAD
        ierr = PetscViewerASCIIPrintf(viewer,"%D %D  %18.16e + %18.16ei \n",i+1,a->j[j]+1,(double)PetscRealPart(a->a[j]),(double)PetscImaginaryPart(a->a[j]));CHKERRQ(ierr);
=======
        ierr = PetscViewerASCIIPrintf(viewer,"%D %D  %18.16e %18.16e\n",i+1,a->j[j]+!shift,PetscRealPart(a->a[j]),PetscImaginaryPart(a->a[j]));CHKERRQ(ierr);
>>>>>>> c337ccce
#else
        ierr = PetscViewerASCIIPrintf(viewer,"%D %D  %18.16e\n",i+1,a->j[j]+1,(double)a->a[j]);CHKERRQ(ierr);
#endif
      }
    }
    if (nofinalvalue) {
#if defined(PETSC_USE_COMPLEX)
      ierr = PetscViewerASCIIPrintf(viewer,"%D %D  %18.16e %18.16e\n",m,A->cmap->n,0.,0.);CHKERRQ(ierr);
#else
      ierr = PetscViewerASCIIPrintf(viewer,"%D %D  %18.16e\n",m,A->cmap->n,0.0);CHKERRQ(ierr);
#endif
    }
    ierr = PetscObjectGetName((PetscObject)A,&name);CHKERRQ(ierr);
    ierr = PetscViewerASCIIPrintf(viewer,"];\n %s = spconvert(zzz);\n",name);CHKERRQ(ierr);
    ierr = PetscViewerASCIIUseTabs(viewer,PETSC_TRUE);CHKERRQ(ierr);
  } else if (format == PETSC_VIEWER_ASCII_FACTOR_INFO || format == PETSC_VIEWER_ASCII_INFO) {
    PetscFunctionReturn(0);
  } else if (format == PETSC_VIEWER_ASCII_COMMON) {
    ierr = PetscViewerASCIIUseTabs(viewer,PETSC_FALSE);CHKERRQ(ierr);
    ierr = PetscObjectPrintClassNamePrefixType((PetscObject)A,viewer);CHKERRQ(ierr);
    for (i=0; i<m; i++) {
      ierr = PetscViewerASCIIPrintf(viewer,"row %D:",i);CHKERRQ(ierr);
      for (j=a->i[i]; j<a->i[i+1]; j++) {
#if defined(PETSC_USE_COMPLEX)
        if (PetscImaginaryPart(a->a[j]) > 0.0 && PetscRealPart(a->a[j]) != 0.0) {
          ierr = PetscViewerASCIIPrintf(viewer," (%D, %g + %g i)",a->j[j],(double)PetscRealPart(a->a[j]),(double)PetscImaginaryPart(a->a[j]));CHKERRQ(ierr);
        } else if (PetscImaginaryPart(a->a[j]) < 0.0 && PetscRealPart(a->a[j]) != 0.0) {
          ierr = PetscViewerASCIIPrintf(viewer," (%D, %g - %g i)",a->j[j],(double)PetscRealPart(a->a[j]),(double)-PetscImaginaryPart(a->a[j]));CHKERRQ(ierr);
        } else if (PetscRealPart(a->a[j]) != 0.0) {
          ierr = PetscViewerASCIIPrintf(viewer," (%D, %g) ",a->j[j],(double)PetscRealPart(a->a[j]));CHKERRQ(ierr);
        }
#else
        if (a->a[j] != 0.0) {ierr = PetscViewerASCIIPrintf(viewer," (%D, %g) ",a->j[j],(double)a->a[j]);CHKERRQ(ierr);}
#endif
      }
      ierr = PetscViewerASCIIPrintf(viewer,"\n");CHKERRQ(ierr);
    }
    ierr = PetscViewerASCIIUseTabs(viewer,PETSC_TRUE);CHKERRQ(ierr);
  } else if (format == PETSC_VIEWER_ASCII_SYMMODU) {
    PetscInt nzd=0,fshift=1,*sptr;
    ierr = PetscViewerASCIIUseTabs(viewer,PETSC_FALSE);CHKERRQ(ierr);
    ierr = PetscObjectPrintClassNamePrefixType((PetscObject)A,viewer);CHKERRQ(ierr);
    ierr = PetscMalloc1((m+1),&sptr);CHKERRQ(ierr);
    for (i=0; i<m; i++) {
      sptr[i] = nzd+1;
      for (j=a->i[i]; j<a->i[i+1]; j++) {
        if (a->j[j] >= i) {
#if defined(PETSC_USE_COMPLEX)
          if (PetscImaginaryPart(a->a[j]) != 0.0 || PetscRealPart(a->a[j]) != 0.0) nzd++;
#else
          if (a->a[j] != 0.0) nzd++;
#endif
        }
      }
    }
    sptr[m] = nzd+1;
    ierr    = PetscViewerASCIIPrintf(viewer," %D %D\n\n",m,nzd);CHKERRQ(ierr);
    for (i=0; i<m+1; i+=6) {
      if (i+4<m) {
        ierr = PetscViewerASCIIPrintf(viewer," %D %D %D %D %D %D\n",sptr[i],sptr[i+1],sptr[i+2],sptr[i+3],sptr[i+4],sptr[i+5]);CHKERRQ(ierr);
      } else if (i+3<m) {
        ierr = PetscViewerASCIIPrintf(viewer," %D %D %D %D %D\n",sptr[i],sptr[i+1],sptr[i+2],sptr[i+3],sptr[i+4]);CHKERRQ(ierr);
      } else if (i+2<m) {
        ierr = PetscViewerASCIIPrintf(viewer," %D %D %D %D\n",sptr[i],sptr[i+1],sptr[i+2],sptr[i+3]);CHKERRQ(ierr);
      } else if (i+1<m) {
        ierr = PetscViewerASCIIPrintf(viewer," %D %D %D\n",sptr[i],sptr[i+1],sptr[i+2]);CHKERRQ(ierr);
      } else if (i<m) {
        ierr = PetscViewerASCIIPrintf(viewer," %D %D\n",sptr[i],sptr[i+1]);CHKERRQ(ierr);
      } else {
        ierr = PetscViewerASCIIPrintf(viewer," %D\n",sptr[i]);CHKERRQ(ierr);
      }
    }
    ierr = PetscViewerASCIIPrintf(viewer,"\n");CHKERRQ(ierr);
    ierr = PetscFree(sptr);CHKERRQ(ierr);
    for (i=0; i<m; i++) {
      for (j=a->i[i]; j<a->i[i+1]; j++) {
        if (a->j[j] >= i) {ierr = PetscViewerASCIIPrintf(viewer," %D ",a->j[j]+fshift);CHKERRQ(ierr);}
      }
      ierr = PetscViewerASCIIPrintf(viewer,"\n");CHKERRQ(ierr);
    }
    ierr = PetscViewerASCIIPrintf(viewer,"\n");CHKERRQ(ierr);
    for (i=0; i<m; i++) {
      for (j=a->i[i]; j<a->i[i+1]; j++) {
        if (a->j[j] >= i) {
#if defined(PETSC_USE_COMPLEX)
          if (PetscImaginaryPart(a->a[j]) != 0.0 || PetscRealPart(a->a[j]) != 0.0) {
            ierr = PetscViewerASCIIPrintf(viewer," %18.16e %18.16e ",(double)PetscRealPart(a->a[j]),(double)PetscImaginaryPart(a->a[j]));CHKERRQ(ierr);
          }
#else
          if (a->a[j] != 0.0) {ierr = PetscViewerASCIIPrintf(viewer," %18.16e ",(double)a->a[j]);CHKERRQ(ierr);}
#endif
        }
      }
      ierr = PetscViewerASCIIPrintf(viewer,"\n");CHKERRQ(ierr);
    }
    ierr = PetscViewerASCIIUseTabs(viewer,PETSC_TRUE);CHKERRQ(ierr);
  } else if (format == PETSC_VIEWER_ASCII_DENSE) {
    PetscInt    cnt = 0,jcnt;
    PetscScalar value;
#if defined(PETSC_USE_COMPLEX)
    PetscBool   realonly = PETSC_TRUE;

    for (i=0; i<a->i[m]; i++) {
      if (PetscImaginaryPart(a->a[i]) != 0.0) {
        realonly = PETSC_FALSE;
        break;
      }
    }
#endif

    ierr = PetscViewerASCIIUseTabs(viewer,PETSC_FALSE);CHKERRQ(ierr);
    ierr = PetscObjectPrintClassNamePrefixType((PetscObject)A,viewer);CHKERRQ(ierr);
    for (i=0; i<m; i++) {
      jcnt = 0;
      for (j=0; j<A->cmap->n; j++) {
        if (jcnt < a->i[i+1]-a->i[i] && j == a->j[cnt]) {
          value = a->a[cnt++];
          jcnt++;
        } else {
          value = 0.0;
        }
#if defined(PETSC_USE_COMPLEX)
        if (realonly) {
          ierr = PetscViewerASCIIPrintf(viewer," %7.5e ",(double)PetscRealPart(value));CHKERRQ(ierr);
        } else {
          ierr = PetscViewerASCIIPrintf(viewer," %7.5e+%7.5e i ",(double)PetscRealPart(value),(double)PetscImaginaryPart(value));CHKERRQ(ierr);
        }
#else
        ierr = PetscViewerASCIIPrintf(viewer," %7.5e ",(double)value);CHKERRQ(ierr);
#endif
      }
      ierr = PetscViewerASCIIPrintf(viewer,"\n");CHKERRQ(ierr);
    }
    ierr = PetscViewerASCIIUseTabs(viewer,PETSC_TRUE);CHKERRQ(ierr);
  } else if (format == PETSC_VIEWER_ASCII_MATRIXMARKET) {
    PetscInt fshift=1;
    ierr = PetscViewerASCIIUseTabs(viewer,PETSC_FALSE);CHKERRQ(ierr);
#if defined(PETSC_USE_COMPLEX)
    ierr = PetscViewerASCIIPrintf(viewer,"%%matrix complex general\n");CHKERRQ(ierr);
#else
    ierr = PetscViewerASCIIPrintf(viewer,"%%matrix real general\n");CHKERRQ(ierr);
#endif
    ierr = PetscViewerASCIIPrintf(viewer,"%D %D %D\n", m, A->cmap->n, a->nz);CHKERRQ(ierr);
    for (i=0; i<m; i++) {
      for (j=a->i[i]; j<a->i[i+1]; j++) {
#if defined(PETSC_USE_COMPLEX)
        if (PetscImaginaryPart(a->a[j]) > 0.0) {
          ierr = PetscViewerASCIIPrintf(viewer,"%D %D, %g %g\n", i+fshift,a->j[j]+fshift,(double)PetscRealPart(a->a[j]),(double)PetscImaginaryPart(a->a[j]));CHKERRQ(ierr);
        } else if (PetscImaginaryPart(a->a[j]) < 0.0) {
          ierr = PetscViewerASCIIPrintf(viewer,"%D %D, %g -%g\n", i+fshift,a->j[j]+fshift,(double)PetscRealPart(a->a[j]),(double)-PetscImaginaryPart(a->a[j]));CHKERRQ(ierr);
        } else {
          ierr = PetscViewerASCIIPrintf(viewer,"%D %D, %g\n", i+fshift,a->j[j]+fshift,(double)PetscRealPart(a->a[j]));CHKERRQ(ierr);
        }
#else
        ierr = PetscViewerASCIIPrintf(viewer,"%D %D %g\n", i+fshift, a->j[j]+fshift, (double)a->a[j]);CHKERRQ(ierr);
#endif
      }
    }
    ierr = PetscViewerASCIIUseTabs(viewer,PETSC_TRUE);CHKERRQ(ierr);
  } else {
    ierr = PetscViewerASCIIUseTabs(viewer,PETSC_FALSE);CHKERRQ(ierr);
    ierr = PetscObjectPrintClassNamePrefixType((PetscObject)A,viewer);CHKERRQ(ierr);
    if (A->factortype) {
      for (i=0; i<m; i++) {
        ierr = PetscViewerASCIIPrintf(viewer,"row %D:",i);CHKERRQ(ierr);
        /* L part */
        for (j=a->i[i]; j<a->i[i+1]; j++) {
#if defined(PETSC_USE_COMPLEX)
          if (PetscImaginaryPart(a->a[j]) > 0.0) {
            ierr = PetscViewerASCIIPrintf(viewer," (%D, %g + %g i)",a->j[j],(double)PetscRealPart(a->a[j]),(double)PetscImaginaryPart(a->a[j]));CHKERRQ(ierr);
          } else if (PetscImaginaryPart(a->a[j]) < 0.0) {
            ierr = PetscViewerASCIIPrintf(viewer," (%D, %g - %g i)",a->j[j],(double)PetscRealPart(a->a[j]),(double)(-PetscImaginaryPart(a->a[j])));CHKERRQ(ierr);
          } else {
            ierr = PetscViewerASCIIPrintf(viewer," (%D, %g) ",a->j[j],(double)PetscRealPart(a->a[j]));CHKERRQ(ierr);
          }
#else
          ierr = PetscViewerASCIIPrintf(viewer," (%D, %g) ",a->j[j],(double)a->a[j]);CHKERRQ(ierr);
#endif
        }
        /* diagonal */
        j = a->diag[i];
#if defined(PETSC_USE_COMPLEX)
        if (PetscImaginaryPart(a->a[j]) > 0.0) {
          ierr = PetscViewerASCIIPrintf(viewer," (%D, %g + %g i)",a->j[j],(double)PetscRealPart(1.0/a->a[j]),(double)PetscImaginaryPart(1.0/a->a[j]));CHKERRQ(ierr);
        } else if (PetscImaginaryPart(a->a[j]) < 0.0) {
          ierr = PetscViewerASCIIPrintf(viewer," (%D, %g - %g i)",a->j[j],(double)PetscRealPart(1.0/a->a[j]),(double)(-PetscImaginaryPart(1.0/a->a[j])));CHKERRQ(ierr);
        } else {
          ierr = PetscViewerASCIIPrintf(viewer," (%D, %g) ",a->j[j],(double)PetscRealPart(1.0/a->a[j]));CHKERRQ(ierr);
        }
#else
        ierr = PetscViewerASCIIPrintf(viewer," (%D, %g) ",a->j[j],(double)(1.0/a->a[j]));CHKERRQ(ierr);
#endif

        /* U part */
        for (j=a->diag[i+1]+1; j<a->diag[i]; j++) {
#if defined(PETSC_USE_COMPLEX)
          if (PetscImaginaryPart(a->a[j]) > 0.0) {
            ierr = PetscViewerASCIIPrintf(viewer," (%D, %g + %g i)",a->j[j],(double)PetscRealPart(a->a[j]),(double)PetscImaginaryPart(a->a[j]));CHKERRQ(ierr);
          } else if (PetscImaginaryPart(a->a[j]) < 0.0) {
            ierr = PetscViewerASCIIPrintf(viewer," (%D, %g - %g i)",a->j[j],(double)PetscRealPart(a->a[j]),(double)(-PetscImaginaryPart(a->a[j])));CHKERRQ(ierr);
          } else {
            ierr = PetscViewerASCIIPrintf(viewer," (%D, %g) ",a->j[j],(double)PetscRealPart(a->a[j]));CHKERRQ(ierr);
          }
#else
          ierr = PetscViewerASCIIPrintf(viewer," (%D, %g) ",a->j[j],(double)a->a[j]);CHKERRQ(ierr);
#endif
        }
        ierr = PetscViewerASCIIPrintf(viewer,"\n");CHKERRQ(ierr);
      }
    } else {
      for (i=0; i<m; i++) {
        ierr = PetscViewerASCIIPrintf(viewer,"row %D:",i);CHKERRQ(ierr);
        for (j=a->i[i]; j<a->i[i+1]; j++) {
#if defined(PETSC_USE_COMPLEX)
          if (PetscImaginaryPart(a->a[j]) > 0.0) {
            ierr = PetscViewerASCIIPrintf(viewer," (%D, %g + %g i)",a->j[j],(double)PetscRealPart(a->a[j]),(double)PetscImaginaryPart(a->a[j]));CHKERRQ(ierr);
          } else if (PetscImaginaryPart(a->a[j]) < 0.0) {
            ierr = PetscViewerASCIIPrintf(viewer," (%D, %g - %g i)",a->j[j],(double)PetscRealPart(a->a[j]),(double)-PetscImaginaryPart(a->a[j]));CHKERRQ(ierr);
          } else {
            ierr = PetscViewerASCIIPrintf(viewer," (%D, %g) ",a->j[j],(double)PetscRealPart(a->a[j]));CHKERRQ(ierr);
          }
#else
          ierr = PetscViewerASCIIPrintf(viewer," (%D, %g) ",a->j[j],(double)a->a[j]);CHKERRQ(ierr);
#endif
        }
        ierr = PetscViewerASCIIPrintf(viewer,"\n");CHKERRQ(ierr);
      }
    }
    ierr = PetscViewerASCIIUseTabs(viewer,PETSC_TRUE);CHKERRQ(ierr);
  }
  ierr = PetscViewerFlush(viewer);CHKERRQ(ierr);
  PetscFunctionReturn(0);
}

#include <petscdraw.h>
#undef __FUNCT__
#define __FUNCT__ "MatView_SeqAIJ_Draw_Zoom"
PetscErrorCode MatView_SeqAIJ_Draw_Zoom(PetscDraw draw,void *Aa)
{
  Mat               A  = (Mat) Aa;
  Mat_SeqAIJ        *a = (Mat_SeqAIJ*)A->data;
  PetscErrorCode    ierr;
  PetscInt          i,j,m = A->rmap->n,color;
  PetscReal         xl,yl,xr,yr,x_l,x_r,y_l,y_r,maxv = 0.0;
  PetscViewer       viewer;
  PetscViewerFormat format;

  PetscFunctionBegin;
  ierr = PetscObjectQuery((PetscObject)A,"Zoomviewer",(PetscObject*)&viewer);CHKERRQ(ierr);
  ierr = PetscViewerGetFormat(viewer,&format);CHKERRQ(ierr);

  ierr = PetscDrawGetCoordinates(draw,&xl,&yl,&xr,&yr);CHKERRQ(ierr);
  /* loop over matrix elements drawing boxes */

  if (format != PETSC_VIEWER_DRAW_CONTOUR) {
    /* Blue for negative, Cyan for zero and  Red for positive */
    color = PETSC_DRAW_BLUE;
    for (i=0; i<m; i++) {
      y_l = m - i - 1.0; y_r = y_l + 1.0;
      for (j=a->i[i]; j<a->i[i+1]; j++) {
        x_l = a->j[j]; x_r = x_l + 1.0;
        if (PetscRealPart(a->a[j]) >=  0.) continue;
        ierr = PetscDrawRectangle(draw,x_l,y_l,x_r,y_r,color,color,color,color);CHKERRQ(ierr);
      }
    }
    color = PETSC_DRAW_CYAN;
    for (i=0; i<m; i++) {
      y_l = m - i - 1.0; y_r = y_l + 1.0;
      for (j=a->i[i]; j<a->i[i+1]; j++) {
        x_l = a->j[j]; x_r = x_l + 1.0;
        if (a->a[j] !=  0.) continue;
        ierr = PetscDrawRectangle(draw,x_l,y_l,x_r,y_r,color,color,color,color);CHKERRQ(ierr);
      }
    }
    color = PETSC_DRAW_RED;
    for (i=0; i<m; i++) {
      y_l = m - i - 1.0; y_r = y_l + 1.0;
      for (j=a->i[i]; j<a->i[i+1]; j++) {
        x_l = a->j[j]; x_r = x_l + 1.0;
        if (PetscRealPart(a->a[j]) <=  0.) continue;
        ierr = PetscDrawRectangle(draw,x_l,y_l,x_r,y_r,color,color,color,color);CHKERRQ(ierr);
      }
    }
  } else {
    /* use contour shading to indicate magnitude of values */
    /* first determine max of all nonzero values */
    PetscInt  nz = a->nz,count;
    PetscDraw popup;
    PetscReal scale;

    for (i=0; i<nz; i++) {
      if (PetscAbsScalar(a->a[i]) > maxv) maxv = PetscAbsScalar(a->a[i]);
    }
    scale = (245.0 - PETSC_DRAW_BASIC_COLORS)/maxv;
    ierr  = PetscDrawGetPopup(draw,&popup);CHKERRQ(ierr);
    if (popup) {
      ierr = PetscDrawScalePopup(popup,0.0,maxv);CHKERRQ(ierr);
    }
    count = 0;
    for (i=0; i<m; i++) {
      y_l = m - i - 1.0; y_r = y_l + 1.0;
      for (j=a->i[i]; j<a->i[i+1]; j++) {
        x_l   = a->j[j]; x_r = x_l + 1.0;
        color = PETSC_DRAW_BASIC_COLORS + (PetscInt)(scale*PetscAbsScalar(a->a[count]));
        ierr  = PetscDrawRectangle(draw,x_l,y_l,x_r,y_r,color,color,color,color);CHKERRQ(ierr);
        count++;
      }
    }
  }
  PetscFunctionReturn(0);
}

#include <petscdraw.h>
#undef __FUNCT__
#define __FUNCT__ "MatView_SeqAIJ_Draw"
PetscErrorCode MatView_SeqAIJ_Draw(Mat A,PetscViewer viewer)
{
  PetscErrorCode ierr;
  PetscDraw      draw;
  PetscReal      xr,yr,xl,yl,h,w;
  PetscBool      isnull;

  PetscFunctionBegin;
  ierr = PetscViewerDrawGetDraw(viewer,0,&draw);CHKERRQ(ierr);
  ierr = PetscDrawIsNull(draw,&isnull);CHKERRQ(ierr);
  if (isnull) PetscFunctionReturn(0);

  ierr = PetscObjectCompose((PetscObject)A,"Zoomviewer",(PetscObject)viewer);CHKERRQ(ierr);
  xr   = A->cmap->n; yr = A->rmap->n; h = yr/10.0; w = xr/10.0;
  xr  += w;    yr += h;  xl = -w;     yl = -h;
  ierr = PetscDrawSetCoordinates(draw,xl,yl,xr,yr);CHKERRQ(ierr);
  ierr = PetscDrawZoom(draw,MatView_SeqAIJ_Draw_Zoom,A);CHKERRQ(ierr);
  ierr = PetscObjectCompose((PetscObject)A,"Zoomviewer",NULL);CHKERRQ(ierr);
  PetscFunctionReturn(0);
}

#undef __FUNCT__
#define __FUNCT__ "MatView_SeqAIJ"
PetscErrorCode MatView_SeqAIJ(Mat A,PetscViewer viewer)
{
  PetscErrorCode ierr;
  PetscBool      iascii,isbinary,isdraw;

  PetscFunctionBegin;
  ierr = PetscObjectTypeCompare((PetscObject)viewer,PETSCVIEWERASCII,&iascii);CHKERRQ(ierr);
  ierr = PetscObjectTypeCompare((PetscObject)viewer,PETSCVIEWERBINARY,&isbinary);CHKERRQ(ierr);
  ierr = PetscObjectTypeCompare((PetscObject)viewer,PETSCVIEWERDRAW,&isdraw);CHKERRQ(ierr);
  if (iascii) {
    ierr = MatView_SeqAIJ_ASCII(A,viewer);CHKERRQ(ierr);
  } else if (isbinary) {
    ierr = MatView_SeqAIJ_Binary(A,viewer);CHKERRQ(ierr);
  } else if (isdraw) {
    ierr = MatView_SeqAIJ_Draw(A,viewer);CHKERRQ(ierr);
  }
  ierr = MatView_SeqAIJ_Inode(A,viewer);CHKERRQ(ierr);
  PetscFunctionReturn(0);
}

#undef __FUNCT__
#define __FUNCT__ "MatAssemblyEnd_SeqAIJ"
PetscErrorCode MatAssemblyEnd_SeqAIJ(Mat A,MatAssemblyType mode)
{
  Mat_SeqAIJ     *a = (Mat_SeqAIJ*)A->data;
  PetscErrorCode ierr;
  PetscInt       fshift = 0,i,j,*ai = a->i,*aj = a->j,*imax = a->imax;
  PetscInt       m      = A->rmap->n,*ip,N,*ailen = a->ilen,rmax = 0;
  MatScalar      *aa    = a->a,*ap;
  PetscReal      ratio  = 0.6;

  PetscFunctionBegin;
  if (mode == MAT_FLUSH_ASSEMBLY) PetscFunctionReturn(0);

  if (m) rmax = ailen[0]; /* determine row with most nonzeros */
  for (i=1; i<m; i++) {
    /* move each row back by the amount of empty slots (fshift) before it*/
    fshift += imax[i-1] - ailen[i-1];
    rmax    = PetscMax(rmax,ailen[i]);
    if (fshift) {
      ip = aj + ai[i];
      ap = aa + ai[i];
      N  = ailen[i];
      for (j=0; j<N; j++) {
        ip[j-fshift] = ip[j];
        ap[j-fshift] = ap[j];
      }
    }
    ai[i] = ai[i-1] + ailen[i-1];
  }
  if (m) {
    fshift += imax[m-1] - ailen[m-1];
    ai[m]   = ai[m-1] + ailen[m-1];
  }

  /* reset ilen and imax for each row */
  a->nonzerorowcnt = 0;
  for (i=0; i<m; i++) {
    ailen[i] = imax[i] = ai[i+1] - ai[i];
    a->nonzerorowcnt += ((ai[i+1] - ai[i]) > 0);
  }
  a->nz = ai[m];
  if (fshift && a->nounused == -1) SETERRQ3(PETSC_COMM_SELF,PETSC_ERR_PLIB, "Unused space detected in matrix: %D X %D, %D unneeded", m, A->cmap->n, fshift);

  ierr = MatMarkDiagonal_SeqAIJ(A);CHKERRQ(ierr);
  ierr = PetscInfo4(A,"Matrix size: %D X %D; storage space: %D unneeded,%D used\n",m,A->cmap->n,fshift,a->nz);CHKERRQ(ierr);
  ierr = PetscInfo1(A,"Number of mallocs during MatSetValues() is %D\n",a->reallocs);CHKERRQ(ierr);
  ierr = PetscInfo1(A,"Maximum nonzeros in any row is %D\n",rmax);CHKERRQ(ierr);

  A->info.mallocs    += a->reallocs;
  a->reallocs         = 0;
  A->info.nz_unneeded = (PetscReal)fshift;
  a->rmax             = rmax;

  ierr = MatCheckCompressedRow(A,a->nonzerorowcnt,&a->compressedrow,a->i,m,ratio);CHKERRQ(ierr);

  A->same_nonzero = PETSC_TRUE;

  ierr = MatAssemblyEnd_SeqAIJ_Inode(A,mode);CHKERRQ(ierr);

  ierr = MatSeqAIJInvalidateDiagonal(A);CHKERRQ(ierr);
  PetscFunctionReturn(0);
}

#undef __FUNCT__
#define __FUNCT__ "MatRealPart_SeqAIJ"
PetscErrorCode MatRealPart_SeqAIJ(Mat A)
{
  Mat_SeqAIJ     *a = (Mat_SeqAIJ*)A->data;
  PetscInt       i,nz = a->nz;
  MatScalar      *aa = a->a;
  PetscErrorCode ierr;

  PetscFunctionBegin;
  for (i=0; i<nz; i++) aa[i] = PetscRealPart(aa[i]);
  ierr = MatSeqAIJInvalidateDiagonal(A);CHKERRQ(ierr);
  PetscFunctionReturn(0);
}

#undef __FUNCT__
#define __FUNCT__ "MatImaginaryPart_SeqAIJ"
PetscErrorCode MatImaginaryPart_SeqAIJ(Mat A)
{
  Mat_SeqAIJ     *a = (Mat_SeqAIJ*)A->data;
  PetscInt       i,nz = a->nz;
  MatScalar      *aa = a->a;
  PetscErrorCode ierr;

  PetscFunctionBegin;
  for (i=0; i<nz; i++) aa[i] = PetscImaginaryPart(aa[i]);
  ierr = MatSeqAIJInvalidateDiagonal(A);CHKERRQ(ierr);
  PetscFunctionReturn(0);
}

#if defined(PETSC_THREADCOMM_ACTIVE)
PetscErrorCode MatZeroEntries_SeqAIJ_Kernel(PetscInt thread_id,Mat A)
{
  PetscErrorCode ierr;
  PetscInt       *trstarts=A->rmap->trstarts;
  PetscInt       n,start,end;
  Mat_SeqAIJ     *a = (Mat_SeqAIJ*)A->data;

  start = trstarts[thread_id];
  end   = trstarts[thread_id+1];
  n     = a->i[end] - a->i[start];
  ierr  = PetscMemzero(a->a+a->i[start],n*sizeof(PetscScalar));CHKERRQ(ierr);
  return 0;
}

#undef __FUNCT__
#define __FUNCT__ "MatZeroEntries_SeqAIJ"
PetscErrorCode MatZeroEntries_SeqAIJ(Mat A)
{
  PetscErrorCode ierr;

  PetscFunctionBegin;
  ierr = PetscThreadCommRunKernel(PetscObjectComm((PetscObject)A),(PetscThreadKernel)MatZeroEntries_SeqAIJ_Kernel,1,A);CHKERRQ(ierr);
  ierr = MatSeqAIJInvalidateDiagonal(A);CHKERRQ(ierr);
  PetscFunctionReturn(0);
}
#else
#undef __FUNCT__
#define __FUNCT__ "MatZeroEntries_SeqAIJ"
PetscErrorCode MatZeroEntries_SeqAIJ(Mat A)
{
  Mat_SeqAIJ     *a = (Mat_SeqAIJ*)A->data;
  PetscErrorCode ierr;

  PetscFunctionBegin;
  ierr = PetscMemzero(a->a,(a->i[A->rmap->n])*sizeof(PetscScalar));CHKERRQ(ierr);
  ierr = MatSeqAIJInvalidateDiagonal(A);CHKERRQ(ierr);
  PetscFunctionReturn(0);
}
#endif

#undef __FUNCT__
#define __FUNCT__ "MatDestroy_SeqAIJ"
PetscErrorCode MatDestroy_SeqAIJ(Mat A)
{
  Mat_SeqAIJ     *a = (Mat_SeqAIJ*)A->data;
  PetscErrorCode ierr;

  PetscFunctionBegin;
#if defined(PETSC_USE_LOG)
  PetscLogObjectState((PetscObject)A,"Rows=%D, Cols=%D, NZ=%D",A->rmap->n,A->cmap->n,a->nz);
#endif
  ierr = MatSeqXAIJFreeAIJ(A,&a->a,&a->j,&a->i);CHKERRQ(ierr);
  ierr = ISDestroy(&a->row);CHKERRQ(ierr);
  ierr = ISDestroy(&a->col);CHKERRQ(ierr);
  ierr = PetscFree(a->diag);CHKERRQ(ierr);
  ierr = PetscFree(a->ibdiag);CHKERRQ(ierr);
  ierr = PetscFree2(a->imax,a->ilen);CHKERRQ(ierr);
  ierr = PetscFree3(a->idiag,a->mdiag,a->ssor_work);CHKERRQ(ierr);
  ierr = PetscFree(a->solve_work);CHKERRQ(ierr);
  ierr = ISDestroy(&a->icol);CHKERRQ(ierr);
  ierr = PetscFree(a->saved_values);CHKERRQ(ierr);
  ierr = ISColoringDestroy(&a->coloring);CHKERRQ(ierr);
  ierr = PetscFree(a->xtoy);CHKERRQ(ierr);
  ierr = MatDestroy(&a->XtoY);CHKERRQ(ierr);
  ierr = PetscFree2(a->compressedrow.i,a->compressedrow.rindex);CHKERRQ(ierr);
  ierr = PetscFree(a->matmult_abdense);CHKERRQ(ierr);

  ierr = MatDestroy_SeqAIJ_Inode(A);CHKERRQ(ierr);
  ierr = PetscFree(A->data);CHKERRQ(ierr);

  ierr = PetscObjectChangeTypeName((PetscObject)A,0);CHKERRQ(ierr);
  ierr = PetscObjectComposeFunction((PetscObject)A,"MatSeqAIJSetColumnIndices_C",NULL);CHKERRQ(ierr);
  ierr = PetscObjectComposeFunction((PetscObject)A,"MatStoreValues_C",NULL);CHKERRQ(ierr);
  ierr = PetscObjectComposeFunction((PetscObject)A,"MatRetrieveValues_C",NULL);CHKERRQ(ierr);
  ierr = PetscObjectComposeFunction((PetscObject)A,"MatConvert_seqaij_seqsbaij_C",NULL);CHKERRQ(ierr);
  ierr = PetscObjectComposeFunction((PetscObject)A,"MatConvert_seqaij_seqbaij_C",NULL);CHKERRQ(ierr);
  ierr = PetscObjectComposeFunction((PetscObject)A,"MatConvert_seqaij_seqaijperm_C",NULL);CHKERRQ(ierr);
  ierr = PetscObjectComposeFunction((PetscObject)A,"MatIsTranspose_C",NULL);CHKERRQ(ierr);
  ierr = PetscObjectComposeFunction((PetscObject)A,"MatSeqAIJSetPreallocation_C",NULL);CHKERRQ(ierr);
  ierr = PetscObjectComposeFunction((PetscObject)A,"MatSeqAIJSetPreallocationCSR_C",NULL);CHKERRQ(ierr);
  ierr = PetscObjectComposeFunction((PetscObject)A,"MatReorderForNonzeroDiagonal_C",NULL);CHKERRQ(ierr);
  PetscFunctionReturn(0);
}

#undef __FUNCT__
#define __FUNCT__ "MatSetOption_SeqAIJ"
PetscErrorCode MatSetOption_SeqAIJ(Mat A,MatOption op,PetscBool flg)
{
  Mat_SeqAIJ     *a = (Mat_SeqAIJ*)A->data;
  PetscErrorCode ierr;

  PetscFunctionBegin;
  switch (op) {
  case MAT_ROW_ORIENTED:
    a->roworiented = flg;
    break;
  case MAT_KEEP_NONZERO_PATTERN:
    a->keepnonzeropattern = flg;
    break;
  case MAT_NEW_NONZERO_LOCATIONS:
    a->nonew = (flg ? 0 : 1);
    break;
  case MAT_NEW_NONZERO_LOCATION_ERR:
    a->nonew = (flg ? -1 : 0);
    break;
  case MAT_NEW_NONZERO_ALLOCATION_ERR:
    a->nonew = (flg ? -2 : 0);
    break;
  case MAT_UNUSED_NONZERO_LOCATION_ERR:
    a->nounused = (flg ? -1 : 0);
    break;
  case MAT_IGNORE_ZERO_ENTRIES:
    a->ignorezeroentries = flg;
    break;
  case MAT_SPD:
  case MAT_SYMMETRIC:
  case MAT_STRUCTURALLY_SYMMETRIC:
  case MAT_HERMITIAN:
  case MAT_SYMMETRY_ETERNAL:
    /* These options are handled directly by MatSetOption() */
    break;
  case MAT_NEW_DIAGONALS:
  case MAT_IGNORE_OFF_PROC_ENTRIES:
  case MAT_USE_HASH_TABLE:
    ierr = PetscInfo1(A,"Option %s ignored\n",MatOptions[op]);CHKERRQ(ierr);
    break;
  case MAT_USE_INODES:
    /* Not an error because MatSetOption_SeqAIJ_Inode handles this one */
    break;
  default:
    SETERRQ1(PETSC_COMM_SELF,PETSC_ERR_SUP,"unknown option %d",op);
  }
  ierr = MatSetOption_SeqAIJ_Inode(A,op,flg);CHKERRQ(ierr);
  PetscFunctionReturn(0);
}

#undef __FUNCT__
#define __FUNCT__ "MatGetDiagonal_SeqAIJ"
PetscErrorCode MatGetDiagonal_SeqAIJ(Mat A,Vec v)
{
  Mat_SeqAIJ     *a = (Mat_SeqAIJ*)A->data;
  PetscErrorCode ierr;
  PetscInt       i,j,n,*ai=a->i,*aj=a->j,nz;
  PetscScalar    *aa=a->a,*x,zero=0.0;

  PetscFunctionBegin;
  ierr = VecGetLocalSize(v,&n);CHKERRQ(ierr);
  if (n != A->rmap->n) SETERRQ(PETSC_COMM_SELF,PETSC_ERR_ARG_SIZ,"Nonconforming matrix and vector");

  if (A->factortype == MAT_FACTOR_ILU || A->factortype == MAT_FACTOR_LU) {
    PetscInt *diag=a->diag;
    ierr = VecGetArray(v,&x);CHKERRQ(ierr);
    for (i=0; i<n; i++) x[i] = 1.0/aa[diag[i]];
    ierr = VecRestoreArray(v,&x);CHKERRQ(ierr);
    PetscFunctionReturn(0);
  }

  ierr = VecSet(v,zero);CHKERRQ(ierr);
  ierr = VecGetArray(v,&x);CHKERRQ(ierr);
  for (i=0; i<n; i++) {
    nz = ai[i+1] - ai[i];
    if (!nz) x[i] = 0.0;
    for (j=ai[i]; j<ai[i+1]; j++) {
      if (aj[j] == i) {
        x[i] = aa[j];
        break;
      }
    }
  }
  ierr = VecRestoreArray(v,&x);CHKERRQ(ierr);
  PetscFunctionReturn(0);
}

#include <../src/mat/impls/aij/seq/ftn-kernels/fmult.h>
#undef __FUNCT__
#define __FUNCT__ "MatMultTransposeAdd_SeqAIJ"
PetscErrorCode MatMultTransposeAdd_SeqAIJ(Mat A,Vec xx,Vec zz,Vec yy)
{
  Mat_SeqAIJ     *a = (Mat_SeqAIJ*)A->data;
  PetscScalar    *x,*y;
  PetscErrorCode ierr;
  PetscInt       m = A->rmap->n;
#if !defined(PETSC_USE_FORTRAN_KERNEL_MULTTRANSPOSEAIJ)
  MatScalar         *v;
  PetscScalar       alpha;
  PetscInt          n,i,j,*idx,*ii,*ridx=NULL;
  Mat_CompressedRow cprow    = a->compressedrow;
  PetscBool         usecprow = cprow.use;
#endif

  PetscFunctionBegin;
  if (zz != yy) {ierr = VecCopy(zz,yy);CHKERRQ(ierr);}
  ierr = VecGetArray(xx,&x);CHKERRQ(ierr);
  ierr = VecGetArray(yy,&y);CHKERRQ(ierr);

#if defined(PETSC_USE_FORTRAN_KERNEL_MULTTRANSPOSEAIJ)
  fortranmulttransposeaddaij_(&m,x,a->i,a->j,a->a,y);
#else
  if (usecprow) {
    m    = cprow.nrows;
    ii   = cprow.i;
    ridx = cprow.rindex;
  } else {
    ii = a->i;
  }
  for (i=0; i<m; i++) {
    idx = a->j + ii[i];
    v   = a->a + ii[i];
    n   = ii[i+1] - ii[i];
    if (usecprow) {
      alpha = x[ridx[i]];
    } else {
      alpha = x[i];
    }
    for (j=0; j<n; j++) y[idx[j]] += alpha*v[j];
  }
#endif
  ierr = PetscLogFlops(2.0*a->nz);CHKERRQ(ierr);
  ierr = VecRestoreArray(xx,&x);CHKERRQ(ierr);
  ierr = VecRestoreArray(yy,&y);CHKERRQ(ierr);
  PetscFunctionReturn(0);
}

#undef __FUNCT__
#define __FUNCT__ "MatMultTranspose_SeqAIJ"
PetscErrorCode MatMultTranspose_SeqAIJ(Mat A,Vec xx,Vec yy)
{
  PetscErrorCode ierr;

  PetscFunctionBegin;
  ierr = VecSet(yy,0.0);CHKERRQ(ierr);
  ierr = MatMultTransposeAdd_SeqAIJ(A,xx,yy,yy);CHKERRQ(ierr);
  PetscFunctionReturn(0);
}

#include <../src/mat/impls/aij/seq/ftn-kernels/fmult.h>
#if defined(PETSC_THREADCOMM_ACTIVE)
PetscErrorCode MatMult_SeqAIJ_Kernel(PetscInt thread_id,Mat A,Vec xx,Vec yy)
{
  PetscErrorCode    ierr;
  Mat_SeqAIJ        *a = (Mat_SeqAIJ*)A->data;
  PetscScalar       *y;
  const PetscScalar *x;
  const MatScalar   *aa;
  PetscInt          *trstarts=A->rmap->trstarts;
  PetscInt          n,start,end,i;
  const PetscInt    *aj,*ai;
  PetscScalar       sum;

  ierr  = VecGetArrayRead(xx,&x);CHKERRQ(ierr);
  ierr  = VecGetArray(yy,&y);CHKERRQ(ierr);
  start = trstarts[thread_id];
  end   = trstarts[thread_id+1];
  aj    = a->j;
  aa    = a->a;
  ai    = a->i;
  for (i=start; i<end; i++) {
    n   = ai[i+1] - ai[i];
    aj  = a->j + ai[i];
    aa  = a->a + ai[i];
    sum = 0.0;
    PetscSparseDensePlusDot(sum,x,aa,aj,n);
    y[i] = sum;
  }
  ierr = VecRestoreArrayRead(xx,&x);CHKERRQ(ierr);
  ierr = VecRestoreArray(yy,&y);CHKERRQ(ierr);
  return 0;
}

#undef __FUNCT__
#define __FUNCT__ "MatMult_SeqAIJ"
PetscErrorCode MatMult_SeqAIJ(Mat A,Vec xx,Vec yy)
{
  Mat_SeqAIJ        *a = (Mat_SeqAIJ*)A->data;
  PetscScalar       *y;
  const PetscScalar *x;
  const MatScalar   *aa;
  PetscErrorCode    ierr;
  PetscInt          m=A->rmap->n;
  const PetscInt    *aj,*ii,*ridx=NULL;
  PetscInt          n,i;
  PetscScalar       sum;
  PetscBool         usecprow=a->compressedrow.use;

#if defined(PETSC_HAVE_PRAGMA_DISJOINT)
#pragma disjoint(*x,*y,*aa)
#endif

  PetscFunctionBegin;
  aj = a->j;
  aa = a->a;
  ii = a->i;
  if (usecprow) { /* use compressed row format */
    ierr = VecGetArrayRead(xx,&x);CHKERRQ(ierr);
    ierr = VecGetArray(yy,&y);CHKERRQ(ierr);
    m    = a->compressedrow.nrows;
    ii   = a->compressedrow.i;
    ridx = a->compressedrow.rindex;
    for (i=0; i<m; i++) {
      n           = ii[i+1] - ii[i];
      aj          = a->j + ii[i];
      aa          = a->a + ii[i];
      sum         = 0.0;
      PetscSparseDensePlusDot(sum,x,aa,aj,n);
      /* for (j=0; j<n; j++) sum += (*aa++)*x[*aj++]; */
      y[*ridx++] = sum;
    }
    ierr = VecRestoreArrayRead(xx,&x);CHKERRQ(ierr);
    ierr = VecRestoreArray(yy,&y);CHKERRQ(ierr);
  } else { /* do not use compressed row format */
#if defined(PETSC_USE_FORTRAN_KERNEL_MULTAIJ)
    fortranmultaij_(&m,x,ii,aj,aa,y);
#else
    ierr = PetscThreadCommRunKernel(PetscObjectComm((PetscObject)A),(PetscThreadKernel)MatMult_SeqAIJ_Kernel,3,A,xx,yy);CHKERRQ(ierr);
#endif
  }
  ierr = PetscLogFlops(2.0*a->nz - a->nonzerorowcnt);CHKERRQ(ierr);
  PetscFunctionReturn(0);
}
#else
#undef __FUNCT__
#define __FUNCT__ "MatMult_SeqAIJ"
PetscErrorCode MatMult_SeqAIJ(Mat A,Vec xx,Vec yy)
{
  Mat_SeqAIJ        *a = (Mat_SeqAIJ*)A->data;
  PetscScalar       *y;
  const PetscScalar *x;
  const MatScalar   *aa;
  PetscErrorCode    ierr;
  PetscInt          m=A->rmap->n;
  const PetscInt    *aj,*ii,*ridx=NULL;
  PetscInt          n,i;
  PetscScalar       sum;
  PetscBool         usecprow=a->compressedrow.use;

#if defined(PETSC_HAVE_PRAGMA_DISJOINT)
#pragma disjoint(*x,*y,*aa)
#endif

  PetscFunctionBegin;
  ierr = VecGetArrayRead(xx,&x);CHKERRQ(ierr);
  ierr = VecGetArray(yy,&y);CHKERRQ(ierr);
  aj   = a->j;
  aa   = a->a;
  ii   = a->i;
  if (usecprow) { /* use compressed row format */
    m    = a->compressedrow.nrows;
    ii   = a->compressedrow.i;
    ridx = a->compressedrow.rindex;
    for (i=0; i<m; i++) {
      n           = ii[i+1] - ii[i];
      aj          = a->j + ii[i];
      aa          = a->a + ii[i];
      sum         = 0.0;
      PetscSparseDensePlusDot(sum,x,aa,aj,n);
      /* for (j=0; j<n; j++) sum += (*aa++)*x[*aj++]; */
      y[*ridx++] = sum;
    }
  } else { /* do not use compressed row format */
#if defined(PETSC_USE_FORTRAN_KERNEL_MULTAIJ)
    fortranmultaij_(&m,x,ii,aj,aa,y);
#else
#if defined(PETSC_THREADCOMM_ACTIVE)
    ierr = PetscThreadCommRunKernel(PetscObjectComm((PetscObject)A),(PetscThreadKernel)MatMult_SeqAIJ_Kernel,3,A,xx,yy);CHKERRQ(ierr);
#else
    for (i=0; i<m; i++) {
      n           = ii[i+1] - ii[i];
      aj          = a->j + ii[i];
      aa          = a->a + ii[i];
      sum         = 0.0;
      PetscSparseDensePlusDot(sum,x,aa,aj,n);
      y[i] = sum;
    }
#endif
#endif
  }
  ierr = PetscLogFlops(2.0*a->nz - a->nonzerorowcnt);CHKERRQ(ierr);
  ierr = VecRestoreArrayRead(xx,&x);CHKERRQ(ierr);
  ierr = VecRestoreArray(yy,&y);CHKERRQ(ierr);
  PetscFunctionReturn(0);
}
#endif

#undef __FUNCT__
#define __FUNCT__ "MatMultMax_SeqAIJ"
PetscErrorCode MatMultMax_SeqAIJ(Mat A,Vec xx,Vec yy)
{
  Mat_SeqAIJ        *a = (Mat_SeqAIJ*)A->data;
  PetscScalar       *y;
  const PetscScalar *x;
  const MatScalar   *aa;
  PetscErrorCode    ierr;
  PetscInt          m=A->rmap->n;
  const PetscInt    *aj,*ii,*ridx=NULL;
  PetscInt          n,i,nonzerorow=0;
  PetscScalar       sum;
  PetscBool         usecprow=a->compressedrow.use;

#if defined(PETSC_HAVE_PRAGMA_DISJOINT)
#pragma disjoint(*x,*y,*aa)
#endif

  PetscFunctionBegin;
  ierr = VecGetArrayRead(xx,&x);CHKERRQ(ierr);
  ierr = VecGetArray(yy,&y);CHKERRQ(ierr);
  aj   = a->j;
  aa   = a->a;
  ii   = a->i;
  if (usecprow) { /* use compressed row format */
    m    = a->compressedrow.nrows;
    ii   = a->compressedrow.i;
    ridx = a->compressedrow.rindex;
    for (i=0; i<m; i++) {
      n           = ii[i+1] - ii[i];
      aj          = a->j + ii[i];
      aa          = a->a + ii[i];
      sum         = 0.0;
      nonzerorow += (n>0);
      PetscSparseDenseMaxDot(sum,x,aa,aj,n);
      /* for (j=0; j<n; j++) sum += (*aa++)*x[*aj++]; */
      y[*ridx++] = sum;
    }
  } else { /* do not use compressed row format */
    for (i=0; i<m; i++) {
      n           = ii[i+1] - ii[i];
      aj          = a->j + ii[i];
      aa          = a->a + ii[i];
      sum         = 0.0;
      nonzerorow += (n>0);
      PetscSparseDenseMaxDot(sum,x,aa,aj,n);
      y[i] = sum;
    }
  }
  ierr = PetscLogFlops(2.0*a->nz - nonzerorow);CHKERRQ(ierr);
  ierr = VecRestoreArrayRead(xx,&x);CHKERRQ(ierr);
  ierr = VecRestoreArray(yy,&y);CHKERRQ(ierr);
  PetscFunctionReturn(0);
}

#undef __FUNCT__
#define __FUNCT__ "MatMultAddMax_SeqAIJ"
PetscErrorCode MatMultAddMax_SeqAIJ(Mat A,Vec xx,Vec yy,Vec zz)
{
  Mat_SeqAIJ        *a = (Mat_SeqAIJ*)A->data;
  PetscScalar       *y,*z;
  const PetscScalar *x;
  const MatScalar   *aa;
  PetscErrorCode    ierr;
  PetscInt          m = A->rmap->n,*aj,*ii;
  PetscInt          n,i,*ridx=NULL;
  PetscScalar       sum;
  PetscBool         usecprow=a->compressedrow.use;

  PetscFunctionBegin;
  ierr = VecGetArrayRead(xx,&x);CHKERRQ(ierr);
  ierr = VecGetArray(yy,&y);CHKERRQ(ierr);
  if (zz != yy) {
    ierr = VecGetArray(zz,&z);CHKERRQ(ierr);
  } else {
    z = y;
  }

  aj = a->j;
  aa = a->a;
  ii = a->i;
  if (usecprow) { /* use compressed row format */
    if (zz != yy) {
      ierr = PetscMemcpy(z,y,m*sizeof(PetscScalar));CHKERRQ(ierr);
    }
    m    = a->compressedrow.nrows;
    ii   = a->compressedrow.i;
    ridx = a->compressedrow.rindex;
    for (i=0; i<m; i++) {
      n   = ii[i+1] - ii[i];
      aj  = a->j + ii[i];
      aa  = a->a + ii[i];
      sum = y[*ridx];
      PetscSparseDenseMaxDot(sum,x,aa,aj,n);
      z[*ridx++] = sum;
    }
  } else { /* do not use compressed row format */
    for (i=0; i<m; i++) {
      n   = ii[i+1] - ii[i];
      aj  = a->j + ii[i];
      aa  = a->a + ii[i];
      sum = y[i];
      PetscSparseDenseMaxDot(sum,x,aa,aj,n);
      z[i] = sum;
    }
  }
  ierr = PetscLogFlops(2.0*a->nz);CHKERRQ(ierr);
  ierr = VecRestoreArrayRead(xx,&x);CHKERRQ(ierr);
  ierr = VecRestoreArray(yy,&y);CHKERRQ(ierr);
  if (zz != yy) {
    ierr = VecRestoreArray(zz,&z);CHKERRQ(ierr);
  }
  PetscFunctionReturn(0);
}

#include <../src/mat/impls/aij/seq/ftn-kernels/fmultadd.h>
#undef __FUNCT__
#define __FUNCT__ "MatMultAdd_SeqAIJ"
PetscErrorCode MatMultAdd_SeqAIJ(Mat A,Vec xx,Vec yy,Vec zz)
{
  Mat_SeqAIJ        *a = (Mat_SeqAIJ*)A->data;
  PetscScalar       *y,*z;
  const PetscScalar *x;
  const MatScalar   *aa;
  PetscErrorCode    ierr;
  PetscInt          m = A->rmap->n,*aj,*ii;
  PetscInt          n,i,*ridx=NULL;
  PetscScalar       sum;
  PetscBool         usecprow=a->compressedrow.use;

  PetscFunctionBegin;
  ierr = VecGetArrayRead(xx,&x);CHKERRQ(ierr);
  ierr = VecGetArray(yy,&y);CHKERRQ(ierr);
  if (zz != yy) {
    ierr = VecGetArray(zz,&z);CHKERRQ(ierr);
  } else {
    z = y;
  }

  aj = a->j;
  aa = a->a;
  ii = a->i;
  if (usecprow) { /* use compressed row format */
    if (zz != yy) {
      ierr = PetscMemcpy(z,y,m*sizeof(PetscScalar));CHKERRQ(ierr);
    }
    m    = a->compressedrow.nrows;
    ii   = a->compressedrow.i;
    ridx = a->compressedrow.rindex;
    for (i=0; i<m; i++) {
      n   = ii[i+1] - ii[i];
      aj  = a->j + ii[i];
      aa  = a->a + ii[i];
      sum = y[*ridx];
      PetscSparseDensePlusDot(sum,x,aa,aj,n);
      z[*ridx++] = sum;
    }
  } else { /* do not use compressed row format */
#if defined(PETSC_USE_FORTRAN_KERNEL_MULTADDAIJ)
    fortranmultaddaij_(&m,x,ii,aj,aa,y,z);
#else
    for (i=0; i<m; i++) {
      n   = ii[i+1] - ii[i];
      aj  = a->j + ii[i];
      aa  = a->a + ii[i];
      sum = y[i];
      PetscSparseDensePlusDot(sum,x,aa,aj,n);
      z[i] = sum;
    }
#endif
  }
  ierr = PetscLogFlops(2.0*a->nz);CHKERRQ(ierr);
  ierr = VecRestoreArrayRead(xx,&x);CHKERRQ(ierr);
  ierr = VecRestoreArray(yy,&y);CHKERRQ(ierr);
  if (zz != yy) {
    ierr = VecRestoreArray(zz,&z);CHKERRQ(ierr);
  }
#if defined(PETSC_HAVE_CUSP)
  /*
  ierr = VecView(xx,0);CHKERRQ(ierr);
  ierr = VecView(zz,0);CHKERRQ(ierr);
  ierr = MatView(A,0);CHKERRQ(ierr);
  */
#endif
  PetscFunctionReturn(0);
}

/*
     Adds diagonal pointers to sparse matrix structure.
*/
#undef __FUNCT__
#define __FUNCT__ "MatMarkDiagonal_SeqAIJ"
PetscErrorCode MatMarkDiagonal_SeqAIJ(Mat A)
{
  Mat_SeqAIJ     *a = (Mat_SeqAIJ*)A->data;
  PetscErrorCode ierr;
  PetscInt       i,j,m = A->rmap->n;

  PetscFunctionBegin;
  if (!a->diag) {
    ierr = PetscMalloc1(m,&a->diag);CHKERRQ(ierr);
    ierr = PetscLogObjectMemory((PetscObject)A, m*sizeof(PetscInt));CHKERRQ(ierr);
  }
  for (i=0; i<A->rmap->n; i++) {
    a->diag[i] = a->i[i+1];
    for (j=a->i[i]; j<a->i[i+1]; j++) {
      if (a->j[j] == i) {
        a->diag[i] = j;
        break;
      }
    }
  }
  PetscFunctionReturn(0);
}

/*
     Checks for missing diagonals
*/
#undef __FUNCT__
#define __FUNCT__ "MatMissingDiagonal_SeqAIJ"
PetscErrorCode MatMissingDiagonal_SeqAIJ(Mat A,PetscBool  *missing,PetscInt *d)
{
  Mat_SeqAIJ *a = (Mat_SeqAIJ*)A->data;
  PetscInt   *diag,*jj = a->j,i;

  PetscFunctionBegin;
  *missing = PETSC_FALSE;
  if (A->rmap->n > 0 && !jj) {
    *missing = PETSC_TRUE;
    if (d) *d = 0;
    PetscInfo(A,"Matrix has no entries therefore is missing diagonal");
  } else {
    diag = a->diag;
    for (i=0; i<A->rmap->n; i++) {
      if (jj[diag[i]] != i) {
        *missing = PETSC_TRUE;
        if (d) *d = i;
        PetscInfo1(A,"Matrix is missing diagonal number %D",i);
        break;
      }
    }
  }
  PetscFunctionReturn(0);
}

#undef __FUNCT__
#define __FUNCT__ "MatInvertDiagonal_SeqAIJ"
PetscErrorCode  MatInvertDiagonal_SeqAIJ(Mat A,PetscScalar omega,PetscScalar fshift)
{
  Mat_SeqAIJ     *a = (Mat_SeqAIJ*) A->data;
  PetscErrorCode ierr;
  PetscInt       i,*diag,m = A->rmap->n;
  MatScalar      *v = a->a;
  PetscScalar    *idiag,*mdiag;

  PetscFunctionBegin;
  if (a->idiagvalid) PetscFunctionReturn(0);
  ierr = MatMarkDiagonal_SeqAIJ(A);CHKERRQ(ierr);
  diag = a->diag;
  if (!a->idiag) {
    ierr = PetscMalloc3(m,&a->idiag,m,&a->mdiag,m,&a->ssor_work);CHKERRQ(ierr);
    ierr = PetscLogObjectMemory((PetscObject)A, 3*m*sizeof(PetscScalar));CHKERRQ(ierr);
    v    = a->a;
  }
  mdiag = a->mdiag;
  idiag = a->idiag;

  if (omega == 1.0 && !PetscAbsScalar(fshift)) {
    for (i=0; i<m; i++) {
      mdiag[i] = v[diag[i]];
      if (!PetscAbsScalar(mdiag[i])) SETERRQ1(PETSC_COMM_SELF,PETSC_ERR_ARG_INCOMP,"Zero diagonal on row %D",i);
      idiag[i] = 1.0/v[diag[i]];
    }
    ierr = PetscLogFlops(m);CHKERRQ(ierr);
  } else {
    for (i=0; i<m; i++) {
      mdiag[i] = v[diag[i]];
      idiag[i] = omega/(fshift + v[diag[i]]);
    }
    ierr = PetscLogFlops(2.0*m);CHKERRQ(ierr);
  }
  a->idiagvalid = PETSC_TRUE;
  PetscFunctionReturn(0);
}

#include <../src/mat/impls/aij/seq/ftn-kernels/frelax.h>
#undef __FUNCT__
#define __FUNCT__ "MatSOR_SeqAIJ"
PetscErrorCode MatSOR_SeqAIJ(Mat A,Vec bb,PetscReal omega,MatSORType flag,PetscReal fshift,PetscInt its,PetscInt lits,Vec xx)
{
  Mat_SeqAIJ        *a = (Mat_SeqAIJ*)A->data;
  PetscScalar       *x,d,sum,*t,scale;
  const MatScalar   *v = a->a,*idiag=0,*mdiag;
  const PetscScalar *b, *bs,*xb, *ts;
  PetscErrorCode    ierr;
  PetscInt          n = A->cmap->n,m = A->rmap->n,i;
  const PetscInt    *idx,*diag;

  PetscFunctionBegin;
  its = its*lits;

  if (fshift != a->fshift || omega != a->omega) a->idiagvalid = PETSC_FALSE; /* must recompute idiag[] */
  if (!a->idiagvalid) {ierr = MatInvertDiagonal_SeqAIJ(A,omega,fshift);CHKERRQ(ierr);}
  a->fshift = fshift;
  a->omega  = omega;

  diag  = a->diag;
  t     = a->ssor_work;
  idiag = a->idiag;
  mdiag = a->mdiag;

  ierr = VecGetArray(xx,&x);CHKERRQ(ierr);
  ierr = VecGetArrayRead(bb,&b);CHKERRQ(ierr);
  /* We count flops by assuming the upper triangular and lower triangular parts have the same number of nonzeros */
  if (flag == SOR_APPLY_UPPER) {
    /* apply (U + D/omega) to the vector */
    bs = b;
    for (i=0; i<m; i++) {
      d   = fshift + mdiag[i];
      n   = a->i[i+1] - diag[i] - 1;
      idx = a->j + diag[i] + 1;
      v   = a->a + diag[i] + 1;
      sum = b[i]*d/omega;
      PetscSparseDensePlusDot(sum,bs,v,idx,n);
      x[i] = sum;
    }
    ierr = VecRestoreArray(xx,&x);CHKERRQ(ierr);
    ierr = VecRestoreArrayRead(bb,&b);CHKERRQ(ierr);
    ierr = PetscLogFlops(a->nz);CHKERRQ(ierr);
    PetscFunctionReturn(0);
  }

  if (flag == SOR_APPLY_LOWER) SETERRQ(PETSC_COMM_SELF,PETSC_ERR_SUP,"SOR_APPLY_LOWER is not implemented");
  else if (flag & SOR_EISENSTAT) {
    /* Let  A = L + U + D; where L is lower trianglar,
    U is upper triangular, E = D/omega; This routine applies

            (L + E)^{-1} A (U + E)^{-1}

    to a vector efficiently using Eisenstat's trick.
    */
    scale = (2.0/omega) - 1.0;

    /*  x = (E + U)^{-1} b */
    for (i=m-1; i>=0; i--) {
      n   = a->i[i+1] - diag[i] - 1;
      idx = a->j + diag[i] + 1;
      v   = a->a + diag[i] + 1;
      sum = b[i];
      PetscSparseDenseMinusDot(sum,x,v,idx,n);
      x[i] = sum*idiag[i];
    }

    /*  t = b - (2*E - D)x */
    v = a->a;
    for (i=0; i<m; i++) t[i] = b[i] - scale*(v[*diag++])*x[i];

    /*  t = (E + L)^{-1}t */
    ts   = t;
    diag = a->diag;
    for (i=0; i<m; i++) {
      n   = diag[i] - a->i[i];
      idx = a->j + a->i[i];
      v   = a->a + a->i[i];
      sum = t[i];
      PetscSparseDenseMinusDot(sum,ts,v,idx,n);
      t[i] = sum*idiag[i];
      /*  x = x + t */
      x[i] += t[i];
    }

    ierr = PetscLogFlops(6.0*m-1 + 2.0*a->nz);CHKERRQ(ierr);
    ierr = VecRestoreArray(xx,&x);CHKERRQ(ierr);
    ierr = VecRestoreArrayRead(bb,&b);CHKERRQ(ierr);
    PetscFunctionReturn(0);
  }
  if (flag & SOR_ZERO_INITIAL_GUESS) {
    if (flag & SOR_FORWARD_SWEEP || flag & SOR_LOCAL_FORWARD_SWEEP) {
      for (i=0; i<m; i++) {
        n   = diag[i] - a->i[i];
        idx = a->j + a->i[i];
        v   = a->a + a->i[i];
        sum = b[i];
        PetscSparseDenseMinusDot(sum,x,v,idx,n);
        t[i] = sum;
        x[i] = sum*idiag[i];
      }
      xb   = t;
      ierr = PetscLogFlops(a->nz);CHKERRQ(ierr);
    } else xb = b;
    if (flag & SOR_BACKWARD_SWEEP || flag & SOR_LOCAL_BACKWARD_SWEEP) {
      for (i=m-1; i>=0; i--) {
        n   = a->i[i+1] - diag[i] - 1;
        idx = a->j + diag[i] + 1;
        v   = a->a + diag[i] + 1;
        sum = xb[i];
        PetscSparseDenseMinusDot(sum,x,v,idx,n);
        if (xb == b) {
          x[i] = sum*idiag[i];
        } else {
          x[i] = (1-omega)*x[i] + sum*idiag[i];  /* omega in idiag */
        }
      }
      ierr = PetscLogFlops(a->nz);CHKERRQ(ierr); /* assumes 1/2 in upper */
    }
    its--;
  }
  while (its--) {
    if (flag & SOR_FORWARD_SWEEP || flag & SOR_LOCAL_FORWARD_SWEEP) {
      for (i=0; i<m; i++) {
        /* lower */
        n   = diag[i] - a->i[i];
        idx = a->j + a->i[i];
        v   = a->a + a->i[i];
        sum = b[i];
        PetscSparseDenseMinusDot(sum,x,v,idx,n);
        t[i] = sum;             /* save application of the lower-triangular part */
        /* upper */
        n   = a->i[i+1] - diag[i] - 1;
        idx = a->j + diag[i] + 1;
        v   = a->a + diag[i] + 1;
        PetscSparseDenseMinusDot(sum,x,v,idx,n);
        x[i] = (1. - omega)*x[i] + sum*idiag[i]; /* omega in idiag */
      }
      xb   = t;
      ierr = PetscLogFlops(2.0*a->nz);CHKERRQ(ierr);
    } else xb = b;
    if (flag & SOR_BACKWARD_SWEEP || flag & SOR_LOCAL_BACKWARD_SWEEP) {
      for (i=m-1; i>=0; i--) {
        sum = xb[i];
        if (xb == b) {
          /* whole matrix (no checkpointing available) */
          n   = a->i[i+1] - a->i[i];
          idx = a->j + a->i[i];
          v   = a->a + a->i[i];
          PetscSparseDenseMinusDot(sum,x,v,idx,n);
          x[i] = (1. - omega)*x[i] + (sum + mdiag[i]*x[i])*idiag[i];
        } else { /* lower-triangular part has been saved, so only apply upper-triangular */
          n   = a->i[i+1] - diag[i] - 1;
          idx = a->j + diag[i] + 1;
          v   = a->a + diag[i] + 1;
          PetscSparseDenseMinusDot(sum,x,v,idx,n);
          x[i] = (1. - omega)*x[i] + sum*idiag[i];  /* omega in idiag */
        }
      }
      if (xb == b) {
        ierr = PetscLogFlops(2.0*a->nz);CHKERRQ(ierr);
      } else {
        ierr = PetscLogFlops(a->nz);CHKERRQ(ierr); /* assumes 1/2 in upper */
      }
    }
  }
  ierr = VecRestoreArray(xx,&x);CHKERRQ(ierr);
  ierr = VecRestoreArrayRead(bb,&b);CHKERRQ(ierr);
  PetscFunctionReturn(0);
}


#undef __FUNCT__
#define __FUNCT__ "MatGetInfo_SeqAIJ"
PetscErrorCode MatGetInfo_SeqAIJ(Mat A,MatInfoType flag,MatInfo *info)
{
  Mat_SeqAIJ *a = (Mat_SeqAIJ*)A->data;

  PetscFunctionBegin;
  info->block_size   = 1.0;
  info->nz_allocated = (double)a->maxnz;
  info->nz_used      = (double)a->nz;
  info->nz_unneeded  = (double)(a->maxnz - a->nz);
  info->assemblies   = (double)A->num_ass;
  info->mallocs      = (double)A->info.mallocs;
  info->memory       = ((PetscObject)A)->mem;
  if (A->factortype) {
    info->fill_ratio_given  = A->info.fill_ratio_given;
    info->fill_ratio_needed = A->info.fill_ratio_needed;
    info->factor_mallocs    = A->info.factor_mallocs;
  } else {
    info->fill_ratio_given  = 0;
    info->fill_ratio_needed = 0;
    info->factor_mallocs    = 0;
  }
  PetscFunctionReturn(0);
}

#undef __FUNCT__
#define __FUNCT__ "MatZeroRows_SeqAIJ"
PetscErrorCode MatZeroRows_SeqAIJ(Mat A,PetscInt N,const PetscInt rows[],PetscScalar diag,Vec x,Vec b)
{
  Mat_SeqAIJ        *a = (Mat_SeqAIJ*)A->data;
  PetscInt          i,m = A->rmap->n - 1,d = 0;
  PetscErrorCode    ierr;
  const PetscScalar *xx;
  PetscScalar       *bb;
  PetscBool         missing;

  PetscFunctionBegin;
  if (x && b) {
    ierr = VecGetArrayRead(x,&xx);CHKERRQ(ierr);
    ierr = VecGetArray(b,&bb);CHKERRQ(ierr);
    for (i=0; i<N; i++) {
      if (rows[i] < 0 || rows[i] > m) SETERRQ1(PETSC_COMM_SELF,PETSC_ERR_ARG_OUTOFRANGE,"row %D out of range", rows[i]);
      bb[rows[i]] = diag*xx[rows[i]];
    }
    ierr = VecRestoreArrayRead(x,&xx);CHKERRQ(ierr);
    ierr = VecRestoreArray(b,&bb);CHKERRQ(ierr);
  }

  if (a->keepnonzeropattern) {
    for (i=0; i<N; i++) {
      if (rows[i] < 0 || rows[i] > m) SETERRQ1(PETSC_COMM_SELF,PETSC_ERR_ARG_OUTOFRANGE,"row %D out of range", rows[i]);
      ierr = PetscMemzero(&a->a[a->i[rows[i]]],a->ilen[rows[i]]*sizeof(PetscScalar));CHKERRQ(ierr);
    }
    if (diag != 0.0) {
      ierr = MatMissingDiagonal_SeqAIJ(A,&missing,&d);CHKERRQ(ierr);
      if (missing) SETERRQ1(PETSC_COMM_SELF,PETSC_ERR_ARG_WRONGSTATE,"Matrix is missing diagonal entry in row %D",d);
      for (i=0; i<N; i++) {
        a->a[a->diag[rows[i]]] = diag;
      }
    }
    A->same_nonzero = PETSC_TRUE;
  } else {
    if (diag != 0.0) {
      for (i=0; i<N; i++) {
        if (rows[i] < 0 || rows[i] > m) SETERRQ1(PETSC_COMM_SELF,PETSC_ERR_ARG_OUTOFRANGE,"row %D out of range", rows[i]);
        if (a->ilen[rows[i]] > 0) {
          a->ilen[rows[i]]    = 1;
          a->a[a->i[rows[i]]] = diag;
          a->j[a->i[rows[i]]] = rows[i];
        } else { /* in case row was completely empty */
          ierr = MatSetValues_SeqAIJ(A,1,&rows[i],1,&rows[i],&diag,INSERT_VALUES);CHKERRQ(ierr);
        }
      }
    } else {
      for (i=0; i<N; i++) {
        if (rows[i] < 0 || rows[i] > m) SETERRQ1(PETSC_COMM_SELF,PETSC_ERR_ARG_OUTOFRANGE,"row %D out of range", rows[i]);
        a->ilen[rows[i]] = 0;
      }
    }
    A->same_nonzero = PETSC_FALSE;
  }
  ierr = MatAssemblyEnd_SeqAIJ(A,MAT_FINAL_ASSEMBLY);CHKERRQ(ierr);
  PetscFunctionReturn(0);
}

#undef __FUNCT__
#define __FUNCT__ "MatZeroRowsColumns_SeqAIJ"
PetscErrorCode MatZeroRowsColumns_SeqAIJ(Mat A,PetscInt N,const PetscInt rows[],PetscScalar diag,Vec x,Vec b)
{
  Mat_SeqAIJ        *a = (Mat_SeqAIJ*)A->data;
  PetscInt          i,j,m = A->rmap->n - 1,d = 0;
  PetscErrorCode    ierr;
  PetscBool         missing,*zeroed,vecs = PETSC_FALSE;
  const PetscScalar *xx;
  PetscScalar       *bb;

  PetscFunctionBegin;
  if (x && b) {
    ierr = VecGetArrayRead(x,&xx);CHKERRQ(ierr);
    ierr = VecGetArray(b,&bb);CHKERRQ(ierr);
    vecs = PETSC_TRUE;
  }
  ierr = PetscCalloc1(A->rmap->n,&zeroed);CHKERRQ(ierr);
  for (i=0; i<N; i++) {
    if (rows[i] < 0 || rows[i] > m) SETERRQ1(PETSC_COMM_SELF,PETSC_ERR_ARG_OUTOFRANGE,"row %D out of range", rows[i]);
    ierr = PetscMemzero(&a->a[a->i[rows[i]]],a->ilen[rows[i]]*sizeof(PetscScalar));CHKERRQ(ierr);

    zeroed[rows[i]] = PETSC_TRUE;
  }
  for (i=0; i<A->rmap->n; i++) {
    if (!zeroed[i]) {
      for (j=a->i[i]; j<a->i[i+1]; j++) {
        if (zeroed[a->j[j]]) {
          if (vecs) bb[i] -= a->a[j]*xx[a->j[j]];
          a->a[j] = 0.0;
        }
      }
    } else if (vecs) bb[i] = diag*xx[i];
  }
  if (x && b) {
    ierr = VecRestoreArrayRead(x,&xx);CHKERRQ(ierr);
    ierr = VecRestoreArray(b,&bb);CHKERRQ(ierr);
  }
  ierr = PetscFree(zeroed);CHKERRQ(ierr);
  if (diag != 0.0) {
    ierr = MatMissingDiagonal_SeqAIJ(A,&missing,&d);CHKERRQ(ierr);
    if (missing) SETERRQ1(PETSC_COMM_SELF,PETSC_ERR_ARG_WRONGSTATE,"Matrix is missing diagonal entry in row %D",d);
    for (i=0; i<N; i++) {
      a->a[a->diag[rows[i]]] = diag;
    }
  }
  A->same_nonzero = PETSC_TRUE;
  ierr = MatAssemblyEnd_SeqAIJ(A,MAT_FINAL_ASSEMBLY);CHKERRQ(ierr);
  PetscFunctionReturn(0);
}

#undef __FUNCT__
#define __FUNCT__ "MatGetRow_SeqAIJ"
PetscErrorCode MatGetRow_SeqAIJ(Mat A,PetscInt row,PetscInt *nz,PetscInt **idx,PetscScalar **v)
{
  Mat_SeqAIJ *a = (Mat_SeqAIJ*)A->data;
  PetscInt   *itmp;

  PetscFunctionBegin;
  if (row < 0 || row >= A->rmap->n) SETERRQ1(PETSC_COMM_SELF,PETSC_ERR_ARG_OUTOFRANGE,"Row %D out of range",row);

  *nz = a->i[row+1] - a->i[row];
  if (v) *v = a->a + a->i[row];
  if (idx) {
    itmp = a->j + a->i[row];
    if (*nz) *idx = itmp;
    else *idx = 0;
  }
  PetscFunctionReturn(0);
}

/* remove this function? */
#undef __FUNCT__
#define __FUNCT__ "MatRestoreRow_SeqAIJ"
PetscErrorCode MatRestoreRow_SeqAIJ(Mat A,PetscInt row,PetscInt *nz,PetscInt **idx,PetscScalar **v)
{
  PetscFunctionBegin;
  PetscFunctionReturn(0);
}

#undef __FUNCT__
#define __FUNCT__ "MatNorm_SeqAIJ"
PetscErrorCode MatNorm_SeqAIJ(Mat A,NormType type,PetscReal *nrm)
{
  Mat_SeqAIJ     *a  = (Mat_SeqAIJ*)A->data;
  MatScalar      *v  = a->a;
  PetscReal      sum = 0.0;
  PetscErrorCode ierr;
  PetscInt       i,j;

  PetscFunctionBegin;
  if (type == NORM_FROBENIUS) {
    for (i=0; i<a->nz; i++) {
      sum += PetscRealPart(PetscConj(*v)*(*v)); v++;
    }
    *nrm = PetscSqrtReal(sum);
  } else if (type == NORM_1) {
    PetscReal *tmp;
    PetscInt  *jj = a->j;
    ierr = PetscCalloc1(A->cmap->n+1,&tmp);CHKERRQ(ierr);
    *nrm = 0.0;
    for (j=0; j<a->nz; j++) {
      tmp[*jj++] += PetscAbsScalar(*v);  v++;
    }
    for (j=0; j<A->cmap->n; j++) {
      if (tmp[j] > *nrm) *nrm = tmp[j];
    }
    ierr = PetscFree(tmp);CHKERRQ(ierr);
  } else if (type == NORM_INFINITY) {
    *nrm = 0.0;
    for (j=0; j<A->rmap->n; j++) {
      v   = a->a + a->i[j];
      sum = 0.0;
      for (i=0; i<a->i[j+1]-a->i[j]; i++) {
        sum += PetscAbsScalar(*v); v++;
      }
      if (sum > *nrm) *nrm = sum;
    }
  } else SETERRQ(PETSC_COMM_SELF,PETSC_ERR_SUP,"No support for two norm");
  PetscFunctionReturn(0);
}

/* Merged from MatGetSymbolicTranspose_SeqAIJ() - replace MatGetSymbolicTranspose_SeqAIJ()? */
#undef __FUNCT__
#define __FUNCT__ "MatTransposeSymbolic_SeqAIJ"
PetscErrorCode MatTransposeSymbolic_SeqAIJ(Mat A,Mat *B)
{
  PetscErrorCode ierr;
  PetscInt       i,j,anzj;
  Mat_SeqAIJ     *a=(Mat_SeqAIJ*)A->data,*b;
  PetscInt       an=A->cmap->N,am=A->rmap->N;
  PetscInt       *ati,*atj,*atfill,*ai=a->i,*aj=a->j;

  PetscFunctionBegin;
  /* Allocate space for symbolic transpose info and work array */
  ierr = PetscCalloc1((an+1),&ati);CHKERRQ(ierr);
  ierr = PetscMalloc1(ai[am],&atj);CHKERRQ(ierr);
  ierr = PetscMalloc1(an,&atfill);CHKERRQ(ierr);

  /* Walk through aj and count ## of non-zeros in each row of A^T. */
  /* Note: offset by 1 for fast conversion into csr format. */
  for (i=0;i<ai[am];i++) ati[aj[i]+1] += 1;
  /* Form ati for csr format of A^T. */
  for (i=0;i<an;i++) ati[i+1] += ati[i];

  /* Copy ati into atfill so we have locations of the next free space in atj */
  ierr = PetscMemcpy(atfill,ati,an*sizeof(PetscInt));CHKERRQ(ierr);

  /* Walk through A row-wise and mark nonzero entries of A^T. */
  for (i=0;i<am;i++) {
    anzj = ai[i+1] - ai[i];
    for (j=0;j<anzj;j++) {
      atj[atfill[*aj]] = i;
      atfill[*aj++]   += 1;
    }
  }

  /* Clean up temporary space and complete requests. */
  ierr = PetscFree(atfill);CHKERRQ(ierr);
  ierr = MatCreateSeqAIJWithArrays(PetscObjectComm((PetscObject)A),an,am,ati,atj,NULL,B);CHKERRQ(ierr);

  (*B)->rmap->bs = A->cmap->bs;
  (*B)->cmap->bs = A->rmap->bs;

  b          = (Mat_SeqAIJ*)((*B)->data);
  b->free_a  = PETSC_FALSE;
  b->free_ij = PETSC_TRUE;
  b->nonew   = 0;
  PetscFunctionReturn(0);
}

#undef __FUNCT__
#define __FUNCT__ "MatTranspose_SeqAIJ"
PetscErrorCode MatTranspose_SeqAIJ(Mat A,MatReuse reuse,Mat *B)
{
  Mat_SeqAIJ     *a = (Mat_SeqAIJ*)A->data;
  Mat            C;
  PetscErrorCode ierr;
  PetscInt       i,*aj = a->j,*ai = a->i,m = A->rmap->n,len,*col;
  MatScalar      *array = a->a;

  PetscFunctionBegin;
  if (reuse == MAT_REUSE_MATRIX && A == *B && m != A->cmap->n) SETERRQ(PETSC_COMM_SELF,PETSC_ERR_ARG_SIZ,"Square matrix only for in-place");

  if (reuse == MAT_INITIAL_MATRIX || *B == A) {
    ierr = PetscCalloc1((1+A->cmap->n),&col);CHKERRQ(ierr);

    for (i=0; i<ai[m]; i++) col[aj[i]] += 1;
    ierr = MatCreate(PetscObjectComm((PetscObject)A),&C);CHKERRQ(ierr);
    ierr = MatSetSizes(C,A->cmap->n,m,A->cmap->n,m);CHKERRQ(ierr);
    ierr = MatSetBlockSizes(C,A->cmap->bs,A->rmap->bs);CHKERRQ(ierr);
    ierr = MatSetType(C,((PetscObject)A)->type_name);CHKERRQ(ierr);
    ierr = MatSeqAIJSetPreallocation_SeqAIJ(C,0,col);CHKERRQ(ierr);
    ierr = PetscFree(col);CHKERRQ(ierr);
  } else {
    C = *B;
  }

  for (i=0; i<m; i++) {
    len    = ai[i+1]-ai[i];
    ierr   = MatSetValues_SeqAIJ(C,len,aj,1,&i,array,INSERT_VALUES);CHKERRQ(ierr);
    array += len;
    aj    += len;
  }
  ierr = MatAssemblyBegin(C,MAT_FINAL_ASSEMBLY);CHKERRQ(ierr);
  ierr = MatAssemblyEnd(C,MAT_FINAL_ASSEMBLY);CHKERRQ(ierr);

  if (reuse == MAT_INITIAL_MATRIX || *B != A) {
    *B = C;
  } else {
    ierr = MatHeaderMerge(A,C);CHKERRQ(ierr);
  }
  PetscFunctionReturn(0);
}

#undef __FUNCT__
#define __FUNCT__ "MatIsTranspose_SeqAIJ"
PetscErrorCode  MatIsTranspose_SeqAIJ(Mat A,Mat B,PetscReal tol,PetscBool  *f)
{
  Mat_SeqAIJ     *aij = (Mat_SeqAIJ*) A->data,*bij = (Mat_SeqAIJ*) A->data;
  PetscInt       *adx,*bdx,*aii,*bii,*aptr,*bptr;
  MatScalar      *va,*vb;
  PetscErrorCode ierr;
  PetscInt       ma,na,mb,nb, i;

  PetscFunctionBegin;
  bij = (Mat_SeqAIJ*) B->data;

  ierr = MatGetSize(A,&ma,&na);CHKERRQ(ierr);
  ierr = MatGetSize(B,&mb,&nb);CHKERRQ(ierr);
  if (ma!=nb || na!=mb) {
    *f = PETSC_FALSE;
    PetscFunctionReturn(0);
  }
  aii  = aij->i; bii = bij->i;
  adx  = aij->j; bdx = bij->j;
  va   = aij->a; vb = bij->a;
  ierr = PetscMalloc1(ma,&aptr);CHKERRQ(ierr);
  ierr = PetscMalloc1(mb,&bptr);CHKERRQ(ierr);
  for (i=0; i<ma; i++) aptr[i] = aii[i];
  for (i=0; i<mb; i++) bptr[i] = bii[i];

  *f = PETSC_TRUE;
  for (i=0; i<ma; i++) {
    while (aptr[i]<aii[i+1]) {
      PetscInt    idc,idr;
      PetscScalar vc,vr;
      /* column/row index/value */
      idc = adx[aptr[i]];
      idr = bdx[bptr[idc]];
      vc  = va[aptr[i]];
      vr  = vb[bptr[idc]];
      if (i!=idr || PetscAbsScalar(vc-vr) > tol) {
        *f = PETSC_FALSE;
        goto done;
      } else {
        aptr[i]++;
        if (B || i!=idc) bptr[idc]++;
      }
    }
  }
done:
  ierr = PetscFree(aptr);CHKERRQ(ierr);
  ierr = PetscFree(bptr);CHKERRQ(ierr);
  PetscFunctionReturn(0);
}

#undef __FUNCT__
#define __FUNCT__ "MatIsHermitianTranspose_SeqAIJ"
PetscErrorCode  MatIsHermitianTranspose_SeqAIJ(Mat A,Mat B,PetscReal tol,PetscBool  *f)
{
  Mat_SeqAIJ     *aij = (Mat_SeqAIJ*) A->data,*bij = (Mat_SeqAIJ*) A->data;
  PetscInt       *adx,*bdx,*aii,*bii,*aptr,*bptr;
  MatScalar      *va,*vb;
  PetscErrorCode ierr;
  PetscInt       ma,na,mb,nb, i;

  PetscFunctionBegin;
  bij = (Mat_SeqAIJ*) B->data;

  ierr = MatGetSize(A,&ma,&na);CHKERRQ(ierr);
  ierr = MatGetSize(B,&mb,&nb);CHKERRQ(ierr);
  if (ma!=nb || na!=mb) {
    *f = PETSC_FALSE;
    PetscFunctionReturn(0);
  }
  aii  = aij->i; bii = bij->i;
  adx  = aij->j; bdx = bij->j;
  va   = aij->a; vb = bij->a;
  ierr = PetscMalloc1(ma,&aptr);CHKERRQ(ierr);
  ierr = PetscMalloc1(mb,&bptr);CHKERRQ(ierr);
  for (i=0; i<ma; i++) aptr[i] = aii[i];
  for (i=0; i<mb; i++) bptr[i] = bii[i];

  *f = PETSC_TRUE;
  for (i=0; i<ma; i++) {
    while (aptr[i]<aii[i+1]) {
      PetscInt    idc,idr;
      PetscScalar vc,vr;
      /* column/row index/value */
      idc = adx[aptr[i]];
      idr = bdx[bptr[idc]];
      vc  = va[aptr[i]];
      vr  = vb[bptr[idc]];
      if (i!=idr || PetscAbsScalar(vc-PetscConj(vr)) > tol) {
        *f = PETSC_FALSE;
        goto done;
      } else {
        aptr[i]++;
        if (B || i!=idc) bptr[idc]++;
      }
    }
  }
done:
  ierr = PetscFree(aptr);CHKERRQ(ierr);
  ierr = PetscFree(bptr);CHKERRQ(ierr);
  PetscFunctionReturn(0);
}

#undef __FUNCT__
#define __FUNCT__ "MatIsSymmetric_SeqAIJ"
PetscErrorCode MatIsSymmetric_SeqAIJ(Mat A,PetscReal tol,PetscBool  *f)
{
  PetscErrorCode ierr;

  PetscFunctionBegin;
  ierr = MatIsTranspose_SeqAIJ(A,A,tol,f);CHKERRQ(ierr);
  PetscFunctionReturn(0);
}

#undef __FUNCT__
#define __FUNCT__ "MatIsHermitian_SeqAIJ"
PetscErrorCode MatIsHermitian_SeqAIJ(Mat A,PetscReal tol,PetscBool  *f)
{
  PetscErrorCode ierr;

  PetscFunctionBegin;
  ierr = MatIsHermitianTranspose_SeqAIJ(A,A,tol,f);CHKERRQ(ierr);
  PetscFunctionReturn(0);
}

#undef __FUNCT__
#define __FUNCT__ "MatDiagonalScale_SeqAIJ"
PetscErrorCode MatDiagonalScale_SeqAIJ(Mat A,Vec ll,Vec rr)
{
  Mat_SeqAIJ     *a = (Mat_SeqAIJ*)A->data;
  PetscScalar    *l,*r,x;
  MatScalar      *v;
  PetscErrorCode ierr;
  PetscInt       i,j,m = A->rmap->n,n = A->cmap->n,M,nz = a->nz,*jj;

  PetscFunctionBegin;
  if (ll) {
    /* The local size is used so that VecMPI can be passed to this routine
       by MatDiagonalScale_MPIAIJ */
    ierr = VecGetLocalSize(ll,&m);CHKERRQ(ierr);
    if (m != A->rmap->n) SETERRQ(PETSC_COMM_SELF,PETSC_ERR_ARG_SIZ,"Left scaling vector wrong length");
    ierr = VecGetArray(ll,&l);CHKERRQ(ierr);
    v    = a->a;
    for (i=0; i<m; i++) {
      x = l[i];
      M = a->i[i+1] - a->i[i];
      for (j=0; j<M; j++) (*v++) *= x;
    }
    ierr = VecRestoreArray(ll,&l);CHKERRQ(ierr);
    ierr = PetscLogFlops(nz);CHKERRQ(ierr);
  }
  if (rr) {
    ierr = VecGetLocalSize(rr,&n);CHKERRQ(ierr);
    if (n != A->cmap->n) SETERRQ(PETSC_COMM_SELF,PETSC_ERR_ARG_SIZ,"Right scaling vector wrong length");
    ierr = VecGetArray(rr,&r);CHKERRQ(ierr);
    v    = a->a; jj = a->j;
    for (i=0; i<nz; i++) (*v++) *= r[*jj++];
    ierr = VecRestoreArray(rr,&r);CHKERRQ(ierr);
    ierr = PetscLogFlops(nz);CHKERRQ(ierr);
  }
  ierr = MatSeqAIJInvalidateDiagonal(A);CHKERRQ(ierr);
  PetscFunctionReturn(0);
}

#undef __FUNCT__
#define __FUNCT__ "MatGetSubMatrix_SeqAIJ"
PetscErrorCode MatGetSubMatrix_SeqAIJ(Mat A,IS isrow,IS iscol,PetscInt csize,MatReuse scall,Mat *B)
{
  Mat_SeqAIJ     *a = (Mat_SeqAIJ*)A->data,*c;
  PetscErrorCode ierr;
  PetscInt       *smap,i,k,kstart,kend,oldcols = A->cmap->n,*lens;
  PetscInt       row,mat_i,*mat_j,tcol,first,step,*mat_ilen,sum,lensi;
  const PetscInt *irow,*icol;
  PetscInt       nrows,ncols;
  PetscInt       *starts,*j_new,*i_new,*aj = a->j,*ai = a->i,ii,*ailen = a->ilen;
  MatScalar      *a_new,*mat_a;
  Mat            C;
  PetscBool      stride,sorted;

  PetscFunctionBegin;
  ierr = ISSorted(isrow,&sorted);CHKERRQ(ierr);
  if (!sorted) SETERRQ(PETSC_COMM_SELF,PETSC_ERR_ARG_WRONGSTATE,"ISrow is not sorted");
  ierr = ISSorted(iscol,&sorted);CHKERRQ(ierr);
  if (!sorted) SETERRQ(PETSC_COMM_SELF,PETSC_ERR_ARG_WRONGSTATE,"IScol is not sorted");

  ierr = ISGetIndices(isrow,&irow);CHKERRQ(ierr);
  ierr = ISGetLocalSize(isrow,&nrows);CHKERRQ(ierr);
  ierr = ISGetLocalSize(iscol,&ncols);CHKERRQ(ierr);

  ierr = ISStrideGetInfo(iscol,&first,&step);CHKERRQ(ierr);
  ierr = PetscObjectTypeCompare((PetscObject)iscol,ISSTRIDE,&stride);CHKERRQ(ierr);
  if (stride && step == 1) {
    /* special case of contiguous rows */
    ierr = PetscMalloc2(nrows,&lens,nrows,&starts);CHKERRQ(ierr);
    /* loop over new rows determining lens and starting points */
    for (i=0; i<nrows; i++) {
      kstart = ai[irow[i]];
      kend   = kstart + ailen[irow[i]];
      for (k=kstart; k<kend; k++) {
        if (aj[k] >= first) {
          starts[i] = k;
          break;
        }
      }
      sum = 0;
      while (k < kend) {
        if (aj[k++] >= first+ncols) break;
        sum++;
      }
      lens[i] = sum;
    }
    /* create submatrix */
    if (scall == MAT_REUSE_MATRIX) {
      PetscInt n_cols,n_rows;
      ierr = MatGetSize(*B,&n_rows,&n_cols);CHKERRQ(ierr);
      if (n_rows != nrows || n_cols != ncols) SETERRQ(PETSC_COMM_SELF,PETSC_ERR_ARG_SIZ,"Reused submatrix wrong size");
      ierr = MatZeroEntries(*B);CHKERRQ(ierr);
      C    = *B;
    } else {
      PetscInt rbs,cbs;
      ierr = MatCreate(PetscObjectComm((PetscObject)A),&C);CHKERRQ(ierr);
      ierr = MatSetSizes(C,nrows,ncols,PETSC_DETERMINE,PETSC_DETERMINE);CHKERRQ(ierr);
      ierr = ISGetBlockSize(isrow,&rbs);CHKERRQ(ierr);
      ierr = ISGetBlockSize(iscol,&cbs);CHKERRQ(ierr);
      ierr = MatSetBlockSizes(C,rbs,cbs);CHKERRQ(ierr);
      ierr = MatSetType(C,((PetscObject)A)->type_name);CHKERRQ(ierr);
      ierr = MatSeqAIJSetPreallocation_SeqAIJ(C,0,lens);CHKERRQ(ierr);
    }
    c = (Mat_SeqAIJ*)C->data;

    /* loop over rows inserting into submatrix */
    a_new = c->a;
    j_new = c->j;
    i_new = c->i;

    for (i=0; i<nrows; i++) {
      ii    = starts[i];
      lensi = lens[i];
      for (k=0; k<lensi; k++) {
        *j_new++ = aj[ii+k] - first;
      }
      ierr       = PetscMemcpy(a_new,a->a + starts[i],lensi*sizeof(PetscScalar));CHKERRQ(ierr);
      a_new     += lensi;
      i_new[i+1] = i_new[i] + lensi;
      c->ilen[i] = lensi;
    }
    ierr = PetscFree2(lens,starts);CHKERRQ(ierr);
  } else {
    ierr = ISGetIndices(iscol,&icol);CHKERRQ(ierr);
    ierr = PetscCalloc1(oldcols,&smap);CHKERRQ(ierr);
    ierr = PetscMalloc1((1+nrows),&lens);CHKERRQ(ierr);
    for (i=0; i<ncols; i++) {
#if defined(PETSC_USE_DEBUG)
      if (icol[i] >= oldcols) SETERRQ3(PETSC_COMM_SELF,PETSC_ERR_ARG_OUTOFRANGE,"Requesting column beyond largest column icol[%D] %D <= A->cmap->n %D",i,icol[i],oldcols);
#endif
      smap[icol[i]] = i+1;
    }

    /* determine lens of each row */
    for (i=0; i<nrows; i++) {
      kstart  = ai[irow[i]];
      kend    = kstart + a->ilen[irow[i]];
      lens[i] = 0;
      for (k=kstart; k<kend; k++) {
        if (smap[aj[k]]) {
          lens[i]++;
        }
      }
    }
    /* Create and fill new matrix */
    if (scall == MAT_REUSE_MATRIX) {
      PetscBool equal;

      c = (Mat_SeqAIJ*)((*B)->data);
      if ((*B)->rmap->n  != nrows || (*B)->cmap->n != ncols) SETERRQ(PETSC_COMM_SELF,PETSC_ERR_ARG_SIZ,"Cannot reuse matrix. wrong size");
      ierr = PetscMemcmp(c->ilen,lens,(*B)->rmap->n*sizeof(PetscInt),&equal);CHKERRQ(ierr);
      if (!equal) SETERRQ(PETSC_COMM_SELF,PETSC_ERR_ARG_SIZ,"Cannot reuse matrix. wrong no of nonzeros");
      ierr = PetscMemzero(c->ilen,(*B)->rmap->n*sizeof(PetscInt));CHKERRQ(ierr);
      C    = *B;
    } else {
      PetscInt rbs,cbs;
      ierr = MatCreate(PetscObjectComm((PetscObject)A),&C);CHKERRQ(ierr);
      ierr = MatSetSizes(C,nrows,ncols,PETSC_DETERMINE,PETSC_DETERMINE);CHKERRQ(ierr);
      ierr = ISGetBlockSize(isrow,&rbs);CHKERRQ(ierr);
      ierr = ISGetBlockSize(iscol,&cbs);CHKERRQ(ierr);
      ierr = MatSetBlockSizes(C,rbs,cbs);CHKERRQ(ierr);
      ierr = MatSetType(C,((PetscObject)A)->type_name);CHKERRQ(ierr);
      ierr = MatSeqAIJSetPreallocation_SeqAIJ(C,0,lens);CHKERRQ(ierr);
    }
    c = (Mat_SeqAIJ*)(C->data);
    for (i=0; i<nrows; i++) {
      row      = irow[i];
      kstart   = ai[row];
      kend     = kstart + a->ilen[row];
      mat_i    = c->i[i];
      mat_j    = c->j + mat_i;
      mat_a    = c->a + mat_i;
      mat_ilen = c->ilen + i;
      for (k=kstart; k<kend; k++) {
        if ((tcol=smap[a->j[k]])) {
          *mat_j++ = tcol - 1;
          *mat_a++ = a->a[k];
          (*mat_ilen)++;

        }
      }
    }
    /* Free work space */
    ierr = ISRestoreIndices(iscol,&icol);CHKERRQ(ierr);
    ierr = PetscFree(smap);CHKERRQ(ierr);
    ierr = PetscFree(lens);CHKERRQ(ierr);
  }
  ierr = MatAssemblyBegin(C,MAT_FINAL_ASSEMBLY);CHKERRQ(ierr);
  ierr = MatAssemblyEnd(C,MAT_FINAL_ASSEMBLY);CHKERRQ(ierr);

  ierr = ISRestoreIndices(isrow,&irow);CHKERRQ(ierr);
  *B   = C;
  PetscFunctionReturn(0);
}

#undef __FUNCT__
#define __FUNCT__ "MatGetMultiProcBlock_SeqAIJ"
PetscErrorCode  MatGetMultiProcBlock_SeqAIJ(Mat mat,MPI_Comm subComm,MatReuse scall,Mat *subMat)
{
  PetscErrorCode ierr;
  Mat            B;

  PetscFunctionBegin;
  if (scall == MAT_INITIAL_MATRIX) {
    ierr    = MatCreate(subComm,&B);CHKERRQ(ierr);
    ierr    = MatSetSizes(B,mat->rmap->n,mat->cmap->n,mat->rmap->n,mat->cmap->n);CHKERRQ(ierr);
    ierr    = MatSetBlockSizes(B,mat->rmap->bs,mat->cmap->bs);CHKERRQ(ierr);
    ierr    = MatSetType(B,MATSEQAIJ);CHKERRQ(ierr);
    ierr    = MatDuplicateNoCreate_SeqAIJ(B,mat,MAT_COPY_VALUES,PETSC_TRUE);CHKERRQ(ierr);
    *subMat = B;
  } else {
    ierr = MatCopy_SeqAIJ(mat,*subMat,SAME_NONZERO_PATTERN);CHKERRQ(ierr);
  }
  PetscFunctionReturn(0);
}

#undef __FUNCT__
#define __FUNCT__ "MatILUFactor_SeqAIJ"
PetscErrorCode MatILUFactor_SeqAIJ(Mat inA,IS row,IS col,const MatFactorInfo *info)
{
  Mat_SeqAIJ     *a = (Mat_SeqAIJ*)inA->data;
  PetscErrorCode ierr;
  Mat            outA;
  PetscBool      row_identity,col_identity;

  PetscFunctionBegin;
  if (info->levels != 0) SETERRQ(PETSC_COMM_SELF,PETSC_ERR_SUP,"Only levels=0 supported for in-place ilu");

  ierr = ISIdentity(row,&row_identity);CHKERRQ(ierr);
  ierr = ISIdentity(col,&col_identity);CHKERRQ(ierr);

  outA             = inA;
  outA->factortype = MAT_FACTOR_LU;

  ierr = PetscObjectReference((PetscObject)row);CHKERRQ(ierr);
  ierr = ISDestroy(&a->row);CHKERRQ(ierr);

  a->row = row;

  ierr = PetscObjectReference((PetscObject)col);CHKERRQ(ierr);
  ierr = ISDestroy(&a->col);CHKERRQ(ierr);

  a->col = col;

  /* Create the inverse permutation so that it can be used in MatLUFactorNumeric() */
  ierr = ISDestroy(&a->icol);CHKERRQ(ierr);
  ierr = ISInvertPermutation(col,PETSC_DECIDE,&a->icol);CHKERRQ(ierr);
  ierr = PetscLogObjectParent((PetscObject)inA,(PetscObject)a->icol);CHKERRQ(ierr);

  if (!a->solve_work) { /* this matrix may have been factored before */
    ierr = PetscMalloc1((inA->rmap->n+1),&a->solve_work);CHKERRQ(ierr);
    ierr = PetscLogObjectMemory((PetscObject)inA, (inA->rmap->n+1)*sizeof(PetscScalar));CHKERRQ(ierr);
  }

  ierr = MatMarkDiagonal_SeqAIJ(inA);CHKERRQ(ierr);
  if (row_identity && col_identity) {
    ierr = MatLUFactorNumeric_SeqAIJ_inplace(outA,inA,info);CHKERRQ(ierr);
  } else {
    ierr = MatLUFactorNumeric_SeqAIJ_InplaceWithPerm(outA,inA,info);CHKERRQ(ierr);
  }
  PetscFunctionReturn(0);
}

#undef __FUNCT__
#define __FUNCT__ "MatScale_SeqAIJ"
PetscErrorCode MatScale_SeqAIJ(Mat inA,PetscScalar alpha)
{
  Mat_SeqAIJ     *a     = (Mat_SeqAIJ*)inA->data;
  PetscScalar    oalpha = alpha;
  PetscErrorCode ierr;
  PetscBLASInt   one = 1,bnz;

  PetscFunctionBegin;
  ierr = PetscBLASIntCast(a->nz,&bnz);CHKERRQ(ierr);
  PetscStackCallBLAS("BLASscal",BLASscal_(&bnz,&oalpha,a->a,&one));
  ierr = PetscLogFlops(a->nz);CHKERRQ(ierr);
  ierr = MatSeqAIJInvalidateDiagonal(inA);CHKERRQ(ierr);
  PetscFunctionReturn(0);
}

#undef __FUNCT__
#define __FUNCT__ "MatGetSubMatrices_SeqAIJ"
PetscErrorCode MatGetSubMatrices_SeqAIJ(Mat A,PetscInt n,const IS irow[],const IS icol[],MatReuse scall,Mat *B[])
{
  PetscErrorCode ierr;
  PetscInt       i;

  PetscFunctionBegin;
  if (scall == MAT_INITIAL_MATRIX) {
    ierr = PetscMalloc1((n+1),B);CHKERRQ(ierr);
  }

  for (i=0; i<n; i++) {
    ierr = MatGetSubMatrix_SeqAIJ(A,irow[i],icol[i],PETSC_DECIDE,scall,&(*B)[i]);CHKERRQ(ierr);
  }
  PetscFunctionReturn(0);
}

#undef __FUNCT__
#define __FUNCT__ "MatIncreaseOverlap_SeqAIJ"
PetscErrorCode MatIncreaseOverlap_SeqAIJ(Mat A,PetscInt is_max,IS is[],PetscInt ov)
{
  Mat_SeqAIJ     *a = (Mat_SeqAIJ*)A->data;
  PetscErrorCode ierr;
  PetscInt       row,i,j,k,l,m,n,*nidx,isz,val;
  const PetscInt *idx;
  PetscInt       start,end,*ai,*aj;
  PetscBT        table;

  PetscFunctionBegin;
  m  = A->rmap->n;
  ai = a->i;
  aj = a->j;

  if (ov < 0) SETERRQ(PETSC_COMM_SELF,PETSC_ERR_ARG_OUTOFRANGE,"illegal negative overlap value used");

  ierr = PetscMalloc1((m+1),&nidx);CHKERRQ(ierr);
  ierr = PetscBTCreate(m,&table);CHKERRQ(ierr);

  for (i=0; i<is_max; i++) {
    /* Initialize the two local arrays */
    isz  = 0;
    ierr = PetscBTMemzero(m,table);CHKERRQ(ierr);

    /* Extract the indices, assume there can be duplicate entries */
    ierr = ISGetIndices(is[i],&idx);CHKERRQ(ierr);
    ierr = ISGetLocalSize(is[i],&n);CHKERRQ(ierr);

    /* Enter these into the temp arrays. I.e., mark table[row], enter row into new index */
    for (j=0; j<n; ++j) {
      if (!PetscBTLookupSet(table,idx[j])) nidx[isz++] = idx[j];
    }
    ierr = ISRestoreIndices(is[i],&idx);CHKERRQ(ierr);
    ierr = ISDestroy(&is[i]);CHKERRQ(ierr);

    k = 0;
    for (j=0; j<ov; j++) { /* for each overlap */
      n = isz;
      for (; k<n; k++) { /* do only those rows in nidx[k], which are not done yet */
        row   = nidx[k];
        start = ai[row];
        end   = ai[row+1];
        for (l = start; l<end; l++) {
          val = aj[l];
          if (!PetscBTLookupSet(table,val)) nidx[isz++] = val;
        }
      }
    }
    ierr = ISCreateGeneral(PETSC_COMM_SELF,isz,nidx,PETSC_COPY_VALUES,(is+i));CHKERRQ(ierr);
  }
  ierr = PetscBTDestroy(&table);CHKERRQ(ierr);
  ierr = PetscFree(nidx);CHKERRQ(ierr);
  PetscFunctionReturn(0);
}

/* -------------------------------------------------------------- */
#undef __FUNCT__
#define __FUNCT__ "MatPermute_SeqAIJ"
PetscErrorCode MatPermute_SeqAIJ(Mat A,IS rowp,IS colp,Mat *B)
{
  Mat_SeqAIJ     *a = (Mat_SeqAIJ*)A->data;
  PetscErrorCode ierr;
  PetscInt       i,nz = 0,m = A->rmap->n,n = A->cmap->n;
  const PetscInt *row,*col;
  PetscInt       *cnew,j,*lens;
  IS             icolp,irowp;
  PetscInt       *cwork = NULL;
  PetscScalar    *vwork = NULL;

  PetscFunctionBegin;
  ierr = ISInvertPermutation(rowp,PETSC_DECIDE,&irowp);CHKERRQ(ierr);
  ierr = ISGetIndices(irowp,&row);CHKERRQ(ierr);
  ierr = ISInvertPermutation(colp,PETSC_DECIDE,&icolp);CHKERRQ(ierr);
  ierr = ISGetIndices(icolp,&col);CHKERRQ(ierr);

  /* determine lengths of permuted rows */
  ierr = PetscMalloc1((m+1),&lens);CHKERRQ(ierr);
  for (i=0; i<m; i++) lens[row[i]] = a->i[i+1] - a->i[i];
  ierr = MatCreate(PetscObjectComm((PetscObject)A),B);CHKERRQ(ierr);
  ierr = MatSetSizes(*B,m,n,m,n);CHKERRQ(ierr);
  ierr = MatSetBlockSizes(*B,A->rmap->bs,A->cmap->bs);CHKERRQ(ierr);
  ierr = MatSetType(*B,((PetscObject)A)->type_name);CHKERRQ(ierr);
  ierr = MatSeqAIJSetPreallocation_SeqAIJ(*B,0,lens);CHKERRQ(ierr);
  ierr = PetscFree(lens);CHKERRQ(ierr);

  ierr = PetscMalloc1(n,&cnew);CHKERRQ(ierr);
  for (i=0; i<m; i++) {
    ierr = MatGetRow_SeqAIJ(A,i,&nz,&cwork,&vwork);CHKERRQ(ierr);
    for (j=0; j<nz; j++) cnew[j] = col[cwork[j]];
    ierr = MatSetValues_SeqAIJ(*B,1,&row[i],nz,cnew,vwork,INSERT_VALUES);CHKERRQ(ierr);
    ierr = MatRestoreRow_SeqAIJ(A,i,&nz,&cwork,&vwork);CHKERRQ(ierr);
  }
  ierr = PetscFree(cnew);CHKERRQ(ierr);

  (*B)->assembled = PETSC_FALSE;

  ierr = MatAssemblyBegin(*B,MAT_FINAL_ASSEMBLY);CHKERRQ(ierr);
  ierr = MatAssemblyEnd(*B,MAT_FINAL_ASSEMBLY);CHKERRQ(ierr);
  ierr = ISRestoreIndices(irowp,&row);CHKERRQ(ierr);
  ierr = ISRestoreIndices(icolp,&col);CHKERRQ(ierr);
  ierr = ISDestroy(&irowp);CHKERRQ(ierr);
  ierr = ISDestroy(&icolp);CHKERRQ(ierr);
  PetscFunctionReturn(0);
}

#undef __FUNCT__
#define __FUNCT__ "MatCopy_SeqAIJ"
PetscErrorCode MatCopy_SeqAIJ(Mat A,Mat B,MatStructure str)
{
  PetscErrorCode ierr;

  PetscFunctionBegin;
  /* If the two matrices have the same copy implementation, use fast copy. */
  if (str == SAME_NONZERO_PATTERN && (A->ops->copy == B->ops->copy)) {
    Mat_SeqAIJ *a = (Mat_SeqAIJ*)A->data;
    Mat_SeqAIJ *b = (Mat_SeqAIJ*)B->data;

    if (a->i[A->rmap->n] != b->i[B->rmap->n]) SETERRQ(PETSC_COMM_SELF,PETSC_ERR_ARG_INCOMP,"Number of nonzeros in two matrices are different");
    ierr = PetscMemcpy(b->a,a->a,(a->i[A->rmap->n])*sizeof(PetscScalar));CHKERRQ(ierr);
  } else {
    ierr = MatCopy_Basic(A,B,str);CHKERRQ(ierr);
  }
  PetscFunctionReturn(0);
}

#undef __FUNCT__
#define __FUNCT__ "MatSetUp_SeqAIJ"
PetscErrorCode MatSetUp_SeqAIJ(Mat A)
{
  PetscErrorCode ierr;

  PetscFunctionBegin;
  ierr =  MatSeqAIJSetPreallocation_SeqAIJ(A,PETSC_DEFAULT,0);CHKERRQ(ierr);
  PetscFunctionReturn(0);
}

#undef __FUNCT__
#define __FUNCT__ "MatSeqAIJGetArray_SeqAIJ"
PetscErrorCode MatSeqAIJGetArray_SeqAIJ(Mat A,PetscScalar *array[])
{
  Mat_SeqAIJ *a = (Mat_SeqAIJ*)A->data;

  PetscFunctionBegin;
  *array = a->a;
  PetscFunctionReturn(0);
}

#undef __FUNCT__
#define __FUNCT__ "MatSeqAIJRestoreArray_SeqAIJ"
PetscErrorCode MatSeqAIJRestoreArray_SeqAIJ(Mat A,PetscScalar *array[])
{
  PetscFunctionBegin;
  PetscFunctionReturn(0);
}

/*
   Computes the number of nonzeros per row needed for preallocation when X and Y
   have different nonzero structure.
*/
#undef __FUNCT__
#define __FUNCT__ "MatAXPYGetPreallocation_SeqAIJ"
PetscErrorCode MatAXPYGetPreallocation_SeqAIJ(Mat Y,Mat X,PetscInt *nnz)
{
  PetscInt       i,m=Y->rmap->N;
  Mat_SeqAIJ     *x  = (Mat_SeqAIJ*)X->data;
  Mat_SeqAIJ     *y  = (Mat_SeqAIJ*)Y->data;
  const PetscInt *xi = x->i,*yi = y->i;

  PetscFunctionBegin;
  /* Set the number of nonzeros in the new matrix */
  for (i=0; i<m; i++) {
    PetscInt       j,k,nzx = xi[i+1] - xi[i],nzy = yi[i+1] - yi[i];
    const PetscInt *xj = x->j+xi[i],*yj = y->j+yi[i];
    nnz[i] = 0;
    for (j=0,k=0; j<nzx; j++) {                   /* Point in X */
      for (; k<nzy && yj[k]<xj[j]; k++) nnz[i]++; /* Catch up to X */
      if (k<nzy && yj[k]==xj[j]) k++;             /* Skip duplicate */
      nnz[i]++;
    }
    for (; k<nzy; k++) nnz[i]++;
  }
  PetscFunctionReturn(0);
}

#undef __FUNCT__
#define __FUNCT__ "MatAXPY_SeqAIJ"
PetscErrorCode MatAXPY_SeqAIJ(Mat Y,PetscScalar a,Mat X,MatStructure str)
{
  PetscErrorCode ierr;
  PetscInt       i;
  Mat_SeqAIJ     *x = (Mat_SeqAIJ*)X->data,*y = (Mat_SeqAIJ*)Y->data;
  PetscBLASInt   one=1,bnz;

  PetscFunctionBegin;
  ierr = PetscBLASIntCast(x->nz,&bnz);CHKERRQ(ierr);
  if (str == SAME_NONZERO_PATTERN) {
    PetscScalar alpha = a;
    PetscStackCallBLAS("BLASaxpy",BLASaxpy_(&bnz,&alpha,x->a,&one,y->a,&one));
    ierr = MatSeqAIJInvalidateDiagonal(Y);CHKERRQ(ierr);
  } else if (str == SUBSET_NONZERO_PATTERN) { /* nonzeros of X is a subset of Y's */
    if (y->xtoy && y->XtoY != X) {
      ierr = PetscFree(y->xtoy);CHKERRQ(ierr);
      ierr = MatDestroy(&y->XtoY);CHKERRQ(ierr);
    }
    if (!y->xtoy) { /* get xtoy */
      ierr    = MatAXPYGetxtoy_Private(X->rmap->n,x->i,x->j,NULL, y->i,y->j,NULL, &y->xtoy);CHKERRQ(ierr);
      y->XtoY = X;
      ierr    = PetscObjectReference((PetscObject)X);CHKERRQ(ierr);
    }
    for (i=0; i<x->nz; i++) y->a[y->xtoy[i]] += a*(x->a[i]);
    ierr = PetscInfo3(Y,"ratio of nnz(X)/nnz(Y): %D/%D = %g\n",x->nz,y->nz,(double)((PetscReal)(x->nz)/(y->nz+1)));CHKERRQ(ierr);
  } else {
    Mat      B;
    PetscInt *nnz;
    ierr = PetscMalloc1(Y->rmap->N,&nnz);CHKERRQ(ierr);
    ierr = MatCreate(PetscObjectComm((PetscObject)Y),&B);CHKERRQ(ierr);
    ierr = PetscObjectSetName((PetscObject)B,((PetscObject)Y)->name);CHKERRQ(ierr);
    ierr = MatSetSizes(B,Y->rmap->n,Y->cmap->n,Y->rmap->N,Y->cmap->N);CHKERRQ(ierr);
    ierr = MatSetBlockSizes(B,Y->rmap->bs,Y->cmap->bs);CHKERRQ(ierr);
    ierr = MatSetType(B,(MatType) ((PetscObject)Y)->type_name);CHKERRQ(ierr);
    ierr = MatAXPYGetPreallocation_SeqAIJ(Y,X,nnz);CHKERRQ(ierr);
    ierr = MatSeqAIJSetPreallocation(B,0,nnz);CHKERRQ(ierr);
    ierr = MatAXPY_BasicWithPreallocation(B,Y,a,X,str);CHKERRQ(ierr);
    ierr = MatHeaderReplace(Y,B);CHKERRQ(ierr);
    ierr = PetscFree(nnz);CHKERRQ(ierr);
  }
  PetscFunctionReturn(0);
}

#undef __FUNCT__
#define __FUNCT__ "MatConjugate_SeqAIJ"
PetscErrorCode  MatConjugate_SeqAIJ(Mat mat)
{
#if defined(PETSC_USE_COMPLEX)
  Mat_SeqAIJ  *aij = (Mat_SeqAIJ*)mat->data;
  PetscInt    i,nz;
  PetscScalar *a;

  PetscFunctionBegin;
  nz = aij->nz;
  a  = aij->a;
  for (i=0; i<nz; i++) a[i] = PetscConj(a[i]);
#else
  PetscFunctionBegin;
#endif
  PetscFunctionReturn(0);
}

#undef __FUNCT__
#define __FUNCT__ "MatGetRowMaxAbs_SeqAIJ"
PetscErrorCode MatGetRowMaxAbs_SeqAIJ(Mat A,Vec v,PetscInt idx[])
{
  Mat_SeqAIJ     *a = (Mat_SeqAIJ*)A->data;
  PetscErrorCode ierr;
  PetscInt       i,j,m = A->rmap->n,*ai,*aj,ncols,n;
  PetscReal      atmp;
  PetscScalar    *x;
  MatScalar      *aa;

  PetscFunctionBegin;
  if (A->factortype) SETERRQ(PETSC_COMM_SELF,PETSC_ERR_ARG_WRONGSTATE,"Not for factored matrix");
  aa = a->a;
  ai = a->i;
  aj = a->j;

  ierr = VecSet(v,0.0);CHKERRQ(ierr);
  ierr = VecGetArray(v,&x);CHKERRQ(ierr);
  ierr = VecGetLocalSize(v,&n);CHKERRQ(ierr);
  if (n != A->rmap->n) SETERRQ(PETSC_COMM_SELF,PETSC_ERR_ARG_SIZ,"Nonconforming matrix and vector");
  for (i=0; i<m; i++) {
    ncols = ai[1] - ai[0]; ai++;
    x[i]  = 0.0;
    for (j=0; j<ncols; j++) {
      atmp = PetscAbsScalar(*aa);
      if (PetscAbsScalar(x[i]) < atmp) {x[i] = atmp; if (idx) idx[i] = *aj;}
      aa++; aj++;
    }
  }
  ierr = VecRestoreArray(v,&x);CHKERRQ(ierr);
  PetscFunctionReturn(0);
}

#undef __FUNCT__
#define __FUNCT__ "MatGetRowMax_SeqAIJ"
PetscErrorCode MatGetRowMax_SeqAIJ(Mat A,Vec v,PetscInt idx[])
{
  Mat_SeqAIJ     *a = (Mat_SeqAIJ*)A->data;
  PetscErrorCode ierr;
  PetscInt       i,j,m = A->rmap->n,*ai,*aj,ncols,n;
  PetscScalar    *x;
  MatScalar      *aa;

  PetscFunctionBegin;
  if (A->factortype) SETERRQ(PETSC_COMM_SELF,PETSC_ERR_ARG_WRONGSTATE,"Not for factored matrix");
  aa = a->a;
  ai = a->i;
  aj = a->j;

  ierr = VecSet(v,0.0);CHKERRQ(ierr);
  ierr = VecGetArray(v,&x);CHKERRQ(ierr);
  ierr = VecGetLocalSize(v,&n);CHKERRQ(ierr);
  if (n != A->rmap->n) SETERRQ(PETSC_COMM_SELF,PETSC_ERR_ARG_SIZ,"Nonconforming matrix and vector");
  for (i=0; i<m; i++) {
    ncols = ai[1] - ai[0]; ai++;
    if (ncols == A->cmap->n) { /* row is dense */
      x[i] = *aa; if (idx) idx[i] = 0;
    } else {  /* row is sparse so already KNOW maximum is 0.0 or higher */
      x[i] = 0.0;
      if (idx) {
        idx[i] = 0; /* in case ncols is zero */
        for (j=0;j<ncols;j++) { /* find first implicit 0.0 in the row */
          if (aj[j] > j) {
            idx[i] = j;
            break;
          }
        }
      }
    }
    for (j=0; j<ncols; j++) {
      if (PetscRealPart(x[i]) < PetscRealPart(*aa)) {x[i] = *aa; if (idx) idx[i] = *aj;}
      aa++; aj++;
    }
  }
  ierr = VecRestoreArray(v,&x);CHKERRQ(ierr);
  PetscFunctionReturn(0);
}

#undef __FUNCT__
#define __FUNCT__ "MatGetRowMinAbs_SeqAIJ"
PetscErrorCode MatGetRowMinAbs_SeqAIJ(Mat A,Vec v,PetscInt idx[])
{
  Mat_SeqAIJ     *a = (Mat_SeqAIJ*)A->data;
  PetscErrorCode ierr;
  PetscInt       i,j,m = A->rmap->n,*ai,*aj,ncols,n;
  PetscReal      atmp;
  PetscScalar    *x;
  MatScalar      *aa;

  PetscFunctionBegin;
  if (A->factortype) SETERRQ(PETSC_COMM_SELF,PETSC_ERR_ARG_WRONGSTATE,"Not for factored matrix");
  aa = a->a;
  ai = a->i;
  aj = a->j;

  ierr = VecSet(v,0.0);CHKERRQ(ierr);
  ierr = VecGetArray(v,&x);CHKERRQ(ierr);
  ierr = VecGetLocalSize(v,&n);CHKERRQ(ierr);
  if (n != A->rmap->n) SETERRQ2(PETSC_COMM_SELF,PETSC_ERR_ARG_SIZ,"Nonconforming matrix and vector, %D vs. %D rows", A->rmap->n, n);
  for (i=0; i<m; i++) {
    ncols = ai[1] - ai[0]; ai++;
    if (ncols) {
      /* Get first nonzero */
      for (j = 0; j < ncols; j++) {
        atmp = PetscAbsScalar(aa[j]);
        if (atmp > 1.0e-12) {
          x[i] = atmp;
          if (idx) idx[i] = aj[j];
          break;
        }
      }
      if (j == ncols) {x[i] = PetscAbsScalar(*aa); if (idx) idx[i] = *aj;}
    } else {
      x[i] = 0.0; if (idx) idx[i] = 0;
    }
    for (j = 0; j < ncols; j++) {
      atmp = PetscAbsScalar(*aa);
      if (atmp > 1.0e-12 && PetscAbsScalar(x[i]) > atmp) {x[i] = atmp; if (idx) idx[i] = *aj;}
      aa++; aj++;
    }
  }
  ierr = VecRestoreArray(v,&x);CHKERRQ(ierr);
  PetscFunctionReturn(0);
}

#undef __FUNCT__
#define __FUNCT__ "MatGetRowMin_SeqAIJ"
PetscErrorCode MatGetRowMin_SeqAIJ(Mat A,Vec v,PetscInt idx[])
{
  Mat_SeqAIJ     *a = (Mat_SeqAIJ*)A->data;
  PetscErrorCode ierr;
  PetscInt       i,j,m = A->rmap->n,*ai,*aj,ncols,n;
  PetscScalar    *x;
  MatScalar      *aa;

  PetscFunctionBegin;
  if (A->factortype) SETERRQ(PETSC_COMM_SELF,PETSC_ERR_ARG_WRONGSTATE,"Not for factored matrix");
  aa = a->a;
  ai = a->i;
  aj = a->j;

  ierr = VecSet(v,0.0);CHKERRQ(ierr);
  ierr = VecGetArray(v,&x);CHKERRQ(ierr);
  ierr = VecGetLocalSize(v,&n);CHKERRQ(ierr);
  if (n != A->rmap->n) SETERRQ(PETSC_COMM_SELF,PETSC_ERR_ARG_SIZ,"Nonconforming matrix and vector");
  for (i=0; i<m; i++) {
    ncols = ai[1] - ai[0]; ai++;
    if (ncols == A->cmap->n) { /* row is dense */
      x[i] = *aa; if (idx) idx[i] = 0;
    } else {  /* row is sparse so already KNOW minimum is 0.0 or lower */
      x[i] = 0.0;
      if (idx) {   /* find first implicit 0.0 in the row */
        idx[i] = 0; /* in case ncols is zero */
        for (j=0; j<ncols; j++) {
          if (aj[j] > j) {
            idx[i] = j;
            break;
          }
        }
      }
    }
    for (j=0; j<ncols; j++) {
      if (PetscRealPart(x[i]) > PetscRealPart(*aa)) {x[i] = *aa; if (idx) idx[i] = *aj;}
      aa++; aj++;
    }
  }
  ierr = VecRestoreArray(v,&x);CHKERRQ(ierr);
  PetscFunctionReturn(0);
}

#include <petscblaslapack.h>
#include <petsc-private/kernels/blockinvert.h>

#undef __FUNCT__
#define __FUNCT__ "MatInvertBlockDiagonal_SeqAIJ"
PetscErrorCode  MatInvertBlockDiagonal_SeqAIJ(Mat A,const PetscScalar **values)
{
  Mat_SeqAIJ     *a = (Mat_SeqAIJ*) A->data;
  PetscErrorCode ierr;
  PetscInt       i,bs = A->rmap->bs,mbs = A->rmap->n/A->rmap->bs,ipvt[5],bs2 = bs*bs,*v_pivots,ij[7],*IJ,j;
  MatScalar      *diag,work[25],*v_work;
  PetscReal      shift = 0.0;

  PetscFunctionBegin;
  if (a->ibdiagvalid) {
    if (values) *values = a->ibdiag;
    PetscFunctionReturn(0);
  }
  ierr = MatMarkDiagonal_SeqAIJ(A);CHKERRQ(ierr);
  if (!a->ibdiag) {
    ierr = PetscMalloc1(bs2*mbs,&a->ibdiag);CHKERRQ(ierr);
    ierr = PetscLogObjectMemory((PetscObject)A,bs2*mbs*sizeof(PetscScalar));CHKERRQ(ierr);
  }
  diag = a->ibdiag;
  if (values) *values = a->ibdiag;
  /* factor and invert each block */
  switch (bs) {
  case 1:
    for (i=0; i<mbs; i++) {
      ierr    = MatGetValues(A,1,&i,1,&i,diag+i);CHKERRQ(ierr);
      diag[i] = (PetscScalar)1.0 / (diag[i] + shift);
    }
    break;
  case 2:
    for (i=0; i<mbs; i++) {
      ij[0] = 2*i; ij[1] = 2*i + 1;
      ierr  = MatGetValues(A,2,ij,2,ij,diag);CHKERRQ(ierr);
      ierr  = PetscKernel_A_gets_inverse_A_2(diag,shift);CHKERRQ(ierr);
      ierr  = PetscKernel_A_gets_transpose_A_2(diag);CHKERRQ(ierr);
      diag += 4;
    }
    break;
  case 3:
    for (i=0; i<mbs; i++) {
      ij[0] = 3*i; ij[1] = 3*i + 1; ij[2] = 3*i + 2;
      ierr  = MatGetValues(A,3,ij,3,ij,diag);CHKERRQ(ierr);
      ierr  = PetscKernel_A_gets_inverse_A_3(diag,shift);CHKERRQ(ierr);
      ierr  = PetscKernel_A_gets_transpose_A_3(diag);CHKERRQ(ierr);
      diag += 9;
    }
    break;
  case 4:
    for (i=0; i<mbs; i++) {
      ij[0] = 4*i; ij[1] = 4*i + 1; ij[2] = 4*i + 2; ij[3] = 4*i + 3;
      ierr  = MatGetValues(A,4,ij,4,ij,diag);CHKERRQ(ierr);
      ierr  = PetscKernel_A_gets_inverse_A_4(diag,shift);CHKERRQ(ierr);
      ierr  = PetscKernel_A_gets_transpose_A_4(diag);CHKERRQ(ierr);
      diag += 16;
    }
    break;
  case 5:
    for (i=0; i<mbs; i++) {
      ij[0] = 5*i; ij[1] = 5*i + 1; ij[2] = 5*i + 2; ij[3] = 5*i + 3; ij[4] = 5*i + 4;
      ierr  = MatGetValues(A,5,ij,5,ij,diag);CHKERRQ(ierr);
      ierr  = PetscKernel_A_gets_inverse_A_5(diag,ipvt,work,shift);CHKERRQ(ierr);
      ierr  = PetscKernel_A_gets_transpose_A_5(diag);CHKERRQ(ierr);
      diag += 25;
    }
    break;
  case 6:
    for (i=0; i<mbs; i++) {
      ij[0] = 6*i; ij[1] = 6*i + 1; ij[2] = 6*i + 2; ij[3] = 6*i + 3; ij[4] = 6*i + 4; ij[5] = 6*i + 5;
      ierr  = MatGetValues(A,6,ij,6,ij,diag);CHKERRQ(ierr);
      ierr  = PetscKernel_A_gets_inverse_A_6(diag,shift);CHKERRQ(ierr);
      ierr  = PetscKernel_A_gets_transpose_A_6(diag);CHKERRQ(ierr);
      diag += 36;
    }
    break;
  case 7:
    for (i=0; i<mbs; i++) {
      ij[0] = 7*i; ij[1] = 7*i + 1; ij[2] = 7*i + 2; ij[3] = 7*i + 3; ij[4] = 7*i + 4; ij[5] = 7*i + 5; ij[5] = 7*i + 6;
      ierr  = MatGetValues(A,7,ij,7,ij,diag);CHKERRQ(ierr);
      ierr  = PetscKernel_A_gets_inverse_A_7(diag,shift);CHKERRQ(ierr);
      ierr  = PetscKernel_A_gets_transpose_A_7(diag);CHKERRQ(ierr);
      diag += 49;
    }
    break;
  default:
    ierr = PetscMalloc3(bs,&v_work,bs,&v_pivots,bs,&IJ);CHKERRQ(ierr);
    for (i=0; i<mbs; i++) {
      for (j=0; j<bs; j++) {
        IJ[j] = bs*i + j;
      }
      ierr  = MatGetValues(A,bs,IJ,bs,IJ,diag);CHKERRQ(ierr);
      ierr  = PetscKernel_A_gets_inverse_A(bs,diag,v_pivots,v_work);CHKERRQ(ierr);
      ierr  = PetscKernel_A_gets_transpose_A_N(diag,bs);CHKERRQ(ierr);
      diag += bs2;
    }
    ierr = PetscFree3(v_work,v_pivots,IJ);CHKERRQ(ierr);
  }
  a->ibdiagvalid = PETSC_TRUE;
  PetscFunctionReturn(0);
}

#undef __FUNCT__
#define __FUNCT__ "MatSetRandom_SeqAIJ"
static PetscErrorCode  MatSetRandom_SeqAIJ(Mat x,PetscRandom rctx)
{
  PetscErrorCode ierr;
  Mat_SeqAIJ     *aij = (Mat_SeqAIJ*)x->data;
  PetscScalar    a;
  PetscInt       m,n,i,j,col;

  PetscFunctionBegin;
  if (!x->assembled) {
    ierr = MatGetSize(x,&m,&n);CHKERRQ(ierr);
    for (i=0; i<m; i++) {
      for (j=0; j<aij->imax[i]; j++) {
        ierr = PetscRandomGetValue(rctx,&a);CHKERRQ(ierr);
        col  = (PetscInt)(n*PetscRealPart(a));
        ierr = MatSetValues(x,1,&i,1,&col,&a,ADD_VALUES);CHKERRQ(ierr);
      }
    }
  } else SETERRQ(PETSC_COMM_SELF,PETSC_ERR_SUP,"Not yet coded");
  ierr = MatAssemblyBegin(x,MAT_FINAL_ASSEMBLY);CHKERRQ(ierr);
  ierr = MatAssemblyEnd(x,MAT_FINAL_ASSEMBLY);CHKERRQ(ierr);
  PetscFunctionReturn(0);
}

/* -------------------------------------------------------------------*/
static struct _MatOps MatOps_Values = { MatSetValues_SeqAIJ,
                                        MatGetRow_SeqAIJ,
                                        MatRestoreRow_SeqAIJ,
                                        MatMult_SeqAIJ,
                                /*  4*/ MatMultAdd_SeqAIJ,
                                        MatMultTranspose_SeqAIJ,
                                        MatMultTransposeAdd_SeqAIJ,
                                        0,
                                        0,
                                        0,
                                /* 10*/ 0,
                                        MatLUFactor_SeqAIJ,
                                        0,
                                        MatSOR_SeqAIJ,
                                        MatTranspose_SeqAIJ,
                                /*1 5*/ MatGetInfo_SeqAIJ,
                                        MatEqual_SeqAIJ,
                                        MatGetDiagonal_SeqAIJ,
                                        MatDiagonalScale_SeqAIJ,
                                        MatNorm_SeqAIJ,
                                /* 20*/ 0,
                                        MatAssemblyEnd_SeqAIJ,
                                        MatSetOption_SeqAIJ,
                                        MatZeroEntries_SeqAIJ,
                                /* 24*/ MatZeroRows_SeqAIJ,
                                        0,
                                        0,
                                        0,
                                        0,
                                /* 29*/ MatSetUp_SeqAIJ,
                                        0,
                                        0,
                                        0,
                                        0,
                                /* 34*/ MatDuplicate_SeqAIJ,
                                        0,
                                        0,
                                        MatILUFactor_SeqAIJ,
                                        0,
                                /* 39*/ MatAXPY_SeqAIJ,
                                        MatGetSubMatrices_SeqAIJ,
                                        MatIncreaseOverlap_SeqAIJ,
                                        MatGetValues_SeqAIJ,
                                        MatCopy_SeqAIJ,
                                /* 44*/ MatGetRowMax_SeqAIJ,
                                        MatScale_SeqAIJ,
                                        0,
                                        MatDiagonalSet_SeqAIJ,
                                        MatZeroRowsColumns_SeqAIJ,
                                /* 49*/ MatSetRandom_SeqAIJ,
                                        MatGetRowIJ_SeqAIJ,
                                        MatRestoreRowIJ_SeqAIJ,
                                        MatGetColumnIJ_SeqAIJ,
                                        MatRestoreColumnIJ_SeqAIJ,
                                /* 54*/ MatFDColoringCreate_SeqXAIJ,
                                        0,
                                        0,
                                        MatPermute_SeqAIJ,
                                        0,
                                /* 59*/ 0,
                                        MatDestroy_SeqAIJ,
                                        MatView_SeqAIJ,
                                        0,
                                        MatMatMatMult_SeqAIJ_SeqAIJ_SeqAIJ,
                                /* 64*/ MatMatMatMultSymbolic_SeqAIJ_SeqAIJ_SeqAIJ,
                                        MatMatMatMultNumeric_SeqAIJ_SeqAIJ_SeqAIJ,
                                        0,
                                        0,
                                        0,
                                /* 69*/ MatGetRowMaxAbs_SeqAIJ,
                                        MatGetRowMinAbs_SeqAIJ,
                                        0,
                                        MatSetColoring_SeqAIJ,
                                        0,
                                /* 74*/ MatSetValuesAdifor_SeqAIJ,
                                        MatFDColoringApply_AIJ,
                                        0,
                                        0,
                                        0,
                                /* 79*/ MatFindZeroDiagonals_SeqAIJ,
                                        0,
                                        0,
                                        0,
                                        MatLoad_SeqAIJ,
                                /* 84*/ MatIsSymmetric_SeqAIJ,
                                        MatIsHermitian_SeqAIJ,
                                        0,
                                        0,
                                        0,
                                /* 89*/ MatMatMult_SeqAIJ_SeqAIJ,
                                        MatMatMultSymbolic_SeqAIJ_SeqAIJ,
                                        MatMatMultNumeric_SeqAIJ_SeqAIJ,
                                        MatPtAP_SeqAIJ_SeqAIJ,
                                        MatPtAPSymbolic_SeqAIJ_SeqAIJ_DenseAxpy,
                                /* 94*/ MatPtAPNumeric_SeqAIJ_SeqAIJ,
                                        MatMatTransposeMult_SeqAIJ_SeqAIJ,
                                        MatMatTransposeMultSymbolic_SeqAIJ_SeqAIJ,
                                        MatMatTransposeMultNumeric_SeqAIJ_SeqAIJ,
                                        0,
                                /* 99*/ 0,
                                        0,
                                        0,
                                        MatConjugate_SeqAIJ,
                                        0,
                                /*104*/ MatSetValuesRow_SeqAIJ,
                                        MatRealPart_SeqAIJ,
                                        MatImaginaryPart_SeqAIJ,
                                        0,
                                        0,
                                /*109*/ MatMatSolve_SeqAIJ,
                                        0,
                                        MatGetRowMin_SeqAIJ,
                                        0,
                                        MatMissingDiagonal_SeqAIJ,
                                /*114*/ 0,
                                        0,
                                        0,
                                        0,
                                        0,
                                /*119*/ 0,
                                        0,
                                        0,
                                        0,
                                        MatGetMultiProcBlock_SeqAIJ,
                                /*124*/ MatFindNonzeroRows_SeqAIJ,
                                        MatGetColumnNorms_SeqAIJ,
                                        MatInvertBlockDiagonal_SeqAIJ,
                                        0,
                                        0,
                                /*129*/ 0,
                                        MatTransposeMatMult_SeqAIJ_SeqAIJ,
                                        MatTransposeMatMultSymbolic_SeqAIJ_SeqAIJ,
                                        MatTransposeMatMultNumeric_SeqAIJ_SeqAIJ,
                                        MatTransposeColoringCreate_SeqAIJ,
                                /*134*/ MatTransColoringApplySpToDen_SeqAIJ,
                                        MatTransColoringApplyDenToSp_SeqAIJ,
                                        MatRARt_SeqAIJ_SeqAIJ,
                                        MatRARtSymbolic_SeqAIJ_SeqAIJ,
                                        MatRARtNumeric_SeqAIJ_SeqAIJ,
                                 /*139*/0,
                                        0,
                                        0,
                                        MatFDColoringSetUp_SeqXAIJ
};

#undef __FUNCT__
#define __FUNCT__ "MatSeqAIJSetColumnIndices_SeqAIJ"
PetscErrorCode  MatSeqAIJSetColumnIndices_SeqAIJ(Mat mat,PetscInt *indices)
{
  Mat_SeqAIJ *aij = (Mat_SeqAIJ*)mat->data;
  PetscInt   i,nz,n;

  PetscFunctionBegin;
  nz = aij->maxnz;
  n  = mat->rmap->n;
  for (i=0; i<nz; i++) {
    aij->j[i] = indices[i];
  }
  aij->nz = nz;
  for (i=0; i<n; i++) {
    aij->ilen[i] = aij->imax[i];
  }
  PetscFunctionReturn(0);
}

#undef __FUNCT__
#define __FUNCT__ "MatSeqAIJSetColumnIndices"
/*@
    MatSeqAIJSetColumnIndices - Set the column indices for all the rows
       in the matrix.

  Input Parameters:
+  mat - the SeqAIJ matrix
-  indices - the column indices

  Level: advanced

  Notes:
    This can be called if you have precomputed the nonzero structure of the
  matrix and want to provide it to the matrix object to improve the performance
  of the MatSetValues() operation.

    You MUST have set the correct numbers of nonzeros per row in the call to
  MatCreateSeqAIJ(), and the columns indices MUST be sorted.

    MUST be called before any calls to MatSetValues();

    The indices should start with zero, not one.

@*/
PetscErrorCode  MatSeqAIJSetColumnIndices(Mat mat,PetscInt *indices)
{
  PetscErrorCode ierr;

  PetscFunctionBegin;
  PetscValidHeaderSpecific(mat,MAT_CLASSID,1);
  PetscValidPointer(indices,2);
  ierr = PetscUseMethod(mat,"MatSeqAIJSetColumnIndices_C",(Mat,PetscInt*),(mat,indices));CHKERRQ(ierr);
  PetscFunctionReturn(0);
}

/* ----------------------------------------------------------------------------------------*/

#undef __FUNCT__
#define __FUNCT__ "MatStoreValues_SeqAIJ"
PetscErrorCode  MatStoreValues_SeqAIJ(Mat mat)
{
  Mat_SeqAIJ     *aij = (Mat_SeqAIJ*)mat->data;
  PetscErrorCode ierr;
  size_t         nz = aij->i[mat->rmap->n];

  PetscFunctionBegin;
  if (aij->nonew != 1) SETERRQ(PETSC_COMM_SELF,PETSC_ERR_ORDER,"Must call MatSetOption(A,MAT_NEW_NONZERO_LOCATIONS,PETSC_FALSE);first");

  /* allocate space for values if not already there */
  if (!aij->saved_values) {
    ierr = PetscMalloc1((nz+1),&aij->saved_values);CHKERRQ(ierr);
    ierr = PetscLogObjectMemory((PetscObject)mat,(nz+1)*sizeof(PetscScalar));CHKERRQ(ierr);
  }

  /* copy values over */
  ierr = PetscMemcpy(aij->saved_values,aij->a,nz*sizeof(PetscScalar));CHKERRQ(ierr);
  PetscFunctionReturn(0);
}

#undef __FUNCT__
#define __FUNCT__ "MatStoreValues"
/*@
    MatStoreValues - Stashes a copy of the matrix values; this allows, for
       example, reuse of the linear part of a Jacobian, while recomputing the
       nonlinear portion.

   Collect on Mat

  Input Parameters:
.  mat - the matrix (currently only AIJ matrices support this option)

  Level: advanced

  Common Usage, with SNESSolve():
$    Create Jacobian matrix
$    Set linear terms into matrix
$    Apply boundary conditions to matrix, at this time matrix must have
$      final nonzero structure (i.e. setting the nonlinear terms and applying
$      boundary conditions again will not change the nonzero structure
$    ierr = MatSetOption(mat,MAT_NEW_NONZERO_LOCATIONS,PETSC_FALSE);
$    ierr = MatStoreValues(mat);
$    Call SNESSetJacobian() with matrix
$    In your Jacobian routine
$      ierr = MatRetrieveValues(mat);
$      Set nonlinear terms in matrix

  Common Usage without SNESSolve(), i.e. when you handle nonlinear solve yourself:
$    // build linear portion of Jacobian
$    ierr = MatSetOption(mat,MAT_NEW_NONZERO_LOCATIONS,PETSC_FALSE);
$    ierr = MatStoreValues(mat);
$    loop over nonlinear iterations
$       ierr = MatRetrieveValues(mat);
$       // call MatSetValues(mat,...) to set nonliner portion of Jacobian
$       // call MatAssemblyBegin/End() on matrix
$       Solve linear system with Jacobian
$    endloop

  Notes:
    Matrix must already be assemblied before calling this routine
    Must set the matrix option MatSetOption(mat,MAT_NEW_NONZERO_LOCATIONS,PETSC_FALSE); before
    calling this routine.

    When this is called multiple times it overwrites the previous set of stored values
    and does not allocated additional space.

.seealso: MatRetrieveValues()

@*/
PetscErrorCode  MatStoreValues(Mat mat)
{
  PetscErrorCode ierr;

  PetscFunctionBegin;
  PetscValidHeaderSpecific(mat,MAT_CLASSID,1);
  if (!mat->assembled) SETERRQ(PETSC_COMM_SELF,PETSC_ERR_ARG_WRONGSTATE,"Not for unassembled matrix");
  if (mat->factortype) SETERRQ(PETSC_COMM_SELF,PETSC_ERR_ARG_WRONGSTATE,"Not for factored matrix");
  ierr = PetscUseMethod(mat,"MatStoreValues_C",(Mat),(mat));CHKERRQ(ierr);
  PetscFunctionReturn(0);
}

#undef __FUNCT__
#define __FUNCT__ "MatRetrieveValues_SeqAIJ"
PetscErrorCode  MatRetrieveValues_SeqAIJ(Mat mat)
{
  Mat_SeqAIJ     *aij = (Mat_SeqAIJ*)mat->data;
  PetscErrorCode ierr;
  PetscInt       nz = aij->i[mat->rmap->n];

  PetscFunctionBegin;
  if (aij->nonew != 1) SETERRQ(PETSC_COMM_SELF,PETSC_ERR_ORDER,"Must call MatSetOption(A,MAT_NEW_NONZERO_LOCATIONS,PETSC_FALSE);first");
  if (!aij->saved_values) SETERRQ(PETSC_COMM_SELF,PETSC_ERR_ORDER,"Must call MatStoreValues(A);first");
  /* copy values over */
  ierr = PetscMemcpy(aij->a,aij->saved_values,nz*sizeof(PetscScalar));CHKERRQ(ierr);
  PetscFunctionReturn(0);
}

#undef __FUNCT__
#define __FUNCT__ "MatRetrieveValues"
/*@
    MatRetrieveValues - Retrieves the copy of the matrix values; this allows, for
       example, reuse of the linear part of a Jacobian, while recomputing the
       nonlinear portion.

   Collect on Mat

  Input Parameters:
.  mat - the matrix (currently on AIJ matrices support this option)

  Level: advanced

.seealso: MatStoreValues()

@*/
PetscErrorCode  MatRetrieveValues(Mat mat)
{
  PetscErrorCode ierr;

  PetscFunctionBegin;
  PetscValidHeaderSpecific(mat,MAT_CLASSID,1);
  if (!mat->assembled) SETERRQ(PETSC_COMM_SELF,PETSC_ERR_ARG_WRONGSTATE,"Not for unassembled matrix");
  if (mat->factortype) SETERRQ(PETSC_COMM_SELF,PETSC_ERR_ARG_WRONGSTATE,"Not for factored matrix");
  ierr = PetscUseMethod(mat,"MatRetrieveValues_C",(Mat),(mat));CHKERRQ(ierr);
  PetscFunctionReturn(0);
}


/* --------------------------------------------------------------------------------*/
#undef __FUNCT__
#define __FUNCT__ "MatCreateSeqAIJ"
/*@C
   MatCreateSeqAIJ - Creates a sparse matrix in AIJ (compressed row) format
   (the default parallel PETSc format).  For good matrix assembly performance
   the user should preallocate the matrix storage by setting the parameter nz
   (or the array nnz).  By setting these parameters accurately, performance
   during matrix assembly can be increased by more than a factor of 50.

   Collective on MPI_Comm

   Input Parameters:
+  comm - MPI communicator, set to PETSC_COMM_SELF
.  m - number of rows
.  n - number of columns
.  nz - number of nonzeros per row (same for all rows)
-  nnz - array containing the number of nonzeros in the various rows
         (possibly different for each row) or NULL

   Output Parameter:
.  A - the matrix

   It is recommended that one use the MatCreate(), MatSetType() and/or MatSetFromOptions(),
   MatXXXXSetPreallocation() paradgm instead of this routine directly.
   [MatXXXXSetPreallocation() is, for example, MatSeqAIJSetPreallocation]

   Notes:
   If nnz is given then nz is ignored

   The AIJ format (also called the Yale sparse matrix format or
   compressed row storage), is fully compatible with standard Fortran 77
   storage.  That is, the stored row and column indices can begin at
   either one (as in Fortran) or zero.  See the users' manual for details.

   Specify the preallocated storage with either nz or nnz (not both).
   Set nz=PETSC_DEFAULT and nnz=NULL for PETSc to control dynamic memory
   allocation.  For large problems you MUST preallocate memory or you
   will get TERRIBLE performance, see the users' manual chapter on matrices.

   By default, this format uses inodes (identical nodes) when possible, to
   improve numerical efficiency of matrix-vector products and solves. We
   search for consecutive rows with the same nonzero structure, thereby
   reusing matrix information to achieve increased efficiency.

   Options Database Keys:
+  -mat_no_inode  - Do not use inodes
-  -mat_inode_limit <limit> - Sets inode limit (max limit=5)

   Level: intermediate

.seealso: MatCreate(), MatCreateAIJ(), MatSetValues(), MatSeqAIJSetColumnIndices(), MatCreateSeqAIJWithArrays()

@*/
PetscErrorCode  MatCreateSeqAIJ(MPI_Comm comm,PetscInt m,PetscInt n,PetscInt nz,const PetscInt nnz[],Mat *A)
{
  PetscErrorCode ierr;

  PetscFunctionBegin;
  ierr = MatCreate(comm,A);CHKERRQ(ierr);
  ierr = MatSetSizes(*A,m,n,m,n);CHKERRQ(ierr);
  ierr = MatSetType(*A,MATSEQAIJ);CHKERRQ(ierr);
  ierr = MatSeqAIJSetPreallocation_SeqAIJ(*A,nz,nnz);CHKERRQ(ierr);
  PetscFunctionReturn(0);
}

#undef __FUNCT__
#define __FUNCT__ "MatSeqAIJSetPreallocation"
/*@C
   MatSeqAIJSetPreallocation - For good matrix assembly performance
   the user should preallocate the matrix storage by setting the parameter nz
   (or the array nnz).  By setting these parameters accurately, performance
   during matrix assembly can be increased by more than a factor of 50.

   Collective on MPI_Comm

   Input Parameters:
+  B - The matrix-free
.  nz - number of nonzeros per row (same for all rows)
-  nnz - array containing the number of nonzeros in the various rows
         (possibly different for each row) or NULL

   Notes:
     If nnz is given then nz is ignored

    The AIJ format (also called the Yale sparse matrix format or
   compressed row storage), is fully compatible with standard Fortran 77
   storage.  That is, the stored row and column indices can begin at
   either one (as in Fortran) or zero.  See the users' manual for details.

   Specify the preallocated storage with either nz or nnz (not both).
   Set nz=PETSC_DEFAULT and nnz=NULL for PETSc to control dynamic memory
   allocation.  For large problems you MUST preallocate memory or you
   will get TERRIBLE performance, see the users' manual chapter on matrices.

   You can call MatGetInfo() to get information on how effective the preallocation was;
   for example the fields mallocs,nz_allocated,nz_used,nz_unneeded;
   You can also run with the option -info and look for messages with the string
   malloc in them to see if additional memory allocation was needed.

   Developers: Use nz of MAT_SKIP_ALLOCATION to not allocate any space for the matrix
   entries or columns indices

   By default, this format uses inodes (identical nodes) when possible, to
   improve numerical efficiency of matrix-vector products and solves. We
   search for consecutive rows with the same nonzero structure, thereby
   reusing matrix information to achieve increased efficiency.

   Options Database Keys:
+  -mat_no_inode  - Do not use inodes
.  -mat_inode_limit <limit> - Sets inode limit (max limit=5)
-  -mat_aij_oneindex - Internally use indexing starting at 1
        rather than 0.  Note that when calling MatSetValues(),
        the user still MUST index entries starting at 0!

   Level: intermediate

.seealso: MatCreate(), MatCreateAIJ(), MatSetValues(), MatSeqAIJSetColumnIndices(), MatCreateSeqAIJWithArrays(), MatGetInfo()

@*/
PetscErrorCode  MatSeqAIJSetPreallocation(Mat B,PetscInt nz,const PetscInt nnz[])
{
  PetscErrorCode ierr;

  PetscFunctionBegin;
  PetscValidHeaderSpecific(B,MAT_CLASSID,1);
  PetscValidType(B,1);
  ierr = PetscTryMethod(B,"MatSeqAIJSetPreallocation_C",(Mat,PetscInt,const PetscInt[]),(B,nz,nnz));CHKERRQ(ierr);
  PetscFunctionReturn(0);
}

#undef __FUNCT__
#define __FUNCT__ "MatSeqAIJSetPreallocation_SeqAIJ"
PetscErrorCode  MatSeqAIJSetPreallocation_SeqAIJ(Mat B,PetscInt nz,const PetscInt *nnz)
{
  Mat_SeqAIJ     *b;
  PetscBool      skipallocation = PETSC_FALSE,realalloc = PETSC_FALSE;
  PetscErrorCode ierr;
  PetscInt       i;

  PetscFunctionBegin;
  if (nz >= 0 || nnz) realalloc = PETSC_TRUE;
  if (nz == MAT_SKIP_ALLOCATION) {
    skipallocation = PETSC_TRUE;
    nz             = 0;
  }

  ierr = PetscLayoutSetUp(B->rmap);CHKERRQ(ierr);
  ierr = PetscLayoutSetUp(B->cmap);CHKERRQ(ierr);

  if (nz == PETSC_DEFAULT || nz == PETSC_DECIDE) nz = 5;
  if (nz < 0) SETERRQ1(PETSC_COMM_SELF,PETSC_ERR_ARG_OUTOFRANGE,"nz cannot be less than 0: value %D",nz);
  if (nnz) {
    for (i=0; i<B->rmap->n; i++) {
      if (nnz[i] < 0) SETERRQ2(PETSC_COMM_SELF,PETSC_ERR_ARG_OUTOFRANGE,"nnz cannot be less than 0: local row %D value %D",i,nnz[i]);
      if (nnz[i] > B->cmap->n) SETERRQ3(PETSC_COMM_SELF,PETSC_ERR_ARG_OUTOFRANGE,"nnz cannot be greater than row length: local row %D value %d rowlength %D",i,nnz[i],B->cmap->n);
    }
  }

  B->preallocated = PETSC_TRUE;

  b = (Mat_SeqAIJ*)B->data;

  if (!skipallocation) {
    if (!b->imax) {
      ierr = PetscMalloc2(B->rmap->n,&b->imax,B->rmap->n,&b->ilen);CHKERRQ(ierr);
      ierr = PetscLogObjectMemory((PetscObject)B,2*B->rmap->n*sizeof(PetscInt));CHKERRQ(ierr);
    }
    if (!nnz) {
      if (nz == PETSC_DEFAULT || nz == PETSC_DECIDE) nz = 10;
      else if (nz < 0) nz = 1;
      for (i=0; i<B->rmap->n; i++) b->imax[i] = nz;
      nz = nz*B->rmap->n;
    } else {
      nz = 0;
      for (i=0; i<B->rmap->n; i++) {b->imax[i] = nnz[i]; nz += nnz[i];}
    }
    /* b->ilen will count nonzeros in each row so far. */
    for (i=0; i<B->rmap->n; i++) b->ilen[i] = 0;

    /* allocate the matrix space */
    ierr    = MatSeqXAIJFreeAIJ(B,&b->a,&b->j,&b->i);CHKERRQ(ierr);
    ierr    = PetscMalloc3(nz,&b->a,nz,&b->j,B->rmap->n+1,&b->i);CHKERRQ(ierr);
    ierr    = PetscLogObjectMemory((PetscObject)B,(B->rmap->n+1)*sizeof(PetscInt)+nz*(sizeof(PetscScalar)+sizeof(PetscInt)));CHKERRQ(ierr);
    b->i[0] = 0;
    for (i=1; i<B->rmap->n+1; i++) {
      b->i[i] = b->i[i-1] + b->imax[i-1];
    }
    b->singlemalloc = PETSC_TRUE;
    b->free_a       = PETSC_TRUE;
    b->free_ij      = PETSC_TRUE;
#if defined(PETSC_THREADCOMM_ACTIVE)
    ierr = MatZeroEntries_SeqAIJ(B);CHKERRQ(ierr);
#endif
  } else {
    b->free_a  = PETSC_FALSE;
    b->free_ij = PETSC_FALSE;
  }

  b->nz               = 0;
  b->maxnz            = nz;
  B->info.nz_unneeded = (double)b->maxnz;
  if (realalloc) {
    ierr = MatSetOption(B,MAT_NEW_NONZERO_ALLOCATION_ERR,PETSC_TRUE);CHKERRQ(ierr);
  }
  PetscFunctionReturn(0);
}

#undef  __FUNCT__
#define __FUNCT__  "MatSeqAIJSetPreallocationCSR"
/*@
   MatSeqAIJSetPreallocationCSR - Allocates memory for a sparse sequential matrix in AIJ format.

   Input Parameters:
+  B - the matrix
.  i - the indices into j for the start of each row (starts with zero)
.  j - the column indices for each row (starts with zero) these must be sorted for each row
-  v - optional values in the matrix

   Level: developer

   The i,j,v values are COPIED with this routine; to avoid the copy use MatCreateSeqAIJWithArrays()

.keywords: matrix, aij, compressed row, sparse, sequential

.seealso: MatCreate(), MatCreateSeqAIJ(), MatSetValues(), MatSeqAIJSetPreallocation(), MatCreateSeqAIJ(), SeqAIJ
@*/
PetscErrorCode MatSeqAIJSetPreallocationCSR(Mat B,const PetscInt i[],const PetscInt j[],const PetscScalar v[])
{
  PetscErrorCode ierr;

  PetscFunctionBegin;
  PetscValidHeaderSpecific(B,MAT_CLASSID,1);
  PetscValidType(B,1);
  ierr = PetscTryMethod(B,"MatSeqAIJSetPreallocationCSR_C",(Mat,const PetscInt[],const PetscInt[],const PetscScalar[]),(B,i,j,v));CHKERRQ(ierr);
  PetscFunctionReturn(0);
}

#undef  __FUNCT__
#define __FUNCT__  "MatSeqAIJSetPreallocationCSR_SeqAIJ"
PetscErrorCode  MatSeqAIJSetPreallocationCSR_SeqAIJ(Mat B,const PetscInt Ii[],const PetscInt J[],const PetscScalar v[])
{
  PetscInt       i;
  PetscInt       m,n;
  PetscInt       nz;
  PetscInt       *nnz, nz_max = 0;
  PetscScalar    *values;
  PetscErrorCode ierr;

  PetscFunctionBegin;
  if (Ii[0]) SETERRQ1(PETSC_COMM_SELF,PETSC_ERR_ARG_OUTOFRANGE, "Ii[0] must be 0 it is %D", Ii[0]);

  ierr = PetscLayoutSetUp(B->rmap);CHKERRQ(ierr);
  ierr = PetscLayoutSetUp(B->cmap);CHKERRQ(ierr);

  ierr = MatGetSize(B, &m, &n);CHKERRQ(ierr);
  ierr = PetscMalloc1((m+1), &nnz);CHKERRQ(ierr);
  for (i = 0; i < m; i++) {
    nz     = Ii[i+1]- Ii[i];
    nz_max = PetscMax(nz_max, nz);
    if (nz < 0) SETERRQ2(PETSC_COMM_SELF,PETSC_ERR_ARG_OUTOFRANGE, "Local row %D has a negative number of columns %D", i, nnz);
    nnz[i] = nz;
  }
  ierr = MatSeqAIJSetPreallocation(B, 0, nnz);CHKERRQ(ierr);
  ierr = PetscFree(nnz);CHKERRQ(ierr);

  if (v) {
    values = (PetscScalar*) v;
  } else {
    ierr = PetscCalloc1(nz_max, &values);CHKERRQ(ierr);
  }

  for (i = 0; i < m; i++) {
    nz   = Ii[i+1] - Ii[i];
    ierr = MatSetValues_SeqAIJ(B, 1, &i, nz, J+Ii[i], values + (v ? Ii[i] : 0), INSERT_VALUES);CHKERRQ(ierr);
  }

  ierr = MatAssemblyBegin(B,MAT_FINAL_ASSEMBLY);CHKERRQ(ierr);
  ierr = MatAssemblyEnd(B,MAT_FINAL_ASSEMBLY);CHKERRQ(ierr);

  if (!v) {
    ierr = PetscFree(values);CHKERRQ(ierr);
  }
  ierr = MatSetOption(B,MAT_NEW_NONZERO_LOCATION_ERR,PETSC_TRUE);CHKERRQ(ierr);
  PetscFunctionReturn(0);
}

#include <../src/mat/impls/dense/seq/dense.h>
#include <petsc-private/kernels/petscaxpy.h>

#undef __FUNCT__
#define __FUNCT__ "MatMatMultNumeric_SeqDense_SeqAIJ"
/*
    Computes (B'*A')' since computing B*A directly is untenable

               n                       p                          p
        (              )       (              )         (                  )
      m (      A       )  *  n (       B      )   =   m (         C        )
        (              )       (              )         (                  )

*/
PetscErrorCode MatMatMultNumeric_SeqDense_SeqAIJ(Mat A,Mat B,Mat C)
{
  PetscErrorCode    ierr;
  Mat_SeqDense      *sub_a = (Mat_SeqDense*)A->data;
  Mat_SeqAIJ        *sub_b = (Mat_SeqAIJ*)B->data;
  Mat_SeqDense      *sub_c = (Mat_SeqDense*)C->data;
  PetscInt          i,n,m,q,p;
  const PetscInt    *ii,*idx;
  const PetscScalar *b,*a,*a_q;
  PetscScalar       *c,*c_q;

  PetscFunctionBegin;
  m    = A->rmap->n;
  n    = A->cmap->n;
  p    = B->cmap->n;
  a    = sub_a->v;
  b    = sub_b->a;
  c    = sub_c->v;
  ierr = PetscMemzero(c,m*p*sizeof(PetscScalar));CHKERRQ(ierr);

  ii  = sub_b->i;
  idx = sub_b->j;
  for (i=0; i<n; i++) {
    q = ii[i+1] - ii[i];
    while (q-->0) {
      c_q = c + m*(*idx);
      a_q = a + m*i;
      PetscKernelAXPY(c_q,*b,a_q,m);
      idx++;
      b++;
    }
  }
  PetscFunctionReturn(0);
}

#undef __FUNCT__
#define __FUNCT__ "MatMatMultSymbolic_SeqDense_SeqAIJ"
PetscErrorCode MatMatMultSymbolic_SeqDense_SeqAIJ(Mat A,Mat B,PetscReal fill,Mat *C)
{
  PetscErrorCode ierr;
  PetscInt       m=A->rmap->n,n=B->cmap->n;
  Mat            Cmat;

  PetscFunctionBegin;
  if (A->cmap->n != B->rmap->n) SETERRQ2(PETSC_COMM_SELF,PETSC_ERR_ARG_SIZ,"A->cmap->n %D != B->rmap->n %D\n",A->cmap->n,B->rmap->n);
  ierr = MatCreate(PetscObjectComm((PetscObject)A),&Cmat);CHKERRQ(ierr);
  ierr = MatSetSizes(Cmat,m,n,m,n);CHKERRQ(ierr);
  ierr = MatSetBlockSizes(Cmat,A->rmap->bs,B->cmap->bs);CHKERRQ(ierr);
  ierr = MatSetType(Cmat,MATSEQDENSE);CHKERRQ(ierr);
  ierr = MatSeqDenseSetPreallocation(Cmat,NULL);CHKERRQ(ierr);

  Cmat->ops->matmultnumeric = MatMatMultNumeric_SeqDense_SeqAIJ;

  *C = Cmat;
  PetscFunctionReturn(0);
}

/* ----------------------------------------------------------------*/
#undef __FUNCT__
#define __FUNCT__ "MatMatMult_SeqDense_SeqAIJ"
PetscErrorCode MatMatMult_SeqDense_SeqAIJ(Mat A,Mat B,MatReuse scall,PetscReal fill,Mat *C)
{
  PetscErrorCode ierr;

  PetscFunctionBegin;
  if (scall == MAT_INITIAL_MATRIX) {
    ierr = PetscLogEventBegin(MAT_MatMultSymbolic,A,B,0,0);CHKERRQ(ierr);
    ierr = MatMatMultSymbolic_SeqDense_SeqAIJ(A,B,fill,C);CHKERRQ(ierr);
    ierr = PetscLogEventEnd(MAT_MatMultSymbolic,A,B,0,0);CHKERRQ(ierr);
  }
  ierr = PetscLogEventBegin(MAT_MatMultNumeric,A,B,0,0);CHKERRQ(ierr);
  ierr = MatMatMultNumeric_SeqDense_SeqAIJ(A,B,*C);CHKERRQ(ierr);
  ierr = PetscLogEventEnd(MAT_MatMultNumeric,A,B,0,0);CHKERRQ(ierr);
  PetscFunctionReturn(0);
}


/*MC
   MATSEQAIJ - MATSEQAIJ = "seqaij" - A matrix type to be used for sequential sparse matrices,
   based on compressed sparse row format.

   Options Database Keys:
. -mat_type seqaij - sets the matrix type to "seqaij" during a call to MatSetFromOptions()

  Level: beginner

.seealso: MatCreateSeqAIJ(), MatSetFromOptions(), MatSetType(), MatCreate(), MatType
M*/

/*MC
   MATAIJ - MATAIJ = "aij" - A matrix type to be used for sparse matrices.

   This matrix type is identical to MATSEQAIJ when constructed with a single process communicator,
   and MATMPIAIJ otherwise.  As a result, for single process communicators,
  MatSeqAIJSetPreallocation is supported, and similarly MatMPIAIJSetPreallocation is supported
  for communicators controlling multiple processes.  It is recommended that you call both of
  the above preallocation routines for simplicity.

   Options Database Keys:
. -mat_type aij - sets the matrix type to "aij" during a call to MatSetFromOptions()

  Developer Notes: Subclasses include MATAIJCUSP, MATAIJPERM, MATAIJCRL, and also automatically switches over to use inodes when
   enough exist.

  Level: beginner

.seealso: MatCreateAIJ(), MatCreateSeqAIJ(), MATSEQAIJ,MATMPIAIJ
M*/

/*MC
   MATAIJCRL - MATAIJCRL = "aijcrl" - A matrix type to be used for sparse matrices.

   This matrix type is identical to MATSEQAIJCRL when constructed with a single process communicator,
   and MATMPIAIJCRL otherwise.  As a result, for single process communicators,
   MatSeqAIJSetPreallocation() is supported, and similarly MatMPIAIJSetPreallocation() is supported
  for communicators controlling multiple processes.  It is recommended that you call both of
  the above preallocation routines for simplicity.

   Options Database Keys:
. -mat_type aijcrl - sets the matrix type to "aijcrl" during a call to MatSetFromOptions()

  Level: beginner

.seealso: MatCreateMPIAIJCRL,MATSEQAIJCRL,MATMPIAIJCRL, MATSEQAIJCRL, MATMPIAIJCRL
M*/

#if defined(PETSC_HAVE_PASTIX)
PETSC_EXTERN PetscErrorCode MatGetFactor_seqaij_pastix(Mat,MatFactorType,Mat*);
#endif
#if defined(PETSC_HAVE_ESSL) && !defined(PETSC_USE_COMPLEX) && !defined(PETSC_USE_REAL_SINGLE) && !defined(PETSC_USE_REAL___FLOAT128)
PETSC_EXTERN PetscErrorCode MatGetFactor_seqaij_essl(Mat,MatFactorType,Mat*);
#endif
PETSC_EXTERN PetscErrorCode MatConvert_SeqAIJ_SeqAIJCRL(Mat,MatType,MatReuse,Mat*);
PETSC_EXTERN PetscErrorCode MatGetFactor_seqaij_petsc(Mat,MatFactorType,Mat*);
PETSC_EXTERN PetscErrorCode MatGetFactor_seqaij_bas(Mat,MatFactorType,Mat*);
extern PetscErrorCode  MatGetFactorAvailable_seqaij_petsc(Mat,MatFactorType,PetscBool*);
#if defined(PETSC_HAVE_MUMPS)
PETSC_EXTERN PetscErrorCode MatGetFactor_aij_mumps(Mat,MatFactorType,Mat*);
#endif
#if defined(PETSC_HAVE_SUPERLU)
PETSC_EXTERN PetscErrorCode MatGetFactor_seqaij_superlu(Mat,MatFactorType,Mat*);
#endif
#if defined(PETSC_HAVE_SUPERLU_DIST)
PETSC_EXTERN PetscErrorCode MatGetFactor_seqaij_superlu_dist(Mat,MatFactorType,Mat*);
#endif
#if defined(PETSC_HAVE_UMFPACK)
PETSC_EXTERN PetscErrorCode MatGetFactor_seqaij_umfpack(Mat,MatFactorType,Mat*);
#endif
#if defined(PETSC_HAVE_CHOLMOD)
PETSC_EXTERN PetscErrorCode MatGetFactor_seqaij_cholmod(Mat,MatFactorType,Mat*);
#endif
#if defined(PETSC_HAVE_LUSOL)
PETSC_EXTERN PetscErrorCode MatGetFactor_seqaij_lusol(Mat,MatFactorType,Mat*);
#endif
#if defined(PETSC_HAVE_MATLAB_ENGINE)
PETSC_EXTERN PetscErrorCode MatGetFactor_seqaij_matlab(Mat,MatFactorType,Mat*);
extern PetscErrorCode  MatlabEnginePut_SeqAIJ(PetscObject,void*);
extern PetscErrorCode  MatlabEngineGet_SeqAIJ(PetscObject,void*);
#endif
#if defined(PETSC_HAVE_CLIQUE)
PETSC_EXTERN PetscErrorCode MatGetFactor_aij_clique(Mat,MatFactorType,Mat*);
#endif


#undef __FUNCT__
#define __FUNCT__ "MatSeqAIJGetArray"
/*@C
   MatSeqAIJGetArray - gives access to the array where the data for a SeqSeqAIJ matrix is stored

   Not Collective

   Input Parameter:
.  mat - a MATSEQDENSE matrix

   Output Parameter:
.   array - pointer to the data

   Level: intermediate

.seealso: MatSeqAIJRestoreArray(), MatSeqAIJGetArrayF90()
@*/
PetscErrorCode  MatSeqAIJGetArray(Mat A,PetscScalar **array)
{
  PetscErrorCode ierr;

  PetscFunctionBegin;
  ierr = PetscUseMethod(A,"MatSeqAIJGetArray_C",(Mat,PetscScalar**),(A,array));CHKERRQ(ierr);
  PetscFunctionReturn(0);
}

#undef __FUNCT__
#define __FUNCT__ "MatSeqAIJRestoreArray"
/*@C
   MatSeqAIJRestoreArray - returns access to the array where the data for a SeqSeqAIJ matrix is stored obtained by MatSeqAIJGetArray()

   Not Collective

   Input Parameters:
.  mat - a MATSEQDENSE matrix
.  array - pointer to the data

   Level: intermediate

.seealso: MatSeqAIJGetArray(), MatSeqAIJRestoreArrayF90()
@*/
PetscErrorCode  MatSeqAIJRestoreArray(Mat A,PetscScalar **array)
{
  PetscErrorCode ierr;

  PetscFunctionBegin;
  ierr = PetscUseMethod(A,"MatSeqAIJRestoreArray_C",(Mat,PetscScalar**),(A,array));CHKERRQ(ierr);
  PetscFunctionReturn(0);
}

#undef __FUNCT__
#define __FUNCT__ "MatCreate_SeqAIJ"
PETSC_EXTERN PetscErrorCode MatCreate_SeqAIJ(Mat B)
{
  Mat_SeqAIJ     *b;
  PetscErrorCode ierr;
  PetscMPIInt    size;

  PetscFunctionBegin;
  ierr = MPI_Comm_size(PetscObjectComm((PetscObject)B),&size);CHKERRQ(ierr);
  if (size > 1) SETERRQ(PETSC_COMM_SELF,PETSC_ERR_ARG_OUTOFRANGE,"Comm must be of size 1");

  ierr = PetscNewLog(B,&b);CHKERRQ(ierr);

  B->data = (void*)b;

  ierr = PetscMemcpy(B->ops,&MatOps_Values,sizeof(struct _MatOps));CHKERRQ(ierr);

  b->row                = 0;
  b->col                = 0;
  b->icol               = 0;
  b->reallocs           = 0;
  b->ignorezeroentries  = PETSC_FALSE;
  b->roworiented        = PETSC_TRUE;
  b->nonew              = 0;
  b->diag               = 0;
  b->solve_work         = 0;
  B->spptr              = 0;
  b->saved_values       = 0;
  b->idiag              = 0;
  b->mdiag              = 0;
  b->ssor_work          = 0;
  b->omega              = 1.0;
  b->fshift             = 0.0;
  b->idiagvalid         = PETSC_FALSE;
  b->ibdiagvalid        = PETSC_FALSE;
  b->keepnonzeropattern = PETSC_FALSE;
  b->xtoy               = 0;
  b->XtoY               = 0;
  B->same_nonzero       = PETSC_FALSE;

  ierr = PetscObjectChangeTypeName((PetscObject)B,MATSEQAIJ);CHKERRQ(ierr);
  ierr = PetscObjectComposeFunction((PetscObject)B,"MatSeqAIJGetArray_C",MatSeqAIJGetArray_SeqAIJ);CHKERRQ(ierr);
  ierr = PetscObjectComposeFunction((PetscObject)B,"MatSeqAIJRestoreArray_C",MatSeqAIJRestoreArray_SeqAIJ);CHKERRQ(ierr);

#if defined(PETSC_HAVE_MATLAB_ENGINE)
  ierr = PetscObjectComposeFunction((PetscObject)B,"MatGetFactor_matlab_C",MatGetFactor_seqaij_matlab);CHKERRQ(ierr);
  ierr = PetscObjectComposeFunction((PetscObject)B,"PetscMatlabEnginePut_C",MatlabEnginePut_SeqAIJ);CHKERRQ(ierr);
  ierr = PetscObjectComposeFunction((PetscObject)B,"PetscMatlabEngineGet_C",MatlabEngineGet_SeqAIJ);CHKERRQ(ierr);
#endif
#if defined(PETSC_HAVE_PASTIX)
  ierr = PetscObjectComposeFunction((PetscObject)B,"MatGetFactor_pastix_C",MatGetFactor_seqaij_pastix);CHKERRQ(ierr);
#endif
#if defined(PETSC_HAVE_ESSL) && !defined(PETSC_USE_COMPLEX) && !defined(PETSC_USE_REAL_SINGLE) && !defined(PETSC_USE_REAL___FLOAT128)
  ierr = PetscObjectComposeFunction((PetscObject)B,"MatGetFactor_essl_C",MatGetFactor_seqaij_essl);CHKERRQ(ierr);
#endif
#if defined(PETSC_HAVE_SUPERLU)
  ierr = PetscObjectComposeFunction((PetscObject)B,"MatGetFactor_superlu_C",MatGetFactor_seqaij_superlu);CHKERRQ(ierr);
#endif
#if defined(PETSC_HAVE_SUPERLU_DIST)
  ierr = PetscObjectComposeFunction((PetscObject)B,"MatGetFactor_superlu_dist_C",MatGetFactor_seqaij_superlu_dist);CHKERRQ(ierr);
#endif
#if defined(PETSC_HAVE_MUMPS)
  ierr = PetscObjectComposeFunction((PetscObject)B,"MatGetFactor_mumps_C",MatGetFactor_aij_mumps);CHKERRQ(ierr);
#endif
#if defined(PETSC_HAVE_UMFPACK)
  ierr = PetscObjectComposeFunction((PetscObject)B,"MatGetFactor_umfpack_C",MatGetFactor_seqaij_umfpack);CHKERRQ(ierr);
#endif
#if defined(PETSC_HAVE_CHOLMOD)
  ierr = PetscObjectComposeFunction((PetscObject)B,"MatGetFactor_cholmod_C",MatGetFactor_seqaij_cholmod);CHKERRQ(ierr);
#endif
#if defined(PETSC_HAVE_LUSOL)
  ierr = PetscObjectComposeFunction((PetscObject)B,"MatGetFactor_lusol_C",MatGetFactor_seqaij_lusol);CHKERRQ(ierr);
#endif
#if defined(PETSC_HAVE_CLIQUE)
  ierr = PetscObjectComposeFunction((PetscObject)B,"MatGetFactor_clique_C",MatGetFactor_aij_clique);CHKERRQ(ierr);
#endif

  ierr = PetscObjectComposeFunction((PetscObject)B,"MatGetFactor_petsc_C",MatGetFactor_seqaij_petsc);CHKERRQ(ierr);
  ierr = PetscObjectComposeFunction((PetscObject)B,"MatGetFactorAvailable_petsc_C",MatGetFactorAvailable_seqaij_petsc);CHKERRQ(ierr);
  ierr = PetscObjectComposeFunction((PetscObject)B,"MatGetFactor_bas_C",MatGetFactor_seqaij_bas);CHKERRQ(ierr);
  ierr = PetscObjectComposeFunction((PetscObject)B,"MatSeqAIJSetColumnIndices_C",MatSeqAIJSetColumnIndices_SeqAIJ);CHKERRQ(ierr);
  ierr = PetscObjectComposeFunction((PetscObject)B,"MatStoreValues_C",MatStoreValues_SeqAIJ);CHKERRQ(ierr);
  ierr = PetscObjectComposeFunction((PetscObject)B,"MatRetrieveValues_C",MatRetrieveValues_SeqAIJ);CHKERRQ(ierr);
  ierr = PetscObjectComposeFunction((PetscObject)B,"MatConvert_seqaij_seqsbaij_C",MatConvert_SeqAIJ_SeqSBAIJ);CHKERRQ(ierr);
  ierr = PetscObjectComposeFunction((PetscObject)B,"MatConvert_seqaij_seqbaij_C",MatConvert_SeqAIJ_SeqBAIJ);CHKERRQ(ierr);
  ierr = PetscObjectComposeFunction((PetscObject)B,"MatConvert_seqaij_seqaijperm_C",MatConvert_SeqAIJ_SeqAIJPERM);CHKERRQ(ierr);
  ierr = PetscObjectComposeFunction((PetscObject)B,"MatConvert_seqaij_seqaijcrl_C",MatConvert_SeqAIJ_SeqAIJCRL);CHKERRQ(ierr);
  ierr = PetscObjectComposeFunction((PetscObject)B,"MatIsTranspose_C",MatIsTranspose_SeqAIJ);CHKERRQ(ierr);
  ierr = PetscObjectComposeFunction((PetscObject)B,"MatIsHermitianTranspose_C",MatIsTranspose_SeqAIJ);CHKERRQ(ierr);
  ierr = PetscObjectComposeFunction((PetscObject)B,"MatSeqAIJSetPreallocation_C",MatSeqAIJSetPreallocation_SeqAIJ);CHKERRQ(ierr);
  ierr = PetscObjectComposeFunction((PetscObject)B,"MatSeqAIJSetPreallocationCSR_C",MatSeqAIJSetPreallocationCSR_SeqAIJ);CHKERRQ(ierr);
  ierr = PetscObjectComposeFunction((PetscObject)B,"MatReorderForNonzeroDiagonal_C",MatReorderForNonzeroDiagonal_SeqAIJ);CHKERRQ(ierr);
  ierr = PetscObjectComposeFunction((PetscObject)B,"MatMatMult_seqdense_seqaij_C",MatMatMult_SeqDense_SeqAIJ);CHKERRQ(ierr);
  ierr = PetscObjectComposeFunction((PetscObject)B,"MatMatMultSymbolic_seqdense_seqaij_C",MatMatMultSymbolic_SeqDense_SeqAIJ);CHKERRQ(ierr);
  ierr = PetscObjectComposeFunction((PetscObject)B,"MatMatMultNumeric_seqdense_seqaij_C",MatMatMultNumeric_SeqDense_SeqAIJ);CHKERRQ(ierr);
  ierr = MatCreate_SeqAIJ_Inode(B);CHKERRQ(ierr);
  ierr = PetscObjectChangeTypeName((PetscObject)B,MATSEQAIJ);CHKERRQ(ierr);
  PetscFunctionReturn(0);
}

#undef __FUNCT__
#define __FUNCT__ "MatDuplicateNoCreate_SeqAIJ"
/*
    Given a matrix generated with MatGetFactor() duplicates all the information in A into B
*/
PetscErrorCode MatDuplicateNoCreate_SeqAIJ(Mat C,Mat A,MatDuplicateOption cpvalues,PetscBool mallocmatspace)
{
  Mat_SeqAIJ     *c,*a = (Mat_SeqAIJ*)A->data;
  PetscErrorCode ierr;
  PetscInt       i,m = A->rmap->n;

  PetscFunctionBegin;
  c = (Mat_SeqAIJ*)C->data;

  C->factortype = A->factortype;
  c->row        = 0;
  c->col        = 0;
  c->icol       = 0;
  c->reallocs   = 0;

  C->assembled = PETSC_TRUE;

  ierr = PetscLayoutReference(A->rmap,&C->rmap);CHKERRQ(ierr);
  ierr = PetscLayoutReference(A->cmap,&C->cmap);CHKERRQ(ierr);

  ierr = PetscMalloc2(m,&c->imax,m,&c->ilen);CHKERRQ(ierr);
  ierr = PetscLogObjectMemory((PetscObject)C, 2*m*sizeof(PetscInt));CHKERRQ(ierr);
  for (i=0; i<m; i++) {
    c->imax[i] = a->imax[i];
    c->ilen[i] = a->ilen[i];
  }

  /* allocate the matrix space */
  if (mallocmatspace) {
    ierr = PetscMalloc3(a->i[m],&c->a,a->i[m],&c->j,m+1,&c->i);CHKERRQ(ierr);
    ierr = PetscLogObjectMemory((PetscObject)C, a->i[m]*(sizeof(PetscScalar)+sizeof(PetscInt))+(m+1)*sizeof(PetscInt));CHKERRQ(ierr);

    c->singlemalloc = PETSC_TRUE;

    ierr = PetscMemcpy(c->i,a->i,(m+1)*sizeof(PetscInt));CHKERRQ(ierr);
    if (m > 0) {
      ierr = PetscMemcpy(c->j,a->j,(a->i[m])*sizeof(PetscInt));CHKERRQ(ierr);
      if (cpvalues == MAT_COPY_VALUES) {
        ierr = PetscMemcpy(c->a,a->a,(a->i[m])*sizeof(PetscScalar));CHKERRQ(ierr);
      } else {
        ierr = PetscMemzero(c->a,(a->i[m])*sizeof(PetscScalar));CHKERRQ(ierr);
      }
    }
  }

  c->ignorezeroentries = a->ignorezeroentries;
  c->roworiented       = a->roworiented;
  c->nonew             = a->nonew;
  if (a->diag) {
    ierr = PetscMalloc1((m+1),&c->diag);CHKERRQ(ierr);
    ierr = PetscLogObjectMemory((PetscObject)C,(m+1)*sizeof(PetscInt));CHKERRQ(ierr);
    for (i=0; i<m; i++) {
      c->diag[i] = a->diag[i];
    }
  } else c->diag = 0;

  c->solve_work         = 0;
  c->saved_values       = 0;
  c->idiag              = 0;
  c->ssor_work          = 0;
  c->keepnonzeropattern = a->keepnonzeropattern;
  c->free_a             = PETSC_TRUE;
  c->free_ij            = PETSC_TRUE;
  c->xtoy               = 0;
  c->XtoY               = 0;

  c->rmax         = a->rmax;
  c->nz           = a->nz;
  c->maxnz        = a->nz;       /* Since we allocate exactly the right amount */
  C->preallocated = PETSC_TRUE;

  c->compressedrow.use   = a->compressedrow.use;
  c->compressedrow.nrows = a->compressedrow.nrows;
  if (a->compressedrow.use) {
    i    = a->compressedrow.nrows;
    ierr = PetscMalloc2(i+1,&c->compressedrow.i,i,&c->compressedrow.rindex);CHKERRQ(ierr);
    ierr = PetscMemcpy(c->compressedrow.i,a->compressedrow.i,(i+1)*sizeof(PetscInt));CHKERRQ(ierr);
    ierr = PetscMemcpy(c->compressedrow.rindex,a->compressedrow.rindex,i*sizeof(PetscInt));CHKERRQ(ierr);
  } else {
    c->compressedrow.use    = PETSC_FALSE;
    c->compressedrow.i      = NULL;
    c->compressedrow.rindex = NULL;
  }
  C->same_nonzero = A->same_nonzero;

  ierr = MatDuplicate_SeqAIJ_Inode(A,cpvalues,&C);CHKERRQ(ierr);
  ierr = PetscFunctionListDuplicate(((PetscObject)A)->qlist,&((PetscObject)C)->qlist);CHKERRQ(ierr);
  PetscFunctionReturn(0);
}

#undef __FUNCT__
#define __FUNCT__ "MatDuplicate_SeqAIJ"
PetscErrorCode MatDuplicate_SeqAIJ(Mat A,MatDuplicateOption cpvalues,Mat *B)
{
  PetscErrorCode ierr;

  PetscFunctionBegin;
  ierr = MatCreate(PetscObjectComm((PetscObject)A),B);CHKERRQ(ierr);
  ierr = MatSetSizes(*B,A->rmap->n,A->cmap->n,A->rmap->n,A->cmap->n);CHKERRQ(ierr);
  if (!(A->rmap->n % A->rmap->bs) && !(A->cmap->n % A->cmap->bs)) {
    ierr = MatSetBlockSizes(*B,A->rmap->bs,A->cmap->bs);CHKERRQ(ierr);
  }
  ierr = MatSetType(*B,((PetscObject)A)->type_name);CHKERRQ(ierr);
  ierr = MatDuplicateNoCreate_SeqAIJ(*B,A,cpvalues,PETSC_TRUE);CHKERRQ(ierr);
  PetscFunctionReturn(0);
}

#undef __FUNCT__
#define __FUNCT__ "MatLoad_SeqAIJ"
PetscErrorCode MatLoad_SeqAIJ(Mat newMat, PetscViewer viewer)
{
  Mat_SeqAIJ     *a;
  PetscErrorCode ierr;
  PetscInt       i,sum,nz,header[4],*rowlengths = 0,M,N,rows,cols;
  int            fd;
  PetscMPIInt    size;
  MPI_Comm       comm;
  PetscInt       bs = 1;

  PetscFunctionBegin;
  ierr = PetscObjectGetComm((PetscObject)viewer,&comm);CHKERRQ(ierr);
  ierr = MPI_Comm_size(comm,&size);CHKERRQ(ierr);
  if (size > 1) SETERRQ(PETSC_COMM_SELF,PETSC_ERR_ARG_SIZ,"view must have one processor");

  ierr = PetscOptionsBegin(comm,NULL,"Options for loading SEQAIJ matrix","Mat");CHKERRQ(ierr);
  ierr = PetscOptionsInt("-matload_block_size","Set the blocksize used to store the matrix","MatLoad",bs,&bs,NULL);CHKERRQ(ierr);
  ierr = PetscOptionsEnd();CHKERRQ(ierr);
  if (bs > 1) {ierr = MatSetBlockSize(newMat,bs);CHKERRQ(ierr);}

  ierr = PetscViewerBinaryGetDescriptor(viewer,&fd);CHKERRQ(ierr);
  ierr = PetscBinaryRead(fd,header,4,PETSC_INT);CHKERRQ(ierr);
  if (header[0] != MAT_FILE_CLASSID) SETERRQ(PETSC_COMM_SELF,PETSC_ERR_FILE_UNEXPECTED,"not matrix object in file");
  M = header[1]; N = header[2]; nz = header[3];

  if (nz < 0) SETERRQ(PETSC_COMM_SELF,PETSC_ERR_FILE_UNEXPECTED,"Matrix stored in special format on disk,cannot load as SeqAIJ");

  /* read in row lengths */
  ierr = PetscMalloc1(M,&rowlengths);CHKERRQ(ierr);
  ierr = PetscBinaryRead(fd,rowlengths,M,PETSC_INT);CHKERRQ(ierr);

  /* check if sum of rowlengths is same as nz */
  for (i=0,sum=0; i< M; i++) sum +=rowlengths[i];
  if (sum != nz) SETERRQ2(PETSC_COMM_SELF,PETSC_ERR_FILE_READ,"Inconsistant matrix data in file. no-nonzeros = %dD, sum-row-lengths = %D\n",nz,sum);

  /* set global size if not set already*/
  if (newMat->rmap->n < 0 && newMat->rmap->N < 0 && newMat->cmap->n < 0 && newMat->cmap->N < 0) {
    ierr = MatSetSizes(newMat,PETSC_DECIDE,PETSC_DECIDE,M,N);CHKERRQ(ierr);
  } else {
    /* if sizes and type are already set, check if the vector global sizes are correct */
    ierr = MatGetSize(newMat,&rows,&cols);CHKERRQ(ierr);
    if (rows < 0 && cols < 0) { /* user might provide local size instead of global size */
      ierr = MatGetLocalSize(newMat,&rows,&cols);CHKERRQ(ierr);
    }
    if (M != rows ||  N != cols) SETERRQ4(PETSC_COMM_SELF,PETSC_ERR_FILE_UNEXPECTED, "Matrix in file of different length (%D, %D) than the input matrix (%D, %D)",M,N,rows,cols);
  }
  ierr = MatSeqAIJSetPreallocation_SeqAIJ(newMat,0,rowlengths);CHKERRQ(ierr);
  a    = (Mat_SeqAIJ*)newMat->data;

  ierr = PetscBinaryRead(fd,a->j,nz,PETSC_INT);CHKERRQ(ierr);

  /* read in nonzero values */
  ierr = PetscBinaryRead(fd,a->a,nz,PETSC_SCALAR);CHKERRQ(ierr);

  /* set matrix "i" values */
  a->i[0] = 0;
  for (i=1; i<= M; i++) {
    a->i[i]      = a->i[i-1] + rowlengths[i-1];
    a->ilen[i-1] = rowlengths[i-1];
  }
  ierr = PetscFree(rowlengths);CHKERRQ(ierr);

  ierr = MatAssemblyBegin(newMat,MAT_FINAL_ASSEMBLY);CHKERRQ(ierr);
  ierr = MatAssemblyEnd(newMat,MAT_FINAL_ASSEMBLY);CHKERRQ(ierr);
  PetscFunctionReturn(0);
}

#undef __FUNCT__
#define __FUNCT__ "MatEqual_SeqAIJ"
PetscErrorCode MatEqual_SeqAIJ(Mat A,Mat B,PetscBool * flg)
{
  Mat_SeqAIJ     *a = (Mat_SeqAIJ*)A->data,*b = (Mat_SeqAIJ*)B->data;
  PetscErrorCode ierr;
#if defined(PETSC_USE_COMPLEX)
  PetscInt k;
#endif

  PetscFunctionBegin;
  /* If the  matrix dimensions are not equal,or no of nonzeros */
  if ((A->rmap->n != B->rmap->n) || (A->cmap->n != B->cmap->n) ||(a->nz != b->nz)) {
    *flg = PETSC_FALSE;
    PetscFunctionReturn(0);
  }

  /* if the a->i are the same */
  ierr = PetscMemcmp(a->i,b->i,(A->rmap->n+1)*sizeof(PetscInt),flg);CHKERRQ(ierr);
  if (!*flg) PetscFunctionReturn(0);

  /* if a->j are the same */
  ierr = PetscMemcmp(a->j,b->j,(a->nz)*sizeof(PetscInt),flg);CHKERRQ(ierr);
  if (!*flg) PetscFunctionReturn(0);

  /* if a->a are the same */
#if defined(PETSC_USE_COMPLEX)
  for (k=0; k<a->nz; k++) {
    if (PetscRealPart(a->a[k]) != PetscRealPart(b->a[k]) || PetscImaginaryPart(a->a[k]) != PetscImaginaryPart(b->a[k])) {
      *flg = PETSC_FALSE;
      PetscFunctionReturn(0);
    }
  }
#else
  ierr = PetscMemcmp(a->a,b->a,(a->nz)*sizeof(PetscScalar),flg);CHKERRQ(ierr);
#endif
  PetscFunctionReturn(0);
}

#undef __FUNCT__
#define __FUNCT__ "MatCreateSeqAIJWithArrays"
/*@
     MatCreateSeqAIJWithArrays - Creates an sequential AIJ matrix using matrix elements (in CSR format)
              provided by the user.

      Collective on MPI_Comm

   Input Parameters:
+   comm - must be an MPI communicator of size 1
.   m - number of rows
.   n - number of columns
.   i - row indices
.   j - column indices
-   a - matrix values

   Output Parameter:
.   mat - the matrix

   Level: intermediate

   Notes:
       The i, j, and a arrays are not copied by this routine, the user must free these arrays
    once the matrix is destroyed and not before

       You cannot set new nonzero locations into this matrix, that will generate an error.

       The i and j indices are 0 based

       The format which is used for the sparse matrix input, is equivalent to a
    row-major ordering.. i.e for the following matrix, the input data expected is
    as shown:

        1 0 0
        2 0 3
        4 5 6

        i =  {0,1,3,6}  [size = nrow+1  = 3+1]
        j =  {0,0,2,0,1,2}  [size = nz = 6]; values must be sorted for each row
        v =  {1,2,3,4,5,6}  [size = nz = 6]


.seealso: MatCreate(), MatCreateAIJ(), MatCreateSeqAIJ(), MatCreateMPIAIJWithArrays(), MatMPIAIJSetPreallocationCSR()

@*/
PetscErrorCode  MatCreateSeqAIJWithArrays(MPI_Comm comm,PetscInt m,PetscInt n,PetscInt *i,PetscInt *j,PetscScalar *a,Mat *mat)
{
  PetscErrorCode ierr;
  PetscInt       ii;
  Mat_SeqAIJ     *aij;
#if defined(PETSC_USE_DEBUG)
  PetscInt jj;
#endif

  PetscFunctionBegin;
  if (i[0]) SETERRQ(PETSC_COMM_SELF,PETSC_ERR_ARG_OUTOFRANGE,"i (row indices) must start with 0");
  ierr = MatCreate(comm,mat);CHKERRQ(ierr);
  ierr = MatSetSizes(*mat,m,n,m,n);CHKERRQ(ierr);
  /* ierr = MatSetBlockSizes(*mat,,);CHKERRQ(ierr); */
  ierr = MatSetType(*mat,MATSEQAIJ);CHKERRQ(ierr);
  ierr = MatSeqAIJSetPreallocation_SeqAIJ(*mat,MAT_SKIP_ALLOCATION,0);CHKERRQ(ierr);
  aij  = (Mat_SeqAIJ*)(*mat)->data;
  ierr = PetscMalloc2(m,&aij->imax,m,&aij->ilen);CHKERRQ(ierr);

  aij->i            = i;
  aij->j            = j;
  aij->a            = a;
  aij->singlemalloc = PETSC_FALSE;
  aij->nonew        = -1;             /*this indicates that inserting a new value in the matrix that generates a new nonzero is an error*/
  aij->free_a       = PETSC_FALSE;
  aij->free_ij      = PETSC_FALSE;

  for (ii=0; ii<m; ii++) {
    aij->ilen[ii] = aij->imax[ii] = i[ii+1] - i[ii];
#if defined(PETSC_USE_DEBUG)
    if (i[ii+1] - i[ii] < 0) SETERRQ2(PETSC_COMM_SELF,PETSC_ERR_ARG_OUTOFRANGE,"Negative row length in i (row indices) row = %D length = %D",ii,i[ii+1] - i[ii]);
    for (jj=i[ii]+1; jj<i[ii+1]; jj++) {
      if (j[jj] < j[jj-1]) SETERRQ3(PETSC_COMM_SELF,PETSC_ERR_ARG_OUTOFRANGE,"Column entry number %D (actual colum %D) in row %D is not sorted",jj-i[ii],j[jj],ii);
      if (j[jj] == j[jj]-1) SETERRQ3(PETSC_COMM_SELF,PETSC_ERR_ARG_OUTOFRANGE,"Column entry number %D (actual colum %D) in row %D is identical to previous entry",jj-i[ii],j[jj],ii);
    }
#endif
  }
#if defined(PETSC_USE_DEBUG)
  for (ii=0; ii<aij->i[m]; ii++) {
    if (j[ii] < 0) SETERRQ2(PETSC_COMM_SELF,PETSC_ERR_ARG_OUTOFRANGE,"Negative column index at location = %D index = %D",ii,j[ii]);
    if (j[ii] > n - 1) SETERRQ2(PETSC_COMM_SELF,PETSC_ERR_ARG_OUTOFRANGE,"Column index to large at location = %D index = %D",ii,j[ii]);
  }
#endif

  ierr = MatAssemblyBegin(*mat,MAT_FINAL_ASSEMBLY);CHKERRQ(ierr);
  ierr = MatAssemblyEnd(*mat,MAT_FINAL_ASSEMBLY);CHKERRQ(ierr);
  PetscFunctionReturn(0);
}
#undef __FUNCT__
#define __FUNCT__ "MatCreateSeqAIJFromTriple"
/*@C
     MatCreateSeqAIJFromTriple - Creates an sequential AIJ matrix using matrix elements (in COO format)
              provided by the user.

      Collective on MPI_Comm

   Input Parameters:
+   comm - must be an MPI communicator of size 1
.   m   - number of rows
.   n   - number of columns
.   i   - row indices
.   j   - column indices
.   a   - matrix values
.   nz  - number of nonzeros
-   idx - 0 or 1 based

   Output Parameter:
.   mat - the matrix

   Level: intermediate

   Notes:
       The i and j indices are 0 based

       The format which is used for the sparse matrix input, is equivalent to a
    row-major ordering.. i.e for the following matrix, the input data expected is
    as shown:

        1 0 0
        2 0 3
        4 5 6

        i =  {0,1,1,2,2,2}
        j =  {0,0,2,0,1,2}
        v =  {1,2,3,4,5,6}


.seealso: MatCreate(), MatCreateAIJ(), MatCreateSeqAIJ(), MatCreateSeqAIJWithArrays(), MatMPIAIJSetPreallocationCSR()

@*/
PetscErrorCode  MatCreateSeqAIJFromTriple(MPI_Comm comm,PetscInt m,PetscInt n,PetscInt *i,PetscInt *j,PetscScalar *a,Mat *mat,PetscInt nz,PetscBool idx)
{
  PetscErrorCode ierr;
  PetscInt       ii, *nnz, one = 1,row,col;


  PetscFunctionBegin;
  ierr = PetscCalloc1(m,&nnz);CHKERRQ(ierr);
  for (ii = 0; ii < nz; ii++) {
    nnz[i[ii] - !!idx] += 1;
  }
  ierr = MatCreate(comm,mat);CHKERRQ(ierr);
  ierr = MatSetSizes(*mat,m,n,m,n);CHKERRQ(ierr);
  ierr = MatSetType(*mat,MATSEQAIJ);CHKERRQ(ierr);
  ierr = MatSeqAIJSetPreallocation_SeqAIJ(*mat,0,nnz);CHKERRQ(ierr);
  for (ii = 0; ii < nz; ii++) {
    if (idx) {
      row = i[ii] - 1;
      col = j[ii] - 1;
    } else {
      row = i[ii];
      col = j[ii];
    }
    ierr = MatSetValues(*mat,one,&row,one,&col,&a[ii],ADD_VALUES);CHKERRQ(ierr);
  }
  ierr = MatAssemblyBegin(*mat,MAT_FINAL_ASSEMBLY);CHKERRQ(ierr);
  ierr = MatAssemblyEnd(*mat,MAT_FINAL_ASSEMBLY);CHKERRQ(ierr);
  ierr = PetscFree(nnz);CHKERRQ(ierr);
  PetscFunctionReturn(0);
}

#undef __FUNCT__
#define __FUNCT__ "MatSetColoring_SeqAIJ"
PetscErrorCode MatSetColoring_SeqAIJ(Mat A,ISColoring coloring)
{
  PetscErrorCode ierr;
  Mat_SeqAIJ     *a = (Mat_SeqAIJ*)A->data;

  PetscFunctionBegin;
  if (coloring->ctype == IS_COLORING_GLOBAL) {
    ierr        = ISColoringReference(coloring);CHKERRQ(ierr);
    a->coloring = coloring;
  } else if (coloring->ctype == IS_COLORING_GHOSTED) {
    PetscInt        i,*larray;
    ISColoring      ocoloring;
    ISColoringValue *colors;

    /* set coloring for diagonal portion */
    ierr = PetscMalloc1(A->cmap->n,&larray);CHKERRQ(ierr);
    for (i=0; i<A->cmap->n; i++) larray[i] = i;
    ierr = ISGlobalToLocalMappingApply(A->cmap->mapping,IS_GTOLM_MASK,A->cmap->n,larray,NULL,larray);CHKERRQ(ierr);
    ierr = PetscMalloc1(A->cmap->n,&colors);CHKERRQ(ierr);
    for (i=0; i<A->cmap->n; i++) colors[i] = coloring->colors[larray[i]];
    ierr        = PetscFree(larray);CHKERRQ(ierr);
    ierr        = ISColoringCreate(PETSC_COMM_SELF,coloring->n,A->cmap->n,colors,&ocoloring);CHKERRQ(ierr);
    a->coloring = ocoloring;
  }
  PetscFunctionReturn(0);
}

#undef __FUNCT__
#define __FUNCT__ "MatSetValuesAdifor_SeqAIJ"
PetscErrorCode MatSetValuesAdifor_SeqAIJ(Mat A,PetscInt nl,void *advalues)
{
  Mat_SeqAIJ      *a      = (Mat_SeqAIJ*)A->data;
  PetscInt        m       = A->rmap->n,*ii = a->i,*jj = a->j,nz,i,j;
  MatScalar       *v      = a->a;
  PetscScalar     *values = (PetscScalar*)advalues;
  ISColoringValue *color;

  PetscFunctionBegin;
  if (!a->coloring) SETERRQ(PETSC_COMM_SELF,PETSC_ERR_ARG_WRONGSTATE,"Coloring not set for matrix");
  color = a->coloring->colors;
  /* loop over rows */
  for (i=0; i<m; i++) {
    nz = ii[i+1] - ii[i];
    /* loop over columns putting computed value into matrix */
    for (j=0; j<nz; j++) *v++ = values[color[*jj++]];
    values += nl; /* jump to next row of derivatives */
  }
  PetscFunctionReturn(0);
}

#undef __FUNCT__
#define __FUNCT__ "MatSeqAIJInvalidateDiagonal"
PetscErrorCode MatSeqAIJInvalidateDiagonal(Mat A)
{
  Mat_SeqAIJ     *a=(Mat_SeqAIJ*)A->data;
  PetscErrorCode ierr;

  PetscFunctionBegin;
  a->idiagvalid  = PETSC_FALSE;
  a->ibdiagvalid = PETSC_FALSE;

  ierr = MatSeqAIJInvalidateDiagonal_Inode(A);CHKERRQ(ierr);
  PetscFunctionReturn(0);
}

/*
    Special version for direct calls from Fortran
*/
#include <petsc-private/fortranimpl.h>
#if defined(PETSC_HAVE_FORTRAN_CAPS)
#define matsetvaluesseqaij_ MATSETVALUESSEQAIJ
#elif !defined(PETSC_HAVE_FORTRAN_UNDERSCORE)
#define matsetvaluesseqaij_ matsetvaluesseqaij
#endif

/* Change these macros so can be used in void function */
#undef CHKERRQ
#define CHKERRQ(ierr) CHKERRABORT(PetscObjectComm((PetscObject)A),ierr)
#undef SETERRQ2
#define SETERRQ2(comm,ierr,b,c,d) CHKERRABORT(comm,ierr)
#undef SETERRQ3
#define SETERRQ3(comm,ierr,b,c,d,e) CHKERRABORT(comm,ierr)

#undef __FUNCT__
#define __FUNCT__ "matsetvaluesseqaij_"
PETSC_EXTERN void PETSC_STDCALL matsetvaluesseqaij_(Mat *AA,PetscInt *mm,const PetscInt im[],PetscInt *nn,const PetscInt in[],const PetscScalar v[],InsertMode *isis, PetscErrorCode *_ierr)
{
  Mat            A  = *AA;
  PetscInt       m  = *mm, n = *nn;
  InsertMode     is = *isis;
  Mat_SeqAIJ     *a = (Mat_SeqAIJ*)A->data;
  PetscInt       *rp,k,low,high,t,ii,row,nrow,i,col,l,rmax,N;
  PetscInt       *imax,*ai,*ailen;
  PetscErrorCode ierr;
  PetscInt       *aj,nonew = a->nonew,lastcol = -1;
  MatScalar      *ap,value,*aa;
  PetscBool      ignorezeroentries = a->ignorezeroentries;
  PetscBool      roworiented       = a->roworiented;

  PetscFunctionBegin;
  MatCheckPreallocated(A,1);
  imax  = a->imax;
  ai    = a->i;
  ailen = a->ilen;
  aj    = a->j;
  aa    = a->a;

  for (k=0; k<m; k++) { /* loop over added rows */
    row = im[k];
    if (row < 0) continue;
#if defined(PETSC_USE_DEBUG)
    if (row >= A->rmap->n) SETERRABORT(PetscObjectComm((PetscObject)A),PETSC_ERR_ARG_OUTOFRANGE,"Row too large");
#endif
    rp   = aj + ai[row]; ap = aa + ai[row];
    rmax = imax[row]; nrow = ailen[row];
    low  = 0;
    high = nrow;
    for (l=0; l<n; l++) { /* loop over added columns */
      if (in[l] < 0) continue;
#if defined(PETSC_USE_DEBUG)
      if (in[l] >= A->cmap->n) SETERRABORT(PetscObjectComm((PetscObject)A),PETSC_ERR_ARG_OUTOFRANGE,"Column too large");
#endif
      col = in[l];
      if (roworiented) value = v[l + k*n];
      else value = v[k + l*m];

      if (value == 0.0 && ignorezeroentries && (is == ADD_VALUES)) continue;

      if (col <= lastcol) low = 0;
      else high = nrow;
      lastcol = col;
      while (high-low > 5) {
        t = (low+high)/2;
        if (rp[t] > col) high = t;
        else             low  = t;
      }
      for (i=low; i<high; i++) {
        if (rp[i] > col) break;
        if (rp[i] == col) {
          if (is == ADD_VALUES) ap[i] += value;
          else                  ap[i] = value;
          goto noinsert;
        }
      }
      if (value == 0.0 && ignorezeroentries) goto noinsert;
      if (nonew == 1) goto noinsert;
      if (nonew == -1) SETERRABORT(PetscObjectComm((PetscObject)A),PETSC_ERR_ARG_OUTOFRANGE,"Inserting a new nonzero in the matrix");
      MatSeqXAIJReallocateAIJ(A,A->rmap->n,1,nrow,row,col,rmax,aa,ai,aj,rp,ap,imax,nonew,MatScalar);
      N = nrow++ - 1; a->nz++; high++;
      /* shift up all the later entries in this row */
      for (ii=N; ii>=i; ii--) {
        rp[ii+1] = rp[ii];
        ap[ii+1] = ap[ii];
      }
      rp[i] = col;
      ap[i] = value;
noinsert:;
      low = i + 1;
    }
    ailen[row] = nrow;
  }
  A->same_nonzero = PETSC_FALSE;
  PetscFunctionReturnVoid();
}

<|MERGE_RESOLUTION|>--- conflicted
+++ resolved
@@ -523,12 +523,8 @@
   ierr = PetscViewerGetFormat(viewer,&format);CHKERRQ(ierr);
   if (format == PETSC_VIEWER_ASCII_MATLAB) {
     PetscInt nofinalvalue = 0;
-<<<<<<< HEAD
     if (m && ((a->i[m] == a->i[m-1]) || (a->j[a->nz-1] != A->cmap->n-1))) {
-=======
-    if (m && ((a->i[m] == a->i[m-1]) || (a->j[a->nz-1] != A->cmap->n-!shift))) {
       /* Need a dummy value to ensure the dimension of the matrix. */
->>>>>>> c337ccce
       nofinalvalue = 1;
     }
     ierr = PetscViewerASCIIUseTabs(viewer,PETSC_FALSE);CHKERRQ(ierr);
@@ -544,11 +540,7 @@
     for (i=0; i<m; i++) {
       for (j=a->i[i]; j<a->i[i+1]; j++) {
 #if defined(PETSC_USE_COMPLEX)
-<<<<<<< HEAD
-        ierr = PetscViewerASCIIPrintf(viewer,"%D %D  %18.16e + %18.16ei \n",i+1,a->j[j]+1,(double)PetscRealPart(a->a[j]),(double)PetscImaginaryPart(a->a[j]));CHKERRQ(ierr);
-=======
-        ierr = PetscViewerASCIIPrintf(viewer,"%D %D  %18.16e %18.16e\n",i+1,a->j[j]+!shift,PetscRealPart(a->a[j]),PetscImaginaryPart(a->a[j]));CHKERRQ(ierr);
->>>>>>> c337ccce
+        ierr = PetscViewerASCIIPrintf(viewer,"%D %D  %18.16e %18.16e\n",i+1,a->j[j]+1,(double)PetscRealPart(a->a[j]),(double)PetscImaginaryPart(a->a[j]));CHKERRQ(ierr);
 #else
         ierr = PetscViewerASCIIPrintf(viewer,"%D %D  %18.16e\n",i+1,a->j[j]+1,(double)a->a[j]);CHKERRQ(ierr);
 #endif
