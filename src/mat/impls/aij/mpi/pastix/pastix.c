--- conflicted
+++ resolved
@@ -164,23 +164,10 @@
   {
     PetscScalar *tmpvalues;
     PetscInt    *tmprows,*tmpcolptr;
-<<<<<<< HEAD
     tmpvalues = (PetscScalar*)malloc(nnz*sizeof(PetscScalar)); if (!tmpvalues) SETERRQ(PETSC_COMM_SELF,PETSC_ERR_MEM,"Unable to allocate memory");
     tmprows   = (PetscInt*)malloc(nnz*sizeof(PetscInt));if (!tmprows) SETERRQ(PETSC_COMM_SELF,PETSC_ERR_MEM,"Unable to allocate memory");
     tmpcolptr = (PetscInt*)malloc((*n+1)*sizeof(PetscInt));if (!tmpcolptr) SETERRQ(PETSC_COMM_SELF,PETSC_ERR_MEM,"Unable to allocate memory");
-=======
-    tmpvalues = (PetscScalar*)malloc(nnz*sizeof(PetscScalar)); if (!tmpvalues) SETERRQ(PETSC_ERR_MEM,"Unable to allocate memory");
-    tmprows   = (PetscInt*)malloc(nnz*sizeof(PetscInt));if (!tmprows) SETERRQ(PETSC_ERR_MEM,"Unable to allocate memory");
-    tmpcolptr = (PetscInt*)malloc((*n+1)*sizeof(PetscInt));if (!tmpcolptr) SETERRQ(PETSC_ERR_MEM,"Unable to allocate memory");
-
-    if (sizeof(PetscScalar) != sizeof(pastix_float_t)) {
-      SETERRQ2(PETSC_ERR_SUP,"sizeof(PetscScalar) %d != sizeof(pastix_float_t) %d",sizeof(PetscScalar),sizeof(pastix_float_t));
-    }
-    if (sizeof(PetscInt) != sizeof(pastix_int_t)) {
-      SETERRQ2(PETSC_ERR_SUP,"sizeof(PetscInt) %d != sizeof(pastix_int_t) %d",sizeof(PetscInt),sizeof(pastix_int_t));
-    }
-
->>>>>>> 03453c38
+
     ierr = PetscMemcpy(tmpcolptr,*colptr,(*n+1)*sizeof(PetscInt));CHKERRQ(ierr);
     ierr = PetscMemcpy(tmprows,*row,nnz*sizeof(PetscInt));CHKERRQ(ierr);
     ierr = PetscMemcpy(tmpvalues,*values,nnz*sizeof(PetscScalar));CHKERRQ(ierr);
@@ -197,10 +184,7 @@
     free(tmpvalues);
     free(tmprows);
     free(tmpcolptr);
-<<<<<<< HEAD
-
-=======
->>>>>>> 03453c38
+
   }
   PetscFunctionReturn(0);
 }
@@ -340,11 +324,7 @@
   IS             is_iden;
   Vec            b;
   IS             isrow;
-<<<<<<< HEAD
   PetscBool      isSeqAIJ,isSeqSBAIJ,isMPIAIJ;
-=======
-  PetscTruth     isSeqAIJ,isSeqSBAIJ,isMPIAIJ;
->>>>>>> 03453c38
 
   PetscFunctionBegin; 	
   
