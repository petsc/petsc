--- conflicted
+++ resolved
@@ -1006,13 +1006,8 @@
 . -mat_superlu_dist_fact <SamePattern> - (choose one of) `SamePattern`, `SamePattern_SameRowPerm`, `DOFACT`
 . -mat_superlu_dist_iterrefine - use iterative refinement
 . -mat_superlu_dist_printstat - print factorization information
-<<<<<<< HEAD
+. -mat_superlu_dist_gpuoffload - offload factorization onto the GPUs
 - -pc_precision single - use SuperLU_DIST single precision with PETSc double precision.
-=======
-. -mat_superlu_dist_gpuoffload - offload factorization onto the GPUs
-- -pc_precision single - use SuperLU_DIST single precision with PETSc double precision. Currently this does not accept an options prefix, so
-                         regardless of the `PC` prefix you must use no prefix here
->>>>>>> 6220ef82
 
   Level: beginner
 
