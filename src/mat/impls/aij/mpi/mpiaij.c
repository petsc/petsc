--- conflicted
+++ resolved
@@ -1516,13 +1516,8 @@
 #define __FUNCT__ "MatAXPY_MPIAIJ"
 int MatAXPY_MPIAIJ(PetscScalar *a,Mat X,Mat Y,MatStructure str)
 {
-<<<<<<< HEAD
-  int        ierr,one = 1;
-  Mat_MPIAIJ *xx  = (Mat_MPIAIJ *)X->data,*yy = (Mat_MPIAIJ *)Y->data;
-=======
   int        ierr,one=1;
   Mat_MPIAIJ *xx = (Mat_MPIAIJ *)X->data,*yy = (Mat_MPIAIJ *)Y->data;
->>>>>>> c537a176
   Mat_SeqAIJ *x,*y;
 
   PetscFunctionBegin;
