--- conflicted
+++ resolved
@@ -3030,22 +3030,7 @@
 
 PetscErrorCode MatMerge_SeqsToMPISymbolic(MPI_Comm comm,Mat seqmat,PetscInt m,PetscInt n,Mat *mpimat) 
 {
-<<<<<<< HEAD
-  PetscErrorCode    ierr; 
   Mat               B_mpi;
-  Mat_SeqAIJ        *a=(Mat_SeqAIJ*)seqmat->data;
-  PetscMPIInt       size,rank;
-  int               M=seqmat->m,N=seqmat->n,i,*owners,*ai=a->i,*aj=a->j;
-  int               len,*len_s,proc,*dnz,*onz;
-  int               tagi,tagj,*len_si,*len_ri,**buf_ri,**buf_rj;  
-  int               k,anzi,*bi,*bj,*lnk,nlnk,arow,bnzi,nspacedouble=0; 
-  int               nrows,*buf_s,*buf_si,*buf_si_i,**buf_ri_k,**nextrow,**nextai;
-  MPI_Request       *si_waits,*sj_waits,*ri_waits,*rj_waits; 
-  MPI_Status        *status;
-  MatScalar         *ba;
-  FreeSpaceList     free_space=PETSC_NULL,current_space=PETSC_NULL;
-  PetscBT           lnkbt;
-=======
   PetscErrorCode       ierr; 
   Mat                  B_mpi;
   Mat_SeqAIJ           *a=(Mat_SeqAIJ*)seqmat->data;
@@ -3060,7 +3045,6 @@
   MatScalar            *ba;
   FreeSpaceList        free_space=PETSC_NULL,current_space=PETSC_NULL;
   PetscBT              lnkbt;
->>>>>>> b1d57f15
   Mat_Merge_SeqsToMPI  *merge;
   PetscObjectContainer container;
 
@@ -3327,11 +3311,7 @@
 {
   Mat_MPIAIJ        *a=(Mat_MPIAIJ*)A->data;
   PetscErrorCode    ierr;
-<<<<<<< HEAD
-  int               *idx,i,start,end,ncols,nzA,nzB,*cmap,imark,GetLocalMat=0;
-=======
-  PetscInt          *idx,i,start,end,ncols,nzA,nzB,*cmap,imark;
->>>>>>> b1d57f15
+i,start,end,ncols,nzA,nzB,*cmap,imark;
   IS                isrowa,iscola;
   Mat               *aloc;
 
