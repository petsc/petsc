
#include <../src/mat/impls/aij/mpi/mpiaij.h>   /*I "petscmat.h" I*/
#include <petsc-private/vecimpl.h>
#include <petscblaslapack.h>
#include <petscsf.h>

/*MC
   MATAIJ - MATAIJ = "aij" - A matrix type to be used for sparse matrices.

   This matrix type is identical to MATSEQAIJ when constructed with a single process communicator,
   and MATMPIAIJ otherwise.  As a result, for single process communicators,
  MatSeqAIJSetPreallocation is supported, and similarly MatMPIAIJSetPreallocation is supported
  for communicators controlling multiple processes.  It is recommended that you call both of
  the above preallocation routines for simplicity.

   Options Database Keys:
. -mat_type aij - sets the matrix type to "aij" during a call to MatSetFromOptions()

  Developer Notes: Subclasses include MATAIJCUSP, MATAIJCUSPARSE, MATAIJPERM, MATAIJCRL, and also automatically switches over to use inodes when
   enough exist.

  Level: beginner

.seealso: MatCreateAIJ(), MatCreateSeqAIJ(), MATSEQAIJ,MATMPIAIJ
M*/

/*MC
   MATAIJCRL - MATAIJCRL = "aijcrl" - A matrix type to be used for sparse matrices.

   This matrix type is identical to MATSEQAIJCRL when constructed with a single process communicator,
   and MATMPIAIJCRL otherwise.  As a result, for single process communicators,
   MatSeqAIJSetPreallocation() is supported, and similarly MatMPIAIJSetPreallocation() is supported
  for communicators controlling multiple processes.  It is recommended that you call both of
  the above preallocation routines for simplicity.

   Options Database Keys:
. -mat_type aijcrl - sets the matrix type to "aijcrl" during a call to MatSetFromOptions()

  Level: beginner

.seealso: MatCreateMPIAIJCRL,MATSEQAIJCRL,MATMPIAIJCRL, MATSEQAIJCRL, MATMPIAIJCRL
M*/

#undef __FUNCT__
#define __FUNCT__ "MatFindNonzeroRows_MPIAIJ"
PetscErrorCode MatFindNonzeroRows_MPIAIJ(Mat M,IS *keptrows)
{
  PetscErrorCode  ierr;
  Mat_MPIAIJ      *mat = (Mat_MPIAIJ*)M->data;
  Mat_SeqAIJ      *a   = (Mat_SeqAIJ*)mat->A->data;
  Mat_SeqAIJ      *b   = (Mat_SeqAIJ*)mat->B->data;
  const PetscInt  *ia,*ib;
  const MatScalar *aa,*bb;
  PetscInt        na,nb,i,j,*rows,cnt=0,n0rows;
  PetscInt        m = M->rmap->n,rstart = M->rmap->rstart;

  PetscFunctionBegin;
  *keptrows = 0;
  ia        = a->i;
  ib        = b->i;
  for (i=0; i<m; i++) {
    na = ia[i+1] - ia[i];
    nb = ib[i+1] - ib[i];
    if (!na && !nb) {
      cnt++;
      goto ok1;
    }
    aa = a->a + ia[i];
    for (j=0; j<na; j++) {
      if (aa[j] != 0.0) goto ok1;
    }
    bb = b->a + ib[i];
    for (j=0; j <nb; j++) {
      if (bb[j] != 0.0) goto ok1;
    }
    cnt++;
ok1:;
  }
  ierr = MPI_Allreduce(&cnt,&n0rows,1,MPIU_INT,MPI_SUM,PetscObjectComm((PetscObject)M));CHKERRQ(ierr);
  if (!n0rows) PetscFunctionReturn(0);
  ierr = PetscMalloc1((M->rmap->n-cnt),&rows);CHKERRQ(ierr);
  cnt  = 0;
  for (i=0; i<m; i++) {
    na = ia[i+1] - ia[i];
    nb = ib[i+1] - ib[i];
    if (!na && !nb) continue;
    aa = a->a + ia[i];
    for (j=0; j<na;j++) {
      if (aa[j] != 0.0) {
        rows[cnt++] = rstart + i;
        goto ok2;
      }
    }
    bb = b->a + ib[i];
    for (j=0; j<nb; j++) {
      if (bb[j] != 0.0) {
        rows[cnt++] = rstart + i;
        goto ok2;
      }
    }
ok2:;
  }
  ierr = ISCreateGeneral(PetscObjectComm((PetscObject)M),cnt,rows,PETSC_OWN_POINTER,keptrows);CHKERRQ(ierr);
  PetscFunctionReturn(0);
}

#undef __FUNCT__
#define __FUNCT__ "MatFindZeroDiagonals_MPIAIJ"
PetscErrorCode MatFindZeroDiagonals_MPIAIJ(Mat M,IS *zrows)
{
  Mat_MPIAIJ     *aij = (Mat_MPIAIJ*)M->data;
  PetscErrorCode ierr;
  PetscInt       i,rstart,nrows,*rows;

  PetscFunctionBegin;
  *zrows = NULL;
  ierr   = MatFindZeroDiagonals_SeqAIJ_Private(aij->A,&nrows,&rows);CHKERRQ(ierr);
  ierr   = MatGetOwnershipRange(M,&rstart,NULL);CHKERRQ(ierr);
  for (i=0; i<nrows; i++) rows[i] += rstart;
  ierr = ISCreateGeneral(PetscObjectComm((PetscObject)M),nrows,rows,PETSC_OWN_POINTER,zrows);CHKERRQ(ierr);
  PetscFunctionReturn(0);
}

#undef __FUNCT__
#define __FUNCT__ "MatGetColumnNorms_MPIAIJ"
PetscErrorCode MatGetColumnNorms_MPIAIJ(Mat A,NormType type,PetscReal *norms)
{
  PetscErrorCode ierr;
  Mat_MPIAIJ     *aij = (Mat_MPIAIJ*)A->data;
  PetscInt       i,n,*garray = aij->garray;
  Mat_SeqAIJ     *a_aij = (Mat_SeqAIJ*) aij->A->data;
  Mat_SeqAIJ     *b_aij = (Mat_SeqAIJ*) aij->B->data;
  PetscReal      *work;

  PetscFunctionBegin;
  ierr = MatGetSize(A,NULL,&n);CHKERRQ(ierr);
  ierr = PetscCalloc1(n,&work);CHKERRQ(ierr);
  if (type == NORM_2) {
    for (i=0; i<a_aij->i[aij->A->rmap->n]; i++) {
      work[A->cmap->rstart + a_aij->j[i]] += PetscAbsScalar(a_aij->a[i]*a_aij->a[i]);
    }
    for (i=0; i<b_aij->i[aij->B->rmap->n]; i++) {
      work[garray[b_aij->j[i]]] += PetscAbsScalar(b_aij->a[i]*b_aij->a[i]);
    }
  } else if (type == NORM_1) {
    for (i=0; i<a_aij->i[aij->A->rmap->n]; i++) {
      work[A->cmap->rstart + a_aij->j[i]] += PetscAbsScalar(a_aij->a[i]);
    }
    for (i=0; i<b_aij->i[aij->B->rmap->n]; i++) {
      work[garray[b_aij->j[i]]] += PetscAbsScalar(b_aij->a[i]);
    }
  } else if (type == NORM_INFINITY) {
    for (i=0; i<a_aij->i[aij->A->rmap->n]; i++) {
      work[A->cmap->rstart + a_aij->j[i]] = PetscMax(PetscAbsScalar(a_aij->a[i]), work[A->cmap->rstart + a_aij->j[i]]);
    }
    for (i=0; i<b_aij->i[aij->B->rmap->n]; i++) {
      work[garray[b_aij->j[i]]] = PetscMax(PetscAbsScalar(b_aij->a[i]),work[garray[b_aij->j[i]]]);
    }

  } else SETERRQ(PetscObjectComm((PetscObject)A),PETSC_ERR_ARG_WRONG,"Unknown NormType");
  if (type == NORM_INFINITY) {
    ierr = MPI_Allreduce(work,norms,n,MPIU_REAL,MPIU_MAX,PetscObjectComm((PetscObject)A));CHKERRQ(ierr);
  } else {
    ierr = MPI_Allreduce(work,norms,n,MPIU_REAL,MPIU_SUM,PetscObjectComm((PetscObject)A));CHKERRQ(ierr);
  }
  ierr = PetscFree(work);CHKERRQ(ierr);
  if (type == NORM_2) {
    for (i=0; i<n; i++) norms[i] = PetscSqrtReal(norms[i]);
  }
  PetscFunctionReturn(0);
}

#undef __FUNCT__
#define __FUNCT__ "MatDistribute_MPIAIJ"
/*
    Distributes a SeqAIJ matrix across a set of processes. Code stolen from
    MatLoad_MPIAIJ(). Horrible lack of reuse. Should be a routine for each matrix type.

    Only for square matrices

    Used by a preconditioner, hence PETSC_EXTERN
*/
PETSC_EXTERN PetscErrorCode MatDistribute_MPIAIJ(MPI_Comm comm,Mat gmat,PetscInt m,MatReuse reuse,Mat *inmat)
{
  PetscMPIInt    rank,size;
  PetscInt       *rowners,*dlens,*olens,i,rstart,rend,j,jj,nz = 0,*gmataj,cnt,row,*ld,bses[2];
  PetscErrorCode ierr;
  Mat            mat;
  Mat_SeqAIJ     *gmata;
  PetscMPIInt    tag;
  MPI_Status     status;
  PetscBool      aij;
  MatScalar      *gmataa,*ao,*ad,*gmataarestore=0;

  PetscFunctionBegin;
  ierr = MPI_Comm_rank(comm,&rank);CHKERRQ(ierr);
  ierr = MPI_Comm_size(comm,&size);CHKERRQ(ierr);
  if (!rank) {
    ierr = PetscObjectTypeCompare((PetscObject)gmat,MATSEQAIJ,&aij);CHKERRQ(ierr);
    if (!aij) SETERRQ1(PetscObjectComm((PetscObject)gmat),PETSC_ERR_SUP,"Currently no support for input matrix of type %s\n",((PetscObject)gmat)->type_name);
  }
  if (reuse == MAT_INITIAL_MATRIX) {
    ierr = MatCreate(comm,&mat);CHKERRQ(ierr);
    ierr = MatSetSizes(mat,m,m,PETSC_DETERMINE,PETSC_DETERMINE);CHKERRQ(ierr);
    if (!rank) {
      bses[0] = gmat->rmap->bs;
      bses[1] = gmat->cmap->bs;
    }
    ierr = MPI_Bcast(bses,2,MPIU_INT,0,comm);CHKERRQ(ierr);
    ierr = MatSetBlockSizes(mat,bses[0],bses[1]);CHKERRQ(ierr);
    ierr = MatSetType(mat,MATAIJ);CHKERRQ(ierr);
    ierr = PetscMalloc1((size+1),&rowners);CHKERRQ(ierr);
    ierr = PetscMalloc2(m,&dlens,m,&olens);CHKERRQ(ierr);
    ierr = MPI_Allgather(&m,1,MPIU_INT,rowners+1,1,MPIU_INT,comm);CHKERRQ(ierr);

    rowners[0] = 0;
    for (i=2; i<=size; i++) rowners[i] += rowners[i-1];
    rstart = rowners[rank];
    rend   = rowners[rank+1];
    ierr   = PetscObjectGetNewTag((PetscObject)mat,&tag);CHKERRQ(ierr);
    if (!rank) {
      gmata = (Mat_SeqAIJ*) gmat->data;
      /* send row lengths to all processors */
      for (i=0; i<m; i++) dlens[i] = gmata->ilen[i];
      for (i=1; i<size; i++) {
        ierr = MPI_Send(gmata->ilen + rowners[i],rowners[i+1]-rowners[i],MPIU_INT,i,tag,comm);CHKERRQ(ierr);
      }
      /* determine number diagonal and off-diagonal counts */
      ierr = PetscMemzero(olens,m*sizeof(PetscInt));CHKERRQ(ierr);
      ierr = PetscCalloc1(m,&ld);CHKERRQ(ierr);
      jj   = 0;
      for (i=0; i<m; i++) {
        for (j=0; j<dlens[i]; j++) {
          if (gmata->j[jj] < rstart) ld[i]++;
          if (gmata->j[jj] < rstart || gmata->j[jj] >= rend) olens[i]++;
          jj++;
        }
      }
      /* send column indices to other processes */
      for (i=1; i<size; i++) {
        nz   = gmata->i[rowners[i+1]]-gmata->i[rowners[i]];
        ierr = MPI_Send(&nz,1,MPIU_INT,i,tag,comm);CHKERRQ(ierr);
        ierr = MPI_Send(gmata->j + gmata->i[rowners[i]],nz,MPIU_INT,i,tag,comm);CHKERRQ(ierr);
      }

      /* send numerical values to other processes */
      for (i=1; i<size; i++) {
        nz   = gmata->i[rowners[i+1]]-gmata->i[rowners[i]];
        ierr = MPI_Send(gmata->a + gmata->i[rowners[i]],nz,MPIU_SCALAR,i,tag,comm);CHKERRQ(ierr);
      }
      gmataa = gmata->a;
      gmataj = gmata->j;

    } else {
      /* receive row lengths */
      ierr = MPI_Recv(dlens,m,MPIU_INT,0,tag,comm,&status);CHKERRQ(ierr);
      /* receive column indices */
      ierr = MPI_Recv(&nz,1,MPIU_INT,0,tag,comm,&status);CHKERRQ(ierr);
      ierr = PetscMalloc2(nz,&gmataa,nz,&gmataj);CHKERRQ(ierr);
      ierr = MPI_Recv(gmataj,nz,MPIU_INT,0,tag,comm,&status);CHKERRQ(ierr);
      /* determine number diagonal and off-diagonal counts */
      ierr = PetscMemzero(olens,m*sizeof(PetscInt));CHKERRQ(ierr);
      ierr = PetscCalloc1(m,&ld);CHKERRQ(ierr);
      jj   = 0;
      for (i=0; i<m; i++) {
        for (j=0; j<dlens[i]; j++) {
          if (gmataj[jj] < rstart) ld[i]++;
          if (gmataj[jj] < rstart || gmataj[jj] >= rend) olens[i]++;
          jj++;
        }
      }
      /* receive numerical values */
      ierr = PetscMemzero(gmataa,nz*sizeof(PetscScalar));CHKERRQ(ierr);
      ierr = MPI_Recv(gmataa,nz,MPIU_SCALAR,0,tag,comm,&status);CHKERRQ(ierr);
    }
    /* set preallocation */
    for (i=0; i<m; i++) {
      dlens[i] -= olens[i];
    }
    ierr = MatSeqAIJSetPreallocation(mat,0,dlens);CHKERRQ(ierr);
    ierr = MatMPIAIJSetPreallocation(mat,0,dlens,0,olens);CHKERRQ(ierr);

    for (i=0; i<m; i++) {
      dlens[i] += olens[i];
    }
    cnt = 0;
    for (i=0; i<m; i++) {
      row  = rstart + i;
      ierr = MatSetValues(mat,1,&row,dlens[i],gmataj+cnt,gmataa+cnt,INSERT_VALUES);CHKERRQ(ierr);
      cnt += dlens[i];
    }
    if (rank) {
      ierr = PetscFree2(gmataa,gmataj);CHKERRQ(ierr);
    }
    ierr = PetscFree2(dlens,olens);CHKERRQ(ierr);
    ierr = PetscFree(rowners);CHKERRQ(ierr);

    ((Mat_MPIAIJ*)(mat->data))->ld = ld;

    *inmat = mat;
  } else {   /* column indices are already set; only need to move over numerical values from process 0 */
    Mat_SeqAIJ *Ad = (Mat_SeqAIJ*)((Mat_MPIAIJ*)((*inmat)->data))->A->data;
    Mat_SeqAIJ *Ao = (Mat_SeqAIJ*)((Mat_MPIAIJ*)((*inmat)->data))->B->data;
    mat  = *inmat;
    ierr = PetscObjectGetNewTag((PetscObject)mat,&tag);CHKERRQ(ierr);
    if (!rank) {
      /* send numerical values to other processes */
      gmata  = (Mat_SeqAIJ*) gmat->data;
      ierr   = MatGetOwnershipRanges(mat,(const PetscInt**)&rowners);CHKERRQ(ierr);
      gmataa = gmata->a;
      for (i=1; i<size; i++) {
        nz   = gmata->i[rowners[i+1]]-gmata->i[rowners[i]];
        ierr = MPI_Send(gmataa + gmata->i[rowners[i]],nz,MPIU_SCALAR,i,tag,comm);CHKERRQ(ierr);
      }
      nz = gmata->i[rowners[1]]-gmata->i[rowners[0]];
    } else {
      /* receive numerical values from process 0*/
      nz   = Ad->nz + Ao->nz;
      ierr = PetscMalloc1(nz,&gmataa);CHKERRQ(ierr); gmataarestore = gmataa;
      ierr = MPI_Recv(gmataa,nz,MPIU_SCALAR,0,tag,comm,&status);CHKERRQ(ierr);
    }
    /* transfer numerical values into the diagonal A and off diagonal B parts of mat */
    ld = ((Mat_MPIAIJ*)(mat->data))->ld;
    ad = Ad->a;
    ao = Ao->a;
    if (mat->rmap->n) {
      i  = 0;
      nz = ld[i];                                   ierr = PetscMemcpy(ao,gmataa,nz*sizeof(PetscScalar));CHKERRQ(ierr); ao += nz; gmataa += nz;
      nz = Ad->i[i+1] - Ad->i[i];                   ierr = PetscMemcpy(ad,gmataa,nz*sizeof(PetscScalar));CHKERRQ(ierr); ad += nz; gmataa += nz;
    }
    for (i=1; i<mat->rmap->n; i++) {
      nz = Ao->i[i] - Ao->i[i-1] - ld[i-1] + ld[i]; ierr = PetscMemcpy(ao,gmataa,nz*sizeof(PetscScalar));CHKERRQ(ierr); ao += nz; gmataa += nz;
      nz = Ad->i[i+1] - Ad->i[i];                   ierr = PetscMemcpy(ad,gmataa,nz*sizeof(PetscScalar));CHKERRQ(ierr); ad += nz; gmataa += nz;
    }
    i--;
    if (mat->rmap->n) {
      nz = Ao->i[i+1] - Ao->i[i] - ld[i];           ierr = PetscMemcpy(ao,gmataa,nz*sizeof(PetscScalar));CHKERRQ(ierr);
    }
    if (rank) {
      ierr = PetscFree(gmataarestore);CHKERRQ(ierr);
    }
  }
  ierr = MatAssemblyBegin(mat,MAT_FINAL_ASSEMBLY);CHKERRQ(ierr);
  ierr = MatAssemblyEnd(mat,MAT_FINAL_ASSEMBLY);CHKERRQ(ierr);
  PetscFunctionReturn(0);
}

/*
  Local utility routine that creates a mapping from the global column
number to the local number in the off-diagonal part of the local
storage of the matrix.  When PETSC_USE_CTABLE is used this is scalable at
a slightly higher hash table cost; without it it is not scalable (each processor
has an order N integer array but is fast to acess.
*/
#undef __FUNCT__
#define __FUNCT__ "MatCreateColmap_MPIAIJ_Private"
PetscErrorCode MatCreateColmap_MPIAIJ_Private(Mat mat)
{
  Mat_MPIAIJ     *aij = (Mat_MPIAIJ*)mat->data;
  PetscErrorCode ierr;
  PetscInt       n = aij->B->cmap->n,i;

  PetscFunctionBegin;
  if (!aij->garray) SETERRQ(PETSC_COMM_SELF,PETSC_ERR_PLIB,"MPIAIJ Matrix was assembled but is missing garray");
#if defined(PETSC_USE_CTABLE)
  ierr = PetscTableCreate(n,mat->cmap->N+1,&aij->colmap);CHKERRQ(ierr);
  for (i=0; i<n; i++) {
    ierr = PetscTableAdd(aij->colmap,aij->garray[i]+1,i+1,INSERT_VALUES);CHKERRQ(ierr);
  }
#else
  ierr = PetscCalloc1((mat->cmap->N+1),&aij->colmap);CHKERRQ(ierr);
  ierr = PetscLogObjectMemory((PetscObject)mat,(mat->cmap->N+1)*sizeof(PetscInt));CHKERRQ(ierr);
  for (i=0; i<n; i++) aij->colmap[aij->garray[i]] = i+1;
#endif
  PetscFunctionReturn(0);
}

#define MatSetValues_SeqAIJ_A_Private(row,col,value,addv) \
{ \
    if (col <= lastcol1)  low1 = 0;     \
    else                 high1 = nrow1; \
    lastcol1 = col;\
    while (high1-low1 > 5) { \
      t = (low1+high1)/2; \
      if (rp1[t] > col) high1 = t; \
      else              low1  = t; \
    } \
      for (_i=low1; _i<high1; _i++) { \
        if (rp1[_i] > col) break; \
        if (rp1[_i] == col) { \
          if (addv == ADD_VALUES) ap1[_i] += value;   \
          else                    ap1[_i] = value; \
          goto a_noinsert; \
        } \
      }  \
      if (value == 0.0 && ignorezeroentries) {low1 = 0; high1 = nrow1;goto a_noinsert;} \
      if (nonew == 1) {low1 = 0; high1 = nrow1; goto a_noinsert;}                \
      if (nonew == -1) SETERRQ2(PETSC_COMM_SELF,PETSC_ERR_ARG_OUTOFRANGE,"Inserting a new nonzero (%D, %D) into matrix", row, col); \
      MatSeqXAIJReallocateAIJ(A,am,1,nrow1,row,col,rmax1,aa,ai,aj,rp1,ap1,aimax,nonew,MatScalar); \
      N = nrow1++ - 1; a->nz++; high1++; \
      /* shift up all the later entries in this row */ \
      for (ii=N; ii>=_i; ii--) { \
        rp1[ii+1] = rp1[ii]; \
        ap1[ii+1] = ap1[ii]; \
      } \
      rp1[_i] = col;  \
      ap1[_i] = value;  \
      a_noinsert: ; \
      ailen[row] = nrow1; \
}


#define MatSetValues_SeqAIJ_B_Private(row,col,value,addv) \
  { \
    if (col <= lastcol2) low2 = 0;                        \
    else high2 = nrow2;                                   \
    lastcol2 = col;                                       \
    while (high2-low2 > 5) {                              \
      t = (low2+high2)/2;                                 \
      if (rp2[t] > col) high2 = t;                        \
      else             low2  = t;                         \
    }                                                     \
    for (_i=low2; _i<high2; _i++) {                       \
      if (rp2[_i] > col) break;                           \
      if (rp2[_i] == col) {                               \
        if (addv == ADD_VALUES) ap2[_i] += value;         \
        else                    ap2[_i] = value;          \
        goto b_noinsert;                                  \
      }                                                   \
    }                                                     \
    if (value == 0.0 && ignorezeroentries) {low2 = 0; high2 = nrow2; goto b_noinsert;} \
    if (nonew == 1) {low2 = 0; high2 = nrow2; goto b_noinsert;}                        \
    if (nonew == -1) SETERRQ2(PETSC_COMM_SELF,PETSC_ERR_ARG_OUTOFRANGE,"Inserting a new nonzero (%D, %D) into matrix", row, col); \
    MatSeqXAIJReallocateAIJ(B,bm,1,nrow2,row,col,rmax2,ba,bi,bj,rp2,ap2,bimax,nonew,MatScalar); \
    N = nrow2++ - 1; b->nz++; high2++;                    \
    /* shift up all the later entries in this row */      \
    for (ii=N; ii>=_i; ii--) {                            \
      rp2[ii+1] = rp2[ii];                                \
      ap2[ii+1] = ap2[ii];                                \
    }                                                     \
    rp2[_i] = col;                                        \
    ap2[_i] = value;                                      \
    b_noinsert: ;                                         \
    bilen[row] = nrow2;                                   \
  }

#undef __FUNCT__
#define __FUNCT__ "MatSetValuesRow_MPIAIJ"
PetscErrorCode MatSetValuesRow_MPIAIJ(Mat A,PetscInt row,const PetscScalar v[])
{
  Mat_MPIAIJ     *mat = (Mat_MPIAIJ*)A->data;
  Mat_SeqAIJ     *a   = (Mat_SeqAIJ*)mat->A->data,*b = (Mat_SeqAIJ*)mat->B->data;
  PetscErrorCode ierr;
  PetscInt       l,*garray = mat->garray,diag;

  PetscFunctionBegin;
  /* code only works for square matrices A */

  /* find size of row to the left of the diagonal part */
  ierr = MatGetOwnershipRange(A,&diag,0);CHKERRQ(ierr);
  row  = row - diag;
  for (l=0; l<b->i[row+1]-b->i[row]; l++) {
    if (garray[b->j[b->i[row]+l]] > diag) break;
  }
  ierr = PetscMemcpy(b->a+b->i[row],v,l*sizeof(PetscScalar));CHKERRQ(ierr);

  /* diagonal part */
  ierr = PetscMemcpy(a->a+a->i[row],v+l,(a->i[row+1]-a->i[row])*sizeof(PetscScalar));CHKERRQ(ierr);

  /* right of diagonal part */
  ierr = PetscMemcpy(b->a+b->i[row]+l,v+l+a->i[row+1]-a->i[row],(b->i[row+1]-b->i[row]-l)*sizeof(PetscScalar));CHKERRQ(ierr);
  PetscFunctionReturn(0);
}

#undef __FUNCT__
#define __FUNCT__ "MatSetValues_MPIAIJ"
PetscErrorCode MatSetValues_MPIAIJ(Mat mat,PetscInt m,const PetscInt im[],PetscInt n,const PetscInt in[],const PetscScalar v[],InsertMode addv)
{
  Mat_MPIAIJ     *aij = (Mat_MPIAIJ*)mat->data;
  PetscScalar    value;
  PetscErrorCode ierr;
  PetscInt       i,j,rstart  = mat->rmap->rstart,rend = mat->rmap->rend;
  PetscInt       cstart      = mat->cmap->rstart,cend = mat->cmap->rend,row,col;
  PetscBool      roworiented = aij->roworiented;

  /* Some Variables required in the macro */
  Mat        A                 = aij->A;
  Mat_SeqAIJ *a                = (Mat_SeqAIJ*)A->data;
  PetscInt   *aimax            = a->imax,*ai = a->i,*ailen = a->ilen,*aj = a->j;
  MatScalar  *aa               = a->a;
  PetscBool  ignorezeroentries = a->ignorezeroentries;
  Mat        B                 = aij->B;
  Mat_SeqAIJ *b                = (Mat_SeqAIJ*)B->data;
  PetscInt   *bimax            = b->imax,*bi = b->i,*bilen = b->ilen,*bj = b->j,bm = aij->B->rmap->n,am = aij->A->rmap->n;
  MatScalar  *ba               = b->a;

  PetscInt  *rp1,*rp2,ii,nrow1,nrow2,_i,rmax1,rmax2,N,low1,high1,low2,high2,t,lastcol1,lastcol2;
  PetscInt  nonew;
  MatScalar *ap1,*ap2;

  PetscFunctionBegin;
  if (v) PetscValidScalarPointer(v,6);
  for (i=0; i<m; i++) {
    if (im[i] < 0) continue;
#if defined(PETSC_USE_DEBUG)
    if (im[i] >= mat->rmap->N) SETERRQ2(PETSC_COMM_SELF,PETSC_ERR_ARG_OUTOFRANGE,"Row too large: row %D max %D",im[i],mat->rmap->N-1);
#endif
    if (im[i] >= rstart && im[i] < rend) {
      row      = im[i] - rstart;
      lastcol1 = -1;
      rp1      = aj + ai[row];
      ap1      = aa + ai[row];
      rmax1    = aimax[row];
      nrow1    = ailen[row];
      low1     = 0;
      high1    = nrow1;
      lastcol2 = -1;
      rp2      = bj + bi[row];
      ap2      = ba + bi[row];
      rmax2    = bimax[row];
      nrow2    = bilen[row];
      low2     = 0;
      high2    = nrow2;

      for (j=0; j<n; j++) {
        if (v) {
          if (roworiented) value = v[i*n+j];
          else             value = v[i+j*m];
        } else value = 0.0;
        if (ignorezeroentries && value == 0.0 && (addv == ADD_VALUES)) continue;
        if (in[j] >= cstart && in[j] < cend) {
          col   = in[j] - cstart;
          nonew = a->nonew;
          MatSetValues_SeqAIJ_A_Private(row,col,value,addv);
        } else if (in[j] < 0) continue;
#if defined(PETSC_USE_DEBUG)
        else if (in[j] >= mat->cmap->N) SETERRQ2(PETSC_COMM_SELF,PETSC_ERR_ARG_OUTOFRANGE,"Column too large: col %D max %D",in[j],mat->cmap->N-1);
#endif
        else {
          if (mat->was_assembled) {
            if (!aij->colmap) {
              ierr = MatCreateColmap_MPIAIJ_Private(mat);CHKERRQ(ierr);
            }
#if defined(PETSC_USE_CTABLE)
            ierr = PetscTableFind(aij->colmap,in[j]+1,&col);CHKERRQ(ierr);
            col--;
#else
            col = aij->colmap[in[j]] - 1;
#endif
            if (col < 0 && !((Mat_SeqAIJ*)(aij->B->data))->nonew) {
              ierr = MatDisAssemble_MPIAIJ(mat);CHKERRQ(ierr);
              col  =  in[j];
              /* Reinitialize the variables required by MatSetValues_SeqAIJ_B_Private() */
              B     = aij->B;
              b     = (Mat_SeqAIJ*)B->data;
              bimax = b->imax; bi = b->i; bilen = b->ilen; bj = b->j; ba = b->a;
              rp2   = bj + bi[row];
              ap2   = ba + bi[row];
              rmax2 = bimax[row];
              nrow2 = bilen[row];
              low2  = 0;
              high2 = nrow2;
              bm    = aij->B->rmap->n;
              ba    = b->a;
            } else if (col < 0) SETERRQ2(PETSC_COMM_SELF,PETSC_ERR_ARG_OUTOFRANGE,"Inserting a new nonzero (%D, %D) into matrix", im[i], in[j]);
          } else col = in[j];
          nonew = b->nonew;
          MatSetValues_SeqAIJ_B_Private(row,col,value,addv);
        }
      }
    } else {
      if (mat->nooffprocentries) SETERRQ1(PETSC_COMM_SELF,PETSC_ERR_ARG_WRONG,"Setting off process row %D even though MatSetOption(,MAT_NO_OFF_PROC_ENTRIES,PETSC_TRUE) was set",im[i]);
      if (!aij->donotstash) {
        mat->assembled = PETSC_FALSE;
        if (roworiented) {
          ierr = MatStashValuesRow_Private(&mat->stash,im[i],n,in,v+i*n,(PetscBool)(ignorezeroentries && (addv == ADD_VALUES)));CHKERRQ(ierr);
        } else {
          ierr = MatStashValuesCol_Private(&mat->stash,im[i],n,in,v+i,m,(PetscBool)(ignorezeroentries && (addv == ADD_VALUES)));CHKERRQ(ierr);
        }
      }
    }
  }
  PetscFunctionReturn(0);
}

#undef __FUNCT__
#define __FUNCT__ "MatGetValues_MPIAIJ"
PetscErrorCode MatGetValues_MPIAIJ(Mat mat,PetscInt m,const PetscInt idxm[],PetscInt n,const PetscInt idxn[],PetscScalar v[])
{
  Mat_MPIAIJ     *aij = (Mat_MPIAIJ*)mat->data;
  PetscErrorCode ierr;
  PetscInt       i,j,rstart = mat->rmap->rstart,rend = mat->rmap->rend;
  PetscInt       cstart = mat->cmap->rstart,cend = mat->cmap->rend,row,col;

  PetscFunctionBegin;
  for (i=0; i<m; i++) {
    if (idxm[i] < 0) continue; /* SETERRQ1(PETSC_COMM_SELF,PETSC_ERR_ARG_OUTOFRANGE,"Negative row: %D",idxm[i]);*/
    if (idxm[i] >= mat->rmap->N) SETERRQ2(PETSC_COMM_SELF,PETSC_ERR_ARG_OUTOFRANGE,"Row too large: row %D max %D",idxm[i],mat->rmap->N-1);
    if (idxm[i] >= rstart && idxm[i] < rend) {
      row = idxm[i] - rstart;
      for (j=0; j<n; j++) {
        if (idxn[j] < 0) continue; /* SETERRQ1(PETSC_COMM_SELF,PETSC_ERR_ARG_OUTOFRANGE,"Negative column: %D",idxn[j]); */
        if (idxn[j] >= mat->cmap->N) SETERRQ2(PETSC_COMM_SELF,PETSC_ERR_ARG_OUTOFRANGE,"Column too large: col %D max %D",idxn[j],mat->cmap->N-1);
        if (idxn[j] >= cstart && idxn[j] < cend) {
          col  = idxn[j] - cstart;
          ierr = MatGetValues(aij->A,1,&row,1,&col,v+i*n+j);CHKERRQ(ierr);
        } else {
          if (!aij->colmap) {
            ierr = MatCreateColmap_MPIAIJ_Private(mat);CHKERRQ(ierr);
          }
#if defined(PETSC_USE_CTABLE)
          ierr = PetscTableFind(aij->colmap,idxn[j]+1,&col);CHKERRQ(ierr);
          col--;
#else
          col = aij->colmap[idxn[j]] - 1;
#endif
          if ((col < 0) || (aij->garray[col] != idxn[j])) *(v+i*n+j) = 0.0;
          else {
            ierr = MatGetValues(aij->B,1,&row,1,&col,v+i*n+j);CHKERRQ(ierr);
          }
        }
      }
    } else SETERRQ(PETSC_COMM_SELF,PETSC_ERR_SUP,"Only local values currently supported");
  }
  PetscFunctionReturn(0);
}

extern PetscErrorCode MatMultDiagonalBlock_MPIAIJ(Mat,Vec,Vec);

#undef __FUNCT__
#define __FUNCT__ "MatAssemblyBegin_MPIAIJ"
PetscErrorCode MatAssemblyBegin_MPIAIJ(Mat mat,MatAssemblyType mode)
{
  Mat_MPIAIJ     *aij = (Mat_MPIAIJ*)mat->data;
  PetscErrorCode ierr;
  PetscInt       nstash,reallocs;
  InsertMode     addv;

  PetscFunctionBegin;
  if (aij->donotstash || mat->nooffprocentries) PetscFunctionReturn(0);

  /* make sure all processors are either in INSERTMODE or ADDMODE */
  ierr = MPI_Allreduce((PetscEnum*)&mat->insertmode,(PetscEnum*)&addv,1,MPIU_ENUM,MPI_BOR,PetscObjectComm((PetscObject)mat));CHKERRQ(ierr);
  if (addv == (ADD_VALUES|INSERT_VALUES)) SETERRQ(PetscObjectComm((PetscObject)mat),PETSC_ERR_ARG_WRONGSTATE,"Some processors inserted others added");
  mat->insertmode = addv; /* in case this processor had no cache */

  ierr = MatStashScatterBegin_Private(mat,&mat->stash,mat->rmap->range);CHKERRQ(ierr);
  ierr = MatStashGetInfo_Private(&mat->stash,&nstash,&reallocs);CHKERRQ(ierr);
  ierr = PetscInfo2(aij->A,"Stash has %D entries, uses %D mallocs.\n",nstash,reallocs);CHKERRQ(ierr);
  PetscFunctionReturn(0);
}

#undef __FUNCT__
#define __FUNCT__ "MatAssemblyEnd_MPIAIJ"
PetscErrorCode MatAssemblyEnd_MPIAIJ(Mat mat,MatAssemblyType mode)
{
  Mat_MPIAIJ     *aij = (Mat_MPIAIJ*)mat->data;
  Mat_SeqAIJ     *a   = (Mat_SeqAIJ*)aij->A->data;
  PetscErrorCode ierr;
  PetscMPIInt    n;
  PetscInt       i,j,rstart,ncols,flg;
  PetscInt       *row,*col;
  PetscBool      other_disassembled;
  PetscScalar    *val;
  InsertMode     addv = mat->insertmode;

  /* do not use 'b = (Mat_SeqAIJ*)aij->B->data' as B can be reset in disassembly */

  PetscFunctionBegin;
  if (!aij->donotstash && !mat->nooffprocentries) {
    while (1) {
      ierr = MatStashScatterGetMesg_Private(&mat->stash,&n,&row,&col,&val,&flg);CHKERRQ(ierr);
      if (!flg) break;

      for (i=0; i<n; ) {
        /* Now identify the consecutive vals belonging to the same row */
        for (j=i,rstart=row[j]; j<n; j++) {
          if (row[j] != rstart) break;
        }
        if (j < n) ncols = j-i;
        else       ncols = n-i;
        /* Now assemble all these values with a single function call */
        ierr = MatSetValues_MPIAIJ(mat,1,row+i,ncols,col+i,val+i,addv);CHKERRQ(ierr);

        i = j;
      }
    }
    ierr = MatStashScatterEnd_Private(&mat->stash);CHKERRQ(ierr);
  }
  ierr = MatAssemblyBegin(aij->A,mode);CHKERRQ(ierr);
  ierr = MatAssemblyEnd(aij->A,mode);CHKERRQ(ierr);

  /* determine if any processor has disassembled, if so we must
     also disassemble ourselfs, in order that we may reassemble. */
  /*
     if nonzero structure of submatrix B cannot change then we know that
     no processor disassembled thus we can skip this stuff
  */
  if (!((Mat_SeqAIJ*)aij->B->data)->nonew) {
    ierr = MPI_Allreduce(&mat->was_assembled,&other_disassembled,1,MPIU_BOOL,MPI_PROD,PetscObjectComm((PetscObject)mat));CHKERRQ(ierr);
    if (mat->was_assembled && !other_disassembled) {
      ierr = MatDisAssemble_MPIAIJ(mat);CHKERRQ(ierr);
    }
  }
  if (!mat->was_assembled && mode == MAT_FINAL_ASSEMBLY) {
    ierr = MatSetUpMultiply_MPIAIJ(mat);CHKERRQ(ierr);
  }
  ierr = MatSetOption(aij->B,MAT_USE_INODES,PETSC_FALSE);CHKERRQ(ierr);
  ierr = MatAssemblyBegin(aij->B,mode);CHKERRQ(ierr);
  ierr = MatAssemblyEnd(aij->B,mode);CHKERRQ(ierr);

  ierr = PetscFree2(aij->rowvalues,aij->rowindices);CHKERRQ(ierr);

  aij->rowvalues = 0;

  /* used by MatAXPY() */
  a->xtoy = 0; ((Mat_SeqAIJ*)aij->B->data)->xtoy = 0;   /* b->xtoy = 0 */
  a->XtoY = 0; ((Mat_SeqAIJ*)aij->B->data)->XtoY = 0;   /* b->XtoY = 0 */

  ierr = VecDestroy(&aij->diag);CHKERRQ(ierr);
  if (a->inode.size) mat->ops->multdiagonalblock = MatMultDiagonalBlock_MPIAIJ;
  PetscFunctionReturn(0);
}

#undef __FUNCT__
#define __FUNCT__ "MatZeroEntries_MPIAIJ"
PetscErrorCode MatZeroEntries_MPIAIJ(Mat A)
{
  Mat_MPIAIJ     *l = (Mat_MPIAIJ*)A->data;
  PetscErrorCode ierr;

  PetscFunctionBegin;
  ierr = MatZeroEntries(l->A);CHKERRQ(ierr);
  ierr = MatZeroEntries(l->B);CHKERRQ(ierr);
  PetscFunctionReturn(0);
}

#undef __FUNCT__
#define __FUNCT__ "MatZeroRows_MPIAIJ"
PetscErrorCode MatZeroRows_MPIAIJ(Mat A,PetscInt N,const PetscInt rows[],PetscScalar diag,Vec x,Vec b)
{
  Mat_MPIAIJ    *mat    = (Mat_MPIAIJ *) A->data;
  PetscInt      *owners = A->rmap->range;
  PetscInt       n      = A->rmap->n;
  PetscMPIInt    size   = mat->size;
  PetscSF        sf;
  PetscInt      *lrows;
  PetscSFNode   *rrows;
  PetscInt       lastidx = -1, r, p = 0, len = 0;
  PetscErrorCode ierr;

  PetscFunctionBegin;
  /* Create SF where leaves are input rows and roots are owned rows */
  ierr = PetscMalloc1(n, &lrows);CHKERRQ(ierr);
  for (r = 0; r < n; ++r) lrows[r] = -1;
  ierr = PetscMalloc1(N, &rrows);CHKERRQ(ierr);
  for (r = 0; r < N; ++r) {
    const PetscInt idx   = rows[r];
    PetscBool      found = PETSC_FALSE;
    /* Trick for efficient searching for sorted rows */
    if (lastidx > idx) p = 0;
    lastidx = idx;
    for (; p < size; ++p) {
      if (idx >= owners[p] && idx < owners[p+1]) {
        rrows[r].rank  = p;
        rrows[r].index = rows[r] - owners[p];
        found = PETSC_TRUE;
        break;
      }
    }
    if (!found) SETERRQ1(PETSC_COMM_SELF, PETSC_ERR_ARG_OUTOFRANGE, "Row %d not found in matrix distribution", idx);
  }
  ierr = PetscSFCreate(PetscObjectComm((PetscObject) A), &sf);CHKERRQ(ierr);
  ierr = PetscSFSetGraph(sf, n, N, NULL, PETSC_OWN_POINTER, rrows, PETSC_OWN_POINTER);CHKERRQ(ierr);
  /* Collect flags for rows to be zeroed */
  ierr = PetscSFReduceBegin(sf, MPIU_INT, (PetscInt *) rows, lrows, MPI_LOR);CHKERRQ(ierr);
  ierr = PetscSFReduceEnd(sf, MPIU_INT, (PetscInt *) rows, lrows, MPI_LOR);CHKERRQ(ierr);
  ierr = PetscSFDestroy(&sf);CHKERRQ(ierr);
  /* Compress and put in row numbers */
  for (r = 0; r < n; ++r) if (lrows[r] >= 0) lrows[len++] = r;
  /* fix right hand side if needed */
  if (x && b) {
    const PetscScalar *xx;
    PetscScalar       *bb;

    ierr = VecGetArrayRead(x, &xx);CHKERRQ(ierr);
    ierr = VecGetArray(b, &bb);CHKERRQ(ierr);
    for (r = 0; r < len; ++r) bb[lrows[r]] = diag*xx[lrows[r]];
    ierr = VecRestoreArrayRead(x, &xx);CHKERRQ(ierr);
    ierr = VecRestoreArray(b, &bb);CHKERRQ(ierr);
  }
  /* Must zero l->B before l->A because the (diag) case below may put values into l->B*/
  ierr = MatZeroRows(mat->B, len, lrows, 0.0, 0,0);CHKERRQ(ierr);
  if ((diag != 0.0) && (mat->A->rmap->N == mat->A->cmap->N)) {
    ierr = MatZeroRows(mat->A, len, lrows, diag, NULL, NULL);CHKERRQ(ierr);
  } else if (diag != 0.0) {
    ierr = MatZeroRows(mat->A, len, lrows, 0.0, NULL, NULL);CHKERRQ(ierr);
    if (((Mat_SeqAIJ *) mat->A->data)->nonew) SETERRQ(PETSC_COMM_SELF, PETSC_ERR_SUP, "MatZeroRows() on rectangular matrices cannot be used with the Mat options\nMAT_NEW_NONZERO_LOCATIONS,MAT_NEW_NONZERO_LOCATION_ERR,MAT_NEW_NONZERO_ALLOCATION_ERR");
    for (r = 0; r < len; ++r) {
      const PetscInt row = lrows[r] + A->rmap->rstart;
      ierr = MatSetValues(A, 1, &row, 1, &row, &diag, INSERT_VALUES);CHKERRQ(ierr);
    }
    ierr = MatAssemblyBegin(A, MAT_FINAL_ASSEMBLY);CHKERRQ(ierr);
    ierr = MatAssemblyEnd(A, MAT_FINAL_ASSEMBLY);CHKERRQ(ierr);
  } else {
    ierr = MatZeroRows(mat->A, len, lrows, 0.0, NULL, NULL);CHKERRQ(ierr);
  }
  ierr = PetscFree(lrows);CHKERRQ(ierr);
  PetscFunctionReturn(0);
}

#undef __FUNCT__
#define __FUNCT__ "MatZeroRowsColumns_MPIAIJ"
PetscErrorCode MatZeroRowsColumns_MPIAIJ(Mat A,PetscInt N,const PetscInt rows[],PetscScalar diag,Vec x,Vec b)
{
  Mat_MPIAIJ        *l = (Mat_MPIAIJ*)A->data;
  PetscErrorCode    ierr;
  PetscMPIInt       size = l->size,imdex,n,rank = l->rank,tag = ((PetscObject)A)->tag,lastidx = -1;
  PetscInt          i,*owners = A->rmap->range;
  PetscInt          *sizes,j,idx,nsends;
  PetscInt          nmax,*svalues,*starts,*owner,nrecvs;
  PetscInt          *rvalues,count,base,slen,*source;
  PetscInt          *lens,*lrows,*values,m;
  MPI_Comm          comm;
  MPI_Request       *send_waits,*recv_waits;
  MPI_Status        recv_status,*send_status;
  const PetscScalar *xx;
  PetscScalar       *bb,*mask;
  Vec               xmask,lmask;
  Mat_SeqAIJ        *aij = (Mat_SeqAIJ*)l->B->data;
  const PetscInt    *aj, *ii,*ridx;
  PetscScalar       *aa;
#if defined(PETSC_DEBUG)
  PetscBool found = PETSC_FALSE;
#endif

  PetscFunctionBegin;
  ierr = PetscObjectGetComm((PetscObject)A,&comm);CHKERRQ(ierr);
  /*  first count number of contributors to each processor */
<<<<<<< HEAD
  ierr = PetscCalloc1(2*size,&nprocs);CHKERRQ(ierr);
  ierr = PetscMalloc1((N+1),&owner);CHKERRQ(ierr); /* see note*/
=======
  ierr = PetscMalloc(2*size*sizeof(PetscInt),&sizes);CHKERRQ(ierr);
  ierr = PetscMemzero(sizes,2*size*sizeof(PetscInt));CHKERRQ(ierr);
  ierr = PetscMalloc((N+1)*sizeof(PetscInt),&owner);CHKERRQ(ierr); /* see note*/
>>>>>>> 76ec1555
  j    = 0;
  for (i=0; i<N; i++) {
    if (lastidx > (idx = rows[i])) j = 0;
    lastidx = idx;
    for (; j<size; j++) {
      if (idx >= owners[j] && idx < owners[j+1]) {
        sizes[2*j]++;
        sizes[2*j+1] = 1;
        owner[i]      = j;
#if defined(PETSC_DEBUG)
        found = PETSC_TRUE;
#endif
        break;
      }
    }
#if defined(PETSC_DEBUG)
    if (!found) SETERRQ(PETSC_COMM_SELF,PETSC_ERR_ARG_OUTOFRANGE,"Index out of range");
    found = PETSC_FALSE;
#endif
  }
  nsends = 0;  for (i=0; i<size; i++) nsends += sizes[2*i+1];

  /* inform other processors of number of messages and max length*/
  ierr = PetscMaxSum(comm,sizes,&nmax,&nrecvs);CHKERRQ(ierr);

  /* post receives:   */
  ierr = PetscMalloc1((nrecvs+1)*(nmax+1),&rvalues);CHKERRQ(ierr);
  ierr = PetscMalloc1((nrecvs+1),&recv_waits);CHKERRQ(ierr);
  for (i=0; i<nrecvs; i++) {
    ierr = MPI_Irecv(rvalues+nmax*i,nmax,MPIU_INT,MPI_ANY_SOURCE,tag,comm,recv_waits+i);CHKERRQ(ierr);
  }

  /* do sends:
      1) starts[i] gives the starting index in svalues for stuff going to
         the ith processor
  */
  ierr = PetscMalloc1((N+1),&svalues);CHKERRQ(ierr);
  ierr = PetscMalloc1((nsends+1),&send_waits);CHKERRQ(ierr);
  ierr = PetscMalloc1((size+1),&starts);CHKERRQ(ierr);

  starts[0] = 0;
  for (i=1; i<size; i++) starts[i] = starts[i-1] + sizes[2*i-2];
  for (i=0; i<N; i++) svalues[starts[owner[i]]++] = rows[i];

  starts[0] = 0;
  for (i=1; i<size+1; i++) starts[i] = starts[i-1] + sizes[2*i-2];
  count = 0;
  for (i=0; i<size; i++) {
    if (sizes[2*i+1]) {
      ierr = MPI_Isend(svalues+starts[i],sizes[2*i],MPIU_INT,i,tag,comm,send_waits+count++);CHKERRQ(ierr);
    }
  }
  ierr = PetscFree(starts);CHKERRQ(ierr);

  base = owners[rank];

  /*  wait on receives */
  ierr  = PetscMalloc2(nrecvs,&lens,nrecvs,&source);CHKERRQ(ierr);
  count = nrecvs; slen = 0;
  while (count) {
    ierr = MPI_Waitany(nrecvs,recv_waits,&imdex,&recv_status);CHKERRQ(ierr);
    /* unpack receives into our local space */
    ierr = MPI_Get_count(&recv_status,MPIU_INT,&n);CHKERRQ(ierr);

    source[imdex] = recv_status.MPI_SOURCE;
    lens[imdex]   = n;
    slen         += n;
    count--;
  }
  ierr = PetscFree(recv_waits);CHKERRQ(ierr);

  /* move the data into the send scatter */
  ierr  = PetscMalloc1((slen+1),&lrows);CHKERRQ(ierr);
  count = 0;
  for (i=0; i<nrecvs; i++) {
    values = rvalues + i*nmax;
    for (j=0; j<lens[i]; j++) lrows[count++] = values[j] - base;
  }
  ierr = PetscFree(rvalues);CHKERRQ(ierr);
  ierr = PetscFree2(lens,source);CHKERRQ(ierr);
  ierr = PetscFree(owner);CHKERRQ(ierr);
  ierr = PetscFree(sizes);CHKERRQ(ierr);
  /* lrows are the local rows to be zeroed, slen is the number of local rows */

  /* zero diagonal part of matrix */
  ierr = MatZeroRowsColumns(l->A,slen,lrows,diag,x,b);CHKERRQ(ierr);

  /* handle off diagonal part of matrix */
  ierr = MatGetVecs(A,&xmask,NULL);CHKERRQ(ierr);
  ierr = VecDuplicate(l->lvec,&lmask);CHKERRQ(ierr);
  ierr = VecGetArray(xmask,&bb);CHKERRQ(ierr);
  for (i=0; i<slen; i++) bb[lrows[i]] = 1;
  ierr = VecRestoreArray(xmask,&bb);CHKERRQ(ierr);
  ierr = VecScatterBegin(l->Mvctx,xmask,lmask,ADD_VALUES,SCATTER_FORWARD);CHKERRQ(ierr);
  ierr = VecScatterEnd(l->Mvctx,xmask,lmask,ADD_VALUES,SCATTER_FORWARD);CHKERRQ(ierr);
  ierr = VecDestroy(&xmask);CHKERRQ(ierr);
  if (x) {
    ierr = VecScatterBegin(l->Mvctx,x,l->lvec,ADD_VALUES,SCATTER_FORWARD);CHKERRQ(ierr);
    ierr = VecScatterEnd(l->Mvctx,x,l->lvec,ADD_VALUES,SCATTER_FORWARD);CHKERRQ(ierr);
    ierr = VecGetArrayRead(l->lvec,&xx);CHKERRQ(ierr);
    ierr = VecGetArray(b,&bb);CHKERRQ(ierr);
  }
  ierr = VecGetArray(lmask,&mask);CHKERRQ(ierr);

  /* remove zeroed rows of off diagonal matrix */
  ii = aij->i;
  for (i=0; i<slen; i++) {
    ierr = PetscMemzero(aij->a + ii[lrows[i]],(ii[lrows[i]+1] - ii[lrows[i]])*sizeof(PetscScalar));CHKERRQ(ierr);
  }

  /* loop over all elements of off process part of matrix zeroing removed columns*/
  if (aij->compressedrow.use) {
    m    = aij->compressedrow.nrows;
    ii   = aij->compressedrow.i;
    ridx = aij->compressedrow.rindex;
    for (i=0; i<m; i++) {
      n  = ii[i+1] - ii[i];
      aj = aij->j + ii[i];
      aa = aij->a + ii[i];

      for (j=0; j<n; j++) {
        if (PetscAbsScalar(mask[*aj])) {
          if (b) bb[*ridx] -= *aa*xx[*aj];
          *aa = 0.0;
        }
        aa++;
        aj++;
      }
      ridx++;
    }
  } else { /* do not use compressed row format */
    m = l->B->rmap->n;
    for (i=0; i<m; i++) {
      n  = ii[i+1] - ii[i];
      aj = aij->j + ii[i];
      aa = aij->a + ii[i];
      for (j=0; j<n; j++) {
        if (PetscAbsScalar(mask[*aj])) {
          if (b) bb[i] -= *aa*xx[*aj];
          *aa = 0.0;
        }
        aa++;
        aj++;
      }
    }
  }
  if (x) {
    ierr = VecRestoreArray(b,&bb);CHKERRQ(ierr);
    ierr = VecRestoreArrayRead(l->lvec,&xx);CHKERRQ(ierr);
  }
  ierr = VecRestoreArray(lmask,&mask);CHKERRQ(ierr);
  ierr = VecDestroy(&lmask);CHKERRQ(ierr);
  ierr = PetscFree(lrows);CHKERRQ(ierr);

  /* wait on sends */
  if (nsends) {
    ierr = PetscMalloc1(nsends,&send_status);CHKERRQ(ierr);
    ierr = MPI_Waitall(nsends,send_waits,send_status);CHKERRQ(ierr);
    ierr = PetscFree(send_status);CHKERRQ(ierr);
  }
  ierr = PetscFree(send_waits);CHKERRQ(ierr);
  ierr = PetscFree(svalues);CHKERRQ(ierr);
  PetscFunctionReturn(0);
}

#undef __FUNCT__
#define __FUNCT__ "MatMult_MPIAIJ"
PetscErrorCode MatMult_MPIAIJ(Mat A,Vec xx,Vec yy)
{
  Mat_MPIAIJ     *a = (Mat_MPIAIJ*)A->data;
  PetscErrorCode ierr;
  PetscInt       nt;

  PetscFunctionBegin;
  ierr = VecGetLocalSize(xx,&nt);CHKERRQ(ierr);
  if (nt != A->cmap->n) SETERRQ2(PETSC_COMM_SELF,PETSC_ERR_ARG_SIZ,"Incompatible partition of A (%D) and xx (%D)",A->cmap->n,nt);
  ierr = VecScatterBegin(a->Mvctx,xx,a->lvec,INSERT_VALUES,SCATTER_FORWARD);CHKERRQ(ierr);
  ierr = (*a->A->ops->mult)(a->A,xx,yy);CHKERRQ(ierr);
  ierr = VecScatterEnd(a->Mvctx,xx,a->lvec,INSERT_VALUES,SCATTER_FORWARD);CHKERRQ(ierr);
  ierr = (*a->B->ops->multadd)(a->B,a->lvec,yy,yy);CHKERRQ(ierr);
  PetscFunctionReturn(0);
}

#undef __FUNCT__
#define __FUNCT__ "MatMultDiagonalBlock_MPIAIJ"
PetscErrorCode MatMultDiagonalBlock_MPIAIJ(Mat A,Vec bb,Vec xx)
{
  Mat_MPIAIJ     *a = (Mat_MPIAIJ*)A->data;
  PetscErrorCode ierr;

  PetscFunctionBegin;
  ierr = MatMultDiagonalBlock(a->A,bb,xx);CHKERRQ(ierr);
  PetscFunctionReturn(0);
}

#undef __FUNCT__
#define __FUNCT__ "MatMultAdd_MPIAIJ"
PetscErrorCode MatMultAdd_MPIAIJ(Mat A,Vec xx,Vec yy,Vec zz)
{
  Mat_MPIAIJ     *a = (Mat_MPIAIJ*)A->data;
  PetscErrorCode ierr;

  PetscFunctionBegin;
  ierr = VecScatterBegin(a->Mvctx,xx,a->lvec,INSERT_VALUES,SCATTER_FORWARD);CHKERRQ(ierr);
  ierr = (*a->A->ops->multadd)(a->A,xx,yy,zz);CHKERRQ(ierr);
  ierr = VecScatterEnd(a->Mvctx,xx,a->lvec,INSERT_VALUES,SCATTER_FORWARD);CHKERRQ(ierr);
  ierr = (*a->B->ops->multadd)(a->B,a->lvec,zz,zz);CHKERRQ(ierr);
  PetscFunctionReturn(0);
}

#undef __FUNCT__
#define __FUNCT__ "MatMultTranspose_MPIAIJ"
PetscErrorCode MatMultTranspose_MPIAIJ(Mat A,Vec xx,Vec yy)
{
  Mat_MPIAIJ     *a = (Mat_MPIAIJ*)A->data;
  PetscErrorCode ierr;
  PetscBool      merged;

  PetscFunctionBegin;
  ierr = VecScatterGetMerged(a->Mvctx,&merged);CHKERRQ(ierr);
  /* do nondiagonal part */
  ierr = (*a->B->ops->multtranspose)(a->B,xx,a->lvec);CHKERRQ(ierr);
  if (!merged) {
    /* send it on its way */
    ierr = VecScatterBegin(a->Mvctx,a->lvec,yy,ADD_VALUES,SCATTER_REVERSE);CHKERRQ(ierr);
    /* do local part */
    ierr = (*a->A->ops->multtranspose)(a->A,xx,yy);CHKERRQ(ierr);
    /* receive remote parts: note this assumes the values are not actually */
    /* added in yy until the next line, */
    ierr = VecScatterEnd(a->Mvctx,a->lvec,yy,ADD_VALUES,SCATTER_REVERSE);CHKERRQ(ierr);
  } else {
    /* do local part */
    ierr = (*a->A->ops->multtranspose)(a->A,xx,yy);CHKERRQ(ierr);
    /* send it on its way */
    ierr = VecScatterBegin(a->Mvctx,a->lvec,yy,ADD_VALUES,SCATTER_REVERSE);CHKERRQ(ierr);
    /* values actually were received in the Begin() but we need to call this nop */
    ierr = VecScatterEnd(a->Mvctx,a->lvec,yy,ADD_VALUES,SCATTER_REVERSE);CHKERRQ(ierr);
  }
  PetscFunctionReturn(0);
}

#undef __FUNCT__
#define __FUNCT__ "MatIsTranspose_MPIAIJ"
PetscErrorCode  MatIsTranspose_MPIAIJ(Mat Amat,Mat Bmat,PetscReal tol,PetscBool  *f)
{
  MPI_Comm       comm;
  Mat_MPIAIJ     *Aij = (Mat_MPIAIJ*) Amat->data, *Bij;
  Mat            Adia = Aij->A, Bdia, Aoff,Boff,*Aoffs,*Boffs;
  IS             Me,Notme;
  PetscErrorCode ierr;
  PetscInt       M,N,first,last,*notme,i;
  PetscMPIInt    size;

  PetscFunctionBegin;
  /* Easy test: symmetric diagonal block */
  Bij  = (Mat_MPIAIJ*) Bmat->data; Bdia = Bij->A;
  ierr = MatIsTranspose(Adia,Bdia,tol,f);CHKERRQ(ierr);
  if (!*f) PetscFunctionReturn(0);
  ierr = PetscObjectGetComm((PetscObject)Amat,&comm);CHKERRQ(ierr);
  ierr = MPI_Comm_size(comm,&size);CHKERRQ(ierr);
  if (size == 1) PetscFunctionReturn(0);

  /* Hard test: off-diagonal block. This takes a MatGetSubMatrix. */
  ierr = MatGetSize(Amat,&M,&N);CHKERRQ(ierr);
  ierr = MatGetOwnershipRange(Amat,&first,&last);CHKERRQ(ierr);
  ierr = PetscMalloc1((N-last+first),&notme);CHKERRQ(ierr);
  for (i=0; i<first; i++) notme[i] = i;
  for (i=last; i<M; i++) notme[i-last+first] = i;
  ierr = ISCreateGeneral(MPI_COMM_SELF,N-last+first,notme,PETSC_COPY_VALUES,&Notme);CHKERRQ(ierr);
  ierr = ISCreateStride(MPI_COMM_SELF,last-first,first,1,&Me);CHKERRQ(ierr);
  ierr = MatGetSubMatrices(Amat,1,&Me,&Notme,MAT_INITIAL_MATRIX,&Aoffs);CHKERRQ(ierr);
  Aoff = Aoffs[0];
  ierr = MatGetSubMatrices(Bmat,1,&Notme,&Me,MAT_INITIAL_MATRIX,&Boffs);CHKERRQ(ierr);
  Boff = Boffs[0];
  ierr = MatIsTranspose(Aoff,Boff,tol,f);CHKERRQ(ierr);
  ierr = MatDestroyMatrices(1,&Aoffs);CHKERRQ(ierr);
  ierr = MatDestroyMatrices(1,&Boffs);CHKERRQ(ierr);
  ierr = ISDestroy(&Me);CHKERRQ(ierr);
  ierr = ISDestroy(&Notme);CHKERRQ(ierr);
  ierr = PetscFree(notme);CHKERRQ(ierr);
  PetscFunctionReturn(0);
}

#undef __FUNCT__
#define __FUNCT__ "MatMultTransposeAdd_MPIAIJ"
PetscErrorCode MatMultTransposeAdd_MPIAIJ(Mat A,Vec xx,Vec yy,Vec zz)
{
  Mat_MPIAIJ     *a = (Mat_MPIAIJ*)A->data;
  PetscErrorCode ierr;

  PetscFunctionBegin;
  /* do nondiagonal part */
  ierr = (*a->B->ops->multtranspose)(a->B,xx,a->lvec);CHKERRQ(ierr);
  /* send it on its way */
  ierr = VecScatterBegin(a->Mvctx,a->lvec,zz,ADD_VALUES,SCATTER_REVERSE);CHKERRQ(ierr);
  /* do local part */
  ierr = (*a->A->ops->multtransposeadd)(a->A,xx,yy,zz);CHKERRQ(ierr);
  /* receive remote parts */
  ierr = VecScatterEnd(a->Mvctx,a->lvec,zz,ADD_VALUES,SCATTER_REVERSE);CHKERRQ(ierr);
  PetscFunctionReturn(0);
}

/*
  This only works correctly for square matrices where the subblock A->A is the
   diagonal block
*/
#undef __FUNCT__
#define __FUNCT__ "MatGetDiagonal_MPIAIJ"
PetscErrorCode MatGetDiagonal_MPIAIJ(Mat A,Vec v)
{
  PetscErrorCode ierr;
  Mat_MPIAIJ     *a = (Mat_MPIAIJ*)A->data;

  PetscFunctionBegin;
  if (A->rmap->N != A->cmap->N) SETERRQ(PetscObjectComm((PetscObject)A),PETSC_ERR_SUP,"Supports only square matrix where A->A is diag block");
  if (A->rmap->rstart != A->cmap->rstart || A->rmap->rend != A->cmap->rend) SETERRQ(PETSC_COMM_SELF,PETSC_ERR_ARG_SIZ,"row partition must equal col partition");
  ierr = MatGetDiagonal(a->A,v);CHKERRQ(ierr);
  PetscFunctionReturn(0);
}

#undef __FUNCT__
#define __FUNCT__ "MatScale_MPIAIJ"
PetscErrorCode MatScale_MPIAIJ(Mat A,PetscScalar aa)
{
  Mat_MPIAIJ     *a = (Mat_MPIAIJ*)A->data;
  PetscErrorCode ierr;

  PetscFunctionBegin;
  ierr = MatScale(a->A,aa);CHKERRQ(ierr);
  ierr = MatScale(a->B,aa);CHKERRQ(ierr);
  PetscFunctionReturn(0);
}

#undef __FUNCT__
#define __FUNCT__ "MatDestroy_MPIAIJ"
PetscErrorCode MatDestroy_MPIAIJ(Mat mat)
{
  Mat_MPIAIJ     *aij = (Mat_MPIAIJ*)mat->data;
  PetscErrorCode ierr;

  PetscFunctionBegin;
#if defined(PETSC_USE_LOG)
  PetscLogObjectState((PetscObject)mat,"Rows=%D, Cols=%D",mat->rmap->N,mat->cmap->N);
#endif
  ierr = MatStashDestroy_Private(&mat->stash);CHKERRQ(ierr);
  ierr = VecDestroy(&aij->diag);CHKERRQ(ierr);
  ierr = MatDestroy(&aij->A);CHKERRQ(ierr);
  ierr = MatDestroy(&aij->B);CHKERRQ(ierr);
#if defined(PETSC_USE_CTABLE)
  ierr = PetscTableDestroy(&aij->colmap);CHKERRQ(ierr);
#else
  ierr = PetscFree(aij->colmap);CHKERRQ(ierr);
#endif
  ierr = PetscFree(aij->garray);CHKERRQ(ierr);
  ierr = VecDestroy(&aij->lvec);CHKERRQ(ierr);
  ierr = VecScatterDestroy(&aij->Mvctx);CHKERRQ(ierr);
  ierr = PetscFree2(aij->rowvalues,aij->rowindices);CHKERRQ(ierr);
  ierr = PetscFree(aij->ld);CHKERRQ(ierr);
  ierr = PetscFree(mat->data);CHKERRQ(ierr);

  ierr = PetscObjectChangeTypeName((PetscObject)mat,0);CHKERRQ(ierr);
  ierr = PetscObjectComposeFunction((PetscObject)mat,"MatStoreValues_C",NULL);CHKERRQ(ierr);
  ierr = PetscObjectComposeFunction((PetscObject)mat,"MatRetrieveValues_C",NULL);CHKERRQ(ierr);
  ierr = PetscObjectComposeFunction((PetscObject)mat,"MatGetDiagonalBlock_C",NULL);CHKERRQ(ierr);
  ierr = PetscObjectComposeFunction((PetscObject)mat,"MatIsTranspose_C",NULL);CHKERRQ(ierr);
  ierr = PetscObjectComposeFunction((PetscObject)mat,"MatMPIAIJSetPreallocation_C",NULL);CHKERRQ(ierr);
  ierr = PetscObjectComposeFunction((PetscObject)mat,"MatMPIAIJSetPreallocationCSR_C",NULL);CHKERRQ(ierr);
  ierr = PetscObjectComposeFunction((PetscObject)mat,"MatDiagonalScaleLocal_C",NULL);CHKERRQ(ierr);
  ierr = PetscObjectComposeFunction((PetscObject)mat,"MatConvert_mpiaij_mpisbaij_C",NULL);CHKERRQ(ierr);
  PetscFunctionReturn(0);
}

#undef __FUNCT__
#define __FUNCT__ "MatView_MPIAIJ_Binary"
PetscErrorCode MatView_MPIAIJ_Binary(Mat mat,PetscViewer viewer)
{
  Mat_MPIAIJ     *aij = (Mat_MPIAIJ*)mat->data;
  Mat_SeqAIJ     *A   = (Mat_SeqAIJ*)aij->A->data;
  Mat_SeqAIJ     *B   = (Mat_SeqAIJ*)aij->B->data;
  PetscErrorCode ierr;
  PetscMPIInt    rank,size,tag = ((PetscObject)viewer)->tag;
  int            fd;
  PetscInt       nz,header[4],*row_lengths,*range=0,rlen,i;
  PetscInt       nzmax,*column_indices,j,k,col,*garray = aij->garray,cnt,cstart = mat->cmap->rstart,rnz = 0;
  PetscScalar    *column_values;
  PetscInt       message_count,flowcontrolcount;
  FILE           *file;

  PetscFunctionBegin;
  ierr = MPI_Comm_rank(PetscObjectComm((PetscObject)mat),&rank);CHKERRQ(ierr);
  ierr = MPI_Comm_size(PetscObjectComm((PetscObject)mat),&size);CHKERRQ(ierr);
  nz   = A->nz + B->nz;
  if (!rank) {
    header[0] = MAT_FILE_CLASSID;
    header[1] = mat->rmap->N;
    header[2] = mat->cmap->N;

    ierr = MPI_Reduce(&nz,&header[3],1,MPIU_INT,MPI_SUM,0,PetscObjectComm((PetscObject)mat));CHKERRQ(ierr);
    ierr = PetscViewerBinaryGetDescriptor(viewer,&fd);CHKERRQ(ierr);
    ierr = PetscBinaryWrite(fd,header,4,PETSC_INT,PETSC_TRUE);CHKERRQ(ierr);
    /* get largest number of rows any processor has */
    rlen  = mat->rmap->n;
    range = mat->rmap->range;
    for (i=1; i<size; i++) rlen = PetscMax(rlen,range[i+1] - range[i]);
  } else {
    ierr = MPI_Reduce(&nz,0,1,MPIU_INT,MPI_SUM,0,PetscObjectComm((PetscObject)mat));CHKERRQ(ierr);
    rlen = mat->rmap->n;
  }

  /* load up the local row counts */
  ierr = PetscMalloc1((rlen+1),&row_lengths);CHKERRQ(ierr);
  for (i=0; i<mat->rmap->n; i++) row_lengths[i] = A->i[i+1] - A->i[i] + B->i[i+1] - B->i[i];

  /* store the row lengths to the file */
  ierr = PetscViewerFlowControlStart(viewer,&message_count,&flowcontrolcount);CHKERRQ(ierr);
  if (!rank) {
    ierr = PetscBinaryWrite(fd,row_lengths,mat->rmap->n,PETSC_INT,PETSC_TRUE);CHKERRQ(ierr);
    for (i=1; i<size; i++) {
      ierr = PetscViewerFlowControlStepMaster(viewer,i,&message_count,flowcontrolcount);CHKERRQ(ierr);
      rlen = range[i+1] - range[i];
      ierr = MPIULong_Recv(row_lengths,rlen,MPIU_INT,i,tag,PetscObjectComm((PetscObject)mat));CHKERRQ(ierr);
      ierr = PetscBinaryWrite(fd,row_lengths,rlen,PETSC_INT,PETSC_TRUE);CHKERRQ(ierr);
    }
    ierr = PetscViewerFlowControlEndMaster(viewer,&message_count);CHKERRQ(ierr);
  } else {
    ierr = PetscViewerFlowControlStepWorker(viewer,rank,&message_count);CHKERRQ(ierr);
    ierr = MPIULong_Send(row_lengths,mat->rmap->n,MPIU_INT,0,tag,PetscObjectComm((PetscObject)mat));CHKERRQ(ierr);
    ierr = PetscViewerFlowControlEndWorker(viewer,&message_count);CHKERRQ(ierr);
  }
  ierr = PetscFree(row_lengths);CHKERRQ(ierr);

  /* load up the local column indices */
  nzmax = nz; /* th processor needs space a largest processor needs */
  ierr  = MPI_Reduce(&nz,&nzmax,1,MPIU_INT,MPI_MAX,0,PetscObjectComm((PetscObject)mat));CHKERRQ(ierr);
  ierr  = PetscMalloc1((nzmax+1),&column_indices);CHKERRQ(ierr);
  cnt   = 0;
  for (i=0; i<mat->rmap->n; i++) {
    for (j=B->i[i]; j<B->i[i+1]; j++) {
      if ((col = garray[B->j[j]]) > cstart) break;
      column_indices[cnt++] = col;
    }
    for (k=A->i[i]; k<A->i[i+1]; k++) column_indices[cnt++] = A->j[k] + cstart;
    for (; j<B->i[i+1]; j++) column_indices[cnt++] = garray[B->j[j]];
  }
  if (cnt != A->nz + B->nz) SETERRQ2(PETSC_COMM_SELF,PETSC_ERR_LIB,"Internal PETSc error: cnt = %D nz = %D",cnt,A->nz+B->nz);

  /* store the column indices to the file */
  ierr = PetscViewerFlowControlStart(viewer,&message_count,&flowcontrolcount);CHKERRQ(ierr);
  if (!rank) {
    MPI_Status status;
    ierr = PetscBinaryWrite(fd,column_indices,nz,PETSC_INT,PETSC_TRUE);CHKERRQ(ierr);
    for (i=1; i<size; i++) {
      ierr = PetscViewerFlowControlStepMaster(viewer,i,&message_count,flowcontrolcount);CHKERRQ(ierr);
      ierr = MPI_Recv(&rnz,1,MPIU_INT,i,tag,PetscObjectComm((PetscObject)mat),&status);CHKERRQ(ierr);
      if (rnz > nzmax) SETERRQ2(PETSC_COMM_SELF,PETSC_ERR_LIB,"Internal PETSc error: nz = %D nzmax = %D",nz,nzmax);
      ierr = MPIULong_Recv(column_indices,rnz,MPIU_INT,i,tag,PetscObjectComm((PetscObject)mat));CHKERRQ(ierr);
      ierr = PetscBinaryWrite(fd,column_indices,rnz,PETSC_INT,PETSC_TRUE);CHKERRQ(ierr);
    }
    ierr = PetscViewerFlowControlEndMaster(viewer,&message_count);CHKERRQ(ierr);
  } else {
    ierr = PetscViewerFlowControlStepWorker(viewer,rank,&message_count);CHKERRQ(ierr);
    ierr = MPI_Send(&nz,1,MPIU_INT,0,tag,PetscObjectComm((PetscObject)mat));CHKERRQ(ierr);
    ierr = MPIULong_Send(column_indices,nz,MPIU_INT,0,tag,PetscObjectComm((PetscObject)mat));CHKERRQ(ierr);
    ierr = PetscViewerFlowControlEndWorker(viewer,&message_count);CHKERRQ(ierr);
  }
  ierr = PetscFree(column_indices);CHKERRQ(ierr);

  /* load up the local column values */
  ierr = PetscMalloc1((nzmax+1),&column_values);CHKERRQ(ierr);
  cnt  = 0;
  for (i=0; i<mat->rmap->n; i++) {
    for (j=B->i[i]; j<B->i[i+1]; j++) {
      if (garray[B->j[j]] > cstart) break;
      column_values[cnt++] = B->a[j];
    }
    for (k=A->i[i]; k<A->i[i+1]; k++) column_values[cnt++] = A->a[k];
    for (; j<B->i[i+1]; j++) column_values[cnt++] = B->a[j];
  }
  if (cnt != A->nz + B->nz) SETERRQ2(PETSC_COMM_SELF,PETSC_ERR_PLIB,"Internal PETSc error: cnt = %D nz = %D",cnt,A->nz+B->nz);

  /* store the column values to the file */
  ierr = PetscViewerFlowControlStart(viewer,&message_count,&flowcontrolcount);CHKERRQ(ierr);
  if (!rank) {
    MPI_Status status;
    ierr = PetscBinaryWrite(fd,column_values,nz,PETSC_SCALAR,PETSC_TRUE);CHKERRQ(ierr);
    for (i=1; i<size; i++) {
      ierr = PetscViewerFlowControlStepMaster(viewer,i,&message_count,flowcontrolcount);CHKERRQ(ierr);
      ierr = MPI_Recv(&rnz,1,MPIU_INT,i,tag,PetscObjectComm((PetscObject)mat),&status);CHKERRQ(ierr);
      if (rnz > nzmax) SETERRQ2(PETSC_COMM_SELF,PETSC_ERR_LIB,"Internal PETSc error: nz = %D nzmax = %D",nz,nzmax);
      ierr = MPIULong_Recv(column_values,rnz,MPIU_SCALAR,i,tag,PetscObjectComm((PetscObject)mat));CHKERRQ(ierr);
      ierr = PetscBinaryWrite(fd,column_values,rnz,PETSC_SCALAR,PETSC_TRUE);CHKERRQ(ierr);
    }
    ierr = PetscViewerFlowControlEndMaster(viewer,&message_count);CHKERRQ(ierr);
  } else {
    ierr = PetscViewerFlowControlStepWorker(viewer,rank,&message_count);CHKERRQ(ierr);
    ierr = MPI_Send(&nz,1,MPIU_INT,0,tag,PetscObjectComm((PetscObject)mat));CHKERRQ(ierr);
    ierr = MPIULong_Send(column_values,nz,MPIU_SCALAR,0,tag,PetscObjectComm((PetscObject)mat));CHKERRQ(ierr);
    ierr = PetscViewerFlowControlEndWorker(viewer,&message_count);CHKERRQ(ierr);
  }
  ierr = PetscFree(column_values);CHKERRQ(ierr);

  ierr = PetscViewerBinaryGetInfoPointer(viewer,&file);CHKERRQ(ierr);
  if (file) fprintf(file,"-matload_block_size %d\n",(int)mat->rmap->bs);
  PetscFunctionReturn(0);
}

#include <petscdraw.h>
#undef __FUNCT__
#define __FUNCT__ "MatView_MPIAIJ_ASCIIorDraworSocket"
PetscErrorCode MatView_MPIAIJ_ASCIIorDraworSocket(Mat mat,PetscViewer viewer)
{
  Mat_MPIAIJ        *aij = (Mat_MPIAIJ*)mat->data;
  PetscErrorCode    ierr;
  PetscMPIInt       rank = aij->rank,size = aij->size;
  PetscBool         isdraw,iascii,isbinary;
  PetscViewer       sviewer;
  PetscViewerFormat format;

  PetscFunctionBegin;
  ierr = PetscObjectTypeCompare((PetscObject)viewer,PETSCVIEWERDRAW,&isdraw);CHKERRQ(ierr);
  ierr = PetscObjectTypeCompare((PetscObject)viewer,PETSCVIEWERASCII,&iascii);CHKERRQ(ierr);
  ierr = PetscObjectTypeCompare((PetscObject)viewer,PETSCVIEWERBINARY,&isbinary);CHKERRQ(ierr);
  if (iascii) {
    ierr = PetscViewerGetFormat(viewer,&format);CHKERRQ(ierr);
    if (format == PETSC_VIEWER_ASCII_INFO_DETAIL) {
      MatInfo   info;
      PetscBool inodes;

      ierr = MPI_Comm_rank(PetscObjectComm((PetscObject)mat),&rank);CHKERRQ(ierr);
      ierr = MatGetInfo(mat,MAT_LOCAL,&info);CHKERRQ(ierr);
      ierr = MatInodeGetInodeSizes(aij->A,NULL,(PetscInt**)&inodes,NULL);CHKERRQ(ierr);
      ierr = PetscViewerASCIISynchronizedAllow(viewer,PETSC_TRUE);CHKERRQ(ierr);
      if (!inodes) {
        ierr = PetscViewerASCIISynchronizedPrintf(viewer,"[%d] Local rows %D nz %D nz alloced %D mem %D, not using I-node routines\n",
                                                  rank,mat->rmap->n,(PetscInt)info.nz_used,(PetscInt)info.nz_allocated,(PetscInt)info.memory);CHKERRQ(ierr);
      } else {
        ierr = PetscViewerASCIISynchronizedPrintf(viewer,"[%d] Local rows %D nz %D nz alloced %D mem %D, using I-node routines\n",
                                                  rank,mat->rmap->n,(PetscInt)info.nz_used,(PetscInt)info.nz_allocated,(PetscInt)info.memory);CHKERRQ(ierr);
      }
      ierr = MatGetInfo(aij->A,MAT_LOCAL,&info);CHKERRQ(ierr);
      ierr = PetscViewerASCIISynchronizedPrintf(viewer,"[%d] on-diagonal part: nz %D \n",rank,(PetscInt)info.nz_used);CHKERRQ(ierr);
      ierr = MatGetInfo(aij->B,MAT_LOCAL,&info);CHKERRQ(ierr);
      ierr = PetscViewerASCIISynchronizedPrintf(viewer,"[%d] off-diagonal part: nz %D \n",rank,(PetscInt)info.nz_used);CHKERRQ(ierr);
      ierr = PetscViewerFlush(viewer);CHKERRQ(ierr);
      ierr = PetscViewerASCIISynchronizedAllow(viewer,PETSC_FALSE);CHKERRQ(ierr);
      ierr = PetscViewerASCIIPrintf(viewer,"Information on VecScatter used in matrix-vector product: \n");CHKERRQ(ierr);
      ierr = VecScatterView(aij->Mvctx,viewer);CHKERRQ(ierr);
      PetscFunctionReturn(0);
    } else if (format == PETSC_VIEWER_ASCII_INFO) {
      PetscInt inodecount,inodelimit,*inodes;
      ierr = MatInodeGetInodeSizes(aij->A,&inodecount,&inodes,&inodelimit);CHKERRQ(ierr);
      if (inodes) {
        ierr = PetscViewerASCIIPrintf(viewer,"using I-node (on process 0) routines: found %D nodes, limit used is %D\n",inodecount,inodelimit);CHKERRQ(ierr);
      } else {
        ierr = PetscViewerASCIIPrintf(viewer,"not using I-node (on process 0) routines\n");CHKERRQ(ierr);
      }
      PetscFunctionReturn(0);
    } else if (format == PETSC_VIEWER_ASCII_FACTOR_INFO) {
      PetscFunctionReturn(0);
    }
  } else if (isbinary) {
    if (size == 1) {
      ierr = PetscObjectSetName((PetscObject)aij->A,((PetscObject)mat)->name);CHKERRQ(ierr);
      ierr = MatView(aij->A,viewer);CHKERRQ(ierr);
    } else {
      ierr = MatView_MPIAIJ_Binary(mat,viewer);CHKERRQ(ierr);
    }
    PetscFunctionReturn(0);
  } else if (isdraw) {
    PetscDraw draw;
    PetscBool isnull;
    ierr = PetscViewerDrawGetDraw(viewer,0,&draw);CHKERRQ(ierr);
    ierr = PetscDrawIsNull(draw,&isnull);CHKERRQ(ierr); if (isnull) PetscFunctionReturn(0);
  }

  if (size == 1) {
    ierr = PetscObjectSetName((PetscObject)aij->A,((PetscObject)mat)->name);CHKERRQ(ierr);
    ierr = MatView(aij->A,viewer);CHKERRQ(ierr);
  } else {
    /* assemble the entire matrix onto first processor. */
    Mat        A;
    Mat_SeqAIJ *Aloc;
    PetscInt   M = mat->rmap->N,N = mat->cmap->N,m,*ai,*aj,row,*cols,i,*ct;
    MatScalar  *a;

    if (mat->rmap->N > 1024) {
      PetscBool flg = PETSC_FALSE;

      ierr = PetscOptionsGetBool(((PetscObject) mat)->prefix, "-mat_ascii_output_large", &flg,NULL);CHKERRQ(ierr);
      if (!flg) SETERRQ(PetscObjectComm((PetscObject)mat),PETSC_ERR_ARG_OUTOFRANGE,"ASCII matrix output not allowed for matrices with more than 1024 rows, use binary format instead.\nYou can override this restriction using -mat_ascii_output_large.");
    }

    ierr = MatCreate(PetscObjectComm((PetscObject)mat),&A);CHKERRQ(ierr);
    if (!rank) {
      ierr = MatSetSizes(A,M,N,M,N);CHKERRQ(ierr);
    } else {
      ierr = MatSetSizes(A,0,0,M,N);CHKERRQ(ierr);
    }
    /* This is just a temporary matrix, so explicitly using MATMPIAIJ is probably best */
    ierr = MatSetType(A,MATMPIAIJ);CHKERRQ(ierr);
    ierr = MatMPIAIJSetPreallocation(A,0,NULL,0,NULL);CHKERRQ(ierr);
    ierr = MatSetOption(A,MAT_NEW_NONZERO_LOCATION_ERR,PETSC_FALSE);CHKERRQ(ierr);
    ierr = PetscLogObjectParent((PetscObject)mat,(PetscObject)A);CHKERRQ(ierr);

    /* copy over the A part */
    Aloc = (Mat_SeqAIJ*)aij->A->data;
    m    = aij->A->rmap->n; ai = Aloc->i; aj = Aloc->j; a = Aloc->a;
    row  = mat->rmap->rstart;
    for (i=0; i<ai[m]; i++) aj[i] += mat->cmap->rstart;
    for (i=0; i<m; i++) {
      ierr = MatSetValues(A,1,&row,ai[i+1]-ai[i],aj,a,INSERT_VALUES);CHKERRQ(ierr);
      row++;
      a += ai[i+1]-ai[i]; aj += ai[i+1]-ai[i];
    }
    aj = Aloc->j;
    for (i=0; i<ai[m]; i++) aj[i] -= mat->cmap->rstart;

    /* copy over the B part */
    Aloc = (Mat_SeqAIJ*)aij->B->data;
    m    = aij->B->rmap->n;  ai = Aloc->i; aj = Aloc->j; a = Aloc->a;
    row  = mat->rmap->rstart;
    ierr = PetscMalloc1((ai[m]+1),&cols);CHKERRQ(ierr);
    ct   = cols;
    for (i=0; i<ai[m]; i++) cols[i] = aij->garray[aj[i]];
    for (i=0; i<m; i++) {
      ierr = MatSetValues(A,1,&row,ai[i+1]-ai[i],cols,a,INSERT_VALUES);CHKERRQ(ierr);
      row++;
      a += ai[i+1]-ai[i]; cols += ai[i+1]-ai[i];
    }
    ierr = PetscFree(ct);CHKERRQ(ierr);
    ierr = MatAssemblyBegin(A,MAT_FINAL_ASSEMBLY);CHKERRQ(ierr);
    ierr = MatAssemblyEnd(A,MAT_FINAL_ASSEMBLY);CHKERRQ(ierr);
    /*
       Everyone has to call to draw the matrix since the graphics waits are
       synchronized across all processors that share the PetscDraw object
    */
    ierr = PetscViewerGetSingleton(viewer,&sviewer);CHKERRQ(ierr);
    if (!rank) {
      ierr = PetscObjectSetName((PetscObject)((Mat_MPIAIJ*)(A->data))->A,((PetscObject)mat)->name);CHKERRQ(ierr);
      /* Set the type name to MATMPIAIJ so that the correct type can be printed out by PetscObjectPrintClassNamePrefixType() in MatView_SeqAIJ_ASCII()*/
      PetscStrcpy(((PetscObject)((Mat_MPIAIJ*)(A->data))->A)->type_name,MATMPIAIJ);
      ierr = MatView(((Mat_MPIAIJ*)(A->data))->A,sviewer);CHKERRQ(ierr);
    }
    ierr = PetscViewerRestoreSingleton(viewer,&sviewer);CHKERRQ(ierr);
    ierr = MatDestroy(&A);CHKERRQ(ierr);
  }
  PetscFunctionReturn(0);
}

#undef __FUNCT__
#define __FUNCT__ "MatView_MPIAIJ"
PetscErrorCode MatView_MPIAIJ(Mat mat,PetscViewer viewer)
{
  PetscErrorCode ierr;
  PetscBool      iascii,isdraw,issocket,isbinary;

  PetscFunctionBegin;
  ierr = PetscObjectTypeCompare((PetscObject)viewer,PETSCVIEWERASCII,&iascii);CHKERRQ(ierr);
  ierr = PetscObjectTypeCompare((PetscObject)viewer,PETSCVIEWERDRAW,&isdraw);CHKERRQ(ierr);
  ierr = PetscObjectTypeCompare((PetscObject)viewer,PETSCVIEWERBINARY,&isbinary);CHKERRQ(ierr);
  ierr = PetscObjectTypeCompare((PetscObject)viewer,PETSCVIEWERSOCKET,&issocket);CHKERRQ(ierr);
  if (iascii || isdraw || isbinary || issocket) {
    ierr = MatView_MPIAIJ_ASCIIorDraworSocket(mat,viewer);CHKERRQ(ierr);
  }
  PetscFunctionReturn(0);
}

#undef __FUNCT__
#define __FUNCT__ "MatSOR_MPIAIJ"
PetscErrorCode MatSOR_MPIAIJ(Mat matin,Vec bb,PetscReal omega,MatSORType flag,PetscReal fshift,PetscInt its,PetscInt lits,Vec xx)
{
  Mat_MPIAIJ     *mat = (Mat_MPIAIJ*)matin->data;
  PetscErrorCode ierr;
  Vec            bb1 = 0;
  PetscBool      hasop;

  PetscFunctionBegin;
  if (flag == SOR_APPLY_UPPER) {
    ierr = (*mat->A->ops->sor)(mat->A,bb,omega,flag,fshift,lits,1,xx);CHKERRQ(ierr);
    PetscFunctionReturn(0);
  }

  if (its > 1 || ~flag & SOR_ZERO_INITIAL_GUESS || flag & SOR_EISENSTAT) {
    ierr = VecDuplicate(bb,&bb1);CHKERRQ(ierr);
  }

  if ((flag & SOR_LOCAL_SYMMETRIC_SWEEP) == SOR_LOCAL_SYMMETRIC_SWEEP) {
    if (flag & SOR_ZERO_INITIAL_GUESS) {
      ierr = (*mat->A->ops->sor)(mat->A,bb,omega,flag,fshift,lits,1,xx);CHKERRQ(ierr);
      its--;
    }

    while (its--) {
      ierr = VecScatterBegin(mat->Mvctx,xx,mat->lvec,INSERT_VALUES,SCATTER_FORWARD);CHKERRQ(ierr);
      ierr = VecScatterEnd(mat->Mvctx,xx,mat->lvec,INSERT_VALUES,SCATTER_FORWARD);CHKERRQ(ierr);

      /* update rhs: bb1 = bb - B*x */
      ierr = VecScale(mat->lvec,-1.0);CHKERRQ(ierr);
      ierr = (*mat->B->ops->multadd)(mat->B,mat->lvec,bb,bb1);CHKERRQ(ierr);

      /* local sweep */
      ierr = (*mat->A->ops->sor)(mat->A,bb1,omega,SOR_SYMMETRIC_SWEEP,fshift,lits,1,xx);CHKERRQ(ierr);
    }
  } else if (flag & SOR_LOCAL_FORWARD_SWEEP) {
    if (flag & SOR_ZERO_INITIAL_GUESS) {
      ierr = (*mat->A->ops->sor)(mat->A,bb,omega,flag,fshift,lits,1,xx);CHKERRQ(ierr);
      its--;
    }
    while (its--) {
      ierr = VecScatterBegin(mat->Mvctx,xx,mat->lvec,INSERT_VALUES,SCATTER_FORWARD);CHKERRQ(ierr);
      ierr = VecScatterEnd(mat->Mvctx,xx,mat->lvec,INSERT_VALUES,SCATTER_FORWARD);CHKERRQ(ierr);

      /* update rhs: bb1 = bb - B*x */
      ierr = VecScale(mat->lvec,-1.0);CHKERRQ(ierr);
      ierr = (*mat->B->ops->multadd)(mat->B,mat->lvec,bb,bb1);CHKERRQ(ierr);

      /* local sweep */
      ierr = (*mat->A->ops->sor)(mat->A,bb1,omega,SOR_FORWARD_SWEEP,fshift,lits,1,xx);CHKERRQ(ierr);
    }
  } else if (flag & SOR_LOCAL_BACKWARD_SWEEP) {
    if (flag & SOR_ZERO_INITIAL_GUESS) {
      ierr = (*mat->A->ops->sor)(mat->A,bb,omega,flag,fshift,lits,1,xx);CHKERRQ(ierr);
      its--;
    }
    while (its--) {
      ierr = VecScatterBegin(mat->Mvctx,xx,mat->lvec,INSERT_VALUES,SCATTER_FORWARD);CHKERRQ(ierr);
      ierr = VecScatterEnd(mat->Mvctx,xx,mat->lvec,INSERT_VALUES,SCATTER_FORWARD);CHKERRQ(ierr);

      /* update rhs: bb1 = bb - B*x */
      ierr = VecScale(mat->lvec,-1.0);CHKERRQ(ierr);
      ierr = (*mat->B->ops->multadd)(mat->B,mat->lvec,bb,bb1);CHKERRQ(ierr);

      /* local sweep */
      ierr = (*mat->A->ops->sor)(mat->A,bb1,omega,SOR_BACKWARD_SWEEP,fshift,lits,1,xx);CHKERRQ(ierr);
    }
  } else if (flag & SOR_EISENSTAT) {
    Vec xx1;

    ierr = VecDuplicate(bb,&xx1);CHKERRQ(ierr);
    ierr = (*mat->A->ops->sor)(mat->A,bb,omega,(MatSORType)(SOR_ZERO_INITIAL_GUESS | SOR_LOCAL_BACKWARD_SWEEP),fshift,lits,1,xx);CHKERRQ(ierr);

    ierr = VecScatterBegin(mat->Mvctx,xx,mat->lvec,INSERT_VALUES,SCATTER_FORWARD);CHKERRQ(ierr);
    ierr = VecScatterEnd(mat->Mvctx,xx,mat->lvec,INSERT_VALUES,SCATTER_FORWARD);CHKERRQ(ierr);
    if (!mat->diag) {
      ierr = MatGetVecs(matin,&mat->diag,NULL);CHKERRQ(ierr);
      ierr = MatGetDiagonal(matin,mat->diag);CHKERRQ(ierr);
    }
    ierr = MatHasOperation(matin,MATOP_MULT_DIAGONAL_BLOCK,&hasop);CHKERRQ(ierr);
    if (hasop) {
      ierr = MatMultDiagonalBlock(matin,xx,bb1);CHKERRQ(ierr);
    } else {
      ierr = VecPointwiseMult(bb1,mat->diag,xx);CHKERRQ(ierr);
    }
    ierr = VecAYPX(bb1,(omega-2.0)/omega,bb);CHKERRQ(ierr);

    ierr = MatMultAdd(mat->B,mat->lvec,bb1,bb1);CHKERRQ(ierr);

    /* local sweep */
    ierr = (*mat->A->ops->sor)(mat->A,bb1,omega,(MatSORType)(SOR_ZERO_INITIAL_GUESS | SOR_LOCAL_FORWARD_SWEEP),fshift,lits,1,xx1);CHKERRQ(ierr);
    ierr = VecAXPY(xx,1.0,xx1);CHKERRQ(ierr);
    ierr = VecDestroy(&xx1);CHKERRQ(ierr);
  } else SETERRQ(PetscObjectComm((PetscObject)matin),PETSC_ERR_SUP,"Parallel SOR not supported");

  ierr = VecDestroy(&bb1);CHKERRQ(ierr);
  PetscFunctionReturn(0);
}

#undef __FUNCT__
#define __FUNCT__ "MatPermute_MPIAIJ"
PetscErrorCode MatPermute_MPIAIJ(Mat A,IS rowp,IS colp,Mat *B)
{
  Mat            aA,aB,Aperm;
  const PetscInt *rwant,*cwant,*gcols,*ai,*bi,*aj,*bj;
  PetscScalar    *aa,*ba;
  PetscInt       i,j,m,n,ng,anz,bnz,*dnnz,*onnz,*tdnnz,*tonnz,*rdest,*cdest,*work,*gcdest;
  PetscSF        rowsf,sf;
  IS             parcolp = NULL;
  PetscBool      done;
  PetscErrorCode ierr;

  PetscFunctionBegin;
  ierr = MatGetLocalSize(A,&m,&n);CHKERRQ(ierr);
  ierr = ISGetIndices(rowp,&rwant);CHKERRQ(ierr);
  ierr = ISGetIndices(colp,&cwant);CHKERRQ(ierr);
  ierr = PetscMalloc3(PetscMax(m,n),&work,m,&rdest,n,&cdest);CHKERRQ(ierr);

  /* Invert row permutation to find out where my rows should go */
  ierr = PetscSFCreate(PetscObjectComm((PetscObject)A),&rowsf);CHKERRQ(ierr);
  ierr = PetscSFSetGraphLayout(rowsf,A->rmap,A->rmap->n,NULL,PETSC_OWN_POINTER,rwant);CHKERRQ(ierr);
  ierr = PetscSFSetFromOptions(rowsf);CHKERRQ(ierr);
  for (i=0; i<m; i++) work[i] = A->rmap->rstart + i;
  ierr = PetscSFReduceBegin(rowsf,MPIU_INT,work,rdest,MPIU_REPLACE);CHKERRQ(ierr);
  ierr = PetscSFReduceEnd(rowsf,MPIU_INT,work,rdest,MPIU_REPLACE);CHKERRQ(ierr);

  /* Invert column permutation to find out where my columns should go */
  ierr = PetscSFCreate(PetscObjectComm((PetscObject)A),&sf);CHKERRQ(ierr);
  ierr = PetscSFSetGraphLayout(sf,A->cmap,A->cmap->n,NULL,PETSC_OWN_POINTER,cwant);CHKERRQ(ierr);
  ierr = PetscSFSetFromOptions(sf);CHKERRQ(ierr);
  for (i=0; i<n; i++) work[i] = A->cmap->rstart + i;
  ierr = PetscSFReduceBegin(sf,MPIU_INT,work,cdest,MPIU_REPLACE);CHKERRQ(ierr);
  ierr = PetscSFReduceEnd(sf,MPIU_INT,work,cdest,MPIU_REPLACE);CHKERRQ(ierr);
  ierr = PetscSFDestroy(&sf);CHKERRQ(ierr);

  ierr = ISRestoreIndices(rowp,&rwant);CHKERRQ(ierr);
  ierr = ISRestoreIndices(colp,&cwant);CHKERRQ(ierr);
  ierr = MatMPIAIJGetSeqAIJ(A,&aA,&aB,&gcols);CHKERRQ(ierr);

  /* Find out where my gcols should go */
  ierr = MatGetSize(aB,NULL,&ng);CHKERRQ(ierr);
  ierr = PetscMalloc1(ng,&gcdest);CHKERRQ(ierr);
  ierr = PetscSFCreate(PetscObjectComm((PetscObject)A),&sf);CHKERRQ(ierr);
  ierr = PetscSFSetGraphLayout(sf,A->cmap,ng,NULL,PETSC_OWN_POINTER,gcols);CHKERRQ(ierr);
  ierr = PetscSFSetFromOptions(sf);CHKERRQ(ierr);
  ierr = PetscSFBcastBegin(sf,MPIU_INT,cdest,gcdest);CHKERRQ(ierr);
  ierr = PetscSFBcastEnd(sf,MPIU_INT,cdest,gcdest);CHKERRQ(ierr);
  ierr = PetscSFDestroy(&sf);CHKERRQ(ierr);

  ierr = PetscCalloc4(m,&dnnz,m,&onnz,m,&tdnnz,m,&tonnz);CHKERRQ(ierr);
  ierr = MatGetRowIJ(aA,0,PETSC_FALSE,PETSC_FALSE,&anz,&ai,&aj,&done);CHKERRQ(ierr);
  ierr = MatGetRowIJ(aB,0,PETSC_FALSE,PETSC_FALSE,&bnz,&bi,&bj,&done);CHKERRQ(ierr);
  for (i=0; i<m; i++) {
    PetscInt row = rdest[i],rowner;
    ierr = PetscLayoutFindOwner(A->rmap,row,&rowner);CHKERRQ(ierr);
    for (j=ai[i]; j<ai[i+1]; j++) {
      PetscInt cowner,col = cdest[aj[j]];
      ierr = PetscLayoutFindOwner(A->cmap,col,&cowner);CHKERRQ(ierr); /* Could build an index for the columns to eliminate this search */
      if (rowner == cowner) dnnz[i]++;
      else onnz[i]++;
    }
    for (j=bi[i]; j<bi[i+1]; j++) {
      PetscInt cowner,col = gcdest[bj[j]];
      ierr = PetscLayoutFindOwner(A->cmap,col,&cowner);CHKERRQ(ierr);
      if (rowner == cowner) dnnz[i]++;
      else onnz[i]++;
    }
  }
  ierr = PetscSFBcastBegin(rowsf,MPIU_INT,dnnz,tdnnz);CHKERRQ(ierr);
  ierr = PetscSFBcastEnd(rowsf,MPIU_INT,dnnz,tdnnz);CHKERRQ(ierr);
  ierr = PetscSFBcastBegin(rowsf,MPIU_INT,onnz,tonnz);CHKERRQ(ierr);
  ierr = PetscSFBcastEnd(rowsf,MPIU_INT,onnz,tonnz);CHKERRQ(ierr);
  ierr = PetscSFDestroy(&rowsf);CHKERRQ(ierr);

  ierr = MatCreateAIJ(PetscObjectComm((PetscObject)A),A->rmap->n,A->cmap->n,A->rmap->N,A->cmap->N,0,tdnnz,0,tonnz,&Aperm);CHKERRQ(ierr);
  ierr = MatSeqAIJGetArray(aA,&aa);CHKERRQ(ierr);
  ierr = MatSeqAIJGetArray(aB,&ba);CHKERRQ(ierr);
  for (i=0; i<m; i++) {
    PetscInt *acols = dnnz,*bcols = onnz; /* Repurpose now-unneeded arrays */
    PetscInt rowlen;
    rowlen = ai[i+1] - ai[i];
    for (j=0; j<rowlen; j++) acols[j] = cdest[aj[ai[i]+j]];
    ierr   = MatSetValues(Aperm,1,&rdest[i],rowlen,acols,aa+ai[i],INSERT_VALUES);CHKERRQ(ierr);
    rowlen = bi[i+1] - bi[i];
    for (j=0; j<rowlen; j++) bcols[j] = gcdest[bj[bi[i]+j]];
    ierr = MatSetValues(Aperm,1,&rdest[i],rowlen,bcols,ba+bi[i],INSERT_VALUES);CHKERRQ(ierr);
  }
  ierr = MatAssemblyBegin(Aperm,MAT_FINAL_ASSEMBLY);CHKERRQ(ierr);
  ierr = MatAssemblyEnd(Aperm,MAT_FINAL_ASSEMBLY);CHKERRQ(ierr);
  ierr = MatRestoreRowIJ(aA,0,PETSC_FALSE,PETSC_FALSE,&anz,&ai,&aj,&done);CHKERRQ(ierr);
  ierr = MatRestoreRowIJ(aB,0,PETSC_FALSE,PETSC_FALSE,&bnz,&bi,&bj,&done);CHKERRQ(ierr);
  ierr = MatSeqAIJRestoreArray(aA,&aa);CHKERRQ(ierr);
  ierr = MatSeqAIJRestoreArray(aB,&ba);CHKERRQ(ierr);
  ierr = PetscFree4(dnnz,onnz,tdnnz,tonnz);CHKERRQ(ierr);
  ierr = PetscFree3(work,rdest,cdest);CHKERRQ(ierr);
  ierr = PetscFree(gcdest);CHKERRQ(ierr);
  if (parcolp) {ierr = ISDestroy(&colp);CHKERRQ(ierr);}
  *B = Aperm;
  PetscFunctionReturn(0);
}

#undef __FUNCT__
#define __FUNCT__ "MatGetInfo_MPIAIJ"
PetscErrorCode MatGetInfo_MPIAIJ(Mat matin,MatInfoType flag,MatInfo *info)
{
  Mat_MPIAIJ     *mat = (Mat_MPIAIJ*)matin->data;
  Mat            A    = mat->A,B = mat->B;
  PetscErrorCode ierr;
  PetscReal      isend[5],irecv[5];

  PetscFunctionBegin;
  info->block_size = 1.0;
  ierr             = MatGetInfo(A,MAT_LOCAL,info);CHKERRQ(ierr);

  isend[0] = info->nz_used; isend[1] = info->nz_allocated; isend[2] = info->nz_unneeded;
  isend[3] = info->memory;  isend[4] = info->mallocs;

  ierr = MatGetInfo(B,MAT_LOCAL,info);CHKERRQ(ierr);

  isend[0] += info->nz_used; isend[1] += info->nz_allocated; isend[2] += info->nz_unneeded;
  isend[3] += info->memory;  isend[4] += info->mallocs;
  if (flag == MAT_LOCAL) {
    info->nz_used      = isend[0];
    info->nz_allocated = isend[1];
    info->nz_unneeded  = isend[2];
    info->memory       = isend[3];
    info->mallocs      = isend[4];
  } else if (flag == MAT_GLOBAL_MAX) {
    ierr = MPI_Allreduce(isend,irecv,5,MPIU_REAL,MPIU_MAX,PetscObjectComm((PetscObject)matin));CHKERRQ(ierr);

    info->nz_used      = irecv[0];
    info->nz_allocated = irecv[1];
    info->nz_unneeded  = irecv[2];
    info->memory       = irecv[3];
    info->mallocs      = irecv[4];
  } else if (flag == MAT_GLOBAL_SUM) {
    ierr = MPI_Allreduce(isend,irecv,5,MPIU_REAL,MPIU_SUM,PetscObjectComm((PetscObject)matin));CHKERRQ(ierr);

    info->nz_used      = irecv[0];
    info->nz_allocated = irecv[1];
    info->nz_unneeded  = irecv[2];
    info->memory       = irecv[3];
    info->mallocs      = irecv[4];
  }
  info->fill_ratio_given  = 0; /* no parallel LU/ILU/Cholesky */
  info->fill_ratio_needed = 0;
  info->factor_mallocs    = 0;
  PetscFunctionReturn(0);
}

#undef __FUNCT__
#define __FUNCT__ "MatSetOption_MPIAIJ"
PetscErrorCode MatSetOption_MPIAIJ(Mat A,MatOption op,PetscBool flg)
{
  Mat_MPIAIJ     *a = (Mat_MPIAIJ*)A->data;
  PetscErrorCode ierr;

  PetscFunctionBegin;
  switch (op) {
  case MAT_NEW_NONZERO_LOCATIONS:
  case MAT_NEW_NONZERO_ALLOCATION_ERR:
  case MAT_UNUSED_NONZERO_LOCATION_ERR:
  case MAT_KEEP_NONZERO_PATTERN:
  case MAT_NEW_NONZERO_LOCATION_ERR:
  case MAT_USE_INODES:
  case MAT_IGNORE_ZERO_ENTRIES:
    MatCheckPreallocated(A,1);
    ierr = MatSetOption(a->A,op,flg);CHKERRQ(ierr);
    ierr = MatSetOption(a->B,op,flg);CHKERRQ(ierr);
    break;
  case MAT_ROW_ORIENTED:
    a->roworiented = flg;

    ierr = MatSetOption(a->A,op,flg);CHKERRQ(ierr);
    ierr = MatSetOption(a->B,op,flg);CHKERRQ(ierr);
    break;
  case MAT_NEW_DIAGONALS:
    ierr = PetscInfo1(A,"Option %s ignored\n",MatOptions[op]);CHKERRQ(ierr);
    break;
  case MAT_IGNORE_OFF_PROC_ENTRIES:
    a->donotstash = flg;
    break;
  case MAT_SPD:
    A->spd_set = PETSC_TRUE;
    A->spd     = flg;
    if (flg) {
      A->symmetric                  = PETSC_TRUE;
      A->structurally_symmetric     = PETSC_TRUE;
      A->symmetric_set              = PETSC_TRUE;
      A->structurally_symmetric_set = PETSC_TRUE;
    }
    break;
  case MAT_SYMMETRIC:
    ierr = MatSetOption(a->A,op,flg);CHKERRQ(ierr);
    break;
  case MAT_STRUCTURALLY_SYMMETRIC:
    ierr = MatSetOption(a->A,op,flg);CHKERRQ(ierr);
    break;
  case MAT_HERMITIAN:
    ierr = MatSetOption(a->A,op,flg);CHKERRQ(ierr);
    break;
  case MAT_SYMMETRY_ETERNAL:
    ierr = MatSetOption(a->A,op,flg);CHKERRQ(ierr);
    break;
  default:
    SETERRQ1(PETSC_COMM_SELF,PETSC_ERR_SUP,"unknown option %d",op);
  }
  PetscFunctionReturn(0);
}

#undef __FUNCT__
#define __FUNCT__ "MatGetRow_MPIAIJ"
PetscErrorCode MatGetRow_MPIAIJ(Mat matin,PetscInt row,PetscInt *nz,PetscInt **idx,PetscScalar **v)
{
  Mat_MPIAIJ     *mat = (Mat_MPIAIJ*)matin->data;
  PetscScalar    *vworkA,*vworkB,**pvA,**pvB,*v_p;
  PetscErrorCode ierr;
  PetscInt       i,*cworkA,*cworkB,**pcA,**pcB,cstart = matin->cmap->rstart;
  PetscInt       nztot,nzA,nzB,lrow,rstart = matin->rmap->rstart,rend = matin->rmap->rend;
  PetscInt       *cmap,*idx_p;

  PetscFunctionBegin;
  if (mat->getrowactive) SETERRQ(PETSC_COMM_SELF,PETSC_ERR_ARG_WRONGSTATE,"Already active");
  mat->getrowactive = PETSC_TRUE;

  if (!mat->rowvalues && (idx || v)) {
    /*
        allocate enough space to hold information from the longest row.
    */
    Mat_SeqAIJ *Aa = (Mat_SeqAIJ*)mat->A->data,*Ba = (Mat_SeqAIJ*)mat->B->data;
    PetscInt   max = 1,tmp;
    for (i=0; i<matin->rmap->n; i++) {
      tmp = Aa->i[i+1] - Aa->i[i] + Ba->i[i+1] - Ba->i[i];
      if (max < tmp) max = tmp;
    }
    ierr = PetscMalloc2(max,&mat->rowvalues,max,&mat->rowindices);CHKERRQ(ierr);
  }

  if (row < rstart || row >= rend) SETERRQ(PETSC_COMM_SELF,PETSC_ERR_ARG_OUTOFRANGE,"Only local rows");
  lrow = row - rstart;

  pvA = &vworkA; pcA = &cworkA; pvB = &vworkB; pcB = &cworkB;
  if (!v)   {pvA = 0; pvB = 0;}
  if (!idx) {pcA = 0; if (!v) pcB = 0;}
  ierr  = (*mat->A->ops->getrow)(mat->A,lrow,&nzA,pcA,pvA);CHKERRQ(ierr);
  ierr  = (*mat->B->ops->getrow)(mat->B,lrow,&nzB,pcB,pvB);CHKERRQ(ierr);
  nztot = nzA + nzB;

  cmap = mat->garray;
  if (v  || idx) {
    if (nztot) {
      /* Sort by increasing column numbers, assuming A and B already sorted */
      PetscInt imark = -1;
      if (v) {
        *v = v_p = mat->rowvalues;
        for (i=0; i<nzB; i++) {
          if (cmap[cworkB[i]] < cstart) v_p[i] = vworkB[i];
          else break;
        }
        imark = i;
        for (i=0; i<nzA; i++)     v_p[imark+i] = vworkA[i];
        for (i=imark; i<nzB; i++) v_p[nzA+i]   = vworkB[i];
      }
      if (idx) {
        *idx = idx_p = mat->rowindices;
        if (imark > -1) {
          for (i=0; i<imark; i++) {
            idx_p[i] = cmap[cworkB[i]];
          }
        } else {
          for (i=0; i<nzB; i++) {
            if (cmap[cworkB[i]] < cstart) idx_p[i] = cmap[cworkB[i]];
            else break;
          }
          imark = i;
        }
        for (i=0; i<nzA; i++)     idx_p[imark+i] = cstart + cworkA[i];
        for (i=imark; i<nzB; i++) idx_p[nzA+i]   = cmap[cworkB[i]];
      }
    } else {
      if (idx) *idx = 0;
      if (v)   *v   = 0;
    }
  }
  *nz  = nztot;
  ierr = (*mat->A->ops->restorerow)(mat->A,lrow,&nzA,pcA,pvA);CHKERRQ(ierr);
  ierr = (*mat->B->ops->restorerow)(mat->B,lrow,&nzB,pcB,pvB);CHKERRQ(ierr);
  PetscFunctionReturn(0);
}

#undef __FUNCT__
#define __FUNCT__ "MatRestoreRow_MPIAIJ"
PetscErrorCode MatRestoreRow_MPIAIJ(Mat mat,PetscInt row,PetscInt *nz,PetscInt **idx,PetscScalar **v)
{
  Mat_MPIAIJ *aij = (Mat_MPIAIJ*)mat->data;

  PetscFunctionBegin;
  if (!aij->getrowactive) SETERRQ(PETSC_COMM_SELF,PETSC_ERR_ARG_WRONGSTATE,"MatGetRow() must be called first");
  aij->getrowactive = PETSC_FALSE;
  PetscFunctionReturn(0);
}

#undef __FUNCT__
#define __FUNCT__ "MatNorm_MPIAIJ"
PetscErrorCode MatNorm_MPIAIJ(Mat mat,NormType type,PetscReal *norm)
{
  Mat_MPIAIJ     *aij  = (Mat_MPIAIJ*)mat->data;
  Mat_SeqAIJ     *amat = (Mat_SeqAIJ*)aij->A->data,*bmat = (Mat_SeqAIJ*)aij->B->data;
  PetscErrorCode ierr;
  PetscInt       i,j,cstart = mat->cmap->rstart;
  PetscReal      sum = 0.0;
  MatScalar      *v;

  PetscFunctionBegin;
  if (aij->size == 1) {
    ierr =  MatNorm(aij->A,type,norm);CHKERRQ(ierr);
  } else {
    if (type == NORM_FROBENIUS) {
      v = amat->a;
      for (i=0; i<amat->nz; i++) {
        sum += PetscRealPart(PetscConj(*v)*(*v)); v++;
      }
      v = bmat->a;
      for (i=0; i<bmat->nz; i++) {
        sum += PetscRealPart(PetscConj(*v)*(*v)); v++;
      }
      ierr  = MPI_Allreduce(&sum,norm,1,MPIU_REAL,MPIU_SUM,PetscObjectComm((PetscObject)mat));CHKERRQ(ierr);
      *norm = PetscSqrtReal(*norm);
    } else if (type == NORM_1) { /* max column norm */
      PetscReal *tmp,*tmp2;
      PetscInt  *jj,*garray = aij->garray;
      ierr  = PetscCalloc1((mat->cmap->N+1),&tmp);CHKERRQ(ierr);
      ierr  = PetscMalloc1((mat->cmap->N+1),&tmp2);CHKERRQ(ierr);
      *norm = 0.0;
      v     = amat->a; jj = amat->j;
      for (j=0; j<amat->nz; j++) {
        tmp[cstart + *jj++] += PetscAbsScalar(*v);  v++;
      }
      v = bmat->a; jj = bmat->j;
      for (j=0; j<bmat->nz; j++) {
        tmp[garray[*jj++]] += PetscAbsScalar(*v); v++;
      }
      ierr = MPI_Allreduce(tmp,tmp2,mat->cmap->N,MPIU_REAL,MPIU_SUM,PetscObjectComm((PetscObject)mat));CHKERRQ(ierr);
      for (j=0; j<mat->cmap->N; j++) {
        if (tmp2[j] > *norm) *norm = tmp2[j];
      }
      ierr = PetscFree(tmp);CHKERRQ(ierr);
      ierr = PetscFree(tmp2);CHKERRQ(ierr);
    } else if (type == NORM_INFINITY) { /* max row norm */
      PetscReal ntemp = 0.0;
      for (j=0; j<aij->A->rmap->n; j++) {
        v   = amat->a + amat->i[j];
        sum = 0.0;
        for (i=0; i<amat->i[j+1]-amat->i[j]; i++) {
          sum += PetscAbsScalar(*v); v++;
        }
        v = bmat->a + bmat->i[j];
        for (i=0; i<bmat->i[j+1]-bmat->i[j]; i++) {
          sum += PetscAbsScalar(*v); v++;
        }
        if (sum > ntemp) ntemp = sum;
      }
      ierr = MPI_Allreduce(&ntemp,norm,1,MPIU_REAL,MPIU_MAX,PetscObjectComm((PetscObject)mat));CHKERRQ(ierr);
    } else SETERRQ(PetscObjectComm((PetscObject)mat),PETSC_ERR_SUP,"No support for two norm");
  }
  PetscFunctionReturn(0);
}

#undef __FUNCT__
#define __FUNCT__ "MatTranspose_MPIAIJ"
PetscErrorCode MatTranspose_MPIAIJ(Mat A,MatReuse reuse,Mat *matout)
{
  Mat_MPIAIJ     *a   = (Mat_MPIAIJ*)A->data;
  Mat_SeqAIJ     *Aloc=(Mat_SeqAIJ*)a->A->data,*Bloc=(Mat_SeqAIJ*)a->B->data;
  PetscErrorCode ierr;
  PetscInt       M      = A->rmap->N,N = A->cmap->N,ma,na,mb,nb,*ai,*aj,*bi,*bj,row,*cols,*cols_tmp,i;
  PetscInt       cstart = A->cmap->rstart,ncol;
  Mat            B;
  MatScalar      *array;

  PetscFunctionBegin;
  if (reuse == MAT_REUSE_MATRIX && A == *matout && M != N) SETERRQ(PetscObjectComm((PetscObject)A),PETSC_ERR_ARG_SIZ,"Square matrix only for in-place");

  ma = A->rmap->n; na = A->cmap->n; mb = a->B->rmap->n; nb = a->B->cmap->n;
  ai = Aloc->i; aj = Aloc->j;
  bi = Bloc->i; bj = Bloc->j;
  if (reuse == MAT_INITIAL_MATRIX || *matout == A) {
    PetscInt             *d_nnz,*g_nnz,*o_nnz;
    PetscSFNode          *oloc;
    PETSC_UNUSED PetscSF sf;

    ierr = PetscMalloc4(na,&d_nnz,na,&o_nnz,nb,&g_nnz,nb,&oloc);CHKERRQ(ierr);
    /* compute d_nnz for preallocation */
    ierr = PetscMemzero(d_nnz,na*sizeof(PetscInt));CHKERRQ(ierr);
    for (i=0; i<ai[ma]; i++) {
      d_nnz[aj[i]]++;
      aj[i] += cstart; /* global col index to be used by MatSetValues() */
    }
    /* compute local off-diagonal contributions */
    ierr = PetscMemzero(g_nnz,nb*sizeof(PetscInt));CHKERRQ(ierr);
    for (i=0; i<bi[ma]; i++) g_nnz[bj[i]]++;
    /* map those to global */
    ierr = PetscSFCreate(PetscObjectComm((PetscObject)A),&sf);CHKERRQ(ierr);
    ierr = PetscSFSetGraphLayout(sf,A->cmap,nb,NULL,PETSC_USE_POINTER,a->garray);CHKERRQ(ierr);
    ierr = PetscSFSetFromOptions(sf);CHKERRQ(ierr);
    ierr = PetscMemzero(o_nnz,na*sizeof(PetscInt));CHKERRQ(ierr);
    ierr = PetscSFReduceBegin(sf,MPIU_INT,g_nnz,o_nnz,MPIU_SUM);CHKERRQ(ierr);
    ierr = PetscSFReduceEnd(sf,MPIU_INT,g_nnz,o_nnz,MPIU_SUM);CHKERRQ(ierr);
    ierr = PetscSFDestroy(&sf);CHKERRQ(ierr);

    ierr = MatCreate(PetscObjectComm((PetscObject)A),&B);CHKERRQ(ierr);
    ierr = MatSetSizes(B,A->cmap->n,A->rmap->n,N,M);CHKERRQ(ierr);
    ierr = MatSetBlockSizes(B,A->cmap->bs,A->rmap->bs);CHKERRQ(ierr);
    ierr = MatSetType(B,((PetscObject)A)->type_name);CHKERRQ(ierr);
    ierr = MatMPIAIJSetPreallocation(B,0,d_nnz,0,o_nnz);CHKERRQ(ierr);
    ierr = PetscFree4(d_nnz,o_nnz,g_nnz,oloc);CHKERRQ(ierr);
  } else {
    B    = *matout;
    ierr = MatSetOption(B,MAT_NEW_NONZERO_ALLOCATION_ERR,PETSC_TRUE);CHKERRQ(ierr);
    for (i=0; i<ai[ma]; i++) aj[i] += cstart; /* global col index to be used by MatSetValues() */
  }

  /* copy over the A part */
  array = Aloc->a;
  row   = A->rmap->rstart;
  for (i=0; i<ma; i++) {
    ncol = ai[i+1]-ai[i];
    ierr = MatSetValues(B,ncol,aj,1,&row,array,INSERT_VALUES);CHKERRQ(ierr);
    row++;
    array += ncol; aj += ncol;
  }
  aj = Aloc->j;
  for (i=0; i<ai[ma]; i++) aj[i] -= cstart; /* resume local col index */

  /* copy over the B part */
  ierr  = PetscCalloc1(bi[mb],&cols);CHKERRQ(ierr);
  array = Bloc->a;
  row   = A->rmap->rstart;
  for (i=0; i<bi[mb]; i++) cols[i] = a->garray[bj[i]];
  cols_tmp = cols;
  for (i=0; i<mb; i++) {
    ncol = bi[i+1]-bi[i];
    ierr = MatSetValues(B,ncol,cols_tmp,1,&row,array,INSERT_VALUES);CHKERRQ(ierr);
    row++;
    array += ncol; cols_tmp += ncol;
  }
  ierr = PetscFree(cols);CHKERRQ(ierr);

  ierr = MatAssemblyBegin(B,MAT_FINAL_ASSEMBLY);CHKERRQ(ierr);
  ierr = MatAssemblyEnd(B,MAT_FINAL_ASSEMBLY);CHKERRQ(ierr);
  if (reuse == MAT_INITIAL_MATRIX || *matout != A) {
    *matout = B;
  } else {
    ierr = MatHeaderMerge(A,B);CHKERRQ(ierr);
  }
  PetscFunctionReturn(0);
}

#undef __FUNCT__
#define __FUNCT__ "MatDiagonalScale_MPIAIJ"
PetscErrorCode MatDiagonalScale_MPIAIJ(Mat mat,Vec ll,Vec rr)
{
  Mat_MPIAIJ     *aij = (Mat_MPIAIJ*)mat->data;
  Mat            a    = aij->A,b = aij->B;
  PetscErrorCode ierr;
  PetscInt       s1,s2,s3;

  PetscFunctionBegin;
  ierr = MatGetLocalSize(mat,&s2,&s3);CHKERRQ(ierr);
  if (rr) {
    ierr = VecGetLocalSize(rr,&s1);CHKERRQ(ierr);
    if (s1!=s3) SETERRQ(PETSC_COMM_SELF,PETSC_ERR_ARG_SIZ,"right vector non-conforming local size");
    /* Overlap communication with computation. */
    ierr = VecScatterBegin(aij->Mvctx,rr,aij->lvec,INSERT_VALUES,SCATTER_FORWARD);CHKERRQ(ierr);
  }
  if (ll) {
    ierr = VecGetLocalSize(ll,&s1);CHKERRQ(ierr);
    if (s1!=s2) SETERRQ(PETSC_COMM_SELF,PETSC_ERR_ARG_SIZ,"left vector non-conforming local size");
    ierr = (*b->ops->diagonalscale)(b,ll,0);CHKERRQ(ierr);
  }
  /* scale  the diagonal block */
  ierr = (*a->ops->diagonalscale)(a,ll,rr);CHKERRQ(ierr);

  if (rr) {
    /* Do a scatter end and then right scale the off-diagonal block */
    ierr = VecScatterEnd(aij->Mvctx,rr,aij->lvec,INSERT_VALUES,SCATTER_FORWARD);CHKERRQ(ierr);
    ierr = (*b->ops->diagonalscale)(b,0,aij->lvec);CHKERRQ(ierr);
  }
  PetscFunctionReturn(0);
}

#undef __FUNCT__
#define __FUNCT__ "MatSetUnfactored_MPIAIJ"
PetscErrorCode MatSetUnfactored_MPIAIJ(Mat A)
{
  Mat_MPIAIJ     *a = (Mat_MPIAIJ*)A->data;
  PetscErrorCode ierr;

  PetscFunctionBegin;
  ierr = MatSetUnfactored(a->A);CHKERRQ(ierr);
  PetscFunctionReturn(0);
}

#undef __FUNCT__
#define __FUNCT__ "MatEqual_MPIAIJ"
PetscErrorCode MatEqual_MPIAIJ(Mat A,Mat B,PetscBool  *flag)
{
  Mat_MPIAIJ     *matB = (Mat_MPIAIJ*)B->data,*matA = (Mat_MPIAIJ*)A->data;
  Mat            a,b,c,d;
  PetscBool      flg;
  PetscErrorCode ierr;

  PetscFunctionBegin;
  a = matA->A; b = matA->B;
  c = matB->A; d = matB->B;

  ierr = MatEqual(a,c,&flg);CHKERRQ(ierr);
  if (flg) {
    ierr = MatEqual(b,d,&flg);CHKERRQ(ierr);
  }
  ierr = MPI_Allreduce(&flg,flag,1,MPIU_BOOL,MPI_LAND,PetscObjectComm((PetscObject)A));CHKERRQ(ierr);
  PetscFunctionReturn(0);
}

#undef __FUNCT__
#define __FUNCT__ "MatCopy_MPIAIJ"
PetscErrorCode MatCopy_MPIAIJ(Mat A,Mat B,MatStructure str)
{
  PetscErrorCode ierr;
  Mat_MPIAIJ     *a = (Mat_MPIAIJ*)A->data;
  Mat_MPIAIJ     *b = (Mat_MPIAIJ*)B->data;

  PetscFunctionBegin;
  /* If the two matrices don't have the same copy implementation, they aren't compatible for fast copy. */
  if ((str != SAME_NONZERO_PATTERN) || (A->ops->copy != B->ops->copy)) {
    /* because of the column compression in the off-processor part of the matrix a->B,
       the number of columns in a->B and b->B may be different, hence we cannot call
       the MatCopy() directly on the two parts. If need be, we can provide a more
       efficient copy than the MatCopy_Basic() by first uncompressing the a->B matrices
       then copying the submatrices */
    ierr = MatCopy_Basic(A,B,str);CHKERRQ(ierr);
  } else {
    ierr = MatCopy(a->A,b->A,str);CHKERRQ(ierr);
    ierr = MatCopy(a->B,b->B,str);CHKERRQ(ierr);
  }
  PetscFunctionReturn(0);
}

#undef __FUNCT__
#define __FUNCT__ "MatSetUp_MPIAIJ"
PetscErrorCode MatSetUp_MPIAIJ(Mat A)
{
  PetscErrorCode ierr;

  PetscFunctionBegin;
  ierr =  MatMPIAIJSetPreallocation(A,PETSC_DEFAULT,0,PETSC_DEFAULT,0);CHKERRQ(ierr);
  PetscFunctionReturn(0);
}

#undef __FUNCT__
#define __FUNCT__ "MatAXPYGetPreallocation_MPIAIJ"
/* This is the same as MatAXPYGetPreallocation_SeqAIJ, except that the local-to-global map is provided */
static PetscErrorCode MatAXPYGetPreallocation_MPIAIJ(Mat Y,const PetscInt *yltog,Mat X,const PetscInt *xltog,PetscInt *nnz)
{
  PetscInt       i,m=Y->rmap->N;
  Mat_SeqAIJ     *x  = (Mat_SeqAIJ*)X->data;
  Mat_SeqAIJ     *y  = (Mat_SeqAIJ*)Y->data;
  const PetscInt *xi = x->i,*yi = y->i;

  PetscFunctionBegin;
  /* Set the number of nonzeros in the new matrix */
  for (i=0; i<m; i++) {
    PetscInt       j,k,nzx = xi[i+1] - xi[i],nzy = yi[i+1] - yi[i];
    const PetscInt *xj = x->j+xi[i],*yj = y->j+yi[i];
    nnz[i] = 0;
    for (j=0,k=0; j<nzx; j++) {                   /* Point in X */
      for (; k<nzy && yltog[yj[k]]<xltog[xj[j]]; k++) nnz[i]++; /* Catch up to X */
      if (k<nzy && yltog[yj[k]]==xltog[xj[j]]) k++;             /* Skip duplicate */
      nnz[i]++;
    }
    for (; k<nzy; k++) nnz[i]++;
  }
  PetscFunctionReturn(0);
}

#undef __FUNCT__
#define __FUNCT__ "MatAXPY_MPIAIJ"
PetscErrorCode MatAXPY_MPIAIJ(Mat Y,PetscScalar a,Mat X,MatStructure str)
{
  PetscErrorCode ierr;
  PetscInt       i;
  Mat_MPIAIJ     *xx = (Mat_MPIAIJ*)X->data,*yy = (Mat_MPIAIJ*)Y->data;
  PetscBLASInt   bnz,one=1;
  Mat_SeqAIJ     *x,*y;

  PetscFunctionBegin;
  if (str == SAME_NONZERO_PATTERN) {
    PetscScalar alpha = a;
    x    = (Mat_SeqAIJ*)xx->A->data;
    ierr = PetscBLASIntCast(x->nz,&bnz);CHKERRQ(ierr);
    y    = (Mat_SeqAIJ*)yy->A->data;
    PetscStackCallBLAS("BLASaxpy",BLASaxpy_(&bnz,&alpha,x->a,&one,y->a,&one));
    x    = (Mat_SeqAIJ*)xx->B->data;
    y    = (Mat_SeqAIJ*)yy->B->data;
    ierr = PetscBLASIntCast(x->nz,&bnz);CHKERRQ(ierr);
    PetscStackCallBLAS("BLASaxpy",BLASaxpy_(&bnz,&alpha,x->a,&one,y->a,&one));
  } else if (str == SUBSET_NONZERO_PATTERN) {
    ierr = MatAXPY_SeqAIJ(yy->A,a,xx->A,str);CHKERRQ(ierr);

    x = (Mat_SeqAIJ*)xx->B->data;
    y = (Mat_SeqAIJ*)yy->B->data;
    if (y->xtoy && y->XtoY != xx->B) {
      ierr = PetscFree(y->xtoy);CHKERRQ(ierr);
      ierr = MatDestroy(&y->XtoY);CHKERRQ(ierr);
    }
    if (!y->xtoy) { /* get xtoy */
      ierr    = MatAXPYGetxtoy_Private(xx->B->rmap->n,x->i,x->j,xx->garray,y->i,y->j,yy->garray,&y->xtoy);CHKERRQ(ierr);
      y->XtoY = xx->B;
      ierr    = PetscObjectReference((PetscObject)xx->B);CHKERRQ(ierr);
    }
    for (i=0; i<x->nz; i++) y->a[y->xtoy[i]] += a*(x->a[i]);
  } else {
    Mat      B;
    PetscInt *nnz_d,*nnz_o;
    ierr = PetscMalloc1(yy->A->rmap->N,&nnz_d);CHKERRQ(ierr);
    ierr = PetscMalloc1(yy->B->rmap->N,&nnz_o);CHKERRQ(ierr);
    ierr = MatCreate(PetscObjectComm((PetscObject)Y),&B);CHKERRQ(ierr);
    ierr = PetscObjectSetName((PetscObject)B,((PetscObject)Y)->name);CHKERRQ(ierr);
    ierr = MatSetSizes(B,Y->rmap->n,Y->cmap->n,Y->rmap->N,Y->cmap->N);CHKERRQ(ierr);
    ierr = MatSetBlockSizes(B,Y->rmap->bs,Y->cmap->bs);CHKERRQ(ierr);
    ierr = MatSetType(B,MATMPIAIJ);CHKERRQ(ierr);
    ierr = MatAXPYGetPreallocation_SeqAIJ(yy->A,xx->A,nnz_d);CHKERRQ(ierr);
    ierr = MatAXPYGetPreallocation_MPIAIJ(yy->B,yy->garray,xx->B,xx->garray,nnz_o);CHKERRQ(ierr);
    ierr = MatMPIAIJSetPreallocation(B,0,nnz_d,0,nnz_o);CHKERRQ(ierr);
    ierr = MatAXPY_BasicWithPreallocation(B,Y,a,X,str);CHKERRQ(ierr);
    ierr = MatHeaderReplace(Y,B);CHKERRQ(ierr);
    ierr = PetscFree(nnz_d);CHKERRQ(ierr);
    ierr = PetscFree(nnz_o);CHKERRQ(ierr);
  }
  PetscFunctionReturn(0);
}

extern PetscErrorCode  MatConjugate_SeqAIJ(Mat);

#undef __FUNCT__
#define __FUNCT__ "MatConjugate_MPIAIJ"
PetscErrorCode  MatConjugate_MPIAIJ(Mat mat)
{
#if defined(PETSC_USE_COMPLEX)
  PetscErrorCode ierr;
  Mat_MPIAIJ     *aij = (Mat_MPIAIJ*)mat->data;

  PetscFunctionBegin;
  ierr = MatConjugate_SeqAIJ(aij->A);CHKERRQ(ierr);
  ierr = MatConjugate_SeqAIJ(aij->B);CHKERRQ(ierr);
#else
  PetscFunctionBegin;
#endif
  PetscFunctionReturn(0);
}

#undef __FUNCT__
#define __FUNCT__ "MatRealPart_MPIAIJ"
PetscErrorCode MatRealPart_MPIAIJ(Mat A)
{
  Mat_MPIAIJ     *a = (Mat_MPIAIJ*)A->data;
  PetscErrorCode ierr;

  PetscFunctionBegin;
  ierr = MatRealPart(a->A);CHKERRQ(ierr);
  ierr = MatRealPart(a->B);CHKERRQ(ierr);
  PetscFunctionReturn(0);
}

#undef __FUNCT__
#define __FUNCT__ "MatImaginaryPart_MPIAIJ"
PetscErrorCode MatImaginaryPart_MPIAIJ(Mat A)
{
  Mat_MPIAIJ     *a = (Mat_MPIAIJ*)A->data;
  PetscErrorCode ierr;

  PetscFunctionBegin;
  ierr = MatImaginaryPart(a->A);CHKERRQ(ierr);
  ierr = MatImaginaryPart(a->B);CHKERRQ(ierr);
  PetscFunctionReturn(0);
}

#if defined(PETSC_HAVE_PBGL)

#include <boost/parallel/mpi/bsp_process_group.hpp>
#include <boost/graph/distributed/ilu_default_graph.hpp>
#include <boost/graph/distributed/ilu_0_block.hpp>
#include <boost/graph/distributed/ilu_preconditioner.hpp>
#include <boost/graph/distributed/petsc/interface.hpp>
#include <boost/multi_array.hpp>
#include <boost/parallel/distributed_property_map->hpp>

#undef __FUNCT__
#define __FUNCT__ "MatILUFactorSymbolic_MPIAIJ"
/*
  This uses the parallel ILU factorization of Peter Gottschling <pgottsch@osl.iu.edu>
*/
PetscErrorCode MatILUFactorSymbolic_MPIAIJ(Mat fact,Mat A, IS isrow, IS iscol, const MatFactorInfo *info)
{
  namespace petsc = boost::distributed::petsc;

  namespace graph_dist = boost::graph::distributed;
  using boost::graph::distributed::ilu_default::process_group_type;
  using boost::graph::ilu_permuted;

  PetscBool      row_identity, col_identity;
  PetscContainer c;
  PetscInt       m, n, M, N;
  PetscErrorCode ierr;

  PetscFunctionBegin;
  if (info->levels != 0) SETERRQ(PETSC_COMM_SELF,PETSC_ERR_SUP,"Only levels = 0 supported for parallel ilu");
  ierr = ISIdentity(isrow, &row_identity);CHKERRQ(ierr);
  ierr = ISIdentity(iscol, &col_identity);CHKERRQ(ierr);
  if (!row_identity || !col_identity) SETERRQ(PETSC_COMM_SELF,PETSC_ERR_ARG_WRONG,"Row and column permutations must be identity for parallel ILU");

  process_group_type pg;
  typedef graph_dist::ilu_default::ilu_level_graph_type lgraph_type;
  lgraph_type  *lgraph_p   = new lgraph_type(petsc::num_global_vertices(A), pg, petsc::matrix_distribution(A, pg));
  lgraph_type& level_graph = *lgraph_p;
  graph_dist::ilu_default::graph_type&            graph(level_graph.graph);

  petsc::read_matrix(A, graph, get(boost::edge_weight, graph));
  ilu_permuted(level_graph);

  /* put together the new matrix */
  ierr = MatCreate(PetscObjectComm((PetscObject)A), fact);CHKERRQ(ierr);
  ierr = MatGetLocalSize(A, &m, &n);CHKERRQ(ierr);
  ierr = MatGetSize(A, &M, &N);CHKERRQ(ierr);
  ierr = MatSetSizes(fact, m, n, M, N);CHKERRQ(ierr);
  ierr = MatSetBlockSizes(fact,A->rmap->bs,A->cmap->bs);CHKERRQ(ierr);
  ierr = MatSetType(fact, ((PetscObject)A)->type_name);CHKERRQ(ierr);
  ierr = MatAssemblyBegin(fact, MAT_FINAL_ASSEMBLY);CHKERRQ(ierr);
  ierr = MatAssemblyEnd(fact, MAT_FINAL_ASSEMBLY);CHKERRQ(ierr);

  ierr = PetscContainerCreate(PetscObjectComm((PetscObject)A), &c);
  ierr = PetscContainerSetPointer(c, lgraph_p);
  ierr = PetscObjectCompose((PetscObject) (fact), "graph", (PetscObject) c);
  ierr = PetscContainerDestroy(&c);
  PetscFunctionReturn(0);
}

#undef __FUNCT__
#define __FUNCT__ "MatLUFactorNumeric_MPIAIJ"
PetscErrorCode MatLUFactorNumeric_MPIAIJ(Mat B,Mat A, const MatFactorInfo *info)
{
  PetscFunctionBegin;
  PetscFunctionReturn(0);
}

#undef __FUNCT__
#define __FUNCT__ "MatSolve_MPIAIJ"
/*
  This uses the parallel ILU factorization of Peter Gottschling <pgottsch@osl.iu.edu>
*/
PetscErrorCode MatSolve_MPIAIJ(Mat A, Vec b, Vec x)
{
  namespace graph_dist = boost::graph::distributed;

  typedef graph_dist::ilu_default::ilu_level_graph_type lgraph_type;
  lgraph_type    *lgraph_p;
  PetscContainer c;
  PetscErrorCode ierr;

  PetscFunctionBegin;
  ierr = PetscObjectQuery((PetscObject) A, "graph", (PetscObject*) &c);CHKERRQ(ierr);
  ierr = PetscContainerGetPointer(c, (void**) &lgraph_p);CHKERRQ(ierr);
  ierr = VecCopy(b, x);CHKERRQ(ierr);

  PetscScalar *array_x;
  ierr = VecGetArray(x, &array_x);CHKERRQ(ierr);
  PetscInt sx;
  ierr = VecGetSize(x, &sx);CHKERRQ(ierr);

  PetscScalar *array_b;
  ierr = VecGetArray(b, &array_b);CHKERRQ(ierr);
  PetscInt sb;
  ierr = VecGetSize(b, &sb);CHKERRQ(ierr);

  lgraph_type& level_graph = *lgraph_p;
  graph_dist::ilu_default::graph_type&            graph(level_graph.graph);

  typedef boost::multi_array_ref<PetscScalar, 1> array_ref_type;
  array_ref_type                                 ref_b(array_b, boost::extents[num_vertices(graph)]);
  array_ref_type                                 ref_x(array_x, boost::extents[num_vertices(graph)]);

  typedef boost::iterator_property_map<array_ref_type::iterator,
                                       boost::property_map<graph_dist::ilu_default::graph_type, boost::vertex_index_t>::type>  gvector_type;
  gvector_type                                   vector_b(ref_b.begin(), get(boost::vertex_index, graph));
  gvector_type                                   vector_x(ref_x.begin(), get(boost::vertex_index, graph));

  ilu_set_solve(*lgraph_p, vector_b, vector_x);
  PetscFunctionReturn(0);
}
#endif

#undef __FUNCT__
#define __FUNCT__ "MatDestroy_MatRedundant"
PetscErrorCode MatDestroy_MatRedundant(Mat A)
{
  PetscErrorCode ierr;
  Mat_Redundant  *redund; 
  PetscInt       i;
  PetscMPIInt    size;

  PetscFunctionBegin;
  ierr = MPI_Comm_size(((PetscObject)A)->comm,&size);CHKERRQ(ierr);
  if (size == 1) {
    Mat_SeqAIJ *a = (Mat_SeqAIJ*)A->data;
    redund = a->redundant;
  } else {
    Mat_MPIAIJ *a = (Mat_MPIAIJ*)A->data;
    redund = a->redundant;
  }
  if (redund){
    if (redund->matseq) { /* via MatGetSubMatrices()  */
      ierr = ISDestroy(&redund->isrow);CHKERRQ(ierr);
      ierr = ISDestroy(&redund->iscol);CHKERRQ(ierr);
      ierr = MatDestroy(&redund->matseq[0]);CHKERRQ(ierr);
      ierr = PetscFree(redund->matseq);CHKERRQ(ierr);
    } else {
      ierr = PetscFree2(redund->send_rank,redund->recv_rank);CHKERRQ(ierr);
      ierr = PetscFree(redund->sbuf_j);CHKERRQ(ierr);
      ierr = PetscFree(redund->sbuf_a);CHKERRQ(ierr);
      for (i=0; i<redund->nrecvs; i++) {
        ierr = PetscFree(redund->rbuf_j[i]);CHKERRQ(ierr);
        ierr = PetscFree(redund->rbuf_a[i]);CHKERRQ(ierr);
      }
      ierr = PetscFree4(redund->sbuf_nz,redund->rbuf_nz,redund->rbuf_j,redund->rbuf_a);CHKERRQ(ierr);
    }

    if (redund->psubcomm) {
      ierr = PetscSubcommDestroy(&redund->psubcomm);CHKERRQ(ierr);
    }
    ierr = redund->Destroy(A);CHKERRQ(ierr);
    ierr = PetscFree(redund);CHKERRQ(ierr);
  }
  PetscFunctionReturn(0);
}

#undef __FUNCT__
#define __FUNCT__ "MatGetRedundantMatrix_MPIAIJ_interlaced"
PetscErrorCode MatGetRedundantMatrix_MPIAIJ_interlaced(Mat mat,PetscInt nsubcomm,MPI_Comm subcomm,MatReuse reuse,Mat *matredundant)
{
  PetscMPIInt    rank,size;
  MPI_Comm       comm; 
  PetscErrorCode ierr;
  PetscInt       nsends=0,nrecvs=0,i,rownz_max=0,M=mat->rmap->N,N=mat->cmap->N;
  PetscMPIInt    *send_rank= NULL,*recv_rank=NULL,subrank,subsize;
  PetscInt       *rowrange = mat->rmap->range;
  Mat_MPIAIJ     *aij = (Mat_MPIAIJ*)mat->data;
  Mat            A = aij->A,B=aij->B,C=*matredundant;
  Mat_SeqAIJ     *a = (Mat_SeqAIJ*)A->data,*b=(Mat_SeqAIJ*)B->data;
  PetscScalar    *sbuf_a;
  PetscInt       nzlocal=a->nz+b->nz;
  PetscInt       j,cstart=mat->cmap->rstart,cend=mat->cmap->rend,row,nzA,nzB,ncols,*cworkA,*cworkB;
  PetscInt       rstart=mat->rmap->rstart,rend=mat->rmap->rend,*bmap=aij->garray;
  PetscInt       *cols,ctmp,lwrite,*rptr,l,*sbuf_j;
  MatScalar      *aworkA,*aworkB;
  PetscScalar    *vals;
  PetscMPIInt    tag1,tag2,tag3,imdex;
  MPI_Request    *s_waits1=NULL,*s_waits2=NULL,*s_waits3=NULL;
  MPI_Request    *r_waits1=NULL,*r_waits2=NULL,*r_waits3=NULL;
  MPI_Status     recv_status,*send_status;
  PetscInt       *sbuf_nz=NULL,*rbuf_nz=NULL,count;
  PetscInt       **rbuf_j=NULL;
  PetscScalar    **rbuf_a=NULL;
  Mat_Redundant  *redund =NULL;
  
  PetscFunctionBegin;
  ierr = PetscObjectGetComm((PetscObject)mat,&comm);CHKERRQ(ierr);
  ierr = MPI_Comm_rank(comm,&rank);CHKERRQ(ierr);
  ierr = MPI_Comm_size(comm,&size);CHKERRQ(ierr);
  ierr = MPI_Comm_rank(subcomm,&subrank);CHKERRQ(ierr);
  ierr = MPI_Comm_size(subcomm,&subsize);CHKERRQ(ierr);

  if (reuse == MAT_REUSE_MATRIX) {
    if (M != mat->rmap->N || N != mat->cmap->N) SETERRQ(PETSC_COMM_SELF,PETSC_ERR_ARG_SIZ,"Cannot reuse matrix. Wrong global size");
    if (subsize == 1) {
      Mat_SeqAIJ *c = (Mat_SeqAIJ*)C->data;
      redund = c->redundant;
    } else {
      Mat_MPIAIJ *c = (Mat_MPIAIJ*)C->data;
      redund = c->redundant;
    }
    if (nzlocal != redund->nzlocal) SETERRQ(PETSC_COMM_SELF,PETSC_ERR_ARG_SIZ,"Cannot reuse matrix. Wrong nzlocal");

    nsends    = redund->nsends;
    nrecvs    = redund->nrecvs;
    send_rank = redund->send_rank;
    recv_rank = redund->recv_rank;
    sbuf_nz   = redund->sbuf_nz;
    rbuf_nz   = redund->rbuf_nz;
    sbuf_j    = redund->sbuf_j;
    sbuf_a    = redund->sbuf_a;
    rbuf_j    = redund->rbuf_j;
    rbuf_a    = redund->rbuf_a;
  }

  if (reuse == MAT_INITIAL_MATRIX) {
    PetscInt    nleftover,np_subcomm;

    /* get the destination processors' id send_rank, nsends and nrecvs */
    ierr = PetscMalloc2(size,&send_rank,size,&recv_rank);CHKERRQ(ierr);

    np_subcomm = size/nsubcomm;
    nleftover  = size - nsubcomm*np_subcomm;

    /* block of codes below is specific for INTERLACED */
    /* ------------------------------------------------*/
    nsends = 0; nrecvs = 0;
    for (i=0; i<size; i++) { 
      if (subrank == i/nsubcomm && i != rank) { /* my_subrank == other's subrank */
        send_rank[nsends++] = i; 
        recv_rank[nrecvs++] = i;
      }
    }
    if (rank >= size - nleftover) { /* this proc is a leftover processor */
      i = size-nleftover-1;
      j = 0;
      while (j < nsubcomm - nleftover) {
        send_rank[nsends++] = i;
        i--; j++;
      }
    }

    if (nleftover && subsize == size/nsubcomm && subrank==subsize-1) { /* this proc recvs from leftover processors */
      for (i=0; i<nleftover; i++) {
        recv_rank[nrecvs++] = size-nleftover+i;
      }
    }
    /*----------------------------------------------*/

    /* allocate sbuf_j, sbuf_a */
    i    = nzlocal + rowrange[rank+1] - rowrange[rank] + 2;
    ierr = PetscMalloc1(i,&sbuf_j);CHKERRQ(ierr);
    ierr = PetscMalloc1((nzlocal+1),&sbuf_a);CHKERRQ(ierr);
    /*
    ierr = PetscSynchronizedPrintf(comm,"[%d] nsends %d, nrecvs %d\n",rank,nsends,nrecvs);CHKERRQ(ierr);
    ierr = PetscSynchronizedFlush(comm,PETSC_STDOUT);CHKERRQ(ierr);
     */
  } /* endof if (reuse == MAT_INITIAL_MATRIX) */

  /* copy mat's local entries into the buffers */
  if (reuse == MAT_INITIAL_MATRIX) {
    rownz_max = 0;
    rptr      = sbuf_j;
    cols      = sbuf_j + rend-rstart + 1;
    vals      = sbuf_a;
    rptr[0]   = 0;
    for (i=0; i<rend-rstart; i++) {
      row    = i + rstart;
      nzA    = a->i[i+1] - a->i[i]; nzB = b->i[i+1] - b->i[i];
      ncols  = nzA + nzB;
      cworkA = a->j + a->i[i]; cworkB = b->j + b->i[i];
      aworkA = a->a + a->i[i]; aworkB = b->a + b->i[i];
      /* load the column indices for this row into cols */
      lwrite = 0;
      for (l=0; l<nzB; l++) {
        if ((ctmp = bmap[cworkB[l]]) < cstart) {
          vals[lwrite]   = aworkB[l];
          cols[lwrite++] = ctmp;
        }
      }
      for (l=0; l<nzA; l++) {
        vals[lwrite]   = aworkA[l];
        cols[lwrite++] = cstart + cworkA[l];
      }
      for (l=0; l<nzB; l++) {
        if ((ctmp = bmap[cworkB[l]]) >= cend) {
          vals[lwrite]   = aworkB[l];
          cols[lwrite++] = ctmp;
        }
      }
      vals     += ncols;
      cols     += ncols;
      rptr[i+1] = rptr[i] + ncols;
      if (rownz_max < ncols) rownz_max = ncols;
    }
    if (rptr[rend-rstart] != a->nz + b->nz) SETERRQ4(PETSC_COMM_SELF,PETSC_ERR_PLIB, "rptr[%d] %d != %d + %d",rend-rstart,rptr[rend-rstart+1],a->nz,b->nz);
  } else { /* only copy matrix values into sbuf_a */
    rptr    = sbuf_j;
    vals    = sbuf_a;
    rptr[0] = 0;
    for (i=0; i<rend-rstart; i++) {
      row    = i + rstart;
      nzA    = a->i[i+1] - a->i[i]; nzB = b->i[i+1] - b->i[i];
      ncols  = nzA + nzB;
      cworkB = b->j + b->i[i];
      aworkA = a->a + a->i[i];
      aworkB = b->a + b->i[i];
      lwrite = 0;
      for (l=0; l<nzB; l++) {
        if ((ctmp = bmap[cworkB[l]]) < cstart) vals[lwrite++] = aworkB[l];
      }
      for (l=0; l<nzA; l++) vals[lwrite++] = aworkA[l];
      for (l=0; l<nzB; l++) {
        if ((ctmp = bmap[cworkB[l]]) >= cend) vals[lwrite++] = aworkB[l];
      }
      vals     += ncols;
      rptr[i+1] = rptr[i] + ncols;
    }
  } /* endof if (reuse == MAT_INITIAL_MATRIX) */

  /* send nzlocal to others, and recv other's nzlocal */
  /*--------------------------------------------------*/
  if (reuse == MAT_INITIAL_MATRIX) {
    ierr = PetscMalloc2(3*(nsends + nrecvs)+1,&s_waits3,nsends+1,&send_status);CHKERRQ(ierr);

    s_waits2 = s_waits3 + nsends;
    s_waits1 = s_waits2 + nsends;
    r_waits1 = s_waits1 + nsends;
    r_waits2 = r_waits1 + nrecvs;
    r_waits3 = r_waits2 + nrecvs;
  } else {
    ierr = PetscMalloc2(nsends + nrecvs +1,&s_waits3,nsends+1,&send_status);CHKERRQ(ierr);

    r_waits3 = s_waits3 + nsends;
  }

  ierr = PetscObjectGetNewTag((PetscObject)mat,&tag3);CHKERRQ(ierr);
  if (reuse == MAT_INITIAL_MATRIX) {
    /* get new tags to keep the communication clean */
    ierr = PetscObjectGetNewTag((PetscObject)mat,&tag1);CHKERRQ(ierr);
    ierr = PetscObjectGetNewTag((PetscObject)mat,&tag2);CHKERRQ(ierr);
    ierr = PetscMalloc4(nsends,&sbuf_nz,nrecvs,&rbuf_nz,nrecvs,&rbuf_j,nrecvs,&rbuf_a);CHKERRQ(ierr);

    /* post receives of other's nzlocal */
    for (i=0; i<nrecvs; i++) {
      ierr = MPI_Irecv(rbuf_nz+i,1,MPIU_INT,MPI_ANY_SOURCE,tag1,comm,r_waits1+i);CHKERRQ(ierr);
    }
    /* send nzlocal to others */
    for (i=0; i<nsends; i++) {
      sbuf_nz[i] = nzlocal;
      ierr       = MPI_Isend(sbuf_nz+i,1,MPIU_INT,send_rank[i],tag1,comm,s_waits1+i);CHKERRQ(ierr);
    }
    /* wait on receives of nzlocal; allocate space for rbuf_j, rbuf_a */
    count = nrecvs;
    while (count) {
      ierr = MPI_Waitany(nrecvs,r_waits1,&imdex,&recv_status);CHKERRQ(ierr);

      recv_rank[imdex] = recv_status.MPI_SOURCE;
      /* allocate rbuf_a and rbuf_j; then post receives of rbuf_j */
      ierr = PetscMalloc1((rbuf_nz[imdex]+1),&rbuf_a[imdex]);CHKERRQ(ierr);

      i = rowrange[recv_status.MPI_SOURCE+1] - rowrange[recv_status.MPI_SOURCE]; /* number of expected mat->i */

      rbuf_nz[imdex] += i + 2;

      ierr = PetscMalloc1(rbuf_nz[imdex],&rbuf_j[imdex]);CHKERRQ(ierr);
      ierr = MPI_Irecv(rbuf_j[imdex],rbuf_nz[imdex],MPIU_INT,recv_status.MPI_SOURCE,tag2,comm,r_waits2+imdex);CHKERRQ(ierr);
      count--;
    }
    /* wait on sends of nzlocal */
    if (nsends) {ierr = MPI_Waitall(nsends,s_waits1,send_status);CHKERRQ(ierr);}
    /* send mat->i,j to others, and recv from other's */
    /*------------------------------------------------*/
    for (i=0; i<nsends; i++) {
      j    = nzlocal + rowrange[rank+1] - rowrange[rank] + 1;
      ierr = MPI_Isend(sbuf_j,j,MPIU_INT,send_rank[i],tag2,comm,s_waits2+i);CHKERRQ(ierr);
    }
    /* wait on receives of mat->i,j */
    /*------------------------------*/
    count = nrecvs;
    while (count) {
      ierr = MPI_Waitany(nrecvs,r_waits2,&imdex,&recv_status);CHKERRQ(ierr);
      if (recv_rank[imdex] != recv_status.MPI_SOURCE) SETERRQ2(PETSC_COMM_SELF,1, "recv_rank %d != MPI_SOURCE %d",recv_rank[imdex],recv_status.MPI_SOURCE);
      count--;
    }
    /* wait on sends of mat->i,j */
    /*---------------------------*/
    if (nsends) {
      ierr = MPI_Waitall(nsends,s_waits2,send_status);CHKERRQ(ierr);
    }
  } /* endof if (reuse == MAT_INITIAL_MATRIX) */

  /* post receives, send and receive mat->a */
  /*----------------------------------------*/
  for (imdex=0; imdex<nrecvs; imdex++) {
    ierr = MPI_Irecv(rbuf_a[imdex],rbuf_nz[imdex],MPIU_SCALAR,recv_rank[imdex],tag3,comm,r_waits3+imdex);CHKERRQ(ierr);
  }
  for (i=0; i<nsends; i++) {
    ierr = MPI_Isend(sbuf_a,nzlocal,MPIU_SCALAR,send_rank[i],tag3,comm,s_waits3+i);CHKERRQ(ierr);
  }
  count = nrecvs;
  while (count) {
    ierr = MPI_Waitany(nrecvs,r_waits3,&imdex,&recv_status);CHKERRQ(ierr);
    if (recv_rank[imdex] != recv_status.MPI_SOURCE) SETERRQ2(PETSC_COMM_SELF,1, "recv_rank %d != MPI_SOURCE %d",recv_rank[imdex],recv_status.MPI_SOURCE);
    count--;
  }
  if (nsends) {
    ierr = MPI_Waitall(nsends,s_waits3,send_status);CHKERRQ(ierr);
  }

  ierr = PetscFree2(s_waits3,send_status);CHKERRQ(ierr);

  /* create redundant matrix */
  /*-------------------------*/
  if (reuse == MAT_INITIAL_MATRIX) {
    const PetscInt *range;
    PetscInt       rstart_sub,rend_sub,mloc_sub;

    /* compute rownz_max for preallocation */
    for (imdex=0; imdex<nrecvs; imdex++) {
      j    = rowrange[recv_rank[imdex]+1] - rowrange[recv_rank[imdex]];
      rptr = rbuf_j[imdex];
      for (i=0; i<j; i++) {
        ncols = rptr[i+1] - rptr[i];
        if (rownz_max < ncols) rownz_max = ncols;
      }
    }

    ierr = MatCreate(subcomm,&C);CHKERRQ(ierr);

    /* get local size of redundant matrix
       - mloc_sub is chosen for PETSC_SUBCOMM_INTERLACED, works for other types, but may not efficient! */
    ierr = MatGetOwnershipRanges(mat,&range);CHKERRQ(ierr);
    rstart_sub = range[nsubcomm*subrank];
    if (subrank+1 < subsize) { /* not the last proc in subcomm */
      rend_sub = range[nsubcomm*(subrank+1)];
    } else {
      rend_sub = mat->rmap->N;
    }
    mloc_sub = rend_sub - rstart_sub;

    if (M == N) {
      ierr = MatSetSizes(C,mloc_sub,mloc_sub,PETSC_DECIDE,PETSC_DECIDE);CHKERRQ(ierr);
    } else { /* non-square matrix */
      ierr = MatSetSizes(C,mloc_sub,PETSC_DECIDE,PETSC_DECIDE,mat->cmap->N);CHKERRQ(ierr);
    }
    ierr = MatSetBlockSizes(C,mat->rmap->bs,mat->cmap->bs);CHKERRQ(ierr);
    ierr = MatSetFromOptions(C);CHKERRQ(ierr);
    ierr = MatSeqAIJSetPreallocation(C,rownz_max,NULL);CHKERRQ(ierr);
    ierr = MatMPIAIJSetPreallocation(C,rownz_max,NULL,rownz_max,NULL);CHKERRQ(ierr);
  } else {
    C = *matredundant;
  }

  /* insert local matrix entries */
  rptr = sbuf_j;
  cols = sbuf_j + rend-rstart + 1;
  vals = sbuf_a;
  for (i=0; i<rend-rstart; i++) {
    row   = i + rstart;
    ncols = rptr[i+1] - rptr[i];
    ierr  = MatSetValues(C,1,&row,ncols,cols,vals,INSERT_VALUES);CHKERRQ(ierr);
    vals += ncols;
    cols += ncols;
  }
  /* insert received matrix entries */
  for (imdex=0; imdex<nrecvs; imdex++) {
    rstart = rowrange[recv_rank[imdex]];
    rend   = rowrange[recv_rank[imdex]+1];
    /* printf("[%d] insert rows %d - %d\n",rank,rstart,rend-1); */
    rptr   = rbuf_j[imdex];
    cols   = rbuf_j[imdex] + rend-rstart + 1;
    vals   = rbuf_a[imdex];
    for (i=0; i<rend-rstart; i++) {
      row   = i + rstart;
      ncols = rptr[i+1] - rptr[i];
      ierr  = MatSetValues(C,1,&row,ncols,cols,vals,INSERT_VALUES);CHKERRQ(ierr);
      vals += ncols;
      cols += ncols;
    }
  }
  ierr = MatAssemblyBegin(C,MAT_FINAL_ASSEMBLY);CHKERRQ(ierr);
  ierr = MatAssemblyEnd(C,MAT_FINAL_ASSEMBLY);CHKERRQ(ierr);

  if (reuse == MAT_INITIAL_MATRIX) {
    *matredundant = C;

    /* create a supporting struct and attach it to C for reuse */
    ierr = PetscNewLog(C,&redund);CHKERRQ(ierr);
    if (subsize == 1) {
      Mat_SeqAIJ *c = (Mat_SeqAIJ*)C->data;
      c->redundant = redund;
    } else {
      Mat_MPIAIJ *c = (Mat_MPIAIJ*)C->data;
      c->redundant = redund;
    }

    redund->nzlocal   = nzlocal;
    redund->nsends    = nsends;
    redund->nrecvs    = nrecvs;
    redund->send_rank = send_rank;
    redund->recv_rank = recv_rank;
    redund->sbuf_nz   = sbuf_nz;
    redund->rbuf_nz   = rbuf_nz;
    redund->sbuf_j    = sbuf_j;
    redund->sbuf_a    = sbuf_a;
    redund->rbuf_j    = rbuf_j;
    redund->rbuf_a    = rbuf_a;
    redund->psubcomm  = NULL;

    redund->Destroy = C->ops->destroy;
    C->ops->destroy = MatDestroy_MatRedundant;
  }
  PetscFunctionReturn(0);
}

#undef __FUNCT__
#define __FUNCT__ "MatGetRedundantMatrix_MPIAIJ"
PetscErrorCode MatGetRedundantMatrix_MPIAIJ(Mat mat,PetscInt nsubcomm,MPI_Comm subcomm,MatReuse reuse,Mat *matredundant)
{
  PetscErrorCode ierr;
  MPI_Comm       comm;
  PetscMPIInt    size,subsize;
  PetscInt       mloc_sub,rstart,rend,M=mat->rmap->N,N=mat->cmap->N;
  Mat_Redundant  *redund=NULL;
  PetscSubcomm   psubcomm=NULL;
  MPI_Comm       subcomm_in=subcomm;
  Mat            *matseq;
  IS             isrow,iscol;

  PetscFunctionBegin;
  if (subcomm_in == MPI_COMM_NULL) { /* user does not provide subcomm */
    if (reuse ==  MAT_INITIAL_MATRIX) {
      /* create psubcomm, then get subcomm */
      ierr = PetscObjectGetComm((PetscObject)mat,&comm);CHKERRQ(ierr);
      ierr = MPI_Comm_size(comm,&size);CHKERRQ(ierr);
      if (nsubcomm < 1 || nsubcomm > size) SETERRQ1(PETSC_COMM_SELF,PETSC_ERR_ARG_SIZ,"nsubcomm must between 1 and %D",size);

      ierr = PetscSubcommCreate(comm,&psubcomm);CHKERRQ(ierr);
      ierr = PetscSubcommSetNumber(psubcomm,nsubcomm);CHKERRQ(ierr);
      ierr = PetscSubcommSetType(psubcomm,PETSC_SUBCOMM_CONTIGUOUS);CHKERRQ(ierr);
      ierr = PetscSubcommSetFromOptions(psubcomm);CHKERRQ(ierr);
      subcomm = psubcomm->comm;
    } else { /* retrieve psubcomm and subcomm */
      ierr = PetscObjectGetComm((PetscObject)(*matredundant),&subcomm);CHKERRQ(ierr);
      ierr = MPI_Comm_size(subcomm,&subsize);CHKERRQ(ierr);
      if (subsize == 1) {
        Mat_SeqAIJ *c = (Mat_SeqAIJ*)(*matredundant)->data;
        redund = c->redundant;
      } else {
        Mat_MPIAIJ *c = (Mat_MPIAIJ*)(*matredundant)->data;
        redund = c->redundant;
      }
      psubcomm = redund->psubcomm;
    }
    if (psubcomm->type == PETSC_SUBCOMM_INTERLACED) {
      ierr = MatGetRedundantMatrix_MPIAIJ_interlaced(mat,nsubcomm,subcomm,reuse,matredundant);CHKERRQ(ierr);
      if (reuse ==  MAT_INITIAL_MATRIX) { /* psubcomm is created in this routine, free it in MatDestroy_MatRedundant() */
        ierr = MPI_Comm_size(psubcomm->comm,&subsize);CHKERRQ(ierr);
        if (subsize == 1) {
          Mat_SeqAIJ *c = (Mat_SeqAIJ*)(*matredundant)->data;
          c->redundant->psubcomm = psubcomm;
        } else {
          Mat_MPIAIJ *c = (Mat_MPIAIJ*)(*matredundant)->data;
          c->redundant->psubcomm = psubcomm ;
        }
      }
      PetscFunctionReturn(0);
    }
  }

  /* use MPI subcomm via MatGetSubMatrices(); use subcomm_in or psubcomm->comm (psubcomm->type != INTERLACED) */
  ierr = MPI_Comm_size(subcomm,&subsize);CHKERRQ(ierr);
  if (reuse == MAT_INITIAL_MATRIX) {
    /* create a local sequential matrix matseq[0] */
    mloc_sub = PETSC_DECIDE;
    ierr = PetscSplitOwnership(subcomm,&mloc_sub,&M);CHKERRQ(ierr);
    ierr = MPI_Scan(&mloc_sub,&rend,1,MPIU_INT,MPI_SUM,subcomm);CHKERRQ(ierr);
    rstart = rend - mloc_sub;
    ierr = ISCreateStride(PETSC_COMM_SELF,mloc_sub,rstart,1,&isrow);CHKERRQ(ierr);
    ierr = ISCreateStride(PETSC_COMM_SELF,N,0,1,&iscol);CHKERRQ(ierr);
  } else { /* reuse == MAT_REUSE_MATRIX */
    if (subsize == 1) {
      Mat_SeqAIJ *c = (Mat_SeqAIJ*)(*matredundant)->data;
      redund = c->redundant;
    } else {
      Mat_MPIAIJ *c = (Mat_MPIAIJ*)(*matredundant)->data;
      redund = c->redundant;
    }

    isrow  = redund->isrow;
    iscol  = redund->iscol;
    matseq = redund->matseq;
  }
  ierr = MatGetSubMatrices(mat,1,&isrow,&iscol,reuse,&matseq);CHKERRQ(ierr);
  ierr = MatCreateMPIAIJConcatenateSeqAIJ(subcomm,matseq[0],PETSC_DECIDE,reuse,matredundant);CHKERRQ(ierr);

  if (reuse == MAT_INITIAL_MATRIX) {
    /* create a supporting struct and attach it to C for reuse */
    ierr = PetscNewLog(*matredundant,&redund);CHKERRQ(ierr);
    if (subsize == 1) {
      Mat_SeqAIJ *c = (Mat_SeqAIJ*)(*matredundant)->data;
      c->redundant = redund;
    } else {
      Mat_MPIAIJ *c = (Mat_MPIAIJ*)(*matredundant)->data;
      c->redundant = redund;
    }
    redund->isrow    = isrow;
    redund->iscol    = iscol;
    redund->matseq   = matseq;
    redund->psubcomm = psubcomm;
    redund->Destroy               = (*matredundant)->ops->destroy;
    (*matredundant)->ops->destroy = MatDestroy_MatRedundant;
  }
  PetscFunctionReturn(0);
}

#undef __FUNCT__
#define __FUNCT__ "MatGetRowMaxAbs_MPIAIJ"
PetscErrorCode MatGetRowMaxAbs_MPIAIJ(Mat A, Vec v, PetscInt idx[])
{
  Mat_MPIAIJ     *a = (Mat_MPIAIJ*)A->data;
  PetscErrorCode ierr;
  PetscInt       i,*idxb = 0;
  PetscScalar    *va,*vb;
  Vec            vtmp;

  PetscFunctionBegin;
  ierr = MatGetRowMaxAbs(a->A,v,idx);CHKERRQ(ierr);
  ierr = VecGetArray(v,&va);CHKERRQ(ierr);
  if (idx) {
    for (i=0; i<A->rmap->n; i++) {
      if (PetscAbsScalar(va[i])) idx[i] += A->cmap->rstart;
    }
  }

  ierr = VecCreateSeq(PETSC_COMM_SELF,A->rmap->n,&vtmp);CHKERRQ(ierr);
  if (idx) {
    ierr = PetscMalloc1(A->rmap->n,&idxb);CHKERRQ(ierr);
  }
  ierr = MatGetRowMaxAbs(a->B,vtmp,idxb);CHKERRQ(ierr);
  ierr = VecGetArray(vtmp,&vb);CHKERRQ(ierr);

  for (i=0; i<A->rmap->n; i++) {
    if (PetscAbsScalar(va[i]) < PetscAbsScalar(vb[i])) {
      va[i] = vb[i];
      if (idx) idx[i] = a->garray[idxb[i]];
    }
  }

  ierr = VecRestoreArray(v,&va);CHKERRQ(ierr);
  ierr = VecRestoreArray(vtmp,&vb);CHKERRQ(ierr);
  ierr = PetscFree(idxb);CHKERRQ(ierr);
  ierr = VecDestroy(&vtmp);CHKERRQ(ierr);
  PetscFunctionReturn(0);
}

#undef __FUNCT__
#define __FUNCT__ "MatGetRowMinAbs_MPIAIJ"
PetscErrorCode MatGetRowMinAbs_MPIAIJ(Mat A, Vec v, PetscInt idx[])
{
  Mat_MPIAIJ     *a = (Mat_MPIAIJ*)A->data;
  PetscErrorCode ierr;
  PetscInt       i,*idxb = 0;
  PetscScalar    *va,*vb;
  Vec            vtmp;

  PetscFunctionBegin;
  ierr = MatGetRowMinAbs(a->A,v,idx);CHKERRQ(ierr);
  ierr = VecGetArray(v,&va);CHKERRQ(ierr);
  if (idx) {
    for (i=0; i<A->cmap->n; i++) {
      if (PetscAbsScalar(va[i])) idx[i] += A->cmap->rstart;
    }
  }

  ierr = VecCreateSeq(PETSC_COMM_SELF,A->rmap->n,&vtmp);CHKERRQ(ierr);
  if (idx) {
    ierr = PetscMalloc1(A->rmap->n,&idxb);CHKERRQ(ierr);
  }
  ierr = MatGetRowMinAbs(a->B,vtmp,idxb);CHKERRQ(ierr);
  ierr = VecGetArray(vtmp,&vb);CHKERRQ(ierr);

  for (i=0; i<A->rmap->n; i++) {
    if (PetscAbsScalar(va[i]) > PetscAbsScalar(vb[i])) {
      va[i] = vb[i];
      if (idx) idx[i] = a->garray[idxb[i]];
    }
  }

  ierr = VecRestoreArray(v,&va);CHKERRQ(ierr);
  ierr = VecRestoreArray(vtmp,&vb);CHKERRQ(ierr);
  ierr = PetscFree(idxb);CHKERRQ(ierr);
  ierr = VecDestroy(&vtmp);CHKERRQ(ierr);
  PetscFunctionReturn(0);
}

#undef __FUNCT__
#define __FUNCT__ "MatGetRowMin_MPIAIJ"
PetscErrorCode MatGetRowMin_MPIAIJ(Mat A, Vec v, PetscInt idx[])
{
  Mat_MPIAIJ     *mat   = (Mat_MPIAIJ*) A->data;
  PetscInt       n      = A->rmap->n;
  PetscInt       cstart = A->cmap->rstart;
  PetscInt       *cmap  = mat->garray;
  PetscInt       *diagIdx, *offdiagIdx;
  Vec            diagV, offdiagV;
  PetscScalar    *a, *diagA, *offdiagA;
  PetscInt       r;
  PetscErrorCode ierr;

  PetscFunctionBegin;
  ierr = PetscMalloc2(n,&diagIdx,n,&offdiagIdx);CHKERRQ(ierr);
  ierr = VecCreateSeq(PetscObjectComm((PetscObject)A), n, &diagV);CHKERRQ(ierr);
  ierr = VecCreateSeq(PetscObjectComm((PetscObject)A), n, &offdiagV);CHKERRQ(ierr);
  ierr = MatGetRowMin(mat->A, diagV,    diagIdx);CHKERRQ(ierr);
  ierr = MatGetRowMin(mat->B, offdiagV, offdiagIdx);CHKERRQ(ierr);
  ierr = VecGetArray(v,        &a);CHKERRQ(ierr);
  ierr = VecGetArray(diagV,    &diagA);CHKERRQ(ierr);
  ierr = VecGetArray(offdiagV, &offdiagA);CHKERRQ(ierr);
  for (r = 0; r < n; ++r) {
    if (PetscAbsScalar(diagA[r]) <= PetscAbsScalar(offdiagA[r])) {
      a[r]   = diagA[r];
      idx[r] = cstart + diagIdx[r];
    } else {
      a[r]   = offdiagA[r];
      idx[r] = cmap[offdiagIdx[r]];
    }
  }
  ierr = VecRestoreArray(v,        &a);CHKERRQ(ierr);
  ierr = VecRestoreArray(diagV,    &diagA);CHKERRQ(ierr);
  ierr = VecRestoreArray(offdiagV, &offdiagA);CHKERRQ(ierr);
  ierr = VecDestroy(&diagV);CHKERRQ(ierr);
  ierr = VecDestroy(&offdiagV);CHKERRQ(ierr);
  ierr = PetscFree2(diagIdx, offdiagIdx);CHKERRQ(ierr);
  PetscFunctionReturn(0);
}

#undef __FUNCT__
#define __FUNCT__ "MatGetRowMax_MPIAIJ"
PetscErrorCode MatGetRowMax_MPIAIJ(Mat A, Vec v, PetscInt idx[])
{
  Mat_MPIAIJ     *mat   = (Mat_MPIAIJ*) A->data;
  PetscInt       n      = A->rmap->n;
  PetscInt       cstart = A->cmap->rstart;
  PetscInt       *cmap  = mat->garray;
  PetscInt       *diagIdx, *offdiagIdx;
  Vec            diagV, offdiagV;
  PetscScalar    *a, *diagA, *offdiagA;
  PetscInt       r;
  PetscErrorCode ierr;

  PetscFunctionBegin;
  ierr = PetscMalloc2(n,&diagIdx,n,&offdiagIdx);CHKERRQ(ierr);
  ierr = VecCreateSeq(PETSC_COMM_SELF, n, &diagV);CHKERRQ(ierr);
  ierr = VecCreateSeq(PETSC_COMM_SELF, n, &offdiagV);CHKERRQ(ierr);
  ierr = MatGetRowMax(mat->A, diagV,    diagIdx);CHKERRQ(ierr);
  ierr = MatGetRowMax(mat->B, offdiagV, offdiagIdx);CHKERRQ(ierr);
  ierr = VecGetArray(v,        &a);CHKERRQ(ierr);
  ierr = VecGetArray(diagV,    &diagA);CHKERRQ(ierr);
  ierr = VecGetArray(offdiagV, &offdiagA);CHKERRQ(ierr);
  for (r = 0; r < n; ++r) {
    if (PetscAbsScalar(diagA[r]) >= PetscAbsScalar(offdiagA[r])) {
      a[r]   = diagA[r];
      idx[r] = cstart + diagIdx[r];
    } else {
      a[r]   = offdiagA[r];
      idx[r] = cmap[offdiagIdx[r]];
    }
  }
  ierr = VecRestoreArray(v,        &a);CHKERRQ(ierr);
  ierr = VecRestoreArray(diagV,    &diagA);CHKERRQ(ierr);
  ierr = VecRestoreArray(offdiagV, &offdiagA);CHKERRQ(ierr);
  ierr = VecDestroy(&diagV);CHKERRQ(ierr);
  ierr = VecDestroy(&offdiagV);CHKERRQ(ierr);
  ierr = PetscFree2(diagIdx, offdiagIdx);CHKERRQ(ierr);
  PetscFunctionReturn(0);
}

#undef __FUNCT__
#define __FUNCT__ "MatGetSeqNonzeroStructure_MPIAIJ"
PetscErrorCode MatGetSeqNonzeroStructure_MPIAIJ(Mat mat,Mat *newmat)
{
  PetscErrorCode ierr;
  Mat            *dummy;

  PetscFunctionBegin;
  ierr    = MatGetSubMatrix_MPIAIJ_All(mat,MAT_DO_NOT_GET_VALUES,MAT_INITIAL_MATRIX,&dummy);CHKERRQ(ierr);
  *newmat = *dummy;
  ierr    = PetscFree(dummy);CHKERRQ(ierr);
  PetscFunctionReturn(0);
}

#undef __FUNCT__
#define __FUNCT__ "MatInvertBlockDiagonal_MPIAIJ"
PetscErrorCode  MatInvertBlockDiagonal_MPIAIJ(Mat A,const PetscScalar **values)
{
  Mat_MPIAIJ     *a = (Mat_MPIAIJ*) A->data;
  PetscErrorCode ierr;

  PetscFunctionBegin;
  ierr = MatInvertBlockDiagonal(a->A,values);CHKERRQ(ierr);
  PetscFunctionReturn(0);
}

#undef __FUNCT__
#define __FUNCT__ "MatSetRandom_MPIAIJ"
static PetscErrorCode  MatSetRandom_MPIAIJ(Mat x,PetscRandom rctx)
{
  PetscErrorCode ierr;
  Mat_MPIAIJ     *aij = (Mat_MPIAIJ*)x->data;

  PetscFunctionBegin;
  ierr = MatSetRandom(aij->A,rctx);CHKERRQ(ierr);
  ierr = MatSetRandom(aij->B,rctx);CHKERRQ(ierr);
  ierr = MatAssemblyBegin(x,MAT_FINAL_ASSEMBLY);CHKERRQ(ierr);
  ierr = MatAssemblyEnd(x,MAT_FINAL_ASSEMBLY);CHKERRQ(ierr);
  PetscFunctionReturn(0);
}

/* -------------------------------------------------------------------*/
static struct _MatOps MatOps_Values = {MatSetValues_MPIAIJ,
                                       MatGetRow_MPIAIJ,
                                       MatRestoreRow_MPIAIJ,
                                       MatMult_MPIAIJ,
                                /* 4*/ MatMultAdd_MPIAIJ,
                                       MatMultTranspose_MPIAIJ,
                                       MatMultTransposeAdd_MPIAIJ,
#if defined(PETSC_HAVE_PBGL)
                                       MatSolve_MPIAIJ,
#else
                                       0,
#endif
                                       0,
                                       0,
                                /*10*/ 0,
                                       0,
                                       0,
                                       MatSOR_MPIAIJ,
                                       MatTranspose_MPIAIJ,
                                /*15*/ MatGetInfo_MPIAIJ,
                                       MatEqual_MPIAIJ,
                                       MatGetDiagonal_MPIAIJ,
                                       MatDiagonalScale_MPIAIJ,
                                       MatNorm_MPIAIJ,
                                /*20*/ MatAssemblyBegin_MPIAIJ,
                                       MatAssemblyEnd_MPIAIJ,
                                       MatSetOption_MPIAIJ,
                                       MatZeroEntries_MPIAIJ,
                                /*24*/ MatZeroRows_MPIAIJ,
                                       0,
#if defined(PETSC_HAVE_PBGL)
                                       0,
#else
                                       0,
#endif
                                       0,
                                       0,
                                /*29*/ MatSetUp_MPIAIJ,
#if defined(PETSC_HAVE_PBGL)
                                       0,
#else
                                       0,
#endif
                                       0,
                                       0,
                                       0,
                                /*34*/ MatDuplicate_MPIAIJ,
                                       0,
                                       0,
                                       0,
                                       0,
                                /*39*/ MatAXPY_MPIAIJ,
                                       MatGetSubMatrices_MPIAIJ,
                                       MatIncreaseOverlap_MPIAIJ,
                                       MatGetValues_MPIAIJ,
                                       MatCopy_MPIAIJ,
                                /*44*/ MatGetRowMax_MPIAIJ,
                                       MatScale_MPIAIJ,
                                       0,
                                       0,
                                       MatZeroRowsColumns_MPIAIJ,
                                /*49*/ MatSetRandom_MPIAIJ,
                                       0,
                                       0,
                                       0,
                                       0,
                                /*54*/ MatFDColoringCreate_MPIXAIJ,
                                       0,
                                       MatSetUnfactored_MPIAIJ,
                                       MatPermute_MPIAIJ,
                                       0,
                                /*59*/ MatGetSubMatrix_MPIAIJ,
                                       MatDestroy_MPIAIJ,
                                       MatView_MPIAIJ,
                                       0,
                                       MatMatMatMult_MPIAIJ_MPIAIJ_MPIAIJ,
                                /*64*/ MatMatMatMultSymbolic_MPIAIJ_MPIAIJ_MPIAIJ,
                                       MatMatMatMultNumeric_MPIAIJ_MPIAIJ_MPIAIJ,
                                       0,
                                       0,
                                       0,
                                /*69*/ MatGetRowMaxAbs_MPIAIJ,
                                       MatGetRowMinAbs_MPIAIJ,
                                       0,
                                       MatSetColoring_MPIAIJ,
                                       0,
                                       MatSetValuesAdifor_MPIAIJ,
                                /*75*/ MatFDColoringApply_AIJ,
                                       0,
                                       0,
                                       0,
                                       MatFindZeroDiagonals_MPIAIJ,
                                /*80*/ 0,
                                       0,
                                       0,
                                /*83*/ MatLoad_MPIAIJ,
                                       0,
                                       0,
                                       0,
                                       0,
                                       0,
                                /*89*/ MatMatMult_MPIAIJ_MPIAIJ,
                                       MatMatMultSymbolic_MPIAIJ_MPIAIJ,
                                       MatMatMultNumeric_MPIAIJ_MPIAIJ,
                                       MatPtAP_MPIAIJ_MPIAIJ,
                                       MatPtAPSymbolic_MPIAIJ_MPIAIJ,
                                /*94*/ MatPtAPNumeric_MPIAIJ_MPIAIJ,
                                       0,
                                       0,
                                       0,
                                       0,
                                /*99*/ 0,
                                       0,
                                       0,
                                       MatConjugate_MPIAIJ,
                                       0,
                                /*104*/MatSetValuesRow_MPIAIJ,
                                       MatRealPart_MPIAIJ,
                                       MatImaginaryPart_MPIAIJ,
                                       0,
                                       0,
                                /*109*/0,
                                       MatGetRedundantMatrix_MPIAIJ,
                                       MatGetRowMin_MPIAIJ,
                                       0,
                                       0,
                                /*114*/MatGetSeqNonzeroStructure_MPIAIJ,
                                       0,
                                       0,
                                       0,
                                       0,
                                /*119*/0,
                                       0,
                                       0,
                                       0,
                                       MatGetMultiProcBlock_MPIAIJ,
                                /*124*/MatFindNonzeroRows_MPIAIJ,
                                       MatGetColumnNorms_MPIAIJ,
                                       MatInvertBlockDiagonal_MPIAIJ,
                                       0,
                                       MatGetSubMatricesParallel_MPIAIJ,
                                /*129*/0,
                                       MatTransposeMatMult_MPIAIJ_MPIAIJ,
                                       MatTransposeMatMultSymbolic_MPIAIJ_MPIAIJ,
                                       MatTransposeMatMultNumeric_MPIAIJ_MPIAIJ,
                                       0,
                                /*134*/0,
                                       0,
                                       0,
                                       0,
                                       0,
                                /*139*/0,
                                       0,
                                       0,
                                       MatFDColoringSetUp_MPIXAIJ
};

/* ----------------------------------------------------------------------------------------*/

#undef __FUNCT__
#define __FUNCT__ "MatStoreValues_MPIAIJ"
PetscErrorCode  MatStoreValues_MPIAIJ(Mat mat)
{
  Mat_MPIAIJ     *aij = (Mat_MPIAIJ*)mat->data;
  PetscErrorCode ierr;

  PetscFunctionBegin;
  ierr = MatStoreValues(aij->A);CHKERRQ(ierr);
  ierr = MatStoreValues(aij->B);CHKERRQ(ierr);
  PetscFunctionReturn(0);
}

#undef __FUNCT__
#define __FUNCT__ "MatRetrieveValues_MPIAIJ"
PetscErrorCode  MatRetrieveValues_MPIAIJ(Mat mat)
{
  Mat_MPIAIJ     *aij = (Mat_MPIAIJ*)mat->data;
  PetscErrorCode ierr;

  PetscFunctionBegin;
  ierr = MatRetrieveValues(aij->A);CHKERRQ(ierr);
  ierr = MatRetrieveValues(aij->B);CHKERRQ(ierr);
  PetscFunctionReturn(0);
}

#undef __FUNCT__
#define __FUNCT__ "MatMPIAIJSetPreallocation_MPIAIJ"
PetscErrorCode  MatMPIAIJSetPreallocation_MPIAIJ(Mat B,PetscInt d_nz,const PetscInt d_nnz[],PetscInt o_nz,const PetscInt o_nnz[])
{
  Mat_MPIAIJ     *b;
  PetscErrorCode ierr;

  PetscFunctionBegin;
  ierr = PetscLayoutSetUp(B->rmap);CHKERRQ(ierr);
  ierr = PetscLayoutSetUp(B->cmap);CHKERRQ(ierr);
  b = (Mat_MPIAIJ*)B->data;

  if (!B->preallocated) {
    /* Explicitly create 2 MATSEQAIJ matrices. */
    ierr = MatCreate(PETSC_COMM_SELF,&b->A);CHKERRQ(ierr);
    ierr = MatSetSizes(b->A,B->rmap->n,B->cmap->n,B->rmap->n,B->cmap->n);CHKERRQ(ierr);
    ierr = MatSetBlockSizes(b->A,B->rmap->bs,B->cmap->bs);CHKERRQ(ierr);
    ierr = MatSetType(b->A,MATSEQAIJ);CHKERRQ(ierr);
    ierr = PetscLogObjectParent((PetscObject)B,(PetscObject)b->A);CHKERRQ(ierr);
    ierr = MatCreate(PETSC_COMM_SELF,&b->B);CHKERRQ(ierr);
    ierr = MatSetSizes(b->B,B->rmap->n,B->cmap->N,B->rmap->n,B->cmap->N);CHKERRQ(ierr);
    ierr = MatSetBlockSizes(b->B,B->rmap->bs,B->cmap->bs);CHKERRQ(ierr);
    ierr = MatSetType(b->B,MATSEQAIJ);CHKERRQ(ierr);
    ierr = PetscLogObjectParent((PetscObject)B,(PetscObject)b->B);CHKERRQ(ierr);
  }

  ierr = MatSeqAIJSetPreallocation(b->A,d_nz,d_nnz);CHKERRQ(ierr);
  ierr = MatSeqAIJSetPreallocation(b->B,o_nz,o_nnz);CHKERRQ(ierr);
  B->preallocated = PETSC_TRUE;
  PetscFunctionReturn(0);
}

#undef __FUNCT__
#define __FUNCT__ "MatDuplicate_MPIAIJ"
PetscErrorCode MatDuplicate_MPIAIJ(Mat matin,MatDuplicateOption cpvalues,Mat *newmat)
{
  Mat            mat;
  Mat_MPIAIJ     *a,*oldmat = (Mat_MPIAIJ*)matin->data;
  PetscErrorCode ierr;

  PetscFunctionBegin;
  *newmat = 0;
  ierr    = MatCreate(PetscObjectComm((PetscObject)matin),&mat);CHKERRQ(ierr);
  ierr    = MatSetSizes(mat,matin->rmap->n,matin->cmap->n,matin->rmap->N,matin->cmap->N);CHKERRQ(ierr);
  ierr    = MatSetBlockSizes(mat,matin->rmap->bs,matin->cmap->bs);CHKERRQ(ierr);
  ierr    = MatSetType(mat,((PetscObject)matin)->type_name);CHKERRQ(ierr);
  ierr    = PetscMemcpy(mat->ops,matin->ops,sizeof(struct _MatOps));CHKERRQ(ierr);
  a       = (Mat_MPIAIJ*)mat->data;

  mat->factortype   = matin->factortype;
  mat->rmap->bs     = matin->rmap->bs;
  mat->cmap->bs     = matin->cmap->bs;
  mat->assembled    = PETSC_TRUE;
  mat->insertmode   = NOT_SET_VALUES;
  mat->preallocated = PETSC_TRUE;

  a->size         = oldmat->size;
  a->rank         = oldmat->rank;
  a->donotstash   = oldmat->donotstash;
  a->roworiented  = oldmat->roworiented;
  a->rowindices   = 0;
  a->rowvalues    = 0;
  a->getrowactive = PETSC_FALSE;

  ierr = PetscLayoutReference(matin->rmap,&mat->rmap);CHKERRQ(ierr);
  ierr = PetscLayoutReference(matin->cmap,&mat->cmap);CHKERRQ(ierr);

  if (oldmat->colmap) {
#if defined(PETSC_USE_CTABLE)
    ierr = PetscTableCreateCopy(oldmat->colmap,&a->colmap);CHKERRQ(ierr);
#else
    ierr = PetscMalloc1((mat->cmap->N),&a->colmap);CHKERRQ(ierr);
    ierr = PetscLogObjectMemory((PetscObject)mat,(mat->cmap->N)*sizeof(PetscInt));CHKERRQ(ierr);
    ierr = PetscMemcpy(a->colmap,oldmat->colmap,(mat->cmap->N)*sizeof(PetscInt));CHKERRQ(ierr);
#endif
  } else a->colmap = 0;
  if (oldmat->garray) {
    PetscInt len;
    len  = oldmat->B->cmap->n;
    ierr = PetscMalloc1((len+1),&a->garray);CHKERRQ(ierr);
    ierr = PetscLogObjectMemory((PetscObject)mat,len*sizeof(PetscInt));CHKERRQ(ierr);
    if (len) { ierr = PetscMemcpy(a->garray,oldmat->garray,len*sizeof(PetscInt));CHKERRQ(ierr); }
  } else a->garray = 0;

  ierr    = VecDuplicate(oldmat->lvec,&a->lvec);CHKERRQ(ierr);
  ierr    = PetscLogObjectParent((PetscObject)mat,(PetscObject)a->lvec);CHKERRQ(ierr);
  ierr    = VecScatterCopy(oldmat->Mvctx,&a->Mvctx);CHKERRQ(ierr);
  ierr    = PetscLogObjectParent((PetscObject)mat,(PetscObject)a->Mvctx);CHKERRQ(ierr);
  ierr    = MatDuplicate(oldmat->A,cpvalues,&a->A);CHKERRQ(ierr);
  ierr    = PetscLogObjectParent((PetscObject)mat,(PetscObject)a->A);CHKERRQ(ierr);
  ierr    = MatDuplicate(oldmat->B,cpvalues,&a->B);CHKERRQ(ierr);
  ierr    = PetscLogObjectParent((PetscObject)mat,(PetscObject)a->B);CHKERRQ(ierr);
  ierr    = PetscFunctionListDuplicate(((PetscObject)matin)->qlist,&((PetscObject)mat)->qlist);CHKERRQ(ierr);
  *newmat = mat;
  PetscFunctionReturn(0);
}



#undef __FUNCT__
#define __FUNCT__ "MatLoad_MPIAIJ"
PetscErrorCode MatLoad_MPIAIJ(Mat newMat, PetscViewer viewer)
{
  PetscScalar    *vals,*svals;
  MPI_Comm       comm;
  PetscErrorCode ierr;
  PetscMPIInt    rank,size,tag = ((PetscObject)viewer)->tag;
  PetscInt       i,nz,j,rstart,rend,mmax,maxnz = 0,grows,gcols;
  PetscInt       header[4],*rowlengths = 0,M,N,m,*cols;
  PetscInt       *ourlens = NULL,*procsnz = NULL,*offlens = NULL,jj,*mycols,*smycols;
  PetscInt       cend,cstart,n,*rowners,sizesset=1;
  int            fd;
  PetscInt       bs = 1;

  PetscFunctionBegin;
  ierr = PetscObjectGetComm((PetscObject)viewer,&comm);CHKERRQ(ierr);
  ierr = MPI_Comm_size(comm,&size);CHKERRQ(ierr);
  ierr = MPI_Comm_rank(comm,&rank);CHKERRQ(ierr);
  if (!rank) {
    ierr = PetscViewerBinaryGetDescriptor(viewer,&fd);CHKERRQ(ierr);
    ierr = PetscBinaryRead(fd,(char*)header,4,PETSC_INT);CHKERRQ(ierr);
    if (header[0] != MAT_FILE_CLASSID) SETERRQ(PETSC_COMM_SELF,PETSC_ERR_FILE_UNEXPECTED,"not matrix object");
  }

  ierr = PetscOptionsBegin(comm,NULL,"Options for loading SEQAIJ matrix","Mat");CHKERRQ(ierr);
  ierr = PetscOptionsInt("-matload_block_size","Set the blocksize used to store the matrix","MatLoad",bs,&bs,NULL);CHKERRQ(ierr);
  ierr = PetscOptionsEnd();CHKERRQ(ierr);

  if (newMat->rmap->n < 0 && newMat->rmap->N < 0 && newMat->cmap->n < 0 && newMat->cmap->N < 0) sizesset = 0;

  ierr = MPI_Bcast(header+1,3,MPIU_INT,0,comm);CHKERRQ(ierr);
  M    = header[1]; N = header[2];
  /* If global rows/cols are set to PETSC_DECIDE, set it to the sizes given in the file */
  if (sizesset && newMat->rmap->N < 0) newMat->rmap->N = M;
  if (sizesset && newMat->cmap->N < 0) newMat->cmap->N = N;

  /* If global sizes are set, check if they are consistent with that given in the file */
  if (sizesset) {
    ierr = MatGetSize(newMat,&grows,&gcols);CHKERRQ(ierr);
  }
  if (sizesset && newMat->rmap->N != grows) SETERRQ2(PETSC_COMM_SELF,PETSC_ERR_FILE_UNEXPECTED, "Inconsistent # of rows:Matrix in file has (%d) and input matrix has (%d)",M,grows);
  if (sizesset && newMat->cmap->N != gcols) SETERRQ2(PETSC_COMM_SELF,PETSC_ERR_FILE_UNEXPECTED, "Inconsistent # of cols:Matrix in file has (%d) and input matrix has (%d)",N,gcols);

  /* determine ownership of all (block) rows */
  if (M%bs) SETERRQ2(PETSC_COMM_SELF,PETSC_ERR_FILE_UNEXPECTED, "Inconsistent # of rows (%d) and block size (%d)",M,bs);
  if (newMat->rmap->n < 0) m = bs*((M/bs)/size + (((M/bs) % size) > rank));    /* PETSC_DECIDE */
  else m = newMat->rmap->n; /* Set by user */

  ierr = PetscMalloc1((size+1),&rowners);CHKERRQ(ierr);
  ierr = MPI_Allgather(&m,1,MPIU_INT,rowners+1,1,MPIU_INT,comm);CHKERRQ(ierr);

  /* First process needs enough room for process with most rows */
  if (!rank) {
    mmax = rowners[1];
    for (i=2; i<=size; i++) {
      mmax = PetscMax(mmax, rowners[i]);
    }
  } else mmax = -1;             /* unused, but compilers complain */

  rowners[0] = 0;
  for (i=2; i<=size; i++) {
    rowners[i] += rowners[i-1];
  }
  rstart = rowners[rank];
  rend   = rowners[rank+1];

  /* distribute row lengths to all processors */
  ierr = PetscMalloc2(m,&ourlens,m,&offlens);CHKERRQ(ierr);
  if (!rank) {
    ierr = PetscBinaryRead(fd,ourlens,m,PETSC_INT);CHKERRQ(ierr);
    ierr = PetscMalloc1(mmax,&rowlengths);CHKERRQ(ierr);
    ierr = PetscCalloc1(size,&procsnz);CHKERRQ(ierr);
    for (j=0; j<m; j++) {
      procsnz[0] += ourlens[j];
    }
    for (i=1; i<size; i++) {
      ierr = PetscBinaryRead(fd,rowlengths,rowners[i+1]-rowners[i],PETSC_INT);CHKERRQ(ierr);
      /* calculate the number of nonzeros on each processor */
      for (j=0; j<rowners[i+1]-rowners[i]; j++) {
        procsnz[i] += rowlengths[j];
      }
      ierr = MPIULong_Send(rowlengths,rowners[i+1]-rowners[i],MPIU_INT,i,tag,comm);CHKERRQ(ierr);
    }
    ierr = PetscFree(rowlengths);CHKERRQ(ierr);
  } else {
    ierr = MPIULong_Recv(ourlens,m,MPIU_INT,0,tag,comm);CHKERRQ(ierr);
  }

  if (!rank) {
    /* determine max buffer needed and allocate it */
    maxnz = 0;
    for (i=0; i<size; i++) {
      maxnz = PetscMax(maxnz,procsnz[i]);
    }
    ierr = PetscMalloc1(maxnz,&cols);CHKERRQ(ierr);

    /* read in my part of the matrix column indices  */
    nz   = procsnz[0];
    ierr = PetscMalloc1(nz,&mycols);CHKERRQ(ierr);
    ierr = PetscBinaryRead(fd,mycols,nz,PETSC_INT);CHKERRQ(ierr);

    /* read in every one elses and ship off */
    for (i=1; i<size; i++) {
      nz   = procsnz[i];
      ierr = PetscBinaryRead(fd,cols,nz,PETSC_INT);CHKERRQ(ierr);
      ierr = MPIULong_Send(cols,nz,MPIU_INT,i,tag,comm);CHKERRQ(ierr);
    }
    ierr = PetscFree(cols);CHKERRQ(ierr);
  } else {
    /* determine buffer space needed for message */
    nz = 0;
    for (i=0; i<m; i++) {
      nz += ourlens[i];
    }
    ierr = PetscMalloc1(nz,&mycols);CHKERRQ(ierr);

    /* receive message of column indices*/
    ierr = MPIULong_Recv(mycols,nz,MPIU_INT,0,tag,comm);CHKERRQ(ierr);
  }

  /* determine column ownership if matrix is not square */
  if (N != M) {
    if (newMat->cmap->n < 0) n = N/size + ((N % size) > rank);
    else n = newMat->cmap->n;
    ierr   = MPI_Scan(&n,&cend,1,MPIU_INT,MPI_SUM,comm);CHKERRQ(ierr);
    cstart = cend - n;
  } else {
    cstart = rstart;
    cend   = rend;
    n      = cend - cstart;
  }

  /* loop over local rows, determining number of off diagonal entries */
  ierr = PetscMemzero(offlens,m*sizeof(PetscInt));CHKERRQ(ierr);
  jj   = 0;
  for (i=0; i<m; i++) {
    for (j=0; j<ourlens[i]; j++) {
      if (mycols[jj] < cstart || mycols[jj] >= cend) offlens[i]++;
      jj++;
    }
  }

  for (i=0; i<m; i++) {
    ourlens[i] -= offlens[i];
  }
  if (!sizesset) {
    ierr = MatSetSizes(newMat,m,n,M,N);CHKERRQ(ierr);
  }

  if (bs > 1) {ierr = MatSetBlockSize(newMat,bs);CHKERRQ(ierr);}

  ierr = MatMPIAIJSetPreallocation(newMat,0,ourlens,0,offlens);CHKERRQ(ierr);

  for (i=0; i<m; i++) {
    ourlens[i] += offlens[i];
  }

  if (!rank) {
    ierr = PetscMalloc1((maxnz+1),&vals);CHKERRQ(ierr);

    /* read in my part of the matrix numerical values  */
    nz   = procsnz[0];
    ierr = PetscBinaryRead(fd,vals,nz,PETSC_SCALAR);CHKERRQ(ierr);

    /* insert into matrix */
    jj      = rstart;
    smycols = mycols;
    svals   = vals;
    for (i=0; i<m; i++) {
      ierr     = MatSetValues_MPIAIJ(newMat,1,&jj,ourlens[i],smycols,svals,INSERT_VALUES);CHKERRQ(ierr);
      smycols += ourlens[i];
      svals   += ourlens[i];
      jj++;
    }

    /* read in other processors and ship out */
    for (i=1; i<size; i++) {
      nz   = procsnz[i];
      ierr = PetscBinaryRead(fd,vals,nz,PETSC_SCALAR);CHKERRQ(ierr);
      ierr = MPIULong_Send(vals,nz,MPIU_SCALAR,i,((PetscObject)newMat)->tag,comm);CHKERRQ(ierr);
    }
    ierr = PetscFree(procsnz);CHKERRQ(ierr);
  } else {
    /* receive numeric values */
    ierr = PetscMalloc1((nz+1),&vals);CHKERRQ(ierr);

    /* receive message of values*/
    ierr = MPIULong_Recv(vals,nz,MPIU_SCALAR,0,((PetscObject)newMat)->tag,comm);CHKERRQ(ierr);

    /* insert into matrix */
    jj      = rstart;
    smycols = mycols;
    svals   = vals;
    for (i=0; i<m; i++) {
      ierr     = MatSetValues_MPIAIJ(newMat,1,&jj,ourlens[i],smycols,svals,INSERT_VALUES);CHKERRQ(ierr);
      smycols += ourlens[i];
      svals   += ourlens[i];
      jj++;
    }
  }
  ierr = PetscFree2(ourlens,offlens);CHKERRQ(ierr);
  ierr = PetscFree(vals);CHKERRQ(ierr);
  ierr = PetscFree(mycols);CHKERRQ(ierr);
  ierr = PetscFree(rowners);CHKERRQ(ierr);
  ierr = MatAssemblyBegin(newMat,MAT_FINAL_ASSEMBLY);CHKERRQ(ierr);
  ierr = MatAssemblyEnd(newMat,MAT_FINAL_ASSEMBLY);CHKERRQ(ierr);
  PetscFunctionReturn(0);
}

#undef __FUNCT__
#define __FUNCT__ "MatGetSubMatrix_MPIAIJ"
PetscErrorCode MatGetSubMatrix_MPIAIJ(Mat mat,IS isrow,IS iscol,MatReuse call,Mat *newmat)
{
  PetscErrorCode ierr;
  IS             iscol_local;
  PetscInt       csize;

  PetscFunctionBegin;
  ierr = ISGetLocalSize(iscol,&csize);CHKERRQ(ierr);
  if (call == MAT_REUSE_MATRIX) {
    ierr = PetscObjectQuery((PetscObject)*newmat,"ISAllGather",(PetscObject*)&iscol_local);CHKERRQ(ierr);
    if (!iscol_local) SETERRQ(PETSC_COMM_SELF,PETSC_ERR_ARG_WRONGSTATE,"Submatrix passed in was not used before, cannot reuse");
  } else {
    PetscInt cbs;
    ierr = ISGetBlockSize(iscol,&cbs);CHKERRQ(ierr);
    ierr = ISAllGather(iscol,&iscol_local);CHKERRQ(ierr);
    ierr = ISSetBlockSize(iscol_local,cbs);CHKERRQ(ierr);
  }
  ierr = MatGetSubMatrix_MPIAIJ_Private(mat,isrow,iscol_local,csize,call,newmat);CHKERRQ(ierr);
  if (call == MAT_INITIAL_MATRIX) {
    ierr = PetscObjectCompose((PetscObject)*newmat,"ISAllGather",(PetscObject)iscol_local);CHKERRQ(ierr);
    ierr = ISDestroy(&iscol_local);CHKERRQ(ierr);
  }
  PetscFunctionReturn(0);
}

extern PetscErrorCode MatGetSubMatrices_MPIAIJ_Local(Mat,PetscInt,const IS[],const IS[],MatReuse,PetscBool*,Mat*);
#undef __FUNCT__
#define __FUNCT__ "MatGetSubMatrix_MPIAIJ_Private"
/*
    Not great since it makes two copies of the submatrix, first an SeqAIJ
  in local and then by concatenating the local matrices the end result.
  Writing it directly would be much like MatGetSubMatrices_MPIAIJ()

  Note: This requires a sequential iscol with all indices.
*/
PetscErrorCode MatGetSubMatrix_MPIAIJ_Private(Mat mat,IS isrow,IS iscol,PetscInt csize,MatReuse call,Mat *newmat)
{
  PetscErrorCode ierr;
  PetscMPIInt    rank,size;
  PetscInt       i,m,n,rstart,row,rend,nz,*cwork,j,bs,cbs;
  PetscInt       *ii,*jj,nlocal,*dlens,*olens,dlen,olen,jend,mglobal,ncol;
  PetscBool      allcolumns, colflag;
  Mat            M,Mreuse;
  MatScalar      *vwork,*aa;
  MPI_Comm       comm;
  Mat_SeqAIJ     *aij;

  PetscFunctionBegin;
  ierr = PetscObjectGetComm((PetscObject)mat,&comm);CHKERRQ(ierr);
  ierr = MPI_Comm_rank(comm,&rank);CHKERRQ(ierr);
  ierr = MPI_Comm_size(comm,&size);CHKERRQ(ierr);

  ierr = ISIdentity(iscol,&colflag);CHKERRQ(ierr);
  ierr = ISGetLocalSize(iscol,&ncol);CHKERRQ(ierr);
  if (colflag && ncol == mat->cmap->N) {
    allcolumns = PETSC_TRUE;
  } else {
    allcolumns = PETSC_FALSE;
  }
  if (call ==  MAT_REUSE_MATRIX) {
    ierr = PetscObjectQuery((PetscObject)*newmat,"SubMatrix",(PetscObject*)&Mreuse);CHKERRQ(ierr);
    if (!Mreuse) SETERRQ(PETSC_COMM_SELF,PETSC_ERR_ARG_WRONGSTATE,"Submatrix passed in was not used before, cannot reuse");
    ierr = MatGetSubMatrices_MPIAIJ_Local(mat,1,&isrow,&iscol,MAT_REUSE_MATRIX,&allcolumns,&Mreuse);CHKERRQ(ierr);
  } else {
    ierr = MatGetSubMatrices_MPIAIJ_Local(mat,1,&isrow,&iscol,MAT_INITIAL_MATRIX,&allcolumns,&Mreuse);CHKERRQ(ierr);
  }

  /*
      m - number of local rows
      n - number of columns (same on all processors)
      rstart - first row in new global matrix generated
  */
  ierr = MatGetSize(Mreuse,&m,&n);CHKERRQ(ierr);
  ierr = MatGetBlockSizes(Mreuse,&bs,&cbs);CHKERRQ(ierr);
  if (call == MAT_INITIAL_MATRIX) {
    aij = (Mat_SeqAIJ*)(Mreuse)->data;
    ii  = aij->i;
    jj  = aij->j;

    /*
        Determine the number of non-zeros in the diagonal and off-diagonal
        portions of the matrix in order to do correct preallocation
    */

    /* first get start and end of "diagonal" columns */
    if (csize == PETSC_DECIDE) {
      ierr = ISGetSize(isrow,&mglobal);CHKERRQ(ierr);
      if (mglobal == n) { /* square matrix */
        nlocal = m;
      } else {
        nlocal = n/size + ((n % size) > rank);
      }
    } else {
      nlocal = csize;
    }
    ierr   = MPI_Scan(&nlocal,&rend,1,MPIU_INT,MPI_SUM,comm);CHKERRQ(ierr);
    rstart = rend - nlocal;
    if (rank == size - 1 && rend != n) SETERRQ2(PETSC_COMM_SELF,PETSC_ERR_ARG_SIZ,"Local column sizes %D do not add up to total number of columns %D",rend,n);

    /* next, compute all the lengths */
    ierr  = PetscMalloc1((2*m+1),&dlens);CHKERRQ(ierr);
    olens = dlens + m;
    for (i=0; i<m; i++) {
      jend = ii[i+1] - ii[i];
      olen = 0;
      dlen = 0;
      for (j=0; j<jend; j++) {
        if (*jj < rstart || *jj >= rend) olen++;
        else dlen++;
        jj++;
      }
      olens[i] = olen;
      dlens[i] = dlen;
    }
    ierr = MatCreate(comm,&M);CHKERRQ(ierr);
    ierr = MatSetSizes(M,m,nlocal,PETSC_DECIDE,n);CHKERRQ(ierr);
    ierr = MatSetBlockSizes(M,bs,cbs);CHKERRQ(ierr);
    ierr = MatSetType(M,((PetscObject)mat)->type_name);CHKERRQ(ierr);
    ierr = MatMPIAIJSetPreallocation(M,0,dlens,0,olens);CHKERRQ(ierr);
    ierr = PetscFree(dlens);CHKERRQ(ierr);
  } else {
    PetscInt ml,nl;

    M    = *newmat;
    ierr = MatGetLocalSize(M,&ml,&nl);CHKERRQ(ierr);
    if (ml != m) SETERRQ(PETSC_COMM_SELF,PETSC_ERR_ARG_SIZ,"Previous matrix must be same size/layout as request");
    ierr = MatZeroEntries(M);CHKERRQ(ierr);
    /*
         The next two lines are needed so we may call MatSetValues_MPIAIJ() below directly,
       rather than the slower MatSetValues().
    */
    M->was_assembled = PETSC_TRUE;
    M->assembled     = PETSC_FALSE;
  }
  ierr = MatGetOwnershipRange(M,&rstart,&rend);CHKERRQ(ierr);
  aij  = (Mat_SeqAIJ*)(Mreuse)->data;
  ii   = aij->i;
  jj   = aij->j;
  aa   = aij->a;
  for (i=0; i<m; i++) {
    row   = rstart + i;
    nz    = ii[i+1] - ii[i];
    cwork = jj;     jj += nz;
    vwork = aa;     aa += nz;
    ierr  = MatSetValues_MPIAIJ(M,1,&row,nz,cwork,vwork,INSERT_VALUES);CHKERRQ(ierr);
  }

  ierr    = MatAssemblyBegin(M,MAT_FINAL_ASSEMBLY);CHKERRQ(ierr);
  ierr    = MatAssemblyEnd(M,MAT_FINAL_ASSEMBLY);CHKERRQ(ierr);
  *newmat = M;

  /* save submatrix used in processor for next request */
  if (call ==  MAT_INITIAL_MATRIX) {
    ierr = PetscObjectCompose((PetscObject)M,"SubMatrix",(PetscObject)Mreuse);CHKERRQ(ierr);
    ierr = MatDestroy(&Mreuse);CHKERRQ(ierr);
  }
  PetscFunctionReturn(0);
}

#undef __FUNCT__
#define __FUNCT__ "MatMPIAIJSetPreallocationCSR_MPIAIJ"
PetscErrorCode  MatMPIAIJSetPreallocationCSR_MPIAIJ(Mat B,const PetscInt Ii[],const PetscInt J[],const PetscScalar v[])
{
  PetscInt       m,cstart, cend,j,nnz,i,d;
  PetscInt       *d_nnz,*o_nnz,nnz_max = 0,rstart,ii;
  const PetscInt *JJ;
  PetscScalar    *values;
  PetscErrorCode ierr;

  PetscFunctionBegin;
  if (Ii[0]) SETERRQ1(PETSC_COMM_SELF,PETSC_ERR_ARG_OUTOFRANGE,"Ii[0] must be 0 it is %D",Ii[0]);

  ierr   = PetscLayoutSetUp(B->rmap);CHKERRQ(ierr);
  ierr   = PetscLayoutSetUp(B->cmap);CHKERRQ(ierr);
  m      = B->rmap->n;
  cstart = B->cmap->rstart;
  cend   = B->cmap->rend;
  rstart = B->rmap->rstart;

  ierr = PetscMalloc2(m,&d_nnz,m,&o_nnz);CHKERRQ(ierr);

#if defined(PETSC_USE_DEBUGGING)
  for (i=0; i<m; i++) {
    nnz = Ii[i+1]- Ii[i];
    JJ  = J + Ii[i];
    if (nnz < 0) SETERRQ2(PETSC_COMM_SELF,PETSC_ERR_ARG_OUTOFRANGE,"Local row %D has a negative %D number of columns",i,nnz);
    if (nnz && (JJ[0] < 0)) SETERRRQ1(PETSC_ERR_ARG_WRONGSTATE,"Row %D starts with negative column index",i,j);
    if (nnz && (JJ[nnz-1] >= B->cmap->N) SETERRRQ3(PETSC_ERR_ARG_WRONGSTATE,"Row %D ends with too large a column index %D (max allowed %D)",i,JJ[nnz-1],B->cmap->N);
  }
#endif

  for (i=0; i<m; i++) {
    nnz     = Ii[i+1]- Ii[i];
    JJ      = J + Ii[i];
    nnz_max = PetscMax(nnz_max,nnz);
    d       = 0;
    for (j=0; j<nnz; j++) {
      if (cstart <= JJ[j] && JJ[j] < cend) d++;
    }
    d_nnz[i] = d;
    o_nnz[i] = nnz - d;
  }
  ierr = MatMPIAIJSetPreallocation(B,0,d_nnz,0,o_nnz);CHKERRQ(ierr);
  ierr = PetscFree2(d_nnz,o_nnz);CHKERRQ(ierr);

  if (v) values = (PetscScalar*)v;
  else {
    ierr = PetscCalloc1((nnz_max+1),&values);CHKERRQ(ierr);
  }

  for (i=0; i<m; i++) {
    ii   = i + rstart;
    nnz  = Ii[i+1]- Ii[i];
    ierr = MatSetValues_MPIAIJ(B,1,&ii,nnz,J+Ii[i],values+(v ? Ii[i] : 0),INSERT_VALUES);CHKERRQ(ierr);
  }
  ierr = MatAssemblyBegin(B,MAT_FINAL_ASSEMBLY);CHKERRQ(ierr);
  ierr = MatAssemblyEnd(B,MAT_FINAL_ASSEMBLY);CHKERRQ(ierr);

  if (!v) {
    ierr = PetscFree(values);CHKERRQ(ierr);
  }
  ierr = MatSetOption(B,MAT_NEW_NONZERO_LOCATION_ERR,PETSC_TRUE);CHKERRQ(ierr);
  PetscFunctionReturn(0);
}

#undef __FUNCT__
#define __FUNCT__ "MatMPIAIJSetPreallocationCSR"
/*@
   MatMPIAIJSetPreallocationCSR - Allocates memory for a sparse parallel matrix in AIJ format
   (the default parallel PETSc format).

   Collective on MPI_Comm

   Input Parameters:
+  B - the matrix
.  i - the indices into j for the start of each local row (starts with zero)
.  j - the column indices for each local row (starts with zero)
-  v - optional values in the matrix

   Level: developer

   Notes:
       The i, j, and a arrays ARE copied by this routine into the internal format used by PETSc;
     thus you CANNOT change the matrix entries by changing the values of a[] after you have
     called this routine. Use MatCreateMPIAIJWithSplitArrays() to avoid needing to copy the arrays.

       The i and j indices are 0 based, and i indices are indices corresponding to the local j array.

       The format which is used for the sparse matrix input, is equivalent to a
    row-major ordering.. i.e for the following matrix, the input data expected is
    as shown:

        1 0 0
        2 0 3     P0
       -------
        4 5 6     P1

     Process0 [P0]: rows_owned=[0,1]
        i =  {0,1,3}  [size = nrow+1  = 2+1]
        j =  {0,0,2}  [size = nz = 6]
        v =  {1,2,3}  [size = nz = 6]

     Process1 [P1]: rows_owned=[2]
        i =  {0,3}    [size = nrow+1  = 1+1]
        j =  {0,1,2}  [size = nz = 6]
        v =  {4,5,6}  [size = nz = 6]

.keywords: matrix, aij, compressed row, sparse, parallel

.seealso: MatCreate(), MatCreateSeqAIJ(), MatSetValues(), MatMPIAIJSetPreallocation(), MatCreateAIJ(), MPIAIJ,
          MatCreateSeqAIJWithArrays(), MatCreateMPIAIJWithSplitArrays()
@*/
PetscErrorCode  MatMPIAIJSetPreallocationCSR(Mat B,const PetscInt i[],const PetscInt j[], const PetscScalar v[])
{
  PetscErrorCode ierr;

  PetscFunctionBegin;
  ierr = PetscTryMethod(B,"MatMPIAIJSetPreallocationCSR_C",(Mat,const PetscInt[],const PetscInt[],const PetscScalar[]),(B,i,j,v));CHKERRQ(ierr);
  PetscFunctionReturn(0);
}

#undef __FUNCT__
#define __FUNCT__ "MatMPIAIJSetPreallocation"
/*@C
   MatMPIAIJSetPreallocation - Preallocates memory for a sparse parallel matrix in AIJ format
   (the default parallel PETSc format).  For good matrix assembly performance
   the user should preallocate the matrix storage by setting the parameters
   d_nz (or d_nnz) and o_nz (or o_nnz).  By setting these parameters accurately,
   performance can be increased by more than a factor of 50.

   Collective on MPI_Comm

   Input Parameters:
+  A - the matrix
.  d_nz  - number of nonzeros per row in DIAGONAL portion of local submatrix
           (same value is used for all local rows)
.  d_nnz - array containing the number of nonzeros in the various rows of the
           DIAGONAL portion of the local submatrix (possibly different for each row)
           or NULL, if d_nz is used to specify the nonzero structure.
           The size of this array is equal to the number of local rows, i.e 'm'.
           For matrices that will be factored, you must leave room for (and set)
           the diagonal entry even if it is zero.
.  o_nz  - number of nonzeros per row in the OFF-DIAGONAL portion of local
           submatrix (same value is used for all local rows).
-  o_nnz - array containing the number of nonzeros in the various rows of the
           OFF-DIAGONAL portion of the local submatrix (possibly different for
           each row) or NULL, if o_nz is used to specify the nonzero
           structure. The size of this array is equal to the number
           of local rows, i.e 'm'.

   If the *_nnz parameter is given then the *_nz parameter is ignored

   The AIJ format (also called the Yale sparse matrix format or
   compressed row storage (CSR)), is fully compatible with standard Fortran 77
   storage.  The stored row and column indices begin with zero.
   See the <A href="../../docs/manual.pdf#nameddest=ch_mat">Mat chapter of the users manual</A> for details.

   The parallel matrix is partitioned such that the first m0 rows belong to
   process 0, the next m1 rows belong to process 1, the next m2 rows belong
   to process 2 etc.. where m0,m1,m2... are the input parameter 'm'.

   The DIAGONAL portion of the local submatrix of a processor can be defined
   as the submatrix which is obtained by extraction the part corresponding to
   the rows r1-r2 and columns c1-c2 of the global matrix, where r1 is the
   first row that belongs to the processor, r2 is the last row belonging to
   the this processor, and c1-c2 is range of indices of the local part of a
   vector suitable for applying the matrix to.  This is an mxn matrix.  In the
   common case of a square matrix, the row and column ranges are the same and
   the DIAGONAL part is also square. The remaining portion of the local
   submatrix (mxN) constitute the OFF-DIAGONAL portion.

   If o_nnz, d_nnz are specified, then o_nz, and d_nz are ignored.

   You can call MatGetInfo() to get information on how effective the preallocation was;
   for example the fields mallocs,nz_allocated,nz_used,nz_unneeded;
   You can also run with the option -info and look for messages with the string
   malloc in them to see if additional memory allocation was needed.

   Example usage:

   Consider the following 8x8 matrix with 34 non-zero values, that is
   assembled across 3 processors. Lets assume that proc0 owns 3 rows,
   proc1 owns 3 rows, proc2 owns 2 rows. This division can be shown
   as follows:

.vb
            1  2  0  |  0  3  0  |  0  4
    Proc0   0  5  6  |  7  0  0  |  8  0
            9  0 10  | 11  0  0  | 12  0
    -------------------------------------
           13  0 14  | 15 16 17  |  0  0
    Proc1   0 18  0  | 19 20 21  |  0  0
            0  0  0  | 22 23  0  | 24  0
    -------------------------------------
    Proc2  25 26 27  |  0  0 28  | 29  0
           30  0  0  | 31 32 33  |  0 34
.ve

   This can be represented as a collection of submatrices as:

.vb
      A B C
      D E F
      G H I
.ve

   Where the submatrices A,B,C are owned by proc0, D,E,F are
   owned by proc1, G,H,I are owned by proc2.

   The 'm' parameters for proc0,proc1,proc2 are 3,3,2 respectively.
   The 'n' parameters for proc0,proc1,proc2 are 3,3,2 respectively.
   The 'M','N' parameters are 8,8, and have the same values on all procs.

   The DIAGONAL submatrices corresponding to proc0,proc1,proc2 are
   submatrices [A], [E], [I] respectively. The OFF-DIAGONAL submatrices
   corresponding to proc0,proc1,proc2 are [BC], [DF], [GH] respectively.
   Internally, each processor stores the DIAGONAL part, and the OFF-DIAGONAL
   part as SeqAIJ matrices. for eg: proc1 will store [E] as a SeqAIJ
   matrix, ans [DF] as another SeqAIJ matrix.

   When d_nz, o_nz parameters are specified, d_nz storage elements are
   allocated for every row of the local diagonal submatrix, and o_nz
   storage locations are allocated for every row of the OFF-DIAGONAL submat.
   One way to choose d_nz and o_nz is to use the max nonzerors per local
   rows for each of the local DIAGONAL, and the OFF-DIAGONAL submatrices.
   In this case, the values of d_nz,o_nz are:
.vb
     proc0 : dnz = 2, o_nz = 2
     proc1 : dnz = 3, o_nz = 2
     proc2 : dnz = 1, o_nz = 4
.ve
   We are allocating m*(d_nz+o_nz) storage locations for every proc. This
   translates to 3*(2+2)=12 for proc0, 3*(3+2)=15 for proc1, 2*(1+4)=10
   for proc3. i.e we are using 12+15+10=37 storage locations to store
   34 values.

   When d_nnz, o_nnz parameters are specified, the storage is specified
   for every row, coresponding to both DIAGONAL and OFF-DIAGONAL submatrices.
   In the above case the values for d_nnz,o_nnz are:
.vb
     proc0: d_nnz = [2,2,2] and o_nnz = [2,2,2]
     proc1: d_nnz = [3,3,2] and o_nnz = [2,1,1]
     proc2: d_nnz = [1,1]   and o_nnz = [4,4]
.ve
   Here the space allocated is sum of all the above values i.e 34, and
   hence pre-allocation is perfect.

   Level: intermediate

.keywords: matrix, aij, compressed row, sparse, parallel

.seealso: MatCreate(), MatCreateSeqAIJ(), MatSetValues(), MatCreateAIJ(), MatMPIAIJSetPreallocationCSR(),
          MPIAIJ, MatGetInfo(), PetscSplitOwnership()
@*/
PetscErrorCode  MatMPIAIJSetPreallocation(Mat B,PetscInt d_nz,const PetscInt d_nnz[],PetscInt o_nz,const PetscInt o_nnz[])
{
  PetscErrorCode ierr;

  PetscFunctionBegin;
  PetscValidHeaderSpecific(B,MAT_CLASSID,1);
  PetscValidType(B,1);
  ierr = PetscTryMethod(B,"MatMPIAIJSetPreallocation_C",(Mat,PetscInt,const PetscInt[],PetscInt,const PetscInt[]),(B,d_nz,d_nnz,o_nz,o_nnz));CHKERRQ(ierr);
  PetscFunctionReturn(0);
}

#undef __FUNCT__
#define __FUNCT__ "MatCreateMPIAIJWithArrays"
/*@
     MatCreateMPIAIJWithArrays - creates a MPI AIJ matrix using arrays that contain in standard
         CSR format the local rows.

   Collective on MPI_Comm

   Input Parameters:
+  comm - MPI communicator
.  m - number of local rows (Cannot be PETSC_DECIDE)
.  n - This value should be the same as the local size used in creating the
       x vector for the matrix-vector product y = Ax. (or PETSC_DECIDE to have
       calculated if N is given) For square matrices n is almost always m.
.  M - number of global rows (or PETSC_DETERMINE to have calculated if m is given)
.  N - number of global columns (or PETSC_DETERMINE to have calculated if n is given)
.   i - row indices
.   j - column indices
-   a - matrix values

   Output Parameter:
.   mat - the matrix

   Level: intermediate

   Notes:
       The i, j, and a arrays ARE copied by this routine into the internal format used by PETSc;
     thus you CANNOT change the matrix entries by changing the values of a[] after you have
     called this routine. Use MatCreateMPIAIJWithSplitArrays() to avoid needing to copy the arrays.

       The i and j indices are 0 based, and i indices are indices corresponding to the local j array.

       The format which is used for the sparse matrix input, is equivalent to a
    row-major ordering.. i.e for the following matrix, the input data expected is
    as shown:

        1 0 0
        2 0 3     P0
       -------
        4 5 6     P1

     Process0 [P0]: rows_owned=[0,1]
        i =  {0,1,3}  [size = nrow+1  = 2+1]
        j =  {0,0,2}  [size = nz = 6]
        v =  {1,2,3}  [size = nz = 6]

     Process1 [P1]: rows_owned=[2]
        i =  {0,3}    [size = nrow+1  = 1+1]
        j =  {0,1,2}  [size = nz = 6]
        v =  {4,5,6}  [size = nz = 6]

.keywords: matrix, aij, compressed row, sparse, parallel

.seealso: MatCreate(), MatCreateSeqAIJ(), MatSetValues(), MatMPIAIJSetPreallocation(), MatMPIAIJSetPreallocationCSR(),
          MPIAIJ, MatCreateAIJ(), MatCreateMPIAIJWithSplitArrays()
@*/
PetscErrorCode  MatCreateMPIAIJWithArrays(MPI_Comm comm,PetscInt m,PetscInt n,PetscInt M,PetscInt N,const PetscInt i[],const PetscInt j[],const PetscScalar a[],Mat *mat)
{
  PetscErrorCode ierr;

  PetscFunctionBegin;
  if (i[0]) SETERRQ(PETSC_COMM_SELF,PETSC_ERR_ARG_OUTOFRANGE,"i (row indices) must start with 0");
  if (m < 0) SETERRQ(PETSC_COMM_SELF,PETSC_ERR_ARG_OUTOFRANGE,"local number of rows (m) cannot be PETSC_DECIDE, or negative");
  ierr = MatCreate(comm,mat);CHKERRQ(ierr);
  ierr = MatSetSizes(*mat,m,n,M,N);CHKERRQ(ierr);
  /* ierr = MatSetBlockSizes(M,bs,cbs);CHKERRQ(ierr); */
  ierr = MatSetType(*mat,MATMPIAIJ);CHKERRQ(ierr);
  ierr = MatMPIAIJSetPreallocationCSR(*mat,i,j,a);CHKERRQ(ierr);
  PetscFunctionReturn(0);
}

#undef __FUNCT__
#define __FUNCT__ "MatCreateAIJ"
/*@C
   MatCreateAIJ - Creates a sparse parallel matrix in AIJ format
   (the default parallel PETSc format).  For good matrix assembly performance
   the user should preallocate the matrix storage by setting the parameters
   d_nz (or d_nnz) and o_nz (or o_nnz).  By setting these parameters accurately,
   performance can be increased by more than a factor of 50.

   Collective on MPI_Comm

   Input Parameters:
+  comm - MPI communicator
.  m - number of local rows (or PETSC_DECIDE to have calculated if M is given)
           This value should be the same as the local size used in creating the
           y vector for the matrix-vector product y = Ax.
.  n - This value should be the same as the local size used in creating the
       x vector for the matrix-vector product y = Ax. (or PETSC_DECIDE to have
       calculated if N is given) For square matrices n is almost always m.
.  M - number of global rows (or PETSC_DETERMINE to have calculated if m is given)
.  N - number of global columns (or PETSC_DETERMINE to have calculated if n is given)
.  d_nz  - number of nonzeros per row in DIAGONAL portion of local submatrix
           (same value is used for all local rows)
.  d_nnz - array containing the number of nonzeros in the various rows of the
           DIAGONAL portion of the local submatrix (possibly different for each row)
           or NULL, if d_nz is used to specify the nonzero structure.
           The size of this array is equal to the number of local rows, i.e 'm'.
.  o_nz  - number of nonzeros per row in the OFF-DIAGONAL portion of local
           submatrix (same value is used for all local rows).
-  o_nnz - array containing the number of nonzeros in the various rows of the
           OFF-DIAGONAL portion of the local submatrix (possibly different for
           each row) or NULL, if o_nz is used to specify the nonzero
           structure. The size of this array is equal to the number
           of local rows, i.e 'm'.

   Output Parameter:
.  A - the matrix

   It is recommended that one use the MatCreate(), MatSetType() and/or MatSetFromOptions(),
   MatXXXXSetPreallocation() paradgm instead of this routine directly.
   [MatXXXXSetPreallocation() is, for example, MatSeqAIJSetPreallocation]

   Notes:
   If the *_nnz parameter is given then the *_nz parameter is ignored

   m,n,M,N parameters specify the size of the matrix, and its partitioning across
   processors, while d_nz,d_nnz,o_nz,o_nnz parameters specify the approximate
   storage requirements for this matrix.

   If PETSC_DECIDE or  PETSC_DETERMINE is used for a particular argument on one
   processor than it must be used on all processors that share the object for
   that argument.

   The user MUST specify either the local or global matrix dimensions
   (possibly both).

   The parallel matrix is partitioned across processors such that the
   first m0 rows belong to process 0, the next m1 rows belong to
   process 1, the next m2 rows belong to process 2 etc.. where
   m0,m1,m2,.. are the input parameter 'm'. i.e each processor stores
   values corresponding to [m x N] submatrix.

   The columns are logically partitioned with the n0 columns belonging
   to 0th partition, the next n1 columns belonging to the next
   partition etc.. where n0,n1,n2... are the the input parameter 'n'.

   The DIAGONAL portion of the local submatrix on any given processor
   is the submatrix corresponding to the rows and columns m,n
   corresponding to the given processor. i.e diagonal matrix on
   process 0 is [m0 x n0], diagonal matrix on process 1 is [m1 x n1]
   etc. The remaining portion of the local submatrix [m x (N-n)]
   constitute the OFF-DIAGONAL portion. The example below better
   illustrates this concept.

   For a square global matrix we define each processor's diagonal portion
   to be its local rows and the corresponding columns (a square submatrix);
   each processor's off-diagonal portion encompasses the remainder of the
   local matrix (a rectangular submatrix).

   If o_nnz, d_nnz are specified, then o_nz, and d_nz are ignored.

   When calling this routine with a single process communicator, a matrix of
   type SEQAIJ is returned.  If a matrix of type MPIAIJ is desired for this
   type of communicator, use the construction mechanism:
     MatCreate(...,&A); MatSetType(A,MATMPIAIJ); MatSetSizes(A, m,n,M,N); MatMPIAIJSetPreallocation(A,...);

   By default, this format uses inodes (identical nodes) when possible.
   We search for consecutive rows with the same nonzero structure, thereby
   reusing matrix information to achieve increased efficiency.

   Options Database Keys:
+  -mat_no_inode  - Do not use inodes
.  -mat_inode_limit <limit> - Sets inode limit (max limit=5)
-  -mat_aij_oneindex - Internally use indexing starting at 1
        rather than 0.  Note that when calling MatSetValues(),
        the user still MUST index entries starting at 0!


   Example usage:

   Consider the following 8x8 matrix with 34 non-zero values, that is
   assembled across 3 processors. Lets assume that proc0 owns 3 rows,
   proc1 owns 3 rows, proc2 owns 2 rows. This division can be shown
   as follows:

.vb
            1  2  0  |  0  3  0  |  0  4
    Proc0   0  5  6  |  7  0  0  |  8  0
            9  0 10  | 11  0  0  | 12  0
    -------------------------------------
           13  0 14  | 15 16 17  |  0  0
    Proc1   0 18  0  | 19 20 21  |  0  0
            0  0  0  | 22 23  0  | 24  0
    -------------------------------------
    Proc2  25 26 27  |  0  0 28  | 29  0
           30  0  0  | 31 32 33  |  0 34
.ve

   This can be represented as a collection of submatrices as:

.vb
      A B C
      D E F
      G H I
.ve

   Where the submatrices A,B,C are owned by proc0, D,E,F are
   owned by proc1, G,H,I are owned by proc2.

   The 'm' parameters for proc0,proc1,proc2 are 3,3,2 respectively.
   The 'n' parameters for proc0,proc1,proc2 are 3,3,2 respectively.
   The 'M','N' parameters are 8,8, and have the same values on all procs.

   The DIAGONAL submatrices corresponding to proc0,proc1,proc2 are
   submatrices [A], [E], [I] respectively. The OFF-DIAGONAL submatrices
   corresponding to proc0,proc1,proc2 are [BC], [DF], [GH] respectively.
   Internally, each processor stores the DIAGONAL part, and the OFF-DIAGONAL
   part as SeqAIJ matrices. for eg: proc1 will store [E] as a SeqAIJ
   matrix, ans [DF] as another SeqAIJ matrix.

   When d_nz, o_nz parameters are specified, d_nz storage elements are
   allocated for every row of the local diagonal submatrix, and o_nz
   storage locations are allocated for every row of the OFF-DIAGONAL submat.
   One way to choose d_nz and o_nz is to use the max nonzerors per local
   rows for each of the local DIAGONAL, and the OFF-DIAGONAL submatrices.
   In this case, the values of d_nz,o_nz are:
.vb
     proc0 : dnz = 2, o_nz = 2
     proc1 : dnz = 3, o_nz = 2
     proc2 : dnz = 1, o_nz = 4
.ve
   We are allocating m*(d_nz+o_nz) storage locations for every proc. This
   translates to 3*(2+2)=12 for proc0, 3*(3+2)=15 for proc1, 2*(1+4)=10
   for proc3. i.e we are using 12+15+10=37 storage locations to store
   34 values.

   When d_nnz, o_nnz parameters are specified, the storage is specified
   for every row, coresponding to both DIAGONAL and OFF-DIAGONAL submatrices.
   In the above case the values for d_nnz,o_nnz are:
.vb
     proc0: d_nnz = [2,2,2] and o_nnz = [2,2,2]
     proc1: d_nnz = [3,3,2] and o_nnz = [2,1,1]
     proc2: d_nnz = [1,1]   and o_nnz = [4,4]
.ve
   Here the space allocated is sum of all the above values i.e 34, and
   hence pre-allocation is perfect.

   Level: intermediate

.keywords: matrix, aij, compressed row, sparse, parallel

.seealso: MatCreate(), MatCreateSeqAIJ(), MatSetValues(), MatMPIAIJSetPreallocation(), MatMPIAIJSetPreallocationCSR(),
          MPIAIJ, MatCreateMPIAIJWithArrays()
@*/
PetscErrorCode  MatCreateAIJ(MPI_Comm comm,PetscInt m,PetscInt n,PetscInt M,PetscInt N,PetscInt d_nz,const PetscInt d_nnz[],PetscInt o_nz,const PetscInt o_nnz[],Mat *A)
{
  PetscErrorCode ierr;
  PetscMPIInt    size;

  PetscFunctionBegin;
  ierr = MatCreate(comm,A);CHKERRQ(ierr);
  ierr = MatSetSizes(*A,m,n,M,N);CHKERRQ(ierr);
  ierr = MPI_Comm_size(comm,&size);CHKERRQ(ierr);
  if (size > 1) {
    ierr = MatSetType(*A,MATMPIAIJ);CHKERRQ(ierr);
    ierr = MatMPIAIJSetPreallocation(*A,d_nz,d_nnz,o_nz,o_nnz);CHKERRQ(ierr);
  } else {
    ierr = MatSetType(*A,MATSEQAIJ);CHKERRQ(ierr);
    ierr = MatSeqAIJSetPreallocation(*A,d_nz,d_nnz);CHKERRQ(ierr);
  }
  PetscFunctionReturn(0);
}

#undef __FUNCT__
#define __FUNCT__ "MatMPIAIJGetSeqAIJ"
PetscErrorCode  MatMPIAIJGetSeqAIJ(Mat A,Mat *Ad,Mat *Ao,const PetscInt *colmap[])
{
  Mat_MPIAIJ *a = (Mat_MPIAIJ*)A->data;

  PetscFunctionBegin;
  *Ad     = a->A;
  *Ao     = a->B;
  *colmap = a->garray;
  PetscFunctionReturn(0);
}

#undef __FUNCT__
#define __FUNCT__ "MatSetColoring_MPIAIJ"
PetscErrorCode MatSetColoring_MPIAIJ(Mat A,ISColoring coloring)
{
  PetscErrorCode ierr;
  PetscInt       i;
  Mat_MPIAIJ     *a = (Mat_MPIAIJ*)A->data;

  PetscFunctionBegin;
  if (coloring->ctype == IS_COLORING_GLOBAL) {
    ISColoringValue *allcolors,*colors;
    ISColoring      ocoloring;

    /* set coloring for diagonal portion */
    ierr = MatSetColoring_SeqAIJ(a->A,coloring);CHKERRQ(ierr);

    /* set coloring for off-diagonal portion */
    ierr = ISAllGatherColors(PetscObjectComm((PetscObject)A),coloring->n,coloring->colors,NULL,&allcolors);CHKERRQ(ierr);
    ierr = PetscMalloc1((a->B->cmap->n+1),&colors);CHKERRQ(ierr);
    for (i=0; i<a->B->cmap->n; i++) {
      colors[i] = allcolors[a->garray[i]];
    }
    ierr = PetscFree(allcolors);CHKERRQ(ierr);
    ierr = ISColoringCreate(MPI_COMM_SELF,coloring->n,a->B->cmap->n,colors,&ocoloring);CHKERRQ(ierr);
    ierr = MatSetColoring_SeqAIJ(a->B,ocoloring);CHKERRQ(ierr);
    ierr = ISColoringDestroy(&ocoloring);CHKERRQ(ierr);
  } else if (coloring->ctype == IS_COLORING_GHOSTED) {
    ISColoringValue *colors;
    PetscInt        *larray;
    ISColoring      ocoloring;

    /* set coloring for diagonal portion */
    ierr = PetscMalloc1((a->A->cmap->n+1),&larray);CHKERRQ(ierr);
    for (i=0; i<a->A->cmap->n; i++) {
      larray[i] = i + A->cmap->rstart;
    }
    ierr = ISGlobalToLocalMappingApply(A->cmap->mapping,IS_GTOLM_MASK,a->A->cmap->n,larray,NULL,larray);CHKERRQ(ierr);
    ierr = PetscMalloc1((a->A->cmap->n+1),&colors);CHKERRQ(ierr);
    for (i=0; i<a->A->cmap->n; i++) {
      colors[i] = coloring->colors[larray[i]];
    }
    ierr = PetscFree(larray);CHKERRQ(ierr);
    ierr = ISColoringCreate(PETSC_COMM_SELF,coloring->n,a->A->cmap->n,colors,&ocoloring);CHKERRQ(ierr);
    ierr = MatSetColoring_SeqAIJ(a->A,ocoloring);CHKERRQ(ierr);
    ierr = ISColoringDestroy(&ocoloring);CHKERRQ(ierr);

    /* set coloring for off-diagonal portion */
    ierr = PetscMalloc1((a->B->cmap->n+1),&larray);CHKERRQ(ierr);
    ierr = ISGlobalToLocalMappingApply(A->cmap->mapping,IS_GTOLM_MASK,a->B->cmap->n,a->garray,NULL,larray);CHKERRQ(ierr);
    ierr = PetscMalloc1((a->B->cmap->n+1),&colors);CHKERRQ(ierr);
    for (i=0; i<a->B->cmap->n; i++) {
      colors[i] = coloring->colors[larray[i]];
    }
    ierr = PetscFree(larray);CHKERRQ(ierr);
    ierr = ISColoringCreate(MPI_COMM_SELF,coloring->n,a->B->cmap->n,colors,&ocoloring);CHKERRQ(ierr);
    ierr = MatSetColoring_SeqAIJ(a->B,ocoloring);CHKERRQ(ierr);
    ierr = ISColoringDestroy(&ocoloring);CHKERRQ(ierr);
  } else SETERRQ1(PETSC_COMM_SELF,PETSC_ERR_SUP,"No support ISColoringType %d",(int)coloring->ctype);
  PetscFunctionReturn(0);
}

#undef __FUNCT__
#define __FUNCT__ "MatSetValuesAdifor_MPIAIJ"
PetscErrorCode MatSetValuesAdifor_MPIAIJ(Mat A,PetscInt nl,void *advalues)
{
  Mat_MPIAIJ     *a = (Mat_MPIAIJ*)A->data;
  PetscErrorCode ierr;

  PetscFunctionBegin;
  ierr = MatSetValuesAdifor_SeqAIJ(a->A,nl,advalues);CHKERRQ(ierr);
  ierr = MatSetValuesAdifor_SeqAIJ(a->B,nl,advalues);CHKERRQ(ierr);
  PetscFunctionReturn(0);
}

#undef __FUNCT__
#define __FUNCT__ "MatCreateMPIAIJConcatenateSeqAIJSymbolic"
PetscErrorCode  MatCreateMPIAIJConcatenateSeqAIJSymbolic(MPI_Comm comm,Mat inmat,PetscInt n,Mat *outmat)
{
  PetscErrorCode ierr;
  PetscInt       m,N,i,rstart,nnz,*dnz,*onz,sum,bs,cbs;
  PetscInt       *indx;

  PetscFunctionBegin;
  /* This routine will ONLY return MPIAIJ type matrix */
  ierr = MatGetSize(inmat,&m,&N);CHKERRQ(ierr);
  ierr = MatGetBlockSizes(inmat,&bs,&cbs);CHKERRQ(ierr);
  if (n == PETSC_DECIDE) {
    ierr = PetscSplitOwnership(comm,&n,&N);CHKERRQ(ierr);
  }
  /* Check sum(n) = N */
  ierr = MPI_Allreduce(&n,&sum,1,MPIU_INT,MPI_SUM,comm);CHKERRQ(ierr);
  if (sum != N) SETERRQ1(PETSC_COMM_SELF,PETSC_ERR_ARG_INCOMP,"Sum of local columns != global columns %d",N);

  ierr    = MPI_Scan(&m, &rstart,1,MPIU_INT,MPI_SUM,comm);CHKERRQ(ierr);
  rstart -= m;

  ierr = MatPreallocateInitialize(comm,m,n,dnz,onz);CHKERRQ(ierr);
  for (i=0; i<m; i++) {
    ierr = MatGetRow_SeqAIJ(inmat,i,&nnz,&indx,NULL);CHKERRQ(ierr);
    ierr = MatPreallocateSet(i+rstart,nnz,indx,dnz,onz);CHKERRQ(ierr);
    ierr = MatRestoreRow_SeqAIJ(inmat,i,&nnz,&indx,NULL);CHKERRQ(ierr);
  }

  ierr = MatCreate(comm,outmat);CHKERRQ(ierr);
  ierr = MatSetSizes(*outmat,m,n,PETSC_DETERMINE,PETSC_DETERMINE);CHKERRQ(ierr);
  ierr = MatSetBlockSizes(*outmat,bs,cbs);CHKERRQ(ierr);
  ierr = MatSetType(*outmat,MATMPIAIJ);CHKERRQ(ierr);
  ierr = MatMPIAIJSetPreallocation(*outmat,0,dnz,0,onz);CHKERRQ(ierr);
  ierr = MatPreallocateFinalize(dnz,onz);CHKERRQ(ierr);
  PetscFunctionReturn(0);
}

#undef __FUNCT__
#define __FUNCT__ "MatCreateMPIAIJConcatenateSeqAIJNumeric"
PetscErrorCode  MatCreateMPIAIJConcatenateSeqAIJNumeric(MPI_Comm comm,Mat inmat,PetscInt n,Mat outmat)
{
  PetscErrorCode ierr;
  PetscInt       m,N,i,rstart,nnz,Ii;
  PetscInt       *indx;
  PetscScalar    *values;

  PetscFunctionBegin;
  ierr = MatGetSize(inmat,&m,&N);CHKERRQ(ierr);
  ierr = MatGetOwnershipRange(outmat,&rstart,NULL);CHKERRQ(ierr);
  for (i=0; i<m; i++) {
    ierr = MatGetRow_SeqAIJ(inmat,i,&nnz,&indx,&values);CHKERRQ(ierr);
    Ii   = i + rstart;
    ierr = MatSetValues(outmat,1,&Ii,nnz,indx,values,INSERT_VALUES);CHKERRQ(ierr);
    ierr = MatRestoreRow_SeqAIJ(inmat,i,&nnz,&indx,&values);CHKERRQ(ierr);
  }
  ierr = MatAssemblyBegin(outmat,MAT_FINAL_ASSEMBLY);CHKERRQ(ierr);
  ierr = MatAssemblyEnd(outmat,MAT_FINAL_ASSEMBLY);CHKERRQ(ierr);
  PetscFunctionReturn(0);
}

#undef __FUNCT__
#define __FUNCT__ "MatCreateMPIAIJConcatenateSeqAIJ"
/*@
      MatCreateMPIAIJConcatenateSeqAIJ - Creates a single large PETSc matrix by concatenating sequential
                 matrices from each processor

    Collective on MPI_Comm

   Input Parameters:
+    comm - the communicators the parallel matrix will live on
.    inmat - the input sequential matrices
.    n - number of local columns (or PETSC_DECIDE)
-    scall - either MAT_INITIAL_MATRIX or MAT_REUSE_MATRIX

   Output Parameter:
.    outmat - the parallel matrix generated

    Level: advanced

   Notes: The number of columns of the matrix in EACH processor MUST be the same.

@*/
PetscErrorCode  MatCreateMPIAIJConcatenateSeqAIJ(MPI_Comm comm,Mat inmat,PetscInt n,MatReuse scall,Mat *outmat)
{
  PetscErrorCode ierr;
  PetscMPIInt    size;

  PetscFunctionBegin;
  ierr = MPI_Comm_size(comm,&size);CHKERRQ(ierr);
  ierr = PetscLogEventBegin(MAT_Merge,inmat,0,0,0);CHKERRQ(ierr);
  if (size == 1) {
    if (scall == MAT_INITIAL_MATRIX) {
      ierr = MatDuplicate(inmat,MAT_COPY_VALUES,outmat);CHKERRQ(ierr);
    } else {
      ierr = MatCopy(inmat,*outmat,SAME_NONZERO_PATTERN);CHKERRQ(ierr);
    }
  } else {
    if (scall == MAT_INITIAL_MATRIX) {
      ierr = MatCreateMPIAIJConcatenateSeqAIJSymbolic(comm,inmat,n,outmat);CHKERRQ(ierr);
    } 
    ierr = MatCreateMPIAIJConcatenateSeqAIJNumeric(comm,inmat,n,*outmat);CHKERRQ(ierr);
  }
  ierr = PetscLogEventEnd(MAT_Merge,inmat,0,0,0);CHKERRQ(ierr);
  PetscFunctionReturn(0);
}

#undef __FUNCT__
#define __FUNCT__ "MatFileSplit"
PetscErrorCode MatFileSplit(Mat A,char *outfile)
{
  PetscErrorCode    ierr;
  PetscMPIInt       rank;
  PetscInt          m,N,i,rstart,nnz;
  size_t            len;
  const PetscInt    *indx;
  PetscViewer       out;
  char              *name;
  Mat               B;
  const PetscScalar *values;

  PetscFunctionBegin;
  ierr = MatGetLocalSize(A,&m,0);CHKERRQ(ierr);
  ierr = MatGetSize(A,0,&N);CHKERRQ(ierr);
  /* Should this be the type of the diagonal block of A? */
  ierr = MatCreate(PETSC_COMM_SELF,&B);CHKERRQ(ierr);
  ierr = MatSetSizes(B,m,N,m,N);CHKERRQ(ierr);
  ierr = MatSetBlockSizes(B,A->rmap->bs,A->cmap->bs);CHKERRQ(ierr);
  ierr = MatSetType(B,MATSEQAIJ);CHKERRQ(ierr);
  ierr = MatSeqAIJSetPreallocation(B,0,NULL);CHKERRQ(ierr);
  ierr = MatGetOwnershipRange(A,&rstart,0);CHKERRQ(ierr);
  for (i=0; i<m; i++) {
    ierr = MatGetRow(A,i+rstart,&nnz,&indx,&values);CHKERRQ(ierr);
    ierr = MatSetValues(B,1,&i,nnz,indx,values,INSERT_VALUES);CHKERRQ(ierr);
    ierr = MatRestoreRow(A,i+rstart,&nnz,&indx,&values);CHKERRQ(ierr);
  }
  ierr = MatAssemblyBegin(B,MAT_FINAL_ASSEMBLY);CHKERRQ(ierr);
  ierr = MatAssemblyEnd(B,MAT_FINAL_ASSEMBLY);CHKERRQ(ierr);

  ierr = MPI_Comm_rank(PetscObjectComm((PetscObject)A),&rank);CHKERRQ(ierr);
  ierr = PetscStrlen(outfile,&len);CHKERRQ(ierr);
  ierr = PetscMalloc1((len+5),&name);CHKERRQ(ierr);
  sprintf(name,"%s.%d",outfile,rank);
  ierr = PetscViewerBinaryOpen(PETSC_COMM_SELF,name,FILE_MODE_APPEND,&out);CHKERRQ(ierr);
  ierr = PetscFree(name);CHKERRQ(ierr);
  ierr = MatView(B,out);CHKERRQ(ierr);
  ierr = PetscViewerDestroy(&out);CHKERRQ(ierr);
  ierr = MatDestroy(&B);CHKERRQ(ierr);
  PetscFunctionReturn(0);
}

extern PetscErrorCode MatDestroy_MPIAIJ(Mat);
#undef __FUNCT__
#define __FUNCT__ "MatDestroy_MPIAIJ_SeqsToMPI"
PetscErrorCode  MatDestroy_MPIAIJ_SeqsToMPI(Mat A)
{
  PetscErrorCode      ierr;
  Mat_Merge_SeqsToMPI *merge;
  PetscContainer      container;

  PetscFunctionBegin;
  ierr = PetscObjectQuery((PetscObject)A,"MatMergeSeqsToMPI",(PetscObject*)&container);CHKERRQ(ierr);
  if (container) {
    ierr = PetscContainerGetPointer(container,(void**)&merge);CHKERRQ(ierr);
    ierr = PetscFree(merge->id_r);CHKERRQ(ierr);
    ierr = PetscFree(merge->len_s);CHKERRQ(ierr);
    ierr = PetscFree(merge->len_r);CHKERRQ(ierr);
    ierr = PetscFree(merge->bi);CHKERRQ(ierr);
    ierr = PetscFree(merge->bj);CHKERRQ(ierr);
    ierr = PetscFree(merge->buf_ri[0]);CHKERRQ(ierr);
    ierr = PetscFree(merge->buf_ri);CHKERRQ(ierr);
    ierr = PetscFree(merge->buf_rj[0]);CHKERRQ(ierr);
    ierr = PetscFree(merge->buf_rj);CHKERRQ(ierr);
    ierr = PetscFree(merge->coi);CHKERRQ(ierr);
    ierr = PetscFree(merge->coj);CHKERRQ(ierr);
    ierr = PetscFree(merge->owners_co);CHKERRQ(ierr);
    ierr = PetscLayoutDestroy(&merge->rowmap);CHKERRQ(ierr);
    ierr = PetscFree(merge);CHKERRQ(ierr);
    ierr = PetscObjectCompose((PetscObject)A,"MatMergeSeqsToMPI",0);CHKERRQ(ierr);
  }
  ierr = MatDestroy_MPIAIJ(A);CHKERRQ(ierr);
  PetscFunctionReturn(0);
}

#include <../src/mat/utils/freespace.h>
#include <petscbt.h>

#undef __FUNCT__
#define __FUNCT__ "MatCreateMPIAIJSumSeqAIJNumeric"
PetscErrorCode  MatCreateMPIAIJSumSeqAIJNumeric(Mat seqmat,Mat mpimat)
{
  PetscErrorCode      ierr;
  MPI_Comm            comm;
  Mat_SeqAIJ          *a  =(Mat_SeqAIJ*)seqmat->data;
  PetscMPIInt         size,rank,taga,*len_s;
  PetscInt            N=mpimat->cmap->N,i,j,*owners,*ai=a->i,*aj;
  PetscInt            proc,m;
  PetscInt            **buf_ri,**buf_rj;
  PetscInt            k,anzi,*bj_i,*bi,*bj,arow,bnzi,nextaj;
  PetscInt            nrows,**buf_ri_k,**nextrow,**nextai;
  MPI_Request         *s_waits,*r_waits;
  MPI_Status          *status;
  MatScalar           *aa=a->a;
  MatScalar           **abuf_r,*ba_i;
  Mat_Merge_SeqsToMPI *merge;
  PetscContainer      container;

  PetscFunctionBegin;
  ierr = PetscObjectGetComm((PetscObject)mpimat,&comm);CHKERRQ(ierr);
  ierr = PetscLogEventBegin(MAT_Seqstompinum,seqmat,0,0,0);CHKERRQ(ierr);

  ierr = MPI_Comm_size(comm,&size);CHKERRQ(ierr);
  ierr = MPI_Comm_rank(comm,&rank);CHKERRQ(ierr);

  ierr = PetscObjectQuery((PetscObject)mpimat,"MatMergeSeqsToMPI",(PetscObject*)&container);CHKERRQ(ierr);
  ierr = PetscContainerGetPointer(container,(void**)&merge);CHKERRQ(ierr);

  bi     = merge->bi;
  bj     = merge->bj;
  buf_ri = merge->buf_ri;
  buf_rj = merge->buf_rj;

  ierr   = PetscMalloc1(size,&status);CHKERRQ(ierr);
  owners = merge->rowmap->range;
  len_s  = merge->len_s;

  /* send and recv matrix values */
  /*-----------------------------*/
  ierr = PetscObjectGetNewTag((PetscObject)mpimat,&taga);CHKERRQ(ierr);
  ierr = PetscPostIrecvScalar(comm,taga,merge->nrecv,merge->id_r,merge->len_r,&abuf_r,&r_waits);CHKERRQ(ierr);

  ierr = PetscMalloc1((merge->nsend+1),&s_waits);CHKERRQ(ierr);
  for (proc=0,k=0; proc<size; proc++) {
    if (!len_s[proc]) continue;
    i    = owners[proc];
    ierr = MPI_Isend(aa+ai[i],len_s[proc],MPIU_MATSCALAR,proc,taga,comm,s_waits+k);CHKERRQ(ierr);
    k++;
  }

  if (merge->nrecv) {ierr = MPI_Waitall(merge->nrecv,r_waits,status);CHKERRQ(ierr);}
  if (merge->nsend) {ierr = MPI_Waitall(merge->nsend,s_waits,status);CHKERRQ(ierr);}
  ierr = PetscFree(status);CHKERRQ(ierr);

  ierr = PetscFree(s_waits);CHKERRQ(ierr);
  ierr = PetscFree(r_waits);CHKERRQ(ierr);

  /* insert mat values of mpimat */
  /*----------------------------*/
  ierr = PetscMalloc1(N,&ba_i);CHKERRQ(ierr);
  ierr = PetscMalloc3(merge->nrecv,&buf_ri_k,merge->nrecv,&nextrow,merge->nrecv,&nextai);CHKERRQ(ierr);

  for (k=0; k<merge->nrecv; k++) {
    buf_ri_k[k] = buf_ri[k]; /* beginning of k-th recved i-structure */
    nrows       = *(buf_ri_k[k]);
    nextrow[k]  = buf_ri_k[k]+1;  /* next row number of k-th recved i-structure */
    nextai[k]   = buf_ri_k[k] + (nrows + 1); /* poins to the next i-structure of k-th recved i-structure  */
  }

  /* set values of ba */
  m = merge->rowmap->n;
  for (i=0; i<m; i++) {
    arow = owners[rank] + i;
    bj_i = bj+bi[i];  /* col indices of the i-th row of mpimat */
    bnzi = bi[i+1] - bi[i];
    ierr = PetscMemzero(ba_i,bnzi*sizeof(PetscScalar));CHKERRQ(ierr);

    /* add local non-zero vals of this proc's seqmat into ba */
    anzi   = ai[arow+1] - ai[arow];
    aj     = a->j + ai[arow];
    aa     = a->a + ai[arow];
    nextaj = 0;
    for (j=0; nextaj<anzi; j++) {
      if (*(bj_i + j) == aj[nextaj]) { /* bcol == acol */
        ba_i[j] += aa[nextaj++];
      }
    }

    /* add received vals into ba */
    for (k=0; k<merge->nrecv; k++) { /* k-th received message */
      /* i-th row */
      if (i == *nextrow[k]) {
        anzi   = *(nextai[k]+1) - *nextai[k];
        aj     = buf_rj[k] + *(nextai[k]);
        aa     = abuf_r[k] + *(nextai[k]);
        nextaj = 0;
        for (j=0; nextaj<anzi; j++) {
          if (*(bj_i + j) == aj[nextaj]) { /* bcol == acol */
            ba_i[j] += aa[nextaj++];
          }
        }
        nextrow[k]++; nextai[k]++;
      }
    }
    ierr = MatSetValues(mpimat,1,&arow,bnzi,bj_i,ba_i,INSERT_VALUES);CHKERRQ(ierr);
  }
  ierr = MatAssemblyBegin(mpimat,MAT_FINAL_ASSEMBLY);CHKERRQ(ierr);
  ierr = MatAssemblyEnd(mpimat,MAT_FINAL_ASSEMBLY);CHKERRQ(ierr);

  ierr = PetscFree(abuf_r[0]);CHKERRQ(ierr);
  ierr = PetscFree(abuf_r);CHKERRQ(ierr);
  ierr = PetscFree(ba_i);CHKERRQ(ierr);
  ierr = PetscFree3(buf_ri_k,nextrow,nextai);CHKERRQ(ierr);
  ierr = PetscLogEventEnd(MAT_Seqstompinum,seqmat,0,0,0);CHKERRQ(ierr);
  PetscFunctionReturn(0);
}

extern PetscErrorCode  MatDestroy_MPIAIJ_SeqsToMPI(Mat);

#undef __FUNCT__
#define __FUNCT__ "MatCreateMPIAIJSumSeqAIJSymbolic"
PetscErrorCode  MatCreateMPIAIJSumSeqAIJSymbolic(MPI_Comm comm,Mat seqmat,PetscInt m,PetscInt n,Mat *mpimat)
{
  PetscErrorCode      ierr;
  Mat                 B_mpi;
  Mat_SeqAIJ          *a=(Mat_SeqAIJ*)seqmat->data;
  PetscMPIInt         size,rank,tagi,tagj,*len_s,*len_si,*len_ri;
  PetscInt            **buf_rj,**buf_ri,**buf_ri_k;
  PetscInt            M=seqmat->rmap->n,N=seqmat->cmap->n,i,*owners,*ai=a->i,*aj=a->j;
  PetscInt            len,proc,*dnz,*onz,bs,cbs;
  PetscInt            k,anzi,*bi,*bj,*lnk,nlnk,arow,bnzi,nspacedouble=0;
  PetscInt            nrows,*buf_s,*buf_si,*buf_si_i,**nextrow,**nextai;
  MPI_Request         *si_waits,*sj_waits,*ri_waits,*rj_waits;
  MPI_Status          *status;
  PetscFreeSpaceList  free_space=NULL,current_space=NULL;
  PetscBT             lnkbt;
  Mat_Merge_SeqsToMPI *merge;
  PetscContainer      container;

  PetscFunctionBegin;
  ierr = PetscLogEventBegin(MAT_Seqstompisym,seqmat,0,0,0);CHKERRQ(ierr);

  /* make sure it is a PETSc comm */
  ierr = PetscCommDuplicate(comm,&comm,NULL);CHKERRQ(ierr);
  ierr = MPI_Comm_size(comm,&size);CHKERRQ(ierr);
  ierr = MPI_Comm_rank(comm,&rank);CHKERRQ(ierr);

  ierr = PetscNew(&merge);CHKERRQ(ierr);
  ierr = PetscMalloc1(size,&status);CHKERRQ(ierr);

  /* determine row ownership */
  /*---------------------------------------------------------*/
  ierr = PetscLayoutCreate(comm,&merge->rowmap);CHKERRQ(ierr);
  ierr = PetscLayoutSetLocalSize(merge->rowmap,m);CHKERRQ(ierr);
  ierr = PetscLayoutSetSize(merge->rowmap,M);CHKERRQ(ierr);
  ierr = PetscLayoutSetBlockSize(merge->rowmap,1);CHKERRQ(ierr);
  ierr = PetscLayoutSetUp(merge->rowmap);CHKERRQ(ierr);
  ierr = PetscMalloc1(size,&len_si);CHKERRQ(ierr);
  ierr = PetscMalloc1(size,&merge->len_s);CHKERRQ(ierr);

  m      = merge->rowmap->n;
  owners = merge->rowmap->range;

  /* determine the number of messages to send, their lengths */
  /*---------------------------------------------------------*/
  len_s = merge->len_s;

  len          = 0; /* length of buf_si[] */
  merge->nsend = 0;
  for (proc=0; proc<size; proc++) {
    len_si[proc] = 0;
    if (proc == rank) {
      len_s[proc] = 0;
    } else {
      len_si[proc] = owners[proc+1] - owners[proc] + 1;
      len_s[proc]  = ai[owners[proc+1]] - ai[owners[proc]]; /* num of rows to be sent to [proc] */
    }
    if (len_s[proc]) {
      merge->nsend++;
      nrows = 0;
      for (i=owners[proc]; i<owners[proc+1]; i++) {
        if (ai[i+1] > ai[i]) nrows++;
      }
      len_si[proc] = 2*(nrows+1);
      len         += len_si[proc];
    }
  }

  /* determine the number and length of messages to receive for ij-structure */
  /*-------------------------------------------------------------------------*/
  ierr = PetscGatherNumberOfMessages(comm,NULL,len_s,&merge->nrecv);CHKERRQ(ierr);
  ierr = PetscGatherMessageLengths2(comm,merge->nsend,merge->nrecv,len_s,len_si,&merge->id_r,&merge->len_r,&len_ri);CHKERRQ(ierr);

  /* post the Irecv of j-structure */
  /*-------------------------------*/
  ierr = PetscCommGetNewTag(comm,&tagj);CHKERRQ(ierr);
  ierr = PetscPostIrecvInt(comm,tagj,merge->nrecv,merge->id_r,merge->len_r,&buf_rj,&rj_waits);CHKERRQ(ierr);

  /* post the Isend of j-structure */
  /*--------------------------------*/
  ierr = PetscMalloc2(merge->nsend,&si_waits,merge->nsend,&sj_waits);CHKERRQ(ierr);

  for (proc=0, k=0; proc<size; proc++) {
    if (!len_s[proc]) continue;
    i    = owners[proc];
    ierr = MPI_Isend(aj+ai[i],len_s[proc],MPIU_INT,proc,tagj,comm,sj_waits+k);CHKERRQ(ierr);
    k++;
  }

  /* receives and sends of j-structure are complete */
  /*------------------------------------------------*/
  if (merge->nrecv) {ierr = MPI_Waitall(merge->nrecv,rj_waits,status);CHKERRQ(ierr);}
  if (merge->nsend) {ierr = MPI_Waitall(merge->nsend,sj_waits,status);CHKERRQ(ierr);}

  /* send and recv i-structure */
  /*---------------------------*/
  ierr = PetscCommGetNewTag(comm,&tagi);CHKERRQ(ierr);
  ierr = PetscPostIrecvInt(comm,tagi,merge->nrecv,merge->id_r,len_ri,&buf_ri,&ri_waits);CHKERRQ(ierr);

  ierr   = PetscMalloc1((len+1),&buf_s);CHKERRQ(ierr);
  buf_si = buf_s;  /* points to the beginning of k-th msg to be sent */
  for (proc=0,k=0; proc<size; proc++) {
    if (!len_s[proc]) continue;
    /* form outgoing message for i-structure:
         buf_si[0]:                 nrows to be sent
               [1:nrows]:           row index (global)
               [nrows+1:2*nrows+1]: i-structure index
    */
    /*-------------------------------------------*/
    nrows       = len_si[proc]/2 - 1;
    buf_si_i    = buf_si + nrows+1;
    buf_si[0]   = nrows;
    buf_si_i[0] = 0;
    nrows       = 0;
    for (i=owners[proc]; i<owners[proc+1]; i++) {
      anzi = ai[i+1] - ai[i];
      if (anzi) {
        buf_si_i[nrows+1] = buf_si_i[nrows] + anzi; /* i-structure */
        buf_si[nrows+1]   = i-owners[proc]; /* local row index */
        nrows++;
      }
    }
    ierr = MPI_Isend(buf_si,len_si[proc],MPIU_INT,proc,tagi,comm,si_waits+k);CHKERRQ(ierr);
    k++;
    buf_si += len_si[proc];
  }

  if (merge->nrecv) {ierr = MPI_Waitall(merge->nrecv,ri_waits,status);CHKERRQ(ierr);}
  if (merge->nsend) {ierr = MPI_Waitall(merge->nsend,si_waits,status);CHKERRQ(ierr);}

  ierr = PetscInfo2(seqmat,"nsend: %D, nrecv: %D\n",merge->nsend,merge->nrecv);CHKERRQ(ierr);
  for (i=0; i<merge->nrecv; i++) {
    ierr = PetscInfo3(seqmat,"recv len_ri=%D, len_rj=%D from [%D]\n",len_ri[i],merge->len_r[i],merge->id_r[i]);CHKERRQ(ierr);
  }

  ierr = PetscFree(len_si);CHKERRQ(ierr);
  ierr = PetscFree(len_ri);CHKERRQ(ierr);
  ierr = PetscFree(rj_waits);CHKERRQ(ierr);
  ierr = PetscFree2(si_waits,sj_waits);CHKERRQ(ierr);
  ierr = PetscFree(ri_waits);CHKERRQ(ierr);
  ierr = PetscFree(buf_s);CHKERRQ(ierr);
  ierr = PetscFree(status);CHKERRQ(ierr);

  /* compute a local seq matrix in each processor */
  /*----------------------------------------------*/
  /* allocate bi array and free space for accumulating nonzero column info */
  ierr  = PetscMalloc1((m+1),&bi);CHKERRQ(ierr);
  bi[0] = 0;

  /* create and initialize a linked list */
  nlnk = N+1;
  ierr = PetscLLCreate(N,N,nlnk,lnk,lnkbt);CHKERRQ(ierr);

  /* initial FreeSpace size is 2*(num of local nnz(seqmat)) */
  len  = ai[owners[rank+1]] - ai[owners[rank]];
  ierr = PetscFreeSpaceGet((PetscInt)(2*len+1),&free_space);CHKERRQ(ierr);

  current_space = free_space;

  /* determine symbolic info for each local row */
  ierr = PetscMalloc3(merge->nrecv,&buf_ri_k,merge->nrecv,&nextrow,merge->nrecv,&nextai);CHKERRQ(ierr);

  for (k=0; k<merge->nrecv; k++) {
    buf_ri_k[k] = buf_ri[k]; /* beginning of k-th recved i-structure */
    nrows       = *buf_ri_k[k];
    nextrow[k]  = buf_ri_k[k] + 1;  /* next row number of k-th recved i-structure */
    nextai[k]   = buf_ri_k[k] + (nrows + 1); /* poins to the next i-structure of k-th recved i-structure  */
  }

  ierr = MatPreallocateInitialize(comm,m,n,dnz,onz);CHKERRQ(ierr);
  len  = 0;
  for (i=0; i<m; i++) {
    bnzi = 0;
    /* add local non-zero cols of this proc's seqmat into lnk */
    arow  = owners[rank] + i;
    anzi  = ai[arow+1] - ai[arow];
    aj    = a->j + ai[arow];
    ierr  = PetscLLAddSorted(anzi,aj,N,nlnk,lnk,lnkbt);CHKERRQ(ierr);
    bnzi += nlnk;
    /* add received col data into lnk */
    for (k=0; k<merge->nrecv; k++) { /* k-th received message */
      if (i == *nextrow[k]) { /* i-th row */
        anzi  = *(nextai[k]+1) - *nextai[k];
        aj    = buf_rj[k] + *nextai[k];
        ierr  = PetscLLAddSorted(anzi,aj,N,nlnk,lnk,lnkbt);CHKERRQ(ierr);
        bnzi += nlnk;
        nextrow[k]++; nextai[k]++;
      }
    }
    if (len < bnzi) len = bnzi;  /* =max(bnzi) */

    /* if free space is not available, make more free space */
    if (current_space->local_remaining<bnzi) {
      ierr = PetscFreeSpaceGet(bnzi+current_space->total_array_size,&current_space);CHKERRQ(ierr);
      nspacedouble++;
    }
    /* copy data into free space, then initialize lnk */
    ierr = PetscLLClean(N,N,bnzi,lnk,current_space->array,lnkbt);CHKERRQ(ierr);
    ierr = MatPreallocateSet(i+owners[rank],bnzi,current_space->array,dnz,onz);CHKERRQ(ierr);

    current_space->array           += bnzi;
    current_space->local_used      += bnzi;
    current_space->local_remaining -= bnzi;

    bi[i+1] = bi[i] + bnzi;
  }

  ierr = PetscFree3(buf_ri_k,nextrow,nextai);CHKERRQ(ierr);

  ierr = PetscMalloc1((bi[m]+1),&bj);CHKERRQ(ierr);
  ierr = PetscFreeSpaceContiguous(&free_space,bj);CHKERRQ(ierr);
  ierr = PetscLLDestroy(lnk,lnkbt);CHKERRQ(ierr);

  /* create symbolic parallel matrix B_mpi */
  /*---------------------------------------*/
  ierr = MatGetBlockSizes(seqmat,&bs,&cbs);CHKERRQ(ierr);
  ierr = MatCreate(comm,&B_mpi);CHKERRQ(ierr);
  if (n==PETSC_DECIDE) {
    ierr = MatSetSizes(B_mpi,m,n,PETSC_DETERMINE,N);CHKERRQ(ierr);
  } else {
    ierr = MatSetSizes(B_mpi,m,n,PETSC_DETERMINE,PETSC_DETERMINE);CHKERRQ(ierr);
  }
  ierr = MatSetBlockSizes(B_mpi,bs,cbs);CHKERRQ(ierr);
  ierr = MatSetType(B_mpi,MATMPIAIJ);CHKERRQ(ierr);
  ierr = MatMPIAIJSetPreallocation(B_mpi,0,dnz,0,onz);CHKERRQ(ierr);
  ierr = MatPreallocateFinalize(dnz,onz);CHKERRQ(ierr);
  ierr = MatSetOption(B_mpi,MAT_NEW_NONZERO_ALLOCATION_ERR,PETSC_FALSE);CHKERRQ(ierr);

  /* B_mpi is not ready for use - assembly will be done by MatCreateMPIAIJSumSeqAIJNumeric() */
  B_mpi->assembled    = PETSC_FALSE;
  B_mpi->ops->destroy = MatDestroy_MPIAIJ_SeqsToMPI;
  merge->bi           = bi;
  merge->bj           = bj;
  merge->buf_ri       = buf_ri;
  merge->buf_rj       = buf_rj;
  merge->coi          = NULL;
  merge->coj          = NULL;
  merge->owners_co    = NULL;

  ierr = PetscCommDestroy(&comm);CHKERRQ(ierr);

  /* attach the supporting struct to B_mpi for reuse */
  ierr    = PetscContainerCreate(PETSC_COMM_SELF,&container);CHKERRQ(ierr);
  ierr    = PetscContainerSetPointer(container,merge);CHKERRQ(ierr);
  ierr    = PetscObjectCompose((PetscObject)B_mpi,"MatMergeSeqsToMPI",(PetscObject)container);CHKERRQ(ierr);
  ierr    = PetscContainerDestroy(&container);CHKERRQ(ierr);
  *mpimat = B_mpi;

  ierr = PetscLogEventEnd(MAT_Seqstompisym,seqmat,0,0,0);CHKERRQ(ierr);
  PetscFunctionReturn(0);
}

#undef __FUNCT__
#define __FUNCT__ "MatCreateMPIAIJSumSeqAIJ"
/*@C
      MatCreateMPIAIJSumSeqAIJ - Creates a MPIAIJ matrix by adding sequential
                 matrices from each processor

    Collective on MPI_Comm

   Input Parameters:
+    comm - the communicators the parallel matrix will live on
.    seqmat - the input sequential matrices
.    m - number of local rows (or PETSC_DECIDE)
.    n - number of local columns (or PETSC_DECIDE)
-    scall - either MAT_INITIAL_MATRIX or MAT_REUSE_MATRIX

   Output Parameter:
.    mpimat - the parallel matrix generated

    Level: advanced

   Notes:
     The dimensions of the sequential matrix in each processor MUST be the same.
     The input seqmat is included into the container "Mat_Merge_SeqsToMPI", and will be
     destroyed when mpimat is destroyed. Call PetscObjectQuery() to access seqmat.
@*/
PetscErrorCode  MatCreateMPIAIJSumSeqAIJ(MPI_Comm comm,Mat seqmat,PetscInt m,PetscInt n,MatReuse scall,Mat *mpimat)
{
  PetscErrorCode ierr;
  PetscMPIInt    size;

  PetscFunctionBegin;
  ierr = MPI_Comm_size(comm,&size);CHKERRQ(ierr);
  if (size == 1) {
    ierr = PetscLogEventBegin(MAT_Seqstompi,seqmat,0,0,0);CHKERRQ(ierr);
    if (scall == MAT_INITIAL_MATRIX) {
      ierr = MatDuplicate(seqmat,MAT_COPY_VALUES,mpimat);CHKERRQ(ierr);
    } else {
      ierr = MatCopy(seqmat,*mpimat,SAME_NONZERO_PATTERN);CHKERRQ(ierr);
    }
    ierr = PetscLogEventEnd(MAT_Seqstompi,seqmat,0,0,0);CHKERRQ(ierr);
    PetscFunctionReturn(0);
  }
  ierr = PetscLogEventBegin(MAT_Seqstompi,seqmat,0,0,0);CHKERRQ(ierr);
  if (scall == MAT_INITIAL_MATRIX) {
    ierr = MatCreateMPIAIJSumSeqAIJSymbolic(comm,seqmat,m,n,mpimat);CHKERRQ(ierr);
  }
  ierr = MatCreateMPIAIJSumSeqAIJNumeric(seqmat,*mpimat);CHKERRQ(ierr);
  ierr = PetscLogEventEnd(MAT_Seqstompi,seqmat,0,0,0);CHKERRQ(ierr);
  PetscFunctionReturn(0);
}

#undef __FUNCT__
#define __FUNCT__ "MatMPIAIJGetLocalMat"
/*@
     MatMPIAIJGetLocalMat - Creates a SeqAIJ from a MPIAIJ matrix by taking all its local rows and putting them into a sequential vector with
          mlocal rows and n columns. Where mlocal is the row count obtained with MatGetLocalSize() and n is the global column count obtained
          with MatGetSize()

    Not Collective

   Input Parameters:
+    A - the matrix
.    scall - either MAT_INITIAL_MATRIX or MAT_REUSE_MATRIX

   Output Parameter:
.    A_loc - the local sequential matrix generated

    Level: developer

.seealso: MatGetOwnerShipRange(), MatMPIAIJGetLocalMatCondensed()

@*/
PetscErrorCode  MatMPIAIJGetLocalMat(Mat A,MatReuse scall,Mat *A_loc)
{
  PetscErrorCode ierr;
  Mat_MPIAIJ     *mpimat=(Mat_MPIAIJ*)A->data;
  Mat_SeqAIJ     *mat,*a=(Mat_SeqAIJ*)(mpimat->A)->data,*b=(Mat_SeqAIJ*)(mpimat->B)->data;
  PetscInt       *ai=a->i,*aj=a->j,*bi=b->i,*bj=b->j,*cmap=mpimat->garray;
  MatScalar      *aa=a->a,*ba=b->a,*cam;
  PetscScalar    *ca;
  PetscInt       am=A->rmap->n,i,j,k,cstart=A->cmap->rstart;
  PetscInt       *ci,*cj,col,ncols_d,ncols_o,jo;
  PetscBool      match;

  PetscFunctionBegin;
  ierr = PetscObjectTypeCompare((PetscObject)A,MATMPIAIJ,&match);CHKERRQ(ierr);
  if (!match) SETERRQ(PetscObjectComm((PetscObject)A), PETSC_ERR_SUP,"Requires MPIAIJ matrix as input");
  ierr = PetscLogEventBegin(MAT_Getlocalmat,A,0,0,0);CHKERRQ(ierr);
  if (scall == MAT_INITIAL_MATRIX) {
    ierr  = PetscMalloc1((1+am),&ci);CHKERRQ(ierr);
    ci[0] = 0;
    for (i=0; i<am; i++) {
      ci[i+1] = ci[i] + (ai[i+1] - ai[i]) + (bi[i+1] - bi[i]);
    }
    ierr = PetscMalloc1((1+ci[am]),&cj);CHKERRQ(ierr);
    ierr = PetscMalloc1((1+ci[am]),&ca);CHKERRQ(ierr);
    k    = 0;
    for (i=0; i<am; i++) {
      ncols_o = bi[i+1] - bi[i];
      ncols_d = ai[i+1] - ai[i];
      /* off-diagonal portion of A */
      for (jo=0; jo<ncols_o; jo++) {
        col = cmap[*bj];
        if (col >= cstart) break;
        cj[k]   = col; bj++;
        ca[k++] = *ba++;
      }
      /* diagonal portion of A */
      for (j=0; j<ncols_d; j++) {
        cj[k]   = cstart + *aj++;
        ca[k++] = *aa++;
      }
      /* off-diagonal portion of A */
      for (j=jo; j<ncols_o; j++) {
        cj[k]   = cmap[*bj++];
        ca[k++] = *ba++;
      }
    }
    /* put together the new matrix */
    ierr = MatCreateSeqAIJWithArrays(PETSC_COMM_SELF,am,A->cmap->N,ci,cj,ca,A_loc);CHKERRQ(ierr);
    /* MatCreateSeqAIJWithArrays flags matrix so PETSc doesn't free the user's arrays. */
    /* Since these are PETSc arrays, change flags to free them as necessary. */
    mat          = (Mat_SeqAIJ*)(*A_loc)->data;
    mat->free_a  = PETSC_TRUE;
    mat->free_ij = PETSC_TRUE;
    mat->nonew   = 0;
  } else if (scall == MAT_REUSE_MATRIX) {
    mat=(Mat_SeqAIJ*)(*A_loc)->data;
    ci = mat->i; cj = mat->j; cam = mat->a;
    for (i=0; i<am; i++) {
      /* off-diagonal portion of A */
      ncols_o = bi[i+1] - bi[i];
      for (jo=0; jo<ncols_o; jo++) {
        col = cmap[*bj];
        if (col >= cstart) break;
        *cam++ = *ba++; bj++;
      }
      /* diagonal portion of A */
      ncols_d = ai[i+1] - ai[i];
      for (j=0; j<ncols_d; j++) *cam++ = *aa++;
      /* off-diagonal portion of A */
      for (j=jo; j<ncols_o; j++) {
        *cam++ = *ba++; bj++;
      }
    }
  } else SETERRQ1(PETSC_COMM_SELF,PETSC_ERR_ARG_WRONG,"Invalid MatReuse %d",(int)scall);
  ierr = PetscLogEventEnd(MAT_Getlocalmat,A,0,0,0);CHKERRQ(ierr);
  PetscFunctionReturn(0);
}

#undef __FUNCT__
#define __FUNCT__ "MatMPIAIJGetLocalMatCondensed"
/*@C
     MatMPIAIJGetLocalMatCondensed - Creates a SeqAIJ matrix from an MPIAIJ matrix by taking all its local rows and NON-ZERO columns

    Not Collective

   Input Parameters:
+    A - the matrix
.    scall - either MAT_INITIAL_MATRIX or MAT_REUSE_MATRIX
-    row, col - index sets of rows and columns to extract (or NULL)

   Output Parameter:
.    A_loc - the local sequential matrix generated

    Level: developer

.seealso: MatGetOwnershipRange(), MatMPIAIJGetLocalMat()

@*/
PetscErrorCode  MatMPIAIJGetLocalMatCondensed(Mat A,MatReuse scall,IS *row,IS *col,Mat *A_loc)
{
  Mat_MPIAIJ     *a=(Mat_MPIAIJ*)A->data;
  PetscErrorCode ierr;
  PetscInt       i,start,end,ncols,nzA,nzB,*cmap,imark,*idx;
  IS             isrowa,iscola;
  Mat            *aloc;
  PetscBool      match;

  PetscFunctionBegin;
  ierr = PetscObjectTypeCompare((PetscObject)A,MATMPIAIJ,&match);CHKERRQ(ierr);
  if (!match) SETERRQ(PetscObjectComm((PetscObject)A), PETSC_ERR_SUP,"Requires MPIAIJ matrix as input");
  ierr = PetscLogEventBegin(MAT_Getlocalmatcondensed,A,0,0,0);CHKERRQ(ierr);
  if (!row) {
    start = A->rmap->rstart; end = A->rmap->rend;
    ierr  = ISCreateStride(PETSC_COMM_SELF,end-start,start,1,&isrowa);CHKERRQ(ierr);
  } else {
    isrowa = *row;
  }
  if (!col) {
    start = A->cmap->rstart;
    cmap  = a->garray;
    nzA   = a->A->cmap->n;
    nzB   = a->B->cmap->n;
    ierr  = PetscMalloc1((nzA+nzB), &idx);CHKERRQ(ierr);
    ncols = 0;
    for (i=0; i<nzB; i++) {
      if (cmap[i] < start) idx[ncols++] = cmap[i];
      else break;
    }
    imark = i;
    for (i=0; i<nzA; i++) idx[ncols++] = start + i;
    for (i=imark; i<nzB; i++) idx[ncols++] = cmap[i];
    ierr = ISCreateGeneral(PETSC_COMM_SELF,ncols,idx,PETSC_OWN_POINTER,&iscola);CHKERRQ(ierr);
  } else {
    iscola = *col;
  }
  if (scall != MAT_INITIAL_MATRIX) {
    ierr    = PetscMalloc(sizeof(Mat),&aloc);CHKERRQ(ierr);
    aloc[0] = *A_loc;
  }
  ierr   = MatGetSubMatrices(A,1,&isrowa,&iscola,scall,&aloc);CHKERRQ(ierr);
  *A_loc = aloc[0];
  ierr   = PetscFree(aloc);CHKERRQ(ierr);
  if (!row) {
    ierr = ISDestroy(&isrowa);CHKERRQ(ierr);
  }
  if (!col) {
    ierr = ISDestroy(&iscola);CHKERRQ(ierr);
  }
  ierr = PetscLogEventEnd(MAT_Getlocalmatcondensed,A,0,0,0);CHKERRQ(ierr);
  PetscFunctionReturn(0);
}

#undef __FUNCT__
#define __FUNCT__ "MatGetBrowsOfAcols"
/*@C
    MatGetBrowsOfAcols - Creates a SeqAIJ matrix by taking rows of B that equal to nonzero columns of local A

    Collective on Mat

   Input Parameters:
+    A,B - the matrices in mpiaij format
.    scall - either MAT_INITIAL_MATRIX or MAT_REUSE_MATRIX
-    rowb, colb - index sets of rows and columns of B to extract (or NULL)

   Output Parameter:
+    rowb, colb - index sets of rows and columns of B to extract
-    B_seq - the sequential matrix generated

    Level: developer

@*/
PetscErrorCode  MatGetBrowsOfAcols(Mat A,Mat B,MatReuse scall,IS *rowb,IS *colb,Mat *B_seq)
{
  Mat_MPIAIJ     *a=(Mat_MPIAIJ*)A->data;
  PetscErrorCode ierr;
  PetscInt       *idx,i,start,ncols,nzA,nzB,*cmap,imark;
  IS             isrowb,iscolb;
  Mat            *bseq=NULL;

  PetscFunctionBegin;
  if (A->cmap->rstart != B->rmap->rstart || A->cmap->rend != B->rmap->rend) {
    SETERRQ4(PETSC_COMM_SELF,PETSC_ERR_ARG_SIZ,"Matrix local dimensions are incompatible, (%D, %D) != (%D,%D)",A->cmap->rstart,A->cmap->rend,B->rmap->rstart,B->rmap->rend);
  }
  ierr = PetscLogEventBegin(MAT_GetBrowsOfAcols,A,B,0,0);CHKERRQ(ierr);

  if (scall == MAT_INITIAL_MATRIX) {
    start = A->cmap->rstart;
    cmap  = a->garray;
    nzA   = a->A->cmap->n;
    nzB   = a->B->cmap->n;
    ierr  = PetscMalloc1((nzA+nzB), &idx);CHKERRQ(ierr);
    ncols = 0;
    for (i=0; i<nzB; i++) {  /* row < local row index */
      if (cmap[i] < start) idx[ncols++] = cmap[i];
      else break;
    }
    imark = i;
    for (i=0; i<nzA; i++) idx[ncols++] = start + i;  /* local rows */
    for (i=imark; i<nzB; i++) idx[ncols++] = cmap[i]; /* row > local row index */
    ierr = ISCreateGeneral(PETSC_COMM_SELF,ncols,idx,PETSC_OWN_POINTER,&isrowb);CHKERRQ(ierr);
    ierr = ISCreateStride(PETSC_COMM_SELF,B->cmap->N,0,1,&iscolb);CHKERRQ(ierr);
  } else {
    if (!rowb || !colb) SETERRQ(PETSC_COMM_SELF,PETSC_ERR_SUP,"IS rowb and colb must be provided for MAT_REUSE_MATRIX");
    isrowb  = *rowb; iscolb = *colb;
    ierr    = PetscMalloc(sizeof(Mat),&bseq);CHKERRQ(ierr);
    bseq[0] = *B_seq;
  }
  ierr   = MatGetSubMatrices(B,1,&isrowb,&iscolb,scall,&bseq);CHKERRQ(ierr);
  *B_seq = bseq[0];
  ierr   = PetscFree(bseq);CHKERRQ(ierr);
  if (!rowb) {
    ierr = ISDestroy(&isrowb);CHKERRQ(ierr);
  } else {
    *rowb = isrowb;
  }
  if (!colb) {
    ierr = ISDestroy(&iscolb);CHKERRQ(ierr);
  } else {
    *colb = iscolb;
  }
  ierr = PetscLogEventEnd(MAT_GetBrowsOfAcols,A,B,0,0);CHKERRQ(ierr);
  PetscFunctionReturn(0);
}

#undef __FUNCT__
#define __FUNCT__ "MatGetBrowsOfAoCols_MPIAIJ"
/*
    MatGetBrowsOfAoCols_MPIAIJ - Creates a SeqAIJ matrix by taking rows of B that equal to nonzero columns
    of the OFF-DIAGONAL portion of local A

    Collective on Mat

   Input Parameters:
+    A,B - the matrices in mpiaij format
-    scall - either MAT_INITIAL_MATRIX or MAT_REUSE_MATRIX

   Output Parameter:
+    startsj_s - starting point in B's sending j-arrays, saved for MAT_REUSE (or NULL)
.    startsj_r - starting point in B's receiving j-arrays, saved for MAT_REUSE (or NULL)
.    bufa_ptr - array for sending matrix values, saved for MAT_REUSE (or NULL)
-    B_oth - the sequential matrix generated with size aBn=a->B->cmap->n by B->cmap->N

    Level: developer

*/
PetscErrorCode  MatGetBrowsOfAoCols_MPIAIJ(Mat A,Mat B,MatReuse scall,PetscInt **startsj_s,PetscInt **startsj_r,MatScalar **bufa_ptr,Mat *B_oth)
{
  VecScatter_MPI_General *gen_to,*gen_from;
  PetscErrorCode         ierr;
  Mat_MPIAIJ             *a=(Mat_MPIAIJ*)A->data;
  Mat_SeqAIJ             *b_oth;
  VecScatter             ctx =a->Mvctx;
  MPI_Comm               comm;
  PetscMPIInt            *rprocs,*sprocs,tag=((PetscObject)ctx)->tag,rank;
  PetscInt               *rowlen,*bufj,*bufJ,ncols,aBn=a->B->cmap->n,row,*b_othi,*b_othj;
  PetscScalar            *rvalues,*svalues;
  MatScalar              *b_otha,*bufa,*bufA;
  PetscInt               i,j,k,l,ll,nrecvs,nsends,nrows,*srow,*rstarts,*rstartsj = 0,*sstarts,*sstartsj,len;
  MPI_Request            *rwaits = NULL,*swaits = NULL;
  MPI_Status             *sstatus,rstatus;
  PetscMPIInt            jj;
  PetscInt               *cols,sbs,rbs;
  PetscScalar            *vals;

  PetscFunctionBegin;
  ierr = PetscObjectGetComm((PetscObject)A,&comm);CHKERRQ(ierr);
  if (A->cmap->rstart != B->rmap->rstart || A->cmap->rend != B->rmap->rend) {
    SETERRQ4(PETSC_COMM_SELF,PETSC_ERR_ARG_SIZ,"Matrix local dimensions are incompatible, (%d, %d) != (%d,%d)",A->cmap->rstart,A->cmap->rend,B->rmap->rstart,B->rmap->rend);
  }
  ierr = PetscLogEventBegin(MAT_GetBrowsOfAocols,A,B,0,0);CHKERRQ(ierr);
  ierr = MPI_Comm_rank(comm,&rank);CHKERRQ(ierr);

  gen_to   = (VecScatter_MPI_General*)ctx->todata;
  gen_from = (VecScatter_MPI_General*)ctx->fromdata;
  rvalues  = gen_from->values; /* holds the length of receiving row */
  svalues  = gen_to->values;   /* holds the length of sending row */
  nrecvs   = gen_from->n;
  nsends   = gen_to->n;

  ierr    = PetscMalloc2(nrecvs,&rwaits,nsends,&swaits);CHKERRQ(ierr);
  srow    = gen_to->indices;    /* local row index to be sent */
  sstarts = gen_to->starts;
  sprocs  = gen_to->procs;
  sstatus = gen_to->sstatus;
  sbs     = gen_to->bs;
  rstarts = gen_from->starts;
  rprocs  = gen_from->procs;
  rbs     = gen_from->bs;

  if (!startsj_s || !bufa_ptr) scall = MAT_INITIAL_MATRIX;
  if (scall == MAT_INITIAL_MATRIX) {
    /* i-array */
    /*---------*/
    /*  post receives */
    for (i=0; i<nrecvs; i++) {
      rowlen = (PetscInt*)rvalues + rstarts[i]*rbs;
      nrows  = (rstarts[i+1]-rstarts[i])*rbs; /* num of indices to be received */
      ierr   = MPI_Irecv(rowlen,nrows,MPIU_INT,rprocs[i],tag,comm,rwaits+i);CHKERRQ(ierr);
    }

    /* pack the outgoing message */
    ierr = PetscMalloc2(nsends+1,&sstartsj,nrecvs+1,&rstartsj);CHKERRQ(ierr);

    sstartsj[0] = 0;
    rstartsj[0] = 0;
    len         = 0; /* total length of j or a array to be sent */
    k           = 0;
    for (i=0; i<nsends; i++) {
      rowlen = (PetscInt*)svalues + sstarts[i]*sbs;
      nrows  = sstarts[i+1]-sstarts[i]; /* num of block rows */
      for (j=0; j<nrows; j++) {
        row = srow[k] + B->rmap->range[rank]; /* global row idx */
        for (l=0; l<sbs; l++) {
          ierr = MatGetRow_MPIAIJ(B,row+l,&ncols,NULL,NULL);CHKERRQ(ierr); /* rowlength */

          rowlen[j*sbs+l] = ncols;

          len += ncols;
          ierr = MatRestoreRow_MPIAIJ(B,row+l,&ncols,NULL,NULL);CHKERRQ(ierr);
        }
        k++;
      }
      ierr = MPI_Isend(rowlen,nrows*sbs,MPIU_INT,sprocs[i],tag,comm,swaits+i);CHKERRQ(ierr);

      sstartsj[i+1] = len;  /* starting point of (i+1)-th outgoing msg in bufj and bufa */
    }
    /* recvs and sends of i-array are completed */
    i = nrecvs;
    while (i--) {
      ierr = MPI_Waitany(nrecvs,rwaits,&jj,&rstatus);CHKERRQ(ierr);
    }
    if (nsends) {ierr = MPI_Waitall(nsends,swaits,sstatus);CHKERRQ(ierr);}

    /* allocate buffers for sending j and a arrays */
    ierr = PetscMalloc1((len+1),&bufj);CHKERRQ(ierr);
    ierr = PetscMalloc1((len+1),&bufa);CHKERRQ(ierr);

    /* create i-array of B_oth */
    ierr = PetscMalloc1((aBn+2),&b_othi);CHKERRQ(ierr);

    b_othi[0] = 0;
    len       = 0; /* total length of j or a array to be received */
    k         = 0;
    for (i=0; i<nrecvs; i++) {
      rowlen = (PetscInt*)rvalues + rstarts[i]*rbs;
      nrows  = rbs*(rstarts[i+1]-rstarts[i]); /* num of rows to be recieved */
      for (j=0; j<nrows; j++) {
        b_othi[k+1] = b_othi[k] + rowlen[j];
        len        += rowlen[j]; k++;
      }
      rstartsj[i+1] = len; /* starting point of (i+1)-th incoming msg in bufj and bufa */
    }

    /* allocate space for j and a arrrays of B_oth */
    ierr = PetscMalloc1((b_othi[aBn]+1),&b_othj);CHKERRQ(ierr);
    ierr = PetscMalloc1((b_othi[aBn]+1),&b_otha);CHKERRQ(ierr);

    /* j-array */
    /*---------*/
    /*  post receives of j-array */
    for (i=0; i<nrecvs; i++) {
      nrows = rstartsj[i+1]-rstartsj[i]; /* length of the msg received */
      ierr  = MPI_Irecv(b_othj+rstartsj[i],nrows,MPIU_INT,rprocs[i],tag,comm,rwaits+i);CHKERRQ(ierr);
    }

    /* pack the outgoing message j-array */
    k = 0;
    for (i=0; i<nsends; i++) {
      nrows = sstarts[i+1]-sstarts[i]; /* num of block rows */
      bufJ  = bufj+sstartsj[i];
      for (j=0; j<nrows; j++) {
        row = srow[k++] + B->rmap->range[rank];  /* global row idx */
        for (ll=0; ll<sbs; ll++) {
          ierr = MatGetRow_MPIAIJ(B,row+ll,&ncols,&cols,NULL);CHKERRQ(ierr);
          for (l=0; l<ncols; l++) {
            *bufJ++ = cols[l];
          }
          ierr = MatRestoreRow_MPIAIJ(B,row+ll,&ncols,&cols,NULL);CHKERRQ(ierr);
        }
      }
      ierr = MPI_Isend(bufj+sstartsj[i],sstartsj[i+1]-sstartsj[i],MPIU_INT,sprocs[i],tag,comm,swaits+i);CHKERRQ(ierr);
    }

    /* recvs and sends of j-array are completed */
    i = nrecvs;
    while (i--) {
      ierr = MPI_Waitany(nrecvs,rwaits,&jj,&rstatus);CHKERRQ(ierr);
    }
    if (nsends) {ierr = MPI_Waitall(nsends,swaits,sstatus);CHKERRQ(ierr);}
  } else if (scall == MAT_REUSE_MATRIX) {
    sstartsj = *startsj_s;
    rstartsj = *startsj_r;
    bufa     = *bufa_ptr;
    b_oth    = (Mat_SeqAIJ*)(*B_oth)->data;
    b_otha   = b_oth->a;
  } else SETERRQ(PETSC_COMM_SELF,PETSC_ERR_ARG_WRONGSTATE, "Matrix P does not posses an object container");

  /* a-array */
  /*---------*/
  /*  post receives of a-array */
  for (i=0; i<nrecvs; i++) {
    nrows = rstartsj[i+1]-rstartsj[i]; /* length of the msg received */
    ierr  = MPI_Irecv(b_otha+rstartsj[i],nrows,MPIU_SCALAR,rprocs[i],tag,comm,rwaits+i);CHKERRQ(ierr);
  }

  /* pack the outgoing message a-array */
  k = 0;
  for (i=0; i<nsends; i++) {
    nrows = sstarts[i+1]-sstarts[i]; /* num of block rows */
    bufA  = bufa+sstartsj[i];
    for (j=0; j<nrows; j++) {
      row = srow[k++] + B->rmap->range[rank];  /* global row idx */
      for (ll=0; ll<sbs; ll++) {
        ierr = MatGetRow_MPIAIJ(B,row+ll,&ncols,NULL,&vals);CHKERRQ(ierr);
        for (l=0; l<ncols; l++) {
          *bufA++ = vals[l];
        }
        ierr = MatRestoreRow_MPIAIJ(B,row+ll,&ncols,NULL,&vals);CHKERRQ(ierr);
      }
    }
    ierr = MPI_Isend(bufa+sstartsj[i],sstartsj[i+1]-sstartsj[i],MPIU_SCALAR,sprocs[i],tag,comm,swaits+i);CHKERRQ(ierr);
  }
  /* recvs and sends of a-array are completed */
  i = nrecvs;
  while (i--) {
    ierr = MPI_Waitany(nrecvs,rwaits,&jj,&rstatus);CHKERRQ(ierr);
  }
  if (nsends) {ierr = MPI_Waitall(nsends,swaits,sstatus);CHKERRQ(ierr);}
  ierr = PetscFree2(rwaits,swaits);CHKERRQ(ierr);

  if (scall == MAT_INITIAL_MATRIX) {
    /* put together the new matrix */
    ierr = MatCreateSeqAIJWithArrays(PETSC_COMM_SELF,aBn,B->cmap->N,b_othi,b_othj,b_otha,B_oth);CHKERRQ(ierr);

    /* MatCreateSeqAIJWithArrays flags matrix so PETSc doesn't free the user's arrays. */
    /* Since these are PETSc arrays, change flags to free them as necessary. */
    b_oth          = (Mat_SeqAIJ*)(*B_oth)->data;
    b_oth->free_a  = PETSC_TRUE;
    b_oth->free_ij = PETSC_TRUE;
    b_oth->nonew   = 0;

    ierr = PetscFree(bufj);CHKERRQ(ierr);
    if (!startsj_s || !bufa_ptr) {
      ierr = PetscFree2(sstartsj,rstartsj);CHKERRQ(ierr);
      ierr = PetscFree(bufa_ptr);CHKERRQ(ierr);
    } else {
      *startsj_s = sstartsj;
      *startsj_r = rstartsj;
      *bufa_ptr  = bufa;
    }
  }
  ierr = PetscLogEventEnd(MAT_GetBrowsOfAocols,A,B,0,0);CHKERRQ(ierr);
  PetscFunctionReturn(0);
}

#undef __FUNCT__
#define __FUNCT__ "MatGetCommunicationStructs"
/*@C
  MatGetCommunicationStructs - Provides access to the communication structures used in matrix-vector multiplication.

  Not Collective

  Input Parameters:
. A - The matrix in mpiaij format

  Output Parameter:
+ lvec - The local vector holding off-process values from the argument to a matrix-vector product
. colmap - A map from global column index to local index into lvec
- multScatter - A scatter from the argument of a matrix-vector product to lvec

  Level: developer

@*/
#if defined(PETSC_USE_CTABLE)
PetscErrorCode  MatGetCommunicationStructs(Mat A, Vec *lvec, PetscTable *colmap, VecScatter *multScatter)
#else
PetscErrorCode  MatGetCommunicationStructs(Mat A, Vec *lvec, PetscInt *colmap[], VecScatter *multScatter)
#endif
{
  Mat_MPIAIJ *a;

  PetscFunctionBegin;
  PetscValidHeaderSpecific(A, MAT_CLASSID, 1);
  PetscValidPointer(lvec, 2);
  PetscValidPointer(colmap, 3);
  PetscValidPointer(multScatter, 4);
  a = (Mat_MPIAIJ*) A->data;
  if (lvec) *lvec = a->lvec;
  if (colmap) *colmap = a->colmap;
  if (multScatter) *multScatter = a->Mvctx;
  PetscFunctionReturn(0);
}

PETSC_EXTERN PetscErrorCode MatConvert_MPIAIJ_MPIAIJCRL(Mat,MatType,MatReuse,Mat*);
PETSC_EXTERN PetscErrorCode MatConvert_MPIAIJ_MPIAIJPERM(Mat,MatType,MatReuse,Mat*);
PETSC_EXTERN PetscErrorCode MatConvert_MPIAIJ_MPISBAIJ(Mat,MatType,MatReuse,Mat*);

#undef __FUNCT__
#define __FUNCT__ "MatMatMultNumeric_MPIDense_MPIAIJ"
/*
    Computes (B'*A')' since computing B*A directly is untenable

               n                       p                          p
        (              )       (              )         (                  )
      m (      A       )  *  n (       B      )   =   m (         C        )
        (              )       (              )         (                  )

*/
PetscErrorCode MatMatMultNumeric_MPIDense_MPIAIJ(Mat A,Mat B,Mat C)
{
  PetscErrorCode ierr;
  Mat            At,Bt,Ct;

  PetscFunctionBegin;
  ierr = MatTranspose(A,MAT_INITIAL_MATRIX,&At);CHKERRQ(ierr);
  ierr = MatTranspose(B,MAT_INITIAL_MATRIX,&Bt);CHKERRQ(ierr);
  ierr = MatMatMult(Bt,At,MAT_INITIAL_MATRIX,1.0,&Ct);CHKERRQ(ierr);
  ierr = MatDestroy(&At);CHKERRQ(ierr);
  ierr = MatDestroy(&Bt);CHKERRQ(ierr);
  ierr = MatTranspose(Ct,MAT_REUSE_MATRIX,&C);CHKERRQ(ierr);
  ierr = MatDestroy(&Ct);CHKERRQ(ierr);
  PetscFunctionReturn(0);
}

#undef __FUNCT__
#define __FUNCT__ "MatMatMultSymbolic_MPIDense_MPIAIJ"
PetscErrorCode MatMatMultSymbolic_MPIDense_MPIAIJ(Mat A,Mat B,PetscReal fill,Mat *C)
{
  PetscErrorCode ierr;
  PetscInt       m=A->rmap->n,n=B->cmap->n;
  Mat            Cmat;

  PetscFunctionBegin;
  if (A->cmap->n != B->rmap->n) SETERRQ2(PETSC_COMM_SELF,PETSC_ERR_ARG_SIZ,"A->cmap->n %d != B->rmap->n %d\n",A->cmap->n,B->rmap->n);
  ierr = MatCreate(PetscObjectComm((PetscObject)A),&Cmat);CHKERRQ(ierr);
  ierr = MatSetSizes(Cmat,m,n,PETSC_DETERMINE,PETSC_DETERMINE);CHKERRQ(ierr);
  ierr = MatSetBlockSizes(Cmat,A->rmap->bs,B->cmap->bs);CHKERRQ(ierr);
  ierr = MatSetType(Cmat,MATMPIDENSE);CHKERRQ(ierr);
  ierr = MatMPIDenseSetPreallocation(Cmat,NULL);CHKERRQ(ierr);
  ierr = MatAssemblyBegin(Cmat,MAT_FINAL_ASSEMBLY);CHKERRQ(ierr);
  ierr = MatAssemblyEnd(Cmat,MAT_FINAL_ASSEMBLY);CHKERRQ(ierr);

  Cmat->ops->matmultnumeric = MatMatMultNumeric_MPIDense_MPIAIJ;

  *C = Cmat;
  PetscFunctionReturn(0);
}

/* ----------------------------------------------------------------*/
#undef __FUNCT__
#define __FUNCT__ "MatMatMult_MPIDense_MPIAIJ"
PetscErrorCode MatMatMult_MPIDense_MPIAIJ(Mat A,Mat B,MatReuse scall,PetscReal fill,Mat *C)
{
  PetscErrorCode ierr;

  PetscFunctionBegin;
  if (scall == MAT_INITIAL_MATRIX) {
    ierr = PetscLogEventBegin(MAT_MatMultSymbolic,A,B,0,0);CHKERRQ(ierr);
    ierr = MatMatMultSymbolic_MPIDense_MPIAIJ(A,B,fill,C);CHKERRQ(ierr);
    ierr = PetscLogEventEnd(MAT_MatMultSymbolic,A,B,0,0);CHKERRQ(ierr);
  }
  ierr = PetscLogEventBegin(MAT_MatMultNumeric,A,B,0,0);CHKERRQ(ierr);
  ierr = MatMatMultNumeric_MPIDense_MPIAIJ(A,B,*C);CHKERRQ(ierr);
  ierr = PetscLogEventEnd(MAT_MatMultNumeric,A,B,0,0);CHKERRQ(ierr);
  PetscFunctionReturn(0);
}

#if defined(PETSC_HAVE_MUMPS)
PETSC_EXTERN PetscErrorCode MatGetFactor_aij_mumps(Mat,MatFactorType,Mat*);
#endif
#if defined(PETSC_HAVE_PASTIX)
PETSC_EXTERN PetscErrorCode MatGetFactor_mpiaij_pastix(Mat,MatFactorType,Mat*);
#endif
#if defined(PETSC_HAVE_SUPERLU_DIST)
PETSC_EXTERN PetscErrorCode MatGetFactor_mpiaij_superlu_dist(Mat,MatFactorType,Mat*);
#endif
#if defined(PETSC_HAVE_CLIQUE)
PETSC_EXTERN PetscErrorCode MatGetFactor_aij_clique(Mat,MatFactorType,Mat*);
#endif

/*MC
   MATMPIAIJ - MATMPIAIJ = "mpiaij" - A matrix type to be used for parallel sparse matrices.

   Options Database Keys:
. -mat_type mpiaij - sets the matrix type to "mpiaij" during a call to MatSetFromOptions()

  Level: beginner

.seealso: MatCreateAIJ()
M*/

#undef __FUNCT__
#define __FUNCT__ "MatCreate_MPIAIJ"
PETSC_EXTERN PetscErrorCode MatCreate_MPIAIJ(Mat B)
{
  Mat_MPIAIJ     *b;
  PetscErrorCode ierr;
  PetscMPIInt    size;

  PetscFunctionBegin;
  ierr = MPI_Comm_size(PetscObjectComm((PetscObject)B),&size);CHKERRQ(ierr);

  ierr          = PetscNewLog(B,&b);CHKERRQ(ierr);
  B->data       = (void*)b;
  ierr          = PetscMemcpy(B->ops,&MatOps_Values,sizeof(struct _MatOps));CHKERRQ(ierr);
  B->assembled  = PETSC_FALSE;
  B->insertmode = NOT_SET_VALUES;
  b->size       = size;

  ierr = MPI_Comm_rank(PetscObjectComm((PetscObject)B),&b->rank);CHKERRQ(ierr);

  /* build cache for off array entries formed */
  ierr = MatStashCreate_Private(PetscObjectComm((PetscObject)B),1,&B->stash);CHKERRQ(ierr);

  b->donotstash  = PETSC_FALSE;
  b->colmap      = 0;
  b->garray      = 0;
  b->roworiented = PETSC_TRUE;

  /* stuff used for matrix vector multiply */
  b->lvec  = NULL;
  b->Mvctx = NULL;

  /* stuff for MatGetRow() */
  b->rowindices   = 0;
  b->rowvalues    = 0;
  b->getrowactive = PETSC_FALSE;

  /* flexible pointer used in CUSP/CUSPARSE classes */
  b->spptr = NULL;

#if defined(PETSC_HAVE_MUMPS)
  ierr = PetscObjectComposeFunction((PetscObject)B,"MatGetFactor_mumps_C",MatGetFactor_aij_mumps);CHKERRQ(ierr);
#endif
#if defined(PETSC_HAVE_PASTIX)
  ierr = PetscObjectComposeFunction((PetscObject)B,"MatGetFactor_pastix_C",MatGetFactor_mpiaij_pastix);CHKERRQ(ierr);
#endif
#if defined(PETSC_HAVE_SUPERLU_DIST)
  ierr = PetscObjectComposeFunction((PetscObject)B,"MatGetFactor_superlu_dist_C",MatGetFactor_mpiaij_superlu_dist);CHKERRQ(ierr);
#endif
#if defined(PETSC_HAVE_CLIQUE)
  ierr = PetscObjectComposeFunction((PetscObject)B,"MatGetFactor_clique_C",MatGetFactor_aij_clique);CHKERRQ(ierr);
#endif
  ierr = PetscObjectComposeFunction((PetscObject)B,"MatStoreValues_C",MatStoreValues_MPIAIJ);CHKERRQ(ierr);
  ierr = PetscObjectComposeFunction((PetscObject)B,"MatRetrieveValues_C",MatRetrieveValues_MPIAIJ);CHKERRQ(ierr);
  ierr = PetscObjectComposeFunction((PetscObject)B,"MatGetDiagonalBlock_C",MatGetDiagonalBlock_MPIAIJ);CHKERRQ(ierr);
  ierr = PetscObjectComposeFunction((PetscObject)B,"MatIsTranspose_C",MatIsTranspose_MPIAIJ);CHKERRQ(ierr);
  ierr = PetscObjectComposeFunction((PetscObject)B,"MatMPIAIJSetPreallocation_C",MatMPIAIJSetPreallocation_MPIAIJ);CHKERRQ(ierr);
  ierr = PetscObjectComposeFunction((PetscObject)B,"MatMPIAIJSetPreallocationCSR_C",MatMPIAIJSetPreallocationCSR_MPIAIJ);CHKERRQ(ierr);
  ierr = PetscObjectComposeFunction((PetscObject)B,"MatDiagonalScaleLocal_C",MatDiagonalScaleLocal_MPIAIJ);CHKERRQ(ierr);
  ierr = PetscObjectComposeFunction((PetscObject)B,"MatConvert_mpiaij_mpiaijperm_C",MatConvert_MPIAIJ_MPIAIJPERM);CHKERRQ(ierr);
  ierr = PetscObjectComposeFunction((PetscObject)B,"MatConvert_mpiaij_mpiaijcrl_C",MatConvert_MPIAIJ_MPIAIJCRL);CHKERRQ(ierr);
  ierr = PetscObjectComposeFunction((PetscObject)B,"MatConvert_mpiaij_mpisbaij_C",MatConvert_MPIAIJ_MPISBAIJ);CHKERRQ(ierr);
  ierr = PetscObjectComposeFunction((PetscObject)B,"MatMatMult_mpidense_mpiaij_C",MatMatMult_MPIDense_MPIAIJ);CHKERRQ(ierr);
  ierr = PetscObjectComposeFunction((PetscObject)B,"MatMatMultSymbolic_mpidense_mpiaij_C",MatMatMultSymbolic_MPIDense_MPIAIJ);CHKERRQ(ierr);
  ierr = PetscObjectComposeFunction((PetscObject)B,"MatMatMultNumeric_mpidense_mpiaij_C",MatMatMultNumeric_MPIDense_MPIAIJ);CHKERRQ(ierr);
  ierr = PetscObjectChangeTypeName((PetscObject)B,MATMPIAIJ);CHKERRQ(ierr);
  PetscFunctionReturn(0);
}

#undef __FUNCT__
#define __FUNCT__ "MatCreateMPIAIJWithSplitArrays"
/*@
     MatCreateMPIAIJWithSplitArrays - creates a MPI AIJ matrix using arrays that contain the "diagonal"
         and "off-diagonal" part of the matrix in CSR format.

   Collective on MPI_Comm

   Input Parameters:
+  comm - MPI communicator
.  m - number of local rows (Cannot be PETSC_DECIDE)
.  n - This value should be the same as the local size used in creating the
       x vector for the matrix-vector product y = Ax. (or PETSC_DECIDE to have
       calculated if N is given) For square matrices n is almost always m.
.  M - number of global rows (or PETSC_DETERMINE to have calculated if m is given)
.  N - number of global columns (or PETSC_DETERMINE to have calculated if n is given)
.   i - row indices for "diagonal" portion of matrix
.   j - column indices
.   a - matrix values
.   oi - row indices for "off-diagonal" portion of matrix
.   oj - column indices
-   oa - matrix values

   Output Parameter:
.   mat - the matrix

   Level: advanced

   Notes:
       The i, j, and a arrays ARE NOT copied by this routine into the internal format used by PETSc. The user
       must free the arrays once the matrix has been destroyed and not before.

       The i and j indices are 0 based

       See MatCreateAIJ() for the definition of "diagonal" and "off-diagonal" portion of the matrix

       This sets local rows and cannot be used to set off-processor values.

       Use of this routine is discouraged because it is inflexible and cumbersome to use. It is extremely rare that a
       legacy application natively assembles into exactly this split format. The code to do so is nontrivial and does
       not easily support in-place reassembly. It is recommended to use MatSetValues() (or a variant thereof) because
       the resulting assembly is easier to implement, will work with any matrix format, and the user does not have to
       keep track of the underlying array. Use MatSetOption(A,MAT_IGNORE_OFF_PROC_ENTRIES,PETSC_TRUE) to disable all
       communication if it is known that only local entries will be set.

.keywords: matrix, aij, compressed row, sparse, parallel

.seealso: MatCreate(), MatCreateSeqAIJ(), MatSetValues(), MatMPIAIJSetPreallocation(), MatMPIAIJSetPreallocationCSR(),
          MPIAIJ, MatCreateAIJ(), MatCreateMPIAIJWithArrays()
@*/
PetscErrorCode  MatCreateMPIAIJWithSplitArrays(MPI_Comm comm,PetscInt m,PetscInt n,PetscInt M,PetscInt N,PetscInt i[],PetscInt j[],PetscScalar a[],PetscInt oi[], PetscInt oj[],PetscScalar oa[],Mat *mat)
{
  PetscErrorCode ierr;
  Mat_MPIAIJ     *maij;

  PetscFunctionBegin;
  if (m < 0) SETERRQ(PETSC_COMM_SELF,PETSC_ERR_ARG_OUTOFRANGE,"local number of rows (m) cannot be PETSC_DECIDE, or negative");
  if (i[0]) SETERRQ(PETSC_COMM_SELF,PETSC_ERR_ARG_OUTOFRANGE,"i (row indices) must start with 0");
  if (oi[0]) SETERRQ(PETSC_COMM_SELF,PETSC_ERR_ARG_OUTOFRANGE,"oi (row indices) must start with 0");
  ierr = MatCreate(comm,mat);CHKERRQ(ierr);
  ierr = MatSetSizes(*mat,m,n,M,N);CHKERRQ(ierr);
  ierr = MatSetType(*mat,MATMPIAIJ);CHKERRQ(ierr);
  maij = (Mat_MPIAIJ*) (*mat)->data;

  (*mat)->preallocated = PETSC_TRUE;

  ierr = PetscLayoutSetUp((*mat)->rmap);CHKERRQ(ierr);
  ierr = PetscLayoutSetUp((*mat)->cmap);CHKERRQ(ierr);

  ierr = MatCreateSeqAIJWithArrays(PETSC_COMM_SELF,m,n,i,j,a,&maij->A);CHKERRQ(ierr);
  ierr = MatCreateSeqAIJWithArrays(PETSC_COMM_SELF,m,(*mat)->cmap->N,oi,oj,oa,&maij->B);CHKERRQ(ierr);

  ierr = MatAssemblyBegin(maij->A,MAT_FINAL_ASSEMBLY);CHKERRQ(ierr);
  ierr = MatAssemblyEnd(maij->A,MAT_FINAL_ASSEMBLY);CHKERRQ(ierr);
  ierr = MatAssemblyBegin(maij->B,MAT_FINAL_ASSEMBLY);CHKERRQ(ierr);
  ierr = MatAssemblyEnd(maij->B,MAT_FINAL_ASSEMBLY);CHKERRQ(ierr);

  ierr = MatAssemblyBegin(*mat,MAT_FINAL_ASSEMBLY);CHKERRQ(ierr);
  ierr = MatAssemblyEnd(*mat,MAT_FINAL_ASSEMBLY);CHKERRQ(ierr);
  ierr = MatSetOption(*mat,MAT_NEW_NONZERO_LOCATION_ERR,PETSC_TRUE);CHKERRQ(ierr);
  PetscFunctionReturn(0);
}

/*
    Special version for direct calls from Fortran
*/
#include <petsc-private/fortranimpl.h>

#if defined(PETSC_HAVE_FORTRAN_CAPS)
#define matsetvaluesmpiaij_ MATSETVALUESMPIAIJ
#elif !defined(PETSC_HAVE_FORTRAN_UNDERSCORE)
#define matsetvaluesmpiaij_ matsetvaluesmpiaij
#endif

/* Change these macros so can be used in void function */
#undef CHKERRQ
#define CHKERRQ(ierr) CHKERRABORT(PETSC_COMM_WORLD,ierr)
#undef SETERRQ2
#define SETERRQ2(comm,ierr,b,c,d) CHKERRABORT(comm,ierr)
#undef SETERRQ3
#define SETERRQ3(comm,ierr,b,c,d,e) CHKERRABORT(comm,ierr)
#undef SETERRQ
#define SETERRQ(c,ierr,b) CHKERRABORT(c,ierr)

#undef __FUNCT__
#define __FUNCT__ "matsetvaluesmpiaij_"
PETSC_EXTERN void PETSC_STDCALL matsetvaluesmpiaij_(Mat *mmat,PetscInt *mm,const PetscInt im[],PetscInt *mn,const PetscInt in[],const PetscScalar v[],InsertMode *maddv,PetscErrorCode *_ierr)
{
  Mat            mat  = *mmat;
  PetscInt       m    = *mm, n = *mn;
  InsertMode     addv = *maddv;
  Mat_MPIAIJ     *aij = (Mat_MPIAIJ*)mat->data;
  PetscScalar    value;
  PetscErrorCode ierr;

  MatCheckPreallocated(mat,1);
  if (mat->insertmode == NOT_SET_VALUES) mat->insertmode = addv;

#if defined(PETSC_USE_DEBUG)
  else if (mat->insertmode != addv) SETERRQ(PETSC_COMM_SELF,PETSC_ERR_ARG_WRONGSTATE,"Cannot mix add values and insert values");
#endif
  {
    PetscInt  i,j,rstart  = mat->rmap->rstart,rend = mat->rmap->rend;
    PetscInt  cstart      = mat->cmap->rstart,cend = mat->cmap->rend,row,col;
    PetscBool roworiented = aij->roworiented;

    /* Some Variables required in the macro */
    Mat        A                 = aij->A;
    Mat_SeqAIJ *a                = (Mat_SeqAIJ*)A->data;
    PetscInt   *aimax            = a->imax,*ai = a->i,*ailen = a->ilen,*aj = a->j;
    MatScalar  *aa               = a->a;
    PetscBool  ignorezeroentries = (((a->ignorezeroentries)&&(addv==ADD_VALUES)) ? PETSC_TRUE : PETSC_FALSE);
    Mat        B                 = aij->B;
    Mat_SeqAIJ *b                = (Mat_SeqAIJ*)B->data;
    PetscInt   *bimax            = b->imax,*bi = b->i,*bilen = b->ilen,*bj = b->j,bm = aij->B->rmap->n,am = aij->A->rmap->n;
    MatScalar  *ba               = b->a;

    PetscInt  *rp1,*rp2,ii,nrow1,nrow2,_i,rmax1,rmax2,N,low1,high1,low2,high2,t,lastcol1,lastcol2;
    PetscInt  nonew = a->nonew;
    MatScalar *ap1,*ap2;

    PetscFunctionBegin;
    for (i=0; i<m; i++) {
      if (im[i] < 0) continue;
#if defined(PETSC_USE_DEBUG)
      if (im[i] >= mat->rmap->N) SETERRQ2(PETSC_COMM_SELF,PETSC_ERR_ARG_OUTOFRANGE,"Row too large: row %D max %D",im[i],mat->rmap->N-1);
#endif
      if (im[i] >= rstart && im[i] < rend) {
        row      = im[i] - rstart;
        lastcol1 = -1;
        rp1      = aj + ai[row];
        ap1      = aa + ai[row];
        rmax1    = aimax[row];
        nrow1    = ailen[row];
        low1     = 0;
        high1    = nrow1;
        lastcol2 = -1;
        rp2      = bj + bi[row];
        ap2      = ba + bi[row];
        rmax2    = bimax[row];
        nrow2    = bilen[row];
        low2     = 0;
        high2    = nrow2;

        for (j=0; j<n; j++) {
          if (roworiented) value = v[i*n+j];
          else value = v[i+j*m];
          if (ignorezeroentries && value == 0.0 && (addv == ADD_VALUES)) continue;
          if (in[j] >= cstart && in[j] < cend) {
            col = in[j] - cstart;
            MatSetValues_SeqAIJ_A_Private(row,col,value,addv);
          } else if (in[j] < 0) continue;
#if defined(PETSC_USE_DEBUG)
          else if (in[j] >= mat->cmap->N) SETERRQ2(PETSC_COMM_SELF,PETSC_ERR_ARG_OUTOFRANGE,"Column too large: col %D max %D",in[j],mat->cmap->N-1);
#endif
          else {
            if (mat->was_assembled) {
              if (!aij->colmap) {
                ierr = MatCreateColmap_MPIAIJ_Private(mat);CHKERRQ(ierr);
              }
#if defined(PETSC_USE_CTABLE)
              ierr = PetscTableFind(aij->colmap,in[j]+1,&col);CHKERRQ(ierr);
              col--;
#else
              col = aij->colmap[in[j]] - 1;
#endif
              if (col < 0 && !((Mat_SeqAIJ*)(aij->A->data))->nonew) {
                ierr = MatDisAssemble_MPIAIJ(mat);CHKERRQ(ierr);
                col  =  in[j];
                /* Reinitialize the variables required by MatSetValues_SeqAIJ_B_Private() */
                B     = aij->B;
                b     = (Mat_SeqAIJ*)B->data;
                bimax = b->imax; bi = b->i; bilen = b->ilen; bj = b->j;
                rp2   = bj + bi[row];
                ap2   = ba + bi[row];
                rmax2 = bimax[row];
                nrow2 = bilen[row];
                low2  = 0;
                high2 = nrow2;
                bm    = aij->B->rmap->n;
                ba    = b->a;
              }
            } else col = in[j];
            MatSetValues_SeqAIJ_B_Private(row,col,value,addv);
          }
        }
      } else if (!aij->donotstash) {
        if (roworiented) {
          ierr = MatStashValuesRow_Private(&mat->stash,im[i],n,in,v+i*n,(PetscBool)(ignorezeroentries && (addv == ADD_VALUES)));CHKERRQ(ierr);
        } else {
          ierr = MatStashValuesCol_Private(&mat->stash,im[i],n,in,v+i,m,(PetscBool)(ignorezeroentries && (addv == ADD_VALUES)));CHKERRQ(ierr);
        }
      }
    }
  }
  PetscFunctionReturnVoid();
}
<|MERGE_RESOLUTION|>--- conflicted
+++ resolved
@@ -837,14 +837,8 @@
   PetscFunctionBegin;
   ierr = PetscObjectGetComm((PetscObject)A,&comm);CHKERRQ(ierr);
   /*  first count number of contributors to each processor */
-<<<<<<< HEAD
-  ierr = PetscCalloc1(2*size,&nprocs);CHKERRQ(ierr);
-  ierr = PetscMalloc1((N+1),&owner);CHKERRQ(ierr); /* see note*/
-=======
-  ierr = PetscMalloc(2*size*sizeof(PetscInt),&sizes);CHKERRQ(ierr);
-  ierr = PetscMemzero(sizes,2*size*sizeof(PetscInt));CHKERRQ(ierr);
-  ierr = PetscMalloc((N+1)*sizeof(PetscInt),&owner);CHKERRQ(ierr); /* see note*/
->>>>>>> 76ec1555
+  ierr = PetscCalloc1(2*size,&sizes);CHKERRQ(ierr);
+  ierr = PetscMalloc1(N+1,&owner);CHKERRQ(ierr); /* see note*/
   j    = 0;
   for (i=0; i<N; i++) {
     if (lastidx > (idx = rows[i])) j = 0;
