--- conflicted
+++ resolved
@@ -2742,12 +2742,10 @@
                                        0,
                                        0,
                                        MatFDColoringSetUp_MPIXAIJ,
-<<<<<<< HEAD
                                        0,
                                 /*144*/MatCreateMPIMatConcatenateSeqMat_MPIAIJ
-=======
+                                       MatFDColoringSetUp_MPIXAIJ,
                                        MatFindOffBlockDiagonalEntries_MPIAIJ
->>>>>>> e52d2c62
 };
 
 /* ----------------------------------------------------------------------------------------*/
