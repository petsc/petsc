#include <../src/mat/impls/aij/mpi/mpiaij.h> /*I "petscmat.h" I*/
#include <petsc/private/vecimpl.h>
#include <petsc/private/sfimpl.h>
#include <petsc/private/isimpl.h>
#include <petscblaslapack.h>
#include <petscsf.h>
#include <petsc/private/hashmapi.h>

/* defines MatSetValues_MPI_Hash(), MatAssemblyBegin_MPI_Hash(), and MatAssemblyEnd_MPI_Hash() */
#define TYPE AIJ
#define TYPE_AIJ
#include "../src/mat/impls/aij/mpi/mpihashmat.h"
#undef TYPE
#undef TYPE_AIJ

static PetscErrorCode MatReset_MPIAIJ(Mat mat)
{
  Mat_MPIAIJ *aij = (Mat_MPIAIJ *)mat->data;

  PetscFunctionBegin;
  PetscCall(PetscLogObjectState((PetscObject)mat, "Rows=%" PetscInt_FMT ", Cols=%" PetscInt_FMT, mat->rmap->N, mat->cmap->N));
  PetscCall(MatStashDestroy_Private(&mat->stash));
  PetscCall(VecDestroy(&aij->diag));
  PetscCall(MatDestroy(&aij->A));
  PetscCall(MatDestroy(&aij->B));
#if defined(PETSC_USE_CTABLE)
  PetscCall(PetscHMapIDestroy(&aij->colmap));
#else
  PetscCall(PetscFree(aij->colmap));
#endif
  PetscCall(PetscFree(aij->garray));
  PetscCall(VecDestroy(&aij->lvec));
  PetscCall(VecScatterDestroy(&aij->Mvctx));
  PetscCall(PetscFree2(aij->rowvalues, aij->rowindices));
  PetscCall(PetscFree(aij->ld));
  PetscFunctionReturn(PETSC_SUCCESS);
}

static PetscErrorCode MatResetHash_MPIAIJ(Mat mat)
{
  Mat_MPIAIJ *aij = (Mat_MPIAIJ *)mat->data;
  /* Save the nonzero states of the component matrices because those are what are used to determine
    the nonzero state of mat */
  PetscObjectState Astate = aij->A->nonzerostate, Bstate = aij->B->nonzerostate;

  PetscFunctionBegin;
  PetscCall(MatReset_MPIAIJ(mat));
  PetscCall(MatSetUp_MPI_Hash(mat));
  aij->A->nonzerostate = ++Astate, aij->B->nonzerostate = ++Bstate;
  PetscFunctionReturn(PETSC_SUCCESS);
}

PetscErrorCode MatDestroy_MPIAIJ(Mat mat)
{
  PetscFunctionBegin;
  PetscCall(MatReset_MPIAIJ(mat));

  PetscCall(PetscFree(mat->data));

  /* may be created by MatCreateMPIAIJSumSeqAIJSymbolic */
  PetscCall(PetscObjectCompose((PetscObject)mat, "MatMergeSeqsToMPI", NULL));

  PetscCall(PetscObjectChangeTypeName((PetscObject)mat, NULL));
  PetscCall(PetscObjectComposeFunction((PetscObject)mat, "MatStoreValues_C", NULL));
  PetscCall(PetscObjectComposeFunction((PetscObject)mat, "MatRetrieveValues_C", NULL));
  PetscCall(PetscObjectComposeFunction((PetscObject)mat, "MatIsTranspose_C", NULL));
  PetscCall(PetscObjectComposeFunction((PetscObject)mat, "MatMPIAIJSetPreallocation_C", NULL));
  PetscCall(PetscObjectComposeFunction((PetscObject)mat, "MatResetPreallocation_C", NULL));
  PetscCall(PetscObjectComposeFunction((PetscObject)mat, "MatResetHash_C", NULL));
  PetscCall(PetscObjectComposeFunction((PetscObject)mat, "MatMPIAIJSetPreallocationCSR_C", NULL));
  PetscCall(PetscObjectComposeFunction((PetscObject)mat, "MatDiagonalScaleLocal_C", NULL));
  PetscCall(PetscObjectComposeFunction((PetscObject)mat, "MatConvert_mpiaij_mpibaij_C", NULL));
  PetscCall(PetscObjectComposeFunction((PetscObject)mat, "MatConvert_mpiaij_mpisbaij_C", NULL));
#if defined(PETSC_HAVE_CUDA)
  PetscCall(PetscObjectComposeFunction((PetscObject)mat, "MatConvert_mpiaij_mpiaijcusparse_C", NULL));
#endif
#if defined(PETSC_HAVE_HIP)
  PetscCall(PetscObjectComposeFunction((PetscObject)mat, "MatConvert_mpiaij_mpiaijhipsparse_C", NULL));
#endif
#if defined(PETSC_HAVE_KOKKOS_KERNELS)
  PetscCall(PetscObjectComposeFunction((PetscObject)mat, "MatConvert_mpiaij_mpiaijkokkos_C", NULL));
#endif
  PetscCall(PetscObjectComposeFunction((PetscObject)mat, "MatConvert_mpiaij_mpidense_C", NULL));
#if defined(PETSC_HAVE_ELEMENTAL)
  PetscCall(PetscObjectComposeFunction((PetscObject)mat, "MatConvert_mpiaij_elemental_C", NULL));
#endif
#if defined(PETSC_HAVE_SCALAPACK)
  PetscCall(PetscObjectComposeFunction((PetscObject)mat, "MatConvert_mpiaij_scalapack_C", NULL));
#endif
#if defined(PETSC_HAVE_HYPRE)
  PetscCall(PetscObjectComposeFunction((PetscObject)mat, "MatConvert_mpiaij_hypre_C", NULL));
  PetscCall(PetscObjectComposeFunction((PetscObject)mat, "MatProductSetFromOptions_transpose_mpiaij_mpiaij_C", NULL));
#endif
  PetscCall(PetscObjectComposeFunction((PetscObject)mat, "MatConvert_mpiaij_is_C", NULL));
  PetscCall(PetscObjectComposeFunction((PetscObject)mat, "MatProductSetFromOptions_is_mpiaij_C", NULL));
  PetscCall(PetscObjectComposeFunction((PetscObject)mat, "MatProductSetFromOptions_mpiaij_mpiaij_C", NULL));
  PetscCall(PetscObjectComposeFunction((PetscObject)mat, "MatMPIAIJSetUseScalableIncreaseOverlap_C", NULL));
  PetscCall(PetscObjectComposeFunction((PetscObject)mat, "MatConvert_mpiaij_mpiaijperm_C", NULL));
  PetscCall(PetscObjectComposeFunction((PetscObject)mat, "MatConvert_mpiaij_mpiaijsell_C", NULL));
#if defined(PETSC_HAVE_MKL_SPARSE)
  PetscCall(PetscObjectComposeFunction((PetscObject)mat, "MatConvert_mpiaij_mpiaijmkl_C", NULL));
#endif
  PetscCall(PetscObjectComposeFunction((PetscObject)mat, "MatConvert_mpiaij_mpiaijcrl_C", NULL));
  PetscCall(PetscObjectComposeFunction((PetscObject)mat, "MatConvert_mpiaij_is_C", NULL));
  PetscCall(PetscObjectComposeFunction((PetscObject)mat, "MatConvert_mpiaij_mpisell_C", NULL));
  PetscCall(PetscObjectComposeFunction((PetscObject)mat, "MatSetPreallocationCOO_C", NULL));
  PetscCall(PetscObjectComposeFunction((PetscObject)mat, "MatSetValuesCOO_C", NULL));
  PetscFunctionReturn(PETSC_SUCCESS);
}

static PetscErrorCode MatGetRowIJ_MPIAIJ(Mat A, PetscInt oshift, PetscBool symmetric, PetscBool inodecompressed, PetscInt *m, const PetscInt *ia[], const PetscInt *ja[], PetscBool *done)
{
  Mat B;

  PetscFunctionBegin;
  PetscCall(MatMPIAIJGetLocalMat(A, MAT_INITIAL_MATRIX, &B));
  PetscCall(PetscObjectCompose((PetscObject)A, "MatGetRowIJ_MPIAIJ", (PetscObject)B));
  PetscCall(MatGetRowIJ(B, oshift, symmetric, inodecompressed, m, ia, ja, done));
  PetscCall(MatDestroy(&B));
  PetscFunctionReturn(PETSC_SUCCESS);
}

static PetscErrorCode MatRestoreRowIJ_MPIAIJ(Mat A, PetscInt oshift, PetscBool symmetric, PetscBool inodecompressed, PetscInt *m, const PetscInt *ia[], const PetscInt *ja[], PetscBool *done)
{
  Mat B;

  PetscFunctionBegin;
  PetscCall(PetscObjectQuery((PetscObject)A, "MatGetRowIJ_MPIAIJ", (PetscObject *)&B));
  PetscCall(MatRestoreRowIJ(B, oshift, symmetric, inodecompressed, m, ia, ja, done));
  PetscCall(PetscObjectCompose((PetscObject)A, "MatGetRowIJ_MPIAIJ", NULL));
  PetscFunctionReturn(PETSC_SUCCESS);
}

/*MC
   MATAIJ - MATAIJ = "aij" - A matrix type to be used for sparse matrices.

   This matrix type is identical to` MATSEQAIJ` when constructed with a single process communicator,
   and `MATMPIAIJ` otherwise.  As a result, for single process communicators,
  `MatSeqAIJSetPreallocation()` is supported, and similarly `MatMPIAIJSetPreallocation()` is supported
  for communicators controlling multiple processes.  It is recommended that you call both of
  the above preallocation routines for simplicity.

   Options Database Key:
. -mat_type aij - sets the matrix type to `MATAIJ` during a call to `MatSetFromOptions()`

  Developer Note:
  Level: beginner

    Subclasses include `MATAIJCUSPARSE`, `MATAIJPERM`, `MATAIJSELL`, `MATAIJMKL`, `MATAIJCRL`, `MATAIJKOKKOS`,and also automatically switches over to use inodes when
   enough exist.

.seealso: [](ch_matrices), `Mat`, `MATMPIAIJ`, `MATSEQAIJ`, `MatCreateAIJ()`, `MatCreateSeqAIJ()`, `MATSEQAIJ`, `MATMPIAIJ`
M*/

/*MC
   MATAIJCRL - MATAIJCRL = "aijcrl" - A matrix type to be used for sparse matrices.

   This matrix type is identical to `MATSEQAIJCRL` when constructed with a single process communicator,
   and `MATMPIAIJCRL` otherwise.  As a result, for single process communicators,
   `MatSeqAIJSetPreallocation()` is supported, and similarly `MatMPIAIJSetPreallocation()` is supported
  for communicators controlling multiple processes.  It is recommended that you call both of
  the above preallocation routines for simplicity.

   Options Database Key:
. -mat_type aijcrl - sets the matrix type to `MATMPIAIJCRL` during a call to `MatSetFromOptions()`

  Level: beginner

.seealso: [](ch_matrices), `Mat`, `MatCreateMPIAIJCRL`, `MATSEQAIJCRL`, `MATMPIAIJCRL`, `MATSEQAIJCRL`, `MATMPIAIJCRL`
M*/

static PetscErrorCode MatBindToCPU_MPIAIJ(Mat A, PetscBool flg)
{
  Mat_MPIAIJ *a = (Mat_MPIAIJ *)A->data;

  PetscFunctionBegin;
#if defined(PETSC_HAVE_CUDA) || defined(PETSC_HAVE_HIP) || defined(PETSC_HAVE_VIENNACL)
  A->boundtocpu = flg;
#endif
  if (a->A) PetscCall(MatBindToCPU(a->A, flg));
  if (a->B) PetscCall(MatBindToCPU(a->B, flg));

  /* In addition to binding the diagonal and off-diagonal matrices, bind the local vectors used for matrix-vector products.
   * This maybe seems a little odd for a MatBindToCPU() call to do, but it makes no sense for the binding of these vectors
   * to differ from the parent matrix. */
  if (a->lvec) PetscCall(VecBindToCPU(a->lvec, flg));
  if (a->diag) PetscCall(VecBindToCPU(a->diag, flg));
  PetscFunctionReturn(PETSC_SUCCESS);
}

static PetscErrorCode MatSetBlockSizes_MPIAIJ(Mat M, PetscInt rbs, PetscInt cbs)
{
  Mat_MPIAIJ *mat = (Mat_MPIAIJ *)M->data;

  PetscFunctionBegin;
  if (mat->A) {
    PetscCall(MatSetBlockSizes(mat->A, rbs, cbs));
    PetscCall(MatSetBlockSizes(mat->B, rbs, 1));
  }
  PetscFunctionReturn(PETSC_SUCCESS);
}

static PetscErrorCode MatFindNonzeroRows_MPIAIJ(Mat M, IS *keptrows)
{
  Mat_MPIAIJ      *mat = (Mat_MPIAIJ *)M->data;
  Mat_SeqAIJ      *a   = (Mat_SeqAIJ *)mat->A->data;
  Mat_SeqAIJ      *b   = (Mat_SeqAIJ *)mat->B->data;
  const PetscInt  *ia, *ib;
  const MatScalar *aa, *bb, *aav, *bav;
  PetscInt         na, nb, i, j, *rows, cnt = 0, n0rows;
  PetscInt         m = M->rmap->n, rstart = M->rmap->rstart;

  PetscFunctionBegin;
  *keptrows = NULL;

  ia = a->i;
  ib = b->i;
  PetscCall(MatSeqAIJGetArrayRead(mat->A, &aav));
  PetscCall(MatSeqAIJGetArrayRead(mat->B, &bav));
  for (i = 0; i < m; i++) {
    na = ia[i + 1] - ia[i];
    nb = ib[i + 1] - ib[i];
    if (!na && !nb) {
      cnt++;
      goto ok1;
    }
    aa = aav + ia[i];
    for (j = 0; j < na; j++) {
      if (aa[j] != 0.0) goto ok1;
    }
    bb = PetscSafePointerPlusOffset(bav, ib[i]);
    for (j = 0; j < nb; j++) {
      if (bb[j] != 0.0) goto ok1;
    }
    cnt++;
  ok1:;
  }
  PetscCallMPI(MPIU_Allreduce(&cnt, &n0rows, 1, MPIU_INT, MPI_SUM, PetscObjectComm((PetscObject)M)));
  if (!n0rows) {
    PetscCall(MatSeqAIJRestoreArrayRead(mat->A, &aav));
    PetscCall(MatSeqAIJRestoreArrayRead(mat->B, &bav));
    PetscFunctionReturn(PETSC_SUCCESS);
  }
  PetscCall(PetscMalloc1(M->rmap->n - cnt, &rows));
  cnt = 0;
  for (i = 0; i < m; i++) {
    na = ia[i + 1] - ia[i];
    nb = ib[i + 1] - ib[i];
    if (!na && !nb) continue;
    aa = aav + ia[i];
    for (j = 0; j < na; j++) {
      if (aa[j] != 0.0) {
        rows[cnt++] = rstart + i;
        goto ok2;
      }
    }
    bb = PetscSafePointerPlusOffset(bav, ib[i]);
    for (j = 0; j < nb; j++) {
      if (bb[j] != 0.0) {
        rows[cnt++] = rstart + i;
        goto ok2;
      }
    }
  ok2:;
  }
  PetscCall(ISCreateGeneral(PetscObjectComm((PetscObject)M), cnt, rows, PETSC_OWN_POINTER, keptrows));
  PetscCall(MatSeqAIJRestoreArrayRead(mat->A, &aav));
  PetscCall(MatSeqAIJRestoreArrayRead(mat->B, &bav));
  PetscFunctionReturn(PETSC_SUCCESS);
}

static PetscErrorCode MatDiagonalSet_MPIAIJ(Mat Y, Vec D, InsertMode is)
{
  Mat_MPIAIJ *aij = (Mat_MPIAIJ *)Y->data;
  PetscBool   cong;

  PetscFunctionBegin;
  PetscCall(MatHasCongruentLayouts(Y, &cong));
  if (Y->assembled && cong) {
    PetscCall(MatDiagonalSet(aij->A, D, is));
  } else {
    PetscCall(MatDiagonalSet_Default(Y, D, is));
  }
  PetscFunctionReturn(PETSC_SUCCESS);
}

static PetscErrorCode MatFindZeroDiagonals_MPIAIJ(Mat M, IS *zrows)
{
  Mat_MPIAIJ *aij = (Mat_MPIAIJ *)M->data;
  PetscInt    i, rstart, nrows, *rows;

  PetscFunctionBegin;
  *zrows = NULL;
  PetscCall(MatFindZeroDiagonals_SeqAIJ_Private(aij->A, &nrows, &rows));
  PetscCall(MatGetOwnershipRange(M, &rstart, NULL));
  for (i = 0; i < nrows; i++) rows[i] += rstart;
  PetscCall(ISCreateGeneral(PetscObjectComm((PetscObject)M), nrows, rows, PETSC_OWN_POINTER, zrows));
  PetscFunctionReturn(PETSC_SUCCESS);
}

static PetscErrorCode MatGetColumnReductions_MPIAIJ(Mat A, PetscInt type, PetscReal *reductions)
{
  Mat_MPIAIJ        *aij = (Mat_MPIAIJ *)A->data;
  PetscInt           i, m, n, *garray = aij->garray;
  Mat_SeqAIJ        *a_aij = (Mat_SeqAIJ *)aij->A->data;
  Mat_SeqAIJ        *b_aij = (Mat_SeqAIJ *)aij->B->data;
  PetscReal         *work;
  const PetscScalar *dummy;

  PetscFunctionBegin;
  PetscCall(MatGetSize(A, &m, &n));
  PetscCall(PetscCalloc1(n, &work));
  PetscCall(MatSeqAIJGetArrayRead(aij->A, &dummy));
  PetscCall(MatSeqAIJRestoreArrayRead(aij->A, &dummy));
  PetscCall(MatSeqAIJGetArrayRead(aij->B, &dummy));
  PetscCall(MatSeqAIJRestoreArrayRead(aij->B, &dummy));
  if (type == NORM_2) {
    for (i = 0; i < a_aij->i[aij->A->rmap->n]; i++) work[A->cmap->rstart + a_aij->j[i]] += PetscAbsScalar(a_aij->a[i] * a_aij->a[i]);
    for (i = 0; i < b_aij->i[aij->B->rmap->n]; i++) work[garray[b_aij->j[i]]] += PetscAbsScalar(b_aij->a[i] * b_aij->a[i]);
  } else if (type == NORM_1) {
    for (i = 0; i < a_aij->i[aij->A->rmap->n]; i++) work[A->cmap->rstart + a_aij->j[i]] += PetscAbsScalar(a_aij->a[i]);
    for (i = 0; i < b_aij->i[aij->B->rmap->n]; i++) work[garray[b_aij->j[i]]] += PetscAbsScalar(b_aij->a[i]);
  } else if (type == NORM_INFINITY) {
    for (i = 0; i < a_aij->i[aij->A->rmap->n]; i++) work[A->cmap->rstart + a_aij->j[i]] = PetscMax(PetscAbsScalar(a_aij->a[i]), work[A->cmap->rstart + a_aij->j[i]]);
    for (i = 0; i < b_aij->i[aij->B->rmap->n]; i++) work[garray[b_aij->j[i]]] = PetscMax(PetscAbsScalar(b_aij->a[i]), work[garray[b_aij->j[i]]]);
  } else if (type == REDUCTION_SUM_REALPART || type == REDUCTION_MEAN_REALPART) {
    for (i = 0; i < a_aij->i[aij->A->rmap->n]; i++) work[A->cmap->rstart + a_aij->j[i]] += PetscRealPart(a_aij->a[i]);
    for (i = 0; i < b_aij->i[aij->B->rmap->n]; i++) work[garray[b_aij->j[i]]] += PetscRealPart(b_aij->a[i]);
  } else if (type == REDUCTION_SUM_IMAGINARYPART || type == REDUCTION_MEAN_IMAGINARYPART) {
    for (i = 0; i < a_aij->i[aij->A->rmap->n]; i++) work[A->cmap->rstart + a_aij->j[i]] += PetscImaginaryPart(a_aij->a[i]);
    for (i = 0; i < b_aij->i[aij->B->rmap->n]; i++) work[garray[b_aij->j[i]]] += PetscImaginaryPart(b_aij->a[i]);
  } else SETERRQ(PetscObjectComm((PetscObject)A), PETSC_ERR_ARG_WRONG, "Unknown reduction type");
  if (type == NORM_INFINITY) {
    PetscCallMPI(MPIU_Allreduce(work, reductions, n, MPIU_REAL, MPIU_MAX, PetscObjectComm((PetscObject)A)));
  } else {
    PetscCallMPI(MPIU_Allreduce(work, reductions, n, MPIU_REAL, MPIU_SUM, PetscObjectComm((PetscObject)A)));
  }
  PetscCall(PetscFree(work));
  if (type == NORM_2) {
    for (i = 0; i < n; i++) reductions[i] = PetscSqrtReal(reductions[i]);
  } else if (type == REDUCTION_MEAN_REALPART || type == REDUCTION_MEAN_IMAGINARYPART) {
    for (i = 0; i < n; i++) reductions[i] /= m;
  }
  PetscFunctionReturn(PETSC_SUCCESS);
}

static PetscErrorCode MatFindOffBlockDiagonalEntries_MPIAIJ(Mat A, IS *is)
{
  Mat_MPIAIJ     *a = (Mat_MPIAIJ *)A->data;
  IS              sis, gis;
  const PetscInt *isis, *igis;
  PetscInt        n, *iis, nsis, ngis, rstart, i;

  PetscFunctionBegin;
  PetscCall(MatFindOffBlockDiagonalEntries(a->A, &sis));
  PetscCall(MatFindNonzeroRows(a->B, &gis));
  PetscCall(ISGetSize(gis, &ngis));
  PetscCall(ISGetSize(sis, &nsis));
  PetscCall(ISGetIndices(sis, &isis));
  PetscCall(ISGetIndices(gis, &igis));

  PetscCall(PetscMalloc1(ngis + nsis, &iis));
  PetscCall(PetscArraycpy(iis, igis, ngis));
  PetscCall(PetscArraycpy(iis + ngis, isis, nsis));
  n = ngis + nsis;
  PetscCall(PetscSortRemoveDupsInt(&n, iis));
  PetscCall(MatGetOwnershipRange(A, &rstart, NULL));
  for (i = 0; i < n; i++) iis[i] += rstart;
  PetscCall(ISCreateGeneral(PetscObjectComm((PetscObject)A), n, iis, PETSC_OWN_POINTER, is));

  PetscCall(ISRestoreIndices(sis, &isis));
  PetscCall(ISRestoreIndices(gis, &igis));
  PetscCall(ISDestroy(&sis));
  PetscCall(ISDestroy(&gis));
  PetscFunctionReturn(PETSC_SUCCESS);
}

/*
  Local utility routine that creates a mapping from the global column
number to the local number in the off-diagonal part of the local
storage of the matrix.  When PETSC_USE_CTABLE is used this is scalable at
a slightly higher hash table cost; without it it is not scalable (each processor
has an order N integer array but is fast to access.
*/
PetscErrorCode MatCreateColmap_MPIAIJ_Private(Mat mat)
{
  Mat_MPIAIJ *aij = (Mat_MPIAIJ *)mat->data;
  PetscInt    n   = aij->B->cmap->n, i;

  PetscFunctionBegin;
  PetscCheck(!n || aij->garray, PETSC_COMM_SELF, PETSC_ERR_PLIB, "MPIAIJ Matrix was assembled but is missing garray");
#if defined(PETSC_USE_CTABLE)
  PetscCall(PetscHMapICreateWithSize(n, &aij->colmap));
  for (i = 0; i < n; i++) PetscCall(PetscHMapISet(aij->colmap, aij->garray[i] + 1, i + 1));
#else
  PetscCall(PetscCalloc1(mat->cmap->N + 1, &aij->colmap));
  for (i = 0; i < n; i++) aij->colmap[aij->garray[i]] = i + 1;
#endif
  PetscFunctionReturn(PETSC_SUCCESS);
}

#define MatSetValues_SeqAIJ_A_Private(row, col, value, addv, orow, ocol) \
  do { \
    if (col <= lastcol1) low1 = 0; \
    else high1 = nrow1; \
    lastcol1 = col; \
    while (high1 - low1 > 5) { \
      t = (low1 + high1) / 2; \
      if (rp1[t] > col) high1 = t; \
      else low1 = t; \
    } \
    for (_i = low1; _i < high1; _i++) { \
      if (rp1[_i] > col) break; \
      if (rp1[_i] == col) { \
        if (addv == ADD_VALUES) { \
          ap1[_i] += value; \
          /* Not sure LogFlops will slow dow the code or not */ \
          (void)PetscLogFlops(1.0); \
        } else ap1[_i] = value; \
        goto a_noinsert; \
      } \
    } \
    if (value == 0.0 && ignorezeroentries && row != col) { \
      low1  = 0; \
      high1 = nrow1; \
      goto a_noinsert; \
    } \
    if (nonew == 1) { \
      low1  = 0; \
      high1 = nrow1; \
      goto a_noinsert; \
    } \
    PetscCheck(nonew != -1, PETSC_COMM_SELF, PETSC_ERR_ARG_OUTOFRANGE, "Inserting a new nonzero at global row/column (%" PetscInt_FMT ", %" PetscInt_FMT ") into matrix", orow, ocol); \
    MatSeqXAIJReallocateAIJ(A, am, 1, nrow1, row, col, rmax1, aa, ai, aj, rp1, ap1, aimax, nonew, MatScalar); \
    N = nrow1++ - 1; \
    a->nz++; \
    high1++; \
    /* shift up all the later entries in this row */ \
    PetscCall(PetscArraymove(rp1 + _i + 1, rp1 + _i, N - _i + 1)); \
    PetscCall(PetscArraymove(ap1 + _i + 1, ap1 + _i, N - _i + 1)); \
    rp1[_i] = col; \
    ap1[_i] = value; \
  a_noinsert:; \
    ailen[row] = nrow1; \
  } while (0)

#define MatSetValues_SeqAIJ_B_Private(row, col, value, addv, orow, ocol) \
  do { \
    if (col <= lastcol2) low2 = 0; \
    else high2 = nrow2; \
    lastcol2 = col; \
    while (high2 - low2 > 5) { \
      t = (low2 + high2) / 2; \
      if (rp2[t] > col) high2 = t; \
      else low2 = t; \
    } \
    for (_i = low2; _i < high2; _i++) { \
      if (rp2[_i] > col) break; \
      if (rp2[_i] == col) { \
        if (addv == ADD_VALUES) { \
          ap2[_i] += value; \
          (void)PetscLogFlops(1.0); \
        } else ap2[_i] = value; \
        goto b_noinsert; \
      } \
    } \
    if (value == 0.0 && ignorezeroentries) { \
      low2  = 0; \
      high2 = nrow2; \
      goto b_noinsert; \
    } \
    if (nonew == 1) { \
      low2  = 0; \
      high2 = nrow2; \
      goto b_noinsert; \
    } \
    PetscCheck(nonew != -1, PETSC_COMM_SELF, PETSC_ERR_ARG_OUTOFRANGE, "Inserting a new nonzero at global row/column (%" PetscInt_FMT ", %" PetscInt_FMT ") into matrix", orow, ocol); \
    MatSeqXAIJReallocateAIJ(B, bm, 1, nrow2, row, col, rmax2, ba, bi, bj, rp2, ap2, bimax, nonew, MatScalar); \
    N = nrow2++ - 1; \
    b->nz++; \
    high2++; \
    /* shift up all the later entries in this row */ \
    PetscCall(PetscArraymove(rp2 + _i + 1, rp2 + _i, N - _i + 1)); \
    PetscCall(PetscArraymove(ap2 + _i + 1, ap2 + _i, N - _i + 1)); \
    rp2[_i] = col; \
    ap2[_i] = value; \
  b_noinsert:; \
    bilen[row] = nrow2; \
  } while (0)

static PetscErrorCode MatSetValuesRow_MPIAIJ(Mat A, PetscInt row, const PetscScalar v[])
{
  Mat_MPIAIJ  *mat = (Mat_MPIAIJ *)A->data;
  Mat_SeqAIJ  *a = (Mat_SeqAIJ *)mat->A->data, *b = (Mat_SeqAIJ *)mat->B->data;
  PetscInt     l, *garray                         = mat->garray, diag;
  PetscScalar *aa, *ba;

  PetscFunctionBegin;
  /* code only works for square matrices A */

  /* find size of row to the left of the diagonal part */
  PetscCall(MatGetOwnershipRange(A, &diag, NULL));
  row = row - diag;
  for (l = 0; l < b->i[row + 1] - b->i[row]; l++) {
    if (garray[b->j[b->i[row] + l]] > diag) break;
  }
  if (l) {
    PetscCall(MatSeqAIJGetArray(mat->B, &ba));
    PetscCall(PetscArraycpy(ba + b->i[row], v, l));
    PetscCall(MatSeqAIJRestoreArray(mat->B, &ba));
  }

  /* diagonal part */
  if (a->i[row + 1] - a->i[row]) {
    PetscCall(MatSeqAIJGetArray(mat->A, &aa));
    PetscCall(PetscArraycpy(aa + a->i[row], v + l, a->i[row + 1] - a->i[row]));
    PetscCall(MatSeqAIJRestoreArray(mat->A, &aa));
  }

  /* right of diagonal part */
  if (b->i[row + 1] - b->i[row] - l) {
    PetscCall(MatSeqAIJGetArray(mat->B, &ba));
    PetscCall(PetscArraycpy(ba + b->i[row] + l, v + l + a->i[row + 1] - a->i[row], b->i[row + 1] - b->i[row] - l));
    PetscCall(MatSeqAIJRestoreArray(mat->B, &ba));
  }
  PetscFunctionReturn(PETSC_SUCCESS);
}

PetscErrorCode MatSetValues_MPIAIJ(Mat mat, PetscInt m, const PetscInt im[], PetscInt n, const PetscInt in[], const PetscScalar v[], InsertMode addv)
{
  Mat_MPIAIJ *aij   = (Mat_MPIAIJ *)mat->data;
  PetscScalar value = 0.0;
  PetscInt    i, j, rstart = mat->rmap->rstart, rend = mat->rmap->rend;
  PetscInt    cstart = mat->cmap->rstart, cend = mat->cmap->rend, row, col;
  PetscBool   roworiented = aij->roworiented;

  /* Some Variables required in the macro */
  Mat         A     = aij->A;
  Mat_SeqAIJ *a     = (Mat_SeqAIJ *)A->data;
  PetscInt   *aimax = a->imax, *ai = a->i, *ailen = a->ilen, *aj = a->j;
  PetscBool   ignorezeroentries = a->ignorezeroentries;
  Mat         B                 = aij->B;
  Mat_SeqAIJ *b                 = (Mat_SeqAIJ *)B->data;
  PetscInt   *bimax = b->imax, *bi = b->i, *bilen = b->ilen, *bj = b->j, bm = aij->B->rmap->n, am = aij->A->rmap->n;
  MatScalar  *aa, *ba;
  PetscInt   *rp1, *rp2, ii, nrow1, nrow2, _i, rmax1, rmax2, N, low1, high1, low2, high2, t, lastcol1, lastcol2;
  PetscInt    nonew;
  MatScalar  *ap1, *ap2;

  PetscFunctionBegin;
  PetscCall(MatSeqAIJGetArray(A, &aa));
  PetscCall(MatSeqAIJGetArray(B, &ba));
  for (i = 0; i < m; i++) {
    if (im[i] < 0) continue;
    PetscCheck(im[i] < mat->rmap->N, PETSC_COMM_SELF, PETSC_ERR_ARG_OUTOFRANGE, "Row too large: row %" PetscInt_FMT " max %" PetscInt_FMT, im[i], mat->rmap->N - 1);
    if (im[i] >= rstart && im[i] < rend) {
      row      = im[i] - rstart;
      lastcol1 = -1;
      rp1      = PetscSafePointerPlusOffset(aj, ai[row]);
      ap1      = PetscSafePointerPlusOffset(aa, ai[row]);
      rmax1    = aimax[row];
      nrow1    = ailen[row];
      low1     = 0;
      high1    = nrow1;
      lastcol2 = -1;
      rp2      = PetscSafePointerPlusOffset(bj, bi[row]);
      ap2      = PetscSafePointerPlusOffset(ba, bi[row]);
      rmax2    = bimax[row];
      nrow2    = bilen[row];
      low2     = 0;
      high2    = nrow2;

      for (j = 0; j < n; j++) {
        if (v) value = roworiented ? v[i * n + j] : v[i + j * m];
        if (ignorezeroentries && value == 0.0 && (addv == ADD_VALUES) && im[i] != in[j]) continue;
        if (in[j] >= cstart && in[j] < cend) {
          col   = in[j] - cstart;
          nonew = a->nonew;
          MatSetValues_SeqAIJ_A_Private(row, col, value, addv, im[i], in[j]);
        } else if (in[j] < 0) {
          continue;
        } else {
          PetscCheck(in[j] < mat->cmap->N, PETSC_COMM_SELF, PETSC_ERR_ARG_OUTOFRANGE, "Column too large: col %" PetscInt_FMT " max %" PetscInt_FMT, in[j], mat->cmap->N - 1);
          if (mat->was_assembled) {
            if (!aij->colmap) PetscCall(MatCreateColmap_MPIAIJ_Private(mat));
#if defined(PETSC_USE_CTABLE)
            PetscCall(PetscHMapIGetWithDefault(aij->colmap, in[j] + 1, 0, &col)); /* map global col ids to local ones */
            col--;
#else
            col = aij->colmap[in[j]] - 1;
#endif
            if (col < 0 && !((Mat_SeqAIJ *)aij->B->data)->nonew) { /* col < 0 means in[j] is a new col for B */
              PetscCall(MatDisAssemble_MPIAIJ(mat, PETSC_FALSE));  /* Change aij->B from reduced/local format to expanded/global format */
              col = in[j];
              /* Reinitialize the variables required by MatSetValues_SeqAIJ_B_Private() */
              B     = aij->B;
              b     = (Mat_SeqAIJ *)B->data;
              bimax = b->imax;
              bi    = b->i;
              bilen = b->ilen;
              bj    = b->j;
              ba    = b->a;
              rp2   = PetscSafePointerPlusOffset(bj, bi[row]);
              ap2   = PetscSafePointerPlusOffset(ba, bi[row]);
              rmax2 = bimax[row];
              nrow2 = bilen[row];
              low2  = 0;
              high2 = nrow2;
              bm    = aij->B->rmap->n;
              ba    = b->a;
            } else if (col < 0 && !(ignorezeroentries && value == 0.0)) {
              if (1 == ((Mat_SeqAIJ *)aij->B->data)->nonew) {
                PetscCall(PetscInfo(mat, "Skipping of insertion of new nonzero location in off-diagonal portion of matrix %g(%" PetscInt_FMT ",%" PetscInt_FMT ")\n", (double)PetscRealPart(value), im[i], in[j]));
              } else SETERRQ(PETSC_COMM_SELF, PETSC_ERR_ARG_OUTOFRANGE, "Inserting a new nonzero at global row/column (%" PetscInt_FMT ", %" PetscInt_FMT ") into matrix", im[i], in[j]);
            }
          } else col = in[j];
          nonew = b->nonew;
          MatSetValues_SeqAIJ_B_Private(row, col, value, addv, im[i], in[j]);
        }
      }
    } else {
      PetscCheck(!mat->nooffprocentries, PETSC_COMM_SELF, PETSC_ERR_ARG_WRONG, "Setting off process row %" PetscInt_FMT " even though MatSetOption(,MAT_NO_OFF_PROC_ENTRIES,PETSC_TRUE) was set", im[i]);
      if (!aij->donotstash) {
        mat->assembled = PETSC_FALSE;
        if (roworiented) {
          PetscCall(MatStashValuesRow_Private(&mat->stash, im[i], n, in, PetscSafePointerPlusOffset(v, i * n), (PetscBool)(ignorezeroentries && (addv == ADD_VALUES))));
        } else {
          PetscCall(MatStashValuesCol_Private(&mat->stash, im[i], n, in, PetscSafePointerPlusOffset(v, i), m, (PetscBool)(ignorezeroentries && (addv == ADD_VALUES))));
        }
      }
    }
  }
  PetscCall(MatSeqAIJRestoreArray(A, &aa)); /* aa, bb might have been free'd due to reallocation above. But we don't access them here */
  PetscCall(MatSeqAIJRestoreArray(B, &ba));
  PetscFunctionReturn(PETSC_SUCCESS);
}

/*
    This function sets the j and ilen arrays (of the diagonal and off-diagonal part) of an MPIAIJ-matrix.
    The values in mat_i have to be sorted and the values in mat_j have to be sorted for each row (CSR-like).
    No off-processor parts off the matrix are allowed here and mat->was_assembled has to be PETSC_FALSE.
*/
PetscErrorCode MatSetValues_MPIAIJ_CopyFromCSRFormat_Symbolic(Mat mat, const PetscInt mat_j[], const PetscInt mat_i[])
{
  Mat_MPIAIJ *aij    = (Mat_MPIAIJ *)mat->data;
  Mat         A      = aij->A; /* diagonal part of the matrix */
  Mat         B      = aij->B; /* off-diagonal part of the matrix */
  Mat_SeqAIJ *a      = (Mat_SeqAIJ *)A->data;
  Mat_SeqAIJ *b      = (Mat_SeqAIJ *)B->data;
  PetscInt    cstart = mat->cmap->rstart, cend = mat->cmap->rend, col;
  PetscInt   *ailen = a->ilen, *aj = a->j;
  PetscInt   *bilen = b->ilen, *bj = b->j;
  PetscInt    am          = aij->A->rmap->n, j;
  PetscInt    diag_so_far = 0, dnz;
  PetscInt    offd_so_far = 0, onz;

  PetscFunctionBegin;
  /* Iterate over all rows of the matrix */
  for (j = 0; j < am; j++) {
    dnz = onz = 0;
    /*  Iterate over all non-zero columns of the current row */
    for (col = mat_i[j]; col < mat_i[j + 1]; col++) {
      /* If column is in the diagonal */
      if (mat_j[col] >= cstart && mat_j[col] < cend) {
        aj[diag_so_far++] = mat_j[col] - cstart;
        dnz++;
      } else { /* off-diagonal entries */
        bj[offd_so_far++] = mat_j[col];
        onz++;
      }
    }
    ailen[j] = dnz;
    bilen[j] = onz;
  }
  PetscFunctionReturn(PETSC_SUCCESS);
}

/*
    This function sets the local j, a and ilen arrays (of the diagonal and off-diagonal part) of an MPIAIJ-matrix.
    The values in mat_i have to be sorted and the values in mat_j have to be sorted for each row (CSR-like).
    No off-processor parts off the matrix are allowed here, they are set at a later point by MatSetValues_MPIAIJ.
    Also, mat->was_assembled has to be false, otherwise the statement aj[rowstart_diag+dnz_row] = mat_j[col] - cstart;
    would not be true and the more complex MatSetValues_MPIAIJ has to be used.
*/
PetscErrorCode MatSetValues_MPIAIJ_CopyFromCSRFormat(Mat mat, const PetscInt mat_j[], const PetscInt mat_i[], const PetscScalar mat_a[])
{
  Mat_MPIAIJ  *aij  = (Mat_MPIAIJ *)mat->data;
  Mat          A    = aij->A; /* diagonal part of the matrix */
  Mat          B    = aij->B; /* off-diagonal part of the matrix */
  Mat_SeqAIJ  *aijd = (Mat_SeqAIJ *)aij->A->data, *aijo = (Mat_SeqAIJ *)aij->B->data;
  Mat_SeqAIJ  *a      = (Mat_SeqAIJ *)A->data;
  Mat_SeqAIJ  *b      = (Mat_SeqAIJ *)B->data;
  PetscInt     cstart = mat->cmap->rstart, cend = mat->cmap->rend;
  PetscInt    *ailen = a->ilen, *aj = a->j;
  PetscInt    *bilen = b->ilen, *bj = b->j;
  PetscInt     am          = aij->A->rmap->n, j;
  PetscInt    *full_diag_i = aijd->i, *full_offd_i = aijo->i; /* These variables can also include non-local elements, which are set at a later point. */
  PetscInt     col, dnz_row, onz_row, rowstart_diag, rowstart_offd;
  PetscScalar *aa = a->a, *ba = b->a;

  PetscFunctionBegin;
  /* Iterate over all rows of the matrix */
  for (j = 0; j < am; j++) {
    dnz_row = onz_row = 0;
    rowstart_offd     = full_offd_i[j];
    rowstart_diag     = full_diag_i[j];
    /*  Iterate over all non-zero columns of the current row */
    for (col = mat_i[j]; col < mat_i[j + 1]; col++) {
      /* If column is in the diagonal */
      if (mat_j[col] >= cstart && mat_j[col] < cend) {
        aj[rowstart_diag + dnz_row] = mat_j[col] - cstart;
        aa[rowstart_diag + dnz_row] = mat_a[col];
        dnz_row++;
      } else { /* off-diagonal entries */
        bj[rowstart_offd + onz_row] = mat_j[col];
        ba[rowstart_offd + onz_row] = mat_a[col];
        onz_row++;
      }
    }
    ailen[j] = dnz_row;
    bilen[j] = onz_row;
  }
  PetscFunctionReturn(PETSC_SUCCESS);
}

static PetscErrorCode MatGetValues_MPIAIJ(Mat mat, PetscInt m, const PetscInt idxm[], PetscInt n, const PetscInt idxn[], PetscScalar v[])
{
  Mat_MPIAIJ *aij = (Mat_MPIAIJ *)mat->data;
  PetscInt    i, j, rstart = mat->rmap->rstart, rend = mat->rmap->rend;
  PetscInt    cstart = mat->cmap->rstart, cend = mat->cmap->rend, row, col;

  PetscFunctionBegin;
  for (i = 0; i < m; i++) {
    if (idxm[i] < 0) continue; /* negative row */
    PetscCheck(idxm[i] < mat->rmap->N, PETSC_COMM_SELF, PETSC_ERR_ARG_OUTOFRANGE, "Row too large: row %" PetscInt_FMT " max %" PetscInt_FMT, idxm[i], mat->rmap->N - 1);
    PetscCheck(idxm[i] >= rstart && idxm[i] < rend, PETSC_COMM_SELF, PETSC_ERR_SUP, "Only local values currently supported, row requested %" PetscInt_FMT " range [%" PetscInt_FMT " %" PetscInt_FMT ")", idxm[i], rstart, rend);
    row = idxm[i] - rstart;
    for (j = 0; j < n; j++) {
      if (idxn[j] < 0) continue; /* negative column */
      PetscCheck(idxn[j] < mat->cmap->N, PETSC_COMM_SELF, PETSC_ERR_ARG_OUTOFRANGE, "Column too large: col %" PetscInt_FMT " max %" PetscInt_FMT, idxn[j], mat->cmap->N - 1);
      if (idxn[j] >= cstart && idxn[j] < cend) {
        col = idxn[j] - cstart;
        PetscCall(MatGetValues(aij->A, 1, &row, 1, &col, v + i * n + j));
      } else {
        if (!aij->colmap) PetscCall(MatCreateColmap_MPIAIJ_Private(mat));
#if defined(PETSC_USE_CTABLE)
        PetscCall(PetscHMapIGetWithDefault(aij->colmap, idxn[j] + 1, 0, &col));
        col--;
#else
        col = aij->colmap[idxn[j]] - 1;
#endif
        if ((col < 0) || (aij->garray[col] != idxn[j])) *(v + i * n + j) = 0.0;
        else PetscCall(MatGetValues(aij->B, 1, &row, 1, &col, v + i * n + j));
      }
    }
  }
  PetscFunctionReturn(PETSC_SUCCESS);
}

static PetscErrorCode MatAssemblyBegin_MPIAIJ(Mat mat, MatAssemblyType mode)
{
  Mat_MPIAIJ *aij = (Mat_MPIAIJ *)mat->data;
  PetscInt    nstash, reallocs;

  PetscFunctionBegin;
  if (aij->donotstash || mat->nooffprocentries) PetscFunctionReturn(PETSC_SUCCESS);

  PetscCall(MatStashScatterBegin_Private(mat, &mat->stash, mat->rmap->range));
  PetscCall(MatStashGetInfo_Private(&mat->stash, &nstash, &reallocs));
  PetscCall(PetscInfo(aij->A, "Stash has %" PetscInt_FMT " entries, uses %" PetscInt_FMT " mallocs.\n", nstash, reallocs));
  PetscFunctionReturn(PETSC_SUCCESS);
}

PetscErrorCode MatAssemblyEnd_MPIAIJ(Mat mat, MatAssemblyType mode)
{
  Mat_MPIAIJ  *aij = (Mat_MPIAIJ *)mat->data;
  PetscMPIInt  n;
  PetscInt     i, j, rstart, ncols, flg;
  PetscInt    *row, *col;
  PetscBool    other_disassembled;
  PetscScalar *val;

  /* do not use 'b = (Mat_SeqAIJ*)aij->B->data' as B can be reset in disassembly */

  PetscFunctionBegin;
  if (!aij->donotstash && !mat->nooffprocentries) {
    while (1) {
      PetscCall(MatStashScatterGetMesg_Private(&mat->stash, &n, &row, &col, &val, &flg));
      if (!flg) break;

      for (i = 0; i < n;) {
        /* Now identify the consecutive vals belonging to the same row */
        for (j = i, rstart = row[j]; j < n; j++) {
          if (row[j] != rstart) break;
        }
        if (j < n) ncols = j - i;
        else ncols = n - i;
        /* Now assemble all these values with a single function call */
        PetscCall(MatSetValues_MPIAIJ(mat, 1, row + i, ncols, col + i, val + i, mat->insertmode));
        i = j;
      }
    }
    PetscCall(MatStashScatterEnd_Private(&mat->stash));
  }
#if defined(PETSC_HAVE_DEVICE)
  if (mat->offloadmask == PETSC_OFFLOAD_CPU) aij->A->offloadmask = PETSC_OFFLOAD_CPU;
  /* We call MatBindToCPU() on aij->A and aij->B here, because if MatBindToCPU_MPIAIJ() is called before assembly, it cannot bind these. */
  if (mat->boundtocpu) {
    PetscCall(MatBindToCPU(aij->A, PETSC_TRUE));
    PetscCall(MatBindToCPU(aij->B, PETSC_TRUE));
  }
#endif
  PetscCall(MatAssemblyBegin(aij->A, mode));
  PetscCall(MatAssemblyEnd(aij->A, mode));

  /* determine if any processor has disassembled, if so we must
     also disassemble ourself, in order that we may reassemble. */
  /*
     if nonzero structure of submatrix B cannot change then we know that
     no processor disassembled thus we can skip this stuff
  */
  if (!((Mat_SeqAIJ *)aij->B->data)->nonew) {
    PetscCallMPI(MPIU_Allreduce(&mat->was_assembled, &other_disassembled, 1, MPIU_BOOL, MPI_LAND, PetscObjectComm((PetscObject)mat)));
    if (mat->was_assembled && !other_disassembled) { /* mat on this rank has reduced off-diag B with local col ids, but globally it does not */
      PetscCall(MatDisAssemble_MPIAIJ(mat, PETSC_FALSE));
    }
  }
  if (!mat->was_assembled && mode == MAT_FINAL_ASSEMBLY) PetscCall(MatSetUpMultiply_MPIAIJ(mat));
  PetscCall(MatSetOption(aij->B, MAT_USE_INODES, PETSC_FALSE));
#if defined(PETSC_HAVE_DEVICE)
  if (mat->offloadmask == PETSC_OFFLOAD_CPU && aij->B->offloadmask != PETSC_OFFLOAD_UNALLOCATED) aij->B->offloadmask = PETSC_OFFLOAD_CPU;
#endif
  PetscCall(MatAssemblyBegin(aij->B, mode));
  PetscCall(MatAssemblyEnd(aij->B, mode));

  PetscCall(PetscFree2(aij->rowvalues, aij->rowindices));

  aij->rowvalues = NULL;

  PetscCall(VecDestroy(&aij->diag));

  /* if no new nonzero locations are allowed in matrix then only set the matrix state the first time through */
  if ((!mat->was_assembled && mode == MAT_FINAL_ASSEMBLY) || !((Mat_SeqAIJ *)aij->A->data)->nonew) {
    PetscObjectState state = aij->A->nonzerostate + aij->B->nonzerostate;
    PetscCallMPI(MPIU_Allreduce(&state, &mat->nonzerostate, 1, MPIU_INT64, MPI_SUM, PetscObjectComm((PetscObject)mat)));
  }
#if defined(PETSC_HAVE_DEVICE)
  mat->offloadmask = PETSC_OFFLOAD_BOTH;
#endif
  PetscFunctionReturn(PETSC_SUCCESS);
}

static PetscErrorCode MatZeroEntries_MPIAIJ(Mat A)
{
  Mat_MPIAIJ *l = (Mat_MPIAIJ *)A->data;

  PetscFunctionBegin;
  PetscCall(MatZeroEntries(l->A));
  PetscCall(MatZeroEntries(l->B));
  PetscFunctionReturn(PETSC_SUCCESS);
}

static PetscErrorCode MatZeroRows_MPIAIJ(Mat A, PetscInt N, const PetscInt rows[], PetscScalar diag, Vec x, Vec b)
{
  Mat_MPIAIJ *mat = (Mat_MPIAIJ *)A->data;
  PetscInt   *lrows;
  PetscInt    r, len;
  PetscBool   cong;

  PetscFunctionBegin;
  /* get locally owned rows */
  PetscCall(MatZeroRowsMapLocal_Private(A, N, rows, &len, &lrows));
  PetscCall(MatHasCongruentLayouts(A, &cong));
  /* fix right-hand side if needed */
  if (x && b) {
    const PetscScalar *xx;
    PetscScalar       *bb;

    PetscCheck(cong, PetscObjectComm((PetscObject)A), PETSC_ERR_SUP, "Need matching row/col layout");
    PetscCall(VecGetArrayRead(x, &xx));
    PetscCall(VecGetArray(b, &bb));
    for (r = 0; r < len; ++r) bb[lrows[r]] = diag * xx[lrows[r]];
    PetscCall(VecRestoreArrayRead(x, &xx));
    PetscCall(VecRestoreArray(b, &bb));
  }

  if (diag != 0.0 && cong) {
    PetscCall(MatZeroRows(mat->A, len, lrows, diag, NULL, NULL));
    PetscCall(MatZeroRows(mat->B, len, lrows, 0.0, NULL, NULL));
  } else if (diag != 0.0) { /* non-square or non congruent layouts -> if keepnonzeropattern is false, we allow for new insertion */
    Mat_SeqAIJ *aijA = (Mat_SeqAIJ *)mat->A->data;
    Mat_SeqAIJ *aijB = (Mat_SeqAIJ *)mat->B->data;
    PetscInt    nnwA, nnwB;
    PetscBool   nnzA, nnzB;

    nnwA = aijA->nonew;
    nnwB = aijB->nonew;
    nnzA = aijA->keepnonzeropattern;
    nnzB = aijB->keepnonzeropattern;
    if (!nnzA) {
      PetscCall(PetscInfo(mat->A, "Requested to not keep the pattern and add a nonzero diagonal; may encounter reallocations on diagonal block.\n"));
      aijA->nonew = 0;
    }
    if (!nnzB) {
      PetscCall(PetscInfo(mat->B, "Requested to not keep the pattern and add a nonzero diagonal; may encounter reallocations on off-diagonal block.\n"));
      aijB->nonew = 0;
    }
    /* Must zero here before the next loop */
    PetscCall(MatZeroRows(mat->A, len, lrows, 0.0, NULL, NULL));
    PetscCall(MatZeroRows(mat->B, len, lrows, 0.0, NULL, NULL));
    for (r = 0; r < len; ++r) {
      const PetscInt row = lrows[r] + A->rmap->rstart;
      if (row >= A->cmap->N) continue;
      PetscCall(MatSetValues(A, 1, &row, 1, &row, &diag, INSERT_VALUES));
    }
    aijA->nonew = nnwA;
    aijB->nonew = nnwB;
  } else {
    PetscCall(MatZeroRows(mat->A, len, lrows, 0.0, NULL, NULL));
    PetscCall(MatZeroRows(mat->B, len, lrows, 0.0, NULL, NULL));
  }
  PetscCall(PetscFree(lrows));
  PetscCall(MatAssemblyBegin(A, MAT_FINAL_ASSEMBLY));
  PetscCall(MatAssemblyEnd(A, MAT_FINAL_ASSEMBLY));

  /* only change matrix nonzero state if pattern was allowed to be changed */
  if (!((Mat_SeqAIJ *)mat->A->data)->keepnonzeropattern || !((Mat_SeqAIJ *)mat->A->data)->nonew) {
    PetscObjectState state = mat->A->nonzerostate + mat->B->nonzerostate;
    PetscCallMPI(MPIU_Allreduce(&state, &A->nonzerostate, 1, MPIU_INT64, MPI_SUM, PetscObjectComm((PetscObject)A)));
  }
  PetscFunctionReturn(PETSC_SUCCESS);
}

static PetscErrorCode MatZeroRowsColumns_MPIAIJ(Mat A, PetscInt N, const PetscInt rows[], PetscScalar diag, Vec x, Vec b)
{
  Mat_MPIAIJ        *l = (Mat_MPIAIJ *)A->data;
  PetscInt           n = A->rmap->n;
  PetscInt           i, j, r, m, len = 0;
  PetscInt          *lrows, *owners = A->rmap->range;
  PetscMPIInt        p = 0;
  PetscSFNode       *rrows;
  PetscSF            sf;
  const PetscScalar *xx;
  PetscScalar       *bb, *mask, *aij_a;
  Vec                xmask, lmask;
  Mat_SeqAIJ        *aij = (Mat_SeqAIJ *)l->B->data;
  const PetscInt    *aj, *ii, *ridx;
  PetscScalar       *aa;

  PetscFunctionBegin;
  /* Create SF where leaves are input rows and roots are owned rows */
  PetscCall(PetscMalloc1(n, &lrows));
  for (r = 0; r < n; ++r) lrows[r] = -1;
  PetscCall(PetscMalloc1(N, &rrows));
  for (r = 0; r < N; ++r) {
    const PetscInt idx = rows[r];
    PetscCheck(idx >= 0 && A->rmap->N > idx, PETSC_COMM_SELF, PETSC_ERR_ARG_OUTOFRANGE, "Row %" PetscInt_FMT " out of range [0,%" PetscInt_FMT ")", idx, A->rmap->N);
    if (idx < owners[p] || owners[p + 1] <= idx) { /* short-circuit the search if the last p owns this row too */
      PetscCall(PetscLayoutFindOwner(A->rmap, idx, &p));
    }
    rrows[r].rank  = p;
    rrows[r].index = rows[r] - owners[p];
  }
  PetscCall(PetscSFCreate(PetscObjectComm((PetscObject)A), &sf));
  PetscCall(PetscSFSetGraph(sf, n, N, NULL, PETSC_OWN_POINTER, rrows, PETSC_OWN_POINTER));
  /* Collect flags for rows to be zeroed */
  PetscCall(PetscSFReduceBegin(sf, MPIU_INT, (PetscInt *)rows, lrows, MPI_LOR));
  PetscCall(PetscSFReduceEnd(sf, MPIU_INT, (PetscInt *)rows, lrows, MPI_LOR));
  PetscCall(PetscSFDestroy(&sf));
  /* Compress and put in row numbers */
  for (r = 0; r < n; ++r)
    if (lrows[r] >= 0) lrows[len++] = r;
  /* zero diagonal part of matrix */
  PetscCall(MatZeroRowsColumns(l->A, len, lrows, diag, x, b));
  /* handle off-diagonal part of matrix */
  PetscCall(MatCreateVecs(A, &xmask, NULL));
  PetscCall(VecDuplicate(l->lvec, &lmask));
  PetscCall(VecGetArray(xmask, &bb));
  for (i = 0; i < len; i++) bb[lrows[i]] = 1;
  PetscCall(VecRestoreArray(xmask, &bb));
  PetscCall(VecScatterBegin(l->Mvctx, xmask, lmask, ADD_VALUES, SCATTER_FORWARD));
  PetscCall(VecScatterEnd(l->Mvctx, xmask, lmask, ADD_VALUES, SCATTER_FORWARD));
  PetscCall(VecDestroy(&xmask));
  if (x && b) { /* this code is buggy when the row and column layout don't match */
    PetscBool cong;

    PetscCall(MatHasCongruentLayouts(A, &cong));
    PetscCheck(cong, PetscObjectComm((PetscObject)A), PETSC_ERR_SUP, "Need matching row/col layout");
    PetscCall(VecScatterBegin(l->Mvctx, x, l->lvec, INSERT_VALUES, SCATTER_FORWARD));
    PetscCall(VecScatterEnd(l->Mvctx, x, l->lvec, INSERT_VALUES, SCATTER_FORWARD));
    PetscCall(VecGetArrayRead(l->lvec, &xx));
    PetscCall(VecGetArray(b, &bb));
  }
  PetscCall(VecGetArray(lmask, &mask));
  /* remove zeroed rows of off-diagonal matrix */
  PetscCall(MatSeqAIJGetArray(l->B, &aij_a));
  ii = aij->i;
  for (i = 0; i < len; i++) PetscCall(PetscArrayzero(PetscSafePointerPlusOffset(aij_a, ii[lrows[i]]), ii[lrows[i] + 1] - ii[lrows[i]]));
  /* loop over all elements of off process part of matrix zeroing removed columns*/
  if (aij->compressedrow.use) {
    m    = aij->compressedrow.nrows;
    ii   = aij->compressedrow.i;
    ridx = aij->compressedrow.rindex;
    for (i = 0; i < m; i++) {
      n  = ii[i + 1] - ii[i];
      aj = aij->j + ii[i];
      aa = aij_a + ii[i];

      for (j = 0; j < n; j++) {
        if (PetscAbsScalar(mask[*aj])) {
          if (b) bb[*ridx] -= *aa * xx[*aj];
          *aa = 0.0;
        }
        aa++;
        aj++;
      }
      ridx++;
    }
  } else { /* do not use compressed row format */
    m = l->B->rmap->n;
    for (i = 0; i < m; i++) {
      n  = ii[i + 1] - ii[i];
      aj = aij->j + ii[i];
      aa = aij_a + ii[i];
      for (j = 0; j < n; j++) {
        if (PetscAbsScalar(mask[*aj])) {
          if (b) bb[i] -= *aa * xx[*aj];
          *aa = 0.0;
        }
        aa++;
        aj++;
      }
    }
  }
  if (x && b) {
    PetscCall(VecRestoreArray(b, &bb));
    PetscCall(VecRestoreArrayRead(l->lvec, &xx));
  }
  PetscCall(MatSeqAIJRestoreArray(l->B, &aij_a));
  PetscCall(VecRestoreArray(lmask, &mask));
  PetscCall(VecDestroy(&lmask));
  PetscCall(PetscFree(lrows));

  /* only change matrix nonzero state if pattern was allowed to be changed */
  if (!((Mat_SeqAIJ *)l->A->data)->nonew) {
    PetscObjectState state = l->A->nonzerostate + l->B->nonzerostate;
    PetscCallMPI(MPIU_Allreduce(&state, &A->nonzerostate, 1, MPIU_INT64, MPI_SUM, PetscObjectComm((PetscObject)A)));
  }
  PetscFunctionReturn(PETSC_SUCCESS);
}

static PetscErrorCode MatMult_MPIAIJ(Mat A, Vec xx, Vec yy)
{
  Mat_MPIAIJ *a = (Mat_MPIAIJ *)A->data;
  PetscInt    nt;
  VecScatter  Mvctx = a->Mvctx;

  PetscFunctionBegin;
  PetscCall(VecGetLocalSize(xx, &nt));
  PetscCheck(nt == A->cmap->n, PETSC_COMM_SELF, PETSC_ERR_ARG_SIZ, "Incompatible partition of A (%" PetscInt_FMT ") and xx (%" PetscInt_FMT ")", A->cmap->n, nt);
  PetscCall(VecScatterBegin(Mvctx, xx, a->lvec, INSERT_VALUES, SCATTER_FORWARD));
  PetscUseTypeMethod(a->A, mult, xx, yy);
  PetscCall(VecScatterEnd(Mvctx, xx, a->lvec, INSERT_VALUES, SCATTER_FORWARD));
  PetscUseTypeMethod(a->B, multadd, a->lvec, yy, yy);
  PetscFunctionReturn(PETSC_SUCCESS);
}

static PetscErrorCode MatMultDiagonalBlock_MPIAIJ(Mat A, Vec bb, Vec xx)
{
  Mat_MPIAIJ *a = (Mat_MPIAIJ *)A->data;

  PetscFunctionBegin;
  PetscCall(MatMultDiagonalBlock(a->A, bb, xx));
  PetscFunctionReturn(PETSC_SUCCESS);
}

static PetscErrorCode MatMultAdd_MPIAIJ(Mat A, Vec xx, Vec yy, Vec zz)
{
  Mat_MPIAIJ *a     = (Mat_MPIAIJ *)A->data;
  VecScatter  Mvctx = a->Mvctx;

  PetscFunctionBegin;
  PetscCall(VecScatterBegin(Mvctx, xx, a->lvec, INSERT_VALUES, SCATTER_FORWARD));
  PetscCall((*a->A->ops->multadd)(a->A, xx, yy, zz));
  PetscCall(VecScatterEnd(Mvctx, xx, a->lvec, INSERT_VALUES, SCATTER_FORWARD));
  PetscCall((*a->B->ops->multadd)(a->B, a->lvec, zz, zz));
  PetscFunctionReturn(PETSC_SUCCESS);
}

static PetscErrorCode MatMultTranspose_MPIAIJ(Mat A, Vec xx, Vec yy)
{
  Mat_MPIAIJ *a = (Mat_MPIAIJ *)A->data;

  PetscFunctionBegin;
  /* do nondiagonal part */
  PetscCall((*a->B->ops->multtranspose)(a->B, xx, a->lvec));
  /* do local part */
  PetscCall((*a->A->ops->multtranspose)(a->A, xx, yy));
  /* add partial results together */
  PetscCall(VecScatterBegin(a->Mvctx, a->lvec, yy, ADD_VALUES, SCATTER_REVERSE));
  PetscCall(VecScatterEnd(a->Mvctx, a->lvec, yy, ADD_VALUES, SCATTER_REVERSE));
  PetscFunctionReturn(PETSC_SUCCESS);
}

static PetscErrorCode MatIsTranspose_MPIAIJ(Mat Amat, Mat Bmat, PetscReal tol, PetscBool *f)
{
  MPI_Comm    comm;
  Mat_MPIAIJ *Aij = (Mat_MPIAIJ *)Amat->data, *Bij = (Mat_MPIAIJ *)Bmat->data;
  Mat         Adia = Aij->A, Bdia = Bij->A, Aoff, Boff, *Aoffs, *Boffs;
  IS          Me, Notme;
  PetscInt    M, N, first, last, *notme, i;
  PetscBool   lf;
  PetscMPIInt size;

  PetscFunctionBegin;
  /* Easy test: symmetric diagonal block */
  PetscCall(MatIsTranspose(Adia, Bdia, tol, &lf));
  PetscCallMPI(MPIU_Allreduce(&lf, f, 1, MPIU_BOOL, MPI_LAND, PetscObjectComm((PetscObject)Amat)));
  if (!*f) PetscFunctionReturn(PETSC_SUCCESS);
  PetscCall(PetscObjectGetComm((PetscObject)Amat, &comm));
  PetscCallMPI(MPI_Comm_size(comm, &size));
  if (size == 1) PetscFunctionReturn(PETSC_SUCCESS);

  /* Hard test: off-diagonal block. This takes a MatCreateSubMatrix. */
  PetscCall(MatGetSize(Amat, &M, &N));
  PetscCall(MatGetOwnershipRange(Amat, &first, &last));
  PetscCall(PetscMalloc1(N - last + first, &notme));
  for (i = 0; i < first; i++) notme[i] = i;
  for (i = last; i < M; i++) notme[i - last + first] = i;
  PetscCall(ISCreateGeneral(MPI_COMM_SELF, N - last + first, notme, PETSC_COPY_VALUES, &Notme));
  PetscCall(ISCreateStride(MPI_COMM_SELF, last - first, first, 1, &Me));
  PetscCall(MatCreateSubMatrices(Amat, 1, &Me, &Notme, MAT_INITIAL_MATRIX, &Aoffs));
  Aoff = Aoffs[0];
  PetscCall(MatCreateSubMatrices(Bmat, 1, &Notme, &Me, MAT_INITIAL_MATRIX, &Boffs));
  Boff = Boffs[0];
  PetscCall(MatIsTranspose(Aoff, Boff, tol, f));
  PetscCall(MatDestroyMatrices(1, &Aoffs));
  PetscCall(MatDestroyMatrices(1, &Boffs));
  PetscCall(ISDestroy(&Me));
  PetscCall(ISDestroy(&Notme));
  PetscCall(PetscFree(notme));
  PetscFunctionReturn(PETSC_SUCCESS);
}

static PetscErrorCode MatMultTransposeAdd_MPIAIJ(Mat A, Vec xx, Vec yy, Vec zz)
{
  Mat_MPIAIJ *a = (Mat_MPIAIJ *)A->data;

  PetscFunctionBegin;
  /* do nondiagonal part */
  PetscCall((*a->B->ops->multtranspose)(a->B, xx, a->lvec));
  /* do local part */
  PetscCall((*a->A->ops->multtransposeadd)(a->A, xx, yy, zz));
  /* add partial results together */
  PetscCall(VecScatterBegin(a->Mvctx, a->lvec, zz, ADD_VALUES, SCATTER_REVERSE));
  PetscCall(VecScatterEnd(a->Mvctx, a->lvec, zz, ADD_VALUES, SCATTER_REVERSE));
  PetscFunctionReturn(PETSC_SUCCESS);
}

/*
  This only works correctly for square matrices where the subblock A->A is the
   diagonal block
*/
static PetscErrorCode MatGetDiagonal_MPIAIJ(Mat A, Vec v)
{
  Mat_MPIAIJ *a = (Mat_MPIAIJ *)A->data;

  PetscFunctionBegin;
  PetscCheck(A->rmap->N == A->cmap->N, PetscObjectComm((PetscObject)A), PETSC_ERR_SUP, "Supports only square matrix where A->A is diag block");
  PetscCheck(A->rmap->rstart == A->cmap->rstart && A->rmap->rend == A->cmap->rend, PETSC_COMM_SELF, PETSC_ERR_ARG_SIZ, "row partition must equal col partition");
  PetscCall(MatGetDiagonal(a->A, v));
  PetscFunctionReturn(PETSC_SUCCESS);
}

static PetscErrorCode MatScale_MPIAIJ(Mat A, PetscScalar aa)
{
  Mat_MPIAIJ *a = (Mat_MPIAIJ *)A->data;

  PetscFunctionBegin;
  PetscCall(MatScale(a->A, aa));
  PetscCall(MatScale(a->B, aa));
  PetscFunctionReturn(PETSC_SUCCESS);
}

static PetscErrorCode MatView_MPIAIJ_Binary(Mat mat, PetscViewer viewer)
{
  Mat_MPIAIJ        *aij    = (Mat_MPIAIJ *)mat->data;
  Mat_SeqAIJ        *A      = (Mat_SeqAIJ *)aij->A->data;
  Mat_SeqAIJ        *B      = (Mat_SeqAIJ *)aij->B->data;
  const PetscInt    *garray = aij->garray;
  const PetscScalar *aa, *ba;
  PetscInt           header[4], M, N, m, rs, cs, cnt, i, ja, jb;
  PetscInt64         nz, hnz;
  PetscInt          *rowlens;
  PetscInt          *colidxs;
  PetscScalar       *matvals;
  PetscMPIInt        rank;

  PetscFunctionBegin;
  PetscCall(PetscViewerSetUp(viewer));

  M  = mat->rmap->N;
  N  = mat->cmap->N;
  m  = mat->rmap->n;
  rs = mat->rmap->rstart;
  cs = mat->cmap->rstart;
  nz = A->nz + B->nz;

  /* write matrix header */
  header[0] = MAT_FILE_CLASSID;
  header[1] = M;
  header[2] = N;
  PetscCallMPI(MPI_Reduce(&nz, &hnz, 1, MPIU_INT64, MPI_SUM, 0, PetscObjectComm((PetscObject)mat)));
  PetscCallMPI(MPI_Comm_rank(PetscObjectComm((PetscObject)mat), &rank));
  if (rank == 0) PetscCall(PetscIntCast(hnz, &header[3]));
  PetscCall(PetscViewerBinaryWrite(viewer, header, 4, PETSC_INT));

  /* fill in and store row lengths  */
  PetscCall(PetscMalloc1(m, &rowlens));
  for (i = 0; i < m; i++) rowlens[i] = A->i[i + 1] - A->i[i] + B->i[i + 1] - B->i[i];
  PetscCall(PetscViewerBinaryWriteAll(viewer, rowlens, m, rs, M, PETSC_INT));
  PetscCall(PetscFree(rowlens));

  /* fill in and store column indices */
  PetscCall(PetscMalloc1(nz, &colidxs));
  for (cnt = 0, i = 0; i < m; i++) {
    for (jb = B->i[i]; jb < B->i[i + 1]; jb++) {
      if (garray[B->j[jb]] > cs) break;
      colidxs[cnt++] = garray[B->j[jb]];
    }
    for (ja = A->i[i]; ja < A->i[i + 1]; ja++) colidxs[cnt++] = A->j[ja] + cs;
    for (; jb < B->i[i + 1]; jb++) colidxs[cnt++] = garray[B->j[jb]];
  }
  PetscCheck(cnt == nz, PETSC_COMM_SELF, PETSC_ERR_PLIB, "Internal PETSc error: cnt = %" PetscInt_FMT " nz = %" PetscInt64_FMT, cnt, nz);
  PetscCall(PetscViewerBinaryWriteAll(viewer, colidxs, nz, PETSC_DETERMINE, PETSC_DETERMINE, PETSC_INT));
  PetscCall(PetscFree(colidxs));

  /* fill in and store nonzero values */
  PetscCall(MatSeqAIJGetArrayRead(aij->A, &aa));
  PetscCall(MatSeqAIJGetArrayRead(aij->B, &ba));
  PetscCall(PetscMalloc1(nz, &matvals));
  for (cnt = 0, i = 0; i < m; i++) {
    for (jb = B->i[i]; jb < B->i[i + 1]; jb++) {
      if (garray[B->j[jb]] > cs) break;
      matvals[cnt++] = ba[jb];
    }
    for (ja = A->i[i]; ja < A->i[i + 1]; ja++) matvals[cnt++] = aa[ja];
    for (; jb < B->i[i + 1]; jb++) matvals[cnt++] = ba[jb];
  }
  PetscCall(MatSeqAIJRestoreArrayRead(aij->A, &aa));
  PetscCall(MatSeqAIJRestoreArrayRead(aij->B, &ba));
  PetscCheck(cnt == nz, PETSC_COMM_SELF, PETSC_ERR_LIB, "Internal PETSc error: cnt = %" PetscInt_FMT " nz = %" PetscInt64_FMT, cnt, nz);
  PetscCall(PetscViewerBinaryWriteAll(viewer, matvals, nz, PETSC_DETERMINE, PETSC_DETERMINE, PETSC_SCALAR));
  PetscCall(PetscFree(matvals));

  /* write block size option to the viewer's .info file */
  PetscCall(MatView_Binary_BlockSizes(mat, viewer));
  PetscFunctionReturn(PETSC_SUCCESS);
}

#include <petscdraw.h>
static PetscErrorCode MatView_MPIAIJ_ASCIIorDraworSocket(Mat mat, PetscViewer viewer)
{
  Mat_MPIAIJ       *aij  = (Mat_MPIAIJ *)mat->data;
  PetscMPIInt       rank = aij->rank, size = aij->size;
  PetscBool         isdraw, iascii, isbinary;
  PetscViewer       sviewer;
  PetscViewerFormat format;

  PetscFunctionBegin;
  PetscCall(PetscObjectTypeCompare((PetscObject)viewer, PETSCVIEWERDRAW, &isdraw));
  PetscCall(PetscObjectTypeCompare((PetscObject)viewer, PETSCVIEWERASCII, &iascii));
  PetscCall(PetscObjectTypeCompare((PetscObject)viewer, PETSCVIEWERBINARY, &isbinary));
  if (iascii) {
    PetscCall(PetscViewerGetFormat(viewer, &format));
    if (format == PETSC_VIEWER_LOAD_BALANCE) {
      PetscInt i, nmax = 0, nmin = PETSC_INT_MAX, navg = 0, *nz, nzlocal = ((Mat_SeqAIJ *)aij->A->data)->nz + ((Mat_SeqAIJ *)aij->B->data)->nz;
      PetscCall(PetscMalloc1(size, &nz));
      PetscCallMPI(MPI_Allgather(&nzlocal, 1, MPIU_INT, nz, 1, MPIU_INT, PetscObjectComm((PetscObject)mat)));
      for (i = 0; i < size; i++) {
        nmax = PetscMax(nmax, nz[i]);
        nmin = PetscMin(nmin, nz[i]);
        navg += nz[i];
      }
      PetscCall(PetscFree(nz));
      navg = navg / size;
      PetscCall(PetscViewerASCIIPrintf(viewer, "Load Balance - Nonzeros: Min %" PetscInt_FMT "  avg %" PetscInt_FMT "  max %" PetscInt_FMT "\n", nmin, navg, nmax));
      PetscFunctionReturn(PETSC_SUCCESS);
    }
    PetscCall(PetscViewerGetFormat(viewer, &format));
    if (format == PETSC_VIEWER_ASCII_INFO_DETAIL) {
      MatInfo   info;
      PetscInt *inodes = NULL;

      PetscCallMPI(MPI_Comm_rank(PetscObjectComm((PetscObject)mat), &rank));
      PetscCall(MatGetInfo(mat, MAT_LOCAL, &info));
      PetscCall(MatInodeGetInodeSizes(aij->A, NULL, &inodes, NULL));
      PetscCall(PetscViewerASCIIPushSynchronized(viewer));
      if (!inodes) {
        PetscCall(PetscViewerASCIISynchronizedPrintf(viewer, "[%d] Local rows %" PetscInt_FMT " nz %" PetscInt_FMT " nz alloced %" PetscInt_FMT " mem %g, not using I-node routines\n", rank, mat->rmap->n, (PetscInt)info.nz_used, (PetscInt)info.nz_allocated,
                                                     info.memory));
      } else {
        PetscCall(
          PetscViewerASCIISynchronizedPrintf(viewer, "[%d] Local rows %" PetscInt_FMT " nz %" PetscInt_FMT " nz alloced %" PetscInt_FMT " mem %g, using I-node routines\n", rank, mat->rmap->n, (PetscInt)info.nz_used, (PetscInt)info.nz_allocated, info.memory));
      }
      PetscCall(MatGetInfo(aij->A, MAT_LOCAL, &info));
      PetscCall(PetscViewerASCIISynchronizedPrintf(viewer, "[%d] on-diagonal part: nz %" PetscInt_FMT " \n", rank, (PetscInt)info.nz_used));
      PetscCall(MatGetInfo(aij->B, MAT_LOCAL, &info));
      PetscCall(PetscViewerASCIISynchronizedPrintf(viewer, "[%d] off-diagonal part: nz %" PetscInt_FMT " \n", rank, (PetscInt)info.nz_used));
      PetscCall(PetscViewerFlush(viewer));
      PetscCall(PetscViewerASCIIPopSynchronized(viewer));
      PetscCall(PetscViewerASCIIPrintf(viewer, "Information on VecScatter used in matrix-vector product: \n"));
      PetscCall(VecScatterView(aij->Mvctx, viewer));
      PetscFunctionReturn(PETSC_SUCCESS);
    } else if (format == PETSC_VIEWER_ASCII_INFO) {
      PetscInt inodecount, inodelimit, *inodes;
      PetscCall(MatInodeGetInodeSizes(aij->A, &inodecount, &inodes, &inodelimit));
      if (inodes) {
        PetscCall(PetscViewerASCIIPrintf(viewer, "using I-node (on process 0) routines: found %" PetscInt_FMT " nodes, limit used is %" PetscInt_FMT "\n", inodecount, inodelimit));
      } else {
        PetscCall(PetscViewerASCIIPrintf(viewer, "not using I-node (on process 0) routines\n"));
      }
      PetscFunctionReturn(PETSC_SUCCESS);
    } else if (format == PETSC_VIEWER_ASCII_FACTOR_INFO) {
      PetscFunctionReturn(PETSC_SUCCESS);
    }
  } else if (isbinary) {
    if (size == 1) {
      PetscCall(PetscObjectSetName((PetscObject)aij->A, ((PetscObject)mat)->name));
      PetscCall(MatView(aij->A, viewer));
    } else {
      PetscCall(MatView_MPIAIJ_Binary(mat, viewer));
    }
    PetscFunctionReturn(PETSC_SUCCESS);
  } else if (iascii && size == 1) {
    PetscCall(PetscObjectSetName((PetscObject)aij->A, ((PetscObject)mat)->name));
    PetscCall(MatView(aij->A, viewer));
    PetscFunctionReturn(PETSC_SUCCESS);
  } else if (isdraw) {
    PetscDraw draw;
    PetscBool isnull;
    PetscCall(PetscViewerDrawGetDraw(viewer, 0, &draw));
    PetscCall(PetscDrawIsNull(draw, &isnull));
    if (isnull) PetscFunctionReturn(PETSC_SUCCESS);
  }

  { /* assemble the entire matrix onto first processor */
    Mat A = NULL, Av;
    IS  isrow, iscol;

    PetscCall(ISCreateStride(PetscObjectComm((PetscObject)mat), rank == 0 ? mat->rmap->N : 0, 0, 1, &isrow));
    PetscCall(ISCreateStride(PetscObjectComm((PetscObject)mat), rank == 0 ? mat->cmap->N : 0, 0, 1, &iscol));
    PetscCall(MatCreateSubMatrix(mat, isrow, iscol, MAT_INITIAL_MATRIX, &A));
    PetscCall(MatMPIAIJGetSeqAIJ(A, &Av, NULL, NULL));
    /*  The commented code uses MatCreateSubMatrices instead */
    /*
    Mat *AA, A = NULL, Av;
    IS  isrow,iscol;

    PetscCall(ISCreateStride(PetscObjectComm((PetscObject)mat),rank == 0 ? mat->rmap->N : 0,0,1,&isrow));
    PetscCall(ISCreateStride(PetscObjectComm((PetscObject)mat),rank == 0 ? mat->cmap->N : 0,0,1,&iscol));
    PetscCall(MatCreateSubMatrices(mat,1,&isrow,&iscol,MAT_INITIAL_MATRIX,&AA));
    if (rank == 0) {
       PetscCall(PetscObjectReference((PetscObject)AA[0]));
       A    = AA[0];
       Av   = AA[0];
    }
    PetscCall(MatDestroySubMatrices(1,&AA));
*/
    PetscCall(ISDestroy(&iscol));
    PetscCall(ISDestroy(&isrow));
    /*
       Everyone has to call to draw the matrix since the graphics waits are
       synchronized across all processors that share the PetscDraw object
    */
    PetscCall(PetscViewerGetSubViewer(viewer, PETSC_COMM_SELF, &sviewer));
    if (rank == 0) {
      if (((PetscObject)mat)->name) PetscCall(PetscObjectSetName((PetscObject)Av, ((PetscObject)mat)->name));
      PetscCall(MatView_SeqAIJ(Av, sviewer));
    }
    PetscCall(PetscViewerRestoreSubViewer(viewer, PETSC_COMM_SELF, &sviewer));
    PetscCall(MatDestroy(&A));
  }
  PetscFunctionReturn(PETSC_SUCCESS);
}

PetscErrorCode MatView_MPIAIJ(Mat mat, PetscViewer viewer)
{
  PetscBool iascii, isdraw, issocket, isbinary;

  PetscFunctionBegin;
  PetscCall(PetscObjectTypeCompare((PetscObject)viewer, PETSCVIEWERASCII, &iascii));
  PetscCall(PetscObjectTypeCompare((PetscObject)viewer, PETSCVIEWERDRAW, &isdraw));
  PetscCall(PetscObjectTypeCompare((PetscObject)viewer, PETSCVIEWERBINARY, &isbinary));
  PetscCall(PetscObjectTypeCompare((PetscObject)viewer, PETSCVIEWERSOCKET, &issocket));
  if (iascii || isdraw || isbinary || issocket) PetscCall(MatView_MPIAIJ_ASCIIorDraworSocket(mat, viewer));
  PetscFunctionReturn(PETSC_SUCCESS);
}

static PetscErrorCode MatSOR_MPIAIJ(Mat matin, Vec bb, PetscReal omega, MatSORType flag, PetscReal fshift, PetscInt its, PetscInt lits, Vec xx)
{
  Mat_MPIAIJ *mat = (Mat_MPIAIJ *)matin->data;
  Vec         bb1 = NULL;
  PetscBool   hasop;

  PetscFunctionBegin;
  if (flag == SOR_APPLY_UPPER) {
    PetscCall((*mat->A->ops->sor)(mat->A, bb, omega, flag, fshift, lits, 1, xx));
    PetscFunctionReturn(PETSC_SUCCESS);
  }

  if (its > 1 || ~flag & SOR_ZERO_INITIAL_GUESS || flag & SOR_EISENSTAT) PetscCall(VecDuplicate(bb, &bb1));

  if ((flag & SOR_LOCAL_SYMMETRIC_SWEEP) == SOR_LOCAL_SYMMETRIC_SWEEP) {
    if (flag & SOR_ZERO_INITIAL_GUESS) {
      PetscCall((*mat->A->ops->sor)(mat->A, bb, omega, flag, fshift, lits, 1, xx));
      its--;
    }

    while (its--) {
      PetscCall(VecScatterBegin(mat->Mvctx, xx, mat->lvec, INSERT_VALUES, SCATTER_FORWARD));
      PetscCall(VecScatterEnd(mat->Mvctx, xx, mat->lvec, INSERT_VALUES, SCATTER_FORWARD));

      /* update rhs: bb1 = bb - B*x */
      PetscCall(VecScale(mat->lvec, -1.0));
      PetscCall((*mat->B->ops->multadd)(mat->B, mat->lvec, bb, bb1));

      /* local sweep */
      PetscCall((*mat->A->ops->sor)(mat->A, bb1, omega, SOR_SYMMETRIC_SWEEP, fshift, lits, 1, xx));
    }
  } else if (flag & SOR_LOCAL_FORWARD_SWEEP) {
    if (flag & SOR_ZERO_INITIAL_GUESS) {
      PetscCall((*mat->A->ops->sor)(mat->A, bb, omega, flag, fshift, lits, 1, xx));
      its--;
    }
    while (its--) {
      PetscCall(VecScatterBegin(mat->Mvctx, xx, mat->lvec, INSERT_VALUES, SCATTER_FORWARD));
      PetscCall(VecScatterEnd(mat->Mvctx, xx, mat->lvec, INSERT_VALUES, SCATTER_FORWARD));

      /* update rhs: bb1 = bb - B*x */
      PetscCall(VecScale(mat->lvec, -1.0));
      PetscCall((*mat->B->ops->multadd)(mat->B, mat->lvec, bb, bb1));

      /* local sweep */
      PetscCall((*mat->A->ops->sor)(mat->A, bb1, omega, SOR_FORWARD_SWEEP, fshift, lits, 1, xx));
    }
  } else if (flag & SOR_LOCAL_BACKWARD_SWEEP) {
    if (flag & SOR_ZERO_INITIAL_GUESS) {
      PetscCall((*mat->A->ops->sor)(mat->A, bb, omega, flag, fshift, lits, 1, xx));
      its--;
    }
    while (its--) {
      PetscCall(VecScatterBegin(mat->Mvctx, xx, mat->lvec, INSERT_VALUES, SCATTER_FORWARD));
      PetscCall(VecScatterEnd(mat->Mvctx, xx, mat->lvec, INSERT_VALUES, SCATTER_FORWARD));

      /* update rhs: bb1 = bb - B*x */
      PetscCall(VecScale(mat->lvec, -1.0));
      PetscCall((*mat->B->ops->multadd)(mat->B, mat->lvec, bb, bb1));

      /* local sweep */
      PetscCall((*mat->A->ops->sor)(mat->A, bb1, omega, SOR_BACKWARD_SWEEP, fshift, lits, 1, xx));
    }
  } else if (flag & SOR_EISENSTAT) {
    Vec xx1;

    PetscCall(VecDuplicate(bb, &xx1));
    PetscCall((*mat->A->ops->sor)(mat->A, bb, omega, (MatSORType)(SOR_ZERO_INITIAL_GUESS | SOR_LOCAL_BACKWARD_SWEEP), fshift, lits, 1, xx));

    PetscCall(VecScatterBegin(mat->Mvctx, xx, mat->lvec, INSERT_VALUES, SCATTER_FORWARD));
    PetscCall(VecScatterEnd(mat->Mvctx, xx, mat->lvec, INSERT_VALUES, SCATTER_FORWARD));
    if (!mat->diag) {
      PetscCall(MatCreateVecs(matin, &mat->diag, NULL));
      PetscCall(MatGetDiagonal(matin, mat->diag));
    }
    PetscCall(MatHasOperation(matin, MATOP_MULT_DIAGONAL_BLOCK, &hasop));
    if (hasop) {
      PetscCall(MatMultDiagonalBlock(matin, xx, bb1));
    } else {
      PetscCall(VecPointwiseMult(bb1, mat->diag, xx));
    }
    PetscCall(VecAYPX(bb1, (omega - 2.0) / omega, bb));

    PetscCall(MatMultAdd(mat->B, mat->lvec, bb1, bb1));

    /* local sweep */
    PetscCall((*mat->A->ops->sor)(mat->A, bb1, omega, (MatSORType)(SOR_ZERO_INITIAL_GUESS | SOR_LOCAL_FORWARD_SWEEP), fshift, lits, 1, xx1));
    PetscCall(VecAXPY(xx, 1.0, xx1));
    PetscCall(VecDestroy(&xx1));
  } else SETERRQ(PetscObjectComm((PetscObject)matin), PETSC_ERR_SUP, "Parallel SOR not supported");

  PetscCall(VecDestroy(&bb1));

  matin->factorerrortype = mat->A->factorerrortype;
  PetscFunctionReturn(PETSC_SUCCESS);
}

static PetscErrorCode MatPermute_MPIAIJ(Mat A, IS rowp, IS colp, Mat *B)
{
  Mat             aA, aB, Aperm;
  const PetscInt *rwant, *cwant, *gcols, *ai, *bi, *aj, *bj;
  PetscScalar    *aa, *ba;
  PetscInt        i, j, m, n, ng, anz, bnz, *dnnz, *onnz, *tdnnz, *tonnz, *rdest, *cdest, *work, *gcdest;
  PetscSF         rowsf, sf;
  IS              parcolp = NULL;
  PetscBool       done;

  PetscFunctionBegin;
  PetscCall(MatGetLocalSize(A, &m, &n));
  PetscCall(ISGetIndices(rowp, &rwant));
  PetscCall(ISGetIndices(colp, &cwant));
  PetscCall(PetscMalloc3(PetscMax(m, n), &work, m, &rdest, n, &cdest));

  /* Invert row permutation to find out where my rows should go */
  PetscCall(PetscSFCreate(PetscObjectComm((PetscObject)A), &rowsf));
  PetscCall(PetscSFSetGraphLayout(rowsf, A->rmap, A->rmap->n, NULL, PETSC_OWN_POINTER, rwant));
  PetscCall(PetscSFSetFromOptions(rowsf));
  for (i = 0; i < m; i++) work[i] = A->rmap->rstart + i;
  PetscCall(PetscSFReduceBegin(rowsf, MPIU_INT, work, rdest, MPI_REPLACE));
  PetscCall(PetscSFReduceEnd(rowsf, MPIU_INT, work, rdest, MPI_REPLACE));

  /* Invert column permutation to find out where my columns should go */
  PetscCall(PetscSFCreate(PetscObjectComm((PetscObject)A), &sf));
  PetscCall(PetscSFSetGraphLayout(sf, A->cmap, A->cmap->n, NULL, PETSC_OWN_POINTER, cwant));
  PetscCall(PetscSFSetFromOptions(sf));
  for (i = 0; i < n; i++) work[i] = A->cmap->rstart + i;
  PetscCall(PetscSFReduceBegin(sf, MPIU_INT, work, cdest, MPI_REPLACE));
  PetscCall(PetscSFReduceEnd(sf, MPIU_INT, work, cdest, MPI_REPLACE));
  PetscCall(PetscSFDestroy(&sf));

  PetscCall(ISRestoreIndices(rowp, &rwant));
  PetscCall(ISRestoreIndices(colp, &cwant));
  PetscCall(MatMPIAIJGetSeqAIJ(A, &aA, &aB, &gcols));

  /* Find out where my gcols should go */
  PetscCall(MatGetSize(aB, NULL, &ng));
  PetscCall(PetscMalloc1(ng, &gcdest));
  PetscCall(PetscSFCreate(PetscObjectComm((PetscObject)A), &sf));
  PetscCall(PetscSFSetGraphLayout(sf, A->cmap, ng, NULL, PETSC_OWN_POINTER, gcols));
  PetscCall(PetscSFSetFromOptions(sf));
  PetscCall(PetscSFBcastBegin(sf, MPIU_INT, cdest, gcdest, MPI_REPLACE));
  PetscCall(PetscSFBcastEnd(sf, MPIU_INT, cdest, gcdest, MPI_REPLACE));
  PetscCall(PetscSFDestroy(&sf));

  PetscCall(PetscCalloc4(m, &dnnz, m, &onnz, m, &tdnnz, m, &tonnz));
  PetscCall(MatGetRowIJ(aA, 0, PETSC_FALSE, PETSC_FALSE, &anz, &ai, &aj, &done));
  PetscCall(MatGetRowIJ(aB, 0, PETSC_FALSE, PETSC_FALSE, &bnz, &bi, &bj, &done));
  for (i = 0; i < m; i++) {
    PetscInt    row = rdest[i];
    PetscMPIInt rowner;
    PetscCall(PetscLayoutFindOwner(A->rmap, row, &rowner));
    for (j = ai[i]; j < ai[i + 1]; j++) {
      PetscInt    col = cdest[aj[j]];
      PetscMPIInt cowner;
      PetscCall(PetscLayoutFindOwner(A->cmap, col, &cowner)); /* Could build an index for the columns to eliminate this search */
      if (rowner == cowner) dnnz[i]++;
      else onnz[i]++;
    }
    for (j = bi[i]; j < bi[i + 1]; j++) {
      PetscInt    col = gcdest[bj[j]];
      PetscMPIInt cowner;
      PetscCall(PetscLayoutFindOwner(A->cmap, col, &cowner));
      if (rowner == cowner) dnnz[i]++;
      else onnz[i]++;
    }
  }
  PetscCall(PetscSFBcastBegin(rowsf, MPIU_INT, dnnz, tdnnz, MPI_REPLACE));
  PetscCall(PetscSFBcastEnd(rowsf, MPIU_INT, dnnz, tdnnz, MPI_REPLACE));
  PetscCall(PetscSFBcastBegin(rowsf, MPIU_INT, onnz, tonnz, MPI_REPLACE));
  PetscCall(PetscSFBcastEnd(rowsf, MPIU_INT, onnz, tonnz, MPI_REPLACE));
  PetscCall(PetscSFDestroy(&rowsf));

  PetscCall(MatCreateAIJ(PetscObjectComm((PetscObject)A), A->rmap->n, A->cmap->n, A->rmap->N, A->cmap->N, 0, tdnnz, 0, tonnz, &Aperm));
  PetscCall(MatSeqAIJGetArray(aA, &aa));
  PetscCall(MatSeqAIJGetArray(aB, &ba));
  for (i = 0; i < m; i++) {
    PetscInt *acols = dnnz, *bcols = onnz; /* Repurpose now-unneeded arrays */
    PetscInt  j0, rowlen;
    rowlen = ai[i + 1] - ai[i];
    for (j0 = j = 0; j < rowlen; j0 = j) { /* rowlen could be larger than number of rows m, so sum in batches */
      for (; j < PetscMin(rowlen, j0 + m); j++) acols[j - j0] = cdest[aj[ai[i] + j]];
      PetscCall(MatSetValues(Aperm, 1, &rdest[i], j - j0, acols, aa + ai[i] + j0, INSERT_VALUES));
    }
    rowlen = bi[i + 1] - bi[i];
    for (j0 = j = 0; j < rowlen; j0 = j) {
      for (; j < PetscMin(rowlen, j0 + m); j++) bcols[j - j0] = gcdest[bj[bi[i] + j]];
      PetscCall(MatSetValues(Aperm, 1, &rdest[i], j - j0, bcols, ba + bi[i] + j0, INSERT_VALUES));
    }
  }
  PetscCall(MatAssemblyBegin(Aperm, MAT_FINAL_ASSEMBLY));
  PetscCall(MatAssemblyEnd(Aperm, MAT_FINAL_ASSEMBLY));
  PetscCall(MatRestoreRowIJ(aA, 0, PETSC_FALSE, PETSC_FALSE, &anz, &ai, &aj, &done));
  PetscCall(MatRestoreRowIJ(aB, 0, PETSC_FALSE, PETSC_FALSE, &bnz, &bi, &bj, &done));
  PetscCall(MatSeqAIJRestoreArray(aA, &aa));
  PetscCall(MatSeqAIJRestoreArray(aB, &ba));
  PetscCall(PetscFree4(dnnz, onnz, tdnnz, tonnz));
  PetscCall(PetscFree3(work, rdest, cdest));
  PetscCall(PetscFree(gcdest));
  if (parcolp) PetscCall(ISDestroy(&colp));
  *B = Aperm;
  PetscFunctionReturn(PETSC_SUCCESS);
}

static PetscErrorCode MatGetGhosts_MPIAIJ(Mat mat, PetscInt *nghosts, const PetscInt *ghosts[])
{
  Mat_MPIAIJ *aij = (Mat_MPIAIJ *)mat->data;

  PetscFunctionBegin;
  PetscCall(MatGetSize(aij->B, NULL, nghosts));
  if (ghosts) *ghosts = aij->garray;
  PetscFunctionReturn(PETSC_SUCCESS);
}

static PetscErrorCode MatGetInfo_MPIAIJ(Mat matin, MatInfoType flag, MatInfo *info)
{
  Mat_MPIAIJ    *mat = (Mat_MPIAIJ *)matin->data;
  Mat            A = mat->A, B = mat->B;
  PetscLogDouble isend[5], irecv[5];

  PetscFunctionBegin;
  info->block_size = 1.0;
  PetscCall(MatGetInfo(A, MAT_LOCAL, info));

  isend[0] = info->nz_used;
  isend[1] = info->nz_allocated;
  isend[2] = info->nz_unneeded;
  isend[3] = info->memory;
  isend[4] = info->mallocs;

  PetscCall(MatGetInfo(B, MAT_LOCAL, info));

  isend[0] += info->nz_used;
  isend[1] += info->nz_allocated;
  isend[2] += info->nz_unneeded;
  isend[3] += info->memory;
  isend[4] += info->mallocs;
  if (flag == MAT_LOCAL) {
    info->nz_used      = isend[0];
    info->nz_allocated = isend[1];
    info->nz_unneeded  = isend[2];
    info->memory       = isend[3];
    info->mallocs      = isend[4];
  } else if (flag == MAT_GLOBAL_MAX) {
    PetscCallMPI(MPIU_Allreduce(isend, irecv, 5, MPIU_PETSCLOGDOUBLE, MPI_MAX, PetscObjectComm((PetscObject)matin)));

    info->nz_used      = irecv[0];
    info->nz_allocated = irecv[1];
    info->nz_unneeded  = irecv[2];
    info->memory       = irecv[3];
    info->mallocs      = irecv[4];
  } else if (flag == MAT_GLOBAL_SUM) {
    PetscCallMPI(MPIU_Allreduce(isend, irecv, 5, MPIU_PETSCLOGDOUBLE, MPI_SUM, PetscObjectComm((PetscObject)matin)));

    info->nz_used      = irecv[0];
    info->nz_allocated = irecv[1];
    info->nz_unneeded  = irecv[2];
    info->memory       = irecv[3];
    info->mallocs      = irecv[4];
  }
  info->fill_ratio_given  = 0; /* no parallel LU/ILU/Cholesky */
  info->fill_ratio_needed = 0;
  info->factor_mallocs    = 0;
  PetscFunctionReturn(PETSC_SUCCESS);
}

PetscErrorCode MatSetOption_MPIAIJ(Mat A, MatOption op, PetscBool flg)
{
  Mat_MPIAIJ *a = (Mat_MPIAIJ *)A->data;

  PetscFunctionBegin;
  switch (op) {
  case MAT_NEW_NONZERO_LOCATIONS:
  case MAT_NEW_NONZERO_ALLOCATION_ERR:
  case MAT_UNUSED_NONZERO_LOCATION_ERR:
  case MAT_KEEP_NONZERO_PATTERN:
  case MAT_NEW_NONZERO_LOCATION_ERR:
  case MAT_USE_INODES:
  case MAT_IGNORE_ZERO_ENTRIES:
  case MAT_FORM_EXPLICIT_TRANSPOSE:
    MatCheckPreallocated(A, 1);
    PetscCall(MatSetOption(a->A, op, flg));
    PetscCall(MatSetOption(a->B, op, flg));
    break;
  case MAT_ROW_ORIENTED:
    MatCheckPreallocated(A, 1);
    a->roworiented = flg;

    PetscCall(MatSetOption(a->A, op, flg));
    PetscCall(MatSetOption(a->B, op, flg));
    break;
  case MAT_IGNORE_OFF_PROC_ENTRIES:
    a->donotstash = flg;
    break;
  /* Symmetry flags are handled directly by MatSetOption() and they don't affect preallocation */
  case MAT_SPD:
  case MAT_SYMMETRIC:
  case MAT_STRUCTURALLY_SYMMETRIC:
  case MAT_HERMITIAN:
  case MAT_SYMMETRY_ETERNAL:
  case MAT_STRUCTURAL_SYMMETRY_ETERNAL:
  case MAT_SPD_ETERNAL:
    /* if the diagonal matrix is square it inherits some of the properties above */
    if (a->A && A->rmap->n == A->cmap->n) PetscCall(MatSetOption(a->A, op, flg));
    break;
  case MAT_SUBMAT_SINGLEIS:
    A->submat_singleis = flg;
    break;
  default:
    break;
  }
  PetscFunctionReturn(PETSC_SUCCESS);
}

PetscErrorCode MatGetRow_MPIAIJ(Mat matin, PetscInt row, PetscInt *nz, PetscInt **idx, PetscScalar **v)
{
  Mat_MPIAIJ  *mat = (Mat_MPIAIJ *)matin->data;
  PetscScalar *vworkA, *vworkB, **pvA, **pvB, *v_p;
  PetscInt     i, *cworkA, *cworkB, **pcA, **pcB, cstart = matin->cmap->rstart;
  PetscInt     nztot, nzA, nzB, lrow, rstart = matin->rmap->rstart, rend = matin->rmap->rend;
  PetscInt    *cmap, *idx_p;

  PetscFunctionBegin;
  PetscCheck(!mat->getrowactive, PETSC_COMM_SELF, PETSC_ERR_ARG_WRONGSTATE, "Already active");
  mat->getrowactive = PETSC_TRUE;

  if (!mat->rowvalues && (idx || v)) {
    /*
        allocate enough space to hold information from the longest row.
    */
    Mat_SeqAIJ *Aa = (Mat_SeqAIJ *)mat->A->data, *Ba = (Mat_SeqAIJ *)mat->B->data;
    PetscInt    max = 1, tmp;
    for (i = 0; i < matin->rmap->n; i++) {
      tmp = Aa->i[i + 1] - Aa->i[i] + Ba->i[i + 1] - Ba->i[i];
      if (max < tmp) max = tmp;
    }
    PetscCall(PetscMalloc2(max, &mat->rowvalues, max, &mat->rowindices));
  }

  PetscCheck(row >= rstart && row < rend, PETSC_COMM_SELF, PETSC_ERR_ARG_OUTOFRANGE, "Only local rows");
  lrow = row - rstart;

  pvA = &vworkA;
  pcA = &cworkA;
  pvB = &vworkB;
  pcB = &cworkB;
  if (!v) {
    pvA = NULL;
    pvB = NULL;
  }
  if (!idx) {
    pcA = NULL;
    if (!v) pcB = NULL;
  }
  PetscCall((*mat->A->ops->getrow)(mat->A, lrow, &nzA, pcA, pvA));
  PetscCall((*mat->B->ops->getrow)(mat->B, lrow, &nzB, pcB, pvB));
  nztot = nzA + nzB;

  cmap = mat->garray;
  if (v || idx) {
    if (nztot) {
      /* Sort by increasing column numbers, assuming A and B already sorted */
      PetscInt imark = -1;
      if (v) {
        *v = v_p = mat->rowvalues;
        for (i = 0; i < nzB; i++) {
          if (cmap[cworkB[i]] < cstart) v_p[i] = vworkB[i];
          else break;
        }
        imark = i;
        for (i = 0; i < nzA; i++) v_p[imark + i] = vworkA[i];
        for (i = imark; i < nzB; i++) v_p[nzA + i] = vworkB[i];
      }
      if (idx) {
        *idx = idx_p = mat->rowindices;
        if (imark > -1) {
          for (i = 0; i < imark; i++) idx_p[i] = cmap[cworkB[i]];
        } else {
          for (i = 0; i < nzB; i++) {
            if (cmap[cworkB[i]] < cstart) idx_p[i] = cmap[cworkB[i]];
            else break;
          }
          imark = i;
        }
        for (i = 0; i < nzA; i++) idx_p[imark + i] = cstart + cworkA[i];
        for (i = imark; i < nzB; i++) idx_p[nzA + i] = cmap[cworkB[i]];
      }
    } else {
      if (idx) *idx = NULL;
      if (v) *v = NULL;
    }
  }
  *nz = nztot;
  PetscCall((*mat->A->ops->restorerow)(mat->A, lrow, &nzA, pcA, pvA));
  PetscCall((*mat->B->ops->restorerow)(mat->B, lrow, &nzB, pcB, pvB));
  PetscFunctionReturn(PETSC_SUCCESS);
}

PetscErrorCode MatRestoreRow_MPIAIJ(Mat mat, PetscInt row, PetscInt *nz, PetscInt **idx, PetscScalar **v)
{
  Mat_MPIAIJ *aij = (Mat_MPIAIJ *)mat->data;

  PetscFunctionBegin;
  PetscCheck(aij->getrowactive, PETSC_COMM_SELF, PETSC_ERR_ARG_WRONGSTATE, "MatGetRow() must be called first");
  aij->getrowactive = PETSC_FALSE;
  PetscFunctionReturn(PETSC_SUCCESS);
}

static PetscErrorCode MatNorm_MPIAIJ(Mat mat, NormType type, PetscReal *norm)
{
  Mat_MPIAIJ      *aij  = (Mat_MPIAIJ *)mat->data;
  Mat_SeqAIJ      *amat = (Mat_SeqAIJ *)aij->A->data, *bmat = (Mat_SeqAIJ *)aij->B->data;
  PetscInt         i, j, cstart = mat->cmap->rstart;
  PetscReal        sum = 0.0;
  const MatScalar *v, *amata, *bmata;

  PetscFunctionBegin;
  if (aij->size == 1) {
    PetscCall(MatNorm(aij->A, type, norm));
  } else {
    PetscCall(MatSeqAIJGetArrayRead(aij->A, &amata));
    PetscCall(MatSeqAIJGetArrayRead(aij->B, &bmata));
    if (type == NORM_FROBENIUS) {
      v = amata;
      for (i = 0; i < amat->nz; i++) {
        sum += PetscRealPart(PetscConj(*v) * (*v));
        v++;
      }
      v = bmata;
      for (i = 0; i < bmat->nz; i++) {
        sum += PetscRealPart(PetscConj(*v) * (*v));
        v++;
      }
      PetscCallMPI(MPIU_Allreduce(&sum, norm, 1, MPIU_REAL, MPIU_SUM, PetscObjectComm((PetscObject)mat)));
      *norm = PetscSqrtReal(*norm);
      PetscCall(PetscLogFlops(2.0 * amat->nz + 2.0 * bmat->nz));
    } else if (type == NORM_1) { /* max column norm */
      PetscReal *tmp;
      PetscInt  *jj, *garray = aij->garray;
      PetscCall(PetscCalloc1(mat->cmap->N + 1, &tmp));
      *norm = 0.0;
      v     = amata;
      jj    = amat->j;
      for (j = 0; j < amat->nz; j++) {
        tmp[cstart + *jj++] += PetscAbsScalar(*v);
        v++;
      }
      v  = bmata;
      jj = bmat->j;
      for (j = 0; j < bmat->nz; j++) {
        tmp[garray[*jj++]] += PetscAbsScalar(*v);
        v++;
      }
      PetscCallMPI(MPIU_Allreduce(MPI_IN_PLACE, tmp, mat->cmap->N, MPIU_REAL, MPIU_SUM, PetscObjectComm((PetscObject)mat)));
      for (j = 0; j < mat->cmap->N; j++) {
        if (tmp[j] > *norm) *norm = tmp[j];
      }
      PetscCall(PetscFree(tmp));
      PetscCall(PetscLogFlops(PetscMax(amat->nz + bmat->nz - 1, 0)));
    } else if (type == NORM_INFINITY) { /* max row norm */
      PetscReal ntemp = 0.0;
      for (j = 0; j < aij->A->rmap->n; j++) {
        v   = PetscSafePointerPlusOffset(amata, amat->i[j]);
        sum = 0.0;
        for (i = 0; i < amat->i[j + 1] - amat->i[j]; i++) {
          sum += PetscAbsScalar(*v);
          v++;
        }
        v = PetscSafePointerPlusOffset(bmata, bmat->i[j]);
        for (i = 0; i < bmat->i[j + 1] - bmat->i[j]; i++) {
          sum += PetscAbsScalar(*v);
          v++;
        }
        if (sum > ntemp) ntemp = sum;
      }
      PetscCallMPI(MPIU_Allreduce(&ntemp, norm, 1, MPIU_REAL, MPIU_MAX, PetscObjectComm((PetscObject)mat)));
      PetscCall(PetscLogFlops(PetscMax(amat->nz + bmat->nz - 1, 0)));
    } else SETERRQ(PetscObjectComm((PetscObject)mat), PETSC_ERR_SUP, "No support for two norm");
    PetscCall(MatSeqAIJRestoreArrayRead(aij->A, &amata));
    PetscCall(MatSeqAIJRestoreArrayRead(aij->B, &bmata));
  }
  PetscFunctionReturn(PETSC_SUCCESS);
}

static PetscErrorCode MatTranspose_MPIAIJ(Mat A, MatReuse reuse, Mat *matout)
{
  Mat_MPIAIJ      *a    = (Mat_MPIAIJ *)A->data, *b;
  Mat_SeqAIJ      *Aloc = (Mat_SeqAIJ *)a->A->data, *Bloc = (Mat_SeqAIJ *)a->B->data, *sub_B_diag;
  PetscInt         M = A->rmap->N, N = A->cmap->N, ma, na, mb, nb, row, *cols, *cols_tmp, *B_diag_ilen, i, ncol, A_diag_ncol;
  const PetscInt  *ai, *aj, *bi, *bj, *B_diag_i;
  Mat              B, A_diag, *B_diag;
  const MatScalar *pbv, *bv;

  PetscFunctionBegin;
  if (reuse == MAT_REUSE_MATRIX) PetscCall(MatTransposeCheckNonzeroState_Private(A, *matout));
  ma = A->rmap->n;
  na = A->cmap->n;
  mb = a->B->rmap->n;
  nb = a->B->cmap->n;
  ai = Aloc->i;
  aj = Aloc->j;
  bi = Bloc->i;
  bj = Bloc->j;
  if (reuse == MAT_INITIAL_MATRIX || *matout == A) {
    PetscInt            *d_nnz, *g_nnz, *o_nnz;
    PetscSFNode         *oloc;
    PETSC_UNUSED PetscSF sf;

    PetscCall(PetscMalloc4(na, &d_nnz, na, &o_nnz, nb, &g_nnz, nb, &oloc));
    /* compute d_nnz for preallocation */
    PetscCall(PetscArrayzero(d_nnz, na));
    for (i = 0; i < ai[ma]; i++) d_nnz[aj[i]]++;
    /* compute local off-diagonal contributions */
    PetscCall(PetscArrayzero(g_nnz, nb));
    for (i = 0; i < bi[ma]; i++) g_nnz[bj[i]]++;
    /* map those to global */
    PetscCall(PetscSFCreate(PetscObjectComm((PetscObject)A), &sf));
    PetscCall(PetscSFSetGraphLayout(sf, A->cmap, nb, NULL, PETSC_USE_POINTER, a->garray));
    PetscCall(PetscSFSetFromOptions(sf));
    PetscCall(PetscArrayzero(o_nnz, na));
    PetscCall(PetscSFReduceBegin(sf, MPIU_INT, g_nnz, o_nnz, MPI_SUM));
    PetscCall(PetscSFReduceEnd(sf, MPIU_INT, g_nnz, o_nnz, MPI_SUM));
    PetscCall(PetscSFDestroy(&sf));

    PetscCall(MatCreate(PetscObjectComm((PetscObject)A), &B));
    PetscCall(MatSetSizes(B, A->cmap->n, A->rmap->n, N, M));
    PetscCall(MatSetBlockSizes(B, A->cmap->bs, A->rmap->bs));
    PetscCall(MatSetType(B, ((PetscObject)A)->type_name));
    PetscCall(MatMPIAIJSetPreallocation(B, 0, d_nnz, 0, o_nnz));
    PetscCall(PetscFree4(d_nnz, o_nnz, g_nnz, oloc));
  } else {
    B = *matout;
    PetscCall(MatSetOption(B, MAT_NEW_NONZERO_ALLOCATION_ERR, PETSC_TRUE));
  }

  b           = (Mat_MPIAIJ *)B->data;
  A_diag      = a->A;
  B_diag      = &b->A;
  sub_B_diag  = (Mat_SeqAIJ *)(*B_diag)->data;
  A_diag_ncol = A_diag->cmap->N;
  B_diag_ilen = sub_B_diag->ilen;
  B_diag_i    = sub_B_diag->i;

  /* Set ilen for diagonal of B */
  for (i = 0; i < A_diag_ncol; i++) B_diag_ilen[i] = B_diag_i[i + 1] - B_diag_i[i];

  /* Transpose the diagonal part of the matrix. In contrast to the off-diagonal part, this can be done
  very quickly (=without using MatSetValues), because all writes are local. */
  PetscCall(MatTransposeSetPrecursor(A_diag, *B_diag));
  PetscCall(MatTranspose(A_diag, MAT_REUSE_MATRIX, B_diag));

  /* copy over the B part */
  PetscCall(PetscMalloc1(bi[mb], &cols));
  PetscCall(MatSeqAIJGetArrayRead(a->B, &bv));
  pbv = bv;
  row = A->rmap->rstart;
  for (i = 0; i < bi[mb]; i++) cols[i] = a->garray[bj[i]];
  cols_tmp = cols;
  for (i = 0; i < mb; i++) {
    ncol = bi[i + 1] - bi[i];
    PetscCall(MatSetValues(B, ncol, cols_tmp, 1, &row, pbv, INSERT_VALUES));
    row++;
    if (pbv) pbv += ncol;
    if (cols_tmp) cols_tmp += ncol;
  }
  PetscCall(PetscFree(cols));
  PetscCall(MatSeqAIJRestoreArrayRead(a->B, &bv));

  PetscCall(MatAssemblyBegin(B, MAT_FINAL_ASSEMBLY));
  PetscCall(MatAssemblyEnd(B, MAT_FINAL_ASSEMBLY));
  if (reuse == MAT_INITIAL_MATRIX || reuse == MAT_REUSE_MATRIX) {
    *matout = B;
  } else {
    PetscCall(MatHeaderMerge(A, &B));
  }
  PetscFunctionReturn(PETSC_SUCCESS);
}

static PetscErrorCode MatDiagonalScale_MPIAIJ(Mat mat, Vec ll, Vec rr)
{
  Mat_MPIAIJ *aij = (Mat_MPIAIJ *)mat->data;
  Mat         a = aij->A, b = aij->B;
  PetscInt    s1, s2, s3;

  PetscFunctionBegin;
  PetscCall(MatGetLocalSize(mat, &s2, &s3));
  if (rr) {
    PetscCall(VecGetLocalSize(rr, &s1));
    PetscCheck(s1 == s3, PETSC_COMM_SELF, PETSC_ERR_ARG_SIZ, "right vector non-conforming local size");
    /* Overlap communication with computation. */
    PetscCall(VecScatterBegin(aij->Mvctx, rr, aij->lvec, INSERT_VALUES, SCATTER_FORWARD));
  }
  if (ll) {
    PetscCall(VecGetLocalSize(ll, &s1));
    PetscCheck(s1 == s2, PETSC_COMM_SELF, PETSC_ERR_ARG_SIZ, "left vector non-conforming local size");
    PetscUseTypeMethod(b, diagonalscale, ll, NULL);
  }
  /* scale  the diagonal block */
  PetscUseTypeMethod(a, diagonalscale, ll, rr);

  if (rr) {
    /* Do a scatter end and then right scale the off-diagonal block */
    PetscCall(VecScatterEnd(aij->Mvctx, rr, aij->lvec, INSERT_VALUES, SCATTER_FORWARD));
    PetscUseTypeMethod(b, diagonalscale, NULL, aij->lvec);
  }
  PetscFunctionReturn(PETSC_SUCCESS);
}

static PetscErrorCode MatSetUnfactored_MPIAIJ(Mat A)
{
  Mat_MPIAIJ *a = (Mat_MPIAIJ *)A->data;

  PetscFunctionBegin;
  PetscCall(MatSetUnfactored(a->A));
  PetscFunctionReturn(PETSC_SUCCESS);
}

static PetscErrorCode MatEqual_MPIAIJ(Mat A, Mat B, PetscBool *flag)
{
  Mat_MPIAIJ *matB = (Mat_MPIAIJ *)B->data, *matA = (Mat_MPIAIJ *)A->data;
  Mat         a, b, c, d;
  PetscBool   flg;

  PetscFunctionBegin;
  a = matA->A;
  b = matA->B;
  c = matB->A;
  d = matB->B;

  PetscCall(MatEqual(a, c, &flg));
  if (flg) PetscCall(MatEqual(b, d, &flg));
  PetscCallMPI(MPIU_Allreduce(&flg, flag, 1, MPIU_BOOL, MPI_LAND, PetscObjectComm((PetscObject)A)));
  PetscFunctionReturn(PETSC_SUCCESS);
}

static PetscErrorCode MatCopy_MPIAIJ(Mat A, Mat B, MatStructure str)
{
  Mat_MPIAIJ *a = (Mat_MPIAIJ *)A->data;
  Mat_MPIAIJ *b = (Mat_MPIAIJ *)B->data;

  PetscFunctionBegin;
  /* If the two matrices don't have the same copy implementation, they aren't compatible for fast copy. */
  if ((str != SAME_NONZERO_PATTERN) || (A->ops->copy != B->ops->copy)) {
    /* because of the column compression in the off-processor part of the matrix a->B,
       the number of columns in a->B and b->B may be different, hence we cannot call
       the MatCopy() directly on the two parts. If need be, we can provide a more
       efficient copy than the MatCopy_Basic() by first uncompressing the a->B matrices
       then copying the submatrices */
    PetscCall(MatCopy_Basic(A, B, str));
  } else {
    PetscCall(MatCopy(a->A, b->A, str));
    PetscCall(MatCopy(a->B, b->B, str));
  }
  PetscCall(PetscObjectStateIncrease((PetscObject)B));
  PetscFunctionReturn(PETSC_SUCCESS);
}

/*
   Computes the number of nonzeros per row needed for preallocation when X and Y
   have different nonzero structure.
*/
PetscErrorCode MatAXPYGetPreallocation_MPIX_private(PetscInt m, const PetscInt *xi, const PetscInt *xj, const PetscInt *xltog, const PetscInt *yi, const PetscInt *yj, const PetscInt *yltog, PetscInt *nnz)
{
  PetscInt i, j, k, nzx, nzy;

  PetscFunctionBegin;
  /* Set the number of nonzeros in the new matrix */
  for (i = 0; i < m; i++) {
    const PetscInt *xjj = PetscSafePointerPlusOffset(xj, xi[i]), *yjj = PetscSafePointerPlusOffset(yj, yi[i]);
    nzx    = xi[i + 1] - xi[i];
    nzy    = yi[i + 1] - yi[i];
    nnz[i] = 0;
    for (j = 0, k = 0; j < nzx; j++) {                                /* Point in X */
      for (; k < nzy && yltog[yjj[k]] < xltog[xjj[j]]; k++) nnz[i]++; /* Catch up to X */
      if (k < nzy && yltog[yjj[k]] == xltog[xjj[j]]) k++;             /* Skip duplicate */
      nnz[i]++;
    }
    for (; k < nzy; k++) nnz[i]++;
  }
  PetscFunctionReturn(PETSC_SUCCESS);
}

/* This is the same as MatAXPYGetPreallocation_SeqAIJ, except that the local-to-global map is provided */
static PetscErrorCode MatAXPYGetPreallocation_MPIAIJ(Mat Y, const PetscInt *yltog, Mat X, const PetscInt *xltog, PetscInt *nnz)
{
  PetscInt    m = Y->rmap->N;
  Mat_SeqAIJ *x = (Mat_SeqAIJ *)X->data;
  Mat_SeqAIJ *y = (Mat_SeqAIJ *)Y->data;

  PetscFunctionBegin;
  PetscCall(MatAXPYGetPreallocation_MPIX_private(m, x->i, x->j, xltog, y->i, y->j, yltog, nnz));
  PetscFunctionReturn(PETSC_SUCCESS);
}

static PetscErrorCode MatAXPY_MPIAIJ(Mat Y, PetscScalar a, Mat X, MatStructure str)
{
  Mat_MPIAIJ *xx = (Mat_MPIAIJ *)X->data, *yy = (Mat_MPIAIJ *)Y->data;

  PetscFunctionBegin;
  if (str == SAME_NONZERO_PATTERN) {
    PetscCall(MatAXPY(yy->A, a, xx->A, str));
    PetscCall(MatAXPY(yy->B, a, xx->B, str));
  } else if (str == SUBSET_NONZERO_PATTERN) { /* nonzeros of X is a subset of Y's */
    PetscCall(MatAXPY_Basic(Y, a, X, str));
  } else {
    Mat       B;
    PetscInt *nnz_d, *nnz_o;

    PetscCall(PetscMalloc1(yy->A->rmap->N, &nnz_d));
    PetscCall(PetscMalloc1(yy->B->rmap->N, &nnz_o));
    PetscCall(MatCreate(PetscObjectComm((PetscObject)Y), &B));
    PetscCall(PetscObjectSetName((PetscObject)B, ((PetscObject)Y)->name));
    PetscCall(MatSetLayouts(B, Y->rmap, Y->cmap));
    PetscCall(MatSetType(B, ((PetscObject)Y)->type_name));
    PetscCall(MatAXPYGetPreallocation_SeqAIJ(yy->A, xx->A, nnz_d));
    PetscCall(MatAXPYGetPreallocation_MPIAIJ(yy->B, yy->garray, xx->B, xx->garray, nnz_o));
    PetscCall(MatMPIAIJSetPreallocation(B, 0, nnz_d, 0, nnz_o));
    PetscCall(MatAXPY_BasicWithPreallocation(B, Y, a, X, str));
    PetscCall(MatHeaderMerge(Y, &B));
    PetscCall(PetscFree(nnz_d));
    PetscCall(PetscFree(nnz_o));
  }
  PetscFunctionReturn(PETSC_SUCCESS);
}

PETSC_INTERN PetscErrorCode MatConjugate_SeqAIJ(Mat);

static PetscErrorCode MatConjugate_MPIAIJ(Mat mat)
{
  PetscFunctionBegin;
  if (PetscDefined(USE_COMPLEX)) {
    Mat_MPIAIJ *aij = (Mat_MPIAIJ *)mat->data;

    PetscCall(MatConjugate_SeqAIJ(aij->A));
    PetscCall(MatConjugate_SeqAIJ(aij->B));
  }
  PetscFunctionReturn(PETSC_SUCCESS);
}

static PetscErrorCode MatRealPart_MPIAIJ(Mat A)
{
  Mat_MPIAIJ *a = (Mat_MPIAIJ *)A->data;

  PetscFunctionBegin;
  PetscCall(MatRealPart(a->A));
  PetscCall(MatRealPart(a->B));
  PetscFunctionReturn(PETSC_SUCCESS);
}

static PetscErrorCode MatImaginaryPart_MPIAIJ(Mat A)
{
  Mat_MPIAIJ *a = (Mat_MPIAIJ *)A->data;

  PetscFunctionBegin;
  PetscCall(MatImaginaryPart(a->A));
  PetscCall(MatImaginaryPart(a->B));
  PetscFunctionReturn(PETSC_SUCCESS);
}

static PetscErrorCode MatGetRowMaxAbs_MPIAIJ(Mat A, Vec v, PetscInt idx[])
{
  Mat_MPIAIJ        *a = (Mat_MPIAIJ *)A->data;
  PetscInt           i, *idxb = NULL, m = A->rmap->n;
  PetscScalar       *vv;
  Vec                vB, vA;
  const PetscScalar *va, *vb;

  PetscFunctionBegin;
  PetscCall(MatCreateVecs(a->A, NULL, &vA));
  PetscCall(MatGetRowMaxAbs(a->A, vA, idx));

  PetscCall(VecGetArrayRead(vA, &va));
  if (idx) {
    for (i = 0; i < m; i++) {
      if (PetscAbsScalar(va[i])) idx[i] += A->cmap->rstart;
    }
  }

  PetscCall(MatCreateVecs(a->B, NULL, &vB));
  PetscCall(PetscMalloc1(m, &idxb));
  PetscCall(MatGetRowMaxAbs(a->B, vB, idxb));

  PetscCall(VecGetArrayWrite(v, &vv));
  PetscCall(VecGetArrayRead(vB, &vb));
  for (i = 0; i < m; i++) {
    if (PetscAbsScalar(va[i]) < PetscAbsScalar(vb[i])) {
      vv[i] = vb[i];
      if (idx) idx[i] = a->garray[idxb[i]];
    } else {
      vv[i] = va[i];
      if (idx && PetscAbsScalar(va[i]) == PetscAbsScalar(vb[i]) && idxb[i] != -1 && idx[i] > a->garray[idxb[i]]) idx[i] = a->garray[idxb[i]];
    }
  }
  PetscCall(VecRestoreArrayWrite(v, &vv));
  PetscCall(VecRestoreArrayRead(vA, &va));
  PetscCall(VecRestoreArrayRead(vB, &vb));
  PetscCall(PetscFree(idxb));
  PetscCall(VecDestroy(&vA));
  PetscCall(VecDestroy(&vB));
  PetscFunctionReturn(PETSC_SUCCESS);
}

static PetscErrorCode MatGetRowSumAbs_MPIAIJ(Mat A, Vec v)
{
  Mat_MPIAIJ *a = (Mat_MPIAIJ *)A->data;
  Vec         vB, vA;

  PetscFunctionBegin;
  PetscCall(MatCreateVecs(a->A, NULL, &vA));
  PetscCall(MatGetRowSumAbs(a->A, vA));
  PetscCall(MatCreateVecs(a->B, NULL, &vB));
  PetscCall(MatGetRowSumAbs(a->B, vB));
  PetscCall(VecAXPY(vA, 1.0, vB));
  PetscCall(VecDestroy(&vB));
  PetscCall(VecCopy(vA, v));
  PetscCall(VecDestroy(&vA));
  PetscFunctionReturn(PETSC_SUCCESS);
}

static PetscErrorCode MatGetRowMinAbs_MPIAIJ(Mat A, Vec v, PetscInt idx[])
{
  Mat_MPIAIJ        *mat = (Mat_MPIAIJ *)A->data;
  PetscInt           m = A->rmap->n, n = A->cmap->n;
  PetscInt           cstart = A->cmap->rstart, cend = A->cmap->rend;
  PetscInt          *cmap = mat->garray;
  PetscInt          *diagIdx, *offdiagIdx;
  Vec                diagV, offdiagV;
  PetscScalar       *a, *diagA, *offdiagA;
  const PetscScalar *ba, *bav;
  PetscInt           r, j, col, ncols, *bi, *bj;
  Mat                B = mat->B;
  Mat_SeqAIJ        *b = (Mat_SeqAIJ *)B->data;

  PetscFunctionBegin;
  /* When a process holds entire A and other processes have no entry */
  if (A->cmap->N == n) {
    PetscCall(VecGetArrayWrite(v, &diagA));
    PetscCall(VecCreateSeqWithArray(PETSC_COMM_SELF, 1, m, diagA, &diagV));
    PetscCall(MatGetRowMinAbs(mat->A, diagV, idx));
    PetscCall(VecDestroy(&diagV));
    PetscCall(VecRestoreArrayWrite(v, &diagA));
    PetscFunctionReturn(PETSC_SUCCESS);
  } else if (n == 0) {
    if (m) {
      PetscCall(VecGetArrayWrite(v, &a));
      for (r = 0; r < m; r++) {
        a[r] = 0.0;
        if (idx) idx[r] = -1;
      }
      PetscCall(VecRestoreArrayWrite(v, &a));
    }
    PetscFunctionReturn(PETSC_SUCCESS);
  }

  PetscCall(PetscMalloc2(m, &diagIdx, m, &offdiagIdx));
  PetscCall(VecCreateSeq(PETSC_COMM_SELF, m, &diagV));
  PetscCall(VecCreateSeq(PETSC_COMM_SELF, m, &offdiagV));
  PetscCall(MatGetRowMinAbs(mat->A, diagV, diagIdx));

  /* Get offdiagIdx[] for implicit 0.0 */
  PetscCall(MatSeqAIJGetArrayRead(B, &bav));
  ba = bav;
  bi = b->i;
  bj = b->j;
  PetscCall(VecGetArrayWrite(offdiagV, &offdiagA));
  for (r = 0; r < m; r++) {
    ncols = bi[r + 1] - bi[r];
    if (ncols == A->cmap->N - n) { /* Brow is dense */
      offdiagA[r]   = *ba;
      offdiagIdx[r] = cmap[0];
    } else { /* Brow is sparse so already KNOW maximum is 0.0 or higher */
      offdiagA[r] = 0.0;

      /* Find first hole in the cmap */
      for (j = 0; j < ncols; j++) {
        col = cmap[bj[j]]; /* global column number = cmap[B column number] */
        if (col > j && j < cstart) {
          offdiagIdx[r] = j; /* global column number of first implicit 0.0 */
          break;
        } else if (col > j + n && j >= cstart) {
          offdiagIdx[r] = j + n; /* global column number of first implicit 0.0 */
          break;
        }
      }
      if (j == ncols && ncols < A->cmap->N - n) {
        /* a hole is outside compressed Bcols */
        if (ncols == 0) {
          if (cstart) {
            offdiagIdx[r] = 0;
          } else offdiagIdx[r] = cend;
        } else { /* ncols > 0 */
          offdiagIdx[r] = cmap[ncols - 1] + 1;
          if (offdiagIdx[r] == cstart) offdiagIdx[r] += n;
        }
      }
    }

    for (j = 0; j < ncols; j++) {
      if (PetscAbsScalar(offdiagA[r]) > PetscAbsScalar(*ba)) {
        offdiagA[r]   = *ba;
        offdiagIdx[r] = cmap[*bj];
      }
      ba++;
      bj++;
    }
  }

  PetscCall(VecGetArrayWrite(v, &a));
  PetscCall(VecGetArrayRead(diagV, (const PetscScalar **)&diagA));
  for (r = 0; r < m; ++r) {
    if (PetscAbsScalar(diagA[r]) < PetscAbsScalar(offdiagA[r])) {
      a[r] = diagA[r];
      if (idx) idx[r] = cstart + diagIdx[r];
    } else if (PetscAbsScalar(diagA[r]) == PetscAbsScalar(offdiagA[r])) {
      a[r] = diagA[r];
      if (idx) {
        if (cstart + diagIdx[r] <= offdiagIdx[r]) {
          idx[r] = cstart + diagIdx[r];
        } else idx[r] = offdiagIdx[r];
      }
    } else {
      a[r] = offdiagA[r];
      if (idx) idx[r] = offdiagIdx[r];
    }
  }
  PetscCall(MatSeqAIJRestoreArrayRead(B, &bav));
  PetscCall(VecRestoreArrayWrite(v, &a));
  PetscCall(VecRestoreArrayRead(diagV, (const PetscScalar **)&diagA));
  PetscCall(VecRestoreArrayWrite(offdiagV, &offdiagA));
  PetscCall(VecDestroy(&diagV));
  PetscCall(VecDestroy(&offdiagV));
  PetscCall(PetscFree2(diagIdx, offdiagIdx));
  PetscFunctionReturn(PETSC_SUCCESS);
}

static PetscErrorCode MatGetRowMin_MPIAIJ(Mat A, Vec v, PetscInt idx[])
{
  Mat_MPIAIJ        *mat = (Mat_MPIAIJ *)A->data;
  PetscInt           m = A->rmap->n, n = A->cmap->n;
  PetscInt           cstart = A->cmap->rstart, cend = A->cmap->rend;
  PetscInt          *cmap = mat->garray;
  PetscInt          *diagIdx, *offdiagIdx;
  Vec                diagV, offdiagV;
  PetscScalar       *a, *diagA, *offdiagA;
  const PetscScalar *ba, *bav;
  PetscInt           r, j, col, ncols, *bi, *bj;
  Mat                B = mat->B;
  Mat_SeqAIJ        *b = (Mat_SeqAIJ *)B->data;

  PetscFunctionBegin;
  /* When a process holds entire A and other processes have no entry */
  if (A->cmap->N == n) {
    PetscCall(VecGetArrayWrite(v, &diagA));
    PetscCall(VecCreateSeqWithArray(PETSC_COMM_SELF, 1, m, diagA, &diagV));
    PetscCall(MatGetRowMin(mat->A, diagV, idx));
    PetscCall(VecDestroy(&diagV));
    PetscCall(VecRestoreArrayWrite(v, &diagA));
    PetscFunctionReturn(PETSC_SUCCESS);
  } else if (n == 0) {
    if (m) {
      PetscCall(VecGetArrayWrite(v, &a));
      for (r = 0; r < m; r++) {
        a[r] = PETSC_MAX_REAL;
        if (idx) idx[r] = -1;
      }
      PetscCall(VecRestoreArrayWrite(v, &a));
    }
    PetscFunctionReturn(PETSC_SUCCESS);
  }

  PetscCall(PetscCalloc2(m, &diagIdx, m, &offdiagIdx));
  PetscCall(VecCreateSeq(PETSC_COMM_SELF, m, &diagV));
  PetscCall(VecCreateSeq(PETSC_COMM_SELF, m, &offdiagV));
  PetscCall(MatGetRowMin(mat->A, diagV, diagIdx));

  /* Get offdiagIdx[] for implicit 0.0 */
  PetscCall(MatSeqAIJGetArrayRead(B, &bav));
  ba = bav;
  bi = b->i;
  bj = b->j;
  PetscCall(VecGetArrayWrite(offdiagV, &offdiagA));
  for (r = 0; r < m; r++) {
    ncols = bi[r + 1] - bi[r];
    if (ncols == A->cmap->N - n) { /* Brow is dense */
      offdiagA[r]   = *ba;
      offdiagIdx[r] = cmap[0];
    } else { /* Brow is sparse so already KNOW maximum is 0.0 or higher */
      offdiagA[r] = 0.0;

      /* Find first hole in the cmap */
      for (j = 0; j < ncols; j++) {
        col = cmap[bj[j]]; /* global column number = cmap[B column number] */
        if (col > j && j < cstart) {
          offdiagIdx[r] = j; /* global column number of first implicit 0.0 */
          break;
        } else if (col > j + n && j >= cstart) {
          offdiagIdx[r] = j + n; /* global column number of first implicit 0.0 */
          break;
        }
      }
      if (j == ncols && ncols < A->cmap->N - n) {
        /* a hole is outside compressed Bcols */
        if (ncols == 0) {
          if (cstart) {
            offdiagIdx[r] = 0;
          } else offdiagIdx[r] = cend;
        } else { /* ncols > 0 */
          offdiagIdx[r] = cmap[ncols - 1] + 1;
          if (offdiagIdx[r] == cstart) offdiagIdx[r] += n;
        }
      }
    }

    for (j = 0; j < ncols; j++) {
      if (PetscRealPart(offdiagA[r]) > PetscRealPart(*ba)) {
        offdiagA[r]   = *ba;
        offdiagIdx[r] = cmap[*bj];
      }
      ba++;
      bj++;
    }
  }

  PetscCall(VecGetArrayWrite(v, &a));
  PetscCall(VecGetArrayRead(diagV, (const PetscScalar **)&diagA));
  for (r = 0; r < m; ++r) {
    if (PetscRealPart(diagA[r]) < PetscRealPart(offdiagA[r])) {
      a[r] = diagA[r];
      if (idx) idx[r] = cstart + diagIdx[r];
    } else if (PetscRealPart(diagA[r]) == PetscRealPart(offdiagA[r])) {
      a[r] = diagA[r];
      if (idx) {
        if (cstart + diagIdx[r] <= offdiagIdx[r]) {
          idx[r] = cstart + diagIdx[r];
        } else idx[r] = offdiagIdx[r];
      }
    } else {
      a[r] = offdiagA[r];
      if (idx) idx[r] = offdiagIdx[r];
    }
  }
  PetscCall(MatSeqAIJRestoreArrayRead(B, &bav));
  PetscCall(VecRestoreArrayWrite(v, &a));
  PetscCall(VecRestoreArrayRead(diagV, (const PetscScalar **)&diagA));
  PetscCall(VecRestoreArrayWrite(offdiagV, &offdiagA));
  PetscCall(VecDestroy(&diagV));
  PetscCall(VecDestroy(&offdiagV));
  PetscCall(PetscFree2(diagIdx, offdiagIdx));
  PetscFunctionReturn(PETSC_SUCCESS);
}

static PetscErrorCode MatGetRowMax_MPIAIJ(Mat A, Vec v, PetscInt idx[])
{
  Mat_MPIAIJ        *mat = (Mat_MPIAIJ *)A->data;
  PetscInt           m = A->rmap->n, n = A->cmap->n;
  PetscInt           cstart = A->cmap->rstart, cend = A->cmap->rend;
  PetscInt          *cmap = mat->garray;
  PetscInt          *diagIdx, *offdiagIdx;
  Vec                diagV, offdiagV;
  PetscScalar       *a, *diagA, *offdiagA;
  const PetscScalar *ba, *bav;
  PetscInt           r, j, col, ncols, *bi, *bj;
  Mat                B = mat->B;
  Mat_SeqAIJ        *b = (Mat_SeqAIJ *)B->data;

  PetscFunctionBegin;
  /* When a process holds entire A and other processes have no entry */
  if (A->cmap->N == n) {
    PetscCall(VecGetArrayWrite(v, &diagA));
    PetscCall(VecCreateSeqWithArray(PETSC_COMM_SELF, 1, m, diagA, &diagV));
    PetscCall(MatGetRowMax(mat->A, diagV, idx));
    PetscCall(VecDestroy(&diagV));
    PetscCall(VecRestoreArrayWrite(v, &diagA));
    PetscFunctionReturn(PETSC_SUCCESS);
  } else if (n == 0) {
    if (m) {
      PetscCall(VecGetArrayWrite(v, &a));
      for (r = 0; r < m; r++) {
        a[r] = PETSC_MIN_REAL;
        if (idx) idx[r] = -1;
      }
      PetscCall(VecRestoreArrayWrite(v, &a));
    }
    PetscFunctionReturn(PETSC_SUCCESS);
  }

  PetscCall(PetscMalloc2(m, &diagIdx, m, &offdiagIdx));
  PetscCall(VecCreateSeq(PETSC_COMM_SELF, m, &diagV));
  PetscCall(VecCreateSeq(PETSC_COMM_SELF, m, &offdiagV));
  PetscCall(MatGetRowMax(mat->A, diagV, diagIdx));

  /* Get offdiagIdx[] for implicit 0.0 */
  PetscCall(MatSeqAIJGetArrayRead(B, &bav));
  ba = bav;
  bi = b->i;
  bj = b->j;
  PetscCall(VecGetArrayWrite(offdiagV, &offdiagA));
  for (r = 0; r < m; r++) {
    ncols = bi[r + 1] - bi[r];
    if (ncols == A->cmap->N - n) { /* Brow is dense */
      offdiagA[r]   = *ba;
      offdiagIdx[r] = cmap[0];
    } else { /* Brow is sparse so already KNOW maximum is 0.0 or higher */
      offdiagA[r] = 0.0;

      /* Find first hole in the cmap */
      for (j = 0; j < ncols; j++) {
        col = cmap[bj[j]]; /* global column number = cmap[B column number] */
        if (col > j && j < cstart) {
          offdiagIdx[r] = j; /* global column number of first implicit 0.0 */
          break;
        } else if (col > j + n && j >= cstart) {
          offdiagIdx[r] = j + n; /* global column number of first implicit 0.0 */
          break;
        }
      }
      if (j == ncols && ncols < A->cmap->N - n) {
        /* a hole is outside compressed Bcols */
        if (ncols == 0) {
          if (cstart) {
            offdiagIdx[r] = 0;
          } else offdiagIdx[r] = cend;
        } else { /* ncols > 0 */
          offdiagIdx[r] = cmap[ncols - 1] + 1;
          if (offdiagIdx[r] == cstart) offdiagIdx[r] += n;
        }
      }
    }

    for (j = 0; j < ncols; j++) {
      if (PetscRealPart(offdiagA[r]) < PetscRealPart(*ba)) {
        offdiagA[r]   = *ba;
        offdiagIdx[r] = cmap[*bj];
      }
      ba++;
      bj++;
    }
  }

  PetscCall(VecGetArrayWrite(v, &a));
  PetscCall(VecGetArrayRead(diagV, (const PetscScalar **)&diagA));
  for (r = 0; r < m; ++r) {
    if (PetscRealPart(diagA[r]) > PetscRealPart(offdiagA[r])) {
      a[r] = diagA[r];
      if (idx) idx[r] = cstart + diagIdx[r];
    } else if (PetscRealPart(diagA[r]) == PetscRealPart(offdiagA[r])) {
      a[r] = diagA[r];
      if (idx) {
        if (cstart + diagIdx[r] <= offdiagIdx[r]) {
          idx[r] = cstart + diagIdx[r];
        } else idx[r] = offdiagIdx[r];
      }
    } else {
      a[r] = offdiagA[r];
      if (idx) idx[r] = offdiagIdx[r];
    }
  }
  PetscCall(MatSeqAIJRestoreArrayRead(B, &bav));
  PetscCall(VecRestoreArrayWrite(v, &a));
  PetscCall(VecRestoreArrayRead(diagV, (const PetscScalar **)&diagA));
  PetscCall(VecRestoreArrayWrite(offdiagV, &offdiagA));
  PetscCall(VecDestroy(&diagV));
  PetscCall(VecDestroy(&offdiagV));
  PetscCall(PetscFree2(diagIdx, offdiagIdx));
  PetscFunctionReturn(PETSC_SUCCESS);
}

PetscErrorCode MatGetSeqNonzeroStructure_MPIAIJ(Mat mat, Mat *newmat)
{
  Mat *dummy;

  PetscFunctionBegin;
  PetscCall(MatCreateSubMatrix_MPIAIJ_All(mat, MAT_DO_NOT_GET_VALUES, MAT_INITIAL_MATRIX, &dummy));
  *newmat = *dummy;
  PetscCall(PetscFree(dummy));
  PetscFunctionReturn(PETSC_SUCCESS);
}

static PetscErrorCode MatInvertBlockDiagonal_MPIAIJ(Mat A, const PetscScalar **values)
{
  Mat_MPIAIJ *a = (Mat_MPIAIJ *)A->data;

  PetscFunctionBegin;
  PetscCall(MatInvertBlockDiagonal(a->A, values));
  A->factorerrortype = a->A->factorerrortype;
  PetscFunctionReturn(PETSC_SUCCESS);
}

static PetscErrorCode MatSetRandom_MPIAIJ(Mat x, PetscRandom rctx)
{
  Mat_MPIAIJ *aij = (Mat_MPIAIJ *)x->data;

  PetscFunctionBegin;
  PetscCheck(x->assembled || x->preallocated, PetscObjectComm((PetscObject)x), PETSC_ERR_ARG_WRONGSTATE, "MatSetRandom on an unassembled and unpreallocated MATMPIAIJ is not allowed");
  PetscCall(MatSetRandom(aij->A, rctx));
  if (x->assembled) {
    PetscCall(MatSetRandom(aij->B, rctx));
  } else {
    PetscCall(MatSetRandomSkipColumnRange_SeqAIJ_Private(aij->B, x->cmap->rstart, x->cmap->rend, rctx));
  }
  PetscCall(MatAssemblyBegin(x, MAT_FINAL_ASSEMBLY));
  PetscCall(MatAssemblyEnd(x, MAT_FINAL_ASSEMBLY));
  PetscFunctionReturn(PETSC_SUCCESS);
}

static PetscErrorCode MatMPIAIJSetUseScalableIncreaseOverlap_MPIAIJ(Mat A, PetscBool sc)
{
  PetscFunctionBegin;
  if (sc) A->ops->increaseoverlap = MatIncreaseOverlap_MPIAIJ_Scalable;
  else A->ops->increaseoverlap = MatIncreaseOverlap_MPIAIJ;
  PetscFunctionReturn(PETSC_SUCCESS);
}

/*@
  MatMPIAIJGetNumberNonzeros - gets the number of nonzeros in the matrix on this MPI rank

  Not Collective

  Input Parameter:
. A - the matrix

  Output Parameter:
. nz - the number of nonzeros

  Level: advanced

.seealso: [](ch_matrices), `Mat`, `MATMPIAIJ`
@*/
PetscErrorCode MatMPIAIJGetNumberNonzeros(Mat A, PetscCount *nz)
{
  Mat_MPIAIJ *maij = (Mat_MPIAIJ *)A->data;
  Mat_SeqAIJ *aaij = (Mat_SeqAIJ *)maij->A->data, *baij = (Mat_SeqAIJ *)maij->B->data;
  PetscBool   isaij;

  PetscFunctionBegin;
  PetscCall(PetscObjectBaseTypeCompare((PetscObject)A, MATMPIAIJ, &isaij));
  PetscCheck(isaij, PetscObjectComm((PetscObject)A), PETSC_ERR_SUP, "Not for type %s", ((PetscObject)A)->type_name);
  *nz = aaij->i[A->rmap->n] + baij->i[A->rmap->n];
  PetscFunctionReturn(PETSC_SUCCESS);
}

/*@
  MatMPIAIJSetUseScalableIncreaseOverlap - Determine if the matrix uses a scalable algorithm to compute the overlap

  Collective

  Input Parameters:
+ A  - the matrix
- sc - `PETSC_TRUE` indicates use the scalable algorithm (default is not to use the scalable algorithm)

  Level: advanced

.seealso: [](ch_matrices), `Mat`, `MATMPIAIJ`
@*/
PetscErrorCode MatMPIAIJSetUseScalableIncreaseOverlap(Mat A, PetscBool sc)
{
  PetscFunctionBegin;
  PetscTryMethod(A, "MatMPIAIJSetUseScalableIncreaseOverlap_C", (Mat, PetscBool), (A, sc));
  PetscFunctionReturn(PETSC_SUCCESS);
}

PetscErrorCode MatSetFromOptions_MPIAIJ(Mat A, PetscOptionItems PetscOptionsObject)
{
  PetscBool sc = PETSC_FALSE, flg;

  PetscFunctionBegin;
  PetscOptionsHeadBegin(PetscOptionsObject, "MPIAIJ options");
  if (A->ops->increaseoverlap == MatIncreaseOverlap_MPIAIJ_Scalable) sc = PETSC_TRUE;
  PetscCall(PetscOptionsBool("-mat_increase_overlap_scalable", "Use a scalable algorithm to compute the overlap", "MatIncreaseOverlap", sc, &sc, &flg));
  if (flg) PetscCall(MatMPIAIJSetUseScalableIncreaseOverlap(A, sc));
  PetscOptionsHeadEnd();
  PetscFunctionReturn(PETSC_SUCCESS);
}

static PetscErrorCode MatShift_MPIAIJ(Mat Y, PetscScalar a)
{
  Mat_MPIAIJ *maij = (Mat_MPIAIJ *)Y->data;
  Mat_SeqAIJ *aij  = (Mat_SeqAIJ *)maij->A->data;

  PetscFunctionBegin;
  if (!Y->preallocated) {
    PetscCall(MatMPIAIJSetPreallocation(Y, 1, NULL, 0, NULL));
  } else if (!aij->nz) { /* It does not matter if diagonals of Y only partially lie in maij->A. We just need an estimated preallocation. */
    PetscInt nonew = aij->nonew;
    PetscCall(MatSeqAIJSetPreallocation(maij->A, 1, NULL));
    aij->nonew = nonew;
  }
  PetscCall(MatShift_Basic(Y, a));
  PetscFunctionReturn(PETSC_SUCCESS);
}

static PetscErrorCode MatMissingDiagonal_MPIAIJ(Mat A, PetscBool *missing, PetscInt *d)
{
  Mat_MPIAIJ *a = (Mat_MPIAIJ *)A->data;

  PetscFunctionBegin;
  PetscCheck(A->rmap->n == A->cmap->n, PETSC_COMM_SELF, PETSC_ERR_SUP, "Only works for square matrices");
  PetscCall(MatMissingDiagonal(a->A, missing, d));
  if (d) {
    PetscInt rstart;
    PetscCall(MatGetOwnershipRange(A, &rstart, NULL));
    *d += rstart;
  }
  PetscFunctionReturn(PETSC_SUCCESS);
}

static PetscErrorCode MatInvertVariableBlockDiagonal_MPIAIJ(Mat A, PetscInt nblocks, const PetscInt *bsizes, PetscScalar *diag)
{
  Mat_MPIAIJ *a = (Mat_MPIAIJ *)A->data;

  PetscFunctionBegin;
  PetscCall(MatInvertVariableBlockDiagonal(a->A, nblocks, bsizes, diag));
  PetscFunctionReturn(PETSC_SUCCESS);
}

static PetscErrorCode MatEliminateZeros_MPIAIJ(Mat A, PetscBool keep)
{
  Mat_MPIAIJ *a = (Mat_MPIAIJ *)A->data;

  PetscFunctionBegin;
  PetscCall(MatEliminateZeros_SeqAIJ(a->A, keep));        // possibly keep zero diagonal coefficients
  PetscCall(MatEliminateZeros_SeqAIJ(a->B, PETSC_FALSE)); // never keep zero diagonal coefficients
  PetscFunctionReturn(PETSC_SUCCESS);
}

static struct _MatOps MatOps_Values = {MatSetValues_MPIAIJ,
                                       MatGetRow_MPIAIJ,
                                       MatRestoreRow_MPIAIJ,
                                       MatMult_MPIAIJ,
                                       /* 4*/ MatMultAdd_MPIAIJ,
                                       MatMultTranspose_MPIAIJ,
                                       MatMultTransposeAdd_MPIAIJ,
                                       NULL,
                                       NULL,
                                       NULL,
                                       /*10*/ NULL,
                                       NULL,
                                       NULL,
                                       MatSOR_MPIAIJ,
                                       MatTranspose_MPIAIJ,
                                       /*15*/ MatGetInfo_MPIAIJ,
                                       MatEqual_MPIAIJ,
                                       MatGetDiagonal_MPIAIJ,
                                       MatDiagonalScale_MPIAIJ,
                                       MatNorm_MPIAIJ,
                                       /*20*/ MatAssemblyBegin_MPIAIJ,
                                       MatAssemblyEnd_MPIAIJ,
                                       MatSetOption_MPIAIJ,
                                       MatZeroEntries_MPIAIJ,
                                       /*24*/ MatZeroRows_MPIAIJ,
                                       NULL,
                                       NULL,
                                       NULL,
                                       NULL,
                                       /*29*/ MatSetUp_MPI_Hash,
                                       NULL,
                                       NULL,
                                       MatGetDiagonalBlock_MPIAIJ,
                                       NULL,
                                       /*34*/ MatDuplicate_MPIAIJ,
                                       NULL,
                                       NULL,
                                       NULL,
                                       NULL,
                                       /*39*/ MatAXPY_MPIAIJ,
                                       MatCreateSubMatrices_MPIAIJ,
                                       MatIncreaseOverlap_MPIAIJ,
                                       MatGetValues_MPIAIJ,
                                       MatCopy_MPIAIJ,
                                       /*44*/ MatGetRowMax_MPIAIJ,
                                       MatScale_MPIAIJ,
                                       MatShift_MPIAIJ,
                                       MatDiagonalSet_MPIAIJ,
                                       MatZeroRowsColumns_MPIAIJ,
                                       /*49*/ MatSetRandom_MPIAIJ,
                                       MatGetRowIJ_MPIAIJ,
                                       MatRestoreRowIJ_MPIAIJ,
                                       NULL,
                                       NULL,
                                       /*54*/ MatFDColoringCreate_MPIXAIJ,
                                       NULL,
                                       MatSetUnfactored_MPIAIJ,
                                       MatPermute_MPIAIJ,
                                       NULL,
                                       /*59*/ MatCreateSubMatrix_MPIAIJ,
                                       MatDestroy_MPIAIJ,
                                       MatView_MPIAIJ,
                                       NULL,
                                       NULL,
                                       /*64*/ MatMatMatMultNumeric_MPIAIJ_MPIAIJ_MPIAIJ,
                                       NULL,
                                       NULL,
                                       NULL,
                                       MatGetRowMaxAbs_MPIAIJ,
                                       /*69*/ MatGetRowMinAbs_MPIAIJ,
                                       NULL,
                                       NULL,
                                       MatFDColoringApply_AIJ,
                                       MatSetFromOptions_MPIAIJ,
                                       MatFindZeroDiagonals_MPIAIJ,
                                       /*75*/ NULL,
                                       NULL,
                                       NULL,
                                       MatLoad_MPIAIJ,
                                       NULL,
                                       /*80*/ NULL,
                                       NULL,
                                       NULL,
                                       /*83*/ NULL,
                                       NULL,
                                       MatMatMultNumeric_MPIAIJ_MPIAIJ,
                                       MatPtAPNumeric_MPIAIJ_MPIAIJ,
                                       NULL,
                                       NULL,
                                       /*89*/ MatBindToCPU_MPIAIJ,
                                       MatProductSetFromOptions_MPIAIJ,
                                       NULL,
                                       NULL,
                                       MatConjugate_MPIAIJ,
                                       /*94*/ NULL,
                                       MatSetValuesRow_MPIAIJ,
                                       MatRealPart_MPIAIJ,
                                       MatImaginaryPart_MPIAIJ,
                                       NULL,
                                       /*99*/ NULL,
                                       NULL,
                                       NULL,
                                       MatGetRowMin_MPIAIJ,
                                       NULL,
                                       /*104*/ MatMissingDiagonal_MPIAIJ,
                                       MatGetSeqNonzeroStructure_MPIAIJ,
                                       NULL,
                                       MatGetGhosts_MPIAIJ,
                                       NULL,
                                       /*109*/ NULL,
                                       MatMultDiagonalBlock_MPIAIJ,
                                       NULL,
                                       NULL,
                                       NULL,
                                       /*114*/ MatGetMultiProcBlock_MPIAIJ,
                                       MatFindNonzeroRows_MPIAIJ,
                                       MatGetColumnReductions_MPIAIJ,
                                       MatInvertBlockDiagonal_MPIAIJ,
                                       MatInvertVariableBlockDiagonal_MPIAIJ,
                                       /*119*/ MatCreateSubMatricesMPI_MPIAIJ,
                                       NULL,
                                       NULL,
                                       MatTransposeMatMultNumeric_MPIAIJ_MPIAIJ,
                                       NULL,
                                       /*124*/ NULL,
                                       NULL,
                                       NULL,
                                       MatSetBlockSizes_MPIAIJ,
                                       NULL,
                                       /*129*/ MatFDColoringSetUp_MPIXAIJ,
                                       MatFindOffBlockDiagonalEntries_MPIAIJ,
                                       MatCreateMPIMatConcatenateSeqMat_MPIAIJ,
                                       NULL,
                                       NULL,
                                       /*134*/ NULL,
                                       MatCreateGraph_Simple_AIJ,
                                       NULL,
                                       MatEliminateZeros_MPIAIJ,
                                       MatGetRowSumAbs_MPIAIJ,
                                       /*139*/ NULL,
                                       NULL,
                                       NULL,
                                       MatCopyHashToXAIJ_MPI_Hash};

static PetscErrorCode MatStoreValues_MPIAIJ(Mat mat)
{
  Mat_MPIAIJ *aij = (Mat_MPIAIJ *)mat->data;

  PetscFunctionBegin;
  PetscCall(MatStoreValues(aij->A));
  PetscCall(MatStoreValues(aij->B));
  PetscFunctionReturn(PETSC_SUCCESS);
}

static PetscErrorCode MatRetrieveValues_MPIAIJ(Mat mat)
{
  Mat_MPIAIJ *aij = (Mat_MPIAIJ *)mat->data;

  PetscFunctionBegin;
  PetscCall(MatRetrieveValues(aij->A));
  PetscCall(MatRetrieveValues(aij->B));
  PetscFunctionReturn(PETSC_SUCCESS);
}

PetscErrorCode MatMPIAIJSetPreallocation_MPIAIJ(Mat B, PetscInt d_nz, const PetscInt d_nnz[], PetscInt o_nz, const PetscInt o_nnz[])
{
  Mat_MPIAIJ *b = (Mat_MPIAIJ *)B->data;
  PetscMPIInt size;

  PetscFunctionBegin;
  if (B->hash_active) {
    B->ops[0]      = b->cops;
    B->hash_active = PETSC_FALSE;
  }
  PetscCall(PetscLayoutSetUp(B->rmap));
  PetscCall(PetscLayoutSetUp(B->cmap));

#if defined(PETSC_USE_CTABLE)
  PetscCall(PetscHMapIDestroy(&b->colmap));
#else
  PetscCall(PetscFree(b->colmap));
#endif
  PetscCall(PetscFree(b->garray));
  PetscCall(VecDestroy(&b->lvec));
  PetscCall(VecScatterDestroy(&b->Mvctx));

  PetscCallMPI(MPI_Comm_size(PetscObjectComm((PetscObject)B), &size));

  MatSeqXAIJGetOptions_Private(b->B);
  PetscCall(MatDestroy(&b->B));
  PetscCall(MatCreate(PETSC_COMM_SELF, &b->B));
  PetscCall(MatSetSizes(b->B, B->rmap->n, size > 1 ? B->cmap->N : 0, B->rmap->n, size > 1 ? B->cmap->N : 0));
  PetscCall(MatSetBlockSizesFromMats(b->B, B, B));
  PetscCall(MatSetType(b->B, MATSEQAIJ));
  MatSeqXAIJRestoreOptions_Private(b->B);

  MatSeqXAIJGetOptions_Private(b->A);
  PetscCall(MatDestroy(&b->A));
  PetscCall(MatCreate(PETSC_COMM_SELF, &b->A));
  PetscCall(MatSetSizes(b->A, B->rmap->n, B->cmap->n, B->rmap->n, B->cmap->n));
  PetscCall(MatSetBlockSizesFromMats(b->A, B, B));
  PetscCall(MatSetType(b->A, MATSEQAIJ));
  MatSeqXAIJRestoreOptions_Private(b->A);

  PetscCall(MatSeqAIJSetPreallocation(b->A, d_nz, d_nnz));
  PetscCall(MatSeqAIJSetPreallocation(b->B, o_nz, o_nnz));
  B->preallocated  = PETSC_TRUE;
  B->was_assembled = PETSC_FALSE;
  B->assembled     = PETSC_FALSE;
  PetscFunctionReturn(PETSC_SUCCESS);
}

static PetscErrorCode MatResetPreallocation_MPIAIJ(Mat B)
{
  Mat_MPIAIJ *b = (Mat_MPIAIJ *)B->data;
  PetscBool   ondiagreset, offdiagreset, memoryreset;

  PetscFunctionBegin;
  PetscValidHeaderSpecific(B, MAT_CLASSID, 1);
  PetscCheck(B->insertmode == NOT_SET_VALUES, PETSC_COMM_SELF, PETSC_ERR_SUP, "Cannot reset preallocation after setting some values but not yet calling MatAssemblyBegin()/MatAssemblyEnd()");
  if (B->num_ass == 0) PetscFunctionReturn(PETSC_SUCCESS);

  PetscCall(MatResetPreallocation_SeqAIJ_Private(b->A, &ondiagreset));
  PetscCall(MatResetPreallocation_SeqAIJ_Private(b->B, &offdiagreset));
  memoryreset = (PetscBool)(ondiagreset || offdiagreset);
  PetscCallMPI(MPIU_Allreduce(MPI_IN_PLACE, &memoryreset, 1, MPIU_BOOL, MPI_LOR, PetscObjectComm((PetscObject)B)));
  if (!memoryreset) PetscFunctionReturn(PETSC_SUCCESS);

  PetscCall(PetscLayoutSetUp(B->rmap));
  PetscCall(PetscLayoutSetUp(B->cmap));
  PetscCheck(B->assembled || B->was_assembled, PetscObjectComm((PetscObject)B), PETSC_ERR_ARG_WRONGSTATE, "Should not need to reset preallocation if the matrix was never assembled");
  PetscCall(MatDisAssemble_MPIAIJ(B, PETSC_TRUE));
  PetscCall(VecScatterDestroy(&b->Mvctx));

  B->preallocated  = PETSC_TRUE;
  B->was_assembled = PETSC_FALSE;
  B->assembled     = PETSC_FALSE;
  /* Log that the state of this object has changed; this will help guarantee that preconditioners get re-setup */
  PetscCall(PetscObjectStateIncrease((PetscObject)B));
  PetscFunctionReturn(PETSC_SUCCESS);
}

PetscErrorCode MatDuplicate_MPIAIJ(Mat matin, MatDuplicateOption cpvalues, Mat *newmat)
{
  Mat         mat;
  Mat_MPIAIJ *a, *oldmat = (Mat_MPIAIJ *)matin->data;

  PetscFunctionBegin;
  *newmat = NULL;
  PetscCall(MatCreate(PetscObjectComm((PetscObject)matin), &mat));
  PetscCall(MatSetSizes(mat, matin->rmap->n, matin->cmap->n, matin->rmap->N, matin->cmap->N));
  PetscCall(MatSetBlockSizesFromMats(mat, matin, matin));
  PetscCall(MatSetType(mat, ((PetscObject)matin)->type_name));
  a = (Mat_MPIAIJ *)mat->data;

  mat->factortype = matin->factortype;
  mat->assembled  = matin->assembled;
  mat->insertmode = NOT_SET_VALUES;

  a->size         = oldmat->size;
  a->rank         = oldmat->rank;
  a->donotstash   = oldmat->donotstash;
  a->roworiented  = oldmat->roworiented;
  a->rowindices   = NULL;
  a->rowvalues    = NULL;
  a->getrowactive = PETSC_FALSE;

  PetscCall(PetscLayoutReference(matin->rmap, &mat->rmap));
  PetscCall(PetscLayoutReference(matin->cmap, &mat->cmap));
  if (matin->hash_active) {
    PetscCall(MatSetUp(mat));
  } else {
    mat->preallocated = matin->preallocated;
    if (oldmat->colmap) {
#if defined(PETSC_USE_CTABLE)
      PetscCall(PetscHMapIDuplicate(oldmat->colmap, &a->colmap));
#else
      PetscCall(PetscMalloc1(mat->cmap->N, &a->colmap));
      PetscCall(PetscArraycpy(a->colmap, oldmat->colmap, mat->cmap->N));
#endif
    } else a->colmap = NULL;
    if (oldmat->garray) {
      PetscInt len;
      len = oldmat->B->cmap->n;
      PetscCall(PetscMalloc1(len + 1, &a->garray));
      if (len) PetscCall(PetscArraycpy(a->garray, oldmat->garray, len));
    } else a->garray = NULL;

    /* It may happen MatDuplicate is called with a non-assembled matrix
      In fact, MatDuplicate only requires the matrix to be preallocated
      This may happen inside a DMCreateMatrix_Shell */
    if (oldmat->lvec) PetscCall(VecDuplicate(oldmat->lvec, &a->lvec));
    if (oldmat->Mvctx) {
      a->Mvctx = oldmat->Mvctx;
      PetscCall(PetscObjectReference((PetscObject)oldmat->Mvctx));
    }
    PetscCall(MatDuplicate(oldmat->A, cpvalues, &a->A));
    PetscCall(MatDuplicate(oldmat->B, cpvalues, &a->B));
  }
  PetscCall(PetscFunctionListDuplicate(((PetscObject)matin)->qlist, &((PetscObject)mat)->qlist));
  *newmat = mat;
  PetscFunctionReturn(PETSC_SUCCESS);
}

PetscErrorCode MatLoad_MPIAIJ(Mat newMat, PetscViewer viewer)
{
  PetscBool isbinary, ishdf5;

  PetscFunctionBegin;
  PetscValidHeaderSpecific(newMat, MAT_CLASSID, 1);
  PetscValidHeaderSpecific(viewer, PETSC_VIEWER_CLASSID, 2);
  /* force binary viewer to load .info file if it has not yet done so */
  PetscCall(PetscViewerSetUp(viewer));
  PetscCall(PetscObjectTypeCompare((PetscObject)viewer, PETSCVIEWERBINARY, &isbinary));
  PetscCall(PetscObjectTypeCompare((PetscObject)viewer, PETSCVIEWERHDF5, &ishdf5));
  if (isbinary) {
    PetscCall(MatLoad_MPIAIJ_Binary(newMat, viewer));
  } else if (ishdf5) {
#if defined(PETSC_HAVE_HDF5)
    PetscCall(MatLoad_AIJ_HDF5(newMat, viewer));
#else
    SETERRQ(PetscObjectComm((PetscObject)newMat), PETSC_ERR_SUP, "HDF5 not supported in this build.\nPlease reconfigure using --download-hdf5");
#endif
  } else {
    SETERRQ(PetscObjectComm((PetscObject)newMat), PETSC_ERR_SUP, "Viewer type %s not yet supported for reading %s matrices", ((PetscObject)viewer)->type_name, ((PetscObject)newMat)->type_name);
  }
  PetscFunctionReturn(PETSC_SUCCESS);
}

PetscErrorCode MatLoad_MPIAIJ_Binary(Mat mat, PetscViewer viewer)
{
  PetscInt     header[4], M, N, m, nz, rows, cols, sum, i;
  PetscInt    *rowidxs, *colidxs;
  PetscScalar *matvals;

  PetscFunctionBegin;
  PetscCall(PetscViewerSetUp(viewer));

  /* read in matrix header */
  PetscCall(PetscViewerBinaryRead(viewer, header, 4, NULL, PETSC_INT));
  PetscCheck(header[0] == MAT_FILE_CLASSID, PetscObjectComm((PetscObject)viewer), PETSC_ERR_FILE_UNEXPECTED, "Not a matrix object in file");
  M  = header[1];
  N  = header[2];
  nz = header[3];
  PetscCheck(M >= 0, PetscObjectComm((PetscObject)viewer), PETSC_ERR_FILE_UNEXPECTED, "Matrix row size (%" PetscInt_FMT ") in file is negative", M);
  PetscCheck(N >= 0, PetscObjectComm((PetscObject)viewer), PETSC_ERR_FILE_UNEXPECTED, "Matrix column size (%" PetscInt_FMT ") in file is negative", N);
  PetscCheck(nz >= 0, PETSC_COMM_SELF, PETSC_ERR_FILE_UNEXPECTED, "Matrix stored in special format on disk, cannot load as MPIAIJ");

  /* set block sizes from the viewer's .info file */
  PetscCall(MatLoad_Binary_BlockSizes(mat, viewer));
  /* set global sizes if not set already */
  if (mat->rmap->N < 0) mat->rmap->N = M;
  if (mat->cmap->N < 0) mat->cmap->N = N;
  PetscCall(PetscLayoutSetUp(mat->rmap));
  PetscCall(PetscLayoutSetUp(mat->cmap));

  /* check if the matrix sizes are correct */
  PetscCall(MatGetSize(mat, &rows, &cols));
  PetscCheck(M == rows && N == cols, PETSC_COMM_SELF, PETSC_ERR_FILE_UNEXPECTED, "Matrix in file of different sizes (%" PetscInt_FMT ", %" PetscInt_FMT ") than the input matrix (%" PetscInt_FMT ", %" PetscInt_FMT ")", M, N, rows, cols);

  /* read in row lengths and build row indices */
  PetscCall(MatGetLocalSize(mat, &m, NULL));
  PetscCall(PetscMalloc1(m + 1, &rowidxs));
  PetscCall(PetscViewerBinaryReadAll(viewer, rowidxs + 1, m, PETSC_DECIDE, M, PETSC_INT));
  rowidxs[0] = 0;
  for (i = 0; i < m; i++) rowidxs[i + 1] += rowidxs[i];
  if (nz != PETSC_INT_MAX) {
    PetscCallMPI(MPIU_Allreduce(&rowidxs[m], &sum, 1, MPIU_INT, MPI_SUM, PetscObjectComm((PetscObject)viewer)));
    PetscCheck(sum == nz, PetscObjectComm((PetscObject)viewer), PETSC_ERR_FILE_UNEXPECTED, "Inconsistent matrix data in file: nonzeros = %" PetscInt_FMT ", sum-row-lengths = %" PetscInt_FMT, nz, sum);
  }

  /* read in column indices and matrix values */
  PetscCall(PetscMalloc2(rowidxs[m], &colidxs, rowidxs[m], &matvals));
  PetscCall(PetscViewerBinaryReadAll(viewer, colidxs, rowidxs[m], PETSC_DETERMINE, PETSC_DETERMINE, PETSC_INT));
  PetscCall(PetscViewerBinaryReadAll(viewer, matvals, rowidxs[m], PETSC_DETERMINE, PETSC_DETERMINE, PETSC_SCALAR));
  /* store matrix indices and values */
  PetscCall(MatMPIAIJSetPreallocationCSR(mat, rowidxs, colidxs, matvals));
  PetscCall(PetscFree(rowidxs));
  PetscCall(PetscFree2(colidxs, matvals));
  PetscFunctionReturn(PETSC_SUCCESS);
}

/* Not scalable because of ISAllGather() unless getting all columns. */
static PetscErrorCode ISGetSeqIS_Private(Mat mat, IS iscol, IS *isseq)
{
  IS          iscol_local;
  PetscBool   isstride;
  PetscMPIInt gisstride = 0;

  PetscFunctionBegin;
  /* check if we are grabbing all columns*/
  PetscCall(PetscObjectTypeCompare((PetscObject)iscol, ISSTRIDE, &isstride));

  if (isstride) {
    PetscInt start, len, mstart, mlen;
    PetscCall(ISStrideGetInfo(iscol, &start, NULL));
    PetscCall(ISGetLocalSize(iscol, &len));
    PetscCall(MatGetOwnershipRangeColumn(mat, &mstart, &mlen));
    if (mstart == start && mlen - mstart == len) gisstride = 1;
  }

  PetscCallMPI(MPIU_Allreduce(MPI_IN_PLACE, &gisstride, 1, MPI_INT, MPI_MIN, PetscObjectComm((PetscObject)mat)));
  if (gisstride) {
    PetscInt N;
    PetscCall(MatGetSize(mat, NULL, &N));
    PetscCall(ISCreateStride(PETSC_COMM_SELF, N, 0, 1, &iscol_local));
    PetscCall(ISSetIdentity(iscol_local));
    PetscCall(PetscInfo(mat, "Optimizing for obtaining all columns of the matrix; skipping ISAllGather()\n"));
  } else {
    PetscInt cbs;
    PetscCall(ISGetBlockSize(iscol, &cbs));
    PetscCall(ISAllGather(iscol, &iscol_local));
    PetscCall(ISSetBlockSize(iscol_local, cbs));
  }

  *isseq = iscol_local;
  PetscFunctionReturn(PETSC_SUCCESS);
}

/*
 Used by MatCreateSubMatrix_MPIAIJ_SameRowColDist() to avoid ISAllGather() and global size of iscol_local
 (see MatCreateSubMatrix_MPIAIJ_nonscalable)

 Input Parameters:
+   mat - matrix
.   isrow - parallel row index set; its local indices are a subset of local columns of `mat`,
           i.e., mat->rstart <= isrow[i] < mat->rend
-   iscol - parallel column index set; its local indices are a subset of local columns of `mat`,
           i.e., mat->cstart <= iscol[i] < mat->cend

 Output Parameters:
+   isrow_d - sequential row index set for retrieving mat->A
.   iscol_d - sequential  column index set for retrieving mat->A
.   iscol_o - sequential column index set for retrieving mat->B
-   garray - column map; garray[i] indicates global location of iscol_o[i] in `iscol`
 */
static PetscErrorCode ISGetSeqIS_SameColDist_Private(Mat mat, IS isrow, IS iscol, IS *isrow_d, IS *iscol_d, IS *iscol_o, PetscInt *garray[])
{
  Vec             x, cmap;
  const PetscInt *is_idx;
  PetscScalar    *xarray, *cmaparray;
  PetscInt        ncols, isstart, *idx, m, rstart, *cmap1, count;
  Mat_MPIAIJ     *a    = (Mat_MPIAIJ *)mat->data;
  Mat             B    = a->B;
  Vec             lvec = a->lvec, lcmap;
  PetscInt        i, cstart, cend, Bn = B->cmap->N;
  MPI_Comm        comm;
  VecScatter      Mvctx = a->Mvctx;

  PetscFunctionBegin;
  PetscCall(PetscObjectGetComm((PetscObject)mat, &comm));
  PetscCall(ISGetLocalSize(iscol, &ncols));

  /* (1) iscol is a sub-column vector of mat, pad it with '-1.' to form a full vector x */
  PetscCall(MatCreateVecs(mat, &x, NULL));
  PetscCall(VecSet(x, -1.0));
  PetscCall(VecDuplicate(x, &cmap));
  PetscCall(VecSet(cmap, -1.0));

  /* Get start indices */
  PetscCallMPI(MPI_Scan(&ncols, &isstart, 1, MPIU_INT, MPI_SUM, comm));
  isstart -= ncols;
  PetscCall(MatGetOwnershipRangeColumn(mat, &cstart, &cend));

  PetscCall(ISGetIndices(iscol, &is_idx));
  PetscCall(VecGetArray(x, &xarray));
  PetscCall(VecGetArray(cmap, &cmaparray));
  PetscCall(PetscMalloc1(ncols, &idx));
  for (i = 0; i < ncols; i++) {
    xarray[is_idx[i] - cstart]    = (PetscScalar)is_idx[i];
    cmaparray[is_idx[i] - cstart] = i + isstart;        /* global index of iscol[i] */
    idx[i]                        = is_idx[i] - cstart; /* local index of iscol[i]  */
  }
  PetscCall(VecRestoreArray(x, &xarray));
  PetscCall(VecRestoreArray(cmap, &cmaparray));
  PetscCall(ISRestoreIndices(iscol, &is_idx));

  /* Get iscol_d */
  PetscCall(ISCreateGeneral(PETSC_COMM_SELF, ncols, idx, PETSC_OWN_POINTER, iscol_d));
  PetscCall(ISGetBlockSize(iscol, &i));
  PetscCall(ISSetBlockSize(*iscol_d, i));

  /* Get isrow_d */
  PetscCall(ISGetLocalSize(isrow, &m));
  rstart = mat->rmap->rstart;
  PetscCall(PetscMalloc1(m, &idx));
  PetscCall(ISGetIndices(isrow, &is_idx));
  for (i = 0; i < m; i++) idx[i] = is_idx[i] - rstart;
  PetscCall(ISRestoreIndices(isrow, &is_idx));

  PetscCall(ISCreateGeneral(PETSC_COMM_SELF, m, idx, PETSC_OWN_POINTER, isrow_d));
  PetscCall(ISGetBlockSize(isrow, &i));
  PetscCall(ISSetBlockSize(*isrow_d, i));

  /* (2) Scatter x and cmap using aij->Mvctx to get their off-process portions (see MatMult_MPIAIJ) */
  PetscCall(VecScatterBegin(Mvctx, x, lvec, INSERT_VALUES, SCATTER_FORWARD));
  PetscCall(VecScatterEnd(Mvctx, x, lvec, INSERT_VALUES, SCATTER_FORWARD));

  PetscCall(VecDuplicate(lvec, &lcmap));

  PetscCall(VecScatterBegin(Mvctx, cmap, lcmap, INSERT_VALUES, SCATTER_FORWARD));
  PetscCall(VecScatterEnd(Mvctx, cmap, lcmap, INSERT_VALUES, SCATTER_FORWARD));

  /* (3) create sequential iscol_o (a subset of iscol) and isgarray */
  /* off-process column indices */
  count = 0;
  PetscCall(PetscMalloc1(Bn, &idx));
  PetscCall(PetscMalloc1(Bn, &cmap1));

  PetscCall(VecGetArray(lvec, &xarray));
  PetscCall(VecGetArray(lcmap, &cmaparray));
  for (i = 0; i < Bn; i++) {
    if (PetscRealPart(xarray[i]) > -1.0) {
      idx[count]   = i;                                     /* local column index in off-diagonal part B */
      cmap1[count] = (PetscInt)PetscRealPart(cmaparray[i]); /* column index in submat */
      count++;
    }
  }
  PetscCall(VecRestoreArray(lvec, &xarray));
  PetscCall(VecRestoreArray(lcmap, &cmaparray));

  PetscCall(ISCreateGeneral(PETSC_COMM_SELF, count, idx, PETSC_COPY_VALUES, iscol_o));
  /* cannot ensure iscol_o has same blocksize as iscol! */

  PetscCall(PetscFree(idx));
  *garray = cmap1;

  PetscCall(VecDestroy(&x));
  PetscCall(VecDestroy(&cmap));
  PetscCall(VecDestroy(&lcmap));
  PetscFunctionReturn(PETSC_SUCCESS);
}

/* isrow and iscol have same processor distribution as mat, output *submat is a submatrix of local mat */
PetscErrorCode MatCreateSubMatrix_MPIAIJ_SameRowColDist(Mat mat, IS isrow, IS iscol, MatReuse call, Mat *submat)
{
  Mat_MPIAIJ *a = (Mat_MPIAIJ *)mat->data, *asub;
  Mat         M = NULL;
  MPI_Comm    comm;
  IS          iscol_d, isrow_d, iscol_o;
  Mat         Asub = NULL, Bsub = NULL;
  PetscInt    n, count, M_size, N_size;

  PetscFunctionBegin;
  PetscCall(PetscObjectGetComm((PetscObject)mat, &comm));

  if (call == MAT_REUSE_MATRIX) {
    /* Retrieve isrow_d, iscol_d and iscol_o from submat */
    PetscCall(PetscObjectQuery((PetscObject)*submat, "isrow_d", (PetscObject *)&isrow_d));
    PetscCheck(isrow_d, PETSC_COMM_SELF, PETSC_ERR_ARG_WRONGSTATE, "isrow_d passed in was not used before, cannot reuse");

    PetscCall(PetscObjectQuery((PetscObject)*submat, "iscol_d", (PetscObject *)&iscol_d));
    PetscCheck(iscol_d, PETSC_COMM_SELF, PETSC_ERR_ARG_WRONGSTATE, "iscol_d passed in was not used before, cannot reuse");

    PetscCall(PetscObjectQuery((PetscObject)*submat, "iscol_o", (PetscObject *)&iscol_o));
    PetscCheck(iscol_o, PETSC_COMM_SELF, PETSC_ERR_ARG_WRONGSTATE, "iscol_o passed in was not used before, cannot reuse");

    /* Update diagonal and off-diagonal portions of submat */
    asub = (Mat_MPIAIJ *)(*submat)->data;
    PetscCall(MatCreateSubMatrix_SeqAIJ(a->A, isrow_d, iscol_d, PETSC_DECIDE, MAT_REUSE_MATRIX, &asub->A));
    PetscCall(ISGetLocalSize(iscol_o, &n));
    if (n) PetscCall(MatCreateSubMatrix_SeqAIJ(a->B, isrow_d, iscol_o, PETSC_DECIDE, MAT_REUSE_MATRIX, &asub->B));
    PetscCall(MatAssemblyBegin(*submat, MAT_FINAL_ASSEMBLY));
    PetscCall(MatAssemblyEnd(*submat, MAT_FINAL_ASSEMBLY));

  } else { /* call == MAT_INITIAL_MATRIX) */
    PetscInt *garray, *garray_compact;
    PetscInt  BsubN;

    /* Create isrow_d, iscol_d, iscol_o and isgarray (replace isgarray with array?) */
    PetscCall(ISGetSeqIS_SameColDist_Private(mat, isrow, iscol, &isrow_d, &iscol_d, &iscol_o, &garray));

    /* Create local submatrices Asub and Bsub */
    PetscCall(MatCreateSubMatrix_SeqAIJ(a->A, isrow_d, iscol_d, PETSC_DECIDE, MAT_INITIAL_MATRIX, &Asub));
    PetscCall(MatCreateSubMatrix_SeqAIJ(a->B, isrow_d, iscol_o, PETSC_DECIDE, MAT_INITIAL_MATRIX, &Bsub));

    // Compact garray so its not of size Bn
    PetscCall(ISGetSize(iscol_o, &count));
    PetscCall(PetscMalloc1(count, &garray_compact));
    PetscCall(PetscArraycpy(garray_compact, garray, count));

    /* Create submatrix M */
    PetscCall(ISGetSize(isrow, &M_size));
    PetscCall(ISGetSize(iscol, &N_size));
    PetscCall(MatCreateMPIAIJWithSeqAIJ(comm, M_size, N_size, Asub, Bsub, garray_compact, &M));

    /* If Bsub has empty columns, compress iscol_o such that it will retrieve condensed Bsub from a->B during reuse */
    asub = (Mat_MPIAIJ *)M->data;

    PetscCall(ISGetLocalSize(iscol_o, &BsubN));
    n = asub->B->cmap->N;
    if (BsubN > n) {
      /* This case can be tested using ~petsc/src/tao/bound/tutorials/runplate2_3 */
      const PetscInt *idx;
      PetscInt        i, j, *idx_new, *subgarray = asub->garray;
      PetscCall(PetscInfo(M, "submatrix Bn %" PetscInt_FMT " != BsubN %" PetscInt_FMT ", update iscol_o\n", n, BsubN));

      PetscCall(PetscMalloc1(n, &idx_new));
      j = 0;
      PetscCall(ISGetIndices(iscol_o, &idx));
      for (i = 0; i < n; i++) {
        if (j >= BsubN) break;
        while (subgarray[i] > garray[j]) j++;

        if (subgarray[i] == garray[j]) {
          idx_new[i] = idx[j++];
        } else SETERRQ(PETSC_COMM_SELF, PETSC_ERR_ARG_WRONGSTATE, "subgarray[%" PetscInt_FMT "]=%" PetscInt_FMT " cannot < garray[%" PetscInt_FMT "]=%" PetscInt_FMT, i, subgarray[i], j, garray[j]);
      }
      PetscCall(ISRestoreIndices(iscol_o, &idx));

      PetscCall(ISDestroy(&iscol_o));
      PetscCall(ISCreateGeneral(PETSC_COMM_SELF, n, idx_new, PETSC_OWN_POINTER, &iscol_o));

    } else if (BsubN < n) {
      SETERRQ(PETSC_COMM_SELF, PETSC_ERR_ARG_WRONGSTATE, "Columns of Bsub (%" PetscInt_FMT ") cannot be smaller than B's (%" PetscInt_FMT ")", BsubN, asub->B->cmap->N);
    }

    PetscCall(PetscFree(garray));
    *submat = M;

    /* Save isrow_d, iscol_d and iscol_o used in processor for next request */
    PetscCall(PetscObjectCompose((PetscObject)M, "isrow_d", (PetscObject)isrow_d));
    PetscCall(ISDestroy(&isrow_d));

    PetscCall(PetscObjectCompose((PetscObject)M, "iscol_d", (PetscObject)iscol_d));
    PetscCall(ISDestroy(&iscol_d));

    PetscCall(PetscObjectCompose((PetscObject)M, "iscol_o", (PetscObject)iscol_o));
    PetscCall(ISDestroy(&iscol_o));
  }
  PetscFunctionReturn(PETSC_SUCCESS);
}

PetscErrorCode MatCreateSubMatrix_MPIAIJ(Mat mat, IS isrow, IS iscol, MatReuse call, Mat *newmat)
{
  IS        iscol_local = NULL, isrow_d;
  PetscInt  csize;
  PetscInt  n, i, j, start, end;
  PetscBool sameRowDist = PETSC_FALSE, sameDist[2], tsameDist[2];
  MPI_Comm  comm;

  PetscFunctionBegin;
  /* If isrow has same processor distribution as mat,
     call MatCreateSubMatrix_MPIAIJ_SameRowDist() to avoid using a hash table with global size of iscol */
  if (call == MAT_REUSE_MATRIX) {
    PetscCall(PetscObjectQuery((PetscObject)*newmat, "isrow_d", (PetscObject *)&isrow_d));
    if (isrow_d) {
      sameRowDist  = PETSC_TRUE;
      tsameDist[1] = PETSC_TRUE; /* sameColDist */
    } else {
      PetscCall(PetscObjectQuery((PetscObject)*newmat, "SubIScol", (PetscObject *)&iscol_local));
      if (iscol_local) {
        sameRowDist  = PETSC_TRUE;
        tsameDist[1] = PETSC_FALSE; /* !sameColDist */
      }
    }
  } else {
    /* Check if isrow has same processor distribution as mat */
    sameDist[0] = PETSC_FALSE;
    PetscCall(ISGetLocalSize(isrow, &n));
    if (!n) {
      sameDist[0] = PETSC_TRUE;
    } else {
      PetscCall(ISGetMinMax(isrow, &i, &j));
      PetscCall(MatGetOwnershipRange(mat, &start, &end));
      if (i >= start && j < end) sameDist[0] = PETSC_TRUE;
    }

    /* Check if iscol has same processor distribution as mat */
    sameDist[1] = PETSC_FALSE;
    PetscCall(ISGetLocalSize(iscol, &n));
    if (!n) {
      sameDist[1] = PETSC_TRUE;
    } else {
      PetscCall(ISGetMinMax(iscol, &i, &j));
      PetscCall(MatGetOwnershipRangeColumn(mat, &start, &end));
      if (i >= start && j < end) sameDist[1] = PETSC_TRUE;
    }

    PetscCall(PetscObjectGetComm((PetscObject)mat, &comm));
    PetscCallMPI(MPIU_Allreduce(&sameDist, &tsameDist, 2, MPIU_BOOL, MPI_LAND, comm));
    sameRowDist = tsameDist[0];
  }

  if (sameRowDist) {
    if (tsameDist[1]) { /* sameRowDist & sameColDist */
      /* isrow and iscol have same processor distribution as mat */
      PetscCall(MatCreateSubMatrix_MPIAIJ_SameRowColDist(mat, isrow, iscol, call, newmat));
      PetscFunctionReturn(PETSC_SUCCESS);
    } else { /* sameRowDist */
      /* isrow has same processor distribution as mat */
      if (call == MAT_INITIAL_MATRIX) {
        PetscBool sorted;
        PetscCall(ISGetSeqIS_Private(mat, iscol, &iscol_local));
        PetscCall(ISGetLocalSize(iscol_local, &n)); /* local size of iscol_local = global columns of newmat */
        PetscCall(ISGetSize(iscol, &i));
        PetscCheck(n == i, PETSC_COMM_SELF, PETSC_ERR_ARG_SIZ, "n %" PetscInt_FMT " != size of iscol %" PetscInt_FMT, n, i);

        PetscCall(ISSorted(iscol_local, &sorted));
        if (sorted) {
          /* MatCreateSubMatrix_MPIAIJ_SameRowDist() requires iscol_local be sorted; it can have duplicate indices */
          PetscCall(MatCreateSubMatrix_MPIAIJ_SameRowDist(mat, isrow, iscol, iscol_local, MAT_INITIAL_MATRIX, newmat));
          PetscFunctionReturn(PETSC_SUCCESS);
        }
      } else { /* call == MAT_REUSE_MATRIX */
        IS iscol_sub;
        PetscCall(PetscObjectQuery((PetscObject)*newmat, "SubIScol", (PetscObject *)&iscol_sub));
        if (iscol_sub) {
          PetscCall(MatCreateSubMatrix_MPIAIJ_SameRowDist(mat, isrow, iscol, NULL, call, newmat));
          PetscFunctionReturn(PETSC_SUCCESS);
        }
      }
    }
  }

  /* General case: iscol -> iscol_local which has global size of iscol */
  if (call == MAT_REUSE_MATRIX) {
    PetscCall(PetscObjectQuery((PetscObject)*newmat, "ISAllGather", (PetscObject *)&iscol_local));
    PetscCheck(iscol_local, PETSC_COMM_SELF, PETSC_ERR_ARG_WRONGSTATE, "Submatrix passed in was not used before, cannot reuse");
  } else {
    if (!iscol_local) PetscCall(ISGetSeqIS_Private(mat, iscol, &iscol_local));
  }

  PetscCall(ISGetLocalSize(iscol, &csize));
  PetscCall(MatCreateSubMatrix_MPIAIJ_nonscalable(mat, isrow, iscol_local, csize, call, newmat));

  if (call == MAT_INITIAL_MATRIX) {
    PetscCall(PetscObjectCompose((PetscObject)*newmat, "ISAllGather", (PetscObject)iscol_local));
    PetscCall(ISDestroy(&iscol_local));
  }
  PetscFunctionReturn(PETSC_SUCCESS);
}

/*@C
  MatCreateMPIAIJWithSeqAIJ - creates a `MATMPIAIJ` matrix using `MATSEQAIJ` matrices that contain the "diagonal"
  and "off-diagonal" part of the matrix in CSR format.

  Collective

  Input Parameters:
+ comm   - MPI communicator
. M      - the global row size
. N      - the global column size
. A      - "diagonal" portion of matrix
. B      - if garray is `NULL`, B should be the offdiag matrix using global col ids and of size N - if garray is not `NULL`, B should be the offdiag matrix using local col ids and of size garray
- garray - either `NULL` or the global index of `B` columns. If not `NULL`, it should be allocated by `PetscMalloc1()` and will be owned by `mat` thereafter.

  Output Parameter:
. mat - the matrix, with input `A` as its local diagonal matrix

  Level: advanced

  Notes:
  See `MatCreateAIJ()` for the definition of "diagonal" and "off-diagonal" portion of the matrix.

  `A` and `B` becomes part of output mat. The user cannot use `A` and `B` anymore.

  If `garray` is `NULL`, `B` will be compacted to use local indices. In this sense, `B`'s sparsity pattern (nonzerostate) will be changed. If `B` is a device matrix, we need to somehow also update
  `B`'s copy on device.  We do so by increasing `B`'s nonzerostate. In use of `B` on device, device matrix types should detect this change (ref. internal routines `MatSeqAIJCUSPARSECopyToGPU()` or
  `MatAssemblyEnd_SeqAIJKokkos()`) and will just destroy and then recreate the device copy of `B`. It is not optimal, but is easy to implement and less hacky. To avoid this overhead, try to compute `garray`
  yourself, see algorithms in the private function `MatSetUpMultiply_MPIAIJ()`.

.seealso: [](ch_matrices), `Mat`, `MATMPIAIJ`, `MATSEQAIJ`, `MatCreateMPIAIJWithSplitArrays()`
@*/
PetscErrorCode MatCreateMPIAIJWithSeqAIJ(MPI_Comm comm, PetscInt M, PetscInt N, Mat A, Mat B, PetscInt *garray, Mat *mat)
{
  PetscInt    m, n;
  MatType     mpi_mat_type;
  Mat_MPIAIJ *mpiaij;
  Mat         C;

  PetscFunctionBegin;
  PetscCall(MatCreate(comm, &C));
  PetscCall(MatGetSize(A, &m, &n));
  PetscCheck(m == B->rmap->N, PETSC_COMM_SELF, PETSC_ERR_ARG_WRONGSTATE, "Am %" PetscInt_FMT " != Bm %" PetscInt_FMT, m, B->rmap->N);
  PetscCheck(A->rmap->bs == B->rmap->bs, PETSC_COMM_SELF, PETSC_ERR_ARG_WRONGSTATE, "A row bs %" PetscInt_FMT " != B row bs %" PetscInt_FMT, A->rmap->bs, B->rmap->bs);

  PetscCall(MatSetSizes(C, m, n, M, N));
  /* Determine the type of MPI matrix that should be created from the type of matrix A, which holds the "diagonal" portion. */
  PetscCall(MatGetMPIMatType_Private(A, &mpi_mat_type));
<<<<<<< HEAD
  PetscCall(MatSetType(C, mpi_mat_type));
=======
  PetscCall(MatSetType(*mat, mpi_mat_type));

  PetscCall(MatSetBlockSizes(*mat, A->rmap->bs, A->cmap->bs));

  PetscCall(PetscLayoutSetUp((*mat)->rmap));
  PetscCall(PetscLayoutSetUp((*mat)->cmap));
  if (!garray) {
    const PetscScalar *ba;

    B->nonzerostate++;
    PetscCall(MatSeqAIJGetArrayRead(B, &ba)); /* Since we will destroy B's device copy, we need to make sure the host copy is up to date */
    PetscCall(MatSeqAIJRestoreArrayRead(B, &ba));
  }
  PetscCall(MatSetMPIAIJWithSplitSeqAIJ(*mat, A, B, garray));
  PetscFunctionReturn(PETSC_SUCCESS);
}

/*
  MatSetMPIAIJWithSplitSeqAIJ - Set the diag and offdiag matrices of a `MATMPIAIJ` matrix.
   It is similar to `MatCreateMPIAIJWithSplitArrays()`. This routine allows passing in
   B with local indices and the correct size, along with the accompanying
   garray, hence skipping compactification

  Collective

  Input Parameters:
+  mat    - the MATMPIAIJ matrix, which should have its type and layout set, but should not have its diag, offdiag matrices set
.  A      - the diag matrix using local col ids
.  B      - if garray is `NULL`, B should be the offdiag matrix using global col ids and of size N - if garray is not `NULL`, B should be the offdiag matrix using local col ids and of size garray
-  garray - either `NULL` or the global index of `B` columns

  Output Parameter:
.  mat   - the updated `MATMPIAIJ` matrix

  Level: advanced

  Notes:
  See `MatCreateAIJ()` for the definition of "diagonal" and "off-diagonal" portion of the matrix.
>>>>>>> e5234dae

  PetscCall(MatSetBlockSizes(C, A->rmap->bs, A->cmap->bs));
  PetscCall(PetscLayoutSetUp(C->rmap));
  PetscCall(PetscLayoutSetUp(C->cmap));

  mpiaij              = (Mat_MPIAIJ *)C->data;
  mpiaij->A           = A;
  mpiaij->B           = B;
  mpiaij->garray      = garray;
  C->preallocated     = PETSC_TRUE;
  C->nooffprocentries = PETSC_TRUE; /* See MatAssemblyBegin_MPIAIJ. In effect, making MatAssemblyBegin a nop */

  PetscCall(MatSetOption(C, MAT_NO_OFF_PROC_ENTRIES, PETSC_TRUE));
  PetscCall(MatAssemblyBegin(C, MAT_FINAL_ASSEMBLY));
  /* MatAssemblyEnd is critical here. It sets mat->offloadmask according to A and B's, and
   also gets mpiaij->B compacted (if garray is NULL), with its col ids and size reduced
   */
  PetscCall(MatAssemblyEnd(C, MAT_FINAL_ASSEMBLY));
  PetscCall(MatSetOption(C, MAT_NO_OFF_PROC_ENTRIES, PETSC_FALSE));
  PetscCall(MatSetOption(C, MAT_NEW_NONZERO_LOCATION_ERR, PETSC_TRUE));
  *mat = C;
  PetscFunctionReturn(PETSC_SUCCESS);
}

extern PetscErrorCode MatCreateSubMatrices_MPIAIJ_SingleIS_Local(Mat, PetscInt, const IS[], const IS[], MatReuse, PetscBool, Mat *);

PetscErrorCode MatCreateSubMatrix_MPIAIJ_SameRowDist(Mat mat, IS isrow, IS iscol, IS iscol_local, MatReuse call, Mat *newmat)
{
  PetscInt        i, m, n, rstart, row, rend, nz, j, bs, cbs;
  PetscInt       *ii, *jj, nlocal, *dlens, *olens, dlen, olen, jend, mglobal;
  Mat_MPIAIJ     *a = (Mat_MPIAIJ *)mat->data;
  Mat             M, Msub, B = a->B;
  MatScalar      *aa;
  Mat_SeqAIJ     *aij;
  PetscInt       *garray = a->garray, *colsub, Ncols;
  PetscInt        count, Bn = B->cmap->N, cstart = mat->cmap->rstart, cend = mat->cmap->rend;
  IS              iscol_sub, iscmap;
  const PetscInt *is_idx, *cmap;
  PetscBool       allcolumns = PETSC_FALSE;
  MPI_Comm        comm;

  PetscFunctionBegin;
  PetscCall(PetscObjectGetComm((PetscObject)mat, &comm));
  if (call == MAT_REUSE_MATRIX) {
    PetscCall(PetscObjectQuery((PetscObject)*newmat, "SubIScol", (PetscObject *)&iscol_sub));
    PetscCheck(iscol_sub, PETSC_COMM_SELF, PETSC_ERR_ARG_WRONGSTATE, "SubIScol passed in was not used before, cannot reuse");
    PetscCall(ISGetLocalSize(iscol_sub, &count));

    PetscCall(PetscObjectQuery((PetscObject)*newmat, "Subcmap", (PetscObject *)&iscmap));
    PetscCheck(iscmap, PETSC_COMM_SELF, PETSC_ERR_ARG_WRONGSTATE, "Subcmap passed in was not used before, cannot reuse");

    PetscCall(PetscObjectQuery((PetscObject)*newmat, "SubMatrix", (PetscObject *)&Msub));
    PetscCheck(Msub, PETSC_COMM_SELF, PETSC_ERR_ARG_WRONGSTATE, "Submatrix passed in was not used before, cannot reuse");

    PetscCall(MatCreateSubMatrices_MPIAIJ_SingleIS_Local(mat, 1, &isrow, &iscol_sub, MAT_REUSE_MATRIX, PETSC_FALSE, &Msub));

  } else { /* call == MAT_INITIAL_MATRIX) */
    PetscBool flg;

    PetscCall(ISGetLocalSize(iscol, &n));
    PetscCall(ISGetSize(iscol, &Ncols));

    /* (1) iscol -> nonscalable iscol_local */
    /* Check for special case: each processor gets entire matrix columns */
    PetscCall(ISIdentity(iscol_local, &flg));
    if (flg && n == mat->cmap->N) allcolumns = PETSC_TRUE;
    PetscCallMPI(MPIU_Allreduce(MPI_IN_PLACE, &allcolumns, 1, MPIU_BOOL, MPI_LAND, PetscObjectComm((PetscObject)mat)));
    if (allcolumns) {
      iscol_sub = iscol_local;
      PetscCall(PetscObjectReference((PetscObject)iscol_local));
      PetscCall(ISCreateStride(PETSC_COMM_SELF, n, 0, 1, &iscmap));

    } else {
      /* (2) iscol_local -> iscol_sub and iscmap. Implementation below requires iscol_local be sorted, it can have duplicate indices */
      PetscInt *idx, *cmap1, k;
      PetscCall(PetscMalloc1(Ncols, &idx));
      PetscCall(PetscMalloc1(Ncols, &cmap1));
      PetscCall(ISGetIndices(iscol_local, &is_idx));
      count = 0;
      k     = 0;
      for (i = 0; i < Ncols; i++) {
        j = is_idx[i];
        if (j >= cstart && j < cend) {
          /* diagonal part of mat */
          idx[count]     = j;
          cmap1[count++] = i; /* column index in submat */
        } else if (Bn) {
          /* off-diagonal part of mat */
          if (j == garray[k]) {
            idx[count]     = j;
            cmap1[count++] = i; /* column index in submat */
          } else if (j > garray[k]) {
            while (j > garray[k] && k < Bn - 1) k++;
            if (j == garray[k]) {
              idx[count]     = j;
              cmap1[count++] = i; /* column index in submat */
            }
          }
        }
      }
      PetscCall(ISRestoreIndices(iscol_local, &is_idx));

      PetscCall(ISCreateGeneral(PETSC_COMM_SELF, count, idx, PETSC_OWN_POINTER, &iscol_sub));
      PetscCall(ISGetBlockSize(iscol, &cbs));
      PetscCall(ISSetBlockSize(iscol_sub, cbs));

      PetscCall(ISCreateGeneral(PetscObjectComm((PetscObject)iscol_local), count, cmap1, PETSC_OWN_POINTER, &iscmap));
    }

    /* (3) Create sequential Msub */
    PetscCall(MatCreateSubMatrices_MPIAIJ_SingleIS_Local(mat, 1, &isrow, &iscol_sub, MAT_INITIAL_MATRIX, allcolumns, &Msub));
  }

  PetscCall(ISGetLocalSize(iscol_sub, &count));
  aij = (Mat_SeqAIJ *)Msub->data;
  ii  = aij->i;
  PetscCall(ISGetIndices(iscmap, &cmap));

  /*
      m - number of local rows
      Ncols - number of columns (same on all processors)
      rstart - first row in new global matrix generated
  */
  PetscCall(MatGetSize(Msub, &m, NULL));

  if (call == MAT_INITIAL_MATRIX) {
    /* (4) Create parallel newmat */
    PetscMPIInt rank, size;
    PetscInt    csize;

    PetscCallMPI(MPI_Comm_size(comm, &size));
    PetscCallMPI(MPI_Comm_rank(comm, &rank));

    /*
        Determine the number of non-zeros in the diagonal and off-diagonal
        portions of the matrix in order to do correct preallocation
    */

    /* first get start and end of "diagonal" columns */
    PetscCall(ISGetLocalSize(iscol, &csize));
    if (csize == PETSC_DECIDE) {
      PetscCall(ISGetSize(isrow, &mglobal));
      if (mglobal == Ncols) { /* square matrix */
        nlocal = m;
      } else {
        nlocal = Ncols / size + ((Ncols % size) > rank);
      }
    } else {
      nlocal = csize;
    }
    PetscCallMPI(MPI_Scan(&nlocal, &rend, 1, MPIU_INT, MPI_SUM, comm));
    rstart = rend - nlocal;
    PetscCheck(rank != size - 1 || rend == Ncols, PETSC_COMM_SELF, PETSC_ERR_ARG_SIZ, "Local column sizes %" PetscInt_FMT " do not add up to total number of columns %" PetscInt_FMT, rend, Ncols);

    /* next, compute all the lengths */
    jj = aij->j;
    PetscCall(PetscMalloc1(2 * m + 1, &dlens));
    olens = dlens + m;
    for (i = 0; i < m; i++) {
      jend = ii[i + 1] - ii[i];
      olen = 0;
      dlen = 0;
      for (j = 0; j < jend; j++) {
        if (cmap[*jj] < rstart || cmap[*jj] >= rend) olen++;
        else dlen++;
        jj++;
      }
      olens[i] = olen;
      dlens[i] = dlen;
    }

    PetscCall(ISGetBlockSize(isrow, &bs));
    PetscCall(ISGetBlockSize(iscol, &cbs));

    PetscCall(MatCreate(comm, &M));
    PetscCall(MatSetSizes(M, m, nlocal, PETSC_DECIDE, Ncols));
    PetscCall(MatSetBlockSizes(M, bs, cbs));
    PetscCall(MatSetType(M, ((PetscObject)mat)->type_name));
    PetscCall(MatMPIAIJSetPreallocation(M, 0, dlens, 0, olens));
    PetscCall(PetscFree(dlens));

  } else { /* call == MAT_REUSE_MATRIX */
    M = *newmat;
    PetscCall(MatGetLocalSize(M, &i, NULL));
    PetscCheck(i == m, PETSC_COMM_SELF, PETSC_ERR_ARG_SIZ, "Previous matrix must be same size/layout as request");
    PetscCall(MatZeroEntries(M));
    /*
         The next two lines are needed so we may call MatSetValues_MPIAIJ() below directly,
       rather than the slower MatSetValues().
    */
    M->was_assembled = PETSC_TRUE;
    M->assembled     = PETSC_FALSE;
  }

  /* (5) Set values of Msub to *newmat */
  PetscCall(PetscMalloc1(count, &colsub));
  PetscCall(MatGetOwnershipRange(M, &rstart, NULL));

  jj = aij->j;
  PetscCall(MatSeqAIJGetArrayRead(Msub, (const PetscScalar **)&aa));
  for (i = 0; i < m; i++) {
    row = rstart + i;
    nz  = ii[i + 1] - ii[i];
    for (j = 0; j < nz; j++) colsub[j] = cmap[jj[j]];
    PetscCall(MatSetValues_MPIAIJ(M, 1, &row, nz, colsub, aa, INSERT_VALUES));
    jj += nz;
    aa += nz;
  }
  PetscCall(MatSeqAIJRestoreArrayRead(Msub, (const PetscScalar **)&aa));
  PetscCall(ISRestoreIndices(iscmap, &cmap));

  PetscCall(MatAssemblyBegin(M, MAT_FINAL_ASSEMBLY));
  PetscCall(MatAssemblyEnd(M, MAT_FINAL_ASSEMBLY));

  PetscCall(PetscFree(colsub));

  /* save Msub, iscol_sub and iscmap used in processor for next request */
  if (call == MAT_INITIAL_MATRIX) {
    *newmat = M;
    PetscCall(PetscObjectCompose((PetscObject)*newmat, "SubMatrix", (PetscObject)Msub));
    PetscCall(MatDestroy(&Msub));

    PetscCall(PetscObjectCompose((PetscObject)*newmat, "SubIScol", (PetscObject)iscol_sub));
    PetscCall(ISDestroy(&iscol_sub));

    PetscCall(PetscObjectCompose((PetscObject)*newmat, "Subcmap", (PetscObject)iscmap));
    PetscCall(ISDestroy(&iscmap));

    if (iscol_local) {
      PetscCall(PetscObjectCompose((PetscObject)*newmat, "ISAllGather", (PetscObject)iscol_local));
      PetscCall(ISDestroy(&iscol_local));
    }
  }
  PetscFunctionReturn(PETSC_SUCCESS);
}

/*
    Not great since it makes two copies of the submatrix, first an SeqAIJ
  in local and then by concatenating the local matrices the end result.
  Writing it directly would be much like MatCreateSubMatrices_MPIAIJ()

  This requires a sequential iscol with all indices.
*/
PetscErrorCode MatCreateSubMatrix_MPIAIJ_nonscalable(Mat mat, IS isrow, IS iscol, PetscInt csize, MatReuse call, Mat *newmat)
{
  PetscMPIInt rank, size;
  PetscInt    i, m, n, rstart, row, rend, nz, *cwork, j, bs, cbs;
  PetscInt   *ii, *jj, nlocal, *dlens, *olens, dlen, olen, jend, mglobal;
  Mat         M, Mreuse;
  MatScalar  *aa, *vwork;
  MPI_Comm    comm;
  Mat_SeqAIJ *aij;
  PetscBool   colflag, allcolumns = PETSC_FALSE;

  PetscFunctionBegin;
  PetscCall(PetscObjectGetComm((PetscObject)mat, &comm));
  PetscCallMPI(MPI_Comm_rank(comm, &rank));
  PetscCallMPI(MPI_Comm_size(comm, &size));

  /* Check for special case: each processor gets entire matrix columns */
  PetscCall(ISIdentity(iscol, &colflag));
  PetscCall(ISGetLocalSize(iscol, &n));
  if (colflag && n == mat->cmap->N) allcolumns = PETSC_TRUE;
  PetscCallMPI(MPIU_Allreduce(MPI_IN_PLACE, &allcolumns, 1, MPIU_BOOL, MPI_LAND, PetscObjectComm((PetscObject)mat)));

  if (call == MAT_REUSE_MATRIX) {
    PetscCall(PetscObjectQuery((PetscObject)*newmat, "SubMatrix", (PetscObject *)&Mreuse));
    PetscCheck(Mreuse, PETSC_COMM_SELF, PETSC_ERR_ARG_WRONGSTATE, "Submatrix passed in was not used before, cannot reuse");
    PetscCall(MatCreateSubMatrices_MPIAIJ_SingleIS_Local(mat, 1, &isrow, &iscol, MAT_REUSE_MATRIX, allcolumns, &Mreuse));
  } else {
    PetscCall(MatCreateSubMatrices_MPIAIJ_SingleIS_Local(mat, 1, &isrow, &iscol, MAT_INITIAL_MATRIX, allcolumns, &Mreuse));
  }

  /*
      m - number of local rows
      n - number of columns (same on all processors)
      rstart - first row in new global matrix generated
  */
  PetscCall(MatGetSize(Mreuse, &m, &n));
  PetscCall(MatGetBlockSizes(Mreuse, &bs, &cbs));
  if (call == MAT_INITIAL_MATRIX) {
    aij = (Mat_SeqAIJ *)Mreuse->data;
    ii  = aij->i;
    jj  = aij->j;

    /*
        Determine the number of non-zeros in the diagonal and off-diagonal
        portions of the matrix in order to do correct preallocation
    */

    /* first get start and end of "diagonal" columns */
    if (csize == PETSC_DECIDE) {
      PetscCall(ISGetSize(isrow, &mglobal));
      if (mglobal == n) { /* square matrix */
        nlocal = m;
      } else {
        nlocal = n / size + ((n % size) > rank);
      }
    } else {
      nlocal = csize;
    }
    PetscCallMPI(MPI_Scan(&nlocal, &rend, 1, MPIU_INT, MPI_SUM, comm));
    rstart = rend - nlocal;
    PetscCheck(rank != size - 1 || rend == n, PETSC_COMM_SELF, PETSC_ERR_ARG_SIZ, "Local column sizes %" PetscInt_FMT " do not add up to total number of columns %" PetscInt_FMT, rend, n);

    /* next, compute all the lengths */
    PetscCall(PetscMalloc1(2 * m + 1, &dlens));
    olens = dlens + m;
    for (i = 0; i < m; i++) {
      jend = ii[i + 1] - ii[i];
      olen = 0;
      dlen = 0;
      for (j = 0; j < jend; j++) {
        if (*jj < rstart || *jj >= rend) olen++;
        else dlen++;
        jj++;
      }
      olens[i] = olen;
      dlens[i] = dlen;
    }
    PetscCall(MatCreate(comm, &M));
    PetscCall(MatSetSizes(M, m, nlocal, PETSC_DECIDE, n));
    PetscCall(MatSetBlockSizes(M, bs, cbs));
    PetscCall(MatSetType(M, ((PetscObject)mat)->type_name));
    PetscCall(MatMPIAIJSetPreallocation(M, 0, dlens, 0, olens));
    PetscCall(PetscFree(dlens));
  } else {
    PetscInt ml, nl;

    M = *newmat;
    PetscCall(MatGetLocalSize(M, &ml, &nl));
    PetscCheck(ml == m, PETSC_COMM_SELF, PETSC_ERR_ARG_SIZ, "Previous matrix must be same size/layout as request");
    PetscCall(MatZeroEntries(M));
    /*
         The next two lines are needed so we may call MatSetValues_MPIAIJ() below directly,
       rather than the slower MatSetValues().
    */
    M->was_assembled = PETSC_TRUE;
    M->assembled     = PETSC_FALSE;
  }
  PetscCall(MatGetOwnershipRange(M, &rstart, &rend));
  aij = (Mat_SeqAIJ *)Mreuse->data;
  ii  = aij->i;
  jj  = aij->j;

  /* trigger copy to CPU if needed */
  PetscCall(MatSeqAIJGetArrayRead(Mreuse, (const PetscScalar **)&aa));
  for (i = 0; i < m; i++) {
    row   = rstart + i;
    nz    = ii[i + 1] - ii[i];
    cwork = jj;
    jj    = PetscSafePointerPlusOffset(jj, nz);
    vwork = aa;
    aa    = PetscSafePointerPlusOffset(aa, nz);
    PetscCall(MatSetValues_MPIAIJ(M, 1, &row, nz, cwork, vwork, INSERT_VALUES));
  }
  PetscCall(MatSeqAIJRestoreArrayRead(Mreuse, (const PetscScalar **)&aa));

  PetscCall(MatAssemblyBegin(M, MAT_FINAL_ASSEMBLY));
  PetscCall(MatAssemblyEnd(M, MAT_FINAL_ASSEMBLY));
  *newmat = M;

  /* save submatrix used in processor for next request */
  if (call == MAT_INITIAL_MATRIX) {
    PetscCall(PetscObjectCompose((PetscObject)M, "SubMatrix", (PetscObject)Mreuse));
    PetscCall(MatDestroy(&Mreuse));
  }
  PetscFunctionReturn(PETSC_SUCCESS);
}

static PetscErrorCode MatMPIAIJSetPreallocationCSR_MPIAIJ(Mat B, const PetscInt Ii[], const PetscInt J[], const PetscScalar v[])
{
  PetscInt        m, cstart, cend, j, nnz, i, d, *ld;
  PetscInt       *d_nnz, *o_nnz, nnz_max = 0, rstart, ii, irstart;
  const PetscInt *JJ;
  PetscBool       nooffprocentries;
  Mat_MPIAIJ     *Aij = (Mat_MPIAIJ *)B->data;

  PetscFunctionBegin;
  PetscCall(PetscLayoutSetUp(B->rmap));
  PetscCall(PetscLayoutSetUp(B->cmap));
  m       = B->rmap->n;
  cstart  = B->cmap->rstart;
  cend    = B->cmap->rend;
  rstart  = B->rmap->rstart;
  irstart = Ii[0];

  PetscCall(PetscCalloc2(m, &d_nnz, m, &o_nnz));

  if (PetscDefined(USE_DEBUG)) {
    for (i = 0; i < m; i++) {
      nnz = Ii[i + 1] - Ii[i];
      JJ  = PetscSafePointerPlusOffset(J, Ii[i] - irstart);
      PetscCheck(nnz >= 0, PETSC_COMM_SELF, PETSC_ERR_ARG_OUTOFRANGE, "Local row %" PetscInt_FMT " has a negative %" PetscInt_FMT " number of columns", i, nnz);
      PetscCheck(!nnz || !(JJ[0] < 0), PETSC_COMM_SELF, PETSC_ERR_ARG_WRONGSTATE, "Row %" PetscInt_FMT " starts with negative column index %" PetscInt_FMT, i, JJ[0]);
      PetscCheck(!nnz || !(JJ[nnz - 1] >= B->cmap->N), PETSC_COMM_SELF, PETSC_ERR_ARG_WRONGSTATE, "Row %" PetscInt_FMT " ends with too large a column index %" PetscInt_FMT " (max allowed %" PetscInt_FMT ")", i, JJ[nnz - 1], B->cmap->N);
    }
  }

  for (i = 0; i < m; i++) {
    nnz     = Ii[i + 1] - Ii[i];
    JJ      = PetscSafePointerPlusOffset(J, Ii[i] - irstart);
    nnz_max = PetscMax(nnz_max, nnz);
    d       = 0;
    for (j = 0; j < nnz; j++) {
      if (cstart <= JJ[j] && JJ[j] < cend) d++;
    }
    d_nnz[i] = d;
    o_nnz[i] = nnz - d;
  }
  PetscCall(MatMPIAIJSetPreallocation(B, 0, d_nnz, 0, o_nnz));
  PetscCall(PetscFree2(d_nnz, o_nnz));

  for (i = 0; i < m; i++) {
    ii = i + rstart;
    PetscCall(MatSetValues_MPIAIJ(B, 1, &ii, Ii[i + 1] - Ii[i], PetscSafePointerPlusOffset(J, Ii[i] - irstart), PetscSafePointerPlusOffset(v, Ii[i] - irstart), INSERT_VALUES));
  }
  nooffprocentries    = B->nooffprocentries;
  B->nooffprocentries = PETSC_TRUE;
  PetscCall(MatAssemblyBegin(B, MAT_FINAL_ASSEMBLY));
  PetscCall(MatAssemblyEnd(B, MAT_FINAL_ASSEMBLY));
  B->nooffprocentries = nooffprocentries;

  /* count number of entries below block diagonal */
  PetscCall(PetscFree(Aij->ld));
  PetscCall(PetscCalloc1(m, &ld));
  Aij->ld = ld;
  for (i = 0; i < m; i++) {
    nnz = Ii[i + 1] - Ii[i];
    j   = 0;
    while (j < nnz && J[j] < cstart) j++;
    ld[i] = j;
    if (J) J += nnz;
  }

  PetscCall(MatSetOption(B, MAT_NEW_NONZERO_LOCATION_ERR, PETSC_TRUE));
  PetscFunctionReturn(PETSC_SUCCESS);
}

/*@
  MatMPIAIJSetPreallocationCSR - Allocates memory for a sparse parallel matrix in `MATAIJ` format
  (the default parallel PETSc format).

  Collective

  Input Parameters:
+ B - the matrix
. i - the indices into `j` for the start of each local row (indices start with zero)
. j - the column indices for each local row (indices start with zero)
- v - optional values in the matrix

  Level: developer

  Notes:
  The `i`, `j`, and `v` arrays ARE copied by this routine into the internal format used by PETSc;
  thus you CANNOT change the matrix entries by changing the values of `v` after you have
  called this routine. Use `MatCreateMPIAIJWithSplitArrays()` to avoid needing to copy the arrays.

  The `i` and `j` indices are 0 based, and `i` indices are indices corresponding to the local `j` array.

  A convenience routine for this functionality is `MatCreateMPIAIJWithArrays()`.

  You can update the matrix with new numerical values using `MatUpdateMPIAIJWithArrays()` after this call if the column indices in `j` are sorted.

  If you do **not** use `MatUpdateMPIAIJWithArrays()`, the column indices in `j` do not need to be sorted. If you will use
  `MatUpdateMPIAIJWithArrays()`, the column indices **must** be sorted.

  The format which is used for the sparse matrix input, is equivalent to a
  row-major ordering.. i.e for the following matrix, the input data expected is
  as shown
.vb
        1 0 0
        2 0 3     P0
       -------
        4 5 6     P1

     Process0 [P0] rows_owned=[0,1]
        i =  {0,1,3}  [size = nrow+1  = 2+1]
        j =  {0,0,2}  [size = 3]
        v =  {1,2,3}  [size = 3]

     Process1 [P1] rows_owned=[2]
        i =  {0,3}    [size = nrow+1  = 1+1]
        j =  {0,1,2}  [size = 3]
        v =  {4,5,6}  [size = 3]
.ve

.seealso: [](ch_matrices), `Mat`, `MATMPIAIJ`, `MatCreate()`, `MatCreateSeqAIJ()`, `MatSetValues()`, `MatMPIAIJSetPreallocation()`, `MatCreateAIJ()`,
          `MatCreateSeqAIJWithArrays()`, `MatCreateMPIAIJWithSplitArrays()`, `MatCreateMPIAIJWithArrays()`, `MatSetPreallocationCOO()`, `MatSetValuesCOO()`
@*/
PetscErrorCode MatMPIAIJSetPreallocationCSR(Mat B, const PetscInt i[], const PetscInt j[], const PetscScalar v[])
{
  PetscFunctionBegin;
  PetscTryMethod(B, "MatMPIAIJSetPreallocationCSR_C", (Mat, const PetscInt[], const PetscInt[], const PetscScalar[]), (B, i, j, v));
  PetscFunctionReturn(PETSC_SUCCESS);
}

/*@
  MatMPIAIJSetPreallocation - Preallocates memory for a sparse parallel matrix in `MATMPIAIJ` format
  (the default parallel PETSc format).  For good matrix assembly performance
  the user should preallocate the matrix storage by setting the parameters
  `d_nz` (or `d_nnz`) and `o_nz` (or `o_nnz`).

  Collective

  Input Parameters:
+ B     - the matrix
. d_nz  - number of nonzeros per row in DIAGONAL portion of local submatrix
           (same value is used for all local rows)
. d_nnz - array containing the number of nonzeros in the various rows of the
           DIAGONAL portion of the local submatrix (possibly different for each row)
           or `NULL` (`PETSC_NULL_INTEGER` in Fortran), if `d_nz` is used to specify the nonzero structure.
           The size of this array is equal to the number of local rows, i.e 'm'.
           For matrices that will be factored, you must leave room for (and set)
           the diagonal entry even if it is zero.
. o_nz  - number of nonzeros per row in the OFF-DIAGONAL portion of local
           submatrix (same value is used for all local rows).
- o_nnz - array containing the number of nonzeros in the various rows of the
           OFF-DIAGONAL portion of the local submatrix (possibly different for
           each row) or `NULL` (`PETSC_NULL_INTEGER` in Fortran), if `o_nz` is used to specify the nonzero
           structure. The size of this array is equal to the number
           of local rows, i.e 'm'.

  Example Usage:
  Consider the following 8x8 matrix with 34 non-zero values, that is
  assembled across 3 processors. Lets assume that proc0 owns 3 rows,
  proc1 owns 3 rows, proc2 owns 2 rows. This division can be shown
  as follows

.vb
            1  2  0  |  0  3  0  |  0  4
    Proc0   0  5  6  |  7  0  0  |  8  0
            9  0 10  | 11  0  0  | 12  0
    -------------------------------------
           13  0 14  | 15 16 17  |  0  0
    Proc1   0 18  0  | 19 20 21  |  0  0
            0  0  0  | 22 23  0  | 24  0
    -------------------------------------
    Proc2  25 26 27  |  0  0 28  | 29  0
           30  0  0  | 31 32 33  |  0 34
.ve

  This can be represented as a collection of submatrices as
.vb
      A B C
      D E F
      G H I
.ve

  Where the submatrices A,B,C are owned by proc0, D,E,F are
  owned by proc1, G,H,I are owned by proc2.

  The 'm' parameters for proc0,proc1,proc2 are 3,3,2 respectively.
  The 'n' parameters for proc0,proc1,proc2 are 3,3,2 respectively.
  The 'M','N' parameters are 8,8, and have the same values on all procs.

  The DIAGONAL submatrices corresponding to proc0,proc1,proc2 are
  submatrices [A], [E], [I] respectively. The OFF-DIAGONAL submatrices
  corresponding to proc0,proc1,proc2 are [BC], [DF], [GH] respectively.
  Internally, each processor stores the DIAGONAL part, and the OFF-DIAGONAL
  part as `MATSEQAIJ` matrices. For example, proc1 will store [E] as a `MATSEQAIJ`
  matrix, and [DF] as another `MATSEQAIJ` matrix.

  When `d_nz`, `o_nz` parameters are specified, `d_nz` storage elements are
  allocated for every row of the local DIAGONAL submatrix, and `o_nz`
  storage locations are allocated for every row of the OFF-DIAGONAL submatrix.
  One way to choose `d_nz` and `o_nz` is to use the maximum number of nonzeros over
  the local rows for each of the local DIAGONAL, and the OFF-DIAGONAL submatrices.
  In this case, the values of `d_nz`, `o_nz` are
.vb
     proc0  dnz = 2, o_nz = 2
     proc1  dnz = 3, o_nz = 2
     proc2  dnz = 1, o_nz = 4
.ve
  We are allocating `m`*(`d_nz`+`o_nz`) storage locations for every proc. This
  translates to 3*(2+2)=12 for proc0, 3*(3+2)=15 for proc1, 2*(1+4)=10
  for proc3. i.e we are using 12+15+10=37 storage locations to store
  34 values.

  When `d_nnz`, `o_nnz` parameters are specified, the storage is specified
  for every row, corresponding to both DIAGONAL and OFF-DIAGONAL submatrices.
  In the above case the values for `d_nnz`, `o_nnz` are
.vb
     proc0 d_nnz = [2,2,2] and o_nnz = [2,2,2]
     proc1 d_nnz = [3,3,2] and o_nnz = [2,1,1]
     proc2 d_nnz = [1,1]   and o_nnz = [4,4]
.ve
  Here the space allocated is sum of all the above values i.e 34, and
  hence pre-allocation is perfect.

  Level: intermediate

  Notes:
  If the *_nnz parameter is given then the *_nz parameter is ignored

  The `MATAIJ` format, also called compressed row storage (CSR), is compatible with standard Fortran
  storage.  The stored row and column indices begin with zero.
  See [Sparse Matrices](sec_matsparse) for details.

  The parallel matrix is partitioned such that the first m0 rows belong to
  process 0, the next m1 rows belong to process 1, the next m2 rows belong
  to process 2 etc.. where m0,m1,m2... are the input parameter 'm'.

  The DIAGONAL portion of the local submatrix of a processor can be defined
  as the submatrix which is obtained by extraction the part corresponding to
  the rows r1-r2 and columns c1-c2 of the global matrix, where r1 is the
  first row that belongs to the processor, r2 is the last row belonging to
  the this processor, and c1-c2 is range of indices of the local part of a
  vector suitable for applying the matrix to.  This is an mxn matrix.  In the
  common case of a square matrix, the row and column ranges are the same and
  the DIAGONAL part is also square. The remaining portion of the local
  submatrix (mxN) constitute the OFF-DIAGONAL portion.

  If `o_nnz` and `d_nnz` are specified, then `o_nz` and `d_nz` are ignored.

  You can call `MatGetInfo()` to get information on how effective the preallocation was;
  for example the fields mallocs,nz_allocated,nz_used,nz_unneeded;
  You can also run with the option `-info` and look for messages with the string
  malloc in them to see if additional memory allocation was needed.

.seealso: [](ch_matrices), `Mat`, [Sparse Matrices](sec_matsparse), `MATMPIAIJ`, `MATAIJ`, `MatCreate()`, `MatCreateSeqAIJ()`, `MatSetValues()`, `MatCreateAIJ()`, `MatMPIAIJSetPreallocationCSR()`,
          `MatGetInfo()`, `PetscSplitOwnership()`, `MatSetPreallocationCOO()`, `MatSetValuesCOO()`
@*/
PetscErrorCode MatMPIAIJSetPreallocation(Mat B, PetscInt d_nz, const PetscInt d_nnz[], PetscInt o_nz, const PetscInt o_nnz[])
{
  PetscFunctionBegin;
  PetscValidHeaderSpecific(B, MAT_CLASSID, 1);
  PetscValidType(B, 1);
  PetscTryMethod(B, "MatMPIAIJSetPreallocation_C", (Mat, PetscInt, const PetscInt[], PetscInt, const PetscInt[]), (B, d_nz, d_nnz, o_nz, o_nnz));
  PetscFunctionReturn(PETSC_SUCCESS);
}

/*@
  MatCreateMPIAIJWithArrays - creates a `MATMPIAIJ` matrix using arrays that contain in standard
  CSR format for the local rows.

  Collective

  Input Parameters:
+ comm - MPI communicator
. m    - number of local rows (Cannot be `PETSC_DECIDE`)
. n    - This value should be the same as the local size used in creating the
         x vector for the matrix-vector product $ y = Ax$. (or `PETSC_DECIDE` to have
         calculated if `N` is given) For square matrices n is almost always `m`.
. M    - number of global rows (or `PETSC_DETERMINE` to have calculated if `m` is given)
. N    - number of global columns (or `PETSC_DETERMINE` to have calculated if `n` is given)
. i    - row indices (of length m+1); that is i[0] = 0, i[row] = i[row-1] + number of elements in that row of the matrix
. j    - global column indices
- a    - optional matrix values

  Output Parameter:
. mat - the matrix

  Level: intermediate

  Notes:
  The `i`, `j`, and `a` arrays ARE copied by this routine into the internal format used by PETSc;
  thus you CANNOT change the matrix entries by changing the values of `a[]` after you have
  called this routine. Use `MatCreateMPIAIJWithSplitArrays()` to avoid needing to copy the arrays.

  The `i` and `j` indices are 0 based, and `i` indices are indices corresponding to the local `j` array.

  Once you have created the matrix you can update it with new numerical values using `MatUpdateMPIAIJWithArray()`

  If you do **not** use `MatUpdateMPIAIJWithArray()`, the column indices in `j` do not need to be sorted. If you will use
  `MatUpdateMPIAIJWithArrays()`, the column indices **must** be sorted.

  The format which is used for the sparse matrix input, is equivalent to a
  row-major ordering, i.e., for the following matrix, the input data expected is
  as shown
.vb
        1 0 0
        2 0 3     P0
       -------
        4 5 6     P1

     Process0 [P0] rows_owned=[0,1]
        i =  {0,1,3}  [size = nrow+1  = 2+1]
        j =  {0,0,2}  [size = 3]
        v =  {1,2,3}  [size = 3]

     Process1 [P1] rows_owned=[2]
        i =  {0,3}    [size = nrow+1  = 1+1]
        j =  {0,1,2}  [size = 3]
        v =  {4,5,6}  [size = 3]
.ve

.seealso: [](ch_matrices), `Mat`, `MatCreate()`, `MatCreateSeqAIJ()`, `MatSetValues()`, `MatMPIAIJSetPreallocation()`, `MatMPIAIJSetPreallocationCSR()`,
          `MATMPIAIJ`, `MatCreateAIJ()`, `MatCreateMPIAIJWithSplitArrays()`, `MatUpdateMPIAIJWithArray()`, `MatSetPreallocationCOO()`, `MatSetValuesCOO()`
@*/
PetscErrorCode MatCreateMPIAIJWithArrays(MPI_Comm comm, PetscInt m, PetscInt n, PetscInt M, PetscInt N, const PetscInt i[], const PetscInt j[], const PetscScalar a[], Mat *mat)
{
  PetscFunctionBegin;
  PetscCheck(!i || !i[0], PETSC_COMM_SELF, PETSC_ERR_ARG_OUTOFRANGE, "i (row indices) must start with 0");
  PetscCheck(m >= 0, PETSC_COMM_SELF, PETSC_ERR_ARG_OUTOFRANGE, "local number of rows (m) cannot be PETSC_DECIDE, or negative");
  PetscCall(MatCreate(comm, mat));
  PetscCall(MatSetSizes(*mat, m, n, M, N));
  /* PetscCall(MatSetBlockSizes(M,bs,cbs)); */
  PetscCall(MatSetType(*mat, MATMPIAIJ));
  PetscCall(MatMPIAIJSetPreallocationCSR(*mat, i, j, a));
  PetscFunctionReturn(PETSC_SUCCESS);
}

/*@
  MatUpdateMPIAIJWithArrays - updates a `MATMPIAIJ` matrix using arrays that contain in standard
  CSR format for the local rows. Only the numerical values are updated the other arrays must be identical to what was passed
  from `MatCreateMPIAIJWithArrays()`

  Deprecated: Use `MatUpdateMPIAIJWithArray()`

  Collective

  Input Parameters:
+ mat - the matrix
. m   - number of local rows (Cannot be `PETSC_DECIDE`)
. n   - This value should be the same as the local size used in creating the
       x vector for the matrix-vector product y = Ax. (or `PETSC_DECIDE` to have
       calculated if N is given) For square matrices n is almost always m.
. M   - number of global rows (or `PETSC_DETERMINE` to have calculated if m is given)
. N   - number of global columns (or `PETSC_DETERMINE` to have calculated if n is given)
. Ii  - row indices; that is Ii[0] = 0, Ii[row] = Ii[row-1] + number of elements in that row of the matrix
. J   - column indices
- v   - matrix values

  Level: deprecated

.seealso: [](ch_matrices), `Mat`, `MATMPIAIJ`, `MatCreate()`, `MatCreateSeqAIJ()`, `MatSetValues()`, `MatMPIAIJSetPreallocation()`, `MatMPIAIJSetPreallocationCSR()`,
          `MatCreateAIJ()`, `MatCreateMPIAIJWithSplitArrays()`, `MatUpdateMPIAIJWithArray()`, `MatSetPreallocationCOO()`, `MatSetValuesCOO()`
@*/
PetscErrorCode MatUpdateMPIAIJWithArrays(Mat mat, PetscInt m, PetscInt n, PetscInt M, PetscInt N, const PetscInt Ii[], const PetscInt J[], const PetscScalar v[])
{
  PetscInt        nnz, i;
  PetscBool       nooffprocentries;
  Mat_MPIAIJ     *Aij = (Mat_MPIAIJ *)mat->data;
  Mat_SeqAIJ     *Ad  = (Mat_SeqAIJ *)Aij->A->data;
  PetscScalar    *ad, *ao;
  PetscInt        ldi, Iii, md;
  const PetscInt *Adi = Ad->i;
  PetscInt       *ld  = Aij->ld;

  PetscFunctionBegin;
  PetscCheck(Ii[0] == 0, PETSC_COMM_SELF, PETSC_ERR_ARG_OUTOFRANGE, "i (row indices) must start with 0");
  PetscCheck(m >= 0, PETSC_COMM_SELF, PETSC_ERR_ARG_OUTOFRANGE, "local number of rows (m) cannot be PETSC_DECIDE, or negative");
  PetscCheck(m == mat->rmap->n, PETSC_COMM_SELF, PETSC_ERR_ARG_WRONG, "Local number of rows cannot change from call to MatUpdateMPIAIJWithArrays()");
  PetscCheck(n == mat->cmap->n, PETSC_COMM_SELF, PETSC_ERR_ARG_WRONG, "Local number of columns cannot change from call to MatUpdateMPIAIJWithArrays()");

  PetscCall(MatSeqAIJGetArrayWrite(Aij->A, &ad));
  PetscCall(MatSeqAIJGetArrayWrite(Aij->B, &ao));

  for (i = 0; i < m; i++) {
    if (PetscDefined(USE_DEBUG)) {
      for (PetscInt j = Ii[i] + 1; j < Ii[i + 1]; ++j) {
        PetscCheck(J[j] >= J[j - 1], PETSC_COMM_SELF, PETSC_ERR_ARG_OUTOFRANGE, "Column entry number %" PetscInt_FMT " (actual column %" PetscInt_FMT ") in row %" PetscInt_FMT " is not sorted", j - Ii[i], J[j], i);
        PetscCheck(J[j] != J[j - 1], PETSC_COMM_SELF, PETSC_ERR_ARG_OUTOFRANGE, "Column entry number %" PetscInt_FMT " (actual column %" PetscInt_FMT ") in row %" PetscInt_FMT " is identical to previous entry", j - Ii[i], J[j], i);
      }
    }
    nnz = Ii[i + 1] - Ii[i];
    Iii = Ii[i];
    ldi = ld[i];
    md  = Adi[i + 1] - Adi[i];
    PetscCall(PetscArraycpy(ao, v + Iii, ldi));
    PetscCall(PetscArraycpy(ad, v + Iii + ldi, md));
    PetscCall(PetscArraycpy(ao + ldi, v + Iii + ldi + md, nnz - ldi - md));
    ad += md;
    ao += nnz - md;
  }
  nooffprocentries      = mat->nooffprocentries;
  mat->nooffprocentries = PETSC_TRUE;
  PetscCall(MatSeqAIJRestoreArrayWrite(Aij->A, &ad));
  PetscCall(MatSeqAIJRestoreArrayWrite(Aij->B, &ao));
  PetscCall(PetscObjectStateIncrease((PetscObject)Aij->A));
  PetscCall(PetscObjectStateIncrease((PetscObject)Aij->B));
  PetscCall(PetscObjectStateIncrease((PetscObject)mat));
  PetscCall(MatAssemblyBegin(mat, MAT_FINAL_ASSEMBLY));
  PetscCall(MatAssemblyEnd(mat, MAT_FINAL_ASSEMBLY));
  mat->nooffprocentries = nooffprocentries;
  PetscFunctionReturn(PETSC_SUCCESS);
}

/*@
  MatUpdateMPIAIJWithArray - updates an `MATMPIAIJ` matrix using an array that contains the nonzero values

  Collective

  Input Parameters:
+ mat - the matrix
- v   - matrix values, stored by row

  Level: intermediate

  Notes:
  The matrix must have been obtained with `MatCreateMPIAIJWithArrays()` or `MatMPIAIJSetPreallocationCSR()`

  The column indices in the call to `MatCreateMPIAIJWithArrays()` or `MatMPIAIJSetPreallocationCSR()` must have been sorted for this call to work correctly

.seealso: [](ch_matrices), `Mat`, `MatCreate()`, `MatCreateSeqAIJ()`, `MatSetValues()`, `MatMPIAIJSetPreallocation()`, `MatMPIAIJSetPreallocationCSR()`,
          `MATMPIAIJ`, `MatCreateAIJ()`, `MatCreateMPIAIJWithSplitArrays()`, `MatUpdateMPIAIJWithArrays()`, `MatSetPreallocationCOO()`, `MatSetValuesCOO()`
@*/
PetscErrorCode MatUpdateMPIAIJWithArray(Mat mat, const PetscScalar v[])
{
  PetscInt        nnz, i, m;
  PetscBool       nooffprocentries;
  Mat_MPIAIJ     *Aij = (Mat_MPIAIJ *)mat->data;
  Mat_SeqAIJ     *Ad  = (Mat_SeqAIJ *)Aij->A->data;
  Mat_SeqAIJ     *Ao  = (Mat_SeqAIJ *)Aij->B->data;
  PetscScalar    *ad, *ao;
  const PetscInt *Adi = Ad->i, *Adj = Ao->i;
  PetscInt        ldi, Iii, md;
  PetscInt       *ld = Aij->ld;

  PetscFunctionBegin;
  m = mat->rmap->n;

  PetscCall(MatSeqAIJGetArrayWrite(Aij->A, &ad));
  PetscCall(MatSeqAIJGetArrayWrite(Aij->B, &ao));
  Iii = 0;
  for (i = 0; i < m; i++) {
    nnz = Adi[i + 1] - Adi[i] + Adj[i + 1] - Adj[i];
    ldi = ld[i];
    md  = Adi[i + 1] - Adi[i];
    PetscCall(PetscArraycpy(ad, v + Iii + ldi, md));
    ad += md;
    if (ao) {
      PetscCall(PetscArraycpy(ao, v + Iii, ldi));
      PetscCall(PetscArraycpy(ao + ldi, v + Iii + ldi + md, nnz - ldi - md));
      ao += nnz - md;
    }
    Iii += nnz;
  }
  nooffprocentries      = mat->nooffprocentries;
  mat->nooffprocentries = PETSC_TRUE;
  PetscCall(MatSeqAIJRestoreArrayWrite(Aij->A, &ad));
  PetscCall(MatSeqAIJRestoreArrayWrite(Aij->B, &ao));
  PetscCall(PetscObjectStateIncrease((PetscObject)Aij->A));
  PetscCall(PetscObjectStateIncrease((PetscObject)Aij->B));
  PetscCall(PetscObjectStateIncrease((PetscObject)mat));
  PetscCall(MatAssemblyBegin(mat, MAT_FINAL_ASSEMBLY));
  PetscCall(MatAssemblyEnd(mat, MAT_FINAL_ASSEMBLY));
  mat->nooffprocentries = nooffprocentries;
  PetscFunctionReturn(PETSC_SUCCESS);
}

/*@
  MatCreateAIJ - Creates a sparse parallel matrix in `MATAIJ` format
  (the default parallel PETSc format).  For good matrix assembly performance
  the user should preallocate the matrix storage by setting the parameters
  `d_nz` (or `d_nnz`) and `o_nz` (or `o_nnz`).

  Collective

  Input Parameters:
+ comm  - MPI communicator
. m     - number of local rows (or `PETSC_DECIDE` to have calculated if M is given)
          This value should be the same as the local size used in creating the
          y vector for the matrix-vector product y = Ax.
. n     - This value should be the same as the local size used in creating the
          x vector for the matrix-vector product y = Ax. (or `PETSC_DECIDE` to have
          calculated if N is given) For square matrices n is almost always m.
. M     - number of global rows (or `PETSC_DETERMINE` to have calculated if m is given)
. N     - number of global columns (or `PETSC_DETERMINE` to have calculated if n is given)
. d_nz  - number of nonzeros per row in DIAGONAL portion of local submatrix
          (same value is used for all local rows)
. d_nnz - array containing the number of nonzeros in the various rows of the
          DIAGONAL portion of the local submatrix (possibly different for each row)
          or `NULL`, if `d_nz` is used to specify the nonzero structure.
          The size of this array is equal to the number of local rows, i.e 'm'.
. o_nz  - number of nonzeros per row in the OFF-DIAGONAL portion of local
          submatrix (same value is used for all local rows).
- o_nnz - array containing the number of nonzeros in the various rows of the
          OFF-DIAGONAL portion of the local submatrix (possibly different for
          each row) or `NULL`, if `o_nz` is used to specify the nonzero
          structure. The size of this array is equal to the number
          of local rows, i.e 'm'.

  Output Parameter:
. A - the matrix

  Options Database Keys:
+ -mat_no_inode                     - Do not use inodes
. -mat_inode_limit <limit>          - Sets inode limit (max limit=5)
- -matmult_vecscatter_view <viewer> - View the vecscatter (i.e., communication pattern) used in `MatMult()` of sparse parallel matrices.
                                      See viewer types in manual of `MatView()`. Of them, ascii_matlab, draw or binary cause the `VecScatter`
                                      to be viewed as a matrix. Entry (i,j) is the size of message (in bytes) rank i sends to rank j in one `MatMult()` call.

  Level: intermediate

  Notes:
  It is recommended that one use `MatCreateFromOptions()` or the `MatCreate()`, `MatSetType()` and/or `MatSetFromOptions()`,
  MatXXXXSetPreallocation() paradigm instead of this routine directly.
  [MatXXXXSetPreallocation() is, for example, `MatSeqAIJSetPreallocation()`]

  If the *_nnz parameter is given then the *_nz parameter is ignored

  The `m`,`n`,`M`,`N` parameters specify the size of the matrix, and its partitioning across
  processors, while `d_nz`,`d_nnz`,`o_nz`,`o_nnz` parameters specify the approximate
  storage requirements for this matrix.

  If `PETSC_DECIDE` or  `PETSC_DETERMINE` is used for a particular argument on one
  processor than it must be used on all processors that share the object for
  that argument.

  If `m` and `n` are not `PETSC_DECIDE`, then the values determine the `PetscLayout` of the matrix and the ranges returned by
  `MatGetOwnershipRange()`, `MatGetOwnershipRanges()`, `MatGetOwnershipRangeColumn()`, and `MatGetOwnershipRangesColumn()`.

  The user MUST specify either the local or global matrix dimensions
  (possibly both).

  The parallel matrix is partitioned across processors such that the
  first `m0` rows belong to process 0, the next `m1` rows belong to
  process 1, the next `m2` rows belong to process 2, etc., where
  `m0`, `m1`, `m2`... are the input parameter `m` on each MPI process. I.e., each MPI process stores
  values corresponding to [m x N] submatrix.

  The columns are logically partitioned with the n0 columns belonging
  to 0th partition, the next n1 columns belonging to the next
  partition etc.. where n0,n1,n2... are the input parameter 'n'.

  The DIAGONAL portion of the local submatrix on any given processor
  is the submatrix corresponding to the rows and columns m,n
  corresponding to the given processor. i.e diagonal matrix on
  process 0 is [m0 x n0], diagonal matrix on process 1 is [m1 x n1]
  etc. The remaining portion of the local submatrix [m x (N-n)]
  constitute the OFF-DIAGONAL portion. The example below better
  illustrates this concept. The two matrices, the DIAGONAL portion and
  the OFF-DIAGONAL portion are each stored as `MATSEQAIJ` matrices.

  For a square global matrix we define each processor's diagonal portion
  to be its local rows and the corresponding columns (a square submatrix);
  each processor's off-diagonal portion encompasses the remainder of the
  local matrix (a rectangular submatrix).

  If `o_nnz`, `d_nnz` are specified, then `o_nz`, and `d_nz` are ignored.

  When calling this routine with a single process communicator, a matrix of
  type `MATSEQAIJ` is returned.  If a matrix of type `MATMPIAIJ` is desired for this
  type of communicator, use the construction mechanism
.vb
  MatCreate(..., &A);
  MatSetType(A, MATMPIAIJ);
  MatSetSizes(A, m, n, M, N);
  MatMPIAIJSetPreallocation(A, ...);
.ve

  By default, this format uses inodes (identical nodes) when possible.
  We search for consecutive rows with the same nonzero structure, thereby
  reusing matrix information to achieve increased efficiency.

  Example Usage:
  Consider the following 8x8 matrix with 34 non-zero values, that is
  assembled across 3 processors. Lets assume that proc0 owns 3 rows,
  proc1 owns 3 rows, proc2 owns 2 rows. This division can be shown
  as follows

.vb
            1  2  0  |  0  3  0  |  0  4
    Proc0   0  5  6  |  7  0  0  |  8  0
            9  0 10  | 11  0  0  | 12  0
    -------------------------------------
           13  0 14  | 15 16 17  |  0  0
    Proc1   0 18  0  | 19 20 21  |  0  0
            0  0  0  | 22 23  0  | 24  0
    -------------------------------------
    Proc2  25 26 27  |  0  0 28  | 29  0
           30  0  0  | 31 32 33  |  0 34
.ve

  This can be represented as a collection of submatrices as

.vb
      A B C
      D E F
      G H I
.ve

  Where the submatrices A,B,C are owned by proc0, D,E,F are
  owned by proc1, G,H,I are owned by proc2.

  The 'm' parameters for proc0,proc1,proc2 are 3,3,2 respectively.
  The 'n' parameters for proc0,proc1,proc2 are 3,3,2 respectively.
  The 'M','N' parameters are 8,8, and have the same values on all procs.

  The DIAGONAL submatrices corresponding to proc0,proc1,proc2 are
  submatrices [A], [E], [I] respectively. The OFF-DIAGONAL submatrices
  corresponding to proc0,proc1,proc2 are [BC], [DF], [GH] respectively.
  Internally, each processor stores the DIAGONAL part, and the OFF-DIAGONAL
  part as `MATSEQAIJ` matrices. For example, proc1 will store [E] as a `MATSEQAIJ`
  matrix, and [DF] as another SeqAIJ matrix.

  When `d_nz`, `o_nz` parameters are specified, `d_nz` storage elements are
  allocated for every row of the local DIAGONAL submatrix, and `o_nz`
  storage locations are allocated for every row of the OFF-DIAGONAL submatrix.
  One way to choose `d_nz` and `o_nz` is to use the maximum number of nonzeros over
  the local rows for each of the local DIAGONAL, and the OFF-DIAGONAL submatrices.
  In this case, the values of `d_nz`,`o_nz` are
.vb
     proc0  dnz = 2, o_nz = 2
     proc1  dnz = 3, o_nz = 2
     proc2  dnz = 1, o_nz = 4
.ve
  We are allocating m*(`d_nz`+`o_nz`) storage locations for every proc. This
  translates to 3*(2+2)=12 for proc0, 3*(3+2)=15 for proc1, 2*(1+4)=10
  for proc3. i.e we are using 12+15+10=37 storage locations to store
  34 values.

  When `d_nnz`, `o_nnz` parameters are specified, the storage is specified
  for every row, corresponding to both DIAGONAL and OFF-DIAGONAL submatrices.
  In the above case the values for d_nnz,o_nnz are
.vb
     proc0 d_nnz = [2,2,2] and o_nnz = [2,2,2]
     proc1 d_nnz = [3,3,2] and o_nnz = [2,1,1]
     proc2 d_nnz = [1,1]   and o_nnz = [4,4]
.ve
  Here the space allocated is sum of all the above values i.e 34, and
  hence pre-allocation is perfect.

.seealso: [](ch_matrices), `Mat`, [Sparse Matrix Creation](sec_matsparse), `MatCreate()`, `MatCreateSeqAIJ()`, `MatSetValues()`, `MatMPIAIJSetPreallocation()`, `MatMPIAIJSetPreallocationCSR()`,
          `MATMPIAIJ`, `MatCreateMPIAIJWithArrays()`, `MatGetOwnershipRange()`, `MatGetOwnershipRanges()`, `MatGetOwnershipRangeColumn()`,
          `MatGetOwnershipRangesColumn()`, `PetscLayout`
@*/
PetscErrorCode MatCreateAIJ(MPI_Comm comm, PetscInt m, PetscInt n, PetscInt M, PetscInt N, PetscInt d_nz, const PetscInt d_nnz[], PetscInt o_nz, const PetscInt o_nnz[], Mat *A)
{
  PetscMPIInt size;

  PetscFunctionBegin;
  PetscCall(MatCreate(comm, A));
  PetscCall(MatSetSizes(*A, m, n, M, N));
  PetscCallMPI(MPI_Comm_size(comm, &size));
  if (size > 1) {
    PetscCall(MatSetType(*A, MATMPIAIJ));
    PetscCall(MatMPIAIJSetPreallocation(*A, d_nz, d_nnz, o_nz, o_nnz));
  } else {
    PetscCall(MatSetType(*A, MATSEQAIJ));
    PetscCall(MatSeqAIJSetPreallocation(*A, d_nz, d_nnz));
  }
  PetscFunctionReturn(PETSC_SUCCESS);
}

/*@C
  MatMPIAIJGetSeqAIJ - Returns the local pieces of this distributed matrix

  Not Collective

  Input Parameter:
. A - The `MATMPIAIJ` matrix

  Output Parameters:
+ Ad     - The local diagonal block as a `MATSEQAIJ` matrix
. Ao     - The local off-diagonal block as a `MATSEQAIJ` matrix
- colmap - An array mapping local column numbers of `Ao` to global column numbers of the parallel matrix

  Level: intermediate

  Note:
  The rows in `Ad` and `Ao` are in [0, Nr), where Nr is the number of local rows on this process. The columns
  in `Ad` are in [0, Nc) where Nc is the number of local columns. The columns are `Ao` are in [0, Nco), where Nco is
  the number of nonzero columns in the local off-diagonal piece of the matrix `A`. The array colmap maps these
  local column numbers to global column numbers in the original matrix.

.seealso: [](ch_matrices), `Mat`, `MATMPIAIJ`, `MatMPIAIJGetLocalMat()`, `MatMPIAIJGetLocalMatCondensed()`, `MatCreateAIJ()`, `MATSEQAIJ`
@*/
PetscErrorCode MatMPIAIJGetSeqAIJ(Mat A, Mat *Ad, Mat *Ao, const PetscInt *colmap[])
{
  Mat_MPIAIJ *a = (Mat_MPIAIJ *)A->data;
  PetscBool   flg;

  PetscFunctionBegin;
  PetscCall(PetscStrbeginswith(((PetscObject)A)->type_name, MATMPIAIJ, &flg));
  PetscCheck(flg, PetscObjectComm((PetscObject)A), PETSC_ERR_SUP, "This function requires a MATMPIAIJ matrix as input");
  if (Ad) *Ad = a->A;
  if (Ao) *Ao = a->B;
  if (colmap) *colmap = a->garray;
  PetscFunctionReturn(PETSC_SUCCESS);
}

PetscErrorCode MatCreateMPIMatConcatenateSeqMat_MPIAIJ(MPI_Comm comm, Mat inmat, PetscInt n, MatReuse scall, Mat *outmat)
{
  PetscInt     m, N, i, rstart, nnz, Ii;
  PetscInt    *indx;
  PetscScalar *values;
  MatType      rootType;

  PetscFunctionBegin;
  PetscCall(MatGetSize(inmat, &m, &N));
  if (scall == MAT_INITIAL_MATRIX) { /* symbolic phase */
    PetscInt *dnz, *onz, sum, bs, cbs;

    if (n == PETSC_DECIDE) PetscCall(PetscSplitOwnership(comm, &n, &N));
    /* Check sum(n) = N */
    PetscCallMPI(MPIU_Allreduce(&n, &sum, 1, MPIU_INT, MPI_SUM, comm));
    PetscCheck(sum == N, PETSC_COMM_SELF, PETSC_ERR_ARG_INCOMP, "Sum of local columns %" PetscInt_FMT " != global columns %" PetscInt_FMT, sum, N);

    PetscCallMPI(MPI_Scan(&m, &rstart, 1, MPIU_INT, MPI_SUM, comm));
    rstart -= m;

    MatPreallocateBegin(comm, m, n, dnz, onz);
    for (i = 0; i < m; i++) {
      PetscCall(MatGetRow_SeqAIJ(inmat, i, &nnz, &indx, NULL));
      PetscCall(MatPreallocateSet(i + rstart, nnz, indx, dnz, onz));
      PetscCall(MatRestoreRow_SeqAIJ(inmat, i, &nnz, &indx, NULL));
    }

    PetscCall(MatCreate(comm, outmat));
    PetscCall(MatSetSizes(*outmat, m, n, PETSC_DETERMINE, PETSC_DETERMINE));
    PetscCall(MatGetBlockSizes(inmat, &bs, &cbs));
    PetscCall(MatSetBlockSizes(*outmat, bs, cbs));
    PetscCall(MatGetRootType_Private(inmat, &rootType));
    PetscCall(MatSetType(*outmat, rootType));
    PetscCall(MatSeqAIJSetPreallocation(*outmat, 0, dnz));
    PetscCall(MatMPIAIJSetPreallocation(*outmat, 0, dnz, 0, onz));
    MatPreallocateEnd(dnz, onz);
    PetscCall(MatSetOption(*outmat, MAT_NO_OFF_PROC_ENTRIES, PETSC_TRUE));
  }

  /* numeric phase */
  PetscCall(MatGetOwnershipRange(*outmat, &rstart, NULL));
  for (i = 0; i < m; i++) {
    PetscCall(MatGetRow_SeqAIJ(inmat, i, &nnz, &indx, &values));
    Ii = i + rstart;
    PetscCall(MatSetValues(*outmat, 1, &Ii, nnz, indx, values, INSERT_VALUES));
    PetscCall(MatRestoreRow_SeqAIJ(inmat, i, &nnz, &indx, &values));
  }
  PetscCall(MatAssemblyBegin(*outmat, MAT_FINAL_ASSEMBLY));
  PetscCall(MatAssemblyEnd(*outmat, MAT_FINAL_ASSEMBLY));
  PetscFunctionReturn(PETSC_SUCCESS);
}

static PetscErrorCode MatDestroy_MPIAIJ_SeqsToMPI(void **data)
{
  Mat_Merge_SeqsToMPI *merge = (Mat_Merge_SeqsToMPI *)*data;

  PetscFunctionBegin;
  if (!merge) PetscFunctionReturn(PETSC_SUCCESS);
  PetscCall(PetscFree(merge->id_r));
  PetscCall(PetscFree(merge->len_s));
  PetscCall(PetscFree(merge->len_r));
  PetscCall(PetscFree(merge->bi));
  PetscCall(PetscFree(merge->bj));
  PetscCall(PetscFree(merge->buf_ri[0]));
  PetscCall(PetscFree(merge->buf_ri));
  PetscCall(PetscFree(merge->buf_rj[0]));
  PetscCall(PetscFree(merge->buf_rj));
  PetscCall(PetscFree(merge->coi));
  PetscCall(PetscFree(merge->coj));
  PetscCall(PetscFree(merge->owners_co));
  PetscCall(PetscLayoutDestroy(&merge->rowmap));
  PetscCall(PetscFree(merge));
  PetscFunctionReturn(PETSC_SUCCESS);
}

#include <../src/mat/utils/freespace.h>
#include <petscbt.h>

PetscErrorCode MatCreateMPIAIJSumSeqAIJNumeric(Mat seqmat, Mat mpimat)
{
  MPI_Comm             comm;
  Mat_SeqAIJ          *a = (Mat_SeqAIJ *)seqmat->data;
  PetscMPIInt          size, rank, taga, *len_s;
  PetscInt             N = mpimat->cmap->N, i, j, *owners, *ai = a->i, *aj, m;
  PetscMPIInt          proc, k;
  PetscInt           **buf_ri, **buf_rj;
  PetscInt             anzi, *bj_i, *bi, *bj, arow, bnzi, nextaj;
  PetscInt             nrows, **buf_ri_k, **nextrow, **nextai;
  MPI_Request         *s_waits, *r_waits;
  MPI_Status          *status;
  const MatScalar     *aa, *a_a;
  MatScalar          **abuf_r, *ba_i;
  Mat_Merge_SeqsToMPI *merge;
  PetscContainer       container;

  PetscFunctionBegin;
  PetscCall(PetscObjectGetComm((PetscObject)mpimat, &comm));
  PetscCall(PetscLogEventBegin(MAT_Seqstompinum, seqmat, 0, 0, 0));

  PetscCallMPI(MPI_Comm_size(comm, &size));
  PetscCallMPI(MPI_Comm_rank(comm, &rank));

  PetscCall(PetscObjectQuery((PetscObject)mpimat, "MatMergeSeqsToMPI", (PetscObject *)&container));
  PetscCheck(container, PetscObjectComm((PetscObject)mpimat), PETSC_ERR_PLIB, "Mat not created from MatCreateMPIAIJSumSeqAIJSymbolic");
  PetscCall(PetscContainerGetPointer(container, (void **)&merge));
  PetscCall(MatSeqAIJGetArrayRead(seqmat, &a_a));
  aa = a_a;

  bi     = merge->bi;
  bj     = merge->bj;
  buf_ri = merge->buf_ri;
  buf_rj = merge->buf_rj;

  PetscCall(PetscMalloc1(size, &status));
  owners = merge->rowmap->range;
  len_s  = merge->len_s;

  /* send and recv matrix values */
  PetscCall(PetscObjectGetNewTag((PetscObject)mpimat, &taga));
  PetscCall(PetscPostIrecvScalar(comm, taga, merge->nrecv, merge->id_r, merge->len_r, &abuf_r, &r_waits));

  PetscCall(PetscMalloc1(merge->nsend + 1, &s_waits));
  for (proc = 0, k = 0; proc < size; proc++) {
    if (!len_s[proc]) continue;
    i = owners[proc];
    PetscCallMPI(MPIU_Isend(aa + ai[i], len_s[proc], MPIU_MATSCALAR, proc, taga, comm, s_waits + k));
    k++;
  }

  if (merge->nrecv) PetscCallMPI(MPI_Waitall(merge->nrecv, r_waits, status));
  if (merge->nsend) PetscCallMPI(MPI_Waitall(merge->nsend, s_waits, status));
  PetscCall(PetscFree(status));

  PetscCall(PetscFree(s_waits));
  PetscCall(PetscFree(r_waits));

  /* insert mat values of mpimat */
  PetscCall(PetscMalloc1(N, &ba_i));
  PetscCall(PetscMalloc3(merge->nrecv, &buf_ri_k, merge->nrecv, &nextrow, merge->nrecv, &nextai));

  for (k = 0; k < merge->nrecv; k++) {
    buf_ri_k[k] = buf_ri[k]; /* beginning of k-th recved i-structure */
    nrows       = *buf_ri_k[k];
    nextrow[k]  = buf_ri_k[k] + 1;           /* next row number of k-th recved i-structure */
    nextai[k]   = buf_ri_k[k] + (nrows + 1); /* points to the next i-structure of k-th recved i-structure  */
  }

  /* set values of ba */
  m = merge->rowmap->n;
  for (i = 0; i < m; i++) {
    arow = owners[rank] + i;
    bj_i = bj + bi[i]; /* col indices of the i-th row of mpimat */
    bnzi = bi[i + 1] - bi[i];
    PetscCall(PetscArrayzero(ba_i, bnzi));

    /* add local non-zero vals of this proc's seqmat into ba */
    anzi   = ai[arow + 1] - ai[arow];
    aj     = a->j + ai[arow];
    aa     = a_a + ai[arow];
    nextaj = 0;
    for (j = 0; nextaj < anzi; j++) {
      if (*(bj_i + j) == aj[nextaj]) { /* bcol == acol */
        ba_i[j] += aa[nextaj++];
      }
    }

    /* add received vals into ba */
    for (k = 0; k < merge->nrecv; k++) { /* k-th received message */
      /* i-th row */
      if (i == *nextrow[k]) {
        anzi   = *(nextai[k] + 1) - *nextai[k];
        aj     = buf_rj[k] + *nextai[k];
        aa     = abuf_r[k] + *nextai[k];
        nextaj = 0;
        for (j = 0; nextaj < anzi; j++) {
          if (*(bj_i + j) == aj[nextaj]) { /* bcol == acol */
            ba_i[j] += aa[nextaj++];
          }
        }
        nextrow[k]++;
        nextai[k]++;
      }
    }
    PetscCall(MatSetValues(mpimat, 1, &arow, bnzi, bj_i, ba_i, INSERT_VALUES));
  }
  PetscCall(MatSeqAIJRestoreArrayRead(seqmat, &a_a));
  PetscCall(MatAssemblyBegin(mpimat, MAT_FINAL_ASSEMBLY));
  PetscCall(MatAssemblyEnd(mpimat, MAT_FINAL_ASSEMBLY));

  PetscCall(PetscFree(abuf_r[0]));
  PetscCall(PetscFree(abuf_r));
  PetscCall(PetscFree(ba_i));
  PetscCall(PetscFree3(buf_ri_k, nextrow, nextai));
  PetscCall(PetscLogEventEnd(MAT_Seqstompinum, seqmat, 0, 0, 0));
  PetscFunctionReturn(PETSC_SUCCESS);
}

PetscErrorCode MatCreateMPIAIJSumSeqAIJSymbolic(MPI_Comm comm, Mat seqmat, PetscInt m, PetscInt n, Mat *mpimat)
{
  Mat                  B_mpi;
  Mat_SeqAIJ          *a = (Mat_SeqAIJ *)seqmat->data;
  PetscMPIInt          size, rank, tagi, tagj, *len_s, *len_si, *len_ri;
  PetscInt           **buf_rj, **buf_ri, **buf_ri_k;
  PetscInt             M = seqmat->rmap->n, N = seqmat->cmap->n, i, *owners, *ai = a->i, *aj = a->j;
  PetscInt             len, *dnz, *onz, bs, cbs;
  PetscInt             k, anzi, *bi, *bj, *lnk, nlnk, arow, bnzi;
  PetscInt             nrows, *buf_s, *buf_si, *buf_si_i, **nextrow, **nextai;
  MPI_Request         *si_waits, *sj_waits, *ri_waits, *rj_waits;
  MPI_Status          *status;
  PetscFreeSpaceList   free_space = NULL, current_space = NULL;
  PetscBT              lnkbt;
  Mat_Merge_SeqsToMPI *merge;
  PetscContainer       container;

  PetscFunctionBegin;
  PetscCall(PetscLogEventBegin(MAT_Seqstompisym, seqmat, 0, 0, 0));

  /* make sure it is a PETSc comm */
  PetscCall(PetscCommDuplicate(comm, &comm, NULL));
  PetscCallMPI(MPI_Comm_size(comm, &size));
  PetscCallMPI(MPI_Comm_rank(comm, &rank));

  PetscCall(PetscNew(&merge));
  PetscCall(PetscMalloc1(size, &status));

  /* determine row ownership */
  PetscCall(PetscLayoutCreate(comm, &merge->rowmap));
  PetscCall(PetscLayoutSetLocalSize(merge->rowmap, m));
  PetscCall(PetscLayoutSetSize(merge->rowmap, M));
  PetscCall(PetscLayoutSetBlockSize(merge->rowmap, 1));
  PetscCall(PetscLayoutSetUp(merge->rowmap));
  PetscCall(PetscMalloc1(size, &len_si));
  PetscCall(PetscMalloc1(size, &merge->len_s));

  m      = merge->rowmap->n;
  owners = merge->rowmap->range;

  /* determine the number of messages to send, their lengths */
  len_s = merge->len_s;

  len          = 0; /* length of buf_si[] */
  merge->nsend = 0;
  for (PetscMPIInt proc = 0; proc < size; proc++) {
    len_si[proc] = 0;
    if (proc == rank) {
      len_s[proc] = 0;
    } else {
      PetscCall(PetscMPIIntCast(owners[proc + 1] - owners[proc] + 1, &len_si[proc]));
      PetscCall(PetscMPIIntCast(ai[owners[proc + 1]] - ai[owners[proc]], &len_s[proc])); /* num of rows to be sent to [proc] */
    }
    if (len_s[proc]) {
      merge->nsend++;
      nrows = 0;
      for (i = owners[proc]; i < owners[proc + 1]; i++) {
        if (ai[i + 1] > ai[i]) nrows++;
      }
      PetscCall(PetscMPIIntCast(2 * (nrows + 1), &len_si[proc]));
      len += len_si[proc];
    }
  }

  /* determine the number and length of messages to receive for ij-structure */
  PetscCall(PetscGatherNumberOfMessages(comm, NULL, len_s, &merge->nrecv));
  PetscCall(PetscGatherMessageLengths2(comm, merge->nsend, merge->nrecv, len_s, len_si, &merge->id_r, &merge->len_r, &len_ri));

  /* post the Irecv of j-structure */
  PetscCall(PetscCommGetNewTag(comm, &tagj));
  PetscCall(PetscPostIrecvInt(comm, tagj, merge->nrecv, merge->id_r, merge->len_r, &buf_rj, &rj_waits));

  /* post the Isend of j-structure */
  PetscCall(PetscMalloc2(merge->nsend, &si_waits, merge->nsend, &sj_waits));

  for (PetscMPIInt proc = 0, k = 0; proc < size; proc++) {
    if (!len_s[proc]) continue;
    i = owners[proc];
    PetscCallMPI(MPIU_Isend(aj + ai[i], len_s[proc], MPIU_INT, proc, tagj, comm, sj_waits + k));
    k++;
  }

  /* receives and sends of j-structure are complete */
  if (merge->nrecv) PetscCallMPI(MPI_Waitall(merge->nrecv, rj_waits, status));
  if (merge->nsend) PetscCallMPI(MPI_Waitall(merge->nsend, sj_waits, status));

  /* send and recv i-structure */
  PetscCall(PetscCommGetNewTag(comm, &tagi));
  PetscCall(PetscPostIrecvInt(comm, tagi, merge->nrecv, merge->id_r, len_ri, &buf_ri, &ri_waits));

  PetscCall(PetscMalloc1(len + 1, &buf_s));
  buf_si = buf_s; /* points to the beginning of k-th msg to be sent */
  for (PetscMPIInt proc = 0, k = 0; proc < size; proc++) {
    if (!len_s[proc]) continue;
    /* form outgoing message for i-structure:
         buf_si[0]:                 nrows to be sent
               [1:nrows]:           row index (global)
               [nrows+1:2*nrows+1]: i-structure index
    */
    nrows       = len_si[proc] / 2 - 1;
    buf_si_i    = buf_si + nrows + 1;
    buf_si[0]   = nrows;
    buf_si_i[0] = 0;
    nrows       = 0;
    for (i = owners[proc]; i < owners[proc + 1]; i++) {
      anzi = ai[i + 1] - ai[i];
      if (anzi) {
        buf_si_i[nrows + 1] = buf_si_i[nrows] + anzi; /* i-structure */
        buf_si[nrows + 1]   = i - owners[proc];       /* local row index */
        nrows++;
      }
    }
    PetscCallMPI(MPIU_Isend(buf_si, len_si[proc], MPIU_INT, proc, tagi, comm, si_waits + k));
    k++;
    buf_si += len_si[proc];
  }

  if (merge->nrecv) PetscCallMPI(MPI_Waitall(merge->nrecv, ri_waits, status));
  if (merge->nsend) PetscCallMPI(MPI_Waitall(merge->nsend, si_waits, status));

  PetscCall(PetscInfo(seqmat, "nsend: %d, nrecv: %d\n", merge->nsend, merge->nrecv));
  for (i = 0; i < merge->nrecv; i++) PetscCall(PetscInfo(seqmat, "recv len_ri=%d, len_rj=%d from [%d]\n", len_ri[i], merge->len_r[i], merge->id_r[i]));

  PetscCall(PetscFree(len_si));
  PetscCall(PetscFree(len_ri));
  PetscCall(PetscFree(rj_waits));
  PetscCall(PetscFree2(si_waits, sj_waits));
  PetscCall(PetscFree(ri_waits));
  PetscCall(PetscFree(buf_s));
  PetscCall(PetscFree(status));

  /* compute a local seq matrix in each processor */
  /* allocate bi array and free space for accumulating nonzero column info */
  PetscCall(PetscMalloc1(m + 1, &bi));
  bi[0] = 0;

  /* create and initialize a linked list */
  nlnk = N + 1;
  PetscCall(PetscLLCreate(N, N, nlnk, lnk, lnkbt));

  /* initial FreeSpace size is 2*(num of local nnz(seqmat)) */
  len = ai[owners[rank + 1]] - ai[owners[rank]];
  PetscCall(PetscFreeSpaceGet(PetscIntMultTruncate(2, len) + 1, &free_space));

  current_space = free_space;

  /* determine symbolic info for each local row */
  PetscCall(PetscMalloc3(merge->nrecv, &buf_ri_k, merge->nrecv, &nextrow, merge->nrecv, &nextai));

  for (k = 0; k < merge->nrecv; k++) {
    buf_ri_k[k] = buf_ri[k]; /* beginning of k-th recved i-structure */
    nrows       = *buf_ri_k[k];
    nextrow[k]  = buf_ri_k[k] + 1;           /* next row number of k-th recved i-structure */
    nextai[k]   = buf_ri_k[k] + (nrows + 1); /* points to the next i-structure of k-th recved i-structure  */
  }

  MatPreallocateBegin(comm, m, n, dnz, onz);
  len = 0;
  for (i = 0; i < m; i++) {
    bnzi = 0;
    /* add local non-zero cols of this proc's seqmat into lnk */
    arow = owners[rank] + i;
    anzi = ai[arow + 1] - ai[arow];
    aj   = a->j + ai[arow];
    PetscCall(PetscLLAddSorted(anzi, aj, N, &nlnk, lnk, lnkbt));
    bnzi += nlnk;
    /* add received col data into lnk */
    for (k = 0; k < merge->nrecv; k++) { /* k-th received message */
      if (i == *nextrow[k]) {            /* i-th row */
        anzi = *(nextai[k] + 1) - *nextai[k];
        aj   = buf_rj[k] + *nextai[k];
        PetscCall(PetscLLAddSorted(anzi, aj, N, &nlnk, lnk, lnkbt));
        bnzi += nlnk;
        nextrow[k]++;
        nextai[k]++;
      }
    }
    if (len < bnzi) len = bnzi; /* =max(bnzi) */

    /* if free space is not available, make more free space */
    if (current_space->local_remaining < bnzi) PetscCall(PetscFreeSpaceGet(PetscIntSumTruncate(bnzi, current_space->total_array_size), &current_space));
    /* copy data into free space, then initialize lnk */
    PetscCall(PetscLLClean(N, N, bnzi, lnk, current_space->array, lnkbt));
    PetscCall(MatPreallocateSet(i + owners[rank], bnzi, current_space->array, dnz, onz));

    current_space->array += bnzi;
    current_space->local_used += bnzi;
    current_space->local_remaining -= bnzi;

    bi[i + 1] = bi[i] + bnzi;
  }

  PetscCall(PetscFree3(buf_ri_k, nextrow, nextai));

  PetscCall(PetscMalloc1(bi[m] + 1, &bj));
  PetscCall(PetscFreeSpaceContiguous(&free_space, bj));
  PetscCall(PetscLLDestroy(lnk, lnkbt));

  /* create symbolic parallel matrix B_mpi */
  PetscCall(MatGetBlockSizes(seqmat, &bs, &cbs));
  PetscCall(MatCreate(comm, &B_mpi));
  if (n == PETSC_DECIDE) {
    PetscCall(MatSetSizes(B_mpi, m, n, PETSC_DETERMINE, N));
  } else {
    PetscCall(MatSetSizes(B_mpi, m, n, PETSC_DETERMINE, PETSC_DETERMINE));
  }
  PetscCall(MatSetBlockSizes(B_mpi, bs, cbs));
  PetscCall(MatSetType(B_mpi, MATMPIAIJ));
  PetscCall(MatMPIAIJSetPreallocation(B_mpi, 0, dnz, 0, onz));
  MatPreallocateEnd(dnz, onz);
  PetscCall(MatSetOption(B_mpi, MAT_NEW_NONZERO_ALLOCATION_ERR, PETSC_FALSE));

  /* B_mpi is not ready for use - assembly will be done by MatCreateMPIAIJSumSeqAIJNumeric() */
  B_mpi->assembled = PETSC_FALSE;
  merge->bi        = bi;
  merge->bj        = bj;
  merge->buf_ri    = buf_ri;
  merge->buf_rj    = buf_rj;
  merge->coi       = NULL;
  merge->coj       = NULL;
  merge->owners_co = NULL;

  PetscCall(PetscCommDestroy(&comm));

  /* attach the supporting struct to B_mpi for reuse */
  PetscCall(PetscContainerCreate(PETSC_COMM_SELF, &container));
  PetscCall(PetscContainerSetPointer(container, merge));
  PetscCall(PetscContainerSetCtxDestroy(container, MatDestroy_MPIAIJ_SeqsToMPI));
  PetscCall(PetscObjectCompose((PetscObject)B_mpi, "MatMergeSeqsToMPI", (PetscObject)container));
  PetscCall(PetscContainerDestroy(&container));
  *mpimat = B_mpi;

  PetscCall(PetscLogEventEnd(MAT_Seqstompisym, seqmat, 0, 0, 0));
  PetscFunctionReturn(PETSC_SUCCESS);
}

/*@
  MatCreateMPIAIJSumSeqAIJ - Creates a `MATMPIAIJ` matrix by adding sequential
  matrices from each processor

  Collective

  Input Parameters:
+ comm   - the communicators the parallel matrix will live on
. seqmat - the input sequential matrices
. m      - number of local rows (or `PETSC_DECIDE`)
. n      - number of local columns (or `PETSC_DECIDE`)
- scall  - either `MAT_INITIAL_MATRIX` or `MAT_REUSE_MATRIX`

  Output Parameter:
. mpimat - the parallel matrix generated

  Level: advanced

  Note:
  The dimensions of the sequential matrix in each processor MUST be the same.
  The input seqmat is included into the container "Mat_Merge_SeqsToMPI", and will be
  destroyed when `mpimat` is destroyed. Call `PetscObjectQuery()` to access `seqmat`.

.seealso: [](ch_matrices), `Mat`, `MatCreateAIJ()`
@*/
PetscErrorCode MatCreateMPIAIJSumSeqAIJ(MPI_Comm comm, Mat seqmat, PetscInt m, PetscInt n, MatReuse scall, Mat *mpimat)
{
  PetscMPIInt size;

  PetscFunctionBegin;
  PetscCallMPI(MPI_Comm_size(comm, &size));
  if (size == 1) {
    PetscCall(PetscLogEventBegin(MAT_Seqstompi, seqmat, 0, 0, 0));
    if (scall == MAT_INITIAL_MATRIX) {
      PetscCall(MatDuplicate(seqmat, MAT_COPY_VALUES, mpimat));
    } else {
      PetscCall(MatCopy(seqmat, *mpimat, SAME_NONZERO_PATTERN));
    }
    PetscCall(PetscLogEventEnd(MAT_Seqstompi, seqmat, 0, 0, 0));
    PetscFunctionReturn(PETSC_SUCCESS);
  }
  PetscCall(PetscLogEventBegin(MAT_Seqstompi, seqmat, 0, 0, 0));
  if (scall == MAT_INITIAL_MATRIX) PetscCall(MatCreateMPIAIJSumSeqAIJSymbolic(comm, seqmat, m, n, mpimat));
  PetscCall(MatCreateMPIAIJSumSeqAIJNumeric(seqmat, *mpimat));
  PetscCall(PetscLogEventEnd(MAT_Seqstompi, seqmat, 0, 0, 0));
  PetscFunctionReturn(PETSC_SUCCESS);
}

/*@
  MatAIJGetLocalMat - Creates a `MATSEQAIJ` from a `MATAIJ` matrix.

  Not Collective

  Input Parameter:
. A - the matrix

  Output Parameter:
. A_loc - the local sequential matrix generated

  Level: developer

  Notes:
  The matrix is created by taking `A`'s local rows and putting them into a sequential matrix
  with `mlocal` rows and `n` columns. Where `mlocal` is obtained with `MatGetLocalSize()` and
  `n` is the global column count obtained with `MatGetSize()`

  In other words combines the two parts of a parallel `MATMPIAIJ` matrix on each process to a single matrix.

  For parallel matrices this creates an entirely new matrix. If the matrix is sequential it merely increases the reference count.

  Destroy the matrix with `MatDestroy()`

.seealso: [](ch_matrices), `Mat`, `MatMPIAIJGetLocalMat()`
@*/
PetscErrorCode MatAIJGetLocalMat(Mat A, Mat *A_loc)
{
  PetscBool mpi;

  PetscFunctionBegin;
  PetscCall(PetscObjectTypeCompare((PetscObject)A, MATMPIAIJ, &mpi));
  if (mpi) {
    PetscCall(MatMPIAIJGetLocalMat(A, MAT_INITIAL_MATRIX, A_loc));
  } else {
    *A_loc = A;
    PetscCall(PetscObjectReference((PetscObject)*A_loc));
  }
  PetscFunctionReturn(PETSC_SUCCESS);
}

/*@
  MatMPIAIJGetLocalMat - Creates a `MATSEQAIJ` from a `MATMPIAIJ` matrix.

  Not Collective

  Input Parameters:
+ A     - the matrix
- scall - either `MAT_INITIAL_MATRIX` or `MAT_REUSE_MATRIX`

  Output Parameter:
. A_loc - the local sequential matrix generated

  Level: developer

  Notes:
  The matrix is created by taking all `A`'s local rows and putting them into a sequential
  matrix with `mlocal` rows and `n` columns.`mlocal` is the row count obtained with
  `MatGetLocalSize()` and `n` is the global column count obtained with `MatGetSize()`.

  In other words combines the two parts of a parallel `MATMPIAIJ` matrix on each process to a single matrix.

  When `A` is sequential and `MAT_INITIAL_MATRIX` is requested, the matrix returned is the diagonal part of `A` (which contains the entire matrix),
  with its reference count increased by one. Hence changing values of `A_loc` changes `A`. If `MAT_REUSE_MATRIX` is requested on a sequential matrix
  then `MatCopy`(Adiag,*`A_loc`,`SAME_NONZERO_PATTERN`) is called to fill `A_loc`. Thus one can preallocate the appropriate sequential matrix `A_loc`
  and then call this routine with `MAT_REUSE_MATRIX`. In this case, one can modify the values of `A_loc` without affecting the original sequential matrix.

.seealso: [](ch_matrices), `Mat`, `MATMPIAIJ`, `MatGetOwnershipRange()`, `MatMPIAIJGetLocalMatCondensed()`, `MatMPIAIJGetLocalMatMerge()`
@*/
PetscErrorCode MatMPIAIJGetLocalMat(Mat A, MatReuse scall, Mat *A_loc)
{
  Mat_MPIAIJ        *mpimat = (Mat_MPIAIJ *)A->data;
  Mat_SeqAIJ        *mat, *a, *b;
  PetscInt          *ai, *aj, *bi, *bj, *cmap = mpimat->garray;
  const PetscScalar *aa, *ba, *aav, *bav;
  PetscScalar       *ca, *cam;
  PetscMPIInt        size;
  PetscInt           am = A->rmap->n, i, j, k, cstart = A->cmap->rstart;
  PetscInt          *ci, *cj, col, ncols_d, ncols_o, jo;
  PetscBool          match;

  PetscFunctionBegin;
  PetscCall(PetscStrbeginswith(((PetscObject)A)->type_name, MATMPIAIJ, &match));
  PetscCheck(match, PetscObjectComm((PetscObject)A), PETSC_ERR_SUP, "Requires MATMPIAIJ matrix as input");
  PetscCallMPI(MPI_Comm_size(PetscObjectComm((PetscObject)A), &size));
  if (size == 1) {
    if (scall == MAT_INITIAL_MATRIX) {
      PetscCall(PetscObjectReference((PetscObject)mpimat->A));
      *A_loc = mpimat->A;
    } else if (scall == MAT_REUSE_MATRIX) {
      PetscCall(MatCopy(mpimat->A, *A_loc, SAME_NONZERO_PATTERN));
    }
    PetscFunctionReturn(PETSC_SUCCESS);
  }

  PetscCall(PetscLogEventBegin(MAT_Getlocalmat, A, 0, 0, 0));
  a  = (Mat_SeqAIJ *)mpimat->A->data;
  b  = (Mat_SeqAIJ *)mpimat->B->data;
  ai = a->i;
  aj = a->j;
  bi = b->i;
  bj = b->j;
  PetscCall(MatSeqAIJGetArrayRead(mpimat->A, &aav));
  PetscCall(MatSeqAIJGetArrayRead(mpimat->B, &bav));
  aa = aav;
  ba = bav;
  if (scall == MAT_INITIAL_MATRIX) {
    PetscCall(PetscMalloc1(1 + am, &ci));
    ci[0] = 0;
    for (i = 0; i < am; i++) ci[i + 1] = ci[i] + (ai[i + 1] - ai[i]) + (bi[i + 1] - bi[i]);
    PetscCall(PetscMalloc1(1 + ci[am], &cj));
    PetscCall(PetscMalloc1(1 + ci[am], &ca));
    k = 0;
    for (i = 0; i < am; i++) {
      ncols_o = bi[i + 1] - bi[i];
      ncols_d = ai[i + 1] - ai[i];
      /* off-diagonal portion of A */
      for (jo = 0; jo < ncols_o; jo++) {
        col = cmap[*bj];
        if (col >= cstart) break;
        cj[k] = col;
        bj++;
        ca[k++] = *ba++;
      }
      /* diagonal portion of A */
      for (j = 0; j < ncols_d; j++) {
        cj[k]   = cstart + *aj++;
        ca[k++] = *aa++;
      }
      /* off-diagonal portion of A */
      for (j = jo; j < ncols_o; j++) {
        cj[k]   = cmap[*bj++];
        ca[k++] = *ba++;
      }
    }
    /* put together the new matrix */
    PetscCall(MatCreateSeqAIJWithArrays(PETSC_COMM_SELF, am, A->cmap->N, ci, cj, ca, A_loc));
    /* MatCreateSeqAIJWithArrays flags matrix so PETSc doesn't free the user's arrays. */
    /* Since these are PETSc arrays, change flags to free them as necessary. */
    mat          = (Mat_SeqAIJ *)(*A_loc)->data;
    mat->free_a  = PETSC_TRUE;
    mat->free_ij = PETSC_TRUE;
    mat->nonew   = 0;
  } else if (scall == MAT_REUSE_MATRIX) {
    mat = (Mat_SeqAIJ *)(*A_loc)->data;
    ci  = mat->i;
    cj  = mat->j;
    PetscCall(MatSeqAIJGetArrayWrite(*A_loc, &cam));
    for (i = 0; i < am; i++) {
      /* off-diagonal portion of A */
      ncols_o = bi[i + 1] - bi[i];
      for (jo = 0; jo < ncols_o; jo++) {
        col = cmap[*bj];
        if (col >= cstart) break;
        *cam++ = *ba++;
        bj++;
      }
      /* diagonal portion of A */
      ncols_d = ai[i + 1] - ai[i];
      for (j = 0; j < ncols_d; j++) *cam++ = *aa++;
      /* off-diagonal portion of A */
      for (j = jo; j < ncols_o; j++) {
        *cam++ = *ba++;
        bj++;
      }
    }
    PetscCall(MatSeqAIJRestoreArrayWrite(*A_loc, &cam));
  } else SETERRQ(PETSC_COMM_SELF, PETSC_ERR_ARG_WRONG, "Invalid MatReuse %d", (int)scall);
  PetscCall(MatSeqAIJRestoreArrayRead(mpimat->A, &aav));
  PetscCall(MatSeqAIJRestoreArrayRead(mpimat->B, &bav));
  PetscCall(PetscLogEventEnd(MAT_Getlocalmat, A, 0, 0, 0));
  PetscFunctionReturn(PETSC_SUCCESS);
}

/*@
  MatMPIAIJGetLocalMatMerge - Creates a `MATSEQAIJ` from a `MATMPIAIJ` matrix by taking all its local rows and putting them into a sequential matrix with
  mlocal rows and n columns. Where n is the sum of the number of columns of the diagonal and off-diagonal part

  Not Collective

  Input Parameters:
+ A     - the matrix
- scall - either `MAT_INITIAL_MATRIX` or `MAT_REUSE_MATRIX`

  Output Parameters:
+ glob  - sequential `IS` with global indices associated with the columns of the local sequential matrix generated (can be `NULL`)
- A_loc - the local sequential matrix generated

  Level: developer

  Note:
  This is different from `MatMPIAIJGetLocalMat()` since the first columns in the returning matrix are those associated with the diagonal
  part, then those associated with the off-diagonal part (in its local ordering)

.seealso: [](ch_matrices), `Mat`, `MATMPIAIJ`, `MatGetOwnershipRange()`, `MatMPIAIJGetLocalMat()`, `MatMPIAIJGetLocalMatCondensed()`
@*/
PetscErrorCode MatMPIAIJGetLocalMatMerge(Mat A, MatReuse scall, IS *glob, Mat *A_loc)
{
  Mat             Ao, Ad;
  const PetscInt *cmap;
  PetscMPIInt     size;
  PetscErrorCode (*f)(Mat, MatReuse, IS *, Mat *);

  PetscFunctionBegin;
  PetscCall(MatMPIAIJGetSeqAIJ(A, &Ad, &Ao, &cmap));
  PetscCallMPI(MPI_Comm_size(PetscObjectComm((PetscObject)A), &size));
  if (size == 1) {
    if (scall == MAT_INITIAL_MATRIX) {
      PetscCall(PetscObjectReference((PetscObject)Ad));
      *A_loc = Ad;
    } else if (scall == MAT_REUSE_MATRIX) {
      PetscCall(MatCopy(Ad, *A_loc, SAME_NONZERO_PATTERN));
    }
    if (glob) PetscCall(ISCreateStride(PetscObjectComm((PetscObject)Ad), Ad->cmap->n, Ad->cmap->rstart, 1, glob));
    PetscFunctionReturn(PETSC_SUCCESS);
  }
  PetscCall(PetscObjectQueryFunction((PetscObject)A, "MatMPIAIJGetLocalMatMerge_C", &f));
  PetscCall(PetscLogEventBegin(MAT_Getlocalmat, A, 0, 0, 0));
  if (f) {
    PetscCall((*f)(A, scall, glob, A_loc));
  } else {
    Mat_SeqAIJ        *a = (Mat_SeqAIJ *)Ad->data;
    Mat_SeqAIJ        *b = (Mat_SeqAIJ *)Ao->data;
    Mat_SeqAIJ        *c;
    PetscInt          *ai = a->i, *aj = a->j;
    PetscInt          *bi = b->i, *bj = b->j;
    PetscInt          *ci, *cj;
    const PetscScalar *aa, *ba;
    PetscScalar       *ca;
    PetscInt           i, j, am, dn, on;

    PetscCall(MatGetLocalSize(Ad, &am, &dn));
    PetscCall(MatGetLocalSize(Ao, NULL, &on));
    PetscCall(MatSeqAIJGetArrayRead(Ad, &aa));
    PetscCall(MatSeqAIJGetArrayRead(Ao, &ba));
    if (scall == MAT_INITIAL_MATRIX) {
      PetscInt k;
      PetscCall(PetscMalloc1(1 + am, &ci));
      PetscCall(PetscMalloc1(ai[am] + bi[am], &cj));
      PetscCall(PetscMalloc1(ai[am] + bi[am], &ca));
      ci[0] = 0;
      for (i = 0, k = 0; i < am; i++) {
        const PetscInt ncols_o = bi[i + 1] - bi[i];
        const PetscInt ncols_d = ai[i + 1] - ai[i];
        ci[i + 1]              = ci[i] + ncols_o + ncols_d;
        /* diagonal portion of A */
        for (j = 0; j < ncols_d; j++, k++) {
          cj[k] = *aj++;
          ca[k] = *aa++;
        }
        /* off-diagonal portion of A */
        for (j = 0; j < ncols_o; j++, k++) {
          cj[k] = dn + *bj++;
          ca[k] = *ba++;
        }
      }
      /* put together the new matrix */
      PetscCall(MatCreateSeqAIJWithArrays(PETSC_COMM_SELF, am, dn + on, ci, cj, ca, A_loc));
      /* MatCreateSeqAIJWithArrays flags matrix so PETSc doesn't free the user's arrays. */
      /* Since these are PETSc arrays, change flags to free them as necessary. */
      c          = (Mat_SeqAIJ *)(*A_loc)->data;
      c->free_a  = PETSC_TRUE;
      c->free_ij = PETSC_TRUE;
      c->nonew   = 0;
      PetscCall(MatSetType(*A_loc, ((PetscObject)Ad)->type_name));
    } else if (scall == MAT_REUSE_MATRIX) {
      PetscCall(MatSeqAIJGetArrayWrite(*A_loc, &ca));
      for (i = 0; i < am; i++) {
        const PetscInt ncols_d = ai[i + 1] - ai[i];
        const PetscInt ncols_o = bi[i + 1] - bi[i];
        /* diagonal portion of A */
        for (j = 0; j < ncols_d; j++) *ca++ = *aa++;
        /* off-diagonal portion of A */
        for (j = 0; j < ncols_o; j++) *ca++ = *ba++;
      }
      PetscCall(MatSeqAIJRestoreArrayWrite(*A_loc, &ca));
    } else SETERRQ(PETSC_COMM_SELF, PETSC_ERR_ARG_WRONG, "Invalid MatReuse %d", (int)scall);
    PetscCall(MatSeqAIJRestoreArrayRead(Ad, &aa));
    PetscCall(MatSeqAIJRestoreArrayRead(Ao, &aa));
    if (glob) {
      PetscInt cst, *gidx;

      PetscCall(MatGetOwnershipRangeColumn(A, &cst, NULL));
      PetscCall(PetscMalloc1(dn + on, &gidx));
      for (i = 0; i < dn; i++) gidx[i] = cst + i;
      for (i = 0; i < on; i++) gidx[i + dn] = cmap[i];
      PetscCall(ISCreateGeneral(PetscObjectComm((PetscObject)Ad), dn + on, gidx, PETSC_OWN_POINTER, glob));
    }
  }
  PetscCall(PetscLogEventEnd(MAT_Getlocalmat, A, 0, 0, 0));
  PetscFunctionReturn(PETSC_SUCCESS);
}

/*@C
  MatMPIAIJGetLocalMatCondensed - Creates a `MATSEQAIJ` matrix from an `MATMPIAIJ` matrix by taking all its local rows and NON-ZERO columns

  Not Collective

  Input Parameters:
+ A     - the matrix
. scall - either `MAT_INITIAL_MATRIX` or `MAT_REUSE_MATRIX`
. row   - index set of rows to extract (or `NULL`)
- col   - index set of columns to extract (or `NULL`)

  Output Parameter:
. A_loc - the local sequential matrix generated

  Level: developer

.seealso: [](ch_matrices), `Mat`, `MATMPIAIJ`, `MatGetOwnershipRange()`, `MatMPIAIJGetLocalMat()`
@*/
PetscErrorCode MatMPIAIJGetLocalMatCondensed(Mat A, MatReuse scall, IS *row, IS *col, Mat *A_loc)
{
  Mat_MPIAIJ *a = (Mat_MPIAIJ *)A->data;
  PetscInt    i, start, end, ncols, nzA, nzB, *cmap, imark, *idx;
  IS          isrowa, iscola;
  Mat        *aloc;
  PetscBool   match;

  PetscFunctionBegin;
  PetscCall(PetscObjectTypeCompare((PetscObject)A, MATMPIAIJ, &match));
  PetscCheck(match, PetscObjectComm((PetscObject)A), PETSC_ERR_SUP, "Requires MATMPIAIJ matrix as input");
  PetscCall(PetscLogEventBegin(MAT_Getlocalmatcondensed, A, 0, 0, 0));
  if (!row) {
    start = A->rmap->rstart;
    end   = A->rmap->rend;
    PetscCall(ISCreateStride(PETSC_COMM_SELF, end - start, start, 1, &isrowa));
  } else {
    isrowa = *row;
  }
  if (!col) {
    start = A->cmap->rstart;
    cmap  = a->garray;
    nzA   = a->A->cmap->n;
    nzB   = a->B->cmap->n;
    PetscCall(PetscMalloc1(nzA + nzB, &idx));
    ncols = 0;
    for (i = 0; i < nzB; i++) {
      if (cmap[i] < start) idx[ncols++] = cmap[i];
      else break;
    }
    imark = i;
    for (i = 0; i < nzA; i++) idx[ncols++] = start + i;
    for (i = imark; i < nzB; i++) idx[ncols++] = cmap[i];
    PetscCall(ISCreateGeneral(PETSC_COMM_SELF, ncols, idx, PETSC_OWN_POINTER, &iscola));
  } else {
    iscola = *col;
  }
  if (scall != MAT_INITIAL_MATRIX) {
    PetscCall(PetscMalloc1(1, &aloc));
    aloc[0] = *A_loc;
  }
  PetscCall(MatCreateSubMatrices(A, 1, &isrowa, &iscola, scall, &aloc));
  if (!col) { /* attach global id of condensed columns */
    PetscCall(PetscObjectCompose((PetscObject)aloc[0], "_petsc_GetLocalMatCondensed_iscol", (PetscObject)iscola));
  }
  *A_loc = aloc[0];
  PetscCall(PetscFree(aloc));
  if (!row) PetscCall(ISDestroy(&isrowa));
  if (!col) PetscCall(ISDestroy(&iscola));
  PetscCall(PetscLogEventEnd(MAT_Getlocalmatcondensed, A, 0, 0, 0));
  PetscFunctionReturn(PETSC_SUCCESS);
}

/*
 * Create a sequential AIJ matrix based on row indices. a whole column is extracted once a row is matched.
 * Row could be local or remote.The routine is designed to be scalable in memory so that nothing is based
 * on a global size.
 * */
static PetscErrorCode MatCreateSeqSubMatrixWithRows_Private(Mat P, IS rows, Mat *P_oth)
{
  Mat_MPIAIJ            *p  = (Mat_MPIAIJ *)P->data;
  Mat_SeqAIJ            *pd = (Mat_SeqAIJ *)p->A->data, *po = (Mat_SeqAIJ *)p->B->data, *p_oth;
  PetscInt               plocalsize, nrows, *ilocal, *oilocal, i, lidx, *nrcols, *nlcols, ncol;
  PetscMPIInt            owner;
  PetscSFNode           *iremote, *oiremote;
  const PetscInt        *lrowindices;
  PetscSF                sf, osf;
  PetscInt               pcstart, *roffsets, *loffsets, *pnnz, j;
  PetscInt               ontotalcols, dntotalcols, ntotalcols, nout;
  MPI_Comm               comm;
  ISLocalToGlobalMapping mapping;
  const PetscScalar     *pd_a, *po_a;

  PetscFunctionBegin;
  PetscCall(PetscObjectGetComm((PetscObject)P, &comm));
  /* plocalsize is the number of roots
   * nrows is the number of leaves
   * */
  PetscCall(MatGetLocalSize(P, &plocalsize, NULL));
  PetscCall(ISGetLocalSize(rows, &nrows));
  PetscCall(PetscCalloc1(nrows, &iremote));
  PetscCall(ISGetIndices(rows, &lrowindices));
  for (i = 0; i < nrows; i++) {
    /* Find a remote index and an owner for a row
     * The row could be local or remote
     * */
    owner = 0;
    lidx  = 0;
    PetscCall(PetscLayoutFindOwnerIndex(P->rmap, lrowindices[i], &owner, &lidx));
    iremote[i].index = lidx;
    iremote[i].rank  = owner;
  }
  /* Create SF to communicate how many nonzero columns for each row */
  PetscCall(PetscSFCreate(comm, &sf));
  /* SF will figure out the number of nonzero columns for each row, and their
   * offsets
   * */
  PetscCall(PetscSFSetGraph(sf, plocalsize, nrows, NULL, PETSC_OWN_POINTER, iremote, PETSC_OWN_POINTER));
  PetscCall(PetscSFSetFromOptions(sf));
  PetscCall(PetscSFSetUp(sf));

  PetscCall(PetscCalloc1(2 * (plocalsize + 1), &roffsets));
  PetscCall(PetscCalloc1(2 * plocalsize, &nrcols));
  PetscCall(PetscCalloc1(nrows, &pnnz));
  roffsets[0] = 0;
  roffsets[1] = 0;
  for (i = 0; i < plocalsize; i++) {
    /* diagonal */
    nrcols[i * 2 + 0] = pd->i[i + 1] - pd->i[i];
    /* off-diagonal */
    nrcols[i * 2 + 1] = po->i[i + 1] - po->i[i];
    /* compute offsets so that we relative location for each row */
    roffsets[(i + 1) * 2 + 0] = roffsets[i * 2 + 0] + nrcols[i * 2 + 0];
    roffsets[(i + 1) * 2 + 1] = roffsets[i * 2 + 1] + nrcols[i * 2 + 1];
  }
  PetscCall(PetscCalloc1(2 * nrows, &nlcols));
  PetscCall(PetscCalloc1(2 * nrows, &loffsets));
  /* 'r' means root, and 'l' means leaf */
  PetscCall(PetscSFBcastBegin(sf, MPIU_2INT, nrcols, nlcols, MPI_REPLACE));
  PetscCall(PetscSFBcastBegin(sf, MPIU_2INT, roffsets, loffsets, MPI_REPLACE));
  PetscCall(PetscSFBcastEnd(sf, MPIU_2INT, nrcols, nlcols, MPI_REPLACE));
  PetscCall(PetscSFBcastEnd(sf, MPIU_2INT, roffsets, loffsets, MPI_REPLACE));
  PetscCall(PetscSFDestroy(&sf));
  PetscCall(PetscFree(roffsets));
  PetscCall(PetscFree(nrcols));
  dntotalcols = 0;
  ontotalcols = 0;
  ncol        = 0;
  for (i = 0; i < nrows; i++) {
    pnnz[i] = nlcols[i * 2 + 0] + nlcols[i * 2 + 1];
    ncol    = PetscMax(pnnz[i], ncol);
    /* diagonal */
    dntotalcols += nlcols[i * 2 + 0];
    /* off-diagonal */
    ontotalcols += nlcols[i * 2 + 1];
  }
  /* We do not need to figure the right number of columns
   * since all the calculations will be done by going through the raw data
   * */
  PetscCall(MatCreateSeqAIJ(PETSC_COMM_SELF, nrows, ncol, 0, pnnz, P_oth));
  PetscCall(MatSetUp(*P_oth));
  PetscCall(PetscFree(pnnz));
  p_oth = (Mat_SeqAIJ *)(*P_oth)->data;
  /* diagonal */
  PetscCall(PetscCalloc1(dntotalcols, &iremote));
  /* off-diagonal */
  PetscCall(PetscCalloc1(ontotalcols, &oiremote));
  /* diagonal */
  PetscCall(PetscCalloc1(dntotalcols, &ilocal));
  /* off-diagonal */
  PetscCall(PetscCalloc1(ontotalcols, &oilocal));
  dntotalcols = 0;
  ontotalcols = 0;
  ntotalcols  = 0;
  for (i = 0; i < nrows; i++) {
    owner = 0;
    PetscCall(PetscLayoutFindOwnerIndex(P->rmap, lrowindices[i], &owner, NULL));
    /* Set iremote for diag matrix */
    for (j = 0; j < nlcols[i * 2 + 0]; j++) {
      iremote[dntotalcols].index = loffsets[i * 2 + 0] + j;
      iremote[dntotalcols].rank  = owner;
      /* P_oth is seqAIJ so that ilocal need to point to the first part of memory */
      ilocal[dntotalcols++] = ntotalcols++;
    }
    /* off-diagonal */
    for (j = 0; j < nlcols[i * 2 + 1]; j++) {
      oiremote[ontotalcols].index = loffsets[i * 2 + 1] + j;
      oiremote[ontotalcols].rank  = owner;
      oilocal[ontotalcols++]      = ntotalcols++;
    }
  }
  PetscCall(ISRestoreIndices(rows, &lrowindices));
  PetscCall(PetscFree(loffsets));
  PetscCall(PetscFree(nlcols));
  PetscCall(PetscSFCreate(comm, &sf));
  /* P serves as roots and P_oth is leaves
   * Diag matrix
   * */
  PetscCall(PetscSFSetGraph(sf, pd->i[plocalsize], dntotalcols, ilocal, PETSC_OWN_POINTER, iremote, PETSC_OWN_POINTER));
  PetscCall(PetscSFSetFromOptions(sf));
  PetscCall(PetscSFSetUp(sf));

  PetscCall(PetscSFCreate(comm, &osf));
  /* off-diagonal */
  PetscCall(PetscSFSetGraph(osf, po->i[plocalsize], ontotalcols, oilocal, PETSC_OWN_POINTER, oiremote, PETSC_OWN_POINTER));
  PetscCall(PetscSFSetFromOptions(osf));
  PetscCall(PetscSFSetUp(osf));
  PetscCall(MatSeqAIJGetArrayRead(p->A, &pd_a));
  PetscCall(MatSeqAIJGetArrayRead(p->B, &po_a));
  /* operate on the matrix internal data to save memory */
  PetscCall(PetscSFBcastBegin(sf, MPIU_SCALAR, pd_a, p_oth->a, MPI_REPLACE));
  PetscCall(PetscSFBcastBegin(osf, MPIU_SCALAR, po_a, p_oth->a, MPI_REPLACE));
  PetscCall(MatGetOwnershipRangeColumn(P, &pcstart, NULL));
  /* Convert to global indices for diag matrix */
  for (i = 0; i < pd->i[plocalsize]; i++) pd->j[i] += pcstart;
  PetscCall(PetscSFBcastBegin(sf, MPIU_INT, pd->j, p_oth->j, MPI_REPLACE));
  /* We want P_oth store global indices */
  PetscCall(ISLocalToGlobalMappingCreate(comm, 1, p->B->cmap->n, p->garray, PETSC_COPY_VALUES, &mapping));
  /* Use memory scalable approach */
  PetscCall(ISLocalToGlobalMappingSetType(mapping, ISLOCALTOGLOBALMAPPINGHASH));
  PetscCall(ISLocalToGlobalMappingApply(mapping, po->i[plocalsize], po->j, po->j));
  PetscCall(PetscSFBcastBegin(osf, MPIU_INT, po->j, p_oth->j, MPI_REPLACE));
  PetscCall(PetscSFBcastEnd(sf, MPIU_INT, pd->j, p_oth->j, MPI_REPLACE));
  /* Convert back to local indices */
  for (i = 0; i < pd->i[plocalsize]; i++) pd->j[i] -= pcstart;
  PetscCall(PetscSFBcastEnd(osf, MPIU_INT, po->j, p_oth->j, MPI_REPLACE));
  nout = 0;
  PetscCall(ISGlobalToLocalMappingApply(mapping, IS_GTOLM_DROP, po->i[plocalsize], po->j, &nout, po->j));
  PetscCheck(nout == po->i[plocalsize], comm, PETSC_ERR_ARG_INCOMP, "n %" PetscInt_FMT " does not equal to nout %" PetscInt_FMT " ", po->i[plocalsize], nout);
  PetscCall(ISLocalToGlobalMappingDestroy(&mapping));
  /* Exchange values */
  PetscCall(PetscSFBcastEnd(sf, MPIU_SCALAR, pd_a, p_oth->a, MPI_REPLACE));
  PetscCall(PetscSFBcastEnd(osf, MPIU_SCALAR, po_a, p_oth->a, MPI_REPLACE));
  PetscCall(MatSeqAIJRestoreArrayRead(p->A, &pd_a));
  PetscCall(MatSeqAIJRestoreArrayRead(p->B, &po_a));
  /* Stop PETSc from shrinking memory */
  for (i = 0; i < nrows; i++) p_oth->ilen[i] = p_oth->imax[i];
  PetscCall(MatAssemblyBegin(*P_oth, MAT_FINAL_ASSEMBLY));
  PetscCall(MatAssemblyEnd(*P_oth, MAT_FINAL_ASSEMBLY));
  /* Attach PetscSF objects to P_oth so that we can reuse it later */
  PetscCall(PetscObjectCompose((PetscObject)*P_oth, "diagsf", (PetscObject)sf));
  PetscCall(PetscObjectCompose((PetscObject)*P_oth, "offdiagsf", (PetscObject)osf));
  PetscCall(PetscSFDestroy(&sf));
  PetscCall(PetscSFDestroy(&osf));
  PetscFunctionReturn(PETSC_SUCCESS);
}

/*
 * Creates a SeqAIJ matrix by taking rows of B that equal to nonzero columns of local A
 * This supports MPIAIJ and MAIJ
 * */
PetscErrorCode MatGetBrowsOfAcols_MPIXAIJ(Mat A, Mat P, PetscInt dof, MatReuse reuse, Mat *P_oth)
{
  Mat_MPIAIJ *a = (Mat_MPIAIJ *)A->data, *p = (Mat_MPIAIJ *)P->data;
  Mat_SeqAIJ *p_oth;
  IS          rows, map;
  PetscHMapI  hamp;
  PetscInt    i, htsize, *rowindices, off, *mapping, key, count;
  MPI_Comm    comm;
  PetscSF     sf, osf;
  PetscBool   has;

  PetscFunctionBegin;
  PetscCall(PetscObjectGetComm((PetscObject)A, &comm));
  PetscCall(PetscLogEventBegin(MAT_GetBrowsOfAocols, A, P, 0, 0));
  /* If it is the first time, create an index set of off-diag nonzero columns of A,
   *  and then create a submatrix (that often is an overlapping matrix)
   * */
  if (reuse == MAT_INITIAL_MATRIX) {
    /* Use a hash table to figure out unique keys */
    PetscCall(PetscHMapICreateWithSize(a->B->cmap->n, &hamp));
    PetscCall(PetscCalloc1(a->B->cmap->n, &mapping));
    count = 0;
    /* Assume that  a->g is sorted, otherwise the following does not make sense */
    for (i = 0; i < a->B->cmap->n; i++) {
      key = a->garray[i] / dof;
      PetscCall(PetscHMapIHas(hamp, key, &has));
      if (!has) {
        mapping[i] = count;
        PetscCall(PetscHMapISet(hamp, key, count++));
      } else {
        /* Current 'i' has the same value the previous step */
        mapping[i] = count - 1;
      }
    }
    PetscCall(ISCreateGeneral(comm, a->B->cmap->n, mapping, PETSC_OWN_POINTER, &map));
    PetscCall(PetscHMapIGetSize(hamp, &htsize));
    PetscCheck(htsize == count, comm, PETSC_ERR_ARG_INCOMP, " Size of hash map %" PetscInt_FMT " is inconsistent with count %" PetscInt_FMT, htsize, count);
    PetscCall(PetscCalloc1(htsize, &rowindices));
    off = 0;
    PetscCall(PetscHMapIGetKeys(hamp, &off, rowindices));
    PetscCall(PetscHMapIDestroy(&hamp));
    PetscCall(PetscSortInt(htsize, rowindices));
    PetscCall(ISCreateGeneral(comm, htsize, rowindices, PETSC_OWN_POINTER, &rows));
    /* In case, the matrix was already created but users want to recreate the matrix */
    PetscCall(MatDestroy(P_oth));
    PetscCall(MatCreateSeqSubMatrixWithRows_Private(P, rows, P_oth));
    PetscCall(PetscObjectCompose((PetscObject)*P_oth, "aoffdiagtopothmapping", (PetscObject)map));
    PetscCall(ISDestroy(&map));
    PetscCall(ISDestroy(&rows));
  } else if (reuse == MAT_REUSE_MATRIX) {
    /* If matrix was already created, we simply update values using SF objects
     * that as attached to the matrix earlier.
     */
    const PetscScalar *pd_a, *po_a;

    PetscCall(PetscObjectQuery((PetscObject)*P_oth, "diagsf", (PetscObject *)&sf));
    PetscCall(PetscObjectQuery((PetscObject)*P_oth, "offdiagsf", (PetscObject *)&osf));
    PetscCheck(sf && osf, comm, PETSC_ERR_ARG_NULL, "Matrix is not initialized yet");
    p_oth = (Mat_SeqAIJ *)(*P_oth)->data;
    /* Update values in place */
    PetscCall(MatSeqAIJGetArrayRead(p->A, &pd_a));
    PetscCall(MatSeqAIJGetArrayRead(p->B, &po_a));
    PetscCall(PetscSFBcastBegin(sf, MPIU_SCALAR, pd_a, p_oth->a, MPI_REPLACE));
    PetscCall(PetscSFBcastBegin(osf, MPIU_SCALAR, po_a, p_oth->a, MPI_REPLACE));
    PetscCall(PetscSFBcastEnd(sf, MPIU_SCALAR, pd_a, p_oth->a, MPI_REPLACE));
    PetscCall(PetscSFBcastEnd(osf, MPIU_SCALAR, po_a, p_oth->a, MPI_REPLACE));
    PetscCall(MatSeqAIJRestoreArrayRead(p->A, &pd_a));
    PetscCall(MatSeqAIJRestoreArrayRead(p->B, &po_a));
  } else SETERRQ(comm, PETSC_ERR_ARG_UNKNOWN_TYPE, "Unknown reuse type");
  PetscCall(PetscLogEventEnd(MAT_GetBrowsOfAocols, A, P, 0, 0));
  PetscFunctionReturn(PETSC_SUCCESS);
}

/*@C
  MatGetBrowsOfAcols - Returns `IS` that contain rows of `B` that equal to nonzero columns of local `A`

  Collective

  Input Parameters:
+ A     - the first matrix in `MATMPIAIJ` format
. B     - the second matrix in `MATMPIAIJ` format
- scall - either `MAT_INITIAL_MATRIX` or `MAT_REUSE_MATRIX`

  Output Parameters:
+ rowb  - On input index sets of rows of B to extract (or `NULL`), modified on output
. colb  - On input index sets of columns of B to extract (or `NULL`), modified on output
- B_seq - the sequential matrix generated

  Level: developer

.seealso: `Mat`, `MATMPIAIJ`, `IS`, `MatReuse`
@*/
PetscErrorCode MatGetBrowsOfAcols(Mat A, Mat B, MatReuse scall, IS *rowb, IS *colb, Mat *B_seq)
{
  Mat_MPIAIJ *a = (Mat_MPIAIJ *)A->data;
  PetscInt   *idx, i, start, ncols, nzA, nzB, *cmap, imark;
  IS          isrowb, iscolb;
  Mat        *bseq = NULL;

  PetscFunctionBegin;
  PetscCheck(A->cmap->rstart == B->rmap->rstart && A->cmap->rend == B->rmap->rend, PETSC_COMM_SELF, PETSC_ERR_ARG_SIZ, "Matrix local dimensions are incompatible, (%" PetscInt_FMT ", %" PetscInt_FMT ") != (%" PetscInt_FMT ",%" PetscInt_FMT ")",
             A->cmap->rstart, A->cmap->rend, B->rmap->rstart, B->rmap->rend);
  PetscCall(PetscLogEventBegin(MAT_GetBrowsOfAcols, A, B, 0, 0));

  if (scall == MAT_INITIAL_MATRIX) {
    start = A->cmap->rstart;
    cmap  = a->garray;
    nzA   = a->A->cmap->n;
    nzB   = a->B->cmap->n;
    PetscCall(PetscMalloc1(nzA + nzB, &idx));
    ncols = 0;
    for (i = 0; i < nzB; i++) { /* row < local row index */
      if (cmap[i] < start) idx[ncols++] = cmap[i];
      else break;
    }
    imark = i;
    for (i = 0; i < nzA; i++) idx[ncols++] = start + i;   /* local rows */
    for (i = imark; i < nzB; i++) idx[ncols++] = cmap[i]; /* row > local row index */
    PetscCall(ISCreateGeneral(PETSC_COMM_SELF, ncols, idx, PETSC_OWN_POINTER, &isrowb));
    PetscCall(ISCreateStride(PETSC_COMM_SELF, B->cmap->N, 0, 1, &iscolb));
  } else {
    PetscCheck(rowb && colb, PETSC_COMM_SELF, PETSC_ERR_SUP, "IS rowb and colb must be provided for MAT_REUSE_MATRIX");
    isrowb = *rowb;
    iscolb = *colb;
    PetscCall(PetscMalloc1(1, &bseq));
    bseq[0] = *B_seq;
  }
  PetscCall(MatCreateSubMatrices(B, 1, &isrowb, &iscolb, scall, &bseq));
  *B_seq = bseq[0];
  PetscCall(PetscFree(bseq));
  if (!rowb) {
    PetscCall(ISDestroy(&isrowb));
  } else {
    *rowb = isrowb;
  }
  if (!colb) {
    PetscCall(ISDestroy(&iscolb));
  } else {
    *colb = iscolb;
  }
  PetscCall(PetscLogEventEnd(MAT_GetBrowsOfAcols, A, B, 0, 0));
  PetscFunctionReturn(PETSC_SUCCESS);
}

/*
    MatGetBrowsOfAoCols_MPIAIJ - Creates a `MATSEQAIJ` matrix by taking rows of B that equal to nonzero columns
    of the OFF-DIAGONAL portion of local A

    Collective

   Input Parameters:
+    A,B - the matrices in `MATMPIAIJ` format
-    scall - either `MAT_INITIAL_MATRIX` or `MAT_REUSE_MATRIX`

   Output Parameter:
+    startsj_s - starting point in B's sending j-arrays, saved for MAT_REUSE (or NULL)
.    startsj_r - starting point in B's receiving j-arrays, saved for MAT_REUSE (or NULL)
.    bufa_ptr - array for sending matrix values, saved for MAT_REUSE (or NULL)
-    B_oth - the sequential matrix generated with size aBn=a->B->cmap->n by B->cmap->N

    Developer Note:
    This directly accesses information inside the VecScatter associated with the matrix-vector product
     for this matrix. This is not desirable..

    Level: developer

*/

PetscErrorCode MatGetBrowsOfAoCols_MPIAIJ(Mat A, Mat B, MatReuse scall, PetscInt **startsj_s, PetscInt **startsj_r, MatScalar **bufa_ptr, Mat *B_oth)
{
  Mat_MPIAIJ        *a = (Mat_MPIAIJ *)A->data;
  VecScatter         ctx;
  MPI_Comm           comm;
  const PetscMPIInt *rprocs, *sprocs;
  PetscMPIInt        nrecvs, nsends;
  const PetscInt    *srow, *rstarts, *sstarts;
  PetscInt          *rowlen, *bufj, *bufJ, ncols = 0, aBn = a->B->cmap->n, row, *b_othi, *b_othj, *rvalues = NULL, *svalues = NULL, *cols, sbs, rbs;
  PetscInt           i, j, k = 0, l, ll, nrows, *rstartsj = NULL, *sstartsj, len;
  PetscScalar       *b_otha, *bufa, *bufA, *vals = NULL;
  MPI_Request       *reqs = NULL, *rwaits = NULL, *swaits = NULL;
  PetscMPIInt        size, tag, rank, nreqs;

  PetscFunctionBegin;
  PetscCall(PetscObjectGetComm((PetscObject)A, &comm));
  PetscCallMPI(MPI_Comm_size(comm, &size));

  PetscCheck(A->cmap->rstart == B->rmap->rstart && A->cmap->rend == B->rmap->rend, PETSC_COMM_SELF, PETSC_ERR_ARG_SIZ, "Matrix local dimensions are incompatible, (%" PetscInt_FMT ", %" PetscInt_FMT ") != (%" PetscInt_FMT ",%" PetscInt_FMT ")",
             A->cmap->rstart, A->cmap->rend, B->rmap->rstart, B->rmap->rend);
  PetscCall(PetscLogEventBegin(MAT_GetBrowsOfAocols, A, B, 0, 0));
  PetscCallMPI(MPI_Comm_rank(comm, &rank));

  if (size == 1) {
    startsj_s = NULL;
    bufa_ptr  = NULL;
    *B_oth    = NULL;
    PetscFunctionReturn(PETSC_SUCCESS);
  }

  ctx = a->Mvctx;
  tag = ((PetscObject)ctx)->tag;

  PetscCall(VecScatterGetRemote_Private(ctx, PETSC_TRUE /*send*/, &nsends, &sstarts, &srow, &sprocs, &sbs));
  /* rprocs[] must be ordered so that indices received from them are ordered in rvalues[], which is key to algorithms used in this subroutine */
  PetscCall(VecScatterGetRemoteOrdered_Private(ctx, PETSC_FALSE /*recv*/, &nrecvs, &rstarts, NULL /*indices not needed*/, &rprocs, &rbs));
  PetscCall(PetscMPIIntCast(nsends + nrecvs, &nreqs));
  PetscCall(PetscMalloc1(nreqs, &reqs));
  rwaits = reqs;
  swaits = PetscSafePointerPlusOffset(reqs, nrecvs);

  if (!startsj_s || !bufa_ptr) scall = MAT_INITIAL_MATRIX;
  if (scall == MAT_INITIAL_MATRIX) {
    /* i-array */
    /*  post receives */
    if (nrecvs) PetscCall(PetscMalloc1(rbs * (rstarts[nrecvs] - rstarts[0]), &rvalues)); /* rstarts can be NULL when nrecvs=0 */
    for (i = 0; i < nrecvs; i++) {
      rowlen = rvalues + rstarts[i] * rbs;
      nrows  = (rstarts[i + 1] - rstarts[i]) * rbs; /* num of indices to be received */
      PetscCallMPI(MPIU_Irecv(rowlen, nrows, MPIU_INT, rprocs[i], tag, comm, rwaits + i));
    }

    /* pack the outgoing message */
    PetscCall(PetscMalloc2(nsends + 1, &sstartsj, nrecvs + 1, &rstartsj));

    sstartsj[0] = 0;
    rstartsj[0] = 0;
    len         = 0; /* total length of j or a array to be sent */
    if (nsends) {
      k = sstarts[0]; /* ATTENTION: sstarts[0] and rstarts[0] are not necessarily zero */
      PetscCall(PetscMalloc1(sbs * (sstarts[nsends] - sstarts[0]), &svalues));
    }
    for (i = 0; i < nsends; i++) {
      rowlen = svalues + (sstarts[i] - sstarts[0]) * sbs;
      nrows  = sstarts[i + 1] - sstarts[i]; /* num of block rows */
      for (j = 0; j < nrows; j++) {
        row = srow[k] + B->rmap->range[rank]; /* global row idx */
        for (l = 0; l < sbs; l++) {
          PetscCall(MatGetRow_MPIAIJ(B, row + l, &ncols, NULL, NULL)); /* rowlength */

          rowlen[j * sbs + l] = ncols;

          len += ncols;
          PetscCall(MatRestoreRow_MPIAIJ(B, row + l, &ncols, NULL, NULL));
        }
        k++;
      }
      PetscCallMPI(MPIU_Isend(rowlen, nrows * sbs, MPIU_INT, sprocs[i], tag, comm, swaits + i));

      sstartsj[i + 1] = len; /* starting point of (i+1)-th outgoing msg in bufj and bufa */
    }
    /* recvs and sends of i-array are completed */
    if (nreqs) PetscCallMPI(MPI_Waitall(nreqs, reqs, MPI_STATUSES_IGNORE));
    PetscCall(PetscFree(svalues));

    /* allocate buffers for sending j and a arrays */
    PetscCall(PetscMalloc1(len + 1, &bufj));
    PetscCall(PetscMalloc1(len + 1, &bufa));

    /* create i-array of B_oth */
    PetscCall(PetscMalloc1(aBn + 2, &b_othi));

    b_othi[0] = 0;
    len       = 0; /* total length of j or a array to be received */
    k         = 0;
    for (i = 0; i < nrecvs; i++) {
      rowlen = rvalues + (rstarts[i] - rstarts[0]) * rbs;
      nrows  = (rstarts[i + 1] - rstarts[i]) * rbs; /* num of rows to be received */
      for (j = 0; j < nrows; j++) {
        b_othi[k + 1] = b_othi[k] + rowlen[j];
        PetscCall(PetscIntSumError(rowlen[j], len, &len));
        k++;
      }
      rstartsj[i + 1] = len; /* starting point of (i+1)-th incoming msg in bufj and bufa */
    }
    PetscCall(PetscFree(rvalues));

    /* allocate space for j and a arrays of B_oth */
    PetscCall(PetscMalloc1(b_othi[aBn] + 1, &b_othj));
    PetscCall(PetscMalloc1(b_othi[aBn] + 1, &b_otha));

    /* j-array */
    /*  post receives of j-array */
    for (i = 0; i < nrecvs; i++) {
      nrows = rstartsj[i + 1] - rstartsj[i]; /* length of the msg received */
      PetscCallMPI(MPIU_Irecv(b_othj + rstartsj[i], nrows, MPIU_INT, rprocs[i], tag, comm, rwaits + i));
    }

    /* pack the outgoing message j-array */
    if (nsends) k = sstarts[0];
    for (i = 0; i < nsends; i++) {
      nrows = sstarts[i + 1] - sstarts[i]; /* num of block rows */
      bufJ  = bufj + sstartsj[i];
      for (j = 0; j < nrows; j++) {
        row = srow[k++] + B->rmap->range[rank]; /* global row idx */
        for (ll = 0; ll < sbs; ll++) {
          PetscCall(MatGetRow_MPIAIJ(B, row + ll, &ncols, &cols, NULL));
          for (l = 0; l < ncols; l++) *bufJ++ = cols[l];
          PetscCall(MatRestoreRow_MPIAIJ(B, row + ll, &ncols, &cols, NULL));
        }
      }
      PetscCallMPI(MPIU_Isend(bufj + sstartsj[i], sstartsj[i + 1] - sstartsj[i], MPIU_INT, sprocs[i], tag, comm, swaits + i));
    }

    /* recvs and sends of j-array are completed */
    if (nreqs) PetscCallMPI(MPI_Waitall(nreqs, reqs, MPI_STATUSES_IGNORE));
  } else if (scall == MAT_REUSE_MATRIX) {
    sstartsj = *startsj_s;
    rstartsj = *startsj_r;
    bufa     = *bufa_ptr;
    PetscCall(MatSeqAIJGetArrayWrite(*B_oth, &b_otha));
  } else SETERRQ(PETSC_COMM_SELF, PETSC_ERR_ARG_WRONGSTATE, "Matrix P does not possess an object container");

  /* a-array */
  /*  post receives of a-array */
  for (i = 0; i < nrecvs; i++) {
    nrows = rstartsj[i + 1] - rstartsj[i]; /* length of the msg received */
    PetscCallMPI(MPIU_Irecv(b_otha + rstartsj[i], nrows, MPIU_SCALAR, rprocs[i], tag, comm, rwaits + i));
  }

  /* pack the outgoing message a-array */
  if (nsends) k = sstarts[0];
  for (i = 0; i < nsends; i++) {
    nrows = sstarts[i + 1] - sstarts[i]; /* num of block rows */
    bufA  = bufa + sstartsj[i];
    for (j = 0; j < nrows; j++) {
      row = srow[k++] + B->rmap->range[rank]; /* global row idx */
      for (ll = 0; ll < sbs; ll++) {
        PetscCall(MatGetRow_MPIAIJ(B, row + ll, &ncols, NULL, &vals));
        for (l = 0; l < ncols; l++) *bufA++ = vals[l];
        PetscCall(MatRestoreRow_MPIAIJ(B, row + ll, &ncols, NULL, &vals));
      }
    }
    PetscCallMPI(MPIU_Isend(bufa + sstartsj[i], sstartsj[i + 1] - sstartsj[i], MPIU_SCALAR, sprocs[i], tag, comm, swaits + i));
  }
  /* recvs and sends of a-array are completed */
  if (nreqs) PetscCallMPI(MPI_Waitall(nreqs, reqs, MPI_STATUSES_IGNORE));
  PetscCall(PetscFree(reqs));

  if (scall == MAT_INITIAL_MATRIX) {
    Mat_SeqAIJ *b_oth;

    /* put together the new matrix */
    PetscCall(MatCreateSeqAIJWithArrays(PETSC_COMM_SELF, aBn, B->cmap->N, b_othi, b_othj, b_otha, B_oth));

    /* MatCreateSeqAIJWithArrays flags matrix so PETSc doesn't free the user's arrays. */
    /* Since these are PETSc arrays, change flags to free them as necessary. */
    b_oth          = (Mat_SeqAIJ *)(*B_oth)->data;
    b_oth->free_a  = PETSC_TRUE;
    b_oth->free_ij = PETSC_TRUE;
    b_oth->nonew   = 0;

    PetscCall(PetscFree(bufj));
    if (!startsj_s || !bufa_ptr) {
      PetscCall(PetscFree2(sstartsj, rstartsj));
      PetscCall(PetscFree(bufa_ptr));
    } else {
      *startsj_s = sstartsj;
      *startsj_r = rstartsj;
      *bufa_ptr  = bufa;
    }
  } else if (scall == MAT_REUSE_MATRIX) {
    PetscCall(MatSeqAIJRestoreArrayWrite(*B_oth, &b_otha));
  }

  PetscCall(VecScatterRestoreRemote_Private(ctx, PETSC_TRUE, &nsends, &sstarts, &srow, &sprocs, &sbs));
  PetscCall(VecScatterRestoreRemoteOrdered_Private(ctx, PETSC_FALSE, &nrecvs, &rstarts, NULL, &rprocs, &rbs));
  PetscCall(PetscLogEventEnd(MAT_GetBrowsOfAocols, A, B, 0, 0));
  PetscFunctionReturn(PETSC_SUCCESS);
}

PETSC_INTERN PetscErrorCode MatConvert_MPIAIJ_MPIAIJCRL(Mat, MatType, MatReuse, Mat *);
PETSC_INTERN PetscErrorCode MatConvert_MPIAIJ_MPIAIJPERM(Mat, MatType, MatReuse, Mat *);
PETSC_INTERN PetscErrorCode MatConvert_MPIAIJ_MPIAIJSELL(Mat, MatType, MatReuse, Mat *);
#if defined(PETSC_HAVE_MKL_SPARSE)
PETSC_INTERN PetscErrorCode MatConvert_MPIAIJ_MPIAIJMKL(Mat, MatType, MatReuse, Mat *);
#endif
PETSC_INTERN PetscErrorCode MatConvert_MPIAIJ_MPIBAIJ(Mat, MatType, MatReuse, Mat *);
PETSC_INTERN PetscErrorCode MatConvert_MPIAIJ_MPISBAIJ(Mat, MatType, MatReuse, Mat *);
#if defined(PETSC_HAVE_ELEMENTAL)
PETSC_INTERN PetscErrorCode MatConvert_MPIAIJ_Elemental(Mat, MatType, MatReuse, Mat *);
#endif
#if defined(PETSC_HAVE_SCALAPACK)
PETSC_INTERN PetscErrorCode MatConvert_AIJ_ScaLAPACK(Mat, MatType, MatReuse, Mat *);
#endif
#if defined(PETSC_HAVE_HYPRE)
PETSC_INTERN PetscErrorCode MatConvert_AIJ_HYPRE(Mat, MatType, MatReuse, Mat *);
#endif
#if defined(PETSC_HAVE_CUDA)
PETSC_INTERN PetscErrorCode MatConvert_MPIAIJ_MPIAIJCUSPARSE(Mat, MatType, MatReuse, Mat *);
#endif
#if defined(PETSC_HAVE_HIP)
PETSC_INTERN PetscErrorCode MatConvert_MPIAIJ_MPIAIJHIPSPARSE(Mat, MatType, MatReuse, Mat *);
#endif
#if defined(PETSC_HAVE_KOKKOS_KERNELS)
PETSC_INTERN PetscErrorCode MatConvert_MPIAIJ_MPIAIJKokkos(Mat, MatType, MatReuse, Mat *);
#endif
PETSC_INTERN PetscErrorCode MatConvert_MPIAIJ_MPISELL(Mat, MatType, MatReuse, Mat *);
PETSC_INTERN PetscErrorCode MatConvert_XAIJ_IS(Mat, MatType, MatReuse, Mat *);
PETSC_INTERN PetscErrorCode MatProductSetFromOptions_IS_XAIJ(Mat);

/*
    Computes (B'*A')' since computing B*A directly is untenable

               n                       p                          p
        [             ]       [             ]         [                 ]
      m [      A      ]  *  n [       B     ]   =   m [         C       ]
        [             ]       [             ]         [                 ]

*/
static PetscErrorCode MatMatMultNumeric_MPIDense_MPIAIJ(Mat A, Mat B, Mat C)
{
  Mat At, Bt, Ct;

  PetscFunctionBegin;
  PetscCall(MatTranspose(A, MAT_INITIAL_MATRIX, &At));
  PetscCall(MatTranspose(B, MAT_INITIAL_MATRIX, &Bt));
  PetscCall(MatMatMult(Bt, At, MAT_INITIAL_MATRIX, PETSC_CURRENT, &Ct));
  PetscCall(MatDestroy(&At));
  PetscCall(MatDestroy(&Bt));
  PetscCall(MatTransposeSetPrecursor(Ct, C));
  PetscCall(MatTranspose(Ct, MAT_REUSE_MATRIX, &C));
  PetscCall(MatDestroy(&Ct));
  PetscFunctionReturn(PETSC_SUCCESS);
}

static PetscErrorCode MatMatMultSymbolic_MPIDense_MPIAIJ(Mat A, Mat B, PetscReal fill, Mat C)
{
  PetscBool cisdense;

  PetscFunctionBegin;
  PetscCheck(A->cmap->n == B->rmap->n, PETSC_COMM_SELF, PETSC_ERR_ARG_SIZ, "A->cmap->n %" PetscInt_FMT " != B->rmap->n %" PetscInt_FMT, A->cmap->n, B->rmap->n);
  PetscCall(MatSetSizes(C, A->rmap->n, B->cmap->n, A->rmap->N, B->cmap->N));
  PetscCall(MatSetBlockSizesFromMats(C, A, B));
  PetscCall(PetscObjectTypeCompareAny((PetscObject)C, &cisdense, MATMPIDENSE, MATMPIDENSECUDA, MATMPIDENSEHIP, ""));
  if (!cisdense) PetscCall(MatSetType(C, ((PetscObject)A)->type_name));
  PetscCall(MatSetUp(C));

  C->ops->matmultnumeric = MatMatMultNumeric_MPIDense_MPIAIJ;
  PetscFunctionReturn(PETSC_SUCCESS);
}

static PetscErrorCode MatProductSetFromOptions_MPIDense_MPIAIJ_AB(Mat C)
{
  Mat_Product *product = C->product;
  Mat          A = product->A, B = product->B;

  PetscFunctionBegin;
  PetscCheck(A->cmap->rstart == B->rmap->rstart && A->cmap->rend == B->rmap->rend, PETSC_COMM_SELF, PETSC_ERR_ARG_SIZ, "Matrix local dimensions are incompatible, (%" PetscInt_FMT ", %" PetscInt_FMT ") != (%" PetscInt_FMT ",%" PetscInt_FMT ")",
             A->cmap->rstart, A->cmap->rend, B->rmap->rstart, B->rmap->rend);
  C->ops->matmultsymbolic = MatMatMultSymbolic_MPIDense_MPIAIJ;
  C->ops->productsymbolic = MatProductSymbolic_AB;
  PetscFunctionReturn(PETSC_SUCCESS);
}

PETSC_INTERN PetscErrorCode MatProductSetFromOptions_MPIDense_MPIAIJ(Mat C)
{
  Mat_Product *product = C->product;

  PetscFunctionBegin;
  if (product->type == MATPRODUCT_AB) PetscCall(MatProductSetFromOptions_MPIDense_MPIAIJ_AB(C));
  PetscFunctionReturn(PETSC_SUCCESS);
}

/*
   Merge two sets of sorted nonzeros and return a CSR for the merged (sequential) matrix

  Input Parameters:

    j1,rowBegin1,rowEnd1,jmap1: describe the first set of nonzeros (Set1)
    j2,rowBegin2,rowEnd2,jmap2: describe the second set of nonzeros (Set2)

    mat: both sets' nonzeros are on m rows, where m is the number of local rows of the matrix mat

    For Set1, j1[] contains column indices of the nonzeros.
    For the k-th row (0<=k<m), [rowBegin1[k],rowEnd1[k]) index into j1[] and point to the begin/end nonzero in row k
    respectively (note rowEnd1[k] is not necessarily equal to rwoBegin1[k+1]). Indices in this range of j1[] are sorted,
    but might have repeats. jmap1[t+1] - jmap1[t] is the number of repeats for the t-th unique nonzero in Set1.

    Similar for Set2.

    This routine merges the two sets of nonzeros row by row and removes repeats.

  Output Parameters: (memory is allocated by the caller)

    i[],j[]: the CSR of the merged matrix, which has m rows.
    imap1[]: the k-th unique nonzero in Set1 (k=0,1,...) corresponds to imap1[k]-th unique nonzero in the merged matrix.
    imap2[]: similar to imap1[], but for Set2.
    Note we order nonzeros row-by-row and from left to right.
*/
static PetscErrorCode MatMergeEntries_Internal(Mat mat, const PetscInt j1[], const PetscInt j2[], const PetscCount rowBegin1[], const PetscCount rowEnd1[], const PetscCount rowBegin2[], const PetscCount rowEnd2[], const PetscCount jmap1[], const PetscCount jmap2[], PetscCount imap1[], PetscCount imap2[], PetscInt i[], PetscInt j[])
{
  PetscInt   r, m; /* Row index of mat */
  PetscCount t, t1, t2, b1, e1, b2, e2;

  PetscFunctionBegin;
  PetscCall(MatGetLocalSize(mat, &m, NULL));
  t1 = t2 = t = 0; /* Count unique nonzeros of in Set1, Set1 and the merged respectively */
  i[0]        = 0;
  for (r = 0; r < m; r++) { /* Do row by row merging */
    b1 = rowBegin1[r];
    e1 = rowEnd1[r];
    b2 = rowBegin2[r];
    e2 = rowEnd2[r];
    while (b1 < e1 && b2 < e2) {
      if (j1[b1] == j2[b2]) { /* Same column index and hence same nonzero */
        j[t]      = j1[b1];
        imap1[t1] = t;
        imap2[t2] = t;
        b1 += jmap1[t1 + 1] - jmap1[t1]; /* Jump to next unique local nonzero */
        b2 += jmap2[t2 + 1] - jmap2[t2]; /* Jump to next unique remote nonzero */
        t1++;
        t2++;
        t++;
      } else if (j1[b1] < j2[b2]) {
        j[t]      = j1[b1];
        imap1[t1] = t;
        b1 += jmap1[t1 + 1] - jmap1[t1];
        t1++;
        t++;
      } else {
        j[t]      = j2[b2];
        imap2[t2] = t;
        b2 += jmap2[t2 + 1] - jmap2[t2];
        t2++;
        t++;
      }
    }
    /* Merge the remaining in either j1[] or j2[] */
    while (b1 < e1) {
      j[t]      = j1[b1];
      imap1[t1] = t;
      b1 += jmap1[t1 + 1] - jmap1[t1];
      t1++;
      t++;
    }
    while (b2 < e2) {
      j[t]      = j2[b2];
      imap2[t2] = t;
      b2 += jmap2[t2 + 1] - jmap2[t2];
      t2++;
      t++;
    }
    PetscCall(PetscIntCast(t, i + r + 1));
  }
  PetscFunctionReturn(PETSC_SUCCESS);
}

/*
  Split nonzeros in a block of local rows into two subsets: those in the diagonal block and those in the off-diagonal block

  Input Parameters:
    mat: an MPI matrix that provides row and column layout information for splitting. Let's say its number of local rows is m.
    n,i[],j[],perm[]: there are n input entries, belonging to m rows. Row/col indices of the entries are stored in i[] and j[]
      respectively, along with a permutation array perm[]. Length of the i[],j[],perm[] arrays is n.

      i[] is already sorted, but within a row, j[] is not sorted and might have repeats.
      i[] might contain negative indices at the beginning, which means the corresponding entries should be ignored in the splitting.

  Output Parameters:
    j[],perm[]: the routine needs to sort j[] within each row along with perm[].
    rowBegin[],rowMid[],rowEnd[]: of length m, and the memory is preallocated and zeroed by the caller.
      They contain indices pointing to j[]. For 0<=r<m, [rowBegin[r],rowMid[r]) point to begin/end entries of row r of the diagonal block,
      and [rowMid[r],rowEnd[r]) point to begin/end entries of row r of the off-diagonal block.

    Aperm[],Ajmap[],Atot,Annz: Arrays are allocated by this routine.
      Atot: number of entries belonging to the diagonal block.
      Annz: number of unique nonzeros belonging to the diagonal block.
      Aperm[Atot] stores values from perm[] for entries belonging to the diagonal block. Length of Aperm[] is Atot, though it may also count
        repeats (i.e., same 'i,j' pair).
      Ajmap[Annz+1] stores the number of repeats of each unique entry belonging to the diagonal block. More precisely, Ajmap[t+1] - Ajmap[t]
        is the number of repeats for the t-th unique entry in the diagonal block. Ajmap[0] is always 0.

      Atot: number of entries belonging to the diagonal block
      Annz: number of unique nonzeros belonging to the diagonal block.

    Bperm[], Bjmap[], Btot, Bnnz are similar but for the off-diagonal block.

    Aperm[],Bperm[],Ajmap[] and Bjmap[] are allocated separately by this routine with PetscMalloc1().
*/
static PetscErrorCode MatSplitEntries_Internal(Mat mat, PetscCount n, const PetscInt i[], PetscInt j[], PetscCount perm[], PetscCount rowBegin[], PetscCount rowMid[], PetscCount rowEnd[], PetscCount *Atot_, PetscCount **Aperm_, PetscCount *Annz_, PetscCount **Ajmap_, PetscCount *Btot_, PetscCount **Bperm_, PetscCount *Bnnz_, PetscCount **Bjmap_)
{
  PetscInt    cstart, cend, rstart, rend, row, col;
  PetscCount  Atot = 0, Btot = 0; /* Total number of nonzeros in the diagonal and off-diagonal blocks */
  PetscCount  Annz = 0, Bnnz = 0; /* Number of unique nonzeros in the diagonal and off-diagonal blocks */
  PetscCount  k, m, p, q, r, s, mid;
  PetscCount *Aperm, *Bperm, *Ajmap, *Bjmap;

  PetscFunctionBegin;
  PetscCall(PetscLayoutGetRange(mat->rmap, &rstart, &rend));
  PetscCall(PetscLayoutGetRange(mat->cmap, &cstart, &cend));
  m = rend - rstart;

  /* Skip negative rows */
  for (k = 0; k < n; k++)
    if (i[k] >= 0) break;

  /* Process [k,n): sort and partition each local row into diag and offdiag portions,
     fill rowBegin[], rowMid[], rowEnd[], and count Atot, Btot, Annz, Bnnz.
  */
  while (k < n) {
    row = i[k];
    /* Entries in [k,s) are in one row. Shift diagonal block col indices so that diag is ahead of offdiag after sorting the row */
    for (s = k; s < n; s++)
      if (i[s] != row) break;

    /* Shift diag columns to range of [-PETSC_INT_MAX, -1] */
    for (p = k; p < s; p++) {
      if (j[p] >= cstart && j[p] < cend) j[p] -= PETSC_INT_MAX;
    }
    PetscCall(PetscSortIntWithCountArray(s - k, j + k, perm + k));
    PetscCall(PetscSortedIntUpperBound(j, k, s, -1, &mid)); /* Separate [k,s) into [k,mid) for diag and [mid,s) for offdiag */
    rowBegin[row - rstart] = k;
    rowMid[row - rstart]   = mid;
    rowEnd[row - rstart]   = s;
    PetscCheck(k == s || j[s - 1] < mat->cmap->N, PETSC_COMM_SELF, PETSC_ERR_ARG_OUTOFRANGE, "Column index %" PetscInt_FMT " is >= matrix column size %" PetscInt_FMT, j[s - 1], mat->cmap->N);

    /* Count nonzeros of this diag/offdiag row, which might have repeats */
    Atot += mid - k;
    Btot += s - mid;

    /* Count unique nonzeros of this diag row */
    for (p = k; p < mid;) {
      col = j[p];
      do {
        j[p] += PETSC_INT_MAX; /* Revert the modified diagonal indices */
        p++;
      } while (p < mid && j[p] == col);
      Annz++;
    }

    /* Count unique nonzeros of this offdiag row */
    for (p = mid; p < s;) {
      col = j[p];
      do {
        p++;
      } while (p < s && j[p] == col);
      Bnnz++;
    }
    k = s;
  }

  /* Allocation according to Atot, Btot, Annz, Bnnz */
  PetscCall(PetscMalloc1(Atot, &Aperm));
  PetscCall(PetscMalloc1(Btot, &Bperm));
  PetscCall(PetscMalloc1(Annz + 1, &Ajmap));
  PetscCall(PetscMalloc1(Bnnz + 1, &Bjmap));

  /* Re-scan indices and copy diag/offdiag permutation indices to Aperm, Bperm and also fill Ajmap and Bjmap */
  Ajmap[0] = Bjmap[0] = Atot = Btot = Annz = Bnnz = 0;
  for (r = 0; r < m; r++) {
    k   = rowBegin[r];
    mid = rowMid[r];
    s   = rowEnd[r];
    PetscCall(PetscArraycpy(PetscSafePointerPlusOffset(Aperm, Atot), PetscSafePointerPlusOffset(perm, k), mid - k));
    PetscCall(PetscArraycpy(PetscSafePointerPlusOffset(Bperm, Btot), PetscSafePointerPlusOffset(perm, mid), s - mid));
    Atot += mid - k;
    Btot += s - mid;

    /* Scan column indices in this row and find out how many repeats each unique nonzero has */
    for (p = k; p < mid;) {
      col = j[p];
      q   = p;
      do {
        p++;
      } while (p < mid && j[p] == col);
      Ajmap[Annz + 1] = Ajmap[Annz] + (p - q);
      Annz++;
    }

    for (p = mid; p < s;) {
      col = j[p];
      q   = p;
      do {
        p++;
      } while (p < s && j[p] == col);
      Bjmap[Bnnz + 1] = Bjmap[Bnnz] + (p - q);
      Bnnz++;
    }
  }
  /* Output */
  *Aperm_ = Aperm;
  *Annz_  = Annz;
  *Atot_  = Atot;
  *Ajmap_ = Ajmap;
  *Bperm_ = Bperm;
  *Bnnz_  = Bnnz;
  *Btot_  = Btot;
  *Bjmap_ = Bjmap;
  PetscFunctionReturn(PETSC_SUCCESS);
}

/*
  Expand the jmap[] array to make a new one in view of nonzeros in the merged matrix

  Input Parameters:
    nnz1: number of unique nonzeros in a set that was used to produce imap[], jmap[]
    nnz:  number of unique nonzeros in the merged matrix
    imap[nnz1]: i-th nonzero in the set is the imap[i]-th nonzero in the merged matrix
    jmap[nnz1+1]: i-th nonzero in the set has jmap[i+1] - jmap[i] repeats in the set

  Output Parameter: (memory is allocated by the caller)
    jmap_new[nnz+1]: i-th nonzero in the merged matrix has jmap_new[i+1] - jmap_new[i] repeats in the set

  Example:
    nnz1 = 4
    nnz  = 6
    imap = [1,3,4,5]
    jmap = [0,3,5,6,7]
   then,
    jmap_new = [0,0,3,3,5,6,7]
*/
static PetscErrorCode ExpandJmap_Internal(PetscCount nnz1, PetscCount nnz, const PetscCount imap[], const PetscCount jmap[], PetscCount jmap_new[])
{
  PetscCount k, p;

  PetscFunctionBegin;
  jmap_new[0] = 0;
  p           = nnz;                /* p loops over jmap_new[] backwards */
  for (k = nnz1 - 1; k >= 0; k--) { /* k loops over imap[] */
    for (; p > imap[k]; p--) jmap_new[p] = jmap[k + 1];
  }
  for (; p >= 0; p--) jmap_new[p] = jmap[0];
  PetscFunctionReturn(PETSC_SUCCESS);
}

static PetscErrorCode MatCOOStructDestroy_MPIAIJ(void **data)
{
  MatCOOStruct_MPIAIJ *coo = (MatCOOStruct_MPIAIJ *)*data;

  PetscFunctionBegin;
  PetscCall(PetscSFDestroy(&coo->sf));
  PetscCall(PetscFree(coo->Aperm1));
  PetscCall(PetscFree(coo->Bperm1));
  PetscCall(PetscFree(coo->Ajmap1));
  PetscCall(PetscFree(coo->Bjmap1));
  PetscCall(PetscFree(coo->Aimap2));
  PetscCall(PetscFree(coo->Bimap2));
  PetscCall(PetscFree(coo->Aperm2));
  PetscCall(PetscFree(coo->Bperm2));
  PetscCall(PetscFree(coo->Ajmap2));
  PetscCall(PetscFree(coo->Bjmap2));
  PetscCall(PetscFree(coo->Cperm1));
  PetscCall(PetscFree2(coo->sendbuf, coo->recvbuf));
  PetscCall(PetscFree(coo));
  PetscFunctionReturn(PETSC_SUCCESS);
}

PetscErrorCode MatSetPreallocationCOO_MPIAIJ(Mat mat, PetscCount coo_n, PetscInt coo_i[], PetscInt coo_j[])
{
  MPI_Comm             comm;
  PetscMPIInt          rank, size;
  PetscInt             m, n, M, N, rstart, rend, cstart, cend; /* Sizes, indices of row/col, therefore with type PetscInt */
  PetscCount           k, p, q, rem;                           /* Loop variables over coo arrays */
  Mat_MPIAIJ          *mpiaij = (Mat_MPIAIJ *)mat->data;
  PetscContainer       container;
  MatCOOStruct_MPIAIJ *coo;

  PetscFunctionBegin;
  PetscCall(PetscFree(mpiaij->garray));
  PetscCall(VecDestroy(&mpiaij->lvec));
#if defined(PETSC_USE_CTABLE)
  PetscCall(PetscHMapIDestroy(&mpiaij->colmap));
#else
  PetscCall(PetscFree(mpiaij->colmap));
#endif
  PetscCall(VecScatterDestroy(&mpiaij->Mvctx));
  mat->assembled     = PETSC_FALSE;
  mat->was_assembled = PETSC_FALSE;

  PetscCall(PetscObjectGetComm((PetscObject)mat, &comm));
  PetscCallMPI(MPI_Comm_size(comm, &size));
  PetscCallMPI(MPI_Comm_rank(comm, &rank));
  PetscCall(PetscLayoutSetUp(mat->rmap));
  PetscCall(PetscLayoutSetUp(mat->cmap));
  PetscCall(PetscLayoutGetRange(mat->rmap, &rstart, &rend));
  PetscCall(PetscLayoutGetRange(mat->cmap, &cstart, &cend));
  PetscCall(MatGetLocalSize(mat, &m, &n));
  PetscCall(MatGetSize(mat, &M, &N));

  /* Sort (i,j) by row along with a permutation array, so that the to-be-ignored */
  /* entries come first, then local rows, then remote rows.                     */
  PetscCount n1 = coo_n, *perm1;
  PetscInt  *i1 = coo_i, *j1 = coo_j;

  PetscCall(PetscMalloc1(n1, &perm1));
  for (k = 0; k < n1; k++) perm1[k] = k;

  /* Manipulate indices so that entries with negative row or col indices will have smallest
     row indices, local entries will have greater but negative row indices, and remote entries
     will have positive row indices.
  */
  for (k = 0; k < n1; k++) {
    if (i1[k] < 0 || j1[k] < 0) i1[k] = PETSC_INT_MIN;                /* e.g., -2^31, minimal to move them ahead */
    else if (i1[k] >= rstart && i1[k] < rend) i1[k] -= PETSC_INT_MAX; /* e.g., minus 2^31-1 to shift local rows to range of [-PETSC_INT_MAX, -1] */
    else {
      PetscCheck(!mat->nooffprocentries, PETSC_COMM_SELF, PETSC_ERR_USER_INPUT, "MAT_NO_OFF_PROC_ENTRIES is set but insert to remote rows");
      if (mpiaij->donotstash) i1[k] = PETSC_INT_MIN; /* Ignore offproc entries as if they had negative indices */
    }
  }

  /* Sort by row; after that, [0,k) have ignored entries, [k,rem) have local rows and [rem,n1) have remote rows */
  PetscCall(PetscSortIntWithIntCountArrayPair(n1, i1, j1, perm1));

  /* Advance k to the first entry we need to take care of */
  for (k = 0; k < n1; k++)
    if (i1[k] > PETSC_INT_MIN) break;
  PetscCount i1start = k;

  PetscCall(PetscSortedIntUpperBound(i1, k, n1, rend - 1 - PETSC_INT_MAX, &rem)); /* rem is upper bound of the last local row */
  for (; k < rem; k++) i1[k] += PETSC_INT_MAX;                                    /* Revert row indices of local rows*/

  PetscCheck(i1 == NULL || i1[n1 - 1] < M, PETSC_COMM_SELF, PETSC_ERR_ARG_OUTOFRANGE, "COO row index %" PetscInt_FMT " is >= the matrix row size %" PetscInt_FMT, i1[n1 - 1], M);

  /*           Send remote rows to their owner                                  */
  /* Find which rows should be sent to which remote ranks*/
  PetscInt        nsend = 0; /* Number of MPI ranks to send data to */
  PetscMPIInt    *sendto;    /* [nsend], storing remote ranks */
  PetscInt       *nentries;  /* [nsend], storing number of entries sent to remote ranks; Assume PetscInt is big enough for this count, and error if not */
  const PetscInt *ranges;
  PetscInt        maxNsend = size >= 128 ? 128 : size; /* Assume max 128 neighbors; realloc when needed */

  PetscCall(PetscLayoutGetRanges(mat->rmap, &ranges));
  PetscCall(PetscMalloc2(maxNsend, &sendto, maxNsend, &nentries));
  for (k = rem; k < n1;) {
    PetscMPIInt owner;
    PetscInt    firstRow, lastRow;

    /* Locate a row range */
    firstRow = i1[k]; /* first row of this owner */
    PetscCall(PetscLayoutFindOwner(mat->rmap, firstRow, &owner));
    lastRow = ranges[owner + 1] - 1; /* last row of this owner */

    /* Find the first index 'p' in [k,n) with i1[p] belonging to next owner */
    PetscCall(PetscSortedIntUpperBound(i1, k, n1, lastRow, &p));

    /* All entries in [k,p) belong to this remote owner */
    if (nsend >= maxNsend) { /* Double the remote ranks arrays if not long enough */
      PetscMPIInt *sendto2;
      PetscInt    *nentries2;
      PetscInt     maxNsend2 = (maxNsend <= size / 2) ? maxNsend * 2 : size;

      PetscCall(PetscMalloc2(maxNsend2, &sendto2, maxNsend2, &nentries2));
      PetscCall(PetscArraycpy(sendto2, sendto, maxNsend));
      PetscCall(PetscArraycpy(nentries2, nentries2, maxNsend + 1));
      PetscCall(PetscFree2(sendto, nentries2));
      sendto   = sendto2;
      nentries = nentries2;
      maxNsend = maxNsend2;
    }
    sendto[nsend] = owner;
    PetscCall(PetscIntCast(p - k, &nentries[nsend]));
    nsend++;
    k = p;
  }

  /* Build 1st SF to know offsets on remote to send data */
  PetscSF      sf1;
  PetscInt     nroots = 1, nroots2 = 0;
  PetscInt     nleaves = nsend, nleaves2 = 0;
  PetscInt    *offsets;
  PetscSFNode *iremote;

  PetscCall(PetscSFCreate(comm, &sf1));
  PetscCall(PetscMalloc1(nsend, &iremote));
  PetscCall(PetscMalloc1(nsend, &offsets));
  for (k = 0; k < nsend; k++) {
    iremote[k].rank  = sendto[k];
    iremote[k].index = 0;
    nleaves2 += nentries[k];
    PetscCheck(nleaves2 >= 0, PETSC_COMM_SELF, PETSC_ERR_ARG_OUTOFRANGE, "Number of SF leaves is too large for PetscInt");
  }
  PetscCall(PetscSFSetGraph(sf1, nroots, nleaves, NULL, PETSC_OWN_POINTER, iremote, PETSC_OWN_POINTER));
  PetscCall(PetscSFFetchAndOpWithMemTypeBegin(sf1, MPIU_INT, PETSC_MEMTYPE_HOST, &nroots2 /*rootdata*/, PETSC_MEMTYPE_HOST, nentries /*leafdata*/, PETSC_MEMTYPE_HOST, offsets /*leafupdate*/, MPI_SUM));
  PetscCall(PetscSFFetchAndOpEnd(sf1, MPIU_INT, &nroots2, nentries, offsets, MPI_SUM)); /* Would nroots2 overflow, we check offsets[] below */
  PetscCall(PetscSFDestroy(&sf1));
  PetscAssert(nleaves2 == n1 - rem, PETSC_COMM_SELF, PETSC_ERR_PLIB, "nleaves2 %" PetscInt_FMT " != number of remote entries %" PetscCount_FMT, nleaves2, n1 - rem);

  /* Build 2nd SF to send remote COOs to their owner */
  PetscSF sf2;
  nroots  = nroots2;
  nleaves = nleaves2;
  PetscCall(PetscSFCreate(comm, &sf2));
  PetscCall(PetscSFSetFromOptions(sf2));
  PetscCall(PetscMalloc1(nleaves, &iremote));
  p = 0;
  for (k = 0; k < nsend; k++) {
    PetscCheck(offsets[k] >= 0, PETSC_COMM_SELF, PETSC_ERR_ARG_OUTOFRANGE, "Number of SF roots is too large for PetscInt");
    for (q = 0; q < nentries[k]; q++, p++) {
      iremote[p].rank = sendto[k];
      PetscCall(PetscIntCast(offsets[k] + q, &iremote[p].index));
    }
  }
  PetscCall(PetscSFSetGraph(sf2, nroots, nleaves, NULL, PETSC_OWN_POINTER, iremote, PETSC_OWN_POINTER));

  /* Send the remote COOs to their owner */
  PetscInt    n2 = nroots, *i2, *j2; /* Buffers for received COOs from other ranks, along with a permutation array */
  PetscCount *perm2;                 /* Though PetscInt is enough for remote entries, we use PetscCount here as we want to reuse MatSplitEntries_Internal() */
  PetscCall(PetscMalloc3(n2, &i2, n2, &j2, n2, &perm2));
  PetscAssert(rem == 0 || i1 != NULL, PETSC_COMM_SELF, PETSC_ERR_PLIB, "Cannot add nonzero offset to null");
  PetscAssert(rem == 0 || j1 != NULL, PETSC_COMM_SELF, PETSC_ERR_PLIB, "Cannot add nonzero offset to null");
  PetscInt *i1prem = PetscSafePointerPlusOffset(i1, rem);
  PetscInt *j1prem = PetscSafePointerPlusOffset(j1, rem);
  PetscCall(PetscSFReduceWithMemTypeBegin(sf2, MPIU_INT, PETSC_MEMTYPE_HOST, i1prem, PETSC_MEMTYPE_HOST, i2, MPI_REPLACE));
  PetscCall(PetscSFReduceEnd(sf2, MPIU_INT, i1prem, i2, MPI_REPLACE));
  PetscCall(PetscSFReduceWithMemTypeBegin(sf2, MPIU_INT, PETSC_MEMTYPE_HOST, j1prem, PETSC_MEMTYPE_HOST, j2, MPI_REPLACE));
  PetscCall(PetscSFReduceEnd(sf2, MPIU_INT, j1prem, j2, MPI_REPLACE));

  PetscCall(PetscFree(offsets));
  PetscCall(PetscFree2(sendto, nentries));

  /* Sort received COOs by row along with the permutation array     */
  for (k = 0; k < n2; k++) perm2[k] = k;
  PetscCall(PetscSortIntWithIntCountArrayPair(n2, i2, j2, perm2));

  /* sf2 only sends contiguous leafdata to contiguous rootdata. We record the permutation which will be used to fill leafdata */
  PetscCount *Cperm1;
  PetscAssert(rem == 0 || perm1 != NULL, PETSC_COMM_SELF, PETSC_ERR_PLIB, "Cannot add nonzero offset to null");
  PetscCount *perm1prem = PetscSafePointerPlusOffset(perm1, rem);
  PetscCall(PetscMalloc1(nleaves, &Cperm1));
  PetscCall(PetscArraycpy(Cperm1, perm1prem, nleaves));

  /* Support for HYPRE matrices, kind of a hack.
     Swap min column with diagonal so that diagonal values will go first */
  PetscBool hypre;
  PetscCall(PetscStrcmp("_internal_COO_mat_for_hypre", ((PetscObject)mat)->name, &hypre));
  if (hypre) {
    PetscInt *minj;
    PetscBT   hasdiag;

    PetscCall(PetscBTCreate(m, &hasdiag));
    PetscCall(PetscMalloc1(m, &minj));
    for (k = 0; k < m; k++) minj[k] = PETSC_INT_MAX;
    for (k = i1start; k < rem; k++) {
      if (j1[k] < cstart || j1[k] >= cend) continue;
      const PetscInt rindex = i1[k] - rstart;
      if ((j1[k] - cstart) == rindex) PetscCall(PetscBTSet(hasdiag, rindex));
      minj[rindex] = PetscMin(minj[rindex], j1[k]);
    }
    for (k = 0; k < n2; k++) {
      if (j2[k] < cstart || j2[k] >= cend) continue;
      const PetscInt rindex = i2[k] - rstart;
      if ((j2[k] - cstart) == rindex) PetscCall(PetscBTSet(hasdiag, rindex));
      minj[rindex] = PetscMin(minj[rindex], j2[k]);
    }
    for (k = i1start; k < rem; k++) {
      const PetscInt rindex = i1[k] - rstart;
      if (j1[k] < cstart || j1[k] >= cend || !PetscBTLookup(hasdiag, rindex)) continue;
      if (j1[k] == minj[rindex]) j1[k] = i1[k] + (cstart - rstart);
      else if ((j1[k] - cstart) == rindex) j1[k] = minj[rindex];
    }
    for (k = 0; k < n2; k++) {
      const PetscInt rindex = i2[k] - rstart;
      if (j2[k] < cstart || j2[k] >= cend || !PetscBTLookup(hasdiag, rindex)) continue;
      if (j2[k] == minj[rindex]) j2[k] = i2[k] + (cstart - rstart);
      else if ((j2[k] - cstart) == rindex) j2[k] = minj[rindex];
    }
    PetscCall(PetscBTDestroy(&hasdiag));
    PetscCall(PetscFree(minj));
  }

  /* Split local COOs and received COOs into diag/offdiag portions */
  PetscCount *rowBegin1, *rowMid1, *rowEnd1;
  PetscCount *Ajmap1, *Aperm1, *Bjmap1, *Bperm1;
  PetscCount  Annz1, Bnnz1, Atot1, Btot1;
  PetscCount *rowBegin2, *rowMid2, *rowEnd2;
  PetscCount *Ajmap2, *Aperm2, *Bjmap2, *Bperm2;
  PetscCount  Annz2, Bnnz2, Atot2, Btot2;

  PetscCall(PetscCalloc3(m, &rowBegin1, m, &rowMid1, m, &rowEnd1));
  PetscCall(PetscCalloc3(m, &rowBegin2, m, &rowMid2, m, &rowEnd2));
  PetscCall(MatSplitEntries_Internal(mat, rem, i1, j1, perm1, rowBegin1, rowMid1, rowEnd1, &Atot1, &Aperm1, &Annz1, &Ajmap1, &Btot1, &Bperm1, &Bnnz1, &Bjmap1));
  PetscCall(MatSplitEntries_Internal(mat, n2, i2, j2, perm2, rowBegin2, rowMid2, rowEnd2, &Atot2, &Aperm2, &Annz2, &Ajmap2, &Btot2, &Bperm2, &Bnnz2, &Bjmap2));

  /* Merge local COOs with received COOs: diag with diag, offdiag with offdiag */
  PetscInt *Ai, *Bi;
  PetscInt *Aj, *Bj;

  PetscCall(PetscMalloc1(m + 1, &Ai));
  PetscCall(PetscMalloc1(m + 1, &Bi));
  PetscCall(PetscMalloc1(Annz1 + Annz2, &Aj)); /* Since local and remote entries might have dups, we might allocate excess memory */
  PetscCall(PetscMalloc1(Bnnz1 + Bnnz2, &Bj));

  PetscCount *Aimap1, *Bimap1, *Aimap2, *Bimap2;
  PetscCall(PetscMalloc1(Annz1, &Aimap1));
  PetscCall(PetscMalloc1(Bnnz1, &Bimap1));
  PetscCall(PetscMalloc1(Annz2, &Aimap2));
  PetscCall(PetscMalloc1(Bnnz2, &Bimap2));

  PetscCall(MatMergeEntries_Internal(mat, j1, j2, rowBegin1, rowMid1, rowBegin2, rowMid2, Ajmap1, Ajmap2, Aimap1, Aimap2, Ai, Aj));
  PetscCall(MatMergeEntries_Internal(mat, j1, j2, rowMid1, rowEnd1, rowMid2, rowEnd2, Bjmap1, Bjmap2, Bimap1, Bimap2, Bi, Bj));

  /* Expand Ajmap1/Bjmap1 to make them based off nonzeros in A/B, since we     */
  /* expect nonzeros in A/B most likely have local contributing entries        */
  PetscInt    Annz = Ai[m];
  PetscInt    Bnnz = Bi[m];
  PetscCount *Ajmap1_new, *Bjmap1_new;

  PetscCall(PetscMalloc1(Annz + 1, &Ajmap1_new));
  PetscCall(PetscMalloc1(Bnnz + 1, &Bjmap1_new));

  PetscCall(ExpandJmap_Internal(Annz1, Annz, Aimap1, Ajmap1, Ajmap1_new));
  PetscCall(ExpandJmap_Internal(Bnnz1, Bnnz, Bimap1, Bjmap1, Bjmap1_new));

  PetscCall(PetscFree(Aimap1));
  PetscCall(PetscFree(Ajmap1));
  PetscCall(PetscFree(Bimap1));
  PetscCall(PetscFree(Bjmap1));
  PetscCall(PetscFree3(rowBegin1, rowMid1, rowEnd1));
  PetscCall(PetscFree3(rowBegin2, rowMid2, rowEnd2));
  PetscCall(PetscFree(perm1));
  PetscCall(PetscFree3(i2, j2, perm2));

  Ajmap1 = Ajmap1_new;
  Bjmap1 = Bjmap1_new;

  /* Reallocate Aj, Bj once we know actual numbers of unique nonzeros in A and B */
  if (Annz < Annz1 + Annz2) {
    PetscInt *Aj_new;
    PetscCall(PetscMalloc1(Annz, &Aj_new));
    PetscCall(PetscArraycpy(Aj_new, Aj, Annz));
    PetscCall(PetscFree(Aj));
    Aj = Aj_new;
  }

  if (Bnnz < Bnnz1 + Bnnz2) {
    PetscInt *Bj_new;
    PetscCall(PetscMalloc1(Bnnz, &Bj_new));
    PetscCall(PetscArraycpy(Bj_new, Bj, Bnnz));
    PetscCall(PetscFree(Bj));
    Bj = Bj_new;
  }

  /* Create new submatrices for on-process and off-process coupling                  */
  PetscScalar     *Aa, *Ba;
  MatType          rtype;
  Mat_SeqAIJ      *a, *b;
  PetscObjectState state;
  PetscCall(PetscCalloc1(Annz, &Aa)); /* Zero matrix on device */
  PetscCall(PetscCalloc1(Bnnz, &Ba));
  /* make Aj[] local, i.e, based off the start column of the diagonal portion */
  if (cstart) {
    for (k = 0; k < Annz; k++) Aj[k] -= cstart;
  }

  PetscCall(MatGetRootType_Private(mat, &rtype));

  MatSeqXAIJGetOptions_Private(mpiaij->A);
  PetscCall(MatDestroy(&mpiaij->A));
  PetscCall(MatCreateSeqAIJWithArrays(PETSC_COMM_SELF, m, n, Ai, Aj, Aa, &mpiaij->A));
  PetscCall(MatSetBlockSizesFromMats(mpiaij->A, mat, mat));
  MatSeqXAIJRestoreOptions_Private(mpiaij->A);

  MatSeqXAIJGetOptions_Private(mpiaij->B);
  PetscCall(MatDestroy(&mpiaij->B));
  PetscCall(MatCreateSeqAIJWithArrays(PETSC_COMM_SELF, m, mat->cmap->N, Bi, Bj, Ba, &mpiaij->B));
  PetscCall(MatSetBlockSizesFromMats(mpiaij->B, mat, mat));
  MatSeqXAIJRestoreOptions_Private(mpiaij->B);

  PetscCall(MatSetUpMultiply_MPIAIJ(mat));
  mat->was_assembled = PETSC_TRUE; // was_assembled in effect means the Mvctx is built; doing so avoids redundant MatSetUpMultiply_MPIAIJ
  state              = mpiaij->A->nonzerostate + mpiaij->B->nonzerostate;
  PetscCallMPI(MPIU_Allreduce(&state, &mat->nonzerostate, 1, MPIU_INT64, MPI_SUM, PetscObjectComm((PetscObject)mat)));

  a          = (Mat_SeqAIJ *)mpiaij->A->data;
  b          = (Mat_SeqAIJ *)mpiaij->B->data;
  a->free_a  = PETSC_TRUE;
  a->free_ij = PETSC_TRUE;
  b->free_a  = PETSC_TRUE;
  b->free_ij = PETSC_TRUE;
  a->maxnz   = a->nz;
  b->maxnz   = b->nz;

  /* conversion must happen AFTER multiply setup */
  PetscCall(MatConvert(mpiaij->A, rtype, MAT_INPLACE_MATRIX, &mpiaij->A));
  PetscCall(MatConvert(mpiaij->B, rtype, MAT_INPLACE_MATRIX, &mpiaij->B));
  PetscCall(VecDestroy(&mpiaij->lvec));
  PetscCall(MatCreateVecs(mpiaij->B, &mpiaij->lvec, NULL));

  // Put the COO struct in a container and then attach that to the matrix
  PetscCall(PetscMalloc1(1, &coo));
  coo->n       = coo_n;
  coo->sf      = sf2;
  coo->sendlen = nleaves;
  coo->recvlen = nroots;
  coo->Annz    = Annz;
  coo->Bnnz    = Bnnz;
  coo->Annz2   = Annz2;
  coo->Bnnz2   = Bnnz2;
  coo->Atot1   = Atot1;
  coo->Atot2   = Atot2;
  coo->Btot1   = Btot1;
  coo->Btot2   = Btot2;
  coo->Ajmap1  = Ajmap1;
  coo->Aperm1  = Aperm1;
  coo->Bjmap1  = Bjmap1;
  coo->Bperm1  = Bperm1;
  coo->Aimap2  = Aimap2;
  coo->Ajmap2  = Ajmap2;
  coo->Aperm2  = Aperm2;
  coo->Bimap2  = Bimap2;
  coo->Bjmap2  = Bjmap2;
  coo->Bperm2  = Bperm2;
  coo->Cperm1  = Cperm1;
  // Allocate in preallocation. If not used, it has zero cost on host
  PetscCall(PetscMalloc2(coo->sendlen, &coo->sendbuf, coo->recvlen, &coo->recvbuf));
  PetscCall(PetscContainerCreate(PETSC_COMM_SELF, &container));
  PetscCall(PetscContainerSetPointer(container, coo));
  PetscCall(PetscContainerSetCtxDestroy(container, MatCOOStructDestroy_MPIAIJ));
  PetscCall(PetscObjectCompose((PetscObject)mat, "__PETSc_MatCOOStruct_Host", (PetscObject)container));
  PetscCall(PetscContainerDestroy(&container));
  PetscFunctionReturn(PETSC_SUCCESS);
}

static PetscErrorCode MatSetValuesCOO_MPIAIJ(Mat mat, const PetscScalar v[], InsertMode imode)
{
  Mat_MPIAIJ          *mpiaij = (Mat_MPIAIJ *)mat->data;
  Mat                  A = mpiaij->A, B = mpiaij->B;
  PetscScalar         *Aa, *Ba;
  PetscScalar         *sendbuf, *recvbuf;
  const PetscCount    *Ajmap1, *Ajmap2, *Aimap2;
  const PetscCount    *Bjmap1, *Bjmap2, *Bimap2;
  const PetscCount    *Aperm1, *Aperm2, *Bperm1, *Bperm2;
  const PetscCount    *Cperm1;
  PetscContainer       container;
  MatCOOStruct_MPIAIJ *coo;

  PetscFunctionBegin;
  PetscCall(PetscObjectQuery((PetscObject)mat, "__PETSc_MatCOOStruct_Host", (PetscObject *)&container));
  PetscCheck(container, PetscObjectComm((PetscObject)mat), PETSC_ERR_PLIB, "Not found MatCOOStruct on this matrix");
  PetscCall(PetscContainerGetPointer(container, (void **)&coo));
  sendbuf = coo->sendbuf;
  recvbuf = coo->recvbuf;
  Ajmap1  = coo->Ajmap1;
  Ajmap2  = coo->Ajmap2;
  Aimap2  = coo->Aimap2;
  Bjmap1  = coo->Bjmap1;
  Bjmap2  = coo->Bjmap2;
  Bimap2  = coo->Bimap2;
  Aperm1  = coo->Aperm1;
  Aperm2  = coo->Aperm2;
  Bperm1  = coo->Bperm1;
  Bperm2  = coo->Bperm2;
  Cperm1  = coo->Cperm1;

  PetscCall(MatSeqAIJGetArray(A, &Aa)); /* Might read and write matrix values */
  PetscCall(MatSeqAIJGetArray(B, &Ba));

  /* Pack entries to be sent to remote */
  for (PetscCount i = 0; i < coo->sendlen; i++) sendbuf[i] = v[Cperm1[i]];

  /* Send remote entries to their owner and overlap the communication with local computation */
  PetscCall(PetscSFReduceWithMemTypeBegin(coo->sf, MPIU_SCALAR, PETSC_MEMTYPE_HOST, sendbuf, PETSC_MEMTYPE_HOST, recvbuf, MPI_REPLACE));
  /* Add local entries to A and B */
  for (PetscCount i = 0; i < coo->Annz; i++) { /* All nonzeros in A are either zero'ed or added with a value (i.e., initialized) */
    PetscScalar sum = 0.0;                     /* Do partial summation first to improve numerical stability */
    for (PetscCount k = Ajmap1[i]; k < Ajmap1[i + 1]; k++) sum += v[Aperm1[k]];
    Aa[i] = (imode == INSERT_VALUES ? 0.0 : Aa[i]) + sum;
  }
  for (PetscCount i = 0; i < coo->Bnnz; i++) {
    PetscScalar sum = 0.0;
    for (PetscCount k = Bjmap1[i]; k < Bjmap1[i + 1]; k++) sum += v[Bperm1[k]];
    Ba[i] = (imode == INSERT_VALUES ? 0.0 : Ba[i]) + sum;
  }
  PetscCall(PetscSFReduceEnd(coo->sf, MPIU_SCALAR, sendbuf, recvbuf, MPI_REPLACE));

  /* Add received remote entries to A and B */
  for (PetscCount i = 0; i < coo->Annz2; i++) {
    for (PetscCount k = Ajmap2[i]; k < Ajmap2[i + 1]; k++) Aa[Aimap2[i]] += recvbuf[Aperm2[k]];
  }
  for (PetscCount i = 0; i < coo->Bnnz2; i++) {
    for (PetscCount k = Bjmap2[i]; k < Bjmap2[i + 1]; k++) Ba[Bimap2[i]] += recvbuf[Bperm2[k]];
  }
  PetscCall(MatSeqAIJRestoreArray(A, &Aa));
  PetscCall(MatSeqAIJRestoreArray(B, &Ba));
  PetscFunctionReturn(PETSC_SUCCESS);
}

/*MC
   MATMPIAIJ - MATMPIAIJ = "mpiaij" - A matrix type to be used for parallel sparse matrices.

   Options Database Keys:
. -mat_type mpiaij - sets the matrix type to `MATMPIAIJ` during a call to `MatSetFromOptions()`

   Level: beginner

   Notes:
   `MatSetValues()` may be called for this matrix type with a `NULL` argument for the numerical values,
    in this case the values associated with the rows and columns one passes in are set to zero
    in the matrix

    `MatSetOptions`(,`MAT_STRUCTURE_ONLY`,`PETSC_TRUE`) may be called for this matrix type. In this no
    space is allocated for the nonzero entries and any entries passed with `MatSetValues()` are ignored

.seealso: [](ch_matrices), `Mat`, `MATSEQAIJ`, `MATAIJ`, `MatCreateAIJ()`
M*/
PETSC_EXTERN PetscErrorCode MatCreate_MPIAIJ(Mat B)
{
  Mat_MPIAIJ *b;
  PetscMPIInt size;

  PetscFunctionBegin;
  PetscCallMPI(MPI_Comm_size(PetscObjectComm((PetscObject)B), &size));

  PetscCall(PetscNew(&b));
  B->data       = (void *)b;
  B->ops[0]     = MatOps_Values;
  B->assembled  = PETSC_FALSE;
  B->insertmode = NOT_SET_VALUES;
  b->size       = size;

  PetscCallMPI(MPI_Comm_rank(PetscObjectComm((PetscObject)B), &b->rank));

  /* build cache for off array entries formed */
  PetscCall(MatStashCreate_Private(PetscObjectComm((PetscObject)B), 1, &B->stash));

  b->donotstash  = PETSC_FALSE;
  b->colmap      = NULL;
  b->garray      = NULL;
  b->roworiented = PETSC_TRUE;

  /* stuff used for matrix vector multiply */
  b->lvec  = NULL;
  b->Mvctx = NULL;

  /* stuff for MatGetRow() */
  b->rowindices   = NULL;
  b->rowvalues    = NULL;
  b->getrowactive = PETSC_FALSE;

  /* flexible pointer used in CUSPARSE classes */
  b->spptr = NULL;

  PetscCall(PetscObjectComposeFunction((PetscObject)B, "MatMPIAIJSetUseScalableIncreaseOverlap_C", MatMPIAIJSetUseScalableIncreaseOverlap_MPIAIJ));
  PetscCall(PetscObjectComposeFunction((PetscObject)B, "MatStoreValues_C", MatStoreValues_MPIAIJ));
  PetscCall(PetscObjectComposeFunction((PetscObject)B, "MatRetrieveValues_C", MatRetrieveValues_MPIAIJ));
  PetscCall(PetscObjectComposeFunction((PetscObject)B, "MatIsTranspose_C", MatIsTranspose_MPIAIJ));
  PetscCall(PetscObjectComposeFunction((PetscObject)B, "MatMPIAIJSetPreallocation_C", MatMPIAIJSetPreallocation_MPIAIJ));
  PetscCall(PetscObjectComposeFunction((PetscObject)B, "MatResetPreallocation_C", MatResetPreallocation_MPIAIJ));
  PetscCall(PetscObjectComposeFunction((PetscObject)B, "MatResetHash_C", MatResetHash_MPIAIJ));
  PetscCall(PetscObjectComposeFunction((PetscObject)B, "MatMPIAIJSetPreallocationCSR_C", MatMPIAIJSetPreallocationCSR_MPIAIJ));
  PetscCall(PetscObjectComposeFunction((PetscObject)B, "MatDiagonalScaleLocal_C", MatDiagonalScaleLocal_MPIAIJ));
  PetscCall(PetscObjectComposeFunction((PetscObject)B, "MatConvert_mpiaij_mpiaijperm_C", MatConvert_MPIAIJ_MPIAIJPERM));
  PetscCall(PetscObjectComposeFunction((PetscObject)B, "MatConvert_mpiaij_mpiaijsell_C", MatConvert_MPIAIJ_MPIAIJSELL));
#if defined(PETSC_HAVE_CUDA)
  PetscCall(PetscObjectComposeFunction((PetscObject)B, "MatConvert_mpiaij_mpiaijcusparse_C", MatConvert_MPIAIJ_MPIAIJCUSPARSE));
#endif
#if defined(PETSC_HAVE_HIP)
  PetscCall(PetscObjectComposeFunction((PetscObject)B, "MatConvert_mpiaij_mpiaijhipsparse_C", MatConvert_MPIAIJ_MPIAIJHIPSPARSE));
#endif
#if defined(PETSC_HAVE_KOKKOS_KERNELS)
  PetscCall(PetscObjectComposeFunction((PetscObject)B, "MatConvert_mpiaij_mpiaijkokkos_C", MatConvert_MPIAIJ_MPIAIJKokkos));
#endif
#if defined(PETSC_HAVE_MKL_SPARSE)
  PetscCall(PetscObjectComposeFunction((PetscObject)B, "MatConvert_mpiaij_mpiaijmkl_C", MatConvert_MPIAIJ_MPIAIJMKL));
#endif
  PetscCall(PetscObjectComposeFunction((PetscObject)B, "MatConvert_mpiaij_mpiaijcrl_C", MatConvert_MPIAIJ_MPIAIJCRL));
  PetscCall(PetscObjectComposeFunction((PetscObject)B, "MatConvert_mpiaij_mpibaij_C", MatConvert_MPIAIJ_MPIBAIJ));
  PetscCall(PetscObjectComposeFunction((PetscObject)B, "MatConvert_mpiaij_mpisbaij_C", MatConvert_MPIAIJ_MPISBAIJ));
  PetscCall(PetscObjectComposeFunction((PetscObject)B, "MatConvert_mpiaij_mpidense_C", MatConvert_MPIAIJ_MPIDense));
#if defined(PETSC_HAVE_ELEMENTAL)
  PetscCall(PetscObjectComposeFunction((PetscObject)B, "MatConvert_mpiaij_elemental_C", MatConvert_MPIAIJ_Elemental));
#endif
#if defined(PETSC_HAVE_SCALAPACK)
  PetscCall(PetscObjectComposeFunction((PetscObject)B, "MatConvert_mpiaij_scalapack_C", MatConvert_AIJ_ScaLAPACK));
#endif
  PetscCall(PetscObjectComposeFunction((PetscObject)B, "MatConvert_mpiaij_is_C", MatConvert_XAIJ_IS));
  PetscCall(PetscObjectComposeFunction((PetscObject)B, "MatConvert_mpiaij_mpisell_C", MatConvert_MPIAIJ_MPISELL));
#if defined(PETSC_HAVE_HYPRE)
  PetscCall(PetscObjectComposeFunction((PetscObject)B, "MatConvert_mpiaij_hypre_C", MatConvert_AIJ_HYPRE));
  PetscCall(PetscObjectComposeFunction((PetscObject)B, "MatProductSetFromOptions_transpose_mpiaij_mpiaij_C", MatProductSetFromOptions_Transpose_AIJ_AIJ));
#endif
  PetscCall(PetscObjectComposeFunction((PetscObject)B, "MatProductSetFromOptions_is_mpiaij_C", MatProductSetFromOptions_IS_XAIJ));
  PetscCall(PetscObjectComposeFunction((PetscObject)B, "MatProductSetFromOptions_mpiaij_mpiaij_C", MatProductSetFromOptions_MPIAIJ));
  PetscCall(PetscObjectComposeFunction((PetscObject)B, "MatSetPreallocationCOO_C", MatSetPreallocationCOO_MPIAIJ));
  PetscCall(PetscObjectComposeFunction((PetscObject)B, "MatSetValuesCOO_C", MatSetValuesCOO_MPIAIJ));
  PetscCall(PetscObjectChangeTypeName((PetscObject)B, MATMPIAIJ));
  PetscFunctionReturn(PETSC_SUCCESS);
}

/*@
  MatCreateMPIAIJWithSplitArrays - creates a `MATMPIAIJ` matrix using arrays that contain the "diagonal"
  and "off-diagonal" part of the matrix in CSR format.

  Collective

  Input Parameters:
+ comm - MPI communicator
. m    - number of local rows (Cannot be `PETSC_DECIDE`)
. n    - This value should be the same as the local size used in creating the
         x vector for the matrix-vector product $y = Ax$. (or `PETSC_DECIDE` to have
         calculated if `N` is given) For square matrices `n` is almost always `m`.
. M    - number of global rows (or `PETSC_DETERMINE` to have calculated if `m` is given)
. N    - number of global columns (or `PETSC_DETERMINE` to have calculated if `n` is given)
. i    - row indices for "diagonal" portion of matrix; that is i[0] = 0, i[row] = i[row-1] + number of elements in that row of the matrix
. j    - column indices, which must be local, i.e., based off the start column of the diagonal portion
. a    - matrix values
. oi   - row indices for "off-diagonal" portion of matrix; that is oi[0] = 0, oi[row] = oi[row-1] + number of elements in that row of the matrix
. oj   - column indices, which must be global, representing global columns in the `MATMPIAIJ` matrix
- oa   - matrix values

  Output Parameter:
. mat - the matrix

  Level: advanced

  Notes:
  The `i`, `j`, and `a` arrays ARE NOT copied by this routine into the internal format used by PETSc (even in Fortran). The user
  must free the arrays once the matrix has been destroyed and not before.

  The `i` and `j` indices are 0 based

  See `MatCreateAIJ()` for the definition of "diagonal" and "off-diagonal" portion of the matrix

  This sets local rows and cannot be used to set off-processor values.

  Use of this routine is discouraged because it is inflexible and cumbersome to use. It is extremely rare that a
  legacy application natively assembles into exactly this split format. The code to do so is nontrivial and does
  not easily support in-place reassembly. It is recommended to use MatSetValues() (or a variant thereof) because
  the resulting assembly is easier to implement, will work with any matrix format, and the user does not have to
  keep track of the underlying array. Use `MatSetOption`(A,`MAT_NO_OFF_PROC_ENTRIES`,`PETSC_TRUE`) to disable all
  communication if it is known that only local entries will be set.

.seealso: [](ch_matrices), `Mat`, `MatCreate()`, `MatCreateSeqAIJ()`, `MatSetValues()`, `MatMPIAIJSetPreallocation()`, `MatMPIAIJSetPreallocationCSR()`,
          `MATMPIAIJ`, `MatCreateAIJ()`, `MatCreateMPIAIJWithArrays()`
@*/
PetscErrorCode MatCreateMPIAIJWithSplitArrays(MPI_Comm comm, PetscInt m, PetscInt n, PetscInt M, PetscInt N, PetscInt i[], PetscInt j[], PetscScalar a[], PetscInt oi[], PetscInt oj[], PetscScalar oa[], Mat *mat)
{
  Mat_MPIAIJ *maij;

  PetscFunctionBegin;
  PetscCheck(m >= 0, PETSC_COMM_SELF, PETSC_ERR_ARG_OUTOFRANGE, "local number of rows (m) cannot be PETSC_DECIDE, or negative");
  PetscCheck(i[0] == 0, PETSC_COMM_SELF, PETSC_ERR_ARG_OUTOFRANGE, "i (row indices) must start with 0");
  PetscCheck(oi[0] == 0, PETSC_COMM_SELF, PETSC_ERR_ARG_OUTOFRANGE, "oi (row indices) must start with 0");
  PetscCall(MatCreate(comm, mat));
  PetscCall(MatSetSizes(*mat, m, n, M, N));
  PetscCall(MatSetType(*mat, MATMPIAIJ));
  maij = (Mat_MPIAIJ *)(*mat)->data;

  (*mat)->preallocated = PETSC_TRUE;

  PetscCall(PetscLayoutSetUp((*mat)->rmap));
  PetscCall(PetscLayoutSetUp((*mat)->cmap));

  PetscCall(MatCreateSeqAIJWithArrays(PETSC_COMM_SELF, m, n, i, j, a, &maij->A));
  PetscCall(MatCreateSeqAIJWithArrays(PETSC_COMM_SELF, m, (*mat)->cmap->N, oi, oj, oa, &maij->B));

  PetscCall(MatSetOption(*mat, MAT_NO_OFF_PROC_ENTRIES, PETSC_TRUE));
  PetscCall(MatAssemblyBegin(*mat, MAT_FINAL_ASSEMBLY));
  PetscCall(MatAssemblyEnd(*mat, MAT_FINAL_ASSEMBLY));
  PetscCall(MatSetOption(*mat, MAT_NO_OFF_PROC_ENTRIES, PETSC_FALSE));
  PetscCall(MatSetOption(*mat, MAT_NEW_NONZERO_LOCATION_ERR, PETSC_TRUE));
  PetscFunctionReturn(PETSC_SUCCESS);
}

typedef struct {
  Mat       *mp;    /* intermediate products */
  PetscBool *mptmp; /* is the intermediate product temporary ? */
  PetscInt   cp;    /* number of intermediate products */

  /* support for MatGetBrowsOfAoCols_MPIAIJ for P_oth */
  PetscInt    *startsj_s, *startsj_r;
  PetscScalar *bufa;
  Mat          P_oth;

  /* may take advantage of merging product->B */
  Mat Bloc; /* B-local by merging diag and off-diag */

  /* cusparse does not have support to split between symbolic and numeric phases.
     When api_user is true, we don't need to update the numerical values
     of the temporary storage */
  PetscBool reusesym;

  /* support for COO values insertion */
  PetscScalar *coo_v, *coo_w; /* store on-process and off-process COO scalars, and used as MPI recv/send buffers respectively */
  PetscInt   **own;           /* own[i] points to address of on-process COO indices for Mat mp[i] */
  PetscInt   **off;           /* off[i] points to address of off-process COO indices for Mat mp[i] */
  PetscBool    hasoffproc;    /* if true, have off-process values insertion (i.e. AtB or PtAP) */
  PetscSF      sf;            /* used for non-local values insertion and memory malloc */
  PetscMemType mtype;

  /* customization */
  PetscBool abmerge;
  PetscBool P_oth_bind;
} MatMatMPIAIJBACKEND;

static PetscErrorCode MatDestroy_MatMatMPIAIJBACKEND(void *data)
{
  MatMatMPIAIJBACKEND *mmdata = (MatMatMPIAIJBACKEND *)data;
  PetscInt             i;

  PetscFunctionBegin;
  PetscCall(PetscFree2(mmdata->startsj_s, mmdata->startsj_r));
  PetscCall(PetscFree(mmdata->bufa));
  PetscCall(PetscSFFree(mmdata->sf, mmdata->mtype, mmdata->coo_v));
  PetscCall(PetscSFFree(mmdata->sf, mmdata->mtype, mmdata->coo_w));
  PetscCall(MatDestroy(&mmdata->P_oth));
  PetscCall(MatDestroy(&mmdata->Bloc));
  PetscCall(PetscSFDestroy(&mmdata->sf));
  for (i = 0; i < mmdata->cp; i++) PetscCall(MatDestroy(&mmdata->mp[i]));
  PetscCall(PetscFree2(mmdata->mp, mmdata->mptmp));
  PetscCall(PetscFree(mmdata->own[0]));
  PetscCall(PetscFree(mmdata->own));
  PetscCall(PetscFree(mmdata->off[0]));
  PetscCall(PetscFree(mmdata->off));
  PetscCall(PetscFree(mmdata));
  PetscFunctionReturn(PETSC_SUCCESS);
}

/* Copy selected n entries with indices in idx[] of A to v[].
   If idx is NULL, copy the whole data array of A to v[]
 */
static PetscErrorCode MatSeqAIJCopySubArray(Mat A, PetscInt n, const PetscInt idx[], PetscScalar v[])
{
  PetscErrorCode (*f)(Mat, PetscInt, const PetscInt[], PetscScalar[]);

  PetscFunctionBegin;
  PetscCall(PetscObjectQueryFunction((PetscObject)A, "MatSeqAIJCopySubArray_C", &f));
  if (f) {
    PetscCall((*f)(A, n, idx, v));
  } else {
    const PetscScalar *vv;

    PetscCall(MatSeqAIJGetArrayRead(A, &vv));
    if (n && idx) {
      PetscScalar    *w  = v;
      const PetscInt *oi = idx;
      PetscInt        j;

      for (j = 0; j < n; j++) *w++ = vv[*oi++];
    } else {
      PetscCall(PetscArraycpy(v, vv, n));
    }
    PetscCall(MatSeqAIJRestoreArrayRead(A, &vv));
  }
  PetscFunctionReturn(PETSC_SUCCESS);
}

static PetscErrorCode MatProductNumeric_MPIAIJBACKEND(Mat C)
{
  MatMatMPIAIJBACKEND *mmdata;
  PetscInt             i, n_d, n_o;

  PetscFunctionBegin;
  MatCheckProduct(C, 1);
  PetscCheck(C->product->data, PetscObjectComm((PetscObject)C), PETSC_ERR_PLIB, "Product data empty");
  mmdata = (MatMatMPIAIJBACKEND *)C->product->data;
  if (!mmdata->reusesym) { /* update temporary matrices */
    if (mmdata->P_oth) PetscCall(MatGetBrowsOfAoCols_MPIAIJ(C->product->A, C->product->B, MAT_REUSE_MATRIX, &mmdata->startsj_s, &mmdata->startsj_r, &mmdata->bufa, &mmdata->P_oth));
    if (mmdata->Bloc) PetscCall(MatMPIAIJGetLocalMatMerge(C->product->B, MAT_REUSE_MATRIX, NULL, &mmdata->Bloc));
  }
  mmdata->reusesym = PETSC_FALSE;

  for (i = 0; i < mmdata->cp; i++) {
    PetscCheck(mmdata->mp[i]->ops->productnumeric, PetscObjectComm((PetscObject)mmdata->mp[i]), PETSC_ERR_PLIB, "Missing numeric op for %s", MatProductTypes[mmdata->mp[i]->product->type]);
    PetscCall((*mmdata->mp[i]->ops->productnumeric)(mmdata->mp[i]));
  }
  for (i = 0, n_d = 0, n_o = 0; i < mmdata->cp; i++) {
    PetscInt noff;

    PetscCall(PetscIntCast(mmdata->off[i + 1] - mmdata->off[i], &noff));
    if (mmdata->mptmp[i]) continue;
    if (noff) {
      PetscInt nown;

      PetscCall(PetscIntCast(mmdata->own[i + 1] - mmdata->own[i], &nown));
      PetscCall(MatSeqAIJCopySubArray(mmdata->mp[i], noff, mmdata->off[i], mmdata->coo_w + n_o));
      PetscCall(MatSeqAIJCopySubArray(mmdata->mp[i], nown, mmdata->own[i], mmdata->coo_v + n_d));
      n_o += noff;
      n_d += nown;
    } else {
      Mat_SeqAIJ *mm = (Mat_SeqAIJ *)mmdata->mp[i]->data;

      PetscCall(MatSeqAIJCopySubArray(mmdata->mp[i], mm->nz, NULL, mmdata->coo_v + n_d));
      n_d += mm->nz;
    }
  }
  if (mmdata->hasoffproc) { /* offprocess insertion */
    PetscCall(PetscSFGatherBegin(mmdata->sf, MPIU_SCALAR, mmdata->coo_w, mmdata->coo_v + n_d));
    PetscCall(PetscSFGatherEnd(mmdata->sf, MPIU_SCALAR, mmdata->coo_w, mmdata->coo_v + n_d));
  }
  PetscCall(MatSetValuesCOO(C, mmdata->coo_v, INSERT_VALUES));
  PetscFunctionReturn(PETSC_SUCCESS);
}

/* Support for Pt * A, A * P, or Pt * A * P */
#define MAX_NUMBER_INTERMEDIATE 4
PetscErrorCode MatProductSymbolic_MPIAIJBACKEND(Mat C)
{
  Mat_Product           *product = C->product;
  Mat                    A, P, mp[MAX_NUMBER_INTERMEDIATE]; /* A, P and a series of intermediate matrices */
  Mat_MPIAIJ            *a, *p;
  MatMatMPIAIJBACKEND   *mmdata;
  ISLocalToGlobalMapping P_oth_l2g = NULL;
  IS                     glob      = NULL;
  const char            *prefix;
  char                   pprefix[256];
  const PetscInt        *globidx, *P_oth_idx;
  PetscInt               i, j, cp, m, n, M, N, *coo_i, *coo_j;
  PetscCount             ncoo, ncoo_d, ncoo_o, ncoo_oown;
  PetscInt               cmapt[MAX_NUMBER_INTERMEDIATE], rmapt[MAX_NUMBER_INTERMEDIATE]; /* col/row map type for each Mat in mp[]. */
                                                                                         /* type-0: consecutive, start from 0; type-1: consecutive with */
                                                                                         /* a base offset; type-2: sparse with a local to global map table */
  const PetscInt *cmapa[MAX_NUMBER_INTERMEDIATE], *rmapa[MAX_NUMBER_INTERMEDIATE];       /* col/row local to global map array (table) for type-2 map type */

  MatProductType ptype;
  PetscBool      mptmp[MAX_NUMBER_INTERMEDIATE], hasoffproc = PETSC_FALSE, iscuda, iship, iskokk;
  PetscMPIInt    size;

  PetscFunctionBegin;
  MatCheckProduct(C, 1);
  PetscCheck(!product->data, PetscObjectComm((PetscObject)C), PETSC_ERR_PLIB, "Product data not empty");
  ptype = product->type;
  if (product->A->symmetric == PETSC_BOOL3_TRUE && ptype == MATPRODUCT_AtB) {
    ptype                                          = MATPRODUCT_AB;
    product->symbolic_used_the_fact_A_is_symmetric = PETSC_TRUE;
  }
  switch (ptype) {
  case MATPRODUCT_AB:
    A          = product->A;
    P          = product->B;
    m          = A->rmap->n;
    n          = P->cmap->n;
    M          = A->rmap->N;
    N          = P->cmap->N;
    hasoffproc = PETSC_FALSE; /* will not scatter mat product values to other processes */
    break;
  case MATPRODUCT_AtB:
    P          = product->A;
    A          = product->B;
    m          = P->cmap->n;
    n          = A->cmap->n;
    M          = P->cmap->N;
    N          = A->cmap->N;
    hasoffproc = PETSC_TRUE;
    break;
  case MATPRODUCT_PtAP:
    A          = product->A;
    P          = product->B;
    m          = P->cmap->n;
    n          = P->cmap->n;
    M          = P->cmap->N;
    N          = P->cmap->N;
    hasoffproc = PETSC_TRUE;
    break;
  default:
    SETERRQ(PetscObjectComm((PetscObject)C), PETSC_ERR_PLIB, "Not for product type %s", MatProductTypes[ptype]);
  }
  PetscCallMPI(MPI_Comm_size(PetscObjectComm((PetscObject)C), &size));
  if (size == 1) hasoffproc = PETSC_FALSE;

  /* defaults */
  for (i = 0; i < MAX_NUMBER_INTERMEDIATE; i++) {
    mp[i]    = NULL;
    mptmp[i] = PETSC_FALSE;
    rmapt[i] = -1;
    cmapt[i] = -1;
    rmapa[i] = NULL;
    cmapa[i] = NULL;
  }

  /* customization */
  PetscCall(PetscNew(&mmdata));
  mmdata->reusesym = product->api_user;
  if (ptype == MATPRODUCT_AB) {
    if (product->api_user) {
      PetscOptionsBegin(PetscObjectComm((PetscObject)C), ((PetscObject)C)->prefix, "MatMatMult", "Mat");
      PetscCall(PetscOptionsBool("-matmatmult_backend_mergeB", "Merge product->B local matrices", "MatMatMult", mmdata->abmerge, &mmdata->abmerge, NULL));
      PetscCall(PetscOptionsBool("-matmatmult_backend_pothbind", "Bind P_oth to CPU", "MatBindToCPU", mmdata->P_oth_bind, &mmdata->P_oth_bind, NULL));
      PetscOptionsEnd();
    } else {
      PetscOptionsBegin(PetscObjectComm((PetscObject)C), ((PetscObject)C)->prefix, "MatProduct_AB", "Mat");
      PetscCall(PetscOptionsBool("-mat_product_algorithm_backend_mergeB", "Merge product->B local matrices", "MatMatMult", mmdata->abmerge, &mmdata->abmerge, NULL));
      PetscCall(PetscOptionsBool("-mat_product_algorithm_backend_pothbind", "Bind P_oth to CPU", "MatBindToCPU", mmdata->P_oth_bind, &mmdata->P_oth_bind, NULL));
      PetscOptionsEnd();
    }
  } else if (ptype == MATPRODUCT_PtAP) {
    if (product->api_user) {
      PetscOptionsBegin(PetscObjectComm((PetscObject)C), ((PetscObject)C)->prefix, "MatPtAP", "Mat");
      PetscCall(PetscOptionsBool("-matptap_backend_pothbind", "Bind P_oth to CPU", "MatBindToCPU", mmdata->P_oth_bind, &mmdata->P_oth_bind, NULL));
      PetscOptionsEnd();
    } else {
      PetscOptionsBegin(PetscObjectComm((PetscObject)C), ((PetscObject)C)->prefix, "MatProduct_PtAP", "Mat");
      PetscCall(PetscOptionsBool("-mat_product_algorithm_backend_pothbind", "Bind P_oth to CPU", "MatBindToCPU", mmdata->P_oth_bind, &mmdata->P_oth_bind, NULL));
      PetscOptionsEnd();
    }
  }
  a = (Mat_MPIAIJ *)A->data;
  p = (Mat_MPIAIJ *)P->data;
  PetscCall(MatSetSizes(C, m, n, M, N));
  PetscCall(PetscLayoutSetUp(C->rmap));
  PetscCall(PetscLayoutSetUp(C->cmap));
  PetscCall(MatSetType(C, ((PetscObject)A)->type_name));
  PetscCall(MatGetOptionsPrefix(C, &prefix));

  cp = 0;
  switch (ptype) {
  case MATPRODUCT_AB: /* A * P */
    PetscCall(MatGetBrowsOfAoCols_MPIAIJ(A, P, MAT_INITIAL_MATRIX, &mmdata->startsj_s, &mmdata->startsj_r, &mmdata->bufa, &mmdata->P_oth));

    /* A_diag * P_local (merged or not) */
    if (mmdata->abmerge) { /* P's diagonal and off-diag blocks are merged to one matrix, then multiplied by A_diag */
      /* P is product->B */
      PetscCall(MatMPIAIJGetLocalMatMerge(P, MAT_INITIAL_MATRIX, &glob, &mmdata->Bloc));
      PetscCall(MatProductCreate(a->A, mmdata->Bloc, NULL, &mp[cp]));
      PetscCall(MatProductSetType(mp[cp], MATPRODUCT_AB));
      PetscCall(MatProductSetFill(mp[cp], product->fill));
      PetscCall(PetscSNPrintf(pprefix, sizeof(pprefix), "backend_p%" PetscInt_FMT "_", cp));
      PetscCall(MatSetOptionsPrefix(mp[cp], prefix));
      PetscCall(MatAppendOptionsPrefix(mp[cp], pprefix));
      mp[cp]->product->api_user = product->api_user;
      PetscCall(MatProductSetFromOptions(mp[cp]));
      PetscCall((*mp[cp]->ops->productsymbolic)(mp[cp]));
      PetscCall(ISGetIndices(glob, &globidx));
      rmapt[cp] = 1;
      cmapt[cp] = 2;
      cmapa[cp] = globidx;
      mptmp[cp] = PETSC_FALSE;
      cp++;
    } else { /* A_diag * P_diag and A_diag * P_off */
      PetscCall(MatProductCreate(a->A, p->A, NULL, &mp[cp]));
      PetscCall(MatProductSetType(mp[cp], MATPRODUCT_AB));
      PetscCall(MatProductSetFill(mp[cp], product->fill));
      PetscCall(PetscSNPrintf(pprefix, sizeof(pprefix), "backend_p%" PetscInt_FMT "_", cp));
      PetscCall(MatSetOptionsPrefix(mp[cp], prefix));
      PetscCall(MatAppendOptionsPrefix(mp[cp], pprefix));
      mp[cp]->product->api_user = product->api_user;
      PetscCall(MatProductSetFromOptions(mp[cp]));
      PetscCall((*mp[cp]->ops->productsymbolic)(mp[cp]));
      rmapt[cp] = 1;
      cmapt[cp] = 1;
      mptmp[cp] = PETSC_FALSE;
      cp++;
      PetscCall(MatProductCreate(a->A, p->B, NULL, &mp[cp]));
      PetscCall(MatProductSetType(mp[cp], MATPRODUCT_AB));
      PetscCall(MatProductSetFill(mp[cp], product->fill));
      PetscCall(PetscSNPrintf(pprefix, sizeof(pprefix), "backend_p%" PetscInt_FMT "_", cp));
      PetscCall(MatSetOptionsPrefix(mp[cp], prefix));
      PetscCall(MatAppendOptionsPrefix(mp[cp], pprefix));
      mp[cp]->product->api_user = product->api_user;
      PetscCall(MatProductSetFromOptions(mp[cp]));
      PetscCall((*mp[cp]->ops->productsymbolic)(mp[cp]));
      rmapt[cp] = 1;
      cmapt[cp] = 2;
      cmapa[cp] = p->garray;
      mptmp[cp] = PETSC_FALSE;
      cp++;
    }

    /* A_off * P_other */
    if (mmdata->P_oth) {
      PetscCall(MatSeqAIJCompactOutExtraColumns_SeqAIJ(mmdata->P_oth, &P_oth_l2g)); /* make P_oth use local col ids */
      PetscCall(ISLocalToGlobalMappingGetIndices(P_oth_l2g, &P_oth_idx));
      PetscCall(MatSetType(mmdata->P_oth, ((PetscObject)a->B)->type_name));
      PetscCall(MatBindToCPU(mmdata->P_oth, mmdata->P_oth_bind));
      PetscCall(MatProductCreate(a->B, mmdata->P_oth, NULL, &mp[cp]));
      PetscCall(MatProductSetType(mp[cp], MATPRODUCT_AB));
      PetscCall(MatProductSetFill(mp[cp], product->fill));
      PetscCall(PetscSNPrintf(pprefix, sizeof(pprefix), "backend_p%" PetscInt_FMT "_", cp));
      PetscCall(MatSetOptionsPrefix(mp[cp], prefix));
      PetscCall(MatAppendOptionsPrefix(mp[cp], pprefix));
      mp[cp]->product->api_user = product->api_user;
      PetscCall(MatProductSetFromOptions(mp[cp]));
      PetscCall((*mp[cp]->ops->productsymbolic)(mp[cp]));
      rmapt[cp] = 1;
      cmapt[cp] = 2;
      cmapa[cp] = P_oth_idx;
      mptmp[cp] = PETSC_FALSE;
      cp++;
    }
    break;

  case MATPRODUCT_AtB: /* (P^t * A): P_diag * A_loc + P_off * A_loc */
    /* A is product->B */
    PetscCall(MatMPIAIJGetLocalMatMerge(A, MAT_INITIAL_MATRIX, &glob, &mmdata->Bloc));
    if (A == P) { /* when A==P, we can take advantage of the already merged mmdata->Bloc */
      PetscCall(MatProductCreate(mmdata->Bloc, mmdata->Bloc, NULL, &mp[cp]));
      PetscCall(MatProductSetType(mp[cp], MATPRODUCT_AtB));
      PetscCall(MatProductSetFill(mp[cp], product->fill));
      PetscCall(PetscSNPrintf(pprefix, sizeof(pprefix), "backend_p%" PetscInt_FMT "_", cp));
      PetscCall(MatSetOptionsPrefix(mp[cp], prefix));
      PetscCall(MatAppendOptionsPrefix(mp[cp], pprefix));
      mp[cp]->product->api_user = product->api_user;
      PetscCall(MatProductSetFromOptions(mp[cp]));
      PetscCall((*mp[cp]->ops->productsymbolic)(mp[cp]));
      PetscCall(ISGetIndices(glob, &globidx));
      rmapt[cp] = 2;
      rmapa[cp] = globidx;
      cmapt[cp] = 2;
      cmapa[cp] = globidx;
      mptmp[cp] = PETSC_FALSE;
      cp++;
    } else {
      PetscCall(MatProductCreate(p->A, mmdata->Bloc, NULL, &mp[cp]));
      PetscCall(MatProductSetType(mp[cp], MATPRODUCT_AtB));
      PetscCall(MatProductSetFill(mp[cp], product->fill));
      PetscCall(PetscSNPrintf(pprefix, sizeof(pprefix), "backend_p%" PetscInt_FMT "_", cp));
      PetscCall(MatSetOptionsPrefix(mp[cp], prefix));
      PetscCall(MatAppendOptionsPrefix(mp[cp], pprefix));
      mp[cp]->product->api_user = product->api_user;
      PetscCall(MatProductSetFromOptions(mp[cp]));
      PetscCall((*mp[cp]->ops->productsymbolic)(mp[cp]));
      PetscCall(ISGetIndices(glob, &globidx));
      rmapt[cp] = 1;
      cmapt[cp] = 2;
      cmapa[cp] = globidx;
      mptmp[cp] = PETSC_FALSE;
      cp++;
      PetscCall(MatProductCreate(p->B, mmdata->Bloc, NULL, &mp[cp]));
      PetscCall(MatProductSetType(mp[cp], MATPRODUCT_AtB));
      PetscCall(MatProductSetFill(mp[cp], product->fill));
      PetscCall(PetscSNPrintf(pprefix, sizeof(pprefix), "backend_p%" PetscInt_FMT "_", cp));
      PetscCall(MatSetOptionsPrefix(mp[cp], prefix));
      PetscCall(MatAppendOptionsPrefix(mp[cp], pprefix));
      mp[cp]->product->api_user = product->api_user;
      PetscCall(MatProductSetFromOptions(mp[cp]));
      PetscCall((*mp[cp]->ops->productsymbolic)(mp[cp]));
      rmapt[cp] = 2;
      rmapa[cp] = p->garray;
      cmapt[cp] = 2;
      cmapa[cp] = globidx;
      mptmp[cp] = PETSC_FALSE;
      cp++;
    }
    break;
  case MATPRODUCT_PtAP:
    PetscCall(MatGetBrowsOfAoCols_MPIAIJ(A, P, MAT_INITIAL_MATRIX, &mmdata->startsj_s, &mmdata->startsj_r, &mmdata->bufa, &mmdata->P_oth));
    /* P is product->B */
    PetscCall(MatMPIAIJGetLocalMatMerge(P, MAT_INITIAL_MATRIX, &glob, &mmdata->Bloc));
    PetscCall(MatProductCreate(a->A, mmdata->Bloc, NULL, &mp[cp]));
    PetscCall(MatProductSetType(mp[cp], MATPRODUCT_PtAP));
    PetscCall(MatProductSetFill(mp[cp], product->fill));
    PetscCall(PetscSNPrintf(pprefix, sizeof(pprefix), "backend_p%" PetscInt_FMT "_", cp));
    PetscCall(MatSetOptionsPrefix(mp[cp], prefix));
    PetscCall(MatAppendOptionsPrefix(mp[cp], pprefix));
    mp[cp]->product->api_user = product->api_user;
    PetscCall(MatProductSetFromOptions(mp[cp]));
    PetscCall((*mp[cp]->ops->productsymbolic)(mp[cp]));
    PetscCall(ISGetIndices(glob, &globidx));
    rmapt[cp] = 2;
    rmapa[cp] = globidx;
    cmapt[cp] = 2;
    cmapa[cp] = globidx;
    mptmp[cp] = PETSC_FALSE;
    cp++;
    if (mmdata->P_oth) {
      PetscCall(MatSeqAIJCompactOutExtraColumns_SeqAIJ(mmdata->P_oth, &P_oth_l2g));
      PetscCall(ISLocalToGlobalMappingGetIndices(P_oth_l2g, &P_oth_idx));
      PetscCall(MatSetType(mmdata->P_oth, ((PetscObject)a->B)->type_name));
      PetscCall(MatBindToCPU(mmdata->P_oth, mmdata->P_oth_bind));
      PetscCall(MatProductCreate(a->B, mmdata->P_oth, NULL, &mp[cp]));
      PetscCall(MatProductSetType(mp[cp], MATPRODUCT_AB));
      PetscCall(MatProductSetFill(mp[cp], product->fill));
      PetscCall(PetscSNPrintf(pprefix, sizeof(pprefix), "backend_p%" PetscInt_FMT "_", cp));
      PetscCall(MatSetOptionsPrefix(mp[cp], prefix));
      PetscCall(MatAppendOptionsPrefix(mp[cp], pprefix));
      mp[cp]->product->api_user = product->api_user;
      PetscCall(MatProductSetFromOptions(mp[cp]));
      PetscCall((*mp[cp]->ops->productsymbolic)(mp[cp]));
      mptmp[cp] = PETSC_TRUE;
      cp++;
      PetscCall(MatProductCreate(mmdata->Bloc, mp[1], NULL, &mp[cp]));
      PetscCall(MatProductSetType(mp[cp], MATPRODUCT_AtB));
      PetscCall(MatProductSetFill(mp[cp], product->fill));
      PetscCall(PetscSNPrintf(pprefix, sizeof(pprefix), "backend_p%" PetscInt_FMT "_", cp));
      PetscCall(MatSetOptionsPrefix(mp[cp], prefix));
      PetscCall(MatAppendOptionsPrefix(mp[cp], pprefix));
      mp[cp]->product->api_user = product->api_user;
      PetscCall(MatProductSetFromOptions(mp[cp]));
      PetscCall((*mp[cp]->ops->productsymbolic)(mp[cp]));
      rmapt[cp] = 2;
      rmapa[cp] = globidx;
      cmapt[cp] = 2;
      cmapa[cp] = P_oth_idx;
      mptmp[cp] = PETSC_FALSE;
      cp++;
    }
    break;
  default:
    SETERRQ(PetscObjectComm((PetscObject)C), PETSC_ERR_PLIB, "Not for product type %s", MatProductTypes[ptype]);
  }
  /* sanity check */
  if (size > 1)
    for (i = 0; i < cp; i++) PetscCheck(rmapt[i] != 2 || hasoffproc, PETSC_COMM_SELF, PETSC_ERR_PLIB, "Unexpected offproc map type for product %" PetscInt_FMT, i);

  PetscCall(PetscMalloc2(cp, &mmdata->mp, cp, &mmdata->mptmp));
  for (i = 0; i < cp; i++) {
    mmdata->mp[i]    = mp[i];
    mmdata->mptmp[i] = mptmp[i];
  }
  mmdata->cp             = cp;
  C->product->data       = mmdata;
  C->product->destroy    = MatDestroy_MatMatMPIAIJBACKEND;
  C->ops->productnumeric = MatProductNumeric_MPIAIJBACKEND;

  /* memory type */
  mmdata->mtype = PETSC_MEMTYPE_HOST;
  PetscCall(PetscObjectTypeCompareAny((PetscObject)C, &iscuda, MATSEQAIJCUSPARSE, MATMPIAIJCUSPARSE, ""));
  PetscCall(PetscObjectTypeCompareAny((PetscObject)C, &iship, MATSEQAIJHIPSPARSE, MATMPIAIJHIPSPARSE, ""));
  PetscCall(PetscObjectTypeCompareAny((PetscObject)C, &iskokk, MATSEQAIJKOKKOS, MATMPIAIJKOKKOS, ""));
  if (iscuda) mmdata->mtype = PETSC_MEMTYPE_CUDA;
  else if (iship) mmdata->mtype = PETSC_MEMTYPE_HIP;
  else if (iskokk) mmdata->mtype = PETSC_MEMTYPE_KOKKOS;

  /* prepare coo coordinates for values insertion */

  /* count total nonzeros of those intermediate seqaij Mats
    ncoo_d:    # of nonzeros of matrices that do not have offproc entries
    ncoo_o:    # of nonzeros (of matrices that might have offproc entries) that will be inserted to remote procs
    ncoo_oown: # of nonzeros (of matrices that might have offproc entries) that will be inserted locally
  */
  for (cp = 0, ncoo_d = 0, ncoo_o = 0, ncoo_oown = 0; cp < mmdata->cp; cp++) {
    Mat_SeqAIJ *mm = (Mat_SeqAIJ *)mp[cp]->data;
    if (mptmp[cp]) continue;
    if (rmapt[cp] == 2 && hasoffproc) { /* the rows need to be scatter to all processes (might include self) */
      const PetscInt *rmap = rmapa[cp];
      const PetscInt  mr   = mp[cp]->rmap->n;
      const PetscInt  rs   = C->rmap->rstart;
      const PetscInt  re   = C->rmap->rend;
      const PetscInt *ii   = mm->i;
      for (i = 0; i < mr; i++) {
        const PetscInt gr = rmap[i];
        const PetscInt nz = ii[i + 1] - ii[i];
        if (gr < rs || gr >= re) ncoo_o += nz; /* this row is offproc */
        else ncoo_oown += nz;                  /* this row is local */
      }
    } else ncoo_d += mm->nz;
  }

  /*
    ncoo: total number of nonzeros (including those inserted by remote procs) belonging to this proc

    ncoo = ncoo_d + ncoo_oown + ncoo2, which ncoo2 is number of nonzeros inserted to me by other procs.

    off[0] points to a big index array, which is shared by off[1,2,...]. Similarly, for own[0].

    off[p]: points to the segment for matrix mp[p], storing location of nonzeros that mp[p] will insert to others
    own[p]: points to the segment for matrix mp[p], storing location of nonzeros that mp[p] will insert locally
    so, off[p+1]-off[p] is the number of nonzeros that mp[p] will send to others.

    coo_i/j/v[]: [ncoo] row/col/val of nonzeros belonging to this proc.
    Ex. coo_i[]: the beginning part (of size ncoo_d + ncoo_oown) stores i of local nonzeros, and the remaining part stores i of nonzeros I will receive.
  */
  PetscCall(PetscCalloc1(mmdata->cp + 1, &mmdata->off)); /* +1 to make a csr-like data structure */
  PetscCall(PetscCalloc1(mmdata->cp + 1, &mmdata->own));

  /* gather (i,j) of nonzeros inserted by remote procs */
  if (hasoffproc) {
    PetscSF  msf;
    PetscInt ncoo2, *coo_i2, *coo_j2;

    PetscCall(PetscMalloc1(ncoo_o, &mmdata->off[0]));
    PetscCall(PetscMalloc1(ncoo_oown, &mmdata->own[0]));
    PetscCall(PetscMalloc2(ncoo_o, &coo_i, ncoo_o, &coo_j)); /* to collect (i,j) of entries to be sent to others */

    for (cp = 0, ncoo_o = 0; cp < mmdata->cp; cp++) {
      Mat_SeqAIJ *mm     = (Mat_SeqAIJ *)mp[cp]->data;
      PetscInt   *idxoff = mmdata->off[cp];
      PetscInt   *idxown = mmdata->own[cp];
      if (!mptmp[cp] && rmapt[cp] == 2) { /* row map is sparse */
        const PetscInt *rmap = rmapa[cp];
        const PetscInt *cmap = cmapa[cp];
        const PetscInt *ii   = mm->i;
        PetscInt       *coi  = coo_i + ncoo_o;
        PetscInt       *coj  = coo_j + ncoo_o;
        const PetscInt  mr   = mp[cp]->rmap->n;
        const PetscInt  rs   = C->rmap->rstart;
        const PetscInt  re   = C->rmap->rend;
        const PetscInt  cs   = C->cmap->rstart;
        for (i = 0; i < mr; i++) {
          const PetscInt *jj = mm->j + ii[i];
          const PetscInt  gr = rmap[i];
          const PetscInt  nz = ii[i + 1] - ii[i];
          if (gr < rs || gr >= re) { /* this is an offproc row */
            for (j = ii[i]; j < ii[i + 1]; j++) {
              *coi++    = gr;
              *idxoff++ = j;
            }
            if (!cmapt[cp]) { /* already global */
              for (j = 0; j < nz; j++) *coj++ = jj[j];
            } else if (cmapt[cp] == 1) { /* local to global for owned columns of C */
              for (j = 0; j < nz; j++) *coj++ = jj[j] + cs;
            } else { /* offdiag */
              for (j = 0; j < nz; j++) *coj++ = cmap[jj[j]];
            }
            ncoo_o += nz;
          } else { /* this is a local row */
            for (j = ii[i]; j < ii[i + 1]; j++) *idxown++ = j;
          }
        }
      }
      mmdata->off[cp + 1] = idxoff;
      mmdata->own[cp + 1] = idxown;
    }

    PetscCall(PetscSFCreate(PetscObjectComm((PetscObject)C), &mmdata->sf));
    PetscInt incoo_o;
    PetscCall(PetscIntCast(ncoo_o, &incoo_o));
    PetscCall(PetscSFSetGraphLayout(mmdata->sf, C->rmap, incoo_o /*nleaves*/, NULL /*ilocal*/, PETSC_OWN_POINTER, coo_i));
    PetscCall(PetscSFGetMultiSF(mmdata->sf, &msf));
    PetscCall(PetscSFGetGraph(msf, &ncoo2 /*nroots*/, NULL, NULL, NULL));
    ncoo = ncoo_d + ncoo_oown + ncoo2;
    PetscCall(PetscMalloc2(ncoo, &coo_i2, ncoo, &coo_j2));
    PetscCall(PetscSFGatherBegin(mmdata->sf, MPIU_INT, coo_i, coo_i2 + ncoo_d + ncoo_oown)); /* put (i,j) of remote nonzeros at back */
    PetscCall(PetscSFGatherEnd(mmdata->sf, MPIU_INT, coo_i, coo_i2 + ncoo_d + ncoo_oown));
    PetscCall(PetscSFGatherBegin(mmdata->sf, MPIU_INT, coo_j, coo_j2 + ncoo_d + ncoo_oown));
    PetscCall(PetscSFGatherEnd(mmdata->sf, MPIU_INT, coo_j, coo_j2 + ncoo_d + ncoo_oown));
    PetscCall(PetscFree2(coo_i, coo_j));
    /* allocate MPI send buffer to collect nonzero values to be sent to remote procs */
    PetscCall(PetscSFMalloc(mmdata->sf, mmdata->mtype, ncoo_o * sizeof(PetscScalar), (void **)&mmdata->coo_w));
    coo_i = coo_i2;
    coo_j = coo_j2;
  } else { /* no offproc values insertion */
    ncoo = ncoo_d;
    PetscCall(PetscMalloc2(ncoo, &coo_i, ncoo, &coo_j));

    PetscCall(PetscSFCreate(PetscObjectComm((PetscObject)C), &mmdata->sf));
    PetscCall(PetscSFSetGraph(mmdata->sf, 0, 0, NULL, PETSC_OWN_POINTER, NULL, PETSC_OWN_POINTER));
    PetscCall(PetscSFSetUp(mmdata->sf));
  }
  mmdata->hasoffproc = hasoffproc;

  /* gather (i,j) of nonzeros inserted locally */
  for (cp = 0, ncoo_d = 0; cp < mmdata->cp; cp++) {
    Mat_SeqAIJ     *mm   = (Mat_SeqAIJ *)mp[cp]->data;
    PetscInt       *coi  = coo_i + ncoo_d;
    PetscInt       *coj  = coo_j + ncoo_d;
    const PetscInt *jj   = mm->j;
    const PetscInt *ii   = mm->i;
    const PetscInt *cmap = cmapa[cp];
    const PetscInt *rmap = rmapa[cp];
    const PetscInt  mr   = mp[cp]->rmap->n;
    const PetscInt  rs   = C->rmap->rstart;
    const PetscInt  re   = C->rmap->rend;
    const PetscInt  cs   = C->cmap->rstart;

    if (mptmp[cp]) continue;
    if (rmapt[cp] == 1) { /* consecutive rows */
      /* fill coo_i */
      for (i = 0; i < mr; i++) {
        const PetscInt gr = i + rs;
        for (j = ii[i]; j < ii[i + 1]; j++) coi[j] = gr;
      }
      /* fill coo_j */
      if (!cmapt[cp]) { /* type-0, already global */
        PetscCall(PetscArraycpy(coj, jj, mm->nz));
      } else if (cmapt[cp] == 1) {                        /* type-1, local to global for consecutive columns of C */
        for (j = 0; j < mm->nz; j++) coj[j] = jj[j] + cs; /* lid + col start */
      } else {                                            /* type-2, local to global for sparse columns */
        for (j = 0; j < mm->nz; j++) coj[j] = cmap[jj[j]];
      }
      ncoo_d += mm->nz;
    } else if (rmapt[cp] == 2) { /* sparse rows */
      for (i = 0; i < mr; i++) {
        const PetscInt *jj = mm->j + ii[i];
        const PetscInt  gr = rmap[i];
        const PetscInt  nz = ii[i + 1] - ii[i];
        if (gr >= rs && gr < re) { /* local rows */
          for (j = ii[i]; j < ii[i + 1]; j++) *coi++ = gr;
          if (!cmapt[cp]) { /* type-0, already global */
            for (j = 0; j < nz; j++) *coj++ = jj[j];
          } else if (cmapt[cp] == 1) { /* local to global for owned columns of C */
            for (j = 0; j < nz; j++) *coj++ = jj[j] + cs;
          } else { /* type-2, local to global for sparse columns */
            for (j = 0; j < nz; j++) *coj++ = cmap[jj[j]];
          }
          ncoo_d += nz;
        }
      }
    }
  }
  if (glob) PetscCall(ISRestoreIndices(glob, &globidx));
  PetscCall(ISDestroy(&glob));
  if (P_oth_l2g) PetscCall(ISLocalToGlobalMappingRestoreIndices(P_oth_l2g, &P_oth_idx));
  PetscCall(ISLocalToGlobalMappingDestroy(&P_oth_l2g));
  /* allocate an array to store all nonzeros (inserted locally or remotely) belonging to this proc */
  PetscCall(PetscSFMalloc(mmdata->sf, mmdata->mtype, ncoo * sizeof(PetscScalar), (void **)&mmdata->coo_v));

  /* set block sizes */
  A = product->A;
  P = product->B;
  switch (ptype) {
  case MATPRODUCT_PtAP:
    PetscCall(MatSetBlockSizes(C, P->cmap->bs, P->cmap->bs));
    break;
  case MATPRODUCT_RARt:
    PetscCall(MatSetBlockSizes(C, P->rmap->bs, P->rmap->bs));
    break;
  case MATPRODUCT_ABC:
    PetscCall(MatSetBlockSizesFromMats(C, A, product->C));
    break;
  case MATPRODUCT_AB:
    PetscCall(MatSetBlockSizesFromMats(C, A, P));
    break;
  case MATPRODUCT_AtB:
    PetscCall(MatSetBlockSizes(C, A->cmap->bs, P->cmap->bs));
    break;
  case MATPRODUCT_ABt:
    PetscCall(MatSetBlockSizes(C, A->rmap->bs, P->rmap->bs));
    break;
  default:
    SETERRQ(PetscObjectComm((PetscObject)C), PETSC_ERR_PLIB, "Not for ProductType %s", MatProductTypes[ptype]);
  }

  /* preallocate with COO data */
  PetscCall(MatSetPreallocationCOO(C, ncoo, coo_i, coo_j));
  PetscCall(PetscFree2(coo_i, coo_j));
  PetscFunctionReturn(PETSC_SUCCESS);
}

PetscErrorCode MatProductSetFromOptions_MPIAIJBACKEND(Mat mat)
{
  Mat_Product *product = mat->product;
#if defined(PETSC_HAVE_DEVICE)
  PetscBool match  = PETSC_FALSE;
  PetscBool usecpu = PETSC_FALSE;
#else
  PetscBool match = PETSC_TRUE;
#endif

  PetscFunctionBegin;
  MatCheckProduct(mat, 1);
#if defined(PETSC_HAVE_DEVICE)
  if (!product->A->boundtocpu && !product->B->boundtocpu) PetscCall(PetscObjectTypeCompare((PetscObject)product->B, ((PetscObject)product->A)->type_name, &match));
  if (match) { /* we can always fallback to the CPU if requested */
    switch (product->type) {
    case MATPRODUCT_AB:
      if (product->api_user) {
        PetscOptionsBegin(PetscObjectComm((PetscObject)mat), ((PetscObject)mat)->prefix, "MatMatMult", "Mat");
        PetscCall(PetscOptionsBool("-matmatmult_backend_cpu", "Use CPU code", "MatMatMult", usecpu, &usecpu, NULL));
        PetscOptionsEnd();
      } else {
        PetscOptionsBegin(PetscObjectComm((PetscObject)mat), ((PetscObject)mat)->prefix, "MatProduct_AB", "Mat");
        PetscCall(PetscOptionsBool("-mat_product_algorithm_backend_cpu", "Use CPU code", "MatMatMult", usecpu, &usecpu, NULL));
        PetscOptionsEnd();
      }
      break;
    case MATPRODUCT_AtB:
      if (product->api_user) {
        PetscOptionsBegin(PetscObjectComm((PetscObject)mat), ((PetscObject)mat)->prefix, "MatTransposeMatMult", "Mat");
        PetscCall(PetscOptionsBool("-mattransposematmult_backend_cpu", "Use CPU code", "MatTransposeMatMult", usecpu, &usecpu, NULL));
        PetscOptionsEnd();
      } else {
        PetscOptionsBegin(PetscObjectComm((PetscObject)mat), ((PetscObject)mat)->prefix, "MatProduct_AtB", "Mat");
        PetscCall(PetscOptionsBool("-mat_product_algorithm_backend_cpu", "Use CPU code", "MatTransposeMatMult", usecpu, &usecpu, NULL));
        PetscOptionsEnd();
      }
      break;
    case MATPRODUCT_PtAP:
      if (product->api_user) {
        PetscOptionsBegin(PetscObjectComm((PetscObject)mat), ((PetscObject)mat)->prefix, "MatPtAP", "Mat");
        PetscCall(PetscOptionsBool("-matptap_backend_cpu", "Use CPU code", "MatPtAP", usecpu, &usecpu, NULL));
        PetscOptionsEnd();
      } else {
        PetscOptionsBegin(PetscObjectComm((PetscObject)mat), ((PetscObject)mat)->prefix, "MatProduct_PtAP", "Mat");
        PetscCall(PetscOptionsBool("-mat_product_algorithm_backend_cpu", "Use CPU code", "MatPtAP", usecpu, &usecpu, NULL));
        PetscOptionsEnd();
      }
      break;
    default:
      break;
    }
    match = (PetscBool)!usecpu;
  }
#endif
  if (match) {
    switch (product->type) {
    case MATPRODUCT_AB:
    case MATPRODUCT_AtB:
    case MATPRODUCT_PtAP:
      mat->ops->productsymbolic = MatProductSymbolic_MPIAIJBACKEND;
      break;
    default:
      break;
    }
  }
  /* fallback to MPIAIJ ops */
  if (!mat->ops->productsymbolic) PetscCall(MatProductSetFromOptions_MPIAIJ(mat));
  PetscFunctionReturn(PETSC_SUCCESS);
}

/*
   Produces a set of block column indices of the matrix row, one for each block represented in the original row

   n - the number of block indices in cc[]
   cc - the block indices (must be large enough to contain the indices)
*/
static inline PetscErrorCode MatCollapseRow(Mat Amat, PetscInt row, PetscInt bs, PetscInt *n, PetscInt *cc)
{
  PetscInt        cnt = -1, nidx, j;
  const PetscInt *idx;

  PetscFunctionBegin;
  PetscCall(MatGetRow(Amat, row, &nidx, &idx, NULL));
  if (nidx) {
    cnt     = 0;
    cc[cnt] = idx[0] / bs;
    for (j = 1; j < nidx; j++) {
      if (cc[cnt] < idx[j] / bs) cc[++cnt] = idx[j] / bs;
    }
  }
  PetscCall(MatRestoreRow(Amat, row, &nidx, &idx, NULL));
  *n = cnt + 1;
  PetscFunctionReturn(PETSC_SUCCESS);
}

/*
    Produces a set of block column indices of the matrix block row, one for each block represented in the original set of rows

    ncollapsed - the number of block indices
    collapsed - the block indices (must be large enough to contain the indices)
*/
static inline PetscErrorCode MatCollapseRows(Mat Amat, PetscInt start, PetscInt bs, PetscInt *w0, PetscInt *w1, PetscInt *w2, PetscInt *ncollapsed, PetscInt **collapsed)
{
  PetscInt i, nprev, *cprev = w0, ncur = 0, *ccur = w1, *merged = w2, *cprevtmp;

  PetscFunctionBegin;
  PetscCall(MatCollapseRow(Amat, start, bs, &nprev, cprev));
  for (i = start + 1; i < start + bs; i++) {
    PetscCall(MatCollapseRow(Amat, i, bs, &ncur, ccur));
    PetscCall(PetscMergeIntArray(nprev, cprev, ncur, ccur, &nprev, &merged));
    cprevtmp = cprev;
    cprev    = merged;
    merged   = cprevtmp;
  }
  *ncollapsed = nprev;
  if (collapsed) *collapsed = cprev;
  PetscFunctionReturn(PETSC_SUCCESS);
}

/*
 MatCreateGraph_Simple_AIJ - create simple scalar matrix (graph) from potentially blocked matrix

 Input Parameter:
 . Amat - matrix
 - symmetrize - make the result symmetric
 + scale - scale with diagonal

 Output Parameter:
 . a_Gmat - output scalar graph >= 0

*/
PETSC_INTERN PetscErrorCode MatCreateGraph_Simple_AIJ(Mat Amat, PetscBool symmetrize, PetscBool scale, PetscReal filter, PetscInt index_size, PetscInt index[], Mat *a_Gmat)
{
  PetscInt  Istart, Iend, Ii, jj, kk, ncols, nloc, NN, MM, bs;
  MPI_Comm  comm;
  Mat       Gmat;
  PetscBool ismpiaij, isseqaij;
  Mat       a, b, c;
  MatType   jtype;

  PetscFunctionBegin;
  PetscCall(PetscObjectGetComm((PetscObject)Amat, &comm));
  PetscCall(MatGetOwnershipRange(Amat, &Istart, &Iend));
  PetscCall(MatGetSize(Amat, &MM, &NN));
  PetscCall(MatGetBlockSize(Amat, &bs));
  nloc = (Iend - Istart) / bs;

  PetscCall(PetscObjectBaseTypeCompare((PetscObject)Amat, MATSEQAIJ, &isseqaij));
  PetscCall(PetscObjectBaseTypeCompare((PetscObject)Amat, MATMPIAIJ, &ismpiaij));
  PetscCheck(isseqaij || ismpiaij, comm, PETSC_ERR_USER, "Require (MPI)AIJ matrix type");

  /* TODO GPU: these calls are potentially expensive if matrices are large and we want to use the GPU */
  /* A solution consists in providing a new API, MatAIJGetCollapsedAIJ, and each class can provide a fast
     implementation */
  if (bs > 1) {
    PetscCall(MatGetType(Amat, &jtype));
    PetscCall(MatCreate(comm, &Gmat));
    PetscCall(MatSetType(Gmat, jtype));
    PetscCall(MatSetSizes(Gmat, nloc, nloc, PETSC_DETERMINE, PETSC_DETERMINE));
    PetscCall(MatSetBlockSizes(Gmat, 1, 1));
    if (isseqaij || ((Mat_MPIAIJ *)Amat->data)->garray) {
      PetscInt  *d_nnz, *o_nnz;
      MatScalar *aa, val, *AA;
      PetscInt  *aj, *ai, *AJ, nc, nmax = 0;

      if (isseqaij) {
        a = Amat;
        b = NULL;
      } else {
        Mat_MPIAIJ *d = (Mat_MPIAIJ *)Amat->data;
        a             = d->A;
        b             = d->B;
      }
      PetscCall(PetscInfo(Amat, "New bs>1 Graph. nloc=%" PetscInt_FMT "\n", nloc));
      PetscCall(PetscMalloc2(nloc, &d_nnz, (isseqaij ? 0 : nloc), &o_nnz));
      for (c = a, kk = 0; c && kk < 2; c = b, kk++) {
        PetscInt       *nnz = (c == a) ? d_nnz : o_nnz;
        const PetscInt *cols1, *cols2;

        for (PetscInt brow = 0, nc1, nc2, ok = 1; brow < nloc * bs; brow += bs) { // block rows
          PetscCall(MatGetRow(c, brow, &nc2, &cols2, NULL));
          nnz[brow / bs] = nc2 / bs;
          if (nc2 % bs) ok = 0;
          if (nnz[brow / bs] > nmax) nmax = nnz[brow / bs];
          for (PetscInt ii = 1; ii < bs; ii++) { // check for non-dense blocks
            PetscCall(MatGetRow(c, brow + ii, &nc1, &cols1, NULL));
            if (nc1 != nc2) ok = 0;
            else {
              for (PetscInt jj = 0; jj < nc1 && ok == 1; jj++) {
                if (cols1[jj] != cols2[jj]) ok = 0;
                if (cols1[jj] % bs != jj % bs) ok = 0;
              }
            }
            PetscCall(MatRestoreRow(c, brow + ii, &nc1, &cols1, NULL));
          }
          PetscCall(MatRestoreRow(c, brow, &nc2, &cols2, NULL));
          if (!ok) {
            PetscCall(PetscFree2(d_nnz, o_nnz));
            PetscCall(PetscInfo(Amat, "Found sparse blocks - revert to slow method\n"));
            goto old_bs;
          }
        }
      }
      PetscCall(MatSeqAIJSetPreallocation(Gmat, 0, d_nnz));
      PetscCall(MatMPIAIJSetPreallocation(Gmat, 0, d_nnz, 0, o_nnz));
      PetscCall(PetscFree2(d_nnz, o_nnz));
      PetscCall(PetscMalloc2(nmax, &AA, nmax, &AJ));
      // diag
      for (PetscInt brow = 0, n, grow; brow < nloc * bs; brow += bs) { // block rows
        Mat_SeqAIJ *aseq = (Mat_SeqAIJ *)a->data;

        ai = aseq->i;
        n  = ai[brow + 1] - ai[brow];
        aj = aseq->j + ai[brow];
        for (PetscInt k = 0; k < n; k += bs) {   // block columns
          AJ[k / bs] = aj[k] / bs + Istart / bs; // diag starts at (Istart,Istart)
          val        = 0;
          if (index_size == 0) {
            for (PetscInt ii = 0; ii < bs; ii++) { // rows in block
              aa = aseq->a + ai[brow + ii] + k;
              for (PetscInt jj = 0; jj < bs; jj++) {    // columns in block
                val += PetscAbs(PetscRealPart(aa[jj])); // a sort of norm
              }
            }
          } else {                                            // use (index,index) value if provided
            for (PetscInt iii = 0; iii < index_size; iii++) { // rows in block
              PetscInt ii = index[iii];
              aa          = aseq->a + ai[brow + ii] + k;
              for (PetscInt jjj = 0; jjj < index_size; jjj++) { // columns in block
                PetscInt jj = index[jjj];
                val += PetscAbs(PetscRealPart(aa[jj]));
              }
            }
          }
          PetscAssert(k / bs < nmax, comm, PETSC_ERR_USER, "k / bs (%" PetscInt_FMT ") >= nmax (%" PetscInt_FMT ")", k / bs, nmax);
          AA[k / bs] = val;
        }
        grow = Istart / bs + brow / bs;
        PetscCall(MatSetValues(Gmat, 1, &grow, n / bs, AJ, AA, ADD_VALUES));
      }
      // off-diag
      if (ismpiaij) {
        Mat_MPIAIJ        *aij = (Mat_MPIAIJ *)Amat->data;
        const PetscScalar *vals;
        const PetscInt    *cols, *garray = aij->garray;

        PetscCheck(garray, PETSC_COMM_SELF, PETSC_ERR_USER, "No garray ?");
        for (PetscInt brow = 0, grow; brow < nloc * bs; brow += bs) { // block rows
          PetscCall(MatGetRow(b, brow, &ncols, &cols, NULL));
          for (PetscInt k = 0, cidx = 0; k < ncols; k += bs, cidx++) {
            PetscAssert(k / bs < nmax, comm, PETSC_ERR_USER, "k / bs >= nmax");
            AA[k / bs] = 0;
            AJ[cidx]   = garray[cols[k]] / bs;
          }
          nc = ncols / bs;
          PetscCall(MatRestoreRow(b, brow, &ncols, &cols, NULL));
          if (index_size == 0) {
            for (PetscInt ii = 0; ii < bs; ii++) { // rows in block
              PetscCall(MatGetRow(b, brow + ii, &ncols, &cols, &vals));
              for (PetscInt k = 0; k < ncols; k += bs) {
                for (PetscInt jj = 0; jj < bs; jj++) { // cols in block
                  PetscAssert(k / bs < nmax, comm, PETSC_ERR_USER, "k / bs (%" PetscInt_FMT ") >= nmax (%" PetscInt_FMT ")", k / bs, nmax);
                  AA[k / bs] += PetscAbs(PetscRealPart(vals[k + jj]));
                }
              }
              PetscCall(MatRestoreRow(b, brow + ii, &ncols, &cols, &vals));
            }
          } else {                                            // use (index,index) value if provided
            for (PetscInt iii = 0; iii < index_size; iii++) { // rows in block
              PetscInt ii = index[iii];
              PetscCall(MatGetRow(b, brow + ii, &ncols, &cols, &vals));
              for (PetscInt k = 0; k < ncols; k += bs) {
                for (PetscInt jjj = 0; jjj < index_size; jjj++) { // cols in block
                  PetscInt jj = index[jjj];
                  AA[k / bs] += PetscAbs(PetscRealPart(vals[k + jj]));
                }
              }
              PetscCall(MatRestoreRow(b, brow + ii, &ncols, &cols, &vals));
            }
          }
          grow = Istart / bs + brow / bs;
          PetscCall(MatSetValues(Gmat, 1, &grow, nc, AJ, AA, ADD_VALUES));
        }
      }
      PetscCall(MatAssemblyBegin(Gmat, MAT_FINAL_ASSEMBLY));
      PetscCall(MatAssemblyEnd(Gmat, MAT_FINAL_ASSEMBLY));
      PetscCall(PetscFree2(AA, AJ));
    } else {
      const PetscScalar *vals;
      const PetscInt    *idx;
      PetscInt          *d_nnz, *o_nnz, *w0, *w1, *w2;
    old_bs:
      /*
       Determine the preallocation needed for the scalar matrix derived from the vector matrix.
       */
      PetscCall(PetscInfo(Amat, "OLD bs>1 CreateGraph\n"));
      PetscCall(PetscMalloc2(nloc, &d_nnz, (isseqaij ? 0 : nloc), &o_nnz));
      if (isseqaij) {
        PetscInt max_d_nnz;

        /*
         Determine exact preallocation count for (sequential) scalar matrix
         */
        PetscCall(MatSeqAIJGetMaxRowNonzeros(Amat, &max_d_nnz));
        max_d_nnz = PetscMin(nloc, bs * max_d_nnz);
        PetscCall(PetscMalloc3(max_d_nnz, &w0, max_d_nnz, &w1, max_d_nnz, &w2));
        for (Ii = 0, jj = 0; Ii < Iend; Ii += bs, jj++) PetscCall(MatCollapseRows(Amat, Ii, bs, w0, w1, w2, &d_nnz[jj], NULL));
        PetscCall(PetscFree3(w0, w1, w2));
      } else if (ismpiaij) {
        Mat             Daij, Oaij;
        const PetscInt *garray;
        PetscInt        max_d_nnz;

        PetscCall(MatMPIAIJGetSeqAIJ(Amat, &Daij, &Oaij, &garray));
        /*
         Determine exact preallocation count for diagonal block portion of scalar matrix
         */
        PetscCall(MatSeqAIJGetMaxRowNonzeros(Daij, &max_d_nnz));
        max_d_nnz = PetscMin(nloc, bs * max_d_nnz);
        PetscCall(PetscMalloc3(max_d_nnz, &w0, max_d_nnz, &w1, max_d_nnz, &w2));
        for (Ii = 0, jj = 0; Ii < Iend - Istart; Ii += bs, jj++) PetscCall(MatCollapseRows(Daij, Ii, bs, w0, w1, w2, &d_nnz[jj], NULL));
        PetscCall(PetscFree3(w0, w1, w2));
        /*
         Over estimate (usually grossly over), preallocation count for off-diagonal portion of scalar matrix
         */
        for (Ii = 0, jj = 0; Ii < Iend - Istart; Ii += bs, jj++) {
          o_nnz[jj] = 0;
          for (kk = 0; kk < bs; kk++) { /* rows that get collapsed to a single row */
            PetscCall(MatGetRow(Oaij, Ii + kk, &ncols, NULL, NULL));
            o_nnz[jj] += ncols;
            PetscCall(MatRestoreRow(Oaij, Ii + kk, &ncols, NULL, NULL));
          }
          if (o_nnz[jj] > (NN / bs - nloc)) o_nnz[jj] = NN / bs - nloc;
        }
      } else SETERRQ(comm, PETSC_ERR_USER, "Require AIJ matrix type");
      /* get scalar copy (norms) of matrix */
      PetscCall(MatSeqAIJSetPreallocation(Gmat, 0, d_nnz));
      PetscCall(MatMPIAIJSetPreallocation(Gmat, 0, d_nnz, 0, o_nnz));
      PetscCall(PetscFree2(d_nnz, o_nnz));
      for (Ii = Istart; Ii < Iend; Ii++) {
        PetscInt dest_row = Ii / bs;

        PetscCall(MatGetRow(Amat, Ii, &ncols, &idx, &vals));
        for (jj = 0; jj < ncols; jj++) {
          PetscInt    dest_col = idx[jj] / bs;
          PetscScalar sv       = PetscAbs(PetscRealPart(vals[jj]));

          PetscCall(MatSetValues(Gmat, 1, &dest_row, 1, &dest_col, &sv, ADD_VALUES));
        }
        PetscCall(MatRestoreRow(Amat, Ii, &ncols, &idx, &vals));
      }
      PetscCall(MatAssemblyBegin(Gmat, MAT_FINAL_ASSEMBLY));
      PetscCall(MatAssemblyEnd(Gmat, MAT_FINAL_ASSEMBLY));
    }
  } else {
    if (symmetrize || filter >= 0 || scale) PetscCall(MatDuplicate(Amat, MAT_COPY_VALUES, &Gmat));
    else {
      Gmat = Amat;
      PetscCall(PetscObjectReference((PetscObject)Gmat));
    }
    if (isseqaij) {
      a = Gmat;
      b = NULL;
    } else {
      Mat_MPIAIJ *d = (Mat_MPIAIJ *)Gmat->data;
      a             = d->A;
      b             = d->B;
    }
    if (filter >= 0 || scale) {
      /* take absolute value of each entry */
      for (c = a, kk = 0; c && kk < 2; c = b, kk++) {
        MatInfo      info;
        PetscScalar *avals;

        PetscCall(MatGetInfo(c, MAT_LOCAL, &info));
        PetscCall(MatSeqAIJGetArray(c, &avals));
        for (int jj = 0; jj < info.nz_used; jj++) avals[jj] = PetscAbsScalar(avals[jj]);
        PetscCall(MatSeqAIJRestoreArray(c, &avals));
      }
    }
  }
  if (symmetrize) {
    PetscBool isset, issym;

    PetscCall(MatIsSymmetricKnown(Amat, &isset, &issym));
    if (!isset || !issym) {
      Mat matTrans;

      PetscCall(MatTranspose(Gmat, MAT_INITIAL_MATRIX, &matTrans));
      PetscCall(MatAXPY(Gmat, 1.0, matTrans, Gmat->structurally_symmetric == PETSC_BOOL3_TRUE ? SAME_NONZERO_PATTERN : DIFFERENT_NONZERO_PATTERN));
      PetscCall(MatDestroy(&matTrans));
    }
    PetscCall(MatSetOption(Gmat, MAT_SYMMETRIC, PETSC_TRUE));
  } else if (Amat != Gmat) PetscCall(MatPropagateSymmetryOptions(Amat, Gmat));
  if (scale) {
    /* scale c for all diagonal values = 1 or -1 */
    Vec diag;

    PetscCall(MatCreateVecs(Gmat, &diag, NULL));
    PetscCall(MatGetDiagonal(Gmat, diag));
    PetscCall(VecReciprocal(diag));
    PetscCall(VecSqrtAbs(diag));
    PetscCall(MatDiagonalScale(Gmat, diag, diag));
    PetscCall(VecDestroy(&diag));
  }
  PetscCall(MatViewFromOptions(Gmat, NULL, "-mat_graph_view"));
  if (filter >= 0) {
    PetscCall(MatFilter(Gmat, filter, PETSC_TRUE, PETSC_TRUE));
    PetscCall(MatViewFromOptions(Gmat, NULL, "-mat_filter_graph_view"));
  }
  *a_Gmat = Gmat;
  PetscFunctionReturn(PETSC_SUCCESS);
}

/*
    Special version for direct calls from Fortran
*/

/* Change these macros so can be used in void function */
/* Identical to PetscCallVoid, except it assigns to *_ierr */
#undef PetscCall
#define PetscCall(...) \
  do { \
    PetscErrorCode ierr_msv_mpiaij = __VA_ARGS__; \
    if (PetscUnlikely(ierr_msv_mpiaij)) { \
      *_ierr = PetscError(PETSC_COMM_SELF, __LINE__, PETSC_FUNCTION_NAME, __FILE__, ierr_msv_mpiaij, PETSC_ERROR_REPEAT, " "); \
      return; \
    } \
  } while (0)

#undef SETERRQ
#define SETERRQ(comm, ierr, ...) \
  do { \
    *_ierr = PetscError(comm, __LINE__, PETSC_FUNCTION_NAME, __FILE__, ierr, PETSC_ERROR_INITIAL, __VA_ARGS__); \
    return; \
  } while (0)

#if defined(PETSC_HAVE_FORTRAN_CAPS)
  #define matsetvaluesmpiaij_ MATSETVALUESMPIAIJ
#elif !defined(PETSC_HAVE_FORTRAN_UNDERSCORE)
  #define matsetvaluesmpiaij_ matsetvaluesmpiaij
#else
#endif
PETSC_EXTERN void matsetvaluesmpiaij_(Mat *mmat, PetscInt *mm, const PetscInt im[], PetscInt *mn, const PetscInt in[], const PetscScalar v[], InsertMode *maddv, PetscErrorCode *_ierr)
{
  Mat         mat = *mmat;
  PetscInt    m = *mm, n = *mn;
  InsertMode  addv = *maddv;
  Mat_MPIAIJ *aij  = (Mat_MPIAIJ *)mat->data;
  PetscScalar value;

  MatCheckPreallocated(mat, 1);
  if (mat->insertmode == NOT_SET_VALUES) mat->insertmode = addv;
  else PetscCheck(mat->insertmode == addv, PETSC_COMM_SELF, PETSC_ERR_ARG_WRONGSTATE, "Cannot mix add values and insert values");
  {
    PetscInt  i, j, rstart = mat->rmap->rstart, rend = mat->rmap->rend;
    PetscInt  cstart = mat->cmap->rstart, cend = mat->cmap->rend, row, col;
    PetscBool roworiented = aij->roworiented;

    /* Some Variables required in the macro */
    Mat         A     = aij->A;
    Mat_SeqAIJ *a     = (Mat_SeqAIJ *)A->data;
    PetscInt   *aimax = a->imax, *ai = a->i, *ailen = a->ilen, *aj = a->j;
    MatScalar  *aa;
    PetscBool   ignorezeroentries = ((a->ignorezeroentries && (addv == ADD_VALUES)) ? PETSC_TRUE : PETSC_FALSE);
    Mat         B                 = aij->B;
    Mat_SeqAIJ *b                 = (Mat_SeqAIJ *)B->data;
    PetscInt   *bimax = b->imax, *bi = b->i, *bilen = b->ilen, *bj = b->j, bm = aij->B->rmap->n, am = aij->A->rmap->n;
    MatScalar  *ba;
    /* This variable below is only for the PETSC_HAVE_VIENNACL or PETSC_HAVE_CUDA cases, but we define it in all cases because we
     * cannot use "#if defined" inside a macro. */
    PETSC_UNUSED PetscBool inserted = PETSC_FALSE;

    PetscInt  *rp1, *rp2, ii, nrow1, nrow2, _i, rmax1, rmax2, N, low1, high1, low2, high2, t, lastcol1, lastcol2;
    PetscInt   nonew = a->nonew;
    MatScalar *ap1, *ap2;

    PetscFunctionBegin;
    PetscCall(MatSeqAIJGetArray(A, &aa));
    PetscCall(MatSeqAIJGetArray(B, &ba));
    for (i = 0; i < m; i++) {
      if (im[i] < 0) continue;
      PetscCheck(im[i] < mat->rmap->N, PETSC_COMM_SELF, PETSC_ERR_ARG_OUTOFRANGE, "Row too large: row %" PetscInt_FMT " max %" PetscInt_FMT, im[i], mat->rmap->N - 1);
      if (im[i] >= rstart && im[i] < rend) {
        row      = im[i] - rstart;
        lastcol1 = -1;
        rp1      = aj + ai[row];
        ap1      = aa + ai[row];
        rmax1    = aimax[row];
        nrow1    = ailen[row];
        low1     = 0;
        high1    = nrow1;
        lastcol2 = -1;
        rp2      = bj + bi[row];
        ap2      = ba + bi[row];
        rmax2    = bimax[row];
        nrow2    = bilen[row];
        low2     = 0;
        high2    = nrow2;

        for (j = 0; j < n; j++) {
          if (roworiented) value = v[i * n + j];
          else value = v[i + j * m];
          if (ignorezeroentries && value == 0.0 && (addv == ADD_VALUES) && im[i] != in[j]) continue;
          if (in[j] >= cstart && in[j] < cend) {
            col = in[j] - cstart;
            MatSetValues_SeqAIJ_A_Private(row, col, value, addv, im[i], in[j]);
          } else if (in[j] < 0) continue;
          else if (PetscUnlikelyDebug(in[j] >= mat->cmap->N)) {
            SETERRQ(PETSC_COMM_SELF, PETSC_ERR_ARG_OUTOFRANGE, "Column too large: col %" PetscInt_FMT " max %" PetscInt_FMT, in[j], mat->cmap->N - 1);
          } else {
            if (mat->was_assembled) {
              if (!aij->colmap) PetscCall(MatCreateColmap_MPIAIJ_Private(mat));
#if defined(PETSC_USE_CTABLE)
              PetscCall(PetscHMapIGetWithDefault(aij->colmap, in[j] + 1, 0, &col));
              col--;
#else
              col = aij->colmap[in[j]] - 1;
#endif
              if (col < 0 && !((Mat_SeqAIJ *)aij->A->data)->nonew) {
                PetscCall(MatDisAssemble_MPIAIJ(mat, PETSC_FALSE));
                col = in[j];
                /* Reinitialize the variables required by MatSetValues_SeqAIJ_B_Private() */
                B        = aij->B;
                b        = (Mat_SeqAIJ *)B->data;
                bimax    = b->imax;
                bi       = b->i;
                bilen    = b->ilen;
                bj       = b->j;
                rp2      = bj + bi[row];
                ap2      = ba + bi[row];
                rmax2    = bimax[row];
                nrow2    = bilen[row];
                low2     = 0;
                high2    = nrow2;
                bm       = aij->B->rmap->n;
                ba       = b->a;
                inserted = PETSC_FALSE;
              }
            } else col = in[j];
            MatSetValues_SeqAIJ_B_Private(row, col, value, addv, im[i], in[j]);
          }
        }
      } else if (!aij->donotstash) {
        if (roworiented) {
          PetscCall(MatStashValuesRow_Private(&mat->stash, im[i], n, in, v + i * n, (PetscBool)(ignorezeroentries && (addv == ADD_VALUES))));
        } else {
          PetscCall(MatStashValuesCol_Private(&mat->stash, im[i], n, in, v + i, m, (PetscBool)(ignorezeroentries && (addv == ADD_VALUES))));
        }
      }
    }
    PetscCall(MatSeqAIJRestoreArray(A, &aa));
    PetscCall(MatSeqAIJRestoreArray(B, &ba));
  }
  PetscFunctionReturnVoid();
}

/* Undefining these here since they were redefined from their original definition above! No
 * other PETSc functions should be defined past this point, as it is impossible to recover the
 * original definitions */
#undef PetscCall
#undef SETERRQ<|MERGE_RESOLUTION|>--- conflicted
+++ resolved
@@ -3501,15 +3501,7 @@
   PetscCall(MatSetSizes(C, m, n, M, N));
   /* Determine the type of MPI matrix that should be created from the type of matrix A, which holds the "diagonal" portion. */
   PetscCall(MatGetMPIMatType_Private(A, &mpi_mat_type));
-<<<<<<< HEAD
   PetscCall(MatSetType(C, mpi_mat_type));
-=======
-  PetscCall(MatSetType(*mat, mpi_mat_type));
-
-  PetscCall(MatSetBlockSizes(*mat, A->rmap->bs, A->cmap->bs));
-
-  PetscCall(PetscLayoutSetUp((*mat)->rmap));
-  PetscCall(PetscLayoutSetUp((*mat)->cmap));
   if (!garray) {
     const PetscScalar *ba;
 
@@ -3517,32 +3509,6 @@
     PetscCall(MatSeqAIJGetArrayRead(B, &ba)); /* Since we will destroy B's device copy, we need to make sure the host copy is up to date */
     PetscCall(MatSeqAIJRestoreArrayRead(B, &ba));
   }
-  PetscCall(MatSetMPIAIJWithSplitSeqAIJ(*mat, A, B, garray));
-  PetscFunctionReturn(PETSC_SUCCESS);
-}
-
-/*
-  MatSetMPIAIJWithSplitSeqAIJ - Set the diag and offdiag matrices of a `MATMPIAIJ` matrix.
-   It is similar to `MatCreateMPIAIJWithSplitArrays()`. This routine allows passing in
-   B with local indices and the correct size, along with the accompanying
-   garray, hence skipping compactification
-
-  Collective
-
-  Input Parameters:
-+  mat    - the MATMPIAIJ matrix, which should have its type and layout set, but should not have its diag, offdiag matrices set
-.  A      - the diag matrix using local col ids
-.  B      - if garray is `NULL`, B should be the offdiag matrix using global col ids and of size N - if garray is not `NULL`, B should be the offdiag matrix using local col ids and of size garray
--  garray - either `NULL` or the global index of `B` columns
-
-  Output Parameter:
-.  mat   - the updated `MATMPIAIJ` matrix
-
-  Level: advanced
-
-  Notes:
-  See `MatCreateAIJ()` for the definition of "diagonal" and "off-diagonal" portion of the matrix.
->>>>>>> e5234dae
 
   PetscCall(MatSetBlockSizes(C, A->rmap->bs, A->cmap->bs));
   PetscCall(PetscLayoutSetUp(C->rmap));
