--- conflicted
+++ resolved
@@ -2859,8 +2859,7 @@
   if (container) {
     ierr  = PetscObjectContainerGetPointer(container,(void **)&merge);CHKERRQ(ierr); 
     ierr = PetscFree(merge->id_r);CHKERRQ(ierr);
-    ierr = PetscFree(merge->len_s);CHKERRQ(ierr);
-    ierr = PetscFree(merge->len_r);CHKERRQ(ierr);
+    ierr = PetscFree(merge->len_sra);CHKERRQ(ierr);
     ierr = PetscFree(merge->bi);CHKERRQ(ierr);
     ierr = PetscFree(merge->bj);CHKERRQ(ierr);
     ierr = PetscFree(merge->buf_ri);CHKERRQ(ierr); 
@@ -2904,9 +2903,6 @@
      The input seqmat is included into the container "Mat_Merge_SeqsToMPI", and will be
      destroyed when mpimat is destroyed. Call PetscObjectQuery() to access seqmat.
 @*/
-
-#define TMP2
-#undef TMP3 /* not work for mat_reuse yet! */
 PetscErrorCode MatMerge_SeqsToMPI(MPI_Comm comm,Mat seqmat,PetscInt m,PetscInt n,MatReuse scall,Mat *mpimat) 
 {
   PetscErrorCode    ierr; 
@@ -2914,27 +2910,17 @@
   Mat_SeqAIJ        *a=(Mat_SeqAIJ*)seqmat->data;
   PetscMPIInt       size,rank;
   int               M=seqmat->m,N=seqmat->n,i,j,*owners,*ai=a->i,*aj=a->j;
-<<<<<<< HEAD
-  int               len,*len_s,proc;
-  int               taga,tagi,tagj,*len_si,*len_ri,*id_ri,**buf_ri,**buf_ri_new,**buf_rj;  
-  int               *nnz_ptr,k,anzi,*bj_i,*bi,*bj,*lnk,nlnk,arow,bnzi,nspacedouble=0,nextaj; 
-  MPI_Request       *s_waits,*r_waits,*si_waits,*si_waits_new,*sj_waits,*ri_waits,*ri_waits_new,*rj_waits,*s_waitsa,*r_waitsa;
-=======
   int               tag,taga,len,len_a = 0,*len_s,*len_sa,proc,*len_r,*len_ra;
   int               tagi,tagj,*len_si=NULL,*len_ri,*len_rj,**buf_ri,**buf_rj;  /* new! */
   int               **ijbuf_r,*ijbuf_s,*nnz_ptr,k,anzi,*bj_i,*bi,*bj,*lnk,nlnk,arow,bnzi,nspacedouble=0,nextaj; 
   MPI_Request       *s_waits,*r_waits,*si_waits,*sj_waits,*ri_waits,*rj_waits,*s_waitsa,*r_waitsa;
->>>>>>> a9d4ee22
   MPI_Status        *status;
   MatScalar         *ba,*aa=a->a,**abuf_r,*ba_i;
   FreeSpaceList     free_space=PETSC_NULL,current_space=PETSC_NULL;
   PetscBT           lnkbt;
   Mat_Merge_SeqsToMPI  *merge;
   PetscObjectContainer container;
-  int                  *rowstart,*rowend,*len_si_new;
-  int nrows,*buf_s,*buf_si,*buf_si_tmp,*buf_si_i,*len_ri_new,tagi_new,*buf_tmp;
-  int **buf_ri_k,**nextrow,**nextai;
-  int anzi_new;
+
 
   PetscFunctionBegin;
   ierr = MPI_Comm_size(comm,&size);CHKERRQ(ierr);
@@ -2948,10 +2934,10 @@
     if (container) {
       ierr  = PetscObjectContainerGetPointer(container,(void **)&merge);CHKERRQ(ierr); 
     }
-    bi     = merge->bi;
-    bj     = merge->bj;
-    buf_ri = merge->buf_ri;
-    buf_rj = merge->buf_rj;
+    bi      = merge->bi;
+    bj      = merge->bj;
+    buf_ri  = merge->buf_ri;
+    buf_rj  = merge->buf_rj;
   } else {
     SETERRQ1(PETSC_ERR_ARG_WRONG,"Invalid MatReuse %d",scall);
   }
@@ -2967,178 +2953,133 @@
       ierr = PetscMapSetLocalSize(merge->rowmap,m);CHKERRQ(ierr); 
     } 
     ierr = PetscMapSetType(merge->rowmap,MAP_MPI);CHKERRQ(ierr);
-    ierr = PetscMalloc(2*size*sizeof(int),&len_si);CHKERRQ(ierr);
-    len_si_new = len_si + size;
-   
-    ierr = PetscMalloc(size*sizeof(int),&merge->len_s);CHKERRQ(ierr);
+    ierr = PetscMalloc(2*size*sizeof(int),&len_s);CHKERRQ(ierr);
+    len_si = len_s + size;
+    ierr = PetscMalloc(2*size*sizeof(int),&merge->len_sra);CHKERRQ(ierr);
   }
   if (m == PETSC_DECIDE) ierr = PetscMapGetLocalSize(merge->rowmap,&m);CHKERRQ(ierr); 
   ierr = PetscMapGetGlobalRange(merge->rowmap,&owners);CHKERRQ(ierr);
   
-  len_s  = merge->len_s;
+  len_sa  = merge->len_sra;
+  len_ra = merge->len_sra + size;
 
   if (scall == MAT_INITIAL_MATRIX){
     merge->nsend = 0;
+    len = len_a = 0;
     for (proc=0; proc<size; proc++){
-      if (proc == rank){
-        len_si[proc] = len_s[proc] = 0;  
-      } else {
-        len_si[proc] = owners[proc+1] - owners[proc] + 1;
-        len_s[proc] = ai[owners[proc+1]] - ai[owners[proc]]; /* num of rows to be sent to [proc] */
+      len_si[proc] = 0;  /* new */
+      len_s[proc] = len_sa[proc] = 0;
+      if (proc == rank) continue;
+      len_si[proc] = owners[proc+1] - owners[proc] + 1;
+      len_sa[proc] = ai[owners[proc+1]] - ai[owners[proc]]; /* rows sent to [proc] */
+
+      if (len_sa[proc]) {
+        merge->nsend++;
+        len_s[proc] = len_sa[proc] + owners[proc+1] - owners[proc];
+        if (len < len_s[proc]) len = len_s[proc];
+        if (len_a < len_sa[proc]) len_a = len_sa[proc];
+        /*
+        ierr = PetscPrintf(PETSC_COMM_SELF," [%d] send len_si=%d to [%d]\n",rank,len_si[proc],proc);
+        */
       }
-      if (len_s[proc]) {
-        merge->nsend++;
-      } 
-    }
-
-    /* determine the number and length of messages to receive for j-structure */
-    /*------------------------------------------------------------------------*/
+    } 
+
+    /* determine the number and length of messages to receive */
+    /*--------------------------------------------------------*/
     ierr = PetscGatherNumberOfMessages(comm,PETSC_NULL,len_s,&merge->nrecv);CHKERRQ(ierr);
-    ierr = PetscGatherMessageLengths(comm,merge->nsend,merge->nrecv,len_s,&merge->id_r,&merge->len_r);CHKERRQ(ierr);
-
-    /* post the Irecv of j-structure */
-    /*-------------------------------*/
+    ierr = PetscGatherMessageLengths(comm,merge->nsend,merge->nrecv,len_s,&merge->id_r,&len_r);CHKERRQ(ierr); /* rm! */
+    ierr = PetscFree(merge->id_r); /* rm! */
+    ierr = PetscGatherMessageLengths(comm,merge->nsend,merge->nrecv,len_sa,&merge->id_r,&len_rj);CHKERRQ(ierr);
+
+    ierr = PetscMalloc(size*sizeof(int),&len_ri);CHKERRQ(ierr);
+    ierr = PetscMemzero(len_ri,size*sizeof(int));CHKERRQ(ierr);
+    
+    for (i=0; i<merge->nrecv; i++){
+      proc = merge->id_r[i];
+      len_ri[i] = owners[rank+1] - owners[rank] + 1;
+      /*
+        ierr = PetscPrintf(PETSC_COMM_SELF," [%d] expects recv len_ri=%d len_rj=%d len_r=%d from [%d]\n",rank,len_ri[i],len_rj[i],len_r[i],proc); */
+    }
+    
+    ierr = PetscLogInfo((PetscObject)(seqmat),"MatMerge_SeqsToMPI: nsend: %d, nrecv: %d\n",merge->nsend,merge->nrecv);CHKERRQ(ierr);
+    for (i=0; i<merge->nrecv; i++){
+      ierr = PetscLogInfo((PetscObject)(seqmat),"MatMerge_SeqsToMPI:   expects recv len_r=%d from [%d]\n",len_r[i],merge->id_r[i]);CHKERRQ(ierr);
+    }
+
+    /* post the Irecvs corresponding to these messages */
+    /*-------------------------------------------------*/
+    /* get new tag to keep the communication clean */
+    ierr = PetscObjectGetNewTag((PetscObject)merge->rowmap,&tag);CHKERRQ(ierr);
+    ierr = PetscPostIrecvInt(comm,tag,merge->nrecv,merge->id_r,len_r,&ijbuf_r,&r_waits);CHKERRQ(ierr);
+
     ierr = PetscObjectGetNewTag((PetscObject)merge->rowmap,&tagj);CHKERRQ(ierr);
-    ierr = PetscPostIrecvInt(comm,tagj,merge->nrecv,merge->id_r,merge->len_r,&buf_rj,&rj_waits);CHKERRQ(ierr);
-
-    /* post the Isend of j-structure */
+    ierr = PetscPostIrecvInt(comm,tagj,merge->nrecv,merge->id_r,len_rj,&buf_rj,&rj_waits);CHKERRQ(ierr);
+
+    /* post the sends of ij-structure */
     /*--------------------------------*/
-    ierr = PetscMalloc((3*merge->nsend+1)*sizeof(MPI_Request),&si_waits);CHKERRQ(ierr);
+    ierr = PetscMalloc((3*merge->nsend+1)*sizeof(MPI_Request),&s_waits);CHKERRQ(ierr);
+    si_waits = s_waits + merge->nsend; 
     sj_waits = si_waits + merge->nsend;
-    si_waits_new = sj_waits + merge->nsend;
-
+    ierr = PetscMalloc((len+1)*sizeof(int),&ijbuf_s);CHKERRQ(ierr); 
     k = 0;
     for (proc=0; proc<size; proc++){  
       if (!len_s[proc]) continue;
+      /* form outgoing ij data to be sent to [proc] */
+      nnz_ptr = ijbuf_s + owners[proc+1] - owners[proc];
+      for (i=owners[proc]; i<owners[proc+1]; i++){ /* rows sent to [proc] */
+        anzi = ai[i+1] - ai[i];
+        if (i==owners[proc]){
+          ijbuf_s[i-owners[proc]] = anzi;
+        } else {
+          ijbuf_s[i-owners[proc]] = ijbuf_s[i-owners[proc]-1]+ anzi;
+        }
+        for (j=0; j <anzi; j++){
+          *nnz_ptr = *(aj+ai[i]+j); nnz_ptr++; 
+        }
+      }
+      ierr = MPI_Isend(ijbuf_s,len_s[proc],MPI_INT,proc,tag,comm,s_waits+k);CHKERRQ(ierr);
       i = owners[proc];
-      ierr = MPI_Isend(aj+ai[i],len_s[proc],MPI_INT,proc,tagj,comm,sj_waits+k);CHKERRQ(ierr);
+      ierr = MPI_Isend(aj+ai[i],len_sa[proc],MPI_INT,proc,tagj,comm,sj_waits+k);CHKERRQ(ierr);
       k++;
     } 
 
-    /* receives and sends of j-structure are complete */
-    /*------------------------------------------------*/
+    /* receives and sends of ij-structure are complete, deallocate memories */
+    /*----------------------------------------------------------------------*/
+    ierr = MPI_Waitall(merge->nrecv,r_waits,status);CHKERRQ(ierr);
+    ierr = MPI_Waitall(merge->nsend,s_waits,status);CHKERRQ(ierr);
+
     ierr = MPI_Waitall(merge->nrecv,rj_waits,status);CHKERRQ(ierr);
     ierr = MPI_Waitall(merge->nsend,sj_waits,status);CHKERRQ(ierr);
   
     /* send and recv i-structure */
-    /*---------------------------*/   
-    len = 0;
-    for (proc=0; proc<size; proc++){  
-      len_si_new[proc] = 0;
-      if (!len_s[proc]) continue;
-      nrows = 0;
-      for (i=owners[proc]; i<owners[proc+1]; i++){
-        if (ai[i+1] > ai[i]) nrows++;
-      }
-      /* printf(" [%d] send nrows=%d to [%d]\n",rank,nrows,proc); */
-      len_si_new[proc] = 2*(nrows+1);
-      len += len_si_new[proc];
-    }
-
-    ierr = PetscGatherMessageLengths(comm,merge->nsend,merge->nrecv,len_si_new,&id_ri,&len_ri_new);CHKERRQ(ierr);
-#ifdef TMP3    
-    if (rank==3){
-      for (i=0; i<merge->nrecv; i++){
-        ierr = PetscPrintf(PETSC_COMM_SELF," %d, merge->id_r: %d, id_ri: %d\n",i,merge->id_r[i],id_ri[i]);
-      }
-    }
-#endif    
-    /*
-    for (i=0; i<merge->nrecv; i++){
-      printf(" [%d] expect to recv len_ri_new=%d from [%d]\n",rank,len_ri_new[i],id_ri[i]);
-    } 
-    */
-    ierr = PetscObjectGetNewTag((PetscObject)merge->rowmap,&tagi_new);CHKERRQ(ierr);
-    ierr = PetscPostIrecvInt(comm,tagi_new,merge->nrecv,id_ri,len_ri_new,&buf_ri_new,&ri_waits_new);CHKERRQ(ierr);
-    
-    ierr = PetscMalloc((len+1)*sizeof(int),&buf_s);CHKERRQ(ierr); 
-    ierr = PetscMalloc((merge->nrecv+1)*sizeof(int),&len_ri);CHKERRQ(ierr);
-    for (i=0; i<merge->nrecv; i++) len_ri[i] = owners[rank+1] - owners[rank] + 1;
-
+    /*---------------------------*/
     ierr = PetscObjectGetNewTag((PetscObject)merge->rowmap,&tagi);CHKERRQ(ierr);
     ierr = PetscPostIrecvInt(comm,tagi,merge->nrecv,merge->id_r,len_ri,&buf_ri,&ri_waits);CHKERRQ(ierr);
-
+   
     k = 0;
-    buf_si = buf_s;  /* points to the beginning of k-th msg to be sent */
     for (proc=0; proc<size; proc++){  
       if (!len_s[proc]) continue;
-      /* form outgoing message for i-structure: 
-         buf_si[0]:                 nrows to be sent
-               [1:nrows]:           row index (global)
-               [nrows+1:2*nrows+1]: i-structure index
-      */
-      /*-------------------------------------------*/      
-      nrows = len_si_new[proc]/2 - 1; 
-      buf_si_i    = buf_si + nrows+1;
-      buf_si[0]   = nrows;
-      buf_si_i[0] = 0;
-      nrows = 0;
-      for (i=owners[proc]; i<owners[proc+1]; i++){
-        anzi = ai[i+1] - ai[i];
-        if (anzi) {
-          buf_si_i[nrows+1] = buf_si_i[nrows] + anzi; /* i-structure */
-          buf_si[nrows+1] = i-owners[proc]; /* local row index */
-          nrows++;
-        }
-      }
-      /*
-      printf(" [%d] send nrows_next=%d to [%d]\n",rank,nrows,proc); 
-      if (rank ==2){
-        for (i=0; i<=nrows; i++){
-          printf(" %d,%d;",buf_si[i],buf_si_i[i]);
-        }
-        printf(" len_s: %d\n",len_s[proc]);
-      }
-      */
- 
-      ierr = MPI_Isend(buf_si,len_si_new[proc],MPI_INT,proc,tagi_new,comm,si_waits_new+k);CHKERRQ(ierr);
-
       i    = owners[proc];
+      /* ierr = PetscPrintf(PETSC_COMM_SELF," [%d] send %d i-struct to [%d]\n",rank,len_si[proc],proc); */
       ierr = MPI_Isend(ai+i,len_si[proc],MPI_INT,proc,tagi,comm,si_waits+k);CHKERRQ(ierr);
       k++;
-
-      buf_si += len_si_new[proc];
     } 
     ierr = MPI_Waitall(merge->nrecv,ri_waits,status);CHKERRQ(ierr);
+    /* ierr = PetscPrintf(PETSC_COMM_SELF," [%d] recv i-struct done\n",rank); */
     ierr = MPI_Waitall(merge->nsend,si_waits,status);CHKERRQ(ierr);
 
-    ierr = MPI_Waitall(merge->nrecv,ri_waits_new,status);CHKERRQ(ierr);
-    ierr = MPI_Waitall(merge->nsend,si_waits_new,status);CHKERRQ(ierr);
-    /*
-    if (rank == 1){
-      for (k=0; k<merge->nrecv; k++){
-        ierr = PetscPrintf(PETSC_COMM_SELF,"[%d] recv len_ri_new=%d from [%d], buf_ri_new:\n",rank,len_ri_new[k],merge->id_r[k]);CHKERRQ(ierr);
-
-        for (i=0; i<len_ri_new[k]; i++){
-          buf_tmp = buf_ri_new[k] + i; 
-          printf(" %d,",*buf_tmp); 
-        }
-        printf(" len_ri_new: %d\n",len_ri_new[k]);
-
-      }
-    }
-*/
-
-    ierr = PetscLogInfo((PetscObject)(seqmat),"MatMerge_SeqsToMPI: nsend: %d, nrecv: %d\n",merge->nsend,merge->nrecv);CHKERRQ(ierr);
-    for (i=0; i<merge->nrecv; i++){
-      ierr = PetscLogInfo((PetscObject)(seqmat),"MatMerge_SeqsToMPI:   recv len_ri=%d, len_rj=%d from [%d]\n",len_ri[i],merge->len_r[i],merge->id_r[i]);CHKERRQ(ierr);
-    }
-
-    ierr = PetscFree(len_si);CHKERRQ(ierr);
     ierr = PetscFree(len_ri);CHKERRQ(ierr);
+    ierr = PetscFree(len_rj);CHKERRQ(ierr);
     ierr = PetscFree(ri_waits);CHKERRQ(ierr);
     ierr = PetscFree(rj_waits);CHKERRQ(ierr);
-    ierr = PetscFree(si_waits);CHKERRQ(ierr);
-
-    ierr = PetscFree(ri_waits_new);CHKERRQ(ierr);
-    /*
-    ierr = PetscFree(len_ri_new);CHKERRQ(ierr);
-    ierr = PetscFree(id_ri);CHKERRQ(ierr);
-    */
-    ierr = PetscFree(buf_s);CHKERRQ(ierr);
+    
+    ierr = PetscFree(ijbuf_s);CHKERRQ(ierr);
+    ierr = PetscFree(s_waits);CHKERRQ(ierr);
+    ierr = PetscFree(r_waits);CHKERRQ(ierr);
 
     /* create seq matrix B_seq in each processor */
     /*-------------------------------------------*/
+    ierr = PetscFree(len_s);CHKERRQ(ierr); 
     /* allocate bi array and free space for accumulating nonzero column info */
     ierr = PetscMalloc((m+1)*sizeof(int),&bi);CHKERRQ(ierr);
     bi[0] = 0;
@@ -3154,17 +3095,6 @@
     current_space = free_space;
 
     /* determine symbolic info for each row of B_seq */
-#ifdef TMP2
-    ierr = PetscMalloc((3*merge->nrecv+1)*sizeof(int**),&buf_ri_k);CHKERRQ(ierr);
-    nextrow = buf_ri_k + merge->nrecv;
-    nextai  = nextrow + merge->nrecv;
-    for (k=0; k<merge->nrecv; k++){
-      buf_ri_k[k] = buf_ri_new[k]; /* beginning of k-th recved i-structure */
-      nrows = *buf_ri_k[k];
-      nextrow[k]  = buf_ri_k[k]+1;  /* next row number of k-th recved i-structure */
-      nextai[k]   = buf_ri_k[k] + nrows + 1;/* poins to the next i-structure of k-th recved i-structure  */
-    }
-#endif
     for (i=0;i<m;i++) {
       bnzi   = 0;
       /* add local non-zero cols of this proc's seqmat into lnk */
@@ -3175,22 +3105,20 @@
       bnzi += nlnk;
       /* add received col data into lnk */
       for (k=0; k<merge->nrecv; k++){ /* k-th received message */
-        /* i-th row */   
-        
+        /* i-th row */
         anzi = *(buf_ri[k]+i+1) - *(buf_ri[k]+i);
         aj   = buf_rj[k] + (*(buf_ri[k]+i) - *(buf_ri[k])); 
+#ifdef OLD
+        if (i == 0){
+          /* anzi = *(ijbuf_r[k]+i); */
+          aj   = ijbuf_r[k] + m; 
+        } else {
+          /* anzi = *(ijbuf_r[k]+i) - *(ijbuf_r[k]+i-1); */
+          aj   = ijbuf_r[k]+m + *(ijbuf_r[k]+i-1); 
+        }
+#endif
         ierr = PetscLLAdd(anzi,aj,N,nlnk,lnk,lnkbt);CHKERRQ(ierr);
         bnzi += nlnk;
-        
-#ifdef TMP3
-        if (i == *nextrow[k]) {
-          anzi = *(nextai[k]+1) - *nextai[k]; 
-          aj   = buf_rj[k] + *nextai[k];
-          ierr = PetscLLAdd(anzi,aj,N,nlnk,lnk,lnkbt);CHKERRQ(ierr);
-          bnzi += nlnk;
-          nextrow[k]++; nextai[k]++;
-        }
-#endif /* TMP3 */
       }
 
       /* if free space is not available, make more free space */
@@ -3238,21 +3166,19 @@
 
   /* send and recv matrix values */
   /*-----------------------------*/
+  if (scall == MAT_INITIAL_MATRIX){
+    for (i=0; i<merge->nrecv; i++) len_ra[i] = len_r[i]-m; /* length of seqmat->a to be received from a proc */
+    ierr = PetscFree(len_r);CHKERRQ(ierr); 
+  }
   ierr = PetscObjectGetNewTag((PetscObject)merge->rowmap,&taga);CHKERRQ(ierr);
-  ierr = PetscPostIrecvScalar(comm,taga,merge->nrecv,merge->id_r,merge->len_r,&abuf_r,&r_waitsa);CHKERRQ(ierr);
-  /*
-  if (rank==3){
-    for (i=0; i<merge->nrecv; i++){
-      ierr = PetscPrintf(PETSC_COMM_SELF," %d, merge->id_r: %d, id_ri: %d\n",i,merge->id_r[i],id_ri[i]);
-    }
-    } */
+  ierr = PetscPostIrecvScalar(comm,taga,merge->nrecv,merge->id_r,len_ra,&abuf_r,&r_waitsa);CHKERRQ(ierr);
 
   ierr = PetscMalloc((merge->nsend+1)*sizeof(MPI_Request),&s_waitsa);CHKERRQ(ierr);
   k = 0;
   for (proc=0; proc<size; proc++){  
-    if (!len_s[proc]) continue;
+    if (!len_sa[proc]) continue;
     i = owners[proc];
-    ierr = MPI_Isend(aa+ai[i],len_s[proc],MPIU_MATSCALAR,proc,taga,comm,s_waitsa+k);CHKERRQ(ierr);
+    ierr = MPI_Isend(aa+ai[i],len_sa[proc],MPIU_MATSCALAR,proc,taga,comm,s_waitsa+k);CHKERRQ(ierr);
     k++;
   } 
 
@@ -3266,17 +3192,7 @@
   /* insert mat values of B_mpi */
   /*----------------------------*/
   ierr = PetscMalloc(N*sizeof(MatScalar),&ba_i);CHKERRQ(ierr);
-#ifdef TMP3
-  nextrow = buf_ri_k + merge->nrecv;
-  nextai  = nextrow + merge->nrecv;
-  for (k=0; k<merge->nrecv; k++){
-    buf_ri_k[k] = buf_ri_new[k]; /* beginning of k-th recved i-structure */
-    nrows = *buf_ri_k[k];
-    nextrow[k]  = buf_ri_k[k]+1;  /* next row number of k-th recved i-structure */
-    nextai[k]   = buf_ri_k[k] + nrows + 1;/* poins to the next i-structure of k-th recved i-structure  */
-  }
-#endif
-
+ 
   /* set values of ba */
   for (i=0; i<m; i++) {
     arow = owners[rank] + i; 
@@ -3301,15 +3217,15 @@
       anzi = *(buf_ri[k]+i+1) - *(buf_ri[k]+i);
       aj   = buf_rj[k] + (*(buf_ri[k]+i) - *(buf_ri[k])); 
       aa   = abuf_r[k] + (*(buf_ri[k]+i) - *(buf_ri[k]));
-#ifdef TMP3
-      if (i == *nextrow[k]) {
-        anzi_new = *(nextai[k]+1) - *nextai[k]; 
-        /* if (rank == 3) printf("anzi: %d, anzi_new: %d\n",anzi,anzi_new); */ 
-        /*
-        aj   = buf_rj[k] + *nextai[k];
-        aa   = abuf_r[k] + *nextai[k];
-        */
-        nextrow[k]++; nextai[k]++;
+#ifdef OLD
+      if (i == 0){
+        /* anzi = *(ijbuf_r[k]+i); */
+        /* aj   = ijbuf_r[k] + m; */
+        aa   = abuf_r[k]; 
+      } else {
+        /* anzi = *(ijbuf_r[k]+i) - *(ijbuf_r[k]+i-1); */
+        /* aj   = ijbuf_r[k]+m + *(ijbuf_r[k]+i-1); */
+        aa   = abuf_r[k] + *(ijbuf_r[k]+i-1);
       }
 #endif
       nextaj = 0;
@@ -3327,16 +3243,9 @@
 
   ierr = PetscFree(abuf_r);CHKERRQ(ierr);
   ierr = PetscFree(ba_i);CHKERRQ(ierr);
-
   if (scall == MAT_INITIAL_MATRIX){
-    ierr = PetscFree(buf_ri_new);CHKERRQ(ierr);
-#ifdef TMP2
-    ierr = PetscFree(buf_ri_k);CHKERRQ(ierr);
-    ierr = PetscFree(len_ri_new);CHKERRQ(ierr);
-    ierr = PetscFree(id_ri);CHKERRQ(ierr);
-#endif
-  }
-
+    ierr = PetscFree(ijbuf_r); /* rm! */
+  }
   PetscFunctionReturn(0);
 }
 
