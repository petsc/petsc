
/*
    Provides an interface to the MUMPS sparse solver
*/

#include <../src/mat/impls/aij/mpi/mpiaij.h> /*I  "petscmat.h"  I*/
#include <../src/mat/impls/sbaij/mpi/mpisbaij.h>
#include <petscblaslapack.h>

EXTERN_C_BEGIN
#if defined(PETSC_USE_COMPLEX)
#if defined(PETSC_USE_REAL_SINGLE)
#include <cmumps_c.h>
#else
#include <zmumps_c.h>
#endif
#else
#if defined(PETSC_USE_REAL_SINGLE)
#include <smumps_c.h>
#else
#include <dmumps_c.h>
#endif
#endif
EXTERN_C_END
#define JOB_INIT -1
#define JOB_FACTSYMBOLIC 1
#define JOB_FACTNUMERIC 2
#define JOB_SOLVE 3
#define JOB_END -2

/* calls to MUMPS */
#if defined(PETSC_USE_COMPLEX)
#if defined(PETSC_USE_REAL_SINGLE)
#define PetscMUMPS_c cmumps_c
#else
#define PetscMUMPS_c zmumps_c
#endif
#else
#if defined(PETSC_USE_REAL_SINGLE)
#define PetscMUMPS_c smumps_c
#else
#define PetscMUMPS_c dmumps_c
#endif
#endif

/* declare MumpsScalar */
#if defined(PETSC_USE_COMPLEX)
#if defined(PETSC_USE_REAL_SINGLE)
#define MumpsScalar mumps_complex
#else
#define MumpsScalar mumps_double_complex
#endif
#else
#define MumpsScalar PetscScalar
#endif

/* macros s.t. indices match MUMPS documentation */
#define ICNTL(I) icntl[(I)-1]
#define CNTL(I) cntl[(I)-1]
#define INFOG(I) infog[(I)-1]
#define INFO(I) info[(I)-1]
#define RINFOG(I) rinfog[(I)-1]
#define RINFO(I) rinfo[(I)-1]

typedef struct {
#if defined(PETSC_USE_COMPLEX)
#if defined(PETSC_USE_REAL_SINGLE)
  CMUMPS_STRUC_C id;
#else
  ZMUMPS_STRUC_C id;
#endif
#else
#if defined(PETSC_USE_REAL_SINGLE)
  SMUMPS_STRUC_C id;
#else
  DMUMPS_STRUC_C id;
#endif
#endif

  MatStructure matstruc;
  PetscMPIInt  myid,size;
  PetscInt     *irn,*jcn,nz,sym;
  PetscScalar  *val;
  MPI_Comm     comm_mumps;
  PetscBool    isAIJ,CleanUpMUMPS;
  PetscInt     ICNTL9_pre;           /* check if ICNTL(9) is changed from previous MatSolve */
  VecScatter   scat_rhs, scat_sol;   /* used by MatSolve() */
  Vec          b_seq,x_seq;
  PetscInt     ninfo,*info;          /* display INFO */
  PetscBool    schur_factored;
  PetscBool    schur_second_solve;
  PetscInt     sizeredrhs;
  PetscInt     *schur_pivots;
  PetscScalar  *schur_work;

  PetscErrorCode (*Destroy)(Mat);
  PetscErrorCode (*ConvertToTriples)(Mat, int, MatReuse, int*, int**, int**, PetscScalar**);
} Mat_MUMPS;

extern PetscErrorCode MatDuplicate_MUMPS(Mat,MatDuplicateOption,Mat*);

static PetscErrorCode MatMumpsSolveSchur_Private(Mat_MUMPS* mumps)
{
#if !defined(PETSC_USE_COMPLEX)
  PetscBLASInt   B_N,B_Nrhs,B_ierr,B_slda,B_rlda;
  PetscErrorCode ierr;

  PetscFunctionBegin;
  ierr = PetscBLASIntCast(mumps->id.size_schur,&B_N);CHKERRQ(ierr);
  ierr = PetscBLASIntCast(mumps->id.schur_lld,&B_slda);CHKERRQ(ierr);
  ierr = PetscBLASIntCast(mumps->id.nrhs,&B_Nrhs);CHKERRQ(ierr);
  ierr = PetscBLASIntCast(mumps->id.lredrhs,&B_rlda);CHKERRQ(ierr);
  if (mumps->sym == 0) { /* MUMPS always return a full Schur matrix */
    if (!mumps->schur_factored) {
      if (!mumps->schur_pivots) {
        ierr = PetscMalloc2(B_N,&mumps->schur_pivots,0,&mumps->schur_work);CHKERRQ(ierr);
      }
      ierr = PetscFPTrapPush(PETSC_FP_TRAP_OFF);CHKERRQ(ierr);
      PetscStackCallBLAS("LAPACKgetrf",LAPACKgetrf_(&B_N,&B_N,mumps->id.schur,&B_N,mumps->schur_pivots,&B_ierr));
      ierr = PetscFPTrapPop();CHKERRQ(ierr);
      if (B_ierr) SETERRQ1(PETSC_COMM_SELF,PETSC_ERR_LIB,"Error in GETRF Lapack routine %d",(int)B_ierr);
      mumps->schur_factored = PETSC_TRUE;
    }
    ierr = PetscFPTrapPush(PETSC_FP_TRAP_OFF);CHKERRQ(ierr);
    if (mumps->id.ICNTL(19) == 1) { /* stored by rows */
      PetscStackCallBLAS("LAPACKgetrs",LAPACKgetrs_("T",&B_N,&B_Nrhs,mumps->id.schur,&B_slda,mumps->schur_pivots,mumps->id.redrhs,&B_rlda,&B_ierr));
    } else {
      PetscStackCallBLAS("LAPACKgetrs",LAPACKgetrs_("N",&B_N,&B_Nrhs,mumps->id.schur,&B_slda,mumps->schur_pivots,mumps->id.redrhs,&B_rlda,&B_ierr));
    }
    ierr = PetscFPTrapPop();CHKERRQ(ierr);
    if (B_ierr) SETERRQ1(PETSC_COMM_SELF,PETSC_ERR_LIB,"Error in GETRS Lapack routine %d",(int)B_ierr);
  } else { /* either full or lower-triangular (not packed) */
    char ord[2];
    if (mumps->id.ICNTL(19) == 2 || mumps->id.ICNTL(19) == 3) { /* lower triangular stored by columns or full matrix */
      sprintf(ord,"L");
    } else { /* ICNTL(19) == 1 lower triangular stored by rows */
      sprintf(ord,"U");
    }
    if (!mumps->schur_factored) {
      if (mumps->id.sym == 2) {
        if (!mumps->schur_pivots) {
          PetscScalar  lwork;
          PetscBLASInt B_lwork=-1;

          ierr = PetscFPTrapPush(PETSC_FP_TRAP_OFF);CHKERRQ(ierr);
          PetscStackCallBLAS("LAPACKsytrf",LAPACKsytrf_(ord,&B_N,mumps->id.schur,&B_N,mumps->schur_pivots,&lwork,&B_lwork,&B_ierr));
          ierr = PetscFPTrapPop();CHKERRQ(ierr);
          if (B_ierr) SETERRQ1(PETSC_COMM_SELF,PETSC_ERR_LIB,"Error in query to SYTRF Lapack routine %d",(int)B_ierr);
          ierr = PetscBLASIntCast((PetscInt)PetscRealPart(lwork),&B_lwork);CHKERRQ(ierr);
          ierr = PetscMalloc2(B_N,&mumps->schur_pivots,B_lwork,&mumps->schur_work);CHKERRQ(ierr);
        }
        ierr = PetscFPTrapPush(PETSC_FP_TRAP_OFF);CHKERRQ(ierr);
        PetscStackCallBLAS("LAPACKsytrf",LAPACKsytrf_(ord,&B_N,mumps->id.schur,&B_N,mumps->schur_pivots,mumps->schur_work,&B_N,&B_ierr));
        ierr = PetscFPTrapPop();CHKERRQ(ierr);
        if (B_ierr) SETERRQ1(PETSC_COMM_SELF,PETSC_ERR_LIB,"Error in SYTRF Lapack routine %d",(int)B_ierr);
      } else {
        ierr = PetscFPTrapPush(PETSC_FP_TRAP_OFF);CHKERRQ(ierr);
        PetscStackCallBLAS("LAPACKpotrf",LAPACKpotrf_(ord,&B_N,mumps->id.schur,&B_N,&B_ierr));
        ierr = PetscFPTrapPop();CHKERRQ(ierr);
        if (B_ierr) SETERRQ1(PETSC_COMM_SELF,PETSC_ERR_LIB,"Error in POTRF Lapack routine %d",(int)B_ierr);
      }
      mumps->schur_factored = PETSC_TRUE;
    }
    if (mumps->id.sym == 2) {
      ierr = PetscFPTrapPush(PETSC_FP_TRAP_OFF);CHKERRQ(ierr);
      PetscStackCallBLAS("LAPACKsytrs",LAPACKsytrs_(ord,&B_N,&B_Nrhs,mumps->id.schur,&B_slda,mumps->schur_pivots,mumps->id.redrhs,&B_rlda,&B_ierr));
      ierr = PetscFPTrapPop();CHKERRQ(ierr);
      if (B_ierr) SETERRQ1(PETSC_COMM_SELF,PETSC_ERR_LIB,"Error in SYTRS Lapack routine %d",(int)B_ierr);
    } else {
      ierr = PetscFPTrapPush(PETSC_FP_TRAP_OFF);CHKERRQ(ierr);
      PetscStackCallBLAS("LAPACKpotrs",LAPACKpotrs_(ord,&B_N,&B_Nrhs,mumps->id.schur,&B_slda,mumps->id.redrhs,&B_rlda,&B_ierr));
      ierr = PetscFPTrapPop();CHKERRQ(ierr);
      if (B_ierr) SETERRQ1(PETSC_COMM_SELF,PETSC_ERR_LIB,"Error in POTRS Lapack routine %d",(int)B_ierr);
    }
  }
  PetscFunctionReturn(0);
#else
  PetscFunctionBegin;
  SETERRQ(PETSC_COMM_SELF,PETSC_ERR_SUP,"Support for full solve with Schur complement not yet implemented for complexes\n");
  PetscFunctionReturn(0);
#endif /* for complexes need an extra copy */
}

static PetscErrorCode MatMumpsHandleSchur_Private(Mat_MUMPS* mumps)
{
  PetscErrorCode ierr;

  PetscFunctionBegin;
  if (!mumps->id.ICNTL(19)) { /* do nothing when Schur complement has not been computed */
    PetscFunctionReturn(0);
  }
  if (!mumps->schur_second_solve) { /* prepare for the condensation step */
    /* check if schur complement has been computed
       We set by default ICNTL(26) == -1 when Schur indices are provided by the user.
       According to MUMPS (5.0.0) manual, any value should be harmful during the factorization phase
       Unless the user provides a valid value for ICNTL(26), MatSolve and MatMatSolve routines solve the full system.
       This requires an extra call to PetscMUMPS_c and the computation of the factors for S, handled setting double_schur_solve to PETSC_TRUE */
    if (mumps->id.ICNTL(26) < 0 || mumps->id.ICNTL(26) > 2) {
      PetscInt sizeredrhs = mumps->id.nrhs*mumps->id.size_schur;
      /* allocate MUMPS internal array to store reduced right-hand sides */
      if (!mumps->id.redrhs || sizeredrhs > mumps->sizeredrhs) {
        ierr = PetscFree(mumps->id.redrhs);CHKERRQ(ierr);
        mumps->id.lredrhs = mumps->id.size_schur;
        ierr = PetscMalloc1(mumps->id.nrhs*mumps->id.lredrhs,&mumps->id.redrhs);CHKERRQ(ierr);
        mumps->sizeredrhs = mumps->id.nrhs*mumps->id.lredrhs;
      }
      mumps->schur_second_solve = PETSC_TRUE;
      mumps->id.ICNTL(26) = 1; /* condensation phase */
    }
  } else { /* prepare for the expansion step */
    /* solve Schur complement (this should be done by the MUMPS user, so basically us) */
    ierr = MatMumpsSolveSchur_Private(mumps);CHKERRQ(ierr);
    mumps->id.ICNTL(26) = 2; /* expansion phase */
    PetscMUMPS_c(&mumps->id);
    if (mumps->id.INFOG(1) < 0) SETERRQ1(PETSC_COMM_SELF,PETSC_ERR_LIB,"Error reported by MUMPS in solve phase: INFOG(1)=%d\n",mumps->id.INFOG(1));
    /* restore defaults */
    mumps->id.ICNTL(26) = -1;
    mumps->schur_second_solve = PETSC_FALSE;
  }
  PetscFunctionReturn(0);
}

/*
  MatConvertToTriples_A_B - convert Petsc matrix to triples: row[nz], col[nz], val[nz] 

  input:
    A       - matrix in aij,baij or sbaij (bs=1) format
    shift   - 0: C style output triple; 1: Fortran style output triple.
    reuse   - MAT_INITIAL_MATRIX: spaces are allocated and values are set for the triple
              MAT_REUSE_MATRIX:   only the values in v array are updated
  output:
    nnz     - dim of r, c, and v (number of local nonzero entries of A)
    r, c, v - row and col index, matrix values (matrix triples)

  The returned values r, c, and sometimes v are obtained in a single PetscMalloc(). Then in MatDestroy_MUMPS() it is
  freed with PetscFree((mumps->irn);  This is not ideal code, the fact that v is ONLY sometimes part of mumps->irn means
  that the PetscMalloc() cannot easily be replaced with a PetscMalloc3(). 

 */

#undef __FUNCT__
#define __FUNCT__ "MatConvertToTriples_seqaij_seqaij"
PetscErrorCode MatConvertToTriples_seqaij_seqaij(Mat A,int shift,MatReuse reuse,int *nnz,int **r, int **c, PetscScalar **v)
{
  const PetscInt *ai,*aj,*ajj,M=A->rmap->n;
  PetscInt       nz,rnz,i,j;
  PetscErrorCode ierr;
  PetscInt       *row,*col;
  Mat_SeqAIJ     *aa=(Mat_SeqAIJ*)A->data;

  PetscFunctionBegin;
  *v=aa->a;
  if (reuse == MAT_INITIAL_MATRIX) {
    nz   = aa->nz;
    ai   = aa->i;
    aj   = aa->j;
    *nnz = nz;
    ierr = PetscMalloc1(2*nz, &row);CHKERRQ(ierr);
    col  = row + nz;

    nz = 0;
    for (i=0; i<M; i++) {
      rnz = ai[i+1] - ai[i];
      ajj = aj + ai[i];
      for (j=0; j<rnz; j++) {
        row[nz] = i+shift; col[nz++] = ajj[j] + shift;
      }
    }
    *r = row; *c = col;
  }
  PetscFunctionReturn(0);
}

#undef __FUNCT__
#define __FUNCT__ "MatConvertToTriples_seqbaij_seqaij"
PetscErrorCode MatConvertToTriples_seqbaij_seqaij(Mat A,int shift,MatReuse reuse,int *nnz,int **r, int **c, PetscScalar **v)
{
  Mat_SeqBAIJ    *aa=(Mat_SeqBAIJ*)A->data;
  const PetscInt *ai,*aj,*ajj,bs2 = aa->bs2;
  PetscInt       bs,M,nz,idx=0,rnz,i,j,k,m;
  PetscErrorCode ierr;
  PetscInt       *row,*col;

  PetscFunctionBegin;
  ierr = MatGetBlockSize(A,&bs);CHKERRQ(ierr);
  M = A->rmap->N/bs;
  *v = aa->a;
  if (reuse == MAT_INITIAL_MATRIX) {
    ai   = aa->i; aj = aa->j;
    nz   = bs2*aa->nz;
    *nnz = nz;
    ierr = PetscMalloc1(2*nz, &row);CHKERRQ(ierr);
    col  = row + nz;

    for (i=0; i<M; i++) {
      ajj = aj + ai[i];
      rnz = ai[i+1] - ai[i];
      for (k=0; k<rnz; k++) {
        for (j=0; j<bs; j++) {
          for (m=0; m<bs; m++) {
            row[idx]   = i*bs + m + shift;
            col[idx++] = bs*(ajj[k]) + j + shift;
          }
        }
      }
    }
    *r = row; *c = col;
  }
  PetscFunctionReturn(0);
}

#undef __FUNCT__
#define __FUNCT__ "MatConvertToTriples_seqsbaij_seqsbaij"
PetscErrorCode MatConvertToTriples_seqsbaij_seqsbaij(Mat A,int shift,MatReuse reuse,int *nnz,int **r, int **c, PetscScalar **v)
{
  const PetscInt *ai, *aj,*ajj,M=A->rmap->n;
  PetscInt       nz,rnz,i,j;
  PetscErrorCode ierr;
  PetscInt       *row,*col;
  Mat_SeqSBAIJ   *aa=(Mat_SeqSBAIJ*)A->data;

  PetscFunctionBegin;
  *v = aa->a;
  if (reuse == MAT_INITIAL_MATRIX) {
    nz   = aa->nz;
    ai   = aa->i;
    aj   = aa->j;
    *v   = aa->a;
    *nnz = nz;
    ierr = PetscMalloc1(2*nz, &row);CHKERRQ(ierr);
    col  = row + nz;

    nz = 0;
    for (i=0; i<M; i++) {
      rnz = ai[i+1] - ai[i];
      ajj = aj + ai[i];
      for (j=0; j<rnz; j++) {
        row[nz] = i+shift; col[nz++] = ajj[j] + shift;
      }
    }
    *r = row; *c = col;
  }
  PetscFunctionReturn(0);
}

#undef __FUNCT__
#define __FUNCT__ "MatConvertToTriples_seqaij_seqsbaij"
PetscErrorCode MatConvertToTriples_seqaij_seqsbaij(Mat A,int shift,MatReuse reuse,int *nnz,int **r, int **c, PetscScalar **v)
{
  const PetscInt    *ai,*aj,*ajj,*adiag,M=A->rmap->n;
  PetscInt          nz,rnz,i,j;
  const PetscScalar *av,*v1;
  PetscScalar       *val;
  PetscErrorCode    ierr;
  PetscInt          *row,*col;
  Mat_SeqAIJ        *aa=(Mat_SeqAIJ*)A->data;

  PetscFunctionBegin;
  ai   =aa->i; aj=aa->j;av=aa->a;
  adiag=aa->diag;
  if (reuse == MAT_INITIAL_MATRIX) {
    /* count nz in the uppper triangular part of A */
    nz = 0;
    for (i=0; i<M; i++) nz += ai[i+1] - adiag[i];
    *nnz = nz;

    ierr = PetscMalloc((2*nz*sizeof(PetscInt)+nz*sizeof(PetscScalar)), &row);CHKERRQ(ierr);
    col  = row + nz;
    val  = (PetscScalar*)(col + nz);

    nz = 0;
    for (i=0; i<M; i++) {
      rnz = ai[i+1] - adiag[i];
      ajj = aj + adiag[i];
      v1  = av + adiag[i];
      for (j=0; j<rnz; j++) {
        row[nz] = i+shift; col[nz] = ajj[j] + shift; val[nz++] = v1[j];
      }
    }
    *r = row; *c = col; *v = val;
  } else {
    nz = 0; val = *v;
    for (i=0; i <M; i++) {
      rnz = ai[i+1] - adiag[i];
      ajj = aj + adiag[i];
      v1  = av + adiag[i];
      for (j=0; j<rnz; j++) {
        val[nz++] = v1[j];
      }
    }
  }
  PetscFunctionReturn(0);
}

#undef __FUNCT__
#define __FUNCT__ "MatConvertToTriples_mpisbaij_mpisbaij"
PetscErrorCode MatConvertToTriples_mpisbaij_mpisbaij(Mat A,int shift,MatReuse reuse,int *nnz,int **r, int **c, PetscScalar **v)
{
  const PetscInt    *ai, *aj, *bi, *bj,*garray,m=A->rmap->n,*ajj,*bjj;
  PetscErrorCode    ierr;
  PetscInt          rstart,nz,i,j,jj,irow,countA,countB;
  PetscInt          *row,*col;
  const PetscScalar *av, *bv,*v1,*v2;
  PetscScalar       *val;
  Mat_MPISBAIJ      *mat = (Mat_MPISBAIJ*)A->data;
  Mat_SeqSBAIJ      *aa  = (Mat_SeqSBAIJ*)(mat->A)->data;
  Mat_SeqBAIJ       *bb  = (Mat_SeqBAIJ*)(mat->B)->data;

  PetscFunctionBegin;
  ai=aa->i; aj=aa->j; bi=bb->i; bj=bb->j; rstart= A->rmap->rstart;
  av=aa->a; bv=bb->a;

  garray = mat->garray;

  if (reuse == MAT_INITIAL_MATRIX) {
    nz   = aa->nz + bb->nz;
    *nnz = nz;
    ierr = PetscMalloc((2*nz*sizeof(PetscInt)+nz*sizeof(PetscScalar)), &row);CHKERRQ(ierr);
    col  = row + nz;
    val  = (PetscScalar*)(col + nz);

    *r = row; *c = col; *v = val;
  } else {
    row = *r; col = *c; val = *v;
  }

  jj = 0; irow = rstart;
  for (i=0; i<m; i++) {
    ajj    = aj + ai[i];                 /* ptr to the beginning of this row */
    countA = ai[i+1] - ai[i];
    countB = bi[i+1] - bi[i];
    bjj    = bj + bi[i];
    v1     = av + ai[i];
    v2     = bv + bi[i];

    /* A-part */
    for (j=0; j<countA; j++) {
      if (reuse == MAT_INITIAL_MATRIX) {
        row[jj] = irow + shift; col[jj] = rstart + ajj[j] + shift;
      }
      val[jj++] = v1[j];
    }

    /* B-part */
    for (j=0; j < countB; j++) {
      if (reuse == MAT_INITIAL_MATRIX) {
        row[jj] = irow + shift; col[jj] = garray[bjj[j]] + shift;
      }
      val[jj++] = v2[j];
    }
    irow++;
  }
  PetscFunctionReturn(0);
}

#undef __FUNCT__
#define __FUNCT__ "MatConvertToTriples_mpiaij_mpiaij"
PetscErrorCode MatConvertToTriples_mpiaij_mpiaij(Mat A,int shift,MatReuse reuse,int *nnz,int **r, int **c, PetscScalar **v)
{
  const PetscInt    *ai, *aj, *bi, *bj,*garray,m=A->rmap->n,*ajj,*bjj;
  PetscErrorCode    ierr;
  PetscInt          rstart,nz,i,j,jj,irow,countA,countB;
  PetscInt          *row,*col;
  const PetscScalar *av, *bv,*v1,*v2;
  PetscScalar       *val;
  Mat_MPIAIJ        *mat = (Mat_MPIAIJ*)A->data;
  Mat_SeqAIJ        *aa  = (Mat_SeqAIJ*)(mat->A)->data;
  Mat_SeqAIJ        *bb  = (Mat_SeqAIJ*)(mat->B)->data;

  PetscFunctionBegin;
  ai=aa->i; aj=aa->j; bi=bb->i; bj=bb->j; rstart= A->rmap->rstart;
  av=aa->a; bv=bb->a;

  garray = mat->garray;

  if (reuse == MAT_INITIAL_MATRIX) {
    nz   = aa->nz + bb->nz;
    *nnz = nz;
    ierr = PetscMalloc((2*nz*sizeof(PetscInt)+nz*sizeof(PetscScalar)), &row);CHKERRQ(ierr);
    col  = row + nz;
    val  = (PetscScalar*)(col + nz);

    *r = row; *c = col; *v = val;
  } else {
    row = *r; col = *c; val = *v;
  }

  jj = 0; irow = rstart;
  for (i=0; i<m; i++) {
    ajj    = aj + ai[i];                 /* ptr to the beginning of this row */
    countA = ai[i+1] - ai[i];
    countB = bi[i+1] - bi[i];
    bjj    = bj + bi[i];
    v1     = av + ai[i];
    v2     = bv + bi[i];

    /* A-part */
    for (j=0; j<countA; j++) {
      if (reuse == MAT_INITIAL_MATRIX) {
        row[jj] = irow + shift; col[jj] = rstart + ajj[j] + shift;
      }
      val[jj++] = v1[j];
    }

    /* B-part */
    for (j=0; j < countB; j++) {
      if (reuse == MAT_INITIAL_MATRIX) {
        row[jj] = irow + shift; col[jj] = garray[bjj[j]] + shift;
      }
      val[jj++] = v2[j];
    }
    irow++;
  }
  PetscFunctionReturn(0);
}

#undef __FUNCT__
#define __FUNCT__ "MatConvertToTriples_mpibaij_mpiaij"
PetscErrorCode MatConvertToTriples_mpibaij_mpiaij(Mat A,int shift,MatReuse reuse,int *nnz,int **r, int **c, PetscScalar **v)
{
  Mat_MPIBAIJ       *mat    = (Mat_MPIBAIJ*)A->data;
  Mat_SeqBAIJ       *aa     = (Mat_SeqBAIJ*)(mat->A)->data;
  Mat_SeqBAIJ       *bb     = (Mat_SeqBAIJ*)(mat->B)->data;
  const PetscInt    *ai     = aa->i, *bi = bb->i, *aj = aa->j, *bj = bb->j,*ajj, *bjj;
  const PetscInt    *garray = mat->garray,mbs=mat->mbs,rstart=A->rmap->rstart;
  const PetscInt    bs2=mat->bs2;
  PetscErrorCode    ierr;
  PetscInt          bs,nz,i,j,k,n,jj,irow,countA,countB,idx;
  PetscInt          *row,*col;
  const PetscScalar *av=aa->a, *bv=bb->a,*v1,*v2;
  PetscScalar       *val;

  PetscFunctionBegin;
  ierr = MatGetBlockSize(A,&bs);CHKERRQ(ierr);
  if (reuse == MAT_INITIAL_MATRIX) {
    nz   = bs2*(aa->nz + bb->nz);
    *nnz = nz;
    ierr = PetscMalloc((2*nz*sizeof(PetscInt)+nz*sizeof(PetscScalar)), &row);CHKERRQ(ierr);
    col  = row + nz;
    val  = (PetscScalar*)(col + nz);

    *r = row; *c = col; *v = val;
  } else {
    row = *r; col = *c; val = *v;
  }

  jj = 0; irow = rstart;
  for (i=0; i<mbs; i++) {
    countA = ai[i+1] - ai[i];
    countB = bi[i+1] - bi[i];
    ajj    = aj + ai[i];
    bjj    = bj + bi[i];
    v1     = av + bs2*ai[i];
    v2     = bv + bs2*bi[i];

    idx = 0;
    /* A-part */
    for (k=0; k<countA; k++) {
      for (j=0; j<bs; j++) {
        for (n=0; n<bs; n++) {
          if (reuse == MAT_INITIAL_MATRIX) {
            row[jj] = irow + n + shift;
            col[jj] = rstart + bs*ajj[k] + j + shift;
          }
          val[jj++] = v1[idx++];
        }
      }
    }

    idx = 0;
    /* B-part */
    for (k=0; k<countB; k++) {
      for (j=0; j<bs; j++) {
        for (n=0; n<bs; n++) {
          if (reuse == MAT_INITIAL_MATRIX) {
            row[jj] = irow + n + shift;
            col[jj] = bs*garray[bjj[k]] + j + shift;
          }
          val[jj++] = v2[idx++];
        }
      }
    }
    irow += bs;
  }
  PetscFunctionReturn(0);
}

#undef __FUNCT__
#define __FUNCT__ "MatConvertToTriples_mpiaij_mpisbaij"
PetscErrorCode MatConvertToTriples_mpiaij_mpisbaij(Mat A,int shift,MatReuse reuse,int *nnz,int **r, int **c, PetscScalar **v)
{
  const PetscInt    *ai, *aj,*adiag, *bi, *bj,*garray,m=A->rmap->n,*ajj,*bjj;
  PetscErrorCode    ierr;
  PetscInt          rstart,nz,nza,nzb,i,j,jj,irow,countA,countB;
  PetscInt          *row,*col;
  const PetscScalar *av, *bv,*v1,*v2;
  PetscScalar       *val;
  Mat_MPIAIJ        *mat =  (Mat_MPIAIJ*)A->data;
  Mat_SeqAIJ        *aa  =(Mat_SeqAIJ*)(mat->A)->data;
  Mat_SeqAIJ        *bb  =(Mat_SeqAIJ*)(mat->B)->data;

  PetscFunctionBegin;
  ai=aa->i; aj=aa->j; adiag=aa->diag;
  bi=bb->i; bj=bb->j; garray = mat->garray;
  av=aa->a; bv=bb->a;

  rstart = A->rmap->rstart;

  if (reuse == MAT_INITIAL_MATRIX) {
    nza = 0;    /* num of upper triangular entries in mat->A, including diagonals */
    nzb = 0;    /* num of upper triangular entries in mat->B */
    for (i=0; i<m; i++) {
      nza   += (ai[i+1] - adiag[i]);
      countB = bi[i+1] - bi[i];
      bjj    = bj + bi[i];
      for (j=0; j<countB; j++) {
        if (garray[bjj[j]] > rstart) nzb++;
      }
    }

    nz   = nza + nzb; /* total nz of upper triangular part of mat */
    *nnz = nz;
    ierr = PetscMalloc((2*nz*sizeof(PetscInt)+nz*sizeof(PetscScalar)), &row);CHKERRQ(ierr);
    col  = row + nz;
    val  = (PetscScalar*)(col + nz);

    *r = row; *c = col; *v = val;
  } else {
    row = *r; col = *c; val = *v;
  }

  jj = 0; irow = rstart;
  for (i=0; i<m; i++) {
    ajj    = aj + adiag[i];                 /* ptr to the beginning of the diagonal of this row */
    v1     = av + adiag[i];
    countA = ai[i+1] - adiag[i];
    countB = bi[i+1] - bi[i];
    bjj    = bj + bi[i];
    v2     = bv + bi[i];

    /* A-part */
    for (j=0; j<countA; j++) {
      if (reuse == MAT_INITIAL_MATRIX) {
        row[jj] = irow + shift; col[jj] = rstart + ajj[j] + shift;
      }
      val[jj++] = v1[j];
    }

    /* B-part */
    for (j=0; j < countB; j++) {
      if (garray[bjj[j]] > rstart) {
        if (reuse == MAT_INITIAL_MATRIX) {
          row[jj] = irow + shift; col[jj] = garray[bjj[j]] + shift;
        }
        val[jj++] = v2[j];
      }
    }
    irow++;
  }
  PetscFunctionReturn(0);
}

#undef __FUNCT__
#define __FUNCT__ "MatGetDiagonal_MUMPS"
PetscErrorCode MatGetDiagonal_MUMPS(Mat A,Vec v)
{
  PetscFunctionBegin;
  SETERRQ(PetscObjectComm((PetscObject)A),PETSC_ERR_SUP,"Mat type: MUMPS factor");
  PetscFunctionReturn(0);
}

#undef __FUNCT__
#define __FUNCT__ "MatDestroy_MUMPS"
PetscErrorCode MatDestroy_MUMPS(Mat A)
{
  Mat_MUMPS      *mumps=(Mat_MUMPS*)A->spptr;
  PetscErrorCode ierr;

  PetscFunctionBegin;
  if (mumps->CleanUpMUMPS) {
    /* Terminate instance, deallocate memories */
    ierr = PetscFree2(mumps->id.sol_loc,mumps->id.isol_loc);CHKERRQ(ierr);
    ierr = VecScatterDestroy(&mumps->scat_rhs);CHKERRQ(ierr);
    ierr = VecScatterDestroy(&mumps->scat_sol);CHKERRQ(ierr);
    ierr = VecDestroy(&mumps->b_seq);CHKERRQ(ierr);
    ierr = VecDestroy(&mumps->x_seq);CHKERRQ(ierr);
    ierr = PetscFree(mumps->id.perm_in);CHKERRQ(ierr);
    ierr = PetscFree(mumps->irn);CHKERRQ(ierr);
    ierr = PetscFree2(mumps->id.listvar_schur,mumps->id.schur);CHKERRQ(ierr);
<<<<<<< HEAD
=======
    ierr = PetscFree(mumps->id.redrhs);CHKERRQ(ierr);
    ierr = PetscFree2(mumps->schur_pivots,mumps->schur_work);CHKERRQ(ierr);
>>>>>>> b5fa320b
    ierr = PetscFree(mumps->info);CHKERRQ(ierr);

    mumps->id.job = JOB_END;
    PetscMUMPS_c(&mumps->id);
    ierr = MPI_Comm_free(&(mumps->comm_mumps));CHKERRQ(ierr);
  }
  if (mumps->Destroy) {
    ierr = (mumps->Destroy)(A);CHKERRQ(ierr);
  }
  ierr = PetscFree(A->spptr);CHKERRQ(ierr);

  /* clear composed functions */
  ierr = PetscObjectComposeFunction((PetscObject)A,"MatFactorGetSolverPackage_C",NULL);CHKERRQ(ierr);
  ierr = PetscObjectComposeFunction((PetscObject)A,"MatMumpsSetIcntl_C",NULL);CHKERRQ(ierr);
  ierr = PetscObjectComposeFunction((PetscObject)A,"MatMumpsGetIcntl_C",NULL);CHKERRQ(ierr);
  ierr = PetscObjectComposeFunction((PetscObject)A,"MatMumpsSetCntl_C",NULL);CHKERRQ(ierr);
  ierr = PetscObjectComposeFunction((PetscObject)A,"MatMumpsGetCntl_C",NULL);CHKERRQ(ierr);

  ierr = PetscObjectComposeFunction((PetscObject)A,"MatMumpsGetInfo_C",NULL);CHKERRQ(ierr);
  ierr = PetscObjectComposeFunction((PetscObject)A,"MatMumpsGetInfog_C",NULL);CHKERRQ(ierr);
  ierr = PetscObjectComposeFunction((PetscObject)A,"MatMumpsGetRinfo_C",NULL);CHKERRQ(ierr);
  ierr = PetscObjectComposeFunction((PetscObject)A,"MatMumpsGetRinfog_C",NULL);CHKERRQ(ierr);

  ierr = PetscObjectComposeFunction((PetscObject)A,"MatMumpsSetSchurIndices_C",NULL);CHKERRQ(ierr);
  ierr = PetscObjectComposeFunction((PetscObject)A,"MatMumpsGetSchurComplement_C",NULL);CHKERRQ(ierr);
  PetscFunctionReturn(0);
}

#undef __FUNCT__
#define __FUNCT__ "MatSolve_MUMPS"
PetscErrorCode MatSolve_MUMPS(Mat A,Vec b,Vec x)
{
  Mat_MUMPS        *mumps=(Mat_MUMPS*)A->spptr;
  PetscScalar      *array;
  Vec              b_seq;
  IS               is_iden,is_petsc;
  PetscErrorCode   ierr;
  PetscInt         i;
  static PetscBool cite1 = PETSC_FALSE,cite2 = PETSC_FALSE;

  PetscFunctionBegin;
  ierr = PetscCitationsRegister("@article{MUMPS01,\n  author = {P.~R. Amestoy and I.~S. Duff and J.-Y. L'Excellent and J. Koster},\n  title = {A fully asynchronous multifrontal solver using distributed dynamic scheduling},\n  journal = {SIAM Journal on Matrix Analysis and Applications},\n  volume = {23},\n  number = {1},\n  pages = {15--41},\n  year = {2001}\n}\n",&cite1);CHKERRQ(ierr);
  ierr = PetscCitationsRegister("@article{MUMPS02,\n  author = {P.~R. Amestoy and A. Guermouche and J.-Y. L'Excellent and S. Pralet},\n  title = {Hybrid scheduling for the parallel solution of linear systems},\n  journal = {Parallel Computing},\n  volume = {32},\n  number = {2},\n  pages = {136--156},\n  year = {2006}\n}\n",&cite2);CHKERRQ(ierr);
  mumps->id.nrhs = 1;
  b_seq          = mumps->b_seq;
  if (mumps->size > 1) {
    /* MUMPS only supports centralized rhs. Scatter b into a seqential rhs vector */
    ierr = VecScatterBegin(mumps->scat_rhs,b,b_seq,INSERT_VALUES,SCATTER_FORWARD);CHKERRQ(ierr);
    ierr = VecScatterEnd(mumps->scat_rhs,b,b_seq,INSERT_VALUES,SCATTER_FORWARD);CHKERRQ(ierr);
    if (!mumps->myid) {ierr = VecGetArray(b_seq,&array);CHKERRQ(ierr);}
  } else {  /* size == 1 */
    ierr = VecCopy(b,x);CHKERRQ(ierr);
    ierr = VecGetArray(x,&array);CHKERRQ(ierr);
  }
  if (!mumps->myid) { /* define rhs on the host */
    mumps->id.nrhs = 1;
    mumps->id.rhs = (MumpsScalar*)array;
  }

  /* handle condensation step of Schur complement (if any) */
  ierr = MatMumpsHandleSchur_Private(mumps);CHKERRQ(ierr);

  /* solve phase */
  /*-------------*/
  mumps->id.job = JOB_SOLVE;
  PetscMUMPS_c(&mumps->id);
  if (mumps->id.INFOG(1) < 0) SETERRQ1(PETSC_COMM_SELF,PETSC_ERR_LIB,"Error reported by MUMPS in solve phase: INFOG(1)=%d\n",mumps->id.INFOG(1));

  /* handle expansion step of Schur complement (if any) */
  ierr = MatMumpsHandleSchur_Private(mumps);CHKERRQ(ierr);

  if (mumps->size > 1) { /* convert mumps distributed solution to petsc mpi x */
    if (mumps->scat_sol && mumps->ICNTL9_pre != mumps->id.ICNTL(9)) {
      /* when id.ICNTL(9) changes, the contents of lsol_loc may change (not its size, lsol_loc), recreates scat_sol */
      ierr = VecScatterDestroy(&mumps->scat_sol);CHKERRQ(ierr);
    }
    if (!mumps->scat_sol) { /* create scatter scat_sol */
      ierr = ISCreateStride(PETSC_COMM_SELF,mumps->id.lsol_loc,0,1,&is_iden);CHKERRQ(ierr); /* from */
      for (i=0; i<mumps->id.lsol_loc; i++) {
        mumps->id.isol_loc[i] -= 1; /* change Fortran style to C style */
      }
      ierr = ISCreateGeneral(PETSC_COMM_SELF,mumps->id.lsol_loc,mumps->id.isol_loc,PETSC_COPY_VALUES,&is_petsc);CHKERRQ(ierr);  /* to */
      ierr = VecScatterCreate(mumps->x_seq,is_iden,x,is_petsc,&mumps->scat_sol);CHKERRQ(ierr);
      ierr = ISDestroy(&is_iden);CHKERRQ(ierr);
      ierr = ISDestroy(&is_petsc);CHKERRQ(ierr);

      mumps->ICNTL9_pre = mumps->id.ICNTL(9); /* save current value of id.ICNTL(9) */
    }

    ierr = VecScatterBegin(mumps->scat_sol,mumps->x_seq,x,INSERT_VALUES,SCATTER_FORWARD);CHKERRQ(ierr);
    ierr = VecScatterEnd(mumps->scat_sol,mumps->x_seq,x,INSERT_VALUES,SCATTER_FORWARD);CHKERRQ(ierr);
  }
  PetscFunctionReturn(0);
}

#undef __FUNCT__
#define __FUNCT__ "MatSolveTranspose_MUMPS"
PetscErrorCode MatSolveTranspose_MUMPS(Mat A,Vec b,Vec x)
{
  Mat_MUMPS      *mumps=(Mat_MUMPS*)A->spptr;
  PetscErrorCode ierr;

  PetscFunctionBegin;
  mumps->id.ICNTL(9) = 0;
  ierr = MatSolve_MUMPS(A,b,x);CHKERRQ(ierr);
  mumps->id.ICNTL(9) = 1;
  PetscFunctionReturn(0);
}

#undef __FUNCT__
#define __FUNCT__ "MatMatSolve_MUMPS"
PetscErrorCode MatMatSolve_MUMPS(Mat A,Mat B,Mat X)
{
  PetscErrorCode ierr;
  PetscBool      flg;
  Mat_MUMPS      *mumps=(Mat_MUMPS*)A->spptr;
  PetscInt       i,nrhs,M;
  PetscScalar    *array,*bray;

  PetscFunctionBegin;
  ierr = PetscObjectTypeCompareAny((PetscObject)B,&flg,MATSEQDENSE,MATMPIDENSE,NULL);CHKERRQ(ierr);
  if (!flg) SETERRQ(PetscObjectComm((PetscObject)B),PETSC_ERR_ARG_WRONG,"Matrix B must be MATDENSE matrix");
  ierr = PetscObjectTypeCompareAny((PetscObject)X,&flg,MATSEQDENSE,MATMPIDENSE,NULL);CHKERRQ(ierr);
  if (!flg) SETERRQ(PetscObjectComm((PetscObject)X),PETSC_ERR_ARG_WRONG,"Matrix X must be MATDENSE matrix");
  if (B->rmap->n != X->rmap->n) SETERRQ(PetscObjectComm((PetscObject)B),PETSC_ERR_ARG_WRONG,"Matrix B and X must have same row distribution");

  ierr = MatGetSize(B,&M,&nrhs);CHKERRQ(ierr);
  mumps->id.nrhs = nrhs;
  mumps->id.lrhs = M;

  if (mumps->size == 1) {
    /* copy B to X */
    ierr = MatDenseGetArray(B,&bray);CHKERRQ(ierr);
    ierr = MatDenseGetArray(X,&array);CHKERRQ(ierr);
    ierr = PetscMemcpy(array,bray,M*nrhs*sizeof(PetscScalar));CHKERRQ(ierr);
    ierr = MatDenseRestoreArray(B,&bray);CHKERRQ(ierr);
    mumps->id.rhs = (MumpsScalar*)array;
    /* handle condensation step of Schur complement (if any) */
    ierr = MatMumpsHandleSchur_Private(mumps);CHKERRQ(ierr);

    /* solve phase */
    /*-------------*/
    mumps->id.job = JOB_SOLVE;
    PetscMUMPS_c(&mumps->id);
    if (mumps->id.INFOG(1) < 0) SETERRQ1(PETSC_COMM_SELF,PETSC_ERR_LIB,"Error reported by MUMPS in solve phase: INFOG(1)=%d\n",mumps->id.INFOG(1));

    /* handle expansion step of Schur complement (if any) */
    ierr = MatMumpsHandleSchur_Private(mumps);CHKERRQ(ierr);
    ierr = MatDenseRestoreArray(X,&array);CHKERRQ(ierr);
  } else {  /*--------- parallel case --------*/
    PetscInt       lsol_loc,nlsol_loc,*isol_loc,*idx,*iidx,*idxx,*isol_loc_save;
    MumpsScalar    *sol_loc,*sol_loc_save;
    IS             is_to,is_from;
    PetscInt       k,proc,j,m;
    const PetscInt *rstart;
    Vec            v_mpi,b_seq,x_seq;
    VecScatter     scat_rhs,scat_sol;

    /* create x_seq to hold local solution */
    isol_loc_save = mumps->id.isol_loc; /* save it for MatSovle() */
    sol_loc_save  = mumps->id.sol_loc;

    lsol_loc  = mumps->id.INFO(23); 
    nlsol_loc = nrhs*lsol_loc;     /* length of sol_loc */
    ierr = PetscMalloc2(nlsol_loc,&sol_loc,nlsol_loc,&isol_loc);CHKERRQ(ierr);
    mumps->id.sol_loc = (MumpsScalar*)sol_loc;
    mumps->id.isol_loc = isol_loc;

    ierr = VecCreateSeqWithArray(PETSC_COMM_SELF,1,nlsol_loc,(PetscScalar*)sol_loc,&x_seq);CHKERRQ(ierr);

    /* copy rhs matrix B into vector v_mpi */
    ierr = MatGetLocalSize(B,&m,NULL);CHKERRQ(ierr);
    ierr = MatDenseGetArray(B,&bray);CHKERRQ(ierr);
    ierr = VecCreateMPIWithArray(PetscObjectComm((PetscObject)B),1,nrhs*m,nrhs*M,(const PetscScalar*)bray,&v_mpi);CHKERRQ(ierr);
    ierr = MatDenseRestoreArray(B,&bray);CHKERRQ(ierr);

    /* scatter v_mpi to b_seq because MUMPS only supports centralized rhs */
    /* idx: maps from k-th index of v_mpi to (i,j)-th global entry of B;
      iidx: inverse of idx, will be used by scattering xx_seq -> X       */
    ierr = PetscMalloc2(nrhs*M,&idx,nrhs*M,&iidx);CHKERRQ(ierr);
    ierr = MatGetOwnershipRanges(B,&rstart);CHKERRQ(ierr);
    k = 0;
    for (proc=0; proc<mumps->size; proc++){
      for (j=0; j<nrhs; j++){
        for (i=rstart[proc]; i<rstart[proc+1]; i++){
          iidx[j*M + i] = k;
          idx[k++]      = j*M + i; 
        }
      }
    }

    if (!mumps->myid) {
      ierr = VecCreateSeq(PETSC_COMM_SELF,nrhs*M,&b_seq);CHKERRQ(ierr);
      ierr = ISCreateGeneral(PETSC_COMM_SELF,nrhs*M,idx,PETSC_COPY_VALUES,&is_to);CHKERRQ(ierr); 
      ierr = ISCreateStride(PETSC_COMM_SELF,nrhs*M,0,1,&is_from);CHKERRQ(ierr); 
    } else {
      ierr = VecCreateSeq(PETSC_COMM_SELF,0,&b_seq);CHKERRQ(ierr);
      ierr = ISCreateStride(PETSC_COMM_SELF,0,0,1,&is_to);CHKERRQ(ierr);
      ierr = ISCreateStride(PETSC_COMM_SELF,0,0,1,&is_from);CHKERRQ(ierr);
    }
    ierr = VecScatterCreate(v_mpi,is_from,b_seq,is_to,&scat_rhs);CHKERRQ(ierr);
    ierr = VecScatterBegin(scat_rhs,v_mpi,b_seq,INSERT_VALUES,SCATTER_FORWARD);CHKERRQ(ierr);
    ierr = ISDestroy(&is_to);CHKERRQ(ierr);
    ierr = ISDestroy(&is_from);CHKERRQ(ierr);
    ierr = VecScatterEnd(scat_rhs,v_mpi,b_seq,INSERT_VALUES,SCATTER_FORWARD);CHKERRQ(ierr);

    if (!mumps->myid) { /* define rhs on the host */
      ierr = VecGetArray(b_seq,&bray);CHKERRQ(ierr);
      mumps->id.rhs = (MumpsScalar*)bray;
      ierr = VecRestoreArray(b_seq,&bray);CHKERRQ(ierr);
    }

    /* solve phase */
    /*-------------*/
    mumps->id.job = JOB_SOLVE;
    PetscMUMPS_c(&mumps->id);
    if (mumps->id.INFOG(1) < 0) SETERRQ1(PETSC_COMM_SELF,PETSC_ERR_LIB,"Error reported by MUMPS in solve phase: INFOG(1)=%d\n",mumps->id.INFOG(1));

    /* scatter mumps distributed solution to petsc vector v_mpi, which shares local arrays with solution matrix X */
    ierr = MatDenseGetArray(X,&array);CHKERRQ(ierr);
    ierr = VecPlaceArray(v_mpi,array);CHKERRQ(ierr);
    
    /* create scatter scat_sol */
    ierr = PetscMalloc1(nlsol_loc,&idxx);CHKERRQ(ierr);
    ierr = ISCreateStride(PETSC_COMM_SELF,nlsol_loc,0,1,&is_from);CHKERRQ(ierr); 
    for (i=0; i<lsol_loc; i++) {
      isol_loc[i] -= 1; /* change Fortran style to C style */
      idxx[i] = iidx[isol_loc[i]]; 
      for (j=1; j<nrhs; j++){
        idxx[j*lsol_loc+i] = iidx[isol_loc[i]+j*M];
      }
    }
    ierr = ISCreateGeneral(PETSC_COMM_SELF,nlsol_loc,idxx,PETSC_COPY_VALUES,&is_to);CHKERRQ(ierr);  
    ierr = VecScatterCreate(x_seq,is_from,v_mpi,is_to,&scat_sol);CHKERRQ(ierr);
    ierr = VecScatterBegin(scat_sol,x_seq,v_mpi,INSERT_VALUES,SCATTER_FORWARD);CHKERRQ(ierr);
    ierr = ISDestroy(&is_from);CHKERRQ(ierr);
    ierr = ISDestroy(&is_to);CHKERRQ(ierr);
    ierr = VecScatterEnd(scat_sol,x_seq,v_mpi,INSERT_VALUES,SCATTER_FORWARD);CHKERRQ(ierr);
    ierr = MatDenseRestoreArray(X,&array);CHKERRQ(ierr);

    /* free spaces */
    mumps->id.sol_loc = sol_loc_save;
    mumps->id.isol_loc = isol_loc_save;

    ierr = PetscFree2(sol_loc,isol_loc);CHKERRQ(ierr);
    ierr = PetscFree2(idx,iidx);CHKERRQ(ierr);
    ierr = PetscFree(idxx);CHKERRQ(ierr);
    ierr = VecDestroy(&x_seq);CHKERRQ(ierr);
    ierr = VecDestroy(&v_mpi);CHKERRQ(ierr);
    ierr = VecDestroy(&b_seq);CHKERRQ(ierr);
    ierr = VecScatterDestroy(&scat_rhs);CHKERRQ(ierr);
    ierr = VecScatterDestroy(&scat_sol);CHKERRQ(ierr);
  }
  PetscFunctionReturn(0);
}

#if !defined(PETSC_USE_COMPLEX)
/*
  input:
   F:        numeric factor
  output:
   nneg:     total number of negative pivots
   nzero:    0
   npos:     (global dimension of F) - nneg
*/

#undef __FUNCT__
#define __FUNCT__ "MatGetInertia_SBAIJMUMPS"
PetscErrorCode MatGetInertia_SBAIJMUMPS(Mat F,int *nneg,int *nzero,int *npos)
{
  Mat_MUMPS      *mumps =(Mat_MUMPS*)F->spptr;
  PetscErrorCode ierr;
  PetscMPIInt    size;

  PetscFunctionBegin;
  ierr = MPI_Comm_size(PetscObjectComm((PetscObject)F),&size);CHKERRQ(ierr);
  /* MUMPS 4.3.1 calls ScaLAPACK when ICNTL(13)=0 (default), which does not offer the possibility to compute the inertia of a dense matrix. Set ICNTL(13)=1 to skip ScaLAPACK */
  if (size > 1 && mumps->id.ICNTL(13) != 1) SETERRQ1(PETSC_COMM_SELF,PETSC_ERR_ARG_WRONG,"ICNTL(13)=%d. -mat_mumps_icntl_13 must be set as 1 for correct global matrix inertia\n",mumps->id.INFOG(13));

  if (nneg) *nneg = mumps->id.INFOG(12); 
  if (nzero || npos) {
    if (mumps->id.ICNTL(24) != 1) SETERRQ(PETSC_COMM_SELF,PETSC_ERR_ARG_WRONG,"-mat_mumps_icntl_24 must be set as 1 for null pivot row detection");
    if (nzero) *nzero = mumps->id.INFOG(28);
    if (npos) *npos   = F->rmap->N - (mumps->id.INFOG(12) + mumps->id.INFOG(28));
  }
  PetscFunctionReturn(0);
}
#endif /* !defined(PETSC_USE_COMPLEX) */

#undef __FUNCT__
#define __FUNCT__ "MatFactorNumeric_MUMPS"
PetscErrorCode MatFactorNumeric_MUMPS(Mat F,Mat A,const MatFactorInfo *info)
{
  Mat_MUMPS      *mumps =(Mat_MUMPS*)(F)->spptr;
  PetscErrorCode ierr;
  Mat            F_diag;
  PetscBool      isMPIAIJ;

  PetscFunctionBegin;
  ierr = (*mumps->ConvertToTriples)(A, 1, MAT_REUSE_MATRIX, &mumps->nz, &mumps->irn, &mumps->jcn, &mumps->val);CHKERRQ(ierr);

  /* numerical factorization phase */
  /*-------------------------------*/
  mumps->id.job = JOB_FACTNUMERIC;
  if (!mumps->id.ICNTL(18)) { /* A is centralized */
    if (!mumps->myid) {
      mumps->id.a = (MumpsScalar*)mumps->val;
    }
  } else {
    mumps->id.a_loc = (MumpsScalar*)mumps->val;
  }
  PetscMUMPS_c(&mumps->id);
  if (mumps->id.INFOG(1) < 0) {
    if (mumps->id.INFO(1) == -13) {
      if (mumps->id.INFO(2) < 0) {
        SETERRQ1(PETSC_COMM_SELF,PETSC_ERR_LIB,"Error reported by MUMPS in numerical factorization phase: Cannot allocate required memory %d megabytes\n",-mumps->id.INFO(2));
      } else {
        SETERRQ1(PETSC_COMM_SELF,PETSC_ERR_LIB,"Error reported by MUMPS in numerical factorization phase: Cannot allocate required memory %d bytes\n",mumps->id.INFO(2));
      }
    } else SETERRQ2(PETSC_COMM_SELF,PETSC_ERR_LIB,"Error reported by MUMPS in numerical factorization phase: INFO(1)=%d, INFO(2)=%d\n",mumps->id.INFO(1),mumps->id.INFO(2));
  }
  if (!mumps->myid && mumps->id.ICNTL(16) > 0) SETERRQ1(PETSC_COMM_SELF,PETSC_ERR_LIB,"  mumps->id.ICNTL(16):=%d\n",mumps->id.INFOG(16));
  
  (F)->assembled        = PETSC_TRUE;
  mumps->matstruc       = SAME_NONZERO_PATTERN;
  mumps->CleanUpMUMPS   = PETSC_TRUE;
  mumps->schur_factored = PETSC_FALSE;

  if (mumps->size > 1) {
    PetscInt    lsol_loc;
    PetscScalar *sol_loc;

    ierr = PetscObjectTypeCompare((PetscObject)A,MATMPIAIJ,&isMPIAIJ);CHKERRQ(ierr);
    if (isMPIAIJ) F_diag = ((Mat_MPIAIJ*)(F)->data)->A;
    else F_diag = ((Mat_MPISBAIJ*)(F)->data)->A;
    F_diag->assembled = PETSC_TRUE;

    /* distributed solution; Create x_seq=sol_loc for repeated use */
    if (mumps->x_seq) {
      ierr = VecScatterDestroy(&mumps->scat_sol);CHKERRQ(ierr);
      ierr = PetscFree2(mumps->id.sol_loc,mumps->id.isol_loc);CHKERRQ(ierr);
      ierr = VecDestroy(&mumps->x_seq);CHKERRQ(ierr);
    }
    lsol_loc = mumps->id.INFO(23); /* length of sol_loc */
    ierr = PetscMalloc2(lsol_loc,&sol_loc,lsol_loc,&mumps->id.isol_loc);CHKERRQ(ierr);
    mumps->id.lsol_loc = lsol_loc;
    mumps->id.sol_loc = (MumpsScalar*)sol_loc;
    ierr = VecCreateSeqWithArray(PETSC_COMM_SELF,1,lsol_loc,sol_loc,&mumps->x_seq);CHKERRQ(ierr);
  }
  PetscFunctionReturn(0);
}

/* Sets MUMPS options from the options database */
#undef __FUNCT__
#define __FUNCT__ "PetscSetMUMPSFromOptions"
PetscErrorCode PetscSetMUMPSFromOptions(Mat F, Mat A)
{
  Mat_MUMPS      *mumps = (Mat_MUMPS*)F->spptr;
  PetscErrorCode ierr;
  PetscInt       icntl,info[40],i,ninfo=40;
  PetscBool      flg;

  PetscFunctionBegin;
  ierr = PetscOptionsBegin(PetscObjectComm((PetscObject)A),((PetscObject)A)->prefix,"MUMPS Options","Mat");CHKERRQ(ierr);
  ierr = PetscOptionsInt("-mat_mumps_icntl_1","ICNTL(1): output stream for error messages","None",mumps->id.ICNTL(1),&icntl,&flg);CHKERRQ(ierr);
  if (flg) mumps->id.ICNTL(1) = icntl;
  ierr = PetscOptionsInt("-mat_mumps_icntl_2","ICNTL(2): output stream for diagnostic printing, statistics, and warning","None",mumps->id.ICNTL(2),&icntl,&flg);CHKERRQ(ierr);
  if (flg) mumps->id.ICNTL(2) = icntl;
  ierr = PetscOptionsInt("-mat_mumps_icntl_3","ICNTL(3): output stream for global information, collected on the host","None",mumps->id.ICNTL(3),&icntl,&flg);CHKERRQ(ierr);
  if (flg) mumps->id.ICNTL(3) = icntl;

  ierr = PetscOptionsInt("-mat_mumps_icntl_4","ICNTL(4): level of printing (0 to 4)","None",mumps->id.ICNTL(4),&icntl,&flg);CHKERRQ(ierr);
  if (flg) mumps->id.ICNTL(4) = icntl;
  if (mumps->id.ICNTL(4) || PetscLogPrintInfo) mumps->id.ICNTL(3) = 6; /* resume MUMPS default id.ICNTL(3) = 6 */

  ierr = PetscOptionsInt("-mat_mumps_icntl_6","ICNTL(6): permutes to a zero-free diagonal and/or scale the matrix (0 to 7)","None",mumps->id.ICNTL(6),&icntl,&flg);CHKERRQ(ierr);
  if (flg) mumps->id.ICNTL(6) = icntl;

  ierr = PetscOptionsInt("-mat_mumps_icntl_7","ICNTL(7): computes a symmetric permutation in sequential analysis (0 to 7). 3=Scotch, 4=PORD, 5=Metis","None",mumps->id.ICNTL(7),&icntl,&flg);CHKERRQ(ierr);
  if (flg) {
    if (icntl== 1 && mumps->size > 1) SETERRQ(PETSC_COMM_SELF,PETSC_ERR_SUP,"pivot order be set by the user in PERM_IN -- not supported by the PETSc/MUMPS interface\n");
    else mumps->id.ICNTL(7) = icntl;
  }

  ierr = PetscOptionsInt("-mat_mumps_icntl_8","ICNTL(8): scaling strategy (-2 to 8 or 77)","None",mumps->id.ICNTL(8),&mumps->id.ICNTL(8),NULL);CHKERRQ(ierr);
  /* ierr = PetscOptionsInt("-mat_mumps_icntl_9","ICNTL(9): computes the solution using A or A^T","None",mumps->id.ICNTL(9),&mumps->id.ICNTL(9),NULL);CHKERRQ(ierr); handled by MatSolveTranspose_MUMPS() */
  ierr = PetscOptionsInt("-mat_mumps_icntl_10","ICNTL(10): max num of refinements","None",mumps->id.ICNTL(10),&mumps->id.ICNTL(10),NULL);CHKERRQ(ierr);
  ierr = PetscOptionsInt("-mat_mumps_icntl_11","ICNTL(11): statistics related to an error analysis (via -ksp_view)","None",mumps->id.ICNTL(11),&mumps->id.ICNTL(11),NULL);CHKERRQ(ierr);
  ierr = PetscOptionsInt("-mat_mumps_icntl_12","ICNTL(12): an ordering strategy for symmetric matrices (0 to 3)","None",mumps->id.ICNTL(12),&mumps->id.ICNTL(12),NULL);CHKERRQ(ierr); 
  ierr = PetscOptionsInt("-mat_mumps_icntl_13","ICNTL(13): parallelism of the root node (enable ScaLAPACK) and its splitting","None",mumps->id.ICNTL(13),&mumps->id.ICNTL(13),NULL);CHKERRQ(ierr); 
  ierr = PetscOptionsInt("-mat_mumps_icntl_14","ICNTL(14): percentage increase in the estimated working space","None",mumps->id.ICNTL(14),&mumps->id.ICNTL(14),NULL);CHKERRQ(ierr);
  ierr = PetscOptionsInt("-mat_mumps_icntl_19","ICNTL(19): computes the Schur complement","None",mumps->id.ICNTL(19),&mumps->id.ICNTL(19),NULL);CHKERRQ(ierr);
  /* ierr = PetscOptionsInt("-mat_mumps_icntl_20","ICNTL(20): the format (dense or sparse) of the right-hand sides","None",mumps->id.ICNTL(20),&mumps->id.ICNTL(20),NULL);CHKERRQ(ierr); -- sparse rhs is not supported in PETSc API */
  /* ierr = PetscOptionsInt("-mat_mumps_icntl_21","ICNTL(21): the distribution (centralized or distributed) of the solution vectors","None",mumps->id.ICNTL(21),&mumps->id.ICNTL(21),NULL);CHKERRQ(ierr); we only use distributed solution vector */

  ierr = PetscOptionsInt("-mat_mumps_icntl_22","ICNTL(22): in-core/out-of-core factorization and solve (0 or 1)","None",mumps->id.ICNTL(22),&mumps->id.ICNTL(22),NULL);CHKERRQ(ierr);
  ierr = PetscOptionsInt("-mat_mumps_icntl_23","ICNTL(23): max size of the working memory (MB) that can allocate per processor","None",mumps->id.ICNTL(23),&mumps->id.ICNTL(23),NULL);CHKERRQ(ierr);
  ierr = PetscOptionsInt("-mat_mumps_icntl_24","ICNTL(24): detection of null pivot rows (0 or 1)","None",mumps->id.ICNTL(24),&mumps->id.ICNTL(24),NULL);CHKERRQ(ierr);
  if (mumps->id.ICNTL(24)) {
    mumps->id.ICNTL(13) = 1; /* turn-off ScaLAPACK to help with the correct detection of null pivots */
  }

  ierr = PetscOptionsInt("-mat_mumps_icntl_25","ICNTL(25): compute a solution of a deficient matrix and a null space basis","None",mumps->id.ICNTL(25),&mumps->id.ICNTL(25),NULL);CHKERRQ(ierr);
  ierr = PetscOptionsInt("-mat_mumps_icntl_26","ICNTL(26): drives the solution phase if a Schur complement matrix","None",mumps->id.ICNTL(26),&mumps->id.ICNTL(26),NULL);CHKERRQ(ierr);
  ierr = PetscOptionsInt("-mat_mumps_icntl_27","ICNTL(27): the blocking size for multiple right-hand sides","None",mumps->id.ICNTL(27),&mumps->id.ICNTL(27),NULL);CHKERRQ(ierr); 
  ierr = PetscOptionsInt("-mat_mumps_icntl_28","ICNTL(28): use 1 for sequential analysis and ictnl(7) ordering, or 2 for parallel analysis and ictnl(29) ordering","None",mumps->id.ICNTL(28),&mumps->id.ICNTL(28),NULL);CHKERRQ(ierr);
  ierr = PetscOptionsInt("-mat_mumps_icntl_29","ICNTL(29): parallel ordering 1 = ptscotch, 2 = parmetis","None",mumps->id.ICNTL(29),&mumps->id.ICNTL(29),NULL);CHKERRQ(ierr);
  ierr = PetscOptionsInt("-mat_mumps_icntl_30","ICNTL(30): compute user-specified set of entries in inv(A)","None",mumps->id.ICNTL(30),&mumps->id.ICNTL(30),NULL);CHKERRQ(ierr); 
  ierr = PetscOptionsInt("-mat_mumps_icntl_31","ICNTL(31): indicates which factors may be discarded during factorization","None",mumps->id.ICNTL(31),&mumps->id.ICNTL(31),NULL);CHKERRQ(ierr);
  /* ierr = PetscOptionsInt("-mat_mumps_icntl_32","ICNTL(32): performs the forward elemination of the right-hand sides during factorization","None",mumps->id.ICNTL(32),&mumps->id.ICNTL(32),NULL);CHKERRQ(ierr);  -- not supported by PETSc API */
  ierr = PetscOptionsInt("-mat_mumps_icntl_33","ICNTL(33): compute determinant","None",mumps->id.ICNTL(33),&mumps->id.ICNTL(33),NULL);CHKERRQ(ierr);

  ierr = PetscOptionsReal("-mat_mumps_cntl_1","CNTL(1): relative pivoting threshold","None",mumps->id.CNTL(1),&mumps->id.CNTL(1),NULL);CHKERRQ(ierr);
  ierr = PetscOptionsReal("-mat_mumps_cntl_2","CNTL(2): stopping criterion of refinement","None",mumps->id.CNTL(2),&mumps->id.CNTL(2),NULL);CHKERRQ(ierr);
  ierr = PetscOptionsReal("-mat_mumps_cntl_3","CNTL(3): absolute pivoting threshold","None",mumps->id.CNTL(3),&mumps->id.CNTL(3),NULL);CHKERRQ(ierr);
  ierr = PetscOptionsReal("-mat_mumps_cntl_4","CNTL(4): value for static pivoting","None",mumps->id.CNTL(4),&mumps->id.CNTL(4),NULL);CHKERRQ(ierr);
  ierr = PetscOptionsReal("-mat_mumps_cntl_5","CNTL(5): fixation for null pivots","None",mumps->id.CNTL(5),&mumps->id.CNTL(5),NULL);CHKERRQ(ierr);

  ierr = PetscOptionsString("-mat_mumps_ooc_tmpdir", "out of core directory", "None", mumps->id.ooc_tmpdir, mumps->id.ooc_tmpdir, 256, NULL);

  ierr = PetscOptionsIntArray("-mat_mumps_view_info","request INFO local to each processor","",info,&ninfo,NULL);CHKERRQ(ierr);
  if (ninfo) {
    if (ninfo > 40) SETERRQ1(PETSC_COMM_SELF,PETSC_ERR_USER,"number of INFO %d must <= 40\n",ninfo);
    ierr = PetscMalloc1(ninfo,&mumps->info);CHKERRQ(ierr);
    mumps->ninfo = ninfo;
    for (i=0; i<ninfo; i++) {
      if (info[i] < 0 || info[i]>40) {
        SETERRQ1(PETSC_COMM_SELF,PETSC_ERR_USER,"index of INFO %d must between 1 and 40\n",ninfo);
      } else {
        mumps->info[i] = info[i];
      }
    }
  }

  PetscOptionsEnd();
  PetscFunctionReturn(0);
}

#undef __FUNCT__
#define __FUNCT__ "PetscInitializeMUMPS"
PetscErrorCode PetscInitializeMUMPS(Mat A,Mat_MUMPS *mumps)
{
  PetscErrorCode ierr;

  PetscFunctionBegin;
  ierr = MPI_Comm_rank(PetscObjectComm((PetscObject)A), &mumps->myid);
  ierr = MPI_Comm_size(PetscObjectComm((PetscObject)A),&mumps->size);CHKERRQ(ierr);
  ierr = MPI_Comm_dup(PetscObjectComm((PetscObject)A),&(mumps->comm_mumps));CHKERRQ(ierr);

  mumps->id.comm_fortran = MPI_Comm_c2f(mumps->comm_mumps);

  mumps->id.job = JOB_INIT;
  mumps->id.par = 1;  /* host participates factorizaton and solve */
  mumps->id.sym = mumps->sym;
  PetscMUMPS_c(&mumps->id);

  mumps->CleanUpMUMPS = PETSC_FALSE;
  mumps->scat_rhs     = NULL;
  mumps->scat_sol     = NULL;

  /* set PETSc-MUMPS default options - override MUMPS default */
  mumps->id.ICNTL(3) = 0;
  mumps->id.ICNTL(4) = 0;
  if (mumps->size == 1) {
    mumps->id.ICNTL(18) = 0;   /* centralized assembled matrix input */
  } else {
    mumps->id.ICNTL(18) = 3;   /* distributed assembled matrix input */
    mumps->id.ICNTL(20) = 0;   /* rhs is in dense format */
    mumps->id.ICNTL(21) = 1;   /* distributed solution */
  }

  /* schur */
  mumps->id.size_schur = 0;
  mumps->id.listvar_schur = NULL;
  mumps->id.schur = NULL;
<<<<<<< HEAD
=======
  mumps->schur_second_solve = PETSC_FALSE;
  mumps->sizeredrhs = 0;
  mumps->schur_pivots = NULL;
  mumps->schur_work = NULL;
>>>>>>> b5fa320b
  PetscFunctionReturn(0);
}

/* Note Petsc r(=c) permutation is used when mumps->id.ICNTL(7)==1 with centralized assembled matrix input; otherwise r and c are ignored */
#undef __FUNCT__
#define __FUNCT__ "MatLUFactorSymbolic_AIJMUMPS"
PetscErrorCode MatLUFactorSymbolic_AIJMUMPS(Mat F,Mat A,IS r,IS c,const MatFactorInfo *info)
{
  Mat_MUMPS      *mumps = (Mat_MUMPS*)F->spptr;
  PetscErrorCode ierr;
  Vec            b;
  IS             is_iden;
  const PetscInt M = A->rmap->N;

  PetscFunctionBegin;
  mumps->matstruc = DIFFERENT_NONZERO_PATTERN;

  /* Set MUMPS options from the options database */
  ierr = PetscSetMUMPSFromOptions(F,A);CHKERRQ(ierr);

  ierr = (*mumps->ConvertToTriples)(A, 1, MAT_INITIAL_MATRIX, &mumps->nz, &mumps->irn, &mumps->jcn, &mumps->val);CHKERRQ(ierr);

  /* analysis phase */
  /*----------------*/
  mumps->id.job = JOB_FACTSYMBOLIC;
  mumps->id.n   = M;
  switch (mumps->id.ICNTL(18)) {
  case 0:  /* centralized assembled matrix input */
    if (!mumps->myid) {
      mumps->id.nz =mumps->nz; mumps->id.irn=mumps->irn; mumps->id.jcn=mumps->jcn;
      if (mumps->id.ICNTL(6)>1) {
        mumps->id.a = (MumpsScalar*)mumps->val;
      }
      if (mumps->id.ICNTL(7) == 1) { /* use user-provide matrix ordering - assuming r = c ordering */
        /*
        PetscBool      flag;
        ierr = ISEqual(r,c,&flag);CHKERRQ(ierr);
        if (!flag) SETERRQ(PETSC_COMM_SELF,PETSC_ERR_USER,"row_perm != col_perm");
        ierr = ISView(r,PETSC_VIEWER_STDOUT_SELF);
         */
        if (!mumps->myid) {
          const PetscInt *idx;
          PetscInt       i,*perm_in;

          ierr = PetscMalloc1(M,&perm_in);CHKERRQ(ierr);
          ierr = ISGetIndices(r,&idx);CHKERRQ(ierr);

          mumps->id.perm_in = perm_in;
          for (i=0; i<M; i++) perm_in[i] = idx[i]+1; /* perm_in[]: start from 1, not 0! */
          ierr = ISRestoreIndices(r,&idx);CHKERRQ(ierr);
        }
      }
    }
    break;
  case 3:  /* distributed assembled matrix input (size>1) */
    mumps->id.nz_loc = mumps->nz;
    mumps->id.irn_loc=mumps->irn; mumps->id.jcn_loc=mumps->jcn;
    if (mumps->id.ICNTL(6)>1) {
      mumps->id.a_loc = (MumpsScalar*)mumps->val;
    }
    /* MUMPS only supports centralized rhs. Create scatter scat_rhs for repeated use in MatSolve() */
    if (!mumps->myid) {
      ierr = VecCreateSeq(PETSC_COMM_SELF,A->rmap->N,&mumps->b_seq);CHKERRQ(ierr);
      ierr = ISCreateStride(PETSC_COMM_SELF,A->rmap->N,0,1,&is_iden);CHKERRQ(ierr);
    } else {
      ierr = VecCreateSeq(PETSC_COMM_SELF,0,&mumps->b_seq);CHKERRQ(ierr);
      ierr = ISCreateStride(PETSC_COMM_SELF,0,0,1,&is_iden);CHKERRQ(ierr);
    }
    ierr = MatCreateVecs(A,NULL,&b);CHKERRQ(ierr);
    ierr = VecScatterCreate(b,is_iden,mumps->b_seq,is_iden,&mumps->scat_rhs);CHKERRQ(ierr);
    ierr = ISDestroy(&is_iden);CHKERRQ(ierr);
    ierr = VecDestroy(&b);CHKERRQ(ierr);
    break;
  }
  PetscMUMPS_c(&mumps->id);
  if (mumps->id.INFOG(1) < 0) SETERRQ1(PETSC_COMM_SELF,PETSC_ERR_LIB,"Error reported by MUMPS in analysis phase: INFOG(1)=%d\n",mumps->id.INFOG(1));

  F->ops->lufactornumeric = MatFactorNumeric_MUMPS;
  F->ops->solve           = MatSolve_MUMPS;
  F->ops->solvetranspose  = MatSolveTranspose_MUMPS;
  F->ops->matsolve        = MatMatSolve_MUMPS; 
  PetscFunctionReturn(0);
}

/* Note the Petsc r and c permutations are ignored */
#undef __FUNCT__
#define __FUNCT__ "MatLUFactorSymbolic_BAIJMUMPS"
PetscErrorCode MatLUFactorSymbolic_BAIJMUMPS(Mat F,Mat A,IS r,IS c,const MatFactorInfo *info)
{
  Mat_MUMPS      *mumps = (Mat_MUMPS*)F->spptr;
  PetscErrorCode ierr;
  Vec            b;
  IS             is_iden;
  const PetscInt M = A->rmap->N;

  PetscFunctionBegin;
  mumps->matstruc = DIFFERENT_NONZERO_PATTERN;

  /* Set MUMPS options from the options database */
  ierr = PetscSetMUMPSFromOptions(F,A);CHKERRQ(ierr);

  ierr = (*mumps->ConvertToTriples)(A, 1, MAT_INITIAL_MATRIX, &mumps->nz, &mumps->irn, &mumps->jcn, &mumps->val);CHKERRQ(ierr);

  /* analysis phase */
  /*----------------*/
  mumps->id.job = JOB_FACTSYMBOLIC;
  mumps->id.n   = M;
  switch (mumps->id.ICNTL(18)) {
  case 0:  /* centralized assembled matrix input */
    if (!mumps->myid) {
      mumps->id.nz =mumps->nz; mumps->id.irn=mumps->irn; mumps->id.jcn=mumps->jcn;
      if (mumps->id.ICNTL(6)>1) {
        mumps->id.a = (MumpsScalar*)mumps->val;
      }
    }
    break;
  case 3:  /* distributed assembled matrix input (size>1) */
    mumps->id.nz_loc = mumps->nz;
    mumps->id.irn_loc=mumps->irn; mumps->id.jcn_loc=mumps->jcn;
    if (mumps->id.ICNTL(6)>1) {
      mumps->id.a_loc = (MumpsScalar*)mumps->val;
    }
    /* MUMPS only supports centralized rhs. Create scatter scat_rhs for repeated use in MatSolve() */
    if (!mumps->myid) {
      ierr = VecCreateSeq(PETSC_COMM_SELF,A->cmap->N,&mumps->b_seq);CHKERRQ(ierr);
      ierr = ISCreateStride(PETSC_COMM_SELF,A->cmap->N,0,1,&is_iden);CHKERRQ(ierr);
    } else {
      ierr = VecCreateSeq(PETSC_COMM_SELF,0,&mumps->b_seq);CHKERRQ(ierr);
      ierr = ISCreateStride(PETSC_COMM_SELF,0,0,1,&is_iden);CHKERRQ(ierr);
    }
    ierr = MatCreateVecs(A,NULL,&b);CHKERRQ(ierr);
    ierr = VecScatterCreate(b,is_iden,mumps->b_seq,is_iden,&mumps->scat_rhs);CHKERRQ(ierr);
    ierr = ISDestroy(&is_iden);CHKERRQ(ierr);
    ierr = VecDestroy(&b);CHKERRQ(ierr);
    break;
  }
  PetscMUMPS_c(&mumps->id);
  if (mumps->id.INFOG(1) < 0) SETERRQ1(PETSC_COMM_SELF,PETSC_ERR_LIB,"Error reported by MUMPS in analysis phase: INFOG(1)=%d\n",mumps->id.INFOG(1));

  F->ops->lufactornumeric = MatFactorNumeric_MUMPS;
  F->ops->solve           = MatSolve_MUMPS;
  F->ops->solvetranspose  = MatSolveTranspose_MUMPS;
  PetscFunctionReturn(0);
}

/* Note the Petsc r permutation and factor info are ignored */
#undef __FUNCT__
#define __FUNCT__ "MatCholeskyFactorSymbolic_MUMPS"
PetscErrorCode MatCholeskyFactorSymbolic_MUMPS(Mat F,Mat A,IS r,const MatFactorInfo *info)
{
  Mat_MUMPS      *mumps = (Mat_MUMPS*)F->spptr;
  PetscErrorCode ierr;
  Vec            b;
  IS             is_iden;
  const PetscInt M = A->rmap->N;

  PetscFunctionBegin;
  mumps->matstruc = DIFFERENT_NONZERO_PATTERN;

  /* Set MUMPS options from the options database */
  ierr = PetscSetMUMPSFromOptions(F,A);CHKERRQ(ierr);

  ierr = (*mumps->ConvertToTriples)(A, 1, MAT_INITIAL_MATRIX, &mumps->nz, &mumps->irn, &mumps->jcn, &mumps->val);CHKERRQ(ierr);

  /* analysis phase */
  /*----------------*/
  mumps->id.job = JOB_FACTSYMBOLIC;
  mumps->id.n   = M;
  switch (mumps->id.ICNTL(18)) {
  case 0:  /* centralized assembled matrix input */
    if (!mumps->myid) {
      mumps->id.nz =mumps->nz; mumps->id.irn=mumps->irn; mumps->id.jcn=mumps->jcn;
      if (mumps->id.ICNTL(6)>1) {
        mumps->id.a = (MumpsScalar*)mumps->val;
      }
    }
    break;
  case 3:  /* distributed assembled matrix input (size>1) */
    mumps->id.nz_loc = mumps->nz;
    mumps->id.irn_loc=mumps->irn; mumps->id.jcn_loc=mumps->jcn;
    if (mumps->id.ICNTL(6)>1) {
      mumps->id.a_loc = (MumpsScalar*)mumps->val;
    }
    /* MUMPS only supports centralized rhs. Create scatter scat_rhs for repeated use in MatSolve() */
    if (!mumps->myid) {
      ierr = VecCreateSeq(PETSC_COMM_SELF,A->cmap->N,&mumps->b_seq);CHKERRQ(ierr);
      ierr = ISCreateStride(PETSC_COMM_SELF,A->cmap->N,0,1,&is_iden);CHKERRQ(ierr);
    } else {
      ierr = VecCreateSeq(PETSC_COMM_SELF,0,&mumps->b_seq);CHKERRQ(ierr);
      ierr = ISCreateStride(PETSC_COMM_SELF,0,0,1,&is_iden);CHKERRQ(ierr);
    }
    ierr = MatCreateVecs(A,NULL,&b);CHKERRQ(ierr);
    ierr = VecScatterCreate(b,is_iden,mumps->b_seq,is_iden,&mumps->scat_rhs);CHKERRQ(ierr);
    ierr = ISDestroy(&is_iden);CHKERRQ(ierr);
    ierr = VecDestroy(&b);CHKERRQ(ierr);
    break;
  }
  PetscMUMPS_c(&mumps->id);
  if (mumps->id.INFOG(1) < 0) SETERRQ1(PETSC_COMM_SELF,PETSC_ERR_LIB,"Error reported by MUMPS in analysis phase: INFOG(1)=%d\n",mumps->id.INFOG(1));

  F->ops->choleskyfactornumeric = MatFactorNumeric_MUMPS;
  F->ops->solve                 = MatSolve_MUMPS;
  F->ops->solvetranspose        = MatSolve_MUMPS;
  F->ops->matsolve              = MatMatSolve_MUMPS;
#if defined(PETSC_USE_COMPLEX)
  F->ops->getinertia = NULL;
#else
  F->ops->getinertia = MatGetInertia_SBAIJMUMPS;
#endif
  PetscFunctionReturn(0);
}

#undef __FUNCT__
#define __FUNCT__ "MatView_MUMPS"
PetscErrorCode MatView_MUMPS(Mat A,PetscViewer viewer)
{
  PetscErrorCode    ierr;
  PetscBool         iascii;
  PetscViewerFormat format;
  Mat_MUMPS         *mumps=(Mat_MUMPS*)A->spptr;

  PetscFunctionBegin;
  /* check if matrix is mumps type */
  if (A->ops->solve != MatSolve_MUMPS) PetscFunctionReturn(0);

  ierr = PetscObjectTypeCompare((PetscObject)viewer,PETSCVIEWERASCII,&iascii);CHKERRQ(ierr);
  if (iascii) {
    ierr = PetscViewerGetFormat(viewer,&format);CHKERRQ(ierr);
    if (format == PETSC_VIEWER_ASCII_INFO) {
      ierr = PetscViewerASCIIPrintf(viewer,"MUMPS run parameters:\n");CHKERRQ(ierr);
      ierr = PetscViewerASCIIPrintf(viewer,"  SYM (matrix type):                   %d \n",mumps->id.sym);CHKERRQ(ierr);
      ierr = PetscViewerASCIIPrintf(viewer,"  PAR (host participation):            %d \n",mumps->id.par);CHKERRQ(ierr);
      ierr = PetscViewerASCIIPrintf(viewer,"  ICNTL(1) (output for error):         %d \n",mumps->id.ICNTL(1));CHKERRQ(ierr);
      ierr = PetscViewerASCIIPrintf(viewer,"  ICNTL(2) (output of diagnostic msg): %d \n",mumps->id.ICNTL(2));CHKERRQ(ierr);
      ierr = PetscViewerASCIIPrintf(viewer,"  ICNTL(3) (output for global info):   %d \n",mumps->id.ICNTL(3));CHKERRQ(ierr);
      ierr = PetscViewerASCIIPrintf(viewer,"  ICNTL(4) (level of printing):        %d \n",mumps->id.ICNTL(4));CHKERRQ(ierr);
      ierr = PetscViewerASCIIPrintf(viewer,"  ICNTL(5) (input mat struct):         %d \n",mumps->id.ICNTL(5));CHKERRQ(ierr);
      ierr = PetscViewerASCIIPrintf(viewer,"  ICNTL(6) (matrix prescaling):        %d \n",mumps->id.ICNTL(6));CHKERRQ(ierr);
      ierr = PetscViewerASCIIPrintf(viewer,"  ICNTL(7) (sequentia matrix ordering):%d \n",mumps->id.ICNTL(7));CHKERRQ(ierr);
      ierr = PetscViewerASCIIPrintf(viewer,"  ICNTL(8) (scalling strategy):        %d \n",mumps->id.ICNTL(8));CHKERRQ(ierr);
      ierr = PetscViewerASCIIPrintf(viewer,"  ICNTL(10) (max num of refinements):  %d \n",mumps->id.ICNTL(10));CHKERRQ(ierr);
      ierr = PetscViewerASCIIPrintf(viewer,"  ICNTL(11) (error analysis):          %d \n",mumps->id.ICNTL(11));CHKERRQ(ierr);
      if (mumps->id.ICNTL(11)>0) {
        ierr = PetscViewerASCIIPrintf(viewer,"    RINFOG(4) (inf norm of input mat):        %g\n",mumps->id.RINFOG(4));CHKERRQ(ierr);
        ierr = PetscViewerASCIIPrintf(viewer,"    RINFOG(5) (inf norm of solution):         %g\n",mumps->id.RINFOG(5));CHKERRQ(ierr);
        ierr = PetscViewerASCIIPrintf(viewer,"    RINFOG(6) (inf norm of residual):         %g\n",mumps->id.RINFOG(6));CHKERRQ(ierr);
        ierr = PetscViewerASCIIPrintf(viewer,"    RINFOG(7),RINFOG(8) (backward error est): %g, %g\n",mumps->id.RINFOG(7),mumps->id.RINFOG(8));CHKERRQ(ierr);
        ierr = PetscViewerASCIIPrintf(viewer,"    RINFOG(9) (error estimate):               %g \n",mumps->id.RINFOG(9));CHKERRQ(ierr);
        ierr = PetscViewerASCIIPrintf(viewer,"    RINFOG(10),RINFOG(11)(condition numbers): %g, %g\n",mumps->id.RINFOG(10),mumps->id.RINFOG(11));CHKERRQ(ierr);
      }
      ierr = PetscViewerASCIIPrintf(viewer,"  ICNTL(12) (efficiency control):                         %d \n",mumps->id.ICNTL(12));CHKERRQ(ierr);
      ierr = PetscViewerASCIIPrintf(viewer,"  ICNTL(13) (efficiency control):                         %d \n",mumps->id.ICNTL(13));CHKERRQ(ierr);
      ierr = PetscViewerASCIIPrintf(viewer,"  ICNTL(14) (percentage of estimated workspace increase): %d \n",mumps->id.ICNTL(14));CHKERRQ(ierr);
      /* ICNTL(15-17) not used */
      ierr = PetscViewerASCIIPrintf(viewer,"  ICNTL(18) (input mat struct):                           %d \n",mumps->id.ICNTL(18));CHKERRQ(ierr);
      ierr = PetscViewerASCIIPrintf(viewer,"  ICNTL(19) (Shur complement info):                       %d \n",mumps->id.ICNTL(19));CHKERRQ(ierr);
      ierr = PetscViewerASCIIPrintf(viewer,"  ICNTL(20) (rhs sparse pattern):                         %d \n",mumps->id.ICNTL(20));CHKERRQ(ierr);
      ierr = PetscViewerASCIIPrintf(viewer,"  ICNTL(21) (solution struct):                            %d \n",mumps->id.ICNTL(21));CHKERRQ(ierr);
      ierr = PetscViewerASCIIPrintf(viewer,"  ICNTL(22) (in-core/out-of-core facility):               %d \n",mumps->id.ICNTL(22));CHKERRQ(ierr);
      ierr = PetscViewerASCIIPrintf(viewer,"  ICNTL(23) (max size of memory can be allocated locally):%d \n",mumps->id.ICNTL(23));CHKERRQ(ierr);

      ierr = PetscViewerASCIIPrintf(viewer,"  ICNTL(24) (detection of null pivot rows):               %d \n",mumps->id.ICNTL(24));CHKERRQ(ierr);
      ierr = PetscViewerASCIIPrintf(viewer,"  ICNTL(25) (computation of a null space basis):          %d \n",mumps->id.ICNTL(25));CHKERRQ(ierr);
      ierr = PetscViewerASCIIPrintf(viewer,"  ICNTL(26) (Schur options for rhs or solution):          %d \n",mumps->id.ICNTL(26));CHKERRQ(ierr);
      ierr = PetscViewerASCIIPrintf(viewer,"  ICNTL(27) (experimental parameter):                     %d \n",mumps->id.ICNTL(27));CHKERRQ(ierr);
      ierr = PetscViewerASCIIPrintf(viewer,"  ICNTL(28) (use parallel or sequential ordering):        %d \n",mumps->id.ICNTL(28));CHKERRQ(ierr);
      ierr = PetscViewerASCIIPrintf(viewer,"  ICNTL(29) (parallel ordering):                          %d \n",mumps->id.ICNTL(29));CHKERRQ(ierr);

      ierr = PetscViewerASCIIPrintf(viewer,"  ICNTL(30) (user-specified set of entries in inv(A)):    %d \n",mumps->id.ICNTL(30));CHKERRQ(ierr);
      ierr = PetscViewerASCIIPrintf(viewer,"  ICNTL(31) (factors is discarded in the solve phase):    %d \n",mumps->id.ICNTL(31));CHKERRQ(ierr);
      ierr = PetscViewerASCIIPrintf(viewer,"  ICNTL(33) (compute determinant):                        %d \n",mumps->id.ICNTL(33));CHKERRQ(ierr);

      ierr = PetscViewerASCIIPrintf(viewer,"  CNTL(1) (relative pivoting threshold):      %g \n",mumps->id.CNTL(1));CHKERRQ(ierr);
      ierr = PetscViewerASCIIPrintf(viewer,"  CNTL(2) (stopping criterion of refinement): %g \n",mumps->id.CNTL(2));CHKERRQ(ierr);
      ierr = PetscViewerASCIIPrintf(viewer,"  CNTL(3) (absolute pivoting threshold):      %g \n",mumps->id.CNTL(3));CHKERRQ(ierr);
      ierr = PetscViewerASCIIPrintf(viewer,"  CNTL(4) (value of static pivoting):         %g \n",mumps->id.CNTL(4));CHKERRQ(ierr);
      ierr = PetscViewerASCIIPrintf(viewer,"  CNTL(5) (fixation for null pivots):         %g \n",mumps->id.CNTL(5));CHKERRQ(ierr);

      /* infomation local to each processor */
      ierr = PetscViewerASCIIPrintf(viewer, "  RINFO(1) (local estimated flops for the elimination after analysis): \n");CHKERRQ(ierr);
      ierr = PetscViewerASCIISynchronizedAllow(viewer,PETSC_TRUE);CHKERRQ(ierr);
      ierr = PetscViewerASCIISynchronizedPrintf(viewer,"    [%d] %g \n",mumps->myid,mumps->id.RINFO(1));CHKERRQ(ierr);
      ierr = PetscViewerFlush(viewer);
      ierr = PetscViewerASCIIPrintf(viewer, "  RINFO(2) (local estimated flops for the assembly after factorization): \n");CHKERRQ(ierr);
      ierr = PetscViewerASCIISynchronizedPrintf(viewer,"    [%d]  %g \n",mumps->myid,mumps->id.RINFO(2));CHKERRQ(ierr);
      ierr = PetscViewerFlush(viewer);
      ierr = PetscViewerASCIIPrintf(viewer, "  RINFO(3) (local estimated flops for the elimination after factorization): \n");CHKERRQ(ierr);
      ierr = PetscViewerASCIISynchronizedPrintf(viewer,"    [%d]  %g \n",mumps->myid,mumps->id.RINFO(3));CHKERRQ(ierr);
      ierr = PetscViewerFlush(viewer);

      ierr = PetscViewerASCIIPrintf(viewer, "  INFO(15) (estimated size of (in MB) MUMPS internal data for running numerical factorization): \n");CHKERRQ(ierr);
      ierr = PetscViewerASCIISynchronizedPrintf(viewer,"  [%d] %d \n",mumps->myid,mumps->id.INFO(15));CHKERRQ(ierr);
      ierr = PetscViewerFlush(viewer);

      ierr = PetscViewerASCIIPrintf(viewer, "  INFO(16) (size of (in MB) MUMPS internal data used during numerical factorization): \n");CHKERRQ(ierr);
      ierr = PetscViewerASCIISynchronizedPrintf(viewer,"    [%d] %d \n",mumps->myid,mumps->id.INFO(16));CHKERRQ(ierr);
      ierr = PetscViewerFlush(viewer);

      ierr = PetscViewerASCIIPrintf(viewer, "  INFO(23) (num of pivots eliminated on this processor after factorization): \n");CHKERRQ(ierr);
      ierr = PetscViewerASCIISynchronizedPrintf(viewer,"    [%d] %d \n",mumps->myid,mumps->id.INFO(23));CHKERRQ(ierr);
      ierr = PetscViewerFlush(viewer);

      if (mumps->ninfo && mumps->ninfo <= 40){
        PetscInt i;
        for (i=0; i<mumps->ninfo; i++){
          ierr = PetscViewerASCIIPrintf(viewer, "  INFO(%d): \n",mumps->info[i]);CHKERRQ(ierr);
          ierr = PetscViewerASCIISynchronizedPrintf(viewer,"    [%d] %d \n",mumps->myid,mumps->id.INFO(mumps->info[i]));CHKERRQ(ierr);
          ierr = PetscViewerFlush(viewer);
        }
      }


      ierr = PetscViewerASCIISynchronizedAllow(viewer,PETSC_FALSE);CHKERRQ(ierr);

      if (!mumps->myid) { /* information from the host */
        ierr = PetscViewerASCIIPrintf(viewer,"  RINFOG(1) (global estimated flops for the elimination after analysis): %g \n",mumps->id.RINFOG(1));CHKERRQ(ierr);
        ierr = PetscViewerASCIIPrintf(viewer,"  RINFOG(2) (global estimated flops for the assembly after factorization): %g \n",mumps->id.RINFOG(2));CHKERRQ(ierr);
        ierr = PetscViewerASCIIPrintf(viewer,"  RINFOG(3) (global estimated flops for the elimination after factorization): %g \n",mumps->id.RINFOG(3));CHKERRQ(ierr);
        ierr = PetscViewerASCIIPrintf(viewer,"  (RINFOG(12) RINFOG(13))*2^INFOG(34) (determinant): (%g,%g)*(2^%d)\n",mumps->id.RINFOG(12),mumps->id.RINFOG(13),mumps->id.INFOG(34));CHKERRQ(ierr);

        ierr = PetscViewerASCIIPrintf(viewer,"  INFOG(3) (estimated real workspace for factors on all processors after analysis): %d \n",mumps->id.INFOG(3));CHKERRQ(ierr);
        ierr = PetscViewerASCIIPrintf(viewer,"  INFOG(4) (estimated integer workspace for factors on all processors after analysis): %d \n",mumps->id.INFOG(4));CHKERRQ(ierr);
        ierr = PetscViewerASCIIPrintf(viewer,"  INFOG(5) (estimated maximum front size in the complete tree): %d \n",mumps->id.INFOG(5));CHKERRQ(ierr);
        ierr = PetscViewerASCIIPrintf(viewer,"  INFOG(6) (number of nodes in the complete tree): %d \n",mumps->id.INFOG(6));CHKERRQ(ierr);
        ierr = PetscViewerASCIIPrintf(viewer,"  INFOG(7) (ordering option effectively use after analysis): %d \n",mumps->id.INFOG(7));CHKERRQ(ierr);
        ierr = PetscViewerASCIIPrintf(viewer,"  INFOG(8) (structural symmetry in percent of the permuted matrix after analysis): %d \n",mumps->id.INFOG(8));CHKERRQ(ierr);
        ierr = PetscViewerASCIIPrintf(viewer,"  INFOG(9) (total real/complex workspace to store the matrix factors after factorization): %d \n",mumps->id.INFOG(9));CHKERRQ(ierr);
        ierr = PetscViewerASCIIPrintf(viewer,"  INFOG(10) (total integer space store the matrix factors after factorization): %d \n",mumps->id.INFOG(10));CHKERRQ(ierr);
        ierr = PetscViewerASCIIPrintf(viewer,"  INFOG(11) (order of largest frontal matrix after factorization): %d \n",mumps->id.INFOG(11));CHKERRQ(ierr);
        ierr = PetscViewerASCIIPrintf(viewer,"  INFOG(12) (number of off-diagonal pivots): %d \n",mumps->id.INFOG(12));CHKERRQ(ierr);
        ierr = PetscViewerASCIIPrintf(viewer,"  INFOG(13) (number of delayed pivots after factorization): %d \n",mumps->id.INFOG(13));CHKERRQ(ierr);
        ierr = PetscViewerASCIIPrintf(viewer,"  INFOG(14) (number of memory compress after factorization): %d \n",mumps->id.INFOG(14));CHKERRQ(ierr);
        ierr = PetscViewerASCIIPrintf(viewer,"  INFOG(15) (number of steps of iterative refinement after solution): %d \n",mumps->id.INFOG(15));CHKERRQ(ierr);
        ierr = PetscViewerASCIIPrintf(viewer,"  INFOG(16) (estimated size (in MB) of all MUMPS internal data for factorization after analysis: value on the most memory consuming processor): %d \n",mumps->id.INFOG(16));CHKERRQ(ierr);
        ierr = PetscViewerASCIIPrintf(viewer,"  INFOG(17) (estimated size of all MUMPS internal data for factorization after analysis: sum over all processors): %d \n",mumps->id.INFOG(17));CHKERRQ(ierr);
        ierr = PetscViewerASCIIPrintf(viewer,"  INFOG(18) (size of all MUMPS internal data allocated during factorization: value on the most memory consuming processor): %d \n",mumps->id.INFOG(18));CHKERRQ(ierr);
        ierr = PetscViewerASCIIPrintf(viewer,"  INFOG(19) (size of all MUMPS internal data allocated during factorization: sum over all processors): %d \n",mumps->id.INFOG(19));CHKERRQ(ierr);
        ierr = PetscViewerASCIIPrintf(viewer,"  INFOG(20) (estimated number of entries in the factors): %d \n",mumps->id.INFOG(20));CHKERRQ(ierr);
        ierr = PetscViewerASCIIPrintf(viewer,"  INFOG(21) (size in MB of memory effectively used during factorization - value on the most memory consuming processor): %d \n",mumps->id.INFOG(21));CHKERRQ(ierr);
        ierr = PetscViewerASCIIPrintf(viewer,"  INFOG(22) (size in MB of memory effectively used during factorization - sum over all processors): %d \n",mumps->id.INFOG(22));CHKERRQ(ierr);
        ierr = PetscViewerASCIIPrintf(viewer,"  INFOG(23) (after analysis: value of ICNTL(6) effectively used): %d \n",mumps->id.INFOG(23));CHKERRQ(ierr);
        ierr = PetscViewerASCIIPrintf(viewer,"  INFOG(24) (after analysis: value of ICNTL(12) effectively used): %d \n",mumps->id.INFOG(24));CHKERRQ(ierr);
        ierr = PetscViewerASCIIPrintf(viewer,"  INFOG(25) (after factorization: number of pivots modified by static pivoting): %d \n",mumps->id.INFOG(25));CHKERRQ(ierr);
        ierr = PetscViewerASCIIPrintf(viewer,"  INFOG(28) (after factorization: number of null pivots encountered): %d\n",mumps->id.INFOG(28));CHKERRQ(ierr);
        ierr = PetscViewerASCIIPrintf(viewer,"  INFOG(29) (after factorization: effective number of entries in the factors (sum over all processors)): %d\n",mumps->id.INFOG(29));CHKERRQ(ierr);
        ierr = PetscViewerASCIIPrintf(viewer,"  INFOG(30, 31) (after solution: size in Mbytes of memory used during solution phase): %d, %d\n",mumps->id.INFOG(30),mumps->id.INFOG(31));CHKERRQ(ierr);
        ierr = PetscViewerASCIIPrintf(viewer,"  INFOG(32) (after analysis: type of analysis done): %d\n",mumps->id.INFOG(32));CHKERRQ(ierr);
        ierr = PetscViewerASCIIPrintf(viewer,"  INFOG(33) (value used for ICNTL(8)): %d\n",mumps->id.INFOG(33));CHKERRQ(ierr);
        ierr = PetscViewerASCIIPrintf(viewer,"  INFOG(34) (exponent of the determinant if determinant is requested): %d\n",mumps->id.INFOG(34));CHKERRQ(ierr);
      }
    }
  }
  PetscFunctionReturn(0);
}

#undef __FUNCT__
#define __FUNCT__ "MatGetInfo_MUMPS"
PetscErrorCode MatGetInfo_MUMPS(Mat A,MatInfoType flag,MatInfo *info)
{
  Mat_MUMPS *mumps =(Mat_MUMPS*)A->spptr;

  PetscFunctionBegin;
  info->block_size        = 1.0;
  info->nz_allocated      = mumps->id.INFOG(20);
  info->nz_used           = mumps->id.INFOG(20);
  info->nz_unneeded       = 0.0;
  info->assemblies        = 0.0;
  info->mallocs           = 0.0;
  info->memory            = 0.0;
  info->fill_ratio_given  = 0;
  info->fill_ratio_needed = 0;
  info->factor_mallocs    = 0;
  PetscFunctionReturn(0);
}

/* -------------------------------------------------------------------------------------------*/
#undef __FUNCT__
#define __FUNCT__ "MatMumpsSetSchurIndices_MUMPS"
PetscErrorCode MatMumpsSetSchurIndices_MUMPS(Mat F,PetscInt size,PetscInt idxs[])
{
  Mat_MUMPS      *mumps =(Mat_MUMPS*)F->spptr;
  PetscErrorCode ierr;

  PetscFunctionBegin;
  if (mumps->size > 1) SETERRQ(PETSC_COMM_SELF,PETSC_ERR_SUP,"MUMPS parallel computation of Schur complements not yet supported from PETSc\n");
  if (mumps->id.size_schur != size) {
    ierr = PetscFree2(mumps->id.listvar_schur,mumps->id.schur);CHKERRQ(ierr);
    mumps->id.size_schur = size;
    mumps->id.schur_lld = size;
    ierr = PetscMalloc2(size,&mumps->id.listvar_schur,size*size,&mumps->id.schur);CHKERRQ(ierr);
  }
  ierr = PetscMemcpy(mumps->id.listvar_schur,idxs,size*sizeof(PetscInt));CHKERRQ(ierr);
  if (F->factortype == MAT_FACTOR_LU) {
    mumps->id.ICNTL(19) = 3; /* return full matrix */
  } else {
    mumps->id.ICNTL(19) = 2; /* return lower triangular part */
  }
<<<<<<< HEAD
=======
  mumps->id.ICNTL(26) = -1;
>>>>>>> b5fa320b
  PetscFunctionReturn(0);
}

#undef __FUNCT__
#define __FUNCT__ "MatMumpsSetSchurIndices"
/*@
  MatMumpsSetSchurIndices - Set indices defining the Schur complement that MUMPS will compute during the factorization steps

   Logically Collective on Mat

   Input Parameters:
+  F - the factored matrix obtained by calling MatGetFactor() from PETSc-MUMPS interface
.  size - size of the Schur complement indices
-  idxs[] - array of Schur complement indices

   Notes:
   The user has to free the array idxs[] since it is copied by the routine.
   Currently implemented for sequential matrices

   Level: advanced

   References: MUMPS Users' Guide

.seealso: MatGetFactor()
@*/
PetscErrorCode MatMumpsSetSchurIndices(Mat F,PetscInt size,PetscInt idxs[])
{
  PetscErrorCode ierr;

  PetscFunctionBegin;
  PetscValidIntPointer(idxs,3);
  ierr = PetscTryMethod(F,"MatMumpsSetSchurIndices_C",(Mat,PetscInt,PetscInt[]),(F,size,idxs));CHKERRQ(ierr);
  PetscFunctionReturn(0);
}
/* -------------------------------------------------------------------------------------------*/
#undef __FUNCT__
#define __FUNCT__ "MatMumpsGetSchurComplement_MUMPS"
PetscErrorCode MatMumpsGetSchurComplement_MUMPS(Mat F,Mat* S)
{
  Mat            St;
  Mat_MUMPS      *mumps =(Mat_MUMPS*)F->spptr;
  PetscScalar    *array;
#if defined(PETSC_USE_COMPLEX)
  PetscScalar    im = PetscSqrtScalar(-1.0);
#endif
  PetscErrorCode ierr;

  PetscFunctionBegin;
  if (mumps->id.job != JOB_FACTNUMERIC) {
    SETERRQ(PetscObjectComm((PetscObject)F),PETSC_ERR_ARG_WRONG,"Numerical factorization phase not yet performed! You should call MatFactorSymbolic/Numeric before");
  } else if (mumps->id.size_schur == 0) {
    SETERRQ(PetscObjectComm((PetscObject)F),PETSC_ERR_ARG_WRONG,"Schur indices not set! You should call MatMumpsSetSchurIndices before");
  }

  ierr = MatCreate(PetscObjectComm((PetscObject)F),&St);CHKERRQ(ierr);
  ierr = MatSetSizes(St,PETSC_DECIDE,PETSC_DECIDE,mumps->id.size_schur,mumps->id.size_schur);CHKERRQ(ierr);
  ierr = MatSetType(St,MATDENSE);CHKERRQ(ierr);
  ierr = MatSetUp(St);CHKERRQ(ierr);
  ierr = MatDenseGetArray(St,&array);CHKERRQ(ierr);
  if (mumps->sym == 0) { /* MUMPS always return a full matrix */
    if (mumps->id.ICNTL(19) == 1) { /* stored by rows */
      PetscInt i,j,N=mumps->id.size_schur;
      for (i=0;i<N;i++) {
        for (j=0;j<N;j++) {
#if !defined(PETSC_USE_COMPLEX)
          PetscScalar val = mumps->id.schur[i*N+j];
#else
          PetscScalar val = mumps->id.schur[i*N+j].r + im*mumps->id.schur[i*N+j].i;
#endif
          array[j*N+i] = val;
        }
      }
    } else { /* stored by columns */
      ierr = PetscMemcpy(array,mumps->id.schur,mumps->id.size_schur*mumps->id.size_schur*sizeof(PetscScalar));CHKERRQ(ierr);
    }
  } else { /* either full or lower-triangular (not packed) */
    if (mumps->id.ICNTL(19) == 2) { /* lower triangular stored by columns */
      PetscInt i,j,N=mumps->id.size_schur;
      for (i=0;i<N;i++) {
        for (j=i;j<N;j++) {
#if !defined(PETSC_USE_COMPLEX)
          PetscScalar val = mumps->id.schur[i*N+j];
#else
          PetscScalar val = mumps->id.schur[i*N+j].r + im*mumps->id.schur[i*N+j].i;
#endif
          array[i*N+j] = val;
        }
        for (j=i;j<N;j++) {
#if !defined(PETSC_USE_COMPLEX)
          PetscScalar val = mumps->id.schur[i*N+j];
#else
          PetscScalar val = mumps->id.schur[i*N+j].r + im*mumps->id.schur[i*N+j].i;
#endif
          array[j*N+i] = val;
        }
      }
    } else if (mumps->id.ICNTL(19) == 3) { /* full matrix */
      ierr = PetscMemcpy(array,mumps->id.schur,mumps->id.size_schur*mumps->id.size_schur*sizeof(PetscScalar));CHKERRQ(ierr);
    } else { /* ICNTL(19) == 1 lower triangular stored by rows */
      PetscInt i,j,N=mumps->id.size_schur;
      for (i=0;i<N;i++) {
        for (j=0;j<i+1;j++) {
#if !defined(PETSC_USE_COMPLEX)
          PetscScalar val = mumps->id.schur[i*N+j];
#else
          PetscScalar val = mumps->id.schur[i*N+j].r + im*mumps->id.schur[i*N+j].i;
#endif
          array[i*N+j] = val;
        }
        for (j=0;j<i+1;j++) {
#if !defined(PETSC_USE_COMPLEX)
          PetscScalar val = mumps->id.schur[i*N+j];
#else
          PetscScalar val = mumps->id.schur[i*N+j].r + im*mumps->id.schur[i*N+j].i;
#endif
          array[j*N+i] = val;
        }
      }
    }
  }
  ierr = MatDenseRestoreArray(St,&array);CHKERRQ(ierr);
  *S = St;
  PetscFunctionReturn(0);
}

#undef __FUNCT__
#define __FUNCT__ "MatMumpsGetSchurComplement"
/*@
  MatMumpsGetSchurComplement - Get Schur complement matrix computed by MUMPS during the factorization step

   Logically Collective on Mat

   Input Parameters:
+  F - the factored matrix obtained by calling MatGetFactor() from PETSc-MUMPS interface
.  *S - location where to return the Schur complement (MATDENSE)

   Notes:
   Currently implemented for sequential matrices

   Level: advanced

   References: MUMPS Users' Guide

.seealso: MatGetFactor()
@*/
PetscErrorCode MatMumpsGetSchurComplement(Mat F,Mat* S)
{
  PetscErrorCode ierr;

  PetscFunctionBegin;
  ierr = PetscTryMethod(F,"MatMumpsGetSchurComplement_C",(Mat,Mat*),(F,S));CHKERRQ(ierr);
  PetscFunctionReturn(0);
}

/* -------------------------------------------------------------------------------------------*/
#undef __FUNCT__
#define __FUNCT__ "MatMumpsSetIcntl_MUMPS"
PetscErrorCode MatMumpsSetIcntl_MUMPS(Mat F,PetscInt icntl,PetscInt ival)
{
  Mat_MUMPS *mumps =(Mat_MUMPS*)F->spptr;

  PetscFunctionBegin;
  mumps->id.ICNTL(icntl) = ival;
  PetscFunctionReturn(0);
}

#undef __FUNCT__
#define __FUNCT__ "MatMumpsGetIcntl_MUMPS"
PetscErrorCode MatMumpsGetIcntl_MUMPS(Mat F,PetscInt icntl,PetscInt *ival)
{
  Mat_MUMPS *mumps =(Mat_MUMPS*)F->spptr;

  PetscFunctionBegin;
  *ival = mumps->id.ICNTL(icntl);
  PetscFunctionReturn(0);
}

#undef __FUNCT__
#define __FUNCT__ "MatMumpsSetIcntl"
/*@
  MatMumpsSetIcntl - Set MUMPS parameter ICNTL()

   Logically Collective on Mat

   Input Parameters:
+  F - the factored matrix obtained by calling MatGetFactor() from PETSc-MUMPS interface
.  icntl - index of MUMPS parameter array ICNTL()
-  ival - value of MUMPS ICNTL(icntl)

  Options Database:
.   -mat_mumps_icntl_<icntl> <ival>

   Level: beginner

   References: MUMPS Users' Guide

.seealso: MatGetFactor()
@*/
PetscErrorCode MatMumpsSetIcntl(Mat F,PetscInt icntl,PetscInt ival)
{
  PetscErrorCode ierr;

  PetscFunctionBegin;
  PetscValidLogicalCollectiveInt(F,icntl,2);
  PetscValidLogicalCollectiveInt(F,ival,3);
  ierr = PetscTryMethod(F,"MatMumpsSetIcntl_C",(Mat,PetscInt,PetscInt),(F,icntl,ival));CHKERRQ(ierr);
  PetscFunctionReturn(0);
}

#undef __FUNCT__
#define __FUNCT__ "MatMumpsGetIcntl"
/*@
  MatMumpsGetIcntl - Get MUMPS parameter ICNTL()

   Logically Collective on Mat

   Input Parameters:
+  F - the factored matrix obtained by calling MatGetFactor() from PETSc-MUMPS interface
-  icntl - index of MUMPS parameter array ICNTL()

  Output Parameter:
.  ival - value of MUMPS ICNTL(icntl)

   Level: beginner

   References: MUMPS Users' Guide

.seealso: MatGetFactor()
@*/
PetscErrorCode MatMumpsGetIcntl(Mat F,PetscInt icntl,PetscInt *ival)
{
  PetscErrorCode ierr;

  PetscFunctionBegin;
  PetscValidLogicalCollectiveInt(F,icntl,2);
  PetscValidIntPointer(ival,3);
  ierr = PetscTryMethod(F,"MatMumpsGetIcntl_C",(Mat,PetscInt,PetscInt*),(F,icntl,ival));CHKERRQ(ierr);
  PetscFunctionReturn(0);
}

/* -------------------------------------------------------------------------------------------*/
#undef __FUNCT__
#define __FUNCT__ "MatMumpsSetCntl_MUMPS"
PetscErrorCode MatMumpsSetCntl_MUMPS(Mat F,PetscInt icntl,PetscReal val)
{
  Mat_MUMPS *mumps =(Mat_MUMPS*)F->spptr;

  PetscFunctionBegin;
  mumps->id.CNTL(icntl) = val;
  PetscFunctionReturn(0);
}

#undef __FUNCT__
#define __FUNCT__ "MatMumpsGetCntl_MUMPS"
PetscErrorCode MatMumpsGetCntl_MUMPS(Mat F,PetscInt icntl,PetscReal *val)
{
  Mat_MUMPS *mumps =(Mat_MUMPS*)F->spptr;

  PetscFunctionBegin;
  *val = mumps->id.CNTL(icntl);
  PetscFunctionReturn(0);
}

#undef __FUNCT__
#define __FUNCT__ "MatMumpsSetCntl"
/*@
  MatMumpsSetCntl - Set MUMPS parameter CNTL()

   Logically Collective on Mat

   Input Parameters:
+  F - the factored matrix obtained by calling MatGetFactor() from PETSc-MUMPS interface
.  icntl - index of MUMPS parameter array CNTL()
-  val - value of MUMPS CNTL(icntl)

  Options Database:
.   -mat_mumps_cntl_<icntl> <val>

   Level: beginner

   References: MUMPS Users' Guide

.seealso: MatGetFactor()
@*/
PetscErrorCode MatMumpsSetCntl(Mat F,PetscInt icntl,PetscReal val)
{
  PetscErrorCode ierr;

  PetscFunctionBegin;
  PetscValidLogicalCollectiveInt(F,icntl,2);
  PetscValidLogicalCollectiveReal(F,val,3);
  ierr = PetscTryMethod(F,"MatMumpsSetCntl_C",(Mat,PetscInt,PetscReal),(F,icntl,val));CHKERRQ(ierr);
  PetscFunctionReturn(0);
}

#undef __FUNCT__
#define __FUNCT__ "MatMumpsGetCntl"
/*@
  MatMumpsGetCntl - Get MUMPS parameter CNTL()

   Logically Collective on Mat

   Input Parameters:
+  F - the factored matrix obtained by calling MatGetFactor() from PETSc-MUMPS interface
-  icntl - index of MUMPS parameter array CNTL()

  Output Parameter:
.  val - value of MUMPS CNTL(icntl)

   Level: beginner

   References: MUMPS Users' Guide

.seealso: MatGetFactor()
@*/
PetscErrorCode MatMumpsGetCntl(Mat F,PetscInt icntl,PetscReal *val)
{
  PetscErrorCode ierr;

  PetscFunctionBegin;
  PetscValidLogicalCollectiveInt(F,icntl,2);
  PetscValidRealPointer(val,3);
  ierr = PetscTryMethod(F,"MatMumpsGetCntl_C",(Mat,PetscInt,PetscReal*),(F,icntl,val));CHKERRQ(ierr);
  PetscFunctionReturn(0);
}

#undef __FUNCT__
#define __FUNCT__ "MatMumpsGetInfo_MUMPS"
PetscErrorCode MatMumpsGetInfo_MUMPS(Mat F,PetscInt icntl,PetscInt *info)
{
  Mat_MUMPS *mumps =(Mat_MUMPS*)F->spptr;

  PetscFunctionBegin;
  *info = mumps->id.INFO(icntl);
  PetscFunctionReturn(0);
}

#undef __FUNCT__
#define __FUNCT__ "MatMumpsGetInfog_MUMPS"
PetscErrorCode MatMumpsGetInfog_MUMPS(Mat F,PetscInt icntl,PetscInt *infog)
{
  Mat_MUMPS *mumps =(Mat_MUMPS*)F->spptr;

  PetscFunctionBegin;
  *infog = mumps->id.INFOG(icntl);
  PetscFunctionReturn(0);
}

#undef __FUNCT__
#define __FUNCT__ "MatMumpsGetRinfo_MUMPS"
PetscErrorCode MatMumpsGetRinfo_MUMPS(Mat F,PetscInt icntl,PetscReal *rinfo)
{
  Mat_MUMPS *mumps =(Mat_MUMPS*)F->spptr;

  PetscFunctionBegin;
  *rinfo = mumps->id.RINFO(icntl);
  PetscFunctionReturn(0);
}

#undef __FUNCT__
#define __FUNCT__ "MatMumpsGetRinfog_MUMPS"
PetscErrorCode MatMumpsGetRinfog_MUMPS(Mat F,PetscInt icntl,PetscReal *rinfog)
{
  Mat_MUMPS *mumps =(Mat_MUMPS*)F->spptr;

  PetscFunctionBegin;
  *rinfog = mumps->id.RINFOG(icntl); 
  PetscFunctionReturn(0);
}

#undef __FUNCT__
#define __FUNCT__ "MatMumpsGetInfo"
/*@
  MatMumpsGetInfo - Get MUMPS parameter INFO()

   Logically Collective on Mat

   Input Parameters:
+  F - the factored matrix obtained by calling MatGetFactor() from PETSc-MUMPS interface
-  icntl - index of MUMPS parameter array INFO()

  Output Parameter:
.  ival - value of MUMPS INFO(icntl)

   Level: beginner

   References: MUMPS Users' Guide

.seealso: MatGetFactor()
@*/
PetscErrorCode MatMumpsGetInfo(Mat F,PetscInt icntl,PetscInt *ival)
{
  PetscErrorCode ierr;

  PetscFunctionBegin;
  PetscValidIntPointer(ival,3);
  ierr = PetscTryMethod(F,"MatMumpsGetInfo_C",(Mat,PetscInt,PetscInt*),(F,icntl,ival));CHKERRQ(ierr);
  PetscFunctionReturn(0);
}

#undef __FUNCT__
#define __FUNCT__ "MatMumpsGetInfog"
/*@
  MatMumpsGetInfog - Get MUMPS parameter INFOG()

   Logically Collective on Mat

   Input Parameters:
+  F - the factored matrix obtained by calling MatGetFactor() from PETSc-MUMPS interface
-  icntl - index of MUMPS parameter array INFOG()

  Output Parameter:
.  ival - value of MUMPS INFOG(icntl)

   Level: beginner

   References: MUMPS Users' Guide

.seealso: MatGetFactor()
@*/
PetscErrorCode MatMumpsGetInfog(Mat F,PetscInt icntl,PetscInt *ival)
{
  PetscErrorCode ierr;

  PetscFunctionBegin;
  PetscValidIntPointer(ival,3);
  ierr = PetscTryMethod(F,"MatMumpsGetInfog_C",(Mat,PetscInt,PetscInt*),(F,icntl,ival));CHKERRQ(ierr);
  PetscFunctionReturn(0);
}

#undef __FUNCT__
#define __FUNCT__ "MatMumpsGetRinfo"
/*@
  MatMumpsGetRinfo - Get MUMPS parameter RINFO()

   Logically Collective on Mat

   Input Parameters:
+  F - the factored matrix obtained by calling MatGetFactor() from PETSc-MUMPS interface
-  icntl - index of MUMPS parameter array RINFO()

  Output Parameter:
.  val - value of MUMPS RINFO(icntl)

   Level: beginner

   References: MUMPS Users' Guide

.seealso: MatGetFactor()
@*/
PetscErrorCode MatMumpsGetRinfo(Mat F,PetscInt icntl,PetscReal *val)
{
  PetscErrorCode ierr;

  PetscFunctionBegin;
  PetscValidRealPointer(val,3);
  ierr = PetscTryMethod(F,"MatMumpsGetRinfo_C",(Mat,PetscInt,PetscReal*),(F,icntl,val));CHKERRQ(ierr);
  PetscFunctionReturn(0);
}

#undef __FUNCT__
#define __FUNCT__ "MatMumpsGetRinfog"
/*@
  MatMumpsGetRinfog - Get MUMPS parameter RINFOG()

   Logically Collective on Mat

   Input Parameters:
+  F - the factored matrix obtained by calling MatGetFactor() from PETSc-MUMPS interface
-  icntl - index of MUMPS parameter array RINFOG()

  Output Parameter:
.  val - value of MUMPS RINFOG(icntl)

   Level: beginner

   References: MUMPS Users' Guide

.seealso: MatGetFactor()
@*/
PetscErrorCode MatMumpsGetRinfog(Mat F,PetscInt icntl,PetscReal *val)
{
  PetscErrorCode ierr;

  PetscFunctionBegin;
  PetscValidRealPointer(val,3);
  ierr = PetscTryMethod(F,"MatMumpsGetRinfog_C",(Mat,PetscInt,PetscReal*),(F,icntl,val));CHKERRQ(ierr);
  PetscFunctionReturn(0);
}

/*MC
  MATSOLVERMUMPS -  A matrix type providing direct solvers (LU and Cholesky) for
  distributed and sequential matrices via the external package MUMPS.

  Works with MATAIJ and MATSBAIJ matrices

  Options Database Keys:
+  -mat_mumps_icntl_1 <6>: ICNTL(1): output stream for error messages (None)
.  -mat_mumps_icntl_2 <0>: ICNTL(2): output stream for diagnostic printing, statistics, and warning (None)
.  -mat_mumps_icntl_3 <0>: ICNTL(3): output stream for global information, collected on the host (None)
.  -mat_mumps_icntl_4 <0>: ICNTL(4): level of printing (0 to 4) (None)
.  -mat_mumps_icntl_6 <7>: ICNTL(6): permutes to a zero-free diagonal and/or scale the matrix (0 to 7) (None)
.  -mat_mumps_icntl_7 <7>: ICNTL(7): computes a symmetric permutation in sequential analysis (0 to 7). 3=Scotch, 4=PORD, 5=Metis (None)
.  -mat_mumps_icntl_8 <77>: ICNTL(8): scaling strategy (-2 to 8 or 77) (None)
.  -mat_mumps_icntl_10 <0>: ICNTL(10): max num of refinements (None)
.  -mat_mumps_icntl_11 <0>: ICNTL(11): statistics related to an error analysis (via -ksp_view) (None)
.  -mat_mumps_icntl_12 <1>: ICNTL(12): an ordering strategy for symmetric matrices (0 to 3) (None)
.  -mat_mumps_icntl_13 <0>: ICNTL(13): parallelism of the root node (enable ScaLAPACK) and its splitting (None)
.  -mat_mumps_icntl_14 <20>: ICNTL(14): percentage increase in the estimated working space (None)
.  -mat_mumps_icntl_19 <0>: ICNTL(19): computes the Schur complement (None)
.  -mat_mumps_icntl_22 <0>: ICNTL(22): in-core/out-of-core factorization and solve (0 or 1) (None)
.  -mat_mumps_icntl_23 <0>: ICNTL(23): max size of the working memory (MB) that can allocate per processor (None)
.  -mat_mumps_icntl_24 <0>: ICNTL(24): detection of null pivot rows (0 or 1) (None)
.  -mat_mumps_icntl_25 <0>: ICNTL(25): compute a solution of a deficient matrix and a null space basis (None)
.  -mat_mumps_icntl_26 <0>: ICNTL(26): drives the solution phase if a Schur complement matrix (None)
.  -mat_mumps_icntl_28 <1>: ICNTL(28): use 1 for sequential analysis and ictnl(7) ordering, or 2 for parallel analysis and ictnl(29) ordering (None)
.  -mat_mumps_icntl_29 <0>: ICNTL(29): parallel ordering 1 = ptscotch, 2 = parmetis (None)
.  -mat_mumps_icntl_30 <0>: ICNTL(30): compute user-specified set of entries in inv(A) (None)
.  -mat_mumps_icntl_31 <0>: ICNTL(31): indicates which factors may be discarded during factorization (None)
.  -mat_mumps_icntl_33 <0>: ICNTL(33): compute determinant (None)
.  -mat_mumps_cntl_1 <0.01>: CNTL(1): relative pivoting threshold (None)
.  -mat_mumps_cntl_2 <1.49012e-08>: CNTL(2): stopping criterion of refinement (None)
.  -mat_mumps_cntl_3 <0>: CNTL(3): absolute pivoting threshold (None)
.  -mat_mumps_cntl_4 <-1>: CNTL(4): value for static pivoting (None)
-  -mat_mumps_cntl_5 <0>: CNTL(5): fixation for null pivots (None)

  Level: beginner

.seealso: PCFactorSetMatSolverPackage(), MatSolverPackage

M*/

#undef __FUNCT__
#define __FUNCT__ "MatFactorGetSolverPackage_mumps"
static PetscErrorCode MatFactorGetSolverPackage_mumps(Mat A,const MatSolverPackage *type)
{
  PetscFunctionBegin;
  *type = MATSOLVERMUMPS;
  PetscFunctionReturn(0);
}

/* MatGetFactor for Seq and MPI AIJ matrices */
#undef __FUNCT__
#define __FUNCT__ "MatGetFactor_aij_mumps"
PETSC_EXTERN PetscErrorCode MatGetFactor_aij_mumps(Mat A,MatFactorType ftype,Mat *F)
{
  Mat            B;
  PetscErrorCode ierr;
  Mat_MUMPS      *mumps;
  PetscBool      isSeqAIJ;

  PetscFunctionBegin;
  /* Create the factorization matrix */
  ierr = PetscObjectTypeCompare((PetscObject)A,MATSEQAIJ,&isSeqAIJ);CHKERRQ(ierr);
  ierr = MatCreate(PetscObjectComm((PetscObject)A),&B);CHKERRQ(ierr);
  ierr = MatSetSizes(B,A->rmap->n,A->cmap->n,A->rmap->N,A->cmap->N);CHKERRQ(ierr);
  ierr = MatSetType(B,((PetscObject)A)->type_name);CHKERRQ(ierr);
  if (isSeqAIJ) {
    ierr = MatSeqAIJSetPreallocation(B,0,NULL);CHKERRQ(ierr);
  } else {
    ierr = MatMPIAIJSetPreallocation(B,0,NULL,0,NULL);CHKERRQ(ierr);
  }

  ierr = PetscNewLog(B,&mumps);CHKERRQ(ierr);

  B->ops->view        = MatView_MUMPS;
  B->ops->getinfo     = MatGetInfo_MUMPS;
  B->ops->getdiagonal = MatGetDiagonal_MUMPS;

  ierr = PetscObjectComposeFunction((PetscObject)B,"MatFactorGetSolverPackage_C",MatFactorGetSolverPackage_mumps);CHKERRQ(ierr);
  ierr = PetscObjectComposeFunction((PetscObject)B,"MatMumpsSetIcntl_C",MatMumpsSetIcntl_MUMPS);CHKERRQ(ierr);
  ierr = PetscObjectComposeFunction((PetscObject)B,"MatMumpsGetIcntl_C",MatMumpsGetIcntl_MUMPS);CHKERRQ(ierr);
  ierr = PetscObjectComposeFunction((PetscObject)B,"MatMumpsSetCntl_C",MatMumpsSetCntl_MUMPS);CHKERRQ(ierr);
  ierr = PetscObjectComposeFunction((PetscObject)B,"MatMumpsGetCntl_C",MatMumpsGetCntl_MUMPS);CHKERRQ(ierr);

  ierr = PetscObjectComposeFunction((PetscObject)B,"MatMumpsGetInfo_C",MatMumpsGetInfo_MUMPS);CHKERRQ(ierr);
  ierr = PetscObjectComposeFunction((PetscObject)B,"MatMumpsGetInfog_C",MatMumpsGetInfog_MUMPS);CHKERRQ(ierr);
  ierr = PetscObjectComposeFunction((PetscObject)B,"MatMumpsGetRinfo_C",MatMumpsGetRinfo_MUMPS);CHKERRQ(ierr);
  ierr = PetscObjectComposeFunction((PetscObject)B,"MatMumpsGetRinfog_C",MatMumpsGetRinfog_MUMPS);CHKERRQ(ierr);

  ierr = PetscObjectComposeFunction((PetscObject)B,"MatMumpsSetSchurIndices_C",MatMumpsSetSchurIndices_MUMPS);CHKERRQ(ierr);
  ierr = PetscObjectComposeFunction((PetscObject)B,"MatMumpsGetSchurComplement_C",MatMumpsGetSchurComplement_MUMPS);CHKERRQ(ierr);
  if (ftype == MAT_FACTOR_LU) {
    B->ops->lufactorsymbolic = MatLUFactorSymbolic_AIJMUMPS;
    B->factortype            = MAT_FACTOR_LU;
    if (isSeqAIJ) mumps->ConvertToTriples = MatConvertToTriples_seqaij_seqaij;
    else mumps->ConvertToTriples = MatConvertToTriples_mpiaij_mpiaij;
    mumps->sym = 0;
  } else {
    B->ops->choleskyfactorsymbolic = MatCholeskyFactorSymbolic_MUMPS;
    B->factortype                  = MAT_FACTOR_CHOLESKY;
    if (isSeqAIJ) mumps->ConvertToTriples = MatConvertToTriples_seqaij_seqsbaij;
    else mumps->ConvertToTriples = MatConvertToTriples_mpiaij_mpisbaij;
    if (A->spd_set && A->spd) mumps->sym = 1;
    else                      mumps->sym = 2;
  }

  mumps->isAIJ    = PETSC_TRUE;
  mumps->Destroy  = B->ops->destroy;
  B->ops->destroy = MatDestroy_MUMPS;
  B->spptr        = (void*)mumps;

  ierr = PetscInitializeMUMPS(A,mumps);CHKERRQ(ierr);

  *F = B;
  PetscFunctionReturn(0);
}

/* MatGetFactor for Seq and MPI SBAIJ matrices */
#undef __FUNCT__
#define __FUNCT__ "MatGetFactor_sbaij_mumps"
PETSC_EXTERN PetscErrorCode MatGetFactor_sbaij_mumps(Mat A,MatFactorType ftype,Mat *F)
{
  Mat            B;
  PetscErrorCode ierr;
  Mat_MUMPS      *mumps;
  PetscBool      isSeqSBAIJ;

  PetscFunctionBegin;
  if (ftype != MAT_FACTOR_CHOLESKY) SETERRQ(PetscObjectComm((PetscObject)A),PETSC_ERR_SUP,"Cannot use PETSc SBAIJ matrices with MUMPS LU, use AIJ matrix");
  if (A->rmap->bs > 1) SETERRQ(PetscObjectComm((PetscObject)A),PETSC_ERR_SUP,"Cannot use PETSc SBAIJ matrices with block size > 1 with MUMPS Cholesky, use AIJ matrix instead");
  ierr = PetscObjectTypeCompare((PetscObject)A,MATSEQSBAIJ,&isSeqSBAIJ);CHKERRQ(ierr);
  /* Create the factorization matrix */
  ierr = MatCreate(PetscObjectComm((PetscObject)A),&B);CHKERRQ(ierr);
  ierr = MatSetSizes(B,A->rmap->n,A->cmap->n,A->rmap->N,A->cmap->N);CHKERRQ(ierr);
  ierr = MatSetType(B,((PetscObject)A)->type_name);CHKERRQ(ierr);
  ierr = PetscNewLog(B,&mumps);CHKERRQ(ierr);
  if (isSeqSBAIJ) {
    ierr = MatSeqSBAIJSetPreallocation(B,1,0,NULL);CHKERRQ(ierr);

    mumps->ConvertToTriples = MatConvertToTriples_seqsbaij_seqsbaij;
  } else {
    ierr = MatMPISBAIJSetPreallocation(B,1,0,NULL,0,NULL);CHKERRQ(ierr);

    mumps->ConvertToTriples = MatConvertToTriples_mpisbaij_mpisbaij;
  }

  B->ops->choleskyfactorsymbolic = MatCholeskyFactorSymbolic_MUMPS;
  B->ops->view                   = MatView_MUMPS;
  B->ops->getdiagonal            = MatGetDiagonal_MUMPS;

  ierr = PetscObjectComposeFunction((PetscObject)B,"MatFactorGetSolverPackage_C",MatFactorGetSolverPackage_mumps);CHKERRQ(ierr);
  ierr = PetscObjectComposeFunction((PetscObject)B,"MatMumpsSetIcntl_C",MatMumpsSetIcntl_MUMPS);CHKERRQ(ierr);
  ierr = PetscObjectComposeFunction((PetscObject)B,"MatMumpsGetIcntl_C",MatMumpsGetIcntl_MUMPS);CHKERRQ(ierr);
  ierr = PetscObjectComposeFunction((PetscObject)B,"MatMumpsSetCntl_C",MatMumpsSetCntl_MUMPS);CHKERRQ(ierr);
  ierr = PetscObjectComposeFunction((PetscObject)B,"MatMumpsGetCntl_C",MatMumpsGetCntl_MUMPS);CHKERRQ(ierr);

  ierr = PetscObjectComposeFunction((PetscObject)B,"MatMumpsGetInfo_C",MatMumpsGetInfo_MUMPS);CHKERRQ(ierr);
  ierr = PetscObjectComposeFunction((PetscObject)B,"MatMumpsGetInfog_C",MatMumpsGetInfog_MUMPS);CHKERRQ(ierr);
  ierr = PetscObjectComposeFunction((PetscObject)B,"MatMumpsGetRinfo_C",MatMumpsGetRinfo_MUMPS);CHKERRQ(ierr);
  ierr = PetscObjectComposeFunction((PetscObject)B,"MatMumpsGetRinfog_C",MatMumpsGetRinfog_MUMPS);CHKERRQ(ierr);

  ierr = PetscObjectComposeFunction((PetscObject)B,"MatMumpsSetSchurIndices_C",MatMumpsSetSchurIndices_MUMPS);CHKERRQ(ierr);
  ierr = PetscObjectComposeFunction((PetscObject)B,"MatMumpsGetSchurComplement_C",MatMumpsGetSchurComplement_MUMPS);CHKERRQ(ierr);

  B->factortype = MAT_FACTOR_CHOLESKY;
  if (A->spd_set && A->spd) mumps->sym = 1;
  else                      mumps->sym = 2;

  mumps->isAIJ    = PETSC_FALSE;
  mumps->Destroy  = B->ops->destroy;
  B->ops->destroy = MatDestroy_MUMPS;
  B->spptr        = (void*)mumps;

  ierr = PetscInitializeMUMPS(A,mumps);CHKERRQ(ierr);

  *F = B;
  PetscFunctionReturn(0);
}

#undef __FUNCT__
#define __FUNCT__ "MatGetFactor_baij_mumps"
PETSC_EXTERN PetscErrorCode MatGetFactor_baij_mumps(Mat A,MatFactorType ftype,Mat *F)
{
  Mat            B;
  PetscErrorCode ierr;
  Mat_MUMPS      *mumps;
  PetscBool      isSeqBAIJ;

  PetscFunctionBegin;
  /* Create the factorization matrix */
  ierr = PetscObjectTypeCompare((PetscObject)A,MATSEQBAIJ,&isSeqBAIJ);CHKERRQ(ierr);
  ierr = MatCreate(PetscObjectComm((PetscObject)A),&B);CHKERRQ(ierr);
  ierr = MatSetSizes(B,A->rmap->n,A->cmap->n,A->rmap->N,A->cmap->N);CHKERRQ(ierr);
  ierr = MatSetType(B,((PetscObject)A)->type_name);CHKERRQ(ierr);
  if (isSeqBAIJ) {
    ierr = MatSeqBAIJSetPreallocation(B,A->rmap->bs,0,NULL);CHKERRQ(ierr);
  } else {
    ierr = MatMPIBAIJSetPreallocation(B,A->rmap->bs,0,NULL,0,NULL);CHKERRQ(ierr);
  }

  ierr = PetscNewLog(B,&mumps);CHKERRQ(ierr);
  if (ftype == MAT_FACTOR_LU) {
    B->ops->lufactorsymbolic = MatLUFactorSymbolic_BAIJMUMPS;
    B->factortype            = MAT_FACTOR_LU;
    if (isSeqBAIJ) mumps->ConvertToTriples = MatConvertToTriples_seqbaij_seqaij;
    else mumps->ConvertToTriples = MatConvertToTriples_mpibaij_mpiaij;
    mumps->sym = 0;
  } else SETERRQ(PETSC_COMM_SELF,PETSC_ERR_SUP,"Cannot use PETSc BAIJ matrices with MUMPS Cholesky, use SBAIJ or AIJ matrix instead\n");

  B->ops->view        = MatView_MUMPS;
  B->ops->getdiagonal = MatGetDiagonal_MUMPS;

  ierr = PetscObjectComposeFunction((PetscObject)B,"MatFactorGetSolverPackage_C",MatFactorGetSolverPackage_mumps);CHKERRQ(ierr);
  ierr = PetscObjectComposeFunction((PetscObject)B,"MatMumpsSetIcntl_C",MatMumpsSetIcntl_MUMPS);CHKERRQ(ierr);
  ierr = PetscObjectComposeFunction((PetscObject)B,"MatMumpsGetIcntl_C",MatMumpsGetIcntl_MUMPS);CHKERRQ(ierr);
  ierr = PetscObjectComposeFunction((PetscObject)B,"MatMumpsSetCntl_C",MatMumpsSetCntl_MUMPS);CHKERRQ(ierr);
  ierr = PetscObjectComposeFunction((PetscObject)B,"MatMumpsGetCntl_C",MatMumpsGetCntl_MUMPS);CHKERRQ(ierr);

  ierr = PetscObjectComposeFunction((PetscObject)B,"MatMumpsGetInfo_C",MatMumpsGetInfo_MUMPS);CHKERRQ(ierr);
  ierr = PetscObjectComposeFunction((PetscObject)B,"MatMumpsGetInfog_C",MatMumpsGetInfog_MUMPS);CHKERRQ(ierr);
  ierr = PetscObjectComposeFunction((PetscObject)B,"MatMumpsGetRinfo_C",MatMumpsGetRinfo_MUMPS);CHKERRQ(ierr);
  ierr = PetscObjectComposeFunction((PetscObject)B,"MatMumpsGetRinfog_C",MatMumpsGetRinfog_MUMPS);CHKERRQ(ierr);

  ierr = PetscObjectComposeFunction((PetscObject)B,"MatMumpsSetSchurIndices_C",MatMumpsSetSchurIndices_MUMPS);CHKERRQ(ierr);
  ierr = PetscObjectComposeFunction((PetscObject)B,"MatMumpsGetSchurComplement_C",MatMumpsGetSchurComplement_MUMPS);CHKERRQ(ierr);

  mumps->isAIJ    = PETSC_TRUE;
  mumps->Destroy  = B->ops->destroy;
  B->ops->destroy = MatDestroy_MUMPS;
  B->spptr        = (void*)mumps;

  ierr = PetscInitializeMUMPS(A,mumps);CHKERRQ(ierr);

  *F = B;
  PetscFunctionReturn(0);
}

PETSC_EXTERN PetscErrorCode MatGetFactor_aij_mumps(Mat,MatFactorType,Mat*);
PETSC_EXTERN PetscErrorCode MatGetFactor_baij_mumps(Mat,MatFactorType,Mat*);
PETSC_EXTERN PetscErrorCode MatGetFactor_sbaij_mumps(Mat,MatFactorType,Mat*);

#undef __FUNCT__
#define __FUNCT__ "MatSolverPackageRegister_MUMPS"
PETSC_EXTERN PetscErrorCode MatSolverPackageRegister_MUMPS(void)
{
  PetscErrorCode ierr;

  PetscFunctionBegin;
  ierr = MatSolverPackageRegister(MATSOLVERMUMPS,MATMPIAIJ,         MAT_FACTOR_LU,MatGetFactor_aij_mumps);CHKERRQ(ierr);
  ierr = MatSolverPackageRegister(MATSOLVERMUMPS,MATMPIAIJ,         MAT_FACTOR_CHOLESKY,MatGetFactor_aij_mumps);CHKERRQ(ierr);
  ierr = MatSolverPackageRegister(MATSOLVERMUMPS,MATMPIBAIJ,         MAT_FACTOR_LU,MatGetFactor_baij_mumps);CHKERRQ(ierr);
  ierr = MatSolverPackageRegister(MATSOLVERMUMPS,MATMPIBAIJ,         MAT_FACTOR_CHOLESKY,MatGetFactor_baij_mumps);CHKERRQ(ierr);
  ierr = MatSolverPackageRegister(MATSOLVERMUMPS,MATMPISBAIJ,         MAT_FACTOR_CHOLESKY,MatGetFactor_sbaij_mumps);CHKERRQ(ierr);
  ierr = MatSolverPackageRegister(MATSOLVERMUMPS,MATSEQAIJ,         MAT_FACTOR_LU,MatGetFactor_aij_mumps);CHKERRQ(ierr);
  ierr = MatSolverPackageRegister(MATSOLVERMUMPS,MATSEQAIJ,         MAT_FACTOR_CHOLESKY,MatGetFactor_aij_mumps);CHKERRQ(ierr);
  ierr = MatSolverPackageRegister(MATSOLVERMUMPS,MATSEQBAIJ,         MAT_FACTOR_LU,MatGetFactor_baij_mumps);CHKERRQ(ierr);
  ierr = MatSolverPackageRegister(MATSOLVERMUMPS,MATSEQBAIJ,         MAT_FACTOR_CHOLESKY,MatGetFactor_baij_mumps);CHKERRQ(ierr);
  ierr = MatSolverPackageRegister(MATSOLVERMUMPS,MATSEQSBAIJ,         MAT_FACTOR_CHOLESKY,MatGetFactor_sbaij_mumps);CHKERRQ(ierr);
  PetscFunctionReturn(0);
}
<|MERGE_RESOLUTION|>--- conflicted
+++ resolved
@@ -687,11 +687,8 @@
     ierr = PetscFree(mumps->id.perm_in);CHKERRQ(ierr);
     ierr = PetscFree(mumps->irn);CHKERRQ(ierr);
     ierr = PetscFree2(mumps->id.listvar_schur,mumps->id.schur);CHKERRQ(ierr);
-<<<<<<< HEAD
-=======
     ierr = PetscFree(mumps->id.redrhs);CHKERRQ(ierr);
     ierr = PetscFree2(mumps->schur_pivots,mumps->schur_work);CHKERRQ(ierr);
->>>>>>> b5fa320b
     ierr = PetscFree(mumps->info);CHKERRQ(ierr);
 
     mumps->id.job = JOB_END;
@@ -1167,13 +1164,10 @@
   mumps->id.size_schur = 0;
   mumps->id.listvar_schur = NULL;
   mumps->id.schur = NULL;
-<<<<<<< HEAD
-=======
   mumps->schur_second_solve = PETSC_FALSE;
   mumps->sizeredrhs = 0;
   mumps->schur_pivots = NULL;
   mumps->schur_work = NULL;
->>>>>>> b5fa320b
   PetscFunctionReturn(0);
 }
 
@@ -1571,10 +1565,7 @@
   } else {
     mumps->id.ICNTL(19) = 2; /* return lower triangular part */
   }
-<<<<<<< HEAD
-=======
   mumps->id.ICNTL(26) = -1;
->>>>>>> b5fa320b
   PetscFunctionReturn(0);
 }
 
