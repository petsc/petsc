
/*
   Routines to compute overlapping regions of a parallel MPI matrix
  and to find submatrices that were shared across processors.
*/
#include <../src/mat/impls/aij/mpi/mpiaij.h>
#include <petscbt.h>

static PetscErrorCode MatIncreaseOverlap_MPIAIJ_Once(Mat,PetscInt,IS *);
static PetscErrorCode MatIncreaseOverlap_MPIAIJ_Local(Mat,PetscInt,char **,PetscInt*,PetscInt**);
static PetscErrorCode MatIncreaseOverlap_MPIAIJ_Receive(Mat,PetscInt,PetscInt **,PetscInt**,PetscInt*);
extern PetscErrorCode MatGetRow_MPIAIJ(Mat,PetscInt,PetscInt*,PetscInt**,PetscScalar**);
extern PetscErrorCode MatRestoreRow_MPIAIJ(Mat,PetscInt,PetscInt*,PetscInt**,PetscScalar**);

#undef __FUNCT__  
#define __FUNCT__ "MatIncreaseOverlap_MPIAIJ"
PetscErrorCode MatIncreaseOverlap_MPIAIJ(Mat C,PetscInt imax,IS is[],PetscInt ov)
{
  PetscErrorCode ierr;
  PetscInt       i;

  PetscFunctionBegin;
  if (ov < 0) SETERRQ(((PetscObject)C)->comm,PETSC_ERR_ARG_OUTOFRANGE,"Negative overlap specified");
  for (i=0; i<ov; ++i) {
    ierr = MatIncreaseOverlap_MPIAIJ_Once(C,imax,is);CHKERRQ(ierr);
  }
  PetscFunctionReturn(0);
}

/*
  Sample message format:
  If a processor A wants processor B to process some elements corresponding
  to index sets is[1],is[5]
  mesg [0] = 2   (no of index sets in the mesg)
  -----------  
  mesg [1] = 1 => is[1]
  mesg [2] = sizeof(is[1]);
  -----------  
  mesg [3] = 5  => is[5]
  mesg [4] = sizeof(is[5]);
  -----------
  mesg [5] 
  mesg [n]  datas[1]
  -----------  
  mesg[n+1]
  mesg[m]  data(is[5])
  -----------  
  
  Notes:
  nrqs - no of requests sent (or to be sent out)
  nrqr - no of requests recieved (which have to be or which have been processed
*/
#undef __FUNCT__  
#define __FUNCT__ "MatIncreaseOverlap_MPIAIJ_Once"
static PetscErrorCode MatIncreaseOverlap_MPIAIJ_Once(Mat C,PetscInt imax,IS is[])
{
  Mat_MPIAIJ     *c = (Mat_MPIAIJ*)C->data;
  PetscMPIInt    *w1,*w2,nrqr,*w3,*w4,*onodes1,*olengths1,*onodes2,*olengths2;
  const PetscInt **idx,*idx_i;
  PetscInt       *n,**data,len;
  PetscErrorCode ierr;
  PetscMPIInt    size,rank,tag1,tag2;
  PetscInt       M,i,j,k,**rbuf,row,proc = 0,nrqs,msz,**outdat,**ptr; 
  PetscInt       *ctr,*pa,*tmp,*isz,*isz1,**xdata,**rbuf2,*d_p;
  PetscBT        *table;
  MPI_Comm       comm;
  MPI_Request    *s_waits1,*r_waits1,*s_waits2,*r_waits2;
  MPI_Status     *s_status,*recv_status;
  char           *t_p;

  PetscFunctionBegin;
  comm   = ((PetscObject)C)->comm;
  size   = c->size;
  rank   = c->rank;
  M      = C->rmap->N;

  ierr = PetscObjectGetNewTag((PetscObject)C,&tag1);CHKERRQ(ierr);
  ierr = PetscObjectGetNewTag((PetscObject)C,&tag2);CHKERRQ(ierr);
 
  ierr = PetscMalloc2(imax,PetscInt*,&idx,imax,PetscInt,&n);CHKERRQ(ierr);

  for (i=0; i<imax; i++) {
    ierr = ISGetIndices(is[i],&idx[i]);CHKERRQ(ierr);
    ierr = ISGetLocalSize(is[i],&n[i]);CHKERRQ(ierr);
  }

  /* evaluate communication - mesg to who,length of mesg, and buffer space
     required. Based on this, buffers are allocated, and data copied into them*/
  ierr = PetscMalloc4(size,PetscMPIInt,&w1,size,PetscMPIInt,&w2,size,PetscMPIInt,&w3,size,PetscMPIInt,&w4);CHKERRQ(ierr);
  ierr = PetscMemzero(w1,size*sizeof(PetscMPIInt));CHKERRQ(ierr); /* initialise work vector*/
  ierr = PetscMemzero(w2,size*sizeof(PetscMPIInt));CHKERRQ(ierr); /* initialise work vector*/
  ierr = PetscMemzero(w3,size*sizeof(PetscMPIInt));CHKERRQ(ierr); /* initialise work vector*/
  for (i=0; i<imax; i++) { 
    ierr  = PetscMemzero(w4,size*sizeof(PetscMPIInt));CHKERRQ(ierr); /* initialise work vector*/
    idx_i = idx[i];
    len   = n[i];
    for (j=0; j<len; j++) {
      row  = idx_i[j];
      if (row < 0) SETERRQ(PETSC_COMM_SELF,PETSC_ERR_ARG_OUTOFRANGE,"Index set cannot have negative entries");
      ierr = PetscLayoutFindOwner(C->rmap,row,&proc);CHKERRQ(ierr);
      w4[proc]++;
    }
    for (j=0; j<size; j++){ 
      if (w4[j]) { w1[j] += w4[j]; w3[j]++;} 
    }
  }

  nrqs     = 0;              /* no of outgoing messages */
  msz      = 0;              /* total mesg length (for all proc */
  w1[rank] = 0;              /* no mesg sent to intself */
  w3[rank] = 0;
  for (i=0; i<size; i++) {
    if (w1[i])  {w2[i] = 1; nrqs++;} /* there exists a message to proc i */
  }
  /* pa - is list of processors to communicate with */
  ierr = PetscMalloc((nrqs+1)*sizeof(PetscInt),&pa);CHKERRQ(ierr);
  for (i=0,j=0; i<size; i++) {
    if (w1[i]) {pa[j] = i; j++;}
  } 

  /* Each message would have a header = 1 + 2*(no of IS) + data */
  for (i=0; i<nrqs; i++) {
    j      = pa[i];
    w1[j] += w2[j] + 2*w3[j];   
    msz   += w1[j];  
  }

  /* Determine the number of messages to expect, their lengths, from from-ids */
  ierr = PetscGatherNumberOfMessages(comm,w2,w1,&nrqr);CHKERRQ(ierr);
  ierr = PetscGatherMessageLengths(comm,nrqs,nrqr,w1,&onodes1,&olengths1);CHKERRQ(ierr);

  /* Now post the Irecvs corresponding to these messages */
  ierr = PetscPostIrecvInt(comm,tag1,nrqr,onodes1,olengths1,&rbuf,&r_waits1);CHKERRQ(ierr);

  /* Allocate Memory for outgoing messages */
  ierr = PetscMalloc4(size,PetscInt*,&outdat,size,PetscInt*,&ptr,msz,PetscInt,&tmp,size,PetscInt,&ctr);CHKERRQ(ierr);
  ierr = PetscMemzero(outdat,size*sizeof(PetscInt*));CHKERRQ(ierr);
  ierr = PetscMemzero(ptr,size*sizeof(PetscInt*));CHKERRQ(ierr);

  {
    PetscInt *iptr = tmp,ict  = 0;
    for (i=0; i<nrqs; i++) {
      j         = pa[i];
      iptr     +=  ict;
      outdat[j] = iptr;
      ict       = w1[j];
    }
  }

  /* Form the outgoing messages */
  /*plug in the headers*/
  for (i=0; i<nrqs; i++) {
    j            = pa[i];
    outdat[j][0] = 0;
    ierr         = PetscMemzero(outdat[j]+1,2*w3[j]*sizeof(PetscInt));CHKERRQ(ierr);
    ptr[j]       = outdat[j] + 2*w3[j] + 1;
  }
 
  /* Memory for doing local proc's work*/
  { 
    ierr = PetscMalloc5(imax,PetscBT,&table, imax,PetscInt*,&data, imax,PetscInt,&isz, 
                        M*imax,PetscInt,&d_p, (M/PETSC_BITS_PER_BYTE+1)*imax,char,&t_p);CHKERRQ(ierr);
    ierr = PetscMemzero(table,imax*sizeof(PetscBT));CHKERRQ(ierr);
    ierr = PetscMemzero(data,imax*sizeof(PetscInt*));CHKERRQ(ierr);
    ierr = PetscMemzero(isz,imax*sizeof(PetscInt));CHKERRQ(ierr);
    ierr = PetscMemzero(d_p,M*imax*sizeof(PetscInt));CHKERRQ(ierr);
    ierr = PetscMemzero(t_p,(M/PETSC_BITS_PER_BYTE+1)*imax*sizeof(char));CHKERRQ(ierr);

    for (i=0; i<imax; i++) {
      table[i] = t_p + (M/PETSC_BITS_PER_BYTE+1)*i;
      data[i]  = d_p + M*i;
    }
  }

  /* Parse the IS and update local tables and the outgoing buf with the data*/
  {
    PetscInt n_i,*data_i,isz_i,*outdat_j,ctr_j;
    PetscBT  table_i;

    for (i=0; i<imax; i++) {
      ierr    = PetscMemzero(ctr,size*sizeof(PetscInt));CHKERRQ(ierr);
      n_i     = n[i];
      table_i = table[i];
      idx_i   = idx[i];
      data_i  = data[i];
      isz_i   = isz[i];
      for (j=0;  j<n_i; j++) {  /* parse the indices of each IS */
        row  = idx_i[j];
        ierr = PetscLayoutFindOwner(C->rmap,row,&proc);CHKERRQ(ierr);
        if (proc != rank) { /* copy to the outgoing buffer */
          ctr[proc]++;
          *ptr[proc] = row;
          ptr[proc]++;
        } else { /* Update the local table */
          if (!PetscBTLookupSet(table_i,row)) { data_i[isz_i++] = row;}
        }
      }
      /* Update the headers for the current IS */
      for (j=0; j<size; j++) { /* Can Optimise this loop by using pa[] */
        if ((ctr_j = ctr[j])) {
          outdat_j        = outdat[j];
          k               = ++outdat_j[0];
          outdat_j[2*k]   = ctr_j;
          outdat_j[2*k-1] = i;
        }
      }
      isz[i] = isz_i;
    }
  }

  /*  Now  post the sends */
  ierr = PetscMalloc((nrqs+1)*sizeof(MPI_Request),&s_waits1);CHKERRQ(ierr);
  for (i=0; i<nrqs; ++i) {
    j    = pa[i];
    ierr = MPI_Isend(outdat[j],w1[j],MPIU_INT,j,tag1,comm,s_waits1+i);CHKERRQ(ierr);
  }
    
  /* No longer need the original indices*/
  for (i=0; i<imax; ++i) {
    ierr = ISRestoreIndices(is[i],idx+i);CHKERRQ(ierr);
  }
  ierr = PetscFree2(idx,n);CHKERRQ(ierr);

  for (i=0; i<imax; ++i) {
    ierr = ISDestroy(&is[i]);CHKERRQ(ierr);
  }
  
  /* Do Local work*/
  ierr = MatIncreaseOverlap_MPIAIJ_Local(C,imax,table,isz,data);CHKERRQ(ierr);

  /* Receive messages*/
  ierr = PetscMalloc((nrqr+1)*sizeof(MPI_Status),&recv_status);CHKERRQ(ierr);
  if (nrqr) {ierr = MPI_Waitall(nrqr,r_waits1,recv_status);CHKERRQ(ierr);}
  
  ierr = PetscMalloc((nrqs+1)*sizeof(MPI_Status),&s_status);CHKERRQ(ierr);
  if (nrqs) {ierr = MPI_Waitall(nrqs,s_waits1,s_status);CHKERRQ(ierr);}

  /* Phase 1 sends are complete - deallocate buffers */
  ierr = PetscFree4(outdat,ptr,tmp,ctr);CHKERRQ(ierr);
  ierr = PetscFree4(w1,w2,w3,w4);CHKERRQ(ierr);

  ierr = PetscMalloc((nrqr+1)*sizeof(PetscInt*),&xdata);CHKERRQ(ierr);
  ierr = PetscMalloc((nrqr+1)*sizeof(PetscInt),&isz1);CHKERRQ(ierr);
  ierr = MatIncreaseOverlap_MPIAIJ_Receive(C,nrqr,rbuf,xdata,isz1);CHKERRQ(ierr);
  ierr = PetscFree(rbuf[0]);CHKERRQ(ierr);
  ierr = PetscFree(rbuf);CHKERRQ(ierr);

 
 /* Send the data back*/
  /* Do a global reduction to know the buffer space req for incoming messages*/
  {
    PetscMPIInt *rw1;
    
    ierr = PetscMalloc(size*sizeof(PetscMPIInt),&rw1);CHKERRQ(ierr);
    ierr = PetscMemzero(rw1,size*sizeof(PetscMPIInt));CHKERRQ(ierr);

    for (i=0; i<nrqr; ++i) {
      proc      = recv_status[i].MPI_SOURCE;
      if (proc != onodes1[i]) SETERRQ(PETSC_COMM_SELF,PETSC_ERR_PLIB,"MPI_SOURCE mismatch");
      rw1[proc] = isz1[i];
    }
    ierr = PetscFree(onodes1);CHKERRQ(ierr);
    ierr = PetscFree(olengths1);CHKERRQ(ierr);

    /* Determine the number of messages to expect, their lengths, from from-ids */
    ierr = PetscGatherMessageLengths(comm,nrqr,nrqs,rw1,&onodes2,&olengths2);CHKERRQ(ierr);
    ierr = PetscFree(rw1);CHKERRQ(ierr);
  }
  /* Now post the Irecvs corresponding to these messages */
  ierr = PetscPostIrecvInt(comm,tag2,nrqs,onodes2,olengths2,&rbuf2,&r_waits2);CHKERRQ(ierr);

  /*  Now  post the sends */
  ierr = PetscMalloc((nrqr+1)*sizeof(MPI_Request),&s_waits2);CHKERRQ(ierr);
  for (i=0; i<nrqr; ++i) {
    j    = recv_status[i].MPI_SOURCE;
    ierr = MPI_Isend(xdata[i],isz1[i],MPIU_INT,j,tag2,comm,s_waits2+i);CHKERRQ(ierr);
  }

  /* receive work done on other processors*/
  {
    PetscInt    is_no,ct1,max,*rbuf2_i,isz_i,*data_i,jmax;
    PetscMPIInt idex;
    PetscBT     table_i;
    MPI_Status  *status2;
     
    ierr = PetscMalloc((PetscMax(nrqr,nrqs)+1)*sizeof(MPI_Status),&status2);CHKERRQ(ierr);
    for (i=0; i<nrqs; ++i) {
      ierr = MPI_Waitany(nrqs,r_waits2,&idex,status2+i);CHKERRQ(ierr);
      /* Process the message*/
      rbuf2_i = rbuf2[idex];
      ct1     = 2*rbuf2_i[0]+1;
      jmax    = rbuf2[idex][0];
      for (j=1; j<=jmax; j++) {
        max     = rbuf2_i[2*j];
        is_no   = rbuf2_i[2*j-1];
        isz_i   = isz[is_no];
        data_i  = data[is_no];
        table_i = table[is_no];
        for (k=0; k<max; k++,ct1++) {
          row = rbuf2_i[ct1];
          if (!PetscBTLookupSet(table_i,row)) { data_i[isz_i++] = row;}   
        }
        isz[is_no] = isz_i;
      }
    }

    if (nrqr) {ierr = MPI_Waitall(nrqr,s_waits2,status2);CHKERRQ(ierr);}
    ierr = PetscFree(status2);CHKERRQ(ierr);
  }
  
  for (i=0; i<imax; ++i) {
    ierr = ISCreateGeneral(PETSC_COMM_SELF,isz[i],data[i],PETSC_COPY_VALUES,is+i);CHKERRQ(ierr);
  }
  
  ierr = PetscFree(onodes2);CHKERRQ(ierr);
  ierr = PetscFree(olengths2);CHKERRQ(ierr);

  ierr = PetscFree(pa);CHKERRQ(ierr);
  ierr = PetscFree(rbuf2[0]);CHKERRQ(ierr);
  ierr = PetscFree(rbuf2);CHKERRQ(ierr);
  ierr = PetscFree(s_waits1);CHKERRQ(ierr);
  ierr = PetscFree(r_waits1);CHKERRQ(ierr);
  ierr = PetscFree(s_waits2);CHKERRQ(ierr);
  ierr = PetscFree(r_waits2);CHKERRQ(ierr);
  ierr = PetscFree5(table,data,isz,d_p,t_p);CHKERRQ(ierr);
  ierr = PetscFree(s_status);CHKERRQ(ierr);
  ierr = PetscFree(recv_status);CHKERRQ(ierr);
  ierr = PetscFree(xdata[0]);CHKERRQ(ierr);
  ierr = PetscFree(xdata);CHKERRQ(ierr);
  ierr = PetscFree(isz1);CHKERRQ(ierr);
  PetscFunctionReturn(0);
}

#undef __FUNCT__  
#define __FUNCT__ "MatIncreaseOverlap_MPIAIJ_Local"
/*  
   MatIncreaseOverlap_MPIAIJ_Local - Called by MatincreaseOverlap, to do 
       the work on the local processor.

     Inputs:
      C      - MAT_MPIAIJ;
      imax - total no of index sets processed at a time;
      table  - an array of char - size = m bits.
      
     Output:
      isz    - array containing the count of the solution elements corresponding
               to each index set;
      data   - pointer to the solutions
*/
static PetscErrorCode MatIncreaseOverlap_MPIAIJ_Local(Mat C,PetscInt imax,PetscBT *table,PetscInt *isz,PetscInt **data)
{
  Mat_MPIAIJ *c = (Mat_MPIAIJ*)C->data;
  Mat        A = c->A,B = c->B;
  Mat_SeqAIJ *a = (Mat_SeqAIJ*)A->data,*b = (Mat_SeqAIJ*)B->data;
  PetscInt   start,end,val,max,rstart,cstart,*ai,*aj;
  PetscInt   *bi,*bj,*garray,i,j,k,row,*data_i,isz_i;
  PetscBT    table_i;

  PetscFunctionBegin;
  rstart = C->rmap->rstart;
  cstart = C->cmap->rstart;
  ai     = a->i;
  aj     = a->j;
  bi     = b->i;
  bj     = b->j;
  garray = c->garray;

  
  for (i=0; i<imax; i++) {
    data_i  = data[i];
    table_i = table[i];
    isz_i   = isz[i];
    for (j=0,max=isz[i]; j<max; j++) {
      row   = data_i[j] - rstart;
      start = ai[row];
      end   = ai[row+1];
      for (k=start; k<end; k++) { /* Amat */
        val = aj[k] + cstart;
        if (!PetscBTLookupSet(table_i,val)) { data_i[isz_i++] = val;}  
      }
      start = bi[row];
      end   = bi[row+1];
      for (k=start; k<end; k++) { /* Bmat */
        val = garray[bj[k]]; 
        if (!PetscBTLookupSet(table_i,val)) { data_i[isz_i++] = val;}  
      } 
    }
    isz[i] = isz_i;
  }
  PetscFunctionReturn(0);
}

#undef __FUNCT__  
#define __FUNCT__ "MatIncreaseOverlap_MPIAIJ_Receive"
/*     
      MatIncreaseOverlap_MPIAIJ_Receive - Process the recieved messages,
         and return the output

         Input:
           C    - the matrix
           nrqr - no of messages being processed.
           rbuf - an array of pointers to the recieved requests
           
         Output:
           xdata - array of messages to be sent back
           isz1  - size of each message

  For better efficiency perhaps we should malloc separately each xdata[i],
then if a remalloc is required we need only copy the data for that one row
rather then all previous rows as it is now where a single large chunck of 
memory is used.

*/
static PetscErrorCode MatIncreaseOverlap_MPIAIJ_Receive(Mat C,PetscInt nrqr,PetscInt **rbuf,PetscInt **xdata,PetscInt * isz1)
{
  Mat_MPIAIJ     *c = (Mat_MPIAIJ*)C->data;
  Mat            A = c->A,B = c->B;
  Mat_SeqAIJ     *a = (Mat_SeqAIJ*)A->data,*b = (Mat_SeqAIJ*)B->data;
  PetscErrorCode ierr;
  PetscMPIInt    rank;
  PetscInt       rstart,cstart,*ai,*aj,*bi,*bj,*garray,i,j,k;
  PetscInt       row,total_sz,ct,ct1,ct2,ct3,mem_estimate,oct2,l,start,end;
  PetscInt       val,max1,max2,m,no_malloc =0,*tmp,new_estimate,ctr;
  PetscInt       *rbuf_i,kmax,rbuf_0;
  PetscBT        xtable;

  PetscFunctionBegin;
  rank   = c->rank;
  m      = C->rmap->N;
  rstart = C->rmap->rstart;
  cstart = C->cmap->rstart;
  ai     = a->i;
  aj     = a->j;
  bi     = b->i;
  bj     = b->j;
  garray = c->garray;
  
  
  for (i=0,ct=0,total_sz=0; i<nrqr; ++i) {
    rbuf_i  =  rbuf[i]; 
    rbuf_0  =  rbuf_i[0];
    ct     += rbuf_0;
    for (j=1; j<=rbuf_0; j++) { total_sz += rbuf_i[2*j]; }
  }
  
  if (C->rmap->n) max1 = ct*(a->nz + b->nz)/C->rmap->n;
  else      max1 = 1;
  mem_estimate = 3*((total_sz > max1 ? total_sz : max1)+1);
  ierr         = PetscMalloc(mem_estimate*sizeof(PetscInt),&xdata[0]);CHKERRQ(ierr);
  ++no_malloc;
  ierr         = PetscBTCreate(m,xtable);CHKERRQ(ierr);
  ierr         = PetscMemzero(isz1,nrqr*sizeof(PetscInt));CHKERRQ(ierr);
  
  ct3 = 0;
  for (i=0; i<nrqr; i++) { /* for easch mesg from proc i */
    rbuf_i =  rbuf[i]; 
    rbuf_0 =  rbuf_i[0];
    ct1    =  2*rbuf_0+1;
    ct2    =  ct1;
    ct3    += ct1;
    for (j=1; j<=rbuf_0; j++) { /* for each IS from proc i*/
      ierr = PetscBTMemzero(m,xtable);CHKERRQ(ierr);
      oct2 = ct2;
      kmax = rbuf_i[2*j];
      for (k=0; k<kmax; k++,ct1++) { 
        row = rbuf_i[ct1];
        if (!PetscBTLookupSet(xtable,row)) { 
          if (!(ct3 < mem_estimate)) {
            new_estimate = (PetscInt)(1.5*mem_estimate)+1;
            ierr         = PetscMalloc(new_estimate*sizeof(PetscInt),&tmp);CHKERRQ(ierr);
            ierr         = PetscMemcpy(tmp,xdata[0],mem_estimate*sizeof(PetscInt));CHKERRQ(ierr);
            ierr         = PetscFree(xdata[0]);CHKERRQ(ierr);
            xdata[0]     = tmp;
            mem_estimate = new_estimate; ++no_malloc;
            for (ctr=1; ctr<=i; ctr++) { xdata[ctr] = xdata[ctr-1] + isz1[ctr-1];}
          }
          xdata[i][ct2++] = row;
          ct3++;
        }
      }
      for (k=oct2,max2=ct2; k<max2; k++) {
        row   = xdata[i][k] - rstart;
        start = ai[row];
        end   = ai[row+1];
        for (l=start; l<end; l++) {
          val = aj[l] + cstart;
          if (!PetscBTLookupSet(xtable,val)) {
            if (!(ct3 < mem_estimate)) {
              new_estimate = (PetscInt)(1.5*mem_estimate)+1;
              ierr         = PetscMalloc(new_estimate*sizeof(PetscInt),&tmp);CHKERRQ(ierr);
              ierr         = PetscMemcpy(tmp,xdata[0],mem_estimate*sizeof(PetscInt));CHKERRQ(ierr);
              ierr         = PetscFree(xdata[0]);CHKERRQ(ierr);
              xdata[0]     = tmp;
              mem_estimate = new_estimate; ++no_malloc;
              for (ctr=1; ctr<=i; ctr++) { xdata[ctr] = xdata[ctr-1] + isz1[ctr-1];}
            }
            xdata[i][ct2++] = val;
            ct3++;
          }
        }
        start = bi[row];
        end   = bi[row+1];
        for (l=start; l<end; l++) {
          val = garray[bj[l]];
          if (!PetscBTLookupSet(xtable,val)) { 
            if (!(ct3 < mem_estimate)) { 
              new_estimate = (PetscInt)(1.5*mem_estimate)+1;
              ierr         = PetscMalloc(new_estimate*sizeof(PetscInt),&tmp);CHKERRQ(ierr);
              ierr         = PetscMemcpy(tmp,xdata[0],mem_estimate*sizeof(PetscInt));CHKERRQ(ierr);
              ierr         = PetscFree(xdata[0]);CHKERRQ(ierr);
              xdata[0]     = tmp;
              mem_estimate = new_estimate; ++no_malloc;
              for (ctr =1; ctr <=i; ctr++) { xdata[ctr] = xdata[ctr-1] + isz1[ctr-1];}
            }
            xdata[i][ct2++] = val;
            ct3++;
          }  
        } 
      }
      /* Update the header*/
      xdata[i][2*j]   = ct2 - oct2; /* Undo the vector isz1 and use only a var*/
      xdata[i][2*j-1] = rbuf_i[2*j-1];
    }
    xdata[i][0] = rbuf_0;
    xdata[i+1]  = xdata[i] + ct2;
    isz1[i]     = ct2; /* size of each message */
  }
  ierr = PetscBTDestroy(xtable);CHKERRQ(ierr);
  ierr = PetscInfo4(C,"Allocated %D bytes, required %D bytes, no of mallocs = %D\n",rank,mem_estimate,ct3,no_malloc);CHKERRQ(ierr);
  PetscFunctionReturn(0);
}  
/* -------------------------------------------------------------------------*/
<<<<<<< HEAD
extern PetscErrorCode MatGetSubMatrices_MPIAIJ_Local(Mat,PetscInt,const IS[],const IS[],MatReuse,PetscBool,Mat*);
=======
extern PetscErrorCode MatGetSubMatrices_MPIAIJ_Local(Mat,PetscInt,const IS[],const IS[],MatReuse,PetscBool*,Mat*);
>>>>>>> 5b0f3858
extern PetscErrorCode MatAssemblyEnd_SeqAIJ(Mat,MatAssemblyType);
/*
    Every processor gets the entire matrix
*/
#undef __FUNCT__  
#define __FUNCT__ "MatGetSubMatrix_MPIAIJ_All" 
PetscErrorCode MatGetSubMatrix_MPIAIJ_All(Mat A,MatGetSubMatrixOption flag,MatReuse scall,Mat *Bin[])
{
  Mat            B;
  Mat_MPIAIJ     *a = (Mat_MPIAIJ *)A->data;
  Mat_SeqAIJ     *b,*ad = (Mat_SeqAIJ*)a->A->data,*bd = (Mat_SeqAIJ*)a->B->data;
  PetscErrorCode ierr;
  PetscMPIInt    size,rank,*recvcounts = 0,*displs = 0;
  PetscInt       sendcount,i,*rstarts = A->rmap->range,n,cnt,j;
  PetscInt       m,*b_sendj,*garray = a->garray,*lens,*jsendbuf,*a_jsendbuf,*b_jsendbuf;
  MatScalar      *sendbuf,*recvbuf,*a_sendbuf,*b_sendbuf;

  PetscFunctionBegin;
  ierr = MPI_Comm_size(((PetscObject)A)->comm,&size);CHKERRQ(ierr);
  ierr = MPI_Comm_rank(((PetscObject)A)->comm,&rank);CHKERRQ(ierr);

  if (scall == MAT_INITIAL_MATRIX) {
    /* ----------------------------------------------------------------
         Tell every processor the number of nonzeros per row
    */
    ierr = PetscMalloc(A->rmap->N*sizeof(PetscInt),&lens);CHKERRQ(ierr);
    for (i=A->rmap->rstart; i<A->rmap->rend; i++) {
      lens[i] = ad->i[i-A->rmap->rstart+1] - ad->i[i-A->rmap->rstart] + bd->i[i-A->rmap->rstart+1] - bd->i[i-A->rmap->rstart];
    }
    sendcount = A->rmap->rend - A->rmap->rstart;
    ierr = PetscMalloc2(size,PetscMPIInt,&recvcounts,size,PetscMPIInt,&displs);CHKERRQ(ierr);
    for (i=0; i<size; i++) {
      recvcounts[i] = A->rmap->range[i+1] - A->rmap->range[i];
      displs[i]     = A->rmap->range[i];
    }
#if defined(PETSC_HAVE_MPI_IN_PLACE)
    ierr  = MPI_Allgatherv(MPI_IN_PLACE,0,MPI_DATATYPE_NULL,lens,recvcounts,displs,MPIU_INT,((PetscObject)A)->comm);CHKERRQ(ierr);
#else
    ierr  = MPI_Allgatherv(lens+A->rmap->rstart,sendcount,MPIU_INT,lens,recvcounts,displs,MPIU_INT,((PetscObject)A)->comm);CHKERRQ(ierr);
#endif
    /* ---------------------------------------------------------------
         Create the sequential matrix of the same type as the local block diagonal
    */
    ierr  = MatCreate(PETSC_COMM_SELF,&B);CHKERRQ(ierr);
    ierr  = MatSetSizes(B,A->rmap->N,A->cmap->N,PETSC_DETERMINE,PETSC_DETERMINE);CHKERRQ(ierr);
    ierr  = MatSetType(B,((PetscObject)a->A)->type_name);CHKERRQ(ierr);
    ierr  = MatSeqAIJSetPreallocation(B,0,lens);CHKERRQ(ierr);
    ierr  = PetscMalloc(sizeof(Mat),Bin);CHKERRQ(ierr);
    **Bin = B;
    b = (Mat_SeqAIJ *)B->data;

    /*--------------------------------------------------------------------
       Copy my part of matrix column indices over
    */
    sendcount  = ad->nz + bd->nz;
    jsendbuf   = b->j + b->i[rstarts[rank]];
    a_jsendbuf = ad->j;
    b_jsendbuf = bd->j;
    n          = A->rmap->rend - A->rmap->rstart;
    cnt        = 0;
    for (i=0; i<n; i++) {

      /* put in lower diagonal portion */
      m = bd->i[i+1] - bd->i[i];
      while (m > 0) {
        /* is it above diagonal (in bd (compressed) numbering) */
        if (garray[*b_jsendbuf] > A->rmap->rstart + i) break;
        jsendbuf[cnt++] = garray[*b_jsendbuf++];
        m--;
      }

      /* put in diagonal portion */
      for (j=ad->i[i]; j<ad->i[i+1]; j++) {
        jsendbuf[cnt++] = A->rmap->rstart + *a_jsendbuf++;
      }

      /* put in upper diagonal portion */
      while (m-- > 0) {
        jsendbuf[cnt++] = garray[*b_jsendbuf++];
      }
    }
    if (cnt != sendcount) SETERRQ2(PETSC_COMM_SELF,PETSC_ERR_PLIB,"Corrupted PETSc matrix: nz given %D actual nz %D",sendcount,cnt);

    /*--------------------------------------------------------------------
       Gather all column indices to all processors
    */
    for (i=0; i<size; i++) {
      recvcounts[i] = 0;
      for (j=A->rmap->range[i]; j<A->rmap->range[i+1]; j++) {
        recvcounts[i] += lens[j];
      }
    }
    displs[0]  = 0;
    for (i=1; i<size; i++) {
      displs[i] = displs[i-1] + recvcounts[i-1];
    }
#if defined(PETSC_HAVE_MPI_IN_PLACE)
    ierr = MPI_Allgatherv(MPI_IN_PLACE,0,MPI_DATATYPE_NULL,b->j,recvcounts,displs,MPIU_INT,((PetscObject)A)->comm);CHKERRQ(ierr);
#else
    ierr = MPI_Allgatherv(jsendbuf,sendcount,MPIU_INT,b->j,recvcounts,displs,MPIU_INT,((PetscObject)A)->comm);CHKERRQ(ierr);
#endif
    /*--------------------------------------------------------------------
        Assemble the matrix into useable form (note numerical values not yet set)
    */
    /* set the b->ilen (length of each row) values */
    ierr = PetscMemcpy(b->ilen,lens,A->rmap->N*sizeof(PetscInt));CHKERRQ(ierr);
    /* set the b->i indices */
    b->i[0] = 0;
    for (i=1; i<=A->rmap->N; i++) {
      b->i[i] = b->i[i-1] + lens[i-1];
    }
    ierr = PetscFree(lens);CHKERRQ(ierr);
    ierr = MatAssemblyBegin(B,MAT_FINAL_ASSEMBLY);CHKERRQ(ierr);
    ierr = MatAssemblyEnd(B,MAT_FINAL_ASSEMBLY);CHKERRQ(ierr);

  } else {
    B  = **Bin;
    b = (Mat_SeqAIJ *)B->data;
  }

  /*--------------------------------------------------------------------
       Copy my part of matrix numerical values into the values location 
  */
  if (flag == MAT_GET_VALUES){
    sendcount = ad->nz + bd->nz;
    sendbuf   = b->a + b->i[rstarts[rank]];
    a_sendbuf = ad->a;
    b_sendbuf = bd->a;
    b_sendj   = bd->j;
    n         = A->rmap->rend - A->rmap->rstart;
    cnt       = 0;
    for (i=0; i<n; i++) {

      /* put in lower diagonal portion */
      m = bd->i[i+1] - bd->i[i];
      while (m > 0) {
        /* is it above diagonal (in bd (compressed) numbering) */
        if (garray[*b_sendj] > A->rmap->rstart + i) break;
        sendbuf[cnt++] = *b_sendbuf++;
        m--;
        b_sendj++;
      }

      /* put in diagonal portion */
      for (j=ad->i[i]; j<ad->i[i+1]; j++) {
        sendbuf[cnt++] = *a_sendbuf++;
      }

      /* put in upper diagonal portion */
      while (m-- > 0) {
        sendbuf[cnt++] = *b_sendbuf++;
        b_sendj++;
      }
    }
    if (cnt != sendcount) SETERRQ2(PETSC_COMM_SELF,PETSC_ERR_PLIB,"Corrupted PETSc matrix: nz given %D actual nz %D",sendcount,cnt);
   
    /* ----------------------------------------------------------------- 
       Gather all numerical values to all processors 
    */
    if (!recvcounts) {
      ierr   = PetscMalloc2(size,PetscMPIInt,&recvcounts,size,PetscMPIInt,&displs);CHKERRQ(ierr);
    }
    for (i=0; i<size; i++) {
      recvcounts[i] = b->i[rstarts[i+1]] - b->i[rstarts[i]];
    }
    displs[0]  = 0;
    for (i=1; i<size; i++) {
      displs[i] = displs[i-1] + recvcounts[i-1];
    }
    recvbuf   = b->a;
#if defined(PETSC_HAVE_MPI_IN_PLACE)
    ierr = MPI_Allgatherv(MPI_IN_PLACE,0,MPI_DATATYPE_NULL,recvbuf,recvcounts,displs,MPIU_SCALAR,((PetscObject)A)->comm);CHKERRQ(ierr); 
#else
    ierr = MPI_Allgatherv(sendbuf,sendcount,MPIU_SCALAR,recvbuf,recvcounts,displs,MPIU_SCALAR,((PetscObject)A)->comm);CHKERRQ(ierr);
#endif
  }  /* endof (flag == MAT_GET_VALUES) */
  ierr = PetscFree2(recvcounts,displs);CHKERRQ(ierr);

  if (A->symmetric){
    ierr = MatSetOption(B,MAT_SYMMETRIC,PETSC_TRUE);CHKERRQ(ierr);
  } else if (A->hermitian) {
    ierr = MatSetOption(B,MAT_HERMITIAN,PETSC_TRUE);CHKERRQ(ierr);
  } else if (A->structurally_symmetric) {
    ierr = MatSetOption(B,MAT_STRUCTURALLY_SYMMETRIC,PETSC_TRUE);CHKERRQ(ierr);
  }
  PetscFunctionReturn(0);
}



#undef __FUNCT__  
#define __FUNCT__ "MatGetSubMatrices_MPIAIJ" 
PetscErrorCode MatGetSubMatrices_MPIAIJ(Mat C,PetscInt ismax,const IS isrow[],const IS iscol[],MatReuse scall,Mat *submat[])
{ 
  PetscErrorCode ierr;
  PetscInt       nmax,nstages_local,nstages,i,pos,max_no,nrow,ncol;
<<<<<<< HEAD
  PetscBool      rowflag,colflag,wantallmatrix=PETSC_FALSE,twantallmatrix,wantallmatrixcolumns=PETSC_FALSE;
=======
  PetscBool      rowflag,colflag,wantallmatrix=PETSC_FALSE,twantallmatrix,*allcolumns;
>>>>>>> 5b0f3858

  PetscFunctionBegin;
  /*
       Check for special case: each processor gets entire matrix
  */
  if (ismax == 1 && C->rmap->N == C->cmap->N) {
    ierr = ISIdentity(*isrow,&rowflag);CHKERRQ(ierr);
    ierr = ISIdentity(*iscol,&colflag);CHKERRQ(ierr);
    ierr = ISGetLocalSize(*isrow,&nrow);CHKERRQ(ierr);
    ierr = ISGetLocalSize(*iscol,&ncol);CHKERRQ(ierr);
    if (rowflag && colflag && nrow == C->rmap->N && ncol == C->cmap->N) {
      wantallmatrix = PETSC_TRUE;
      ierr = PetscOptionsGetBool(((PetscObject)C)->prefix,"-use_fast_submatrix",&wantallmatrix,PETSC_NULL);CHKERRQ(ierr);
    }
  }
  ierr = MPI_Allreduce(&wantallmatrix,&twantallmatrix,1,MPI_INT,MPI_MIN,((PetscObject)C)->comm);CHKERRQ(ierr);
  if (twantallmatrix) {
    ierr = MatGetSubMatrix_MPIAIJ_All(C,MAT_GET_VALUES,scall,submat);CHKERRQ(ierr);
    PetscFunctionReturn(0);
  }

  /* Allocate memory to hold all the submatrices */
  if (scall != MAT_REUSE_MATRIX) {
    ierr = PetscMalloc((ismax+1)*sizeof(Mat),submat);CHKERRQ(ierr);
  }

  /* Check for special case: each processor gets entire matrix columns */
<<<<<<< HEAD
  if (ismax == 1){
    ierr = ISIdentity(*iscol,&colflag);CHKERRQ(ierr);
    ierr = ISGetLocalSize(*iscol,&ncol);CHKERRQ(ierr);
    if (colflag && ncol == C->cmap->N){
      wantallmatrixcolumns = PETSC_TRUE;
      ierr = MatGetSubMatrices_MPIAIJ_Local(C,ismax,isrow,iscol,scall,wantallmatrixcolumns,*submat);CHKERRQ(ierr);
      PetscFunctionReturn(0);
=======
  ierr = PetscMalloc((ismax+1)*sizeof(PetscBool),&allcolumns);CHKERRQ(ierr);
  for (i=0; i<ismax; i++) {
    ierr = ISIdentity(iscol[i],&colflag);CHKERRQ(ierr);
    ierr = ISGetLocalSize(iscol[i],&ncol);CHKERRQ(ierr);
    if (colflag && ncol == C->cmap->N){
      allcolumns[i] = PETSC_TRUE;
    } else {
      allcolumns[i] = PETSC_FALSE;
>>>>>>> 5b0f3858
    }
  }

  /* Determine the number of stages through which submatrices are done */
  nmax          = 20*1000000 / (C->cmap->N * sizeof(PetscInt));

  /* 
     Each stage will extract nmax submatrices.  
     nmax is determined by the matrix column dimension.
     If the original matrix has 20M columns, only one submatrix per stage is allowed, etc.
  */
  if (!nmax) nmax = 1;
  nstages_local = ismax/nmax + ((ismax % nmax)?1:0);

  /* Make sure every processor loops through the nstages */
  ierr = MPI_Allreduce(&nstages_local,&nstages,1,MPIU_INT,MPI_MAX,((PetscObject)C)->comm);CHKERRQ(ierr);

  for (i=0,pos=0; i<nstages; i++) {
    if (pos+nmax <= ismax) max_no = nmax;
    else if (pos == ismax) max_no = 0;
    else                   max_no = ismax-pos;
<<<<<<< HEAD
    ierr = MatGetSubMatrices_MPIAIJ_Local(C,max_no,isrow+pos,iscol+pos,scall,wantallmatrixcolumns,*submat+pos);CHKERRQ(ierr);
=======
    ierr = MatGetSubMatrices_MPIAIJ_Local(C,max_no,isrow+pos,iscol+pos,scall,allcolumns+pos,*submat+pos);CHKERRQ(ierr);
>>>>>>> 5b0f3858
    pos += max_no;
  }

  ierr = PetscFree(allcolumns);CHKERRQ(ierr);
  PetscFunctionReturn(0);
}

/* -------------------------------------------------------------------------*/
#undef __FUNCT__  
#define __FUNCT__ "MatGetSubMatrices_MPIAIJ_Local" 
<<<<<<< HEAD
PetscErrorCode MatGetSubMatrices_MPIAIJ_Local(Mat C,PetscInt ismax,const IS isrow[],const IS iscol[],MatReuse scall,PetscBool allcolumns,Mat *submats)
=======
PetscErrorCode MatGetSubMatrices_MPIAIJ_Local(Mat C,PetscInt ismax,const IS isrow[],const IS iscol[],MatReuse scall,PetscBool *allcolumns,Mat *submats)
>>>>>>> 5b0f3858
{ 
  Mat_MPIAIJ     *c = (Mat_MPIAIJ*)C->data;
  Mat            A = c->A;
  Mat_SeqAIJ     *a = (Mat_SeqAIJ*)A->data,*b = (Mat_SeqAIJ*)c->B->data,*mat;
  const PetscInt **icol,**irow;
  PetscInt       *nrow,*ncol,start; 
  PetscErrorCode ierr;
  PetscMPIInt    rank,size,tag0,tag1,tag2,tag3,*w1,*w2,*w3,*w4,nrqr;
  PetscInt       **sbuf1,**sbuf2,i,j,k,l,ct1,ct2,**rbuf1,row,proc;
  PetscInt       nrqs,msz,**ptr,*req_size,*ctr,*pa,*tmp,tcol;
  PetscInt       **rbuf3,*req_source,**sbuf_aj,**rbuf2,max1,max2;
  PetscInt       **lens,is_no,ncols,*cols,mat_i,*mat_j,tmp2,jmax;
#if defined (PETSC_USE_CTABLE)
  PetscTable     *cmap,cmap_i,*rmap,rmap_i;
#else
  PetscInt       **cmap,*cmap_i,**rmap,*rmap_i;
#endif
  const PetscInt *irow_i;
  PetscInt       ctr_j,*sbuf1_j,*sbuf_aj_i,*rbuf1_i,kmax,*lens_i;
  MPI_Request    *s_waits1,*r_waits1,*s_waits2,*r_waits2,*r_waits3;
  MPI_Request    *r_waits4,*s_waits3,*s_waits4;
  MPI_Status     *r_status1,*r_status2,*s_status1,*s_status3,*s_status2;
  MPI_Status     *r_status3,*r_status4,*s_status4;
  MPI_Comm       comm;
  PetscScalar    **rbuf4,**sbuf_aa,*vals,*mat_a,*sbuf_aa_i;
  PetscMPIInt    *onodes1,*olengths1;
  PetscMPIInt    idex,idex2,end;

  PetscFunctionBegin;
  comm   = ((PetscObject)C)->comm;
  tag0   = ((PetscObject)C)->tag;
  size   = c->size;
  rank   = c->rank;
  
  /* Get some new tags to keep the communication clean */
  ierr = PetscObjectGetNewTag((PetscObject)C,&tag1);CHKERRQ(ierr);
  ierr = PetscObjectGetNewTag((PetscObject)C,&tag2);CHKERRQ(ierr);
  ierr = PetscObjectGetNewTag((PetscObject)C,&tag3);CHKERRQ(ierr);

  ierr = PetscMalloc4(ismax,const PetscInt*,&irow,ismax,const PetscInt*,&icol,ismax,PetscInt,&nrow,ismax,PetscInt,&ncol);CHKERRQ(ierr);

  for (i=0; i<ismax; i++) { 
    ierr = ISGetIndices(isrow[i],&irow[i]);CHKERRQ(ierr);
    ierr = ISGetLocalSize(isrow[i],&nrow[i]);CHKERRQ(ierr);
    if (allcolumns[i]){
      icol[i] = PETSC_NULL;
      ncol[i] = C->cmap->N;
    } else {
      ierr = ISGetIndices(iscol[i],&icol[i]);CHKERRQ(ierr);
      ierr = ISGetLocalSize(iscol[i],&ncol[i]);CHKERRQ(ierr);
    }
  }

  /* evaluate communication - mesg to who, length of mesg, and buffer space
     required. Based on this, buffers are allocated, and data copied into them*/
  ierr   = PetscMalloc4(size,PetscMPIInt,&w1,size,PetscMPIInt,&w2,size,PetscMPIInt,&w3,size,PetscMPIInt,&w4);CHKERRQ(ierr); /* mesg size */
  ierr   = PetscMemzero(w1,size*sizeof(PetscMPIInt));CHKERRQ(ierr); /* initialize work vector*/
  ierr   = PetscMemzero(w2,size*sizeof(PetscMPIInt));CHKERRQ(ierr); /* initialize work vector*/
  ierr   = PetscMemzero(w3,size*sizeof(PetscMPIInt));CHKERRQ(ierr); /* initialize work vector*/
  for (i=0; i<ismax; i++) { 
    ierr   = PetscMemzero(w4,size*sizeof(PetscMPIInt));CHKERRQ(ierr); /* initialize work vector*/
    jmax   = nrow[i];
    irow_i = irow[i];
    for (j=0; j<jmax; j++) {
      l = 0;
      row  = irow_i[j];
      while (row >= C->rmap->range[l+1]) l++;
      proc = l;
      w4[proc]++;
    }
    for (j=0; j<size; j++) { 
      if (w4[j]) { w1[j] += w4[j];  w3[j]++;} 
    }
  }
  
  nrqs     = 0;              /* no of outgoing messages */
  msz      = 0;              /* total mesg length (for all procs) */
  w1[rank] = 0;              /* no mesg sent to self */
  w3[rank] = 0;
  for (i=0; i<size; i++) {
    if (w1[i])  { w2[i] = 1; nrqs++;} /* there exists a message to proc i */
  }
  ierr = PetscMalloc((nrqs+1)*sizeof(PetscInt),&pa);CHKERRQ(ierr); /*(proc -array)*/
  for (i=0,j=0; i<size; i++) {
    if (w1[i]) { pa[j] = i; j++; }
  } 

  /* Each message would have a header = 1 + 2*(no of IS) + data */
  for (i=0; i<nrqs; i++) {
    j     = pa[i];
    w1[j] += w2[j] + 2* w3[j];   
    msz   += w1[j];  
  }
  ierr = PetscInfo2(C,"Number of outgoing messages %D Total message length %D\n",nrqs,msz);CHKERRQ(ierr);

  /* Determine the number of messages to expect, their lengths, from from-ids */
  ierr = PetscGatherNumberOfMessages(comm,w2,w1,&nrqr);CHKERRQ(ierr);
  ierr = PetscGatherMessageLengths(comm,nrqs,nrqr,w1,&onodes1,&olengths1);CHKERRQ(ierr);

  /* Now post the Irecvs corresponding to these messages */
  ierr = PetscPostIrecvInt(comm,tag0,nrqr,onodes1,olengths1,&rbuf1,&r_waits1);CHKERRQ(ierr);
  
  ierr = PetscFree(onodes1);CHKERRQ(ierr);
  ierr = PetscFree(olengths1);CHKERRQ(ierr);
  
  /* Allocate Memory for outgoing messages */
  ierr = PetscMalloc4(size,PetscInt*,&sbuf1,size,PetscInt*,&ptr,2*msz,PetscInt,&tmp,size,PetscInt,&ctr);CHKERRQ(ierr);
  ierr = PetscMemzero(sbuf1,size*sizeof(PetscInt*));CHKERRQ(ierr);
  ierr = PetscMemzero(ptr,size*sizeof(PetscInt*));CHKERRQ(ierr);

  {
    PetscInt *iptr = tmp,ict = 0;
    for (i=0; i<nrqs; i++) {
      j         = pa[i];
      iptr     += ict;
      sbuf1[j]  = iptr;
      ict       = w1[j];
    }
  }

  /* Form the outgoing messages */
  /* Initialize the header space */
  for (i=0; i<nrqs; i++) {
    j           = pa[i];
    sbuf1[j][0] = 0;
    ierr        = PetscMemzero(sbuf1[j]+1,2*w3[j]*sizeof(PetscInt));CHKERRQ(ierr);
    ptr[j]      = sbuf1[j] + 2*w3[j] + 1;
  }
  
  /* Parse the isrow and copy data into outbuf */
  for (i=0; i<ismax; i++) {
    ierr   = PetscMemzero(ctr,size*sizeof(PetscInt));CHKERRQ(ierr);
    irow_i = irow[i];
    jmax   = nrow[i];
    for (j=0; j<jmax; j++) {  /* parse the indices of each IS */
      l = 0;
      row  = irow_i[j];
      while (row >= C->rmap->range[l+1]) l++;
      proc = l;
      if (proc != rank) { /* copy to the outgoing buf*/
        ctr[proc]++;
        *ptr[proc] = row;
        ptr[proc]++;
      }
    }
    /* Update the headers for the current IS */
    for (j=0; j<size; j++) { /* Can Optimise this loop too */
      if ((ctr_j = ctr[j])) {
        sbuf1_j        = sbuf1[j];
        k              = ++sbuf1_j[0];
        sbuf1_j[2*k]   = ctr_j;
        sbuf1_j[2*k-1] = i;
      }
    }
  }

  /*  Now  post the sends */
  ierr = PetscMalloc((nrqs+1)*sizeof(MPI_Request),&s_waits1);CHKERRQ(ierr);
  for (i=0; i<nrqs; ++i) {
    j    = pa[i];
    ierr = MPI_Isend(sbuf1[j],w1[j],MPIU_INT,j,tag0,comm,s_waits1+i);CHKERRQ(ierr);
  }

  /* Post Receives to capture the buffer size */
  ierr     = PetscMalloc((nrqs+1)*sizeof(MPI_Request),&r_waits2);CHKERRQ(ierr);
  ierr     = PetscMalloc((nrqs+1)*sizeof(PetscInt*),&rbuf2);CHKERRQ(ierr);
  rbuf2[0] = tmp + msz;
  for (i=1; i<nrqs; ++i) {
    rbuf2[i] = rbuf2[i-1]+w1[pa[i-1]];
  }
  for (i=0; i<nrqs; ++i) {
    j    = pa[i];
    ierr = MPI_Irecv(rbuf2[i],w1[j],MPIU_INT,j,tag1,comm,r_waits2+i);CHKERRQ(ierr);
  }

  /* Send to other procs the buf size they should allocate */
 

  /* Receive messages*/
  ierr        = PetscMalloc((nrqr+1)*sizeof(MPI_Request),&s_waits2);CHKERRQ(ierr);
  ierr        = PetscMalloc((nrqr+1)*sizeof(MPI_Status),&r_status1);CHKERRQ(ierr);
  ierr        = PetscMalloc3(nrqr,PetscInt*,&sbuf2,nrqr,PetscInt,&req_size,nrqr,PetscInt,&req_source);CHKERRQ(ierr);
  {
    Mat_SeqAIJ  *sA = (Mat_SeqAIJ*)c->A->data,*sB = (Mat_SeqAIJ*)c->B->data;
    PetscInt    *sAi = sA->i,*sBi = sB->i,id,rstart = C->rmap->rstart;
    PetscInt    *sbuf2_i;

    for (i=0; i<nrqr; ++i) {
      ierr = MPI_Waitany(nrqr,r_waits1,&idex,r_status1+i);CHKERRQ(ierr);
      req_size[idex] = 0;
      rbuf1_i         = rbuf1[idex];
      start           = 2*rbuf1_i[0] + 1;
      ierr            = MPI_Get_count(r_status1+i,MPIU_INT,&end);CHKERRQ(ierr);
      ierr            = PetscMalloc((end+1)*sizeof(PetscInt),&sbuf2[idex]);CHKERRQ(ierr);
      sbuf2_i         = sbuf2[idex];
      for (j=start; j<end; j++) {
        id               = rbuf1_i[j] - rstart;
        ncols            = sAi[id+1] - sAi[id] + sBi[id+1] - sBi[id];
        sbuf2_i[j]       = ncols;
        req_size[idex] += ncols;
      }
      req_source[idex] = r_status1[i].MPI_SOURCE;
      /* form the header */
      sbuf2_i[0]   = req_size[idex];
      for (j=1; j<start; j++) { sbuf2_i[j] = rbuf1_i[j]; }
      ierr = MPI_Isend(sbuf2_i,end,MPIU_INT,req_source[idex],tag1,comm,s_waits2+i);CHKERRQ(ierr);
    }
  }
  ierr = PetscFree(r_status1);CHKERRQ(ierr);
  ierr = PetscFree(r_waits1);CHKERRQ(ierr);

  /*  recv buffer sizes */
  /* Receive messages*/

  ierr = PetscMalloc((nrqs+1)*sizeof(PetscInt*),&rbuf3);CHKERRQ(ierr);
  ierr = PetscMalloc((nrqs+1)*sizeof(PetscScalar*),&rbuf4);CHKERRQ(ierr);
  ierr = PetscMalloc((nrqs+1)*sizeof(MPI_Request),&r_waits3);CHKERRQ(ierr);
  ierr = PetscMalloc((nrqs+1)*sizeof(MPI_Request),&r_waits4);CHKERRQ(ierr);
  ierr = PetscMalloc((nrqs+1)*sizeof(MPI_Status),&r_status2);CHKERRQ(ierr);

  for (i=0; i<nrqs; ++i) {
    ierr = MPI_Waitany(nrqs,r_waits2,&idex,r_status2+i);CHKERRQ(ierr);
    ierr = PetscMalloc((rbuf2[idex][0]+1)*sizeof(PetscInt),&rbuf3[idex]);CHKERRQ(ierr);
    ierr = PetscMalloc((rbuf2[idex][0]+1)*sizeof(PetscScalar),&rbuf4[idex]);CHKERRQ(ierr);
    ierr = MPI_Irecv(rbuf3[idex],rbuf2[idex][0],MPIU_INT,r_status2[i].MPI_SOURCE,tag2,comm,r_waits3+idex);CHKERRQ(ierr);
    ierr = MPI_Irecv(rbuf4[idex],rbuf2[idex][0],MPIU_SCALAR,r_status2[i].MPI_SOURCE,tag3,comm,r_waits4+idex);CHKERRQ(ierr);
  } 
  ierr = PetscFree(r_status2);CHKERRQ(ierr);
  ierr = PetscFree(r_waits2);CHKERRQ(ierr);
  
  /* Wait on sends1 and sends2 */
  ierr = PetscMalloc((nrqs+1)*sizeof(MPI_Status),&s_status1);CHKERRQ(ierr);
  ierr = PetscMalloc((nrqr+1)*sizeof(MPI_Status),&s_status2);CHKERRQ(ierr);

  if (nrqs) {ierr = MPI_Waitall(nrqs,s_waits1,s_status1);CHKERRQ(ierr);}
  if (nrqr) {ierr = MPI_Waitall(nrqr,s_waits2,s_status2);CHKERRQ(ierr);}
  ierr = PetscFree(s_status1);CHKERRQ(ierr);
  ierr = PetscFree(s_status2);CHKERRQ(ierr);
  ierr = PetscFree(s_waits1);CHKERRQ(ierr);
  ierr = PetscFree(s_waits2);CHKERRQ(ierr);

  /* Now allocate buffers for a->j, and send them off */
  ierr = PetscMalloc((nrqr+1)*sizeof(PetscInt*),&sbuf_aj);CHKERRQ(ierr);
  for (i=0,j=0; i<nrqr; i++) j += req_size[i];
  ierr = PetscMalloc((j+1)*sizeof(PetscInt),&sbuf_aj[0]);CHKERRQ(ierr);
  for (i=1; i<nrqr; i++)  sbuf_aj[i] = sbuf_aj[i-1] + req_size[i-1];
  
  ierr = PetscMalloc((nrqr+1)*sizeof(MPI_Request),&s_waits3);CHKERRQ(ierr);
  {
    PetscInt nzA,nzB,*a_i = a->i,*b_i = b->i,lwrite;
    PetscInt *cworkA,*cworkB,cstart = C->cmap->rstart,rstart = C->rmap->rstart,*bmap = c->garray;
    PetscInt cend = C->cmap->rend;
    PetscInt *a_j = a->j,*b_j = b->j,ctmp;

    for (i=0; i<nrqr; i++) {
      rbuf1_i   = rbuf1[i]; 
      sbuf_aj_i = sbuf_aj[i];
      ct1       = 2*rbuf1_i[0] + 1;
      ct2       = 0;
      for (j=1,max1=rbuf1_i[0]; j<=max1; j++) { 
        kmax = rbuf1[i][2*j];
        for (k=0; k<kmax; k++,ct1++) {
          row    = rbuf1_i[ct1] - rstart;
          nzA    = a_i[row+1] - a_i[row];     nzB = b_i[row+1] - b_i[row];
          ncols  = nzA + nzB;
          cworkA = a_j + a_i[row]; cworkB = b_j + b_i[row];

          /* load the column indices for this row into cols*/
          cols  = sbuf_aj_i + ct2;
          
	  lwrite = 0;
          for (l=0; l<nzB; l++) {
            if ((ctmp = bmap[cworkB[l]]) < cstart)  cols[lwrite++] = ctmp;
          }
          for (l=0; l<nzA; l++)   cols[lwrite++] = cstart + cworkA[l];
          for (l=0; l<nzB; l++) {
            if ((ctmp = bmap[cworkB[l]]) >= cend)  cols[lwrite++] = ctmp;
          }

          ct2 += ncols;
        }
      }
      ierr = MPI_Isend(sbuf_aj_i,req_size[i],MPIU_INT,req_source[i],tag2,comm,s_waits3+i);CHKERRQ(ierr);
    }
  } 
  ierr = PetscMalloc((nrqs+1)*sizeof(MPI_Status),&r_status3);CHKERRQ(ierr);
  ierr = PetscMalloc((nrqr+1)*sizeof(MPI_Status),&s_status3);CHKERRQ(ierr);

  /* Allocate buffers for a->a, and send them off */
  ierr = PetscMalloc((nrqr+1)*sizeof(PetscScalar*),&sbuf_aa);CHKERRQ(ierr);
  for (i=0,j=0; i<nrqr; i++) j += req_size[i];
  ierr = PetscMalloc((j+1)*sizeof(PetscScalar),&sbuf_aa[0]);CHKERRQ(ierr);
  for (i=1; i<nrqr; i++)  sbuf_aa[i] = sbuf_aa[i-1] + req_size[i-1];
  
  ierr = PetscMalloc((nrqr+1)*sizeof(MPI_Request),&s_waits4);CHKERRQ(ierr);
  {
    PetscInt    nzA,nzB,*a_i = a->i,*b_i = b->i, *cworkB,lwrite;
    PetscInt    cstart = C->cmap->rstart,rstart = C->rmap->rstart,*bmap = c->garray;
    PetscInt    cend = C->cmap->rend;
    PetscInt    *b_j = b->j;
    PetscScalar *vworkA,*vworkB,*a_a = a->a,*b_a = b->a;
    
    for (i=0; i<nrqr; i++) {
      rbuf1_i   = rbuf1[i];
      sbuf_aa_i = sbuf_aa[i];
      ct1       = 2*rbuf1_i[0]+1;
      ct2       = 0;
      for (j=1,max1=rbuf1_i[0]; j<=max1; j++) {
        kmax = rbuf1_i[2*j];
        for (k=0; k<kmax; k++,ct1++) {
          row    = rbuf1_i[ct1] - rstart;
          nzA    = a_i[row+1] - a_i[row];     nzB = b_i[row+1] - b_i[row];
          ncols  = nzA + nzB;
          cworkB = b_j + b_i[row];
          vworkA = a_a + a_i[row]; 
          vworkB = b_a + b_i[row];

          /* load the column values for this row into vals*/
          vals  = sbuf_aa_i+ct2;
          
	  lwrite = 0;
          for (l=0; l<nzB; l++) {
            if ((bmap[cworkB[l]]) < cstart)  vals[lwrite++] = vworkB[l];
          }
          for (l=0; l<nzA; l++)   vals[lwrite++] = vworkA[l];
          for (l=0; l<nzB; l++) {
            if ((bmap[cworkB[l]]) >= cend)  vals[lwrite++] = vworkB[l];
          }
          
          ct2 += ncols;
        }
      }
      ierr = MPI_Isend(sbuf_aa_i,req_size[i],MPIU_SCALAR,req_source[i],tag3,comm,s_waits4+i);CHKERRQ(ierr);
    }
  } 
  ierr = PetscMalloc((nrqs+1)*sizeof(MPI_Status),&r_status4);CHKERRQ(ierr);
  ierr = PetscMalloc((nrqr+1)*sizeof(MPI_Status),&s_status4);CHKERRQ(ierr);
  ierr = PetscFree(rbuf1[0]);CHKERRQ(ierr);
  ierr = PetscFree(rbuf1);CHKERRQ(ierr);

  /* Form the matrix */
  /* create col map: global col of C -> local col of submatrices */
  if (!allcolumns){
    const PetscInt *icol_i;
#if defined (PETSC_USE_CTABLE)
    ierr = PetscMalloc((1+ismax)*sizeof(PetscTable),&cmap);CHKERRQ(ierr);
    for (i=0; i<ismax; i++) {
      if (!allcolumns[i]){
        ierr = PetscTableCreate(ncol[i]+1,&cmap[i]);CHKERRQ(ierr);
        jmax   = ncol[i];
        icol_i = icol[i];
        cmap_i = cmap[i];
        for (j=0; j<jmax; j++) { 
          ierr = PetscTableAdd(cmap[i],icol_i[j]+1,j+1);CHKERRQ(ierr);
        }
      } else {
        cmap[i] = PETSC_NULL;
      }
    }
#else
    ierr = PetscMalloc(ismax*sizeof(PetscInt*),&cmap);CHKERRQ(ierr);
    for (i=0; i<ismax; i++) {
      if (!allcolumns[i]){
        ierr = PetscMalloc(C->cmap->N*sizeof(PetscInt),&cmap[i]);CHKERRQ(ierr);
        ierr = PetscMemzero(cmap[i],C->cmap->N*sizeof(PetscInt));CHKERRQ(ierr);
        jmax   = ncol[i];
        icol_i = icol[i];
        cmap_i = cmap[i];
        for (j=0; j<jmax; j++) { 
          cmap_i[icol_i[j]] = j+1; 
        }
      } else {
        cmap[i] = PETSC_NULL;
      }
    }
#endif
  } 

  /* Create lens which is required for MatCreate... */
  for (i=0,j=0; i<ismax; i++) { j += nrow[i]; }
  ierr    = PetscMalloc(ismax*sizeof(PetscInt*),&lens);CHKERRQ(ierr);
  ierr    = PetscMalloc(j*sizeof(PetscInt),&lens[0]);CHKERRQ(ierr);
  ierr    = PetscMemzero(lens[0],j*sizeof(PetscInt));CHKERRQ(ierr);
  for (i=1; i<ismax; i++) { lens[i] = lens[i-1] + nrow[i-1]; }
  
  /* Update lens from local data */
  for (i=0; i<ismax; i++) {
    jmax   = nrow[i];
<<<<<<< HEAD
    if (!allcolumns) cmap_i = cmap[i];
=======
    if (!allcolumns[i]) cmap_i = cmap[i];
>>>>>>> 5b0f3858
    irow_i = irow[i];
    lens_i = lens[i];
    for (j=0; j<jmax; j++) {
      l = 0;
      row  = irow_i[j];
      while (row >= C->rmap->range[l+1]) l++;
      proc = l; 
      if (proc == rank) {
        ierr = MatGetRow_MPIAIJ(C,row,&ncols,&cols,0);CHKERRQ(ierr);
<<<<<<< HEAD
        if (!allcolumns){
=======
        if (!allcolumns[i]){
>>>>>>> 5b0f3858
          for (k=0; k<ncols; k++) {
#if defined (PETSC_USE_CTABLE)
            ierr = PetscTableFind(cmap_i,cols[k]+1,&tcol);CHKERRQ(ierr);
#else
            tcol = cmap_i[cols[k]];
#endif 
            if (tcol) { lens_i[j]++;} 
          }
        } else { /* allcolumns */
          lens_i[j] = ncols;
        }
        ierr = MatRestoreRow_MPIAIJ(C,row,&ncols,&cols,0);CHKERRQ(ierr);
      }
    } 
  } 
  
  /* Create row map: global row of C -> local row of submatrices */
#if defined (PETSC_USE_CTABLE)
  ierr = PetscMalloc((1+ismax)*sizeof(PetscTable),&rmap);CHKERRQ(ierr);
    for (i=0; i<ismax; i++) {
      ierr = PetscTableCreate(nrow[i]+1,&rmap[i]);CHKERRQ(ierr);
      rmap_i = rmap[i];
      irow_i = irow[i];
      jmax   = nrow[i];
      for (j=0; j<jmax; j++) { 
        ierr = PetscTableAdd(rmap[i],irow_i[j]+1,j+1);CHKERRQ(ierr); 
      }
    }
#else
  ierr    = PetscMalloc(ismax*sizeof(PetscInt*),&rmap);CHKERRQ(ierr);
  ierr    = PetscMalloc(ismax*C->rmap->N*sizeof(PetscInt),&rmap[0]);CHKERRQ(ierr);
  ierr    = PetscMemzero(rmap[0],ismax*C->rmap->N*sizeof(PetscInt));CHKERRQ(ierr);
  for (i=1; i<ismax; i++) { rmap[i] = rmap[i-1] + C->rmap->N;}
  for (i=0; i<ismax; i++) {
    rmap_i = rmap[i];
    irow_i = irow[i];
    jmax   = nrow[i];
    for (j=0; j<jmax; j++) { 
      rmap_i[irow_i[j]] = j; 
    }
  }
#endif
 
  /* Update lens from offproc data */
  {
    PetscInt *rbuf2_i,*rbuf3_i,*sbuf1_i;

    for (tmp2=0; tmp2<nrqs; tmp2++) {
      ierr = MPI_Waitany(nrqs,r_waits3,&idex2,r_status3+tmp2);CHKERRQ(ierr);
      idex   = pa[idex2];
      sbuf1_i = sbuf1[idex];
      jmax    = sbuf1_i[0];
      ct1     = 2*jmax+1; 
      ct2     = 0;               
      rbuf2_i = rbuf2[idex2];
      rbuf3_i = rbuf3[idex2];
      for (j=1; j<=jmax; j++) {
        is_no   = sbuf1_i[2*j-1];
        max1    = sbuf1_i[2*j];
        lens_i  = lens[is_no];
<<<<<<< HEAD
        if (!allcolumns){cmap_i  = cmap[is_no];}
=======
        if (!allcolumns[is_no]){cmap_i  = cmap[is_no];}
>>>>>>> 5b0f3858
        rmap_i  = rmap[is_no];
        for (k=0; k<max1; k++,ct1++) {
#if defined (PETSC_USE_CTABLE)
          ierr = PetscTableFind(rmap_i,sbuf1_i[ct1]+1,&row);CHKERRQ(ierr);
          row--;
          if (row < 0) { SETERRQ(PETSC_COMM_SELF,PETSC_ERR_PLIB,"row not found in table"); }
#else
          row  = rmap_i[sbuf1_i[ct1]]; /* the val in the new matrix to be */
#endif
          max2 = rbuf2_i[ct1];
          for (l=0; l<max2; l++,ct2++) {
<<<<<<< HEAD
            if (!allcolumns){
=======
            if (!allcolumns[is_no]){
>>>>>>> 5b0f3858
#if defined (PETSC_USE_CTABLE)
              ierr = PetscTableFind(cmap_i,rbuf3_i[ct2]+1,&tcol);CHKERRQ(ierr);
#else
              tcol = cmap_i[rbuf3_i[ct2]];
#endif
              if (tcol) { 
                lens_i[row]++;
              }
            } else { /* allcolumns */
              lens_i[row]++; /* lens_i[row] += max2 ? */
            }
          } 
        }
      }
    }
  }    
  ierr = PetscFree(r_status3);CHKERRQ(ierr);
  ierr = PetscFree(r_waits3);CHKERRQ(ierr);
  if (nrqr) {ierr = MPI_Waitall(nrqr,s_waits3,s_status3);CHKERRQ(ierr);}
  ierr = PetscFree(s_status3);CHKERRQ(ierr);
  ierr = PetscFree(s_waits3);CHKERRQ(ierr);

  /* Create the submatrices */
  if (scall == MAT_REUSE_MATRIX) {
    PetscBool  flag;

    /*
        Assumes new rows are same length as the old rows,hence bug!
    */
    for (i=0; i<ismax; i++) {
      mat = (Mat_SeqAIJ *)(submats[i]->data);
      if ((submats[i]->rmap->n != nrow[i]) || (submats[i]->cmap->n != ncol[i])) SETERRQ(PETSC_COMM_SELF,PETSC_ERR_ARG_SIZ,"Cannot reuse matrix. wrong size");
      ierr = PetscMemcmp(mat->ilen,lens[i],submats[i]->rmap->n*sizeof(PetscInt),&flag);CHKERRQ(ierr);
      if (!flag) SETERRQ(PETSC_COMM_SELF,PETSC_ERR_ARG_SIZ,"Cannot reuse matrix. wrong no of nonzeros");
      /* Initial matrix as if empty */
      ierr = PetscMemzero(mat->ilen,submats[i]->rmap->n*sizeof(PetscInt));CHKERRQ(ierr);
      submats[i]->factortype = C->factortype;
    }
  } else {
    for (i=0; i<ismax; i++) {
      ierr = MatCreate(PETSC_COMM_SELF,submats+i);CHKERRQ(ierr);
      ierr = MatSetSizes(submats[i],nrow[i],ncol[i],PETSC_DETERMINE,PETSC_DETERMINE);CHKERRQ(ierr);
      ierr = MatSetType(submats[i],((PetscObject)A)->type_name);CHKERRQ(ierr);
      ierr = MatSeqAIJSetPreallocation(submats[i],0,lens[i]);CHKERRQ(ierr);
    }
  }

  /* Assemble the matrices */
  /* First assemble the local rows */
  {
    PetscInt    ilen_row,*imat_ilen,*imat_j,*imat_i,old_row;
    PetscScalar *imat_a;
  
    for (i=0; i<ismax; i++) {
      mat       = (Mat_SeqAIJ*)submats[i]->data;
      imat_ilen = mat->ilen;
      imat_j    = mat->j;
      imat_i    = mat->i;
      imat_a    = mat->a;
<<<<<<< HEAD
      if (!allcolumns) cmap_i = cmap[i];
=======
      if (!allcolumns[i]) cmap_i = cmap[i];
>>>>>>> 5b0f3858
      rmap_i    = rmap[i];
      irow_i    = irow[i];
      jmax      = nrow[i];
      for (j=0; j<jmax; j++) {
	l = 0;
        row      = irow_i[j];
        while (row >= C->rmap->range[l+1]) l++;
        proc = l;
        if (proc == rank) {
          old_row  = row;
#if defined (PETSC_USE_CTABLE)
          ierr = PetscTableFind(rmap_i,row+1,&row);CHKERRQ(ierr);
          row--;
#else
          row      = rmap_i[row];
#endif
          ilen_row = imat_ilen[row];
          ierr     = MatGetRow_MPIAIJ(C,old_row,&ncols,&cols,&vals);CHKERRQ(ierr);
          mat_i    = imat_i[row] ;
          mat_a    = imat_a + mat_i;
          mat_j    = imat_j + mat_i;
<<<<<<< HEAD
          if (!allcolumns){
=======
          if (!allcolumns[i]){
>>>>>>> 5b0f3858
            for (k=0; k<ncols; k++) {
#if defined (PETSC_USE_CTABLE)
              ierr = PetscTableFind(cmap_i,cols[k]+1,&tcol);CHKERRQ(ierr);
#else
              tcol = cmap_i[cols[k]];
#endif
              if (tcol){
                *mat_j++ = tcol - 1;
                *mat_a++ = vals[k];
                ilen_row++;
              }
            }
          } else { /* allcolumns */
            for (k=0; k<ncols; k++) {
              *mat_j++ = cols[k] ; /* global col index! */
              *mat_a++ = vals[k];
              ilen_row++;
            }
          }
          ierr = MatRestoreRow_MPIAIJ(C,old_row,&ncols,&cols,&vals);CHKERRQ(ierr);
          imat_ilen[row] = ilen_row; 
        }
      }
    }
  }

  /*   Now assemble the off proc rows*/
  {
    PetscInt    *sbuf1_i,*rbuf2_i,*rbuf3_i,*imat_ilen,ilen;
    PetscInt    *imat_j,*imat_i;
    PetscScalar *imat_a,*rbuf4_i;

    for (tmp2=0; tmp2<nrqs; tmp2++) {
      ierr = MPI_Waitany(nrqs,r_waits4,&idex2,r_status4+tmp2);CHKERRQ(ierr);
      idex   = pa[idex2];
      sbuf1_i = sbuf1[idex];
      jmax    = sbuf1_i[0];           
      ct1     = 2*jmax + 1; 
      ct2     = 0;    
      rbuf2_i = rbuf2[idex2];
      rbuf3_i = rbuf3[idex2];
      rbuf4_i = rbuf4[idex2];
      for (j=1; j<=jmax; j++) {
        is_no     = sbuf1_i[2*j-1];
        rmap_i    = rmap[is_no];
<<<<<<< HEAD
        if (!allcolumns){cmap_i    = cmap[is_no];}
=======
        if (!allcolumns[is_no]){cmap_i = cmap[is_no];}
>>>>>>> 5b0f3858
        mat       = (Mat_SeqAIJ*)submats[is_no]->data;
        imat_ilen = mat->ilen;
        imat_j    = mat->j;
        imat_i    = mat->i;
        imat_a    = mat->a;
        max1      = sbuf1_i[2*j];
        for (k=0; k<max1; k++,ct1++) {
          row   = sbuf1_i[ct1];
#if defined (PETSC_USE_CTABLE)
          ierr = PetscTableFind(rmap_i,row+1,&row);CHKERRQ(ierr);
          row--;
#else
          row   = rmap_i[row]; 
#endif
          ilen  = imat_ilen[row];
          mat_i = imat_i[row] ;
          mat_a = imat_a + mat_i;
          mat_j = imat_j + mat_i;
          max2 = rbuf2_i[ct1];
<<<<<<< HEAD
          if (!allcolumns){
=======
          if (!allcolumns[is_no]){
>>>>>>> 5b0f3858
            for (l=0; l<max2; l++,ct2++) {
           
#if defined (PETSC_USE_CTABLE)
              ierr = PetscTableFind(cmap_i,rbuf3_i[ct2]+1,&tcol);CHKERRQ(ierr);
#else
              tcol = cmap_i[rbuf3_i[ct2]];
#endif
              if (tcol) { 
                *mat_j++ = tcol - 1; 
                *mat_a++ = rbuf4_i[ct2];
                ilen++;
              }
            }
          } else { /* allcolumns */
            for (l=0; l<max2; l++,ct2++) {
              *mat_j++ = rbuf3_i[ct2]; /* same global column index of C */
              *mat_a++ = rbuf4_i[ct2];
              ilen++;
            }
          }
          imat_ilen[row] = ilen;
        }
      }
    }
  }

  ierr = PetscFree(r_status4);CHKERRQ(ierr);
  ierr = PetscFree(r_waits4);CHKERRQ(ierr);
  if (nrqr) {ierr = MPI_Waitall(nrqr,s_waits4,s_status4);CHKERRQ(ierr);}
  ierr = PetscFree(s_waits4);CHKERRQ(ierr);
  ierr = PetscFree(s_status4);CHKERRQ(ierr);

  /* Restore the indices */
  for (i=0; i<ismax; i++) {
    ierr = ISRestoreIndices(isrow[i],irow+i);CHKERRQ(ierr);
    if (!allcolumns[i]){
      ierr = ISRestoreIndices(iscol[i],icol+i);CHKERRQ(ierr);
    }
  }

  /* Destroy allocated memory */
  ierr = PetscFree4(irow,icol,nrow,ncol);CHKERRQ(ierr);
  ierr = PetscFree4(w1,w2,w3,w4);CHKERRQ(ierr);
  ierr = PetscFree(pa);CHKERRQ(ierr);

  ierr = PetscFree4(sbuf1,ptr,tmp,ctr);CHKERRQ(ierr);
  ierr = PetscFree(rbuf2);CHKERRQ(ierr);
  for (i=0; i<nrqr; ++i) {
    ierr = PetscFree(sbuf2[i]);CHKERRQ(ierr);
  }
  for (i=0; i<nrqs; ++i) {
    ierr = PetscFree(rbuf3[i]);CHKERRQ(ierr);
    ierr = PetscFree(rbuf4[i]);CHKERRQ(ierr);
  }

  ierr = PetscFree3(sbuf2,req_size,req_source);CHKERRQ(ierr);
  ierr = PetscFree(rbuf3);CHKERRQ(ierr);
  ierr = PetscFree(rbuf4);CHKERRQ(ierr);
  ierr = PetscFree(sbuf_aj[0]);CHKERRQ(ierr);
  ierr = PetscFree(sbuf_aj);CHKERRQ(ierr);
  ierr = PetscFree(sbuf_aa[0]);CHKERRQ(ierr);
  ierr = PetscFree(sbuf_aa);CHKERRQ(ierr);

#if defined (PETSC_USE_CTABLE)
<<<<<<< HEAD
  for (i=0; i<ismax; i++) {
    if (!allcolumns){ierr = PetscTableDestroy((PetscTable*)&cmap[i]);CHKERRQ(ierr);}
    ierr = PetscTableDestroy((PetscTable*)&rmap[i]);CHKERRQ(ierr);
  }
#else
  if (!allcolumns){ierr = PetscFree(cmap[0]);CHKERRQ(ierr);}
  ierr = PetscFree(rmap[0]);CHKERRQ(ierr);
#endif
  if (!allcolumns){ierr = PetscFree(cmap);CHKERRQ(ierr);}
=======
  for (i=0; i<ismax; i++) {ierr = PetscTableDestroy((PetscTable*)&rmap[i]);CHKERRQ(ierr);}
#else
  ierr = PetscFree(rmap[0]);CHKERRQ(ierr);
#endif
>>>>>>> 5b0f3858
  ierr = PetscFree(rmap);CHKERRQ(ierr);

  for (i=0; i<ismax; i++) {
    if (!allcolumns[i]){
#if defined (PETSC_USE_CTABLE)
      ierr = PetscTableDestroy((PetscTable*)&cmap[i]);CHKERRQ(ierr);
#else
      ierr = PetscFree(cmap[i]);CHKERRQ(ierr);
#endif
    }
  }
  ierr = PetscFree(cmap);CHKERRQ(ierr);
  ierr = PetscFree(lens[0]);CHKERRQ(ierr);
  ierr = PetscFree(lens);CHKERRQ(ierr);

  for (i=0; i<ismax; i++) {
    ierr = MatAssemblyBegin(submats[i],MAT_FINAL_ASSEMBLY);CHKERRQ(ierr);
    ierr = MatAssemblyEnd(submats[i],MAT_FINAL_ASSEMBLY);CHKERRQ(ierr);
  }
  PetscFunctionReturn(0); 
}

/* 
 Observe that the Seq matrices used to construct this MPI matrix are not increfed.
 Be careful not to destroy them elsewhere.  
 */
#undef __FUNCT__  
#define __FUNCT__ "MatCreateMPIAIJFromSeqMatrices_Private" 
PetscErrorCode MatCreateMPIAIJFromSeqMatrices_Private(MPI_Comm comm, Mat A, Mat B, Mat *C)
{ 
  /* If making this function public, change the error returned in this function away from _PLIB. */
  PetscErrorCode ierr;
  Mat_MPIAIJ *aij;
  PetscBool seqaij;

  PetscFunctionBegin;
  /* Check to make sure the component matrices are compatible with C. */
  ierr = PetscTypeCompare((PetscObject)A, MATSEQAIJ, &seqaij); CHKERRQ(ierr);
  if(!seqaij) {
    SETERRQ(PETSC_COMM_SELF, PETSC_ERR_PLIB, "Diagonal matrix is of wrong type");
  }
  ierr = PetscTypeCompare((PetscObject)B, MATSEQAIJ, &seqaij); CHKERRQ(ierr);
  if(!seqaij) {
    SETERRQ(PETSC_COMM_SELF, PETSC_ERR_PLIB, "Off-diagonal matrix is of wrong type");
  }
  if(A->rmap->n != B->rmap->n || A->rmap->bs != B->rmap->bs || A->cmap->bs != B->cmap->bs) {
    SETERRQ(PETSC_COMM_SELF, PETSC_ERR_PLIB, "Incompatible component matrices of an MPIAIJ matrix");
  }
  ierr = MatCreate(comm, C); CHKERRQ(ierr);
  ierr = MatSetSizes(*C,A->rmap->n, A->cmap->n, PETSC_DECIDE, PETSC_DECIDE); CHKERRQ(ierr);
  ierr = PetscLayoutSetBlockSize((*C)->rmap,A->rmap->bs);CHKERRQ(ierr);
  ierr = PetscLayoutSetBlockSize((*C)->cmap,A->cmap->bs);CHKERRQ(ierr);
  ierr = PetscLayoutSetUp((*C)->rmap);CHKERRQ(ierr);
  ierr = PetscLayoutSetUp((*C)->cmap);CHKERRQ(ierr);
  if((*C)->cmap->N != A->cmap->n + B->cmap->n) {
    SETERRQ(PETSC_COMM_SELF, PETSC_ERR_PLIB, "Incompatible component matrices of an MPIAIJ matrix");
  }
  ierr = MatSetType(*C, MATMPIAIJ); CHKERRQ(ierr);
  aij = (Mat_MPIAIJ*)((*C)->data);
  aij->A = A;
  aij->B = B;
  ierr = PetscLogObjectParent(*C,A); CHKERRQ(ierr);
  ierr = PetscLogObjectParent(*C,B); CHKERRQ(ierr);
  (*C)->preallocated = (PetscBool)(A->preallocated && B->preallocated);
  (*C)->assembled    = (PetscBool)(A->assembled && B->assembled);
  PetscFunctionReturn(0);
}

#undef __FUNCT__  
#define __FUNCT__ "MatMPIAIJExtractSeqMatrices_Private" 
PetscErrorCode MatMPIAIJExtractSeqMatrices_Private(Mat C, Mat *A, Mat *B)
{ 
  Mat_MPIAIJ *aij = (Mat_MPIAIJ*) (C->data);
  PetscFunctionBegin;
  PetscValidPointer(A,2);
  PetscValidPointer(B,3);
  *A = aij->A;
  *B = aij->B;
  /* Note that we don't incref *A and *B, so be careful! */
  PetscFunctionReturn(0);
}


#undef __FUNCT__  
#define __FUNCT__ "MatGetSubMatricesParallel_MPIXAIJ" 
PetscErrorCode MatGetSubMatricesParallel_MPIXAIJ(Mat C,PetscInt ismax,const IS isrow[],const IS iscol[],MatReuse scall,Mat *submat[],
						 PetscErrorCode(*getsubmats_seq)(Mat, PetscInt, const IS[], const IS[], MatReuse, Mat**),
						 PetscErrorCode(*makefromseq)(MPI_Comm, Mat, Mat,Mat*),
						 PetscErrorCode(*extractseq)(Mat, Mat*, Mat*))
{ 
  PetscErrorCode ierr;
  PetscMPIInt size, flag;
  PetscInt    i,ii;
  PetscInt    ismax_c;
  PetscFunctionBegin; 
  if(!ismax) {
    PetscFunctionReturn(0);
  }
  for(i = 0, ismax_c = 0; i < ismax; ++i) {
    ierr = MPI_Comm_compare(((PetscObject)isrow[i])->comm,((PetscObject)iscol[i])->comm, &flag); CHKERRQ(ierr);
    if(flag != MPI_IDENT) {
      SETERRQ(PETSC_COMM_SELF, PETSC_ERR_ARG_WRONG, "Row and column index sets must have the same communicator");
    }
    ierr = MPI_Comm_size(((PetscObject)isrow[i])->comm, &size); CHKERRQ(ierr);
    if(size > 1) {
      ++ismax_c;
    }
  }
  if(!ismax_c) { /* Sequential ISs only, so can call the sequential matrix extraction subroutine. */
    ierr = (*getsubmats_seq)(C,ismax,isrow,iscol,scall,submat); CHKERRQ(ierr); 
  }
  else { /* if(ismax_c) */
    Mat *A,*B;
    IS  *isrow_c, *iscol_c;
    PetscMPIInt size;
    /* 
     Allocate the necessary arrays to hold the resulting parallel matrices as well as the intermediate 
     array of sequential matrices underlying the resulting parallel matrices.  
     Which arrays to allocate is based on the value of MatReuse scall.
     There are as many diag matrices as there are original index sets.
     There are only as many parallel and off-diag matrices, as there are parallel (comm size > 1) index sets.

     Sequential matrix arrays are allocated in any event: even if the array of parallel matrices already exists, 
     we need to consolidate the underlying seq matrices into as single array to serve as placeholders into getsubmats_seq 
     will deposite the extracted diag and off-diag parts. 
     However, if reuse is taking place, we have to allocate the seq matrix arrays here.
     If reuse is NOT taking place, then the seq matrix arrays are allocated by getsubmats_seq.
    */
    
    /* Parallel matrix array is allocated only if no reuse is taking place. */
    if (scall != MAT_REUSE_MATRIX) {
      ierr = PetscMalloc((ismax)*sizeof(Mat),submat);CHKERRQ(ierr);
    }
    else {
      ierr = PetscMalloc(ismax*sizeof(Mat), &A); CHKERRQ(ierr);
      ierr = PetscMalloc(ismax_c*sizeof(Mat), &B); CHKERRQ(ierr); 
      /* If parallel matrices are being reused, then simply reuse the underlying seq matrices as well. */
      for(i = 0, ii = 0; i < ismax; ++i) {
        ierr = MPI_Comm_size(((PetscObject)isrow[i])->comm, &size); CHKERRQ(ierr);
        if(size > 1) {
          ierr = (*extractseq)((*submat)[i],A+i,B+ii); CHKERRQ(ierr);
          ++ii;
        }
        else {
          A[i] = (*submat)[i];
        }
      }
    }
    /* 
     Construct the complements of the iscol ISs for parallel ISs only.
     These are used to extract the off-diag portion of the resulting parallel matrix.
     The row IS for the off-diag portion is the same as for the diag portion,
     so we merely alias the row IS, while skipping those that are sequential.
    */
    ierr = PetscMalloc2(ismax_c,IS,&isrow_c, ismax_c, IS, &iscol_c); CHKERRQ(ierr);
    for(i = 0, ii = 0; i < ismax; ++i) {
      ierr = MPI_Comm_size(((PetscObject)isrow[i])->comm, &size); CHKERRQ(ierr);
      if(size > 1) {
	isrow_c[ii] = isrow[i];
	ierr = ISGetNonlocalIS(iscol[i], &(iscol_c[ii])); CHKERRQ(ierr);
	++ii;
      }
    }
    /* Now obtain the sequential A and B submatrices separately. */
    ierr = (*getsubmats_seq)(C,ismax,isrow, iscol,scall, &A); CHKERRQ(ierr);
    ierr = (*getsubmats_seq)(C,ismax_c,isrow_c, iscol_c,scall, &B); CHKERRQ(ierr);
    for(ii = 0; ii < ismax_c; ++ii) {
      ierr = ISDestroy(&iscol_c[ii]); CHKERRQ(ierr);
    }
    ierr = PetscFree2(isrow_c, iscol_c); CHKERRQ(ierr);
    /* 
     If scall == MAT_REUSE_MATRIX, we are done, since the sequential matrices A & B
     have been extracted directly into the parallel matrices containing them, or
     simply into the sequential matrix identical with the corresponding A (if size == 1).
     Otherwise, make sure that parallel matrices are constructed from A & B, or the
     A is put into the correct submat slot (if size == 1).
     */
    if(scall != MAT_REUSE_MATRIX) {
      for(i = 0, ii = 0; i < ismax; ++i) {
        ierr = MPI_Comm_size(((PetscObject)isrow[i])->comm, &size); CHKERRQ(ierr);
        if(size > 1) {
          /* 
           For each parallel isrow[i], create parallel matrices from the extracted sequential matrices. 
           */
          /* Construct submat[i] from the Seq pieces A and B. */ 
          ierr = (*makefromseq)(((PetscObject)isrow[i])->comm, A[i], B[ii], (*submat)+i); CHKERRQ(ierr);
          
          ++ii;
        }
        else {
          (*submat)[i] = A[i];
        }
      }
    }
    ierr = PetscFree(A); CHKERRQ(ierr);
    ierr = PetscFree(B); CHKERRQ(ierr);
  }
  PetscFunctionReturn(0);
}/* MatGetSubMatricesParallel_MPIXAIJ() */



#undef __FUNCT__  
#define __FUNCT__ "MatGetSubMatricesParallel_MPIAIJ" 
PetscErrorCode MatGetSubMatricesParallel_MPIAIJ(Mat C,PetscInt ismax,const IS isrow[],const IS iscol[],MatReuse scall,Mat *submat[])
{ 
  PetscErrorCode ierr;
  PetscFunctionBegin;
  ierr = MatGetSubMatricesParallel_MPIXAIJ(C,ismax,isrow,iscol,scall,submat,MatGetSubMatrices_MPIAIJ,
                                           MatCreateMPIAIJFromSeqMatrices_Private, 
                                           MatMPIAIJExtractSeqMatrices_Private); 
  CHKERRQ(ierr);
  PetscFunctionReturn(0);
}<|MERGE_RESOLUTION|>--- conflicted
+++ resolved
@@ -530,11 +530,7 @@
   PetscFunctionReturn(0);
 }  
 /* -------------------------------------------------------------------------*/
-<<<<<<< HEAD
-extern PetscErrorCode MatGetSubMatrices_MPIAIJ_Local(Mat,PetscInt,const IS[],const IS[],MatReuse,PetscBool,Mat*);
-=======
 extern PetscErrorCode MatGetSubMatrices_MPIAIJ_Local(Mat,PetscInt,const IS[],const IS[],MatReuse,PetscBool*,Mat*);
->>>>>>> 5b0f3858
 extern PetscErrorCode MatAssemblyEnd_SeqAIJ(Mat,MatAssemblyType);
 /*
     Every processor gets the entire matrix
@@ -731,11 +727,7 @@
 { 
   PetscErrorCode ierr;
   PetscInt       nmax,nstages_local,nstages,i,pos,max_no,nrow,ncol;
-<<<<<<< HEAD
-  PetscBool      rowflag,colflag,wantallmatrix=PETSC_FALSE,twantallmatrix,wantallmatrixcolumns=PETSC_FALSE;
-=======
   PetscBool      rowflag,colflag,wantallmatrix=PETSC_FALSE,twantallmatrix,*allcolumns;
->>>>>>> 5b0f3858
 
   PetscFunctionBegin;
   /*
@@ -763,15 +755,6 @@
   }
 
   /* Check for special case: each processor gets entire matrix columns */
-<<<<<<< HEAD
-  if (ismax == 1){
-    ierr = ISIdentity(*iscol,&colflag);CHKERRQ(ierr);
-    ierr = ISGetLocalSize(*iscol,&ncol);CHKERRQ(ierr);
-    if (colflag && ncol == C->cmap->N){
-      wantallmatrixcolumns = PETSC_TRUE;
-      ierr = MatGetSubMatrices_MPIAIJ_Local(C,ismax,isrow,iscol,scall,wantallmatrixcolumns,*submat);CHKERRQ(ierr);
-      PetscFunctionReturn(0);
-=======
   ierr = PetscMalloc((ismax+1)*sizeof(PetscBool),&allcolumns);CHKERRQ(ierr);
   for (i=0; i<ismax; i++) {
     ierr = ISIdentity(iscol[i],&colflag);CHKERRQ(ierr);
@@ -780,7 +763,6 @@
       allcolumns[i] = PETSC_TRUE;
     } else {
       allcolumns[i] = PETSC_FALSE;
->>>>>>> 5b0f3858
     }
   }
 
@@ -802,11 +784,7 @@
     if (pos+nmax <= ismax) max_no = nmax;
     else if (pos == ismax) max_no = 0;
     else                   max_no = ismax-pos;
-<<<<<<< HEAD
-    ierr = MatGetSubMatrices_MPIAIJ_Local(C,max_no,isrow+pos,iscol+pos,scall,wantallmatrixcolumns,*submat+pos);CHKERRQ(ierr);
-=======
     ierr = MatGetSubMatrices_MPIAIJ_Local(C,max_no,isrow+pos,iscol+pos,scall,allcolumns+pos,*submat+pos);CHKERRQ(ierr);
->>>>>>> 5b0f3858
     pos += max_no;
   }
 
@@ -817,11 +795,7 @@
 /* -------------------------------------------------------------------------*/
 #undef __FUNCT__  
 #define __FUNCT__ "MatGetSubMatrices_MPIAIJ_Local" 
-<<<<<<< HEAD
-PetscErrorCode MatGetSubMatrices_MPIAIJ_Local(Mat C,PetscInt ismax,const IS isrow[],const IS iscol[],MatReuse scall,PetscBool allcolumns,Mat *submats)
-=======
 PetscErrorCode MatGetSubMatrices_MPIAIJ_Local(Mat C,PetscInt ismax,const IS isrow[],const IS iscol[],MatReuse scall,PetscBool *allcolumns,Mat *submats)
->>>>>>> 5b0f3858
 { 
   Mat_MPIAIJ     *c = (Mat_MPIAIJ*)C->data;
   Mat            A = c->A;
@@ -1164,7 +1138,7 @@
 
   /* Form the matrix */
   /* create col map: global col of C -> local col of submatrices */
-  if (!allcolumns){
+  {
     const PetscInt *icol_i;
 #if defined (PETSC_USE_CTABLE)
     ierr = PetscMalloc((1+ismax)*sizeof(PetscTable),&cmap);CHKERRQ(ierr);
@@ -1210,11 +1184,7 @@
   /* Update lens from local data */
   for (i=0; i<ismax; i++) {
     jmax   = nrow[i];
-<<<<<<< HEAD
-    if (!allcolumns) cmap_i = cmap[i];
-=======
     if (!allcolumns[i]) cmap_i = cmap[i];
->>>>>>> 5b0f3858
     irow_i = irow[i];
     lens_i = lens[i];
     for (j=0; j<jmax; j++) {
@@ -1224,11 +1194,7 @@
       proc = l; 
       if (proc == rank) {
         ierr = MatGetRow_MPIAIJ(C,row,&ncols,&cols,0);CHKERRQ(ierr);
-<<<<<<< HEAD
-        if (!allcolumns){
-=======
         if (!allcolumns[i]){
->>>>>>> 5b0f3858
           for (k=0; k<ncols; k++) {
 #if defined (PETSC_USE_CTABLE)
             ierr = PetscTableFind(cmap_i,cols[k]+1,&tcol);CHKERRQ(ierr);
@@ -1289,11 +1255,7 @@
         is_no   = sbuf1_i[2*j-1];
         max1    = sbuf1_i[2*j];
         lens_i  = lens[is_no];
-<<<<<<< HEAD
-        if (!allcolumns){cmap_i  = cmap[is_no];}
-=======
         if (!allcolumns[is_no]){cmap_i  = cmap[is_no];}
->>>>>>> 5b0f3858
         rmap_i  = rmap[is_no];
         for (k=0; k<max1; k++,ct1++) {
 #if defined (PETSC_USE_CTABLE)
@@ -1305,11 +1267,7 @@
 #endif
           max2 = rbuf2_i[ct1];
           for (l=0; l<max2; l++,ct2++) {
-<<<<<<< HEAD
-            if (!allcolumns){
-=======
             if (!allcolumns[is_no]){
->>>>>>> 5b0f3858
 #if defined (PETSC_USE_CTABLE)
               ierr = PetscTableFind(cmap_i,rbuf3_i[ct2]+1,&tcol);CHKERRQ(ierr);
 #else
@@ -1369,11 +1327,7 @@
       imat_j    = mat->j;
       imat_i    = mat->i;
       imat_a    = mat->a;
-<<<<<<< HEAD
-      if (!allcolumns) cmap_i = cmap[i];
-=======
       if (!allcolumns[i]) cmap_i = cmap[i];
->>>>>>> 5b0f3858
       rmap_i    = rmap[i];
       irow_i    = irow[i];
       jmax      = nrow[i];
@@ -1395,11 +1349,7 @@
           mat_i    = imat_i[row] ;
           mat_a    = imat_a + mat_i;
           mat_j    = imat_j + mat_i;
-<<<<<<< HEAD
-          if (!allcolumns){
-=======
           if (!allcolumns[i]){
->>>>>>> 5b0f3858
             for (k=0; k<ncols; k++) {
 #if defined (PETSC_USE_CTABLE)
               ierr = PetscTableFind(cmap_i,cols[k]+1,&tcol);CHKERRQ(ierr);
@@ -1445,11 +1395,7 @@
       for (j=1; j<=jmax; j++) {
         is_no     = sbuf1_i[2*j-1];
         rmap_i    = rmap[is_no];
-<<<<<<< HEAD
-        if (!allcolumns){cmap_i    = cmap[is_no];}
-=======
         if (!allcolumns[is_no]){cmap_i = cmap[is_no];}
->>>>>>> 5b0f3858
         mat       = (Mat_SeqAIJ*)submats[is_no]->data;
         imat_ilen = mat->ilen;
         imat_j    = mat->j;
@@ -1469,11 +1415,7 @@
           mat_a = imat_a + mat_i;
           mat_j = imat_j + mat_i;
           max2 = rbuf2_i[ct1];
-<<<<<<< HEAD
-          if (!allcolumns){
-=======
           if (!allcolumns[is_no]){
->>>>>>> 5b0f3858
             for (l=0; l<max2; l++,ct2++) {
            
 #if defined (PETSC_USE_CTABLE)
@@ -1538,22 +1480,10 @@
   ierr = PetscFree(sbuf_aa);CHKERRQ(ierr);
 
 #if defined (PETSC_USE_CTABLE)
-<<<<<<< HEAD
-  for (i=0; i<ismax; i++) {
-    if (!allcolumns){ierr = PetscTableDestroy((PetscTable*)&cmap[i]);CHKERRQ(ierr);}
-    ierr = PetscTableDestroy((PetscTable*)&rmap[i]);CHKERRQ(ierr);
-  }
-#else
-  if (!allcolumns){ierr = PetscFree(cmap[0]);CHKERRQ(ierr);}
-  ierr = PetscFree(rmap[0]);CHKERRQ(ierr);
-#endif
-  if (!allcolumns){ierr = PetscFree(cmap);CHKERRQ(ierr);}
-=======
   for (i=0; i<ismax; i++) {ierr = PetscTableDestroy((PetscTable*)&rmap[i]);CHKERRQ(ierr);}
 #else
   ierr = PetscFree(rmap[0]);CHKERRQ(ierr);
 #endif
->>>>>>> 5b0f3858
   ierr = PetscFree(rmap);CHKERRQ(ierr);
 
   for (i=0; i<ismax; i++) {
