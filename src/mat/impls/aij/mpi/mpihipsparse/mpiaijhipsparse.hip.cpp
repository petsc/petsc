/* Portions of this code are under:
   Copyright (c) 2022 Advanced Micro Devices, Inc. All rights reserved.
*/
#include <../src/mat/impls/aij/mpi/mpiaij.h> /*I "petscmat.h" I*/
#include <../src/mat/impls/aij/seq/seqhipsparse/hipsparsematimpl.h>
#include <../src/mat/impls/aij/mpi/mpihipsparse/mpihipsparsematimpl.h>
#include <thrust/advance.h>
#include <thrust/partition.h>
#include <thrust/sort.h>
#include <thrust/unique.h>
#include <petscsf.h>

struct VecHIPEquals {
  template <typename Tuple>
  __host__ __device__ void operator()(Tuple t)
  {
    thrust::get<1>(t) = thrust::get<0>(t);
  }
};

static PetscErrorCode MatCOOStructDestroy_MPIAIJCUSPARSE(void *data)
{
  MatCOOStruct_MPIAIJ *coo = (MatCOOStruct_MPIAIJ *)data;

  PetscFunctionBegin;
  PetscCall(PetscSFDestroy(&coo->sf));
  PetscCallHIP(hipFree(coo->Ajmap1));
  PetscCallHIP(hipFree(coo->Aperm1));
  PetscCallHIP(hipFree(coo->Bjmap1));
  PetscCallHIP(hipFree(coo->Bperm1));
  PetscCallHIP(hipFree(coo->Aimap2));
  PetscCallHIP(hipFree(coo->Ajmap2));
  PetscCallHIP(hipFree(coo->Aperm2));
  PetscCallHIP(hipFree(coo->Bimap2));
  PetscCallHIP(hipFree(coo->Bjmap2));
  PetscCallHIP(hipFree(coo->Bperm2));
  PetscCallHIP(hipFree(coo->Cperm1));
  PetscCallHIP(hipFree(coo->sendbuf));
  PetscCallHIP(hipFree(coo->recvbuf));
  PetscCall(PetscFree(coo));
  PetscFunctionReturn(PETSC_SUCCESS);
}

static PetscErrorCode MatSetPreallocationCOO_MPIAIJHIPSPARSE(Mat mat, PetscCount coo_n, PetscInt coo_i[], PetscInt coo_j[])
{
  Mat_MPIAIJ          *mpiaij = (Mat_MPIAIJ *)mat->data;
  PetscBool            dev_ij = PETSC_FALSE;
  PetscMemType         mtype  = PETSC_MEMTYPE_HOST;
  PetscInt            *i, *j;
  PetscContainer       container_h, container_d;
  MatCOOStruct_MPIAIJ *coo_h, *coo_d;

  PetscFunctionBegin;
  PetscCall(PetscFree(mpiaij->garray));
  PetscCall(VecDestroy(&mpiaij->lvec));
#if defined(PETSC_USE_CTABLE)
  PetscCall(PetscHMapIDestroy(&mpiaij->colmap));
#else
  PetscCall(PetscFree(mpiaij->colmap));
#endif
  PetscCall(VecScatterDestroy(&mpiaij->Mvctx));
  mat->assembled     = PETSC_FALSE;
  mat->was_assembled = PETSC_FALSE;
  PetscCall(PetscGetMemType(coo_i, &mtype));
  if (PetscMemTypeDevice(mtype)) {
    dev_ij = PETSC_TRUE;
    PetscCall(PetscMalloc2(coo_n, &i, coo_n, &j));
    PetscCallHIP(hipMemcpy(i, coo_i, coo_n * sizeof(PetscInt), hipMemcpyDeviceToHost));
    PetscCallHIP(hipMemcpy(j, coo_j, coo_n * sizeof(PetscInt), hipMemcpyDeviceToHost));
  } else {
    i = coo_i;
    j = coo_j;
  }

  PetscCall(MatSetPreallocationCOO_MPIAIJ(mat, coo_n, coo_i, coo_j));
  if (dev_ij) PetscCall(PetscFree2(i, j));
  mat->offloadmask = PETSC_OFFLOAD_CPU;
  // Create the GPU memory
  PetscCall(MatSeqAIJHIPSPARSECopyToGPU(mpiaij->A));
  PetscCall(MatSeqAIJHIPSPARSECopyToGPU(mpiaij->B));

  // Copy the COO struct to device
  PetscCall(PetscObjectQuery((PetscObject)mat, "__PETSc_MatCOOStruct_Host", (PetscObject *)&container_h));
  PetscCall(PetscContainerGetPointer(container_h, (void **)&coo_h));
  PetscCall(PetscMalloc1(1, &coo_d));
  *coo_d = *coo_h; // do a shallow copy and then amend fields in coo_d

  PetscCall(PetscObjectReference((PetscObject)coo_d->sf)); // Since we destroy the sf in both coo_h and coo_d
  PetscCallHIP(hipMalloc((void **)&coo_d->Ajmap1, (coo_h->Annz + 1) * sizeof(PetscCount)));
  PetscCallHIP(hipMalloc((void **)&coo_d->Aperm1, coo_h->Atot1 * sizeof(PetscCount)));
  PetscCallHIP(hipMalloc((void **)&coo_d->Bjmap1, (coo_h->Bnnz + 1) * sizeof(PetscCount)));
  PetscCallHIP(hipMalloc((void **)&coo_d->Bperm1, coo_h->Btot1 * sizeof(PetscCount)));
  PetscCallHIP(hipMalloc((void **)&coo_d->Aimap2, coo_h->Annz2 * sizeof(PetscCount)));
  PetscCallHIP(hipMalloc((void **)&coo_d->Ajmap2, (coo_h->Annz2 + 1) * sizeof(PetscCount)));
  PetscCallHIP(hipMalloc((void **)&coo_d->Aperm2, coo_h->Atot2 * sizeof(PetscCount)));
  PetscCallHIP(hipMalloc((void **)&coo_d->Bimap2, coo_h->Bnnz2 * sizeof(PetscCount)));
  PetscCallHIP(hipMalloc((void **)&coo_d->Bjmap2, (coo_h->Bnnz2 + 1) * sizeof(PetscCount)));
  PetscCallHIP(hipMalloc((void **)&coo_d->Bperm2, coo_h->Btot2 * sizeof(PetscCount)));
  PetscCallHIP(hipMalloc((void **)&coo_d->Cperm1, coo_h->sendlen * sizeof(PetscCount)));
  PetscCallHIP(hipMalloc((void **)&coo_d->sendbuf, coo_h->sendlen * sizeof(PetscScalar)));
  PetscCallHIP(hipMalloc((void **)&coo_d->recvbuf, coo_h->recvlen * sizeof(PetscScalar)));

  PetscCallHIP(hipMemcpy(coo_d->Ajmap1, coo_h->Ajmap1, (coo_h->Annz + 1) * sizeof(PetscCount), hipMemcpyHostToDevice));
  PetscCallHIP(hipMemcpy(coo_d->Aperm1, coo_h->Aperm1, coo_h->Atot1 * sizeof(PetscCount), hipMemcpyHostToDevice));
  PetscCallHIP(hipMemcpy(coo_d->Bjmap1, coo_h->Bjmap1, (coo_h->Bnnz + 1) * sizeof(PetscCount), hipMemcpyHostToDevice));
  PetscCallHIP(hipMemcpy(coo_d->Bperm1, coo_h->Bperm1, coo_h->Btot1 * sizeof(PetscCount), hipMemcpyHostToDevice));
  PetscCallHIP(hipMemcpy(coo_d->Aimap2, coo_h->Aimap2, coo_h->Annz2 * sizeof(PetscCount), hipMemcpyHostToDevice));
  PetscCallHIP(hipMemcpy(coo_d->Ajmap2, coo_h->Ajmap2, (coo_h->Annz2 + 1) * sizeof(PetscCount), hipMemcpyHostToDevice));
  PetscCallHIP(hipMemcpy(coo_d->Aperm2, coo_h->Aperm2, coo_h->Atot2 * sizeof(PetscCount), hipMemcpyHostToDevice));
  PetscCallHIP(hipMemcpy(coo_d->Bimap2, coo_h->Bimap2, coo_h->Bnnz2 * sizeof(PetscCount), hipMemcpyHostToDevice));
  PetscCallHIP(hipMemcpy(coo_d->Bjmap2, coo_h->Bjmap2, (coo_h->Bnnz2 + 1) * sizeof(PetscCount), hipMemcpyHostToDevice));
  PetscCallHIP(hipMemcpy(coo_d->Bperm2, coo_h->Bperm2, coo_h->Btot2 * sizeof(PetscCount), hipMemcpyHostToDevice));
  PetscCallHIP(hipMemcpy(coo_d->Cperm1, coo_h->Cperm1, coo_h->sendlen * sizeof(PetscCount), hipMemcpyHostToDevice));

  // Put the COO struct in a container and then attach that to the matrix
  PetscCall(PetscContainerCreate(PETSC_COMM_SELF, &container_d));
  PetscCall(PetscContainerSetPointer(container_d, coo_d));
  PetscCall(PetscContainerSetUserDestroy(container_d, MatCOOStructDestroy_MPIAIJCUSPARSE));
  PetscCall(PetscObjectCompose((PetscObject)mat, "__PETSc_MatCOOStruct_Device", (PetscObject)container_d));
  PetscCall(PetscContainerDestroy(&container_d));
  PetscFunctionReturn(PETSC_SUCCESS);
}

__global__ static void MatPackCOOValues(const PetscScalar kv[], PetscCount nnz, const PetscCount perm[], PetscScalar buf[])
{
  PetscCount       i         = blockIdx.x * blockDim.x + threadIdx.x;
  const PetscCount grid_size = gridDim.x * blockDim.x;
  for (; i < nnz; i += grid_size) buf[i] = kv[perm[i]];
}

__global__ static void MatAddLocalCOOValues(const PetscScalar kv[], InsertMode imode, PetscCount Annz, const PetscCount Ajmap1[], const PetscCount Aperm1[], PetscScalar Aa[], PetscCount Bnnz, const PetscCount Bjmap1[], const PetscCount Bperm1[], PetscScalar Ba[])
{
  PetscCount       i         = blockIdx.x * blockDim.x + threadIdx.x;
  const PetscCount grid_size = gridDim.x * blockDim.x;
  for (; i < Annz + Bnnz; i += grid_size) {
    PetscScalar sum = 0.0;
    if (i < Annz) {
      for (PetscCount k = Ajmap1[i]; k < Ajmap1[i + 1]; k++) sum += kv[Aperm1[k]];
      Aa[i] = (imode == INSERT_VALUES ? 0.0 : Aa[i]) + sum;
    } else {
      i -= Annz;
      for (PetscCount k = Bjmap1[i]; k < Bjmap1[i + 1]; k++) sum += kv[Bperm1[k]];
      Ba[i] = (imode == INSERT_VALUES ? 0.0 : Ba[i]) + sum;
    }
  }
}

__global__ static void MatAddRemoteCOOValues(const PetscScalar kv[], PetscCount Annz2, const PetscCount Aimap2[], const PetscCount Ajmap2[], const PetscCount Aperm2[], PetscScalar Aa[], PetscCount Bnnz2, const PetscCount Bimap2[], const PetscCount Bjmap2[], const PetscCount Bperm2[], PetscScalar Ba[])
{
  PetscCount       i         = blockIdx.x * blockDim.x + threadIdx.x;
  const PetscCount grid_size = gridDim.x * blockDim.x;
  for (; i < Annz2 + Bnnz2; i += grid_size) {
    if (i < Annz2) {
      for (PetscCount k = Ajmap2[i]; k < Ajmap2[i + 1]; k++) Aa[Aimap2[i]] += kv[Aperm2[k]];
    } else {
      i -= Annz2;
      for (PetscCount k = Bjmap2[i]; k < Bjmap2[i + 1]; k++) Ba[Bimap2[i]] += kv[Bperm2[k]];
    }
  }
}

static PetscErrorCode MatSetValuesCOO_MPIAIJHIPSPARSE(Mat mat, const PetscScalar v[], InsertMode imode)
{
  Mat_MPIAIJ          *mpiaij = static_cast<Mat_MPIAIJ *>(mat->data);
  Mat                  A = mpiaij->A, B = mpiaij->B;
  PetscScalar         *Aa, *Ba;
  const PetscScalar   *v1 = v;
  PetscMemType         memtype;
  PetscContainer       container;
  MatCOOStruct_MPIAIJ *coo;

  PetscFunctionBegin;
  PetscCall(PetscObjectQuery((PetscObject)mat, "__PETSc_MatCOOStruct_Device", (PetscObject *)&container));
  PetscCheck(container, PetscObjectComm((PetscObject)mat), PETSC_ERR_PLIB, "Not found MatCOOStruct on this matrix");
  PetscCall(PetscContainerGetPointer(container, (void **)&coo));

  const auto &Annz   = coo->Annz;
  const auto &Annz2  = coo->Annz2;
  const auto &Bnnz   = coo->Bnnz;
  const auto &Bnnz2  = coo->Bnnz2;
  const auto &vsend  = coo->sendbuf;
  const auto &v2     = coo->recvbuf;
  const auto &Ajmap1 = coo->Ajmap1;
  const auto &Ajmap2 = coo->Ajmap2;
  const auto &Aimap2 = coo->Aimap2;
  const auto &Bjmap1 = coo->Bjmap1;
  const auto &Bjmap2 = coo->Bjmap2;
  const auto &Bimap2 = coo->Bimap2;
  const auto &Aperm1 = coo->Aperm1;
  const auto &Aperm2 = coo->Aperm2;
  const auto &Bperm1 = coo->Bperm1;
  const auto &Bperm2 = coo->Bperm2;
  const auto &Cperm1 = coo->Cperm1;

  PetscCall(PetscGetMemType(v, &memtype));
  if (PetscMemTypeHost(memtype)) { /* If user gave v[] in host, we need to copy it to device */
    PetscCallHIP(hipMalloc((void **)&v1, coo->n * sizeof(PetscScalar)));
    PetscCallHIP(hipMemcpy((void *)v1, v, coo->n * sizeof(PetscScalar), hipMemcpyHostToDevice));
  }

  if (imode == INSERT_VALUES) {
    PetscCall(MatSeqAIJHIPSPARSEGetArrayWrite(A, &Aa)); /* write matrix values */
    PetscCall(MatSeqAIJHIPSPARSEGetArrayWrite(B, &Ba));
  } else {
    PetscCall(MatSeqAIJHIPSPARSEGetArray(A, &Aa)); /* read & write matrix values */
    PetscCall(MatSeqAIJHIPSPARSEGetArray(B, &Ba));
  }

  /* Pack entries to be sent to remote */
  if (coo->sendlen) {
    hipLaunchKernelGGL(HIP_KERNEL_NAME(MatPackCOOValues), dim3((coo->sendlen + 255) / 256), dim3(256), 0, PetscDefaultHipStream, v1, coo->sendlen, Cperm1, vsend);
    PetscCallHIP(hipPeekAtLastError());
  }

  /* Send remote entries to their owner and overlap the communication with local computation */
  PetscCall(PetscSFReduceWithMemTypeBegin(coo->sf, MPIU_SCALAR, PETSC_MEMTYPE_HIP, vsend, PETSC_MEMTYPE_HIP, v2, MPI_REPLACE));
  /* Add local entries to A and B */
  if (Annz + Bnnz > 0) {
    hipLaunchKernelGGL(HIP_KERNEL_NAME(MatAddLocalCOOValues), dim3((Annz + Bnnz + 255) / 256), dim3(256), 0, PetscDefaultHipStream, v1, imode, Annz, Ajmap1, Aperm1, Aa, Bnnz, Bjmap1, Bperm1, Ba);
    PetscCallHIP(hipPeekAtLastError());
  }
  PetscCall(PetscSFReduceEnd(coo->sf, MPIU_SCALAR, vsend, v2, MPI_REPLACE));

  /* Add received remote entries to A and B */
  if (Annz2 + Bnnz2 > 0) {
    hipLaunchKernelGGL(HIP_KERNEL_NAME(MatAddRemoteCOOValues), dim3((Annz2 + Bnnz2 + 255) / 256), dim3(256), 0, PetscDefaultHipStream, v2, Annz2, Aimap2, Ajmap2, Aperm2, Aa, Bnnz2, Bimap2, Bjmap2, Bperm2, Ba);
    PetscCallHIP(hipPeekAtLastError());
  }

  if (imode == INSERT_VALUES) {
    PetscCall(MatSeqAIJHIPSPARSERestoreArrayWrite(A, &Aa));
    PetscCall(MatSeqAIJHIPSPARSERestoreArrayWrite(B, &Ba));
  } else {
    PetscCall(MatSeqAIJHIPSPARSERestoreArray(A, &Aa));
    PetscCall(MatSeqAIJHIPSPARSERestoreArray(B, &Ba));
  }
  if (PetscMemTypeHost(memtype)) PetscCallHIP(hipFree((void *)v1));
  mat->offloadmask = PETSC_OFFLOAD_GPU;
  PetscFunctionReturn(PETSC_SUCCESS);
}

static PetscErrorCode MatMPIAIJGetLocalMatMerge_MPIAIJHIPSPARSE(Mat A, MatReuse scall, IS *glob, Mat *A_loc)
{
  Mat             Ad, Ao;
  const PetscInt *cmap;

  PetscFunctionBegin;
  PetscCall(MatMPIAIJGetSeqAIJ(A, &Ad, &Ao, &cmap));
  PetscCall(MatSeqAIJHIPSPARSEMergeMats(Ad, Ao, scall, A_loc));
  if (glob) {
    PetscInt cst, i, dn, on, *gidx;

    PetscCall(MatGetLocalSize(Ad, NULL, &dn));
    PetscCall(MatGetLocalSize(Ao, NULL, &on));
    PetscCall(MatGetOwnershipRangeColumn(A, &cst, NULL));
    PetscCall(PetscMalloc1(dn + on, &gidx));
    for (i = 0; i < dn; i++) gidx[i] = cst + i;
    for (i = 0; i < on; i++) gidx[i + dn] = cmap[i];
    PetscCall(ISCreateGeneral(PetscObjectComm((PetscObject)Ad), dn + on, gidx, PETSC_OWN_POINTER, glob));
  }
  PetscFunctionReturn(PETSC_SUCCESS);
}

PetscErrorCode MatMPIAIJSetPreallocation_MPIAIJHIPSPARSE(Mat B, PetscInt d_nz, const PetscInt d_nnz[], PetscInt o_nz, const PetscInt o_nnz[])
{
  Mat_MPIAIJ          *b               = (Mat_MPIAIJ *)B->data;
  Mat_MPIAIJHIPSPARSE *hipsparseStruct = (Mat_MPIAIJHIPSPARSE *)b->spptr;
  PetscInt             i;

  PetscFunctionBegin;
  PetscCall(PetscLayoutSetUp(B->rmap));
  PetscCall(PetscLayoutSetUp(B->cmap));
  if (PetscDefined(USE_DEBUG) && d_nnz) {
    for (i = 0; i < B->rmap->n; i++) PetscCheck(d_nnz[i] >= 0, PETSC_COMM_SELF, PETSC_ERR_ARG_OUTOFRANGE, "d_nnz cannot be less than 0: local row %" PetscInt_FMT " value %" PetscInt_FMT, i, d_nnz[i]);
  }
  if (PetscDefined(USE_DEBUG) && o_nnz) {
    for (i = 0; i < B->rmap->n; i++) PetscCheck(o_nnz[i] >= 0, PETSC_COMM_SELF, PETSC_ERR_ARG_OUTOFRANGE, "o_nnz cannot be less than 0: local row %" PetscInt_FMT " value %" PetscInt_FMT, i, o_nnz[i]);
  }
#if defined(PETSC_USE_CTABLE)
  PetscCall(PetscHMapIDestroy(&b->colmap));
#else
  PetscCall(PetscFree(b->colmap));
#endif
  PetscCall(PetscFree(b->garray));
  PetscCall(VecDestroy(&b->lvec));
  PetscCall(VecScatterDestroy(&b->Mvctx));
  /* Because the B will have been resized we simply destroy it and create a new one each time */
  PetscCall(MatDestroy(&b->B));
  if (!b->A) {
    PetscCall(MatCreate(PETSC_COMM_SELF, &b->A));
    PetscCall(MatSetSizes(b->A, B->rmap->n, B->cmap->n, B->rmap->n, B->cmap->n));
  }
  if (!b->B) {
    PetscMPIInt size;
    PetscCallMPI(MPI_Comm_size(PetscObjectComm((PetscObject)B), &size));
    PetscCall(MatCreate(PETSC_COMM_SELF, &b->B));
    PetscCall(MatSetSizes(b->B, B->rmap->n, size > 1 ? B->cmap->N : 0, B->rmap->n, size > 1 ? B->cmap->N : 0));
  }
  PetscCall(MatSetType(b->A, MATSEQAIJHIPSPARSE));
  PetscCall(MatSetType(b->B, MATSEQAIJHIPSPARSE));
  PetscCall(MatBindToCPU(b->A, B->boundtocpu));
  PetscCall(MatBindToCPU(b->B, B->boundtocpu));
  PetscCall(MatSeqAIJSetPreallocation(b->A, d_nz, d_nnz));
  PetscCall(MatSeqAIJSetPreallocation(b->B, o_nz, o_nnz));
  PetscCall(MatHIPSPARSESetFormat(b->A, MAT_HIPSPARSE_MULT, hipsparseStruct->diagGPUMatFormat));
  PetscCall(MatHIPSPARSESetFormat(b->B, MAT_HIPSPARSE_MULT, hipsparseStruct->offdiagGPUMatFormat));
  B->preallocated = PETSC_TRUE;
  PetscFunctionReturn(PETSC_SUCCESS);
}

PetscErrorCode MatMult_MPIAIJHIPSPARSE(Mat A, Vec xx, Vec yy)
{
  Mat_MPIAIJ *a = (Mat_MPIAIJ *)A->data;

  PetscFunctionBegin;
  PetscCall(VecScatterBegin(a->Mvctx, xx, a->lvec, INSERT_VALUES, SCATTER_FORWARD));
  PetscCall((*a->A->ops->mult)(a->A, xx, yy));
  PetscCall(VecScatterEnd(a->Mvctx, xx, a->lvec, INSERT_VALUES, SCATTER_FORWARD));
  PetscCall((*a->B->ops->multadd)(a->B, a->lvec, yy, yy));
  PetscFunctionReturn(PETSC_SUCCESS);
}

PetscErrorCode MatZeroEntries_MPIAIJHIPSPARSE(Mat A)
{
  Mat_MPIAIJ *l = (Mat_MPIAIJ *)A->data;

  PetscFunctionBegin;
  PetscCall(MatZeroEntries(l->A));
  PetscCall(MatZeroEntries(l->B));
  PetscFunctionReturn(PETSC_SUCCESS);
}

PetscErrorCode MatMultAdd_MPIAIJHIPSPARSE(Mat A, Vec xx, Vec yy, Vec zz)
{
  Mat_MPIAIJ *a = (Mat_MPIAIJ *)A->data;

  PetscFunctionBegin;
  PetscCall(VecScatterBegin(a->Mvctx, xx, a->lvec, INSERT_VALUES, SCATTER_FORWARD));
  PetscCall((*a->A->ops->multadd)(a->A, xx, yy, zz));
  PetscCall(VecScatterEnd(a->Mvctx, xx, a->lvec, INSERT_VALUES, SCATTER_FORWARD));
  PetscCall((*a->B->ops->multadd)(a->B, a->lvec, zz, zz));
  PetscFunctionReturn(PETSC_SUCCESS);
}

PetscErrorCode MatMultTranspose_MPIAIJHIPSPARSE(Mat A, Vec xx, Vec yy)
{
  Mat_MPIAIJ *a = (Mat_MPIAIJ *)A->data;

  PetscFunctionBegin;
  PetscCall((*a->B->ops->multtranspose)(a->B, xx, a->lvec));
  PetscCall((*a->A->ops->multtranspose)(a->A, xx, yy));
  PetscCall(VecScatterBegin(a->Mvctx, a->lvec, yy, ADD_VALUES, SCATTER_REVERSE));
  PetscCall(VecScatterEnd(a->Mvctx, a->lvec, yy, ADD_VALUES, SCATTER_REVERSE));
  PetscFunctionReturn(PETSC_SUCCESS);
}

PetscErrorCode MatHIPSPARSESetFormat_MPIAIJHIPSPARSE(Mat A, MatHIPSPARSEFormatOperation op, MatHIPSPARSEStorageFormat format)
{
  Mat_MPIAIJ          *a               = (Mat_MPIAIJ *)A->data;
  Mat_MPIAIJHIPSPARSE *hipsparseStruct = (Mat_MPIAIJHIPSPARSE *)a->spptr;

  PetscFunctionBegin;
  switch (op) {
  case MAT_HIPSPARSE_MULT_DIAG:
    hipsparseStruct->diagGPUMatFormat = format;
    break;
  case MAT_HIPSPARSE_MULT_OFFDIAG:
    hipsparseStruct->offdiagGPUMatFormat = format;
    break;
  case MAT_HIPSPARSE_ALL:
    hipsparseStruct->diagGPUMatFormat    = format;
    hipsparseStruct->offdiagGPUMatFormat = format;
    break;
  default:
    SETERRQ(PETSC_COMM_SELF, PETSC_ERR_SUP, "unsupported operation %d for MatHIPSPARSEFormatOperation. Only MAT_HIPSPARSE_MULT_DIAG, MAT_HIPSPARSE_MULT_DIAG, and MAT_HIPSPARSE_MULT_ALL are currently supported.", op);
  }
  PetscFunctionReturn(PETSC_SUCCESS);
}

PetscErrorCode MatSetFromOptions_MPIAIJHIPSPARSE(Mat A, PetscOptionItems *PetscOptionsObject)
{
  MatHIPSPARSEStorageFormat format;
  PetscBool                 flg;
  Mat_MPIAIJ               *a               = (Mat_MPIAIJ *)A->data;
  Mat_MPIAIJHIPSPARSE      *hipsparseStruct = (Mat_MPIAIJHIPSPARSE *)a->spptr;

  PetscFunctionBegin;
  PetscOptionsHeadBegin(PetscOptionsObject, "MPIAIJHIPSPARSE options");
  if (A->factortype == MAT_FACTOR_NONE) {
    PetscCall(PetscOptionsEnum("-mat_hipsparse_mult_diag_storage_format", "sets storage format of the diagonal blocks of (mpi)aijhipsparse gpu matrices for SpMV", "MatHIPSPARSESetFormat", MatHIPSPARSEStorageFormats, (PetscEnum)hipsparseStruct->diagGPUMatFormat, (PetscEnum *)&format, &flg));
    if (flg) PetscCall(MatHIPSPARSESetFormat(A, MAT_HIPSPARSE_MULT_DIAG, format));
    PetscCall(PetscOptionsEnum("-mat_hipsparse_mult_offdiag_storage_format", "sets storage format of the off-diagonal blocks (mpi)aijhipsparse gpu matrices for SpMV", "MatHIPSPARSESetFormat", MatHIPSPARSEStorageFormats, (PetscEnum)hipsparseStruct->offdiagGPUMatFormat, (PetscEnum *)&format, &flg));
    if (flg) PetscCall(MatHIPSPARSESetFormat(A, MAT_HIPSPARSE_MULT_OFFDIAG, format));
    PetscCall(PetscOptionsEnum("-mat_hipsparse_storage_format", "sets storage format of the diagonal and off-diagonal blocks (mpi)aijhipsparse gpu matrices for SpMV", "MatHIPSPARSESetFormat", MatHIPSPARSEStorageFormats, (PetscEnum)hipsparseStruct->diagGPUMatFormat, (PetscEnum *)&format, &flg));
    if (flg) PetscCall(MatHIPSPARSESetFormat(A, MAT_HIPSPARSE_ALL, format));
  }
  PetscOptionsHeadEnd();
  PetscFunctionReturn(PETSC_SUCCESS);
}

PetscErrorCode MatAssemblyEnd_MPIAIJHIPSPARSE(Mat A, MatAssemblyType mode)
{
  Mat_MPIAIJ *mpiaij = (Mat_MPIAIJ *)A->data;

  PetscFunctionBegin;
  PetscCall(MatAssemblyEnd_MPIAIJ(A, mode));
  if (mpiaij->lvec) PetscCall(VecSetType(mpiaij->lvec, VECSEQHIP));
  PetscFunctionReturn(PETSC_SUCCESS);
}

PetscErrorCode MatDestroy_MPIAIJHIPSPARSE(Mat A)
{
  Mat_MPIAIJ          *aij             = (Mat_MPIAIJ *)A->data;
  Mat_MPIAIJHIPSPARSE *hipsparseStruct = (Mat_MPIAIJHIPSPARSE *)aij->spptr;

  PetscFunctionBegin;
  PetscCheck(hipsparseStruct, PETSC_COMM_SELF, PETSC_ERR_COR, "Missing spptr");
  PetscCallCXX(delete hipsparseStruct);
  PetscCall(PetscObjectComposeFunction((PetscObject)A, "MatMPIAIJSetPreallocation_C", NULL));
  PetscCall(PetscObjectComposeFunction((PetscObject)A, "MatMPIAIJGetLocalMatMerge_C", NULL));
  PetscCall(PetscObjectComposeFunction((PetscObject)A, "MatSetPreallocationCOO_C", NULL));
  PetscCall(PetscObjectComposeFunction((PetscObject)A, "MatSetValuesCOO_C", NULL));
  PetscCall(PetscObjectComposeFunction((PetscObject)A, "MatHIPSPARSESetFormat_C", NULL));
  PetscCall(PetscObjectComposeFunction((PetscObject)A, "MatConvert_mpiaijhipsparse_hypre_C", NULL));
  PetscCall(MatDestroy_MPIAIJ(A));
  PetscFunctionReturn(PETSC_SUCCESS);
}

PETSC_INTERN PetscErrorCode MatConvert_MPIAIJ_MPIAIJHIPSPARSE(Mat B, MatType mtype, MatReuse reuse, Mat *newmat)
{
  Mat_MPIAIJ *a;
  Mat         A;

  PetscFunctionBegin;
  PetscCall(PetscDeviceInitialize(PETSC_DEVICE_HIP));
  if (reuse == MAT_INITIAL_MATRIX) PetscCall(MatDuplicate(B, MAT_COPY_VALUES, newmat));
  else if (reuse == MAT_REUSE_MATRIX) PetscCall(MatCopy(B, *newmat, SAME_NONZERO_PATTERN));
  A             = *newmat;
  A->boundtocpu = PETSC_FALSE;
  PetscCall(PetscFree(A->defaultvectype));
  PetscCall(PetscStrallocpy(VECHIP, &A->defaultvectype));

  a = (Mat_MPIAIJ *)A->data;
  if (a->A) PetscCall(MatSetType(a->A, MATSEQAIJHIPSPARSE));
  if (a->B) PetscCall(MatSetType(a->B, MATSEQAIJHIPSPARSE));
  if (a->lvec) PetscCall(VecSetType(a->lvec, VECSEQHIP));

  if (reuse != MAT_REUSE_MATRIX && !a->spptr) PetscCallCXX(a->spptr = new Mat_MPIAIJHIPSPARSE);

  A->ops->assemblyend           = MatAssemblyEnd_MPIAIJHIPSPARSE;
  A->ops->mult                  = MatMult_MPIAIJHIPSPARSE;
  A->ops->multadd               = MatMultAdd_MPIAIJHIPSPARSE;
  A->ops->multtranspose         = MatMultTranspose_MPIAIJHIPSPARSE;
  A->ops->setfromoptions        = MatSetFromOptions_MPIAIJHIPSPARSE;
  A->ops->destroy               = MatDestroy_MPIAIJHIPSPARSE;
  A->ops->zeroentries           = MatZeroEntries_MPIAIJHIPSPARSE;
  A->ops->productsetfromoptions = MatProductSetFromOptions_MPIAIJBACKEND;

  PetscCall(PetscObjectChangeTypeName((PetscObject)A, MATMPIAIJHIPSPARSE));
  PetscCall(PetscObjectComposeFunction((PetscObject)A, "MatMPIAIJGetLocalMatMerge_C", MatMPIAIJGetLocalMatMerge_MPIAIJHIPSPARSE));
  PetscCall(PetscObjectComposeFunction((PetscObject)A, "MatMPIAIJSetPreallocation_C", MatMPIAIJSetPreallocation_MPIAIJHIPSPARSE));
  PetscCall(PetscObjectComposeFunction((PetscObject)A, "MatHIPSPARSESetFormat_C", MatHIPSPARSESetFormat_MPIAIJHIPSPARSE));
  PetscCall(PetscObjectComposeFunction((PetscObject)A, "MatSetPreallocationCOO_C", MatSetPreallocationCOO_MPIAIJHIPSPARSE));
  PetscCall(PetscObjectComposeFunction((PetscObject)A, "MatSetValuesCOO_C", MatSetValuesCOO_MPIAIJHIPSPARSE));
#if defined(PETSC_HAVE_HYPRE)
  PetscCall(PetscObjectComposeFunction((PetscObject)A, "MatConvert_mpiaijhipsparse_hypre_C", MatConvert_AIJ_HYPRE));
#endif
  PetscFunctionReturn(PETSC_SUCCESS);
}

PETSC_EXTERN PetscErrorCode MatCreate_MPIAIJHIPSPARSE(Mat A)
{
  PetscFunctionBegin;
  PetscCall(PetscDeviceInitialize(PETSC_DEVICE_HIP));
  PetscCall(MatCreate_MPIAIJ(A));
  PetscCall(MatConvert_MPIAIJ_MPIAIJHIPSPARSE(A, MATMPIAIJHIPSPARSE, MAT_INPLACE_MATRIX, &A));
  PetscFunctionReturn(PETSC_SUCCESS);
}

/*@
   MatCreateAIJHIPSPARSE - Creates a sparse matrix in AIJ (compressed row) format
   (the default parallel PETSc format).  This matrix will ultimately pushed down
   to AMD GPUs and use the HIPSPARSE library for calculations. For good matrix
   assembly performance the user should preallocate the matrix storage by setting
   the parameter `nz` (or the array `nnz`).

   Collective

   Input Parameters:
+  comm - MPI communicator, set to `PETSC_COMM_SELF`
.  m - number of local rows (or `PETSC_DECIDE` to have calculated if `M` is given)
           This value should be the same as the local size used in creating the
           y vector for the matrix-vector product y = Ax.
.  n - This value should be the same as the local size used in creating the
       x vector for the matrix-vector product y = Ax. (or PETSC_DECIDE to have
       calculated if `N` is given) For square matrices `n` is almost always `m`.
.  M - number of global rows (or `PETSC_DETERMINE` to have calculated if `m` is given)
.  N - number of global columns (or `PETSC_DETERMINE` to have calculated if `n` is given)
.  d_nz - number of nonzeros per row (same for all rows), for the "diagonal" portion of the matrix
.  d_nnz - array containing the number of nonzeros in the various rows (possibly different for each row) or `NULL`, for the "diagonal" portion of the matrix
.  o_nz - number of nonzeros per row (same for all rows), for the "off-diagonal" portion of the matrix
-  o_nnz - array containing the number of nonzeros in the various rows (possibly different for each row) or `NULL`, for the "off-diagonal" portion of the matrix

   Output Parameter:
.  A - the matrix

   Level: intermediate

   Notes:
   It is recommended that one use the `MatCreate()`, `MatSetType()` and/or `MatSetFromOptions()`,
   MatXXXXSetPreallocation() paradigm instead of this routine directly.
   [MatXXXXSetPreallocation() is, for example, `MatSeqAIJSetPreallocation()`]

   If `d_nnz` (`o_nnz`) is given then `d_nz` (`o_nz`) is ignored

   The `MATAIJ` format (compressed row storage), is fully compatible with standard Fortran
   storage.  That is, the stored row and column indices can begin at
   either one (as in Fortran) or zero.

   Specify the preallocated storage with either `d_nz` (`o_nz`) or `d_nnz` (`o_nnz`) (not both).
   Set `d_nz` (`o_nz`) = `PETSC_DEFAULT` and `d_nnz` (`o_nnz`) = `NULL` for PETSc to control dynamic memory
   allocation.

.seealso: [](ch_matrices), `Mat`, `MatCreate()`, `MatCreateAIJ()`, `MatSetValues()`, `MatSeqAIJSetColumnIndices()`, `MatCreateSeqAIJWithArrays()`, `MatCreateAIJ()`, `MATMPIAIJHIPSPARSE`, `MATAIJHIPSPARSE`
@*/
PetscErrorCode MatCreateAIJHIPSPARSE(MPI_Comm comm, PetscInt m, PetscInt n, PetscInt M, PetscInt N, PetscInt d_nz, const PetscInt d_nnz[], PetscInt o_nz, const PetscInt o_nnz[], Mat *A)
{
  PetscMPIInt size;

  PetscFunctionBegin;
  PetscCall(MatCreate(comm, A));
  PetscCall(MatSetSizes(*A, m, n, M, N));
  PetscCallMPI(MPI_Comm_size(comm, &size));
  if (size > 1) {
    PetscCall(MatSetType(*A, MATMPIAIJHIPSPARSE));
    PetscCall(MatMPIAIJSetPreallocation(*A, d_nz, d_nnz, o_nz, o_nnz));
  } else {
    PetscCall(MatSetType(*A, MATSEQAIJHIPSPARSE));
    PetscCall(MatSeqAIJSetPreallocation(*A, d_nz, d_nnz));
  }
  PetscFunctionReturn(PETSC_SUCCESS);
}

/*MC
   MATAIJHIPSPARSE - A matrix type to be used for sparse matrices; it is as same as `MATMPIAIJHIPSPARSE`.

   A matrix type type whose data resides on GPUs. These matrices can be in either
   CSR, ELL, or Hybrid format. All matrix calculations are performed on AMD GPUs using the HIPSPARSE library.

   This matrix type is identical to `MATSEQAIJHIPSPARSE` when constructed with a single process communicator,
   and `MATMPIAIJHIPSPARSE` otherwise.  As a result, for single process communicators,
   `MatSeqAIJSetPreallocation()` is supported, and similarly `MatMPIAIJSetPreallocation()` is supported
   for communicators controlling multiple processes.  It is recommended that you call both of
   the above preallocation routines for simplicity.

   Options Database Keys:
+  -mat_type mpiaijhipsparse - sets the matrix type to `MATMPIAIJHIPSPARSE`
.  -mat_hipsparse_storage_format csr - sets the storage format of diagonal and off-diagonal matrices. Other options include ell (ellpack) or hyb (hybrid).
.  -mat_hipsparse_mult_diag_storage_format csr - sets the storage format of diagonal matrix. Other options include ell (ellpack) or hyb (hybrid).
-  -mat_hipsparse_mult_offdiag_storage_format csr - sets the storage format of off-diagonal matrix. Other options include ell (ellpack) or hyb (hybrid).

  Level: beginner

.seealso: [](ch_matrices), `Mat`, `MatCreateAIJHIPSPARSE()`, `MATSEQAIJHIPSPARSE`, `MATMPIAIJHIPSPARSE`, `MatCreateSeqAIJHIPSPARSE()`, `MatHIPSPARSESetFormat()`, `MatHIPSPARSEStorageFormat`, `MatHIPSPARSEFormatOperation`
M*/

/*MC
   MATMPIAIJHIPSPARSE - A matrix type to be used for sparse matrices; it is as same as `MATAIJHIPSPARSE`.

  Level: beginner

<<<<<<< HEAD
.seealso: [](chapter_matrices), `Mat`, `MATAIJHIPSPARSE`, `MATSEQAIJHIPSPARSE`
M*/
=======
.seealso: [](ch_matrices), `Mat`, `MATAIJHIPSPARSE`, `MATSEQAIJHIPSPARSE`
M*/

// get GPU pointers to stripped down Mat. For both seq and MPI Mat.
PetscErrorCode MatHIPSPARSEGetDeviceMatWrite(Mat A, PetscSplitCSRDataStructure *B)
{
  PetscSplitCSRDataStructure d_mat;
  PetscMPIInt                size;
  int                       *ai = NULL, *bi = NULL, *aj = NULL, *bj = NULL;
  PetscScalar               *aa = NULL, *ba = NULL;
  Mat_SeqAIJ                *jaca = NULL, *jacb = NULL;
  Mat_SeqAIJHIPSPARSE       *hipsparsestructA = NULL;
  CsrMatrix                 *matrixA = NULL, *matrixB = NULL;

  PetscFunctionBegin;
  PetscCheck(A->assembled, PetscObjectComm((PetscObject)A), PETSC_ERR_SUP, "Need already assembled matrix");
  if (A->factortype != MAT_FACTOR_NONE) {
    *B = NULL;
    PetscFunctionReturn(PETSC_SUCCESS);
  }
  PetscCallMPI(MPI_Comm_size(PetscObjectComm((PetscObject)A), &size));
  // get jaca
  if (size == 1) {
    PetscBool isseqaij;

    PetscCall(PetscObjectBaseTypeCompare((PetscObject)A, MATSEQAIJ, &isseqaij));
    if (isseqaij) {
      jaca = (Mat_SeqAIJ *)A->data;
      PetscCheck(jaca->roworiented, PetscObjectComm((PetscObject)A), PETSC_ERR_SUP, "Device assembly does not currently support column oriented values insertion");
      hipsparsestructA = (Mat_SeqAIJHIPSPARSE *)A->spptr;
      d_mat            = hipsparsestructA->deviceMat;
      PetscCall(MatSeqAIJHIPSPARSECopyToGPU(A));
    } else {
      Mat_MPIAIJ *aij = (Mat_MPIAIJ *)A->data;
      PetscCheck(aij->roworiented, PetscObjectComm((PetscObject)A), PETSC_ERR_SUP, "Device assembly does not currently support column oriented values insertion");
      Mat_MPIAIJHIPSPARSE *spptr = (Mat_MPIAIJHIPSPARSE *)aij->spptr;
      jaca                       = (Mat_SeqAIJ *)aij->A->data;
      hipsparsestructA           = (Mat_SeqAIJHIPSPARSE *)aij->A->spptr;
      d_mat                      = spptr->deviceMat;
      PetscCall(MatSeqAIJHIPSPARSECopyToGPU(aij->A));
    }
    if (hipsparsestructA->format == MAT_HIPSPARSE_CSR) {
      Mat_SeqAIJHIPSPARSEMultStruct *matstruct = (Mat_SeqAIJHIPSPARSEMultStruct *)hipsparsestructA->mat;
      PetscCheck(matstruct, PETSC_COMM_SELF, PETSC_ERR_PLIB, "Missing Mat_SeqAIJHIPSPARSEMultStruct for A");
      matrixA = (CsrMatrix *)matstruct->mat;
      bi      = NULL;
      bj      = NULL;
      ba      = NULL;
    } else SETERRQ(PETSC_COMM_SELF, PETSC_ERR_SUP, "Device Mat needs MAT_HIPSPARSE_CSR");
  } else {
    Mat_MPIAIJ *aij = (Mat_MPIAIJ *)A->data;
    PetscCheck(aij->roworiented, PetscObjectComm((PetscObject)A), PETSC_ERR_SUP, "Device assembly does not currently support column oriented values insertion");
    jaca                       = (Mat_SeqAIJ *)aij->A->data;
    jacb                       = (Mat_SeqAIJ *)aij->B->data;
    Mat_MPIAIJHIPSPARSE *spptr = (Mat_MPIAIJHIPSPARSE *)aij->spptr;

    PetscCheck(A->nooffprocentries || aij->donotstash, PetscObjectComm((PetscObject)A), PETSC_ERR_SUP, "Device assembly does not currently support offproc values insertion. Use MatSetOption(A, MAT_NO_OFF_PROC_ENTRIES, PETSC_TRUE) or MatSetOption(A, MAT_IGNORE_OFF_PROC_ENTRIES, PETSC_TRUE)");
    hipsparsestructA                      = (Mat_SeqAIJHIPSPARSE *)aij->A->spptr;
    Mat_SeqAIJHIPSPARSE *hipsparsestructB = (Mat_SeqAIJHIPSPARSE *)aij->B->spptr;
    PetscCheck(hipsparsestructA->format == MAT_HIPSPARSE_CSR, PETSC_COMM_SELF, PETSC_ERR_SUP, "Device Mat A needs MAT_HIPSPARSE_CSR");
    if (hipsparsestructB->format == MAT_HIPSPARSE_CSR) {
      PetscCall(MatSeqAIJHIPSPARSECopyToGPU(aij->A));
      PetscCall(MatSeqAIJHIPSPARSECopyToGPU(aij->B));
      Mat_SeqAIJHIPSPARSEMultStruct *matstructA = (Mat_SeqAIJHIPSPARSEMultStruct *)hipsparsestructA->mat;
      Mat_SeqAIJHIPSPARSEMultStruct *matstructB = (Mat_SeqAIJHIPSPARSEMultStruct *)hipsparsestructB->mat;
      PetscCheck(matstructA, PETSC_COMM_SELF, PETSC_ERR_PLIB, "Missing Mat_SeqAIJHIPSPARSEMultStruct for A");
      PetscCheck(matstructB, PETSC_COMM_SELF, PETSC_ERR_PLIB, "Missing Mat_SeqAIJHIPSPARSEMultStruct for B");
      matrixA = (CsrMatrix *)matstructA->mat;
      matrixB = (CsrMatrix *)matstructB->mat;
      if (jacb->compressedrow.use) {
        if (!hipsparsestructB->rowoffsets_gpu) {
          hipsparsestructB->rowoffsets_gpu = new THRUSTINTARRAY32(A->rmap->n + 1);
          hipsparsestructB->rowoffsets_gpu->assign(jacb->i, jacb->i + A->rmap->n + 1);
        }
        bi = thrust::raw_pointer_cast(hipsparsestructB->rowoffsets_gpu->data());
      } else {
        bi = thrust::raw_pointer_cast(matrixB->row_offsets->data());
      }
      bj = thrust::raw_pointer_cast(matrixB->column_indices->data());
      ba = thrust::raw_pointer_cast(matrixB->values->data());
    } else SETERRQ(PETSC_COMM_SELF, PETSC_ERR_SUP, "Device Mat B needs MAT_HIPSPARSE_CSR");
    d_mat = spptr->deviceMat;
  }
  if (jaca->compressedrow.use) {
    if (!hipsparsestructA->rowoffsets_gpu) {
      hipsparsestructA->rowoffsets_gpu = new THRUSTINTARRAY32(A->rmap->n + 1);
      hipsparsestructA->rowoffsets_gpu->assign(jaca->i, jaca->i + A->rmap->n + 1);
    }
    ai = thrust::raw_pointer_cast(hipsparsestructA->rowoffsets_gpu->data());
  } else {
    ai = thrust::raw_pointer_cast(matrixA->row_offsets->data());
  }
  aj = thrust::raw_pointer_cast(matrixA->column_indices->data());
  aa = thrust::raw_pointer_cast(matrixA->values->data());

  if (!d_mat) {
    PetscSplitCSRDataStructure h_mat;

    // create and populate strucy on host and copy on device
    PetscCall(PetscInfo(A, "Create device matrix\n"));
    PetscCall(PetscNew(&h_mat));
    PetscCallHIP(hipMalloc((void **)&d_mat, sizeof(*d_mat)));
    if (size > 1) { /* need the colmap array */
      Mat_MPIAIJ *aij = (Mat_MPIAIJ *)A->data;
      PetscInt   *colmap;
      PetscInt    ii, n = aij->B->cmap->n, N = A->cmap->N;

      PetscCheck(!n || aij->garray, PETSC_COMM_SELF, PETSC_ERR_PLIB, "MPIAIJ Matrix was assembled but is missing garray");

      PetscCall(PetscCalloc1(N + 1, &colmap));
      for (ii = 0; ii < n; ii++) colmap[aij->garray[ii]] = ii + 1;
#if defined(PETSC_USE_64BIT_INDICES)
      { // have to make a long version of these
        int      *h_bi32, *h_bj32;
        PetscInt *h_bi64, *h_bj64, *d_bi64, *d_bj64;
        PetscCall(PetscCalloc4(A->rmap->n + 1, &h_bi32, jacb->nz, &h_bj32, A->rmap->n + 1, &h_bi64, jacb->nz, &h_bj64));
        PetscCallHIP(hipMemcpy(h_bi32, bi, (A->rmap->n + 1) * sizeof(*h_bi32), hipMemcpyDeviceToHost));
        for (int i = 0; i < A->rmap->n + 1; i++) h_bi64[i] = h_bi32[i];
        PetscCallHIP(hipMemcpy(h_bj32, bj, jacb->nz * sizeof(*h_bj32), hipMemcpyDeviceToHost));
        for (int i = 0; i < jacb->nz; i++) h_bj64[i] = h_bj32[i];

        PetscCallHIP(hipMalloc((void **)&d_bi64, (A->rmap->n + 1) * sizeof(*d_bi64)));
        PetscCallHIP(hipMemcpy(d_bi64, h_bi64, (A->rmap->n + 1) * sizeof(*d_bi64), hipMemcpyHostToDevice));
        PetscCallHIP(hipMalloc((void **)&d_bj64, jacb->nz * sizeof(*d_bj64)));
        PetscCallHIP(hipMemcpy(d_bj64, h_bj64, jacb->nz * sizeof(*d_bj64), hipMemcpyHostToDevice));

        h_mat->offdiag.i         = d_bi64;
        h_mat->offdiag.j         = d_bj64;
        h_mat->allocated_indices = PETSC_TRUE;

        PetscCall(PetscFree4(h_bi32, h_bj32, h_bi64, h_bj64));
      }
#else
      h_mat->offdiag.i         = (PetscInt *)bi;
      h_mat->offdiag.j         = (PetscInt *)bj;
      h_mat->allocated_indices = PETSC_FALSE;
#endif
      h_mat->offdiag.a = ba;
      h_mat->offdiag.n = A->rmap->n;

      PetscCallHIP(hipMalloc((void **)&h_mat->colmap, (N + 1) * sizeof(*h_mat->colmap)));
      PetscCallHIP(hipMemcpy(h_mat->colmap, colmap, (N + 1) * sizeof(*h_mat->colmap), hipMemcpyHostToDevice));
      PetscCall(PetscFree(colmap));
    }
    h_mat->rstart = A->rmap->rstart;
    h_mat->rend   = A->rmap->rend;
    h_mat->cstart = A->cmap->rstart;
    h_mat->cend   = A->cmap->rend;
    h_mat->M      = A->cmap->N;
#if defined(PETSC_USE_64BIT_INDICES)
    {
      int      *h_ai32, *h_aj32;
      PetscInt *h_ai64, *h_aj64, *d_ai64, *d_aj64;
      PetscCall(PetscCalloc4(A->rmap->n + 1, &h_ai32, jaca->nz, &h_aj32, A->rmap->n + 1, &h_ai64, jaca->nz, &h_aj64));
      PetscCallHIP(hipMemcpy(h_ai32, ai, (A->rmap->n + 1) * sizeof(*h_ai32), hipMemcpyDeviceToHost));
      for (int i = 0; i < A->rmap->n + 1; i++) h_ai64[i] = h_ai32[i];
      PetscCallHIP(hipMemcpy(h_aj32, aj, jaca->nz * sizeof(*h_aj32), hipMemcpyDeviceToHost));
      for (int i = 0; i < jaca->nz; i++) h_aj64[i] = h_aj32[i];

      PetscCallHIP(hipMalloc((void **)&d_ai64, (A->rmap->n + 1) * sizeof(*d_ai64)));
      PetscCallHIP(hipMemcpy(d_ai64, h_ai64, (A->rmap->n + 1) * sizeof(*d_ai64), hipMemcpyHostToDevice));
      PetscCallHIP(hipMalloc((void **)&d_aj64, jaca->nz * sizeof(*d_aj64)));
      PetscCallHIP(hipMemcpy(d_aj64, h_aj64, jaca->nz * sizeof(*d_aj64), hipMemcpyHostToDevice));

      h_mat->diag.i            = d_ai64;
      h_mat->diag.j            = d_aj64;
      h_mat->allocated_indices = PETSC_TRUE;

      PetscCall(PetscFree4(h_ai32, h_aj32, h_ai64, h_aj64));
    }
#else
    h_mat->diag.i            = (PetscInt *)ai;
    h_mat->diag.j            = (PetscInt *)aj;
    h_mat->allocated_indices = PETSC_FALSE;
#endif
    h_mat->diag.a = aa;
    h_mat->diag.n = A->rmap->n;
    h_mat->rank   = PetscGlobalRank;
    // copy pointers and metadata to device
    PetscCallHIP(hipMemcpy(d_mat, h_mat, sizeof(*d_mat), hipMemcpyHostToDevice));
    PetscCall(PetscFree(h_mat));
  } else {
    PetscCall(PetscInfo(A, "Reusing device matrix\n"));
  }
  *B             = d_mat;
  A->offloadmask = PETSC_OFFLOAD_GPU;
  PetscFunctionReturn(PETSC_SUCCESS);
}
>>>>>>> 79f19cf6
<|MERGE_RESOLUTION|>--- conflicted
+++ resolved
@@ -569,196 +569,5 @@
 
   Level: beginner
 
-<<<<<<< HEAD
-.seealso: [](chapter_matrices), `Mat`, `MATAIJHIPSPARSE`, `MATSEQAIJHIPSPARSE`
-M*/
-=======
 .seealso: [](ch_matrices), `Mat`, `MATAIJHIPSPARSE`, `MATSEQAIJHIPSPARSE`
-M*/
-
-// get GPU pointers to stripped down Mat. For both seq and MPI Mat.
-PetscErrorCode MatHIPSPARSEGetDeviceMatWrite(Mat A, PetscSplitCSRDataStructure *B)
-{
-  PetscSplitCSRDataStructure d_mat;
-  PetscMPIInt                size;
-  int                       *ai = NULL, *bi = NULL, *aj = NULL, *bj = NULL;
-  PetscScalar               *aa = NULL, *ba = NULL;
-  Mat_SeqAIJ                *jaca = NULL, *jacb = NULL;
-  Mat_SeqAIJHIPSPARSE       *hipsparsestructA = NULL;
-  CsrMatrix                 *matrixA = NULL, *matrixB = NULL;
-
-  PetscFunctionBegin;
-  PetscCheck(A->assembled, PetscObjectComm((PetscObject)A), PETSC_ERR_SUP, "Need already assembled matrix");
-  if (A->factortype != MAT_FACTOR_NONE) {
-    *B = NULL;
-    PetscFunctionReturn(PETSC_SUCCESS);
-  }
-  PetscCallMPI(MPI_Comm_size(PetscObjectComm((PetscObject)A), &size));
-  // get jaca
-  if (size == 1) {
-    PetscBool isseqaij;
-
-    PetscCall(PetscObjectBaseTypeCompare((PetscObject)A, MATSEQAIJ, &isseqaij));
-    if (isseqaij) {
-      jaca = (Mat_SeqAIJ *)A->data;
-      PetscCheck(jaca->roworiented, PetscObjectComm((PetscObject)A), PETSC_ERR_SUP, "Device assembly does not currently support column oriented values insertion");
-      hipsparsestructA = (Mat_SeqAIJHIPSPARSE *)A->spptr;
-      d_mat            = hipsparsestructA->deviceMat;
-      PetscCall(MatSeqAIJHIPSPARSECopyToGPU(A));
-    } else {
-      Mat_MPIAIJ *aij = (Mat_MPIAIJ *)A->data;
-      PetscCheck(aij->roworiented, PetscObjectComm((PetscObject)A), PETSC_ERR_SUP, "Device assembly does not currently support column oriented values insertion");
-      Mat_MPIAIJHIPSPARSE *spptr = (Mat_MPIAIJHIPSPARSE *)aij->spptr;
-      jaca                       = (Mat_SeqAIJ *)aij->A->data;
-      hipsparsestructA           = (Mat_SeqAIJHIPSPARSE *)aij->A->spptr;
-      d_mat                      = spptr->deviceMat;
-      PetscCall(MatSeqAIJHIPSPARSECopyToGPU(aij->A));
-    }
-    if (hipsparsestructA->format == MAT_HIPSPARSE_CSR) {
-      Mat_SeqAIJHIPSPARSEMultStruct *matstruct = (Mat_SeqAIJHIPSPARSEMultStruct *)hipsparsestructA->mat;
-      PetscCheck(matstruct, PETSC_COMM_SELF, PETSC_ERR_PLIB, "Missing Mat_SeqAIJHIPSPARSEMultStruct for A");
-      matrixA = (CsrMatrix *)matstruct->mat;
-      bi      = NULL;
-      bj      = NULL;
-      ba      = NULL;
-    } else SETERRQ(PETSC_COMM_SELF, PETSC_ERR_SUP, "Device Mat needs MAT_HIPSPARSE_CSR");
-  } else {
-    Mat_MPIAIJ *aij = (Mat_MPIAIJ *)A->data;
-    PetscCheck(aij->roworiented, PetscObjectComm((PetscObject)A), PETSC_ERR_SUP, "Device assembly does not currently support column oriented values insertion");
-    jaca                       = (Mat_SeqAIJ *)aij->A->data;
-    jacb                       = (Mat_SeqAIJ *)aij->B->data;
-    Mat_MPIAIJHIPSPARSE *spptr = (Mat_MPIAIJHIPSPARSE *)aij->spptr;
-
-    PetscCheck(A->nooffprocentries || aij->donotstash, PetscObjectComm((PetscObject)A), PETSC_ERR_SUP, "Device assembly does not currently support offproc values insertion. Use MatSetOption(A, MAT_NO_OFF_PROC_ENTRIES, PETSC_TRUE) or MatSetOption(A, MAT_IGNORE_OFF_PROC_ENTRIES, PETSC_TRUE)");
-    hipsparsestructA                      = (Mat_SeqAIJHIPSPARSE *)aij->A->spptr;
-    Mat_SeqAIJHIPSPARSE *hipsparsestructB = (Mat_SeqAIJHIPSPARSE *)aij->B->spptr;
-    PetscCheck(hipsparsestructA->format == MAT_HIPSPARSE_CSR, PETSC_COMM_SELF, PETSC_ERR_SUP, "Device Mat A needs MAT_HIPSPARSE_CSR");
-    if (hipsparsestructB->format == MAT_HIPSPARSE_CSR) {
-      PetscCall(MatSeqAIJHIPSPARSECopyToGPU(aij->A));
-      PetscCall(MatSeqAIJHIPSPARSECopyToGPU(aij->B));
-      Mat_SeqAIJHIPSPARSEMultStruct *matstructA = (Mat_SeqAIJHIPSPARSEMultStruct *)hipsparsestructA->mat;
-      Mat_SeqAIJHIPSPARSEMultStruct *matstructB = (Mat_SeqAIJHIPSPARSEMultStruct *)hipsparsestructB->mat;
-      PetscCheck(matstructA, PETSC_COMM_SELF, PETSC_ERR_PLIB, "Missing Mat_SeqAIJHIPSPARSEMultStruct for A");
-      PetscCheck(matstructB, PETSC_COMM_SELF, PETSC_ERR_PLIB, "Missing Mat_SeqAIJHIPSPARSEMultStruct for B");
-      matrixA = (CsrMatrix *)matstructA->mat;
-      matrixB = (CsrMatrix *)matstructB->mat;
-      if (jacb->compressedrow.use) {
-        if (!hipsparsestructB->rowoffsets_gpu) {
-          hipsparsestructB->rowoffsets_gpu = new THRUSTINTARRAY32(A->rmap->n + 1);
-          hipsparsestructB->rowoffsets_gpu->assign(jacb->i, jacb->i + A->rmap->n + 1);
-        }
-        bi = thrust::raw_pointer_cast(hipsparsestructB->rowoffsets_gpu->data());
-      } else {
-        bi = thrust::raw_pointer_cast(matrixB->row_offsets->data());
-      }
-      bj = thrust::raw_pointer_cast(matrixB->column_indices->data());
-      ba = thrust::raw_pointer_cast(matrixB->values->data());
-    } else SETERRQ(PETSC_COMM_SELF, PETSC_ERR_SUP, "Device Mat B needs MAT_HIPSPARSE_CSR");
-    d_mat = spptr->deviceMat;
-  }
-  if (jaca->compressedrow.use) {
-    if (!hipsparsestructA->rowoffsets_gpu) {
-      hipsparsestructA->rowoffsets_gpu = new THRUSTINTARRAY32(A->rmap->n + 1);
-      hipsparsestructA->rowoffsets_gpu->assign(jaca->i, jaca->i + A->rmap->n + 1);
-    }
-    ai = thrust::raw_pointer_cast(hipsparsestructA->rowoffsets_gpu->data());
-  } else {
-    ai = thrust::raw_pointer_cast(matrixA->row_offsets->data());
-  }
-  aj = thrust::raw_pointer_cast(matrixA->column_indices->data());
-  aa = thrust::raw_pointer_cast(matrixA->values->data());
-
-  if (!d_mat) {
-    PetscSplitCSRDataStructure h_mat;
-
-    // create and populate strucy on host and copy on device
-    PetscCall(PetscInfo(A, "Create device matrix\n"));
-    PetscCall(PetscNew(&h_mat));
-    PetscCallHIP(hipMalloc((void **)&d_mat, sizeof(*d_mat)));
-    if (size > 1) { /* need the colmap array */
-      Mat_MPIAIJ *aij = (Mat_MPIAIJ *)A->data;
-      PetscInt   *colmap;
-      PetscInt    ii, n = aij->B->cmap->n, N = A->cmap->N;
-
-      PetscCheck(!n || aij->garray, PETSC_COMM_SELF, PETSC_ERR_PLIB, "MPIAIJ Matrix was assembled but is missing garray");
-
-      PetscCall(PetscCalloc1(N + 1, &colmap));
-      for (ii = 0; ii < n; ii++) colmap[aij->garray[ii]] = ii + 1;
-#if defined(PETSC_USE_64BIT_INDICES)
-      { // have to make a long version of these
-        int      *h_bi32, *h_bj32;
-        PetscInt *h_bi64, *h_bj64, *d_bi64, *d_bj64;
-        PetscCall(PetscCalloc4(A->rmap->n + 1, &h_bi32, jacb->nz, &h_bj32, A->rmap->n + 1, &h_bi64, jacb->nz, &h_bj64));
-        PetscCallHIP(hipMemcpy(h_bi32, bi, (A->rmap->n + 1) * sizeof(*h_bi32), hipMemcpyDeviceToHost));
-        for (int i = 0; i < A->rmap->n + 1; i++) h_bi64[i] = h_bi32[i];
-        PetscCallHIP(hipMemcpy(h_bj32, bj, jacb->nz * sizeof(*h_bj32), hipMemcpyDeviceToHost));
-        for (int i = 0; i < jacb->nz; i++) h_bj64[i] = h_bj32[i];
-
-        PetscCallHIP(hipMalloc((void **)&d_bi64, (A->rmap->n + 1) * sizeof(*d_bi64)));
-        PetscCallHIP(hipMemcpy(d_bi64, h_bi64, (A->rmap->n + 1) * sizeof(*d_bi64), hipMemcpyHostToDevice));
-        PetscCallHIP(hipMalloc((void **)&d_bj64, jacb->nz * sizeof(*d_bj64)));
-        PetscCallHIP(hipMemcpy(d_bj64, h_bj64, jacb->nz * sizeof(*d_bj64), hipMemcpyHostToDevice));
-
-        h_mat->offdiag.i         = d_bi64;
-        h_mat->offdiag.j         = d_bj64;
-        h_mat->allocated_indices = PETSC_TRUE;
-
-        PetscCall(PetscFree4(h_bi32, h_bj32, h_bi64, h_bj64));
-      }
-#else
-      h_mat->offdiag.i         = (PetscInt *)bi;
-      h_mat->offdiag.j         = (PetscInt *)bj;
-      h_mat->allocated_indices = PETSC_FALSE;
-#endif
-      h_mat->offdiag.a = ba;
-      h_mat->offdiag.n = A->rmap->n;
-
-      PetscCallHIP(hipMalloc((void **)&h_mat->colmap, (N + 1) * sizeof(*h_mat->colmap)));
-      PetscCallHIP(hipMemcpy(h_mat->colmap, colmap, (N + 1) * sizeof(*h_mat->colmap), hipMemcpyHostToDevice));
-      PetscCall(PetscFree(colmap));
-    }
-    h_mat->rstart = A->rmap->rstart;
-    h_mat->rend   = A->rmap->rend;
-    h_mat->cstart = A->cmap->rstart;
-    h_mat->cend   = A->cmap->rend;
-    h_mat->M      = A->cmap->N;
-#if defined(PETSC_USE_64BIT_INDICES)
-    {
-      int      *h_ai32, *h_aj32;
-      PetscInt *h_ai64, *h_aj64, *d_ai64, *d_aj64;
-      PetscCall(PetscCalloc4(A->rmap->n + 1, &h_ai32, jaca->nz, &h_aj32, A->rmap->n + 1, &h_ai64, jaca->nz, &h_aj64));
-      PetscCallHIP(hipMemcpy(h_ai32, ai, (A->rmap->n + 1) * sizeof(*h_ai32), hipMemcpyDeviceToHost));
-      for (int i = 0; i < A->rmap->n + 1; i++) h_ai64[i] = h_ai32[i];
-      PetscCallHIP(hipMemcpy(h_aj32, aj, jaca->nz * sizeof(*h_aj32), hipMemcpyDeviceToHost));
-      for (int i = 0; i < jaca->nz; i++) h_aj64[i] = h_aj32[i];
-
-      PetscCallHIP(hipMalloc((void **)&d_ai64, (A->rmap->n + 1) * sizeof(*d_ai64)));
-      PetscCallHIP(hipMemcpy(d_ai64, h_ai64, (A->rmap->n + 1) * sizeof(*d_ai64), hipMemcpyHostToDevice));
-      PetscCallHIP(hipMalloc((void **)&d_aj64, jaca->nz * sizeof(*d_aj64)));
-      PetscCallHIP(hipMemcpy(d_aj64, h_aj64, jaca->nz * sizeof(*d_aj64), hipMemcpyHostToDevice));
-
-      h_mat->diag.i            = d_ai64;
-      h_mat->diag.j            = d_aj64;
-      h_mat->allocated_indices = PETSC_TRUE;
-
-      PetscCall(PetscFree4(h_ai32, h_aj32, h_ai64, h_aj64));
-    }
-#else
-    h_mat->diag.i            = (PetscInt *)ai;
-    h_mat->diag.j            = (PetscInt *)aj;
-    h_mat->allocated_indices = PETSC_FALSE;
-#endif
-    h_mat->diag.a = aa;
-    h_mat->diag.n = A->rmap->n;
-    h_mat->rank   = PetscGlobalRank;
-    // copy pointers and metadata to device
-    PetscCallHIP(hipMemcpy(d_mat, h_mat, sizeof(*d_mat), hipMemcpyHostToDevice));
-    PetscCall(PetscFree(h_mat));
-  } else {
-    PetscCall(PetscInfo(A, "Reusing device matrix\n"));
-  }
-  *B             = d_mat;
-  A->offloadmask = PETSC_OFFLOAD_GPU;
-  PetscFunctionReturn(PETSC_SUCCESS);
-}
->>>>>>> 79f19cf6
+M*/