--- conflicted
+++ resolved
@@ -184,7 +184,7 @@
   MPI_Comm               comm;
   PetscInt               *lr,*lc,*l2gidxs;
   PetscInt               i,j,nr,nc,rbs,cbs;
-  PetscBool              convert,lreuse;
+  PetscBool              convert,lreuse,*istrans;
   PetscErrorCode         ierr;
 
   PetscFunctionBeginUser;
@@ -206,25 +206,36 @@
   }
   ierr = PetscObjectGetComm((PetscObject)A,&comm);CHKERRQ(ierr);
   ierr = PetscCalloc2(nr,&lr,nc,&lc);CHKERRQ(ierr);
-  ierr = PetscCalloc5(nr,&isrow,nc,&iscol,
+  ierr = PetscCalloc6(nr,&isrow,nc,&iscol,
                       nr,&islrow,nc,&islcol,
-                      nr*nc,&snest);CHKERRQ(ierr);
+                      nr*nc,&snest,nr*nc,&istrans);CHKERRQ(ierr);
   ierr = MatNestGetISs(A,isrow,iscol);CHKERRQ(ierr);
   for (i=0;i<nr;i++) {
     for (j=0;j<nc;j++) {
       PetscBool ismatis;
-      PetscInt  l1,l2,ij=i*nc+j;
+      PetscInt  l1,l2,lb1,lb2,ij=i*nc+j;
 
       /* Null matrix pointers are allowed in MATNEST */
       if (!nest[i][j]) continue;
 
       /* Nested matrices should be of type MATIS */
-      ierr = PetscObjectTypeCompare((PetscObject)nest[i][j],MATIS,&ismatis);CHKERRQ(ierr);
-      if (!ismatis) SETERRQ2(comm,PETSC_ERR_SUP,"Cannot convert from MATNEST to MATIS! Matrix block (%D,%D) is not of type MATIS",i,j);
+      ierr = PetscObjectTypeCompare((PetscObject)nest[i][j],MATTRANSPOSEMAT,&istrans[ij]);CHKERRQ(ierr);
+      if (istrans[ij]) {
+        Mat T,lT;
+        ierr = MatTransposeGetMat(nest[i][j],&T);CHKERRQ(ierr);
+        ierr = PetscObjectTypeCompare((PetscObject)T,MATIS,&ismatis);CHKERRQ(ierr);
+        if (!ismatis) SETERRQ2(comm,PETSC_ERR_SUP,"Cannot convert from MATNEST to MATIS! Matrix block (%D,%D) (transposed) is not of type MATIS",i,j);
+        ierr = MatISGetLocalMat(T,&lT);CHKERRQ(ierr);
+        ierr = MatCreateTranspose(lT,&snest[ij]);CHKERRQ(ierr);
+      } else {
+        ierr = PetscObjectTypeCompare((PetscObject)nest[i][j],MATIS,&ismatis);CHKERRQ(ierr);
+        if (!ismatis) SETERRQ2(comm,PETSC_ERR_SUP,"Cannot convert from MATNEST to MATIS! Matrix block (%D,%D) is not of type MATIS",i,j);
+        ierr = MatISGetLocalMat(nest[i][j],&snest[ij]);CHKERRQ(ierr);
+      }
 
       /* Check compatibility of local sizes */
-      ierr = MatISGetLocalMat(nest[i][j],&snest[ij]);CHKERRQ(ierr);
       ierr = MatGetSize(snest[ij],&l1,&l2);CHKERRQ(ierr);
+      ierr = MatGetBlockSizes(snest[ij],&lb1,&lb2);CHKERRQ(ierr);
       if (!l1 || !l2) continue;
       if (lr[i] && l1 != lr[i]) SETERRQ4(PETSC_COMM_SELF,PETSC_ERR_SUP,"Cannot convert from MATNEST to MATIS! Matrix block (%D,%D) has invalid local size %D != %D",i,j,lr[i],l1);
       if (lc[j] && l2 != lc[j]) SETERRQ4(PETSC_COMM_SELF,PETSC_ERR_SUP,"Cannot convert from MATNEST to MATIS! Matrix block (%D,%D) has invalid local size %D != %D",i,j,lc[j],l2);
@@ -244,7 +255,14 @@
       PetscInt n1,n2;
 
       if (!nest[i][j]) continue;
-      ierr = MatGetLocalToGlobalMapping(nest[i][j],&cl2g,NULL);CHKERRQ(ierr);
+      if (istrans[i*nc+j]) {
+        Mat T;
+
+        ierr = MatTransposeGetMat(nest[i][j],&T);CHKERRQ(ierr);
+        ierr = MatGetLocalToGlobalMapping(T,NULL,&cl2g);CHKERRQ(ierr);
+      } else {
+        ierr = MatGetLocalToGlobalMapping(nest[i][j],&cl2g,NULL);CHKERRQ(ierr);
+      }
       ierr = ISLocalToGlobalMappingGetSize(cl2g,&n1);CHKERRQ(ierr);
       if (!n1) continue;
       if (!rl2g) {
@@ -271,7 +289,14 @@
       PetscInt n1,n2;
 
       if (!nest[j][i]) continue;
-      ierr = MatGetLocalToGlobalMapping(nest[j][i],NULL,&cl2g);CHKERRQ(ierr);
+      if (istrans[j*nc+i]) {
+        Mat T;
+
+        ierr = MatTransposeGetMat(nest[j][i],&T);CHKERRQ(ierr);
+        ierr = MatGetLocalToGlobalMapping(T,&cl2g,NULL);CHKERRQ(ierr);
+      } else {
+        ierr = MatGetLocalToGlobalMapping(nest[j][i],NULL,&cl2g);CHKERRQ(ierr);
+      }
       ierr = ISLocalToGlobalMappingGetSize(cl2g,&n1);CHKERRQ(ierr);
       if (!n1) continue;
       if (!rl2g) {
@@ -311,14 +336,26 @@
       /* l2gmap */
       j = 0;
       usedmat = nest[i][j];
-      while (!usedmat && j < nc) usedmat = nest[i][j++];
+      while (!usedmat && j < nc-1) usedmat = nest[i][++j];
+      if (!usedmat) SETERRQ(comm,PETSC_ERR_SUP,"Cannot find valid row mat");
+
+      if (istrans[i*nc+j]) {
+        Mat T;
+        ierr    = MatTransposeGetMat(usedmat,&T);CHKERRQ(ierr);
+        usedmat = T;
+      }
       ierr  = MatISSetUpSF(usedmat);CHKERRQ(ierr);
       matis = (Mat_IS*)(usedmat->data);
       ierr  = ISGetIndices(isrow[i],&idxs);CHKERRQ(ierr);
-      ierr  = PetscSFBcastBegin(matis->sf,MPIU_INT,idxs,l2gidxs+stl);CHKERRQ(ierr);
-      ierr  = PetscSFBcastEnd(matis->sf,MPIU_INT,idxs,l2gidxs+stl);CHKERRQ(ierr);
-      ierr  = ISRestoreIndices(isrow[i],&idxs);CHKERRQ(ierr);
-      stl  += lr[i];
+      if (istrans[i*nc+j]) {
+        ierr = PetscSFBcastBegin(matis->csf,MPIU_INT,idxs,l2gidxs+stl);CHKERRQ(ierr);
+        ierr = PetscSFBcastEnd(matis->csf,MPIU_INT,idxs,l2gidxs+stl);CHKERRQ(ierr);
+      } else {
+        ierr = PetscSFBcastBegin(matis->sf,MPIU_INT,idxs,l2gidxs+stl);CHKERRQ(ierr);
+        ierr = PetscSFBcastEnd(matis->sf,MPIU_INT,idxs,l2gidxs+stl);CHKERRQ(ierr);
+      }
+      ierr = ISRestoreIndices(isrow[i],&idxs);CHKERRQ(ierr);
+      stl += lr[i];
     }
     ierr = ISLocalToGlobalMappingCreate(comm,1,stl,l2gidxs,PETSC_OWN_POINTER,&rl2g);CHKERRQ(ierr);
 
@@ -336,14 +373,25 @@
       /* l2gmap */
       j = 0;
       usedmat = nest[j][i];
-      while (!usedmat && j < nr) usedmat = nest[j++][i];
+      while (!usedmat && j < nr-1) usedmat = nest[++j][i];
+      if (!usedmat) SETERRQ(comm,PETSC_ERR_SUP,"Cannot find valid column mat");
+      if (istrans[j*nc+i]) {
+        Mat T;
+        ierr    = MatTransposeGetMat(usedmat,&T);CHKERRQ(ierr);
+        usedmat = T;
+      }
       ierr  = MatISSetUpSF(usedmat);CHKERRQ(ierr);
       matis = (Mat_IS*)(usedmat->data);
       ierr  = ISGetIndices(iscol[i],&idxs);CHKERRQ(ierr);
-      ierr  = PetscSFBcastBegin(matis->csf,MPIU_INT,idxs,l2gidxs+stl);CHKERRQ(ierr);
-      ierr  = PetscSFBcastEnd(matis->csf,MPIU_INT,idxs,l2gidxs+stl);CHKERRQ(ierr);
-      ierr  = ISRestoreIndices(iscol[i],&idxs);CHKERRQ(ierr);
-      stl  += lc[i];
+      if (istrans[j*nc+i]) {
+        ierr = PetscSFBcastBegin(matis->sf,MPIU_INT,idxs,l2gidxs+stl);CHKERRQ(ierr);
+        ierr = PetscSFBcastEnd(matis->sf,MPIU_INT,idxs,l2gidxs+stl);CHKERRQ(ierr);
+      } else {
+        ierr = PetscSFBcastBegin(matis->csf,MPIU_INT,idxs,l2gidxs+stl);CHKERRQ(ierr);
+        ierr = PetscSFBcastEnd(matis->csf,MPIU_INT,idxs,l2gidxs+stl);CHKERRQ(ierr);
+      }
+      ierr = ISRestoreIndices(iscol[i],&idxs);CHKERRQ(ierr);
+      stl += lc[i];
     }
     ierr = ISLocalToGlobalMappingCreate(comm,1,stl,l2gidxs,PETSC_OWN_POINTER,&cl2g);CHKERRQ(ierr);
 
@@ -357,6 +405,11 @@
     ierr = ISLocalToGlobalMappingDestroy(&rl2g);CHKERRQ(ierr);
     ierr = ISLocalToGlobalMappingDestroy(&cl2g);CHKERRQ(ierr);
     ierr = MatCreateNest(PETSC_COMM_SELF,nr,islrow,nc,islcol,snest,&lA);CHKERRQ(ierr);
+    for (i=0;i<nr*nc;i++) {
+      if (istrans[i]) {
+        ierr = MatDestroy(&snest[i]);CHKERRQ(ierr);
+      }
+    }
     ierr = MatISSetLocalMat(B,lA);CHKERRQ(ierr);
     ierr = MatDestroy(&lA);CHKERRQ(ierr);
     ierr = MatAssemblyBegin(B,MAT_FINAL_ASSEMBLY);CHKERRQ(ierr);
@@ -373,6 +426,9 @@
         for (j=0;j<nc;j++) {
           if (snest[i*nc+j]) {
             ierr = MatNestSetSubMat(lA,i,j,snest[i*nc+j]);CHKERRQ(ierr);
+            if (istrans[i*nc+j]) {
+              ierr = MatDestroy(&snest[i*nc+j]);CHKERRQ(ierr);
+            }
           }
         }
       }
@@ -387,6 +443,9 @@
         stl  += lc[i];
       }
       ierr = MatCreateNest(PETSC_COMM_SELF,nr,islrow,nc,islcol,snest,&lA);CHKERRQ(ierr);
+      if (istrans[i]) {
+        ierr = MatDestroy(&snest[i]);CHKERRQ(ierr);
+      }
       ierr = MatISSetLocalMat(*newmat,lA);CHKERRQ(ierr);
       ierr = MatDestroy(&lA);CHKERRQ(ierr);
     }
@@ -440,7 +499,7 @@
   for (i=0;i<nc;i++) {
     ierr = ISDestroy(&islcol[i]);CHKERRQ(ierr);
   }
-  ierr = PetscFree5(isrow,iscol,islrow,islcol,snest);CHKERRQ(ierr);
+  ierr = PetscFree6(isrow,iscol,islrow,islcol,snest,istrans);CHKERRQ(ierr);
   ierr = PetscFree2(lr,lc);CHKERRQ(ierr);
   PetscFunctionReturn(0);
 }
@@ -544,322 +603,6 @@
   ginfo->fill_ratio_given  = 0;
   ginfo->fill_ratio_needed = 0;
   ginfo->factor_mallocs    = 0;
-  PetscFunctionReturn(0);
-}
-
-#undef __FUNCT__
-#define __FUNCT__ "MatConvert_Nest_IS"
-PETSC_INTERN PetscErrorCode MatConvert_Nest_IS(Mat A,MatType type,MatReuse reuse,Mat *newmat)
-{
-  Mat                    **nest,*snest,**rnest,lA,B;
-  IS                     *iscol,*isrow,*islrow,*islcol;
-  ISLocalToGlobalMapping rl2g,cl2g;
-  MPI_Comm               comm;
-  PetscInt               *lr,*lc,*lrb,*lcb,*l2gidxs;
-  PetscInt               sti,stl,i,j,nr,nc,rbs,cbs;
-  PetscBool              convert,lreuse,*istrans;
-  PetscErrorCode         ierr;
-
-  PetscFunctionBeginUser;
-  ierr   = MatNestGetSubMats(A,&nr,&nc,&nest);CHKERRQ(ierr);
-  lreuse = PETSC_FALSE;
-  rnest  = NULL;
-  if (reuse == MAT_REUSE_MATRIX) {
-    PetscBool ismatis,isnest;
-
-    ierr = PetscObjectTypeCompare((PetscObject)*newmat,MATIS,&ismatis);CHKERRQ(ierr);
-    if (!ismatis) SETERRQ1(PetscObjectComm((PetscObject)*newmat),PETSC_ERR_USER,"Cannot reuse matrix of type %s",((PetscObject)(*newmat))->type);
-    ierr = MatISGetLocalMat(*newmat,&lA);CHKERRQ(ierr);
-    ierr = PetscObjectTypeCompare((PetscObject)lA,MATNEST,&isnest);CHKERRQ(ierr);
-    if (isnest) {
-      ierr   = MatNestGetSubMats(lA,&i,&j,&rnest);CHKERRQ(ierr);
-      lreuse = (PetscBool)(i == nr && j == nc);
-      if (!lreuse) rnest = NULL;
-    }
-  }
-  ierr = PetscObjectGetComm((PetscObject)A,&comm);CHKERRQ(ierr);
-  ierr = PetscCalloc4(nr,&lr,nc,&lc,nr,&lrb,nc,&lcb);CHKERRQ(ierr);
-  ierr = PetscCalloc6(nr,&isrow,nc,&iscol,
-                      nr,&islrow,nc,&islcol,
-                      nr*nc,&snest,nr*nc,&istrans);CHKERRQ(ierr);
-  ierr = MatNestGetISs(A,isrow,iscol);CHKERRQ(ierr);
-  for (i=0;i<nr;i++) {
-    for (j=0;j<nc;j++) {
-      PetscBool ismatis;
-      PetscInt  l1,l2,lb1,lb2,ij=i*nc+j;
-
-      /* Null matrix pointers are allowed in MATNEST */
-      if (!nest[i][j]) continue;
-
-      /* Nested matrices should be of type MATIS */
-      ierr = PetscObjectTypeCompare((PetscObject)nest[i][j],MATTRANSPOSEMAT,&istrans[ij]);CHKERRQ(ierr);
-      if (istrans[ij]) {
-        Mat T,lT;
-        ierr = MatTransposeGetMat(nest[i][j],&T);CHKERRQ(ierr);
-        ierr = PetscObjectTypeCompare((PetscObject)T,MATIS,&ismatis);CHKERRQ(ierr);
-        if (!ismatis) SETERRQ2(comm,PETSC_ERR_SUP,"Cannot convert from MATNEST to MATIS! Matrix block (%D,%D) (transposed) is not of type MATIS",i,j);
-        ierr = MatISGetLocalMat(T,&lT);CHKERRQ(ierr);
-        ierr = MatCreateTranspose(lT,&snest[ij]);CHKERRQ(ierr);
-      } else {
-        ierr = PetscObjectTypeCompare((PetscObject)nest[i][j],MATIS,&ismatis);CHKERRQ(ierr);
-        if (!ismatis) SETERRQ2(comm,PETSC_ERR_SUP,"Cannot convert from MATNEST to MATIS! Matrix block (%D,%D) is not of type MATIS",i,j);
-        ierr = MatISGetLocalMat(nest[i][j],&snest[ij]);CHKERRQ(ierr);
-      }
-
-      /* Check compatibility of local sizes */
-      ierr = MatGetSize(snest[ij],&l1,&l2);CHKERRQ(ierr);
-      ierr = MatGetBlockSizes(snest[ij],&lb1,&lb2);CHKERRQ(ierr);
-      if (!l1 || !l2) continue;
-      if (lr[i] && l1 != lr[i]) SETERRQ4(PETSC_COMM_SELF,PETSC_ERR_SUP,"Cannot convert from MATNEST to MATIS! Matrix block (%D,%D) has invalid local size %D != %D",i,j,lr[i],l1);
-      if (lc[j] && l2 != lc[j]) SETERRQ4(PETSC_COMM_SELF,PETSC_ERR_SUP,"Cannot convert from MATNEST to MATIS! Matrix block (%D,%D) has invalid local size %D != %D",i,j,lc[j],l2);
-      lr[i] = l1;
-      lc[j] = l2;
-      if (lrb[i] && lb1 != lrb[i]) SETERRQ4(PETSC_COMM_SELF,PETSC_ERR_SUP,"Cannot convert from MATNEST to MATIS! Matrix block (%D,%D) has invalid block size %D != %D",i,j,lrb[i],lb1);
-      if (lcb[j] && lb2 != lcb[j]) SETERRQ4(PETSC_COMM_SELF,PETSC_ERR_SUP,"Cannot convert from MATNEST to MATIS! Matrix block (%D,%D) has invalid block size %D != %D",i,j,lcb[j],lb2);
-      lrb[i] = lb1;
-      lcb[j] = lb2;
-
-      /* check compatibilty for local matrix reusage */
-      if (rnest && !rnest[i][j] != !snest[ij]) lreuse = PETSC_FALSE;
-    }
-  }
-
-#if defined (PETSC_USE_DEBUG)
-  /* Check compatibility of l2g maps for rows */
-  for (i=0;i<nr;i++) {
-    rl2g = NULL;
-    for (j=0;j<nc;j++) {
-      PetscInt n1,n2;
-
-      if (!nest[i][j]) continue;
-      if (istrans[i*nc+j]) {
-        Mat T;
-
-        ierr = MatTransposeGetMat(nest[i][j],&T);CHKERRQ(ierr);
-        ierr = MatGetLocalToGlobalMapping(T,NULL,&cl2g);CHKERRQ(ierr);
-      } else {
-        ierr = MatGetLocalToGlobalMapping(nest[i][j],&cl2g,NULL);CHKERRQ(ierr);
-      }
-      ierr = ISLocalToGlobalMappingGetSize(cl2g,&n1);CHKERRQ(ierr);
-      if (!n1) continue;
-      if (!rl2g) {
-        rl2g = cl2g;
-      } else {
-        const PetscInt *idxs1,*idxs2;
-        PetscBool      same;
-
-        ierr = ISLocalToGlobalMappingGetSize(rl2g,&n2);CHKERRQ(ierr);
-        if (n1 != n2) SETERRQ4(PETSC_COMM_SELF,PETSC_ERR_SUP,"Cannot convert from MATNEST to MATIS! Matrix block (%D,%D) has invalid row l2gmap size %D != %D",i,j,n1,n2);
-        ierr = ISLocalToGlobalMappingGetIndices(cl2g,&idxs1);CHKERRQ(ierr);
-        ierr = ISLocalToGlobalMappingGetIndices(rl2g,&idxs2);CHKERRQ(ierr);
-        ierr = PetscMemcmp(idxs1,idxs2,n1*sizeof(PetscInt),&same);CHKERRQ(ierr);
-        ierr = ISLocalToGlobalMappingRestoreIndices(cl2g,&idxs1);CHKERRQ(ierr);
-        ierr = ISLocalToGlobalMappingRestoreIndices(rl2g,&idxs2);CHKERRQ(ierr);
-        if (!same) SETERRQ2(PETSC_COMM_SELF,PETSC_ERR_SUP,"Cannot convert from MATNEST to MATIS! Matrix block (%D,%D) has invalid row l2gmap",i,j);
-      }
-    }
-  }
-  /* Check compatibility of l2g maps for columns */
-  for (i=0;i<nc;i++) {
-    rl2g = NULL;
-    for (j=0;j<nr;j++) {
-      PetscInt n1,n2;
-
-      if (!nest[j][i]) continue;
-      if (istrans[j*nc+i]) {
-        Mat T;
-
-        ierr = MatTransposeGetMat(nest[j][i],&T);CHKERRQ(ierr);
-        ierr = MatGetLocalToGlobalMapping(T,&cl2g,NULL);CHKERRQ(ierr);
-      } else {
-        ierr = MatGetLocalToGlobalMapping(nest[j][i],NULL,&cl2g);CHKERRQ(ierr);
-      }
-      ierr = ISLocalToGlobalMappingGetSize(cl2g,&n1);CHKERRQ(ierr);
-      if (!n1) continue;
-      if (!rl2g) {
-        rl2g = cl2g;
-      } else {
-        const PetscInt *idxs1,*idxs2;
-        PetscBool      same;
-
-        ierr = ISLocalToGlobalMappingGetSize(rl2g,&n2);CHKERRQ(ierr);
-        if (n1 != n2) SETERRQ4(PETSC_COMM_SELF,PETSC_ERR_SUP,"Cannot convert from MATNEST to MATIS! Matrix block (%D,%D) has invalid column l2gmap size %D != %D",j,i,n1,n2);
-        ierr = ISLocalToGlobalMappingGetIndices(cl2g,&idxs1);CHKERRQ(ierr);
-        ierr = ISLocalToGlobalMappingGetIndices(rl2g,&idxs2);CHKERRQ(ierr);
-        ierr = PetscMemcmp(idxs1,idxs2,n1*sizeof(PetscInt),&same);CHKERRQ(ierr);
-        ierr = ISLocalToGlobalMappingRestoreIndices(cl2g,&idxs1);CHKERRQ(ierr);
-        ierr = ISLocalToGlobalMappingRestoreIndices(rl2g,&idxs2);CHKERRQ(ierr);
-        if (!same) SETERRQ2(PETSC_COMM_SELF,PETSC_ERR_SUP,"Cannot convert from MATNEST to MATIS! Matrix block (%D,%D) has invalid column l2gmap",j,i);
-      }
-    }
-  }
-#endif
-
-  B = NULL;
-  if (reuse != MAT_REUSE_MATRIX) {
-    /* Create l2g map for the rows of the new matrix and index sets for the local MATNEST */
-    for (i=0,stl=0;i<nr;i++) stl += lr[i];
-    ierr = PetscMalloc1(stl,&l2gidxs);CHKERRQ(ierr);
-    for (i=0,sti=0,stl=0;i<nr;i++) {
-      Mat            usedmat;
-      Mat_IS         *matis;
-      const PetscInt *idxs;
-      PetscInt       n = lr[i]/lrb[i];
-
-      /* local IS for local NEST */
-      ierr  = ISCreateStride(PETSC_COMM_SELF,n,sti,lrb[i],&islrow[i]);CHKERRQ(ierr);
-      sti  += n;
-
-      /* l2gmap */
-      j = 0;
-      usedmat = nest[i][j];
-      while (!usedmat && j < nc-1) usedmat = nest[i][++j];
-      if (!usedmat) SETERRQ(comm,PETSC_ERR_SUP,"Cannot find valid row mat");
-
-      if (istrans[i*nc+j]) {
-        Mat T;
-        ierr    = MatTransposeGetMat(usedmat,&T);CHKERRQ(ierr);
-        usedmat = T;
-      }
-      matis = (Mat_IS*)(usedmat->data);
-      if (!matis->sf) {
-        ierr = MatISComputeSF_Private(usedmat);CHKERRQ(ierr);
-      }
-      ierr = ISGetIndices(isrow[i],&idxs);CHKERRQ(ierr);
-      if (istrans[i*nc+j]) {
-        ierr = PetscSFBcastBegin(matis->csf,MPIU_INT,idxs,l2gidxs+stl);CHKERRQ(ierr);
-        ierr = PetscSFBcastEnd(matis->csf,MPIU_INT,idxs,l2gidxs+stl);CHKERRQ(ierr);
-      } else {
-        ierr = PetscSFBcastBegin(matis->sf,MPIU_INT,idxs,l2gidxs+stl);CHKERRQ(ierr);
-        ierr = PetscSFBcastEnd(matis->sf,MPIU_INT,idxs,l2gidxs+stl);CHKERRQ(ierr);
-      }
-      ierr = ISRestoreIndices(isrow[i],&idxs);CHKERRQ(ierr);
-      stl += lr[i];
-    }
-    ierr = ISLocalToGlobalMappingCreate(comm,1,stl,l2gidxs,PETSC_OWN_POINTER,&rl2g);CHKERRQ(ierr);
-
-    /* Create l2g map for columns of the new matrix and index sets for the local MATNEST */
-    for (i=0,stl=0;i<nc;i++) stl += lc[i];
-    ierr = PetscMalloc1(stl,&l2gidxs);CHKERRQ(ierr);
-    for (i=0,sti=0,stl=0;i<nc;i++) {
-      Mat            usedmat;
-      Mat_IS         *matis;
-      const PetscInt *idxs;
-      PetscInt       n = lc[i]/lcb[i];
-
-      /* local IS for local NEST */
-      ierr  = ISCreateStride(PETSC_COMM_SELF,n,sti,lcb[i],&islcol[i]);CHKERRQ(ierr);
-      sti  += n;
-
-      /* l2gmap */
-      j = 0;
-      usedmat = nest[j][i];
-      while (!usedmat && j < nr-1) usedmat = nest[++j][i];
-      if (!usedmat) SETERRQ(comm,PETSC_ERR_SUP,"Cannot find valid column mat");
-      if (istrans[j*nc+i]) {
-        Mat T;
-        ierr    = MatTransposeGetMat(usedmat,&T);CHKERRQ(ierr);
-        usedmat = T;
-      }
-      matis = (Mat_IS*)(usedmat->data);
-      if (!matis->sf) {
-        ierr = MatISComputeSF_Private(usedmat);CHKERRQ(ierr);
-      }
-      ierr = ISGetIndices(iscol[i],&idxs);CHKERRQ(ierr);
-      if (istrans[j*nc+i]) {
-        ierr = PetscSFBcastBegin(matis->sf,MPIU_INT,idxs,l2gidxs+stl);CHKERRQ(ierr);
-        ierr = PetscSFBcastEnd(matis->sf,MPIU_INT,idxs,l2gidxs+stl);CHKERRQ(ierr);
-      } else {
-        ierr = PetscSFBcastBegin(matis->csf,MPIU_INT,idxs,l2gidxs+stl);CHKERRQ(ierr);
-        ierr = PetscSFBcastEnd(matis->csf,MPIU_INT,idxs,l2gidxs+stl);CHKERRQ(ierr);
-      }
-      ierr = ISRestoreIndices(iscol[i],&idxs);CHKERRQ(ierr);
-      stl += lc[i];
-    }
-    ierr = ISLocalToGlobalMappingCreate(comm,1,stl,l2gidxs,PETSC_OWN_POINTER,&cl2g);CHKERRQ(ierr);
-
-    /* Create MATIS */
-    ierr = MatCreate(comm,&B);CHKERRQ(ierr);
-    ierr = MatSetSizes(B,A->rmap->n,A->cmap->n,A->rmap->N,A->cmap->N);CHKERRQ(ierr);
-    ierr = MatGetBlockSizes(A,&rbs,&cbs);CHKERRQ(ierr);
-    ierr = MatSetBlockSizes(B,rbs,cbs);CHKERRQ(ierr);
-    ierr = MatSetType(B,MATIS);CHKERRQ(ierr);
-    ierr = MatSetLocalToGlobalMapping(B,rl2g,cl2g);CHKERRQ(ierr);
-    ierr = ISLocalToGlobalMappingDestroy(&rl2g);CHKERRQ(ierr);
-    ierr = ISLocalToGlobalMappingDestroy(&cl2g);CHKERRQ(ierr);
-    ierr = MatCreateNest(PETSC_COMM_SELF,nr,islrow,nc,islcol,snest,&lA);CHKERRQ(ierr);
-    for (i=0;i<nr*nc;i++) {
-      if (istrans[i]) {
-        ierr = MatDestroy(&snest[i]);CHKERRQ(ierr);
-      }
-    }
-    ierr = MatISSetLocalMat(B,lA);CHKERRQ(ierr);
-    ierr = MatDestroy(&lA);CHKERRQ(ierr);
-    ierr = MatAssemblyBegin(B,MAT_FINAL_ASSEMBLY);CHKERRQ(ierr);
-    ierr = MatAssemblyEnd(B,MAT_FINAL_ASSEMBLY);CHKERRQ(ierr);
-    if (reuse == MAT_INPLACE_MATRIX) {
-      ierr = MatHeaderReplace(A,&B);CHKERRQ(ierr);
-    } else {
-      *newmat = B;
-    }
-  } else {
-    if (lreuse) {
-      ierr = MatISGetLocalMat(*newmat,&lA);CHKERRQ(ierr);
-      for (i=0;i<nr;i++) {
-        for (j=0;j<nc;j++) {
-          if (snest[i*nc+j]) {
-            ierr = MatNestSetSubMat(lA,i,j,snest[i*nc+j]);CHKERRQ(ierr);
-            if (istrans[i*nc+j]) {
-              ierr = MatDestroy(&snest[i*nc+j]);CHKERRQ(ierr);
-            }
-          }
-        }
-      }
-    } else {
-      for (i=0,sti=0;i<nr;i++) {
-        PetscInt n = lr[i]/lrb[i];
-
-        ierr  = ISCreateStride(PETSC_COMM_SELF,n,sti,lrb[i],&islrow[i]);CHKERRQ(ierr);
-        sti  += n;
-      }
-      for (i=0,sti=0;i<nc;i++) {
-        PetscInt n = lc[i]/lcb[i];
-
-        ierr  = ISCreateStride(PETSC_COMM_SELF,n,sti,lcb[i],&islcol[i]);CHKERRQ(ierr);
-        sti  += n;
-      }
-      ierr = MatCreateNest(PETSC_COMM_SELF,nr,islrow,nc,islcol,snest,&lA);CHKERRQ(ierr);
-      if (istrans[i]) {
-        ierr = MatDestroy(&snest[i]);CHKERRQ(ierr);
-      }
-      ierr = MatISSetLocalMat(*newmat,lA);CHKERRQ(ierr);
-      ierr = MatDestroy(&lA);CHKERRQ(ierr);
-    }
-    ierr = MatAssemblyBegin(*newmat,MAT_FINAL_ASSEMBLY);CHKERRQ(ierr);
-    ierr = MatAssemblyEnd(*newmat,MAT_FINAL_ASSEMBLY);CHKERRQ(ierr);
-  }
-
-  /* Free workspace */
-  for (i=0;i<nr;i++) {
-    ierr = ISDestroy(&islrow[i]);CHKERRQ(ierr);
-  }
-  for (i=0;i<nc;i++) {
-    ierr = ISDestroy(&islcol[i]);CHKERRQ(ierr);
-  }
-  ierr = PetscFree4(lr,lc,lrb,lcb);CHKERRQ(ierr);
-  ierr = PetscFree6(isrow,iscol,islrow,islcol,snest,istrans);CHKERRQ(ierr);
-
-  /* Create local matrix in MATNEST format */
-  convert = PETSC_FALSE;
-  ierr = PetscOptionsGetBool(NULL,((PetscObject)A)->prefix,"-matis_convert_local_nest",&convert,NULL);CHKERRQ(ierr);
-  if (convert) {
-    Mat M;
-
-    ierr = MatISGetLocalMat(*newmat,&lA);CHKERRQ(ierr);
-    ierr = MatConvert(lA,MATAIJ,MAT_INITIAL_MATRIX,&M);CHKERRQ(ierr);
-    ierr = MatISSetLocalMat(*newmat,M);CHKERRQ(ierr);
-    ierr = MatDestroy(&M);CHKERRQ(ierr);
-  }
   PetscFunctionReturn(0);
 }
 
@@ -1548,25 +1291,13 @@
   if (nsubdomains == 1) {
     Mat            B;
     IS             rows,cols;
-<<<<<<< HEAD
-=======
     IS             irows,icols;
->>>>>>> b76f3995
     const PetscInt *ridxs,*cidxs;
 
     ierr = ISLocalToGlobalMappingGetIndices(mat->rmap->mapping,&ridxs);CHKERRQ(ierr);
     ierr = ISLocalToGlobalMappingGetIndices(mat->cmap->mapping,&cidxs);CHKERRQ(ierr);
     ierr = ISCreateGeneral(PETSC_COMM_SELF,mat->rmap->n,ridxs,PETSC_USE_POINTER,&rows);CHKERRQ(ierr);
     ierr = ISCreateGeneral(PETSC_COMM_SELF,mat->cmap->n,cidxs,PETSC_USE_POINTER,&cols);CHKERRQ(ierr);
-<<<<<<< HEAD
-    ierr = MatConvert(matis->A,MATAIJ,MAT_INITIAL_MATRIX,&B);CHKERRQ(ierr);
-    ierr = MatGetSubMatrix(B,rows,cols,reuse,M);CHKERRQ(ierr);
-    ierr = MatDestroy(&B);CHKERRQ(ierr);
-    ierr = ISDestroy(&cols);CHKERRQ(ierr);
-    ierr = ISDestroy(&rows);CHKERRQ(ierr);
-    ierr = ISLocalToGlobalMappingRestoreIndices(mat->rmap->mapping,&ridxs);CHKERRQ(ierr);
-    ierr = ISLocalToGlobalMappingRestoreIndices(mat->cmap->mapping,&cidxs);CHKERRQ(ierr);
-=======
     ierr = ISLocalToGlobalMappingRestoreIndices(mat->rmap->mapping,&ridxs);CHKERRQ(ierr);
     ierr = ISLocalToGlobalMappingRestoreIndices(mat->cmap->mapping,&cidxs);CHKERRQ(ierr);
     ierr = ISSetPermutation(rows);CHKERRQ(ierr);
@@ -1580,7 +1311,6 @@
     ierr = MatDestroy(&B);CHKERRQ(ierr);
     ierr = ISDestroy(&icols);CHKERRQ(ierr);
     ierr = ISDestroy(&irows);CHKERRQ(ierr);
->>>>>>> b76f3995
     PetscFunctionReturn(0);
   }
   ierr = MatGetSize(mat,&rows,&cols);CHKERRQ(ierr);
