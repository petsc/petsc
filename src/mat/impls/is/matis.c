--- conflicted
+++ resolved
@@ -10,11 +10,12 @@
 #include <../src/mat/impls/is/matis.h>      /*I "petscmat.h" I*/
 #include <petsc/private/sfimpl.h>
 
-<<<<<<< HEAD
+#define MATIS_MAX_ENTRIES_INSERTION 2048
+
 #undef __FUNCT__
 #define __FUNCT__ "MatISSetUpSF"
 /*@
-   MatISSetUpSF - Setup star forest object used by MatIS during MatISSetPreallocation.
+   MatISSetUpSF - Setup star forest objects used by MatIS.
 
    Collective on MPI_Comm
 
@@ -23,7 +24,7 @@
 
    Level: advanced
 
-   Notes: This function does not be to be called by the user.
+   Notes: This function does not need to be called by the user.
 
 .keywords: matrix
 
@@ -39,14 +40,6 @@
   ierr = PetscTryMethod(A,"MatISSetUpSF_C",(Mat),(A));CHKERRQ(ierr);
   PetscFunctionReturn(0);
 }
-
-#undef __FUNCT__
-#define __FUNCT__ "MatISSetUpSF_IS"
-static PetscErrorCode MatISSetUpSF_IS(Mat B)
-=======
-#define MATIS_MAX_ENTRIES_INSERTION 2048
-
-static PetscErrorCode MatISComputeSF_Private(Mat);
 
 #undef __FUNCT__
 #define __FUNCT__ "MatDiagonalSet_IS"
@@ -247,19 +240,17 @@
     ierr = ISGetIndices(irow,&idxs);CHKERRQ(ierr);
     ierr = PetscLayoutMapLocal_Private(mat->rmap,m,idxs,&ll,&lidxs,&lgidxs);CHKERRQ(ierr);
     ierr = ISRestoreIndices(irow,&idxs);CHKERRQ(ierr);
-    if (!matis->sf) { /* setup SF if not yet created and allocate rootdata and leafdata */
-      ierr = MatISComputeSF_Private(mat);CHKERRQ(ierr);
-    }
-    ierr = PetscMemzero(matis->sf_rootdata,matis->sf_nroots*sizeof(PetscInt));CHKERRQ(ierr);
+    ierr = MatISSetUpSF(mat);CHKERRQ(ierr);
+    ierr = PetscMemzero(matis->sf_rootdata,matis->sf->nroots*sizeof(PetscInt));CHKERRQ(ierr);
     for (i=0;i<ll;i++) matis->sf_rootdata[lidxs[i]] = lgidxs[i]+1;
     ierr = PetscFree(lidxs);CHKERRQ(ierr);
     ierr = PetscFree(lgidxs);CHKERRQ(ierr);
     ierr = PetscSFBcastBegin(matis->sf,MPIU_INT,matis->sf_rootdata,matis->sf_leafdata);CHKERRQ(ierr);
     ierr = PetscSFBcastEnd(matis->sf,MPIU_INT,matis->sf_rootdata,matis->sf_leafdata);CHKERRQ(ierr);
-    for (i=0,newloc=0;i<matis->sf_nleaves;i++) if (matis->sf_leafdata[i]) newloc++;
+    for (i=0,newloc=0;i<matis->sf->nleaves;i++) if (matis->sf_leafdata[i]) newloc++;
     ierr = PetscMalloc1(newloc,&newgidxs);CHKERRQ(ierr);
     ierr = PetscMalloc1(newloc,&lidxs);CHKERRQ(ierr);
-    for (i=0,newloc=0;i<matis->sf_nleaves;i++)
+    for (i=0,newloc=0;i<matis->sf->nleaves;i++)
       if (matis->sf_leafdata[i]) {
         lidxs[newloc] = i;
         newgidxs[newloc++] = matis->sf_leafdata[i]-1;
@@ -287,16 +278,16 @@
       ierr = ISGetIndices(icol,&idxs);CHKERRQ(ierr);
       ierr = PetscLayoutMapLocal_Private(mat->cmap,n,idxs,&ll,&lidxs,&lgidxs);CHKERRQ(ierr);
       ierr = ISRestoreIndices(icol,&idxs);CHKERRQ(ierr);
-      ierr = PetscMemzero(matis->csf_rootdata,matis->csf_nroots*sizeof(PetscInt));CHKERRQ(ierr);
+      ierr = PetscMemzero(matis->csf_rootdata,matis->csf->nroots*sizeof(PetscInt));CHKERRQ(ierr);
       for (i=0;i<ll;i++) matis->csf_rootdata[lidxs[i]] = lgidxs[i]+1;
       ierr = PetscFree(lidxs);CHKERRQ(ierr);
       ierr = PetscFree(lgidxs);CHKERRQ(ierr);
       ierr = PetscSFBcastBegin(matis->csf,MPIU_INT,matis->csf_rootdata,matis->csf_leafdata);CHKERRQ(ierr);
       ierr = PetscSFBcastEnd(matis->csf,MPIU_INT,matis->csf_rootdata,matis->csf_leafdata);CHKERRQ(ierr);
-      for (i=0,newloc=0;i<matis->csf_nleaves;i++) if (matis->csf_leafdata[i]) newloc++;
+      for (i=0,newloc=0;i<matis->csf->nleaves;i++) if (matis->csf_leafdata[i]) newloc++;
       ierr = PetscMalloc1(newloc,&newgidxs);CHKERRQ(ierr);
       ierr = PetscMalloc1(newloc,&lidxs);CHKERRQ(ierr);
-      for (i=0,newloc=0;i<matis->csf_nleaves;i++)
+      for (i=0,newloc=0;i<matis->csf->nleaves;i++)
         if (matis->csf_leafdata[i]) {
           lidxs[newloc] = i;
           newgidxs[newloc++] = matis->csf_leafdata[i]-1;
@@ -372,9 +363,8 @@
 }
 
 #undef __FUNCT__
-#define __FUNCT__ "MatISComputeSF_Private"
-static PetscErrorCode MatISComputeSF_Private(Mat B)
->>>>>>> 516da910
+#define __FUNCT__ "MatISSetUpSF_IS"
+static PetscErrorCode MatISSetUpSF_IS(Mat B)
 {
   Mat_IS         *matis = (Mat_IS*)(B->data);
   const PetscInt *gidxs;
@@ -385,32 +375,22 @@
   if (matis->sf) PetscFunctionReturn(0);
   ierr = PetscSFCreate(PetscObjectComm((PetscObject)B),&matis->sf);CHKERRQ(ierr);
   ierr = ISLocalToGlobalMappingGetIndices(B->rmap->mapping,&gidxs);CHKERRQ(ierr);
-<<<<<<< HEAD
   ierr = ISLocalToGlobalMappingGetSize(B->rmap->mapping,&nleaves);CHKERRQ(ierr);
-  /* PETSC_OWN_POINTER refers to ilocal which is NULL */
   ierr = PetscSFSetGraphLayout(matis->sf,B->rmap,nleaves,NULL,PETSC_OWN_POINTER,gidxs);CHKERRQ(ierr);
   ierr = ISLocalToGlobalMappingRestoreIndices(B->rmap->mapping,&gidxs);CHKERRQ(ierr);
   ierr = PetscMalloc2(matis->sf->nroots,&matis->sf_rootdata,matis->sf->nleaves,&matis->sf_leafdata);CHKERRQ(ierr);
-=======
-  ierr = PetscSFSetGraphLayout(matis->sf,B->rmap,matis->sf_nleaves,NULL,PETSC_OWN_POINTER,gidxs);CHKERRQ(ierr);
-  ierr = ISLocalToGlobalMappingRestoreIndices(B->rmap->mapping,&gidxs);CHKERRQ(ierr);
-  ierr = PetscMalloc2(matis->sf_nroots,&matis->sf_rootdata,matis->sf_nleaves,&matis->sf_leafdata);CHKERRQ(ierr);
   if (B->rmap->mapping != B->cmap->mapping) { /* setup SF for columns */
-    ierr = MatGetSize(matis->A,NULL,&matis->csf_nleaves);CHKERRQ(ierr);
-    ierr = MatGetLocalSize(B,NULL,&matis->csf_nroots);CHKERRQ(ierr);
+    ierr = ISLocalToGlobalMappingGetSize(B->cmap->mapping,&nleaves);CHKERRQ(ierr);
     ierr = PetscSFCreate(PetscObjectComm((PetscObject)B),&matis->csf);CHKERRQ(ierr);
     ierr = ISLocalToGlobalMappingGetIndices(B->cmap->mapping,&gidxs);CHKERRQ(ierr);
-    ierr = PetscSFSetGraphLayout(matis->csf,B->cmap,matis->csf_nleaves,NULL,PETSC_OWN_POINTER,gidxs);CHKERRQ(ierr);
+    ierr = PetscSFSetGraphLayout(matis->csf,B->cmap,nleaves,NULL,PETSC_OWN_POINTER,gidxs);CHKERRQ(ierr);
     ierr = ISLocalToGlobalMappingRestoreIndices(B->cmap->mapping,&gidxs);CHKERRQ(ierr);
-    ierr = PetscMalloc2(matis->csf_nroots,&matis->csf_rootdata,matis->csf_nleaves,&matis->csf_leafdata);CHKERRQ(ierr);
+    ierr = PetscMalloc2(matis->csf->nroots,&matis->csf_rootdata,matis->csf->nleaves,&matis->csf_leafdata);CHKERRQ(ierr);
   } else {
     matis->csf = matis->sf;
-    matis->csf_nleaves = matis->sf_nleaves;
-    matis->csf_nroots = matis->sf_nroots;
     matis->csf_leafdata = matis->sf_leafdata;
     matis->csf_rootdata = matis->sf_rootdata;
   }
->>>>>>> 516da910
   PetscFunctionReturn(0);
 }
 
@@ -1107,13 +1087,6 @@
     ierr = ISDestroy(&to);CHKERRQ(ierr);
     ierr = ISDestroy(&from);CHKERRQ(ierr);
   }
-<<<<<<< HEAD
-  ierr = VecDestroy(&rglobal);CHKERRQ(ierr);
-  ierr = VecDestroy(&cglobal);CHKERRQ(ierr);
-  ierr = ISDestroy(&to);CHKERRQ(ierr);
-  ierr = ISDestroy(&from);CHKERRQ(ierr);
-=======
->>>>>>> 516da910
   ierr = MatSetUp(A);CHKERRQ(ierr);
   PetscFunctionReturn(0);
 }
@@ -1270,9 +1243,7 @@
     ierr = VecRestoreArray(b, &bb);CHKERRQ(ierr);
   }
   /* get rows associated to the local matrices */
-  if (!matis->sf) { /* setup SF if not yet created and allocate rootdata and leafdata */
-    ierr = MatISComputeSF_Private(A);CHKERRQ(ierr);
-  }
+  ierr = MatISSetUpSF(A);CHKERRQ(ierr);
   ierr = MatGetSize(matis->A,&nl,NULL);CHKERRQ(ierr);
   ierr = PetscMemzero(matis->sf_leafdata,nl*sizeof(PetscInt));CHKERRQ(ierr);
   ierr = PetscMemzero(matis->sf_rootdata,A->rmap->n*sizeof(PetscInt));CHKERRQ(ierr);
