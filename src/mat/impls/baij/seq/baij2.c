--- conflicted
+++ resolved
@@ -267,8 +267,6 @@
   const MatScalar   *v;
   PetscErrorCode    ierr;
   PetscInt          mbs,i,n;
-<<<<<<< HEAD
-=======
   const PetscInt    *idx,*ii,*ridx=NULL;
   PetscBool         usecprow=a->compressedrow.use;
 
@@ -310,7 +308,6 @@
   const MatScalar   *v;
   PetscErrorCode    ierr;
   PetscInt          mbs,i,n;
->>>>>>> d6232bce
   const PetscInt    *idx,*ii,*ridx=NULL;
   PetscBool         usecprow=a->compressedrow.use;
 
