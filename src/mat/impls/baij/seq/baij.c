
/*
    Defines the basic matrix operations for the BAIJ (compressed row)
  matrix storage format.
*/
#include <../src/mat/impls/baij/seq/baij.h>  /*I   "petscmat.h"  I*/
#include <petscblaslapack.h>
#include <petsc-private/kernels/blockinvert.h>
#include <petsc-private/kernels/blockmatmult.h>

#undef __FUNCT__
#define __FUNCT__ "MatInvertBlockDiagonal_SeqBAIJ"
PetscErrorCode  MatInvertBlockDiagonal_SeqBAIJ(Mat A,const PetscScalar **values)
{
  Mat_SeqBAIJ    *a = (Mat_SeqBAIJ*) A->data;
  PetscErrorCode ierr;
  PetscInt       *diag_offset,i,bs = A->rmap->bs,mbs = a->mbs,ipvt[5],bs2 = bs*bs,*v_pivots;
  MatScalar      *v    = a->a,*odiag,*diag,*mdiag,work[25],*v_work;
  PetscReal      shift = 0.0;

  PetscFunctionBegin;
  if (a->idiagvalid) {
    if (values) *values = a->idiag;
    PetscFunctionReturn(0);
  }
  ierr        = MatMarkDiagonal_SeqBAIJ(A);CHKERRQ(ierr);
  diag_offset = a->diag;
  if (!a->idiag) {
    ierr = PetscMalloc1(2*bs2*mbs,&a->idiag);CHKERRQ(ierr);
    ierr = PetscLogObjectMemory((PetscObject)A,2*bs2*mbs*sizeof(PetscScalar));CHKERRQ(ierr);
  }
  diag  = a->idiag;
  mdiag = a->idiag+bs2*mbs;
  if (values) *values = a->idiag;
  /* factor and invert each block */
  switch (bs) {
  case 1:
    for (i=0; i<mbs; i++) {
      odiag    = v + 1*diag_offset[i];
      diag[0]  = odiag[0];
      mdiag[0] = odiag[0];
      diag[0]  = (PetscScalar)1.0 / (diag[0] + shift);
      diag    += 1;
      mdiag   += 1;
    }
    break;
  case 2:
    for (i=0; i<mbs; i++) {
      odiag    = v + 4*diag_offset[i];
      diag[0]  = odiag[0]; diag[1] = odiag[1]; diag[2] = odiag[2]; diag[3] = odiag[3];
      mdiag[0] = odiag[0]; mdiag[1] = odiag[1]; mdiag[2] = odiag[2]; mdiag[3] = odiag[3];
      ierr     = PetscKernel_A_gets_inverse_A_2(diag,shift);CHKERRQ(ierr);
      diag    += 4;
      mdiag   += 4;
    }
    break;
  case 3:
    for (i=0; i<mbs; i++) {
      odiag    = v + 9*diag_offset[i];
      diag[0]  = odiag[0]; diag[1] = odiag[1]; diag[2] = odiag[2]; diag[3] = odiag[3];
      diag[4]  = odiag[4]; diag[5] = odiag[5]; diag[6] = odiag[6]; diag[7] = odiag[7];
      diag[8]  = odiag[8];
      mdiag[0] = odiag[0]; mdiag[1] = odiag[1]; mdiag[2] = odiag[2]; mdiag[3] = odiag[3];
      mdiag[4] = odiag[4]; mdiag[5] = odiag[5]; mdiag[6] = odiag[6]; mdiag[7] = odiag[7];
      mdiag[8] = odiag[8];
      ierr     = PetscKernel_A_gets_inverse_A_3(diag,shift);CHKERRQ(ierr);
      diag    += 9;
      mdiag   += 9;
    }
    break;
  case 4:
    for (i=0; i<mbs; i++) {
      odiag  = v + 16*diag_offset[i];
      ierr   = PetscMemcpy(diag,odiag,16*sizeof(PetscScalar));CHKERRQ(ierr);
      ierr   = PetscMemcpy(mdiag,odiag,16*sizeof(PetscScalar));CHKERRQ(ierr);
      ierr   = PetscKernel_A_gets_inverse_A_4(diag,shift);CHKERRQ(ierr);
      diag  += 16;
      mdiag += 16;
    }
    break;
  case 5:
    for (i=0; i<mbs; i++) {
      odiag  = v + 25*diag_offset[i];
      ierr   = PetscMemcpy(diag,odiag,25*sizeof(PetscScalar));CHKERRQ(ierr);
      ierr   = PetscMemcpy(mdiag,odiag,25*sizeof(PetscScalar));CHKERRQ(ierr);
      ierr   = PetscKernel_A_gets_inverse_A_5(diag,ipvt,work,shift);CHKERRQ(ierr);
      diag  += 25;
      mdiag += 25;
    }
    break;
  case 6:
    for (i=0; i<mbs; i++) {
      odiag  = v + 36*diag_offset[i];
      ierr   = PetscMemcpy(diag,odiag,36*sizeof(PetscScalar));CHKERRQ(ierr);
      ierr   = PetscMemcpy(mdiag,odiag,36*sizeof(PetscScalar));CHKERRQ(ierr);
      ierr   = PetscKernel_A_gets_inverse_A_6(diag,shift);CHKERRQ(ierr);
      diag  += 36;
      mdiag += 36;
    }
    break;
  case 7:
    for (i=0; i<mbs; i++) {
      odiag  = v + 49*diag_offset[i];
      ierr   = PetscMemcpy(diag,odiag,49*sizeof(PetscScalar));CHKERRQ(ierr);
      ierr   = PetscMemcpy(mdiag,odiag,49*sizeof(PetscScalar));CHKERRQ(ierr);
      ierr   = PetscKernel_A_gets_inverse_A_7(diag,shift);CHKERRQ(ierr);
      diag  += 49;
      mdiag += 49;
    }
    break;
  default:
    ierr = PetscMalloc2(bs,&v_work,bs,&v_pivots);CHKERRQ(ierr);
    for (i=0; i<mbs; i++) {
      odiag  = v + bs2*diag_offset[i];
      ierr   = PetscMemcpy(diag,odiag,bs2*sizeof(PetscScalar));CHKERRQ(ierr);
      ierr   = PetscMemcpy(mdiag,odiag,bs2*sizeof(PetscScalar));CHKERRQ(ierr);
      ierr   = PetscKernel_A_gets_inverse_A(bs,diag,v_pivots,v_work);CHKERRQ(ierr);
      diag  += bs2;
      mdiag += bs2;
    }
    ierr = PetscFree2(v_work,v_pivots);CHKERRQ(ierr);
  }
  a->idiagvalid = PETSC_TRUE;
  PetscFunctionReturn(0);
}

#undef __FUNCT__
#define __FUNCT__ "MatSOR_SeqBAIJ"
PetscErrorCode MatSOR_SeqBAIJ(Mat A,Vec bb,PetscReal omega,MatSORType flag,PetscReal fshift,PetscInt its,PetscInt lits,Vec xx)
{
  Mat_SeqBAIJ       *a = (Mat_SeqBAIJ*)A->data;
  PetscScalar       *x,*work,*w,*workt,*t;
  const MatScalar   *v,*aa = a->a, *idiag;
  const PetscScalar *b,*xb;
  PetscScalar       s[7], xw[7]={0}; /* avoid some compilers thinking xw is uninitialized */
  PetscErrorCode    ierr;
  PetscInt          m = a->mbs,i,i2,nz,bs = A->rmap->bs,bs2 = bs*bs,k,j,idx,it;
  const PetscInt    *diag,*ai = a->i,*aj = a->j,*vi;

  PetscFunctionBegin;
  its = its*lits;
  if (flag & SOR_EISENSTAT) SETERRQ(PETSC_COMM_SELF,PETSC_ERR_SUP,"No support yet for Eisenstat");
  if (its <= 0) SETERRQ2(PETSC_COMM_SELF,PETSC_ERR_ARG_WRONG,"Relaxation requires global its %D and local its %D both positive",its,lits);
  if (fshift) SETERRQ(PETSC_COMM_SELF,PETSC_ERR_SUP,"Sorry, no support for diagonal shift");
  if (omega != 1.0) SETERRQ(PETSC_COMM_SELF,PETSC_ERR_SUP,"Sorry, no support for non-trivial relaxation factor");
  if ((flag & SOR_APPLY_UPPER) || (flag & SOR_APPLY_LOWER)) SETERRQ(PETSC_COMM_SELF,PETSC_ERR_SUP,"Sorry, no support for applying upper or lower triangular parts");

  if (!a->idiagvalid) {ierr = MatInvertBlockDiagonal(A,NULL);CHKERRQ(ierr);}

  if (!m) PetscFunctionReturn(0);
  diag  = a->diag;
  idiag = a->idiag;
  k    = PetscMax(A->rmap->n,A->cmap->n);
  if (!a->mult_work) {
<<<<<<< HEAD
    ierr = PetscMalloc1(k+1,&a->mult_work);CHKERRQ(ierr);
  }
  if (!a->sor_workt) {
    ierr = PetscMalloc1(k,&a->sor_workt);CHKERRQ(ierr);
=======
    ierr = PetscMalloc1(2*k+1,&a->mult_work);CHKERRQ(ierr);
>>>>>>> d87de817
  }
  if (!a->sor_work) {
    ierr = PetscMalloc1(bs,&a->sor_work);CHKERRQ(ierr);
  }
  work = a->mult_work;
  t    = a->sor_workt;
  w    = a->sor_work;

  ierr = VecGetArray(xx,&x);CHKERRQ(ierr);
  ierr = VecGetArrayRead(bb,&b);CHKERRQ(ierr);

  if (flag & SOR_ZERO_INITIAL_GUESS) {
    if (flag & SOR_FORWARD_SWEEP || flag & SOR_LOCAL_FORWARD_SWEEP) {
      switch (bs) {
      case 1:
        PetscKernel_v_gets_A_times_w_1(x,idiag,b);
        t[0] = b[0];
        i2     = 1;
        idiag += 1;
        for (i=1; i<m; i++) {
          v  = aa + ai[i];
          vi = aj + ai[i];
          nz = diag[i] - ai[i];
          s[0] = b[i2];
          for (j=0; j<nz; j++) {
            xw[0] = x[vi[j]];
            PetscKernel_v_gets_v_minus_A_times_w_1(s,(v+j),xw);
          }
          t[i2] = s[0];
          PetscKernel_v_gets_A_times_w_1(xw,idiag,s);
          x[i2]  = xw[0];
          idiag += 1;
          i2    += 1;
        }
        break;
      case 2:
        PetscKernel_v_gets_A_times_w_2(x,idiag,b);
        t[0] = b[0]; t[1] = b[1];
        i2     = 2;
        idiag += 4;
        for (i=1; i<m; i++) {
          v  = aa + 4*ai[i];
          vi = aj + ai[i];
          nz = diag[i] - ai[i];
          s[0] = b[i2]; s[1] = b[i2+1];
          for (j=0; j<nz; j++) {
            idx = 2*vi[j];
            it  = 4*j;
            xw[0] = x[idx]; xw[1] = x[1+idx];
            PetscKernel_v_gets_v_minus_A_times_w_2(s,(v+it),xw);
          }
          t[i2] = s[0]; t[i2+1] = s[1];
          PetscKernel_v_gets_A_times_w_2(xw,idiag,s);
          x[i2]   = xw[0]; x[i2+1] = xw[1];
          idiag  += 4;
          i2     += 2;
        }
        break;
      case 3:
        PetscKernel_v_gets_A_times_w_3(x,idiag,b);
        t[0] = b[0]; t[1] = b[1]; t[2] = b[2];
        i2     = 3;
        idiag += 9;
        for (i=1; i<m; i++) {
          v  = aa + 9*ai[i];
          vi = aj + ai[i];
          nz = diag[i] - ai[i];
          s[0] = b[i2]; s[1] = b[i2+1]; s[2] = b[i2+2];
          while (nz--) {
            idx = 3*(*vi++);
            xw[0] = x[idx]; xw[1] = x[1+idx]; xw[2] = x[2+idx];
            PetscKernel_v_gets_v_minus_A_times_w_3(s,v,xw);
            v  += 9;
          }
          t[i2] = s[0]; t[i2+1] = s[1]; t[i2+2] = s[2];
          PetscKernel_v_gets_A_times_w_3(xw,idiag,s);
          x[i2] = xw[0]; x[i2+1] = xw[1]; x[i2+2] = xw[2];
          idiag  += 9;
          i2     += 3;
        }
        break;
      case 4:
        PetscKernel_v_gets_A_times_w_4(x,idiag,b);
        t[0] = b[0]; t[1] = b[1]; t[2] = b[2]; t[3] = b[3];
        i2     = 4;
        idiag += 16;
        for (i=1; i<m; i++) {
          v  = aa + 16*ai[i];
          vi = aj + ai[i];
          nz = diag[i] - ai[i];
          s[0] = b[i2]; s[1] = b[i2+1]; s[2] = b[i2+2]; s[3] = b[i2+3];
          while (nz--) {
            idx = 4*(*vi++);
            xw[0]  = x[idx]; xw[1] = x[1+idx]; xw[2] = x[2+idx]; xw[3] = x[3+idx];
            PetscKernel_v_gets_v_minus_A_times_w_4(s,v,xw);
            v  += 16;
          }
          t[i2] = s[0]; t[i2+1] = s[1]; t[i2+2] = s[2]; t[i2 + 3] = s[3];
          PetscKernel_v_gets_A_times_w_4(xw,idiag,s);
          x[i2] = xw[0]; x[i2+1] = xw[1]; x[i2+2] = xw[2]; x[i2+3] = xw[3];
          idiag  += 16;
          i2     += 4;
        }
        break;
      case 5:
        PetscKernel_v_gets_A_times_w_5(x,idiag,b);
        t[0] = b[0]; t[1] = b[1]; t[2] = b[2]; t[3] = b[3]; t[4] = b[4];
        i2     = 5;
        idiag += 25;
        for (i=1; i<m; i++) {
          v  = aa + 25*ai[i];
          vi = aj + ai[i];
          nz = diag[i] - ai[i];
          s[0] = b[i2]; s[1] = b[i2+1]; s[2] = b[i2+2]; s[3] = b[i2+3]; s[4] = b[i2+4];
          while (nz--) {
            idx = 5*(*vi++);
            xw[0]  = x[idx]; xw[1] = x[1+idx]; xw[2] = x[2+idx]; xw[3] = x[3+idx]; xw[4] = x[4+idx];
            PetscKernel_v_gets_v_minus_A_times_w_5(s,v,xw);
            v  += 25;
          }
          t[i2] = s[0]; t[i2+1] = s[1]; t[i2+2] = s[2]; t[i2+3] = s[3]; t[i2+4] = s[4];
          PetscKernel_v_gets_A_times_w_5(xw,idiag,s);
          x[i2] = xw[0]; x[i2+1] = xw[1]; x[i2+2] = xw[2]; x[i2+3] = xw[3]; x[i2+4] = xw[4];
          idiag  += 25;
          i2     += 5;
        }
        break;
      case 6:
        PetscKernel_v_gets_A_times_w_6(x,idiag,b);
        t[0] = b[0]; t[1] = b[1]; t[2] = b[2]; t[3] = b[3]; t[4] = b[4]; t[5] = b[5];
        i2     = 6;
        idiag += 36;
        for (i=1; i<m; i++) {
          v  = aa + 36*ai[i];
          vi = aj + ai[i];
          nz = diag[i] - ai[i];
          s[0] = b[i2]; s[1] = b[i2+1]; s[2] = b[i2+2]; s[3] = b[i2+3]; s[4] = b[i2+4]; s[5] = b[i2+5];
          while (nz--) {
            idx = 6*(*vi++);
            xw[0] = x[idx];   xw[1] = x[1+idx]; xw[2] = x[2+idx];
            xw[3] = x[3+idx]; xw[4] = x[4+idx]; xw[5] = x[5+idx];
            PetscKernel_v_gets_v_minus_A_times_w_6(s,v,xw);
            v  += 36;
          }
          t[i2]   = s[0]; t[i2+1] = s[1]; t[i2+2] = s[2];
          t[i2+3] = s[3]; t[i2+4] = s[4]; t[i2+5] = s[5];
          PetscKernel_v_gets_A_times_w_6(xw,idiag,s);
          x[i2] = xw[0]; x[i2+1] = xw[1]; x[i2+2] = xw[2]; x[i2+3] = xw[3]; x[i2+4] = xw[4]; x[i2+5] = xw[5];
          idiag  += 36;
          i2     += 6;
        }
        break;
      case 7:
        PetscKernel_v_gets_A_times_w_7(x,idiag,b);
        t[0] = b[0]; t[1] = b[1]; t[2] = b[2];
        t[3] = b[3]; t[4] = b[4]; t[5] = b[5]; t[6] = b[6];
        i2     = 7;
        idiag += 49;
        for (i=1; i<m; i++) {
          v  = aa + 49*ai[i];
          vi = aj + ai[i];
          nz = diag[i] - ai[i];
          s[0] = b[i2];   s[1] = b[i2+1]; s[2] = b[i2+2];
          s[3] = b[i2+3]; s[4] = b[i2+4]; s[5] = b[i2+5]; s[6] = b[i2+6];
          while (nz--) {
            idx = 7*(*vi++);
            xw[0] = x[idx];   xw[1] = x[1+idx]; xw[2] = x[2+idx];
            xw[3] = x[3+idx]; xw[4] = x[4+idx]; xw[5] = x[5+idx]; xw[6] = x[6+idx];
            PetscKernel_v_gets_v_minus_A_times_w_7(s,v,xw);
            v  += 49;
          }
          t[i2]   = s[0]; t[i2+1] = s[1]; t[i2+2] = s[2];
          t[i2+3] = s[3]; t[i2+4] = s[4]; t[i2+5] = s[5]; t[i2+6] = s[6];
          PetscKernel_v_gets_A_times_w_7(xw,idiag,s);
          x[i2] =   xw[0]; x[i2+1] = xw[1]; x[i2+2] = xw[2];
          x[i2+3] = xw[3]; x[i2+4] = xw[4]; x[i2+5] = xw[5]; x[i2+6] = xw[6];
          idiag  += 49;
          i2     += 7;
        }
        break;
      default:
        PetscKernel_w_gets_Ar_times_v(bs,bs,b,idiag,x);
        ierr = PetscMemcpy(t,b,bs*sizeof(PetscScalar));CHKERRQ(ierr);
        i2     = bs;
        idiag += bs2;
        for (i=1; i<m; i++) {
          v  = aa + bs2*ai[i];
          vi = aj + ai[i];
          nz = diag[i] - ai[i];

          ierr = PetscMemcpy(w,b+i2,bs*sizeof(PetscScalar));CHKERRQ(ierr);
          /* copy all rows of x that are needed into contiguous space */
          workt = work;
          for (j=0; j<nz; j++) {
            ierr   = PetscMemcpy(workt,x + bs*(*vi++),bs*sizeof(PetscScalar));CHKERRQ(ierr);
            workt += bs;
          }
          PetscKernel_w_gets_w_minus_Ar_times_v(bs,bs*nz,w,v,work);
          ierr = PetscMemcpy(t+i2,w,bs*sizeof(PetscScalar));CHKERRQ(ierr);
          PetscKernel_w_gets_Ar_times_v(bs,bs,w,idiag,x+i2);

          idiag += bs2;
          i2    += bs;
        }
        break;
      }
      /* for logging purposes assume number of nonzero in lower half is 1/2 of total */
      ierr = PetscLogFlops(1.0*bs2*a->nz);CHKERRQ(ierr);
      xb = t;
    }
    else xb = b;
    if (flag & SOR_BACKWARD_SWEEP || flag & SOR_LOCAL_BACKWARD_SWEEP) {
      idiag = a->idiag+bs2*(a->mbs-1);
      i2 = bs * (m-1);
      switch (bs) {
      case 1:
        s[0]  = xb[i2];
        PetscKernel_v_gets_A_times_w_1(xw,idiag,s);
        x[i2] = xw[0];
        i2   -= 1;
        for (i=m-2; i>=0; i--) {
          v  = aa + (diag[i]+1);
          vi = aj + diag[i] + 1;
          nz = ai[i+1] - diag[i] - 1;
          s[0] = xb[i2];
          for (j=0; j<nz; j++) {
            xw[0] = x[vi[j]];
            PetscKernel_v_gets_v_minus_A_times_w_1(s,(v+j),xw);
          }
          PetscKernel_v_gets_A_times_w_1(xw,idiag,s);
          x[i2]  = xw[0];
          idiag -= 1;
          i2    -= 1;
        }
        break;
      case 2:
        s[0]  = xb[i2]; s[1] = xb[i2+1];
        PetscKernel_v_gets_A_times_w_2(xw,idiag,s);
        x[i2] = xw[0]; x[i2+1] = xw[1];
        i2    -= 2;
        idiag -= 4;
        for (i=m-2; i>=0; i--) {
          v  = aa + 4*(diag[i] + 1);
          vi = aj + diag[i] + 1;
          nz = ai[i+1] - diag[i] - 1;
          s[0] = xb[i2]; s[1] = xb[i2+1];
          for (j=0; j<nz; j++) {
            idx = 2*vi[j];
            it  = 4*j;
            xw[0] = x[idx]; xw[1] = x[1+idx];
            PetscKernel_v_gets_v_minus_A_times_w_2(s,(v+it),xw);
          }
          PetscKernel_v_gets_A_times_w_2(xw,idiag,s);
          x[i2]   = xw[0]; x[i2+1] = xw[1];
          idiag  -= 4;
          i2     -= 2;
        }
        break;
      case 3:
        s[0]  = xb[i2]; s[1] = xb[i2+1]; s[2] = xb[i2+2];
        PetscKernel_v_gets_A_times_w_3(xw,idiag,s);
        x[i2] = xw[0]; x[i2+1] = xw[1]; x[i2+2] = xw[2];
        i2    -= 3;
        idiag -= 9;
        for (i=m-2; i>=0; i--) {
          v  = aa + 9*(diag[i]+1);
          vi = aj + diag[i] + 1;
          nz = ai[i+1] - diag[i] - 1;
          s[0] = xb[i2]; s[1] = xb[i2+1]; s[2] = xb[i2+2];
          while (nz--) {
            idx = 3*(*vi++);
            xw[0] = x[idx]; xw[1] = x[1+idx]; xw[2] = x[2+idx];
            PetscKernel_v_gets_v_minus_A_times_w_3(s,v,xw);
            v  += 9;
          }
          PetscKernel_v_gets_A_times_w_3(xw,idiag,s);
          x[i2] = xw[0]; x[i2+1] = xw[1]; x[i2+2] = xw[2];
          idiag  -= 9;
          i2     -= 3;
        }
        break;
      case 4:
        s[0]  = xb[i2]; s[1] = xb[i2+1]; s[2] = xb[i2+2]; s[3] = xb[i2+3];
        PetscKernel_v_gets_A_times_w_4(xw,idiag,s);
        x[i2] = xw[0]; x[i2+1] = xw[1]; x[i2+2] = xw[2]; x[i2+3] = xw[3];
        i2    -= 4;
        idiag -= 16;
        for (i=m-2; i>=0; i--) {
          v  = aa + 16*(diag[i]+1);
          vi = aj + diag[i] + 1;
          nz = ai[i+1] - diag[i] - 1;
          s[0] = xb[i2]; s[1] = xb[i2+1]; s[2] = xb[i2+2]; s[3] = xb[i2+3];
          while (nz--) {
            idx = 4*(*vi++);
            xw[0]  = x[idx]; xw[1] = x[1+idx]; xw[2] = x[2+idx]; xw[3] = x[3+idx];
            PetscKernel_v_gets_v_minus_A_times_w_4(s,v,xw);
            v  += 16;
          }
          PetscKernel_v_gets_A_times_w_4(xw,idiag,s);
          x[i2] = xw[0]; x[i2+1] = xw[1]; x[i2+2] = xw[2]; x[i2+3] = xw[3];
          idiag  -= 16;
          i2     -= 4;
        }
        break;
      case 5:
        s[0]  = xb[i2]; s[1] = xb[i2+1]; s[2] = xb[i2+2]; s[3] = xb[i2+3]; s[4] = xb[i2+4];
        PetscKernel_v_gets_A_times_w_5(xw,idiag,s);
        x[i2] = xw[0]; x[i2+1] = xw[1]; x[i2+2] = xw[2]; x[i2+3] = xw[3]; x[i2+4] = xw[4];
        i2    -= 5;
        idiag -= 25;
        for (i=m-2; i>=0; i--) {
          v  = aa + 25*(diag[i]+1);
          vi = aj + diag[i] + 1;
          nz = ai[i+1] - diag[i] - 1;
          s[0] = xb[i2]; s[1] = xb[i2+1]; s[2] = xb[i2+2]; s[3] = xb[i2+3]; s[4] = xb[i2+4];
          while (nz--) {
            idx = 5*(*vi++);
            xw[0]  = x[idx]; xw[1] = x[1+idx]; xw[2] = x[2+idx]; xw[3] = x[3+idx]; xw[4] = x[4+idx];
            PetscKernel_v_gets_v_minus_A_times_w_5(s,v,xw);
            v  += 25;
          }
          PetscKernel_v_gets_A_times_w_5(xw,idiag,s);
          x[i2] = xw[0]; x[i2+1] = xw[1]; x[i2+2] = xw[2]; x[i2+3] = xw[3]; x[i2+4] = xw[4];
          idiag  -= 25;
          i2     -= 5;
        }
        break;
      case 6:
        s[0]  = xb[i2]; s[1] = xb[i2+1]; s[2] = xb[i2+2]; s[3] = xb[i2+3]; s[4] = xb[i2+4]; s[5] = xb[i2+5];
        PetscKernel_v_gets_A_times_w_6(xw,idiag,s);
        x[i2] = xw[0]; x[i2+1] = xw[1]; x[i2+2] = xw[2]; x[i2+3] = xw[3]; x[i2+4] = xw[4]; x[i2+5] = xw[5];
        i2    -= 6;
        idiag -= 36;
        for (i=m-2; i>=0; i--) {
          v  = aa + 36*(diag[i]+1);
          vi = aj + diag[i] + 1;
          nz = ai[i+1] - diag[i] - 1;
          s[0] = xb[i2]; s[1] = xb[i2+1]; s[2] = xb[i2+2]; s[3] = xb[i2+3]; s[4] = xb[i2+4]; s[5] = xb[i2+5];
          while (nz--) {
            idx = 6*(*vi++);
            xw[0] = x[idx];   xw[1] = x[1+idx]; xw[2] = x[2+idx];
            xw[3] = x[3+idx]; xw[4] = x[4+idx]; xw[5] = x[5+idx];
            PetscKernel_v_gets_v_minus_A_times_w_6(s,v,xw);
            v  += 36;
          }
          PetscKernel_v_gets_A_times_w_6(xw,idiag,s);
          x[i2] = xw[0]; x[i2+1] = xw[1]; x[i2+2] = xw[2]; x[i2+3] = xw[3]; x[i2+4] = xw[4]; x[i2+5] = xw[5];
          idiag  -= 36;
          i2     -= 6;
        }
        break;
      case 7:
        s[0] = xb[i2];   s[1] = xb[i2+1]; s[2] = xb[i2+2];
        s[3] = xb[i2+3]; s[4] = xb[i2+4]; s[5] = xb[i2+5]; s[6] = xb[i2+6];
        PetscKernel_v_gets_A_times_w_7(x,idiag,b);
        x[i2]   = xw[0]; x[i2+1] = xw[1]; x[i2+2] = xw[2];
        x[i2+3] = xw[3]; x[i2+4] = xw[4]; x[i2+5] = xw[5]; x[i2+6] = xw[6];
        i2    -= 7;
        idiag -= 49;
        for (i=m-2; i>=0; i--) {
          v  = aa + 49*(diag[i]+1);
          vi = aj + diag[i] + 1;
          nz = ai[i+1] - diag[i] - 1;
          s[0] = xb[i2];   s[1] = xb[i2+1]; s[2] = xb[i2+2];
          s[3] = xb[i2+3]; s[4] = xb[i2+4]; s[5] = xb[i2+5]; s[6] = xb[i2+6];
          while (nz--) {
            idx = 7*(*vi++);
            xw[0] = x[idx];   xw[1] = x[1+idx]; xw[2] = x[2+idx];
            xw[3] = x[3+idx]; xw[4] = x[4+idx]; xw[5] = x[5+idx]; xw[6] = x[6+idx];
            PetscKernel_v_gets_v_minus_A_times_w_7(s,v,xw);
            v  += 49;
          }
          PetscKernel_v_gets_A_times_w_7(xw,idiag,s);
          x[i2] =   xw[0]; x[i2+1] = xw[1]; x[i2+2] = xw[2];
          x[i2+3] = xw[3]; x[i2+4] = xw[4]; x[i2+5] = xw[5]; x[i2+6] = xw[6];
          idiag  -= 49;
          i2     -= 7;
        }
        break;
      default:
        ierr  = PetscMemcpy(w,xb+i2,bs*sizeof(PetscScalar));CHKERRQ(ierr);
        PetscKernel_w_gets_Ar_times_v(bs,bs,w,idiag,x+i2);
        i2    -= bs;
        idiag -= bs2;
        for (i=m-2; i>=0; i--) {
          v  = aa + bs2*(diag[i]+1);
          vi = aj + diag[i] + 1;
          nz = ai[i+1] - diag[i] - 1;

          ierr = PetscMemcpy(w,xb+i2,bs*sizeof(PetscScalar));CHKERRQ(ierr);
          /* copy all rows of x that are needed into contiguous space */
          workt = work;
          for (j=0; j<nz; j++) {
            ierr   = PetscMemcpy(workt,x + bs*(*vi++),bs*sizeof(PetscScalar));CHKERRQ(ierr);
            workt += bs;
          }
          PetscKernel_w_gets_w_minus_Ar_times_v(bs,bs*nz,w,v,work);
          PetscKernel_w_gets_Ar_times_v(bs,bs,w,idiag,x+i2);

          idiag -= bs2;
          i2    -= bs;
        }
        break;
      }
      ierr = PetscLogFlops(1.0*bs2*(a->nz));CHKERRQ(ierr);
    }
    its--;
  }
  while (its--) {
    if (flag & SOR_FORWARD_SWEEP || flag & SOR_LOCAL_FORWARD_SWEEP) {
      idiag = a->idiag;
      i2 = 0;
      switch (bs) {
      case 1:
        for (i=0; i<m; i++) {
          v  = aa + ai[i];
          vi = aj + ai[i];
          nz = ai[i+1] - ai[i];
          s[0] = b[i2];
          for (j=0; j<nz; j++) {
            xw[0] = x[vi[j]];
            PetscKernel_v_gets_v_minus_A_times_w_1(s,(v+j),xw);
          }
          PetscKernel_v_gets_A_times_w_1(xw,idiag,s);
          x[i2] += xw[0];
          idiag += 1;
          i2    += 1;
        }
        break;
      case 2:
        for (i=0; i<m; i++) {
          v  = aa + 4*ai[i];
          vi = aj + ai[i];
          nz = ai[i+1] - ai[i];
          s[0] = b[i2]; s[1] = b[i2+1];
          for (j=0; j<nz; j++) {
            idx = 2*vi[j];
            it  = 4*j;
            xw[0] = x[idx]; xw[1] = x[1+idx];
            PetscKernel_v_gets_v_minus_A_times_w_2(s,(v+it),xw);
          }
          PetscKernel_v_gets_A_times_w_2(xw,idiag,s);
          x[i2]  += xw[0]; x[i2+1] += xw[1];
          idiag  += 4;
          i2     += 2;
        }
        break;
      case 3:
        for (i=0; i<m; i++) {
          v  = aa + 9*ai[i];
          vi = aj + ai[i];
          nz = ai[i+1] - ai[i];
          s[0] = b[i2]; s[1] = b[i2+1]; s[2] = b[i2+2];
          while (nz--) {
            idx = 3*(*vi++);
            xw[0] = x[idx]; xw[1] = x[1+idx]; xw[2] = x[2+idx];
            PetscKernel_v_gets_v_minus_A_times_w_3(s,v,xw);
            v  += 9;
          }
          PetscKernel_v_gets_A_times_w_3(xw,idiag,s);
          x[i2] += xw[0]; x[i2+1] += xw[1]; x[i2+2] += xw[2];
          idiag  += 9;
          i2     += 3;
        }
        break;
      case 4:
        for (i=0; i<m; i++) {
          v  = aa + 16*ai[i];
          vi = aj + ai[i];
          nz = ai[i+1] - ai[i];
          s[0] = b[i2]; s[1] = b[i2+1]; s[2] = b[i2+2]; s[3] = b[i2+3];
          while (nz--) {
            idx = 4*(*vi++);
            xw[0]  = x[idx]; xw[1] = x[1+idx]; xw[2] = x[2+idx]; xw[3] = x[3+idx];
            PetscKernel_v_gets_v_minus_A_times_w_4(s,v,xw);
            v  += 16;
          }
          PetscKernel_v_gets_A_times_w_4(xw,idiag,s);
          x[i2] += xw[0]; x[i2+1] += xw[1]; x[i2+2] += xw[2]; x[i2+3] += xw[3];
          idiag  += 16;
          i2     += 4;
        }
        break;
      case 5:
        for (i=0; i<m; i++) {
          v  = aa + 25*ai[i];
          vi = aj + ai[i];
          nz = ai[i+1] - ai[i];
          s[0] = b[i2]; s[1] = b[i2+1]; s[2] = b[i2+2]; s[3] = b[i2+3]; s[4] = b[i2+4];
          while (nz--) {
            idx = 5*(*vi++);
            xw[0]  = x[idx]; xw[1] = x[1+idx]; xw[2] = x[2+idx]; xw[3] = x[3+idx]; xw[4] = x[4+idx];
            PetscKernel_v_gets_v_minus_A_times_w_5(s,v,xw);
            v  += 25;
          }
          PetscKernel_v_gets_A_times_w_5(xw,idiag,s);
          x[i2] += xw[0]; x[i2+1] += xw[1]; x[i2+2] += xw[2]; x[i2+3] += xw[3]; x[i2+4] += xw[4];
          idiag  += 25;
          i2     += 5;
        }
        break;
      case 6:
        for (i=0; i<m; i++) {
          v  = aa + 36*ai[i];
          vi = aj + ai[i];
          nz = ai[i+1] - ai[i];
          s[0] = b[i2]; s[1] = b[i2+1]; s[2] = b[i2+2]; s[3] = b[i2+3]; s[4] = b[i2+4]; s[5] = b[i2+5];
          while (nz--) {
            idx = 6*(*vi++);
            xw[0] = x[idx];   xw[1] = x[1+idx]; xw[2] = x[2+idx];
            xw[3] = x[3+idx]; xw[4] = x[4+idx]; xw[5] = x[5+idx];
            PetscKernel_v_gets_v_minus_A_times_w_6(s,v,xw);
            v  += 36;
          }
          PetscKernel_v_gets_A_times_w_6(xw,idiag,s);
          x[i2] += xw[0]; x[i2+1] += xw[1]; x[i2+2] += xw[2];
          x[i2+3] += xw[3]; x[i2+4] += xw[4]; x[i2+5] += xw[5];
          idiag  += 36;
          i2     += 6;
        }
        break;
      case 7:
        for (i=0; i<m; i++) {
          v  = aa + 49*ai[i];
          vi = aj + ai[i];
          nz = ai[i+1] - ai[i];
          s[0] = b[i2];   s[1] = b[i2+1]; s[2] = b[i2+2];
          s[3] = b[i2+3]; s[4] = b[i2+4]; s[5] = b[i2+5]; s[6] = b[i2+6];
          while (nz--) {
            idx = 7*(*vi++);
            xw[0] = x[idx];   xw[1] = x[1+idx]; xw[2] = x[2+idx];
            xw[3] = x[3+idx]; xw[4] = x[4+idx]; xw[5] = x[5+idx]; xw[6] = x[6+idx];
            PetscKernel_v_gets_v_minus_A_times_w_7(s,v,xw);
            v  += 49;
          }
          PetscKernel_v_gets_A_times_w_7(xw,idiag,s);
          x[i2]   += xw[0]; x[i2+1] += xw[1]; x[i2+2] += xw[2];
          x[i2+3] += xw[3]; x[i2+4] += xw[4]; x[i2+5] += xw[5]; x[i2+6] += xw[6];
          idiag  += 49;
          i2     += 7;
        }
        break;
      default:
        for (i=0; i<m; i++) {
          v  = aa + bs2*ai[i];
          vi = aj + ai[i];
          nz = ai[i+1] - ai[i];

          ierr = PetscMemcpy(w,b+i2,bs*sizeof(PetscScalar));CHKERRQ(ierr);
          /* copy all rows of x that are needed into contiguous space */
          workt = work;
          for (j=0; j<nz; j++) {
            ierr   = PetscMemcpy(workt,x + bs*(*vi++),bs*sizeof(PetscScalar));CHKERRQ(ierr);
            workt += bs;
          }
          PetscKernel_w_gets_w_minus_Ar_times_v(bs,bs*nz,w,v,work);
          PetscKernel_w_gets_w_plus_Ar_times_v(bs,bs,w,idiag,x+i2);

          idiag += bs2;
          i2    += bs;
        }
        break;
      }
      ierr = PetscLogFlops(2.0*bs2*a->nz);CHKERRQ(ierr);
    }
    if (flag & SOR_BACKWARD_SWEEP || flag & SOR_LOCAL_BACKWARD_SWEEP) {
      idiag = a->idiag+bs2*(a->mbs-1);
      i2 = bs * (m-1);
      switch (bs) {
      case 1:
        for (i=m-1; i>=0; i--) {
          v  = aa + ai[i];
          vi = aj + ai[i];
          nz = ai[i+1] - ai[i];
          s[0] = b[i2];
          for (j=0; j<nz; j++) {
            xw[0] = x[vi[j]];
            PetscKernel_v_gets_v_minus_A_times_w_1(s,(v+j),xw);
          }
          PetscKernel_v_gets_A_times_w_1(xw,idiag,s);
          x[i2] += xw[0];
          idiag -= 1;
          i2    -= 1;
        }
        break;
      case 2:
        for (i=m-1; i>=0; i--) {
          v  = aa + 4*ai[i];
          vi = aj + ai[i];
          nz = ai[i+1] - ai[i];
          s[0] = b[i2]; s[1] = b[i2+1];
          for (j=0; j<nz; j++) {
            idx = 2*vi[j];
            it  = 4*j;
            xw[0] = x[idx]; xw[1] = x[1+idx];
            PetscKernel_v_gets_v_minus_A_times_w_2(s,(v+it),xw);
          }
          PetscKernel_v_gets_A_times_w_2(xw,idiag,s);
          x[i2]  += xw[0]; x[i2+1] += xw[1];
          idiag  -= 4;
          i2     -= 2;
        }
        break;
      case 3:
        for (i=m-1; i>=0; i--) {
          v  = aa + 9*ai[i];
          vi = aj + ai[i];
          nz = ai[i+1] - ai[i];
          s[0] = b[i2]; s[1] = b[i2+1]; s[2] = b[i2+2];
          while (nz--) {
            idx = 3*(*vi++);
            xw[0] = x[idx]; xw[1] = x[1+idx]; xw[2] = x[2+idx];
            PetscKernel_v_gets_v_minus_A_times_w_3(s,v,xw);
            v  += 9;
          }
          PetscKernel_v_gets_A_times_w_3(xw,idiag,s);
          x[i2] += xw[0]; x[i2+1] += xw[1]; x[i2+2] += xw[2];
          idiag  -= 9;
          i2     -= 3;
        }
        break;
      case 4:
        for (i=m-1; i>=0; i--) {
          v  = aa + 16*ai[i];
          vi = aj + ai[i];
          nz = ai[i+1] - ai[i];
          s[0] = b[i2]; s[1] = b[i2+1]; s[2] = b[i2+2]; s[3] = b[i2+3];
          while (nz--) {
            idx = 4*(*vi++);
            xw[0]  = x[idx]; xw[1] = x[1+idx]; xw[2] = x[2+idx]; xw[3] = x[3+idx];
            PetscKernel_v_gets_v_minus_A_times_w_4(s,v,xw);
            v  += 16;
          }
          PetscKernel_v_gets_A_times_w_4(xw,idiag,s);
          x[i2] += xw[0]; x[i2+1] += xw[1]; x[i2+2] += xw[2]; x[i2+3] += xw[3];
          idiag  -= 16;
          i2     -= 4;
        }
        break;
      case 5:
        for (i=m-1; i>=0; i--) {
          v  = aa + 25*ai[i];
          vi = aj + ai[i];
          nz = ai[i+1] - ai[i];
          s[0] = b[i2]; s[1] = b[i2+1]; s[2] = b[i2+2]; s[3] = b[i2+3]; s[4] = b[i2+4];
          while (nz--) {
            idx = 5*(*vi++);
            xw[0]  = x[idx]; xw[1] = x[1+idx]; xw[2] = x[2+idx]; xw[3] = x[3+idx]; xw[4] = x[4+idx];
            PetscKernel_v_gets_v_minus_A_times_w_5(s,v,xw);
            v  += 25;
          }
          PetscKernel_v_gets_A_times_w_5(xw,idiag,s);
          x[i2] += xw[0]; x[i2+1] += xw[1]; x[i2+2] += xw[2]; x[i2+3] += xw[3]; x[i2+4] += xw[4];
          idiag  -= 25;
          i2     -= 5;
        }
        break;
      case 6:
        for (i=m-1; i>=0; i--) {
          v  = aa + 36*ai[i];
          vi = aj + ai[i];
          nz = ai[i+1] - ai[i];
          s[0] = b[i2]; s[1] = b[i2+1]; s[2] = b[i2+2]; s[3] = b[i2+3]; s[4] = b[i2+4]; s[5] = b[i2+5];
          while (nz--) {
            idx = 6*(*vi++);
            xw[0] = x[idx];   xw[1] = x[1+idx]; xw[2] = x[2+idx];
            xw[3] = x[3+idx]; xw[4] = x[4+idx]; xw[5] = x[5+idx];
            PetscKernel_v_gets_v_minus_A_times_w_6(s,v,xw);
            v  += 36;
          }
          PetscKernel_v_gets_A_times_w_6(xw,idiag,s);
          x[i2] += xw[0]; x[i2+1] += xw[1]; x[i2+2] += xw[2];
          x[i2+3] += xw[3]; x[i2+4] += xw[4]; x[i2+5] += xw[5];
          idiag  -= 36;
          i2     -= 6;
        }
        break;
      case 7:
        for (i=m-1; i>=0; i--) {
          v  = aa + 49*ai[i];
          vi = aj + ai[i];
          nz = ai[i+1] - ai[i];
          s[0] = b[i2];   s[1] = b[i2+1]; s[2] = b[i2+2];
          s[3] = b[i2+3]; s[4] = b[i2+4]; s[5] = b[i2+5]; s[6] = b[i2+6];
          while (nz--) {
            idx = 7*(*vi++);
            xw[0] = x[idx];   xw[1] = x[1+idx]; xw[2] = x[2+idx];
            xw[3] = x[3+idx]; xw[4] = x[4+idx]; xw[5] = x[5+idx]; xw[6] = x[6+idx];
            PetscKernel_v_gets_v_minus_A_times_w_7(s,v,xw);
            v  += 49;
          }
          PetscKernel_v_gets_A_times_w_7(xw,idiag,s);
          x[i2] +=   xw[0]; x[i2+1] += xw[1]; x[i2+2] += xw[2];
          x[i2+3] += xw[3]; x[i2+4] += xw[4]; x[i2+5] += xw[5]; x[i2+6] += xw[6];
          idiag  -= 49;
          i2     -= 7;
        }
        break;
      default:
        for (i=m-1; i>=0; i--) {
          v  = aa + bs2*ai[i];
          vi = aj + ai[i];
          nz = ai[i+1] - ai[i];

          ierr = PetscMemcpy(w,b+i2,bs*sizeof(PetscScalar));CHKERRQ(ierr);
          /* copy all rows of x that are needed into contiguous space */
          workt = work;
          for (j=0; j<nz; j++) {
            ierr   = PetscMemcpy(workt,x + bs*(*vi++),bs*sizeof(PetscScalar));CHKERRQ(ierr);
            workt += bs;
          }
          PetscKernel_w_gets_w_minus_Ar_times_v(bs,bs*nz,w,v,work);
          PetscKernel_w_gets_w_plus_Ar_times_v(bs,bs,w,idiag,x+i2);

          idiag -= bs2;
          i2    -= bs;
        }
        break;
      }
      ierr = PetscLogFlops(2.0*bs2*(a->nz));CHKERRQ(ierr);
    }
  }
  ierr = VecRestoreArray(xx,&x);CHKERRQ(ierr);
  ierr = VecRestoreArrayRead(bb,&b);CHKERRQ(ierr);
  PetscFunctionReturn(0);
}


/*
    Special version for direct calls from Fortran (Used in PETSc-fun3d)
*/
#if defined(PETSC_HAVE_FORTRAN_CAPS)
#define matsetvaluesblocked4_ MATSETVALUESBLOCKED4
#elif !defined(PETSC_HAVE_FORTRAN_UNDERSCORE)
#define matsetvaluesblocked4_ matsetvaluesblocked4
#endif

#undef __FUNCT__
#define __FUNCT__ "matsetvaluesblocked4_"
PETSC_EXTERN void matsetvaluesblocked4_(Mat *AA,PetscInt *mm,const PetscInt im[],PetscInt *nn,const PetscInt in[],const PetscScalar v[])
{
  Mat               A  = *AA;
  Mat_SeqBAIJ       *a = (Mat_SeqBAIJ*)A->data;
  PetscInt          *rp,k,low,high,t,ii,jj,row,nrow,i,col,l,N,m = *mm,n = *nn;
  PetscInt          *ai    =a->i,*ailen=a->ilen;
  PetscInt          *aj    =a->j,stepval,lastcol = -1;
  const PetscScalar *value = v;
  MatScalar         *ap,*aa = a->a,*bap;

  PetscFunctionBegin;
  if (A->rmap->bs != 4) SETERRABORT(PetscObjectComm((PetscObject)A),PETSC_ERR_ARG_WRONG,"Can only be called with a block size of 4");
  stepval = (n-1)*4;
  for (k=0; k<m; k++) { /* loop over added rows */
    row  = im[k];
    rp   = aj + ai[row];
    ap   = aa + 16*ai[row];
    nrow = ailen[row];
    low  = 0;
    high = nrow;
    for (l=0; l<n; l++) { /* loop over added columns */
      col = in[l];
      if (col <= lastcol)  low = 0;
      else                high = nrow;
      lastcol = col;
      value   = v + k*(stepval+4 + l)*4;
      while (high-low > 7) {
        t = (low+high)/2;
        if (rp[t] > col) high = t;
        else             low  = t;
      }
      for (i=low; i<high; i++) {
        if (rp[i] > col) break;
        if (rp[i] == col) {
          bap = ap +  16*i;
          for (ii=0; ii<4; ii++,value+=stepval) {
            for (jj=ii; jj<16; jj+=4) {
              bap[jj] += *value++;
            }
          }
          goto noinsert2;
        }
      }
      N = nrow++ - 1;
      high++; /* added new column index thus must search to one higher than before */
      /* shift up all the later entries in this row */
      for (ii=N; ii>=i; ii--) {
        rp[ii+1] = rp[ii];
        PetscMemcpy(ap+16*(ii+1),ap+16*(ii),16*sizeof(MatScalar));
      }
      if (N >= i) {
        PetscMemzero(ap+16*i,16*sizeof(MatScalar));
      }
      rp[i] = col;
      bap   = ap +  16*i;
      for (ii=0; ii<4; ii++,value+=stepval) {
        for (jj=ii; jj<16; jj+=4) {
          bap[jj] = *value++;
        }
      }
      noinsert2:;
      low = i;
    }
    ailen[row] = nrow;
  }
  PetscFunctionReturnVoid();
}

#if defined(PETSC_HAVE_FORTRAN_CAPS)
#define matsetvalues4_ MATSETVALUES4
#elif !defined(PETSC_HAVE_FORTRAN_UNDERSCORE)
#define matsetvalues4_ matsetvalues4
#endif

#undef __FUNCT__
#define __FUNCT__ "MatSetValues4_"
PETSC_EXTERN void matsetvalues4_(Mat *AA,PetscInt *mm,PetscInt *im,PetscInt *nn,PetscInt *in,PetscScalar *v)
{
  Mat         A  = *AA;
  Mat_SeqBAIJ *a = (Mat_SeqBAIJ*)A->data;
  PetscInt    *rp,k,low,high,t,ii,row,nrow,i,col,l,N,n = *nn,m = *mm;
  PetscInt    *ai=a->i,*ailen=a->ilen;
  PetscInt    *aj=a->j,brow,bcol;
  PetscInt    ridx,cidx,lastcol = -1;
  MatScalar   *ap,value,*aa=a->a,*bap;

  PetscFunctionBegin;
  for (k=0; k<m; k++) { /* loop over added rows */
    row  = im[k]; brow = row/4;
    rp   = aj + ai[brow];
    ap   = aa + 16*ai[brow];
    nrow = ailen[brow];
    low  = 0;
    high = nrow;
    for (l=0; l<n; l++) { /* loop over added columns */
      col   = in[l]; bcol = col/4;
      ridx  = row % 4; cidx = col % 4;
      value = v[l + k*n];
      if (col <= lastcol)  low = 0;
      else                high = nrow;
      lastcol = col;
      while (high-low > 7) {
        t = (low+high)/2;
        if (rp[t] > bcol) high = t;
        else              low  = t;
      }
      for (i=low; i<high; i++) {
        if (rp[i] > bcol) break;
        if (rp[i] == bcol) {
          bap   = ap +  16*i + 4*cidx + ridx;
          *bap += value;
          goto noinsert1;
        }
      }
      N = nrow++ - 1;
      high++; /* added new column thus must search to one higher than before */
      /* shift up all the later entries in this row */
      for (ii=N; ii>=i; ii--) {
        rp[ii+1] = rp[ii];
        PetscMemcpy(ap+16*(ii+1),ap+16*(ii),16*sizeof(MatScalar));
      }
      if (N>=i) {
        PetscMemzero(ap+16*i,16*sizeof(MatScalar));
      }
      rp[i]                    = bcol;
      ap[16*i + 4*cidx + ridx] = value;
noinsert1:;
      low = i;
    }
    ailen[brow] = nrow;
  }
  PetscFunctionReturnVoid();
}

/*
     Checks for missing diagonals
*/
#undef __FUNCT__
#define __FUNCT__ "MatMissingDiagonal_SeqBAIJ"
PetscErrorCode MatMissingDiagonal_SeqBAIJ(Mat A,PetscBool  *missing,PetscInt *d)
{
  Mat_SeqBAIJ    *a = (Mat_SeqBAIJ*)A->data;
  PetscErrorCode ierr;
  PetscInt       *diag,*ii = a->i,i;

  PetscFunctionBegin;
  ierr     = MatMarkDiagonal_SeqBAIJ(A);CHKERRQ(ierr);
  *missing = PETSC_FALSE;
  if (A->rmap->n > 0 && !ii) {
    *missing = PETSC_TRUE;
    if (d) *d = 0;
    PetscInfo(A,"Matrix has no entries therefore is missing diagonal");
  } else {
    diag = a->diag;
    for (i=0; i<a->mbs; i++) {
      if (diag[i] >= ii[i+1]) {
        *missing = PETSC_TRUE;
        if (d) *d = i;
        PetscInfo1(A,"Matrix is missing block diagonal number %D",i);
        break;
      }
    }
  }
  PetscFunctionReturn(0);
}

#undef __FUNCT__
#define __FUNCT__ "MatMarkDiagonal_SeqBAIJ"
PetscErrorCode MatMarkDiagonal_SeqBAIJ(Mat A)
{
  Mat_SeqBAIJ    *a = (Mat_SeqBAIJ*)A->data;
  PetscErrorCode ierr;
  PetscInt       i,j,m = a->mbs;

  PetscFunctionBegin;
  if (!a->diag) {
    ierr         = PetscMalloc1(m,&a->diag);CHKERRQ(ierr);
    ierr         = PetscLogObjectMemory((PetscObject)A,m*sizeof(PetscInt));CHKERRQ(ierr);
    a->free_diag = PETSC_TRUE;
  }
  for (i=0; i<m; i++) {
    a->diag[i] = a->i[i+1];
    for (j=a->i[i]; j<a->i[i+1]; j++) {
      if (a->j[j] == i) {
        a->diag[i] = j;
        break;
      }
    }
  }
  PetscFunctionReturn(0);
}


#undef __FUNCT__
#define __FUNCT__ "MatGetRowIJ_SeqBAIJ"
static PetscErrorCode MatGetRowIJ_SeqBAIJ(Mat A,PetscInt oshift,PetscBool symmetric,PetscBool blockcompressed,PetscInt *nn,const PetscInt *inia[],const PetscInt *inja[],PetscBool  *done)
{
  Mat_SeqBAIJ    *a = (Mat_SeqBAIJ*)A->data;
  PetscErrorCode ierr;
  PetscInt       i,j,n = a->mbs,nz = a->i[n],*tia,*tja,bs = A->rmap->bs,k,l,cnt;
  PetscInt       **ia = (PetscInt**)inia,**ja = (PetscInt**)inja;

  PetscFunctionBegin;
  *nn = n;
  if (!ia) PetscFunctionReturn(0);
  if (symmetric) {
    ierr = MatToSymmetricIJ_SeqAIJ(n,a->i,a->j,0,0,&tia,&tja);CHKERRQ(ierr);
    nz   = tia[n];
  } else {
    tia = a->i; tja = a->j;
  }

  if (!blockcompressed && bs > 1) {
    (*nn) *= bs;
    /* malloc & create the natural set of indices */
    ierr = PetscMalloc1((n+1)*bs,ia);CHKERRQ(ierr);
    if (n) {
      (*ia)[0] = 0;
      for (j=1; j<bs; j++) {
        (*ia)[j] = (tia[1]-tia[0])*bs+(*ia)[j-1];
      }
    }

    for (i=1; i<n; i++) {
      (*ia)[i*bs] = (tia[i]-tia[i-1])*bs + (*ia)[i*bs-1];
      for (j=1; j<bs; j++) {
        (*ia)[i*bs+j] = (tia[i+1]-tia[i])*bs + (*ia)[i*bs+j-1];
      }
    }
    if (n) {
      (*ia)[n*bs] = (tia[n]-tia[n-1])*bs + (*ia)[n*bs-1];
    }

    if (inja) {
      ierr = PetscMalloc1(nz*bs*bs,ja);CHKERRQ(ierr);
      cnt = 0;
      for (i=0; i<n; i++) {
        for (j=0; j<bs; j++) {
          for (k=tia[i]; k<tia[i+1]; k++) {
            for (l=0; l<bs; l++) {
              (*ja)[cnt++] = bs*tja[k] + l;
            }
          }
        }
      }
    }

    if (symmetric) { /* deallocate memory allocated in MatToSymmetricIJ_SeqAIJ() */
      ierr = PetscFree(tia);CHKERRQ(ierr);
      ierr = PetscFree(tja);CHKERRQ(ierr);
    }
  } else if (oshift == 1) {
    if (symmetric) {
      nz = tia[A->rmap->n/bs];
      /*  add 1 to i and j indices */
      for (i=0; i<A->rmap->n/bs+1; i++) tia[i] = tia[i] + 1;
      *ia = tia;
      if (ja) {
        for (i=0; i<nz; i++) tja[i] = tja[i] + 1;
        *ja = tja;
      }
    } else {
      nz = a->i[A->rmap->n/bs];
      /* malloc space and  add 1 to i and j indices */
      ierr = PetscMalloc1(A->rmap->n/bs+1,ia);CHKERRQ(ierr);
      for (i=0; i<A->rmap->n/bs+1; i++) (*ia)[i] = a->i[i] + 1;
      if (ja) {
        ierr = PetscMalloc1(nz,ja);CHKERRQ(ierr);
        for (i=0; i<nz; i++) (*ja)[i] = a->j[i] + 1;
      }
    }
  } else {
    *ia = tia;
    if (ja) *ja = tja;
  }
  PetscFunctionReturn(0);
}

#undef __FUNCT__
#define __FUNCT__ "MatRestoreRowIJ_SeqBAIJ"
static PetscErrorCode MatRestoreRowIJ_SeqBAIJ(Mat A,PetscInt oshift,PetscBool symmetric,PetscBool blockcompressed,PetscInt *nn,const PetscInt *ia[],const PetscInt *ja[],PetscBool  *done)
{
  PetscErrorCode ierr;

  PetscFunctionBegin;
  if (!ia) PetscFunctionReturn(0);
  if ((!blockcompressed && A->rmap->bs > 1) || (symmetric || oshift == 1)) {
    ierr = PetscFree(*ia);CHKERRQ(ierr);
    if (ja) {ierr = PetscFree(*ja);CHKERRQ(ierr);}
  }
  PetscFunctionReturn(0);
}

#undef __FUNCT__
#define __FUNCT__ "MatDestroy_SeqBAIJ"
PetscErrorCode MatDestroy_SeqBAIJ(Mat A)
{
  Mat_SeqBAIJ    *a = (Mat_SeqBAIJ*)A->data;
  PetscErrorCode ierr;

  PetscFunctionBegin;
#if defined(PETSC_USE_LOG)
  PetscLogObjectState((PetscObject)A,"Rows=%D, Cols=%D, NZ=%D",A->rmap->N,A->cmap->n,a->nz);
#endif
  ierr = MatSeqXAIJFreeAIJ(A,&a->a,&a->j,&a->i);CHKERRQ(ierr);
  ierr = ISDestroy(&a->row);CHKERRQ(ierr);
  ierr = ISDestroy(&a->col);CHKERRQ(ierr);
  if (a->free_diag) {ierr = PetscFree(a->diag);CHKERRQ(ierr);}
  ierr = PetscFree(a->idiag);CHKERRQ(ierr);
  if (a->free_imax_ilen) {ierr = PetscFree2(a->imax,a->ilen);CHKERRQ(ierr);}
  ierr = PetscFree(a->solve_work);CHKERRQ(ierr);
  ierr = PetscFree(a->mult_work);CHKERRQ(ierr);
  ierr = PetscFree(a->sor_workt);CHKERRQ(ierr);
  ierr = PetscFree(a->sor_work);CHKERRQ(ierr);
  ierr = ISDestroy(&a->icol);CHKERRQ(ierr);
  ierr = PetscFree(a->saved_values);CHKERRQ(ierr);
  ierr = PetscFree2(a->compressedrow.i,a->compressedrow.rindex);CHKERRQ(ierr);

  ierr = MatDestroy(&a->sbaijMat);CHKERRQ(ierr);
  ierr = MatDestroy(&a->parent);CHKERRQ(ierr);
  ierr = PetscFree(A->data);CHKERRQ(ierr);

  ierr = PetscObjectChangeTypeName((PetscObject)A,0);CHKERRQ(ierr);
  ierr = PetscObjectComposeFunction((PetscObject)A,"MatInvertBlockDiagonal_C",NULL);CHKERRQ(ierr);
  ierr = PetscObjectComposeFunction((PetscObject)A,"MatStoreValues_C",NULL);CHKERRQ(ierr);
  ierr = PetscObjectComposeFunction((PetscObject)A,"MatRetrieveValues_C",NULL);CHKERRQ(ierr);
  ierr = PetscObjectComposeFunction((PetscObject)A,"MatSeqBAIJSetColumnIndices_C",NULL);CHKERRQ(ierr);
  ierr = PetscObjectComposeFunction((PetscObject)A,"MatConvert_seqbaij_seqaij_C",NULL);CHKERRQ(ierr);
  ierr = PetscObjectComposeFunction((PetscObject)A,"MatConvert_seqbaij_seqsbaij_C",NULL);CHKERRQ(ierr);
  ierr = PetscObjectComposeFunction((PetscObject)A,"MatSeqBAIJSetPreallocation_C",NULL);CHKERRQ(ierr);
  ierr = PetscObjectComposeFunction((PetscObject)A,"MatSeqBAIJSetPreallocationCSR_C",NULL);CHKERRQ(ierr);
  ierr = PetscObjectComposeFunction((PetscObject)A,"MatConvert_seqbaij_seqbstrm_C",NULL);CHKERRQ(ierr);
  ierr = PetscObjectComposeFunction((PetscObject)A,"MatIsTranspose_C",NULL);CHKERRQ(ierr);
  PetscFunctionReturn(0);
}

#undef __FUNCT__
#define __FUNCT__ "MatSetOption_SeqBAIJ"
PetscErrorCode MatSetOption_SeqBAIJ(Mat A,MatOption op,PetscBool flg)
{
  Mat_SeqBAIJ    *a = (Mat_SeqBAIJ*)A->data;
  PetscErrorCode ierr;

  PetscFunctionBegin;
  switch (op) {
  case MAT_ROW_ORIENTED:
    a->roworiented = flg;
    break;
  case MAT_KEEP_NONZERO_PATTERN:
    a->keepnonzeropattern = flg;
    break;
  case MAT_NEW_NONZERO_LOCATIONS:
    a->nonew = (flg ? 0 : 1);
    break;
  case MAT_NEW_NONZERO_LOCATION_ERR:
    a->nonew = (flg ? -1 : 0);
    break;
  case MAT_NEW_NONZERO_ALLOCATION_ERR:
    a->nonew = (flg ? -2 : 0);
    break;
  case MAT_UNUSED_NONZERO_LOCATION_ERR:
    a->nounused = (flg ? -1 : 0);
    break;
  case MAT_NEW_DIAGONALS:
  case MAT_IGNORE_OFF_PROC_ENTRIES:
  case MAT_USE_HASH_TABLE:
    ierr = PetscInfo1(A,"Option %s ignored\n",MatOptions[op]);CHKERRQ(ierr);
    break;
  case MAT_SPD:
  case MAT_SYMMETRIC:
  case MAT_STRUCTURALLY_SYMMETRIC:
  case MAT_HERMITIAN:
  case MAT_SYMMETRY_ETERNAL:
    /* These options are handled directly by MatSetOption() */
    break;
  default:
    SETERRQ1(PETSC_COMM_SELF,PETSC_ERR_SUP,"unknown option %d",op);
  }
  PetscFunctionReturn(0);
}

/* used for both SeqBAIJ and SeqSBAIJ matrices */
#undef __FUNCT__
#define __FUNCT__ "MatGetRow_SeqBAIJ_private"
PetscErrorCode MatGetRow_SeqBAIJ_private(Mat A,PetscInt row,PetscInt *nz,PetscInt **idx,PetscScalar **v,PetscInt *ai,PetscInt *aj,PetscScalar *aa)
{
  PetscErrorCode ierr;
  PetscInt       itmp,i,j,k,M,bn,bp,*idx_i,bs,bs2;
  MatScalar      *aa_i;
  PetscScalar    *v_i;

  PetscFunctionBegin;
  bs  = A->rmap->bs;
  bs2 = bs*bs;
  if (row < 0 || row >= A->rmap->N) SETERRQ1(PETSC_COMM_SELF,PETSC_ERR_ARG_OUTOFRANGE,"Row %D out of range", row);

  bn  = row/bs;   /* Block number */
  bp  = row % bs; /* Block Position */
  M   = ai[bn+1] - ai[bn];
  *nz = bs*M;

  if (v) {
    *v = 0;
    if (*nz) {
      ierr = PetscMalloc1(*nz,v);CHKERRQ(ierr);
      for (i=0; i<M; i++) { /* for each block in the block row */
        v_i  = *v + i*bs;
        aa_i = aa + bs2*(ai[bn] + i);
        for (j=bp,k=0; j<bs2; j+=bs,k++) v_i[k] = aa_i[j];
      }
    }
  }

  if (idx) {
    *idx = 0;
    if (*nz) {
      ierr = PetscMalloc1(*nz,idx);CHKERRQ(ierr);
      for (i=0; i<M; i++) { /* for each block in the block row */
        idx_i = *idx + i*bs;
        itmp  = bs*aj[ai[bn] + i];
        for (j=0; j<bs; j++) idx_i[j] = itmp++;
      }
    }
  }
  PetscFunctionReturn(0);
}

#undef __FUNCT__
#define __FUNCT__ "MatGetRow_SeqBAIJ"
PetscErrorCode MatGetRow_SeqBAIJ(Mat A,PetscInt row,PetscInt *nz,PetscInt **idx,PetscScalar **v)
{
  Mat_SeqBAIJ    *a = (Mat_SeqBAIJ*)A->data;
  PetscErrorCode ierr;
 
  PetscFunctionBegin;
  ierr = MatGetRow_SeqBAIJ_private(A,row,nz,idx,v,a->i,a->j,a->a);CHKERRQ(ierr);
  PetscFunctionReturn(0);
}

#undef __FUNCT__
#define __FUNCT__ "MatRestoreRow_SeqBAIJ"
PetscErrorCode MatRestoreRow_SeqBAIJ(Mat A,PetscInt row,PetscInt *nz,PetscInt **idx,PetscScalar **v)
{
  PetscErrorCode ierr;

  PetscFunctionBegin;
  if (idx) {ierr = PetscFree(*idx);CHKERRQ(ierr);}
  if (v)   {ierr = PetscFree(*v);CHKERRQ(ierr);}
  PetscFunctionReturn(0);
}

extern PetscErrorCode MatSetValues_SeqBAIJ(Mat,PetscInt,const PetscInt[],PetscInt,const PetscInt[],const PetscScalar[],InsertMode);

#undef __FUNCT__
#define __FUNCT__ "MatTranspose_SeqBAIJ"
PetscErrorCode MatTranspose_SeqBAIJ(Mat A,MatReuse reuse,Mat *B)
{
  Mat_SeqBAIJ    *a=(Mat_SeqBAIJ*)A->data;
  Mat            C;
  PetscErrorCode ierr;
  PetscInt       i,j,k,*aj=a->j,*ai=a->i,bs=A->rmap->bs,mbs=a->mbs,nbs=a->nbs,len,*col;
  PetscInt       *rows,*cols,bs2=a->bs2;
  MatScalar      *array;

  PetscFunctionBegin;
  if (reuse == MAT_REUSE_MATRIX && A == *B && mbs != nbs) SETERRQ(PETSC_COMM_SELF,PETSC_ERR_ARG_SIZ,"Square matrix only for in-place");
  if (reuse == MAT_INITIAL_MATRIX || A == *B) {
    ierr = PetscCalloc1(1+nbs,&col);CHKERRQ(ierr);

    for (i=0; i<ai[mbs]; i++) col[aj[i]] += 1;
    ierr = MatCreate(PetscObjectComm((PetscObject)A),&C);CHKERRQ(ierr);
    ierr = MatSetSizes(C,A->cmap->n,A->rmap->N,A->cmap->n,A->rmap->N);CHKERRQ(ierr);
    ierr = MatSetType(C,((PetscObject)A)->type_name);CHKERRQ(ierr);
    ierr = MatSeqBAIJSetPreallocation_SeqBAIJ(C,bs,0,col);CHKERRQ(ierr);
    ierr = PetscFree(col);CHKERRQ(ierr);
  } else {
    C = *B;
  }

  array = a->a;
  ierr  = PetscMalloc2(bs,&rows,bs,&cols);CHKERRQ(ierr);
  for (i=0; i<mbs; i++) {
    cols[0] = i*bs;
    for (k=1; k<bs; k++) cols[k] = cols[k-1] + 1;
    len = ai[i+1] - ai[i];
    for (j=0; j<len; j++) {
      rows[0] = (*aj++)*bs;
      for (k=1; k<bs; k++) rows[k] = rows[k-1] + 1;
      ierr   = MatSetValues_SeqBAIJ(C,bs,rows,bs,cols,array,INSERT_VALUES);CHKERRQ(ierr);
      array += bs2;
    }
  }
  ierr = PetscFree2(rows,cols);CHKERRQ(ierr);

  ierr = MatAssemblyBegin(C,MAT_FINAL_ASSEMBLY);CHKERRQ(ierr);
  ierr = MatAssemblyEnd(C,MAT_FINAL_ASSEMBLY);CHKERRQ(ierr);

  if (reuse == MAT_INITIAL_MATRIX || *B != A) {
    *B = C;
  } else {
    ierr = MatHeaderMerge(A,C);CHKERRQ(ierr);
  }
  PetscFunctionReturn(0);
}

#undef __FUNCT__
#define __FUNCT__ "MatIsTranspose_SeqBAIJ"
PetscErrorCode MatIsTranspose_SeqBAIJ(Mat A,Mat B,PetscReal tol,PetscBool  *f)
{
  PetscErrorCode ierr;
  Mat            Btrans;

  PetscFunctionBegin;
  *f   = PETSC_FALSE;
  ierr = MatTranspose_SeqBAIJ(A,MAT_INITIAL_MATRIX,&Btrans);CHKERRQ(ierr);
  ierr = MatEqual_SeqBAIJ(B,Btrans,f);CHKERRQ(ierr);
  ierr = MatDestroy(&Btrans);CHKERRQ(ierr);
  PetscFunctionReturn(0);
}

#undef __FUNCT__
#define __FUNCT__ "MatView_SeqBAIJ_Binary"
static PetscErrorCode MatView_SeqBAIJ_Binary(Mat A,PetscViewer viewer)
{
  Mat_SeqBAIJ    *a = (Mat_SeqBAIJ*)A->data;
  PetscErrorCode ierr;
  PetscInt       i,*col_lens,bs = A->rmap->bs,count,*jj,j,k,l,bs2=a->bs2;
  int            fd;
  PetscScalar    *aa;
  FILE           *file;

  PetscFunctionBegin;
  ierr        = PetscViewerBinaryGetDescriptor(viewer,&fd);CHKERRQ(ierr);
  ierr        = PetscMalloc1(4+A->rmap->N,&col_lens);CHKERRQ(ierr);
  col_lens[0] = MAT_FILE_CLASSID;

  col_lens[1] = A->rmap->N;
  col_lens[2] = A->cmap->n;
  col_lens[3] = a->nz*bs2;

  /* store lengths of each row and write (including header) to file */
  count = 0;
  for (i=0; i<a->mbs; i++) {
    for (j=0; j<bs; j++) {
      col_lens[4+count++] = bs*(a->i[i+1] - a->i[i]);
    }
  }
  ierr = PetscBinaryWrite(fd,col_lens,4+A->rmap->N,PETSC_INT,PETSC_TRUE);CHKERRQ(ierr);
  ierr = PetscFree(col_lens);CHKERRQ(ierr);

  /* store column indices (zero start index) */
  ierr  = PetscMalloc1((a->nz+1)*bs2,&jj);CHKERRQ(ierr);
  count = 0;
  for (i=0; i<a->mbs; i++) {
    for (j=0; j<bs; j++) {
      for (k=a->i[i]; k<a->i[i+1]; k++) {
        for (l=0; l<bs; l++) {
          jj[count++] = bs*a->j[k] + l;
        }
      }
    }
  }
  ierr = PetscBinaryWrite(fd,jj,bs2*a->nz,PETSC_INT,PETSC_FALSE);CHKERRQ(ierr);
  ierr = PetscFree(jj);CHKERRQ(ierr);

  /* store nonzero values */
  ierr  = PetscMalloc1((a->nz+1)*bs2,&aa);CHKERRQ(ierr);
  count = 0;
  for (i=0; i<a->mbs; i++) {
    for (j=0; j<bs; j++) {
      for (k=a->i[i]; k<a->i[i+1]; k++) {
        for (l=0; l<bs; l++) {
          aa[count++] = a->a[bs2*k + l*bs + j];
        }
      }
    }
  }
  ierr = PetscBinaryWrite(fd,aa,bs2*a->nz,PETSC_SCALAR,PETSC_FALSE);CHKERRQ(ierr);
  ierr = PetscFree(aa);CHKERRQ(ierr);

  ierr = PetscViewerBinaryGetInfoPointer(viewer,&file);CHKERRQ(ierr);
  if (file) {
    fprintf(file,"-matload_block_size %d\n",(int)A->rmap->bs);
  }
  PetscFunctionReturn(0);
}

#undef __FUNCT__
#define __FUNCT__ "MatView_SeqBAIJ_ASCII"
static PetscErrorCode MatView_SeqBAIJ_ASCII(Mat A,PetscViewer viewer)
{
  Mat_SeqBAIJ       *a = (Mat_SeqBAIJ*)A->data;
  PetscErrorCode    ierr;
  PetscInt          i,j,bs = A->rmap->bs,k,l,bs2=a->bs2;
  PetscViewerFormat format;

  PetscFunctionBegin;
  ierr = PetscViewerGetFormat(viewer,&format);CHKERRQ(ierr);
  if (format == PETSC_VIEWER_ASCII_INFO || format == PETSC_VIEWER_ASCII_INFO_DETAIL) {
    ierr = PetscViewerASCIIPrintf(viewer,"  block size is %D\n",bs);CHKERRQ(ierr);
  } else if (format == PETSC_VIEWER_ASCII_MATLAB) {
    Mat aij;
    ierr = MatConvert(A,MATSEQAIJ,MAT_INITIAL_MATRIX,&aij);CHKERRQ(ierr);
    ierr = MatView(aij,viewer);CHKERRQ(ierr);
    ierr = MatDestroy(&aij);CHKERRQ(ierr);
  } else if (format == PETSC_VIEWER_ASCII_FACTOR_INFO) {
      PetscFunctionReturn(0);
  } else if (format == PETSC_VIEWER_ASCII_COMMON) {
    ierr = PetscViewerASCIIUseTabs(viewer,PETSC_FALSE);CHKERRQ(ierr);
    for (i=0; i<a->mbs; i++) {
      for (j=0; j<bs; j++) {
        ierr = PetscViewerASCIIPrintf(viewer,"row %D:",i*bs+j);CHKERRQ(ierr);
        for (k=a->i[i]; k<a->i[i+1]; k++) {
          for (l=0; l<bs; l++) {
#if defined(PETSC_USE_COMPLEX)
            if (PetscImaginaryPart(a->a[bs2*k + l*bs + j]) > 0.0 && PetscRealPart(a->a[bs2*k + l*bs + j]) != 0.0) {
              ierr = PetscViewerASCIIPrintf(viewer," (%D, %g + %gi) ",bs*a->j[k]+l,
                                            (double)PetscRealPart(a->a[bs2*k + l*bs + j]),(double)PetscImaginaryPart(a->a[bs2*k + l*bs + j]));CHKERRQ(ierr);
            } else if (PetscImaginaryPart(a->a[bs2*k + l*bs + j]) < 0.0 && PetscRealPart(a->a[bs2*k + l*bs + j]) != 0.0) {
              ierr = PetscViewerASCIIPrintf(viewer," (%D, %g - %gi) ",bs*a->j[k]+l,
                                            (double)PetscRealPart(a->a[bs2*k + l*bs + j]),-(double)PetscImaginaryPart(a->a[bs2*k + l*bs + j]));CHKERRQ(ierr);
            } else if (PetscRealPart(a->a[bs2*k + l*bs + j]) != 0.0) {
              ierr = PetscViewerASCIIPrintf(viewer," (%D, %g) ",bs*a->j[k]+l,(double)PetscRealPart(a->a[bs2*k + l*bs + j]));CHKERRQ(ierr);
            }
#else
            if (a->a[bs2*k + l*bs + j] != 0.0) {
              ierr = PetscViewerASCIIPrintf(viewer," (%D, %g) ",bs*a->j[k]+l,(double)a->a[bs2*k + l*bs + j]);CHKERRQ(ierr);
            }
#endif
          }
        }
        ierr = PetscViewerASCIIPrintf(viewer,"\n");CHKERRQ(ierr);
      }
    }
    ierr = PetscViewerASCIIUseTabs(viewer,PETSC_TRUE);CHKERRQ(ierr);
  } else {
    ierr = PetscViewerASCIIUseTabs(viewer,PETSC_FALSE);CHKERRQ(ierr);
    for (i=0; i<a->mbs; i++) {
      for (j=0; j<bs; j++) {
        ierr = PetscViewerASCIIPrintf(viewer,"row %D:",i*bs+j);CHKERRQ(ierr);
        for (k=a->i[i]; k<a->i[i+1]; k++) {
          for (l=0; l<bs; l++) {
#if defined(PETSC_USE_COMPLEX)
            if (PetscImaginaryPart(a->a[bs2*k + l*bs + j]) > 0.0) {
              ierr = PetscViewerASCIIPrintf(viewer," (%D, %g + %g i) ",bs*a->j[k]+l,
                                            (double)PetscRealPart(a->a[bs2*k + l*bs + j]),(double)PetscImaginaryPart(a->a[bs2*k + l*bs + j]));CHKERRQ(ierr);
            } else if (PetscImaginaryPart(a->a[bs2*k + l*bs + j]) < 0.0) {
              ierr = PetscViewerASCIIPrintf(viewer," (%D, %g - %g i) ",bs*a->j[k]+l,
                                            (double)PetscRealPart(a->a[bs2*k + l*bs + j]),-(double)PetscImaginaryPart(a->a[bs2*k + l*bs + j]));CHKERRQ(ierr);
            } else {
              ierr = PetscViewerASCIIPrintf(viewer," (%D, %g) ",bs*a->j[k]+l,(double)PetscRealPart(a->a[bs2*k + l*bs + j]));CHKERRQ(ierr);
            }
#else
            ierr = PetscViewerASCIIPrintf(viewer," (%D, %g) ",bs*a->j[k]+l,(double)a->a[bs2*k + l*bs + j]);CHKERRQ(ierr);
#endif
          }
        }
        ierr = PetscViewerASCIIPrintf(viewer,"\n");CHKERRQ(ierr);
      }
    }
    ierr = PetscViewerASCIIUseTabs(viewer,PETSC_TRUE);CHKERRQ(ierr);
  }
  ierr = PetscViewerFlush(viewer);CHKERRQ(ierr);
  PetscFunctionReturn(0);
}

#include <petscdraw.h>
#undef __FUNCT__
#define __FUNCT__ "MatView_SeqBAIJ_Draw_Zoom"
static PetscErrorCode MatView_SeqBAIJ_Draw_Zoom(PetscDraw draw,void *Aa)
{
  Mat               A = (Mat) Aa;
  Mat_SeqBAIJ       *a=(Mat_SeqBAIJ*)A->data;
  PetscErrorCode    ierr;
  PetscInt          row,i,j,k,l,mbs=a->mbs,color,bs=A->rmap->bs,bs2=a->bs2;
  PetscReal         xl,yl,xr,yr,x_l,x_r,y_l,y_r;
  MatScalar         *aa;
  PetscViewer       viewer;
  PetscViewerFormat format;

  PetscFunctionBegin;
  ierr = PetscObjectQuery((PetscObject)A,"Zoomviewer",(PetscObject*)&viewer);CHKERRQ(ierr);
  ierr = PetscViewerGetFormat(viewer,&format);CHKERRQ(ierr);

  ierr = PetscDrawGetCoordinates(draw,&xl,&yl,&xr,&yr);CHKERRQ(ierr);

  /* loop over matrix elements drawing boxes */

  if (format != PETSC_VIEWER_DRAW_CONTOUR) {
    color = PETSC_DRAW_BLUE;
    for (i=0,row=0; i<mbs; i++,row+=bs) {
      for (j=a->i[i]; j<a->i[i+1]; j++) {
        y_l = A->rmap->N - row - 1.0; y_r = y_l + 1.0;
        x_l = a->j[j]*bs; x_r = x_l + 1.0;
        aa  = a->a + j*bs2;
        for (k=0; k<bs; k++) {
          for (l=0; l<bs; l++) {
            if (PetscRealPart(*aa++) >=  0.) continue;
            ierr = PetscDrawRectangle(draw,x_l+k,y_l-l,x_r+k,y_r-l,color,color,color,color);CHKERRQ(ierr);
          }
        }
      }
    }
    color = PETSC_DRAW_CYAN;
    for (i=0,row=0; i<mbs; i++,row+=bs) {
      for (j=a->i[i]; j<a->i[i+1]; j++) {
        y_l = A->rmap->N - row - 1.0; y_r = y_l + 1.0;
        x_l = a->j[j]*bs; x_r = x_l + 1.0;
        aa  = a->a + j*bs2;
        for (k=0; k<bs; k++) {
          for (l=0; l<bs; l++) {
            if (PetscRealPart(*aa++) != 0.) continue;
            ierr = PetscDrawRectangle(draw,x_l+k,y_l-l,x_r+k,y_r-l,color,color,color,color);CHKERRQ(ierr);
          }
        }
      }
    }
    color = PETSC_DRAW_RED;
    for (i=0,row=0; i<mbs; i++,row+=bs) {
      for (j=a->i[i]; j<a->i[i+1]; j++) {
        y_l = A->rmap->N - row - 1.0; y_r = y_l + 1.0;
        x_l = a->j[j]*bs; x_r = x_l + 1.0;
        aa  = a->a + j*bs2;
        for (k=0; k<bs; k++) {
          for (l=0; l<bs; l++) {
            if (PetscRealPart(*aa++) <= 0.) continue;
            ierr = PetscDrawRectangle(draw,x_l+k,y_l-l,x_r+k,y_r-l,color,color,color,color);CHKERRQ(ierr);
          }
        }
      }
    }
  } else {
    /* use contour shading to indicate magnitude of values */
    /* first determine max of all nonzero values */
    PetscDraw popup;
    PetscReal scale,maxv = 0.0;

    for (i=0; i<a->nz*a->bs2; i++) {
      if (PetscAbsScalar(a->a[i]) > maxv) maxv = PetscAbsScalar(a->a[i]);
    }
    scale = (245.0 - PETSC_DRAW_BASIC_COLORS)/maxv;
    ierr  = PetscDrawGetPopup(draw,&popup);CHKERRQ(ierr);
    if (popup) {
      ierr = PetscDrawScalePopup(popup,0.0,maxv);CHKERRQ(ierr);
    }
    for (i=0,row=0; i<mbs; i++,row+=bs) {
      for (j=a->i[i]; j<a->i[i+1]; j++) {
        y_l = A->rmap->N - row - 1.0; y_r = y_l + 1.0;
        x_l = a->j[j]*bs; x_r = x_l + 1.0;
        aa  = a->a + j*bs2;
        for (k=0; k<bs; k++) {
          for (l=0; l<bs; l++) {
            color = PETSC_DRAW_BASIC_COLORS + (PetscInt)(scale*PetscAbsScalar(*aa++));
            ierr  = PetscDrawRectangle(draw,x_l+k,y_l-l,x_r+k,y_r-l,color,color,color,color);CHKERRQ(ierr);
          }
        }
      }
    }
  }
  PetscFunctionReturn(0);
}

#undef __FUNCT__
#define __FUNCT__ "MatView_SeqBAIJ_Draw"
static PetscErrorCode MatView_SeqBAIJ_Draw(Mat A,PetscViewer viewer)
{
  PetscErrorCode ierr;
  PetscReal      xl,yl,xr,yr,w,h;
  PetscDraw      draw;
  PetscBool      isnull;

  PetscFunctionBegin;
  ierr = PetscViewerDrawGetDraw(viewer,0,&draw);CHKERRQ(ierr);
  ierr = PetscDrawIsNull(draw,&isnull);CHKERRQ(ierr); if (isnull) PetscFunctionReturn(0);

  ierr = PetscObjectCompose((PetscObject)A,"Zoomviewer",(PetscObject)viewer);CHKERRQ(ierr);
  xr   = A->cmap->n; yr = A->rmap->N; h = yr/10.0; w = xr/10.0;
  xr  += w;    yr += h;  xl = -w;     yl = -h;
  ierr = PetscDrawSetCoordinates(draw,xl,yl,xr,yr);CHKERRQ(ierr);
  ierr = PetscDrawZoom(draw,MatView_SeqBAIJ_Draw_Zoom,A);CHKERRQ(ierr);
  ierr = PetscObjectCompose((PetscObject)A,"Zoomviewer",NULL);CHKERRQ(ierr);
  PetscFunctionReturn(0);
}

#undef __FUNCT__
#define __FUNCT__ "MatView_SeqBAIJ"
PetscErrorCode MatView_SeqBAIJ(Mat A,PetscViewer viewer)
{
  PetscErrorCode ierr;
  PetscBool      iascii,isbinary,isdraw;

  PetscFunctionBegin;
  ierr = PetscObjectTypeCompare((PetscObject)viewer,PETSCVIEWERASCII,&iascii);CHKERRQ(ierr);
  ierr = PetscObjectTypeCompare((PetscObject)viewer,PETSCVIEWERBINARY,&isbinary);CHKERRQ(ierr);
  ierr = PetscObjectTypeCompare((PetscObject)viewer,PETSCVIEWERDRAW,&isdraw);CHKERRQ(ierr);
  if (iascii) {
    ierr = MatView_SeqBAIJ_ASCII(A,viewer);CHKERRQ(ierr);
  } else if (isbinary) {
    ierr = MatView_SeqBAIJ_Binary(A,viewer);CHKERRQ(ierr);
  } else if (isdraw) {
    ierr = MatView_SeqBAIJ_Draw(A,viewer);CHKERRQ(ierr);
  } else {
    Mat B;
    ierr = MatConvert(A,MATSEQAIJ,MAT_INITIAL_MATRIX,&B);CHKERRQ(ierr);
    ierr = MatView(B,viewer);CHKERRQ(ierr);
    ierr = MatDestroy(&B);CHKERRQ(ierr);
  }
  PetscFunctionReturn(0);
}


#undef __FUNCT__
#define __FUNCT__ "MatGetValues_SeqBAIJ"
PetscErrorCode MatGetValues_SeqBAIJ(Mat A,PetscInt m,const PetscInt im[],PetscInt n,const PetscInt in[],PetscScalar v[])
{
  Mat_SeqBAIJ *a = (Mat_SeqBAIJ*)A->data;
  PetscInt    *rp,k,low,high,t,row,nrow,i,col,l,*aj = a->j;
  PetscInt    *ai = a->i,*ailen = a->ilen;
  PetscInt    brow,bcol,ridx,cidx,bs=A->rmap->bs,bs2=a->bs2;
  MatScalar   *ap,*aa = a->a;

  PetscFunctionBegin;
  for (k=0; k<m; k++) { /* loop over rows */
    row = im[k]; brow = row/bs;
    if (row < 0) {v += n; continue;} /* SETERRQ(PETSC_COMM_SELF,PETSC_ERR_ARG_OUTOFRANGE,"Negative row"); */
    if (row >= A->rmap->N) SETERRQ1(PETSC_COMM_SELF,PETSC_ERR_ARG_OUTOFRANGE,"Row %D too large", row);
    rp   = aj + ai[brow]; ap = aa + bs2*ai[brow];
    nrow = ailen[brow];
    for (l=0; l<n; l++) { /* loop over columns */
      if (in[l] < 0) {v++; continue;} /* SETERRQ(PETSC_COMM_SELF,PETSC_ERR_ARG_OUTOFRANGE,"Negative column"); */
      if (in[l] >= A->cmap->n) SETERRQ1(PETSC_COMM_SELF,PETSC_ERR_ARG_OUTOFRANGE,"Column %D too large", in[l]);
      col  = in[l];
      bcol = col/bs;
      cidx = col%bs;
      ridx = row%bs;
      high = nrow;
      low  = 0; /* assume unsorted */
      while (high-low > 5) {
        t = (low+high)/2;
        if (rp[t] > bcol) high = t;
        else             low  = t;
      }
      for (i=low; i<high; i++) {
        if (rp[i] > bcol) break;
        if (rp[i] == bcol) {
          *v++ = ap[bs2*i+bs*cidx+ridx];
          goto finished;
        }
      }
      *v++ = 0.0;
finished:;
    }
  }
  PetscFunctionReturn(0);
}

#undef __FUNCT__
#define __FUNCT__ "MatSetValuesBlocked_SeqBAIJ"
PetscErrorCode MatSetValuesBlocked_SeqBAIJ(Mat A,PetscInt m,const PetscInt im[],PetscInt n,const PetscInt in[],const PetscScalar v[],InsertMode is)
{
  Mat_SeqBAIJ       *a = (Mat_SeqBAIJ*)A->data;
  PetscInt          *rp,k,low,high,t,ii,jj,row,nrow,i,col,l,rmax,N,lastcol = -1;
  PetscInt          *imax=a->imax,*ai=a->i,*ailen=a->ilen;
  PetscErrorCode    ierr;
  PetscInt          *aj        =a->j,nonew=a->nonew,bs2=a->bs2,bs=A->rmap->bs,stepval;
  PetscBool         roworiented=a->roworiented;
  const PetscScalar *value     = v;
  MatScalar         *ap,*aa = a->a,*bap;

  PetscFunctionBegin;
  if (roworiented) {
    stepval = (n-1)*bs;
  } else {
    stepval = (m-1)*bs;
  }
  for (k=0; k<m; k++) { /* loop over added rows */
    row = im[k];
    if (row < 0) continue;
#if defined(PETSC_USE_DEBUG)
    if (row >= a->mbs) SETERRQ2(PETSC_COMM_SELF,PETSC_ERR_ARG_OUTOFRANGE,"Row too large: row %D max %D",row,a->mbs-1);
#endif
    rp   = aj + ai[row];
    ap   = aa + bs2*ai[row];
    rmax = imax[row];
    nrow = ailen[row];
    low  = 0;
    high = nrow;
    for (l=0; l<n; l++) { /* loop over added columns */
      if (in[l] < 0) continue;
#if defined(PETSC_USE_DEBUG)
      if (in[l] >= a->nbs) SETERRQ2(PETSC_COMM_SELF,PETSC_ERR_ARG_OUTOFRANGE,"Column too large: col %D max %D",in[l],a->nbs-1);
#endif
      col = in[l];
      if (roworiented) {
        value = v + (k*(stepval+bs) + l)*bs;
      } else {
        value = v + (l*(stepval+bs) + k)*bs;
      }
      if (col <= lastcol) low = 0;
      else high = nrow;
      lastcol = col;
      while (high-low > 7) {
        t = (low+high)/2;
        if (rp[t] > col) high = t;
        else             low  = t;
      }
      for (i=low; i<high; i++) {
        if (rp[i] > col) break;
        if (rp[i] == col) {
          bap = ap +  bs2*i;
          if (roworiented) {
            if (is == ADD_VALUES) {
              for (ii=0; ii<bs; ii++,value+=stepval) {
                for (jj=ii; jj<bs2; jj+=bs) {
                  bap[jj] += *value++;
                }
              }
            } else {
              for (ii=0; ii<bs; ii++,value+=stepval) {
                for (jj=ii; jj<bs2; jj+=bs) {
                  bap[jj] = *value++;
                }
              }
            }
          } else {
            if (is == ADD_VALUES) {
              for (ii=0; ii<bs; ii++,value+=bs+stepval) {
                for (jj=0; jj<bs; jj++) {
                  bap[jj] += value[jj];
                }
                bap += bs;
              }
            } else {
              for (ii=0; ii<bs; ii++,value+=bs+stepval) {
                for (jj=0; jj<bs; jj++) {
                  bap[jj]  = value[jj];
                }
                bap += bs;
              }
            }
          }
          goto noinsert2;
        }
      }
      if (nonew == 1) goto noinsert2;
      if (nonew == -1) SETERRQ2(PETSC_COMM_SELF,PETSC_ERR_ARG_OUTOFRANGE,"Inserting a new nonzero (%D, %D) in the matrix", row, col);
      MatSeqXAIJReallocateAIJ(A,a->mbs,bs2,nrow,row,col,rmax,aa,ai,aj,rp,ap,imax,nonew,MatScalar);
      N = nrow++ - 1; high++;
      /* shift up all the later entries in this row */
      for (ii=N; ii>=i; ii--) {
        rp[ii+1] = rp[ii];
        ierr     = PetscMemcpy(ap+bs2*(ii+1),ap+bs2*(ii),bs2*sizeof(MatScalar));CHKERRQ(ierr);
      }
      if (N >= i) {
        ierr = PetscMemzero(ap+bs2*i,bs2*sizeof(MatScalar));CHKERRQ(ierr);
      }
      rp[i] = col;
      bap   = ap +  bs2*i;
      if (roworiented) {
        for (ii=0; ii<bs; ii++,value+=stepval) {
          for (jj=ii; jj<bs2; jj+=bs) {
            bap[jj] = *value++;
          }
        }
      } else {
        for (ii=0; ii<bs; ii++,value+=stepval) {
          for (jj=0; jj<bs; jj++) {
            *bap++ = *value++;
          }
        }
      }
noinsert2:;
      low = i;
    }
    ailen[row] = nrow;
  }
  PetscFunctionReturn(0);
}

#undef __FUNCT__
#define __FUNCT__ "MatAssemblyEnd_SeqBAIJ"
PetscErrorCode MatAssemblyEnd_SeqBAIJ(Mat A,MatAssemblyType mode)
{
  Mat_SeqBAIJ    *a     = (Mat_SeqBAIJ*)A->data;
  PetscInt       fshift = 0,i,j,*ai = a->i,*aj = a->j,*imax = a->imax;
  PetscInt       m      = A->rmap->N,*ip,N,*ailen = a->ilen;
  PetscErrorCode ierr;
  PetscInt       mbs  = a->mbs,bs2 = a->bs2,rmax = 0;
  MatScalar      *aa  = a->a,*ap;
  PetscReal      ratio=0.6;

  PetscFunctionBegin;
  if (mode == MAT_FLUSH_ASSEMBLY) PetscFunctionReturn(0);

  if (m) rmax = ailen[0];
  for (i=1; i<mbs; i++) {
    /* move each row back by the amount of empty slots (fshift) before it*/
    fshift += imax[i-1] - ailen[i-1];
    rmax    = PetscMax(rmax,ailen[i]);
    if (fshift) {
      ip = aj + ai[i]; ap = aa + bs2*ai[i];
      N  = ailen[i];
      for (j=0; j<N; j++) {
        ip[j-fshift] = ip[j];

        ierr = PetscMemcpy(ap+(j-fshift)*bs2,ap+j*bs2,bs2*sizeof(MatScalar));CHKERRQ(ierr);
      }
    }
    ai[i] = ai[i-1] + ailen[i-1];
  }
  if (mbs) {
    fshift += imax[mbs-1] - ailen[mbs-1];
    ai[mbs] = ai[mbs-1] + ailen[mbs-1];
  }

  /* reset ilen and imax for each row */
  a->nonzerorowcnt = 0;
  for (i=0; i<mbs; i++) {
    ailen[i] = imax[i] = ai[i+1] - ai[i];
    a->nonzerorowcnt += ((ai[i+1] - ai[i]) > 0);
  }
  a->nz = ai[mbs];

  /* diagonals may have moved, so kill the diagonal pointers */
  a->idiagvalid = PETSC_FALSE;
  if (fshift && a->diag) {
    ierr    = PetscFree(a->diag);CHKERRQ(ierr);
    ierr    = PetscLogObjectMemory((PetscObject)A,-(mbs+1)*sizeof(PetscInt));CHKERRQ(ierr);
    a->diag = 0;
  }
  if (fshift && a->nounused == -1) SETERRQ4(PETSC_COMM_SELF,PETSC_ERR_PLIB, "Unused space detected in matrix: %D X %D block size %D, %D unneeded", m, A->cmap->n, A->rmap->bs, fshift*bs2);
  ierr = PetscInfo5(A,"Matrix size: %D X %D, block size %D; storage space: %D unneeded, %D used\n",m,A->cmap->n,A->rmap->bs,fshift*bs2,a->nz*bs2);CHKERRQ(ierr);
  ierr = PetscInfo1(A,"Number of mallocs during MatSetValues is %D\n",a->reallocs);CHKERRQ(ierr);
  ierr = PetscInfo1(A,"Most nonzeros blocks in any row is %D\n",rmax);CHKERRQ(ierr);

  A->info.mallocs    += a->reallocs;
  a->reallocs         = 0;
  A->info.nz_unneeded = (PetscReal)fshift*bs2;
  a->rmax             = rmax;

  ierr = MatCheckCompressedRow(A,a->nonzerorowcnt,&a->compressedrow,a->i,mbs,ratio);CHKERRQ(ierr);
  PetscFunctionReturn(0);
}

/*
   This function returns an array of flags which indicate the locations of contiguous
   blocks that should be zeroed. for eg: if bs = 3  and is = [0,1,2,3,5,6,7,8,9]
   then the resulting sizes = [3,1,1,3,1] correspondig to sets [(0,1,2),(3),(5),(6,7,8),(9)]
   Assume: sizes should be long enough to hold all the values.
*/
#undef __FUNCT__
#define __FUNCT__ "MatZeroRows_SeqBAIJ_Check_Blocks"
static PetscErrorCode MatZeroRows_SeqBAIJ_Check_Blocks(PetscInt idx[],PetscInt n,PetscInt bs,PetscInt sizes[], PetscInt *bs_max)
{
  PetscInt  i,j,k,row;
  PetscBool flg;

  PetscFunctionBegin;
  for (i=0,j=0; i<n; j++) {
    row = idx[i];
    if (row%bs!=0) { /* Not the begining of a block */
      sizes[j] = 1;
      i++;
    } else if (i+bs > n) { /* complete block doesn't exist (at idx end) */
      sizes[j] = 1;         /* Also makes sure atleast 'bs' values exist for next else */
      i++;
    } else { /* Begining of the block, so check if the complete block exists */
      flg = PETSC_TRUE;
      for (k=1; k<bs; k++) {
        if (row+k != idx[i+k]) { /* break in the block */
          flg = PETSC_FALSE;
          break;
        }
      }
      if (flg) { /* No break in the bs */
        sizes[j] = bs;
        i       += bs;
      } else {
        sizes[j] = 1;
        i++;
      }
    }
  }
  *bs_max = j;
  PetscFunctionReturn(0);
}

#undef __FUNCT__
#define __FUNCT__ "MatZeroRows_SeqBAIJ"
PetscErrorCode MatZeroRows_SeqBAIJ(Mat A,PetscInt is_n,const PetscInt is_idx[],PetscScalar diag,Vec x, Vec b)
{
  Mat_SeqBAIJ       *baij=(Mat_SeqBAIJ*)A->data;
  PetscErrorCode    ierr;
  PetscInt          i,j,k,count,*rows;
  PetscInt          bs=A->rmap->bs,bs2=baij->bs2,*sizes,row,bs_max;
  PetscScalar       zero = 0.0;
  MatScalar         *aa;
  const PetscScalar *xx;
  PetscScalar       *bb;

  PetscFunctionBegin;
  /* fix right hand side if needed */
  if (x && b) {
    ierr = VecGetArrayRead(x,&xx);CHKERRQ(ierr);
    ierr = VecGetArray(b,&bb);CHKERRQ(ierr);
    for (i=0; i<is_n; i++) {
      bb[is_idx[i]] = diag*xx[is_idx[i]];
    }
    ierr = VecRestoreArrayRead(x,&xx);CHKERRQ(ierr);
    ierr = VecRestoreArray(b,&bb);CHKERRQ(ierr);
  }

  /* Make a copy of the IS and  sort it */
  /* allocate memory for rows,sizes */
  ierr = PetscMalloc2(is_n,&rows,2*is_n,&sizes);CHKERRQ(ierr);

  /* copy IS values to rows, and sort them */
  for (i=0; i<is_n; i++) rows[i] = is_idx[i];
  ierr = PetscSortInt(is_n,rows);CHKERRQ(ierr);

  if (baij->keepnonzeropattern) {
    for (i=0; i<is_n; i++) sizes[i] = 1;
    bs_max          = is_n;
  } else {
    ierr = MatZeroRows_SeqBAIJ_Check_Blocks(rows,is_n,bs,sizes,&bs_max);CHKERRQ(ierr);
    A->nonzerostate++;
  }

  for (i=0,j=0; i<bs_max; j+=sizes[i],i++) {
    row = rows[j];
    if (row < 0 || row > A->rmap->N) SETERRQ1(PETSC_COMM_SELF,PETSC_ERR_ARG_OUTOFRANGE,"row %D out of range",row);
    count = (baij->i[row/bs +1] - baij->i[row/bs])*bs;
    aa    = ((MatScalar*)(baij->a)) + baij->i[row/bs]*bs2 + (row%bs);
    if (sizes[i] == bs && !baij->keepnonzeropattern) {
      if (diag != (PetscScalar)0.0) {
        if (baij->ilen[row/bs] > 0) {
          baij->ilen[row/bs]       = 1;
          baij->j[baij->i[row/bs]] = row/bs;

          ierr = PetscMemzero(aa,count*bs*sizeof(MatScalar));CHKERRQ(ierr);
        }
        /* Now insert all the diagonal values for this bs */
        for (k=0; k<bs; k++) {
          ierr = (*A->ops->setvalues)(A,1,rows+j+k,1,rows+j+k,&diag,INSERT_VALUES);CHKERRQ(ierr);
        }
      } else { /* (diag == 0.0) */
        baij->ilen[row/bs] = 0;
      } /* end (diag == 0.0) */
    } else { /* (sizes[i] != bs) */
#if defined(PETSC_USE_DEBUG)
      if (sizes[i] != 1) SETERRQ(PETSC_COMM_SELF,PETSC_ERR_PLIB,"Internal Error. Value should be 1");
#endif
      for (k=0; k<count; k++) {
        aa[0] =  zero;
        aa   += bs;
      }
      if (diag != (PetscScalar)0.0) {
        ierr = (*A->ops->setvalues)(A,1,rows+j,1,rows+j,&diag,INSERT_VALUES);CHKERRQ(ierr);
      }
    }
  }

  ierr = PetscFree2(rows,sizes);CHKERRQ(ierr);
  ierr = MatAssemblyEnd_SeqBAIJ(A,MAT_FINAL_ASSEMBLY);CHKERRQ(ierr);
  PetscFunctionReturn(0);
}

#undef __FUNCT__
#define __FUNCT__ "MatZeroRowsColumns_SeqBAIJ"
PetscErrorCode MatZeroRowsColumns_SeqBAIJ(Mat A,PetscInt is_n,const PetscInt is_idx[],PetscScalar diag,Vec x, Vec b)
{
  Mat_SeqBAIJ       *baij=(Mat_SeqBAIJ*)A->data;
  PetscErrorCode    ierr;
  PetscInt          i,j,k,count;
  PetscInt          bs   =A->rmap->bs,bs2=baij->bs2,row,col;
  PetscScalar       zero = 0.0;
  MatScalar         *aa;
  const PetscScalar *xx;
  PetscScalar       *bb;
  PetscBool         *zeroed,vecs = PETSC_FALSE;

  PetscFunctionBegin;
  /* fix right hand side if needed */
  if (x && b) {
    ierr = VecGetArrayRead(x,&xx);CHKERRQ(ierr);
    ierr = VecGetArray(b,&bb);CHKERRQ(ierr);
    vecs = PETSC_TRUE;
  }

  /* zero the columns */
  ierr = PetscCalloc1(A->rmap->n,&zeroed);CHKERRQ(ierr);
  for (i=0; i<is_n; i++) {
    if (is_idx[i] < 0 || is_idx[i] >= A->rmap->N) SETERRQ1(PETSC_COMM_SELF,PETSC_ERR_ARG_OUTOFRANGE,"row %D out of range",is_idx[i]);
    zeroed[is_idx[i]] = PETSC_TRUE;
  }
  for (i=0; i<A->rmap->N; i++) {
    if (!zeroed[i]) {
      row = i/bs;
      for (j=baij->i[row]; j<baij->i[row+1]; j++) {
        for (k=0; k<bs; k++) {
          col = bs*baij->j[j] + k;
          if (zeroed[col]) {
            aa = ((MatScalar*)(baij->a)) + j*bs2 + (i%bs) + bs*k;
            if (vecs) bb[i] -= aa[0]*xx[col];
            aa[0] = 0.0;
          }
        }
      }
    } else if (vecs) bb[i] = diag*xx[i];
  }
  ierr = PetscFree(zeroed);CHKERRQ(ierr);
  if (vecs) {
    ierr = VecRestoreArrayRead(x,&xx);CHKERRQ(ierr);
    ierr = VecRestoreArray(b,&bb);CHKERRQ(ierr);
  }

  /* zero the rows */
  for (i=0; i<is_n; i++) {
    row   = is_idx[i];
    count = (baij->i[row/bs +1] - baij->i[row/bs])*bs;
    aa    = ((MatScalar*)(baij->a)) + baij->i[row/bs]*bs2 + (row%bs);
    for (k=0; k<count; k++) {
      aa[0] =  zero;
      aa   += bs;
    }
    if (diag != (PetscScalar)0.0) {
      ierr = (*A->ops->setvalues)(A,1,&row,1,&row,&diag,INSERT_VALUES);CHKERRQ(ierr);
    }
  }
  ierr = MatAssemblyEnd_SeqBAIJ(A,MAT_FINAL_ASSEMBLY);CHKERRQ(ierr);
  PetscFunctionReturn(0);
}

#undef __FUNCT__
#define __FUNCT__ "MatSetValues_SeqBAIJ"
PetscErrorCode MatSetValues_SeqBAIJ(Mat A,PetscInt m,const PetscInt im[],PetscInt n,const PetscInt in[],const PetscScalar v[],InsertMode is)
{
  Mat_SeqBAIJ    *a = (Mat_SeqBAIJ*)A->data;
  PetscInt       *rp,k,low,high,t,ii,row,nrow,i,col,l,rmax,N,lastcol = -1;
  PetscInt       *imax=a->imax,*ai=a->i,*ailen=a->ilen;
  PetscInt       *aj  =a->j,nonew=a->nonew,bs=A->rmap->bs,brow,bcol;
  PetscErrorCode ierr;
  PetscInt       ridx,cidx,bs2=a->bs2;
  PetscBool      roworiented=a->roworiented;
  MatScalar      *ap,value,*aa=a->a,*bap;

  PetscFunctionBegin;
  for (k=0; k<m; k++) { /* loop over added rows */
    row  = im[k];
    brow = row/bs;
    if (row < 0) continue;
#if defined(PETSC_USE_DEBUG)
    if (row >= A->rmap->N) SETERRQ2(PETSC_COMM_SELF,PETSC_ERR_ARG_OUTOFRANGE,"Row too large: row %D max %D",row,A->rmap->N-1);
#endif
    rp   = aj + ai[brow];
    ap   = aa + bs2*ai[brow];
    rmax = imax[brow];
    nrow = ailen[brow];
    low  = 0;
    high = nrow;
    for (l=0; l<n; l++) { /* loop over added columns */
      if (in[l] < 0) continue;
#if defined(PETSC_USE_DEBUG)
      if (in[l] >= A->cmap->n) SETERRQ2(PETSC_COMM_SELF,PETSC_ERR_ARG_OUTOFRANGE,"Column too large: col %D max %D",in[l],A->cmap->n-1);
#endif
      col  = in[l]; bcol = col/bs;
      ridx = row % bs; cidx = col % bs;
      if (roworiented) {
        value = v[l + k*n];
      } else {
        value = v[k + l*m];
      }
      if (col <= lastcol) low = 0; else high = nrow;
      lastcol = col;
      while (high-low > 7) {
        t = (low+high)/2;
        if (rp[t] > bcol) high = t;
        else              low  = t;
      }
      for (i=low; i<high; i++) {
        if (rp[i] > bcol) break;
        if (rp[i] == bcol) {
          bap = ap +  bs2*i + bs*cidx + ridx;
          if (is == ADD_VALUES) *bap += value;
          else                  *bap  = value;
          goto noinsert1;
        }
      }
      if (nonew == 1) goto noinsert1;
      if (nonew == -1) SETERRQ2(PETSC_COMM_SELF,PETSC_ERR_ARG_OUTOFRANGE,"Inserting a new nonzero (%D, %D) in the matrix", row, col);
      MatSeqXAIJReallocateAIJ(A,a->mbs,bs2,nrow,brow,bcol,rmax,aa,ai,aj,rp,ap,imax,nonew,MatScalar);
      N = nrow++ - 1; high++;
      /* shift up all the later entries in this row */
      for (ii=N; ii>=i; ii--) {
        rp[ii+1] = rp[ii];
        ierr     = PetscMemcpy(ap+bs2*(ii+1),ap+bs2*(ii),bs2*sizeof(MatScalar));CHKERRQ(ierr);
      }
      if (N>=i) {
        ierr = PetscMemzero(ap+bs2*i,bs2*sizeof(MatScalar));CHKERRQ(ierr);
      }
      rp[i]                      = bcol;
      ap[bs2*i + bs*cidx + ridx] = value;
      a->nz++;
      A->nonzerostate++;
noinsert1:;
      low = i;
    }
    ailen[brow] = nrow;
  }
  PetscFunctionReturn(0);
}

#undef __FUNCT__
#define __FUNCT__ "MatILUFactor_SeqBAIJ"
PetscErrorCode MatILUFactor_SeqBAIJ(Mat inA,IS row,IS col,const MatFactorInfo *info)
{
  Mat_SeqBAIJ    *a = (Mat_SeqBAIJ*)inA->data;
  Mat            outA;
  PetscErrorCode ierr;
  PetscBool      row_identity,col_identity;

  PetscFunctionBegin;
  if (info->levels != 0) SETERRQ(PETSC_COMM_SELF,PETSC_ERR_SUP,"Only levels = 0 supported for in-place ILU");
  ierr = ISIdentity(row,&row_identity);CHKERRQ(ierr);
  ierr = ISIdentity(col,&col_identity);CHKERRQ(ierr);
  if (!row_identity || !col_identity) SETERRQ(PETSC_COMM_SELF,PETSC_ERR_ARG_WRONG,"Row and column permutations must be identity for in-place ILU");

  outA            = inA;
  inA->factortype = MAT_FACTOR_LU;

  ierr = MatMarkDiagonal_SeqBAIJ(inA);CHKERRQ(ierr);

  ierr   = PetscObjectReference((PetscObject)row);CHKERRQ(ierr);
  ierr   = ISDestroy(&a->row);CHKERRQ(ierr);
  a->row = row;
  ierr   = PetscObjectReference((PetscObject)col);CHKERRQ(ierr);
  ierr   = ISDestroy(&a->col);CHKERRQ(ierr);
  a->col = col;

  /* Create the invert permutation so that it can be used in MatLUFactorNumeric() */
  ierr = ISDestroy(&a->icol);CHKERRQ(ierr);
  ierr = ISInvertPermutation(col,PETSC_DECIDE,&a->icol);CHKERRQ(ierr);
  ierr = PetscLogObjectParent((PetscObject)inA,(PetscObject)a->icol);CHKERRQ(ierr);

  ierr = MatSeqBAIJSetNumericFactorization_inplace(inA,(PetscBool)(row_identity && col_identity));CHKERRQ(ierr);
  if (!a->solve_work) {
    ierr = PetscMalloc1(inA->rmap->N+inA->rmap->bs,&a->solve_work);CHKERRQ(ierr);
    ierr = PetscLogObjectMemory((PetscObject)inA,(inA->rmap->N+inA->rmap->bs)*sizeof(PetscScalar));CHKERRQ(ierr);
  }
  ierr = MatLUFactorNumeric(outA,inA,info);CHKERRQ(ierr);
  PetscFunctionReturn(0);
}

#undef __FUNCT__
#define __FUNCT__ "MatSeqBAIJSetColumnIndices_SeqBAIJ"
PetscErrorCode  MatSeqBAIJSetColumnIndices_SeqBAIJ(Mat mat,PetscInt *indices)
{
  Mat_SeqBAIJ *baij = (Mat_SeqBAIJ*)mat->data;
  PetscInt    i,nz,mbs;

  PetscFunctionBegin;
  nz  = baij->maxnz;
  mbs = baij->mbs;
  for (i=0; i<nz; i++) {
    baij->j[i] = indices[i];
  }
  baij->nz = nz;
  for (i=0; i<mbs; i++) {
    baij->ilen[i] = baij->imax[i];
  }
  PetscFunctionReturn(0);
}

#undef __FUNCT__
#define __FUNCT__ "MatSeqBAIJSetColumnIndices"
/*@
    MatSeqBAIJSetColumnIndices - Set the column indices for all the rows
       in the matrix.

  Input Parameters:
+  mat - the SeqBAIJ matrix
-  indices - the column indices

  Level: advanced

  Notes:
    This can be called if you have precomputed the nonzero structure of the
  matrix and want to provide it to the matrix object to improve the performance
  of the MatSetValues() operation.

    You MUST have set the correct numbers of nonzeros per row in the call to
  MatCreateSeqBAIJ(), and the columns indices MUST be sorted.

    MUST be called before any calls to MatSetValues();

@*/
PetscErrorCode  MatSeqBAIJSetColumnIndices(Mat mat,PetscInt *indices)
{
  PetscErrorCode ierr;

  PetscFunctionBegin;
  PetscValidHeaderSpecific(mat,MAT_CLASSID,1);
  PetscValidPointer(indices,2);
  ierr = PetscUseMethod(mat,"MatSeqBAIJSetColumnIndices_C",(Mat,PetscInt*),(mat,indices));CHKERRQ(ierr);
  PetscFunctionReturn(0);
}

#undef __FUNCT__
#define __FUNCT__ "MatGetRowMaxAbs_SeqBAIJ"
PetscErrorCode MatGetRowMaxAbs_SeqBAIJ(Mat A,Vec v,PetscInt idx[])
{
  Mat_SeqBAIJ    *a = (Mat_SeqBAIJ*)A->data;
  PetscErrorCode ierr;
  PetscInt       i,j,n,row,bs,*ai,*aj,mbs;
  PetscReal      atmp;
  PetscScalar    *x,zero = 0.0;
  MatScalar      *aa;
  PetscInt       ncols,brow,krow,kcol;

  PetscFunctionBegin;
  if (A->factortype) SETERRQ(PETSC_COMM_SELF,PETSC_ERR_ARG_WRONGSTATE,"Not for factored matrix");
  bs  = A->rmap->bs;
  aa  = a->a;
  ai  = a->i;
  aj  = a->j;
  mbs = a->mbs;

  ierr = VecSet(v,zero);CHKERRQ(ierr);
  ierr = VecGetArray(v,&x);CHKERRQ(ierr);
  ierr = VecGetLocalSize(v,&n);CHKERRQ(ierr);
  if (n != A->rmap->N) SETERRQ(PETSC_COMM_SELF,PETSC_ERR_ARG_SIZ,"Nonconforming matrix and vector");
  for (i=0; i<mbs; i++) {
    ncols = ai[1] - ai[0]; ai++;
    brow  = bs*i;
    for (j=0; j<ncols; j++) {
      for (kcol=0; kcol<bs; kcol++) {
        for (krow=0; krow<bs; krow++) {
          atmp = PetscAbsScalar(*aa);aa++;
          row  = brow + krow;   /* row index */
          if (PetscAbsScalar(x[row]) < atmp) {x[row] = atmp; if (idx) idx[row] = bs*(*aj) + kcol;}
        }
      }
      aj++;
    }
  }
  ierr = VecRestoreArray(v,&x);CHKERRQ(ierr);
  PetscFunctionReturn(0);
}

#undef __FUNCT__
#define __FUNCT__ "MatCopy_SeqBAIJ"
PetscErrorCode MatCopy_SeqBAIJ(Mat A,Mat B,MatStructure str)
{
  PetscErrorCode ierr;

  PetscFunctionBegin;
  /* If the two matrices have the same copy implementation, use fast copy. */
  if (str == SAME_NONZERO_PATTERN && (A->ops->copy == B->ops->copy)) {
    Mat_SeqBAIJ *a  = (Mat_SeqBAIJ*)A->data;
    Mat_SeqBAIJ *b  = (Mat_SeqBAIJ*)B->data;
    PetscInt    ambs=a->mbs,bmbs=b->mbs,abs=A->rmap->bs,bbs=B->rmap->bs,bs2=abs*abs;

    if (a->i[ambs] != b->i[bmbs]) SETERRQ2(PETSC_COMM_SELF,PETSC_ERR_ARG_INCOMP,"Number of nonzero blocks in matrices A %D and B %D are different",a->i[ambs],b->i[bmbs]);
    if (abs != bbs) SETERRQ2(PETSC_COMM_SELF,PETSC_ERR_ARG_INCOMP,"Block size A %D and B %D are different",abs,bbs);
    ierr = PetscMemcpy(b->a,a->a,(bs2*a->i[ambs])*sizeof(PetscScalar));CHKERRQ(ierr);
  } else {
    ierr = MatCopy_Basic(A,B,str);CHKERRQ(ierr);
  }
  PetscFunctionReturn(0);
}

#undef __FUNCT__
#define __FUNCT__ "MatSetUp_SeqBAIJ"
PetscErrorCode MatSetUp_SeqBAIJ(Mat A)
{
  PetscErrorCode ierr;

  PetscFunctionBegin;
  ierr = MatSeqBAIJSetPreallocation_SeqBAIJ(A,A->rmap->bs,PETSC_DEFAULT,0);CHKERRQ(ierr);
  PetscFunctionReturn(0);
}

#undef __FUNCT__
#define __FUNCT__ "MatSeqBAIJGetArray_SeqBAIJ"
PetscErrorCode MatSeqBAIJGetArray_SeqBAIJ(Mat A,PetscScalar *array[])
{
  Mat_SeqBAIJ *a = (Mat_SeqBAIJ*)A->data;

  PetscFunctionBegin;
  *array = a->a;
  PetscFunctionReturn(0);
}

#undef __FUNCT__
#define __FUNCT__ "MatSeqBAIJRestoreArray_SeqBAIJ"
PetscErrorCode MatSeqBAIJRestoreArray_SeqBAIJ(Mat A,PetscScalar *array[])
{
  PetscFunctionBegin;
  PetscFunctionReturn(0);
}

#undef __FUNCT__
#define __FUNCT__ "MatAXPYGetPreallocation_SeqBAIJ"
PetscErrorCode MatAXPYGetPreallocation_SeqBAIJ(Mat Y,Mat X,PetscInt *nnz)
{
  PetscInt       bs = Y->rmap->bs,mbs = Y->rmap->N/bs;
  Mat_SeqBAIJ    *x = (Mat_SeqBAIJ*)X->data;
  Mat_SeqBAIJ    *y = (Mat_SeqBAIJ*)Y->data;
  PetscErrorCode ierr;

  PetscFunctionBegin;
  /* Set the number of nonzeros in the new matrix */
  ierr = MatAXPYGetPreallocation_SeqX_private(mbs,x->i,x->j,y->i,y->j,nnz);CHKERRQ(ierr);
  PetscFunctionReturn(0);
}

#undef __FUNCT__
#define __FUNCT__ "MatAXPY_SeqBAIJ"
PetscErrorCode MatAXPY_SeqBAIJ(Mat Y,PetscScalar a,Mat X,MatStructure str)
{
  Mat_SeqBAIJ    *x = (Mat_SeqBAIJ*)X->data,*y = (Mat_SeqBAIJ*)Y->data;
  PetscErrorCode ierr;
  PetscInt       bs=Y->rmap->bs,bs2=bs*bs;
  PetscBLASInt   one=1;

  PetscFunctionBegin;
  if (str == SAME_NONZERO_PATTERN) {
    PetscScalar  alpha = a;
    PetscBLASInt bnz;
    ierr = PetscBLASIntCast(x->nz*bs2,&bnz);CHKERRQ(ierr);
    PetscStackCallBLAS("BLASaxpy",BLASaxpy_(&bnz,&alpha,x->a,&one,y->a,&one));
    ierr = PetscObjectStateIncrease((PetscObject)Y);CHKERRQ(ierr);
  } else if (str == SUBSET_NONZERO_PATTERN) { /* nonzeros of X is a subset of Y's */
    ierr = MatAXPY_Basic(Y,a,X,str);CHKERRQ(ierr);
  } else {
    Mat      B;
    PetscInt *nnz;
    if (bs != X->rmap->bs) SETERRQ(PETSC_COMM_SELF,PETSC_ERR_ARG_SIZ,"Matrices must have same block size");
    ierr = PetscMalloc1(Y->rmap->N,&nnz);CHKERRQ(ierr);
    ierr = MatCreate(PetscObjectComm((PetscObject)Y),&B);CHKERRQ(ierr);
    ierr = PetscObjectSetName((PetscObject)B,((PetscObject)Y)->name);CHKERRQ(ierr);
    ierr = MatSetSizes(B,Y->rmap->n,Y->cmap->n,Y->rmap->N,Y->cmap->N);CHKERRQ(ierr);
    ierr = MatSetBlockSizesFromMats(B,Y,Y);CHKERRQ(ierr);
    ierr = MatSetType(B,(MatType) ((PetscObject)Y)->type_name);CHKERRQ(ierr);
    ierr = MatAXPYGetPreallocation_SeqBAIJ(Y,X,nnz);CHKERRQ(ierr);
    ierr = MatSeqBAIJSetPreallocation(B,bs,0,nnz);CHKERRQ(ierr);
    ierr = MatAXPY_BasicWithPreallocation(B,Y,a,X,str);CHKERRQ(ierr);
    ierr = MatHeaderReplace(Y,B);CHKERRQ(ierr);
    ierr = PetscFree(nnz);CHKERRQ(ierr);
  }
  PetscFunctionReturn(0);
}

#undef __FUNCT__
#define __FUNCT__ "MatRealPart_SeqBAIJ"
PetscErrorCode MatRealPart_SeqBAIJ(Mat A)
{
  Mat_SeqBAIJ *a = (Mat_SeqBAIJ*)A->data;
  PetscInt    i,nz = a->bs2*a->i[a->mbs];
  MatScalar   *aa = a->a;

  PetscFunctionBegin;
  for (i=0; i<nz; i++) aa[i] = PetscRealPart(aa[i]);
  PetscFunctionReturn(0);
}

#undef __FUNCT__
#define __FUNCT__ "MatImaginaryPart_SeqBAIJ"
PetscErrorCode MatImaginaryPart_SeqBAIJ(Mat A)
{
  Mat_SeqBAIJ *a = (Mat_SeqBAIJ*)A->data;
  PetscInt    i,nz = a->bs2*a->i[a->mbs];
  MatScalar   *aa = a->a;

  PetscFunctionBegin;
  for (i=0; i<nz; i++) aa[i] = PetscImaginaryPart(aa[i]);
  PetscFunctionReturn(0);
}

#undef __FUNCT__
#define __FUNCT__ "MatGetColumnIJ_SeqBAIJ"
/*
    Code almost idential to MatGetColumnIJ_SeqAIJ() should share common code
*/
PetscErrorCode MatGetColumnIJ_SeqBAIJ(Mat A,PetscInt oshift,PetscBool symmetric,PetscBool inodecompressed,PetscInt *nn,const PetscInt *ia[],const PetscInt *ja[],PetscBool  *done)
{
  Mat_SeqBAIJ    *a = (Mat_SeqBAIJ*)A->data;
  PetscErrorCode ierr;
  PetscInt       bs = A->rmap->bs,i,*collengths,*cia,*cja,n = A->cmap->n/bs,m = A->rmap->n/bs;
  PetscInt       nz = a->i[m],row,*jj,mr,col;

  PetscFunctionBegin;
  *nn = n;
  if (!ia) PetscFunctionReturn(0);
  if (symmetric) SETERRQ(PETSC_COMM_SELF,PETSC_ERR_SUP,"Not for BAIJ matrices");
  else {
    ierr = PetscCalloc1(n+1,&collengths);CHKERRQ(ierr);
    ierr = PetscMalloc1(n+1,&cia);CHKERRQ(ierr);
    ierr = PetscMalloc1(nz+1,&cja);CHKERRQ(ierr);
    jj   = a->j;
    for (i=0; i<nz; i++) {
      collengths[jj[i]]++;
    }
    cia[0] = oshift;
    for (i=0; i<n; i++) {
      cia[i+1] = cia[i] + collengths[i];
    }
    ierr = PetscMemzero(collengths,n*sizeof(PetscInt));CHKERRQ(ierr);
    jj   = a->j;
    for (row=0; row<m; row++) {
      mr = a->i[row+1] - a->i[row];
      for (i=0; i<mr; i++) {
        col = *jj++;

        cja[cia[col] + collengths[col]++ - oshift] = row + oshift;
      }
    }
    ierr = PetscFree(collengths);CHKERRQ(ierr);
    *ia  = cia; *ja = cja;
  }
  PetscFunctionReturn(0);
}

#undef __FUNCT__
#define __FUNCT__ "MatRestoreColumnIJ_SeqBAIJ"
PetscErrorCode MatRestoreColumnIJ_SeqBAIJ(Mat A,PetscInt oshift,PetscBool symmetric,PetscBool inodecompressed,PetscInt *n,const PetscInt *ia[],const PetscInt *ja[],PetscBool  *done)
{
  PetscErrorCode ierr;

  PetscFunctionBegin;
  if (!ia) PetscFunctionReturn(0);
  ierr = PetscFree(*ia);CHKERRQ(ierr);
  ierr = PetscFree(*ja);CHKERRQ(ierr);
  PetscFunctionReturn(0);
}

/*
 MatGetColumnIJ_SeqBAIJ_Color() and MatRestoreColumnIJ_SeqBAIJ_Color() are customized from
 MatGetColumnIJ_SeqBAIJ() and MatRestoreColumnIJ_SeqBAIJ() by adding an output
 spidx[], index of a->a, to be used in MatTransposeColoringCreate() and MatFDColoringCreate()
 */
#undef __FUNCT__
#define __FUNCT__ "MatGetColumnIJ_SeqBAIJ_Color"
PetscErrorCode MatGetColumnIJ_SeqBAIJ_Color(Mat A,PetscInt oshift,PetscBool symmetric,PetscBool inodecompressed,PetscInt *nn,const PetscInt *ia[],const PetscInt *ja[],PetscInt *spidx[],PetscBool  *done)
{
  Mat_SeqBAIJ    *a = (Mat_SeqBAIJ*)A->data;
  PetscErrorCode ierr;
  PetscInt       i,*collengths,*cia,*cja,n=a->nbs,m=a->mbs;
  PetscInt       nz = a->i[m],row,*jj,mr,col;
  PetscInt       *cspidx;

  PetscFunctionBegin;
  *nn = n;
  if (!ia) PetscFunctionReturn(0);

  ierr = PetscCalloc1(n+1,&collengths);CHKERRQ(ierr);
  ierr = PetscMalloc1(n+1,&cia);CHKERRQ(ierr);
  ierr = PetscMalloc1(nz+1,&cja);CHKERRQ(ierr);
  ierr = PetscMalloc1(nz+1,&cspidx);CHKERRQ(ierr);
  jj   = a->j;
  for (i=0; i<nz; i++) {
    collengths[jj[i]]++;
  }
  cia[0] = oshift;
  for (i=0; i<n; i++) {
    cia[i+1] = cia[i] + collengths[i];
  }
  ierr = PetscMemzero(collengths,n*sizeof(PetscInt));CHKERRQ(ierr);
  jj   = a->j;
  for (row=0; row<m; row++) {
    mr = a->i[row+1] - a->i[row];
    for (i=0; i<mr; i++) {
      col = *jj++;
      cspidx[cia[col] + collengths[col] - oshift] = a->i[row] + i; /* index of a->j */
      cja[cia[col] + collengths[col]++ - oshift]  = row + oshift;
    }
  }
  ierr   = PetscFree(collengths);CHKERRQ(ierr);
  *ia    = cia; *ja = cja;
  *spidx = cspidx;
  PetscFunctionReturn(0);
}

#undef __FUNCT__
#define __FUNCT__ "MatRestoreColumnIJ_SeqBAIJ_Color"
PetscErrorCode MatRestoreColumnIJ_SeqBAIJ_Color(Mat A,PetscInt oshift,PetscBool symmetric,PetscBool inodecompressed,PetscInt *n,const PetscInt *ia[],const PetscInt *ja[],PetscInt *spidx[],PetscBool  *done)
{
  PetscErrorCode ierr;

  PetscFunctionBegin;
  ierr = MatRestoreColumnIJ_SeqBAIJ(A,oshift,symmetric,inodecompressed,n,ia,ja,done);CHKERRQ(ierr);
  ierr = PetscFree(*spidx);CHKERRQ(ierr);
  PetscFunctionReturn(0);
}

/* -------------------------------------------------------------------*/
static struct _MatOps MatOps_Values = {MatSetValues_SeqBAIJ,
                                       MatGetRow_SeqBAIJ,
                                       MatRestoreRow_SeqBAIJ,
                                       MatMult_SeqBAIJ_N,
                               /* 4*/  MatMultAdd_SeqBAIJ_N,
                                       MatMultTranspose_SeqBAIJ,
                                       MatMultTransposeAdd_SeqBAIJ,
                                       0,
                                       0,
                                       0,
                               /* 10*/ 0,
                                       MatLUFactor_SeqBAIJ,
                                       0,
                                       0,
                                       MatTranspose_SeqBAIJ,
                               /* 15*/ MatGetInfo_SeqBAIJ,
                                       MatEqual_SeqBAIJ,
                                       MatGetDiagonal_SeqBAIJ,
                                       MatDiagonalScale_SeqBAIJ,
                                       MatNorm_SeqBAIJ,
                               /* 20*/ 0,
                                       MatAssemblyEnd_SeqBAIJ,
                                       MatSetOption_SeqBAIJ,
                                       MatZeroEntries_SeqBAIJ,
                               /* 24*/ MatZeroRows_SeqBAIJ,
                                       0,
                                       0,
                                       0,
                                       0,
                               /* 29*/ MatSetUp_SeqBAIJ,
                                       0,
                                       0,
                                       0,
                                       0,
                               /* 34*/ MatDuplicate_SeqBAIJ,
                                       0,
                                       0,
                                       MatILUFactor_SeqBAIJ,
                                       0,
                               /* 39*/ MatAXPY_SeqBAIJ,
                                       MatGetSubMatrices_SeqBAIJ,
                                       MatIncreaseOverlap_SeqBAIJ,
                                       MatGetValues_SeqBAIJ,
                                       MatCopy_SeqBAIJ,
                               /* 44*/ 0,
                                       MatScale_SeqBAIJ,
                                       0,
                                       0,
                                       MatZeroRowsColumns_SeqBAIJ,
                               /* 49*/ 0,
                                       MatGetRowIJ_SeqBAIJ,
                                       MatRestoreRowIJ_SeqBAIJ,
                                       MatGetColumnIJ_SeqBAIJ,
                                       MatRestoreColumnIJ_SeqBAIJ,
                               /* 54*/ MatFDColoringCreate_SeqXAIJ,
                                       0,
                                       0,
                                       0,
                                       MatSetValuesBlocked_SeqBAIJ,
                               /* 59*/ MatGetSubMatrix_SeqBAIJ,
                                       MatDestroy_SeqBAIJ,
                                       MatView_SeqBAIJ,
                                       0,
                                       0,
                               /* 64*/ 0,
                                       0,
                                       0,
                                       0,
                                       0,
                               /* 69*/ MatGetRowMaxAbs_SeqBAIJ,
                                       0,
                                       MatConvert_Basic,
                                       0,
                                       0,
                               /* 74*/ 0,
                                       MatFDColoringApply_BAIJ,
                                       0,
                                       0,
                                       0,
                               /* 79*/ 0,
                                       0,
                                       0,
                                       0,
                                       MatLoad_SeqBAIJ,
                               /* 84*/ 0,
                                       0,
                                       0,
                                       0,
                                       0,
                               /* 89*/ 0,
                                       0,
                                       0,
                                       0,
                                       0,
                               /* 94*/ 0,
                                       0,
                                       0,
                                       0,
                                       0,
                               /* 99*/ 0,
                                       0,
                                       0,
                                       0,
                                       0,
                               /*104*/ 0,
                                       MatRealPart_SeqBAIJ,
                                       MatImaginaryPart_SeqBAIJ,
                                       0,
                                       0,
                               /*109*/ 0,
                                       0,
                                       0,
                                       0,
                                       MatMissingDiagonal_SeqBAIJ,
                               /*114*/ 0,
                                       0,
                                       0,
                                       0,
                                       0,
                               /*119*/ 0,
                                       0,
                                       MatMultHermitianTranspose_SeqBAIJ,
                                       MatMultHermitianTransposeAdd_SeqBAIJ,
                                       0,
                               /*124*/ 0,
                                       0,
                                       MatInvertBlockDiagonal_SeqBAIJ,
                                       0,
                                       0,
                               /*129*/ 0,
                                       0,
                                       0,
                                       0,
                                       0,
                               /*134*/ 0,
                                       0,
                                       0,
                                       0,
                                       0,
                               /*139*/ 0,
                                       0,
                                       0,
                                       MatFDColoringSetUp_SeqXAIJ,
                                       0,
                                /*144*/MatCreateMPIMatConcatenateSeqMat_SeqBAIJ
};

#undef __FUNCT__
#define __FUNCT__ "MatStoreValues_SeqBAIJ"
PetscErrorCode  MatStoreValues_SeqBAIJ(Mat mat)
{
  Mat_SeqBAIJ    *aij = (Mat_SeqBAIJ*)mat->data;
  PetscInt       nz   = aij->i[aij->mbs]*aij->bs2;
  PetscErrorCode ierr;

  PetscFunctionBegin;
  if (aij->nonew != 1) SETERRQ(PETSC_COMM_SELF,PETSC_ERR_ORDER,"Must call MatSetOption(A,MAT_NEW_NONZERO_LOCATIONS,PETSC_FALSE);first");

  /* allocate space for values if not already there */
  if (!aij->saved_values) {
    ierr = PetscMalloc1(nz+1,&aij->saved_values);CHKERRQ(ierr);
    ierr = PetscLogObjectMemory((PetscObject)mat,(nz+1)*sizeof(PetscScalar));CHKERRQ(ierr);
  }

  /* copy values over */
  ierr = PetscMemcpy(aij->saved_values,aij->a,nz*sizeof(PetscScalar));CHKERRQ(ierr);
  PetscFunctionReturn(0);
}

#undef __FUNCT__
#define __FUNCT__ "MatRetrieveValues_SeqBAIJ"
PetscErrorCode  MatRetrieveValues_SeqBAIJ(Mat mat)
{
  Mat_SeqBAIJ    *aij = (Mat_SeqBAIJ*)mat->data;
  PetscErrorCode ierr;
  PetscInt       nz = aij->i[aij->mbs]*aij->bs2;

  PetscFunctionBegin;
  if (aij->nonew != 1) SETERRQ(PETSC_COMM_SELF,PETSC_ERR_ORDER,"Must call MatSetOption(A,MAT_NEW_NONZERO_LOCATIONS,PETSC_FALSE);first");
  if (!aij->saved_values) SETERRQ(PETSC_COMM_SELF,PETSC_ERR_ORDER,"Must call MatStoreValues(A);first");

  /* copy values over */
  ierr = PetscMemcpy(aij->a,aij->saved_values,nz*sizeof(PetscScalar));CHKERRQ(ierr);
  PetscFunctionReturn(0);
}

PETSC_EXTERN PetscErrorCode MatConvert_SeqBAIJ_SeqAIJ(Mat, MatType,MatReuse,Mat*);
PETSC_EXTERN PetscErrorCode MatConvert_SeqBAIJ_SeqSBAIJ(Mat, MatType,MatReuse,Mat*);

#undef __FUNCT__
#define __FUNCT__ "MatSeqBAIJSetPreallocation_SeqBAIJ"
PetscErrorCode  MatSeqBAIJSetPreallocation_SeqBAIJ(Mat B,PetscInt bs,PetscInt nz,PetscInt *nnz)
{
  Mat_SeqBAIJ    *b;
  PetscErrorCode ierr;
  PetscInt       i,mbs,nbs,bs2;
  PetscBool      flg = PETSC_FALSE,skipallocation = PETSC_FALSE,realalloc = PETSC_FALSE;

  PetscFunctionBegin;
  if (nz >= 0 || nnz) realalloc = PETSC_TRUE;
  if (nz == MAT_SKIP_ALLOCATION) {
    skipallocation = PETSC_TRUE;
    nz             = 0;
  }

  ierr = MatSetBlockSize(B,PetscAbs(bs));CHKERRQ(ierr);
  ierr = PetscLayoutSetUp(B->rmap);CHKERRQ(ierr);
  ierr = PetscLayoutSetUp(B->cmap);CHKERRQ(ierr);
  ierr = PetscLayoutGetBlockSize(B->rmap,&bs);CHKERRQ(ierr);

  B->preallocated = PETSC_TRUE;

  mbs = B->rmap->n/bs;
  nbs = B->cmap->n/bs;
  bs2 = bs*bs;

  if (mbs*bs!=B->rmap->n || nbs*bs!=B->cmap->n) SETERRQ3(PETSC_COMM_SELF,PETSC_ERR_ARG_SIZ,"Number rows %D, cols %D must be divisible by blocksize %D",B->rmap->N,B->cmap->n,bs);

  if (nz == PETSC_DEFAULT || nz == PETSC_DECIDE) nz = 5;
  if (nz < 0) SETERRQ1(PETSC_COMM_SELF,PETSC_ERR_ARG_OUTOFRANGE,"nz cannot be less than 0: value %D",nz);
  if (nnz) {
    for (i=0; i<mbs; i++) {
      if (nnz[i] < 0) SETERRQ2(PETSC_COMM_SELF,PETSC_ERR_ARG_OUTOFRANGE,"nnz cannot be less than 0: local row %D value %D",i,nnz[i]);
      if (nnz[i] > nbs) SETERRQ3(PETSC_COMM_SELF,PETSC_ERR_ARG_OUTOFRANGE,"nnz cannot be greater than block row length: local row %D value %D rowlength %D",i,nnz[i],nbs);
    }
  }

  b    = (Mat_SeqBAIJ*)B->data;
  ierr = PetscOptionsBegin(PetscObjectComm((PetscObject)B),NULL,"Optimize options for SEQBAIJ matrix 2 ","Mat");CHKERRQ(ierr);
  ierr = PetscOptionsBool("-mat_no_unroll","Do not optimize for block size (slow)",NULL,flg,&flg,NULL);CHKERRQ(ierr);
  ierr = PetscOptionsEnd();CHKERRQ(ierr);

  if (!flg) {
    switch (bs) {
    case 1:
      B->ops->mult    = MatMult_SeqBAIJ_1;
      B->ops->multadd = MatMultAdd_SeqBAIJ_1;
      break;
    case 2:
      B->ops->mult    = MatMult_SeqBAIJ_2;
      B->ops->multadd = MatMultAdd_SeqBAIJ_2;
      break;
    case 3:
      B->ops->mult    = MatMult_SeqBAIJ_3;
      B->ops->multadd = MatMultAdd_SeqBAIJ_3;
      break;
    case 4:
      B->ops->mult    = MatMult_SeqBAIJ_4;
      B->ops->multadd = MatMultAdd_SeqBAIJ_4;
      break;
    case 5:
      B->ops->mult    = MatMult_SeqBAIJ_5;
      B->ops->multadd = MatMultAdd_SeqBAIJ_5;
      break;
    case 6:
      B->ops->mult    = MatMult_SeqBAIJ_6;
      B->ops->multadd = MatMultAdd_SeqBAIJ_6;
      break;
    case 7:
      B->ops->mult    = MatMult_SeqBAIJ_7;
      B->ops->multadd = MatMultAdd_SeqBAIJ_7;
      break;
    case 15:
      B->ops->mult    = MatMult_SeqBAIJ_15_ver1;
      B->ops->multadd = MatMultAdd_SeqBAIJ_N;
      break;
    default:
      B->ops->mult    = MatMult_SeqBAIJ_N;
      B->ops->multadd = MatMultAdd_SeqBAIJ_N;
      break;
    }
  }
  B->ops->sor = MatSOR_SeqBAIJ;
  b->mbs = mbs;
  b->nbs = nbs;
  if (!skipallocation) {
    if (!b->imax) {
      ierr = PetscMalloc2(mbs,&b->imax,mbs,&b->ilen);CHKERRQ(ierr);
      ierr = PetscLogObjectMemory((PetscObject)B,2*mbs*sizeof(PetscInt));CHKERRQ(ierr);

      b->free_imax_ilen = PETSC_TRUE;
    }
    /* b->ilen will count nonzeros in each block row so far. */
    for (i=0; i<mbs; i++) b->ilen[i] = 0;
    if (!nnz) {
      if (nz == PETSC_DEFAULT || nz == PETSC_DECIDE) nz = 5;
      else if (nz < 0) nz = 1;
      for (i=0; i<mbs; i++) b->imax[i] = nz;
      nz = nz*mbs;
    } else {
      nz = 0;
      for (i=0; i<mbs; i++) {b->imax[i] = nnz[i]; nz += nnz[i];}
    }

    /* allocate the matrix space */
    ierr = MatSeqXAIJFreeAIJ(B,&b->a,&b->j,&b->i);CHKERRQ(ierr);
    ierr = PetscMalloc3(bs2*nz,&b->a,nz,&b->j,B->rmap->N+1,&b->i);CHKERRQ(ierr);
    ierr = PetscLogObjectMemory((PetscObject)B,(B->rmap->N+1)*sizeof(PetscInt)+nz*(bs2*sizeof(PetscScalar)+sizeof(PetscInt)));CHKERRQ(ierr);
    ierr = PetscMemzero(b->a,nz*bs2*sizeof(MatScalar));CHKERRQ(ierr);
    ierr = PetscMemzero(b->j,nz*sizeof(PetscInt));CHKERRQ(ierr);

    b->singlemalloc = PETSC_TRUE;
    b->i[0]         = 0;
    for (i=1; i<mbs+1; i++) {
      b->i[i] = b->i[i-1] + b->imax[i-1];
    }
    b->free_a  = PETSC_TRUE;
    b->free_ij = PETSC_TRUE;
#if defined(PETSC_THREADCOMM_ACTIVE)
    ierr = MatZeroEntries_SeqBAIJ(B);CHKERRQ(ierr);
#endif
  } else {
    b->free_a  = PETSC_FALSE;
    b->free_ij = PETSC_FALSE;
  }

  b->bs2              = bs2;
  b->mbs              = mbs;
  b->nz               = 0;
  b->maxnz            = nz;
  B->info.nz_unneeded = (PetscReal)b->maxnz*bs2;
  if (realalloc) {ierr = MatSetOption(B,MAT_NEW_NONZERO_ALLOCATION_ERR,PETSC_TRUE);CHKERRQ(ierr);}
  PetscFunctionReturn(0);
}

#undef __FUNCT__
#define __FUNCT__ "MatSeqBAIJSetPreallocationCSR_SeqBAIJ"
PetscErrorCode MatSeqBAIJSetPreallocationCSR_SeqBAIJ(Mat B,PetscInt bs,const PetscInt ii[],const PetscInt jj[],const PetscScalar V[])
{
  PetscInt       i,m,nz,nz_max=0,*nnz;
  PetscScalar    *values=0;
  PetscBool      roworiented = ((Mat_SeqBAIJ*)B->data)->roworiented;
  PetscErrorCode ierr;

  PetscFunctionBegin;
  if (bs < 1) SETERRQ1(PETSC_COMM_SELF,PETSC_ERR_ARG_OUTOFRANGE,"Invalid block size specified, must be positive but it is %D",bs);
  ierr = PetscLayoutSetBlockSize(B->rmap,bs);CHKERRQ(ierr);
  ierr = PetscLayoutSetBlockSize(B->cmap,bs);CHKERRQ(ierr);
  ierr = PetscLayoutSetUp(B->rmap);CHKERRQ(ierr);
  ierr = PetscLayoutSetUp(B->cmap);CHKERRQ(ierr);
  ierr = PetscLayoutGetBlockSize(B->rmap,&bs);CHKERRQ(ierr);
  m    = B->rmap->n/bs;

  if (ii[0] != 0) SETERRQ1(PETSC_COMM_SELF,PETSC_ERR_ARG_OUTOFRANGE, "ii[0] must be 0 but it is %D",ii[0]);
  ierr = PetscMalloc1(m+1, &nnz);CHKERRQ(ierr);
  for (i=0; i<m; i++) {
    nz = ii[i+1]- ii[i];
    if (nz < 0) SETERRQ2(PETSC_COMM_SELF,PETSC_ERR_ARG_OUTOFRANGE, "Local row %D has a negative number of columns %D",i,nz);
    nz_max = PetscMax(nz_max, nz);
    nnz[i] = nz;
  }
  ierr = MatSeqBAIJSetPreallocation(B,bs,0,nnz);CHKERRQ(ierr);
  ierr = PetscFree(nnz);CHKERRQ(ierr);

  values = (PetscScalar*)V;
  if (!values) {
    ierr = PetscCalloc1(bs*bs*(nz_max+1),&values);CHKERRQ(ierr);
  }
  for (i=0; i<m; i++) {
    PetscInt          ncols  = ii[i+1] - ii[i];
    const PetscInt    *icols = jj + ii[i];
    const PetscScalar *svals = values + (V ? (bs*bs*ii[i]) : 0);
    if (!roworiented) {
      ierr = MatSetValuesBlocked_SeqBAIJ(B,1,&i,ncols,icols,svals,INSERT_VALUES);CHKERRQ(ierr);
    } else {
      PetscInt j;
      for (j=0; j<ncols; j++) {
        const PetscScalar *svals = values + (V ? (bs*bs*(ii[i]+j)) : 0);
        ierr = MatSetValuesBlocked_SeqBAIJ(B,1,&i,1,&icols[j],svals,INSERT_VALUES);CHKERRQ(ierr);
      }
    }
  }
  if (!V) { ierr = PetscFree(values);CHKERRQ(ierr); }
  ierr = MatAssemblyBegin(B,MAT_FINAL_ASSEMBLY);CHKERRQ(ierr);
  ierr = MatAssemblyEnd(B,MAT_FINAL_ASSEMBLY);CHKERRQ(ierr);
  ierr = MatSetOption(B,MAT_NEW_NONZERO_LOCATION_ERR,PETSC_TRUE);CHKERRQ(ierr);
  PetscFunctionReturn(0);
}

/*MC
   MATSEQBAIJ - MATSEQBAIJ = "seqbaij" - A matrix type to be used for sequential block sparse matrices, based on
   block sparse compressed row format.

   Options Database Keys:
. -mat_type seqbaij - sets the matrix type to "seqbaij" during a call to MatSetFromOptions()

  Level: beginner

.seealso: MatCreateSeqBAIJ()
M*/

PETSC_EXTERN PetscErrorCode MatConvert_SeqBAIJ_SeqBSTRM(Mat, MatType,MatReuse,Mat*);

#undef __FUNCT__
#define __FUNCT__ "MatCreate_SeqBAIJ"
PETSC_EXTERN PetscErrorCode MatCreate_SeqBAIJ(Mat B)
{
  PetscErrorCode ierr;
  PetscMPIInt    size;
  Mat_SeqBAIJ    *b;

  PetscFunctionBegin;
  ierr = MPI_Comm_size(PetscObjectComm((PetscObject)B),&size);CHKERRQ(ierr);
  if (size > 1) SETERRQ(PETSC_COMM_SELF,PETSC_ERR_ARG_WRONG,"Comm must be of size 1");

  ierr    = PetscNewLog(B,&b);CHKERRQ(ierr);
  B->data = (void*)b;
  ierr    = PetscMemcpy(B->ops,&MatOps_Values,sizeof(struct _MatOps));CHKERRQ(ierr);

  b->row          = 0;
  b->col          = 0;
  b->icol         = 0;
  b->reallocs     = 0;
  b->saved_values = 0;

  b->roworiented        = PETSC_TRUE;
  b->nonew              = 0;
  b->diag               = 0;
  B->spptr              = 0;
  B->info.nz_unneeded   = (PetscReal)b->maxnz*b->bs2;
  b->keepnonzeropattern = PETSC_FALSE;

  ierr = PetscObjectComposeFunction((PetscObject)B,"MatInvertBlockDiagonal_C",MatInvertBlockDiagonal_SeqBAIJ);CHKERRQ(ierr);
  ierr = PetscObjectComposeFunction((PetscObject)B,"MatStoreValues_C",MatStoreValues_SeqBAIJ);CHKERRQ(ierr);
  ierr = PetscObjectComposeFunction((PetscObject)B,"MatRetrieveValues_C",MatRetrieveValues_SeqBAIJ);CHKERRQ(ierr);
  ierr = PetscObjectComposeFunction((PetscObject)B,"MatSeqBAIJSetColumnIndices_C",MatSeqBAIJSetColumnIndices_SeqBAIJ);CHKERRQ(ierr);
  ierr = PetscObjectComposeFunction((PetscObject)B,"MatConvert_seqbaij_seqaij_C",MatConvert_SeqBAIJ_SeqAIJ);CHKERRQ(ierr);
  ierr = PetscObjectComposeFunction((PetscObject)B,"MatConvert_seqbaij_seqsbaij_C",MatConvert_SeqBAIJ_SeqSBAIJ);CHKERRQ(ierr);
  ierr = PetscObjectComposeFunction((PetscObject)B,"MatSeqBAIJSetPreallocation_C",MatSeqBAIJSetPreallocation_SeqBAIJ);CHKERRQ(ierr);
  ierr = PetscObjectComposeFunction((PetscObject)B,"MatSeqBAIJSetPreallocationCSR_C",MatSeqBAIJSetPreallocationCSR_SeqBAIJ);CHKERRQ(ierr);
  ierr = PetscObjectComposeFunction((PetscObject)B,"MatConvert_seqbaij_seqbstrm_C",MatConvert_SeqBAIJ_SeqBSTRM);CHKERRQ(ierr);
  ierr = PetscObjectComposeFunction((PetscObject)B,"MatIsTranspose_C",MatIsTranspose_SeqBAIJ);CHKERRQ(ierr);
  ierr = PetscObjectChangeTypeName((PetscObject)B,MATSEQBAIJ);CHKERRQ(ierr);
  PetscFunctionReturn(0);
}

#undef __FUNCT__
#define __FUNCT__ "MatDuplicateNoCreate_SeqBAIJ"
PetscErrorCode MatDuplicateNoCreate_SeqBAIJ(Mat C,Mat A,MatDuplicateOption cpvalues,PetscBool mallocmatspace)
{
  Mat_SeqBAIJ    *c = (Mat_SeqBAIJ*)C->data,*a = (Mat_SeqBAIJ*)A->data;
  PetscErrorCode ierr;
  PetscInt       i,mbs = a->mbs,nz = a->nz,bs2 = a->bs2;

  PetscFunctionBegin;
  if (a->i[mbs] != nz) SETERRQ(PETSC_COMM_SELF,PETSC_ERR_PLIB,"Corrupt matrix");

  if (cpvalues == MAT_SHARE_NONZERO_PATTERN) {
    c->imax           = a->imax;
    c->ilen           = a->ilen;
    c->free_imax_ilen = PETSC_FALSE;
  } else {
    ierr = PetscMalloc2(mbs,&c->imax,mbs,&c->ilen);CHKERRQ(ierr);
    ierr = PetscLogObjectMemory((PetscObject)C,2*mbs*sizeof(PetscInt));CHKERRQ(ierr);
    for (i=0; i<mbs; i++) {
      c->imax[i] = a->imax[i];
      c->ilen[i] = a->ilen[i];
    }
    c->free_imax_ilen = PETSC_TRUE;
  }

  /* allocate the matrix space */
  if (mallocmatspace) {
    if (cpvalues == MAT_SHARE_NONZERO_PATTERN) {
      ierr = PetscCalloc1(bs2*nz,&c->a);CHKERRQ(ierr);
      ierr = PetscLogObjectMemory((PetscObject)C,a->i[mbs]*bs2*sizeof(PetscScalar));CHKERRQ(ierr);

      c->i            = a->i;
      c->j            = a->j;
      c->singlemalloc = PETSC_FALSE;
      c->free_a       = PETSC_TRUE;
      c->free_ij      = PETSC_FALSE;
      c->parent       = A;
      C->preallocated = PETSC_TRUE;
      C->assembled    = PETSC_TRUE;

      ierr = PetscObjectReference((PetscObject)A);CHKERRQ(ierr);
      ierr = MatSetOption(A,MAT_NEW_NONZERO_LOCATION_ERR,PETSC_TRUE);CHKERRQ(ierr);
      ierr = MatSetOption(C,MAT_NEW_NONZERO_LOCATION_ERR,PETSC_TRUE);CHKERRQ(ierr);
    } else {
      ierr = PetscMalloc3(bs2*nz,&c->a,nz,&c->j,mbs+1,&c->i);CHKERRQ(ierr);
      ierr = PetscLogObjectMemory((PetscObject)C,a->i[mbs]*(bs2*sizeof(PetscScalar)+sizeof(PetscInt))+(mbs+1)*sizeof(PetscInt));CHKERRQ(ierr);

      c->singlemalloc = PETSC_TRUE;
      c->free_a       = PETSC_TRUE;
      c->free_ij      = PETSC_TRUE;

      ierr = PetscMemcpy(c->i,a->i,(mbs+1)*sizeof(PetscInt));CHKERRQ(ierr);
      if (mbs > 0) {
        ierr = PetscMemcpy(c->j,a->j,nz*sizeof(PetscInt));CHKERRQ(ierr);
        if (cpvalues == MAT_COPY_VALUES) {
          ierr = PetscMemcpy(c->a,a->a,bs2*nz*sizeof(MatScalar));CHKERRQ(ierr);
        } else {
          ierr = PetscMemzero(c->a,bs2*nz*sizeof(MatScalar));CHKERRQ(ierr);
        }
      }
      C->preallocated = PETSC_TRUE;
      C->assembled    = PETSC_TRUE;
    }
  }

  c->roworiented = a->roworiented;
  c->nonew       = a->nonew;

  ierr = PetscLayoutReference(A->rmap,&C->rmap);CHKERRQ(ierr);
  ierr = PetscLayoutReference(A->cmap,&C->cmap);CHKERRQ(ierr);

  c->bs2         = a->bs2;
  c->mbs         = a->mbs;
  c->nbs         = a->nbs;

  if (a->diag) {
    if (cpvalues == MAT_SHARE_NONZERO_PATTERN) {
      c->diag      = a->diag;
      c->free_diag = PETSC_FALSE;
    } else {
      ierr = PetscMalloc1(mbs+1,&c->diag);CHKERRQ(ierr);
      ierr = PetscLogObjectMemory((PetscObject)C,(mbs+1)*sizeof(PetscInt));CHKERRQ(ierr);
      for (i=0; i<mbs; i++) c->diag[i] = a->diag[i];
      c->free_diag = PETSC_TRUE;
    }
  } else c->diag = 0;

  c->nz         = a->nz;
  c->maxnz      = a->nz;         /* Since we allocate exactly the right amount */
  c->solve_work = NULL;
  c->mult_work  = NULL;
  c->sor_workt  = NULL;
  c->sor_work   = NULL;

  c->compressedrow.use   = a->compressedrow.use;
  c->compressedrow.nrows = a->compressedrow.nrows;
  if (a->compressedrow.use) {
    i    = a->compressedrow.nrows;
    ierr = PetscMalloc2(i+1,&c->compressedrow.i,i+1,&c->compressedrow.rindex);CHKERRQ(ierr);
    ierr = PetscLogObjectMemory((PetscObject)C,(2*i+1)*sizeof(PetscInt));CHKERRQ(ierr);
    ierr = PetscMemcpy(c->compressedrow.i,a->compressedrow.i,(i+1)*sizeof(PetscInt));CHKERRQ(ierr);
    ierr = PetscMemcpy(c->compressedrow.rindex,a->compressedrow.rindex,i*sizeof(PetscInt));CHKERRQ(ierr);
  } else {
    c->compressedrow.use    = PETSC_FALSE;
    c->compressedrow.i      = NULL;
    c->compressedrow.rindex = NULL;
  }
  C->nonzerostate = A->nonzerostate;

  ierr = PetscFunctionListDuplicate(((PetscObject)A)->qlist,&((PetscObject)C)->qlist);CHKERRQ(ierr);
  ierr = PetscMemcpy(C->ops,A->ops,sizeof(struct _MatOps));CHKERRQ(ierr);
  PetscFunctionReturn(0);
}

#undef __FUNCT__
#define __FUNCT__ "MatDuplicate_SeqBAIJ"
PetscErrorCode MatDuplicate_SeqBAIJ(Mat A,MatDuplicateOption cpvalues,Mat *B)
{
  PetscErrorCode ierr;

  PetscFunctionBegin;
  ierr = MatCreate(PetscObjectComm((PetscObject)A),B);CHKERRQ(ierr);
  ierr = MatSetSizes(*B,A->rmap->N,A->cmap->n,A->rmap->N,A->cmap->n);CHKERRQ(ierr);
  ierr = MatSetType(*B,MATSEQBAIJ);CHKERRQ(ierr);
  ierr = MatDuplicateNoCreate_SeqBAIJ(*B,A,cpvalues,PETSC_TRUE);CHKERRQ(ierr);
  PetscFunctionReturn(0);
}

#undef __FUNCT__
#define __FUNCT__ "MatLoad_SeqBAIJ"
PetscErrorCode MatLoad_SeqBAIJ(Mat newmat,PetscViewer viewer)
{
  Mat_SeqBAIJ    *a;
  PetscErrorCode ierr;
  PetscInt       i,nz,header[4],*rowlengths=0,M,N,bs = newmat->rmap->bs;
  PetscInt       *mask,mbs,*jj,j,rowcount,nzcount,k,*browlengths,maskcount;
  PetscInt       kmax,jcount,block,idx,point,nzcountb,extra_rows,rows,cols;
  PetscInt       *masked,nmask,tmp,bs2,ishift;
  PetscMPIInt    size;
  int            fd;
  PetscScalar    *aa;
  MPI_Comm       comm;

  PetscFunctionBegin;
  ierr = PetscObjectGetComm((PetscObject)viewer,&comm);CHKERRQ(ierr);
  ierr = PetscOptionsBegin(comm,NULL,"Options for loading SEQBAIJ matrix","Mat");CHKERRQ(ierr);
  ierr = PetscOptionsInt("-matload_block_size","Set the blocksize used to store the matrix","MatLoad",bs,&bs,NULL);CHKERRQ(ierr);
  ierr = PetscOptionsEnd();CHKERRQ(ierr);
  if (bs < 0) bs = 1;
  bs2  = bs*bs;

  ierr = MPI_Comm_size(comm,&size);CHKERRQ(ierr);
  if (size > 1) SETERRQ(PETSC_COMM_SELF,PETSC_ERR_ARG_WRONG,"view must have one processor");
  ierr = PetscViewerBinaryGetDescriptor(viewer,&fd);CHKERRQ(ierr);
  ierr = PetscBinaryRead(fd,header,4,PETSC_INT);CHKERRQ(ierr);
  if (header[0] != MAT_FILE_CLASSID) SETERRQ(PETSC_COMM_SELF,PETSC_ERR_FILE_UNEXPECTED,"not Mat object");
  M = header[1]; N = header[2]; nz = header[3];

  if (header[3] < 0) SETERRQ(PETSC_COMM_SELF,PETSC_ERR_FILE_UNEXPECTED,"Matrix stored in special format, cannot load as SeqBAIJ");
  if (M != N) SETERRQ(PETSC_COMM_SELF,PETSC_ERR_SUP,"Can only do square matrices");

  /*
     This code adds extra rows to make sure the number of rows is
    divisible by the blocksize
  */
  mbs        = M/bs;
  extra_rows = bs - M + bs*(mbs);
  if (extra_rows == bs) extra_rows = 0;
  else mbs++;
  if (extra_rows) {
    ierr = PetscInfo(viewer,"Padding loaded matrix to match blocksize\n");CHKERRQ(ierr);
  }

  /* Set global sizes if not already set */
  if (newmat->rmap->n < 0 && newmat->rmap->N < 0 && newmat->cmap->n < 0 && newmat->cmap->N < 0) {
    ierr = MatSetSizes(newmat,PETSC_DECIDE,PETSC_DECIDE,M+extra_rows,N+extra_rows);CHKERRQ(ierr);
  } else { /* Check if the matrix global sizes are correct */
    ierr = MatGetSize(newmat,&rows,&cols);CHKERRQ(ierr);
    if (rows < 0 && cols < 0) { /* user might provide local size instead of global size */
      ierr = MatGetLocalSize(newmat,&rows,&cols);CHKERRQ(ierr);
    }
    if (M != rows ||  N != cols) SETERRQ4(PETSC_COMM_SELF,PETSC_ERR_FILE_UNEXPECTED,"Matrix in file of different length (%d, %d) than the input matrix (%d, %d)",M,N,rows,cols);
  }

  /* read in row lengths */
  ierr = PetscMalloc1(M+extra_rows,&rowlengths);CHKERRQ(ierr);
  ierr = PetscBinaryRead(fd,rowlengths,M,PETSC_INT);CHKERRQ(ierr);
  for (i=0; i<extra_rows; i++) rowlengths[M+i] = 1;

  /* read in column indices */
  ierr = PetscMalloc1(nz+extra_rows,&jj);CHKERRQ(ierr);
  ierr = PetscBinaryRead(fd,jj,nz,PETSC_INT);CHKERRQ(ierr);
  for (i=0; i<extra_rows; i++) jj[nz+i] = M+i;

  /* loop over row lengths determining block row lengths */
  ierr     = PetscCalloc1(mbs,&browlengths);CHKERRQ(ierr);
  ierr     = PetscMalloc2(mbs,&mask,mbs,&masked);CHKERRQ(ierr);
  ierr     = PetscMemzero(mask,mbs*sizeof(PetscInt));CHKERRQ(ierr);
  rowcount = 0;
  nzcount  = 0;
  for (i=0; i<mbs; i++) {
    nmask = 0;
    for (j=0; j<bs; j++) {
      kmax = rowlengths[rowcount];
      for (k=0; k<kmax; k++) {
        tmp = jj[nzcount++]/bs;
        if (!mask[tmp]) {masked[nmask++] = tmp; mask[tmp] = 1;}
      }
      rowcount++;
    }
    browlengths[i] += nmask;
    /* zero out the mask elements we set */
    for (j=0; j<nmask; j++) mask[masked[j]] = 0;
  }

  /* Do preallocation  */
  ierr = MatSeqBAIJSetPreallocation_SeqBAIJ(newmat,bs,0,browlengths);CHKERRQ(ierr);
  a    = (Mat_SeqBAIJ*)newmat->data;

  /* set matrix "i" values */
  a->i[0] = 0;
  for (i=1; i<= mbs; i++) {
    a->i[i]      = a->i[i-1] + browlengths[i-1];
    a->ilen[i-1] = browlengths[i-1];
  }
  a->nz = 0;
  for (i=0; i<mbs; i++) a->nz += browlengths[i];

  /* read in nonzero values */
  ierr = PetscMalloc1(nz+extra_rows,&aa);CHKERRQ(ierr);
  ierr = PetscBinaryRead(fd,aa,nz,PETSC_SCALAR);CHKERRQ(ierr);
  for (i=0; i<extra_rows; i++) aa[nz+i] = 1.0;

  /* set "a" and "j" values into matrix */
  nzcount = 0; jcount = 0;
  for (i=0; i<mbs; i++) {
    nzcountb = nzcount;
    nmask    = 0;
    for (j=0; j<bs; j++) {
      kmax = rowlengths[i*bs+j];
      for (k=0; k<kmax; k++) {
        tmp = jj[nzcount++]/bs;
        if (!mask[tmp]) { masked[nmask++] = tmp; mask[tmp] = 1;}
      }
    }
    /* sort the masked values */
    ierr = PetscSortInt(nmask,masked);CHKERRQ(ierr);

    /* set "j" values into matrix */
    maskcount = 1;
    for (j=0; j<nmask; j++) {
      a->j[jcount++]  = masked[j];
      mask[masked[j]] = maskcount++;
    }
    /* set "a" values into matrix */
    ishift = bs2*a->i[i];
    for (j=0; j<bs; j++) {
      kmax = rowlengths[i*bs+j];
      for (k=0; k<kmax; k++) {
        tmp       = jj[nzcountb]/bs;
        block     = mask[tmp] - 1;
        point     = jj[nzcountb] - bs*tmp;
        idx       = ishift + bs2*block + j + bs*point;
        a->a[idx] = (MatScalar)aa[nzcountb++];
      }
    }
    /* zero out the mask elements we set */
    for (j=0; j<nmask; j++) mask[masked[j]] = 0;
  }
  if (jcount != a->nz) SETERRQ(PETSC_COMM_SELF,PETSC_ERR_FILE_UNEXPECTED,"Bad binary matrix");

  ierr = PetscFree(rowlengths);CHKERRQ(ierr);
  ierr = PetscFree(browlengths);CHKERRQ(ierr);
  ierr = PetscFree(aa);CHKERRQ(ierr);
  ierr = PetscFree(jj);CHKERRQ(ierr);
  ierr = PetscFree2(mask,masked);CHKERRQ(ierr);

  ierr = MatAssemblyBegin(newmat,MAT_FINAL_ASSEMBLY);CHKERRQ(ierr);
  ierr = MatAssemblyEnd(newmat,MAT_FINAL_ASSEMBLY);CHKERRQ(ierr);
  PetscFunctionReturn(0);
}

#undef __FUNCT__
#define __FUNCT__ "MatCreateSeqBAIJ"
/*@C
   MatCreateSeqBAIJ - Creates a sparse matrix in block AIJ (block
   compressed row) format.  For good matrix assembly performance the
   user should preallocate the matrix storage by setting the parameter nz
   (or the array nnz).  By setting these parameters accurately, performance
   during matrix assembly can be increased by more than a factor of 50.

   Collective on MPI_Comm

   Input Parameters:
+  comm - MPI communicator, set to PETSC_COMM_SELF
.  bs - size of block, the blocks are ALWAYS square. One can use MatSetBlockSizes() to set a different row and column blocksize but the row
          blocksize always defines the size of the blocks. The column blocksize sets the blocksize of the vectors obtained with MatCreateVecs()
.  m - number of rows
.  n - number of columns
.  nz - number of nonzero blocks  per block row (same for all rows)
-  nnz - array containing the number of nonzero blocks in the various block rows
         (possibly different for each block row) or NULL

   Output Parameter:
.  A - the matrix

   It is recommended that one use the MatCreate(), MatSetType() and/or MatSetFromOptions(),
   MatXXXXSetPreallocation() paradgm instead of this routine directly.
   [MatXXXXSetPreallocation() is, for example, MatSeqAIJSetPreallocation]

   Options Database Keys:
.   -mat_no_unroll - uses code that does not unroll the loops in the
                     block calculations (much slower)
.    -mat_block_size - size of the blocks to use

   Level: intermediate

   Notes:
   The number of rows and columns must be divisible by blocksize.

   If the nnz parameter is given then the nz parameter is ignored

   A nonzero block is any block that as 1 or more nonzeros in it

   The block AIJ format is fully compatible with standard Fortran 77
   storage.  That is, the stored row and column indices can begin at
   either one (as in Fortran) or zero.  See the users' manual for details.

   Specify the preallocated storage with either nz or nnz (not both).
   Set nz=PETSC_DEFAULT and nnz=NULL for PETSc to control dynamic memory
   allocation.  See Users-Manual: ch_mat for details.
   matrices.

.seealso: MatCreate(), MatCreateSeqAIJ(), MatSetValues(), MatCreateBAIJ()
@*/
PetscErrorCode  MatCreateSeqBAIJ(MPI_Comm comm,PetscInt bs,PetscInt m,PetscInt n,PetscInt nz,const PetscInt nnz[],Mat *A)
{
  PetscErrorCode ierr;

  PetscFunctionBegin;
  ierr = MatCreate(comm,A);CHKERRQ(ierr);
  ierr = MatSetSizes(*A,m,n,m,n);CHKERRQ(ierr);
  ierr = MatSetType(*A,MATSEQBAIJ);CHKERRQ(ierr);
  ierr = MatSeqBAIJSetPreallocation_SeqBAIJ(*A,bs,nz,(PetscInt*)nnz);CHKERRQ(ierr);
  PetscFunctionReturn(0);
}

#undef __FUNCT__
#define __FUNCT__ "MatSeqBAIJSetPreallocation"
/*@C
   MatSeqBAIJSetPreallocation - Sets the block size and expected nonzeros
   per row in the matrix. For good matrix assembly performance the
   user should preallocate the matrix storage by setting the parameter nz
   (or the array nnz).  By setting these parameters accurately, performance
   during matrix assembly can be increased by more than a factor of 50.

   Collective on MPI_Comm

   Input Parameters:
+  B - the matrix
.  bs - size of block, the blocks are ALWAYS square. One can use MatSetBlockSizes() to set a different row and column blocksize but the row
          blocksize always defines the size of the blocks. The column blocksize sets the blocksize of the vectors obtained with MatCreateVecs()
.  nz - number of block nonzeros per block row (same for all rows)
-  nnz - array containing the number of block nonzeros in the various block rows
         (possibly different for each block row) or NULL

   Options Database Keys:
.   -mat_no_unroll - uses code that does not unroll the loops in the
                     block calculations (much slower)
.    -mat_block_size - size of the blocks to use

   Level: intermediate

   Notes:
   If the nnz parameter is given then the nz parameter is ignored

   You can call MatGetInfo() to get information on how effective the preallocation was;
   for example the fields mallocs,nz_allocated,nz_used,nz_unneeded;
   You can also run with the option -info and look for messages with the string
   malloc in them to see if additional memory allocation was needed.

   The block AIJ format is fully compatible with standard Fortran 77
   storage.  That is, the stored row and column indices can begin at
   either one (as in Fortran) or zero.  See the users' manual for details.

   Specify the preallocated storage with either nz or nnz (not both).
   Set nz=PETSC_DEFAULT and nnz=NULL for PETSc to control dynamic memory
   allocation.  See Users-Manual: ch_mat for details.

.seealso: MatCreate(), MatCreateSeqAIJ(), MatSetValues(), MatCreateBAIJ(), MatGetInfo()
@*/
PetscErrorCode  MatSeqBAIJSetPreallocation(Mat B,PetscInt bs,PetscInt nz,const PetscInt nnz[])
{
  PetscErrorCode ierr;

  PetscFunctionBegin;
  PetscValidHeaderSpecific(B,MAT_CLASSID,1);
  PetscValidType(B,1);
  PetscValidLogicalCollectiveInt(B,bs,2);
  ierr = PetscTryMethod(B,"MatSeqBAIJSetPreallocation_C",(Mat,PetscInt,PetscInt,const PetscInt[]),(B,bs,nz,nnz));CHKERRQ(ierr);
  PetscFunctionReturn(0);
}

#undef __FUNCT__
#define __FUNCT__ "MatSeqBAIJSetPreallocationCSR"
/*@C
   MatSeqBAIJSetPreallocationCSR - Allocates memory for a sparse sequential matrix in AIJ format
   (the default sequential PETSc format).

   Collective on MPI_Comm

   Input Parameters:
+  B - the matrix
.  i - the indices into j for the start of each local row (starts with zero)
.  j - the column indices for each local row (starts with zero) these must be sorted for each row
-  v - optional values in the matrix

   Level: developer

   Notes:
   The order of the entries in values is specified by the MatOption MAT_ROW_ORIENTED.  For example, C programs
   may want to use the default MAT_ROW_ORIENTED=PETSC_TRUE and use an array v[nnz][bs][bs] where the second index is
   over rows within a block and the last index is over columns within a block row.  Fortran programs will likely set
   MAT_ROW_ORIENTED=PETSC_FALSE and use a Fortran array v(bs,bs,nnz) in which the first index is over rows within a
   block column and the second index is over columns within a block.

.keywords: matrix, aij, compressed row, sparse

.seealso: MatCreate(), MatCreateSeqBAIJ(), MatSetValues(), MatSeqBAIJSetPreallocation(), MATSEQBAIJ
@*/
PetscErrorCode  MatSeqBAIJSetPreallocationCSR(Mat B,PetscInt bs,const PetscInt i[],const PetscInt j[], const PetscScalar v[])
{
  PetscErrorCode ierr;

  PetscFunctionBegin;
  PetscValidHeaderSpecific(B,MAT_CLASSID,1);
  PetscValidType(B,1);
  PetscValidLogicalCollectiveInt(B,bs,2);
  ierr = PetscTryMethod(B,"MatSeqBAIJSetPreallocationCSR_C",(Mat,PetscInt,const PetscInt[],const PetscInt[],const PetscScalar[]),(B,bs,i,j,v));CHKERRQ(ierr);
  PetscFunctionReturn(0);
}


#undef __FUNCT__
#define __FUNCT__ "MatCreateSeqBAIJWithArrays"
/*@
     MatCreateSeqBAIJWithArrays - Creates an sequential BAIJ matrix using matrix elements provided by the user.

     Collective on MPI_Comm

   Input Parameters:
+  comm - must be an MPI communicator of size 1
.  bs - size of block
.  m - number of rows
.  n - number of columns
.  i - row indices
.  j - column indices
-  a - matrix values

   Output Parameter:
.  mat - the matrix

   Level: advanced

   Notes:
       The i, j, and a arrays are not copied by this routine, the user must free these arrays
    once the matrix is destroyed

       You cannot set new nonzero locations into this matrix, that will generate an error.

       The i and j indices are 0 based

       When block size is greater than 1 the matrix values must be stored using the BAIJ storage format (see the BAIJ code to determine this).

      The order of the entries in values is the same as the block compressed sparse row storage format; that is, it is
      the same as a three dimensional array in Fortran values(bs,bs,nnz) that contains the first column of the first
      block, followed by the second column of the first block etc etc.  That is, the blocks are contiguous in memory
      with column-major ordering within blocks.

.seealso: MatCreate(), MatCreateBAIJ(), MatCreateSeqBAIJ()

@*/
PetscErrorCode  MatCreateSeqBAIJWithArrays(MPI_Comm comm,PetscInt bs,PetscInt m,PetscInt n,PetscInt *i,PetscInt *j,PetscScalar *a,Mat *mat)
{
  PetscErrorCode ierr;
  PetscInt       ii;
  Mat_SeqBAIJ    *baij;

  PetscFunctionBegin;
  if (bs != 1) SETERRQ1(PETSC_COMM_SELF,PETSC_ERR_SUP,"block size %D > 1 is not supported yet",bs);
  if (i[0]) SETERRQ(PETSC_COMM_SELF,PETSC_ERR_ARG_OUTOFRANGE,"i (row indices) must start with 0");

  ierr = MatCreate(comm,mat);CHKERRQ(ierr);
  ierr = MatSetSizes(*mat,m,n,m,n);CHKERRQ(ierr);
  ierr = MatSetType(*mat,MATSEQBAIJ);CHKERRQ(ierr);
  ierr = MatSeqBAIJSetPreallocation_SeqBAIJ(*mat,bs,MAT_SKIP_ALLOCATION,0);CHKERRQ(ierr);
  baij = (Mat_SeqBAIJ*)(*mat)->data;
  ierr = PetscMalloc2(m,&baij->imax,m,&baij->ilen);CHKERRQ(ierr);
  ierr = PetscLogObjectMemory((PetscObject)*mat,2*m*sizeof(PetscInt));CHKERRQ(ierr);

  baij->i = i;
  baij->j = j;
  baij->a = a;

  baij->singlemalloc = PETSC_FALSE;
  baij->nonew        = -1;             /*this indicates that inserting a new value in the matrix that generates a new nonzero is an error*/
  baij->free_a       = PETSC_FALSE;
  baij->free_ij      = PETSC_FALSE;

  for (ii=0; ii<m; ii++) {
    baij->ilen[ii] = baij->imax[ii] = i[ii+1] - i[ii];
#if defined(PETSC_USE_DEBUG)
    if (i[ii+1] - i[ii] < 0) SETERRQ2(PETSC_COMM_SELF,PETSC_ERR_ARG_OUTOFRANGE,"Negative row length in i (row indices) row = %d length = %d",ii,i[ii+1] - i[ii]);
#endif
  }
#if defined(PETSC_USE_DEBUG)
  for (ii=0; ii<baij->i[m]; ii++) {
    if (j[ii] < 0) SETERRQ2(PETSC_COMM_SELF,PETSC_ERR_ARG_OUTOFRANGE,"Negative column index at location = %d index = %d",ii,j[ii]);
    if (j[ii] > n - 1) SETERRQ2(PETSC_COMM_SELF,PETSC_ERR_ARG_OUTOFRANGE,"Column index to large at location = %d index = %d",ii,j[ii]);
  }
#endif

  ierr = MatAssemblyBegin(*mat,MAT_FINAL_ASSEMBLY);CHKERRQ(ierr);
  ierr = MatAssemblyEnd(*mat,MAT_FINAL_ASSEMBLY);CHKERRQ(ierr);
  PetscFunctionReturn(0);
}

#undef __FUNCT__
#define __FUNCT__ "MatCreateMPIMatConcatenateSeqMat_SeqBAIJ"
PetscErrorCode MatCreateMPIMatConcatenateSeqMat_SeqBAIJ(MPI_Comm comm,Mat inmat,PetscInt n,MatReuse scall,Mat *outmat)
{
  PetscErrorCode ierr;

  PetscFunctionBegin;
  ierr = MatCreateMPIMatConcatenateSeqMat_MPIBAIJ(comm,inmat,n,scall,outmat);CHKERRQ(ierr);
  PetscFunctionReturn(0);
}<|MERGE_RESOLUTION|>--- conflicted
+++ resolved
@@ -152,14 +152,10 @@
   idiag = a->idiag;
   k    = PetscMax(A->rmap->n,A->cmap->n);
   if (!a->mult_work) {
-<<<<<<< HEAD
     ierr = PetscMalloc1(k+1,&a->mult_work);CHKERRQ(ierr);
   }
   if (!a->sor_workt) {
     ierr = PetscMalloc1(k,&a->sor_workt);CHKERRQ(ierr);
-=======
-    ierr = PetscMalloc1(2*k+1,&a->mult_work);CHKERRQ(ierr);
->>>>>>> d87de817
   }
   if (!a->sor_work) {
     ierr = PetscMalloc1(bs,&a->sor_work);CHKERRQ(ierr);
