#define PETSCMAT_DLL

/*
     Defines the basic matrix operations for sequential dense.
*/

#include "src/mat/impls/dense/seq/dense.h"
#include "petscblaslapack.h"

#undef __FUNCT__  
#define __FUNCT__ "MatAXPY_SeqDense"
PetscErrorCode MatAXPY_SeqDense(Mat Y,PetscScalar alpha,Mat X,MatStructure str)
{
  Mat_SeqDense   *x = (Mat_SeqDense*)X->data,*y = (Mat_SeqDense*)Y->data;
  PetscScalar    oalpha = alpha;
  PetscInt       j;
  PetscBLASInt   N,m,ldax,lday,one = 1;
  PetscErrorCode ierr;

  PetscFunctionBegin;
  N    = PetscBLASIntCast(X->rmap->n*X->cmap->n);
  m    = PetscBLASIntCast(X->rmap->n);
  ldax = PetscBLASIntCast(x->lda);
  lday = PetscBLASIntCast(y->lda);
  if (ldax>m || lday>m) {
    for (j=0; j<X->cmap->n; j++) {
      BLASaxpy_(&m,&oalpha,x->v+j*ldax,&one,y->v+j*lday,&one);
    }
  } else {
    BLASaxpy_(&N,&oalpha,x->v,&one,y->v,&one);
  }
  ierr = PetscLogFlops(2*N-1);CHKERRQ(ierr);
  PetscFunctionReturn(0);
}

#undef __FUNCT__  
#define __FUNCT__ "MatGetInfo_SeqDense"
PetscErrorCode MatGetInfo_SeqDense(Mat A,MatInfoType flag,MatInfo *info)
{
  PetscInt     N = A->rmap->n*A->cmap->n;

  PetscFunctionBegin;
  info->rows_global       = (double)A->rmap->n;
  info->columns_global    = (double)A->cmap->n;
  info->rows_local        = (double)A->rmap->n;
  info->columns_local     = (double)A->cmap->n;
  info->block_size        = 1.0;
  info->nz_allocated      = (double)N;
  info->nz_used           = (double)N;
  info->nz_unneeded       = (double)0;
  info->assemblies        = (double)A->num_ass;
  info->mallocs           = 0;
  info->memory            = ((PetscObject)A)->mem;
  info->fill_ratio_given  = 0;
  info->fill_ratio_needed = 0;
  info->factor_mallocs    = 0;
  PetscFunctionReturn(0);
}

#undef __FUNCT__  
#define __FUNCT__ "MatScale_SeqDense"
PetscErrorCode MatScale_SeqDense(Mat A,PetscScalar alpha)
{
  Mat_SeqDense   *a = (Mat_SeqDense*)A->data;
  PetscScalar    oalpha = alpha;
  PetscErrorCode ierr;
  PetscBLASInt   one = 1,j,nz,lda = PetscBLASIntCast(a->lda);

  PetscFunctionBegin;
  if (lda>A->rmap->n) {
    nz = PetscBLASIntCast(A->rmap->n);
    for (j=0; j<A->cmap->n; j++) {
      BLASscal_(&nz,&oalpha,a->v+j*lda,&one);
    }
  } else {
    nz = PetscBLASIntCast(A->rmap->n*A->cmap->n);
    BLASscal_(&nz,&oalpha,a->v,&one);
  }
  ierr = PetscLogFlops(nz);CHKERRQ(ierr);
  PetscFunctionReturn(0);
}

#undef __FUNCT__  
#define __FUNCT__ "MatIsHermitian_SeqDense"
PetscErrorCode MatIsHermitian_SeqDense(Mat A,PetscReal rtol,PetscTruth *fl)
{
  Mat_SeqDense   *a = (Mat_SeqDense*)A->data;
  PetscInt       i,j,m = A->rmap->n,N;
  PetscScalar    *v = a->v;

  PetscFunctionBegin;
  *fl = PETSC_FALSE;
  if (A->rmap->n != A->cmap->n) PetscFunctionReturn(0);
  N = a->lda;

  for (i=0; i<m; i++) {
    for (j=i+1; j<m; j++) {
      if (PetscAbsScalar(v[i+j*N] - PetscConj(v[j+i*N])) > rtol) PetscFunctionReturn(0);
    }
  }
  *fl = PETSC_TRUE;
  PetscFunctionReturn(0);
}
  
#undef __FUNCT__  
#define __FUNCT__ "MatDuplicateNoCreate_SeqDense"
PetscErrorCode MatDuplicateNoCreate_SeqDense(Mat newi,Mat A,MatDuplicateOption cpvalues)
{
  Mat_SeqDense   *mat = (Mat_SeqDense*)A->data,*l;
  PetscErrorCode ierr;
  PetscInt       lda = (PetscInt)mat->lda,j,m;

  PetscFunctionBegin;
  ierr = MatSeqDenseSetPreallocation(newi,PETSC_NULL);CHKERRQ(ierr);
  if (cpvalues == MAT_COPY_VALUES) {
    l = (Mat_SeqDense*)newi->data;
    if (lda>A->rmap->n) {
      m = A->rmap->n;
      for (j=0; j<A->cmap->n; j++) {
	ierr = PetscMemcpy(l->v+j*m,mat->v+j*lda,m*sizeof(PetscScalar));CHKERRQ(ierr);
      }
    } else {
      ierr = PetscMemcpy(l->v,mat->v,A->rmap->n*A->cmap->n*sizeof(PetscScalar));CHKERRQ(ierr);
    }
  }
  newi->assembled = PETSC_TRUE;
  PetscFunctionReturn(0);
}

#undef __FUNCT__  
#define __FUNCT__ "MatDuplicate_SeqDense"
PetscErrorCode MatDuplicate_SeqDense(Mat A,MatDuplicateOption cpvalues,Mat *newmat)
{
  PetscErrorCode ierr;

  PetscFunctionBegin;
  ierr = MatCreate(((PetscObject)A)->comm,newmat);CHKERRQ(ierr);
  ierr = MatSetSizes(*newmat,A->rmap->n,A->cmap->n,A->rmap->n,A->cmap->n);CHKERRQ(ierr);
  ierr = MatSetType(*newmat,((PetscObject)A)->type_name);CHKERRQ(ierr);
  ierr = MatDuplicateNoCreate_SeqDense(*newmat,A,cpvalues);CHKERRQ(ierr);
  PetscFunctionReturn(0);
}

EXTERN PetscErrorCode MatLUFactor_SeqDense(Mat A,IS row,IS col,MatFactorInfo *minfo);

extern PetscErrorCode MatLUFactor_SeqDense(Mat,IS,IS,MatFactorInfo*);

#undef __FUNCT__  
#define __FUNCT__ "MatLUFactorNumeric_SeqDense"
PetscErrorCode MatLUFactorNumeric_SeqDense(Mat fact,Mat A,MatFactorInfo *info_dummy)
{
<<<<<<< HEAD
  Mat_SeqDense   *mat = (Mat_SeqDense*)A->data,*l = (Mat_SeqDense*)fact->data;
=======
>>>>>>> 49828087
  PetscErrorCode ierr;
  MatFactorInfo  info; 

  PetscFunctionBegin;
  /* copy the numerical values */
<<<<<<< HEAD
  if (lda1>m || lda2>m ) {
    for (j=0; j<n; j++) {
      ierr = PetscMemcpy(l->v+j*lda2,mat->v+j*lda1,m*sizeof(PetscScalar));CHKERRQ(ierr);
    }
  } else {
    ierr = PetscMemcpy(l->v,mat->v,A->rmap->n*A->cmap->n*sizeof(PetscScalar));CHKERRQ(ierr);
  }
  ierr = MatLUFactor_SeqDense(fact,0,0,&info);CHKERRQ(ierr);
=======
  ierr = MatDuplicateNoCreate_SeqDense(A,MAT_COPY_VALUES,fact);CHKERRQ(ierr);
  ierr = MatLUFactor_SeqDense(*fact,0,0,&info);CHKERRQ(ierr)
>>>>>>> 49828087
  PetscFunctionReturn(0);
}

#undef __FUNCT__  
#define __FUNCT__ "MatSolve_SeqDense"
PetscErrorCode MatSolve_SeqDense(Mat A,Vec xx,Vec yy)
{
  Mat_SeqDense   *mat = (Mat_SeqDense*)A->data;
  PetscErrorCode ierr;
  PetscScalar    *x,*y;
  PetscBLASInt   one = 1,info,m = PetscBLASIntCast(A->rmap->n);
  
  PetscFunctionBegin;
  ierr = VecGetArray(xx,&x);CHKERRQ(ierr); 
  ierr = VecGetArray(yy,&y);CHKERRQ(ierr);
  ierr = PetscMemcpy(y,x,A->rmap->n*sizeof(PetscScalar));CHKERRQ(ierr);
  if (A->factor == MAT_FACTOR_LU) {
#if defined(PETSC_MISSING_LAPACK_GETRS) 
    SETERRQ(PETSC_ERR_SUP,"GETRS - Lapack routine is unavailable.");
#else
    LAPACKgetrs_("N",&m,&one,mat->v,&mat->lda,mat->pivots,y,&m,&info);
    if (info) SETERRQ(PETSC_ERR_LIB,"GETRS - Bad solve");
#endif
  } else if (A->factor == MAT_FACTOR_CHOLESKY){
#if defined(PETSC_MISSING_LAPACK_POTRS) 
    SETERRQ(PETSC_ERR_SUP,"POTRS - Lapack routine is unavailable.");
#else
    LAPACKpotrs_("L",&m,&one,mat->v,&mat->lda,y,&m,&info);
    if (info) SETERRQ(PETSC_ERR_LIB,"POTRS Bad solve");
#endif
  }
  else SETERRQ(PETSC_ERR_ARG_WRONGSTATE,"Matrix must be factored to solve");
  ierr = VecRestoreArray(xx,&x);CHKERRQ(ierr); 
  ierr = VecRestoreArray(yy,&y);CHKERRQ(ierr);
  ierr = PetscLogFlops(2*A->cmap->n*A->cmap->n - A->cmap->n);CHKERRQ(ierr);
  PetscFunctionReturn(0);
}

#undef __FUNCT__  
#define __FUNCT__ "MatSolveTranspose_SeqDense"
PetscErrorCode MatSolveTranspose_SeqDense(Mat A,Vec xx,Vec yy)
{
  Mat_SeqDense   *mat = (Mat_SeqDense*)A->data;
  PetscErrorCode ierr;
  PetscScalar    *x,*y;
  PetscBLASInt   one = 1,info,m = PetscBLASIntCast(A->rmap->n);
  
  PetscFunctionBegin;
  ierr = VecGetArray(xx,&x);CHKERRQ(ierr);
  ierr = VecGetArray(yy,&y);CHKERRQ(ierr);
  ierr = PetscMemcpy(y,x,A->rmap->n*sizeof(PetscScalar));CHKERRQ(ierr);
  /* assume if pivots exist then use LU; else Cholesky */
  if (mat->pivots) {
#if defined(PETSC_MISSING_LAPACK_GETRS) 
    SETERRQ(PETSC_ERR_SUP,"GETRS - Lapack routine is unavailable.");
#else
    LAPACKgetrs_("T",&m,&one,mat->v,&mat->lda,mat->pivots,y,&m,&info);
    if (info) SETERRQ(PETSC_ERR_LIB,"POTRS - Bad solve");
#endif
  } else {
#if defined(PETSC_MISSING_LAPACK_POTRS) 
    SETERRQ(PETSC_ERR_SUP,"POTRS - Lapack routine is unavailable.");
#else
    LAPACKpotrs_("L",&m,&one,mat->v,&mat->lda,y,&m,&info);
    if (info) SETERRQ(PETSC_ERR_LIB,"POTRS - Bad solve");
#endif
  }
  ierr = VecRestoreArray(xx,&x);CHKERRQ(ierr); 
  ierr = VecRestoreArray(yy,&y);CHKERRQ(ierr);
  ierr = PetscLogFlops(2*A->cmap->n*A->cmap->n - A->cmap->n);CHKERRQ(ierr);
  PetscFunctionReturn(0);
}

#undef __FUNCT__  
#define __FUNCT__ "MatSolveAdd_SeqDense"
PetscErrorCode MatSolveAdd_SeqDense(Mat A,Vec xx,Vec zz,Vec yy)
{
  Mat_SeqDense   *mat = (Mat_SeqDense*)A->data;
  PetscErrorCode ierr;
  PetscScalar    *x,*y,sone = 1.0;
  Vec            tmp = 0;
  PetscBLASInt   one = 1,info,m = PetscBLASIntCast(A->rmap->n);
  
  PetscFunctionBegin;
  ierr = VecGetArray(xx,&x);CHKERRQ(ierr);
  ierr = VecGetArray(yy,&y);CHKERRQ(ierr);
  if (!A->rmap->n || !A->cmap->n) PetscFunctionReturn(0);
  if (yy == zz) {
    ierr = VecDuplicate(yy,&tmp);CHKERRQ(ierr);
    ierr = PetscLogObjectParent(A,tmp);CHKERRQ(ierr);
    ierr = VecCopy(yy,tmp);CHKERRQ(ierr);
  } 
  ierr = PetscMemcpy(y,x,A->rmap->n*sizeof(PetscScalar));CHKERRQ(ierr);
  /* assume if pivots exist then use LU; else Cholesky */
  if (mat->pivots) {
#if defined(PETSC_MISSING_LAPACK_GETRS) 
    SETERRQ(PETSC_ERR_SUP,"GETRS - Lapack routine is unavailable.");
#else
    LAPACKgetrs_("N",&m,&one,mat->v,&mat->lda,mat->pivots,y,&m,&info);
    if (info) SETERRQ(PETSC_ERR_LIB,"Bad solve");
#endif
  } else {
#if defined(PETSC_MISSING_LAPACK_POTRS) 
    SETERRQ(PETSC_ERR_SUP,"POTRS - Lapack routine is unavailable.");
#else
    LAPACKpotrs_("L",&m,&one,mat->v,&mat->lda,y,&m,&info);
    if (info) SETERRQ(PETSC_ERR_LIB,"Bad solve");
#endif
  }
  if (tmp) {ierr = VecAXPY(yy,sone,tmp);CHKERRQ(ierr); ierr = VecDestroy(tmp);CHKERRQ(ierr);}
  else     {ierr = VecAXPY(yy,sone,zz);CHKERRQ(ierr);}
  ierr = VecRestoreArray(xx,&x);CHKERRQ(ierr); 
  ierr = VecRestoreArray(yy,&y);CHKERRQ(ierr);
  ierr = PetscLogFlops(2*A->cmap->n*A->cmap->n);CHKERRQ(ierr);
  PetscFunctionReturn(0);
}

#undef __FUNCT__  
#define __FUNCT__ "MatSolveTransposeAdd_SeqDense"
PetscErrorCode MatSolveTransposeAdd_SeqDense(Mat A,Vec xx,Vec zz,Vec yy)
{
  Mat_SeqDense   *mat = (Mat_SeqDense*)A->data;
  PetscErrorCode ierr;
  PetscScalar    *x,*y,sone = 1.0;
  Vec            tmp;
  PetscBLASInt   one = 1,info,m = PetscBLASIntCast(A->rmap->n);
  
  PetscFunctionBegin;
  if (!A->rmap->n || !A->cmap->n) PetscFunctionReturn(0);
  ierr = VecGetArray(xx,&x);CHKERRQ(ierr);
  ierr = VecGetArray(yy,&y);CHKERRQ(ierr);
  if (yy == zz) {
    ierr = VecDuplicate(yy,&tmp);CHKERRQ(ierr);
    ierr = PetscLogObjectParent(A,tmp);CHKERRQ(ierr);
    ierr = VecCopy(yy,tmp);CHKERRQ(ierr);
  } 
  ierr = PetscMemcpy(y,x,A->rmap->n*sizeof(PetscScalar));CHKERRQ(ierr);
  /* assume if pivots exist then use LU; else Cholesky */
  if (mat->pivots) {
#if defined(PETSC_MISSING_LAPACK_GETRS) 
    SETERRQ(PETSC_ERR_SUP,"GETRS - Lapack routine is unavailable.");
#else
    LAPACKgetrs_("T",&m,&one,mat->v,&mat->lda,mat->pivots,y,&m,&info);
    if (info) SETERRQ(PETSC_ERR_LIB,"Bad solve");
#endif
  } else {
#if defined(PETSC_MISSING_LAPACK_POTRS) 
    SETERRQ(PETSC_ERR_SUP,"POTRS - Lapack routine is unavailable.");
#else
    LAPACKpotrs_("L",&m,&one,mat->v,&mat->lda,y,&m,&info);
    if (info) SETERRQ(PETSC_ERR_LIB,"Bad solve");
#endif
  }
  if (tmp) {
    ierr = VecAXPY(yy,sone,tmp);CHKERRQ(ierr);
    ierr = VecDestroy(tmp);CHKERRQ(ierr);
  } else {
    ierr = VecAXPY(yy,sone,zz);CHKERRQ(ierr);
  }
  ierr = VecRestoreArray(xx,&x);CHKERRQ(ierr); 
  ierr = VecRestoreArray(yy,&y);CHKERRQ(ierr);
  ierr = PetscLogFlops(2*A->cmap->n*A->cmap->n);CHKERRQ(ierr);
  PetscFunctionReturn(0);
}

/* ---------------------------------------------------------------*/
/* COMMENT: I have chosen to hide row permutation in the pivots,
   rather than put it in the Mat->row slot.*/
#undef __FUNCT__  
#define __FUNCT__ "MatLUFactor_SeqDense"
PetscErrorCode MatLUFactor_SeqDense(Mat A,IS row,IS col,MatFactorInfo *minfo)
{
#if defined(PETSC_MISSING_LAPACK_GETRF) 
  PetscFunctionBegin;
  SETERRQ(PETSC_ERR_SUP,"GETRF - Lapack routine is unavailable.");
#else
  Mat_SeqDense   *mat = (Mat_SeqDense*)A->data;
  PetscErrorCode ierr;
  PetscBLASInt   n,m,info;

  PetscFunctionBegin;
  n = PetscBLASIntCast(A->cmap->n);
  m = PetscBLASIntCast(A->rmap->n);
  if (!mat->pivots) {
    ierr = PetscMalloc((A->rmap->n+1)*sizeof(PetscBLASInt),&mat->pivots);CHKERRQ(ierr);
    ierr = PetscLogObjectMemory(A,A->rmap->n*sizeof(PetscBLASInt));CHKERRQ(ierr);
  }
  if (!A->rmap->n || !A->cmap->n) PetscFunctionReturn(0);
  LAPACKgetrf_(&m,&n,mat->v,&mat->lda,mat->pivots,&info);
  if (info<0) SETERRQ(PETSC_ERR_LIB,"Bad argument to LU factorization");
  if (info>0) SETERRQ(PETSC_ERR_MAT_LU_ZRPVT,"Bad LU factorization");
  A->ops->solve             = MatSolve_SeqDense;
  A->ops->solvetranspose    = MatSolveTranspose_SeqDense;
  A->ops->solveadd          = MatSolveAdd_SeqDense;
  A->ops->solvetransposeadd = MatSolveTransposeAdd_SeqDense;
  A->factor = MAT_FACTOR_LU;

  ierr = PetscLogFlops((2*A->cmap->n*A->cmap->n*A->cmap->n)/3);CHKERRQ(ierr);
#endif
  PetscFunctionReturn(0);
}

#undef __FUNCT__  
#define __FUNCT__ "MatCholeskyFactor_SeqDense"
PetscErrorCode MatCholeskyFactor_SeqDense(Mat A,IS perm,MatFactorInfo *factinfo)
{
#if defined(PETSC_MISSING_LAPACK_POTRF) 
  PetscFunctionBegin;
  SETERRQ(PETSC_ERR_SUP,"POTRF - Lapack routine is unavailable.");
#else
  Mat_SeqDense   *mat = (Mat_SeqDense*)A->data;
  PetscErrorCode ierr;
  PetscBLASInt   info,n = PetscBLASIntCast(A->cmap->n);
  
  PetscFunctionBegin;
  ierr = PetscFree(mat->pivots);CHKERRQ(ierr);
  mat->pivots = 0;

  if (!A->rmap->n || !A->cmap->n) PetscFunctionReturn(0);
  LAPACKpotrf_("L",&n,mat->v,&mat->lda,&info);
  if (info) SETERRQ1(PETSC_ERR_MAT_CH_ZRPVT,"Bad factorization: zero pivot in row %D",(PetscInt)info-1);
  A->ops->solve             = MatSolve_SeqDense;
  A->ops->solvetranspose    = MatSolveTranspose_SeqDense;
  A->ops->solveadd          = MatSolveAdd_SeqDense;
  A->ops->solvetransposeadd = MatSolveTransposeAdd_SeqDense;
  A->factor = MAT_FACTOR_CHOLESKY;
  ierr = PetscLogFlops((A->cmap->n*A->cmap->n*A->cmap->n)/3);CHKERRQ(ierr);
#endif
  PetscFunctionReturn(0);
}


#undef __FUNCT__  
#define __FUNCT__ "MatCholeskyFactorNumeric_SeqDense"
PetscErrorCode MatCholeskyFactorNumeric_SeqDense(Mat fact,Mat A,MatFactorInfo *info_dummy)
{
  PetscErrorCode ierr;
  MatFactorInfo  info;

  PetscFunctionBegin;
  info.fill = 1.0;
<<<<<<< HEAD
  ierr = MatCholeskyFactor_SeqDense(fact,0,&info);CHKERRQ(ierr);
=======
  ierr = MatDuplicateNoCreate_SeqDense(A,MAT_COPY_VALUES,fact);CHKERRQ(ierr);
  ierr = MatCholeskyFactor_SeqDense(*fact,0,&info);CHKERRQ(ierr);
>>>>>>> 49828087
  PetscFunctionReturn(0);
}

#undef __FUNCT__  
#define __FUNCT__ "MatCholeskyFactorSymbolic_SeqDense"
PetscErrorCode MatCholeskyFactorSymbolic_SeqDense(Mat fact,Mat A,IS row,MatFactorInfo *info)
{
  PetscFunctionBegin;
<<<<<<< HEAD
  ierr = MatDuplicateNoCreate_SeqDense(fact,A,MAT_COPY_VALUES);CHKERRQ(ierr);
  fact->ops->choleskyfactornumeric = MatCholeskyFactorNumeric_SeqDense;
=======
  (*fact)->ops->choleskyfactornumeric = MatCholeskyFactorNumeric_SeqDense;
  (*fact)->ops->solve                 = MatSolve_SeqDense;
  (*fact)->ops->solvetranspose        = MatSolveTranspose_SeqDense;
  (*fact)->ops->solveadd              = MatSolveAdd_SeqDense;
  (*fact)->ops->solvetransposeadd     = MatSolveTransposeAdd_SeqDense;
  (*fact)->factor                     = MAT_FACTOR_CHOLESKY;
>>>>>>> 49828087
  PetscFunctionReturn(0);
}

#undef __FUNCT__  
#define __FUNCT__ "MatLUFactorSymbolic_SeqDense"
PetscErrorCode MatLUFactorSymbolic_SeqDense(Mat fact,Mat A,IS row,IS col,MatFactorInfo *info)
{
  PetscFunctionBegin;
<<<<<<< HEAD
  ierr = MatDuplicateNoCreate_SeqDense(fact,A,MAT_DO_NOT_COPY_VALUES);CHKERRQ(ierr);
  fact->ops->lufactornumeric   = MatLUFactorNumeric_SeqDense;
=======
  (*fact)->ops->lufactornumeric   = MatLUFactorNumeric_SeqDense;
  (*fact)->ops->solve             = MatSolve_SeqDense;
  (*fact)->ops->solvetranspose    = MatSolveTranspose_SeqDense;
  (*fact)->ops->solveadd          = MatSolveAdd_SeqDense;
  (*fact)->ops->solvetransposeadd = MatSolveTransposeAdd_SeqDense;
  (*fact)->factor                 = MAT_FACTOR_LU;
>>>>>>> 49828087
  PetscFunctionReturn(0);
}

#undef __FUNCT__  
#define __FUNCT__ "MatGetFactor_seqdense_petsc"
PetscErrorCode MatGetFactor_seqdense_petsc(Mat A,MatFactorType ftype,Mat *fact)
{
  PetscErrorCode ierr;

  PetscFunctionBegin;
  ierr = MatCreate(((PetscObject)A)->comm,fact);CHKERRQ(ierr);
  ierr = MatSetSizes(*fact,A->rmap->n,A->cmap->n,A->rmap->n,A->cmap->n);CHKERRQ(ierr);
  ierr = MatSetType(*fact,((PetscObject)A)->type_name);CHKERRQ(ierr);
  if (ftype == MAT_FACTOR_LU){
    (*fact)->ops->lufactorsymbolic = MatLUFactorSymbolic_SeqDense;
  } else {
    (*fact)->ops->choleskyfactorsymbolic = MatCholeskyFactorSymbolic_SeqDense;
  }
  (*fact)->factor = ftype;
  PetscFunctionReturn(0);
}

/* ------------------------------------------------------------------*/
#undef __FUNCT__  
#define __FUNCT__ "MatRelax_SeqDense"
PetscErrorCode MatRelax_SeqDense(Mat A,Vec bb,PetscReal omega,MatSORType flag,PetscReal shift,PetscInt its,PetscInt lits,Vec xx)
{
  Mat_SeqDense   *mat = (Mat_SeqDense*)A->data;
  PetscScalar    *x,*b,*v = mat->v,zero = 0.0,xt;
  PetscErrorCode ierr;
  PetscInt       m = A->rmap->n,i;
#if !defined(PETSC_USE_COMPLEX)
  PetscBLASInt   o = 1,bm = PetscBLASIntCast(m);
#endif

  PetscFunctionBegin;
  if (flag & SOR_ZERO_INITIAL_GUESS) {
    /* this is a hack fix, should have another version without the second BLASdot */
    ierr = VecSet(xx,zero);CHKERRQ(ierr);
  }
  ierr = VecGetArray(xx,&x);CHKERRQ(ierr); 
  ierr = VecGetArray(bb,&b);CHKERRQ(ierr);
  its  = its*lits;
  if (its <= 0) SETERRQ2(PETSC_ERR_ARG_WRONG,"Relaxation requires global its %D and local its %D both positive",its,lits);
  while (its--) {
    if (flag & SOR_FORWARD_SWEEP || flag & SOR_LOCAL_FORWARD_SWEEP){
      for (i=0; i<m; i++) {
#if defined(PETSC_USE_COMPLEX)
        /* cannot use BLAS dot for complex because compiler/linker is 
           not happy about returning a double complex */
        PetscInt    _i;
        PetscScalar sum = b[i];
        for (_i=0; _i<m; _i++) {
          sum -= PetscConj(v[i+_i*m])*x[_i];
        }
        xt = sum;
#else
        xt = b[i] - BLASdot_(&bm,v+i,&bm,x,&o);
#endif
        x[i] = (1. - omega)*x[i] + omega*(xt+v[i + i*m]*x[i])/(v[i + i*m]+shift);
      }
    }
    if (flag & SOR_BACKWARD_SWEEP || flag & SOR_LOCAL_BACKWARD_SWEEP){
      for (i=m-1; i>=0; i--) {
#if defined(PETSC_USE_COMPLEX)
        /* cannot use BLAS dot for complex because compiler/linker is 
           not happy about returning a double complex */
        PetscInt    _i;
        PetscScalar sum = b[i];
        for (_i=0; _i<m; _i++) {
          sum -= PetscConj(v[i+_i*m])*x[_i];
        }
        xt = sum;
#else
        xt = b[i] - BLASdot_(&bm,v+i,&bm,x,&o);
#endif
        x[i] = (1. - omega)*x[i] + omega*(xt+v[i + i*m]*x[i])/(v[i + i*m]+shift);
      }
    }
  } 
  ierr = VecRestoreArray(bb,&b);CHKERRQ(ierr);
  ierr = VecRestoreArray(xx,&x);CHKERRQ(ierr); 
  PetscFunctionReturn(0);
} 

/* -----------------------------------------------------------------*/
#undef __FUNCT__  
#define __FUNCT__ "MatMultTranspose_SeqDense"
PetscErrorCode MatMultTranspose_SeqDense(Mat A,Vec xx,Vec yy)
{
  Mat_SeqDense   *mat = (Mat_SeqDense*)A->data;
  PetscScalar    *v = mat->v,*x,*y;
  PetscErrorCode ierr;
  PetscBLASInt   m, n,_One=1;
  PetscScalar    _DOne=1.0,_DZero=0.0;

  PetscFunctionBegin;
  m = PetscBLASIntCast(A->rmap->n);
  n = PetscBLASIntCast(A->cmap->n);
  if (!A->rmap->n || !A->cmap->n) PetscFunctionReturn(0);
  ierr = VecGetArray(xx,&x);CHKERRQ(ierr);
  ierr = VecGetArray(yy,&y);CHKERRQ(ierr);
  BLASgemv_("T",&m,&n,&_DOne,v,&mat->lda,x,&_One,&_DZero,y,&_One);
  ierr = VecRestoreArray(xx,&x);CHKERRQ(ierr); 
  ierr = VecRestoreArray(yy,&y);CHKERRQ(ierr);
  ierr = PetscLogFlops(2*A->rmap->n*A->cmap->n - A->cmap->n);CHKERRQ(ierr);
  PetscFunctionReturn(0);
}

#undef __FUNCT__  
#define __FUNCT__ "MatMult_SeqDense"
PetscErrorCode MatMult_SeqDense(Mat A,Vec xx,Vec yy)
{
  Mat_SeqDense   *mat = (Mat_SeqDense*)A->data;
  PetscScalar    *v = mat->v,*x,*y,_DOne=1.0,_DZero=0.0;
  PetscErrorCode ierr;
  PetscBLASInt   m, n, _One=1;

  PetscFunctionBegin;
  m = PetscBLASIntCast(A->rmap->n);
  n = PetscBLASIntCast(A->cmap->n);
  if (!A->rmap->n || !A->cmap->n) PetscFunctionReturn(0);
  ierr = VecGetArray(xx,&x);CHKERRQ(ierr);
  ierr = VecGetArray(yy,&y);CHKERRQ(ierr);
  BLASgemv_("N",&m,&n,&_DOne,v,&(mat->lda),x,&_One,&_DZero,y,&_One);
  ierr = VecRestoreArray(xx,&x);CHKERRQ(ierr); 
  ierr = VecRestoreArray(yy,&y);CHKERRQ(ierr);
  ierr = PetscLogFlops(2*A->rmap->n*A->cmap->n - A->rmap->n);CHKERRQ(ierr);
  PetscFunctionReturn(0);
}

#undef __FUNCT__  
#define __FUNCT__ "MatMultAdd_SeqDense"
PetscErrorCode MatMultAdd_SeqDense(Mat A,Vec xx,Vec zz,Vec yy)
{
  Mat_SeqDense   *mat = (Mat_SeqDense*)A->data;
  PetscScalar    *v = mat->v,*x,*y,_DOne=1.0;
  PetscErrorCode ierr;
  PetscBLASInt   m, n, _One=1;

  PetscFunctionBegin;
  m = PetscBLASIntCast(A->rmap->n);
  n = PetscBLASIntCast(A->cmap->n);
  if (!A->rmap->n || !A->cmap->n) PetscFunctionReturn(0);
  if (zz != yy) {ierr = VecCopy(zz,yy);CHKERRQ(ierr);}
  ierr = VecGetArray(xx,&x);CHKERRQ(ierr);
  ierr = VecGetArray(yy,&y);CHKERRQ(ierr); 
  BLASgemv_("N",&m,&n,&_DOne,v,&(mat->lda),x,&_One,&_DOne,y,&_One);
  ierr = VecRestoreArray(xx,&x);CHKERRQ(ierr); 
  ierr = VecRestoreArray(yy,&y);CHKERRQ(ierr);
  ierr = PetscLogFlops(2*A->rmap->n*A->cmap->n);CHKERRQ(ierr);
  PetscFunctionReturn(0);
}

#undef __FUNCT__  
#define __FUNCT__ "MatMultTransposeAdd_SeqDense"
PetscErrorCode MatMultTransposeAdd_SeqDense(Mat A,Vec xx,Vec zz,Vec yy)
{
  Mat_SeqDense   *mat = (Mat_SeqDense*)A->data;
  PetscScalar    *v = mat->v,*x,*y;
  PetscErrorCode ierr;
  PetscBLASInt   m, n, _One=1;
  PetscScalar    _DOne=1.0;

  PetscFunctionBegin;
  m = PetscBLASIntCast(A->rmap->n);
  n = PetscBLASIntCast(A->cmap->n);
  if (!A->rmap->n || !A->cmap->n) PetscFunctionReturn(0);
  if (zz != yy) {ierr = VecCopy(zz,yy);CHKERRQ(ierr);}
  ierr = VecGetArray(xx,&x);CHKERRQ(ierr);
  ierr = VecGetArray(yy,&y);CHKERRQ(ierr);
  BLASgemv_("T",&m,&n,&_DOne,v,&(mat->lda),x,&_One,&_DOne,y,&_One);
  ierr = VecRestoreArray(xx,&x);CHKERRQ(ierr); 
  ierr = VecRestoreArray(yy,&y);CHKERRQ(ierr);
  ierr = PetscLogFlops(2*A->rmap->n*A->cmap->n);CHKERRQ(ierr);
  PetscFunctionReturn(0);
}

/* -----------------------------------------------------------------*/
#undef __FUNCT__  
#define __FUNCT__ "MatGetRow_SeqDense"
PetscErrorCode MatGetRow_SeqDense(Mat A,PetscInt row,PetscInt *ncols,PetscInt **cols,PetscScalar **vals)
{
  Mat_SeqDense   *mat = (Mat_SeqDense*)A->data;
  PetscScalar    *v;
  PetscErrorCode ierr;
  PetscInt       i;
  
  PetscFunctionBegin;
  *ncols = A->cmap->n;
  if (cols) {
    ierr = PetscMalloc((A->cmap->n+1)*sizeof(PetscInt),cols);CHKERRQ(ierr);
    for (i=0; i<A->cmap->n; i++) (*cols)[i] = i;
  }
  if (vals) {
    ierr = PetscMalloc((A->cmap->n+1)*sizeof(PetscScalar),vals);CHKERRQ(ierr);
    v    = mat->v + row;
    for (i=0; i<A->cmap->n; i++) {(*vals)[i] = *v; v += mat->lda;}
  }
  PetscFunctionReturn(0);
}

#undef __FUNCT__  
#define __FUNCT__ "MatRestoreRow_SeqDense"
PetscErrorCode MatRestoreRow_SeqDense(Mat A,PetscInt row,PetscInt *ncols,PetscInt **cols,PetscScalar **vals)
{
  PetscErrorCode ierr;
  PetscFunctionBegin;
  if (cols) {ierr = PetscFree(*cols);CHKERRQ(ierr);}
  if (vals) {ierr = PetscFree(*vals);CHKERRQ(ierr); }
  PetscFunctionReturn(0);
}
/* ----------------------------------------------------------------*/
#undef __FUNCT__  
#define __FUNCT__ "MatSetValues_SeqDense"
PetscErrorCode MatSetValues_SeqDense(Mat A,PetscInt m,const PetscInt indexm[],PetscInt n,const PetscInt indexn[],const PetscScalar v[],InsertMode addv)
{ 
  Mat_SeqDense *mat = (Mat_SeqDense*)A->data;
  PetscInt     i,j,idx=0;
 
  PetscFunctionBegin;
  if (!mat->roworiented) {
    if (addv == INSERT_VALUES) {
      for (j=0; j<n; j++) {
        if (indexn[j] < 0) {idx += m; continue;}
#if defined(PETSC_USE_DEBUG)  
        if (indexn[j] >= A->cmap->n) SETERRQ2(PETSC_ERR_ARG_OUTOFRANGE,"Column too large: col %D max %D",indexn[j],A->cmap->n-1);
#endif
        for (i=0; i<m; i++) {
          if (indexm[i] < 0) {idx++; continue;}
#if defined(PETSC_USE_DEBUG)  
          if (indexm[i] >= A->rmap->n) SETERRQ2(PETSC_ERR_ARG_OUTOFRANGE,"Row too large: row %D max %D",indexm[i],A->rmap->n-1);
#endif
          mat->v[indexn[j]*mat->lda + indexm[i]] = v[idx++];
        }
      }
    } else {
      for (j=0; j<n; j++) {
        if (indexn[j] < 0) {idx += m; continue;}
#if defined(PETSC_USE_DEBUG)  
        if (indexn[j] >= A->cmap->n) SETERRQ2(PETSC_ERR_ARG_OUTOFRANGE,"Column too large: col %D max %D",indexn[j],A->cmap->n-1);
#endif
        for (i=0; i<m; i++) {
          if (indexm[i] < 0) {idx++; continue;}
#if defined(PETSC_USE_DEBUG)  
          if (indexm[i] >= A->rmap->n) SETERRQ2(PETSC_ERR_ARG_OUTOFRANGE,"Row too large: row %D max %D",indexm[i],A->rmap->n-1);
#endif
          mat->v[indexn[j]*mat->lda + indexm[i]] += v[idx++];
        }
      }
    }
  } else {
    if (addv == INSERT_VALUES) {
      for (i=0; i<m; i++) {
        if (indexm[i] < 0) { idx += n; continue;}
#if defined(PETSC_USE_DEBUG)  
        if (indexm[i] >= A->rmap->n) SETERRQ2(PETSC_ERR_ARG_OUTOFRANGE,"Row too large: row %D max %D",indexm[i],A->rmap->n-1);
#endif
        for (j=0; j<n; j++) {
          if (indexn[j] < 0) { idx++; continue;}
#if defined(PETSC_USE_DEBUG)  
          if (indexn[j] >= A->cmap->n) SETERRQ2(PETSC_ERR_ARG_OUTOFRANGE,"Column too large: col %D max %D",indexn[j],A->cmap->n-1);
#endif
          mat->v[indexn[j]*mat->lda + indexm[i]] = v[idx++];
        }
      }
    } else {
      for (i=0; i<m; i++) {
        if (indexm[i] < 0) { idx += n; continue;}
#if defined(PETSC_USE_DEBUG)  
        if (indexm[i] >= A->rmap->n) SETERRQ2(PETSC_ERR_ARG_OUTOFRANGE,"Row too large: row %D max %D",indexm[i],A->rmap->n-1);
#endif
        for (j=0; j<n; j++) {
          if (indexn[j] < 0) { idx++; continue;}
#if defined(PETSC_USE_DEBUG)  
          if (indexn[j] >= A->cmap->n) SETERRQ2(PETSC_ERR_ARG_OUTOFRANGE,"Column too large: col %D max %D",indexn[j],A->cmap->n-1);
#endif
          mat->v[indexn[j]*mat->lda + indexm[i]] += v[idx++];
        }
      }
    }
  }
  PetscFunctionReturn(0);
}

#undef __FUNCT__  
#define __FUNCT__ "MatGetValues_SeqDense"
PetscErrorCode MatGetValues_SeqDense(Mat A,PetscInt m,const PetscInt indexm[],PetscInt n,const PetscInt indexn[],PetscScalar v[])
{ 
  Mat_SeqDense *mat = (Mat_SeqDense*)A->data;
  PetscInt     i,j;

  PetscFunctionBegin;
  /* row-oriented output */ 
  for (i=0; i<m; i++) {
    if (indexm[i] < 0) {v += n;continue;}
    if (indexm[i] >= A->rmap->n) SETERRQ2(PETSC_ERR_ARG_OUTOFRANGE,"Row %D requested larger than number rows %D",indexm[i],A->rmap->n);
    for (j=0; j<n; j++) {
      if (indexn[j] < 0) {v++; continue;}
      if (indexn[j] >= A->cmap->n) SETERRQ2(PETSC_ERR_ARG_OUTOFRANGE,"Column %D requested larger than number columns %D",indexn[j],A->cmap->n);
      *v++ = mat->v[indexn[j]*mat->lda + indexm[i]];
    }
  }
  PetscFunctionReturn(0);
}

/* -----------------------------------------------------------------*/

#include "petscsys.h"

#undef __FUNCT__  
#define __FUNCT__ "MatLoad_SeqDense"
PetscErrorCode MatLoad_SeqDense(PetscViewer viewer, const MatType type,Mat *A)
{
  Mat_SeqDense   *a;
  Mat            B;
  PetscErrorCode ierr;
  PetscInt       *scols,i,j,nz,header[4];
  int            fd;
  PetscMPIInt    size;
  PetscInt       *rowlengths = 0,M,N,*cols;
  PetscScalar    *vals,*svals,*v,*w;
  MPI_Comm       comm = ((PetscObject)viewer)->comm;

  PetscFunctionBegin;
  ierr = MPI_Comm_size(comm,&size);CHKERRQ(ierr);
  if (size > 1) SETERRQ(PETSC_ERR_ARG_WRONG,"view must have one processor");
  ierr = PetscViewerBinaryGetDescriptor(viewer,&fd);CHKERRQ(ierr);
  ierr = PetscBinaryRead(fd,header,4,PETSC_INT);CHKERRQ(ierr);
  if (header[0] != MAT_FILE_COOKIE) SETERRQ(PETSC_ERR_FILE_UNEXPECTED,"Not matrix object");
  M = header[1]; N = header[2]; nz = header[3];

  if (nz == MATRIX_BINARY_FORMAT_DENSE) { /* matrix in file is dense */
    ierr = MatCreate(comm,A);CHKERRQ(ierr);
    ierr = MatSetSizes(*A,M,N,M,N);CHKERRQ(ierr);
    ierr = MatSetType(*A,type);CHKERRQ(ierr);
    ierr = MatSeqDenseSetPreallocation(*A,PETSC_NULL);CHKERRQ(ierr);
    B    = *A;
    a    = (Mat_SeqDense*)B->data;
    v    = a->v;
    /* Allocate some temp space to read in the values and then flip them
       from row major to column major */
    ierr = PetscMalloc((M*N > 0 ? M*N : 1)*sizeof(PetscScalar),&w);CHKERRQ(ierr);
    /* read in nonzero values */
    ierr = PetscBinaryRead(fd,w,M*N,PETSC_SCALAR);CHKERRQ(ierr);
    /* now flip the values and store them in the matrix*/
    for (j=0; j<N; j++) {
      for (i=0; i<M; i++) {
        *v++ =w[i*N+j];
      }
    }
    ierr = PetscFree(w);CHKERRQ(ierr);
    ierr = MatAssemblyBegin(B,MAT_FINAL_ASSEMBLY);CHKERRQ(ierr);
    ierr = MatAssemblyEnd(B,MAT_FINAL_ASSEMBLY);CHKERRQ(ierr);
  } else {
    /* read row lengths */
    ierr = PetscMalloc((M+1)*sizeof(PetscInt),&rowlengths);CHKERRQ(ierr);
    ierr = PetscBinaryRead(fd,rowlengths,M,PETSC_INT);CHKERRQ(ierr);

    /* create our matrix */   
    ierr = MatCreate(comm,A);CHKERRQ(ierr);
    ierr = MatSetSizes(*A,M,N,M,N);CHKERRQ(ierr);
    ierr = MatSetType(*A,type);CHKERRQ(ierr);
    ierr = MatSeqDenseSetPreallocation(*A,PETSC_NULL);CHKERRQ(ierr);
    B = *A;
    a = (Mat_SeqDense*)B->data;
    v = a->v;

    /* read column indices and nonzeros */
    ierr = PetscMalloc((nz+1)*sizeof(PetscInt),&scols);CHKERRQ(ierr);
    cols = scols;
    ierr = PetscBinaryRead(fd,cols,nz,PETSC_INT);CHKERRQ(ierr);
    ierr = PetscMalloc((nz+1)*sizeof(PetscScalar),&svals);CHKERRQ(ierr);
    vals = svals;
    ierr = PetscBinaryRead(fd,vals,nz,PETSC_SCALAR);CHKERRQ(ierr);

    /* insert into matrix */  
    for (i=0; i<M; i++) {
      for (j=0; j<rowlengths[i]; j++) v[i+M*scols[j]] = svals[j];
      svals += rowlengths[i]; scols += rowlengths[i];
    }
    ierr = PetscFree(vals);CHKERRQ(ierr);
    ierr = PetscFree(cols);CHKERRQ(ierr);
    ierr = PetscFree(rowlengths);CHKERRQ(ierr);

    ierr = MatAssemblyBegin(B,MAT_FINAL_ASSEMBLY);CHKERRQ(ierr);
    ierr = MatAssemblyEnd(B,MAT_FINAL_ASSEMBLY);CHKERRQ(ierr);
  }
  PetscFunctionReturn(0);
}

#include "petscsys.h"

#undef __FUNCT__  
#define __FUNCT__ "MatView_SeqDense_ASCII"
static PetscErrorCode MatView_SeqDense_ASCII(Mat A,PetscViewer viewer)
{
  Mat_SeqDense      *a = (Mat_SeqDense*)A->data;
  PetscErrorCode    ierr;
  PetscInt          i,j;
  const char        *name;
  PetscScalar       *v;
  PetscViewerFormat format;
#if defined(PETSC_USE_COMPLEX)
  PetscTruth        allreal = PETSC_TRUE;
#endif

  PetscFunctionBegin;
  ierr = PetscObjectGetName((PetscObject)A,&name);CHKERRQ(ierr);
  ierr = PetscViewerGetFormat(viewer,&format);CHKERRQ(ierr);
  if (format == PETSC_VIEWER_ASCII_INFO || format == PETSC_VIEWER_ASCII_INFO_DETAIL) {
    PetscFunctionReturn(0);  /* do nothing for now */
  } else if (format == PETSC_VIEWER_ASCII_COMMON) {
    ierr = PetscViewerASCIIUseTabs(viewer,PETSC_NO);CHKERRQ(ierr);
    for (i=0; i<A->rmap->n; i++) {
      v = a->v + i;
      ierr = PetscViewerASCIIPrintf(viewer,"row %D:",i);CHKERRQ(ierr);
      for (j=0; j<A->cmap->n; j++) {
#if defined(PETSC_USE_COMPLEX)
        if (PetscRealPart(*v) != 0.0 && PetscImaginaryPart(*v) != 0.0) {
          ierr = PetscViewerASCIIPrintf(viewer," (%D, %G + %G i) ",j,PetscRealPart(*v),PetscImaginaryPart(*v));CHKERRQ(ierr);
        } else if (PetscRealPart(*v)) {
          ierr = PetscViewerASCIIPrintf(viewer," (%D, %G) ",j,PetscRealPart(*v));CHKERRQ(ierr);
        }
#else
        if (*v) {
          ierr = PetscViewerASCIIPrintf(viewer," (%D, %G) ",j,*v);CHKERRQ(ierr);
        }
#endif
        v += a->lda;
      }
      ierr = PetscViewerASCIIPrintf(viewer,"\n");CHKERRQ(ierr);
    }
    ierr = PetscViewerASCIIUseTabs(viewer,PETSC_YES);CHKERRQ(ierr);
  } else {
    ierr = PetscViewerASCIIUseTabs(viewer,PETSC_NO);CHKERRQ(ierr);
#if defined(PETSC_USE_COMPLEX)
    /* determine if matrix has all real values */
    v = a->v;
    for (i=0; i<A->rmap->n*A->cmap->n; i++) {
	if (PetscImaginaryPart(v[i])) { allreal = PETSC_FALSE; break ;}
    }
#endif
    if (format == PETSC_VIEWER_ASCII_MATLAB) {
      ierr = PetscObjectGetName((PetscObject)A,&name);CHKERRQ(ierr);
      ierr = PetscViewerASCIIPrintf(viewer,"%% Size = %D %D \n",A->rmap->n,A->cmap->n);CHKERRQ(ierr);
      ierr = PetscViewerASCIIPrintf(viewer,"%s = zeros(%D,%D);\n",name,A->rmap->n,A->cmap->n);CHKERRQ(ierr);
      ierr = PetscViewerASCIIPrintf(viewer,"%s = [\n",name);CHKERRQ(ierr);
    }

    for (i=0; i<A->rmap->n; i++) {
      v = a->v + i;
      for (j=0; j<A->cmap->n; j++) {
#if defined(PETSC_USE_COMPLEX)
        if (allreal) {
          ierr = PetscViewerASCIIPrintf(viewer,"%18.16e ",PetscRealPart(*v));CHKERRQ(ierr);
        } else {
          ierr = PetscViewerASCIIPrintf(viewer,"%18.16e + %18.16e i ",PetscRealPart(*v),PetscImaginaryPart(*v));CHKERRQ(ierr);
        }
#else
        ierr = PetscViewerASCIIPrintf(viewer,"%18.16e ",*v);CHKERRQ(ierr);
#endif
	v += a->lda;
      }
      ierr = PetscViewerASCIIPrintf(viewer,"\n");CHKERRQ(ierr);
    }
    if (format == PETSC_VIEWER_ASCII_MATLAB) {
      ierr = PetscViewerASCIIPrintf(viewer,"];\n");CHKERRQ(ierr);
    }
    ierr = PetscViewerASCIIUseTabs(viewer,PETSC_YES);CHKERRQ(ierr);
  }
  ierr = PetscViewerFlush(viewer);CHKERRQ(ierr);
  PetscFunctionReturn(0);
}

#undef __FUNCT__  
#define __FUNCT__ "MatView_SeqDense_Binary"
static PetscErrorCode MatView_SeqDense_Binary(Mat A,PetscViewer viewer)
{
  Mat_SeqDense      *a = (Mat_SeqDense*)A->data;
  PetscErrorCode    ierr;
  int               fd;
  PetscInt          ict,j,n = A->cmap->n,m = A->rmap->n,i,*col_lens,nz = m*n;
  PetscScalar       *v,*anonz,*vals;
  PetscViewerFormat format;
  
  PetscFunctionBegin;
  ierr = PetscViewerBinaryGetDescriptor(viewer,&fd);CHKERRQ(ierr);

  ierr = PetscViewerGetFormat(viewer,&format);CHKERRQ(ierr);
  if (format == PETSC_VIEWER_BINARY_NATIVE) {
    /* store the matrix as a dense matrix */
    ierr = PetscMalloc(4*sizeof(PetscInt),&col_lens);CHKERRQ(ierr);
    col_lens[0] = MAT_FILE_COOKIE;
    col_lens[1] = m;
    col_lens[2] = n;
    col_lens[3] = MATRIX_BINARY_FORMAT_DENSE;
    ierr = PetscBinaryWrite(fd,col_lens,4,PETSC_INT,PETSC_TRUE);CHKERRQ(ierr);
    ierr = PetscFree(col_lens);CHKERRQ(ierr);

    /* write out matrix, by rows */
    ierr = PetscMalloc((m*n+1)*sizeof(PetscScalar),&vals);CHKERRQ(ierr);
    v    = a->v;
    for (j=0; j<n; j++) {
      for (i=0; i<m; i++) {
        vals[j + i*n] = *v++;
      }
    }
    ierr = PetscBinaryWrite(fd,vals,n*m,PETSC_SCALAR,PETSC_FALSE);CHKERRQ(ierr);
    ierr = PetscFree(vals);CHKERRQ(ierr);
  } else {
    ierr = PetscMalloc((4+nz)*sizeof(PetscInt),&col_lens);CHKERRQ(ierr);
    col_lens[0] = MAT_FILE_COOKIE;
    col_lens[1] = m;
    col_lens[2] = n;
    col_lens[3] = nz;

    /* store lengths of each row and write (including header) to file */
    for (i=0; i<m; i++) col_lens[4+i] = n;
    ierr = PetscBinaryWrite(fd,col_lens,4+m,PETSC_INT,PETSC_TRUE);CHKERRQ(ierr);

    /* Possibly should write in smaller increments, not whole matrix at once? */
    /* store column indices (zero start index) */
    ict = 0;
    for (i=0; i<m; i++) {
      for (j=0; j<n; j++) col_lens[ict++] = j;
    }
    ierr = PetscBinaryWrite(fd,col_lens,nz,PETSC_INT,PETSC_FALSE);CHKERRQ(ierr);
    ierr = PetscFree(col_lens);CHKERRQ(ierr);

    /* store nonzero values */
    ierr = PetscMalloc((nz+1)*sizeof(PetscScalar),&anonz);CHKERRQ(ierr);
    ict  = 0;
    for (i=0; i<m; i++) {
      v = a->v + i;
      for (j=0; j<n; j++) {
        anonz[ict++] = *v; v += a->lda;
      }
    }
    ierr = PetscBinaryWrite(fd,anonz,nz,PETSC_SCALAR,PETSC_FALSE);CHKERRQ(ierr);
    ierr = PetscFree(anonz);CHKERRQ(ierr);
  }
  PetscFunctionReturn(0);
}

#undef __FUNCT__  
#define __FUNCT__ "MatView_SeqDense_Draw_Zoom"
PetscErrorCode MatView_SeqDense_Draw_Zoom(PetscDraw draw,void *Aa)
{
  Mat               A = (Mat) Aa;
  Mat_SeqDense      *a = (Mat_SeqDense*)A->data;
  PetscErrorCode    ierr;
  PetscInt          m = A->rmap->n,n = A->cmap->n,color,i,j;
  PetscScalar       *v = a->v;
  PetscViewer       viewer;
  PetscDraw         popup;
  PetscReal         xl,yl,xr,yr,x_l,x_r,y_l,y_r,scale,maxv = 0.0;
  PetscViewerFormat format;

  PetscFunctionBegin; 

  ierr = PetscObjectQuery((PetscObject)A,"Zoomviewer",(PetscObject*)&viewer);CHKERRQ(ierr); 
  ierr = PetscViewerGetFormat(viewer,&format);CHKERRQ(ierr);
  ierr = PetscDrawGetCoordinates(draw,&xl,&yl,&xr,&yr);CHKERRQ(ierr);

  /* Loop over matrix elements drawing boxes */
  if (format != PETSC_VIEWER_DRAW_CONTOUR) {
    /* Blue for negative and Red for positive */
    color = PETSC_DRAW_BLUE;
    for(j = 0; j < n; j++) {
      x_l = j;
      x_r = x_l + 1.0;
      for(i = 0; i < m; i++) {
        y_l = m - i - 1.0;
        y_r = y_l + 1.0;
#if defined(PETSC_USE_COMPLEX)
        if (PetscRealPart(v[j*m+i]) >  0.) {
          color = PETSC_DRAW_RED;
        } else if (PetscRealPart(v[j*m+i]) <  0.) {
          color = PETSC_DRAW_BLUE;
        } else {
          continue;
        }
#else
        if (v[j*m+i] >  0.) {
          color = PETSC_DRAW_RED;
        } else if (v[j*m+i] <  0.) {
          color = PETSC_DRAW_BLUE;
        } else {
          continue;
        }
#endif
        ierr = PetscDrawRectangle(draw,x_l,y_l,x_r,y_r,color,color,color,color);CHKERRQ(ierr);
      } 
    }
  } else {
    /* use contour shading to indicate magnitude of values */
    /* first determine max of all nonzero values */
    for(i = 0; i < m*n; i++) {
      if (PetscAbsScalar(v[i]) > maxv) maxv = PetscAbsScalar(v[i]);
    }
    scale = (245.0 - PETSC_DRAW_BASIC_COLORS)/maxv; 
    ierr  = PetscDrawGetPopup(draw,&popup);CHKERRQ(ierr);
    if (popup) {ierr  = PetscDrawScalePopup(popup,0.0,maxv);CHKERRQ(ierr);}
    for(j = 0; j < n; j++) {
      x_l = j;
      x_r = x_l + 1.0;
      for(i = 0; i < m; i++) {
        y_l   = m - i - 1.0;
        y_r   = y_l + 1.0;
        color = PETSC_DRAW_BASIC_COLORS + (int)(scale*PetscAbsScalar(v[j*m+i]));
        ierr  = PetscDrawRectangle(draw,x_l,y_l,x_r,y_r,color,color,color,color);CHKERRQ(ierr);
      } 
    }
  }
  PetscFunctionReturn(0);
}

#undef __FUNCT__  
#define __FUNCT__ "MatView_SeqDense_Draw"
PetscErrorCode MatView_SeqDense_Draw(Mat A,PetscViewer viewer)
{
  PetscDraw      draw;
  PetscTruth     isnull;
  PetscReal      xr,yr,xl,yl,h,w;
  PetscErrorCode ierr;

  PetscFunctionBegin;
  ierr = PetscViewerDrawGetDraw(viewer,0,&draw);CHKERRQ(ierr);
  ierr = PetscDrawIsNull(draw,&isnull);CHKERRQ(ierr);
  if (isnull) PetscFunctionReturn(0);

  ierr = PetscObjectCompose((PetscObject)A,"Zoomviewer",(PetscObject)viewer);CHKERRQ(ierr);
  xr  = A->cmap->n; yr = A->rmap->n; h = yr/10.0; w = xr/10.0; 
  xr += w;    yr += h;  xl = -w;     yl = -h;
  ierr = PetscDrawSetCoordinates(draw,xl,yl,xr,yr);CHKERRQ(ierr);
  ierr = PetscDrawZoom(draw,MatView_SeqDense_Draw_Zoom,A);CHKERRQ(ierr);
  ierr = PetscObjectCompose((PetscObject)A,"Zoomviewer",PETSC_NULL);CHKERRQ(ierr);
  PetscFunctionReturn(0);
}

#undef __FUNCT__  
#define __FUNCT__ "MatView_SeqDense"
PetscErrorCode MatView_SeqDense(Mat A,PetscViewer viewer)
{
  PetscErrorCode ierr;
  PetscTruth     iascii,isbinary,isdraw;

  PetscFunctionBegin;
  ierr = PetscTypeCompare((PetscObject)viewer,PETSC_VIEWER_ASCII,&iascii);CHKERRQ(ierr);
  ierr = PetscTypeCompare((PetscObject)viewer,PETSC_VIEWER_BINARY,&isbinary);CHKERRQ(ierr);
  ierr = PetscTypeCompare((PetscObject)viewer,PETSC_VIEWER_DRAW,&isdraw);CHKERRQ(ierr);

  if (iascii) {
    ierr = MatView_SeqDense_ASCII(A,viewer);CHKERRQ(ierr);
  } else if (isbinary) {
    ierr = MatView_SeqDense_Binary(A,viewer);CHKERRQ(ierr);
  } else if (isdraw) {
    ierr = MatView_SeqDense_Draw(A,viewer);CHKERRQ(ierr);
  } else {
    SETERRQ1(PETSC_ERR_SUP,"Viewer type %s not supported by dense matrix",((PetscObject)viewer)->type_name);
  }
  PetscFunctionReturn(0);
}

#undef __FUNCT__  
#define __FUNCT__ "MatDestroy_SeqDense"
PetscErrorCode MatDestroy_SeqDense(Mat mat)
{
  Mat_SeqDense   *l = (Mat_SeqDense*)mat->data;
  PetscErrorCode ierr;

  PetscFunctionBegin;
#if defined(PETSC_USE_LOG)
  PetscLogObjectState((PetscObject)mat,"Rows %D Cols %D",mat->rmap->n,mat->cmap->n);
#endif
  ierr = PetscFree(l->pivots);CHKERRQ(ierr);
  if (!l->user_alloc) {ierr = PetscFree(l->v);CHKERRQ(ierr);}
  ierr = PetscFree(l);CHKERRQ(ierr);

  ierr = PetscObjectChangeTypeName((PetscObject)mat,0);CHKERRQ(ierr);
  ierr = PetscObjectComposeFunctionDynamic((PetscObject)mat,"MatSeqDenseSetPreallocation_C","",PETSC_NULL);CHKERRQ(ierr);
  ierr = PetscObjectComposeFunctionDynamic((PetscObject)mat,"MatMatMult_seqaij_seqdense_C","",PETSC_NULL);CHKERRQ(ierr);
  ierr = PetscObjectComposeFunctionDynamic((PetscObject)mat,"MatMatMultSymbolic_seqaij_seqdense_C","",PETSC_NULL);CHKERRQ(ierr);
  ierr = PetscObjectComposeFunctionDynamic((PetscObject)mat,"MatMatMultNumeric_seqaij_seqdense_C","",PETSC_NULL);CHKERRQ(ierr);
  PetscFunctionReturn(0);
}

#undef __FUNCT__  
#define __FUNCT__ "MatTranspose_SeqDense"
PetscErrorCode MatTranspose_SeqDense(Mat A,MatReuse reuse,Mat *matout)
{
  Mat_SeqDense   *mat = (Mat_SeqDense*)A->data;
  PetscErrorCode ierr;
  PetscInt       k,j,m,n,M;
  PetscScalar    *v,tmp;

  PetscFunctionBegin;
  v = mat->v; m = A->rmap->n; M = mat->lda; n = A->cmap->n;
  if (reuse == MAT_REUSE_MATRIX && *matout == A) { /* in place transpose */
    if (m != n) {
      SETERRQ(PETSC_ERR_SUP,"Can not transpose non-square matrix in place");
    } else {
      for (j=0; j<m; j++) {
        for (k=0; k<j; k++) {
          tmp = v[j + k*M];
          v[j + k*M] = v[k + j*M];
          v[k + j*M] = tmp;
        }
      }
    }
  } else { /* out-of-place transpose */
    Mat          tmat;
    Mat_SeqDense *tmatd;
    PetscScalar  *v2;

    if (reuse == MAT_INITIAL_MATRIX) {
      ierr  = MatCreate(((PetscObject)A)->comm,&tmat);CHKERRQ(ierr);
      ierr  = MatSetSizes(tmat,A->cmap->n,A->rmap->n,A->cmap->n,A->rmap->n);CHKERRQ(ierr);
      ierr  = MatSetType(tmat,((PetscObject)A)->type_name);CHKERRQ(ierr);
      ierr  = MatSeqDenseSetPreallocation(tmat,PETSC_NULL);CHKERRQ(ierr);
    } else {
      tmat = *matout;
    }
    tmatd = (Mat_SeqDense*)tmat->data;
    v = mat->v; v2 = tmatd->v;
    for (j=0; j<n; j++) {
      for (k=0; k<m; k++) v2[j + k*n] = v[k + j*M];
    }
    ierr = MatAssemblyBegin(tmat,MAT_FINAL_ASSEMBLY);CHKERRQ(ierr);
    ierr = MatAssemblyEnd(tmat,MAT_FINAL_ASSEMBLY);CHKERRQ(ierr);
    *matout = tmat;
  } 
  PetscFunctionReturn(0);
}

#undef __FUNCT__  
#define __FUNCT__ "MatEqual_SeqDense"
PetscErrorCode MatEqual_SeqDense(Mat A1,Mat A2,PetscTruth *flg)
{
  Mat_SeqDense *mat1 = (Mat_SeqDense*)A1->data;
  Mat_SeqDense *mat2 = (Mat_SeqDense*)A2->data;
  PetscInt     i,j;
  PetscScalar  *v1 = mat1->v,*v2 = mat2->v;

  PetscFunctionBegin;
  if (A1->rmap->n != A2->rmap->n) {*flg = PETSC_FALSE; PetscFunctionReturn(0);}
  if (A1->cmap->n != A2->cmap->n) {*flg = PETSC_FALSE; PetscFunctionReturn(0);}
  for (i=0; i<A1->rmap->n; i++) {
    v1 = mat1->v+i; v2 = mat2->v+i;
    for (j=0; j<A1->cmap->n; j++) {
      if (*v1 != *v2) {*flg = PETSC_FALSE; PetscFunctionReturn(0);}
      v1 += mat1->lda; v2 += mat2->lda;
    }
  }
  *flg = PETSC_TRUE;
  PetscFunctionReturn(0);
}

#undef __FUNCT__  
#define __FUNCT__ "MatGetDiagonal_SeqDense"
PetscErrorCode MatGetDiagonal_SeqDense(Mat A,Vec v)
{
  Mat_SeqDense   *mat = (Mat_SeqDense*)A->data;
  PetscErrorCode ierr;
  PetscInt       i,n,len;
  PetscScalar    *x,zero = 0.0;

  PetscFunctionBegin;
  ierr = VecSet(v,zero);CHKERRQ(ierr);
  ierr = VecGetSize(v,&n);CHKERRQ(ierr);
  ierr = VecGetArray(v,&x);CHKERRQ(ierr);
  len = PetscMin(A->rmap->n,A->cmap->n);
  if (n != A->rmap->n) SETERRQ(PETSC_ERR_ARG_SIZ,"Nonconforming mat and vec");
  for (i=0; i<len; i++) {
    x[i] = mat->v[i*mat->lda + i];
  }
  ierr = VecRestoreArray(v,&x);CHKERRQ(ierr); 
  PetscFunctionReturn(0);
}

#undef __FUNCT__  
#define __FUNCT__ "MatDiagonalScale_SeqDense"
PetscErrorCode MatDiagonalScale_SeqDense(Mat A,Vec ll,Vec rr)
{
  Mat_SeqDense   *mat = (Mat_SeqDense*)A->data;
  PetscScalar    *l,*r,x,*v;
  PetscErrorCode ierr;
  PetscInt       i,j,m = A->rmap->n,n = A->cmap->n;

  PetscFunctionBegin;
  if (ll) {
    ierr = VecGetSize(ll,&m);CHKERRQ(ierr);
    ierr = VecGetArray(ll,&l);CHKERRQ(ierr);
    if (m != A->rmap->n) SETERRQ(PETSC_ERR_ARG_SIZ,"Left scaling vec wrong size");
    for (i=0; i<m; i++) {
      x = l[i];
      v = mat->v + i;
      for (j=0; j<n; j++) { (*v) *= x; v+= m;} 
    }
    ierr = VecRestoreArray(ll,&l);CHKERRQ(ierr);
    ierr = PetscLogFlops(n*m);CHKERRQ(ierr);
  }
  if (rr) {
    ierr = VecGetSize(rr,&n);CHKERRQ(ierr);
    ierr = VecGetArray(rr,&r);CHKERRQ(ierr);
    if (n != A->cmap->n) SETERRQ(PETSC_ERR_ARG_SIZ,"Right scaling vec wrong size");
    for (i=0; i<n; i++) {
      x = r[i];
      v = mat->v + i*m;
      for (j=0; j<m; j++) { (*v++) *= x;} 
    }
    ierr = VecRestoreArray(rr,&r);CHKERRQ(ierr);
    ierr = PetscLogFlops(n*m);CHKERRQ(ierr);
  }
  PetscFunctionReturn(0);
}

#undef __FUNCT__  
#define __FUNCT__ "MatNorm_SeqDense"
PetscErrorCode MatNorm_SeqDense(Mat A,NormType type,PetscReal *nrm)
{
  Mat_SeqDense *mat = (Mat_SeqDense*)A->data;
  PetscScalar  *v = mat->v;
  PetscReal    sum = 0.0;
  PetscInt     lda=mat->lda,m=A->rmap->n,i,j;
  PetscErrorCode ierr;

  PetscFunctionBegin;
  if (type == NORM_FROBENIUS) {
    if (lda>m) {
      for (j=0; j<A->cmap->n; j++) {
	v = mat->v+j*lda;
	for (i=0; i<m; i++) {
#if defined(PETSC_USE_COMPLEX)
	  sum += PetscRealPart(PetscConj(*v)*(*v)); v++;
#else
	  sum += (*v)*(*v); v++;
#endif
	}
      }
    } else {
      for (i=0; i<A->cmap->n*A->rmap->n; i++) {
#if defined(PETSC_USE_COMPLEX)
	sum += PetscRealPart(PetscConj(*v)*(*v)); v++;
#else
	sum += (*v)*(*v); v++;
#endif
      }
    }
    *nrm = sqrt(sum);
    ierr = PetscLogFlops(2*A->cmap->n*A->rmap->n);CHKERRQ(ierr);
  } else if (type == NORM_1) {
    *nrm = 0.0;
    for (j=0; j<A->cmap->n; j++) {
      v = mat->v + j*mat->lda;
      sum = 0.0;
      for (i=0; i<A->rmap->n; i++) {
        sum += PetscAbsScalar(*v);  v++;
      }
      if (sum > *nrm) *nrm = sum;
    }
    ierr = PetscLogFlops(A->cmap->n*A->rmap->n);CHKERRQ(ierr);
  } else if (type == NORM_INFINITY) {
    *nrm = 0.0;
    for (j=0; j<A->rmap->n; j++) {
      v = mat->v + j;
      sum = 0.0;
      for (i=0; i<A->cmap->n; i++) {
        sum += PetscAbsScalar(*v); v += mat->lda;
      }
      if (sum > *nrm) *nrm = sum;
    }
    ierr = PetscLogFlops(A->cmap->n*A->rmap->n);CHKERRQ(ierr);
  } else {
    SETERRQ(PETSC_ERR_SUP,"No two norm");
  }
  PetscFunctionReturn(0);
}

#undef __FUNCT__  
#define __FUNCT__ "MatSetOption_SeqDense"
PetscErrorCode MatSetOption_SeqDense(Mat A,MatOption op,PetscTruth flg)
{
  Mat_SeqDense   *aij = (Mat_SeqDense*)A->data;
  PetscErrorCode ierr;
  
  PetscFunctionBegin;
  switch (op) {
  case MAT_ROW_ORIENTED:
    aij->roworiented = flg;
    break;
  case MAT_NEW_NONZERO_LOCATIONS:
  case MAT_NEW_NONZERO_LOCATION_ERR:
  case MAT_NEW_NONZERO_ALLOCATION_ERR:
  case MAT_NEW_DIAGONALS:
  case MAT_IGNORE_OFF_PROC_ENTRIES:
  case MAT_USE_HASH_TABLE:
  case MAT_SYMMETRIC:
  case MAT_STRUCTURALLY_SYMMETRIC:
  case MAT_HERMITIAN:
  case MAT_SYMMETRY_ETERNAL:
  case MAT_IGNORE_LOWER_TRIANGULAR:
    ierr = PetscInfo1(A,"Option %s ignored\n",MatOptions[op]);CHKERRQ(ierr);
    break;
  default:
    SETERRQ1(PETSC_ERR_SUP,"unknown option %s",MatOptions[op]);
  }
  PetscFunctionReturn(0);
}

#undef __FUNCT__  
#define __FUNCT__ "MatZeroEntries_SeqDense"
PetscErrorCode MatZeroEntries_SeqDense(Mat A)
{
  Mat_SeqDense   *l = (Mat_SeqDense*)A->data;
  PetscErrorCode ierr;
  PetscInt       lda=l->lda,m=A->rmap->n,j;

  PetscFunctionBegin;
  if (lda>m) {
    for (j=0; j<A->cmap->n; j++) {
      ierr = PetscMemzero(l->v+j*lda,m*sizeof(PetscScalar));CHKERRQ(ierr);
    }
  } else {
    ierr = PetscMemzero(l->v,A->rmap->n*A->cmap->n*sizeof(PetscScalar));CHKERRQ(ierr);
  }
  PetscFunctionReturn(0);
}

#undef __FUNCT__  
#define __FUNCT__ "MatZeroRows_SeqDense"
PetscErrorCode MatZeroRows_SeqDense(Mat A,PetscInt N,const PetscInt rows[],PetscScalar diag)
{
  Mat_SeqDense   *l = (Mat_SeqDense*)A->data;
  PetscInt       n = A->cmap->n,i,j;
  PetscScalar    *slot;

  PetscFunctionBegin;
  for (i=0; i<N; i++) {
    slot = l->v + rows[i];
    for (j=0; j<n; j++) { *slot = 0.0; slot += n;}
  }
  if (diag != 0.0) {
    for (i=0; i<N; i++) { 
      slot = l->v + (n+1)*rows[i];
      *slot = diag;
    }
  }
  PetscFunctionReturn(0);
}

#undef __FUNCT__  
#define __FUNCT__ "MatGetArray_SeqDense"
PetscErrorCode MatGetArray_SeqDense(Mat A,PetscScalar *array[])
{
  Mat_SeqDense *mat = (Mat_SeqDense*)A->data;

  PetscFunctionBegin;
  if (mat->lda != A->rmap->n) SETERRQ(PETSC_ERR_SUP,"Cannot get array for Dense matrices with LDA different from number of rows");
  *array = mat->v;
  PetscFunctionReturn(0);
}

#undef __FUNCT__  
#define __FUNCT__ "MatRestoreArray_SeqDense"
PetscErrorCode MatRestoreArray_SeqDense(Mat A,PetscScalar *array[])
{
  PetscFunctionBegin;
  *array = 0; /* user cannot accidently use the array later */
  PetscFunctionReturn(0);
}

#undef __FUNCT__  
#define __FUNCT__ "MatGetSubMatrix_SeqDense"
static PetscErrorCode MatGetSubMatrix_SeqDense(Mat A,IS isrow,IS iscol,PetscInt cs,MatReuse scall,Mat *B)
{
  Mat_SeqDense   *mat = (Mat_SeqDense*)A->data;
  PetscErrorCode ierr;
  PetscInt       i,j,*irow,*icol,nrows,ncols;
  PetscScalar    *av,*bv,*v = mat->v;
  Mat            newmat;

  PetscFunctionBegin;
  ierr = ISGetIndices(isrow,&irow);CHKERRQ(ierr);
  ierr = ISGetIndices(iscol,&icol);CHKERRQ(ierr);
  ierr = ISGetLocalSize(isrow,&nrows);CHKERRQ(ierr);
  ierr = ISGetLocalSize(iscol,&ncols);CHKERRQ(ierr);
  
  /* Check submatrixcall */
  if (scall == MAT_REUSE_MATRIX) {
    PetscInt n_cols,n_rows;
    ierr = MatGetSize(*B,&n_rows,&n_cols);CHKERRQ(ierr);
    if (n_rows != nrows || n_cols != ncols) {
      /* resize the result result matrix to match number of requested rows/columns */
      ierr = MatSetSizes(*B,nrows,nrows,nrows,nrows);CHKERRQ(ierr);
    }
    newmat = *B;
  } else {
    /* Create and fill new matrix */
    ierr = MatCreate(((PetscObject)A)->comm,&newmat);CHKERRQ(ierr);
    ierr = MatSetSizes(newmat,nrows,ncols,nrows,ncols);CHKERRQ(ierr);
    ierr = MatSetType(newmat,((PetscObject)A)->type_name);CHKERRQ(ierr);
    ierr = MatSeqDenseSetPreallocation(newmat,PETSC_NULL);CHKERRQ(ierr);
  }

  /* Now extract the data pointers and do the copy,column at a time */
  bv = ((Mat_SeqDense*)newmat->data)->v;
  
  for (i=0; i<ncols; i++) {
    av = v + mat->lda*icol[i];
    for (j=0; j<nrows; j++) {
      *bv++ = av[irow[j]];
    }
  }

  /* Assemble the matrices so that the correct flags are set */
  ierr = MatAssemblyBegin(newmat,MAT_FINAL_ASSEMBLY);CHKERRQ(ierr);
  ierr = MatAssemblyEnd(newmat,MAT_FINAL_ASSEMBLY);CHKERRQ(ierr);

  /* Free work space */
  ierr = ISRestoreIndices(isrow,&irow);CHKERRQ(ierr);
  ierr = ISRestoreIndices(iscol,&icol);CHKERRQ(ierr);
  *B = newmat;
  PetscFunctionReturn(0);
}

#undef __FUNCT__  
#define __FUNCT__ "MatGetSubMatrices_SeqDense"
PetscErrorCode MatGetSubMatrices_SeqDense(Mat A,PetscInt n,const IS irow[],const IS icol[],MatReuse scall,Mat *B[])
{
  PetscErrorCode ierr;
  PetscInt       i;

  PetscFunctionBegin;
  if (scall == MAT_INITIAL_MATRIX) {
    ierr = PetscMalloc((n+1)*sizeof(Mat),B);CHKERRQ(ierr);
  }

  for (i=0; i<n; i++) {
    ierr = MatGetSubMatrix_SeqDense(A,irow[i],icol[i],PETSC_DECIDE,scall,&(*B)[i]);CHKERRQ(ierr);
  }
  PetscFunctionReturn(0);
}

#undef __FUNCT__  
#define __FUNCT__ "MatAssemblyBegin_SeqDense"
PetscErrorCode MatAssemblyBegin_SeqDense(Mat mat,MatAssemblyType mode)
{
  PetscFunctionBegin;
  PetscFunctionReturn(0);
}

#undef __FUNCT__  
#define __FUNCT__ "MatAssemblyEnd_SeqDense"
PetscErrorCode MatAssemblyEnd_SeqDense(Mat mat,MatAssemblyType mode)
{
  PetscFunctionBegin;
  PetscFunctionReturn(0);
}

#undef __FUNCT__  
#define __FUNCT__ "MatCopy_SeqDense"
PetscErrorCode MatCopy_SeqDense(Mat A,Mat B,MatStructure str)
{
  Mat_SeqDense   *a = (Mat_SeqDense*)A->data,*b = (Mat_SeqDense *)B->data;
  PetscErrorCode ierr;
  PetscInt       lda1=a->lda,lda2=b->lda, m=A->rmap->n,n=A->cmap->n, j;

  PetscFunctionBegin;
  /* If the two matrices don't have the same copy implementation, they aren't compatible for fast copy. */
  if (A->ops->copy != B->ops->copy) {
    ierr = MatCopy_Basic(A,B,str);CHKERRQ(ierr);
    PetscFunctionReturn(0);
  }
  if (m != B->rmap->n || n != B->cmap->n) SETERRQ(PETSC_ERR_ARG_SIZ,"size(B) != size(A)");
  if (lda1>m || lda2>m) {
    for (j=0; j<n; j++) {
      ierr = PetscMemcpy(b->v+j*lda2,a->v+j*lda1,m*sizeof(PetscScalar));CHKERRQ(ierr);
    }
  } else {
    ierr = PetscMemcpy(b->v,a->v,A->rmap->n*A->cmap->n*sizeof(PetscScalar));CHKERRQ(ierr);
  }
  PetscFunctionReturn(0);
}

#undef __FUNCT__  
#define __FUNCT__ "MatSetUpPreallocation_SeqDense"
PetscErrorCode MatSetUpPreallocation_SeqDense(Mat A)
{
  PetscErrorCode ierr;

  PetscFunctionBegin;
  ierr =  MatSeqDenseSetPreallocation(A,0);CHKERRQ(ierr);
  PetscFunctionReturn(0);
}

#undef __FUNCT__  
#define __FUNCT__ "MatSetSizes_SeqDense"
PetscErrorCode MatSetSizes_SeqDense(Mat A,PetscInt m,PetscInt n,PetscInt M,PetscInt N)
{
  Mat_SeqDense   *a = (Mat_SeqDense*)A->data;
  PetscErrorCode ierr;
  PetscFunctionBegin;
  /* this will not be called before lda, Mmax,  and Nmax have been set */
  m = PetscMax(m,M);
  n = PetscMax(n,N);
  if (m > a->Mmax) SETERRQ2(PETSC_ERR_SUP,"Cannot yet resize number rows of dense matrix larger then its initial size %d, requested %d",a->lda,(int)m);
  if (n > a->Nmax) SETERRQ2(PETSC_ERR_SUP,"Cannot yet resize number columns of dense matrix larger then its initial size %d, requested %d",a->Nmax,(int)n);
  A->rmap->n = A->rmap->n = m;
  A->cmap->n = A->cmap->N = n;
  if (a->changelda) a->lda = m;
  ierr = PetscMemzero(a->v,m*n*sizeof(PetscScalar));CHKERRQ(ierr);
  PetscFunctionReturn(0);
}


/* ----------------------------------------------------------------*/
#undef __FUNCT__
#define __FUNCT__ "MatMatMult_SeqDense_SeqDense"
PetscErrorCode MatMatMult_SeqDense_SeqDense(Mat A,Mat B,MatReuse scall,PetscReal fill,Mat *C)
{
  PetscErrorCode ierr;

  PetscFunctionBegin;
  if (scall == MAT_INITIAL_MATRIX){
    ierr = MatMatMultSymbolic_SeqDense_SeqDense(A,B,fill,C);CHKERRQ(ierr);
  }
  ierr = MatMatMultNumeric_SeqDense_SeqDense(A,B,*C);CHKERRQ(ierr);
  PetscFunctionReturn(0);
}

#undef __FUNCT__
#define __FUNCT__ "MatMatMultSymbolic_SeqDense_SeqDense"
PetscErrorCode MatMatMultSymbolic_SeqDense_SeqDense(Mat A,Mat B,PetscReal fill,Mat *C)
{
  PetscErrorCode ierr;
  PetscInt       m=A->rmap->n,n=B->cmap->n;
  Mat            Cmat;

  PetscFunctionBegin;
  if (A->cmap->n != B->rmap->n) SETERRQ2(PETSC_ERR_ARG_SIZ,"A->cmap->n %d != B->rmap->n %d\n",A->cmap->n,B->rmap->n);
  ierr = MatCreate(PETSC_COMM_SELF,&Cmat);CHKERRQ(ierr);
  ierr = MatSetSizes(Cmat,m,n,m,n);CHKERRQ(ierr);
  ierr = MatSetType(Cmat,MATSEQDENSE);CHKERRQ(ierr);
  ierr = MatSeqDenseSetPreallocation(Cmat,PETSC_NULL);CHKERRQ(ierr);
  Cmat->assembled = PETSC_TRUE;
  *C = Cmat;
  PetscFunctionReturn(0);
}

#undef __FUNCT__
#define __FUNCT__ "MatMatMultNumeric_SeqDense_SeqDense"
PetscErrorCode MatMatMultNumeric_SeqDense_SeqDense(Mat A,Mat B,Mat C)
{
  Mat_SeqDense   *a = (Mat_SeqDense*)A->data;
  Mat_SeqDense   *b = (Mat_SeqDense*)B->data;
  Mat_SeqDense   *c = (Mat_SeqDense*)C->data;
  PetscBLASInt   m,n,k;
  PetscScalar    _DOne=1.0,_DZero=0.0;

  PetscFunctionBegin;
  m = PetscBLASIntCast(A->rmap->n);
  n = PetscBLASIntCast(B->cmap->n);
  k = PetscBLASIntCast(A->cmap->n);
  BLASgemm_("N","N",&m,&n,&k,&_DOne,a->v,&a->lda,b->v,&b->lda,&_DZero,c->v,&c->lda);
  PetscFunctionReturn(0);
}

#undef __FUNCT__
#define __FUNCT__ "MatMatMultTranspose_SeqDense_SeqDense"
PetscErrorCode MatMatMultTranspose_SeqDense_SeqDense(Mat A,Mat B,MatReuse scall,PetscReal fill,Mat *C)
{
  PetscErrorCode ierr;

  PetscFunctionBegin;
  if (scall == MAT_INITIAL_MATRIX){
    ierr = MatMatMultTransposeSymbolic_SeqDense_SeqDense(A,B,fill,C);CHKERRQ(ierr);
  }
  ierr = MatMatMultTransposeNumeric_SeqDense_SeqDense(A,B,*C);CHKERRQ(ierr);
  PetscFunctionReturn(0);
}

#undef __FUNCT__
#define __FUNCT__ "MatMatMultTransposeSymbolic_SeqDense_SeqDense"
PetscErrorCode MatMatMultTransposeSymbolic_SeqDense_SeqDense(Mat A,Mat B,PetscReal fill,Mat *C)
{
  PetscErrorCode ierr;
  PetscInt       m=A->cmap->n,n=B->cmap->n;
  Mat            Cmat;

  PetscFunctionBegin;
  if (A->rmap->n != B->rmap->n) SETERRQ2(PETSC_ERR_ARG_SIZ,"A->rmap->n %d != B->rmap->n %d\n",A->rmap->n,B->rmap->n);
  ierr = MatCreate(PETSC_COMM_SELF,&Cmat);CHKERRQ(ierr);
  ierr = MatSetSizes(Cmat,m,n,m,n);CHKERRQ(ierr);
  ierr = MatSetType(Cmat,MATSEQDENSE);CHKERRQ(ierr);
  ierr = MatSeqDenseSetPreallocation(Cmat,PETSC_NULL);CHKERRQ(ierr);
  Cmat->assembled = PETSC_TRUE;
  *C = Cmat;
  PetscFunctionReturn(0);
}

#undef __FUNCT__
#define __FUNCT__ "MatMatMultTransposeNumeric_SeqDense_SeqDense"
PetscErrorCode MatMatMultTransposeNumeric_SeqDense_SeqDense(Mat A,Mat B,Mat C)
{
  Mat_SeqDense   *a = (Mat_SeqDense*)A->data;
  Mat_SeqDense   *b = (Mat_SeqDense*)B->data;
  Mat_SeqDense   *c = (Mat_SeqDense*)C->data;
  PetscBLASInt   m,n,k;
  PetscScalar    _DOne=1.0,_DZero=0.0;

  PetscFunctionBegin;
  m = PetscBLASIntCast(A->cmap->n);
  n = PetscBLASIntCast(B->cmap->n);
  k = PetscBLASIntCast(A->rmap->n);
  /*
     Note the m and n arguments below are the number rows and columns of A', not A!
  */
  BLASgemm_("T","N",&m,&n,&k,&_DOne,a->v,&a->lda,b->v,&b->lda,&_DZero,c->v,&c->lda);
  PetscFunctionReturn(0);
}

#undef __FUNCT__  
#define __FUNCT__ "MatGetRowMax_SeqDense"
PetscErrorCode MatGetRowMax_SeqDense(Mat A,Vec v,PetscInt idx[])
{
  Mat_SeqDense   *a = (Mat_SeqDense*)A->data;
  PetscErrorCode ierr;
  PetscInt       i,j,m = A->rmap->n,n = A->cmap->n,p;
  PetscScalar    *x;
  MatScalar      *aa = a->v;

  PetscFunctionBegin;
  if (A->factor) SETERRQ(PETSC_ERR_ARG_WRONGSTATE,"Not for factored matrix");  

  ierr = VecSet(v,0.0);CHKERRQ(ierr);
  ierr = VecGetArray(v,&x);CHKERRQ(ierr);
  ierr = VecGetLocalSize(v,&p);CHKERRQ(ierr);
  if (p != A->rmap->n) SETERRQ(PETSC_ERR_ARG_SIZ,"Nonconforming matrix and vector");
  for (i=0; i<m; i++) {
    x[i] = aa[i]; if (idx) idx[i] = 0;
    for (j=1; j<n; j++){
      if (PetscRealPart(x[i]) < PetscRealPart(aa[i+m*j])) {x[i] = aa[i + m*j]; if (idx) idx[i] = j;}
    }   
  }
  ierr = VecRestoreArray(v,&x);CHKERRQ(ierr);
  PetscFunctionReturn(0);
}

#undef __FUNCT__  
#define __FUNCT__ "MatGetRowMaxAbs_SeqDense"
PetscErrorCode MatGetRowMaxAbs_SeqDense(Mat A,Vec v,PetscInt idx[])
{
  Mat_SeqDense   *a = (Mat_SeqDense*)A->data;
  PetscErrorCode ierr;
  PetscInt       i,j,m = A->rmap->n,n = A->cmap->n,p;
  PetscScalar    *x;
  PetscReal      atmp;
  MatScalar      *aa = a->v;

  PetscFunctionBegin;
  if (A->factor) SETERRQ(PETSC_ERR_ARG_WRONGSTATE,"Not for factored matrix");  

  ierr = VecSet(v,0.0);CHKERRQ(ierr);
  ierr = VecGetArray(v,&x);CHKERRQ(ierr);
  ierr = VecGetLocalSize(v,&p);CHKERRQ(ierr);
  if (p != A->rmap->n) SETERRQ(PETSC_ERR_ARG_SIZ,"Nonconforming matrix and vector");
  for (i=0; i<m; i++) {
    x[i] = PetscAbsScalar(aa[i]); 
    for (j=1; j<n; j++){
      atmp = PetscAbsScalar(aa[i+m*j]);
      if (PetscAbsScalar(x[i]) < atmp) {x[i] = atmp; if (idx) idx[i] = j;}
    }   
  }
  ierr = VecRestoreArray(v,&x);CHKERRQ(ierr);
  PetscFunctionReturn(0);
}

#undef __FUNCT__  
#define __FUNCT__ "MatGetRowMin_SeqDense"
PetscErrorCode MatGetRowMin_SeqDense(Mat A,Vec v,PetscInt idx[])
{
  Mat_SeqDense   *a = (Mat_SeqDense*)A->data;
  PetscErrorCode ierr;
  PetscInt       i,j,m = A->rmap->n,n = A->cmap->n,p;
  PetscScalar    *x;
  MatScalar      *aa = a->v;

  PetscFunctionBegin;
  if (A->factor) SETERRQ(PETSC_ERR_ARG_WRONGSTATE,"Not for factored matrix");  

  ierr = VecSet(v,0.0);CHKERRQ(ierr);
  ierr = VecGetArray(v,&x);CHKERRQ(ierr);
  ierr = VecGetLocalSize(v,&p);CHKERRQ(ierr);
  if (p != A->rmap->n) SETERRQ(PETSC_ERR_ARG_SIZ,"Nonconforming matrix and vector");
  for (i=0; i<m; i++) {
    x[i] = aa[i]; if (idx) idx[i] = 0;
    for (j=1; j<n; j++){
      if (PetscRealPart(x[i]) > PetscRealPart(aa[i+m*j])) {x[i] = aa[i + m*j]; if (idx) idx[i] = j;}
    }   
  }
  ierr = VecRestoreArray(v,&x);CHKERRQ(ierr);
  PetscFunctionReturn(0);
}

#undef __FUNCT__  
#define __FUNCT__ "MatGetColumnVector_SeqDense"
PetscErrorCode MatGetColumnVector_SeqDense(Mat A,Vec v,PetscInt col)
{
  Mat_SeqDense   *a = (Mat_SeqDense*)A->data;
  PetscErrorCode ierr;
  PetscScalar    *x;

  PetscFunctionBegin;
  if (A->factor) SETERRQ(PETSC_ERR_ARG_WRONGSTATE,"Not for factored matrix");  

  ierr = VecGetArray(v,&x);CHKERRQ(ierr);
  ierr = PetscMemcpy(x,a->v+col*a->lda,A->rmap->n*sizeof(PetscScalar));CHKERRQ(ierr);
  ierr = VecRestoreArray(v,&x);CHKERRQ(ierr);
  PetscFunctionReturn(0);
}

/* -------------------------------------------------------------------*/
static struct _MatOps MatOps_Values = {MatSetValues_SeqDense,
       MatGetRow_SeqDense,
       MatRestoreRow_SeqDense,
       MatMult_SeqDense,
/* 4*/ MatMultAdd_SeqDense,
       MatMultTranspose_SeqDense,
       MatMultTransposeAdd_SeqDense,
       0,
       0,
       0,
/*10*/ 0,
       MatLUFactor_SeqDense,
       MatCholeskyFactor_SeqDense,
       MatRelax_SeqDense,
       MatTranspose_SeqDense,
/*15*/ MatGetInfo_SeqDense,
       MatEqual_SeqDense,
       MatGetDiagonal_SeqDense,
       MatDiagonalScale_SeqDense,
       MatNorm_SeqDense,
/*20*/ MatAssemblyBegin_SeqDense,
       MatAssemblyEnd_SeqDense,
       0,
       MatSetOption_SeqDense,
       MatZeroEntries_SeqDense,
/*25*/ MatZeroRows_SeqDense,
       0,
       0,       
       0,
       0,
/*30*/ MatSetUpPreallocation_SeqDense,
       0,
       0,
       MatGetArray_SeqDense,
       MatRestoreArray_SeqDense,
/*35*/ MatDuplicate_SeqDense,
       0,
       0,
       0,
       0,
/*40*/ MatAXPY_SeqDense,
       MatGetSubMatrices_SeqDense,
       0,
       MatGetValues_SeqDense,
       MatCopy_SeqDense,
/*45*/ MatGetRowMax_SeqDense,
       MatScale_SeqDense,
       0,
       0,
       0,
/*50*/ 0,
       0,
       0,
       0,
       0,
/*55*/ 0,
       0,
       0,
       0,
       0,
/*60*/ 0,
       MatDestroy_SeqDense,
       MatView_SeqDense,
       0,
       0,
/*65*/ 0,
       0,
       0,
       0,
       0,
/*70*/ MatGetRowMaxAbs_SeqDense,
       0,
       0,
       0,
       0,
/*75*/ 0,
       0,
       0,
       0,
       0,
/*80*/ 0,
       0,
       0,
       0,
/*84*/ MatLoad_SeqDense,
       0,
       MatIsHermitian_SeqDense,
       0,
       0,
       0,
/*90*/ MatMatMult_SeqDense_SeqDense,  
       MatMatMultSymbolic_SeqDense_SeqDense,  
       MatMatMultNumeric_SeqDense_SeqDense,   
       0,
       0,
/*95*/ 0,
       MatMatMultTranspose_SeqDense_SeqDense,  
       MatMatMultTransposeSymbolic_SeqDense_SeqDense,  
       MatMatMultTransposeNumeric_SeqDense_SeqDense, 
       0,
/*100*/0,
       0,
       0,
       0,
       MatSetSizes_SeqDense,
       0,
       0,
       0,
       0,
       0,
/*110*/0,
       0,
       MatGetRowMin_SeqDense,
       MatGetColumnVector_SeqDense
};

#undef __FUNCT__  
#define __FUNCT__ "MatCreateSeqDense"
/*@C
   MatCreateSeqDense - Creates a sequential dense matrix that 
   is stored in column major order (the usual Fortran 77 manner). Many 
   of the matrix operations use the BLAS and LAPACK routines.

   Collective on MPI_Comm

   Input Parameters:
+  comm - MPI communicator, set to PETSC_COMM_SELF
.  m - number of rows
.  n - number of columns
-  data - optional location of matrix data.  Set data=PETSC_NULL for PETSc
   to control all matrix memory allocation.

   Output Parameter:
.  A - the matrix

   Notes:
   The data input variable is intended primarily for Fortran programmers
   who wish to allocate their own matrix memory space.  Most users should
   set data=PETSC_NULL.

   Level: intermediate

.keywords: dense, matrix, LAPACK, BLAS

.seealso: MatCreate(), MatCreateMPIDense(), MatSetValues()
@*/
PetscErrorCode PETSCMAT_DLLEXPORT MatCreateSeqDense(MPI_Comm comm,PetscInt m,PetscInt n,PetscScalar *data,Mat *A)
{
  PetscErrorCode ierr;

  PetscFunctionBegin;
  ierr = MatCreate(comm,A);CHKERRQ(ierr);
  ierr = MatSetSizes(*A,m,n,m,n);CHKERRQ(ierr);
  ierr = MatSetType(*A,MATSEQDENSE);CHKERRQ(ierr);
  ierr = MatSeqDenseSetPreallocation(*A,data);CHKERRQ(ierr);
  PetscFunctionReturn(0);
}

#undef __FUNCT__  
#define __FUNCT__ "MatSeqDenseSetPreallocation"
/*@C
   MatSeqDenseSetPreallocation - Sets the array used for storing the matrix elements

   Collective on MPI_Comm

   Input Parameters:
+  A - the matrix
-  data - the array (or PETSC_NULL)

   Notes:
   The data input variable is intended primarily for Fortran programmers
   who wish to allocate their own matrix memory space.  Most users should
   need not call this routine.

   Level: intermediate

.keywords: dense, matrix, LAPACK, BLAS

.seealso: MatCreate(), MatCreateMPIDense(), MatSetValues()
@*/
PetscErrorCode PETSCMAT_DLLEXPORT MatSeqDenseSetPreallocation(Mat B,PetscScalar data[])
{
  PetscErrorCode ierr,(*f)(Mat,PetscScalar[]);

  PetscFunctionBegin;
  ierr = PetscObjectQueryFunction((PetscObject)B,"MatSeqDenseSetPreallocation_C",(void (**)(void))&f);CHKERRQ(ierr);
  if (f) {
    ierr = (*f)(B,data);CHKERRQ(ierr);
  }
  PetscFunctionReturn(0);
}

EXTERN_C_BEGIN
#undef __FUNCT__  
#define __FUNCT__ "MatSeqDenseSetPreallocation_SeqDense"
PetscErrorCode PETSCMAT_DLLEXPORT MatSeqDenseSetPreallocation_SeqDense(Mat B,PetscScalar *data)
{
  Mat_SeqDense   *b;
  PetscErrorCode ierr;

  PetscFunctionBegin;
  B->preallocated = PETSC_TRUE;
  b               = (Mat_SeqDense*)B->data;
  if (b->lda <= 0) b->lda = B->rmap->n;
  if (!data) { /* petsc-allocated storage */
    if (!b->user_alloc) { ierr = PetscFree(b->v);CHKERRQ(ierr); }
    ierr = PetscMalloc(b->lda*b->Nmax*sizeof(PetscScalar),&b->v);CHKERRQ(ierr);
    ierr = PetscMemzero(b->v,b->lda*b->Nmax*sizeof(PetscScalar));CHKERRQ(ierr);
    ierr = PetscLogObjectMemory(B,b->lda*b->Nmax*sizeof(PetscScalar));CHKERRQ(ierr);
    b->user_alloc = PETSC_FALSE;
  } else { /* user-allocated storage */
    if (!b->user_alloc) { ierr = PetscFree(b->v);CHKERRQ(ierr); }
    b->v          = data;
    b->user_alloc = PETSC_TRUE;
  }
  PetscFunctionReturn(0);
}
EXTERN_C_END

#undef __FUNCT__
#define __FUNCT__ "MatSeqDenseSetLDA"
/*@C
  MatSeqDenseSetLDA - Declare the leading dimension of the user-provided array

  Input parameter:
+ A - the matrix
- lda - the leading dimension

  Notes:
  This routine is to be used in conjunction with MatSeqDenseSetPreallocation;
  it asserts that the preallocation has a leading dimension (the LDA parameter
  of Blas and Lapack fame) larger than M, the first dimension of the matrix.

  Level: intermediate

.keywords: dense, matrix, LAPACK, BLAS

.seealso: MatCreate(), MatCreateSeqDense(), MatSeqDenseSetPreallocation(), MatSetMaximumSize()
@*/
PetscErrorCode PETSCMAT_DLLEXPORT MatSeqDenseSetLDA(Mat B,PetscInt lda)
{
  Mat_SeqDense *b = (Mat_SeqDense*)B->data;

  PetscFunctionBegin;
  if (lda < B->rmap->n) SETERRQ2(PETSC_ERR_ARG_SIZ,"LDA %D must be at least matrix dimension %D",lda,B->rmap->n);
  b->lda       = lda;
  b->changelda = PETSC_FALSE;
  b->Mmax      = PetscMax(b->Mmax,lda);
  PetscFunctionReturn(0);
}

/*MC
   MATSEQDENSE - MATSEQDENSE = "seqdense" - A matrix type to be used for sequential dense matrices.

   Options Database Keys:
. -mat_type seqdense - sets the matrix type to "seqdense" during a call to MatSetFromOptions()

  Level: beginner

.seealso: MatCreateSeqDense()

M*/

EXTERN_C_BEGIN
#undef __FUNCT__  
#define __FUNCT__ "MatCreate_SeqDense"
PetscErrorCode PETSCMAT_DLLEXPORT MatCreate_SeqDense(Mat B)
{
  Mat_SeqDense   *b;
  PetscErrorCode ierr;
  PetscMPIInt    size;

  PetscFunctionBegin;
  ierr = MPI_Comm_size(((PetscObject)B)->comm,&size);CHKERRQ(ierr);
  if (size > 1) SETERRQ(PETSC_ERR_ARG_WRONG,"Comm must be of size 1");

  B->rmap->bs = B->cmap->bs = 1;
  ierr = PetscMapSetUp(B->rmap);CHKERRQ(ierr);
  ierr = PetscMapSetUp(B->cmap);CHKERRQ(ierr);

  ierr            = PetscNewLog(B,Mat_SeqDense,&b);CHKERRQ(ierr);
  ierr            = PetscMemcpy(B->ops,&MatOps_Values,sizeof(struct _MatOps));CHKERRQ(ierr);
  B->mapping      = 0;
  B->data         = (void*)b;


  b->pivots       = 0;
  b->roworiented  = PETSC_TRUE;
  b->v            = 0;
  b->lda          = B->rmap->n;
  b->changelda    = PETSC_FALSE;
  b->Mmax         = B->rmap->n;
  b->Nmax         = B->cmap->n;


  ierr = PetscObjectComposeFunctionDynamic((PetscObject)B,"MatGetFactor_seqdense_petsc_C",
                                     "MatGetFactor_seqdense_petsc",
                                      MatGetFactor_seqdense_petsc);CHKERRQ(ierr);
  ierr = PetscObjectComposeFunctionDynamic((PetscObject)B,"MatSeqDenseSetPreallocation_C",
                                    "MatSeqDenseSetPreallocation_SeqDense",
                                     MatSeqDenseSetPreallocation_SeqDense);CHKERRQ(ierr);
  ierr = PetscObjectComposeFunctionDynamic((PetscObject)B,"MatMatMult_seqaij_seqdense_C",
                                     "MatMatMult_SeqAIJ_SeqDense",
                                      MatMatMult_SeqAIJ_SeqDense);CHKERRQ(ierr);
  ierr = PetscObjectComposeFunctionDynamic((PetscObject)B,"MatMatMultSymbolic_seqaij_seqdense_C",
                                     "MatMatMultSymbolic_SeqAIJ_SeqDense",
                                      MatMatMultSymbolic_SeqAIJ_SeqDense);CHKERRQ(ierr);
  ierr = PetscObjectComposeFunctionDynamic((PetscObject)B,"MatMatMultNumeric_seqaij_seqdense_C",
                                     "MatMatMultNumeric_SeqAIJ_SeqDense",
                                      MatMatMultNumeric_SeqAIJ_SeqDense);CHKERRQ(ierr);
  ierr = PetscObjectChangeTypeName((PetscObject)B,MATSEQDENSE);CHKERRQ(ierr);
  PetscFunctionReturn(0);
}


EXTERN_C_END<|MERGE_RESOLUTION|>--- conflicted
+++ resolved
@@ -141,7 +141,6 @@
   PetscFunctionReturn(0);
 }
 
-EXTERN PetscErrorCode MatLUFactor_SeqDense(Mat A,IS row,IS col,MatFactorInfo *minfo);
 
 extern PetscErrorCode MatLUFactor_SeqDense(Mat,IS,IS,MatFactorInfo*);
 
@@ -149,16 +148,12 @@
 #define __FUNCT__ "MatLUFactorNumeric_SeqDense"
 PetscErrorCode MatLUFactorNumeric_SeqDense(Mat fact,Mat A,MatFactorInfo *info_dummy)
 {
-<<<<<<< HEAD
   Mat_SeqDense   *mat = (Mat_SeqDense*)A->data,*l = (Mat_SeqDense*)fact->data;
-=======
->>>>>>> 49828087
   PetscErrorCode ierr;
   MatFactorInfo  info; 
 
   PetscFunctionBegin;
   /* copy the numerical values */
-<<<<<<< HEAD
   if (lda1>m || lda2>m ) {
     for (j=0; j<n; j++) {
       ierr = PetscMemcpy(l->v+j*lda2,mat->v+j*lda1,m*sizeof(PetscScalar));CHKERRQ(ierr);
@@ -167,10 +162,6 @@
     ierr = PetscMemcpy(l->v,mat->v,A->rmap->n*A->cmap->n*sizeof(PetscScalar));CHKERRQ(ierr);
   }
   ierr = MatLUFactor_SeqDense(fact,0,0,&info);CHKERRQ(ierr);
-=======
-  ierr = MatDuplicateNoCreate_SeqDense(A,MAT_COPY_VALUES,fact);CHKERRQ(ierr);
-  ierr = MatLUFactor_SeqDense(*fact,0,0,&info);CHKERRQ(ierr)
->>>>>>> 49828087
   PetscFunctionReturn(0);
 }
 
@@ -412,12 +403,7 @@
 
   PetscFunctionBegin;
   info.fill = 1.0;
-<<<<<<< HEAD
   ierr = MatCholeskyFactor_SeqDense(fact,0,&info);CHKERRQ(ierr);
-=======
-  ierr = MatDuplicateNoCreate_SeqDense(A,MAT_COPY_VALUES,fact);CHKERRQ(ierr);
-  ierr = MatCholeskyFactor_SeqDense(*fact,0,&info);CHKERRQ(ierr);
->>>>>>> 49828087
   PetscFunctionReturn(0);
 }
 
@@ -426,17 +412,8 @@
 PetscErrorCode MatCholeskyFactorSymbolic_SeqDense(Mat fact,Mat A,IS row,MatFactorInfo *info)
 {
   PetscFunctionBegin;
-<<<<<<< HEAD
   ierr = MatDuplicateNoCreate_SeqDense(fact,A,MAT_COPY_VALUES);CHKERRQ(ierr);
   fact->ops->choleskyfactornumeric = MatCholeskyFactorNumeric_SeqDense;
-=======
-  (*fact)->ops->choleskyfactornumeric = MatCholeskyFactorNumeric_SeqDense;
-  (*fact)->ops->solve                 = MatSolve_SeqDense;
-  (*fact)->ops->solvetranspose        = MatSolveTranspose_SeqDense;
-  (*fact)->ops->solveadd              = MatSolveAdd_SeqDense;
-  (*fact)->ops->solvetransposeadd     = MatSolveTransposeAdd_SeqDense;
-  (*fact)->factor                     = MAT_FACTOR_CHOLESKY;
->>>>>>> 49828087
   PetscFunctionReturn(0);
 }
 
@@ -445,17 +422,8 @@
 PetscErrorCode MatLUFactorSymbolic_SeqDense(Mat fact,Mat A,IS row,IS col,MatFactorInfo *info)
 {
   PetscFunctionBegin;
-<<<<<<< HEAD
   ierr = MatDuplicateNoCreate_SeqDense(fact,A,MAT_DO_NOT_COPY_VALUES);CHKERRQ(ierr);
   fact->ops->lufactornumeric   = MatLUFactorNumeric_SeqDense;
-=======
-  (*fact)->ops->lufactornumeric   = MatLUFactorNumeric_SeqDense;
-  (*fact)->ops->solve             = MatSolve_SeqDense;
-  (*fact)->ops->solvetranspose    = MatSolveTranspose_SeqDense;
-  (*fact)->ops->solveadd          = MatSolveAdd_SeqDense;
-  (*fact)->ops->solvetransposeadd = MatSolveTransposeAdd_SeqDense;
-  (*fact)->factor                 = MAT_FACTOR_LU;
->>>>>>> 49828087
   PetscFunctionReturn(0);
 }
 
