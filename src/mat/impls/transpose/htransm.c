#include <../src/mat/impls/shell/shell.h> /*I "petscmat.h" I*/

static PetscErrorCode MatProductSetFromOptions_HT(Mat D)
{
  Mat            A, B, C, Ain, Bin, Cin;
  PetscBool      Aistrans, Bistrans, Cistrans;
  PetscInt       Atrans, Btrans, Ctrans;
  MatProductType ptype;

  PetscFunctionBegin;
  MatCheckProduct(D, 1);
  A = D->product->A;
  B = D->product->B;
  C = D->product->C;
  PetscCall(PetscObjectTypeCompare((PetscObject)A, MATHERMITIANTRANSPOSEVIRTUAL, &Aistrans));
  PetscCall(PetscObjectTypeCompare((PetscObject)B, MATHERMITIANTRANSPOSEVIRTUAL, &Bistrans));
  PetscCall(PetscObjectTypeCompare((PetscObject)C, MATHERMITIANTRANSPOSEVIRTUAL, &Cistrans));
  PetscCheck(Aistrans || Bistrans || Cistrans, PetscObjectComm((PetscObject)D), PETSC_ERR_PLIB, "This should not happen");
  Atrans = 0;
  Ain    = A;
  while (Aistrans) {
    Atrans++;
    PetscCall(MatShellGetScalingShifts(Ain, (PetscScalar *)MAT_SHELL_NOT_ALLOWED, (PetscScalar *)MAT_SHELL_NOT_ALLOWED, (Vec *)MAT_SHELL_NOT_ALLOWED, (Vec *)MAT_SHELL_NOT_ALLOWED, (Vec *)MAT_SHELL_NOT_ALLOWED, (Mat *)MAT_SHELL_NOT_ALLOWED, (IS *)MAT_SHELL_NOT_ALLOWED, (IS *)MAT_SHELL_NOT_ALLOWED));
    PetscCall(MatHermitianTransposeGetMat(Ain, &Ain));
    PetscCall(PetscObjectTypeCompare((PetscObject)Ain, MATHERMITIANTRANSPOSEVIRTUAL, &Aistrans));
  }
  Btrans = 0;
  Bin    = B;
  while (Bistrans) {
    Btrans++;
    PetscCall(MatShellGetScalingShifts(Bin, (PetscScalar *)MAT_SHELL_NOT_ALLOWED, (PetscScalar *)MAT_SHELL_NOT_ALLOWED, (Vec *)MAT_SHELL_NOT_ALLOWED, (Vec *)MAT_SHELL_NOT_ALLOWED, (Vec *)MAT_SHELL_NOT_ALLOWED, (Mat *)MAT_SHELL_NOT_ALLOWED, (IS *)MAT_SHELL_NOT_ALLOWED, (IS *)MAT_SHELL_NOT_ALLOWED));
    PetscCall(MatHermitianTransposeGetMat(Bin, &Bin));
    PetscCall(PetscObjectTypeCompare((PetscObject)Bin, MATHERMITIANTRANSPOSEVIRTUAL, &Bistrans));
  }
  Ctrans = 0;
  Cin    = C;
  while (Cistrans) {
    Ctrans++;
    PetscCall(MatShellGetScalingShifts(Cin, (PetscScalar *)MAT_SHELL_NOT_ALLOWED, (PetscScalar *)MAT_SHELL_NOT_ALLOWED, (Vec *)MAT_SHELL_NOT_ALLOWED, (Vec *)MAT_SHELL_NOT_ALLOWED, (Vec *)MAT_SHELL_NOT_ALLOWED, (Mat *)MAT_SHELL_NOT_ALLOWED, (IS *)MAT_SHELL_NOT_ALLOWED, (IS *)MAT_SHELL_NOT_ALLOWED));
    PetscCall(MatHermitianTransposeGetMat(Cin, &Cin));
    PetscCall(PetscObjectTypeCompare((PetscObject)Cin, MATHERMITIANTRANSPOSEVIRTUAL, &Cistrans));
  }
  Atrans = Atrans % 2;
  Btrans = Btrans % 2;
  Ctrans = Ctrans % 2;
  ptype  = D->product->type; /* same product type by default */
  if (Ain->symmetric == PETSC_BOOL3_TRUE) Atrans = 0;
  if (Bin->symmetric == PETSC_BOOL3_TRUE) Btrans = 0;
  if (Cin && Cin->symmetric == PETSC_BOOL3_TRUE) Ctrans = 0;

  if (Atrans || Btrans || Ctrans) {
    PetscCheck(!PetscDefined(USE_COMPLEX), PetscObjectComm((PetscObject)A), PETSC_ERR_SUP, "No support for complex Hermitian transpose matrices");
    ptype = MATPRODUCT_UNSPECIFIED;
    switch (D->product->type) {
    case MATPRODUCT_AB:
      if (Atrans && Btrans) { /* At * Bt we do not have support for this */
        /* TODO custom implementation ? */
      } else if (Atrans) { /* At * B */
        ptype = MATPRODUCT_AtB;
      } else { /* A * Bt */
        ptype = MATPRODUCT_ABt;
      }
      break;
    case MATPRODUCT_AtB:
      if (Atrans && Btrans) { /* A * Bt */
        ptype = MATPRODUCT_ABt;
      } else if (Atrans) { /* A * B */
        ptype = MATPRODUCT_AB;
      } else { /* At * Bt we do not have support for this */
        /* TODO custom implementation ? */
      }
      break;
    case MATPRODUCT_ABt:
      if (Atrans && Btrans) { /* At * B */
        ptype = MATPRODUCT_AtB;
      } else if (Atrans) { /* At * Bt we do not have support for this */
        /* TODO custom implementation ? */
      } else { /* A * B */
        ptype = MATPRODUCT_AB;
      }
      break;
    case MATPRODUCT_PtAP:
      if (Atrans) { /* PtAtP */
        /* TODO custom implementation ? */
      } else { /* RARt */
        ptype = MATPRODUCT_RARt;
      }
      break;
    case MATPRODUCT_RARt:
      if (Atrans) { /* RAtRt */
        /* TODO custom implementation ? */
      } else { /* PtAP */
        ptype = MATPRODUCT_PtAP;
      }
      break;
    case MATPRODUCT_ABC:
      /* TODO custom implementation ? */
      break;
    default:
      SETERRQ(PetscObjectComm((PetscObject)D), PETSC_ERR_SUP, "ProductType %s is not supported", MatProductTypes[D->product->type]);
    }
  }
  PetscCall(MatProductReplaceMats(Ain, Bin, Cin, D));
  PetscCall(MatProductSetType(D, ptype));
  PetscCall(MatProductSetFromOptions(D));
  PetscFunctionReturn(PETSC_SUCCESS);
}

static PetscErrorCode MatMult_HT(Mat N, Vec x, Vec y)
{
  Mat A;

  PetscFunctionBegin;
  PetscCall(MatShellGetContext(N, &A));
  PetscCall(MatMultHermitianTranspose(A, x, y));
  PetscFunctionReturn(PETSC_SUCCESS);
}

static PetscErrorCode MatMultHermitianTranspose_HT(Mat N, Vec x, Vec y)
{
  Mat A;

  PetscFunctionBegin;
  PetscCall(MatShellGetContext(N, &A));
  PetscCall(MatMult(A, x, y));
  PetscFunctionReturn(PETSC_SUCCESS);
}

<<<<<<< HEAD
static PetscErrorCode MatSolve_HT_LU(Mat N, Vec b, Vec x)
{
  Mat A;
  Vec w;

  PetscFunctionBegin;
  PetscCall(MatShellGetContext(N, &A));
  PetscCall(VecDuplicate(b, &w));
  PetscCall(VecCopy(b, w));
  PetscCall(VecConjugate(w));
  PetscCall(MatSolveTranspose(A, w, x));
  PetscCall(VecConjugate(x));
  PetscCall(VecDestroy(&w));
  PetscFunctionReturn(PETSC_SUCCESS);
}

static PetscErrorCode MatSolveAdd_HT_LU(Mat N, Vec b, Vec y, Vec x)
{
  Mat A;
  Vec v, w;

  PetscFunctionBegin;
  PetscCall(MatShellGetContext(N, &A));
  PetscCall(VecDuplicate(b, &v));
  PetscCall(VecDuplicate(b, &w));
  PetscCall(VecCopy(y, v));
  PetscCall(VecCopy(b, w));
  PetscCall(VecConjugate(v));
  PetscCall(VecConjugate(w));
  PetscCall(MatSolveTransposeAdd(A, w, v, x));
  PetscCall(VecConjugate(x));
  PetscCall(VecDestroy(&v));
  PetscCall(VecDestroy(&w));
  PetscFunctionReturn(PETSC_SUCCESS);
}

static PetscErrorCode MatMatSolve_HT_LU(Mat N, Mat B, Mat X)
{
  Mat A, W;

  PetscFunctionBegin;
  PetscCall(MatShellGetContext(N, &A));
  PetscCall(MatDuplicate(B, MAT_COPY_VALUES, &W));
  PetscCall(MatConjugate(W));
  PetscCall(MatMatSolveTranspose(A, W, X));
  PetscCall(MatConjugate(X));
  PetscCall(MatDestroy(&W));
  PetscFunctionReturn(PETSC_SUCCESS);
}

static PetscErrorCode MatLUFactor_HT(Mat N, IS row, IS col, const MatFactorInfo *minfo)
{
  Mat A;

  PetscFunctionBegin;
  PetscCall(MatShellGetContext(N, &A));
  PetscCall(MatLUFactor(A, col, row, minfo));
  PetscCall(MatShellSetOperation(N, MATOP_SOLVE, (void (*)(void))MatSolve_HT_LU));
  PetscCall(MatShellSetOperation(N, MATOP_SOLVE_ADD, (void (*)(void))MatSolveAdd_HT_LU));
  PetscCall(MatShellSetOperation(N, MATOP_MAT_SOLVE, (void (*)(void))MatMatSolve_HT_LU));
  PetscFunctionReturn(PETSC_SUCCESS);
}

static PetscErrorCode MatSolve_HT_Cholesky(Mat N, Vec b, Vec x)
{
  Mat A;

  PetscFunctionBegin;
  PetscCall(MatShellGetContext(N, &A));
  PetscCall(MatSolve(A, b, x));
  PetscFunctionReturn(PETSC_SUCCESS);
}

static PetscErrorCode MatSolveAdd_HT_Cholesky(Mat N, Vec b, Vec y, Vec x)
{
  Mat A;
  Vec v, w;

  PetscFunctionBegin;
  PetscCall(MatShellGetContext(N, &A));
  PetscCall(VecDuplicate(b, &v));
  PetscCall(VecDuplicate(b, &w));
  PetscCall(VecCopy(y, v));
  PetscCall(VecCopy(b, w));
  PetscCall(VecConjugate(v));
  PetscCall(VecConjugate(w));
  PetscCall(MatSolveTransposeAdd(A, w, v, x));
  PetscCall(VecConjugate(x));
  PetscCall(VecDestroy(&v));
  PetscCall(VecDestroy(&w));
  PetscFunctionReturn(PETSC_SUCCESS);
}

static PetscErrorCode MatMatSolve_HT_Cholesky(Mat N, Mat B, Mat X)
{
  Mat A, W;

  PetscFunctionBegin;
  PetscCall(MatShellGetContext(N, &A));
  PetscCall(MatDuplicate(B, MAT_COPY_VALUES, &W));
  PetscCall(MatConjugate(W));
  PetscCall(MatMatSolveTranspose(A, W, X));
  PetscCall(MatConjugate(X));
  PetscCall(MatDestroy(&W));
  PetscFunctionReturn(PETSC_SUCCESS);
}

static PetscErrorCode MatCholeskyFactor_HT(Mat N, IS perm, const MatFactorInfo *minfo)
{
  Mat A;

  PetscFunctionBegin;
  PetscCall(MatShellGetContext(N, &A));
  PetscCheck(!PetscDefined(USE_COMPLEX) || A->hermitian == PETSC_BOOL3_TRUE, PetscObjectComm((PetscObject)A), PETSC_ERR_SUP, "Cholesky supported only if original matrix is Hermitian");
  PetscCall(MatCholeskyFactor(A, perm, minfo));
  PetscCall(MatShellSetOperation(N, MATOP_SOLVE, (void (*)(void))MatSolve_HT_Cholesky));
  PetscCall(MatShellSetOperation(N, MATOP_SOLVE_ADD, (void (*)(void))MatSolveAdd_HT_Cholesky));
  PetscCall(MatShellSetOperation(N, MATOP_MAT_SOLVE, (void (*)(void))MatMatSolve_HT_Cholesky));
  PetscFunctionReturn(PETSC_SUCCESS);
}

static PetscErrorCode MatLUFactorNumeric_HT(Mat F, Mat N, const MatFactorInfo *info)
{
  Mat A, FA;

  PetscFunctionBegin;
  PetscCall(MatShellGetContext(N, &A));
  PetscCall(MatShellGetContext(F, &FA));
  PetscCall(MatLUFactorNumeric(FA, A, info));
  PetscCall(MatShellSetOperation(F, MATOP_SOLVE, (void (*)(void))MatSolve_HT_LU));
  PetscCall(MatShellSetOperation(F, MATOP_SOLVE_ADD, (void (*)(void))MatSolveAdd_HT_LU));
  PetscCall(MatShellSetOperation(F, MATOP_MAT_SOLVE, (void (*)(void))MatMatSolve_HT_LU));
  PetscFunctionReturn(PETSC_SUCCESS);
}

static PetscErrorCode MatLUFactorSymbolic_HT(Mat F, Mat N, IS row, IS col, const MatFactorInfo *info)
{
  Mat A, FA;

  PetscFunctionBegin;
  PetscCall(MatShellGetContext(N, &A));
  PetscCall(MatShellGetContext(F, &FA));
  PetscCall(MatLUFactorSymbolic(FA, A, row, col, info));
  PetscCall(MatShellSetOperation(F, MATOP_LUFACTOR_NUMERIC, (void (*)(void))MatLUFactorNumeric_HT));
  PetscFunctionReturn(PETSC_SUCCESS);
}

static PetscErrorCode MatCholeskyFactorNumeric_HT(Mat F, Mat N, const MatFactorInfo *info)
{
  Mat A, FA;

  PetscFunctionBegin;
  PetscCall(MatShellGetContext(N, &A));
  PetscCall(MatShellGetContext(F, &FA));
  PetscCall(MatCholeskyFactorNumeric(FA, A, info));
  PetscCall(MatShellSetOperation(F, MATOP_SOLVE, (void (*)(void))MatSolve_HT_Cholesky));
  PetscCall(MatShellSetOperation(F, MATOP_SOLVE_ADD, (void (*)(void))MatSolveAdd_HT_Cholesky));
  PetscCall(MatShellSetOperation(F, MATOP_MAT_SOLVE, (void (*)(void))MatMatSolve_HT_Cholesky));
  PetscFunctionReturn(PETSC_SUCCESS);
}

static PetscErrorCode MatCholeskyFactorSymbolic_HT(Mat F, Mat N, IS perm, const MatFactorInfo *info)
{
  Mat A, FA;

  PetscFunctionBegin;
  PetscCall(MatShellGetContext(N, &A));
  PetscCall(MatShellGetContext(F, &FA));
  PetscCall(MatCholeskyFactorSymbolic(FA, A, perm, info));
  PetscCall(MatShellSetOperation(F, MATOP_CHOLESKY_FACTOR_NUMERIC, (void (*)(void))MatCholeskyFactorNumeric_HT));
  PetscFunctionReturn(PETSC_SUCCESS);
}

static PetscErrorCode MatGetFactor_HT(Mat N, MatSolverType type, MatFactorType ftype, Mat *F)
{
  Mat A, FA;

  PetscFunctionBegin;
  PetscCall(MatShellGetContext(N, &A));
  PetscCall(MatGetFactor(A, type, ftype, &FA));
  PetscCall(MatCreateTranspose(FA, F));
  if (ftype == MAT_FACTOR_LU) PetscCall(MatShellSetOperation(*F, MATOP_LUFACTOR_SYMBOLIC, (void (*)(void))MatLUFactorSymbolic_HT));
  else if (ftype == MAT_FACTOR_CHOLESKY) {
    PetscCheck(!PetscDefined(USE_COMPLEX) || A->hermitian == PETSC_BOOL3_TRUE, PetscObjectComm((PetscObject)A), PETSC_ERR_SUP, "Cholesky supported only if original matrix is Hermitian");
    PetscCall(MatPropagateSymmetryOptions(A, FA));
    PetscCall(MatShellSetOperation(*F, MATOP_CHOLESKY_FACTOR_SYMBOLIC, (void (*)(void))MatCholeskyFactorSymbolic_HT));
  } else SETERRQ(PetscObjectComm((PetscObject)N), PETSC_ERR_SUP, "Support for factor type %s not implemented in MATTRANSPOSEVIRTUAL", MatFactorTypes[ftype]);
  (*F)->factortype = ftype;
  PetscCall(MatDestroy(&FA));
  PetscFunctionReturn(PETSC_SUCCESS);
}

=======
>>>>>>> 51c49be6
static PetscErrorCode MatDestroy_HT(Mat N)
{
  Mat A;

  PetscFunctionBegin;
  PetscCall(MatShellGetContext(N, &A));
  PetscCall(MatDestroy(&A));
  PetscCall(PetscObjectComposeFunction((PetscObject)N, "MatHermitianTransposeGetMat_C", NULL));
#if !defined(PETSC_USE_COMPLEX)
  PetscCall(PetscObjectComposeFunction((PetscObject)N, "MatTransposeGetMat_C", NULL));
#endif
  PetscCall(PetscObjectComposeFunction((PetscObject)N, "MatProductSetFromOptions_anytype_C", NULL));
  PetscCall(PetscObjectComposeFunction((PetscObject)N, "MatShellSetContext_C", NULL));
  PetscCall(PetscObjectComposeFunction((PetscObject)N, "MatFactorGetSolverType_C", NULL));
  PetscFunctionReturn(PETSC_SUCCESS);
}

static PetscErrorCode MatGetInfo_HT(Mat N, MatInfoType flag, MatInfo *info)
{
  Mat A;

  PetscFunctionBegin;
  PetscCall(MatShellGetContext(N, &A));
  PetscCall(MatGetInfo(A, flag, info));
  PetscFunctionReturn(PETSC_SUCCESS);
}

static PetscErrorCode MatFactorGetSolverType_HT(Mat N, MatSolverType *type)
{
  Mat A;

  PetscFunctionBegin;
  PetscCall(MatShellGetContext(N, &A));
  PetscCall(MatFactorGetSolverType(A, type));
  PetscFunctionReturn(PETSC_SUCCESS);
}

static PetscErrorCode MatDuplicate_HT(Mat N, MatDuplicateOption op, Mat *m)
{
  Mat A, C;

  PetscFunctionBegin;
  PetscCall(MatShellGetContext(N, &A));
  PetscCall(MatDuplicate(A, op, &C));
  PetscCall(MatCreateHermitianTranspose(C, m));
  if (op == MAT_COPY_VALUES) PetscCall(MatCopy(N, *m, SAME_NONZERO_PATTERN));
  PetscCall(MatDestroy(&C));
  PetscFunctionReturn(PETSC_SUCCESS);
}

static PetscErrorCode MatHasOperation_HT(Mat mat, MatOperation op, PetscBool *has)
{
  Mat A;

  PetscFunctionBegin;
  PetscCall(MatShellGetContext(mat, &A));
  *has = PETSC_FALSE;
  if (op == MATOP_MULT || op == MATOP_MULT_ADD) {
    PetscCall(MatHasOperation(A, MATOP_MULT_HERMITIAN_TRANSPOSE, has));
    if (!*has) PetscCall(MatHasOperation(A, MATOP_MULT_TRANSPOSE, has));
  } else if (op == MATOP_MULT_HERMITIAN_TRANSPOSE || op == MATOP_MULT_HERMITIAN_TRANS_ADD || op == MATOP_MULT_TRANSPOSE || op == MATOP_MULT_TRANSPOSE_ADD) {
    PetscCall(MatHasOperation(A, MATOP_MULT, has));
  } else if (((void **)mat->ops)[op]) *has = PETSC_TRUE;
  PetscFunctionReturn(PETSC_SUCCESS);
}

static PetscErrorCode MatHermitianTransposeGetMat_HT(Mat N, Mat *M)
{
  PetscFunctionBegin;
  PetscCall(MatShellGetContext(N, M));
  PetscFunctionReturn(PETSC_SUCCESS);
}

/*@
  MatHermitianTransposeGetMat - Gets the `Mat` object stored inside a `MATHERMITIANTRANSPOSEVIRTUAL`

  Logically Collective

  Input Parameter:
. A - the `MATHERMITIANTRANSPOSEVIRTUAL` matrix

  Output Parameter:
. M - the matrix object stored inside A

  Level: intermediate

.seealso: [](ch_matrices), `Mat`, `MATHERMITIANTRANSPOSEVIRTUAL`, `MatCreateHermitianTranspose()`
@*/
PetscErrorCode MatHermitianTransposeGetMat(Mat A, Mat *M)
{
  PetscFunctionBegin;
  PetscValidHeaderSpecific(A, MAT_CLASSID, 1);
  PetscValidType(A, 1);
  PetscAssertPointer(M, 2);
  PetscUseMethod(A, "MatHermitianTransposeGetMat_C", (Mat, Mat *), (A, M));
  PetscFunctionReturn(PETSC_SUCCESS);
}

static PetscErrorCode MatGetDiagonal_HT(Mat N, Vec v)
{
  Mat A;

  PetscFunctionBegin;
  PetscCall(MatShellGetContext(N, &A));
  PetscCall(MatGetDiagonal(A, v));
  PetscCall(VecConjugate(v));
  PetscFunctionReturn(PETSC_SUCCESS);
}

static PetscErrorCode MatCopy_HT(Mat A, Mat B, MatStructure str)
{
  Mat a, b;

  PetscFunctionBegin;
  PetscCall(MatShellGetContext(A, &a));
  PetscCall(MatShellGetContext(B, &b));
  PetscCall(MatCopy(a, b, str));
  PetscFunctionReturn(PETSC_SUCCESS);
}

static PetscErrorCode MatConvert_HT(Mat N, MatType newtype, MatReuse reuse, Mat *newmat)
{
  Mat         A;
  PetscScalar vscale = 1.0, vshift = 0.0;
  PetscBool   flg;

  PetscFunctionBegin;
  PetscCall(MatShellGetContext(N, &A));
  PetscCall(MatHasOperation(A, MATOP_HERMITIAN_TRANSPOSE, &flg));
  if (flg || N->ops->getrow) { /* if this condition is false, MatConvert_Shell() will be called in MatConvert_Basic(), so the following checks are not needed */
    PetscCall(MatShellGetScalingShifts(N, &vshift, &vscale, (Vec *)MAT_SHELL_NOT_ALLOWED, (Vec *)MAT_SHELL_NOT_ALLOWED, (Vec *)MAT_SHELL_NOT_ALLOWED, (Mat *)MAT_SHELL_NOT_ALLOWED, (IS *)MAT_SHELL_NOT_ALLOWED, (IS *)MAT_SHELL_NOT_ALLOWED));
  }
  if (flg) {
    Mat B;

    PetscCall(MatHermitianTranspose(A, MAT_INITIAL_MATRIX, &B));
    if (reuse != MAT_INPLACE_MATRIX) {
      PetscCall(MatConvert(B, newtype, reuse, newmat));
      PetscCall(MatDestroy(&B));
    } else {
      PetscCall(MatConvert(B, newtype, MAT_INPLACE_MATRIX, &B));
      PetscCall(MatHeaderReplace(N, &B));
    }
  } else { /* use basic converter as fallback */
    flg = (PetscBool)(N->ops->getrow != NULL);
    PetscCall(MatConvert_Basic(N, newtype, reuse, newmat));
  }
  if (flg) {
    PetscCall(MatScale(*newmat, vscale));
    PetscCall(MatShift(*newmat, vshift));
  }
  PetscFunctionReturn(PETSC_SUCCESS);
}

/*MC
   MATHERMITIANTRANSPOSEVIRTUAL - "hermitiantranspose" - A matrix type that represents a virtual transpose of a matrix

  Level: advanced

  Developer Notes:
  This is implemented on top of `MATSHELL` to get support for scaling and shifting without requiring duplicate code

  Users can not call `MatShellSetOperation()` operations on this class, there is some error checking for that incorrect usage

.seealso: [](ch_matrices), `Mat`, `MATTRANSPOSEVIRTUAL`, `Mat`, `MatCreateHermitianTranspose()`, `MatCreateTranspose()`
M*/

/*@
  MatCreateHermitianTranspose - Creates a new matrix object of `MatType` `MATHERMITIANTRANSPOSEVIRTUAL` that behaves like A'*

  Collective

  Input Parameter:
. A - the (possibly rectangular) matrix

  Output Parameter:
. N - the matrix that represents A'*

  Level: intermediate

  Note:
  The Hermitian transpose A' is NOT actually formed! Rather the new matrix
  object performs the matrix-vector product, `MatMult()`, by using the `MatMultHermitianTranspose()` on
  the original matrix

.seealso: [](ch_matrices), `Mat`, `MatCreateNormal()`, `MatMult()`, `MatMultHermitianTranspose()`, `MatCreate()`,
          `MATTRANSPOSEVIRTUAL`, `MatCreateTranspose()`, `MatHermitianTransposeGetMat()`, `MATNORMAL`, `MATNORMALHERMITIAN`
@*/
PetscErrorCode MatCreateHermitianTranspose(Mat A, Mat *N)
{
  VecType vtype;

  PetscFunctionBegin;
  PetscCall(MatCreate(PetscObjectComm((PetscObject)A), N));
  PetscCall(PetscLayoutReference(A->rmap, &((*N)->cmap)));
  PetscCall(PetscLayoutReference(A->cmap, &((*N)->rmap)));
  PetscCall(MatSetType(*N, MATSHELL));
  PetscCall(MatShellSetContext(*N, A));
  PetscCall(PetscObjectReference((PetscObject)A));

  PetscCall(MatSetBlockSizes(*N, PetscAbs(A->cmap->bs), PetscAbs(A->rmap->bs)));
  PetscCall(MatGetVecType(A, &vtype));
  PetscCall(MatSetVecType(*N, vtype));
#if defined(PETSC_HAVE_DEVICE)
  PetscCall(MatBindToCPU(*N, A->boundtocpu));
#endif
  PetscCall(MatSetUp(*N));

  PetscCall(MatShellSetOperation(*N, MATOP_DESTROY, (void (*)(void))MatDestroy_HT));
  PetscCall(MatShellSetOperation(*N, MATOP_MULT, (void (*)(void))MatMult_HT));
  PetscCall(MatShellSetOperation(*N, MATOP_MULT_HERMITIAN_TRANSPOSE, (void (*)(void))MatMultHermitianTranspose_HT));
#if !defined(PETSC_USE_COMPLEX)
  PetscCall(MatShellSetOperation(*N, MATOP_MULT_TRANSPOSE, (void (*)(void))MatMultHermitianTranspose_HT));
#endif
  PetscCall(MatShellSetOperation(*N, MATOP_LUFACTOR, (void (*)(void))MatLUFactor_HT));
  PetscCall(MatShellSetOperation(*N, MATOP_CHOLESKYFACTOR, (void (*)(void))MatCholeskyFactor_HT));
  PetscCall(MatShellSetOperation(*N, MATOP_GET_FACTOR, (void (*)(void))MatGetFactor_HT));
  PetscCall(MatShellSetOperation(*N, MATOP_GETINFO, (void (*)(void))MatGetInfo_HT));
  PetscCall(MatShellSetOperation(*N, MATOP_DUPLICATE, (void (*)(void))MatDuplicate_HT));
  PetscCall(MatShellSetOperation(*N, MATOP_HAS_OPERATION, (void (*)(void))MatHasOperation_HT));
  PetscCall(MatShellSetOperation(*N, MATOP_GET_DIAGONAL, (void (*)(void))MatGetDiagonal_HT));
  PetscCall(MatShellSetOperation(*N, MATOP_COPY, (void (*)(void))MatCopy_HT));
  PetscCall(MatShellSetOperation(*N, MATOP_CONVERT, (void (*)(void))MatConvert_HT));

  PetscCall(PetscObjectComposeFunction((PetscObject)*N, "MatHermitianTransposeGetMat_C", MatHermitianTransposeGetMat_HT));
#if !defined(PETSC_USE_COMPLEX)
  PetscCall(PetscObjectComposeFunction((PetscObject)*N, "MatTransposeGetMat_C", MatHermitianTransposeGetMat_HT));
#endif
  PetscCall(PetscObjectComposeFunction((PetscObject)*N, "MatProductSetFromOptions_anytype_C", MatProductSetFromOptions_HT));
  PetscCall(PetscObjectComposeFunction((PetscObject)*N, "MatFactorGetSolverType_C", MatFactorGetSolverType_HT));
  PetscCall(PetscObjectComposeFunction((PetscObject)*N, "MatShellSetContext_C", MatShellSetContext_Immutable));
  PetscCall(PetscObjectComposeFunction((PetscObject)*N, "MatShellSetContextDestroy_C", MatShellSetContextDestroy_Immutable));
  PetscCall(PetscObjectComposeFunction((PetscObject)*N, "MatShellSetManageScalingShifts_C", MatShellSetManageScalingShifts_Immutable));
  PetscCall(PetscObjectChangeTypeName((PetscObject)*N, MATHERMITIANTRANSPOSEVIRTUAL));
  PetscFunctionReturn(PETSC_SUCCESS);
}<|MERGE_RESOLUTION|>--- conflicted
+++ resolved
@@ -126,7 +126,6 @@
   PetscFunctionReturn(PETSC_SUCCESS);
 }
 
-<<<<<<< HEAD
 static PetscErrorCode MatSolve_HT_LU(Mat N, Vec b, Vec x)
 {
   Mat A;
@@ -319,8 +318,6 @@
   PetscFunctionReturn(PETSC_SUCCESS);
 }
 
-=======
->>>>>>> 51c49be6
 static PetscErrorCode MatDestroy_HT(Mat N)
 {
   Mat A;
