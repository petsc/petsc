--- conflicted
+++ resolved
@@ -561,10 +561,7 @@
   J->assembled = PETSC_TRUE;
   PetscFunctionReturn(0);
 }
-<<<<<<< HEAD
-=======
-
->>>>>>> 8cf64d6d
+
 typedef PetscErrorCode (*FCN3)(void*,Vec,Vec,PetscScalar*); /* force argument to next function to not be extern C*/
 
 #undef __FUNCT__
