--- conflicted
+++ resolved
@@ -37,7 +37,6 @@
   ierr = PetscOptionsGetString(NULL,"-f",file,PETSC_MAX_PATH_LEN,&flg);CHKERRQ(ierr);
   if (!flg) SETERRQ(PETSC_COMM_WORLD,1,"Must indicate binary file with the -f option");
 
-<<<<<<< HEAD
   /*
      Open binary file.  Note that we use FILE_MODE_READ to indicate
      reading from this file.
@@ -68,7 +67,7 @@
   ierr = MatCreateComposite(PETSC_COMM_WORLD,3,A,&B);CHKERRQ(ierr);
   ierr = MatMult(B,x,y);CHKERRQ(ierr);
   ierr = MatDestroy(&B);CHKERRQ(ierr);
-  ierr = VecAXPY(y,-1.0,y);CHKERRQ(ierr);
+  ierr = VecAXPY(y,-1.0,z);CHKERRQ(ierr);
   ierr = VecNorm(y,NORM_2,&rnorm);CHKERRQ(ierr);
   if (rnorm > 1.e-10) {
     ierr = PetscPrintf(PETSC_COMM_WORLD,"Error with composite add %G\n",rnorm);
@@ -78,7 +77,7 @@
   ierr = MatCompositeMerge(B);CHKERRQ(ierr);
   ierr = MatMult(B,x,y);CHKERRQ(ierr);
   ierr = MatDestroy(&B);CHKERRQ(ierr);
-  ierr = VecAXPY(y,-1.0,y);CHKERRQ(ierr);
+  ierr = VecAXPY(y,-1.0,z);CHKERRQ(ierr);
   ierr = VecNorm(y,NORM_2,&rnorm);CHKERRQ(ierr);
   if (rnorm > 1.e-10) {
     ierr = PetscPrintf(PETSC_COMM_WORLD,"Error with composite add after merge %G\n",rnorm);
@@ -93,7 +92,7 @@
   ierr = MatCompositeSetType(B,MAT_COMPOSITE_MULTIPLICATIVE);CHKERRQ(ierr);
   ierr = MatMult(B,x,y);CHKERRQ(ierr);
   ierr = MatDestroy(&B);CHKERRQ(ierr);
-  ierr = VecAXPY(y,-1.0,y);CHKERRQ(ierr);
+  ierr = VecAXPY(y,-1.0,z);CHKERRQ(ierr);
   ierr = VecNorm(y,NORM_2,&rnorm);CHKERRQ(ierr);
   if (rnorm > 1.e-10) {
     ierr = PetscPrintf(PETSC_COMM_WORLD,"Error with composite multiplicative %G\n",rnorm);
@@ -104,7 +103,7 @@
   ierr = MatCompositeMerge(B);CHKERRQ(ierr);
   ierr = MatMult(B,x,y);CHKERRQ(ierr);
   ierr = MatDestroy(&B);CHKERRQ(ierr);
-  ierr = VecAXPY(y,-1.0,y);CHKERRQ(ierr);
+  ierr = VecAXPY(y,-1.0,z);CHKERRQ(ierr);
   ierr = VecNorm(y,NORM_2,&rnorm);CHKERRQ(ierr);
   if (rnorm > 1.e-10) {
     ierr = PetscPrintf(PETSC_COMM_WORLD,"Error with composite multiplicative after merge %G\n",rnorm);
@@ -121,91 +120,6 @@
   ierr = MatDestroy(&A[0]);CHKERRQ(ierr);
   ierr = MatDestroy(&A[1]);CHKERRQ(ierr);
   ierr = MatDestroy(&A[2]);CHKERRQ(ierr);
-=======
-    /* 
-       Open binary file.  Note that we use FILE_MODE_READ to indicate
-       reading from this file.
-    */
-    ierr = PetscViewerBinaryOpen(PETSC_COMM_WORLD,file,FILE_MODE_READ,&fd);CHKERRQ(ierr);
-
-    /*
-       Load the matrix; then destroy the viewer.
-    */
-    ierr = MatCreate(PETSC_COMM_WORLD,&A[0]);CHKERRQ(ierr);
-    ierr = MatLoad(A[0],fd);CHKERRQ(ierr);
-    ierr = PetscViewerDestroy(&fd);CHKERRQ(ierr);
-
-    ierr = MatDuplicate(A[0],MAT_COPY_VALUES,&A[1]);CHKERRQ(ierr);
-    ierr = MatDuplicate(A[0],MAT_COPY_VALUES,&A[2]);CHKERRQ(ierr);
-    ierr = MatShift(A[1],1.0);CHKERRQ(ierr);
-    ierr = MatShift(A[1],2.0);CHKERRQ(ierr);
-
-    ierr = MatGetVecs(A[0],&x,&y);CHKERRQ(ierr);
-    ierr = VecDuplicate(y,&work);CHKERRQ(ierr);
-    ierr = VecDuplicate(y,&z);CHKERRQ(ierr);
-    
-    ierr = VecSet(x,1.0);CHKERRQ(ierr);
-    ierr = MatMult(A[0],x,z);CHKERRQ(ierr);
-    ierr = MatMultAdd(A[1],x,z,z);CHKERRQ(ierr);
-    ierr = MatMultAdd(A[2],x,z,z);CHKERRQ(ierr);
-
-    ierr = MatCreateComposite(PETSC_COMM_WORLD,3,A,&B);CHKERRQ(ierr);
-    ierr = MatMult(B,x,y);CHKERRQ(ierr);
-    ierr = MatDestroy(&B);CHKERRQ(ierr);
-    ierr = VecAXPY(y,-1.0,z);CHKERRQ(ierr);
-    ierr = VecNorm(y,NORM_2,&rnorm);CHKERRQ(ierr);
-    if (rnorm > 1.e-10) {
-      ierr = PetscPrintf(PETSC_COMM_WORLD,"Error with composite add %G\n",rnorm);
-    }
-
-    ierr = MatCreateComposite(PETSC_COMM_WORLD,3,A,&B);CHKERRQ(ierr);
-    ierr = MatCompositeMerge(B);CHKERRQ(ierr);
-    ierr = MatMult(B,x,y);CHKERRQ(ierr);
-    ierr = MatDestroy(&B);CHKERRQ(ierr);
-    ierr = VecAXPY(y,-1.0,z);CHKERRQ(ierr);
-    ierr = VecNorm(y,NORM_2,&rnorm);CHKERRQ(ierr);
-    if (rnorm > 1.e-10) {
-      ierr = PetscPrintf(PETSC_COMM_WORLD,"Error with composite add after merge %G\n",rnorm);
-    }
-
-    ierr = VecSet(x,1.0);CHKERRQ(ierr);
-    ierr = MatMult(A[0],x,z);CHKERRQ(ierr);
-    ierr = MatMult(A[1],z,work);CHKERRQ(ierr);
-    ierr = MatMult(A[2],work,z);CHKERRQ(ierr);
-
-    ierr = MatCreateComposite(PETSC_COMM_WORLD,3,A,&B);CHKERRQ(ierr);
-    ierr = MatCompositeSetType(B,MAT_COMPOSITE_MULTIPLICATIVE);CHKERRQ(ierr);
-    ierr = MatMult(B,x,y);CHKERRQ(ierr);
-    ierr = MatDestroy(&B);CHKERRQ(ierr);
-    ierr = VecAXPY(y,-1.0,z);CHKERRQ(ierr);
-    ierr = VecNorm(y,NORM_2,&rnorm);CHKERRQ(ierr);
-    if (rnorm > 1.e-10) {
-      ierr = PetscPrintf(PETSC_COMM_WORLD,"Error with composite multiplicative %G\n",rnorm);
-    }
-
-    ierr = MatCreateComposite(PETSC_COMM_WORLD,3,A,&B);CHKERRQ(ierr);
-    ierr = MatCompositeSetType(B,MAT_COMPOSITE_MULTIPLICATIVE);CHKERRQ(ierr);
-    ierr = MatCompositeMerge(B);CHKERRQ(ierr);
-    ierr = MatMult(B,x,y);CHKERRQ(ierr);
-    ierr = MatDestroy(&B);CHKERRQ(ierr);
-    ierr = VecAXPY(y,-1.0,z);CHKERRQ(ierr);
-    ierr = VecNorm(y,NORM_2,&rnorm);CHKERRQ(ierr);
-    if (rnorm > 1.e-10) {
-      ierr = PetscPrintf(PETSC_COMM_WORLD,"Error with composite multiplicative after merge %G\n",rnorm);
-    }
-
-    /* 
-       Free work space.  All PETSc objects should be destroyed when they
-       are no longer needed.
-    */
-    ierr = VecDestroy(&x);CHKERRQ(ierr);
-    ierr = VecDestroy(&y);CHKERRQ(ierr);
-    ierr = VecDestroy(&work);CHKERRQ(ierr);
-    ierr = VecDestroy(&z);CHKERRQ(ierr);
-    ierr = MatDestroy(&A[0]);CHKERRQ(ierr);
-    ierr = MatDestroy(&A[1]);CHKERRQ(ierr);
-    ierr = MatDestroy(&A[2]);CHKERRQ(ierr);
->>>>>>> 1ba60692
 
   ierr = PetscFinalize();
   return 0;
