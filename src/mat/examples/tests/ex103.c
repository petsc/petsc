--- conflicted
+++ resolved
@@ -97,18 +97,10 @@
   ierr = MatSetOption(C,MAT_SYMMETRY_ETERNAL,PETSC_TRUE);CHKERRQ(ierr); 
 
   ierr = MatGetFactor(C,MAT_SOLVER_PETSC,MAT_FACTOR_CHOLESKY,&F);CHKERRQ(ierr);
-<<<<<<< HEAD
   ierr = MatCholeskyFactorSymbolic(F,C,perm,&info);CHKERRQ(ierr);
   for (nfact = 0; nfact < 2; nfact++){
     if (!rank) printf(" Cholesky nfact %d\n",nfact);
     ierr = MatCholeskyFactorNumeric(F,C1,&info);CHKERRQ(ierr);
-=======
-  ierr = MatCholeskyFactorSymbolic(C,perm,&info,&F);CHKERRQ(ierr);
- 
-  for (nfact = 0; nfact < 2; nfact++){
-    if (!rank) printf(" Cholesky nfact %d\n",nfact);
-    ierr = MatCholeskyFactorNumeric(C,&info,&F);CHKERRQ(ierr);
->>>>>>> 49828087
 
     /* Test MatSolve() */
     for (nsolve = 0; nsolve < 5; nsolve++){
