--- conflicted
+++ resolved
@@ -6,11 +6,7 @@
 LOCDIR		 = src/mat/examples/tests/
 EXAMPLESC	 = ex1.c ex2.c ex3.c ex4.c ex5.c ex6.c ex7.c ex8.c ex9.c \
                 ex10.c ex11.c ex12.c ex13.c ex14.c ex15.c ex16.c ex17.c ex18.c \
-<<<<<<< HEAD
-                ex19.c ex20.c ex21.c ex22.c ex24.c ex25.c ex26.c ex27.c ex28.c ex29.c \
-=======
-                ex19.c ex20.c ex21.c ex22.c ex23.c ex24.c ex25.c ex27.c ex28.c ex29.c \
->>>>>>> f0ae7da4
+                ex19.c ex20.c ex21.c ex22.c ex23.c ex24.c ex25.c ex26.c ex27.c ex28.c ex29.c \
                 ex30.c ex31.c ex32.c ex33.c ex34.c ex35.c ex37.c ex38.c \
                 ex40.c ex41.c ex42.c ex43.c ex44.c ex45.c ex47.c ex48.c \
                 ex49.c ex50.c ex51.c ex52.c ex53.c ex54.c ex55.c ex56.c \
@@ -1154,18 +1150,6 @@
 	   if (${DIFF} output/ex22_1.out ex22_1.tmp) then true; \
 	   else printf "${PWD}\nPossible problem with ex22_1, diffs above\n=========================================\n"; fi; \
 	   ${RM} -f ex22_1.tmp
-<<<<<<< HEAD
-runex26:
-	-@${MPIEXEC} -n 1  ./ex26 > ex26_1.tmp 2>&1;   \
-	   if (${DIFF} output/ex26_1.out ex26_1.tmp) then true; \
-	   else printf "${PWD}\nPossible problem with ex26_1, diffs above\n=========================================\n"; fi; \
-	   ${RM} -f ex26_1.tmp
-runex26_2:
-	-@${MPIEXEC} -n 1  ./ex26 -bs 2 > ex26_2.tmp 2>&1;   \
-	   if (${DIFF} output/ex26_2.out ex26_2.tmp) then true; \
-	   else printf "${PWD}\nPossible problem with ex26_2, diffs above\n=========================================\n"; fi; \
-	   ${RM} -f ex26_2.tmp
-=======
 runex23:
 	-@${MPIEXEC} -n 1  ./ex23 > ex23_1.tmp 2>&1;   \
 	   if (${DIFF} output/ex23_1.out ex23_1.tmp) then true; \
@@ -1186,7 +1170,16 @@
 	   if (${DIFF} output/ex23_4.out ex23_4.tmp) then true; \
 	   else printf "${PWD}\nPossible problem with ex23_4, diffs above\n=========================================\n"; fi; \
 	   ${RM} -f ex23_4.tmp
->>>>>>> f0ae7da4
+runex26:
+	-@${MPIEXEC} -n 1  ./ex26 > ex26_1.tmp 2>&1;   \
+	   if (${DIFF} output/ex26_1.out ex26_1.tmp) then true; \
+	   else printf "${PWD}\nPossible problem with ex26_1, diffs above\n=========================================\n"; fi; \
+	   ${RM} -f ex26_1.tmp
+runex26_2:
+	-@${MPIEXEC} -n 1  ./ex26 -bs 2 > ex26_2.tmp 2>&1;   \
+	   if (${DIFF} output/ex26_2.out ex26_2.tmp) then true; \
+	   else printf "${PWD}\nPossible problem with ex26_2, diffs above\n=========================================\n"; fi; \
+	   ${RM} -f ex26_2.tmp
 runex29:
 	-@${MPIEXEC} -n 1 ./ex29 > ex29_1.tmp 2>&1;   \
 	   if (${DIFF} output/ex29_1.out ex29_1.tmp) then true; \
@@ -2582,11 +2575,8 @@
                                  runex18_9 runex18_10 runex18_11 runex18_12 runex18_13 runex18_14 ex18.rm \
                                  ex19.PETSc runex19 ex19.rm ex20.PETSc runex20 \
                                  ex20.rm ex21.PETSc runex21 ex21.rm ex22.PETSc runex22 ex22.rm ex16.PETSc runex16 ex16.rm \
-<<<<<<< HEAD
+                                 ex23.PETSc runex23 runex23_2 runex23_3 runex23_4 ex23.rm \
                                  ex26.PETSc runex26 runex26_2 ex26.rm \
-=======
-                                 ex23.rm ex23.PETSc runex23 runex23_2 runex23_3 runex23_4 ex23.rm \
->>>>>>> f0ae7da4
                                  ex29.PETSc runex29 ex29.rm \
                                  ex45.PETSc ex45.rm ex55.PETSc runex55 runex55_2 ex55.rm \
                                  ex59.PETSc runex59 runex59_2 runex59_baij runex59_2_baij  runex59_sbaij runex59_2_sbaij ex59.rm\
