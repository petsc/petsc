--- conflicted
+++ resolved
@@ -39,13 +39,8 @@
 PETSC_EXTERN PetscErrorCode MatCreate_BlockMat(Mat);
 PETSC_EXTERN PetscErrorCode MatCreate_Nest(Mat);
 
-<<<<<<< HEAD
-PETSC_EXTERN PetscErrorCode MatCreate_SeqELL(Mat);
-PETSC_EXTERN PetscErrorCode MatCreate_MPIELL(Mat);
-=======
 PETSC_EXTERN PetscErrorCode MatCreate_SeqSELL(Mat);
 PETSC_EXTERN PetscErrorCode MatCreate_MPISELL(Mat);
->>>>>>> c3f6d4ef
 
 #if defined PETSC_HAVE_CUSP
 PETSC_EXTERN PetscErrorCode MatCreate_SeqAIJCUSP(Mat);
@@ -142,15 +137,9 @@
   ierr = MatRegister(MATBLOCKMAT,       MatCreate_BlockMat);CHKERRQ(ierr);
   ierr = MatRegister(MATNEST,           MatCreate_Nest);CHKERRQ(ierr);
 
-<<<<<<< HEAD
-  ierr = MatRegisterBaseName(MATELL,MATSEQELL,MATMPIELL);CHKERRQ(ierr);
-  ierr = MatRegister(MATMPIELL,         MatCreate_MPIELL);CHKERRQ(ierr);
-  ierr = MatRegister(MATSEQELL,         MatCreate_SeqELL);CHKERRQ(ierr);
-=======
   ierr = MatRegisterBaseName(MATSELL,MATSEQSELL,MATMPISELL);CHKERRQ(ierr);
   ierr = MatRegister(MATMPISELL,         MatCreate_MPISELL);CHKERRQ(ierr);
   ierr = MatRegister(MATSEQSELL,         MatCreate_SeqSELL);CHKERRQ(ierr);
->>>>>>> c3f6d4ef
 
 #if defined PETSC_HAVE_CUSP
   ierr = MatRegisterBaseName(MATAIJCUSP,MATSEQAIJCUSP,MATMPIAIJCUSP);CHKERRQ(ierr);
