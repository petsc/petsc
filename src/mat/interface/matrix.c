--- conflicted
+++ resolved
@@ -964,7 +964,6 @@
 }
 
 /*@
-<<<<<<< HEAD
   MatResetHash - Reset the matrix so that it will use a hash table for the next round of `MatSetValues()` and `MatAssemblyBegin()`/`MatAssemblyEnd()`.
 
   Collective
@@ -998,10 +997,7 @@
 }
 
 /*@
-  MatSetUp - Sets up the internal matrix data structures for later use.
-=======
   MatSetUp - Sets up the internal matrix data structures for later use by the matrix
->>>>>>> 1d017dde
 
   Collective
 
