--- conflicted
+++ resolved
@@ -1358,14 +1358,10 @@
    The values in idxm would be 1 2; that is the first index for each block divided by 
    the block size.
 
-<<<<<<< HEAD
-   By default the values, v, are row-oriented. So the layout of 
-=======
    Note that you must call MatSetBlockSize() when constructing this matrix (and before
    preallocating it).
 
    By default the values, v, are row-oriented and unsorted. So the layout of 
->>>>>>> d474993d
    v is the same as for MatSetValues(). See MatSetOption() for other options.
 
    Calls to MatSetValuesBlocked() with the INSERT_VALUES and ADD_VALUES 
