--- conflicted
+++ resolved
@@ -213,11 +213,7 @@
       }
       /* all done? */
       t1   = nloc - nDone;
-<<<<<<< HEAD
-      ierr = MPI_Allreduce(&t1, &t2, 1, MPIU_INT, MPI_SUM, comm);CHKERRQ(ierr); /* synchronous version */
-=======
       ierr = MPIU_Allreduce(&t1, &t2, 1, MPIU_INT, MPI_SUM, comm);CHKERRQ(ierr); /* synchronous version */
->>>>>>> f6a9b476
       if (!t2) break;
     } else break; /* all done */
   } /* outer parallel MIS loop */
