static char help[] = "Multiphase flow in a porous medium in 1d.\n\n";
#include <petscdm.h>
#include <petscdmda.h>
#include <petscsnes.h>

typedef struct {
  DM        cda;
  Vec       uold;
  Vec       Kappa;
  PetscReal phi;
  PetscReal kappaWet;
  PetscReal kappaNoWet;
  PetscReal dt;
  /* Boundary conditions */
  PetscReal sl, vl, pl;
} AppCtx;

typedef struct {
  PetscScalar s; /* The saturation on each cell */
  PetscScalar v; /* The velocity on each face */
  PetscScalar p; /* The pressure on each cell */
} Field;

/*
   FormPermeability - Forms permeability field.

   Input Parameters:
   user - user-defined application context

   Output Parameter:
   Kappa - vector
 */
PetscErrorCode FormPermeability(DM da, Vec Kappa, AppCtx *user)
{
  DM             cda;
  Vec            c;
  PetscScalar    *K;
  PetscScalar    *coords;
  PetscInt       xs, xm, i;
  PetscErrorCode ierr;

  PetscFunctionBeginUser;
  ierr = DMGetCoordinateDM(da, &cda);CHKERRQ(ierr);
  ierr = DMGetCoordinates(da, &c);CHKERRQ(ierr);
  ierr = DMDAGetCorners(da, &xs,NULL,NULL, &xm,NULL,NULL);CHKERRQ(ierr);
  ierr = DMDAVecGetArray(da, Kappa, &K);CHKERRQ(ierr);
  ierr = DMDAVecGetArray(cda, c, &coords);CHKERRQ(ierr);
  for (i = xs; i < xs+xm; ++i) {
#if 1
    K[i] = 1.0;
#else
    /* Notch */
    if (i == (xs+xm)/2) K[i] = 0.00000001;
    else K[i] = 1.0;
#endif
  }
  ierr = DMDAVecRestoreArray(da, Kappa, &K);CHKERRQ(ierr);
  ierr = DMDAVecRestoreArray(cda, c, &coords);CHKERRQ(ierr);
  PetscFunctionReturn(0);
}

/*
   FormFunctionLocal - Evaluates nonlinear residual, F(x) on local process patch
*/
PetscErrorCode FormFunctionLocal(DMDALocalInfo *info, Field *u, Field *f, AppCtx *user)
{
  Vec            L;
  PetscReal      phi        = user->phi;
  PetscReal      dt         = user->dt;
  PetscReal      dx         = 1.0/(PetscReal)(info->mx-1);
  PetscReal      alpha      = 2.0;
  PetscReal      beta       = 2.0;
  PetscReal      kappaWet   = user->kappaWet;
  PetscReal      kappaNoWet = user->kappaNoWet;
  Field          *uold;
  PetscScalar    *Kappa;
  PetscInt       i;
  PetscErrorCode ierr;

  PetscFunctionBeginUser;
  ierr = DMGetGlobalVector(user->cda, &L);CHKERRQ(ierr);

  ierr = DMDAVecGetArray(info->da, user->uold,  &uold);CHKERRQ(ierr);
  ierr = DMDAVecGetArray(user->cda, user->Kappa, &Kappa);CHKERRQ(ierr);
  /* Compute residual over the locally owned part of the grid */
  for (i = info->xs; i < info->xs+info->xm; ++i) {
    if (i == 0) {
      f[i].s = u[i].s - user->sl;
      f[i].v = u[i].v - user->vl;
      f[i].p = u[i].p - user->pl;
    } else {
      PetscScalar K          = 2*dx/(dx/Kappa[i] + dx/Kappa[i-1]);
      PetscReal   lambdaWet  = kappaWet*PetscPowScalar(u[i].s, alpha);
      PetscReal   lambda     = lambdaWet + kappaNoWet*PetscPowScalar(1-u[i].s, beta);
      PetscReal   lambdaWetL = kappaWet*PetscPowScalar(u[i-1].s, alpha);
      PetscReal   lambdaL    = lambdaWetL + kappaNoWet*PetscPowScalar(1-u[i-1].s, beta);

      f[i].s = phi*(u[i].s - uold[i].s) + (dt/dx)*((lambdaWet/lambda)*u[i].v - (lambdaWetL/lambdaL)*u[i-1].v);

      f[i].v = u[i].v + K*lambda*(u[i].p - u[i-1].p)/dx;

      /*pxx     = (2.0*u[i].p - u[i-1].p - u[i+1].p)/dx;*/
      f[i].p = u[i].v - u[i-1].v;
    }
  }
  ierr = DMDAVecRestoreArray(info->da, user->uold, &uold);CHKERRQ(ierr);
  ierr = DMDAVecRestoreArray(user->cda, user->Kappa, &Kappa);CHKERRQ(ierr);
  /* ierr = PetscLogFlops(11.0*info->ym*info->xm);CHKERRQ(ierr); */

  ierr = DMRestoreGlobalVector(user->cda, &L);CHKERRQ(ierr);
  PetscFunctionReturn(0);
}

int main(int argc, char **argv)
{
  SNES           snes;   /* nonlinear solver */
  DM             da;     /* grid */
  Vec            u;      /* solution vector */
  AppCtx         user;   /* user-defined work context */
  PetscReal      t = 0.0;/* time */
  PetscErrorCode ierr;
  PetscInt       n;

  ierr = PetscInitialize(&argc, &argv, NULL,help);if (ierr) return ierr;
  /* Create solver */
  ierr = SNESCreate(PETSC_COMM_WORLD, &snes);CHKERRQ(ierr);
  /* Create mesh */
  ierr = DMDACreate1d(PETSC_COMM_WORLD,DM_BOUNDARY_NONE,4,3,1,NULL,&da);CHKERRQ(ierr);
  ierr = DMSetFromOptions(da);CHKERRQ(ierr);
  ierr = DMSetUp(da);CHKERRQ(ierr);
  ierr = DMSetApplicationContext(da, &user);CHKERRQ(ierr);
  ierr = SNESSetDM(snes, da);CHKERRQ(ierr);
  /* Create coefficient */
  ierr = DMDACreate1d(PETSC_COMM_WORLD,DM_BOUNDARY_NONE,4,1,1,NULL,&user.cda);CHKERRQ(ierr);
  ierr = DMSetFromOptions(user.cda);CHKERRQ(ierr);
  ierr = DMSetUp(user.cda);CHKERRQ(ierr);
  ierr = DMDASetUniformCoordinates(user.cda, 0.0, 1.0, 0.0, 1.0, 0.0, 1.0);CHKERRQ(ierr);
  ierr = DMGetGlobalVector(user.cda, &user.Kappa);CHKERRQ(ierr);
  ierr = FormPermeability(user.cda, user.Kappa, &user);CHKERRQ(ierr);
  /* Setup Problem */
  ierr = DMDASNESSetFunctionLocal(da,INSERT_VALUES,(PetscErrorCode (*)(DMDALocalInfo*,void*,void*,void*))FormFunctionLocal,&user);CHKERRQ(ierr);
  ierr = DMGetGlobalVector(da, &u);CHKERRQ(ierr);
  ierr = DMGetGlobalVector(da, &user.uold);CHKERRQ(ierr);

  user.sl  = 1.0;
  user.vl  = 0.1;
  user.pl  = 1.0;
  user.phi = 1.0;

  user.kappaWet   = 1.0;
  user.kappaNoWet = 0.3;

  /* Time Loop */
  user.dt = 0.1;
  for (n = 0; n < 100; ++n, t += user.dt) {
    ierr = PetscPrintf(PETSC_COMM_WORLD, "Starting time %g\n", t);CHKERRQ(ierr);
    ierr = VecView(u, PETSC_VIEWER_DRAW_WORLD);CHKERRQ(ierr);
    /* Solve */
    ierr = SNESSetFromOptions(snes);CHKERRQ(ierr);
    ierr = SNESSolve(snes, NULL, u);CHKERRQ(ierr);
    /* Update */
    ierr = VecCopy(u, user.uold);CHKERRQ(ierr);

    ierr = VecView(u, PETSC_VIEWER_DRAW_WORLD);CHKERRQ(ierr);
  }
  /* Cleanup */
  ierr = DMRestoreGlobalVector(da, &u);CHKERRQ(ierr);
  ierr = DMRestoreGlobalVector(da, &user.uold);CHKERRQ(ierr);
  ierr = DMRestoreGlobalVector(user.cda, &user.Kappa);CHKERRQ(ierr);
  ierr = DMDestroy(&user.cda);CHKERRQ(ierr);
  ierr = DMDestroy(&da);CHKERRQ(ierr);
  ierr = SNESDestroy(&snes);CHKERRQ(ierr);
  ierr = PetscFinalize();
  return ierr;
}

/*TEST

  test:
    suffix: 0
<<<<<<< HEAD
=======
    requires: !single
>>>>>>> 9811f190
    args: -snes_converged_reason -snes_monitor_short

TEST*/<|MERGE_RESOLUTION|>--- conflicted
+++ resolved
@@ -178,10 +178,7 @@
 
   test:
     suffix: 0
-<<<<<<< HEAD
-=======
     requires: !single
->>>>>>> 9811f190
     args: -snes_converged_reason -snes_monitor_short
 
 TEST*/