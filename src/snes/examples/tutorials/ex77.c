static char help[] = "Nonlinear elasticity problem in 3d with simplicial finite elements.\n\
We solve a nonlinear elasticity problem, modelled as an incompressible Neo-Hookean solid, \n\
 with pressure loading in a rectangular domain, using a parallel unstructured mesh (DMPLEX) to discretize it.\n\n\n";

/*
Nonlinear elasticity problem, which we discretize using the finite
element method on an unstructured mesh. This uses both Dirichlet boundary conditions (fixed faces) 
and nonlinear Neumann boundary conditions (pressure loading).
The Lagrangian density (modulo boundary conditions) for this problem is given by 
\begin{equation}
  \frac{\mu}{2} (\mathrm{Tr}{C}-3) + J p + \frac{\kappa}{2} (J-1).
\end{equation}

Discretization:

We use PetscFE to generate a tabulation of the finite element basis functions
at quadrature points. We can currently generate an arbitrary order Lagrange
element.

Field Data:

  DMPLEX data is organized by point, and the closure operation just stacks up the
data from each sieve point in the closure. Thus, for a P_2-P_1 Stokes element, we
have

  cl{e} = {f e_0 e_1 e_2 v_0 v_1 v_2}
  x     = [u_{e_0} v_{e_0} u_{e_1} v_{e_1} u_{e_2} v_{e_2} u_{v_0} v_{v_0} p_{v_0} u_{v_1} v_{v_1} p_{v_1} u_{v_2} v_{v_2} p_{v_2}]

The problem here is that we would like to loop over each field separately for
integration. Therefore, the closure visitor in DMPlexVecGetClosure() reorders
the data so that each field is contiguous

  x'    = [u_{e_0} v_{e_0} u_{e_1} v_{e_1} u_{e_2} v_{e_2} u_{v_0} v_{v_0} u_{v_1} v_{v_1} u_{v_2} v_{v_2} p_{v_0} p_{v_1} p_{v_2}]

Likewise, DMPlexVecSetClosure() takes data partitioned by field, and correctly
puts it into the Sieve ordering.

*/

#include <petscdmplex.h>
#include <petscsnes.h>
#include <petscds.h>

typedef enum {RUN_FULL, RUN_TEST} RunType;

typedef struct {
  PetscInt      debug;             /* The debugging level */
  RunType       runType;           /* Whether to run tests, or solve the full problem */
  PetscLogEvent createMeshEvent;
  PetscBool     showInitial, showSolution;
  /* Domain and mesh definition */
  PetscInt      dim;               /* The topological mesh dimension */
  PetscBool     interpolate;       /* Generate intermediate mesh elements */
  PetscBool     simplex;           /* Use simplices or tensor product cells */
  PetscReal     refinementLimit;   /* The largest allowable cell volume */
  PetscBool     testPartition;     /* Use a fixed partitioning for testing */
  PetscReal     mu;                /* The shear modulus */
  PetscReal     p_wall;            /* The wall pressure */
} AppCtx;

PETSC_STATIC_INLINE void Det2D(PetscReal *detJ, const PetscReal J[])
{
  *detJ = J[0]*J[3] - J[1]*J[2];
}

PETSC_STATIC_INLINE void Det3D(PetscReal *detJ, const PetscReal J[])
{
  *detJ = (J[0*3+0]*(J[1*3+1]*J[2*3+2] - J[1*3+2]*J[2*3+1]) +
           J[0*3+1]*(J[1*3+2]*J[2*3+0] - J[1*3+0]*J[2*3+2]) +
           J[0*3+2]*(J[1*3+0]*J[2*3+1] - J[1*3+1]*J[2*3+0]));
}

PETSC_STATIC_INLINE void Cof2D(PetscReal C[], const PetscReal A[])
{
  C[0] =  A[3];
  C[1] = -A[2];
  C[2] = -A[1];
  C[3] =  A[0];
}

PETSC_STATIC_INLINE void Cof3D(PetscReal C[], const PetscReal A[])
{
  C[0*3+0] = A[1*3+1]*A[2*3+2] - A[1*3+2]*A[2*3+1];
  C[0*3+1] = A[1*3+2]*A[2*3+0] - A[1*3+0]*A[2*3+2];
  C[0*3+2] = A[1*3+0]*A[2*3+1] - A[1*3+1]*A[2*3+0];
  C[1*3+0] = A[0*3+2]*A[2*3+1] - A[0*3+1]*A[2*3+2];
  C[1*3+1] = A[0*3+0]*A[2*3+2] - A[0*3+2]*A[2*3+0];
  C[1*3+2] = A[0*3+1]*A[2*3+0] - A[0*3+0]*A[2*3+1];
  C[2*3+0] = A[0*3+1]*A[1*3+2] - A[0*3+2]*A[1*3+1];
  C[2*3+1] = A[0*3+2]*A[1*3+0] - A[0*3+0]*A[1*3+2];
  C[2*3+2] = A[0*3+0]*A[1*3+1] - A[0*3+1]*A[1*3+0];
}

PetscErrorCode zero_scalar(PetscInt dim, PetscReal time, const PetscReal x[], PetscInt Nf, PetscScalar *u, void *ctx)
{
  u[0] = 0.0;
  return 0;
}

PetscErrorCode zero_vector(PetscInt dim, PetscReal time, const PetscReal x[], PetscInt Nf, PetscScalar *u, void *ctx)
{
  const PetscInt Ncomp = dim;

  PetscInt       comp;
  for (comp = 0; comp < Ncomp; ++comp) u[comp] = 0.0;
  return 0;
}

PetscErrorCode coordinates(PetscInt dim, PetscReal time, const PetscReal x[], PetscInt Nf, PetscScalar *u, void *ctx)
{
  const PetscInt Ncomp = dim;

  PetscInt       comp;
  for (comp = 0; comp < Ncomp; ++comp) u[comp] = x[comp];
  return 0;
}

PetscErrorCode elasticityMaterial(PetscInt dim, PetscReal time, const PetscReal x[], PetscInt Nf, PetscScalar *u, void *ctx)
{
  AppCtx *user = (AppCtx *) ctx; 
  u[0] = user->mu;
  return 0;
}

PetscErrorCode wallPressure(PetscInt dim, PetscReal time, const PetscReal x[], PetscInt Nf, PetscScalar *u, void *ctx)
{
  AppCtx *user = (AppCtx *) ctx; 
  u[0] = user->p_wall;
  return 0;
}

void f1_u_3d(PetscInt dim, PetscInt Nf, PetscInt NfAux,
          const PetscInt uOff[], const PetscInt uOff_x[], const PetscScalar u[], const PetscScalar u_t[], const PetscScalar u_x[],
          const PetscInt aOff[], const PetscInt aOff_x[], const PetscScalar a[], const PetscScalar a_t[], const PetscScalar a_x[],
          PetscReal t, const PetscReal x[], PetscScalar f1[])
{
  const PetscInt  Ncomp = dim;
  const PetscReal mu = a[0], kappa = 3.0;
  PetscReal       cofu_x[Ncomp*dim], detu_x, p = u[Ncomp];

  Cof3D(cofu_x, u_x);
  Det3D(&detu_x, u_x);
  p += kappa * (detu_x - 1.0);

  /* f1 is the first Piola-Kirchhoff tensor */
  PetscInt comp, d;
  for (comp = 0; comp < Ncomp; ++comp) {
    for (d = 0; d < dim; ++d) {
      f1[comp*dim+d] = mu * u_x[comp*dim+d] + p * cofu_x[comp*dim+d];
    }
  }
}

void g3_uu_3d(PetscInt dim, PetscInt Nf, PetscInt NfAux,
          const PetscInt uOff[], const PetscInt uOff_x[], const PetscScalar u[], const PetscScalar u_t[], const PetscScalar u_x[],
          const PetscInt aOff[], const PetscInt aOff_x[], const PetscScalar a[], const PetscScalar a_t[], const PetscScalar a_x[],
          PetscReal t, PetscReal u_tShift, const PetscReal x[], PetscScalar g3[])
{
  const PetscInt  Ncomp = dim;
  const PetscReal mu = a[0], kappa = 3.0;
  PetscReal       cofu_x[Ncomp*dim], detu_x, pp, pm, p = u[Ncomp];

  Cof3D(cofu_x, u_x);
  Det3D(&detu_x, u_x);
  p += kappa * (detu_x - 1.0);
  pp = p/detu_x + kappa;
  pm = p/detu_x;

  /* g3 is the first elasticity tensor, i.e. A_i^I_j^J = S^{IJ} g_{ij} + C^{KILJ} F^k_K F^l_L g_{kj} g_{li} */
  PetscInt compI, compJ, d1, d2;
  for (compI = 0; compI < Ncomp; ++compI) {
    for (compJ = 0; compJ < Ncomp; ++compJ) {
      const PetscReal G = (compI == compJ) ? 1.0 : 0.0;

      for (d1 = 0; d1 < dim; ++d1) {
        for (d2 = 0; d2 < dim; ++d2) {
          const PetscReal g = (d1 == d2) ? 1.0 : 0.0;

          g3[((compI*Ncomp+compJ)*dim+d1)*dim+d2] = g * G * mu + pp * cofu_x[compI*dim+d1] * cofu_x[compJ*dim+d2] - pm * cofu_x[compI*dim+d2] * cofu_x[compJ*dim+d1];
        }
      }
    }
  }
}

void f0_bd_u_3d(PetscInt dim, PetscInt Nf, PetscInt NfAux,
    const PetscInt uOff[], const PetscInt uOff_x[], const PetscScalar u[], const PetscScalar u_t[], const PetscScalar u_x[],
    const PetscInt aOff[], const PetscInt aOff_x[], const PetscScalar a[], const PetscScalar a_t[], const PetscScalar a_x[],
    PetscReal t, const PetscReal x[], const PetscReal n[], PetscScalar f0[])
{
  const PetscInt    Ncomp = dim;
  const PetscScalar p = a[aOff[1]];
  PetscReal         cofu_x[Ncomp*dim];
  PetscInt          comp, d;

  Cof3D(cofu_x, u_x);
  for (comp = 0; comp < Ncomp; ++comp) {
    for (d = 0, f0[comp] = 0.0; d < dim; ++d) f0[comp] += cofu_x[comp*dim+d] * n[d];
    f0[comp] *= p;
  }
}

void g1_bd_uu_3d(PetscInt dim, PetscInt Nf, PetscInt NfAux,
    const PetscInt uOff[], const PetscInt uOff_x[], const PetscScalar u[], const PetscScalar u_t[], const PetscScalar u_x[],
    const PetscInt aOff[], const PetscInt aOff_x[], const PetscScalar a[], const PetscScalar a_t[], const PetscScalar a_x[],
    PetscReal t, PetscReal u_tShift, const PetscReal x[], const PetscReal n[], PetscScalar g1[])
{
  const PetscInt Ncomp = dim;
  PetscScalar    p = a[aOff[1]];
  PetscReal      cofu_x[Ncomp*dim], m[Ncomp], detu_x;

  Cof3D(cofu_x, u_x);
  Det3D(&detu_x, u_x);
  p /= detu_x;

  PetscInt comp, compI, compJ, d;
  for (comp = 0; comp < Ncomp; ++comp) for (d = 0, m[comp] = 0.0; d < dim; ++d) m[comp] += cofu_x[comp*dim+d] * n[d];
  for (compI = 0; compI < Ncomp; ++compI) {
    for (compJ = 0; compJ < Ncomp; ++compJ) {
      for (d = 0; d < dim; ++d) {
        g1[(compI*Ncomp+compJ)*dim+d] = p * (m[compI] * cofu_x[compJ*dim+d] - cofu_x[compI*dim+d] * m[compJ]);
      }
    }
  }
}

void f0_p_3d(PetscInt dim, PetscInt Nf, PetscInt NfAux,
          const PetscInt uOff[], const PetscInt uOff_x[], const PetscScalar u[], const PetscScalar u_t[], const PetscScalar u_x[],
          const PetscInt aOff[], const PetscInt aOff_x[], const PetscScalar a[], const PetscScalar a_t[], const PetscScalar a_x[],
          PetscReal t, const PetscReal x[], PetscScalar f0[])
{
  PetscReal detu_x;
  Det3D(&detu_x, u_x);
  f0[0] = detu_x - 1.0;
}

void g1_pu_3d(PetscInt dim, PetscInt Nf, PetscInt NfAux,
           const PetscInt uOff[], const PetscInt uOff_x[], const PetscScalar u[], const PetscScalar u_t[], const PetscScalar u_x[],
           const PetscInt aOff[], const PetscInt aOff_x[], const PetscScalar a[], const PetscScalar a_t[], const PetscScalar a_x[],
           PetscReal t, PetscReal u_tShift, const PetscReal x[], PetscScalar g1[])
{
  Cof3D(g1, u_x);
}

void g2_up_3d(PetscInt dim, PetscInt Nf, PetscInt NfAux,
           const PetscInt uOff[], const PetscInt uOff_x[], const PetscReal u[], const PetscReal u_t[], const PetscReal u_x[],
           const PetscInt aOff[], const PetscInt aOff_x[], const PetscReal a[], const PetscReal a_t[], const PetscReal a_x[],
           PetscReal t, PetscReal u_tShift, const PetscReal x[], PetscReal g2[])
{
  Cof3D(g2, u_x);
}

#undef __FUNCT__
#define __FUNCT__ "ProcessOptions"
PetscErrorCode ProcessOptions(MPI_Comm comm, AppCtx *options)
{
  const char    *runTypes[2] = {"full", "test"};
  PetscInt       run;
  PetscErrorCode ierr;

  PetscFunctionBeginUser;
  options->debug           = 0;
  options->runType         = RUN_FULL;
  options->dim             = 3;
  options->interpolate     = PETSC_FALSE;
  options->simplex         = PETSC_TRUE;
  options->refinementLimit = 0.0;
  options->mu              = 1.0;
  options->p_wall          = 0.4;
  options->testPartition   = PETSC_FALSE;
  options->showInitial     = PETSC_FALSE;
  options->showSolution    = PETSC_TRUE;

  ierr = PetscOptionsBegin(comm, "", "Nonlinear elasticity problem options", "DMPLEX");CHKERRQ(ierr);
  ierr = PetscOptionsInt("-debug", "The debugging level", "ex77.c", options->debug, &options->debug, NULL);CHKERRQ(ierr);
  run  = options->runType;
  ierr = PetscOptionsEList("-run_type", "The run type", "ex77.c", runTypes, 2, runTypes[options->runType], &run, NULL);CHKERRQ(ierr);

  options->runType = (RunType) run;

  ierr = PetscOptionsInt("-dim", "The topological mesh dimension", "ex77.c", options->dim, &options->dim, NULL);CHKERRQ(ierr);
  ierr = PetscOptionsBool("-interpolate", "Generate intermediate mesh elements", "ex77.c", options->interpolate, &options->interpolate, NULL);CHKERRQ(ierr);
  ierr = PetscOptionsBool("-simplex", "Use simplices or tensor product cells", "ex77.c", options->simplex, &options->simplex, NULL);CHKERRQ(ierr);
  ierr = PetscOptionsReal("-refinement_limit", "The largest allowable cell volume", "ex77.c", options->refinementLimit, &options->refinementLimit, NULL);CHKERRQ(ierr);
  ierr = PetscOptionsBool("-test_partition", "Use a fixed partition for testing", "ex77.c", options->testPartition, &options->testPartition, NULL);CHKERRQ(ierr);
  ierr = PetscOptionsReal("-shear_modulus", "The shear modulus", "ex77.c", options->mu, &options->mu, NULL);CHKERRQ(ierr);
  ierr = PetscOptionsReal("-wall_pressure", "The wall pressure", "ex77.c", options->p_wall, &options->p_wall, NULL);CHKERRQ(ierr);

  ierr = PetscOptionsBool("-show_initial", "Output the initial guess for verification", "ex77.c", options->showInitial, &options->showInitial, NULL);CHKERRQ(ierr);
  ierr = PetscOptionsBool("-show_solution", "Output the solution for verification", "ex77.c", options->showSolution, &options->showSolution, NULL);CHKERRQ(ierr);
  ierr = PetscOptionsEnd();

  ierr = PetscLogEventRegister("CreateMesh", DM_CLASSID, &options->createMeshEvent);CHKERRQ(ierr);
  PetscFunctionReturn(0);
}

#undef __FUNCT__
#define __FUNCT__ "DMVecViewLocal"
PetscErrorCode DMVecViewLocal(DM dm, Vec v, PetscViewer viewer)
{
  Vec            lv;
  PetscInt       p;
  PetscMPIInt    rank, numProcs;
  PetscErrorCode ierr;

  PetscFunctionBeginUser;
  ierr = MPI_Comm_rank(PetscObjectComm((PetscObject)dm), &rank);CHKERRQ(ierr);
  ierr = MPI_Comm_size(PetscObjectComm((PetscObject)dm), &numProcs);CHKERRQ(ierr);
  ierr = DMGetLocalVector(dm, &lv);CHKERRQ(ierr);
  ierr = DMGlobalToLocalBegin(dm, v, INSERT_VALUES, lv);CHKERRQ(ierr);
  ierr = DMGlobalToLocalEnd(dm, v, INSERT_VALUES, lv);CHKERRQ(ierr);
  ierr = PetscPrintf(PETSC_COMM_WORLD, "Local function\n");CHKERRQ(ierr);
  for (p = 0; p < numProcs; ++p) {
    if (p == rank) {ierr = VecView(lv, PETSC_VIEWER_STDOUT_SELF);CHKERRQ(ierr);}
    ierr = PetscBarrier((PetscObject) dm);CHKERRQ(ierr);
  }
  ierr = DMRestoreLocalVector(dm, &lv);CHKERRQ(ierr);
  PetscFunctionReturn(0);
}

#undef __FUNCT__
#define __FUNCT__ "CreateMesh"
PetscErrorCode CreateMesh(MPI_Comm comm, AppCtx *user, DM *dm)
{
  PetscInt       dim             = user->dim;
  PetscBool      interpolate     = user->interpolate;
  PetscReal      refinementLimit = user->refinementLimit;
  const PetscInt cells[3]        = {3, 3, 3};
  PetscErrorCode ierr;

  PetscFunctionBeginUser;
  ierr = PetscLogEventBegin(user->createMeshEvent,0,0,0,0);CHKERRQ(ierr);
  if (user->simplex) {ierr = DMPlexCreateBoxMesh(comm, dim, dim == 2 ? 2 : 1, interpolate, dm);CHKERRQ(ierr);}
  else               {ierr = DMPlexCreateHexBoxMesh(comm, dim, cells, DM_BOUNDARY_NONE, DM_BOUNDARY_NONE, DM_BOUNDARY_NONE, dm);CHKERRQ(ierr);}
  /* Label the faces (bit of a hack here, until it is properly implemented for simplices) */
  {
    DM              cdm;
    DMLabel         label;
    IS              is;
    PetscInt        d, dim = user->dim, b, f, Nf;
    const PetscInt *faces;
    PetscInt        csize;
    PetscReal      *coords = NULL;
    PetscSection    cs;
    Vec             coordinates ;

    ierr = DMCreateLabel(*dm, "boundary");CHKERRQ(ierr);
    ierr = DMGetLabel(*dm, "boundary", &label);CHKERRQ(ierr);
    ierr = DMPlexMarkBoundaryFaces(*dm, label);CHKERRQ(ierr);
    ierr = DMGetStratumIS(*dm, "boundary", 1,  &is);CHKERRQ(ierr);
    if (is) {
      ierr = ISGetLocalSize(is, &Nf);CHKERRQ(ierr);
      ierr = ISGetIndices(is, &faces);CHKERRQ(ierr);

      ierr = DMGetCoordinatesLocal(*dm, &coordinates);CHKERRQ(ierr);
      ierr = DMGetCoordinateDM(*dm, &cdm);CHKERRQ(ierr);
      ierr = DMGetDefaultSection(cdm, &cs);

      /* Check for each boundary face if any component of its centroid is either 0.0 or 1.0 */
      PetscReal faceCoord;
      PetscInt  v;
      for (f = 0; f < Nf; ++f) {
        ierr = DMPlexVecGetClosure(cdm, cs, coordinates, faces[f], &csize, &coords);
        /* Calculate mean coordinate vector */
        const PetscInt Nv = csize/dim;
        for (d = 0; d < dim; ++d) {
          faceCoord = 0.0;
          for (v = 0; v < Nv; ++v) faceCoord += coords[v*dim+d];
          faceCoord /= Nv;
          for (b = 0; b < 2; ++b) {
            if (PetscAbs(faceCoord - b*1.0) < PETSC_SMALL) {
              ierr = DMSetLabelValue(*dm, "Faces", faces[f], d*2+b+1);CHKERRQ(ierr);
            }
          }
        }
        ierr = DMPlexVecRestoreClosure(cdm, cs, coordinates, faces[f], &csize, &coords);
      }
      ierr = ISRestoreIndices(is, &faces);CHKERRQ(ierr);
    }
    ierr = ISDestroy(&is);CHKERRQ(ierr);
  }
  {
    DM refinedMesh     = NULL;
    DM distributedMesh = NULL;

    /* Refine mesh using a volume constraint */
    ierr = DMPlexSetRefinementLimit(*dm, refinementLimit);CHKERRQ(ierr);
    if (user->simplex) {ierr = DMRefine(*dm, comm, &refinedMesh);CHKERRQ(ierr);}
    if (refinedMesh) {
      ierr = DMDestroy(dm);CHKERRQ(ierr);
      *dm  = refinedMesh;
    }
    /* Setup test partitioning */
    if (user->testPartition) {
      PetscInt         triSizes_n2[2]       = {4, 4};
      PetscInt         triPoints_n2[8]      = {3, 5, 6, 7, 0, 1, 2, 4};
      PetscInt         triSizes_n3[3]       = {2, 3, 3};
      PetscInt         triPoints_n3[8]      = {3, 5, 1, 6, 7, 0, 2, 4};
      PetscInt         triSizes_n5[5]       = {1, 2, 2, 1, 2};
      PetscInt         triPoints_n5[8]      = {3, 5, 6, 4, 7, 0, 1, 2};
      PetscInt         triSizes_ref_n2[2]   = {8, 8};
      PetscInt         triPoints_ref_n2[16] = {1, 5, 6, 7, 10, 11, 14, 15, 0, 2, 3, 4, 8, 9, 12, 13};
      PetscInt         triSizes_ref_n3[3]   = {5, 6, 5};
      PetscInt         triPoints_ref_n3[16] = {1, 7, 10, 14, 15, 2, 6, 8, 11, 12, 13, 0, 3, 4, 5, 9};
      PetscInt         triSizes_ref_n5[5]   = {3, 4, 3, 3, 3};
      PetscInt         triPoints_ref_n5[16] = {1, 7, 10, 2, 11, 13, 14, 5, 6, 15, 0, 8, 9, 3, 4, 12};
      const PetscInt  *sizes = NULL;
      const PetscInt  *points = NULL;
      PetscPartitioner part;
      PetscInt         cEnd;
      PetscMPIInt      rank, numProcs;

      ierr = MPI_Comm_rank(comm, &rank);CHKERRQ(ierr);
      ierr = MPI_Comm_size(comm, &numProcs);CHKERRQ(ierr);
      ierr = DMPlexGetHeightStratum(*dm, 0, NULL, &cEnd);CHKERRQ(ierr);
      if (!rank) {
        if (dim == 2 && user->simplex && numProcs == 2 && cEnd == 8) {
           sizes = triSizes_n2; points = triPoints_n2;
        } else if (dim == 2 && user->simplex && numProcs == 3 && cEnd == 8) {
          sizes = triSizes_n3; points = triPoints_n3;
        } else if (dim == 2 && user->simplex && numProcs == 5 && cEnd == 8) {
          sizes = triSizes_n5; points = triPoints_n5;
        } else if (dim == 2 && user->simplex && numProcs == 2 && cEnd == 16) {
           sizes = triSizes_ref_n2; points = triPoints_ref_n2;
        } else if (dim == 2 && user->simplex && numProcs == 3 && cEnd == 16) {
          sizes = triSizes_ref_n3; points = triPoints_ref_n3;
        } else if (dim == 2 && user->simplex && numProcs == 5 && cEnd == 16) {
          sizes = triSizes_ref_n5; points = triPoints_ref_n5;
        } else SETERRQ(comm, PETSC_ERR_ARG_WRONG, "No stored partition matching run parameters");
      }
      ierr = DMPlexGetPartitioner(*dm, &part);CHKERRQ(ierr);
      ierr = PetscPartitionerSetType(part, PETSCPARTITIONERSHELL);CHKERRQ(ierr);
      ierr = PetscPartitionerShellSetPartition(part, numProcs, sizes, points);CHKERRQ(ierr);
    }
    /* Distribute mesh over processes */
    ierr = DMPlexDistribute(*dm, 0, NULL, &distributedMesh);CHKERRQ(ierr);
    if (distributedMesh) {
      ierr = DMDestroy(dm);CHKERRQ(ierr);
      *dm  = distributedMesh;
    }
  }
  ierr = DMSetFromOptions(*dm);CHKERRQ(ierr);
  ierr = DMViewFromOptions(*dm, NULL, "-dm_view");CHKERRQ(ierr);
  
  ierr = PetscLogEventEnd(user->createMeshEvent,0,0,0,0);CHKERRQ(ierr);
  PetscFunctionReturn(0);
}

#undef __FUNCT__
#define __FUNCT__ "SetupProblem"
PetscErrorCode SetupProblem(PetscDS prob, PetscInt dim, AppCtx *user)
{
  PetscErrorCode ierr;

  PetscFunctionBeginUser;
  ierr = PetscDSSetResidual(prob, 0, NULL, f1_u_3d);CHKERRQ(ierr);
  ierr = PetscDSSetResidual(prob, 1, f0_p_3d, NULL);CHKERRQ(ierr);
  ierr = PetscDSSetJacobian(prob, 0, 0, NULL, NULL,  NULL,  g3_uu_3d);CHKERRQ(ierr);
  ierr = PetscDSSetJacobian(prob, 0, 1, NULL, NULL,  g2_up_3d, NULL);CHKERRQ(ierr);
  ierr = PetscDSSetJacobian(prob, 1, 0, NULL, g1_pu_3d, NULL,  NULL);CHKERRQ(ierr);

  ierr = PetscDSSetBdResidual(prob, 0, f0_bd_u_3d, NULL);CHKERRQ(ierr);
  ierr = PetscDSSetBdJacobian(prob, 0, 0, NULL, g1_bd_uu_3d, NULL, NULL);CHKERRQ(ierr);

  ierr = PetscDSAddBoundary(prob, PETSC_TRUE, "fixed", "Faces", 0, 0, NULL, (void (*)()) coordinates, 0, NULL, user);CHKERRQ(ierr);
  ierr = PetscDSAddBoundary(prob, PETSC_FALSE, "pressure", "Faces", 0, 0, NULL, NULL, 0, NULL, user);CHKERRQ(ierr);
  PetscFunctionReturn(0);
}

#undef __FUNCT__
#define __FUNCT__ "SetupMaterial"
PetscErrorCode SetupMaterial(DM dm, DM dmAux, AppCtx *user)
{
  PetscErrorCode (*matFuncs[2])(PetscInt dim, PetscReal time, const PetscReal x[], PetscInt Nf, PetscScalar u[], void *ctx) = {elasticityMaterial, wallPressure};
  Vec            A;
  void *ctxs[] = {user, user};
  PetscErrorCode ierr;

  PetscFunctionBegin;
  ierr = DMCreateLocalVector(dmAux, &A);CHKERRQ(ierr);
  ierr = DMProjectFunctionLocal(dmAux, 0.0, matFuncs, ctxs, INSERT_ALL_VALUES, A);CHKERRQ(ierr);
  ierr = PetscObjectCompose((PetscObject) dm, "A", (PetscObject) A);CHKERRQ(ierr);
  ierr = VecDestroy(&A);CHKERRQ(ierr);
  PetscFunctionReturn(0);
}

#undef __FUNCT__
#define __FUNCT__ "SetupNearNullSpace"
PetscErrorCode SetupNearNullSpace(DM dm, AppCtx *user)
{
  /* Set up the near null space (a.k.a. rigid body modes) that will be used by the multigrid preconditioner */
  DM             subdm;
  MatNullSpace   nearNullSpace;
  PetscInt       fields = 0;
  PetscObject    deformation;
  PetscErrorCode ierr;

  ierr = DMCreateSubDM(dm, 1, &fields, NULL, &subdm);CHKERRQ(ierr);
  ierr = DMPlexCreateRigidBody(subdm, &nearNullSpace);CHKERRQ(ierr);
  ierr = DMGetField(dm, 0, &deformation);CHKERRQ(ierr);
  ierr = PetscObjectCompose(deformation, "nearnullspace", (PetscObject) nearNullSpace);CHKERRQ(ierr);
  ierr = DMDestroy(&subdm);CHKERRQ(ierr);
  ierr = MatNullSpaceDestroy(&nearNullSpace);CHKERRQ(ierr);
}

#undef __FUNCT__
#define __FUNCT__ "SetupDiscretization"
PetscErrorCode SetupDiscretization(DM dm, AppCtx *user)
{
  DM              cdm   = dm, dmAux;
  const PetscInt  dim   = user->dim;
  const PetscBool simplex = user->simplex;
  PetscFE         fe[2], feAux[2];
  PetscQuadrature q;
  PetscDS         prob, probAux;
  PetscErrorCode  ierr;

  PetscFunctionBeginUser;
  /* Create finite element */
  ierr = PetscFECreateDefault(dm, dim, dim, simplex, "def_", PETSC_DEFAULT, &fe[0]);CHKERRQ(ierr);
  ierr = PetscObjectSetName((PetscObject) fe[0], "deformation");CHKERRQ(ierr);
  ierr = PetscFEGetQuadrature(fe[0], &q);CHKERRQ(ierr);
  ierr = PetscFECreateDefault(dm, dim, 1, simplex, "pres_", PETSC_DEFAULT, &fe[1]);CHKERRQ(ierr);
  ierr = PetscFESetQuadrature(fe[1], q);CHKERRQ(ierr);
  ierr = PetscFECreateDefault(dm, dim, 1, simplex, "elastMat_", PETSC_DEFAULT, &feAux);CHKERRQ(ierr);
  ierr = PetscObjectSetName((PetscObject) feAux, "elasticityMaterial");CHKERRQ(ierr);
  ierr = PetscFESetQuadrature(feAux, q);CHKERRQ(ierr);

  ierr = PetscObjectSetName((PetscObject) fe[1], "pressure");CHKERRQ(ierr);
<<<<<<< HEAD
  ierr = PetscFECreateDefault(dm, dim-1, dim, simplex, "bd_def_", PETSC_DEFAULT, &feBd[0]);CHKERRQ(ierr);
  ierr = PetscObjectSetName((PetscObject) feBd[0], "deformation");CHKERRQ(ierr);
  ierr = PetscFEGetQuadrature(feBd[0], &q);CHKERRQ(ierr);
  ierr = PetscFECreateDefault(dm, dim-1, 1, simplex, "bd_pres_", PETSC_DEFAULT, &feBd[1]);CHKERRQ(ierr);
  ierr = PetscFESetQuadrature(feBd[1], q);CHKERRQ(ierr);
  ierr = PetscObjectSetName((PetscObject) feBd[1], "pressure");CHKERRQ(ierr);

=======

  ierr = PetscFECreateDefault(dm, dim, 1, simplex, "elastMat_", order, &feAux[0]);CHKERRQ(ierr);
  ierr = PetscObjectSetName((PetscObject) feAux[0], "elasticityMaterial");CHKERRQ(ierr);
  /* It is not yet possible to define a field on a submesh (e.g. a boundary), so we will use a normal finite element */
  ierr = PetscFECreateDefault(dm, dim, 1, simplex, "wall_pres_", order, &feAux[1]);CHKERRQ(ierr);
  ierr = PetscObjectSetName((PetscObject) feAux[1], "wall_pressure");CHKERRQ(ierr);
>>>>>>> e7b0402c

  /* Set discretization and boundary conditions for each mesh */
  ierr = DMGetDS(dm, &prob);CHKERRQ(ierr);
  ierr = PetscDSSetDiscretization(prob, 0, (PetscObject) fe[0]);CHKERRQ(ierr);
  ierr = PetscDSSetDiscretization(prob, 1, (PetscObject) fe[1]);CHKERRQ(ierr);
  ierr = SetupProblem(prob, dim, user);CHKERRQ(ierr);
  ierr = PetscDSSetFromOptions(prob);CHKERRQ(ierr);
  ierr = PetscDSCreate(PetscObjectComm((PetscObject)dm),&probAux);CHKERRQ(ierr);
  ierr = PetscDSSetDiscretization(probAux, 0, (PetscObject) feAux[0]);CHKERRQ(ierr);
  ierr = PetscDSSetDiscretization(probAux, 1, (PetscObject) feAux[1]);CHKERRQ(ierr);
  ierr = PetscDSSetFromOptions(probAux);CHKERRQ(ierr);
  while (cdm) {
    ierr = DMSetDS(cdm, prob);CHKERRQ(ierr);
    ierr = DMClone(cdm, &dmAux);CHKERRQ(ierr);
    ierr = DMSetDS(dmAux, probAux);CHKERRQ(ierr);
    ierr = PetscObjectCompose((PetscObject) cdm, "dmAux", (PetscObject) dmAux);CHKERRQ(ierr);
    ierr = SetupMaterial(cdm, dmAux, user);CHKERRQ(ierr);
    ierr = DMDestroy(&dmAux);CHKERRQ(ierr);

    ierr = DMGetCoarseDM(cdm, &cdm);CHKERRQ(ierr);
  }
  ierr = PetscDSDestroy(&probAux);CHKERRQ(ierr);
  ierr = PetscFEDestroy(&fe[0]);CHKERRQ(ierr);
  ierr = PetscFEDestroy(&fe[1]);CHKERRQ(ierr);
  ierr = PetscFEDestroy(&feAux[0]);CHKERRQ(ierr);
  ierr = PetscFEDestroy(&feAux[1]);CHKERRQ(ierr);
  PetscFunctionReturn(0);
}


#undef __FUNCT__
#define __FUNCT__ "main"
int main(int argc, char **argv)
{
  SNES           snes;                 /* nonlinear solver */
  DM             dm;                   /* problem definition */
  Vec            u,r;                  /* solution, residual vectors */
  Mat            A,J;                  /* Jacobian matrix */
  MatNullSpace   nullSpace;            /* May be necessary for pressure */
  AppCtx         user;                 /* user-defined work context */
  PetscInt       its;                  /* iterations for convergence */
  PetscErrorCode ierr;

  ierr = PetscInitialize(&argc, &argv, NULL,help);if (ierr) return ierr;
  ierr = ProcessOptions(PETSC_COMM_WORLD, &user);CHKERRQ(ierr);
  ierr = SNESCreate(PETSC_COMM_WORLD, &snes);CHKERRQ(ierr);
  ierr = CreateMesh(PETSC_COMM_WORLD, &user, &dm);CHKERRQ(ierr);
  ierr = SNESSetDM(snes, dm);CHKERRQ(ierr);
  ierr = DMSetApplicationContext(dm, &user);CHKERRQ(ierr);

  ierr = SetupDiscretization(dm, &user);CHKERRQ(ierr);
  ierr = DMPlexCreateClosureIndex(dm, NULL);CHKERRQ(ierr);
  ierr = SetupNearNullSpace(dm, &user);CHKERRQ(ierr);

  ierr = DMCreateGlobalVector(dm, &u);CHKERRQ(ierr);
  ierr = VecDuplicate(u, &r);CHKERRQ(ierr);

  ierr = DMSetMatType(dm,MATAIJ);CHKERRQ(ierr);
  ierr = DMCreateMatrix(dm, &J);CHKERRQ(ierr);
  A = J;

  ierr = DMPlexSetSNESLocalFEM(dm,&user,&user,&user);CHKERRQ(ierr);
  ierr = SNESSetJacobian(snes, A, J, NULL, NULL);CHKERRQ(ierr);

  ierr = SNESSetFromOptions(snes);CHKERRQ(ierr);

  PetscErrorCode (*initialGuess[2])(PetscInt dim, PetscReal time, const PetscReal x[], PetscInt Nf, PetscScalar *u, void* ctx) = {coordinates, zero_scalar};
  ierr = DMProjectFunction(dm, 0.0, initialGuess, NULL, INSERT_VALUES, u);CHKERRQ(ierr);
  if (user.showInitial) {ierr = DMVecViewLocal(dm, u, PETSC_VIEWER_STDOUT_SELF);CHKERRQ(ierr);}

  if (user.runType == RUN_FULL) {
    if (user.debug) {
      ierr = PetscPrintf(PETSC_COMM_WORLD, "Initial guess\n");CHKERRQ(ierr);
      ierr = VecView(u, PETSC_VIEWER_STDOUT_WORLD);CHKERRQ(ierr);
    }
    ierr = SNESSolve(snes, NULL, u);CHKERRQ(ierr);
    ierr = SNESGetIterationNumber(snes, &its);CHKERRQ(ierr);
    ierr = PetscPrintf(PETSC_COMM_WORLD, "Number of SNES iterations = %D\n", its);CHKERRQ(ierr);
    if (user.showSolution) {
      ierr = PetscPrintf(PETSC_COMM_WORLD, "Solution\n");CHKERRQ(ierr);
      ierr = VecChop(u, 3.0e-9);CHKERRQ(ierr);
      ierr = VecView(u, PETSC_VIEWER_STDOUT_WORLD);CHKERRQ(ierr);
    }
  } else {
    PetscReal res = 0.0;

    /* Check initial guess */
    ierr = PetscPrintf(PETSC_COMM_WORLD, "Initial guess\n");CHKERRQ(ierr);
    ierr = VecView(u, PETSC_VIEWER_STDOUT_WORLD);CHKERRQ(ierr);
    /* Check residual */
    ierr = SNESComputeFunction(snes, u, r);CHKERRQ(ierr);
    ierr = PetscPrintf(PETSC_COMM_WORLD, "Initial Residual\n");CHKERRQ(ierr);
    ierr = VecChop(r, 1.0e-10);CHKERRQ(ierr);
    ierr = VecView(r, PETSC_VIEWER_STDOUT_WORLD);CHKERRQ(ierr);
    ierr = VecNorm(r, NORM_2, &res);CHKERRQ(ierr);
    ierr = PetscPrintf(PETSC_COMM_WORLD, "L_2 Residual: %g\n", res);CHKERRQ(ierr);
    /* Check Jacobian */
    {
      Vec          b;
      PetscBool    isNull;

      ierr = SNESComputeJacobian(snes, u, A, A);CHKERRQ(ierr);
      ierr = VecDuplicate(u, &b);CHKERRQ(ierr);
      ierr = VecSet(r, 0.0);CHKERRQ(ierr);
      ierr = SNESComputeFunction(snes, r, b);CHKERRQ(ierr);
      ierr = MatMult(A, u, r);CHKERRQ(ierr);
      ierr = VecAXPY(r, 1.0, b);CHKERRQ(ierr);
      ierr = VecDestroy(&b);CHKERRQ(ierr);
      ierr = PetscPrintf(PETSC_COMM_WORLD, "Au - b = Au + F(0)\n");CHKERRQ(ierr);
      ierr = VecChop(r, 1.0e-10);CHKERRQ(ierr);
      ierr = VecView(r, PETSC_VIEWER_STDOUT_WORLD);CHKERRQ(ierr);
      ierr = VecNorm(r, NORM_2, &res);CHKERRQ(ierr);
      ierr = PetscPrintf(PETSC_COMM_WORLD, "Linear L_2 Residual: %g\n", res);CHKERRQ(ierr);
    }
  }
  ierr = VecViewFromOptions(u, NULL, "-sol_vec_view");CHKERRQ(ierr);

  if (A != J) {ierr = MatDestroy(&A);CHKERRQ(ierr);}
  ierr = MatDestroy(&J);CHKERRQ(ierr);
  ierr = VecDestroy(&u);CHKERRQ(ierr);
  ierr = VecDestroy(&r);CHKERRQ(ierr);
  ierr = SNESDestroy(&snes);CHKERRQ(ierr);
  ierr = DMDestroy(&dm);CHKERRQ(ierr);
  ierr = PetscFinalize();
  return ierr;
}<|MERGE_RESOLUTION|>--- conflicted
+++ resolved
@@ -527,22 +527,12 @@
   ierr = PetscFESetQuadrature(feAux, q);CHKERRQ(ierr);
 
   ierr = PetscObjectSetName((PetscObject) fe[1], "pressure");CHKERRQ(ierr);
-<<<<<<< HEAD
-  ierr = PetscFECreateDefault(dm, dim-1, dim, simplex, "bd_def_", PETSC_DEFAULT, &feBd[0]);CHKERRQ(ierr);
-  ierr = PetscObjectSetName((PetscObject) feBd[0], "deformation");CHKERRQ(ierr);
-  ierr = PetscFEGetQuadrature(feBd[0], &q);CHKERRQ(ierr);
-  ierr = PetscFECreateDefault(dm, dim-1, 1, simplex, "bd_pres_", PETSC_DEFAULT, &feBd[1]);CHKERRQ(ierr);
-  ierr = PetscFESetQuadrature(feBd[1], q);CHKERRQ(ierr);
-  ierr = PetscObjectSetName((PetscObject) feBd[1], "pressure");CHKERRQ(ierr);
-
-=======
 
   ierr = PetscFECreateDefault(dm, dim, 1, simplex, "elastMat_", order, &feAux[0]);CHKERRQ(ierr);
   ierr = PetscObjectSetName((PetscObject) feAux[0], "elasticityMaterial");CHKERRQ(ierr);
   /* It is not yet possible to define a field on a submesh (e.g. a boundary), so we will use a normal finite element */
   ierr = PetscFECreateDefault(dm, dim, 1, simplex, "wall_pres_", order, &feAux[1]);CHKERRQ(ierr);
   ierr = PetscObjectSetName((PetscObject) feAux[1], "wall_pressure");CHKERRQ(ierr);
->>>>>>> e7b0402c
 
   /* Set discretization and boundary conditions for each mesh */
   ierr = DMGetDS(dm, &prob);CHKERRQ(ierr);
