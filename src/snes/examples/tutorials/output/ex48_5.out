--- conflicted
+++ resolved
@@ -16,11 +16,7 @@
   7 SNES Function norm 6.09126e-08 
 Solution statistics after solve: Full
 CONVERGED_FNORM_RELATIVE: Number of SNES iterations = 7, total linear iterations = 91
-<<<<<<< HEAD
-|X|_2 436.046   0 <= u <=  23.8906   -2.81989 <= v <=  2.81989   0 <= c <=  23.8906 
-=======
 |X|_2 436.046   0. <=u <=  23.8906   -2.81989 <= v <=  2.81989   0. <=c <=  23.8906 
->>>>>>> f6a9b476
 Surface statistics: u in [1.240979e+01, 2.389059e+01] mean 1.985571e+01
 Global eta range   3.31802e+10 to 9.2273e+12 converged range 3.31802e+10 to 7.04279e+11
 Global beta2 range 1e+100 to 0. converged range 1e+100 to 0.