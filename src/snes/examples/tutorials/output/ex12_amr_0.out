--- conflicted
+++ resolved
@@ -7,15 +7,6 @@
 0.3125
 0.625
 Process [2]
-<<<<<<< HEAD
-0.8125
-1.125
-Process [3]
-0.5
-0.8125
-0.3125
-0.625
-=======
 0.3125
 0.625
 Process [3]
@@ -23,7 +14,6 @@
 0.8125
 0.8125
 1.125
->>>>>>> e1bd8d32
 Process [4]
 L_2 Error: 0.0208333
 Initial Residual
