--- conflicted
+++ resolved
@@ -1,22 +1,3 @@
-<<<<<<< HEAD
-  0 SNES Function norm 6.3332 
-    0 KSP Residual norm 1.61536 
-    1 KSP Residual norm 0.553251 
-    2 KSP Residual norm 0.208201 
-    3 KSP Residual norm 0.0459176 
-    4 KSP Residual norm 0.0400899 
-    5 KSP Residual norm 0.0154086 
-    6 KSP Residual norm 0.0122113 
-    7 KSP Residual norm 0.0046995 
-    8 KSP Residual norm 0.00183816 
-    9 KSP Residual norm 6.80093e-06 
-   10 KSP Residual norm 1.80593e-06 
-   11 KSP Residual norm 1.5434e-09 
-  Linear solve converged due to CONVERGED_RTOL iterations 11
-  1 SNES Function norm 5.67228e-09 
-Nonlinear solve converged due to CONVERGED_FNORM_RELATIVE iterations 1
-=======
->>>>>>> e1bd8d32
 SNES Object: 1 MPI processes
   type: newtonls
   maximum iterations=50, maximum function evaluations=10000
@@ -54,11 +35,7 @@
 Solution
 Vec Object: 1 MPI processes
   type: seq
-<<<<<<< HEAD
-3.00408e-09
-=======
 0.
->>>>>>> e1bd8d32
 1.5
 3.
 -1.5
