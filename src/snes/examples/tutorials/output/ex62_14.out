Initial guess
Vec Object: Solution 5 MPI processes
  type: mpi
Process [0]
-1.11022e-16
Process [1]
0.625
-0.25
0.
Process [2]
0.5
1.
1.125
-2.22045e-16
0.5
Process [3]
-1.
-0.5
0.125
0.
-0.5
Process [4]
-0.5
0.
0.5
0.
0.
0.5
0.625
0.75
0.
L_2 Error: 0.0655506
Residual:
Vec Object: 5 MPI processes
  type: mpi
Process [0]
0.
0.
0.
-0.0208333
0.208333
0.
0.
0.
0.0104167
0.
0.
0.0104167
-0.479167
-0.0208333
0.0104167
Process [1]
0.
0.
0.
0.125
0.0416667
0.0104167
0.
0.
0.0104167
0.
0.
0.
-0.1875
-0.0208333
0.0104167
0.3125
-0.145833
-0.0104167
-0.1875
0.354167
0.0104167
0.229167
0.3125
0.
Process [2]
-0.208333
0.104167
-0.0104167
0.
0.
-0.0104167
0.
0.
0.0104167
0.
0.
0.0104167
-0.395833
-0.479167
0.
Process [3]
0.
0.
-0.0104167
0.
0.
-0.0104167
0.
0.
0.
0.291667
0.104167
0.
0.0208333
-0.145833
-0.0104167
Process [4]
0.
0.
-0.0104167
0.
0.
-0.0104167
-0.0208333
-0.291667
0.
0.
0.
0.
0.0208333
-0.520833
-0.0104167
Initial Residual
Vec Object: Residual, Iterate 0 5 MPI processes
  type: mpi
Process [0]
0.0104167
Process [1]
-0.166667
-0.166667
0.
Process [2]
0.0208333
0.0104167
-0.166667
-0.166667
0.
Process [3]
-0.0104167
0.
-0.166667
-0.166667
0.
Process [4]
-0.0208333
-0.0104167
0.166667
0.166667
0.
0.
-0.166667
-0.166667
0.
L_2 Residual: 0.52828
Jacobian:
Mat Object: 5 MPI processes
  type: mpiaij
row 0: (0, 0.)  (1, 0.0833333)  (2, -0.0833333)  (3, 0.)  (4, 0.)  (10, 0.) 
row 1: (0, -0.0833333)  (1, 4.)  (2, 0.)  (3, 0.)  (4, 0.0833333)  (10, -0.0833333)  (16, -1.)  (17, 0.)  (18, 0.0833333) 
row 2: (0, 0.0833333)  (1, 0.)  (2, 4.)  (3, 0.)  (4, 0.0833333)  (10, -0.0833333)  (16, 0.)  (17, -1.)  (18, -0.0833333) 
row 3: (0, 0.)  (1, 0.)  (2, 0.)  (3, 0.)  (4, 0.)  (10, 0.)  (16, 0.0833333)  (17, -0.0833333)  (18, 0.) 
row 4: (0, 0.)  (1, -0.0833333)  (2, -0.0833333)  (3, 0.)  (4, 0.)  (5, 0.)  (6, 0.0833333)  (7, -0.0833333)  (8, 0.)  (16, 0.)  (17, -0.0833333)  (18, 0.) 
row 5: (4, 0.)  (5, 0.)  (6, -0.0833333)  (7, -0.0833333)  (8, 0.)  (19, 0.) 
row 6: (4, -0.0833333)  (5, 0.0833333)  (6, 4.)  (7, 0.)  (8, 0.)  (16, -1.)  (17, 0.)  (18, -0.0833333)  (19, 0.0833333) 
row 7: (4, 0.0833333)  (5, 0.0833333)  (6, 0.)  (7, 4.)  (8, 0.)  (16, 0.)  (17, -1.)  (18, -0.0833333)  (19, -0.0833333) 
row 8: (4, 0.)  (5, 0.)  (6, 0.)  (7, 0.)  (8, 0.)  (16, -0.0833333)  (17, -0.0833333)  (18, 0.)  (19, 0.) 
row 9: (9, 0.)  (10, 0.)  (11, 0.0833333)  (12, 0.0833333)  (13, 0.)  (14, 0.) 
row 10: (0, 0.)  (1, 0.0833333)  (2, 0.0833333)  (3, 0.)  (9, 0.)  (10, 0.)  (11, 0.0833333)  (12, -0.0833333)  (13, 0.)  (16, 0.0833333)  (17, 0.)  (18, 0.) 
row 11: (9, -0.0833333)  (10, -0.0833333)  (11, 4.)  (12, 0.)  (13, 0.)  (14, 0.0833333)  (16, -1.)  (17, 0.)  (18, 0.0833333) 
row 12: (9, -0.0833333)  (10, 0.0833333)  (11, 0.)  (12, 4.)  (13, 0.)  (14, -0.0833333)  (16, 0.)  (17, -1.)  (18, 0.0833333) 
row 13: (9, 0.)  (10, 0.)  (11, 0.)  (12, 0.)  (13, 0.)  (14, 0.)  (16, 0.0833333)  (17, 0.0833333)  (18, 0.) 
row 14: (9, 0.)  (11, -0.0833333)  (12, 0.0833333)  (13, 0.)  (14, 0.)  (15, 0.)  (16, 0.)  (17, 0.0833333)  (18, 0.)  (20, 0.0833333)  (21, 0.0833333)  (22, 0.) 
row 15: (14, 0.)  (15, 0.)  (19, 0.)  (20, -0.0833333)  (21, 0.0833333)  (22, 0.) 
row 16: (1, -1.)  (2, 0.)  (3, -0.0833333)  (4, 0.)  (6, -1.)  (7, 0.)  (8, 0.0833333)  (10, -0.0833333)  (11, -1.)  (12, 0.)  (13, -0.0833333)  (14, 0.)  (16, 4.)  (17, 0.)  (18, 0.)  (19, 0.0833333)  (20, -1.)  (21, 0.)  (22, 0.0833333) 
row 17: (1, 0.)  (2, -1.)  (3, 0.0833333)  (4, 0.0833333)  (6, 0.)  (7, -1.)  (8, 0.0833333)  (10, 0.)  (11, 0.)  (12, -1.)  (13, -0.0833333)  (14, -0.0833333)  (16, 0.)  (17, 4.)  (18, 0.)  (19, 0.)  (20, 0.)  (21, -1.)  (22, -0.0833333) 
row 18: (1, -0.0833333)  (2, 0.0833333)  (3, 0.)  (4, 0.)  (6, 0.0833333)  (7, 0.0833333)  (8, 0.)  (10, 0.)  (11, -0.0833333)  (12, -0.0833333)  (13, 0.)  (14, 0.)  (16, 0.)  (17, 0.)  (18, 0.)  (19, 0.)  (20, 0.0833333)  (21, -0.0833333)  (22, 0.) 
row 19: (5, 0.)  (6, -0.0833333)  (7, 0.0833333)  (8, 0.)  (15, 0.)  (16, -0.0833333)  (17, 0.)  (18, 0.)  (19, 0.)  (20, -0.0833333)  (21, -0.0833333)  (22, 0.) 
row 20: (14, -0.0833333)  (15, 0.0833333)  (16, -1.)  (17, 0.)  (18, -0.0833333)  (19, 0.0833333)  (20, 4.)  (21, 0.)  (22, 0.) 
row 21: (14, -0.0833333)  (15, -0.0833333)  (16, 0.)  (17, -1.)  (18, 0.0833333)  (19, 0.0833333)  (20, 0.)  (21, 4.)  (22, 0.) 
row 22: (14, 0.)  (15, 0.)  (16, -0.0833333)  (17, 0.0833333)  (18, 0.)  (19, 0.)  (20, 0.)  (21, 0.)  (22, 0.) 
Residual:
Vec Object: 5 MPI processes
  type: mpi
Process [0]
0.
0.
-0.0520833
0.0625
0.0625
0.03125
0.
0.
-0.0625
0.
0.
0.0208333
-2.1875
0.6875
-0.03125
Process [1]
0.
0.
-0.0208333
0.25
0.25
0.
0.
0.
0.09375
0.
0.
-0.0729167
-0.0625
0.0625
-0.0104167
-0.0625
0.0625
-0.0104167
-0.5625
-0.4375
0.09375
-0.5625
0.3125
-0.0729167
Process [2]
0.0625
0.0625
0.0104167
0.
0.
0.104167
0.
0.
0.0104167
0.
0.
0.104167
-3.6875
-0.5625
0.114583
Process [3]
0.
0.
-0.0208333
0.
0.
-0.0208333
0.
0.
-0.0104167
0.0625
0.0625
-0.0104167
-0.1875
-0.3125
-0.03125
Process [4]
0.
0.
-0.104167
0.
0.
-0.0208333
0.0625
0.0625
-0.03125
0.
0.
0.0520833
-1.6875
-2.8125
-0.0520833
Au - b = Au + F(0)
<<<<<<< HEAD
Vec Object: Solution, Iterate 0 5 MPI processes
=======
Vec Object: Residual, Iterate 0 5 MPI processes
>>>>>>> 15591c8f
  type: mpi
Process [0]
0.0104167
Process [1]
-0.166667
-0.166667
0.
Process [2]
0.0208333
0.0104167
-0.166667
-0.166667
0.
Process [3]
-0.0104167
0.
-0.166667
-0.166667
0.
Process [4]
-0.0208333
-0.0104167
0.166667
0.166667
0.
0.
-0.166667
-0.166667
0.
Linear L_2 Residual: 0.52828<|MERGE_RESOLUTION|>--- conflicted
+++ resolved
@@ -273,11 +273,7 @@
 -2.8125
 -0.0520833
 Au - b = Au + F(0)
-<<<<<<< HEAD
-Vec Object: Solution, Iterate 0 5 MPI processes
-=======
 Vec Object: Residual, Iterate 0 5 MPI processes
->>>>>>> 15591c8f
   type: mpi
 Process [0]
 0.0104167
