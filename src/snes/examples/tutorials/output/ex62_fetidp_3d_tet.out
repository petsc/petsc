--- conflicted
+++ resolved
@@ -603,9 +603,4 @@
       total: nonzeros=87213, allocated nonzeros=112347
       total number of mallocs used during MatSetValues calls =0
         has attached null space
-<<<<<<< HEAD
-L_2 Error: 3.00798e-08 [4.22133e-10, 3.00768e-08]
-=======
-Number of SNES iterations = 1
-L_2 Error: 3.85003e-08 [7.54083e-10, 3.84929e-08]
->>>>>>> 447f073e
+L_2 Error: 3.85003e-08 [7.54083e-10, 3.84929e-08]