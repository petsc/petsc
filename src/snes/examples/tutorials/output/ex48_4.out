<<<<<<< HEAD
Level 0 domain size (m)    8e+04 x    8e+04 x    1e+03, num elements 4 x 4 x 2 (32), size (m) 20000 x 20000 x 1000
=======
Level 0 domain size (m)    8e+04 x    8e+04 x    1e+03, num elements 4 x 4 x 2 (32), size (m) 20000. x 20000. x 1000.
>>>>>>> f6a9b476
        Linear solve converged due to CONVERGED_RTOL iterations 1
        Linear solve converged due to CONVERGED_RTOL iterations 1
        Linear solve converged due to CONVERGED_RTOL iterations 1
        Linear solve converged due to CONVERGED_RTOL iterations 1
        Linear solve converged due to CONVERGED_RTOL iterations 1
        Linear solve converged due to CONVERGED_RTOL iterations 1
        Linear solve converged due to CONVERGED_RTOL iterations 1
        Linear solve converged due to CONVERGED_RTOL iterations 1
        Linear solve converged due to CONVERGED_RTOL iterations 1
      Nonlinear solve converged due to CONVERGED_FNORM_RELATIVE iterations 9
<<<<<<< HEAD
Level 1 domain size (m)    8e+04 x    8e+04 x    1e+03, num elements 8 x 8 x 2 (128), size (m) 10000 x 10000 x 1000
Level 0 domain size (m)    8e+04 x    8e+04 x    1e+03, num elements 4 x 4 x 2 (32), size (m) 20000 x 20000 x 1000
=======
Level 1 domain size (m)    8e+04 x    8e+04 x    1e+03, num elements 8 x 8 x 2 (128), size (m) 10000. x 10000. x 1000.
Level 0 domain size (m)    8e+04 x    8e+04 x    1e+03, num elements 4 x 4 x 2 (32), size (m) 20000. x 20000. x 1000.
>>>>>>> f6a9b476
      Linear solve converged due to CONVERGED_RTOL iterations 4
      Linear solve converged due to CONVERGED_RTOL iterations 5
      Linear solve converged due to CONVERGED_RTOL iterations 5
      Linear solve converged due to CONVERGED_RTOL iterations 6
      Linear solve converged due to CONVERGED_RTOL iterations 6
      Linear solve converged due to CONVERGED_RTOL iterations 5
      Linear solve converged due to CONVERGED_RTOL iterations 6
      Linear solve converged due to CONVERGED_RTOL iterations 7
    Nonlinear solve converged due to CONVERGED_FNORM_RELATIVE iterations 8
<<<<<<< HEAD
Level 2 domain size (m)    8e+04 x    8e+04 x    1e+03, num elements 16 x 16 x 2 (512), size (m) 5000 x 5000 x 1000
Level 1 domain size (m)    8e+04 x    8e+04 x    1e+03, num elements 8 x 8 x 2 (128), size (m) 10000 x 10000 x 1000
Level 0 domain size (m)    8e+04 x    8e+04 x    1e+03, num elements 4 x 4 x 2 (32), size (m) 20000 x 20000 x 1000
=======
Level 2 domain size (m)    8e+04 x    8e+04 x    1e+03, num elements 16 x 16 x 2 (512), size (m) 5000. x 5000. x 1000.
Level 1 domain size (m)    8e+04 x    8e+04 x    1e+03, num elements 8 x 8 x 2 (128), size (m) 10000. x 10000. x 1000.
Level 0 domain size (m)    8e+04 x    8e+04 x    1e+03, num elements 4 x 4 x 2 (32), size (m) 20000. x 20000. x 1000.
>>>>>>> f6a9b476
    Linear solve converged due to CONVERGED_RTOL iterations 6
    Linear solve converged due to CONVERGED_RTOL iterations 7
    Linear solve converged due to CONVERGED_RTOL iterations 7
    Linear solve converged due to CONVERGED_RTOL iterations 6
    Linear solve converged due to CONVERGED_RTOL iterations 3
    Linear solve converged due to CONVERGED_RTOL iterations 3
    Linear solve converged due to CONVERGED_RTOL iterations 4
    Linear solve converged due to CONVERGED_RTOL iterations 4
    Linear solve converged due to CONVERGED_RTOL iterations 6
    Linear solve converged due to CONVERGED_RTOL iterations 5
  Nonlinear solve converged due to CONVERGED_FNORM_RELATIVE iterations 10
<<<<<<< HEAD
Level 3 domain size (m)    8e+04 x    8e+04 x    1e+03, num elements 16 x 16 x 4 (1024), size (m) 5000 x 5000 x 333.333
Level 2 domain size (m)    8e+04 x    8e+04 x    1e+03, num elements 16 x 16 x 2 (512), size (m) 5000 x 5000 x 1000
Level 1 domain size (m)    8e+04 x    8e+04 x    1e+03, num elements 8 x 8 x 2 (128), size (m) 10000 x 10000 x 1000
Level 0 domain size (m)    8e+04 x    8e+04 x    1e+03, num elements 4 x 4 x 2 (32), size (m) 20000 x 20000 x 1000
=======
Level 3 domain size (m)    8e+04 x    8e+04 x    1e+03, num elements 16 x 16 x 4 (1024), size (m) 5000. x 5000. x 333.333
Level 2 domain size (m)    8e+04 x    8e+04 x    1e+03, num elements 16 x 16 x 2 (512), size (m) 5000. x 5000. x 1000.
Level 1 domain size (m)    8e+04 x    8e+04 x    1e+03, num elements 8 x 8 x 2 (128), size (m) 10000. x 10000. x 1000.
Level 0 domain size (m)    8e+04 x    8e+04 x    1e+03, num elements 4 x 4 x 2 (32), size (m) 20000. x 20000. x 1000.
>>>>>>> f6a9b476
  Linear solve converged due to CONVERGED_RTOL iterations 2
  Linear solve converged due to CONVERGED_RTOL iterations 3
  Linear solve converged due to CONVERGED_RTOL iterations 4
  Linear solve converged due to CONVERGED_RTOL iterations 6
  Linear solve converged due to CONVERGED_RTOL iterations 6
Nonlinear solve converged due to CONVERGED_FNORM_RELATIVE iterations 5
SNES Object: 6 MPI processes
  type: newtonls
  maximum iterations=50, maximum function evaluations=10000
  tolerances: relative=1e-08, absolute=1e-50, solution=1e-12
  total number of linear solver iterations=21
  total number of function evaluations=6
  norm schedule ALWAYS
  total number of grid sequence refinements=3
  SNESLineSearch Object:   6 MPI processes
    type: bt
      interpolation: cubic
      alpha=1.000000e-04
    maxstep=1.000000e+08, minlambda=1.000000e-12
    tolerances: relative=1.000000e-08, absolute=1.000000e-15, lambda=1.000000e-08
    maximum iterations=40
  KSP Object:   6 MPI processes
    type: fgmres
      GMRES: restart=30, using Classical (unmodified) Gram-Schmidt Orthogonalization with no iterative refinement
      GMRES: happy breakdown tolerance 1e-30
    maximum iterations=10000, initial guess is zero
    tolerances:  relative=0.01, absolute=-1., divergence=10000.
    right preconditioning
    using UNPRECONDITIONED norm type for convergence test
  PC Object:   6 MPI processes
    type: mg
      MG: type is MULTIPLICATIVE, levels=4 cycles=v
        Cycles per PCApply=1
        Not using Galerkin computed coarse grid matrices
    Coarse grid solver -- level -------------------------------
      KSP Object:      (mg_coarse_)       6 MPI processes
        type: preonly
        maximum iterations=1, initial guess is zero
        tolerances:  relative=1e-05, absolute=1e-50, divergence=10000.
        left preconditioning
        using NONE norm type for convergence test
      PC Object:      (mg_coarse_)       6 MPI processes
        type: redundant
          Redundant preconditioner: First (color=0) of 6 PCs follows
        KSP Object:        (mg_coarse_redundant_)         1 MPI processes
          type: preonly
          maximum iterations=10000, initial guess is zero
          tolerances:  relative=1e-05, absolute=1e-50, divergence=10000.
          left preconditioning
          using NONE norm type for convergence test
        PC Object:        (mg_coarse_redundant_)         1 MPI processes
          type: lu
            LU: out-of-place factorization
            tolerance for zero pivot 2.22045e-14
            using diagonal shift on blocks to prevent zero pivot [INBLOCKS]
            matrix ordering: nd
            factor fill ratio given 5., needed 1.41667
              Factored matrix follows:
                Mat Object:                 1 MPI processes
                  type: seqaij
                  rows=64, cols=64, bs=2
                  package used to perform factorization: petsc
                  total: nonzeros=3264, allocated nonzeros=3264
                  total number of mallocs used during MatSetValues calls =0
                    using I-node routines: found 16 nodes, limit used is 5
          linear system matrix = precond matrix:
          Mat Object:           1 MPI processes
            type: seqaij
            rows=64, cols=64, bs=2
            total: nonzeros=2304, allocated nonzeros=2304
            total number of mallocs used during MatSetValues calls =0
              using I-node routines: found 16 nodes, limit used is 5
        linear system matrix = precond matrix:
        Mat Object:         6 MPI processes
          type: mpiaij
          rows=64, cols=64, bs=2
          total: nonzeros=2304, allocated nonzeros=2304
          total number of mallocs used during MatSetValues calls =0
    Down solver (pre-smoother) on level 1 -------------------------------
      KSP Object:      (mg_levels_1_)       6 MPI processes
        type: gmres
          GMRES: restart=30, using Classical (unmodified) Gram-Schmidt Orthogonalization with no iterative refinement
          GMRES: happy breakdown tolerance 1e-30
        maximum iterations=1
        tolerances:  relative=1e-05, absolute=1e-50, divergence=10000.
        left preconditioning
        using nonzero initial guess
        using NONE norm type for convergence test
      PC Object:      (mg_levels_1_)       6 MPI processes
        type: bjacobi
          block Jacobi: number of blocks = 6
          Local solve is same for all blocks, in the following KSP and PC objects:
        KSP Object:        (mg_levels_1_sub_)         1 MPI processes
          type: preonly
          maximum iterations=10000, initial guess is zero
          tolerances:  relative=1e-05, absolute=1e-50, divergence=10000.
          left preconditioning
          using NONE norm type for convergence test
        PC Object:        (mg_levels_1_sub_)         1 MPI processes
          type: cholesky
            Cholesky: out-of-place factorization
            tolerance for zero pivot 2.22045e-14
            matrix ordering: natural
            factor fill ratio given 5., needed 1.32237
              Factored matrix follows:
                Mat Object:                 1 MPI processes
                  type: seqsbaij
                  rows=48, cols=48, bs=2
                  package used to perform factorization: petsc
                  total: nonzeros=804, allocated nonzeros=804
                  total number of mallocs used during MatSetValues calls =0
                      block size is 2
          linear system matrix = precond matrix:
          Mat Object:           1 MPI processes
            type: seqsbaij
            rows=48, cols=48, bs=2
            total: nonzeros=608, allocated nonzeros=608
            total number of mallocs used during MatSetValues calls =0
                block size is 2
        linear system matrix = precond matrix:
        Mat Object:         6 MPI processes
          type: mpisbaij
          rows=256, cols=256, bs=2
          total: nonzeros=4864, allocated nonzeros=4864
          total number of mallocs used during MatSetValues calls =0
    Up solver (post-smoother) same as down solver (pre-smoother)
    Down solver (pre-smoother) on level 2 -------------------------------
      KSP Object:      (mg_levels_2_)       6 MPI processes
        type: gmres
          GMRES: restart=30, using Classical (unmodified) Gram-Schmidt Orthogonalization with no iterative refinement
          GMRES: happy breakdown tolerance 1e-30
        maximum iterations=1
        tolerances:  relative=1e-05, absolute=1e-50, divergence=10000.
        left preconditioning
        using nonzero initial guess
        using NONE norm type for convergence test
      PC Object:      (mg_levels_2_)       6 MPI processes
        type: bjacobi
          block Jacobi: number of blocks = 6
          Local solve is same for all blocks, in the following KSP and PC objects:
        KSP Object:        (mg_levels_2_sub_)         1 MPI processes
          type: preonly
          maximum iterations=10000, initial guess is zero
          tolerances:  relative=1e-05, absolute=1e-50, divergence=10000.
          left preconditioning
          using NONE norm type for convergence test
        PC Object:        (mg_levels_2_sub_)         1 MPI processes
          type: icc
            0 levels of fill
            tolerance for zero pivot 2.22045e-14
            using Manteuffel shift [POSITIVE_DEFINITE]
            matrix ordering: natural
            factor fill ratio given 1., needed 1.00133
              Factored matrix follows:
                Mat Object:                 1 MPI processes
                  type: seqsbaij
                  rows=192, cols=192, bs=2
                  package used to perform factorization: petsc
                  total: nonzeros=3012, allocated nonzeros=3012
                  total number of mallocs used during MatSetValues calls =0
                      block size is 2
          linear system matrix = precond matrix:
          Mat Object:           1 MPI processes
            type: seqsbaij
            rows=192, cols=192, bs=2
            total: nonzeros=3008, allocated nonzeros=3008
            total number of mallocs used during MatSetValues calls =0
                block size is 2
        linear system matrix = precond matrix:
        Mat Object:         6 MPI processes
          type: mpisbaij
          rows=1024, cols=1024, bs=2
          total: nonzeros=19456, allocated nonzeros=19456
          total number of mallocs used during MatSetValues calls =0
    Up solver (post-smoother) same as down solver (pre-smoother)
    Down solver (pre-smoother) on level 3 -------------------------------
      KSP Object:      (mg_levels_3_)       6 MPI processes
        type: gmres
          GMRES: restart=30, using Classical (unmodified) Gram-Schmidt Orthogonalization with no iterative refinement
          GMRES: happy breakdown tolerance 1e-30
        maximum iterations=1
        tolerances:  relative=1e-05, absolute=1e-50, divergence=10000.
        left preconditioning
        using nonzero initial guess
        using NONE norm type for convergence test
      PC Object:      (mg_levels_3_)       6 MPI processes
        type: bjacobi
          block Jacobi: number of blocks = 6
          Local solve is same for all blocks, in the following KSP and PC objects:
        KSP Object:        (mg_levels_3_sub_)         1 MPI processes
          type: preonly
          maximum iterations=10000, initial guess is zero
          tolerances:  relative=1e-05, absolute=1e-50, divergence=10000.
          left preconditioning
          using NONE norm type for convergence test
        PC Object:        (mg_levels_3_sub_)         1 MPI processes
          type: icc
            0 levels of fill
            tolerance for zero pivot 2.22045e-14
            using Manteuffel shift [POSITIVE_DEFINITE]
            matrix ordering: natural
            factor fill ratio given 1., needed 1.00054
              Factored matrix follows:
                Mat Object:                 1 MPI processes
                  type: seqsbaij
                  rows=384, cols=384, bs=2
                  package used to perform factorization: petsc
                  total: nonzeros=7428, allocated nonzeros=7428
                  total number of mallocs used during MatSetValues calls =0
                      block size is 2
          linear system matrix = precond matrix:
          Mat Object:           1 MPI processes
            type: seqsbaij
            rows=384, cols=384, bs=2
            total: nonzeros=7424, allocated nonzeros=7424
            total number of mallocs used during MatSetValues calls =0
                block size is 2
        linear system matrix = precond matrix:
        Mat Object:         6 MPI processes
          type: mpisbaij
          rows=2048, cols=2048, bs=2
          total: nonzeros=48128, allocated nonzeros=48128
          total number of mallocs used during MatSetValues calls =0
    Up solver (post-smoother) same as down solver (pre-smoother)
    linear system matrix = precond matrix:
    Mat Object:     6 MPI processes
      type: mpisbaij
      rows=2048, cols=2048, bs=2
      total: nonzeros=48128, allocated nonzeros=48128
      total number of mallocs used during MatSetValues calls =0
Solution statistics after solve: Full
CONVERGED_FNORM_RELATIVE: Number of SNES iterations = 5, total linear iterations = 21
|X|_2 564267.   -187.04 <= u <=  23814.8   -979.938 <= v <=  5720.23   3.24766 <= c <=  23904.5 
Surface statistics: u in [-6.945709e+01, 2.381387e+04] mean 1.520632e+04
Global eta range   2.50736e+09 to 9.2273e+12 converged range 2.50736e+09 to 3.8249e+10
Global beta2 range 0. to 4.97763e+09 converged range 0. to 4.97763e+09<|MERGE_RESOLUTION|>--- conflicted
+++ resolved
@@ -1,8 +1,4 @@
-<<<<<<< HEAD
-Level 0 domain size (m)    8e+04 x    8e+04 x    1e+03, num elements 4 x 4 x 2 (32), size (m) 20000 x 20000 x 1000
-=======
-Level 0 domain size (m)    8e+04 x    8e+04 x    1e+03, num elements 4 x 4 x 2 (32), size (m) 20000. x 20000. x 1000.
->>>>>>> f6a9b476
+Level 0 domain size (m)    8e+04 x    8e+04 x    1e+03, num elements 4 x 4 x 2 (32), size (m) 20000. x 20000. x 1000.
         Linear solve converged due to CONVERGED_RTOL iterations 1
         Linear solve converged due to CONVERGED_RTOL iterations 1
         Linear solve converged due to CONVERGED_RTOL iterations 1
@@ -13,13 +9,8 @@
         Linear solve converged due to CONVERGED_RTOL iterations 1
         Linear solve converged due to CONVERGED_RTOL iterations 1
       Nonlinear solve converged due to CONVERGED_FNORM_RELATIVE iterations 9
-<<<<<<< HEAD
-Level 1 domain size (m)    8e+04 x    8e+04 x    1e+03, num elements 8 x 8 x 2 (128), size (m) 10000 x 10000 x 1000
-Level 0 domain size (m)    8e+04 x    8e+04 x    1e+03, num elements 4 x 4 x 2 (32), size (m) 20000 x 20000 x 1000
-=======
 Level 1 domain size (m)    8e+04 x    8e+04 x    1e+03, num elements 8 x 8 x 2 (128), size (m) 10000. x 10000. x 1000.
 Level 0 domain size (m)    8e+04 x    8e+04 x    1e+03, num elements 4 x 4 x 2 (32), size (m) 20000. x 20000. x 1000.
->>>>>>> f6a9b476
       Linear solve converged due to CONVERGED_RTOL iterations 4
       Linear solve converged due to CONVERGED_RTOL iterations 5
       Linear solve converged due to CONVERGED_RTOL iterations 5
@@ -29,15 +20,9 @@
       Linear solve converged due to CONVERGED_RTOL iterations 6
       Linear solve converged due to CONVERGED_RTOL iterations 7
     Nonlinear solve converged due to CONVERGED_FNORM_RELATIVE iterations 8
-<<<<<<< HEAD
-Level 2 domain size (m)    8e+04 x    8e+04 x    1e+03, num elements 16 x 16 x 2 (512), size (m) 5000 x 5000 x 1000
-Level 1 domain size (m)    8e+04 x    8e+04 x    1e+03, num elements 8 x 8 x 2 (128), size (m) 10000 x 10000 x 1000
-Level 0 domain size (m)    8e+04 x    8e+04 x    1e+03, num elements 4 x 4 x 2 (32), size (m) 20000 x 20000 x 1000
-=======
 Level 2 domain size (m)    8e+04 x    8e+04 x    1e+03, num elements 16 x 16 x 2 (512), size (m) 5000. x 5000. x 1000.
 Level 1 domain size (m)    8e+04 x    8e+04 x    1e+03, num elements 8 x 8 x 2 (128), size (m) 10000. x 10000. x 1000.
 Level 0 domain size (m)    8e+04 x    8e+04 x    1e+03, num elements 4 x 4 x 2 (32), size (m) 20000. x 20000. x 1000.
->>>>>>> f6a9b476
     Linear solve converged due to CONVERGED_RTOL iterations 6
     Linear solve converged due to CONVERGED_RTOL iterations 7
     Linear solve converged due to CONVERGED_RTOL iterations 7
@@ -49,17 +34,10 @@
     Linear solve converged due to CONVERGED_RTOL iterations 6
     Linear solve converged due to CONVERGED_RTOL iterations 5
   Nonlinear solve converged due to CONVERGED_FNORM_RELATIVE iterations 10
-<<<<<<< HEAD
-Level 3 domain size (m)    8e+04 x    8e+04 x    1e+03, num elements 16 x 16 x 4 (1024), size (m) 5000 x 5000 x 333.333
-Level 2 domain size (m)    8e+04 x    8e+04 x    1e+03, num elements 16 x 16 x 2 (512), size (m) 5000 x 5000 x 1000
-Level 1 domain size (m)    8e+04 x    8e+04 x    1e+03, num elements 8 x 8 x 2 (128), size (m) 10000 x 10000 x 1000
-Level 0 domain size (m)    8e+04 x    8e+04 x    1e+03, num elements 4 x 4 x 2 (32), size (m) 20000 x 20000 x 1000
-=======
 Level 3 domain size (m)    8e+04 x    8e+04 x    1e+03, num elements 16 x 16 x 4 (1024), size (m) 5000. x 5000. x 333.333
 Level 2 domain size (m)    8e+04 x    8e+04 x    1e+03, num elements 16 x 16 x 2 (512), size (m) 5000. x 5000. x 1000.
 Level 1 domain size (m)    8e+04 x    8e+04 x    1e+03, num elements 8 x 8 x 2 (128), size (m) 10000. x 10000. x 1000.
 Level 0 domain size (m)    8e+04 x    8e+04 x    1e+03, num elements 4 x 4 x 2 (32), size (m) 20000. x 20000. x 1000.
->>>>>>> f6a9b476
   Linear solve converged due to CONVERGED_RTOL iterations 2
   Linear solve converged due to CONVERGED_RTOL iterations 3
   Linear solve converged due to CONVERGED_RTOL iterations 4
