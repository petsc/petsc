  0 SNES Function norm 8.32828 
<<<<<<< HEAD
    0 KSP Residual norm 8.68517 
    1 KSP Residual norm 3.35825 
    2 KSP Residual norm 0.742036 
    3 KSP Residual norm 0.0818961 
    4 KSP Residual norm 0.00856061 
    5 KSP Residual norm 0.000756889 
    6 KSP Residual norm 4.03552e-05 
    7 KSP Residual norm 7.49654e-06 
    8 KSP Residual norm 6.30883e-07 
    9 KSP Residual norm 7.41773e-08 
   10 KSP Residual norm 2.96224e-09 
  Linear solve converged due to CONVERGED_RTOL iterations 10
  1 SNES Function norm 1.26116e-08 
L_2 Error: 0.00131794
=======
    0 KSP Residual norm 11.1016 
    1 KSP Residual norm 0.209365 
    2 KSP Residual norm 5.25351e-05 
    3 KSP Residual norm < 1.e-11
  Linear solve converged due to CONVERGED_RTOL iterations 3
  1 SNES Function norm < 1.e-11
>>>>>>> 55817e79
Nonlinear solve converged due to CONVERGED_FNORM_RELATIVE iterations 1
SNES Object: 1 MPI processes
  type: newtonls
  maximum iterations=50, maximum function evaluations=10000
  tolerances: relative=1e-08, absolute=1e-50, solution=1e-08
  total number of linear solver iterations=3
  total number of function evaluations=2
  norm schedule ALWAYS
  SNESLineSearch Object: 1 MPI processes
    type: bt
      interpolation: cubic
      alpha=1.000000e-04
    maxstep=1.000000e+08, minlambda=1.000000e-12
    tolerances: relative=1.000000e-08, absolute=1.000000e-15, lambda=1.000000e-08
    maximum iterations=40
  KSP Object: 1 MPI processes
    type: gmres
      restart=100, using Classical (unmodified) Gram-Schmidt Orthogonalization with no iterative refinement
      happy breakdown tolerance 1e-30
    maximum iterations=10000, initial guess is zero
    tolerances:  relative=1e-09, absolute=1e-50, divergence=10000.
    left preconditioning
    using PRECONDITIONED norm type for convergence test
  PC Object: 1 MPI processes
    type: asm
      total subdomain blocks = 4, amount of overlap = 1
      restriction/interpolation type - RESTRICT
      Additive Schwarz: local solve composition type - MULTIPLICATIVE
      Local solve is same for all blocks, in the following KSP and PC objects:
      KSP Object: (sub_) 1 MPI processes
        type: preonly
        maximum iterations=10000, initial guess is zero
        tolerances:  relative=1e-05, absolute=1e-50, divergence=10000.
        left preconditioning
        using NONE norm type for convergence test
      PC Object: (sub_) 1 MPI processes
        type: lu
          out-of-place factorization
          tolerance for zero pivot 2.22045e-14
          matrix ordering: nd
          factor fill ratio given 5., needed 3.47132
            Factored matrix follows:
              Mat Object: 1 MPI processes
                type: seqaij
                rows=223, cols=223
                package used to perform factorization: petsc
                total: nonzeros=5023, allocated nonzeros=5023
                total number of mallocs used during MatSetValues calls =0
                  not using I-node routines
        linear system matrix = precond matrix:
        Mat Object: 1 MPI processes
          type: seqaij
          rows=223, cols=223
          total: nonzeros=1447, allocated nonzeros=1447
          total number of mallocs used during MatSetValues calls =0
            not using I-node routines
    linear system matrix = precond matrix:
    Mat Object: 1 MPI processes
      type: seqaij
      rows=225, cols=225
      total: nonzeros=1457, allocated nonzeros=1457
      total number of mallocs used during MatSetValues calls =0
        not using I-node routines<|MERGE_RESOLUTION|>--- conflicted
+++ resolved
@@ -1,27 +1,10 @@
   0 SNES Function norm 8.32828 
-<<<<<<< HEAD
-    0 KSP Residual norm 8.68517 
-    1 KSP Residual norm 3.35825 
-    2 KSP Residual norm 0.742036 
-    3 KSP Residual norm 0.0818961 
-    4 KSP Residual norm 0.00856061 
-    5 KSP Residual norm 0.000756889 
-    6 KSP Residual norm 4.03552e-05 
-    7 KSP Residual norm 7.49654e-06 
-    8 KSP Residual norm 6.30883e-07 
-    9 KSP Residual norm 7.41773e-08 
-   10 KSP Residual norm 2.96224e-09 
-  Linear solve converged due to CONVERGED_RTOL iterations 10
-  1 SNES Function norm 1.26116e-08 
-L_2 Error: 0.00131794
-=======
     0 KSP Residual norm 11.1016 
     1 KSP Residual norm 0.209365 
     2 KSP Residual norm 5.25351e-05 
     3 KSP Residual norm < 1.e-11
   Linear solve converged due to CONVERGED_RTOL iterations 3
   1 SNES Function norm < 1.e-11
->>>>>>> 55817e79
 Nonlinear solve converged due to CONVERGED_FNORM_RELATIVE iterations 1
 SNES Object: 1 MPI processes
   type: newtonls
