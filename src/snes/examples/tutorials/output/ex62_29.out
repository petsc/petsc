<<<<<<< HEAD
  0 SNES Function norm 13.3457 
    0 KSP Residual norm 2.61037 
    1 KSP Residual norm 1.1058 
    2 KSP Residual norm 0.694597 
    3 KSP Residual norm 0.421115 
    4 KSP Residual norm 0.283943 
    5 KSP Residual norm 0.200007 
    6 KSP Residual norm 0.132885 
    7 KSP Residual norm 0.0938276 
    8 KSP Residual norm 0.0783396 
    9 KSP Residual norm 0.075 
   10 KSP Residual norm 0.0689161 
   11 KSP Residual norm 0.0441371 
   12 KSP Residual norm 0.0193091 
   13 KSP Residual norm 0.0129113 
   14 KSP Residual norm 0.0104855 
   15 KSP Residual norm 0.010151 
   16 KSP Residual norm 0.00952533 
   17 KSP Residual norm 0.00835051 
   18 KSP Residual norm 0.00705831 
   19 KSP Residual norm 0.00525371 
   20 KSP Residual norm 0.00517801 
   21 KSP Residual norm 0.00439643 
   22 KSP Residual norm 0.00258432 
   23 KSP Residual norm 0.00228274 
   24 KSP Residual norm 0.000332991 
   25 KSP Residual norm 0.000118315 
   26 KSP Residual norm 2.77166e-05 
   27 KSP Residual norm 2.73849e-05 
   28 KSP Residual norm 2.66343e-05 
   29 KSP Residual norm 2.859e-10 
  Linear solve converged due to CONVERGED_RTOL iterations 29
  1 SNES Function norm 1.33719e-09 
Nonlinear solve converged due to CONVERGED_FNORM_RELATIVE iterations 1
=======
>>>>>>> e1bd8d32
SNES Object: 5 MPI processes
  type: newtonls
  maximum iterations=50, maximum function evaluations=10000
  tolerances: relative=1e-08, absolute=1e-50, solution=1e-08
  total number of linear solver iterations=29
  total number of function evaluations=2
  norm schedule ALWAYS
  SNESLineSearch Object: 5 MPI processes
    type: bt
      interpolation: cubic
      alpha=1.000000e-04
    maxstep=1.000000e+08, minlambda=1.000000e-12
    tolerances: relative=1.000000e-08, absolute=1.000000e-15, lambda=1.000000e-08
    maximum iterations=40
  KSP Object: 5 MPI processes
    type: gmres
      GMRES: restart=30, using Classical (unmodified) Gram-Schmidt Orthogonalization with no iterative refinement
      GMRES: happy breakdown tolerance 1e-30
    maximum iterations=10000, initial guess is zero
    tolerances:  relative=1e-09, absolute=1e-50, divergence=10000.
    left preconditioning
    using PRECONDITIONED norm type for convergence test
  PC Object: 5 MPI processes
    type: jacobi
    linear system matrix = precond matrix:
    Mat Object: 5 MPI processes
      type: mpiaij
      rows=63, cols=63
      total: nonzeros=1213, allocated nonzeros=1213
      total number of mallocs used during MatSetValues calls =0
        has attached null space
        using I-node (on process 0) routines: found 1 nodes, limit used is 5
Number of SNES iterations = 1
<<<<<<< HEAD
L_2 Error: 1.84e-10 [2.29e-11, 1.83e-10]
=======
L_2 Error: 6.27e-11 [1.54e-11, 6.08e-11]
>>>>>>> e1bd8d32
Solution
Vec Object: 5 MPI processes
  type: mpi
Process [0]
0.15625
-0.0625
Process [1]
0.
0.78125
1.3125
1.15625
0.4375
Process [2]
-1.
0.
0.125
0.
-0.5
0.03125
0.
0.78125
-0.1875
0.28125
0.
0.15625
0.1875
Process [3]
-0.5
-0.5
0.625
-0.25
0.
0.40625
-0.125
0.3125
-0.125
0.40625
0.625
0.90625
-0.375
0.3125
0.25
0.53125
-0.1875
Process [4]
0.5
0.
0.
0.5
0.5
1.
0.625
0.75
0.
1.125
0.
0.5
0.90625
0.875
1.53125
0.
0.78125
0.
0.8125
0.375
0.8125
-0.25
0.53125
0.3125
1.15625
-0.3125<|MERGE_RESOLUTION|>--- conflicted
+++ resolved
@@ -1,40 +1,3 @@
-<<<<<<< HEAD
-  0 SNES Function norm 13.3457 
-    0 KSP Residual norm 2.61037 
-    1 KSP Residual norm 1.1058 
-    2 KSP Residual norm 0.694597 
-    3 KSP Residual norm 0.421115 
-    4 KSP Residual norm 0.283943 
-    5 KSP Residual norm 0.200007 
-    6 KSP Residual norm 0.132885 
-    7 KSP Residual norm 0.0938276 
-    8 KSP Residual norm 0.0783396 
-    9 KSP Residual norm 0.075 
-   10 KSP Residual norm 0.0689161 
-   11 KSP Residual norm 0.0441371 
-   12 KSP Residual norm 0.0193091 
-   13 KSP Residual norm 0.0129113 
-   14 KSP Residual norm 0.0104855 
-   15 KSP Residual norm 0.010151 
-   16 KSP Residual norm 0.00952533 
-   17 KSP Residual norm 0.00835051 
-   18 KSP Residual norm 0.00705831 
-   19 KSP Residual norm 0.00525371 
-   20 KSP Residual norm 0.00517801 
-   21 KSP Residual norm 0.00439643 
-   22 KSP Residual norm 0.00258432 
-   23 KSP Residual norm 0.00228274 
-   24 KSP Residual norm 0.000332991 
-   25 KSP Residual norm 0.000118315 
-   26 KSP Residual norm 2.77166e-05 
-   27 KSP Residual norm 2.73849e-05 
-   28 KSP Residual norm 2.66343e-05 
-   29 KSP Residual norm 2.859e-10 
-  Linear solve converged due to CONVERGED_RTOL iterations 29
-  1 SNES Function norm 1.33719e-09 
-Nonlinear solve converged due to CONVERGED_FNORM_RELATIVE iterations 1
-=======
->>>>>>> e1bd8d32
 SNES Object: 5 MPI processes
   type: newtonls
   maximum iterations=50, maximum function evaluations=10000
@@ -68,11 +31,7 @@
         has attached null space
         using I-node (on process 0) routines: found 1 nodes, limit used is 5
 Number of SNES iterations = 1
-<<<<<<< HEAD
-L_2 Error: 1.84e-10 [2.29e-11, 1.83e-10]
-=======
 L_2 Error: 6.27e-11 [1.54e-11, 6.08e-11]
->>>>>>> e1bd8d32
 Solution
 Vec Object: 5 MPI processes
   type: mpi
