--- conflicted
+++ resolved
@@ -1,7 +1,3 @@
-<<<<<<< HEAD
-  0 SNES Function norm 4 
-=======
   0 SNES Function norm 4. 
->>>>>>> f6a9b476
   1 SNES Function norm 0.960769 
   2 SNES Function norm < 1.e-11