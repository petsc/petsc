--- conflicted
+++ resolved
@@ -277,11 +277,7 @@
 0.
 0.
 Au - b = Au + F(0)
-<<<<<<< HEAD
-Vec Object: Solution, Iterate 0 1 MPI processes
-=======
 Vec Object: Residual, Iterate 0 1 MPI processes
->>>>>>> 15591c8f
   type: seq
 0.
 0.
