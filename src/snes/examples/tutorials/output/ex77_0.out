  0 SNES Function norm 0.171847 
    0 KSP Residual norm 0.171847 
    1 KSP Residual norm 0.0137923 
    2 KSP Residual norm < 1.e-11
  Linear solve converged due to CONVERGED_RTOL iterations 2
  1 SNES Function norm 0.0727086 
    0 KSP Residual norm 0.0727086 
    1 KSP Residual norm 0.00482409 
    2 KSP Residual norm < 1.e-11
  Linear solve converged due to CONVERGED_RTOL iterations 2
  2 SNES Function norm 0.0139234 
    0 KSP Residual norm 0.0139234 
    1 KSP Residual norm 0.000956973 
    2 KSP Residual norm < 1.e-11
  Linear solve converged due to CONVERGED_RTOL iterations 2
  3 SNES Function norm 0.00177012 
    0 KSP Residual norm 0.00177012 
    1 KSP Residual norm 4.52781e-05 
    2 KSP Residual norm < 1.e-11
  Linear solve converged due to CONVERGED_RTOL iterations 2
<<<<<<< HEAD
  4 SNES Function norm 5.03349e-05 
    0 KSP Residual norm 5.03349e-05 
    1 KSP Residual norm 1.02413e-06 
    2 KSP Residual norm < 1.e-11
  Linear solve converged due to CONVERGED_RTOL iterations 2
  5 SNES Function norm 1.66465e-07 
=======
  4 SNES Function norm 5.05226e-05 
    0 KSP Residual norm 5.05226e-05 
    1 KSP Residual norm 1.02705e-06 
    2 KSP Residual norm < 1.e-11
  Linear solve converged due to CONVERGED_RTOL iterations 2
  5 SNES Function norm 1.68026e-07 
>>>>>>> e7b0402c
Nonlinear solve converged due to CONVERGED_FNORM_RELATIVE iterations 5
Number of SNES iterations = 5<|MERGE_RESOLUTION|>--- conflicted
+++ resolved
@@ -18,20 +18,11 @@
     1 KSP Residual norm 4.52781e-05 
     2 KSP Residual norm < 1.e-11
   Linear solve converged due to CONVERGED_RTOL iterations 2
-<<<<<<< HEAD
-  4 SNES Function norm 5.03349e-05 
-    0 KSP Residual norm 5.03349e-05 
-    1 KSP Residual norm 1.02413e-06 
-    2 KSP Residual norm < 1.e-11
-  Linear solve converged due to CONVERGED_RTOL iterations 2
-  5 SNES Function norm 1.66465e-07 
-=======
   4 SNES Function norm 5.05226e-05 
     0 KSP Residual norm 5.05226e-05 
     1 KSP Residual norm 1.02705e-06 
     2 KSP Residual norm < 1.e-11
   Linear solve converged due to CONVERGED_RTOL iterations 2
   5 SNES Function norm 1.68026e-07 
->>>>>>> e7b0402c
 Nonlinear solve converged due to CONVERGED_FNORM_RELATIVE iterations 5
 Number of SNES iterations = 5