	[0]main 180 equations in vector, 60 vertices
	[0]main 18 local equations
  0 SNES Function norm 0.379855 
    0 KSP Residual norm 451.593 
    1 KSP Residual norm 84.4033 
    2 KSP Residual norm 10.0563 
    3 KSP Residual norm 1.34243 
    4 KSP Residual norm 0.215045 
    5 KSP Residual norm 0.044592 
    6 KSP Residual norm 0.0113393 
    7 KSP Residual norm 0.00163754 
    8 KSP Residual norm 0.000259539 
  Linear solve converged due to CONVERGED_RTOL iterations 8
  1 SNES Function norm 1.11164e-06 
Nonlinear solve converged due to CONVERGED_FNORM_RELATIVE iterations 1
	[0]main 1080 equations in vector, 360 vertices
	[0]main 180 local equations
  0 SNES Function norm 0.202076 
    0 KSP Residual norm 566.306 
    1 KSP Residual norm 150.719 
    2 KSP Residual norm 118.074 
    3 KSP Residual norm 59.1596 
    4 KSP Residual norm 21.8845 
    5 KSP Residual norm 8.8677 
    6 KSP Residual norm 4.14885 
    7 KSP Residual norm 1.91062 
    8 KSP Residual norm 0.94558 
    9 KSP Residual norm 0.403445 
   10 KSP Residual norm 0.163858 
   11 KSP Residual norm 0.0715295 
   12 KSP Residual norm 0.0335493 
   13 KSP Residual norm 0.0152958 
   14 KSP Residual norm 0.00599639 
   15 KSP Residual norm 0.00219834 
   16 KSP Residual norm 0.000768185 
   17 KSP Residual norm 0.000297742 
  Linear solve converged due to CONVERGED_RTOL iterations 17
  1 SNES Function norm 5.7083e-07 
Nonlinear solve converged due to CONVERGED_FNORM_RELATIVE iterations 1
	[0]main 7344 equations in vector, 2448 vertices
	[0]main 1512 local equations
  0 SNES Function norm 0.103683 
    0 KSP Residual norm 1360.69 
    1 KSP Residual norm 331.706 
    2 KSP Residual norm 161.93 
    3 KSP Residual norm 82.0859 
    4 KSP Residual norm 36.8894 
    5 KSP Residual norm 12.6964 
    6 KSP Residual norm 5.15175 
    7 KSP Residual norm 2.37012 
    8 KSP Residual norm 0.988573 
    9 KSP Residual norm 0.438176 
   10 KSP Residual norm 0.185333 
   11 KSP Residual norm 0.0780355 
   12 KSP Residual norm 0.027469 
   13 KSP Residual norm 0.00892517 
   14 KSP Residual norm 0.00322727 
   15 KSP Residual norm 0.0012305 
  Linear solve converged due to CONVERGED_RTOL iterations 15
  1 SNES Function norm 1.12263e-06 
    0 KSP Residual norm 0.0012305 
    1 KSP Residual norm 0.000720811 
    2 KSP Residual norm 0.000302542 
    3 KSP Residual norm 9.38461e-05 
    4 KSP Residual norm 3.08529e-05 
    5 KSP Residual norm 1.2799e-05 
    6 KSP Residual norm 5.74502e-06 
    7 KSP Residual norm 2.63776e-06 
    8 KSP Residual norm 1.25358e-06 
    9 KSP Residual norm 6.06478e-07 
   10 KSP Residual norm 2.52019e-07 
   11 KSP Residual norm 1.06543e-07 
   12 KSP Residual norm 4.90767e-08 
   13 KSP Residual norm 2.18206e-08 
   14 KSP Residual norm 7.74197e-09 
   15 KSP Residual norm 5.73157e-09 
   16 KSP Residual norm 1.08574e-09 
  Linear solve converged due to CONVERGED_RTOL iterations 16
  2 SNES Function norm < 1.e-11
Nonlinear solve converged due to CONVERGED_FNORM_RELATIVE iterations 2
<<<<<<< HEAD
SNES Object: 3 MPI processes
  type: newtonls
  maximum iterations=10, maximum function evaluations=10000
  tolerances: relative=1e-06, absolute=1e-50, solution=1e-08
  total number of linear solver iterations=20
  total number of function evaluations=3
  norm schedule ALWAYS
  SNESLineSearch Object: 3 MPI processes
    type: bt
      interpolation: cubic
      alpha=1.000000e-04
    maxstep=1.000000e+08, minlambda=1.000000e-12
    tolerances: relative=1.000000e-08, absolute=1.000000e-15, lambda=1.000000e-08
    maximum iterations=40
  KSP Object: 3 MPI processes
    type: cg
    maximum iterations=50, initial guess is zero
    tolerances:  relative=1e-06, absolute=1e-50, divergence=10000.
    left preconditioning
    using PRECONDITIONED norm type for convergence test
  PC Object: 3 MPI processes
    type: gamg
      MG: type is MULTIPLICATIVE, levels=3 cycles=v
        Cycles per PCApply=1
        Using externally compute Galerkin coarse grid matrices
        GAMG specific options
          Threshold for dropping small values from graph 0.
          AGG specific options
            Symmetric graph false
            Number of levels to square graph 1
            Number smoothing steps 1
    Coarse grid solver -- level -------------------------------
      KSP Object: (mg_coarse_) 3 MPI processes
        type: preonly
        maximum iterations=10000, initial guess is zero
        tolerances:  relative=1e-05, absolute=1e-50, divergence=10000.
        left preconditioning
        using NONE norm type for convergence test
      PC Object: (mg_coarse_) 3 MPI processes
        type: bjacobi
          block Jacobi: number of blocks = 3
          Local solve is same for all blocks, in the following KSP and PC objects:
        KSP Object: (mg_coarse_sub_) 1 MPI processes
          type: preonly
          maximum iterations=1, initial guess is zero
          tolerances:  relative=1e-05, absolute=1e-50, divergence=10000.
          left preconditioning
          using NONE norm type for convergence test
        PC Object: (mg_coarse_sub_) 1 MPI processes
          type: lu
            out-of-place factorization
            tolerance for zero pivot 2.22045e-14
            using diagonal shift on blocks to prevent zero pivot [INBLOCKS]
            matrix ordering: nd
            factor fill ratio given 5., needed 1.
              Factored matrix follows:
                Mat Object: 1 MPI processes
                  type: seqaij
                  rows=6, cols=6, bs=6
                  package used to perform factorization: petsc
                  total: nonzeros=36, allocated nonzeros=36
                  total number of mallocs used during MatSetValues calls =0
                    using I-node routines: found 2 nodes, limit used is 5
          linear system matrix = precond matrix:
          Mat Object: 1 MPI processes
            type: seqaij
            rows=6, cols=6, bs=6
            total: nonzeros=36, allocated nonzeros=36
            total number of mallocs used during MatSetValues calls =0
              using I-node routines: found 2 nodes, limit used is 5
        linear system matrix = precond matrix:
        Mat Object: 3 MPI processes
          type: mpiaij
          rows=6, cols=6, bs=6
          total: nonzeros=36, allocated nonzeros=36
          total number of mallocs used during MatSetValues calls =0
            using I-node (on process 0) routines: found 2 nodes, limit used is 5
    Down solver (pre-smoother) on level 1 -------------------------------
      KSP Object: (mg_levels_1_) 3 MPI processes
        type: chebyshev
          Chebyshev: eigenvalue estimates:  min = 0.117887, max = 2.47562
          Chebyshev: eigenvalues estimated using cg with translations  [0. 0.05; 0. 1.05]
          KSP Object: (mg_levels_1_esteig_) 3 MPI processes
            type: cg
            maximum iterations=10, initial guess is zero
            tolerances:  relative=1e-12, absolute=1e-50, divergence=10000.
            left preconditioning
            using PRECONDITIONED norm type for convergence test
          Chebyshev: estimating eigenvalues using noisy right hand side
        maximum iterations=2
        tolerances:  relative=1e-05, absolute=1e-50, divergence=10000.
        left preconditioning
        using nonzero initial guess
        using NONE norm type for convergence test
      PC Object: (mg_levels_1_) 3 MPI processes
        type: jacobi
        linear system matrix = precond matrix:
        Mat Object: 3 MPI processes
          type: mpiaij
          rows=120, cols=120, bs=6
          total: nonzeros=9864, allocated nonzeros=9864
          total number of mallocs used during MatSetValues calls =0
            using I-node (on process 0) routines: found 12 nodes, limit used is 5
    Up solver (post-smoother) same as down solver (pre-smoother)
    Down solver (pre-smoother) on level 2 -------------------------------
      KSP Object: (mg_levels_2_) 3 MPI processes
        type: chebyshev
          Chebyshev: eigenvalue estimates:  min = 0.139238, max = 2.924
          Chebyshev: eigenvalues estimated using cg with translations  [0. 0.05; 0. 1.05]
          KSP Object: (mg_levels_2_esteig_) 3 MPI processes
            type: cg
            maximum iterations=10, initial guess is zero
            tolerances:  relative=1e-12, absolute=1e-50, divergence=10000.
            left preconditioning
            using PRECONDITIONED norm type for convergence test
          Chebyshev: estimating eigenvalues using noisy right hand side
        maximum iterations=2
        tolerances:  relative=1e-05, absolute=1e-50, divergence=10000.
        left preconditioning
        using nonzero initial guess
        using NONE norm type for convergence test
      PC Object: (mg_levels_2_) 3 MPI processes
        type: jacobi
        linear system matrix = precond matrix:
        Mat Object: 3 MPI processes
          type: mpiaij
          rows=1944, cols=1944, bs=3
          total: nonzeros=123750, allocated nonzeros=123750
          total number of mallocs used during MatSetValues calls =0
            using I-node (on process 0) routines: found 188 nodes, limit used is 5
    Up solver (post-smoother) same as down solver (pre-smoother)
    linear system matrix = precond matrix:
    Mat Object: 3 MPI processes
      type: mpiaij
      rows=1944, cols=1944, bs=3
      total: nonzeros=123750, allocated nonzeros=123750
      total number of mallocs used during MatSetValues calls =0
        using I-node (on process 0) routines: found 188 nodes, limit used is 5
=======
[0]main 1) N=1080/180, max displacement = 164.225, disp diff = 10.5591, rate = 1.35035
[0]main 2) N=7344/1080, max displacement = 166.823, disp diff = 2.59885, rate = 0.692985
>>>>>>> 30b95728
<|MERGE_RESOLUTION|>--- conflicted
+++ resolved
@@ -78,146 +78,5 @@
   Linear solve converged due to CONVERGED_RTOL iterations 16
   2 SNES Function norm < 1.e-11
 Nonlinear solve converged due to CONVERGED_FNORM_RELATIVE iterations 2
-<<<<<<< HEAD
-SNES Object: 3 MPI processes
-  type: newtonls
-  maximum iterations=10, maximum function evaluations=10000
-  tolerances: relative=1e-06, absolute=1e-50, solution=1e-08
-  total number of linear solver iterations=20
-  total number of function evaluations=3
-  norm schedule ALWAYS
-  SNESLineSearch Object: 3 MPI processes
-    type: bt
-      interpolation: cubic
-      alpha=1.000000e-04
-    maxstep=1.000000e+08, minlambda=1.000000e-12
-    tolerances: relative=1.000000e-08, absolute=1.000000e-15, lambda=1.000000e-08
-    maximum iterations=40
-  KSP Object: 3 MPI processes
-    type: cg
-    maximum iterations=50, initial guess is zero
-    tolerances:  relative=1e-06, absolute=1e-50, divergence=10000.
-    left preconditioning
-    using PRECONDITIONED norm type for convergence test
-  PC Object: 3 MPI processes
-    type: gamg
-      MG: type is MULTIPLICATIVE, levels=3 cycles=v
-        Cycles per PCApply=1
-        Using externally compute Galerkin coarse grid matrices
-        GAMG specific options
-          Threshold for dropping small values from graph 0.
-          AGG specific options
-            Symmetric graph false
-            Number of levels to square graph 1
-            Number smoothing steps 1
-    Coarse grid solver -- level -------------------------------
-      KSP Object: (mg_coarse_) 3 MPI processes
-        type: preonly
-        maximum iterations=10000, initial guess is zero
-        tolerances:  relative=1e-05, absolute=1e-50, divergence=10000.
-        left preconditioning
-        using NONE norm type for convergence test
-      PC Object: (mg_coarse_) 3 MPI processes
-        type: bjacobi
-          block Jacobi: number of blocks = 3
-          Local solve is same for all blocks, in the following KSP and PC objects:
-        KSP Object: (mg_coarse_sub_) 1 MPI processes
-          type: preonly
-          maximum iterations=1, initial guess is zero
-          tolerances:  relative=1e-05, absolute=1e-50, divergence=10000.
-          left preconditioning
-          using NONE norm type for convergence test
-        PC Object: (mg_coarse_sub_) 1 MPI processes
-          type: lu
-            out-of-place factorization
-            tolerance for zero pivot 2.22045e-14
-            using diagonal shift on blocks to prevent zero pivot [INBLOCKS]
-            matrix ordering: nd
-            factor fill ratio given 5., needed 1.
-              Factored matrix follows:
-                Mat Object: 1 MPI processes
-                  type: seqaij
-                  rows=6, cols=6, bs=6
-                  package used to perform factorization: petsc
-                  total: nonzeros=36, allocated nonzeros=36
-                  total number of mallocs used during MatSetValues calls =0
-                    using I-node routines: found 2 nodes, limit used is 5
-          linear system matrix = precond matrix:
-          Mat Object: 1 MPI processes
-            type: seqaij
-            rows=6, cols=6, bs=6
-            total: nonzeros=36, allocated nonzeros=36
-            total number of mallocs used during MatSetValues calls =0
-              using I-node routines: found 2 nodes, limit used is 5
-        linear system matrix = precond matrix:
-        Mat Object: 3 MPI processes
-          type: mpiaij
-          rows=6, cols=6, bs=6
-          total: nonzeros=36, allocated nonzeros=36
-          total number of mallocs used during MatSetValues calls =0
-            using I-node (on process 0) routines: found 2 nodes, limit used is 5
-    Down solver (pre-smoother) on level 1 -------------------------------
-      KSP Object: (mg_levels_1_) 3 MPI processes
-        type: chebyshev
-          Chebyshev: eigenvalue estimates:  min = 0.117887, max = 2.47562
-          Chebyshev: eigenvalues estimated using cg with translations  [0. 0.05; 0. 1.05]
-          KSP Object: (mg_levels_1_esteig_) 3 MPI processes
-            type: cg
-            maximum iterations=10, initial guess is zero
-            tolerances:  relative=1e-12, absolute=1e-50, divergence=10000.
-            left preconditioning
-            using PRECONDITIONED norm type for convergence test
-          Chebyshev: estimating eigenvalues using noisy right hand side
-        maximum iterations=2
-        tolerances:  relative=1e-05, absolute=1e-50, divergence=10000.
-        left preconditioning
-        using nonzero initial guess
-        using NONE norm type for convergence test
-      PC Object: (mg_levels_1_) 3 MPI processes
-        type: jacobi
-        linear system matrix = precond matrix:
-        Mat Object: 3 MPI processes
-          type: mpiaij
-          rows=120, cols=120, bs=6
-          total: nonzeros=9864, allocated nonzeros=9864
-          total number of mallocs used during MatSetValues calls =0
-            using I-node (on process 0) routines: found 12 nodes, limit used is 5
-    Up solver (post-smoother) same as down solver (pre-smoother)
-    Down solver (pre-smoother) on level 2 -------------------------------
-      KSP Object: (mg_levels_2_) 3 MPI processes
-        type: chebyshev
-          Chebyshev: eigenvalue estimates:  min = 0.139238, max = 2.924
-          Chebyshev: eigenvalues estimated using cg with translations  [0. 0.05; 0. 1.05]
-          KSP Object: (mg_levels_2_esteig_) 3 MPI processes
-            type: cg
-            maximum iterations=10, initial guess is zero
-            tolerances:  relative=1e-12, absolute=1e-50, divergence=10000.
-            left preconditioning
-            using PRECONDITIONED norm type for convergence test
-          Chebyshev: estimating eigenvalues using noisy right hand side
-        maximum iterations=2
-        tolerances:  relative=1e-05, absolute=1e-50, divergence=10000.
-        left preconditioning
-        using nonzero initial guess
-        using NONE norm type for convergence test
-      PC Object: (mg_levels_2_) 3 MPI processes
-        type: jacobi
-        linear system matrix = precond matrix:
-        Mat Object: 3 MPI processes
-          type: mpiaij
-          rows=1944, cols=1944, bs=3
-          total: nonzeros=123750, allocated nonzeros=123750
-          total number of mallocs used during MatSetValues calls =0
-            using I-node (on process 0) routines: found 188 nodes, limit used is 5
-    Up solver (post-smoother) same as down solver (pre-smoother)
-    linear system matrix = precond matrix:
-    Mat Object: 3 MPI processes
-      type: mpiaij
-      rows=1944, cols=1944, bs=3
-      total: nonzeros=123750, allocated nonzeros=123750
-      total number of mallocs used during MatSetValues calls =0
-        using I-node (on process 0) routines: found 188 nodes, limit used is 5
-=======
 [0]main 1) N=1080/180, max displacement = 164.225, disp diff = 10.5591, rate = 1.35035
-[0]main 2) N=7344/1080, max displacement = 166.823, disp diff = 2.59885, rate = 0.692985
->>>>>>> 30b95728
+[0]main 2) N=7344/1080, max displacement = 166.823, disp diff = 2.59885, rate = 0.692985