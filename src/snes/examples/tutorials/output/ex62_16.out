Initial guess
Vec Object: Solution 3 MPI processes
  type: mpi
Process [0]
-1.11022e-16
0.5
Process [1]
0.5
-1.11022e-16
0.
0.625
-0.25
0.
Process [2]
-1.
-0.5
0.
-0.5
0.5
1.
0.125
0.
-0.5
0.625
0.75
0.
1.125
0.
0.5
L_2 Error: 0.0655506
Residual:
Vec Object: 3 MPI processes
  type: mpi
Process [0]
0.
0.
0.
-0.229167
0.3125
0.
0.
0.
0.0104167
0.
0.
0.0208333
0.
0.
0.0104167
-0.479167
-0.0208333
0.0104167
-0.208333
0.791667
0.0104167
Process [1]
0.
0.
0.
0.
0.
0.
0.395833
-0.145833
0.
0.
0.
0.
-0.458333
-0.208333
0.0104167
0.3125
-0.145833
-0.0104167
0.166667
0.916667
0.0104167
0.3125
-0.520833
-0.0104167
Process [2]
0.
0.
-0.0104167
0.
0.
-0.0208333
0.
0.
-0.0104167
0.
0.
0.
0.
0.
0.
0.
0.
0.
0.291667
0.0416667
-0.0104167
-0.333333
-1.08333
-0.0104167
-0.270833
-0.4375
0.
Initial Residual
Vec Object: Residual, Iterate 0 3 MPI processes
  type: mpi
Process [0]
0.0104167
0.0208333
Process [1]
0.166667
0.166667
0.
-0.166667
-0.166667
0.
Process [2]
-0.0104167
-0.0208333
-0.0104167
0.
0.
0.0104167
-0.166667
-0.166667
0.
-0.166667
-0.166667
0.
-0.166667
-0.166667
0.
L_2 Residual: 0.52828
Jacobian:
Mat Object: 3 MPI processes
  type: mpiaij
row 0: (0, 0.)  (1, 0.)  (5, 0.0833333)  (6, -0.0833333)  (7, 0.)  (11, 0.) 
row 1: (0, 0.)  (1, 0.)  (2, 0.)  (3, -0.0833333)  (4, 0.)  (5, -0.0833333)  (6, -0.0833333)  (7, 0.)  (13, 0.)  (20, 0.0833333)  (21, -0.0833333)  (22, 0.) 
row 2: (1, 0.)  (2, 4.)  (3, 0.)  (4, 0.)  (5, -1.)  (6, 0.)  (7, -0.0833333)  (9, 0.)  (11, -0.0833333)  (12, 0.0833333)  (14, -1.)  (15, 0.)  (16, -0.0833333)  (17, -1.)  (18, 0.)  (19, 0.0833333)  (20, -1.)  (21, 0.)  (22, 0.0833333) 
row 3: (1, 0.0833333)  (2, 0.)  (3, 4.)  (4, 0.)  (5, 0.)  (6, -1.)  (7, 0.0833333)  (9, -0.0833333)  (11, 0.)  (12, 0.)  (14, 0.)  (15, -1.)  (16, -0.0833333)  (17, 0.)  (18, -1.)  (19, -0.0833333)  (20, 0.)  (21, -1.)  (22, 0.0833333) 
row 4: (1, 0.)  (2, 0.)  (3, 0.)  (4, 0.)  (5, -0.0833333)  (6, 0.0833333)  (7, 0.)  (9, 0.)  (11, 0.)  (12, 0.)  (14, -0.0833333)  (15, -0.0833333)  (16, 0.)  (17, 0.0833333)  (18, -0.0833333)  (19, 0.)  (20, 0.0833333)  (21, 0.0833333)  (22, 0.) 
row 5: (0, -0.0833333)  (1, 0.0833333)  (2, -1.)  (3, 0.)  (4, 0.0833333)  (5, 4.)  (6, 0.)  (7, 0.)  (11, -0.0833333) 
row 6: (0, 0.0833333)  (1, 0.0833333)  (2, 0.)  (3, -1.)  (4, -0.0833333)  (5, 0.)  (6, 4.)  (7, 0.)  (11, -0.0833333) 
row 7: (0, 0.)  (1, 0.)  (2, 0.0833333)  (3, -0.0833333)  (4, 0.)  (5, 0.)  (6, 0.)  (7, 0.)  (11, 0.) 
row 8: (8, 0.)  (9, 0.)  (11, 0.)  (14, 0.0833333)  (15, 0.0833333)  (16, 0.) 
row 9: (2, 0.)  (3, 0.0833333)  (4, 0.)  (8, 0.)  (9, 0.)  (10, 0.)  (14, -0.0833333)  (15, 0.0833333)  (16, 0.)  (17, 0.0833333)  (18, 0.0833333)  (19, 0.) 
row 10: (9, 0.)  (10, 0.)  (12, 0.)  (17, -0.0833333)  (18, 0.0833333)  (19, 0.) 
row 11: (0, 0.)  (2, 0.0833333)  (3, 0.)  (4, 0.)  (5, 0.0833333)  (6, 0.0833333)  (7, 0.)  (8, 0.)  (11, 0.)  (14, 0.0833333)  (15, -0.0833333)  (16, 0.) 
row 12: (2, -0.0833333)  (3, 0.)  (4, 0.)  (10, 0.)  (12, 0.)  (13, 0.)  (17, -0.0833333)  (18, -0.0833333)  (19, 0.)  (20, -0.0833333)  (21, 0.0833333)  (22, 0.) 
row 13: (1, 0.)  (12, 0.)  (13, 0.)  (20, -0.0833333)  (21, -0.0833333)  (22, 0.) 
row 14: (2, -1.)  (3, 0.)  (4, 0.0833333)  (8, -0.0833333)  (9, 0.0833333)  (11, -0.0833333)  (14, 4.)  (15, 0.)  (16, 0.) 
row 15: (2, 0.)  (3, -1.)  (4, 0.0833333)  (8, -0.0833333)  (9, -0.0833333)  (11, 0.0833333)  (14, 0.)  (15, 4.)  (16, 0.) 
row 16: (2, 0.0833333)  (3, 0.0833333)  (4, 0.)  (8, 0.)  (9, 0.)  (11, 0.)  (14, 0.)  (15, 0.)  (16, 0.) 
row 17: (2, -1.)  (3, 0.)  (4, -0.0833333)  (9, -0.0833333)  (10, 0.0833333)  (12, 0.0833333)  (17, 4.)  (18, 0.)  (19, 0.) 
row 18: (2, 0.)  (3, -1.)  (4, 0.0833333)  (9, -0.0833333)  (10, -0.0833333)  (12, 0.0833333)  (17, 0.)  (18, 4.)  (19, 0.) 
row 19: (2, -0.0833333)  (3, 0.0833333)  (4, 0.)  (9, 0.)  (10, 0.)  (12, 0.)  (17, 0.)  (18, 0.)  (19, 0.) 
row 20: (1, -0.0833333)  (2, -1.)  (3, 0.)  (4, -0.0833333)  (12, 0.0833333)  (13, 0.0833333)  (20, 4.)  (21, 0.)  (22, 0.) 
row 21: (1, 0.0833333)  (2, 0.)  (3, -1.)  (4, -0.0833333)  (12, -0.0833333)  (13, 0.0833333)  (20, 0.)  (21, 4.)  (22, 0.) 
row 22: (1, 0.)  (2, -0.0833333)  (3, -0.0833333)  (4, 0.)  (12, 0.)  (13, 0.)  (20, 0.)  (21, 0.)  (22, 0.) 
Residual:
Vec Object: 3 MPI processes
  type: mpi
Process [0]
0.
0.
-0.0520833
0.125
0.125
-0.0416667
0.
0.
-0.0625
0.
0.
-0.0416667
0.
0.
0.0104167
-2.1875
0.6875
-0.03125
-2.125
0.625
-0.0625
Process [1]
0.
0.
-0.0416667
0.
0.
-0.0208333
0.375
0.375
0.0416667
0.
0.
0.104167
-0.125
-0.125
-0.0208333
-0.0625
0.0625
-0.0104167
-0.625
-0.625
0.0625
-0.5625
-0.4375
0.0104167
Process [2]
0.
0.
-0.0208333
0.
0.
-0.0833333
0.
0.
-0.0208333
0.
0.
-0.0104167
0.
0.
0.145833
0.
0.
0.09375
-0.125
-0.125
-0.0208333
-1.625
-2.625
-0.0208333
-1.5625
-0.4375
0.09375
Au - b = Au + F(0)
<<<<<<< HEAD
Vec Object: Solution, Iterate 0 3 MPI processes
=======
Vec Object: Residual, Iterate 0 3 MPI processes
>>>>>>> 15591c8f
  type: mpi
Process [0]
0.0104167
0.0208333
Process [1]
0.166667
0.166667
0.
-0.166667
-0.166667
0.
Process [2]
-0.0104167
-0.0208333
-0.0104167
0.
0.
0.0104167
-0.166667
-0.166667
0.
-0.166667
-0.166667
0.
-0.166667
-0.166667
0.
Linear L_2 Residual: 0.52828<|MERGE_RESOLUTION|>--- conflicted
+++ resolved
@@ -241,11 +241,7 @@
 -0.4375
 0.09375
 Au - b = Au + F(0)
-<<<<<<< HEAD
-Vec Object: Solution, Iterate 0 3 MPI processes
-=======
 Vec Object: Residual, Iterate 0 3 MPI processes
->>>>>>> 15591c8f
   type: mpi
 Process [0]
 0.0104167
