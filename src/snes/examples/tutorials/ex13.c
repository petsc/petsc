--- conflicted
+++ resolved
@@ -200,29 +200,16 @@
     args: -petscspace_order 3 -dm_refine 2 -num_refine 4 -snes_convergence_estimate
   test:
     suffix: 2d_q1_0
-<<<<<<< HEAD
-    requires:
+    requires: !mpiuni
     args: -simplex 0 -petscspace_order 1 -dm_refine 2 -num_refine 4 -snes_convergence_estimate
-  test:
-    suffix: 2d_q2_0
-    requires:
-    args: -simplex 0 -petscspace_order 2 -dm_refine 2 -num_refine 4 -snes_convergence_estimate
-  test:
-    suffix: 2d_q3_0
-    requires:
-    args: -simplex 0 -petscspace_order 3 -dm_refine 2 -num_refine 4 -snes_convergence_estimate
-=======
-    requires: !mpiuni
-    args: -simplex 0 -petscspace_poly_tensor -petscspace_order 1 -dm_refine 2 -num_refine 4 -snes_convergence_estimate
   test:
     suffix: 2d_q2_0
     requires:  !mpiuni
-    args: -simplex 0 -petscspace_poly_tensor -petscspace_order 2 -dm_refine 2 -num_refine 4 -snes_convergence_estimate
+    args: -simplex 0 -petscspace_order 2 -dm_refine 2 -num_refine 4 -snes_convergence_estimate
   test:
     suffix: 2d_q3_0
     requires: !mpiuni
-    args: -simplex 0 -petscspace_poly_tensor -petscspace_order 3 -dm_refine 2 -num_refine 4 -snes_convergence_estimate
->>>>>>> b02a13ed
+    args: -simplex 0 -petscspace_order 3 -dm_refine 2 -num_refine 4 -snes_convergence_estimate
   test:
     suffix: 3d_p1_0
     requires: ctetgen  !mpiuni
@@ -237,28 +224,15 @@
     args: -dim 3 -petscspace_order 3 -dm_refine 1 -num_refine 3 -snes_convergence_estimate
   test:
     suffix: 3d_q1_0
-<<<<<<< HEAD
-    requires:
+    requires: !mpiuni
     args: -dim 3 -simplex 0 -petscspace_order 1 -dm_refine 2 -num_refine 4 -snes_convergence_estimate
-  test:
-    suffix: 3d_q2_0
-    requires:
-    args: -dim 3 -simplex 0 -petscspace_order 2 -dm_refine 1 -num_refine 4 -snes_convergence_estimate
-  test:
-    suffix: 3d_q3_0
-    requires:
-    args: -dim 3 -simplex 0 -petscspace_order 3 -dm_refine 1 -num_refine 3 -snes_convergence_estimate
-=======
-    requires: !mpiuni
-    args: -dim 3 -simplex 0 -petscspace_poly_tensor -petscspace_order 1 -dm_refine 2 -num_refine 4 -snes_convergence_estimate
   test:
     suffix: 3d_q2_0
     requires:  !mpiuni
-    args: -dim 3 -simplex 0 -petscspace_poly_tensor -petscspace_order 2 -dm_refine 1 -num_refine 4 -snes_convergence_estimate
+    args: -dim 3 -simplex 0 -petscspace_order 2 -dm_refine 1 -num_refine 4 -snes_convergence_estimate
   test:
     suffix: 3d_q3_0
     requires: !mpiuni
-    args: -dim 3 -simplex 0 -petscspace_poly_tensor -petscspace_order 3 -dm_refine 1 -num_refine 3 -snes_convergence_estimate
->>>>>>> b02a13ed
+    args: -dim 3 -simplex 0 -petscspace_order 3 -dm_refine 1 -num_refine 3 -snes_convergence_estimate
 
 TEST*/