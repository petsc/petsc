static const char help[] = "Testbed for FEM operations on the GPU.\n\n";

/*
#if 0
 - Automate testing of different:
   - elements, batches, blocks, operators
 - Process log_summary with Python (use existing tools)
 - Put results in PyTables

PYLITH:
 - Redo setup/cleanup in PyLith
 - Test with examples/3d/hex8/step01.cfg (Brad is making a flag)
 - Code up Jacobian (looks like original code)
 - Consider taking in coordinates rather than J^{-T}/|J|

MUST CHECK WITH:
 - 3D elements
 - Different quadrature (1pt and 3pt)
 - Different basis (linear and quadratic)
#endif
*/

#include<petscdmplex.h>
#include<petscsnes.h>

<<<<<<< HEAD
typedef enum {LAPLACIAN = 0, ELASTICITY} OpType;
=======
#ifdef PETSC_HAVE_GENERATOR
/*------------------------------------------------------------------------------
  This code can be generated using 'bin/pythonscripts/PetscGenerateFEMQuadrature.py dim 1 numComp 1 laplacian src/snes/examples/tutorials/ex52.h'
 -----------------------------------------------------------------------------*/
#include "ex52.h"
#endif

#define NUM_FIELDS 1
PetscInt spatialDim = 0;

typedef enum {LAPLACIAN, ELASTICITY} OpType;
>>>>>>> 835f4ef2

typedef struct {
  DM            dm;                /* REQUIRED in order to use SNES evaluation functions */
  PetscFEM      fem;               /* REQUIRED to use DMPlexComputeResidualFEM() */
  PetscInt      debug;             /* The debugging level */
  PetscMPIInt   rank;              /* The process rank */
  PetscMPIInt   numProcs;          /* The number of processes */
  PetscInt      dim;               /* The topological mesh dimension */
  PetscBool     interpolate;       /* Generate intermediate mesh elements */
  PetscReal     refinementLimit;   /* The largest allowable cell volume */
  PetscBool     refinementUniform; /* Uniformly refine the mesh */
  PetscInt      refinementRounds;  /* The number of uniform refinements */
  char          partitioner[2048]; /* The graph partitioner */
  PetscBool     computeFunction;   /* The flag for computing a residual */
  PetscBool     computeJacobian;   /* The flag for computing a Jacobian */
  PetscBool     gpu;               /* The flag for GPU integration */
  OpType        op;                /* The type of PDE operator (should use FFC/Ignition here) */
  PetscBool     showResidual, showJacobian;
  PetscLogEvent createMeshEvent, residualEvent, residualBatchEvent, jacobianEvent, jacobianBatchEvent, integrateBatchCPUEvent, integrateBatchGPUEvent, integrateGPUOnlyEvent;
  /* GPU partitioning */
  PetscInt      numBatches;        /* The number of cell batches per kernel */
  PetscInt      numBlocks;         /* The number of concurrent blocks per kernel */
  /* Element definition */
  PetscFE       fe[NUM_FIELDS];
  void (*f0Funcs[NUM_FIELDS])(const PetscScalar u[], const PetscScalar gradU[], const PetscScalar a[], const PetscScalar gradA[], const PetscReal x[], PetscScalar f0[]);
  void (*f1Funcs[NUM_FIELDS])(const PetscScalar u[], const PetscScalar gradU[], const PetscScalar a[], const PetscScalar gradA[], const PetscReal x[], PetscScalar f1[]);
  void (*g0Funcs[NUM_FIELDS*NUM_FIELDS])(const PetscScalar u[], const PetscScalar gradU[], const PetscScalar a[], const PetscScalar gradA[], const PetscReal x[], PetscScalar g0[]);
  void (*g1Funcs[NUM_FIELDS*NUM_FIELDS])(const PetscScalar u[], const PetscScalar gradU[], const PetscScalar a[], const PetscScalar gradA[], const PetscReal x[], PetscScalar g1[]);
  void (*g2Funcs[NUM_FIELDS*NUM_FIELDS])(const PetscScalar u[], const PetscScalar gradU[], const PetscScalar a[], const PetscScalar gradA[], const PetscReal x[], PetscScalar g2[]);
  void (*g3Funcs[NUM_FIELDS*NUM_FIELDS])(const PetscScalar u[], const PetscScalar gradU[], const PetscScalar a[], const PetscScalar gradA[], const PetscReal x[], PetscScalar g3[]);
  void (**exactFuncs)(const PetscReal x[], PetscScalar *u);
} AppCtx;

void quadratic_2d(const PetscReal x[], PetscScalar u[])
{
  u[0] = x[0]*x[0] + x[1]*x[1];
};

void quadratic_2d_elas(const PetscReal x[], PetscScalar u[])
{
  u[0] = x[0]*x[0] + x[1]*x[1];
  u[1] = x[0]*x[0] + x[1]*x[1];
};

void f0_lap(const PetscScalar u[], const PetscScalar gradU[], const PetscScalar a[], const PetscScalar gradA[], const PetscReal x[], PetscScalar f0[])
{
  f0[0] = 4.0;
}

/* gradU[comp*dim+d] = {u_x, u_y} or {u_x, u_y, u_z} */
void f1_lap(const PetscScalar u[], const PetscScalar gradU[], const PetscScalar a[], const PetscScalar gradA[], const PetscReal x[], PetscScalar f1[])
{
  PetscInt d;
  for (d = 0; d < spatialDim; ++d) {f1[d] = gradU[d];}
}

/* < \nabla v, \nabla u + {\nabla u}^T >
   This just gives \nabla u, give the perdiagonal for the transpose */
void g3_lap(const PetscScalar u[], const PetscScalar gradU[], const PetscScalar a[], const PetscScalar gradA[], const PetscReal x[], PetscScalar g3[])
{
  PetscInt d;
  for (d = 0; d < spatialDim; ++d) {g3[d*spatialDim+d] = 1.0;}
}

void f0_elas(const PetscScalar u[], const PetscScalar gradU[], const PetscScalar a[], const PetscScalar gradA[], const PetscReal x[], PetscScalar f0[])
{
  const PetscInt Ncomp = spatialDim;
  PetscInt       comp;

  for (comp = 0; comp < Ncomp; ++comp) f0[comp] = 3.0;
}

/* gradU[comp*dim+d] = {u_x, u_y, v_x, v_y} or {u_x, u_y, u_z, v_x, v_y, v_z, w_x, w_y, w_z}
   u[Ncomp]          = {p} */
void f1_elas(const PetscScalar u[], const PetscScalar gradU[], const PetscScalar a[], const PetscScalar gradA[], const PetscReal x[], PetscScalar f1[])
{
  const PetscInt dim   = spatialDim;
  const PetscInt Ncomp = spatialDim;
  PetscInt       comp, d;

  for (comp = 0; comp < Ncomp; ++comp) {
    for (d = 0; d < dim; ++d) {
      f1[comp*dim+d] = 0.5*(gradU[comp*dim+d] + gradU[d*dim+comp]);
    }
    f1[comp*dim+comp] -= u[Ncomp];
  }
}

/* < \nabla v, \nabla u + {\nabla u}^T >
   This just gives \nabla u, give the perdiagonal for the transpose */
void g3_elas(const PetscScalar u[], const PetscScalar gradU[], const PetscScalar a[], const PetscScalar gradA[], const PetscReal x[], PetscScalar g3[])
{
  const PetscInt dim   = spatialDim;
  const PetscInt Ncomp = spatialDim;
  PetscInt       compI, d;

  for (compI = 0; compI < Ncomp; ++compI) {
    for (d = 0; d < dim; ++d) {
      g3[((compI*Ncomp+compI)*dim+d)*dim+d] = 1.0;
    }
  }
}

#undef __FUNCT__
#define __FUNCT__ "ProcessOptions"
PetscErrorCode ProcessOptions(MPI_Comm comm, AppCtx *options)
{
  const char     *opTypes[2] = {"laplacian", "elasticity"};
  PetscInt       op;
  PetscErrorCode ierr;

  PetscFunctionBeginUser;
  options->debug             = 0;
  options->dim               = 2;
  options->interpolate       = PETSC_FALSE;
  options->refinementLimit   = 0.0;
  options->refinementUniform = PETSC_FALSE;
  options->refinementRounds  = 1;
  options->computeFunction   = PETSC_FALSE;
  options->computeJacobian   = PETSC_FALSE;
  options->batch             = PETSC_FALSE;
  options->gpu               = PETSC_FALSE;
  options->numBatches        = 1;
  options->numBlocks         = 1;
  options->op                = LAPLACIAN;
  options->showResidual      = PETSC_TRUE;
  options->showJacobian      = PETSC_TRUE;

  ierr = MPI_Comm_size(comm, &options->numProcs);CHKERRQ(ierr);
  ierr = MPI_Comm_rank(comm, &options->rank);CHKERRQ(ierr);
  ierr = PetscOptionsBegin(comm, "", "Bratu Problem Options", "DMPLEX");CHKERRQ(ierr);
  ierr = PetscOptionsInt("-debug", "The debugging level", "ex52.c", options->debug, &options->debug, NULL);CHKERRQ(ierr);
  ierr = PetscOptionsInt("-dim", "The topological mesh dimension", "ex52.c", options->dim, &options->dim, NULL);CHKERRQ(ierr);
  spatialDim = options->dim;
  ierr = PetscOptionsBool("-interpolate", "Generate intermediate mesh elements", "ex52.c", options->interpolate, &options->interpolate, NULL);CHKERRQ(ierr);
  ierr = PetscOptionsReal("-refinement_limit", "The largest allowable cell volume", "ex52.c", options->refinementLimit, &options->refinementLimit, NULL);CHKERRQ(ierr);
  ierr = PetscOptionsBool("-refinement_uniform", "Uniformly refine the mesh", "ex52.c", options->refinementUniform, &options->refinementUniform, NULL);CHKERRQ(ierr);
  ierr = PetscOptionsInt("-refinement_rounds", "The number of uniform refinements", "ex52.c", options->refinementRounds, &options->refinementRounds, NULL);CHKERRQ(ierr);
  ierr = PetscStrcpy(options->partitioner, "chaco");CHKERRQ(ierr);
  ierr = PetscOptionsString("-partitioner", "The graph partitioner", "ex52.c", options->partitioner, options->partitioner, 2048, NULL);CHKERRQ(ierr);
  ierr = PetscOptionsBool("-compute_function", "Compute the residual", "ex52.c", options->computeFunction, &options->computeFunction, NULL);CHKERRQ(ierr);
  ierr = PetscOptionsBool("-compute_jacobian", "Compute the Jacobian", "ex52.c", options->computeJacobian, &options->computeJacobian, NULL);CHKERRQ(ierr);
  ierr = PetscOptionsBool("-gpu", "Use the GPU for integration method", "ex52.c", options->gpu, &options->gpu, NULL);CHKERRQ(ierr);
  ierr = PetscOptionsInt("-gpu_batches", "The number of cell batches per kernel", "ex52.c", options->numBatches, &options->numBatches, NULL);CHKERRQ(ierr);
  ierr = PetscOptionsInt("-gpu_blocks", "The number of concurrent blocks per kernel", "ex52.c", options->numBlocks, &options->numBlocks, NULL);CHKERRQ(ierr);

  op = options->op;

  ierr = PetscOptionsEList("-op_type","Type of PDE operator","ex52.c",opTypes,2,opTypes[options->op],&op,NULL);CHKERRQ(ierr);

  options->op = (OpType) op;

  ierr = PetscOptionsBool("-show_residual", "Output the residual for verification", "ex52.c", options->showResidual, &options->showResidual, NULL);CHKERRQ(ierr);
  ierr = PetscOptionsBool("-show_jacobian", "Output the Jacobian for verification", "ex52.c", options->showJacobian, &options->showJacobian, NULL);CHKERRQ(ierr);
  ierr = PetscOptionsEnd();

  ierr = PetscLogEventRegister("CreateMesh",    DM_CLASSID,   &options->createMeshEvent);CHKERRQ(ierr);
  ierr = PetscLogEventRegister("Residual",      SNES_CLASSID, &options->residualEvent);CHKERRQ(ierr);
  ierr = PetscLogEventRegister("ResidualBatch", SNES_CLASSID, &options->residualBatchEvent);CHKERRQ(ierr);
  ierr = PetscLogEventRegister("Jacobian",      SNES_CLASSID, &options->jacobianEvent);CHKERRQ(ierr);
  ierr = PetscLogEventRegister("JacobianBatch", SNES_CLASSID, &options->jacobianBatchEvent);CHKERRQ(ierr);
  ierr = PetscLogEventRegister("IntegBatchCPU", SNES_CLASSID, &options->integrateBatchCPUEvent);CHKERRQ(ierr);
  ierr = PetscLogEventRegister("IntegBatchGPU", SNES_CLASSID, &options->integrateBatchGPUEvent);CHKERRQ(ierr);
  ierr = PetscLogEventRegister("IntegGPUOnly",  SNES_CLASSID, &options->integrateGPUOnlyEvent);CHKERRQ(ierr);
  PetscFunctionReturn(0);
};

#undef __FUNCT__
#define __FUNCT__ "CreateMesh"
PetscErrorCode CreateMesh(MPI_Comm comm, AppCtx *user, DM *dm)
{
  PetscInt       dim               = user->dim;
  PetscBool      interpolate       = user->interpolate;
  PetscReal      refinementLimit   = user->refinementLimit;
  PetscBool      refinementUniform = user->refinementUniform;
  PetscInt       refinementRounds  = user->refinementRounds;
  const char     *partitioner      = user->partitioner;
  PetscErrorCode ierr;

  PetscFunctionBeginUser;
  ierr = PetscLogEventBegin(user->createMeshEvent,0,0,0,0);CHKERRQ(ierr);
  ierr = DMPlexCreateBoxMesh(comm, dim, interpolate, dm);CHKERRQ(ierr);
  {
    DM refinedMesh     = NULL;
    DM distributedMesh = NULL;

    /* Refine mesh using a volume constraint */
    ierr = DMPlexSetRefinementLimit(*dm, refinementLimit);CHKERRQ(ierr);
    ierr = DMRefine(*dm, comm, &refinedMesh);CHKERRQ(ierr);
    if (refinedMesh) {
      ierr = DMDestroy(dm);CHKERRQ(ierr);
      *dm  = refinedMesh;
    }
    /* Distribute mesh over processes */
    ierr = DMPlexDistribute(*dm, partitioner, 0, &distributedMesh);CHKERRQ(ierr);
    if (distributedMesh) {
      ierr = DMDestroy(dm);CHKERRQ(ierr);
      *dm  = distributedMesh;
    }
    /* Use regular refinement in parallel */
    if (refinementUniform) {
      PetscInt r;

      ierr = DMPlexSetRefinementUniform(*dm, refinementUniform);CHKERRQ(ierr);
      for (r = 0; r < refinementRounds; ++r) {
        ierr = DMRefine(*dm, comm, &refinedMesh);CHKERRQ(ierr);
        if (refinedMesh) {
          ierr = DMDestroy(dm);CHKERRQ(ierr);
          *dm  = refinedMesh;
        }
      }
    }
  }
  ierr = DMSetFromOptions(*dm);CHKERRQ(ierr);
  ierr = PetscLogEventEnd(user->createMeshEvent,0,0,0,0);CHKERRQ(ierr);

  user->dm = *dm;
  PetscFunctionReturn(0);
}

#undef __FUNCT__
#define __FUNCT__ "SetupElement"
PetscErrorCode SetupElement(DM dm, AppCtx *user)
{
  const PetscInt  dim = user->dim;
  PetscFE         fem;
  PetscQuadrature q;
  DM              K;
  PetscSpace      P;
  PetscDualSpace  Q;
  PetscInt        order;
  PetscErrorCode  ierr;

  PetscFunctionBegin;
  /* Create space */
  ierr = PetscSpaceCreate(PetscObjectComm((PetscObject) dm), &P);CHKERRQ(ierr);
  ierr = PetscSpaceSetFromOptions(P);CHKERRQ(ierr);
  ierr = PetscSpacePolynomialSetNumVariables(P, dim);CHKERRQ(ierr);
  ierr = PetscSpaceSetUp(P);CHKERRQ(ierr);
  ierr = PetscSpaceGetOrder(P, &order);CHKERRQ(ierr);
  /* Create dual space */
  ierr = PetscDualSpaceCreate(PetscObjectComm((PetscObject) dm), &Q);CHKERRQ(ierr);
  ierr = PetscDualSpaceCreateReferenceCell(Q, dim, PETSC_TRUE, &K);CHKERRQ(ierr);
  ierr = PetscDualSpaceSetDM(Q, K);CHKERRQ(ierr);
  ierr = DMDestroy(&K);CHKERRQ(ierr);
  ierr = PetscDualSpaceSetOrder(Q, order);CHKERRQ(ierr);
  ierr = PetscDualSpaceSetFromOptions(Q);CHKERRQ(ierr);
  ierr = PetscDualSpaceSetUp(Q);CHKERRQ(ierr);
  /* Create element */
  ierr = PetscFECreate(PetscObjectComm((PetscObject) dm), &fem);CHKERRQ(ierr);
  ierr = PetscFESetFromOptions(fem);CHKERRQ(ierr);
  ierr = PetscFESetBasisSpace(fem, P);CHKERRQ(ierr);
  ierr = PetscFESetDualSpace(fem, Q);CHKERRQ(ierr);
  ierr = PetscFESetNumComponents(fem, 1);CHKERRQ(ierr);
  ierr = PetscSpaceDestroy(&P);CHKERRQ(ierr);
  ierr = PetscDualSpaceDestroy(&Q);CHKERRQ(ierr);
  /* Create quadrature */
  ierr = PetscDTGaussJacobiQuadrature(dim, order, -1.0, 1.0, &q);CHKERRQ(ierr);
  ierr = PetscFESetQuadrature(fem, q);CHKERRQ(ierr);
  user->fe[0] = fem;
  user->fem.fe = user->fe;
  PetscFunctionReturn(0);
}

#undef __FUNCT__
#define __FUNCT__ "DestroyElement"
PetscErrorCode DestroyElement(AppCtx *user)
{
  PetscErrorCode ierr;

  PetscFunctionBeginUser;
  ierr = PetscFEDestroy(&user->fe[0]);CHKERRQ(ierr);
  PetscFunctionReturn(0);
}

#undef __FUNCT__
#define __FUNCT__ "SetupSection"
PetscErrorCode SetupSection(DM dm, AppCtx *user)
{
  PetscSection    section;
  PetscInt        dim   = user->dim;
  PetscInt        numBC = 0;
  PetscInt        numComp[1];
  const PetscInt *numDof;
  PetscErrorCode  ierr;

  PetscFunctionBeginUser;
  ierr = PetscFEGetNumComponents(user->fe[0], &numComp[0]);CHKERRQ(ierr);
  ierr = PetscFEGetNumDof(user->fe[0], &numDof);CHKERRQ(ierr);
  ierr = DMPlexCreateSection(dm, dim, 1, numComp, numDof, numBC, NULL, NULL, &section);CHKERRQ(ierr);
  ierr = DMSetDefaultSection(dm, section);CHKERRQ(ierr);
  PetscFunctionReturn(0);
}

#undef __FUNCT__
#define __FUNCT__ "FormInitialGuess"
/*
  FormInitialGuess - Forms initial approximation.

  Input Parameters:
+ user - user-defined application context
- guessFunc - The coordinate function to use for the guess

  Output Parameter:
. X - vector
*/
PetscErrorCode FormInitialGuess(Vec X, void (*guessFunc)(const PetscReal [], PetscScalar []), InsertMode mode, AppCtx *user)
{
  Vec            localX, coordinates;
  PetscSection   section, cSection;
  PetscInt       vStart, vEnd, v;
  PetscErrorCode ierr;

  PetscFunctionBeginUser;
  ierr = DMGetLocalVector(user->dm, &localX);CHKERRQ(ierr);
  ierr = DMPlexGetDepthStratum(user->dm, 0, &vStart, &vEnd);CHKERRQ(ierr);
  ierr = DMGetDefaultSection(user->dm, &section);CHKERRQ(ierr);
  ierr = DMPlexGetCoordinateSection(user->dm, &cSection);CHKERRQ(ierr);
  ierr = DMGetCoordinatesLocal(user->dm, &coordinates);CHKERRQ(ierr);
  for (v = vStart; v < vEnd; ++v) {
    PetscScalar values[3];
    PetscScalar *coords;

    ierr = VecGetValuesSection(coordinates, cSection, v, &coords);CHKERRQ(ierr);
    (*guessFunc)(coords, values);
    ierr = VecSetValuesSection(localX, section, v, values, mode);CHKERRQ(ierr);
  }

  ierr = DMLocalToGlobalBegin(user->dm, localX, INSERT_VALUES, X);CHKERRQ(ierr);
  ierr = DMLocalToGlobalEnd(user->dm, localX, INSERT_VALUES, X);CHKERRQ(ierr);
  ierr = DMRestoreLocalVector(user->dm, &localX);CHKERRQ(ierr);
  PetscFunctionReturn(0);
}

<<<<<<< HEAD
#undef __FUNCT__
#define __FUNCT__ "FormFunctionLocalLaplacian"
/*
 dm - The mesh
 X  - Local intput vector
 F  - Local output vector
 */
PetscErrorCode FormFunctionLocalLaplacian(DM dm, Vec X, Vec F, AppCtx *user)
{
  /*PetscScalar    (*rhsFunc)(const PetscReal []) = user->rhsFunc; */
  const PetscInt  debug         = user->debug;
  const PetscInt  dim           = user->dim;
  const PetscInt  numQuadPoints = user->q.numQuadPoints;
  const PetscReal *quadPoints   = user->q.quadPoints;
  const PetscReal *quadWeights  = user->q.quadWeights;
  const PetscInt  numBasisFuncs = user->q.numBasisFuncs;
  const PetscReal *basis        = user->q.basis;
  const PetscReal *basisDer     = user->q.basisDer;
  PetscReal       *coords, *v0, *J, *invJ, detJ;
  PetscScalar     *realSpaceDer, *fieldGrad, *elemVec;
  PetscInt        cStart, cEnd, c, p;
  PetscErrorCode  ierr;

  PetscFunctionBeginUser;
  ierr = PetscLogEventBegin(user->residualEvent,0,0,0,0);CHKERRQ(ierr);
  ierr = VecSet(F, 0.0);CHKERRQ(ierr);
  ierr = PetscMalloc3(dim,PetscScalar,&realSpaceDer,dim,PetscScalar,&fieldGrad,numBasisFuncs,PetscScalar,&elemVec);CHKERRQ(ierr);
  ierr = PetscMalloc4(dim,PetscReal,&coords,dim,PetscReal,&v0,dim*dim,PetscReal,&J,dim*dim,PetscReal,&invJ);CHKERRQ(ierr);
  ierr = DMPlexGetHeightStratum(dm, 0, &cStart, &cEnd);CHKERRQ(ierr);
  for (c = cStart; c < cEnd; ++c) {
    PetscScalar *x = NULL;
    PetscInt     q, f, d, e;

    ierr = PetscMemzero(elemVec, numBasisFuncs * sizeof(PetscScalar));CHKERRQ(ierr);
    ierr = DMPlexComputeCellGeometry(dm, c, v0, J, invJ, &detJ);CHKERRQ(ierr);
    if (detJ <= 0.0) SETERRQ2(PETSC_COMM_SELF, PETSC_ERR_ARG_OUTOFRANGE, "Invalid determinant %g for element %d", detJ, c);
    ierr = DMPlexVecGetClosure(dm, NULL, X, c, NULL, &x);CHKERRQ(ierr);
    if (debug > 1) {ierr = DMPrintCellVector(c, "Solution", numBasisFuncs, x);CHKERRQ(ierr);}

    for (q = 0; q < numQuadPoints; ++q) {
      PetscScalar fieldVal = 0.0;

      if (debug > 1) {ierr = PetscPrintf(PETSC_COMM_SELF, "  quad point %d\n", q);CHKERRQ(ierr);}
      for (d = 0; d < dim; ++d) {
        fieldGrad[d] = 0.0;
        coords[d]    = v0[d];
        for (e = 0; e < dim; ++e) coords[d] += J[d*dim+e]*(quadPoints[q*dim+e] + 1.0);
        if (debug > 1) {ierr = PetscPrintf(PETSC_COMM_SELF, "    coords[%d] %g\n", d, coords[d]);CHKERRQ(ierr);}
      }
      for (f = 0; f < numBasisFuncs; ++f) {
        fieldVal += x[f]*basis[q*numBasisFuncs+f];

        for (d = 0; d < dim; ++d) {
          realSpaceDer[d] = 0.0;
          for (e = 0; e < dim; ++e) realSpaceDer[d] += invJ[e*dim+d]*basisDer[(q*numBasisFuncs+f)*dim+e];
          fieldGrad[d] += realSpaceDer[d]*x[f];
        }
      }
      if (debug > 1) {
        for (d = 0; d < dim; ++d) PetscPrintf(PETSC_COMM_SELF, "    fieldGrad[%d] %g\n", d, fieldGrad[d]);
      }
      const PetscScalar funcVal = 0.0; /* (*rhsFunc)(coords); */
      for (f = 0; f < numBasisFuncs; ++f) {
        /* Constant term: -f(x) */
        elemVec[f] -= basis[q*numBasisFuncs+f]*funcVal*quadWeights[q]*detJ;
        /* Linear term: -\Delta u */
        PetscScalar product = 0.0;
        for (d = 0; d < dim; ++d) {
          realSpaceDer[d] = 0.0;
          for (e = 0; e < dim; ++e) realSpaceDer[d] += invJ[e*dim+d]*basisDer[(q*numBasisFuncs+f)*dim+e];
          product += realSpaceDer[d]*fieldGrad[d];
        }
        elemVec[f] += product*quadWeights[q]*detJ;
        /* Nonlinear term: -\lambda e^{u} */
        elemVec[f] -= basis[q*numBasisFuncs+f]*0.0*PetscExpScalar(fieldVal)*quadWeights[q]*detJ;
      }
    }
    ierr = DMPlexVecRestoreClosure(dm, NULL, X, c, NULL, &x);CHKERRQ(ierr);
    if (debug) {ierr = DMPrintCellVector(c, "Residual", numBasisFuncs, elemVec);CHKERRQ(ierr);}
    ierr = DMPlexVecSetClosure(dm, NULL, F, c, elemVec, ADD_VALUES);CHKERRQ(ierr);
  }
  ierr = PetscLogFlops((cEnd-cStart)*numQuadPoints*numBasisFuncs*(dim*(dim*5+4)+14));CHKERRQ(ierr);
  ierr = PetscFree3(realSpaceDer,fieldGrad,elemVec);CHKERRQ(ierr);
  ierr = PetscFree4(coords,v0,J,invJ);CHKERRQ(ierr);

  if (user->showResidual) {
    ierr = PetscPrintf(PETSC_COMM_WORLD, "Residual:\n");CHKERRQ(ierr);
    for (p = 0; p < user->numProcs; ++p) {
      if (p == user->rank) {ierr = VecView(F, PETSC_VIEWER_STDOUT_SELF);CHKERRQ(ierr);}
      ierr = PetscBarrier((PetscObject) dm);CHKERRQ(ierr);
    }
  }
  ierr = PetscLogEventEnd(user->residualEvent,0,0,0,0);CHKERRQ(ierr);
  PetscFunctionReturn(0);
}

#undef __FUNCT__
#define __FUNCT__ "FormFunctionLocalElasticity"
/*
 dm - The mesh
 X  - Local intput vector
 F  - Local output vector
 */
PetscErrorCode FormFunctionLocalElasticity(DM dm, Vec X, Vec F, AppCtx *user)
{
  /*PetscScalar    (*rhsFunc)(const PetscReal []) = user->rhsFunc;*/
  const PetscInt  debug         = user->debug;
  const PetscInt  dim           = user->dim;
  const PetscInt  numQuadPoints = user->q.numQuadPoints;
  const PetscReal *quadPoints   = user->q.quadPoints;
  const PetscReal *quadWeights  = user->q.quadWeights;
  const PetscInt  numBasisFuncs = user->q.numBasisFuncs;
  const PetscInt  numBasisComps = user->q.numComponents;
  const PetscReal *basis        = user->q.basis;
  const PetscReal *basisDer     = user->q.basisDer;
  PetscReal       *coords, *v0, *J, *invJ, detJ;
  PetscScalar     *realSpaceDer, *fieldGrad, *elemVec;
  PetscInt        cStart, cEnd, c, p;
  PetscErrorCode  ierr;

  PetscFunctionBeginUser;
  ierr = PetscLogEventBegin(user->residualEvent,0,0,0,0);CHKERRQ(ierr);
  ierr = VecSet(F, 0.0);CHKERRQ(ierr);
  ierr = PetscMalloc3(dim,PetscScalar,&realSpaceDer,dim*numBasisComps,PetscScalar,&fieldGrad,numBasisFuncs*numBasisComps,PetscScalar,&elemVec);CHKERRQ(ierr);
  ierr = PetscMalloc4(dim,PetscReal,&coords,dim,PetscReal,&v0,dim*dim,PetscReal,&J,dim*dim,PetscReal,&invJ);CHKERRQ(ierr);
  ierr = DMPlexGetHeightStratum(dm, 0, &cStart, &cEnd);CHKERRQ(ierr);
  for (c = cStart; c < cEnd; ++c) {
    PetscScalar *x = NULL;
    PetscInt     q, d, e, f, comp;

    ierr = PetscMemzero(elemVec, numBasisFuncs*numBasisComps * sizeof(PetscScalar));CHKERRQ(ierr);
    ierr = DMPlexComputeCellGeometry(dm, c, v0, J, invJ, &detJ);CHKERRQ(ierr);
    if (detJ <= 0.0) SETERRQ2(PETSC_COMM_SELF, PETSC_ERR_ARG_OUTOFRANGE, "Invalid determinant %g for element %d", detJ, c);
    ierr = DMPlexVecGetClosure(dm, NULL, X, c, NULL, &x);CHKERRQ(ierr);
    if (debug > 1) {ierr = DMPrintCellVector(c, "Solution", numBasisFuncs*numBasisComps, x);CHKERRQ(ierr);}

    for (q = 0; q < numQuadPoints; ++q) {
      PetscScalar fieldVal[3] = {0.0,0.0,0.0};

      if (debug > 1) {ierr = PetscPrintf(PETSC_COMM_SELF, "  quad point %d\n", q);CHKERRQ(ierr);}
      for (d = 0; d < dim; ++d) {
        for (comp = 0; comp < numBasisComps; ++comp) fieldGrad[comp*dim+d] = 0.0;
        coords[d] = v0[d];
        for (e = 0; e < dim; ++e) coords[d] += J[d*dim+e]*(quadPoints[q*dim+e] + 1.0);
        if (debug > 1) {ierr = PetscPrintf(PETSC_COMM_SELF, "    coords[%d] %g\n", d, coords[d]);CHKERRQ(ierr);}
      }
      for (f = 0; f < numBasisFuncs; ++f) {
        for (comp = 0; comp < numBasisComps; ++comp) {
          const PetscInt cidx = f*numBasisComps+comp;

          fieldVal[comp] += x[cidx]*basis[q*numBasisFuncs*numBasisComps+cidx];

          for (d = 0; d < dim; ++d) {
            realSpaceDer[d] = 0.0;
            for (e = 0; e < dim; ++e) realSpaceDer[d] += invJ[e*dim+d]*basisDer[(q*numBasisFuncs*numBasisComps+cidx)*dim+e];
            fieldGrad[comp*dim+d] += realSpaceDer[d]*x[cidx];
          }
        }
      }
      if (debug > 1) {
        for (comp = 0; comp < numBasisComps; ++comp) {
          for (d = 0; d < dim; ++d) {
            PetscPrintf(PETSC_COMM_SELF, "    field %d gradient[%d] %g\n", comp, d, fieldGrad[comp*dim+d]);
          }
        }
      }
      const PetscScalar funcVal[3] = {0.0, 0.0, 0.0}; /* (*rhsFunc)(coords); */
      for (f = 0; f < numBasisFuncs; ++f) {
        for (comp = 0; comp < numBasisComps; ++comp) {
          const PetscInt cidx = f*numBasisComps+comp;

          /* Constant term: -f(x) */
          elemVec[cidx] -= basis[q*numBasisFuncs*numBasisComps+cidx]*funcVal[comp]*quadWeights[q]*detJ;
          /* Linear term: -\Delta u */
          PetscScalar product = 0.0;
          for (d = 0; d < dim; ++d) {
            realSpaceDer[d] = 0.0;
            for (e = 0; e < dim; ++e) {
              realSpaceDer[d] += invJ[e*dim+d]*basisDer[(q*numBasisFuncs*numBasisComps+cidx)*dim+e];
            }
            product += realSpaceDer[d]*0.5*(fieldGrad[comp*dim+d] + fieldGrad[d*dim+comp]);
          }
          elemVec[cidx] += product*quadWeights[q]*detJ;
          /* Nonlinear term: -\lambda e^{u} */
          elemVec[cidx] -= basis[q*numBasisFuncs*numBasisComps+cidx]*0.0*PetscExpScalar(fieldVal[comp])*quadWeights[q]*detJ;
        }
      }
    }
    ierr = DMPlexVecRestoreClosure(dm, NULL, X, c, NULL, &x);CHKERRQ(ierr);
    if (debug) {ierr = DMPrintCellVector(c, "Residual", numBasisFuncs*numBasisComps, elemVec);CHKERRQ(ierr);}
    ierr = DMPlexVecSetClosure(dm, NULL, F, c, elemVec, ADD_VALUES);CHKERRQ(ierr);
  }
  ierr = PetscLogFlops((cEnd-cStart)*numQuadPoints*numBasisFuncs*(dim*(dim*5+4)+14));CHKERRQ(ierr);
  ierr = PetscFree3(realSpaceDer,fieldGrad,elemVec);CHKERRQ(ierr);
  ierr = PetscFree4(coords,v0,J,invJ);CHKERRQ(ierr);

  if (user->showResidual) {
    ierr = PetscPrintf(PETSC_COMM_WORLD, "Residual:\n");CHKERRQ(ierr);
    for (p = 0; p < user->numProcs; ++p) {
      if (p == user->rank) {ierr = VecView(F, PETSC_VIEWER_STDOUT_SELF);CHKERRQ(ierr);}
      ierr = PetscBarrier((PetscObject) dm);CHKERRQ(ierr);
    }
  }
  ierr = PetscLogEventEnd(user->residualEvent,0,0,0,0);CHKERRQ(ierr);
  PetscFunctionReturn(0);
}

PETSC_EXTERN PetscErrorCode IntegrateElementBatchGPU(PetscInt spatial_dim, PetscInt Ne, PetscInt Nbatch, PetscInt Nbc, PetscInt Nbl, const PetscScalar coefficients[], const PetscReal jacobianInverses[], const PetscReal jacobianDeterminants[], PetscScalar elemVec[], PetscLogEvent event, PetscInt debug, PetscInt pde_op);
=======
PETSC_EXTERN PetscErrorCode IntegrateElementBatchGPU(PetscInt Ne, PetscInt Nbatch, PetscInt Nbc, PetscInt Nbl, const PetscScalar coefficients[], const PetscReal jacobianInverses[], const PetscReal jacobianDeterminants[], PetscScalar elemVec[], PetscLogEvent event, PetscInt debug);
>>>>>>> 835f4ef2

void f1_laplacian(PetscScalar u, const PetscScalar gradU[], PetscScalar f1[])
{
  const PetscInt dim = spatialDim;
  PetscInt       d;

  for (d = 0; d < dim; ++d) f1[d] = gradU[d];
  return;
}

#undef __FUNCT__
#define __FUNCT__ "IntegrateLaplacianBatchCPU"
PetscErrorCode IntegrateLaplacianBatchCPU(PetscInt Ne, PetscInt Nb, const PetscScalar coefficients[], const PetscReal jacobianInverses[], const PetscReal jacobianDeterminants[], PetscInt Nq, const PetscReal quadPoints[], const PetscReal quadWeights[], const PetscReal basisTabulation[], const PetscReal basisDerTabulation[], PetscScalar elemVec[], AppCtx *user)
{
  const PetscInt debug = user->debug;
  const PetscInt dim   = spatialDim;
  PetscInt       e;
  PetscErrorCode ierr;

  PetscFunctionBeginUser;
  ierr = PetscLogEventBegin(user->integrateBatchCPUEvent,0,0,0,0);CHKERRQ(ierr);
  for (e = 0; e < Ne; ++e) {
    const PetscReal detJ  = jacobianDeterminants[e];
    const PetscReal *invJ = &jacobianInverses[e*dim*dim];
    PetscScalar     f1[spatialDim /*1*/]; /* Nq = 1 */
    PetscInt        q, b, d, f;

    if (debug > 1) {
      ierr = PetscPrintf(PETSC_COMM_SELF, "  detJ: %g\n", detJ);CHKERRQ(ierr);
      ierr = PetscPrintf(PETSC_COMM_SELF, "  invJ: %g %g %g %g\n", invJ[0], invJ[1], invJ[2], invJ[3]);CHKERRQ(ierr);
    }
    for (q = 0; q < Nq; ++q) {
      if (debug) {ierr = PetscPrintf(PETSC_COMM_SELF, "  quad point %d\n", q);CHKERRQ(ierr);}
      PetscScalar u = 0.0;
      PetscScalar gradU[spatialDim];

      for (d = 0; d < dim; ++d) gradU[d] = 0.0;
      for (b = 0; b < Nb; ++b) {
        PetscScalar realSpaceDer[spatialDim];

        u += coefficients[e*Nb+b]*basisTabulation[q*Nb+b];
        for (d = 0; d < dim; ++d) {
          realSpaceDer[d] = 0.0;
          for (f = 0; f < dim; ++f) {
            realSpaceDer[d] += invJ[f*dim+d]*basisDerTabulation[(q*Nb+b)*dim+f];
          }
          gradU[d] += coefficients[e*Nb+b]*realSpaceDer[d];
        }
      }
      f1_laplacian(u, gradU, &f1[q*dim]);
      f1[q*dim+0] *= detJ*quadWeights[q];
      f1[q*dim+1] *= detJ*quadWeights[q];
      if (debug > 1) {
        ierr = PetscPrintf(PETSC_COMM_SELF, "    f1[%d]: %g\n", 0, f1[q*dim+0]);CHKERRQ(ierr);
        ierr = PetscPrintf(PETSC_COMM_SELF, "    f1[%d]: %g\n", 1, f1[q*dim+1]);CHKERRQ(ierr);
      }
    }
    for (b = 0; b < Nb; ++b) {
      elemVec[e*Nb+b] = 0.0;
      for (q = 0; q < Nq; ++q) {
        PetscScalar realSpaceDer[spatialDim];

        for (d = 0; d < dim; ++d) {
          realSpaceDer[d] = 0.0;
          for (f = 0; f < dim; ++f) {
            realSpaceDer[d] += invJ[f*dim+d]*basisDerTabulation[(q*Nb+b)*dim+f];
          }
          elemVec[e*Nb+b] += realSpaceDer[d]*f1[q*dim+d];
        }
      }
    }
  }
  ierr = PetscLogFlops((((2+(2+2*dim)*dim)*Nb+2*dim)*Nq + (2+2*dim)*dim*Nq*Nb)*Ne);CHKERRQ(ierr);
  ierr = PetscLogEventEnd(user->integrateBatchCPUEvent,0,0,0,0);CHKERRQ(ierr);
  PetscFunctionReturn(0);
};

void f1_elasticity(PetscScalar u[], const PetscScalar gradU[], PetscScalar f1[])
{
  const PetscInt dim   = spatialDim;
  const PetscInt Ncomp = dim;
  PetscInt       comp, d;

  for (comp = 0; comp < Ncomp; ++comp) {
    for (d = 0; d < dim; ++d) {
      f1[comp*dim+d] = 0.5*(gradU[comp*dim+d] + gradU[d*dim+comp]);
    }
  }
  return;
}

#undef __FUNCT__
#define __FUNCT__ "IntegrateElasticityBatchCPU"
PetscErrorCode IntegrateElasticityBatchCPU(PetscInt Ne, PetscInt Nb, PetscInt Ncomp, const PetscScalar coefficients[], const PetscReal jacobianInverses[], const PetscReal jacobianDeterminants[], PetscInt Nq, const PetscReal quadPoints[], const PetscReal quadWeights[], const PetscReal basisTabulation[], const PetscReal basisDerTabulation[], PetscScalar elemVec[], AppCtx *user)
{
  const PetscInt debug = user->debug;
  const PetscInt dim   = spatialDim;
  PetscInt       e;
  PetscErrorCode ierr;

  PetscFunctionBeginUser;
  ierr = PetscLogEventBegin(user->integrateBatchCPUEvent,0,0,0,0);CHKERRQ(ierr);
  for (e = 0; e < Ne; ++e) {
    const PetscReal detJ  = jacobianDeterminants[e];
    const PetscReal *invJ = &jacobianInverses[e*dim*dim];
    PetscScalar     f1[spatialDim*spatialDim /*1*/]; /* Nq = 1 */
    PetscInt        q, b, comp, i;

    if (debug > 1) {
      ierr = PetscPrintf(PETSC_COMM_SELF, "  detJ: %g\n", detJ);CHKERRQ(ierr);
      ierr = PetscPrintf(PETSC_COMM_SELF, "  invJ:");CHKERRQ(ierr);
      for (i = 0; i < dim*dim; ++i) {
        ierr = PetscPrintf(PETSC_COMM_SELF, " %g", invJ[i]);CHKERRQ(ierr);
      }
      ierr = PetscPrintf(PETSC_COMM_SELF, "\n");CHKERRQ(ierr);
    }
    for (q = 0; q < Nq; ++q) {
      if (debug) {ierr = PetscPrintf(PETSC_COMM_SELF, "  quad point %d\n", q);CHKERRQ(ierr);}
      PetscScalar u[spatialDim];
      PetscScalar gradU[spatialDim*spatialDim];

      for (i = 0; i < dim; ++i) u[i] = 0.0;
      for (i = 0; i < dim*dim; ++i) gradU[i] = 0.0;
      for (b = 0; b < Nb; ++b) {
        for (comp = 0; comp < Ncomp; ++comp) {
          const PetscInt cidx = b*Ncomp+comp;
          PetscScalar    realSpaceDer[spatialDim];
          PetscInt       d, f;

          u[comp] += coefficients[e*Nb*Ncomp+cidx]*basisTabulation[q*Nb*Ncomp+cidx];
          for (d = 0; d < dim; ++d) {
            realSpaceDer[d] = 0.0;
            for (f = 0; f < dim; ++f) {
              realSpaceDer[d] += invJ[f*dim+d]*basisDerTabulation[(q*Nb*Ncomp+cidx)*dim+f];
            }
            gradU[comp*dim+d] += coefficients[e*Nb*Ncomp+cidx]*realSpaceDer[d];
          }
        }
      }
      f1_elasticity(u, gradU, &f1[q*Ncomp*dim]);
      for (i = 0; i < Ncomp*dim; ++i) {
        f1[q*Ncomp*dim+i] *= detJ*quadWeights[q];
      }
      if (debug > 1) {
        PetscInt c, d;
        for (c = 0; c < Ncomp; ++c) {
          for (d = 0; d < dim; ++d) {
            ierr = PetscPrintf(PETSC_COMM_SELF, "    gradU[%d]_%c: %g f1[%d]_%c: %g\n", c, 'x'+d, gradU[c*dim+d], c, 'x'+d, f1[(q*Ncomp + c)*dim+d]);CHKERRQ(ierr);
          }
        }
      }
    }
    for (b = 0; b < Nb; ++b) {
      for (comp = 0; comp < Ncomp; ++comp) {
        const PetscInt cidx = b*Ncomp+comp;
        PetscInt       q, d, f;

        elemVec[e*Nb*Ncomp+cidx] = 0.0;
        for (q = 0; q < Nq; ++q) {
          PetscScalar realSpaceDer[spatialDim];

          for (d = 0; d < dim; ++d) {
            realSpaceDer[d] = 0.0;
            for (f = 0; f < dim; ++f) {
              realSpaceDer[d] += invJ[f*dim+d]*basisDerTabulation[(q*Nb*Ncomp+cidx)*dim+f];
            }
            elemVec[e*Nb*Ncomp+cidx] += realSpaceDer[d]*f1[(q*Ncomp+comp)*dim+d];
          }
        }
      }
    }
  }
  ierr = PetscLogFlops((((2+(2+2*dim)*dim)*Ncomp*Nb+(2+2)*dim*Ncomp)*Nq + (2+2*dim)*dim*Nq*Ncomp*Nb)*Ne);CHKERRQ(ierr);
  ierr = PetscLogEventEnd(user->integrateBatchCPUEvent,0,0,0,0);CHKERRQ(ierr);
  PetscFunctionReturn(0);
};

#if 0
PetscErrorCode FormFunctionLocalBatch(DM dm, Vec X, Vec F, AppCtx *user)
{
<<<<<<< HEAD
  /* PetscScalar    (*rhsFunc)(const PetscReal []) = user->rhsFunc; */
  const PetscInt  debug         = user->debug;
  const PetscInt  dim           = user->dim;
  const PetscInt  numQuadPoints = user->q.numQuadPoints;
  const PetscReal *quadPoints   = user->q.quadPoints;
  const PetscReal *quadWeights  = user->q.quadWeights;
  const PetscInt  numBasisFuncs = user->q.numBasisFuncs;
  const PetscInt  numBasisComps = user->q.numComponents;
  const PetscReal *basis        = user->q.basis;
  const PetscReal *basisDer     = user->q.basisDer;
  PetscReal       *coords, *v0, *J, *invJ, *detJ;
  PetscScalar     *elemVec;
  PetscInt        cStart, cEnd, c;
  PetscErrorCode  ierr;

  PetscFunctionBeginUser;
  ierr = PetscLogEventBegin(user->residualBatchEvent,0,0,0,0);CHKERRQ(ierr);
  ierr = VecSet(F, 0.0);CHKERRQ(ierr);
  /* ierr = PetscMalloc3(dim,PetscScalar,&realSpaceDer,dim,PetscScalar,&fieldGrad,numBasisFuncs,PetscScalar,&elemVec);CHKERRQ(ierr); */
  ierr = PetscMalloc3(dim,PetscReal,&coords,dim,PetscReal,&v0,dim*dim,PetscReal,&J);CHKERRQ(ierr);
  ierr = DMPlexGetHeightStratum(dm, 0, &cStart, &cEnd);CHKERRQ(ierr);
  const PetscInt numCells = cEnd - cStart;
  PetscScalar    *u;

  ierr = PetscMalloc4(numCells*numBasisFuncs*numBasisComps,PetscScalar,&u,numCells*dim*dim,PetscReal,&invJ,numCells,PetscReal,&detJ,numCells*numBasisFuncs*numBasisComps,PetscScalar,&elemVec);CHKERRQ(ierr);
  for (c = cStart; c < cEnd; ++c) {
    PetscScalar *x = NULL;
    PetscInt     f;

    ierr = DMPlexComputeCellGeometry(dm, c, v0, J, &invJ[c*dim*dim], &detJ[c]);CHKERRQ(ierr);
    ierr = DMPlexVecGetClosure(dm, NULL, X, c, NULL, &x);CHKERRQ(ierr);

    for (f = 0; f < numBasisFuncs*numBasisComps; ++f) {
      u[c*numBasisFuncs*numBasisComps+f] = x[f];
    }
    ierr = DMPlexVecRestoreClosure(dm, NULL, X, c, NULL, &x);CHKERRQ(ierr);
  }
  /* Conforming batches */
  PetscInt blockSize  = numBasisFuncs*numQuadPoints;
  PetscInt numBlocks  = user->numBlocks;
  PetscInt batchSize  = numBlocks * blockSize;
  PetscInt numBatches = user->numBatches;
  PetscInt numChunks  = numCells / (numBatches*batchSize);
=======
>>>>>>> 835f4ef2
  if (user->gpu) {
    ierr = PetscLogEventBegin(user->integrateBatchGPUEvent,0,0,0,0);CHKERRQ(ierr);
    ierr = IntegrateElementBatchGPU(dim, numChunks*numBatches*batchSize, numBatches, batchSize, numBlocks, u, invJ, detJ, elemVec, user->integrateGPUOnlyEvent, user->debug, user->op);CHKERRQ(ierr);
    ierr = PetscLogFlops((((2+(2+2*dim)*dim)*numBasisComps*numBasisFuncs+(2+2)*dim*numBasisComps)*numQuadPoints + (2+2*dim)*dim*numQuadPoints*numBasisComps*numBasisFuncs)*numChunks*numBatches*batchSize);CHKERRQ(ierr);
    ierr = PetscLogEventEnd(user->integrateBatchGPUEvent,0,0,0,0);CHKERRQ(ierr);
  } else {
    switch (user->op) {
    case LAPLACIAN:
      ierr = IntegrateLaplacianBatchCPU(numChunks*numBatches*batchSize, numBasisFuncs, u, invJ, detJ, numQuadPoints, quadPoints, quadWeights, basis, basisDer, elemVec, user);CHKERRQ(ierr);break;
    case ELASTICITY:
      ierr = IntegrateElasticityBatchCPU(numChunks*numBatches*batchSize, numBasisFuncs, numBasisComps, u, invJ, detJ, numQuadPoints, quadPoints, quadWeights, basis, basisDer, elemVec, user);CHKERRQ(ierr);break;
    default:
      SETERRQ1(PETSC_COMM_WORLD, PETSC_ERR_ARG_OUTOFRANGE, "Invalid PDE operator %d", user->op);
    }
  }
<<<<<<< HEAD
  /* Remainder */
  PetscInt numRemainder = numCells % (numBatches * batchSize);
  PetscInt offset       = numCells - numRemainder;
  switch (user->op) {
  case LAPLACIAN:
    ierr = IntegrateLaplacianBatchCPU(numRemainder, numBasisFuncs, &u[offset*numBasisFuncs*numBasisComps], &invJ[offset*dim*dim], &detJ[offset],
                                      numQuadPoints, quadPoints, quadWeights, basis, basisDer, &elemVec[offset*numBasisFuncs*numBasisComps], user);CHKERRQ(ierr);break;
  case ELASTICITY:
    ierr = IntegrateElasticityBatchCPU(numRemainder, numBasisFuncs, numBasisComps, &u[offset*numBasisFuncs*numBasisComps], &invJ[offset*dim*dim], &detJ[offset],
                                       numQuadPoints, quadPoints, quadWeights, basis, basisDer, &elemVec[offset*numBasisFuncs*numBasisComps], user);CHKERRQ(ierr);break;
  default:
    SETERRQ1(PETSC_COMM_WORLD, PETSC_ERR_ARG_OUTOFRANGE, "Invalid PDE operator %d", user->op);
  }
  for (c = cStart; c < cEnd; ++c) {
    if (debug) {ierr = DMPrintCellVector(c, "Residual", numBasisFuncs*numBasisComps, &elemVec[c*numBasisFuncs*numBasisComps]);CHKERRQ(ierr);}
    ierr = DMPlexVecSetClosure(dm, NULL, F, c, &elemVec[c*numBasisFuncs*numBasisComps], ADD_VALUES);CHKERRQ(ierr);
  }
  ierr = PetscFree4(u,invJ,detJ,elemVec);CHKERRQ(ierr);
  ierr = PetscFree3(coords,v0,J);CHKERRQ(ierr);
  if (user->showResidual) {
    PetscInt p;
    ierr = PetscPrintf(PETSC_COMM_WORLD, "Residual:\n");CHKERRQ(ierr);
    for (p = 0; p < user->numProcs; ++p) {
      if (p == user->rank) {ierr = VecView(F, PETSC_VIEWER_STDOUT_SELF);CHKERRQ(ierr);}
      ierr = PetscBarrier((PetscObject) dm);CHKERRQ(ierr);
    }
  }
  ierr = PetscLogEventEnd(user->residualBatchEvent,0,0,0,0);CHKERRQ(ierr);
  PetscFunctionReturn(0);
}

#undef __FUNCT__
#define __FUNCT__ "FormJacobianLocalLaplacian"
/*
  dm  - The mesh
  X   - The local input vector
  Jac - The output matrix
*/
PetscErrorCode FormJacobianLocalLaplacian(DM dm, Vec X, Mat Jac, Mat JacPre, MatStructure *flag, AppCtx *user)
{
  const PetscInt  debug         = user->debug;
  const PetscInt  dim           = user->dim;
  const PetscInt  numQuadPoints = user->q.numQuadPoints;
  const PetscReal *quadWeights  = user->q.quadWeights;
  const PetscInt  numBasisFuncs = user->q.numBasisFuncs;
  const PetscReal *basis        = user->q.basis;
  const PetscReal *basisDer     = user->q.basisDer;
  PetscReal       *v0, *J, *invJ, detJ;
  PetscScalar     *realSpaceTestDer, *realSpaceBasisDer, *elemMat;
  PetscInt        cStart, cEnd, c;
  PetscErrorCode  ierr;

  PetscFunctionBeginUser;
  ierr = PetscLogEventBegin(user->jacobianEvent,0,0,0,0);CHKERRQ(ierr);
  ierr = MatZeroEntries(Jac);CHKERRQ(ierr);
  ierr = PetscMalloc3(dim,PetscScalar,&realSpaceTestDer,dim,PetscScalar,&realSpaceBasisDer,numBasisFuncs*numBasisFuncs,PetscScalar,&elemMat);CHKERRQ(ierr);
  ierr = PetscMalloc3(dim,PetscReal,&v0,dim*dim,PetscReal,&J,dim*dim,PetscReal,&invJ);CHKERRQ(ierr);
  ierr = DMPlexGetHeightStratum(dm, 0, &cStart, &cEnd);CHKERRQ(ierr);
  for (c = cStart; c < cEnd; ++c) {
    PetscScalar *x = NULL;
    PetscInt     q;

    ierr = PetscMemzero(elemMat, numBasisFuncs*numBasisFuncs * sizeof(PetscScalar));CHKERRQ(ierr);
    ierr = DMPlexComputeCellGeometry(dm, c, v0, J, invJ, &detJ);CHKERRQ(ierr);
    if (detJ <= 0.0) SETERRQ2(PETSC_COMM_SELF, PETSC_ERR_ARG_OUTOFRANGE, "Invalid determinant %g for element %d", detJ, c);
    ierr = DMPlexVecGetClosure(dm, NULL, X, c, NULL, &x);CHKERRQ(ierr);

    for (q = 0; q < numQuadPoints; ++q) {
      PetscScalar fieldVal = 0.0;
      PetscInt    f, g, d, e;

      for (f = 0; f < numBasisFuncs; ++f) fieldVal += x[f]*basis[q*numBasisFuncs+f];
      for (f = 0; f < numBasisFuncs; ++f) {
        for (d = 0; d < dim; ++d) {
          realSpaceTestDer[d] = 0.0;
          for (e = 0; e < dim; ++e) {
            realSpaceTestDer[d] += invJ[e*dim+d]*basisDer[(q*numBasisFuncs+f)*dim+e];
          }
        }
        for (g = 0; g < numBasisFuncs; ++g) {
          for (d = 0; d < dim; ++d) {
            realSpaceBasisDer[d] = 0.0;
            for (e = 0; e < dim; ++e) {
              realSpaceBasisDer[d] += invJ[e*dim+d]*basisDer[(q*numBasisFuncs+g)*dim+e];
            }
          }
          /* Linear term: -\Delta u */
          PetscScalar product = 0.0;
          for (d = 0; d < dim; ++d) product += realSpaceTestDer[d]*realSpaceBasisDer[d];
          elemMat[f*numBasisFuncs+g] += product*quadWeights[q]*detJ;
          /* Nonlinear term: -\lambda e^{u} */
          elemMat[f*numBasisFuncs+g] -= basis[q*numBasisFuncs+f]*basis[q*numBasisFuncs+g]*0.0*PetscExpScalar(fieldVal)*quadWeights[q]*detJ;
        }
      }
    }
    ierr = DMPlexVecRestoreClosure(dm, NULL, X, c, NULL, &x);CHKERRQ(ierr);
    if (debug) {ierr = DMPrintCellMatrix(c, "Jacobian", numBasisFuncs, numBasisFuncs, elemMat);CHKERRQ(ierr);}
    ierr = DMPlexMatSetClosure(dm, NULL, NULL, Jac, c, elemMat, ADD_VALUES);CHKERRQ(ierr);
  }
  ierr = PetscLogFlops((cEnd-cStart)*numQuadPoints*numBasisFuncs*(dim*(dim*5+4)+14));CHKERRQ(ierr);
  ierr = PetscFree3(realSpaceTestDer,realSpaceBasisDer,elemMat);CHKERRQ(ierr);
  ierr = PetscFree3(v0,J,invJ);CHKERRQ(ierr);

  /* Assemble matrix, using the 2-step process:
       MatAssemblyBegin(), MatAssemblyEnd(). */
  ierr = MatAssemblyBegin(Jac, MAT_FINAL_ASSEMBLY);CHKERRQ(ierr);
  ierr = MatAssemblyEnd(Jac, MAT_FINAL_ASSEMBLY);CHKERRQ(ierr);
  /* Tell the matrix we will never add a new nonzero location to the
     matrix. If we do, it will generate an error. */
  ierr = MatSetOption(Jac, MAT_NEW_NONZERO_LOCATION_ERR, PETSC_TRUE);CHKERRQ(ierr);
  ierr = PetscLogEventEnd(user->jacobianEvent,0,0,0,0);CHKERRQ(ierr);
  PetscFunctionReturn(0);
}

#undef __FUNCT__
#define __FUNCT__ "FormJacobianLocalElasticity"
/*
  dm  - The mesh
  X   - The local input vector
  Jac - The output matrix
*/
PetscErrorCode FormJacobianLocalElasticity(DM dm, Vec X, Mat Jac, Mat JacPre, MatStructure *flag, AppCtx *user)
{
  const PetscInt  debug         = user->debug;
  const PetscInt  dim           = user->dim;
  const PetscInt  numQuadPoints = user->q.numQuadPoints;
  const PetscReal *quadWeights  = user->q.quadWeights;
  const PetscInt  numBasisFuncs = user->q.numBasisFuncs;
  const PetscReal *basis        = user->q.basis;
  const PetscReal *basisDer     = user->q.basisDer;
  PetscSection    section, globalSection;
  PetscReal       *v0, *J, *invJ, detJ;
  PetscScalar     *realSpaceTestDer, *realSpaceBasisDer, *elemMat;
  PetscInt        cStart, cEnd, c;
  PetscErrorCode  ierr;

  PetscFunctionBeginUser;
  ierr = PetscLogEventBegin(user->jacobianEvent,0,0,0,0);CHKERRQ(ierr);
  ierr = DMGetDefaultSection(dm, &section);CHKERRQ(ierr);
  ierr = DMGetDefaultGlobalSection(dm, &globalSection);CHKERRQ(ierr);
  ierr = MatZeroEntries(Jac);CHKERRQ(ierr);
  ierr = PetscMalloc3(dim,PetscScalar,&realSpaceTestDer,dim,PetscScalar,&realSpaceBasisDer,numBasisFuncs*numBasisFuncs,PetscScalar,&elemMat);CHKERRQ(ierr);
  ierr = PetscMalloc3(dim,PetscReal,&v0,dim*dim,PetscReal,&J,dim*dim,PetscReal,&invJ);CHKERRQ(ierr);
  ierr = DMPlexGetHeightStratum(dm, 0, &cStart, &cEnd);CHKERRQ(ierr);
  for (c = cStart; c < cEnd; ++c) {
    PetscScalar *x = NULL;
    PetscInt     q;

    ierr = PetscMemzero(elemMat, numBasisFuncs*numBasisFuncs * sizeof(PetscScalar));CHKERRQ(ierr);
    ierr = DMPlexComputeCellGeometry(dm, c, v0, J, invJ, &detJ);CHKERRQ(ierr);
    if (detJ <= 0.0) SETERRQ2(PETSC_COMM_SELF, PETSC_ERR_ARG_OUTOFRANGE, "Invalid determinant %g for element %d", detJ, c);
    ierr = DMPlexVecGetClosure(dm, NULL, X, c, NULL, &x);CHKERRQ(ierr);

    for (q = 0; q < numQuadPoints; ++q) {
      PetscScalar fieldVal = 0.0;
      PetscInt    f, g, d, e;

      for (f = 0; f < numBasisFuncs; ++f) fieldVal += x[f]*basis[q*numBasisFuncs+f];

      for (f = 0; f < numBasisFuncs; ++f) {
        for (d = 0; d < dim; ++d) {
          realSpaceTestDer[d] = 0.0;
          for (e = 0; e < dim; ++e) {
            realSpaceTestDer[d] += invJ[e*dim+d]*basisDer[(q*numBasisFuncs+f)*dim+e];
          }
        }
        for (g = 0; g < numBasisFuncs; ++g) {
          for (d = 0; d < dim; ++d) {
            realSpaceBasisDer[d] = 0.0;
            for (e = 0; e < dim; ++e) {
              realSpaceBasisDer[d] += invJ[e*dim+d]*basisDer[(q*numBasisFuncs+g)*dim+e];
            }
          }
          /* Linear term: -\Delta u */
          PetscScalar product = 0.0;
          for (d = 0; d < dim; ++d) product += realSpaceTestDer[d]*realSpaceBasisDer[d];
          elemMat[f*numBasisFuncs+g] += product*quadWeights[q]*detJ;
          /* Nonlinear term: -\lambda e^{u} */
          elemMat[f*numBasisFuncs+g] -= basis[q*numBasisFuncs+f]*basis[q*numBasisFuncs+g]*0.0*PetscExpScalar(fieldVal)*quadWeights[q]*detJ;
        }
      }
    }
    ierr = DMPlexVecRestoreClosure(dm, NULL, X, c, NULL, &x);CHKERRQ(ierr);
    if (debug) {ierr = DMPrintCellMatrix(c, "Jacobian", numBasisFuncs, numBasisFuncs, elemMat);CHKERRQ(ierr);}
    ierr = DMPlexMatSetClosure(dm, section, globalSection, Jac, c, elemMat, ADD_VALUES);CHKERRQ(ierr);
  }
  ierr = PetscLogFlops((cEnd-cStart)*numQuadPoints*numBasisFuncs*(dim*(dim*5+4)+14));CHKERRQ(ierr);
  ierr = PetscFree3(realSpaceTestDer,realSpaceBasisDer,elemMat);CHKERRQ(ierr);
  ierr = PetscFree3(v0,J,invJ);CHKERRQ(ierr);

  /* Assemble matrix, using the 2-step process:
       MatAssemblyBegin(), MatAssemblyEnd(). */
  ierr = MatAssemblyBegin(Jac, MAT_FINAL_ASSEMBLY);CHKERRQ(ierr);
  ierr = MatAssemblyEnd(Jac, MAT_FINAL_ASSEMBLY);CHKERRQ(ierr);
  /* Tell the matrix we will never add a new nonzero location to the
     matrix. If we do, it will generate an error. */
  ierr = MatSetOption(Jac, MAT_NEW_NONZERO_LOCATION_ERR, PETSC_TRUE);CHKERRQ(ierr);
  ierr = PetscLogEventEnd(user->jacobianEvent,0,0,0,0);CHKERRQ(ierr);
  PetscFunctionReturn(0);
}

#undef __FUNCT__
#define __FUNCT__ "FormJacobianLocalBatch"
/*
  dm  - The mesh
  X   - The local input vector
  Jac - The output matrix
*/
PetscErrorCode FormJacobianLocalBatch(DM dm, Vec X, Mat Jac, Mat JacPre, MatStructure *flag, AppCtx *user)
{
  const PetscInt  debug         = user->debug;
  const PetscInt  dim           = user->dim;
  const PetscInt  numQuadPoints = user->q.numQuadPoints;
  const PetscReal *quadWeights  = user->q.quadWeights;
  const PetscInt  numBasisFuncs = user->q.numBasisFuncs;
  const PetscReal *basis        = user->q.basis;
  const PetscReal *basisDer     = user->q.basisDer;
  PetscReal       *v0, *J, *invJ, detJ;
  PetscScalar     *realSpaceTestDer, *realSpaceBasisDer, *elemMat;
  PetscInt        cStart, cEnd, c;
  PetscErrorCode  ierr;

  PetscFunctionBeginUser;
  ierr = PetscLogEventBegin(user->jacobianBatchEvent,0,0,0,0);CHKERRQ(ierr);
  ierr = MatZeroEntries(Jac);CHKERRQ(ierr);
  ierr = PetscMalloc3(dim,PetscScalar,&realSpaceTestDer,dim,PetscScalar,&realSpaceBasisDer,numBasisFuncs*numBasisFuncs,PetscScalar,&elemMat);CHKERRQ(ierr);
  ierr = PetscMalloc3(dim,PetscReal,&v0,dim*dim,PetscReal,&J,dim*dim,PetscReal,&invJ);CHKERRQ(ierr);
  ierr = DMPlexGetHeightStratum(dm, 0, &cStart, &cEnd);CHKERRQ(ierr);
  for (c = cStart; c < cEnd; ++c) {
    PetscScalar *x = NULL;
    PetscInt     q;

    ierr = PetscMemzero(elemMat, numBasisFuncs*numBasisFuncs * sizeof(PetscScalar));CHKERRQ(ierr);
    ierr = DMPlexComputeCellGeometry(dm, c, v0, J, invJ, &detJ);CHKERRQ(ierr);
    if (detJ <= 0.0) SETERRQ2(PETSC_COMM_SELF, PETSC_ERR_ARG_OUTOFRANGE, "Invalid determinant %g for element %d", detJ, c);
    ierr = DMPlexVecGetClosure(dm, NULL, X, c, NULL, &x);CHKERRQ(ierr);

    for (q = 0; q < numQuadPoints; ++q) {
      PetscScalar fieldVal = 0.0;
      PetscInt    f, g, d, e;

      for (f = 0; f < numBasisFuncs; ++f) fieldVal += x[f]*basis[q*numBasisFuncs+f];

      for (f = 0; f < numBasisFuncs; ++f) {
        for (d = 0; d < dim; ++d) {
          realSpaceTestDer[d] = 0.0;
          for (e = 0; e < dim; ++e) {
            realSpaceTestDer[d] += invJ[e*dim+d]*basisDer[(q*numBasisFuncs+f)*dim+e];
          }
        }
        for (g = 0; g < numBasisFuncs; ++g) {
          for (d = 0; d < dim; ++d) {
            realSpaceBasisDer[d] = 0.0;
            for (e = 0; e < dim; ++e) {
              realSpaceBasisDer[d] += invJ[e*dim+d]*basisDer[(q*numBasisFuncs+g)*dim+e];
            }
          }
          /* Linear term: -\Delta u */
          PetscScalar product = 0.0;
          for (d = 0; d < dim; ++d) product += realSpaceTestDer[d]*realSpaceBasisDer[d];
          elemMat[f*numBasisFuncs+g] += product*quadWeights[q]*detJ;
          /* Nonlinear term: -\lambda e^{u} */
          elemMat[f*numBasisFuncs+g] -= basis[q*numBasisFuncs+f]*basis[q*numBasisFuncs+g]*0.0*PetscExpScalar(fieldVal)*quadWeights[q]*detJ;
        }
      }
    }
    ierr = DMPlexVecRestoreClosure(dm, NULL, X, c, NULL, &x);CHKERRQ(ierr);
    if (debug) {ierr = DMPrintCellMatrix(c, "Jacobian", numBasisFuncs, numBasisFuncs, elemMat);CHKERRQ(ierr);}
    ierr = DMPlexMatSetClosure(dm, NULL, NULL, Jac, c, elemMat, ADD_VALUES);CHKERRQ(ierr);
  }
  ierr = PetscLogFlops((cEnd-cStart)*numQuadPoints*numBasisFuncs*(dim*(dim*5+4)+14));CHKERRQ(ierr);
  ierr = PetscFree3(realSpaceTestDer,realSpaceBasisDer,elemMat);CHKERRQ(ierr);
  ierr = PetscFree3(v0,J,invJ);CHKERRQ(ierr);

  /* Assemble matrix, using the 2-step process:
       MatAssemblyBegin(), MatAssemblyEnd(). */
  ierr = MatAssemblyBegin(Jac, MAT_FINAL_ASSEMBLY);CHKERRQ(ierr);
  ierr = MatAssemblyEnd(Jac, MAT_FINAL_ASSEMBLY);CHKERRQ(ierr);
  /* Tell the matrix we will never add a new nonzero location to the
     matrix. If we do, it will generate an error. */
  ierr = MatSetOption(Jac, MAT_NEW_NONZERO_LOCATION_ERR, PETSC_TRUE);CHKERRQ(ierr);
  ierr = PetscLogEventEnd(user->jacobianBatchEvent,0,0,0,0);CHKERRQ(ierr);
  PetscFunctionReturn(0);
=======
>>>>>>> 835f4ef2
}
#endif

#undef __FUNCT__
#define __FUNCT__ "main"
int main(int argc, char **argv)
{
  DM             dm;
  SNES           snes;
  AppCtx         user;
  PetscInt       numComp;
  PetscErrorCode ierr;

  ierr = PetscInitialize(&argc, &argv, NULL, help);CHKERRQ(ierr);
#if !defined(PETSC_HAVE_CUDA) && !defined(PETSC_HAVE_OPENCL)
  SETERRQ(PETSC_COMM_WORLD, PETSC_ERR_SUP, "This example requires CUDA or OpenCL support.");
#endif
  ierr = ProcessOptions(PETSC_COMM_WORLD, &user);CHKERRQ(ierr);
  ierr = SNESCreate(PETSC_COMM_WORLD, &snes);CHKERRQ(ierr);
  ierr = CreateMesh(PETSC_COMM_WORLD, &user, &dm);CHKERRQ(ierr);
  ierr = SNESSetDM(snes, dm);CHKERRQ(ierr);

  ierr = SetupElement(user.dm, &user);CHKERRQ(ierr);
  ierr = PetscFEGetNumComponents(user.fe[0], &numComp);CHKERRQ(ierr);
  ierr = PetscMalloc(numComp * sizeof(void (*)(const PetscReal[], PetscScalar *)), &user.exactFuncs);CHKERRQ(ierr);
  switch (user.op) {
  case LAPLACIAN:
    user.f0Funcs[0]    = f0_lap;
    user.f1Funcs[0]    = f1_lap;
    user.g0Funcs[0]    = NULL;
    user.g1Funcs[0]    = NULL;
    user.g2Funcs[0]    = NULL;
    user.g3Funcs[0]    = g3_lap;
    user.exactFuncs[0] = quadratic_2d;
    break;
  case ELASTICITY:
    user.f0Funcs[0]    = f0_elas;
    user.f1Funcs[0]    = f1_elas;
    user.g0Funcs[0]    = NULL;
    user.g1Funcs[0]    = NULL;
    user.g2Funcs[0]    = NULL;
    user.g3Funcs[0]    = g3_elas;
    user.exactFuncs[0] = quadratic_2d_elas;
    break;
  default:
    SETERRQ1(PETSC_COMM_WORLD, PETSC_ERR_ARG_OUTOFRANGE, "Invalid PDE operator %d", user.op);
  }
  user.fem.f0Funcs = user.f0Funcs;
  user.fem.f1Funcs = user.f1Funcs;
  user.fem.g0Funcs = user.g0Funcs;
  user.fem.g1Funcs = user.g1Funcs;
  user.fem.g2Funcs = user.g2Funcs;
  user.fem.g3Funcs = user.g3Funcs;
  user.fem.bcFuncs = (void (**)(const PetscReal[], PetscScalar *)) user.exactFuncs;
  ierr = SetupSection(dm, &user);CHKERRQ(ierr);

  ierr = DMSNESSetFunctionLocal(user.dm,  (PetscErrorCode (*)(DM,Vec,Vec,void*))DMPlexComputeResidualFEM,&user);CHKERRQ(ierr);
  ierr = DMSNESSetJacobianLocal(user.dm,  (PetscErrorCode (*)(DM,Vec,Mat,Mat,MatStructure*,void*))DMPlexComputeJacobianFEM,&user);CHKERRQ(ierr);
  if (user.computeFunction) {
    Vec X, F;

    ierr = DMGetGlobalVector(dm, &X);CHKERRQ(ierr);
    ierr = DMGetGlobalVector(dm, &F);CHKERRQ(ierr);
    ierr = FormInitialGuess(X, user.exactFuncs[0], INSERT_VALUES, &user);CHKERRQ(ierr);
    ierr = SNESComputeFunction(snes, X, F);CHKERRQ(ierr);
    ierr = DMRestoreGlobalVector(dm, &X);CHKERRQ(ierr);
    ierr = DMRestoreGlobalVector(dm, &F);CHKERRQ(ierr);
  }
  if (user.computeJacobian) {
    Vec          X;
    Mat          J;
    MatStructure flag;

    ierr = DMGetGlobalVector(dm, &X);CHKERRQ(ierr);
    ierr = DMCreateMatrix(dm, MATAIJ, &J);CHKERRQ(ierr);
    ierr = SNESComputeJacobian(snes, X, &J, &J, &flag);CHKERRQ(ierr);
    ierr = MatDestroy(&J);CHKERRQ(ierr);
    ierr = DMRestoreGlobalVector(dm, &X);CHKERRQ(ierr);
  }
  ierr = PetscFree(user.exactFuncs);CHKERRQ(ierr);
  ierr = DestroyElement(&user);CHKERRQ(ierr);
  ierr = SNESDestroy(&snes);CHKERRQ(ierr);
  ierr = DMDestroy(&dm);CHKERRQ(ierr);
  ierr = PetscFinalize();
  return 0;
}<|MERGE_RESOLUTION|>--- conflicted
+++ resolved
@@ -23,9 +23,6 @@
 #include<petscdmplex.h>
 #include<petscsnes.h>
 
-<<<<<<< HEAD
-typedef enum {LAPLACIAN = 0, ELASTICITY} OpType;
-=======
 #ifdef PETSC_HAVE_GENERATOR
 /*------------------------------------------------------------------------------
   This code can be generated using 'bin/pythonscripts/PetscGenerateFEMQuadrature.py dim 1 numComp 1 laplacian src/snes/examples/tutorials/ex52.h'
@@ -36,8 +33,7 @@
 #define NUM_FIELDS 1
 PetscInt spatialDim = 0;
 
-typedef enum {LAPLACIAN, ELASTICITY} OpType;
->>>>>>> 835f4ef2
+typedef enum {LAPLACIAN = 0, ELASTICITY} OpType;
 
 typedef struct {
   DM            dm;                /* REQUIRED in order to use SNES evaluation functions */
@@ -372,218 +368,7 @@
   PetscFunctionReturn(0);
 }
 
-<<<<<<< HEAD
-#undef __FUNCT__
-#define __FUNCT__ "FormFunctionLocalLaplacian"
-/*
- dm - The mesh
- X  - Local intput vector
- F  - Local output vector
- */
-PetscErrorCode FormFunctionLocalLaplacian(DM dm, Vec X, Vec F, AppCtx *user)
-{
-  /*PetscScalar    (*rhsFunc)(const PetscReal []) = user->rhsFunc; */
-  const PetscInt  debug         = user->debug;
-  const PetscInt  dim           = user->dim;
-  const PetscInt  numQuadPoints = user->q.numQuadPoints;
-  const PetscReal *quadPoints   = user->q.quadPoints;
-  const PetscReal *quadWeights  = user->q.quadWeights;
-  const PetscInt  numBasisFuncs = user->q.numBasisFuncs;
-  const PetscReal *basis        = user->q.basis;
-  const PetscReal *basisDer     = user->q.basisDer;
-  PetscReal       *coords, *v0, *J, *invJ, detJ;
-  PetscScalar     *realSpaceDer, *fieldGrad, *elemVec;
-  PetscInt        cStart, cEnd, c, p;
-  PetscErrorCode  ierr;
-
-  PetscFunctionBeginUser;
-  ierr = PetscLogEventBegin(user->residualEvent,0,0,0,0);CHKERRQ(ierr);
-  ierr = VecSet(F, 0.0);CHKERRQ(ierr);
-  ierr = PetscMalloc3(dim,PetscScalar,&realSpaceDer,dim,PetscScalar,&fieldGrad,numBasisFuncs,PetscScalar,&elemVec);CHKERRQ(ierr);
-  ierr = PetscMalloc4(dim,PetscReal,&coords,dim,PetscReal,&v0,dim*dim,PetscReal,&J,dim*dim,PetscReal,&invJ);CHKERRQ(ierr);
-  ierr = DMPlexGetHeightStratum(dm, 0, &cStart, &cEnd);CHKERRQ(ierr);
-  for (c = cStart; c < cEnd; ++c) {
-    PetscScalar *x = NULL;
-    PetscInt     q, f, d, e;
-
-    ierr = PetscMemzero(elemVec, numBasisFuncs * sizeof(PetscScalar));CHKERRQ(ierr);
-    ierr = DMPlexComputeCellGeometry(dm, c, v0, J, invJ, &detJ);CHKERRQ(ierr);
-    if (detJ <= 0.0) SETERRQ2(PETSC_COMM_SELF, PETSC_ERR_ARG_OUTOFRANGE, "Invalid determinant %g for element %d", detJ, c);
-    ierr = DMPlexVecGetClosure(dm, NULL, X, c, NULL, &x);CHKERRQ(ierr);
-    if (debug > 1) {ierr = DMPrintCellVector(c, "Solution", numBasisFuncs, x);CHKERRQ(ierr);}
-
-    for (q = 0; q < numQuadPoints; ++q) {
-      PetscScalar fieldVal = 0.0;
-
-      if (debug > 1) {ierr = PetscPrintf(PETSC_COMM_SELF, "  quad point %d\n", q);CHKERRQ(ierr);}
-      for (d = 0; d < dim; ++d) {
-        fieldGrad[d] = 0.0;
-        coords[d]    = v0[d];
-        for (e = 0; e < dim; ++e) coords[d] += J[d*dim+e]*(quadPoints[q*dim+e] + 1.0);
-        if (debug > 1) {ierr = PetscPrintf(PETSC_COMM_SELF, "    coords[%d] %g\n", d, coords[d]);CHKERRQ(ierr);}
-      }
-      for (f = 0; f < numBasisFuncs; ++f) {
-        fieldVal += x[f]*basis[q*numBasisFuncs+f];
-
-        for (d = 0; d < dim; ++d) {
-          realSpaceDer[d] = 0.0;
-          for (e = 0; e < dim; ++e) realSpaceDer[d] += invJ[e*dim+d]*basisDer[(q*numBasisFuncs+f)*dim+e];
-          fieldGrad[d] += realSpaceDer[d]*x[f];
-        }
-      }
-      if (debug > 1) {
-        for (d = 0; d < dim; ++d) PetscPrintf(PETSC_COMM_SELF, "    fieldGrad[%d] %g\n", d, fieldGrad[d]);
-      }
-      const PetscScalar funcVal = 0.0; /* (*rhsFunc)(coords); */
-      for (f = 0; f < numBasisFuncs; ++f) {
-        /* Constant term: -f(x) */
-        elemVec[f] -= basis[q*numBasisFuncs+f]*funcVal*quadWeights[q]*detJ;
-        /* Linear term: -\Delta u */
-        PetscScalar product = 0.0;
-        for (d = 0; d < dim; ++d) {
-          realSpaceDer[d] = 0.0;
-          for (e = 0; e < dim; ++e) realSpaceDer[d] += invJ[e*dim+d]*basisDer[(q*numBasisFuncs+f)*dim+e];
-          product += realSpaceDer[d]*fieldGrad[d];
-        }
-        elemVec[f] += product*quadWeights[q]*detJ;
-        /* Nonlinear term: -\lambda e^{u} */
-        elemVec[f] -= basis[q*numBasisFuncs+f]*0.0*PetscExpScalar(fieldVal)*quadWeights[q]*detJ;
-      }
-    }
-    ierr = DMPlexVecRestoreClosure(dm, NULL, X, c, NULL, &x);CHKERRQ(ierr);
-    if (debug) {ierr = DMPrintCellVector(c, "Residual", numBasisFuncs, elemVec);CHKERRQ(ierr);}
-    ierr = DMPlexVecSetClosure(dm, NULL, F, c, elemVec, ADD_VALUES);CHKERRQ(ierr);
-  }
-  ierr = PetscLogFlops((cEnd-cStart)*numQuadPoints*numBasisFuncs*(dim*(dim*5+4)+14));CHKERRQ(ierr);
-  ierr = PetscFree3(realSpaceDer,fieldGrad,elemVec);CHKERRQ(ierr);
-  ierr = PetscFree4(coords,v0,J,invJ);CHKERRQ(ierr);
-
-  if (user->showResidual) {
-    ierr = PetscPrintf(PETSC_COMM_WORLD, "Residual:\n");CHKERRQ(ierr);
-    for (p = 0; p < user->numProcs; ++p) {
-      if (p == user->rank) {ierr = VecView(F, PETSC_VIEWER_STDOUT_SELF);CHKERRQ(ierr);}
-      ierr = PetscBarrier((PetscObject) dm);CHKERRQ(ierr);
-    }
-  }
-  ierr = PetscLogEventEnd(user->residualEvent,0,0,0,0);CHKERRQ(ierr);
-  PetscFunctionReturn(0);
-}
-
-#undef __FUNCT__
-#define __FUNCT__ "FormFunctionLocalElasticity"
-/*
- dm - The mesh
- X  - Local intput vector
- F  - Local output vector
- */
-PetscErrorCode FormFunctionLocalElasticity(DM dm, Vec X, Vec F, AppCtx *user)
-{
-  /*PetscScalar    (*rhsFunc)(const PetscReal []) = user->rhsFunc;*/
-  const PetscInt  debug         = user->debug;
-  const PetscInt  dim           = user->dim;
-  const PetscInt  numQuadPoints = user->q.numQuadPoints;
-  const PetscReal *quadPoints   = user->q.quadPoints;
-  const PetscReal *quadWeights  = user->q.quadWeights;
-  const PetscInt  numBasisFuncs = user->q.numBasisFuncs;
-  const PetscInt  numBasisComps = user->q.numComponents;
-  const PetscReal *basis        = user->q.basis;
-  const PetscReal *basisDer     = user->q.basisDer;
-  PetscReal       *coords, *v0, *J, *invJ, detJ;
-  PetscScalar     *realSpaceDer, *fieldGrad, *elemVec;
-  PetscInt        cStart, cEnd, c, p;
-  PetscErrorCode  ierr;
-
-  PetscFunctionBeginUser;
-  ierr = PetscLogEventBegin(user->residualEvent,0,0,0,0);CHKERRQ(ierr);
-  ierr = VecSet(F, 0.0);CHKERRQ(ierr);
-  ierr = PetscMalloc3(dim,PetscScalar,&realSpaceDer,dim*numBasisComps,PetscScalar,&fieldGrad,numBasisFuncs*numBasisComps,PetscScalar,&elemVec);CHKERRQ(ierr);
-  ierr = PetscMalloc4(dim,PetscReal,&coords,dim,PetscReal,&v0,dim*dim,PetscReal,&J,dim*dim,PetscReal,&invJ);CHKERRQ(ierr);
-  ierr = DMPlexGetHeightStratum(dm, 0, &cStart, &cEnd);CHKERRQ(ierr);
-  for (c = cStart; c < cEnd; ++c) {
-    PetscScalar *x = NULL;
-    PetscInt     q, d, e, f, comp;
-
-    ierr = PetscMemzero(elemVec, numBasisFuncs*numBasisComps * sizeof(PetscScalar));CHKERRQ(ierr);
-    ierr = DMPlexComputeCellGeometry(dm, c, v0, J, invJ, &detJ);CHKERRQ(ierr);
-    if (detJ <= 0.0) SETERRQ2(PETSC_COMM_SELF, PETSC_ERR_ARG_OUTOFRANGE, "Invalid determinant %g for element %d", detJ, c);
-    ierr = DMPlexVecGetClosure(dm, NULL, X, c, NULL, &x);CHKERRQ(ierr);
-    if (debug > 1) {ierr = DMPrintCellVector(c, "Solution", numBasisFuncs*numBasisComps, x);CHKERRQ(ierr);}
-
-    for (q = 0; q < numQuadPoints; ++q) {
-      PetscScalar fieldVal[3] = {0.0,0.0,0.0};
-
-      if (debug > 1) {ierr = PetscPrintf(PETSC_COMM_SELF, "  quad point %d\n", q);CHKERRQ(ierr);}
-      for (d = 0; d < dim; ++d) {
-        for (comp = 0; comp < numBasisComps; ++comp) fieldGrad[comp*dim+d] = 0.0;
-        coords[d] = v0[d];
-        for (e = 0; e < dim; ++e) coords[d] += J[d*dim+e]*(quadPoints[q*dim+e] + 1.0);
-        if (debug > 1) {ierr = PetscPrintf(PETSC_COMM_SELF, "    coords[%d] %g\n", d, coords[d]);CHKERRQ(ierr);}
-      }
-      for (f = 0; f < numBasisFuncs; ++f) {
-        for (comp = 0; comp < numBasisComps; ++comp) {
-          const PetscInt cidx = f*numBasisComps+comp;
-
-          fieldVal[comp] += x[cidx]*basis[q*numBasisFuncs*numBasisComps+cidx];
-
-          for (d = 0; d < dim; ++d) {
-            realSpaceDer[d] = 0.0;
-            for (e = 0; e < dim; ++e) realSpaceDer[d] += invJ[e*dim+d]*basisDer[(q*numBasisFuncs*numBasisComps+cidx)*dim+e];
-            fieldGrad[comp*dim+d] += realSpaceDer[d]*x[cidx];
-          }
-        }
-      }
-      if (debug > 1) {
-        for (comp = 0; comp < numBasisComps; ++comp) {
-          for (d = 0; d < dim; ++d) {
-            PetscPrintf(PETSC_COMM_SELF, "    field %d gradient[%d] %g\n", comp, d, fieldGrad[comp*dim+d]);
-          }
-        }
-      }
-      const PetscScalar funcVal[3] = {0.0, 0.0, 0.0}; /* (*rhsFunc)(coords); */
-      for (f = 0; f < numBasisFuncs; ++f) {
-        for (comp = 0; comp < numBasisComps; ++comp) {
-          const PetscInt cidx = f*numBasisComps+comp;
-
-          /* Constant term: -f(x) */
-          elemVec[cidx] -= basis[q*numBasisFuncs*numBasisComps+cidx]*funcVal[comp]*quadWeights[q]*detJ;
-          /* Linear term: -\Delta u */
-          PetscScalar product = 0.0;
-          for (d = 0; d < dim; ++d) {
-            realSpaceDer[d] = 0.0;
-            for (e = 0; e < dim; ++e) {
-              realSpaceDer[d] += invJ[e*dim+d]*basisDer[(q*numBasisFuncs*numBasisComps+cidx)*dim+e];
-            }
-            product += realSpaceDer[d]*0.5*(fieldGrad[comp*dim+d] + fieldGrad[d*dim+comp]);
-          }
-          elemVec[cidx] += product*quadWeights[q]*detJ;
-          /* Nonlinear term: -\lambda e^{u} */
-          elemVec[cidx] -= basis[q*numBasisFuncs*numBasisComps+cidx]*0.0*PetscExpScalar(fieldVal[comp])*quadWeights[q]*detJ;
-        }
-      }
-    }
-    ierr = DMPlexVecRestoreClosure(dm, NULL, X, c, NULL, &x);CHKERRQ(ierr);
-    if (debug) {ierr = DMPrintCellVector(c, "Residual", numBasisFuncs*numBasisComps, elemVec);CHKERRQ(ierr);}
-    ierr = DMPlexVecSetClosure(dm, NULL, F, c, elemVec, ADD_VALUES);CHKERRQ(ierr);
-  }
-  ierr = PetscLogFlops((cEnd-cStart)*numQuadPoints*numBasisFuncs*(dim*(dim*5+4)+14));CHKERRQ(ierr);
-  ierr = PetscFree3(realSpaceDer,fieldGrad,elemVec);CHKERRQ(ierr);
-  ierr = PetscFree4(coords,v0,J,invJ);CHKERRQ(ierr);
-
-  if (user->showResidual) {
-    ierr = PetscPrintf(PETSC_COMM_WORLD, "Residual:\n");CHKERRQ(ierr);
-    for (p = 0; p < user->numProcs; ++p) {
-      if (p == user->rank) {ierr = VecView(F, PETSC_VIEWER_STDOUT_SELF);CHKERRQ(ierr);}
-      ierr = PetscBarrier((PetscObject) dm);CHKERRQ(ierr);
-    }
-  }
-  ierr = PetscLogEventEnd(user->residualEvent,0,0,0,0);CHKERRQ(ierr);
-  PetscFunctionReturn(0);
-}
-
 PETSC_EXTERN PetscErrorCode IntegrateElementBatchGPU(PetscInt spatial_dim, PetscInt Ne, PetscInt Nbatch, PetscInt Nbc, PetscInt Nbl, const PetscScalar coefficients[], const PetscReal jacobianInverses[], const PetscReal jacobianDeterminants[], PetscScalar elemVec[], PetscLogEvent event, PetscInt debug, PetscInt pde_op);
-=======
-PETSC_EXTERN PetscErrorCode IntegrateElementBatchGPU(PetscInt Ne, PetscInt Nbatch, PetscInt Nbc, PetscInt Nbl, const PetscScalar coefficients[], const PetscReal jacobianInverses[], const PetscReal jacobianDeterminants[], PetscScalar elemVec[], PetscLogEvent event, PetscInt debug);
->>>>>>> 835f4ef2
 
 void f1_laplacian(PetscScalar u, const PetscScalar gradU[], PetscScalar f1[])
 {
@@ -764,52 +549,6 @@
 #if 0
 PetscErrorCode FormFunctionLocalBatch(DM dm, Vec X, Vec F, AppCtx *user)
 {
-<<<<<<< HEAD
-  /* PetscScalar    (*rhsFunc)(const PetscReal []) = user->rhsFunc; */
-  const PetscInt  debug         = user->debug;
-  const PetscInt  dim           = user->dim;
-  const PetscInt  numQuadPoints = user->q.numQuadPoints;
-  const PetscReal *quadPoints   = user->q.quadPoints;
-  const PetscReal *quadWeights  = user->q.quadWeights;
-  const PetscInt  numBasisFuncs = user->q.numBasisFuncs;
-  const PetscInt  numBasisComps = user->q.numComponents;
-  const PetscReal *basis        = user->q.basis;
-  const PetscReal *basisDer     = user->q.basisDer;
-  PetscReal       *coords, *v0, *J, *invJ, *detJ;
-  PetscScalar     *elemVec;
-  PetscInt        cStart, cEnd, c;
-  PetscErrorCode  ierr;
-
-  PetscFunctionBeginUser;
-  ierr = PetscLogEventBegin(user->residualBatchEvent,0,0,0,0);CHKERRQ(ierr);
-  ierr = VecSet(F, 0.0);CHKERRQ(ierr);
-  /* ierr = PetscMalloc3(dim,PetscScalar,&realSpaceDer,dim,PetscScalar,&fieldGrad,numBasisFuncs,PetscScalar,&elemVec);CHKERRQ(ierr); */
-  ierr = PetscMalloc3(dim,PetscReal,&coords,dim,PetscReal,&v0,dim*dim,PetscReal,&J);CHKERRQ(ierr);
-  ierr = DMPlexGetHeightStratum(dm, 0, &cStart, &cEnd);CHKERRQ(ierr);
-  const PetscInt numCells = cEnd - cStart;
-  PetscScalar    *u;
-
-  ierr = PetscMalloc4(numCells*numBasisFuncs*numBasisComps,PetscScalar,&u,numCells*dim*dim,PetscReal,&invJ,numCells,PetscReal,&detJ,numCells*numBasisFuncs*numBasisComps,PetscScalar,&elemVec);CHKERRQ(ierr);
-  for (c = cStart; c < cEnd; ++c) {
-    PetscScalar *x = NULL;
-    PetscInt     f;
-
-    ierr = DMPlexComputeCellGeometry(dm, c, v0, J, &invJ[c*dim*dim], &detJ[c]);CHKERRQ(ierr);
-    ierr = DMPlexVecGetClosure(dm, NULL, X, c, NULL, &x);CHKERRQ(ierr);
-
-    for (f = 0; f < numBasisFuncs*numBasisComps; ++f) {
-      u[c*numBasisFuncs*numBasisComps+f] = x[f];
-    }
-    ierr = DMPlexVecRestoreClosure(dm, NULL, X, c, NULL, &x);CHKERRQ(ierr);
-  }
-  /* Conforming batches */
-  PetscInt blockSize  = numBasisFuncs*numQuadPoints;
-  PetscInt numBlocks  = user->numBlocks;
-  PetscInt batchSize  = numBlocks * blockSize;
-  PetscInt numBatches = user->numBatches;
-  PetscInt numChunks  = numCells / (numBatches*batchSize);
-=======
->>>>>>> 835f4ef2
   if (user->gpu) {
     ierr = PetscLogEventBegin(user->integrateBatchGPUEvent,0,0,0,0);CHKERRQ(ierr);
     ierr = IntegrateElementBatchGPU(dim, numChunks*numBatches*batchSize, numBatches, batchSize, numBlocks, u, invJ, detJ, elemVec, user->integrateGPUOnlyEvent, user->debug, user->op);CHKERRQ(ierr);
@@ -825,292 +564,6 @@
       SETERRQ1(PETSC_COMM_WORLD, PETSC_ERR_ARG_OUTOFRANGE, "Invalid PDE operator %d", user->op);
     }
   }
-<<<<<<< HEAD
-  /* Remainder */
-  PetscInt numRemainder = numCells % (numBatches * batchSize);
-  PetscInt offset       = numCells - numRemainder;
-  switch (user->op) {
-  case LAPLACIAN:
-    ierr = IntegrateLaplacianBatchCPU(numRemainder, numBasisFuncs, &u[offset*numBasisFuncs*numBasisComps], &invJ[offset*dim*dim], &detJ[offset],
-                                      numQuadPoints, quadPoints, quadWeights, basis, basisDer, &elemVec[offset*numBasisFuncs*numBasisComps], user);CHKERRQ(ierr);break;
-  case ELASTICITY:
-    ierr = IntegrateElasticityBatchCPU(numRemainder, numBasisFuncs, numBasisComps, &u[offset*numBasisFuncs*numBasisComps], &invJ[offset*dim*dim], &detJ[offset],
-                                       numQuadPoints, quadPoints, quadWeights, basis, basisDer, &elemVec[offset*numBasisFuncs*numBasisComps], user);CHKERRQ(ierr);break;
-  default:
-    SETERRQ1(PETSC_COMM_WORLD, PETSC_ERR_ARG_OUTOFRANGE, "Invalid PDE operator %d", user->op);
-  }
-  for (c = cStart; c < cEnd; ++c) {
-    if (debug) {ierr = DMPrintCellVector(c, "Residual", numBasisFuncs*numBasisComps, &elemVec[c*numBasisFuncs*numBasisComps]);CHKERRQ(ierr);}
-    ierr = DMPlexVecSetClosure(dm, NULL, F, c, &elemVec[c*numBasisFuncs*numBasisComps], ADD_VALUES);CHKERRQ(ierr);
-  }
-  ierr = PetscFree4(u,invJ,detJ,elemVec);CHKERRQ(ierr);
-  ierr = PetscFree3(coords,v0,J);CHKERRQ(ierr);
-  if (user->showResidual) {
-    PetscInt p;
-    ierr = PetscPrintf(PETSC_COMM_WORLD, "Residual:\n");CHKERRQ(ierr);
-    for (p = 0; p < user->numProcs; ++p) {
-      if (p == user->rank) {ierr = VecView(F, PETSC_VIEWER_STDOUT_SELF);CHKERRQ(ierr);}
-      ierr = PetscBarrier((PetscObject) dm);CHKERRQ(ierr);
-    }
-  }
-  ierr = PetscLogEventEnd(user->residualBatchEvent,0,0,0,0);CHKERRQ(ierr);
-  PetscFunctionReturn(0);
-}
-
-#undef __FUNCT__
-#define __FUNCT__ "FormJacobianLocalLaplacian"
-/*
-  dm  - The mesh
-  X   - The local input vector
-  Jac - The output matrix
-*/
-PetscErrorCode FormJacobianLocalLaplacian(DM dm, Vec X, Mat Jac, Mat JacPre, MatStructure *flag, AppCtx *user)
-{
-  const PetscInt  debug         = user->debug;
-  const PetscInt  dim           = user->dim;
-  const PetscInt  numQuadPoints = user->q.numQuadPoints;
-  const PetscReal *quadWeights  = user->q.quadWeights;
-  const PetscInt  numBasisFuncs = user->q.numBasisFuncs;
-  const PetscReal *basis        = user->q.basis;
-  const PetscReal *basisDer     = user->q.basisDer;
-  PetscReal       *v0, *J, *invJ, detJ;
-  PetscScalar     *realSpaceTestDer, *realSpaceBasisDer, *elemMat;
-  PetscInt        cStart, cEnd, c;
-  PetscErrorCode  ierr;
-
-  PetscFunctionBeginUser;
-  ierr = PetscLogEventBegin(user->jacobianEvent,0,0,0,0);CHKERRQ(ierr);
-  ierr = MatZeroEntries(Jac);CHKERRQ(ierr);
-  ierr = PetscMalloc3(dim,PetscScalar,&realSpaceTestDer,dim,PetscScalar,&realSpaceBasisDer,numBasisFuncs*numBasisFuncs,PetscScalar,&elemMat);CHKERRQ(ierr);
-  ierr = PetscMalloc3(dim,PetscReal,&v0,dim*dim,PetscReal,&J,dim*dim,PetscReal,&invJ);CHKERRQ(ierr);
-  ierr = DMPlexGetHeightStratum(dm, 0, &cStart, &cEnd);CHKERRQ(ierr);
-  for (c = cStart; c < cEnd; ++c) {
-    PetscScalar *x = NULL;
-    PetscInt     q;
-
-    ierr = PetscMemzero(elemMat, numBasisFuncs*numBasisFuncs * sizeof(PetscScalar));CHKERRQ(ierr);
-    ierr = DMPlexComputeCellGeometry(dm, c, v0, J, invJ, &detJ);CHKERRQ(ierr);
-    if (detJ <= 0.0) SETERRQ2(PETSC_COMM_SELF, PETSC_ERR_ARG_OUTOFRANGE, "Invalid determinant %g for element %d", detJ, c);
-    ierr = DMPlexVecGetClosure(dm, NULL, X, c, NULL, &x);CHKERRQ(ierr);
-
-    for (q = 0; q < numQuadPoints; ++q) {
-      PetscScalar fieldVal = 0.0;
-      PetscInt    f, g, d, e;
-
-      for (f = 0; f < numBasisFuncs; ++f) fieldVal += x[f]*basis[q*numBasisFuncs+f];
-      for (f = 0; f < numBasisFuncs; ++f) {
-        for (d = 0; d < dim; ++d) {
-          realSpaceTestDer[d] = 0.0;
-          for (e = 0; e < dim; ++e) {
-            realSpaceTestDer[d] += invJ[e*dim+d]*basisDer[(q*numBasisFuncs+f)*dim+e];
-          }
-        }
-        for (g = 0; g < numBasisFuncs; ++g) {
-          for (d = 0; d < dim; ++d) {
-            realSpaceBasisDer[d] = 0.0;
-            for (e = 0; e < dim; ++e) {
-              realSpaceBasisDer[d] += invJ[e*dim+d]*basisDer[(q*numBasisFuncs+g)*dim+e];
-            }
-          }
-          /* Linear term: -\Delta u */
-          PetscScalar product = 0.0;
-          for (d = 0; d < dim; ++d) product += realSpaceTestDer[d]*realSpaceBasisDer[d];
-          elemMat[f*numBasisFuncs+g] += product*quadWeights[q]*detJ;
-          /* Nonlinear term: -\lambda e^{u} */
-          elemMat[f*numBasisFuncs+g] -= basis[q*numBasisFuncs+f]*basis[q*numBasisFuncs+g]*0.0*PetscExpScalar(fieldVal)*quadWeights[q]*detJ;
-        }
-      }
-    }
-    ierr = DMPlexVecRestoreClosure(dm, NULL, X, c, NULL, &x);CHKERRQ(ierr);
-    if (debug) {ierr = DMPrintCellMatrix(c, "Jacobian", numBasisFuncs, numBasisFuncs, elemMat);CHKERRQ(ierr);}
-    ierr = DMPlexMatSetClosure(dm, NULL, NULL, Jac, c, elemMat, ADD_VALUES);CHKERRQ(ierr);
-  }
-  ierr = PetscLogFlops((cEnd-cStart)*numQuadPoints*numBasisFuncs*(dim*(dim*5+4)+14));CHKERRQ(ierr);
-  ierr = PetscFree3(realSpaceTestDer,realSpaceBasisDer,elemMat);CHKERRQ(ierr);
-  ierr = PetscFree3(v0,J,invJ);CHKERRQ(ierr);
-
-  /* Assemble matrix, using the 2-step process:
-       MatAssemblyBegin(), MatAssemblyEnd(). */
-  ierr = MatAssemblyBegin(Jac, MAT_FINAL_ASSEMBLY);CHKERRQ(ierr);
-  ierr = MatAssemblyEnd(Jac, MAT_FINAL_ASSEMBLY);CHKERRQ(ierr);
-  /* Tell the matrix we will never add a new nonzero location to the
-     matrix. If we do, it will generate an error. */
-  ierr = MatSetOption(Jac, MAT_NEW_NONZERO_LOCATION_ERR, PETSC_TRUE);CHKERRQ(ierr);
-  ierr = PetscLogEventEnd(user->jacobianEvent,0,0,0,0);CHKERRQ(ierr);
-  PetscFunctionReturn(0);
-}
-
-#undef __FUNCT__
-#define __FUNCT__ "FormJacobianLocalElasticity"
-/*
-  dm  - The mesh
-  X   - The local input vector
-  Jac - The output matrix
-*/
-PetscErrorCode FormJacobianLocalElasticity(DM dm, Vec X, Mat Jac, Mat JacPre, MatStructure *flag, AppCtx *user)
-{
-  const PetscInt  debug         = user->debug;
-  const PetscInt  dim           = user->dim;
-  const PetscInt  numQuadPoints = user->q.numQuadPoints;
-  const PetscReal *quadWeights  = user->q.quadWeights;
-  const PetscInt  numBasisFuncs = user->q.numBasisFuncs;
-  const PetscReal *basis        = user->q.basis;
-  const PetscReal *basisDer     = user->q.basisDer;
-  PetscSection    section, globalSection;
-  PetscReal       *v0, *J, *invJ, detJ;
-  PetscScalar     *realSpaceTestDer, *realSpaceBasisDer, *elemMat;
-  PetscInt        cStart, cEnd, c;
-  PetscErrorCode  ierr;
-
-  PetscFunctionBeginUser;
-  ierr = PetscLogEventBegin(user->jacobianEvent,0,0,0,0);CHKERRQ(ierr);
-  ierr = DMGetDefaultSection(dm, &section);CHKERRQ(ierr);
-  ierr = DMGetDefaultGlobalSection(dm, &globalSection);CHKERRQ(ierr);
-  ierr = MatZeroEntries(Jac);CHKERRQ(ierr);
-  ierr = PetscMalloc3(dim,PetscScalar,&realSpaceTestDer,dim,PetscScalar,&realSpaceBasisDer,numBasisFuncs*numBasisFuncs,PetscScalar,&elemMat);CHKERRQ(ierr);
-  ierr = PetscMalloc3(dim,PetscReal,&v0,dim*dim,PetscReal,&J,dim*dim,PetscReal,&invJ);CHKERRQ(ierr);
-  ierr = DMPlexGetHeightStratum(dm, 0, &cStart, &cEnd);CHKERRQ(ierr);
-  for (c = cStart; c < cEnd; ++c) {
-    PetscScalar *x = NULL;
-    PetscInt     q;
-
-    ierr = PetscMemzero(elemMat, numBasisFuncs*numBasisFuncs * sizeof(PetscScalar));CHKERRQ(ierr);
-    ierr = DMPlexComputeCellGeometry(dm, c, v0, J, invJ, &detJ);CHKERRQ(ierr);
-    if (detJ <= 0.0) SETERRQ2(PETSC_COMM_SELF, PETSC_ERR_ARG_OUTOFRANGE, "Invalid determinant %g for element %d", detJ, c);
-    ierr = DMPlexVecGetClosure(dm, NULL, X, c, NULL, &x);CHKERRQ(ierr);
-
-    for (q = 0; q < numQuadPoints; ++q) {
-      PetscScalar fieldVal = 0.0;
-      PetscInt    f, g, d, e;
-
-      for (f = 0; f < numBasisFuncs; ++f) fieldVal += x[f]*basis[q*numBasisFuncs+f];
-
-      for (f = 0; f < numBasisFuncs; ++f) {
-        for (d = 0; d < dim; ++d) {
-          realSpaceTestDer[d] = 0.0;
-          for (e = 0; e < dim; ++e) {
-            realSpaceTestDer[d] += invJ[e*dim+d]*basisDer[(q*numBasisFuncs+f)*dim+e];
-          }
-        }
-        for (g = 0; g < numBasisFuncs; ++g) {
-          for (d = 0; d < dim; ++d) {
-            realSpaceBasisDer[d] = 0.0;
-            for (e = 0; e < dim; ++e) {
-              realSpaceBasisDer[d] += invJ[e*dim+d]*basisDer[(q*numBasisFuncs+g)*dim+e];
-            }
-          }
-          /* Linear term: -\Delta u */
-          PetscScalar product = 0.0;
-          for (d = 0; d < dim; ++d) product += realSpaceTestDer[d]*realSpaceBasisDer[d];
-          elemMat[f*numBasisFuncs+g] += product*quadWeights[q]*detJ;
-          /* Nonlinear term: -\lambda e^{u} */
-          elemMat[f*numBasisFuncs+g] -= basis[q*numBasisFuncs+f]*basis[q*numBasisFuncs+g]*0.0*PetscExpScalar(fieldVal)*quadWeights[q]*detJ;
-        }
-      }
-    }
-    ierr = DMPlexVecRestoreClosure(dm, NULL, X, c, NULL, &x);CHKERRQ(ierr);
-    if (debug) {ierr = DMPrintCellMatrix(c, "Jacobian", numBasisFuncs, numBasisFuncs, elemMat);CHKERRQ(ierr);}
-    ierr = DMPlexMatSetClosure(dm, section, globalSection, Jac, c, elemMat, ADD_VALUES);CHKERRQ(ierr);
-  }
-  ierr = PetscLogFlops((cEnd-cStart)*numQuadPoints*numBasisFuncs*(dim*(dim*5+4)+14));CHKERRQ(ierr);
-  ierr = PetscFree3(realSpaceTestDer,realSpaceBasisDer,elemMat);CHKERRQ(ierr);
-  ierr = PetscFree3(v0,J,invJ);CHKERRQ(ierr);
-
-  /* Assemble matrix, using the 2-step process:
-       MatAssemblyBegin(), MatAssemblyEnd(). */
-  ierr = MatAssemblyBegin(Jac, MAT_FINAL_ASSEMBLY);CHKERRQ(ierr);
-  ierr = MatAssemblyEnd(Jac, MAT_FINAL_ASSEMBLY);CHKERRQ(ierr);
-  /* Tell the matrix we will never add a new nonzero location to the
-     matrix. If we do, it will generate an error. */
-  ierr = MatSetOption(Jac, MAT_NEW_NONZERO_LOCATION_ERR, PETSC_TRUE);CHKERRQ(ierr);
-  ierr = PetscLogEventEnd(user->jacobianEvent,0,0,0,0);CHKERRQ(ierr);
-  PetscFunctionReturn(0);
-}
-
-#undef __FUNCT__
-#define __FUNCT__ "FormJacobianLocalBatch"
-/*
-  dm  - The mesh
-  X   - The local input vector
-  Jac - The output matrix
-*/
-PetscErrorCode FormJacobianLocalBatch(DM dm, Vec X, Mat Jac, Mat JacPre, MatStructure *flag, AppCtx *user)
-{
-  const PetscInt  debug         = user->debug;
-  const PetscInt  dim           = user->dim;
-  const PetscInt  numQuadPoints = user->q.numQuadPoints;
-  const PetscReal *quadWeights  = user->q.quadWeights;
-  const PetscInt  numBasisFuncs = user->q.numBasisFuncs;
-  const PetscReal *basis        = user->q.basis;
-  const PetscReal *basisDer     = user->q.basisDer;
-  PetscReal       *v0, *J, *invJ, detJ;
-  PetscScalar     *realSpaceTestDer, *realSpaceBasisDer, *elemMat;
-  PetscInt        cStart, cEnd, c;
-  PetscErrorCode  ierr;
-
-  PetscFunctionBeginUser;
-  ierr = PetscLogEventBegin(user->jacobianBatchEvent,0,0,0,0);CHKERRQ(ierr);
-  ierr = MatZeroEntries(Jac);CHKERRQ(ierr);
-  ierr = PetscMalloc3(dim,PetscScalar,&realSpaceTestDer,dim,PetscScalar,&realSpaceBasisDer,numBasisFuncs*numBasisFuncs,PetscScalar,&elemMat);CHKERRQ(ierr);
-  ierr = PetscMalloc3(dim,PetscReal,&v0,dim*dim,PetscReal,&J,dim*dim,PetscReal,&invJ);CHKERRQ(ierr);
-  ierr = DMPlexGetHeightStratum(dm, 0, &cStart, &cEnd);CHKERRQ(ierr);
-  for (c = cStart; c < cEnd; ++c) {
-    PetscScalar *x = NULL;
-    PetscInt     q;
-
-    ierr = PetscMemzero(elemMat, numBasisFuncs*numBasisFuncs * sizeof(PetscScalar));CHKERRQ(ierr);
-    ierr = DMPlexComputeCellGeometry(dm, c, v0, J, invJ, &detJ);CHKERRQ(ierr);
-    if (detJ <= 0.0) SETERRQ2(PETSC_COMM_SELF, PETSC_ERR_ARG_OUTOFRANGE, "Invalid determinant %g for element %d", detJ, c);
-    ierr = DMPlexVecGetClosure(dm, NULL, X, c, NULL, &x);CHKERRQ(ierr);
-
-    for (q = 0; q < numQuadPoints; ++q) {
-      PetscScalar fieldVal = 0.0;
-      PetscInt    f, g, d, e;
-
-      for (f = 0; f < numBasisFuncs; ++f) fieldVal += x[f]*basis[q*numBasisFuncs+f];
-
-      for (f = 0; f < numBasisFuncs; ++f) {
-        for (d = 0; d < dim; ++d) {
-          realSpaceTestDer[d] = 0.0;
-          for (e = 0; e < dim; ++e) {
-            realSpaceTestDer[d] += invJ[e*dim+d]*basisDer[(q*numBasisFuncs+f)*dim+e];
-          }
-        }
-        for (g = 0; g < numBasisFuncs; ++g) {
-          for (d = 0; d < dim; ++d) {
-            realSpaceBasisDer[d] = 0.0;
-            for (e = 0; e < dim; ++e) {
-              realSpaceBasisDer[d] += invJ[e*dim+d]*basisDer[(q*numBasisFuncs+g)*dim+e];
-            }
-          }
-          /* Linear term: -\Delta u */
-          PetscScalar product = 0.0;
-          for (d = 0; d < dim; ++d) product += realSpaceTestDer[d]*realSpaceBasisDer[d];
-          elemMat[f*numBasisFuncs+g] += product*quadWeights[q]*detJ;
-          /* Nonlinear term: -\lambda e^{u} */
-          elemMat[f*numBasisFuncs+g] -= basis[q*numBasisFuncs+f]*basis[q*numBasisFuncs+g]*0.0*PetscExpScalar(fieldVal)*quadWeights[q]*detJ;
-        }
-      }
-    }
-    ierr = DMPlexVecRestoreClosure(dm, NULL, X, c, NULL, &x);CHKERRQ(ierr);
-    if (debug) {ierr = DMPrintCellMatrix(c, "Jacobian", numBasisFuncs, numBasisFuncs, elemMat);CHKERRQ(ierr);}
-    ierr = DMPlexMatSetClosure(dm, NULL, NULL, Jac, c, elemMat, ADD_VALUES);CHKERRQ(ierr);
-  }
-  ierr = PetscLogFlops((cEnd-cStart)*numQuadPoints*numBasisFuncs*(dim*(dim*5+4)+14));CHKERRQ(ierr);
-  ierr = PetscFree3(realSpaceTestDer,realSpaceBasisDer,elemMat);CHKERRQ(ierr);
-  ierr = PetscFree3(v0,J,invJ);CHKERRQ(ierr);
-
-  /* Assemble matrix, using the 2-step process:
-       MatAssemblyBegin(), MatAssemblyEnd(). */
-  ierr = MatAssemblyBegin(Jac, MAT_FINAL_ASSEMBLY);CHKERRQ(ierr);
-  ierr = MatAssemblyEnd(Jac, MAT_FINAL_ASSEMBLY);CHKERRQ(ierr);
-  /* Tell the matrix we will never add a new nonzero location to the
-     matrix. If we do, it will generate an error. */
-  ierr = MatSetOption(Jac, MAT_NEW_NONZERO_LOCATION_ERR, PETSC_TRUE);CHKERRQ(ierr);
-  ierr = PetscLogEventEnd(user->jacobianBatchEvent,0,0,0,0);CHKERRQ(ierr);
-  PetscFunctionReturn(0);
-=======
->>>>>>> 835f4ef2
 }
 #endif
 
