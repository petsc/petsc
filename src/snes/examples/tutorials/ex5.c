--- conflicted
+++ resolved
@@ -1077,32 +1077,6 @@
   # ASM vs MSM
   test:
     suffix: asm_0
-<<<<<<< HEAD
-    args: -mms 1 -par 0.0 -snes_monitor -snes_converged_reason -snes_view -ksp_rtol 1.0e-9 -ksp_monitor -ksp_type richardson -pc_type asm -pc_asm_blocks 2 -pc_asm_overlap 0 -pc_asm_local_type additive -sub_pc_type lu
-  test:
-    suffix: msm_0
-    args: -mms 1 -par 0.0 -snes_monitor -snes_converged_reason -snes_view -ksp_rtol 1.0e-9 -ksp_monitor -ksp_type richardson -pc_type asm -pc_asm_blocks 2 -pc_asm_overlap 0 -pc_asm_local_type multiplicative -sub_pc_type lu
-  test:
-    suffix: asm_1
-    args: -mms 1 -par 0.0 -snes_monitor -snes_converged_reason -snes_view -ksp_rtol 1.0e-9 -ksp_monitor -ksp_type richardson -pc_type asm -pc_asm_blocks 2 -pc_asm_overlap 0 -pc_asm_local_type additive -sub_pc_type lu -da_grid_x 8
-  test:
-    suffix: msm_1
-    args: -mms 1 -par 0.0 -snes_monitor -snes_converged_reason -snes_view -ksp_rtol 1.0e-9 -ksp_monitor -ksp_type richardson -pc_type asm -pc_asm_blocks 2 -pc_asm_overlap 0 -pc_asm_local_type multiplicative -sub_pc_type lu -da_grid_x 8
-  test:
-    suffix: asm_2
-    args: -mms 1 -par 0.0 -snes_monitor -snes_converged_reason -snes_view -ksp_rtol 1.0e-9 -ksp_monitor -ksp_type richardson -pc_type asm -pc_asm_blocks 3 -pc_asm_overlap 0 -pc_asm_local_type additive -sub_pc_type lu -da_grid_x 8
-  test:
-    suffix: msm_2
-    args: -mms 1 -par 0.0 -snes_monitor -snes_converged_reason -snes_view -ksp_rtol 1.0e-9 -ksp_monitor -ksp_type richardson -pc_type asm -pc_asm_blocks 3 -pc_asm_overlap 0 -pc_asm_local_type multiplicative -sub_pc_type lu -da_grid_x 8
-  test:
-    suffix: asm_3
-    args: -mms 1 -par 0.0 -snes_monitor -snes_converged_reason -snes_view -ksp_rtol 1.0e-9 -ksp_monitor -ksp_type richardson -pc_type asm -pc_asm_blocks 4 -pc_asm_overlap 0 -pc_asm_local_type additive -sub_pc_type lu -da_grid_x 8
-  test:
-    suffix: msm_3
-    args: -mms 1 -par 0.0 -snes_monitor -snes_converged_reason -snes_view -ksp_rtol 1.0e-9 -ksp_monitor -ksp_type richardson -pc_type asm -pc_asm_blocks 4 -pc_asm_overlap 0 -pc_asm_local_type multiplicative -sub_pc_type lu -da_grid_x 8
-  test:
-    suffix: asm_4
-=======
     requires: !single
     args: -mms 1 -par 0.0 -snes_monitor -snes_converged_reason -snes_view -ksp_rtol 1.0e-9 -ksp_monitor -ksp_type richardson -pc_type asm -pc_asm_blocks 2 -pc_asm_overlap 0 -pc_asm_local_type additive -sub_pc_type lu
   test:
@@ -1136,31 +1110,21 @@
   test:
     suffix: asm_4
     requires: !single
->>>>>>> 9811f190
     nsize: 2
     args: -mms 1 -par 0.0 -snes_monitor -snes_converged_reason -snes_view -ksp_rtol 1.0e-9 -ksp_monitor -ksp_type richardson -pc_type asm -pc_asm_blocks 2 -pc_asm_overlap 0 -pc_asm_local_type additive -sub_pc_type lu -da_grid_x 8
   test:
     suffix: msm_4
-<<<<<<< HEAD
-=======
     requires: !single
->>>>>>> 9811f190
     nsize: 2
     args: -mms 1 -par 0.0 -snes_monitor -snes_converged_reason -snes_view -ksp_rtol 1.0e-9 -ksp_monitor -ksp_type richardson -pc_type asm -pc_asm_blocks 2 -pc_asm_overlap 0 -pc_asm_local_type multiplicative -sub_pc_type lu -da_grid_x 8
   test:
     suffix: asm_5
-<<<<<<< HEAD
-=======
     requires: !single
->>>>>>> 9811f190
     nsize: 2
     args: -mms 1 -par 0.0 -snes_monitor -snes_converged_reason -snes_view -ksp_rtol 1.0e-9 -ksp_monitor -ksp_type richardson -pc_type asm -pc_asm_blocks 4 -pc_asm_overlap 0 -pc_asm_local_type additive -sub_pc_type lu -da_grid_x 8
   test:
     suffix: msm_5
-<<<<<<< HEAD
-=======
     requires: !single
->>>>>>> 9811f190
     nsize: 2
     args: -mms 1 -par 0.0 -snes_monitor -snes_converged_reason -snes_view -ksp_rtol 1.0e-9 -ksp_monitor -ksp_type richardson -pc_type asm -pc_asm_blocks 4 -pc_asm_overlap 0 -pc_asm_local_type multiplicative -sub_pc_type lu -da_grid_x 8
 
