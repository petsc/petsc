static char help[] = "Poisson Problem in 2d and 3d with simplicial finite elements.\n\
We solve the Poisson problem in a rectangular\n\
domain, using a parallel unstructured mesh (DMPLEX) to discretize it.\n\
This example supports discretized auxiliary fields (conductivity) as well as\n\
multilevel nonlinear solvers.\n\n\n";

/*
A visualization of the adaptation can be accomplished using:

  -dm_adapt_view hdf5:$PWD/adapt.h5 -sol_adapt_view hdf5:$PWD/adapt.h5::append -dm_adapt_pre_view hdf5:$PWD/orig.h5 -sol_adapt_pre_view hdf5:$PWD/orig.h5::append

Information on refinement:

   -info -info_exclude null,sys,vec,is,mat,ksp,snes,ts
*/

#include <petscdmplex.h>
#include <petscdmadaptor.h>
#include <petscsnes.h>
#include <petscds.h>
#include <petscviewerhdf5.h>

typedef enum {NEUMANN, DIRICHLET, NONE} BCType;
typedef enum {RUN_FULL, RUN_EXACT, RUN_TEST, RUN_PERF} RunType;
typedef enum {COEFF_NONE, COEFF_ANALYTIC, COEFF_FIELD, COEFF_NONLINEAR, COEFF_CIRCLE} CoeffType;

typedef struct {
  PetscInt       debug;             /* The debugging level */
  RunType        runType;           /* Whether to run tests, or solve the full problem */
  PetscBool      jacobianMF;        /* Whether to calculate the Jacobian action on the fly */
  PetscLogEvent  createMeshEvent;
  PetscBool      showInitial, showSolution, restart, check, quiet, nonzInit;
  /* Domain and mesh definition */
  PetscInt       dim;               /* The topological mesh dimension */
  DMBoundaryType periodicity[3];    /* The domain periodicity */
  PetscInt       cells[3];          /* The initial domain division */
  char           filename[2048];    /* The optional mesh file */
  PetscBool      interpolate;       /* Generate intermediate mesh elements */
  PetscReal      refinementLimit;   /* The largest allowable cell volume */
  PetscBool      viewHierarchy;     /* Whether to view the hierarchy */
  PetscBool      simplex;           /* Simplicial mesh */
  /* Problem definition */
  BCType         bcType;
  CoeffType      variableCoefficient;
  PetscErrorCode (**exactFuncs)(PetscInt dim, PetscReal time, const PetscReal x[], PetscInt Nc, PetscScalar *u, void *ctx);
  PetscBool      fieldBC;
  void           (**exactFields)(PetscInt, PetscInt, PetscInt,
                                 const PetscInt[], const PetscInt[], const PetscScalar[], const PetscScalar[], const PetscScalar[],
                                 const PetscInt[], const PetscInt[], const PetscScalar[], const PetscScalar[], const PetscScalar[],
                                 PetscReal, const PetscReal[], PetscInt, const PetscScalar[], PetscScalar[]);
  /* Solver */
  PC            pcmg;              /* This is needed for error monitoring */
} AppCtx;

static PetscErrorCode zero(PetscInt dim, PetscReal time, const PetscReal x[], PetscInt Nc, PetscScalar *u, void *ctx)
{
  u[0] = 0.0;
  return 0;
}

static PetscErrorCode ecks(PetscInt dim, PetscReal time, const PetscReal x[], PetscInt Nc, PetscScalar *u, void *ctx)
{
  u[0] = x[0];
  return 0;
}

/*
  In 2D for Dirichlet conditions, we use exact solution:

    u = x^2 + y^2
    f = 4

  so that

    -\Delta u + f = -4 + 4 = 0

  For Neumann conditions, we have

    -\nabla u \cdot -\hat y |_{y=0} =  (2y)|_{y=0} =  0 (bottom)
    -\nabla u \cdot  \hat y |_{y=1} = -(2y)|_{y=1} = -2 (top)
    -\nabla u \cdot -\hat x |_{x=0} =  (2x)|_{x=0} =  0 (left)
    -\nabla u \cdot  \hat x |_{x=1} = -(2x)|_{x=1} = -2 (right)

  Which we can express as

    \nabla u \cdot  \hat n|_\Gamma = {2 x, 2 y} \cdot \hat n = 2 (x + y)
*/
static PetscErrorCode quadratic_u_2d(PetscInt dim, PetscReal time, const PetscReal x[], PetscInt Nc, PetscScalar *u, void *ctx)
{
  *u = x[0]*x[0] + x[1]*x[1];
  return 0;
}

static void quadratic_u_field_2d(PetscInt dim, PetscInt Nf, PetscInt NfAux,
                                 const PetscInt uOff[], const PetscInt uOff_x[], const PetscScalar u[], const PetscScalar u_t[], const PetscScalar u_x[],
                                 const PetscInt aOff[], const PetscInt aOff_x[], const PetscScalar a[], const PetscScalar a_t[], const PetscScalar a_x[],
                                 PetscReal t, const PetscReal x[], PetscInt numConstants, const PetscScalar constants[], PetscScalar uexact[])
{
  uexact[0] = a[0];
}

static PetscErrorCode circle_u_2d(PetscInt dim, PetscReal time, const PetscReal x[], PetscInt Nc, PetscScalar *u, void *ctx)
{
  const PetscReal alpha   = 500.;
  const PetscReal radius2 = PetscSqr(0.15);
  const PetscReal r2      = PetscSqr(x[0] - 0.5) + PetscSqr(x[1] - 0.5);
  const PetscReal xi      = alpha*(radius2 - r2);

  *u = PetscTanhScalar(xi) + 1.0;
  return 0;
}

static void f0_u(PetscInt dim, PetscInt Nf, PetscInt NfAux,
                 const PetscInt uOff[], const PetscInt uOff_x[], const PetscScalar u[], const PetscScalar u_t[], const PetscScalar u_x[],
                 const PetscInt aOff[], const PetscInt aOff_x[], const PetscScalar a[], const PetscScalar a_t[], const PetscScalar a_x[],
                 PetscReal t, const PetscReal x[], PetscInt numConstants, const PetscScalar constants[], PetscScalar f0[])
{
  f0[0] = 4.0;
}

static void f0_circle_u(PetscInt dim, PetscInt Nf, PetscInt NfAux,
                        const PetscInt uOff[], const PetscInt uOff_x[], const PetscScalar u[], const PetscScalar u_t[], const PetscScalar u_x[],
                        const PetscInt aOff[], const PetscInt aOff_x[], const PetscScalar a[], const PetscScalar a_t[], const PetscScalar a_x[],
                        PetscReal t, const PetscReal x[], PetscInt numConstants, const PetscScalar constants[], PetscScalar f0[])
{
  const PetscReal alpha   = 500.;
  const PetscReal radius2 = PetscSqr(0.15);
  const PetscReal r2      = PetscSqr(x[0] - 0.5) + PetscSqr(x[1] - 0.5);
  const PetscReal xi      = alpha*(radius2 - r2);

  f0[0] = (-4.0*alpha - 8.0*PetscSqr(alpha)*r2*PetscTanhReal(xi)) * PetscSqr(1.0/PetscCoshReal(xi));
}

static void f0_bd_u(PetscInt dim, PetscInt Nf, PetscInt NfAux,
                    const PetscInt uOff[], const PetscInt uOff_x[], const PetscScalar u[], const PetscScalar u_t[], const PetscScalar u_x[],
                    const PetscInt aOff[], const PetscInt aOff_x[], const PetscScalar a[], const PetscScalar a_t[], const PetscScalar a_x[],
                    PetscReal t, const PetscReal x[], const PetscReal n[], PetscInt numConstants, const PetscScalar constants[], PetscScalar f0[])
{
  PetscInt d;
  for (d = 0, f0[0] = 0.0; d < dim; ++d) f0[0] += -n[d]*2.0*x[d];
}

static void f1_bd_zero(PetscInt dim, PetscInt Nf, PetscInt NfAux,
                       const PetscInt uOff[], const PetscInt uOff_x[], const PetscScalar u[], const PetscScalar u_t[], const PetscScalar u_x[],
                       const PetscInt aOff[], const PetscInt aOff_x[], const PetscScalar a[], const PetscScalar a_t[], const PetscScalar a_x[],
                       PetscReal t, const PetscReal x[], const PetscReal n[], PetscInt numConstants, const PetscScalar constants[], PetscScalar f1[])
{
  PetscInt comp;
  for (comp = 0; comp < dim; ++comp) f1[comp] = 0.0;
}

/* gradU[comp*dim+d] = {u_x, u_y} or {u_x, u_y, u_z} */
static void f1_u(PetscInt dim, PetscInt Nf, PetscInt NfAux,
                 const PetscInt uOff[], const PetscInt uOff_x[], const PetscScalar u[], const PetscScalar u_t[], const PetscScalar u_x[],
                 const PetscInt aOff[], const PetscInt aOff_x[], const PetscScalar a[], const PetscScalar a_t[], const PetscScalar a_x[],
                 PetscReal t, const PetscReal x[], PetscInt numConstants, const PetscScalar constants[], PetscScalar f1[])
{
  PetscInt d;
  for (d = 0; d < dim; ++d) f1[d] = u_x[d];
}

/* < \nabla v, \nabla u + {\nabla u}^T >
   This just gives \nabla u, give the perdiagonal for the transpose */
static void g3_uu(PetscInt dim, PetscInt Nf, PetscInt NfAux,
                  const PetscInt uOff[], const PetscInt uOff_x[], const PetscScalar u[], const PetscScalar u_t[], const PetscScalar u_x[],
                  const PetscInt aOff[], const PetscInt aOff_x[], const PetscScalar a[], const PetscScalar a_t[], const PetscScalar a_x[],
                  PetscReal t, PetscReal u_tShift, const PetscReal x[], PetscInt numConstants, const PetscScalar constants[], PetscScalar g3[])
{
  PetscInt d;
  for (d = 0; d < dim; ++d) g3[d*dim+d] = 1.0;
}

/*
  In 2D for x periodicity and y Dirichlet conditions, we use exact solution:

    u = sin(2 pi x)
    f = -4 pi^2 sin(2 pi x)

  so that

    -\Delta u + f = 4 pi^2 sin(2 pi x) - 4 pi^2 sin(2 pi x) = 0
*/
static PetscErrorCode xtrig_u_2d(PetscInt dim, PetscReal time, const PetscReal x[], PetscInt Nc, PetscScalar *u, void *ctx)
{
  *u = PetscSinReal(2.0*PETSC_PI*x[0]);
  return 0;
}

static void f0_xtrig_u(PetscInt dim, PetscInt Nf, PetscInt NfAux,
                       const PetscInt uOff[], const PetscInt uOff_x[], const PetscScalar u[], const PetscScalar u_t[], const PetscScalar u_x[],
                       const PetscInt aOff[], const PetscInt aOff_x[], const PetscScalar a[], const PetscScalar a_t[], const PetscScalar a_x[],
                       PetscReal t, const PetscReal x[], PetscInt numConstants, const PetscScalar constants[], PetscScalar f0[])
{
  f0[0] = -4.0*PetscSqr(PETSC_PI)*PetscSinReal(2.0*PETSC_PI*x[0]);
}

/*
  In 2D for x-y periodicity, we use exact solution:

    u = sin(2 pi x) sin(2 pi y)
    f = -8 pi^2 sin(2 pi x)

  so that

    -\Delta u + f = 4 pi^2 sin(2 pi x) sin(2 pi y) + 4 pi^2 sin(2 pi x) sin(2 pi y) - 8 pi^2 sin(2 pi x) = 0
*/
static PetscErrorCode xytrig_u_2d(PetscInt dim, PetscReal time, const PetscReal x[], PetscInt Nc, PetscScalar *u, void *ctx)
{
  *u = PetscSinReal(2.0*PETSC_PI*x[0])*PetscSinReal(2.0*PETSC_PI*x[1]);
  return 0;
}

static void f0_xytrig_u(PetscInt dim, PetscInt Nf, PetscInt NfAux,
                        const PetscInt uOff[], const PetscInt uOff_x[], const PetscScalar u[], const PetscScalar u_t[], const PetscScalar u_x[],
                        const PetscInt aOff[], const PetscInt aOff_x[], const PetscScalar a[], const PetscScalar a_t[], const PetscScalar a_x[],
                        PetscReal t, const PetscReal x[], PetscInt numConstants, const PetscScalar constants[], PetscScalar f0[])
{
  f0[0] = -8.0*PetscSqr(PETSC_PI)*PetscSinReal(2.0*PETSC_PI*x[0]);
}

/*
  In 2D for Dirichlet conditions with a variable coefficient, we use exact solution:

    u  = x^2 + y^2
    f  = 6 (x + y)
    nu = (x + y)

  so that

    -\div \nu \grad u + f = -6 (x + y) + 6 (x + y) = 0
*/
static PetscErrorCode nu_2d(PetscInt dim, PetscReal time, const PetscReal x[], PetscInt Nc, PetscScalar *u, void *ctx)
{
  *u = x[0] + x[1];
  return 0;
}

void f0_analytic_u(PetscInt dim, PetscInt Nf, PetscInt NfAux,
                   const PetscInt uOff[], const PetscInt uOff_x[], const PetscScalar u[], const PetscScalar u_t[], const PetscScalar u_x[],
                   const PetscInt aOff[], const PetscInt aOff_x[], const PetscScalar a[], const PetscScalar a_t[], const PetscScalar a_x[],
                   PetscReal t, const PetscReal x[], PetscInt numConstants, const PetscScalar constants[], PetscScalar f0[])
{
  f0[0] = 6.0*(x[0] + x[1]);
}

/* gradU[comp*dim+d] = {u_x, u_y} or {u_x, u_y, u_z} */
void f1_analytic_u(PetscInt dim, PetscInt Nf, PetscInt NfAux,
                   const PetscInt uOff[], const PetscInt uOff_x[], const PetscScalar u[], const PetscScalar u_t[], const PetscScalar u_x[],
                   const PetscInt aOff[], const PetscInt aOff_x[], const PetscScalar a[], const PetscScalar a_t[], const PetscScalar a_x[],
                   PetscReal t, const PetscReal x[], PetscInt numConstants, const PetscScalar constants[], PetscScalar f1[])
{
  PetscInt d;
  for (d = 0; d < dim; ++d) f1[d] = (x[0] + x[1])*u_x[d];
}

void f1_field_u(PetscInt dim, PetscInt Nf, PetscInt NfAux,
                const PetscInt uOff[], const PetscInt uOff_x[], const PetscScalar u[], const PetscScalar u_t[], const PetscScalar u_x[],
                const PetscInt aOff[], const PetscInt aOff_x[], const PetscScalar a[], const PetscScalar a_t[], const PetscScalar a_x[],
                PetscReal t, const PetscReal x[], PetscInt numConstants, const PetscScalar constants[], PetscScalar f1[])
{
  PetscInt d;
  for (d = 0; d < dim; ++d) f1[d] = a[0]*u_x[d];
}

/* < \nabla v, \nabla u + {\nabla u}^T >
   This just gives \nabla u, give the perdiagonal for the transpose */
void g3_analytic_uu(PetscInt dim, PetscInt Nf, PetscInt NfAux,
                    const PetscInt uOff[], const PetscInt uOff_x[], const PetscScalar u[], const PetscScalar u_t[], const PetscScalar u_x[],
                    const PetscInt aOff[], const PetscInt aOff_x[], const PetscScalar a[], const PetscScalar a_t[], const PetscScalar a_x[],
                    PetscReal t, PetscReal u_tShift, const PetscReal x[], PetscInt numConstants, const PetscScalar constants[], PetscScalar g3[])
{
  PetscInt d;
  for (d = 0; d < dim; ++d) g3[d*dim+d] = x[0] + x[1];
}

void g3_field_uu(PetscInt dim, PetscInt Nf, PetscInt NfAux,
                 const PetscInt uOff[], const PetscInt uOff_x[], const PetscScalar u[], const PetscScalar u_t[], const PetscScalar u_x[],
                 const PetscInt aOff[], const PetscInt aOff_x[], const PetscScalar a[], const PetscScalar a_t[], const PetscScalar a_x[],
                 PetscReal t, PetscReal u_tShift, const PetscReal x[], PetscInt numConstants, const PetscScalar constants[], PetscScalar g3[])
{
  PetscInt d;
  for (d = 0; d < dim; ++d) g3[d*dim+d] = a[0];
}

/*
  In 2D for Dirichlet conditions with a nonlinear coefficient (p-Laplacian with p = 4), we use exact solution:

    u  = x^2 + y^2
    f  = 16 (x^2 + y^2)
    nu = 1/2 |grad u|^2

  so that

    -\div \nu \grad u + f = -16 (x^2 + y^2) + 16 (x^2 + y^2) = 0
*/
void f0_analytic_nonlinear_u(PetscInt dim, PetscInt Nf, PetscInt NfAux,
                             const PetscInt uOff[], const PetscInt uOff_x[], const PetscScalar u[], const PetscScalar u_t[], const PetscScalar u_x[],
                             const PetscInt aOff[], const PetscInt aOff_x[], const PetscScalar a[], const PetscScalar a_t[], const PetscScalar a_x[],
                             PetscReal t, const PetscReal x[], PetscInt numConstants, const PetscScalar constants[], PetscScalar f0[])
{
  f0[0] = 16.0*(x[0]*x[0] + x[1]*x[1]);
}

/* gradU[comp*dim+d] = {u_x, u_y} or {u_x, u_y, u_z} */
void f1_analytic_nonlinear_u(PetscInt dim, PetscInt Nf, PetscInt NfAux,
                             const PetscInt uOff[], const PetscInt uOff_x[], const PetscScalar u[], const PetscScalar u_t[], const PetscScalar u_x[],
                             const PetscInt aOff[], const PetscInt aOff_x[], const PetscScalar a[], const PetscScalar a_t[], const PetscScalar a_x[],
                             PetscReal t, const PetscReal x[], PetscInt numConstants, const PetscScalar constants[], PetscScalar f1[])
{
  PetscScalar nu = 0.0;
  PetscInt    d;
  for (d = 0; d < dim; ++d) nu += u_x[d]*u_x[d];
  for (d = 0; d < dim; ++d) f1[d] = 0.5*nu*u_x[d];
}

/*
  grad (u + eps w) - grad u = eps grad w

  1/2 |grad (u + eps w)|^2 grad (u + eps w) - 1/2 |grad u|^2 grad u
= 1/2 (|grad u|^2 + 2 eps <grad u,grad w>) (grad u + eps grad w) - 1/2 |grad u|^2 grad u
= 1/2 (eps |grad u|^2 grad w + 2 eps <grad u,grad w> grad u)
= eps (1/2 |grad u|^2 grad w + grad u <grad u,grad w>)
*/
void g3_analytic_nonlinear_uu(PetscInt dim, PetscInt Nf, PetscInt NfAux,
                              const PetscInt uOff[], const PetscInt uOff_x[], const PetscScalar u[], const PetscScalar u_t[], const PetscScalar u_x[],
                              const PetscInt aOff[], const PetscInt aOff_x[], const PetscScalar a[], const PetscScalar a_t[], const PetscScalar a_x[],
                              PetscReal t, PetscReal u_tShift, const PetscReal x[], PetscInt numConstants, const PetscScalar constants[], PetscScalar g3[])
{
  PetscScalar nu = 0.0;
  PetscInt    d, e;
  for (d = 0; d < dim; ++d) nu += u_x[d]*u_x[d];
  for (d = 0; d < dim; ++d) {
    g3[d*dim+d] = 0.5*nu;
    for (e = 0; e < dim; ++e) {
      g3[d*dim+e] += u_x[d]*u_x[e];
    }
  }
}

/*
  In 3D for Dirichlet conditions we use exact solution:

    u = 2/3 (x^2 + y^2 + z^2)
    f = 4

  so that

    -\Delta u + f = -2/3 * 6 + 4 = 0

  For Neumann conditions, we have

    -\nabla u \cdot -\hat z |_{z=0} =  (2z)|_{z=0} =  0 (bottom)
    -\nabla u \cdot  \hat z |_{z=1} = -(2z)|_{z=1} = -2 (top)
    -\nabla u \cdot -\hat y |_{y=0} =  (2y)|_{y=0} =  0 (front)
    -\nabla u \cdot  \hat y |_{y=1} = -(2y)|_{y=1} = -2 (back)
    -\nabla u \cdot -\hat x |_{x=0} =  (2x)|_{x=0} =  0 (left)
    -\nabla u \cdot  \hat x |_{x=1} = -(2x)|_{x=1} = -2 (right)

  Which we can express as

    \nabla u \cdot  \hat n|_\Gamma = {2 x, 2 y, 2z} \cdot \hat n = 2 (x + y + z)
*/
static PetscErrorCode quadratic_u_3d(PetscInt dim, PetscReal time, const PetscReal x[], PetscInt Nc, PetscScalar *u, void *ctx)
{
  *u = 2.0*(x[0]*x[0] + x[1]*x[1] + x[2]*x[2])/3.0;
  return 0;
}

static void quadratic_u_field_3d(PetscInt dim, PetscInt Nf, PetscInt NfAux,
                                 const PetscInt uOff[], const PetscInt uOff_x[], const PetscScalar u[], const PetscScalar u_t[], const PetscScalar u_x[],
                                 const PetscInt aOff[], const PetscInt aOff_x[], const PetscScalar a[], const PetscScalar a_t[], const PetscScalar a_x[],
                                 PetscReal t, const PetscReal x[], PetscInt numConstants, const PetscScalar constants[], PetscScalar uexact[])
{
  uexact[0] = a[0];
}

static PetscErrorCode ProcessOptions(MPI_Comm comm, AppCtx *options)
{
  const char    *bcTypes[3]  = {"neumann", "dirichlet", "none"};
  const char    *runTypes[4] = {"full", "exact", "test", "perf"};
  const char    *coeffTypes[5] = {"none", "analytic", "field", "nonlinear", "circle"};
  PetscInt       bd, bc, run, coeff, n;
  PetscBool      flg;
  PetscErrorCode ierr;

  PetscFunctionBeginUser;
  options->debug               = 0;
  options->runType             = RUN_FULL;
  options->dim                 = 2;
  options->periodicity[0]      = DM_BOUNDARY_NONE;
  options->periodicity[1]      = DM_BOUNDARY_NONE;
  options->periodicity[2]      = DM_BOUNDARY_NONE;
  options->cells[0]            = 2;
  options->cells[1]            = 2;
  options->cells[2]            = 2;
  options->filename[0]         = '\0';
  options->interpolate         = PETSC_FALSE;
  options->refinementLimit     = 0.0;
  options->bcType              = DIRICHLET;
  options->variableCoefficient = COEFF_NONE;
  options->fieldBC             = PETSC_FALSE;
  options->jacobianMF          = PETSC_FALSE;
  options->showInitial         = PETSC_FALSE;
  options->showSolution        = PETSC_FALSE;
  options->restart             = PETSC_FALSE;
  options->check               = PETSC_FALSE;
  options->viewHierarchy       = PETSC_FALSE;
  options->simplex             = PETSC_TRUE;
  options->quiet               = PETSC_FALSE;
  options->nonzInit            = PETSC_FALSE;

  ierr = PetscOptionsBegin(comm, "", "Poisson Problem Options", "DMPLEX");CHKERRQ(ierr);
  ierr = PetscOptionsInt("-debug", "The debugging level", "ex12.c", options->debug, &options->debug, NULL);CHKERRQ(ierr);
  run  = options->runType;
  ierr = PetscOptionsEList("-run_type", "The run type", "ex12.c", runTypes, 3, runTypes[options->runType], &run, NULL);CHKERRQ(ierr);

  options->runType = (RunType) run;

  ierr = PetscOptionsInt("-dim", "The topological mesh dimension", "ex12.c", options->dim, &options->dim, NULL);CHKERRQ(ierr);
  bd = options->periodicity[0];
  ierr = PetscOptionsEList("-x_periodicity", "The x-boundary periodicity", "ex12.c", DMBoundaryTypes, 5, DMBoundaryTypes[options->periodicity[0]], &bd, NULL);CHKERRQ(ierr);
  options->periodicity[0] = (DMBoundaryType) bd;
  bd = options->periodicity[1];
  ierr = PetscOptionsEList("-y_periodicity", "The y-boundary periodicity", "ex12.c", DMBoundaryTypes, 5, DMBoundaryTypes[options->periodicity[1]], &bd, NULL);CHKERRQ(ierr);
  options->periodicity[1] = (DMBoundaryType) bd;
  bd = options->periodicity[2];
  ierr = PetscOptionsEList("-z_periodicity", "The z-boundary periodicity", "ex12.c", DMBoundaryTypes, 5, DMBoundaryTypes[options->periodicity[2]], &bd, NULL);CHKERRQ(ierr);
  options->periodicity[2] = (DMBoundaryType) bd;
  n = 3;
  ierr = PetscOptionsIntArray("-cells", "The initial mesh division", "ex12.c", options->cells, &n, NULL);CHKERRQ(ierr);
  ierr = PetscOptionsString("-f", "Mesh filename to read", "ex12.c", options->filename, options->filename, sizeof(options->filename), &flg);CHKERRQ(ierr);
  ierr = PetscOptionsBool("-interpolate", "Generate intermediate mesh elements", "ex12.c", options->interpolate, &options->interpolate, NULL);CHKERRQ(ierr);
  ierr = PetscOptionsReal("-refinement_limit", "The largest allowable cell volume", "ex12.c", options->refinementLimit, &options->refinementLimit, NULL);CHKERRQ(ierr);
  bc   = options->bcType;
  ierr = PetscOptionsEList("-bc_type","Type of boundary condition","ex12.c",bcTypes,3,bcTypes[options->bcType],&bc,NULL);CHKERRQ(ierr);
  options->bcType = (BCType) bc;
  coeff = options->variableCoefficient;
  ierr = PetscOptionsEList("-variable_coefficient","Type of variable coefficent","ex12.c",coeffTypes,5,coeffTypes[options->variableCoefficient],&coeff,NULL);CHKERRQ(ierr);
  options->variableCoefficient = (CoeffType) coeff;

  ierr = PetscOptionsBool("-field_bc", "Use a field representation for the BC", "ex12.c", options->fieldBC, &options->fieldBC, NULL);CHKERRQ(ierr);
  ierr = PetscOptionsBool("-jacobian_mf", "Calculate the action of the Jacobian on the fly", "ex12.c", options->jacobianMF, &options->jacobianMF, NULL);CHKERRQ(ierr);
  ierr = PetscOptionsBool("-show_initial", "Output the initial guess for verification", "ex12.c", options->showInitial, &options->showInitial, NULL);CHKERRQ(ierr);
  ierr = PetscOptionsBool("-show_solution", "Output the solution for verification", "ex12.c", options->showSolution, &options->showSolution, NULL);CHKERRQ(ierr);
  ierr = PetscOptionsBool("-restart", "Read in the mesh and solution from a file", "ex12.c", options->restart, &options->restart, NULL);CHKERRQ(ierr);
  ierr = PetscOptionsBool("-check", "Compare with default integration routines", "ex12.c", options->check, &options->check, NULL);CHKERRQ(ierr);
  ierr = PetscOptionsBool("-dm_view_hierarchy", "View the coarsened hierarchy", "ex12.c", options->viewHierarchy, &options->viewHierarchy, NULL);CHKERRQ(ierr);
  ierr = PetscOptionsBool("-simplex", "Simplicial (true) or tensor (false) mesh", "ex12.c", options->simplex, &options->simplex, NULL);CHKERRQ(ierr);
  ierr = PetscOptionsBool("-quiet", "Don't print any vecs", "ex12.c", options->quiet, &options->quiet, NULL);CHKERRQ(ierr);
  ierr = PetscOptionsBool("-nonzero_initial_guess", "nonzero intial guess", "ex12.c", options->nonzInit, &options->nonzInit, NULL);CHKERRQ(ierr);
  ierr = PetscOptionsEnd();
  ierr = PetscLogEventRegister("CreateMesh", DM_CLASSID, &options->createMeshEvent);CHKERRQ(ierr);
  PetscFunctionReturn(0);
}

static PetscErrorCode CreateBCLabel(DM dm, const char name[])
{
  DMLabel        label;
  PetscErrorCode ierr;

  PetscFunctionBeginUser;
  ierr = DMCreateLabel(dm, name);CHKERRQ(ierr);
  ierr = DMGetLabel(dm, name, &label);CHKERRQ(ierr);
  ierr = DMPlexMarkBoundaryFaces(dm, label);CHKERRQ(ierr);
  ierr = DMPlexLabelComplete(dm, label);CHKERRQ(ierr);
  PetscFunctionReturn(0);
}

static PetscErrorCode CreateMesh(MPI_Comm comm, AppCtx *user, DM *dm)
{
  PetscInt       dim             = user->dim;
  const char    *filename        = user->filename;
  PetscBool      interpolate     = user->interpolate;
  PetscReal      refinementLimit = user->refinementLimit;
  size_t         len;
  PetscErrorCode ierr;

  PetscFunctionBeginUser;
  ierr = PetscLogEventBegin(user->createMeshEvent,0,0,0,0);CHKERRQ(ierr);
  ierr = PetscStrlen(filename, &len);CHKERRQ(ierr);
  if (!len) {
    PetscInt d;

    if (user->periodicity[0] || user->periodicity[1] || user->periodicity[2]) for (d = 0; d < dim; ++d) user->cells[d] = PetscMax(user->cells[d], 3);
    ierr = DMPlexCreateBoxMesh(comm, dim, user->simplex, user->cells, NULL, NULL, user->periodicity, interpolate, dm);CHKERRQ(ierr);
    ierr = PetscObjectSetName((PetscObject) *dm, "Mesh");CHKERRQ(ierr);
  } else {
    ierr = DMPlexCreateFromFile(comm, filename, interpolate, dm);CHKERRQ(ierr);
    ierr = DMPlexSetRefinementUniform(*dm, PETSC_FALSE);CHKERRQ(ierr);
  }
  {
    PetscPartitioner part;
    DM               refinedMesh     = NULL;
    DM               distributedMesh = NULL;

    /* Refine mesh using a volume constraint */
    if (refinementLimit > 0.0) {
      ierr = DMPlexSetRefinementLimit(*dm, refinementLimit);CHKERRQ(ierr);
      ierr = DMRefine(*dm, comm, &refinedMesh);CHKERRQ(ierr);
      if (refinedMesh) {
        const char *name;

        ierr = PetscObjectGetName((PetscObject) *dm,         &name);CHKERRQ(ierr);
        ierr = PetscObjectSetName((PetscObject) refinedMesh,  name);CHKERRQ(ierr);
        ierr = DMDestroy(dm);CHKERRQ(ierr);
        *dm  = refinedMesh;
      }
    }
    /* Distribute mesh over processes */
    ierr = DMPlexGetPartitioner(*dm,&part);CHKERRQ(ierr);
    ierr = PetscPartitionerSetFromOptions(part);CHKERRQ(ierr);
    ierr = DMPlexDistribute(*dm, 0, NULL, &distributedMesh);CHKERRQ(ierr);
    if (distributedMesh) {
      ierr = DMDestroy(dm);CHKERRQ(ierr);
      *dm  = distributedMesh;
    }
  }
  if (user->bcType == NEUMANN) {
    DMLabel   label;

    ierr = DMCreateLabel(*dm, "boundary");CHKERRQ(ierr);
    ierr = DMGetLabel(*dm, "boundary", &label);CHKERRQ(ierr);
    ierr = DMPlexMarkBoundaryFaces(*dm, label);CHKERRQ(ierr);
  } else if (user->bcType == DIRICHLET) {
    PetscBool hasLabel;

    ierr = DMHasLabel(*dm,"marker",&hasLabel);CHKERRQ(ierr);
    if (!hasLabel) {ierr = CreateBCLabel(*dm, "marker");CHKERRQ(ierr);}
  }
  {
    char      convType[256];
    PetscBool flg;

    ierr = PetscOptionsBegin(comm, "", "Mesh conversion options", "DMPLEX");CHKERRQ(ierr);
    ierr = PetscOptionsFList("-dm_plex_convert_type","Convert DMPlex to another format","ex12",DMList,DMPLEX,convType,256,&flg);CHKERRQ(ierr);
    ierr = PetscOptionsEnd();
    if (flg) {
      DM dmConv;

      ierr = DMConvert(*dm,convType,&dmConv);CHKERRQ(ierr);
      if (dmConv) {
        ierr = DMDestroy(dm);CHKERRQ(ierr);
        *dm  = dmConv;
      }
    }
  }
  ierr = DMLocalizeCoordinates(*dm);CHKERRQ(ierr); /* needed for periodic */
  ierr = DMSetFromOptions(*dm);CHKERRQ(ierr);
  ierr = DMViewFromOptions(*dm, NULL, "-dm_view");CHKERRQ(ierr);
  if (user->viewHierarchy) {
    DM       cdm = *dm;
    PetscInt i   = 0;
    char     buf[256];

    while (cdm) {
      ierr = DMSetUp(cdm);CHKERRQ(ierr);
      ierr = DMGetCoarseDM(cdm, &cdm);CHKERRQ(ierr);
      ++i;
    }
    cdm = *dm;
    while (cdm) {
      PetscViewer       viewer;
      PetscBool   isHDF5, isVTK;

      --i;
      ierr = PetscViewerCreate(comm,&viewer);CHKERRQ(ierr);
      ierr = PetscViewerSetType(viewer,PETSCVIEWERHDF5);CHKERRQ(ierr);
      ierr = PetscViewerSetOptionsPrefix(viewer,"hierarchy_");CHKERRQ(ierr);
      ierr = PetscViewerSetFromOptions(viewer);CHKERRQ(ierr);
      ierr = PetscObjectTypeCompare((PetscObject)viewer,PETSCVIEWERHDF5,&isHDF5);CHKERRQ(ierr);
      ierr = PetscObjectTypeCompare((PetscObject)viewer,PETSCVIEWERVTK,&isVTK);CHKERRQ(ierr);
      if (isHDF5) {
        ierr = PetscSNPrintf(buf, 256, "ex12-%d.h5", i);CHKERRQ(ierr);
      }
      else if (isVTK) {
        ierr = PetscSNPrintf(buf, 256, "ex12-%d.vtu", i);CHKERRQ(ierr);
        ierr = PetscViewerPushFormat(viewer,PETSC_VIEWER_VTK_VTU);CHKERRQ(ierr);
      }
      else {
        ierr = PetscSNPrintf(buf, 256, "ex12-%d", i);CHKERRQ(ierr);
      }
      ierr = PetscViewerFileSetMode(viewer,FILE_MODE_WRITE);CHKERRQ(ierr);
      ierr = PetscViewerFileSetName(viewer,buf);CHKERRQ(ierr);
      ierr = DMView(cdm, viewer);CHKERRQ(ierr);
      ierr = PetscViewerDestroy(&viewer);CHKERRQ(ierr);
      ierr = DMGetCoarseDM(cdm, &cdm);CHKERRQ(ierr);
    }
  }
  ierr = PetscLogEventEnd(user->createMeshEvent,0,0,0,0);CHKERRQ(ierr);
  PetscFunctionReturn(0);
}

static PetscErrorCode SetupProblem(PetscDS prob, AppCtx *user)
{
  const PetscInt id = 1;
  PetscErrorCode ierr;

  PetscFunctionBeginUser;
  switch (user->variableCoefficient) {
  case COEFF_NONE:
    if (user->periodicity[0]) {
      if (user->periodicity[1]) {
        ierr = PetscDSSetResidual(prob, 0, f0_xytrig_u, f1_u);CHKERRQ(ierr);
        ierr = PetscDSSetJacobian(prob, 0, 0, NULL, NULL, NULL, g3_uu);CHKERRQ(ierr);
      } else {
        ierr = PetscDSSetResidual(prob, 0, f0_xtrig_u,  f1_u);CHKERRQ(ierr);
        ierr = PetscDSSetJacobian(prob, 0, 0, NULL, NULL, NULL, g3_uu);CHKERRQ(ierr);
      }
    } else {
      ierr = PetscDSSetResidual(prob, 0, f0_u, f1_u);CHKERRQ(ierr);
      ierr = PetscDSSetJacobian(prob, 0, 0, NULL, NULL, NULL, g3_uu);CHKERRQ(ierr);
    }
    break;
  case COEFF_ANALYTIC:
    ierr = PetscDSSetResidual(prob, 0, f0_analytic_u, f1_analytic_u);CHKERRQ(ierr);
    ierr = PetscDSSetJacobian(prob, 0, 0, NULL, NULL, NULL, g3_analytic_uu);CHKERRQ(ierr);
    break;
  case COEFF_FIELD:
    ierr = PetscDSSetResidual(prob, 0, f0_analytic_u, f1_field_u);CHKERRQ(ierr);
    ierr = PetscDSSetJacobian(prob, 0, 0, NULL, NULL, NULL, g3_field_uu);CHKERRQ(ierr);
    break;
  case COEFF_NONLINEAR:
    ierr = PetscDSSetResidual(prob, 0, f0_analytic_nonlinear_u, f1_analytic_nonlinear_u);CHKERRQ(ierr);
    ierr = PetscDSSetJacobian(prob, 0, 0, NULL, NULL, NULL, g3_analytic_nonlinear_uu);CHKERRQ(ierr);
    break;
  case COEFF_CIRCLE:
    ierr = PetscDSSetResidual(prob, 0, f0_circle_u, f1_u);CHKERRQ(ierr);
    ierr = PetscDSSetJacobian(prob, 0, 0, NULL, NULL, NULL, g3_uu);CHKERRQ(ierr);
    break;
  default: SETERRQ1(PETSC_COMM_SELF, PETSC_ERR_ARG_WRONG, "Invalid variable coefficient type %d", user->variableCoefficient);
  }
  switch (user->dim) {
  case 2:
    switch (user->variableCoefficient) {
    case COEFF_CIRCLE:
      user->exactFuncs[0]  = circle_u_2d;break;
    default:
      if (user->periodicity[0]) {
        if (user->periodicity[1]) {
          user->exactFuncs[0] = xytrig_u_2d;
        } else {
          user->exactFuncs[0] = xtrig_u_2d;
        }
      } else {
        user->exactFuncs[0]  = quadratic_u_2d;
        user->exactFields[0] = quadratic_u_field_2d;
      }
    }
    if (user->bcType == NEUMANN) {ierr = PetscDSSetBdResidual(prob, 0, f0_bd_u, f1_bd_zero);CHKERRQ(ierr);}
    break;
  case 3:
    user->exactFuncs[0]  = quadratic_u_3d;
    user->exactFields[0] = quadratic_u_field_3d;
    if (user->bcType == NEUMANN) {ierr = PetscDSSetBdResidual(prob, 0, f0_bd_u, f1_bd_zero);CHKERRQ(ierr);}
    break;
  default:
    SETERRQ1(PETSC_COMM_WORLD, PETSC_ERR_ARG_OUTOFRANGE, "Invalid dimension %d", user->dim);
  }
  ierr = PetscDSAddBoundary(prob, user->bcType == DIRICHLET ? (user->fieldBC ? DM_BC_ESSENTIAL_FIELD : DM_BC_ESSENTIAL) : DM_BC_NATURAL,
                            "wall", user->bcType == DIRICHLET ? "marker" : "boundary", 0, 0, NULL,
                            user->fieldBC ? (void (*)()) user->exactFields[0] : (void (*)()) user->exactFuncs[0], 1, &id, user);CHKERRQ(ierr);
  ierr = PetscDSSetExactSolution(prob, 0, user->exactFuncs[0]);CHKERRQ(ierr);
  PetscFunctionReturn(0);
}

static PetscErrorCode SetupMaterial(DM dm, DM dmAux, AppCtx *user)
{
  PetscErrorCode (*matFuncs[1])(PetscInt dim, PetscReal time, const PetscReal x[], PetscInt Nc, PetscScalar u[], void *ctx) = {nu_2d};
  Vec            nu;
  PetscErrorCode ierr;

  PetscFunctionBegin;
  ierr = DMCreateLocalVector(dmAux, &nu);CHKERRQ(ierr);
  ierr = DMProjectFunctionLocal(dmAux, 0.0, matFuncs, NULL, INSERT_ALL_VALUES, nu);CHKERRQ(ierr);
  ierr = PetscObjectCompose((PetscObject) dm, "A", (PetscObject) nu);CHKERRQ(ierr);
  ierr = VecDestroy(&nu);CHKERRQ(ierr);
  PetscFunctionReturn(0);
}

static PetscErrorCode SetupBC(DM dm, DM dmAux, AppCtx *user)
{
  PetscErrorCode (*bcFuncs[1])(PetscInt dim, PetscReal time, const PetscReal x[], PetscInt Nc, PetscScalar u[], void *ctx);
  Vec            uexact;
  PetscInt       dim;
  PetscErrorCode ierr;

  PetscFunctionBegin;
  ierr = DMGetDimension(dm, &dim);CHKERRQ(ierr);
  if (dim == 2) bcFuncs[0] = quadratic_u_2d;
  else          bcFuncs[0] = quadratic_u_3d;
  ierr = DMCreateLocalVector(dmAux, &uexact);CHKERRQ(ierr);
  ierr = DMProjectFunctionLocal(dmAux, 0.0, bcFuncs, NULL, INSERT_ALL_VALUES, uexact);CHKERRQ(ierr);
  ierr = PetscObjectCompose((PetscObject) dm, "A", (PetscObject) uexact);CHKERRQ(ierr);
  ierr = VecDestroy(&uexact);CHKERRQ(ierr);
  PetscFunctionReturn(0);
}

static PetscErrorCode SetupDiscretization(DM dm, AppCtx *user)
{
  DM             cdm   = dm;
  const PetscInt dim   = user->dim;
  PetscFE        feAux = NULL;
  PetscFE        feCh  = NULL;
  PetscFE        fe;
  PetscDS        prob, probAux = NULL, probCh = NULL;
  PetscBool      simplex = user->simplex;
  PetscErrorCode ierr;

  PetscFunctionBeginUser;
  /* Create finite element */
  ierr = PetscFECreateDefault(dm, dim, 1, simplex, NULL, -1, &fe);CHKERRQ(ierr);
  ierr = PetscObjectSetName((PetscObject) fe, "potential");CHKERRQ(ierr);
  if (user->variableCoefficient == COEFF_FIELD) {
    PetscQuadrature q;

    ierr = PetscFECreateDefault(dm, dim, 1, simplex, "mat_", -1, &feAux);CHKERRQ(ierr);
    ierr = PetscFEGetQuadrature(fe, &q);CHKERRQ(ierr);
    ierr = PetscFESetQuadrature(feAux, q);CHKERRQ(ierr);
    ierr = PetscDSCreate(PetscObjectComm((PetscObject)dm),&probAux);CHKERRQ(ierr);
    ierr = PetscDSSetDiscretization(probAux, 0, (PetscObject) feAux);CHKERRQ(ierr);
  } else if (user->fieldBC) {
    PetscQuadrature q;

    ierr = PetscFECreateDefault(dm, dim, 1, simplex, "bc_", -1, &feAux);CHKERRQ(ierr);
    ierr = PetscFEGetQuadrature(fe, &q);CHKERRQ(ierr);
    ierr = PetscFESetQuadrature(feAux, q);CHKERRQ(ierr);
    ierr = PetscDSCreate(PetscObjectComm((PetscObject)dm),&probAux);CHKERRQ(ierr);
    ierr = PetscDSSetDiscretization(probAux, 0, (PetscObject) feAux);CHKERRQ(ierr);
  }
  if (user->check) {
    ierr = PetscFECreateDefault(dm, dim, 1, simplex, "ch_", -1, &feCh);CHKERRQ(ierr);
    ierr = PetscDSCreate(PetscObjectComm((PetscObject)dm),&probCh);CHKERRQ(ierr);
    ierr = PetscDSSetDiscretization(probCh, 0, (PetscObject) feCh);CHKERRQ(ierr);
  }
  /* Set discretization and boundary conditions for each mesh */
  ierr = DMGetDS(dm, &prob);CHKERRQ(ierr);
  ierr = PetscDSSetDiscretization(prob, 0, (PetscObject) fe);CHKERRQ(ierr);
  ierr = SetupProblem(prob, user);CHKERRQ(ierr);
  while (cdm) {
    DM coordDM;

    ierr = DMSetDS(cdm,prob);CHKERRQ(ierr);
    ierr = DMGetCoordinateDM(cdm,&coordDM);CHKERRQ(ierr);
    if (feAux) {
      DM      dmAux;

      ierr = DMClone(cdm, &dmAux);CHKERRQ(ierr);
      ierr = DMSetCoordinateDM(dmAux, coordDM);CHKERRQ(ierr);
      ierr = DMSetDS(dmAux, probAux);CHKERRQ(ierr);
      ierr = PetscObjectCompose((PetscObject) dm, "dmAux", (PetscObject) dmAux);CHKERRQ(ierr);
      if (user->fieldBC) {ierr = SetupBC(cdm, dmAux, user);CHKERRQ(ierr);}
      else               {ierr = SetupMaterial(cdm, dmAux, user);CHKERRQ(ierr);}
      ierr = DMDestroy(&dmAux);CHKERRQ(ierr);
    }
    if (feCh) {
      DM      dmCh;

      ierr = DMClone(cdm, &dmCh);CHKERRQ(ierr);
      ierr = DMSetCoordinateDM(dmCh, coordDM);CHKERRQ(ierr);
      ierr = DMSetDS(dmCh, probCh);CHKERRQ(ierr);
      ierr = PetscObjectCompose((PetscObject) dm, "dmCh", (PetscObject) dmCh);CHKERRQ(ierr);
      ierr = DMDestroy(&dmCh);CHKERRQ(ierr);
    }
    if (user->bcType == DIRICHLET) {
      PetscBool hasLabel;

      ierr = DMHasLabel(cdm, "marker", &hasLabel);CHKERRQ(ierr);
      if (!hasLabel) {ierr = CreateBCLabel(cdm, "marker");CHKERRQ(ierr);}
    }
    ierr = DMGetCoarseDM(cdm, &cdm);CHKERRQ(ierr);
  }
  ierr = PetscFEDestroy(&fe);CHKERRQ(ierr);
  ierr = PetscFEDestroy(&feAux);CHKERRQ(ierr);
  ierr = PetscFEDestroy(&feCh);CHKERRQ(ierr);
  ierr = PetscDSDestroy(&probAux);CHKERRQ(ierr);
  ierr = PetscDSDestroy(&probCh);CHKERRQ(ierr);
  PetscFunctionReturn(0);
}

#include "petsc/private/petscimpl.h"

/*@C
  KSPMonitorError - Outputs the error at each iteration of an iterative solver.

  Collective on KSP

  Input Parameters:
+ ksp   - the KSP
. its   - iteration number
. rnorm - 2-norm, preconditioned residual value (may be estimated).
- ctx   - monitor context

  Level: intermediate

.keywords: KSP, default, monitor, residual
.seealso: KSPMonitorSet(), KSPMonitorTrueResidualNorm(), KSPMonitorDefault()
@*/
static PetscErrorCode KSPMonitorError(KSP ksp, PetscInt its, PetscReal rnorm, void *ctx)
{
  AppCtx        *user = (AppCtx *) ctx;
  DM             dm;
  Vec            du, r;
  PetscInt       level = 0;
  PetscBool      hasLevel;
#if defined(PETSC_HAVE_HDF5)
  PetscViewer    viewer;
#endif
  char           buf[256];
  PetscErrorCode ierr;

  PetscFunctionBegin;
  ierr = KSPGetDM(ksp, &dm);CHKERRQ(ierr);
  /* Calculate solution */
  {
    PC        pc = user->pcmg; /* The MG PC */
    DM        fdm = NULL,  cdm;
    KSP       fksp, cksp;
    Vec       fu,   cu;
    PetscInt  levels, l;

    ierr = KSPBuildSolution(ksp, NULL, &du);CHKERRQ(ierr);
    ierr = PetscObjectComposedDataGetInt((PetscObject) ksp, PetscMGLevelId, level, hasLevel);CHKERRQ(ierr);
    ierr = PCMGGetLevels(pc, &levels);CHKERRQ(ierr);
    ierr = PCMGGetSmoother(pc, levels-1, &fksp);CHKERRQ(ierr);
    ierr = KSPBuildSolution(fksp, NULL, &fu);CHKERRQ(ierr);
    for (l = levels-1; l > level; --l) {
      Mat R;
      Vec s;

      ierr = PCMGGetSmoother(pc, l-1, &cksp);CHKERRQ(ierr);
      ierr = KSPGetDM(cksp, &cdm);CHKERRQ(ierr);
      ierr = DMGetGlobalVector(cdm, &cu);CHKERRQ(ierr);
      ierr = PCMGGetRestriction(pc, l, &R);CHKERRQ(ierr);
      ierr = PCMGGetRScale(pc, l, &s);CHKERRQ(ierr);
      ierr = MatRestrict(R, fu, cu);CHKERRQ(ierr);
      ierr = VecPointwiseMult(cu, cu, s);CHKERRQ(ierr);
      if (l < levels-1) {ierr = DMRestoreGlobalVector(fdm, &fu);CHKERRQ(ierr);}
      fdm  = cdm;
      fu   = cu;
    }
    if (levels-1 > level) {
      ierr = VecAXPY(du, 1.0, cu);CHKERRQ(ierr);
      ierr = DMRestoreGlobalVector(cdm, &cu);CHKERRQ(ierr);
    }
  }
  /* Calculate error */
  ierr = DMGetGlobalVector(dm, &r);CHKERRQ(ierr);
  ierr = DMProjectFunction(dm, 0.0, user->exactFuncs, NULL, INSERT_ALL_VALUES, r);CHKERRQ(ierr);
  ierr = VecAXPY(r,-1.0,du);CHKERRQ(ierr);
  ierr = PetscObjectSetName((PetscObject) r, "solution error");CHKERRQ(ierr);
  /* View error */
  ierr = PetscSNPrintf(buf, 256, "ex12-%D.h5", level);CHKERRQ(ierr);
#if defined(PETSC_HAVE_HDF5)
  ierr = PetscViewerHDF5Open(PETSC_COMM_WORLD, buf, FILE_MODE_APPEND, &viewer);CHKERRQ(ierr);
  ierr = VecView(r, viewer);CHKERRQ(ierr);
  ierr = PetscViewerDestroy(&viewer);CHKERRQ(ierr);
#else
  SETERRQ(PETSC_COMM_WORLD,PETSC_ERR_SUP,"You need to configure with --download-hdf5");
#endif
  /* Cleanup */
  ierr = DMRestoreGlobalVector(dm, &r);CHKERRQ(ierr);
  PetscFunctionReturn(0);
}

/*@C
  SNESMonitorError - Outputs the error at each iteration of an iterative solver.

  Collective on SNES

  Input Parameters:
+ snes  - the SNES
. its   - iteration number
. rnorm - 2-norm of residual
- ctx   - user context

  Level: intermediate

.keywords: SNES, nonlinear, default, monitor, norm
.seealso: SNESMonitorDefault(), SNESMonitorSet(), SNESMonitorSolution()
@*/
static PetscErrorCode SNESMonitorError(SNES snes, PetscInt its, PetscReal rnorm, void *ctx)
{
  AppCtx        *user = (AppCtx *) ctx;
  DM             dm;
  Vec            u, r;
  PetscInt       level = -1;
  PetscBool      hasLevel;
#if defined(PETSC_HAVE_HDF5)
  PetscViewer    viewer;
#endif
  char           buf[256];
  PetscErrorCode ierr;

  PetscFunctionBegin;
  ierr = SNESGetDM(snes, &dm);CHKERRQ(ierr);
  /* Calculate error */
  ierr = SNESGetSolution(snes, &u);CHKERRQ(ierr);
  ierr = DMGetGlobalVector(dm, &r);CHKERRQ(ierr);
  ierr = PetscObjectSetName((PetscObject) r, "solution error");CHKERRQ(ierr);
  ierr = DMProjectFunction(dm, 0.0, user->exactFuncs, NULL, INSERT_ALL_VALUES, r);CHKERRQ(ierr);
  ierr = VecAXPY(r, -1.0, u);CHKERRQ(ierr);
  /* View error */
  ierr = PetscObjectComposedDataGetInt((PetscObject) snes, PetscMGLevelId, level, hasLevel);CHKERRQ(ierr);
  ierr = PetscSNPrintf(buf, 256, "ex12-%D.h5", level);CHKERRQ(ierr);
#if defined(PETSC_HAVE_HDF5)
  ierr = PetscViewerHDF5Open(PETSC_COMM_WORLD, buf, FILE_MODE_APPEND, &viewer);CHKERRQ(ierr);
  ierr = VecView(r, viewer);CHKERRQ(ierr);
  ierr = PetscViewerDestroy(&viewer);CHKERRQ(ierr);
#else
  SETERRQ(PETSC_COMM_WORLD,PETSC_ERR_SUP,"You need to configure with --download-hdf5");
#endif
  /* Cleanup */
  ierr = DMRestoreGlobalVector(dm, &r);CHKERRQ(ierr);
  PetscFunctionReturn(0);
}

int main(int argc, char **argv)
{
  DM             dm;          /* Problem specification */
  SNES           snes;        /* nonlinear solver */
  Vec            u;           /* solution vector */
  Mat            A,J;         /* Jacobian matrix */
  MatNullSpace   nullSpace;   /* May be necessary for Neumann conditions */
  AppCtx         user;        /* user-defined work context */
  JacActionCtx   userJ;       /* context for Jacobian MF action */
  PetscReal      error = 0.0; /* L_2 error in the solution */
  PetscBool      isFAS;
  PetscErrorCode ierr;

  ierr = PetscInitialize(&argc, &argv, NULL,help);if (ierr) return ierr;
  ierr = ProcessOptions(PETSC_COMM_WORLD, &user);CHKERRQ(ierr);
  ierr = SNESCreate(PETSC_COMM_WORLD, &snes);CHKERRQ(ierr);
  ierr = CreateMesh(PETSC_COMM_WORLD, &user, &dm);CHKERRQ(ierr);
  ierr = SNESSetDM(snes, dm);CHKERRQ(ierr);
  ierr = DMSetApplicationContext(dm, &user);CHKERRQ(ierr);

  ierr = PetscMalloc2(1, &user.exactFuncs, 1, &user.exactFields);CHKERRQ(ierr);
  ierr = SetupDiscretization(dm, &user);CHKERRQ(ierr);

  ierr = DMCreateGlobalVector(dm, &u);CHKERRQ(ierr);
  ierr = PetscObjectSetName((PetscObject) u, "potential");CHKERRQ(ierr);

  ierr = DMCreateMatrix(dm, &J);CHKERRQ(ierr);
  if (user.jacobianMF) {
    PetscInt M, m, N, n;

    ierr = MatGetSize(J, &M, &N);CHKERRQ(ierr);
    ierr = MatGetLocalSize(J, &m, &n);CHKERRQ(ierr);
    ierr = MatCreate(PETSC_COMM_WORLD, &A);CHKERRQ(ierr);
    ierr = MatSetSizes(A, m, n, M, N);CHKERRQ(ierr);
    ierr = MatSetType(A, MATSHELL);CHKERRQ(ierr);
    ierr = MatSetUp(A);CHKERRQ(ierr);
#if 0
    ierr = MatShellSetOperation(A, MATOP_MULT, (void (*)(void))FormJacobianAction);CHKERRQ(ierr);
#endif

    userJ.dm   = dm;
    userJ.J    = J;
    userJ.user = &user;

    ierr = DMCreateLocalVector(dm, &userJ.u);CHKERRQ(ierr);
    if (user.fieldBC) {ierr = DMProjectFieldLocal(dm, 0.0, userJ.u, user.exactFields, INSERT_BC_VALUES, userJ.u);CHKERRQ(ierr);}
    else              {ierr = DMProjectFunctionLocal(dm, 0.0, user.exactFuncs, NULL, INSERT_BC_VALUES, userJ.u);CHKERRQ(ierr);}
    ierr = MatShellSetContext(A, &userJ);CHKERRQ(ierr);
  } else {
    A = J;
  }
  if (user.bcType == NEUMANN) {
    ierr = MatNullSpaceCreate(PetscObjectComm((PetscObject) dm), PETSC_TRUE, 0, NULL, &nullSpace);CHKERRQ(ierr);
    ierr = MatSetNullSpace(A, nullSpace);CHKERRQ(ierr);
  }

  ierr = DMPlexSetSNESLocalFEM(dm,&user,&user,&user);CHKERRQ(ierr);
  ierr = SNESSetJacobian(snes, A, J, NULL, NULL);CHKERRQ(ierr);

  ierr = SNESSetFromOptions(snes);CHKERRQ(ierr);

  if (user.fieldBC) {ierr = DMProjectField(dm, 0.0, u, user.exactFields, INSERT_ALL_VALUES, u);CHKERRQ(ierr);}
  else              {ierr = DMProjectFunction(dm, 0.0, user.exactFuncs, NULL, INSERT_ALL_VALUES, u);CHKERRQ(ierr);}
  if (user.restart) {
#if defined(PETSC_HAVE_HDF5)
    PetscViewer viewer;

    ierr = PetscViewerCreate(PETSC_COMM_WORLD, &viewer);CHKERRQ(ierr);
    ierr = PetscViewerSetType(viewer, PETSCVIEWERHDF5);CHKERRQ(ierr);
    ierr = PetscViewerFileSetMode(viewer, FILE_MODE_READ);CHKERRQ(ierr);
    ierr = PetscViewerFileSetName(viewer, user.filename);CHKERRQ(ierr);
    ierr = PetscViewerHDF5PushGroup(viewer, "/fields");CHKERRQ(ierr);
    ierr = VecLoad(u, viewer);CHKERRQ(ierr);
    ierr = PetscViewerHDF5PopGroup(viewer);CHKERRQ(ierr);
    ierr = PetscViewerDestroy(&viewer);CHKERRQ(ierr);
#endif
  }
  if (user.showInitial) {
    Vec lv;
    ierr = DMGetLocalVector(dm, &lv);CHKERRQ(ierr);
    ierr = DMGlobalToLocalBegin(dm, u, INSERT_VALUES, lv);CHKERRQ(ierr);
    ierr = DMGlobalToLocalEnd(dm, u, INSERT_VALUES, lv);CHKERRQ(ierr);
    ierr = DMPrintLocalVec(dm, "Local function", 1.0e-10, lv);CHKERRQ(ierr);
    ierr = DMRestoreLocalVector(dm, &lv);CHKERRQ(ierr);
  }
  if (user.viewHierarchy) {
    SNES      lsnes;
    KSP       ksp;
    PC        pc;
    PetscInt  numLevels, l;
    PetscBool isMG;

    ierr = PetscObjectTypeCompare((PetscObject) snes, SNESFAS, &isFAS);CHKERRQ(ierr);
    if (isFAS) {
      ierr = SNESFASGetLevels(snes, &numLevels);CHKERRQ(ierr);
      for (l = 0; l < numLevels; ++l) {
        ierr = SNESFASGetCycleSNES(snes, l, &lsnes);CHKERRQ(ierr);
        ierr = SNESMonitorSet(lsnes, SNESMonitorError, &user, NULL);CHKERRQ(ierr);
      }
    } else {
      ierr = SNESGetKSP(snes, &ksp);CHKERRQ(ierr);
      ierr = KSPGetPC(ksp, &pc);CHKERRQ(ierr);
      ierr = PetscObjectTypeCompare((PetscObject) pc, PCMG, &isMG);CHKERRQ(ierr);
      if (isMG) {
        user.pcmg = pc;
        ierr = PCMGGetLevels(pc, &numLevels);CHKERRQ(ierr);
        for (l = 0; l < numLevels; ++l) {
          ierr = PCMGGetSmootherDown(pc, l, &ksp);CHKERRQ(ierr);
          ierr = KSPMonitorSet(ksp, KSPMonitorError, &user, NULL);CHKERRQ(ierr);
        }
      }
    }
  }
  if (user.runType == RUN_FULL || user.runType == RUN_EXACT) {
    PetscErrorCode (*initialGuess[1])(PetscInt dim, PetscReal time, const PetscReal x[], PetscInt Nc, PetscScalar u[], void *ctx) = {zero};

    if (user.nonzInit) initialGuess[0] = ecks;
    if (user.runType == RUN_FULL) {
      ierr = DMProjectFunction(dm, 0.0, initialGuess, NULL, INSERT_VALUES, u);CHKERRQ(ierr);
    }
    if (user.debug) {
      ierr = PetscPrintf(PETSC_COMM_WORLD, "Initial guess\n");CHKERRQ(ierr);
      ierr = VecView(u, PETSC_VIEWER_STDOUT_WORLD);CHKERRQ(ierr);
    }
    ierr = SNESSolve(snes, NULL, u);CHKERRQ(ierr);
    ierr = SNESGetSolution(snes, &u);CHKERRQ(ierr);
    ierr = SNESGetDM(snes, &dm);CHKERRQ(ierr);

    if (user.showSolution) {
      ierr = PetscPrintf(PETSC_COMM_WORLD, "Solution\n");CHKERRQ(ierr);
      ierr = VecChop(u, 3.0e-9);CHKERRQ(ierr);
      ierr = VecView(u, PETSC_VIEWER_STDOUT_WORLD);CHKERRQ(ierr);
    }
    ierr = VecViewFromOptions(u, NULL, "-vec_view");CHKERRQ(ierr);
  } else if (user.runType == RUN_PERF) {
    Vec       r;
    PetscReal res = 0.0;

    ierr = SNESGetFunction(snes, &r, NULL, NULL);CHKERRQ(ierr);
    ierr = SNESComputeFunction(snes, u, r);CHKERRQ(ierr);
    ierr = PetscPrintf(PETSC_COMM_WORLD, "Initial Residual\n");CHKERRQ(ierr);
    ierr = VecChop(r, 1.0e-10);CHKERRQ(ierr);
    ierr = VecNorm(r, NORM_2, &res);CHKERRQ(ierr);
    ierr = PetscPrintf(PETSC_COMM_WORLD, "L_2 Residual: %g\n", res);CHKERRQ(ierr);
  } else {
    Vec       r;
    PetscReal res = 0.0;

    /* Check discretization error */
    ierr = SNESGetFunction(snes, &r, NULL, NULL);CHKERRQ(ierr);
    ierr = PetscPrintf(PETSC_COMM_WORLD, "Initial guess\n");CHKERRQ(ierr);
    if (!user.quiet) {ierr = VecView(u, PETSC_VIEWER_STDOUT_WORLD);CHKERRQ(ierr);}
    ierr = DMComputeL2Diff(dm, 0.0, user.exactFuncs, NULL, u, &error);CHKERRQ(ierr);
    if (error < 1.0e-11) {ierr = PetscPrintf(PETSC_COMM_WORLD, "L_2 Error: < 1.0e-11\n");CHKERRQ(ierr);}
    else                 {ierr = PetscPrintf(PETSC_COMM_WORLD, "L_2 Error: %g\n", error);CHKERRQ(ierr);}
    /* Check residual */
    ierr = SNESComputeFunction(snes, u, r);CHKERRQ(ierr);
    ierr = PetscPrintf(PETSC_COMM_WORLD, "Initial Residual\n");CHKERRQ(ierr);
    ierr = VecChop(r, 1.0e-10);CHKERRQ(ierr);
    if (!user.quiet) {ierr = VecView(r, PETSC_VIEWER_STDOUT_WORLD);CHKERRQ(ierr);}
    ierr = VecNorm(r, NORM_2, &res);CHKERRQ(ierr);
    ierr = PetscPrintf(PETSC_COMM_WORLD, "L_2 Residual: %g\n", res);CHKERRQ(ierr);
    /* Check Jacobian */
    {
      Vec b;

      ierr = SNESComputeJacobian(snes, u, A, A);CHKERRQ(ierr);
      ierr = VecDuplicate(u, &b);CHKERRQ(ierr);
      ierr = VecSet(r, 0.0);CHKERRQ(ierr);
      ierr = SNESComputeFunction(snes, r, b);CHKERRQ(ierr);
      ierr = MatMult(A, u, r);CHKERRQ(ierr);
      ierr = VecAXPY(r, 1.0, b);CHKERRQ(ierr);
      ierr = VecDestroy(&b);CHKERRQ(ierr);
      ierr = PetscPrintf(PETSC_COMM_WORLD, "Au - b = Au + F(0)\n");CHKERRQ(ierr);
      ierr = VecChop(r, 1.0e-10);CHKERRQ(ierr);
      if (!user.quiet) {ierr = VecView(r, PETSC_VIEWER_STDOUT_WORLD);CHKERRQ(ierr);}
      ierr = VecNorm(r, NORM_2, &res);CHKERRQ(ierr);
      ierr = PetscPrintf(PETSC_COMM_WORLD, "Linear L_2 Residual: %g\n", res);CHKERRQ(ierr);
    }
  }
  ierr = VecViewFromOptions(u, NULL, "-vec_view");CHKERRQ(ierr);

  if (user.bcType == NEUMANN) {ierr = MatNullSpaceDestroy(&nullSpace);CHKERRQ(ierr);}
  if (user.jacobianMF) {ierr = VecDestroy(&userJ.u);CHKERRQ(ierr);}
  if (A != J) {ierr = MatDestroy(&A);CHKERRQ(ierr);}
  ierr = MatDestroy(&J);CHKERRQ(ierr);
  ierr = VecDestroy(&u);CHKERRQ(ierr);
  ierr = SNESDestroy(&snes);CHKERRQ(ierr);
  ierr = DMDestroy(&dm);CHKERRQ(ierr);
  ierr = PetscFree2(user.exactFuncs, user.exactFields);CHKERRQ(ierr);
  ierr = PetscFinalize();
  return ierr;
}

/*TEST
  build:
    requires: hdf5 triangle
  # 2D serial P1 test 0-4
  test:
    suffix: 0
    requires: hdf5 triangle
    args: -run_type test -refinement_limit 0.0    -bc_type dirichlet -interpolate 0 -petscspace_order 1 -show_initial -dm_plex_print_fem 1
  test:
    suffix: 1
    requires: hdf5 triangle
    args: -run_type test -refinement_limit 0.0    -bc_type dirichlet -interpolate 1 -petscspace_order 1 -show_initial -dm_plex_print_fem 1
  test:
    suffix: 2
    requires: hdf5 triangle
    args: -run_type test -refinement_limit 0.0625 -bc_type dirichlet -interpolate 1 -petscspace_order 1 -show_initial -dm_plex_print_fem 1
  test:
    suffix: 3
    requires: hdf5 triangle
    args: -run_type test -refinement_limit 0.0    -bc_type neumann   -interpolate 1 -petscspace_order 1 -show_initial -dm_plex_print_fem 1 -dm_view ascii::ascii_info_detail
  test:
    suffix: 4
    requires: hdf5 triangle
    args: -run_type test -refinement_limit 0.0625 -bc_type neumann   -interpolate 1 -petscspace_order 1 -show_initial -dm_plex_print_fem 1
  # 2D serial P2 test 5-8
  test:
    suffix: 5
    requires: hdf5 triangle
    args: -run_type test -refinement_limit 0.0    -bc_type dirichlet -interpolate 1 -petscspace_order 2 -show_initial -dm_plex_print_fem 1
  test:
    suffix: 6
    requires: hdf5 triangle
    args: -run_type test -refinement_limit 0.0625 -bc_type dirichlet -interpolate 1 -petscspace_order 2 -show_initial -dm_plex_print_fem 1
  test:
    suffix: 7
    requires: hdf5 triangle
    args: -run_type test -refinement_limit 0.0    -bc_type neumann   -interpolate 1 -petscspace_order 2 -show_initial -dm_plex_print_fem 1 -dm_view ascii::ascii_info_detail
  test:
    suffix: 8
    requires: hdf5 triangle
    args: -run_type test -refinement_limit 0.0625 -bc_type neumann   -interpolate 1 -petscspace_order 2 -show_initial -dm_plex_print_fem 1 -dm_view ascii::ascii_info_detail
  # 3D serial P1 test 9-12
  test:
    suffix: 9
    requires: hdf5 ctetgen
    args: -run_type test -dim 3 -refinement_limit 0.0    -bc_type dirichlet -interpolate 0 -petscspace_order 1 -show_initial -dm_plex_print_fem 1 -dm_view -cells 1,1,1
  test:
    suffix: 10
    requires: hdf5 ctetgen
    args: -run_type test -dim 3 -refinement_limit 0.0    -bc_type dirichlet -interpolate 1 -petscspace_order 1 -show_initial -dm_plex_print_fem 1 -dm_view -cells 1,1,1
  test:
    suffix: 11
    requires: hdf5 ctetgen
    args: -run_type test -dim 3 -refinement_limit 0.0125 -bc_type dirichlet -interpolate 1 -petscspace_order 1 -show_initial -dm_plex_print_fem 1 -dm_view -cells 1,1,1
  test:
    suffix: 12
    requires: hdf5 ctetgen
    args: -run_type test -dim 3 -refinement_limit 0.0    -bc_type neumann   -interpolate 1 -petscspace_order 1 -snes_fd -show_initial -dm_plex_print_fem 1 -dm_view -cells 1,1,1
  # Analytic variable coefficient 13-20
  test:
    suffix: 13
    requires: hdf5 triangle
    args: -run_type test -refinement_limit 0.0    -variable_coefficient analytic -interpolate 1 -petscspace_order 1 -show_initial -dm_plex_print_fem 1
  test:
    suffix: 14
    requires: hdf5 triangle
    args: -run_type test -refinement_limit 0.0625 -variable_coefficient analytic -interpolate 1 -petscspace_order 1 -show_initial -dm_plex_print_fem 1
  test:
    suffix: 15
    requires: hdf5 triangle
    args: -run_type test -refinement_limit 0.0    -variable_coefficient analytic -interpolate 1 -petscspace_order 2 -show_initial -dm_plex_print_fem 1
  test:
    suffix: 16
    requires: hdf5 triangle
    args: -run_type test -refinement_limit 0.0625 -variable_coefficient analytic -interpolate 1 -petscspace_order 2 -show_initial -dm_plex_print_fem 1
  test:
    suffix: 17
    requires: hdf5 ctetgen
    args: -run_type test -dim 3 -refinement_limit 0.0    -variable_coefficient analytic -interpolate 1 -petscspace_order 1 -show_initial -dm_plex_print_fem 1 -cells 1,1,1
  test:
    suffix: 18
    requires: hdf5 ctetgen
    args: -run_type test -dim 3 -refinement_limit 0.0125 -variable_coefficient analytic -interpolate 1 -petscspace_order 1 -show_initial -dm_plex_print_fem 1 -cells 1,1,1
  test:
    suffix: 19
    requires: hdf5 ctetgen
    args: -run_type test -dim 3 -refinement_limit 0.0    -variable_coefficient analytic -interpolate 1 -petscspace_order 2 -show_initial -dm_plex_print_fem 1 -cells 1,1,1
  test:
    suffix: 20
    requires: hdf5 ctetgen
    args: -run_type test -dim 3 -refinement_limit 0.0125 -variable_coefficient analytic -interpolate 1 -petscspace_order 2 -show_initial -dm_plex_print_fem 1 -cells 1,1,1
  # P1 variable coefficient 21-28
  test:
    suffix: 21
    requires: hdf5 triangle
    args: -run_type test -refinement_limit 0.0    -variable_coefficient field    -interpolate 1 -petscspace_order 1 -mat_petscspace_order 1 -show_initial -dm_plex_print_fem 1
  test:
    suffix: 22
    requires: hdf5 triangle
    args: -run_type test -refinement_limit 0.0625 -variable_coefficient field    -interpolate 1 -petscspace_order 1 -mat_petscspace_order 1 -show_initial -dm_plex_print_fem 1
  test:
    suffix: 23
    requires: hdf5 triangle
    args: -run_type test -refinement_limit 0.0    -variable_coefficient field    -interpolate 1 -petscspace_order 2 -mat_petscspace_order 1 -show_initial -dm_plex_print_fem 1
  test:
    suffix: 24
    requires: hdf5 triangle
    args: -run_type test -refinement_limit 0.0625 -variable_coefficient field    -interpolate 1 -petscspace_order 2 -mat_petscspace_order 1 -show_initial -dm_plex_print_fem 1
  test:
    suffix: 25
    requires: hdf5 ctetgen
    args: -run_type test -dim 3 -refinement_limit 0.0    -variable_coefficient field    -interpolate 1 -petscspace_order 1 -mat_petscspace_order 1 -show_initial -dm_plex_print_fem 1 -cells 1,1,1
  test:
    suffix: 26
    requires: hdf5 ctetgen
    args: -run_type test -dim 3 -refinement_limit 0.0125 -variable_coefficient field    -interpolate 1 -petscspace_order 1 -mat_petscspace_order 1 -show_initial -dm_plex_print_fem 1 -cells 1,1,1
  test:
    suffix: 27
    requires: hdf5 ctetgen
    args: -run_type test -dim 3 -refinement_limit 0.0    -variable_coefficient field    -interpolate 1 -petscspace_order 2 -mat_petscspace_order 1 -show_initial -dm_plex_print_fem 1 -cells 1,1,1
  test:
    suffix: 28
    requires: hdf5 ctetgen
    args: -run_type test -dim 3 -refinement_limit 0.0125 -variable_coefficient field    -interpolate 1 -petscspace_order 2 -mat_petscspace_order 1 -show_initial -dm_plex_print_fem 1 -cells 1,1,1
  # P0 variable coefficient 29-36
  test:
    suffix: 29
    requires: hdf5 triangle
    args: -run_type test -refinement_limit 0.0    -variable_coefficient field    -interpolate 1 -petscspace_order 1 -show_initial -dm_plex_print_fem 1
  test:
    suffix: 30
    requires: hdf5 triangle
    args: -run_type test -refinement_limit 0.0625 -variable_coefficient field    -interpolate 1 -petscspace_order 1 -show_initial -dm_plex_print_fem 1
  test:
    suffix: 31
    requires: hdf5 triangle
    args: -run_type test -refinement_limit 0.0    -variable_coefficient field    -interpolate 1 -petscspace_order 2 -show_initial -dm_plex_print_fem 1
  test:
    requires: hdf5 triangle
    suffix: 32
    args: -run_type test -refinement_limit 0.0625 -variable_coefficient field    -interpolate 1 -petscspace_order 2 -show_initial -dm_plex_print_fem 1
  test:
    requires: hdf5 ctetgen
    suffix: 33
    args: -run_type test -dim 3 -refinement_limit 0.0    -variable_coefficient field    -interpolate 1 -petscspace_order 1 -show_initial -dm_plex_print_fem 1 -cells 1,1,1
  test:
    suffix: 34
    requires: hdf5 ctetgen
    args: -run_type test -dim 3 -refinement_limit 0.0125 -variable_coefficient field    -interpolate 1 -petscspace_order 1 -show_initial -dm_plex_print_fem 1 -cells 1,1,1
  test:
    suffix: 35
    requires: hdf5 ctetgen
    args: -run_type test -dim 3 -refinement_limit 0.0    -variable_coefficient field    -interpolate 1 -petscspace_order 2 -show_initial -dm_plex_print_fem 1 -cells 1,1,1
  test:
    suffix: 36
    requires: hdf5 ctetgen
    args: -run_type test -dim 3 -refinement_limit 0.0125 -variable_coefficient field    -interpolate 1 -petscspace_order 2 -show_initial -dm_plex_print_fem 1 -cells 1,1,1
  # Full solve 39-44
  test:
    suffix: 39
    requires: hdf5 triangle
    args: -run_type full -refinement_limit 0.015625 -interpolate 1 -petscspace_order 2 -pc_type gamg -ksp_rtol 1.0e-10 -ksp_monitor_short -ksp_converged_reason -snes_monitor_short -snes_converged_reason ::ascii_info_detail
  test:
    suffix: 40
    requires: hdf5 triangle
    args: -run_type full -refinement_limit 0.015625 -variable_coefficient nonlinear -interpolate 1 -petscspace_order 2 -pc_type svd -ksp_rtol 1.0e-10 -snes_monitor_short -snes_converged_reason ::ascii_info_detail
  test:
    suffix: 41
    requires: hdf5 triangle
    args: -run_type full -refinement_limit 0.03125 -variable_coefficient nonlinear -interpolate 1 -petscspace_order 1 -snes_type fas -snes_fas_levels 2 -pc_type svd -ksp_rtol 1.0e-10 -fas_coarse_pc_type svd -fas_coarse_ksp_rtol 1.0e-10 -fas_coarse_snes_monitor_short -snes_monitor_short -snes_linesearch_type basic -fas_coarse_snes_linesearch_type basic -snes_converged_reason ::ascii_info_detail -dm_refine_hierarchy 1 -snes_view -fas_levels_1_snes_type newtonls -fas_levels_1_pc_type svd -fas_levels_1_ksp_rtol 1.0e-10 -fas_levels_1_snes_monitor_short
  test:
    suffix: 42
    requires: hdf5 triangle
    args: -run_type full -refinement_limit 0.0625 -variable_coefficient nonlinear -interpolate 1 -petscspace_order 1 -snes_type fas -snes_fas_levels 3 -pc_type svd -ksp_rtol 1.0e-10 -fas_coarse_pc_type svd -fas_coarse_ksp_rtol 1.0e-10 -fas_coarse_snes_monitor_short -snes_monitor_short -snes_linesearch_type basic -fas_coarse_snes_linesearch_type basic -snes_converged_reason ::ascii_info_detail -dm_refine_hierarchy 2 -dm_plex_print_fem 0 -snes_view -fas_levels_1_snes_type newtonls -fas_levels_1_pc_type svd -fas_levels_1_ksp_rtol 1.0e-10 -fas_levels_1_snes_monitor_short -fas_levels_2_snes_type newtonls -fas_levels_2_pc_type svd -fas_levels_2_ksp_rtol 1.0e-10 -fas_levels_2_snes_atol 1.0e-11 -fas_levels_2_snes_monitor_short
  test:
    suffix: 43
    requires: hdf5 triangle
    nsize: 2
    args: -run_type full -refinement_limit 0.03125 -variable_coefficient nonlinear -interpolate 1 -petscspace_order 1 -snes_type fas -snes_fas_levels 2 -pc_type svd -ksp_rtol 1.0e-10 -fas_coarse_pc_type svd -fas_coarse_ksp_rtol 1.0e-10 -fas_coarse_snes_monitor_short -snes_monitor_short -snes_linesearch_type basic -fas_coarse_snes_linesearch_type basic -snes_converged_reason ::ascii_info_detail -dm_refine_hierarchy 1 -snes_view -fas_levels_1_snes_type newtonls -fas_levels_1_pc_type svd -fas_levels_1_ksp_rtol 1.0e-10 -fas_levels_1_snes_monitor_short
  test:
    suffix: 44
    requires: hdf5 triangle
    nsize: 2
    args: -run_type full -refinement_limit 0.0625 -variable_coefficient nonlinear -interpolate 1 -petscspace_order 1 -snes_type fas -snes_fas_levels 3 -pc_type svd -ksp_rtol 1.0e-10 -fas_coarse_pc_type svd -fas_coarse_ksp_rtol 1.0e-10 -fas_coarse_snes_monitor_short -snes_monitor_short -snes_linesearch_type basic -fas_coarse_snes_linesearch_type basic -snes_converged_reason ::ascii_info_detail -dm_refine_hierarchy 2 -dm_plex_print_fem 0 -snes_view -fas_levels_1_snes_type newtonls -fas_levels_1_pc_type svd -fas_levels_1_ksp_rtol 1.0e-10 -fas_levels_1_snes_monitor_short -fas_levels_2_snes_type newtonls -fas_levels_2_pc_type svd -fas_levels_2_ksp_rtol 1.0e-10 -fas_levels_2_snes_atol 1.0e-11 -fas_levels_2_snes_monitor_short
  # Restarting
  test:
    suffix: restart
    requires: hdf5 triangle !complex
    args: -run_type test -refinement_limit 0.0    -bc_type dirichlet -interpolate 1 -petscspace_order 1
    test:
      args: -dm_view hdf5:sol.h5 -vec_view hdf5:sol.h5::append
    test:
      args: -f sol.h5 -restart
  # Periodicity
  test:
    suffix: periodic_0
    requires: hdf5 triangle
    args: -run_type full -refinement_limit 0.0    -bc_type dirichlet -interpolate 1 -petscspace_order 1 -snes_converged_reason ::ascii_info_detail
  # 2D serial P1 test with field bc
  test:
    suffix: field_bc_p1_0
    requires: hdf5 triangle
    args: -run_type test              -interpolate 1 -bc_type dirichlet -field_bc -petscspace_order 1 -bc_petscspace_order 2 -show_initial -dm_plex_print_fem 1
  test:
    suffix: field_bc_p1_1
    requires: hdf5 triangle
    args: -run_type test -dm_refine 1 -interpolate 1 -bc_type dirichlet -field_bc -petscspace_order 1 -bc_petscspace_order 2 -show_initial -dm_plex_print_fem 1
  test:
    suffix: field_bc_p1_2
    requires: hdf5 triangle
    args: -run_type test              -interpolate 1 -bc_type neumann   -field_bc -petscspace_order 1 -bc_petscspace_order 2 -show_initial -dm_plex_print_fem 1
  test:
    suffix: field_bc_p1_3
    requires: hdf5 triangle
    args: -run_type test -dm_refine 1 -interpolate 1 -bc_type neumann   -field_bc -petscspace_order 1 -bc_petscspace_order 2 -show_initial -dm_plex_print_fem 1
  # 3D serial P1 test with field bc
  test:
    suffix: field_bc_p1_4
    requires: hdf5 ctetgen
    args: -run_type test -dim 3              -interpolate 1 -bc_type dirichlet -field_bc -petscspace_order 1 -bc_petscspace_order 2 -show_initial -dm_plex_print_fem 1 -cells 1,1,1
  test:
    suffix: field_bc_p1_5
    requires: hdf5 ctetgen
    args: -run_type test -dim 3 -dm_refine 1 -interpolate 1 -bc_type dirichlet -field_bc -petscspace_order 1 -bc_petscspace_order 2 -show_initial -dm_plex_print_fem 1 -cells 1,1,1
  test:
    suffix: field_bc_p1_6
    requires: hdf5 ctetgen
    args: -run_type test -dim 3              -interpolate 1 -bc_type neumann   -field_bc -petscspace_order 1 -bc_petscspace_order 2 -show_initial -dm_plex_print_fem 1 -cells 1,1,1
  test:
    suffix: field_bc_p1_7
    requires: hdf5 ctetgen
    args: -run_type test -dim 3 -dm_refine 1 -interpolate 1 -bc_type neumann   -field_bc -petscspace_order 1 -bc_petscspace_order 2 -show_initial -dm_plex_print_fem 1 -cells 1,1,1
  # 2D serial P2 test with field bc
  test:
    suffix: field_bc_p2_0
    requires: hdf5 triangle
    args: -run_type test              -interpolate 1 -bc_type dirichlet -field_bc -petscspace_order 2 -bc_petscspace_order 2 -show_initial -dm_plex_print_fem 1
  test:
    suffix: field_bc_p2_1
    requires: hdf5 triangle
    args: -run_type test -dm_refine 1 -interpolate 1 -bc_type dirichlet -field_bc -petscspace_order 2 -bc_petscspace_order 2 -show_initial -dm_plex_print_fem 1
  test:
    suffix: field_bc_p2_2
    requires: hdf5 triangle
    args: -run_type test              -interpolate 1 -bc_type neumann   -field_bc -petscspace_order 2 -bc_petscspace_order 2 -show_initial -dm_plex_print_fem 1
  test:
    suffix: field_bc_p2_3
    requires: hdf5 triangle
    args: -run_type test -dm_refine 1 -interpolate 1 -bc_type neumann   -field_bc -petscspace_order 2 -bc_petscspace_order 2 -show_initial -dm_plex_print_fem 1
  # 3D serial P2 test with field bc
  test:
    suffix: field_bc_p2_4
    requires: hdf5 ctetgen
    args: -run_type test -dim 3              -interpolate 1 -bc_type dirichlet -field_bc -petscspace_order 2 -bc_petscspace_order 2 -show_initial -dm_plex_print_fem 1 -cells 1,1,1
  test:
    suffix: field_bc_p2_5
    requires: hdf5 ctetgen
    args: -run_type test -dim 3 -dm_refine 1 -interpolate 1 -bc_type dirichlet -field_bc -petscspace_order 2 -bc_petscspace_order 2 -show_initial -dm_plex_print_fem 1 -cells 1,1,1
  test:
    suffix: field_bc_p2_6
    requires: hdf5 ctetgen
    args: -run_type test -dim 3              -interpolate 1 -bc_type neumann   -field_bc -petscspace_order 2 -bc_petscspace_order 2 -show_initial -dm_plex_print_fem 1 -cells 1,1,1
  test:
    suffix: field_bc_p2_7
    requires: hdf5 ctetgen
    args: -run_type test -dim 3 -dm_refine 1 -interpolate 1 -bc_type neumann   -field_bc -petscspace_order 2 -bc_petscspace_order 2 -show_initial -dm_plex_print_fem 1 -cells 1,1,1
  # Full solve simplex: Convergence
  test:
    suffix: tet_conv_p1_r0
    requires: hdf5 ctetgen
    args: -run_type full -dim 3 -dm_refine 0 -bc_type dirichlet -interpolate 1 -petscspace_order 1 -dm_view -snes_converged_reason ::ascii_info_detail -pc_type lu -cells 1,1,1
  test:
    suffix: tet_conv_p1_r2
    requires: hdf5 ctetgen
    args: -run_type full -dim 3 -dm_refine 2 -bc_type dirichlet -interpolate 1 -petscspace_order 1 -dm_view -snes_converged_reason ::ascii_info_detail -pc_type lu -cells 1,1,1
  test:
    suffix: tet_conv_p1_r3
    requires: hdf5 ctetgen
    args: -run_type full -dim 3 -dm_refine 3 -bc_type dirichlet -interpolate 1 -petscspace_order 1 -dm_view -snes_converged_reason ::ascii_info_detail -pc_type lu -cells 1,1,1
  test:
    suffix: tet_conv_p2_r0
    requires: hdf5 ctetgen
    args: -run_type full -dim 3 -dm_refine 0 -bc_type dirichlet -interpolate 1 -petscspace_order 2 -dm_view -snes_converged_reason ::ascii_info_detail -pc_type lu -cells 1,1,1
  test:
    suffix: tet_conv_p2_r2
    requires: hdf5 ctetgen
    args: -run_type full -dim 3 -dm_refine 2 -bc_type dirichlet -interpolate 1 -petscspace_order 2 -dm_view -snes_converged_reason ::ascii_info_detail -pc_type lu -cells 1,1,1
  # Full solve simplex: BDDC
  test:
    suffix: tri_bddc
    requires: hdf5 triangle
    nsize: 5
    args: -run_type full -petscpartitioner_type simple -dm_refine 3 -bc_type dirichlet -interpolate 1 -petscspace_order 1 -ksp_type gmres -ksp_gmres_restart 100 -ksp_rtol 1.0e-9 -dm_mat_type is -pc_type bddc -snes_monitor_short -ksp_monitor_short -snes_converged_reason ::ascii_info_detail -ksp_converged_reason -snes_view -show_solution 0
  # Full solve simplex: ASM
  test:
    suffix: tri_q2q1_asm_lu
    requires: hdf5 triangle
    args: -run_type full -dm_refine 3 -bc_type dirichlet -interpolate 1 -petscspace_order 1 -ksp_type gmres -ksp_gmres_restart 100 -ksp_rtol 1.0e-9 -pc_type asm -pc_asm_type restrict -pc_asm_blocks 4 -sub_pc_type lu -snes_monitor_short -ksp_monitor_short -snes_converged_reason ::ascii_info_detail -ksp_converged_reason -snes_view -show_solution 0
  test:
    suffix: tri_q2q1_msm_lu
    requires: hdf5 triangle
    args: -run_type full -dm_refine 3 -bc_type dirichlet -interpolate 1 -petscspace_order 1 -ksp_type gmres -ksp_gmres_restart 100 -ksp_rtol 1.0e-9 -pc_type asm -pc_asm_type restrict -pc_asm_local_type multiplicative -pc_asm_blocks 4 -sub_pc_type lu -snes_monitor_short -ksp_monitor_short -snes_converged_reason ::ascii_info_detail -ksp_converged_reason -snes_view -show_solution 0
  test:
    suffix: tri_q2q1_asm_sor
    requires: hdf5 triangle
    args: -run_type full -dm_refine 3 -bc_type dirichlet -interpolate 1 -petscspace_order 1 -ksp_type gmres -ksp_gmres_restart 100 -ksp_rtol 1.0e-9 -pc_type asm -pc_asm_type restrict -pc_asm_blocks 4 -sub_pc_type sor -snes_monitor_short -ksp_monitor_short -snes_converged_reason ::ascii_info_detail -ksp_converged_reason -snes_view -show_solution 0
  test:
    suffix: tri_q2q1_msm_sor
    requires: hdf5 triangle
    args: -run_type full -dm_refine 3 -bc_type dirichlet -interpolate 1 -petscspace_order 1 -ksp_type gmres -ksp_gmres_restart 100 -ksp_rtol 1.0e-9 -pc_type asm -pc_asm_type restrict -pc_asm_local_type multiplicative -pc_asm_blocks 4 -sub_pc_type sor -snes_monitor_short -ksp_monitor_short -snes_converged_reason ::ascii_info_detail -ksp_converged_reason -snes_view -show_solution 0
  # Full solve simplex: FAS
  test:
    suffix: fas_newton_0
    requires: hdf5 triangle
    args: -run_type full -variable_coefficient nonlinear -interpolate 1 -petscspace_order 1 -snes_type fas -snes_fas_levels 2 -pc_type svd -ksp_rtol 1.0e-10 -fas_coarse_pc_type svd -fas_coarse_ksp_rtol 1.0e-10 -fas_coarse_snes_monitor_short -snes_monitor_short -snes_linesearch_type basic -fas_coarse_snes_linesearch_type basic -snes_converged_reason ::ascii_info_detail -dm_refine_hierarchy 1 -snes_view -fas_levels_1_snes_type newtonls -fas_levels_1_pc_type svd -fas_levels_1_ksp_rtol 1.0e-10 -fas_levels_1_snes_monitor_short
  test:
    suffix: fas_newton_1
    requires: hdf5 triangle
    args: -run_type full -dm_refine_hierarchy 3 -interpolate 1 -petscspace_order 1 -snes_type fas -snes_fas_levels 3 -ksp_rtol 1.0e-10 -fas_coarse_pc_type lu -fas_coarse_snes_monitor_short -snes_monitor_short -snes_linesearch_type basic -fas_coarse_snes_linesearch_type basic -snes_converged_reason ::ascii_info_detail -snes_view -fas_levels_snes_type newtonls -fas_levels_snes_linesearch_type basic -fas_levels_ksp_rtol 1.0e-10 -fas_levels_snes_monitor_short
  test:
    suffix: fas_ngs_0
    requires: hdf5 triangle
    args: -run_type full -variable_coefficient nonlinear -interpolate 1 -petscspace_order 1 -snes_type fas -snes_fas_levels 2 -pc_type svd -ksp_rtol 1.0e-10 -fas_coarse_pc_type svd -fas_coarse_ksp_rtol 1.0e-10 -fas_coarse_snes_monitor_short -snes_monitor_short -snes_linesearch_type basic -fas_coarse_snes_linesearch_type basic -snes_converged_reason ::ascii_info_detail -dm_refine_hierarchy 1 -snes_view -fas_levels_1_snes_type ngs -fas_levels_1_snes_monitor_short
  test:
    suffix: fas_newton_coarse_0
    requires: hdf5 pragmatic triangle
    TODO: broken
    args: -run_type full -dm_refine 2 -dm_plex_hash_location -variable_coefficient nonlinear -interpolate 1 -petscspace_order 1 -snes_type fas -snes_fas_levels 2 -pc_type svd -ksp_rtol 1.0e-10 -fas_coarse_pc_type svd -fas_coarse_ksp_rtol 1.0e-10 -fas_coarse_snes_monitor_short -snes_monitor_short -snes_linesearch_type basic -fas_coarse_snes_linesearch_type basic -snes_converged_reason ::ascii_info_detail -dm_coarsen_hierarchy 1 -snes_view -fas_levels_1_snes_type newtonls -fas_levels_1_pc_type svd -fas_levels_1_ksp_rtol 1.0e-10 -fas_levels_1_snes_monitor_short
  test:
    suffix: mg_newton_coarse_0
    requires: hdf5 triangle pragmatic
    args: -run_type full -dm_refine 3 -interpolate 1 -petscspace_order 1 -snes_monitor_short -ksp_monitor_true_residual -snes_linesearch_type basic -snes_converged_reason ::ascii_info_detail -dm_coarsen_hierarchy 3 -dm_plex_hash_location -snes_view -dm_view -ksp_type richardson -pc_type mg  -pc_mg_levels 4 -snes_atol 1.0e-8 -ksp_atol 1.0e-8 -snes_rtol 0.0 -ksp_rtol 0.0 -ksp_norm_type unpreconditioned -mg_levels_ksp_type gmres -mg_levels_pc_type ilu -mg_levels_ksp_max_it 10
  test:
    suffix: mg_newton_coarse_1
    requires: hdf5 triangle pragmatic
    args: -run_type full -dm_refine 5 -interpolate 1 -petscspace_order 1 -dm_coarsen_hierarchy 5 -dm_plex_hash_location -dm_plex_separate_marker -dm_plex_coarsen_bd_label marker -dm_plex_remesh_bd -ksp_type richardson -ksp_rtol 1.0e-12 -pc_type mg -pc_mg_levels 3 -mg_levels_ksp_max_it 2 -snes_converged_reason ::ascii_info_detail -snes_monitor -ksp_monitor_true_residual -mg_levels_ksp_monitor_true_residual -dm_view -ksp_view
  test:
    suffix: mg_newton_coarse_2
    requires: hdf5 triangle pragmatic
    args: -run_type full -dm_refine 5 -interpolate 1 -petscspace_order 1 -dm_coarsen_hierarchy 5 -dm_plex_hash_location -dm_plex_separate_marker -dm_plex_remesh_bd -ksp_type richardson -ksp_rtol 1.0e-12 -pc_type mg -pc_mg_levels 3 -mg_levels_ksp_max_it 2 -snes_converged_reason ::ascii_info_detail -snes_monitor -ksp_monitor_true_residual -mg_levels_ksp_monitor_true_residual -dm_view -ksp_view
  # Full solve tensor
  test:
    suffix: tensor_plex_2d
    requires: hdf5
    args: -run_type test -refinement_limit 0.0 -simplex 0 -interpolate -bc_type dirichlet -petscspace_order 1 -dm_refine_hierarchy 2 -cells 2,2
  test:
    suffix: tensor_p4est_2d
    requires: hdf5 p4est
    args: -run_type test -refinement_limit 0.0 -simplex 0 -interpolate -bc_type dirichlet -petscspace_order 1 -dm_forest_initial_refinement 2 -dm_forest_minimum_refinement 0 -dm_plex_convert_type p4est -cells 2,2
  test:
    suffix: tensor_plex_3d
    requires: hdf5
    args: -run_type test -refinement_limit 0.0 -simplex 0 -interpolate -bc_type dirichlet -petscspace_order 1 -dim 3 -dm_refine_hierarchy 1 -cells 2,2,2
  test:
    suffix: tensor_p4est_3d
    requires: hdf5 p4est
    args: -run_type test -refinement_limit 0.0 -simplex 0 -interpolate -bc_type dirichlet -petscspace_order 1 -dm_forest_initial_refinement 1 -dm_forest_minimum_refinement 0 -dim 3 -dm_plex_convert_type p8est -cells 2,2,2
  test:
    suffix: p4est_test_q2_conformal_serial
    requires: hdf5 p4est
    args: -run_type test -interpolate 1 -petscspace_order 2 -simplex 0 -dm_plex_convert_type p4est -dm_forest_minimum_refinement 0 -dm_forest_initial_refinement 2 -cells 2,2
  test:
    suffix: p4est_test_q2_conformal_parallel
    requires: hdf5 p4est
    nsize: 7
    args: -run_type test -interpolate 1 -petscspace_order 2 -simplex 0 -dm_plex_convert_type p4est -dm_forest_minimum_refinement 0 -dm_forest_initial_refinement 2 -petscpartitioner_type simple -cells 2,2
  test:
    suffix: p4est_test_q2_nonconformal_serial
    requires: hdf5 p4est
    args: -run_type test -interpolate 1 -petscspace_order 2 -simplex 0 -dm_plex_convert_type p4est -dm_forest_minimum_refinement 0 -dm_forest_initial_refinement 2 -dm_forest_maximum_refinement 4 -dm_p4est_refine_pattern hash -cells 2,2
  test:
    suffix: p4est_test_q2_nonconformal_parallel
    requires: hdf5 p4est
    nsize: 7
    args: -run_type test -interpolate 1 -petscspace_order 2 -simplex 0 -dm_plex_convert_type p4est -dm_forest_minimum_refinement 0 -dm_forest_initial_refinement 2 -dm_forest_maximum_refinement 4 -dm_p4est_refine_pattern hash -petscpartitioner_type simple -cells 2,2
  test:
    suffix: p4est_exact_q2_conformal_serial
    requires: hdf5 p4est
    args: -run_type exact -interpolate 1 -petscspace_order 2 -snes_max_it 1 -snes_type fas -snes_fas_levels 3 -pc_type none -ksp_type preonly -fas_coarse_pc_type none -fas_coarse_ksp_type preonly -fas_coarse_snes_monitor_short -snes_monitor_short -snes_linesearch_type basic -fas_coarse_snes_linesearch_type basic -snes_converged_reason ::ascii_info_detail -snes_view -fas_levels_snes_type newtonls -fas_levels_pc_type none -fas_levels_ksp_type preonly -fas_levels_snes_monitor_short -simplex 0 -dm_plex_convert_type p4est -dm_forest_minimum_refinement 0 -dm_forest_initial_refinement 2 -cells 2,2
  test:
    suffix: p4est_exact_q2_conformal_parallel
    requires: hdf5 p4est
    nsize: 7
    args: -run_type exact -interpolate 1 -petscspace_order 2 -snes_max_it 1 -snes_type fas -snes_fas_levels 3 -pc_type none -ksp_type preonly -fas_coarse_pc_type none -fas_coarse_ksp_type preonly -fas_coarse_snes_monitor_short -snes_monitor_short -snes_linesearch_type basic -fas_coarse_snes_linesearch_type basic -snes_converged_reason ::ascii_info_detail -snes_view -fas_levels_snes_type newtonls -fas_levels_pc_type none -fas_levels_ksp_type preonly -fas_levels_snes_monitor_short -simplex 0 -dm_plex_convert_type p4est -dm_forest_minimum_refinement 0 -dm_forest_initial_refinement 2 -cells 2,2
  test:
    suffix: p4est_exact_q2_nonconformal_serial
    requires: hdf5 p4est
    args: -run_type exact -interpolate 1 -petscspace_order 2 -snes_max_it 1 -snes_type fas -snes_fas_levels 3 -pc_type none -ksp_type preonly -fas_coarse_pc_type none -fas_coarse_ksp_type preonly -fas_coarse_snes_monitor_short -snes_monitor_short -snes_linesearch_type basic -fas_coarse_snes_linesearch_type basic -snes_converged_reason ::ascii_info_detail -snes_view -fas_levels_snes_type newtonls -fas_levels_pc_type none -fas_levels_ksp_type preonly -fas_levels_snes_monitor_short -simplex 0 -dm_plex_convert_type p4est -dm_forest_minimum_refinement 0 -dm_forest_initial_refinement 2 -dm_forest_maximum_refinement 4 -dm_p4est_refine_pattern hash -cells 2,2
  test:
    suffix: p4est_exact_q2_nonconformal_parallel
    requires: hdf5 p4est
    nsize: 7
    args: -run_type exact -interpolate 1 -petscspace_order 2 -snes_max_it 1 -snes_type fas -snes_fas_levels 3 -pc_type none -ksp_type preonly -fas_coarse_pc_type none -fas_coarse_ksp_type preonly -fas_coarse_snes_monitor_short -snes_monitor_short -snes_linesearch_type basic -fas_coarse_snes_linesearch_type basic -snes_converged_reason ::ascii_info_detail -snes_view -fas_levels_snes_type newtonls -fas_levels_pc_type none -fas_levels_ksp_type preonly -fas_levels_snes_monitor_short -simplex 0 -dm_plex_convert_type p4est -dm_forest_minimum_refinement 0 -dm_forest_initial_refinement 2 -dm_forest_maximum_refinement 4 -dm_p4est_refine_pattern hash -petscpartitioner_type simple -cells 2,2
  test:
    suffix: p4est_full_q2_nonconformal_serial
    requires: hdf5 p4est
<<<<<<< HEAD
    filter: grep -v "variant HERMITIAN"
    args: -run_type full -interpolate 1 -petscspace_order 2 -snes_max_it 20 -snes_type fas -snes_fas_levels 3 -pc_type jacobi -ksp_type cg -fas_coarse_pc_type jacobi -fas_coarse_ksp_type cg -fas_coarse_snes_monitor_short -snes_monitor_short -snes_linesearch_type basic -fas_coarse_snes_linesearch_type basic -snes_converged_reason -snes_view -fas_levels_snes_type newtonls -fas_levels_pc_type jacobi -fas_levels_ksp_type cg -fas_levels_snes_monitor_short -simplex 0 -dm_plex_convert_type p4est -dm_forest_minimum_refinement 0 -dm_forest_initial_refinement 2 -dm_forest_maximum_refinement 4 -dm_p4est_refine_pattern hash -cells 2,2
=======
    filter: grep -v "CG or CGNE: variant"
    args: -run_type full -interpolate 1 -petscspace_order 2 -snes_max_it 20 -snes_type fas -snes_fas_levels 3 -pc_type jacobi -ksp_type cg -fas_coarse_pc_type jacobi -fas_coarse_ksp_type cg -fas_coarse_snes_monitor_short -snes_monitor_short -snes_linesearch_type basic -fas_coarse_snes_linesearch_type basic -snes_converged_reason ::ascii_info_detail -snes_view -fas_levels_snes_type newtonls -fas_levels_pc_type jacobi -fas_levels_ksp_type cg -fas_levels_snes_monitor_short -simplex 0 -dm_plex_convert_type p4est -dm_forest_minimum_refinement 0 -dm_forest_initial_refinement 2 -dm_forest_maximum_refinement 4 -dm_p4est_refine_pattern hash -cells 2,2
>>>>>>> 186fa87b
  test:
    suffix: p4est_full_q2_nonconformal_parallel
    requires: p4est hdf5
    filter: grep -v "variant HERMITIAN"
    nsize: 7
    args: -run_type full -interpolate 1 -petscspace_order 2 -snes_max_it 20 -snes_type fas -snes_fas_levels 3 -pc_type jacobi -ksp_type cg -fas_coarse_pc_type jacobi -fas_coarse_ksp_type cg -fas_coarse_snes_monitor_short -snes_monitor_short -snes_linesearch_type basic -fas_coarse_snes_linesearch_type basic -snes_converged_reason ::ascii_info_detail -snes_view -fas_levels_snes_type newtonls -fas_levels_pc_type jacobi -fas_levels_ksp_type cg -fas_levels_snes_monitor_short -simplex 0 -dm_plex_convert_type p4est -dm_forest_minimum_refinement 0 -dm_forest_initial_refinement 2 -dm_forest_maximum_refinement 4 -dm_p4est_refine_pattern hash -petscpartitioner_type simple -cells 2,2
  test:
    suffix: p4est_full_q2_nonconformal_parallel_bddcfas
    requires: hdf5 p4est
    filter: grep -v "variant HERMITIAN"
    nsize: 7
    args: -run_type full -interpolate 1 -petscspace_order 2 -snes_max_it 20 -snes_type fas -snes_fas_levels 3 -dm_mat_type is -pc_type bddc -ksp_type cg -fas_coarse_pc_type bddc -fas_coarse_ksp_type cg -fas_coarse_snes_monitor_short -snes_monitor_short -snes_linesearch_type basic -fas_coarse_snes_linesearch_type basic -snes_converged_reason ::ascii_info_detail -snes_view -fas_levels_snes_type newtonls -fas_levels_pc_type bddc -fas_levels_ksp_type cg -fas_levels_snes_monitor_short -simplex 0 -dm_plex_convert_type p4est -dm_forest_minimum_refinement 0 -dm_forest_initial_refinement 2 -dm_forest_maximum_refinement 4 -dm_p4est_refine_pattern hash -petscpartitioner_type simple -cells 2,2
  test:
    suffix: p4est_full_q2_nonconformal_parallel_bddc
    requires: hdf5 p4est
    filter: grep -v "variant HERMITIAN"
    nsize: 7
    args: -run_type full -interpolate 1 -petscspace_order 2 -snes_max_it 20 -snes_type newtonls -dm_mat_type is -pc_type bddc -ksp_type cg -snes_monitor_short -snes_linesearch_type basic -snes_converged_reason ::ascii_info_detail -snes_view -simplex 0 -dm_plex_convert_type p4est -dm_forest_minimum_refinement 0 -dm_forest_initial_refinement 2 -dm_forest_maximum_refinement 4 -dm_p4est_refine_pattern hash -petscpartitioner_type simple -cells 2,2
  test:
    suffix: p4est_fas_q2_conformal_serial
    requires: hdf5 p4est broken
    args: -run_type full -variable_coefficient nonlinear -interpolate 1 -petscspace_order 2 -snes_max_it 20 -snes_type fas -snes_fas_levels 3 -pc_type jacobi -ksp_type gmres -fas_coarse_pc_type svd -fas_coarse_ksp_type gmres -fas_coarse_snes_monitor_short -snes_monitor_short -snes_linesearch_type basic -fas_coarse_snes_linesearch_type basic -snes_converged_reason ::ascii_info_detail -snes_view -fas_levels_snes_type newtonls -fas_levels_pc_type svd -fas_levels_ksp_type gmres -fas_levels_snes_monitor_short -simplex 0 -dm_refine_hierarchy 3 -cells 2,2
  test:
    suffix: p4est_fas_q2_nonconformal_serial
    requires: hdf5 p4est broken
    args: -run_type full -variable_coefficient nonlinear -interpolate 1 -petscspace_order 2 -snes_max_it 20 -snes_type fas -snes_fas_levels 3 -pc_type jacobi -ksp_type gmres -fas_coarse_pc_type jacobi -fas_coarse_ksp_type gmres -fas_coarse_ksp_monitor_true_residual -fas_coarse_snes_monitor_short -snes_monitor_short -snes_linesearch_type basic -fas_coarse_snes_linesearch_type basic -snes_converged_reason ::ascii_info_detail -snes_view -fas_levels_snes_type newtonls -fas_levels_pc_type jacobi -fas_levels_ksp_type gmres -fas_levels_snes_monitor_short -simplex 0 -dm_plex_convert_type p4est -dm_forest_minimum_refinement 0 -dm_forest_initial_refinement 2 -dm_forest_maximum_refinement 4 -dm_p4est_refine_pattern hash -cells 2,2
  test:
    suffix: fas_newton_0_p4est
    requires: hdf5 p4est
    args: -run_type full -variable_coefficient nonlinear -interpolate 1 -petscspace_order 1 -snes_type fas -snes_fas_levels 2 -pc_type svd -ksp_rtol 1.0e-10 -fas_coarse_pc_type svd -fas_coarse_ksp_rtol 1.0e-10 -fas_coarse_snes_monitor_short -snes_monitor_short -snes_linesearch_type basic -fas_coarse_snes_linesearch_type basic -snes_converged_reason ::ascii_info_detail -snes_view -fas_levels_1_snes_type newtonls -fas_levels_1_pc_type svd -fas_levels_1_ksp_rtol 1.0e-10 -fas_levels_1_snes_monitor_short -simplex 0 -dm_plex_convert_type p4est -dm_forest_minimum_refinement 0 -dm_forest_initial_refinement 2 -dm_forest_maximum_refinement 4 -dm_p4est_refine_pattern hash -cells 2,2
  # Full solve simplicial AMR
  test:
    suffix: tri_p1_adapt_0
    requires: pragmatic
    args: -run_type exact -dim 2 -dm_refine 5 -bc_type dirichlet -interpolate 1 -petscspace_order 1 -variable_coefficient circle -snes_converged_reason ::ascii_info_detail -pc_type lu -adaptor_refinement_factor 1.0 -dm_view -dm_adapt_view -snes_adapt_initial
  test:
    suffix: tri_p1_adapt_1
    requires: pragmatic
    args: -run_type exact -dim 2 -dm_refine 5 -bc_type dirichlet -interpolate 1 -petscspace_order 1 -variable_coefficient circle -snes_converged_reason ::ascii_info_detail -pc_type lu -adaptor_refinement_factor 1.0 -dm_view -dm_adapt_iter_view -dm_adapt_view -snes_adapt_sequence 2
  # Full solve tensor AMR
  test:
    suffix: quad_q1_adapt_0
    requires: p4est
    args: -run_type exact -dim 2 -simplex 0 -dm_plex_convert_type p4est -bc_type dirichlet -interpolate 1 -petscspace_order 1 -variable_coefficient circle -snes_converged_reason ::ascii_info_detail -pc_type lu -dm_forest_initial_refinement 4 -refine_vec_tagger_box 0.5,inf -coarsen_vec_tagger_box 0.,0.1 -snes_adapt_initial -dm_view -dm_adapt_view
  test:
    suffix: amr_0
    requires: hdf5
    nsize: 5
    args: -run_type test -petscpartitioner_type simple -refinement_limit 0.0 -simplex 0 -interpolate -bc_type dirichlet -petscspace_order 1 -dm_refine 1 -cells 2,2
  test:
    suffix: amr_1
    requires: hdf5 p4est !complex
    args: -run_type test -refinement_limit 0.0 -simplex 0 -interpolate -bc_type dirichlet -petscspace_order 1 -dm_plex_convert_type p4est -dm_p4est_refine_pattern center -dm_forest_maximum_refinement 5 -dm_view vtk:amr.vtu:vtk_vtu -vec_view vtk:amr.vtu:vtk_vtu:append -cells 2,2

TEST*/<|MERGE_RESOLUTION|>--- conflicted
+++ resolved
@@ -1504,13 +1504,8 @@
   test:
     suffix: p4est_full_q2_nonconformal_serial
     requires: hdf5 p4est
-<<<<<<< HEAD
     filter: grep -v "variant HERMITIAN"
-    args: -run_type full -interpolate 1 -petscspace_order 2 -snes_max_it 20 -snes_type fas -snes_fas_levels 3 -pc_type jacobi -ksp_type cg -fas_coarse_pc_type jacobi -fas_coarse_ksp_type cg -fas_coarse_snes_monitor_short -snes_monitor_short -snes_linesearch_type basic -fas_coarse_snes_linesearch_type basic -snes_converged_reason -snes_view -fas_levels_snes_type newtonls -fas_levels_pc_type jacobi -fas_levels_ksp_type cg -fas_levels_snes_monitor_short -simplex 0 -dm_plex_convert_type p4est -dm_forest_minimum_refinement 0 -dm_forest_initial_refinement 2 -dm_forest_maximum_refinement 4 -dm_p4est_refine_pattern hash -cells 2,2
-=======
-    filter: grep -v "CG or CGNE: variant"
     args: -run_type full -interpolate 1 -petscspace_order 2 -snes_max_it 20 -snes_type fas -snes_fas_levels 3 -pc_type jacobi -ksp_type cg -fas_coarse_pc_type jacobi -fas_coarse_ksp_type cg -fas_coarse_snes_monitor_short -snes_monitor_short -snes_linesearch_type basic -fas_coarse_snes_linesearch_type basic -snes_converged_reason ::ascii_info_detail -snes_view -fas_levels_snes_type newtonls -fas_levels_pc_type jacobi -fas_levels_ksp_type cg -fas_levels_snes_monitor_short -simplex 0 -dm_plex_convert_type p4est -dm_forest_minimum_refinement 0 -dm_forest_initial_refinement 2 -dm_forest_maximum_refinement 4 -dm_p4est_refine_pattern hash -cells 2,2
->>>>>>> 186fa87b
   test:
     suffix: p4est_full_q2_nonconformal_parallel
     requires: p4est hdf5
