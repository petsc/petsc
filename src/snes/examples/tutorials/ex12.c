--- conflicted
+++ resolved
@@ -592,11 +592,7 @@
   PetscFunctionBegin;
   if (user->variableCoefficient != COEFF_FIELD) PetscFunctionReturn(0);
   ierr = DMCreateLocalVector(dmAux, &nu);CHKERRQ(ierr);
-<<<<<<< HEAD
-  ierr = DMPlexProjectFunctionLocalNew(dmAux, user->feAux, matFuncs, INSERT_ALL_VALUES, nu);CHKERRQ(ierr);
-=======
   ierr = DMPlexProjectFunctionLocal(dmAux, user->feAux, matFuncs, INSERT_ALL_VALUES, nu);CHKERRQ(ierr);
->>>>>>> 56784f95
   ierr = PetscObjectCompose((PetscObject) dm, "dmAux", (PetscObject) dmAux);CHKERRQ(ierr);
   ierr = PetscObjectCompose((PetscObject) dm, "A", (PetscObject) nu);CHKERRQ(ierr);
   ierr = VecDestroy(&nu);CHKERRQ(ierr);
@@ -662,11 +658,7 @@
     userJ.user = &user;
 
     ierr = DMCreateLocalVector(dm, &userJ.u);CHKERRQ(ierr);
-<<<<<<< HEAD
-    ierr = DMPlexProjectFunctionLocalNew(dm, user.fe, user.exactFuncs, INSERT_BC_VALUES, userJ.u);CHKERRQ(ierr);
-=======
     ierr = DMPlexProjectFunctionLocal(dm, user.fe, user.exactFuncs, INSERT_BC_VALUES, userJ.u);CHKERRQ(ierr);
->>>>>>> 56784f95
     ierr = MatShellSetContext(A, &userJ);CHKERRQ(ierr);
   } else {
     A = J;
@@ -685,11 +677,7 @@
 
   ierr = SNESSetFromOptions(snes);CHKERRQ(ierr);
 
-<<<<<<< HEAD
-  ierr = DMPlexProjectFunctionNew(dm, user.fe, user.exactFuncs, INSERT_ALL_VALUES, u);CHKERRQ(ierr);
-=======
   ierr = DMPlexProjectFunction(dm, user.fe, user.exactFuncs, INSERT_ALL_VALUES, u);CHKERRQ(ierr);
->>>>>>> 56784f95
   if (user.showInitial) {
     Vec lv;
     ierr = DMGetLocalVector(dm, &lv);CHKERRQ(ierr);
