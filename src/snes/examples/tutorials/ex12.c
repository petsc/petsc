static char help[] = "Poisson Problem in 2d and 3d with simplicial finite elements.\n\
We solve the Poisson problem in a rectangular\n\
domain, using a parallel unstructured mesh (DMPLEX) to discretize it.\n\
This example supports discretized auxiliary fields (conductivity) as well as\n\
multilevel nonlinear solvers.\n\n\n";

#include <petscdmplex.h>
#include <petscsnes.h>
#include <petscds.h>
#include <petscviewerhdf5.h>

PetscInt spatialDim = 0;

typedef enum {NEUMANN, DIRICHLET, NONE} BCType;
typedef enum {RUN_FULL, RUN_TEST, RUN_PERF} RunType;
typedef enum {COEFF_NONE, COEFF_ANALYTIC, COEFF_FIELD, COEFF_NONLINEAR} CoeffType;

typedef struct {
  PetscInt      debug;             /* The debugging level */
  RunType       runType;           /* Whether to run tests, or solve the full problem */
  PetscBool     jacobianMF;        /* Whether to calculate the Jacobian action on the fly */
  PetscLogEvent createMeshEvent;
  PetscBool     showInitial, showSolution, restart, check;
  PetscViewer   checkpoint;
  /* Domain and mesh definition */
  PetscInt      dim;               /* The topological mesh dimension */
  char          filename[2048];    /* The optional ExodusII file */
  PetscBool     interpolate;       /* Generate intermediate mesh elements */
  PetscReal     refinementLimit;   /* The largest allowable cell volume */
<<<<<<< HEAD
  char          partitioner[2048]; /* The graph partitioner */
=======
  PetscBool     refinementUniform; /* Uniformly refine the mesh */
  PetscInt      refinementRounds;  /* The number of uniform refinements */
>>>>>>> 3c6abd6b
  /* Problem definition */
  BCType        bcType;
  CoeffType     variableCoefficient;
  void       (**exactFuncs)(const PetscReal x[], PetscScalar *u, void *ctx);
} AppCtx;

void zero(const PetscReal coords[], PetscScalar *u, void *ctx)
{
  *u = 0.0;
}

/*
  In 2D for Dirichlet conditions, we use exact solution:

    u = x^2 + y^2
    f = 4

  so that

    -\Delta u + f = -4 + 4 = 0

  For Neumann conditions, we have

    -\nabla u \cdot -\hat y |_{y=0} =  (2y)|_{y=0} =  0 (bottom)
    -\nabla u \cdot  \hat y |_{y=1} = -(2y)|_{y=1} = -2 (top)
    -\nabla u \cdot -\hat x |_{x=0} =  (2x)|_{x=0} =  0 (left)
    -\nabla u \cdot  \hat x |_{x=1} = -(2x)|_{x=1} = -2 (right)

  Which we can express as

    \nabla u \cdot  \hat n|_\Gamma = {2 x, 2 y} \cdot \hat n = 2 (x + y)
*/
void quadratic_u_2d(const PetscReal x[], PetscScalar *u, void *ctx)
{
  *u = x[0]*x[0] + x[1]*x[1];
}

void f0_u(const PetscScalar u[], const PetscScalar u_t[], const PetscScalar u_x[], const PetscScalar a[], const PetscScalar a_t[], const PetscScalar a_x[], const PetscReal x[], PetscScalar f0[])
{
  f0[0] = 4.0;
}

void f0_bd_u(const PetscScalar u[], const PetscScalar u_t[], const PetscScalar u_x[], const PetscScalar a[], const PetscScalar a_t[], const PetscScalar a_x[], const PetscReal x[], const PetscReal n[], PetscScalar f0[])
{
  PetscInt  d;
  for (d = 0, f0[0] = 0.0; d < spatialDim; ++d) f0[0] += -n[d]*2.0*x[d];
}

void f0_bd_zero(const PetscScalar u[], const PetscScalar u_t[], const PetscScalar u_x[], const PetscScalar a[], const PetscScalar a_t[], const PetscScalar a_x[], const PetscReal x[], const PetscReal n[], PetscScalar f0[])
{
  f0[0] = 0.0;
}

void f1_bd_zero(const PetscScalar u[], const PetscScalar u_t[], const PetscScalar u_x[], const PetscScalar a[], const PetscScalar a_t[], const PetscScalar a_x[], const PetscReal x[], const PetscReal n[], PetscScalar f1[])
{
  PetscInt comp;
  for (comp = 0; comp < spatialDim; ++comp) f1[comp] = 0.0;
}

/* gradU[comp*dim+d] = {u_x, u_y} or {u_x, u_y, u_z} */
void f1_u(const PetscScalar u[], const PetscScalar u_t[], const PetscScalar u_x[], const PetscScalar a[], const PetscScalar a_t[], const PetscScalar a_x[], const PetscReal x[], PetscScalar f1[])
{
  PetscInt d;

  for (d = 0; d < spatialDim; ++d) f1[d] = u_x[d];
}

/* < \nabla v, \nabla u + {\nabla u}^T >
   This just gives \nabla u, give the perdiagonal for the transpose */
void g3_uu(const PetscScalar u[], const PetscScalar u_t[], const PetscScalar u_x[], const PetscScalar a[], const PetscScalar a_t[], const PetscScalar a_x[], const PetscReal x[], PetscScalar g3[])
{
  PetscInt d;

  for (d = 0; d < spatialDim; ++d) g3[d*spatialDim+d] = 1.0;
}

/*
  In 2D for Dirichlet conditions with a variable coefficient, we use exact solution:

    u  = x^2 + y^2
    f  = 6 (x + y)
    nu = (x + y)

  so that

    -\div \nu \grad u + f = -6 (x + y) + 6 (x + y) = 0
*/
void nu_2d(const PetscReal x[], PetscScalar *u, void *ctx)
{
  *u = x[0] + x[1];
}

void f0_analytic_u(const PetscScalar u[], const PetscScalar u_t[], const PetscScalar u_x[], const PetscScalar a[], const PetscScalar a_t[], const PetscScalar a_x[], const PetscReal x[], PetscScalar f0[])
{
  f0[0] = 6.0*(x[0] + x[1]);
}

/* gradU[comp*dim+d] = {u_x, u_y} or {u_x, u_y, u_z} */
void f1_analytic_u(const PetscScalar u[], const PetscScalar u_t[], const PetscScalar u_x[], const PetscScalar a[], const PetscScalar a_t[], const PetscScalar a_x[], const PetscReal x[], PetscScalar f1[])
{
  PetscInt d;

  for (d = 0; d < spatialDim; ++d) f1[d] = (x[0] + x[1])*u_x[d];
}
void f1_field_u(const PetscScalar u[], const PetscScalar u_t[], const PetscScalar u_x[], const PetscScalar a[], const PetscScalar a_t[], const PetscScalar a_x[], const PetscReal x[], PetscScalar f1[])
{
  PetscInt d;

  for (d = 0; d < spatialDim; ++d) f1[d] = a[0]*u_x[d];
}

/* < \nabla v, \nabla u + {\nabla u}^T >
   This just gives \nabla u, give the perdiagonal for the transpose */
void g3_analytic_uu(const PetscScalar u[], const PetscScalar u_t[], const PetscScalar u_x[], const PetscScalar a[], const PetscScalar a_t[], const PetscScalar a_x[], const PetscReal x[], PetscScalar g3[])
{
  PetscInt d;

  for (d = 0; d < spatialDim; ++d) g3[d*spatialDim+d] = x[0] + x[1];
}
void g3_field_uu(const PetscScalar u[], const PetscScalar u_t[], const PetscScalar u_x[], const PetscScalar a[], const PetscScalar a_t[], const PetscScalar a_x[], const PetscReal x[], PetscScalar g3[])
{
  PetscInt d;

  for (d = 0; d < spatialDim; ++d) g3[d*spatialDim+d] = a[0];
}

/*
  In 2D for Dirichlet conditions with a nonlinear coefficient (p-Laplacian with p = 4), we use exact solution:

    u  = x^2 + y^2
    f  = 16 (x^2 + y^2)
    nu = 1/2 |grad u|^2

  so that

    -\div \nu \grad u + f = -16 (x^2 + y^2) + 16 (x^2 + y^2) = 0
*/
void f0_analytic_nonlinear_u(const PetscScalar u[], const PetscScalar u_t[], const PetscScalar u_x[], const PetscScalar a[], const PetscScalar a_t[], const PetscScalar a_x[], const PetscReal x[], PetscScalar f0[])
{
  f0[0] = 16.0*(x[0]*x[0] + x[1]*x[1]);
}

/* gradU[comp*dim+d] = {u_x, u_y} or {u_x, u_y, u_z} */
void f1_analytic_nonlinear_u(const PetscScalar u[], const PetscScalar u_t[], const PetscScalar u_x[], const PetscScalar a[], const PetscScalar a_t[], const PetscScalar a_x[], const PetscReal x[], PetscScalar f1[])
{
  PetscScalar nu = 0.0;
  PetscInt    d;
  for (d = 0; d < spatialDim; ++d) nu += u_x[d]*u_x[d];
  for (d = 0; d < spatialDim; ++d) f1[d] = 0.5*nu*u_x[d];
}

/*
  grad (u + eps w) - grad u = eps grad w

  1/2 |grad (u + eps w)|^2 grad (u + eps w) - 1/2 |grad u|^2 grad u
= 1/2 (|grad u|^2 + 2 eps <grad u,grad w>) (grad u + eps grad w) - 1/2 |grad u|^2 grad u
= 1/2 (eps |grad u|^2 grad w + 2 eps <grad u,grad w> grad u)
= eps (1/2 |grad u|^2 grad w + grad u <grad u,grad w>)
*/
void g3_analytic_nonlinear_uu(const PetscScalar u[], const PetscScalar u_t[], const PetscScalar u_x[], const PetscScalar a[], const PetscScalar a_t[], const PetscScalar a_x[], const PetscReal x[], PetscScalar g3[])
{
  PetscScalar nu = 0.0;
  PetscInt    d, e;
  for (d = 0; d < spatialDim; ++d) nu += u_x[d]*u_x[d];
  for (d = 0; d < spatialDim; ++d) {
    g3[d*spatialDim+d] = 0.5*nu;
    for (e = 0; e < spatialDim; ++e) {
      g3[d*spatialDim+e] += u_x[d]*u_x[e];
    }
  }
}

/*
  In 3D for Dirichlet conditions we use exact solution:

    u = x^2 + y^2 + z^2
    f = 6

  so that

    -\Delta u + f = -6 + 6 = 0

  For Neumann conditions, we have

    -\nabla u \cdot -\hat z |_{z=0} =  (2z)|_{z=0} =  0 (bottom)
    -\nabla u \cdot  \hat z |_{z=1} = -(2z)|_{z=1} = -2 (top)
    -\nabla u \cdot -\hat y |_{y=0} =  (2y)|_{y=0} =  0 (front)
    -\nabla u \cdot  \hat y |_{y=1} = -(2y)|_{y=1} = -2 (back)
    -\nabla u \cdot -\hat x |_{x=0} =  (2x)|_{x=0} =  0 (left)
    -\nabla u \cdot  \hat x |_{x=1} = -(2x)|_{x=1} = -2 (right)

  Which we can express as

    \nabla u \cdot  \hat n|_\Gamma = {2 x, 2 y, 2z} \cdot \hat n = 2 (x + y + z)
*/
void quadratic_u_3d(const PetscReal x[], PetscScalar *u, void *ctx)
{
  *u = x[0]*x[0] + x[1]*x[1] + x[2]*x[2];
}

#undef __FUNCT__
#define __FUNCT__ "ProcessOptions"
PetscErrorCode ProcessOptions(MPI_Comm comm, AppCtx *options)
{
  const char    *bcTypes[3]  = {"neumann", "dirichlet", "none"};
  const char    *runTypes[3] = {"full", "test", "perf"};
  const char    *coeffTypes[4] = {"none", "analytic", "field", "nonlinear"};
  PetscInt       bc, run, coeff;
  PetscBool      flg;
  PetscErrorCode ierr;

  PetscFunctionBeginUser;
  options->debug               = 0;
  options->runType             = RUN_FULL;
  options->dim                 = 2;
  options->filename[0]         = '\0';
  options->interpolate         = PETSC_FALSE;
  options->refinementLimit     = 0.0;
  options->bcType              = DIRICHLET;
  options->variableCoefficient = COEFF_NONE;
  options->jacobianMF          = PETSC_FALSE;
  options->showInitial         = PETSC_FALSE;
  options->showSolution        = PETSC_FALSE;
  options->restart             = PETSC_FALSE;
  options->check               = PETSC_FALSE;
  options->checkpoint          = NULL;

  ierr = PetscOptionsBegin(comm, "", "Poisson Problem Options", "DMPLEX");CHKERRQ(ierr);
  ierr = PetscOptionsInt("-debug", "The debugging level", "ex12.c", options->debug, &options->debug, NULL);CHKERRQ(ierr);
  run  = options->runType;
  ierr = PetscOptionsEList("-run_type", "The run type", "ex12.c", runTypes, 3, runTypes[options->runType], &run, NULL);CHKERRQ(ierr);

  options->runType = (RunType) run;

  ierr = PetscOptionsInt("-dim", "The topological mesh dimension", "ex12.c", options->dim, &options->dim, NULL);CHKERRQ(ierr);
  spatialDim = options->dim;
  ierr = PetscOptionsString("-f", "Exodus.II filename to read", "ex12.c", options->filename, options->filename, sizeof(options->filename), &flg);CHKERRQ(ierr);
#if !defined(PETSC_HAVE_EXODUSII)
  if (flg) SETERRQ(comm, PETSC_ERR_ARG_WRONG, "This option requires ExodusII support. Reconfigure using --download-exodusii");
#endif
  ierr = PetscOptionsBool("-interpolate", "Generate intermediate mesh elements", "ex12.c", options->interpolate, &options->interpolate, NULL);CHKERRQ(ierr);
  ierr = PetscOptionsReal("-refinement_limit", "The largest allowable cell volume", "ex12.c", options->refinementLimit, &options->refinementLimit, NULL);CHKERRQ(ierr);
<<<<<<< HEAD
  ierr = PetscStrcpy(options->partitioner, "chaco");CHKERRQ(ierr);
  ierr = PetscOptionsString("-partitioner", "The graph partitioner", "pflotran.cxx", options->partitioner, options->partitioner, 2048, NULL);CHKERRQ(ierr);
=======
  ierr = PetscOptionsBool("-refinement_uniform", "Uniformly refine the mesh", "ex52.c", options->refinementUniform, &options->refinementUniform, NULL);CHKERRQ(ierr);
  ierr = PetscOptionsInt("-refinement_rounds", "The number of uniform refinements", "ex52.c", options->refinementRounds, &options->refinementRounds, NULL);CHKERRQ(ierr);
>>>>>>> 3c6abd6b
  bc   = options->bcType;
  ierr = PetscOptionsEList("-bc_type","Type of boundary condition","ex12.c",bcTypes,3,bcTypes[options->bcType],&bc,NULL);CHKERRQ(ierr);
  options->bcType = (BCType) bc;
  coeff = options->variableCoefficient;
  ierr = PetscOptionsEList("-variable_coefficient","Type of variable coefficent","ex12.c",coeffTypes,4,coeffTypes[options->variableCoefficient],&coeff,NULL);CHKERRQ(ierr);
  options->variableCoefficient = (CoeffType) coeff;

  ierr = PetscOptionsBool("-jacobian_mf", "Calculate the action of the Jacobian on the fly", "ex12.c", options->jacobianMF, &options->jacobianMF, NULL);CHKERRQ(ierr);
  ierr = PetscOptionsBool("-show_initial", "Output the initial guess for verification", "ex12.c", options->showInitial, &options->showInitial, NULL);CHKERRQ(ierr);
  ierr = PetscOptionsBool("-show_solution", "Output the solution for verification", "ex12.c", options->showSolution, &options->showSolution, NULL);CHKERRQ(ierr);
  ierr = PetscOptionsBool("-restart", "Read in the mesh and solution from a file", "ex12.c", options->restart, &options->restart, NULL);CHKERRQ(ierr);
  ierr = PetscOptionsBool("-check", "Compare with default integration routines", "ex12.c", options->check, &options->check, NULL);CHKERRQ(ierr);
  ierr = PetscOptionsEnd();

  ierr = PetscLogEventRegister("CreateMesh", DM_CLASSID, &options->createMeshEvent);CHKERRQ(ierr);

  if (options->restart) {
    ierr = PetscViewerCreate(comm, &options->checkpoint);CHKERRQ(ierr);
    ierr = PetscViewerSetType(options->checkpoint, PETSCVIEWERHDF5);CHKERRQ(ierr);
    ierr = PetscViewerFileSetMode(options->checkpoint, FILE_MODE_READ);CHKERRQ(ierr);
    ierr = PetscViewerFileSetName(options->checkpoint, options->filename);CHKERRQ(ierr);
  }
  PetscFunctionReturn(0);
}

#undef __FUNCT__
#define __FUNCT__ "CreateMesh"
PetscErrorCode CreateMesh(MPI_Comm comm, AppCtx *user, DM *dm)
{
<<<<<<< HEAD
  PetscInt       dim             = user->dim;
  const char    *filename        = user->filename;
  PetscBool      interpolate     = user->interpolate;
  PetscReal      refinementLimit = user->refinementLimit;
  const char    *partitioner       = user->partitioner;
=======
  PetscInt       dim               = user->dim;
  const char    *filename          = user->filename;
  PetscBool      interpolate       = user->interpolate;
  PetscReal      refinementLimit   = user->refinementLimit;
  PetscBool      refinementUniform = user->refinementUniform;
  PetscInt       refinementRounds  = user->refinementRounds;
>>>>>>> 3c6abd6b
  size_t         len;
  PetscErrorCode ierr;

  PetscFunctionBeginUser;
  ierr = PetscLogEventBegin(user->createMeshEvent,0,0,0,0);CHKERRQ(ierr);
  ierr = PetscStrlen(filename, &len);CHKERRQ(ierr);
  if (!len) {
    ierr = DMPlexCreateBoxMesh(comm, dim, interpolate, dm);CHKERRQ(ierr);
    ierr = PetscObjectSetName((PetscObject) *dm, "Mesh");CHKERRQ(ierr);
  } else if (user->checkpoint) {
    ierr = DMCreate(comm, dm);CHKERRQ(ierr);
    ierr = DMSetType(*dm, DMPLEX);CHKERRQ(ierr);
    ierr = DMLoad(*dm, user->checkpoint);CHKERRQ(ierr);
    ierr = DMPlexSetRefinementUniform(*dm, PETSC_FALSE);CHKERRQ(ierr);
  } else {
    PetscMPIInt rank;

    ierr = MPI_Comm_rank(comm, &rank);CHKERRQ(ierr);
    ierr = DMPlexCreateFromFile(comm, filename, interpolate, dm);CHKERRQ(ierr);
    ierr = DMPlexSetRefinementUniform(*dm, PETSC_FALSE);CHKERRQ(ierr);
    /* Must have boundary marker for Dirichlet conditions */
  }
  {
    DM refinedMesh     = NULL;
    DM distributedMesh = NULL;

    /* Refine mesh using a volume constraint */
    ierr = DMPlexSetRefinementLimit(*dm, refinementLimit);CHKERRQ(ierr);
    ierr = DMRefine(*dm, comm, &refinedMesh);CHKERRQ(ierr);
    if (refinedMesh) {
      const char *name;

      ierr = PetscObjectGetName((PetscObject) *dm,         &name);CHKERRQ(ierr);
      ierr = PetscObjectSetName((PetscObject) refinedMesh,  name);CHKERRQ(ierr);
      ierr = DMDestroy(dm);CHKERRQ(ierr);
      *dm  = refinedMesh;
    }
    /* Distribute mesh over processes */
    ierr = DMPlexDistribute(*dm, 0, NULL, &distributedMesh);CHKERRQ(ierr);
    if (distributedMesh) {
      ierr = DMDestroy(dm);CHKERRQ(ierr);
      *dm  = distributedMesh;
    } else {
      ierr = DMSetFromOptions(*dm);CHKERRQ(ierr);
    }
  }
  if (user->bcType == NEUMANN) {
    DMLabel label;

    ierr = DMPlexCreateLabel(*dm, "boundary");CHKERRQ(ierr);
    ierr = DMPlexGetLabel(*dm, "boundary", &label);CHKERRQ(ierr);
    ierr = DMPlexMarkBoundaryFaces(*dm, label);CHKERRQ(ierr);
  }
  ierr = DMViewFromOptions(*dm, NULL, "-dm_view");CHKERRQ(ierr);
  ierr = PetscLogEventEnd(user->createMeshEvent,0,0,0,0);CHKERRQ(ierr);
  PetscFunctionReturn(0);
}

#undef __FUNCT__
#define __FUNCT__ "SetupProblem"
PetscErrorCode SetupProblem(DM dm, AppCtx *user)
{
  PetscDS        prob;
  PetscErrorCode ierr;

  PetscFunctionBeginUser;
  ierr = DMGetDS(dm, &prob);CHKERRQ(ierr);
  switch (user->variableCoefficient) {
  case COEFF_NONE:
    ierr = PetscDSSetResidual(prob, 0, f0_u, f1_u);CHKERRQ(ierr);
    ierr = PetscDSSetJacobian(prob, 0, 0, NULL, NULL, NULL, g3_uu);CHKERRQ(ierr);
    break;
  case COEFF_ANALYTIC:
    ierr = PetscDSSetResidual(prob, 0, f0_analytic_u, f1_analytic_u);CHKERRQ(ierr);
    ierr = PetscDSSetJacobian(prob, 0, 0, NULL, NULL, NULL, g3_analytic_uu);CHKERRQ(ierr);
    break;
  case COEFF_FIELD:
    ierr = PetscDSSetResidual(prob, 0, f0_analytic_u, f1_field_u);CHKERRQ(ierr);
    ierr = PetscDSSetJacobian(prob, 0, 0, NULL, NULL, NULL, g3_field_uu);CHKERRQ(ierr);
    break;
  case COEFF_NONLINEAR:
    ierr = PetscDSSetResidual(prob, 0, f0_analytic_nonlinear_u, f1_analytic_nonlinear_u);CHKERRQ(ierr);
    ierr = PetscDSSetJacobian(prob, 0, 0, NULL, NULL, NULL, g3_analytic_nonlinear_uu);CHKERRQ(ierr);
    break;
  default: SETERRQ1(PETSC_COMM_SELF, PETSC_ERR_ARG_WRONG, "Invalid variable coefficient type %d", user->variableCoefficient);
  }
  switch (user->dim) {
  case 2:
    user->exactFuncs[0] = quadratic_u_2d;
    if (user->bcType == NEUMANN) {ierr = PetscDSSetBdResidual(prob, 0, f0_bd_u, f1_bd_zero);CHKERRQ(ierr);}
    break;
  case 3:
    user->exactFuncs[0] = quadratic_u_3d;
    if (user->bcType == NEUMANN) {ierr = PetscDSSetBdResidual(prob, 0, f0_bd_u, f1_bd_zero);CHKERRQ(ierr);}
    break;
  default:
    SETERRQ1(PETSC_COMM_WORLD, PETSC_ERR_ARG_OUTOFRANGE, "Invalid dimension %d", user->dim);
  }
  PetscFunctionReturn(0);
}

#undef __FUNCT__
#define __FUNCT__ "SetupMaterial"
PetscErrorCode SetupMaterial(DM dm, DM dmAux, AppCtx *user)
{
  void (*matFuncs[1])(const PetscReal x[], PetscScalar *u, void *ctx) = {nu_2d};
  Vec            nu;
  PetscErrorCode ierr;

  PetscFunctionBegin;
  ierr = DMCreateLocalVector(dmAux, &nu);CHKERRQ(ierr);
  ierr = DMPlexProjectFunctionLocal(dmAux, matFuncs, NULL, INSERT_ALL_VALUES, nu);CHKERRQ(ierr);
  ierr = PetscObjectCompose((PetscObject) dm, "A", (PetscObject) nu);CHKERRQ(ierr);
  ierr = VecDestroy(&nu);CHKERRQ(ierr);
  PetscFunctionReturn(0);
}

#undef __FUNCT__
#define __FUNCT__ "SetupDiscretization"
PetscErrorCode SetupDiscretization(DM dm, AppCtx *user)
{
  DM             cdm   = dm;
  const PetscInt dim   = user->dim;
  const PetscInt id    = 1;
  PetscFE        feAux = NULL;
  PetscFE        feBd  = NULL;
  PetscFE        feCh  = NULL;
  PetscFE        fe;
  PetscDS        prob;
  PetscErrorCode ierr;

  PetscFunctionBeginUser;
  /* Create finite element */
  ierr = PetscFECreateDefault(dm, dim, 1, PETSC_TRUE, NULL, -1, &fe);CHKERRQ(ierr);
  ierr = PetscObjectSetName((PetscObject) fe, "potential");CHKERRQ(ierr);
  if (user->bcType == NEUMANN) {
    ierr = PetscFECreateDefault(dm, dim-1, 1, PETSC_TRUE, "bd_", -1, &feBd);CHKERRQ(ierr);
    ierr = PetscObjectSetName((PetscObject) feBd, "potential");CHKERRQ(ierr);
  }
  if (user->variableCoefficient == COEFF_FIELD) {
    PetscQuadrature q;

    ierr = PetscFECreateDefault(dm, dim, 1, PETSC_TRUE, "mat_", -1, &feAux);CHKERRQ(ierr);
    ierr = PetscFEGetQuadrature(fe, &q);CHKERRQ(ierr);
    ierr = PetscFESetQuadrature(feAux, q);CHKERRQ(ierr);
  }
  if (user->check) {ierr = PetscFECreateDefault(dm, dim, 1, PETSC_TRUE, "ch_", -1, &feCh);CHKERRQ(ierr);}
  /* Set discretization and boundary conditions for each mesh */
  while (cdm) {
    ierr = DMGetDS(cdm, &prob);CHKERRQ(ierr);
    ierr = PetscDSSetDiscretization(prob, 0, (PetscObject) fe);CHKERRQ(ierr);
    ierr = PetscDSSetBdDiscretization(prob, 0, (PetscObject) feBd);CHKERRQ(ierr);
    if (feAux) {
      DM      dmAux;
      PetscDS probAux;

      ierr = DMClone(cdm, &dmAux);CHKERRQ(ierr);
      ierr = DMPlexCopyCoordinates(cdm, dmAux);CHKERRQ(ierr);
      ierr = DMGetDS(dmAux, &probAux);CHKERRQ(ierr);
      ierr = PetscDSSetDiscretization(probAux, 0, (PetscObject) feAux);CHKERRQ(ierr);
      ierr = PetscObjectCompose((PetscObject) dm, "dmAux", (PetscObject) dmAux);CHKERRQ(ierr);
      ierr = SetupMaterial(cdm, dmAux, user);CHKERRQ(ierr);
      ierr = DMDestroy(&dmAux);CHKERRQ(ierr);
    }
    if (feCh) {
      DM      dmCh;
      PetscDS probCh;

      ierr = DMClone(cdm, &dmCh);CHKERRQ(ierr);
      ierr = DMPlexCopyCoordinates(cdm, dmCh);CHKERRQ(ierr);
      ierr = DMGetDS(dmCh, &probCh);CHKERRQ(ierr);
      ierr = PetscDSSetDiscretization(probCh, 0, (PetscObject) feCh);CHKERRQ(ierr);
      ierr = PetscObjectCompose((PetscObject) dm, "dmCh", (PetscObject) dmCh);CHKERRQ(ierr);
      ierr = DMDestroy(&dmCh);CHKERRQ(ierr);
    }
    ierr = SetupProblem(cdm, user);CHKERRQ(ierr);
    ierr = DMPlexAddBoundary(cdm, user->bcType == DIRICHLET, "wall", user->bcType == NEUMANN ? "boundary" : "marker", 0, user->exactFuncs[0], 1, &id, user);CHKERRQ(ierr);
    ierr = DMPlexGetCoarseDM(cdm, &cdm);CHKERRQ(ierr);
  }
  ierr = PetscFEDestroy(&fe);CHKERRQ(ierr);
  ierr = PetscFEDestroy(&feBd);CHKERRQ(ierr);
  ierr = PetscFEDestroy(&feAux);CHKERRQ(ierr);
  ierr = PetscFEDestroy(&feCh);CHKERRQ(ierr);
  PetscFunctionReturn(0);
}

#undef __FUNCT__
#define __FUNCT__ "main"
int main(int argc, char **argv)
{
  DM             dm;          /* Problem specification */
  SNES           snes;        /* nonlinear solver */
  Vec            u,r;         /* solution, residual vectors */
  Mat            A,J;         /* Jacobian matrix */
  MatNullSpace   nullSpace;   /* May be necessary for Neumann conditions */
  AppCtx         user;        /* user-defined work context */
  JacActionCtx   userJ;       /* context for Jacobian MF action */
  PetscInt       its;         /* iterations for convergence */
  PetscReal      error = 0.0; /* L_2 error in the solution */
  PetscErrorCode ierr;

  ierr = PetscInitialize(&argc, &argv, NULL, help);CHKERRQ(ierr);
  ierr = ProcessOptions(PETSC_COMM_WORLD, &user);CHKERRQ(ierr);
  ierr = SNESCreate(PETSC_COMM_WORLD, &snes);CHKERRQ(ierr);
  ierr = CreateMesh(PETSC_COMM_WORLD, &user, &dm);CHKERRQ(ierr);
  ierr = SNESSetDM(snes, dm);CHKERRQ(ierr);
  ierr = DMSetApplicationContext(dm, &user);CHKERRQ(ierr);

  ierr = PetscMalloc(1 * sizeof(void (*)(const PetscReal[], PetscScalar *, void *)), &user.exactFuncs);CHKERRQ(ierr);
  ierr = SetupDiscretization(dm, &user);CHKERRQ(ierr);

  ierr = DMCreateGlobalVector(dm, &u);CHKERRQ(ierr);
  ierr = PetscObjectSetName((PetscObject) u, "potential");CHKERRQ(ierr);
  ierr = VecDuplicate(u, &r);CHKERRQ(ierr);

  ierr = DMSetMatType(dm,MATAIJ);CHKERRQ(ierr);
  ierr = DMCreateMatrix(dm, &J);CHKERRQ(ierr);
  if (user.jacobianMF) {
    PetscInt M, m, N, n;

    ierr = MatGetSize(J, &M, &N);CHKERRQ(ierr);
    ierr = MatGetLocalSize(J, &m, &n);CHKERRQ(ierr);
    ierr = MatCreate(PETSC_COMM_WORLD, &A);CHKERRQ(ierr);
    ierr = MatSetSizes(A, m, n, M, N);CHKERRQ(ierr);
    ierr = MatSetType(A, MATSHELL);CHKERRQ(ierr);
    ierr = MatSetUp(A);CHKERRQ(ierr);
#if 0
    ierr = MatShellSetOperation(A, MATOP_MULT, (void (*)(void))FormJacobianAction);CHKERRQ(ierr);
#endif

    userJ.dm   = dm;
    userJ.J    = J;
    userJ.user = &user;

    ierr = DMCreateLocalVector(dm, &userJ.u);CHKERRQ(ierr);
    ierr = DMPlexProjectFunctionLocal(dm, user.exactFuncs, NULL, INSERT_BC_VALUES, userJ.u);CHKERRQ(ierr);
    ierr = MatShellSetContext(A, &userJ);CHKERRQ(ierr);
  } else {
    A = J;
  }
  if (user.bcType == NEUMANN) {
    ierr = MatNullSpaceCreate(PetscObjectComm((PetscObject) dm), PETSC_TRUE, 0, NULL, &nullSpace);CHKERRQ(ierr);
    ierr = MatSetNullSpace(J, nullSpace);CHKERRQ(ierr);
    if (A != J) {
      ierr = MatSetNullSpace(A, nullSpace);CHKERRQ(ierr);
    }
  }

  ierr = DMSNESSetFunctionLocal(dm,  (PetscErrorCode (*)(DM,Vec,Vec,void*)) DMPlexSNESComputeResidualFEM, &user);CHKERRQ(ierr);
  ierr = DMSNESSetJacobianLocal(dm,  (PetscErrorCode (*)(DM,Vec,Mat,Mat,void*)) DMPlexSNESComputeJacobianFEM, &user);CHKERRQ(ierr);
  ierr = SNESSetJacobian(snes, A, J, NULL, NULL);CHKERRQ(ierr);

  ierr = SNESSetFromOptions(snes);CHKERRQ(ierr);

  ierr = DMPlexProjectFunction(dm, user.exactFuncs, NULL, INSERT_ALL_VALUES, u);CHKERRQ(ierr);
  if (user.checkpoint) {
#if defined(PETSC_HAVE_HDF5)
    ierr = PetscViewerHDF5PushGroup(user.checkpoint, "/fields");CHKERRQ(ierr);
    ierr = VecLoad(u, user.checkpoint);CHKERRQ(ierr);
    ierr = PetscViewerHDF5PopGroup(user.checkpoint);CHKERRQ(ierr);
#endif
  }
  ierr = PetscViewerDestroy(&user.checkpoint);CHKERRQ(ierr);
  if (user.showInitial) {
    Vec lv;
    ierr = DMGetLocalVector(dm, &lv);CHKERRQ(ierr);
    ierr = DMGlobalToLocalBegin(dm, u, INSERT_VALUES, lv);CHKERRQ(ierr);
    ierr = DMGlobalToLocalEnd(dm, u, INSERT_VALUES, lv);CHKERRQ(ierr);
    ierr = DMPrintLocalVec(dm, "Local function", 1.0e-10, lv);CHKERRQ(ierr);
    ierr = DMRestoreLocalVector(dm, &lv);CHKERRQ(ierr);
  }
  if (user.runType == RUN_FULL) {
    void (*initialGuess[1])(const PetscReal x[], PetscScalar *, void *ctx) = {zero};

    ierr = DMPlexProjectFunction(dm, initialGuess, NULL, INSERT_VALUES, u);CHKERRQ(ierr);
    if (user.debug) {
      ierr = PetscPrintf(PETSC_COMM_WORLD, "Initial guess\n");CHKERRQ(ierr);
      ierr = VecView(u, PETSC_VIEWER_STDOUT_WORLD);CHKERRQ(ierr);
    }
    ierr = SNESSolve(snes, NULL, u);CHKERRQ(ierr);
    ierr = SNESGetIterationNumber(snes, &its);CHKERRQ(ierr);
    ierr = PetscPrintf(PETSC_COMM_WORLD, "Number of SNES iterations = %D\n", its);CHKERRQ(ierr);
    ierr = DMPlexComputeL2Diff(dm, user.exactFuncs, NULL, u, &error);CHKERRQ(ierr);
    if (error < 1.0e-11) {ierr = PetscPrintf(PETSC_COMM_WORLD, "L_2 Error: < 1.0e-11\n");CHKERRQ(ierr);}
    else                 {ierr = PetscPrintf(PETSC_COMM_WORLD, "L_2 Error: %g\n", error);CHKERRQ(ierr);}
    if (user.showSolution) {
      ierr = PetscPrintf(PETSC_COMM_WORLD, "Solution\n");CHKERRQ(ierr);
      ierr = VecChop(u, 3.0e-9);CHKERRQ(ierr);
      ierr = VecView(u, PETSC_VIEWER_STDOUT_WORLD);CHKERRQ(ierr);
    }
  } else if (user.runType == RUN_PERF) {
    PetscReal res = 0.0;

    ierr = SNESComputeFunction(snes, u, r);CHKERRQ(ierr);
    ierr = PetscPrintf(PETSC_COMM_WORLD, "Initial Residual\n");CHKERRQ(ierr);
    ierr = VecChop(r, 1.0e-10);CHKERRQ(ierr);
    ierr = VecNorm(r, NORM_2, &res);CHKERRQ(ierr);
    ierr = PetscPrintf(PETSC_COMM_WORLD, "L_2 Residual: %g\n", res);CHKERRQ(ierr);
  } else {
    PetscReal res = 0.0;

    /* Check discretization error */
    ierr = PetscPrintf(PETSC_COMM_WORLD, "Initial guess\n");CHKERRQ(ierr);
    ierr = VecView(u, PETSC_VIEWER_STDOUT_WORLD);CHKERRQ(ierr);
    ierr = DMPlexComputeL2Diff(dm, user.exactFuncs, NULL, u, &error);CHKERRQ(ierr);
    if (error < 1.0e-11) {ierr = PetscPrintf(PETSC_COMM_WORLD, "L_2 Error: < 1.0e-11\n");CHKERRQ(ierr);}
    else                 {ierr = PetscPrintf(PETSC_COMM_WORLD, "L_2 Error: %g\n", error);CHKERRQ(ierr);}
    /* Check residual */
    ierr = SNESComputeFunction(snes, u, r);CHKERRQ(ierr);
    ierr = PetscPrintf(PETSC_COMM_WORLD, "Initial Residual\n");CHKERRQ(ierr);
    ierr = VecChop(r, 1.0e-10);CHKERRQ(ierr);
    ierr = VecView(r, PETSC_VIEWER_STDOUT_WORLD);CHKERRQ(ierr);
    ierr = VecNorm(r, NORM_2, &res);CHKERRQ(ierr);
    ierr = PetscPrintf(PETSC_COMM_WORLD, "L_2 Residual: %g\n", res);CHKERRQ(ierr);
    /* Check Jacobian */
    {
      Vec          b;

      ierr = SNESComputeJacobian(snes, u, A, A);CHKERRQ(ierr);
      ierr = VecDuplicate(u, &b);CHKERRQ(ierr);
      ierr = VecSet(r, 0.0);CHKERRQ(ierr);
      ierr = SNESComputeFunction(snes, r, b);CHKERRQ(ierr);
      ierr = MatMult(A, u, r);CHKERRQ(ierr);
      ierr = VecAXPY(r, 1.0, b);CHKERRQ(ierr);
      ierr = VecDestroy(&b);CHKERRQ(ierr);
      ierr = PetscPrintf(PETSC_COMM_WORLD, "Au - b = Au + F(0)\n");CHKERRQ(ierr);
      ierr = VecChop(r, 1.0e-10);CHKERRQ(ierr);
      ierr = VecView(r, PETSC_VIEWER_STDOUT_WORLD);CHKERRQ(ierr);
      ierr = VecNorm(r, NORM_2, &res);CHKERRQ(ierr);
      ierr = PetscPrintf(PETSC_COMM_WORLD, "Linear L_2 Residual: %g\n", res);CHKERRQ(ierr);
    }
  }
  ierr = VecViewFromOptions(u, NULL, "-vec_view");CHKERRQ(ierr);

  if (user.bcType == NEUMANN) {ierr = MatNullSpaceDestroy(&nullSpace);CHKERRQ(ierr);}
  if (user.jacobianMF) {ierr = VecDestroy(&userJ.u);CHKERRQ(ierr);}
  if (A != J) {ierr = MatDestroy(&A);CHKERRQ(ierr);}
  ierr = MatDestroy(&J);CHKERRQ(ierr);
  ierr = VecDestroy(&u);CHKERRQ(ierr);
  ierr = VecDestroy(&r);CHKERRQ(ierr);
  ierr = SNESDestroy(&snes);CHKERRQ(ierr);
  ierr = DMDestroy(&dm);CHKERRQ(ierr);
  ierr = PetscFree(user.exactFuncs);CHKERRQ(ierr);
  ierr = PetscFinalize();
  return 0;
}<|MERGE_RESOLUTION|>--- conflicted
+++ resolved
@@ -27,12 +27,6 @@
   char          filename[2048];    /* The optional ExodusII file */
   PetscBool     interpolate;       /* Generate intermediate mesh elements */
   PetscReal     refinementLimit;   /* The largest allowable cell volume */
-<<<<<<< HEAD
-  char          partitioner[2048]; /* The graph partitioner */
-=======
-  PetscBool     refinementUniform; /* Uniformly refine the mesh */
-  PetscInt      refinementRounds;  /* The number of uniform refinements */
->>>>>>> 3c6abd6b
   /* Problem definition */
   BCType        bcType;
   CoeffType     variableCoefficient;
@@ -275,13 +269,6 @@
 #endif
   ierr = PetscOptionsBool("-interpolate", "Generate intermediate mesh elements", "ex12.c", options->interpolate, &options->interpolate, NULL);CHKERRQ(ierr);
   ierr = PetscOptionsReal("-refinement_limit", "The largest allowable cell volume", "ex12.c", options->refinementLimit, &options->refinementLimit, NULL);CHKERRQ(ierr);
-<<<<<<< HEAD
-  ierr = PetscStrcpy(options->partitioner, "chaco");CHKERRQ(ierr);
-  ierr = PetscOptionsString("-partitioner", "The graph partitioner", "pflotran.cxx", options->partitioner, options->partitioner, 2048, NULL);CHKERRQ(ierr);
-=======
-  ierr = PetscOptionsBool("-refinement_uniform", "Uniformly refine the mesh", "ex52.c", options->refinementUniform, &options->refinementUniform, NULL);CHKERRQ(ierr);
-  ierr = PetscOptionsInt("-refinement_rounds", "The number of uniform refinements", "ex52.c", options->refinementRounds, &options->refinementRounds, NULL);CHKERRQ(ierr);
->>>>>>> 3c6abd6b
   bc   = options->bcType;
   ierr = PetscOptionsEList("-bc_type","Type of boundary condition","ex12.c",bcTypes,3,bcTypes[options->bcType],&bc,NULL);CHKERRQ(ierr);
   options->bcType = (BCType) bc;
@@ -311,20 +298,10 @@
 #define __FUNCT__ "CreateMesh"
 PetscErrorCode CreateMesh(MPI_Comm comm, AppCtx *user, DM *dm)
 {
-<<<<<<< HEAD
   PetscInt       dim             = user->dim;
   const char    *filename        = user->filename;
   PetscBool      interpolate     = user->interpolate;
   PetscReal      refinementLimit = user->refinementLimit;
-  const char    *partitioner       = user->partitioner;
-=======
-  PetscInt       dim               = user->dim;
-  const char    *filename          = user->filename;
-  PetscBool      interpolate       = user->interpolate;
-  PetscReal      refinementLimit   = user->refinementLimit;
-  PetscBool      refinementUniform = user->refinementUniform;
-  PetscInt       refinementRounds  = user->refinementRounds;
->>>>>>> 3c6abd6b
   size_t         len;
   PetscErrorCode ierr;
 
