static char help[] = "Poisson Problem in 2d and 3d with simplicial finite elements.\n\
We solve the Poisson problem in a rectangular\n\
domain, using a parallel unstructured mesh (DMPLEX) to discretize it.\n\n\n";

#include <petscdmplex.h>
#include <petscsnes.h>
#if defined(PETSC_HAVE_EXODUSII)
#include <exodusII.h>
#endif

#define NUM_FIELDS 1
PetscInt spatialDim = 0;

typedef enum {NEUMANN, DIRICHLET} BCType;
typedef enum {RUN_FULL, RUN_TEST} RunType;

typedef struct {
  PetscFEM      fem;               /* REQUIRED to use DMPlexComputeResidualFEM() */
  PetscInt      debug;             /* The debugging level */
  PetscMPIInt   rank;              /* The process rank */
  PetscMPIInt   numProcs;          /* The number of processes */
  RunType       runType;           /* Whether to run tests, or solve the full problem */
  PetscBool     jacobianMF;        /* Whether to calculate the Jacobian action on the fly */
  PetscLogEvent createMeshEvent;
  PetscBool     showInitial, showSolution;
  /* Domain and mesh definition */
  PetscInt      dim;               /* The topological mesh dimension */
  char          filename[2048];    /* The optional ExodusII file */
  PetscBool     interpolate;       /* Generate intermediate mesh elements */
  PetscReal     refinementLimit;   /* The largest allowable cell volume */
  char          partitioner[2048]; /* The graph partitioner */
  /* Element definition */
  PetscFE       fe[NUM_FIELDS];
  PetscFE       feBd[NUM_FIELDS];
  /* Problem definition */
  void (*f0Funcs[NUM_FIELDS])(const PetscScalar u[], const PetscScalar gradU[], const PetscScalar a[], const PetscScalar gradA[], const PetscReal x[], PetscScalar f0[]); /* f0_u(x,y,z), and f0_p(x,y,z) */
  void (*f1Funcs[NUM_FIELDS])(const PetscScalar u[], const PetscScalar gradU[], const PetscScalar a[], const PetscScalar gradA[], const PetscReal x[], PetscScalar f1[]); /* f1_u(x,y,z), and f1_p(x,y,z) */
  void (*g0Funcs[NUM_FIELDS*NUM_FIELDS])(const PetscScalar u[], const PetscScalar gradU[], const PetscScalar a[], const PetscScalar gradA[], const PetscReal x[], PetscScalar g0[]); /* g0_uu(x,y,z), g0_up(x,y,z), g0_pu(x,y,z), and g0_pp(x,y,z) */
  void (*g1Funcs[NUM_FIELDS*NUM_FIELDS])(const PetscScalar u[], const PetscScalar gradU[], const PetscScalar a[], const PetscScalar gradA[], const PetscReal x[], PetscScalar g1[]); /* g1_uu(x,y,z), g1_up(x,y,z), g1_pu(x,y,z), and g1_pp(x,y,z) */
  void (*g2Funcs[NUM_FIELDS*NUM_FIELDS])(const PetscScalar u[], const PetscScalar gradU[], const PetscScalar a[], const PetscScalar gradA[], const PetscReal x[], PetscScalar g2[]); /* g2_uu(x,y,z), g2_up(x,y,z), g2_pu(x,y,z), and g2_pp(x,y,z) */
  void (*g3Funcs[NUM_FIELDS*NUM_FIELDS])(const PetscScalar u[], const PetscScalar gradU[], const PetscScalar a[], const PetscScalar gradA[], const PetscReal x[], PetscScalar g3[]); /* g3_uu(x,y,z), g3_up(x,y,z), g3_pu(x,y,z), and g3_pp(x,y,z) */
  void (**exactFuncs)(const PetscReal x[], PetscScalar *u); /* The exact solution function u(x,y,z), v(x,y,z), and p(x,y,z) */
  void (*f0BdFuncs[NUM_FIELDS])(const PetscScalar u[], const PetscScalar gradU[], const PetscScalar a[], const PetscScalar gradA[], const PetscReal x[], const PetscReal n[], PetscScalar f0[]); /* f0_u(x,y,z), and f0_p(x,y,z) */
  void (*f1BdFuncs[NUM_FIELDS])(const PetscScalar u[], const PetscScalar gradU[], const PetscScalar a[], const PetscScalar gradA[], const PetscReal x[], const PetscReal n[], PetscScalar f1[]); /* f1_u(x,y,z), and f1_p(x,y,z) */
  BCType bcType;
} AppCtx;

void zero(const PetscReal coords[], PetscScalar *u)
{
  *u = 0.0;
}

/*
  In 2D for Dirichlet conditions, we use exact solution:

    u = x^2 + y^2
    f = 4

  so that

    -\Delta u + f = -4 + 4 = 0

  For Neumann conditions, we have

    \nabla u \cdot -\hat y |_{y=0} = -(2y)|_{y=0} = 0 (bottom)
    \nabla u \cdot  \hat y |_{y=1} =  (2y)|_{y=1} = 2 (top)
    \nabla u \cdot -\hat x |_{x=0} = -(2x)|_{x=0} = 0 (left)
    \nabla u \cdot  \hat x |_{x=1} =  (2x)|_{x=1} = 2 (right)

  Which we can express as

    \nabla u \cdot  \hat n|_\Gamma = 2 (x + y)
*/
void quadratic_u_2d(const PetscReal x[], PetscScalar *u)
{
  *u = x[0]*x[0] + x[1]*x[1];
}

void f0_u(const PetscScalar u[], const PetscScalar gradU[], const PetscScalar a[], const PetscScalar gradA[], const PetscReal x[], PetscScalar f0[])
{
  f0[0] = 4.0;
}

void f0_bd_u(const PetscScalar u[], const PetscScalar gradU[], const PetscScalar a[], const PetscScalar gradA[], const PetscReal x[], const PetscReal n[], PetscScalar f0[])
{
  PetscScalar val = 0.0;

  if ((fabs(x[0] - 1.0) < 1.0e-9) || (fabs(x[1] - 1.0) < 1.0e-9)) {val = -2.0;}
  f0[0] = val;
}

void f0_bd_zero(const PetscScalar u[], const PetscScalar gradU[], const PetscScalar a[], const PetscScalar gradA[], const PetscReal x[], const PetscReal n[], PetscScalar f0[])
{
  f0[0] = 0.0;
}

void f1_bd_zero(const PetscScalar u[], const PetscScalar gradU[], const PetscScalar a[], const PetscScalar gradA[], const PetscReal x[], const PetscReal n[], PetscScalar f1[])
{
  const PetscInt Ncomp = spatialDim;
  PetscInt       comp;

  for (comp = 0; comp < Ncomp; ++comp) f1[comp] = 0.0;
}

/* gradU[comp*dim+d] = {u_x, u_y} or {u_x, u_y, u_z} */
void f1_u(const PetscScalar u[], const PetscScalar gradU[], const PetscScalar a[], const PetscScalar gradA[], const PetscReal x[], PetscScalar f1[])
{
  PetscInt d;

  for (d = 0; d < spatialDim; ++d) f1[d] = gradU[d];
}

/* < \nabla v, \nabla u + {\nabla u}^T >
   This just gives \nabla u, give the perdiagonal for the transpose */
void g3_uu(const PetscScalar u[], const PetscScalar gradU[], const PetscScalar a[], const PetscScalar gradA[], const PetscReal x[], PetscScalar g3[])
{
  PetscInt d;

  for (d = 0; d < spatialDim; ++d) g3[d*spatialDim+d] = 1.0;
}

/*
  In 3D we use exact solution:

    u = x^2 + y^2 + z^2
    f = 6

  so that

    -\Delta u + f = -6 + 6 = 0
*/
void quadratic_u_3d(const PetscReal x[], PetscScalar *u)
{
  *u = x[0]*x[0] + x[1]*x[1] + x[2]*x[2];
}

#undef __FUNCT__
#define __FUNCT__ "ProcessOptions"
PetscErrorCode ProcessOptions(MPI_Comm comm, AppCtx *options)
{
  const char    *bcTypes[2]  = {"neumann", "dirichlet"};
  const char    *runTypes[2] = {"full", "test"};
  PetscInt       bc, run;
  PetscBool      flg;
  PetscErrorCode ierr;

  PetscFunctionBeginUser;
  options->debug           = 0;
  options->runType         = RUN_FULL;
  options->dim             = 2;
  options->interpolate     = PETSC_FALSE;
  options->refinementLimit = 0.0;
  options->bcType          = DIRICHLET;
  options->jacobianMF      = PETSC_FALSE;
  options->showInitial     = PETSC_FALSE;
  options->showSolution    = PETSC_TRUE;

  options->fem.f0Funcs = (void (**)(const PetscScalar[], const PetscScalar[], const PetscScalar[], const PetscScalar[], const PetscReal[], PetscScalar[])) &options->f0Funcs;
  options->fem.f1Funcs = (void (**)(const PetscScalar[], const PetscScalar[], const PetscScalar[], const PetscScalar[], const PetscReal[], PetscScalar[])) &options->f1Funcs;
  options->fem.g0Funcs = (void (**)(const PetscScalar[], const PetscScalar[], const PetscScalar[], const PetscScalar[], const PetscReal[], PetscScalar[])) &options->g0Funcs;
  options->fem.g1Funcs = (void (**)(const PetscScalar[], const PetscScalar[], const PetscScalar[], const PetscScalar[], const PetscReal[], PetscScalar[])) &options->g1Funcs;
  options->fem.g2Funcs = (void (**)(const PetscScalar[], const PetscScalar[], const PetscScalar[], const PetscScalar[], const PetscReal[], PetscScalar[])) &options->g2Funcs;
  options->fem.g3Funcs = (void (**)(const PetscScalar[], const PetscScalar[], const PetscScalar[], const PetscScalar[], const PetscReal[], PetscScalar[])) &options->g3Funcs;
  options->fem.f0BdFuncs = (void (**)(const PetscScalar[], const PetscScalar[], const PetscScalar[], const PetscScalar[], const PetscReal[], const PetscReal[], PetscScalar[])) &options->f0BdFuncs;
  options->fem.f1BdFuncs = (void (**)(const PetscScalar[], const PetscScalar[], const PetscScalar[], const PetscScalar[], const PetscReal[], const PetscReal[], PetscScalar[])) &options->f1BdFuncs;

  ierr = MPI_Comm_size(comm, &options->numProcs);CHKERRQ(ierr);
  ierr = MPI_Comm_rank(comm, &options->rank);CHKERRQ(ierr);
  ierr = PetscOptionsBegin(comm, "", "Poisson Problem Options", "DMPLEX");CHKERRQ(ierr);
  ierr = PetscOptionsInt("-debug", "The debugging level", "ex12.c", options->debug, &options->debug, NULL);CHKERRQ(ierr);
  run  = options->runType;
  ierr = PetscOptionsEList("-run_type", "The run type", "ex12.c", runTypes, 2, runTypes[options->runType], &run, NULL);CHKERRQ(ierr);

  options->runType = (RunType) run;

  ierr = PetscOptionsInt("-dim", "The topological mesh dimension", "ex12.c", options->dim, &options->dim, NULL);CHKERRQ(ierr);
  spatialDim = options->dim;
  ierr = PetscOptionsString("-f", "Exodus.II filename to read", "ex12.c", options->filename, options->filename, sizeof(options->filename), &flg);CHKERRQ(ierr);
#if !defined(PETSC_HAVE_EXODUSII)
  if (flg) SETERRQ(comm, PETSC_ERR_ARG_WRONG, "This option requires ExodusII support. Reconfigure using --download-exodusii");
#endif
  ierr = PetscOptionsBool("-interpolate", "Generate intermediate mesh elements", "ex12.c", options->interpolate, &options->interpolate, NULL);CHKERRQ(ierr);
  ierr = PetscOptionsReal("-refinement_limit", "The largest allowable cell volume", "ex12.c", options->refinementLimit, &options->refinementLimit, NULL);CHKERRQ(ierr);
  ierr = PetscStrcpy(options->partitioner, "chaco");CHKERRQ(ierr);
  ierr = PetscOptionsString("-partitioner", "The graph partitioner", "pflotran.cxx", options->partitioner, options->partitioner, 2048, NULL);CHKERRQ(ierr);
  bc   = options->bcType;
  ierr = PetscOptionsEList("-bc_type","Type of boundary condition","ex12.c",bcTypes,2,bcTypes[options->bcType],&bc,NULL);CHKERRQ(ierr);
  options->bcType = (BCType) bc;

  ierr = PetscOptionsBool("-jacobian_mf", "Calculate the action of the Jacobian on the fly", "ex12.c", options->jacobianMF, &options->jacobianMF, NULL);CHKERRQ(ierr);
  ierr = PetscOptionsBool("-show_initial", "Output the initial guess for verification", "ex12.c", options->showInitial, &options->showInitial, NULL);CHKERRQ(ierr);
  ierr = PetscOptionsBool("-show_solution", "Output the solution for verification", "ex12.c", options->showSolution, &options->showSolution, NULL);CHKERRQ(ierr);
  ierr = PetscOptionsEnd();

  ierr = PetscLogEventRegister("CreateMesh", DM_CLASSID, &options->createMeshEvent);CHKERRQ(ierr);
  PetscFunctionReturn(0);
}

#undef __FUNCT__
#define __FUNCT__ "CreateMesh"
PetscErrorCode CreateMesh(MPI_Comm comm, AppCtx *user, DM *dm)
{
  PetscInt       dim             = user->dim;
  const char    *filename        = user->filename;
  PetscBool      interpolate     = user->interpolate;
  PetscReal      refinementLimit = user->refinementLimit;
  const char    *partitioner     = user->partitioner;
  size_t         len;
  PetscErrorCode ierr;

  PetscFunctionBeginUser;
  ierr = PetscLogEventBegin(user->createMeshEvent,0,0,0,0);CHKERRQ(ierr);
  ierr = PetscStrlen(filename, &len);CHKERRQ(ierr);
  if (!len) {
    ierr = DMPlexCreateBoxMesh(comm, dim, interpolate, dm);CHKERRQ(ierr);
  } else {
#if defined(PETSC_HAVE_EXODUSII)
    int        CPU_word_size = 0, IO_word_size = 0, exoid;
    float       version;
    PetscMPIInt rank;

    ierr = MPI_Comm_rank(comm, &rank);CHKERRQ(ierr);
    if (!rank) {
      exoid = ex_open(filename, EX_READ, &CPU_word_size, &IO_word_size, &version);
      if (exoid <= 0) SETERRQ1(PETSC_COMM_SELF, PETSC_ERR_LIB, "ex_open(\"%s\",...) did not return a valid file ID", filename);
    } else exoid = -1;                 /* Not used */
    ierr = DMPlexCreateExodus(comm, exoid, interpolate, dm);CHKERRQ(ierr);
    ierr = DMPlexSetRefinementUniform(*dm, PETSC_FALSE);CHKERRQ(ierr);
    if (!rank) {ierr = ex_close(exoid);CHKERRQ(ierr);}
    /* Must have boundary marker for Dirichlet conditions */
#endif
  }
  {
    DM refinedMesh     = NULL;
    DM distributedMesh = NULL;

    /* Refine mesh using a volume constraint */
    ierr = DMPlexSetRefinementLimit(*dm, refinementLimit);CHKERRQ(ierr);
    ierr = DMRefine(*dm, comm, &refinedMesh);CHKERRQ(ierr);
    if (refinedMesh) {
      ierr = DMDestroy(dm);CHKERRQ(ierr);
      *dm  = refinedMesh;
    }
    /* Distribute mesh over processes */
    ierr = DMPlexDistribute(*dm, partitioner, 0, &distributedMesh);CHKERRQ(ierr);
    if (distributedMesh) {
      ierr = DMDestroy(dm);CHKERRQ(ierr);
      *dm  = distributedMesh;
    }
  }
  ierr = DMSetFromOptions(*dm);CHKERRQ(ierr);
  ierr = PetscLogEventEnd(user->createMeshEvent,0,0,0,0);CHKERRQ(ierr);
  PetscFunctionReturn(0);
}

#undef __FUNCT__
#define __FUNCT__ "SetupElement"
PetscErrorCode SetupElement(DM dm, AppCtx *user)
{
  const PetscInt  dim = user->dim;
  PetscFE         fem;
  PetscQuadrature q;
  DM              K;
  PetscSpace      P;
  PetscDualSpace  Q;
  PetscInt        order;
  PetscErrorCode  ierr;

  PetscFunctionBegin;
  /* Create space */
  ierr = PetscSpaceCreate(PetscObjectComm((PetscObject) dm), &P);CHKERRQ(ierr);
  ierr = PetscSpaceSetFromOptions(P);CHKERRQ(ierr);
  ierr = PetscSpacePolynomialSetNumVariables(P, dim);CHKERRQ(ierr);
  ierr = PetscSpaceSetUp(P);CHKERRQ(ierr);
  ierr = PetscSpaceGetOrder(P, &order);CHKERRQ(ierr);
  /* Create dual space */
  ierr = PetscDualSpaceCreate(PetscObjectComm((PetscObject) dm), &Q);CHKERRQ(ierr);
  ierr = PetscDualSpaceCreateReferenceCell(Q, dim, PETSC_TRUE, &K);CHKERRQ(ierr);
  ierr = PetscDualSpaceSetDM(Q, K);CHKERRQ(ierr);
  ierr = DMDestroy(&K);CHKERRQ(ierr);
  ierr = PetscDualSpaceSetOrder(Q, order);CHKERRQ(ierr);
  ierr = PetscDualSpaceSetFromOptions(Q);CHKERRQ(ierr);
  ierr = PetscDualSpaceSetUp(Q);CHKERRQ(ierr);
  /* Create element */
  ierr = PetscFECreate(PetscObjectComm((PetscObject) dm), &fem);CHKERRQ(ierr);
  ierr = PetscFESetFromOptions(fem);CHKERRQ(ierr);
  ierr = PetscFESetBasisSpace(fem, P);CHKERRQ(ierr);
  ierr = PetscFESetDualSpace(fem, Q);CHKERRQ(ierr);
  ierr = PetscFESetNumComponents(fem, 1);CHKERRQ(ierr);
  ierr = PetscSpaceDestroy(&P);CHKERRQ(ierr);
  ierr = PetscDualSpaceDestroy(&Q);CHKERRQ(ierr);
  /* Create quadrature */
  ierr = PetscDTGaussJacobiQuadrature(dim, order, -1.0, 1.0, &q);CHKERRQ(ierr);
  ierr = PetscFESetQuadrature(fem, q);CHKERRQ(ierr);
  user->fe[0] = fem;
  user->fem.fe = user->fe;
  PetscFunctionReturn(0);
}

#undef __FUNCT__
#define __FUNCT__ "SetupBdElement"
PetscErrorCode SetupBdElement(DM dm, AppCtx *user)
{
  const PetscInt  dim    = user->dim-1;
  const char     *prefix = "bd_";
  PetscFE         fem;
  PetscQuadrature q;
  DM              K;
  PetscSpace      P;
  PetscDualSpace  Q;
  PetscInt        order;
  PetscErrorCode  ierr;

  PetscFunctionBegin;
  if (user->bcType != NEUMANN) {user->fem.feBd = NULL; PetscFunctionReturn(0);}
  /* Create space */
  ierr = PetscSpaceCreate(PetscObjectComm((PetscObject) dm), &P);CHKERRQ(ierr);
  ierr = PetscObjectSetOptionsPrefix((PetscObject) P, prefix);CHKERRQ(ierr);
  ierr = PetscSpaceSetFromOptions(P);CHKERRQ(ierr);
  ierr = PetscSpacePolynomialSetNumVariables(P, dim);CHKERRQ(ierr);
  ierr = PetscSpaceSetUp(P);CHKERRQ(ierr);
  ierr = PetscSpaceGetOrder(P, &order);CHKERRQ(ierr);
  /* Create dual space */
  ierr = PetscDualSpaceCreate(PetscObjectComm((PetscObject) dm), &Q);CHKERRQ(ierr);
  ierr = PetscObjectSetOptionsPrefix((PetscObject) Q, prefix);CHKERRQ(ierr);
  ierr = PetscDualSpaceCreateReferenceCell(Q, dim, PETSC_TRUE, &K);CHKERRQ(ierr);
  ierr = PetscDualSpaceSetDM(Q, K);CHKERRQ(ierr);
  ierr = DMDestroy(&K);CHKERRQ(ierr);
  ierr = PetscDualSpaceSetOrder(Q, order);CHKERRQ(ierr);
  ierr = PetscDualSpaceSetFromOptions(Q);CHKERRQ(ierr);
  ierr = PetscDualSpaceSetUp(Q);CHKERRQ(ierr);
  /* Create element */
  ierr = PetscFECreate(PetscObjectComm((PetscObject) dm), &fem);CHKERRQ(ierr);
  ierr = PetscObjectSetOptionsPrefix((PetscObject) fem, prefix);CHKERRQ(ierr);
  ierr = PetscFESetFromOptions(fem);CHKERRQ(ierr);
  ierr = PetscFESetBasisSpace(fem, P);CHKERRQ(ierr);
  ierr = PetscFESetDualSpace(fem, Q);CHKERRQ(ierr);
  ierr = PetscFESetNumComponents(fem, 1);CHKERRQ(ierr);
  ierr = PetscSpaceDestroy(&P);CHKERRQ(ierr);
  ierr = PetscDualSpaceDestroy(&Q);CHKERRQ(ierr);
  /* Create quadrature */
  ierr = PetscDTGaussJacobiQuadrature(dim, order, -1.0, 1.0, &q);CHKERRQ(ierr);
  ierr = PetscFESetQuadrature(fem, q);CHKERRQ(ierr);
  user->feBd[0] = fem;
  user->fem.feBd = user->feBd;
  PetscFunctionReturn(0);
}

#undef __FUNCT__
#define __FUNCT__ "DestroyElement"
PetscErrorCode DestroyElement(AppCtx *user)
{
  PetscErrorCode ierr;

  PetscFunctionBeginUser;
  ierr = PetscFEDestroy(&user->fe[0]);CHKERRQ(ierr);
  ierr = PetscFEDestroy(&user->feBd[0]);CHKERRQ(ierr);
  PetscFunctionReturn(0);
}

#undef __FUNCT__
#define __FUNCT__ "SetupSection"
PetscErrorCode SetupSection(DM dm, AppCtx *user)
{
  PetscSection    section;
  DMLabel         label;
  PetscInt        dim         = user->dim;
  const char     *bdLabel     = user->bcType == NEUMANN   ? "boundary" : "marker";
  PetscInt        numBC       = user->bcType == DIRICHLET ? 1 : 0;
  PetscInt        bcFields[1] = {0};
  IS              bcPoints[1] = {NULL};
  PetscInt        numComp[1];
  const PetscInt *numDof;
  PetscBool       has;
  PetscErrorCode  ierr;

  PetscFunctionBeginUser;
  ierr = PetscFEGetNumComponents(user->fe[0], &numComp[0]);CHKERRQ(ierr);
  ierr = PetscFEGetNumDof(user->fe[0], &numDof);CHKERRQ(ierr);
  ierr = DMPlexHasLabel(dm, bdLabel, &has);CHKERRQ(ierr);
  if (!has) {
    ierr = DMPlexCreateLabel(dm, bdLabel);CHKERRQ(ierr);
    ierr = DMPlexGetLabel(dm, bdLabel, &label);CHKERRQ(ierr);
    ierr = DMPlexMarkBoundaryFaces(dm, label);CHKERRQ(ierr);
    if (user->bcType == DIRICHLET) {ierr = DMPlexLabelComplete(dm, label);CHKERRQ(ierr);}
  }
  if (user->bcType == DIRICHLET) {ierr  = DMPlexGetStratumIS(dm, bdLabel, 1, &bcPoints[0]);CHKERRQ(ierr);}
  ierr = DMPlexCreateSection(dm, dim, NUM_FIELDS, numComp, numDof, numBC, bcFields, bcPoints, &section);CHKERRQ(ierr);
  ierr = PetscSectionSetFieldName(section, 0, "potential");CHKERRQ(ierr);
  ierr = DMSetDefaultSection(dm, section);CHKERRQ(ierr);
  ierr = PetscSectionDestroy(&section);CHKERRQ(ierr);
  if (user->bcType == DIRICHLET) {ierr = ISDestroy(&bcPoints[0]);CHKERRQ(ierr);}
  PetscFunctionReturn(0);
}

#undef __FUNCT__
#define __FUNCT__ "SetupExactSolution"
PetscErrorCode SetupExactSolution(DM dm, AppCtx *user)
{
  PetscFEM *fem = &user->fem;

  PetscFunctionBeginUser;
  fem->f0Funcs[0] = f0_u;
  fem->f1Funcs[0] = f1_u;
  fem->g0Funcs[0] = NULL;
  fem->g1Funcs[0] = NULL;
  fem->g2Funcs[0] = NULL;
  fem->g3Funcs[0] = g3_uu;      /* < \nabla v, \nabla u > */
  fem->f0BdFuncs[0] = f0_bd_zero;
  fem->f1BdFuncs[0] = f1_bd_zero;
  switch (user->dim) {
  case 2:
    user->exactFuncs[0] = quadratic_u_2d;
    if (user->bcType == NEUMANN) {
      fem->f0BdFuncs[0] = f0_bd_u;
    }
    break;
  case 3:
    user->exactFuncs[0] = quadratic_u_3d;
    break;
  default:
    SETERRQ1(PETSC_COMM_WORLD, PETSC_ERR_ARG_OUTOFRANGE, "Invalid dimension %d", user->dim);
  }
  PetscFunctionReturn(0);
}

#undef __FUNCT__
#define __FUNCT__ "main"
int main(int argc, char **argv)
{
  DM             dm;          /* Problem specification */
  SNES           snes;        /* nonlinear solver */
  Vec            u,r;         /* solution, residual vectors */
  Mat            A,J;         /* Jacobian matrix */
  MatNullSpace   nullSpace;   /* May be necessary for Neumann conditions */
  AppCtx         user;        /* user-defined work context */
  JacActionCtx   userJ;       /* context for Jacobian MF action */
  PetscInt       its;         /* iterations for convergence */
  PetscReal      error = 0.0; /* L_2 error in the solution */
  PetscInt       numComponents;
  PetscErrorCode ierr;

  ierr = PetscInitialize(&argc, &argv, NULL, help);CHKERRQ(ierr);
  ierr = ProcessOptions(PETSC_COMM_WORLD, &user);CHKERRQ(ierr);
  ierr = SNESCreate(PETSC_COMM_WORLD, &snes);CHKERRQ(ierr);
  ierr = CreateMesh(PETSC_COMM_WORLD, &user, &dm);CHKERRQ(ierr);
  ierr = SNESSetDM(snes, dm);CHKERRQ(ierr);

  ierr = SetupElement(dm, &user);CHKERRQ(ierr);
  ierr = SetupBdElement(dm, &user);CHKERRQ(ierr);
  ierr = PetscFEGetNumComponents(user.fe[0], &numComponents);CHKERRQ(ierr);
  ierr = PetscMalloc(numComponents * sizeof(void (*)(const PetscReal[], PetscScalar *)), &user.exactFuncs);CHKERRQ(ierr);
  user.fem.bcFuncs = (void (**)(const PetscReal[], PetscScalar *)) user.exactFuncs;
  ierr = SetupExactSolution(dm, &user);CHKERRQ(ierr);
  ierr = SetupSection(dm, &user);CHKERRQ(ierr);

  ierr = DMCreateGlobalVector(dm, &u);CHKERRQ(ierr);
  ierr = VecDuplicate(u, &r);CHKERRQ(ierr);

  ierr = DMCreateMatrix(dm, MATAIJ, &J);CHKERRQ(ierr);
  if (user.jacobianMF) {
    PetscInt M, m, N, n;

    ierr = MatGetSize(J, &M, &N);CHKERRQ(ierr);
    ierr = MatGetLocalSize(J, &m, &n);CHKERRQ(ierr);
    ierr = MatCreate(PETSC_COMM_WORLD, &A);CHKERRQ(ierr);
    ierr = MatSetSizes(A, m, n, M, N);CHKERRQ(ierr);
    ierr = MatSetType(A, MATSHELL);CHKERRQ(ierr);
    ierr = MatSetUp(A);CHKERRQ(ierr);
#if 0
    ierr = MatShellSetOperation(A, MATOP_MULT, (void (*)(void))FormJacobianAction);CHKERRQ(ierr);
#endif

    userJ.dm   = dm;
    userJ.J    = J;
    userJ.user = &user;

    ierr = DMCreateLocalVector(dm, &userJ.u);CHKERRQ(ierr);
    ierr = DMPlexProjectFunctionLocal(dm, numComponents, user.exactFuncs, INSERT_BC_VALUES, userJ.u);CHKERRQ(ierr);
    ierr = MatShellSetContext(A, &userJ);CHKERRQ(ierr);
  } else {
    A = J;
  }
  if (user.bcType == NEUMANN) {
    ierr = MatNullSpaceCreate(PetscObjectComm((PetscObject) dm), PETSC_TRUE, 0, NULL, &nullSpace);CHKERRQ(ierr);
    ierr = MatSetNullSpace(J, nullSpace);CHKERRQ(ierr);
    if (A != J) {
      ierr = MatSetNullSpace(A, nullSpace);CHKERRQ(ierr);
    }
  }

  ierr = DMSNESSetFunctionLocal(dm,  (PetscErrorCode (*)(DM,Vec,Vec,void*)) DMPlexComputeResidualFEM, &user);CHKERRQ(ierr);
  ierr = DMSNESSetJacobianLocal(dm,  (PetscErrorCode (*)(DM,Vec,Mat,Mat,MatStructure*,void*)) DMPlexComputeJacobianFEM, &user);CHKERRQ(ierr);
  ierr = SNESSetJacobian(snes, A, J, NULL, NULL);CHKERRQ(ierr);

  ierr = SNESSetFromOptions(snes);CHKERRQ(ierr);

  ierr = DMPlexProjectFunction(dm, numComponents, user.exactFuncs, INSERT_ALL_VALUES, u);CHKERRQ(ierr);
  if (user.showInitial) {
    Vec lv;
    ierr = DMGetLocalVector(dm, &lv);CHKERRQ(ierr);
    ierr = DMGlobalToLocalBegin(dm, u, INSERT_VALUES, lv);CHKERRQ(ierr);
    ierr = DMGlobalToLocalEnd(dm, u, INSERT_VALUES, lv);CHKERRQ(ierr);
    ierr = DMPrintLocalVec(dm, "Local function", 1.0e-10, lv);CHKERRQ(ierr);
    ierr = DMRestoreLocalVector(dm, &lv);CHKERRQ(ierr);
  }
  if (user.runType == RUN_FULL) {
    void (*initialGuess[numComponents])(const PetscReal x[], PetscScalar *);
    PetscInt c;

    for (c = 0; c < numComponents; ++c) initialGuess[c] = zero;
    ierr = DMPlexProjectFunction(dm, numComponents, initialGuess, INSERT_VALUES, u);CHKERRQ(ierr);
    if (user.debug) {
      ierr = PetscPrintf(PETSC_COMM_WORLD, "Initial guess\n");CHKERRQ(ierr);
      ierr = VecView(u, PETSC_VIEWER_STDOUT_WORLD);CHKERRQ(ierr);
    }
    ierr = SNESSolve(snes, NULL, u);CHKERRQ(ierr);
    ierr = SNESGetIterationNumber(snes, &its);CHKERRQ(ierr);
    ierr = PetscPrintf(PETSC_COMM_WORLD, "Number of SNES iterations = %D\n", its);CHKERRQ(ierr);
    ierr = DMPlexComputeL2Diff(dm, user.fe, user.exactFuncs, u, &error);CHKERRQ(ierr);
    if (error < 1.0e-11) {ierr = PetscPrintf(PETSC_COMM_WORLD, "L_2 Error: < 1.0e-11\n");CHKERRQ(ierr);}
    else                 {ierr = PetscPrintf(PETSC_COMM_WORLD, "L_2 Error: %g\n", error);CHKERRQ(ierr);}
    if (user.showSolution) {
      ierr = PetscPrintf(PETSC_COMM_WORLD, "Solution\n");CHKERRQ(ierr);
      ierr = VecChop(u, 3.0e-9);CHKERRQ(ierr);
      ierr = VecView(u, PETSC_VIEWER_STDOUT_WORLD);CHKERRQ(ierr);
    }
  } else {
    PetscReal res = 0.0;

    /* Check discretization error */
    ierr = PetscPrintf(PETSC_COMM_WORLD, "Initial guess\n");CHKERRQ(ierr);
    ierr = VecView(u, PETSC_VIEWER_STDOUT_WORLD);CHKERRQ(ierr);
    ierr = DMPlexComputeL2Diff(dm, user.fe, user.exactFuncs, u, &error);CHKERRQ(ierr);
    if (error < 1.0e-11) {ierr = PetscPrintf(PETSC_COMM_WORLD, "L_2 Error: < 1.0e-11\n");CHKERRQ(ierr);}
    else                 {ierr = PetscPrintf(PETSC_COMM_WORLD, "L_2 Error: %g\n", error);CHKERRQ(ierr);}
    /* Check residual */
    ierr = SNESComputeFunction(snes, u, r);CHKERRQ(ierr);
    ierr = PetscPrintf(PETSC_COMM_WORLD, "Initial Residual\n");CHKERRQ(ierr);
    ierr = VecChop(r, 1.0e-10);CHKERRQ(ierr);
    ierr = VecView(r, PETSC_VIEWER_STDOUT_WORLD);CHKERRQ(ierr);
    ierr = VecNorm(r, NORM_2, &res);CHKERRQ(ierr);
    ierr = PetscPrintf(PETSC_COMM_WORLD, "L_2 Residual: %g\n", res);CHKERRQ(ierr);
    /* Check Jacobian */
    {
      Vec          b;
      MatStructure flag;

      ierr = SNESComputeJacobian(snes, u, &A, &A, &flag);CHKERRQ(ierr);
      ierr = VecDuplicate(u, &b);CHKERRQ(ierr);
      ierr = VecSet(r, 0.0);CHKERRQ(ierr);
      ierr = SNESComputeFunction(snes, r, b);CHKERRQ(ierr);
      ierr = MatMult(A, u, r);CHKERRQ(ierr);
      ierr = VecAXPY(r, 1.0, b);CHKERRQ(ierr);
      ierr = VecDestroy(&b);CHKERRQ(ierr);
      ierr = PetscPrintf(PETSC_COMM_WORLD, "Au - b = Au + F(0)\n");CHKERRQ(ierr);
      ierr = VecChop(r, 1.0e-10);CHKERRQ(ierr);
      ierr = VecView(r, PETSC_VIEWER_STDOUT_WORLD);CHKERRQ(ierr);
      ierr = VecNorm(r, NORM_2, &res);CHKERRQ(ierr);
      ierr = PetscPrintf(PETSC_COMM_WORLD, "Linear L_2 Residual: %g\n", res);CHKERRQ(ierr);
    }
  }

  if (user.runType == RUN_FULL) {
    PetscViewer viewer;
    Vec         uLocal;
    const char *name;

    ierr = PetscViewerCreate(PETSC_COMM_WORLD, &viewer);CHKERRQ(ierr);
    ierr = PetscViewerSetType(viewer, PETSCVIEWERVTK);CHKERRQ(ierr);
    ierr = PetscViewerSetFormat(viewer, PETSC_VIEWER_ASCII_VTK);CHKERRQ(ierr);
    ierr = PetscViewerFileSetName(viewer, "ex12_sol.vtk");CHKERRQ(ierr);

    ierr = DMGetLocalVector(dm, &uLocal);CHKERRQ(ierr);
    ierr = PetscObjectGetName((PetscObject) u, &name);CHKERRQ(ierr);
    ierr = PetscObjectSetName((PetscObject) uLocal, name);CHKERRQ(ierr);
    ierr = DMGlobalToLocalBegin(dm, u, INSERT_VALUES, uLocal);CHKERRQ(ierr);
    ierr = DMGlobalToLocalEnd(dm, u, INSERT_VALUES, uLocal);CHKERRQ(ierr);
<<<<<<< HEAD
=======
    ierr = VecView(uLocal, viewer);CHKERRQ(ierr);
    ierr = DMRestoreLocalVector(user.dm, &uLocal);CHKERRQ(ierr);
>>>>>>> c012ea0a

    ierr = PetscObjectReference((PetscObject) dm);CHKERRQ(ierr); /* Needed because viewer destroys the DM */
    ierr = PetscObjectReference((PetscObject) uLocal);CHKERRQ(ierr); /* Needed because viewer destroys the Vec */
    ierr = PetscViewerVTKAddField(viewer, (PetscObject) dm, DMPlexVTKWriteAll, PETSC_VTK_POINT_FIELD, (PetscObject) uLocal);CHKERRQ(ierr);
    ierr = DMRestoreLocalVector(dm, &uLocal);CHKERRQ(ierr);
    ierr = PetscViewerDestroy(&viewer);CHKERRQ(ierr);
  }

  if (user.bcType == NEUMANN) {
    ierr = MatNullSpaceDestroy(&nullSpace);CHKERRQ(ierr);
  }
  if (user.jacobianMF) {
    ierr = VecDestroy(&userJ.u);CHKERRQ(ierr);
  }
  if (A != J) {ierr = MatDestroy(&A);CHKERRQ(ierr);}
  ierr = DestroyElement(&user);CHKERRQ(ierr);
  ierr = MatDestroy(&J);CHKERRQ(ierr);
  ierr = VecDestroy(&u);CHKERRQ(ierr);
  ierr = VecDestroy(&r);CHKERRQ(ierr);
  ierr = SNESDestroy(&snes);CHKERRQ(ierr);
  ierr = DMDestroy(&dm);CHKERRQ(ierr);
  ierr = PetscFree(user.exactFuncs);CHKERRQ(ierr);
  ierr = PetscFinalize();
  return 0;
}<|MERGE_RESOLUTION|>--- conflicted
+++ resolved
@@ -576,16 +576,9 @@
     ierr = PetscObjectSetName((PetscObject) uLocal, name);CHKERRQ(ierr);
     ierr = DMGlobalToLocalBegin(dm, u, INSERT_VALUES, uLocal);CHKERRQ(ierr);
     ierr = DMGlobalToLocalEnd(dm, u, INSERT_VALUES, uLocal);CHKERRQ(ierr);
-<<<<<<< HEAD
-=======
     ierr = VecView(uLocal, viewer);CHKERRQ(ierr);
     ierr = DMRestoreLocalVector(user.dm, &uLocal);CHKERRQ(ierr);
->>>>>>> c012ea0a
-
-    ierr = PetscObjectReference((PetscObject) dm);CHKERRQ(ierr); /* Needed because viewer destroys the DM */
-    ierr = PetscObjectReference((PetscObject) uLocal);CHKERRQ(ierr); /* Needed because viewer destroys the Vec */
-    ierr = PetscViewerVTKAddField(viewer, (PetscObject) dm, DMPlexVTKWriteAll, PETSC_VTK_POINT_FIELD, (PetscObject) uLocal);CHKERRQ(ierr);
-    ierr = DMRestoreLocalVector(dm, &uLocal);CHKERRQ(ierr);
+
     ierr = PetscViewerDestroy(&viewer);CHKERRQ(ierr);
   }
 
