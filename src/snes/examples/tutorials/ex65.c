static char help[] = "2D coupled Allen-Cahn and Cahn-Hilliard equation for constant mobility. Only c_v and eta are considered.\n\
Runtime options include:\n\
-xmin <xmin>\n\
-xmax <xmax>\n\
-ymin <ymin>\n\
-T <T>, where <T> is the end time for the time domain simulation\n\
-dt <dt>,where <dt> is the step size for the numerical integration\n\
-gamma <gamma>\n\
-theta_c <theta_c>\n\n";

/*
./ex65 -ksp_type fgmres  -snes_atol 1.e-13  -da_refine 6  -VG 10   -pc_type mg -pc_mg_galerkin -log_summary -dt .000001 -mg_coarse_pc_type redundant -mg_coarse_redundant_pc_type svd  -ksp_rtol 1.e-13 -snes_linesearch_type basic -T .0020  -voidgrowth -da_refine 5 -draw_fileds 0,1,2 -dt .0001 -T 1 -da_grid_x 4 -da_grid_y 4 -periodic -snes_rtol 1.e-13 -ksp_atol 1.e-13  -snes_vi_ignore_function_sign -domain 1
 */

<<<<<<< HEAD
#include <petscsnes.h>
#include <petscdmda.h>
=======
#include "petscsnes.h"
#include <petscdm.h>
#include "petscdmda.h"
>>>>>>> a9118455

typedef struct {
  PetscReal   dt,T; /* Time step and end time */
  PetscReal   dtevent;  /* time scale of radiation events, roughly one event per dtevent */
  PetscInt    maxevents; /* once this number of events is reached no more events are generated */
  PetscReal   initv;
  PetscReal   initeta;
  DM          da1,da1_clone,da2;
  Mat         M;    /* Jacobian matrix */
  Mat         M_0;
  Vec         q,wv,cv,eta,DPsiv,DPsieta,logcv,logcv2,Pv,Pi,Piv;
  Vec         phi1,phi2,Phi2D_V,Sv,Si; /* for twodomain modeling */
  Vec         work1,work2;
  PetscScalar Mv,L,kaeta,kav,Evf,A,B,cv0,Sv_scalar,VG;
  PetscScalar Svr,Sir,cv_eq,ci_eq; /* for twodomain modeling */
  Vec         work3,work4; /* for twodomain modeling*/
  PetscReal   xmin,xmax,ymin,ymax;
  PetscInt    nx;
  PetscBool   graphics;
  PetscBool   periodic;
  PetscBool   lumpedmass;
  PetscBool   radiation; /* Either radiation or void growth */
  PetscInt    domain;
  PetscReal   grain; /* some bogus factor that controls the "strength" of the grain boundaries */
  PetscInt    darefine;
  PetscInt    dagrid;
} AppCtx;

PetscErrorCode GetParams(AppCtx*);
PetscErrorCode SetRandomVectors(AppCtx*,PetscReal);
PetscErrorCode SetVariableBounds(DM,Vec,Vec);
PetscErrorCode SetUpMatrices(AppCtx*);
PetscErrorCode FormFunction(SNES,Vec,Vec,void*);
PetscErrorCode FormJacobian(SNES,Vec,Mat*,Mat*,MatStructure*,void*);
PetscErrorCode SetInitialGuess(Vec,AppCtx*);
PetscErrorCode Update_q(AppCtx*);
PetscErrorCode Update_u(Vec,AppCtx*);
PetscErrorCode DPsi(AppCtx*);
PetscErrorCode Llog(Vec,Vec);
PetscErrorCode CheckRedundancy(SNES,IS,IS*,DM);
PetscErrorCode Phi(AppCtx*);
PetscErrorCode Phi_read(AppCtx*);

#undef __FUNCT__
#define __FUNCT__ "main"
int main(int argc, char **argv)
{
  PetscErrorCode ierr;
  Vec            x,r;  /* solution and residual vectors */
  SNES           snes; /* Nonlinear solver context */
  AppCtx         user; /* Application context */
  Vec            xl,xu; /* Upper and lower bounds on variables */
  Mat            J;
  PetscScalar    t=0.0;
  /* PetscViewer    view_out, view_p, view_q, view_psi, view_mat; */
  PetscReal      bounds[] = {1000.0,-1000.,0.0,1.0,1000.0,-1000.0,0.0,1.0,1000.0,-1000.0};


  PetscInitialize(&argc,&argv, (char*)0, help);

  /* Get physics and time parameters */
  ierr = GetParams(&user);CHKERRQ(ierr);

  if (user.periodic) {
    ierr = DMDACreate2d(PETSC_COMM_WORLD,DM_BOUNDARY_PERIODIC,DM_BOUNDARY_PERIODIC,DMDA_STENCIL_BOX,-4,-4,PETSC_DECIDE,PETSC_DECIDE, 3, 1,NULL,NULL,&user.da1);CHKERRQ(ierr);
    ierr = DMDACreate2d(PETSC_COMM_WORLD,DM_BOUNDARY_PERIODIC,DM_BOUNDARY_PERIODIC,DMDA_STENCIL_BOX,-4,-4,PETSC_DECIDE,PETSC_DECIDE, 3, 1,NULL,NULL,&user.da1_clone);CHKERRQ(ierr);
    ierr = DMDACreate2d(PETSC_COMM_WORLD,DM_BOUNDARY_PERIODIC,DM_BOUNDARY_PERIODIC,DMDA_STENCIL_BOX,-4,-4,PETSC_DECIDE,PETSC_DECIDE, 1, 1,NULL,NULL,&user.da2);CHKERRQ(ierr);
  } else {
    ierr = DMDACreate2d(PETSC_COMM_WORLD,DM_BOUNDARY_NONE,DM_BOUNDARY_NONE,DMDA_STENCIL_BOX,-4,-4,PETSC_DECIDE,PETSC_DECIDE, 3, 1,NULL,NULL,&user.da1);CHKERRQ(ierr);
    ierr = DMDACreate2d(PETSC_COMM_WORLD,DM_BOUNDARY_NONE,DM_BOUNDARY_NONE,DMDA_STENCIL_BOX,-4,-4,PETSC_DECIDE,PETSC_DECIDE, 3, 1,NULL,NULL,&user.da1_clone);CHKERRQ(ierr);
    ierr = DMDACreate2d(PETSC_COMM_WORLD,DM_BOUNDARY_NONE,DM_BOUNDARY_NONE,DMDA_STENCIL_BOX,-4,-4,PETSC_DECIDE,PETSC_DECIDE, 1, 1,NULL,NULL,&user.da2);CHKERRQ(ierr);
  }
  /* Set Element type (triangular) */
  ierr = DMDASetElementType(user.da1,DMDA_ELEMENT_P1);CHKERRQ(ierr);
  ierr = DMDASetElementType(user.da2,DMDA_ELEMENT_P1);CHKERRQ(ierr);

  /* Set x and y coordinates */
  ierr = DMDASetUniformCoordinates(user.da1,user.xmin,user.xmax,user.ymin,user.ymax,NULL,NULL);CHKERRQ(ierr);
  ierr = DMDASetUniformCoordinates(user.da2,user.xmin,user.xmax,user.ymin,user.ymax,NULL,NULL);CHKERRQ(ierr);
  /* Get global vector x from DM (da1) and duplicate vectors r,xl,xu */
  ierr = DMCreateGlobalVector(user.da1,&x);CHKERRQ(ierr);
  ierr = VecDuplicate(x,&r);CHKERRQ(ierr);
  ierr = VecDuplicate(x,&xl);CHKERRQ(ierr);
  ierr = VecDuplicate(x,&xu);CHKERRQ(ierr);
  ierr = VecDuplicate(x,&user.q);CHKERRQ(ierr);

  /* Get global vector user->wv from da2 and duplicate other vectors */
  ierr = DMCreateGlobalVector(user.da2,&user.wv);CHKERRQ(ierr);
  ierr = VecDuplicate(user.wv,&user.cv);CHKERRQ(ierr);
  ierr = VecDuplicate(user.wv,&user.eta);CHKERRQ(ierr);
  ierr = VecDuplicate(user.wv,&user.DPsiv);CHKERRQ(ierr);
  ierr = VecDuplicate(user.wv,&user.DPsieta);CHKERRQ(ierr);
  ierr = VecDuplicate(user.wv,&user.Pv);CHKERRQ(ierr);
  ierr = VecDuplicate(user.wv,&user.Pi);CHKERRQ(ierr);
  ierr = VecDuplicate(user.wv,&user.Piv);CHKERRQ(ierr);
  ierr = VecDuplicate(user.wv,&user.logcv);CHKERRQ(ierr);
  ierr = VecDuplicate(user.wv,&user.logcv2);CHKERRQ(ierr);
  ierr = VecDuplicate(user.wv,&user.work1);CHKERRQ(ierr);
  ierr = VecDuplicate(user.wv,&user.work2);CHKERRQ(ierr);
  /* for twodomain modeling */
  ierr = VecDuplicate(user.wv,&user.phi1);CHKERRQ(ierr);
  ierr = VecDuplicate(user.wv,&user.phi2);CHKERRQ(ierr);
  ierr = VecDuplicate(user.wv,&user.Phi2D_V);CHKERRQ(ierr);
  ierr = VecDuplicate(user.wv,&user.Sv);CHKERRQ(ierr);
  ierr = VecDuplicate(user.wv,&user.Si);CHKERRQ(ierr);
  ierr = VecDuplicate(user.wv,&user.work3);CHKERRQ(ierr);
  ierr = VecDuplicate(user.wv,&user.work4);CHKERRQ(ierr);

  /* Get Jacobian matrix structure from the da for the entire thing, da1 */
  ierr = DMSetMatType(user.da1,MATAIJ);CHKERRQ(ierr);
  ierr = DMCreateMatrix(user.da1,&user.M);CHKERRQ(ierr);
  /* Get the (usual) mass matrix structure from da2 */
  ierr = DMSetMatType(user.da2,MATAIJ);CHKERRQ(ierr);
  ierr = DMCreateMatrix(user.da2,&user.M_0);CHKERRQ(ierr);
  /* Form the jacobian matrix and M_0 */
  ierr = SetUpMatrices(&user);CHKERRQ(ierr);
  ierr = SetInitialGuess(x,&user);CHKERRQ(ierr);
  ierr = MatDuplicate(user.M,MAT_DO_NOT_COPY_VALUES,&J);CHKERRQ(ierr);

  ierr = SNESCreate(PETSC_COMM_WORLD,&snes);CHKERRQ(ierr);
  ierr = SNESSetDM(snes,user.da1);CHKERRQ(ierr);

  ierr = SNESSetFunction(snes,r,FormFunction,(void*)&user);CHKERRQ(ierr);
  ierr = SNESSetJacobian(snes,J,J,FormJacobian,(void*)&user);CHKERRQ(ierr);

  ierr = SetVariableBounds(user.da1,xl,xu);CHKERRQ(ierr);
  ierr = SNESVISetVariableBounds(snes,xl,xu);CHKERRQ(ierr);
  ierr = SNESSetFromOptions(snes);CHKERRQ(ierr);
  /* ierr = SNESVISetRedundancyCheck(snes,(PetscErrorCode (*)(SNES,IS,IS*,void*))CheckRedundancy,user.da1_clone);CHKERRQ(ierr); */
  /*
  ierr = PetscViewerBinaryOpen(PETSC_COMM_WORLD,"file_out",FILE_MODE_WRITE,&view_out);CHKERRQ(ierr);
  ierr = PetscViewerBinaryOpen(PETSC_COMM_WORLD,"file_p",FILE_MODE_WRITE,&view_p);CHKERRQ(ierr);
  ierr = PetscViewerBinaryOpen(PETSC_COMM_WORLD,"file_q",FILE_MODE_WRITE,&view_q);CHKERRQ(ierr);
  ierr = PetscViewerBinaryOpen(PETSC_COMM_WORLD,"file_psi",FILE_MODE_WRITE,&view_psi);CHKERRQ(ierr);
  ierr = PetscViewerBinaryOpen(PETSC_COMM_WORLD,"file_mat",FILE_MODE_WRITE,&view_mat);CHKERRQ(ierr);
   */
  /* ierr = PetscViewerDrawSetBounds(PETSC_VIEWER_DRAW_(PETSC_COMM_WORLD),5,bounds);CHKERRQ(ierr); */


  if (user.graphics) {
    /*ierr = PetscViewerDrawSetBounds(PETSC_VIEWER_DRAW_(PETSC_COMM_WORLD),5,bounds);CHKERRQ(ierr);*/

    ierr = VecView(x,PETSC_VIEWER_DRAW_(PETSC_COMM_WORLD));CHKERRQ(ierr);
  }


  /* multidomain modeling */
  if (user.domain) {
    switch (user.domain) {
    case 1:
      ierr = Phi(&user);CHKERRQ(ierr);
      break;
    case 2:
      ierr = Phi_read(&user);CHKERRQ(ierr);
      break;
    }
  }

  while (t<user.T) {

    char        filename[PETSC_MAX_PATH_LEN];
    PetscScalar a = 1.0;
    PetscInt    i;
    /*PetscViewer  view;*/


    ierr = SNESSetFunction(snes,r,FormFunction,(void*)&user);CHKERRQ(ierr);
    ierr = SNESSetJacobian(snes,J,J,FormJacobian,(void*)&user);CHKERRQ(ierr);

    if (user.radiation) {
      ierr = SetRandomVectors(&user,t);CHKERRQ(ierr);
    }
    ierr = DPsi(&user);CHKERRQ(ierr);
    /*ierr = VecView(user.DPsiv,view_psi);CHKERRQ(ierr);*/
    /*ierr = VecView(user.DPsieta,view_psi);CHKERRQ(ierr);*/

    ierr = Update_q(&user);CHKERRQ(ierr);
    /*ierr = VecView(user.q,view_q);CHKERRQ(ierr);*/
    /*ierr = MatView(user.M,view_mat);CHKERRQ(ierr);*/

    ierr = SNESSolve(snes,NULL,x);CHKERRQ(ierr);
    /*ierr = VecView(x,view_out);CHKERRQ(ierr);*/


    if (user.graphics) {
      ierr = VecView(x,PETSC_VIEWER_DRAW_(PETSC_COMM_WORLD));CHKERRQ(ierr);
    }

    PetscInt its;
    ierr = SNESGetIterationNumber(snes,&its);CHKERRQ(ierr);
    ierr = PetscPrintf(PETSC_COMM_WORLD,"SNESVI solver converged at t = %5.4g in %d iterations\n",t,its);CHKERRQ(ierr);

    ierr = Update_u(x,&user);CHKERRQ(ierr);
    /*
    for (i=0; i < (int)(user.T/a) ; i++) {
      if (t/a > i - user.dt/a && t/a < i + user.dt/a) {
        sprintf(filename,"output_%f",t);
        ierr = PetscViewerBinaryOpen(PETSC_COMM_WORLD,filename,FILE_MODE_WRITE,&view);CHKERRQ(ierr);
        ierr = VecView(user.cv,view);CHKERRQ(ierr);
        ierr = VecView(user.eta,view);CHKERRQ(ierr);
        ierr = PetscViewerDestroy(&view);CHKERRQ(ierr);
      }
    }
     */

    t = t + user.dt;

  }

  /*
  ierr = PetscViewerDestroy(&view_out);CHKERRQ(ierr);
  ierr = PetscViewerDestroy(&view_p);CHKERRQ(ierr);
  ierr = PetscViewerDestroy(&view_q);CHKERRQ(ierr);
  ierr = PetscViewerDestroy(&view_psi);CHKERRQ(ierr);
  ierr = PetscViewerDestroy(&view_mat);CHKERRQ(ierr);
   */
  ierr = VecDestroy(&x);CHKERRQ(ierr);
  ierr = VecDestroy(&r);CHKERRQ(ierr);
  ierr = VecDestroy(&xl);CHKERRQ(ierr);
  ierr = VecDestroy(&xu);CHKERRQ(ierr);
  ierr = VecDestroy(&user.q);CHKERRQ(ierr);
  ierr = VecDestroy(&user.wv);CHKERRQ(ierr);
  ierr = VecDestroy(&user.cv);CHKERRQ(ierr);
  ierr = VecDestroy(&user.eta);CHKERRQ(ierr);
  ierr = VecDestroy(&user.DPsiv);CHKERRQ(ierr);
  ierr = VecDestroy(&user.DPsieta);CHKERRQ(ierr);
  ierr = VecDestroy(&user.Pv);CHKERRQ(ierr);
  ierr = VecDestroy(&user.Pi);CHKERRQ(ierr);
  ierr = VecDestroy(&user.Piv);CHKERRQ(ierr);
  ierr = VecDestroy(&user.logcv);CHKERRQ(ierr);
  ierr = VecDestroy(&user.logcv2);CHKERRQ(ierr);
  ierr = VecDestroy(&user.work1);CHKERRQ(ierr);
  ierr = VecDestroy(&user.work2);CHKERRQ(ierr);
  /* for twodomain modeling */
  ierr = VecDestroy(&user.phi1);CHKERRQ(ierr);
  ierr = VecDestroy(&user.phi2);CHKERRQ(ierr);
  ierr = VecDestroy(&user.Phi2D_V);CHKERRQ(ierr);
  ierr = VecDestroy(&user.Sv);CHKERRQ(ierr);
  ierr = VecDestroy(&user.Si);CHKERRQ(ierr);
  ierr = VecDestroy(&user.work3);CHKERRQ(ierr);
  ierr = VecDestroy(&user.work4);CHKERRQ(ierr);

  ierr = MatDestroy(&user.M);CHKERRQ(ierr);
  ierr = MatDestroy(&user.M_0);CHKERRQ(ierr);
  ierr = DMDestroy(&user.da1);CHKERRQ(ierr);
  ierr = DMDestroy(&user.da1_clone);CHKERRQ(ierr);
  ierr = DMDestroy(&user.da2);CHKERRQ(ierr);
  ierr = SNESDestroy(&snes);CHKERRQ(ierr);
  PetscFinalize();
  return 0;
}

#undef __FUNCT__
#define __FUNCT__ "Update_u"
PetscErrorCode Update_u(Vec X,AppCtx *user)
{
  PetscErrorCode ierr;
  PetscInt       i,n;
  PetscScalar    *xx,*wv_p,*cv_p,*eta_p;

  PetscFunctionBeginUser;
  ierr = VecGetLocalSize(user->wv,&n);CHKERRQ(ierr);

  ierr = VecGetArray(X,&xx);CHKERRQ(ierr);
  ierr = VecGetArray(user->wv,&wv_p);CHKERRQ(ierr);
  ierr = VecGetArray(user->cv,&cv_p);CHKERRQ(ierr);
  ierr = VecGetArray(user->eta,&eta_p);CHKERRQ(ierr);


  for (i=0; i<n; i++) {
    wv_p[i]  = xx[3*i];
    cv_p[i]  = xx[3*i+1];
    eta_p[i] = xx[3*i+2];
  }
  ierr = VecRestoreArray(X,&xx);CHKERRQ(ierr);
  ierr = VecRestoreArray(user->wv,&wv_p);CHKERRQ(ierr);
  ierr = VecRestoreArray(user->cv,&cv_p);CHKERRQ(ierr);
  ierr = VecRestoreArray(user->eta,&eta_p);CHKERRQ(ierr);
  PetscFunctionReturn(0);
}

#undef __FUNCT__
#define __FUNCT__ "Update_q"
PetscErrorCode Update_q(AppCtx *user)
{
  PetscErrorCode ierr;
  PetscScalar    *q_p, *w1, *w2;
  PetscInt       n,i;

  PetscFunctionBeginUser;
  ierr = VecGetArray(user->q,&q_p);CHKERRQ(ierr);
  ierr = VecGetArray(user->work1,&w1);CHKERRQ(ierr);
  ierr = VecGetArray(user->work2,&w2);CHKERRQ(ierr);
  ierr = VecGetLocalSize(user->wv,&n);CHKERRQ(ierr);


  ierr = VecSet(user->work1,0.0);CHKERRQ(ierr);
  if (user->radiation) {
    ierr = VecAXPY(user->work1,-1.0,user->Pv);CHKERRQ(ierr);
  }
  if (user->domain) {
    ierr = VecCopy(user->cv,user->work3);CHKERRQ(ierr);
    ierr = VecShift(user->work3,-1.0*user->cv_eq);CHKERRQ(ierr);
    ierr = VecCopy(user->Phi2D_V,user->work4);CHKERRQ(ierr);
    ierr = VecScale(user->work4,-1.0);CHKERRQ(ierr);
    ierr = VecShift(user->work4,1.0);CHKERRQ(ierr);
    ierr = VecPointwiseMult(user->work4,user->work4,user->work3);CHKERRQ(ierr);
    ierr = VecScale(user->work4,user->Svr);CHKERRQ(ierr);
    /* Parameter tuning: user->grain */
    /* 5000.0 worked for refinement 2 and 5 */
    /*10000.0 worked for refinement 2, 3, 4, 5 */
    ierr = VecAXPY(user->work1,user->grain,user->work4);CHKERRQ(ierr);
  }
  ierr = VecScale(user->work1,user->dt);CHKERRQ(ierr);
  ierr = VecAXPY(user->work1,-1.0,user->cv);CHKERRQ(ierr);
  ierr = MatMult(user->M_0,user->work1,user->work2);CHKERRQ(ierr);
  for (i=0; i<n; i++) q_p[3*i]=w2[i];

  ierr = MatMult(user->M_0,user->DPsiv,user->work1);CHKERRQ(ierr);
  for (i=0; i<n; i++) q_p[3*i+1]=w1[i];

  ierr = VecCopy(user->DPsieta,user->work1);CHKERRQ(ierr);
  ierr = VecScale(user->work1,user->L*user->dt);CHKERRQ(ierr);
  ierr = VecAXPY(user->work1,-1.0,user->eta);CHKERRQ(ierr);
  if (user->radiation) {
    ierr = VecAXPY(user->work1,-1.0,user->Piv);CHKERRQ(ierr);
  }
  ierr = MatMult(user->M_0,user->work1,user->work2);CHKERRQ(ierr);
  for (i=0; i<n; i++) q_p[3*i+2]=w2[i];

  ierr = VecRestoreArray(user->q,&q_p);CHKERRQ(ierr);
  ierr = VecRestoreArray(user->work1,&w1);CHKERRQ(ierr);
  ierr = VecRestoreArray(user->work2,&w2);CHKERRQ(ierr);
  PetscFunctionReturn(0);
}

#undef __FUNCT__
#define __FUNCT__ "DPsi"
PetscErrorCode DPsi(AppCtx *user)
{
  PetscErrorCode ierr;
  PetscScalar    Evf=user->Evf,A=user->A,B=user->B,cv0=user->cv0;
  PetscScalar    *cv_p,*eta_p,*logcv_p,*logcv2_p,*DPsiv_p,*DPsieta_p;
  PetscInt       n,i;

  PetscFunctionBeginUser;
  ierr = VecGetLocalSize(user->cv,&n);
  ierr = VecGetArray(user->cv,&cv_p);CHKERRQ(ierr);
  ierr = VecGetArray(user->eta,&eta_p);CHKERRQ(ierr);
  ierr = VecGetArray(user->logcv,&logcv_p);CHKERRQ(ierr);
  ierr = VecGetArray(user->logcv2,&logcv2_p);CHKERRQ(ierr);
  ierr = VecGetArray(user->DPsiv,&DPsiv_p);CHKERRQ(ierr);
  ierr = VecGetArray(user->DPsieta,&DPsieta_p);CHKERRQ(ierr);

  ierr = Llog(user->cv,user->logcv);CHKERRQ(ierr);

  ierr = VecCopy(user->cv,user->work1);CHKERRQ(ierr);
  ierr = VecScale(user->work1,-1.0);CHKERRQ(ierr);
  ierr = VecShift(user->work1,1.0);CHKERRQ(ierr);
  ierr = Llog(user->work1,user->logcv2);CHKERRQ(ierr);

  for (i=0; i<n; i++)
  {
    DPsiv_p[i] = (eta_p[i]-1.0)*(eta_p[i]-1.0)*(eta_p[i]+1.0)*(eta_p[i]+1.0)*(Evf + logcv_p[i] - logcv2_p[i]) - 2.0*A*(cv_p[i] - cv0)*eta_p[i]*(eta_p[i]+2.0)*(eta_p[i]-1.0)*(eta_p[i]-1.0) + 2.0*B*(cv_p[i] - 1.0)*eta_p[i]*eta_p[i];

    DPsieta_p[i] = 4.0*eta_p[i]*(eta_p[i]-1.0)*(eta_p[i]+1.0)*(Evf*cv_p[i] + cv_p[i]*logcv_p[i] + (1.0-cv_p[i])*logcv2_p[i]) - A*(cv_p[i] - cv0)*(cv_p[i] - cv0)*(4.0*eta_p[i]*eta_p[i]*eta_p[i] - 6.0*eta_p[i] + 2.0) + 2.0*B*(cv_p[i]-1.0)*(cv_p[i]-1.0)*eta_p[i];

  }

  ierr = VecRestoreArray(user->cv,&cv_p);CHKERRQ(ierr);
  ierr = VecRestoreArray(user->eta,&eta_p);CHKERRQ(ierr);
  ierr = VecGetArray(user->logcv,&logcv_p);CHKERRQ(ierr);
  ierr = VecGetArray(user->logcv2,&logcv2_p);CHKERRQ(ierr);
  ierr = VecRestoreArray(user->DPsiv,&DPsiv_p);CHKERRQ(ierr);
  ierr = VecRestoreArray(user->DPsieta,&DPsieta_p);CHKERRQ(ierr);
  PetscFunctionReturn(0);
}


#undef __FUNCT__
#define __FUNCT__ "Llog"
PetscErrorCode Llog(Vec X, Vec Y)
{
  PetscErrorCode ierr;
  PetscScalar    *x,*y;
  PetscInt       n,i;

  PetscFunctionBeginUser;
  ierr = VecGetArray(X,&x);CHKERRQ(ierr);
  ierr = VecGetArray(Y,&y);CHKERRQ(ierr);
  ierr = VecGetLocalSize(X,&n);CHKERRQ(ierr);
  for (i=0; i<n; i++) {
    if (x[i] < 1.0e-12) y[i] = log(1.0e-12);
    else y[i] = log(x[i]);
  }
  PetscFunctionReturn(0);
}

#undef __FUNCT__
#define __FUNCT__ "SetInitialGuess"
PetscErrorCode SetInitialGuess(Vec X,AppCtx *user)
{
  PetscErrorCode    ierr;
  PetscInt          n,i,Mda,Nda;
  PetscScalar       *xx,*cv_p,*wv_p,*eta_p;
  /*PetscViewer      view_out;*/
  /* needed for the void growth case */
  PetscScalar       xmid,ymid,cv_v=1.0,cv_m=user->Sv_scalar*user->cv0,eta_v=1.0,eta_m=0.0,h,lambda;
  PetscInt          nele,nen,idx[3];
  const PetscInt    *ele;
  PetscScalar       x[3],y[3];
  Vec               coords;
  const PetscScalar *_coords;
  PetscScalar       xwidth = user->xmax - user->xmin, ywidth = user->ymax - user->ymin;

  PetscFunctionBeginUser;
  ierr = VecGetLocalSize(X,&n);CHKERRQ(ierr);

  if (!user->radiation) {
    ierr = DMDAGetInfo(user->da2,NULL,&Mda,&Nda,NULL,NULL,NULL,NULL,NULL,NULL,NULL,NULL,NULL,NULL);CHKERRQ(ierr);
    ierr = DMGetCoordinatesLocal(user->da2,&coords);CHKERRQ(ierr);
    ierr = VecGetArrayRead(coords,&_coords);CHKERRQ(ierr);

    if (user->periodic) h = (user->xmax-user->xmin)/Mda;
    else h = (user->xmax-user->xmin)/(Mda-1.0);

    xmid   = (user->xmax + user->xmin)/2.0;
    ymid   = (user->ymax + user->ymin)/2.0;
    lambda = 4.0*h;

    ierr = DMDAGetElements(user->da2,&nele,&nen,&ele);CHKERRQ(ierr);
    for (i=0; i < nele; i++) {
      idx[0] = ele[3*i]; idx[1] = ele[3*i+1]; idx[2] = ele[3*i+2];

      x[0] = _coords[2*idx[0]]; y[0] = _coords[2*idx[0]+1];
      x[1] = _coords[2*idx[1]]; y[1] = _coords[2*idx[1]+1];
      x[2] = _coords[2*idx[2]]; y[2] = _coords[2*idx[2]+1];

      PetscInt    k;
      PetscScalar vals_DDcv[3],vals_cv[3],vals_eta[3],s,hhr,r;
      for (k=0; k < 3; k++) {
        /*s = PetscAbs(x[k] - xmid);*/
        s = PetscSqrtScalar((x[k] - xmid)*(x[k] - xmid) + (y[k] - ymid)*(y[k] - ymid));
        if (s <= xwidth*(5.0/64.0)) {
          vals_cv[k]   = cv_v;
          vals_eta[k]  = eta_v;
          vals_DDcv[k] = 0.0;
        } else if (s> xwidth*(5.0/64.0) && s<= xwidth*(7.0/64.0)) {
          /*r = (s - xwidth*(6.0/64.0))/(0.5*lambda);*/
          r            = (s - xwidth*(6.0/64.0))/(xwidth/64.0);
          hhr          = 0.25*(-r*r*r + 3*r + 2);
          vals_cv[k]   = cv_m + (1.0 - hhr)*(cv_v - cv_m);
          vals_eta[k]  = eta_m + (1.0 - hhr)*(eta_v - eta_m);
          vals_DDcv[k] = (cv_v - cv_m)*r*6.0/(lambda*lambda);
        } else {
          vals_cv[k]   = cv_m;
          vals_eta[k]  = eta_m;
          vals_DDcv[k] = 0.0;
        }
      }

      ierr = VecSetValuesLocal(user->cv,3,idx,vals_cv,INSERT_VALUES);CHKERRQ(ierr);
      ierr = VecSetValuesLocal(user->eta,3,idx,vals_eta,INSERT_VALUES);CHKERRQ(ierr);
      ierr = VecSetValuesLocal(user->work2,3,idx,vals_DDcv,INSERT_VALUES);CHKERRQ(ierr);

    }
    ierr = VecAssemblyBegin(user->cv);CHKERRQ(ierr);
    ierr = VecAssemblyEnd(user->cv);CHKERRQ(ierr);
    ierr = VecAssemblyBegin(user->eta);CHKERRQ(ierr);
    ierr = VecAssemblyEnd(user->eta);CHKERRQ(ierr);
    ierr = VecAssemblyBegin(user->work2);CHKERRQ(ierr);
    ierr = VecAssemblyEnd(user->work2);CHKERRQ(ierr);

    ierr = DMDARestoreElements(user->da2,&nele,&nen,&ele);CHKERRQ(ierr);
    ierr = VecRestoreArrayRead(coords,&_coords);CHKERRQ(ierr);
  } else {
    /*ierr = VecSet(user->cv,user->initv);CHKERRQ(ierr);*/
    /*ierr = VecSet(user->ci,user->initv);CHKERRQ(ierr);*/
    ierr = VecSet(user->cv,.05);CHKERRQ(ierr);
    ierr = VecSet(user->eta,user->initeta);CHKERRQ(ierr);

  }
  ierr = DPsi(user);CHKERRQ(ierr);
  ierr = VecCopy(user->DPsiv,user->wv);CHKERRQ(ierr);
  ierr = VecAXPY(user->wv,-2.0*user->kav,user->work2);CHKERRQ(ierr);

  ierr = VecGetArray(X,&xx);CHKERRQ(ierr);
  ierr = VecGetArray(user->wv,&wv_p);CHKERRQ(ierr);
  ierr = VecGetArray(user->cv,&cv_p);CHKERRQ(ierr);
  ierr = VecGetArray(user->eta,&eta_p);CHKERRQ(ierr);

  for (i=0; i<n/3; i++)
  {
    xx[3*i]  =wv_p[i];
    xx[3*i+1]=cv_p[i];
    xx[3*i+2]=eta_p[i];
  }

  /*
  ierr = PetscViewerBinaryOpen(PETSC_COMM_WORLD,"file_initial",FILE_MODE_WRITE,&view_out);CHKERRQ(ierr);
  ierr = VecView(user->wv,view_out);CHKERRQ(ierr);
  ierr = VecView(user->cv,view_out);CHKERRQ(ierr);
  ierr = VecView(user->eta,view_out);CHKERRQ(ierr);
  ierr = PetscViewerDestroy(&view_out);CHKERRQ(ierr);
   */

  ierr = VecRestoreArray(X,&xx);CHKERRQ(ierr);
  ierr = VecRestoreArray(user->wv,&wv_p);CHKERRQ(ierr);
  ierr = VecRestoreArray(user->cv,&cv_p);CHKERRQ(ierr);
  ierr = VecRestoreArray(user->eta,&eta_p);CHKERRQ(ierr);
  PetscFunctionReturn(0);
}

typedef struct {
  PetscReal dt,x,y,strength;
} RandomValues;


#undef __FUNCT__
#define __FUNCT__ "SetRandomVectors"
PetscErrorCode SetRandomVectors(AppCtx *user,PetscReal t)
{
  PetscErrorCode      ierr;
  static RandomValues *randomvalues = 0;
  static PetscInt     randindex     = 0,n; /* indicates how far into the randomvalues we have currently used */
  static PetscReal    randtime      = 0; /* indicates time of last radiation event */
  PetscInt            i,j,M,N,cnt = 0;
  PetscInt            xs,ys,xm,ym;

  PetscFunctionBeginUser;
  if (!randomvalues) {
    PetscViewer viewer;
    char        filename[PETSC_MAX_PATH_LEN];
    PetscBool   flg;
    PetscInt    seed;

    ierr = PetscOptionsGetInt(NULL,"-random_seed",&seed,&flg);CHKERRQ(ierr);
    if (flg) {
      sprintf(filename,"ex61.random.%d",(int)seed);CHKERRQ(ierr);
    } else {
      ierr = PetscStrcpy(filename,"ex61.random");CHKERRQ(ierr);
    }
    ierr = PetscViewerBinaryOpen(PETSC_COMM_WORLD,filename,FILE_MODE_READ,&viewer);CHKERRQ(ierr);
    ierr = PetscViewerBinaryRead(viewer,&n,1,PETSC_INT);CHKERRQ(ierr);
    ierr = PetscMalloc1(n,&randomvalues);CHKERRQ(ierr);
    ierr = PetscViewerBinaryRead(viewer,randomvalues,4*n,PETSC_DOUBLE);CHKERRQ(ierr);
    for (i=0; i<n; i++) randomvalues[i].dt = randomvalues[i].dt*user->dtevent;
    ierr = PetscViewerDestroy(&viewer);CHKERRQ(ierr);
  }
  user->maxevents = PetscMin(user->maxevents,n);

  ierr = VecSet(user->Pv,0.0);CHKERRQ(ierr);
  ierr = DMDAGetInfo(user->da1,0,&M,&N,0,0,0,0,0,0,0,0,0,0);CHKERRQ(ierr);
  ierr = DMDAGetGhostCorners(user->da1,&xs,&ys,0,&xm,&ym,0);CHKERRQ(ierr);
  while (user->maxevents > randindex && randtime + randomvalues[randindex].dt < t + user->dt) {  /* radiation event has occured since last time step */
    i = ((PetscInt) (randomvalues[randindex].x*M)) - xs;
    j = ((PetscInt) (randomvalues[randindex].y*N)) - ys;
    if (i >= 0 && i < xm && j >= 0 && j < ym) { /* point is on this process */

      /* need to make sure eta at the given point is not great than .8 */
      ierr = VecSetValueLocal(user->Pv,i  + xm*(j), randomvalues[randindex].strength*user->VG,INSERT_VALUES);CHKERRQ(ierr);
    }
    randtime += randomvalues[randindex++].dt;
    cnt++;
  }
  ierr = PetscPrintf(PETSC_COMM_WORLD,"Number of radiation events %d\n",cnt);CHKERRQ(ierr);
  ierr = VecAssemblyBegin(user->Pv);CHKERRQ(ierr);
  ierr = VecAssemblyEnd(user->Pv);CHKERRQ(ierr);

  ierr = VecCopy(user->Pv,user->Pi);CHKERRQ(ierr);
  ierr = VecScale(user->Pi,0.9);CHKERRQ(ierr);
  ierr = VecPointwiseMult(user->Piv,user->Pi,user->Pv);CHKERRQ(ierr);
  PetscFunctionReturn(0);
}


#undef __FUNCT__
#define __FUNCT__ "FormFunction"
PetscErrorCode FormFunction(SNES snes,Vec X,Vec F,void *ctx)
{
  PetscErrorCode ierr;
  AppCtx         *user=(AppCtx*)ctx;

  PetscFunctionBeginUser;
  ierr = MatMultAdd(user->M,X,user->q,F);CHKERRQ(ierr);
  PetscFunctionReturn(0);
}

#undef __FUNCT__
#define __FUNCT__ "FormJacobian"
PetscErrorCode FormJacobian(SNES snes,Vec X,Mat *J,Mat *B,MatStructure *flg,void *ctx)
{
  PetscErrorCode ierr;
  AppCtx         *user=(AppCtx*)ctx;

  PetscFunctionBeginUser;
  *flg = SAME_NONZERO_PATTERN;
  ierr = MatCopy(user->M,*J,*flg);CHKERRQ(ierr);
  ierr = MatAssemblyBegin(*J,MAT_FINAL_ASSEMBLY);CHKERRQ(ierr);
  ierr = MatAssemblyEnd(*J,MAT_FINAL_ASSEMBLY);CHKERRQ(ierr);
  PetscFunctionReturn(0);
}
#undef __FUNCT__
#define __FUNCT__ "SetVariableBounds"
PetscErrorCode SetVariableBounds(DM da,Vec xl,Vec xu)
{
  PetscErrorCode ierr;
  PetscScalar    ***l,***u;
  PetscInt       xs,xm,ys,ym;
  PetscInt       i,j;

  PetscFunctionBeginUser;
  ierr = DMDAVecGetArrayDOF(da,xl,&l);CHKERRQ(ierr);
  ierr = DMDAVecGetArrayDOF(da,xu,&u);CHKERRQ(ierr);

  ierr = DMDAGetCorners(da,&xs,&ys,NULL,&xm,&ym,NULL);CHKERRQ(ierr);

  for (j=ys; j < ys+ym; j++) {
    for (i=xs; i < xs+xm; i++) {
      l[j][i][0] = -PETSC_INFINITY;
      l[j][i][1] = 0.0;
      l[j][i][2] = 0.0;
      u[j][i][0] = PETSC_INFINITY;
      u[j][i][1] = 1.0;
      u[j][i][2] = 1.0;
    }
  }

  ierr = DMDAVecRestoreArrayDOF(da,xl,&l);CHKERRQ(ierr);
  ierr = DMDAVecRestoreArrayDOF(da,xu,&u);CHKERRQ(ierr);
  PetscFunctionReturn(0);
}

#undef __FUNCT__
#define __FUNCT__ "GetParams"
PetscErrorCode GetParams(AppCtx *user)
{
  PetscErrorCode ierr;
  PetscBool      flg;

  PetscFunctionBeginUser;
  /* Set default parameters */
  user->xmin       = 0.0; user->xmax = 128.0;
  user->ymin       = 0.0; user->ymax = 128.0;
  user->Mv         = 1.0;
  user->L          = 1.0;
  user->kaeta      = 1.0;
  user->kav        = 0.5;
  user->Evf        = 9.09;
  user->A          = 9.09;
  user->B          = 9.09;
  user->cv0        = 1.13e-4;
  user->Sv_scalar  = 500.0;
  user->dt         = 1.0e-5;
  user->T          = 1.0e-2;
  user->initv      = .00069;
  user->initeta    = .0;
  user->graphics   = PETSC_FALSE;
  user->periodic   = PETSC_FALSE;
  user->lumpedmass = PETSC_FALSE;
  user->radiation  = PETSC_FALSE;
  /* multidomain modeling */
  user->domain    = 0;
  user->grain     = 5000.0;
  user->Svr       = 0.5;
  user->Sir       = 0.5;
  user->cv_eq     = 6.9e-4;
  user->ci_eq     = 6.9e-4;
  user->VG        = 100.0;
  user->maxevents = 10;

  user->dtevent = user->dt;
  ierr          = PetscOptionsReal("-dtevent","Average time between random events\n","None",user->dtevent,&user->dtevent,&flg);CHKERRQ(ierr);


  ierr = PetscOptionsGetReal(NULL,"-xmin",&user->xmin,&flg);CHKERRQ(ierr);
  ierr = PetscOptionsGetReal(NULL,"-xmax",&user->xmax,&flg);CHKERRQ(ierr);
  ierr = PetscOptionsGetReal(NULL,"-T",&user->T,&flg);CHKERRQ(ierr);
  ierr = PetscOptionsGetReal(NULL,"-dt",&user->dt,&flg);CHKERRQ(ierr);
  ierr = PetscOptionsBool("-graphics","Contour plot solutions at each timestep\n","None",user->graphics,&user->graphics,&flg);CHKERRQ(ierr);
  ierr = PetscOptionsBool("-periodic","Use periodic boundary conditions\n","None",user->periodic,&user->periodic,&flg);CHKERRQ(ierr);
  ierr = PetscOptionsBool("-radiation","Allow radiation\n","None",user->radiation,&user->radiation,&flg);CHKERRQ(ierr);
  ierr = PetscOptionsBool("-lumpedmass","Use lumped mass matrix\n","None",user->lumpedmass,&user->lumpedmass,&flg);CHKERRQ(ierr);
  ierr = PetscOptionsInt("-domain","Number of domains (0=one domain, 1=two domains, 2=multidomain\n","None",user->domain,&user->domain,&flg);CHKERRQ(ierr);
  ierr = PetscOptionsReal("-VG","Maximum increase in vacancy (or interstitial) concentration due to a cascade event","None",user->VG,&user->VG,&flg);CHKERRQ(ierr);
  ierr = PetscOptionsReal("-grain","Some bogus factor that controls the strength of the grain boundaries, makes the picture more plausible","None",user->grain,&user->grain,&flg);CHKERRQ(ierr);
  ierr = PetscOptionsInt("-maxevents","Maximum random events allowed\n","None",user->maxevents,&user->maxevents,&flg);CHKERRQ(ierr);
  ierr = PetscOptionsInt("-da_refine","da refine \n","None",user->darefine,&user->darefine,&flg);CHKERRQ(ierr);
  ierr = PetscOptionsInt("-da_grid_x","da grid x\n","None",user->dagrid,&user->dagrid,&flg);CHKERRQ(ierr);
  PetscFunctionReturn(0);
}


#undef __FUNCT__
#define __FUNCT__ "SetUpMatrices"
PetscErrorCode SetUpMatrices(AppCtx *user)
{
  PetscErrorCode ierr;
  PetscInt       nele,nen,i,n;
  const PetscInt *ele;
  PetscScalar    dt=user->dt,h;

  PetscInt    idx[3];
  PetscScalar eM_0[3][3],eM_2[3][3];
  Mat         M  =user->M;
  Mat         M_0=user->M_0;
  PetscInt    Mda,Nda;


  PetscFunctionBeginUser;
  ierr = MatGetLocalSize(M,&n,NULL);CHKERRQ(ierr);
  ierr = DMDAGetInfo(user->da1,NULL,&Mda,&Nda,NULL,NULL,NULL,NULL,NULL,NULL,NULL,NULL,NULL,NULL);CHKERRQ(ierr);

  if (Mda!=Nda) printf("Currently different Mda and Nda are not supported");
  if (user->periodic) h = (user->xmax-user->xmin)/Mda;
  else h = (user->xmax-user->xmin)/(Mda-1.0);

  if (user->lumpedmass) {
    eM_0[0][0] = eM_0[1][1] = eM_0[2][2] = h*h/6.0;
    eM_0[0][1] = eM_0[1][0] = eM_0[0][2] = eM_0[2][0] = eM_0[1][2] = eM_0[2][1] = 0.0;
  } else {
    eM_0[0][0] = eM_0[1][1] = eM_0[2][2] = h*h/12.0;
    eM_0[0][1] = eM_0[0][2] = eM_0[1][0] = eM_0[1][2] = eM_0[2][0] = eM_0[2][1] = h*h/24.0;
  }
  eM_2[0][0] = 1.0;
  eM_2[1][1] = eM_2[2][2] = 0.5;
  eM_2[0][1] = eM_2[0][2] = eM_2[1][0]= eM_2[2][0] = -0.5;
  eM_2[1][2] = eM_2[2][1] = 0.0;


  /* Get local element info */
  ierr = DMDAGetElements(user->da1,&nele,&nen,&ele);CHKERRQ(ierr);
  for (i=0; i < nele; i++) {

    idx[0] = ele[3*i]; idx[1] = ele[3*i+1]; idx[2] = ele[3*i+2];

    PetscInt    row,cols[6],r,row_M_0,cols3[3];
    PetscScalar vals[6],vals_M_0[3],vals3[3];

    for (r=0; r<3; r++) {
      row_M_0    = idx[r];
      vals_M_0[0]=eM_0[r][0];
      vals_M_0[1]=eM_0[r][1];
      vals_M_0[2]=eM_0[r][2];

      ierr = MatSetValuesLocal(M_0,1,&row_M_0,3,idx,vals_M_0,ADD_VALUES);CHKERRQ(ierr);

      row     = 3*idx[r];
      cols[0] = 3*idx[0];     vals[0] = dt*eM_2[r][0]*user->Mv;
      cols[1] = 3*idx[1];     vals[1] = dt*eM_2[r][1]*user->Mv;
      cols[2] = 3*idx[2];     vals[2] = dt*eM_2[r][2]*user->Mv;
      cols[3] = 3*idx[0]+1;   vals[3] = eM_0[r][0];
      cols[4] = 3*idx[1]+1;   vals[4] = eM_0[r][1];
      cols[5] = 3*idx[2]+1;   vals[5] = eM_0[r][2];

      /* Insert values in matrix M for 1st dof */
      ierr = MatSetValuesLocal(M,1,&row,6,cols,vals,ADD_VALUES);CHKERRQ(ierr);

      row     = 3*idx[r]+1;
      cols[0] = 3*idx[0];     vals[0] = -eM_0[r][0];
      cols[1] = 3*idx[1];     vals[1] = -eM_0[r][1];
      cols[2] = 3*idx[2];     vals[2] = -eM_0[r][2];
      cols[3] = 3*idx[0]+1;   vals[3] = 2.0*user->kav*eM_2[r][0];
      cols[4] = 3*idx[1]+1;   vals[4] = 2.0*user->kav*eM_2[r][1];
      cols[5] = 3*idx[2]+1;   vals[5] = 2.0*user->kav*eM_2[r][2];

      /* Insert values in matrix M for 2nd dof */
      ierr = MatSetValuesLocal(M,1,&row,6,cols,vals,ADD_VALUES);CHKERRQ(ierr);

      row      = 3*idx[r]+2;
      cols3[0] = 3*idx[0]+2;   vals3[0] = eM_0[r][0] + user->dt*2.0*user->L*user->kaeta*eM_2[r][0];
      cols3[1] = 3*idx[1]+2;   vals3[1] = eM_0[r][1] + user->dt*2.0*user->L*user->kaeta*eM_2[r][1];
      cols3[2] = 3*idx[2]+2;   vals3[2] = eM_0[r][2] + user->dt*2.0*user->L*user->kaeta*eM_2[r][2];

      ierr = MatSetValuesLocal(M,1,&row,3,cols3,vals3,ADD_VALUES);CHKERRQ(ierr);
    }
  }

  ierr = MatAssemblyBegin(M_0,MAT_FINAL_ASSEMBLY);CHKERRQ(ierr);
  ierr = MatAssemblyEnd(M_0,MAT_FINAL_ASSEMBLY);CHKERRQ(ierr);

  ierr = MatAssemblyBegin(M,MAT_FINAL_ASSEMBLY);CHKERRQ(ierr);
  ierr = MatAssemblyEnd(M,MAT_FINAL_ASSEMBLY);CHKERRQ(ierr);

  ierr = DMDARestoreElements(user->da1,&nele,&nen,&ele);CHKERRQ(ierr);
  PetscFunctionReturn(0);
}

#undef __FUNCT__
#define __FUNCT__ "CheckRedundancy"
PetscErrorCode CheckRedundancy(SNES snes, IS act, IS *outact, DM da)
{
  PetscErrorCode ierr;
  PetscScalar    **uin,**uout;
  Vec            UIN, UOUT;
  PetscInt       xs,xm,*outindex;
  const PetscInt *index;
  PetscInt       k,i,l,n,M,cnt=0;

  PetscFunctionBeginUser;
  ierr = DMDAGetInfo(da,0,&M,0,0,0,0,0,0,0,0,0,0,0);CHKERRQ(ierr);
  ierr = DMGetGlobalVector(da,&UIN);CHKERRQ(ierr);
  ierr = VecSet(UIN,0.0);CHKERRQ(ierr);
  ierr = DMGetLocalVector(da,&UOUT);CHKERRQ(ierr);
  ierr = DMDAVecGetArrayDOF(da,UIN,&uin);CHKERRQ(ierr);
  ierr = ISGetIndices(act,&index);CHKERRQ(ierr);
  ierr = ISGetLocalSize(act,&n);CHKERRQ(ierr);
  for (k=0; k<n; k++) {
    l = index[k]%5;
    i = index[k]/5;

    uin[i][l]=1.0;
  }
  printf("Number of active constraints before applying redundancy %d\n",n);
  ierr = ISRestoreIndices(act,&index);CHKERRQ(ierr);
  ierr = DMDAVecRestoreArrayDOF(da,UIN,&uin);CHKERRQ(ierr);
  ierr = DMGlobalToLocalBegin(da,UIN,INSERT_VALUES,UOUT);CHKERRQ(ierr);
  ierr = DMGlobalToLocalEnd(da,UIN,INSERT_VALUES,UOUT);CHKERRQ(ierr);
  ierr = DMDAVecGetArrayDOF(da,UOUT,&uout);CHKERRQ(ierr);

  ierr = DMDAGetCorners(da,&xs,NULL,NULL,&xm,NULL,NULL);CHKERRQ(ierr);

  for (i=xs; i < xs+xm;i++) {
    if (uout[i-1][1] && uout[i][1] && uout[i+1][1]) uout[i][0] = 1.0;
    if (uout[i-1][3] && uout[i][3] && uout[i+1][3]) uout[i][2] = 1.0;
  }

  for (i=xs; i < xs+xm;i++) {
    for (l=0;l<5;l++) {
      if (uout[i][l]) cnt++;
    }
  }

  printf("Number of active constraints after applying redundancy %d\n",cnt);


  ierr = PetscMalloc1(cnt,&outindex);CHKERRQ(ierr);
  cnt  = 0;

  for (i=xs; i < xs+xm;i++) {
    for (l=0;l<5;l++) {
      if (uout[i][l]) outindex[cnt++] = 5*(i)+l;
    }
  }


  ierr = ISCreateGeneral(PETSC_COMM_WORLD,cnt,outindex,PETSC_OWN_POINTER,outact);CHKERRQ(ierr);
  ierr = DMDAVecRestoreArrayDOF(da,UOUT,&uout);CHKERRQ(ierr);
  ierr = DMRestoreGlobalVector(da,&UIN);CHKERRQ(ierr);
  ierr = DMRestoreLocalVector(da,&UOUT);CHKERRQ(ierr);
  PetscFunctionReturn(0);
}

#undef __FUNCT__
#define __FUNCT__ "Phi"
PetscErrorCode Phi(AppCtx *user)
{
  PetscErrorCode    ierr;
  PetscScalar       xmid, xqu, lambda, h,x[3],y[3];
  Vec               coords;
  const PetscScalar *_coords;
  PetscInt          nele,nen,i,idx[3],Mda,Nda;
  const PetscInt    *ele;
  /*PetscViewer        view;*/

  PetscFunctionBeginUser;
  ierr = DMDAGetInfo(user->da1,NULL,&Mda,&Nda,NULL,NULL,NULL,NULL,NULL,NULL,NULL,NULL,NULL,NULL);CHKERRQ(ierr);
  ierr = DMGetCoordinatesLocal(user->da2,&coords);CHKERRQ(ierr);
  ierr = VecGetArrayRead(coords,&_coords);CHKERRQ(ierr);

  h      = (user->xmax - user->xmin)/Mda;
  xmid   = (user->xmin + user->xmax)/2.0;
  xqu    = (user->xmin + xmid)/2.0;
  lambda = 4.0*h;


  ierr = DMDAGetElements(user->da2,&nele,&nen,&ele);CHKERRQ(ierr);
  for (i=0; i < nele; i++) {
    idx[0] = ele[3*i]; idx[1] = ele[3*i+1]; idx[2] = ele[3*i+2];
    /*printf("idx[0]=%d,idx[1]=%d,idx[2]=%d\n",idx[0],idx[1],idx[2]);*/

    x[0] = _coords[2*idx[0]]; y[0] = _coords[2*idx[0]+1];
    x[1] = _coords[2*idx[1]]; y[1] = _coords[2*idx[1]+1];
    x[2] = _coords[2*idx[2]]; y[2] = _coords[2*idx[2]+1];

    /*printf("x[0]=%f,x[1]=%f,x[2]=%f\n",x[0],x[1],x[2]);*/
    /*printf("y[0]=%f,y[1]=%f,y[2]=%f\n",y[0],y[1],y[2]);*/

    PetscScalar vals1[3],vals2[3],dist1,dist2,s1,r,hhr,xc1,xc2;
    PetscInt    k;

    xc1 = user->xmin;
    xc2 = xmid;

    /*ierr = VecSet(user->phi1,0.0);CHKERRQ(ierr);*/
    for (k=0;k < 3; k++) {
      if (x[k]-xqu > 0) s1 = (x[k] - xqu);
      else s1 = -(x[k] - xqu);

      if (x[k] - xc1 > 0) dist1 = (x[k] - xc1);
      else dist1 = -(x[k] - xc1);

      if (x[k] - xc2 > 0) dist2 = (x[k] - xc2);
      else dist2 = -(x[k] - xc2);

      if (dist1 <= 0.5*lambda) {
        r = (x[k]-xc1)/(0.5*lambda);
        hhr = 0.25*(-r*r*r + 3.0*r + 2.0);
        vals1[k] = hhr;
      } else if (dist2 <= 0.5*lambda) {
        r = (x[k]-xc2)/(0.5*lambda);
        hhr = 0.25*(-r*r*r + 3.0*r + 2.0);
        vals1[k] = 1.0 - hhr;
      } else if (s1 <= xqu - 2.0*h) {
        vals1[k] = 1.0;
      } else if ((user->xmax-h)-x[k] < 0.1*h) {
      /*else if (abs(x[k]-(user->xmax-h)) < 0.1*h) {*/
        vals1[k] = .15625;
      } else {
        vals1[k] = 0.0;
      }
    }

    ierr = VecSetValuesLocal(user->phi1,3,idx,vals1,INSERT_VALUES);CHKERRQ(ierr);

    xc1 = xmid;
    xc2 = user->xmax;

    /*ierr = VecSet(user->phi2,0.0);CHKERRQ(ierr);*/
    for (k=0;k < 3; k++) {
      /*
      s1 = abs(x[k] - (xqu+xmid));
      dist1 = abs(x[k] - xc1);
      dist2 = abs(x[k] - xc2);
       */
      if (x[k]-(xqu + xmid) > 0) s1 = (x[k] - (xqu + xmid));
      else s1 = -(x[k] - (xqu + xmid));

      if (x[k] - xc1 > 0) dist1 = (x[k] - xc1);
      else dist1 = -(x[k] - xc1);

      if (x[k] - xc2 > 0) dist2 = (x[k] - xc2);
      else dist2 = -(x[k] - xc2);

      if (dist1 <= 0.5*lambda) {
        r = (x[k]-xc1)/(0.5*lambda);
        hhr = 0.25*(-r*r*r + 3.0*r + 2.0);
        vals2[k] = hhr;
      } else if (dist2 <= 0.5*lambda) {
        r = -(x[k]-xc2)/(0.5*lambda);
        hhr = 0.25*(-r*r*r + 3.0*r + 2.0);
        vals2[k] = hhr;
      } else if (s1 <= xqu - 2.0*h) {
        vals2[k] = 1.0;
      } else if (x[k]-(user->xmin) < 0.1*h) {
        vals2[k] = 0.5;
      } else if ((x[k]-(user->xmin+h)) < 0.1*h) {
        vals2[k] = .15625;
      } else {
        vals2[k] = 0.0;
      }

    }

    ierr = VecSetValuesLocal(user->phi2,3,idx,vals2,INSERT_VALUES);CHKERRQ(ierr);
    /*
    for (k=0;k < 3; k++) {
      vals_sum[k] = vals1[k]*vals1[k] + vals2[k]*vals2[k];
    }
     */
    /*ierr = VecSetValuesLocal(user->Phi2D_V,3,idx,vals_sum,INSERT_VALUES);CHKERRQ(ierr);*/

  }

  ierr = VecAssemblyBegin(user->phi1);CHKERRQ(ierr);
  ierr = VecAssemblyEnd(user->phi1);CHKERRQ(ierr);
  ierr = VecAssemblyBegin(user->phi2);CHKERRQ(ierr);
  ierr = VecAssemblyEnd(user->phi2);CHKERRQ(ierr);

  /*
  ierr = PetscViewerBinaryOpen(PETSC_COMM_WORLD,"file_phi",FILE_MODE_WRITE,&view);CHKERRQ(ierr);
  ierr = VecView(user->phi1,view);CHKERRQ(ierr);
  ierr = VecView(user->phi2,view);CHKERRQ(ierr);
   */

  /*ierr = VecView(user->phi1,0);CHKERRQ(ierr);*/
  /*ierr = VecView(user->phi2,0);CHKERRQ(ierr);*/

  ierr = VecPointwiseMult(user->phi1,user->phi1,user->phi1);CHKERRQ(ierr);
  ierr = VecPointwiseMult(user->phi2,user->phi2,user->phi2);CHKERRQ(ierr);
  /*
  ierr = VecView(user->phi1,view);CHKERRQ(ierr);
  ierr = VecView(user->phi2,view);CHKERRQ(ierr);
   */

  ierr = VecCopy(user->phi1,user->Phi2D_V);CHKERRQ(ierr);
  ierr = VecAXPY(user->Phi2D_V,1.0,user->phi2);CHKERRQ(ierr);
  /*ierr = VecView(user->Phi2D_V,0);CHKERRQ(ierr);*/

  /*ierr = VecView(user->Phi2D_V,view);CHKERRQ(ierr);*/
  /*ierr = PetscViewerDestroy(&view);CHKERRQ(ierr);*/
  PetscFunctionReturn(0);
}

#undef __FUNCT__
#define __FUNCT__ "Phi_read"
PetscErrorCode Phi_read(AppCtx *user)
{
  PetscErrorCode ierr;
  PetscReal      *values;
  PetscViewer    viewer;
  PetscInt       power;

  PetscFunctionBeginUser;
  power = user->darefine + (PetscInt)(PetscLogScalar(user->dagrid)/PetscLogScalar(2.0));
  switch (power) {
  case 6:
    ierr = PetscViewerBinaryOpen(PETSC_COMM_WORLD,"phi4",FILE_MODE_READ,&viewer);CHKERRQ(ierr);
    ierr = VecLoad(user->Phi2D_V,viewer);CHKERRQ(ierr);
    ierr = PetscViewerDestroy(&viewer);CHKERRQ(ierr);
    break;
  case 7:
    ierr = PetscViewerBinaryOpen(PETSC_COMM_WORLD,"phi3",FILE_MODE_READ,&viewer);CHKERRQ(ierr);
    ierr = VecLoad(user->Phi2D_V,viewer);CHKERRQ(ierr);
    ierr = PetscViewerDestroy(&viewer);CHKERRQ(ierr);
    break;
  case 8:
    ierr = PetscViewerBinaryOpen(PETSC_COMM_WORLD,"phi2",FILE_MODE_READ,&viewer);CHKERRQ(ierr);
    ierr = VecLoad(user->Phi2D_V,viewer);CHKERRQ(ierr);
    ierr = PetscViewerDestroy(&viewer);CHKERRQ(ierr);
    break;
  case 9:
    ierr = PetscViewerBinaryOpen(PETSC_COMM_WORLD,"phi1",FILE_MODE_READ,&viewer);CHKERRQ(ierr);
    ierr = VecLoad(user->Phi2D_V,viewer);CHKERRQ(ierr);
    ierr = PetscViewerDestroy(&viewer);CHKERRQ(ierr);
    break;
  case 10:
    ierr = PetscViewerBinaryOpen(PETSC_COMM_WORLD,"phi",FILE_MODE_READ,&viewer);CHKERRQ(ierr);
    ierr = VecLoad(user->Phi2D_V,viewer);CHKERRQ(ierr);
    ierr = PetscViewerDestroy(&viewer);CHKERRQ(ierr);
    break;
  case 11:
    ierr = PetscViewerBinaryOpen(PETSC_COMM_WORLD,"phim1",FILE_MODE_READ,&viewer);CHKERRQ(ierr);
    ierr = VecLoad(user->Phi2D_V,viewer);CHKERRQ(ierr);
    ierr = PetscViewerDestroy(&viewer);CHKERRQ(ierr);
    break;
  case 12:
    ierr = PetscViewerBinaryOpen(PETSC_COMM_WORLD,"phim2",FILE_MODE_READ,&viewer);CHKERRQ(ierr);
    ierr = VecLoad(user->Phi2D_V,viewer);CHKERRQ(ierr);
    ierr = PetscViewerDestroy(&viewer);CHKERRQ(ierr);
    break;
  case 13:
    ierr = PetscViewerBinaryOpen(PETSC_COMM_WORLD,"phim3",FILE_MODE_READ,&viewer);CHKERRQ(ierr);
    ierr = VecLoad(user->Phi2D_V,viewer);CHKERRQ(ierr);
    ierr = PetscViewerDestroy(&viewer);CHKERRQ(ierr);
    break;
  case 14:
    ierr = PetscViewerBinaryOpen(PETSC_COMM_WORLD,"phim4",FILE_MODE_READ,&viewer);CHKERRQ(ierr);
    ierr = VecLoad(user->Phi2D_V,viewer);CHKERRQ(ierr);
    ierr = PetscViewerDestroy(&viewer);CHKERRQ(ierr);
    break;
  }
  PetscFunctionReturn(0);
}<|MERGE_RESOLUTION|>--- conflicted
+++ resolved
@@ -12,14 +12,8 @@
 ./ex65 -ksp_type fgmres  -snes_atol 1.e-13  -da_refine 6  -VG 10   -pc_type mg -pc_mg_galerkin -log_summary -dt .000001 -mg_coarse_pc_type redundant -mg_coarse_redundant_pc_type svd  -ksp_rtol 1.e-13 -snes_linesearch_type basic -T .0020  -voidgrowth -da_refine 5 -draw_fileds 0,1,2 -dt .0001 -T 1 -da_grid_x 4 -da_grid_y 4 -periodic -snes_rtol 1.e-13 -ksp_atol 1.e-13  -snes_vi_ignore_function_sign -domain 1
  */
 
-<<<<<<< HEAD
 #include <petscsnes.h>
 #include <petscdmda.h>
-=======
-#include "petscsnes.h"
-#include <petscdm.h>
-#include "petscdmda.h"
->>>>>>> a9118455
 
 typedef struct {
   PetscReal   dt,T; /* Time step and end time */
