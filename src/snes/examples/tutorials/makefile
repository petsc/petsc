
# This directory contains SNES example programs for solving systems of
# nonlinear equations.

#CPPFLAGS	 = -I/PETSc3/geodynamics/PetscSimulationsViewers/src
CFLAGS           =
FFLAGS		 =
CPPFLAGS         =
FPPFLAGS         =
LOCDIR		 = src/snes/examples/tutorials/
MANSEC           = SNES
EXAMPLESC	 = ex1.c ex2.c ex3.c  ex5.c ex5s.c ex9.c \
                ex12.c ex14.c ex15.c ex18.c ex19.c ex20.c ex21.c ex22.c \
                ex25.c ex28.c ex30.c ex33.c \
                ex35.c ex42.c ex46.c ex48.c \
                ex56.c ex58.c ex59.c \
                ex62.c ex70.c ex77.c\
                ex47cu.cu
EXAMPLESF	 = ex1f.F ex5f.F ex5f90.F ex5f90t.F ex5fs.F ex40f90.F90 ex74f.F90
EXAMPLESCH	 =
EXAMPLESFH       = ex5f.h
EXAMPLESMATLAB   = ex5m.m  ex61genm.m ex61m.m
DIRS		 = ex10d network

include ${PETSC_DIR}/lib/petsc/conf/variables
include ${PETSC_DIR}/lib/petsc/conf/rules

ex1: ex1.o  chkopts
	-${CLINKER} -o ex1 ex1.o ${PETSC_SNES_LIB}
	${RM} ex1.o
ex1f: ex1f.o  chkopts
	-${FLINKER} -o ex1f ex1f.o ${PETSC_SNES_LIB}
	${RM} ex1f.o
ex1f90: ex1f90.o  chkopts
	-${FLINKER} -o ex1f90 ex1f90.o ${PETSC_SNES_LIB}
	${RM} ex1f90.o
ex2: ex2.o  chkopts
	-${CLINKER} -o ex2 ex2.o ${PETSC_SNES_LIB}
	${RM} ex2.o
ex3: ex3.o  chkopts
	-${CLINKER} -o ex3 ex3.o ${PETSC_SNES_LIB}
	${RM} ex3.o
ex4: ex4.o  chkopts
	-${CLINKER} -o ex4 ex4.o ${PETSC_SNES_LIB}
	${RM} ex4.o
ex5: ex5.o chkopts
	-${CLINKER} -o ex5 ex5.o ${PETSC_SNES_LIB}
	${RM} ex5.o
ex5f: ex5f.o  chkopts
	-${FLINKER} -o ex5f ex5f.o ${PETSC_SNES_LIB}
	${RM} ex5f.o
#
#  The SGI parallelizing compiler generates incorrect code by treating
#  the math functions (such as sqrt and exp) as local variables. The
#  sed below patches this.
#
ex5s: chkopts
	@if [ "${PETSC_ARCH}" != "IRIX64" ]; then echo "Only for PETSC_ARCH of IRIX64"; false ; fi
	-${CC} -pca keep  -WK,-lo=l ${FCONF} ${CFLAGS} -c ex5s.c
	sed "s/, sqrt/ /g"   ex5s.M | sed "s/, exp/ /g"  > ex5s_tmp.c
	-${CC} -mp ${PCC_FLAGS} ${CFLAGS} ${CCPPFLAGS} -c ex5s_tmp.c
	-${FC} -pfa keep -mp -64 ${FC_FLAGS} ${FFLAGS} ${FCPPFLAGS} -c ex5fs.F
	-${CLINKER} -mp -o ex5s ex5s_tmp.o ex5fs.o ${PETSC_SNES_LIB}
	${RM} ex5s.o
ex5f90: ex5f90.o  chkopts
	-${FLINKER} -o ex5f90 ex5f90.o ${PETSC_SNES_LIB}
	${RM} ex5f90.o
ex5f90t: ex5f90t.o  chkopts
	-${FLINKER} -o ex5f90t ex5f90t.o ${PETSC_SNES_LIB}
	${RM} ex5f90t.o
ex6: ex6.o  chkopts
	-${CLINKER} -o ex6 ex6.o ${PETSC_SNES_LIB}
	${RM} ex6.o
ex8: ex8.o chkopts
	-${CLINKER} -o ex8 ex8.o  ${PETSC_SNES_LIB}
	${RM} ex8.o
ex9: ex9.o chkopts
	-${CLINKER} -o ex9 ex9.o ${PETSC_SNES_LIB}
	${RM} ex9.o
ex10: ex10.o chkopts
	-${CLINKER} -o ex10 ex10.o ${PETSC_SNES_LIB}
	${RM} ex10.o
ex12: ex12.o chkopts
	-${CLINKER} -o ex12 ex12.o ${PETSC_SNES_LIB}
	${RM} ex12.o
ex13: ex13.o chkopts
	-${CLINKER} -o ex13 ex13.o ${PETSC_SNES_LIB}
	${RM} ex13.o
ex14: ex14.o chkopts
	-${CLINKER} -o ex14 ex14.o ${PETSC_SNES_LIB}
	${RM} ex14.o
ex15: ex15.o chkopts
	-${CLINKER} -o ex15 ex15.o ${PETSC_SNES_LIB}
	${RM} ex15.o
ex16: ex16.o chkopts
	-${CLINKER} -o ex16 ex16.o ${PETSC_SNES_LIB}
	${RM} ex16.o
ex17: ex17.o chkopts
	-${CLINKER} -o ex17 ex17.o ${PETSC_SNES_LIB}
	${RM} ex17.o
ex18: ex18.o chkopts
	-${CLINKER} -o ex18 ex18.o ${PETSC_SNES_LIB}
	${RM} ex18.o
ex19:  ex19.o chkopts
	-${CLINKER} -o ex19  ex19.o ${PETSC_SNES_LIB}
	${RM} ex19.o
ex19tu:  ex19tu.o chkopts
	-${CLINKER} -o ex19tu  ex19tu.o ${PETSC_SNES_LIB}
	${RM} ex19tu.o
ex20: ex20.o chkopts
	-${CLINKER} -o ex20 ex20.o ${PETSC_SNES_LIB}
	${RM} ex20.o
ex21: ex21.o chkopts
	-${CLINKER} -o ex21 ex21.o ${PETSC_SNES_LIB}
	${RM} ex21.o
ex22: ex22.o chkopts
	-${CLINKER} -o ex22 ex22.o ${PETSC_SNES_LIB}
	${RM} ex22.o
ex23: ex23.o chkopts
	-${CLINKER} -o ex23 ex23.o ${PETSC_SNES_LIB}
	${RM} ex23.o
ex24: ex24.o chkopts
	-${CLINKER} -o ex24 ex24.o ${PETSC_SNES_LIB}
	${RM} ex24.o
ex25: ex25.o chkopts
	-${CLINKER} -o ex25 ex25.o ${PETSC_SNES_LIB}
	${RM} ex25.o
ex26: ex26.o chkopts
	-${CLINKER} -o ex26 ex26.o ${PETSC_SNES_LIB}
	${RM} ex26.o
ex27: ex27.o chkopts
	-${CLINKER} -o ex27 ex27.o ${PETSC_SNES_LIB}
	${RM} ex27.o
ex28: ex28.o chkopts
	-${CLINKER} -o ex28 ex28.o ${PETSC_SNES_LIB}
	${RM} ex28.o
ex29: ex29.o chkopts
	-${CLINKER} -o ex29 ex29.o ${PETSC_SNES_LIB}
	${RM} ex29.o
ex30: ex30.o chkopts
	-${CLINKER} -o ex30 ex30.o ${PETSC_SNES_LIB}
	${RM} ex30.o
ex32: ex32.o chkopts
	-${CLINKER} -o ex32 ex32.o ${PETSC_SNES_LIB}
	${RM} ex32.o
ex33: ex33.o chkopts
	-${CLINKER} -o ex33 ex33.o ${PETSC_SNES_LIB}
	${RM} ex33.o
ex35: ex35.o chkopts
	-${CLINKER} -o ex35 ex35.o ${PETSC_SNES_LIB}
	${RM} ex35.o
ex38: ex38.o  chkopts
	-${CLINKER} -o ex38 ex38.o ${PETSC_SNES_LIB}
	${RM} ex38.o
ex39f90: ex39f90.o  chkopts
	-${FLINKER} -o ex39f90 ex39f90.o ${PETSC_SNES_LIB}
	${RM} ex39f90.o
ex40f90: ex40f90.o  chkopts
	-${FLINKER} -o ex40f90 ex40f90.o ${PETSC_SNES_LIB}
	${RM} ex40f90.o
ex41: ex41.o  chkopts
	-${CLINKER} -o ex41 ex41.o ${PETSC_SNES_LIB}
	${RM} ex41.o
ex42: ex42.o  chkopts
	-${CLINKER} -o ex42 ex42.o ${PETSC_SNES_LIB}
	${RM} ex42.o
ex43: ex43.o  chkopts
	-${CLINKER} -o ex43 ex43.o ${PETSC_SNES_LIB}
	${RM} ex43.o
ex44: ex44.o  chkopts
	-${CLINKER} -o ex44 ex44.o ${PETSC_SNES_LIB}
	${RM} ex44.o
ex45: ex45.o  chkopts
	-${CLINKER} -o ex45 ex45.o ${PETSC_SNES_LIB}
	${RM} ex45.o
ex46: ex46.o  chkopts
	-${CLINKER} -o ex46 ex46.o ${PETSC_SNES_LIB}
	${RM} ex46.o
ex47cu: ex47cu.o  chkopts
	-${CLINKER} -o ex47cu ex47cu.o ${PETSC_SNES_LIB}
	${RM} ex47cu.o
ex48: ex48.o  chkopts
	-${CLINKER} -o ex48 ex48.o ${PETSC_SNES_LIB}
	${RM} ex48.o
ex53: ex53.o  chkopts
	-${CLINKER} -o ex53 ex53.o ${PETSC_SNES_LIB}
	${RM} ex53.o
ex54: ex54.o  chkopts
	-${CLINKER} -o ex54 ex54.o ${PETSC_SNES_LIB}
	${RM} ex54.o
ex55: ex55.o  chkopts
	-${CLINKER} -o ex55 ex55.o ${PETSC_SNES_LIB}
	${RM} ex55.o
ex56: ex56.o  chkopts
	-${CLINKER} -o ex56 ex56.o ${PETSC_SNES_LIB}
	${RM} ex56.o
ex57: ex57.o  chkopts
	-${CLINKER} -o ex57 ex57.o ${PETSC_SNES_LIB}
	${RM} ex57.o
ex58: ex58.o  chkopts
	-${CLINKER} -o ex58 ex58.o ${PETSC_SNES_LIB}
	${RM} ex58.o
ex59: ex59.o  chkopts
	-${CLINKER} -o ex59 ex59.o ${PETSC_SNES_LIB}
	${RM} ex59.o
ex60: ex60.o  chkopts
	-${CLINKER} -o ex60 ex60.o ${PETSC_SNES_LIB}
	${RM} ex60.o
ex61: ex61.o  chkopts
	-${CLINKER} -o ex61 ex61.o ${PETSC_SNES_LIB}!
	${RM} ex61.o
ex61gen: ex61gen.o  chkopts
	-${CLINKER} -o ex61gen ex61gen.o ${PETSC_SNES_LIB}
	${RM} ex61gen.o
ex61view: ex61view.o  chkopts
	-${CLINKER} -o ex61view ex61view.o ${PETSC_SNES_LIB}
	${RM} ex61view.o
ex62: ex62.o  chkopts
	-${CLINKER} -o ex62 ex62.o ${PETSC_SNES_LIB}
	${RM} ex62.o
ex63: ex63.o  chkopts
	-${CLINKER} -o ex63 ex63.o ${PETSC_SNES_LIB}
	${RM} ex63.o
ex64: ex64.o  chkopts
	-${CLINKER} -o ex64 ex64.o ${PETSC_SNES_LIB}
	${RM} ex64.o
ex65: ex65.o  chkopts
	-${CLINKER} -o ex65 ex65.o ${PETSC_SNES_LIB}
	${RM} ex65.o
ex70: ex70.o  chkopts
	-${CLINKER} -o ex70 ex70.o ${PETSC_SNES_LIB}
	${RM} ex70.o
ex73f90t: ex73f90t.o  chkopts
	-${FLINKER} -o ex73f90t ex73f90t.o ${PETSC_SNES_LIB}
	${RM} ex73f90t.o
ex74f: ex74f.o  chkopts
	-${FLINKER} -o ex74f ex74f.o ${PETSC_SNES_LIB}
#	${RM} ex74f.o
ex77: ex77.o  chkopts
	-${CLINKER} -o ex77 ex77.o ${PETSC_SNES_LIB}
	${RM} ex77.o
#-------------------------------------------------------------------------
runex1:
	-@${MPIEXEC} -n 1 ./ex1 -ksp_gmres_cgs_refinement_type refine_always -snes_monitor_short > ex1_1.tmp 2>&1;   \
	   if (${DIFF} output/ex1_1.out ex1_1.tmp) then true; \
	   else printf "${PWD}\nPossible problem with ex1_1, diffs above\n=========================================\n"; fi; \
	   ${RM} -f ex1_1.tmp
runex1_2:
	-@${MPIEXEC} -n 1 ./ex1 -ksp_view_solution ascii:ex1_2_sol.tmp:ascii_matlab > ex1_2.tmp 2>&1; \
          ${MPIEXEC} -n 1 ./ex1 -ksp_view_solution ascii:ex1_2_sol.tmp::append >> ex1_2.tmp 2>&1; \
          ${MPIEXEC} -n 1 ./ex1 -ksp_view_solution ascii:ex1_2_sol.tmp:ascii_matlab:append >> ex1_2.tmp 2>&1; \
          ${MPIEXEC} -n 1 ./ex1 -ksp_view_solution ascii:ex1_2_sol.tmp:default:append >> ex1_2.tmp 2>&1; \
          ${DIFF} output/ex1_2.out ex1_2.tmp || printf '${PWD}\nPossible problem with ex1_2 stdout, diffs above\n=========================================\n'; \
          ${GREP} -v Vec_ ex1_2_sol.tmp > ex1_2_sol.tmp2; \
          ${DIFF} output/ex1_2_sol.out ex1_2_sol.tmp2 || printf '${PWD}\nPossible problem with ex1_2_sol, diffs above\n=========================================\n'; \
          ${RM} -f ex1_2.tmp ex1_2_sol.tmp ex1_2_sol.tmp2

runex1_X:
	-@${MPIEXEC} -n 1 ./ex1 -ksp_monitor_short -ksp_type gmres -ksp_gmres_krylov_monitor -snes_monitor_short -snes_rtol 1.e-4 > ex1_X.tmp 2>&1;   \
	   if (${DIFF} output/ex1_X.out ex1_X.tmp) then true; \
	   else printf "${PWD}\nPossible problem with ex1_X, diffs above\n=========================================\n"; fi; \
	   ${RM} -f ex1_X.tmp
runex1f:
	-@${MPIEXEC} -n 1 ./ex1f -ksp_gmres_cgs_refinement_type refine_always -snes_monitor_short > ex1f_1.tmp 2>&1;   \
	   if (${DIFF} output/ex1f_1.out ex1f_1.tmp) then true; \
	   else  printf "${PWD}\nPossible problem with ex1f_1, diffs above\n=========================================\n"; fi; \
	   ${RM} -f ex1f_1.tmp
runex2:
	-@${MPIEXEC} -n 1 ./ex2 -nox -snes_monitor_cancel -snes_monitor_short -snes_view -pc_type jacobi -ksp_gmres_cgs_refinement_type refine_always >ex2_1.tmp 2>&1;	\
	   if (${DIFF} output/ex2_1.out ex2_1.tmp) then true; \
	   else  printf "${PWD}\nPossible problem with ex2_1, diffs above\n=========================================\n"; fi; \
	   ${RM} -f ex2_1.tmp
runex2_2:
	-@${MPIEXEC} -n 1 ./ex2 -nox -snes_monitor_cancel -snes_monitor_short -snes_type newtontr -snes_view  > ex2_2.tmp 2>&1; \
	   if (${DIFF} output/ex2_2.out ex2_2.tmp) then true; \
	   else  printf "${PWD}\nPossible problem with ex2_2, diffs above\n=========================================\n"; fi; \
	   ${RM} -f ex2_2.tmp
runex2_3:
	-@${MPIEXEC} -n 1 ./ex2 -nox -snes_monitor_cancel -snes_monitor_short -malloc no -snes_view -pc_type jacobi -ksp_gmres_cgs_refinement_type refine_always >ex2_3.tmp 2>&1;	\
	   if (${DIFF} output/ex2_1.out ex2_3.tmp) then true; \
	   else  printf "${PWD}\nPossible problem with ex2_3, diffs above\n=========================================\n"; fi; \
	   ${RM} -f ex2_3.tmp
runex3:
	-@${MPIEXEC} -n 1 ./ex3 -nox -snes_monitor_cancel -snes_monitor_short -ksp_gmres_cgs_refinement_type refine_always > ex3_1.tmp 2>&1;	  \
	   if (${DIFF} output/ex3_1.out ex3_1.tmp) then true; \
	   else  printf "${PWD}\nPossible problem with ex3_1, diffs above\n=========================================\n"; fi; \
	   ${RM} -f ex3_1.tmp
runex3_2:
	-@${MPIEXEC} -n 3 ./ex3 -nox -pc_type asm -mat_type mpiaij -snes_monitor_cancel -snes_monitor_short -ksp_gmres_cgs_refinement_type refine_always > ex3_2.tmp 2>&1; \
	   if (${DIFF} output/ex3_2.out ex3_2.tmp) then true; \
	   else  printf "${PWD}\nPossible problem with ex3_2, diffs above\n=========================================\n"; fi; \
	   ${RM} -f ex3_2.tmp
runex3_3:
	-@${MPIEXEC} -n 2 ./ex3 -nox -snes_monitor_cancel -snes_monitor_short -ksp_gmres_cgs_refinement_type refine_always > ex3_3.tmp 2>&1; \
	   if (${DIFF} output/ex3_3.out ex3_3.tmp) then true; \
	   else  printf "${PWD}\nPossible problem with ex3_3, diffs above\n=========================================\n"; fi; \
	   ${RM} -f ex3_3.tmp
runex3_4:
	-@${MPIEXEC} -n 1 ./ex3 -nox -pre_check_iterates -post_check_iterates > ex3_4.tmp 2>&1; \
	   if (${DIFF} output/ex3_4.out ex3_4.tmp) then true; \
	   else  printf "${PWD}\nPossible problem with ex3_4, diffs above\n=========================================\n"; fi; \
	   ${RM} -f ex3_4.tmp
runex5:
	-@${MPIEXEC} -n 1 ./ex5 -pc_type mg -ksp_monitor_short  -snes_view -pc_mg_levels 3 -pc_mg_galerkin pmat -da_grid_x 17 -da_grid_y 17 -mg_levels_ksp_monitor_short -mg_levels_ksp_norm_type unpreconditioned -snes_monitor_short -mg_levels_ksp_chebyshev_esteig 0.5,1.1 -mg_levels_pc_type sor -pc_mg_type full > ex5_1.tmp 2>&1; \
	   if (${DIFF} output/ex5_1.out ex5_1.tmp) then true; \
	   else  printf "${PWD}\nPossible problem with ex5, diffs above\n=========================================\n"; fi; \
	   ${RM} -f ex5_1.tmp
runex5_2:
	-@${MPIEXEC} -n 1 ./ex5 -pc_type mg -ksp_converged_reason -snes_view -pc_mg_galerkin pmat -snes_grid_sequence 3 -mg_levels_ksp_norm_type unpreconditioned -snes_monitor_short -mg_levels_ksp_chebyshev_esteig 0.5,1.1 -mg_levels_pc_type sor -pc_mg_type full  -ksp_atol -1. > ex5_2.tmp 2>&1; \
	   if (${DIFF} output/ex5_2.out ex5_2.tmp) then true; \
	   else  printf "${PWD}\nPossible problem with ex5_2, diffs above\n=========================================\n"; fi; \
	   ${RM} -f ex5_2.tmp
runex5_3:
	-@${MPIEXEC} -n 2 ./ex5 -snes_grid_sequence 2 -snes_mf_operator -snes_converged_reason -snes_view -pc_type mg -snes_atol -1 -snes_rtol 1.e-2 | grep -v "otal number of function evaluations" > ex5_3.tmp 2>&1; \
	   if (${DIFF} output/ex5_3.out ex5_3.tmp) then true; \
	   else  printf "${PWD}\nPossible problem with ex5_3, diffs above\n=========================================\n"; fi; \
	   ${RM} -f ex5_3.tmp
runex5_4:
	-@${MPIEXEC} -n 2 ./ex5 -snes_grid_sequence 2 -snes_monitor_short -ksp_converged_reason -snes_converged_reason -snes_view -pc_type mg -snes_atol -1 -ksp_atol -1  > ex5_4.tmp 2>&1; \
	   if (${DIFF} output/ex5_4.out ex5_4.tmp) then true; \
	   else  printf "${PWD}\nPossible problem with ex5_4, diffs above\n=========================================\n"; fi; \
	   ${RM} -f ex5_4.tmp

#COMPOSABLE SOLVER DEMOS: OPTIONS
CSD_BASIC_COMMAND_LINE = -@${MPIEXEC} -n 1 ./ex5 -da_grid_x 81 -da_grid_y 81 -snes_monitor_short -snes_max_it 50 -par 6.0
N_SMOOTHS = 3
N_RESTART = 10

runex5_5_ngmres:
	-@${CSD_BASIC_COMMAND_LINE} -snes_type ngmres -snes_ngmres_m ${N_RESTART} > ex5_5_ngmres.tmp 2>&1; \
	   if (${DIFF} output/ex5_5_ngmres.out ex5_5_ngmres.tmp) then true; \
	   else  printf "${PWD}\nPossible problem with ex5_5_ngmres, diffs above\n=========================================\n"; fi; \
	   ${RM} -f ex5_5_ngmres.tmp
runex5_5_anderson:
	-@${CSD_BASIC_COMMAND_LINE} -snes_type anderson > ex5_5_anderson.tmp 2>&1; \
	   if (${DIFF} output/ex5_5_anderson.out ex5_5_anderson.tmp) then true; \
	   else  printf "${PWD}\nPossible problem with ex5_5_anderson, diffs above\n=========================================\n"; fi; \
	   ${RM} -f ex5_5_anderson.tmp
runex5_5_nasm:
	-@${MPIEXEC} -n 4 ./ex5 -snes_monitor_short -snes_converged_reason -da_refine 4 -da_overlap 3 \
        -snes_type nasm -snes_nasm_type restrict -snes_max_it 10 > ex5_5_nasm.tmp 2>&1; \
	   if (${DIFF} output/ex5_5_nasm.out ex5_5_nasm.tmp) then true; \
	   else  printf "${PWD}\nPossible problem with ex5_5_nasm, diffs above\n=========================================\n"; fi; \
	   ${RM} -f ex5_5_nasm.tmp

runex5_5_newton_asm_dmda:
	-@${MPIEXEC} -n 4 ./ex5 -snes_monitor_short -ksp_monitor_short -snes_converged_reason -da_refine 4 -da_overlap 3 \
        -snes_type newtonls -pc_type asm -pc_asm_dm_subdomains -malloc_dump > ex5_5_newton_asm_dmda.tmp 2>&1; \
	   if (${DIFF} output/ex5_5_newton_asm_dmda.out ex5_5_newton_asm_dmda.tmp) then true; \
	   else  printf "${PWD}\nPossible problem with ex5_5_newton_asm_dmda, diffs above\n=========================================\n"; fi; \
	   ${RM} -f ex5_5_newton_asm_dmda.tmp

runex5_5_newton_gasm_dmda:
	-@${MPIEXEC} -n 4 ./ex5 -snes_monitor_short -ksp_monitor_short -snes_converged_reason -da_refine 4 -da_overlap 3 \
        -snes_type newtonls -pc_type gasm -malloc_dump > ex5_5_newton_gasm_dmda.tmp 2>&1; \
	   if (${DIFF} output/ex5_5_newton_gasm_dmda.out ex5_5_newton_gasm_dmda.tmp) then true; \
	   else  printf "${PWD}\nPossible problem with ex5_5_newton_gasm_dmda, diffs above\n=========================================\n"; fi; \
	   ${RM} -f ex5_5_newton_gasm_dmda.tmp

runex5_5_aspin:
	-@${MPIEXEC} -n 4 ./ex5 -snes_monitor_short -ksp_monitor_short -snes_converged_reason -da_refine 4 -da_overlap 3 \
        -snes_type aspin > ex5_5_aspin.tmp 2>&1; \
	   if (${DIFF} output/ex5_5_aspin.out ex5_5_aspin.tmp) then true; \
	   else  printf "${PWD}\nPossible problem with ex5_5_aspin, diffs above\n=========================================\n"; fi; \
	   ${RM} -f ex5_5_aspin.tmp

runex5_5_ngmres_nrichardson:
	-@${CSD_BASIC_COMMAND_LINE} -snes_type ngmres -snes_ngmres_m ${N_RESTART} -npc_snes_type nrichardson -npc_snes_max_it ${N_SMOOTHS} \
        > ex5_5_ngmres_richardson.tmp 2>&1; \
	   if (${DIFF} output/ex5_5_ngmres_richardson.out ex5_5_ngmres_richardson.tmp) then true; \
	   else  printf "${PWD}\nPossible problem with ex5_5_ngmres_richardson, diffs above\n=========================================\n"; fi; \
	   ${RM} -f ex5_5_ngmres_richardson.tmp
runex5_5_ncg:
	-@${CSD_BASIC_COMMAND_LINE} -snes_type ncg -snes_ncg_type fr \
        > ex5_5_ncg.tmp 2>&1; \
	   if (${DIFF} output/ex5_5_ncg.out ex5_5_ncg.tmp) then true; \
	   else  printf "${PWD}\nPossible problem with ex5_5_ncg, diffs above\n=========================================\n"; fi; \
	   ${RM} -f ex5_5_ncg.tmp

runex5_5_nrichardson:
	-@${CSD_BASIC_COMMAND_LINE} -snes_type nrichardson \
        > ex5_5_nrichardson.tmp 2>&1; \
	   if (${DIFF} output/ex5_5_nrichardson.out ex5_5_nrichardson.tmp) then true; \
	   else  printf "${PWD}\nPossible problem with ex5_5_nrichardson, diffs above\n=========================================\n"; fi; \
	   ${RM} -f ex5_5_nrichardson.tmp

runex5_5_ngmres_ngs:
	-@${CSD_BASIC_COMMAND_LINE} -snes_type ngmres -npc_snes_type ngs -npc_snes_max_it 1 \
           > ex5_5_ngmres_ngs.tmp 2>&1; \
	   if (${DIFF} output/ex5_5_ngmres_ngs.out ex5_5_ngmres_ngs.tmp) then true; \
	   else  printf "${PWD}\nPossible problem with ex5_5_ngmres_ngs, diffs above\n=========================================\n"; fi; \
	   ${RM} -f ex5_5_ngmres_ngs.tmp

runex5_5_qn:
	-@${CSD_BASIC_COMMAND_LINE} -snes_type qn -snes_linesearch_type cp -snes_qn_m ${N_RESTART} \
        > ex5_5_qn.tmp 2>&1; \
	   if (${DIFF} output/ex5_5_qn.out ex5_5_qn.tmp) then true; \
	   else  printf "${PWD}\nPossible problem with ex5_5_qn, diffs above\n=========================================\n"; fi; \
	   ${RM} -f ex5_5_qn.tmp

runex5_5_broyden:
	-@${CSD_BASIC_COMMAND_LINE} -snes_type qn -snes_qn_type broyden -snes_qn_m ${N_RESTART} \
        > ex5_5_broyden.tmp 2>&1; \
	   if (${DIFF} output/ex5_5_broyden.out ex5_5_broyden.tmp) then true; \
	   else  printf "${PWD}\nPossible problem with ex5_5_broyden, diffs above\n=========================================\n"; fi; \
	   ${RM} -f ex5_5_broyden.tmp

runex5_5_ls:
	-@${CSD_BASIC_COMMAND_LINE} -snes_type newtonls \
        > ex5_5_ls.tmp 2>&1; \
	   if (${DIFF} output/ex5_5_ls.out ex5_5_ls.tmp) then true; \
	   else  printf "${PWD}\nPossible problem with ex5_5_ls, diffs above\n=========================================\n"; fi; \
	   ${RM} -f ex5_5_ls.tmp

runex5_5_fas:
	-@${MPIEXEC} -n 1 ./ex5 -fas_coarse_snes_max_it 1 -fas_coarse_pc_type lu -fas_coarse_ksp_type preonly -snes_monitor_short -snes_type fas -fas_coarse_ksp_type richardson -da_refine 6 > ex5_5_fas.tmp 2>&1; \
	   if (${DIFF} output/ex5_5_fas.out ex5_5_fas.tmp) then true; \
	   else  printf "${PWD}\nPossible problem with ex5_5_fas, diffs above\n=========================================\n"; fi; \
	   ${RM} -f ex5_5_fas.tmp

runex5_5_fas_monitor:
	-@${MPIEXEC} -n 1 ./ex5 -da_refine 1 -snes_type fas -snes_fas_monitor > ex5_5_fas_monitor.tmp 2>&1; \
      if (${DIFF} output/ex5_5_fas_monitor.out ex5_5_fas_monitor.tmp) then true; \
      else  printf "${PWD}\nPossible problem with ex5_5_fas_monitor, diffs above\n=========================================\n"; fi; \
      ${RM} -f ex5_5_fas_monitor.tmp

runex5_5_fas_additive:
	-@${MPIEXEC} -n 1 ./ex5 -fas_coarse_snes_max_it 1 -fas_coarse_pc_type lu -fas_coarse_ksp_type preonly  -snes_monitor_short -snes_type fas -fas_coarse_ksp_type richardson -da_refine 6 -snes_fas_type additive -snes_max_it 50 > ex5_5_fas_additive.tmp 2>&1; \
	   if (${DIFF} output/ex5_5_fas_additive.out ex5_5_fas_additive.tmp) then true; \
	   else  printf "${PWD}\nPossible problem with ex5_5_fas_additive, diffs above\n=========================================\n"; fi; \
	   ${RM} -f ex5_5_fas_additive.tmp

runex5_5_ngmres_fas:
	-@${MPIEXEC} -n 1 ./ex5 -snes_rtol 1.e-4 -snes_type ngmres -npc_fas_coarse_snes_max_it 1 -npc_fas_coarse_snes_type newtonls -npc_fas_coarse_pc_type lu -npc_fas_coarse_ksp_type preonly -snes_ngmres_m 10 -snes_monitor_short -npc_snes_max_it 1 -npc_snes_type fas -npc_fas_coarse_ksp_type richardson -da_refine 6 > ex5_5_ngmres_fas.tmp 2>&1; \
	   if (${DIFF} output/ex5_5_ngmres_fas.out ex5_5_ngmres_fas.tmp) then true; \
	   else  printf "${PWD}\nPossible problem with ex5_5_ngmres_fas, diffs above\n=========================================\n"; fi; \
	   ${RM} -f ex5_5_ngmres_fas.tmp

runex5_6:
	-@${MPIEXEC} -n 4 ./ex5 -snes_converged_reason -ksp_converged_reason -da_grid_x 129 -da_grid_y 129  -pc_type mg -pc_mg_levels 8 -mg_levels_ksp_type chebyshev -mg_levels_ksp_chebyshev_esteig 0,0.5,0,1.1 -mg_levels_ksp_max_it 2 > ex5_6.tmp 2>&1; \
	   ${DIFF} output/ex5_6.out ex5_6.tmp || printf "${PWD}\nPossible problem with ex5_6, diffs above\n=========================================\n"; \
	   ${RM} -f ex5_6.tmp

runex5f:
	-@${MPIEXEC} -n 4 ./ex5f -snes_mf -da_processors_x 4 -da_processors_y 1 -snes_monitor_short -ksp_gmres_cgs_refinement_type refine_always > ex5f_1.tmp 2>&1; \
	   if (${DIFF} output/ex5f_1.out ex5f_1.tmp) then true; \
	   else  printf "${PWD}\nPossible problem with ex5f_1, diffs above\n=========================================\n"; fi; \
	   ${RM} -f ex5f_1.tmp
runex5f_2:
	-@${MPIEXEC} -n 4 ./ex5f  -da_processors_x 2 -da_processors_y 2 -snes_monitor_short -ksp_gmres_cgs_refinement_type refine_always > ex5f_2.tmp 2>&1; \
	   if (${DIFF} output/ex5f_2.out ex5f_2.tmp) then true; \
	   else  printf "${PWD}\nPossible problem with ex5f_2, diffs above\n=========================================\n"; fi; \
	   ${RM} -f ex5f_2.tmp
runex5f_3:
	-@${MPIEXEC} -n 3 ./ex5f -snes_fd  -snes_monitor_short -ksp_gmres_cgs_refinement_type refine_always > ex5f_3.tmp 2>&1;\
	   if (${DIFF} output/ex5f_3.out ex5f_3.tmp) then true; \
	   else  printf "${PWD}\nPossible problem with ex5f_3, diffs above\n=========================================\n"; fi; \
	   ${RM} -f ex5f_3.tmp
runex5f_4:
	-@${MPIEXEC} -n 2 ./ex5f -adifor_jacobian -snes_monitor_short -ksp_gmres_cgs_refinement_type refine_always > ex5f_4.tmp 2>&1;\
	   if (${DIFF} output/ex5f_4.out ex5f_4.tmp) then true; \
	   else  printf "${PWD}\nPossible problem with ex5f_4, diffs above\n=========================================\n"; fi; \
	   ${RM} -f ex5f_4.tmp
runex5f_5:
	-@${MPIEXEC} -n 2 ./ex5f -adiformf_jacobian  -snes_monitor_short -ksp_gmres_cgs_refinement_type refine_always > ex5f_5.tmp 2>&1;\
	   if (${DIFF} output/ex5f_5.out ex5f_5.tmp) then true; \
	   else  printf "${PWD}\nPossible problem with ex5f_5, diffs above\n=========================================\n"; fi; \
	   ${RM} -f ex5f_5.tmp
testex5f: ex5f.PETSc
	@if [ "${PETSC_WITH_BATCH}" != "" ]; then \
           echo "Running with batch filesystem; to test run src/snes/examples/tutorials/ex5f with" ; \
           echo "your systems batch system"; \
        elif [ "${MPIEXEC}" = "/bin/false" ]; then \
           echo "*mpiexec not found*. Please run src/snes/examples/tutorials/ex5f manually"; \
        elif [ -f ex5f ]; then \
	   ${MPIEXEC} -n 1 ./ex5f > ex5f_1.tmp 2>&1; \
	   if (${DIFF} output/ex5f_1.testout ex5f_1.tmp > /dev/null 2>&1) then \
           echo "Fortran example src/snes/examples/tutorials/ex5f run successfully with 1 MPI process"; \
	   else echo "Possible error running Fortran example src/snes/examples/tutorials/ex5f with 1 MPI process"; \
           echo "See http://www.mcs.anl.gov/petsc/documentation/faq.html";\
           cat ex5f_1.tmp; fi;  \
         ${RM} -f ex5f_1.tmp ;\
         ${MAKE} PETSC_ARCH=${PETSC_ARCH} PETSC_DIR=${PETSC_DIR} ex5f.rm; fi
runex5f90:
	-@${MPIEXEC} -n 4 ./ex5f90 -snes_mf -da_processors_x 4 -da_processors_y 1 -snes_monitor_short -ksp_gmres_cgs_refinement_type refine_always > ex5f90_1.tmp 2>&1; \
	   if (${DIFF} output/ex5f90_1.out ex5f90_1.tmp) then true; \
	   else  printf "${PWD}\nPossible problem with ex5f90_1, diffs above\n=========================================\n"; fi; \
	   ${RM} -f ex5f90_1.tmp
runex5f90_2:
	-@${MPIEXEC} -n 4 ./ex5f90 -da_processors_x 2 -da_processors_y 2 -snes_monitor_short -ksp_gmres_cgs_refinement_type refine_always > ex5f90_2.tmp 2>&1; \
	   if (${DIFF} output/ex5f90_2.out ex5f90_2.tmp) then true; \
	   else  printf "${PWD}\nPossible problem with ex5f90_2, diffs above\n=========================================\n"; fi; \
	   ${RM} -f ex5f90_2.tmp
runex5f90_3:
	-@${MPIEXEC} -n 3 ./ex5f90 -snes_fd  -snes_monitor_short -ksp_gmres_cgs_refinement_type refine_always > ex5f90_3.tmp 2>&1;\
	   if (${DIFF} output/ex5f90_3.out ex5f90_3.tmp) then true; \
	   else  printf "${PWD}\nPossible problem with ex5f90_3, diffs above\n=========================================\n"; fi; \
	   ${RM} -f ex5f90_3.tmp
runex5f90_4:
	-@${MPIEXEC} -n 3 ./ex5f90 -snes_mf_operator  -snes_monitor_short -ksp_gmres_cgs_refinement_type refine_always > ex5f90_4.tmp 2>&1;\
	   if (${DIFF} output/ex5f90_4.out ex5f90_4.tmp) then true; \
	   else  printf "${PWD}\nPossible problem with ex5f90_4, diffs above\n=========================================\n"; fi; \
	   ${RM} -f ex5f90_4.tmp
runex5f90_5:
	-@${MPIEXEC} -n 1 ./ex5f90  > ex5f90_5.tmp 2>&1;\
	   if (${DIFF} output/ex5f90_5.out ex5f90_5.tmp) then true; \
	   else  printf "${PWD}\nPossible problem with ex5f90_5, diffs above\n=========================================\n"; fi; \
	   ${RM} -f ex5f90_5.tmp
runex5f90t:
	-@${MPIEXEC} -n 4 ./ex5f90t -snes_mf -da_processors_x 4 -da_processors_y 1 -snes_monitor_short -ksp_gmres_cgs_refinement_type refine_always > ex5f90t_1.tmp 2>&1; \
	   if (${DIFF} output/ex5f90_1.out ex5f90t_1.tmp) then true; \
	   else  printf "${PWD}\nPossible problem with ex5f90t_1, diffs above\n=========================================\n"; fi; \
	   ${RM} -f ex5f90t_1.tmp
testex5f90t: ex5f90t.PETSc
	@if [ "${PETSC_WITH_BATCH}" != "" ]; then \
           echo "Running with batch filesystem; to test run src/snes/examples/tutorials/ex5f90t with" ; \
           echo "your systems batch system"; \
        elif [ "${MPIEXEC}" = "/bin/false" ]; then \
           echo "*mpiexec not found*. Please run src/snes/examples/tutorials/ex5f90t manually"; \
        elif [ -f ex5f90t ]; then \
	   ${MPIEXEC} -n 1 ./ex5f90t > ex5f90t_1.tmp 2>&1; \
	   if (${DIFF} output/ex5f90t_1.testout ex5f90t_1.tmp > /dev/null 2>&1) then \
           echo "Fortran example src/snes/examples/tutorials/ex5f90t run successfully with 1 MPI process"; \
	   else echo "Possible error running Fortran example src/snes/examples/tutorials/ex5f90t with 1 MPI process"; \
           echo "See http://www.mcs.anl.gov/petsc/documentation/faq.html";\
           cat ex5f90t_1.tmp; fi;  \
         ${RM} -f ex5f90t_1.tmp ;\
         ${MAKE} PETSC_ARCH=${PETSC_ARCH} PETSC_DIR=${PETSC_DIR} ex5f90t.rm; fi
runex7:
	-@${MPIEXEC} -n 1 ./ex7 -snes_monitor_short -ksp_gmres_cgs_refinement_type refine_always > ex7_1.tmp 2>&1; \
	   if (${DIFF} output/ex7_1.out ex7_1.tmp) then true; \
           else  printf "${PWD}\nPossible problem with ex7_1, diffs above\n=========================================\n"; fi; \
           ${RM} -f ex7_1.tmp

runex9:
	-@${MPIEXEC} -n 2 ./ex9 -da_refine 1 -snes_monitor_short -snes_type vinewtonrsls  > ex9_1.tmp 2>&1; \
           ${DIFF} output/ex9_1.out ex9_1.tmp || printf  "${PWD}\nPossible problem with ex9_1, diffs above\n=========================================\n"; \
           ${RM} -f ex9_1.tmp
runex9_2:
	-@${MPIEXEC} -n 2 ./ex9 -da_refine 1 -snes_monitor_short -snes_type vinewtonssls  > ex9_2.tmp 2>&1; \
           ${DIFF} output/ex9_2.out ex9_2.tmp || printf  "${PWD}\nPossible problem with ex9_2, diffs above\n=========================================\n"; \
           ${RM} -f ex9_2.tmp
runex9_3:
	-@${MPIEXEC} -n 2 ./ex9 -da_refine 1 -snes_monitor_short -snes_type vinewtonrsls  > ex9_3.tmp 2>&1; \
           ${DIFF} output/ex9_3.out ex9_3.tmp || printf  "${PWD}\nPossible problem with ex9_3, diffs above\n=========================================\n"; \
           ${RM} -f ex9_3.tmp
runex9_4:
	-@${MPIEXEC} -n 2 ./ex9 -da_refine 1 -snes_monitor_short -snes_type vinewtonssls  > ex9_4.tmp 2>&1; \
           ${DIFF} output/ex9_4.out ex9_4.tmp || printf  "${PWD}\nPossible problem with ex9_4, diffs above\n=========================================\n"; \
           ${RM} -f ex9_4.tmp
runex9_5:
	-@${MPIEXEC} -n 1 ./ex9 -snes_fd_color > ex9_5.tmp 2>&1; \
           ${DIFF} output/ex9_5.out ex9_5.tmp || printf  "${PWD}\nPossible problem with ex9_5, diffs above\n=========================================\n"; \
           ${RM} -f ex9_5.tmp
runex9_5_2:
	-@${MPIEXEC} -n 4 ./ex9 -snes_fd_color > ex9_5.tmp 2>&1; \
           ${DIFF} output/ex9_5.out ex9_5.tmp || printf  "${PWD}\nPossible problem with ex9_5_2, diffs above\n=========================================\n"; \
           ${RM} -f ex9_5.tmp

runex9_6:
	-@${MPIEXEC} -n 1 ./ex9 -da_refine 3 -pc_type mg -snes_monitor_short -ksp_monitor_short > ex9_6.tmp 2>&1; \
           ${DIFF} output/ex9_6.out ex9_6.tmp || printf  "${PWD}\nPossible problem with ex9_6, diffs above\n=========================================\n"; \
           ${RM} -f ex9_6.tmp
runex9_7:
	-@${MPIEXEC} -n 2 ./ex9 -da_refine 1 -snes_monitor_short -snes_type composite -snes_composite_type multiplicative -snes_composite_sneses vinewtonrsls,vinewtonssls -sub_0_snes_vi_monitor -sub_1_snes_vi_monitor > ex9_7.tmp 2>&1; \
           ${DIFF} output/ex9_7.out ex9_7.tmp || printf  "${PWD}\nPossible problem with ex9_7, diffs above\n=========================================\n"; \
           ${RM} -f ex9_7.tmp
runex9_8:
	-@${MPIEXEC} -n 2 ./ex9 -da_refine 1 -snes_monitor_short -snes_type composite -snes_composite_type additive -snes_composite_sneses vinewtonrsls -sub_0_snes_vi_monitor  > ex9_8.tmp 2>&1; \
           ${DIFF} output/ex9_8.out ex9_8.tmp || printf  "${PWD}\nPossible problem with ex9_8, diffs above\n=========================================\n"; \
           ${RM} -f ex9_8.tmp
runex9_9:
	-@${MPIEXEC} -n 2 ./ex9 -da_refine 1 -snes_monitor_short -snes_type composite -snes_composite_type additiveoptimal -snes_composite_sneses vinewtonrsls -sub_0_snes_vi_monitor  > ex9_9.tmp 2>&1; \
           ${DIFF} output/ex9_9.out ex9_9.tmp || printf  "${PWD}\nPossible problem with ex9_9, diffs above\n=========================================\n"; \
           ${RM} -f ex9_9.tmp

runex12_p4est_convergence_test:
	-@echo "=================="
	-@echo "Refinement level 2"
	-@echo "=================="
	-@${MPIEXEC} -n 4 ./ex12 -quiet -run_type test -interpolate 1 -petscspace_order 1 -simplex 0 -petscspace_poly_tensor -dm_plex_convert_type p4est -dm_forest_minimum_refinement 2 -dm_forest_initial_refinement 2 -dm_forest_maximum_refinement 4 -dm_p4est_refine_pattern hash
	-@echo "=================="
	-@echo "Refinement level 3"
	-@echo "=================="
	-@${MPIEXEC} -n 4 ./ex12 -quiet -run_type test -interpolate 1 -petscspace_order 1 -simplex 0 -petscspace_poly_tensor -dm_plex_convert_type p4est -dm_forest_minimum_refinement 3 -dm_forest_initial_refinement 3 -dm_forest_maximum_refinement 5 -dm_p4est_refine_pattern hash
	-@echo "=================="
	-@echo "Refinement level 4"
	-@echo "=================="
	-@${MPIEXEC} -n 4 ./ex12 -quiet -run_type test -interpolate 1 -petscspace_order 1 -simplex 0 -petscspace_poly_tensor -dm_plex_convert_type p4est -dm_forest_minimum_refinement 4 -dm_forest_initial_refinement 4 -dm_forest_maximum_refinement 6 -dm_p4est_refine_pattern hash
	-@echo "=================="
	-@echo "Refinement level 5"
	-@echo "=================="
	-@${MPIEXEC} -n 4 ./ex12 -quiet -run_type test -interpolate 1 -petscspace_order 1 -simplex 0 -petscspace_poly_tensor -dm_plex_convert_type p4est -dm_forest_minimum_refinement 5 -dm_forest_initial_refinement 5 -dm_forest_maximum_refinement 7 -dm_p4est_refine_pattern hash

runex12_p4est_solve_bddc:
	-@${MPIEXEC} -n 4 ./ex12 -run_type full -variable_coefficient nonlinear -nonzero_initial_guess 1 -interpolate 1 -petscspace_order 2 -snes_max_it 20 -snes_type newtonls -dm_mat_type is -pc_type bddc -ksp_type cg -snes_monitor_short -ksp_monitor -snes_linesearch_type bt -snes_converged_reason -snes_view -simplex 0 -petscspace_poly_tensor -dm_plex_convert_type p4est -dm_forest_minimum_refinement 0 -dm_forest_initial_refinement 2 -dm_forest_maximum_refinement 4 -dm_p4est_refine_pattern hash

runex12_p4est_solve_fas:
	-@${MPIEXEC} -n 4 ./ex12 -run_type full -variable_coefficient nonlinear -nonzero_initial_guess 1 -interpolate 1 -petscspace_order 2 -snes_max_it 10 -snes_type fas -snes_linesearch_type bt -snes_fas_levels 3 -fas_coarse_snes_type newtonls -fas_coarse_snes_linesearch_type basic -fas_coarse_ksp_type cg -fas_coarse_pc_type jacobi -fas_coarse_snes_monitor_short -fas_levels_snes_max_it 4 -fas_levels_snes_type newtonls -fas_levels_snes_linesearch_type bt -fas_levels_ksp_type cg -fas_levels_pc_type jacobi -fas_levels_snes_monitor_short -fas_levels_cycle_snes_linesearch_type bt -snes_monitor_short -snes_converged_reason -snes_view -simplex 0 -petscspace_poly_tensor -dm_plex_convert_type p4est -dm_forest_minimum_refinement 0 -dm_forest_initial_refinement 2 -dm_forest_maximum_refinement 4 -dm_p4est_refine_pattern hash

runex14:
	-@${MPIEXEC} -n 4 ./ex14 -snes_monitor_short -ksp_gmres_cgs_refinement_type refine_always > ex14_1.tmp 2>&1; \
	   if (${DIFF} output/ex14_1.out ex14_1.tmp) then true; \
	   else  printf "${PWD}\nPossible problem with ex14_1, diffs above\n=========================================\n"; fi; \
	   ${RM} -f ex14_1.tmp
runex14_2:
	-@${MPIEXEC} -n 4 ./ex14 -snes_monitor_short -ksp_gmres_cgs_refinement_type refine_always  > ex14_2.tmp 2>&1; \
	   if (${DIFF} output/ex14_2.out ex14_2.tmp) then true; \
	   else  printf "${PWD}\nPossible problem with ex14_2, diffs above\n=========================================\n"; fi; \
	   ${RM} -f ex14_2.tmp
runex14_3:
	-@${MPIEXEC} -n 4 ./ex14 -fdcoloring -snes_monitor_short -ksp_gmres_cgs_refinement_type refine_always  > ex14_3.tmp 2>&1; \
	   if (${DIFF} output/ex14_3.out ex14_3.tmp) then true; \
	   else  printf "${PWD}\nPossible problem with ex14_3, diffs above\n=========================================\n"; fi; \
        ${RM} -f ex14_3.tmp
runex14_3_ds:
	-@${MPIEXEC} -n 4 ./ex14 -fdcoloring -fdcoloring_ds -snes_monitor_short -ksp_gmres_cgs_refinement_type refine_always  > ex14_3.tmp 2>&1; \
	   if (${DIFF} output/ex14_3_ds.out ex14_3.tmp) then true; \
	   else  printf "${PWD}\nPossible problem with ex14_3_ds, diffs above\n=========================================\n"; fi; \
        ${RM} -f ex14_3.tmp
runex15:
	-@${MPIEXEC} -n 2 ./ex15 -snes_monitor_short -da_grid_x 20 -da_grid_y 20 -p 1.3 -lambda 1 -jtype NEWTON > ex15_1.tmp 2>&1; \
	   ${DIFF} output/ex15_1.out ex15_1.tmp || printf "${PWD}\nPossible problem with ex15_1, diffs above\n=========================================\n"; \
	   ${RM} -f ex15_1.tmp
runex15_2:
	-@${MPIEXEC} -n 2 ./ex15 -snes_monitor_short -da_grid_x 20 -da_grid_y 20 -p 1.3 -lambda 1 -jtype PICARD -precheck 1 > ex15_2.tmp 2>&1; \
	   ${DIFF} output/ex15_2.out ex15_2.tmp || printf "${PWD}\nPossible problem with ex15_2, diffs above\n=========================================\n"; \
	   ${RM} -f ex15_2.tmp
runex15_3:
	-@${MPIEXEC} -n 2 ./ex15 -snes_monitor_short -da_grid_x 20 -da_grid_y 20 -p 1.3 -lambda 1 -jtype PICARD -picard -precheck 1 > ex15_3.tmp 2>&1; \
	   ${DIFF} output/ex15_3.out ex15_3.tmp || printf "${PWD}\nPossible problem with ex15_3, diffs above\n=========================================\n"; \
	   ${RM} -f ex15_3.tmp
runex15_4:
	-@${MPIEXEC} -n 1 ./ex15 -snes_monitor_short -snes_type newtonls -npc_snes_type ngs -snes_npc_side left -da_grid_x 20 -da_grid_y 20 -p 1.3 -lambda 1 -ksp_monitor_short > ex15_4.tmp 2>&1; \
	   ${DIFF} output/ex15_4.out ex15_4.tmp || printf "${PWD}\nPossible problem with ex15_4, diffs above\n=========================================\n"; \
        ${RM} -f ex15_4.tmp
runex15_lag_jac:
	-@${MPIEXEC} -n 4 ./ex15 -snes_monitor_short -da_grid_x 20 -da_grid_y 20 -p 6.0 -lambda 0 -jtype NEWTON -snes_type ngmres -npc_snes_type newtonls -npc_snes_lag_jacobian 5 -npc_pc_type asm -npc_ksp_converged_reason -npc_snes_lag_jacobian_persists > ex15_lag_jac.tmp 2>&1; \
	   ${DIFF} output/ex15_lag_jac.out ex15_lag_jac.tmp || printf "${PWD}\nPossible problem with ex15_lag_jac, diffs above\n=========================================\n"; \
           ${RM} -f ex15_lag_jac.tmp
runex15_lag_pc:
	-@${MPIEXEC} -n 4 ./ex15 -snes_monitor_short -da_grid_x 20 -da_grid_y 20 -p 6.0 -lambda 0 -jtype NEWTON -snes_type ngmres -npc_snes_type newtonls -npc_snes_lag_preconditioner 5 -npc_pc_type asm -npc_ksp_converged_reason -npc_snes_lag_preconditioner_persists > ex15_lag_pc.tmp 2>&1; \
	   ${DIFF} output/ex15_lag_pc.out ex15_lag_pc.tmp || printf "${PWD}\nPossible problem with ex15_lag_pc, diffs above\n=========================================\n"; \
           ${RM} -f ex15_lag_pc.tmp
runex15_nleqerr:
	-@${MPIEXEC} -n 1 ./ex15 -snes_monitor_short -snes_type newtonls -da_grid_x 20 -da_grid_y 20 -p 1.3 -lambda 1 -snes_linesearch_monitor -pc_type lu -snes_linesearch_type nleqerr > ex15_nleqerr.tmp 2>&1; \
	   ${DIFF} output/ex15_nleqerr.out ex15_nleqerr.tmp || printf "${PWD}\nPossible problem with ex15_nleqerr, diffs above\n=========================================\n"; \
           ${RM} -f ex15_nleqerr.tmp
runex16:
	-@${MPIEXEC} -n 2 ./ex16 -da_refine 2 -pc_type mg -rad 10.0 -young 10. -ploading 0.0 -loading -1. -mg_levels_ksp_max_it 10 -snes_monitor_short -ksp_monitor_short -snes_max_it 9\
	   > ex16_1.tmp 2>&1; ${DIFF} output/ex16_1.out ex16_1.tmp || printf "${PWD}\nPossible problem with ex16, diffs above\n=========================================\n"; \
           ${RM} -f ex16_1.tmp
runex16_2:
	-@${MPIEXEC} -n 1 ./ex16 -da_refine 2 -pc_type mg -rad 10.0 -young 10. -ploading 0.0 -loading -1. -mg_levels_ksp_max_it 10 -snes_monitor_short -ksp_monitor_short \
           -npc_snes_type fas -npc_fas_levels_snes_type ncg -npc_fas_levels_snes_max_it 3 -npc_snes_monitor_short -snes_max_it 2 \
	   > ex16_2.tmp 2>&1; ${DIFF} output/ex16_2.out ex16_2.tmp || printf "${PWD}\nPossible problem with ex16_2, diffs above\n=========================================\n"; \
           ${RM} -f ex16_2.tmp
runex16_3:
	-@${MPIEXEC} -n 1 ./ex16 -da_refine 1 -da_overlap 3 -da_local_subdomains 4 -snes_type aspin -rad 10.0 -young 10. -ploading 0.0 -loading -0.5 -snes_monitor_short -ksp_monitor_short \
        -npc_sub_snes_rtol 1e-2 -ksp_rtol 1e-2 -ksp_max_it 14 -snes_converged_reason -snes_max_linear_solve_fail 100  -snes_max_it 4  \
	> ex16_3.tmp 2>&1; ${DIFF} output/ex16_3.out ex16_3.tmp || printf "${PWD}\nPossible problem with ex16_3, diffs above\n=========================================\n"; \
        ${RM} -f ex16_3.tmp
runex19:
	-@${MPIEXEC} -n 2 ./ex19 -da_refine 3 -snes_monitor_short -pc_type mg -ksp_type fgmres -pc_mg_type full > ex19_1.tmp 2>&1; \
	   if (${DIFF} output/ex19_1.out ex19_1.tmp) then true; \
	   else  printf "${PWD}\nPossible problem with ex19, diffs above\n=========================================\n"; fi; \
	   ${RM} -f ex19_1.tmp
runex19_ibcgs:
	-@${MPIEXEC} -n 2 ./ex19 -ksp_type ibcgs -ksp_monitor_short -da_refine 2  -snes_view > ex19_ibcgs.tmp 2>&1; \
	   if (${DIFF} output/ex19_ibcgs.out ex19_ibcgs.tmp) then true; \
	   else  printf "${PWD}\nPossible problem with ex19_ibcgs, diffs above\n=========================================\n"; fi; \
	   ${RM} -f ex19_ibcgs.tmp
runex19_bcgsl:
	-@${MPIEXEC} -n 2 ./ex19 -ksp_type bcgsl -ksp_monitor_short -da_refine 2 -ksp_bcgsl_ell 3 -snes_view > ex19_bcgsl.tmp 2>&1; \
	   if (${DIFF} output/ex19_bcgsl.out ex19_bcgsl.tmp) then true; \
	   else  printf "${PWD}\nPossible problem with ex19_bcgsl, diffs above\n=========================================\n"; fi; \
	   ${RM} -f ex19_bcgsl.tmp
runex19_parms:
	-@${MPIEXEC} -n 2 ./ex19  -pc_type parms -ksp_monitor_short -snes_view  > ex19_parms.tmp 2>&1; \
	   if (${DIFF} output/ex19_parms.out ex19_parms.tmp) then true; \
	   else  printf "${PWD}\nPossible problem with ex19_parms, diffs above\n=========================================\n"; fi; \
	   ${RM} -f ex19_parms.tmp
runex19_cgs:
	-@${MPIEXEC} -n 1 ./ex19  -da_refine 1 -ksp_monitor_short -ksp_type cgs > ex19_cgs.tmp 2>&1; \
	   if (${DIFF} output/ex19_cgs.out ex19_cgs.tmp) then true; \
	   else  printf "${PWD}\nPossible problem with ex19_cgs, diffs above\n=========================================\n"; fi; \
	   ${RM} -f ex19_cgs.tmp
runex19_ngs:
	-@${MPIEXEC} -n 1 ./ex19 -ksp_monitor_short -snes_type ngs -snes_view -snes_monitor -snes_rtol 1e-4 > ex19_ngs.tmp 2>&1; \
	   if (${DIFF} output/ex19_ngs.out ex19_ngs.tmp) then true; \
	   else  printf "${PWD}\nPossible problem with ex19_ngs, diffs above\n=========================================\n"; fi; \
	   ${RM} -f ex19_ngs.tmp
runex19_ngs_fd:
	-@${MPIEXEC} -n 1 ./ex19 -ksp_monitor_short -snes_type ngs -snes_ngs_secant -snes_view -snes_monitor  -snes_rtol 1e-4 > ex19_ngs_fd.tmp 2>&1; \
	   if (${DIFF} output/ex19_ngs_fd.out ex19_ngs_fd.tmp) then true; \
	   else  printf "${PWD}\nPossible problem with ex19_ngs_fd, diffs above\n=========================================\n"; fi; \
	   ${RM} -f ex19_ngs_fd.tmp
runex19_tfqmr:
	-@${MPIEXEC} -n 1 ./ex19 -da_refine 1 -ksp_monitor_short -ksp_type tfqmr > ex19_tfqmr.tmp 2>&1; \
	   if (${DIFF} output/ex19_tfqmr.out ex19_tfqmr.tmp) then true; \
	   else  printf "${PWD}\nPossible problem with ex19_tfqmr, diffs above\n=========================================\n"; fi; \
	   ${RM} -f ex19_tfqmr.tmp
runex19_tcqmr:
	-@${MPIEXEC} -n 1 ./ex19 -da_refine 1 -ksp_monitor_short -ksp_type tcqmr > ex19_tcqmr.tmp 2>&1; \
	   if (${DIFF} output/ex19_tcqmr.out ex19_tcqmr.tmp) then true; \
	   else  printf "${PWD}\nPossible problem with ex19_tcqmr, diffs above\n=========================================\n"; fi; \
	   ${RM} -f ex19_tcqmr.tmp
runex19_kaczmarz:
	-@${MPIEXEC} -n 2 ./ex19 -pc_type kaczmarz -ksp_monitor_short -snes_monitor_short -snes_view > ex19_kaczmarz.tmp 2>&1; \
	   if (${DIFF} output/ex19_kaczmarz.out ex19_kaczmarz.tmp) then true; \
	   else  printf "${PWD}\nPossible problem with ex19_kaczmarz, diffs above\n=========================================\n"; fi; \
	   ${RM} -f ex19_kaczmarz.tmp
runex19_cgne:
	-@${MPIEXEC} -n 1 ./ex19 -da_refine 2 -pc_type lu -ksp_type cgne -ksp_monitor_short -ksp_converged_reason -ksp_view -ksp_norm_type unpreconditioned |grep -v HERMITIAN > ex19_cgne.tmp 2>&1; \
	   if (${DIFF} output/ex19_cgne.out ex19_cgne.tmp) then true; \
	   else  printf "${PWD}\nPossible problem with ex19_cgne, diffs above\n=========================================\n"; fi; \
	   ${RM} -f ex19_cgne.tmp
runex19_2:
	-@${MPIEXEC} -n 4 ./ex19 -da_refine 3 -snes_converged_reason -pc_type mg -mat_fd_type ds > ex19_1.tmp 2>&1; \
	   if (${DIFF} output/ex19_2.out ex19_1.tmp) then true; \
	   else  printf "${PWD}\nPossible problem with ex19_2, diffs above\n=========================================\n"; fi; \
	   ${RM} -f ex19_1.tmp
runex19_bcols1:
	-@${MPIEXEC} -n 2 ./ex19 -da_refine 3 -snes_monitor_short -pc_type mg -ksp_type fgmres -pc_mg_type full -mat_fd_coloring_bcols 1 > ex19_1.tmp 2>&1; \
	   if (${DIFF} output/ex19_1.out ex19_1.tmp) then true; \
	   else  printf "${PWD}\nPossible problem with ex19_bcols1, diffs above\n=========================================\n"; fi; \
	   ${RM} -f ex19_1.tmp
runex19_2_bcols1:
	-@${MPIEXEC} -n 4 ./ex19 -da_refine 3 -snes_converged_reason -pc_type mg -mat_fd_type ds -mat_fd_coloring_bcols 1> ex19_1.tmp 2>&1; \
	   if (${DIFF} output/ex19_2.out ex19_1.tmp) then true; \
	   else  printf "${PWD}\nPossible problem with ex19_2_bcols1, diffs above\n=========================================\n"; fi; \
	   ${RM} -f ex19_1.tmp
runex19_fdcoloring_wp:
	-@${MPIEXEC} -n 1 ./ex19 -da_refine 3 -snes_monitor_short -pc_type mg > ex19_1.tmp 2>&1; \
	   if (${DIFF} output/ex19_fdcoloring_wp.out ex19_1.tmp) then true; \
	   else  printf "${PWD}\nPossible problem with ex19_fdcoloring_wp, diffs above\n=========================================\n"; fi; \
	   ${RM} -f ex19_1.tmp
runex19_fdcoloring_ds:
	-@${MPIEXEC} -n 1 ./ex19 -da_refine 3 -snes_converged_reason -pc_type mg -mat_fd_type ds > ex19_1.tmp 2>&1; \
	   if (${DIFF} output/ex19_2.out ex19_1.tmp) then true; \
	   else  printf "${PWD}\nPossible problem with ex19_fdcoloring_ds, diffs above\n=========================================\n"; fi; \
	   ${RM} -f ex19_1.tmp
runex19_fdcoloring_wp_bcols1:
	-@${MPIEXEC} -n 1 ./ex19 -da_refine 3 -snes_monitor_short -pc_type mg -mat_fd_coloring_bcols 1 > ex19_1.tmp 2>&1; \
	   if (${DIFF} output/ex19_fdcoloring_wp.out ex19_1.tmp) then true; \
	   else  printf "${PWD}\nPossible problem with ex19_fdcoloring_wp, diffs above\n=========================================\n"; fi; \
	   ${RM} -f ex19_1.tmp
runex19_fdcoloring_ds_bcols1:
	-@${MPIEXEC} -n 1 ./ex19 -da_refine 3 -snes_converged_reason -pc_type mg -mat_fd_type ds -mat_fd_coloring_bcols 1 > ex19_1.tmp 2>&1; \
	   if (${DIFF} output/ex19_2.out ex19_1.tmp) then true; \
	   else  printf "${PWD}\nPossible problem with ex19_fdcoloring_ds, diffs above\n=========================================\n"; fi; \
	   ${RM} -f ex19_1.tmp
runex19_fdcoloring_wp_baij:
	-@${MPIEXEC} -n 1 ./ex19 -da_refine 3 -snes_monitor_short -pc_type mg -dm_mat_type baij > ex19_1.tmp 2>&1; \
	   if (${DIFF} output/ex19_fdcoloring_wp.out ex19_1.tmp) then true; \
	   else  printf "${PWD}\nPossible problem with ex19_fdcoloring_wp_baij, diffs above\n=========================================\n"; fi; \
	   ${RM} -f ex19_1.tmp
runex19_fdcoloring_ds_baij:
	-@${MPIEXEC} -n 1 ./ex19 -da_refine 3 -snes_converged_reason -pc_type mg -mat_fd_type ds -dm_mat_type baij > ex19_1.tmp 2>&1; \
	   if (${DIFF} output/ex19_2.out ex19_1.tmp) then true; \
	   else  printf "${PWD}\nPossible problem with ex19_fdcoloring_ds_baij, diffs above\n=========================================\n"; fi; \
	   ${RM} -f ex19_1.tmp
runex19_3: #test pc_redundant
	-@${MPIEXEC} -n 4 ./ex19 -da_refine 3 -snes_monitor_short -pc_type redundant -mat_type mpiaij -redundant_ksp_type preonly -redundant_pc_factor_mat_solver_package mumps -pc_redundant_number 2 > ex19_3.tmp 2>&1; \
	   if (${DIFF} output/ex19_3.out ex19_3.tmp) then true; \
	   else  printf "${PWD}\nPossible problem with ex19_3, diffs above\n=========================================\n"; fi; \
	   ${RM} -f ex19_3.tmp
runex19_4: #test pc_redundant
	-@${MPIEXEC} -n 12 ./ex19 -da_refine 3 -snes_monitor_short -pc_type redundant -mat_type mpiaij -redundant_ksp_type preonly -redundant_pc_factor_mat_solver_package mumps -pc_redundant_number 5 > ex19_4.tmp 2>&1; \
	   if (${DIFF} output/ex19_3.out ex19_4.tmp) then true; \
	   else  printf "${PWD}\nPossible problem with ex19_4, diffs above\n=========================================\n"; fi; \
	   ${RM} -f ex19_4.tmp
runex19_5: #test different scatters
	-@for A in " " -vecscatter_rsend -vecscatter_ssend -vecscatter_alltoall "-vecscatter_alltoall -vecscatter_nopack" -vecscatter_window; do \
           for B in " " -vecscatter_merge ; do \
             ${MPIEXEC} -n 4 ./ex19 -da_refine 3 -ksp_type fgmres -pc_type mg -pc_mg_type full $$A $$B -options_left off > ex19_5.tmp 2>&1; \
	     if (${DIFF} output/ex19_5.out ex19_5.tmp) then true; \
	     else  printf "${PWD}\nPossible problem with ex19_5 " $$A $$B " diffs above\n=========================================\n"; fi; \
           done;\
         done;\
	 ${RM} -f ex19_5.tmp
# fieldsplit preconditioner tests
runex19_6:
	-@${MPIEXEC} -n 1 ./ex19 -snes_monitor_short -ksp_monitor_short -pc_type fieldsplit -snes_view -ksp_type fgmres -da_refine 1  > ex19_6.tmp 2>&1; \
	   if (${DIFF} output/ex19_6.out ex19_6.tmp) then true; \
	   else  printf "${PWD}\nPossible problem with ex19_6, diffs above\n=========================================\n"; fi; \
	   ${RM} -f ex19_6.tmp
runex19_7:
	-@${MPIEXEC} -n 3 ./ex19 -snes_monitor_short -ksp_monitor_short -pc_type fieldsplit -snes_view -da_refine 1 -ksp_type fgmres  > ex19_7.tmp 2>&1; \
	   if (${DIFF} output/ex19_7.out ex19_7.tmp) then true; \
	   else  printf "${PWD}\nPossible problem with ex19_7, diffs above\n=========================================\n"; fi; \
	   ${RM} -f ex19_7.tmp
runex19_8:
	-@${MPIEXEC} -n 1 ./ex19 -snes_monitor_short -ksp_monitor_short -pc_type fieldsplit -pc_fieldsplit_block_size 2 -pc_fieldsplit_0_fields 0,1 -pc_fieldsplit_1_fields 0,1 -pc_fieldsplit_type multiplicative -snes_view   -fieldsplit_pc_type lu -da_refine 1 -ksp_type fgmres > ex19_8.tmp 2>&1; \
	   if (${DIFF} output/ex19_8.out ex19_8.tmp) then true; \
	   else  printf "${PWD}\nPossible problem with ex19_8, diffs above\n=========================================\n"; fi; \
	   ${RM} -f ex19_8.tmp
runex19_9:
	-@${MPIEXEC} -n 3 ./ex19 -snes_monitor_short -ksp_monitor_short -pc_type fieldsplit -pc_fieldsplit_type multiplicative -snes_view -da_refine 1 -ksp_type fgmres  > ex19_9.tmp 2>&1; \
	   if (${DIFF} output/ex19_9.out ex19_9.tmp) then true; \
	   else  printf "${PWD}\nPossible problem with ex19_9, diffs above\n=========================================\n"; fi; \
	   ${RM} -f ex19_9.tmp
runex19_10:
	-@${MPIEXEC} -n 3 ./ex19 -snes_monitor_short -ksp_monitor_short -pc_type fieldsplit -pc_fieldsplit_type symmetric_multiplicative -snes_view  -da_refine 1 -ksp_type fgmres > ex19_10.tmp 2>&1; \
	   if (${DIFF} output/ex19_10.out ex19_10.tmp) then true; \
	   else  printf "${PWD}\nPossible problem with ex19_10, diffs above\n=========================================\n"; fi; \
	   ${RM} -f ex19_10.tmp
runex19_11: #test pc_redundant
	-@${MPIEXEC} -n 4 ./ex19  -snes_monitor_short -pc_type redundant -mat_type mpiaij -redundant_pc_factor_mat_solver_package pastix -pc_redundant_number 2 -da_refine 4 -ksp_type fgmres > ex19_11.tmp 2>&1; \
	   if (${DIFF} output/ex19_11.out ex19_11.tmp) then true; \
	   else  printf "${PWD}\nPossible problem with ex19_11, diffs above\n=========================================\n"; fi; \
	   ${RM} -f ex19_11.tmp
runex19_12: #test pc_redundant
	-@${MPIEXEC} -n 12 ./ex19  -snes_monitor_short -pc_type redundant -mat_type mpiaij -redundant_pc_factor_mat_solver_package pastix -pc_redundant_number 5  -da_refine 4 -ksp_type fgmres  > ex19_12.tmp 2>&1; \
	   if (${DIFF} output/ex19_12.out ex19_12.tmp) then true; \
	   else  printf "${PWD}\nPossible problem with ex19_12, diffs above\n=========================================\n"; fi; \
	   ${RM} -f ex19_12.tmp
runex19_13: #test pc_fieldsplit with -snes_mf_operator
	-@${MPIEXEC} -n 3 ./ex19 -snes_monitor_short -ksp_monitor_short -pc_type fieldsplit -pc_fieldsplit_type multiplicative -snes_view  -da_refine 1 -ksp_type fgmres  -snes_mf_operator > ex19_13.tmp 2>&1; \
	   if (${DIFF} output/ex19_13.out ex19_13.tmp) then true; \
	   else  printf "${PWD}\nPossible problem with ex19_13, diffs above\n=========================================\n"; fi; \
	   ${RM} -f ex19_13.tmp
runex19_14:
	-@${MPIEXEC} -n 4 ./ex19 -snes_monitor_short -pc_type mg -dm_mat_type baij -mg_coarse_pc_type bjacobi -da_refine 3 -ksp_type fgmres > ex19_14.tmp 2>&1; \
	   if (${DIFF} output/ex19_14.out ex19_14.tmp) then true; \
	   else  printf "${PWD}\nPossible problem with ex19_14, diffs above\n=========================================\n"; fi; \
	   ${RM} -f ex19_14.tmp
runex19_17:
	-@${MPIEXEC} -n 1 ./ex19 -snes_monitor_ksp -snes_monitor_short  -ksp_pc_side right   > ex19_17.tmp 2>&1; \
	   if (${DIFF} output/ex19_17.out ex19_17.tmp) then true; \
	   else  printf "${PWD}\nPossible problem with ex19_17, diffs above\n=========================================\n"; fi; \
	   ${RM} -f ex19_17.tmp
runex19_18:
	-@${MPIEXEC} -n 1 ./ex19 -ksp_monitor_snes_lg  -ksp_pc_side right > ex19_18.tmp 2>&1; \
	   if (${DIFF} output/ex19_18.out ex19_18.tmp) then true; \
	   else  printf "${PWD}\nPossible problem with ex19_18, diffs above\n=========================================\n"; fi; \
	   ${RM} -f ex19_18.tmp
runex19_14_ds:
	-@${MPIEXEC} -n 4 ./ex19 -snes_converged_reason -pc_type mg -dm_mat_type baij -mg_coarse_pc_type bjacobi -da_refine 3 -ksp_type fgmres -mat_fd_type ds > ex19_14.tmp 2>&1; \
	   if (${DIFF} output/ex19_2.out ex19_14.tmp) then true; \
	   else  printf "${PWD}\nPossible problem with ex19_14_ds, diffs above\n=========================================\n"; fi; \
	   ${RM} -f ex19_14.tmp
runex19_superlu:
	-@${MPIEXEC} -n 1 ./ex19 -da_grid_x 20 -da_grid_y 20 -pc_type lu -pc_factor_mat_solver_package superlu > ex19.tmp 2>&1; \
	   if (${DIFF} output/ex19_superlu.out ex19.tmp) then true; \
	   else  printf "${PWD}\nPossible problem with ex19_superlu, diffs above\n=========================================\n"; fi; \
	   ${RM} -f ex19.tmp
runex19_umfpack:
	-@${MPIEXEC} -n 1 ./ex19 -da_refine 2 -pc_type lu -pc_factor_mat_solver_package umfpack -snes_view -snes_monitor_short -ksp_monitor_short > ex19.tmp 2>&1; \
	   if (${DIFF} output/ex19_umfpack.out ex19.tmp) then true; \
	   else  printf "${PWD}\nPossible problem with ex19_umfpack, diffs above\n=========================================\n"; fi; \
	   ${RM} -f ex19.tmp
runex19_klu:
	-@${MPIEXEC} -n 1 ./ex19 -da_grid_x 20 -da_grid_y 20 -pc_type lu -pc_factor_mat_solver_package klu > ex19.tmp 2>&1; \
	   if (${DIFF} output/ex19_superlu.out ex19.tmp) then true; \
	   else  printf "${PWD}\nPossible problem with ex19_klu, diffs above\n=========================================\n"; fi; \
	   ${RM} -f ex19.tmp
runex19_klu_2:
	-@${MPIEXEC} -n 1 ./ex19 -da_grid_x 20 -da_grid_y 20 -pc_type lu -pc_factor_mat_solver_package klu -mat_klu_ordering PETSC > ex19.tmp 2>&1; \
	   if (${DIFF} output/ex19_superlu.out ex19.tmp) then true; \
	   else  printf "${PWD}\nPossible problem with ex19_klu_2, diffs above\n=========================================\n"; fi; \
	   ${RM} -f ex19.tmp
runex19_klu_3:
	-@${MPIEXEC} -n 1 ./ex19 -da_grid_x 20 -da_grid_y 20 -pc_type lu -pc_factor_mat_solver_package klu -mat_klu_use_btf 0 > ex19.tmp 2>&1; \
	   if (${DIFF} output/ex19_superlu.out ex19.tmp) then true; \
	   else  printf "${PWD}\nPossible problem with ex19_klu_3, diffs above\n=========================================\n"; fi; \
	   ${RM} -f ex19.tmp
runex19_superlu_equil: #This test fails - I'll check it. Hong
	-@${MPIEXEC} -n 1 ./ex19  -da_grid_x 20 -da_grid_y 20 -{snes,ksp}_monitor_short -pc_type lu -pc_factor_mat_solver_package superlu -mat_superlu_equil > ex19.tmp 2>&1; \
	   if (${DIFF} output/ex19_superlu_equil.out ex19.tmp) then true; \
	   else  printf "${PWD}\nPossible problem with ex19_superlu_equil, diffs above\n=========================================\n"; fi; \
	   ${RM} -f ex19.tmp
runex19_superlu_dist:
	-@${MPIEXEC} -n 1 ./ex19 -da_grid_x 20 -da_grid_y 20 -pc_type lu -pc_factor_mat_solver_package superlu_dist > ex19.tmp 2>&1; \
	   if (${DIFF} output/ex19_superlu.out ex19.tmp) then true; \
	   else  printf "${PWD}\nPossible problem with ex19_superlu_dist, diffs above\n=========================================\n"; fi; \
	   ${RM} -f ex19.tmp
runex19_superlu_dist_2:
	-@${MPIEXEC} -n 2 ./ex19  -da_grid_x 20 -da_grid_y 20 -pc_type lu -pc_factor_mat_solver_package superlu_dist > ex19.tmp 2>&1; \
	   if (${DIFF} output/ex19_superlu.out ex19.tmp) then true; \
	   else  printf "${PWD}\nPossible problem with ex19_superlu_dist_2, diffs above\n=========================================\n"; fi; \
	   ${RM} -f ex19.tmp
runex19_fieldsplit_2:
	-@${MPIEXEC} -n 1 ./ex19 -ksp_type fgmres -pc_type fieldsplit -pc_fieldsplit_block_size 4 -pc_fieldsplit_type additive -pc_fieldsplit_0_fields 0,1,2 -pc_fieldsplit_1_fields 3 -snes_monitor_short -ksp_monitor_short  > ex19_6.tmp 2>&1; \
	   if (${DIFF} output/ex19_fieldsplit_2.out ex19_6.tmp) then true; \
	   else  printf "${PWD}\nPossible problem with ex19_fieldsplit_2, diffs above\n=========================================\n"; fi; \
	   ${RM} -f ex19_6.tmp
runex19_fieldsplit_3:
	-@${MPIEXEC} -n 1 ./ex19 -ksp_type fgmres -pc_type fieldsplit -pc_fieldsplit_block_size 4 -pc_fieldsplit_type additive -pc_fieldsplit_0_fields 0,1,2 -pc_fieldsplit_1_fields 3 -fieldsplit_0_pc_type lu -fieldsplit_1_pc_type lu -snes_monitor_short -ksp_monitor_short  > ex19_6.tmp 2>&1; \
	   if (${DIFF} output/ex19_fieldsplit_3.out ex19_6.tmp) then true; \
	   else  printf "${PWD}\nPossible problem with ex19_fieldsplit_3, diffs above\n=========================================\n"; fi; \
	   ${RM} -f ex19_6.tmp
runex19_fieldsplit_4:
	-@${MPIEXEC} -n 1 ./ex19 -ksp_type fgmres -pc_type fieldsplit -pc_fieldsplit_block_size 4 -pc_fieldsplit_type SCHUR -pc_fieldsplit_0_fields 0,1,2 -pc_fieldsplit_1_fields 3 -fieldsplit_0_pc_type lu -fieldsplit_1_pc_type lu -snes_monitor_short -ksp_monitor_short  > ex19_6.tmp 2>&1; \
	   if (${DIFF} output/ex19_fieldsplit_4.out ex19_6.tmp) then true; \
	   else  printf "${PWD}\nPossible problem with ex19_fieldsplit_4, diffs above\n=========================================\n"; fi; \
	   ${RM} -f ex19_6.tmp
runex19_fieldsplit_mumps:
	-@${MPIEXEC} -n 2 ./ex19 -pc_type fieldsplit -pc_fieldsplit_block_size 4 -pc_fieldsplit_type SCHUR -pc_fieldsplit_0_fields 0,1,2 -pc_fieldsplit_1_fields 3 -fieldsplit_0_pc_type lu -fieldsplit_1_pc_type lu -snes_monitor_short -ksp_monitor_short  -fieldsplit_0_pc_factor_mat_solver_package mumps -fieldsplit_1_pc_factor_mat_solver_package mumps > ex19_6.tmp 2>&1; \
	   if (${DIFF} output/ex19_fieldsplit_5.out ex19_6.tmp) then true; \
	   else  printf "${PWD}\nPossible problem with ex19_fieldsplit_fieldsplit_mumps, diffs above\n=========================================\n"; fi; \
	   ${RM} -f ex19_6.tmp
runex19_fieldsplit_hypre:
	-@${MPIEXEC} -n 2 ./ex19  -pc_type fieldsplit -pc_fieldsplit_block_size 4 -pc_fieldsplit_type SCHUR -pc_fieldsplit_0_fields 0,1,2 -pc_fieldsplit_1_fields 3 -fieldsplit_0_pc_type lu -fieldsplit_0_pc_factor_mat_solver_package mumps -fieldsplit_1_pc_type hypre -fieldsplit_1_pc_hypre_type boomeramg -snes_monitor_short -ksp_monitor_short  > ex19_6.tmp 2>&1; \
	   if (${DIFF} output/ex19_fieldsplit_hypre.out ex19_6.tmp) then true; \
	   else  printf "${PWD}\nPossible problem with ex19_fieldsplit_hypre, diffs above\n=========================================\n"; fi; \
	   ${RM} -f ex19_6.tmp
runex19_composite_fieldsplit: #similar to runex19_fieldsplit_2
	-@${MPIEXEC} -n 1 ./ex19  -ksp_type fgmres -pc_type composite -pc_composite_type MULTIPLICATIVE -pc_composite_pcs fieldsplit,none -sub_0_pc_fieldsplit_block_size 4 -sub_0_pc_fieldsplit_type additive -sub_0_pc_fieldsplit_0_fields 0,1,2 -sub_0_pc_fieldsplit_1_fields 3 -snes_monitor_short -ksp_monitor_short  > ex19_6.tmp 2>&1; \
	   if (${DIFF} output/ex19_composite_fieldsplit.out ex19_6.tmp) then true; \
	   else  printf "${PWD}\nPossible problem with ex19_composite_fieldsplit, diffs above\n=========================================\n"; fi; \
	   ${RM} -f ex19_6.tmp
runex19_composite_fieldsplit_bjacobi:
	-@${MPIEXEC} -n 1 ./ex19 -ksp_type fgmres -pc_type composite -pc_composite_type MULTIPLICATIVE -pc_composite_pcs fieldsplit,bjacobi -sub_0_pc_fieldsplit_block_size 4 -sub_0_pc_fieldsplit_type additive -sub_0_pc_fieldsplit_0_fields 0,1,2 -sub_0_pc_fieldsplit_1_fields 3 -sub_1_pc_bjacobi_blocks 16 -sub_1_sub_pc_type lu -snes_monitor_short -ksp_monitor_short  > ex19_6.tmp 2>&1; \
	   if (${DIFF} output/ex19_composite_fieldsplit_bjacobi.out ex19_6.tmp) then true; \
	   else  printf "${PWD}\nPossible problem with ex19_composite_fieldsplit_bjacobi, diffs above\n=========================================\n"; fi; \
	   ${RM} -f ex19_6.tmp
runex19_composite_fieldsplit_bjacobi_2:
	-@${MPIEXEC} -n 4 ./ex19 -ksp_type fgmres -pc_type composite -pc_composite_type MULTIPLICATIVE -pc_composite_pcs fieldsplit,bjacobi -sub_0_pc_fieldsplit_block_size 4 -sub_0_pc_fieldsplit_type additive -sub_0_pc_fieldsplit_0_fields 0,1,2 -sub_0_pc_fieldsplit_1_fields 3 -sub_1_pc_bjacobi_blocks 16 -sub_1_sub_pc_type lu -snes_monitor_short -ksp_monitor_short  > ex19_6.tmp 2>&1; \
	   if (${DIFF} output/ex19_composite_fieldsplit_bjacobi_2.out ex19_6.tmp) then true; \
	   else  printf "${PWD}\nPossible problem with ex19_composite_fieldsplit_bjacobi_2, diffs above\n=========================================\n"; fi; \
	   ${RM} -f ex19_6.tmp

runex19_ngmres_nasm: #test ex19 with NASM preconditioner globalized with NGMRES
	-@${MPIEXEC} -n 4 ./ex19 -da_refine 4 -da_overlap 2 -snes_monitor_short -snes_type ngmres -snes_max_it 10 \
        -npc_snes_type nasm -npc_snes_nasm_type basic -grashof 4e4 -lidvelocity 100 > ex19_ngmres_nasm.tmp 2>&1; \
	   ${DIFF} output/ex19_ngmres_nasm.out ex19_ngmres_nasm.tmp || printf "${PWD}\nPossible problem with ex19_nasm_ngmres, diffs above\n=========================================\n"; \
           ${RM} -f ex19_ngmres_nasm.tmp

runex19_aspin: #test ex19 with NASM preconditioner globalized with Newton
	-@${MPIEXEC} -n 4 ./ex19 -da_refine 3 -da_overlap 2 -snes_monitor_short -snes_type aspin \
        -grashof 4e4 -lidvelocity 100 -ksp_monitor_short > ex19_aspin.tmp 2>&1; \
	   ${DIFF} output/ex19_aspin.out ex19_aspin.tmp || printf "${PWD}\nPossible problem with ex19_aspin, diffs above\n=========================================\n"; \
          ${RM} -f ex19_aspin.tmp

runex19_fas: #test ex19 with FAS and pointwise GS smoother
	-@${MPIEXEC} -n 1 ./ex19 -da_refine 4 -snes_monitor_short -snes_type fas \
        -fas_levels_snes_type ngs -fas_levels_snes_ngs_sweeps 3 -fas_levels_snes_ngs_atol 0.0 -fas_levels_snes_ngs_stol 0.0 \
        -grashof 4e4 -snes_fas_smoothup 6 -snes_fas_smoothdown 6 -lidvelocity 100 > ex19_fas.tmp 2>&1; \
	   ${DIFF} output/ex19_fas.out ex19_fas.tmp || printf "${PWD}\nPossible problem with ex19_fas, diffs above\n=========================================\n"; \
           ${RM} -f ex19_fas.tmp

runex19_fas_full: #test ex19 with FAS and pointwise GS smoother
	-@${MPIEXEC} -n 1 ./ex19 -da_refine 4 -snes_monitor_short -snes_type fas -snes_fas_type full -snes_fas_full_downsweep \
        -fas_levels_snes_type ngs -fas_levels_snes_ngs_sweeps 3  -fas_levels_snes_ngs_atol 0.0 -fas_levels_snes_ngs_stol 0.0 \
        -grashof 4e4 -snes_fas_smoothup 6 -snes_fas_smoothdown 6 -lidvelocity 100 > ex19_fas_full.tmp 2>&1; \
	   ${DIFF} output/ex19_fas_full.out ex19_fas_full.tmp || printf "${PWD}\nPossible problem with ex19_fas, diffs above\n=========================================\n"; \
        #           ${RM} -f ex19_fas_full.tmp

runex19_ngmres_fas: #test ex19 with NGMRES preconditioned by FAS with pointwise GS smoother
	-@${MPIEXEC} -n 1 ./ex19 -da_refine 4 -snes_monitor_short -snes_type ngmres \
        -npc_fas_levels_snes_type ngs -npc_fas_levels_snes_ngs_sweeps 3  -npc_fas_levels_snes_ngs_atol 0.0 -npc_fas_levels_snes_ngs_stol 0.0 \
        -npc_snes_type fas -npc_fas_levels_snes_type ngs -npc_snes_max_it 1 -npc_snes_fas_smoothup 6 -npc_snes_fas_smoothdown 6  \
        -lidvelocity 100 -grashof 4e4 \
         > ex19_ngmres_fas.tmp 2>&1; \
	   ${DIFF} output/ex19_ngmres_fas.out ex19_ngmres_fas.tmp || printf "${PWD}\nPossible problem with ex19_ngmres_fas, diffs above\n=========================================\n"; \
           ${RM} -f ex19_ngmres_fas.tmp

runex19_ngmres_fas_gssecant: #test ex19 with NGMRES preconditioned by FAS with pointwise GS smoother
	-@${MPIEXEC} -n 1 ./ex19 -da_refine 3 -snes_monitor_short -snes_type ngmres -npc_snes_type fas \
        -npc_fas_levels_snes_type ngs -npc_fas_levels_snes_max_it 6 -npc_fas_levels_snes_ngs_secant -npc_fas_levels_snes_ngs_max_it 1 -npc_fas_coarse_snes_max_it 1 \
        -lidvelocity 100 -grashof 4e4 \
         > ex19_ngmres_fas_gssecant.tmp 2>&1; \
	   ${DIFF} output/ex19_ngmres_fas_gssecant.out ex19_ngmres_fas_gssecant.tmp || echo  ${PWD} "\nPossible problem with ex19_ngmres_fas_gssecant, diffs above \n========================================="; \
           ${RM} -f ex19_ngmres_fas_gssecant.tmp

runex19_ngmres_fas_ms: #test ex19 with NGMRES preconditioned by FAS with multi-stage smoother
	-@${MPIEXEC} -n 2 ./ex19 -snes_grid_sequence 2 -lidvelocity 200 -grashof 1e4 -snes_monitor_short -snes_view -snes_converged_reason -snes_type ngmres -npc_snes_type fas -npc_fas_coarse_snes_type newtonls -npc_fas_coarse_ksp_type preonly -npc_snes_max_it 1 -npc_fas_snes_type ms -npc_fas_snes_max_it 1 -npc_fas_ksp_type preonly -npc_fas_pc_type none -npc_fas_snes_ms_type m62 -npc_fas_snes_max_it 1 -npc_fas_snes_ms_damping 0.22 > ex19_ngmres_fas_ms.tmp 2>&1; \
	   ${DIFF} output/ex19_ngmres_fas_ms.out ex19_ngmres_fas_ms.tmp || printf "${PWD}\nPossible problem with ex19_ngmres_fas_ms, diffs above\n=========================================\n"; \
           ${RM} -f ex19_ngmres_fas_ms.tmp

runex19_bjacobi: #test hierarchical pc
	-@${MPIEXEC} -n 4 ./ex19 -da_refine 4 -ksp_type fgmres -pc_type bjacobi -pc_bjacobi_blocks 2 -sub_ksp_type gmres -sub_ksp_max_it 2 -sub_pc_type bjacobi -sub_sub_ksp_type preonly -sub_sub_pc_type ilu -snes_monitor_short > ex19_1.tmp 2>&1; \
	   if (${DIFF} output/ex19_bjacobi.out ex19_1.tmp) then true; \
	   else  printf "${PWD}\nPossible problem with ex19_bjacobi, diffs above\n=========================================\n"; fi; \
	   ${RM} -f ex19_1.tmp

runex19_composite_gs_newton: #test additive composite SNES
	-@${MPIEXEC} -n 2 ./ex19 -da_refine 3 -grashof 4e4 -lidvelocity 100 -snes_monitor_short \
        -snes_type composite -snes_composite_type additiveoptimal -snes_composite_sneses ngs,newtonls -sub_0_snes_max_it 20 -sub_1_pc_type mg > ex19_composite_gs_newton.tmp 2>&1; \
	${DIFF} output/ex19_composite_gs_newton.out ex19_composite_gs_newton.tmp || printf "${PWD}\nPossible problem with ex19_composite_gs_newton, diffs above\n=========================================\n"; \
        ${RM} -f ex19_composite_gs_newton.tmp

runex19_greedy_coloring:
	-@${MPIEXEC} -n 2 ./ex19 -da_refine 3 -snes_monitor_short \
        -snes_fd_color -snes_fd_color_use_mat -mat_coloring_type greedy -mat_coloring_weight_type lf -mat_coloring_view> ex19_greedy_coloring.tmp 2>&1; \
	${DIFF} output/ex19_greedy_coloring.out ex19_greedy_coloring.tmp || printf "${PWD}\nPossible problem with ex19_greedy_coloring, diffs above\n=========================================\n"; \
        ${RM} -f ex19_greedy_coloring.tmp

runex19_draw:
	-@${MPIEXEC} -n 1 ./ex19 -pc_type fieldsplit -snes_view draw -fieldsplit_x_velocity_pc_type mg -fieldsplit_x_velocity_pc_mg_galerkin pmat -fieldsplit_x_velocity_pc_mg_levels 2 -da_refine 1 -fieldsplit_x_velocity_mg_coarse_pc_type svd > ex19_draw.tmp 2>&1; \
          ${DIFF} output/ex19_draw.out ex19_draw.tmp || printf "${PWD}\nPossible problem with ex19_draw, diffs above\n=========================================\n"; \
          ${RM} ex19_draw.tmp

runex19_drawports:
	-@${MPIEXEC} -n 1 ./ex19 -draw_ports -snes_monitor_solution draw  -da_refine 1 > ex19_draw.tmp 2>&1; \
          ${DIFF} output/ex19_draw.out ex19_draw.tmp || printf "${PWD}\nPossible problem with ex19_drawports, diffs above\n=========================================\n"; \
          ${RM} ex19_draw.tmp

runex18:
	-@${MPIEXEC} -n 1 ./ex18 -pc_type mg -ksp_type fgmres -da_refine 2 -pc_mg_galerkin pmat -snes_view > ex18_1.tmp 2>&1; \
	   if (${DIFF} output/ex18_1.out ex18_1.tmp) then true; \
	   else  printf "${PWD}\nPossible problem with ex18, diffs above\n=========================================\n"; fi; \
	   ${RM} -f ex18_1.tmp


testex19: ex19.PETSc
	-@if [ "${PETSC_WITH_BATCH}" != "" ]; then \
           echo "Running with batch filesystem; to test run src/snes/examples/tutorials/ex19 with" ; \
           echo "your systems batch system"; \
        elif [ "${MPIEXEC}" = "/bin/false" ]; then \
           echo "*mpiexec not found*. Please run src/snes/examples/tutorials/ex19 manually"; \
	elif [ -f ex19 ]; then \
           ${MPIEXEC} -n 1 ./ex19 -da_refine 3 -pc_type mg -ksp_type fgmres  > ex19_1.tmp 2>&1; \
	   if (${DIFF} output/ex19_1.testout ex19_1.tmp > /dev/null 2>&1) then \
           echo "C/C++ example src/snes/examples/tutorials/ex19 run successfully with 1 MPI process"; \
	   else echo "Possible error running C/C++ src/snes/examples/tutorials/ex19 with 1 MPI process"; \
           echo "See http://www.mcs.anl.gov/petsc/documentation/faq.html";\
           cat ex19_1.tmp; fi; \
	if [ "${MPIEXEC}" != "${PETSC_DIR}/bin/petsc-mpiexec.uni" ]; then \
           ${MPIEXEC} -n 2 ./ex19 -da_refine 3 -pc_type mg -ksp_type fgmres  > ex19_1.tmp 2>&1; \
	   if (${DIFF} output/ex19_1.testout ex19_1.tmp > /dev/null 2>&1) then \
           echo "C/C++ example src/snes/examples/tutorials/ex19 run successfully with 2 MPI processes"; \
	   else echo "Possible error running C/C++ src/snes/examples/tutorials/ex19 with 2 MPI processes"; \
           echo "See http://www.mcs.anl.gov/petsc/documentation/faq.html";\
           cat ex19_1.tmp; fi; fi; \
        ${RM} -f ex19_1.tmp; \
        ${MAKE} PETSC_ARCH=${PETSC_ARCH} PETSC_DIR=${PETSC_DIR} ex19.rm ; fi

runex19_cusp:
	-@${MPIEXEC} -n 1 ./ex19 -dm_vec_type cusp -dm_mat_type aijcusp -pc_type none -ksp_type fgmres -snes_monitor_short -snes_rtol 1.e-5 > ex19.tmp 2>&1; \
	   if (${DIFF} output/ex19_cusp.out ex19.tmp) then true; \
	   else  printf "${PWD}\nPossible problem with ex19_cusp, diffs above\n=========================================\n"; fi; \
	   ${RM} -f ex19.tmp
runex20:
	-@${MPIEXEC} -n 4 ./ex20 -snes_monitor_short -pc_mg_type full -ksp_type fgmres -pc_type mg -snes_view -pc_mg_levels 2 -pc_mg_galerkin pmat  > ex20_1.tmp 2>&1; \
	   if (${DIFF} output/ex20_1.out ex20_1.tmp) then true; \
	   else  printf "${PWD}\nPossible problem with ex20_1, diffs above\n=========================================\n"; fi; \
	   ${RM} -f ex20_1.tmp
runex21:
	-@${MPIEXEC} -n 4 ./ex21 -snes_linesearch_monitor -snes_mf -snes_monitor_short -nox -ksp_monitor_short -snes_converged_reason > ex21_1.tmp 2>&1; \
	   if (${DIFF} output/ex21_1.out ex21_1.tmp) then true; \
	   else  printf "${PWD}\nPossible problem with ex21_1, diffs above\n=========================================\n"; fi; \
	   ${RM} -f ex21_1.tmp
runex22:
	-@x="bad"; ${MPIEXEC} -n 2 ./ex22 -da_grid_x 10 -snes_converged_reason -ksp_converged_reason -snes_view > ex22_1.tmp 2>&1; \
	   if (${DIFF} output/ex22_1.out ex22_1.tmp > /dev/null 2>&1) then x='good'; fi ;\
	   if (${DIFF} output/ex22_1_alt.out ex22_1.tmp > /dev/null 2>&1) then x='good'; fi; \
	   if [ "$$x" = "bad" ]; then ${DIFF} output/ex22_1.out ex22_1.tmp ; ${DIFF} output/ex22_1_alt.out ex22_1.tmp ; printf "${PWD}\nPossible problem with ex22_1, diffs above\n=========================================\n"; fi; \
	   ${RM} -f ex22_1.tmp

runex25:
	-@${MPIEXEC} -n 1 ./ex25 -pc_type mg -da_refine 1  -ksp_type fgmres  > ex25_1.tmp 2>&1;	  \
	   if (${DIFF} output/ex25_1.out ex25_1.tmp) then true; \
	   else  printf "${PWD}\nPossible problem with ex25_1, diffs above\n=========================================\n"; fi; \
	   ${RM} -f ex25_1.tmp

runex25_2:
	-@${MPIEXEC} -n 2 ./ex25 -pc_type mg -da_refine 1  -ksp_type fgmres > ex25_2.tmp 2>&1;	  \
	   if (${DIFF} output/ex25_2.out ex25_2.tmp) then true; \
	   else  printf "${PWD}\nPossible problem with ex25_2, diffs above\n=========================================\n"; fi; \
	   ${RM} -f ex25_2.tmp

runex28_0:
	-@${MPIEXEC} -n 3 ./ex28 -da_grid_x 20 -snes_converged_reason -snes_monitor_short -problem_type 0 > ex28_0.tmp 2>&1; \
	  ${DIFF} output/ex28_0.out ex28_0.tmp || printf "${PWD}\nPossible problem with ex28_0, diffs above\n=========================================\n"; ${RM} -f ex28_0.tmp
runex28_1:
	-@${MPIEXEC} -n 3 ./ex28 -da_grid_x 20 -snes_converged_reason -snes_monitor_short -problem_type 1 > ex28_1.tmp 2>&1; \
	  ${DIFF} output/ex28_1.out ex28_1.tmp || printf "${PWD}\nPossible problem with ex28_1, diffs above\n=========================================\n"; ${RM} -f ex28_1.tmp
runex28_2:
	-@${MPIEXEC} -n 3 ./ex28 -da_grid_x 20 -snes_converged_reason -snes_monitor_short -problem_type 2 > ex28_2.tmp 2>&1; \
	  ${DIFF} output/ex28_2.out ex28_2.tmp || printf "${PWD}\nPossible problem with ex28_2, diffs above\n=========================================\n"; ${RM} -f ex28_2.tmp
runex28_3:
	-@for mtype in aij nest ; do \
	    ${MPIEXEC} -n 3 ./ex28 -da_grid_x 20 -snes_converged_reason -snes_monitor_short -ksp_monitor_short -problem_type 2 -snes_mf_operator \
	    -pack_dm_mat_type $$mtype -pc_type fieldsplit -pc_fieldsplit_dm_splits -pc_fieldsplit_type additive -fieldsplit_u_ksp_type gmres -fieldsplit_k_pc_type jacobi > ex28_3.tmp 2>&1; \
	    ${DIFF} output/ex28_3.out ex28_3.tmp || printf "${PWD}\nPossible problem with ex28_3 mtype=$${mtype}; diffs above\n=========================================\n"; ${RM} -f ex28_3.tmp; \
	  done
runex28_4:
	-@${MPIEXEC} -n 6 ./ex28 -da_grid_x 257 -snes_converged_reason -snes_monitor_short -ksp_monitor_short -problem_type 2 -snes_mf_operator -pack_dm_mat_type aij -pc_type fieldsplit -pc_fieldsplit_type multiplicative -fieldsplit_u_ksp_type gmres -fieldsplit_u_ksp_pc_side right -fieldsplit_u_pc_type mg -fieldsplit_u_pc_mg_levels 4 -fieldsplit_u_mg_levels_ksp_type richardson -fieldsplit_u_mg_levels_ksp_max_it 1 -fieldsplit_u_mg_levels_pc_type sor -fieldsplit_u_pc_mg_galerkin pmat -fieldsplit_u_ksp_converged_reason -fieldsplit_k_pc_type jacobi > ex28_4.tmp 2>&1; \
	  ${DIFF} output/ex28_4.out ex28_4.tmp || printf "${PWD}\nPossible problem with ex28_4 ; diffs above\n=========================================\n"; ${RM} -f ex28_4.tmp;
runex30:
	-@${MPIEXEC} -n 1 ./ex30  > ex30_1.tmp 2>&1;	  \
	   if (${DIFF} output/ex30_1.out ex30_1.tmp) then true; \
	   else  printf "${PWD}\nPossible problem with ex30_1, diffs above\n=========================================\n"; fi; \
	   ${RM} -f ex30_1.tmp

runex35:
	-@${MPIEXEC} -n 1 ./ex35  -snes_monitor_short -snes_type nrichardson   > ex35_1.tmp 2>&1;	  \
	   if (${DIFF} output/ex35_1.out ex35_1.tmp) then true; \
	   else  printf "${PWD}\nPossible problem with ex35_1, diffs above\n=========================================\n"; fi; \
	   ${RM} -f ex35_1.tmp

runex35_2:
	-@${MPIEXEC} -n 1 ./ex35   -snes_monitor_short -ksp_monitor_short -ksp_type richardson -pc_type none -ksp_richardson_self_scale    > ex35_2.tmp 2>&1;	  \
	   if (${DIFF} output/ex35_2.out ex35_2.tmp) then true; \
	   else  printf "${PWD}\nPossible problem with ex35_2, diffs above\n=========================================\n"; fi; \
	   ${RM} -f ex35_2.tmp

runex35_3:
	-@${MPIEXEC} -n 1 ./ex35  -snes_monitor_short  -snes_type ngmres    > ex35_3.tmp 2>&1;	  \
	   if (${DIFF} output/ex35_3.out ex35_3.tmp) then true; \
	   else  printf "${PWD}\nPossible problem with ex35_3, diffs above\n=========================================\n"; fi; \
	   ${RM} -f ex35_3.tmp

runex35_4:
	-@${MPIEXEC} -n 1 ./ex35  -snes_monitor_short  -ksp_type gmres -ksp_monitor_short -pc_type none    > ex35_4.tmp 2>&1;	  \
	   if (${DIFF} output/ex35_4.out ex35_4.tmp) then true; \
	   else  printf "${PWD}\nPossible problem with ex35_4, diffs above\n=========================================\n"; fi; \
	   ${RM} -f ex35_4.tmp

runex35_5:
	-@${MPIEXEC} -n 1 ./ex35   -snes_monitor_short  -snes_type ncg     > ex35_5.tmp 2>&1;	  \
	   if (${DIFF} output/ex35_5.out ex35_5.tmp) then true; \
	   else  printf "${PWD}\nPossible problem with ex35_5, diffs above\n=========================================\n"; fi; \
	   ${RM} -f ex35_5.tmp

runex35_6:
	-@${MPIEXEC} -n 1 ./ex35   -snes_monitor_short  -ksp_type cg -ksp_monitor_short  -pc_type none     > ex35_6.tmp 2>&1;	  \
	   if (${DIFF} output/ex35_6.out ex35_6.tmp) then true; \
	   else  printf "${PWD}\nPossible problem with ex35_6, diffs above\n=========================================\n"; fi; \
	   ${RM} -f ex35_6.tmp

runex35_7:
	-@${MPIEXEC} -n 1 ./ex35 -da_refine 2  -snes_monitor_short  -pc_type mg -mg_levels_ksp_type richardson -mg_levels_pc_type none -mg_levels_ksp_monitor_short \
            -mg_levels_ksp_richardson_self_scale -ksp_type richardson -ksp_monitor_short       > ex35_7.tmp 2>&1;	  \
	   if (${DIFF} output/ex35_7.out ex35_7.tmp) then true; \
	   else  printf "${PWD}\nPossible problem with ex35_7, diffs above\n=========================================\n"; fi; \
	   ${RM} -f ex35_7.tmp

runex35_8:
	-@${MPIEXEC} -n 1 ./ex35  -da_refine 2 -snes_monitor_short  -snes_type fas -fas_levels_snes_monitor_short -fas_coarse_snes_type newtonls -fas_coarse_pc_type lu -fas_coarse_ksp_type preonly -snes_type fas  -snes_rtol 1.e-5 > ex35_8.tmp 2>&1;	  \
	   if (${DIFF} output/ex35_8.out ex35_8.tmp) then true; \
	   else  printf "${PWD}\nPossible problem with ex35_8, diffs above\n=========================================\n"; fi; \
	   ${RM} -f ex35_8.tmp

runex40f90:
	-@${MPIEXEC} -n 1 ./ex40f90 -snes_monitor_short -snes_view  -da_refine 1 -pc_type mg  -pc_mg_type full -ksp_type fgmres -pc_mg_galerkin pmat  > ex40f90_1.tmp 2>&1;	  \
	   if (${DIFF} output/ex40f90.out ex40f90_1.tmp) then true; \
	   else printf "${PWD}\nPossible problem with ex40f90_1, diffs above\n=========================================\n"; fi; \
	   ${RM} -f ex40f90_1.tmp

runex42:
	-@${MPIEXEC} -n 1 ./ex42 -snes_monitor_short -snes_max_it 1000   > ex42_1.tmp 2>&1;	  \
	   if (${DIFF} output/ex42_1.out ex42_1.tmp) then true; \
	   else printf "${PWD}\nPossible problem with ex42_1, diffs above\n=========================================\n"; fi; \
	   ${RM} -f ex42_1.tmp

runex46:
	-@${MPIEXEC} -n 1 ./ex46 -snes_view -snes_monitor_short -da_refine 1 -pc_type mg -ksp_type fgmres -pc_mg_type full -mg_levels_ksp_chebyshev_esteig 0.5,1.1  > ex46.tmp 2>&1; \
	   if (${DIFF} output/ex46_1.out ex46.tmp) then true; \
	   else printf "${PWD}\nPossible problem with ex46, diffs above\n=========================================\n"; fi; \
	   ${RM} -f ex46.tmp

runex46_ew_1:
	-@${MPIEXEC} -n 1 ./ex46 -snes_monitor_short -ksp_converged_reason -da_grid_x 20 -da_grid_y 20 -snes_ksp_ew -snes_ksp_ew_version 1   > ex46.tmp 2>&1; \
	   if (${DIFF} output/ex46_ew_1.out ex46.tmp) then true; \
	   else printf "${PWD}\nPossible problem with ex46_ew_1, diffs above\n=========================================\n"; fi; \
	   ${RM} -f ex46.tmp


runex46_ew_2:
	-@${MPIEXEC} -n 1 ./ex46 -snes_monitor_short -ksp_converged_reason -da_grid_x 20 -da_grid_y 20 -snes_ksp_ew -snes_ksp_ew_version 2   > ex46.tmp 2>&1; \
	   if (${DIFF} output/ex46_ew_2.out ex46.tmp) then true; \
	   else printf "${PWD}\nPossible problem with ex46_ew_2, diffs above\n=========================================\n"; fi; \
	   ${RM} -f ex46.tmp


runex46_ew_3:
	-@${MPIEXEC} -n 1 ./ex46 -snes_monitor_short -ksp_converged_reason -da_grid_x 20 -da_grid_y 20 -snes_ksp_ew -snes_ksp_ew_version 3   > ex46.tmp 2>&1; \
	   if (${DIFF} output/ex46_ew_3.out ex46.tmp) then true; \
	   else printf "${PWD}\nPossible problem with ex46_ew_3, diffs above\n=========================================\n"; fi; \
	   ${RM} -f ex46.tmp

FMRISE_NGMRES_NPC_BASE = -@${MPIEXEC} -n 1 ./ex46 -K 3 -m 1 -D 0.2 -snes_monitor_short  -snes_type ngmres -snes_npc_side right -npc_snes_type newtonls -npc_snes_linesearch_type basic

runex46_fm_rise_2:
	-@${FMRISE_NGMRES_NPC_BASE} -snes_ngmres_restart_it 1 -snes_ngmres_restart_fm_rise > ex46.tmp 2>&1; \
	   if (${DIFF} output/ex46_fm_rise_2.out ex46.tmp) then true; \
	   else printf "${PWD}\nPossible problem with ex46_fm_rise_2, diffs above\n=========================================\n"; fi; \
	   ${RM} -f ex46.tmp

runex46_fm_rise_4:
	-@${FMRISE_NGMRES_NPC_BASE} -snes_ngmres_restart_it 2  -snes_ngmres_restart_fm_rise  > ex46.tmp 2>&1; \
	   if (${DIFF} output/ex46_fm_rise_4.out ex46.tmp) then true; \
	   else printf "${PWD}\nPossible problem with ex46_fm_rise_4, diffs above\n=========================================\n"; fi; \
	   ${RM} -f ex46.tmp

runex47cu:
	-@${MPIEXEC} -n 1 ./ex47cu -snes_monitor_short -dm_vec_type cusp  > ex47cu_1.tmp 2>&1;	  \
	   if (${DIFF} output/ex47cu_1.out ex47cu_1.tmp) then true; \
	   else printf "${PWD}\nPossible problem with ex47cu_1, diffs above\n=========================================\n"; fi; \
	   ${RM} -f ex47cu_1.tmp

runex48:
	-@${MPIEXEC} -n 1 ./ex48 -M 6 -P 4 -da_refine 1 -snes_monitor_short -snes_converged_reason -ksp_monitor_short -ksp_converged_reason -thi_mat_type sbaij -ksp_type fgmres -pc_type mg -pc_mg_type full -mg_levels_ksp_type gmres -mg_levels_ksp_max_it 1 -mg_levels_pc_type icc  > ex48.tmp 2>&1; \
	   ${DIFF} output/ex48_1.out ex48.tmp || printf "${PWD}\nPossible problem with ex48_1, diffs above\n=========================================\n"; \
	   ${RM} -f ex48.tmp
runex48_2:
	-@${MPIEXEC} -n 2 ./ex48 -M 6 -P 4 -thi_hom z -snes_monitor_short -snes_converged_reason -ksp_monitor_short -ksp_converged_reason -thi_mat_type sbaij -ksp_type fgmres -pc_type mg -pc_mg_type full -mg_levels_ksp_type gmres -mg_levels_ksp_max_it 1 -mg_levels_pc_type asm -mg_levels_pc_asm_blocks 6 -mg_levels_0_pc_type redundant -snes_grid_sequence 1 -mat_partitioning_type current -ksp_atol -1 > ex48.tmp 2>&1; \
	   ${DIFF} output/ex48_2.out ex48.tmp || printf "${PWD}\nPossible problem with ex48_2, diffs above\n=========================================\n"; \
	   ${RM} -f ex48.tmp
runex48_3:
	-@${MPIEXEC} -n 3 ./ex48 -M 7 -P 4 -thi_hom z -da_refine 1 -snes_monitor_short -snes_converged_reason -ksp_monitor_short -ksp_converged_reason -thi_mat_type baij -ksp_type fgmres -pc_type mg -pc_mg_type full -mg_levels_pc_type asm -mg_levels_pc_asm_blocks 9 -mg_levels_ksp_type gmres -mg_levels_ksp_max_it 1 -mat_partitioning_type current > ex48.tmp 2>&1; \
	   ${DIFF} output/ex48_3.out ex48.tmp || printf "${PWD}\nPossible problem with ex48_3, diffs above\n=========================================\n"; \
	   ${RM} -f ex48.tmp
runex48_4:
	-@${MPIEXEC} -n 6 ./ex48 -M 4 -P 2 -da_refine_hierarchy_x 1,1,3 -da_refine_hierarchy_y 2,2,1 -da_refine_hierarchy_z 2,2,1 -snes_grid_sequence 3 -ksp_converged_reason -ksp_type fgmres -ksp_rtol 1e-2 -pc_type mg -mg_levels_ksp_type gmres -mg_levels_ksp_max_it 1 -mg_levels_pc_type bjacobi -mg_levels_1_sub_pc_type cholesky -pc_mg_type multiplicative -snes_converged_reason -snes_stol 1e-12 -thi_L 80e3 -thi_alpha 0.05 -thi_friction_m 1 -thi_hom x -snes_view -mg_levels_0_pc_type redundant -mg_levels_0_ksp_type preonly -ksp_atol -1 > ex48.tmp 2>&1; \
	   ${DIFF} output/ex48_4.out ex48.tmp || printf "${PWD}\nPossible problem with ex48_4, diffs above\n=========================================\n"; \
	   ${RM} -f ex48.tmp
runex48_5:
	-@for mtype in aij baij sbaij; do \
           ${MPIEXEC} -n 6 ./ex48 -M 12 -P 5 -snes_monitor_short -ksp_converged_reason -pc_type asm -pc_asm_type restrict -dm_mat_type $$mtype > ex48_5.tmp 2>&1; \
	   ${DIFF} output/ex48_5.out ex48_5.tmp || printf "${PWD}\nPossible problem with ex48_5 mtype=$${mtype}, diffs above\n=========================================\n"; \
	   ${RM} -f ex48_5.tmp;

runex56:
<<<<<<< HEAD
	-@${MPIEXEC} -n 3 ./ex56 -ne 4 -snes_view -lx 1. -alpha .01 -two_solves false -ex56_dm_refine 1 -petscspace_poly_tensor -petscspace_order 1 -snes_max_it 10 -ksp_max_it 50 -ksp_type cg -ksp_rtol 1.e-6 -snes_rtol 1.e-6 -pc_type gamg -pc_gamg_type agg -pc_gamg_agg_nsmooths 1 -pc_gamg_coarse_eq_limit 100 -pc_gamg_reuse_interpolation true -pc_gamg_square_graph 1 -pc_gamg_threshold 0.0 -ksp_converged_reason -snes_monitor_short -ksp_monitor_short -snes_converged_reason -use_mat_nearnullspace true -mg_levels_ksp_max_it 2 -mg_levels_ksp_type chebyshev -mg_levels_esteig_ksp_type cg -mg_levels_esteig_ksp_max_it 10 -mg_levels_ksp_chebyshev_esteig 0,0.05,0,1.05 -mg_levels_pc_type jacobi -petscpartitioner_type parmetis -mat_block_size 3 > ex.tmp 2>&1; \
	   ${DIFF} output/ex56_0.out ex.tmp || printf "${PWD}\nPossible problem with ex56_0.out, diffs above \n=========================================\n"; \
	   ${RM} -f ex.tmp
=======
	-@${MPIEXEC} -n 8 ./ex56 -ne 2 -alpha 1.e-3 -two_solves true -dm_refine 1 -petscspace_poly_tensor -petscspace_order 1 -ksp_type cg -ksp_monitor_short -ksp_rtol 1.e-8 -pc_type gamg -pc_gamg_type agg -pc_gamg_agg_nsmooths 1 -pc_gamg_coarse_eq_limit 100 -pc_gamg_reuse_interpolation true -pc_gamg_square_graph 1 -pc_gamg_threshold 0.0 -ksp_converged_reason -use_mat_nearnullspace true -mg_levels_ksp_max_it 2 -mg_levels_ksp_type chebyshev -mg_levels_esteig_ksp_type cg -mg_levels_esteig_ksp_max_it 10 -mg_levels_ksp_chebyshev_esteig 0,0.05,0,1.05 -mg_levels_pc_type sor -mat_block_size 3 -petscpartitioner_type parmetis > ex.tmp 2>&1; \
         ${DIFF} output/ex56_0.out ex.tmp || printf "${PWD}\nPossible problem with ex56_0.out, diffs above \n=========================================\n"; \
         ${RM} -f ex.tmp
>>>>>>> 1d45022f

runex56_hypre:
	-@${MPIEXEC} -n 8 ./ex56 -ne 4 -lx 1. -alpha .01 -two_solves true -ex56_dm_refine 1 -petscspace_poly_tensor -petscspace_order 1 -ksp_type cg -ksp_monitor_short -ksp_rtol 1.e-8 -pc_type hypre -pc_hypre_type boomeramg -pc_hypre_boomeramg_no_CF true -pc_hypre_boomeramg_agg_nl 1 -pc_hypre_boomeramg_coarsen_type HMIS -pc_hypre_boomeramg_interp_type ext+i -ksp_converged_reason -use_mat_nearnullspace true -mat_block_size 3 -petscpartitioner_type parmetis > ex.tmp 2>&1; \
         ${DIFF} output/ex56_hypre.out ex.tmp || printf "${PWD}\nPossible problem with ex56_hypre.out, diffs above \n=========================================\n"; \
<<<<<<< HEAD
=======
         ${RM} -f ex.tmp

#runex56_p4est:
#	-@${MPIEXEC} -n 8 ./ex56 -ne 2 -alpha 1.e-3 -two_solves true -dm_refine 1 -petscspace_poly_tensor -petscspace_order 1 -ksp_type cg -ksp_monitor_short -ksp_rtol 1.e-8 -pc_type gamg -pc_gamg_type agg -pc_gamg_agg_nsmooths 1 -pc_gamg_coarse_eq_limit 100 -pc_gamg_reuse_interpolation true -pc_gamg_square_graph 1 -ksp_converged_reason -use_mat_nearnullspace true -mg_levels_ksp_type chebyshev -mg_levels_esteig_ksp_type cg -mg_levels_esteig_ksp_max_it 10 -mg_levels_ksp_chebyshev_esteig 0,0.05,0,1.05 -mg_levels_pc_type sor -mat_block_size 3 -petscpartitioner_type parmetis -dm_type p4est > ex.tmp 2>&1; \
#         ${DIFF} output/ex56_p4est.out ex.tmp || printf "${PWD}\nPossible problem with ex56_p4est.out, diffs above \n=========================================\n"; \
>>>>>>> 1d45022f
         ${RM} -f ex.tmp

runex56_ml:
	-@${MPIEXEC} -n 8 ./ex56 -ne 4 -lx 1. -alpha .01 -two_solves true -ex56_dm_refine 1 -petscspace_poly_tensor -petscspace_order 1 -ksp_type cg -ksp_monitor_short  -ksp_converged_reason -ksp_rtol 1.e-8 -pc_type ml -mg_levels_ksp_type chebyshev -mg_levels_esteig_ksp_max_it 10 -mg_levels_ksp_chebyshev_esteig 0,0.05,0,1.05 -mg_levels_pc_type sor -mg_levels_esteig_ksp_type cg -mat_block_size 3 -petscpartitioner_type parmetis -use_mat_nearnullspace  > ex.tmp 2>&1;	\
         ${DIFF} output/ex56_ml.out ex.tmp || printf "${PWD}\nPossible problem with ex56_ml.out, diffs above\n=========================================\n"; \
        ${RM} -f ex.tmp
runex58:
	-@${MPIEXEC} -n 1 ./ex58 -snes_type vinewtonrsls -pc_type mg -ksp_monitor_short -pc_mg_galerkin pmat -da_refine 5   -snes_vi_monitor -pc_mg_type full  -snes_max_it 100 -snes_converged_reason > ex58.tmp 2>&1; \
	   ${DIFF} output/ex58_1.out ex58.tmp || printf "${PWD}\nPossible problem with ex58_1, diffs above\n=========================================\n"; \
	   ${RM} -f ex58.tmp
runex58_2:
	-@x="bad"; ${MPIEXEC} -n 1 ./ex58 -snes_type vinewtonssls -pc_type mg -ksp_monitor_short -pc_mg_galerkin pmat -da_refine 5   -snes_vi_monitor -pc_mg_type full  -snes_max_it 100 -snes_converged_reason > ex58_2.tmp 2>&1; \
           if (${DIFF} output/ex58_2.out ex58_2.tmp > /dev/null 2>&1) then x='good'; fi ;\
           if (${DIFF} output/ex58_2_alt.out ex58_2.tmp > /dev/null 2>&1) then x='good'; fi; \
           if [ "$$x" = "bad" ]; then ${DIFF} output/ex58_2.out ex58_2.tmp ; ${DIFF} output/ex58_2_alt.out ex58_2.tmp ; printf "${PWD}\nPossible problem with ex58_2, diffs above\n=========================================\n"; fi; \
           ${RM} -f ex58_2.tmp
runex59:
	-@x="bad"; ${MPIEXEC} -n 1 ./ex59 -n 14 -snes_monitor_short -snes_converged_reason > ex59_1.tmp 2>&1; \
           if (${DIFF} output/ex59_1.out ex59_1.tmp > /dev/null 2>&1) then x='good'; fi ;\
	   if (${DIFF} output/ex59_1_alt.out ex59_1.tmp > /dev/null 2>&1) then x='good'; fi; \
           if [ "$$x" = "bad" ]; then ${DIFF} output/ex59_1.out ex59_1.tmp ; ${DIFF} output/ex59_1_alt.out ex59_1.tmp ; printf "${PWD}\nPossible problem with ex59_1, diffs above\n=========================================\n"; fi; \
	   ${RM} -f ex59_1.tmp
runex59_2:
	-@x="bad"; ${MPIEXEC} -n 1 ./ex59  -n 15 -snes_monitor_short -snes_converged_reason > ex59_2.tmp 2>&1; \
           if (${DIFF} output/ex59_2.out ex59_2.tmp > /dev/null 2>&1) then x='good'; fi ;\
	   if (${DIFF} output/ex59_2_alt.out ex59_2.tmp > /dev/null 2>&1) then x='good'; fi; \
           if [ "$$x" = "bad" ]; then ${DIFF} output/ex59_2.out ex59_2.tmp ; ${DIFF} output/ex59_2_alt.out ex59_2.tmp ; printf "${PWD}\nPossible problem with ex59_2, diffs above\n=========================================\n"; fi; \
	   ${RM} -f ex59_2.tmp
runex59_3:
	-@x="bad"; ${MPIEXEC} -n 1 ./ex59 -n 14 -second_order -snes_monitor_short -snes_converged_reason  > ex59_3.tmp 2>&1; \
           if (${DIFF} output/ex59_3.out ex59_3.tmp > /dev/null 2>&1) then x='good'; fi ;\
	   if (${DIFF} output/ex59_3_alt.out ex59_3.tmp > /dev/null 2>&1) then x='good'; fi; \
           if [ "$$x" = "bad" ]; then ${DIFF} output/ex59_3.out ex59_3.tmp ; ${DIFF} output/ex59_3_alt.out ex59_3.tmp ; printf "${PWD}\nPossible problem with ex59_3, diffs above\n=========================================\n"; fi; \
	   ${RM} -f ex59_3.tmp
runex70:
	-@${MPIEXEC} -n 2 ./ex70 -nx 32 -ny 48 -ksp_type fgmres -pc_type fieldsplit -pc_fieldsplit_type schur -pc_fieldsplit_schur_fact_type lower -fieldsplit_1_pc_type none   > ex70.tmp 2>&1; \
	   ${DIFF} output/ex70_1.out ex70.tmp || printf "${PWD}\nPossible problem with ex70_1, diffs above\n=========================================\n"; \
	   ${RM} -f ex70.tmp
runex70_2:
	-@${MPIEXEC} -n 2 ./ex70 -nx 32 -ny 48 -ksp_type fgmres -pc_type fieldsplit -pc_fieldsplit_type schur -pc_fieldsplit_schur_fact_type lower -user_pc   > ex70_2.tmp 2>&1; \
	   ${DIFF} output/ex70_2.out ex70_2.tmp || printf "${PWD}\nPossible problem with ex70_2, diffs above\n=========================================\n"; \
	   ${RM} -f ex70_2.tmp
runex70_3:
	-@${MPIEXEC} -n 2 ./ex70 -nx 32 -ny 48 -ksp_type fgmres -pc_type fieldsplit -pc_fieldsplit_type schur -pc_fieldsplit_schur_fact_type lower -user_pc   > ex70_3.tmp 2>&1; \
	   ${DIFF} output/ex70_3.out ex70_3.tmp || printf "${PWD}\nPossible problem with ex70_3, diffs above\n=========================================\n"; \
	   ${RM} -f ex70_3.tmp
runex70_4:
	-@${MPIEXEC} -n 2 ./ex70 -nx 32 -ny 48 -ksp_type fgmres -pc_type fieldsplit -pc_fieldsplit_type schur -pc_fieldsplit_schur_fact_type lower -fieldsplit_0_ksp_type gmres -fieldsplit_0_pc_type bjacobi -fieldsplit_1_pc_type jacobi -fieldsplit_1_inner_ksp_type preonly -fieldsplit_1_inner_pc_type jacobi -fieldsplit_1_upper_ksp_type preonly -fieldsplit_1_upper_pc_type jacobi   > ex70_4.tmp 2>&1; \
	   ${DIFF} output/ex70_4.out ex70_4.tmp || printf "${PWD}\nPossible problem with ex70_4, diffs above\n=========================================\n"; \
	   ${RM} -f ex70_4.tmp
runex73f90t:
	-@${MPIEXEC} -n 4 ./ex73f90t -par 5.0 -da_grid_x 10 -da_grid_y 10 -snes_monitor_short -snes_linesearch_type basic -snes_converged_reason -ksp_type fgmres -ksp_norm_type unpreconditioned -pc_type fieldsplit -pc_fieldsplit_type schur -pc_fieldsplit_schur_fact_type upper -ksp_monitor_short -fieldsplit_lambda_ksp_type preonly -fieldsplit_lambda_pc_type jacobi -fieldsplit_phi_pc_type gamg -fieldsplit_phi_pc_gamg_agg_nsmooths 1 -fieldsplit_phi_pc_gamg_threshold 0. -fieldsplit_phi_gamg_est_ksp_type cg > ex73f90t.tmp 2>&1; \
	   ${DIFF} output/ex73f90t_1.out ex73f90t.tmp || printf "${PWD}\nPossible problem with ex73f90t, diffs above\n=========================================\n"; \
	   ${RM} -f ex73f90t.tmp

# This is way too slow  ex30.PETSc runex30 ex30.rm
TESTEXAMPLES_C		       =  ex2.PETSc runex2  runex2_3 ex2.rm ex3.PETSc runex3 \
                                 runex3_2 runex3_3 runex3_4 ex3.rm  ex5.PETSc runex5  \
                                 runex5_5_ngmres runex5_5_anderson runex5_5_ngmres_nrichardson runex5_5_ncg runex5_5_nrichardson \
                                 runex5_5_ngmres_ngs runex5_5_qn runex5_5_broyden \
                                 runex5_5_ngmres_fas runex5_5_fas_additive \
                                 runex5_5_nasm  \
                                 ex5.rm \
                                 ex14.PETSc runex14 runex14_2 runex14_3 runex14_3_ds ex14.rm \
                                 ex25.PETSc runex25 runex25_2 ex25.rm \
                                 ex28.PETSc runex28_0 runex28_1 runex28_2 runex28_3 ex28.rm \
                                 ex35.PETSc runex35_3 runex35_4 runex35_5 runex35_6 runex35_8 ex35.rm \
                                 ex70.PETSc runex70 runex70_2 runex70_3 runex70_4 ex70.rm
TESTEXAMPLES_C_NOTSINGLE       = ex1.PETSc runex1 runex1_2 ex1.rm ex5.PETSc runex5_2 runex5_3 runex5_4 runex5_5_ls runex5_5_fas runex5_5_fas_monitor runex5_5_newton_asm_dmda runex5_5_newton_gasm_dmda runex5_6  ex5.rm \
                                 ex15.PETSc runex15 runex15_3 runex15_lag_jac runex15_nleqerr runex15_lag_pc ex15.rm ex16.PETSc runex16 runex16_2 runex16_3 ex16.rm ex18.PETSc runex18 ex18.rm ex21.PETSc runex21 ex21.rm \
                                 ex19.PETSc runex19_bcgsl runex19_cgs runex19_kaczmarz runex19 runex19_tfqmr runex19_tcqmr runex19_2 runex19_bcols1 runex19_2_bcols1 runex19_fdcoloring_wp runex19_fdcoloring_ds \
                                 runex19_ngmres_fas_gssecant runex19_ngs runex19_ngs_fd \
                                 runex19_fdcoloring_wp_bcols1 runex19_fdcoloring_ds_bcols1 \
                                 runex19_fdcoloring_wp_baij runex19_fdcoloring_ds_baij runex19_5 \
                                 runex19_6 runex19_fieldsplit_2 runex19_fieldsplit_3 runex19_fieldsplit_4 \
                                 runex19_composite_fieldsplit runex19_composite_fieldsplit_bjacobi runex19_composite_fieldsplit_bjacobi_2\
                                 runex19_7 runex19_8 runex19_9 runex19_greedy_coloring \
                                 runex19_cgne  \
                                 runex19_10 runex19_14 runex19_14_ds runex19_fas runex19_bjacobi runex19_composite_gs_newton ex19.rm \
                                 ex20.PETSc runex20 ex20.rm ex22.PETSc runex22 ex22.rm \
                                 ex35.PETSc runex35 runex35_2  runex35_7 ex35.rm \
                                 ex42.PETSc runex42 ex42.rm \
                                 ex46.PETSc runex46 runex46_ew_1 runex46_ew_2 runex46_ew_3 runex46_fm_rise_2 runex46_fm_rise_4 ex46.rm \
                                 ex48.PETSc runex48 runex48_2 runex48_3 runex48_4 runex48_5 ex48.rm \
                                 ex58.PETSc runex58 runex58_2 ex58.rm ex59.PETSc runex59 runex59_2 runex59_3 ex59.rm ex70.PETSc ex70.rm
TESTEXAMPLES_PARMS             = ex19.PETSc runex19_parms ex19.rm
TESTEXAMPLES_PARMETIS          = ex56.PETSc runex56 ex56.rm
TESTEXAMPLES_C_X	       = ex1.PETSc runex1_X ex1.rm ex19.PETSc runex19_draw runex19_18 runex19_drawports ex19.rm
TESTEXAMPLES_F90_DATATYPES     = ex5f90t.PETSc runex5f90t ex5f90t.rm
TESTEXAMPLES_FORTRAN_NOTSINGLE = ex1f.PETSc runex1f ex1f.rm ex40f90.PETSc runex40f90 ex40f90.rm  ex73f90t.PETSc runex73f90t  ex73f90t.rm
TESTEXAMPLES_C_NOCOMPLEX       = ex30.PETSc ex30.rm
TESTEXAMPLES_C_NOCOMPLEX_NOTSINGLE  = ex9.PETSc runex9 runex9_2 runex9_3 runex9_4 runex9_5 runex9_5_2 runex9_6 ex9.rm ex19.PETSc runex19_ibcgs ex19.rm
TESTEXAMPLES_FORTRAN_NOCOMPLEX_NOTSINGLE = ex5f.PETSc runex5f runex5f_3 ex5f.rm
TESTEXAMPLES_FORTRAN_MPIUNI    = ex1f.PETSc runex1f ex1f.rm
TESTEXAMPLES_C_X_MPIUNI        = ex1.PETSc runex1 ex1.rm ex2.PETSc runex2 ex2.rm ex3.PETSc runex3 ex3.rm  ex14.PETSc ex14.rm
TESTEXAMPLES_F90_NOTSINGLE     = ex5f90.PETSc runex5f90 runex5f90_2 runex5f90_3 runex5f90_4 runex5f90_5 ex5f90.rm
TESTEXAMPLES_13		       =
TESTEXAMPLES_MATLAB_ENGINE     =
TESTEXAMPLES_SAWS	       =
TESTEXAMPLES_ADIFOR	       = ex5f.PETSc runex5f_2 ex5f.rm
TESTEXAMPLES_MUMPS             = ex19.PETSc runex19_4 runex19_fieldsplit_mumps runex19_3 runex19_4  ex19.rm
TESTEXAMPLES_SUPERLU           = ex19.PETSc runex19_superlu ex19.rm
TESTEXAMPLES_SUPERLU_DIST      = ex19.PETSc runex19_superlu_dist runex19_superlu_dist_2 ex19.rm  ex19.PETSc  ex19.rm
TESTEXAMPLES_PASTIX            = ex19.PETSc runex19_11 runex19_12 ex19.rm  ex19.PETSc runex19_11 runex19_12 ex19.rm
TESTEXAMPLES_CUSP              = ex19.PETSc runex19_cusp ex19.rm ex47cu.PETSc runex47cu ex47cu.rm
TESTEXAMPLES_SUITESPARSE       = ex19.PETSc runex19_umfpack runex19_klu runex19_klu_2 runex19_klu_3 ex19.rm


include ${PETSC_DIR}/lib/petsc/conf/test<|MERGE_RESOLUTION|>--- conflicted
+++ resolved
@@ -1215,33 +1215,20 @@
 	   ${RM} -f ex48_5.tmp;
 
 runex56:
-<<<<<<< HEAD
 	-@${MPIEXEC} -n 3 ./ex56 -ne 4 -snes_view -lx 1. -alpha .01 -two_solves false -ex56_dm_refine 1 -petscspace_poly_tensor -petscspace_order 1 -snes_max_it 10 -ksp_max_it 50 -ksp_type cg -ksp_rtol 1.e-6 -snes_rtol 1.e-6 -pc_type gamg -pc_gamg_type agg -pc_gamg_agg_nsmooths 1 -pc_gamg_coarse_eq_limit 100 -pc_gamg_reuse_interpolation true -pc_gamg_square_graph 1 -pc_gamg_threshold 0.0 -ksp_converged_reason -snes_monitor_short -ksp_monitor_short -snes_converged_reason -use_mat_nearnullspace true -mg_levels_ksp_max_it 2 -mg_levels_ksp_type chebyshev -mg_levels_esteig_ksp_type cg -mg_levels_esteig_ksp_max_it 10 -mg_levels_ksp_chebyshev_esteig 0,0.05,0,1.05 -mg_levels_pc_type jacobi -petscpartitioner_type parmetis -mat_block_size 3 > ex.tmp 2>&1; \
 	   ${DIFF} output/ex56_0.out ex.tmp || printf "${PWD}\nPossible problem with ex56_0.out, diffs above \n=========================================\n"; \
 	   ${RM} -f ex.tmp
-=======
-	-@${MPIEXEC} -n 8 ./ex56 -ne 2 -alpha 1.e-3 -two_solves true -dm_refine 1 -petscspace_poly_tensor -petscspace_order 1 -ksp_type cg -ksp_monitor_short -ksp_rtol 1.e-8 -pc_type gamg -pc_gamg_type agg -pc_gamg_agg_nsmooths 1 -pc_gamg_coarse_eq_limit 100 -pc_gamg_reuse_interpolation true -pc_gamg_square_graph 1 -pc_gamg_threshold 0.0 -ksp_converged_reason -use_mat_nearnullspace true -mg_levels_ksp_max_it 2 -mg_levels_ksp_type chebyshev -mg_levels_esteig_ksp_type cg -mg_levels_esteig_ksp_max_it 10 -mg_levels_ksp_chebyshev_esteig 0,0.05,0,1.05 -mg_levels_pc_type sor -mat_block_size 3 -petscpartitioner_type parmetis > ex.tmp 2>&1; \
-         ${DIFF} output/ex56_0.out ex.tmp || printf "${PWD}\nPossible problem with ex56_0.out, diffs above \n=========================================\n"; \
+
+runex56_hypre:
+	-@${MPIEXEC} -n 8 ./ex56 -ne 4 -lx 1. -alpha .01 -two_solves false -ex56_dm_refine 1 -petscspace_poly_tensor -petscspace_order 1 -ksp_type cg -ksp_monitor_short -ksp_rtol 1.e-8 -pc_type hypre -pc_hypre_type boomeramg -pc_hypre_boomeramg_no_CF true -pc_hypre_boomeramg_agg_nl 1 -pc_hypre_boomeramg_coarsen_type HMIS -pc_hypre_boomeramg_interp_type ext+i -ksp_converged_reason -use_mat_nearnullspace true -mat_block_size 3 -petscpartitioner_type parmetis > ex.tmp 2>&1; \
+         ${DIFF} output/ex56_hypre.out ex.tmp || printf "${PWD}\nPossible problem with ex56_hypre.out, diffs above \n=========================================\n"; \
          ${RM} -f ex.tmp
->>>>>>> 1d45022f
-
-runex56_hypre:
-	-@${MPIEXEC} -n 8 ./ex56 -ne 4 -lx 1. -alpha .01 -two_solves true -ex56_dm_refine 1 -petscspace_poly_tensor -petscspace_order 1 -ksp_type cg -ksp_monitor_short -ksp_rtol 1.e-8 -pc_type hypre -pc_hypre_type boomeramg -pc_hypre_boomeramg_no_CF true -pc_hypre_boomeramg_agg_nl 1 -pc_hypre_boomeramg_coarsen_type HMIS -pc_hypre_boomeramg_interp_type ext+i -ksp_converged_reason -use_mat_nearnullspace true -mat_block_size 3 -petscpartitioner_type parmetis > ex.tmp 2>&1; \
-         ${DIFF} output/ex56_hypre.out ex.tmp || printf "${PWD}\nPossible problem with ex56_hypre.out, diffs above \n=========================================\n"; \
-<<<<<<< HEAD
-=======
-         ${RM} -f ex.tmp
-
-#runex56_p4est:
-#	-@${MPIEXEC} -n 8 ./ex56 -ne 2 -alpha 1.e-3 -two_solves true -dm_refine 1 -petscspace_poly_tensor -petscspace_order 1 -ksp_type cg -ksp_monitor_short -ksp_rtol 1.e-8 -pc_type gamg -pc_gamg_type agg -pc_gamg_agg_nsmooths 1 -pc_gamg_coarse_eq_limit 100 -pc_gamg_reuse_interpolation true -pc_gamg_square_graph 1 -ksp_converged_reason -use_mat_nearnullspace true -mg_levels_ksp_type chebyshev -mg_levels_esteig_ksp_type cg -mg_levels_esteig_ksp_max_it 10 -mg_levels_ksp_chebyshev_esteig 0,0.05,0,1.05 -mg_levels_pc_type sor -mat_block_size 3 -petscpartitioner_type parmetis -dm_type p4est > ex.tmp 2>&1; \
-#         ${DIFF} output/ex56_p4est.out ex.tmp || printf "${PWD}\nPossible problem with ex56_p4est.out, diffs above \n=========================================\n"; \
->>>>>>> 1d45022f
-         ${RM} -f ex.tmp
 
 runex56_ml:
-	-@${MPIEXEC} -n 8 ./ex56 -ne 4 -lx 1. -alpha .01 -two_solves true -ex56_dm_refine 1 -petscspace_poly_tensor -petscspace_order 1 -ksp_type cg -ksp_monitor_short  -ksp_converged_reason -ksp_rtol 1.e-8 -pc_type ml -mg_levels_ksp_type chebyshev -mg_levels_esteig_ksp_max_it 10 -mg_levels_ksp_chebyshev_esteig 0,0.05,0,1.05 -mg_levels_pc_type sor -mg_levels_esteig_ksp_type cg -mat_block_size 3 -petscpartitioner_type parmetis -use_mat_nearnullspace  > ex.tmp 2>&1;	\
+	-@${MPIEXEC} -n 8 ./ex56 -ne 4 -lx 1. -alpha .01 -two_solves false -ex56_dm_refine 1 -petscspace_poly_tensor -petscspace_order 1 -ksp_type cg -ksp_monitor_short  -ksp_converged_reason -ksp_rtol 1.e-8 -pc_type ml -mg_levels_ksp_type chebyshev -mg_levels_esteig_ksp_max_it 10 -mg_levels_ksp_chebyshev_esteig 0,0.05,0,1.05 -mg_levels_pc_type sor -mg_levels_esteig_ksp_type cg -mat_block_size 3 -petscpartitioner_type parmetis -use_mat_nearnullspace  > ex.tmp 2>&1;	\
          ${DIFF} output/ex56_ml.out ex.tmp || printf "${PWD}\nPossible problem with ex56_ml.out, diffs above\n=========================================\n"; \
         ${RM} -f ex.tmp
+
 runex58:
 	-@${MPIEXEC} -n 1 ./ex58 -snes_type vinewtonrsls -pc_type mg -ksp_monitor_short -pc_mg_galerkin pmat -da_refine 5   -snes_vi_monitor -pc_mg_type full  -snes_max_it 100 -snes_converged_reason > ex58.tmp 2>&1; \
 	   ${DIFF} output/ex58_1.out ex58.tmp || printf "${PWD}\nPossible problem with ex58_1, diffs above\n=========================================\n"; \
