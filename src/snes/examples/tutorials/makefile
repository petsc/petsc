--- conflicted
+++ resolved
@@ -595,17 +595,6 @@
 	   ${DIFF} output/ex15_4.out ex15_4.tmp || echo  ${PWD} "\nPossible problem with with ex15_4, diffs above \n========================================="; \
         ${RM} -f ex15_4.tmp
 runex15_lag_jac:
-<<<<<<< HEAD
-	-@${MPIEXEC} -n 4 ./ex15 -snes_monitor_short -da_grid_x 20 -da_grid_y 20 -p 6.0 -lambda 0 -jtype NEWTON -snes_type ngmres \
-        -npc_snes_type newtonls -npc_snes_lag_jacobian 5 -npc_pc_type asm -npc_ksp_converged_reason -npc_snes_lag_jacobian_persists > ex15_lag_jac.tmp 2>&1; \
-	   ${DIFF} output/ex15_lag_jac.out ex15_lag_jac.tmp || echo  ${PWD} "\nPossible problem with with ex15_lag_jac, diffs above \n========================================="; \
-           ${RM} -f ex15_lag_jac.tmp
-runex15_lag_pc:
-	-@${MPIEXEC} -n 4 ./ex15 -snes_monitor_short -da_grid_x 20 -da_grid_y 20 -p 6.0 -lambda 0 -jtype NEWTON -snes_type ngmres \
-        -npc_snes_type newtonls -npc_snes_lag_preconditioner 5 -npc_pc_type asm -npc_ksp_converged_reason -npc_snes_lag_preconditioner_persists > ex15_lag_pc.tmp 2>&1; \
-	   ${DIFF} output/ex15_lag_pc.out ex15_lag_pc.tmp || echo  ${PWD} "\nPossible problem with with ex15_lag_pc, diffs above \n========================================="; \
-           ${RM} -f ex15_lag_pc.tmp
-=======
 	-@${MPIEXEC} -n 4 ./ex15 -snes_monitor_short -da_grid_x 20 -da_grid_y 20 -p 6.0 -lambda 0 -jtype NEWTON -snes_type ngmres -npc_snes_type newtonls -npc_snes_lag_jacobian 5 -npc_pc_type asm -npc_ksp_converged_reason -npc_snes_lag_jacobian_persists > ex15_lag_jac.tmp 2>&1; \
 	   ${DIFF} output/ex15_lag_jac.out ex15_lag_jac.tmp || echo  ${PWD} "\nPossible problem with with ex15_lag_jac, diffs above \n========================================="; \
            ${RM} -f ex15_lag_jac.tmp
@@ -614,7 +603,6 @@
 	   ${DIFF} output/ex15_lag_pc.out ex15_lag_pc.tmp || echo  ${PWD} "\nPossible problem with with ex15_lag_pc, diffs above \n========================================="; \
            ${RM} -f ex15_lag_pc.tmp
 
->>>>>>> 8cebea26
 runex19:
 	-@${MPIEXEC} -n 2 ./ex19 -da_refine 3 -snes_monitor_short -pc_type mg -ksp_type fgmres -pc_mg_type full > ex19_1.tmp 2>&1; \
 	   if (${DIFF} output/ex19_1.out ex19_1.tmp) then true; \
