--- conflicted
+++ resolved
@@ -681,7 +681,6 @@
   ierr = PetscInitialize(&argc, &argv, NULL, help);CHKERRQ(ierr);
   ierr = ProcessOptions(PETSC_COMM_WORLD, &user);CHKERRQ(ierr);
   ierr = SNESCreate(PETSC_COMM_WORLD, &snes);CHKERRQ(ierr);
-<<<<<<< HEAD
   ierr = CreateMesh(PETSC_COMM_WORLD, &user, &dm);CHKERRQ(ierr);
   ierr = SNESSetDM(snes, dm);CHKERRQ(ierr);
 
@@ -695,15 +694,7 @@
   user.fem.bcFuncs = (void (**)(const PetscReal[], PetscScalar *)) user.exactFuncs;
   ierr = SetupExactSolution(dm, &user);CHKERRQ(ierr);
   ierr = SetupSection(dm, &user);CHKERRQ(ierr);
-=======
-  ierr = CreateMesh(PETSC_COMM_WORLD, &user, &user.dm);CHKERRQ(ierr);
-  ierr = SNESSetDM(snes, user.dm);CHKERRQ(ierr);
-
-  ierr = SetupExactSolution(user.dm, &user);CHKERRQ(ierr);
-  ierr = SetupQuadrature(&user);CHKERRQ(ierr);
-  ierr = SetupSection(user.dm, &user);CHKERRQ(ierr);
-  ierr = DMPlexCreateClosureIndex(user.dm, NULL);CHKERRQ(ierr);
->>>>>>> ee72d991
+  ierr = DMPlexCreateClosureIndex(dm, NULL);CHKERRQ(ierr);
 
   ierr = DMCreateGlobalVector(dm, &u);CHKERRQ(ierr);
   ierr = VecDuplicate(u, &r);CHKERRQ(ierr);
