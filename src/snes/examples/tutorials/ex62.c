static char help[] = "Stokes Problem in 2d and 3d with simplicial finite elements.\n\
We solve the Stokes problem in a rectangular\n\
domain, using a parallel unstructured mesh (DMPLEX) to discretize it.\n\n\n";

/*
The isoviscous Stokes problem, which we discretize using the finite
element method on an unstructured mesh. The weak form equations are

  < \nabla v, \nabla u + {\nabla u}^T > - < \nabla\cdot v, p > + < v, f > = 0
  < q, \nabla\cdot u >                                                    = 0

We start with homogeneous Dirichlet conditions. We will expand this as the set
of test problems is developed.

Discretization:

We use PetscFE to generate a tabulation of the finite element basis functions
at quadrature points. We can currently generate an arbitrary order Lagrange
element.

Field Data:

  DMPLEX data is organized by point, and the closure operation just stacks up the
data from each sieve point in the closure. Thus, for a P_2-P_1 Stokes element, we
have

  cl{e} = {f e_0 e_1 e_2 v_0 v_1 v_2}
  x     = [u_{e_0} v_{e_0} u_{e_1} v_{e_1} u_{e_2} v_{e_2} u_{v_0} v_{v_0} p_{v_0} u_{v_1} v_{v_1} p_{v_1} u_{v_2} v_{v_2} p_{v_2}]

The problem here is that we would like to loop over each field separately for
integration. Therefore, the closure visitor in DMPlexVecGetClosure() reorders
the data so that each field is contiguous

  x'    = [u_{e_0} v_{e_0} u_{e_1} v_{e_1} u_{e_2} v_{e_2} u_{v_0} v_{v_0} u_{v_1} v_{v_1} u_{v_2} v_{v_2} p_{v_0} p_{v_1} p_{v_2}]

Likewise, DMPlexVecSetClosure() takes data partitioned by field, and correctly
puts it into the Sieve ordering.

Next Steps:

- Refine and show convergence of correct order automatically (use femTest.py)
- Fix InitialGuess for arbitrary disc (means making dual application work again)
- Redo slides from GUCASTutorial for this new example

For tensor product meshes, see SNES ex67, ex72
*/

/*T
  requires: !mpiuni
T*/

#include <petscdmplex.h>
#include <petscsnes.h>
#include <petscds.h>

PetscInt spatialDim = 0;

typedef enum {NEUMANN, DIRICHLET} BCType;
typedef enum {RUN_FULL, RUN_TEST} RunType;

typedef struct {
  PetscInt      debug;             /* The debugging level */
  RunType       runType;           /* Whether to run tests, or solve the full problem */
  PetscLogEvent createMeshEvent;
  PetscBool     showInitial, showSolution, showError;
  /* Domain and mesh definition */
  PetscInt      dim;               /* The topological mesh dimension */
  PetscBool     interpolate;       /* Generate intermediate mesh elements */
  PetscBool     simplex;           /* Use simplices or tensor product cells */
  PetscReal     refinementLimit;   /* The largest allowable cell volume */
  PetscBool     testPartition;     /* Use a fixed partitioning for testing */
  /* Problem definition */
  BCType        bcType;
  PetscErrorCode (**exactFuncs)(PetscInt dim, PetscReal time, const PetscReal x[], PetscInt Nf, PetscScalar *u, void *ctx);
} AppCtx;

PetscErrorCode zero_scalar(PetscInt dim, PetscReal time, const PetscReal x[], PetscInt Nf, PetscScalar *u, void *ctx)
{
  u[0] = 0.0;
  return 0;
}
PetscErrorCode zero_vector(PetscInt dim, PetscReal time, const PetscReal x[], PetscInt Nf, PetscScalar *u, void *ctx)
{
  PetscInt d;
  for (d = 0; d < spatialDim; ++d) u[d] = 0.0;
  return 0;
}

/*
  In 2D we use exact solution:

    u = x^2 + y^2
    v = 2 x^2 - 2xy
    p = x + y - 1
    f_x = f_y = 3

  so that

    -\Delta u + \nabla p + f = <-4, -4> + <1, 1> + <3, 3> = 0
    \nabla \cdot u           = 2x - 2x                    = 0
*/
PetscErrorCode quadratic_u_2d(PetscInt dim, PetscReal time, const PetscReal x[], PetscInt Nf, PetscScalar *u, void *ctx)
{
  u[0] = x[0]*x[0] + x[1]*x[1];
  u[1] = 2.0*x[0]*x[0] - 2.0*x[0]*x[1];
  return 0;
}

PetscErrorCode linear_p_2d(PetscInt dim, PetscReal time, const PetscReal x[], PetscInt Nf, PetscScalar *p, void *ctx)
{
  *p = x[0] + x[1] - 1.0;
  return 0;
}
PetscErrorCode constant_p(PetscInt dim, PetscReal time, const PetscReal x[], PetscInt Nf, PetscScalar *p, void *ctx)
{
  *p = 1.0;
  return 0;
}

void f0_u(PetscInt dim, PetscInt Nf, PetscInt NfAux,
          const PetscInt uOff[], const PetscInt uOff_x[], const PetscScalar u[], const PetscScalar u_t[], const PetscScalar u_x[],
          const PetscInt aOff[], const PetscInt aOff_x[], const PetscScalar a[], const PetscScalar a_t[], const PetscScalar a_x[],
          PetscReal t, const PetscReal x[], PetscScalar f0[])
{
  PetscInt c;
  for (c = 0; c < dim; ++c) f0[c] = 3.0;
}

/* gradU[comp*dim+d] = {u_x, u_y, v_x, v_y} or {u_x, u_y, u_z, v_x, v_y, v_z, w_x, w_y, w_z}
   u[Ncomp]          = {p} */
void f1_u(PetscInt dim, PetscInt Nf, PetscInt NfAux,
          const PetscInt uOff[], const PetscInt uOff_x[], const PetscScalar u[], const PetscScalar u_t[], const PetscScalar u_x[],
          const PetscInt aOff[], const PetscInt aOff_x[], const PetscScalar a[], const PetscScalar a_t[], const PetscScalar a_x[],
          PetscReal t, const PetscReal x[], PetscScalar f1[])
{
  const PetscInt Ncomp = dim;
  PetscInt       comp, d;

  for (comp = 0; comp < Ncomp; ++comp) {
    for (d = 0; d < dim; ++d) {
      /* f1[comp*dim+d] = 0.5*(gradU[comp*dim+d] + gradU[d*dim+comp]); */
      f1[comp*dim+d] = u_x[comp*dim+d];
    }
    f1[comp*dim+comp] -= u[Ncomp];
  }
}

/* gradU[comp*dim+d] = {u_x, u_y, v_x, v_y} or {u_x, u_y, u_z, v_x, v_y, v_z, w_x, w_y, w_z} */
void f0_p(PetscInt dim, PetscInt Nf, PetscInt NfAux,
          const PetscInt uOff[], const PetscInt uOff_x[], const PetscScalar u[], const PetscScalar u_t[], const PetscScalar u_x[],
          const PetscInt aOff[], const PetscInt aOff_x[], const PetscScalar a[], const PetscScalar a_t[], const PetscScalar a_x[],
          PetscReal t, const PetscReal x[], PetscScalar f0[])
{
  PetscInt d;
  for (d = 0, f0[0] = 0.0; d < dim; ++d) f0[0] += u_x[d*dim+d];
}

void f1_p(PetscInt dim, PetscInt Nf, PetscInt NfAux,
          const PetscInt uOff[], const PetscInt uOff_x[], const PetscScalar u[], const PetscScalar u_t[], const PetscScalar u_x[],
          const PetscInt aOff[], const PetscInt aOff_x[], const PetscScalar a[], const PetscScalar a_t[], const PetscScalar a_x[],
          PetscReal t, const PetscReal x[], PetscScalar f1[])
{
  PetscInt d;
  for (d = 0; d < dim; ++d) f1[d] = 0.0;
}

/* < q, \nabla\cdot u >
   NcompI = 1, NcompJ = dim */
void g1_pu(PetscInt dim, PetscInt Nf, PetscInt NfAux,
           const PetscInt uOff[], const PetscInt uOff_x[], const PetscScalar u[], const PetscScalar u_t[], const PetscScalar u_x[],
           const PetscInt aOff[], const PetscInt aOff_x[], const PetscScalar a[], const PetscScalar a_t[], const PetscScalar a_x[],
           PetscReal t, PetscReal u_tShift, const PetscReal x[], PetscScalar g1[])
{
  PetscInt d;
  for (d = 0; d < dim; ++d) g1[d*dim+d] = 1.0; /* \frac{\partial\phi^{u_d}}{\partial x_d} */
}

/* -< \nabla\cdot v, p >
    NcompI = dim, NcompJ = 1 */
void g2_up(PetscInt dim, PetscInt Nf, PetscInt NfAux,
           const PetscInt uOff[], const PetscInt uOff_x[], const PetscScalar u[], const PetscScalar u_t[], const PetscScalar u_x[],
           const PetscInt aOff[], const PetscInt aOff_x[], const PetscScalar a[], const PetscScalar a_t[], const PetscScalar a_x[],
           PetscReal t, PetscReal u_tShift, const PetscReal x[], PetscScalar g2[])
{
  PetscInt d;
  for (d = 0; d < dim; ++d) g2[d*dim+d] = -1.0; /* \frac{\partial\psi^{u_d}}{\partial x_d} */
}

/* < \nabla v, \nabla u + {\nabla u}^T >
   This just gives \nabla u, give the perdiagonal for the transpose */
void g3_uu(PetscInt dim, PetscInt Nf, PetscInt NfAux,
           const PetscInt uOff[], const PetscInt uOff_x[], const PetscScalar u[], const PetscScalar u_t[], const PetscScalar u_x[],
           const PetscInt aOff[], const PetscInt aOff_x[], const PetscScalar a[], const PetscScalar a_t[], const PetscScalar a_x[],
           PetscReal t, PetscReal u_tShift, const PetscReal x[], PetscScalar g3[])
{
  const PetscInt Ncomp = dim;
  PetscInt       compI, d;

  for (compI = 0; compI < Ncomp; ++compI) {
    for (d = 0; d < dim; ++d) {
      g3[((compI*Ncomp+compI)*dim+d)*dim+d] = 1.0;
    }
  }
}

/*
  In 3D we use exact solution:

    u = x^2 + y^2
    v = y^2 + z^2
    w = x^2 + y^2 - 2(x+y)z
    p = x + y + z - 3/2
    f_x = f_y = f_z = 3

  so that

    -\Delta u + \nabla p + f = <-4, -4, -4> + <1, 1, 1> + <3, 3, 3> = 0
    \nabla \cdot u           = 2x + 2y - 2(x + y)                   = 0
*/
PetscErrorCode quadratic_u_3d(PetscInt dim, PetscReal time, const PetscReal x[], PetscInt Nf, PetscScalar *u, void *ctx)
{
  u[0] = x[0]*x[0] + x[1]*x[1];
  u[1] = x[1]*x[1] + x[2]*x[2];
  u[2] = x[0]*x[0] + x[1]*x[1] - 2.0*(x[0] + x[1])*x[2];
  return 0;
}

PetscErrorCode linear_p_3d(PetscInt dim, PetscReal time, const PetscReal x[], PetscInt Nf, PetscScalar *p, void *ctx)
{
  *p = x[0] + x[1] + x[2] - 1.5;
  return 0;
}

PetscErrorCode ProcessOptions(MPI_Comm comm, AppCtx *options)
{
  const char    *bcTypes[2]  = {"neumann", "dirichlet"};
  const char    *runTypes[2] = {"full", "test"};
  PetscInt       bc, run;
  PetscErrorCode ierr;

  PetscFunctionBeginUser;
  options->debug           = 0;
  options->runType         = RUN_FULL;
  options->dim             = 2;
  options->interpolate     = PETSC_FALSE;
  options->simplex         = PETSC_TRUE;
  options->refinementLimit = 0.0;
  options->testPartition   = PETSC_FALSE;
  options->bcType          = DIRICHLET;
  options->showInitial     = PETSC_FALSE;
  options->showSolution    = PETSC_TRUE;
  options->showError       = PETSC_FALSE;

  ierr = PetscOptionsBegin(comm, "", "Stokes Problem Options", "DMPLEX");CHKERRQ(ierr);
  ierr = PetscOptionsInt("-debug", "The debugging level", "ex62.c", options->debug, &options->debug, NULL);CHKERRQ(ierr);
  run  = options->runType;
  ierr = PetscOptionsEList("-run_type", "The run type", "ex62.c", runTypes, 2, runTypes[options->runType], &run, NULL);CHKERRQ(ierr);

  options->runType = (RunType) run;

  ierr = PetscOptionsInt("-dim", "The topological mesh dimension", "ex62.c", options->dim, &options->dim, NULL);CHKERRQ(ierr);
  spatialDim = options->dim;
  ierr = PetscOptionsBool("-interpolate", "Generate intermediate mesh elements", "ex62.c", options->interpolate, &options->interpolate, NULL);CHKERRQ(ierr);
  ierr = PetscOptionsBool("-simplex", "Use simplices or tensor product cells", "ex62.c", options->simplex, &options->simplex, NULL);CHKERRQ(ierr);
  ierr = PetscOptionsReal("-refinement_limit", "The largest allowable cell volume", "ex62.c", options->refinementLimit, &options->refinementLimit, NULL);CHKERRQ(ierr);
  ierr = PetscOptionsBool("-test_partition", "Use a fixed partition for testing", "ex62.c", options->testPartition, &options->testPartition, NULL);CHKERRQ(ierr);
  bc   = options->bcType;
  ierr = PetscOptionsEList("-bc_type","Type of boundary condition","ex62.c",bcTypes,2,bcTypes[options->bcType],&bc,NULL);CHKERRQ(ierr);

  options->bcType = (BCType) bc;

  ierr = PetscOptionsBool("-show_initial", "Output the initial guess for verification", "ex62.c", options->showInitial, &options->showInitial, NULL);CHKERRQ(ierr);
  ierr = PetscOptionsBool("-show_solution", "Output the solution for verification", "ex62.c", options->showSolution, &options->showSolution, NULL);CHKERRQ(ierr);
  ierr = PetscOptionsBool("-show_error", "Output the error for verification", "ex62.c", options->showError, &options->showError, NULL);CHKERRQ(ierr);
  ierr = PetscOptionsEnd();

  ierr = PetscLogEventRegister("CreateMesh", DM_CLASSID, &options->createMeshEvent);CHKERRQ(ierr);
  PetscFunctionReturn(0);
}

PetscErrorCode DMVecViewLocal(DM dm, Vec v)
{
  Vec            lv;
  PetscErrorCode ierr;

  PetscFunctionBeginUser;
  ierr = DMGetLocalVector(dm, &lv);CHKERRQ(ierr);
  ierr = DMGlobalToLocalBegin(dm, v, INSERT_VALUES, lv);CHKERRQ(ierr);
  ierr = DMGlobalToLocalEnd(dm, v, INSERT_VALUES, lv);CHKERRQ(ierr);
  ierr = DMPrintLocalVec(dm, "Local function", 0.0, lv);CHKERRQ(ierr);
  ierr = DMRestoreLocalVector(dm, &lv);CHKERRQ(ierr);
  PetscFunctionReturn(0);
}

PetscErrorCode CreateMesh(MPI_Comm comm, AppCtx *user, DM *dm)
{
  PetscInt       dim             = user->dim;
  PetscBool      interpolate     = user->interpolate;
  PetscReal      refinementLimit = user->refinementLimit;
  const PetscInt cells[3]        = {3, 3, 3};
  PetscErrorCode ierr;

  PetscFunctionBeginUser;
  ierr = PetscLogEventBegin(user->createMeshEvent,0,0,0,0);CHKERRQ(ierr);
  if (user->simplex) {ierr = DMPlexCreateBoxMesh(comm, dim, dim == 2 ? 2 : 1, interpolate, dm);CHKERRQ(ierr);}
  else               {ierr = DMPlexCreateHexBoxMesh(comm, dim, cells, DM_BOUNDARY_NONE, DM_BOUNDARY_NONE, DM_BOUNDARY_NONE, dm);CHKERRQ(ierr);}
  {
    DM refinedMesh     = NULL;
    DM distributedMesh = NULL;

    /* Refine mesh using a volume constraint */
    ierr = DMPlexSetRefinementLimit(*dm, refinementLimit);CHKERRQ(ierr);
    if (user->simplex) {ierr = DMRefine(*dm, comm, &refinedMesh);CHKERRQ(ierr);}
    if (refinedMesh) {
      ierr = DMDestroy(dm);CHKERRQ(ierr);
      *dm  = refinedMesh;
    }
    /* Setup test partitioning */
    if (user->testPartition) {
      PetscInt         triSizes_n2[2]       = {4, 4};
      PetscInt         triPoints_n2[8]      = {3, 5, 6, 7, 0, 1, 2, 4};
      PetscInt         triSizes_n3[3]       = {2, 3, 3};
      PetscInt         triPoints_n3[8]      = {3, 5, 1, 6, 7, 0, 2, 4};
      PetscInt         triSizes_n5[5]       = {1, 2, 2, 1, 2};
      PetscInt         triPoints_n5[8]      = {3, 5, 6, 4, 7, 0, 1, 2};
      PetscInt         triSizes_ref_n2[2]   = {8, 8};
      PetscInt         triPoints_ref_n2[16] = {1, 5, 6, 7, 10, 11, 14, 15, 0, 2, 3, 4, 8, 9, 12, 13};
      PetscInt         triSizes_ref_n3[3]   = {5, 6, 5};
      PetscInt         triPoints_ref_n3[16] = {1, 7, 10, 14, 15, 2, 6, 8, 11, 12, 13, 0, 3, 4, 5, 9};
      PetscInt         triSizes_ref_n5[5]   = {3, 4, 3, 3, 3};
      PetscInt         triPoints_ref_n5[16] = {1, 7, 10, 2, 11, 13, 14, 5, 6, 15, 0, 8, 9, 3, 4, 12};
      const PetscInt  *sizes = NULL;
      const PetscInt  *points = NULL;
      PetscPartitioner part;
      PetscInt         cEnd;
      PetscMPIInt      rank, size;

      ierr = MPI_Comm_rank(comm, &rank);CHKERRQ(ierr);
      ierr = MPI_Comm_size(comm, &size);CHKERRQ(ierr);
      ierr = DMPlexGetHeightStratum(*dm, 0, NULL, &cEnd);CHKERRQ(ierr);
      if (!rank) {
        if (dim == 2 && user->simplex && size == 2 && cEnd == 8) {
           sizes = triSizes_n2; points = triPoints_n2;
        } else if (dim == 2 && user->simplex && size == 3 && cEnd == 8) {
          sizes = triSizes_n3; points = triPoints_n3;
        } else if (dim == 2 && user->simplex && size == 5 && cEnd == 8) {
          sizes = triSizes_n5; points = triPoints_n5;
        } else if (dim == 2 && user->simplex && size == 2 && cEnd == 16) {
           sizes = triSizes_ref_n2; points = triPoints_ref_n2;
        } else if (dim == 2 && user->simplex && size == 3 && cEnd == 16) {
          sizes = triSizes_ref_n3; points = triPoints_ref_n3;
        } else if (dim == 2 && user->simplex && size == 5 && cEnd == 16) {
          sizes = triSizes_ref_n5; points = triPoints_ref_n5;
        } else SETERRQ(comm, PETSC_ERR_ARG_WRONG, "No stored partition matching run parameters");
      }
      ierr = DMPlexGetPartitioner(*dm, &part);CHKERRQ(ierr);
      ierr = PetscPartitionerSetType(part, PETSCPARTITIONERSHELL);CHKERRQ(ierr);
      ierr = PetscPartitionerShellSetPartition(part, size, sizes, points);CHKERRQ(ierr);
    } else {
      PetscPartitioner part;

      ierr = DMPlexGetPartitioner(*dm, &part);CHKERRQ(ierr);
      ierr = PetscPartitionerSetFromOptions(part);CHKERRQ(ierr);
    }
    /* Distribute mesh over processes */
    ierr = DMPlexDistribute(*dm, 0, NULL, &distributedMesh);CHKERRQ(ierr);
    if (distributedMesh) {
      ierr = DMDestroy(dm);CHKERRQ(ierr);
      *dm  = distributedMesh;
    }
  }
  ierr = DMSetFromOptions(*dm);CHKERRQ(ierr);
  ierr = DMViewFromOptions(*dm, NULL, "-dm_view");CHKERRQ(ierr);
  ierr = PetscLogEventEnd(user->createMeshEvent,0,0,0,0);CHKERRQ(ierr);
  PetscFunctionReturn(0);
}

PetscErrorCode SetupProblem(PetscDS prob, AppCtx *user)
{
  const PetscInt id = 1;
  PetscErrorCode ierr;

  PetscFunctionBeginUser;
  ierr = PetscDSSetResidual(prob, 0, f0_u, f1_u);CHKERRQ(ierr);
  ierr = PetscDSSetResidual(prob, 1, f0_p, f1_p);CHKERRQ(ierr);
  ierr = PetscDSSetJacobian(prob, 0, 0, NULL, NULL,  NULL,  g3_uu);CHKERRQ(ierr);
  ierr = PetscDSSetJacobian(prob, 0, 1, NULL, NULL,  g2_up, NULL);CHKERRQ(ierr);
  ierr = PetscDSSetJacobian(prob, 1, 0, NULL, g1_pu, NULL,  NULL);CHKERRQ(ierr);
  switch (user->dim) {
  case 2:
    user->exactFuncs[0] = quadratic_u_2d;
    user->exactFuncs[1] = linear_p_2d;
    break;
  case 3:
    user->exactFuncs[0] = quadratic_u_3d;
    user->exactFuncs[1] = linear_p_3d;
    break;
  default:
    SETERRQ1(PETSC_COMM_WORLD, PETSC_ERR_ARG_OUTOFRANGE, "Invalid dimension %d", user->dim);
  }
  ierr = PetscDSAddBoundary(prob, user->bcType == DIRICHLET ? DM_BC_ESSENTIAL : DM_BC_NATURAL, "wall", user->bcType == NEUMANN ? "boundary" : "marker", 0, 0, NULL, (void (*)()) user->exactFuncs[0], 1, &id, user);CHKERRQ(ierr);
  PetscFunctionReturn(0);
}

PetscErrorCode SetupDiscretization(DM dm, AppCtx *user)
{
  DM              cdm   = dm;
  const PetscInt  dim   = user->dim;
  PetscFE         fe[2];
  PetscQuadrature q;
  PetscDS         prob;
  PetscErrorCode  ierr;

  PetscFunctionBeginUser;
  /* Create finite element */
  ierr = PetscFECreateDefault(dm, dim, dim, user->simplex, "vel_", PETSC_DEFAULT, &fe[0]);CHKERRQ(ierr);
  ierr = PetscObjectSetName((PetscObject) fe[0], "velocity");CHKERRQ(ierr);
  ierr = PetscFEGetQuadrature(fe[0], &q);CHKERRQ(ierr);
  ierr = PetscFECreateDefault(dm, dim, 1, user->simplex, "pres_", PETSC_DEFAULT, &fe[1]);CHKERRQ(ierr);
  ierr = PetscFESetQuadrature(fe[1], q);CHKERRQ(ierr);
  ierr = PetscObjectSetName((PetscObject) fe[1], "pressure");CHKERRQ(ierr);
  /* Set discretization and boundary conditions for each mesh */
  ierr = DMGetDS(dm, &prob);CHKERRQ(ierr);
  ierr = PetscDSSetDiscretization(prob, 0, (PetscObject) fe[0]);CHKERRQ(ierr);
  ierr = PetscDSSetDiscretization(prob, 1, (PetscObject) fe[1]);CHKERRQ(ierr);
  ierr = SetupProblem(prob, user);CHKERRQ(ierr);
  while (cdm) {
    ierr = DMSetDS(cdm, prob);CHKERRQ(ierr);
    ierr = DMGetCoarseDM(cdm, &cdm);CHKERRQ(ierr);
  }
  ierr = PetscFEDestroy(&fe[0]);CHKERRQ(ierr);
  ierr = PetscFEDestroy(&fe[1]);CHKERRQ(ierr);
  PetscFunctionReturn(0);
}

PetscErrorCode CreatePressureNullSpace(DM dm, AppCtx *user, Vec *v, MatNullSpace *nullSpace)
{
  Vec              vec;
  PetscErrorCode (*funcs[2])(PetscInt dim, PetscReal time, const PetscReal x[], PetscInt Nf, PetscScalar *u, void* ctx) = {zero_vector, constant_p};
  PetscErrorCode   ierr;

  PetscFunctionBeginUser;
  ierr = DMGetGlobalVector(dm, &vec);CHKERRQ(ierr);
  ierr = DMProjectFunction(dm, 0.0, funcs, NULL, INSERT_ALL_VALUES, vec);CHKERRQ(ierr);
  ierr = VecNormalize(vec, NULL);CHKERRQ(ierr);
  if (user->debug) {
    ierr = PetscPrintf(PetscObjectComm((PetscObject)dm), "Pressure Null Space\n");CHKERRQ(ierr);
    ierr = VecView(vec, PETSC_VIEWER_STDOUT_WORLD);CHKERRQ(ierr);
  }
  ierr = MatNullSpaceCreate(PetscObjectComm((PetscObject)dm), PETSC_FALSE, 1, &vec, nullSpace);CHKERRQ(ierr);
  if (v) {
    ierr = DMCreateGlobalVector(dm, v);CHKERRQ(ierr);
    ierr = VecCopy(vec, *v);CHKERRQ(ierr);
  }
  ierr = DMRestoreGlobalVector(dm, &vec);CHKERRQ(ierr);
  /* New style for field null spaces */
  {
    PetscObject  pressure;
    MatNullSpace nullSpacePres;

    ierr = DMGetField(dm, 1, &pressure);CHKERRQ(ierr);
    ierr = MatNullSpaceCreate(PetscObjectComm(pressure), PETSC_TRUE, 0, NULL, &nullSpacePres);CHKERRQ(ierr);
    ierr = PetscObjectCompose(pressure, "nullspace", (PetscObject) nullSpacePres);CHKERRQ(ierr);
    ierr = MatNullSpaceDestroy(&nullSpacePres);CHKERRQ(ierr);
  }
  PetscFunctionReturn(0);
}

int main(int argc, char **argv)
{
  SNES           snes;                 /* nonlinear solver */
  DM             dm;                   /* problem definition */
  Vec            u,r;                  /* solution, residual vectors */
  Mat            A,J;                  /* Jacobian matrix */
  MatNullSpace   nullSpace;            /* May be necessary for pressure */
  AppCtx         user;                 /* user-defined work context */
  PetscInt       its;                  /* iterations for convergence */
  PetscReal      error         = 0.0;  /* L_2 error in the solution */
  PetscReal      ferrors[2];
  PetscErrorCode ierr;

  ierr = PetscInitialize(&argc, &argv, NULL,help);if (ierr) return ierr;
  ierr = ProcessOptions(PETSC_COMM_WORLD, &user);CHKERRQ(ierr);
  ierr = SNESCreate(PETSC_COMM_WORLD, &snes);CHKERRQ(ierr);
  ierr = CreateMesh(PETSC_COMM_WORLD, &user, &dm);CHKERRQ(ierr);
  ierr = SNESSetDM(snes, dm);CHKERRQ(ierr);
  ierr = DMSetApplicationContext(dm, &user);CHKERRQ(ierr);

  ierr = PetscMalloc(2 * sizeof(void (*)(const PetscReal[], PetscScalar *, void *)), &user.exactFuncs);CHKERRQ(ierr);
  ierr = SetupDiscretization(dm, &user);CHKERRQ(ierr);
  ierr = DMPlexCreateClosureIndex(dm, NULL);CHKERRQ(ierr);

  ierr = DMCreateGlobalVector(dm, &u);CHKERRQ(ierr);
  ierr = VecDuplicate(u, &r);CHKERRQ(ierr);

  ierr = DMCreateMatrix(dm, &J);CHKERRQ(ierr);
  A = J;
  ierr = CreatePressureNullSpace(dm, &user, NULL, &nullSpace);CHKERRQ(ierr);
  ierr = MatSetNullSpace(A, nullSpace);CHKERRQ(ierr);

  ierr = DMPlexSetSNESLocalFEM(dm,&user,&user,&user);CHKERRQ(ierr);
  ierr = SNESSetJacobian(snes, A, J, NULL, NULL);CHKERRQ(ierr);

  ierr = SNESSetFromOptions(snes);CHKERRQ(ierr);

  ierr = DMProjectFunction(dm, 0.0, user.exactFuncs, NULL, INSERT_ALL_VALUES, u);CHKERRQ(ierr);
  if (user.showInitial) {ierr = DMVecViewLocal(dm, u);CHKERRQ(ierr);}
  if (user.runType == RUN_FULL) {
    PetscErrorCode (*initialGuess[2])(PetscInt dim, PetscReal time, const PetscReal x[], PetscInt Nf, PetscScalar *u, void* ctx) = {zero_vector, zero_scalar};

    ierr = DMProjectFunction(dm, 0.0, initialGuess, NULL, INSERT_VALUES, u);CHKERRQ(ierr);
    if (user.debug) {
      ierr = PetscPrintf(PETSC_COMM_WORLD, "Initial guess\n");CHKERRQ(ierr);
      ierr = VecView(u, PETSC_VIEWER_STDOUT_WORLD);CHKERRQ(ierr);
    }
    ierr = SNESSolve(snes, NULL, u);CHKERRQ(ierr);
    ierr = SNESGetIterationNumber(snes, &its);CHKERRQ(ierr);
    ierr = PetscPrintf(PETSC_COMM_WORLD, "Number of SNES iterations = %D\n", its);CHKERRQ(ierr);
    ierr = DMComputeL2Diff(dm, 0.0, user.exactFuncs, NULL, u, &error);CHKERRQ(ierr);
    ierr = DMComputeL2FieldDiff(dm, 0.0, user.exactFuncs, NULL, u, ferrors);CHKERRQ(ierr);
    ierr = PetscPrintf(PETSC_COMM_WORLD, "L_2 Error: %.3g [%.3g, %.3g]\n", error, ferrors[0], ferrors[1]);CHKERRQ(ierr);
    if (user.showError) {
      Vec r;
      ierr = DMGetGlobalVector(dm, &r);CHKERRQ(ierr);
      ierr = DMProjectFunction(dm, 0.0, user.exactFuncs, NULL, INSERT_ALL_VALUES, r);CHKERRQ(ierr);
      ierr = VecAXPY(r, -1.0, u);CHKERRQ(ierr);
      ierr = PetscPrintf(PETSC_COMM_WORLD, "Solution Error\n");CHKERRQ(ierr);
      ierr = VecView(r, PETSC_VIEWER_STDOUT_WORLD);CHKERRQ(ierr);
      ierr = DMRestoreGlobalVector(dm, &r);CHKERRQ(ierr);
    }
    if (user.showSolution) {
      ierr = PetscPrintf(PETSC_COMM_WORLD, "Solution\n");CHKERRQ(ierr);
      ierr = VecChop(u, 3.0e-9);CHKERRQ(ierr);
      ierr = VecView(u, PETSC_VIEWER_STDOUT_WORLD);CHKERRQ(ierr);
    }
  } else {
    PetscReal res = 0.0;

    /* Check discretization error */
    ierr = PetscPrintf(PETSC_COMM_WORLD, "Initial guess\n");CHKERRQ(ierr);
    ierr = VecView(u, PETSC_VIEWER_STDOUT_WORLD);CHKERRQ(ierr);
    ierr = DMComputeL2Diff(dm, 0.0, user.exactFuncs, NULL, u, &error);CHKERRQ(ierr);
    if (error >= 1.0e-11) {ierr = PetscPrintf(PETSC_COMM_WORLD, "L_2 Error: %g\n", error);CHKERRQ(ierr);}
    else                  {ierr = PetscPrintf(PETSC_COMM_WORLD, "L_2 Error: < 1.0e-11\n");CHKERRQ(ierr);}
    /* Check residual */
    ierr = SNESComputeFunction(snes, u, r);CHKERRQ(ierr);
    ierr = PetscPrintf(PETSC_COMM_WORLD, "Initial Residual\n");CHKERRQ(ierr);
    ierr = VecChop(r, 1.0e-10);CHKERRQ(ierr);
    ierr = VecView(r, PETSC_VIEWER_STDOUT_WORLD);CHKERRQ(ierr);
    ierr = VecNorm(r, NORM_2, &res);CHKERRQ(ierr);
    ierr = PetscPrintf(PETSC_COMM_WORLD, "L_2 Residual: %g\n", res);CHKERRQ(ierr);
    /* Check Jacobian */
    {
      Vec          b;
      PetscBool    isNull;

      ierr = SNESComputeJacobian(snes, u, A, A);CHKERRQ(ierr);
      ierr = MatNullSpaceTest(nullSpace, J, &isNull);CHKERRQ(ierr);
      ierr = VecDuplicate(u, &b);CHKERRQ(ierr);
      ierr = VecSet(r, 0.0);CHKERRQ(ierr);
      ierr = SNESComputeFunction(snes, r, b);CHKERRQ(ierr);
      ierr = MatMult(A, u, r);CHKERRQ(ierr);
      ierr = VecAXPY(r, 1.0, b);CHKERRQ(ierr);
      ierr = VecDestroy(&b);CHKERRQ(ierr);
      ierr = PetscPrintf(PETSC_COMM_WORLD, "Au - b = Au + F(0)\n");CHKERRQ(ierr);
      ierr = VecChop(r, 1.0e-10);CHKERRQ(ierr);
      ierr = VecView(r, PETSC_VIEWER_STDOUT_WORLD);CHKERRQ(ierr);
      ierr = VecNorm(r, NORM_2, &res);CHKERRQ(ierr);
      ierr = PetscPrintf(PETSC_COMM_WORLD, "Linear L_2 Residual: %g\n", res);CHKERRQ(ierr);
    }
  }
  ierr = VecViewFromOptions(u, NULL, "-sol_vec_view");CHKERRQ(ierr);

  ierr = MatNullSpaceDestroy(&nullSpace);CHKERRQ(ierr);
  if (A != J) {ierr = MatDestroy(&A);CHKERRQ(ierr);}
  ierr = MatDestroy(&J);CHKERRQ(ierr);
  ierr = VecDestroy(&u);CHKERRQ(ierr);
  ierr = VecDestroy(&r);CHKERRQ(ierr);
  ierr = SNESDestroy(&snes);CHKERRQ(ierr);
  ierr = DMDestroy(&dm);CHKERRQ(ierr);
  ierr = PetscFree(user.exactFuncs);CHKERRQ(ierr);
  ierr = PetscFinalize();
  return ierr;
}

/*TEST

  # 2D serial P1 tests 0-3
  test:
    suffix: 0
    requires: triangle
    args: -run_type test -refinement_limit 0.0    -bc_type dirichlet -interpolate 0 -vel_petscspace_order 1 -pres_petscspace_order 1 -show_initial -dm_plex_print_fem 1
  test:
    suffix: 1
    requires: triangle
    args: -run_type test -refinement_limit 0.0    -bc_type dirichlet -interpolate 1 -vel_petscspace_order 1 -pres_petscspace_order 1 -show_initial -dm_plex_print_fem 1
  test:
    suffix: 2
    requires: triangle
    args: -run_type test -refinement_limit 0.0625 -bc_type dirichlet -interpolate 0 -vel_petscspace_order 1 -pres_petscspace_order 1 -show_initial -dm_plex_print_fem 1
  test:
    suffix: 3
    requires: triangle
    args: -run_type test -refinement_limit 0.0625 -bc_type dirichlet -interpolate 1 -vel_petscspace_order 1 -pres_petscspace_order 1 -show_initial -dm_plex_print_fem 1
  # 2D serial P2 tests 4-5
  test:
    suffix: 4
    requires: triangle
    args: -run_type test -refinement_limit 0.0    -bc_type dirichlet -interpolate 1 -vel_petscspace_order 2 -pres_petscspace_order 1 -show_initial -dm_plex_print_fem 1
  test:
    suffix: 5
    requires: triangle
    args: -run_type test -refinement_limit 0.0625 -bc_type dirichlet -interpolate 1 -vel_petscspace_order 2 -pres_petscspace_order 1 -show_initial -dm_plex_print_fem 1
  # Parallel tests 6-17
  test:
    suffix: 6
    requires: triangle
    nsize: 2
    args: -run_type test -refinement_limit 0.0    -test_partition -bc_type dirichlet -interpolate 0 -vel_petscspace_order 1 -pres_petscspace_order 1 -dm_plex_print_fem 1
  test:
    suffix: 7
    requires: triangle
    nsize: 3
    args: -run_type test -refinement_limit 0.0    -test_partition -bc_type dirichlet -interpolate 0 -vel_petscspace_order 1 -pres_petscspace_order 1 -dm_plex_print_fem 1
  test:
    suffix: 8
    requires: triangle
    nsize: 5
    args: -run_type test -refinement_limit 0.0    -test_partition -bc_type dirichlet -interpolate 0 -vel_petscspace_order 1 -pres_petscspace_order 1 -dm_plex_print_fem 1
  test:
    suffix: 9
    requires: triangle
    nsize: 2
    args: -run_type test -refinement_limit 0.0    -test_partition -bc_type dirichlet -interpolate 1 -vel_petscspace_order 1 -pres_petscspace_order 1 -dm_plex_print_fem 1
  test:
    suffix: 10
    requires: triangle
    nsize: 3
    args: -run_type test -refinement_limit 0.0    -test_partition -bc_type dirichlet -interpolate 1 -vel_petscspace_order 1 -pres_petscspace_order 1 -dm_plex_print_fem 1
  test:
    suffix: 11
    requires: triangle
    nsize: 5
    args: -run_type test -refinement_limit 0.0    -test_partition -bc_type dirichlet -interpolate 1 -vel_petscspace_order 1 -pres_petscspace_order 1 -dm_plex_print_fem 1
  test:
    suffix: 12
    requires: triangle
    nsize: 2
    args: -run_type test -refinement_limit 0.0625 -test_partition -bc_type dirichlet -interpolate 0 -vel_petscspace_order 1 -pres_petscspace_order 1 -dm_plex_print_fem 1
  test:
    suffix: 13
    requires: triangle
    nsize: 3
    args: -run_type test -refinement_limit 0.0625 -test_partition -bc_type dirichlet -interpolate 0 -vel_petscspace_order 1 -pres_petscspace_order 1 -dm_plex_print_fem 1
  test:
    suffix: 14
    requires: triangle
    nsize: 5
    args: -run_type test -refinement_limit 0.0625 -test_partition -bc_type dirichlet -interpolate 0 -vel_petscspace_order 1 -pres_petscspace_order 1 -dm_plex_print_fem 1
  test:
    suffix: 15
    requires: triangle
    nsize: 2
    args: -run_type test -refinement_limit 0.0625 -test_partition -bc_type dirichlet -interpolate 1 -vel_petscspace_order 1 -pres_petscspace_order 1 -dm_plex_print_fem 1
  test:
    suffix: 16
    requires: triangle
    nsize: 3
    args: -run_type test -refinement_limit 0.0625 -test_partition -bc_type dirichlet -interpolate 1 -vel_petscspace_order 1 -pres_petscspace_order 1 -dm_plex_print_fem 1
  test:
    suffix: 17
    requires: triangle
    nsize: 5
    args: -run_type test -refinement_limit 0.0625 -test_partition -bc_type dirichlet -interpolate 1 -vel_petscspace_order 1 -pres_petscspace_order 1 -dm_plex_print_fem 1
  # 3D serial P1 tests 43-46
  test:
    suffix: 43
    requires: ctetgen
    args: -run_type test -dim 3 -refinement_limit 0.0    -bc_type dirichlet -interpolate 0 -vel_petscspace_order 1 -pres_petscspace_order 1 -show_initial -dm_plex_print_fem 1
  test:
    suffix: 44
    requires: ctetgen
    args: -run_type test -dim 3 -refinement_limit 0.0    -bc_type dirichlet -interpolate 1 -vel_petscspace_order 1 -pres_petscspace_order 1 -show_initial -dm_plex_print_fem 1
  test:
    suffix: 45
    requires: ctetgen
    args: -run_type test -dim 3 -refinement_limit 0.0125 -bc_type dirichlet -interpolate 0 -vel_petscspace_order 1 -pres_petscspace_order 1 -show_initial -dm_plex_print_fem 1
  test:
    suffix: 46
    requires: ctetgen
    args: -run_type test -dim 3 -refinement_limit 0.0125 -bc_type dirichlet -interpolate 1 -vel_petscspace_order 1 -pres_petscspace_order 1 -show_initial -dm_plex_print_fem 1
  # Full solutions 18-29
  test:
    suffix: 18
    requires: triangle
<<<<<<< HEAD
    args: -run_type full -refinement_limit 0.0625 -bc_type dirichlet -interpolate 0 -vel_petscspace_order 1 -pres_petscspace_order 1 -pc_type jacobi -ksp_rtol 1.0e-9 -snes_monitor_short -ksp_monitor_short -snes_converged_reason -ksp_converged_reason -snes_view
=======
    args: -run_type full -refinement_limit 0.0625 -bc_type dirichlet -interpolate 0 -vel_petscspace_order 1 -pres_petscspace_order 1 -pc_type jacobi -ksp_rtol 1.0e-9 -snes_error_if_not_converged -ksp_error_if_not_converged -snes_view
>>>>>>> e1bd8d32
  test:
    suffix: 19
    requires: triangle
    nsize: 2
<<<<<<< HEAD
    args: -run_type full -petscpartitioner_type simple -refinement_limit 0.0625 -bc_type dirichlet -interpolate 0 -vel_petscspace_order 1 -pres_petscspace_order 1 -pc_type jacobi -ksp_rtol 1.0e-9 -snes_monitor_short -ksp_monitor_short -snes_converged_reason -ksp_converged_reason -snes_view
=======
    args: -run_type full -petscpartitioner_type simple -refinement_limit 0.0625 -bc_type dirichlet -interpolate 0 -vel_petscspace_order 1 -pres_petscspace_order 1 -pc_type jacobi -ksp_rtol 1.0e-9 -snes_error_if_not_converged -ksp_error_if_not_converged -snes_view
>>>>>>> e1bd8d32
  test:
    suffix: 20
    requires: triangle
    nsize: 3
<<<<<<< HEAD
    args: -run_type full -petscpartitioner_type simple -refinement_limit 0.0625 -bc_type dirichlet -interpolate 0 -vel_petscspace_order 1 -pres_petscspace_order 1 -pc_type jacobi -ksp_rtol 1.0e-9 -snes_monitor_short -ksp_monitor_short -snes_converged_reason -ksp_converged_reason -snes_view
=======
    args: -run_type full -petscpartitioner_type simple -refinement_limit 0.0625 -bc_type dirichlet -interpolate 0 -vel_petscspace_order 1 -pres_petscspace_order 1 -pc_type jacobi -ksp_rtol 1.0e-9 -snes_error_if_not_converged -ksp_error_if_not_converged -snes_view
>>>>>>> e1bd8d32
  test:
    suffix: 21
    requires: triangle
    nsize: 5
<<<<<<< HEAD
    args: -run_type full -petscpartitioner_type simple -refinement_limit 0.0625 -bc_type dirichlet -interpolate 0 -vel_petscspace_order 1 -pres_petscspace_order 1 -pc_type jacobi -ksp_rtol 1.0e-9 -snes_monitor_short -ksp_monitor_short -snes_converged_reason -ksp_converged_reason -snes_view
  test:
    suffix: 22
    requires: triangle
    args: -run_type full -refinement_limit 0.0625 -bc_type dirichlet -interpolate 1 -vel_petscspace_order 1 -pres_petscspace_order 1 -pc_type jacobi -ksp_rtol 1.0e-9 -snes_monitor_short -ksp_monitor_short -snes_converged_reason -ksp_converged_reason -snes_view
=======
    args: -run_type full -petscpartitioner_type simple -refinement_limit 0.0625 -bc_type dirichlet -interpolate 0 -vel_petscspace_order 1 -pres_petscspace_order 1 -pc_type jacobi -ksp_rtol 1.0e-9 -snes_error_if_not_converged -ksp_error_if_not_converged -snes_view
  test:
    suffix: 22
    requires: triangle
    args: -run_type full -refinement_limit 0.0625 -bc_type dirichlet -interpolate 1 -vel_petscspace_order 1 -pres_petscspace_order 1 -pc_type jacobi -ksp_rtol 1.0e-9 -snes_error_if_not_converged -ksp_error_if_not_converged -snes_view
>>>>>>> e1bd8d32
  test:
    suffix: 23
    requires: triangle
    nsize: 2
<<<<<<< HEAD
    args: -run_type full -petscpartitioner_type simple -refinement_limit 0.0625 -bc_type dirichlet -interpolate 1 -vel_petscspace_order 1 -pres_petscspace_order 1 -pc_type jacobi -ksp_rtol 1.0e-9 -snes_monitor_short -ksp_monitor_short -snes_converged_reason -ksp_converged_reason -snes_view
=======
    args: -run_type full -petscpartitioner_type simple -refinement_limit 0.0625 -bc_type dirichlet -interpolate 1 -vel_petscspace_order 1 -pres_petscspace_order 1 -pc_type jacobi -ksp_rtol 1.0e-9 -snes_error_if_not_converged -ksp_error_if_not_converged -snes_view
>>>>>>> e1bd8d32
  test:
    suffix: 24
    requires: triangle
    nsize: 3
<<<<<<< HEAD
    args: -run_type full -petscpartitioner_type simple -refinement_limit 0.0625 -bc_type dirichlet -interpolate 1 -vel_petscspace_order 1 -pres_petscspace_order 1 -pc_type jacobi -ksp_rtol 1.0e-9 -snes_monitor_short -ksp_monitor_short -snes_converged_reason -ksp_converged_reason -snes_view
=======
    args: -run_type full -petscpartitioner_type simple -refinement_limit 0.0625 -bc_type dirichlet -interpolate 1 -vel_petscspace_order 1 -pres_petscspace_order 1 -pc_type jacobi -ksp_rtol 1.0e-9 -snes_error_if_not_converged -ksp_error_if_not_converged -snes_view
>>>>>>> e1bd8d32
  test:
    suffix: 25
    requires: triangle
    nsize: 5
<<<<<<< HEAD
    args: -run_type full -petscpartitioner_type simple -refinement_limit 0.0625 -bc_type dirichlet -interpolate 1 -vel_petscspace_order 1 -pres_petscspace_order 1 -pc_type jacobi -ksp_rtol 1.0e-9 -snes_monitor_short -ksp_monitor_short -snes_converged_reason -ksp_converged_reason -snes_view
  test:
    suffix: 26
    requires: triangle
    args: -run_type full -refinement_limit 0.0625 -bc_type dirichlet -interpolate 1 -vel_petscspace_order 2 -pres_petscspace_order 1 -pc_type jacobi -ksp_rtol 1.0e-9 -snes_monitor_short -ksp_monitor_short -snes_converged_reason -ksp_converged_reason -snes_view
=======
    args: -run_type full -petscpartitioner_type simple -refinement_limit 0.0625 -bc_type dirichlet -interpolate 1 -vel_petscspace_order 1 -pres_petscspace_order 1 -pc_type jacobi -ksp_rtol 1.0e-9 -snes_error_if_not_converged -ksp_error_if_not_converged -snes_view
  test:
    suffix: 26
    requires: triangle
    args: -run_type full -refinement_limit 0.0625 -bc_type dirichlet -interpolate 1 -vel_petscspace_order 2 -pres_petscspace_order 1 -pc_type jacobi -ksp_rtol 1.0e-9 -snes_error_if_not_converged -ksp_error_if_not_converged -snes_view
>>>>>>> e1bd8d32
  test:
    suffix: 27
    requires: triangle
    nsize: 2
<<<<<<< HEAD
    args: -run_type full -petscpartitioner_type simple -refinement_limit 0.0625 -bc_type dirichlet -interpolate 1 -vel_petscspace_order 2 -pres_petscspace_order 1 -pc_type jacobi -ksp_rtol 1.0e-9 -snes_monitor_short -ksp_monitor_short -snes_converged_reason -ksp_converged_reason -snes_view
=======
    args: -run_type full -petscpartitioner_type simple -refinement_limit 0.0625 -bc_type dirichlet -interpolate 1 -vel_petscspace_order 2 -pres_petscspace_order 1 -pc_type jacobi -ksp_rtol 1.0e-9 -snes_error_if_not_converged -ksp_error_if_not_converged -snes_view
>>>>>>> e1bd8d32
  test:
    suffix: 28
    requires: triangle
    nsize: 3
<<<<<<< HEAD
    args: -run_type full -petscpartitioner_type simple -refinement_limit 0.0625 -bc_type dirichlet -interpolate 1 -vel_petscspace_order 2 -pres_petscspace_order 1 -pc_type jacobi -ksp_rtol 1.0e-9 -snes_monitor_short -ksp_monitor_short -snes_converged_reason -ksp_converged_reason -snes_view
=======
    args: -run_type full -petscpartitioner_type simple -refinement_limit 0.0625 -bc_type dirichlet -interpolate 1 -vel_petscspace_order 2 -pres_petscspace_order 1 -pc_type jacobi -ksp_rtol 1.0e-9 -snes_error_if_not_converged -ksp_error_if_not_converged -snes_view
>>>>>>> e1bd8d32
  test:
    suffix: 29
    requires: triangle
    nsize: 5
<<<<<<< HEAD
    args: -run_type full -petscpartitioner_type simple -refinement_limit 0.0625 -bc_type dirichlet -interpolate 1 -vel_petscspace_order 2 -pres_petscspace_order 1 -pc_type jacobi -ksp_rtol 1.0e-9 -snes_monitor_short -ksp_monitor_short -snes_converged_reason -ksp_converged_reason -snes_view
=======
    args: -run_type full -petscpartitioner_type simple -refinement_limit 0.0625 -bc_type dirichlet -interpolate 1 -vel_petscspace_order 2 -pres_petscspace_order 1 -pc_type jacobi -ksp_rtol 1.0e-9 -snes_error_if_not_converged -ksp_error_if_not_converged -snes_view
>>>>>>> e1bd8d32
  # Full solutions with quads
  #   FULL Schur with LU/Jacobi
  test:
    suffix: quad_q2q1_full
    requires: !single
<<<<<<< HEAD
    args: -run_type full -simplex 0 -refinement_limit 0.00625 -bc_type dirichlet -interpolate 1 -vel_petscspace_order 2 -vel_petscspace_poly_tensor -pres_petscspace_order 1 -pres_petscspace_poly_tensor -ksp_type fgmres -ksp_gmres_restart 10 -ksp_rtol 1.0e-9 -pc_type fieldsplit -pc_fieldsplit_type schur -pc_fieldsplit_schur_factorization_type full -fieldsplit_pressure_ksp_rtol 1e-10 -fieldsplit_velocity_ksp_type gmres -fieldsplit_velocity_pc_type lu -fieldsplit_pressure_pc_type jacobi -snes_monitor_short -ksp_monitor_short -snes_converged_reason -ksp_converged_reason -snes_view -show_solution 0
  test:
    suffix: quad_q2p1_full
    requires: !single
    args: -run_type full -simplex 0 -refinement_limit 0.00625 -bc_type dirichlet -interpolate 1 -vel_petscspace_order 2 -vel_petscspace_poly_tensor -pres_petscspace_order 1 -pres_petscdualspace_lagrange_continuity 0 -ksp_type fgmres -ksp_gmres_restart 10 -ksp_rtol 1.0e-9 -pc_type fieldsplit -pc_fieldsplit_type schur -pc_fieldsplit_schur_factorization_type full -fieldsplit_pressure_ksp_rtol 1e-10 -fieldsplit_velocity_ksp_type gmres -fieldsplit_velocity_pc_type lu -fieldsplit_pressure_pc_type jacobi -snes_monitor_short -ksp_monitor_short -snes_converged_reason -ksp_converged_reason -snes_view -show_solution 0
=======
    args: -run_type full -simplex 0 -refinement_limit 0.00625 -bc_type dirichlet -interpolate 1 -vel_petscspace_order 2 -vel_petscspace_poly_tensor -pres_petscspace_order 1 -pres_petscspace_poly_tensor -ksp_type fgmres -ksp_gmres_restart 10 -ksp_rtol 1.0e-9 -pc_type fieldsplit -pc_fieldsplit_type schur -pc_fieldsplit_schur_factorization_type full -fieldsplit_pressure_ksp_rtol 1e-10 -fieldsplit_velocity_ksp_type gmres -fieldsplit_velocity_pc_type lu -fieldsplit_pressure_pc_type jacobi -snes_error_if_not_converged -ksp_error_if_not_converged -snes_view -show_solution 0
  test:
    suffix: quad_q2p1_full
    requires: !single
    args: -run_type full -simplex 0 -refinement_limit 0.00625 -bc_type dirichlet -interpolate 1 -vel_petscspace_order 2 -vel_petscspace_poly_tensor -pres_petscspace_order 1 -pres_petscdualspace_lagrange_continuity 0 -ksp_type fgmres -ksp_gmres_restart 10 -ksp_rtol 1.0e-9 -pc_type fieldsplit -pc_fieldsplit_type schur -pc_fieldsplit_schur_factorization_type full -fieldsplit_pressure_ksp_rtol 1e-10 -fieldsplit_velocity_ksp_type gmres -fieldsplit_velocity_pc_type lu -fieldsplit_pressure_pc_type jacobi -snes_error_if_not_converged -ksp_error_if_not_converged -snes_view -show_solution 0
>>>>>>> e1bd8d32
  # Stokes preconditioners 30-36
  #   Jacobi
  test:
    suffix: 30
    requires: triangle
<<<<<<< HEAD
    args: -run_type full -refinement_limit 0.00625 -bc_type dirichlet -interpolate 1 -vel_petscspace_order 2 -pres_petscspace_order 1 -ksp_gmres_restart 100 -pc_type jacobi -ksp_rtol 1.0e-9 -snes_monitor_short -ksp_monitor_short -snes_converged_reason -ksp_converged_reason -snes_view -show_solution 0
=======
    args: -run_type full -refinement_limit 0.00625 -bc_type dirichlet -interpolate 1 -vel_petscspace_order 2 -pres_petscspace_order 1 -ksp_gmres_restart 100 -pc_type jacobi -ksp_rtol 1.0e-9 -snes_error_if_not_converged -ksp_error_if_not_converged -snes_view -show_solution 0
>>>>>>> e1bd8d32
  #  Block diagonal \begin{pmatrix} A & 0 \\ 0 & I \end{pmatrix}
  test:
    suffix: 31
    requires: triangle
<<<<<<< HEAD
    args: -run_type full -refinement_limit 0.00625 -bc_type dirichlet -interpolate 1 -vel_petscspace_order 2 -pres_petscspace_order 1 -ksp_type fgmres -ksp_gmres_restart 100 -ksp_rtol 1.0e-9 -pc_type fieldsplit -pc_fieldsplit_type additive -fieldsplit_velocity_pc_type lu -fieldsplit_pressure_pc_type jacobi -snes_monitor_short -ksp_monitor_short -snes_converged_reason -ksp_converged_reason -snes_view -show_solution 0
=======
    args: -run_type full -refinement_limit 0.00625 -bc_type dirichlet -interpolate 1 -vel_petscspace_order 2 -pres_petscspace_order 1 -ksp_type fgmres -ksp_gmres_restart 100 -ksp_rtol 1.0e-4 -pc_type fieldsplit -pc_fieldsplit_type additive -fieldsplit_velocity_pc_type lu -fieldsplit_pressure_pc_type jacobi -snes_error_if_not_converged -ksp_error_if_not_converged -snes_view -show_solution 0
>>>>>>> e1bd8d32
  #  Block triangular \begin{pmatrix} A & B \\ 0 & I \end{pmatrix}
  test:
    suffix: 32
    requires: triangle
<<<<<<< HEAD
    args: -run_type full -refinement_limit 0.00625 -bc_type dirichlet -interpolate 1 -vel_petscspace_order 2 -pres_petscspace_order 1 -ksp_type fgmres -ksp_gmres_restart 100 -ksp_rtol 1.0e-9 -pc_type fieldsplit -pc_fieldsplit_type multiplicative -fieldsplit_velocity_pc_type lu -fieldsplit_pressure_pc_type jacobi -snes_monitor_short -ksp_monitor_short -snes_converged_reason -ksp_converged_reason -snes_view -show_solution 0
=======
    args: -run_type full -refinement_limit 0.00625 -bc_type dirichlet -interpolate 1 -vel_petscspace_order 2 -pres_petscspace_order 1 -ksp_type fgmres -ksp_gmres_restart 100 -ksp_rtol 1.0e-9 -pc_type fieldsplit -pc_fieldsplit_type multiplicative -fieldsplit_velocity_pc_type lu -fieldsplit_pressure_pc_type jacobi -snes_error_if_not_converged -ksp_error_if_not_converged -snes_view -show_solution 0
>>>>>>> e1bd8d32
  #  Diagonal Schur complement \begin{pmatrix} A & 0 \\ 0 & S \end{pmatrix}
  test:
    suffix: 33
    requires: triangle
<<<<<<< HEAD
    args: -run_type full -refinement_limit 0.00625 -bc_type dirichlet -interpolate 1 -vel_petscspace_order 2 -pres_petscspace_order 1 -ksp_type fgmres -ksp_gmres_restart 100 -ksp_rtol 1.0e-9 -pc_type fieldsplit -pc_fieldsplit_type schur -pc_fieldsplit_schur_factorization_type diag -fieldsplit_pressure_ksp_rtol 1e-10 -fieldsplit_velocity_ksp_type gmres -fieldsplit_velocity_pc_type lu -fieldsplit_pressure_pc_type jacobi -snes_monitor_short -ksp_monitor_short -snes_converged_reason -ksp_converged_reason -snes_view -show_solution 0
=======
    args: -run_type full -refinement_limit 0.00625 -bc_type dirichlet -interpolate 1 -vel_petscspace_order 2 -pres_petscspace_order 1 -ksp_type fgmres -ksp_gmres_restart 100 -ksp_rtol 1.0e-9 -pc_type fieldsplit -pc_fieldsplit_type schur -pc_fieldsplit_schur_factorization_type diag -fieldsplit_pressure_ksp_rtol 1e-10 -fieldsplit_velocity_ksp_type gmres -fieldsplit_velocity_pc_type lu -fieldsplit_pressure_pc_type jacobi -snes_error_if_not_converged -ksp_error_if_not_converged -snes_view -show_solution 0
>>>>>>> e1bd8d32
  #  Upper triangular Schur complement \begin{pmatrix} A & B \\ 0 & S \end{pmatrix}
  test:
    suffix: 34
    requires: triangle
<<<<<<< HEAD
    args: -run_type full -refinement_limit 0.00625 -bc_type dirichlet -interpolate 1 -vel_petscspace_order 2 -pres_petscspace_order 1 -ksp_type fgmres -ksp_gmres_restart 100 -ksp_rtol 1.0e-9 -pc_type fieldsplit -pc_fieldsplit_type schur -pc_fieldsplit_schur_factorization_type upper -fieldsplit_pressure_ksp_rtol 1e-10 -fieldsplit_velocity_ksp_type gmres -fieldsplit_velocity_pc_type lu -fieldsplit_pressure_pc_type jacobi -snes_monitor_short -ksp_monitor_short -snes_converged_reason -ksp_converged_reason -snes_view -show_solution 0
=======
    args: -run_type full -refinement_limit 0.00625 -bc_type dirichlet -interpolate 1 -vel_petscspace_order 2 -pres_petscspace_order 1 -ksp_type fgmres -ksp_gmres_restart 100 -ksp_rtol 1.0e-9 -pc_type fieldsplit -pc_fieldsplit_type schur -pc_fieldsplit_schur_factorization_type upper -fieldsplit_pressure_ksp_rtol 1e-10 -fieldsplit_velocity_ksp_type gmres -fieldsplit_velocity_pc_type lu -fieldsplit_pressure_pc_type jacobi -snes_error_if_not_converged -ksp_error_if_not_converged -snes_view -show_solution 0
>>>>>>> e1bd8d32
  #  Lower triangular Schur complement \begin{pmatrix} A & B \\ 0 & S \end{pmatrix}
  test:
    suffix: 35
    requires: triangle
<<<<<<< HEAD
    args: -run_type full -refinement_limit 0.00625 -bc_type dirichlet -interpolate 1 -vel_petscspace_order 2 -pres_petscspace_order 1 -ksp_type fgmres -ksp_gmres_restart 100 -ksp_rtol 1.0e-9 -pc_type fieldsplit -pc_fieldsplit_type schur -pc_fieldsplit_schur_factorization_type lower -fieldsplit_pressure_ksp_rtol 1e-10 -fieldsplit_velocity_ksp_type gmres -fieldsplit_velocity_pc_type lu -fieldsplit_pressure_pc_type jacobi -snes_monitor_short -ksp_monitor_short -snes_converged_reason -ksp_converged_reason -snes_view -show_solution 0
=======
    args: -run_type full -refinement_limit 0.00625 -bc_type dirichlet -interpolate 1 -vel_petscspace_order 2 -pres_petscspace_order 1 -ksp_type fgmres -ksp_gmres_restart 100 -ksp_rtol 1.0e-9 -pc_type fieldsplit -pc_fieldsplit_type schur -pc_fieldsplit_schur_factorization_type lower -fieldsplit_pressure_ksp_rtol 1e-10 -fieldsplit_velocity_ksp_type gmres -fieldsplit_velocity_pc_type lu -fieldsplit_pressure_pc_type jacobi -snes_error_if_not_converged -ksp_error_if_not_converged -snes_view -show_solution 0
>>>>>>> e1bd8d32
  #  Full Schur complement \begin{pmatrix} I & 0 \\ B^T A^{-1} & I \end{pmatrix} \begin{pmatrix} A & 0 \\ 0 & S \end{pmatrix} \begin{pmatrix} I & A^{-1} B \\ 0 & I \end{pmatrix}
  test:
    suffix: 36
    requires: triangle
<<<<<<< HEAD
    args: -run_type full -refinement_limit 0.00625 -bc_type dirichlet -interpolate 1 -vel_petscspace_order 2 -pres_petscspace_order 1 -ksp_type fgmres -ksp_gmres_restart 100 -ksp_rtol 1.0e-9 -pc_type fieldsplit -pc_fieldsplit_type schur -pc_fieldsplit_schur_factorization_type full -fieldsplit_pressure_ksp_rtol 1e-10 -fieldsplit_velocity_ksp_type gmres -fieldsplit_velocity_pc_type lu -fieldsplit_pressure_pc_type jacobi -snes_monitor_short -ksp_monitor_short -snes_converged_reason -ksp_converged_reason -snes_view -show_solution 0
  #  SIMPLE \begin{pmatrix} I & 0 \\ B^T A^{-1} & I \end{pmatrix} \begin{pmatrix} A & 0 \\ 0 & B^T diag(A)^{-1} B \end{pmatrix} \begin{pmatrix} I & diag(A)^{-1} B \\ 0 & I \end{pmatrix}
  test:
    suffix: pc_simple
    requires: triangle broken
    args: -run_type full -refinement_limit 0.00625 -bc_type dirichlet -interpolate 1 -vel_petscspace_order 2 -pres_petscspace_order 1 -ksp_type fgmres -ksp_gmres_restart 100 -ksp_rtol 1.0e-9 -pc_type fieldsplit -pc_fieldsplit_type schur -pc_fieldsplit_schur_factorization_type full -fieldsplit_pressure_ksp_rtol 1e-10 -fieldsplit_velocity_ksp_type gmres -fieldsplit_velocity_pc_type lu -fieldsplit_pressure_pc_type jacobi -fieldsplit_pressure_inner_ksp_type preonly -fieldsplit_pressure_inner_pc_type jacobi -fieldsplit_pressure_upper_ksp_type preonly -fieldsplit_pressure_upper_pc_type jacobi -snes_monitor_short -ksp_monitor_short -snes_converged_reason -ksp_converged_reason -snes_view -show_solution 0
  #  SIMPLEC \begin{pmatrix} I & 0 \\ B^T A^{-1} & I \end{pmatrix} \begin{pmatrix} A & 0 \\ 0 & B^T rowsum(A)^{-1} B \end{pmatrix} \begin{pmatrix} I & rowsum(A)^{-1} B \\ 0 & I \end{pmatrix}
  test:
    suffix: pc_simplec
    requires: triangle broken
    args: -run_type full -refinement_limit 0.00625 -bc_type dirichlet -interpolate 1 -vel_petscspace_order 2 -pres_petscspace_order 1 -ksp_type fgmres -ksp_gmres_restart 100 -ksp_rtol 1.0e-9 -pc_type fieldsplit -pc_fieldsplit_type schur -pc_fieldsplit_schur_factorization_type full -fieldsplit_pressure_ksp_rtol 1e-10 -fieldsplit_velocity_ksp_type gmres -fieldsplit_velocity_pc_type lu -fieldsplit_pressure_pc_type jacobi -fieldsplit_pressure_inner_ksp_type preonly -fieldsplit_pressure_inner_pc_type jacobi -fieldsplit_pressure_inner_pc_jacobi_type rowsum -fieldsplit_pressure_upper_ksp_type preonly -fieldsplit_pressure_upper_pc_type jacobi -fieldsplit_pressure_upper_pc_jacobi_type rowsum -snes_monitor_short -ksp_monitor_short -snes_converged_reason -ksp_converged_reason -snes_view -show_solution 0
=======
    args: -run_type full -refinement_limit 0.00625 -bc_type dirichlet -interpolate 1 -vel_petscspace_order 2 -pres_petscspace_order 1 -ksp_type fgmres -ksp_gmres_restart 100 -ksp_rtol 1.0e-9 -pc_type fieldsplit -pc_fieldsplit_type schur -pc_fieldsplit_schur_factorization_type full -fieldsplit_pressure_ksp_rtol 1e-10 -fieldsplit_velocity_ksp_type gmres -fieldsplit_velocity_pc_type lu -fieldsplit_pressure_pc_type jacobi -snes_error_if_not_converged -ksp_error_if_not_converged -snes_view -show_solution 0
  #  SIMPLE \begin{pmatrix} I & 0 \\ B^T A^{-1} & I \end{pmatrix} \begin{pmatrix} A & 0 \\ 0 & B^T diag(A)^{-1} B \end{pmatrix} \begin{pmatrix} I & diag(A)^{-1} B \\ 0 & I \end{pmatrix}
  test:
    suffix: pc_simple
    requires: triangle
    args: -run_type full -refinement_limit 0.00625 -bc_type dirichlet -interpolate 1 -vel_petscspace_order 2 -pres_petscspace_order 1 -ksp_type fgmres -ksp_gmres_restart 100 -ksp_rtol 1.0e-9 -pc_type fieldsplit -pc_fieldsplit_type schur -pc_fieldsplit_schur_factorization_type full -fieldsplit_pressure_ksp_rtol 1e-10 -fieldsplit_velocity_ksp_type gmres -fieldsplit_velocity_pc_type lu -fieldsplit_pressure_pc_type jacobi -fieldsplit_pressure_inner_ksp_type preonly -fieldsplit_pressure_inner_pc_type jacobi -fieldsplit_pressure_upper_ksp_type preonly -fieldsplit_pressure_upper_pc_type jacobi -snes_error_if_not_converged -ksp_error_if_not_converged -snes_view -show_solution 0
  #  SIMPLEC \begin{pmatrix} I & 0 \\ B^T A^{-1} & I \end{pmatrix} \begin{pmatrix} A & 0 \\ 0 & B^T rowsum(A)^{-1} B \end{pmatrix} \begin{pmatrix} I & rowsum(A)^{-1} B \\ 0 & I \end{pmatrix}
  test:
    suffix: pc_simplec
    requires: triangle
    args: -run_type full -refinement_limit 0.00625 -bc_type dirichlet -interpolate 1 -vel_petscspace_order 2 -pres_petscspace_order 1 -ksp_type fgmres -ksp_max_it 5 -ksp_gmres_restart 100 -ksp_rtol 1.0e-9 -pc_type fieldsplit -pc_fieldsplit_type schur -pc_fieldsplit_schur_factorization_type full -fieldsplit_pressure_ksp_rtol 1e-10 -fieldsplit_velocity_ksp_type gmres -fieldsplit_velocity_pc_type lu -fieldsplit_pressure_pc_type jacobi -fieldsplit_pressure_inner_ksp_type preonly -fieldsplit_pressure_inner_pc_type jacobi -fieldsplit_pressure_inner_pc_jacobi_type rowsum -fieldsplit_pressure_upper_ksp_type preonly -fieldsplit_pressure_upper_pc_type jacobi -fieldsplit_pressure_upper_pc_jacobi_type rowsum -snes_converged_reason -ksp_converged_reason -snes_view -show_solution 0
>>>>>>> e1bd8d32
  # FETI-DP solvers
  test:
    suffix: fetidp_2d_tri
    requires: triangle suitesparse
    nsize: 5
<<<<<<< HEAD
    args: -run_type full -dm_refine 2 -bc_type dirichlet -interpolate 1 -vel_petscspace_order 2 -pres_petscspace_order 1 -snes_view -snes_converged_reason -show_solution 0 -dm_mat_type is -ksp_type fetidp -ksp_rtol 1.0e-8 -ksp_fetidp_saddlepoint -fetidp_ksp_type cg -fetidp_fieldsplit_p_ksp_max_it 1 -fetidp_fieldsplit_p_ksp_type richardson -fetidp_fieldsplit_p_ksp_richardson_scale 200 -fetidp_fieldsplit_p_pc_type none -ksp_fetidp_saddlepoint_flip 1 -fetidp_bddc_pc_bddc_vertex_size 2 -fetidp_bddc_pc_bddc_dirichlet_pc_factor_mat_solver_package umfpack -fetidp_bddc_pc_bddc_neumann_pc_factor_mat_solver_package umfpack
=======
    args: -run_type full -dm_refine 2 -bc_type dirichlet -interpolate 1 -vel_petscspace_order 2 -pres_petscspace_order 1 -snes_view -snes_error_if_not_converged -show_solution 0 -dm_mat_type is -ksp_type fetidp -ksp_rtol 1.0e-8 -ksp_fetidp_saddlepoint -fetidp_ksp_type cg -fetidp_p_ksp_max_it 1 -fetidp_p_ksp_type richardson -fetidp_p_ksp_richardson_scale 200 -fetidp_p_pc_type none -ksp_fetidp_saddlepoint_flip 1 -fetidp_bddc_pc_bddc_vertex_size 2 -fetidp_bddc_pc_bddc_dirichlet_pc_factor_mat_solver_package umfpack -fetidp_bddc_pc_bddc_neumann_pc_factor_mat_solver_package umfpack -petscpartitioner_type simple
>>>>>>> e1bd8d32
  test:
    suffix: fetidp_3d_tet
    requires: ctetgen mumps suitesparse
    nsize: 5
<<<<<<< HEAD
    args: -run_type full -dm_refine 2 -bc_type dirichlet -interpolate 1 -vel_petscspace_order 2 -pres_petscspace_order 1 -snes_view -snes_converged_reason -show_solution 0 -dm_mat_type is -ksp_type fetidp -ksp_rtol 1.0e-8 -ksp_fetidp_saddlepoint -fetidp_ksp_type cg -fetidp_fieldsplit_p_ksp_max_it 1 -fetidp_fieldsplit_p_ksp_type richardson -fetidp_fieldsplit_p_ksp_richardson_scale 1000 -fetidp_fieldsplit_p_pc_type none -ksp_fetidp_saddlepoint_flip 1 -fetidp_bddc_pc_bddc_vertex_size 3 -fetidp_bddc_pc_bddc_use_deluxe_scaling -fetidp_bddc_pc_bddc_benign_trick -fetidp_bddc_pc_bddc_deluxe_singlemat -dim 3 -fetidp_fieldsplit_pc_discrete_harmonic -fetidp_harmonic_pc_factor_mat_solver_package cholmod -fetidp_harmonic_pc_type cholesky -fetidp_bddelta_pc_factor_mat_solver_package umfpack
  test:
    suffix: fetidp_2d_quad
    requires: suitesparse
    nsize: 5
    args: -run_type full -dm_refine 2 -bc_type dirichlet -interpolate 1 -vel_petscspace_order 2 -pres_petscspace_order 1 -snes_view -snes_converged_reason -show_solution 0 -dm_mat_type is -ksp_type fetidp -ksp_rtol 1.0e-8 -ksp_fetidp_saddlepoint -fetidp_ksp_type cg -fetidp_fieldsplit_p_ksp_max_it 1 -fetidp_fieldsplit_p_ksp_type richardson -fetidp_fieldsplit_p_ksp_richardson_scale 200 -fetidp_fieldsplit_p_pc_type none -ksp_fetidp_saddlepoint_flip 1 -fetidp_bddc_pc_bddc_vertex_size 2 -fetidp_bddc_pc_bddc_dirichlet_pc_factor_mat_solver_package umfpack -fetidp_bddc_pc_bddc_neumann_pc_factor_mat_solver_package umfpack -simplex 0 -pres_petscspace_poly_tensor -simplex 0 -vel_petscspace_poly_tensor
=======
    args: -run_type full -dm_refine 2 -bc_type dirichlet -interpolate 1 -vel_petscspace_order 2 -pres_petscspace_order 1 -snes_view -snes_error_if_not_converged -show_solution 0 -dm_mat_type is -ksp_type fetidp -ksp_rtol 1.0e-8 -ksp_fetidp_saddlepoint -fetidp_ksp_type cg -fetidp_p_ksp_max_it 1 -fetidp_p_ksp_type richardson -fetidp_p_ksp_richardson_scale 1000 -fetidp_p_pc_type none -ksp_fetidp_saddlepoint_flip 1 -fetidp_bddc_pc_bddc_vertex_size 3 -fetidp_bddc_pc_bddc_use_deluxe_scaling -fetidp_bddc_pc_bddc_benign_trick -fetidp_bddc_pc_bddc_deluxe_singlemat -dim 3 -fetidp_pc_discrete_harmonic -fetidp_harmonic_pc_factor_mat_solver_package cholmod -fetidp_harmonic_pc_type cholesky -fetidp_bddelta_pc_factor_mat_solver_package umfpack
  test:
    suffix: fetidp_2d_quad
    requires: suitesparse
    filter: grep -v "CG or CGNE: variant" | sed -e "s/BDDC: Graph max count: 9223372036854775807/BDDC: Graph max count: 2147483647/g"
    nsize: 5
    args: -run_type full -dm_refine 2 -bc_type dirichlet -interpolate 1 -vel_petscspace_order 2 -pres_petscspace_order 1 -snes_view -snes_error_if_not_converged -show_solution 0 -dm_mat_type is -ksp_type fetidp -ksp_rtol 1.0e-8 -ksp_fetidp_saddlepoint -fetidp_ksp_type cg -fetidp_p_ksp_max_it 1 -fetidp_p_ksp_type richardson -fetidp_p_ksp_richardson_scale 200 -fetidp_p_pc_type none -ksp_fetidp_saddlepoint_flip 1 -fetidp_bddc_pc_bddc_vertex_size 2 -fetidp_bddc_pc_bddc_dirichlet_pc_factor_mat_solver_package umfpack -fetidp_bddc_pc_bddc_neumann_pc_factor_mat_solver_package umfpack -simplex 0 -pres_petscspace_poly_tensor -simplex 0 -vel_petscspace_poly_tensor -petscpartitioner_type simple
>>>>>>> e1bd8d32
  test:
    suffix: fetidp_3d_hex
    requires: mumps suitesparse
    nsize: 5
<<<<<<< HEAD
    args: -run_type full -dm_refine 2 -bc_type dirichlet -interpolate 1 -vel_petscspace_order 2 -pres_petscspace_order 1 -snes_view -snes_converged_reason -show_solution 0 -dm_mat_type is -ksp_type fetidp -ksp_rtol 1.0e-8 -ksp_fetidp_saddlepoint -fetidp_ksp_type cg -fetidp_fieldsplit_p_ksp_max_it 1 -fetidp_fieldsplit_p_ksp_type richardson -fetidp_fieldsplit_p_ksp_richardson_scale 20000 -fetidp_fieldsplit_p_pc_type none -ksp_fetidp_saddlepoint_flip 1 -fetidp_bddc_pc_bddc_vertex_size 3 -fetidp_bddc_pc_bddc_use_deluxe_scaling -fetidp_bddc_pc_bddc_benign_trick -fetidp_bddc_pc_bddc_deluxe_singlemat -dim 3 -simplex 0 -pres_petscspace_poly_tensor -simplex 0 -vel_petscspace_poly_tensor -fetidp_fieldsplit_pc_discrete_harmonic -fetidp_harmonic_pc_factor_mat_solver_package cholmod -fetidp_harmonic_pc_type cholesky -fetidp_bddelta_pc_factor_mat_solver_package umfpack
=======
    args: -run_type full -dm_refine 2 -bc_type dirichlet -interpolate 1 -vel_petscspace_order 2 -pres_petscspace_order 1 -snes_view -snes_error_if_not_converged -show_solution 0 -dm_mat_type is -ksp_type fetidp -ksp_rtol 1.0e-8 -ksp_fetidp_saddlepoint -fetidp_ksp_type cg -fetidp_p_ksp_max_it 1 -fetidp_p_ksp_type richardson -fetidp_p_ksp_richardson_scale 20000 -fetidp_p_pc_type none -ksp_fetidp_saddlepoint_flip 1 -fetidp_bddc_pc_bddc_vertex_size 3 -fetidp_bddc_pc_bddc_use_deluxe_scaling -fetidp_bddc_pc_bddc_benign_trick -fetidp_bddc_pc_bddc_deluxe_singlemat -dim 3 -simplex 0 -pres_petscspace_poly_tensor -simplex 0 -vel_petscspace_poly_tensor -fetidp_pc_discrete_harmonic -fetidp_harmonic_pc_factor_mat_solver_package cholmod -fetidp_harmonic_pc_type cholesky -fetidp_bddelta_pc_factor_mat_solver_package umfpack -petscpartitioner_type simple
>>>>>>> e1bd8d32

TEST*/<|MERGE_RESOLUTION|>--- conflicted
+++ resolved
@@ -693,198 +693,105 @@
   test:
     suffix: 18
     requires: triangle
-<<<<<<< HEAD
-    args: -run_type full -refinement_limit 0.0625 -bc_type dirichlet -interpolate 0 -vel_petscspace_order 1 -pres_petscspace_order 1 -pc_type jacobi -ksp_rtol 1.0e-9 -snes_monitor_short -ksp_monitor_short -snes_converged_reason -ksp_converged_reason -snes_view
-=======
     args: -run_type full -refinement_limit 0.0625 -bc_type dirichlet -interpolate 0 -vel_petscspace_order 1 -pres_petscspace_order 1 -pc_type jacobi -ksp_rtol 1.0e-9 -snes_error_if_not_converged -ksp_error_if_not_converged -snes_view
->>>>>>> e1bd8d32
   test:
     suffix: 19
     requires: triangle
     nsize: 2
-<<<<<<< HEAD
-    args: -run_type full -petscpartitioner_type simple -refinement_limit 0.0625 -bc_type dirichlet -interpolate 0 -vel_petscspace_order 1 -pres_petscspace_order 1 -pc_type jacobi -ksp_rtol 1.0e-9 -snes_monitor_short -ksp_monitor_short -snes_converged_reason -ksp_converged_reason -snes_view
-=======
     args: -run_type full -petscpartitioner_type simple -refinement_limit 0.0625 -bc_type dirichlet -interpolate 0 -vel_petscspace_order 1 -pres_petscspace_order 1 -pc_type jacobi -ksp_rtol 1.0e-9 -snes_error_if_not_converged -ksp_error_if_not_converged -snes_view
->>>>>>> e1bd8d32
   test:
     suffix: 20
     requires: triangle
     nsize: 3
-<<<<<<< HEAD
-    args: -run_type full -petscpartitioner_type simple -refinement_limit 0.0625 -bc_type dirichlet -interpolate 0 -vel_petscspace_order 1 -pres_petscspace_order 1 -pc_type jacobi -ksp_rtol 1.0e-9 -snes_monitor_short -ksp_monitor_short -snes_converged_reason -ksp_converged_reason -snes_view
-=======
     args: -run_type full -petscpartitioner_type simple -refinement_limit 0.0625 -bc_type dirichlet -interpolate 0 -vel_petscspace_order 1 -pres_petscspace_order 1 -pc_type jacobi -ksp_rtol 1.0e-9 -snes_error_if_not_converged -ksp_error_if_not_converged -snes_view
->>>>>>> e1bd8d32
   test:
     suffix: 21
     requires: triangle
     nsize: 5
-<<<<<<< HEAD
-    args: -run_type full -petscpartitioner_type simple -refinement_limit 0.0625 -bc_type dirichlet -interpolate 0 -vel_petscspace_order 1 -pres_petscspace_order 1 -pc_type jacobi -ksp_rtol 1.0e-9 -snes_monitor_short -ksp_monitor_short -snes_converged_reason -ksp_converged_reason -snes_view
+    args: -run_type full -petscpartitioner_type simple -refinement_limit 0.0625 -bc_type dirichlet -interpolate 0 -vel_petscspace_order 1 -pres_petscspace_order 1 -pc_type jacobi -ksp_rtol 1.0e-9 -snes_error_if_not_converged -ksp_error_if_not_converged -snes_view
   test:
     suffix: 22
     requires: triangle
-    args: -run_type full -refinement_limit 0.0625 -bc_type dirichlet -interpolate 1 -vel_petscspace_order 1 -pres_petscspace_order 1 -pc_type jacobi -ksp_rtol 1.0e-9 -snes_monitor_short -ksp_monitor_short -snes_converged_reason -ksp_converged_reason -snes_view
-=======
-    args: -run_type full -petscpartitioner_type simple -refinement_limit 0.0625 -bc_type dirichlet -interpolate 0 -vel_petscspace_order 1 -pres_petscspace_order 1 -pc_type jacobi -ksp_rtol 1.0e-9 -snes_error_if_not_converged -ksp_error_if_not_converged -snes_view
-  test:
-    suffix: 22
-    requires: triangle
     args: -run_type full -refinement_limit 0.0625 -bc_type dirichlet -interpolate 1 -vel_petscspace_order 1 -pres_petscspace_order 1 -pc_type jacobi -ksp_rtol 1.0e-9 -snes_error_if_not_converged -ksp_error_if_not_converged -snes_view
->>>>>>> e1bd8d32
   test:
     suffix: 23
     requires: triangle
     nsize: 2
-<<<<<<< HEAD
-    args: -run_type full -petscpartitioner_type simple -refinement_limit 0.0625 -bc_type dirichlet -interpolate 1 -vel_petscspace_order 1 -pres_petscspace_order 1 -pc_type jacobi -ksp_rtol 1.0e-9 -snes_monitor_short -ksp_monitor_short -snes_converged_reason -ksp_converged_reason -snes_view
-=======
     args: -run_type full -petscpartitioner_type simple -refinement_limit 0.0625 -bc_type dirichlet -interpolate 1 -vel_petscspace_order 1 -pres_petscspace_order 1 -pc_type jacobi -ksp_rtol 1.0e-9 -snes_error_if_not_converged -ksp_error_if_not_converged -snes_view
->>>>>>> e1bd8d32
   test:
     suffix: 24
     requires: triangle
     nsize: 3
-<<<<<<< HEAD
-    args: -run_type full -petscpartitioner_type simple -refinement_limit 0.0625 -bc_type dirichlet -interpolate 1 -vel_petscspace_order 1 -pres_petscspace_order 1 -pc_type jacobi -ksp_rtol 1.0e-9 -snes_monitor_short -ksp_monitor_short -snes_converged_reason -ksp_converged_reason -snes_view
-=======
     args: -run_type full -petscpartitioner_type simple -refinement_limit 0.0625 -bc_type dirichlet -interpolate 1 -vel_petscspace_order 1 -pres_petscspace_order 1 -pc_type jacobi -ksp_rtol 1.0e-9 -snes_error_if_not_converged -ksp_error_if_not_converged -snes_view
->>>>>>> e1bd8d32
   test:
     suffix: 25
     requires: triangle
     nsize: 5
-<<<<<<< HEAD
-    args: -run_type full -petscpartitioner_type simple -refinement_limit 0.0625 -bc_type dirichlet -interpolate 1 -vel_petscspace_order 1 -pres_petscspace_order 1 -pc_type jacobi -ksp_rtol 1.0e-9 -snes_monitor_short -ksp_monitor_short -snes_converged_reason -ksp_converged_reason -snes_view
+    args: -run_type full -petscpartitioner_type simple -refinement_limit 0.0625 -bc_type dirichlet -interpolate 1 -vel_petscspace_order 1 -pres_petscspace_order 1 -pc_type jacobi -ksp_rtol 1.0e-9 -snes_error_if_not_converged -ksp_error_if_not_converged -snes_view
   test:
     suffix: 26
     requires: triangle
-    args: -run_type full -refinement_limit 0.0625 -bc_type dirichlet -interpolate 1 -vel_petscspace_order 2 -pres_petscspace_order 1 -pc_type jacobi -ksp_rtol 1.0e-9 -snes_monitor_short -ksp_monitor_short -snes_converged_reason -ksp_converged_reason -snes_view
-=======
-    args: -run_type full -petscpartitioner_type simple -refinement_limit 0.0625 -bc_type dirichlet -interpolate 1 -vel_petscspace_order 1 -pres_petscspace_order 1 -pc_type jacobi -ksp_rtol 1.0e-9 -snes_error_if_not_converged -ksp_error_if_not_converged -snes_view
-  test:
-    suffix: 26
-    requires: triangle
     args: -run_type full -refinement_limit 0.0625 -bc_type dirichlet -interpolate 1 -vel_petscspace_order 2 -pres_petscspace_order 1 -pc_type jacobi -ksp_rtol 1.0e-9 -snes_error_if_not_converged -ksp_error_if_not_converged -snes_view
->>>>>>> e1bd8d32
   test:
     suffix: 27
     requires: triangle
     nsize: 2
-<<<<<<< HEAD
-    args: -run_type full -petscpartitioner_type simple -refinement_limit 0.0625 -bc_type dirichlet -interpolate 1 -vel_petscspace_order 2 -pres_petscspace_order 1 -pc_type jacobi -ksp_rtol 1.0e-9 -snes_monitor_short -ksp_monitor_short -snes_converged_reason -ksp_converged_reason -snes_view
-=======
     args: -run_type full -petscpartitioner_type simple -refinement_limit 0.0625 -bc_type dirichlet -interpolate 1 -vel_petscspace_order 2 -pres_petscspace_order 1 -pc_type jacobi -ksp_rtol 1.0e-9 -snes_error_if_not_converged -ksp_error_if_not_converged -snes_view
->>>>>>> e1bd8d32
   test:
     suffix: 28
     requires: triangle
     nsize: 3
-<<<<<<< HEAD
-    args: -run_type full -petscpartitioner_type simple -refinement_limit 0.0625 -bc_type dirichlet -interpolate 1 -vel_petscspace_order 2 -pres_petscspace_order 1 -pc_type jacobi -ksp_rtol 1.0e-9 -snes_monitor_short -ksp_monitor_short -snes_converged_reason -ksp_converged_reason -snes_view
-=======
     args: -run_type full -petscpartitioner_type simple -refinement_limit 0.0625 -bc_type dirichlet -interpolate 1 -vel_petscspace_order 2 -pres_petscspace_order 1 -pc_type jacobi -ksp_rtol 1.0e-9 -snes_error_if_not_converged -ksp_error_if_not_converged -snes_view
->>>>>>> e1bd8d32
   test:
     suffix: 29
     requires: triangle
     nsize: 5
-<<<<<<< HEAD
-    args: -run_type full -petscpartitioner_type simple -refinement_limit 0.0625 -bc_type dirichlet -interpolate 1 -vel_petscspace_order 2 -pres_petscspace_order 1 -pc_type jacobi -ksp_rtol 1.0e-9 -snes_monitor_short -ksp_monitor_short -snes_converged_reason -ksp_converged_reason -snes_view
-=======
     args: -run_type full -petscpartitioner_type simple -refinement_limit 0.0625 -bc_type dirichlet -interpolate 1 -vel_petscspace_order 2 -pres_petscspace_order 1 -pc_type jacobi -ksp_rtol 1.0e-9 -snes_error_if_not_converged -ksp_error_if_not_converged -snes_view
->>>>>>> e1bd8d32
   # Full solutions with quads
   #   FULL Schur with LU/Jacobi
   test:
     suffix: quad_q2q1_full
     requires: !single
-<<<<<<< HEAD
-    args: -run_type full -simplex 0 -refinement_limit 0.00625 -bc_type dirichlet -interpolate 1 -vel_petscspace_order 2 -vel_petscspace_poly_tensor -pres_petscspace_order 1 -pres_petscspace_poly_tensor -ksp_type fgmres -ksp_gmres_restart 10 -ksp_rtol 1.0e-9 -pc_type fieldsplit -pc_fieldsplit_type schur -pc_fieldsplit_schur_factorization_type full -fieldsplit_pressure_ksp_rtol 1e-10 -fieldsplit_velocity_ksp_type gmres -fieldsplit_velocity_pc_type lu -fieldsplit_pressure_pc_type jacobi -snes_monitor_short -ksp_monitor_short -snes_converged_reason -ksp_converged_reason -snes_view -show_solution 0
-  test:
-    suffix: quad_q2p1_full
-    requires: !single
-    args: -run_type full -simplex 0 -refinement_limit 0.00625 -bc_type dirichlet -interpolate 1 -vel_petscspace_order 2 -vel_petscspace_poly_tensor -pres_petscspace_order 1 -pres_petscdualspace_lagrange_continuity 0 -ksp_type fgmres -ksp_gmres_restart 10 -ksp_rtol 1.0e-9 -pc_type fieldsplit -pc_fieldsplit_type schur -pc_fieldsplit_schur_factorization_type full -fieldsplit_pressure_ksp_rtol 1e-10 -fieldsplit_velocity_ksp_type gmres -fieldsplit_velocity_pc_type lu -fieldsplit_pressure_pc_type jacobi -snes_monitor_short -ksp_monitor_short -snes_converged_reason -ksp_converged_reason -snes_view -show_solution 0
-=======
     args: -run_type full -simplex 0 -refinement_limit 0.00625 -bc_type dirichlet -interpolate 1 -vel_petscspace_order 2 -vel_petscspace_poly_tensor -pres_petscspace_order 1 -pres_petscspace_poly_tensor -ksp_type fgmres -ksp_gmres_restart 10 -ksp_rtol 1.0e-9 -pc_type fieldsplit -pc_fieldsplit_type schur -pc_fieldsplit_schur_factorization_type full -fieldsplit_pressure_ksp_rtol 1e-10 -fieldsplit_velocity_ksp_type gmres -fieldsplit_velocity_pc_type lu -fieldsplit_pressure_pc_type jacobi -snes_error_if_not_converged -ksp_error_if_not_converged -snes_view -show_solution 0
   test:
     suffix: quad_q2p1_full
     requires: !single
     args: -run_type full -simplex 0 -refinement_limit 0.00625 -bc_type dirichlet -interpolate 1 -vel_petscspace_order 2 -vel_petscspace_poly_tensor -pres_petscspace_order 1 -pres_petscdualspace_lagrange_continuity 0 -ksp_type fgmres -ksp_gmres_restart 10 -ksp_rtol 1.0e-9 -pc_type fieldsplit -pc_fieldsplit_type schur -pc_fieldsplit_schur_factorization_type full -fieldsplit_pressure_ksp_rtol 1e-10 -fieldsplit_velocity_ksp_type gmres -fieldsplit_velocity_pc_type lu -fieldsplit_pressure_pc_type jacobi -snes_error_if_not_converged -ksp_error_if_not_converged -snes_view -show_solution 0
->>>>>>> e1bd8d32
   # Stokes preconditioners 30-36
   #   Jacobi
   test:
     suffix: 30
     requires: triangle
-<<<<<<< HEAD
-    args: -run_type full -refinement_limit 0.00625 -bc_type dirichlet -interpolate 1 -vel_petscspace_order 2 -pres_petscspace_order 1 -ksp_gmres_restart 100 -pc_type jacobi -ksp_rtol 1.0e-9 -snes_monitor_short -ksp_monitor_short -snes_converged_reason -ksp_converged_reason -snes_view -show_solution 0
-=======
     args: -run_type full -refinement_limit 0.00625 -bc_type dirichlet -interpolate 1 -vel_petscspace_order 2 -pres_petscspace_order 1 -ksp_gmres_restart 100 -pc_type jacobi -ksp_rtol 1.0e-9 -snes_error_if_not_converged -ksp_error_if_not_converged -snes_view -show_solution 0
->>>>>>> e1bd8d32
   #  Block diagonal \begin{pmatrix} A & 0 \\ 0 & I \end{pmatrix}
   test:
     suffix: 31
     requires: triangle
-<<<<<<< HEAD
-    args: -run_type full -refinement_limit 0.00625 -bc_type dirichlet -interpolate 1 -vel_petscspace_order 2 -pres_petscspace_order 1 -ksp_type fgmres -ksp_gmres_restart 100 -ksp_rtol 1.0e-9 -pc_type fieldsplit -pc_fieldsplit_type additive -fieldsplit_velocity_pc_type lu -fieldsplit_pressure_pc_type jacobi -snes_monitor_short -ksp_monitor_short -snes_converged_reason -ksp_converged_reason -snes_view -show_solution 0
-=======
     args: -run_type full -refinement_limit 0.00625 -bc_type dirichlet -interpolate 1 -vel_petscspace_order 2 -pres_petscspace_order 1 -ksp_type fgmres -ksp_gmres_restart 100 -ksp_rtol 1.0e-4 -pc_type fieldsplit -pc_fieldsplit_type additive -fieldsplit_velocity_pc_type lu -fieldsplit_pressure_pc_type jacobi -snes_error_if_not_converged -ksp_error_if_not_converged -snes_view -show_solution 0
->>>>>>> e1bd8d32
   #  Block triangular \begin{pmatrix} A & B \\ 0 & I \end{pmatrix}
   test:
     suffix: 32
     requires: triangle
-<<<<<<< HEAD
-    args: -run_type full -refinement_limit 0.00625 -bc_type dirichlet -interpolate 1 -vel_petscspace_order 2 -pres_petscspace_order 1 -ksp_type fgmres -ksp_gmres_restart 100 -ksp_rtol 1.0e-9 -pc_type fieldsplit -pc_fieldsplit_type multiplicative -fieldsplit_velocity_pc_type lu -fieldsplit_pressure_pc_type jacobi -snes_monitor_short -ksp_monitor_short -snes_converged_reason -ksp_converged_reason -snes_view -show_solution 0
-=======
     args: -run_type full -refinement_limit 0.00625 -bc_type dirichlet -interpolate 1 -vel_petscspace_order 2 -pres_petscspace_order 1 -ksp_type fgmres -ksp_gmres_restart 100 -ksp_rtol 1.0e-9 -pc_type fieldsplit -pc_fieldsplit_type multiplicative -fieldsplit_velocity_pc_type lu -fieldsplit_pressure_pc_type jacobi -snes_error_if_not_converged -ksp_error_if_not_converged -snes_view -show_solution 0
->>>>>>> e1bd8d32
   #  Diagonal Schur complement \begin{pmatrix} A & 0 \\ 0 & S \end{pmatrix}
   test:
     suffix: 33
     requires: triangle
-<<<<<<< HEAD
-    args: -run_type full -refinement_limit 0.00625 -bc_type dirichlet -interpolate 1 -vel_petscspace_order 2 -pres_petscspace_order 1 -ksp_type fgmres -ksp_gmres_restart 100 -ksp_rtol 1.0e-9 -pc_type fieldsplit -pc_fieldsplit_type schur -pc_fieldsplit_schur_factorization_type diag -fieldsplit_pressure_ksp_rtol 1e-10 -fieldsplit_velocity_ksp_type gmres -fieldsplit_velocity_pc_type lu -fieldsplit_pressure_pc_type jacobi -snes_monitor_short -ksp_monitor_short -snes_converged_reason -ksp_converged_reason -snes_view -show_solution 0
-=======
     args: -run_type full -refinement_limit 0.00625 -bc_type dirichlet -interpolate 1 -vel_petscspace_order 2 -pres_petscspace_order 1 -ksp_type fgmres -ksp_gmres_restart 100 -ksp_rtol 1.0e-9 -pc_type fieldsplit -pc_fieldsplit_type schur -pc_fieldsplit_schur_factorization_type diag -fieldsplit_pressure_ksp_rtol 1e-10 -fieldsplit_velocity_ksp_type gmres -fieldsplit_velocity_pc_type lu -fieldsplit_pressure_pc_type jacobi -snes_error_if_not_converged -ksp_error_if_not_converged -snes_view -show_solution 0
->>>>>>> e1bd8d32
   #  Upper triangular Schur complement \begin{pmatrix} A & B \\ 0 & S \end{pmatrix}
   test:
     suffix: 34
     requires: triangle
-<<<<<<< HEAD
-    args: -run_type full -refinement_limit 0.00625 -bc_type dirichlet -interpolate 1 -vel_petscspace_order 2 -pres_petscspace_order 1 -ksp_type fgmres -ksp_gmres_restart 100 -ksp_rtol 1.0e-9 -pc_type fieldsplit -pc_fieldsplit_type schur -pc_fieldsplit_schur_factorization_type upper -fieldsplit_pressure_ksp_rtol 1e-10 -fieldsplit_velocity_ksp_type gmres -fieldsplit_velocity_pc_type lu -fieldsplit_pressure_pc_type jacobi -snes_monitor_short -ksp_monitor_short -snes_converged_reason -ksp_converged_reason -snes_view -show_solution 0
-=======
     args: -run_type full -refinement_limit 0.00625 -bc_type dirichlet -interpolate 1 -vel_petscspace_order 2 -pres_petscspace_order 1 -ksp_type fgmres -ksp_gmres_restart 100 -ksp_rtol 1.0e-9 -pc_type fieldsplit -pc_fieldsplit_type schur -pc_fieldsplit_schur_factorization_type upper -fieldsplit_pressure_ksp_rtol 1e-10 -fieldsplit_velocity_ksp_type gmres -fieldsplit_velocity_pc_type lu -fieldsplit_pressure_pc_type jacobi -snes_error_if_not_converged -ksp_error_if_not_converged -snes_view -show_solution 0
->>>>>>> e1bd8d32
   #  Lower triangular Schur complement \begin{pmatrix} A & B \\ 0 & S \end{pmatrix}
   test:
     suffix: 35
     requires: triangle
-<<<<<<< HEAD
-    args: -run_type full -refinement_limit 0.00625 -bc_type dirichlet -interpolate 1 -vel_petscspace_order 2 -pres_petscspace_order 1 -ksp_type fgmres -ksp_gmres_restart 100 -ksp_rtol 1.0e-9 -pc_type fieldsplit -pc_fieldsplit_type schur -pc_fieldsplit_schur_factorization_type lower -fieldsplit_pressure_ksp_rtol 1e-10 -fieldsplit_velocity_ksp_type gmres -fieldsplit_velocity_pc_type lu -fieldsplit_pressure_pc_type jacobi -snes_monitor_short -ksp_monitor_short -snes_converged_reason -ksp_converged_reason -snes_view -show_solution 0
-=======
     args: -run_type full -refinement_limit 0.00625 -bc_type dirichlet -interpolate 1 -vel_petscspace_order 2 -pres_petscspace_order 1 -ksp_type fgmres -ksp_gmres_restart 100 -ksp_rtol 1.0e-9 -pc_type fieldsplit -pc_fieldsplit_type schur -pc_fieldsplit_schur_factorization_type lower -fieldsplit_pressure_ksp_rtol 1e-10 -fieldsplit_velocity_ksp_type gmres -fieldsplit_velocity_pc_type lu -fieldsplit_pressure_pc_type jacobi -snes_error_if_not_converged -ksp_error_if_not_converged -snes_view -show_solution 0
->>>>>>> e1bd8d32
   #  Full Schur complement \begin{pmatrix} I & 0 \\ B^T A^{-1} & I \end{pmatrix} \begin{pmatrix} A & 0 \\ 0 & S \end{pmatrix} \begin{pmatrix} I & A^{-1} B \\ 0 & I \end{pmatrix}
   test:
     suffix: 36
     requires: triangle
-<<<<<<< HEAD
-    args: -run_type full -refinement_limit 0.00625 -bc_type dirichlet -interpolate 1 -vel_petscspace_order 2 -pres_petscspace_order 1 -ksp_type fgmres -ksp_gmres_restart 100 -ksp_rtol 1.0e-9 -pc_type fieldsplit -pc_fieldsplit_type schur -pc_fieldsplit_schur_factorization_type full -fieldsplit_pressure_ksp_rtol 1e-10 -fieldsplit_velocity_ksp_type gmres -fieldsplit_velocity_pc_type lu -fieldsplit_pressure_pc_type jacobi -snes_monitor_short -ksp_monitor_short -snes_converged_reason -ksp_converged_reason -snes_view -show_solution 0
-  #  SIMPLE \begin{pmatrix} I & 0 \\ B^T A^{-1} & I \end{pmatrix} \begin{pmatrix} A & 0 \\ 0 & B^T diag(A)^{-1} B \end{pmatrix} \begin{pmatrix} I & diag(A)^{-1} B \\ 0 & I \end{pmatrix}
-  test:
-    suffix: pc_simple
-    requires: triangle broken
-    args: -run_type full -refinement_limit 0.00625 -bc_type dirichlet -interpolate 1 -vel_petscspace_order 2 -pres_petscspace_order 1 -ksp_type fgmres -ksp_gmres_restart 100 -ksp_rtol 1.0e-9 -pc_type fieldsplit -pc_fieldsplit_type schur -pc_fieldsplit_schur_factorization_type full -fieldsplit_pressure_ksp_rtol 1e-10 -fieldsplit_velocity_ksp_type gmres -fieldsplit_velocity_pc_type lu -fieldsplit_pressure_pc_type jacobi -fieldsplit_pressure_inner_ksp_type preonly -fieldsplit_pressure_inner_pc_type jacobi -fieldsplit_pressure_upper_ksp_type preonly -fieldsplit_pressure_upper_pc_type jacobi -snes_monitor_short -ksp_monitor_short -snes_converged_reason -ksp_converged_reason -snes_view -show_solution 0
-  #  SIMPLEC \begin{pmatrix} I & 0 \\ B^T A^{-1} & I \end{pmatrix} \begin{pmatrix} A & 0 \\ 0 & B^T rowsum(A)^{-1} B \end{pmatrix} \begin{pmatrix} I & rowsum(A)^{-1} B \\ 0 & I \end{pmatrix}
-  test:
-    suffix: pc_simplec
-    requires: triangle broken
-    args: -run_type full -refinement_limit 0.00625 -bc_type dirichlet -interpolate 1 -vel_petscspace_order 2 -pres_petscspace_order 1 -ksp_type fgmres -ksp_gmres_restart 100 -ksp_rtol 1.0e-9 -pc_type fieldsplit -pc_fieldsplit_type schur -pc_fieldsplit_schur_factorization_type full -fieldsplit_pressure_ksp_rtol 1e-10 -fieldsplit_velocity_ksp_type gmres -fieldsplit_velocity_pc_type lu -fieldsplit_pressure_pc_type jacobi -fieldsplit_pressure_inner_ksp_type preonly -fieldsplit_pressure_inner_pc_type jacobi -fieldsplit_pressure_inner_pc_jacobi_type rowsum -fieldsplit_pressure_upper_ksp_type preonly -fieldsplit_pressure_upper_pc_type jacobi -fieldsplit_pressure_upper_pc_jacobi_type rowsum -snes_monitor_short -ksp_monitor_short -snes_converged_reason -ksp_converged_reason -snes_view -show_solution 0
-=======
     args: -run_type full -refinement_limit 0.00625 -bc_type dirichlet -interpolate 1 -vel_petscspace_order 2 -pres_petscspace_order 1 -ksp_type fgmres -ksp_gmres_restart 100 -ksp_rtol 1.0e-9 -pc_type fieldsplit -pc_fieldsplit_type schur -pc_fieldsplit_schur_factorization_type full -fieldsplit_pressure_ksp_rtol 1e-10 -fieldsplit_velocity_ksp_type gmres -fieldsplit_velocity_pc_type lu -fieldsplit_pressure_pc_type jacobi -snes_error_if_not_converged -ksp_error_if_not_converged -snes_view -show_solution 0
   #  SIMPLE \begin{pmatrix} I & 0 \\ B^T A^{-1} & I \end{pmatrix} \begin{pmatrix} A & 0 \\ 0 & B^T diag(A)^{-1} B \end{pmatrix} \begin{pmatrix} I & diag(A)^{-1} B \\ 0 & I \end{pmatrix}
   test:
@@ -896,45 +803,27 @@
     suffix: pc_simplec
     requires: triangle
     args: -run_type full -refinement_limit 0.00625 -bc_type dirichlet -interpolate 1 -vel_petscspace_order 2 -pres_petscspace_order 1 -ksp_type fgmres -ksp_max_it 5 -ksp_gmres_restart 100 -ksp_rtol 1.0e-9 -pc_type fieldsplit -pc_fieldsplit_type schur -pc_fieldsplit_schur_factorization_type full -fieldsplit_pressure_ksp_rtol 1e-10 -fieldsplit_velocity_ksp_type gmres -fieldsplit_velocity_pc_type lu -fieldsplit_pressure_pc_type jacobi -fieldsplit_pressure_inner_ksp_type preonly -fieldsplit_pressure_inner_pc_type jacobi -fieldsplit_pressure_inner_pc_jacobi_type rowsum -fieldsplit_pressure_upper_ksp_type preonly -fieldsplit_pressure_upper_pc_type jacobi -fieldsplit_pressure_upper_pc_jacobi_type rowsum -snes_converged_reason -ksp_converged_reason -snes_view -show_solution 0
->>>>>>> e1bd8d32
   # FETI-DP solvers
   test:
     suffix: fetidp_2d_tri
     requires: triangle suitesparse
     nsize: 5
-<<<<<<< HEAD
-    args: -run_type full -dm_refine 2 -bc_type dirichlet -interpolate 1 -vel_petscspace_order 2 -pres_petscspace_order 1 -snes_view -snes_converged_reason -show_solution 0 -dm_mat_type is -ksp_type fetidp -ksp_rtol 1.0e-8 -ksp_fetidp_saddlepoint -fetidp_ksp_type cg -fetidp_fieldsplit_p_ksp_max_it 1 -fetidp_fieldsplit_p_ksp_type richardson -fetidp_fieldsplit_p_ksp_richardson_scale 200 -fetidp_fieldsplit_p_pc_type none -ksp_fetidp_saddlepoint_flip 1 -fetidp_bddc_pc_bddc_vertex_size 2 -fetidp_bddc_pc_bddc_dirichlet_pc_factor_mat_solver_package umfpack -fetidp_bddc_pc_bddc_neumann_pc_factor_mat_solver_package umfpack
-=======
-    args: -run_type full -dm_refine 2 -bc_type dirichlet -interpolate 1 -vel_petscspace_order 2 -pres_petscspace_order 1 -snes_view -snes_error_if_not_converged -show_solution 0 -dm_mat_type is -ksp_type fetidp -ksp_rtol 1.0e-8 -ksp_fetidp_saddlepoint -fetidp_ksp_type cg -fetidp_p_ksp_max_it 1 -fetidp_p_ksp_type richardson -fetidp_p_ksp_richardson_scale 200 -fetidp_p_pc_type none -ksp_fetidp_saddlepoint_flip 1 -fetidp_bddc_pc_bddc_vertex_size 2 -fetidp_bddc_pc_bddc_dirichlet_pc_factor_mat_solver_package umfpack -fetidp_bddc_pc_bddc_neumann_pc_factor_mat_solver_package umfpack -petscpartitioner_type simple
->>>>>>> e1bd8d32
+    args: -run_type full -dm_refine 2 -bc_type dirichlet -interpolate 1 -vel_petscspace_order 2 -pres_petscspace_order 1 -snes_view -snes_error_if_not_converged -show_solution 0 -dm_mat_type is -ksp_type fetidp -ksp_rtol 1.0e-8 -ksp_fetidp_saddlepoint -fetidp_ksp_type cg -fetidp_fieldsplit_p_ksp_max_it 1 -fetidp_fieldsplit_p_ksp_type richardson -fetidp_fieldsplit_p_ksp_richardson_scale 200 -fetidp_fieldsplit_p_pc_type none -ksp_fetidp_saddlepoint_flip 1 -fetidp_bddc_pc_bddc_vertex_size 2 -fetidp_bddc_pc_bddc_dirichlet_pc_factor_mat_solver_package umfpack -fetidp_bddc_pc_bddc_neumann_pc_factor_mat_solver_package umfpack -petscpartitioner_type simple
   test:
     suffix: fetidp_3d_tet
     requires: ctetgen mumps suitesparse
     nsize: 5
-<<<<<<< HEAD
-    args: -run_type full -dm_refine 2 -bc_type dirichlet -interpolate 1 -vel_petscspace_order 2 -pres_petscspace_order 1 -snes_view -snes_converged_reason -show_solution 0 -dm_mat_type is -ksp_type fetidp -ksp_rtol 1.0e-8 -ksp_fetidp_saddlepoint -fetidp_ksp_type cg -fetidp_fieldsplit_p_ksp_max_it 1 -fetidp_fieldsplit_p_ksp_type richardson -fetidp_fieldsplit_p_ksp_richardson_scale 1000 -fetidp_fieldsplit_p_pc_type none -ksp_fetidp_saddlepoint_flip 1 -fetidp_bddc_pc_bddc_vertex_size 3 -fetidp_bddc_pc_bddc_use_deluxe_scaling -fetidp_bddc_pc_bddc_benign_trick -fetidp_bddc_pc_bddc_deluxe_singlemat -dim 3 -fetidp_fieldsplit_pc_discrete_harmonic -fetidp_harmonic_pc_factor_mat_solver_package cholmod -fetidp_harmonic_pc_type cholesky -fetidp_bddelta_pc_factor_mat_solver_package umfpack
-  test:
-    suffix: fetidp_2d_quad
-    requires: suitesparse
-    nsize: 5
-    args: -run_type full -dm_refine 2 -bc_type dirichlet -interpolate 1 -vel_petscspace_order 2 -pres_petscspace_order 1 -snes_view -snes_converged_reason -show_solution 0 -dm_mat_type is -ksp_type fetidp -ksp_rtol 1.0e-8 -ksp_fetidp_saddlepoint -fetidp_ksp_type cg -fetidp_fieldsplit_p_ksp_max_it 1 -fetidp_fieldsplit_p_ksp_type richardson -fetidp_fieldsplit_p_ksp_richardson_scale 200 -fetidp_fieldsplit_p_pc_type none -ksp_fetidp_saddlepoint_flip 1 -fetidp_bddc_pc_bddc_vertex_size 2 -fetidp_bddc_pc_bddc_dirichlet_pc_factor_mat_solver_package umfpack -fetidp_bddc_pc_bddc_neumann_pc_factor_mat_solver_package umfpack -simplex 0 -pres_petscspace_poly_tensor -simplex 0 -vel_petscspace_poly_tensor
-=======
-    args: -run_type full -dm_refine 2 -bc_type dirichlet -interpolate 1 -vel_petscspace_order 2 -pres_petscspace_order 1 -snes_view -snes_error_if_not_converged -show_solution 0 -dm_mat_type is -ksp_type fetidp -ksp_rtol 1.0e-8 -ksp_fetidp_saddlepoint -fetidp_ksp_type cg -fetidp_p_ksp_max_it 1 -fetidp_p_ksp_type richardson -fetidp_p_ksp_richardson_scale 1000 -fetidp_p_pc_type none -ksp_fetidp_saddlepoint_flip 1 -fetidp_bddc_pc_bddc_vertex_size 3 -fetidp_bddc_pc_bddc_use_deluxe_scaling -fetidp_bddc_pc_bddc_benign_trick -fetidp_bddc_pc_bddc_deluxe_singlemat -dim 3 -fetidp_pc_discrete_harmonic -fetidp_harmonic_pc_factor_mat_solver_package cholmod -fetidp_harmonic_pc_type cholesky -fetidp_bddelta_pc_factor_mat_solver_package umfpack
+    args: -run_type full -dm_refine 2 -bc_type dirichlet -interpolate 1 -vel_petscspace_order 2 -pres_petscspace_order 1 -snes_view -snes_error_if_not_converged -show_solution 0 -dm_mat_type is -ksp_type fetidp -ksp_rtol 1.0e-8 -ksp_fetidp_saddlepoint -fetidp_ksp_type cg -fetidp_fieldsplit_p_ksp_max_it 1 -fetidp_fieldsplit_p_ksp_type richardson -fetidp_fieldsplit_p_ksp_richardson_scale 1000 -fetidp_fieldsplit_p_pc_type none -ksp_fetidp_saddlepoint_flip 1 -fetidp_bddc_pc_bddc_vertex_size 3 -fetidp_bddc_pc_bddc_use_deluxe_scaling -fetidp_bddc_pc_bddc_benign_trick -fetidp_bddc_pc_bddc_deluxe_singlemat -dim 3 -fetidp_fieldsplit_pc_discrete_harmonic -fetidp_harmonic_pc_factor_mat_solver_package cholmod -fetidp_harmonic_pc_type cholesky -fetidp_bddelta_pc_factor_mat_solver_package umfpack
   test:
     suffix: fetidp_2d_quad
     requires: suitesparse
     filter: grep -v "CG or CGNE: variant" | sed -e "s/BDDC: Graph max count: 9223372036854775807/BDDC: Graph max count: 2147483647/g"
     nsize: 5
-    args: -run_type full -dm_refine 2 -bc_type dirichlet -interpolate 1 -vel_petscspace_order 2 -pres_petscspace_order 1 -snes_view -snes_error_if_not_converged -show_solution 0 -dm_mat_type is -ksp_type fetidp -ksp_rtol 1.0e-8 -ksp_fetidp_saddlepoint -fetidp_ksp_type cg -fetidp_p_ksp_max_it 1 -fetidp_p_ksp_type richardson -fetidp_p_ksp_richardson_scale 200 -fetidp_p_pc_type none -ksp_fetidp_saddlepoint_flip 1 -fetidp_bddc_pc_bddc_vertex_size 2 -fetidp_bddc_pc_bddc_dirichlet_pc_factor_mat_solver_package umfpack -fetidp_bddc_pc_bddc_neumann_pc_factor_mat_solver_package umfpack -simplex 0 -pres_petscspace_poly_tensor -simplex 0 -vel_petscspace_poly_tensor -petscpartitioner_type simple
->>>>>>> e1bd8d32
+    args: -run_type full -dm_refine 2 -bc_type dirichlet -interpolate 1 -vel_petscspace_order 2 -pres_petscspace_order 1 -snes_view -snes_error_if_not_converged -show_solution 0 -dm_mat_type is -ksp_type fetidp -ksp_rtol 1.0e-8 -ksp_fetidp_saddlepoint -fetidp_ksp_type cg -fetidp_fieldsplit_p_ksp_max_it 1 -fetidp_fieldsplit_p_ksp_type richardson -fetidp_fieldsplit_p_ksp_richardson_scale 200 -fetidp_fieldsplit_p_pc_type none -ksp_fetidp_saddlepoint_flip 1 -fetidp_bddc_pc_bddc_vertex_size 2 -fetidp_bddc_pc_bddc_dirichlet_pc_factor_mat_solver_package umfpack -fetidp_bddc_pc_bddc_neumann_pc_factor_mat_solver_package umfpack -simplex 0 -pres_petscspace_poly_tensor -simplex 0 -vel_petscspace_poly_tensor -petscpartitioner_type simple
   test:
     suffix: fetidp_3d_hex
     requires: mumps suitesparse
     nsize: 5
-<<<<<<< HEAD
-    args: -run_type full -dm_refine 2 -bc_type dirichlet -interpolate 1 -vel_petscspace_order 2 -pres_petscspace_order 1 -snes_view -snes_converged_reason -show_solution 0 -dm_mat_type is -ksp_type fetidp -ksp_rtol 1.0e-8 -ksp_fetidp_saddlepoint -fetidp_ksp_type cg -fetidp_fieldsplit_p_ksp_max_it 1 -fetidp_fieldsplit_p_ksp_type richardson -fetidp_fieldsplit_p_ksp_richardson_scale 20000 -fetidp_fieldsplit_p_pc_type none -ksp_fetidp_saddlepoint_flip 1 -fetidp_bddc_pc_bddc_vertex_size 3 -fetidp_bddc_pc_bddc_use_deluxe_scaling -fetidp_bddc_pc_bddc_benign_trick -fetidp_bddc_pc_bddc_deluxe_singlemat -dim 3 -simplex 0 -pres_petscspace_poly_tensor -simplex 0 -vel_petscspace_poly_tensor -fetidp_fieldsplit_pc_discrete_harmonic -fetidp_harmonic_pc_factor_mat_solver_package cholmod -fetidp_harmonic_pc_type cholesky -fetidp_bddelta_pc_factor_mat_solver_package umfpack
-=======
-    args: -run_type full -dm_refine 2 -bc_type dirichlet -interpolate 1 -vel_petscspace_order 2 -pres_petscspace_order 1 -snes_view -snes_error_if_not_converged -show_solution 0 -dm_mat_type is -ksp_type fetidp -ksp_rtol 1.0e-8 -ksp_fetidp_saddlepoint -fetidp_ksp_type cg -fetidp_p_ksp_max_it 1 -fetidp_p_ksp_type richardson -fetidp_p_ksp_richardson_scale 20000 -fetidp_p_pc_type none -ksp_fetidp_saddlepoint_flip 1 -fetidp_bddc_pc_bddc_vertex_size 3 -fetidp_bddc_pc_bddc_use_deluxe_scaling -fetidp_bddc_pc_bddc_benign_trick -fetidp_bddc_pc_bddc_deluxe_singlemat -dim 3 -simplex 0 -pres_petscspace_poly_tensor -simplex 0 -vel_petscspace_poly_tensor -fetidp_pc_discrete_harmonic -fetidp_harmonic_pc_factor_mat_solver_package cholmod -fetidp_harmonic_pc_type cholesky -fetidp_bddelta_pc_factor_mat_solver_package umfpack -petscpartitioner_type simple
->>>>>>> e1bd8d32
+    args: -run_type full -dm_refine 2 -bc_type dirichlet -interpolate 1 -vel_petscspace_order 2 -pres_petscspace_order 1 -snes_view -snes_error_if_not_converged -show_solution 0 -dm_mat_type is -ksp_type fetidp -ksp_rtol 1.0e-8 -ksp_fetidp_saddlepoint -fetidp_ksp_type cg -fetidp_fieldsplit_p_ksp_max_it 1 -fetidp_fieldsplit_p_ksp_type richardson -fetidp_fieldsplit_p_ksp_richardson_scale 20000 -fetidp_fieldsplit_p_pc_type none -ksp_fetidp_saddlepoint_flip 1 -fetidp_bddc_pc_bddc_vertex_size 3 -fetidp_bddc_pc_bddc_use_deluxe_scaling -fetidp_bddc_pc_bddc_benign_trick -fetidp_bddc_pc_bddc_deluxe_singlemat -dim 3 -simplex 0 -pres_petscspace_poly_tensor -simplex 0 -vel_petscspace_poly_tensor -fetidp_fieldsplit_pc_discrete_harmonic -fetidp_harmonic_pc_factor_mat_solver_package cholmod -fetidp_harmonic_pc_type cholesky -fetidp_bddelta_pc_factor_mat_solver_package umfpack -petscpartitioner_type simple
 
 TEST*/