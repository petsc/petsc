static char help[] = "2D coupled Allen-Cahn and Cahn-Hilliard equation for constant mobility and triangular elements. Use periodic boundary condidtions.\n\
Runtime options include:\n\
-xmin <xmin>\n\
-xmax <xmax>\n\
-ymin <ymin>\n\
-T <T>, where <T> is the end time for the time domain simulation\n\
-dt <dt>,where <dt> is the step size for the numerical integration\n\
-gamma <gamma>\n\
-theta_c <theta_c>\n\n";

/*
 ./ex61 -ksp_type gmres -snes_vi_monitor   -snes_atol 1.e-11  -da_refine 3  -T 0.1   -ksp_monitor_true_residual -pc_type lu -pc_factor_mat_solver_package superlu -snes_converged_reason -ksp_converged_reason  -ksp_rtol 1.e-9  -snes_ls_monitor -VG 10 -draw_fields 1,3,4 -snes_ls basic

./ex61 -ksp_type gmres -snes_vi_monitor   -snes_atol 1.e-11  -da_refine 4 -T 0.1   -ksp_monitor_true_residual -pc_type sor -snes_converged_reason -ksp_converged_reason  -ksp_rtol 1.e-9  -snes_ls_monitor -VG 10 -draw_fields 1,3,4 -snes_ls basic

./ex61 -ksp_type fgmres -snes_vi_monitor   -snes_atol 1.e-11  -da_refine 5 -T 0.1   -ksp_monitor_true_residual -snes_converged_reason -ksp_converged_reason  -ksp_rtol 1.e-9  -snes_ls_monitor -VG 10 -draw_fields 1,3,4 -snes_ls basic -pc_type mg -pc_mg_galerkin

./ex61 -ksp_type fgmres -snes_vi_monitor   -snes_atol 1.e-11  -da_refine 5 -snes_converged_reason -ksp_converged_reason   -snes_ls_monitor -VG 1 -draw_fields 1,3,4  -pc_type mg -pc_mg_galerkin -log_summary -dt .0000000000001 -mg_coarse_pc_type svd  -ksp_monitor_true_residual -ksp_rtol 1.e-9

Movie version
./ex61 -ksp_type fgmres -snes_vi_monitor   -snes_atol 1.e-11  -da_refine 6 -snes_converged_reason -ksp_converged_reason   -snes_ls_monitor -VG 10 -draw_fields 1,3,4  -pc_type mg -pc_mg_galerkin -log_summary -dt .000001 -mg_coarse_pc_type redundant -mg_coarse_redundant_pc_type svd  -ksp_monitor_true_residual -ksp_rtol 1.e-9 -snes_ls basic -T .0020 

 */

/*
   Possible additions to the code. At each iteration count the number of solution elements that are at the upper bound and stop the program if large

   Is the solution at time 0 nonsense?  Looks totally different from first time step. Why does cubic line search at beginning screw it up? 

   Add command-line option for constant or degenerate mobility 
   Add command-line option for graphics at each time step

   Check time-step business; what should it be? How to check that it is good? 
   Make random right hand side forcing function proportional to time step so smaller time steps don't mean more radiation
   How does the multigrid linear solver work now?
   What happens when running with degenerate mobility

   
 */

#include "petscsnes.h"
#include "petscdmda.h"

typedef struct{
  PetscReal   dt,T; /* Time step and end time */
  PetscReal   dtevent;  /* time scale of radiation events, roughly one event per dtevent */
  PetscInt    maxevents; /* once this number of events is reached no more events are generated */
  PetscReal   initv;    /* initial value of phase variables */
  PetscReal   initeta; 
  PetscBool   degenerate;  /* use degenerate mobility */
  PetscBool   graphics;
  PetscBool   twodomain;
  DM          da1,da2;
  Mat         M;    /* Jacobian matrix */
  Mat         M_0;
  Vec         q,wv,cv,wi,ci,eta,cvi,DPsiv,DPsii,DPsieta,Pv,Pi,Piv,logcv,logci,logcvi,Rr,Riv;
  Vec         phi1,phi2,Phi2D_V,Sv,Si; /* for twodomain modeling */
  Vec         work1,work2,work3,work4;
  PetscScalar Dv,Di,Evf,Eif,A,kBT,kav,kai,kaeta,Rsurf,Rbulk,L,VG; /* physics parameters */
  PetscScalar Svr,Sir,cv_eq,ci_eq; /* for twodomain modeling */
  PetscReal   smallnumber; /* gets added to degenerate mobility */
  PetscReal   xmin,xmax,ymin,ymax;
  PetscInt    Mda, Nda;
}AppCtx;

PetscErrorCode GetParams(AppCtx*);
PetscErrorCode SetRandomVectors(AppCtx*,PetscReal);
PetscErrorCode SetVariableBounds(DM,Vec,Vec);
PetscErrorCode SetUpMatrices(AppCtx*);
PetscErrorCode UpdateMatrices(AppCtx*);
PetscErrorCode FormFunction(SNES,Vec,Vec,void*);
PetscErrorCode FormJacobian(SNES,Vec,Mat*,Mat*,MatStructure*,void*);
PetscErrorCode SetInitialGuess(Vec,AppCtx*);
PetscErrorCode Update_q(AppCtx*);
PetscErrorCode Update_u(Vec,AppCtx*);
PetscErrorCode DPsi(AppCtx*);
PetscErrorCode LaplacianFiniteDifference(AppCtx*);
PetscErrorCode Llog(Vec,Vec);
PetscErrorCode Phi(AppCtx*);

#undef __FUNCT__
#define __FUNCT__ "main"
int main(int argc, char **argv)
{
  PetscErrorCode      ierr;
  Vec                 x,r;  /* Solution and residual vectors */
  SNES                snes; /* Nonlinear solver context */
  AppCtx              user; /* Application context */
  Vec                 xl,xu; /* Upper and lower bounds on variables */
  Mat                 J;
  PetscScalar         t=0.0,normq;
  /*  PetscViewer         view_out, view_q, view_psi, view_mat;*/
  /*  PetscViewer         view_rand;*/
  IS                  inactiveconstraints;
  PetscInt            ninactiveconstraints,N;
  SNESConvergedReason reason;
  /*PetscViewer         view_out, view_cv,view_eta,view_vtk_cv,view_vtk_eta;*/
  char                cv_filename[80],eta_filename[80];
  /*PetscReal           bounds[] = {1000.0,-1000.,0.0,1.0,1000.0,-1000.0,0.0,1.0,1000.0,-1000.0}; */

  PetscInitialize(&argc,&argv, (char*)0, help);
  
  /* Get physics and time parameters */
  ierr = GetParams(&user);CHKERRQ(ierr);
  /* Create a 1D DA with dof = 5; the whole thing */
  ierr = DMDACreate2d(PETSC_COMM_WORLD,DMDA_BOUNDARY_PERIODIC,DMDA_BOUNDARY_PERIODIC,DMDA_STENCIL_BOX, -3,-3,PETSC_DECIDE,PETSC_DECIDE, 5, 1,PETSC_NULL,PETSC_NULL,&user.da1);CHKERRQ(ierr);
 
  /* Create a 1D DA with dof = 1; for individual componentes */
  ierr = DMDACreate2d(PETSC_COMM_WORLD,DMDA_BOUNDARY_PERIODIC,DMDA_BOUNDARY_PERIODIC,DMDA_STENCIL_BOX, -3,-3,PETSC_DECIDE,PETSC_DECIDE, 1, 1,PETSC_NULL,PETSC_NULL,&user.da2);CHKERRQ(ierr);


  /* Set Element type (triangular) */
  ierr = DMDASetElementType(user.da1,DMDA_ELEMENT_P1);CHKERRQ(ierr);
  ierr = DMDASetElementType(user.da2,DMDA_ELEMENT_P1);CHKERRQ(ierr);
  
  /* Set x and y coordinates */
  ierr = DMDASetUniformCoordinates(user.da1,user.xmin,user.xmax,user.ymin,user.ymax,PETSC_NULL,PETSC_NULL);CHKERRQ(ierr);
  ierr = DMDASetUniformCoordinates(user.da2,user.xmin,user.xmax,user.ymin,user.ymax,PETSC_NULL,PETSC_NULL);CHKERRQ(ierr);


  /* Get global vector x from DM (da1) and duplicate vectors r,xl,xu */
  ierr = DMCreateGlobalVector(user.da1,&x);CHKERRQ(ierr);
  ierr = VecGetSize(x,&N);CHKERRQ(ierr);
  ierr = VecDuplicate(x,&r);CHKERRQ(ierr);
  ierr = VecDuplicate(x,&xl);CHKERRQ(ierr);
  ierr = VecDuplicate(x,&xu);CHKERRQ(ierr);
  ierr = VecDuplicate(x,&user.q);CHKERRQ(ierr);
  
  /* Get global vector user->wv from da2 and duplicate other vectors */
  ierr = DMCreateGlobalVector(user.da2,&user.wv);CHKERRQ(ierr);
  ierr = VecDuplicate(user.wv,&user.cv);CHKERRQ(ierr);
  ierr = VecDuplicate(user.wv,&user.wi);CHKERRQ(ierr);
  ierr = VecDuplicate(user.wv,&user.ci);CHKERRQ(ierr);
  ierr = VecDuplicate(user.wv,&user.eta);CHKERRQ(ierr);
  ierr = VecDuplicate(user.wv,&user.cvi);CHKERRQ(ierr);
  ierr = VecDuplicate(user.wv,&user.DPsiv);CHKERRQ(ierr);
  ierr = VecDuplicate(user.wv,&user.DPsii);CHKERRQ(ierr);
  ierr = VecDuplicate(user.wv,&user.DPsieta);CHKERRQ(ierr);
  ierr = VecDuplicate(user.wv,&user.Pv);CHKERRQ(ierr);
  ierr = VecDuplicate(user.wv,&user.Pi);CHKERRQ(ierr);
  ierr = VecDuplicate(user.wv,&user.Piv);CHKERRQ(ierr);
  ierr = VecDuplicate(user.wv,&user.logcv);CHKERRQ(ierr);
  ierr = VecDuplicate(user.wv,&user.logci);CHKERRQ(ierr);
  ierr = VecDuplicate(user.wv,&user.logcvi);CHKERRQ(ierr);
  ierr = VecDuplicate(user.wv,&user.work1);CHKERRQ(ierr);
  ierr = VecDuplicate(user.wv,&user.work2);CHKERRQ(ierr);
  ierr = VecDuplicate(user.wv,&user.Rr);CHKERRQ(ierr);
  ierr = VecDuplicate(user.wv,&user.Riv);CHKERRQ(ierr);
  ierr = VecDuplicate(user.wv,&user.phi1);CHKERRQ(ierr);
  ierr = VecDuplicate(user.wv,&user.phi2);CHKERRQ(ierr);
  ierr = VecDuplicate(user.wv,&user.Phi2D_V);CHKERRQ(ierr);
  ierr = VecDuplicate(user.wv,&user.Sv);CHKERRQ(ierr);
  ierr = VecDuplicate(user.wv,&user.Si);CHKERRQ(ierr);
  ierr = VecDuplicate(user.wv,&user.work3);CHKERRQ(ierr);
  ierr = VecDuplicate(user.wv,&user.work4);CHKERRQ(ierr);
  /* for twodomain modeling */
  ierr = VecDuplicate(user.wv,&user.phi1);CHKERRQ(ierr);
  ierr = VecDuplicate(user.wv,&user.phi2);CHKERRQ(ierr);
  ierr = VecDuplicate(user.wv,&user.Phi2D_V);CHKERRQ(ierr);
  ierr = VecDuplicate(user.wv,&user.Sv);CHKERRQ(ierr);
  ierr = VecDuplicate(user.wv,&user.Si);CHKERRQ(ierr);
  ierr = VecDuplicate(user.wv,&user.work3);CHKERRQ(ierr);
  ierr = VecDuplicate(user.wv,&user.work4);CHKERRQ(ierr);


  /* Get Jacobian matrix structure from the da for the entire thing, da1 */
  ierr = DMGetMatrix(user.da1,MATAIJ,&user.M);CHKERRQ(ierr);
  /* Get the (usual) mass matrix structure from da2 */
  ierr = DMGetMatrix(user.da2,MATAIJ,&user.M_0);CHKERRQ(ierr);
  ierr = SetInitialGuess(x,&user);CHKERRQ(ierr);
  /* twodomain modeling */
  if (user.twodomain) {
    ierr = Phi(&user);CHKERRQ(ierr);
  }

  /* Form the jacobian matrix and M_0 */
  ierr = SetUpMatrices(&user);CHKERRQ(ierr);
  ierr = MatDuplicate(user.M,MAT_DO_NOT_COPY_VALUES,&J);CHKERRQ(ierr);
  
  ierr = SNESCreate(PETSC_COMM_WORLD,&snes);CHKERRQ(ierr);
  ierr = SNESSetDM(snes,user.da1);CHKERRQ(ierr);

  ierr = SNESSetFunction(snes,r,FormFunction,(void*)&user);CHKERRQ(ierr);
  ierr = SNESSetJacobian(snes,J,J,FormJacobian,(void*)&user);CHKERRQ(ierr);
 

  ierr = SNESSetType(snes,SNESVI);CHKERRQ(ierr);
  ierr = SNESSetTolerances(snes,PETSC_DEFAULT,PETSC_DEFAULT,PETSC_DEFAULT,100,PETSC_DEFAULT);CHKERRQ(ierr);

  ierr = SNESSetFromOptions(snes);CHKERRQ(ierr);
  ierr = SetVariableBounds(user.da1,xl,xu);CHKERRQ(ierr);
  ierr = SNESVISetVariableBounds(snes,xl,xu);CHKERRQ(ierr);
  
  /*  ierr = PetscViewerBinaryOpen(PETSC_COMM_WORLD,"file_rand",FILE_MODE_WRITE,&view_rand);CHKERRQ(ierr);
  ierr = PetscViewerBinaryOpen(PETSC_COMM_WORLD,"file_mat2",FILE_MODE_WRITE,&view_mat);CHKERRQ(ierr);
  ierr = PetscViewerBinaryOpen(PETSC_COMM_WORLD,"file_q",FILE_MODE_WRITE,&view_q);CHKERRQ(ierr);
  ierr = PetscViewerBinaryOpen(PETSC_COMM_WORLD,"file_out",FILE_MODE_WRITE,&view_out);CHKERRQ(ierr);
   ierr = PetscViewerBinaryOpen(PETSC_COMM_WORLD,"file_psi",FILE_MODE_WRITE,&view_psi);CHKERRQ(ierr);*/
 
  /*ierr = PetscViewerBinaryOpen(PETSC_COMM_WORLD,"file_out",FILE_MODE_WRITE,&view_out);CHKERRQ(ierr);
  
  ierr = PetscViewerBinaryOpen(PETSC_COMM_WORLD,"file_cv",FILE_MODE_WRITE,&view_cv);CHKERRQ(ierr);
   ierr = PetscViewerBinaryOpen(PETSC_COMM_WORLD,"file_eta",FILE_MODE_WRITE,&view_eta);CHKERRQ(ierr);*/
  
  /* ierr = PetscViewerDrawSetBounds(PETSC_VIEWER_DRAW_(PETSC_COMM_WORLD),5,bounds);CHKERRQ(ierr); */
  if (user.graphics) {
    ierr = VecView(x,PETSC_VIEWER_DRAW_(PETSC_COMM_WORLD));CHKERRQ(ierr);  
  }
  while (t<user.T) {
    ierr = SNESSetFunction(snes,r,FormFunction,(void*)&user);CHKERRQ(ierr);
    ierr = SNESSetJacobian(snes,J,J,FormJacobian,(void*)&user);CHKERRQ(ierr);

    ierr = SetRandomVectors(&user,t);CHKERRQ(ierr);
    /*    ierr = VecView(user.Pv,view_rand);CHKERRQ(ierr);
    ierr = VecView(user.Pi,view_rand);CHKERRQ(ierr);
     ierr = VecView(user.Piv,view_rand);CHKERRQ(ierr);*/

    ierr = DPsi(&user);CHKERRQ(ierr);
    /*    ierr = VecView(user.DPsiv,view_psi);CHKERRQ(ierr);
    ierr = VecView(user.DPsii,view_psi);CHKERRQ(ierr);
     ierr = VecView(user.DPsieta,view_psi);CHKERRQ(ierr);*/

    ierr = Update_q(&user);CHKERRQ(ierr);

    /*    ierr = VecView(user.q,view_q);CHKERRQ(ierr);*/
    /*  ierr = MatView(user.M,view_mat);CHKERRQ(ierr);*/

    
   
    sprintf(cv_filename,"file_cv_%f.vtk",t);
    sprintf(eta_filename,"file_eta_%f.vtk",t);
    /*    ierr = PetscViewerASCIIOpen(PETSC_COMM_WORLD,cv_filename,&view_vtk_cv);CHKERRQ(ierr);
    ierr = PetscViewerASCIIOpen(PETSC_COMM_WORLD,eta_filename,&view_vtk_eta);CHKERRQ(ierr);
    ierr = PetscViewerSetFormat(view_vtk_cv, PETSC_VIEWER_ASCII_VTK);CHKERRQ(ierr);
    ierr = PetscViewerSetFormat(view_vtk_eta, PETSC_VIEWER_ASCII_VTK);CHKERRQ(ierr);
    ierr = DMView(user.da2,view_vtk_cv);CHKERRQ(ierr);
    ierr = DMView(user.da2,view_vtk_eta);CHKERRQ(ierr);
    ierr = VecView(user.cv,view_cv);CHKERRQ(ierr);
    ierr = VecView(user.eta,view_eta);CHKERRQ(ierr);
    ierr = VecView(user.cv,view_vtk_cv);CHKERRQ(ierr);
    ierr = VecView(user.eta,view_vtk_eta);CHKERRQ(ierr);
    ierr = PetscViewerDestroy(&view_vtk_cv);CHKERRQ(ierr);
     ierr = PetscViewerDestroy(&view_vtk_eta);CHKERRQ(ierr);*/

        
    ierr = VecNorm(user.q,NORM_2,&normq);CHKERRQ(ierr);
    printf("2-norm of q = %14.12f\n",normq);
    ierr = SNESSolve(snes,PETSC_NULL,x);CHKERRQ(ierr);
    ierr = SNESGetConvergedReason(snes,&reason);CHKERRQ(ierr);
    if (reason < 0) SETERRQ(PETSC_COMM_WORLD,PETSC_ERR_CONV_FAILED,"Nonlinear solver failed");
    ierr = SNESVIGetInactiveSet(snes,&inactiveconstraints);CHKERRQ(ierr);
    ierr = ISGetSize(inactiveconstraints,&ninactiveconstraints);CHKERRQ(ierr);
    /* if (ninactiveconstraints < .90*N) SETERRQ(PETSC_COMM_WORLD, PETSC_ERR_SUP,"To many active constraints, model has become non-physical"); */

    /*    ierr = VecView(x,view_out);CHKERRQ(ierr);*/
    if (user.graphics) {
      ierr = VecView(x,PETSC_VIEWER_DRAW_(PETSC_COMM_WORLD));CHKERRQ(ierr);
    }
    /*    ierr = VecView(x,PETSC_VIEWER_BINARY_(PETSC_COMM_WORLD));CHKERRQ(ierr);*/
    PetscInt its;
    ierr = SNESGetIterationNumber(snes,&its);CHKERRQ(ierr);
    ierr = PetscPrintf(PETSC_COMM_WORLD,"SNESVI solver converged at t = %g in %d iterations\n",t,its);CHKERRQ(ierr);

    ierr = Update_u(x,&user);CHKERRQ(ierr);
    ierr = UpdateMatrices(&user);CHKERRQ(ierr);
    t = t + user.dt;
  }
   
  /*  ierr = PetscViewerDestroy(&view_rand);CHKERRQ(ierr);
  ierr = PetscViewerDestroy(&view_mat);CHKERRQ(ierr);
  ierr = PetscViewerDestroy(&view_q);CHKERRQ(ierr);
  ierr = PetscViewerDestroy(&view_out);CHKERRQ(ierr);
   ierr = PetscViewerDestroy(&view_psi);CHKERRQ(ierr);
  ierr = PetscViewerDestroy(&view_out);CHKERRQ(ierr);
  
  ierr = PetscViewerDestroy(&view_cv);CHKERRQ(ierr);
   ierr = PetscViewerDestroy(&view_eta);CHKERRQ(ierr);*/
  
  
  ierr = VecDestroy(&x);CHKERRQ(ierr);
  ierr = VecDestroy(&r);CHKERRQ(ierr);
  ierr = VecDestroy(&xl);CHKERRQ(ierr);
  ierr = VecDestroy(&xu);CHKERRQ(ierr);
  ierr = VecDestroy(&user.q);CHKERRQ(ierr);
  ierr = VecDestroy(&user.wv);CHKERRQ(ierr);
  ierr = VecDestroy(&user.cv);CHKERRQ(ierr);
  ierr = VecDestroy(&user.wi);CHKERRQ(ierr);
  ierr = VecDestroy(&user.ci);CHKERRQ(ierr);
  ierr = VecDestroy(&user.eta);CHKERRQ(ierr);
  ierr = VecDestroy(&user.cvi);CHKERRQ(ierr);
  ierr = VecDestroy(&user.DPsiv);CHKERRQ(ierr);
  ierr = VecDestroy(&user.DPsii);CHKERRQ(ierr);
  ierr = VecDestroy(&user.DPsieta);CHKERRQ(ierr);
  ierr = VecDestroy(&user.Pv);CHKERRQ(ierr);
  ierr = VecDestroy(&user.Pi);CHKERRQ(ierr);
  ierr = VecDestroy(&user.Piv);CHKERRQ(ierr);
  ierr = VecDestroy(&user.logcv);CHKERRQ(ierr);
  ierr = VecDestroy(&user.logci);CHKERRQ(ierr);
  ierr = VecDestroy(&user.logcvi);CHKERRQ(ierr);
  ierr = VecDestroy(&user.work1);CHKERRQ(ierr);
  ierr = VecDestroy(&user.work2);CHKERRQ(ierr);
  ierr = VecDestroy(&user.Rr);CHKERRQ(ierr);
  ierr = VecDestroy(&user.Riv);CHKERRQ(ierr);
  ierr = MatDestroy(&user.M);CHKERRQ(ierr);
  ierr = MatDestroy(&user.M_0);CHKERRQ(ierr);
  ierr = DMDestroy(&user.da1);CHKERRQ(ierr);
  ierr = DMDestroy(&user.da2);CHKERRQ(ierr);

 
  PetscFinalize();
  return 0;
}

#undef __FUNCT__
#define __FUNCT__ "Update_u"
PetscErrorCode Update_u(Vec X,AppCtx *user)
{
  PetscErrorCode ierr;
  PetscInt       i,n;
  PetscScalar    *xx,*wv_p,*cv_p,*wi_p,*ci_p,*eta_p;
  
  PetscFunctionBegin;
  ierr = VecGetLocalSize(user->wv,&n);CHKERRQ(ierr);
  ierr = VecGetArray(X,&xx);CHKERRQ(ierr); 
  ierr = VecGetArray(user->wv,&wv_p);CHKERRQ(ierr);
  ierr = VecGetArray(user->cv,&cv_p);CHKERRQ(ierr);
  ierr = VecGetArray(user->wi,&wi_p);CHKERRQ(ierr);
  ierr = VecGetArray(user->ci,&ci_p);CHKERRQ(ierr);
  ierr = VecGetArray(user->eta,&eta_p);CHKERRQ(ierr);


  for(i=0;i<n;i++) {
    wv_p[i] = xx[5*i];
    cv_p[i] = xx[5*i+1];
    wi_p[i] = xx[5*i+2];
    ci_p[i] = xx[5*i+3];
    eta_p[i] = xx[5*i+4];
  }
  ierr = VecRestoreArray(X,&xx);CHKERRQ(ierr); 
  ierr = VecRestoreArray(user->wv,&wv_p);CHKERRQ(ierr);
  ierr = VecRestoreArray(user->cv,&cv_p);CHKERRQ(ierr);
  ierr = VecRestoreArray(user->wi,&wi_p);CHKERRQ(ierr);
  ierr = VecRestoreArray(user->ci,&ci_p);CHKERRQ(ierr);
  ierr = VecRestoreArray(user->eta,&eta_p);CHKERRQ(ierr);
 
  PetscFunctionReturn(0);
}

#undef __FUNCT__
#define __FUNCT__ "Update_q"
PetscErrorCode Update_q(AppCtx *user)
{
  PetscErrorCode ierr;
  PetscScalar    *q_p,*w1,*w2,max1;
  PetscInt       i,n;

  PetscFunctionBegin;
  
  ierr = VecPointwiseMult(user->Rr,user->eta,user->eta);CHKERRQ(ierr);
  ierr = VecScale(user->Rr,user->Rsurf);CHKERRQ(ierr);
  ierr = VecShift(user->Rr,user->Rbulk);CHKERRQ(ierr);
  ierr = VecPointwiseMult(user->Riv,user->cv,user->ci);CHKERRQ(ierr);
  ierr = VecPointwiseMult(user->Riv,user->Rr,user->Riv);CHKERRQ(ierr);

  /* newly added */
  if (user->twodomain) {
    ierr = VecCopy(user->cv,user->work3);CHKERRQ(ierr);
    ierr = VecShift(user->work3,-1.0*user->cv_eq);CHKERRQ(ierr);
    ierr = VecNorm(user->work3,NORM_INFINITY,&max1);CHKERRQ(ierr);
    //printf("inf-norm of cv-cv_eq = %f\n",max1);
    ierr = VecCopy(user->Phi2D_V,user->Sv);CHKERRQ(ierr);
    ierr = VecScale(user->Sv,-1.0);CHKERRQ(ierr);
    ierr = VecShift(user->Sv,1.0);CHKERRQ(ierr);
    ierr = VecScale(user->Sv,user->Svr);CHKERRQ(ierr);
    ierr = VecNorm(user->Sv,NORM_INFINITY,&max1);CHKERRQ(ierr);
    //printf("inf-norm of Svr*(1-Phi2D_V) = %f\n",max1);
    ierr = VecPointwiseMult(user->Sv,user->Sv,user->work3);

    ierr = VecCopy(user->ci,user->work4);CHKERRQ(ierr);
    ierr = VecShift(user->work4,-1.0*user->ci_eq);CHKERRQ(ierr);
    ierr = VecCopy(user->Phi2D_V,user->Si);CHKERRQ(ierr);
    ierr = VecScale(user->Si,-1.0);CHKERRQ(ierr);
    ierr = VecShift(user->Si,1.0);CHKERRQ(ierr);
    ierr = VecScale(user->Si,user->Sir);CHKERRQ(ierr);
    ierr = VecPointwiseMult(user->Si,user->Si,user->work4);
  }
  /*end of newly added */

  ierr = VecGetArray(user->q,&q_p);CHKERRQ(ierr);
  ierr = VecGetArray(user->work1,&w1);CHKERRQ(ierr);
  ierr = VecGetArray(user->work2,&w2);CHKERRQ(ierr);

  ierr = VecCopy(user->cv,user->work1);CHKERRQ(ierr);
  ierr = VecAXPY(user->work1,1.0,user->Pv);CHKERRQ(ierr); 
  ierr = VecScale(user->work1,-1.0);CHKERRQ(ierr);

  ierr = VecNorm(user->work1,NORM_INFINITY,&max1);CHKERRQ(ierr);
  //printf("inf-norm of user->work1 = %f\n",max1);

  /* newly added: user->Sv gets added to user->work1 */
  if (user->twodomain) {
    //printf("twodomain 1\n");
    ierr = VecNorm(user->Sv,NORM_INFINITY,&max1);CHKERRQ(ierr);
    //printf("inf-norm of user->Sv = %f\n",max1);
    
    ierr = VecAXPY(user->work1,1.0,user->Sv);CHKERRQ(ierr);
  }
  ierr = MatMult(user->M_0,user->work1,user->work2);CHKERRQ(ierr);
  ierr = VecGetLocalSize(user->work1,&n);CHKERRQ(ierr);
  
  ierr = VecNorm(user->work2,NORM_INFINITY,&max1);CHKERRQ(ierr);
  //printf("inf-norm of wi = %f\n",max1);

 for (i=0;i<n;i++) {
       q_p[5*i]=w2[i];
  }
 
  ierr = MatMult(user->M_0,user->DPsiv,user->work1);CHKERRQ(ierr);

  ierr = VecNorm(user->work1,NORM_INFINITY,&max1);CHKERRQ(ierr);
  //printf("inf-norm of cv = %f\n",max1);
  for (i=0;i<n;i++) {
       q_p[5*i+1]=w1[i];
  }

  ierr = VecCopy(user->ci,user->work1);CHKERRQ(ierr);
  ierr = VecAXPY(user->work1,1.0,user->Pi);CHKERRQ(ierr);
  ierr = VecScale(user->work1,-1.0);CHKERRQ(ierr);

  ierr = VecNorm(user->work1,NORM_INFINITY,&max1);CHKERRQ(ierr);
  //printf("inf-norm of user->work1 = %f\n",max1);
  /* newly added: user->Si gets added to user->work1 */
  if (user->twodomain) {
    //printf("twodomain 2\n");
    ierr = VecNorm(user->Si,NORM_INFINITY,&max1);CHKERRQ(ierr);
    //printf("inf-norm of user->Si = %f\n",max1);

    ierr = VecAXPY(user->work1,1.0,user->Si);CHKERRQ(ierr);
  }
  ierr = MatMult(user->M_0,user->work1,user->work2);CHKERRQ(ierr);
 
  ierr = VecNorm(user->work2,NORM_INFINITY,&max1);CHKERRQ(ierr);
  //printf("inf-norm of wi = %f\n",max1);
 for (i=0;i<n;i++) {
       q_p[5*i+2]=w2[i];
  }

  ierr = MatMult(user->M_0,user->DPsii,user->work1);CHKERRQ(ierr);

  ierr = VecNorm(user->work1,NORM_INFINITY,&max1);CHKERRQ(ierr);
  //printf("inf-norm of ci = %f\n",max1);
 for (i=0;i<n;i++) {
       q_p[5*i+3]=w1[i];
  }

  ierr = VecCopy(user->eta,user->work1);CHKERRQ(ierr);
  ierr = VecScale(user->work1,-1.0/user->dt);CHKERRQ(ierr);
  ierr = VecAXPY(user->work1,user->L,user->DPsieta);CHKERRQ(ierr);
  ierr = VecAXPY(user->work1,-1.0,user->Piv);CHKERRQ(ierr);
  ierr = MatMult(user->M_0,user->work1,user->work2);CHKERRQ(ierr);
  /* newly added */
  ierr = VecScale(user->work2,user->dt*user->dt);CHKERRQ(ierr);

  ierr = VecNorm(user->work2,NORM_INFINITY,&max1);CHKERRQ(ierr);
  //printf("inf-norm of eta = %f\n",max1);
  for (i=0;i<n;i++) {
       q_p[5*i+4]=w2[i];
  }
   
  ierr = VecRestoreArray(user->q,&q_p);CHKERRQ(ierr);
  ierr = VecRestoreArray(user->work1,&w1);CHKERRQ(ierr);
  ierr = VecRestoreArray(user->work2,&w2);CHKERRQ(ierr);
  
  PetscFunctionReturn(0);
}

#undef __FUNCT__
#define __FUNCT__ "DPsi"
PetscErrorCode DPsi(AppCtx* user)
{
  PetscErrorCode  ierr;
  PetscScalar     Evf=user->Evf,Eif=user->Eif,kBT=user->kBT,A=user->A;
  PetscScalar     *cv_p,*ci_p,*eta_p,*logcv_p,*logci_p,*logcvi_p,*DPsiv_p,*DPsii_p,*DPsieta_p;
  PetscInt        n,i;

  PetscFunctionBegin;

  ierr = VecGetLocalSize(user->cv,&n);CHKERRQ(ierr);
  ierr = VecGetArray(user->cv,&cv_p);CHKERRQ(ierr);
  ierr = VecGetArray(user->ci,&ci_p);CHKERRQ(ierr);
  ierr = VecGetArray(user->eta,&eta_p);CHKERRQ(ierr);
  ierr = VecGetArray(user->logcv,&logcv_p);CHKERRQ(ierr);
  ierr = VecGetArray(user->logci,&logci_p);CHKERRQ(ierr);
  ierr = VecGetArray(user->logcvi,&logcvi_p);CHKERRQ(ierr);
  ierr = VecGetArray(user->DPsiv,&DPsiv_p);CHKERRQ(ierr);
  ierr = VecGetArray(user->DPsii,&DPsii_p);CHKERRQ(ierr);
  ierr = VecGetArray(user->DPsieta,&DPsieta_p);CHKERRQ(ierr);
  
  ierr = Llog(user->cv,user->logcv);CHKERRQ(ierr);
 
  ierr = Llog(user->ci,user->logci);CHKERRQ(ierr);
 

  ierr = VecCopy(user->cv,user->cvi);CHKERRQ(ierr);
  ierr = VecAXPY(user->cvi,1.0,user->ci);CHKERRQ(ierr);
  ierr = VecScale(user->cvi,-1.0);CHKERRQ(ierr);
  ierr = VecShift(user->cvi,1.0);CHKERRQ(ierr);
  ierr = Llog(user->cvi,user->logcvi);CHKERRQ(ierr);
 
  for (i=0;i<n;i++)
  {
    DPsiv_p[i] = (eta_p[i]-1.0)*(eta_p[i]-1.0)*( Evf + kBT*(logcv_p[i] - logcvi_p[i]) ) + eta_p[i]*eta_p[i]*2*A*(cv_p[i]-1);

    DPsii_p[i] = (eta_p[i]-1.0)*(eta_p[i]-1.0)*( Eif + kBT*(logci_p[i] - logcvi_p[i]) ) + eta_p[i]*eta_p[i]*2*A*ci_p[i] ;
  
    DPsieta_p[i] = 2.0*(eta_p[i]-1.0)*( Evf*cv_p[i] + Eif*ci_p[i] + kBT*( cv_p[i]* logcv_p[i] + ci_p[i]* logci_p[i] + (1-cv_p[i]-ci_p[i])*logcvi_p[i] ) ) + 2.0*eta_p[i]*A*( (cv_p[i]-1.0)*(cv_p[i]-1.0) + ci_p[i]*ci_p[i]);          
    
   
  }

  ierr = VecRestoreArray(user->cv,&cv_p);CHKERRQ(ierr);
  ierr = VecRestoreArray(user->ci,&ci_p);CHKERRQ(ierr);
  ierr = VecRestoreArray(user->eta,&eta_p);CHKERRQ(ierr);
  ierr = VecRestoreArray(user->logcv,&logcv_p);CHKERRQ(ierr);
  ierr = VecRestoreArray(user->logci,&logci_p);CHKERRQ(ierr);
  ierr = VecRestoreArray(user->logcvi,&logcvi_p);CHKERRQ(ierr);
  ierr = VecRestoreArray(user->DPsiv,&DPsiv_p);CHKERRQ(ierr);
  ierr = VecRestoreArray(user->DPsii,&DPsii_p);CHKERRQ(ierr);
  ierr = VecRestoreArray(user->DPsieta,&DPsieta_p);CHKERRQ(ierr);


  PetscFunctionReturn(0);

}


#undef __FUNCT__
#define __FUNCT__ "Llog"
PetscErrorCode Llog(Vec X, Vec Y)
{
  PetscErrorCode    ierr;
  PetscScalar       *x,*y;
  PetscInt          n,i;

  PetscFunctionBegin;
 
  ierr = VecGetArray(X,&x);CHKERRQ(ierr);
  ierr = VecGetArray(Y,&y);CHKERRQ(ierr);
  ierr = VecGetLocalSize(X,&n);CHKERRQ(ierr);
  for (i=0;i<n;i++) {
    if (x[i] < 1.0e-12) { 
      y[i] = log(1.0e-12);
    }
    else {
      y[i] = log(x[i]);
    }
  }
    
  PetscFunctionReturn(0);
}


#undef __FUNCT__
#define __FUNCT__ "SetInitialGuess"
PetscErrorCode SetInitialGuess(Vec X,AppCtx* user)
{
  PetscErrorCode    ierr;
  PetscInt          n,i;
  PetscScalar	   *xx,*cv_p,*ci_p,*wv_p,*wi_p,*eta
  /*  PetscViewer       view; */

  PetscFunctionBegin;

  /*  ierr = PetscViewerBinaryOpen(PETSC_COMM_WORLD,"file_initial",FILE_MODE_WRITE,&view);CHKERRQ(ierr);*/
  ierr = VecGetLocalSize(X,&n);CHKERRQ(ierr);

  ierr = VecSet(user->cv,user->initv);CHKERRQ(ierr);
  ierr = VecSet(user->ci,user->initv);CHKERRQ(ierr);
  ierr = VecSet(user->eta,user->initeta);CHKERRQ(ierr);

  ierr = DPsi(user);CHKERRQ(ierr);
  ierr = VecCopy(user->DPsiv,user->wv);CHKERRQ(ierr);
  ierr = VecCopy(user->DPsii,user->wi);CHKERRQ(ierr);

  ierr = VecGetArray(X,&xx);CHKERRQ(ierr);
  ierr = VecGetArray(user->cv,&cv_p);CHKERRQ(ierr);
  ierr = VecGetArray(user->ci,&ci_p);CHKERRQ(ierr);
  ierr = VecGetArray(user->wv,&wv_p);CHKERRQ(ierr);
  ierr = VecGetArray(user->wi,&wi_p);CHKERRQ(ierr);
  ierr = VecGetArray(user->eta,&eta);CHKERRQ(ierr);
  for (i=0;i<n/5;i++)
  {
    xx[5*i]=wv_p[i];
    xx[5*i+1]=cv_p[i];
    xx[5*i+2]=wi_p[i];
    xx[5*i+3]=ci_p[i];
    xx[5*i+4]=eta[i];
  }

  /* ierr = VecView(user->wv,view);CHKERRQ(ierr);
  ierr = VecView(user->cv,view);CHKERRQ(ierr);
  ierr = VecView(user->wi,view);CHKERRQ(ierr);
  ierr = VecView(user->ci,view);CHKERRQ(ierr);
   ierr = PetscViewerDestroy(&view);CHKERRQ(ierr);*/

  ierr = VecRestoreArray(X,&xx);CHKERRQ(ierr);
  ierr = VecRestoreArray(user->cv,&cv_p);CHKERRQ(ierr);
  ierr = VecRestoreArray(user->ci,&ci_p);CHKERRQ(ierr);
  ierr = VecRestoreArray(user->wv,&wv_p);CHKERRQ(ierr);
  ierr = VecRestoreArray(user->wi,&wi_p);CHKERRQ(ierr);
  ierr = VecRestoreArray(user->eta,&eta);CHKERRQ(ierr);
  
  PetscFunctionReturn(0);
}

typedef struct {
  PetscReal dt,x,y,strength;
} RandomValues;


#undef __FUNCT__
#define __FUNCT__ "SetRandomVectors"
PetscErrorCode SetRandomVectors(AppCtx* user,PetscReal t)
{
  PetscErrorCode        ierr;
  static RandomValues   *randomvalues = 0;
  static PetscInt       randindex = 0,n; /* indicates how far into the randomvalues we have currently used */
  static PetscReal      randtime = 0; /* indicates time of last radiation event */
  PetscInt              i,j,M,N,cnt = 0;
  PetscInt              xs,ys,xm,ym;

  PetscFunctionBegin;
  if (!randomvalues) {
    PetscViewer viewer;
    char        filename[PETSC_MAX_PATH_LEN];
    PetscBool   flg;
    PetscInt    seed;

    ierr = PetscOptionsGetInt(PETSC_NULL,"-random_seed",&seed,&flg);CHKERRQ(ierr);
    if (flg) {
      sprintf(filename,"ex61.random.%d",(int)seed);CHKERRQ(ierr);
    } else {
      ierr = PetscStrcpy(filename,"ex61.random");CHKERRQ(ierr);
    }
    ierr = PetscViewerBinaryOpen(PETSC_COMM_WORLD,filename,FILE_MODE_READ,&viewer);CHKERRQ(ierr);
    ierr = PetscViewerBinaryRead(viewer,&n,1,PETSC_INT);CHKERRQ(ierr);
    ierr = PetscMalloc(n*sizeof(RandomValues),&randomvalues);CHKERRQ(ierr);
    ierr = PetscViewerBinaryRead(viewer,randomvalues,4*n,PETSC_DOUBLE);CHKERRQ(ierr);
    for (i=0; i<n; i++) randomvalues[i].dt = randomvalues[i].dt*user->dtevent;
    ierr = PetscViewerDestroy(&viewer);CHKERRQ(ierr);
  }
  user->maxevents = PetscMin(user->maxevents,n);

  ierr = VecSet(user->Pv,0.0);CHKERRQ(ierr);
  ierr = DMDAGetInfo(user->da1,0,&M,&N,0,0,0,0,0,0,0,0,0,0);CHKERRQ(ierr);
  ierr = DMDAGetGhostCorners(user->da1,&xs,&ys,0,&xm,&ym,0);CHKERRQ(ierr);
  while (user->maxevents > randindex && randtime + randomvalues[randindex].dt < t + user->dt) {  /* radiation event has occured since last time step */
    i = ((PetscInt) (randomvalues[randindex].x*M)) - xs;
    j = ((PetscInt) (randomvalues[randindex].y*N)) - ys;
    if (i >= 0 && i < xm && j >= 0 && j < ym) { /* point is on this process */
      /* need to make sure eta at the given point is not great than .8 */
      ierr = VecSetValueLocal(user->Pv,i + 1 + xm*(j + 1), randomvalues[randindex].strength*user->VG,INSERT_VALUES);CHKERRQ(ierr);
    }
    randtime += randomvalues[randindex++].dt;
    cnt++;
  }
  ierr = PetscPrintf(PETSC_COMM_WORLD,"Number of radiation events %d\n",cnt);CHKERRQ(ierr);
  ierr = VecAssemblyBegin(user->Pv);CHKERRQ(ierr);
  ierr = VecAssemblyEnd(user->Pv);CHKERRQ(ierr);

  ierr = VecCopy(user->Pv,user->Pi);CHKERRQ(ierr);
  ierr = VecScale(user->Pi,0.9);CHKERRQ(ierr);
  ierr = VecPointwiseMult(user->Piv,user->Pi,user->Pv);CHKERRQ(ierr);
  PetscFunctionReturn(0);
  
}

#undef __FUNCT__
#define __FUNCT__ "FormFunction"
PetscErrorCode FormFunction(SNES snes,Vec X,Vec F,void* ctx)
{
  PetscErrorCode ierr;
  AppCtx         *user=(AppCtx*)ctx;
  
  PetscFunctionBegin;
  ierr = MatMultAdd(user->M,X,user->q,F);CHKERRQ(ierr);
  PetscFunctionReturn(0);
}

#undef __FUNCT__
#define __FUNCT__ "FormJacobian"
PetscErrorCode FormJacobian(SNES snes,Vec X,Mat *J,Mat *B,MatStructure *flg,void *ctx)
{
  PetscErrorCode ierr;
  AppCtx         *user=(AppCtx*)ctx;
  
  PetscFunctionBegin;
  *flg = SAME_NONZERO_PATTERN;
  ierr = MatCopy(user->M,*J,*flg);CHKERRQ(ierr);
  ierr = MatAssemblyBegin(*J,MAT_FINAL_ASSEMBLY);CHKERRQ(ierr);
  ierr = MatAssemblyEnd(*J,MAT_FINAL_ASSEMBLY);CHKERRQ(ierr);
  PetscFunctionReturn(0);
}
#undef __FUNCT__
#define __FUNCT__ "SetVariableBounds"
PetscErrorCode SetVariableBounds(DM da,Vec xl,Vec xu)
{
  PetscErrorCode ierr;
  PetscScalar    ***l,***u;
  PetscInt       xs,xm,ys,ym;
  PetscInt       j,i;
  
  PetscFunctionBegin;
  ierr = DMDAVecGetArrayDOF(da,xl,&l);CHKERRQ(ierr);
  ierr = DMDAVecGetArrayDOF(da,xu,&u);CHKERRQ(ierr);
  
  ierr = DMDAGetCorners(da,&xs,&ys,PETSC_NULL,&xm,&ym,PETSC_NULL);CHKERRQ(ierr);
  
  for (j=ys; j<ys+ym; j++) {
    for(i=xs; i < xs+xm;i++) {
      l[j][i][0] = -SNES_VI_INF;
      l[j][i][1] = 0.0;
      l[j][i][2] = -SNES_VI_INF;
      l[j][i][3] = 0.0;
      l[j][i][4] = 0.0;
      u[j][i][0] = SNES_VI_INF;
      u[j][i][1] = 1.0;
      u[j][i][2] = SNES_VI_INF;
      u[j][i][3] = 1.0;
      u[j][i][4] = 1.0;
    }
  }
 
  
  ierr = DMDAVecRestoreArrayDOF(da,xl,&l);CHKERRQ(ierr);
  ierr = DMDAVecRestoreArrayDOF(da,xu,&u);CHKERRQ(ierr);
  PetscFunctionReturn(0);
}

#undef __FUNCT__
#define __FUNCT__ "GetParams"
PetscErrorCode GetParams(AppCtx* user)
{
  PetscErrorCode ierr;
  PetscBool      flg;
  
  PetscFunctionBegin;
  
  /* Set default parameters */
  user->xmin = 0.0; user->xmax = 1.0;
  user->ymin = 0.0; user->ymax = 1.0;
  user->Dv    = 1.0; 
  user->Di    = 4.0;
  user->Evf   = 0.8; 
  user->Eif   = 1.2;
  user->A     = 1.0;
  user->kBT   = 0.11;
  user->kav   = 1.0; 
  user->kai   = 1.0; 
  user->kaeta = 1.0;
  user->Rsurf = 10.0; 
  user->Rbulk = 1.0;
  user->VG    = 100.0;
  user->L     = 10.0; 

  user->T          = 1.0e-2;   
  user->dt         = 1.0e-4;
  user->initv      = .00069; 
  user->initeta    = 0.0;
  user->degenerate = PETSC_FALSE;
  user->maxevents  = 1000;
  user->graphics   = PETSC_TRUE;

  /* twodomain modeling */
  user->twodomain = PETSC_FALSE;
  user->Svr       = 0.5; 
  user->Sir       = 0.5;
  user->cv_eq     = 6.9e-4;
  user->ci_eq     = 6.9e-4;
<<<<<<< HEAD


=======
  user->smallnumber = 1.0e-3;
>>>>>>> 33914869
  ierr = PetscOptionsBegin(PETSC_COMM_WORLD,PETSC_NULL,"Coupled Cahn-Hillard/Allen-Cahn Equations","Phasefield");CHKERRQ(ierr);
    ierr = PetscOptionsReal("-Dv","???\n","None",user->Dv,&user->Dv,&flg);CHKERRQ(ierr);
    ierr = PetscOptionsReal("-Di","???\n","None",user->Di,&user->Di,&flg);CHKERRQ(ierr);
    ierr = PetscOptionsReal("-VG","???","None",user->VG,&user->VG,&flg);CHKERRQ(ierr);
    ierr = PetscOptionsReal("-initv","Initial solution of Cv and Ci","None",user->initv,&user->initv,&flg);CHKERRQ(ierr);
    ierr = PetscOptionsReal("-initeta","Initial solution of Eta","None",user->initeta,&user->initeta,&flg);CHKERRQ(ierr);
    ierr = PetscOptionsBool("-degenerate","Run with degenerate mobility\n","None",user->degenerate,&user->degenerate,&flg);CHKERRQ(ierr);
    ierr = PetscOptionsBool("-twodomain","Run two domain model\n","None",user->twodomain,&user->twodomain,&flg);CHKERRQ(ierr);

    ierr = PetscOptionsReal("-xmin","Lower X coordinate of domain\n","None",user->xmin,&user->xmin,&flg);CHKERRQ(ierr);
    ierr = PetscOptionsReal("-xmax","Upper X coordinate of domain\n","None",user->xmax,&user->xmax,&flg);CHKERRQ(ierr);
    ierr = PetscOptionsReal("-T","Total runtime\n","None",user->T,&user->T,&flg);CHKERRQ(ierr);
    ierr = PetscOptionsReal("-dt","Time step\n","None",user->dt,&user->dt,&flg);CHKERRQ(ierr);
    user->dtevent = user->dt;
    ierr = PetscOptionsReal("-dtevent","Average time between events\n","None",user->dtevent,&user->dtevent,&flg);CHKERRQ(ierr);
    ierr = PetscOptionsInt("-maxevents","Maximum events allowed\n","None",user->maxevents,&user->maxevents,&flg);CHKERRQ(ierr);
    ierr = PetscOptionsReal("-smallnumber","Small number added to degenerate mobility\n","None",user->smallnumber,&user->smallnumber,&flg);CHKERRQ(ierr);

    ierr = PetscOptionsBool("-graphics","Contour plot solutions at each timestep\n","None",user->graphics,&user->graphics,&flg);CHKERRQ(ierr);
  ierr = PetscOptionsEnd();CHKERRQ(ierr);   
  PetscFunctionReturn(0);
 }


#undef __FUNCT__
#define __FUNCT__ "SetUpMatrices"
PetscErrorCode SetUpMatrices(AppCtx* user)
{
  PetscErrorCode    ierr;
  PetscInt          nele,nen,i,n;
  const PetscInt    *ele;
  PetscScalar       dt=user->dt,hx,hy;
  
  PetscInt          idx[3];
  PetscScalar       eM_0[3][3],eM_2_even[3][3],eM_2_odd[3][3];
  PetscScalar       cv_sum, ci_sum;
  Mat               M=user->M;
  Mat               M_0=user->M_0;
  PetscInt          Mda=user->Mda, Nda=user->Nda;
  PetscScalar       *cv_p,*ci_p;
  /* newly added */
  Vec               cvlocal,cilocal;

  PetscFunctionBegin;
 
  /*  ierr = MatSetOption(M,MAT_NEW_NONZERO_ALLOCATION_ERR,PETSC_TRUE);CHKERRQ(ierr);
   ierr = MatSetOption(M_0,MAT_NEW_NONZERO_ALLOCATION_ERR,PETSC_TRUE);CHKERRQ(ierr);*/

  /* new stuff */
  ierr = DMGetLocalVector(user->da2,&cvlocal);CHKERRQ(ierr);
  ierr = DMGetLocalVector(user->da2,&cilocal);CHKERRQ(ierr);
  ierr = DMGlobalToLocalBegin(user->da2,user->cv,INSERT_VALUES,cvlocal);CHKERRQ(ierr);
  ierr = DMGlobalToLocalEnd(user->da2,user->cv,INSERT_VALUES,cvlocal);CHKERRQ(ierr);
  ierr = DMGlobalToLocalBegin(user->da2,user->ci,INSERT_VALUES,cilocal);CHKERRQ(ierr);
  ierr = DMGlobalToLocalEnd(user->da2,user->ci,INSERT_VALUES,cilocal);CHKERRQ(ierr);
  /* old stuff */
  /*
  ierr = VecGetArray(user->cv,&cv_p);CHKERRQ(ierr);
  ierr = VecGetArray(user->ci,&ci_p);CHKERRQ(ierr);
   */
  /* new stuff */
  ierr = VecGetArray(cvlocal,&cv_p);CHKERRQ(ierr);
  ierr = VecGetArray(cilocal,&ci_p);CHKERRQ(ierr);

  ierr = MatGetLocalSize(M,&n,PETSC_NULL);CHKERRQ(ierr);
  ierr = DMDAGetInfo(user->da1,PETSC_NULL,&Mda,&Nda,PETSC_NULL,PETSC_NULL,PETSC_NULL,PETSC_NULL,PETSC_NULL,PETSC_NULL,PETSC_NULL,PETSC_NULL,PETSC_NULL,PETSC_NULL);CHKERRQ(ierr);
  hx = (user->xmax-user->xmin)/Mda;
  hy = (user->ymax-user->ymin)/Nda;

  eM_0[0][0]=eM_0[1][1]=eM_0[2][2]=hx*hy/12.0;
  eM_0[0][1]=eM_0[0][2]=eM_0[1][0]=eM_0[1][2]=eM_0[2][0]=eM_0[2][1]=hx*hy/24.0;
 
  eM_2_odd[0][0] = 1.0;
  eM_2_odd[1][1] = eM_2_odd[2][2] = 0.5;
  eM_2_odd[0][1] = eM_2_odd[0][2] = eM_2_odd[1][0]= eM_2_odd[2][0] = -0.5;
  eM_2_odd[1][2] = eM_2_odd[2][1] = 0.0;

  eM_2_even[0][0] = 1.0;
  eM_2_even[1][1] = eM_2_even[2][2] = 0.5;
  eM_2_even[0][1] = eM_2_even[0][2] = eM_2_even[1][0]= eM_2_even[2][0] = -0.5;
  eM_2_even[1][2] = eM_2_even[2][1] = 0.0;

  /*  eM_2_even[1][1] = 1.0;
  eM_2_even[0][0] = eM_2_even[2][2] = 0.5;
  eM_2_even[0][1] = eM_2_even[1][0] = eM_2_even[1][2] = eM_2_even[2][1] = -0.5;
  eM_2_even[0][2] = eM_2_even[2][0] = 0.0;
   */

  //  for(k=0;k < Mda*Nda*2;k++) {
  ierr = DMDAGetElements(user->da1,&nele,&nen,&ele);CHKERRQ(ierr);
  for (i=0; i < nele; i++) {
    /*
    idx[0] = connect[k*3];
    idx[1] = connect[k*3+1];
    idx[2] = connect[k*3+2];
     */
    idx[0] = ele[3*i];
    idx[1] = ele[3*i+1];
    idx[2] = ele[3*i+2];

    PetscInt    row,cols[6],r,row_M_0,cols3[3];
    PetscScalar vals[6],vals_M_0[3],vals3[3];
    
    for(r=0;r<3;r++) {
      //row_M_0 = connect[k*3+r];
      row_M_0 = idx[r];

      vals_M_0[0]=eM_0[r][0];
      vals_M_0[1]=eM_0[r][1];
      vals_M_0[2]=eM_0[r][2];
      
     
      ierr = MatSetValuesLocal(M_0,1,&row_M_0,3,idx,vals_M_0,ADD_VALUES);CHKERRQ(ierr);
       
      if (user->degenerate) {
        cv_sum = (cv_p[idx[0]] + cv_p[idx[1]] + cv_p[idx[2]])*user->Dv/(3.0*user->kBT);
        ci_sum = (ci_p[idx[0]] + ci_p[idx[1]] + ci_p[idx[2]])*user->Di/(3.0*user->kBT);
      } else {
        cv_sum = user->initv*user->Dv/user->kBT;
        ci_sum = user->initv*user->Di/user->kBT;
      }
      

        
        row = 5*idx[r];
        cols[0] = 5*idx[0];     vals[0] = dt*eM_2_odd[r][0]*cv_sum;
        cols[1] = 5*idx[1];     vals[1] = dt*eM_2_odd[r][1]*cv_sum; 
        cols[2] = 5*idx[2];     vals[2] = dt*eM_2_odd[r][2]*cv_sum;
        cols[3] = 5*idx[0]+1;   vals[3] = eM_0[r][0];
        cols[4] = 5*idx[1]+1;   vals[4] = eM_0[r][1];
        cols[5] = 5*idx[2]+1;   vals[5] = eM_0[r][2];

        
        ierr = MatSetValuesLocal(M,1,&row,6,cols,vals,ADD_VALUES);CHKERRQ(ierr);
        
        
        row = 5*idx[r]+1;
        cols[0] = 5*idx[0];     vals[0] = -1.0*eM_0[r][0];
        cols[1] = 5*idx[1];     vals[1] = -1.0*eM_0[r][1];
        cols[2] = 5*idx[2];     vals[2] = -1.0*eM_0[r][2]; 
        cols[3] = 5*idx[0]+1;   vals[3] =  user->kav*eM_2_odd[r][0];
        cols[4] = 5*idx[1]+1;   vals[4] =  user->kav*eM_2_odd[r][1];
        cols[5] = 5*idx[2]+1;   vals[5] =  user->kav*eM_2_odd[r][2];
       
        ierr = MatSetValuesLocal(M,1,&row,6,cols,vals,ADD_VALUES);CHKERRQ(ierr);  
        
        row = 5*idx[r]+2;
        cols[0] = 5*idx[0]+2;   vals[0] =  dt*eM_2_odd[r][0]*ci_sum;
        cols[1] = 5*idx[1]+2;   vals[1] =  dt*eM_2_odd[r][1]*ci_sum;
        cols[2] = 5*idx[2]+2;   vals[2] =  dt*eM_2_odd[r][2]*ci_sum;
        cols[3] = 5*idx[0]+3;   vals[3] =  eM_0[r][0];
        cols[4] = 5*idx[1]+3;   vals[4] =  eM_0[r][1];
        cols[5] = 5*idx[2]+3;   vals[5] =  eM_0[r][2];
       
        ierr = MatSetValuesLocal(M,1,&row,6,cols,vals,ADD_VALUES);CHKERRQ(ierr); 
     
        
        row = 5*idx[r]+3;
        cols[0] = 5*idx[0]+2;   vals[0] = -1.0*eM_0[r][0];
        cols[1] = 5*idx[1]+2;   vals[1] = -1.0*eM_0[r][1];
        cols[2] = 5*idx[2]+2;   vals[2] = -1.0*eM_0[r][2];
        cols[3] = 5*idx[0]+3;   vals[3] =  user->kai*eM_2_odd[r][0];
        cols[4] = 5*idx[1]+3;   vals[4] =  user->kai*eM_2_odd[r][1];
        cols[5] = 5*idx[2]+3;   vals[5] =  user->kai*eM_2_odd[r][2];
       
        ierr = MatSetValuesLocal(M,1,&row,6,cols,vals,ADD_VALUES);CHKERRQ(ierr); 
        
        
        row = 5*idx[r]+4;
        /*
        cols3[0] = 5*idx[0]+4;   vals3[0] = eM_0[r][0]/dt + user->L*user->kaeta*dt*eM_2_odd[r][0];
        cols3[1] = 5*idx[1]+4;   vals3[1] = eM_0[r][1]/dt + user->L*user->kaeta*dt*eM_2_odd[r][1];
        cols3[2] = 5*idx[2]+4;   vals3[2] = eM_0[r][2]/dt + user->L*user->kaeta*dt*eM_2_odd[r][2];
         */
        cols3[0] = 5*idx[0]+4;   vals3[0] = (eM_0[r][0]/dt + user->L*user->kaeta*eM_2_odd[r][0])*dt*dt;
        cols3[1] = 5*idx[1]+4;   vals3[1] = (eM_0[r][1]/dt + user->L*user->kaeta*eM_2_odd[r][1])*dt*dt;
        cols3[2] = 5*idx[2]+4;   vals3[2] = (eM_0[r][2]/dt + user->L*user->kaeta*eM_2_odd[r][2])*dt*dt;
        
        ierr = MatSetValuesLocal(M,1,&row,3,cols3,vals3,ADD_VALUES);CHKERRQ(ierr);

    }
  }

  /* new */
  ierr = VecRestoreArray(cvlocal,&cv_p);CHKERRQ(ierr);
  ierr = VecRestoreArray(cilocal,&ci_p);CHKERRQ(ierr);
  ierr = DMRestoreLocalVector(user->da2,&cvlocal);CHKERRQ(ierr);
  ierr = DMRestoreLocalVector(user->da2,&cilocal);CHKERRQ(ierr);
  /* old */
  /*
  ierr = VecRestoreArray(user->cv,&cv_p);CHKERRQ(ierr);
  ierr = VecRestoreArray(user->ci,&ci_p);CHKERRQ(ierr);
   */
  ierr = MatAssemblyBegin(M_0,MAT_FINAL_ASSEMBLY);CHKERRQ(ierr);
  ierr = MatAssemblyEnd(M_0,MAT_FINAL_ASSEMBLY);CHKERRQ(ierr);
  
  ierr = MatAssemblyBegin(M,MAT_FINAL_ASSEMBLY);CHKERRQ(ierr);
  ierr = MatAssemblyEnd(M,MAT_FINAL_ASSEMBLY);CHKERRQ(ierr);
  
  ierr = DMDARestoreElements(user->da1,&nele,&nen,&ele);CHKERRQ(ierr);
  

  PetscFunctionReturn(0);
}


#undef __FUNCT__
#define __FUNCT__ "UpdateMatrices"
PetscErrorCode UpdateMatrices(AppCtx* user)
{
  PetscErrorCode    ierr;
  PetscInt          i,n,Mda,Nda,nele,nen;
  const PetscInt    *ele;
  
  PetscInt          idx[3];
  PetscScalar       eM_2_odd[3][3],eM_2_even[3][3],h,dt=user->dt;
  Mat               M=user->M;
  PetscScalar       *cv_p,*ci_p,cv_sum,ci_sum;
  /* newly added */
  Vec               cvlocal,cilocal;

  PetscFunctionBegin;
 
  
  ierr = MatGetLocalSize(M,&n,PETSC_NULL);CHKERRQ(ierr);
  
  /* new stuff */
  ierr = DMGetLocalVector(user->da2,&cvlocal);CHKERRQ(ierr);
  ierr = DMGetLocalVector(user->da2,&cilocal);CHKERRQ(ierr);
  ierr = DMGlobalToLocalBegin(user->da2,user->cv,INSERT_VALUES,cvlocal);CHKERRQ(ierr);
  ierr = DMGlobalToLocalEnd(user->da2,user->cv,INSERT_VALUES,cvlocal);CHKERRQ(ierr);
  ierr = DMGlobalToLocalBegin(user->da2,user->ci,INSERT_VALUES,cilocal);CHKERRQ(ierr);
  ierr = DMGlobalToLocalEnd(user->da2,user->ci,INSERT_VALUES,cilocal);CHKERRQ(ierr);
  /* new stuff */
  ierr = VecGetArray(cvlocal,&cv_p);CHKERRQ(ierr);
  ierr = VecGetArray(cilocal,&ci_p);CHKERRQ(ierr);
  
  /* old stuff */
  /*
  ierr = VecGetArray(user->cv,&cv_p);CHKERRQ(ierr);
  ierr = VecGetArray(user->ci,&ci_p);CHKERRQ(ierr);
   */
  ierr = DMDAGetInfo(user->da1,PETSC_NULL,&Mda,&Nda,PETSC_NULL,PETSC_NULL,PETSC_NULL,PETSC_NULL,PETSC_NULL,PETSC_NULL,PETSC_NULL,PETSC_NULL,PETSC_NULL,PETSC_NULL);CHKERRQ(ierr);

 
 
  h = (user->xmax-user->xmin)/Mda;

  ierr = DMDAGetElements(user->da1,&nele,&nen,&ele);CHKERRQ(ierr);

  for(i=0; i < nele; i++) {
    /*
    idx[0] = connect[k*3];
    idx[1] = connect[k*3+1];
    idx[2] = connect[k*3+2];
     */
    idx[0] = ele[3*i];
    idx[1] = ele[3*i+1];
    idx[2] = ele[3*i+2];

    PetscInt r,row,cols[3];
    PetscScalar vals[3];
    for (r=0;r<3;r++) {
      row = 5*idx[r];
      cols[0] = 5*idx[0];     vals[0] = 0.0;
      cols[1] = 5*idx[1];     vals[1] = 0.0; 
      cols[2] = 5*idx[2];     vals[2] = 0.0;

      /* Insert values in matrix M for 1st dof */
      ierr = MatSetValuesLocal(M,1,&row,3,cols,vals,INSERT_VALUES);CHKERRQ(ierr);
        
      row = 5*idx[r]+2;
      cols[0] = 5*idx[0]+2;   vals[0] = 0.0;
      cols[1] = 5*idx[1]+2;   vals[1] = 0.0;
      cols[2] = 5*idx[2]+2;   vals[2] = 0.0;

      /* Insert values in matrix M for 3nd dof */
      ierr = MatSetValuesLocal(M,1,&row,3,cols,vals,INSERT_VALUES);CHKERRQ(ierr); 
    }
  }
  
  ierr = MatAssemblyBegin(M,MAT_FINAL_ASSEMBLY);CHKERRQ(ierr);
  ierr = MatAssemblyEnd(M,MAT_FINAL_ASSEMBLY);CHKERRQ(ierr);

  eM_2_odd[0][0] = 1.0;
  eM_2_odd[1][1] = eM_2_odd[2][2] = 0.5;
  eM_2_odd[0][1] = eM_2_odd[0][2] = eM_2_odd[1][0]= eM_2_odd[2][0] = -0.5;
  eM_2_odd[1][2] = eM_2_odd[2][1] = 0.0;

  eM_2_even[0][0] = 1.0;
  eM_2_even[1][1] = eM_2_even[2][2] = 0.5;
  eM_2_even[0][1] = eM_2_even[0][2] = eM_2_even[1][0]= eM_2_even[2][0] = -0.5;
  eM_2_even[1][2] = eM_2_even[2][1] = 0.0;

  /*
  eM_2_even[1][1] = 1.0;
  eM_2_even[0][0] = eM_2_even[2][2] = 0.5;
  eM_2_even[0][1] = eM_2_even[1][0] = eM_2_even[1][2] = eM_2_even[2][1] = -0.5;
  eM_2_even[0][2] = eM_2_even[2][0] = 0.0;
   */
    
  /* Get local element info */
  //for(k=0;k < Mda*Nda*2;k++) {
  for (i=0; i < nele; i++) {
    /*
      idx[0] = connect[k*3];
      idx[1] = connect[k*3+1];
      idx[2] = connect[k*3+2];
     */
    idx[0] = ele[3*i];
    idx[1] = ele[3*i+1];
    idx[2] = ele[3*i+2];

      PetscInt    row,cols[3],r;     
      PetscScalar vals[3];
    
      for(r=0;r<3;r++) {
                 
      if (user->degenerate) {     
        cv_sum = (user->smallnumber + cv_p[idx[0]] + cv_p[idx[1]] + cv_p[idx[2]])*user->Dv/(3.0*user->kBT);
        ci_sum = (user->smallnumber + ci_p[idx[0]] + ci_p[idx[1]] + ci_p[idx[2]])*user->Di/(3.0*user->kBT);
      } else {
        cv_sum = user->initv*user->Dv/(user->kBT);
        ci_sum = user->initv*user->Di/user->kBT;
      }

         
                
                row = 5*idx[r];
                cols[0] = 5*idx[0];     vals[0] = dt*eM_2_odd[r][0]*cv_sum;
                cols[1] = 5*idx[1];     vals[1] = dt*eM_2_odd[r][1]*cv_sum; 
                cols[2] = 5*idx[2];     vals[2] = dt*eM_2_odd[r][2]*cv_sum;
                          
                /* Insert values in matrix M for 1st dof */
                ierr = MatSetValuesLocal(M,1,&row,3,cols,vals,ADD_VALUES);CHKERRQ(ierr);
         
                
                row = 5*idx[r]+2;
                cols[0] = 5*idx[0]+2;   vals[0] = dt*eM_2_odd[r][0]*ci_sum;
                cols[1] = 5*idx[1]+2;   vals[1] = dt*eM_2_odd[r][1]*ci_sum;
                cols[2] = 5*idx[2]+2;   vals[2] = dt*eM_2_odd[r][2]*ci_sum;
          
                ierr = MatSetValuesLocal(M,1,&row,3,cols,vals,ADD_VALUES);CHKERRQ(ierr); 

            
           
        }
   
    }

  /* new stuff */
  ierr = VecRestoreArray(cvlocal,&cv_p);CHKERRQ(ierr);
  ierr = VecRestoreArray(cilocal,&ci_p);CHKERRQ(ierr);
  ierr = DMRestoreLocalVector(user->da2,&cvlocal);CHKERRQ(ierr);
  ierr = DMRestoreLocalVector(user->da2,&cilocal);CHKERRQ(ierr);
  /* old stuff */
  /*
  ierr = VecRestoreArray(user->cv,&cv_p);CHKERRQ(ierr);
  ierr = VecRestoreArray(user->ci,&ci_p);CHKERRQ(ierr);
   */

  ierr = MatAssemblyBegin(M,MAT_FINAL_ASSEMBLY);CHKERRQ(ierr);
  ierr = MatAssemblyEnd(M,MAT_FINAL_ASSEMBLY);CHKERRQ(ierr);


  PetscFunctionReturn(0);
}



#undef __FUNCT__
#define __FUNCT__ "Phi"
PetscErrorCode Phi(AppCtx* user)
{
  PetscErrorCode     ierr;
  PetscScalar        xmid, xqu, lambda, h,x[3],y[3];
  Vec                coords;
  const PetscScalar  *_coords;
  PetscInt           nele,nen,i,idx[3],Mda,Nda;
  const PetscInt     *ele;
  PetscViewer        view;

  PetscFunctionBegin;

  ierr = DMDAGetInfo(user->da1,PETSC_NULL,&Mda,&Nda,PETSC_NULL,PETSC_NULL,PETSC_NULL,PETSC_NULL,PETSC_NULL,PETSC_NULL,PETSC_NULL,PETSC_NULL,PETSC_NULL,PETSC_NULL);CHKERRQ(ierr);
  ierr = DMDAGetGhostedCoordinates(user->da2,&coords);CHKERRQ(ierr);
  ierr = VecGetArrayRead(coords,&_coords);CHKERRQ(ierr);

  h = (user->xmax - user->xmin)/Mda;
  xmid = (user->xmin + user->xmax)/2.0;
  xqu = (user->xmin + xmid)/2.0;
  lambda = 4.0*h;


  ierr = DMDAGetElements(user->da2,&nele,&nen,&ele);CHKERRQ(ierr);
  for (i=0;i < nele; i++) {
    idx[0] = ele[3*i]; idx[1] = ele[3*i+1]; idx[2] = ele[3*i+2];
    //printf("idx[0]=%d,idx[1]=%d,idx[2]=%d\n",idx[0],idx[1],idx[2]);

    x[0] = _coords[2*idx[0]]; y[0] = _coords[2*idx[0]+1];
    x[1] = _coords[2*idx[1]]; y[1] = _coords[2*idx[1]+1];
    x[2] = _coords[2*idx[2]]; y[2] = _coords[2*idx[2]+1];

    //printf("x[0]=%f,x[1]=%f,x[2]=%f\n",x[0],x[1],x[2]);
    //printf("y[0]=%f,y[1]=%f,y[2]=%f\n",y[0],y[1],y[2]);
    
    PetscScalar vals1[3],vals2[3],dist1,dist2,s1,r,hhr,xc1,xc2;
    PetscInt    k;

    xc1 = user->xmin;
    xc2 = xmid;

    //ierr = VecSet(user->phi1,0.0);CHKERRQ(ierr);
    for (k=0;k < 3; k++) {
      if (x[k]-xqu > 0) {
        s1 = (x[k] - xqu);
      } else {
        s1 = -(x[k] - xqu);
      }
      if (x[k] - xc1 > 0) {
        dist1 = (x[k] - xc1);
      } else {
        dist1 = -(x[k] - xc1);
      }
      if (x[k] - xc2 > 0) {
        dist2 = (x[k] - xc2);
      } else {
        dist2 = -(x[k] - xc2);
      }
      if (dist1 <= 0.5*lambda) {
        r = (x[k]-xc1)/(0.5*lambda);
        hhr = 0.25*(-r*r*r + 3.0*r + 2.0);
        vals1[k] = hhr;
      }
      else if (dist2 <= 0.5*lambda) {
        r = (x[k]-xc2)/(0.5*lambda);
        hhr = 0.25*(-r*r*r + 3.0*r + 2.0);
        vals1[k] = 1.0 - hhr;
      }
      else if (s1 <= xqu - 2.0*h) {
        vals1[k] = 1.0;
      }
      
      //else if ( abs(x[k]-(user->xmax-h)) < 0.1*h ) {
      else if ( (user->xmax-h)-x[k] < 0.1*h ) {
        vals1[k] = .15625;
       }
      else {
        vals1[k] = 0.0;
      }
    }
      
    ierr = VecSetValuesLocal(user->phi1,3,idx,vals1,INSERT_VALUES);CHKERRQ(ierr);

    xc1 = xmid;
    xc2 = user->xmax;

    //ierr = VecSet(user->phi2,0.0);CHKERRQ(ierr);
    for (k=0;k < 3; k++) {
      /*
      s1 = abs(x[k] - (xqu+xmid));
      dist1 = abs(x[k] - xc1);
      dist2 = abs(x[k] - xc2);
       */
      if (x[k]-(xqu + xmid) > 0) {
        s1 = (x[k] - (xqu + xmid));
      } else {
        s1 = -(x[k] - (xqu + xmid));
      }
      if (x[k] - xc1 > 0) {
        dist1 = (x[k] - xc1);
      } else {
        dist1 = -(x[k] - xc1);
      }
      if (x[k] - xc2 > 0) {
        dist2 = (x[k] - xc2);
      } else {
        dist2 = -(x[k] - xc2);
      }
      
      if (dist1 <= 0.5*lambda) {
        r = (x[k]-xc1)/(0.5*lambda);
        hhr = 0.25*(-r*r*r + 3.0*r + 2.0);
        vals2[k] = hhr;
      }
      else if (dist2 <= 0.5*lambda) {
        r = -(x[k]-xc2)/(0.5*lambda);
        hhr = 0.25*(-r*r*r + 3.0*r + 2.0);
        vals2[k] = hhr;
      }
      else if (s1 <= xqu - 2.0*h) {
        vals2[k] = 1.0;
      }
      
      else if ( x[k]-(user->xmin) < 0.1*h ) {
        vals2[k] = 0.5;
      }
       
      
      else if ( (x[k]-(user->xmin+h)) < 0.1*h ) {
        vals2[k] = .15625;
      }
       
      else {
        vals2[k] = 0.0;
      }
        
    }

    ierr = VecSetValuesLocal(user->phi2,3,idx,vals2,INSERT_VALUES);CHKERRQ(ierr);
    /*
    for (k=0;k < 3; k++) {
      vals_sum[k] = vals1[k]*vals1[k] + vals2[k]*vals2[k];
    }
     */
    //ierr = VecSetValuesLocal(user->Phi2D_V,3,idx,vals_sum,INSERT_VALUES);CHKERRQ(ierr);
    
  }
  
  ierr = VecAssemblyBegin(user->phi1);CHKERRQ(ierr);
  ierr = VecAssemblyEnd(user->phi1);CHKERRQ(ierr);
  ierr = VecAssemblyBegin(user->phi2);CHKERRQ(ierr);
  ierr = VecAssemblyEnd(user->phi2);CHKERRQ(ierr);
  ierr = PetscViewerBinaryOpen(PETSC_COMM_WORLD,"file_phi",FILE_MODE_WRITE,&view);CHKERRQ(ierr);

  ierr = VecView(user->phi1,view);CHKERRQ(ierr);
  ierr = VecView(user->phi2,view);CHKERRQ(ierr);

  
  //ierr = VecView(user->phi1,0);CHKERRQ(ierr);
  //ierr = VecView(user->phi2,0);CHKERRQ(ierr);
  
  ierr = VecPointwiseMult(user->phi1,user->phi1,user->phi1);CHKERRQ(ierr);
  ierr = VecPointwiseMult(user->phi2,user->phi2,user->phi2);CHKERRQ(ierr);
  ierr = VecView(user->phi1,view);CHKERRQ(ierr);
  ierr = VecView(user->phi2,view);CHKERRQ(ierr);

  ierr = VecCopy(user->phi1,user->Phi2D_V);CHKERRQ(ierr);
  ierr = VecAXPY(user->Phi2D_V,1.0,user->phi2);CHKERRQ(ierr);
  //ierr = VecView(user->Phi2D_V,0);CHKERRQ(ierr);

  ierr = VecView(user->Phi2D_V,view);CHKERRQ(ierr);
  ierr = PetscViewerDestroy(&view);CHKERRQ(ierr);
  //  ierr = VecNorm(user->Phi2D_V,NORM_INFINITY,&max1);CHKERRQ(ierr);
  //ierr = VecMin(user->Phi2D_V,&loc1,&min1);CHKERRQ(ierr);
  //printf("norm phi = %f, min phi = %f\n",max1,min1);

  PetscFunctionReturn(0);
  
}<|MERGE_RESOLUTION|>--- conflicted
+++ resolved
@@ -777,12 +777,7 @@
   user->Sir       = 0.5;
   user->cv_eq     = 6.9e-4;
   user->ci_eq     = 6.9e-4;
-<<<<<<< HEAD
-
-
-=======
   user->smallnumber = 1.0e-3;
->>>>>>> 33914869
   ierr = PetscOptionsBegin(PETSC_COMM_WORLD,PETSC_NULL,"Coupled Cahn-Hillard/Allen-Cahn Equations","Phasefield");CHKERRQ(ierr);
     ierr = PetscOptionsReal("-Dv","???\n","None",user->Dv,&user->Dv,&flg);CHKERRQ(ierr);
     ierr = PetscOptionsReal("-Di","???\n","None",user->Di,&user->Di,&flg);CHKERRQ(ierr);
