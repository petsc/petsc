--- conflicted
+++ resolved
@@ -1337,19 +1337,9 @@
   DMSNESComputeJacobianAction - Compute the action of the Jacobian J(X) on Y
 
   Input Parameters:
-<<<<<<< HEAD
 + dm   - The DM
 . X    - Local solution vector
 . Y    - Local input vector
-=======
-+ dm - The mesh
-. cellIS - index set for the cells or NULL to use entire depth=dim stratum
-. t  - The time
-. X_tShift - The multiplier for the Jacobian with respect to X_t
-. X  - Local solution vector
-. X_t  - Time-derivative of the local solution vector
-. Y  - Local input vector
->>>>>>> 8fe8687a
 - user - The user context
 
   Output Parameter:
@@ -1357,14 +1347,10 @@
 
   Level: developer
 
-<<<<<<< HEAD
   Notes:
   Users will typically use DMSNESCreateJacobianMF() followed by MatMult() instead of calling this routine directly.
 
-.seealso: DMSNESCreateJacobianMF()
-=======
-.seealso: DMPlexSNESComputeResidualFEM()
->>>>>>> 8fe8687a
+.seealso: DMSNESCreateJacobianMF(), DMPlexSNESComputeResidualFEM()
 @*/
 PetscErrorCode DMSNESComputeJacobianAction(DM dm, Vec X, Vec Y, Vec F, void *user)
 {
