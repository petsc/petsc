--- conflicted
+++ resolved
@@ -195,15 +195,11 @@
     if (stol*xnorm > ynorm) {
       ierr = SNESLineSearchSetNorms(linesearch,xnorm,fnorm,ynorm);CHKERRQ(ierr);
       ierr = SNESLineSearchSetSuccess(linesearch, PETSC_FALSE);CHKERRQ(ierr);
-<<<<<<< HEAD
-      ierr = PetscInfo2(monitor,"Aborted due to ynorm < stol*xnorm (%14.12e < %14.12e) and inadequate full step.\n",(double)ynorm,(double)stol*xnorm);CHKERRQ(ierr);
-=======
       if (monitor) {
         ierr = PetscViewerASCIIAddTab(monitor,((PetscObject)linesearch)->tablevel);CHKERRQ(ierr);
         ierr = PetscViewerASCIIPrintf(monitor,"    Line search: Aborted due to ynorm < stol*xnorm (%14.12e < %14.12e) and inadequate full step.\n",(double)ynorm,(double)stol*xnorm);CHKERRQ(ierr);
         ierr = PetscViewerASCIISubtractTab(monitor,((PetscObject)linesearch)->tablevel);CHKERRQ(ierr);
       }
->>>>>>> 3ba64822
       PetscFunctionReturn(0);
     }
     /* Fit points with quadratic */
