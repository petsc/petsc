
/*
      Defines a SNES that can consist of a collection of SNESes
*/
#include <petsc-private/snesimpl.h> /*I "petscsnes.h" I*/
#include <petscblaslapack.h>

const char *const        SNESCompositeTypes[]   = {"ADDITIVE","MULTIPLICATIVE","ADDITIVEOPTIMAL","SNESCompositeType","SNES_COMPOSITE",0};

typedef struct _SNES_CompositeLink *SNES_CompositeLink;
struct _SNES_CompositeLink {
  SNES               snes;
  PetscReal          dmp;
  Vec                X;
  SNES_CompositeLink next;
  SNES_CompositeLink previous;
};

typedef struct {
  SNES_CompositeLink head;
  PetscInt           nsnes;
  SNESCompositeType  type;
  Vec                Xorig;

  /* context for ADDITIVEOPTIMAL */
  Vec                *Xes,*Fes;      /* solution and residual vectors for the subsolvers */
  PetscReal          *fnorms;        /* norms of the solutions */
  PetscScalar        *h;             /* the matrix formed as q_ij = (rdot_i, rdot_j) */
  PetscScalar        *g;             /* the dotproducts of the previous function with the candidate functions */
  PetscBLASInt       n;              /* matrix dimension -- nsnes */
  PetscBLASInt       nrhs;           /* the number of right hand sides */
  PetscBLASInt       lda;            /* the padded matrix dimension */
  PetscBLASInt       ldb;            /* the padded vector dimension */
  PetscReal          *s;             /* the singular values */
  PetscScalar        *beta;          /* the RHS and combination */
  PetscReal          rcond;          /* the exit condition */
  PetscBLASInt       rank;           /* the effective rank */
  PetscScalar        *work;          /* the work vector */
  PetscReal          *rwork;         /* the real work vector used for complex */
  PetscBLASInt       lwork;          /* the size of the work vector */
  PetscBLASInt       info;           /* the output condition */

  PetscReal          rtol;           /* restart tolerance for accepting the combination */
  PetscReal          stol;           /* restart tolerance for the combination */
} SNES_Composite;

#undef __FUNCT__
#define __FUNCT__ "SNESCompositeApply_Multiplicative"
static PetscErrorCode SNESCompositeApply_Multiplicative(SNES snes,Vec X,Vec B,Vec F,PetscReal *fnorm)
{
<<<<<<< HEAD
  PetscErrorCode      ierr;
  SNES_Composite      *jac = (SNES_Composite*)snes->data;
  SNES_CompositeLink  next = jac->head;
  Vec                 FSub;
  PetscReal           fsubnorm;
  SNESConvergedReason reason;
=======
  PetscErrorCode     ierr;
  SNES_Composite     *jac = (SNES_Composite*)snes->data;
  SNES_CompositeLink next = jac->head;
  Vec                FSub;
>>>>>>> c1c75074

  PetscFunctionBegin;
  if (!next) SETERRQ(PetscObjectComm((PetscObject)snes),PETSC_ERR_ARG_WRONGSTATE,"No composite SNESes supplied via SNESCompositeAddSNES() or -snes_composite_sneses");
  if (snes->normschedule == SNES_NORM_ALWAYS) {
    ierr = SNESSetInitialFunction(next->snes,F);CHKERRQ(ierr);
  }
  ierr = SNESSolve(next->snes,B,X);CHKERRQ(ierr);
  ierr = SNESGetConvergedReason(next->snes,&reason);CHKERRQ(ierr);
  if (reason < 0 && reason != SNES_DIVERGED_MAX_IT) {
    snes->reason = SNES_DIVERGED_INNER;
    PetscFunctionReturn(0);
  }

  while (next->next) {
    /* only copy the function over in the case where the functions correspond */
    if (next->snes->pcside == PC_RIGHT && next->snes->normschedule != SNES_NORM_NONE) {
      ierr = SNESGetFunction(next->snes,&FSub,NULL,NULL);CHKERRQ(ierr);
      next = next->next;
      ierr = SNESSetInitialFunction(next->snes,FSub);CHKERRQ(ierr);
    } else {
      next = next->next;
    }
    ierr = SNESSolve(next->snes,B,X);CHKERRQ(ierr);
    ierr = SNESGetConvergedReason(next->snes,&reason);CHKERRQ(ierr);
    if (reason < 0 && reason != SNES_DIVERGED_MAX_IT) {
      snes->reason = SNES_DIVERGED_INNER;
      PetscFunctionReturn(0);
    }
  }
  if (next->snes->pcside == PC_RIGHT) {
    ierr = SNESGetFunction(next->snes,&FSub,NULL,NULL);CHKERRQ(ierr);
    ierr = VecCopy(FSub,F);CHKERRQ(ierr);
    if (fnorm) {
      ierr = SNESGetFunctionNorm(next->snes,fnorm);CHKERRQ(ierr);
      if (PetscIsInfOrNanReal(*fnorm)) {
        snes->reason = SNES_DIVERGED_FNORM_NAN;
        PetscFunctionReturn(0);
      }
    }
  } else if (snes->normschedule == SNES_NORM_ALWAYS) {
    SNESComputeFunction(snes,X,F);CHKERRQ(ierr);
    if (snes->domainerror) {
      snes->reason = SNES_DIVERGED_FUNCTION_DOMAIN;
      PetscFunctionReturn(0);
    }
    if (fnorm) {
      ierr = VecNorm(F,NORM_2,fnorm);CHKERRQ(ierr);
      if (PetscIsInfOrNanReal(*fnorm)) {
        snes->reason = SNES_DIVERGED_FNORM_NAN;
        PetscFunctionReturn(0);
      }
    }
  }
  PetscFunctionReturn(0);
}

#undef __FUNCT__
#define __FUNCT__ "SNESCompositeApply_Additive"
static PetscErrorCode SNESCompositeApply_Additive(SNES snes,Vec X,Vec B,Vec F,PetscReal *fnorm)
{
  PetscErrorCode      ierr;
  SNES_Composite      *jac = (SNES_Composite*)snes->data;
  SNES_CompositeLink  next = jac->head;
  Vec                 Y,Xorig;
  SNESConvergedReason reason;

  PetscFunctionBegin;
  Y = snes->vec_sol_update;
  if (!jac->Xorig) {ierr = VecDuplicate(X,&jac->Xorig);CHKERRQ(ierr);}
  Xorig = jac->Xorig;
  ierr = VecCopy(X,Xorig);
  if (!next) SETERRQ(PetscObjectComm((PetscObject)snes),PETSC_ERR_ARG_WRONGSTATE,"No composite SNESes supplied via SNESCompositeAddSNES() or -snes_composite_sneses");
  if (snes->normschedule == SNES_NORM_ALWAYS) {
    ierr = SNESSetInitialFunction(next->snes,F);CHKERRQ(ierr);
    while (next->next) {
      next = next->next;
      ierr = SNESSetInitialFunction(next->snes,F);CHKERRQ(ierr);
    }
  }
  next = jac->head;
  ierr = VecCopy(Xorig,Y);CHKERRQ(ierr);
  ierr = SNESSolve(next->snes,B,Y);CHKERRQ(ierr);
  ierr = SNESGetConvergedReason(next->snes,&reason);CHKERRQ(ierr);
  if (reason < 0 && reason != SNES_DIVERGED_MAX_IT) {
    snes->reason = SNES_DIVERGED_INNER;
    PetscFunctionReturn(0);
  }
  ierr = VecAXPY(Y,-1.0,Xorig);CHKERRQ(ierr);
  ierr = VecAXPY(X,next->dmp,Y);CHKERRQ(ierr);
  while (next->next) {
    next = next->next;
    ierr = VecCopy(Xorig,Y);CHKERRQ(ierr);
    ierr = SNESSolve(next->snes,B,Y);CHKERRQ(ierr);
    ierr = SNESGetConvergedReason(next->snes,&reason);CHKERRQ(ierr);
    if (reason < 0 && reason != SNES_DIVERGED_MAX_IT) {
      snes->reason = SNES_DIVERGED_INNER;
      PetscFunctionReturn(0);
    }
    ierr = VecAXPY(Y,-1.0,Xorig);CHKERRQ(ierr);
    ierr = VecAXPY(X,next->dmp,Y);CHKERRQ(ierr);
  }
  if (snes->normschedule == SNES_NORM_ALWAYS) {
    ierr = SNESComputeFunction(snes,X,F);CHKERRQ(ierr);
    if (fnorm) {ierr = VecNorm(F,NORM_2,fnorm);CHKERRQ(ierr);}
  }
  PetscFunctionReturn(0);
}

#undef __FUNCT__
#define __FUNCT__ "SNESCompositeApply_AdditiveOptimal"
/* approximately solve the overdetermined system:

 2*F(x_i)\cdot F(\x_j)\alpha_i = 0
 \alpha_i                      = 1

 Which minimizes the L2 norm of the linearization of:
 ||F(\sum_i \alpha_i*x_i)||^2

 With the constraint that \sum_i\alpha_i = 1
 Where x_i is the solution from the ith subsolver.
 */
static PetscErrorCode SNESCompositeApply_AdditiveOptimal(SNES snes,Vec X,Vec B,Vec F,PetscReal *fnorm)
{
  PetscErrorCode      ierr;
  SNES_Composite      *jac = (SNES_Composite*)snes->data;
  SNES_CompositeLink  next = jac->head;
  Vec                 *Xes = jac->Xes,*Fes = jac->Fes;
  PetscInt            i,j;
  PetscScalar         tot,total,ftf;
  PetscReal           min_fnorm;
  PetscInt            min_i;
  SNESConvergedReason reason;

  PetscFunctionBegin;
  if (!next) SETERRQ(PetscObjectComm((PetscObject)snes),PETSC_ERR_ARG_WRONGSTATE,"No composite SNESes supplied via SNESCompositeAddSNES() or -snes_composite_sneses");

  if (snes->normschedule == SNES_NORM_ALWAYS) {
    next = jac->head;
    ierr = SNESSetInitialFunction(next->snes,F);CHKERRQ(ierr);
    if (fnorm) {ierr = SNESSetInitialFunctionNorm(next->snes,*fnorm);CHKERRQ(ierr);}
    while (next->next) {
      next = next->next;
      ierr = SNESSetInitialFunction(next->snes,F);CHKERRQ(ierr);
      if (fnorm) {ierr = SNESSetInitialFunctionNorm(next->snes,*fnorm);CHKERRQ(ierr);}
    }
  }

  next = jac->head;
  i = 0;
  ierr = VecCopy(X,Xes[i]);CHKERRQ(ierr);
  ierr = SNESSolve(next->snes,B,Xes[i]);CHKERRQ(ierr);
  ierr = SNESGetConvergedReason(next->snes,&reason);CHKERRQ(ierr);
  if (reason < 0 && reason != SNES_DIVERGED_MAX_IT) {
    snes->reason = SNES_DIVERGED_INNER;
    PetscFunctionReturn(0);
  }
  while (next->next) {
    i++;
    next = next->next;
    ierr = VecCopy(X,Xes[i]);CHKERRQ(ierr);
    ierr = SNESSolve(next->snes,B,Xes[i]);CHKERRQ(ierr);
    ierr = SNESGetConvergedReason(next->snes,&reason);CHKERRQ(ierr);
    if (reason < 0 && reason != SNES_DIVERGED_MAX_IT) {
      snes->reason = SNES_DIVERGED_INNER;
      PetscFunctionReturn(0);
    }
  }

  /* all the solutions are collected; combine optimally */
  for (i=0;i<jac->n;i++) {
    for (j=0;j<i+1;j++) {
      ierr = VecDotBegin(Fes[i],Fes[j],&jac->h[i + j*jac->n]);CHKERRQ(ierr);
    }
    ierr = VecDotBegin(Fes[i],F,&jac->g[i]);CHKERRQ(ierr);
  }

  for (i=0;i<jac->n;i++) {
    for (j=0;j<i+1;j++) {
      ierr = VecDotEnd(Fes[i],Fes[j],&jac->h[i + j*jac->n]);CHKERRQ(ierr);
      if (i == j) jac->fnorms[i] = PetscSqrtReal(PetscRealPart(jac->h[i + j*jac->n]));
    }
    ierr = VecDotEnd(Fes[i],F,&jac->g[i]);CHKERRQ(ierr);
  }

  ftf = (*fnorm)*(*fnorm);

  for (i=0; i<jac->n; i++) {
    for (j=i+1;j<jac->n;j++) {
      jac->h[i + j*jac->n] = jac->h[j + i*jac->n];
    }
  }

  for (i=0; i<jac->n; i++) {
    for (j=0; j<jac->n; j++) {
      jac->h[i + j*jac->n] = jac->h[i + j*jac->n] - jac->g[j] - jac->g[i] + ftf;
    }
    jac->beta[i] = ftf - jac->g[i];
  }

#if defined(PETSC_MISSING_LAPACK_GELSS)
  SETERRQ(PetscObjectComm((PetscObject)snes),PETSC_ERR_SUP,"SNESCOMPOSITE with ADDITIVEOPTIMAL requires the LAPACK GELSS routine.");
#else
  jac->info  = 0;
  jac->rcond = -1.;
  ierr          = PetscFPTrapPush(PETSC_FP_TRAP_OFF);CHKERRQ(ierr);
#if defined(PETSC_USE_COMPLEX)
  PetscStackCall("LAPACKgelss",LAPACKgelss_(&jac->n,&jac->n,&jac->nrhs,jac->h,&jac->lda,jac->beta,&jac->lda,jac->s,&jac->rcond,&jac->rank,jac->work,&jac->lwork,jac->rwork,&jac->info));
#else
  PetscStackCall("LAPACKgelss",LAPACKgelss_(&jac->n,&jac->n,&jac->nrhs,jac->h,&jac->lda,jac->beta,&jac->lda,jac->s,&jac->rcond,&jac->rank,jac->work,&jac->lwork,&jac->info));
#endif
  ierr = PetscFPTrapPop();CHKERRQ(ierr);
  if (jac->info < 0) SETERRQ(PetscObjectComm((PetscObject)snes),PETSC_ERR_LIB,"Bad argument to GELSS");
  if (jac->info > 0) SETERRQ(PetscObjectComm((PetscObject)snes),PETSC_ERR_LIB,"SVD failed to converge");
#endif
  tot = 0.;
  total = 0.;
  for (i=0; i<jac->n; i++) {
    if (PetscIsInfOrNanScalar(jac->beta[i])) SETERRQ(PetscObjectComm((PetscObject)snes),PETSC_ERR_LIB,"SVD generated inconsistent output");
    ierr = PetscInfo2(snes,"%d: %f\n",i,PetscRealPart(jac->beta[i]));CHKERRQ(ierr);
    tot += jac->beta[i];
    total += PetscAbsScalar(jac->beta[i]);
  }
  ierr = VecScale(X,(1. - tot));CHKERRQ(ierr);
  ierr = VecMAXPY(X,jac->n,jac->beta,Xes);CHKERRQ(ierr);
  ierr = SNESComputeFunction(snes,X,F);CHKERRQ(ierr);
  ierr = VecNorm(F,NORM_2,fnorm);CHKERRQ(ierr);

  /* take the minimum-normed candidate if it beats the combination by a factor of rtol or the combination has stagnated */
  min_fnorm = jac->fnorms[0];
  min_i     = 0;
  for (i=0; i<jac->n; i++) {
    if (jac->fnorms[i] < min_fnorm) {
      min_fnorm = jac->fnorms[i];
      min_i     = i;
    }
  }

  /* stagnation or divergence restart to the solution of the solver that failed the least */
  if (PetscRealPart(total) < jac->stol || min_fnorm*jac->rtol < *fnorm) {
    ierr = VecCopy(jac->Xes[min_i],X);CHKERRQ(ierr);
    ierr = VecCopy(jac->Fes[min_i],F);CHKERRQ(ierr);
    *fnorm = min_fnorm;
  }
  PetscFunctionReturn(0);
}

#undef __FUNCT__
#define __FUNCT__ "SNESSetUp_Composite"
static PetscErrorCode SNESSetUp_Composite(SNES snes)
{
  PetscErrorCode     ierr;
  DM                 dm;
  SNES_Composite     *jac = (SNES_Composite*)snes->data;
  SNES_CompositeLink next = jac->head;
  PetscInt           n=0,i;
  Vec                F;

  PetscFunctionBegin;
  ierr = SNESGetDM(snes,&dm);CHKERRQ(ierr);
  while (next) {
    n++;
    ierr = SNESSetDM(next->snes,dm);CHKERRQ(ierr);
    ierr = SNESSetFromOptions(next->snes);CHKERRQ(ierr);
    next = next->next;
  }
  jac->nsnes = n;
  ierr = SNESGetFunction(snes,&F,NULL,NULL);CHKERRQ(ierr);
  if (jac->type == SNES_COMPOSITE_ADDITIVEOPTIMAL) {
    ierr = VecDuplicateVecs(F,jac->nsnes,&jac->Xes);CHKERRQ(ierr);
    ierr = PetscMalloc(sizeof(Vec)*n,&jac->Fes);CHKERRQ(ierr);
    ierr = PetscMalloc(sizeof(PetscReal)*n,&jac->fnorms);CHKERRQ(ierr);
    next = jac->head;
    i = 0;
    while (next) {
      ierr = SNESGetFunction(next->snes,&F,NULL,NULL);CHKERRQ(ierr);
      jac->Fes[i] = F;
      ierr = PetscObjectReference((PetscObject)F);CHKERRQ(ierr);
      next = next->next;
      i++;
    }
    /* allocate the subspace direct solve area */
    jac->nrhs  = 1;
    jac->lda   = jac->nsnes;
    jac->ldb   = jac->nsnes;
    jac->n     = jac->nsnes;

    ierr = PetscMalloc(jac->n*jac->n*sizeof(PetscScalar),&jac->h);CHKERRQ(ierr);
    ierr = PetscMalloc(jac->n*sizeof(PetscScalar),&jac->beta);CHKERRQ(ierr);
    ierr = PetscMalloc(jac->n*sizeof(PetscScalar),&jac->s);CHKERRQ(ierr);
    ierr = PetscMalloc(jac->n*sizeof(PetscScalar),&jac->g);CHKERRQ(ierr);
    jac->lwork = 12*jac->n;
#if PETSC_USE_COMPLEX
    ierr = PetscMalloc(sizeof(PetscReal)*jac->lwork,&jac->rwork);CHKERRQ(ierr);
#endif
    ierr = PetscMalloc(sizeof(PetscScalar)*jac->lwork,&jac->work);CHKERRQ(ierr);
  }

  PetscFunctionReturn(0);
}

#undef __FUNCT__
#define __FUNCT__ "SNESReset_Composite"
static PetscErrorCode SNESReset_Composite(SNES snes)
{
  SNES_Composite     *jac = (SNES_Composite*)snes->data;
  PetscErrorCode   ierr;
  SNES_CompositeLink next = jac->head;

  PetscFunctionBegin;
  while (next) {
    ierr = SNESReset(next->snes);CHKERRQ(ierr);
    next = next->next;
  }
  ierr = VecDestroy(&jac->Xorig);CHKERRQ(ierr);
  if (jac->Xes) {ierr = VecDestroyVecs(jac->nsnes,&jac->Xes);CHKERRQ(ierr);}
  if (jac->Fes) {ierr = VecDestroyVecs(jac->nsnes,&jac->Fes);CHKERRQ(ierr);}
  ierr = PetscFree(jac->fnorms);CHKERRQ(ierr);
  ierr = PetscFree(jac->h);CHKERRQ(ierr);
  ierr = PetscFree(jac->s);CHKERRQ(ierr);
  ierr = PetscFree(jac->g);CHKERRQ(ierr);
  ierr = PetscFree(jac->beta);CHKERRQ(ierr);
  ierr = PetscFree(jac->work);CHKERRQ(ierr);
  ierr = PetscFree(jac->rwork);CHKERRQ(ierr);

  PetscFunctionReturn(0);
}

#undef __FUNCT__
#define __FUNCT__ "SNESDestroy_Composite"
static PetscErrorCode SNESDestroy_Composite(SNES snes)
{
  SNES_Composite     *jac = (SNES_Composite*)snes->data;
  PetscErrorCode   ierr;
  SNES_CompositeLink next = jac->head,next_tmp;

  PetscFunctionBegin;
  ierr = SNESReset_Composite(snes);CHKERRQ(ierr);
  while (next) {
    ierr     = SNESDestroy(&next->snes);CHKERRQ(ierr);
    next_tmp = next;
    next     = next->next;
    ierr     = PetscFree(next_tmp);CHKERRQ(ierr);
  }
  ierr = PetscFree(snes->data);CHKERRQ(ierr);
  PetscFunctionReturn(0);
}

#undef __FUNCT__
#define __FUNCT__ "SNESSetFromOptions_Composite"
static PetscErrorCode SNESSetFromOptions_Composite(SNES snes)
{
  SNES_Composite     *jac = (SNES_Composite*)snes->data;
  PetscErrorCode     ierr;
  PetscInt           nmax = 8,i;
  SNES_CompositeLink next;
  char               *sneses[8];
  PetscReal          dmps[8];
  PetscBool          flg;

  PetscFunctionBegin;
  ierr = PetscOptionsHead("Composite preconditioner options");CHKERRQ(ierr);
  ierr = PetscOptionsEnum("-snes_composite_type","Type of composition","SNESCompositeSetType",SNESCompositeTypes,(PetscEnum)jac->type,(PetscEnum*)&jac->type,&flg);CHKERRQ(ierr);
  if (flg) {
    ierr = SNESCompositeSetType(snes,jac->type);CHKERRQ(ierr);
  }
  ierr = PetscOptionsStringArray("-snes_composite_sneses","List of composite solvers","SNESCompositeAddSNES",sneses,&nmax,&flg);CHKERRQ(ierr);
  if (flg) {
    for (i=0; i<nmax; i++) {
      ierr = SNESCompositeAddSNES(snes,sneses[i]);CHKERRQ(ierr);
      ierr = PetscFree(sneses[i]);CHKERRQ(ierr);   /* deallocate string sneses[i], which is allocated in PetscOptionsStringArray() */
    }
  }
  ierr = PetscOptionsRealArray("-snes_composite_damping","Damping of the additive composite solvers","SNESCompositeSetDamping",dmps,&nmax,&flg);CHKERRQ(ierr);
  if (flg) {
    for (i=0; i<nmax; i++) {
      ierr = SNESCompositeSetDamping(snes,i,dmps[i]);CHKERRQ(ierr);
    }
  }
  ierr = PetscOptionsReal("-snes_composite_stol","Step tolerance for restart on the additive composite solvers","",jac->stol,&jac->stol,NULL);CHKERRQ(ierr);
  ierr = PetscOptionsReal("-snes_composite_rtol","Residual tolerance for the additive composite solvers","",jac->rtol,&jac->rtol,NULL);CHKERRQ(ierr);
  ierr = PetscOptionsTail();CHKERRQ(ierr);

  next = jac->head;
  while (next) {
    ierr = SNESSetFromOptions(next->snes);CHKERRQ(ierr);
    next = next->next;
  }
  PetscFunctionReturn(0);
}

#undef __FUNCT__
#define __FUNCT__ "SNESView_Composite"
static PetscErrorCode SNESView_Composite(SNES snes,PetscViewer viewer)
{
  SNES_Composite     *jac = (SNES_Composite*)snes->data;
  PetscErrorCode   ierr;
  SNES_CompositeLink next = jac->head;
  PetscBool        iascii;

  PetscFunctionBegin;
  ierr = PetscObjectTypeCompare((PetscObject)viewer,PETSCVIEWERASCII,&iascii);CHKERRQ(ierr);
  if (iascii) {
    ierr = PetscViewerASCIIPrintf(viewer,"Composite SNES type - %s\n",SNESCompositeTypes[jac->type]);CHKERRQ(ierr);
    ierr = PetscViewerASCIIPrintf(viewer,"SNESes on composite preconditioner follow\n");CHKERRQ(ierr);
    ierr = PetscViewerASCIIPrintf(viewer,"---------------------------------\n");CHKERRQ(ierr);
  }
  if (iascii) {
    ierr = PetscViewerASCIIPushTab(viewer);CHKERRQ(ierr);
  }
  while (next) {
    ierr = SNESView(next->snes,viewer);CHKERRQ(ierr);
    next = next->next;
  }
  if (iascii) {
    ierr = PetscViewerASCIIPopTab(viewer);CHKERRQ(ierr);
    ierr = PetscViewerASCIIPrintf(viewer,"---------------------------------\n");CHKERRQ(ierr);
  }
  PetscFunctionReturn(0);
}

/* ------------------------------------------------------------------------------*/

#undef __FUNCT__
#define __FUNCT__ "SNESCompositeSetType_Composite"
static PetscErrorCode  SNESCompositeSetType_Composite(SNES snes,SNESCompositeType type)
{
  SNES_Composite *jac = (SNES_Composite*)snes->data;

  PetscFunctionBegin;
  jac->type = type;
  PetscFunctionReturn(0);
}

#undef __FUNCT__
#define __FUNCT__ "SNESCompositeAddSNES_Composite"
static PetscErrorCode  SNESCompositeAddSNES_Composite(SNES snes,SNESType type)
{
  SNES_Composite     *jac;
  SNES_CompositeLink next,ilink;
  PetscErrorCode   ierr;
  PetscInt         cnt = 0;
  const char       *prefix;
  char             newprefix[8];
  DM               dm;

  PetscFunctionBegin;
  ierr        = PetscNewLog(snes,struct _SNES_CompositeLink,&ilink);CHKERRQ(ierr);
  ilink->next = 0;
  ierr        = SNESCreate(PetscObjectComm((PetscObject)snes),&ilink->snes);CHKERRQ(ierr);
  ierr        = PetscLogObjectParent((PetscObject)snes,(PetscObject)ilink->snes);CHKERRQ(ierr);
  ierr        = SNESGetDM(snes,&dm);CHKERRQ(ierr);
  ierr        = SNESSetDM(ilink->snes,dm);CHKERRQ(ierr);
  ierr        = SNESSetTolerances(ilink->snes,ilink->snes->abstol,ilink->snes->rtol,ilink->snes->stol,1,ilink->snes->max_funcs);CHKERRQ(ierr);
  jac  = (SNES_Composite*)snes->data;
  next = jac->head;
  if (!next) {
    jac->head       = ilink;
    ilink->previous = NULL;
  } else {
    cnt++;
    while (next->next) {
      next = next->next;
      cnt++;
    }
    next->next      = ilink;
    ilink->previous = next;
  }
  ierr = SNESGetOptionsPrefix(snes,&prefix);CHKERRQ(ierr);
  ierr = SNESSetOptionsPrefix(ilink->snes,prefix);CHKERRQ(ierr);
  sprintf(newprefix,"sub_%d_",(int)cnt);
  ierr = SNESAppendOptionsPrefix(ilink->snes,newprefix);CHKERRQ(ierr);
  ierr = PetscObjectIncrementTabLevel((PetscObject)ilink->snes,(PetscObject)snes,1);CHKERRQ(ierr);
  ierr = SNESSetType(ilink->snes,type);CHKERRQ(ierr);
  ierr = SNESSetNormSchedule(ilink->snes, SNES_NORM_FINAL_ONLY);CHKERRQ(ierr);
  ilink->dmp = 1.0;
  jac->nsnes++;
  PetscFunctionReturn(0);
}

#undef __FUNCT__
#define __FUNCT__ "SNESCompositeGetSNES_Composite"
static PetscErrorCode  SNESCompositeGetSNES_Composite(SNES snes,PetscInt n,SNES *subsnes)
{
  SNES_Composite     *jac;
  SNES_CompositeLink next;
  PetscInt         i;

  PetscFunctionBegin;
  jac  = (SNES_Composite*)snes->data;
  next = jac->head;
  for (i=0; i<n; i++) {
    if (!next->next) SETERRQ(PetscObjectComm((PetscObject)snes),PETSC_ERR_ARG_INCOMP,"Not enough SNESes in composite preconditioner");
    next = next->next;
  }
  *subsnes = next->snes;
  PetscFunctionReturn(0);
}

/* -------------------------------------------------------------------------------- */
#undef __FUNCT__
#define __FUNCT__ "SNESCompositeSetType"
/*@C
   SNESCompositeSetType - Sets the type of composite preconditioner.

   Logically Collective on SNES

   Input Parameter:
+  snes - the preconditioner context
-  type - SNES_COMPOSITE_ADDITIVE (default), SNES_COMPOSITE_MULTIPLICATIVE

   Options Database Key:
.  -snes_composite_type <type: one of multiplicative, additive, special> - Sets composite preconditioner type

   Level: Developer

.keywords: SNES, set, type, composite preconditioner, additive, multiplicative
@*/
PetscErrorCode  SNESCompositeSetType(SNES snes,SNESCompositeType type)
{
  PetscErrorCode ierr;

  PetscFunctionBegin;
  PetscValidHeaderSpecific(snes,SNES_CLASSID,1);
  PetscValidLogicalCollectiveEnum(snes,type,2);
  ierr = PetscTryMethod(snes,"SNESCompositeSetType_C",(SNES,SNESCompositeType),(snes,type));CHKERRQ(ierr);
  PetscFunctionReturn(0);
}

#undef __FUNCT__
#define __FUNCT__ "SNESCompositeAddSNES"
/*@C
   SNESCompositeAddSNES - Adds another SNES to the composite SNES.

   Collective on SNES

   Input Parameters:
+  snes - the preconditioner context
-  type - the type of the new preconditioner

   Level: Developer

.keywords: SNES, composite preconditioner, add
@*/
PetscErrorCode  SNESCompositeAddSNES(SNES snes,SNESType type)
{
  PetscErrorCode ierr;

  PetscFunctionBegin;
  PetscValidHeaderSpecific(snes,SNES_CLASSID,1);
  ierr = PetscTryMethod(snes,"SNESCompositeAddSNES_C",(SNES,SNESType),(snes,type));CHKERRQ(ierr);
  PetscFunctionReturn(0);
}
#undef __FUNCT__
#define __FUNCT__ "SNESCompositeGetSNES"
/*@
   SNESCompositeGetSNES - Gets one of the SNES objects in the composite SNES.

   Not Collective

   Input Parameter:
+  snes - the preconditioner context
-  n - the number of the snes requested

   Output Parameters:
.  subsnes - the SNES requested

   Level: Developer

.keywords: SNES, get, composite preconditioner, sub preconditioner

.seealso: SNESCompositeAddSNES()
@*/
PetscErrorCode  SNESCompositeGetSNES(SNES snes,PetscInt n,SNES *subsnes)
{
  PetscErrorCode ierr;

  PetscFunctionBegin;
  PetscValidHeaderSpecific(snes,SNES_CLASSID,1);
  PetscValidPointer(subsnes,3);
  ierr = PetscUseMethod(snes,"SNESCompositeGetSNES_C",(SNES,PetscInt,SNES*),(snes,n,subsnes));CHKERRQ(ierr);
  PetscFunctionReturn(0);
}

#undef __FUNCT__
#define __FUNCT__ "SNESCompositeSetDamping_Composite"
static PetscErrorCode  SNESCompositeSetDamping_Composite(SNES snes,PetscInt n,PetscReal dmp)
{
  SNES_Composite     *jac;
  SNES_CompositeLink next;
  PetscInt         i;

  PetscFunctionBegin;
  jac  = (SNES_Composite*)snes->data;
  next = jac->head;
  for (i=0; i<n; i++) {
    if (!next->next) SETERRQ(PetscObjectComm((PetscObject)snes),PETSC_ERR_ARG_INCOMP,"Not enough SNESes in composite preconditioner");
    next = next->next;
  }
  next->dmp = dmp;
  PetscFunctionReturn(0);
}

#undef __FUNCT__
#define __FUNCT__ "SNESCompositeSetDamping"
/*@
   SNESCompositeSetDamping - Sets the damping of a subsolver when using additive composite SNES.

   Not Collective

   Input Parameter:
+  snes - the preconditioner context
.  n - the number of the snes requested
-  dmp - the damping

   Level: Developer

.keywords: SNES, get, composite preconditioner, sub preconditioner

.seealso: SNESCompositeAddSNES()
@*/
PetscErrorCode  SNESCompositeSetDamping(SNES snes,PetscInt n,PetscReal dmp)
{
  PetscErrorCode ierr;

  PetscFunctionBegin;
  PetscValidHeaderSpecific(snes,SNES_CLASSID,1);
  ierr = PetscUseMethod(snes,"SNESCompositeSetDamping_C",(SNES,PetscInt,PetscReal),(snes,n,dmp));CHKERRQ(ierr);
  PetscFunctionReturn(0);
}

#undef __FUNCT__
#define __FUNCT__ "SNESSolve_Composite"
PetscErrorCode SNESSolve_Composite(SNES snes)
{
  Vec            F;
  Vec            X;
  Vec            B;
  PetscInt       i;
  PetscReal      fnorm = 0.0;
  PetscErrorCode ierr;
  SNESNormSchedule normtype;
  SNES_Composite *comp = (SNES_Composite*)snes->data;

  PetscFunctionBegin;
  X = snes->vec_sol;
  F = snes->vec_func;
  B = snes->vec_rhs;

  ierr         = PetscObjectAMSTakeAccess((PetscObject)snes);CHKERRQ(ierr);
  snes->iter   = 0;
  snes->norm   = 0.;
  ierr         = PetscObjectAMSGrantAccess((PetscObject)snes);CHKERRQ(ierr);
  snes->reason = SNES_CONVERGED_ITERATING;
  ierr         = SNESGetNormSchedule(snes, &normtype);CHKERRQ(ierr);
  if (normtype == SNES_NORM_ALWAYS || normtype == SNES_NORM_INITIAL_ONLY || normtype == SNES_NORM_INITIAL_FINAL_ONLY) {
    if (!snes->vec_func_init_set) {
      ierr = SNESComputeFunction(snes,X,F);CHKERRQ(ierr);
      if (snes->domainerror) {
        snes->reason = SNES_DIVERGED_FUNCTION_DOMAIN;
        PetscFunctionReturn(0);
      }
    } else snes->vec_func_init_set = PETSC_FALSE;

    ierr = VecNorm(F, NORM_2, &fnorm);CHKERRQ(ierr); /* fnorm <- ||F||  */
    if (PetscIsInfOrNanReal(fnorm)) {
      snes->reason = SNES_DIVERGED_FNORM_NAN;
      PetscFunctionReturn(0);
    }

    ierr       = PetscObjectAMSTakeAccess((PetscObject)snes);CHKERRQ(ierr);
    snes->iter = 0;
    snes->norm = fnorm;
    ierr       = PetscObjectAMSGrantAccess((PetscObject)snes);CHKERRQ(ierr);
    ierr       = SNESLogConvergenceHistory(snes,snes->norm,0);CHKERRQ(ierr);
    ierr       = SNESMonitor(snes,0,snes->norm);CHKERRQ(ierr);

    /* set parameter for default relative tolerance convergence test */
    snes->ttol = fnorm*snes->rtol;

    /* test convergence */
    ierr = (*snes->ops->converged)(snes,0,0.0,0.0,fnorm,&snes->reason,snes->cnvP);CHKERRQ(ierr);
    if (snes->reason) PetscFunctionReturn(0);
  } else {
    ierr = PetscObjectAMSGrantAccess((PetscObject)snes);CHKERRQ(ierr);
    ierr = SNESLogConvergenceHistory(snes,snes->norm,0);CHKERRQ(ierr);
    ierr = SNESMonitor(snes,0,snes->norm);CHKERRQ(ierr);
  }

  /* Call general purpose update function */
  if (snes->ops->update) {
    ierr = (*snes->ops->update)(snes, snes->iter);CHKERRQ(ierr);
  }

  for (i = 0; i < snes->max_its; i++) {
    if (comp->type == SNES_COMPOSITE_ADDITIVE) {
      ierr = SNESCompositeApply_Additive(snes,X,B,F,&fnorm);CHKERRQ(ierr);
    } else if (comp->type == SNES_COMPOSITE_MULTIPLICATIVE) {
      ierr = SNESCompositeApply_Multiplicative(snes,X,B,F,&fnorm);CHKERRQ(ierr);
    } else if (comp->type == SNES_COMPOSITE_ADDITIVEOPTIMAL) {
      ierr = SNESCompositeApply_AdditiveOptimal(snes,X,B,F,&fnorm);CHKERRQ(ierr);
    } else {
      SETERRQ(PetscObjectComm((PetscObject)snes),PETSC_ERR_ARG_WRONGSTATE,"Unsupported SNESComposite type");
    }
    if (snes->reason < 0) break;

    if ((i == snes->max_its - 1) && (normtype == SNES_NORM_INITIAL_FINAL_ONLY || normtype == SNES_NORM_FINAL_ONLY)) {
      ierr = SNESComputeFunction(snes,X,F);CHKERRQ(ierr);
      if (snes->domainerror) {
        snes->reason = SNES_DIVERGED_FUNCTION_DOMAIN;
        break;
      }
      ierr = VecNorm(F, NORM_2, &fnorm);CHKERRQ(ierr);
      if (PetscIsInfOrNanReal(fnorm)) {
        snes->reason = SNES_DIVERGED_FNORM_NAN;
        break;
      }
    }
    /* Monitor convergence */
    ierr       = PetscObjectAMSTakeAccess((PetscObject)snes);CHKERRQ(ierr);
    snes->iter = i+1;
    snes->norm = fnorm;
    ierr       = PetscObjectAMSGrantAccess((PetscObject)snes);CHKERRQ(ierr);
    ierr       = SNESLogConvergenceHistory(snes,snes->norm,0);CHKERRQ(ierr);
    ierr       = SNESMonitor(snes,snes->iter,snes->norm);CHKERRQ(ierr);
    /* Test for convergence */
    if (normtype == SNES_NORM_ALWAYS) {ierr = (*snes->ops->converged)(snes,snes->iter,0.0,0.0,fnorm,&snes->reason,snes->cnvP);CHKERRQ(ierr);}
    if (snes->reason) break;
    /* Call general purpose update function */
    if (snes->ops->update) {ierr = (*snes->ops->update)(snes, snes->iter);CHKERRQ(ierr);}
  }
  if (normtype == SNES_NORM_ALWAYS) {
    if (i == snes->max_its) {
      ierr = PetscInfo1(snes,"Maximum number of iterations has been reached: %D\n",snes->max_its);CHKERRQ(ierr);
      if (!snes->reason) snes->reason = SNES_DIVERGED_MAX_IT;
    }
  } else if (!snes->reason) snes->reason = SNES_CONVERGED_ITS;
  PetscFunctionReturn(0);
}

/* -------------------------------------------------------------------------------------------*/

/*MC
     SNESCOMPOSITE - Build a preconditioner by composing together several nonlinear solvers

   Options Database Keys:
+  -snes_composite_type <type: one of multiplicative, additive, symmetric_multiplicative, special> - Sets composite preconditioner type
-  -snes_composite_sneses - <snes0,snes1,...> list of SNESes to compose

   Level: intermediate

   Concepts: composing solvers

.seealso:  SNESCreate(), SNESSetType(), SNESType (for list of available types), SNES,
           SNESSHELL, SNESCompositeSetType(), SNESCompositeSpecialSetAlpha(), SNESCompositeAddSNES(),
           SNESCompositeGetSNES()

M*/

#undef __FUNCT__
#define __FUNCT__ "SNESCreate_Composite"
PETSC_EXTERN PetscErrorCode SNESCreate_Composite(SNES snes)
{
  PetscErrorCode ierr;
  SNES_Composite   *jac;

  PetscFunctionBegin;
  ierr = PetscNewLog(snes,SNES_Composite,&jac);CHKERRQ(ierr);

  snes->ops->solve           = SNESSolve_Composite;
  snes->ops->setup           = SNESSetUp_Composite;
  snes->ops->reset           = SNESReset_Composite;
  snes->ops->destroy         = SNESDestroy_Composite;
  snes->ops->setfromoptions  = SNESSetFromOptions_Composite;
  snes->ops->view            = SNESView_Composite;

  snes->data = (void*)jac;
  jac->type  = SNES_COMPOSITE_ADDITIVEOPTIMAL;
  jac->Fes   = NULL;
  jac->Xes   = NULL;
  jac->fnorms = NULL;
  jac->nsnes = 0;
  jac->head  = 0;
  jac->stol  = 0.1;
  jac->rtol  = 1.1;

  jac->h     = NULL;
  jac->s     = NULL;
  jac->beta  = NULL;
  jac->work  = NULL;
  jac->rwork = NULL;

  ierr = PetscObjectComposeFunction((PetscObject)snes,"SNESCompositeSetType_C",SNESCompositeSetType_Composite);CHKERRQ(ierr);
  ierr = PetscObjectComposeFunction((PetscObject)snes,"SNESCompositeAddSNES_C",SNESCompositeAddSNES_Composite);CHKERRQ(ierr);
  ierr = PetscObjectComposeFunction((PetscObject)snes,"SNESCompositeGetSNES_C",SNESCompositeGetSNES_Composite);CHKERRQ(ierr);
  ierr = PetscObjectComposeFunction((PetscObject)snes,"SNESCompositeSetDamping_C",SNESCompositeSetDamping_Composite);CHKERRQ(ierr);
  PetscFunctionReturn(0);
}
<|MERGE_RESOLUTION|>--- conflicted
+++ resolved
@@ -48,19 +48,11 @@
 #define __FUNCT__ "SNESCompositeApply_Multiplicative"
 static PetscErrorCode SNESCompositeApply_Multiplicative(SNES snes,Vec X,Vec B,Vec F,PetscReal *fnorm)
 {
-<<<<<<< HEAD
   PetscErrorCode      ierr;
   SNES_Composite      *jac = (SNES_Composite*)snes->data;
   SNES_CompositeLink  next = jac->head;
   Vec                 FSub;
-  PetscReal           fsubnorm;
   SNESConvergedReason reason;
-=======
-  PetscErrorCode     ierr;
-  SNES_Composite     *jac = (SNES_Composite*)snes->data;
-  SNES_CompositeLink next = jac->head;
-  Vec                FSub;
->>>>>>> c1c75074
 
   PetscFunctionBegin;
   if (!next) SETERRQ(PetscObjectComm((PetscObject)snes),PETSC_ERR_ARG_WRONGSTATE,"No composite SNESes supplied via SNESCompositeAddSNES() or -snes_composite_sneses");
@@ -200,11 +192,9 @@
   if (snes->normschedule == SNES_NORM_ALWAYS) {
     next = jac->head;
     ierr = SNESSetInitialFunction(next->snes,F);CHKERRQ(ierr);
-    if (fnorm) {ierr = SNESSetInitialFunctionNorm(next->snes,*fnorm);CHKERRQ(ierr);}
     while (next->next) {
       next = next->next;
       ierr = SNESSetInitialFunction(next->snes,F);CHKERRQ(ierr);
-      if (fnorm) {ierr = SNESSetInitialFunctionNorm(next->snes,*fnorm);CHKERRQ(ierr);}
     }
   }
 
