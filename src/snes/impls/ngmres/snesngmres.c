--- conflicted
+++ resolved
@@ -267,19 +267,7 @@
         snes->reason = SNES_DIVERGED_INNER;
         PetscFunctionReturn(0);
       }
-<<<<<<< HEAD
       ierr = SNESGetPCFunction(snes,FM,&fMnorm);CHKERRQ(ierr);
-=======
-      ierr = SNESGetPCSide(snes->pc,&npcside);CHKERRQ(ierr);
-      if (npcside == PC_RIGHT) {
-        ierr = SNESGetFunction(snes->pc,&FPC,NULL,NULL);CHKERRQ(ierr);
-        ierr = VecCopy(FPC,FM);CHKERRQ(ierr);
-        ierr = SNESGetFunctionNorm(snes->pc,&fMnorm);CHKERRQ(ierr);
-      } else {
-        ierr = SNESComputeFunction(snes,XM,FM);CHKERRQ(ierr);
-        ierr = VecNorm(FM,NORM_2,&fMnorm);CHKERRQ(ierr);
-      }
->>>>>>> e514fbc0
     } else {
       /* no preconditioner -- just take gradient descent with line search */
       ierr = VecCopy(F,Y);CHKERRQ(ierr);
