--- conflicted
+++ resolved
@@ -235,18 +235,6 @@
           PetscFunctionReturn(0);
         }
       }
-<<<<<<< HEAD
-      ierr = SNESGetPCSide(snes->pc,&npcside);CHKERRQ(ierr);
-      if (npcside == PC_RIGHT) {
-        ierr = SNESGetFunction(snes->pc, &FPC, NULL, NULL);CHKERRQ(ierr);
-        ierr = VecCopy(FPC, F);CHKERRQ(ierr);
-        ierr = SNESGetFunctionNorm(snes->pc, &fnorm);CHKERRQ(ierr);
-      } else {
-        ierr = SNESComputeFunction(snes,X,F);CHKERRQ(ierr);
-        ierr = VecNorm(F,NORM_2,&fnorm);CHKERRQ(ierr);
-      }
-=======
->>>>>>> 5c9e203f
     }
 
     /* Solve J Y = F, where J is Jacobian matrix */
