
#include <../src/snes/impls/ls/lsimpl.h>

/*
     Checks if J^T F = 0 which implies we've found a local minimum of the norm of the function,
    || F(u) ||_2 but not a zero, F(u) = 0. In the case when one cannot compute J^T F we use the fact that
    0 = (J^T F)^T W = F^T J W iff W not in the null space of J. Thanks for Jorge More 
    for this trick. One assumes that the probability that W is in the null space of J is very, very small.
*/ 
#undef __FUNCT__  
#define __FUNCT__ "SNESLSCheckLocalMin_Private"
PetscErrorCode SNESLSCheckLocalMin_Private(SNES snes,Mat A,Vec F,Vec W,PetscReal fnorm,PetscBool  *ismin)
{
  PetscReal      a1;
  PetscErrorCode ierr;
  PetscBool      hastranspose;

  PetscFunctionBegin;
  *ismin = PETSC_FALSE;
  ierr = MatHasOperation(A,MATOP_MULT_TRANSPOSE,&hastranspose);CHKERRQ(ierr);
  if (hastranspose) {
    /* Compute || J^T F|| */
    ierr = MatMultTranspose(A,F,W);CHKERRQ(ierr);
    ierr = VecNorm(W,NORM_2,&a1);CHKERRQ(ierr);
    ierr = PetscInfo1(snes,"|| J^T F|| %14.12e near zero implies found a local minimum\n",(double)(a1/fnorm));CHKERRQ(ierr);
    if (a1/fnorm < 1.e-4) *ismin = PETSC_TRUE;
  } else {
    Vec         work;
    PetscScalar result;
    PetscReal   wnorm;

    ierr = VecSetRandom(W,PETSC_NULL);CHKERRQ(ierr);
    ierr = VecNorm(W,NORM_2,&wnorm);CHKERRQ(ierr);
    ierr = VecDuplicate(W,&work);CHKERRQ(ierr);
    ierr = MatMult(A,W,work);CHKERRQ(ierr);
    ierr = VecDot(F,work,&result);CHKERRQ(ierr);
    ierr = VecDestroy(&work);CHKERRQ(ierr);
    a1   = PetscAbsScalar(result)/(fnorm*wnorm);
    ierr = PetscInfo1(snes,"(F^T J random)/(|| F ||*||random|| %14.12e near zero implies found a local minimum\n",(double)a1);CHKERRQ(ierr);
    if (a1 < 1.e-4) *ismin = PETSC_TRUE;
  }
  PetscFunctionReturn(0);
}

/*
     Checks if J^T(F - J*X) = 0 
*/ 
#undef __FUNCT__  
#define __FUNCT__ "SNESLSCheckResidual_Private"
PetscErrorCode SNESLSCheckResidual_Private(SNES snes,Mat A,Vec F,Vec X,Vec W1,Vec W2)
{
  PetscReal      a1,a2;
  PetscErrorCode ierr;
  PetscBool      hastranspose;

  PetscFunctionBegin;
  ierr = MatHasOperation(A,MATOP_MULT_TRANSPOSE,&hastranspose);CHKERRQ(ierr);
  if (hastranspose) {
    ierr = MatMult(A,X,W1);CHKERRQ(ierr);
    ierr = VecAXPY(W1,-1.0,F);CHKERRQ(ierr);

    /* Compute || J^T W|| */
    ierr = MatMultTranspose(A,W1,W2);CHKERRQ(ierr);
    ierr = VecNorm(W1,NORM_2,&a1);CHKERRQ(ierr);
    ierr = VecNorm(W2,NORM_2,&a2);CHKERRQ(ierr);
    if (a1 != 0.0) {
      ierr = PetscInfo1(snes,"||J^T(F-Ax)||/||F-AX|| %14.12e near zero implies inconsistent rhs\n",(double)(a2/a1));CHKERRQ(ierr);
    }
  }
  PetscFunctionReturn(0);
}

/*  -------------------------------------------------------------------- 

     This file implements a truncated Newton method with a line search,
     for solving a system of nonlinear equations, using the KSP, Vec, 
     and Mat interfaces for linear solvers, vectors, and matrices, 
     respectively.

     The following basic routines are required for each nonlinear solver:
          SNESCreate_XXX()          - Creates a nonlinear solver context
          SNESSetFromOptions_XXX()  - Sets runtime options
          SNESSolve_XXX()           - Solves the nonlinear system
          SNESDestroy_XXX()         - Destroys the nonlinear solver context
     The suffix "_XXX" denotes a particular implementation, in this case
     we use _LS (e.g., SNESCreate_LS, SNESSolve_LS) for solving
     systems of nonlinear equations with a line search (LS) method.
     These routines are actually called via the common user interface
     routines SNESCreate(), SNESSetFromOptions(), SNESSolve(), and 
     SNESDestroy(), so the application code interface remains identical 
     for all nonlinear solvers.

     Another key routine is:
          SNESSetUp_XXX()           - Prepares for the use of a nonlinear solver
     by setting data structures and options.   The interface routine SNESSetUp()
     is not usually called directly by the user, but instead is called by
     SNESSolve() if necessary.

     Additional basic routines are:
          SNESView_XXX()            - Prints details of runtime options that
                                      have actually been used.
     These are called by application codes via the interface routines
     SNESView().

     The various types of solvers (preconditioners, Krylov subspace methods,
     nonlinear solvers, timesteppers) are all organized similarly, so the
     above description applies to these categories also.  

    -------------------------------------------------------------------- */
/*
   SNESSolve_LS - Solves a nonlinear system with a truncated Newton
   method with a line search.

   Input Parameters:
.  snes - the SNES context

   Output Parameter:
.  outits - number of iterations until termination

   Application Interface Routine: SNESSolve()

   Notes:
   This implements essentially a truncated Newton method with a
   line search.  By default a cubic backtracking line search 
   is employed, as described in the text "Numerical Methods for
   Unconstrained Optimization and Nonlinear Equations" by Dennis 
   and Schnabel.
*/
#undef __FUNCT__  
#define __FUNCT__ "SNESSolve_LS"
PetscErrorCode SNESSolve_LS(SNES snes)
{ 
  PetscErrorCode     ierr;
  PetscInt           maxits,i,lits;
  PetscBool          lssucceed;
  MatStructure       flg = DIFFERENT_NONZERO_PATTERN;
  PetscReal          fnorm,gnorm,xnorm=0,ynorm;
  Vec                Y,X,F,G,W;
  KSPConvergedReason kspreason;

  PetscFunctionBegin;
  snes->numFailures            = 0;
  snes->numLinearSolveFailures = 0;
  snes->reason                 = SNES_CONVERGED_ITERATING;

  maxits	= snes->max_its;	/* maximum number of iterations */
  X		= snes->vec_sol;	/* solution vector */
  F		= snes->vec_func;	/* residual vector */
  Y		= snes->work[0];	/* work vectors */
  G		= snes->work[1];
  W		= snes->work[2];

  ierr = PetscObjectTakeAccess(snes);CHKERRQ(ierr);
  snes->iter = 0;
  snes->norm = 0.0;
  ierr = PetscObjectGrantAccess(snes);CHKERRQ(ierr);
  ierr = SNESComputeFunction(snes,X,F);CHKERRQ(ierr);
  if (snes->domainerror) {
    snes->reason = SNES_DIVERGED_FUNCTION_DOMAIN;
    PetscFunctionReturn(0);
  }
  ierr = VecNormBegin(F,NORM_2,&fnorm);CHKERRQ(ierr);	/* fnorm <- ||F||  */
  ierr = VecNormBegin(X,NORM_2,&xnorm);CHKERRQ(ierr);	/* xnorm <- ||x||  */
  ierr = VecNormEnd(F,NORM_2,&fnorm);CHKERRQ(ierr);
  ierr = VecNormEnd(X,NORM_2,&xnorm);CHKERRQ(ierr);
  if (PetscIsInfOrNanReal(fnorm)) SETERRQ(PETSC_COMM_SELF,PETSC_ERR_FP,"User provided compute function generated a Not-a-Number");
  ierr = PetscObjectTakeAccess(snes);CHKERRQ(ierr);
  snes->norm = fnorm;
  ierr = PetscObjectGrantAccess(snes);CHKERRQ(ierr);
  SNESLogConvHistory(snes,fnorm,0);
  ierr = SNESMonitor(snes,0,fnorm);CHKERRQ(ierr);

  /* set parameter for default relative tolerance convergence test */
  snes->ttol = fnorm*snes->rtol;
  /* test convergence */
  ierr = (*snes->ops->converged)(snes,0,0.0,0.0,fnorm,&snes->reason,snes->cnvP);CHKERRQ(ierr);
  if (snes->reason) PetscFunctionReturn(0);

  for (i=0; i<maxits; i++) {

    /* Call general purpose update function */
    if (snes->ops->update) {
      ierr = (*snes->ops->update)(snes, snes->iter);CHKERRQ(ierr);
    }

    /* Solve J Y = F, where J is Jacobian matrix */
    ierr = SNESComputeJacobian(snes,X,&snes->jacobian,&snes->jacobian_pre,&flg);CHKERRQ(ierr);
    ierr = KSPSetOperators(snes->ksp,snes->jacobian,snes->jacobian_pre,flg);CHKERRQ(ierr);
    ierr = SNES_KSPSolve(snes,snes->ksp,F,Y);CHKERRQ(ierr);
    ierr = KSPGetConvergedReason(snes->ksp,&kspreason);CHKERRQ(ierr);
    if (kspreason < 0) {
      if (++snes->numLinearSolveFailures >= snes->maxLinearSolveFailures) {
        ierr = PetscInfo2(snes,"iter=%D, number linear solve failures %D greater than current SNES allowed, stopping solve\n",snes->iter,snes->numLinearSolveFailures);CHKERRQ(ierr);
        snes->reason = SNES_DIVERGED_LINEAR_SOLVE;
        break;
      }
    }
    ierr = KSPGetIterationNumber(snes->ksp,&lits);CHKERRQ(ierr);
    snes->linear_its += lits;
    ierr = PetscInfo2(snes,"iter=%D, linear solve iterations=%D\n",snes->iter,lits);CHKERRQ(ierr);

    if (snes->ops->precheckstep) {
      PetscBool  changed_y = PETSC_FALSE;
      ierr = (*snes->ops->precheckstep)(snes,X,Y,snes->precheck,&changed_y);CHKERRQ(ierr);
    }

    if (PetscLogPrintInfo){
      ierr = SNESLSCheckResidual_Private(snes,snes->jacobian,F,Y,G,W);CHKERRQ(ierr);
    }

    /* Compute a (scaled) negative update in the line search routine: 
         Y <- X - lambda*Y 
       and evaluate G = function(Y) (depends on the line search). 
    */
    ierr = VecCopy(Y,snes->vec_sol_update);CHKERRQ(ierr);
    ynorm = 1; gnorm = fnorm;
    ierr = (*snes->ops->linesearch)(snes,snes->lsP,X,F,Y,fnorm,xnorm,G,W,&ynorm,&gnorm,&lssucceed);CHKERRQ(ierr);
    ierr = PetscInfo4(snes,"fnorm=%18.16e, gnorm=%18.16e, ynorm=%18.16e, lssucceed=%d\n",(double)fnorm,(double)gnorm,(double)ynorm,(int)lssucceed);CHKERRQ(ierr);
    if (snes->reason == SNES_DIVERGED_FUNCTION_COUNT) break;
    if (snes->domainerror) {
      snes->reason = SNES_DIVERGED_FUNCTION_DOMAIN;
      PetscFunctionReturn(0);
    }
    if (!lssucceed) {
      if (++snes->numFailures >= snes->maxFailures) {
	PetscBool  ismin;
        snes->reason = SNES_DIVERGED_LINE_SEARCH;
        ierr = SNESLSCheckLocalMin_Private(snes,snes->jacobian,G,W,gnorm,&ismin);CHKERRQ(ierr);
        if (ismin) snes->reason = SNES_DIVERGED_LOCAL_MIN;
        break;
      }
    }
    /* Update function and solution vectors */
    fnorm = gnorm;
    ierr = VecCopy(G,F);CHKERRQ(ierr);
    ierr = VecCopy(W,X);CHKERRQ(ierr);
    /* Monitor convergence */
    ierr = PetscObjectTakeAccess(snes);CHKERRQ(ierr);
    snes->iter = i+1;
    snes->norm = fnorm;
    ierr = PetscObjectGrantAccess(snes);CHKERRQ(ierr);
    SNESLogConvHistory(snes,snes->norm,lits);
    ierr = SNESMonitor(snes,snes->iter,snes->norm);CHKERRQ(ierr);
    /* Test for convergence, xnorm = || X || */
    if (snes->ops->converged != SNESSkipConverged) { ierr = VecNorm(X,NORM_2,&xnorm);CHKERRQ(ierr); }
    ierr = (*snes->ops->converged)(snes,snes->iter,xnorm,ynorm,fnorm,&snes->reason,snes->cnvP);CHKERRQ(ierr);
    if (snes->reason) break;
  }
  if (i == maxits) {
    ierr = PetscInfo1(snes,"Maximum number of iterations has been reached: %D\n",maxits);CHKERRQ(ierr);
    if(!snes->reason) snes->reason = SNES_DIVERGED_MAX_IT;
  }
  PetscFunctionReturn(0);
}
/* -------------------------------------------------------------------------- */
/*
   SNESSetUp_LS - Sets up the internal data structures for the later use
   of the SNESLS nonlinear solver.

   Input Parameter:
.  snes - the SNES context
.  x - the solution vector

   Application Interface Routine: SNESSetUp()

   Notes:
   For basic use of the SNES solvers, the user need not explicitly call
   SNESSetUp(), since these actions will automatically occur during
   the call to SNESSolve().
 */
#undef __FUNCT__  
#define __FUNCT__ "SNESSetUp_LS"
PetscErrorCode SNESSetUp_LS(SNES snes)
{
  PetscErrorCode ierr;

  PetscFunctionBegin;
  ierr = SNESDefaultGetWork(snes,3);CHKERRQ(ierr);
  PetscFunctionReturn(0);
}
/* -------------------------------------------------------------------------- */

#undef __FUNCT__
#define __FUNCT__ "SNESReset_LS"
PetscErrorCode SNESReset_LS(SNES snes)
{
  PetscErrorCode ierr;

  PetscFunctionBegin;
  if (snes->work) {ierr = VecDestroyVecs(snes->nwork,&snes->work);CHKERRQ(ierr);}
  PetscFunctionReturn(0);
}

/*
   SNESDestroy_LS - Destroys the private SNES_LS context that was created
   with SNESCreate_LS().

   Input Parameter:
.  snes - the SNES context

   Application Interface Routine: SNESDestroy()
 */
#undef __FUNCT__
#define __FUNCT__ "SNESDestroy_LS"
PetscErrorCode SNESDestroy_LS(SNES snes)
{
  PetscErrorCode ierr;

  PetscFunctionBegin;
  ierr = SNESReset_LS(snes);CHKERRQ(ierr);
  ierr = PetscFree(snes->data);CHKERRQ(ierr);

  PetscFunctionReturn(0);
}
/* -------------------------------------------------------------------------- */
#undef __FUNCT__
#define __FUNCT__ "SNESLineSearchNo_LS"

/*@C
   SNESLineSearchNo - This routine is not a line search at all;
   it simply uses the full Newton step.  Thus, this routine is intended
   to serve as a template and is not recommended for general use.

   Logically Collective on SNES and Vec

   Input Parameters:
+  snes - nonlinear context
.  lsctx - optional context for line search (not used here)
.  x - current iterate
.  f - residual evaluated at x
.  y - search direction
.  fnorm - 2-norm of f
-  xnorm - norm of x if known, otherwise 0

   Output Parameters:
+  g - residual evaluated at new iterate y
.  w - new iterate
.  gnorm - 2-norm of g
.  ynorm - 2-norm of search length
-  flag - PETSC_TRUE on success, PETSC_FALSE on failure

   Options Database Key:
.  -snes_ls basic - Activates SNESLineSearchNo()

   Level: advanced

.keywords: SNES, nonlinear, line search, cubic

.seealso: SNESLineSearchCubic(), SNESLineSearchQuadratic(), 
          SNESLineSearchSet(), SNESLineSearchNoNorms()
@*/
PetscErrorCode  SNESLineSearchNo_LS(SNES snes,void *lsctx,Vec x,Vec f,Vec y,PetscReal fnorm,PetscReal xnorm,Vec g,Vec w,PetscReal *ynorm,PetscReal *gnorm,PetscBool  *flag)
{
  PetscErrorCode ierr;
  PetscBool      changed_w = PETSC_FALSE,changed_y = PETSC_FALSE;

  PetscFunctionBegin;
  *flag = PETSC_TRUE; 
  ierr = PetscLogEventBegin(SNES_LineSearch,snes,x,f,g);CHKERRQ(ierr);
  ierr = VecNorm(y,NORM_2,ynorm);CHKERRQ(ierr);         /* ynorm = || y || */
  ierr = VecWAXPY(w,-snes->damping,y,x);CHKERRQ(ierr);            /* w <- x - y   */
  if (snes->ops->postcheckstep) {
   ierr = (*snes->ops->postcheckstep)(snes,x,y,w,snes->postcheck,&changed_y,&changed_w);CHKERRQ(ierr);
  }
  if (changed_y) {
    ierr = VecWAXPY(w,-snes->damping,y,x);CHKERRQ(ierr);            /* w <- x - y   */
  }
  ierr = SNESComputeFunction(snes,w,g);CHKERRQ(ierr);
  if (!snes->domainerror) {
    ierr = VecNorm(g,NORM_2,gnorm);CHKERRQ(ierr);  /* gnorm = || g || */
    if (PetscIsInfOrNanReal(*gnorm)) SETERRQ(PETSC_COMM_SELF,PETSC_ERR_FP,"User provided compute function generated a Not-a-Number");
  }
  ierr = PetscLogEventEnd(SNES_LineSearch,snes,x,f,g);CHKERRQ(ierr);
  PetscFunctionReturn(0);
}
/* -------------------------------------------------------------------------- */
#undef __FUNCT__  
#define __FUNCT__ "SNESLineSearchNoNorms_LS"

/*@C
   SNESLineSearchNoNorms - This routine is not a line search at 
   all; it simply uses the full Newton step. This version does not
   even compute the norm of the function or search direction; this
   is intended only when you know the full step is fine and are
   not checking for convergence of the nonlinear iteration (for
   example, you are running always for a fixed number of Newton steps).

   Logically Collective on SNES and Vec

   Input Parameters:
+  snes - nonlinear context
.  lsctx - optional context for line search (not used here)
.  x - current iterate
.  f - residual evaluated at x
.  y - search direction 
.  fnorm - 2-norm of f
-  xnorm - norm of x if known, otherwise 0

   Output Parameters:
+  g - residual evaluated at new iterate y
.  w - new iterate
.  gnorm - not changed
.  ynorm - not changed
-  flag - set to PETSC_TRUE indicating a successful line search

   Options Database Key:
.  -snes_ls basicnonorms - Activates SNESLineSearchNoNorms()

   Notes:
   SNESLineSearchNoNorms() must be used in conjunction with
   either the options
$     -snes_no_convergence_test -snes_max_it <its>
   or alternatively a user-defined custom test set via
   SNESSetConvergenceTest(); or a -snes_max_it of 1, 
   otherwise, the SNES solver will generate an error.

   During the final iteration this will not evaluate the function at
   the solution point. This is to save a function evaluation while
   using pseudo-timestepping.

   The residual norms printed by monitoring routines such as
   SNESMonitorDefault() (as activated via -snes_monitor) will not be 
   correct, since they are not computed.

   Level: advanced

.keywords: SNES, nonlinear, line search, cubic

.seealso: SNESLineSearchCubic(), SNESLineSearchQuadratic(), 
          SNESLineSearchSet(), SNESLineSearchNo()
@*/
PetscErrorCode  SNESLineSearchNoNorms_LS(SNES snes,void *lsctx,Vec x,Vec f,Vec y,PetscReal fnorm,PetscReal xnorm,Vec g,Vec w,PetscReal *ynorm,PetscReal *gnorm,PetscBool  *flag)
{
  PetscErrorCode ierr;
  PetscBool      changed_w = PETSC_FALSE,changed_y = PETSC_FALSE;

  PetscFunctionBegin;
  *flag = PETSC_TRUE; 
  ierr = PetscLogEventBegin(SNES_LineSearch,snes,x,f,g);CHKERRQ(ierr);
  ierr = VecWAXPY(w,-snes->damping,y,x);CHKERRQ(ierr);            /* w <- x - y      */
  if (snes->ops->postcheckstep) {
   ierr = (*snes->ops->postcheckstep)(snes,x,y,w,snes->postcheck,&changed_y,&changed_w);CHKERRQ(ierr);
  }
  if (changed_y) {
    ierr = VecWAXPY(w,-snes->damping,y,x);CHKERRQ(ierr);            /* w <- x - y   */
  }
  
  /* don't evaluate function the last time through */
  if (snes->iter < snes->max_its-1) {
    ierr = SNESComputeFunction(snes,w,g);CHKERRQ(ierr);
  }
  ierr = PetscLogEventEnd(SNES_LineSearch,snes,x,f,g);CHKERRQ(ierr);
  PetscFunctionReturn(0);
}
/* -------------------------------------------------------------------------- */
#undef __FUNCT__  
#define __FUNCT__ "SNESLineSearchCubic_LS"
/*@C
   SNESLineSearchCubic - Performs a cubic line search (default line search method).

   Collective on SNES

   Input Parameters:
+  snes - nonlinear context
.  lsctx - optional context for line search (not used here)
.  x - current iterate
.  f - residual evaluated at x
.  y - search direction 
.  fnorm - 2-norm of f
-  xnorm - norm of x if known, otherwise 0

   Output Parameters:
+  g - residual evaluated at new iterate y
.  w - new iterate 
.  gnorm - 2-norm of g
.  ynorm - 2-norm of search length
-  flag - PETSC_TRUE if line search succeeds; PETSC_FALSE on failure.

   Options Database Key:
+  -snes_ls cubic - Activates SNESLineSearchCubic()
.   -snes_ls_alpha <alpha> - Sets alpha
.   -snes_ls_maxstep <maxstep> - Sets the maximum stepsize the line search will use (if the 2-norm(y) > maxstep then scale y to be y = (maxstep/2-norm(y)) *y)
-   -snes_ls_minlambda <minlambda> - Sets the minimum lambda the line search will use minlambda/ max_i ( y[i]/x[i] )

    
   Notes:
   This line search is taken from "Numerical Methods for Unconstrained 
   Optimization and Nonlinear Equations" by Dennis and Schnabel, page 325.

   Level: advanced

.keywords: SNES, nonlinear, line search, cubic

.seealso: SNESLineSearchQuadratic(), SNESLineSearchNo(), SNESLineSearchSet(), SNESLineSearchNoNorms()
@*/
PetscErrorCode  SNESLineSearchCubic_LS(SNES snes,void *lsctx,Vec x,Vec f,Vec y,PetscReal fnorm,PetscReal xnorm,Vec g,Vec w,PetscReal *ynorm,PetscReal *gnorm,PetscBool  *flag)
{
  /* 
     Note that for line search purposes we work with with the related
     minimization problem:
        min  z(x):  R^n -> R,
     where z(x) = .5 * fnorm*fnorm, and fnorm = || f ||_2.
   */
        
  PetscReal      initslope,lambdaprev,gnormprev,a,b,d,t1,t2,rellength;
  PetscReal      minlambda,lambda,lambdatemp;
#if defined(PETSC_USE_COMPLEX)
  PetscScalar    cinitslope;
#endif
  PetscErrorCode ierr;
  PetscInt       count;
  PetscBool      changed_w = PETSC_FALSE,changed_y = PETSC_FALSE;
  MPI_Comm       comm;

  PetscFunctionBegin;
  ierr = PetscObjectGetComm((PetscObject)snes,&comm);CHKERRQ(ierr);
  ierr = PetscLogEventBegin(SNES_LineSearch,snes,x,f,g);CHKERRQ(ierr);
  *flag   = PETSC_TRUE;

  ierr = VecNorm(y,NORM_2,ynorm);CHKERRQ(ierr);
  if (*ynorm == 0.0) {
    if (snes->ls_monitor) {
      ierr = PetscViewerASCIIAddTab(snes->ls_monitor,((PetscObject)snes)->tablevel);CHKERRQ(ierr);
      ierr = PetscViewerASCIIPrintf(snes->ls_monitor,"    Line search: Initial direction and size is 0\n");CHKERRQ(ierr);
      ierr = PetscViewerASCIISubtractTab(snes->ls_monitor,((PetscObject)snes)->tablevel);CHKERRQ(ierr);
    }
    *gnorm = fnorm;
    ierr   = VecCopy(x,w);CHKERRQ(ierr);
    ierr   = VecCopy(f,g);CHKERRQ(ierr);
    *flag  = PETSC_FALSE;
    goto theend1;
  }
  if (*ynorm > snes->maxstep) {	/* Step too big, so scale back */
    if (snes->ls_monitor) {
      ierr = PetscViewerASCIIAddTab(snes->ls_monitor,((PetscObject)snes)->tablevel);CHKERRQ(ierr);
      ierr = PetscViewerASCIIPrintf(snes->ls_monitor,"    Line search: Scaling step by %14.12e old ynorm %14.12e\n",(double)(snes->maxstep/(*ynorm)),(double)(*ynorm));CHKERRQ(ierr);
      ierr = PetscViewerASCIISubtractTab(snes->ls_monitor,((PetscObject)snes)->tablevel);CHKERRQ(ierr);
    }
    ierr = VecScale(y,snes->maxstep/(*ynorm));CHKERRQ(ierr);
    *ynorm = snes->maxstep;
  }
  ierr      = VecMaxPointwiseDivide(y,x,&rellength);CHKERRQ(ierr);
  minlambda = snes->steptol/rellength;
  ierr      = MatMult(snes->jacobian,y,w);CHKERRQ(ierr);
#if defined(PETSC_USE_COMPLEX)
  ierr      = VecDot(f,w,&cinitslope);CHKERRQ(ierr);
  initslope = PetscRealPart(cinitslope);
#else
  ierr      = VecDot(f,w,&initslope);CHKERRQ(ierr);
#endif
  if (initslope > 0.0)  initslope = -initslope;
  if (initslope == 0.0) initslope = -1.0;

  ierr = VecWAXPY(w,-1.0,y,x);CHKERRQ(ierr);
  if (snes->nfuncs >= snes->max_funcs) {
    ierr  = PetscInfo(snes,"Exceeded maximum function evaluations, while checking full step length!\n");CHKERRQ(ierr);
    *flag = PETSC_FALSE;
    snes->reason = SNES_DIVERGED_FUNCTION_COUNT;
    goto theend1;
  }
  ierr = SNESComputeFunction(snes,w,g);CHKERRQ(ierr);
  if (snes->domainerror) {
    ierr = PetscLogEventEnd(SNES_LineSearch,snes,x,f,g);CHKERRQ(ierr);
    PetscFunctionReturn(0);
  }
  ierr = VecNorm(g,NORM_2,gnorm);CHKERRQ(ierr);
  if (PetscIsInfOrNanReal(*gnorm)) SETERRQ(PETSC_COMM_SELF,PETSC_ERR_FP,"User provided compute function generated a Not-a-Number");
  ierr = PetscInfo2(snes,"Initial fnorm %14.12e gnorm %14.12e\n",(double)fnorm,(double)*gnorm);CHKERRQ(ierr);
  if (.5*(*gnorm)*(*gnorm) <= .5*fnorm*fnorm + snes->ls_alpha*initslope) { /* Sufficient reduction */
    if (snes->ls_monitor) {
      ierr = PetscViewerASCIIAddTab(snes->ls_monitor,((PetscObject)snes)->tablevel);CHKERRQ(ierr);
      ierr = PetscViewerASCIIPrintf(snes->ls_monitor,"    Line search: Using full step: fnorm %14.12e gnorm %14.12e\n",(double)fnorm,(double)*gnorm);CHKERRQ(ierr);
      ierr = PetscViewerASCIISubtractTab(snes->ls_monitor,((PetscObject)snes)->tablevel);CHKERRQ(ierr);
    }
    goto theend1;
  }

  /* Fit points with quadratic */
  lambda     = 1.0;
  lambdatemp = -initslope/((*gnorm)*(*gnorm) - fnorm*fnorm - 2.0*initslope);
  lambdaprev = lambda;
  gnormprev  = *gnorm;
  if (lambdatemp > .5*lambda)  lambdatemp = .5*lambda;
  if (lambdatemp <= .1*lambda) lambda = .1*lambda; 
  else                         lambda = lambdatemp;

  ierr  = VecWAXPY(w,-lambda,y,x);CHKERRQ(ierr);
  if (snes->nfuncs >= snes->max_funcs) {
    ierr  = PetscInfo1(snes,"Exceeded maximum function evaluations, while attempting quadratic backtracking! %D \n",snes->nfuncs);CHKERRQ(ierr);
    *flag = PETSC_FALSE;
    snes->reason = SNES_DIVERGED_FUNCTION_COUNT;
    goto theend1;
  }
  ierr = SNESComputeFunction(snes,w,g);CHKERRQ(ierr);
  if (snes->domainerror) {
    ierr = PetscLogEventEnd(SNES_LineSearch,snes,x,f,g);CHKERRQ(ierr);
    PetscFunctionReturn(0);
  }
  ierr = VecNorm(g,NORM_2,gnorm);CHKERRQ(ierr);
  if (PetscIsInfOrNanReal(*gnorm)) SETERRQ(PETSC_COMM_SELF,PETSC_ERR_FP,"User provided compute function generated a Not-a-Number");
  if (snes->ls_monitor) {
    ierr = PetscViewerASCIIAddTab(snes->ls_monitor,((PetscObject)snes)->tablevel);CHKERRQ(ierr);
    ierr = PetscViewerASCIIPrintf(snes->ls_monitor,"    Line search: gnorm after quadratic fit %14.12e\n",(double)*gnorm);CHKERRQ(ierr);
    ierr = PetscViewerASCIISubtractTab(snes->ls_monitor,((PetscObject)snes)->tablevel);CHKERRQ(ierr);
  }
  if (.5*(*gnorm)*(*gnorm) < .5*fnorm*fnorm + lambda*snes->ls_alpha*initslope) { /* sufficient reduction */
    if (snes->ls_monitor) {
      ierr = PetscViewerASCIIAddTab(snes->ls_monitor,((PetscObject)snes)->tablevel);CHKERRQ(ierr);
      ierr = PetscViewerASCIIPrintf(snes->ls_monitor,"    Line search: Quadratically determined step, lambda=%18.16e\n",lambda);CHKERRQ(ierr);
      ierr = PetscViewerASCIISubtractTab(snes->ls_monitor,((PetscObject)snes)->tablevel);CHKERRQ(ierr);
    }
    goto theend1;
  }

  /* Fit points with cubic */
  count = 1;
  while (PETSC_TRUE) {
    if (lambda <= minlambda) { 
      if (snes->ls_monitor) {
        ierr = PetscViewerASCIIAddTab(snes->ls_monitor,((PetscObject)snes)->tablevel);CHKERRQ(ierr);
	ierr = PetscViewerASCIIPrintf(snes->ls_monitor,"    Line search: unable to find good step length! After %D tries \n",count);CHKERRQ(ierr);
	ierr = PetscViewerASCIIPrintf(snes->ls_monitor,"    Line search: fnorm=%18.16e, gnorm=%18.16e, ynorm=%18.16e, minlambda=%18.16e, lambda=%18.16e, initial slope=%18.16e\n",(double)fnorm,(double)*gnorm,(double)*ynorm,(double)minlambda,(double)lambda,(double)initslope);CHKERRQ(ierr);
        ierr = PetscViewerASCIISubtractTab(snes->ls_monitor,((PetscObject)snes)->tablevel);CHKERRQ(ierr);
      }
      *flag = PETSC_FALSE; 
      break;
    }
    t1 = .5*((*gnorm)*(*gnorm) - fnorm*fnorm) - lambda*initslope;
    t2 = .5*(gnormprev*gnormprev  - fnorm*fnorm) - lambdaprev*initslope;
    a  = (t1/(lambda*lambda) - t2/(lambdaprev*lambdaprev))/(lambda-lambdaprev);
    b  = (-lambdaprev*t1/(lambda*lambda) + lambda*t2/(lambdaprev*lambdaprev))/(lambda-lambdaprev);
    d  = b*b - 3*a*initslope;
    if (d < 0.0) d = 0.0;
    if (a == 0.0) {
      lambdatemp = -initslope/(2.0*b);
    } else {
      lambdatemp = (-b + sqrt(d))/(3.0*a);
    }
    lambdaprev = lambda;
    gnormprev  = *gnorm;
    if (lambdatemp > .5*lambda)  lambdatemp = .5*lambda;
    if (lambdatemp <= .1*lambda) lambda     = .1*lambda;
    else                         lambda     = lambdatemp;
    ierr  = VecWAXPY(w,-lambda,y,x);CHKERRQ(ierr);
    if (snes->nfuncs >= snes->max_funcs) {
      ierr = PetscInfo1(snes,"Exceeded maximum function evaluations, while looking for good step length! %D \n",count);CHKERRQ(ierr);
      ierr = PetscInfo5(snes,"fnorm=%18.16e, gnorm=%18.16e, ynorm=%18.16e, lambda=%18.16e, initial slope=%18.16e\n",fnorm,*gnorm,*ynorm,lambda,initslope);CHKERRQ(ierr);
      *flag = PETSC_FALSE;
      snes->reason = SNES_DIVERGED_FUNCTION_COUNT;
      break;
    }
    ierr = SNESComputeFunction(snes,w,g);CHKERRQ(ierr);
    if (snes->domainerror) {
      ierr = PetscLogEventEnd(SNES_LineSearch,snes,x,f,g);CHKERRQ(ierr);
      PetscFunctionReturn(0);
    }
    ierr = VecNorm(g,NORM_2,gnorm);CHKERRQ(ierr);
    if (PetscIsInfOrNanReal(*gnorm)) SETERRQ(PETSC_COMM_SELF,PETSC_ERR_FP,"User provided compute function generated a Not-a-Number");
    if (.5*(*gnorm)*(*gnorm) < .5*fnorm*fnorm + lambda*snes->ls_alpha*initslope) { /* is reduction enough? */
      if (snes->ls_monitor) {
	ierr = PetscPrintf(comm,"    Line search: Cubically determined step, current gnorm %14.12e lambda=%18.16e\n",(double)*gnorm,(double)lambda);CHKERRQ(ierr);
      }
      break;
    } else {
      if (snes->ls_monitor) {
        ierr = PetscPrintf(comm,"    Line search: Cubic step no good, shrinking lambda, current gnorm %12.12e lambda=%18.16e\n",(double)*gnorm,(double)lambda);CHKERRQ(ierr);
      }
    }
    count++;
  }
  theend1:
  /* Optional user-defined check for line search step validity */
  if (snes->ops->postcheckstep && *flag) {
    ierr = (*snes->ops->postcheckstep)(snes,x,y,w,snes->postcheck,&changed_y,&changed_w);CHKERRQ(ierr);
    if (changed_y) {
      ierr = VecWAXPY(w,-1.0,y,x);CHKERRQ(ierr);
    }
    if (changed_y || changed_w) { /* recompute the function if the step has changed */
      ierr = SNESComputeFunction(snes,w,g);CHKERRQ(ierr);
      if (snes->domainerror) {
        ierr = PetscLogEventEnd(SNES_LineSearch,snes,x,f,g);CHKERRQ(ierr);
        PetscFunctionReturn(0);
      }
      ierr = VecNormBegin(g,NORM_2,gnorm);CHKERRQ(ierr);
      if (PetscIsInfOrNanReal(*gnorm)) SETERRQ(PETSC_COMM_SELF,PETSC_ERR_FP,"User provided compute function generated a Not-a-Number");
      ierr = VecNormBegin(y,NORM_2,ynorm);CHKERRQ(ierr);
      ierr = VecNormEnd(g,NORM_2,gnorm);CHKERRQ(ierr);
      ierr = VecNormEnd(y,NORM_2,ynorm);CHKERRQ(ierr);
    }
  }
  ierr = PetscLogEventEnd(SNES_LineSearch,snes,x,f,g);CHKERRQ(ierr);
  PetscFunctionReturn(0);
}
/* -------------------------------------------------------------------------- */
#undef __FUNCT__  
#define __FUNCT__ "SNESLineSearchQuadratic_LS"
/*@C
   SNESLineSearchQuadratic_LS - Performs a quadratic line search.

   Collective on SNES and Vec

   Input Parameters:
+  snes - the SNES context
.  lsctx - optional context for line search (not used here)
.  x - current iterate
.  f - residual evaluated at x
.  y - search direction 
.  fnorm - 2-norm of f
-  xnorm - norm of x if known, otherwise 0

   Output Parameters:
+  g - residual evaluated at new iterate w
.  w - new iterate (x + lambda*y)
.  gnorm - 2-norm of g
.  ynorm - 2-norm of search length
-  flag - PETSC_TRUE if line search succeeds; PETSC_FALSE on failure.

   Options Database Keys:
+  -snes_ls quadratic - Activates SNESLineSearchQuadratic()
.   -snes_ls_alpha <alpha> - Sets alpha
.   -snes_ls_maxstep <maxstep> - Sets the maximum stepsize the line search will use (if the 2-norm(y) > maxstep then scale y to be y = (maxstep/2-norm(y)) *y)
-   -snes_ls_minlambda <minlambda> - Sets the minimum lambda the line search will use minlambda/ max_i ( y[i]/x[i] )

   Notes:
   Use SNESLineSearchSet() to set this routine within the SNESLS method.  

   Level: advanced

.keywords: SNES, nonlinear, quadratic, line search

.seealso: SNESLineSearchCubic(), SNESLineSearchNo(), SNESLineSearchSet(), SNESLineSearchNoNorms()
@*/
PetscErrorCode  SNESLineSearchQuadratic_LS(SNES snes,void *lsctx,Vec x,Vec f,Vec y,PetscReal fnorm,PetscReal xnorm,Vec g,Vec w,PetscReal *ynorm,PetscReal *gnorm,PetscBool  *flag)
{
  /* 
     Note that for line search purposes we work with with the related
     minimization problem:
        min  z(x):  R^n -> R,
     where z(x) = .5 * fnorm*fnorm,and fnorm = || f ||_2.
   */
  PetscReal      initslope,minlambda,lambda,lambdatemp,rellength;
#if defined(PETSC_USE_COMPLEX)
  PetscScalar    cinitslope;
#endif
  PetscErrorCode ierr;
  PetscInt       count;
  PetscBool      changed_w = PETSC_FALSE,changed_y = PETSC_FALSE;

  PetscFunctionBegin;
  ierr    = PetscLogEventBegin(SNES_LineSearch,snes,x,f,g);CHKERRQ(ierr);
  *flag   = PETSC_TRUE;

  ierr = VecNorm(y,NORM_2,ynorm);CHKERRQ(ierr);
  if (*ynorm == 0.0) {
    if (snes->ls_monitor) {
      ierr = PetscViewerASCIIAddTab(snes->ls_monitor,((PetscObject)snes)->tablevel);CHKERRQ(ierr);
      ierr = PetscViewerASCIIPrintf(snes->ls_monitor,"Line search: Direction and size is 0\n");CHKERRQ(ierr);
      ierr = PetscViewerASCIISubtractTab(snes->ls_monitor,((PetscObject)snes)->tablevel);CHKERRQ(ierr);
    }
    *gnorm = fnorm;
    ierr   = VecCopy(x,w);CHKERRQ(ierr);
    ierr   = VecCopy(f,g);CHKERRQ(ierr);
    *flag  = PETSC_FALSE;
    goto theend2;
  }
  if (*ynorm > snes->maxstep) {	/* Step too big, so scale back */
    ierr   = VecScale(y,snes->maxstep/(*ynorm));CHKERRQ(ierr);
    *ynorm = snes->maxstep;
  }
  ierr      = VecMaxPointwiseDivide(y,x,&rellength);CHKERRQ(ierr);
  minlambda = snes->steptol/rellength;
  ierr = MatMult(snes->jacobian,y,w);CHKERRQ(ierr);
#if defined(PETSC_USE_COMPLEX)
  ierr      = VecDot(f,w,&cinitslope);CHKERRQ(ierr);
  initslope = PetscRealPart(cinitslope);
#else
  ierr = VecDot(f,w,&initslope);CHKERRQ(ierr);
#endif
  if (initslope > 0.0)  initslope = -initslope;
  if (initslope == 0.0) initslope = -1.0;
  ierr = PetscInfo1(snes,"Initslope %14.12e \n",(double)initslope);CHKERRQ(ierr);

  ierr = VecWAXPY(w,-1.0,y,x);CHKERRQ(ierr);
  if (snes->nfuncs >= snes->max_funcs) {
    ierr  = PetscInfo(snes,"Exceeded maximum function evaluations, while checking full step length!\n");CHKERRQ(ierr);
    *flag = PETSC_FALSE;
    snes->reason = SNES_DIVERGED_FUNCTION_COUNT;
    goto theend2;
  }
  ierr = SNESComputeFunction(snes,w,g);CHKERRQ(ierr);
  if (snes->domainerror) {
    ierr = PetscLogEventEnd(SNES_LineSearch,snes,x,f,g);CHKERRQ(ierr);
    PetscFunctionReturn(0);
  }
  ierr = VecNorm(g,NORM_2,gnorm);CHKERRQ(ierr);
  if (PetscIsInfOrNanReal(*gnorm)) SETERRQ(PETSC_COMM_SELF,PETSC_ERR_FP,"User provided compute function generated a Not-a-Number");
  if (.5*(*gnorm)*(*gnorm) <= .5*fnorm*fnorm + snes->ls_alpha*initslope) { /* Sufficient reduction */
    if (snes->ls_monitor) {
      ierr = PetscViewerASCIIAddTab(snes->ls_monitor,((PetscObject)snes)->tablevel);CHKERRQ(ierr);
      ierr = PetscViewerASCIIPrintf(snes->ls_monitor,"    Line Search: Using full step\n");CHKERRQ(ierr);
      ierr = PetscViewerASCIISubtractTab(snes->ls_monitor,((PetscObject)snes)->tablevel);CHKERRQ(ierr);
    }
    goto theend2;
  }

  /* Fit points with quadratic */
  lambda = 1.0;
  count = 1;
  while (PETSC_TRUE) {
    if (lambda <= minlambda) { /* bad luck; use full step */
      if (snes->ls_monitor) {
        ierr = PetscViewerASCIIAddTab(snes->ls_monitor,((PetscObject)snes)->tablevel);CHKERRQ(ierr);
        ierr = PetscViewerASCIIPrintf(snes->ls_monitor,"Line search: Unable to find good step length! %D \n",count);CHKERRQ(ierr);
        ierr = PetscViewerASCIIPrintf(snes->ls_monitor,"Line search: fnorm=%14.12e, gnorm=%14.12e, ynorm=%14.12e, lambda=%14.12e, initial slope=%14.12e\n",(double)fnorm,(double)*gnorm,(double)*ynorm,(double)lambda,(double)initslope);CHKERRQ(ierr);
        ierr = PetscViewerASCIISubtractTab(snes->ls_monitor,((PetscObject)snes)->tablevel);CHKERRQ(ierr);
      }
      ierr = VecCopy(x,w);CHKERRQ(ierr);
      *flag = PETSC_FALSE;
      break;
    }
    lambdatemp = -initslope/((*gnorm)*(*gnorm) - fnorm*fnorm - 2.0*initslope);
    if (lambdatemp > .5*lambda)  lambdatemp = .5*lambda;
    if (lambdatemp <= .1*lambda) lambda     = .1*lambda; 
    else                         lambda     = lambdatemp;
    
    ierr = VecWAXPY(w,-lambda,y,x);CHKERRQ(ierr);
    if (snes->nfuncs >= snes->max_funcs) {
      ierr  = PetscInfo1(snes,"Exceeded maximum function evaluations, while looking for good step length! %D \n",count);CHKERRQ(ierr);
      ierr  = PetscInfo5(snes,"fnorm=%18.16e, gnorm=%18.16e, ynorm=%18.16e, lambda=%18.16e, initial slope=%18.16e\n",(double)fnorm,(double)*gnorm,(double)*ynorm,(double)lambda,(double)initslope);CHKERRQ(ierr);
      *flag = PETSC_FALSE;
      snes->reason = SNES_DIVERGED_FUNCTION_COUNT;
      break;
    }
    ierr = SNESComputeFunction(snes,w,g);CHKERRQ(ierr);
    if (snes->domainerror) {
      ierr = PetscLogEventEnd(SNES_LineSearch,snes,x,f,g);CHKERRQ(ierr);
      PetscFunctionReturn(0);
    }
    ierr = VecNorm(g,NORM_2,gnorm);CHKERRQ(ierr);
    if (PetscIsInfOrNanReal(*gnorm)) SETERRQ(PETSC_COMM_SELF,PETSC_ERR_FP,"User provided compute function generated a Not-a-Number");
    if (.5*(*gnorm)*(*gnorm) < .5*fnorm*fnorm + lambda*snes->ls_alpha*initslope) { /* sufficient reduction */
      if (snes->ls_monitor) {
        ierr = PetscViewerASCIIAddTab(snes->ls_monitor,((PetscObject)snes)->tablevel);CHKERRQ(ierr);
        ierr = PetscViewerASCIIPrintf(snes->ls_monitor,"    Line Search: Quadratically determined step, lambda=%14.12e\n",(double)lambda);CHKERRQ(ierr);
        ierr = PetscViewerASCIISubtractTab(snes->ls_monitor,((PetscObject)snes)->tablevel);CHKERRQ(ierr);
      }
      break;
    }
    count++;
  }
  theend2:
  /* Optional user-defined check for line search step validity */
  if (snes->ops->postcheckstep) {
    ierr = (*snes->ops->postcheckstep)(snes,x,y,w,snes->postcheck,&changed_y,&changed_w);CHKERRQ(ierr);
    if (changed_y) {
      ierr = VecWAXPY(w,-1.0,y,x);CHKERRQ(ierr);
    }
    if (changed_y || changed_w) { /* recompute the function if the step has changed */
      ierr = SNESComputeFunction(snes,w,g);
      if (snes->domainerror) {
        ierr = PetscLogEventEnd(SNES_LineSearch,snes,x,f,g);CHKERRQ(ierr);
        PetscFunctionReturn(0);
      }
      ierr = VecNormBegin(g,NORM_2,gnorm);CHKERRQ(ierr);
      ierr = VecNormBegin(y,NORM_2,ynorm);CHKERRQ(ierr);
      ierr = VecNormEnd(g,NORM_2,gnorm);CHKERRQ(ierr);
      ierr = VecNormEnd(y,NORM_2,ynorm);CHKERRQ(ierr);
      if (PetscIsInfOrNanReal(*gnorm)) SETERRQ(PETSC_COMM_SELF,PETSC_ERR_FP,"User provided compute function generated a Not-a-Number");
    }
  }
  ierr = PetscLogEventEnd(SNES_LineSearch,snes,x,f,g);CHKERRQ(ierr);
  PetscFunctionReturn(0);
}
/* -------------------------------------------------------------------------- */

/*
   SNESView_LS - Prints info from the SNESLS data structure.

   Input Parameters:
.  SNES - the SNES context
.  viewer - visualization context

   Application Interface Routine: SNESView()
*/
#undef __FUNCT__  
#define __FUNCT__ "SNESView_LS"
static PetscErrorCode SNESView_LS(SNES snes,PetscViewer viewer)
{
  const char     *cstr;
  PetscErrorCode ierr;
  PetscBool      iascii;

  PetscFunctionBegin;
  ierr = PetscTypeCompare((PetscObject)viewer,PETSCVIEWERASCII,&iascii);CHKERRQ(ierr);
  if (iascii) {
    if (snes->ops->linesearch == SNESLineSearchNo_LS)             cstr = "SNESLineSearchNo";
    if (snes->ops->linesearch == SNESLineSearchNoNorms_LS)        cstr = "SNESLineSearchNoNorms";
    else if (snes->ops->linesearch == SNESLineSearchQuadratic_LS) cstr = "SNESLineSearchQuadratic";
    else if (snes->ops->linesearch == SNESLineSearchCubic_LS)     cstr = "SNESLineSearchCubic";
    else                                                   cstr = "unknown";
    ierr = PetscViewerASCIIPrintf(viewer,"  line search variant: %s\n",cstr);CHKERRQ(ierr);
    ierr = PetscViewerASCIIPrintf(viewer,"  alpha=%14.12e, maxstep=%14.12e, minlambda=%14.12e\n",(double)snes->ls_alpha,(double)snes->maxstep,(double)snes->steptol);CHKERRQ(ierr);
    ierr = PetscViewerASCIIPrintf(viewer,"  damping factor=%14.12e\n",(double)snes->damping);CHKERRQ(ierr);
  }
  PetscFunctionReturn(0);
}

#undef __FUNCT__
#define __FUNCT__ "SNESLineSearchPreCheckPicard"
/*@C
   SNESLineSearchPreCheckPicard - Implements a correction that is sometimes useful to improve the convergence rate of Picard iteration

   Logically Collective

   Input Arguments:
+  snes - nonlinear solver
.  X - base state for this step
.  Y - initial correction
-  ctx - context, should be a pointer to PetscReal containing the angle in degrees below which to activate the correction

   Output Arguments:
+  Y - correction, possibly modifide
-  changed - flag indicating that Y was modified

   Options Database Key:
+  -snes_ls_precheck_picard - activate this routine
-  -snes_ls_precheck_picard_angle - angle

   Level: advanced

   Notes:
   This function should be passed to SNESLineSearchSetPreCheck()

   The justification for this method involves the linear convergence of a Picard iteration
   so the Picard linearization should be provided in place of the "Jacobian". This correction
   is generally not useful when using a Newton linearization.

   Reference:
   Hindmarsh and Payne (1996) Time step limits for stable solutions of the ice sheet equation, Annals of Glaciology.

.seealso: SNESLineSearchSetPreCheck()
@*/
PetscErrorCode SNESLineSearchPreCheckPicard(SNES snes,Vec X,Vec Y,void *ctx,PetscBool *changed)
{
  PetscErrorCode ierr;
  PetscReal      angle = *(PetscReal*)ctx;
  Vec            Ylast;
  PetscScalar    dot;
  PetscInt       iter;
  PetscReal      ynorm,ylastnorm,theta,angle_radians;

  PetscFunctionBegin;
  ierr = PetscObjectQuery((PetscObject)snes,"SNESLineSearchPreCheckPicard_Ylast",(PetscObject*)&Ylast);CHKERRQ(ierr);
  if (!Ylast) {
    ierr = VecDuplicate(Y,&Ylast);CHKERRQ(ierr);
    ierr = PetscObjectCompose((PetscObject)snes,"SNESLineSearchPreCheckPicard_Ylast",(PetscObject)Ylast);CHKERRQ(ierr);
    ierr = PetscObjectDereference((PetscObject)Ylast);CHKERRQ(ierr);
  }
  ierr = SNESGetIterationNumber(snes,&iter);CHKERRQ(ierr);
  if (iter < 2) {
    ierr = VecCopy(Y,Ylast);CHKERRQ(ierr);
    *changed = PETSC_FALSE;
    PetscFunctionReturn(0);
  }

  ierr = VecDot(Y,Ylast,&dot);CHKERRQ(ierr);
  ierr = VecNorm(Y,NORM_2,&ynorm);CHKERRQ(ierr);
  ierr = VecNorm(Ylast,NORM_2,&ylastnorm);CHKERRQ(ierr);
  /* Compute the angle between the vectors Y and Ylast, clip to keep inside the domain of acos() */
  theta = acos((double)PetscClipInterval(PetscAbsScalar(dot) / (ynorm * ylastnorm),-1.0,1.0));
  angle_radians = angle * PETSC_PI / 180.;
  if (PetscAbsReal(theta) < angle_radians || PetscAbsReal(theta - PETSC_PI) < angle_radians) {
    /* Modify the step Y */
    PetscReal alpha,ydiffnorm;
    ierr = VecAXPY(Ylast,-1.0,Y);CHKERRQ(ierr);
    ierr = VecNorm(Ylast,NORM_2,&ydiffnorm);CHKERRQ(ierr);
    alpha = ylastnorm / ydiffnorm;
    ierr = VecCopy(Y,Ylast);CHKERRQ(ierr);
    ierr = VecScale(Y,alpha);CHKERRQ(ierr);
    ierr = PetscInfo3(snes,"Angle %G degrees less than threshold %G, corrected step by alpha=%G\n",theta*180./PETSC_PI,angle,alpha);CHKERRQ(ierr);
  } else {
    ierr = PetscInfo2(snes,"Angle %G degrees exceeds threshold %G, no correction applied\n",theta*180./PETSC_PI,angle);CHKERRQ(ierr);
    ierr = VecCopy(Y,Ylast);CHKERRQ(ierr);
    *changed = PETSC_FALSE;
  }
  PetscFunctionReturn(0);
}

/* -------------------------------------------------------------------------- */
/*
   SNESSetFromOptions_LS - Sets various parameters for the SNESLS method.

   Input Parameter:
.  snes - the SNES context

   Application Interface Routine: SNESSetFromOptions()
*/
#undef __FUNCT__  
#define __FUNCT__ "SNESSetFromOptions_LS"
static PetscErrorCode SNESSetFromOptions_LS(SNES snes)
{
  PetscErrorCode     ierr;

  PetscFunctionBegin;
  ierr = PetscOptionsHead("SNES Line search options");CHKERRQ(ierr);
<<<<<<< HEAD
    ierr = PetscOptionsReal("-snes_ls_alpha","Function norm must decrease by","None",ls->alpha,&ls->alpha,0);CHKERRQ(ierr);
    ierr = PetscOptionsReal("-snes_ls_maxstep","Step must be less than","None",ls->maxstep,&ls->maxstep,0);CHKERRQ(ierr);
    ierr = PetscOptionsReal("-snes_ls_minlambda","Minimum lambda allowed","None",ls->minlambda,&ls->minlambda,0);CHKERRQ(ierr);
    ierr = PetscOptionsReal("-snes_ls_damping","Damping parameter","SNES",ls->damping,&ls->damping,&flg);CHKERRQ(ierr);
    ierr = PetscOptionsBool("-snes_ls_monitor","Print progress of line searches","SNESLineSearchSetMonitor",ls->monitor ? PETSC_TRUE : PETSC_FALSE,&flg,&set);CHKERRQ(ierr);
    if (set) {ierr = SNESLineSearchSetMonitor(snes,flg);CHKERRQ(ierr);}

    ierr = PetscOptionsEnum("-snes_ls","Line search used","SNESLineSearchSet",SNESLineSearchTypes,(PetscEnum)SNES_LS_CUBIC,(PetscEnum*)&indx,&flg);CHKERRQ(ierr);
    if (flg) {
      switch (indx) {
      case SNES_LS_BASIC:
        ierr = SNESLineSearchSet(snes,SNESLineSearchNo,PETSC_NULL);CHKERRQ(ierr);
        break;
      case SNES_LS_BASIC_NONORMS:
        ierr = SNESLineSearchSet(snes,SNESLineSearchNoNorms,PETSC_NULL);CHKERRQ(ierr);
        break;
      case SNES_LS_QUADRATIC:
        ierr = SNESLineSearchSet(snes,SNESLineSearchQuadratic,PETSC_NULL);CHKERRQ(ierr);
        break;
      case SNES_LS_CUBIC:
        ierr = SNESLineSearchSet(snes,SNESLineSearchCubic,PETSC_NULL);CHKERRQ(ierr);
        break;
      }
    }
    flg = ls->precheckstep == SNESLineSearchPreCheckPicard ? PETSC_TRUE : PETSC_FALSE;
    ierr = PetscOptionsBool("-snes_ls_precheck_picard","Use a correction that sometimes improves convergence of Picard iteration","SNESLineSearchPreCheckPicard",flg,&flg,&set);CHKERRQ(ierr);
    if (set) {
      if (flg) {
        ls->precheck_picard_angle = 10.;     /* only active if angle is less than 10 degrees */
        ierr = PetscOptionsReal("-snes_ls_precheck_picard_angle","Maximum angle at which to activate the correction","none",ls->precheck_picard_angle,&ls->precheck_picard_angle,PETSC_NULL);CHKERRQ(ierr);
        ierr = SNESLineSearchSetPreCheck(snes,SNESLineSearchPreCheckPicard,&ls->precheck_picard_angle);CHKERRQ(ierr);
      } else {
        ierr = SNESLineSearchSetPreCheck(snes,PETSC_NULL,PETSC_NULL);CHKERRQ(ierr);
      }
    }
=======
>>>>>>> effc17b7
  ierr = PetscOptionsTail();CHKERRQ(ierr);
  PetscFunctionReturn(0);
}

EXTERN_C_BEGIN
extern PetscErrorCode  SNESLineSearchSetParams_LS(SNES,PetscReal,PetscReal,PetscReal);
EXTERN_C_END

/* -------------------------------------------------------------------------- */
/*MC
      SNESLS - Newton based nonlinear solver that uses a line search

   Options Database:
+   -snes_ls [cubic,quadratic,basic,basicnonorms] - Selects line search
.   -snes_ls_alpha <alpha> - Sets alpha used in determining if reduction in function norm is sufficient
.   -snes_ls_maxstep <maxstep> - Sets the maximum stepsize the line search will use (if the 2-norm(y) > maxstep then scale y to be y = (maxstep/2-norm(y)) *y)
.   -snes_ls_minlambda <minlambda>  - Sets the minimum lambda the line search will use  minlambda / max_i ( y[i]/x[i] )
.   -snes_ls_monitor - print information about progress of line searches 
-   -snes_ls_damping - damping factor used if -snes_ls is basic or basicnonorms


    Notes: This is the default nonlinear solver in SNES

   Level: beginner

.seealso:  SNESCreate(), SNES, SNESSetType(), SNESTR, SNESLineSearchSet(), 
           SNESLineSearchSetPostCheck(), SNESLineSearchNo(), SNESLineSearchCubic(), SNESLineSearchQuadratic(), 
          SNESLineSearchSet(), SNESLineSearchNoNorms(), SNESLineSearchSetPreCheck(), SNESLineSearchSetParams(), SNESLineSearchGetParams()

M*/
EXTERN_C_BEGIN
#undef __FUNCT__  
#define __FUNCT__ "SNESCreate_LS"
PetscErrorCode  SNESCreate_LS(SNES snes)
{
  PetscErrorCode ierr;
  SNES_LS        *neP;

  PetscFunctionBegin;
  snes->ops->setup           = SNESSetUp_LS;
  snes->ops->solve           = SNESSolve_LS;
  snes->ops->destroy         = SNESDestroy_LS;
  snes->ops->setfromoptions  = SNESSetFromOptions_LS;
  snes->ops->view            = SNESView_LS;
  snes->ops->reset           = SNESReset_LS;

  snes->usesksp                      = PETSC_TRUE;
  snes->usespc                       = PETSC_FALSE;
  ierr                               = PetscNewLog(snes,SNES_LS,&neP);CHKERRQ(ierr);
  snes->data                         = (void*)neP;
  snes->ops->linesearch              = SNESLineSearchCubic_LS;
  snes->ops->linesearchno            = SNESLineSearchNo_LS;
  snes->ops->linesearchquadratic     = SNESLineSearchQuadratic_LS;
  snes->ops->linesearchcubic         = SNESLineSearchCubic_LS;
  snes->ops->linesearchexact         = PETSC_NULL;
  snes->ops->linesearchtest          = PETSC_NULL;
  snes->lsP                          = PETSC_NULL;
  snes->ops->postcheckstep           = PETSC_NULL;
  snes->postcheck                    = PETSC_NULL;
  snes->ops->precheckstep            = PETSC_NULL;
  snes->precheck                     = PETSC_NULL;

  PetscFunctionReturn(0);
}
EXTERN_C_END<|MERGE_RESOLUTION|>--- conflicted
+++ resolved
@@ -905,87 +905,6 @@
   PetscFunctionReturn(0);
 }
 
-#undef __FUNCT__
-#define __FUNCT__ "SNESLineSearchPreCheckPicard"
-/*@C
-   SNESLineSearchPreCheckPicard - Implements a correction that is sometimes useful to improve the convergence rate of Picard iteration
-
-   Logically Collective
-
-   Input Arguments:
-+  snes - nonlinear solver
-.  X - base state for this step
-.  Y - initial correction
--  ctx - context, should be a pointer to PetscReal containing the angle in degrees below which to activate the correction
-
-   Output Arguments:
-+  Y - correction, possibly modifide
--  changed - flag indicating that Y was modified
-
-   Options Database Key:
-+  -snes_ls_precheck_picard - activate this routine
--  -snes_ls_precheck_picard_angle - angle
-
-   Level: advanced
-
-   Notes:
-   This function should be passed to SNESLineSearchSetPreCheck()
-
-   The justification for this method involves the linear convergence of a Picard iteration
-   so the Picard linearization should be provided in place of the "Jacobian". This correction
-   is generally not useful when using a Newton linearization.
-
-   Reference:
-   Hindmarsh and Payne (1996) Time step limits for stable solutions of the ice sheet equation, Annals of Glaciology.
-
-.seealso: SNESLineSearchSetPreCheck()
-@*/
-PetscErrorCode SNESLineSearchPreCheckPicard(SNES snes,Vec X,Vec Y,void *ctx,PetscBool *changed)
-{
-  PetscErrorCode ierr;
-  PetscReal      angle = *(PetscReal*)ctx;
-  Vec            Ylast;
-  PetscScalar    dot;
-  PetscInt       iter;
-  PetscReal      ynorm,ylastnorm,theta,angle_radians;
-
-  PetscFunctionBegin;
-  ierr = PetscObjectQuery((PetscObject)snes,"SNESLineSearchPreCheckPicard_Ylast",(PetscObject*)&Ylast);CHKERRQ(ierr);
-  if (!Ylast) {
-    ierr = VecDuplicate(Y,&Ylast);CHKERRQ(ierr);
-    ierr = PetscObjectCompose((PetscObject)snes,"SNESLineSearchPreCheckPicard_Ylast",(PetscObject)Ylast);CHKERRQ(ierr);
-    ierr = PetscObjectDereference((PetscObject)Ylast);CHKERRQ(ierr);
-  }
-  ierr = SNESGetIterationNumber(snes,&iter);CHKERRQ(ierr);
-  if (iter < 2) {
-    ierr = VecCopy(Y,Ylast);CHKERRQ(ierr);
-    *changed = PETSC_FALSE;
-    PetscFunctionReturn(0);
-  }
-
-  ierr = VecDot(Y,Ylast,&dot);CHKERRQ(ierr);
-  ierr = VecNorm(Y,NORM_2,&ynorm);CHKERRQ(ierr);
-  ierr = VecNorm(Ylast,NORM_2,&ylastnorm);CHKERRQ(ierr);
-  /* Compute the angle between the vectors Y and Ylast, clip to keep inside the domain of acos() */
-  theta = acos((double)PetscClipInterval(PetscAbsScalar(dot) / (ynorm * ylastnorm),-1.0,1.0));
-  angle_radians = angle * PETSC_PI / 180.;
-  if (PetscAbsReal(theta) < angle_radians || PetscAbsReal(theta - PETSC_PI) < angle_radians) {
-    /* Modify the step Y */
-    PetscReal alpha,ydiffnorm;
-    ierr = VecAXPY(Ylast,-1.0,Y);CHKERRQ(ierr);
-    ierr = VecNorm(Ylast,NORM_2,&ydiffnorm);CHKERRQ(ierr);
-    alpha = ylastnorm / ydiffnorm;
-    ierr = VecCopy(Y,Ylast);CHKERRQ(ierr);
-    ierr = VecScale(Y,alpha);CHKERRQ(ierr);
-    ierr = PetscInfo3(snes,"Angle %G degrees less than threshold %G, corrected step by alpha=%G\n",theta*180./PETSC_PI,angle,alpha);CHKERRQ(ierr);
-  } else {
-    ierr = PetscInfo2(snes,"Angle %G degrees exceeds threshold %G, no correction applied\n",theta*180./PETSC_PI,angle);CHKERRQ(ierr);
-    ierr = VecCopy(Y,Ylast);CHKERRQ(ierr);
-    *changed = PETSC_FALSE;
-  }
-  PetscFunctionReturn(0);
-}
-
 /* -------------------------------------------------------------------------- */
 /*
    SNESSetFromOptions_LS - Sets various parameters for the SNESLS method.
@@ -999,48 +918,10 @@
 #define __FUNCT__ "SNESSetFromOptions_LS"
 static PetscErrorCode SNESSetFromOptions_LS(SNES snes)
 {
-  PetscErrorCode     ierr;
+  PetscErrorCode ierr;
 
   PetscFunctionBegin;
   ierr = PetscOptionsHead("SNES Line search options");CHKERRQ(ierr);
-<<<<<<< HEAD
-    ierr = PetscOptionsReal("-snes_ls_alpha","Function norm must decrease by","None",ls->alpha,&ls->alpha,0);CHKERRQ(ierr);
-    ierr = PetscOptionsReal("-snes_ls_maxstep","Step must be less than","None",ls->maxstep,&ls->maxstep,0);CHKERRQ(ierr);
-    ierr = PetscOptionsReal("-snes_ls_minlambda","Minimum lambda allowed","None",ls->minlambda,&ls->minlambda,0);CHKERRQ(ierr);
-    ierr = PetscOptionsReal("-snes_ls_damping","Damping parameter","SNES",ls->damping,&ls->damping,&flg);CHKERRQ(ierr);
-    ierr = PetscOptionsBool("-snes_ls_monitor","Print progress of line searches","SNESLineSearchSetMonitor",ls->monitor ? PETSC_TRUE : PETSC_FALSE,&flg,&set);CHKERRQ(ierr);
-    if (set) {ierr = SNESLineSearchSetMonitor(snes,flg);CHKERRQ(ierr);}
-
-    ierr = PetscOptionsEnum("-snes_ls","Line search used","SNESLineSearchSet",SNESLineSearchTypes,(PetscEnum)SNES_LS_CUBIC,(PetscEnum*)&indx,&flg);CHKERRQ(ierr);
-    if (flg) {
-      switch (indx) {
-      case SNES_LS_BASIC:
-        ierr = SNESLineSearchSet(snes,SNESLineSearchNo,PETSC_NULL);CHKERRQ(ierr);
-        break;
-      case SNES_LS_BASIC_NONORMS:
-        ierr = SNESLineSearchSet(snes,SNESLineSearchNoNorms,PETSC_NULL);CHKERRQ(ierr);
-        break;
-      case SNES_LS_QUADRATIC:
-        ierr = SNESLineSearchSet(snes,SNESLineSearchQuadratic,PETSC_NULL);CHKERRQ(ierr);
-        break;
-      case SNES_LS_CUBIC:
-        ierr = SNESLineSearchSet(snes,SNESLineSearchCubic,PETSC_NULL);CHKERRQ(ierr);
-        break;
-      }
-    }
-    flg = ls->precheckstep == SNESLineSearchPreCheckPicard ? PETSC_TRUE : PETSC_FALSE;
-    ierr = PetscOptionsBool("-snes_ls_precheck_picard","Use a correction that sometimes improves convergence of Picard iteration","SNESLineSearchPreCheckPicard",flg,&flg,&set);CHKERRQ(ierr);
-    if (set) {
-      if (flg) {
-        ls->precheck_picard_angle = 10.;     /* only active if angle is less than 10 degrees */
-        ierr = PetscOptionsReal("-snes_ls_precheck_picard_angle","Maximum angle at which to activate the correction","none",ls->precheck_picard_angle,&ls->precheck_picard_angle,PETSC_NULL);CHKERRQ(ierr);
-        ierr = SNESLineSearchSetPreCheck(snes,SNESLineSearchPreCheckPicard,&ls->precheck_picard_angle);CHKERRQ(ierr);
-      } else {
-        ierr = SNESLineSearchSetPreCheck(snes,PETSC_NULL,PETSC_NULL);CHKERRQ(ierr);
-      }
-    }
-=======
->>>>>>> effc17b7
   ierr = PetscOptionsTail();CHKERRQ(ierr);
   PetscFunctionReturn(0);
 }
