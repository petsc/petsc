--- conflicted
+++ resolved
@@ -55,14 +55,9 @@
   if (!color) {
     ierr = SNESGetDM(snes,&dm);CHKERRQ(ierr);
     ierr = DMHasColoring(dm,&hascolor);CHKERRQ(ierr);
-<<<<<<< HEAD
     ierr = PetscOptionsGetBool(((PetscObject)snes)->prefix,"-snes_fd_color_use_mat",&matcolor,NULL);CHKERRQ(ierr);
     if (hascolor && !matcolor) {
-      ierr = DMCreateColoring(dm,IS_COLORING_GLOBAL,MATAIJ,&iscoloring);CHKERRQ(ierr);
-=======
-    if (hascolor) {
       ierr = DMCreateColoring(dm,IS_COLORING_GLOBAL,&iscoloring);CHKERRQ(ierr);
->>>>>>> 76ef0031
       ierr = MatFDColoringCreate(*B,iscoloring,&color);CHKERRQ(ierr);
       ierr = ISColoringDestroy(&iscoloring);CHKERRQ(ierr);
       ierr = MatFDColoringSetFunction(color,(PetscErrorCode (*)(void))func,funcctx);CHKERRQ(ierr);
