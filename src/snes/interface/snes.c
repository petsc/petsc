
#include <petsc-private/snesimpl.h>      /*I "petscsnes.h"  I*/
#include <petscdmshell.h>

PetscBool         SNESRegisterAllCalled = PETSC_FALSE;
PetscFunctionList SNESList              = NULL;

/* Logging support */
PetscClassId  SNES_CLASSID, DMSNES_CLASSID;
PetscLogEvent SNES_Solve, SNES_FunctionEval, SNES_JacobianEval, SNES_GSEval, SNES_NPCSolve;

#undef __FUNCT__
#define __FUNCT__ "SNESSetErrorIfNotConverged"
/*@
   SNESSetErrorIfNotConverged - Causes SNESSolve() to generate an error if the solver has not converged.

   Logically Collective on SNES

   Input Parameters:
+  snes - iterative context obtained from SNESCreate()
-  flg - PETSC_TRUE indicates you want the error generated

   Options database keys:
.  -snes_error_if_not_converged : this takes an optional truth value (0/1/no/yes/true/false)

   Level: intermediate

   Notes:
    Normally PETSc continues if a linear solver fails to converge, you can call SNESGetConvergedReason() after a SNESSolve()
    to determine if it has converged.

.keywords: SNES, set, initial guess, nonzero

.seealso: SNESGetErrorIfNotConverged(), KSPGetErrorIfNotConverged(), KSPSetErrorIFNotConverged()
@*/
PetscErrorCode  SNESSetErrorIfNotConverged(SNES snes,PetscBool flg)
{
  PetscFunctionBegin;
  PetscValidHeaderSpecific(snes,SNES_CLASSID,1);
  PetscValidLogicalCollectiveBool(snes,flg,2);
  snes->errorifnotconverged = flg;
  PetscFunctionReturn(0);
}

#undef __FUNCT__
#define __FUNCT__ "SNESGetErrorIfNotConverged"
/*@
   SNESGetErrorIfNotConverged - Will SNESSolve() generate an error if the solver does not converge?

   Not Collective

   Input Parameter:
.  snes - iterative context obtained from SNESCreate()

   Output Parameter:
.  flag - PETSC_TRUE if it will generate an error, else PETSC_FALSE

   Level: intermediate

.keywords: SNES, set, initial guess, nonzero

.seealso:  SNESSetErrorIfNotConverged(), KSPGetErrorIfNotConverged(), KSPSetErrorIFNotConverged()
@*/
PetscErrorCode  SNESGetErrorIfNotConverged(SNES snes,PetscBool  *flag)
{
  PetscFunctionBegin;
  PetscValidHeaderSpecific(snes,SNES_CLASSID,1);
  PetscValidPointer(flag,2);
  *flag = snes->errorifnotconverged;
  PetscFunctionReturn(0);
}

#undef __FUNCT__
#define __FUNCT__ "SNESSetFunctionDomainError"
/*@
   SNESSetFunctionDomainError - tells SNES that the input vector to your SNESFunction is not
     in the functions domain. For example, negative pressure.

   Logically Collective on SNES

   Input Parameters:
.  snes - the SNES context

   Level: advanced

.keywords: SNES, view

.seealso: SNESCreate(), SNESSetFunction(), SNESFunction
@*/
PetscErrorCode  SNESSetFunctionDomainError(SNES snes)
{
  PetscFunctionBegin;
  PetscValidHeaderSpecific(snes,SNES_CLASSID,1);
  snes->domainerror = PETSC_TRUE;
  PetscFunctionReturn(0);
}

#undef __FUNCT__
#define __FUNCT__ "SNESGetFunctionDomainError"
/*@
   SNESGetFunctionDomainError - Gets the status of the domain error after a call to SNESComputeFunction;

   Logically Collective on SNES

   Input Parameters:
.  snes - the SNES context

   Output Parameters:
.  domainerror - Set to PETSC_TRUE if there's a domain error; PETSC_FALSE otherwise.

   Level: advanced

.keywords: SNES, view

.seealso: SNESSetFunctionDomainError(), SNESComputeFunction()
@*/
PetscErrorCode  SNESGetFunctionDomainError(SNES snes, PetscBool *domainerror)
{
  PetscFunctionBegin;
  PetscValidHeaderSpecific(snes,SNES_CLASSID,1);
  PetscValidPointer(domainerror, 2);
  *domainerror = snes->domainerror;
  PetscFunctionReturn(0);
}

#undef __FUNCT__
#define __FUNCT__ "SNESLoad"
/*@C
  SNESLoad - Loads a SNES that has been stored in binary  with SNESView().

  Collective on PetscViewer

  Input Parameters:
+ newdm - the newly loaded SNES, this needs to have been created with SNESCreate() or
           some related function before a call to SNESLoad().
- viewer - binary file viewer, obtained from PetscViewerBinaryOpen()

   Level: intermediate

  Notes:
   The type is determined by the data in the file, any type set into the SNES before this call is ignored.

  Notes for advanced users:
  Most users should not need to know the details of the binary storage
  format, since SNESLoad() and TSView() completely hide these details.
  But for anyone who's interested, the standard binary matrix storage
  format is
.vb
     has not yet been determined
.ve

.seealso: PetscViewerBinaryOpen(), SNESView(), MatLoad(), VecLoad()
@*/
PetscErrorCode  SNESLoad(SNES snes, PetscViewer viewer)
{
  PetscErrorCode ierr;
  PetscBool      isbinary;
  PetscInt       classid;
  char           type[256];
  KSP            ksp;
  DM             dm;
  DMSNES         dmsnes;

  PetscFunctionBegin;
  PetscValidHeaderSpecific(snes,SNES_CLASSID,1);
  PetscValidHeaderSpecific(viewer,PETSC_VIEWER_CLASSID,2);
  ierr = PetscObjectTypeCompare((PetscObject)viewer,PETSCVIEWERBINARY,&isbinary);CHKERRQ(ierr);
  if (!isbinary) SETERRQ(PETSC_COMM_SELF,PETSC_ERR_ARG_WRONG,"Invalid viewer; open viewer with PetscViewerBinaryOpen()");

  ierr = PetscViewerBinaryRead(viewer,&classid,1,PETSC_INT);CHKERRQ(ierr);
  if (classid != SNES_FILE_CLASSID) SETERRQ(PetscObjectComm((PetscObject)snes),PETSC_ERR_ARG_WRONG,"Not SNES next in file");
  ierr = PetscViewerBinaryRead(viewer,type,256,PETSC_CHAR);CHKERRQ(ierr);
  ierr = SNESSetType(snes, type);CHKERRQ(ierr);
  if (snes->ops->load) {
    ierr = (*snes->ops->load)(snes,viewer);CHKERRQ(ierr);
  }
  ierr = SNESGetDM(snes,&dm);CHKERRQ(ierr);
  ierr = DMGetDMSNES(dm,&dmsnes);CHKERRQ(ierr);
  ierr = DMSNESLoad(dmsnes,viewer);CHKERRQ(ierr);
  ierr = SNESGetKSP(snes,&ksp);CHKERRQ(ierr);
  ierr = KSPLoad(ksp,viewer);CHKERRQ(ierr);
  PetscFunctionReturn(0);
}

#include <petscdraw.h>
#if defined(PETSC_HAVE_AMS)
#include <petscviewerams.h>
#endif
#undef __FUNCT__
#define __FUNCT__ "SNESView"
/*@C
   SNESView - Prints the SNES data structure.

   Collective on SNES

   Input Parameters:
+  SNES - the SNES context
-  viewer - visualization context

   Options Database Key:
.  -snes_view - Calls SNESView() at end of SNESSolve()

   Notes:
   The available visualization contexts include
+     PETSC_VIEWER_STDOUT_SELF - standard output (default)
-     PETSC_VIEWER_STDOUT_WORLD - synchronized standard
         output where only the first processor opens
         the file.  All other processors send their
         data to the first processor to print.

   The user can open an alternative visualization context with
   PetscViewerASCIIOpen() - output to a specified file.

   Level: beginner

.keywords: SNES, view

.seealso: PetscViewerASCIIOpen()
@*/
PetscErrorCode  SNESView(SNES snes,PetscViewer viewer)
{
  SNESKSPEW      *kctx;
  PetscErrorCode ierr;
  KSP            ksp;
  SNESLineSearch linesearch;
  PetscBool      iascii,isstring,isbinary,isdraw;
  DMSNES         dmsnes;
#if defined(PETSC_HAVE_AMS)
  PetscBool      isams;
#endif

  PetscFunctionBegin;
  PetscValidHeaderSpecific(snes,SNES_CLASSID,1);
  if (!viewer) {
    ierr = PetscViewerASCIIGetStdout(PetscObjectComm((PetscObject)snes),&viewer);CHKERRQ(ierr);
  }
  PetscValidHeaderSpecific(viewer,PETSC_VIEWER_CLASSID,2);
  PetscCheckSameComm(snes,1,viewer,2);

  ierr = PetscObjectTypeCompare((PetscObject)viewer,PETSCVIEWERASCII,&iascii);CHKERRQ(ierr);
  ierr = PetscObjectTypeCompare((PetscObject)viewer,PETSCVIEWERSTRING,&isstring);CHKERRQ(ierr);
  ierr = PetscObjectTypeCompare((PetscObject)viewer,PETSCVIEWERBINARY,&isbinary);CHKERRQ(ierr);
  ierr = PetscObjectTypeCompare((PetscObject)viewer,PETSCVIEWERDRAW,&isdraw);CHKERRQ(ierr);
#if defined(PETSC_HAVE_AMS)
  ierr = PetscObjectTypeCompare((PetscObject)viewer,PETSCVIEWERAMS,&isams);CHKERRQ(ierr);
#endif
  if (iascii) {
<<<<<<< HEAD
    ierr = PetscObjectPrintClassNamePrefixType((PetscObject)snes,viewer);CHKERRQ(ierr);
=======
    ierr = PetscObjectPrintClassNamePrefixType((PetscObject)snes,viewer,"SNES Object");CHKERRQ(ierr);
    if (!snes->setupcalled) {
      ierr = PetscViewerASCIIPrintf(viewer,"  SNES has not been set up so information may be incomplete\n");CHKERRQ(ierr);
    }
>>>>>>> fce1e034
    if (snes->ops->view) {
      ierr = PetscViewerASCIIPushTab(viewer);CHKERRQ(ierr);
      ierr = (*snes->ops->view)(snes,viewer);CHKERRQ(ierr);
      ierr = PetscViewerASCIIPopTab(viewer);CHKERRQ(ierr);
    }
    ierr = PetscViewerASCIIPrintf(viewer,"  maximum iterations=%D, maximum function evaluations=%D\n",snes->max_its,snes->max_funcs);CHKERRQ(ierr);
    ierr = PetscViewerASCIIPrintf(viewer,"  tolerances: relative=%G, absolute=%G, solution=%G\n",snes->rtol,snes->abstol,snes->stol);CHKERRQ(ierr);
    ierr = PetscViewerASCIIPrintf(viewer,"  total number of linear solver iterations=%D\n",snes->linear_its);CHKERRQ(ierr);
    ierr = PetscViewerASCIIPrintf(viewer,"  total number of function evaluations=%D\n",snes->nfuncs);CHKERRQ(ierr);
    if (snes->gridsequence) {
      ierr = PetscViewerASCIIPrintf(viewer,"  total number of grid sequence refinements=%D\n",snes->gridsequence);CHKERRQ(ierr);
    }
    if (snes->ksp_ewconv) {
      kctx = (SNESKSPEW*)snes->kspconvctx;
      if (kctx) {
        ierr = PetscViewerASCIIPrintf(viewer,"  Eisenstat-Walker computation of KSP relative tolerance (version %D)\n",kctx->version);CHKERRQ(ierr);
        ierr = PetscViewerASCIIPrintf(viewer,"    rtol_0=%G, rtol_max=%G, threshold=%G\n",kctx->rtol_0,kctx->rtol_max,kctx->threshold);CHKERRQ(ierr);
        ierr = PetscViewerASCIIPrintf(viewer,"    gamma=%G, alpha=%G, alpha2=%G\n",kctx->gamma,kctx->alpha,kctx->alpha2);CHKERRQ(ierr);
      }
    }
    if (snes->lagpreconditioner == -1) {
      ierr = PetscViewerASCIIPrintf(viewer,"  Preconditioned is never rebuilt\n");CHKERRQ(ierr);
    } else if (snes->lagpreconditioner > 1) {
      ierr = PetscViewerASCIIPrintf(viewer,"  Preconditioned is rebuilt every %D new Jacobians\n",snes->lagpreconditioner);CHKERRQ(ierr);
    }
    if (snes->lagjacobian == -1) {
      ierr = PetscViewerASCIIPrintf(viewer,"  Jacobian is never rebuilt\n");CHKERRQ(ierr);
    } else if (snes->lagjacobian > 1) {
      ierr = PetscViewerASCIIPrintf(viewer,"  Jacobian is rebuilt every %D SNES iterations\n",snes->lagjacobian);CHKERRQ(ierr);
    }
  } else if (isstring) {
    const char *type;
    ierr = SNESGetType(snes,&type);CHKERRQ(ierr);
    ierr = PetscViewerStringSPrintf(viewer," %-3.3s",type);CHKERRQ(ierr);
  } else if (isbinary) {
    PetscInt    classid = SNES_FILE_CLASSID;
    MPI_Comm    comm;
    PetscMPIInt rank;
    char        type[256];

    ierr = PetscObjectGetComm((PetscObject)snes,&comm);CHKERRQ(ierr);
    ierr = MPI_Comm_rank(comm,&rank);CHKERRQ(ierr);
    if (!rank) {
      ierr = PetscViewerBinaryWrite(viewer,&classid,1,PETSC_INT,PETSC_FALSE);CHKERRQ(ierr);
      ierr = PetscStrncpy(type,((PetscObject)snes)->type_name,256);CHKERRQ(ierr);
      ierr = PetscViewerBinaryWrite(viewer,type,256,PETSC_CHAR,PETSC_FALSE);CHKERRQ(ierr);
    }
    if (snes->ops->view) {
      ierr = (*snes->ops->view)(snes,viewer);CHKERRQ(ierr);
    }
  } else if (isdraw) {
    PetscDraw draw;
    char      str[36];
    PetscReal x,y,bottom,h;

    ierr   = PetscViewerDrawGetDraw(viewer,0,&draw);CHKERRQ(ierr);
    ierr   = PetscDrawGetCurrentPoint(draw,&x,&y);CHKERRQ(ierr);
    ierr   = PetscStrcpy(str,"SNES: ");CHKERRQ(ierr);
    ierr   = PetscStrcat(str,((PetscObject)snes)->type_name);CHKERRQ(ierr);
    ierr   = PetscDrawBoxedString(draw,x,y,PETSC_DRAW_BLUE,PETSC_DRAW_BLACK,str,NULL,&h);CHKERRQ(ierr);
    bottom = y - h;
    ierr   = PetscDrawPushCurrentPoint(draw,x,bottom);CHKERRQ(ierr);
    if (snes->ops->view) {
      ierr = (*snes->ops->view)(snes,viewer);CHKERRQ(ierr);
    }
#if defined(PETSC_HAVE_AMS)
  } else if (isams) {
    if (((PetscObject)snes)->amsmem == -1) {
      ierr = PetscObjectViewAMS((PetscObject)snes,viewer);CHKERRQ(ierr);
      PetscStackCallAMS(AMS_Memory_take_access,(((PetscObject)snes)->amsmem));
      PetscStackCallAMS(AMS_Memory_add_field,(((PetscObject)snes)->amsmem,"its",&snes->iter,1,AMS_INT,AMS_READ,AMS_COMMON,AMS_REDUCT_UNDEF));
      if (!snes->conv_hist) {
        ierr = SNESSetConvergenceHistory(snes,NULL,NULL,PETSC_DECIDE,PETSC_FALSE);CHKERRQ(ierr);
      }
      PetscStackCallAMS(AMS_Memory_add_field,(((PetscObject)snes)->amsmem,"conv_hist",snes->conv_hist,10,AMS_DOUBLE,AMS_READ,AMS_COMMON,AMS_REDUCT_UNDEF));
      PetscStackCallAMS(AMS_Memory_grant_access,(((PetscObject)snes)->amsmem));
    }
#endif
  }
  if (snes->linesearch) {
    ierr = PetscViewerASCIIPushTab(viewer);CHKERRQ(ierr);
    ierr = SNESGetLineSearch(snes, &linesearch);CHKERRQ(ierr);
    ierr = SNESLineSearchView(linesearch, viewer);CHKERRQ(ierr);
    ierr = PetscViewerASCIIPopTab(viewer);CHKERRQ(ierr);
  }
  if (snes->pc && snes->usespc) {
    ierr = PetscViewerASCIIPushTab(viewer);CHKERRQ(ierr);
    ierr = SNESView(snes->pc, viewer);CHKERRQ(ierr);
    ierr = PetscViewerASCIIPopTab(viewer);CHKERRQ(ierr);
  }
  ierr = PetscViewerASCIIPushTab(viewer);CHKERRQ(ierr);
  ierr = DMGetDMSNES(snes->dm,&dmsnes);CHKERRQ(ierr);
  ierr = DMSNESView(dmsnes, viewer);CHKERRQ(ierr);
  ierr = PetscViewerASCIIPopTab(viewer);CHKERRQ(ierr);
  if (snes->usesksp) {
    ierr = SNESGetKSP(snes,&ksp);CHKERRQ(ierr);
    ierr = PetscViewerASCIIPushTab(viewer);CHKERRQ(ierr);
    ierr = KSPView(ksp,viewer);CHKERRQ(ierr);
    ierr = PetscViewerASCIIPopTab(viewer);CHKERRQ(ierr);
  }
  if (isdraw) {
    PetscDraw draw;
    ierr = PetscViewerDrawGetDraw(viewer,0,&draw);CHKERRQ(ierr);
    ierr = PetscDrawPopCurrentPoint(draw);CHKERRQ(ierr);
  }
  PetscFunctionReturn(0);
}

/*
  We retain a list of functions that also take SNES command
  line options. These are called at the end SNESSetFromOptions()
*/
#define MAXSETFROMOPTIONS 5
static PetscInt numberofsetfromoptions;
static PetscErrorCode (*othersetfromoptions[MAXSETFROMOPTIONS])(SNES);

#undef __FUNCT__
#define __FUNCT__ "SNESAddOptionsChecker"
/*@C
  SNESAddOptionsChecker - Adds an additional function to check for SNES options.

  Not Collective

  Input Parameter:
. snescheck - function that checks for options

  Level: developer

.seealso: SNESSetFromOptions()
@*/
PetscErrorCode  SNESAddOptionsChecker(PetscErrorCode (*snescheck)(SNES))
{
  PetscFunctionBegin;
  if (numberofsetfromoptions >= MAXSETFROMOPTIONS) SETERRQ1(PETSC_COMM_SELF,PETSC_ERR_ARG_OUTOFRANGE, "Too many options checkers, only %D allowed", MAXSETFROMOPTIONS);
  othersetfromoptions[numberofsetfromoptions++] = snescheck;
  PetscFunctionReturn(0);
}

extern PetscErrorCode  SNESDefaultMatrixFreeCreate2(SNES,Vec,Mat*);

#undef __FUNCT__
#define __FUNCT__ "SNESSetUpMatrixFree_Private"
static PetscErrorCode SNESSetUpMatrixFree_Private(SNES snes, PetscBool hasOperator, PetscInt version)
{
  Mat            J;
  KSP            ksp;
  PC             pc;
  PetscBool      match;
  PetscErrorCode ierr;

  PetscFunctionBegin;
  PetscValidHeaderSpecific(snes,SNES_CLASSID,1);

  if (!snes->vec_func && (snes->jacobian || snes->jacobian_pre)) {
    Mat A = snes->jacobian, B = snes->jacobian_pre;
    ierr = MatGetVecs(A ? A : B, NULL,&snes->vec_func);CHKERRQ(ierr);
  }

  if (version == 1) {
    ierr = MatCreateSNESMF(snes,&J);CHKERRQ(ierr);
    ierr = MatMFFDSetOptionsPrefix(J,((PetscObject)snes)->prefix);CHKERRQ(ierr);
    ierr = MatSetFromOptions(J);CHKERRQ(ierr);
  } else if (version == 2) {
    if (!snes->vec_func) SETERRQ(PETSC_COMM_SELF,PETSC_ERR_ARG_WRONGSTATE,"SNESSetFunction() must be called first");
#if !defined(PETSC_USE_COMPLEX) && !defined(PETSC_USE_REAL_SINGLE) && !defined(PETSC_USE_REAL___FLOAT128)
    ierr = SNESDefaultMatrixFreeCreate2(snes,snes->vec_func,&J);CHKERRQ(ierr);
#else
    SETERRQ(PETSC_COMM_SELF,PETSC_ERR_SUP, "matrix-free operator rutines (version 2)");
#endif
  } else SETERRQ(PETSC_COMM_SELF,PETSC_ERR_ARG_OUTOFRANGE, "matrix-free operator rutines, only version 1 and 2");

  ierr = PetscInfo1(snes,"Setting default matrix-free operator routines (version %D)\n", version);CHKERRQ(ierr);
  if (hasOperator) {

    /* This version replaces the user provided Jacobian matrix with a
       matrix-free version but still employs the user-provided preconditioner matrix. */
    ierr = SNESSetJacobian(snes,J,0,0,0);CHKERRQ(ierr);
  } else {
    /* This version replaces both the user-provided Jacobian and the user-
     provided preconditioner Jacobian with the default matrix free version. */
    if ((snes->pcside == PC_LEFT) && snes->pc) {
      if (!snes->jacobian){ierr = SNESSetJacobian(snes,J,0,0,0);CHKERRQ(ierr);}
    } else {
      ierr = SNESSetJacobian(snes,J,J,MatMFFDComputeJacobian,0);CHKERRQ(ierr);
    }
    /* Force no preconditioner */
    ierr = SNESGetKSP(snes,&ksp);CHKERRQ(ierr);
    ierr = KSPGetPC(ksp,&pc);CHKERRQ(ierr);
    ierr = PetscObjectTypeCompare((PetscObject)pc,PCSHELL,&match);CHKERRQ(ierr);
    if (!match) {
      ierr = PetscInfo(snes,"Setting default matrix-free preconditioner routines\nThat is no preconditioner is being used\n");CHKERRQ(ierr);
      ierr = PCSetType(pc,PCNONE);CHKERRQ(ierr);
    }
  }
  ierr = MatDestroy(&J);CHKERRQ(ierr);
  PetscFunctionReturn(0);
}

#undef __FUNCT__
#define __FUNCT__ "DMRestrictHook_SNESVecSol"
static PetscErrorCode DMRestrictHook_SNESVecSol(DM dmfine,Mat Restrict,Vec Rscale,Mat Inject,DM dmcoarse,void *ctx)
{
  SNES           snes = (SNES)ctx;
  PetscErrorCode ierr;
  Vec            Xfine,Xfine_named = NULL,Xcoarse;

  PetscFunctionBegin;
  if (PetscLogPrintInfo) {
    PetscInt finelevel,coarselevel,fineclevel,coarseclevel;
    ierr = DMGetRefineLevel(dmfine,&finelevel);CHKERRQ(ierr);
    ierr = DMGetCoarsenLevel(dmfine,&fineclevel);CHKERRQ(ierr);
    ierr = DMGetRefineLevel(dmcoarse,&coarselevel);CHKERRQ(ierr);
    ierr = DMGetCoarsenLevel(dmcoarse,&coarseclevel);CHKERRQ(ierr);
    ierr = PetscInfo4(dmfine,"Restricting SNES solution vector from level %D-%D to level %D-%D\n",finelevel,fineclevel,coarselevel,coarseclevel);CHKERRQ(ierr);
  }
  if (dmfine == snes->dm) Xfine = snes->vec_sol;
  else {
    ierr  = DMGetNamedGlobalVector(dmfine,"SNESVecSol",&Xfine_named);CHKERRQ(ierr);
    Xfine = Xfine_named;
  }
  ierr = DMGetNamedGlobalVector(dmcoarse,"SNESVecSol",&Xcoarse);CHKERRQ(ierr);
  ierr = MatRestrict(Restrict,Xfine,Xcoarse);CHKERRQ(ierr);
  ierr = VecPointwiseMult(Xcoarse,Xcoarse,Rscale);CHKERRQ(ierr);
  ierr = DMRestoreNamedGlobalVector(dmcoarse,"SNESVecSol",&Xcoarse);CHKERRQ(ierr);
  if (Xfine_named) {ierr = DMRestoreNamedGlobalVector(dmfine,"SNESVecSol",&Xfine_named);CHKERRQ(ierr);}
  PetscFunctionReturn(0);
}

#undef __FUNCT__
#define __FUNCT__ "DMCoarsenHook_SNESVecSol"
static PetscErrorCode DMCoarsenHook_SNESVecSol(DM dm,DM dmc,void *ctx)
{
  PetscErrorCode ierr;

  PetscFunctionBegin;
  ierr = DMCoarsenHookAdd(dmc,DMCoarsenHook_SNESVecSol,DMRestrictHook_SNESVecSol,ctx);CHKERRQ(ierr);
  PetscFunctionReturn(0);
}

#undef __FUNCT__
#define __FUNCT__ "KSPComputeOperators_SNES"
/* This may be called to rediscretize the operator on levels of linear multigrid. The DM shuffle is so the user can
 * safely call SNESGetDM() in their residual evaluation routine. */
static PetscErrorCode KSPComputeOperators_SNES(KSP ksp,Mat A,Mat B,MatStructure *mstruct,void *ctx)
{
  SNES           snes = (SNES)ctx;
  PetscErrorCode ierr;
  Mat            Asave = A,Bsave = B;
  Vec            X,Xnamed = NULL;
  DM             dmsave;
  void           *ctxsave;
  PetscErrorCode (*jac)(SNES,Vec,Mat*,Mat*,MatStructure*,void*);

  PetscFunctionBegin;
  dmsave = snes->dm;
  ierr   = KSPGetDM(ksp,&snes->dm);CHKERRQ(ierr);
  if (dmsave == snes->dm) X = snes->vec_sol; /* We are on the finest level */
  else {                                     /* We are on a coarser level, this vec was initialized using a DM restrict hook */
    ierr = DMGetNamedGlobalVector(snes->dm,"SNESVecSol",&Xnamed);CHKERRQ(ierr);
    X    = Xnamed;
    ierr = SNESGetJacobian(snes,NULL,NULL,&jac,&ctxsave);CHKERRQ(ierr);
    /* If the DM's don't match up, the MatFDColoring context needed for the jacobian won't match up either -- fixit. */
    if (jac == SNESComputeJacobianDefaultColor) {
      ierr = SNESSetJacobian(snes,NULL,NULL,SNESComputeJacobianDefaultColor,0);CHKERRQ(ierr);
    }
  }
  /* put the previous context back */

  ierr = SNESComputeJacobian(snes,X,&A,&B,mstruct);CHKERRQ(ierr);
  if (snes->dm != dmsave && jac == SNESComputeJacobianDefaultColor) {
    ierr = SNESSetJacobian(snes,NULL,NULL,jac,ctxsave);CHKERRQ(ierr);
  }

  if (A != Asave || B != Bsave) SETERRQ(PetscObjectComm((PetscObject)snes),PETSC_ERR_SUP,"No support for changing matrices at this time");
  if (Xnamed) {
    ierr = DMRestoreNamedGlobalVector(snes->dm,"SNESVecSol",&Xnamed);CHKERRQ(ierr);
  }
  snes->dm = dmsave;
  PetscFunctionReturn(0);
}

#undef __FUNCT__
#define __FUNCT__ "SNESSetUpMatrices"
/*@
   SNESSetUpMatrices - ensures that matrices are available for SNES, to be called by SNESSetUp_XXX()

   Collective

   Input Arguments:
.  snes - snes to configure

   Level: developer

.seealso: SNESSetUp()
@*/
PetscErrorCode SNESSetUpMatrices(SNES snes)
{
  PetscErrorCode ierr;
  DM             dm;
  DMSNES         sdm;

  PetscFunctionBegin;
  ierr = SNESGetDM(snes,&dm);CHKERRQ(ierr);
  ierr = DMGetDMSNES(dm,&sdm);CHKERRQ(ierr);
  if (!sdm->ops->computejacobian) SETERRQ(PetscObjectComm((PetscObject)snes),PETSC_ERR_PLIB,"DMSNES not properly configured");
  else if (!snes->jacobian && snes->mf) {
    Mat  J;
    void *functx;
    ierr = MatCreateSNESMF(snes,&J);CHKERRQ(ierr);
    ierr = MatMFFDSetOptionsPrefix(J,((PetscObject)snes)->prefix);CHKERRQ(ierr);
    ierr = MatSetFromOptions(J);CHKERRQ(ierr);
    ierr = SNESGetFunction(snes,NULL,NULL,&functx);CHKERRQ(ierr);
    ierr = SNESSetJacobian(snes,J,J,0,0);CHKERRQ(ierr);
    ierr = MatDestroy(&J);CHKERRQ(ierr);
  } else if (snes->mf_operator && !snes->jacobian_pre && !snes->jacobian) {
    Mat J,B;
    ierr = MatCreateSNESMF(snes,&J);CHKERRQ(ierr);
    ierr = MatMFFDSetOptionsPrefix(J,((PetscObject)snes)->prefix);CHKERRQ(ierr);
    ierr = MatSetFromOptions(J);CHKERRQ(ierr);
    ierr = DMCreateMatrix(snes->dm,MATAIJ,&B);CHKERRQ(ierr);
    /* sdm->computejacobian was already set to reach here */
    ierr = SNESSetJacobian(snes,J,B,NULL,NULL);CHKERRQ(ierr);
    ierr = MatDestroy(&J);CHKERRQ(ierr);
    ierr = MatDestroy(&B);CHKERRQ(ierr);
  } else if (!snes->jacobian_pre) {
    Mat J,B;
    J    = snes->jacobian;
    ierr = DMCreateMatrix(snes->dm,MATAIJ,&B);CHKERRQ(ierr);
    ierr = SNESSetJacobian(snes,J ? J : B,B,NULL,NULL);CHKERRQ(ierr);
    ierr = MatDestroy(&B);CHKERRQ(ierr);
  }
  {
    KSP ksp;
    ierr = SNESGetKSP(snes,&ksp);CHKERRQ(ierr);
    ierr = KSPSetComputeOperators(ksp,KSPComputeOperators_SNES,snes);CHKERRQ(ierr);
    ierr = DMCoarsenHookAdd(snes->dm,DMCoarsenHook_SNESVecSol,DMRestrictHook_SNESVecSol,snes);CHKERRQ(ierr);
  }
  PetscFunctionReturn(0);
}

#undef __FUNCT__
#define __FUNCT__ "SNESSetFromOptions"
/*@
   SNESSetFromOptions - Sets various SNES and KSP parameters from user options.

   Collective on SNES

   Input Parameter:
.  snes - the SNES context

   Options Database Keys:
+  -snes_type <type> - ls, tr, ngmres, ncg, richardson, qn, vi, fas
.  -snes_stol - convergence tolerance in terms of the norm
                of the change in the solution between steps
.  -snes_atol <abstol> - absolute tolerance of residual norm
.  -snes_rtol <rtol> - relative decrease in tolerance norm from initial
.  -snes_max_it <max_it> - maximum number of iterations
.  -snes_max_funcs <max_funcs> - maximum number of function evaluations
.  -snes_max_fail <max_fail> - maximum number of line search failures allowed before stopping, default is none
.  -snes_max_linear_solve_fail - number of linear solver failures before SNESSolve() stops
.  -snes_lag_preconditioner <lag> - how often preconditioner is rebuilt (use -1 to never rebuild)
.  -snes_lag_jacobian <lag> - how often Jacobian is rebuilt (use -1 to never rebuild)
.  -snes_trtol <trtol> - trust region tolerance
.  -snes_no_convergence_test - skip convergence test in nonlinear
                               solver; hence iterations will continue until max_it
                               or some other criterion is reached. Saves expense
                               of convergence test
.  -snes_monitor <optional filename> - prints residual norm at each iteration. if no
                                       filename given prints to stdout
.  -snes_monitor_solution - plots solution at each iteration
.  -snes_monitor_residual - plots residual (not its norm) at each iteration
.  -snes_monitor_solution_update - plots update to solution at each iteration
.  -snes_monitor_lg_residualnorm - plots residual norm at each iteration
.  -snes_monitor_lg_range - plots residual norm at each iteration
.  -snes_fd - use finite differences to compute Jacobian; very slow, only for testing
.  -snes_fd_color - use finite differences with coloring to compute Jacobian
.  -snes_mf_ksp_monitor - if using matrix-free multiply then print h at each KSP iteration
-  -snes_converged_reason - print the reason for convergence/divergence after each solve

    Options Database for Eisenstat-Walker method:
+  -snes_ksp_ew - use Eisenstat-Walker method for determining linear system convergence
.  -snes_ksp_ew_version ver - version of  Eisenstat-Walker method
.  -snes_ksp_ew_rtol0 <rtol0> - Sets rtol0
.  -snes_ksp_ew_rtolmax <rtolmax> - Sets rtolmax
.  -snes_ksp_ew_gamma <gamma> - Sets gamma
.  -snes_ksp_ew_alpha <alpha> - Sets alpha
.  -snes_ksp_ew_alpha2 <alpha2> - Sets alpha2
-  -snes_ksp_ew_threshold <threshold> - Sets threshold

   Notes:
   To see all options, run your program with the -help option or consult
   the <A href="../../docs/manual.pdf#nameddest=ch_snes">SNES chapter of the users manual</A>.

   Level: beginner

.keywords: SNES, nonlinear, set, options, database

.seealso: SNESSetOptionsPrefix()
@*/
PetscErrorCode  SNESSetFromOptions(SNES snes)
{
  PetscBool      flg,pcset,persist;
  PetscInt       i,indx,lag,grids;
  MatStructure   matflag;
  const char     *deft        = SNESNEWTONLS;
  const char     *convtests[] = {"default","skip"};
  SNESKSPEW      *kctx        = NULL;
  char           type[256], monfilename[PETSC_MAX_PATH_LEN];
  PetscViewer    monviewer;
  PetscErrorCode ierr;
  PCSide         pcside;
  const char     *optionsprefix;

  PetscFunctionBegin;
  PetscValidHeaderSpecific(snes,SNES_CLASSID,1);
  if (!SNESRegisterAllCalled) {ierr = SNESRegisterAll();CHKERRQ(ierr);}
  ierr = PetscObjectOptionsBegin((PetscObject)snes);CHKERRQ(ierr);
  if (((PetscObject)snes)->type_name) deft = ((PetscObject)snes)->type_name;
  ierr = PetscOptionsList("-snes_type","Nonlinear solver method","SNESSetType",SNESList,deft,type,256,&flg);CHKERRQ(ierr);
  if (flg) {
    ierr = SNESSetType(snes,type);CHKERRQ(ierr);
  } else if (!((PetscObject)snes)->type_name) {
    ierr = SNESSetType(snes,deft);CHKERRQ(ierr);
  }
  /* not used here, but called so will go into help messaage */
  ierr = PetscOptionsName("-snes_view","Print detailed information on solver used","SNESView",0);CHKERRQ(ierr);

  ierr = PetscOptionsReal("-snes_stol","Stop if step length less than","SNESSetTolerances",snes->stol,&snes->stol,0);CHKERRQ(ierr);
  ierr = PetscOptionsReal("-snes_atol","Stop if function norm less than","SNESSetTolerances",snes->abstol,&snes->abstol,0);CHKERRQ(ierr);

  ierr = PetscOptionsReal("-snes_rtol","Stop if decrease in function norm less than","SNESSetTolerances",snes->rtol,&snes->rtol,0);CHKERRQ(ierr);
  ierr = PetscOptionsInt("-snes_max_it","Maximum iterations","SNESSetTolerances",snes->max_its,&snes->max_its,NULL);CHKERRQ(ierr);
  ierr = PetscOptionsInt("-snes_max_funcs","Maximum function evaluations","SNESSetTolerances",snes->max_funcs,&snes->max_funcs,NULL);CHKERRQ(ierr);
  ierr = PetscOptionsInt("-snes_max_fail","Maximum nonlinear step failures","SNESSetMaxNonlinearStepFailures",snes->maxFailures,&snes->maxFailures,NULL);CHKERRQ(ierr);
  ierr = PetscOptionsInt("-snes_max_linear_solve_fail","Maximum failures in linear solves allowed","SNESSetMaxLinearSolveFailures",snes->maxLinearSolveFailures,&snes->maxLinearSolveFailures,NULL);CHKERRQ(ierr);
  ierr = PetscOptionsBool("-snes_error_if_not_converged","Generate error if solver does not converge","SNESSetErrorIfNotConverged",snes->errorifnotconverged,&snes->errorifnotconverged,NULL);CHKERRQ(ierr);

  ierr = PetscOptionsInt("-snes_lag_preconditioner","How often to rebuild preconditioner","SNESSetLagPreconditioner",snes->lagpreconditioner,&lag,&flg);CHKERRQ(ierr);
  if (flg) {
    ierr = SNESSetLagPreconditioner(snes,lag);CHKERRQ(ierr);
  }
  ierr = PetscOptionsBool("-snes_lag_preconditioner_persists","Preconditioner lagging through multiple solves","SNESSetLagPreconditionerPersists",snes->lagjac_persist,&persist,&flg);CHKERRQ(ierr);
  if (flg) {
    ierr = SNESSetLagPreconditionerPersists(snes,persist);CHKERRQ(ierr);
  }
  ierr = PetscOptionsInt("-snes_lag_jacobian","How often to rebuild Jacobian","SNESSetLagJacobian",snes->lagjacobian,&lag,&flg);CHKERRQ(ierr);
  if (flg) {
    ierr = SNESSetLagJacobian(snes,lag);CHKERRQ(ierr);
  }
  ierr = PetscOptionsBool("-snes_lag_jacobian_persists","Jacobian lagging through multiple solves","SNESSetLagJacobianPersists",snes->lagjac_persist,&persist,&flg);CHKERRQ(ierr);
  if (flg) {
    ierr = SNESSetLagJacobianPersists(snes,persist);CHKERRQ(ierr);
  }

  ierr = PetscOptionsInt("-snes_grid_sequence","Use grid sequencing to generate initial guess","SNESSetGridSequence",snes->gridsequence,&grids,&flg);CHKERRQ(ierr);
  if (flg) {
    ierr = SNESSetGridSequence(snes,grids);CHKERRQ(ierr);
  }

  ierr = PetscOptionsEList("-snes_convergence_test","Convergence test","SNESSetConvergenceTest",convtests,2,"default",&indx,&flg);CHKERRQ(ierr);
  if (flg) {
    switch (indx) {
    case 0: ierr = SNESSetConvergenceTest(snes,SNESConvergedDefault,NULL,NULL);CHKERRQ(ierr); break;
    case 1: ierr = SNESSetConvergenceTest(snes,SNESSkipConverged,NULL,NULL);CHKERRQ(ierr);    break;
    }
  }

  ierr = PetscOptionsBool("-snes_converged_reason","Print reason for converged or diverged","SNESSolve",snes->printreason,&snes->printreason,NULL);CHKERRQ(ierr);

  ierr = PetscOptionsEList("-snes_norm_type","SNES Norm type","SNESSetNormType",SNESNormTypes,5,"function",&indx,&flg);CHKERRQ(ierr);
  if (flg) { ierr = SNESSetNormType(snes,(SNESNormType)indx);CHKERRQ(ierr); }

  kctx = (SNESKSPEW*)snes->kspconvctx;

  ierr = PetscOptionsBool("-snes_ksp_ew","Use Eisentat-Walker linear system convergence test","SNESKSPSetUseEW",snes->ksp_ewconv,&snes->ksp_ewconv,NULL);CHKERRQ(ierr);

  ierr = PetscOptionsInt("-snes_ksp_ew_version","Version 1, 2 or 3","SNESKSPSetParametersEW",kctx->version,&kctx->version,0);CHKERRQ(ierr);
  ierr = PetscOptionsReal("-snes_ksp_ew_rtol0","0 <= rtol0 < 1","SNESKSPSetParametersEW",kctx->rtol_0,&kctx->rtol_0,0);CHKERRQ(ierr);
  ierr = PetscOptionsReal("-snes_ksp_ew_rtolmax","0 <= rtolmax < 1","SNESKSPSetParametersEW",kctx->rtol_max,&kctx->rtol_max,0);CHKERRQ(ierr);
  ierr = PetscOptionsReal("-snes_ksp_ew_gamma","0 <= gamma <= 1","SNESKSPSetParametersEW",kctx->gamma,&kctx->gamma,0);CHKERRQ(ierr);
  ierr = PetscOptionsReal("-snes_ksp_ew_alpha","1 < alpha <= 2","SNESKSPSetParametersEW",kctx->alpha,&kctx->alpha,0);CHKERRQ(ierr);
  ierr = PetscOptionsReal("-snes_ksp_ew_alpha2","alpha2","SNESKSPSetParametersEW",kctx->alpha2,&kctx->alpha2,0);CHKERRQ(ierr);
  ierr = PetscOptionsReal("-snes_ksp_ew_threshold","0 < threshold < 1","SNESKSPSetParametersEW",kctx->threshold,&kctx->threshold,0);CHKERRQ(ierr);

  flg  = PETSC_FALSE;
  ierr = PetscOptionsBool("-snes_check_jacobian","Check each Jacobian with a differenced one","SNESUpdateCheckJacobian",flg,&flg,NULL);CHKERRQ(ierr);
  if (flg) {
    ierr = SNESSetUpdate(snes,SNESUpdateCheckJacobian);CHKERRQ(ierr);
  }

  flg  = PETSC_FALSE;
  ierr = PetscOptionsBool("-snes_monitor_cancel","Remove all monitors","SNESMonitorCancel",flg,&flg,NULL);CHKERRQ(ierr);
  if (flg) {ierr = SNESMonitorCancel(snes);CHKERRQ(ierr);}

  ierr = PetscOptionsString("-snes_monitor","Monitor norm of function","SNESMonitorSet","stdout",monfilename,PETSC_MAX_PATH_LEN,&flg);CHKERRQ(ierr);
  if (flg) {
    ierr = PetscViewerASCIIOpen(PetscObjectComm((PetscObject)snes),monfilename,&monviewer);CHKERRQ(ierr);
    ierr = SNESMonitorSet(snes,SNESMonitorDefault,monviewer,(PetscErrorCode (*)(void**))PetscViewerDestroy);CHKERRQ(ierr);
  }

  ierr = PetscOptionsString("-snes_monitor_range","Monitor range of elements of function","SNESMonitorSet","stdout",monfilename,PETSC_MAX_PATH_LEN,&flg);CHKERRQ(ierr);
  if (flg) {
    ierr = SNESMonitorSet(snes,SNESMonitorRange,0,0);CHKERRQ(ierr);
  }

  ierr = PetscOptionsString("-snes_ratiomonitor","Monitor ratios of norms of function","SNESMonitorSetRatio","stdout",monfilename,PETSC_MAX_PATH_LEN,&flg);CHKERRQ(ierr);
  if (flg) {
    ierr = PetscViewerASCIIOpen(PetscObjectComm((PetscObject)snes),monfilename,&monviewer);CHKERRQ(ierr);
    ierr = SNESMonitorSetRatio(snes,monviewer);CHKERRQ(ierr);
  }

  ierr = PetscOptionsString("-snes_monitor_short","Monitor norm of function (fewer digits)","SNESMonitorSet","stdout",monfilename,PETSC_MAX_PATH_LEN,&flg);CHKERRQ(ierr);
  if (flg) {
    ierr = PetscViewerASCIIOpen(PetscObjectComm((PetscObject)snes),monfilename,&monviewer);CHKERRQ(ierr);
    ierr = SNESMonitorSet(snes,SNESMonitorDefaultShort,monviewer,(PetscErrorCode (*)(void**))PetscViewerDestroy);CHKERRQ(ierr);
  }

  ierr = PetscOptionsString("-snes_monitor_python","Use Python function","SNESMonitorSet",0,monfilename,PETSC_MAX_PATH_LEN,&flg);CHKERRQ(ierr);
  if (flg) {ierr = PetscPythonMonitorSet((PetscObject)snes,monfilename);CHKERRQ(ierr);}

  flg  = PETSC_FALSE;
  ierr = PetscOptionsBool("-snes_monitor_solution","Plot solution at each iteration","SNESMonitorSolution",flg,&flg,NULL);CHKERRQ(ierr);
  if (flg) {ierr = SNESMonitorSet(snes,SNESMonitorSolution,0,0);CHKERRQ(ierr);}
  flg  = PETSC_FALSE;
  ierr = PetscOptionsBool("-snes_monitor_solution_update","Plot correction at each iteration","SNESMonitorSolutionUpdate",flg,&flg,NULL);CHKERRQ(ierr);
  if (flg) {ierr = SNESMonitorSet(snes,SNESMonitorSolutionUpdate,0,0);CHKERRQ(ierr);}
  flg  = PETSC_FALSE;
  ierr = PetscOptionsBool("-snes_monitor_residual","Plot residual at each iteration","SNESMonitorResidual",flg,&flg,NULL);CHKERRQ(ierr);
  if (flg) {ierr = SNESMonitorSet(snes,SNESMonitorResidual,0,0);CHKERRQ(ierr);}
  flg  = PETSC_FALSE;
  ierr = PetscOptionsBool("-snes_monitor_lg_residualnorm","Plot function norm at each iteration","SNESMonitorLGResidualNorm",flg,&flg,NULL);CHKERRQ(ierr);
  if (flg) {
    PetscDrawLG ctx;

    ierr = SNESMonitorLGCreate(0,0,PETSC_DECIDE,PETSC_DECIDE,300,300,&ctx);CHKERRQ(ierr);
    ierr = SNESMonitorSet(snes,SNESMonitorLGResidualNorm,ctx,(PetscErrorCode (*)(void**))SNESMonitorLGDestroy);CHKERRQ(ierr);
  }
  flg  = PETSC_FALSE;
  ierr = PetscOptionsBool("-snes_monitor_lg_range","Plot function range at each iteration","SNESMonitorLGRange",flg,&flg,NULL);CHKERRQ(ierr);
  if (flg) {
    PetscViewer ctx;

    ierr = PetscViewerDrawOpen(PetscObjectComm((PetscObject)snes),0,0,PETSC_DECIDE,PETSC_DECIDE,300,300,&ctx);CHKERRQ(ierr);
    ierr = SNESMonitorSet(snes,SNESMonitorLGRange,ctx,(PetscErrorCode (*)(void**))PetscViewerDestroy);CHKERRQ(ierr);
  }

  flg  = PETSC_FALSE;
  ierr = PetscOptionsBool("-snes_monitor_jacupdate_spectrum","Print the change in the spectrum of the Jacobian","SNESMonitorJacUpdateSpectrum",flg,&flg,NULL);CHKERRQ(ierr);
  if (flg) {ierr = SNESMonitorSet(snes,SNESMonitorJacUpdateSpectrum,0,0);CHKERRQ(ierr);}

  flg  = PETSC_FALSE;
  ierr = PetscOptionsBool("-snes_fd","Use finite differences (slow) to compute Jacobian","SNESComputeJacobianDefault",flg,&flg,NULL);CHKERRQ(ierr);
  if (flg) {
    void *functx;
    ierr = SNESGetFunction(snes,NULL,NULL,&functx);CHKERRQ(ierr);
    ierr = SNESSetJacobian(snes,snes->jacobian,snes->jacobian_pre,SNESComputeJacobianDefault,functx);CHKERRQ(ierr);
    ierr = PetscInfo(snes,"Setting default finite difference Jacobian matrix\n");CHKERRQ(ierr);
  }

  flg  = PETSC_FALSE;
  ierr = PetscOptionsBool("-snes_fd_function","Use finite differences (slow) to compute function from user objective","SNESObjectiveComputeFunctionDefaultFD",flg,&flg,NULL);CHKERRQ(ierr);
  if (flg) {
    ierr = SNESSetFunction(snes,NULL,SNESObjectiveComputeFunctionDefaultFD,NULL);CHKERRQ(ierr);
  }

  flg  = PETSC_FALSE;
  ierr = PetscOptionsBool("-snes_fd_color","Use finite differences with coloring to compute Jacobian","SNESComputeJacobianDefaultColor",flg,&flg,NULL);CHKERRQ(ierr);
  if (flg) {
    DM             dm;
    DMSNES         sdm;
    ierr = SNESGetDM(snes,&dm);CHKERRQ(ierr);
    ierr = DMGetDMSNES(dm,&sdm);CHKERRQ(ierr);
    sdm->jacobianctx = NULL;
    ierr = SNESSetJacobian(snes,snes->jacobian,snes->jacobian_pre,SNESComputeJacobianDefaultColor,0);CHKERRQ(ierr);
    ierr = PetscInfo(snes,"Setting default finite difference coloring Jacobian matrix\n");CHKERRQ(ierr);
  }

  flg  = PETSC_FALSE;
  ierr = PetscOptionsBool("-snes_mf_operator","Use a Matrix-Free Jacobian with user-provided preconditioner matrix","MatCreateSNESMF",PETSC_FALSE,&snes->mf_operator,&flg);CHKERRQ(ierr);
  if (flg && snes->mf_operator) {
    snes->mf_operator = PETSC_TRUE;
    snes->mf          = PETSC_TRUE;
  }
  flg  = PETSC_FALSE;
  ierr = PetscOptionsBool("-snes_mf","Use a Matrix-Free Jacobian with no preconditioner matrix","MatCreateSNESMF",PETSC_FALSE,&snes->mf,&flg);CHKERRQ(ierr);
  if (!flg && snes->mf_operator) snes->mf = PETSC_TRUE;
  ierr = PetscOptionsInt("-snes_mf_version","Matrix-Free routines version 1 or 2","None",snes->mf_version,&snes->mf_version,0);CHKERRQ(ierr);

  flg  = PETSC_FALSE;
  ierr = SNESGetPCSide(snes,&pcside);CHKERRQ(ierr);
  ierr = PetscOptionsEnum("-snes_npc_side","SNES nonlinear preconditioner side","SNESSetPCSide",PCSides,(PetscEnum)pcside,(PetscEnum*)&pcside,&flg);CHKERRQ(ierr);
  if (flg) {ierr = SNESSetPCSide(snes,pcside);CHKERRQ(ierr);}

#if defined(PETSC_HAVE_AMS)
  {
  PetscBool set;
  flg  = PETSC_FALSE;
  ierr = PetscOptionsBool("-snes_ams_block","Block for AMS memory snooper at end of SNESSolve","PetscObjectAMSBlock",((PetscObject)snes)->amspublishblock,&flg,&set);CHKERRQ(ierr);
  if (set) {
    ierr = PetscObjectAMSSetBlock((PetscObject)snes,flg);CHKERRQ(ierr);
  }
  }
#endif

  for (i = 0; i < numberofsetfromoptions; i++) {
    ierr = (*othersetfromoptions[i])(snes);CHKERRQ(ierr);
  }

  if (snes->ops->setfromoptions) {
    ierr = (*snes->ops->setfromoptions)(snes);CHKERRQ(ierr);
  }

  /* process any options handlers added with PetscObjectAddOptionsHandler() */
  ierr = PetscObjectProcessOptionsHandlers((PetscObject)snes);CHKERRQ(ierr);
  ierr = PetscOptionsEnd();CHKERRQ(ierr);

  if (!snes->ksp) {ierr = SNESGetKSP(snes,&snes->ksp);CHKERRQ(ierr);}
  ierr = KSPGetOperators(snes->ksp,NULL,NULL,&matflag);CHKERRQ(ierr);
  ierr = KSPSetOperators(snes->ksp,snes->jacobian,snes->jacobian_pre,matflag);CHKERRQ(ierr);
  ierr = KSPSetFromOptions(snes->ksp);CHKERRQ(ierr);

  if (!snes->linesearch) {
    ierr = SNESGetLineSearch(snes, &snes->linesearch);CHKERRQ(ierr);
  }
  ierr = SNESLineSearchSetFromOptions(snes->linesearch);CHKERRQ(ierr);

  /* if someone has set the SNES PC type, create it. */
  ierr = SNESGetOptionsPrefix(snes, &optionsprefix);CHKERRQ(ierr);
  ierr = PetscOptionsHasName(optionsprefix, "-npc_snes_type", &pcset);CHKERRQ(ierr);
  if (pcset && (!snes->pc)) {
    ierr = SNESGetPC(snes, &snes->pc);CHKERRQ(ierr);
  }
  PetscFunctionReturn(0);
}

#undef __FUNCT__
#define __FUNCT__ "SNESSetComputeApplicationContext"
/*@C
   SNESSetComputeApplicationContext - Sets an optional function to compute a user-defined context for
   the nonlinear solvers.

   Logically Collective on SNES

   Input Parameters:
+  snes - the SNES context
.  compute - function to compute the context
-  destroy - function to destroy the context

   Level: intermediate

   Notes:
   This function is currently not available from Fortran.

.keywords: SNES, nonlinear, set, application, context

.seealso: SNESGetApplicationContext(), SNESSetComputeApplicationContext(), SNESGetApplicationContext()
@*/
PetscErrorCode  SNESSetComputeApplicationContext(SNES snes,PetscErrorCode (*compute)(SNES,void**),PetscErrorCode (*destroy)(void**))
{
  PetscFunctionBegin;
  PetscValidHeaderSpecific(snes,SNES_CLASSID,1);
  snes->ops->usercompute = compute;
  snes->ops->userdestroy = destroy;
  PetscFunctionReturn(0);
}

#undef __FUNCT__
#define __FUNCT__ "SNESSetApplicationContext"
/*@
   SNESSetApplicationContext - Sets the optional user-defined context for
   the nonlinear solvers.

   Logically Collective on SNES

   Input Parameters:
+  snes - the SNES context
-  usrP - optional user context

   Level: intermediate

.keywords: SNES, nonlinear, set, application, context

.seealso: SNESGetApplicationContext()
@*/
PetscErrorCode  SNESSetApplicationContext(SNES snes,void *usrP)
{
  PetscErrorCode ierr;
  KSP            ksp;

  PetscFunctionBegin;
  PetscValidHeaderSpecific(snes,SNES_CLASSID,1);
  ierr       = SNESGetKSP(snes,&ksp);CHKERRQ(ierr);
  ierr       = KSPSetApplicationContext(ksp,usrP);CHKERRQ(ierr);
  snes->user = usrP;
  PetscFunctionReturn(0);
}

#undef __FUNCT__
#define __FUNCT__ "SNESGetApplicationContext"
/*@
   SNESGetApplicationContext - Gets the user-defined context for the
   nonlinear solvers.

   Not Collective

   Input Parameter:
.  snes - SNES context

   Output Parameter:
.  usrP - user context

   Level: intermediate

.keywords: SNES, nonlinear, get, application, context

.seealso: SNESSetApplicationContext()
@*/
PetscErrorCode  SNESGetApplicationContext(SNES snes,void *usrP)
{
  PetscFunctionBegin;
  PetscValidHeaderSpecific(snes,SNES_CLASSID,1);
  *(void**)usrP = snes->user;
  PetscFunctionReturn(0);
}

#undef __FUNCT__
#define __FUNCT__ "SNESGetIterationNumber"
/*@
   SNESGetIterationNumber - Gets the number of nonlinear iterations completed
   at this time.

   Not Collective

   Input Parameter:
.  snes - SNES context

   Output Parameter:
.  iter - iteration number

   Notes:
   For example, during the computation of iteration 2 this would return 1.

   This is useful for using lagged Jacobians (where one does not recompute the
   Jacobian at each SNES iteration). For example, the code
.vb
      ierr = SNESGetIterationNumber(snes,&it);
      if (!(it % 2)) {
        [compute Jacobian here]
      }
.ve
   can be used in your ComputeJacobian() function to cause the Jacobian to be
   recomputed every second SNES iteration.

   Level: intermediate

.keywords: SNES, nonlinear, get, iteration, number,

.seealso:   SNESGetFunctionNorm(), SNESGetLinearSolveIterations()
@*/
PetscErrorCode  SNESGetIterationNumber(SNES snes,PetscInt *iter)
{
  PetscFunctionBegin;
  PetscValidHeaderSpecific(snes,SNES_CLASSID,1);
  PetscValidIntPointer(iter,2);
  *iter = snes->iter;
  PetscFunctionReturn(0);
}

#undef __FUNCT__
#define __FUNCT__ "SNESSetIterationNumber"
/*@
   SNESSetIterationNumber - Sets the current iteration number.

   Not Collective

   Input Parameter:
.  snes - SNES context
.  iter - iteration number

   Level: developer

.keywords: SNES, nonlinear, set, iteration, number,

.seealso:   SNESGetFunctionNorm(), SNESGetLinearSolveIterations()
@*/
PetscErrorCode  SNESSetIterationNumber(SNES snes,PetscInt iter)
{
  PetscErrorCode ierr;

  PetscFunctionBegin;
  PetscValidHeaderSpecific(snes,SNES_CLASSID,1);
  ierr       = PetscObjectAMSTakeAccess((PetscObject)snes);CHKERRQ(ierr);
  snes->iter = iter;
  ierr       = PetscObjectAMSGrantAccess((PetscObject)snes);CHKERRQ(ierr);
  PetscFunctionReturn(0);
}

#undef __FUNCT__
#define __FUNCT__ "SNESGetFunctionNorm"
/*@
   SNESGetFunctionNorm - Gets the norm of the current function that was set
   with SNESSSetFunction().

   Collective on SNES

   Input Parameter:
.  snes - SNES context

   Output Parameter:
.  fnorm - 2-norm of function

   Level: intermediate

.keywords: SNES, nonlinear, get, function, norm

.seealso: SNESGetFunction(), SNESGetIterationNumber(), SNESGetLinearSolveIterations()
@*/
PetscErrorCode  SNESGetFunctionNorm(SNES snes,PetscReal *fnorm)
{
  PetscFunctionBegin;
  PetscValidHeaderSpecific(snes,SNES_CLASSID,1);
  PetscValidScalarPointer(fnorm,2);
  *fnorm = snes->norm;
  PetscFunctionReturn(0);
}


#undef __FUNCT__
#define __FUNCT__ "SNESSetFunctionNorm"
/*@
   SNESSetFunctionNorm - Sets the 2-norm of the current function computed using VecNorm().

   Collective on SNES

   Input Parameter:
.  snes - SNES context
.  fnorm - 2-norm of function

   Level: developer

.keywords: SNES, nonlinear, set, function, norm

.seealso: SNESSetFunction(), SNESSetIterationNumber(), VecNorm().
@*/
PetscErrorCode  SNESSetFunctionNorm(SNES snes,PetscReal fnorm)
{

  PetscErrorCode ierr;

  PetscFunctionBegin;
  PetscValidHeaderSpecific(snes,SNES_CLASSID,1);
  ierr       = PetscObjectAMSTakeAccess((PetscObject)snes);CHKERRQ(ierr);
  snes->norm = fnorm;
  ierr       = PetscObjectAMSGrantAccess((PetscObject)snes);CHKERRQ(ierr);
  PetscFunctionReturn(0);
}

#undef __FUNCT__
#define __FUNCT__ "SNESGetNonlinearStepFailures"
/*@
   SNESGetNonlinearStepFailures - Gets the number of unsuccessful steps
   attempted by the nonlinear solver.

   Not Collective

   Input Parameter:
.  snes - SNES context

   Output Parameter:
.  nfails - number of unsuccessful steps attempted

   Notes:
   This counter is reset to zero for each successive call to SNESSolve().

   Level: intermediate

.keywords: SNES, nonlinear, get, number, unsuccessful, steps

.seealso: SNESGetMaxLinearSolveFailures(), SNESGetLinearSolveIterations(), SNESSetMaxLinearSolveFailures(), SNESGetLinearSolveFailures(),
          SNESSetMaxNonlinearStepFailures(), SNESGetMaxNonlinearStepFailures()
@*/
PetscErrorCode  SNESGetNonlinearStepFailures(SNES snes,PetscInt *nfails)
{
  PetscFunctionBegin;
  PetscValidHeaderSpecific(snes,SNES_CLASSID,1);
  PetscValidIntPointer(nfails,2);
  *nfails = snes->numFailures;
  PetscFunctionReturn(0);
}

#undef __FUNCT__
#define __FUNCT__ "SNESSetMaxNonlinearStepFailures"
/*@
   SNESSetMaxNonlinearStepFailures - Sets the maximum number of unsuccessful steps
   attempted by the nonlinear solver before it gives up.

   Not Collective

   Input Parameters:
+  snes     - SNES context
-  maxFails - maximum of unsuccessful steps

   Level: intermediate

.keywords: SNES, nonlinear, set, maximum, unsuccessful, steps

.seealso: SNESGetMaxLinearSolveFailures(), SNESGetLinearSolveIterations(), SNESSetMaxLinearSolveFailures(), SNESGetLinearSolveFailures(),
          SNESGetMaxNonlinearStepFailures(), SNESGetNonlinearStepFailures()
@*/
PetscErrorCode  SNESSetMaxNonlinearStepFailures(SNES snes, PetscInt maxFails)
{
  PetscFunctionBegin;
  PetscValidHeaderSpecific(snes,SNES_CLASSID,1);
  snes->maxFailures = maxFails;
  PetscFunctionReturn(0);
}

#undef __FUNCT__
#define __FUNCT__ "SNESGetMaxNonlinearStepFailures"
/*@
   SNESGetMaxNonlinearStepFailures - Gets the maximum number of unsuccessful steps
   attempted by the nonlinear solver before it gives up.

   Not Collective

   Input Parameter:
.  snes     - SNES context

   Output Parameter:
.  maxFails - maximum of unsuccessful steps

   Level: intermediate

.keywords: SNES, nonlinear, get, maximum, unsuccessful, steps

.seealso: SNESGetMaxLinearSolveFailures(), SNESGetLinearSolveIterations(), SNESSetMaxLinearSolveFailures(), SNESGetLinearSolveFailures(),
          SNESSetMaxNonlinearStepFailures(), SNESGetNonlinearStepFailures()

@*/
PetscErrorCode  SNESGetMaxNonlinearStepFailures(SNES snes, PetscInt *maxFails)
{
  PetscFunctionBegin;
  PetscValidHeaderSpecific(snes,SNES_CLASSID,1);
  PetscValidIntPointer(maxFails,2);
  *maxFails = snes->maxFailures;
  PetscFunctionReturn(0);
}

#undef __FUNCT__
#define __FUNCT__ "SNESGetNumberFunctionEvals"
/*@
   SNESGetNumberFunctionEvals - Gets the number of user provided function evaluations
     done by SNES.

   Not Collective

   Input Parameter:
.  snes     - SNES context

   Output Parameter:
.  nfuncs - number of evaluations

   Level: intermediate

   Notes: Reset every time SNESSolve is called unless SNESSetCountersReset() is used.

.keywords: SNES, nonlinear, get, maximum, unsuccessful, steps

.seealso: SNESGetMaxLinearSolveFailures(), SNESGetLinearSolveIterations(), SNESSetMaxLinearSolveFailures(), SNESGetLinearSolveFailures(), SNESSetCountersReset()
@*/
PetscErrorCode  SNESGetNumberFunctionEvals(SNES snes, PetscInt *nfuncs)
{
  PetscFunctionBegin;
  PetscValidHeaderSpecific(snes,SNES_CLASSID,1);
  PetscValidIntPointer(nfuncs,2);
  *nfuncs = snes->nfuncs;
  PetscFunctionReturn(0);
}

#undef __FUNCT__
#define __FUNCT__ "SNESGetLinearSolveFailures"
/*@
   SNESGetLinearSolveFailures - Gets the number of failed (non-converged)
   linear solvers.

   Not Collective

   Input Parameter:
.  snes - SNES context

   Output Parameter:
.  nfails - number of failed solves

   Notes:
   This counter is reset to zero for each successive call to SNESSolve().

   Level: intermediate

.keywords: SNES, nonlinear, get, number, unsuccessful, steps

.seealso: SNESGetMaxLinearSolveFailures(), SNESGetLinearSolveIterations(), SNESSetMaxLinearSolveFailures()
@*/
PetscErrorCode  SNESGetLinearSolveFailures(SNES snes,PetscInt *nfails)
{
  PetscFunctionBegin;
  PetscValidHeaderSpecific(snes,SNES_CLASSID,1);
  PetscValidIntPointer(nfails,2);
  *nfails = snes->numLinearSolveFailures;
  PetscFunctionReturn(0);
}

#undef __FUNCT__
#define __FUNCT__ "SNESSetMaxLinearSolveFailures"
/*@
   SNESSetMaxLinearSolveFailures - the number of failed linear solve attempts
   allowed before SNES returns with a diverged reason of SNES_DIVERGED_LINEAR_SOLVE

   Logically Collective on SNES

   Input Parameters:
+  snes     - SNES context
-  maxFails - maximum allowed linear solve failures

   Level: intermediate

   Notes: By default this is 0; that is SNES returns on the first failed linear solve

.keywords: SNES, nonlinear, set, maximum, unsuccessful, steps

.seealso: SNESGetLinearSolveFailures(), SNESGetMaxLinearSolveFailures(), SNESGetLinearSolveIterations()
@*/
PetscErrorCode  SNESSetMaxLinearSolveFailures(SNES snes, PetscInt maxFails)
{
  PetscFunctionBegin;
  PetscValidHeaderSpecific(snes,SNES_CLASSID,1);
  PetscValidLogicalCollectiveInt(snes,maxFails,2);
  snes->maxLinearSolveFailures = maxFails;
  PetscFunctionReturn(0);
}

#undef __FUNCT__
#define __FUNCT__ "SNESGetMaxLinearSolveFailures"
/*@
   SNESGetMaxLinearSolveFailures - gets the maximum number of linear solve failures that
     are allowed before SNES terminates

   Not Collective

   Input Parameter:
.  snes     - SNES context

   Output Parameter:
.  maxFails - maximum of unsuccessful solves allowed

   Level: intermediate

   Notes: By default this is 1; that is SNES returns on the first failed linear solve

.keywords: SNES, nonlinear, get, maximum, unsuccessful, steps

.seealso: SNESGetLinearSolveFailures(), SNESGetLinearSolveIterations(), SNESSetMaxLinearSolveFailures(),
@*/
PetscErrorCode  SNESGetMaxLinearSolveFailures(SNES snes, PetscInt *maxFails)
{
  PetscFunctionBegin;
  PetscValidHeaderSpecific(snes,SNES_CLASSID,1);
  PetscValidIntPointer(maxFails,2);
  *maxFails = snes->maxLinearSolveFailures;
  PetscFunctionReturn(0);
}

#undef __FUNCT__
#define __FUNCT__ "SNESGetLinearSolveIterations"
/*@
   SNESGetLinearSolveIterations - Gets the total number of linear iterations
   used by the nonlinear solver.

   Not Collective

   Input Parameter:
.  snes - SNES context

   Output Parameter:
.  lits - number of linear iterations

   Notes:
   This counter is reset to zero for each successive call to SNESSolve() unless SNESSetCountersReset() is used.

   Level: intermediate

.keywords: SNES, nonlinear, get, number, linear, iterations

.seealso:  SNESGetIterationNumber(), SNESGetFunctionNorm(), SNESGetLinearSolveFailures(), SNESGetMaxLinearSolveFailures(), SNESSetCountersReset()
@*/
PetscErrorCode  SNESGetLinearSolveIterations(SNES snes,PetscInt *lits)
{
  PetscFunctionBegin;
  PetscValidHeaderSpecific(snes,SNES_CLASSID,1);
  PetscValidIntPointer(lits,2);
  *lits = snes->linear_its;
  PetscFunctionReturn(0);
}

#undef __FUNCT__
#define __FUNCT__ "SNESSetCountersReset"
/*@
   SNESSetCountersReset - Sets whether or not the counters for linear iterations and function evaluations
   are reset every time SNESSolve() is called.

   Logically Collective on SNES

   Input Parameter:
+  snes - SNES context
-  reset - whether to reset the counters or not

   Notes:
   This is automatically called with FALSE

   Level: developer

.keywords: SNES, nonlinear, set, reset, number, linear, iterations

.seealso:  SNESGetNumberFunctionEvals(), SNESGetNumberLinearSolveIterations(), SNESGetPC()
@*/
PetscErrorCode  SNESSetCountersReset(SNES snes,PetscBool reset)
{
  PetscFunctionBegin;
  PetscValidHeaderSpecific(snes,SNES_CLASSID,1);
  PetscValidLogicalCollectiveBool(snes,reset,2);
  snes->counters_reset = reset;
  PetscFunctionReturn(0);
}


#undef __FUNCT__
#define __FUNCT__ "SNESSetKSP"
/*@
   SNESSetKSP - Sets a KSP context for the SNES object to use

   Not Collective, but the SNES and KSP objects must live on the same MPI_Comm

   Input Parameters:
+  snes - the SNES context
-  ksp - the KSP context

   Notes:
   The SNES object already has its KSP object, you can obtain with SNESGetKSP()
   so this routine is rarely needed.

   The KSP object that is already in the SNES object has its reference count
   decreased by one.

   Level: developer

.keywords: SNES, nonlinear, get, KSP, context

.seealso: KSPGetPC(), SNESCreate(), KSPCreate(), SNESSetKSP()
@*/
PetscErrorCode  SNESSetKSP(SNES snes,KSP ksp)
{
  PetscErrorCode ierr;

  PetscFunctionBegin;
  PetscValidHeaderSpecific(snes,SNES_CLASSID,1);
  PetscValidHeaderSpecific(ksp,KSP_CLASSID,2);
  PetscCheckSameComm(snes,1,ksp,2);
  ierr = PetscObjectReference((PetscObject)ksp);CHKERRQ(ierr);
  if (snes->ksp) {ierr = PetscObjectDereference((PetscObject)snes->ksp);CHKERRQ(ierr);}
  snes->ksp = ksp;
  PetscFunctionReturn(0);
}

/* -----------------------------------------------------------*/
#undef __FUNCT__
#define __FUNCT__ "SNESCreate"
/*@
   SNESCreate - Creates a nonlinear solver context.

   Collective on MPI_Comm

   Input Parameters:
.  comm - MPI communicator

   Output Parameter:
.  outsnes - the new SNES context

   Options Database Keys:
+   -snes_mf - Activates default matrix-free Jacobian-vector products,
               and no preconditioning matrix
.   -snes_mf_operator - Activates default matrix-free Jacobian-vector
               products, and a user-provided preconditioning matrix
               as set by SNESSetJacobian()
-   -snes_fd - Uses (slow!) finite differences to compute Jacobian

   Level: beginner

.keywords: SNES, nonlinear, create, context

.seealso: SNESSolve(), SNESDestroy(), SNES, SNESSetLagPreconditioner()

@*/
PetscErrorCode  SNESCreate(MPI_Comm comm,SNES *outsnes)
{
  PetscErrorCode ierr;
  SNES           snes;
  SNESKSPEW      *kctx;

  PetscFunctionBegin;
  PetscValidPointer(outsnes,2);
  *outsnes = NULL;
#if !defined(PETSC_USE_DYNAMIC_LIBRARIES)
  ierr = SNESInitializePackage();CHKERRQ(ierr);
#endif

  ierr = PetscHeaderCreate(snes,_p_SNES,struct _SNESOps,SNES_CLASSID,"SNES","Nonlinear solver","SNES",comm,SNESDestroy,SNESView);CHKERRQ(ierr);

  snes->ops->converged    = SNESConvergedDefault;
  snes->usesksp           = PETSC_TRUE;
  snes->tolerancesset     = PETSC_FALSE;
  snes->max_its           = 50;
  snes->max_funcs         = 10000;
  snes->norm              = 0.0;
  snes->normtype          = SNES_NORM_FUNCTION;
  snes->rtol              = 1.e-8;
  snes->ttol              = 0.0;
  snes->abstol            = 1.e-50;
  snes->stol              = 1.e-8;
  snes->deltatol          = 1.e-12;
  snes->nfuncs            = 0;
  snes->numFailures       = 0;
  snes->maxFailures       = 1;
  snes->linear_its        = 0;
  snes->lagjacobian       = 1;
  snes->jac_iter          = 0;
  snes->lagjac_persist    = PETSC_FALSE;
  snes->lagpreconditioner = 1;
  snes->pre_iter          = 0;
  snes->lagpre_persist    = PETSC_FALSE;
  snes->numbermonitors    = 0;
  snes->data              = 0;
  snes->setupcalled       = PETSC_FALSE;
  snes->ksp_ewconv        = PETSC_FALSE;
  snes->nwork             = 0;
  snes->work              = 0;
  snes->nvwork            = 0;
  snes->vwork             = 0;
  snes->conv_hist_len     = 0;
  snes->conv_hist_max     = 0;
  snes->conv_hist         = NULL;
  snes->conv_hist_its     = NULL;
  snes->conv_hist_reset   = PETSC_TRUE;
  snes->counters_reset    = PETSC_TRUE;
  snes->vec_func_init_set = PETSC_FALSE;
  snes->norm_init         = 0.;
  snes->norm_init_set     = PETSC_FALSE;
  snes->reason            = SNES_CONVERGED_ITERATING;
  snes->pcside            = PC_RIGHT;

  snes->mf          = PETSC_FALSE;
  snes->mf_operator = PETSC_FALSE;
  snes->mf_version  = 1;

  snes->numLinearSolveFailures = 0;
  snes->maxLinearSolveFailures = 1;

  /* Create context to compute Eisenstat-Walker relative tolerance for KSP */
  ierr = PetscNewLog(snes,SNESKSPEW,&kctx);CHKERRQ(ierr);

  snes->kspconvctx  = (void*)kctx;
  kctx->version     = 2;
  kctx->rtol_0      = .3; /* Eisenstat and Walker suggest rtol_0=.5, but
                             this was too large for some test cases */
  kctx->rtol_last   = 0.0;
  kctx->rtol_max    = .9;
  kctx->gamma       = 1.0;
  kctx->alpha       = .5*(1.0 + PetscSqrtReal(5.0));
  kctx->alpha2      = kctx->alpha;
  kctx->threshold   = .1;
  kctx->lresid_last = 0.0;
  kctx->norm_last   = 0.0;

  *outsnes = snes;
  PetscFunctionReturn(0);
}

/*MC
    SNESFunction - functional form used to convey the nonlinear function to be solved by SNES

     Synopsis:
     #include "petscsnes.h"
     SNESFunction(SNES snes,Vec x,Vec f,void *ctx);

     Input Parameters:
+     snes - the SNES context
.     x    - state at which to evaluate residual
-     ctx     - optional user-defined function context, passed in with SNESSetFunction()

     Output Parameter:
.     f  - vector to put residual (function value)

   Level: intermediate

.seealso:   SNESSetFunction(), SNESGetFunction()
M*/

#undef __FUNCT__
#define __FUNCT__ "SNESSetFunction"
/*@C
   SNESSetFunction - Sets the function evaluation routine and function
   vector for use by the SNES routines in solving systems of nonlinear
   equations.

   Logically Collective on SNES

   Input Parameters:
+  snes - the SNES context
.  r - vector to store function value
.  SNESFunction - function evaluation routine
-  ctx - [optional] user-defined context for private data for the
         function evaluation routine (may be NULL)

   Notes:
   The Newton-like methods typically solve linear systems of the form
$      f'(x) x = -f(x),
   where f'(x) denotes the Jacobian matrix and f(x) is the function.

   Level: beginner

.keywords: SNES, nonlinear, set, function

.seealso: SNESGetFunction(), SNESComputeFunction(), SNESSetJacobian(), SNESSetPicard(), SNESFunction
@*/
PetscErrorCode  SNESSetFunction(SNES snes,Vec r,PetscErrorCode (*SNESFunction)(SNES,Vec,Vec,void*),void *ctx)
{
  PetscErrorCode ierr;
  DM             dm;

  PetscFunctionBegin;
  PetscValidHeaderSpecific(snes,SNES_CLASSID,1);
  if (r) {
    PetscValidHeaderSpecific(r,VEC_CLASSID,2);
    PetscCheckSameComm(snes,1,r,2);
    ierr = PetscObjectReference((PetscObject)r);CHKERRQ(ierr);
    ierr = VecDestroy(&snes->vec_func);CHKERRQ(ierr);

    snes->vec_func = r;
  }
  ierr = SNESGetDM(snes,&dm);CHKERRQ(ierr);
  ierr = DMSNESSetFunction(dm,SNESFunction,ctx);CHKERRQ(ierr);
  PetscFunctionReturn(0);
}


#undef __FUNCT__
#define __FUNCT__ "SNESSetInitialFunction"
/*@C
   SNESSetInitialFunction - Sets the function vector to be used as the
   function norm at the initialization of the method.  In some
   instances, the user has precomputed the function before calling
   SNESSolve.  This function allows one to avoid a redundant call
   to SNESComputeFunction in that case.

   Logically Collective on SNES

   Input Parameters:
+  snes - the SNES context
-  f - vector to store function value

   Notes:
   This should not be modified during the solution procedure.

   This is used extensively in the SNESFAS hierarchy and in nonlinear preconditioning.

   Level: developer

.keywords: SNES, nonlinear, set, function

.seealso: SNESSetFunction(), SNESComputeFunction(), SNESSetInitialFunctionNorm()
@*/
PetscErrorCode  SNESSetInitialFunction(SNES snes, Vec f)
{
  PetscErrorCode ierr;
  Vec            vec_func;

  PetscFunctionBegin;
  PetscValidHeaderSpecific(snes,SNES_CLASSID,1);
  PetscValidHeaderSpecific(f,VEC_CLASSID,2);
  PetscCheckSameComm(snes,1,f,2);
  if (snes->pcside != PC_RIGHT) {
    snes->vec_func_init_set = PETSC_FALSE;
    PetscFunctionReturn(0);
  }
  ierr = SNESGetFunction(snes,&vec_func,NULL,NULL);CHKERRQ(ierr);
  ierr = VecCopy(f, vec_func);CHKERRQ(ierr);

  snes->vec_func_init_set = PETSC_TRUE;
  PetscFunctionReturn(0);
}


#undef __FUNCT__
#define __FUNCT__ "SNESSetInitialFunctionNorm"
/*@C
   SNESSetInitialFunctionNorm - Sets the function norm to be used as the function norm
   at the initialization of the  method.  In some instances, the user has precomputed
   the function and its norm before calling SNESSolve.  This function allows one to
   avoid a redundant call to SNESComputeFunction() and VecNorm() in that case.

   Logically Collective on SNES

   Input Parameters:
+  snes - the SNES context
-  fnorm - the norm of F as set by SNESSetInitialFunction()

   This is used extensively in the SNESFAS hierarchy and in nonlinear preconditioning.

   Level: developer

.keywords: SNES, nonlinear, set, function, norm

.seealso: SNESSetFunction(), SNESComputeFunction(), SNESSetInitialFunction()
@*/
PetscErrorCode  SNESSetInitialFunctionNorm(SNES snes, PetscReal fnorm)
{
  PetscFunctionBegin;
  PetscValidHeaderSpecific(snes,SNES_CLASSID,1);
  if (snes->pcside != PC_RIGHT) {
    snes->norm_init_set = PETSC_FALSE;
    PetscFunctionReturn(0);
  }
  snes->norm_init     = fnorm;
  snes->norm_init_set = PETSC_TRUE;
  PetscFunctionReturn(0);
}

#undef __FUNCT__
#define __FUNCT__ "SNESSetNormType"
/*@
   SNESSetNormType - Sets the SNESNormType used in covergence and monitoring
   of the SNES method.

   Logically Collective on SNES

   Input Parameters:
+  snes - the SNES context
-  normtype - the type of the norm used

   Notes:
   Only certain SNES methods support certain SNESNormTypes.  Most require evaluation
   of the nonlinear function and the taking of its norm at every iteration to
   even ensure convergence at all.  However, methods such as custom Gauss-Seidel methods
   (SNESGS) and the like do not require the norm of the function to be computed, and therfore
   may either be monitored for convergence or not.  As these are often used as nonlinear
   preconditioners, monitoring the norm of their error is not a useful enterprise within
   their solution.

   Level: developer

.keywords: SNES, nonlinear, set, function, norm, type

.seealso: SNESGetNormType(), SNESComputeFunction(), VecNorm(), SNESSetFunction(), SNESSetInitialFunction(), SNESNormType
@*/
PetscErrorCode  SNESSetNormType(SNES snes, SNESNormType normtype)
{
  PetscFunctionBegin;
  PetscValidHeaderSpecific(snes,SNES_CLASSID,1);
  snes->normtype = normtype;
  PetscFunctionReturn(0);
}


#undef __FUNCT__
#define __FUNCT__ "SNESGetNormType"
/*@
   SNESGetNormType - Gets the SNESNormType used in covergence and monitoring
   of the SNES method.

   Logically Collective on SNES

   Input Parameters:
+  snes - the SNES context
-  normtype - the type of the norm used

   Level: advanced

.keywords: SNES, nonlinear, set, function, norm, type

.seealso: SNESSetNormType(), SNESComputeFunction(), VecNorm(), SNESSetFunction(), SNESSetInitialFunction(), SNESNormType
@*/
PetscErrorCode  SNESGetNormType(SNES snes, SNESNormType *normtype)
{
  PetscFunctionBegin;
  PetscValidHeaderSpecific(snes,SNES_CLASSID,1);
  *normtype = snes->normtype;
  PetscFunctionReturn(0);
}

/*MC
    SNESGSFunction - function used to convey a Gauss-Seidel sweep on the nonlinear function

     Synopsis:
     #include "petscsnes.h"
$    SNESGSFunction(SNES snes,Vec x,Vec b,void *ctx);

+  X   - solution vector
.  B   - RHS vector
-  ctx - optional user-defined Gauss-Seidel context

   Level: intermediate

.seealso:   SNESSetGS(), SNESGetGS()
M*/

#undef __FUNCT__
#define __FUNCT__ "SNESSetGS"
/*@C
   SNESSetGS - Sets the user nonlinear Gauss-Seidel routine for
   use with composed nonlinear solvers.

   Input Parameters:
+  snes   - the SNES context
.  SNESGSFunction - function evaluation routine
-  ctx    - [optional] user-defined context for private data for the
            smoother evaluation routine (may be NULL)

   Notes:
   The GS routines are used by the composed nonlinear solver to generate
    a problem appropriate update to the solution, particularly FAS.

   Level: intermediate

.keywords: SNES, nonlinear, set, Gauss-Seidel

.seealso: SNESGetFunction(), SNESComputeGS()
@*/
PetscErrorCode SNESSetGS(SNES snes,PetscErrorCode (*SNESGSFunction)(SNES,Vec,Vec,void*),void *ctx)
{
  PetscErrorCode ierr;
  DM             dm;

  PetscFunctionBegin;
  PetscValidHeaderSpecific(snes,SNES_CLASSID,1);
  ierr = SNESGetDM(snes,&dm);CHKERRQ(ierr);
  ierr = DMSNESSetGS(dm,SNESGSFunction,ctx);CHKERRQ(ierr);
  PetscFunctionReturn(0);
}

#undef __FUNCT__
#define __FUNCT__ "SNESPicardComputeFunction"
PETSC_EXTERN PetscErrorCode SNESPicardComputeFunction(SNES snes,Vec x,Vec f,void *ctx)
{
  PetscErrorCode ierr;
  DM             dm;
  DMSNES         sdm;

  PetscFunctionBegin;
  ierr = SNESGetDM(snes,&dm);CHKERRQ(ierr);
  ierr = DMGetDMSNES(dm,&sdm);CHKERRQ(ierr);
  /*  A(x)*x - b(x) */
  if (sdm->ops->computepfunction) {
    ierr = (*sdm->ops->computepfunction)(snes,x,f,sdm->pctx);CHKERRQ(ierr);
  } else SETERRQ(PETSC_COMM_SELF,PETSC_ERR_ARG_WRONGSTATE, "Must call SNESSetPicard() to provide Picard function.");

  if (sdm->ops->computepjacobian) {
    ierr = (*sdm->ops->computepjacobian)(snes,x,&snes->jacobian,&snes->jacobian_pre,&snes->matstruct,sdm->pctx);CHKERRQ(ierr);
  } else SETERRQ(PETSC_COMM_SELF,PETSC_ERR_ARG_WRONGSTATE, "Must call SNESSetPicard() to provide Picard matrix.");
  ierr = VecScale(f,-1.0);CHKERRQ(ierr);
  ierr = MatMultAdd(snes->jacobian,x,f,f);CHKERRQ(ierr);
  PetscFunctionReturn(0);
}

#undef __FUNCT__
#define __FUNCT__ "SNESPicardComputeJacobian"
PETSC_EXTERN PetscErrorCode SNESPicardComputeJacobian(SNES snes,Vec x1,Mat *J,Mat *B,MatStructure *flag,void *ctx)
{
  PetscFunctionBegin;
  /* the jacobian matrix should be pre-filled in SNESPicardComputeFunction */
  *flag = snes->matstruct;
  PetscFunctionReturn(0);
}

#undef __FUNCT__
#define __FUNCT__ "SNESSetPicard"
/*@C
   SNESSetPicard - Use SNES to solve the semilinear-system A(x) x = b(x) via a Picard type iteration (Picard linearization)

   Logically Collective on SNES

   Input Parameters:
+  snes - the SNES context
.  r - vector to store function value
.  SNESFunction - function evaluation routine
.  Amat - matrix with which A(x) x - b(x) is to be computed
.  Pmat - matrix from which preconditioner is computed (usually the same as Amat)
.  SNESJacobianFunction  - function to compute matrix value
-  ctx - [optional] user-defined context for private data for the
         function evaluation routine (may be NULL)

   Notes:
    We do not recomemend using this routine. It is far better to provide the nonlinear function F() and some approximation to the Jacobian and use
    an approximate Newton solver. This interface is provided to allow porting/testing a previous Picard based code in PETSc before converting it to approximate Newton.

    One can call SNESSetPicard() or SNESSetFunction() (and possibly SNESSetJacobian()) but cannot call both

$     Solves the equation A(x) x = b(x) via the defect correction algorithm A(x^{n}) (x^{n+1} - x^{n}) = b(x^{n}) - A(x^{n})x^{n}
$     Note that when an exact solver is used this corresponds to the "classic" Picard A(x^{n}) x^{n+1} = b(x^{n}) iteration.

     Run with -snes_mf_operator to solve the system with Newton's method using A(x^{n}) to construct the preconditioner.

   We implement the defect correction form of the Picard iteration because it converges much more generally when inexact linear solvers are used then
   the direct Picard iteration A(x^n) x^{n+1} = b(x^n)

   There is some controversity over the definition of a Picard iteration for nonlinear systems but almost everyone agrees that it involves a linear solve and some
   believe it is the iteration  A(x^{n}) x^{n+1} = b(x^{n}) hence we use the name Picard. If anyone has an authoritative  reference that defines the Picard iteration
   different please contact us at petsc-dev@mcs.anl.gov and we'll have an entirely new argument :-).

   Level: intermediate

.keywords: SNES, nonlinear, set, function

.seealso: SNESGetFunction(), SNESSetFunction(), SNESComputeFunction(), SNESSetJacobian(), SNESGetPicard(), SNESLineSearchPreCheckPicard()
@*/
PetscErrorCode  SNESSetPicard(SNES snes,Vec r,PetscErrorCode (*SNESFunction)(SNES,Vec,Vec,void*),Mat Amat, Mat Pmat, PetscErrorCode (*SNESJacobianFunction)(SNES,Vec,Mat*,Mat*,MatStructure*,void*),void *ctx)
{
  PetscErrorCode ierr;
  DM             dm;

  PetscFunctionBegin;
  PetscValidHeaderSpecific(snes,SNES_CLASSID,1);
  ierr = SNESGetDM(snes, &dm);CHKERRQ(ierr);
  ierr = DMSNESSetPicard(dm,SNESFunction,SNESJacobianFunction,ctx);CHKERRQ(ierr);
  ierr = SNESSetFunction(snes,r,SNESPicardComputeFunction,ctx);CHKERRQ(ierr);
  ierr = SNESSetJacobian(snes,Amat,Pmat,SNESPicardComputeJacobian,ctx);CHKERRQ(ierr);
  PetscFunctionReturn(0);
}

#undef __FUNCT__
#define __FUNCT__ "SNESGetPicard"
/*@C
   SNESGetPicard - Returns the context for the Picard iteration

   Not Collective, but Vec is parallel if SNES is parallel. Collective if Vec is requested, but has not been created yet.

   Input Parameter:
.  snes - the SNES context

   Output Parameter:
+  r - the function (or NULL)
.  SNESFunction - the function (or NULL)
.  Amat - the matrix used to defined the operation A(x) x - b(x) (or NULL)
.  Pmat  - the matrix from which the preconditioner will be constructed (or NULL)
.  SNESJacobianFunction - the function for matrix evaluation (or NULL)
-  ctx - the function context (or NULL)

   Level: advanced

.keywords: SNES, nonlinear, get, function

.seealso: SNESSetPicard(), SNESGetFunction(), SNESGetJacobian(), SNESGetDM(), SNESFunction, SNESJacobianFunction
@*/
PetscErrorCode  SNESGetPicard(SNES snes,Vec *r,PetscErrorCode (**SNESFunction)(SNES,Vec,Vec,void*),Mat *Amat, Mat *Pmat, PetscErrorCode (**SNESJacobianFunction)(SNES,Vec,Mat*,Mat*,MatStructure*,void*),void **ctx)
{
  PetscErrorCode ierr;
  DM             dm;

  PetscFunctionBegin;
  PetscValidHeaderSpecific(snes,SNES_CLASSID,1);
  ierr = SNESGetFunction(snes,r,NULL,NULL);CHKERRQ(ierr);
  ierr = SNESGetJacobian(snes,Amat,Pmat,NULL,NULL);CHKERRQ(ierr);
  ierr = SNESGetDM(snes,&dm);CHKERRQ(ierr);
  ierr = DMSNESGetPicard(dm,SNESFunction,SNESJacobianFunction,ctx);CHKERRQ(ierr);
  PetscFunctionReturn(0);
}

#undef __FUNCT__
#define __FUNCT__ "SNESSetComputeInitialGuess"
/*@C
   SNESSetComputeInitialGuess - Sets a routine used to compute an initial guess for the problem

   Logically Collective on SNES

   Input Parameters:
+  snes - the SNES context
.  func - function evaluation routine
-  ctx - [optional] user-defined context for private data for the
         function evaluation routine (may be NULL)

   Calling sequence of func:
$    func (SNES snes,Vec x,void *ctx);

.  f - function vector
-  ctx - optional user-defined function context

   Level: intermediate

.keywords: SNES, nonlinear, set, function

.seealso: SNESGetFunction(), SNESComputeFunction(), SNESSetJacobian()
@*/
PetscErrorCode  SNESSetComputeInitialGuess(SNES snes,PetscErrorCode (*func)(SNES,Vec,void*),void *ctx)
{
  PetscFunctionBegin;
  PetscValidHeaderSpecific(snes,SNES_CLASSID,1);
  if (func) snes->ops->computeinitialguess = func;
  if (ctx)  snes->initialguessP            = ctx;
  PetscFunctionReturn(0);
}

/* --------------------------------------------------------------- */
#undef __FUNCT__
#define __FUNCT__ "SNESGetRhs"
/*@C
   SNESGetRhs - Gets the vector for solving F(x) = rhs. If rhs is not set
   it assumes a zero right hand side.

   Logically Collective on SNES

   Input Parameter:
.  snes - the SNES context

   Output Parameter:
.  rhs - the right hand side vector or NULL if the right hand side vector is null

   Level: intermediate

.keywords: SNES, nonlinear, get, function, right hand side

.seealso: SNESGetSolution(), SNESGetFunction(), SNESComputeFunction(), SNESSetJacobian(), SNESSetFunction()
@*/
PetscErrorCode  SNESGetRhs(SNES snes,Vec *rhs)
{
  PetscFunctionBegin;
  PetscValidHeaderSpecific(snes,SNES_CLASSID,1);
  PetscValidPointer(rhs,2);
  *rhs = snes->vec_rhs;
  PetscFunctionReturn(0);
}

#undef __FUNCT__
#define __FUNCT__ "SNESComputeFunction"
/*@
   SNESComputeFunction - Calls the function that has been set with SNESSetFunction().

   Collective on SNES

   Input Parameters:
+  snes - the SNES context
-  x - input vector

   Output Parameter:
.  y - function vector, as set by SNESSetFunction()

   Notes:
   SNESComputeFunction() is typically used within nonlinear solvers
   implementations, so most users would not generally call this routine
   themselves.

   Level: developer

.keywords: SNES, nonlinear, compute, function

.seealso: SNESSetFunction(), SNESGetFunction()
@*/
PetscErrorCode  SNESComputeFunction(SNES snes,Vec x,Vec y)
{
  PetscErrorCode ierr;
  DM             dm;
  DMSNES         sdm;

  PetscFunctionBegin;
  PetscValidHeaderSpecific(snes,SNES_CLASSID,1);
  PetscValidHeaderSpecific(x,VEC_CLASSID,2);
  PetscValidHeaderSpecific(y,VEC_CLASSID,3);
  PetscCheckSameComm(snes,1,x,2);
  PetscCheckSameComm(snes,1,y,3);
  ierr = VecValidValues(x,2,PETSC_TRUE);CHKERRQ(ierr);

  ierr = SNESGetDM(snes,&dm);CHKERRQ(ierr);
  ierr = DMGetDMSNES(dm,&sdm);CHKERRQ(ierr);
  if (snes->pc && snes->pcside == PC_LEFT) {
    ierr = VecCopy(x,y);CHKERRQ(ierr);
    ierr = PetscLogEventBegin(SNES_NPCSolve,snes->pc,x,y,0);CHKERRQ(ierr);
    ierr = SNESSolve(snes->pc,snes->vec_rhs,y);CHKERRQ(ierr);
    ierr = PetscLogEventEnd(SNES_NPCSolve,snes->pc,x,y,0);CHKERRQ(ierr);
    ierr = VecAYPX(y,-1.0,x);CHKERRQ(ierr);
    ierr = VecValidValues(y,3,PETSC_FALSE);CHKERRQ(ierr);
    PetscFunctionReturn(0);
  } else if (sdm->ops->computefunction) {
    ierr = PetscLogEventBegin(SNES_FunctionEval,snes,x,y,0);CHKERRQ(ierr);
    PetscStackPush("SNES user function");
    ierr = (*sdm->ops->computefunction)(snes,x,y,sdm->functionctx);CHKERRQ(ierr);
    PetscStackPop;
    ierr = PetscLogEventEnd(SNES_FunctionEval,snes,x,y,0);CHKERRQ(ierr);
  } else if (snes->vec_rhs) {
    ierr = MatMult(snes->jacobian, x, y);CHKERRQ(ierr);
  } else SETERRQ(PETSC_COMM_SELF,PETSC_ERR_ARG_WRONGSTATE, "Must call SNESSetFunction() or SNESSetDM() before SNESComputeFunction(), likely called from SNESSolve().");
  if (snes->vec_rhs) {
    ierr = VecAXPY(y,-1.0,snes->vec_rhs);CHKERRQ(ierr);
  }
  snes->nfuncs++;
  ierr = VecValidValues(y,3,PETSC_FALSE);CHKERRQ(ierr);
  PetscFunctionReturn(0);
}

#undef __FUNCT__
#define __FUNCT__ "SNESComputeGS"
/*@
   SNESComputeGS - Calls the Gauss-Seidel function that has been set with  SNESSetGS().

   Collective on SNES

   Input Parameters:
+  snes - the SNES context
.  x - input vector
-  b - rhs vector

   Output Parameter:
.  x - new solution vector

   Notes:
   SNESComputeGS() is typically used within composed nonlinear solver
   implementations, so most users would not generally call this routine
   themselves.

   Level: developer

.keywords: SNES, nonlinear, compute, function

.seealso: SNESSetGS(), SNESComputeFunction()
@*/
PetscErrorCode  SNESComputeGS(SNES snes,Vec b,Vec x)
{
  PetscErrorCode ierr;
  DM             dm;
  DMSNES         sdm;

  PetscFunctionBegin;
  PetscValidHeaderSpecific(snes,SNES_CLASSID,1);
  PetscValidHeaderSpecific(x,VEC_CLASSID,2);
  if (b) PetscValidHeaderSpecific(b,VEC_CLASSID,3);
  PetscCheckSameComm(snes,1,x,2);
  if (b) PetscCheckSameComm(snes,1,b,3);
  if (b) {ierr = VecValidValues(b,2,PETSC_TRUE);CHKERRQ(ierr);}
  ierr = PetscLogEventBegin(SNES_GSEval,snes,x,b,0);CHKERRQ(ierr);
  ierr = SNESGetDM(snes,&dm);CHKERRQ(ierr);
  ierr = DMGetDMSNES(dm,&sdm);CHKERRQ(ierr);
  if (sdm->ops->computegs) {
    PetscStackPush("SNES user GS");
    ierr = (*sdm->ops->computegs)(snes,x,b,sdm->gsctx);CHKERRQ(ierr);
    PetscStackPop;
  } else SETERRQ(PETSC_COMM_SELF,PETSC_ERR_ARG_WRONGSTATE, "Must call SNESSetGS() before SNESComputeGS(), likely called from SNESSolve().");
  ierr = PetscLogEventEnd(SNES_GSEval,snes,x,b,0);CHKERRQ(ierr);
  ierr = VecValidValues(x,3,PETSC_FALSE);CHKERRQ(ierr);
  PetscFunctionReturn(0);
}

#undef __FUNCT__
#define __FUNCT__ "SNESComputeJacobian"
/*@
   SNESComputeJacobian - Computes the Jacobian matrix that has been set with SNESSetJacobian().

   Collective on SNES and Mat

   Input Parameters:
+  snes - the SNES context
-  x - input vector

   Output Parameters:
+  A - Jacobian matrix
.  B - optional preconditioning matrix
-  flag - flag indicating matrix structure (one of, SAME_NONZERO_PATTERN,DIFFERENT_NONZERO_PATTERN,SAME_PRECONDITIONER)

  Options Database Keys:
+    -snes_lag_preconditioner <lag>
.    -snes_lag_jacobian <lag>
.    -snes_compare_explicit - Compare the computed Jacobian to the finite difference Jacobian and output the differences
.    -snes_compare_explicit_draw  - Compare the computed Jacobian to the finite difference Jacobian and draw the result
.    -snes_compare_explicit_contour  - Compare the computed Jacobian to the finite difference Jacobian and draw a contour plot with the result
.    -snes_compare_operator  - Make the comparison options above use the operator instead of the preconditioning matrix
.    -snes_compare_coloring - Compute the finite differece Jacobian using coloring and display norms of difference
.    -snes_compare_coloring_display - Compute the finite differece Jacobian using coloring and display verbose differences
.    -snes_compare_coloring_threshold - Display only those matrix entries that differ by more than a given threshold
.    -snes_compare_coloring_threshold_atol - Absolute tolerance for difference in matrix entries to be displayed by -snes_compare_coloring_threshold
.    -snes_compare_coloring_threshold_rtol - Relative tolerance for difference in matrix entries to be displayed by -snes_compare_coloring_threshold
.    -snes_compare_coloring_draw - Compute the finite differece Jacobian using coloring and draw differences
-    -snes_compare_coloring_draw_contour - Compute the finite differece Jacobian using coloring and show contours of matrices and differences


   Notes:
   Most users should not need to explicitly call this routine, as it
   is used internally within the nonlinear solvers.

   See KSPSetOperators() for important information about setting the
   flag parameter.

   Level: developer

.keywords: SNES, compute, Jacobian, matrix

.seealso:  SNESSetJacobian(), KSPSetOperators(), MatStructure, SNESSetLagPreconditioner(), SNESSetLagJacobian()
@*/
PetscErrorCode  SNESComputeJacobian(SNES snes,Vec X,Mat *A,Mat *B,MatStructure *flg)
{
  PetscErrorCode ierr;
  PetscBool      flag;
  DM             dm;
  DMSNES         sdm;

  PetscFunctionBegin;
  PetscValidHeaderSpecific(snes,SNES_CLASSID,1);
  PetscValidHeaderSpecific(X,VEC_CLASSID,2);
  PetscValidPointer(flg,5);
  PetscCheckSameComm(snes,1,X,2);
  ierr = VecValidValues(X,2,PETSC_TRUE);CHKERRQ(ierr);
  ierr = SNESGetDM(snes,&dm);CHKERRQ(ierr);
  ierr = DMGetDMSNES(dm,&sdm);CHKERRQ(ierr);

  if (!sdm->ops->computejacobian) SETERRQ(PetscObjectComm((PetscObject)snes),PETSC_ERR_USER,"Must call SNESSetJacobian(), DMSNESSetJacobian(), DMDASNESSetJacobianLocal(), etc");

  /* make sure that MatAssemblyBegin/End() is called on A matrix if it is matrix free */

  if (snes->lagjacobian == -2) {
    snes->lagjacobian = -1;

    ierr = PetscInfo(snes,"Recomputing Jacobian/preconditioner because lag is -2 (means compute Jacobian, but then never again) \n");CHKERRQ(ierr);
  } else if (snes->lagjacobian == -1) {
    *flg = SAME_PRECONDITIONER;
    ierr = PetscInfo(snes,"Reusing Jacobian/preconditioner because lag is -1\n");CHKERRQ(ierr);
    ierr = PetscObjectTypeCompare((PetscObject)*A,MATMFFD,&flag);CHKERRQ(ierr);
    if (flag) {
      ierr = MatAssemblyBegin(*A,MAT_FINAL_ASSEMBLY);CHKERRQ(ierr);
      ierr = MatAssemblyEnd(*A,MAT_FINAL_ASSEMBLY);CHKERRQ(ierr);
    }
    PetscFunctionReturn(0);
  } else if (snes->lagjacobian > 1 && (snes->iter + snes->jac_iter) % snes->lagjacobian) {
    *flg = SAME_PRECONDITIONER;
    ierr = PetscInfo2(snes,"Reusing Jacobian/preconditioner because lag is %D and SNES iteration is %D\n",snes->lagjacobian,snes->iter);CHKERRQ(ierr);
    ierr = PetscObjectTypeCompare((PetscObject)*A,MATMFFD,&flag);CHKERRQ(ierr);
    if (flag) {
      ierr = MatAssemblyBegin(*A,MAT_FINAL_ASSEMBLY);CHKERRQ(ierr);
      ierr = MatAssemblyEnd(*A,MAT_FINAL_ASSEMBLY);CHKERRQ(ierr);
    }
    PetscFunctionReturn(0);
  }
  if (snes->pc && snes->pcside == PC_LEFT) {
      ierr = MatAssemblyBegin(*A,MAT_FINAL_ASSEMBLY);CHKERRQ(ierr);
      ierr = MatAssemblyEnd(*A,MAT_FINAL_ASSEMBLY);CHKERRQ(ierr);
      PetscFunctionReturn(0);
  }

  *flg = DIFFERENT_NONZERO_PATTERN;
  ierr = PetscLogEventBegin(SNES_JacobianEval,snes,X,*A,*B);CHKERRQ(ierr);

  PetscStackPush("SNES user Jacobian function");
  ierr = (*sdm->ops->computejacobian)(snes,X,A,B,flg,sdm->jacobianctx);CHKERRQ(ierr);
  PetscStackPop;

  ierr = PetscLogEventEnd(SNES_JacobianEval,snes,X,*A,*B);CHKERRQ(ierr);

  if (snes->lagpreconditioner == -2) {
    ierr = PetscInfo(snes,"Rebuilding preconditioner exactly once since lag is -2\n");CHKERRQ(ierr);

    snes->lagpreconditioner = -1;
  } else if (snes->lagpreconditioner == -1) {
    *flg = SAME_PRECONDITIONER;
    ierr = PetscInfo(snes,"Reusing preconditioner because lag is -1\n");CHKERRQ(ierr);
  } else if (snes->lagpreconditioner > 1 && (snes->iter + snes->pre_iter) % snes->lagpreconditioner) {
    *flg = SAME_PRECONDITIONER;
    ierr = PetscInfo2(snes,"Reusing preconditioner because lag is %D and SNES iteration is %D\n",snes->lagpreconditioner,snes->iter);CHKERRQ(ierr);
  }

  /* make sure user returned a correct Jacobian and preconditioner */
  /* PetscValidHeaderSpecific(*A,MAT_CLASSID,3);
    PetscValidHeaderSpecific(*B,MAT_CLASSID,4);   */
  {
    PetscBool flag = PETSC_FALSE,flag_draw = PETSC_FALSE,flag_contour = PETSC_FALSE,flag_operator = PETSC_FALSE;
    ierr = PetscOptionsGetBool(((PetscObject)snes)->prefix,"-snes_compare_explicit",&flag,NULL);CHKERRQ(ierr);
    ierr = PetscOptionsGetBool(((PetscObject)snes)->prefix,"-snes_compare_explicit_draw",&flag_draw,NULL);CHKERRQ(ierr);
    ierr = PetscOptionsGetBool(((PetscObject)snes)->prefix,"-snes_compare_explicit_draw_contour",&flag_contour,NULL);CHKERRQ(ierr);
    ierr = PetscOptionsGetBool(((PetscObject)snes)->prefix,"-snes_compare_operator",&flag_operator,NULL);CHKERRQ(ierr);
    if (flag || flag_draw || flag_contour) {
      Mat          Bexp_mine = NULL,Bexp,FDexp;
      MatStructure mstruct;
      PetscViewer  vdraw,vstdout;
      PetscBool    flg;
      if (flag_operator) {
        ierr = MatComputeExplicitOperator(*A,&Bexp_mine);CHKERRQ(ierr);
        Bexp = Bexp_mine;
      } else {
        /* See if the preconditioning matrix can be viewed and added directly */
        ierr = PetscObjectTypeCompareAny((PetscObject)*B,&flg,MATSEQAIJ,MATMPIAIJ,MATSEQDENSE,MATMPIDENSE,MATSEQBAIJ,MATMPIBAIJ,MATSEQSBAIJ,MATMPIBAIJ,"");CHKERRQ(ierr);
        if (flg) Bexp = *B;
        else {
          /* If the "preconditioning" matrix is itself MATSHELL or some other type without direct support */
          ierr = MatComputeExplicitOperator(*B,&Bexp_mine);CHKERRQ(ierr);
          Bexp = Bexp_mine;
        }
      }
      ierr = MatConvert(Bexp,MATSAME,MAT_INITIAL_MATRIX,&FDexp);CHKERRQ(ierr);
      ierr = SNESComputeJacobianDefault(snes,X,&FDexp,&FDexp,&mstruct,NULL);CHKERRQ(ierr);
      ierr = PetscViewerASCIIGetStdout(PetscObjectComm((PetscObject)snes),&vstdout);CHKERRQ(ierr);
      if (flag_draw || flag_contour) {
        ierr = PetscViewerDrawOpen(PetscObjectComm((PetscObject)snes),0,"Explicit Jacobians",PETSC_DECIDE,PETSC_DECIDE,300,300,&vdraw);CHKERRQ(ierr);
        if (flag_contour) {ierr = PetscViewerPushFormat(vdraw,PETSC_VIEWER_DRAW_CONTOUR);CHKERRQ(ierr);}
      } else vdraw = NULL;
      ierr = PetscViewerASCIIPrintf(vstdout,"Explicit %s\n",flag_operator ? "Jacobian" : "preconditioning Jacobian");CHKERRQ(ierr);
      if (flag) {ierr = MatView(Bexp,vstdout);CHKERRQ(ierr);}
      if (vdraw) {ierr = MatView(Bexp,vdraw);CHKERRQ(ierr);}
      ierr = PetscViewerASCIIPrintf(vstdout,"Finite difference Jacobian\n");CHKERRQ(ierr);
      if (flag) {ierr = MatView(FDexp,vstdout);CHKERRQ(ierr);}
      if (vdraw) {ierr = MatView(FDexp,vdraw);CHKERRQ(ierr);}
      ierr = MatAYPX(FDexp,-1.0,Bexp,SAME_NONZERO_PATTERN);CHKERRQ(ierr);
      ierr = PetscViewerASCIIPrintf(vstdout,"User-provided matrix minus finite difference Jacobian\n");CHKERRQ(ierr);
      if (flag) {ierr = MatView(FDexp,vstdout);CHKERRQ(ierr);}
      if (vdraw) {              /* Always use contour for the difference */
        ierr = PetscViewerPushFormat(vdraw,PETSC_VIEWER_DRAW_CONTOUR);CHKERRQ(ierr);
        ierr = MatView(FDexp,vdraw);CHKERRQ(ierr);
        ierr = PetscViewerPopFormat(vdraw);CHKERRQ(ierr);
      }
      if (flag_contour) {ierr = PetscViewerPopFormat(vdraw);CHKERRQ(ierr);}
      ierr = PetscViewerDestroy(&vdraw);CHKERRQ(ierr);
      ierr = MatDestroy(&Bexp_mine);CHKERRQ(ierr);
      ierr = MatDestroy(&FDexp);CHKERRQ(ierr);
    }
  }
  {
    PetscBool flag = PETSC_FALSE,flag_display = PETSC_FALSE,flag_draw = PETSC_FALSE,flag_contour = PETSC_FALSE,flag_threshold = PETSC_FALSE;
    PetscReal threshold_atol = PETSC_SQRT_MACHINE_EPSILON,threshold_rtol = 10*PETSC_SQRT_MACHINE_EPSILON;
    ierr = PetscOptionsGetBool(((PetscObject)snes)->prefix,"-snes_compare_coloring",&flag,NULL);CHKERRQ(ierr);
    ierr = PetscOptionsGetBool(((PetscObject)snes)->prefix,"-snes_compare_coloring_display",&flag_display,NULL);CHKERRQ(ierr);
    ierr = PetscOptionsGetBool(((PetscObject)snes)->prefix,"-snes_compare_coloring_draw",&flag_draw,NULL);CHKERRQ(ierr);
    ierr = PetscOptionsGetBool(((PetscObject)snes)->prefix,"-snes_compare_coloring_draw_contour",&flag_contour,NULL);CHKERRQ(ierr);
    ierr = PetscOptionsGetBool(((PetscObject)snes)->prefix,"-snes_compare_coloring_threshold",&flag_threshold,NULL);CHKERRQ(ierr);
    ierr = PetscOptionsGetReal(((PetscObject)snes)->prefix,"-snes_compare_coloring_threshold_rtol",&threshold_rtol,NULL);CHKERRQ(ierr);
    ierr = PetscOptionsGetReal(((PetscObject)snes)->prefix,"-snes_compare_coloring_threshold_atol",&threshold_atol,NULL);CHKERRQ(ierr);
    if (flag || flag_display || flag_draw || flag_contour || flag_threshold) {
      Mat            Bfd;
      MatStructure   mstruct;
      PetscViewer    vdraw,vstdout;
      ISColoring     iscoloring;
      MatFDColoring  matfdcoloring;
      PetscErrorCode (*func)(SNES,Vec,Vec,void*);
      void           *funcctx;
      PetscReal      norm1,norm2,normmax;

      ierr = MatDuplicate(*B,MAT_DO_NOT_COPY_VALUES,&Bfd);CHKERRQ(ierr);
      ierr = MatGetColoring(Bfd,MATCOLORINGSL,&iscoloring);CHKERRQ(ierr);
      ierr = MatFDColoringCreate(Bfd,iscoloring,&matfdcoloring);CHKERRQ(ierr);
      ierr = ISColoringDestroy(&iscoloring);CHKERRQ(ierr);

      /* This method of getting the function is currently unreliable since it doesn't work for DM local functions. */
      ierr = SNESGetFunction(snes,NULL,&func,&funcctx);CHKERRQ(ierr);
      ierr = MatFDColoringSetFunction(matfdcoloring,(PetscErrorCode (*)(void))func,funcctx);CHKERRQ(ierr);
      ierr = PetscObjectSetOptionsPrefix((PetscObject)matfdcoloring,((PetscObject)snes)->prefix);CHKERRQ(ierr);
      ierr = PetscObjectAppendOptionsPrefix((PetscObject)matfdcoloring,"coloring_");CHKERRQ(ierr);
      ierr = MatFDColoringSetFromOptions(matfdcoloring);CHKERRQ(ierr);
      ierr = MatFDColoringApply(Bfd,matfdcoloring,X,&mstruct,snes);CHKERRQ(ierr);
      ierr = MatFDColoringDestroy(&matfdcoloring);CHKERRQ(ierr);

      ierr = PetscViewerASCIIGetStdout(PetscObjectComm((PetscObject)snes),&vstdout);CHKERRQ(ierr);
      if (flag_draw || flag_contour) {
        ierr = PetscViewerDrawOpen(PetscObjectComm((PetscObject)snes),0,"Colored Jacobians",PETSC_DECIDE,PETSC_DECIDE,300,300,&vdraw);CHKERRQ(ierr);
        if (flag_contour) {ierr = PetscViewerPushFormat(vdraw,PETSC_VIEWER_DRAW_CONTOUR);CHKERRQ(ierr);}
      } else vdraw = NULL;
      ierr = PetscViewerASCIIPrintf(vstdout,"Explicit preconditioning Jacobian\n");CHKERRQ(ierr);
      if (flag_display) {ierr = MatView(*B,vstdout);CHKERRQ(ierr);}
      if (vdraw) {ierr = MatView(*B,vdraw);CHKERRQ(ierr);}
      ierr = PetscViewerASCIIPrintf(vstdout,"Colored Finite difference Jacobian\n");CHKERRQ(ierr);
      if (flag_display) {ierr = MatView(Bfd,vstdout);CHKERRQ(ierr);}
      if (vdraw) {ierr = MatView(Bfd,vdraw);CHKERRQ(ierr);}
      ierr = MatAYPX(Bfd,-1.0,*B,SAME_NONZERO_PATTERN);CHKERRQ(ierr);
      ierr = MatNorm(Bfd,NORM_1,&norm1);CHKERRQ(ierr);
      ierr = MatNorm(Bfd,NORM_FROBENIUS,&norm2);CHKERRQ(ierr);
      ierr = MatNorm(Bfd,NORM_MAX,&normmax);CHKERRQ(ierr);
      ierr = PetscViewerASCIIPrintf(vstdout,"User-provided matrix minus finite difference Jacobian, norm1=%G normFrob=%G normmax=%G\n",norm1,norm2,normmax);CHKERRQ(ierr);
      if (flag_display) {ierr = MatView(Bfd,vstdout);CHKERRQ(ierr);}
      if (vdraw) {              /* Always use contour for the difference */
        ierr = PetscViewerPushFormat(vdraw,PETSC_VIEWER_DRAW_CONTOUR);CHKERRQ(ierr);
        ierr = MatView(Bfd,vdraw);CHKERRQ(ierr);
        ierr = PetscViewerPopFormat(vdraw);CHKERRQ(ierr);
      }
      if (flag_contour) {ierr = PetscViewerPopFormat(vdraw);CHKERRQ(ierr);}

      if (flag_threshold) {
        PetscInt bs,rstart,rend,i;
        ierr = MatGetBlockSize(*B,&bs);CHKERRQ(ierr);
        ierr = MatGetOwnershipRange(*B,&rstart,&rend);CHKERRQ(ierr);
        for (i=rstart; i<rend; i++) {
          const PetscScalar *ba,*ca;
          const PetscInt    *bj,*cj;
          PetscInt          bn,cn,j,maxentrycol = -1,maxdiffcol = -1,maxrdiffcol = -1;
          PetscReal         maxentry = 0,maxdiff = 0,maxrdiff = 0;
          ierr = MatGetRow(*B,i,&bn,&bj,&ba);CHKERRQ(ierr);
          ierr = MatGetRow(Bfd,i,&cn,&cj,&ca);CHKERRQ(ierr);
          if (bn != cn) SETERRQ(((PetscObject)*A)->comm,PETSC_ERR_PLIB,"Unexpected different nonzero pattern in -snes_compare_coloring_threshold");
          for (j=0; j<bn; j++) {
            PetscReal rdiff = PetscAbsScalar(ca[j]) / (threshold_atol + threshold_rtol*PetscAbsScalar(ba[j]));
            if (PetscAbsScalar(ba[j]) > PetscAbs(maxentry)) {
              maxentrycol = bj[j];
              maxentry    = PetscRealPart(ba[j]);
            }
            if (PetscAbsScalar(ca[j]) > PetscAbs(maxdiff)) {
              maxdiffcol = bj[j];
              maxdiff    = PetscRealPart(ca[j]);
            }
            if (rdiff > maxrdiff) {
              maxrdiffcol = bj[j];
              maxrdiff    = rdiff;
            }
          }
          if (maxrdiff > 1) {
            ierr = PetscViewerASCIIPrintf(vstdout,"row %D (maxentry=%G at %D, maxdiff=%G at %D, maxrdiff=%G at %D):",i,maxentry,maxentrycol,maxdiff,maxdiffcol,maxrdiff,maxrdiffcol);CHKERRQ(ierr);
            for (j=0; j<bn; j++) {
              PetscReal rdiff;
              rdiff = PetscAbsScalar(ca[j]) / (threshold_atol + threshold_rtol*PetscAbsScalar(ba[j]));
              if (rdiff > 1) {
                ierr = PetscViewerASCIIPrintf(vstdout," (%D,%G:%G)",bj[j],PetscRealPart(ba[j]),PetscRealPart(ca[j]));CHKERRQ(ierr);
              }
            }
            ierr = PetscViewerASCIIPrintf(vstdout,"\n",i,maxentry,maxdiff,maxrdiff);CHKERRQ(ierr);
          }
          ierr = MatRestoreRow(*B,i,&bn,&bj,&ba);CHKERRQ(ierr);
          ierr = MatRestoreRow(Bfd,i,&cn,&cj,&ca);CHKERRQ(ierr);
        }
      }
      ierr = PetscViewerDestroy(&vdraw);CHKERRQ(ierr);
      ierr = MatDestroy(&Bfd);CHKERRQ(ierr);
    }
  }
  PetscFunctionReturn(0);
}

/*MC
    SNESJacobianFunction - function used to convey the nonlinear Jacobian of the function to be solved by SNES

     Synopsis:
     #include "petscsnes.h"
$     SNESJacobianFunction(SNES snes,Vec x,Mat *Amat,Mat *Pmat,int *flag,void *ctx);

+  x - input vector
.  Amat - the matrix that defines the (approximate) Jacobian
.  Pmat - the matrix to be used in constructing the preconditioner, usually the same as Amat.
.  flag - flag indicating information about the preconditioner matrix
   structure (same as flag in KSPSetOperators()), one of SAME_NONZERO_PATTERN,DIFFERENT_NONZERO_PATTERN,SAME_PRECONDITIONER
-  ctx - [optional] user-defined Jacobian context

   Level: intermediate

.seealso:   SNESSetFunction(), SNESGetFunction(), SNESSetJacobian(), SNESGetJacobian()
M*/

#undef __FUNCT__
#define __FUNCT__ "SNESSetJacobian"
/*@C
   SNESSetJacobian - Sets the function to compute Jacobian as well as the
   location to store the matrix.

   Logically Collective on SNES and Mat

   Input Parameters:
+  snes - the SNES context
.  Amat - the matrix that defines the (approximate) Jacobian
.  Pmat - the matrix to be used in constructing the preconditioner, usually the same as Amat.
.  SNESJacobianFunction - Jacobian evaluation routine (if NULL then SNES retains any previously set value)
-  ctx - [optional] user-defined context for private data for the
         Jacobian evaluation routine (may be NULL) (if NULL then SNES retains any previously set value)

   Notes:
   See KSPSetOperators() for important information about setting the flag
   output parameter in the routine func().  Be sure to read this information!

   The routine func() takes Mat * as the matrix arguments rather than Mat.
   This allows the Jacobian evaluation routine to replace A and/or B with a
   completely new new matrix structure (not just different matrix elements)
   when appropriate, for instance, if the nonzero structure is changing
   throughout the global iterations.

   If the Amat matrix and Pmat matrix are different you must call MatAssemblyBegin/End() on
   each matrix.

   If using SNESComputeJacobianDefaultColor() to assemble a Jacobian, the ctx argument
   must be a MatFDColoring.

   Other defect-correction schemes can be used by computing a different matrix in place of the Jacobian.  One common
   example is to use the "Picard linearization" which only differentiates through the highest order parts of each term.

   Level: beginner

.keywords: SNES, nonlinear, set, Jacobian, matrix

.seealso: KSPSetOperators(), SNESSetFunction(), MatMFFDComputeJacobian(), SNESComputeJacobianDefaultColor(), MatStructure, SNESJacobianFunction, SNESSetPicard()
@*/
PetscErrorCode  SNESSetJacobian(SNES snes,Mat Amat,Mat Pmat,PetscErrorCode (*SNESJacobianFunction)(SNES,Vec,Mat*,Mat*,MatStructure*,void*),void *ctx)
{
  PetscErrorCode ierr;
  DM             dm;

  PetscFunctionBegin;
  PetscValidHeaderSpecific(snes,SNES_CLASSID,1);
  if (Amat) PetscValidHeaderSpecific(Amat,MAT_CLASSID,2);
  if (Pmat) PetscValidHeaderSpecific(Pmat,MAT_CLASSID,3);
  if (Amat) PetscCheckSameComm(snes,1,Amat,2);
  if (Pmat) PetscCheckSameComm(snes,1,Pmat,3);
  ierr = SNESGetDM(snes,&dm);CHKERRQ(ierr);
  ierr = DMSNESSetJacobian(dm,SNESJacobianFunction,ctx);CHKERRQ(ierr);
  if (Amat) {
    ierr = PetscObjectReference((PetscObject)Amat);CHKERRQ(ierr);
    ierr = MatDestroy(&snes->jacobian);CHKERRQ(ierr);

    snes->jacobian = Amat;
  }
  if (Pmat) {
    ierr = PetscObjectReference((PetscObject)Pmat);CHKERRQ(ierr);
    ierr = MatDestroy(&snes->jacobian_pre);CHKERRQ(ierr);

    snes->jacobian_pre = Pmat;
  }
  PetscFunctionReturn(0);
}

#undef __FUNCT__
#define __FUNCT__ "SNESGetJacobian"
/*@C
   SNESGetJacobian - Returns the Jacobian matrix and optionally the user
   provided context for evaluating the Jacobian.

   Not Collective, but Mat object will be parallel if SNES object is

   Input Parameter:
.  snes - the nonlinear solver context

   Output Parameters:
+  Amat - location to stash (approximate) Jacobian matrix (or NULL)
.  Pmat - location to stash matrix used to compute the preconditioner (or NULL)
.  SNESJacobianFunction - location to put Jacobian function (or NULL)
-  ctx - location to stash Jacobian ctx (or NULL)

   Level: advanced

.seealso: SNESSetJacobian(), SNESComputeJacobian()
@*/
PetscErrorCode SNESGetJacobian(SNES snes,Mat *Amat,Mat *Pmat,PetscErrorCode (**SNESJacobianFunction)(SNES,Vec,Mat*,Mat*,MatStructure*,void*),void **ctx)
{
  PetscErrorCode ierr;
  DM             dm;
  DMSNES         sdm;

  PetscFunctionBegin;
  PetscValidHeaderSpecific(snes,SNES_CLASSID,1);
  if (Amat) *Amat = snes->jacobian;
  if (Pmat) *Pmat = snes->jacobian_pre;
  ierr = SNESGetDM(snes,&dm);CHKERRQ(ierr);
  ierr = DMGetDMSNES(dm,&sdm);CHKERRQ(ierr);
  if (SNESJacobianFunction) *SNESJacobianFunction = sdm->ops->computejacobian;
  if (ctx) *ctx = sdm->jacobianctx;
  PetscFunctionReturn(0);
}

#undef __FUNCT__
#define __FUNCT__ "SNESSetUp"
/*@
   SNESSetUp - Sets up the internal data structures for the later use
   of a nonlinear solver.

   Collective on SNES

   Input Parameters:
.  snes - the SNES context

   Notes:
   For basic use of the SNES solvers the user need not explicitly call
   SNESSetUp(), since these actions will automatically occur during
   the call to SNESSolve().  However, if one wishes to control this
   phase separately, SNESSetUp() should be called after SNESCreate()
   and optional routines of the form SNESSetXXX(), but before SNESSolve().

   Level: advanced

.keywords: SNES, nonlinear, setup

.seealso: SNESCreate(), SNESSolve(), SNESDestroy()
@*/
PetscErrorCode  SNESSetUp(SNES snes)
{
  PetscErrorCode ierr;
  DM             dm;
  DMSNES         sdm;
  SNESLineSearch linesearch, pclinesearch;
  void           *lsprectx,*lspostctx;
  PetscErrorCode (*precheck)(SNESLineSearch,Vec,Vec,PetscBool*,void*);
  PetscErrorCode (*postcheck)(SNESLineSearch,Vec,Vec,Vec,PetscBool*,PetscBool*,void*);
  PetscErrorCode (*func)(SNES,Vec,Vec,void*);
  Vec            f,fpc;
  void           *funcctx;
  PetscErrorCode (*jac)(SNES,Vec,Mat*,Mat*,MatStructure*,void*);
  void           *jacctx,*appctx;

  PetscFunctionBegin;
  PetscValidHeaderSpecific(snes,SNES_CLASSID,1);
  if (snes->setupcalled) PetscFunctionReturn(0);

  if (!((PetscObject)snes)->type_name) {
    ierr = SNESSetType(snes,SNESNEWTONLS);CHKERRQ(ierr);
  }

  ierr = SNESGetFunction(snes,&snes->vec_func,NULL,NULL);CHKERRQ(ierr);
  if (snes->vec_func == snes->vec_sol) SETERRQ(PETSC_COMM_SELF,PETSC_ERR_ARG_IDN,"Solution vector cannot be function vector");
  if (snes->vec_rhs  == snes->vec_sol) SETERRQ(PETSC_COMM_SELF,PETSC_ERR_ARG_IDN,"Solution vector cannot be right hand side vector");

  if (!snes->vec_sol_update /* && snes->vec_sol */) {
    ierr = VecDuplicate(snes->vec_sol,&snes->vec_sol_update);CHKERRQ(ierr);
    ierr = PetscLogObjectParent(snes,snes->vec_sol_update);CHKERRQ(ierr);
  }

  ierr = SNESGetDM(snes,&dm);CHKERRQ(ierr);
  ierr = DMShellSetGlobalVector(snes->dm,snes->vec_sol);CHKERRQ(ierr);
  ierr = DMGetDMSNES(dm,&sdm);CHKERRQ(ierr);
  if (!sdm->ops->computefunction) SETERRQ(PetscObjectComm((PetscObject)dm),PETSC_ERR_ARG_WRONGSTATE,"Function never provided to SNES object");
  if (!sdm->ops->computejacobian) {
    ierr = DMSNESSetJacobian(dm,SNESComputeJacobianDefaultColor,NULL);CHKERRQ(ierr);
  }
  if (!snes->vec_func) {
    ierr = DMCreateGlobalVector(dm,&snes->vec_func);CHKERRQ(ierr);
  }

  if (!snes->ksp) {
    ierr = SNESGetKSP(snes, &snes->ksp);CHKERRQ(ierr);
  }

  if (!snes->linesearch) {
    ierr = SNESGetLineSearch(snes, &snes->linesearch);CHKERRQ(ierr);
  }

  if (snes->pc && (snes->pcside == PC_LEFT)) {
    snes->mf          = PETSC_TRUE;
    snes->mf_operator = PETSC_FALSE;
  }

  if (snes->mf) {
    ierr = SNESSetUpMatrixFree_Private(snes, snes->mf_operator, snes->mf_version);CHKERRQ(ierr);
  }

  if (snes->ops->usercompute && !snes->user) {
    ierr = (*snes->ops->usercompute)(snes,(void**)&snes->user);CHKERRQ(ierr);
  }

  if (snes->pc) {
    /* copy the DM over */
    ierr = SNESGetDM(snes,&dm);CHKERRQ(ierr);
    ierr = SNESSetDM(snes->pc,dm);CHKERRQ(ierr);

    ierr = SNESGetFunction(snes,&f,&func,&funcctx);CHKERRQ(ierr);
    ierr = VecDuplicate(f,&fpc);CHKERRQ(ierr);
    ierr = SNESSetFunction(snes->pc,fpc,func,funcctx);CHKERRQ(ierr);
    ierr = SNESGetJacobian(snes,NULL,NULL,&jac,&jacctx);CHKERRQ(ierr);
    ierr = SNESSetJacobian(snes->pc,NULL,NULL,jac,jacctx);CHKERRQ(ierr);
    ierr = SNESGetApplicationContext(snes,&appctx);CHKERRQ(ierr);
    ierr = SNESSetApplicationContext(snes->pc,appctx);CHKERRQ(ierr);
    ierr = VecDestroy(&fpc);CHKERRQ(ierr);

    /* copy the function pointers over */
    ierr = PetscObjectCopyFortranFunctionPointers((PetscObject)snes,(PetscObject)snes->pc);CHKERRQ(ierr);

    /* default to 1 iteration */
    ierr = SNESSetTolerances(snes->pc,0.0,0.0,0.0,1,snes->pc->max_funcs);CHKERRQ(ierr);
    if (snes->pcside==PC_RIGHT) {
      ierr = SNESSetNormType(snes->pc,SNES_NORM_FINAL_ONLY);CHKERRQ(ierr);
    } else {
      ierr = SNESSetNormType(snes->pc,SNES_NORM_NONE);CHKERRQ(ierr);
    }
    ierr = SNESSetFromOptions(snes->pc);CHKERRQ(ierr);

    /* copy the line search context over */
    ierr = SNESGetLineSearch(snes,&linesearch);CHKERRQ(ierr);
    ierr = SNESGetLineSearch(snes->pc,&pclinesearch);CHKERRQ(ierr);
    ierr = SNESLineSearchGetPreCheck(linesearch,&precheck,&lsprectx);CHKERRQ(ierr);
    ierr = SNESLineSearchGetPostCheck(linesearch,&postcheck,&lspostctx);CHKERRQ(ierr);
    ierr = SNESLineSearchSetPreCheck(pclinesearch,precheck,lsprectx);CHKERRQ(ierr);
    ierr = SNESLineSearchSetPostCheck(pclinesearch,postcheck,lspostctx);CHKERRQ(ierr);
    ierr = PetscObjectCopyFortranFunctionPointers((PetscObject)linesearch, (PetscObject)pclinesearch);CHKERRQ(ierr);
  }

  snes->jac_iter = 0;
  snes->pre_iter = 0;

  if (snes->ops->setup) {
    ierr = (*snes->ops->setup)(snes);CHKERRQ(ierr);
  }

  snes->setupcalled = PETSC_TRUE;
  PetscFunctionReturn(0);
}

#undef __FUNCT__
#define __FUNCT__ "SNESReset"
/*@
   SNESReset - Resets a SNES context to the snessetupcalled = 0 state and removes any allocated Vecs and Mats

   Collective on SNES

   Input Parameter:
.  snes - iterative context obtained from SNESCreate()

   Level: intermediate

   Notes: Also calls the application context destroy routine set with SNESSetComputeApplicationContext()

.keywords: SNES, destroy

.seealso: SNESCreate(), SNESSetUp(), SNESSolve()
@*/
PetscErrorCode  SNESReset(SNES snes)
{
  PetscErrorCode ierr;

  PetscFunctionBegin;
  PetscValidHeaderSpecific(snes,SNES_CLASSID,1);
  if (snes->ops->userdestroy && snes->user) {
    ierr       = (*snes->ops->userdestroy)((void**)&snes->user);CHKERRQ(ierr);
    snes->user = NULL;
  }
  if (snes->pc) {
    ierr = SNESReset(snes->pc);CHKERRQ(ierr);
  }

  if (snes->ops->reset) {
    ierr = (*snes->ops->reset)(snes);CHKERRQ(ierr);
  }
  if (snes->ksp) {
    ierr = KSPReset(snes->ksp);CHKERRQ(ierr);
  }

  if (snes->linesearch) {
    ierr = SNESLineSearchReset(snes->linesearch);CHKERRQ(ierr);
  }

  ierr = VecDestroy(&snes->vec_rhs);CHKERRQ(ierr);
  ierr = VecDestroy(&snes->vec_sol);CHKERRQ(ierr);
  ierr = VecDestroy(&snes->vec_sol_update);CHKERRQ(ierr);
  ierr = VecDestroy(&snes->vec_func);CHKERRQ(ierr);
  ierr = MatDestroy(&snes->jacobian);CHKERRQ(ierr);
  ierr = MatDestroy(&snes->jacobian_pre);CHKERRQ(ierr);
  ierr = VecDestroyVecs(snes->nwork,&snes->work);CHKERRQ(ierr);
  ierr = VecDestroyVecs(snes->nvwork,&snes->vwork);CHKERRQ(ierr);

  snes->nwork       = snes->nvwork = 0;
  snes->setupcalled = PETSC_FALSE;
  PetscFunctionReturn(0);
}

#undef __FUNCT__
#define __FUNCT__ "SNESDestroy"
/*@
   SNESDestroy - Destroys the nonlinear solver context that was created
   with SNESCreate().

   Collective on SNES

   Input Parameter:
.  snes - the SNES context

   Level: beginner

.keywords: SNES, nonlinear, destroy

.seealso: SNESCreate(), SNESSolve()
@*/
PetscErrorCode  SNESDestroy(SNES *snes)
{
  PetscErrorCode ierr;

  PetscFunctionBegin;
  if (!*snes) PetscFunctionReturn(0);
  PetscValidHeaderSpecific((*snes),SNES_CLASSID,1);
  if (--((PetscObject)(*snes))->refct > 0) {*snes = 0; PetscFunctionReturn(0);}

  ierr = SNESReset((*snes));CHKERRQ(ierr);
  ierr = SNESDestroy(&(*snes)->pc);CHKERRQ(ierr);

  /* if memory was published with AMS then destroy it */
  ierr = PetscObjectAMSViewOff((PetscObject)*snes);CHKERRQ(ierr);
  if ((*snes)->ops->destroy) {ierr = (*((*snes))->ops->destroy)((*snes));CHKERRQ(ierr);}

  ierr = DMDestroy(&(*snes)->dm);CHKERRQ(ierr);
  ierr = KSPDestroy(&(*snes)->ksp);CHKERRQ(ierr);
  ierr = SNESLineSearchDestroy(&(*snes)->linesearch);CHKERRQ(ierr);

  ierr = PetscFree((*snes)->kspconvctx);CHKERRQ(ierr);
  if ((*snes)->ops->convergeddestroy) {
    ierr = (*(*snes)->ops->convergeddestroy)((*snes)->cnvP);CHKERRQ(ierr);
  }
  if ((*snes)->conv_malloc) {
    ierr = PetscFree((*snes)->conv_hist);CHKERRQ(ierr);
    ierr = PetscFree((*snes)->conv_hist_its);CHKERRQ(ierr);
  }
  ierr = SNESMonitorCancel((*snes));CHKERRQ(ierr);
  ierr = PetscHeaderDestroy(snes);CHKERRQ(ierr);
  PetscFunctionReturn(0);
}

/* ----------- Routines to set solver parameters ---------- */

#undef __FUNCT__
#define __FUNCT__ "SNESSetLagPreconditioner"
/*@
   SNESSetLagPreconditioner - Determines when the preconditioner is rebuilt in the nonlinear solve.

   Logically Collective on SNES

   Input Parameters:
+  snes - the SNES context
-  lag - -1 indicates NEVER rebuild, 1 means rebuild every time the Jacobian is computed within a single nonlinear solve, 2 means every second time
         the Jacobian is built etc. -2 indicates rebuild preconditioner at next chance but then never rebuild after that

   Options Database Keys:
.    -snes_lag_preconditioner <lag>

   Notes:
   The default is 1
   The preconditioner is ALWAYS built in the first iteration of a nonlinear solve unless lag is -1
   If  -1 is used before the very first nonlinear solve the preconditioner is still built because there is no previous preconditioner to use

   Level: intermediate

.keywords: SNES, nonlinear, set, convergence, tolerances

.seealso: SNESSetTrustRegionTolerance(), SNESGetLagPreconditioner(), SNESSetLagJacobian(), SNESGetLagJacobian()

@*/
PetscErrorCode  SNESSetLagPreconditioner(SNES snes,PetscInt lag)
{
  PetscFunctionBegin;
  PetscValidHeaderSpecific(snes,SNES_CLASSID,1);
  if (lag < -2) SETERRQ(PETSC_COMM_SELF,PETSC_ERR_ARG_OUTOFRANGE,"Lag must be -2, -1, 1 or greater");
  if (!lag) SETERRQ(PETSC_COMM_SELF,PETSC_ERR_ARG_OUTOFRANGE,"Lag cannot be 0");
  PetscValidLogicalCollectiveInt(snes,lag,2);
  snes->lagpreconditioner = lag;
  PetscFunctionReturn(0);
}

#undef __FUNCT__
#define __FUNCT__ "SNESSetGridSequence"
/*@
   SNESSetGridSequence - sets the number of steps of grid sequencing that SNES does

   Logically Collective on SNES

   Input Parameters:
+  snes - the SNES context
-  steps - the number of refinements to do, defaults to 0

   Options Database Keys:
.    -snes_grid_sequence <steps>

   Level: intermediate

   Notes:
   Use SNESGetSolution() to extract the fine grid solution after grid sequencing.

.keywords: SNES, nonlinear, set, convergence, tolerances

.seealso: SNESSetTrustRegionTolerance(), SNESGetLagPreconditioner(), SNESSetLagJacobian(), SNESGetLagJacobian()

@*/
PetscErrorCode  SNESSetGridSequence(SNES snes,PetscInt steps)
{
  PetscFunctionBegin;
  PetscValidHeaderSpecific(snes,SNES_CLASSID,1);
  PetscValidLogicalCollectiveInt(snes,steps,2);
  snes->gridsequence = steps;
  PetscFunctionReturn(0);
}

#undef __FUNCT__
#define __FUNCT__ "SNESGetLagPreconditioner"
/*@
   SNESGetLagPreconditioner - Indicates how often the preconditioner is rebuilt

   Not Collective

   Input Parameter:
.  snes - the SNES context

   Output Parameter:
.   lag - -1 indicates NEVER rebuild, 1 means rebuild every time the Jacobian is computed within a single nonlinear solve, 2 means every second time
         the Jacobian is built etc. -2 indicates rebuild preconditioner at next chance but then never rebuild after that

   Options Database Keys:
.    -snes_lag_preconditioner <lag>

   Notes:
   The default is 1
   The preconditioner is ALWAYS built in the first iteration of a nonlinear solve unless lag is -1

   Level: intermediate

.keywords: SNES, nonlinear, set, convergence, tolerances

.seealso: SNESSetTrustRegionTolerance(), SNESSetLagPreconditioner()

@*/
PetscErrorCode  SNESGetLagPreconditioner(SNES snes,PetscInt *lag)
{
  PetscFunctionBegin;
  PetscValidHeaderSpecific(snes,SNES_CLASSID,1);
  *lag = snes->lagpreconditioner;
  PetscFunctionReturn(0);
}

#undef __FUNCT__
#define __FUNCT__ "SNESSetLagJacobian"
/*@
   SNESSetLagJacobian - Determines when the Jacobian is rebuilt in the nonlinear solve. See SNESSetLagPreconditioner() for determining how
     often the preconditioner is rebuilt.

   Logically Collective on SNES

   Input Parameters:
+  snes - the SNES context
-  lag - -1 indicates NEVER rebuild, 1 means rebuild every time the Jacobian is computed within a single nonlinear solve, 2 means every second time
         the Jacobian is built etc. -2 means rebuild at next chance but then never again

   Options Database Keys:
.    -snes_lag_jacobian <lag>

   Notes:
   The default is 1
   The Jacobian is ALWAYS built in the first iteration of a nonlinear solve unless lag is -1
   If  -1 is used before the very first nonlinear solve the CODE WILL FAIL! because no Jacobian is used, use -2 to indicate you want it recomputed
   at the next Newton step but never again (unless it is reset to another value)

   Level: intermediate

.keywords: SNES, nonlinear, set, convergence, tolerances

.seealso: SNESSetTrustRegionTolerance(), SNESGetLagPreconditioner(), SNESSetLagPreconditioner(), SNESGetLagJacobian()

@*/
PetscErrorCode  SNESSetLagJacobian(SNES snes,PetscInt lag)
{
  PetscFunctionBegin;
  PetscValidHeaderSpecific(snes,SNES_CLASSID,1);
  if (lag < -2) SETERRQ(PETSC_COMM_SELF,PETSC_ERR_ARG_OUTOFRANGE,"Lag must be -2, -1, 1 or greater");
  if (!lag) SETERRQ(PETSC_COMM_SELF,PETSC_ERR_ARG_OUTOFRANGE,"Lag cannot be 0");
  PetscValidLogicalCollectiveInt(snes,lag,2);
  snes->lagjacobian = lag;
  PetscFunctionReturn(0);
}

#undef __FUNCT__
#define __FUNCT__ "SNESGetLagJacobian"
/*@
   SNESGetLagJacobian - Indicates how often the Jacobian is rebuilt. See SNESGetLagPreconditioner() to determine when the preconditioner is rebuilt

   Not Collective

   Input Parameter:
.  snes - the SNES context

   Output Parameter:
.   lag - -1 indicates NEVER rebuild, 1 means rebuild every time the Jacobian is computed within a single nonlinear solve, 2 means every second time
         the Jacobian is built etc.

   Options Database Keys:
.    -snes_lag_jacobian <lag>

   Notes:
   The default is 1
   The jacobian is ALWAYS built in the first iteration of a nonlinear solve unless lag is -1

   Level: intermediate

.keywords: SNES, nonlinear, set, convergence, tolerances

.seealso: SNESSetTrustRegionTolerance(), SNESSetLagJacobian(), SNESSetLagPreconditioner(), SNESGetLagPreconditioner()

@*/
PetscErrorCode  SNESGetLagJacobian(SNES snes,PetscInt *lag)
{
  PetscFunctionBegin;
  PetscValidHeaderSpecific(snes,SNES_CLASSID,1);
  *lag = snes->lagjacobian;
  PetscFunctionReturn(0);
}

#undef __FUNCT__
#define __FUNCT__ "SNESSetLagJacobianPersists"
/*@
   SNESSetLagJacobianPersists - Set whether or not the Jacobian lagging persists through multiple solves

   Logically collective on SNES

   Input Parameter:
+  snes - the SNES context
-   flg - jacobian lagging persists if true

   Options Database Keys:
.    -snes_lag_jacobian_persists <flg>

   Notes: This is useful both for nonlinear preconditioning, where it's appropriate to have the Jacobian be stale by
   several solves, and for implicit time-stepping, where Jacobian lagging in the inner nonlinear solve over several
   timesteps may present huge efficiency gains.

   Level: developer

.keywords: SNES, nonlinear, lag, NPC

.seealso: SNESSetLagPreconditionerPersists(), SNESSetLagJacobian(), SNESGetLagJacobian(), SNESGetPC()

@*/
PetscErrorCode  SNESSetLagJacobianPersists(SNES snes,PetscBool flg)
{
  PetscFunctionBegin;
  PetscValidHeaderSpecific(snes,SNES_CLASSID,1);
  PetscValidLogicalCollectiveBool(snes,flg,2);
  snes->lagjac_persist = flg;
  PetscFunctionReturn(0);
}

#undef __FUNCT__
#define __FUNCT__ "SNESSetLagPreconditionerPersists"
/*@
   SNESSetLagPreconditionerPersists - Set whether or not the preconditioner lagging persists through multiple solves

   Logically Collective on SNES

   Input Parameter:
+  snes - the SNES context
-   flg - preconditioner lagging persists if true

   Options Database Keys:
.    -snes_lag_jacobian_persists <flg>

   Notes: This is useful both for nonlinear preconditioning, where it's appropriate to have the preconditioner be stale
   by several solves, and for implicit time-stepping, where preconditioner lagging in the inner nonlinear solve over
   several timesteps may present huge efficiency gains.

   Level: developer

.keywords: SNES, nonlinear, lag, NPC

.seealso: SNESSetLagJacobianPersists(), SNESSetLagJacobian(), SNESGetLagJacobian(), SNESGetPC()

@*/
PetscErrorCode  SNESSetLagPreconditionerPersists(SNES snes,PetscBool flg)
{
  PetscFunctionBegin;
  PetscValidHeaderSpecific(snes,SNES_CLASSID,1);
  PetscValidLogicalCollectiveBool(snes,flg,2);
  snes->lagpre_persist = flg;
  PetscFunctionReturn(0);
}

#undef __FUNCT__
#define __FUNCT__ "SNESSetTolerances"
/*@
   SNESSetTolerances - Sets various parameters used in convergence tests.

   Logically Collective on SNES

   Input Parameters:
+  snes - the SNES context
.  abstol - absolute convergence tolerance
.  rtol - relative convergence tolerance
.  stol -  convergence tolerance in terms of the norm of the change in the solution between steps,  || delta x || < stol*|| x ||
.  maxit - maximum number of iterations
-  maxf - maximum number of function evaluations

   Options Database Keys:
+    -snes_atol <abstol> - Sets abstol
.    -snes_rtol <rtol> - Sets rtol
.    -snes_stol <stol> - Sets stol
.    -snes_max_it <maxit> - Sets maxit
-    -snes_max_funcs <maxf> - Sets maxf

   Notes:
   The default maximum number of iterations is 50.
   The default maximum number of function evaluations is 1000.

   Level: intermediate

.keywords: SNES, nonlinear, set, convergence, tolerances

.seealso: SNESSetTrustRegionTolerance()
@*/
PetscErrorCode  SNESSetTolerances(SNES snes,PetscReal abstol,PetscReal rtol,PetscReal stol,PetscInt maxit,PetscInt maxf)
{
  PetscFunctionBegin;
  PetscValidHeaderSpecific(snes,SNES_CLASSID,1);
  PetscValidLogicalCollectiveReal(snes,abstol,2);
  PetscValidLogicalCollectiveReal(snes,rtol,3);
  PetscValidLogicalCollectiveReal(snes,stol,4);
  PetscValidLogicalCollectiveInt(snes,maxit,5);
  PetscValidLogicalCollectiveInt(snes,maxf,6);

  if (abstol != PETSC_DEFAULT) {
    if (abstol < 0.0) SETERRQ1(PetscObjectComm((PetscObject)snes),PETSC_ERR_ARG_OUTOFRANGE,"Absolute tolerance %G must be non-negative",abstol);
    snes->abstol = abstol;
  }
  if (rtol != PETSC_DEFAULT) {
    if (rtol < 0.0 || 1.0 <= rtol) SETERRQ1(PetscObjectComm((PetscObject)snes),PETSC_ERR_ARG_OUTOFRANGE,"Relative tolerance %G must be non-negative and less than 1.0",rtol);
    snes->rtol = rtol;
  }
  if (stol != PETSC_DEFAULT) {
    if (stol < 0.0) SETERRQ1(PetscObjectComm((PetscObject)snes),PETSC_ERR_ARG_OUTOFRANGE,"Step tolerance %G must be non-negative",stol);
    snes->stol = stol;
  }
  if (maxit != PETSC_DEFAULT) {
    if (maxit < 0) SETERRQ1(PetscObjectComm((PetscObject)snes),PETSC_ERR_ARG_OUTOFRANGE,"Maximum number of iterations %D must be non-negative",maxit);
    snes->max_its = maxit;
  }
  if (maxf != PETSC_DEFAULT) {
    if (maxf < 0) SETERRQ1(PetscObjectComm((PetscObject)snes),PETSC_ERR_ARG_OUTOFRANGE,"Maximum number of function evaluations %D must be non-negative",maxf);
    snes->max_funcs = maxf;
  }
  snes->tolerancesset = PETSC_TRUE;
  PetscFunctionReturn(0);
}

#undef __FUNCT__
#define __FUNCT__ "SNESGetTolerances"
/*@
   SNESGetTolerances - Gets various parameters used in convergence tests.

   Not Collective

   Input Parameters:
+  snes - the SNES context
.  atol - absolute convergence tolerance
.  rtol - relative convergence tolerance
.  stol -  convergence tolerance in terms of the norm
           of the change in the solution between steps
.  maxit - maximum number of iterations
-  maxf - maximum number of function evaluations

   Notes:
   The user can specify NULL for any parameter that is not needed.

   Level: intermediate

.keywords: SNES, nonlinear, get, convergence, tolerances

.seealso: SNESSetTolerances()
@*/
PetscErrorCode  SNESGetTolerances(SNES snes,PetscReal *atol,PetscReal *rtol,PetscReal *stol,PetscInt *maxit,PetscInt *maxf)
{
  PetscFunctionBegin;
  PetscValidHeaderSpecific(snes,SNES_CLASSID,1);
  if (atol)  *atol  = snes->abstol;
  if (rtol)  *rtol  = snes->rtol;
  if (stol)  *stol  = snes->stol;
  if (maxit) *maxit = snes->max_its;
  if (maxf)  *maxf  = snes->max_funcs;
  PetscFunctionReturn(0);
}

#undef __FUNCT__
#define __FUNCT__ "SNESSetTrustRegionTolerance"
/*@
   SNESSetTrustRegionTolerance - Sets the trust region parameter tolerance.

   Logically Collective on SNES

   Input Parameters:
+  snes - the SNES context
-  tol - tolerance

   Options Database Key:
.  -snes_trtol <tol> - Sets tol

   Level: intermediate

.keywords: SNES, nonlinear, set, trust region, tolerance

.seealso: SNESSetTolerances()
@*/
PetscErrorCode  SNESSetTrustRegionTolerance(SNES snes,PetscReal tol)
{
  PetscFunctionBegin;
  PetscValidHeaderSpecific(snes,SNES_CLASSID,1);
  PetscValidLogicalCollectiveReal(snes,tol,2);
  snes->deltatol = tol;
  PetscFunctionReturn(0);
}

/*
   Duplicate the lg monitors for SNES from KSP; for some reason with
   dynamic libraries things don't work under Sun4 if we just use
   macros instead of functions
*/
#undef __FUNCT__
#define __FUNCT__ "SNESMonitorLGResidualNorm"
PetscErrorCode  SNESMonitorLGResidualNorm(SNES snes,PetscInt it,PetscReal norm,void *ctx)
{
  PetscErrorCode ierr;

  PetscFunctionBegin;
  PetscValidHeaderSpecific(snes,SNES_CLASSID,1);
  ierr = KSPMonitorLGResidualNorm((KSP)snes,it,norm,ctx);CHKERRQ(ierr);
  PetscFunctionReturn(0);
}

#undef __FUNCT__
#define __FUNCT__ "SNESMonitorLGCreate"
PetscErrorCode  SNESMonitorLGCreate(const char host[],const char label[],int x,int y,int m,int n,PetscDrawLG *draw)
{
  PetscErrorCode ierr;

  PetscFunctionBegin;
  ierr = KSPMonitorLGResidualNormCreate(host,label,x,y,m,n,draw);CHKERRQ(ierr);
  PetscFunctionReturn(0);
}

#undef __FUNCT__
#define __FUNCT__ "SNESMonitorLGDestroy"
PetscErrorCode  SNESMonitorLGDestroy(PetscDrawLG *draw)
{
  PetscErrorCode ierr;

  PetscFunctionBegin;
  ierr = KSPMonitorLGResidualNormDestroy(draw);CHKERRQ(ierr);
  PetscFunctionReturn(0);
}

extern PetscErrorCode  SNESMonitorRange_Private(SNES,PetscInt,PetscReal*);
#undef __FUNCT__
#define __FUNCT__ "SNESMonitorLGRange"
PetscErrorCode  SNESMonitorLGRange(SNES snes,PetscInt n,PetscReal rnorm,void *monctx)
{
  PetscDrawLG      lg;
  PetscErrorCode   ierr;
  PetscReal        x,y,per;
  PetscViewer      v = (PetscViewer)monctx;
  static PetscReal prev; /* should be in the context */
  PetscDraw        draw;

  PetscFunctionBegin;
  ierr = PetscViewerDrawGetDrawLG(v,0,&lg);CHKERRQ(ierr);
  if (!n) {ierr = PetscDrawLGReset(lg);CHKERRQ(ierr);}
  ierr = PetscDrawLGGetDraw(lg,&draw);CHKERRQ(ierr);
  ierr = PetscDrawSetTitle(draw,"Residual norm");CHKERRQ(ierr);
  x    = (PetscReal)n;
  if (rnorm > 0.0) y = log10(rnorm);
  else y = -15.0;
  ierr = PetscDrawLGAddPoint(lg,&x,&y);CHKERRQ(ierr);
  if (n < 20 || !(n % 5)) {
    ierr = PetscDrawLGDraw(lg);CHKERRQ(ierr);
  }

  ierr = PetscViewerDrawGetDrawLG(v,1,&lg);CHKERRQ(ierr);
  if (!n) {ierr = PetscDrawLGReset(lg);CHKERRQ(ierr);}
  ierr = PetscDrawLGGetDraw(lg,&draw);CHKERRQ(ierr);
  ierr = PetscDrawSetTitle(draw,"% elemts > .2*max elemt");CHKERRQ(ierr);
  ierr =  SNESMonitorRange_Private(snes,n,&per);CHKERRQ(ierr);
  x    = (PetscReal)n;
  y    = 100.0*per;
  ierr = PetscDrawLGAddPoint(lg,&x,&y);CHKERRQ(ierr);
  if (n < 20 || !(n % 5)) {
    ierr = PetscDrawLGDraw(lg);CHKERRQ(ierr);
  }

  ierr = PetscViewerDrawGetDrawLG(v,2,&lg);CHKERRQ(ierr);
  if (!n) {prev = rnorm;ierr = PetscDrawLGReset(lg);CHKERRQ(ierr);}
  ierr = PetscDrawLGGetDraw(lg,&draw);CHKERRQ(ierr);
  ierr = PetscDrawSetTitle(draw,"(norm -oldnorm)/oldnorm");CHKERRQ(ierr);
  x    = (PetscReal)n;
  y    = (prev - rnorm)/prev;
  ierr = PetscDrawLGAddPoint(lg,&x,&y);CHKERRQ(ierr);
  if (n < 20 || !(n % 5)) {
    ierr = PetscDrawLGDraw(lg);CHKERRQ(ierr);
  }

  ierr = PetscViewerDrawGetDrawLG(v,3,&lg);CHKERRQ(ierr);
  if (!n) {ierr = PetscDrawLGReset(lg);CHKERRQ(ierr);}
  ierr = PetscDrawLGGetDraw(lg,&draw);CHKERRQ(ierr);
  ierr = PetscDrawSetTitle(draw,"(norm -oldnorm)/oldnorm*(% > .2 max)");CHKERRQ(ierr);
  x    = (PetscReal)n;
  y    = (prev - rnorm)/(prev*per);
  if (n > 2) { /*skip initial crazy value */
    ierr = PetscDrawLGAddPoint(lg,&x,&y);CHKERRQ(ierr);
  }
  if (n < 20 || !(n % 5)) {
    ierr = PetscDrawLGDraw(lg);CHKERRQ(ierr);
  }
  prev = rnorm;
  PetscFunctionReturn(0);
}

#undef __FUNCT__
#define __FUNCT__ "SNESMonitor"
/*@
   SNESMonitor - runs the user provided monitor routines, if they exist

   Collective on SNES

   Input Parameters:
+  snes - nonlinear solver context obtained from SNESCreate()
.  iter - iteration number
-  rnorm - relative norm of the residual

   Notes:
   This routine is called by the SNES implementations.
   It does not typically need to be called by the user.

   Level: developer

.seealso: SNESMonitorSet()
@*/
PetscErrorCode  SNESMonitor(SNES snes,PetscInt iter,PetscReal rnorm)
{
  PetscErrorCode ierr;
  PetscInt       i,n = snes->numbermonitors;

  PetscFunctionBegin;
  for (i=0; i<n; i++) {
    ierr = (*snes->monitor[i])(snes,iter,rnorm,snes->monitorcontext[i]);CHKERRQ(ierr);
  }
  PetscFunctionReturn(0);
}

/* ------------ Routines to set performance monitoring options ----------- */

/*MC
    SNESMonitorFunction - functional form passed to SNESMonitorSet() to monitor convergence of nonlinear solver

     Synopsis:
     #include "petscsnes.h"
$    PetscErrorCode SNESMonitorFunction(SNES snes,PetscInt its, PetscReal norm,void *mctx)

+    snes - the SNES context
.    its - iteration number
.    norm - 2-norm function value (may be estimated)
-    mctx - [optional] monitoring context

   Level: advanced

.seealso:   SNESMonitorSet(), SNESMonitorGet()
M*/

#undef __FUNCT__
#define __FUNCT__ "SNESMonitorSet"
/*@C
   SNESMonitorSet - Sets an ADDITIONAL function that is to be used at every
   iteration of the nonlinear solver to display the iteration's
   progress.

   Logically Collective on SNES

   Input Parameters:
+  snes - the SNES context
.  SNESMonitorFunction - monitoring routine
.  mctx - [optional] user-defined context for private data for the
          monitor routine (use NULL if no context is desired)
-  monitordestroy - [optional] routine that frees monitor context
          (may be NULL)

   Options Database Keys:
+    -snes_monitor        - sets SNESMonitorDefault()
.    -snes_monitor_lg_residualnorm    - sets line graph monitor,
                            uses SNESMonitorLGCreate()
-    -snes_monitor_cancel - cancels all monitors that have
                            been hardwired into a code by
                            calls to SNESMonitorSet(), but
                            does not cancel those set via
                            the options database.

   Notes:
   Several different monitoring routines may be set by calling
   SNESMonitorSet() multiple times; all will be called in the
   order in which they were set.

   Fortran notes: Only a single monitor function can be set for each SNES object

   Level: intermediate

.keywords: SNES, nonlinear, set, monitor

.seealso: SNESMonitorDefault(), SNESMonitorCancel(), SNESMonitorFunction
@*/
PetscErrorCode  SNESMonitorSet(SNES snes,PetscErrorCode (*SNESMonitorFunction)(SNES,PetscInt,PetscReal,void*),void *mctx,PetscErrorCode (*monitordestroy)(void**))
{
  PetscInt       i;
  PetscErrorCode ierr;

  PetscFunctionBegin;
  PetscValidHeaderSpecific(snes,SNES_CLASSID,1);
  if (snes->numbermonitors >= MAXSNESMONITORS) SETERRQ(PETSC_COMM_SELF,PETSC_ERR_ARG_OUTOFRANGE,"Too many monitors set");
  for (i=0; i<snes->numbermonitors;i++) {
    if (SNESMonitorFunction == snes->monitor[i] && monitordestroy == snes->monitordestroy[i] && mctx == snes->monitorcontext[i]) {
      if (monitordestroy) {
        ierr = (*monitordestroy)(&mctx);CHKERRQ(ierr);
      }
      PetscFunctionReturn(0);
    }
  }
  snes->monitor[snes->numbermonitors]          = SNESMonitorFunction;
  snes->monitordestroy[snes->numbermonitors]   = monitordestroy;
  snes->monitorcontext[snes->numbermonitors++] = (void*)mctx;
  PetscFunctionReturn(0);
}

#undef __FUNCT__
#define __FUNCT__ "SNESMonitorCancel"
/*@C
   SNESMonitorCancel - Clears all the monitor functions for a SNES object.

   Logically Collective on SNES

   Input Parameters:
.  snes - the SNES context

   Options Database Key:
.  -snes_monitor_cancel - cancels all monitors that have been hardwired
    into a code by calls to SNESMonitorSet(), but does not cancel those
    set via the options database

   Notes:
   There is no way to clear one specific monitor from a SNES object.

   Level: intermediate

.keywords: SNES, nonlinear, set, monitor

.seealso: SNESMonitorDefault(), SNESMonitorSet()
@*/
PetscErrorCode  SNESMonitorCancel(SNES snes)
{
  PetscErrorCode ierr;
  PetscInt       i;

  PetscFunctionBegin;
  PetscValidHeaderSpecific(snes,SNES_CLASSID,1);
  for (i=0; i<snes->numbermonitors; i++) {
    if (snes->monitordestroy[i]) {
      ierr = (*snes->monitordestroy[i])(&snes->monitorcontext[i]);CHKERRQ(ierr);
    }
  }
  snes->numbermonitors = 0;
  PetscFunctionReturn(0);
}

/*MC
    SNESConvergenceTestFunction - functional form used for testing of convergence of nonlinear solver

     Synopsis:
     #include "petscsnes.h"
$     PetscErrorCode SNESConvergenceTest(SNES snes,PetscInt it,PetscReal xnorm,PetscReal gnorm,PetscReal f,SNESConvergedReason *reason,void *cctx)

+    snes - the SNES context
.    it - current iteration (0 is the first and is before any Newton step)
.    cctx - [optional] convergence context
.    reason - reason for convergence/divergence
.    xnorm - 2-norm of current iterate
.    gnorm - 2-norm of current step
-    f - 2-norm of function

   Level: intermediate

.seealso:   SNESSetConvergenceTest(), SNESGetConvergenceTest()
M*/

#undef __FUNCT__
#define __FUNCT__ "SNESSetConvergenceTest"
/*@C
   SNESSetConvergenceTest - Sets the function that is to be used
   to test for convergence of the nonlinear iterative solution.

   Logically Collective on SNES

   Input Parameters:
+  snes - the SNES context
.  SNESConvergenceTestFunction - routine to test for convergence
.  cctx - [optional] context for private data for the convergence routine  (may be NULL)
-  destroy - [optional] destructor for the context (may be NULL; NULL_FUNCTION in Fortran)

   Level: advanced

.keywords: SNES, nonlinear, set, convergence, test

.seealso: SNESConvergedDefault(), SNESSkipConverged(), SNESConvergenceTestFunction
@*/
PetscErrorCode  SNESSetConvergenceTest(SNES snes,PetscErrorCode (*SNESConvergenceTestFunction)(SNES,PetscInt,PetscReal,PetscReal,PetscReal,SNESConvergedReason*,void*),void *cctx,PetscErrorCode (*destroy)(void*))
{
  PetscErrorCode ierr;

  PetscFunctionBegin;
  PetscValidHeaderSpecific(snes,SNES_CLASSID,1);
  if (!SNESConvergenceTestFunction) SNESConvergenceTestFunction = SNESSkipConverged;
  if (snes->ops->convergeddestroy) {
    ierr = (*snes->ops->convergeddestroy)(snes->cnvP);CHKERRQ(ierr);
  }
  snes->ops->converged        = SNESConvergenceTestFunction;
  snes->ops->convergeddestroy = destroy;
  snes->cnvP                  = cctx;
  PetscFunctionReturn(0);
}

#undef __FUNCT__
#define __FUNCT__ "SNESGetConvergedReason"
/*@
   SNESGetConvergedReason - Gets the reason the SNES iteration was stopped.

   Not Collective

   Input Parameter:
.  snes - the SNES context

   Output Parameter:
.  reason - negative value indicates diverged, positive value converged, see SNESConvergedReason or the
            manual pages for the individual convergence tests for complete lists

   Level: intermediate

   Notes: Can only be called after the call the SNESSolve() is complete.

.keywords: SNES, nonlinear, set, convergence, test

.seealso: SNESSetConvergenceTest(), SNESConvergedReason
@*/
PetscErrorCode  SNESGetConvergedReason(SNES snes,SNESConvergedReason *reason)
{
  PetscFunctionBegin;
  PetscValidHeaderSpecific(snes,SNES_CLASSID,1);
  PetscValidPointer(reason,2);
  *reason = snes->reason;
  PetscFunctionReturn(0);
}

#undef __FUNCT__
#define __FUNCT__ "SNESSetConvergenceHistory"
/*@
   SNESSetConvergenceHistory - Sets the array used to hold the convergence history.

   Logically Collective on SNES

   Input Parameters:
+  snes - iterative context obtained from SNESCreate()
.  a   - array to hold history, this array will contain the function norms computed at each step
.  its - integer array holds the number of linear iterations for each solve.
.  na  - size of a and its
-  reset - PETSC_TRUE indicates each new nonlinear solve resets the history counter to zero,
           else it continues storing new values for new nonlinear solves after the old ones

   Notes:
   If 'a' and 'its' are NULL then space is allocated for the history. If 'na' PETSC_DECIDE or PETSC_DEFAULT then a
   default array of length 10000 is allocated.

   This routine is useful, e.g., when running a code for purposes
   of accurate performance monitoring, when no I/O should be done
   during the section of code that is being timed.

   Level: intermediate

.keywords: SNES, set, convergence, history

.seealso: SNESGetConvergenceHistory()

@*/
PetscErrorCode  SNESSetConvergenceHistory(SNES snes,PetscReal a[],PetscInt its[],PetscInt na,PetscBool reset)
{
  PetscErrorCode ierr;

  PetscFunctionBegin;
  PetscValidHeaderSpecific(snes,SNES_CLASSID,1);
  if (a) PetscValidScalarPointer(a,2);
  if (its) PetscValidIntPointer(its,3);
  if (!a) {
    if (na == PETSC_DECIDE || na == PETSC_DEFAULT) na = 1000;
    ierr = PetscMalloc(na*sizeof(PetscReal),&a);CHKERRQ(ierr);
    ierr = PetscMalloc(na*sizeof(PetscInt),&its);CHKERRQ(ierr);

    snes->conv_malloc = PETSC_TRUE;
  }
  snes->conv_hist       = a;
  snes->conv_hist_its   = its;
  snes->conv_hist_max   = na;
  snes->conv_hist_len   = 0;
  snes->conv_hist_reset = reset;
  PetscFunctionReturn(0);
}

#if defined(PETSC_HAVE_MATLAB_ENGINE)
#include <engine.h>   /* MATLAB include file */
#include <mex.h>      /* MATLAB include file */

#undef __FUNCT__
#define __FUNCT__ "SNESGetConvergenceHistoryMatlab"
PETSC_EXTERN mxArray *SNESGetConvergenceHistoryMatlab(SNES snes)
{
  mxArray   *mat;
  PetscInt  i;
  PetscReal *ar;

  PetscFunctionBegin;
  mat = mxCreateDoubleMatrix(snes->conv_hist_len,1,mxREAL);
  ar  = (PetscReal*) mxGetData(mat);
  for (i=0; i<snes->conv_hist_len; i++) ar[i] = snes->conv_hist[i];
  PetscFunctionReturn(mat);
}
#endif

#undef __FUNCT__
#define __FUNCT__ "SNESGetConvergenceHistory"
/*@C
   SNESGetConvergenceHistory - Gets the array used to hold the convergence history.

   Not Collective

   Input Parameter:
.  snes - iterative context obtained from SNESCreate()

   Output Parameters:
.  a   - array to hold history
.  its - integer array holds the number of linear iterations (or
         negative if not converged) for each solve.
-  na  - size of a and its

   Notes:
    The calling sequence for this routine in Fortran is
$   call SNESGetConvergenceHistory(SNES snes, integer na, integer ierr)

   This routine is useful, e.g., when running a code for purposes
   of accurate performance monitoring, when no I/O should be done
   during the section of code that is being timed.

   Level: intermediate

.keywords: SNES, get, convergence, history

.seealso: SNESSetConvergencHistory()

@*/
PetscErrorCode  SNESGetConvergenceHistory(SNES snes,PetscReal *a[],PetscInt *its[],PetscInt *na)
{
  PetscFunctionBegin;
  PetscValidHeaderSpecific(snes,SNES_CLASSID,1);
  if (a)   *a   = snes->conv_hist;
  if (its) *its = snes->conv_hist_its;
  if (na)  *na  = snes->conv_hist_len;
  PetscFunctionReturn(0);
}

#undef __FUNCT__
#define __FUNCT__ "SNESSetUpdate"
/*@C
  SNESSetUpdate - Sets the general-purpose update function called
  at the beginning of every iteration of the nonlinear solve. Specifically
  it is called just before the Jacobian is "evaluated".

  Logically Collective on SNES

  Input Parameters:
. snes - The nonlinear solver context
. func - The function

  Calling sequence of func:
. func (SNES snes, PetscInt step);

. step - The current step of the iteration

  Level: advanced

  Note: This is NOT what one uses to update the ghost points before a function evaluation, that should be done at the beginning of your FormFunction()
        This is not used by most users.

.keywords: SNES, update

.seealso SNESSetJacobian(), SNESSolve()
@*/
PetscErrorCode  SNESSetUpdate(SNES snes, PetscErrorCode (*func)(SNES, PetscInt))
{
  PetscFunctionBegin;
  PetscValidHeaderSpecific(snes, SNES_CLASSID,1);
  snes->ops->update = func;
  PetscFunctionReturn(0);
}

#undef __FUNCT__
#define __FUNCT__ "SNESScaleStep_Private"
/*
   SNESScaleStep_Private - Scales a step so that its length is less than the
   positive parameter delta.

    Input Parameters:
+   snes - the SNES context
.   y - approximate solution of linear system
.   fnorm - 2-norm of current function
-   delta - trust region size

    Output Parameters:
+   gpnorm - predicted function norm at the new point, assuming local
    linearization.  The value is zero if the step lies within the trust
    region, and exceeds zero otherwise.
-   ynorm - 2-norm of the step

    Note:
    For non-trust region methods such as SNESNEWTONLS, the parameter delta
    is set to be the maximum allowable step size.

.keywords: SNES, nonlinear, scale, step
*/
PetscErrorCode SNESScaleStep_Private(SNES snes,Vec y,PetscReal *fnorm,PetscReal *delta,PetscReal *gpnorm,PetscReal *ynorm)
{
  PetscReal      nrm;
  PetscScalar    cnorm;
  PetscErrorCode ierr;

  PetscFunctionBegin;
  PetscValidHeaderSpecific(snes,SNES_CLASSID,1);
  PetscValidHeaderSpecific(y,VEC_CLASSID,2);
  PetscCheckSameComm(snes,1,y,2);

  ierr = VecNorm(y,NORM_2,&nrm);CHKERRQ(ierr);
  if (nrm > *delta) {
    nrm     = *delta/nrm;
    *gpnorm = (1.0 - nrm)*(*fnorm);
    cnorm   = nrm;
    ierr    = VecScale(y,cnorm);CHKERRQ(ierr);
    *ynorm  = *delta;
  } else {
    *gpnorm = 0.0;
    *ynorm  = nrm;
  }
  PetscFunctionReturn(0);
}

#undef __FUNCT__
#define __FUNCT__ "SNESSolve"
/*@C
   SNESSolve - Solves a nonlinear system F(x) = b.
   Call SNESSolve() after calling SNESCreate() and optional routines of the form SNESSetXXX().

   Collective on SNES

   Input Parameters:
+  snes - the SNES context
.  b - the constant part of the equation F(x) = b, or NULL to use zero.
-  x - the solution vector.

   Notes:
   The user should initialize the vector,x, with the initial guess
   for the nonlinear solve prior to calling SNESSolve.  In particular,
   to employ an initial guess of zero, the user should explicitly set
   this vector to zero by calling VecSet().

   Level: beginner

.keywords: SNES, nonlinear, solve

.seealso: SNESCreate(), SNESDestroy(), SNESSetFunction(), SNESSetJacobian(), SNESSetGridSequence(), SNESGetSolution()
@*/
PetscErrorCode  SNESSolve(SNES snes,Vec b,Vec x)
{
  PetscErrorCode    ierr;
  PetscBool         flg;
  PetscViewer       viewer;
  PetscInt          grid;
  Vec               xcreated = NULL;
  DM                dm;
  PetscViewerFormat format;

  PetscFunctionBegin;
  PetscValidHeaderSpecific(snes,SNES_CLASSID,1);
  if (x) PetscValidHeaderSpecific(x,VEC_CLASSID,3);
  if (x) PetscCheckSameComm(snes,1,x,3);
  if (b) PetscValidHeaderSpecific(b,VEC_CLASSID,2);
  if (b) PetscCheckSameComm(snes,1,b,2);

  if (!x) {
    ierr = SNESGetDM(snes,&dm);CHKERRQ(ierr);
    ierr = DMCreateGlobalVector(dm,&xcreated);CHKERRQ(ierr);
    x    = xcreated;
  }

  ierr = PetscOptionsGetViewer(PetscObjectComm((PetscObject)snes),((PetscObject)snes)->prefix,"-snes_view_pre",&viewer,&format,&flg);CHKERRQ(ierr);
  if (flg && !PetscPreLoadingOn) {
    ierr = PetscViewerPushFormat(viewer,format);CHKERRQ(ierr);
    ierr = SNESView(snes,viewer);CHKERRQ(ierr);
    ierr = PetscViewerPopFormat(viewer);CHKERRQ(ierr);
    ierr = PetscViewerDestroy(&viewer);CHKERRQ(ierr);
  }

  for (grid=0; grid<snes->gridsequence; grid++) {ierr = PetscViewerASCIIPushTab(PETSC_VIEWER_STDOUT_(PetscObjectComm((PetscObject)snes)));CHKERRQ(ierr);}
  for (grid=0; grid<snes->gridsequence+1; grid++) {

    /* set solution vector */
    if (!grid) {ierr = PetscObjectReference((PetscObject)x);CHKERRQ(ierr);}
    ierr          = VecDestroy(&snes->vec_sol);CHKERRQ(ierr);
    snes->vec_sol = x;
    ierr          = SNESGetDM(snes,&dm);CHKERRQ(ierr);

    /* set affine vector if provided */
    if (b) { ierr = PetscObjectReference((PetscObject)b);CHKERRQ(ierr); }
    ierr          = VecDestroy(&snes->vec_rhs);CHKERRQ(ierr);
    snes->vec_rhs = b;

    ierr = SNESSetUp(snes);CHKERRQ(ierr);

    if (!grid) {
      if (snes->ops->computeinitialguess) {
        ierr = (*snes->ops->computeinitialguess)(snes,snes->vec_sol,snes->initialguessP);CHKERRQ(ierr);
      }
    }

    if (snes->conv_hist_reset) snes->conv_hist_len = 0;
    if (snes->counters_reset) {snes->nfuncs = 0; snes->linear_its = 0; snes->numFailures = 0;}

    ierr = PetscLogEventBegin(SNES_Solve,snes,0,0,0);CHKERRQ(ierr);
    ierr = (*snes->ops->solve)(snes);CHKERRQ(ierr);
    ierr = PetscLogEventEnd(SNES_Solve,snes,0,0,0);CHKERRQ(ierr);
    if (snes->domainerror) {
      snes->reason      = SNES_DIVERGED_FUNCTION_DOMAIN;
      snes->domainerror = PETSC_FALSE;
    }
    if (!snes->reason) SETERRQ(PETSC_COMM_SELF,PETSC_ERR_PLIB,"Internal error, solver returned without setting converged reason");

    if (snes->lagjac_persist) snes->jac_iter += snes->iter;
    if (snes->lagpre_persist) snes->pre_iter += snes->iter;

    flg  = PETSC_FALSE;
    ierr = PetscOptionsGetBool(((PetscObject)snes)->prefix,"-snes_test_local_min",&flg,NULL);CHKERRQ(ierr);
    if (flg && !PetscPreLoadingOn) { ierr = SNESTestLocalMin(snes);CHKERRQ(ierr); }
    if (snes->printreason) {
      ierr = PetscViewerASCIIAddTab(PETSC_VIEWER_STDOUT_(PetscObjectComm((PetscObject)snes)),((PetscObject)snes)->tablevel);CHKERRQ(ierr);
      if (snes->reason > 0) {
        ierr = PetscViewerASCIIPrintf(PETSC_VIEWER_STDOUT_(PetscObjectComm((PetscObject)snes)),"Nonlinear solve converged due to %s iterations %D\n",SNESConvergedReasons[snes->reason],snes->iter);CHKERRQ(ierr);
      } else {
        ierr = PetscViewerASCIIPrintf(PETSC_VIEWER_STDOUT_(PetscObjectComm((PetscObject)snes)),"Nonlinear solve did not converge due to %s iterations %D\n",SNESConvergedReasons[snes->reason],snes->iter);CHKERRQ(ierr);
      }
      ierr = PetscViewerASCIISubtractTab(PETSC_VIEWER_STDOUT_(PetscObjectComm((PetscObject)snes)),((PetscObject)snes)->tablevel);CHKERRQ(ierr);
    }

    if (snes->errorifnotconverged && snes->reason < 0) SETERRQ(PetscObjectComm((PetscObject)snes),PETSC_ERR_NOT_CONVERGED,"SNESSolve has not converged");
    if (grid <  snes->gridsequence) {
      DM  fine;
      Vec xnew;
      Mat interp;

      ierr = DMRefine(snes->dm,PetscObjectComm((PetscObject)snes),&fine);CHKERRQ(ierr);
      if (!fine) SETERRQ(PetscObjectComm((PetscObject)snes),PETSC_ERR_ARG_INCOMP,"DMRefine() did not perform any refinement, cannot continue grid sequencing");
      ierr = DMCreateInterpolation(snes->dm,fine,&interp,NULL);CHKERRQ(ierr);
      ierr = DMCreateGlobalVector(fine,&xnew);CHKERRQ(ierr);
      ierr = MatInterpolate(interp,x,xnew);CHKERRQ(ierr);
      ierr = DMInterpolate(snes->dm,interp,fine);CHKERRQ(ierr);
      ierr = MatDestroy(&interp);CHKERRQ(ierr);
      x    = xnew;

      ierr = SNESReset(snes);CHKERRQ(ierr);
      ierr = SNESSetDM(snes,fine);CHKERRQ(ierr);
      ierr = DMDestroy(&fine);CHKERRQ(ierr);
      ierr = PetscViewerASCIIPopTab(PETSC_VIEWER_STDOUT_(PetscObjectComm((PetscObject)snes)));CHKERRQ(ierr);
    }
  }
  /* monitoring and viewing */
  ierr = PetscOptionsGetViewer(PetscObjectComm((PetscObject)snes),((PetscObject)snes)->prefix,"-snes_view",&viewer,&format,&flg);CHKERRQ(ierr);
  if (flg && !PetscPreLoadingOn) {
    ierr = PetscViewerPushFormat(viewer,format);CHKERRQ(ierr);
    ierr = SNESView(snes,viewer);CHKERRQ(ierr);
    ierr = PetscViewerPopFormat(viewer);CHKERRQ(ierr);
    ierr = PetscViewerDestroy(&viewer);CHKERRQ(ierr);
  }
  ierr = VecViewFromOptions(snes->vec_sol,((PetscObject)snes)->prefix,"-snes_view_solution");CHKERRQ(ierr);

  ierr = VecDestroy(&xcreated);CHKERRQ(ierr);
  ierr = PetscObjectAMSBlock((PetscObject)snes);CHKERRQ(ierr);
  PetscFunctionReturn(0);
}

/* --------- Internal routines for SNES Package --------- */

#undef __FUNCT__
#define __FUNCT__ "SNESSetType"
/*@C
   SNESSetType - Sets the method for the nonlinear solver.

   Collective on SNES

   Input Parameters:
+  snes - the SNES context
-  type - a known method

   Options Database Key:
.  -snes_type <type> - Sets the method; use -help for a list
   of available methods (for instance, newtonls or newtontr)

   Notes:
   See "petsc/include/petscsnes.h" for available methods (for instance)
+    SNESNEWTONLS - Newton's method with line search
     (systems of nonlinear equations)
.    SNESNEWTONTR - Newton's method with trust region
     (systems of nonlinear equations)

  Normally, it is best to use the SNESSetFromOptions() command and then
  set the SNES solver type from the options database rather than by using
  this routine.  Using the options database provides the user with
  maximum flexibility in evaluating the many nonlinear solvers.
  The SNESSetType() routine is provided for those situations where it
  is necessary to set the nonlinear solver independently of the command
  line or options database.  This might be the case, for example, when
  the choice of solver changes during the execution of the program,
  and the user's application is taking responsibility for choosing the
  appropriate method.

  Level: intermediate

.keywords: SNES, set, type

.seealso: SNESType, SNESCreate()

@*/
PetscErrorCode  SNESSetType(SNES snes,SNESType type)
{
  PetscErrorCode ierr,(*r)(SNES);
  PetscBool      match;

  PetscFunctionBegin;
  PetscValidHeaderSpecific(snes,SNES_CLASSID,1);
  PetscValidCharPointer(type,2);

  ierr = PetscObjectTypeCompare((PetscObject)snes,type,&match);CHKERRQ(ierr);
  if (match) PetscFunctionReturn(0);

  ierr =  PetscFunctionListFind(SNESList,type,&r);CHKERRQ(ierr);
  if (!r) SETERRQ1(PETSC_COMM_SELF,PETSC_ERR_ARG_UNKNOWN_TYPE,"Unable to find requested SNES type %s",type);
  /* Destroy the previous private SNES context */
  if (snes->ops->destroy) {
    ierr               = (*(snes)->ops->destroy)(snes);CHKERRQ(ierr);
    snes->ops->destroy = NULL;
  }
  /* Reinitialize function pointers in SNESOps structure */
  snes->ops->setup          = 0;
  snes->ops->solve          = 0;
  snes->ops->view           = 0;
  snes->ops->setfromoptions = 0;
  snes->ops->destroy        = 0;
  /* Call the SNESCreate_XXX routine for this particular Nonlinear solver */
  snes->setupcalled = PETSC_FALSE;

  ierr = PetscObjectChangeTypeName((PetscObject)snes,type);CHKERRQ(ierr);
  ierr = (*r)(snes);CHKERRQ(ierr);
  PetscFunctionReturn(0);
}

#undef __FUNCT__
#define __FUNCT__ "SNESGetType"
/*@C
   SNESGetType - Gets the SNES method type and name (as a string).

   Not Collective

   Input Parameter:
.  snes - nonlinear solver context

   Output Parameter:
.  type - SNES method (a character string)

   Level: intermediate

.keywords: SNES, nonlinear, get, type, name
@*/
PetscErrorCode  SNESGetType(SNES snes,SNESType *type)
{
  PetscFunctionBegin;
  PetscValidHeaderSpecific(snes,SNES_CLASSID,1);
  PetscValidPointer(type,2);
  *type = ((PetscObject)snes)->type_name;
  PetscFunctionReturn(0);
}

#undef __FUNCT__
#define __FUNCT__ "SNESGetSolution"
/*@
   SNESGetSolution - Returns the vector where the approximate solution is
   stored. This is the fine grid solution when using SNESSetGridSequence().

   Not Collective, but Vec is parallel if SNES is parallel

   Input Parameter:
.  snes - the SNES context

   Output Parameter:
.  x - the solution

   Level: intermediate

.keywords: SNES, nonlinear, get, solution

.seealso:  SNESGetSolutionUpdate(), SNESGetFunction()
@*/
PetscErrorCode  SNESGetSolution(SNES snes,Vec *x)
{
  PetscFunctionBegin;
  PetscValidHeaderSpecific(snes,SNES_CLASSID,1);
  PetscValidPointer(x,2);
  *x = snes->vec_sol;
  PetscFunctionReturn(0);
}

#undef __FUNCT__
#define __FUNCT__ "SNESGetSolutionUpdate"
/*@
   SNESGetSolutionUpdate - Returns the vector where the solution update is
   stored.

   Not Collective, but Vec is parallel if SNES is parallel

   Input Parameter:
.  snes - the SNES context

   Output Parameter:
.  x - the solution update

   Level: advanced

.keywords: SNES, nonlinear, get, solution, update

.seealso: SNESGetSolution(), SNESGetFunction()
@*/
PetscErrorCode  SNESGetSolutionUpdate(SNES snes,Vec *x)
{
  PetscFunctionBegin;
  PetscValidHeaderSpecific(snes,SNES_CLASSID,1);
  PetscValidPointer(x,2);
  *x = snes->vec_sol_update;
  PetscFunctionReturn(0);
}

#undef __FUNCT__
#define __FUNCT__ "SNESGetFunction"
/*@C
   SNESGetFunction - Returns the vector where the function is stored.

   Not Collective, but Vec is parallel if SNES is parallel. Collective if Vec is requested, but has not been created yet.

   Input Parameter:
.  snes - the SNES context

   Output Parameter:
+  r - the vector that is used to store residuals (or NULL if you don't want it)
.  SNESFunction- the function (or NULL if you don't want it)
-  ctx - the function context (or NULL if you don't want it)

   Level: advanced

.keywords: SNES, nonlinear, get, function

.seealso: SNESSetFunction(), SNESGetSolution(), SNESFunction
@*/
PetscErrorCode  SNESGetFunction(SNES snes,Vec *r,PetscErrorCode (**SNESFunction)(SNES,Vec,Vec,void*),void **ctx)
{
  PetscErrorCode ierr;
  DM             dm;

  PetscFunctionBegin;
  PetscValidHeaderSpecific(snes,SNES_CLASSID,1);
  if (r) {
    if (!snes->vec_func) {
      if (snes->vec_rhs) {
        ierr = VecDuplicate(snes->vec_rhs,&snes->vec_func);CHKERRQ(ierr);
      } else if (snes->vec_sol) {
        ierr = VecDuplicate(snes->vec_sol,&snes->vec_func);CHKERRQ(ierr);
      } else if (snes->dm) {
        ierr = DMCreateGlobalVector(snes->dm,&snes->vec_func);CHKERRQ(ierr);
      }
    }
    *r = snes->vec_func;
  }
  ierr = SNESGetDM(snes,&dm);CHKERRQ(ierr);
  ierr = DMSNESGetFunction(dm,SNESFunction,ctx);CHKERRQ(ierr);
  PetscFunctionReturn(0);
}

/*@C
   SNESGetGS - Returns the GS function and context.

   Input Parameter:
.  snes - the SNES context

   Output Parameter:
+  SNESGSFunction - the function (or NULL)
-  ctx    - the function context (or NULL)

   Level: advanced

.keywords: SNES, nonlinear, get, function

.seealso: SNESSetGS(), SNESGetFunction()
@*/

#undef __FUNCT__
#define __FUNCT__ "SNESGetGS"
PetscErrorCode SNESGetGS (SNES snes, PetscErrorCode (**SNESGSFunction)(SNES, Vec, Vec, void*), void ** ctx)
{
  PetscErrorCode ierr;
  DM             dm;

  PetscFunctionBegin;
  PetscValidHeaderSpecific(snes,SNES_CLASSID,1);
  ierr = SNESGetDM(snes,&dm);CHKERRQ(ierr);
  ierr = DMSNESGetGS(dm,SNESGSFunction,ctx);CHKERRQ(ierr);
  PetscFunctionReturn(0);
}

#undef __FUNCT__
#define __FUNCT__ "SNESSetOptionsPrefix"
/*@C
   SNESSetOptionsPrefix - Sets the prefix used for searching for all
   SNES options in the database.

   Logically Collective on SNES

   Input Parameter:
+  snes - the SNES context
-  prefix - the prefix to prepend to all option names

   Notes:
   A hyphen (-) must NOT be given at the beginning of the prefix name.
   The first character of all runtime options is AUTOMATICALLY the hyphen.

   Level: advanced

.keywords: SNES, set, options, prefix, database

.seealso: SNESSetFromOptions()
@*/
PetscErrorCode  SNESSetOptionsPrefix(SNES snes,const char prefix[])
{
  PetscErrorCode ierr;

  PetscFunctionBegin;
  PetscValidHeaderSpecific(snes,SNES_CLASSID,1);
  ierr = PetscObjectSetOptionsPrefix((PetscObject)snes,prefix);CHKERRQ(ierr);
  if (!snes->ksp) {ierr = SNESGetKSP(snes,&snes->ksp);CHKERRQ(ierr);}
  if (snes->linesearch) {
    ierr = SNESGetLineSearch(snes,&snes->linesearch);CHKERRQ(ierr);
    ierr = PetscObjectSetOptionsPrefix((PetscObject)snes->linesearch,prefix);CHKERRQ(ierr);
  }
  ierr = KSPSetOptionsPrefix(snes->ksp,prefix);CHKERRQ(ierr);
  PetscFunctionReturn(0);
}

#undef __FUNCT__
#define __FUNCT__ "SNESAppendOptionsPrefix"
/*@C
   SNESAppendOptionsPrefix - Appends to the prefix used for searching for all
   SNES options in the database.

   Logically Collective on SNES

   Input Parameters:
+  snes - the SNES context
-  prefix - the prefix to prepend to all option names

   Notes:
   A hyphen (-) must NOT be given at the beginning of the prefix name.
   The first character of all runtime options is AUTOMATICALLY the hyphen.

   Level: advanced

.keywords: SNES, append, options, prefix, database

.seealso: SNESGetOptionsPrefix()
@*/
PetscErrorCode  SNESAppendOptionsPrefix(SNES snes,const char prefix[])
{
  PetscErrorCode ierr;

  PetscFunctionBegin;
  PetscValidHeaderSpecific(snes,SNES_CLASSID,1);
  ierr = PetscObjectAppendOptionsPrefix((PetscObject)snes,prefix);CHKERRQ(ierr);
  if (!snes->ksp) {ierr = SNESGetKSP(snes,&snes->ksp);CHKERRQ(ierr);}
  if (snes->linesearch) {
    ierr = SNESGetLineSearch(snes,&snes->linesearch);CHKERRQ(ierr);
    ierr = PetscObjectAppendOptionsPrefix((PetscObject)snes->linesearch,prefix);CHKERRQ(ierr);
  }
  ierr = KSPAppendOptionsPrefix(snes->ksp,prefix);CHKERRQ(ierr);
  PetscFunctionReturn(0);
}

#undef __FUNCT__
#define __FUNCT__ "SNESGetOptionsPrefix"
/*@C
   SNESGetOptionsPrefix - Sets the prefix used for searching for all
   SNES options in the database.

   Not Collective

   Input Parameter:
.  snes - the SNES context

   Output Parameter:
.  prefix - pointer to the prefix string used

   Notes: On the fortran side, the user should pass in a string 'prefix' of
   sufficient length to hold the prefix.

   Level: advanced

.keywords: SNES, get, options, prefix, database

.seealso: SNESAppendOptionsPrefix()
@*/
PetscErrorCode  SNESGetOptionsPrefix(SNES snes,const char *prefix[])
{
  PetscErrorCode ierr;

  PetscFunctionBegin;
  PetscValidHeaderSpecific(snes,SNES_CLASSID,1);
  ierr = PetscObjectGetOptionsPrefix((PetscObject)snes,prefix);CHKERRQ(ierr);
  PetscFunctionReturn(0);
}


#undef __FUNCT__
#define __FUNCT__ "SNESRegister"
/*@C
  SNESRegister - Adds a method to the nonlinear solver package.

   Not collective

   Input Parameters:
+  name_solver - name of a new user-defined solver
-  routine_create - routine to create method context

   Notes:
   SNESRegister() may be called multiple times to add several user-defined solvers.

   Sample usage:
.vb
   SNESRegister("my_solver",MySolverCreate);
.ve

   Then, your solver can be chosen with the procedural interface via
$     SNESSetType(snes,"my_solver")
   or at runtime via the option
$     -snes_type my_solver

   Level: advanced

    Note: If your function is not being put into a shared library then use SNESRegister() instead

.keywords: SNES, nonlinear, register

.seealso: SNESRegisterAll(), SNESRegisterDestroy()

  Level: advanced
@*/
PetscErrorCode  SNESRegister(const char sname[],PetscErrorCode (*function)(SNES))
{
  PetscErrorCode ierr;

  PetscFunctionBegin;
  ierr = PetscFunctionListAdd(&SNESList,sname,function);CHKERRQ(ierr);
  PetscFunctionReturn(0);
}

#undef __FUNCT__
#define __FUNCT__ "SNESTestLocalMin"
PetscErrorCode  SNESTestLocalMin(SNES snes)
{
  PetscErrorCode ierr;
  PetscInt       N,i,j;
  Vec            u,uh,fh;
  PetscScalar    value;
  PetscReal      norm;

  PetscFunctionBegin;
  ierr = SNESGetSolution(snes,&u);CHKERRQ(ierr);
  ierr = VecDuplicate(u,&uh);CHKERRQ(ierr);
  ierr = VecDuplicate(u,&fh);CHKERRQ(ierr);

  /* currently only works for sequential */
  ierr = PetscPrintf(PETSC_COMM_WORLD,"Testing FormFunction() for local min\n");CHKERRQ(ierr);
  ierr = VecGetSize(u,&N);CHKERRQ(ierr);
  for (i=0; i<N; i++) {
    ierr = VecCopy(u,uh);CHKERRQ(ierr);
    ierr = PetscPrintf(PETSC_COMM_WORLD,"i = %D\n",i);CHKERRQ(ierr);
    for (j=-10; j<11; j++) {
      value = PetscSign(j)*exp(PetscAbs(j)-10.0);
      ierr  = VecSetValue(uh,i,value,ADD_VALUES);CHKERRQ(ierr);
      ierr  = SNESComputeFunction(snes,uh,fh);CHKERRQ(ierr);
      ierr  = VecNorm(fh,NORM_2,&norm);CHKERRQ(ierr);
      ierr  = PetscPrintf(PETSC_COMM_WORLD,"       j norm %D %18.16e\n",j,norm);CHKERRQ(ierr);
      value = -value;
      ierr  = VecSetValue(uh,i,value,ADD_VALUES);CHKERRQ(ierr);
    }
  }
  ierr = VecDestroy(&uh);CHKERRQ(ierr);
  ierr = VecDestroy(&fh);CHKERRQ(ierr);
  PetscFunctionReturn(0);
}

#undef __FUNCT__
#define __FUNCT__ "SNESKSPSetUseEW"
/*@
   SNESKSPSetUseEW - Sets SNES use Eisenstat-Walker method for
   computing relative tolerance for linear solvers within an inexact
   Newton method.

   Logically Collective on SNES

   Input Parameters:
+  snes - SNES context
-  flag - PETSC_TRUE or PETSC_FALSE

    Options Database:
+  -snes_ksp_ew - use Eisenstat-Walker method for determining linear system convergence
.  -snes_ksp_ew_version ver - version of  Eisenstat-Walker method
.  -snes_ksp_ew_rtol0 <rtol0> - Sets rtol0
.  -snes_ksp_ew_rtolmax <rtolmax> - Sets rtolmax
.  -snes_ksp_ew_gamma <gamma> - Sets gamma
.  -snes_ksp_ew_alpha <alpha> - Sets alpha
.  -snes_ksp_ew_alpha2 <alpha2> - Sets alpha2
-  -snes_ksp_ew_threshold <threshold> - Sets threshold

   Notes:
   Currently, the default is to use a constant relative tolerance for
   the inner linear solvers.  Alternatively, one can use the
   Eisenstat-Walker method, where the relative convergence tolerance
   is reset at each Newton iteration according progress of the nonlinear
   solver.

   Level: advanced

   Reference:
   S. C. Eisenstat and H. F. Walker, "Choosing the forcing terms in an
   inexact Newton method", SISC 17 (1), pp.16-32, 1996.

.keywords: SNES, KSP, Eisenstat, Walker, convergence, test, inexact, Newton

.seealso: SNESKSPGetUseEW(), SNESKSPGetParametersEW(), SNESKSPSetParametersEW()
@*/
PetscErrorCode  SNESKSPSetUseEW(SNES snes,PetscBool flag)
{
  PetscFunctionBegin;
  PetscValidHeaderSpecific(snes,SNES_CLASSID,1);
  PetscValidLogicalCollectiveBool(snes,flag,2);
  snes->ksp_ewconv = flag;
  PetscFunctionReturn(0);
}

#undef __FUNCT__
#define __FUNCT__ "SNESKSPGetUseEW"
/*@
   SNESKSPGetUseEW - Gets if SNES is using Eisenstat-Walker method
   for computing relative tolerance for linear solvers within an
   inexact Newton method.

   Not Collective

   Input Parameter:
.  snes - SNES context

   Output Parameter:
.  flag - PETSC_TRUE or PETSC_FALSE

   Notes:
   Currently, the default is to use a constant relative tolerance for
   the inner linear solvers.  Alternatively, one can use the
   Eisenstat-Walker method, where the relative convergence tolerance
   is reset at each Newton iteration according progress of the nonlinear
   solver.

   Level: advanced

   Reference:
   S. C. Eisenstat and H. F. Walker, "Choosing the forcing terms in an
   inexact Newton method", SISC 17 (1), pp.16-32, 1996.

.keywords: SNES, KSP, Eisenstat, Walker, convergence, test, inexact, Newton

.seealso: SNESKSPSetUseEW(), SNESKSPGetParametersEW(), SNESKSPSetParametersEW()
@*/
PetscErrorCode  SNESKSPGetUseEW(SNES snes, PetscBool  *flag)
{
  PetscFunctionBegin;
  PetscValidHeaderSpecific(snes,SNES_CLASSID,1);
  PetscValidPointer(flag,2);
  *flag = snes->ksp_ewconv;
  PetscFunctionReturn(0);
}

#undef __FUNCT__
#define __FUNCT__ "SNESKSPSetParametersEW"
/*@
   SNESKSPSetParametersEW - Sets parameters for Eisenstat-Walker
   convergence criteria for the linear solvers within an inexact
   Newton method.

   Logically Collective on SNES

   Input Parameters:
+    snes - SNES context
.    version - version 1, 2 (default is 2) or 3
.    rtol_0 - initial relative tolerance (0 <= rtol_0 < 1)
.    rtol_max - maximum relative tolerance (0 <= rtol_max < 1)
.    gamma - multiplicative factor for version 2 rtol computation
             (0 <= gamma2 <= 1)
.    alpha - power for version 2 rtol computation (1 < alpha <= 2)
.    alpha2 - power for safeguard
-    threshold - threshold for imposing safeguard (0 < threshold < 1)

   Note:
   Version 3 was contributed by Luis Chacon, June 2006.

   Use PETSC_DEFAULT to retain the default for any of the parameters.

   Level: advanced

   Reference:
   S. C. Eisenstat and H. F. Walker, "Choosing the forcing terms in an
   inexact Newton method", Utah State University Math. Stat. Dept. Res.
   Report 6/94/75, June, 1994, to appear in SIAM J. Sci. Comput.

.keywords: SNES, KSP, Eisenstat, Walker, set, parameters

.seealso: SNESKSPSetUseEW(), SNESKSPGetUseEW(), SNESKSPGetParametersEW()
@*/
PetscErrorCode  SNESKSPSetParametersEW(SNES snes,PetscInt version,PetscReal rtol_0,PetscReal rtol_max,PetscReal gamma,PetscReal alpha,PetscReal alpha2,PetscReal threshold)
{
  SNESKSPEW *kctx;

  PetscFunctionBegin;
  PetscValidHeaderSpecific(snes,SNES_CLASSID,1);
  kctx = (SNESKSPEW*)snes->kspconvctx;
  if (!kctx) SETERRQ(PETSC_COMM_SELF,PETSC_ERR_ARG_WRONGSTATE,"No Eisenstat-Walker context existing");
  PetscValidLogicalCollectiveInt(snes,version,2);
  PetscValidLogicalCollectiveReal(snes,rtol_0,3);
  PetscValidLogicalCollectiveReal(snes,rtol_max,4);
  PetscValidLogicalCollectiveReal(snes,gamma,5);
  PetscValidLogicalCollectiveReal(snes,alpha,6);
  PetscValidLogicalCollectiveReal(snes,alpha2,7);
  PetscValidLogicalCollectiveReal(snes,threshold,8);

  if (version != PETSC_DEFAULT)   kctx->version   = version;
  if (rtol_0 != PETSC_DEFAULT)    kctx->rtol_0    = rtol_0;
  if (rtol_max != PETSC_DEFAULT)  kctx->rtol_max  = rtol_max;
  if (gamma != PETSC_DEFAULT)     kctx->gamma     = gamma;
  if (alpha != PETSC_DEFAULT)     kctx->alpha     = alpha;
  if (alpha2 != PETSC_DEFAULT)    kctx->alpha2    = alpha2;
  if (threshold != PETSC_DEFAULT) kctx->threshold = threshold;

  if (kctx->version < 1 || kctx->version > 3) SETERRQ1(PETSC_COMM_SELF,PETSC_ERR_ARG_OUTOFRANGE,"Only versions 1, 2 and 3 are supported: %D",kctx->version);
  if (kctx->rtol_0 < 0.0 || kctx->rtol_0 >= 1.0) SETERRQ1(PETSC_COMM_SELF,PETSC_ERR_ARG_OUTOFRANGE,"0.0 <= rtol_0 < 1.0: %G",kctx->rtol_0);
  if (kctx->rtol_max < 0.0 || kctx->rtol_max >= 1.0) SETERRQ1(PETSC_COMM_SELF,PETSC_ERR_ARG_OUTOFRANGE,"0.0 <= rtol_max (%G) < 1.0\n",kctx->rtol_max);
  if (kctx->gamma < 0.0 || kctx->gamma > 1.0) SETERRQ1(PETSC_COMM_SELF,PETSC_ERR_ARG_OUTOFRANGE,"0.0 <= gamma (%G) <= 1.0\n",kctx->gamma);
  if (kctx->alpha <= 1.0 || kctx->alpha > 2.0) SETERRQ1(PETSC_COMM_SELF,PETSC_ERR_ARG_OUTOFRANGE,"1.0 < alpha (%G) <= 2.0\n",kctx->alpha);
  if (kctx->threshold <= 0.0 || kctx->threshold >= 1.0) SETERRQ1(PETSC_COMM_SELF,PETSC_ERR_ARG_OUTOFRANGE,"0.0 < threshold (%G) < 1.0\n",kctx->threshold);
  PetscFunctionReturn(0);
}

#undef __FUNCT__
#define __FUNCT__ "SNESKSPGetParametersEW"
/*@
   SNESKSPGetParametersEW - Gets parameters for Eisenstat-Walker
   convergence criteria for the linear solvers within an inexact
   Newton method.

   Not Collective

   Input Parameters:
     snes - SNES context

   Output Parameters:
+    version - version 1, 2 (default is 2) or 3
.    rtol_0 - initial relative tolerance (0 <= rtol_0 < 1)
.    rtol_max - maximum relative tolerance (0 <= rtol_max < 1)
.    gamma - multiplicative factor for version 2 rtol computation (0 <= gamma2 <= 1)
.    alpha - power for version 2 rtol computation (1 < alpha <= 2)
.    alpha2 - power for safeguard
-    threshold - threshold for imposing safeguard (0 < threshold < 1)

   Level: advanced

.keywords: SNES, KSP, Eisenstat, Walker, get, parameters

.seealso: SNESKSPSetUseEW(), SNESKSPGetUseEW(), SNESKSPSetParametersEW()
@*/
PetscErrorCode  SNESKSPGetParametersEW(SNES snes,PetscInt *version,PetscReal *rtol_0,PetscReal *rtol_max,PetscReal *gamma,PetscReal *alpha,PetscReal *alpha2,PetscReal *threshold)
{
  SNESKSPEW *kctx;

  PetscFunctionBegin;
  PetscValidHeaderSpecific(snes,SNES_CLASSID,1);
  kctx = (SNESKSPEW*)snes->kspconvctx;
  if (!kctx) SETERRQ(PETSC_COMM_SELF,PETSC_ERR_ARG_WRONGSTATE,"No Eisenstat-Walker context existing");
  if (version)   *version   = kctx->version;
  if (rtol_0)    *rtol_0    = kctx->rtol_0;
  if (rtol_max)  *rtol_max  = kctx->rtol_max;
  if (gamma)     *gamma     = kctx->gamma;
  if (alpha)     *alpha     = kctx->alpha;
  if (alpha2)    *alpha2    = kctx->alpha2;
  if (threshold) *threshold = kctx->threshold;
  PetscFunctionReturn(0);
}

#undef __FUNCT__
#define __FUNCT__ "SNESKSPEW_PreSolve"
 PetscErrorCode SNESKSPEW_PreSolve(KSP ksp, Vec b, Vec x, SNES snes)
{
  PetscErrorCode ierr;
  SNESKSPEW      *kctx = (SNESKSPEW*)snes->kspconvctx;
  PetscReal      rtol  = PETSC_DEFAULT,stol;

  PetscFunctionBegin;
  if (!snes->ksp_ewconv) PetscFunctionReturn(0);
  if (!snes->iter) rtol = kctx->rtol_0; /* first time in, so use the original user rtol */
  else {
    if (kctx->version == 1) {
      rtol = (snes->norm - kctx->lresid_last)/kctx->norm_last;
      if (rtol < 0.0) rtol = -rtol;
      stol = PetscPowReal(kctx->rtol_last,kctx->alpha2);
      if (stol > kctx->threshold) rtol = PetscMax(rtol,stol);
    } else if (kctx->version == 2) {
      rtol = kctx->gamma * PetscPowReal(snes->norm/kctx->norm_last,kctx->alpha);
      stol = kctx->gamma * PetscPowReal(kctx->rtol_last,kctx->alpha);
      if (stol > kctx->threshold) rtol = PetscMax(rtol,stol);
    } else if (kctx->version == 3) { /* contributed by Luis Chacon, June 2006. */
      rtol = kctx->gamma * PetscPowReal(snes->norm/kctx->norm_last,kctx->alpha);
      /* safeguard: avoid sharp decrease of rtol */
      stol = kctx->gamma*PetscPowReal(kctx->rtol_last,kctx->alpha);
      stol = PetscMax(rtol,stol);
      rtol = PetscMin(kctx->rtol_0,stol);
      /* safeguard: avoid oversolving */
      stol = kctx->gamma*(snes->ttol)/snes->norm;
      stol = PetscMax(rtol,stol);
      rtol = PetscMin(kctx->rtol_0,stol);
    } else SETERRQ1(PETSC_COMM_SELF,PETSC_ERR_ARG_OUTOFRANGE,"Only versions 1, 2 or 3 are supported: %D",kctx->version);
  }
  /* safeguard: avoid rtol greater than one */
  rtol = PetscMin(rtol,kctx->rtol_max);
  ierr = KSPSetTolerances(ksp,rtol,PETSC_DEFAULT,PETSC_DEFAULT,PETSC_DEFAULT);CHKERRQ(ierr);
  ierr = PetscInfo3(snes,"iter %D, Eisenstat-Walker (version %D) KSP rtol=%G\n",snes->iter,kctx->version,rtol);CHKERRQ(ierr);
  PetscFunctionReturn(0);
}

#undef __FUNCT__
#define __FUNCT__ "SNESKSPEW_PostSolve"
PetscErrorCode SNESKSPEW_PostSolve(KSP ksp, Vec b, Vec x, SNES snes)
{
  PetscErrorCode ierr;
  SNESKSPEW      *kctx = (SNESKSPEW*)snes->kspconvctx;
  PCSide         pcside;
  Vec            lres;

  PetscFunctionBegin;
  if (!snes->ksp_ewconv) PetscFunctionReturn(0);
  ierr = KSPGetTolerances(ksp,&kctx->rtol_last,0,0,0);CHKERRQ(ierr);
  ierr = SNESGetFunctionNorm(snes,&kctx->norm_last);CHKERRQ(ierr);
  if (kctx->version == 1) {
    ierr = KSPGetPCSide(ksp,&pcside);CHKERRQ(ierr);
    if (pcside == PC_RIGHT) { /* XXX Should we also test KSP_UNPRECONDITIONED_NORM ? */
      /* KSP residual is true linear residual */
      ierr = KSPGetResidualNorm(ksp,&kctx->lresid_last);CHKERRQ(ierr);
    } else {
      /* KSP residual is preconditioned residual */
      /* compute true linear residual norm */
      ierr = VecDuplicate(b,&lres);CHKERRQ(ierr);
      ierr = MatMult(snes->jacobian,x,lres);CHKERRQ(ierr);
      ierr = VecAYPX(lres,-1.0,b);CHKERRQ(ierr);
      ierr = VecNorm(lres,NORM_2,&kctx->lresid_last);CHKERRQ(ierr);
      ierr = VecDestroy(&lres);CHKERRQ(ierr);
    }
  }
  PetscFunctionReturn(0);
}

#undef __FUNCT__
#define __FUNCT__ "SNESGetKSP"
/*@
   SNESGetKSP - Returns the KSP context for a SNES solver.

   Not Collective, but if SNES object is parallel, then KSP object is parallel

   Input Parameter:
.  snes - the SNES context

   Output Parameter:
.  ksp - the KSP context

   Notes:
   The user can then directly manipulate the KSP context to set various
   options, etc.  Likewise, the user can then extract and manipulate the
   PC contexts as well.

   Level: beginner

.keywords: SNES, nonlinear, get, KSP, context

.seealso: KSPGetPC(), SNESCreate(), KSPCreate(), SNESSetKSP()
@*/
PetscErrorCode  SNESGetKSP(SNES snes,KSP *ksp)
{
  PetscErrorCode ierr;

  PetscFunctionBegin;
  PetscValidHeaderSpecific(snes,SNES_CLASSID,1);
  PetscValidPointer(ksp,2);

  if (!snes->ksp) {
    ierr = KSPCreate(PetscObjectComm((PetscObject)snes),&snes->ksp);CHKERRQ(ierr);
    ierr = PetscObjectIncrementTabLevel((PetscObject)snes->ksp,(PetscObject)snes,1);CHKERRQ(ierr);
    ierr = PetscLogObjectParent(snes,snes->ksp);CHKERRQ(ierr);

    ierr = KSPSetPreSolve(snes->ksp,(PetscErrorCode (*)(KSP,Vec,Vec,void*))SNESKSPEW_PreSolve,snes);CHKERRQ(ierr);
    ierr = KSPSetPostSolve(snes->ksp,(PetscErrorCode (*)(KSP,Vec,Vec,void*))SNESKSPEW_PostSolve,snes);CHKERRQ(ierr);
  }
  *ksp = snes->ksp;
  PetscFunctionReturn(0);
}


#include <petsc-private/dmimpl.h>
#undef __FUNCT__
#define __FUNCT__ "SNESSetDM"
/*@
   SNESSetDM - Sets the DM that may be used by some preconditioners

   Logically Collective on SNES

   Input Parameters:
+  snes - the preconditioner context
-  dm - the dm

   Level: intermediate

.seealso: SNESGetDM(), KSPSetDM(), KSPGetDM()
@*/
PetscErrorCode  SNESSetDM(SNES snes,DM dm)
{
  PetscErrorCode ierr;
  KSP            ksp;
  DMSNES         sdm;

  PetscFunctionBegin;
  PetscValidHeaderSpecific(snes,SNES_CLASSID,1);
  if (dm) {ierr = PetscObjectReference((PetscObject)dm);CHKERRQ(ierr);}
  if (snes->dm) {               /* Move the DMSNES context over to the new DM unless the new DM already has one */
    if (snes->dm->dmsnes && snes->dmAuto && !dm->dmsnes) {
      ierr = DMCopyDMSNES(snes->dm,dm);CHKERRQ(ierr);
      ierr = DMGetDMSNES(snes->dm,&sdm);CHKERRQ(ierr);
      if (sdm->originaldm == snes->dm) sdm->originaldm = dm; /* Grant write privileges to the replacement DM */
    }
    ierr = DMDestroy(&snes->dm);CHKERRQ(ierr);
  }
  snes->dm     = dm;
  snes->dmAuto = PETSC_FALSE;

  ierr = SNESGetKSP(snes,&ksp);CHKERRQ(ierr);
  ierr = KSPSetDM(ksp,dm);CHKERRQ(ierr);
  ierr = KSPSetDMActive(ksp,PETSC_FALSE);CHKERRQ(ierr);
  if (snes->pc) {
    ierr = SNESSetDM(snes->pc, snes->dm);CHKERRQ(ierr);
    ierr = SNESSetPCSide(snes,snes->pcside);CHKERRQ(ierr);
  }
  PetscFunctionReturn(0);
}

#undef __FUNCT__
#define __FUNCT__ "SNESGetDM"
/*@
   SNESGetDM - Gets the DM that may be used by some preconditioners

   Not Collective but DM obtained is parallel on SNES

   Input Parameter:
. snes - the preconditioner context

   Output Parameter:
.  dm - the dm

   Level: intermediate

.seealso: SNESSetDM(), KSPSetDM(), KSPGetDM()
@*/
PetscErrorCode  SNESGetDM(SNES snes,DM *dm)
{
  PetscErrorCode ierr;

  PetscFunctionBegin;
  PetscValidHeaderSpecific(snes,SNES_CLASSID,1);
  if (!snes->dm) {
    ierr         = DMShellCreate(PetscObjectComm((PetscObject)snes),&snes->dm);CHKERRQ(ierr);
    snes->dmAuto = PETSC_TRUE;
  }
  *dm = snes->dm;
  PetscFunctionReturn(0);
}

#undef __FUNCT__
#define __FUNCT__ "SNESSetPC"
/*@
  SNESSetPC - Sets the nonlinear preconditioner to be used.

  Collective on SNES

  Input Parameters:
+ snes - iterative context obtained from SNESCreate()
- pc   - the preconditioner object

  Notes:
  Use SNESGetPC() to retrieve the preconditioner context (for example,
  to configure it using the API).

  Level: developer

.keywords: SNES, set, precondition
.seealso: SNESGetPC()
@*/
PetscErrorCode SNESSetPC(SNES snes, SNES pc)
{
  PetscErrorCode ierr;

  PetscFunctionBegin;
  PetscValidHeaderSpecific(snes, SNES_CLASSID, 1);
  PetscValidHeaderSpecific(pc, SNES_CLASSID, 2);
  PetscCheckSameComm(snes, 1, pc, 2);
  ierr     = PetscObjectReference((PetscObject) pc);CHKERRQ(ierr);
  ierr     = SNESDestroy(&snes->pc);CHKERRQ(ierr);
  snes->pc = pc;
  ierr     = PetscLogObjectParent(snes, snes->pc);CHKERRQ(ierr);
  PetscFunctionReturn(0);
}

#undef __FUNCT__
#define __FUNCT__ "SNESGetPC"
/*@
  SNESGetPC - Returns a pointer to the nonlinear preconditioning context set with SNESSetPC().

  Not Collective

  Input Parameter:
. snes - iterative context obtained from SNESCreate()

  Output Parameter:
. pc - preconditioner context

  Level: developer

.keywords: SNES, get, preconditioner
.seealso: SNESSetPC()
@*/
PetscErrorCode SNESGetPC(SNES snes, SNES *pc)
{
  PetscErrorCode ierr;
  const char     *optionsprefix;

  PetscFunctionBegin;
  PetscValidHeaderSpecific(snes, SNES_CLASSID, 1);
  PetscValidPointer(pc, 2);
  if (!snes->pc) {
    ierr = SNESCreate(PetscObjectComm((PetscObject)snes),&snes->pc);CHKERRQ(ierr);
    ierr = PetscObjectIncrementTabLevel((PetscObject)snes->pc,(PetscObject)snes,1);CHKERRQ(ierr);
    ierr = PetscLogObjectParent(snes,snes->pc);CHKERRQ(ierr);
    ierr = SNESGetOptionsPrefix(snes,&optionsprefix);CHKERRQ(ierr);
    ierr = SNESSetOptionsPrefix(snes->pc,optionsprefix);CHKERRQ(ierr);
    ierr = SNESAppendOptionsPrefix(snes->pc,"npc_");CHKERRQ(ierr);
    ierr = SNESSetCountersReset(snes->pc,PETSC_FALSE);CHKERRQ(ierr);
  }
  *pc = snes->pc;
  PetscFunctionReturn(0);
}

#undef __FUNCT__
#define __FUNCT__ "SNESSetPCSide"
/*@
    SNESSetPCSide - Sets the preconditioning side.

    Logically Collective on SNES

    Input Parameter:
.   snes - iterative context obtained from SNESCreate()

    Output Parameter:
.   side - the preconditioning side, where side is one of
.vb
      PC_LEFT - left preconditioning (default)
      PC_RIGHT - right preconditioning
.ve

    Options Database Keys:
.   -snes_pc_side <right,left>

    Level: intermediate

.keywords: SNES, set, right, left, side, preconditioner, flag

.seealso: SNESGetPCSide(), KSPSetPCSide()
@*/
PetscErrorCode  SNESSetPCSide(SNES snes,PCSide side)
{
  PetscFunctionBegin;
  PetscValidHeaderSpecific(snes,SNES_CLASSID,1);
  PetscValidLogicalCollectiveEnum(snes,side,2);
  snes->pcside = side;
  PetscFunctionReturn(0);
}

#undef __FUNCT__
#define __FUNCT__ "SNESGetPCSide"
/*@
    SNESGetPCSide - Gets the preconditioning side.

    Not Collective

    Input Parameter:
.   snes - iterative context obtained from SNESCreate()

    Output Parameter:
.   side - the preconditioning side, where side is one of
.vb
      PC_LEFT - left preconditioning (default)
      PC_RIGHT - right preconditioning
.ve

    Level: intermediate

.keywords: SNES, get, right, left, side, preconditioner, flag

.seealso: SNESSetPCSide(), KSPGetPCSide()
@*/
PetscErrorCode  SNESGetPCSide(SNES snes,PCSide *side)
{
  PetscFunctionBegin;
  PetscValidHeaderSpecific(snes,SNES_CLASSID,1);
  PetscValidPointer(side,2);
  *side = snes->pcside;
  PetscFunctionReturn(0);
}

#undef __FUNCT__
#define __FUNCT__ "SNESSetLineSearch"
/*@
  SNESSetLineSearch - Sets the linesearch on the SNES instance.

  Collective on SNES

  Input Parameters:
+ snes - iterative context obtained from SNESCreate()
- linesearch   - the linesearch object

  Notes:
  Use SNESGetLineSearch() to retrieve the preconditioner context (for example,
  to configure it using the API).

  Level: developer

.keywords: SNES, set, linesearch
.seealso: SNESGetLineSearch()
@*/
PetscErrorCode SNESSetLineSearch(SNES snes, SNESLineSearch linesearch)
{
  PetscErrorCode ierr;

  PetscFunctionBegin;
  PetscValidHeaderSpecific(snes, SNES_CLASSID, 1);
  PetscValidHeaderSpecific(linesearch, SNESLINESEARCH_CLASSID, 2);
  PetscCheckSameComm(snes, 1, linesearch, 2);
  ierr = PetscObjectReference((PetscObject) linesearch);CHKERRQ(ierr);
  ierr = SNESLineSearchDestroy(&snes->linesearch);CHKERRQ(ierr);

  snes->linesearch = linesearch;

  ierr = PetscLogObjectParent(snes, snes->linesearch);CHKERRQ(ierr);
  PetscFunctionReturn(0);
}

#undef __FUNCT__
#define __FUNCT__ "SNESGetLineSearch"
/*@
  SNESGetLineSearch - Returns a pointer to the line search context set with SNESSetLineSearch()
  or creates a default line search instance associated with the SNES and returns it.

  Not Collective

  Input Parameter:
. snes - iterative context obtained from SNESCreate()

  Output Parameter:
. linesearch - linesearch context

  Level: developer

.keywords: SNES, get, linesearch
.seealso: SNESSetLineSearch()
@*/
PetscErrorCode SNESGetLineSearch(SNES snes, SNESLineSearch *linesearch)
{
  PetscErrorCode ierr;
  const char     *optionsprefix;

  PetscFunctionBegin;
  PetscValidHeaderSpecific(snes, SNES_CLASSID, 1);
  PetscValidPointer(linesearch, 2);
  if (!snes->linesearch) {
    ierr = SNESGetOptionsPrefix(snes, &optionsprefix);CHKERRQ(ierr);
    ierr = SNESLineSearchCreate(PetscObjectComm((PetscObject)snes), &snes->linesearch);CHKERRQ(ierr);
    ierr = SNESLineSearchSetSNES(snes->linesearch, snes);CHKERRQ(ierr);
    ierr = SNESLineSearchAppendOptionsPrefix(snes->linesearch, optionsprefix);CHKERRQ(ierr);
    ierr = PetscObjectIncrementTabLevel((PetscObject) snes->linesearch, (PetscObject) snes, 1);CHKERRQ(ierr);
    ierr = PetscLogObjectParent(snes, snes->linesearch);CHKERRQ(ierr);
  }
  *linesearch = snes->linesearch;
  PetscFunctionReturn(0);
}

#if defined(PETSC_HAVE_MATLAB_ENGINE)
#include <mex.h>

typedef struct {char *funcname; mxArray *ctx;} SNESMatlabContext;

#undef __FUNCT__
#define __FUNCT__ "SNESComputeFunction_Matlab"
/*
   SNESComputeFunction_Matlab - Calls the function that has been set with SNESSetFunctionMatlab().

   Collective on SNES

   Input Parameters:
+  snes - the SNES context
-  x - input vector

   Output Parameter:
.  y - function vector, as set by SNESSetFunction()

   Notes:
   SNESComputeFunction() is typically used within nonlinear solvers
   implementations, so most users would not generally call this routine
   themselves.

   Level: developer

.keywords: SNES, nonlinear, compute, function

.seealso: SNESSetFunction(), SNESGetFunction()
*/
PetscErrorCode  SNESComputeFunction_Matlab(SNES snes,Vec x,Vec y, void *ctx)
{
  PetscErrorCode    ierr;
  SNESMatlabContext *sctx = (SNESMatlabContext*)ctx;
  int               nlhs  = 1,nrhs = 5;
  mxArray           *plhs[1],*prhs[5];
  long long int     lx = 0,ly = 0,ls = 0;

  PetscFunctionBegin;
  PetscValidHeaderSpecific(snes,SNES_CLASSID,1);
  PetscValidHeaderSpecific(x,VEC_CLASSID,2);
  PetscValidHeaderSpecific(y,VEC_CLASSID,3);
  PetscCheckSameComm(snes,1,x,2);
  PetscCheckSameComm(snes,1,y,3);

  /* call Matlab function in ctx with arguments x and y */

  ierr    = PetscMemcpy(&ls,&snes,sizeof(snes));CHKERRQ(ierr);
  ierr    = PetscMemcpy(&lx,&x,sizeof(x));CHKERRQ(ierr);
  ierr    = PetscMemcpy(&ly,&y,sizeof(x));CHKERRQ(ierr);
  prhs[0] = mxCreateDoubleScalar((double)ls);
  prhs[1] = mxCreateDoubleScalar((double)lx);
  prhs[2] = mxCreateDoubleScalar((double)ly);
  prhs[3] = mxCreateString(sctx->funcname);
  prhs[4] = sctx->ctx;
  ierr    = mexCallMATLAB(nlhs,plhs,nrhs,prhs,"PetscSNESComputeFunctionInternal");CHKERRQ(ierr);
  ierr    = mxGetScalar(plhs[0]);CHKERRQ(ierr);
  mxDestroyArray(prhs[0]);
  mxDestroyArray(prhs[1]);
  mxDestroyArray(prhs[2]);
  mxDestroyArray(prhs[3]);
  mxDestroyArray(plhs[0]);
  PetscFunctionReturn(0);
}

#undef __FUNCT__
#define __FUNCT__ "SNESSetFunctionMatlab"
/*
   SNESSetFunctionMatlab - Sets the function evaluation routine and function
   vector for use by the SNES routines in solving systems of nonlinear
   equations from MATLAB. Here the function is a string containing the name of a MATLAB function

   Logically Collective on SNES

   Input Parameters:
+  snes - the SNES context
.  r - vector to store function value
-  SNESFunction - function evaluation routine

   Notes:
   The Newton-like methods typically solve linear systems of the form
$      f'(x) x = -f(x),
   where f'(x) denotes the Jacobian matrix and f(x) is the function.

   Level: beginner

   Developer Note:  This bleeds the allocated memory SNESMatlabContext *sctx;

.keywords: SNES, nonlinear, set, function

.seealso: SNESGetFunction(), SNESComputeFunction(), SNESSetJacobian(), SNESSetFunction()
*/
PetscErrorCode  SNESSetFunctionMatlab(SNES snes,Vec r,const char *SNESFunction,mxArray *ctx)
{
  PetscErrorCode    ierr;
  SNESMatlabContext *sctx;

  PetscFunctionBegin;
  /* currently sctx is memory bleed */
  ierr = PetscMalloc(sizeof(SNESMatlabContext),&sctx);CHKERRQ(ierr);
  ierr = PetscStrallocpy(SNESFunction,&sctx->funcname);CHKERRQ(ierr);
  /*
     This should work, but it doesn't
  sctx->ctx = ctx;
  mexMakeArrayPersistent(sctx->ctx);
  */
  sctx->ctx = mxDuplicateArray(ctx);
  ierr      = SNESSetFunction(snes,r,SNESComputeFunction_Matlab,sctx);CHKERRQ(ierr);
  PetscFunctionReturn(0);
}

#undef __FUNCT__
#define __FUNCT__ "SNESComputeJacobian_Matlab"
/*
   SNESComputeJacobian_Matlab - Calls the function that has been set with SNESSetJacobianMatlab().

   Collective on SNES

   Input Parameters:
+  snes - the SNES context
.  x - input vector
.  A, B - the matrices
-  ctx - user context

   Output Parameter:
.  flag - structure of the matrix

   Level: developer

.keywords: SNES, nonlinear, compute, function

.seealso: SNESSetFunction(), SNESGetFunction()
@*/
PetscErrorCode  SNESComputeJacobian_Matlab(SNES snes,Vec x,Mat *A,Mat *B,MatStructure *flag, void *ctx)
{
  PetscErrorCode    ierr;
  SNESMatlabContext *sctx = (SNESMatlabContext*)ctx;
  int               nlhs  = 2,nrhs = 6;
  mxArray           *plhs[2],*prhs[6];
  long long int     lx = 0,lA = 0,ls = 0, lB = 0;

  PetscFunctionBegin;
  PetscValidHeaderSpecific(snes,SNES_CLASSID,1);
  PetscValidHeaderSpecific(x,VEC_CLASSID,2);

  /* call Matlab function in ctx with arguments x and y */

  ierr    = PetscMemcpy(&ls,&snes,sizeof(snes));CHKERRQ(ierr);
  ierr    = PetscMemcpy(&lx,&x,sizeof(x));CHKERRQ(ierr);
  ierr    = PetscMemcpy(&lA,A,sizeof(x));CHKERRQ(ierr);
  ierr    = PetscMemcpy(&lB,B,sizeof(x));CHKERRQ(ierr);
  prhs[0] = mxCreateDoubleScalar((double)ls);
  prhs[1] = mxCreateDoubleScalar((double)lx);
  prhs[2] = mxCreateDoubleScalar((double)lA);
  prhs[3] = mxCreateDoubleScalar((double)lB);
  prhs[4] = mxCreateString(sctx->funcname);
  prhs[5] = sctx->ctx;
  ierr    = mexCallMATLAB(nlhs,plhs,nrhs,prhs,"PetscSNESComputeJacobianInternal");CHKERRQ(ierr);
  ierr    = mxGetScalar(plhs[0]);CHKERRQ(ierr);
  *flag   = (MatStructure) mxGetScalar(plhs[1]);CHKERRQ(ierr);
  mxDestroyArray(prhs[0]);
  mxDestroyArray(prhs[1]);
  mxDestroyArray(prhs[2]);
  mxDestroyArray(prhs[3]);
  mxDestroyArray(prhs[4]);
  mxDestroyArray(plhs[0]);
  mxDestroyArray(plhs[1]);
  PetscFunctionReturn(0);
}

#undef __FUNCT__
#define __FUNCT__ "SNESSetJacobianMatlab"
/*
   SNESSetJacobianMatlab - Sets the Jacobian function evaluation routine and two empty Jacobian matrices
   vector for use by the SNES routines in solving systems of nonlinear
   equations from MATLAB. Here the function is a string containing the name of a MATLAB function

   Logically Collective on SNES

   Input Parameters:
+  snes - the SNES context
.  A,B - Jacobian matrices
.  SNESJacobianFunction - function evaluation routine
-  ctx - user context

   Level: developer

   Developer Note:  This bleeds the allocated memory SNESMatlabContext *sctx;

.keywords: SNES, nonlinear, set, function

.seealso: SNESGetFunction(), SNESComputeFunction(), SNESSetJacobian(), SNESSetFunction(), SNESJacobianFunction
*/
PetscErrorCode  SNESSetJacobianMatlab(SNES snes,Mat A,Mat B,const char *SNESJacobianFunction,mxArray *ctx)
{
  PetscErrorCode    ierr;
  SNESMatlabContext *sctx;

  PetscFunctionBegin;
  /* currently sctx is memory bleed */
  ierr = PetscMalloc(sizeof(SNESMatlabContext),&sctx);CHKERRQ(ierr);
  ierr = PetscStrallocpy(SNESJacobianFunction,&sctx->funcname);CHKERRQ(ierr);
  /*
     This should work, but it doesn't
  sctx->ctx = ctx;
  mexMakeArrayPersistent(sctx->ctx);
  */
  sctx->ctx = mxDuplicateArray(ctx);
  ierr      = SNESSetJacobian(snes,A,B,SNESComputeJacobian_Matlab,sctx);CHKERRQ(ierr);
  PetscFunctionReturn(0);
}

#undef __FUNCT__
#define __FUNCT__ "SNESMonitor_Matlab"
/*
   SNESMonitor_Matlab - Calls the function that has been set with SNESMonitorSetMatlab().

   Collective on SNES

.seealso: SNESSetFunction(), SNESGetFunction()
@*/
PetscErrorCode  SNESMonitor_Matlab(SNES snes,PetscInt it, PetscReal fnorm, void *ctx)
{
  PetscErrorCode    ierr;
  SNESMatlabContext *sctx = (SNESMatlabContext*)ctx;
  int               nlhs  = 1,nrhs = 6;
  mxArray           *plhs[1],*prhs[6];
  long long int     lx = 0,ls = 0;
  Vec               x  = snes->vec_sol;

  PetscFunctionBegin;
  PetscValidHeaderSpecific(snes,SNES_CLASSID,1);

  ierr    = PetscMemcpy(&ls,&snes,sizeof(snes));CHKERRQ(ierr);
  ierr    = PetscMemcpy(&lx,&x,sizeof(x));CHKERRQ(ierr);
  prhs[0] = mxCreateDoubleScalar((double)ls);
  prhs[1] = mxCreateDoubleScalar((double)it);
  prhs[2] = mxCreateDoubleScalar((double)fnorm);
  prhs[3] = mxCreateDoubleScalar((double)lx);
  prhs[4] = mxCreateString(sctx->funcname);
  prhs[5] = sctx->ctx;
  ierr    = mexCallMATLAB(nlhs,plhs,nrhs,prhs,"PetscSNESMonitorInternal");CHKERRQ(ierr);
  ierr    = mxGetScalar(plhs[0]);CHKERRQ(ierr);
  mxDestroyArray(prhs[0]);
  mxDestroyArray(prhs[1]);
  mxDestroyArray(prhs[2]);
  mxDestroyArray(prhs[3]);
  mxDestroyArray(prhs[4]);
  mxDestroyArray(plhs[0]);
  PetscFunctionReturn(0);
}

#undef __FUNCT__
#define __FUNCT__ "SNESMonitorSetMatlab"
/*
   SNESMonitorSetMatlab - Sets the monitor function from MATLAB

   Level: developer

   Developer Note:  This bleeds the allocated memory SNESMatlabContext *sctx;

.keywords: SNES, nonlinear, set, function

.seealso: SNESGetFunction(), SNESComputeFunction(), SNESSetJacobian(), SNESSetFunction()
*/
PetscErrorCode  SNESMonitorSetMatlab(SNES snes,const char *SNESMonitorFunction,mxArray *ctx)
{
  PetscErrorCode    ierr;
  SNESMatlabContext *sctx;

  PetscFunctionBegin;
  /* currently sctx is memory bleed */
  ierr = PetscMalloc(sizeof(SNESMatlabContext),&sctx);CHKERRQ(ierr);
  ierr = PetscStrallocpy(SNESMonitorFunction,&sctx->funcname);CHKERRQ(ierr);
  /*
     This should work, but it doesn't
  sctx->ctx = ctx;
  mexMakeArrayPersistent(sctx->ctx);
  */
  sctx->ctx = mxDuplicateArray(ctx);
  ierr      = SNESMonitorSet(snes,SNESMonitor_Matlab,sctx,NULL);CHKERRQ(ierr);
  PetscFunctionReturn(0);
}

#endif<|MERGE_RESOLUTION|>--- conflicted
+++ resolved
@@ -245,14 +245,10 @@
   ierr = PetscObjectTypeCompare((PetscObject)viewer,PETSCVIEWERAMS,&isams);CHKERRQ(ierr);
 #endif
   if (iascii) {
-<<<<<<< HEAD
     ierr = PetscObjectPrintClassNamePrefixType((PetscObject)snes,viewer);CHKERRQ(ierr);
-=======
-    ierr = PetscObjectPrintClassNamePrefixType((PetscObject)snes,viewer,"SNES Object");CHKERRQ(ierr);
     if (!snes->setupcalled) {
       ierr = PetscViewerASCIIPrintf(viewer,"  SNES has not been set up so information may be incomplete\n");CHKERRQ(ierr);
     }
->>>>>>> fce1e034
     if (snes->ops->view) {
       ierr = PetscViewerASCIIPushTab(viewer);CHKERRQ(ierr);
       ierr = (*snes->ops->view)(snes,viewer);CHKERRQ(ierr);
