--- conflicted
+++ resolved
@@ -25,12 +25,8 @@
   PetscBool           test_ghost = PETSC_FALSE;
 
   PetscFunctionBeginUser;
-<<<<<<< HEAD
   PetscCall(PetscInitialize(&argc, &argv, NULL, help));
-=======
-  PetscCall(PetscInitialize(&argc, &argv, (char *)0, help));
   PetscCall(PetscOptionsGetBool(NULL, NULL, "-test_ghost", &test_ghost, NULL));
->>>>>>> e464e0e1
 
   /* - - - - - - - - - - - - - - - - - - - - - - - - - - - - - - - - - -
      Create nonlinear solver context
