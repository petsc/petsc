--- conflicted
+++ resolved
@@ -32,9 +32,8 @@
 	fi; \
 	${RM} -f ex5f.tmp ex5f.dtmp;
 testex19: ex19.PETSc
-<<<<<<< HEAD
 	-${QUIET}${MPIEXEC} -n 1 ${MPIEXEC_TAIL} ./ex19 -da_refine 3 -pc_type mg -ksp_type fgmres  > ex19.tmp 2>&1;
-	-${QUIET}${DIFF} output/ex19_1.testout ex19.tmp > ex19.dtmp;
+	-${QUIET}${DIFF} ${TESTEX19OUT} ex19.tmp > ex19.dtmp;
 	-@if [ ! -s ex19.dtmp ];  then \
 		echo "C/C++ example src/snes/tutorials/ex19 run successfully with 1 MPI process"; \
 	else \
@@ -45,8 +44,8 @@
 	fi; \
 	${RM} -f ex19.tmp ex19.dtmp;
 testex19_mpi:
-	-${QUIET}${MPIEXEC} -n 2 ${MPIEXEC_TAIL} ./ex19 -da_refine 3 -pc_type mg -ksp_type fgmres  > ex19.tmp 2>&1;
-	-${QUIET}${DIFF} output/ex19_1.testout ex19.tmp > ex19.dtmp;
+	-${QUIET}${MPIEXEC} -n 2 ${MPIEXEC_TAIL} ./ex19 -da_refine 3 -pc_type mg -ksp_type fgmres -snes_type newtontrdc  > ex19.tmp 2>&1;
+	-${QUIET}${DIFF} ${TESTEX19OUT} ex19.tmp > ex19.dtmp;
 	-@if [ ! -s ex19.dtmp ];  then \
 		echo "C/C++ example src/snes/tutorials/ex19 run successfully with 2 MPI processes"; \
 	else \
@@ -56,29 +55,6 @@
 		touch ../../../check_error;\
 	fi; \
 	${RM} -f ex19.tmp ex19.dtmp;
-=======
-	-@${MPIEXEC} -n 1 ${MPIEXEC_TAIL} ./ex19 -da_refine 3 -pc_type mg -ksp_type fgmres  > ex19_1.tmp 2>&1; \
-        if (${DIFF} ${TESTEX19OUT} ex19_1.tmp > /dev/null 2>&1) then \
-          echo "C/C++ example src/snes/tutorials/ex19 run successfully with 1 MPI process"; \
-        else \
-          echo "Possible error running C/C++ src/snes/tutorials/ex19 with 1 MPI process"; \
-          echo "See https://petsc.org/release/faq/";\
-          cat ex19_1.tmp;\
-          touch ../../../check_error;\
-        fi;\
-        ${RM} -f ex19_1.tmp;
-testex19_mpi:
-	-@${MPIEXEC} -n 2 ${MPIEXEC_TAIL} ./ex19 -da_refine 3 -pc_type mg -ksp_type fgmres -snes_type newtontrdc  > ex19_1.tmp 2>&1; \
-        if (${DIFF} ${TESTEX19OUT} ex19_1.tmp > /dev/null 2>&1) then \
-          echo "C/C++ example src/snes/tutorials/ex19 run successfully with 2 MPI processes"; \
-        else \
-          echo "Possible error running C/C++ src/snes/tutorials/ex19 with 2 MPI processes"; \
-          echo "See https://petsc.org/release/faq/";\
-          cat ex19_1.tmp; \
-          touch ../../../check_error;\
-        fi;\
-        ${RM} -f ex19_1.tmp;
->>>>>>> 51fc735d
 #use unpreconditioned norm because HYPRE device installations use different AMG parameters
 runex19_hypre:
 	-${QUIET}${MPIEXEC} -n 2 ${MPIEXEC_TAIL} ./ex19 -da_refine 3 -snes_monitor_short -ksp_norm_type unpreconditioned -pc_type hypre > ex19.tmp 2>&1;
