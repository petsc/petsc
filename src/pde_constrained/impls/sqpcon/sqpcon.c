--- conflicted
+++ resolved
@@ -3,40 +3,6 @@
 #include "src/matrix/approxmat.h"
 #include "src/matrix/submatfree.h"
 //static PetscErrorCode SQPCONObjectiveAndGradient(TaoLineSearch,Vec,PetscReal*,Vec,void*);
-
-
-<<<<<<< HEAD
-#undef __FUNCT__
-#define __FUNCT__ "TaoSolverSQPCONSetStateDesignIS"
-PetscErrorCode TaoSolverSQPCONSetStateDesignIS(TaoSolver tao, IS s_is, IS d_is)
-{
-  TAO_SQPCON *sqpconP = (TAO_SQPCON*)tao->data;
-  const char *type;
-  PetscErrorCode ierr;
-  PetscBool issqpcon;
-  ierr = PetscObjectGetType((PetscObject)tao,&type); CHKERRQ(ierr);
-  ierr = PetscStrcmp(type,"tao_sqpcon",&issqpcon); CHKERRQ(ierr);
-  if (!issqpcon) {
-    ierr = PetscInfo(tao,"Ignored for non-pde_constrained solvers"); CHKERRQ(ierr);
-  }
-  if (sqpconP->UIS) {
-    ierr = PetscObjectDereference((PetscObject)sqpconP->UIS); CHKERRQ(ierr);
-  }
-  sqpconP->UIS = s_is;
-  if (s_is) {
-    ierr = PetscObjectReference((PetscObject)s_is); CHKERRQ(ierr);
-  }
-  if (sqpconP->UID) {
-    ierr = PetscObjectDereference((PetscObject)sqpconP->UID); CHKERRQ(ierr);
-  }
-  sqpconP->UID = d_is;
-  if (d_is) {
-    ierr = PetscObjectReference((PetscObject)d_is); CHKERRQ(ierr);
-  }
-  PetscFunctionReturn(0);
-}
-=======
->>>>>>> af228589
 
 #undef __FUNCT__
 #define __FUNCT__ "TaoSolverDestroy_SQPCON"
@@ -68,7 +34,7 @@
     ierr = VecDestroy(&sqpconP->Tbar); CHKERRQ(ierr);
     ierr = VecDestroy(&sqpconP->aqwac); CHKERRQ(ierr);
 
-    ierr = ISDestroy(&sqpconP->UID); CHKERRQ(ierr);
+    ierr = ISDestroy(&tao->design_is); CHKERRQ(ierr);
     ierr = ISDestroy(&sqpconP->UIM); CHKERRQ(ierr);
   }
   ierr = PetscFree(tao->data);
@@ -110,13 +76,8 @@
   PetscErrorCode ierr;
   PetscFunctionBegin;
   /* Check for state IS */
-<<<<<<< HEAD
-  if (!sqpconP->UIS || !sqpconP->UID) {
-    SETERRQ(PETSC_COMM_WORLD,PETSC_ERR_ARG_WRONGSTATE,"SQPCON Solver requires an initial state index set -- use TaoSolverSQPCONSetStateIS()");
-=======
   if (!tao->state_is) {
     SETERRQ(PETSC_COMM_WORLD,PETSC_ERR_ARG_WRONGSTATE,"SQPCON Solver requires an initial state index set -- use TaoSolverSetStateIS()");
->>>>>>> af228589
   }
   ierr = VecDuplicate(tao->solution, &tao->gradient); CHKERRQ(ierr);
   ierr = VecDuplicate(tao->solution, &tao->stepdirection); CHKERRQ(ierr);
@@ -134,13 +95,8 @@
   ierr = VecGetSize(tao->solution, &sqpconP->n); CHKERRQ(ierr);
   ierr = VecGetSize(tao->constraints, &sqpconP->m); CHKERRQ(ierr);
 
-<<<<<<< HEAD
   //ierr = VecGetOwnershipRange(tao->solution,&lo,&hi); CHKERRQ(ierr);
-  //ierr = ISComplement(sqpconP->UIS,lo,hi,&sqpconP->UID); CHKERRQ(ierr);
-=======
-  ierr = VecGetOwnershipRange(tao->solution,&lo,&hi); CHKERRQ(ierr);
-  ierr = ISComplement(tao->state_is,lo,hi,&sqpconP->UID); CHKERRQ(ierr);
->>>>>>> af228589
+  ierr = ISComplement(tao->state_is,lo,hi,&tao->design_is); CHKERRQ(ierr);
 
   //ierr = VecGetOwnershipRange(tao->constraints,&lo,&hi); CHKERRQ(ierr);
   //ierr = ISCreateStride(((PetscObject)tao)->comm,hi-lo,lo,1,&sqpconP->UIM);
@@ -170,7 +126,7 @@
   ierr = VecGetOwnershipRange(sqpconP->V,&lo,&hi); CHKERRQ(ierr);
   ierr = ISCreateStride(((PetscObject)sqpconP->V)->comm,hi-lo,lo,1,&is_design); CHKERRQ(ierr);
   ierr = VecScatterCreate(tao->solution,tao->state_is,sqpconP->U,is_state,&sqpconP->state_scatter); CHKERRQ(ierr);
-  ierr = VecScatterCreate(tao->solution,sqpconP->UID,sqpconP->V,is_design,&sqpconP->design_scatter); CHKERRQ(ierr);
+  ierr = VecScatterCreate(tao->solution,tao->design_is,sqpconP->V,is_design,&sqpconP->design_scatter); CHKERRQ(ierr);
   ierr = ISDestroy(&is_state); CHKERRQ(ierr);
   ierr = ISDestroy(&is_design); CHKERRQ(ierr);
 
