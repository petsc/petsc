--- conflicted
+++ resolved
@@ -1,13 +1,7 @@
 
 #include <petsc/private/vecimpl.h>    /*I   "petscvec.h"    I*/
 
-<<<<<<< HEAD
-#undef __FUNCT__
-#define __FUNCT__ "VecScatterCreateToAll"
 /*@C
-=======
-/*@
->>>>>>> 938e1ff8
       VecScatterCreateToAll - Creates a vector and a scatter context that copies all
           vector values to each processor
 
@@ -76,13 +70,7 @@
 }
 
 
-<<<<<<< HEAD
-#undef __FUNCT__
-#define __FUNCT__ "VecScatterCreateToZero"
 /*@C
-=======
-/*@
->>>>>>> 938e1ff8
       VecScatterCreateToZero - Creates an output vector and a scatter context used to
               copy all vector values into the output vector on the zeroth processor
 
