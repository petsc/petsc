--- conflicted
+++ resolved
@@ -12,77 +12,6 @@
 #include <petsc/private/vecimpl.h>          /*I <petscvec.h> I*/
 #include <../src/vec/vec/impls/dvecimpl.h>
 #include <../src/vec/vec/impls/seq/seqcuda/cudavecimpl.h>
-
-<<<<<<< HEAD
-static PetscErrorCode PetscCUBLASDestroyHandle();
-
-/*
-   Implementation for obtaining read-write access to the cuBLAS handle.
-   Required to properly deal with repeated calls of PetscInitizalize()/PetscFinalize().
- */
-static PetscErrorCode PetscCUBLASGetHandle_Private(cublasHandle_t **handle)
-{
-  static cublasHandle_t cublasv2handle = NULL;
-  cublasStatus_t        cberr;
-  PetscErrorCode        ierr;
-
-  PetscFunctionBegin;
-  if (!cublasv2handle) {
-    cberr = cublasCreate(&cublasv2handle);CHKERRCUBLAS(cberr);
-    /* Make sure that the handle will be destroyed properly */
-    ierr = PetscRegisterFinalize(PetscCUBLASDestroyHandle);CHKERRQ(ierr);
-  }
-  *handle = &cublasv2handle;
-  PetscFunctionReturn(0);
-}
-
-/*
-    Initializing the cuBLAS handle can take 1/2 a second therefore
-    initialize in PetscInitialize() before being timing so it does
-    not distort the -log_view information
-*/
-PetscErrorCode PetscCUBLASInitializeHandle(void)
-{
-  cublasHandle_t *p_cublasv2handle;
-  PetscErrorCode ierr;
-
-  PetscFunctionBegin;
-  ierr = PetscCUBLASGetHandle_Private(&p_cublasv2handle);CHKERRQ(ierr);
-  PetscFunctionReturn(0);
-}
-
-/*
-   Singleton for obtaining a handle to cuBLAS.
-   The handle is required for calls to routines in cuBLAS.
- */
-PetscErrorCode PetscCUBLASGetHandle(cublasHandle_t *handle)
-{
-  cublasHandle_t *p_cublasv2handle;
-  PetscErrorCode ierr;
-
-  PetscFunctionBegin;
-  ierr = PetscCUBLASGetHandle_Private(&p_cublasv2handle);CHKERRQ(ierr);
-  *handle = *p_cublasv2handle;
-  PetscFunctionReturn(0);
-}
-
-
-/*
-   Destroys the CUBLAS handle.
-   This function is intended and registered for PetscFinalize - do not call manually!
- */
-PetscErrorCode PetscCUBLASDestroyHandle()
-{
-  cublasHandle_t *p_cublasv2handle;
-  cublasStatus_t cberr;
-  PetscErrorCode ierr;
-
-  PetscFunctionBegin;
-  ierr = PetscCUBLASGetHandle_Private(&p_cublasv2handle);CHKERRQ(ierr);
-  cberr = cublasDestroy(*p_cublasv2handle);CHKERRCUBLAS(cberr);
-  *p_cublasv2handle = NULL;  /* Ensures proper reinitialization */
-  PetscFunctionReturn(0);
-}
 
 PETSC_EXTERN const char* PetscCUBLASGetErrorName(cublasStatus_t status)
 {
@@ -103,8 +32,6 @@
   }
 }
 
-=======
->>>>>>> f7a04a53
 /*
     Allocates space for the vector array on the Host if it does not exist.
     Does NOT change the PetscCUDAFlag for the vector
