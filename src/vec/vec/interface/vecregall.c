--- conflicted
+++ resolved
@@ -2,12 +2,6 @@
 
 #include "private/vecimpl.h"     /*I  "vec.h"  I*/
 EXTERN_C_BEGIN
-<<<<<<< HEAD
-#if defined PETSC_HAVE_CUDA
-EXTERN PetscErrorCode PETSCVEC_DLLEXPORT VecCreate_SeqCUDA(Vec);
-#endif
-=======
->>>>>>> 9002e3c9
 EXTERN PetscErrorCode PETSCVEC_DLLEXPORT VecCreate_Seq(Vec);
 EXTERN PetscErrorCode PETSCVEC_DLLEXPORT VecCreate_MPI(Vec);
 EXTERN PetscErrorCode PETSCVEC_DLLEXPORT VecCreate_Shared(Vec);
@@ -48,11 +42,7 @@
   ierr = VecRegisterDynamic(VECMPI,      path, "VecCreate_MPI",      VecCreate_MPI);CHKERRQ(ierr);
   ierr = VecRegisterDynamic(VECSHARED,   path, "VecCreate_Shared",   VecCreate_Shared);CHKERRQ(ierr);
   ierr = VecRegisterDynamic(VECFETI,     path, "VecCreate_FETI",     VecCreate_FETI);CHKERRQ(ierr);
-<<<<<<< HEAD
 #if defined PETSC_HAVE_CUDA
-=======
-#if defined(PETSC_HAVE_CUDA)
->>>>>>> 9002e3c9
   ierr = VecRegisterDynamic(VECSEQCUDA,  path, "VecCreate_SeqCUDA",  VecCreate_SeqCUDA);CHKERRQ(ierr);
 #endif
 #if 0
