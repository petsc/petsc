--- conflicted
+++ resolved
@@ -9,19 +9,6 @@
 PETSC_EXTERN PetscErrorCode VecCreate_MPICUSP(Vec);
 PETSC_EXTERN PetscErrorCode VecCreate_CUSP(Vec);
 #endif
-<<<<<<< HEAD
-#if defined(PETSC_HAVE_VIENNACL)
-PETSC_EXTERN PetscErrorCode VecCreate_SeqViennaCL(Vec);
-PETSC_EXTERN PetscErrorCode VecCreate_MPIViennaCL(Vec);
-PETSC_EXTERN PetscErrorCode VecCreate_ViennaCL(Vec);
-#endif
-#if 0
-#if defined(PETSC_HAVE_SIEVE)
-PETSC_EXTERN PetscErrorCode VecCreate_Sieve(Vec);
-#endif
-#endif
-=======
->>>>>>> 1a73a3d0
 
 #undef __FUNCT__
 #define __FUNCT__ "VecRegisterAll"
@@ -51,18 +38,5 @@
   ierr = VecRegister(VECMPICUSP,    VecCreate_MPICUSP);CHKERRQ(ierr);
   ierr = VecRegister(VECCUSP,       VecCreate_CUSP);CHKERRQ(ierr);
 #endif
-<<<<<<< HEAD
-#if defined PETSC_HAVE_VIENNACL
-  ierr = VecRegister(VECSEQVIENNACL,  VecCreate_SeqViennaCL);CHKERRQ(ierr);
-  ierr = VecRegister(VECMPIVIENNACL,  VecCreate_MPIViennaCL);CHKERRQ(ierr);
-  ierr = VecRegister(VECVIENNACL,     VecCreate_ViennaCL);CHKERRQ(ierr);
-#endif
-#if 0
-#if defined(PETSC_HAVE_SIEVE)
-  ierr = VecRegister(VECSIEVE,      VecCreate_Sieve);CHKERRQ(ierr);
-#endif
-#endif
-=======
->>>>>>> 1a73a3d0
   PetscFunctionReturn(0);
 }
