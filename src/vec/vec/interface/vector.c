/*
     Provides the interface functions for vector operations that do NOT have PetscScalar/PetscReal in the signature
   These are the vector functions the user calls.
*/
#include <petsc/private/vecimpl.h> /*I  "petscvec.h"   I*/
#include <petsc/private/deviceimpl.h>

/* Logging support */
PetscClassId  VEC_CLASSID;
PetscLogEvent VEC_View, VEC_Max, VEC_Min, VEC_Dot, VEC_MDot, VEC_TDot;
PetscLogEvent VEC_Norm, VEC_Normalize, VEC_Scale, VEC_Copy, VEC_Set, VEC_AXPY, VEC_AYPX, VEC_WAXPY;
PetscLogEvent VEC_MTDot, VEC_MAXPY, VEC_Swap, VEC_AssemblyBegin, VEC_ScatterBegin, VEC_ScatterEnd;
PetscLogEvent VEC_AssemblyEnd, VEC_PointwiseMult, VEC_SetValues, VEC_Load, VEC_SetPreallocateCOO, VEC_SetValuesCOO;
PetscLogEvent VEC_SetRandom, VEC_ReduceArithmetic, VEC_ReduceCommunication, VEC_ReduceBegin, VEC_ReduceEnd, VEC_Ops;
PetscLogEvent VEC_DotNorm2, VEC_AXPBYPCZ;
PetscLogEvent VEC_ViennaCLCopyFromGPU, VEC_ViennaCLCopyToGPU;
PetscLogEvent VEC_CUDACopyFromGPU, VEC_CUDACopyToGPU;
PetscLogEvent VEC_HIPCopyFromGPU, VEC_HIPCopyToGPU;

/*@
   VecStashGetInfo - Gets how many values are currently in the vector stash, i.e. need
       to be communicated to other processors during the `VecAssemblyBegin()`/`VecAssemblyEnd()` process

    Not Collective

   Input Parameter:
.   vec - the vector

   Output Parameters:
+   nstash   - the size of the stash
.   reallocs - the number of additional mallocs incurred in building the stash
.   bnstash   - the size of the block stash
-   breallocs - the number of additional mallocs incurred in building the block stash (from `VecSetValuesBlocked()`)

   Level: advanced

.seealso: [](ch_vectors), `Vec`, `VecAssemblyBegin()`, `VecAssemblyEnd()`, `Vec`, `VecStashSetInitialSize()`, `VecStashView()`
@*/
PetscErrorCode VecStashGetInfo(Vec vec, PetscInt *nstash, PetscInt *reallocs, PetscInt *bnstash, PetscInt *breallocs)
{
  PetscFunctionBegin;
  PetscCall(VecStashGetInfo_Private(&vec->stash, nstash, reallocs));
  PetscCall(VecStashGetInfo_Private(&vec->bstash, bnstash, breallocs));
  PetscFunctionReturn(PETSC_SUCCESS);
}

/*@
   VecSetLocalToGlobalMapping - Sets a local numbering to global numbering used
   by the routine `VecSetValuesLocal()` to allow users to insert vector entries
   using a local (per-processor) numbering.

   Logically Collective

   Input Parameters:
+  x - vector
-  mapping - mapping created with `ISLocalToGlobalMappingCreate()` or `ISLocalToGlobalMappingCreateIS()`

   Level: intermediate

   Notes:
   All vectors obtained with `VecDuplicate()` from this vector inherit the same mapping.

   Vectors obtained with `DMCreateGlobaVector()` will often have this attribute attached to the vector so this call is not needed

.seealso: [](ch_vectors), `Vec`, `VecAssemblyBegin()`, `VecAssemblyEnd()`, `VecSetValues()`, `VecSetValuesLocal()`,
           `VecGetLocalToGlobalMapping()`, `VecSetValuesBlockedLocal()`
@*/
PetscErrorCode VecSetLocalToGlobalMapping(Vec x, ISLocalToGlobalMapping mapping)
{
  PetscFunctionBegin;
  PetscValidHeaderSpecific(x, VEC_CLASSID, 1);
  if (mapping) PetscValidHeaderSpecific(mapping, IS_LTOGM_CLASSID, 2);
  if (x->ops->setlocaltoglobalmapping) PetscUseTypeMethod(x, setlocaltoglobalmapping, mapping);
  else PetscCall(PetscLayoutSetISLocalToGlobalMapping(x->map, mapping));
  PetscFunctionReturn(PETSC_SUCCESS);
}

/*@
   VecGetLocalToGlobalMapping - Gets the local-to-global numbering set by `VecSetLocalToGlobalMapping()`

   Not Collective

   Input Parameter:
.  X - the vector

   Output Parameter:
.  mapping - the mapping

   Level: advanced

.seealso: [](ch_vectors), `Vec`, `VecSetValuesLocal()`, `VecSetLocalToGlobalMapping()`
@*/
PetscErrorCode VecGetLocalToGlobalMapping(Vec X, ISLocalToGlobalMapping *mapping)
{
  PetscFunctionBegin;
  PetscValidHeaderSpecific(X, VEC_CLASSID, 1);
  PetscValidType(X, 1);
  PetscValidPointer(mapping, 2);
  *mapping = X->map->mapping;
  PetscFunctionReturn(PETSC_SUCCESS);
}

/*@
   VecAssemblyBegin - Begins assembling the vector; that is ensuring all the vector's entries are stored on the correct MPI process. This routine should
   be called after completing all calls to `VecSetValues()`.

   Collective

   Input Parameter:
.  vec - the vector

   Level: beginner

.seealso: [](ch_vectors), `Vec`, `VecAssemblyEnd()`, `VecSetValues()`
@*/
PetscErrorCode VecAssemblyBegin(Vec vec)
{
  PetscFunctionBegin;
  PetscValidHeaderSpecific(vec, VEC_CLASSID, 1);
  PetscValidType(vec, 1);
  PetscCall(VecStashViewFromOptions(vec, NULL, "-vec_view_stash"));
  PetscCall(PetscLogEventBegin(VEC_AssemblyBegin, vec, 0, 0, 0));
  PetscTryTypeMethod(vec, assemblybegin);
  PetscCall(PetscLogEventEnd(VEC_AssemblyBegin, vec, 0, 0, 0));
  PetscCall(PetscObjectStateIncrease((PetscObject)vec));
  PetscFunctionReturn(PETSC_SUCCESS);
}

/*@
   VecAssemblyEnd - Completes assembling the vector.  This routine should be called after `VecAssemblyBegin()`.

   Collective

   Input Parameter:
.  vec - the vector

   Options Database Keys:
+  -vec_view - Prints vector in `PETSC_VIEWER_DEFAULT` format
.  -vec_view ::ascii_matlab - Prints vector in `PETSC_VIEWER_ASCII_MATLAB` format to stdout
.  -vec_view matlab:filename - Prints vector in MATLAB .mat file to filename (requires PETSc configured with --with-matlab)
.  -vec_view draw - Activates vector viewing using drawing tools
.  -display <name> - Sets display name (default is host)
.  -draw_pause <sec> - Sets number of seconds to pause after display
-  -vec_view socket - Activates vector viewing using a socket

   Level: beginner

.seealso: [](ch_vectors), `Vec`, `VecAssemblyBegin()`, `VecSetValues()`
@*/
PetscErrorCode VecAssemblyEnd(Vec vec)
{
  PetscFunctionBegin;
  PetscValidHeaderSpecific(vec, VEC_CLASSID, 1);
  PetscCall(PetscLogEventBegin(VEC_AssemblyEnd, vec, 0, 0, 0));
  PetscValidType(vec, 1);
  PetscTryTypeMethod(vec, assemblyend);
  PetscCall(PetscLogEventEnd(VEC_AssemblyEnd, vec, 0, 0, 0));
  PetscCall(VecViewFromOptions(vec, NULL, "-vec_view"));
  PetscFunctionReturn(PETSC_SUCCESS);
}

/*@
   VecSetPreallocationCOO - set preallocation for a vector using a coordinate format of the entries with global indices

   Collective

   Input Parameters:
+  x - vector being preallocated
.  ncoo - number of entries
-  coo_i - entry indices

   Level: beginner

   Notes:
   This and `VecSetValuesCOO()` provide an alernative API to using `VecSetValues()` to provide vector values.

   This API is particularly efficient for use on GPUs.

   Entries can be repeated, see `VecSetValuesCOO()`. Negative indices are not allowed unless vector option `VEC_IGNORE_NEGATIVE_INDICES` is set,
   in which case they, along with the corresponding entries in `VecSetValuesCOO()`, are ignored. If vector option `VEC_NO_OFF_PROC_ENTRIES` is set,
   remote entries are ignored, otherwise, they will be properly added or inserted to the vector.

   The array coo_i[] may be freed immediately after calling this function.

.seealso: [](ch_vectors), `Vec`, `VecSetValuesCOO()`, `VecSetPreallocationCOOLocal()`
@*/
PetscErrorCode VecSetPreallocationCOO(Vec x, PetscCount ncoo, const PetscInt coo_i[])
{
  PetscFunctionBegin;
  PetscValidHeaderSpecific(x, VEC_CLASSID, 1);
  PetscValidType(x, 1);
  if (ncoo) PetscValidIntPointer(coo_i, 3);
  PetscCall(PetscLogEventBegin(VEC_SetPreallocateCOO, x, 0, 0, 0));
  PetscCall(PetscLayoutSetUp(x->map));
  if (x->ops->setpreallocationcoo) {
    PetscUseTypeMethod(x, setpreallocationcoo, ncoo, coo_i);
  } else {
    IS is_coo_i;
    /* The default implementation only supports ncoo within limit of PetscInt */
    PetscCheck(ncoo <= PETSC_MAX_INT, PETSC_COMM_SELF, PETSC_ERR_ARG_OUTOFRANGE, "ncoo %" PetscCount_FMT " overflowed PetscInt; configure --with-64-bit-indices or request support", ncoo);
    PetscCall(ISCreateGeneral(PETSC_COMM_SELF, ncoo, coo_i, PETSC_COPY_VALUES, &is_coo_i));
    PetscCall(PetscObjectCompose((PetscObject)x, "__PETSc_coo_i", (PetscObject)is_coo_i));
    PetscCall(ISDestroy(&is_coo_i));
  }
  PetscCall(PetscLogEventEnd(VEC_SetPreallocateCOO, x, 0, 0, 0));
  PetscFunctionReturn(PETSC_SUCCESS);
}

/*@
   VecSetPreallocationCOOLocal - set preallocation for vectors using a coordinate format of the entries with local indices

   Collective

   Input Parameters:
+  x - vector being preallocated
.  ncoo - number of entries
-  coo_i - row indices (local numbering; may be modified)

   Level: beginner

   Notes:
   This and `VecSetValuesCOO()` provide an alernative API to using `VecSetValuesLocal()` to provide vector values.

  This API is particularly efficient for use on GPUs.

   The local indices are translated using the local to global mapping, thus `VecSetLocalToGlobalMapping()` must have been
   called prior to this function.

   The indices coo_i may be modified within this function. They might be translated to corresponding global
   indices, but the caller should not rely on them having any specific value after this function returns. The arrays
   can be freed or reused immediately after this function returns.

   Entries can be repeated. Negative indices and remote indices might be allowed. see `VecSetPreallocationCOO()`.

.seealso: [](ch_vectors), `Vec`, `VecSetPreallocationCOO()`, `VecSetValuesCOO()`
@*/
PetscErrorCode VecSetPreallocationCOOLocal(Vec x, PetscCount ncoo, PetscInt coo_i[])
{
  ISLocalToGlobalMapping ltog;

  PetscFunctionBegin;
  PetscValidHeaderSpecific(x, VEC_CLASSID, 1);
  PetscValidType(x, 1);
  if (ncoo) PetscValidIntPointer(coo_i, 3);
  PetscCheck(ncoo <= PETSC_MAX_INT, PETSC_COMM_SELF, PETSC_ERR_ARG_OUTOFRANGE, "ncoo %" PetscCount_FMT " overflowed PetscInt; configure --with-64-bit-indices or request support", ncoo);
  PetscCall(PetscLayoutSetUp(x->map));
  PetscCall(VecGetLocalToGlobalMapping(x, &ltog));
  if (ltog) PetscCall(ISLocalToGlobalMappingApply(ltog, ncoo, coo_i, coo_i));
  PetscCall(VecSetPreallocationCOO(x, ncoo, coo_i));
  PetscFunctionReturn(PETSC_SUCCESS);
}

/*@
   VecSetValuesCOO - set values at once in a vector preallocated using `VecSetPreallocationCOO()`

   Collective

   Input Parameters:
+  x - vector being set
.  coo_v - the value array
-  imode - the insert mode

   Level: beginner

   Note:
   This and `VecSetPreallocationCOO() or ``VecSetPreallocationCOOLocal()` provide an alernative API to using `VecSetValues()` to provide vector values.

   This API is particularly efficient for use on GPUs.

   The values must follow the order of the indices prescribed with `VecSetPreallocationCOO()` or `VecSetPreallocationCOOLocal()`.
   When repeated entries are specified in the COO indices the `coo_v` values are first properly summed, regardless of the value of `imode`.
   The imode flag indicates if `coo_v` must be added to the current values of the vector (`ADD_VALUES`) or overwritten (`INSERT_VALUES`).
   `VecAssemblyBegin()` and `VecAssemblyEnd()` do not need to be called after this routine. It automatically handles the assembly process.

.seealso: [](ch_vectors), `Vec`, `VecSetPreallocationCOO()`, `VecSetPreallocationCOOLocal()`, `VecSetValues()`
@*/
PetscErrorCode VecSetValuesCOO(Vec x, const PetscScalar coo_v[], InsertMode imode)
{
  PetscFunctionBegin;
  PetscValidHeaderSpecific(x, VEC_CLASSID, 1);
  PetscValidType(x, 1);
  PetscValidLogicalCollectiveEnum(x, imode, 3);
  PetscCall(PetscLogEventBegin(VEC_SetValuesCOO, x, 0, 0, 0));
  if (x->ops->setvaluescoo) {
    PetscUseTypeMethod(x, setvaluescoo, coo_v, imode);
    PetscCall(PetscObjectStateIncrease((PetscObject)x));
  } else {
    IS              is_coo_i;
    const PetscInt *coo_i;
    PetscInt        ncoo;
    PetscMemType    mtype;

    PetscCall(PetscGetMemType(coo_v, &mtype));
    PetscCheck(mtype == PETSC_MEMTYPE_HOST, PetscObjectComm((PetscObject)x), PETSC_ERR_ARG_WRONG, "The basic VecSetValuesCOO() only supports v[] on host");
    PetscCall(PetscObjectQuery((PetscObject)x, "__PETSc_coo_i", (PetscObject *)&is_coo_i));
    PetscCheck(is_coo_i, PetscObjectComm((PetscObject)x), PETSC_ERR_COR, "Missing coo_i IS");
    PetscCall(ISGetLocalSize(is_coo_i, &ncoo));
    PetscCall(ISGetIndices(is_coo_i, &coo_i));
    if (imode != ADD_VALUES) PetscCall(VecZeroEntries(x));
    PetscCall(VecSetValues(x, ncoo, coo_i, coo_v, ADD_VALUES));
    PetscCall(ISRestoreIndices(is_coo_i, &coo_i));
    PetscCall(VecAssemblyBegin(x));
    PetscCall(VecAssemblyEnd(x));
  }
  PetscCall(PetscLogEventEnd(VEC_SetValuesCOO, x, 0, 0, 0));
  PetscFunctionReturn(PETSC_SUCCESS);
}

static PetscErrorCode VecPointwiseApply_Private(Vec w, Vec x, Vec y, PetscLogEvent event, PetscErrorCode (*const pointwise_op)(Vec, Vec, Vec))
{
  PetscFunctionBegin;
  PetscValidHeaderSpecific(w, VEC_CLASSID, 1);
  PetscValidHeaderSpecific(x, VEC_CLASSID, 2);
  PetscValidHeaderSpecific(y, VEC_CLASSID, 3);
  PetscValidType(w, 1);
  PetscValidType(x, 2);
  PetscValidType(y, 3);
  PetscCheckSameTypeAndComm(x, 2, y, 3);
  PetscCheckSameTypeAndComm(y, 3, w, 1);
  VecCheckSameSize(w, 1, x, 2);
  VecCheckSameSize(w, 1, y, 3);
  VecCheckAssembled(x);
  VecCheckAssembled(y);
  PetscCall(VecSetErrorIfLocked(w, 1));
  PetscValidFunction(pointwise_op, 5);

  if (event) PetscCall(PetscLogEventBegin(event, x, y, w, 0));
  PetscCall((*pointwise_op)(w, x, y));
  if (event) PetscCall(PetscLogEventEnd(event, x, y, w, 0));
  PetscCall(PetscObjectStateIncrease((PetscObject)w));
  PetscFunctionReturn(PETSC_SUCCESS);
}

/*@
   VecPointwiseMax - Computes the component-wise maximum `w[i] = max(x[i], y[i])`.

   Logically Collective

   Input Parameters:
+  x - the first input vector
-  y - the second input vector

   Output Parameter:
.  w - the result

   Level: advanced

   Notes:
   Any subset of the `x`, `y`, and `w` may be the same vector.

   For complex numbers compares only the real part

.seealso: [](ch_vectors), `Vec`, `VecPointwiseDivide()`, `VecPointwiseMult()`, `VecPointwiseMin()`, `VecPointwiseMaxAbs()`, `VecMaxPointwiseDivide()`
@*/
PetscErrorCode VecPointwiseMax(Vec w, Vec x, Vec y)
{
  PetscFunctionBegin;
  PetscValidHeaderSpecific(w, VEC_CLASSID, 1);
  // REVIEW ME: no log event?
  PetscCall(VecPointwiseApply_Private(w, x, y, 0, w->ops->pointwisemax));
  PetscFunctionReturn(PETSC_SUCCESS);
}

/*@
   VecPointwiseMin - Computes the component-wise minimum `w[i] = min(x[i], y[i])`.

   Logically Collective

   Input Parameters:
+  x - the first input vector
-  y - the second input vector

   Output Parameter:
.  w - the result

   Level: advanced

   Notes:
   Any subset of the `x`, `y`, and `w` may be the same vector.

   For complex numbers compares only the real part

.seealso: [](ch_vectors), `Vec`, `VecPointwiseDivide()`, `VecPointwiseMult()`, `VecPointwiseMin()`, `VecPointwiseMaxAbs()`, `VecMaxPointwiseDivide()`
@*/
PetscErrorCode VecPointwiseMin(Vec w, Vec x, Vec y)
{
  PetscFunctionBegin;
  PetscValidHeaderSpecific(w, VEC_CLASSID, 1);
  VecCheckAssembled(x);
  // REVIEW ME: no log event?
  PetscCall(VecPointwiseApply_Private(w, x, y, 0, w->ops->pointwisemin));
  PetscFunctionReturn(PETSC_SUCCESS);
}

/*@
   VecPointwiseMaxAbs - Computes the component-wise maximum of the absolute values `w[i] = max(abs(x[i]), abs(y[i]))`.

   Logically Collective

   Input Parameters:
+  x - the first input vector
-  y - the second input vector

   Output Parameter:
.  w - the result

   Level: advanced

   Notes:
   Any subset of the `x`, `y`, and `w` may be the same vector.

.seealso: [](ch_vectors), `Vec`, `VecPointwiseDivide()`, `VecPointwiseMult()`, `VecPointwiseMin()`, `VecPointwiseMax()`, `VecMaxPointwiseDivide()`
@*/
PetscErrorCode VecPointwiseMaxAbs(Vec w, Vec x, Vec y)
{
  PetscFunctionBegin;
  PetscValidHeaderSpecific(w, VEC_CLASSID, 1);
  // REVIEW ME: no log event?
  PetscCall(VecPointwiseApply_Private(w, x, y, 0, w->ops->pointwisemaxabs));
  PetscFunctionReturn(PETSC_SUCCESS);
}

/*@
   VecPointwiseDivide - Computes the component-wise division `w[i] = x[i] / y[i]`.

   Logically Collective

   Input Parameters:
+  x - the numerator vector
-  y - the denominator vector

   Output Parameter:
.  w - the result

   Level: advanced

   Note:
   Any subset of the `x`, `y`, and `w` may be the same vector.

.seealso: [](ch_vectors), `Vec`, `VecPointwiseMult()`, `VecPointwiseMax()`, `VecPointwiseMin()`, `VecPointwiseMaxAbs()`, `VecMaxPointwiseDivide()`
@*/
PetscErrorCode VecPointwiseDivide(Vec w, Vec x, Vec y)
{
  PetscFunctionBegin;
  PetscValidHeaderSpecific(w, VEC_CLASSID, 1);
  // REVIEW ME: no log event?
  PetscCall(VecPointwiseApply_Private(w, x, y, 0, w->ops->pointwisedivide));
  PetscFunctionReturn(PETSC_SUCCESS);
}

/*@
   VecPointwiseMult - Computes the component-wise multiplication `w[i] = x[i] * y[i]`.

   Logically Collective

   Input Parameters:
+  x - the first vector
-  y - the second vector

   Output Parameter:
.  w - the result

   Level: advanced

   Note:
   Any subset of the `x`, `y`, and `w` may be the same vector.

.seealso: [](ch_vectors), `Vec`, `VecPointwiseDivide()`, `VecPointwiseMax()`, `VecPointwiseMin()`, `VecPointwiseMaxAbs()`, `VecMaxPointwiseDivide()`
@*/
PetscErrorCode VecPointwiseMult(Vec w, Vec x, Vec y)
{
  PetscFunctionBegin;
  PetscValidHeaderSpecific(w, VEC_CLASSID, 1);
  PetscCall(VecPointwiseApply_Private(w, x, y, VEC_PointwiseMult, w->ops->pointwisemult));
  PetscFunctionReturn(PETSC_SUCCESS);
}

/*@
   VecDuplicate - Creates a new vector of the same type as an existing vector.

   Collective

   Input Parameter:
.  v - a vector to mimic

   Output Parameter:
.  newv - location to put new vector

   Level: beginner

   Notes:
   `VecDuplicate()` DOES NOT COPY the vector entries, but rather allocates storage
   for the new vector.  Use `VecCopy()` to copy a vector.

   Use `VecDestroy()` to free the space. Use `VecDuplicateVecs()` to get several
   vectors.

.seealso: [](ch_vectors), `Vec`, `VecDestroy()`, `VecDuplicateVecs()`, `VecCreate()`, `VecCopy()`
@*/
PetscErrorCode VecDuplicate(Vec v, Vec *newv)
{
  PetscFunctionBegin;
  PetscValidHeaderSpecific(v, VEC_CLASSID, 1);
  PetscValidPointer(newv, 2);
  PetscValidType(v, 1);
  PetscUseTypeMethod(v, duplicate, newv);
#if PetscDefined(HAVE_DEVICE)
  if (v->boundtocpu && v->bindingpropagates) {
    PetscCall(VecSetBindingPropagates(*newv, PETSC_TRUE));
    PetscCall(VecBindToCPU(*newv, PETSC_TRUE));
  }
#endif
  PetscCall(PetscObjectStateIncrease((PetscObject)(*newv)));
  PetscFunctionReturn(PETSC_SUCCESS);
}

/*@C
   VecDestroy - Destroys a vector.

   Collective

   Input Parameter:
.  v  - the vector

   Level: beginner

.seealso: [](ch_vectors), `Vec`, `VecCreate()`, `VecDuplicate()`, `VecDestroyVecs()`
@*/
PetscErrorCode VecDestroy(Vec *v)
{
  PetscFunctionBegin;
  PetscValidPointer(v, 1);
  if (!*v) PetscFunctionReturn(PETSC_SUCCESS);
  PetscValidHeaderSpecific((*v), VEC_CLASSID, 1);
  if (--((PetscObject)(*v))->refct > 0) {
    *v = NULL;
    PetscFunctionReturn(PETSC_SUCCESS);
  }

  PetscCall(PetscObjectSAWsViewOff((PetscObject)*v));
  /* destroy the internal part */
  PetscTryTypeMethod(*v, destroy);
  PetscCall(PetscFree((*v)->defaultrandtype));
  /* destroy the external/common part */
  PetscCall(PetscLayoutDestroy(&(*v)->map));
  PetscCall(PetscHeaderDestroy(v));
  PetscFunctionReturn(PETSC_SUCCESS);
}

/*@C
   VecDuplicateVecs - Creates several vectors of the same type as an existing vector.

   Collective

   Input Parameters:
+  m - the number of vectors to obtain
-  v - a vector to mimic

   Output Parameter:
.  V - location to put pointer to array of vectors

   Level: intermediate

   Note:
   Use `VecDestroyVecs()` to free the space. Use `VecDuplicate()` to form a single
   vector.

   Fortran Note:
   The Fortran interface is slightly different from that given below, it
   requires one to pass in `V` a `Vec` array of size at least `m`.
   See the [](ch_fortran) for details.

.seealso: [](ch_vectors), `Vec`, [](ch_fortran), `VecDestroyVecs()`, `VecDuplicate()`, `VecCreate()`, `VecDuplicateVecsF90()`
@*/
PetscErrorCode VecDuplicateVecs(Vec v, PetscInt m, Vec *V[])
{
  PetscFunctionBegin;
  PetscValidHeaderSpecific(v, VEC_CLASSID, 1);
  PetscValidPointer(V, 3);
  PetscValidType(v, 1);
  PetscUseTypeMethod(v, duplicatevecs, m, V);
#if defined(PETSC_HAVE_VIENNACL) || defined(PETSC_HAVE_CUDA) || defined(PETSC_HAVE_HIP)
  if (v->boundtocpu && v->bindingpropagates) {
    PetscInt i;

    for (i = 0; i < m; i++) {
      /* Since ops->duplicatevecs might itself propagate the value of boundtocpu,
       * avoid unnecessary overhead by only calling VecBindToCPU() if the vector isn't already bound. */
      if (!(*V)[i]->boundtocpu) {
        PetscCall(VecSetBindingPropagates((*V)[i], PETSC_TRUE));
        PetscCall(VecBindToCPU((*V)[i], PETSC_TRUE));
      }
    }
  }
#endif
  PetscFunctionReturn(PETSC_SUCCESS);
}

/*@C
   VecDestroyVecs - Frees a block of vectors obtained with `VecDuplicateVecs()`.

   Collective

   Input Parameters:
+  m - the number of vectors previously obtained, if zero no vectors are destroyed
-  vv - pointer to pointer to array of vector pointers, if `NULL` no vectors are destroyed

   Level: intermediate

   Fortran Note:
   The Fortran interface is slightly different from that given below.
   See the [](ch_fortran) for details.

.seealso: [](ch_vectors), `Vec`, [](ch_fortran), `VecDuplicateVecs()`, `VecDestroyVecsf90()`
@*/
PetscErrorCode VecDestroyVecs(PetscInt m, Vec *vv[])
{
  PetscFunctionBegin;
  PetscValidPointer(vv, 2);
  PetscCheck(m >= 0, PETSC_COMM_SELF, PETSC_ERR_ARG_OUTOFRANGE, "Trying to destroy negative number of vectors %" PetscInt_FMT, m);
  if (!m || !*vv) {
    *vv = NULL;
    PetscFunctionReturn(PETSC_SUCCESS);
  }
  PetscValidHeaderSpecific(**vv, VEC_CLASSID, 2);
  PetscValidType(**vv, 2);
  PetscCall((*(**vv)->ops->destroyvecs)(m, *vv));
  *vv = NULL;
  PetscFunctionReturn(PETSC_SUCCESS);
}

/*@C
   VecViewFromOptions - View a vector based on values in the options database

   Collective

   Input Parameters:
+  A - the vector
.  obj - Optional object that provides the options prefix for this viewing
-  name - command line option

   Level: intermediate

   Note:
   See `PetscObjectViewFromOptions()` to see the `PetscViewer` and PetscViewerFormat` available

.seealso: [](ch_vectors), `Vec`, `VecView`, `PetscObjectViewFromOptions()`, `VecCreate()`
@*/
PetscErrorCode VecViewFromOptions(Vec A, PetscObject obj, const char name[])
{
  PetscFunctionBegin;
  PetscValidHeaderSpecific(A, VEC_CLASSID, 1);
  PetscCall(PetscObjectViewFromOptions((PetscObject)A, obj, name));
  PetscFunctionReturn(PETSC_SUCCESS);
}

/*@C
   VecView - Views a vector object.

   Collective

   Input Parameters:
+  vec - the vector
-  viewer - an optional `PetscViewer` visualization context

   Level: beginner

   Notes:
   The available visualization contexts include
+     `PETSC_VIEWER_STDOUT_SELF` - for sequential vectors
.     `PETSC_VIEWER_STDOUT_WORLD` - for parallel vectors created on `PETSC_COMM_WORLD`
-     `PETSC_VIEWER_STDOUT`_(comm) - for parallel vectors created on MPI communicator comm

   You can change the format the vector is printed using the
   option `PetscViewerPushFormat()`.

   The user can open alternative viewers with
+    `PetscViewerASCIIOpen()` - Outputs vector to a specified file
.    `PetscViewerBinaryOpen()` - Outputs vector in binary to a
         specified file; corresponding input uses `VecLoad()`
.    `PetscViewerDrawOpen()` - Outputs vector to an X window display
.    `PetscViewerSocketOpen()` - Outputs vector to Socket viewer
-    `PetscViewerHDF5Open()` - Outputs vector to HDF5 file viewer

   The user can call `PetscViewerPushFormat()` to specify the output
   format of ASCII printed objects (when using `PETSC_VIEWER_STDOUT_SELF`,
   `PETSC_VIEWER_STDOUT_WORLD` and `PetscViewerASCIIOpen()`).  Available formats include
+    `PETSC_VIEWER_DEFAULT` - default, prints vector contents
.    `PETSC_VIEWER_ASCII_MATLAB` - prints vector contents in MATLAB format
.    `PETSC_VIEWER_ASCII_INDEX` - prints vector contents, including indices of vector elements
-    `PETSC_VIEWER_ASCII_COMMON` - prints vector contents, using a
         format common among all vector types

    You can pass any number of vector objects, or other PETSc objects to the same viewer.

    In the debugger you can do call `VecView`(v,0) to display the vector. (The same holds for any PETSc object viewer).

   Notes for binary viewer:
     If you pass multiple vectors to a binary viewer you can read them back in in the same order
     with `VecLoad()`.

     If the blocksize of the vector is greater than one then you must provide a unique prefix to
     the vector with `PetscObjectSetOptionsPrefix`((`PetscObject`)vec,"uniqueprefix"); BEFORE calling `VecView()` on the
     vector to be stored and then set that same unique prefix on the vector that you pass to `VecLoad()`. The blocksize
     information is stored in an ASCII file with the same name as the binary file plus a ".info" appended to the
     filename. If you copy the binary file, make sure you copy the associated .info file with it.

     See the manual page for `VecLoad()` on the exact format the binary viewer stores
     the values in the file.

   Notes for HDF5 Viewer:
     The name of the `Vec` (given with `PetscObjectSetName()` is the name that is used
     for the object in the HDF5 file. If you wish to store the same Vec into multiple
     datasets in the same file (typically with different values), you must change its
     name each time before calling the `VecView()`. To load the same vector,
     the name of the Vec object passed to `VecLoad()` must be the same.

     If the block size of the vector is greater than 1 then it is used as the first dimension in the HDF5 array.
     If the function `PetscViewerHDF5SetBaseDimension2()`is called then even if the block size is one it will
     be used as the first dimension in the HDF5 array (that is the HDF5 array will always be two dimensional)
     See also `PetscViewerHDF5SetTimestep()` which adds an additional complication to reading and writing `Vec`
     with the HDF5 viewer.

.seealso: [](ch_vectors), `Vec`, `VecViewFromOptions()`, `PetscViewerASCIIOpen()`, `PetscViewerDrawOpen()`, `PetscDrawLGCreate()`,
          `PetscViewerSocketOpen()`, `PetscViewerBinaryOpen()`, `VecLoad()`, `PetscViewerCreate()`,
          `PetscRealView()`, `PetscScalarView()`, `PetscIntView()`, `PetscViewerHDF5SetTimestep()`
@*/
PetscErrorCode VecView(Vec vec, PetscViewer viewer)
{
  PetscBool         iascii;
  PetscViewerFormat format;
  PetscMPIInt       size;

  PetscFunctionBegin;
  PetscValidHeaderSpecific(vec, VEC_CLASSID, 1);
  PetscValidType(vec, 1);
  VecCheckAssembled(vec);
  if (!viewer) PetscCall(PetscViewerASCIIGetStdout(PetscObjectComm((PetscObject)vec), &viewer));
  PetscValidHeaderSpecific(viewer, PETSC_VIEWER_CLASSID, 2);
  PetscCall(PetscViewerGetFormat(viewer, &format));
  PetscCallMPI(MPI_Comm_size(PetscObjectComm((PetscObject)vec), &size));
  if (size == 1 && format == PETSC_VIEWER_LOAD_BALANCE) PetscFunctionReturn(PETSC_SUCCESS);

  PetscCheck(!vec->stash.n && !vec->bstash.n, PETSC_COMM_SELF, PETSC_ERR_ARG_WRONGSTATE, "Must call VecAssemblyBegin/End() before viewing this vector");

  PetscCall(PetscObjectTypeCompare((PetscObject)viewer, PETSCVIEWERASCII, &iascii));
  if (iascii) {
    PetscInt rows, bs;

    PetscCall(PetscObjectPrintClassNamePrefixType((PetscObject)vec, viewer));
    if (format == PETSC_VIEWER_ASCII_INFO || format == PETSC_VIEWER_ASCII_INFO_DETAIL) {
      PetscCall(PetscViewerASCIIPushTab(viewer));
      PetscCall(VecGetSize(vec, &rows));
      PetscCall(VecGetBlockSize(vec, &bs));
      if (bs != 1) {
        PetscCall(PetscViewerASCIIPrintf(viewer, "length=%" PetscInt_FMT ", bs=%" PetscInt_FMT "\n", rows, bs));
      } else {
        PetscCall(PetscViewerASCIIPrintf(viewer, "length=%" PetscInt_FMT "\n", rows));
      }
      PetscCall(PetscViewerASCIIPopTab(viewer));
    }
  }
  PetscCall(VecLockReadPush(vec));
  PetscCall(PetscLogEventBegin(VEC_View, vec, viewer, 0, 0));
  if ((format == PETSC_VIEWER_NATIVE || format == PETSC_VIEWER_LOAD_BALANCE) && vec->ops->viewnative) {
    PetscUseTypeMethod(vec, viewnative, viewer);
  } else {
    PetscUseTypeMethod(vec, view, viewer);
  }
  PetscCall(VecLockReadPop(vec));
  PetscCall(PetscLogEventEnd(VEC_View, vec, viewer, 0, 0));
  PetscFunctionReturn(PETSC_SUCCESS);
}

#if defined(PETSC_USE_DEBUG)
  #include <../src/sys/totalview/tv_data_display.h>
PETSC_UNUSED static int TV_display_type(const struct _p_Vec *v)
{
  const PetscScalar *values;
  char               type[32];

  TV_add_row("Local rows", "int", &v->map->n);
  TV_add_row("Global rows", "int", &v->map->N);
  TV_add_row("Typename", TV_ascii_string_type, ((PetscObject)v)->type_name);
  PetscCall(VecGetArrayRead((Vec)v, &values));
  PetscCall(PetscSNPrintf(type, 32, "double[%" PetscInt_FMT "]", v->map->n));
  TV_add_row("values", type, values);
  PetscCall(VecRestoreArrayRead((Vec)v, &values));
  return TV_format_OK;
}
#endif

/*@C
   VecViewNative - Views a vector object with the original type specific viewer

   Collective

   Input Parameters:
+  vec - the vector
-  viewer - an optional `PetscViewer` visualization context

   Level: developer

   Note:
   This can be used with, for example, vectors obtained with `DMCreateGlobalVector()` for a `DMDA` to display the vector
   in the PETSc storage format (each MPI process values follow the previous MPI processes) instead of the "natural" grid
   ordering.

.seealso: [](ch_vectors), `Vec`, `PetscViewerASCIIOpen()`, `PetscViewerDrawOpen()`, `PetscDrawLGCreate()`, `VecView()`
          `PetscViewerSocketOpen()`, `PetscViewerBinaryOpen()`, `VecLoad()`, `PetscViewerCreate()`,
          `PetscRealView()`, `PetscScalarView()`, `PetscIntView()`, `PetscViewerHDF5SetTimestep()`
@*/
PetscErrorCode VecViewNative(Vec vec, PetscViewer viewer)
{
  PetscFunctionBegin;
  PetscValidHeaderSpecific(vec, VEC_CLASSID, 1);
  PetscValidType(vec, 1);
  if (!viewer) PetscCall(PetscViewerASCIIGetStdout(PetscObjectComm((PetscObject)vec), &viewer));
  PetscValidHeaderSpecific(viewer, PETSC_VIEWER_CLASSID, 2);
  PetscUseTypeMethod(vec, viewnative, viewer);
  PetscFunctionReturn(PETSC_SUCCESS);
}

/*@
   VecGetSize - Returns the global number of elements of the vector.

   Not Collective

   Input Parameter:
.  x - the vector

   Output Parameter:
.  size - the global length of the vector

   Level: beginner

.seealso: [](ch_vectors), `Vec`, `VecGetLocalSize()`
@*/
PetscErrorCode VecGetSize(Vec x, PetscInt *size)
{
  PetscFunctionBegin;
  PetscValidHeaderSpecific(x, VEC_CLASSID, 1);
  PetscValidIntPointer(size, 2);
  PetscValidType(x, 1);
  PetscUseTypeMethod(x, getsize, size);
  PetscFunctionReturn(PETSC_SUCCESS);
}

/*@
   VecGetLocalSize - Returns the number of elements of the vector stored
   in local memory (that is on this MPI process)

   Not Collective

   Input Parameter:
.  x - the vector

   Output Parameter:
.  size - the length of the local piece of the vector

   Level: beginner

.seealso: [](ch_vectors), `Vec`, `VecGetSize()`
@*/
PetscErrorCode VecGetLocalSize(Vec x, PetscInt *size)
{
  PetscFunctionBegin;
  PetscValidHeaderSpecific(x, VEC_CLASSID, 1);
  PetscValidIntPointer(size, 2);
  PetscValidType(x, 1);
  PetscUseTypeMethod(x, getlocalsize, size);
  PetscFunctionReturn(PETSC_SUCCESS);
}

/*@C
   VecGetOwnershipRange - Returns the range of indices owned by
   this process. The vector is laid out with the
   first n1 elements on the first processor, next n2 elements on the
   second, etc.  For certain parallel layouts this range may not be
   well defined.

   Not Collective

   Input Parameter:
.  x - the vector

   Output Parameters:
+  low - the first local element, pass in `NULL` if not interested
-  high - one more than the last local element, pass in `NULL` if not interested

   Level: beginner

   Note:
   The high argument is one more than the last element stored locally.

   Fortran Note:
   `PETSC_NULL_INTEGER` should be used instead of NULL

.seealso: [](ch_vectors), `Vec`, `MatGetOwnershipRange()`, `MatGetOwnershipRanges()`, `VecGetOwnershipRanges()`
@*/
PetscErrorCode VecGetOwnershipRange(Vec x, PetscInt *low, PetscInt *high)
{
  PetscFunctionBegin;
  PetscValidHeaderSpecific(x, VEC_CLASSID, 1);
  PetscValidType(x, 1);
  if (low) PetscValidIntPointer(low, 2);
  if (high) PetscValidIntPointer(high, 3);
  if (low) *low = x->map->rstart;
  if (high) *high = x->map->rend;
  PetscFunctionReturn(PETSC_SUCCESS);
}

/*@C
   VecGetOwnershipRanges - Returns the range of indices owned by EACH processor,
   The vector is laid out with the
   first n1 elements on the first processor, next n2 elements on the
   second, etc.  For certain parallel layouts this range may not be
   well defined.

   Not Collective

   Input Parameter:
.  x - the vector

   Output Parameter:
.  range - array of length size+1 with the start and end+1 for each process

   Level: beginner

   Notes:
   The high argument is one more than the last element stored locally.

   If the ranges are used after all vectors that share the ranges has been destroyed then the program will crash accessing ranges[].

   Fortran Note:
   You must PASS in an array of length size+1

.seealso: [](ch_vectors), `Vec`, `MatGetOwnershipRange()`, `MatGetOwnershipRanges()`, `VecGetOwnershipRange()`
@*/
PetscErrorCode VecGetOwnershipRanges(Vec x, const PetscInt *ranges[])
{
  PetscFunctionBegin;
  PetscValidHeaderSpecific(x, VEC_CLASSID, 1);
  PetscValidType(x, 1);
  PetscCall(PetscLayoutGetRanges(x->map, ranges));
  PetscFunctionReturn(PETSC_SUCCESS);
}

/*@
   VecSetOption - Sets an option for controlling a vector's behavior.

   Collective

   Input Parameters:
+  x - the vector
.  op - the option
-  flag - turn the option on or off

   Supported Options:
+     `VEC_IGNORE_OFF_PROC_ENTRIES`, which causes `VecSetValues()` to ignore
          entries destined to be stored on a separate processor. This can be used
          to eliminate the global reduction in the `VecAssemblyBegin()` if you know
          that you have only used `VecSetValues()` to set local elements
.     `VEC_IGNORE_NEGATIVE_INDICES`, which means you can pass negative indices
          in ix in calls to `VecSetValues()` or `VecGetValues()`. These rows are simply
          ignored.
-     `VEC_SUBSET_OFF_PROC_ENTRIES`, which causes `VecAssemblyBegin()` to assume that the off-process
          entries will always be a subset (possibly equal) of the off-process entries set on the
          first assembly which had a true `VEC_SUBSET_OFF_PROC_ENTRIES` and the vector has not
          changed this flag afterwards. If this assembly is not such first assembly, then this
          assembly can reuse the communication pattern setup in that first assembly, thus avoiding
          a global reduction. Subsequent assemblies setting off-process values should use the same
          InsertMode as the first assembly.

   Level: intermediate

   Developer Note:
   The `InsertMode` restriction could be removed by packing the stash messages out of place.

.seealso: [](ch_vectors), `Vec`, `VecSetValues()`
@*/
PetscErrorCode VecSetOption(Vec x, VecOption op, PetscBool flag)
{
  PetscFunctionBegin;
  PetscValidHeaderSpecific(x, VEC_CLASSID, 1);
  PetscValidType(x, 1);
  PetscTryTypeMethod(x, setoption, op, flag);
  PetscFunctionReturn(PETSC_SUCCESS);
}

/* Default routines for obtaining and releasing; */
/* may be used by any implementation */
PetscErrorCode VecDuplicateVecs_Default(Vec w, PetscInt m, Vec *V[])
{
  PetscFunctionBegin;
  PetscValidHeaderSpecific(w, VEC_CLASSID, 1);
  PetscValidPointer(V, 3);
  PetscCheck(m > 0, PETSC_COMM_SELF, PETSC_ERR_ARG_OUTOFRANGE, "m must be > 0: m = %" PetscInt_FMT, m);
  PetscCall(PetscMalloc1(m, V));
  for (PetscInt i = 0; i < m; i++) PetscCall(VecDuplicate(w, *V + i));
  PetscFunctionReturn(PETSC_SUCCESS);
}

PetscErrorCode VecDestroyVecs_Default(PetscInt m, Vec v[])
{
  PetscInt i;

  PetscFunctionBegin;
  PetscValidPointer(v, 2);
  for (i = 0; i < m; i++) PetscCall(VecDestroy(&v[i]));
  PetscCall(PetscFree(v));
  PetscFunctionReturn(PETSC_SUCCESS);
}

/*@
   VecResetArray - Resets a vector to use its default memory. Call this
   after the use of `VecPlaceArray()`.

   Not Collective

   Input Parameter:
.  vec - the vector

   Level: developer

.seealso: [](ch_vectors), `Vec`, `VecGetArray()`, `VecRestoreArray()`, `VecReplaceArray()`, `VecPlaceArray()`
@*/
PetscErrorCode VecResetArray(Vec vec)
{
  PetscFunctionBegin;
  PetscValidHeaderSpecific(vec, VEC_CLASSID, 1);
  PetscValidType(vec, 1);
  PetscUseTypeMethod(vec, resetarray);
  PetscCall(PetscObjectStateIncrease((PetscObject)vec));
  PetscFunctionReturn(PETSC_SUCCESS);
}

/*@C
  VecLoad - Loads a vector that has been stored in binary or HDF5 format
  with `VecView()`.

  Collective

  Input Parameters:
+ vec - the newly loaded vector, this needs to have been created with `VecCreate()` or
           some related function before the call to `VecLoad()`.
- viewer - binary file viewer, obtained from `PetscViewerBinaryOpen()` or
           HDF5 file viewer, obtained from `PetscViewerHDF5Open()`

   Level: intermediate

  Notes:
  Defaults to the standard `VECSEQ` or `VECMPI`, if you want some other type of `Vec` call `VecSetFromOptions()`
  before calling this.

  The input file must contain the full global vector, as
  written by the routine `VecView()`.

  If the type or size of `vec` is not set before a call to `VecLoad()`, PETSc
  sets the type and the local and global sizes based on the vector it is reading in. If type and/or
  sizes are already set, then the same are used.

  If using the binary viewer and the blocksize of the vector is greater than one then you must provide a unique prefix to
  the vector with `PetscObjectSetOptionsPrefix`((`PetscObject`)vec,"uniqueprefix"); BEFORE calling `VecView()` on the
  vector to be stored and then set that same unique prefix on the vector that you pass to VecLoad(). The blocksize
  information is stored in an ASCII file with the same name as the binary file plus a ".info" appended to the
  filename. If you copy the binary file, make sure you copy the associated .info file with it.

  If using HDF5, you must assign the `Vec` the same name as was used in the Vec
  that was stored in the file using `PetscObjectSetName(). Otherwise you will
  get the error message: "Cannot H5DOpen2() with `Vec` name NAMEOFOBJECT".

  If the HDF5 file contains a two dimensional array the first dimension is treated as the block size
  in loading the vector. Hence, for example, using MATLAB notation h5create('vector.dat','/Test_Vec',[27 1]);
  will load a vector of size 27 and block size 27 thus resulting in all 27 entries being on the first process of
  vectors communicator and the rest of the processes having zero entries

  Notes for advanced users when using the binary viewer:
  Most users should not need to know the details of the binary storage
  format, since `VecLoad()` and `VecView()` completely hide these details.
  But for anyone who's interested, the standard binary vector storage
  format is
.vb
     PetscInt    VEC_FILE_CLASSID
     PetscInt    number of rows
     PetscScalar *values of all entries
.ve

   In addition, PETSc automatically uses byte swapping to work on all machines; the files
   are written ALWAYS using big-endian ordering. On small-endian machines the numbers
   are converted to the small-endian format when they are read in from the file.
   See PetscBinaryRead() and PetscBinaryWrite() to see how this may be done.

.seealso: [](ch_vectors), `Vec`, `PetscViewerBinaryOpen()`, `VecView()`, `MatLoad()`, `VecLoad()`
@*/
PetscErrorCode VecLoad(Vec vec, PetscViewer viewer)
{
  PetscBool         isbinary, ishdf5, isadios, isexodusii;
  PetscViewerFormat format;

  PetscFunctionBegin;
  PetscValidHeaderSpecific(vec, VEC_CLASSID, 1);
  PetscValidHeaderSpecific(viewer, PETSC_VIEWER_CLASSID, 2);
  PetscCheckSameComm(vec, 1, viewer, 2);
  PetscCall(PetscObjectTypeCompare((PetscObject)viewer, PETSCVIEWERBINARY, &isbinary));
  PetscCall(PetscObjectTypeCompare((PetscObject)viewer, PETSCVIEWERHDF5, &ishdf5));
  PetscCall(PetscObjectTypeCompare((PetscObject)viewer, PETSCVIEWERADIOS, &isadios));
  PetscCall(PetscObjectTypeCompare((PetscObject)viewer, PETSCVIEWEREXODUSII, &isexodusii));
  PetscCheck(isbinary || ishdf5 || isadios || isexodusii, PETSC_COMM_SELF, PETSC_ERR_ARG_WRONG, "Invalid viewer; open viewer with PetscViewerBinaryOpen()");

  PetscCall(VecSetErrorIfLocked(vec, 1));
  if (!((PetscObject)vec)->type_name && !vec->ops->create) PetscCall(VecSetType(vec, VECSTANDARD));
  PetscCall(PetscLogEventBegin(VEC_Load, viewer, 0, 0, 0));
  PetscCall(PetscViewerGetFormat(viewer, &format));
  if (format == PETSC_VIEWER_NATIVE && vec->ops->loadnative) {
    PetscUseTypeMethod(vec, loadnative, viewer);
  } else {
    PetscUseTypeMethod(vec, load, viewer);
  }
  PetscCall(PetscLogEventEnd(VEC_Load, viewer, 0, 0, 0));
  PetscFunctionReturn(PETSC_SUCCESS);
}

/*@
   VecReciprocal - Replaces each component of a vector by its reciprocal.

   Logically Collective

   Input Parameter:
.  vec - the vector

   Output Parameter:
.  vec - the vector reciprocal

   Level: intermediate

   Note:
   Vector entries with value 0.0 are not changed

.seealso: [](ch_vectors), `Vec`, `VecLog()`, `VecExp()`, `VecSqrtAbs()`
@*/
PetscErrorCode VecReciprocal(Vec vec)
{
  PetscFunctionBegin;
  PetscValidHeaderSpecific(vec, VEC_CLASSID, 1);
  PetscValidType(vec, 1);
  VecCheckAssembled(vec);
  PetscCall(VecSetErrorIfLocked(vec, 1));
  PetscUseTypeMethod(vec, reciprocal);
  PetscCall(PetscObjectStateIncrease((PetscObject)vec));
  PetscFunctionReturn(PETSC_SUCCESS);
}

/*@C
  VecSetOperation - Allows the user to override a particular vector operation.

   Logically Collective; No Fortran Support

  Input Parameters:
+ vec - The vector to modify
. op  - The name of the operation
- f   - The function that provides the operation.

  Notes:
  `f` may be `NULL` to remove the operation from `vec`. Depending on the operation this may be
  allowed, however some always expect a valid function. In these cases an error will be raised
  when calling the interface routine in question.

  See `VecOperation` for an up-to-date list of override-able operations. The operations listed
  there have the form `VECOP_<OPERATION>`, where `<OPERATION>` is the suffix (in all capital
  letters) of the public interface routine (e.g., `VecView()` -> `VECOP_VIEW`).

  Overriding a particular `Vec`'s operation has no affect on any other `Vec`s past, present,
  or future. The user should also note that overriding a method is "destructive"; the previous
  method is not retained in any way.

  Level: advanced

  Example Usage:
.vb
  // some new VecView() implementation, must have the same signature as the function it seeks
  // to replace
  PetscErrorCode UserVecView(Vec x, PetscViewer viewer)
  {
    PetscFunctionBeginUser;
    // ...
    PetscFunctionReturn(PETSC_SUCCESS);
  }

  // Create a VECMPI which has a pre-defined VecView() implementation
  VecCreateMPI(comm, n, N, &x);
  // Calls the VECMPI implementation for VecView()
  VecView(x, viewer);

  VecSetOperation(x, VECOP_VIEW, (void (*)(void))UserVecView);
  // Now calls UserVecView()
  VecView(x, viewer);
.ve

.seealso: [](ch_vectors), `Vec`, `VecCreate()`, `MatShellSetOperation()`
@*/
PetscErrorCode VecSetOperation(Vec vec, VecOperation op, void (*f)(void))
{
  PetscFunctionBegin;
  PetscValidHeaderSpecific(vec, VEC_CLASSID, 1);
  if (op == VECOP_VIEW && !vec->ops->viewnative) {
    vec->ops->viewnative = vec->ops->view;
  } else if (op == VECOP_LOAD && !vec->ops->loadnative) {
    vec->ops->loadnative = vec->ops->load;
  }
  ((void (**)(void))vec->ops)[(int)op] = f;
  PetscFunctionReturn(PETSC_SUCCESS);
}

/*@
   VecStashSetInitialSize - sets the sizes of the vec-stash, that is
   used during the assembly process to store values that belong to
   other processors.

   Not Collective, different processes can have different size stashes

   Input Parameters:
+  vec   - the vector
.  size  - the initial size of the stash.
-  bsize - the initial size of the block-stash(if used).

   Options Database Keys:
+   -vecstash_initial_size <size> or <size0,size1,...sizep-1>
-   -vecstash_block_initial_size <bsize> or <bsize0,bsize1,...bsizep-1>

   Level: intermediate

   Notes:
     The block-stash is used for values set with `VecSetValuesBlocked()` while
     the stash is used for values set with `VecSetValues()`

     Run with the option -info and look for output of the form
     VecAssemblyBegin_MPIXXX:Stash has MM entries, uses nn mallocs.
     to determine the appropriate value, MM, to use for size and
     VecAssemblyBegin_MPIXXX:Block-Stash has BMM entries, uses nn mallocs.
     to determine the value, BMM to use for bsize

   PETSc attempts to smartly manage the stash size so there is little likelihood setting a
   a specific value here will affect performance

.seealso: [](ch_vectors), `Vec`, `VecSetBlockSize()`, `VecSetValues()`, `VecSetValuesBlocked()`, `VecStashView()`
@*/
PetscErrorCode VecStashSetInitialSize(Vec vec, PetscInt size, PetscInt bsize)
{
  PetscFunctionBegin;
  PetscValidHeaderSpecific(vec, VEC_CLASSID, 1);
  PetscCall(VecStashSetInitialSize_Private(&vec->stash, size));
  PetscCall(VecStashSetInitialSize_Private(&vec->bstash, bsize));
  PetscFunctionReturn(PETSC_SUCCESS);
}

/*@
   VecConjugate - Conjugates a vector. That is, replace every entry in a vector with its complex conjugate

   Logically Collective

   Input Parameter:
.  x - the vector

   Level: intermediate

.seealso: [](ch_vectors), `Vec`, `VecSet()`
@*/
PetscErrorCode VecConjugate(Vec x)
{
  PetscFunctionBegin;
  PetscValidHeaderSpecific(x, VEC_CLASSID, 1);
  PetscValidType(x, 1);
  VecCheckAssembled(x);
  PetscCall(VecSetErrorIfLocked(x, 1));
  if (PetscDefined(USE_COMPLEX)) {
    PetscUseTypeMethod(x, conjugate);
    /* we need to copy norms here */
    PetscCall(PetscObjectStateIncrease((PetscObject)x));
  }
  PetscFunctionReturn(PETSC_SUCCESS);
}

/*@
   VecSetRandom - Sets all components of a vector to random numbers.

   Logically Collective

   Input Parameters:
+  x  - the vector
-  rctx - the random number context, formed by `PetscRandomCreate()`, or use `NULL` and it will create one internally.

   Output Parameter:
.  x  - the vector

   Example of Usage:
.vb
     PetscRandomCreate(PETSC_COMM_WORLD,&rctx);
     VecSetRandom(x,rctx);
     PetscRandomDestroy(&rctx);
.ve

   Level: intermediate

.seealso: [](ch_vectors), `Vec`, `VecSet()`, `VecSetValues()`, `PetscRandomCreate()`, `PetscRandomDestroy()`
@*/
PetscErrorCode VecSetRandom(Vec x, PetscRandom rctx)
{
  PetscRandom randObj = NULL;

  PetscFunctionBegin;
  PetscValidHeaderSpecific(x, VEC_CLASSID, 1);
  if (rctx) PetscValidHeaderSpecific(rctx, PETSC_RANDOM_CLASSID, 2);
  PetscValidType(x, 1);
  VecCheckAssembled(x);
  PetscCall(VecSetErrorIfLocked(x, 1));

  if (!rctx) {
    PetscCall(PetscRandomCreate(PetscObjectComm((PetscObject)x), &randObj));
    PetscCall(PetscRandomSetType(randObj, x->defaultrandtype));
    PetscCall(PetscRandomSetFromOptions(randObj));
    rctx = randObj;
  }

  PetscCall(PetscLogEventBegin(VEC_SetRandom, x, rctx, 0, 0));
  PetscUseTypeMethod(x, setrandom, rctx);
  PetscCall(PetscLogEventEnd(VEC_SetRandom, x, rctx, 0, 0));

  PetscCall(PetscRandomDestroy(&randObj));
  PetscCall(PetscObjectStateIncrease((PetscObject)x));
  PetscFunctionReturn(PETSC_SUCCESS);
}

/*@
  VecZeroEntries - puts a `0.0` in each element of a vector

  Logically Collective

  Input Parameter:
. vec - The vector

  Level: beginner

<<<<<<< HEAD
  Note:
  If the norm of the vector is known to be zero then this skips the unneeded zeroing process

.seealso: [](chapter_vectors), `Vec`, `VecCreate()`, `VecSetOptionsPrefix()`, `VecSet()`, `VecSetValues()`
=======
.seealso: [](ch_vectors), `Vec`, `VecCreate()`, `VecSetOptionsPrefix()`, `VecSet()`, `VecSetValues()`
>>>>>>> 79f19cf6
@*/
PetscErrorCode VecZeroEntries(Vec vec)
{
  PetscFunctionBegin;
  PetscCall(VecSet(vec, 0));
  PetscFunctionReturn(PETSC_SUCCESS);
}

/*
  VecSetTypeFromOptions_Private - Sets the type of vector from user options. Defaults to a PETSc sequential vector on one
  processor and a PETSc MPI vector on more than one processor.

  Collective

  Input Parameter:
. vec - The vector

  Level: intermediate

.seealso: [](ch_vectors), `Vec`, `VecSetFromOptions()`, `VecSetType()`
*/
static PetscErrorCode VecSetTypeFromOptions_Private(Vec vec, PetscOptionItems *PetscOptionsObject)
{
  PetscBool   opt;
  VecType     defaultType;
  char        typeName[256];
  PetscMPIInt size;

  PetscFunctionBegin;
  if (((PetscObject)vec)->type_name) defaultType = ((PetscObject)vec)->type_name;
  else {
    PetscCallMPI(MPI_Comm_size(PetscObjectComm((PetscObject)vec), &size));
    if (size > 1) defaultType = VECMPI;
    else defaultType = VECSEQ;
  }

  PetscCall(VecRegisterAll());
  PetscCall(PetscOptionsFList("-vec_type", "Vector type", "VecSetType", VecList, defaultType, typeName, 256, &opt));
  if (opt) {
    PetscCall(VecSetType(vec, typeName));
  } else {
    PetscCall(VecSetType(vec, defaultType));
  }
  PetscFunctionReturn(PETSC_SUCCESS);
}

/*@
  VecSetFromOptions - Configures the vector from the options database.

  Collective

  Input Parameter:
. vec - The vector

  Level: beginner

  Notes:
  To see all options, run your program with the -help option.

  Must be called after `VecCreate()` but before the vector is used.

.seealso: [](ch_vectors), `Vec`, `VecCreate()`, `VecSetOptionsPrefix()`
@*/
PetscErrorCode VecSetFromOptions(Vec vec)
{
  PetscBool flg;
  PetscInt  bind_below = 0;

  PetscFunctionBegin;
  PetscValidHeaderSpecific(vec, VEC_CLASSID, 1);

  PetscObjectOptionsBegin((PetscObject)vec);
  /* Handle vector type options */
  PetscCall(VecSetTypeFromOptions_Private(vec, PetscOptionsObject));

  /* Handle specific vector options */
  PetscTryTypeMethod(vec, setfromoptions, PetscOptionsObject);

  /* Bind to CPU if below a user-specified size threshold.
   * This perhaps belongs in the options for the GPU Vec types, but VecBindToCPU() does nothing when called on non-GPU types,
   * and putting it here makes is more maintainable than duplicating this for all. */
  PetscCall(PetscOptionsInt("-vec_bind_below", "Set the size threshold (in local entries) below which the Vec is bound to the CPU", "VecBindToCPU", bind_below, &bind_below, &flg));
  if (flg && vec->map->n < bind_below) PetscCall(VecBindToCPU(vec, PETSC_TRUE));

  /* process any options handlers added with PetscObjectAddOptionsHandler() */
  PetscCall(PetscObjectProcessOptionsHandlers((PetscObject)vec, PetscOptionsObject));
  PetscOptionsEnd();
  PetscFunctionReturn(PETSC_SUCCESS);
}

/*@
  VecSetSizes - Sets the local and global sizes, and checks to determine compatibility of the sizes

  Collective

  Input Parameters:
+ v - the vector
. n - the local size (or `PETSC_DECIDE` to have it set)
- N - the global size (or `PETSC_DETERMINE` to have it set)

  Level: intermediate

  Notes:
  `N` cannot be `PETSC_DETERMINE` if `n` is `PETSC_DECIDE`

  If one processor calls this with `N` of `PETSC_DETERMINE` then all processors must, otherwise the program will hang.

.seealso: [](ch_vectors), `Vec`, `VecGetSize()`, `PetscSplitOwnership()`
@*/
PetscErrorCode VecSetSizes(Vec v, PetscInt n, PetscInt N)
{
  PetscFunctionBegin;
  PetscValidHeaderSpecific(v, VEC_CLASSID, 1);
  if (N >= 0) {
    PetscValidLogicalCollectiveInt(v, N, 3);
    PetscCheck(n <= N, PETSC_COMM_SELF, PETSC_ERR_ARG_INCOMP, "Local size %" PetscInt_FMT " cannot be larger than global size %" PetscInt_FMT, n, N);
  }
  PetscCheck(!(v->map->n >= 0 || v->map->N >= 0) || !(v->map->n != n || v->map->N != N), PETSC_COMM_SELF, PETSC_ERR_SUP, "Cannot change/reset vector sizes to %" PetscInt_FMT " local %" PetscInt_FMT " global after previously setting them to %" PetscInt_FMT " local %" PetscInt_FMT " global", n, N,
             v->map->n, v->map->N);
  v->map->n = n;
  v->map->N = N;
  PetscTryTypeMethod(v, create);
  v->ops->create = NULL;
  PetscFunctionReturn(PETSC_SUCCESS);
}

/*@
   VecSetBlockSize - Sets the block size for future calls to `VecSetValuesBlocked()`
   and `VecSetValuesBlockedLocal()`.

   Logically Collective

   Input Parameters:
+  v - the vector
-  bs - the blocksize

   Level: advanced

   Note:
   All vectors obtained by `VecDuplicate()` inherit the same blocksize.

   Vectors obtained with `DMCreateGlobalVector()` and `DMCreateLocalVector()` generally already have a blocksize set based on the state of the `DM`

.seealso: [](ch_vectors), `Vec`, `VecSetValuesBlocked()`, `VecSetLocalToGlobalMapping()`, `VecGetBlockSize()`
@*/
PetscErrorCode VecSetBlockSize(Vec v, PetscInt bs)
{
  PetscFunctionBegin;
  PetscValidHeaderSpecific(v, VEC_CLASSID, 1);
  PetscValidLogicalCollectiveInt(v, bs, 2);
  PetscCall(PetscLayoutSetBlockSize(v->map, bs));
  v->bstash.bs = bs; /* use the same blocksize for the vec's block-stash */
  PetscFunctionReturn(PETSC_SUCCESS);
}

/*@
   VecGetBlockSize - Gets the blocksize for the vector, i.e. what is used for `VecSetValuesBlocked()`
   and `VecSetValuesBlockedLocal()`.

   Not Collective

   Input Parameter:
.  v - the vector

   Output Parameter:
.  bs - the blocksize

   Level: advanced

   Note:
   All vectors obtained by `VecDuplicate()` inherit the same blocksize.

.seealso: [](ch_vectors), `Vec`, `VecSetValuesBlocked()`, `VecSetLocalToGlobalMapping()`, `VecSetBlockSize()`
@*/
PetscErrorCode VecGetBlockSize(Vec v, PetscInt *bs)
{
  PetscFunctionBegin;
  PetscValidHeaderSpecific(v, VEC_CLASSID, 1);
  PetscValidIntPointer(bs, 2);
  PetscCall(PetscLayoutGetBlockSize(v->map, bs));
  PetscFunctionReturn(PETSC_SUCCESS);
}

/*@C
   VecSetOptionsPrefix - Sets the prefix used for searching for all
   `Vec` options in the database.

   Logically Collective

   Input Parameters:
+  v - the `Vec` context
-  prefix - the prefix to prepend to all option names

   Level: advanced

   Note:
   A hyphen (-) must NOT be given at the beginning of the prefix name.
   The first character of all runtime options is AUTOMATICALLY the hyphen.

.seealso: [](ch_vectors), `Vec`, `VecSetFromOptions()`
@*/
PetscErrorCode VecSetOptionsPrefix(Vec v, const char prefix[])
{
  PetscFunctionBegin;
  PetscValidHeaderSpecific(v, VEC_CLASSID, 1);
  PetscCall(PetscObjectSetOptionsPrefix((PetscObject)v, prefix));
  PetscFunctionReturn(PETSC_SUCCESS);
}

/*@C
   VecAppendOptionsPrefix - Appends to the prefix used for searching for all
   `Vec` options in the database.

   Logically Collective

   Input Parameters:
+  v - the `Vec` context
-  prefix - the prefix to prepend to all option names

   Level: advanced

   Note:
   A hyphen (-) must NOT be given at the beginning of the prefix name.
   The first character of all runtime options is AUTOMATICALLY the hyphen.

.seealso: [](ch_vectors), `Vec`, `VecGetOptionsPrefix()`
@*/
PetscErrorCode VecAppendOptionsPrefix(Vec v, const char prefix[])
{
  PetscFunctionBegin;
  PetscValidHeaderSpecific(v, VEC_CLASSID, 1);
  PetscCall(PetscObjectAppendOptionsPrefix((PetscObject)v, prefix));
  PetscFunctionReturn(PETSC_SUCCESS);
}

/*@C
   VecGetOptionsPrefix - Sets the prefix used for searching for all
   Vec options in the database.

   Not Collective

   Input Parameter:
.  v - the `Vec` context

   Output Parameter:
.  prefix - pointer to the prefix string used

   Level: advanced

   Fortran Note:
   The user must pass in a string `prefix` of
   sufficient length to hold the prefix.

.seealso: [](ch_vectors), `Vec`, `VecAppendOptionsPrefix()`
@*/
PetscErrorCode VecGetOptionsPrefix(Vec v, const char *prefix[])
{
  PetscFunctionBegin;
  PetscValidHeaderSpecific(v, VEC_CLASSID, 1);
  PetscCall(PetscObjectGetOptionsPrefix((PetscObject)v, prefix));
  PetscFunctionReturn(PETSC_SUCCESS);
}

/*@
   VecSetUp - Sets up the internal vector data structures for the later use.

   Collective

   Input Parameter:
.  v - the `Vec` context

   Level: advanced

   Notes:
   For basic use of the `Vec` classes the user need not explicitly call
   `VecSetUp()`, since these actions will happen automatically.

.seealso: [](ch_vectors), `Vec`, `VecCreate()`, `VecDestroy()`
@*/
PetscErrorCode VecSetUp(Vec v)
{
  PetscMPIInt size;

  PetscFunctionBegin;
  PetscValidHeaderSpecific(v, VEC_CLASSID, 1);
  PetscCheck(v->map->n >= 0 || v->map->N >= 0, PETSC_COMM_SELF, PETSC_ERR_ARG_WRONGSTATE, "Sizes not set");
  if (!((PetscObject)v)->type_name) {
    PetscCallMPI(MPI_Comm_size(PetscObjectComm((PetscObject)v), &size));
    if (size == 1) {
      PetscCall(VecSetType(v, VECSEQ));
    } else {
      PetscCall(VecSetType(v, VECMPI));
    }
  }
  PetscFunctionReturn(PETSC_SUCCESS);
}

/*
    These currently expose the PetscScalar/PetscReal in updating the
    cached norm. If we push those down into the implementation these
    will become independent of PetscScalar/PetscReal
*/

/*@
   VecCopy - Copies a vector `y = x`

   Logically Collective

   Input Parameter:
.  x - the vector

   Output Parameter:
.  y - the copy

   Level: beginner

   Note:
   For default parallel PETSc vectors, both `x` and `y` must be distributed in
   the same manner; local copies are done.

   Developer Note:
   `PetscCheckSameTypeAndComm`(x,1,y,2) is not used on these vectors because we allow one
   of the vectors to be sequential and one to be parallel so long as both have the same
   local sizes. This is used in some internal functions in PETSc.

.seealso: [](ch_vectors), `Vec`, `VecDuplicate()`
@*/
PetscErrorCode VecCopy(Vec x, Vec y)
{
  PetscBool flgs[4];
  PetscReal norms[4] = {0.0, 0.0, 0.0, 0.0};

  PetscFunctionBegin;
  PetscValidHeaderSpecific(x, VEC_CLASSID, 1);
  PetscValidHeaderSpecific(y, VEC_CLASSID, 2);
  PetscValidType(x, 1);
  PetscValidType(y, 2);
  if (x == y) PetscFunctionReturn(PETSC_SUCCESS);
  VecCheckSameLocalSize(x, 1, y, 2);
  VecCheckAssembled(x);
  PetscCall(VecSetErrorIfLocked(y, 2));

#if !defined(PETSC_USE_MIXED_PRECISION)
  for (PetscInt i = 0; i < 4; i++) PetscCall(PetscObjectComposedDataGetReal((PetscObject)x, NormIds[i], norms[i], flgs[i]));
#endif

  PetscCall(PetscLogEventBegin(VEC_Copy, x, y, 0, 0));
#if defined(PETSC_USE_MIXED_PRECISION)
  extern PetscErrorCode VecGetArray(Vec, double **);
  extern PetscErrorCode VecRestoreArray(Vec, double **);
  extern PetscErrorCode VecGetArray(Vec, float **);
  extern PetscErrorCode VecRestoreArray(Vec, float **);
  extern PetscErrorCode VecGetArrayRead(Vec, const double **);
  extern PetscErrorCode VecRestoreArrayRead(Vec, const double **);
  extern PetscErrorCode VecGetArrayRead(Vec, const float **);
  extern PetscErrorCode VecRestoreArrayRead(Vec, const float **);
  if ((((PetscObject)x)->precision == PETSC_PRECISION_SINGLE) && (((PetscObject)y)->precision == PETSC_PRECISION_DOUBLE)) {
    PetscInt     i, n;
    const float *xx;
    double      *yy;
    PetscCall(VecGetArrayRead(x, &xx));
    PetscCall(VecGetArray(y, &yy));
    PetscCall(VecGetLocalSize(x, &n));
    for (i = 0; i < n; i++) yy[i] = xx[i];
    PetscCall(VecRestoreArrayRead(x, &xx));
    PetscCall(VecRestoreArray(y, &yy));
  } else if ((((PetscObject)x)->precision == PETSC_PRECISION_DOUBLE) && (((PetscObject)y)->precision == PETSC_PRECISION_SINGLE)) {
    PetscInt      i, n;
    float        *yy;
    const double *xx;
    PetscCall(VecGetArrayRead(x, &xx));
    PetscCall(VecGetArray(y, &yy));
    PetscCall(VecGetLocalSize(x, &n));
    for (i = 0; i < n; i++) yy[i] = (float)xx[i];
    PetscCall(VecRestoreArrayRead(x, &xx));
    PetscCall(VecRestoreArray(y, &yy));
  } else PetscUseTypeMethod(x, copy, y);
#else
  PetscUseTypeMethod(x, copy, y);
#endif

  PetscCall(PetscObjectStateIncrease((PetscObject)y));
#if !defined(PETSC_USE_MIXED_PRECISION)
  for (PetscInt i = 0; i < 4; i++) {
    if (flgs[i]) PetscCall(PetscObjectComposedDataSetReal((PetscObject)y, NormIds[i], norms[i]));
  }
#endif

  PetscCall(PetscLogEventEnd(VEC_Copy, x, y, 0, 0));
  PetscFunctionReturn(PETSC_SUCCESS);
}

/*@
   VecSwap - Swaps the values between two vectors, `x` and `y`.

   Logically Collective

   Input Parameters:
+  x  - the first vector
-  y  - the second vector

   Level: advanced

.seealso: [](ch_vectors), `Vec`, `VecSet()`
@*/
PetscErrorCode VecSwap(Vec x, Vec y)
{
  PetscReal normxs[4], normys[4];
  PetscBool flgxs[4], flgys[4];

  PetscFunctionBegin;
  PetscValidHeaderSpecific(x, VEC_CLASSID, 1);
  PetscValidHeaderSpecific(y, VEC_CLASSID, 2);
  PetscValidType(x, 1);
  PetscValidType(y, 2);
  PetscCheckSameTypeAndComm(x, 1, y, 2);
  VecCheckSameSize(x, 1, y, 2);
  VecCheckAssembled(x);
  VecCheckAssembled(y);
  PetscCall(VecSetErrorIfLocked(x, 1));
  PetscCall(VecSetErrorIfLocked(y, 2));

  for (PetscInt i = 0; i < 4; i++) {
    PetscCall(PetscObjectComposedDataGetReal((PetscObject)x, NormIds[i], normxs[i], flgxs[i]));
    PetscCall(PetscObjectComposedDataGetReal((PetscObject)y, NormIds[i], normys[i], flgys[i]));
  }

  PetscCall(PetscLogEventBegin(VEC_Swap, x, y, 0, 0));
  PetscUseTypeMethod(x, swap, y);
  PetscCall(PetscLogEventEnd(VEC_Swap, x, y, 0, 0));

  PetscCall(PetscObjectStateIncrease((PetscObject)x));
  PetscCall(PetscObjectStateIncrease((PetscObject)y));
  for (PetscInt i = 0; i < 4; i++) {
    if (flgxs[i]) PetscCall(PetscObjectComposedDataSetReal((PetscObject)y, NormIds[i], normxs[i]));
    if (flgys[i]) PetscCall(PetscObjectComposedDataSetReal((PetscObject)x, NormIds[i], normys[i]));
  }
  PetscFunctionReturn(PETSC_SUCCESS);
}

/*@C
  VecStashViewFromOptions - Processes command line options to determine if/how a `VecStash` object is to be viewed.

  Collective

  Input Parameters:
+ obj   - the `Vec` containing a stash
. bobj - optional other object that provides the prefix
- optionname - option to activate viewing

  Level: intermediate

  Developer Note:
  This cannot use `PetscObjectViewFromOptions()` because it takes a `Vec` as an argument but does not use `VecView()`

.seealso: [](ch_vectors), `Vec`, `VecStashSetInitialSize()`
@*/
PetscErrorCode VecStashViewFromOptions(Vec obj, PetscObject bobj, const char optionname[])
{
  PetscViewer       viewer;
  PetscBool         flg;
  PetscViewerFormat format;
  char             *prefix;

  PetscFunctionBegin;
  prefix = bobj ? bobj->prefix : ((PetscObject)obj)->prefix;
  PetscCall(PetscOptionsGetViewer(PetscObjectComm((PetscObject)obj), ((PetscObject)obj)->options, prefix, optionname, &viewer, &format, &flg));
  if (flg) {
    PetscCall(PetscViewerPushFormat(viewer, format));
    PetscCall(VecStashView(obj, viewer));
    PetscCall(PetscViewerPopFormat(viewer));
    PetscCall(PetscViewerDestroy(&viewer));
  }
  PetscFunctionReturn(PETSC_SUCCESS);
}

/*@
   VecStashView - Prints the entries in the vector stash and block stash.

   Collective

   Input Parameters:
+  v - the vector
-  viewer - the viewer

   Level: advanced

.seealso: [](ch_vectors), `Vec`, `VecSetBlockSize()`, `VecSetValues()`, `VecSetValuesBlocked()`
@*/
PetscErrorCode VecStashView(Vec v, PetscViewer viewer)
{
  PetscMPIInt rank;
  PetscInt    i, j;
  PetscBool   match;
  VecStash   *s;
  PetscScalar val;

  PetscFunctionBegin;
  PetscValidHeaderSpecific(v, VEC_CLASSID, 1);
  PetscValidHeaderSpecific(viewer, PETSC_VIEWER_CLASSID, 2);
  PetscCheckSameComm(v, 1, viewer, 2);

  PetscCall(PetscObjectTypeCompare((PetscObject)viewer, PETSCVIEWERASCII, &match));
  PetscCheck(match, PETSC_COMM_SELF, PETSC_ERR_SUP, "Stash viewer only works with ASCII viewer not %s", ((PetscObject)v)->type_name);
  PetscCall(PetscViewerASCIIUseTabs(viewer, PETSC_FALSE));
  PetscCallMPI(MPI_Comm_rank(PetscObjectComm((PetscObject)v), &rank));
  s = &v->bstash;

  /* print block stash */
  PetscCall(PetscViewerASCIIPushSynchronized(viewer));
  PetscCall(PetscViewerASCIISynchronizedPrintf(viewer, "[%d]Vector Block stash size %" PetscInt_FMT " block size %" PetscInt_FMT "\n", rank, s->n, s->bs));
  for (i = 0; i < s->n; i++) {
    PetscCall(PetscViewerASCIISynchronizedPrintf(viewer, "[%d] Element %" PetscInt_FMT " ", rank, s->idx[i]));
    for (j = 0; j < s->bs; j++) {
      val = s->array[i * s->bs + j];
#if defined(PETSC_USE_COMPLEX)
      PetscCall(PetscViewerASCIISynchronizedPrintf(viewer, "(%18.16e %18.16e) ", (double)PetscRealPart(val), (double)PetscImaginaryPart(val)));
#else
      PetscCall(PetscViewerASCIISynchronizedPrintf(viewer, "%18.16e ", (double)val));
#endif
    }
    PetscCall(PetscViewerASCIISynchronizedPrintf(viewer, "\n"));
  }
  PetscCall(PetscViewerFlush(viewer));

  s = &v->stash;

  /* print basic stash */
  PetscCall(PetscViewerASCIISynchronizedPrintf(viewer, "[%d]Vector stash size %" PetscInt_FMT "\n", rank, s->n));
  for (i = 0; i < s->n; i++) {
    val = s->array[i];
#if defined(PETSC_USE_COMPLEX)
    PetscCall(PetscViewerASCIISynchronizedPrintf(viewer, "[%d] Element %" PetscInt_FMT " (%18.16e %18.16e) ", rank, s->idx[i], (double)PetscRealPart(val), (double)PetscImaginaryPart(val)));
#else
    PetscCall(PetscViewerASCIISynchronizedPrintf(viewer, "[%d] Element %" PetscInt_FMT " %18.16e\n", rank, s->idx[i], (double)val));
#endif
  }
  PetscCall(PetscViewerFlush(viewer));
  PetscCall(PetscViewerASCIIPopSynchronized(viewer));
  PetscCall(PetscViewerASCIIUseTabs(viewer, PETSC_TRUE));
  PetscFunctionReturn(PETSC_SUCCESS);
}

PetscErrorCode PetscOptionsGetVec(PetscOptions options, const char prefix[], const char key[], Vec v, PetscBool *set)
{
  PetscInt     i, N, rstart, rend;
  PetscScalar *xx;
  PetscReal   *xreal;
  PetscBool    iset;

  PetscFunctionBegin;
  PetscCall(VecGetOwnershipRange(v, &rstart, &rend));
  PetscCall(VecGetSize(v, &N));
  PetscCall(PetscCalloc1(N, &xreal));
  PetscCall(PetscOptionsGetRealArray(options, prefix, key, xreal, &N, &iset));
  if (iset) {
    PetscCall(VecGetArray(v, &xx));
    for (i = rstart; i < rend; i++) xx[i - rstart] = xreal[i];
    PetscCall(VecRestoreArray(v, &xx));
  }
  PetscCall(PetscFree(xreal));
  if (set) *set = iset;
  PetscFunctionReturn(PETSC_SUCCESS);
}

/*@
   VecGetLayout - get `PetscLayout` describing a vector layout

   Not Collective

   Input Parameter:
.  x - the vector

   Output Parameter:
.  map - the layout

   Level: developer

   Note:
   The layout determines what vector elements are contained on each MPI process

.seealso: [](ch_vectors), `PetscLayout`, `Vec`, `VecGetSizes()`, `VecGetOwnershipRange()`, `VecGetOwnershipRanges()`
@*/
PetscErrorCode VecGetLayout(Vec x, PetscLayout *map)
{
  PetscFunctionBegin;
  PetscValidHeaderSpecific(x, VEC_CLASSID, 1);
  PetscValidPointer(map, 2);
  *map = x->map;
  PetscFunctionReturn(PETSC_SUCCESS);
}

/*@
   VecSetLayout - set `PetscLayout` describing vector layout

   Not Collective

   Input Parameters:
+  x - the vector
-  map - the layout

   Level: developer

   Note:
   It is normally only valid to replace the layout with a layout known to be equivalent.

.seealso: [](ch_vectors), `Vec`, `PetscLayout`, `VecGetLayout()`, `VecGetSizes()`, `VecGetOwnershipRange()`, `VecGetOwnershipRanges()`
@*/
PetscErrorCode VecSetLayout(Vec x, PetscLayout map)
{
  PetscFunctionBegin;
  PetscValidHeaderSpecific(x, VEC_CLASSID, 1);
  PetscCall(PetscLayoutReference(map, &x->map));
  PetscFunctionReturn(PETSC_SUCCESS);
}

PetscErrorCode VecSetInf(Vec xin)
{
  // use of variables one and zero over just doing 1.0/0.0 is deliberate. MSVC complains that
  // we are dividing by zero in the latter case (ostensibly because dividing by 0 is UB, but
  // only for *integers* not floats).
  const PetscScalar one = 1.0, zero = 0.0;
  PetscScalar       inf;

  PetscFunctionBegin;
  PetscCall(PetscFPTrapPush(PETSC_FP_TRAP_OFF));
  inf = one / zero;
  PetscCall(PetscFPTrapPop());
  if (xin->ops->set) {
    PetscUseTypeMethod(xin, set, inf);
  } else {
    PetscInt     n;
    PetscScalar *xx;

    PetscCall(VecGetLocalSize(xin, &n));
    PetscCall(VecGetArrayWrite(xin, &xx));
    for (PetscInt i = 0; i < n; ++i) xx[i] = inf;
    PetscCall(VecRestoreArrayWrite(xin, &xx));
  }
  PetscFunctionReturn(PETSC_SUCCESS);
}

/*@
     VecBindToCPU - marks a vector to temporarily stay on the CPU and perform computations on the CPU

  Logically collective

   Input Parameters:
+   v - the vector
-   flg - bind to the CPU if value of `PETSC_TRUE`

   Level: intermediate

.seelaso: [](ch_vectors), `Vec`, `VecBoundToCPU()`
@*/
PetscErrorCode VecBindToCPU(Vec v, PetscBool flg)
{
  PetscFunctionBegin;
  PetscValidHeaderSpecific(v, VEC_CLASSID, 1);
  PetscValidLogicalCollectiveBool(v, flg, 2);
#if defined(PETSC_HAVE_DEVICE)
  if (v->boundtocpu == flg) PetscFunctionReturn(PETSC_SUCCESS);
  v->boundtocpu = flg;
  PetscTryTypeMethod(v, bindtocpu, flg);
#endif
  PetscFunctionReturn(PETSC_SUCCESS);
}

/*@
     VecBoundToCPU - query if a vector is bound to the CPU

  Not collective

   Input Parameter:
.   v - the vector

   Output Parameter:
.   flg - the logical flag

   Level: intermediate

.seealso: [](ch_vectors), `Vec`, `VecBindToCPU()`
@*/
PetscErrorCode VecBoundToCPU(Vec v, PetscBool *flg)
{
  PetscFunctionBegin;
  PetscValidHeaderSpecific(v, VEC_CLASSID, 1);
  PetscValidBoolPointer(flg, 2);
#if defined(PETSC_HAVE_DEVICE)
  *flg = v->boundtocpu;
#else
  *flg = PETSC_TRUE;
#endif
  PetscFunctionReturn(PETSC_SUCCESS);
}

/*@
   VecSetBindingPropagates - Sets whether the state of being bound to the CPU for a GPU vector type propagates to child and some other associated objects

   Input Parameters:
+  v - the vector
-  flg - flag indicating whether the boundtocpu flag should be propagated

   Level: developer

   Notes:
   If the value of flg is set to true, then `VecDuplicate()` and `VecDuplicateVecs()` will bind created vectors to GPU if the input vector is bound to the CPU.
   The created vectors will also have their bindingpropagates flag set to true.

   Developer Note:
   If a `DMDA` has the `-dm_bind_below option` set to true, then vectors created by `DMCreateGlobalVector()` will have `VecSetBindingPropagates()` called on them to
   set their bindingpropagates flag to true.

.seealso: [](ch_vectors), `Vec`, `MatSetBindingPropagates()`, `VecGetBindingPropagates()`
@*/
PetscErrorCode VecSetBindingPropagates(Vec v, PetscBool flg)
{
  PetscFunctionBegin;
  PetscValidHeaderSpecific(v, VEC_CLASSID, 1);
#if defined(PETSC_HAVE_VIENNACL) || defined(PETSC_HAVE_CUDA) || defined(PETSC_HAVE_HIP)
  v->bindingpropagates = flg;
#endif
  PetscFunctionReturn(PETSC_SUCCESS);
}

/*@
   VecGetBindingPropagates - Gets whether the state of being bound to the CPU for a GPU vector type propagates to child and some other associated objects

   Input Parameter:
.  v - the vector

   Output Parameter:
.  flg - flag indicating whether the boundtocpu flag will be propagated

   Level: developer

.seealso: [](ch_vectors), `Vec`, `VecSetBindingPropagates()`
@*/
PetscErrorCode VecGetBindingPropagates(Vec v, PetscBool *flg)
{
  PetscFunctionBegin;
  PetscValidHeaderSpecific(v, VEC_CLASSID, 1);
  PetscValidBoolPointer(flg, 2);
#if defined(PETSC_HAVE_VIENNACL) || defined(PETSC_HAVE_CUDA) || defined(PETSC_HAVE_HIP)
  *flg = v->bindingpropagates;
#else
  *flg = PETSC_FALSE;
#endif
  PetscFunctionReturn(PETSC_SUCCESS);
}

/*@C
  VecSetPinnedMemoryMin - Set the minimum data size for which pinned memory will be used for host (CPU) allocations.

  Logically Collective

  Input Parameters:
+  v    - the vector
-  mbytes - minimum data size in bytes

  Options Database Key:
. -vec_pinned_memory_min <size> - minimum size (in bytes) for an allocation to use pinned memory on host.

  Level: developer

  Note:
  Specifying -1 ensures that pinned memory will never be used.

.seealso: [](ch_vectors), `Vec`, `VecGetPinnedMemoryMin()`
@*/
PetscErrorCode VecSetPinnedMemoryMin(Vec v, size_t mbytes)
{
  PetscFunctionBegin;
  PetscValidHeaderSpecific(v, VEC_CLASSID, 1);
#if PetscDefined(HAVE_DEVICE)
  v->minimum_bytes_pinned_memory = mbytes;
#endif
  PetscFunctionReturn(PETSC_SUCCESS);
}

/*@C
  VecGetPinnedMemoryMin - Get the minimum data size for which pinned memory will be used for host (CPU) allocations.

  Logically Collective

  Input Parameter:
.  v    - the vector

  Output Parameter:
.  mbytes - minimum data size in bytes

  Level: developer

.seealso: [](ch_vectors), `Vec`, `VecSetPinnedMemoryMin()`
@*/
PetscErrorCode VecGetPinnedMemoryMin(Vec v, size_t *mbytes)
{
  PetscFunctionBegin;
  PetscValidHeaderSpecific(v, VEC_CLASSID, 1);
  PetscValidPointer(mbytes, 2);
#if PetscDefined(HAVE_DEVICE)
  *mbytes = v->minimum_bytes_pinned_memory;
#endif
  PetscFunctionReturn(PETSC_SUCCESS);
}

/*@
  VecGetOffloadMask - Get the offload mask of a `Vec`

  Not Collective

  Input Parameter:
.   v - the vector

  Output Parameter:
.   mask - corresponding `PetscOffloadMask` enum value.

   Level: intermediate

.seealso: [](ch_vectors), `Vec`, `VecCreateSeqCUDA()`, `VecCreateSeqViennaCL()`, `VecGetArray()`, `VecGetType()`
@*/
PetscErrorCode VecGetOffloadMask(Vec v, PetscOffloadMask *mask)
{
  PetscFunctionBegin;
  PetscValidHeaderSpecific(v, VEC_CLASSID, 1);
  PetscValidPointer(mask, 2);
  *mask = v->offloadmask;
  PetscFunctionReturn(PETSC_SUCCESS);
}

#if !defined(PETSC_HAVE_VIENNACL)
PETSC_EXTERN PetscErrorCode VecViennaCLGetCLContext(Vec v, PETSC_UINTPTR_T *ctx)
{
  SETERRQ(PETSC_COMM_SELF, PETSC_ERR_LIB, "PETSc must be configured with --with-opencl to get a Vec's cl_context");
}

PETSC_EXTERN PetscErrorCode VecViennaCLGetCLQueue(Vec v, PETSC_UINTPTR_T *queue)
{
  SETERRQ(PETSC_COMM_SELF, PETSC_ERR_LIB, "PETSc must be configured with --with-opencl to get a Vec's cl_command_queue");
}

PETSC_EXTERN PetscErrorCode VecViennaCLGetCLMem(Vec v, PETSC_UINTPTR_T *queue)
{
  SETERRQ(PETSC_COMM_SELF, PETSC_ERR_LIB, "PETSc must be configured with --with-opencl to get a Vec's cl_mem");
}

PETSC_EXTERN PetscErrorCode VecViennaCLGetCLMemRead(Vec v, PETSC_UINTPTR_T *queue)
{
  SETERRQ(PETSC_COMM_SELF, PETSC_ERR_LIB, "PETSc must be configured with --with-opencl to get a Vec's cl_mem");
}

PETSC_EXTERN PetscErrorCode VecViennaCLGetCLMemWrite(Vec v, PETSC_UINTPTR_T *queue)
{
  SETERRQ(PETSC_COMM_SELF, PETSC_ERR_LIB, "PETSc must be configured with --with-opencl to get a Vec's cl_mem");
}

PETSC_EXTERN PetscErrorCode VecViennaCLRestoreCLMemWrite(Vec v)
{
  SETERRQ(PETSC_COMM_SELF, PETSC_ERR_LIB, "PETSc must be configured with --with-opencl to restore a Vec's cl_mem");
}
#endif

static PetscErrorCode VecErrorWeightedNorms_Basic(Vec U, Vec Y, Vec E, NormType wnormtype, PetscReal atol, Vec vatol, PetscReal rtol, Vec vrtol, PetscReal ignore_max, PetscReal *norm, PetscInt *norm_loc, PetscReal *norma, PetscInt *norma_loc, PetscReal *normr, PetscInt *normr_loc)
{
  const PetscScalar *u, *y;
  const PetscScalar *atola = NULL, *rtola = NULL, *erra = NULL;
  PetscInt           n, n_loc = 0, na_loc = 0, nr_loc = 0;
  PetscReal          nrm = 0, nrma = 0, nrmr = 0, err_loc[6];

  PetscFunctionBegin;
#define SkipSmallValue(a, b, tol) \
  if (PetscAbsScalar(a) < tol || PetscAbsScalar(b) < tol) continue;

  PetscCall(VecGetLocalSize(U, &n));
  PetscCall(VecGetArrayRead(U, &u));
  PetscCall(VecGetArrayRead(Y, &y));
  if (E) PetscCall(VecGetArrayRead(E, &erra));
  if (vatol) PetscCall(VecGetArrayRead(vatol, &atola));
  if (vrtol) PetscCall(VecGetArrayRead(vrtol, &rtola));
  for (PetscInt i = 0; i < n; i++) {
    PetscReal err, tol, tola, tolr;

    SkipSmallValue(y[i], u[i], ignore_max);
    atol = atola ? PetscRealPart(atola[i]) : atol;
    rtol = rtola ? PetscRealPart(rtola[i]) : rtol;
    err  = erra ? PetscAbsScalar(erra[i]) : PetscAbsScalar(y[i] - u[i]);
    tola = atol;
    tolr = rtol * PetscMax(PetscAbsScalar(u[i]), PetscAbsScalar(y[i]));
    tol  = tola + tolr;
    if (tola > 0.) {
      if (wnormtype == NORM_INFINITY) nrma = PetscMax(nrma, err / tola);
      else nrma += PetscSqr(err / tola);
      na_loc++;
    }
    if (tolr > 0.) {
      if (wnormtype == NORM_INFINITY) nrmr = PetscMax(nrmr, err / tolr);
      else nrmr += PetscSqr(err / tolr);
      nr_loc++;
    }
    if (tol > 0.) {
      if (wnormtype == NORM_INFINITY) nrm = PetscMax(nrm, err / tol);
      else nrm += PetscSqr(err / tol);
      n_loc++;
    }
  }
  if (E) PetscCall(VecRestoreArrayRead(E, &erra));
  if (vatol) PetscCall(VecRestoreArrayRead(vatol, &atola));
  if (vrtol) PetscCall(VecRestoreArrayRead(vrtol, &rtola));
  PetscCall(VecRestoreArrayRead(U, &u));
  PetscCall(VecRestoreArrayRead(Y, &y));
#undef SkipSmallValue

  err_loc[0] = nrm;
  err_loc[1] = nrma;
  err_loc[2] = nrmr;
  err_loc[3] = (PetscReal)n_loc;
  err_loc[4] = (PetscReal)na_loc;
  err_loc[5] = (PetscReal)nr_loc;
  if (wnormtype == NORM_2) {
    PetscCall(MPIU_Allreduce(MPI_IN_PLACE, err_loc, 6, MPIU_REAL, MPIU_SUM, PetscObjectComm((PetscObject)U)));
  } else {
    PetscCall(MPIU_Allreduce(MPI_IN_PLACE, err_loc, 3, MPIU_REAL, MPIU_MAX, PetscObjectComm((PetscObject)U)));
    PetscCall(MPIU_Allreduce(MPI_IN_PLACE, err_loc + 3, 3, MPIU_REAL, MPIU_SUM, PetscObjectComm((PetscObject)U)));
  }
  if (wnormtype == NORM_2) {
    *norm  = PetscSqrtReal(err_loc[0]);
    *norma = PetscSqrtReal(err_loc[1]);
    *normr = PetscSqrtReal(err_loc[2]);
  } else {
    *norm  = err_loc[0];
    *norma = err_loc[1];
    *normr = err_loc[2];
  }
  *norm_loc  = (PetscInt)err_loc[3];
  *norma_loc = (PetscInt)err_loc[4];
  *normr_loc = (PetscInt)err_loc[5];
  PetscFunctionReturn(PETSC_SUCCESS);
}

/*@
   VecErrorWeightedNorms - compute a weighted norm of the difference between two vectors

   Collective

   Input Parameters:
+  U - first vector to be compared
.  Y - second vector to be compared
.  E - optional third vector representing the error (if not provided, the error is ||U-Y||)
.  wnormtype - norm type
.  atol - scalar for absolute tolerance
.  vatol - vector representing per-entry absolute tolerances (can be ``NULL``)
.  rtol - scalar for relative tolerance
.  vrtol - vector representing per-entry relative tolerances (can be ``NULL``)
-  ignore_max - ignore values smaller then this value in absolute terms.

   Output Parameters:
+  norm - weighted norm
.  norm_loc - number of vector locations used for the weighted norm
.  norma - weighted norm based on the absolute tolerance
.  norma_loc - number of vector locations used for the absolute weighted norm
.  normr - weighted norm based on the relative tolerance
-  normr_loc - number of vector locations used for the relative weighted norm

   Level: developer

   Notes:
     This is primarily used for computing weighted local truncation errors in ``TS``.

.seealso: [](chapter_vectors), `Vec`, `NormType`, ``TSErrorWeightedNorm()``, ``TSErrorWeightedENorm()``
@*/
PetscErrorCode VecErrorWeightedNorms(Vec U, Vec Y, Vec E, NormType wnormtype, PetscReal atol, Vec vatol, PetscReal rtol, Vec vrtol, PetscReal ignore_max, PetscReal *norm, PetscInt *norm_loc, PetscReal *norma, PetscInt *norma_loc, PetscReal *normr, PetscInt *normr_loc)
{
  PetscFunctionBegin;
  PetscValidHeaderSpecific(U, VEC_CLASSID, 1);
  PetscValidType(U, 1);
  PetscValidHeaderSpecific(Y, VEC_CLASSID, 2);
  PetscValidType(Y, 2);
  if (E) {
    PetscValidHeaderSpecific(E, VEC_CLASSID, 3);
    PetscValidType(E, 3);
  }
  PetscValidLogicalCollectiveEnum(U, wnormtype, 4);
  PetscValidLogicalCollectiveReal(U, atol, 5);
  if (vatol) {
    PetscValidHeaderSpecific(vatol, VEC_CLASSID, 6);
    PetscValidType(vatol, 6);
  }
  PetscValidLogicalCollectiveReal(U, rtol, 7);
  if (vrtol) {
    PetscValidHeaderSpecific(vrtol, VEC_CLASSID, 8);
    PetscValidType(vrtol, 8);
  }
  PetscValidLogicalCollectiveReal(U, ignore_max, 9);
  PetscValidRealPointer(norm, 10);
  PetscValidIntPointer(norm_loc, 11);
  PetscValidRealPointer(norma, 12);
  PetscValidIntPointer(norma_loc, 13);
  PetscValidRealPointer(normr, 14);
  PetscValidIntPointer(normr_loc, 15);
  PetscCheck(wnormtype == NORM_2 || wnormtype == NORM_INFINITY, PetscObjectComm((PetscObject)U), PETSC_ERR_SUP, "No support for norm type %s", NormTypes[wnormtype]);

  /* There are potentially 5 vectors involved, some of them may happen to be of different type or bound to cpu.
     Here we check that they all implement the same operation and call it if so.
     Otherwise, we call the _Basic implementation that always works (provided VecGetArrayRead is implemented). */
  PetscBool sameop = (PetscBool)(U->ops->errorwnorm && U->ops->errorwnorm == Y->ops->errorwnorm);
  if (sameop && E) sameop = (PetscBool)(U->ops->errorwnorm == E->ops->errorwnorm);
  if (sameop && vatol) sameop = (PetscBool)(U->ops->errorwnorm == vatol->ops->errorwnorm);
  if (sameop && vrtol) sameop = (PetscBool)(U->ops->errorwnorm == vrtol->ops->errorwnorm);
  if (sameop) PetscUseTypeMethod(U, errorwnorm, Y, E, wnormtype, atol, vatol, rtol, vrtol, ignore_max, norm, norm_loc, norma, norma_loc, normr, normr_loc);
  else PetscCall(VecErrorWeightedNorms_Basic(U, Y, E, wnormtype, atol, vatol, rtol, vrtol, ignore_max, norm, norm_loc, norma, norma_loc, normr, normr_loc));
  PetscFunctionReturn(PETSC_SUCCESS);
}<|MERGE_RESOLUTION|>--- conflicted
+++ resolved
@@ -1341,14 +1341,10 @@
 
   Level: beginner
 
-<<<<<<< HEAD
   Note:
   If the norm of the vector is known to be zero then this skips the unneeded zeroing process
 
-.seealso: [](chapter_vectors), `Vec`, `VecCreate()`, `VecSetOptionsPrefix()`, `VecSet()`, `VecSetValues()`
-=======
 .seealso: [](ch_vectors), `Vec`, `VecCreate()`, `VecSetOptionsPrefix()`, `VecSet()`, `VecSetValues()`
->>>>>>> 79f19cf6
 @*/
 PetscErrorCode VecZeroEntries(Vec vec)
 {
