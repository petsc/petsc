/*
     Provides the interface functions for vector operations that do NOT have PetscScalar/PetscReal in the signature
   These are the vector functions the user calls.
*/
#include <petsc/private/vecimpl.h> /*I  "petscvec.h"   I*/
#include <petsc/private/deviceimpl.h>

/* Logging support */
PetscClassId  VEC_CLASSID;
PetscLogEvent VEC_View, VEC_Max, VEC_Min, VEC_Dot, VEC_MDot, VEC_TDot;
PetscLogEvent VEC_Norm, VEC_Normalize, VEC_Scale, VEC_Copy, VEC_Set, VEC_AXPY, VEC_AYPX, VEC_WAXPY;
PetscLogEvent VEC_MTDot, VEC_MAXPY, VEC_Swap, VEC_AssemblyBegin, VEC_ScatterBegin, VEC_ScatterEnd;
PetscLogEvent VEC_AssemblyEnd, VEC_PointwiseMult, VEC_SetValues, VEC_Load, VEC_SetPreallocateCOO, VEC_SetValuesCOO;
PetscLogEvent VEC_SetRandom, VEC_ReduceArithmetic, VEC_ReduceCommunication, VEC_ReduceBegin, VEC_ReduceEnd, VEC_Ops;
PetscLogEvent VEC_DotNorm2, VEC_AXPBYPCZ;
PetscLogEvent VEC_ViennaCLCopyFromGPU, VEC_ViennaCLCopyToGPU;
PetscLogEvent VEC_CUDACopyFromGPU, VEC_CUDACopyToGPU;
PetscLogEvent VEC_HIPCopyFromGPU, VEC_HIPCopyToGPU;

/*@
   VecStashGetInfo - Gets how many values are currently in the vector stash, i.e. need
       to be communicated to other processors during the VecAssemblyBegin/End() process

    Not collective

   Input Parameter:
.   vec - the vector

   Output Parameters:
+   nstash   - the size of the stash
.   reallocs - the number of additional mallocs incurred.
.   bnstash   - the size of the block stash
-   breallocs - the number of additional mallocs incurred.in the block stash

   Level: advanced

.seealso: `VecAssemblyBegin()`, `VecAssemblyEnd()`, `Vec`, `VecStashSetInitialSize()`, `VecStashView()`

@*/
PetscErrorCode VecStashGetInfo(Vec vec, PetscInt *nstash, PetscInt *reallocs, PetscInt *bnstash, PetscInt *breallocs)
{
  PetscFunctionBegin;
  PetscCall(VecStashGetInfo_Private(&vec->stash, nstash, reallocs));
  PetscCall(VecStashGetInfo_Private(&vec->bstash, bnstash, breallocs));
  PetscFunctionReturn(0);
}

/*@
   VecSetLocalToGlobalMapping - Sets a local numbering to global numbering used
   by the routine `VecSetValuesLocal()` to allow users to insert vector entries
   using a local (per-processor) numbering.

   Logically Collective

   Input Parameters:
+  x - vector
-  mapping - mapping created with ISLocalToGlobalMappingCreate() or ISLocalToGlobalMappingCreateIS()

   Notes:
   All vectors obtained with VecDuplicate() from this vector inherit the same mapping.

   Level: intermediate

seealso:  VecAssemblyBegin(), VecAssemblyEnd(), VecSetValues(), VecSetValuesLocal(),
           VecSetLocalToGlobalMapping(), VecSetValuesBlockedLocal()
@*/
PetscErrorCode VecSetLocalToGlobalMapping(Vec x, ISLocalToGlobalMapping mapping)
{
  PetscFunctionBegin;
  PetscValidHeaderSpecific(x, VEC_CLASSID, 1);
  if (mapping) PetscValidHeaderSpecific(mapping, IS_LTOGM_CLASSID, 2);
  if (x->ops->setlocaltoglobalmapping) PetscUseTypeMethod(x, setlocaltoglobalmapping, mapping);
  else PetscCall(PetscLayoutSetISLocalToGlobalMapping(x->map, mapping));
  PetscFunctionReturn(0);
}

/*@
   VecGetLocalToGlobalMapping - Gets the local-to-global numbering set by VecSetLocalToGlobalMapping()

   Not Collective

   Input Parameter:
.  X - the vector

   Output Parameter:
.  mapping - the mapping

   Level: advanced

.seealso: `VecSetValuesLocal()`
@*/
PetscErrorCode VecGetLocalToGlobalMapping(Vec X, ISLocalToGlobalMapping *mapping)
{
  PetscFunctionBegin;
  PetscValidHeaderSpecific(X, VEC_CLASSID, 1);
  PetscValidType(X, 1);
  PetscValidPointer(mapping, 2);
  *mapping = X->map->mapping;
  PetscFunctionReturn(0);
}

/*@
   VecAssemblyBegin - Begins assembling the vector.  This routine should
   be called after completing all calls to `VecSetValues()`.

   Collective

   Input Parameter:
.  vec - the vector

   Level: beginner

.seealso: `VecAssemblyEnd()`, `VecSetValues()`
@*/
PetscErrorCode VecAssemblyBegin(Vec vec)
{
  PetscFunctionBegin;
  PetscValidHeaderSpecific(vec, VEC_CLASSID, 1);
  PetscValidType(vec, 1);
  PetscCall(VecStashViewFromOptions(vec, NULL, "-vec_view_stash"));
  PetscCall(PetscLogEventBegin(VEC_AssemblyBegin, vec, 0, 0, 0));
  PetscTryTypeMethod(vec, assemblybegin);
  PetscCall(PetscLogEventEnd(VEC_AssemblyBegin, vec, 0, 0, 0));
  PetscCall(PetscObjectStateIncrease((PetscObject)vec));
  PetscFunctionReturn(0);
}

/*@
   VecAssemblyEnd - Completes assembling the vector.  This routine should
   be called after `VecAssemblyBegin()`.

   Collective

   Input Parameter:
.  vec - the vector

   Options Database Keys:
+  -vec_view - Prints vector in ASCII format
.  -vec_view ::ascii_matlab - Prints vector in ASCII MATLAB format to stdout
.  -vec_view matlab:filename - Prints vector in MATLAB format to filename (requires PETSc configured with --with-matlab)
.  -vec_view draw - Activates vector viewing using drawing tools
.  -display <name> - Sets display name (default is host)
.  -draw_pause <sec> - Sets number of seconds to pause after display
-  -vec_view socket - Activates vector viewing using a socket

   Level: beginner

.seealso: `VecAssemblyBegin()`, `VecSetValues()`
@*/
PetscErrorCode VecAssemblyEnd(Vec vec)
{
  PetscFunctionBegin;
  PetscValidHeaderSpecific(vec, VEC_CLASSID, 1);
  PetscCall(PetscLogEventBegin(VEC_AssemblyEnd, vec, 0, 0, 0));
  PetscValidType(vec, 1);
  PetscTryTypeMethod(vec, assemblyend);
  PetscCall(PetscLogEventEnd(VEC_AssemblyEnd, vec, 0, 0, 0));
  PetscCall(VecViewFromOptions(vec, NULL, "-vec_view"));
  PetscFunctionReturn(0);
}

/*@
   VecSetPreallocationCOO - set preallocation for a vector using a coordinate format of the entries with global indices

   Collective

   Input Parameters:
+  x - vector being preallocated
.  ncoo - number of entries
-  coo_i - entry indices

   Level: beginner

   Notes:
   Entries can be repeated, see VecSetValuesCOO(). Negative indices are not allowed unless vector option VEC_IGNORE_NEGATIVE_INDICES is set,
   in which case they, along with the corresponding entries in VecSetValuesCOO(), are ignored. If vector option VEC_NO_OFF_PROC_ENTRIES is set,
   remote entries are ignored, otherwise, they will be properly added or inserted to the vector.

   The array coo_i[] may be freed immediately after calling this function.

.seealso: VecSetValuesCOO(), VecSetPreallocationCOOLocal()
@*/
PetscErrorCode VecSetPreallocationCOO(Vec x, PetscCount ncoo, const PetscInt coo_i[])
{
  PetscFunctionBegin;
  PetscValidHeaderSpecific(x, VEC_CLASSID, 1);
  PetscValidType(x, 1);
  if (ncoo) PetscValidIntPointer(coo_i, 3);
  PetscCall(PetscLogEventBegin(VEC_SetPreallocateCOO, x, 0, 0, 0));
  PetscCall(PetscLayoutSetUp(x->map));
  if (x->ops->setpreallocationcoo) {
    PetscUseTypeMethod(x, setpreallocationcoo, ncoo, coo_i);
  } else {
    IS is_coo_i;
    /* The default implementation only supports ncoo within limit of PetscInt */
    PetscCheck(ncoo <= PETSC_MAX_INT, PETSC_COMM_SELF, PETSC_ERR_ARG_OUTOFRANGE, "ncoo %" PetscCount_FMT " overflowed PetscInt; configure --with-64-bit-indices or request support", ncoo);
    PetscCall(ISCreateGeneral(PETSC_COMM_SELF, ncoo, coo_i, PETSC_COPY_VALUES, &is_coo_i));
    PetscCall(PetscObjectCompose((PetscObject)x, "__PETSc_coo_i", (PetscObject)is_coo_i));
    PetscCall(ISDestroy(&is_coo_i));
  }
  PetscCall(PetscLogEventEnd(VEC_SetPreallocateCOO, x, 0, 0, 0));
  PetscFunctionReturn(0);
}

/*@
   VecSetPreallocationCOOLocal - set preallocation for vectors using a coordinate format of the entries with local indices

   Collective

   Input Parameters:
+  x - vector being preallocated
.  ncoo - number of entries
-  coo_i - row indices (local numbering; may be modified)

   Level: beginner

   Notes:
   The local indices are translated using the local to global mapping, thus VecSetLocalToGlobalMapping() must have been
   called prior to this function.

   The indices coo_i may be modified within this function. They might be translated to corresponding global
   indices, but the caller should not rely on them having any specific value after this function returns. The arrays
   can be freed or reused immediately after this function returns.

   Entries can be repeated. Negative indices and remote indices might be allowed. see VecSetPreallocationCOO().

.seealso: VecSetPreallocationCOO(), VecSetValuesCOO()
@*/
PetscErrorCode VecSetPreallocationCOOLocal(Vec x, PetscCount ncoo, PetscInt coo_i[])
{
  ISLocalToGlobalMapping ltog;

  PetscFunctionBegin;
  PetscValidHeaderSpecific(x, VEC_CLASSID, 1);
  PetscValidType(x, 1);
  if (ncoo) PetscValidIntPointer(coo_i, 3);
  PetscCheck(ncoo <= PETSC_MAX_INT, PETSC_COMM_SELF, PETSC_ERR_ARG_OUTOFRANGE, "ncoo %" PetscCount_FMT " overflowed PetscInt; configure --with-64-bit-indices or request support", ncoo);
  PetscCall(PetscLayoutSetUp(x->map));
  PetscCall(VecGetLocalToGlobalMapping(x, &ltog));
  if (ltog) PetscCall(ISLocalToGlobalMappingApply(ltog, ncoo, coo_i, coo_i));
  PetscCall(VecSetPreallocationCOO(x, ncoo, coo_i));
  PetscFunctionReturn(0);
}

/*@
   VecSetValuesCOO - set values at once in a vector preallocated using `VecSetPreallocationCOO()`

   Collective

   Input Parameters:
+  x - vector being set
.  coo_v - the value array
-  imode - the insert mode

   Level: beginner

   Notes: The values must follow the order of the indices prescribed with VecSetPreallocationCOO() or VecSetPreallocationCOOLocal().
          When repeated entries are specified in the COO indices the coo_v values are first properly summed, regardless of the value of imode.
          The imode flag indicates if coo_v must be added to the current values of the vector (ADD_VALUES) or overwritten (INSERT_VALUES).
          VecAssemblyBegin() and VecAssemblyEnd() do not need to be called after this routine. It automatically handles the assembly process.

.seealso: VecSetPreallocationCOO(), VecSetPreallocationCOOLocal(), VecSetValues()
@*/
PetscErrorCode VecSetValuesCOO(Vec x, const PetscScalar coo_v[], InsertMode imode)
{
  PetscFunctionBegin;
  PetscValidHeaderSpecific(x, VEC_CLASSID, 1);
  PetscValidType(x, 1);
  PetscValidLogicalCollectiveEnum(x, imode, 3);
  PetscCall(PetscLogEventBegin(VEC_SetValuesCOO, x, 0, 0, 0));
  if (x->ops->setvaluescoo) {
    PetscUseTypeMethod(x, setvaluescoo, coo_v, imode);
    PetscCall(PetscObjectStateIncrease((PetscObject)x));
  } else {
    IS              is_coo_i;
    const PetscInt *coo_i;
    PetscInt        ncoo;
    PetscMemType    mtype;

    PetscCall(PetscGetMemType(coo_v, &mtype));
    PetscCheck(mtype == PETSC_MEMTYPE_HOST, PetscObjectComm((PetscObject)x), PETSC_ERR_ARG_WRONG, "The basic VecSetValuesCOO() only supports v[] on host");
    PetscCall(PetscObjectQuery((PetscObject)x, "__PETSc_coo_i", (PetscObject *)&is_coo_i));
    PetscCheck(is_coo_i, PetscObjectComm((PetscObject)x), PETSC_ERR_COR, "Missing coo_i IS");
    PetscCall(ISGetLocalSize(is_coo_i, &ncoo));
    PetscCall(ISGetIndices(is_coo_i, &coo_i));
    if (imode != ADD_VALUES) PetscCall(VecZeroEntries(x));
    PetscCall(VecSetValues(x, ncoo, coo_i, coo_v, ADD_VALUES));
    PetscCall(ISRestoreIndices(is_coo_i, &coo_i));
    PetscCall(VecAssemblyBegin(x));
    PetscCall(VecAssemblyEnd(x));
  }
  PetscCall(PetscLogEventEnd(VEC_SetValuesCOO, x, 0, 0, 0));
  PetscFunctionReturn(0);
}

static PetscErrorCode VecPointwiseApply_Private(Vec w, Vec x, Vec y, PetscLogEvent event, PetscErrorCode (*const pointwise_op)(Vec, Vec, Vec))
{
  PetscFunctionBegin;
  PetscValidHeaderSpecific(w, VEC_CLASSID, 1);
  PetscValidHeaderSpecific(x, VEC_CLASSID, 2);
  PetscValidHeaderSpecific(y, VEC_CLASSID, 3);
  PetscValidType(w, 1);
  PetscValidType(x, 2);
  PetscValidType(y, 3);
  PetscCheckSameTypeAndComm(x, 2, y, 3);
  PetscCheckSameTypeAndComm(y, 3, w, 1);
  VecCheckSameSize(w, 1, x, 2);
  VecCheckSameSize(w, 1, y, 3);
  PetscCall(VecSetErrorIfLocked(w, 1));
  PetscValidFunction(pointwise_op, 5);

  if (event) PetscCall(PetscLogEventBegin(event, x, y, w, 0));
  PetscCall((*pointwise_op)(w, x, y));
  if (event) PetscCall(PetscLogEventEnd(event, x, y, w, 0));
  PetscCall(PetscObjectStateIncrease((PetscObject)w));
  PetscFunctionReturn(0);
}

/*@
   VecPointwiseMax - Computes the component-wise maximum `w[i] = max(x[i], y[i])`.

   Logically Collective

   Input Parameters:
.  x, y  - the vectors

   Output Parameter:
.  w - the result

   Level: advanced

   Notes:
    any subset of the x, y, and w may be the same vector.
          For complex numbers compares only the real part

.seealso: `VecPointwiseDivide()`, `VecPointwiseMult()`, `VecPointwiseMin()`, `VecPointwiseMaxAbs()`, `VecMaxPointwiseDivide()`
@*/
PetscErrorCode VecPointwiseMax(Vec w, Vec x, Vec y)
{
  PetscFunctionBegin;
  PetscValidHeaderSpecific(w, VEC_CLASSID, 1);
  // REVIEW ME: no log event?
  PetscCall(VecPointwiseApply_Private(w, x, y, 0, w->ops->pointwisemax));
  PetscFunctionReturn(0);
}

/*@
   VecPointwiseMin - Computes the component-wise minimum `w[i] = min(x[i], y[i])`.

   Logically Collective

   Input Parameters:
.  x, y  - the vectors

   Output Parameter:
.  w - the result

   Level: advanced

   Notes:
    any subset of the x, y, and w may be the same vector.
          For complex numbers compares only the real part

.seealso: `VecPointwiseDivide()`, `VecPointwiseMult()`, `VecPointwiseMin()`, `VecPointwiseMaxAbs()`, `VecMaxPointwiseDivide()`
@*/
PetscErrorCode VecPointwiseMin(Vec w, Vec x, Vec y)
{
  PetscFunctionBegin;
  PetscValidHeaderSpecific(w, VEC_CLASSID, 1);
  // REVIEW ME: no log event?
  PetscCall(VecPointwiseApply_Private(w, x, y, 0, w->ops->pointwisemin));
  PetscFunctionReturn(0);
}

/*@
   VecPointwiseMaxAbs - Computes the component-wise maximum of the absolute values `w[i] = max(abs(x[i]), abs(y[i]))`.

   Logically Collective

   Input Parameters:
.  x, y  - the vectors

   Output Parameter:
.  w - the result

   Level: advanced

   Notes:
    any subset of the x, y, and w may be the same vector.

.seealso: `VecPointwiseDivide()`, `VecPointwiseMult()`, `VecPointwiseMin()`, `VecPointwiseMax()`, `VecMaxPointwiseDivide()`
@*/
PetscErrorCode VecPointwiseMaxAbs(Vec w, Vec x, Vec y)
{
  PetscFunctionBegin;
  PetscValidHeaderSpecific(w, VEC_CLASSID, 1);
  // REVIEW ME: no log event?
  PetscCall(VecPointwiseApply_Private(w, x, y, 0, w->ops->pointwisemaxabs));
  PetscFunctionReturn(0);
}

/*@
   VecPointwiseDivide - Computes the component-wise division `w[i] = x[i] / y[i]`.

   Logically Collective

   Input Parameters:
.  x, y  - the vectors

   Output Parameter:
.  w - the result

   Level: advanced

   Notes:
    any subset of the x, y, and w may be the same vector.

.seealso: `VecPointwiseMult()`, `VecPointwiseMax()`, `VecPointwiseMin()`, `VecPointwiseMaxAbs()`, `VecMaxPointwiseDivide()`
@*/
PetscErrorCode VecPointwiseDivide(Vec w, Vec x, Vec y)
{
  PetscFunctionBegin;
  PetscValidHeaderSpecific(w, VEC_CLASSID, 1);
  // REVIEW ME: no log event?
  PetscCall(VecPointwiseApply_Private(w, x, y, 0, w->ops->pointwisedivide));
  PetscFunctionReturn(0);
}

/*@
   VecPointwiseMult - Computes the component-wise multiplication `w[i] = x[i] * y[i]`.

   Logically Collective

   Input Parameters:
.  x, y  - the vectors

   Output Parameter:
.  w - the result

   Level: advanced

   Notes:
    any subset of the x, y, and w may be the same vector.

.seealso: `VecPointwiseDivide()`, `VecPointwiseMax()`, `VecPointwiseMin()`, `VecPointwiseMaxAbs()`, `VecMaxPointwiseDivide()`
@*/
PetscErrorCode VecPointwiseMult(Vec w, Vec x, Vec y)
{
  PetscFunctionBegin;
  PetscValidHeaderSpecific(w, VEC_CLASSID, 1);
  PetscCall(VecPointwiseApply_Private(w, x, y, VEC_PointwiseMult, w->ops->pointwisemult));
  PetscFunctionReturn(0);
}

/*@
   VecDuplicate - Creates a new vector of the same type as an existing vector.

   Collective

   Input Parameters:
.  v - a vector to mimic

   Output Parameter:
.  newv - location to put new vector

   Notes:
   VecDuplicate() DOES NOT COPY the vector entries, but rather allocates storage
   for the new vector.  Use VecCopy() to copy a vector.

   Use VecDestroy() to free the space. Use VecDuplicateVecs() to get several
   vectors.

   Level: beginner

.seealso: `VecDestroy()`, `VecDuplicateVecs()`, `VecCreate()`, `VecCopy()`
@*/
PetscErrorCode VecDuplicate(Vec v, Vec *newv)
{
  PetscFunctionBegin;
  PetscValidHeaderSpecific(v, VEC_CLASSID, 1);
  PetscValidPointer(newv, 2);
  PetscValidType(v, 1);
  PetscUseTypeMethod(v, duplicate, newv);
#if PetscDefined(HAVE_DEVICE)
  if (v->boundtocpu && v->bindingpropagates) {
    PetscCall(VecSetBindingPropagates(*newv, PETSC_TRUE));
    PetscCall(VecBindToCPU(*newv, PETSC_TRUE));
  }
#endif
  PetscCall(PetscObjectStateIncrease((PetscObject)(*newv)));
  PetscFunctionReturn(0);
}

/*@C
   VecDestroy - Destroys a vector.

   Collective

   Input Parameters:
.  v  - the vector

   Level: beginner

.seealso: `VecDuplicate()`, `VecDestroyVecs()`
@*/
PetscErrorCode VecDestroy(Vec *v)
{
  PetscFunctionBegin;
  PetscValidPointer(v, 1);
  if (!*v) PetscFunctionReturn(0);
  PetscValidHeaderSpecific((*v), VEC_CLASSID, 1);
  if (--((PetscObject)(*v))->refct > 0) {
    *v = NULL;
    PetscFunctionReturn(0);
  }

  PetscCall(PetscObjectSAWsViewOff((PetscObject)*v));
  /* destroy the internal part */
  PetscTryTypeMethod(*v, destroy);
  PetscCall(PetscFree((*v)->defaultrandtype));
  /* destroy the external/common part */
  PetscCall(PetscLayoutDestroy(&(*v)->map));
  PetscCall(PetscHeaderDestroy(v));
  PetscFunctionReturn(0);
}

/*@C
   VecDuplicateVecs - Creates several vectors of the same type as an existing vector.

   Collective

   Input Parameters:
+  m - the number of vectors to obtain
-  v - a vector to mimic

   Output Parameter:
.  V - location to put pointer to array of vectors

   Notes:
   Use VecDestroyVecs() to free the space. Use VecDuplicate() to form a single
   vector.

   Fortran Note:
   The Fortran interface is slightly different from that given below, it
   requires one to pass in V a Vec (integer) array of size at least m.
   See the Fortran chapter of the users manual and petsc/src/vec/vec/examples for details.

   Level: intermediate

.seealso: `VecDestroyVecs()`, `VecDuplicate()`, `VecCreate()`, `VecDuplicateVecsF90()`
@*/
PetscErrorCode VecDuplicateVecs(Vec v, PetscInt m, Vec *V[])
{
  PetscFunctionBegin;
  PetscValidHeaderSpecific(v, VEC_CLASSID, 1);
  PetscValidPointer(V, 3);
  PetscValidType(v, 1);
  PetscUseTypeMethod(v, duplicatevecs, m, V);
#if defined(PETSC_HAVE_VIENNACL) || defined(PETSC_HAVE_CUDA)
  if (v->boundtocpu && v->bindingpropagates) {
    PetscInt i;

    for (i = 0; i < m; i++) {
      /* Since ops->duplicatevecs might itself propagate the value of boundtocpu,
       * avoid unnecessary overhead by only calling VecBindToCPU() if the vector isn't already bound. */
      if (!(*V)[i]->boundtocpu) {
        PetscCall(VecSetBindingPropagates((*V)[i], PETSC_TRUE));
        PetscCall(VecBindToCPU((*V)[i], PETSC_TRUE));
      }
    }
  }
#endif
  PetscFunctionReturn(0);
}

/*@C
   VecDestroyVecs - Frees a block of vectors obtained with `VecDuplicateVecs()`.

   Collective

   Input Parameters:
+  vv - pointer to pointer to array of vector pointers, if `NULL` no vectors are destroyed
-  m - the number of vectors previously obtained, if zero no vectors are destroyed

   Fortran Note:
   The Fortran interface is slightly different from that given below.
   See the Fortran chapter of the users manual

   Level: intermediate

.seealso: `VecDuplicateVecs()`, `VecDestroyVecsf90()`
@*/
PetscErrorCode VecDestroyVecs(PetscInt m, Vec *vv[])
{
  PetscFunctionBegin;
  PetscValidPointer(vv, 2);
  PetscCheck(m >= 0, PETSC_COMM_SELF, PETSC_ERR_ARG_OUTOFRANGE, "Trying to destroy negative number of vectors %" PetscInt_FMT, m);
  if (!m || !*vv) {
    *vv = NULL;
    PetscFunctionReturn(0);
  }
  PetscValidHeaderSpecific(**vv, VEC_CLASSID, 2);
  PetscValidType(**vv, 2);
  PetscCall((*(**vv)->ops->destroyvecs)(m, *vv));
  *vv = NULL;
  PetscFunctionReturn(0);
}

/*@C
   VecViewFromOptions - View from Options

   Collective

   Input Parameters:
+  A - the vector
.  obj - Optional object
-  name - command line option

   Level: intermediate
.seealso: `Vec`, `VecView`, `PetscObjectViewFromOptions()`, `VecCreate()`
@*/
PetscErrorCode VecViewFromOptions(Vec A, PetscObject obj, const char name[])
{
  PetscFunctionBegin;
  PetscValidHeaderSpecific(A, VEC_CLASSID, 1);
  PetscCall(PetscObjectViewFromOptions((PetscObject)A, obj, name));
  PetscFunctionReturn(0);
}

/*@C
   VecView - Views a vector object.

   Collective

   Input Parameters:
+  vec - the vector
-  viewer - an optional visualization context

   Notes:
   The available visualization contexts include
+     PETSC_VIEWER_STDOUT_SELF - for sequential vectors
.     PETSC_VIEWER_STDOUT_WORLD - for parallel vectors created on PETSC_COMM_WORLD
-     PETSC_VIEWER_STDOUT_(comm) - for parallel vectors created on MPI communicator comm

   You can change the format the vector is printed using the
   option PetscViewerPushFormat().

   The user can open alternative viewers with
+    PetscViewerASCIIOpen() - Outputs vector to a specified file
.    PetscViewerBinaryOpen() - Outputs vector in binary to a
         specified file; corresponding input uses VecLoad()
.    PetscViewerDrawOpen() - Outputs vector to an X window display
.    PetscViewerSocketOpen() - Outputs vector to Socket viewer
-    PetscViewerHDF5Open() - Outputs vector to HDF5 file viewer

   The user can call PetscViewerPushFormat() to specify the output
   format of ASCII printed objects (when using PETSC_VIEWER_STDOUT_SELF,
   PETSC_VIEWER_STDOUT_WORLD and PetscViewerASCIIOpen).  Available formats include
+    PETSC_VIEWER_DEFAULT - default, prints vector contents
.    PETSC_VIEWER_ASCII_MATLAB - prints vector contents in MATLAB format
.    PETSC_VIEWER_ASCII_INDEX - prints vector contents, including indices of vector elements
-    PETSC_VIEWER_ASCII_COMMON - prints vector contents, using a
         format common among all vector types

   Notes:
    You can pass any number of vector objects, or other PETSc objects to the same viewer.

    In the debugger you can do "call VecView(v,0)" to display the vector. (The same holds for any PETSc object viewer).

   Notes for binary viewer:
     If you pass multiple vectors to a binary viewer you can read them back in in the same order
     with VecLoad().

     If the blocksize of the vector is greater than one then you must provide a unique prefix to
     the vector with PetscObjectSetOptionsPrefix((PetscObject)vec,"uniqueprefix"); BEFORE calling VecView() on the
     vector to be stored and then set that same unique prefix on the vector that you pass to VecLoad(). The blocksize
     information is stored in an ASCII file with the same name as the binary file plus a ".info" appended to the
     filename. If you copy the binary file, make sure you copy the associated .info file with it.

     See the manual page for VecLoad() on the exact format the binary viewer stores
     the values in the file.

   Notes for HDF5 Viewer:
     The name of the Vec (given with PetscObjectSetName() is the name that is used
     for the object in the HDF5 file. If you wish to store the same Vec into multiple
     datasets in the same file (typically with different values), you must change its
     name each time before calling the VecView(). To load the same vector,
     the name of the Vec object passed to VecLoad() must be the same.

     If the block size of the vector is greater than 1 then it is used as the first dimension in the HDF5 array.
     If the function PetscViewerHDF5SetBaseDimension2()is called then even if the block size is one it will
     be used as the first dimension in the HDF5 array (that is the HDF5 array will always be two dimensional)
     See also PetscViewerHDF5SetTimestep() which adds an additional complication to reading and writing Vecs
     with the HDF5 viewer.

   Level: beginner

.seealso: `PetscViewerASCIIOpen()`, `PetscViewerDrawOpen()`, `PetscDrawLGCreate()`,
          `PetscViewerSocketOpen()`, `PetscViewerBinaryOpen()`, `VecLoad()`, `PetscViewerCreate()`,
          `PetscRealView()`, `PetscScalarView()`, `PetscIntView()`, `PetscViewerHDF5SetTimestep()`
@*/
PetscErrorCode VecView(Vec vec, PetscViewer viewer)
{
  PetscBool         iascii;
  PetscViewerFormat format;
  PetscMPIInt       size;

  PetscFunctionBegin;
  PetscValidHeaderSpecific(vec, VEC_CLASSID, 1);
  PetscValidType(vec, 1);
  if (!viewer) PetscCall(PetscViewerASCIIGetStdout(PetscObjectComm((PetscObject)vec), &viewer));
  PetscValidHeaderSpecific(viewer, PETSC_VIEWER_CLASSID, 2);
  PetscCall(PetscViewerGetFormat(viewer, &format));
  PetscCallMPI(MPI_Comm_size(PetscObjectComm((PetscObject)vec), &size));
  if (size == 1 && format == PETSC_VIEWER_LOAD_BALANCE) PetscFunctionReturn(0);

  PetscCheck(!vec->stash.n && !vec->bstash.n, PETSC_COMM_SELF, PETSC_ERR_ARG_WRONGSTATE, "Must call VecAssemblyBegin/End() before viewing this vector");

  PetscCall(PetscObjectTypeCompare((PetscObject)viewer, PETSCVIEWERASCII, &iascii));
  if (iascii) {
    PetscInt rows, bs;

    PetscCall(PetscObjectPrintClassNamePrefixType((PetscObject)vec, viewer));
    if (format == PETSC_VIEWER_ASCII_INFO || format == PETSC_VIEWER_ASCII_INFO_DETAIL) {
      PetscCall(PetscViewerASCIIPushTab(viewer));
      PetscCall(VecGetSize(vec, &rows));
      PetscCall(VecGetBlockSize(vec, &bs));
      if (bs != 1) {
        PetscCall(PetscViewerASCIIPrintf(viewer, "length=%" PetscInt_FMT ", bs=%" PetscInt_FMT "\n", rows, bs));
      } else {
        PetscCall(PetscViewerASCIIPrintf(viewer, "length=%" PetscInt_FMT "\n", rows));
      }
      PetscCall(PetscViewerASCIIPopTab(viewer));
    }
  }
  PetscCall(VecLockReadPush(vec));
  PetscCall(PetscLogEventBegin(VEC_View, vec, viewer, 0, 0));
  if ((format == PETSC_VIEWER_NATIVE || format == PETSC_VIEWER_LOAD_BALANCE) && vec->ops->viewnative) {
    PetscUseTypeMethod(vec, viewnative, viewer);
  } else {
    PetscUseTypeMethod(vec, view, viewer);
  }
  PetscCall(VecLockReadPop(vec));
  PetscCall(PetscLogEventEnd(VEC_View, vec, viewer, 0, 0));
  PetscFunctionReturn(0);
}

#if defined(PETSC_USE_DEBUG)
  #include <../src/sys/totalview/tv_data_display.h>
PETSC_UNUSED static int TV_display_type(const struct _p_Vec *v)
{
  const PetscScalar *values;
  char               type[32];

  TV_add_row("Local rows", "int", &v->map->n);
  TV_add_row("Global rows", "int", &v->map->N);
  TV_add_row("Typename", TV_ascii_string_type, ((PetscObject)v)->type_name);
  PetscCall(VecGetArrayRead((Vec)v, &values));
  PetscCall(PetscSNPrintf(type, 32, "double[%" PetscInt_FMT "]", v->map->n));
  TV_add_row("values", type, values);
  PetscCall(VecRestoreArrayRead((Vec)v, &values));
  return TV_format_OK;
}
#endif

/*@C
   VecViewNative - Views a vector object with the original type specific viewer

   Collective

   Input Parameters:
+  vec - the vector
-  viewer - an optional visualization context

   Level: developer

.seealso: `PetscViewerASCIIOpen()`, `PetscViewerDrawOpen()`, `PetscDrawLGCreate()`, `VecView()`
          `PetscViewerSocketOpen()`, `PetscViewerBinaryOpen()`, `VecLoad()`, `PetscViewerCreate()`,
          `PetscRealView()`, `PetscScalarView()`, `PetscIntView()`, `PetscViewerHDF5SetTimestep()`
@*/
PetscErrorCode VecViewNative(Vec vec, PetscViewer viewer)
{
  PetscFunctionBegin;
  PetscValidHeaderSpecific(vec, VEC_CLASSID, 1);
  PetscValidType(vec, 1);
  if (!viewer) PetscCall(PetscViewerASCIIGetStdout(PetscObjectComm((PetscObject)vec), &viewer));
  PetscValidHeaderSpecific(viewer, PETSC_VIEWER_CLASSID, 2);
  PetscUseTypeMethod(vec, viewnative, viewer);
  PetscFunctionReturn(0);
}

/*@
   VecGetSize - Returns the global number of elements of the vector.

   Not Collective

   Input Parameter:
.  x - the vector

   Output Parameters:
.  size - the global length of the vector

   Level: beginner

.seealso: `VecGetLocalSize()`
@*/
PetscErrorCode VecGetSize(Vec x, PetscInt *size)
{
  PetscFunctionBegin;
  PetscValidHeaderSpecific(x, VEC_CLASSID, 1);
  PetscValidIntPointer(size, 2);
  PetscValidType(x, 1);
  PetscUseTypeMethod(x, getsize, size);
  PetscFunctionReturn(0);
}

/*@
   VecGetLocalSize - Returns the number of elements of the vector stored
   in local memory.

   Not Collective

   Input Parameter:
.  x - the vector

   Output Parameter:
.  size - the length of the local piece of the vector

   Level: beginner

.seealso: `VecGetSize()`
@*/
PetscErrorCode VecGetLocalSize(Vec x, PetscInt *size)
{
  PetscFunctionBegin;
  PetscValidHeaderSpecific(x, VEC_CLASSID, 1);
  PetscValidIntPointer(size, 2);
  PetscValidType(x, 1);
  PetscUseTypeMethod(x, getlocalsize, size);
  PetscFunctionReturn(0);
}

/*@C
   VecGetOwnershipRange - Returns the range of indices owned by
   this processor, assuming that the vectors are laid out with the
   first n1 elements on the first processor, next n2 elements on the
   second, etc.  For certain parallel layouts this range may not be
   well defined.

   Not Collective

   Input Parameter:
.  x - the vector

   Output Parameters:
+  low - the first local element, pass in NULL if not interested
-  high - one more than the last local element, pass in NULL if not interested

   Note:
   The high argument is one more than the last element stored locally.

   Fortran: PETSC_NULL_INTEGER should be used instead of NULL

   Level: beginner

.seealso: `MatGetOwnershipRange()`, `MatGetOwnershipRanges()`, `VecGetOwnershipRanges()`
@*/
PetscErrorCode VecGetOwnershipRange(Vec x, PetscInt *low, PetscInt *high)
{
  PetscFunctionBegin;
  PetscValidHeaderSpecific(x, VEC_CLASSID, 1);
  PetscValidType(x, 1);
  if (low) PetscValidIntPointer(low, 2);
  if (high) PetscValidIntPointer(high, 3);
  if (low) *low = x->map->rstart;
  if (high) *high = x->map->rend;
  PetscFunctionReturn(0);
}

/*@C
   VecGetOwnershipRanges - Returns the range of indices owned by EACH processor,
   assuming that the vectors are laid out with the
   first n1 elements on the first processor, next n2 elements on the
   second, etc.  For certain parallel layouts this range may not be
   well defined.

   Not Collective

   Input Parameter:
.  x - the vector

   Output Parameters:
.  range - array of length size+1 with the start and end+1 for each process

   Note:
   The high argument is one more than the last element stored locally.

   Fortran: You must PASS in an array of length size+1

   If the ranges are used after all vectors that share the ranges has been destroyed then the program will crash accessing ranges[].

   Level: beginner

.seealso: `MatGetOwnershipRange()`, `MatGetOwnershipRanges()`, `VecGetOwnershipRange()`
@*/
PetscErrorCode VecGetOwnershipRanges(Vec x, const PetscInt *ranges[])
{
  PetscFunctionBegin;
  PetscValidHeaderSpecific(x, VEC_CLASSID, 1);
  PetscValidType(x, 1);
  PetscCall(PetscLayoutGetRanges(x->map, ranges));
  PetscFunctionReturn(0);
}

/*@
   VecSetOption - Sets an option for controling a vector's behavior.

   Collective

   Input Parameters:
+  x - the vector
.  op - the option
-  flag - turn the option on or off

   Supported Options:
+     VEC_IGNORE_OFF_PROC_ENTRIES, which causes VecSetValues() to ignore
          entries destined to be stored on a separate processor. This can be used
          to eliminate the global reduction in the VecAssemblyXXXX() if you know
          that you have only used VecSetValues() to set local elements
.     VEC_IGNORE_NEGATIVE_INDICES, which means you can pass negative indices
          in ix in calls to VecSetValues() or VecGetValues(). These rows are simply
          ignored.
-     VEC_SUBSET_OFF_PROC_ENTRIES, which causes VecAssemblyBegin() to assume that the off-process
          entries will always be a subset (possibly equal) of the off-process entries set on the
          first assembly which had a true VEC_SUBSET_OFF_PROC_ENTRIES and the vector has not
          changed this flag afterwards. If this assembly is not such first assembly, then this
          assembly can reuse the communication pattern setup in that first assembly, thus avoiding
          a global reduction. Subsequent assemblies setting off-process values should use the same
          InsertMode as the first assembly.

   Developer Note:
   The InsertMode restriction could be removed by packing the stash messages out of place.

   Level: intermediate

@*/
PetscErrorCode VecSetOption(Vec x, VecOption op, PetscBool flag)
{
  PetscFunctionBegin;
  PetscValidHeaderSpecific(x, VEC_CLASSID, 1);
  PetscValidType(x, 1);
  PetscTryTypeMethod(x, setoption, op, flag);
  PetscFunctionReturn(0);
}

/* Default routines for obtaining and releasing; */
/* may be used by any implementation */
PetscErrorCode VecDuplicateVecs_Default(Vec w, PetscInt m, Vec *V[])
{
  PetscFunctionBegin;
  PetscValidHeaderSpecific(w, VEC_CLASSID, 1);
  PetscValidPointer(V, 3);
  PetscCheck(m > 0, PETSC_COMM_SELF, PETSC_ERR_ARG_OUTOFRANGE, "m must be > 0: m = %" PetscInt_FMT, m);
  PetscCall(PetscMalloc1(m, V));
  for (PetscInt i = 0; i < m; i++) PetscCall(VecDuplicate(w, *V + i));
  PetscFunctionReturn(0);
}

PetscErrorCode VecDestroyVecs_Default(PetscInt m, Vec v[])
{
  PetscInt i;

  PetscFunctionBegin;
  PetscValidPointer(v, 2);
  for (i = 0; i < m; i++) PetscCall(VecDestroy(&v[i]));
  PetscCall(PetscFree(v));
  PetscFunctionReturn(0);
}

/*@
   VecResetArray - Resets a vector to use its default memory. Call this
   after the use of VecPlaceArray().

   Not Collective

   Input Parameters:
.  vec - the vector

   Level: developer

.seealso: `VecGetArray()`, `VecRestoreArray()`, `VecReplaceArray()`, `VecPlaceArray()`

@*/
PetscErrorCode VecResetArray(Vec vec)
{
  PetscFunctionBegin;
  PetscValidHeaderSpecific(vec, VEC_CLASSID, 1);
  PetscValidType(vec, 1);
  PetscUseTypeMethod(vec, resetarray);
  PetscCall(PetscObjectStateIncrease((PetscObject)vec));
  PetscFunctionReturn(0);
}

/*@C
  VecLoad - Loads a vector that has been stored in binary or HDF5 format
  with `VecView()`.

  Collective

  Input Parameters:
+ vec - the newly loaded vector, this needs to have been created with `VecCreate()` or
           some related function before a call to VecLoad().
- viewer - binary file viewer, obtained from PetscViewerBinaryOpen() or
           HDF5 file viewer, obtained from PetscViewerHDF5Open()

   Level: intermediate

  Notes:
  Defaults to the standard Seq or MPI Vec, if you want some other type of Vec call VecSetFromOptions()
  before calling this.

  The input file must contain the full global vector, as
  written by the routine VecView().

  If the type or size of vec is not set before a call to VecLoad, PETSc
  sets the type and the local and global sizes. If type and/or
  sizes are already set, then the same are used.

  If using the binary viewer and the blocksize of the vector is greater than one then you must provide a unique prefix to
  the vector with PetscObjectSetOptionsPrefix((PetscObject)vec,"uniqueprefix"); BEFORE calling VecView() on the
  vector to be stored and then set that same unique prefix on the vector that you pass to VecLoad(). The blocksize
  information is stored in an ASCII file with the same name as the binary file plus a ".info" appended to the
  filename. If you copy the binary file, make sure you copy the associated .info file with it.

  If using HDF5, you must assign the Vec the same name as was used in the Vec
  that was stored in the file using PetscObjectSetName(). Otherwise you will
  get the error message: "Cannot H5DOpen2() with Vec name NAMEOFOBJECT".

  If the HDF5 file contains a two dimensional array the first dimension is treated as the block size
  in loading the vector. Hence, for example, using Matlab notation h5create('vector.dat','/Test_Vec',[27 1]);
  will load a vector of size 27 and block size 27 thus resulting in all 27 entries being on the first process of
  vectors communicator and the rest of the processes having zero entries

  Notes for advanced users when using the binary viewer:
  Most users should not need to know the details of the binary storage
  format, since VecLoad() and VecView() completely hide these details.
  But for anyone who's interested, the standard binary vector storage
  format is
.vb
     PetscInt    VEC_FILE_CLASSID
     PetscInt    number of rows
     PetscScalar *values of all entries
.ve

   In addition, PETSc automatically uses byte swapping to work on all machines; the files
   are written ALWAYS using big-endian ordering. On small-endian machines the numbers
   are converted to the small-endian format when they are read in from the file.
   See PetscBinaryRead() and PetscBinaryWrite() to see how this may be done.

.seealso: `PetscViewerBinaryOpen()`, `VecView()`, `MatLoad()`, `VecLoad()`
@*/
PetscErrorCode VecLoad(Vec vec, PetscViewer viewer)
{
  PetscBool         isbinary, ishdf5, isadios, isexodusii;
  PetscViewerFormat format;

  PetscFunctionBegin;
  PetscValidHeaderSpecific(vec, VEC_CLASSID, 1);
  PetscValidHeaderSpecific(viewer, PETSC_VIEWER_CLASSID, 2);
  PetscCheckSameComm(vec, 1, viewer, 2);
  PetscCall(PetscObjectTypeCompare((PetscObject)viewer, PETSCVIEWERBINARY, &isbinary));
  PetscCall(PetscObjectTypeCompare((PetscObject)viewer, PETSCVIEWERHDF5, &ishdf5));
  PetscCall(PetscObjectTypeCompare((PetscObject)viewer, PETSCVIEWERADIOS, &isadios));
  PetscCall(PetscObjectTypeCompare((PetscObject)viewer, PETSCVIEWEREXODUSII, &isexodusii));
  PetscCheck(isbinary || ishdf5 || isadios || isexodusii, PETSC_COMM_SELF, PETSC_ERR_ARG_WRONG, "Invalid viewer; open viewer with PetscViewerBinaryOpen()");

  PetscCall(VecSetErrorIfLocked(vec, 1));
  if (!((PetscObject)vec)->type_name && !vec->ops->create) PetscCall(VecSetType(vec, VECSTANDARD));
  PetscCall(PetscLogEventBegin(VEC_Load, viewer, 0, 0, 0));
  PetscCall(PetscViewerGetFormat(viewer, &format));
  if (format == PETSC_VIEWER_NATIVE && vec->ops->loadnative) {
    PetscUseTypeMethod(vec, loadnative, viewer);
  } else {
    PetscUseTypeMethod(vec, load, viewer);
  }
  PetscCall(PetscLogEventEnd(VEC_Load, viewer, 0, 0, 0));
  PetscFunctionReturn(0);
}

/*@
   VecReciprocal - Replaces each component of a vector by its reciprocal.

   Logically Collective

   Input Parameter:
.  vec - the vector

   Output Parameter:
.  vec - the vector reciprocal

   Level: intermediate

.seealso: `VecLog()`, `VecExp()`, `VecSqrtAbs()`

@*/
PetscErrorCode VecReciprocal(Vec vec)
{
  PetscFunctionBegin;
  PetscValidHeaderSpecific(vec, VEC_CLASSID, 1);
  PetscValidType(vec, 1);
  PetscCheck(vec->stash.insertmode == NOT_SET_VALUES, PETSC_COMM_SELF, PETSC_ERR_ARG_WRONGSTATE, "Not for unassembled vector");
  PetscCall(VecSetErrorIfLocked(vec, 1));
  PetscUseTypeMethod(vec, reciprocal);
  PetscCall(PetscObjectStateIncrease((PetscObject)vec));
  PetscFunctionReturn(0);
}

/*@C
  VecSetOperation - Allows the user to override a particular vector operation.

<<<<<<< HEAD
  Logically Collective on `vec`
=======
   Logically Collective
>>>>>>> 8e2653a9

  Input Parameters:
+ vec - The vector to modify
. op  - The name of the operation
- f   - The function that provides the operation.

  Notes:
  `f` may be `NULL` to remove the operation from `vec`. Depending on the operation this may be
  allowed, however some always expect a valid function. In these cases an error will be raised
  when calling the interface routine in question.

  See `VecOperation` for an up-to-date list of override-able operations. The operations listed
  there have the form `VECOP_<OPERATION>`, where `<OPERATION>` is the suffix (in all capital
  letters) of the public interface routine (e.g., `VecView()` -> `VECOP_VIEW`).

  Overriding a particular `Vec`'s operation has no affect on any other `Vec`s past, present,
  or future. The user should also note that overriding a method is "destructive"; the previous
  method is not retained in any way.

  Fortran Notes:
  This function is not currently available from Fortran.

  Example Usage:
.vb
  // some new VecView() implementation, must have the same signature as the function it seeks
  // to replace
  PetscErrorCode UserVecView(Vec x, PetscViewer viewer)
  {
    PetscFunctionBeginUser;
    // ...
    PetscFunctionReturn(0);
  }

  // Create a VECMPI which has a pre-defined VecView() implementation
  VecCreateMPI(comm, n, N, &x);
  // Calls the VECMPI implementation for VecView()
  VecView(x, viewer);

  VecSetOperation(x, VECOP_VIEW, (void (*)(void))UserVecView);
  // Now calls UserVecView()
  VecView(x, viewer);
.ve

  Level: advanced

.seealso: `VecOperation`, `VecCreate()`, `MatShellSetOperation()`
@*/
PetscErrorCode VecSetOperation(Vec vec, VecOperation op, void (*f)(void))
{
  PetscFunctionBegin;
  PetscValidHeaderSpecific(vec, VEC_CLASSID, 1);
  if (op == VECOP_VIEW && !vec->ops->viewnative) {
    vec->ops->viewnative = vec->ops->view;
  } else if (op == VECOP_LOAD && !vec->ops->loadnative) {
    vec->ops->loadnative = vec->ops->load;
  }
  ((void (**)(void))vec->ops)[(int)op] = f;
  PetscFunctionReturn(0);
}

/*@
   VecStashSetInitialSize - sets the sizes of the vec-stash, that is
   used during the assembly process to store values that belong to
   other processors.

   Not Collective, different processes can have different size stashes

   Input Parameters:
+  vec   - the vector
.  size  - the initial size of the stash.
-  bsize - the initial size of the block-stash(if used).

   Options Database Keys:
+   -vecstash_initial_size <size> or <size0,size1,...sizep-1>
-   -vecstash_block_initial_size <bsize> or <bsize0,bsize1,...bsizep-1>

   Level: intermediate

   Notes:
     The block-stash is used for values set with VecSetValuesBlocked() while
     the stash is used for values set with VecSetValues()

     Run with the option -info and look for output of the form
     VecAssemblyBegin_MPIXXX:Stash has MM entries, uses nn mallocs.
     to determine the appropriate value, MM, to use for size and
     VecAssemblyBegin_MPIXXX:Block-Stash has BMM entries, uses nn mallocs.
     to determine the value, BMM to use for bsize

.seealso: `VecSetBlockSize()`, `VecSetValues()`, `VecSetValuesBlocked()`, `VecStashView()`

@*/
PetscErrorCode VecStashSetInitialSize(Vec vec, PetscInt size, PetscInt bsize)
{
  PetscFunctionBegin;
  PetscValidHeaderSpecific(vec, VEC_CLASSID, 1);
  PetscCall(VecStashSetInitialSize_Private(&vec->stash, size));
  PetscCall(VecStashSetInitialSize_Private(&vec->bstash, bsize));
  PetscFunctionReturn(0);
}

/*@
   VecConjugate - Conjugates a vector.

   Logically Collective

   Input Parameters:
.  x - the vector

   Level: intermediate

@*/
PetscErrorCode VecConjugate(Vec x)
{
  PetscFunctionBegin;
  PetscValidHeaderSpecific(x, VEC_CLASSID, 1);
  PetscValidType(x, 1);
  PetscCheck(x->stash.insertmode == NOT_SET_VALUES, PETSC_COMM_SELF, PETSC_ERR_ARG_WRONGSTATE, "Not for unassembled vector");
  PetscCall(VecSetErrorIfLocked(x, 1));
  if (PetscDefined(USE_COMPLEX)) {
    PetscUseTypeMethod(x, conjugate);
    /* we need to copy norms here */
    PetscCall(PetscObjectStateIncrease((PetscObject)x));
  }
  PetscFunctionReturn(0);
}

/*@
   VecSetRandom - Sets all components of a vector to random numbers.

   Logically Collective

   Input Parameters:
+  x  - the vector
-  rctx - the random number context, formed by PetscRandomCreate(), or NULL and
          it will create one internally.

   Output Parameter:
.  x  - the vector

   Example of Usage:
.vb
     PetscRandomCreate(PETSC_COMM_WORLD,&rctx);
     VecSetRandom(x,rctx);
     PetscRandomDestroy(&rctx);
.ve

   Level: intermediate

.seealso: `VecSet()`, `VecSetValues()`, `PetscRandomCreate()`, `PetscRandomDestroy()`
@*/
PetscErrorCode VecSetRandom(Vec x, PetscRandom rctx)
{
  PetscRandom randObj = NULL;

  PetscFunctionBegin;
  PetscValidHeaderSpecific(x, VEC_CLASSID, 1);
  if (rctx) PetscValidHeaderSpecific(rctx, PETSC_RANDOM_CLASSID, 2);
  PetscValidType(x, 1);
  PetscCheck(x->stash.insertmode == NOT_SET_VALUES, PETSC_COMM_SELF, PETSC_ERR_ARG_WRONGSTATE, "Not for unassembled vector");
  PetscCall(VecSetErrorIfLocked(x, 1));

  if (!rctx) {
    PetscCall(PetscRandomCreate(PetscObjectComm((PetscObject)x), &randObj));
    PetscCall(PetscRandomSetType(randObj, x->defaultrandtype));
    PetscCall(PetscRandomSetFromOptions(randObj));
    rctx = randObj;
  }

  PetscCall(PetscLogEventBegin(VEC_SetRandom, x, rctx, 0, 0));
  PetscUseTypeMethod(x, setrandom, rctx);
  PetscCall(PetscLogEventEnd(VEC_SetRandom, x, rctx, 0, 0));

  PetscCall(PetscRandomDestroy(&randObj));
  PetscCall(PetscObjectStateIncrease((PetscObject)x));
  PetscFunctionReturn(0);
}

/*@
  VecZeroEntries - puts a `0.0` in each element of a vector

  Logically Collective

  Input Parameter:
. vec - The vector

  Level: beginner

.seealso: `VecCreate()`, `VecSetOptionsPrefix()`, `VecSet()`, `VecSetValues()`
@*/
PetscErrorCode VecZeroEntries(Vec vec)
{
  PetscFunctionBegin;
  PetscCall(VecSet(vec, 0));
  PetscFunctionReturn(0);
}

/*
  VecSetTypeFromOptions_Private - Sets the type of vector from user options. Defaults to a PETSc sequential vector on one
  processor and a PETSc MPI vector on more than one processor.

  Collective

  Input Parameter:
. vec - The vector

  Level: intermediate

.seealso: `VecSetFromOptions()`, `VecSetType()`
*/
static PetscErrorCode VecSetTypeFromOptions_Private(Vec vec, PetscOptionItems *PetscOptionsObject)
{
  PetscBool   opt;
  VecType     defaultType;
  char        typeName[256];
  PetscMPIInt size;

  PetscFunctionBegin;
  if (((PetscObject)vec)->type_name) defaultType = ((PetscObject)vec)->type_name;
  else {
    PetscCallMPI(MPI_Comm_size(PetscObjectComm((PetscObject)vec), &size));
    if (size > 1) defaultType = VECMPI;
    else defaultType = VECSEQ;
  }

  PetscCall(VecRegisterAll());
  PetscCall(PetscOptionsFList("-vec_type", "Vector type", "VecSetType", VecList, defaultType, typeName, 256, &opt));
  if (opt) {
    PetscCall(VecSetType(vec, typeName));
  } else {
    PetscCall(VecSetType(vec, defaultType));
  }
  PetscFunctionReturn(0);
}

/*@
  VecSetFromOptions - Configures the vector from the options database.

  Collective

  Input Parameter:
. vec - The vector

  Notes:
    To see all options, run your program with the -help option, or consult the users manual.
          Must be called after VecCreate() but before the vector is used.

  Level: beginner

.seealso: `VecCreate()`, `VecSetOptionsPrefix()`
@*/
PetscErrorCode VecSetFromOptions(Vec vec)
{
  PetscBool flg;
  PetscInt  bind_below = 0;

  PetscFunctionBegin;
  PetscValidHeaderSpecific(vec, VEC_CLASSID, 1);

  PetscObjectOptionsBegin((PetscObject)vec);
  /* Handle vector type options */
  PetscCall(VecSetTypeFromOptions_Private(vec, PetscOptionsObject));

  /* Handle specific vector options */
  PetscTryTypeMethod(vec, setfromoptions, PetscOptionsObject);

  /* Bind to CPU if below a user-specified size threshold.
   * This perhaps belongs in the options for the GPU Vec types, but VecBindToCPU() does nothing when called on non-GPU types,
   * and putting it here makes is more maintainable than duplicating this for all. */
  PetscCall(PetscOptionsInt("-vec_bind_below", "Set the size threshold (in local entries) below which the Vec is bound to the CPU", "VecBindToCPU", bind_below, &bind_below, &flg));
  if (flg && vec->map->n < bind_below) PetscCall(VecBindToCPU(vec, PETSC_TRUE));

  /* process any options handlers added with PetscObjectAddOptionsHandler() */
  PetscCall(PetscObjectProcessOptionsHandlers((PetscObject)vec, PetscOptionsObject));
  PetscOptionsEnd();
  PetscFunctionReturn(0);
}

/*@
  VecSetSizes - Sets the local and global sizes, and checks to determine compatibility

  Collective

  Input Parameters:
+ v - the vector
. n - the local size (or PETSC_DECIDE to have it set)
- N - the global size (or PETSC_DECIDE)

  Notes:
  n and N cannot be both PETSC_DECIDE
  If one processor calls this with N of PETSC_DECIDE then all processors must, otherwise the program will hang.

  Level: intermediate

.seealso: `VecGetSize()`, `PetscSplitOwnership()`
@*/
PetscErrorCode VecSetSizes(Vec v, PetscInt n, PetscInt N)
{
  PetscFunctionBegin;
  PetscValidHeaderSpecific(v, VEC_CLASSID, 1);
  if (N >= 0) {
    PetscValidLogicalCollectiveInt(v, N, 3);
    PetscCheck(n <= N, PETSC_COMM_SELF, PETSC_ERR_ARG_INCOMP, "Local size %" PetscInt_FMT " cannot be larger than global size %" PetscInt_FMT, n, N);
  }
  PetscCheck(!(v->map->n >= 0 || v->map->N >= 0) || !(v->map->n != n || v->map->N != N), PETSC_COMM_SELF, PETSC_ERR_SUP, "Cannot change/reset vector sizes to %" PetscInt_FMT " local %" PetscInt_FMT " global after previously setting them to %" PetscInt_FMT " local %" PetscInt_FMT " global", n, N,
             v->map->n, v->map->N);
  v->map->n = n;
  v->map->N = N;
  PetscTryTypeMethod(v, create);
  v->ops->create = NULL;
  PetscFunctionReturn(0);
}

/*@
   VecSetBlockSize - Sets the block size for future calls to `VecSetValuesBlocked()`
   and `VecSetValuesBlockedLocal()`.

   Logically Collective

   Input Parameters:
+  v - the vector
-  bs - the blocksize

   Notes:
   All vectors obtained by VecDuplicate() inherit the same blocksize.

   Level: advanced

.seealso: `VecSetValuesBlocked()`, `VecSetLocalToGlobalMapping()`, `VecGetBlockSize()`

@*/
PetscErrorCode VecSetBlockSize(Vec v, PetscInt bs)
{
  PetscFunctionBegin;
  PetscValidHeaderSpecific(v, VEC_CLASSID, 1);
  PetscValidLogicalCollectiveInt(v, bs, 2);
  PetscCall(PetscLayoutSetBlockSize(v->map, bs));
  v->bstash.bs = bs; /* use the same blocksize for the vec's block-stash */
  PetscFunctionReturn(0);
}

/*@
   VecGetBlockSize - Gets the blocksize for the vector, i.e. what is used for VecSetValuesBlocked()
   and VecSetValuesBlockedLocal().

   Not Collective

   Input Parameter:
.  v - the vector

   Output Parameter:
.  bs - the blocksize

   Notes:
   All vectors obtained by VecDuplicate() inherit the same blocksize.

   Level: advanced

.seealso: `VecSetValuesBlocked()`, `VecSetLocalToGlobalMapping()`, `VecSetBlockSize()`

@*/
PetscErrorCode VecGetBlockSize(Vec v, PetscInt *bs)
{
  PetscFunctionBegin;
  PetscValidHeaderSpecific(v, VEC_CLASSID, 1);
  PetscValidIntPointer(bs, 2);
  PetscCall(PetscLayoutGetBlockSize(v->map, bs));
  PetscFunctionReturn(0);
}

/*@C
   VecSetOptionsPrefix - Sets the prefix used for searching for all
   `Vec` options in the database.

   Logically Collective

   Input Parameters:
+  v - the Vec context
-  prefix - the prefix to prepend to all option names

   Notes:
   A hyphen (-) must NOT be given at the beginning of the prefix name.
   The first character of all runtime options is AUTOMATICALLY the hyphen.

   Level: advanced

.seealso: `VecSetFromOptions()`
@*/
PetscErrorCode VecSetOptionsPrefix(Vec v, const char prefix[])
{
  PetscFunctionBegin;
  PetscValidHeaderSpecific(v, VEC_CLASSID, 1);
  PetscCall(PetscObjectSetOptionsPrefix((PetscObject)v, prefix));
  PetscFunctionReturn(0);
}

/*@C
   VecAppendOptionsPrefix - Appends to the prefix used for searching for all
   `Vec` options in the database.

   Logically Collective

   Input Parameters:
+  v - the Vec context
-  prefix - the prefix to prepend to all option names

   Notes:
   A hyphen (-) must NOT be given at the beginning of the prefix name.
   The first character of all runtime options is AUTOMATICALLY the hyphen.

   Level: advanced

.seealso: `VecGetOptionsPrefix()`
@*/
PetscErrorCode VecAppendOptionsPrefix(Vec v, const char prefix[])
{
  PetscFunctionBegin;
  PetscValidHeaderSpecific(v, VEC_CLASSID, 1);
  PetscCall(PetscObjectAppendOptionsPrefix((PetscObject)v, prefix));
  PetscFunctionReturn(0);
}

/*@C
   VecGetOptionsPrefix - Sets the prefix used for searching for all
   Vec options in the database.

   Not Collective

   Input Parameter:
.  v - the Vec context

   Output Parameter:
.  prefix - pointer to the prefix string used

   Notes:
    On the fortran side, the user should pass in a string 'prefix' of
   sufficient length to hold the prefix.

   Level: advanced

.seealso: `VecAppendOptionsPrefix()`
@*/
PetscErrorCode VecGetOptionsPrefix(Vec v, const char *prefix[])
{
  PetscFunctionBegin;
  PetscValidHeaderSpecific(v, VEC_CLASSID, 1);
  PetscCall(PetscObjectGetOptionsPrefix((PetscObject)v, prefix));
  PetscFunctionReturn(0);
}

/*@
   VecSetUp - Sets up the internal vector data structures for the later use.

   Collective

   Input Parameters:
.  v - the Vec context

   Notes:
   For basic use of the Vec classes the user need not explicitly call
   VecSetUp(), since these actions will happen automatically.

   Level: advanced

.seealso: `VecCreate()`, `VecDestroy()`
@*/
PetscErrorCode VecSetUp(Vec v)
{
  PetscMPIInt size;

  PetscFunctionBegin;
  PetscValidHeaderSpecific(v, VEC_CLASSID, 1);
  PetscCheck(v->map->n >= 0 || v->map->N >= 0, PETSC_COMM_SELF, PETSC_ERR_ARG_WRONGSTATE, "Sizes not set");
  if (!((PetscObject)v)->type_name) {
    PetscCallMPI(MPI_Comm_size(PetscObjectComm((PetscObject)v), &size));
    if (size == 1) {
      PetscCall(VecSetType(v, VECSEQ));
    } else {
      PetscCall(VecSetType(v, VECMPI));
    }
  }
  PetscFunctionReturn(0);
}

/*
    These currently expose the PetscScalar/PetscReal in updating the
    cached norm. If we push those down into the implementation these
    will become independent of PetscScalar/PetscReal
*/

/*@
   VecCopy - Copies a vector `y = x`

   Logically Collective

   Input Parameter:
.  x - the vector

   Output Parameter:
.  y - the copy

   Notes:
   For default parallel PETSc vectors, both x and y must be distributed in
   the same manner; local copies are done.

   Developer Notes:
   PetscCheckSameTypeAndComm(x,1,y,2) is not used on these vectors because we allow one
   of the vectors to be sequential and one to be parallel so long as both have the same
   local sizes. This is used in some internal functions in PETSc.

   Level: beginner

.seealso: `VecDuplicate()`
@*/
PetscErrorCode VecCopy(Vec x, Vec y)
{
  PetscBool flgs[4];
  PetscReal norms[4] = {0.0, 0.0, 0.0, 0.0};

  PetscFunctionBegin;
  PetscValidHeaderSpecific(x, VEC_CLASSID, 1);
  PetscValidHeaderSpecific(y, VEC_CLASSID, 2);
  PetscValidType(x, 1);
  PetscValidType(y, 2);
  if (x == y) PetscFunctionReturn(0);
  VecCheckSameLocalSize(x, 1, y, 2);
  PetscCheck(x->stash.insertmode == NOT_SET_VALUES, PETSC_COMM_SELF, PETSC_ERR_ARG_WRONGSTATE, "Not for unassembled vector");
  PetscCall(VecSetErrorIfLocked(y, 2));

#if !defined(PETSC_USE_MIXED_PRECISION)
  for (PetscInt i = 0; i < 4; i++) PetscCall(PetscObjectComposedDataGetReal((PetscObject)x, NormIds[i], norms[i], flgs[i]));
#endif

  PetscCall(PetscLogEventBegin(VEC_Copy, x, y, 0, 0));
#if defined(PETSC_USE_MIXED_PRECISION)
  extern PetscErrorCode VecGetArray(Vec, double **);
  extern PetscErrorCode VecRestoreArray(Vec, double **);
  extern PetscErrorCode VecGetArray(Vec, float **);
  extern PetscErrorCode VecRestoreArray(Vec, float **);
  extern PetscErrorCode VecGetArrayRead(Vec, const double **);
  extern PetscErrorCode VecRestoreArrayRead(Vec, const double **);
  extern PetscErrorCode VecGetArrayRead(Vec, const float **);
  extern PetscErrorCode VecRestoreArrayRead(Vec, const float **);
  if ((((PetscObject)x)->precision == PETSC_PRECISION_SINGLE) && (((PetscObject)y)->precision == PETSC_PRECISION_DOUBLE)) {
    PetscInt     i, n;
    const float *xx;
    double      *yy;
    PetscCall(VecGetArrayRead(x, &xx));
    PetscCall(VecGetArray(y, &yy));
    PetscCall(VecGetLocalSize(x, &n));
    for (i = 0; i < n; i++) yy[i] = xx[i];
    PetscCall(VecRestoreArrayRead(x, &xx));
    PetscCall(VecRestoreArray(y, &yy));
  } else if ((((PetscObject)x)->precision == PETSC_PRECISION_DOUBLE) && (((PetscObject)y)->precision == PETSC_PRECISION_SINGLE)) {
    PetscInt      i, n;
    float        *yy;
    const double *xx;
    PetscCall(VecGetArrayRead(x, &xx));
    PetscCall(VecGetArray(y, &yy));
    PetscCall(VecGetLocalSize(x, &n));
    for (i = 0; i < n; i++) yy[i] = (float)xx[i];
    PetscCall(VecRestoreArrayRead(x, &xx));
    PetscCall(VecRestoreArray(y, &yy));
  } else PetscUseTypeMethod(x, copy, y);
#else
  PetscUseTypeMethod(x, copy, y);
#endif

  PetscCall(PetscObjectStateIncrease((PetscObject)y));
#if !defined(PETSC_USE_MIXED_PRECISION)
  for (PetscInt i = 0; i < 4; i++) {
    if (flgs[i]) PetscCall(PetscObjectComposedDataSetReal((PetscObject)y, NormIds[i], norms[i]));
  }
#endif

  PetscCall(PetscLogEventEnd(VEC_Copy, x, y, 0, 0));
  PetscFunctionReturn(0);
}

/*@
   VecSwap - Swaps the vectors `x` and `y`.

   Logically Collective

   Input Parameters:
.  x, y  - the vectors

   Level: advanced

@*/
PetscErrorCode VecSwap(Vec x, Vec y)
{
  PetscReal normxs[4], normys[4];
  PetscBool flgxs[4], flgys[4];

  PetscFunctionBegin;
  PetscValidHeaderSpecific(x, VEC_CLASSID, 1);
  PetscValidHeaderSpecific(y, VEC_CLASSID, 2);
  PetscValidType(x, 1);
  PetscValidType(y, 2);
  PetscCheckSameTypeAndComm(x, 1, y, 2);
  VecCheckSameSize(x, 1, y, 2);
  PetscCheck(x->stash.insertmode == NOT_SET_VALUES, PETSC_COMM_SELF, PETSC_ERR_ARG_WRONGSTATE, "Not for unassembled vector");
  PetscCheck(y->stash.insertmode == NOT_SET_VALUES, PETSC_COMM_SELF, PETSC_ERR_ARG_WRONGSTATE, "Not for unassembled vector");
  PetscCall(VecSetErrorIfLocked(x, 1));
  PetscCall(VecSetErrorIfLocked(y, 2));

  for (PetscInt i = 0; i < 4; i++) {
    PetscCall(PetscObjectComposedDataGetReal((PetscObject)x, NormIds[i], normxs[i], flgxs[i]));
    PetscCall(PetscObjectComposedDataGetReal((PetscObject)y, NormIds[i], normys[i], flgys[i]));
  }

  PetscCall(PetscLogEventBegin(VEC_Swap, x, y, 0, 0));
  PetscUseTypeMethod(x, swap, y);
  PetscCall(PetscLogEventEnd(VEC_Swap, x, y, 0, 0));

  PetscCall(PetscObjectStateIncrease((PetscObject)x));
  PetscCall(PetscObjectStateIncrease((PetscObject)y));
  for (PetscInt i = 0; i < 4; i++) {
    if (flgxs[i]) PetscCall(PetscObjectComposedDataSetReal((PetscObject)y, NormIds[i], normxs[i]));
    if (flgys[i]) PetscCall(PetscObjectComposedDataSetReal((PetscObject)x, NormIds[i], normys[i]));
  }
  PetscFunctionReturn(0);
}

/*
  VecStashViewFromOptions - Processes command line options to determine if/how a `VecStash` object is to be viewed.

  Collective

  Input Parameters:
+ obj   - the VecStash object
. bobj - optional other object that provides the prefix
- optionname - option to activate viewing

  Level: intermediate

  Developer Note: This cannot use PetscObjectViewFromOptions() because it takes a Vec as an argument but does not use VecView

*/
PetscErrorCode VecStashViewFromOptions(Vec obj, PetscObject bobj, const char optionname[])
{
  PetscViewer       viewer;
  PetscBool         flg;
  PetscViewerFormat format;
  char             *prefix;

  PetscFunctionBegin;
  prefix = bobj ? bobj->prefix : ((PetscObject)obj)->prefix;
  PetscCall(PetscOptionsGetViewer(PetscObjectComm((PetscObject)obj), ((PetscObject)obj)->options, prefix, optionname, &viewer, &format, &flg));
  if (flg) {
    PetscCall(PetscViewerPushFormat(viewer, format));
    PetscCall(VecStashView(obj, viewer));
    PetscCall(PetscViewerPopFormat(viewer));
    PetscCall(PetscViewerDestroy(&viewer));
  }
  PetscFunctionReturn(0);
}

/*@
   VecStashView - Prints the entries in the vector stash and block stash.

   Collective

   Input Parameters:
+  v - the vector
-  viewer - the viewer

   Level: advanced

.seealso: `VecSetBlockSize()`, `VecSetValues()`, `VecSetValuesBlocked()`

@*/
PetscErrorCode VecStashView(Vec v, PetscViewer viewer)
{
  PetscMPIInt rank;
  PetscInt    i, j;
  PetscBool   match;
  VecStash   *s;
  PetscScalar val;

  PetscFunctionBegin;
  PetscValidHeaderSpecific(v, VEC_CLASSID, 1);
  PetscValidHeaderSpecific(viewer, PETSC_VIEWER_CLASSID, 2);
  PetscCheckSameComm(v, 1, viewer, 2);

  PetscCall(PetscObjectTypeCompare((PetscObject)viewer, PETSCVIEWERASCII, &match));
  PetscCheck(match, PETSC_COMM_SELF, PETSC_ERR_SUP, "Stash viewer only works with ASCII viewer not %s", ((PetscObject)v)->type_name);
  PetscCall(PetscViewerASCIIUseTabs(viewer, PETSC_FALSE));
  PetscCallMPI(MPI_Comm_rank(PetscObjectComm((PetscObject)v), &rank));
  s = &v->bstash;

  /* print block stash */
  PetscCall(PetscViewerASCIIPushSynchronized(viewer));
  PetscCall(PetscViewerASCIISynchronizedPrintf(viewer, "[%d]Vector Block stash size %" PetscInt_FMT " block size %" PetscInt_FMT "\n", rank, s->n, s->bs));
  for (i = 0; i < s->n; i++) {
    PetscCall(PetscViewerASCIISynchronizedPrintf(viewer, "[%d] Element %" PetscInt_FMT " ", rank, s->idx[i]));
    for (j = 0; j < s->bs; j++) {
      val = s->array[i * s->bs + j];
#if defined(PETSC_USE_COMPLEX)
      PetscCall(PetscViewerASCIISynchronizedPrintf(viewer, "(%18.16e %18.16e) ", (double)PetscRealPart(val), (double)PetscImaginaryPart(val)));
#else
      PetscCall(PetscViewerASCIISynchronizedPrintf(viewer, "%18.16e ", (double)val));
#endif
    }
    PetscCall(PetscViewerASCIISynchronizedPrintf(viewer, "\n"));
  }
  PetscCall(PetscViewerFlush(viewer));

  s = &v->stash;

  /* print basic stash */
  PetscCall(PetscViewerASCIISynchronizedPrintf(viewer, "[%d]Vector stash size %" PetscInt_FMT "\n", rank, s->n));
  for (i = 0; i < s->n; i++) {
    val = s->array[i];
#if defined(PETSC_USE_COMPLEX)
    PetscCall(PetscViewerASCIISynchronizedPrintf(viewer, "[%d] Element %" PetscInt_FMT " (%18.16e %18.16e) ", rank, s->idx[i], (double)PetscRealPart(val), (double)PetscImaginaryPart(val)));
#else
    PetscCall(PetscViewerASCIISynchronizedPrintf(viewer, "[%d] Element %" PetscInt_FMT " %18.16e\n", rank, s->idx[i], (double)val));
#endif
  }
  PetscCall(PetscViewerFlush(viewer));
  PetscCall(PetscViewerASCIIPopSynchronized(viewer));
  PetscCall(PetscViewerASCIIUseTabs(viewer, PETSC_TRUE));
  PetscFunctionReturn(0);
}

PetscErrorCode PetscOptionsGetVec(PetscOptions options, const char prefix[], const char key[], Vec v, PetscBool *set)
{
  PetscInt     i, N, rstart, rend;
  PetscScalar *xx;
  PetscReal   *xreal;
  PetscBool    iset;

  PetscFunctionBegin;
  PetscCall(VecGetOwnershipRange(v, &rstart, &rend));
  PetscCall(VecGetSize(v, &N));
  PetscCall(PetscCalloc1(N, &xreal));
  PetscCall(PetscOptionsGetRealArray(options, prefix, key, xreal, &N, &iset));
  if (iset) {
    PetscCall(VecGetArray(v, &xx));
    for (i = rstart; i < rend; i++) xx[i - rstart] = xreal[i];
    PetscCall(VecRestoreArray(v, &xx));
  }
  PetscCall(PetscFree(xreal));
  if (set) *set = iset;
  PetscFunctionReturn(0);
}

/*@
   VecGetLayout - get PetscLayout describing vector layout

   Not Collective

   Input Parameter:
.  x - the vector

   Output Parameter:
.  map - the layout

   Level: developer

.seealso: `VecGetSizes()`, `VecGetOwnershipRange()`, `VecGetOwnershipRanges()`
@*/
PetscErrorCode VecGetLayout(Vec x, PetscLayout *map)
{
  PetscFunctionBegin;
  PetscValidHeaderSpecific(x, VEC_CLASSID, 1);
  PetscValidPointer(map, 2);
  *map = x->map;
  PetscFunctionReturn(0);
}

/*@
   VecSetLayout - set PetscLayout describing vector layout

   Not Collective

   Input Parameters:
+  x - the vector
-  map - the layout

   Notes:
   It is normally only valid to replace the layout with a layout known to be equivalent.

   Level: developer

.seealso: `VecGetLayout()`, `VecGetSizes()`, `VecGetOwnershipRange()`, `VecGetOwnershipRanges()`
@*/
PetscErrorCode VecSetLayout(Vec x, PetscLayout map)
{
  PetscFunctionBegin;
  PetscValidHeaderSpecific(x, VEC_CLASSID, 1);
  PetscCall(PetscLayoutReference(map, &x->map));
  PetscFunctionReturn(0);
}

PetscErrorCode VecSetInf(Vec xin)
{
  // use of variables one and zero over just doing 1.0/0.0 is deliberate. MSVC complains that
  // we are dividing by zero in the latter case (ostensibly because dividing by 0 is UB, but
  // only for *integers* not floats).
  const PetscScalar one = 1.0, zero = 0.0, inf = one / zero;

  PetscFunctionBegin;
  if (xin->ops->set) {
    PetscUseTypeMethod(xin, set, inf);
  } else {
    PetscInt     n;
    PetscScalar *xx;

    PetscCall(VecGetLocalSize(xin, &n));
    PetscCall(VecGetArrayWrite(xin, &xx));
    for (PetscInt i = 0; i < n; ++i) xx[i] = inf;
    PetscCall(VecRestoreArrayWrite(xin, &xx));
  }
  PetscFunctionReturn(0);
}

/*@
     VecBindToCPU - marks a vector to temporarily stay on the CPU and perform computations on the CPU

  Logically collective

   Input Parameters:
+   v - the vector
-   flg - bind to the CPU if value of PETSC_TRUE

   Level: intermediate
@*/
PetscErrorCode VecBindToCPU(Vec v, PetscBool flg)
{
  PetscFunctionBegin;
  PetscValidHeaderSpecific(v, VEC_CLASSID, 1);
  PetscValidLogicalCollectiveBool(v, flg, 2);
#if defined(PETSC_HAVE_DEVICE)
  if (v->boundtocpu == flg) PetscFunctionReturn(0);
  v->boundtocpu = flg;
  PetscTryTypeMethod(v, bindtocpu, flg);
#endif
  PetscFunctionReturn(0);
}

/*@
     VecBoundToCPU - query if a vector is bound to the CPU

  Not collective

   Input Parameter:
.   v - the vector

   Output Parameter:
.   flg - the logical flag

   Level: intermediate

.seealso: `VecBindToCPU()`
@*/
PetscErrorCode VecBoundToCPU(Vec v, PetscBool *flg)
{
  PetscFunctionBegin;
  PetscValidHeaderSpecific(v, VEC_CLASSID, 1);
  PetscValidBoolPointer(flg, 2);
#if defined(PETSC_HAVE_DEVICE)
  *flg = v->boundtocpu;
#else
  *flg = PETSC_TRUE;
#endif
  PetscFunctionReturn(0);
}

/*@
   VecSetBindingPropagates - Sets whether the state of being bound to the CPU for a GPU vector type propagates to child and some other associated objects

   Input Parameters:
+  v - the vector
-  flg - flag indicating whether the boundtocpu flag should be propagated

   Level: developer

   Notes:
   If the value of flg is set to true, then VecDuplicate() and VecDuplicateVecs() will bind created vectors to GPU if the input vector is bound to the CPU.
   The created vectors will also have their bindingpropagates flag set to true.

   Developer Notes:
   If a DMDA has the -dm_bind_below option set to true, then vectors created by DMCreateGlobalVector() will have VecSetBindingPropagates() called on them to
   set their bindingpropagates flag to true.

.seealso: `MatSetBindingPropagates()`, `VecGetBindingPropagates()`
@*/
PetscErrorCode VecSetBindingPropagates(Vec v, PetscBool flg)
{
  PetscFunctionBegin;
  PetscValidHeaderSpecific(v, VEC_CLASSID, 1);
#if defined(PETSC_HAVE_VIENNACL) || defined(PETSC_HAVE_CUDA)
  v->bindingpropagates = flg;
#endif
  PetscFunctionReturn(0);
}

/*@
   VecGetBindingPropagates - Gets whether the state of being bound to the CPU for a GPU vector type propagates to child and some other associated objects

   Input Parameter:
.  v - the vector

   Output Parameter:
.  flg - flag indicating whether the boundtocpu flag will be propagated

   Level: developer

.seealso: `VecSetBindingPropagates()`
@*/
PetscErrorCode VecGetBindingPropagates(Vec v, PetscBool *flg)
{
  PetscFunctionBegin;
  PetscValidHeaderSpecific(v, VEC_CLASSID, 1);
  PetscValidBoolPointer(flg, 2);
#if defined(PETSC_HAVE_VIENNACL) || defined(PETSC_HAVE_CUDA)
  *flg = v->bindingpropagates;
#else
  *flg = PETSC_FALSE;
#endif
  PetscFunctionReturn(0);
}

/*@C
  VecSetPinnedMemoryMin - Set the minimum data size for which pinned memory will be used for host (CPU) allocations.

  Logically Collective

  Input Parameters:
+  v    - the vector
-  mbytes - minimum data size in bytes

  Options Database Keys:

. -vec_pinned_memory_min <size> - minimum size (in bytes) for an allocation to use pinned memory on host.
                                  Note that this takes a PetscScalar, to accommodate large values;
                                  specifying -1 ensures that pinned memory will never be used.

  Level: developer

.seealso: `VecGetPinnedMemoryMin()`
@*/
PetscErrorCode VecSetPinnedMemoryMin(Vec v, size_t mbytes)
{
  PetscFunctionBegin;
  PetscValidHeaderSpecific(v, VEC_CLASSID, 1);
#if PetscDefined(HAVE_DEVICE)
  v->minimum_bytes_pinned_memory = mbytes;
#endif
  PetscFunctionReturn(0);
}

/*@C
  VecGetPinnedMemoryMin - Get the minimum data size for which pinned memory will be used for host (CPU) allocations.

  Logically Collective

  Input Parameters:
.  v    - the vector

  Output Parameters:
.  mbytes - minimum data size in bytes

  Level: developer

.seealso: `VecSetPinnedMemoryMin()`
@*/
PetscErrorCode VecGetPinnedMemoryMin(Vec v, size_t *mbytes)
{
  PetscFunctionBegin;
  PetscValidHeaderSpecific(v, VEC_CLASSID, 1);
  PetscValidPointer(mbytes, 2);
#if PetscDefined(HAVE_DEVICE)
  *mbytes = v->minimum_bytes_pinned_memory;
#endif
  PetscFunctionReturn(0);
}

/*@
  VecGetOffloadMask - Get the offload mask of a Vec.

  Not Collective

  Input Parameters:
.   v - the vector

  Output Parameters:
.   mask - corresponding PetscOffloadMask enum value.

   Level: intermediate

.seealso: `VecCreateSeqCUDA()`, `VecCreateSeqViennaCL()`, `VecGetArray()`, `VecGetType()`
@*/
PetscErrorCode VecGetOffloadMask(Vec v, PetscOffloadMask *mask)
{
  PetscFunctionBegin;
  PetscValidHeaderSpecific(v, VEC_CLASSID, 1);
  PetscValidPointer(mask, 2);
  *mask = v->offloadmask;
  PetscFunctionReturn(0);
}

#if !defined(PETSC_HAVE_VIENNACL)
PETSC_EXTERN PetscErrorCode VecViennaCLGetCLContext(Vec v, PETSC_UINTPTR_T *ctx)
{
  SETERRQ(PETSC_COMM_SELF, PETSC_ERR_LIB, "PETSc must be configured with --with-opencl to get a Vec's cl_context");
}

PETSC_EXTERN PetscErrorCode VecViennaCLGetCLQueue(Vec v, PETSC_UINTPTR_T *queue)
{
  SETERRQ(PETSC_COMM_SELF, PETSC_ERR_LIB, "PETSc must be configured with --with-opencl to get a Vec's cl_command_queue");
}

PETSC_EXTERN PetscErrorCode VecViennaCLGetCLMem(Vec v, PETSC_UINTPTR_T *queue)
{
  SETERRQ(PETSC_COMM_SELF, PETSC_ERR_LIB, "PETSc must be configured with --with-opencl to get a Vec's cl_mem");
}

PETSC_EXTERN PetscErrorCode VecViennaCLGetCLMemRead(Vec v, PETSC_UINTPTR_T *queue)
{
  SETERRQ(PETSC_COMM_SELF, PETSC_ERR_LIB, "PETSc must be configured with --with-opencl to get a Vec's cl_mem");
}

PETSC_EXTERN PetscErrorCode VecViennaCLGetCLMemWrite(Vec v, PETSC_UINTPTR_T *queue)
{
  SETERRQ(PETSC_COMM_SELF, PETSC_ERR_LIB, "PETSc must be configured with --with-opencl to get a Vec's cl_mem");
}

PETSC_EXTERN PetscErrorCode VecViennaCLRestoreCLMemWrite(Vec v)
{
  SETERRQ(PETSC_COMM_SELF, PETSC_ERR_LIB, "PETSc must be configured with --with-opencl to restore a Vec's cl_mem");
}
#endif<|MERGE_RESOLUTION|>--- conflicted
+++ resolved
@@ -1118,11 +1118,7 @@
 /*@C
   VecSetOperation - Allows the user to override a particular vector operation.
 
-<<<<<<< HEAD
-  Logically Collective on `vec`
-=======
    Logically Collective
->>>>>>> 8e2653a9
 
   Input Parameters:
 + vec - The vector to modify
