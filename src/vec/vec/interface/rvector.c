--- conflicted
+++ resolved
@@ -2377,649 +2377,6 @@
   PetscFunctionReturn(0);
 }
 
-<<<<<<< HEAD
-=======
-/*@C
-   VecCUDAGetArray - Provides access to the CUDA buffer inside a vector.
-
-   This function has semantics similar to VecGetArray():  the pointer
-   returned by this function points to a consistent view of the vector
-   data.  This may involve a copy operation of data from the host to the
-   device if the data on the device is out of date.  If the device
-   memory hasn't been allocated previously it will be allocated as part
-   of this function call.  VecCUDAGetArray() assumes that
-   the user will modify the vector data.  This is similar to
-   intent(inout) in fortran.
-
-   The CUDA device pointer has to be released by calling
-   VecCUDARestoreArray().  Upon restoring the vector data
-   the data on the host will be marked as out of date.  A subsequent
-   access of the host data will thus incur a data transfer from the
-   device to the host.
-
-   Input Parameter:
-.  v - the vector
-
-   Output Parameter:
-.  a - the CUDA device pointer
-
-   Fortran note:
-   This function is not currently available from Fortran.
-
-   Level: intermediate
-
-.seealso: `VecCUDARestoreArray()`, `VecCUDAGetArrayRead()`, `VecCUDAGetArrayWrite()`, `VecGetArray()`, `VecGetArrayRead()`
-@*/
-PETSC_EXTERN PetscErrorCode VecCUDAGetArray(Vec v, PetscScalar **a)
-{
-  PetscFunctionBegin;
-  PetscCheckTypeNames(v, VECSEQCUDA, VECMPICUDA);
-#if defined(PETSC_HAVE_CUDA)
-  {
-    PetscCall(VecCUDACopyToGPU(v));
-    *a = ((Vec_CUDA *)v->spptr)->GPUarray;
-  }
-#endif
-  PetscFunctionReturn(0);
-}
-
-/*@C
-   VecCUDARestoreArray - Restore a CUDA device pointer previously acquired with VecCUDAGetArray().
-
-   This marks the host data as out of date.  Subsequent access to the
-   vector data on the host side with for instance VecGetArray() incurs a
-   data transfer.
-
-   Input Parameters:
-+  v - the vector
--  a - the CUDA device pointer.  This pointer is invalid after
-       VecCUDARestoreArray() returns.
-
-   Fortran note:
-   This function is not currently available from Fortran.
-
-   Level: intermediate
-
-.seealso: `VecCUDAGetArray()`, `VecCUDAGetArrayRead()`, `VecCUDAGetArrayWrite()`, `VecGetArray()`, `VecRestoreArray()`, `VecGetArrayRead()`
-@*/
-PETSC_EXTERN PetscErrorCode VecCUDARestoreArray(Vec v, PetscScalar **a)
-{
-  PetscFunctionBegin;
-  PetscCheckTypeNames(v, VECSEQCUDA, VECMPICUDA);
-#if defined(PETSC_HAVE_CUDA)
-  v->offloadmask = PETSC_OFFLOAD_GPU;
-#endif
-  PetscCall(PetscObjectStateIncrease((PetscObject)v));
-  PetscFunctionReturn(0);
-}
-
-/*@C
-   VecCUDAGetArrayRead - Provides read access to the CUDA buffer inside a vector.
-
-   This function is analogous to VecGetArrayRead():  The pointer
-   returned by this function points to a consistent view of the vector
-   data.  This may involve a copy operation of data from the host to the
-   device if the data on the device is out of date.  If the device
-   memory hasn't been allocated previously it will be allocated as part
-   of this function call.  VecCUDAGetArrayRead() assumes that the
-   user will not modify the vector data.  This is analgogous to
-   intent(in) in Fortran.
-
-   The CUDA device pointer has to be released by calling
-   VecCUDARestoreArrayRead().  If the data on the host side was
-   previously up to date it will remain so, i.e. data on both the device
-   and the host is up to date.  Accessing data on the host side does not
-   incur a device to host data transfer.
-
-   Input Parameter:
-.  v - the vector
-
-   Output Parameter:
-.  a - the CUDA pointer.
-
-   Fortran note:
-   This function is not currently available from Fortran.
-
-   Level: intermediate
-
-.seealso: `VecCUDARestoreArrayRead()`, `VecCUDAGetArray()`, `VecCUDAGetArrayWrite()`, `VecGetArray()`, `VecGetArrayRead()`
-@*/
-PETSC_EXTERN PetscErrorCode VecCUDAGetArrayRead(Vec v, const PetscScalar **a)
-{
-  PetscFunctionBegin;
-  PetscCall(VecCUDAGetArray(v, (PetscScalar **)a));
-  PetscFunctionReturn(0);
-}
-
-/*@C
-   VecCUDARestoreArrayRead - Restore a CUDA device pointer previously acquired with VecCUDAGetArrayRead().
-
-   If the data on the host side was previously up to date it will remain
-   so, i.e. data on both the device and the host is up to date.
-   Accessing data on the host side e.g. with VecGetArray() does not
-   incur a device to host data transfer.
-
-   Input Parameters:
-+  v - the vector
--  a - the CUDA device pointer.  This pointer is invalid after
-       VecCUDARestoreArrayRead() returns.
-
-   Fortran note:
-   This function is not currently available from Fortran.
-
-   Level: intermediate
-
-.seealso: `VecCUDAGetArrayRead()`, `VecCUDAGetArrayWrite()`, `VecCUDAGetArray()`, `VecGetArray()`, `VecRestoreArray()`, `VecGetArrayRead()`
-@*/
-PETSC_EXTERN PetscErrorCode VecCUDARestoreArrayRead(Vec v, const PetscScalar **a)
-{
-  PetscFunctionBegin;
-  PetscCheckTypeNames(v, VECSEQCUDA, VECMPICUDA);
-  *a = NULL;
-  PetscFunctionReturn(0);
-}
-
-/*@C
-   VecCUDAGetArrayWrite - Provides write access to the CUDA buffer inside a vector.
-
-   The data pointed to by the device pointer is uninitialized.  The user
-   may not read from this data.  Furthermore, the entire array needs to
-   be filled by the user to obtain well-defined behaviour.  The device
-   memory will be allocated by this function if it hasn't been allocated
-   previously.  This is analogous to intent(out) in Fortran.
-
-   The device pointer needs to be released with
-   VecCUDARestoreArrayWrite().  When the pointer is released the
-   host data of the vector is marked as out of data.  Subsequent access
-   of the host data with e.g. VecGetArray() incurs a device to host data
-   transfer.
-
-   Input Parameter:
-.  v - the vector
-
-   Output Parameter:
-.  a - the CUDA pointer
-
-   Fortran note:
-   This function is not currently available from Fortran.
-
-   Level: advanced
-
-.seealso: `VecCUDARestoreArrayWrite()`, `VecCUDAGetArray()`, `VecCUDAGetArrayRead()`, `VecCUDAGetArrayWrite()`, `VecGetArray()`, `VecGetArrayRead()`
-@*/
-PETSC_EXTERN PetscErrorCode VecCUDAGetArrayWrite(Vec v, PetscScalar **a)
-{
-  PetscFunctionBegin;
-  PetscCheckTypeNames(v, VECSEQCUDA, VECMPICUDA);
-#if defined(PETSC_HAVE_CUDA)
-  {
-    PetscCall(VecCUDAAllocateCheck(v));
-    *a = ((Vec_CUDA *)v->spptr)->GPUarray;
-  }
-#endif
-  PetscFunctionReturn(0);
-}
-
-/*@C
-   VecCUDARestoreArrayWrite - Restore a CUDA device pointer previously acquired with VecCUDAGetArrayWrite().
-
-   Data on the host will be marked as out of date.  Subsequent access of
-   the data on the host side e.g. with VecGetArray() will incur a device
-   to host data transfer.
-
-   Input Parameters:
-+  v - the vector
--  a - the CUDA device pointer.  This pointer is invalid after
-       VecCUDARestoreArrayWrite() returns.
-
-   Fortran note:
-   This function is not currently available from Fortran.
-
-   Level: intermediate
-
-.seealso: `VecCUDAGetArrayWrite()`, `VecCUDAGetArray()`, `VecCUDAGetArrayRead()`, `VecCUDAGetArrayWrite()`, `VecGetArray()`, `VecRestoreArray()`, `VecGetArrayRead()`
-@*/
-PETSC_EXTERN PetscErrorCode VecCUDARestoreArrayWrite(Vec v, PetscScalar **a)
-{
-  PetscFunctionBegin;
-  PetscCheckTypeNames(v, VECSEQCUDA, VECMPICUDA);
-#if defined(PETSC_HAVE_CUDA)
-  v->offloadmask = PETSC_OFFLOAD_GPU;
-  if (a) *a = NULL;
-#endif
-  PetscCall(PetscObjectStateIncrease((PetscObject)v));
-  PetscFunctionReturn(0);
-}
-
-/*@C
-   VecCUDAPlaceArray - Allows one to replace the GPU array in a vector with a
-   GPU array provided by the user. This is useful to avoid copying an
-   array into a vector.
-
-   Not Collective
-
-   Input Parameters:
-+  vec - the vector
--  array - the GPU array
-
-   Notes:
-   You can return to the original GPU array with a call to VecCUDAResetArray()
-   It is not possible to use VecCUDAPlaceArray() and VecPlaceArray() at the
-   same time on the same vector.
-
-   `vec` does not take ownership of `array` in any way. The user must free `array` themselves
-   but be careful not to do so before the vector has either been destroyed, had its original
-   array restored with `VecCUDAResetArray()` or permanently replaced with
-   `VecCUDAReplaceArray()`.
-
-   Level: developer
-
-.seealso: `VecPlaceArray()`, `VecGetArray()`, `VecRestoreArray()`, `VecReplaceArray()`, `VecResetArray()`, `VecCUDAResetArray()`, `VecCUDAReplaceArray()`
-
-@*/
-PetscErrorCode VecCUDAPlaceArray(Vec vin, const PetscScalar a[])
-{
-  PetscFunctionBegin;
-  PetscCheckTypeNames(vin, VECSEQCUDA, VECMPICUDA);
-#if defined(PETSC_HAVE_CUDA)
-  PetscCall(VecCUDACopyToGPU(vin));
-  PetscCheck(!((Vec_Seq *)vin->data)->unplacedarray, PETSC_COMM_SELF, PETSC_ERR_ARG_WRONGSTATE, "VecCUDAPlaceArray()/VecPlaceArray() was already called on this vector, without a call to VecCUDAResetArray()/VecResetArray()");
-  ((Vec_Seq *)vin->data)->unplacedarray = (PetscScalar *)((Vec_CUDA *)vin->spptr)->GPUarray; /* save previous GPU array so reset can bring it back */
-  ((Vec_CUDA *)vin->spptr)->GPUarray    = (PetscScalar *)a;
-  vin->offloadmask                      = PETSC_OFFLOAD_GPU;
-#endif
-  PetscCall(PetscObjectStateIncrease((PetscObject)vin));
-  PetscFunctionReturn(0);
-}
-
-/*@C
-   VecCUDAReplaceArray - Allows one to replace the GPU array in a vector
-   with a GPU array provided by the user. This is useful to avoid copying
-   a GPU array into a vector.
-
-   Not Collective; No Fortran Support
-
-   Input Parameters:
-+  vec - the vector
--  array - the GPU array
-
-   Level: developer
-
-   Notes:
-   This permanently replaces the GPU array and frees the memory associated
-   with the old GPU array.
-
-   The memory passed in CANNOT be freed by the user. It will be freed
-   when the vector is destroyed.
-
-.seealso: `VecGetArray()`, `VecRestoreArray()`, `VecPlaceArray()`, `VecResetArray()`, `VecCUDAResetArray()`, `VecCUDAPlaceArray()`, `VecReplaceArray()`
-
-@*/
-PetscErrorCode VecCUDAReplaceArray(Vec vin, const PetscScalar a[])
-{
-#if defined(PETSC_HAVE_CUDA)
-#endif
-
-  PetscFunctionBegin;
-  PetscCheckTypeNames(vin, VECSEQCUDA, VECMPICUDA);
-#if defined(PETSC_HAVE_CUDA)
-  if (((Vec_CUDA *)vin->spptr)->GPUarray_allocated) PetscCallCUDA(cudaFree(((Vec_CUDA *)vin->spptr)->GPUarray_allocated));
-  ((Vec_CUDA *)vin->spptr)->GPUarray_allocated = ((Vec_CUDA *)vin->spptr)->GPUarray = (PetscScalar *)a;
-  vin->offloadmask                                                                  = PETSC_OFFLOAD_GPU;
-#endif
-  PetscCall(PetscObjectStateIncrease((PetscObject)vin));
-  PetscFunctionReturn(0);
-}
-
-/*@C
-   VecCUDAResetArray - Resets a vector to use its default memory. Call this
-   after the use of VecCUDAPlaceArray().
-
-   Not Collective
-
-   Input Parameters:
-.  vec - the vector
-
-   Level: developer
-
-.seealso: `VecGetArray()`, `VecRestoreArray()`, `VecReplaceArray()`, `VecPlaceArray()`, `VecResetArray()`, `VecCUDAPlaceArray()`, `VecCUDAReplaceArray()`
-
-@*/
-PetscErrorCode VecCUDAResetArray(Vec vin)
-{
-  PetscFunctionBegin;
-  PetscCheckTypeNames(vin, VECSEQCUDA, VECMPICUDA);
-#if defined(PETSC_HAVE_CUDA)
-  PetscCall(VecCUDACopyToGPU(vin));
-  ((Vec_CUDA *)vin->spptr)->GPUarray    = (PetscScalar *)((Vec_Seq *)vin->data)->unplacedarray;
-  ((Vec_Seq *)vin->data)->unplacedarray = 0;
-  vin->offloadmask                      = PETSC_OFFLOAD_GPU;
-#endif
-  PetscCall(PetscObjectStateIncrease((PetscObject)vin));
-  PetscFunctionReturn(0);
-}
-
-/*@C
-   VecHIPGetArray - Provides access to the HIP buffer inside a vector.
-
-   This function has semantics similar to VecGetArray():  the pointer
-   returned by this function points to a consistent view of the vector
-   data.  This may involve a copy operation of data from the host to the
-   device if the data on the device is out of date.  If the device
-   memory hasn't been allocated previously it will be allocated as part
-   of this function call.  VecHIPGetArray() assumes that
-   the user will modify the vector data.  This is similar to
-   intent(inout) in fortran.
-
-   The HIP device pointer has to be released by calling
-   VecHIPRestoreArray().  Upon restoring the vector data
-   the data on the host will be marked as out of date.  A subsequent
-   access of the host data will thus incur a data transfer from the
-   device to the host.
-
-   Input Parameter:
-.  v - the vector
-
-   Output Parameter:
-.  a - the HIP device pointer
-
-   Fortran note:
-   This function is not currently available from Fortran.
-
-   Level: intermediate
-
-.seealso: `VecHIPRestoreArray()`, `VecHIPGetArrayRead()`, `VecHIPGetArrayWrite()`, `VecGetArray()`, `VecGetArrayRead()`
-@*/
-PETSC_EXTERN PetscErrorCode VecHIPGetArray(Vec v, PetscScalar **a)
-{
-  PetscFunctionBegin;
-  PetscCheckTypeNames(v, VECSEQHIP, VECMPIHIP);
-#if defined(PETSC_HAVE_HIP)
-  *a = 0;
-  PetscCall(VecHIPCopyToGPU(v));
-  *a = ((Vec_HIP *)v->spptr)->GPUarray;
-#endif
-  PetscFunctionReturn(0);
-}
-
-/*@C
-   VecHIPRestoreArray - Restore a HIP device pointer previously acquired with VecHIPGetArray().
-
-   This marks the host data as out of date.  Subsequent access to the
-   vector data on the host side with for instance VecGetArray() incurs a
-   data transfer.
-
-   Input Parameters:
-+  v - the vector
--  a - the HIP device pointer.  This pointer is invalid after
-       VecHIPRestoreArray() returns.
-
-   Fortran note:
-   This function is not currently available from Fortran.
-
-   Level: intermediate
-
-.seealso: `VecHIPGetArray()`, `VecHIPGetArrayRead()`, `VecHIPGetArrayWrite()`, `VecGetArray()`, `VecRestoreArray()`, `VecGetArrayRead()`
-@*/
-PETSC_EXTERN PetscErrorCode VecHIPRestoreArray(Vec v, PetscScalar **a)
-{
-  PetscFunctionBegin;
-  PetscCheckTypeNames(v, VECSEQHIP, VECMPIHIP);
-#if defined(PETSC_HAVE_HIP)
-  v->offloadmask = PETSC_OFFLOAD_GPU;
-#endif
-
-  PetscCall(PetscObjectStateIncrease((PetscObject)v));
-  PetscFunctionReturn(0);
-}
-
-/*@C
-   VecHIPGetArrayRead - Provides read access to the HIP buffer inside a vector.
-
-   This function is analogous to VecGetArrayRead():  The pointer
-   returned by this function points to a consistent view of the vector
-   data.  This may involve a copy operation of data from the host to the
-   device if the data on the device is out of date.  If the device
-   memory hasn't been allocated previously it will be allocated as part
-   of this function call.  VecHIPGetArrayRead() assumes that the
-   user will not modify the vector data.  This is analgogous to
-   intent(in) in Fortran.
-
-   The HIP device pointer has to be released by calling
-   VecHIPRestoreArrayRead().  If the data on the host side was
-   previously up to date it will remain so, i.e. data on both the device
-   and the host is up to date.  Accessing data on the host side does not
-   incur a device to host data transfer.
-
-   Input Parameter:
-.  v - the vector
-
-   Output Parameter:
-.  a - the HIP pointer.
-
-   Fortran note:
-   This function is not currently available from Fortran.
-
-   Level: intermediate
-
-.seealso: `VecHIPRestoreArrayRead()`, `VecHIPGetArray()`, `VecHIPGetArrayWrite()`, `VecGetArray()`, `VecGetArrayRead()`
-@*/
-PETSC_EXTERN PetscErrorCode VecHIPGetArrayRead(Vec v, const PetscScalar **a)
-{
-  PetscFunctionBegin;
-  PetscCheckTypeNames(v, VECSEQHIP, VECMPIHIP);
-#if defined(PETSC_HAVE_HIP)
-  *a = 0;
-  PetscCall(VecHIPCopyToGPU(v));
-  *a = ((Vec_HIP *)v->spptr)->GPUarray;
-#endif
-  PetscFunctionReturn(0);
-}
-
-/*@C
-   VecHIPRestoreArrayRead - Restore a HIP device pointer previously acquired with VecHIPGetArrayRead().
-
-   If the data on the host side was previously up to date it will remain
-   so, i.e. data on both the device and the host is up to date.
-   Accessing data on the host side e.g. with VecGetArray() does not
-   incur a device to host data transfer.
-
-   Input Parameters:
-+  v - the vector
--  a - the HIP device pointer.  This pointer is invalid after
-       VecHIPRestoreArrayRead() returns.
-
-   Fortran note:
-   This function is not currently available from Fortran.
-
-   Level: intermediate
-
-.seealso: `VecHIPGetArrayRead()`, `VecHIPGetArrayWrite()`, `VecHIPGetArray()`, `VecGetArray()`, `VecRestoreArray()`, `VecGetArrayRead()`
-@*/
-PETSC_EXTERN PetscErrorCode VecHIPRestoreArrayRead(Vec v, const PetscScalar **a)
-{
-  PetscFunctionBegin;
-  PetscCheckTypeNames(v, VECSEQHIP, VECMPIHIP);
-  *a = NULL;
-  PetscFunctionReturn(0);
-}
-
-/*@C
-   VecHIPGetArrayWrite - Provides write access to the HIP buffer inside a vector.
-
-   The data pointed to by the device pointer is uninitialized.  The user
-   may not read from this data.  Furthermore, the entire array needs to
-   be filled by the user to obtain well-defined behaviour.  The device
-   memory will be allocated by this function if it hasn't been allocated
-   previously.  This is analogous to intent(out) in Fortran.
-
-   The device pointer needs to be released with
-   VecHIPRestoreArrayWrite().  When the pointer is released the
-   host data of the vector is marked as out of data.  Subsequent access
-   of the host data with e.g. VecGetArray() incurs a device to host data
-   transfer.
-
-   Input Parameter:
-.  v - the vector
-
-   Output Parameter:
-.  a - the HIP pointer
-
-   Fortran note:
-   This function is not currently available from Fortran.
-
-   Level: advanced
-
-.seealso: `VecHIPRestoreArrayWrite()`, `VecHIPGetArray()`, `VecHIPGetArrayRead()`, `VecHIPGetArrayWrite()`, `VecGetArray()`, `VecGetArrayRead()`
-@*/
-PETSC_EXTERN PetscErrorCode VecHIPGetArrayWrite(Vec v, PetscScalar **a)
-{
-  PetscFunctionBegin;
-  PetscCheckTypeNames(v, VECSEQHIP, VECMPIHIP);
-#if defined(PETSC_HAVE_HIP)
-  *a = 0;
-  PetscCall(VecHIPAllocateCheck(v));
-  *a = ((Vec_HIP *)v->spptr)->GPUarray;
-#endif
-  PetscFunctionReturn(0);
-}
-
-/*@C
-   VecHIPRestoreArrayWrite - Restore a HIP device pointer previously acquired with VecHIPGetArrayWrite().
-
-   Data on the host will be marked as out of date.  Subsequent access of
-   the data on the host side e.g. with VecGetArray() will incur a device
-   to host data transfer.
-
-   Input Parameters:
-+  v - the vector
--  a - the HIP device pointer.  This pointer is invalid after
-       VecHIPRestoreArrayWrite() returns.
-
-   Fortran note:
-   This function is not currently available from Fortran.
-
-   Level: intermediate
-
-.seealso: `VecHIPGetArrayWrite()`, `VecHIPGetArray()`, `VecHIPGetArrayRead()`, `VecHIPGetArrayWrite()`, `VecGetArray()`, `VecRestoreArray()`, `VecGetArrayRead()`
-@*/
-PETSC_EXTERN PetscErrorCode VecHIPRestoreArrayWrite(Vec v, PetscScalar **a)
-{
-  PetscFunctionBegin;
-  PetscCheckTypeNames(v, VECSEQHIP, VECMPIHIP);
-#if defined(PETSC_HAVE_HIP)
-  v->offloadmask = PETSC_OFFLOAD_GPU;
-#endif
-
-  PetscCall(PetscObjectStateIncrease((PetscObject)v));
-  PetscFunctionReturn(0);
-}
-
-/*@C
-   VecHIPPlaceArray - Allows one to replace the GPU array in a vector with a
-   GPU array provided by the user. This is useful to avoid copying an
-   array into a vector.
-
-   Not Collective
-
-   Input Parameters:
-+  vec - the vector
--  array - the GPU array
-
-   Notes:
-   You can return to the original GPU array with a call to VecHIPResetArray()
-   It is not possible to use VecHIPPlaceArray() and VecPlaceArray() at the
-   same time on the same vector.
-
-   `vec` does not take ownership of `array` in any way. The user must free `array` themselves
-   but be careful not to do so before the vector has either been destroyed, had its original
-   array restored with `VecHIPResetArray()` or permanently replaced with
-   `VecHIPReplaceArray()`.
-
-   Level: developer
-
-.seealso: `VecPlaceArray()`, `VecGetArray()`, `VecRestoreArray()`, `VecReplaceArray()`, `VecResetArray()`, `VecHIPResetArray()`, `VecHIPReplaceArray()`
-
-@*/
-PetscErrorCode VecHIPPlaceArray(Vec vin, const PetscScalar a[])
-{
-  PetscFunctionBegin;
-  PetscCheckTypeNames(vin, VECSEQHIP, VECMPIHIP);
-#if defined(PETSC_HAVE_HIP)
-  PetscCall(VecHIPCopyToGPU(vin));
-  PetscCheck(!((Vec_Seq *)vin->data)->unplacedarray, PETSC_COMM_SELF, PETSC_ERR_ARG_WRONGSTATE, "VecHIPPlaceArray()/VecPlaceArray() was already called on this vector, without a call to VecHIPResetArray()/VecResetArray()");
-  ((Vec_Seq *)vin->data)->unplacedarray = (PetscScalar *)((Vec_HIP *)vin->spptr)->GPUarray; /* save previous GPU array so reset can bring it back */
-  ((Vec_HIP *)vin->spptr)->GPUarray     = (PetscScalar *)a;
-  vin->offloadmask                      = PETSC_OFFLOAD_GPU;
-#endif
-  PetscCall(PetscObjectStateIncrease((PetscObject)vin));
-  PetscFunctionReturn(0);
-}
-
-/*@C
-   VecHIPReplaceArray - Allows one to replace the GPU array in a vector
-   with a GPU array provided by the user. This is useful to avoid copying
-   a GPU array into a vector.
-
-   Not Collective; No Fortran Support
-
-   Input Parameters:
-+  vec - the vector
--  array - the GPU array
-
-   Level: developer
-
-   Notes:
-   This permanently replaces the GPU array and frees the memory associated
-   with the old GPU array.
-
-   The memory passed in CANNOT be freed by the user. It will be freed
-   when the vector is destroyed.
-
-.seealso: `VecGetArray()`, `VecRestoreArray()`, `VecPlaceArray()`, `VecResetArray()`, `VecHIPResetArray()`, `VecHIPPlaceArray()`, `VecReplaceArray()`
-@*/
-PetscErrorCode VecHIPReplaceArray(Vec vin, const PetscScalar a[])
-{
-  PetscFunctionBegin;
-  PetscCheckTypeNames(vin, VECSEQHIP, VECMPIHIP);
-#if defined(PETSC_HAVE_HIP)
-  PetscCallHIP(hipFree(((Vec_HIP *)vin->spptr)->GPUarray));
-  ((Vec_HIP *)vin->spptr)->GPUarray = (PetscScalar *)a;
-  vin->offloadmask                  = PETSC_OFFLOAD_GPU;
-#endif
-  PetscCall(PetscObjectStateIncrease((PetscObject)vin));
-  PetscFunctionReturn(0);
-}
-
-/*@C
-   VecHIPResetArray - Resets a vector to use its default memory. Call this
-   after the use of VecHIPPlaceArray().
-
-   Not Collective
-
-   Input Parameters:
-.  vec - the vector
-
-   Level: developer
-
-.seealso: `VecGetArray()`, `VecRestoreArray()`, `VecReplaceArray()`, `VecPlaceArray()`, `VecResetArray()`, `VecHIPPlaceArray()`, `VecHIPReplaceArray()`
-
-@*/
-PetscErrorCode VecHIPResetArray(Vec vin)
-{
-  PetscFunctionBegin;
-  PetscCheckTypeNames(vin, VECSEQHIP, VECMPIHIP);
-#if defined(PETSC_HAVE_HIP)
-  PetscCall(VecHIPCopyToGPU(vin));
-  ((Vec_HIP *)vin->spptr)->GPUarray     = (PetscScalar *)((Vec_Seq *)vin->data)->unplacedarray;
-  ((Vec_Seq *)vin->data)->unplacedarray = 0;
-  vin->offloadmask                      = PETSC_OFFLOAD_GPU;
-#endif
-  PetscCall(PetscObjectStateIncrease((PetscObject)vin));
-  PetscFunctionReturn(0);
-}
-
->>>>>>> 8e2653a9
 /*MC
     VecDuplicateVecsF90 - Creates several vectors of the same type as an existing vector
     and makes them accessible via a Fortran90 pointer.
