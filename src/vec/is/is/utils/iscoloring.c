
#include <petsc/private/isimpl.h>    /*I "petscis.h"  I*/
#include <petscviewer.h>
#include <petscsf.h>

const char *const ISColoringTypes[] = {"global","ghosted","ISColoringType","IS_COLORING_",0};

#undef __FUNCT__
#define __FUNCT__ "ISColoringReference"
PetscErrorCode ISColoringReference(ISColoring coloring)
{
  PetscFunctionBegin;
  (coloring)->refct++;
  PetscFunctionReturn(0);
}

#undef __FUNCT__
#define __FUNCT__ "ISColoringSetType"
PetscErrorCode ISColoringSetType(ISColoring coloring,ISColoringType type)
{
  PetscFunctionBegin;
  (coloring)->ctype = type;
  PetscFunctionReturn(0);
}

#undef __FUNCT__
#define __FUNCT__ "ISColoringDestroy"
/*@
   ISColoringDestroy - Destroys a coloring context.

   Collective on ISColoring

   Input Parameter:
.  iscoloring - the coloring context

   Level: advanced

.seealso: ISColoringView(), MatColoring
@*/
PetscErrorCode  ISColoringDestroy(ISColoring *iscoloring)
{
  PetscInt       i;
  PetscErrorCode ierr;

  PetscFunctionBegin;
  if (!*iscoloring) PetscFunctionReturn(0);
  PetscValidPointer((*iscoloring),1);
  if (--(*iscoloring)->refct > 0) {*iscoloring = 0; PetscFunctionReturn(0);}

  if ((*iscoloring)->is) {
    for (i=0; i<(*iscoloring)->n; i++) {
      ierr = ISDestroy(&(*iscoloring)->is[i]);CHKERRQ(ierr);
    }
    ierr = PetscFree((*iscoloring)->is);CHKERRQ(ierr);
  }
  if ((*iscoloring)->allocated) {ierr = PetscFree((*iscoloring)->colors);CHKERRQ(ierr);}
  ierr = PetscCommDestroy(&(*iscoloring)->comm);CHKERRQ(ierr);
  ierr = PetscFree((*iscoloring));CHKERRQ(ierr);
  PetscFunctionReturn(0);
}

#undef __FUNCT__
#define __FUNCT__ "ISColoringViewFromOptions"
/*
  ISColoringViewFromOptions - Processes command line options to determine if/how an ISColoring object is to be viewed. 

  Collective on ISColoring

  Input Parameters:
+ obj   - the ISColoring object
. prefix - prefix to use for viewing, or NULL to use prefix of 'mat'
- optionname - option to activate viewing

  Level: intermediate

  Developer Note: This cannot use PetscObjectViewFromOptions() because ISColoring is not a PetscObject

*/
PetscErrorCode ISColoringViewFromOptions(ISColoring obj,PetscObject bobj,const char optionname[])
{
  PetscErrorCode    ierr;
  PetscViewer       viewer;
  PetscBool         flg;
  PetscViewerFormat format;
  char              *prefix;

  PetscFunctionBegin;
  prefix = bobj ? bobj->prefix : NULL;
  ierr   = PetscOptionsGetViewer(obj->comm,prefix,optionname,&viewer,&format,&flg);CHKERRQ(ierr);
  if (flg) {
    ierr = PetscViewerPushFormat(viewer,format);CHKERRQ(ierr);
    ierr = ISColoringView(obj,viewer);CHKERRQ(ierr);
    ierr = PetscViewerPopFormat(viewer);CHKERRQ(ierr);
    ierr = PetscViewerDestroy(&viewer);CHKERRQ(ierr);
  }
  PetscFunctionReturn(0);
}

#undef __FUNCT__
#define __FUNCT__ "ISColoringView"
/*@C
   ISColoringView - Views a coloring context.

   Collective on ISColoring

   Input Parameters:
+  iscoloring - the coloring context
-  viewer - the viewer

   Level: advanced

.seealso: ISColoringDestroy(), ISColoringGetIS(), MatColoring
@*/
PetscErrorCode  ISColoringView(ISColoring iscoloring,PetscViewer viewer)
{
  PetscInt       i;
  PetscErrorCode ierr;
  PetscBool      iascii;
  IS             *is;

  PetscFunctionBegin;
  PetscValidPointer(iscoloring,1);
  if (!viewer) {
    ierr = PetscViewerASCIIGetStdout(iscoloring->comm,&viewer);CHKERRQ(ierr);
  }
  PetscValidHeaderSpecific(viewer,PETSC_VIEWER_CLASSID,2);

  ierr = PetscObjectTypeCompare((PetscObject)viewer,PETSCVIEWERASCII,&iascii);CHKERRQ(ierr);
  if (iascii) {
    MPI_Comm    comm;
    PetscMPIInt size,rank;

    ierr = PetscObjectGetComm((PetscObject)viewer,&comm);CHKERRQ(ierr);
    ierr = MPI_Comm_size(comm,&size);CHKERRQ(ierr);
    ierr = MPI_Comm_rank(comm,&rank);CHKERRQ(ierr);
    ierr = PetscViewerASCIIPrintf(viewer,"ISColoring Object: %d MPI processes\n",size);CHKERRQ(ierr);
    ierr = PetscViewerASCIISynchronizedAllow(viewer,PETSC_TRUE);CHKERRQ(ierr);
    ierr = PetscViewerASCIISynchronizedPrintf(viewer,"[%d] Number of colors %d\n",rank,iscoloring->n);CHKERRQ(ierr);
    ierr = PetscViewerFlush(viewer);CHKERRQ(ierr);
    ierr = PetscViewerASCIISynchronizedAllow(viewer,PETSC_FALSE);CHKERRQ(ierr);
  } else SETERRQ1(PETSC_COMM_SELF,PETSC_ERR_SUP,"Viewer type %s not supported for ISColoring",((PetscObject)viewer)->type_name);

  ierr = ISColoringGetIS(iscoloring,PETSC_IGNORE,&is);CHKERRQ(ierr);
  for (i=0; i<iscoloring->n; i++) {
    ierr = ISView(iscoloring->is[i],viewer);CHKERRQ(ierr);
  }
  ierr = ISColoringRestoreIS(iscoloring,&is);CHKERRQ(ierr);
  PetscFunctionReturn(0);
}

#undef __FUNCT__
#define __FUNCT__ "ISColoringGetIS"
/*@C
   ISColoringGetIS - Extracts index sets from the coloring context

   Collective on ISColoring

   Input Parameter:
.  iscoloring - the coloring context

   Output Parameters:
+  nn - number of index sets in the coloring context
-  is - array of index sets

   Level: advanced

.seealso: ISColoringRestoreIS(), ISColoringView()
@*/
PetscErrorCode  ISColoringGetIS(ISColoring iscoloring,PetscInt *nn,IS *isis[])
{
  PetscErrorCode ierr;

  PetscFunctionBegin;
  PetscValidPointer(iscoloring,1);

  if (nn) *nn = iscoloring->n;
  if (isis) {
    if (!iscoloring->is) {
      PetscInt        *mcolors,**ii,nc = iscoloring->n,i,base, n = iscoloring->N;
      ISColoringValue *colors = iscoloring->colors;
      IS              *is;

#if defined(PETSC_USE_DEBUG)
      for (i=0; i<n; i++) {
        if (((PetscInt)colors[i]) >= nc) SETERRQ3(PETSC_COMM_SELF,PETSC_ERR_ARG_OUTOFRANGE,"Coloring is our of range index %d value %d number colors %d",(int)i,(int)colors[i],(int)nc);
      }
#endif

      /* generate the lists of nodes for each color */
      ierr = PetscCalloc1(nc,&mcolors);CHKERRQ(ierr);
      for (i=0; i<n; i++) mcolors[colors[i]]++;

      ierr = PetscMalloc1(nc,&ii);CHKERRQ(ierr);
      ierr = PetscMalloc1(n,&ii[0]);CHKERRQ(ierr);
      for (i=1; i<nc; i++) ii[i] = ii[i-1] + mcolors[i-1];
      ierr = PetscMemzero(mcolors,nc*sizeof(PetscInt));CHKERRQ(ierr);

      if (iscoloring->ctype == IS_COLORING_GLOBAL) {
        ierr = MPI_Scan(&iscoloring->N,&base,1,MPIU_INT,MPI_SUM,iscoloring->comm);CHKERRQ(ierr);
        base -= iscoloring->N;
        for (i=0; i<n; i++) ii[colors[i]][mcolors[colors[i]]++] = i + base; /* global idx */
      } else if (iscoloring->ctype == IS_COLORING_GHOSTED) {
        for (i=0; i<n; i++) ii[colors[i]][mcolors[colors[i]]++] = i;   /* local idx */
      } else SETERRQ(PETSC_COMM_SELF,PETSC_ERR_SUP,"Not provided for this ISColoringType type");

      ierr = PetscMalloc1(nc,&is);CHKERRQ(ierr);
      for (i=0; i<nc; i++) {
        ierr = ISCreateGeneral(iscoloring->comm,mcolors[i],ii[i],PETSC_COPY_VALUES,is+i);CHKERRQ(ierr);
      }

      iscoloring->is = is;
      ierr = PetscFree(ii[0]);CHKERRQ(ierr);
      ierr = PetscFree(ii);CHKERRQ(ierr);
      ierr = PetscFree(mcolors);CHKERRQ(ierr);
    }
    *isis = iscoloring->is;
  }
  PetscFunctionReturn(0);
}

#undef __FUNCT__
#define __FUNCT__ "ISColoringRestoreIS"
/*@C
   ISColoringRestoreIS - Restores the index sets extracted from the coloring context

   Collective on ISColoring

   Input Parameter:
+  iscoloring - the coloring context
-  is - array of index sets

   Level: advanced

.seealso: ISColoringGetIS(), ISColoringView()
@*/
PetscErrorCode  ISColoringRestoreIS(ISColoring iscoloring,IS *is[])
{
  PetscFunctionBegin;
  PetscValidPointer(iscoloring,1);

  /* currently nothing is done here */
  PetscFunctionReturn(0);
}


#undef __FUNCT__
#define __FUNCT__ "ISColoringCreate"
/*@
    ISColoringCreate - Generates an ISColoring context from lists (provided
    by each processor) of colors for each node.

    Collective on MPI_Comm

    Input Parameters:
+   comm - communicator for the processors creating the coloring
.   ncolors - max color value
.   n - number of nodes on this processor
.   colors - array containing the colors for this processor, color numbers begin at 0.
-   mode - see PetscCopyMode for meaning of this flag.

    Output Parameter:
.   iscoloring - the resulting coloring data structure

    Options Database Key:
.   -is_coloring_view - Activates ISColoringView()

   Level: advanced

    Notes: By default sets coloring type to  IS_COLORING_GLOBAL

.seealso: MatColoringCreate(), ISColoringView(), ISColoringDestroy(), ISColoringSetType()

@*/
PetscErrorCode  ISColoringCreate(MPI_Comm comm,PetscInt ncolors,PetscInt n,const ISColoringValue colors[],PetscCopyMode mode,ISColoring *iscoloring)
{
  PetscErrorCode ierr;
  PetscMPIInt    size,rank,tag;
  PetscInt       base,top,i;
  PetscInt       nc,ncwork;
  MPI_Status     status;

  PetscFunctionBegin;
  if (ncolors != PETSC_DECIDE && ncolors > IS_COLORING_MAX) {
    if (ncolors > 65535) SETERRQ2(PETSC_COMM_SELF,PETSC_ERR_ARG_OUTOFRANGE,"Max color value exeeds 65535 limit. This number is unrealistic. Perhaps a bug in code?\nCurrent max: %d user rewuested: %d",IS_COLORING_MAX,ncolors);
    else                 SETERRQ2(PETSC_COMM_SELF,PETSC_ERR_ARG_OUTOFRANGE,"Max color value exeeds limit. Perhaps reconfigure PETSc with --with-is-color-value-type=short?\n Current max: %d user rewuested: %d",IS_COLORING_MAX,ncolors);
  }
  ierr = PetscNew(iscoloring);CHKERRQ(ierr);
  ierr = PetscCommDuplicate(comm,&(*iscoloring)->comm,&tag);CHKERRQ(ierr);
  comm = (*iscoloring)->comm;

  /* compute the number of the first node on my processor */
  ierr = MPI_Comm_size(comm,&size);CHKERRQ(ierr);

  /* should use MPI_Scan() */
  ierr = MPI_Comm_rank(comm,&rank);CHKERRQ(ierr);
  if (!rank) {
    base = 0;
    top  = n;
  } else {
    ierr = MPI_Recv(&base,1,MPIU_INT,rank-1,tag,comm,&status);CHKERRQ(ierr);
    top  = base+n;
  }
  if (rank < size-1) {
    ierr = MPI_Send(&top,1,MPIU_INT,rank+1,tag,comm);CHKERRQ(ierr);
  }

  /* compute the total number of colors */
  ncwork = 0;
  for (i=0; i<n; i++) {
    if (ncwork < colors[i]) ncwork = colors[i];
  }
  ncwork++;
  ierr = MPI_Allreduce(&ncwork,&nc,1,MPIU_INT,MPI_MAX,comm);CHKERRQ(ierr);
  if (nc > ncolors) SETERRQ2(PETSC_COMM_SELF,PETSC_ERR_ARG_INCOMP,"Number of colors passed in %D is less then the actual number of colors in array %D",ncolors,nc);
  (*iscoloring)->n      = nc;
  (*iscoloring)->is     = 0;
  (*iscoloring)->N      = n;
  (*iscoloring)->refct  = 1;
  (*iscoloring)->ctype  = IS_COLORING_GLOBAL;
  if (mode == PETSC_COPY_VALUES) {
    ierr = PetscMalloc1(n,&(*iscoloring)->colors);CHKERRQ(ierr);
    ierr = PetscLogObjectMemory((PetscObject)(*iscoloring),n*sizeof(ISColoringValue));CHKERRQ(ierr);
    ierr = PetscMemcpy((*iscoloring)->colors,colors,n*sizeof(ISColoringValue));CHKERRQ(ierr);
    (*iscoloring)->allocated = PETSC_TRUE;
  } else if (mode == PETSC_OWN_POINTER) {
    (*iscoloring)->colors    = (ISColoringValue*)colors;
    (*iscoloring)->allocated = PETSC_TRUE;
  } else {
    (*iscoloring)->colors    = (ISColoringValue*)colors;
    (*iscoloring)->allocated = PETSC_FALSE;
  }
  ierr = ISColoringViewFromOptions(*iscoloring,NULL,"-is_coloring_view");CHKERRQ(ierr);
  ierr = PetscInfo1(0,"Number of colors %D\n",nc);CHKERRQ(ierr);
  PetscFunctionReturn(0);
}

#undef __FUNCT__
#define __FUNCT__ "ISBuildTwoSided"
/*@
    ISBuildTwoSided - Takes an IS that describes where we will go. Generates an IS that contains new numbers from remote or local
    on the IS.

    Collective on IS

    Input Parameters
.   to - an IS describes where we will go. Negative target rank will be ignored
<<<<<<< HEAD
.   toindx - an IS describes what indices should send. NULL means sending natural numbering
=======
>>>>>>> 57079150

    Output Parameter:
.   rows - contains new numbers from remote or local

   Level: advanced

.seealso: MatPartitioningCreate(), ISPartitioningToNumbering(), ISPartitioningCount()

@*/
<<<<<<< HEAD
PetscErrorCode  ISBuildTwoSided(IS ito,IS toindx, IS *rows)
{
   const PetscInt       *ito_indices,*toindx_indices;
   PetscInt             *send_indices,rstart,*recv_indices,nrecvs,nsends;
   PetscInt              nto,*tosizes,nfrom,*fromsizes,i,j,*tosizes_tmp,*tooffsets_tmp,ito_ln;
   PetscMPIInt          *toranks,*fromranks,size,target_rank,*fromperm_newtoold;
=======
PetscErrorCode  ISBuildTwoSided(IS ito, IS *rows)
{
   const PetscInt       *ito_indices;
   PetscInt             *send_indices,rstart,*recv_indices,nrecvs,nsends;
   PetscInt             *tosizes,*fromsizes,i,j,*tosizes_tmp,*tooffsets_tmp,ito_ln;
   PetscMPIInt          *toranks,*fromranks,size,target_rank,*fromperm_newtoold,nto,nfrom;
>>>>>>> 57079150
   PetscLayout           isrmap;
   MPI_Comm              comm;
   PetscSF               sf;
   PetscSFNode          *iremote;
   PetscErrorCode        ierr;

   PetscFunctionBegin;
   /*communicator*/
   ierr = PetscObjectGetComm((PetscObject)ito,&comm);CHKERRQ(ierr);
   /* size */
   ierr = MPI_Comm_size(comm,&size);CHKERRQ(ierr);
   /* destination information */
   ierr = ISGetLocalSize(ito,&ito_ln);CHKERRQ(ierr);
   /* why we do not have ISGetLayout?*/
   /* get Layout */
   isrmap = ito->map;
   /*get local start */
   ierr = PetscLayoutGetRange(isrmap,&rstart,PETSC_NULL);CHKERRQ(ierr);
   ierr = ISGetIndices(ito,&ito_indices);CHKERRQ(ierr);
   ierr = PetscCalloc2(size,&tosizes_tmp,size+1,&tooffsets_tmp);CHKERRQ(ierr);
   for(i=0; i<ito_ln; i++){
     if(ito_indices[i]<0) continue;
#if defined(PETSC_USE_DEBUG)
     if(ito_indices[i]>=size) SETERRQ2(comm,PETSC_ERR_ARG_OUTOFRANGE,"target rank %d is larger than communicator size %d ",ito_indices[i],size);
#endif
     tosizes_tmp[ito_indices[i]]++;
   }
   /*offsets*/
   nto = 0;
   for(i=0; i<size; i++){
	 tooffsets_tmp[i+1] = tooffsets_tmp[i]+tosizes_tmp[i];
     if(tosizes_tmp[i]>0) nto++;
    }
   ierr = PetscCalloc2(nto,&toranks,2*nto,&tosizes);CHKERRQ(ierr);
   /*toranks, tosizes*/
   nto = 0;
   for(i=0; i<size; i++){
     if(tosizes_tmp[i]>0){
        toranks[nto]      = i;
        tosizes[2*nto]    = tosizes_tmp[i];/*size */
        tosizes[2*nto+1]  = tooffsets_tmp[i];/*offset */
        nto++;
     }
   }
   nsends = tooffsets_tmp[size];
   ierr = PetscCalloc1(nsends,&send_indices);CHKERRQ(ierr);
<<<<<<< HEAD
   if(toindx){
	 ierr = ISGetIndices(toindx,&toindx_indices);CHKERRQ(ierr);
   }
   for(i=0; i<ito_ln; i++){
	 if(ito_indices[i]<0) continue;
	 target_rank = ito_indices[i];
	 send_indices[tooffsets_tmp[target_rank]] = toindx? toindx_indices[i]:(i+rstart);
	 tooffsets_tmp[target_rank]++;
   }
   if(toindx){
   	 ierr = ISRestoreIndices(toindx,&toindx_indices);CHKERRQ(ierr);
   }
=======
   for(i=0; i<ito_ln; i++){
	 if(ito_indices[i]<0) continue;
	 target_rank = ito_indices[i];
	 send_indices[tooffsets_tmp[target_rank]] = i+rstart;
	 tooffsets_tmp[target_rank]++;
   }
>>>>>>> 57079150
   ierr = ISRestoreIndices(ito,&ito_indices);CHKERRQ(ierr);
   ierr = PetscFree2(tosizes_tmp,tooffsets_tmp);CHKERRQ(ierr);
   ierr = PetscCommBuildTwoSided(comm,2,MPIU_INT,nto,toranks,tosizes,&nfrom,&fromranks,&fromsizes);CHKERRQ(ierr);
   ierr = PetscFree2(toranks,tosizes);CHKERRQ(ierr);
   ierr = PetscCalloc1(nfrom,&fromperm_newtoold);CHKERRQ(ierr);
   for(i=0; i<nfrom; i++){
	 fromperm_newtoold[i] = i;
   }
   /*sort ranks */
   ierr = PetscSortMPIIntWithArray(nfrom,fromranks,fromperm_newtoold);CHKERRQ(ierr);
   nrecvs   = 0;
   for(i=0; i<nfrom; i++){
	 nrecvs += fromsizes[i*2];
   }
   ierr = PetscCalloc1(nrecvs,&recv_indices);CHKERRQ(ierr);
   ierr = PetscCalloc1(nrecvs,&iremote);CHKERRQ(ierr);
   nrecvs = 0;
   for(i=0; i<nfrom; i++){
     for(j=0; j<fromsizes[2*fromperm_newtoold[i]]; j++){
       iremote[nrecvs].rank    = fromranks[i];
       iremote[nrecvs++].index = fromsizes[2*fromperm_newtoold[i]+1]+j;
     }
   }

   /*create a sf to exchange indices */
   ierr = PetscSFCreate(comm,&sf);CHKERRQ(ierr);
   ierr = PetscSFSetGraph(sf,nsends,nrecvs,PETSC_NULL,PETSC_OWN_POINTER,iremote,PETSC_OWN_POINTER);CHKERRQ(ierr);
   ierr = PetscSFSetType(sf,PETSCSFBASIC);CHKERRQ(ierr);
   /* how to put a prefix ? */
   ierr = PetscSFSetFromOptions(sf);CHKERRQ(ierr);
   ierr = PetscSFBcastBegin(sf,MPIU_INT,send_indices,recv_indices);CHKERRQ(ierr);
   ierr = PetscSFBcastEnd(sf,MPIU_INT,send_indices,recv_indices);CHKERRQ(ierr);
   ierr = PetscSFDestroy(&sf);CHKERRQ(ierr);
   ierr = PetscFree(fromranks);CHKERRQ(ierr);
   ierr = PetscFree(fromsizes);CHKERRQ(ierr);
   ierr = PetscFree(fromperm_newtoold);CHKERRQ(ierr);
   ierr = PetscFree(send_indices);CHKERRQ(ierr);
   if(rows){
	 /*sort indices */
	 ierr = PetscSortInt(nrecvs,recv_indices);CHKERRQ(ierr);
     ierr = ISCreateGeneral(comm, nrecvs,recv_indices,PETSC_OWN_POINTER,rows);CHKERRQ(ierr);
   }else{
	 ierr = PetscFree(recv_indices);CHKERRQ(ierr);
   }
   PetscFunctionReturn(0);
}


#undef __FUNCT__
#define __FUNCT__ "ISPartitioningToNumbering"
/*@
    ISPartitioningToNumbering - Takes an ISPartitioning and on each processor
    generates an IS that contains a new global node number for each index based
    on the partitioing.

    Collective on IS

    Input Parameters
.   partitioning - a partitioning as generated by MatPartitioningApply()

    Output Parameter:
.   is - on each processor the index set that defines the global numbers
         (in the new numbering) for all the nodes currently (before the partitioning)
         on that processor

   Level: advanced

.seealso: MatPartitioningCreate(), AOCreateBasic(), ISPartitioningCount()

@*/
PetscErrorCode  ISPartitioningToNumbering(IS part,IS *is)
{
  MPI_Comm       comm;
  PetscInt       i,np,npt,n,*starts = NULL,*sums = NULL,*lsizes = NULL,*newi = NULL;
  const PetscInt *indices = NULL;
  PetscErrorCode ierr;

  PetscFunctionBegin;
  ierr = PetscObjectGetComm((PetscObject)part,&comm);CHKERRQ(ierr);

  /* count the number of partitions, i.e., virtual processors */
  ierr = ISGetLocalSize(part,&n);CHKERRQ(ierr);
  ierr = ISGetIndices(part,&indices);CHKERRQ(ierr);
  np   = 0;
  for (i=0; i<n; i++) np = PetscMax(np,indices[i]);
  ierr = MPI_Allreduce(&np,&npt,1,MPIU_INT,MPI_MAX,comm);CHKERRQ(ierr);
  np   = npt+1; /* so that it looks like a MPI_Comm_size output */

  /*
        lsizes - number of elements of each partition on this particular processor
        sums - total number of "previous" nodes for any particular partition
        starts - global number of first element in each partition on this processor
  */
  ierr = PetscMalloc3(np,&lsizes,np,&starts,np,&sums);CHKERRQ(ierr);
  ierr = PetscMemzero(lsizes,np*sizeof(PetscInt));CHKERRQ(ierr);
  for (i=0; i<n; i++) lsizes[indices[i]]++;
  ierr = MPI_Allreduce(lsizes,sums,np,MPIU_INT,MPI_SUM,comm);CHKERRQ(ierr);
  ierr = MPI_Scan(lsizes,starts,np,MPIU_INT,MPI_SUM,comm);CHKERRQ(ierr);
  for (i=0; i<np; i++) starts[i] -= lsizes[i];
  for (i=1; i<np; i++) {
    sums[i]   += sums[i-1];
    starts[i] += sums[i-1];
  }

  /*
      For each local index give it the new global number
  */
  ierr = PetscMalloc1(n,&newi);CHKERRQ(ierr);
  for (i=0; i<n; i++) newi[i] = starts[indices[i]]++;
  ierr = PetscFree3(lsizes,starts,sums);CHKERRQ(ierr);

  ierr = ISRestoreIndices(part,&indices);CHKERRQ(ierr);
  ierr = ISCreateGeneral(comm,n,newi,PETSC_OWN_POINTER,is);CHKERRQ(ierr);
  ierr = ISSetPermutation(*is);CHKERRQ(ierr);
  PetscFunctionReturn(0);
}

#undef __FUNCT__
#define __FUNCT__ "ISPartitioningCount"
/*@
    ISPartitioningCount - Takes a ISPartitioning and determines the number of
    resulting elements on each (partition) process

    Collective on IS

    Input Parameters:
+   partitioning - a partitioning as generated by MatPartitioningApply()
-   len - length of the array count, this is the total number of partitions

    Output Parameter:
.   count - array of length size, to contain the number of elements assigned
        to each partition, where size is the number of partitions generated
         (see notes below).

   Level: advanced

    Notes:
        By default the number of partitions generated (and thus the length
        of count) is the size of the communicator associated with IS,
        but it can be set by MatPartitioningSetNParts. The resulting array
        of lengths can for instance serve as input of PCBJacobiSetTotalBlocks.


.seealso: MatPartitioningCreate(), AOCreateBasic(), ISPartitioningToNumbering(),
        MatPartitioningSetNParts(), MatPartitioningApply()

@*/
PetscErrorCode  ISPartitioningCount(IS part,PetscInt len,PetscInt count[])
{
  MPI_Comm       comm;
  PetscInt       i,n,*lsizes;
  const PetscInt *indices;
  PetscErrorCode ierr;
  PetscMPIInt    npp;

  PetscFunctionBegin;
  ierr = PetscObjectGetComm((PetscObject)part,&comm);CHKERRQ(ierr);
  if (len == PETSC_DEFAULT) {
    PetscMPIInt size;
    ierr = MPI_Comm_size(comm,&size);CHKERRQ(ierr);
    len  = (PetscInt) size;
  }

  /* count the number of partitions */
  ierr = ISGetLocalSize(part,&n);CHKERRQ(ierr);
  ierr = ISGetIndices(part,&indices);CHKERRQ(ierr);
#if defined(PETSC_USE_DEBUG)
  {
    PetscInt np = 0,npt;
    for (i=0; i<n; i++) np = PetscMax(np,indices[i]);
    ierr = MPI_Allreduce(&np,&npt,1,MPIU_INT,MPI_MAX,comm);CHKERRQ(ierr);
    np   = npt+1; /* so that it looks like a MPI_Comm_size output */
    if (np > len) SETERRQ2(PETSC_COMM_SELF,PETSC_ERR_ARG_SIZ,"Length of count array %D is less than number of partitions %D",len,np);
  }
#endif

  /*
        lsizes - number of elements of each partition on this particular processor
        sums - total number of "previous" nodes for any particular partition
        starts - global number of first element in each partition on this processor
  */
  ierr = PetscCalloc1(len,&lsizes);CHKERRQ(ierr);
  for (i=0; i<n; i++) lsizes[indices[i]]++;
  ierr = ISRestoreIndices(part,&indices);CHKERRQ(ierr);
  ierr = PetscMPIIntCast(len,&npp);CHKERRQ(ierr);
  ierr = MPI_Allreduce(lsizes,count,npp,MPIU_INT,MPI_SUM,comm);CHKERRQ(ierr);
  ierr = PetscFree(lsizes);CHKERRQ(ierr);
  PetscFunctionReturn(0);
}

#undef __FUNCT__
#define __FUNCT__ "ISAllGather"
/*@
    ISAllGather - Given an index set (IS) on each processor, generates a large
    index set (same on each processor) by concatenating together each
    processors index set.

    Collective on IS

    Input Parameter:
.   is - the distributed index set

    Output Parameter:
.   isout - the concatenated index set (same on all processors)

    Notes:
    ISAllGather() is clearly not scalable for large index sets.

    The IS created on each processor must be created with a common
    communicator (e.g., PETSC_COMM_WORLD). If the index sets were created
    with PETSC_COMM_SELF, this routine will not work as expected, since
    each process will generate its own new IS that consists only of
    itself.

    The communicator for this new IS is PETSC_COMM_SELF

    Level: intermediate

    Concepts: gather^index sets
    Concepts: index sets^gathering to all processors
    Concepts: IS^gathering to all processors

.seealso: ISCreateGeneral(), ISCreateStride(), ISCreateBlock()
@*/
PetscErrorCode  ISAllGather(IS is,IS *isout)
{
  PetscErrorCode ierr;
  PetscInt       *indices,n,i,N,step,first;
  const PetscInt *lindices;
  MPI_Comm       comm;
  PetscMPIInt    size,*sizes = NULL,*offsets = NULL,nn;
  PetscBool      stride;

  PetscFunctionBegin;
  PetscValidHeaderSpecific(is,IS_CLASSID,1);
  PetscValidPointer(isout,2);

  ierr = PetscObjectGetComm((PetscObject)is,&comm);CHKERRQ(ierr);
  ierr = MPI_Comm_size(comm,&size);CHKERRQ(ierr);
  ierr = ISGetLocalSize(is,&n);CHKERRQ(ierr);
  ierr = PetscObjectTypeCompare((PetscObject)is,ISSTRIDE,&stride);CHKERRQ(ierr);
  if (size == 1 && stride) { /* should handle parallel ISStride also */
    ierr = ISStrideGetInfo(is,&first,&step);CHKERRQ(ierr);
    ierr = ISCreateStride(PETSC_COMM_SELF,n,first,step,isout);CHKERRQ(ierr);
  } else {
    ierr = PetscMalloc2(size,&sizes,size,&offsets);CHKERRQ(ierr);

    ierr       = PetscMPIIntCast(n,&nn);CHKERRQ(ierr);
    ierr       = MPI_Allgather(&nn,1,MPI_INT,sizes,1,MPI_INT,comm);CHKERRQ(ierr);
    offsets[0] = 0;
    for (i=1; i<size; i++) offsets[i] = offsets[i-1] + sizes[i-1];
    N = offsets[size-1] + sizes[size-1];

    ierr = PetscMalloc1(N,&indices);CHKERRQ(ierr);
    ierr = ISGetIndices(is,&lindices);CHKERRQ(ierr);
    ierr = MPI_Allgatherv((void*)lindices,nn,MPIU_INT,indices,sizes,offsets,MPIU_INT,comm);CHKERRQ(ierr);
    ierr = ISRestoreIndices(is,&lindices);CHKERRQ(ierr);
    ierr = PetscFree2(sizes,offsets);CHKERRQ(ierr);

    ierr = ISCreateGeneral(PETSC_COMM_SELF,N,indices,PETSC_OWN_POINTER,isout);CHKERRQ(ierr);
  }
  PetscFunctionReturn(0);
}

#undef __FUNCT__
#define __FUNCT__ "ISAllGatherColors"
/*@C
    ISAllGatherColors - Given a a set of colors on each processor, generates a large
    set (same on each processor) by concatenating together each processors colors

    Collective on MPI_Comm

    Input Parameter:
+   comm - communicator to share the indices
.   n - local size of set
-   lindices - local colors

    Output Parameter:
+   outN - total number of indices
-   outindices - all of the colors

    Notes:
    ISAllGatherColors() is clearly not scalable for large index sets.


    Level: intermediate

    Concepts: gather^index sets
    Concepts: index sets^gathering to all processors
    Concepts: IS^gathering to all processors

.seealso: ISCreateGeneral(), ISCreateStride(), ISCreateBlock(), ISAllGather()
@*/
PetscErrorCode  ISAllGatherColors(MPI_Comm comm,PetscInt n,ISColoringValue *lindices,PetscInt *outN,ISColoringValue *outindices[])
{
  ISColoringValue *indices;
  PetscErrorCode  ierr;
  PetscInt        i,N;
  PetscMPIInt     size,*offsets = NULL,*sizes = NULL, nn = n;

  PetscFunctionBegin;
  ierr = MPI_Comm_size(comm,&size);CHKERRQ(ierr);
  ierr = PetscMalloc2(size,&sizes,size,&offsets);CHKERRQ(ierr);

  ierr       = MPI_Allgather(&nn,1,MPI_INT,sizes,1,MPI_INT,comm);CHKERRQ(ierr);
  offsets[0] = 0;
  for (i=1; i<size; i++) offsets[i] = offsets[i-1] + sizes[i-1];
  N    = offsets[size-1] + sizes[size-1];
  ierr = PetscFree2(sizes,offsets);CHKERRQ(ierr);

  ierr = PetscMalloc1(N+1,&indices);CHKERRQ(ierr);
  ierr = MPI_Allgatherv(lindices,(PetscMPIInt)n,MPIU_COLORING_VALUE,indices,sizes,offsets,MPIU_COLORING_VALUE,comm);CHKERRQ(ierr);

  *outindices = indices;
  if (outN) *outN = N;
  PetscFunctionReturn(0);
}

#undef __FUNCT__
#define __FUNCT__ "ISComplement"
/*@
    ISComplement - Given an index set (IS) generates the complement index set. That is all
       all indices that are NOT in the given set.

    Collective on IS

    Input Parameter:
+   is - the index set
.   nmin - the first index desired in the local part of the complement
-   nmax - the largest index desired in the local part of the complement (note that all indices in is must be greater or equal to nmin and less than nmax)

    Output Parameter:
.   isout - the complement

    Notes:  The communicator for this new IS is the same as for the input IS

      For a parallel IS, this will generate the local part of the complement on each process

      To generate the entire complement (on each process) of a parallel IS, first call ISAllGather() and then
    call this routine.

    Level: intermediate

    Concepts: gather^index sets
    Concepts: index sets^gathering to all processors
    Concepts: IS^gathering to all processors

.seealso: ISCreateGeneral(), ISCreateStride(), ISCreateBlock(), ISAllGather()
@*/
PetscErrorCode  ISComplement(IS is,PetscInt nmin,PetscInt nmax,IS *isout)
{
  PetscErrorCode ierr;
  const PetscInt *indices;
  PetscInt       n,i,j,unique,cnt,*nindices;
  PetscBool      sorted;

  PetscFunctionBegin;
  PetscValidHeaderSpecific(is,IS_CLASSID,1);
  PetscValidPointer(isout,3);
  if (nmin < 0) SETERRQ1(PETSC_COMM_SELF,PETSC_ERR_ARG_OUTOFRANGE,"nmin %D cannot be negative",nmin);
  if (nmin > nmax) SETERRQ2(PETSC_COMM_SELF,PETSC_ERR_ARG_OUTOFRANGE,"nmin %D cannot be greater than nmax %D",nmin,nmax);
  ierr = ISSorted(is,&sorted);CHKERRQ(ierr);
  if (!sorted) SETERRQ(PETSC_COMM_SELF,PETSC_ERR_ARG_WRONG,"Index set must be sorted");

  ierr = ISGetLocalSize(is,&n);CHKERRQ(ierr);
  ierr = ISGetIndices(is,&indices);CHKERRQ(ierr);
#if defined(PETSC_USE_DEBUG)
  for (i=0; i<n; i++) {
    if (indices[i] <  nmin) SETERRQ3(PETSC_COMM_SELF,PETSC_ERR_ARG_OUTOFRANGE,"Index %D's value %D is smaller than minimum given %D",i,indices[i],nmin);
    if (indices[i] >= nmax) SETERRQ3(PETSC_COMM_SELF,PETSC_ERR_ARG_OUTOFRANGE,"Index %D's value %D is larger than maximum given %D",i,indices[i],nmax);
  }
#endif
  /* Count number of unique entries */
  unique = (n>0);
  for (i=0; i<n-1; i++) {
    if (indices[i+1] != indices[i]) unique++;
  }
  ierr = PetscMalloc1(nmax-nmin-unique,&nindices);CHKERRQ(ierr);
  cnt  = 0;
  for (i=nmin,j=0; i<nmax; i++) {
    if (j<n && i==indices[j]) do { j++; } while (j<n && i==indices[j]);
    else nindices[cnt++] = i;
  }
  if (cnt != nmax-nmin-unique) SETERRQ2(PETSC_COMM_SELF,PETSC_ERR_PLIB,"Number of entries found in complement %D does not match expected %D",cnt,nmax-nmin-unique);
  ierr = ISCreateGeneral(PetscObjectComm((PetscObject)is),cnt,nindices,PETSC_OWN_POINTER,isout);CHKERRQ(ierr);
  ierr = ISRestoreIndices(is,&indices);CHKERRQ(ierr);
  PetscFunctionReturn(0);
}<|MERGE_RESOLUTION|>--- conflicted
+++ resolved
@@ -344,10 +344,7 @@
 
     Input Parameters
 .   to - an IS describes where we will go. Negative target rank will be ignored
-<<<<<<< HEAD
 .   toindx - an IS describes what indices should send. NULL means sending natural numbering
-=======
->>>>>>> 57079150
 
     Output Parameter:
 .   rows - contains new numbers from remote or local
@@ -357,21 +354,12 @@
 .seealso: MatPartitioningCreate(), ISPartitioningToNumbering(), ISPartitioningCount()
 
 @*/
-<<<<<<< HEAD
 PetscErrorCode  ISBuildTwoSided(IS ito,IS toindx, IS *rows)
 {
    const PetscInt       *ito_indices,*toindx_indices;
-   PetscInt             *send_indices,rstart,*recv_indices,nrecvs,nsends;
-   PetscInt              nto,*tosizes,nfrom,*fromsizes,i,j,*tosizes_tmp,*tooffsets_tmp,ito_ln;
-   PetscMPIInt          *toranks,*fromranks,size,target_rank,*fromperm_newtoold;
-=======
-PetscErrorCode  ISBuildTwoSided(IS ito, IS *rows)
-{
-   const PetscInt       *ito_indices;
    PetscInt             *send_indices,rstart,*recv_indices,nrecvs,nsends;
    PetscInt             *tosizes,*fromsizes,i,j,*tosizes_tmp,*tooffsets_tmp,ito_ln;
    PetscMPIInt          *toranks,*fromranks,size,target_rank,*fromperm_newtoold,nto,nfrom;
->>>>>>> 57079150
    PetscLayout           isrmap;
    MPI_Comm              comm;
    PetscSF               sf;
@@ -418,7 +406,6 @@
    }
    nsends = tooffsets_tmp[size];
    ierr = PetscCalloc1(nsends,&send_indices);CHKERRQ(ierr);
-<<<<<<< HEAD
    if(toindx){
 	 ierr = ISGetIndices(toindx,&toindx_indices);CHKERRQ(ierr);
    }
@@ -431,14 +418,6 @@
    if(toindx){
    	 ierr = ISRestoreIndices(toindx,&toindx_indices);CHKERRQ(ierr);
    }
-=======
-   for(i=0; i<ito_ln; i++){
-	 if(ito_indices[i]<0) continue;
-	 target_rank = ito_indices[i];
-	 send_indices[tooffsets_tmp[target_rank]] = i+rstart;
-	 tooffsets_tmp[target_rank]++;
-   }
->>>>>>> 57079150
    ierr = ISRestoreIndices(ito,&ito_indices);CHKERRQ(ierr);
    ierr = PetscFree2(tosizes_tmp,tooffsets_tmp);CHKERRQ(ierr);
    ierr = PetscCommBuildTwoSided(comm,2,MPIU_INT,nto,toranks,tosizes,&nfrom,&fromranks,&fromsizes);CHKERRQ(ierr);
