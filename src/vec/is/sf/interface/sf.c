#include <petsc/private/sfimpl.h> /*I "petscsf.h" I*/
#include <petsc/private/hashseti.h>
#include <petscctable.h>

#if defined(PETSC_HAVE_CUDA)
  #include <cuda_runtime.h>
#endif

#if defined(PETSC_HAVE_HIP)
  #include <hip/hip_runtime.h>
#endif

#if defined(PETSC_USE_DEBUG)
#  define PetscSFCheckGraphSet(sf,arg) do {                          \
    if (PetscUnlikely(!(sf)->graphset))                              \
      SETERRQ3(PETSC_COMM_SELF,PETSC_ERR_ARG_WRONGSTATE,"Must call PetscSFSetGraph() or PetscSFSetGraphWithPattern() on argument %D \"%s\" before %s()",(arg),#sf,PETSC_FUNCTION_NAME); \
  } while (0)
#else
#  define PetscSFCheckGraphSet(sf,arg) do {} while (0)
#endif

const char *const PetscSFDuplicateOptions[] = {"CONFONLY","RANKS","GRAPH","PetscSFDuplicateOption","PETSCSF_DUPLICATE_",NULL};

PETSC_STATIC_INLINE PetscErrorCode PetscGetMemType(const void *data,PetscMemType *type)
{
  PetscFunctionBegin;
  PetscValidPointer(type,2);
  *type = PETSC_MEMTYPE_HOST;
#if defined(PETSC_HAVE_CUDA)
  if (PetscCUDAInitialized && data) {
    cudaError_t                  cerr;
    struct cudaPointerAttributes attr;
    enum cudaMemoryType          mtype;
    cerr = cudaPointerGetAttributes(&attr,data); /* Do not check error since before CUDA 11.0, passing a host pointer returns cudaErrorInvalidValue */
    cudaGetLastError(); /* Reset the last error */
    #if (CUDART_VERSION < 10000)
      mtype = attr.memoryType;
    #else
      mtype = attr.type;
    #endif
    if (cerr == cudaSuccess && mtype == cudaMemoryTypeDevice) *type = PETSC_MEMTYPE_DEVICE;
  }
#endif

#if defined(PETSC_HAVE_HIP)
  if (PetscHIPInitialized && data) {
    hipError_t                   cerr;
    struct hipPointerAttribute_t attr;
    enum hipMemoryType           mtype;
    cerr = hipPointerGetAttributes(&attr,data); /* Do not check error since before CUDA 11.0, passing a host pointer returns cudaErrorInvalidValue */
    hipGetLastError(); /* Reset the last error */
    mtype = attr.memoryType;
    if (cerr == hipSuccess && mtype == hipMemoryTypeDevice) *type = PETSC_MEMTYPE_DEVICE;
  }
#endif
  PetscFunctionReturn(0);
}

/*@
   PetscSFCreate - create a star forest communication context

   Collective

   Input Arguments:
.  comm - communicator on which the star forest will operate

   Output Arguments:
.  sf - new star forest context

   Options Database Keys:
+  -sf_type basic     -Use MPI persistent Isend/Irecv for communication (Default)
.  -sf_type window    -Use MPI-3 one-sided window for communication
-  -sf_type neighbor  -Use MPI-3 neighborhood collectives for communication

   Level: intermediate

   Notes:
   When one knows the communication graph is one of the predefined graph, such as MPI_Alltoall, MPI_Allgatherv,
   MPI_Gatherv, one can create a PetscSF and then set its graph with PetscSFSetGraphWithPattern(). These special
   SFs are optimized and they have better performance than general SFs.

.seealso: PetscSFSetGraph(), PetscSFSetGraphWithPattern(), PetscSFDestroy()
@*/
PetscErrorCode PetscSFCreate(MPI_Comm comm,PetscSF *sf)
{
  PetscErrorCode ierr;
  PetscSF        b;

  PetscFunctionBegin;
  PetscValidPointer(sf,2);
  ierr = PetscSFInitializePackage();CHKERRQ(ierr);

  ierr = PetscHeaderCreate(b,PETSCSF_CLASSID,"PetscSF","Star Forest","PetscSF",comm,PetscSFDestroy,PetscSFView);CHKERRQ(ierr);

  b->nroots    = -1;
  b->nleaves   = -1;
  b->minleaf   = PETSC_MAX_INT;
  b->maxleaf   = PETSC_MIN_INT;
  b->nranks    = -1;
  b->rankorder = PETSC_TRUE;
  b->ingroup   = MPI_GROUP_NULL;
  b->outgroup  = MPI_GROUP_NULL;
  b->graphset  = PETSC_FALSE;
#if defined(PETSC_HAVE_DEVICE)
  b->use_gpu_aware_mpi    = use_gpu_aware_mpi;
  b->use_stream_aware_mpi = PETSC_FALSE;
  b->use_default_stream   = PETSC_TRUE; /* The assumption is true for PETSc internal use of SF */
  #if defined(PETSC_HAVE_KOKKOS) /* Prefer kokkos over cuda*/
    b->backend = PETSCSF_BACKEND_KOKKOS;
  #elif defined(PETSC_HAVE_CUDA)
    b->backend = PETSCSF_BACKEND_CUDA;
  #endif
#endif
  *sf = b;
  PetscFunctionReturn(0);
}

/*@
   PetscSFReset - Reset a star forest so that different sizes or neighbors can be used

   Collective

   Input Arguments:
.  sf - star forest

   Level: advanced

.seealso: PetscSFCreate(), PetscSFSetGraph(), PetscSFDestroy()
@*/
PetscErrorCode PetscSFReset(PetscSF sf)
{
  PetscErrorCode ierr;

  PetscFunctionBegin;
  PetscValidHeaderSpecific(sf,PETSCSF_CLASSID,1);
  if (sf->ops->Reset) {ierr = (*sf->ops->Reset)(sf);CHKERRQ(ierr);}
  sf->nroots   = -1;
  sf->nleaves  = -1;
  sf->minleaf  = PETSC_MAX_INT;
  sf->maxleaf  = PETSC_MIN_INT;
  sf->mine     = NULL;
  sf->remote   = NULL;
  sf->graphset = PETSC_FALSE;
  ierr = PetscFree(sf->mine_alloc);CHKERRQ(ierr);
  ierr = PetscFree(sf->remote_alloc);CHKERRQ(ierr);
  sf->nranks = -1;
  ierr = PetscFree4(sf->ranks,sf->roffset,sf->rmine,sf->rremote);CHKERRQ(ierr);
#if defined(PETSC_HAVE_DEVICE)
  for (PetscInt i=0; i<2; i++) {ierr = PetscSFFree(sf,PETSC_MEMTYPE_DEVICE,sf->rmine_d[i]);CHKERRQ(ierr);}
#endif
  sf->degreeknown = PETSC_FALSE;
  ierr = PetscFree(sf->degree);CHKERRQ(ierr);
  if (sf->ingroup  != MPI_GROUP_NULL) {ierr = MPI_Group_free(&sf->ingroup);CHKERRQ(ierr);}
  if (sf->outgroup != MPI_GROUP_NULL) {ierr = MPI_Group_free(&sf->outgroup);CHKERRQ(ierr);}
  ierr = PetscSFDestroy(&sf->multi);CHKERRQ(ierr);
  ierr = PetscLayoutDestroy(&sf->map);CHKERRQ(ierr);
  sf->setupcalled = PETSC_FALSE;
  PetscFunctionReturn(0);
}

/*@C
   PetscSFSetType - Set the PetscSF communication implementation

   Collective on PetscSF

   Input Parameters:
+  sf - the PetscSF context
-  type - a known method

   Options Database Key:
.  -sf_type <type> - Sets the method; use -help for a list
   of available methods (for instance, window, basic, neighbor)

   Notes:
   See "include/petscsf.h" for available methods (for instance)
+    PETSCSFWINDOW - MPI-2/3 one-sided
-    PETSCSFBASIC - basic implementation using MPI-1 two-sided

  Level: intermediate

.seealso: PetscSFType, PetscSFCreate()
@*/
PetscErrorCode PetscSFSetType(PetscSF sf,PetscSFType type)
{
  PetscErrorCode ierr,(*r)(PetscSF);
  PetscBool      match;

  PetscFunctionBegin;
  PetscValidHeaderSpecific(sf,PETSCSF_CLASSID,1);
  PetscValidCharPointer(type,2);

  ierr = PetscObjectTypeCompare((PetscObject)sf,type,&match);CHKERRQ(ierr);
  if (match) PetscFunctionReturn(0);

  ierr = PetscFunctionListFind(PetscSFList,type,&r);CHKERRQ(ierr);
  if (!r) SETERRQ1(PETSC_COMM_SELF,PETSC_ERR_ARG_UNKNOWN_TYPE,"Unable to find requested PetscSF type %s",type);
  /* Destroy the previous PetscSF implementation context */
  if (sf->ops->Destroy) {ierr = (*(sf)->ops->Destroy)(sf);CHKERRQ(ierr);}
  ierr = PetscMemzero(sf->ops,sizeof(*sf->ops));CHKERRQ(ierr);
  ierr = PetscObjectChangeTypeName((PetscObject)sf,type);CHKERRQ(ierr);
  ierr = (*r)(sf);CHKERRQ(ierr);
  PetscFunctionReturn(0);
}

/*@C
  PetscSFGetType - Get the PetscSF communication implementation

  Not Collective

  Input Parameter:
. sf  - the PetscSF context

  Output Parameter:
. type - the PetscSF type name

  Level: intermediate

.seealso: PetscSFSetType(), PetscSFCreate()
@*/
PetscErrorCode PetscSFGetType(PetscSF sf, PetscSFType *type)
{
  PetscFunctionBegin;
  PetscValidHeaderSpecific(sf, PETSCSF_CLASSID,1);
  PetscValidPointer(type,2);
  *type = ((PetscObject)sf)->type_name;
  PetscFunctionReturn(0);
}

/*@
   PetscSFDestroy - destroy star forest

   Collective

   Input Arguments:
.  sf - address of star forest

   Level: intermediate

.seealso: PetscSFCreate(), PetscSFReset()
@*/
PetscErrorCode PetscSFDestroy(PetscSF *sf)
{
  PetscErrorCode ierr;

  PetscFunctionBegin;
  if (!*sf) PetscFunctionReturn(0);
  PetscValidHeaderSpecific((*sf),PETSCSF_CLASSID,1);
  if (--((PetscObject)(*sf))->refct > 0) {*sf = NULL; PetscFunctionReturn(0);}
  ierr = PetscSFReset(*sf);CHKERRQ(ierr);
  if ((*sf)->ops->Destroy) {ierr = (*(*sf)->ops->Destroy)(*sf);CHKERRQ(ierr);}
  ierr = PetscHeaderDestroy(sf);CHKERRQ(ierr);
  PetscFunctionReturn(0);
}

static PetscErrorCode PetscSFCheckGraphValid_Private(PetscSF sf)
{
  PetscInt           i, nleaves;
  PetscMPIInt        size;
  const PetscInt    *ilocal;
  const PetscSFNode *iremote;
  PetscErrorCode     ierr;

  PetscFunctionBegin;
  if (!sf->graphset || !PetscDefined(USE_DEBUG)) PetscFunctionReturn(0);
  ierr = PetscSFGetGraph(sf,NULL,&nleaves,&ilocal,&iremote);CHKERRQ(ierr);
  ierr = MPI_Comm_size(PetscObjectComm((PetscObject)sf),&size);CHKERRQ(ierr);
  for (i = 0; i < nleaves; i++) {
    const PetscInt rank = iremote[i].rank;
    const PetscInt remote = iremote[i].index;
    const PetscInt leaf = ilocal ? ilocal[i] : i;
    if (rank < 0 || rank >= size) SETERRQ3(PETSC_COMM_SELF,PETSC_ERR_ARG_OUTOFRANGE,"Provided rank (%D) for remote %D is invalid, should be in [0, %d)",rank,i,size);
    if (remote < 0) SETERRQ2(PETSC_COMM_SELF,PETSC_ERR_ARG_OUTOFRANGE,"Provided index (%D) for remote %D is invalid, should be >= 0",remote,i);
    if (leaf < 0) SETERRQ2(PETSC_COMM_SELF,PETSC_ERR_ARG_OUTOFRANGE,"Provided location (%D) for leaf %D is invalid, should be >= 0",leaf,i);
  }
  PetscFunctionReturn(0);
}




/*@
   PetscSFSetUp - set up communication structures

   Collective

   Input Arguments:
.  sf - star forest communication object

   Level: beginner

.seealso: PetscSFSetFromOptions(), PetscSFSetType()
@*/
PetscErrorCode PetscSFSetUp(PetscSF sf)
{
  PetscErrorCode ierr;

  PetscFunctionBegin;
  PetscValidHeaderSpecific(sf,PETSCSF_CLASSID,1);
  PetscSFCheckGraphSet(sf,1);
  if (sf->setupcalled) PetscFunctionReturn(0);
  ierr = PetscLogEventBegin(PETSCSF_SetUp,sf,0,0,0);CHKERRQ(ierr);
  ierr = PetscSFCheckGraphValid_Private(sf);CHKERRQ(ierr);
  if (!((PetscObject)sf)->type_name) {ierr = PetscSFSetType(sf,PETSCSFBASIC);CHKERRQ(ierr);} /* Zero all sf->ops */
  if (sf->ops->SetUp) {ierr = (*sf->ops->SetUp)(sf);CHKERRQ(ierr);}
#if defined(PETSC_HAVE_CUDA)
  if (sf->backend == PETSCSF_BACKEND_CUDA) {
    sf->ops->Malloc = PetscSFMalloc_Cuda;
    sf->ops->Free   = PetscSFFree_Cuda;
  }
#endif

#if defined(PETSC_HAVE_KOKKOS)
  if (sf->backend == PETSCSF_BACKEND_KOKKOS) {
    sf->ops->Malloc = PetscSFMalloc_Kokkos;
    sf->ops->Free   = PetscSFFree_Kokkos;
  }
#endif
  ierr = PetscLogEventEnd(PETSCSF_SetUp,sf,0,0,0);CHKERRQ(ierr);
  sf->setupcalled = PETSC_TRUE;
  PetscFunctionReturn(0);
}

/*@
   PetscSFSetFromOptions - set PetscSF options using the options database

   Logically Collective

   Input Arguments:
.  sf - star forest

   Options Database Keys:
+  -sf_type               - implementation type, see PetscSFSetType()
.  -sf_rank_order         - sort composite points for gathers and scatters in rank order, gathers are non-deterministic otherwise
.  -sf_use_default_stream - Assume callers of SF computed the input root/leafdata with the default cuda stream. SF will also
                            use the default stream to process data. Therefore, no stream synchronization is needed between SF and its caller (default: true).
<<<<<<< HEAD
                            If true, this option only works with -use_cuda_aware_mpi 1.
.  -sf_use_stream_aware_mpi  - Assume the underlying MPI is cuda-stream aware and SF won't sync streams for send/recv buffers passed to MPI (default: false).
                               If true, this option only works with -use_cuda_aware_mpi 1.
=======
                            If true, this option only works with -use_gpu_aware_mpi 1.
-  -sf_use_stream_aware_mpi  - Assume the underlying MPI is cuda-stream aware and SF won't sync streams for send/recv buffers passed to MPI (default: false).
                               If true, this option only works with -use_gpu_aware_mpi 1.
>>>>>>> 812699da

-  -sf_backend cuda | kokkos -Select the device backend SF uses. Currently SF has two backends: cuda and Kokkos.
                              On CUDA devices, one can choose cuda or kokkos with the default being cuda. On other devices,
                              the only available is kokkos.

   Level: intermediate
@*/
PetscErrorCode PetscSFSetFromOptions(PetscSF sf)
{
  PetscSFType    deft;
  char           type[256];
  PetscErrorCode ierr;
  PetscBool      flg;

  PetscFunctionBegin;
  PetscValidHeaderSpecific(sf,PETSCSF_CLASSID,1);
  ierr = PetscObjectOptionsBegin((PetscObject)sf);CHKERRQ(ierr);
  deft = ((PetscObject)sf)->type_name ? ((PetscObject)sf)->type_name : PETSCSFBASIC;
  ierr = PetscOptionsFList("-sf_type","PetscSF implementation type","PetscSFSetType",PetscSFList,deft,type,sizeof(type),&flg);CHKERRQ(ierr);
  ierr = PetscSFSetType(sf,flg ? type : deft);CHKERRQ(ierr);
  ierr = PetscOptionsBool("-sf_rank_order","sort composite points for gathers and scatters in rank order, gathers are non-deterministic otherwise","PetscSFSetRankOrder",sf->rankorder,&sf->rankorder,NULL);CHKERRQ(ierr);
#if defined(PETSC_HAVE_DEVICE)
  {
    char        backendstr[32] = {0};
    PetscBool   isCuda = PETSC_FALSE,isKokkos = PETSC_FALSE,set;
    /* Change the defaults set in PetscSFCreate() with command line options */
    ierr = PetscOptionsBool("-sf_use_default_stream","Assume SF's input and output root/leafdata is computed on the default stream","PetscSFSetFromOptions",sf->use_default_stream,&sf->use_default_stream,NULL);CHKERRQ(ierr);
    ierr = PetscOptionsBool("-sf_use_stream_aware_mpi","Assume the underlying MPI is cuda-stream aware","PetscSFSetFromOptions",sf->use_stream_aware_mpi,&sf->use_stream_aware_mpi,NULL);CHKERRQ(ierr);
    ierr = PetscOptionsString("-sf_backend","Select the device backend SF uses","PetscSFSetFromOptions",NULL,backendstr,sizeof(backendstr),&set);CHKERRQ(ierr);
    ierr = PetscStrcasecmp("cuda",backendstr,&isCuda);CHKERRQ(ierr);
    ierr = PetscStrcasecmp("kokkos",backendstr,&isKokkos);CHKERRQ(ierr);
  #if defined(PETSC_HAVE_CUDA)
    if (isCuda) sf->backend = PETSCSF_BACKEND_CUDA;
    else if (isKokkos) sf->backend = PETSCSF_BACKEND_KOKKOS;
    else if (set) SETERRQ1(PETSC_COMM_SELF,PETSC_ERR_ARG_WRONG,"-sf_backend %s is not supported on cuda devices. You may choose cuda or kokkos (if installed)", backendstr);
  #elif defined(PETSC_HAVE_KOKKOS)
    if (set && !isKokkos) SETERRQ1(PETSC_COMM_SELF,PETSC_ERR_ARG_WRONG,"-sf_backend %s is not supported. You can only choose kokkos", backendstr);
  #endif
  }
#endif
  if (sf->ops->SetFromOptions) {ierr = (*sf->ops->SetFromOptions)(PetscOptionsObject,sf);CHKERRQ(ierr);}
  ierr = PetscOptionsEnd();CHKERRQ(ierr);
  PetscFunctionReturn(0);
}

/*@
   PetscSFSetRankOrder - sort multi-points for gathers and scatters by rank order

   Logically Collective

   Input Arguments:
+  sf - star forest
-  flg - PETSC_TRUE to sort, PETSC_FALSE to skip sorting (lower setup cost, but non-deterministic)

   Level: advanced

.seealso: PetscSFGatherBegin(), PetscSFScatterBegin()
@*/
PetscErrorCode PetscSFSetRankOrder(PetscSF sf,PetscBool flg)
{
  PetscFunctionBegin;
  PetscValidHeaderSpecific(sf,PETSCSF_CLASSID,1);
  PetscValidLogicalCollectiveBool(sf,flg,2);
  if (sf->multi) SETERRQ(PetscObjectComm((PetscObject)sf),PETSC_ERR_ARG_WRONGSTATE,"Rank ordering must be set before first call to PetscSFGatherBegin() or PetscSFScatterBegin()");
  sf->rankorder = flg;
  PetscFunctionReturn(0);
}

/*@
   PetscSFSetGraph - Set a parallel star forest

   Collective

   Input Arguments:
+  sf - star forest
.  nroots - number of root vertices on the current process (these are possible targets for other process to attach leaves)
.  nleaves - number of leaf vertices on the current process, each of these references a root on any process
.  ilocal - locations of leaves in leafdata buffers, pass NULL for contiguous storage (locations must be >= 0, enforced
during setup in debug mode)
.  localmode - copy mode for ilocal
.  iremote - remote locations of root vertices for each leaf on the current process (locations must be >= 0, enforced
during setup in debug mode)
-  remotemode - copy mode for iremote

   Level: intermediate

   Notes:
    In Fortran you must use PETSC_COPY_VALUES for localmode and remotemode

   Developers Note: Local indices which are the identity permutation in the range [0,nleaves) are discarded as they
   encode contiguous storage. In such case, if localmode is PETSC_OWN_POINTER, the memory is deallocated as it is not
   needed

   Developers Note: This object does not necessarily encode a true star forest in the graph theoretic sense, since leaf
   indices are not required to be unique. Some functions, however, rely on unique leaf indices (checked in debug mode).

.seealso: PetscSFCreate(), PetscSFView(), PetscSFGetGraph()
@*/
PetscErrorCode PetscSFSetGraph(PetscSF sf,PetscInt nroots,PetscInt nleaves,const PetscInt *ilocal,PetscCopyMode localmode,const PetscSFNode *iremote,PetscCopyMode remotemode)
{
  PetscErrorCode ierr;

  PetscFunctionBegin;
  PetscValidHeaderSpecific(sf,PETSCSF_CLASSID,1);
  if (nleaves > 0 && ilocal) PetscValidIntPointer(ilocal,4);
  if (nleaves > 0) PetscValidPointer(iremote,6);
  if (nroots  < 0) SETERRQ1(PETSC_COMM_SELF,PETSC_ERR_ARG_OUTOFRANGE,"nroots %D, cannot be negative",nroots);
  if (nleaves < 0) SETERRQ1(PETSC_COMM_SELF,PETSC_ERR_ARG_OUTOFRANGE,"nleaves %D, cannot be negative",nleaves);

  if (sf->nroots >= 0) { /* Reset only if graph already set */
    ierr = PetscSFReset(sf);CHKERRQ(ierr);
  }

  ierr = PetscLogEventBegin(PETSCSF_SetGraph,sf,0,0,0);CHKERRQ(ierr);

  sf->nroots  = nroots;
  sf->nleaves = nleaves;

  if (nleaves && ilocal) {
    PetscInt i;
    PetscInt minleaf = PETSC_MAX_INT;
    PetscInt maxleaf = PETSC_MIN_INT;
    int      contiguous = 1;
    for (i=0; i<nleaves; i++) {
      minleaf = PetscMin(minleaf,ilocal[i]);
      maxleaf = PetscMax(maxleaf,ilocal[i]);
      contiguous &= (ilocal[i] == i);
    }
    sf->minleaf = minleaf;
    sf->maxleaf = maxleaf;
    if (contiguous) {
      if (localmode == PETSC_OWN_POINTER) {
        ierr = PetscFree(ilocal);CHKERRQ(ierr);
      }
      ilocal = NULL;
    }
  } else {
    sf->minleaf = 0;
    sf->maxleaf = nleaves - 1;
  }

  if (ilocal) {
    switch (localmode) {
    case PETSC_COPY_VALUES:
      ierr = PetscMalloc1(nleaves,&sf->mine_alloc);CHKERRQ(ierr);
      ierr = PetscArraycpy(sf->mine_alloc,ilocal,nleaves);CHKERRQ(ierr);
      sf->mine = sf->mine_alloc;
      break;
    case PETSC_OWN_POINTER:
      sf->mine_alloc = (PetscInt*)ilocal;
      sf->mine       = sf->mine_alloc;
      break;
    case PETSC_USE_POINTER:
      sf->mine_alloc = NULL;
      sf->mine       = (PetscInt*)ilocal;
      break;
    default: SETERRQ(PetscObjectComm((PetscObject)sf),PETSC_ERR_ARG_OUTOFRANGE,"Unknown localmode");
    }
  }

  switch (remotemode) {
  case PETSC_COPY_VALUES:
    ierr = PetscMalloc1(nleaves,&sf->remote_alloc);CHKERRQ(ierr);
    ierr = PetscArraycpy(sf->remote_alloc,iremote,nleaves);CHKERRQ(ierr);
    sf->remote = sf->remote_alloc;
    break;
  case PETSC_OWN_POINTER:
    sf->remote_alloc = (PetscSFNode*)iremote;
    sf->remote       = sf->remote_alloc;
    break;
  case PETSC_USE_POINTER:
    sf->remote_alloc = NULL;
    sf->remote       = (PetscSFNode*)iremote;
    break;
  default: SETERRQ(PetscObjectComm((PetscObject)sf),PETSC_ERR_ARG_OUTOFRANGE,"Unknown remotemode");
  }

  ierr = PetscLogEventEnd(PETSCSF_SetGraph,sf,0,0,0);CHKERRQ(ierr);
  sf->graphset = PETSC_TRUE;
  PetscFunctionReturn(0);
}

/*@
  PetscSFSetGraphWithPattern - Sets the graph of an SF with a specific pattern

  Collective

  Input Parameters:
+ sf      - The PetscSF
. map     - Layout of roots over all processes (insignificant when pattern is PETSCSF_PATTERN_ALLTOALL)
- pattern - One of PETSCSF_PATTERN_ALLGATHER, PETSCSF_PATTERN_GATHER, PETSCSF_PATTERN_ALLTOALL

  Notes:
  It is easier to explain PetscSFPattern using vectors. Suppose we have an MPI vector x and its layout is map.
  n and N are local and global sizes of x respectively.

  With PETSCSF_PATTERN_ALLGATHER, the routine creates a graph that if one does Bcast on it, it will copy x to
  sequential vectors y on all ranks.

  With PETSCSF_PATTERN_GATHER, the routine creates a graph that if one does Bcast on it, it will copy x to a
  sequential vector y on rank 0.

  In above cases, entries of x are roots and entries of y are leaves.

  With PETSCSF_PATTERN_ALLTOALL, map is insignificant. Suppose NP is size of sf's communicator. The routine
  creates a graph that every rank has NP leaves and NP roots. On rank i, its leaf j is connected to root i
  of rank j. Here 0 <=i,j<NP. It is a kind of MPI_Alltoall with sendcount/recvcount being 1. Note that it does
  not mean one can not send multiple items. One just needs to create a new MPI datatype for the mulptiple data
  items with MPI_Type_contiguous() and use that as the <unit> argument in SF routines.

  In this case, roots and leaves are symmetric.

  Level: intermediate
 @*/
PetscErrorCode PetscSFSetGraphWithPattern(PetscSF sf,PetscLayout map,PetscSFPattern pattern)
{
  MPI_Comm       comm;
  PetscInt       n,N,res[2];
  PetscMPIInt    rank,size;
  PetscSFType    type;
  PetscErrorCode ierr;

  PetscFunctionBegin;
  ierr = PetscObjectGetComm((PetscObject)sf, &comm);CHKERRQ(ierr);
  if (pattern < PETSCSF_PATTERN_ALLGATHER || pattern > PETSCSF_PATTERN_ALLTOALL) SETERRQ1(comm,PETSC_ERR_ARG_OUTOFRANGE,"Unsupported PetscSFPattern %D\n",pattern);
  ierr = MPI_Comm_rank(comm,&rank);CHKERRQ(ierr);
  ierr = MPI_Comm_size(comm,&size);CHKERRQ(ierr);

  if (pattern == PETSCSF_PATTERN_ALLTOALL) {
    type = PETSCSFALLTOALL;
    ierr = PetscLayoutCreate(comm,&sf->map);CHKERRQ(ierr);
    ierr = PetscLayoutSetLocalSize(sf->map,size);CHKERRQ(ierr);
    ierr = PetscLayoutSetSize(sf->map,((PetscInt)size)*size);CHKERRQ(ierr);
    ierr = PetscLayoutSetUp(sf->map);CHKERRQ(ierr);
  } else {
    ierr   = PetscLayoutGetLocalSize(map,&n);CHKERRQ(ierr);
    ierr   = PetscLayoutGetSize(map,&N);CHKERRQ(ierr);
    res[0] = n;
    res[1] = -n;
    /* Check if n are same over all ranks so that we can optimize it */
    ierr   = MPIU_Allreduce(MPI_IN_PLACE,res,2,MPIU_INT,MPI_MAX,comm);CHKERRQ(ierr);
    if (res[0] == -res[1]) { /* same n */
      type = (pattern == PETSCSF_PATTERN_ALLGATHER) ? PETSCSFALLGATHER  : PETSCSFGATHER;
    } else {
      type = (pattern == PETSCSF_PATTERN_ALLGATHER) ? PETSCSFALLGATHERV : PETSCSFGATHERV;
    }
    ierr = PetscLayoutReference(map,&sf->map);CHKERRQ(ierr);
  }
  ierr = PetscSFSetType(sf,type);CHKERRQ(ierr);

  sf->pattern = pattern;
  sf->mine    = NULL; /* Contiguous */

  /* Set nleaves, nroots here in case user calls PetscSFGetGraph, which is legal to call even before PetscSFSetUp is called.
     Also set other easy stuff.
   */
  if (pattern == PETSCSF_PATTERN_ALLGATHER) {
    sf->nleaves      = N;
    sf->nroots       = n;
    sf->nranks       = size;
    sf->minleaf      = 0;
    sf->maxleaf      = N - 1;
  } else if (pattern == PETSCSF_PATTERN_GATHER) {
    sf->nleaves      = rank ? 0 : N;
    sf->nroots       = n;
    sf->nranks       = rank ? 0 : size;
    sf->minleaf      = 0;
    sf->maxleaf      = rank ? -1 : N - 1;
  } else if (pattern == PETSCSF_PATTERN_ALLTOALL) {
    sf->nleaves      = size;
    sf->nroots       = size;
    sf->nranks       = size;
    sf->minleaf      = 0;
    sf->maxleaf      = size - 1;
  }
  sf->ndranks  = 0; /* We do not need to separate out distinguished ranks for patterned graphs to improve communication performance */
  sf->graphset = PETSC_TRUE;
  PetscFunctionReturn(0);
}

/*@
   PetscSFCreateInverseSF - given a PetscSF in which all vertices have degree 1, creates the inverse map

   Collective

   Input Arguments:

.  sf - star forest to invert

   Output Arguments:
.  isf - inverse of sf
   Level: advanced

   Notes:
   All roots must have degree 1.

   The local space may be a permutation, but cannot be sparse.

.seealso: PetscSFSetGraph()
@*/
PetscErrorCode PetscSFCreateInverseSF(PetscSF sf,PetscSF *isf)
{
  PetscErrorCode ierr;
  PetscMPIInt    rank;
  PetscInt       i,nroots,nleaves,maxlocal,count,*newilocal;
  const PetscInt *ilocal;
  PetscSFNode    *roots,*leaves;

  PetscFunctionBegin;
  PetscValidHeaderSpecific(sf,PETSCSF_CLASSID,1);
  PetscSFCheckGraphSet(sf,1);
  PetscValidPointer(isf,2);

  ierr = PetscSFGetGraph(sf,&nroots,&nleaves,&ilocal,NULL);CHKERRQ(ierr);
  maxlocal = sf->maxleaf+1; /* TODO: We should use PetscSFGetLeafRange() */

  ierr = MPI_Comm_rank(PetscObjectComm((PetscObject)sf),&rank);CHKERRQ(ierr);
  ierr = PetscMalloc2(nroots,&roots,maxlocal,&leaves);CHKERRQ(ierr);
  for (i=0; i<maxlocal; i++) {
    leaves[i].rank  = rank;
    leaves[i].index = i;
  }
  for (i=0; i <nroots; i++) {
    roots[i].rank  = -1;
    roots[i].index = -1;
  }
  ierr = PetscSFReduceBegin(sf,MPIU_2INT,leaves,roots,MPIU_REPLACE);CHKERRQ(ierr);
  ierr = PetscSFReduceEnd(sf,MPIU_2INT,leaves,roots,MPIU_REPLACE);CHKERRQ(ierr);

  /* Check whether our leaves are sparse */
  for (i=0,count=0; i<nroots; i++) if (roots[i].rank >= 0) count++;
  if (count == nroots) newilocal = NULL;
  else {                        /* Index for sparse leaves and compact "roots" array (which is to become our leaves). */
    ierr = PetscMalloc1(count,&newilocal);CHKERRQ(ierr);
    for (i=0,count=0; i<nroots; i++) {
      if (roots[i].rank >= 0) {
        newilocal[count]   = i;
        roots[count].rank  = roots[i].rank;
        roots[count].index = roots[i].index;
        count++;
      }
    }
  }

  ierr = PetscSFDuplicate(sf,PETSCSF_DUPLICATE_CONFONLY,isf);CHKERRQ(ierr);
  ierr = PetscSFSetGraph(*isf,maxlocal,count,newilocal,PETSC_OWN_POINTER,roots,PETSC_COPY_VALUES);CHKERRQ(ierr);
  ierr = PetscFree2(roots,leaves);CHKERRQ(ierr);
  PetscFunctionReturn(0);
}

/*@
   PetscSFDuplicate - duplicate a PetscSF, optionally preserving rank connectivity and graph

   Collective

   Input Arguments:
+  sf - communication object to duplicate
-  opt - PETSCSF_DUPLICATE_CONFONLY, PETSCSF_DUPLICATE_RANKS, or PETSCSF_DUPLICATE_GRAPH (see PetscSFDuplicateOption)

   Output Arguments:
.  newsf - new communication object

   Level: beginner

.seealso: PetscSFCreate(), PetscSFSetType(), PetscSFSetGraph()
@*/
PetscErrorCode PetscSFDuplicate(PetscSF sf,PetscSFDuplicateOption opt,PetscSF *newsf)
{
  PetscSFType    type;
  PetscErrorCode ierr;

  PetscFunctionBegin;
  PetscValidHeaderSpecific(sf,PETSCSF_CLASSID,1);
  PetscValidLogicalCollectiveEnum(sf,opt,2);
  PetscValidPointer(newsf,3);
  ierr = PetscSFCreate(PetscObjectComm((PetscObject)sf),newsf);CHKERRQ(ierr);
  ierr = PetscSFGetType(sf,&type);CHKERRQ(ierr);
  if (type) {ierr = PetscSFSetType(*newsf,type);CHKERRQ(ierr);}
  if (opt == PETSCSF_DUPLICATE_GRAPH) {
    PetscSFCheckGraphSet(sf,1);
    if (sf->pattern == PETSCSF_PATTERN_GENERAL) {
      PetscInt          nroots,nleaves;
      const PetscInt    *ilocal;
      const PetscSFNode *iremote;
      ierr = PetscSFGetGraph(sf,&nroots,&nleaves,&ilocal,&iremote);CHKERRQ(ierr);
      ierr = PetscSFSetGraph(*newsf,nroots,nleaves,ilocal,PETSC_COPY_VALUES,iremote,PETSC_COPY_VALUES);CHKERRQ(ierr);
    } else {
      ierr = PetscSFSetGraphWithPattern(*newsf,sf->map,sf->pattern);CHKERRQ(ierr);
    }
  }
#if defined(PETSC_HAVE_DEVICE)
  (*newsf)->backend              = sf->backend;
  (*newsf)->use_default_stream   = sf->use_default_stream;
  (*newsf)->use_gpu_aware_mpi    = sf->use_gpu_aware_mpi;
  (*newsf)->use_stream_aware_mpi = sf->use_stream_aware_mpi;
#endif
  if (sf->ops->Duplicate) {ierr = (*sf->ops->Duplicate)(sf,opt,*newsf);CHKERRQ(ierr);}
  /* Don't do PetscSFSetUp() since the new sf's graph might have not been set. */
  PetscFunctionReturn(0);
}

/*@C
   PetscSFGetGraph - Get the graph specifying a parallel star forest

   Not Collective

   Input Arguments:
.  sf - star forest

   Output Arguments:
+  nroots - number of root vertices on the current process (these are possible targets for other process to attach leaves)
.  nleaves - number of leaf vertices on the current process, each of these references a root on any process
.  ilocal - locations of leaves in leafdata buffers
-  iremote - remote locations of root vertices for each leaf on the current process

   Notes:
   We are not currently requiring that the graph is set, thus returning nroots=-1 if it has not been set yet

   When called from Fortran, the returned iremote array is a copy and must be deallocated after use. Consequently, if you
   want to update the graph, you must call PetscSFSetGraph after modifying the iremote array.

   Level: intermediate

.seealso: PetscSFCreate(), PetscSFView(), PetscSFSetGraph()
@*/
PetscErrorCode PetscSFGetGraph(PetscSF sf,PetscInt *nroots,PetscInt *nleaves,const PetscInt **ilocal,const PetscSFNode **iremote)
{
  PetscErrorCode ierr;

  PetscFunctionBegin;
  PetscValidHeaderSpecific(sf,PETSCSF_CLASSID,1);
  if (sf->ops->GetGraph) {
    ierr = (sf->ops->GetGraph)(sf,nroots,nleaves,ilocal,iremote);CHKERRQ(ierr);
  } else {
    if (nroots) *nroots = sf->nroots;
    if (nleaves) *nleaves = sf->nleaves;
    if (ilocal) *ilocal = sf->mine;
    if (iremote) *iremote = sf->remote;
  }
  PetscFunctionReturn(0);
}

/*@
   PetscSFGetLeafRange - Get the active leaf ranges

   Not Collective

   Input Arguments:
.  sf - star forest

   Output Arguments:
+  minleaf - minimum active leaf on this process. Return 0 if there are no leaves.
-  maxleaf - maximum active leaf on this process. Return -1 if there are no leaves.

   Level: developer

.seealso: PetscSFCreate(), PetscSFView(), PetscSFSetGraph(), PetscSFGetGraph()
@*/
PetscErrorCode PetscSFGetLeafRange(PetscSF sf,PetscInt *minleaf,PetscInt *maxleaf)
{
  PetscFunctionBegin;
  PetscValidHeaderSpecific(sf,PETSCSF_CLASSID,1);
  PetscSFCheckGraphSet(sf,1);
  if (minleaf) *minleaf = sf->minleaf;
  if (maxleaf) *maxleaf = sf->maxleaf;
  PetscFunctionReturn(0);
}

/*@C
   PetscSFViewFromOptions - View from Options

   Collective on PetscSF

   Input Parameters:
+  A - the star forest
.  obj - Optional object
-  name - command line option

   Level: intermediate
.seealso:  PetscSF, PetscSFView, PetscObjectViewFromOptions(), PetscSFCreate()
@*/
PetscErrorCode  PetscSFViewFromOptions(PetscSF A,PetscObject obj,const char name[])
{
  PetscErrorCode ierr;

  PetscFunctionBegin;
  PetscValidHeaderSpecific(A,PETSCSF_CLASSID,1);
  ierr = PetscObjectViewFromOptions((PetscObject)A,obj,name);CHKERRQ(ierr);
  PetscFunctionReturn(0);
}

/*@C
   PetscSFView - view a star forest

   Collective

   Input Arguments:
+  sf - star forest
-  viewer - viewer to display graph, for example PETSC_VIEWER_STDOUT_WORLD

   Level: beginner

.seealso: PetscSFCreate(), PetscSFSetGraph()
@*/
PetscErrorCode PetscSFView(PetscSF sf,PetscViewer viewer)
{
  PetscErrorCode    ierr;
  PetscBool         iascii;
  PetscViewerFormat format;

  PetscFunctionBegin;
  PetscValidHeaderSpecific(sf,PETSCSF_CLASSID,1);
  if (!viewer) {ierr = PetscViewerASCIIGetStdout(PetscObjectComm((PetscObject)sf),&viewer);CHKERRQ(ierr);}
  PetscValidHeaderSpecific(viewer,PETSC_VIEWER_CLASSID,2);
  PetscCheckSameComm(sf,1,viewer,2);
  if (sf->graphset) {ierr = PetscSFSetUp(sf);CHKERRQ(ierr);}
  ierr = PetscObjectTypeCompare((PetscObject)viewer,PETSCVIEWERASCII,&iascii);CHKERRQ(ierr);
  if (iascii) {
    PetscMPIInt rank;
    PetscInt    ii,i,j;

    ierr = PetscObjectPrintClassNamePrefixType((PetscObject)sf,viewer);CHKERRQ(ierr);
    ierr = PetscViewerASCIIPushTab(viewer);CHKERRQ(ierr);
    if (sf->ops->View) {ierr = (*sf->ops->View)(sf,viewer);CHKERRQ(ierr);}
    if (sf->pattern == PETSCSF_PATTERN_GENERAL) {
      if (!sf->graphset) {
        ierr = PetscViewerASCIIPrintf(viewer,"PetscSFSetGraph() has not been called yet\n");CHKERRQ(ierr);
        ierr = PetscViewerASCIIPopTab(viewer);CHKERRQ(ierr);
        PetscFunctionReturn(0);
      }
      ierr = MPI_Comm_rank(PetscObjectComm((PetscObject)sf),&rank);CHKERRQ(ierr);
      ierr = PetscViewerASCIIPushSynchronized(viewer);CHKERRQ(ierr);
      ierr = PetscViewerASCIISynchronizedPrintf(viewer,"[%d] Number of roots=%D, leaves=%D, remote ranks=%D\n",rank,sf->nroots,sf->nleaves,sf->nranks);CHKERRQ(ierr);
      for (i=0; i<sf->nleaves; i++) {
        ierr = PetscViewerASCIISynchronizedPrintf(viewer,"[%d] %D <- (%D,%D)\n",rank,sf->mine ? sf->mine[i] : i,sf->remote[i].rank,sf->remote[i].index);CHKERRQ(ierr);
      }
      ierr = PetscViewerFlush(viewer);CHKERRQ(ierr);
      ierr = PetscViewerGetFormat(viewer,&format);CHKERRQ(ierr);
      if (format == PETSC_VIEWER_ASCII_INFO_DETAIL) {
        PetscMPIInt *tmpranks,*perm;
        ierr = PetscMalloc2(sf->nranks,&tmpranks,sf->nranks,&perm);CHKERRQ(ierr);
        ierr = PetscArraycpy(tmpranks,sf->ranks,sf->nranks);CHKERRQ(ierr);
        for (i=0; i<sf->nranks; i++) perm[i] = i;
        ierr = PetscSortMPIIntWithArray(sf->nranks,tmpranks,perm);CHKERRQ(ierr);
        ierr = PetscViewerASCIISynchronizedPrintf(viewer,"[%d] Roots referenced by my leaves, by rank\n",rank);CHKERRQ(ierr);
        for (ii=0; ii<sf->nranks; ii++) {
          i = perm[ii];
          ierr = PetscViewerASCIISynchronizedPrintf(viewer,"[%d] %d: %D edges\n",rank,sf->ranks[i],sf->roffset[i+1]-sf->roffset[i]);CHKERRQ(ierr);
          for (j=sf->roffset[i]; j<sf->roffset[i+1]; j++) {
            ierr = PetscViewerASCIISynchronizedPrintf(viewer,"[%d]    %D <- %D\n",rank,sf->rmine[j],sf->rremote[j]);CHKERRQ(ierr);
          }
        }
        ierr = PetscFree2(tmpranks,perm);CHKERRQ(ierr);
      }
      ierr = PetscViewerFlush(viewer);CHKERRQ(ierr);
      ierr = PetscViewerASCIIPopSynchronized(viewer);CHKERRQ(ierr);
    }
    ierr = PetscViewerASCIIPopTab(viewer);CHKERRQ(ierr);
  }
  PetscFunctionReturn(0);
}

/*@C
   PetscSFGetRootRanks - Get root ranks and number of vertices referenced by leaves on this process

   Not Collective

   Input Arguments:
.  sf - star forest

   Output Arguments:
+  nranks - number of ranks referenced by local part
.  ranks - array of ranks
.  roffset - offset in rmine/rremote for each rank (length nranks+1)
.  rmine - concatenated array holding local indices referencing each remote rank
-  rremote - concatenated array holding remote indices referenced for each remote rank

   Level: developer

.seealso: PetscSFGetLeafRanks()
@*/
PetscErrorCode PetscSFGetRootRanks(PetscSF sf,PetscInt *nranks,const PetscMPIInt **ranks,const PetscInt **roffset,const PetscInt **rmine,const PetscInt **rremote)
{
  PetscErrorCode ierr;

  PetscFunctionBegin;
  PetscValidHeaderSpecific(sf,PETSCSF_CLASSID,1);
  if (!sf->setupcalled) SETERRQ(PETSC_COMM_SELF,PETSC_ERR_ARG_WRONGSTATE,"Must call PetscSFSetUp() before obtaining ranks");
  if (sf->ops->GetRootRanks) {
    ierr = (sf->ops->GetRootRanks)(sf,nranks,ranks,roffset,rmine,rremote);CHKERRQ(ierr);
  } else {
    /* The generic implementation */
    if (nranks)  *nranks  = sf->nranks;
    if (ranks)   *ranks   = sf->ranks;
    if (roffset) *roffset = sf->roffset;
    if (rmine)   *rmine   = sf->rmine;
    if (rremote) *rremote = sf->rremote;
  }
  PetscFunctionReturn(0);
}

/*@C
   PetscSFGetLeafRanks - Get leaf ranks referencing roots on this process

   Not Collective

   Input Arguments:
.  sf - star forest

   Output Arguments:
+  niranks - number of leaf ranks referencing roots on this process
.  iranks - array of ranks
.  ioffset - offset in irootloc for each rank (length niranks+1)
-  irootloc - concatenated array holding local indices of roots referenced by each leaf rank

   Level: developer

.seealso: PetscSFGetRootRanks()
@*/
PetscErrorCode PetscSFGetLeafRanks(PetscSF sf,PetscInt *niranks,const PetscMPIInt **iranks,const PetscInt **ioffset,const PetscInt **irootloc)
{
  PetscErrorCode ierr;

  PetscFunctionBegin;
  PetscValidHeaderSpecific(sf,PETSCSF_CLASSID,1);
  if (!sf->setupcalled) SETERRQ(PETSC_COMM_SELF,PETSC_ERR_ARG_WRONGSTATE,"Must call PetscSFSetUp() before obtaining ranks");
  if (sf->ops->GetLeafRanks) {
    ierr = (sf->ops->GetLeafRanks)(sf,niranks,iranks,ioffset,irootloc);CHKERRQ(ierr);
  } else {
    PetscSFType type;
    ierr = PetscSFGetType(sf,&type);CHKERRQ(ierr);
    SETERRQ1(PETSC_COMM_SELF,PETSC_ERR_SUP,"PetscSFGetLeafRanks() is not supported on this StarForest type: %s", type);
  }
  PetscFunctionReturn(0);
}

static PetscBool InList(PetscMPIInt needle,PetscMPIInt n,const PetscMPIInt *list) {
  PetscInt i;
  for (i=0; i<n; i++) {
    if (needle == list[i]) return PETSC_TRUE;
  }
  return PETSC_FALSE;
}

/*@C
   PetscSFSetUpRanks - Set up data structures associated with ranks; this is for internal use by PetscSF implementations.

   Collective

   Input Arguments:
+  sf - PetscSF to set up; PetscSFSetGraph() must have been called
-  dgroup - MPI_Group of ranks to be distinguished (e.g., for self or shared memory exchange)

   Level: developer

.seealso: PetscSFGetRootRanks()
@*/
PetscErrorCode PetscSFSetUpRanks(PetscSF sf,MPI_Group dgroup)
{
  PetscErrorCode     ierr;
  PetscTable         table;
  PetscTablePosition pos;
  PetscMPIInt        size,groupsize,*groupranks;
  PetscInt           *rcount,*ranks;
  PetscInt           i, irank = -1,orank = -1;

  PetscFunctionBegin;
  PetscValidHeaderSpecific(sf,PETSCSF_CLASSID,1);
  PetscSFCheckGraphSet(sf,1);
  ierr = MPI_Comm_size(PetscObjectComm((PetscObject)sf),&size);CHKERRQ(ierr);
  ierr = PetscTableCreate(10,size,&table);CHKERRQ(ierr);
  for (i=0; i<sf->nleaves; i++) {
    /* Log 1-based rank */
    ierr = PetscTableAdd(table,sf->remote[i].rank+1,1,ADD_VALUES);CHKERRQ(ierr);
  }
  ierr = PetscTableGetCount(table,&sf->nranks);CHKERRQ(ierr);
  ierr = PetscMalloc4(sf->nranks,&sf->ranks,sf->nranks+1,&sf->roffset,sf->nleaves,&sf->rmine,sf->nleaves,&sf->rremote);CHKERRQ(ierr);
  ierr = PetscMalloc2(sf->nranks,&rcount,sf->nranks,&ranks);CHKERRQ(ierr);
  ierr = PetscTableGetHeadPosition(table,&pos);CHKERRQ(ierr);
  for (i=0; i<sf->nranks; i++) {
    ierr = PetscTableGetNext(table,&pos,&ranks[i],&rcount[i]);CHKERRQ(ierr);
    ranks[i]--;             /* Convert back to 0-based */
  }
  ierr = PetscTableDestroy(&table);CHKERRQ(ierr);

  /* We expect that dgroup is reliably "small" while nranks could be large */
  {
    MPI_Group group = MPI_GROUP_NULL;
    PetscMPIInt *dgroupranks;
    ierr = MPI_Comm_group(PetscObjectComm((PetscObject)sf),&group);CHKERRQ(ierr);
    ierr = MPI_Group_size(dgroup,&groupsize);CHKERRQ(ierr);
    ierr = PetscMalloc1(groupsize,&dgroupranks);CHKERRQ(ierr);
    ierr = PetscMalloc1(groupsize,&groupranks);CHKERRQ(ierr);
    for (i=0; i<groupsize; i++) dgroupranks[i] = i;
    if (groupsize) {ierr = MPI_Group_translate_ranks(dgroup,groupsize,dgroupranks,group,groupranks);CHKERRQ(ierr);}
    ierr = MPI_Group_free(&group);CHKERRQ(ierr);
    ierr = PetscFree(dgroupranks);CHKERRQ(ierr);
  }

  /* Partition ranks[] into distinguished (first sf->ndranks) followed by non-distinguished */
  for (sf->ndranks=0,i=sf->nranks; sf->ndranks<i;) {
    for (i--; sf->ndranks<i; i--) { /* Scan i backward looking for distinguished rank */
      if (InList(ranks[i],groupsize,groupranks)) break;
    }
    for (; sf->ndranks<=i; sf->ndranks++) { /* Scan sf->ndranks forward looking for non-distinguished rank */
      if (!InList(ranks[sf->ndranks],groupsize,groupranks)) break;
    }
    if (sf->ndranks < i) {                         /* Swap ranks[sf->ndranks] with ranks[i] */
      PetscInt tmprank,tmpcount;

      tmprank             = ranks[i];
      tmpcount            = rcount[i];
      ranks[i]            = ranks[sf->ndranks];
      rcount[i]           = rcount[sf->ndranks];
      ranks[sf->ndranks]  = tmprank;
      rcount[sf->ndranks] = tmpcount;
      sf->ndranks++;
    }
  }
  ierr = PetscFree(groupranks);CHKERRQ(ierr);
  ierr = PetscSortIntWithArray(sf->ndranks,ranks,rcount);CHKERRQ(ierr);
  ierr = PetscSortIntWithArray(sf->nranks-sf->ndranks,ranks+sf->ndranks,rcount+sf->ndranks);CHKERRQ(ierr);
  sf->roffset[0] = 0;
  for (i=0; i<sf->nranks; i++) {
    ierr = PetscMPIIntCast(ranks[i],sf->ranks+i);CHKERRQ(ierr);
    sf->roffset[i+1] = sf->roffset[i] + rcount[i];
    rcount[i]        = 0;
  }
  for (i=0, irank = -1, orank = -1; i<sf->nleaves; i++) {
    /* short circuit */
    if (orank != sf->remote[i].rank) {
      /* Search for index of iremote[i].rank in sf->ranks */
      ierr = PetscFindMPIInt(sf->remote[i].rank,sf->ndranks,sf->ranks,&irank);CHKERRQ(ierr);
      if (irank < 0) {
        ierr = PetscFindMPIInt(sf->remote[i].rank,sf->nranks-sf->ndranks,sf->ranks+sf->ndranks,&irank);CHKERRQ(ierr);
        if (irank >= 0) irank += sf->ndranks;
      }
      orank = sf->remote[i].rank;
    }
    if (irank < 0) SETERRQ1(PETSC_COMM_SELF,PETSC_ERR_PLIB,"Could not find rank %D in array",sf->remote[i].rank);
    sf->rmine[sf->roffset[irank] + rcount[irank]]   = sf->mine ? sf->mine[i] : i;
    sf->rremote[sf->roffset[irank] + rcount[irank]] = sf->remote[i].index;
    rcount[irank]++;
  }
  ierr = PetscFree2(rcount,ranks);CHKERRQ(ierr);
  PetscFunctionReturn(0);
}

/*@C
   PetscSFGetGroups - gets incoming and outgoing process groups

   Collective

   Input Argument:
.  sf - star forest

   Output Arguments:
+  incoming - group of origin processes for incoming edges (leaves that reference my roots)
-  outgoing - group of destination processes for outgoing edges (roots that I reference)

   Level: developer

.seealso: PetscSFGetWindow(), PetscSFRestoreWindow()
@*/
PetscErrorCode PetscSFGetGroups(PetscSF sf,MPI_Group *incoming,MPI_Group *outgoing)
{
  PetscErrorCode ierr;
  MPI_Group      group = MPI_GROUP_NULL;

  PetscFunctionBegin;
  if (sf->nranks < 0) SETERRQ(PETSC_COMM_SELF,PETSC_ERR_ARG_WRONGSTATE,"Must call PetscSFSetUpRanks() before obtaining groups");
  if (sf->ingroup == MPI_GROUP_NULL) {
    PetscInt       i;
    const PetscInt *indegree;
    PetscMPIInt    rank,*outranks,*inranks;
    PetscSFNode    *remote;
    PetscSF        bgcount;

    /* Compute the number of incoming ranks */
    ierr = PetscMalloc1(sf->nranks,&remote);CHKERRQ(ierr);
    for (i=0; i<sf->nranks; i++) {
      remote[i].rank  = sf->ranks[i];
      remote[i].index = 0;
    }
    ierr = PetscSFDuplicate(sf,PETSCSF_DUPLICATE_CONFONLY,&bgcount);CHKERRQ(ierr);
    ierr = PetscSFSetGraph(bgcount,1,sf->nranks,NULL,PETSC_COPY_VALUES,remote,PETSC_OWN_POINTER);CHKERRQ(ierr);
    ierr = PetscSFComputeDegreeBegin(bgcount,&indegree);CHKERRQ(ierr);
    ierr = PetscSFComputeDegreeEnd(bgcount,&indegree);CHKERRQ(ierr);
    /* Enumerate the incoming ranks */
    ierr = PetscMalloc2(indegree[0],&inranks,sf->nranks,&outranks);CHKERRQ(ierr);
    ierr = MPI_Comm_rank(PetscObjectComm((PetscObject)sf),&rank);CHKERRQ(ierr);
    for (i=0; i<sf->nranks; i++) outranks[i] = rank;
    ierr = PetscSFGatherBegin(bgcount,MPI_INT,outranks,inranks);CHKERRQ(ierr);
    ierr = PetscSFGatherEnd(bgcount,MPI_INT,outranks,inranks);CHKERRQ(ierr);
    ierr = MPI_Comm_group(PetscObjectComm((PetscObject)sf),&group);CHKERRQ(ierr);
    ierr = MPI_Group_incl(group,indegree[0],inranks,&sf->ingroup);CHKERRQ(ierr);
    ierr = MPI_Group_free(&group);CHKERRQ(ierr);
    ierr = PetscFree2(inranks,outranks);CHKERRQ(ierr);
    ierr = PetscSFDestroy(&bgcount);CHKERRQ(ierr);
  }
  *incoming = sf->ingroup;

  if (sf->outgroup == MPI_GROUP_NULL) {
    ierr = MPI_Comm_group(PetscObjectComm((PetscObject)sf),&group);CHKERRQ(ierr);
    ierr = MPI_Group_incl(group,sf->nranks,sf->ranks,&sf->outgroup);CHKERRQ(ierr);
    ierr = MPI_Group_free(&group);CHKERRQ(ierr);
  }
  *outgoing = sf->outgroup;
  PetscFunctionReturn(0);
}

/*@
   PetscSFGetMultiSF - gets the inner SF implemeting gathers and scatters

   Collective

   Input Argument:
.  sf - star forest that may contain roots with 0 or with more than 1 vertex

   Output Arguments:
.  multi - star forest with split roots, such that each root has degree exactly 1

   Level: developer

   Notes:

   In most cases, users should use PetscSFGatherBegin() and PetscSFScatterBegin() instead of manipulating multi
   directly. Since multi satisfies the stronger condition that each entry in the global space has exactly one incoming
   edge, it is a candidate for future optimization that might involve its removal.

.seealso: PetscSFSetGraph(), PetscSFGatherBegin(), PetscSFScatterBegin(), PetscSFComputeMultiRootOriginalNumbering()
@*/
PetscErrorCode PetscSFGetMultiSF(PetscSF sf,PetscSF *multi)
{
  PetscErrorCode ierr;

  PetscFunctionBegin;
  PetscValidHeaderSpecific(sf,PETSCSF_CLASSID,1);
  PetscValidPointer(multi,2);
  if (sf->nroots < 0) {         /* Graph has not been set yet; why do we need this? */
    ierr   = PetscSFDuplicate(sf,PETSCSF_DUPLICATE_RANKS,&sf->multi);CHKERRQ(ierr);
    *multi = sf->multi;
    PetscFunctionReturn(0);
  }
  if (!sf->multi) {
    const PetscInt *indegree;
    PetscInt       i,*inoffset,*outones,*outoffset,maxlocal;
    PetscSFNode    *remote;
    maxlocal = sf->maxleaf+1; /* TODO: We should use PetscSFGetLeafRange() */
    ierr = PetscSFComputeDegreeBegin(sf,&indegree);CHKERRQ(ierr);
    ierr = PetscSFComputeDegreeEnd(sf,&indegree);CHKERRQ(ierr);
    ierr = PetscMalloc3(sf->nroots+1,&inoffset,maxlocal,&outones,maxlocal,&outoffset);CHKERRQ(ierr);
    inoffset[0] = 0;
    for (i=0; i<sf->nroots; i++) inoffset[i+1] = inoffset[i] + indegree[i];
    for (i=0; i<maxlocal; i++) outones[i] = 1;
    ierr = PetscSFFetchAndOpBegin(sf,MPIU_INT,inoffset,outones,outoffset,MPI_SUM);CHKERRQ(ierr);
    ierr = PetscSFFetchAndOpEnd(sf,MPIU_INT,inoffset,outones,outoffset,MPI_SUM);CHKERRQ(ierr);
    for (i=0; i<sf->nroots; i++) inoffset[i] -= indegree[i]; /* Undo the increment */
    if (PetscDefined(USE_DEBUG)) { /* Check that the expected number of increments occurred */
      for (i=0; i<sf->nroots; i++) {
        if (inoffset[i] + indegree[i] != inoffset[i+1]) SETERRQ(PETSC_COMM_SELF,PETSC_ERR_PLIB,"Incorrect result after PetscSFFetchAndOp");
      }
    }
    ierr = PetscMalloc1(sf->nleaves,&remote);CHKERRQ(ierr);
    for (i=0; i<sf->nleaves; i++) {
      remote[i].rank  = sf->remote[i].rank;
      remote[i].index = outoffset[sf->mine ? sf->mine[i] : i];
    }
    ierr = PetscSFDuplicate(sf,PETSCSF_DUPLICATE_RANKS,&sf->multi);CHKERRQ(ierr);
    ierr = PetscSFSetGraph(sf->multi,inoffset[sf->nroots],sf->nleaves,sf->mine,PETSC_COPY_VALUES,remote,PETSC_OWN_POINTER);CHKERRQ(ierr);
    if (sf->rankorder) {        /* Sort the ranks */
      PetscMPIInt rank;
      PetscInt    *inranks,*newoffset,*outranks,*newoutoffset,*tmpoffset,maxdegree;
      PetscSFNode *newremote;
      ierr = MPI_Comm_rank(PetscObjectComm((PetscObject)sf),&rank);CHKERRQ(ierr);
      for (i=0,maxdegree=0; i<sf->nroots; i++) maxdegree = PetscMax(maxdegree,indegree[i]);
      ierr = PetscMalloc5(sf->multi->nroots,&inranks,sf->multi->nroots,&newoffset,maxlocal,&outranks,maxlocal,&newoutoffset,maxdegree,&tmpoffset);CHKERRQ(ierr);
      for (i=0; i<maxlocal; i++) outranks[i] = rank;
      ierr = PetscSFReduceBegin(sf->multi,MPIU_INT,outranks,inranks,MPIU_REPLACE);CHKERRQ(ierr);
      ierr = PetscSFReduceEnd(sf->multi,MPIU_INT,outranks,inranks,MPIU_REPLACE);CHKERRQ(ierr);
      /* Sort the incoming ranks at each vertex, build the inverse map */
      for (i=0; i<sf->nroots; i++) {
        PetscInt j;
        for (j=0; j<indegree[i]; j++) tmpoffset[j] = j;
        ierr = PetscSortIntWithArray(indegree[i],inranks+inoffset[i],tmpoffset);CHKERRQ(ierr);
        for (j=0; j<indegree[i]; j++) newoffset[inoffset[i] + tmpoffset[j]] = inoffset[i] + j;
      }
      ierr = PetscSFBcastBegin(sf->multi,MPIU_INT,newoffset,newoutoffset);CHKERRQ(ierr);
      ierr = PetscSFBcastEnd(sf->multi,MPIU_INT,newoffset,newoutoffset);CHKERRQ(ierr);
      ierr = PetscMalloc1(sf->nleaves,&newremote);CHKERRQ(ierr);
      for (i=0; i<sf->nleaves; i++) {
        newremote[i].rank  = sf->remote[i].rank;
        newremote[i].index = newoutoffset[sf->mine ? sf->mine[i] : i];
      }
      ierr = PetscSFSetGraph(sf->multi,inoffset[sf->nroots],sf->nleaves,sf->mine,PETSC_COPY_VALUES,newremote,PETSC_OWN_POINTER);CHKERRQ(ierr);
      ierr = PetscFree5(inranks,newoffset,outranks,newoutoffset,tmpoffset);CHKERRQ(ierr);
    }
    ierr = PetscFree3(inoffset,outones,outoffset);CHKERRQ(ierr);
  }
  *multi = sf->multi;
  PetscFunctionReturn(0);
}

/*@C
   PetscSFCreateEmbeddedSF - removes edges from all but the selected roots, does not remap indices

   Collective

   Input Arguments:
+  sf - original star forest
.  nselected  - number of selected roots on this process
-  selected   - indices of the selected roots on this process

   Output Arguments:
.  esf - new star forest

   Level: advanced

   Note:
   To use the new PetscSF, it may be necessary to know the indices of the leaves that are still participating. This can
   be done by calling PetscSFGetGraph().

.seealso: PetscSFSetGraph(), PetscSFGetGraph()
@*/
PetscErrorCode PetscSFCreateEmbeddedSF(PetscSF sf,PetscInt nselected,const PetscInt *selected,PetscSF *esf)
{
  PetscInt          i,j,n,nroots,nleaves,esf_nleaves,*new_ilocal,minleaf,maxleaf,maxlocal;
  const PetscInt    *ilocal;
  signed char       *rootdata,*leafdata,*leafmem;
  const PetscSFNode *iremote;
  PetscSFNode       *new_iremote;
  MPI_Comm          comm;
  PetscErrorCode    ierr;

  PetscFunctionBegin;
  PetscValidHeaderSpecific(sf,PETSCSF_CLASSID,1);
  PetscSFCheckGraphSet(sf,1);
  if (nselected) PetscValidPointer(selected,3);
  PetscValidPointer(esf,4);

  ierr = PetscSFSetUp(sf);CHKERRQ(ierr);
  ierr = PetscLogEventBegin(PETSCSF_EmbedSF,sf,0,0,0);CHKERRQ(ierr);
  ierr = PetscObjectGetComm((PetscObject)sf,&comm);CHKERRQ(ierr);
  ierr = PetscSFGetGraph(sf,&nroots,&nleaves,&ilocal,&iremote);CHKERRQ(ierr);

  if (PetscDefined(USE_DEBUG)) {  /* Error out if selected[] has dups or  out of range indices */
    PetscBool dups;
    ierr = PetscCheckDupsInt(nselected,selected,&dups);CHKERRQ(ierr);
    if (dups) SETERRQ(comm,PETSC_ERR_ARG_WRONG,"selected[] has dups");
    for (i=0; i<nselected; i++)
      if (selected[i] < 0 || selected[i] >= nroots) SETERRQ2(comm,PETSC_ERR_ARG_OUTOFRANGE,"selected root indice %D is out of [0,%D)",selected[i],nroots);
  }

  if (sf->ops->CreateEmbeddedSF) {
    ierr = (*sf->ops->CreateEmbeddedSF)(sf,nselected,selected,esf);CHKERRQ(ierr);
  } else {
    /* A generic version of creating embedded sf */
    ierr = PetscSFGetLeafRange(sf,&minleaf,&maxleaf);CHKERRQ(ierr);
    maxlocal = maxleaf - minleaf + 1;
    ierr = PetscCalloc2(nroots,&rootdata,maxlocal,&leafmem);CHKERRQ(ierr);
    leafdata = leafmem - minleaf;
    /* Tag selected roots and bcast to leaves */
    for (i=0; i<nselected; i++) rootdata[selected[i]] = 1;
    ierr = PetscSFBcastBegin(sf,MPI_SIGNED_CHAR,rootdata,leafdata);CHKERRQ(ierr);
    ierr = PetscSFBcastEnd(sf,MPI_SIGNED_CHAR,rootdata,leafdata);CHKERRQ(ierr);

    /* Build esf with leaves that are still connected */
    esf_nleaves = 0;
    for (i=0; i<nleaves; i++) {
      j = ilocal ? ilocal[i] : i;
      /* esf_nleaves += leafdata[j] should work in theory, but failed with SFWindow bugs
         with PetscSFBcast. See https://gitlab.com/petsc/petsc/issues/555
      */
      esf_nleaves += (leafdata[j] ? 1 : 0);
    }
    ierr = PetscMalloc1(esf_nleaves,&new_ilocal);CHKERRQ(ierr);
    ierr = PetscMalloc1(esf_nleaves,&new_iremote);CHKERRQ(ierr);
    for (i=n=0; i<nleaves; i++) {
      j = ilocal ? ilocal[i] : i;
      if (leafdata[j]) {
        new_ilocal[n]        = j;
        new_iremote[n].rank  = iremote[i].rank;
        new_iremote[n].index = iremote[i].index;
        ++n;
      }
    }
    ierr = PetscSFCreate(comm,esf);CHKERRQ(ierr);
    ierr = PetscSFSetFromOptions(*esf);CHKERRQ(ierr);
    ierr = PetscSFSetGraph(*esf,nroots,esf_nleaves,new_ilocal,PETSC_OWN_POINTER,new_iremote,PETSC_OWN_POINTER);CHKERRQ(ierr);
    ierr = PetscFree2(rootdata,leafmem);CHKERRQ(ierr);
  }
  ierr = PetscLogEventEnd(PETSCSF_EmbedSF,sf,0,0,0);CHKERRQ(ierr);
  PetscFunctionReturn(0);
}

/*@C
  PetscSFCreateEmbeddedLeafSF - removes edges from all but the selected leaves, does not remap indices

  Collective

  Input Arguments:
+ sf - original star forest
. nselected  - number of selected leaves on this process
- selected   - indices of the selected leaves on this process

  Output Arguments:
.  newsf - new star forest

  Level: advanced

.seealso: PetscSFCreateEmbeddedSF(), PetscSFSetGraph(), PetscSFGetGraph()
@*/
PetscErrorCode PetscSFCreateEmbeddedLeafSF(PetscSF sf,PetscInt nselected,const PetscInt *selected,PetscSF *newsf)
{
  const PetscSFNode *iremote;
  PetscSFNode       *new_iremote;
  const PetscInt    *ilocal;
  PetscInt          i,nroots,*leaves,*new_ilocal;
  MPI_Comm          comm;
  PetscErrorCode    ierr;

  PetscFunctionBegin;
  PetscValidHeaderSpecific(sf,PETSCSF_CLASSID,1);
  PetscSFCheckGraphSet(sf,1);
  if (nselected) PetscValidPointer(selected,3);
  PetscValidPointer(newsf,4);

  /* Uniq selected[] and put results in leaves[] */
  ierr = PetscObjectGetComm((PetscObject)sf,&comm);CHKERRQ(ierr);
  ierr = PetscMalloc1(nselected,&leaves);CHKERRQ(ierr);
  ierr = PetscArraycpy(leaves,selected,nselected);CHKERRQ(ierr);
  ierr = PetscSortedRemoveDupsInt(&nselected,leaves);CHKERRQ(ierr);
  if (nselected && (leaves[0] < 0 || leaves[nselected-1] >= sf->nleaves)) SETERRQ3(comm,PETSC_ERR_ARG_OUTOFRANGE,"Min/Max leaf indices %D/%D are not in [0,%D)",leaves[0],leaves[nselected-1],sf->nleaves);

  /* Optimize the routine only when sf is setup and hence we can reuse sf's communication pattern */
  if (sf->setupcalled && sf->ops->CreateEmbeddedLeafSF) {
    ierr = (*sf->ops->CreateEmbeddedLeafSF)(sf,nselected,leaves,newsf);CHKERRQ(ierr);
  } else {
    ierr = PetscSFGetGraph(sf,&nroots,NULL,&ilocal,&iremote);CHKERRQ(ierr);
    ierr = PetscMalloc1(nselected,&new_ilocal);CHKERRQ(ierr);
    ierr = PetscMalloc1(nselected,&new_iremote);CHKERRQ(ierr);
    for (i=0; i<nselected; ++i) {
      const PetscInt l     = leaves[i];
      new_ilocal[i]        = ilocal ? ilocal[l] : l;
      new_iremote[i].rank  = iremote[l].rank;
      new_iremote[i].index = iremote[l].index;
    }
    ierr = PetscSFDuplicate(sf,PETSCSF_DUPLICATE_CONFONLY,newsf);CHKERRQ(ierr);
    ierr = PetscSFSetGraph(*newsf,nroots,nselected,new_ilocal,PETSC_OWN_POINTER,new_iremote,PETSC_OWN_POINTER);CHKERRQ(ierr);
  }
  ierr = PetscFree(leaves);CHKERRQ(ierr);
  PetscFunctionReturn(0);
}

/*@C
   PetscSFBcastAndOpBegin - begin pointwise broadcast with root value being reduced to leaf value, to be concluded with call to PetscSFBcastAndOpEnd()

   Collective on PetscSF

   Input Arguments:
+  sf - star forest on which to communicate
.  unit - data type associated with each node
.  rootdata - buffer to broadcast
-  op - operation to use for reduction

   Output Arguments:
.  leafdata - buffer to be reduced with values from each leaf's respective root

   Level: intermediate

.seealso: PetscSFBcastAndOpEnd(), PetscSFBcastBegin(), PetscSFBcastEnd()
@*/
PetscErrorCode PetscSFBcastAndOpBegin(PetscSF sf,MPI_Datatype unit,const void *rootdata,void *leafdata,MPI_Op op)
{
  PetscErrorCode ierr;
  PetscMemType   rootmtype,leafmtype;

  PetscFunctionBegin;
  PetscValidHeaderSpecific(sf,PETSCSF_CLASSID,1);
  ierr = PetscSFSetUp(sf);CHKERRQ(ierr);
  ierr = PetscLogEventBegin(PETSCSF_BcastAndOpBegin,sf,0,0,0);CHKERRQ(ierr);
  ierr = PetscGetMemType(rootdata,&rootmtype);CHKERRQ(ierr);
  ierr = PetscGetMemType(leafdata,&leafmtype);CHKERRQ(ierr);
  ierr = (*sf->ops->BcastAndOpBegin)(sf,unit,rootmtype,rootdata,leafmtype,leafdata,op);CHKERRQ(ierr);
  ierr = PetscLogEventEnd(PETSCSF_BcastAndOpBegin,sf,0,0,0);CHKERRQ(ierr);
  PetscFunctionReturn(0);
}

/*@C
   PetscSFBcastAndOpEnd - end a broadcast & reduce operation started with PetscSFBcastAndOpBegin()

   Collective

   Input Arguments:
+  sf - star forest
.  unit - data type
.  rootdata - buffer to broadcast
-  op - operation to use for reduction

   Output Arguments:
.  leafdata - buffer to be reduced with values from each leaf's respective root

   Level: intermediate

.seealso: PetscSFSetGraph(), PetscSFReduceEnd()
@*/
PetscErrorCode PetscSFBcastAndOpEnd(PetscSF sf,MPI_Datatype unit,const void *rootdata,void *leafdata,MPI_Op op)
{
  PetscErrorCode ierr;

  PetscFunctionBegin;
  PetscValidHeaderSpecific(sf,PETSCSF_CLASSID,1);
  ierr = PetscLogEventBegin(PETSCSF_BcastAndOpEnd,sf,0,0,0);CHKERRQ(ierr);
  ierr = (*sf->ops->BcastAndOpEnd)(sf,unit,rootdata,leafdata,op);CHKERRQ(ierr);
  ierr = PetscLogEventEnd(PETSCSF_BcastAndOpEnd,sf,0,0,0);CHKERRQ(ierr);
  PetscFunctionReturn(0);
}

/*@C
   PetscSFReduceBegin - begin reduction of leafdata into rootdata, to be completed with call to PetscSFReduceEnd()

   Collective

   Input Arguments:
+  sf - star forest
.  unit - data type
.  leafdata - values to reduce
-  op - reduction operation

   Output Arguments:
.  rootdata - result of reduction of values from all leaves of each root

   Level: intermediate

.seealso: PetscSFBcastBegin()
@*/
PetscErrorCode PetscSFReduceBegin(PetscSF sf,MPI_Datatype unit,const void *leafdata,void *rootdata,MPI_Op op)
{
  PetscErrorCode ierr;
  PetscMemType   rootmtype,leafmtype;

  PetscFunctionBegin;
  PetscValidHeaderSpecific(sf,PETSCSF_CLASSID,1);
  ierr = PetscSFSetUp(sf);CHKERRQ(ierr);
  ierr = PetscLogEventBegin(PETSCSF_ReduceBegin,sf,0,0,0);CHKERRQ(ierr);
  ierr = PetscGetMemType(rootdata,&rootmtype);CHKERRQ(ierr);
  ierr = PetscGetMemType(leafdata,&leafmtype);CHKERRQ(ierr);
  ierr = (sf->ops->ReduceBegin)(sf,unit,leafmtype,leafdata,rootmtype,rootdata,op);CHKERRQ(ierr);
  ierr = PetscLogEventEnd(PETSCSF_ReduceBegin,sf,0,0,0);CHKERRQ(ierr);
  PetscFunctionReturn(0);
}

/*@C
   PetscSFReduceEnd - end a reduction operation started with PetscSFReduceBegin()

   Collective

   Input Arguments:
+  sf - star forest
.  unit - data type
.  leafdata - values to reduce
-  op - reduction operation

   Output Arguments:
.  rootdata - result of reduction of values from all leaves of each root

   Level: intermediate

.seealso: PetscSFSetGraph(), PetscSFBcastEnd()
@*/
PetscErrorCode PetscSFReduceEnd(PetscSF sf,MPI_Datatype unit,const void *leafdata,void *rootdata,MPI_Op op)
{
  PetscErrorCode ierr;

  PetscFunctionBegin;
  PetscValidHeaderSpecific(sf,PETSCSF_CLASSID,1);
  ierr = PetscLogEventBegin(PETSCSF_ReduceEnd,sf,0,0,0);CHKERRQ(ierr);
  ierr = (*sf->ops->ReduceEnd)(sf,unit,leafdata,rootdata,op);CHKERRQ(ierr);
  ierr = PetscLogEventEnd(PETSCSF_ReduceEnd,sf,0,0,0);CHKERRQ(ierr);
  PetscFunctionReturn(0);
}

/*@C
   PetscSFFetchAndOpBegin - begin operation that fetches values from root and updates atomically by applying operation using my leaf value, to be completed with PetscSFFetchAndOpEnd()

   Collective

   Input Arguments:
+  sf - star forest
.  unit - data type
.  leafdata - leaf values to use in reduction
-  op - operation to use for reduction

   Output Arguments:
+  rootdata - root values to be updated, input state is seen by first process to perform an update
-  leafupdate - state at each leaf's respective root immediately prior to my atomic update

   Level: advanced

   Note:
   The update is only atomic at the granularity provided by the hardware. Different roots referenced by the same process
   might be updated in a different order. Furthermore, if a composite type is used for the unit datatype, atomicity is
   not guaranteed across the whole vertex. Therefore, this function is mostly only used with primitive types such as
   integers.

.seealso: PetscSFComputeDegreeBegin(), PetscSFReduceBegin(), PetscSFSetGraph()
@*/
PetscErrorCode PetscSFFetchAndOpBegin(PetscSF sf,MPI_Datatype unit,void *rootdata,const void *leafdata,void *leafupdate,MPI_Op op)
{
  PetscErrorCode ierr;
  PetscMemType   rootmtype,leafmtype,leafupdatemtype;

  PetscFunctionBegin;
  PetscValidHeaderSpecific(sf,PETSCSF_CLASSID,1);
  ierr = PetscSFSetUp(sf);CHKERRQ(ierr);
  ierr = PetscLogEventBegin(PETSCSF_FetchAndOpBegin,sf,0,0,0);CHKERRQ(ierr);
  ierr = PetscGetMemType(rootdata,&rootmtype);CHKERRQ(ierr);
  ierr = PetscGetMemType(leafdata,&leafmtype);CHKERRQ(ierr);
  ierr = PetscGetMemType(leafupdate,&leafupdatemtype);CHKERRQ(ierr);
  if (leafmtype != leafupdatemtype) SETERRQ(PETSC_COMM_SELF,PETSC_ERR_SUP,"No support for leafdata and leafupdate in different memory types");
  ierr = (*sf->ops->FetchAndOpBegin)(sf,unit,rootmtype,rootdata,leafmtype,leafdata,leafupdate,op);CHKERRQ(ierr);
  ierr = PetscLogEventEnd(PETSCSF_FetchAndOpBegin,sf,0,0,0);CHKERRQ(ierr);
  PetscFunctionReturn(0);
}

/*@C
   PetscSFFetchAndOpEnd - end operation started in matching call to PetscSFFetchAndOpBegin() to fetch values from roots and update atomically by applying operation using my leaf value

   Collective

   Input Arguments:
+  sf - star forest
.  unit - data type
.  leafdata - leaf values to use in reduction
-  op - operation to use for reduction

   Output Arguments:
+  rootdata - root values to be updated, input state is seen by first process to perform an update
-  leafupdate - state at each leaf's respective root immediately prior to my atomic update

   Level: advanced

.seealso: PetscSFComputeDegreeEnd(), PetscSFReduceEnd(), PetscSFSetGraph()
@*/
PetscErrorCode PetscSFFetchAndOpEnd(PetscSF sf,MPI_Datatype unit,void *rootdata,const void *leafdata,void *leafupdate,MPI_Op op)
{
  PetscErrorCode ierr;

  PetscFunctionBegin;
  PetscValidHeaderSpecific(sf,PETSCSF_CLASSID,1);
  ierr = PetscLogEventBegin(PETSCSF_FetchAndOpEnd,sf,0,0,0);CHKERRQ(ierr);
  ierr = (*sf->ops->FetchAndOpEnd)(sf,unit,rootdata,leafdata,leafupdate,op);CHKERRQ(ierr);
  ierr = PetscLogEventEnd(PETSCSF_FetchAndOpEnd,sf,0,0,0);CHKERRQ(ierr);
  PetscFunctionReturn(0);
}

/*@C
   PetscSFComputeDegreeBegin - begin computation of degree for each root vertex, to be completed with PetscSFComputeDegreeEnd()

   Collective

   Input Arguments:
.  sf - star forest

   Output Arguments:
.  degree - degree of each root vertex

   Level: advanced

   Notes:
   The returned array is owned by PetscSF and automatically freed by PetscSFDestroy(). Hence no need to call PetscFree() on it.

.seealso: PetscSFGatherBegin()
@*/
PetscErrorCode PetscSFComputeDegreeBegin(PetscSF sf,const PetscInt **degree)
{
  PetscErrorCode ierr;

  PetscFunctionBegin;
  PetscValidHeaderSpecific(sf,PETSCSF_CLASSID,1);
  PetscSFCheckGraphSet(sf,1);
  PetscValidPointer(degree,2);
  if (!sf->degreeknown) {
    PetscInt i, nroots = sf->nroots, maxlocal;
    if (sf->degree) SETERRQ(PETSC_COMM_SELF, PETSC_ERR_ARG_WRONGSTATE, "Calls to PetscSFComputeDegreeBegin() cannot be nested.");
    maxlocal = sf->maxleaf-sf->minleaf+1;
    ierr = PetscMalloc1(nroots,&sf->degree);CHKERRQ(ierr);
    ierr = PetscMalloc1(PetscMax(maxlocal,1),&sf->degreetmp);CHKERRQ(ierr); /* allocate at least one entry, see check in PetscSFComputeDegreeEnd() */
    for (i=0; i<nroots; i++) sf->degree[i] = 0;
    for (i=0; i<maxlocal; i++) sf->degreetmp[i] = 1;
    ierr = PetscSFReduceBegin(sf,MPIU_INT,sf->degreetmp-sf->minleaf,sf->degree,MPI_SUM);CHKERRQ(ierr);
  }
  *degree = NULL;
  PetscFunctionReturn(0);
}

/*@C
   PetscSFComputeDegreeEnd - complete computation of degree for each root vertex, started with PetscSFComputeDegreeBegin()

   Collective

   Input Arguments:
.  sf - star forest

   Output Arguments:
.  degree - degree of each root vertex

   Level: developer

   Notes:
   The returned array is owned by PetscSF and automatically freed by PetscSFDestroy(). Hence no need to call PetscFree() on it.

.seealso:
@*/
PetscErrorCode PetscSFComputeDegreeEnd(PetscSF sf,const PetscInt **degree)
{
  PetscErrorCode ierr;

  PetscFunctionBegin;
  PetscValidHeaderSpecific(sf,PETSCSF_CLASSID,1);
  PetscSFCheckGraphSet(sf,1);
  PetscValidPointer(degree,2);
  if (!sf->degreeknown) {
    if (!sf->degreetmp) SETERRQ(PETSC_COMM_SELF, PETSC_ERR_ARG_WRONGSTATE, "Must call PetscSFComputeDegreeBegin() before PetscSFComputeDegreeEnd()");
    ierr = PetscSFReduceEnd(sf,MPIU_INT,sf->degreetmp-sf->minleaf,sf->degree,MPI_SUM);CHKERRQ(ierr);
    ierr = PetscFree(sf->degreetmp);CHKERRQ(ierr);
    sf->degreeknown = PETSC_TRUE;
  }
  *degree = sf->degree;
  PetscFunctionReturn(0);
}


/*@C
   PetscSFComputeMultiRootOriginalNumbering - Returns original numbering of multi-roots (roots of multi-SF returned by PetscSFGetMultiSF()).
   Each multi-root is assigned index of the corresponding original root.

   Collective

   Input Arguments:
+  sf - star forest
-  degree - degree of each root vertex, computed with PetscSFComputeDegreeBegin()/PetscSFComputeDegreeEnd()

   Output Arguments:
+  nMultiRoots - (optional) number of multi-roots (roots of multi-SF)
-  multiRootsOrigNumbering - original indices of multi-roots; length of this array is nMultiRoots

   Level: developer

   Notes:
   The returned array multiRootsOrigNumbering is newly allocated and should be destroyed with PetscFree() when no longer needed.

.seealso: PetscSFComputeDegreeBegin(), PetscSFComputeDegreeEnd(), PetscSFGetMultiSF()
@*/
PetscErrorCode PetscSFComputeMultiRootOriginalNumbering(PetscSF sf, const PetscInt degree[], PetscInt *nMultiRoots, PetscInt *multiRootsOrigNumbering[])
{
  PetscSF             msf;
  PetscInt            i, j, k, nroots, nmroots;
  PetscErrorCode      ierr;

  PetscFunctionBegin;
  PetscValidHeaderSpecific(sf,PETSCSF_CLASSID,1);
  ierr = PetscSFGetGraph(sf, &nroots, NULL, NULL, NULL);CHKERRQ(ierr);
  if (nroots) PetscValidIntPointer(degree,2);
  if (nMultiRoots) PetscValidIntPointer(nMultiRoots,3);
  PetscValidPointer(multiRootsOrigNumbering,4);
  ierr = PetscSFGetMultiSF(sf,&msf);CHKERRQ(ierr);
  ierr = PetscSFGetGraph(msf, &nmroots, NULL, NULL, NULL);CHKERRQ(ierr);
  ierr = PetscMalloc1(nmroots, multiRootsOrigNumbering);CHKERRQ(ierr);
  for (i=0,j=0,k=0; i<nroots; i++) {
    if (!degree[i]) continue;
    for (j=0; j<degree[i]; j++,k++) {
      (*multiRootsOrigNumbering)[k] = i;
    }
  }
  if (PetscUnlikely(k != nmroots)) SETERRQ(PETSC_COMM_SELF,PETSC_ERR_PLIB,"sanity check fail");
  if (nMultiRoots) *nMultiRoots = nmroots;
  PetscFunctionReturn(0);
}

/*@C
   PetscSFGatherBegin - begin pointwise gather of all leaves into multi-roots, to be completed with PetscSFGatherEnd()

   Collective

   Input Arguments:
+  sf - star forest
.  unit - data type
-  leafdata - leaf data to gather to roots

   Output Argument:
.  multirootdata - root buffer to gather into, amount of space per root is equal to its degree

   Level: intermediate

.seealso: PetscSFComputeDegreeBegin(), PetscSFScatterBegin()
@*/
PetscErrorCode PetscSFGatherBegin(PetscSF sf,MPI_Datatype unit,const void *leafdata,void *multirootdata)
{
  PetscErrorCode ierr;
  PetscSF        multi = NULL;

  PetscFunctionBegin;
  PetscValidHeaderSpecific(sf,PETSCSF_CLASSID,1);
  ierr = PetscSFSetUp(sf);CHKERRQ(ierr);
  ierr = PetscSFGetMultiSF(sf,&multi);CHKERRQ(ierr);
  ierr = PetscSFReduceBegin(multi,unit,leafdata,multirootdata,MPIU_REPLACE);CHKERRQ(ierr);
  PetscFunctionReturn(0);
}

/*@C
   PetscSFGatherEnd - ends pointwise gather operation that was started with PetscSFGatherBegin()

   Collective

   Input Arguments:
+  sf - star forest
.  unit - data type
-  leafdata - leaf data to gather to roots

   Output Argument:
.  multirootdata - root buffer to gather into, amount of space per root is equal to its degree

   Level: intermediate

.seealso: PetscSFComputeDegreeEnd(), PetscSFScatterEnd()
@*/
PetscErrorCode PetscSFGatherEnd(PetscSF sf,MPI_Datatype unit,const void *leafdata,void *multirootdata)
{
  PetscErrorCode ierr;
  PetscSF        multi = NULL;

  PetscFunctionBegin;
  PetscValidHeaderSpecific(sf,PETSCSF_CLASSID,1);
  ierr = PetscSFGetMultiSF(sf,&multi);CHKERRQ(ierr);
  ierr = PetscSFReduceEnd(multi,unit,leafdata,multirootdata,MPIU_REPLACE);CHKERRQ(ierr);
  PetscFunctionReturn(0);
}

/*@C
   PetscSFScatterBegin - begin pointwise scatter operation from multi-roots to leaves, to be completed with PetscSFScatterEnd()

   Collective

   Input Arguments:
+  sf - star forest
.  unit - data type
-  multirootdata - root buffer to send to each leaf, one unit of data per leaf

   Output Argument:
.  leafdata - leaf data to be update with personal data from each respective root

   Level: intermediate

.seealso: PetscSFComputeDegreeBegin(), PetscSFScatterBegin()
@*/
PetscErrorCode PetscSFScatterBegin(PetscSF sf,MPI_Datatype unit,const void *multirootdata,void *leafdata)
{
  PetscErrorCode ierr;
  PetscSF        multi = NULL;

  PetscFunctionBegin;
  PetscValidHeaderSpecific(sf,PETSCSF_CLASSID,1);
  ierr = PetscSFSetUp(sf);CHKERRQ(ierr);
  ierr = PetscSFGetMultiSF(sf,&multi);CHKERRQ(ierr);
  ierr = PetscSFBcastBegin(multi,unit,multirootdata,leafdata);CHKERRQ(ierr);
  PetscFunctionReturn(0);
}

/*@C
   PetscSFScatterEnd - ends pointwise scatter operation that was started with PetscSFScatterBegin()

   Collective

   Input Arguments:
+  sf - star forest
.  unit - data type
-  multirootdata - root buffer to send to each leaf, one unit of data per leaf

   Output Argument:
.  leafdata - leaf data to be update with personal data from each respective root

   Level: intermediate

.seealso: PetscSFComputeDegreeEnd(), PetscSFScatterEnd()
@*/
PetscErrorCode PetscSFScatterEnd(PetscSF sf,MPI_Datatype unit,const void *multirootdata,void *leafdata)
{
  PetscErrorCode ierr;
  PetscSF        multi = NULL;

  PetscFunctionBegin;
  PetscValidHeaderSpecific(sf,PETSCSF_CLASSID,1);
  ierr = PetscSFGetMultiSF(sf,&multi);CHKERRQ(ierr);
  ierr = PetscSFBcastEnd(multi,unit,multirootdata,leafdata);CHKERRQ(ierr);
  PetscFunctionReturn(0);
}

static PetscErrorCode PetscSFCheckLeavesUnique_Private(PetscSF sf)
{
  PetscInt        i, n, nleaves;
  const PetscInt *ilocal = NULL;
  PetscHSetI      seen;
  PetscErrorCode  ierr;

  PetscFunctionBegin;
  if (!PetscDefined(USE_DEBUG)) PetscFunctionReturn(0);
  ierr = PetscSFGetGraph(sf,NULL,&nleaves,&ilocal,NULL);CHKERRQ(ierr);
  ierr = PetscHSetICreate(&seen);CHKERRQ(ierr);
  for (i = 0; i < nleaves; i++) {
    const PetscInt leaf = ilocal ? ilocal[i] : i;
    ierr = PetscHSetIAdd(seen,leaf);CHKERRQ(ierr);
  }
  ierr = PetscHSetIGetSize(seen,&n);CHKERRQ(ierr);
  if (n != nleaves) SETERRQ(PETSC_COMM_SELF,PETSC_ERR_ARG_OUTOFRANGE,"Provided leaves have repeated values: all leaves must be unique");
  ierr = PetscHSetIDestroy(&seen);CHKERRQ(ierr);
  PetscFunctionReturn(0);
}

/*@
  PetscSFCompose - Compose a new PetscSF by putting the second SF under the first one in a top (roots) down (leaves) view

  Input Parameters:
+ sfA - The first PetscSF
- sfB - The second PetscSF

  Output Parameters:
. sfBA - The composite SF

  Level: developer

  Notes:
  Currently, the two SFs must be defined on congruent communicators and they must be true star
  forests, i.e. the same leaf is not connected with different roots.

  sfA's leaf space and sfB's root space might be partially overlapped. The composition builds
  a graph with sfA's roots and sfB's leaves only when there is a path between them. Unconnected
  nodes (roots or leaves) are not in sfBA. Doing a Bcast on the new SF is equivalent to doing a
  Bcast on sfA, then a Bcast on sfB, on connected nodes.

.seealso: PetscSF, PetscSFComposeInverse(), PetscSFGetGraph(), PetscSFSetGraph()
@*/
PetscErrorCode PetscSFCompose(PetscSF sfA,PetscSF sfB,PetscSF *sfBA)
{
  PetscErrorCode    ierr;
  const PetscSFNode *remotePointsA,*remotePointsB;
  PetscSFNode       *remotePointsBA=NULL,*reorderedRemotePointsA = NULL,*leafdataB;
  const PetscInt    *localPointsA,*localPointsB;
  PetscInt          *localPointsBA;
  PetscInt          i,numRootsA,numLeavesA,numRootsB,numLeavesB,minleaf,maxleaf,numLeavesBA;
  PetscBool         denseB;

  PetscFunctionBegin;
  PetscValidHeaderSpecific(sfA,PETSCSF_CLASSID,1);
  PetscSFCheckGraphSet(sfA,1);
  PetscValidHeaderSpecific(sfB,PETSCSF_CLASSID,2);
  PetscSFCheckGraphSet(sfB,2);
  PetscCheckSameComm(sfA,1,sfB,2);
  PetscValidPointer(sfBA,3);
  ierr = PetscSFCheckLeavesUnique_Private(sfA);CHKERRQ(ierr);
  ierr = PetscSFCheckLeavesUnique_Private(sfB);CHKERRQ(ierr);

  ierr = PetscSFGetGraph(sfA,&numRootsA,&numLeavesA,&localPointsA,&remotePointsA);CHKERRQ(ierr);
  ierr = PetscSFGetGraph(sfB,&numRootsB,&numLeavesB,&localPointsB,&remotePointsB);CHKERRQ(ierr);
  if (localPointsA) {
    ierr = PetscMalloc1(numRootsB,&reorderedRemotePointsA);CHKERRQ(ierr);
    for (i=0; i<numRootsB; i++) {
      reorderedRemotePointsA[i].rank = -1;
      reorderedRemotePointsA[i].index = -1;
    }
    for (i=0; i<numLeavesA; i++) {
      if (localPointsA[i] >= numRootsB) continue;
      reorderedRemotePointsA[localPointsA[i]] = remotePointsA[i];
    }
    remotePointsA = reorderedRemotePointsA;
  }
  ierr = PetscSFGetLeafRange(sfB,&minleaf,&maxleaf);CHKERRQ(ierr);
  ierr = PetscMalloc1(maxleaf-minleaf+1,&leafdataB);CHKERRQ(ierr);
  ierr = PetscSFBcastBegin(sfB,MPIU_2INT,remotePointsA,leafdataB-minleaf);CHKERRQ(ierr);
  ierr = PetscSFBcastEnd(sfB,MPIU_2INT,remotePointsA,leafdataB-minleaf);CHKERRQ(ierr);
  ierr = PetscFree(reorderedRemotePointsA);CHKERRQ(ierr);

  denseB = (PetscBool)!localPointsB;
  for (i=0,numLeavesBA=0; i<numLeavesB; i++) {
    if (leafdataB[localPointsB ? localPointsB[i]-minleaf : i].rank == -1) denseB = PETSC_FALSE;
    else numLeavesBA++;
  }
  if (denseB) {
    localPointsBA  = NULL;
    remotePointsBA = leafdataB;
  } else {
    ierr = PetscMalloc1(numLeavesBA,&localPointsBA);CHKERRQ(ierr);
    ierr = PetscMalloc1(numLeavesBA,&remotePointsBA);CHKERRQ(ierr);
    for (i=0,numLeavesBA=0; i<numLeavesB; i++) {
      const PetscInt l = localPointsB ? localPointsB[i] : i;

      if (leafdataB[l-minleaf].rank == -1) continue;
      remotePointsBA[numLeavesBA] = leafdataB[l-minleaf];
      localPointsBA[numLeavesBA] = l;
      numLeavesBA++;
    }
    ierr = PetscFree(leafdataB);CHKERRQ(ierr);
  }
  ierr = PetscSFCreate(PetscObjectComm((PetscObject)sfA),sfBA);CHKERRQ(ierr);
  ierr = PetscSFSetFromOptions(*sfBA);CHKERRQ(ierr);
  ierr = PetscSFSetGraph(*sfBA,numRootsA,numLeavesBA,localPointsBA,PETSC_OWN_POINTER,remotePointsBA,PETSC_OWN_POINTER);CHKERRQ(ierr);
  PetscFunctionReturn(0);
}

/*@
  PetscSFComposeInverse - Compose a new PetscSF by putting the inverse of the second SF under the first one

  Input Parameters:
+ sfA - The first PetscSF
- sfB - The second PetscSF

  Output Parameters:
. sfBA - The composite SF.

  Level: developer

  Notes:
  Currently, the two SFs must be defined on congruent communicators and they must be true star
  forests, i.e. the same leaf is not connected with different roots. Even more, all roots of the
  second SF must have a degree of 1, i.e., no roots have more than one leaf connected.

  sfA's leaf space and sfB's leaf space might be partially overlapped. The composition builds
  a graph with sfA's roots and sfB's roots only when there is a path between them. Unconnected
  roots are not in sfBA. Doing a Bcast on the new SF is equivalent to doing a Bcast on sfA, then
  a Reduce on sfB, on connected roots.

.seealso: PetscSF, PetscSFCompose(), PetscSFGetGraph(), PetscSFSetGraph(), PetscSFCreateInverseSF()
@*/
PetscErrorCode PetscSFComposeInverse(PetscSF sfA,PetscSF sfB,PetscSF *sfBA)
{
  PetscErrorCode    ierr;
  const PetscSFNode *remotePointsA,*remotePointsB;
  PetscSFNode       *remotePointsBA;
  const PetscInt    *localPointsA,*localPointsB;
  PetscSFNode       *reorderedRemotePointsA = NULL;
  PetscInt          i,numRootsA,numLeavesA,numLeavesBA,numRootsB,numLeavesB,minleaf,maxleaf,*localPointsBA;
  MPI_Op            op;
#if defined(PETSC_USE_64BIT_INDICES)
  PetscBool         iswin;
#endif

  PetscFunctionBegin;
  PetscValidHeaderSpecific(sfA,PETSCSF_CLASSID,1);
  PetscSFCheckGraphSet(sfA,1);
  PetscValidHeaderSpecific(sfB,PETSCSF_CLASSID,2);
  PetscSFCheckGraphSet(sfB,2);
  PetscCheckSameComm(sfA,1,sfB,2);
  PetscValidPointer(sfBA,3);
  ierr = PetscSFCheckLeavesUnique_Private(sfA);CHKERRQ(ierr);
  ierr = PetscSFCheckLeavesUnique_Private(sfB);CHKERRQ(ierr);

  ierr = PetscSFGetGraph(sfA, &numRootsA, &numLeavesA, &localPointsA, &remotePointsA);CHKERRQ(ierr);
  ierr = PetscSFGetGraph(sfB, &numRootsB, &numLeavesB, &localPointsB, &remotePointsB);CHKERRQ(ierr);

  /* TODO: Check roots of sfB have degree of 1 */
  /* Once we implement it, we can replace the MPI_MAXLOC
     with MPIU_REPLACE. In that case, MPI_MAXLOC and MPIU_REPLACE have the same effect.
     We use MPI_MAXLOC only to have a deterministic output from this routine if
     the root condition is not meet.
   */
  op = MPI_MAXLOC;
#if defined(PETSC_USE_64BIT_INDICES)
  /* we accept a non-deterministic output (if any) with PETSCSFWINDOW, since MPI_MAXLOC cannot operate on MPIU_2INT with MPI_Accumulate */
  ierr = PetscObjectTypeCompare((PetscObject)sfB,PETSCSFWINDOW,&iswin);CHKERRQ(ierr);
  if (iswin) op = MPIU_REPLACE;
#endif

  ierr = PetscSFGetLeafRange(sfB, &minleaf, &maxleaf);CHKERRQ(ierr);
  ierr = PetscMalloc1(maxleaf - minleaf + 1,&reorderedRemotePointsA);CHKERRQ(ierr);
  for (i=0; i<maxleaf - minleaf + 1; i++) {
    reorderedRemotePointsA[i].rank = -1;
    reorderedRemotePointsA[i].index = -1;
  }
  if (localPointsA) {
    for (i=0; i<numLeavesA; i++) {
      if (localPointsA[i] > maxleaf || localPointsA[i] < minleaf) continue;
      reorderedRemotePointsA[localPointsA[i] - minleaf] = remotePointsA[i];
    }
  } else {
    for (i=0; i<numLeavesA; i++) {
      if (i > maxleaf || i < minleaf) continue;
      reorderedRemotePointsA[i - minleaf] = remotePointsA[i];
    }
  }

  ierr = PetscMalloc1(numRootsB,&localPointsBA);CHKERRQ(ierr);
  ierr = PetscMalloc1(numRootsB,&remotePointsBA);CHKERRQ(ierr);
  for (i=0; i<numRootsB; i++) {
    remotePointsBA[i].rank = -1;
    remotePointsBA[i].index = -1;
  }

  ierr = PetscSFReduceBegin(sfB,MPIU_2INT,reorderedRemotePointsA-minleaf,remotePointsBA,op);CHKERRQ(ierr);
  ierr = PetscSFReduceEnd(sfB,MPIU_2INT,reorderedRemotePointsA-minleaf,remotePointsBA,op);CHKERRQ(ierr);
  ierr = PetscFree(reorderedRemotePointsA);CHKERRQ(ierr);
  for (i=0,numLeavesBA=0; i<numRootsB; i++) {
    if (remotePointsBA[i].rank == -1) continue;
    remotePointsBA[numLeavesBA].rank = remotePointsBA[i].rank;
    remotePointsBA[numLeavesBA].index = remotePointsBA[i].index;
    localPointsBA[numLeavesBA] = i;
    numLeavesBA++;
  }
  ierr = PetscSFCreate(PetscObjectComm((PetscObject)sfA),sfBA);CHKERRQ(ierr);
  ierr = PetscSFSetFromOptions(*sfBA);CHKERRQ(ierr);
  ierr = PetscSFSetGraph(*sfBA,numRootsA,numLeavesBA,localPointsBA,PETSC_OWN_POINTER,remotePointsBA,PETSC_OWN_POINTER);CHKERRQ(ierr);
  PetscFunctionReturn(0);
}

/*
  PetscSFCreateLocalSF_Private - Creates a local PetscSF that only has intra-process edges of the global PetscSF

  Input Parameters:
. sf - The global PetscSF

  Output Parameters:
. out - The local PetscSF
 */
PetscErrorCode PetscSFCreateLocalSF_Private(PetscSF sf,PetscSF *out)
{
  MPI_Comm           comm;
  PetscMPIInt        myrank;
  const PetscInt     *ilocal;
  const PetscSFNode  *iremote;
  PetscInt           i,j,nroots,nleaves,lnleaves,*lilocal;
  PetscSFNode        *liremote;
  PetscSF            lsf;
  PetscErrorCode     ierr;

  PetscFunctionBegin;
  PetscValidHeaderSpecific(sf,PETSCSF_CLASSID,1);
  if (sf->ops->CreateLocalSF) {
    ierr = (*sf->ops->CreateLocalSF)(sf,out);CHKERRQ(ierr);
  } else {
    /* Could use PetscSFCreateEmbeddedLeafSF, but since we know the comm is PETSC_COMM_SELF, we can make it fast */
    ierr = PetscObjectGetComm((PetscObject)sf,&comm);CHKERRQ(ierr);
    ierr = MPI_Comm_rank(comm,&myrank);CHKERRQ(ierr);

    /* Find out local edges and build a local SF */
    ierr = PetscSFGetGraph(sf,&nroots,&nleaves,&ilocal,&iremote);CHKERRQ(ierr);
    for (i=lnleaves=0; i<nleaves; i++) {if (iremote[i].rank == (PetscInt)myrank) lnleaves++;}
    ierr = PetscMalloc1(lnleaves,&lilocal);CHKERRQ(ierr);
    ierr = PetscMalloc1(lnleaves,&liremote);CHKERRQ(ierr);

    for (i=j=0; i<nleaves; i++) {
      if (iremote[i].rank == (PetscInt)myrank) {
        lilocal[j]        = ilocal? ilocal[i] : i; /* ilocal=NULL for contiguous storage */
        liremote[j].rank  = 0; /* rank in PETSC_COMM_SELF */
        liremote[j].index = iremote[i].index;
        j++;
      }
    }
    ierr = PetscSFCreate(PETSC_COMM_SELF,&lsf);CHKERRQ(ierr);
    ierr = PetscSFSetFromOptions(lsf);CHKERRQ(ierr);
    ierr = PetscSFSetGraph(lsf,nroots,lnleaves,lilocal,PETSC_OWN_POINTER,liremote,PETSC_OWN_POINTER);CHKERRQ(ierr);
    ierr = PetscSFSetUp(lsf);CHKERRQ(ierr);
    *out = lsf;
  }
  PetscFunctionReturn(0);
}

/* Similar to PetscSFBcast, but only Bcast to leaves on rank 0 */
PetscErrorCode PetscSFBcastToZero_Private(PetscSF sf,MPI_Datatype unit,const void *rootdata,void *leafdata)
{
  PetscErrorCode     ierr;
  PetscMemType       rootmtype,leafmtype;

  PetscFunctionBegin;
  PetscValidHeaderSpecific(sf,PETSCSF_CLASSID,1);
  ierr = PetscSFSetUp(sf);CHKERRQ(ierr);
  ierr = PetscLogEventBegin(PETSCSF_BcastAndOpBegin,sf,0,0,0);CHKERRQ(ierr);
  ierr = PetscGetMemType(rootdata,&rootmtype);CHKERRQ(ierr);
  ierr = PetscGetMemType(leafdata,&leafmtype);CHKERRQ(ierr);
  if (sf->ops->BcastToZero) {
    ierr = (*sf->ops->BcastToZero)(sf,unit,rootmtype,rootdata,leafmtype,leafdata);CHKERRQ(ierr);
  } else SETERRQ(PETSC_COMM_SELF,PETSC_ERR_SUP,"PetscSFBcastToZero_Private is not supported on this SF type");
  ierr = PetscLogEventEnd(PETSCSF_BcastAndOpBegin,sf,0,0,0);CHKERRQ(ierr);
  PetscFunctionReturn(0);
}
<|MERGE_RESOLUTION|>--- conflicted
+++ resolved
@@ -333,15 +333,9 @@
 .  -sf_rank_order         - sort composite points for gathers and scatters in rank order, gathers are non-deterministic otherwise
 .  -sf_use_default_stream - Assume callers of SF computed the input root/leafdata with the default cuda stream. SF will also
                             use the default stream to process data. Therefore, no stream synchronization is needed between SF and its caller (default: true).
-<<<<<<< HEAD
-                            If true, this option only works with -use_cuda_aware_mpi 1.
+                            If true, this option only works with -use_gpu_aware_mpi 1.
 .  -sf_use_stream_aware_mpi  - Assume the underlying MPI is cuda-stream aware and SF won't sync streams for send/recv buffers passed to MPI (default: false).
-                               If true, this option only works with -use_cuda_aware_mpi 1.
-=======
-                            If true, this option only works with -use_gpu_aware_mpi 1.
--  -sf_use_stream_aware_mpi  - Assume the underlying MPI is cuda-stream aware and SF won't sync streams for send/recv buffers passed to MPI (default: false).
                                If true, this option only works with -use_gpu_aware_mpi 1.
->>>>>>> 812699da
 
 -  -sf_backend cuda | kokkos -Select the device backend SF uses. Currently SF has two backends: cuda and Kokkos.
                               On CUDA devices, one can choose cuda or kokkos with the default being cuda. On other devices,
