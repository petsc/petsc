
/* Routines to be used by MatIncreaseOverlap() for BAIJ and SBAIJ matrices */
#include <petscis.h> 
#include <petscbt.h>


#undef __FUNCT__  
#define __FUNCT__ "ISCompressIndicesGeneral"
/*@C
   ISCompressIndicesGeneral - convert the indices into block indices
   Input Parameters:
+  n - maximum possible length of the index set
.  nkeys - expected number of keys when PETSC_USE_CTABLE
.  bs - the size of block 
.  imax - the number of index sets
-  is_in - the non-blocked array of index sets 

   Output Parameter:
.  is_out - the blocked new index set

   Level: intermediate

.seealso: ISExpandIndicesGeneral()
@*/
PetscErrorCode  ISCompressIndicesGeneral(PetscInt n,PetscInt nkeys,PetscInt bs,PetscInt imax,const IS is_in[],IS is_out[])
{
  PetscErrorCode     ierr;
  PetscInt           isz,len,i,j,ival,Nbs;
  const PetscInt     *idx;
#if defined (PETSC_USE_CTABLE)
  PetscTable         gid1_lid1;
  PetscInt           tt, gid1, *nidx,Nkbs;
  PetscTablePosition tpos;
#else
  PetscInt           *nidx;
  PetscBT            table;
#endif

  PetscFunctionBegin;
  Nbs =n/bs;
#if defined (PETSC_USE_CTABLE)
<<<<<<< HEAD
  /* I don't think the next line makes sense, it is allocating way to much space in the hash table */
  ierr = PetscTableCreate(Nbs,Nbs,&gid1_lid1);CHKERRQ(ierr);
=======
  Nkbs = nkeys/bs;
  ierr = PetscTableCreate(Nkbs,&gid1_lid1);CHKERRQ(ierr);
>>>>>>> 05d8c843
#else
  ierr = PetscMalloc(Nbs*sizeof(PetscInt),&nidx);CHKERRQ(ierr); 
  ierr = PetscBTCreate(Nbs,table);CHKERRQ(ierr);
#endif
  for (i=0; i<imax; i++) {
    isz  = 0;
#if defined (PETSC_USE_CTABLE)
    ierr = PetscTableRemoveAll(gid1_lid1);CHKERRQ(ierr);
#else
    ierr = PetscBTMemzero(Nbs,table);CHKERRQ(ierr);
#endif
    ierr = ISGetIndices(is_in[i],&idx);CHKERRQ(ierr);
    ierr = ISGetLocalSize(is_in[i],&len);CHKERRQ(ierr);
    for (j=0; j<len ; j++) {
      ival = idx[j]/bs; /* convert the indices into block indices */
#if defined (PETSC_USE_CTABLE)
      ierr = PetscTableFind(gid1_lid1,ival+1,&tt);CHKERRQ(ierr);
      if (!tt) {
	ierr = PetscTableAdd(gid1_lid1,ival+1,isz+1);CHKERRQ(ierr);
        isz++;
      }
#else
      if (ival>Nbs) SETERRQ(PETSC_COMM_SELF,PETSC_ERR_ARG_OUTOFRANGE,"index greater than mat-dim");
      if(!PetscBTLookupSet(table,ival)) { nidx[isz++] = ival;}
#endif
    }
    ierr = ISRestoreIndices(is_in[i],&idx);CHKERRQ(ierr);
    
#if defined (PETSC_USE_CTABLE)
    ierr = PetscMalloc(isz*sizeof(PetscInt),&nidx);CHKERRQ(ierr); 
    ierr = PetscTableGetHeadPosition(gid1_lid1,&tpos);CHKERRQ(ierr); 
    j = 0;
    while (tpos) {  
      ierr = PetscTableGetNext(gid1_lid1,&tpos,&gid1,&tt);CHKERRQ(ierr);
      if (tt-- > isz) { SETERRQ(PETSC_COMM_SELF,PETSC_ERR_ARG_OUTOFRANGE,"index greater than array-dim"); }
      nidx[tt] = gid1 - 1;
      j++;
    }
    if (j != isz) { SETERRQ(PETSC_COMM_SELF,PETSC_ERR_ARG_OUTOFRANGE,"table error: jj != isz"); }
    ierr = ISCreateGeneral(PETSC_COMM_SELF,isz,nidx,PETSC_OWN_POINTER,(is_out+i));CHKERRQ(ierr);
#else
    ierr = ISCreateGeneral(PETSC_COMM_SELF,isz,nidx,PETSC_COPY_VALUES,(is_out+i));CHKERRQ(ierr);
#endif
  }
#if defined (PETSC_USE_CTABLE)
  ierr = PetscTableDestroy(&gid1_lid1);CHKERRQ(ierr);
#else
  ierr = PetscBTDestroy(table);CHKERRQ(ierr);
  ierr = PetscFree(nidx);CHKERRQ(ierr);
#endif
  PetscFunctionReturn(0);
}

#undef __FUNCT__  
#define __FUNCT__ "ISCompressIndicesSorted"
PetscErrorCode  ISCompressIndicesSorted(PetscInt n,PetscInt bs,PetscInt imax,const IS is_in[],IS is_out[])
{
  PetscErrorCode ierr;
  PetscInt       i,j,k,val,len,*nidx,bbs;
  const PetscInt *idx,*idx_local;
  PetscBool      flg,isblock;
#if defined (PETSC_USE_CTABLE)
  PetscInt       maxsz;
#else
  PetscInt       Nbs=n/bs;
#endif

  PetscFunctionBegin;
  for (i=0; i<imax; i++) {
    ierr = ISSorted(is_in[i],&flg);CHKERRQ(ierr);
    if (!flg) SETERRQ(PETSC_COMM_SELF,PETSC_ERR_ARG_WRONGSTATE,"Indices are not sorted");
  }

#if defined (PETSC_USE_CTABLE)
  /* Now check max size */
  for (i=0,maxsz=0; i<imax; i++) {
    ierr = ISGetLocalSize(is_in[i],&len);CHKERRQ(ierr);
    if (len%bs !=0) SETERRQ(PETSC_COMM_SELF,PETSC_ERR_ARG_INCOMP,"Indices are not block ordered");
    len = len/bs; /* The reduced index size */
    if (len > maxsz) maxsz = len;
  }
  ierr = PetscMalloc(maxsz*sizeof(PetscInt),&nidx);CHKERRQ(ierr);   
#else
  ierr = PetscMalloc(Nbs*sizeof(PetscInt),&nidx);CHKERRQ(ierr); 
#endif
  /* Now check if the indices are in block order */
  for (i=0; i<imax; i++) {
    ierr = ISGetLocalSize(is_in[i],&len);CHKERRQ(ierr);

    /* special case where IS is already block IS of the correct size */
    ierr = PetscTypeCompare((PetscObject)is_in[i],ISBLOCK,&isblock);CHKERRQ(ierr);
    if (isblock) {
      ierr = ISBlockGetLocalSize(is_in[i],&bbs);CHKERRQ(ierr);
      if (bs == bbs) {
        len = len/bs;
        ierr = ISBlockGetIndices(is_in[i],&idx);CHKERRQ(ierr);
        ierr = ISCreateGeneral(PETSC_COMM_SELF,len,idx,PETSC_COPY_VALUES,(is_out+i));CHKERRQ(ierr);
        ierr = ISBlockRestoreIndices(is_in[i],&idx);CHKERRQ(ierr);
        continue;
      }
    }
    ierr = ISGetIndices(is_in[i],&idx);CHKERRQ(ierr);
    if (len%bs !=0) SETERRQ(PETSC_COMM_SELF,PETSC_ERR_ARG_INCOMP,"Indices are not block ordered");

    len = len/bs; /* The reduced index size */
    idx_local = idx;
    for (j=0; j<len ; j++) {
      val = idx_local[0];
      if (val%bs != 0) SETERRQ(PETSC_COMM_SELF,PETSC_ERR_ARG_INCOMP,"Indices are not block ordered");
      for (k=0; k<bs; k++) {
        if (val+k != idx_local[k]) SETERRQ(PETSC_COMM_SELF,PETSC_ERR_ARG_INCOMP,"Indices are not block ordered");
      }
      nidx[j] = val/bs;
      idx_local +=bs;
    }
    ierr = ISRestoreIndices(is_in[i],&idx);CHKERRQ(ierr);
    ierr = ISCreateGeneral(PETSC_COMM_SELF,len,nidx,PETSC_COPY_VALUES,(is_out+i));CHKERRQ(ierr);
  }
  ierr = PetscFree(nidx);CHKERRQ(ierr);

  PetscFunctionReturn(0);
}

#undef __FUNCT__  
#define __FUNCT__ "ISExpandIndicesGeneral"
/*@C
   ISExpandIndicesGeneral - convert the indices into non-block indices
   Input Parameters:
+  n - the length of the index set   (not being used)
.  nkeys - expected number of keys when PETSC_USE_CTABLE (not being used)
.  bs - the size of block 
.  imax - the number of index sets
-  is_in - the blocked array of index sets 

   Output Parameter:
.  is_out - the non-blocked new index set

   Level: intermediate

.seealso: ISCompressIndicesGeneral()
@*/
PetscErrorCode  ISExpandIndicesGeneral(PetscInt n,PetscInt nkeys,PetscInt bs,PetscInt imax,const IS is_in[],IS is_out[])
{
  PetscErrorCode ierr;
  PetscInt       len,i,j,k,*nidx;
  const PetscInt *idx;
  PetscInt       maxsz;

  PetscFunctionBegin;
  /* Check max size of is_in[] */
  maxsz=0;
  for (i=0; i<imax; i++) {
    ierr = ISGetLocalSize(is_in[i],&len);CHKERRQ(ierr);
    if (len > maxsz) maxsz = len;
  }
  ierr = PetscMalloc(maxsz*bs*sizeof(PetscInt),&nidx);CHKERRQ(ierr);   

  for (i=0; i<imax; i++) {
    ierr = ISGetLocalSize(is_in[i],&len);CHKERRQ(ierr);
    ierr = ISGetIndices(is_in[i],&idx);CHKERRQ(ierr);
    for (j=0; j<len ; ++j){
      for (k=0; k<bs; k++) nidx[j*bs+k] = idx[j]*bs+k;
    }
    ierr = ISRestoreIndices(is_in[i],&idx);CHKERRQ(ierr);
    ierr = ISCreateGeneral(PETSC_COMM_SELF,len*bs,nidx,PETSC_COPY_VALUES,is_out+i);CHKERRQ(ierr);
  }
  ierr = PetscFree(nidx);CHKERRQ(ierr);
  PetscFunctionReturn(0);
}<|MERGE_RESOLUTION|>--- conflicted
+++ resolved
@@ -39,13 +39,8 @@
   PetscFunctionBegin;
   Nbs =n/bs;
 #if defined (PETSC_USE_CTABLE)
-<<<<<<< HEAD
-  /* I don't think the next line makes sense, it is allocating way to much space in the hash table */
-  ierr = PetscTableCreate(Nbs,Nbs,&gid1_lid1);CHKERRQ(ierr);
-=======
   Nkbs = nkeys/bs;
-  ierr = PetscTableCreate(Nkbs,&gid1_lid1);CHKERRQ(ierr);
->>>>>>> 05d8c843
+  ierr = PetscTableCreate(Nkbs,Nbs,&gid1_lid1);CHKERRQ(ierr);
 #else
   ierr = PetscMalloc(Nbs*sizeof(PetscInt),&nidx);CHKERRQ(ierr); 
   ierr = PetscBTCreate(Nbs,table);CHKERRQ(ierr);
