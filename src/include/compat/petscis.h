#ifndef _COMPAT_PETSC_IS_H
#define _COMPAT_PETSC_IS_H

#if PETSC_VERSION_(3,0,0)
#undef __FUNCT__
#define __FUNCT__ "ISComplement"
static PETSC_UNUSED
PetscErrorCode ISComplement_Compat(IS is,PetscInt nmin,PetscInt nmax,IS *isout)
{
  PetscErrorCode ierr;
#if (PETSC_VERSION_(2,3,3) || \
     PETSC_VERSION_(2,3,2))
  PetscInt *indices;
#else
  const PetscInt *indices;
#endif
  PetscInt       n,i,j,unique,cnt,*nindices;
  PetscTruth     sorted;

  PetscFunctionBegin;
  PetscValidHeaderSpecific(is,IS_COOKIE,1);
  PetscValidPointer(isout,3);
  if (nmin < 0) SETERRQ1(PETSC_ERR_ARG_OUTOFRANGE,"nmin %D cannot be negative",nmin);
  if (nmin > nmax) SETERRQ2(PETSC_ERR_ARG_OUTOFRANGE,"nmin %D cannot be greater than nmax %D",nmin,nmax);
  ierr = ISSorted(is,&sorted);CHKERRQ(ierr);
  if (!sorted) SETERRQ(PETSC_ERR_ARG_WRONG,"Index set must be sorted");

  ierr = ISGetLocalSize(is,&n);CHKERRQ(ierr);
  ierr = ISGetIndices(is,&indices);CHKERRQ(ierr);
#if defined(PETSC_USE_DEBUG)
  for (i=0; i<n; i++) {
    if (indices[i] <  nmin) SETERRQ3(PETSC_ERR_ARG_OUTOFRANGE,"Index %D's value %D is smaller than minimum given %D",i,indices[i],nmin);
    if (indices[i] >= nmax) SETERRQ3(PETSC_ERR_ARG_OUTOFRANGE,"Index %D's value %D is larger than maximum given %D",i,indices[i],nmax);
  }
#endif
  /* Count number of unique entries */
  unique = (n>0);
  for (i=0; i<n-1; i++) {
    if (indices[i+1] != indices[i]) unique++;
  }
  ierr = PetscMalloc((nmax-nmin-unique)*sizeof(PetscInt),&nindices);CHKERRQ(ierr);
  cnt = 0;
  for (i=nmin,j=0; i<nmax; i++) {
    if (j<n && i==indices[j]) do { j++; } while (j<n && i==indices[j]);
    else nindices[cnt++] = i;
  }
  if (cnt != nmax-nmin-unique) SETERRQ2(PETSC_ERR_PLIB,"Number of entries found in complement %D does not match expected %D",cnt,nmax-nmin-unique);
  ierr = ISCreateGeneral(((PetscObject)is)->comm,cnt,nindices,isout);CHKERRQ(ierr);
  ierr = PetscFree(nindices);CHKERRQ(ierr);
  ierr = ISRestoreIndices(is,&indices);CHKERRQ(ierr);
  PetscFunctionReturn(0);
}
#define ISComplement ISComplement_Compat
#endif

#if (PETSC_VERSION_(3,0,0) || \
     PETSC_VERSION_(2,3,3) || \
     PETSC_VERSION_(2,3,2))
#undef __FUNCT__
#define __FUNCT__ "ISCopy"
static PetscErrorCode ISCopy_Compat(IS isx, IS isy)
{
  PetscInt n,nx,ny;
  const PetscInt *ix,*iy;
  PetscTruth equal;
  PetscErrorCode ierr;
  PetscFunctionBegin;
  PetscValidHeaderSpecific(isx,IS_COOKIE,1);
  PetscValidHeaderSpecific(isy,IS_COOKIE,1);
  ierr = ISGetLocalSize(isx,&nx);CHKERRQ(ierr);
  ierr = ISGetLocalSize(isy,&ny);CHKERRQ(ierr);
  ierr = ISGetIndices(isx,&ix);CHKERRQ(ierr);
  ierr = ISGetIndices(isy,&iy);CHKERRQ(ierr);
  n = PetscMin(nx,ny);
  ierr = PetscMemcmp(ix,iy,n*sizeof(PetscInt),&equal);CHKERRQ(ierr); 
  ierr = ISRestoreIndices(isx,&ix);CHKERRQ(ierr);
  ierr = ISRestoreIndices(isy,&iy);CHKERRQ(ierr);
  if (nx == ny && equal) PetscFunctionReturn(0);
  SETERRQ(PETSC_ERR_SUP, __FUNCT__"() not supported");
  PetscFunctionReturn(PETSC_ERR_SUP);
}
#define ISCopy ISCopy_Compat
#endif

<<<<<<< HEAD
=======
#if (PETSC_VERSION_(2,3,3) || \
     PETSC_VERSION_(2,3,2))
#undef __FUNCT__
#define __FUNCT__ "ISGetIndices"
static PETSC_UNUSED
PetscErrorCode ISGetIndices_Compat(IS is, const PetscInt *ptr[])
{
  PetscInt *idx = 0;
  PetscErrorCode ierr;
  PetscFunctionBegin;
  PetscValidHeaderSpecific(is,IS_COOKIE,1);
  PetscValidPointer(ptr,2);
  ierr = ISGetIndices(is,&idx);CHKERRQ(ierr);
  *ptr = idx;
  PetscFunctionReturn(0);

}
#define ISGetIndices ISGetIndices_Compat
#undef __FUNCT__
#define __FUNCT__ "ISRestoreIndices"
static PETSC_UNUSED
PetscErrorCode ISRestoreIndices_Compat(IS is, const PetscInt *ptr[])
{
  PetscInt *idx = 0;
  PetscErrorCode ierr;
  PetscFunctionBegin;
  PetscValidHeaderSpecific(is,IS_COOKIE,1);
  PetscValidPointer(ptr,2);
  idx = (PetscInt *) (*ptr);
  ierr = ISRestoreIndices(is,&idx);CHKERRQ(ierr);
  *ptr = idx;
  PetscFunctionReturn(0);
}
#endif

#if (PETSC_VERSION_(2,3,3) || \
     PETSC_VERSION_(2,3,2))
#define ISRestoreIndices ISRestoreIndices_Compat
#undef __FUNCT__
#define __FUNCT__ "ISBlockGetIndices"
static PETSC_UNUSED
PetscErrorCode ISBlockGetIndices_Compat(IS is, const PetscInt *ptr[])
{
  PetscInt *idx = 0;
  PetscErrorCode ierr;
  PetscFunctionBegin;
  PetscValidHeaderSpecific(is,IS_COOKIE,1);
  PetscValidPointer(ptr,2);
  ierr = ISBlockGetIndices(is,&idx);CHKERRQ(ierr);
  *ptr = idx;
  PetscFunctionReturn(0);

}
#define ISBlockGetIndices ISBlockGetIndices_Compat
#undef __FUNCT__
#define __FUNCT__ "ISBlockRestoreIndices"
static PETSC_UNUSED
PetscErrorCode ISBlockRestoreIndices_Compat(IS is, const PetscInt *ptr[])
{
  PetscInt *idx = 0;
  PetscErrorCode ierr;
  PetscFunctionBegin;
  PetscValidHeaderSpecific(is,IS_COOKIE,1);
  PetscValidPointer(ptr,2);
  idx = (PetscInt *) (*ptr);
  ierr = ISBlockRestoreIndices(is,&idx);CHKERRQ(ierr);
  *ptr = idx;
  PetscFunctionReturn(0);
}
#define ISBlockRestoreIndices ISBlockRestoreIndices_Compat
#undef __FUNCT__
#define __FUNCT__ "ISBlockGetSize"
static PETSC_UNUSED
PetscErrorCode ISBlockGetSize_Compat(IS is, PetscInt *size)
{
  PetscInt N, bs=1;
  PetscErrorCode ierr;
  PetscFunctionBegin;
  PetscValidHeaderSpecific(is,IS_COOKIE,1);
  PetscValidIntPointer(size,2);
  ierr = ISBlockGetBlockSize(is,&bs);CHKERRQ(ierr);
  ierr = ISGetSize(is,&N);CHKERRQ(ierr);
  *size = N/bs;
  PetscFunctionReturn(0);
}
#define ISBlockGetSize ISBlockGetSize_Compat
#undef __FUNCT__
#define __FUNCT__ "ISBlockGetLocalSize"
static PETSC_UNUSED
PetscErrorCode ISBlockGetLocalSize_Compat(IS is, PetscInt *size)
{
  PetscInt n, bs=1;
  PetscErrorCode ierr;
  PetscValidHeaderSpecific(is,IS_COOKIE,1);
  PetscValidIntPointer(size,2);
  PetscFunctionBegin;
  ierr = ISBlockGetBlockSize(is,&bs);CHKERRQ(ierr);
  ierr = ISGetLocalSize(is,&n);CHKERRQ(ierr);
  *size = n/bs;
  PetscFunctionReturn(0);
}
#define ISBlockGetLocalSize ISBlockGetLocalSize_Compat
#endif

#if (PETSC_VERSION_(2,3,3) || \
     PETSC_VERSION_(2,3,2))
#undef __FUNCT__
#define __FUNCT__ "ISLocalToGlobalMappingApply"
PETSC_STATIC_INLINE PetscErrorCode
ISLocalToGlobalMappingApply_Compat(ISLocalToGlobalMapping mapping,
				PetscInt N,const PetscInt in[],PetscInt out[])
{
  PetscInt i=0, *idx=0, Nmax=0;
  PetscFunctionBegin;
  PetscValidHeaderSpecific(mapping,IS_LTOGM_COOKIE,1);
  if (N > 0) { PetscValidPointer(in,3);PetscValidPointer(out,3); }
  idx = mapping->indices, Nmax = mapping->n;
  for (i=0; i<N; i++) {
    if (in[i] < 0) {out[i] = in[i]; continue;}
    if (in[i] >= Nmax) SETERRQ3(PETSC_ERR_ARG_OUTOFRANGE,
				"Local index %D too large %D (max) at %D",
				in[i],Nmax,i);
    out[i] = idx[in[i]];
  }
  PetscFunctionReturn(0);
}
#undef  ISLocalToGlobalMappingApply
#define ISLocalToGlobalMappingApply ISLocalToGlobalMappingApply_Compat
#endif

#if (PETSC_VERSION_(2,3,2))
#undef __FUNCT__
#define __FUNCT__ "ISSum"
static PETSC_UNUSED
PetscErrorCode ISSum_Compat(IS is1,IS is2,IS *is3) {
  PetscTruth     f;
  PetscErrorCode ierr;
  PetscFunctionBegin;
  PetscValidHeaderSpecific(is1,IS_COOKIE,1);
  PetscValidHeaderSpecific(is2,IS_COOKIE,2);
  PetscValidPointer(is3, 3);
  ierr = ISSorted(is1,&f); CHKERRQ(ierr);
  if (!f) SETERRQ(PETSC_ERR_ARG_INCOMP,"Arg 1 is not sorted");
  ierr = ISSorted(is2,&f); CHKERRQ(ierr);
  if (!f) SETERRQ(PETSC_ERR_ARG_INCOMP,"Arg 2 is not sorted");
  ierr = ISDuplicate(is1,is3); CHKERRQ(ierr);
  ierr = ISSum(is3,is2); CHKERRQ(ierr);
  PetscFunctionReturn(0);
}
#define ISSum ISSum_Compat
#endif

>>>>>>> 5c299259
#endif /* _COMPAT_PETSC_IS_H */<|MERGE_RESOLUTION|>--- conflicted
+++ resolved
@@ -4,16 +4,10 @@
 #if PETSC_VERSION_(3,0,0)
 #undef __FUNCT__
 #define __FUNCT__ "ISComplement"
-static PETSC_UNUSED
-PetscErrorCode ISComplement_Compat(IS is,PetscInt nmin,PetscInt nmax,IS *isout)
+static PetscErrorCode ISComplement_Compat(IS is,PetscInt nmin,PetscInt nmax,IS *isout)
 {
   PetscErrorCode ierr;
-#if (PETSC_VERSION_(2,3,3) || \
-     PETSC_VERSION_(2,3,2))
-  PetscInt *indices;
-#else
   const PetscInt *indices;
-#endif
   PetscInt       n,i,j,unique,cnt,*nindices;
   PetscTruth     sorted;
 
@@ -53,9 +47,7 @@
 #define ISComplement ISComplement_Compat
 #endif
 
-#if (PETSC_VERSION_(3,0,0) || \
-     PETSC_VERSION_(2,3,3) || \
-     PETSC_VERSION_(2,3,2))
+#if PETSC_VERSION_(3,0,0)
 #undef __FUNCT__
 #define __FUNCT__ "ISCopy"
 static PetscErrorCode ISCopy_Compat(IS isx, IS isy)
@@ -82,159 +74,4 @@
 #define ISCopy ISCopy_Compat
 #endif
 
-<<<<<<< HEAD
-=======
-#if (PETSC_VERSION_(2,3,3) || \
-     PETSC_VERSION_(2,3,2))
-#undef __FUNCT__
-#define __FUNCT__ "ISGetIndices"
-static PETSC_UNUSED
-PetscErrorCode ISGetIndices_Compat(IS is, const PetscInt *ptr[])
-{
-  PetscInt *idx = 0;
-  PetscErrorCode ierr;
-  PetscFunctionBegin;
-  PetscValidHeaderSpecific(is,IS_COOKIE,1);
-  PetscValidPointer(ptr,2);
-  ierr = ISGetIndices(is,&idx);CHKERRQ(ierr);
-  *ptr = idx;
-  PetscFunctionReturn(0);
-
-}
-#define ISGetIndices ISGetIndices_Compat
-#undef __FUNCT__
-#define __FUNCT__ "ISRestoreIndices"
-static PETSC_UNUSED
-PetscErrorCode ISRestoreIndices_Compat(IS is, const PetscInt *ptr[])
-{
-  PetscInt *idx = 0;
-  PetscErrorCode ierr;
-  PetscFunctionBegin;
-  PetscValidHeaderSpecific(is,IS_COOKIE,1);
-  PetscValidPointer(ptr,2);
-  idx = (PetscInt *) (*ptr);
-  ierr = ISRestoreIndices(is,&idx);CHKERRQ(ierr);
-  *ptr = idx;
-  PetscFunctionReturn(0);
-}
-#endif
-
-#if (PETSC_VERSION_(2,3,3) || \
-     PETSC_VERSION_(2,3,2))
-#define ISRestoreIndices ISRestoreIndices_Compat
-#undef __FUNCT__
-#define __FUNCT__ "ISBlockGetIndices"
-static PETSC_UNUSED
-PetscErrorCode ISBlockGetIndices_Compat(IS is, const PetscInt *ptr[])
-{
-  PetscInt *idx = 0;
-  PetscErrorCode ierr;
-  PetscFunctionBegin;
-  PetscValidHeaderSpecific(is,IS_COOKIE,1);
-  PetscValidPointer(ptr,2);
-  ierr = ISBlockGetIndices(is,&idx);CHKERRQ(ierr);
-  *ptr = idx;
-  PetscFunctionReturn(0);
-
-}
-#define ISBlockGetIndices ISBlockGetIndices_Compat
-#undef __FUNCT__
-#define __FUNCT__ "ISBlockRestoreIndices"
-static PETSC_UNUSED
-PetscErrorCode ISBlockRestoreIndices_Compat(IS is, const PetscInt *ptr[])
-{
-  PetscInt *idx = 0;
-  PetscErrorCode ierr;
-  PetscFunctionBegin;
-  PetscValidHeaderSpecific(is,IS_COOKIE,1);
-  PetscValidPointer(ptr,2);
-  idx = (PetscInt *) (*ptr);
-  ierr = ISBlockRestoreIndices(is,&idx);CHKERRQ(ierr);
-  *ptr = idx;
-  PetscFunctionReturn(0);
-}
-#define ISBlockRestoreIndices ISBlockRestoreIndices_Compat
-#undef __FUNCT__
-#define __FUNCT__ "ISBlockGetSize"
-static PETSC_UNUSED
-PetscErrorCode ISBlockGetSize_Compat(IS is, PetscInt *size)
-{
-  PetscInt N, bs=1;
-  PetscErrorCode ierr;
-  PetscFunctionBegin;
-  PetscValidHeaderSpecific(is,IS_COOKIE,1);
-  PetscValidIntPointer(size,2);
-  ierr = ISBlockGetBlockSize(is,&bs);CHKERRQ(ierr);
-  ierr = ISGetSize(is,&N);CHKERRQ(ierr);
-  *size = N/bs;
-  PetscFunctionReturn(0);
-}
-#define ISBlockGetSize ISBlockGetSize_Compat
-#undef __FUNCT__
-#define __FUNCT__ "ISBlockGetLocalSize"
-static PETSC_UNUSED
-PetscErrorCode ISBlockGetLocalSize_Compat(IS is, PetscInt *size)
-{
-  PetscInt n, bs=1;
-  PetscErrorCode ierr;
-  PetscValidHeaderSpecific(is,IS_COOKIE,1);
-  PetscValidIntPointer(size,2);
-  PetscFunctionBegin;
-  ierr = ISBlockGetBlockSize(is,&bs);CHKERRQ(ierr);
-  ierr = ISGetLocalSize(is,&n);CHKERRQ(ierr);
-  *size = n/bs;
-  PetscFunctionReturn(0);
-}
-#define ISBlockGetLocalSize ISBlockGetLocalSize_Compat
-#endif
-
-#if (PETSC_VERSION_(2,3,3) || \
-     PETSC_VERSION_(2,3,2))
-#undef __FUNCT__
-#define __FUNCT__ "ISLocalToGlobalMappingApply"
-PETSC_STATIC_INLINE PetscErrorCode
-ISLocalToGlobalMappingApply_Compat(ISLocalToGlobalMapping mapping,
-				PetscInt N,const PetscInt in[],PetscInt out[])
-{
-  PetscInt i=0, *idx=0, Nmax=0;
-  PetscFunctionBegin;
-  PetscValidHeaderSpecific(mapping,IS_LTOGM_COOKIE,1);
-  if (N > 0) { PetscValidPointer(in,3);PetscValidPointer(out,3); }
-  idx = mapping->indices, Nmax = mapping->n;
-  for (i=0; i<N; i++) {
-    if (in[i] < 0) {out[i] = in[i]; continue;}
-    if (in[i] >= Nmax) SETERRQ3(PETSC_ERR_ARG_OUTOFRANGE,
-				"Local index %D too large %D (max) at %D",
-				in[i],Nmax,i);
-    out[i] = idx[in[i]];
-  }
-  PetscFunctionReturn(0);
-}
-#undef  ISLocalToGlobalMappingApply
-#define ISLocalToGlobalMappingApply ISLocalToGlobalMappingApply_Compat
-#endif
-
-#if (PETSC_VERSION_(2,3,2))
-#undef __FUNCT__
-#define __FUNCT__ "ISSum"
-static PETSC_UNUSED
-PetscErrorCode ISSum_Compat(IS is1,IS is2,IS *is3) {
-  PetscTruth     f;
-  PetscErrorCode ierr;
-  PetscFunctionBegin;
-  PetscValidHeaderSpecific(is1,IS_COOKIE,1);
-  PetscValidHeaderSpecific(is2,IS_COOKIE,2);
-  PetscValidPointer(is3, 3);
-  ierr = ISSorted(is1,&f); CHKERRQ(ierr);
-  if (!f) SETERRQ(PETSC_ERR_ARG_INCOMP,"Arg 1 is not sorted");
-  ierr = ISSorted(is2,&f); CHKERRQ(ierr);
-  if (!f) SETERRQ(PETSC_ERR_ARG_INCOMP,"Arg 2 is not sorted");
-  ierr = ISDuplicate(is1,is3); CHKERRQ(ierr);
-  ierr = ISSum(is3,is2); CHKERRQ(ierr);
-  PetscFunctionReturn(0);
-}
-#define ISSum ISSum_Compat
-#endif
-
->>>>>>> 5c299259
 #endif /* _COMPAT_PETSC_IS_H */