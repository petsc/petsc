<!DOCTYPE HTML PUBLIC "-//W3C//DTD HTML 4.01 Transitional//EN">
<html>
  <head>
    <meta http-equiv="content-type" content="text/html;charset=utf-8">
    <link href="../style.css" rel="stylesheet" type="text/css">
    <title>PETSc: Download</title>
  </head>
  <body>

    <div id="logo">
      <h1>PETSc</h1>
    </div>

    <div id="header">
      <h1>Download</h1>
    </div>

    <hr>

    <div id="sidebar">
      <ul>
        <li><a href="../index.html">Home</a></li>
        <li><span class="current">Download</span></li>
        <li><a href="../features/index.html">Features</a></li>
        <li>
          <a href="../documentation/index.html">Documentation</a>
          <ul>
            <li><a href="../documentation/index.html">Manual pages and Users Manual</a></li>
            <li><a href="../documentation/referencing.html">Citing PETSc</a></li>
            <li><a href="../documentation/tutorials/index.html">Tutorials</a></li>
            <li><a href="../documentation/installation.html">Installation</a></li>
            <li><a href="../documentation/saws.html">SAWs</a></li>
            <li><a href="../documentation/changes/index.html">Changes</a></li>
            <li><a href="../documentation/bugreporting.html">BugReporting</a></li>
            <li><a href="../documentation/codemanagement.html">CodeManagement</a></li>
            <li><a href="../documentation/faq.html">FAQ</a></li>
            <li><a href="../documentation/license.html">License</a></li>
          </ul>
        </li>
        <li><a href="../publications/index.html">Applications/Publications</a></li>
        <li><a href="../miscellaneous/index.html">Miscellaneous</a></li>
        <li><a href="../miscellaneous/external.html">External Software</a></li>
        <li><a href="../developers/index.html">Developers Site</a></li>
      </ul>
    </div>

    <div id="main">

      <p>
        Please join the petsc-announce and petsc-users <a href="../miscellaneous/mailing-lists.html"> mailing lists</a>.
      </p>

      <h3>PETSc Release Version 3.7</h3>
      <ul>
        <li> The release, with all current patches, can be downloaded using <a href="http://git-scm.com">Git</a> with:
          <li style="list-style-type:none"> &nbsp; &nbsp; <tt> git clone -b maint https://bitbucket.org/petsc/petsc petsc</tt></li>
          <li style="list-style-type:none">Use</li>
          <li style="list-style-type:none">&nbsp; &nbsp; <tt> git pull</tt></li>
          <li style="list-style-type:none">in the petsc directory anytime to obtain new patches that have been added since your "git clone" or last "git pull"</li>
        </li>

<<<<<<< HEAD
        <li>or from this compact tarball,
          <a href="http://ftp.mcs.anl.gov/pub/petsc/release-snapshots/petsc-lite-3.7.4.tar.gz">petsc-lite-3.7.4.tar.gz</a>
          - includes current patches, no documentation (all documentation may be accessed on line)
        </li>

        <li>or from this tarball,
          <a href="http://ftp.mcs.anl.gov/pub/petsc/release-snapshots/petsc-3.7.4.tar.gz">petsc-3.7.4.tar.gz</a>
=======
        <li>
          <a href="http://ftp.mcs.anl.gov/pub/petsc/release-snapshots/petsc-lite-3.7.5.tar.gz">petsc-lite-3.7.5.tar.gz</a>
          - includes current patches, no documentation (all documentation may be accessed on line)
        </li>

        <li>
          <a href="http://ftp.mcs.anl.gov/pub/petsc/release-snapshots/petsc-3.7.5.tar.gz">petsc-3.7.5.tar.gz</a>
>>>>>>> b827f135
          - full distribution (including all current patches) with documentation
        </li>



<!--        <li>
          For use in the Apple Xcode GUI (Yosemite with Xcode 6.1 ONLY) <a href="http://ftp.mcs.anl.gov/pub/petsc/PETSc-3.6.0-OSX.dmg">PETSc-3.6.0-OSX.dmg</a> and
                                 <a href="http://ftp.mcs.anl.gov/pub/petsc/PETSc-3.6.0-iOS.dmg">PETSc-3.6.0-iOS.dmg</a> <a href="http://ftp.mcs.anl.gov/pub/petsc/Installing-PETSc-OSX-3.5.dmg.mov">Movie</a> showing how to install and use PETSc-3.6.0-OSX.dmg   If you plan to use PETSc from the Unix command line DO NOT install this package.
        </li> -->
      </ul>

      There are no separate patch files, the current fixes are included in the tar file. Patches are documented at:

      <ul>
        <li><a href="https://bitbucket.org/petsc/petsc/commits/branch/maint">PETSc-3.7 Changelog</a></li>
        <li><a href="../documentation/changes/37.html">Summary of PETSc-3.7 changes</a></li>
      </ul>

      Older patchlevel <a href="http://ftp.mcs.anl.gov/pub/petsc/release-snapshots">tarballs</a> are also available

      <h3>Previous PETSc Releases</h3>

      <ul>
        <li><a href="http://ftp.mcs.anl.gov/pub/petsc/release-snapshots/petsc-3.6.4.tar.gz">petsc-3.6.4.tar.gz</a></li>
        <li><a href="http://ftp.mcs.anl.gov/pub/petsc/release-snapshots/petsc-3.5.4.tar.gz">petsc-3.5.4.tar.gz</a></li>
        <li><a href="http://ftp.mcs.anl.gov/pub/petsc/release-snapshots/petsc-3.4.5.tar.gz">petsc-3.4.5.tar.gz</a></li>
        <li><a href="http://ftp.mcs.anl.gov/pub/petsc/release-snapshots/petsc-3.3-p7.tar.gz">petsc-3.3-p7.tar.gz</a></li>
        <li><a href="http://ftp.mcs.anl.gov/pub/petsc/release-snapshots/petsc-3.2-p7.tar.gz">petsc-3.2-p7.tar.gz</a></li>
        <li><a href="http://ftp.mcs.anl.gov/pub/petsc/release-snapshots/petsc-3.1-p8.tar.gz">petsc-3.1-p8.tar.gz</a></li>
        <li><a href="http://ftp.mcs.anl.gov/pub/petsc/release-snapshots/petsc-3.0.0-p12.tar.gz">petsc-3.0.0-p12.tar.gz</a></li>
        <li><a href="http://ftp.mcs.anl.gov/pub/petsc/software_old">older releases</a></li>
        <li><a href="http://www.mcs.anl.gov/petsc/download/petsc-patches.html">patches for all previous releases</a></li>
      </ul>

      We urge you, whenever possible, to upgrade to the latest version of PETSc.

      <h3>PETSc development repository</h3>

      You can work with the <a href="../developers/index.html">development copy of PETSc</a>,
      and be up-to-date with our day-to-day work.  This also facilitates easy
      submission of patches back to us. This usage is for <b>experts only</b>.

    </div>

    <hr>
  </body>
</html><|MERGE_RESOLUTION|>--- conflicted
+++ resolved
@@ -59,23 +59,13 @@
           <li style="list-style-type:none">in the petsc directory anytime to obtain new patches that have been added since your "git clone" or last "git pull"</li>
         </li>
 
-<<<<<<< HEAD
         <li>or from this compact tarball,
-          <a href="http://ftp.mcs.anl.gov/pub/petsc/release-snapshots/petsc-lite-3.7.4.tar.gz">petsc-lite-3.7.4.tar.gz</a>
+          <a href="http://ftp.mcs.anl.gov/pub/petsc/release-snapshots/petsc-lite-3.7.5.tar.gz">petsc-lite-3.7.5.tar.gz</a>
           - includes current patches, no documentation (all documentation may be accessed on line)
         </li>
 
         <li>or from this tarball,
-          <a href="http://ftp.mcs.anl.gov/pub/petsc/release-snapshots/petsc-3.7.4.tar.gz">petsc-3.7.4.tar.gz</a>
-=======
-        <li>
-          <a href="http://ftp.mcs.anl.gov/pub/petsc/release-snapshots/petsc-lite-3.7.5.tar.gz">petsc-lite-3.7.5.tar.gz</a>
-          - includes current patches, no documentation (all documentation may be accessed on line)
-        </li>
-
-        <li>
           <a href="http://ftp.mcs.anl.gov/pub/petsc/release-snapshots/petsc-3.7.5.tar.gz">petsc-3.7.5.tar.gz</a>
->>>>>>> b827f135
           - full distribution (including all current patches) with documentation
         </li>
 
