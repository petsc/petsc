<!DOCTYPE HTML PUBLIC "-//W3C//DTD HTML 4.01 Transitional//EN">
<html>
  <head>
    <meta http-equiv="content-type" content="text/html;charset=utf-8">
    <link href="../style.css" rel="stylesheet" type="text/css">
    <title>PETSc: Download</title>
  </head>
  <body>

    <div id="logo">
      <h1>PETSc</h1>
    </div>

    <div id="header">
      <h1>Download</h1>
    </div>

    <hr>

    <div id="sidebar">
      <ul>
        <li><a href="../index.html">Home</a></li>
        <li><span class="current">Download</span></li>
        <li><a href="../features/index.html">Features</a></li>
        <li>
          <a href="../documentation/index.html">Documentation</a>
          <ul>
            <li><a href="../documentation/index.html">Manual pages and Users Manual</a></li>
            <li><a href="../documentation/referencing.html">Citing PETSc</a></li>
            <li><a href="../documentation/tutorials/index.html">Tutorials</a></li>
            <li><a href="../documentation/installation.html">Installation</a></li>
            <li><a href="../documentation/saws.html">SAWs</a></li>
            <li><a href="../documentation/changes/index.html">Changes</a></li>
            <li><a href="../documentation/bugreporting.html">BugReporting</a></li>
            <li><a href="../documentation/codemanagement.html">CodeManagement</a></li>
            <li><a href="../documentation/faq.html">FAQ</a></li>
            <li><a href="../documentation/license.html">License</a></li>
          </ul>
        </li>
        <li><a href="../publications/index.html">Applications/Publications</a></li>
        <li><a href="../miscellaneous/index.html">Miscellaneous</a></li>
        <li><a href="../miscellaneous/external.html">External Software</a></li>
        <li><a href="../developers/index.html">Developers Site</a></li>
      </ul>
    </div>

    <div id="main">

      <p>
        Please join the petsc-announce and petsc-users <a href="../miscellaneous/mailing-lists.html"> mailing lists</a>.
      </p>

      <h3>PETSc Release Version 3.6</h3>
      <ul>
        <li> The release, with all current patches, can be downloaded using <a href="http://git-scm.com">Git</a> with:
          <li style="list-style-type:none"> &nbsp; &nbsp; <tt> git clone -b maint https://bitbucket.org/petsc/petsc petsc</tt></li>
          <li style="list-style-type:none">Use</li>
          <li style="list-style-type:none">&nbsp; &nbsp; <tt> git pull</tt></li>
          <li style="list-style-type:none">in the petsc directory anytime to obtain new patches that have been added since your "git clone" or last "git pull"</li>
        </li>

        <li>
<<<<<<< HEAD
          <a href="http://ftp.mcs.anl.gov/pub/petsc/release-snapshots/petsc-lite-3.6.1.tar.gz">petsc-lite-3.6.1.tar.gz</a>
=======
          <a href="http://ftp.mcs.anl.gov/pub/petsc/release-snapshots/petsc-lite-3.6.2.tar.gz">petsc-lite-3.6.2.tar.gz</a>
>>>>>>> d6e21e0c
          - includes current patches, no documentation (all documentation may be accessed on line)
        </li>

        <li>
<<<<<<< HEAD
          <a href="http://ftp.mcs.anl.gov/pub/petsc/release-snapshots/petsc-3.6.1.tar.gz">petsc-3.6.1.tar.gz</a>
=======
          <a href="http://ftp.mcs.anl.gov/pub/petsc/release-snapshots/petsc-3.6.2.tar.gz">petsc-3.6.2.tar.gz</a>
>>>>>>> d6e21e0c
          - full distribution (including all current patches) with documentation
        </li>



<!--        <li>
          For use in the Apple Xcode GUI (Yosemite with Xcode 6.1 ONLY) <a href="http://ftp.mcs.anl.gov/pub/petsc/PETSc-3.6.0-OSX.dmg">PETSc-3.6.0-OSX.dmg</a> and
                                 <a href="http://ftp.mcs.anl.gov/pub/petsc/PETSc-3.6.0-iOS.dmg">PETSc-3.6.0-iOS.dmg</a> <a href="http://ftp.mcs.anl.gov/pub/petsc/Installing-PETSc-OSX-3.5.dmg.mov">Movie</a> showing how to install and use PETSc-3.6.0-OSX.dmg   If you plan to use PETSc from the Unix command line DO NOT install this package.
        </li> -->
      </ul>

      There are no separate patch files, the current fixes are included in the tar file. Patches are documented at:

      <ul>
        <li><a href="https://bitbucket.org/petsc/petsc/commits/branch/maint">PETSc-3.6 Changelog</a></li>
        <li><a href="../documentation/changes/36.html">Summary of PETSc-3.6 changes</a></li>
      </ul>

      Older patchlevel <a href="http://ftp.mcs.anl.gov/pub/petsc/release-snapshots">tarballs</a> are also available

      <h3>Previous PETSc Releases</h3>

      <ul>
        <li><a href="http://ftp.mcs.anl.gov/pub/petsc/release-snapshots/petsc-3.5.4.tar.gz">petsc-3.5.4.tar.gz</a></li>
        <li><a href="http://ftp.mcs.anl.gov/pub/petsc/release-snapshots/petsc-3.4.5.tar.gz">petsc-3.4.5.tar.gz</a></li>
        <li><a href="http://ftp.mcs.anl.gov/pub/petsc/release-snapshots/petsc-3.3-p7.tar.gz">petsc-3.3-p7.tar.gz</a></li>
        <li><a href="http://ftp.mcs.anl.gov/pub/petsc/release-snapshots/petsc-3.2-p7.tar.gz">petsc-3.2-p7.tar.gz</a></li>
        <li><a href="http://ftp.mcs.anl.gov/pub/petsc/release-snapshots/petsc-3.1-p8.tar.gz">petsc-3.1-p8.tar.gz</a></li>
        <li><a href="http://ftp.mcs.anl.gov/pub/petsc/release-snapshots/petsc-3.0.0-p12.tar.gz">petsc-3.0.0-p12.tar.gz</a></li>
        <li><a href="http://ftp.mcs.anl.gov/pub/petsc/software_old">older releases</a></li>
        <li><a href="http://www.mcs.anl.gov/petsc/download/petsc-patches.html">patches for all previous releases</a></li>
      </ul>

      We urge you, whenever possible, to upgrade to the latest version of PETSc.

      <h3>PETSc development repository</h3>

      You can work with the <a href="../developers/index.html">development copy of PETSc</a>,
      and be up-to-date with our day-to-day work.  This also facilitates easy
      submission of patches back to us. This usage is for <b>experts only</b>.

    </div>

    <hr>
  </body>
</html><|MERGE_RESOLUTION|>--- conflicted
+++ resolved
@@ -60,20 +60,12 @@
         </li>
 
         <li>
-<<<<<<< HEAD
-          <a href="http://ftp.mcs.anl.gov/pub/petsc/release-snapshots/petsc-lite-3.6.1.tar.gz">petsc-lite-3.6.1.tar.gz</a>
-=======
           <a href="http://ftp.mcs.anl.gov/pub/petsc/release-snapshots/petsc-lite-3.6.2.tar.gz">petsc-lite-3.6.2.tar.gz</a>
->>>>>>> d6e21e0c
           - includes current patches, no documentation (all documentation may be accessed on line)
         </li>
 
         <li>
-<<<<<<< HEAD
-          <a href="http://ftp.mcs.anl.gov/pub/petsc/release-snapshots/petsc-3.6.1.tar.gz">petsc-3.6.1.tar.gz</a>
-=======
           <a href="http://ftp.mcs.anl.gov/pub/petsc/release-snapshots/petsc-3.6.2.tar.gz">petsc-3.6.2.tar.gz</a>
->>>>>>> d6e21e0c
           - full distribution (including all current patches) with documentation
         </li>
 
