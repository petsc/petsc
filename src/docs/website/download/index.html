<!DOCTYPE HTML PUBLIC "-//W3C//DTD HTML 4.01 Transitional//EN">
<html>
  <head>
    <meta http-equiv="content-type" content="text/html;charset=utf-8">
    <link href="../style.css" rel="stylesheet" type="text/css">
    <title>PETSc: Download</title>
  </head>
  <body>

    <div id="logo">
      <h1>PETSc</h1>
    </div>

    <div id="header">
      <h1>Download</h1>
    </div>

    <hr>

    <div id="sidebar">
      <ul>
        <li><a href="../index.html">Home</a></li>
        <li><span class="current">Download</span></li>
        <li><a href="../features/index.html">Features</a></li>
        <li>
          <a href="../documentation/index.html">Documentation</a>
          <ul>
            <li><a href="../documentation/index.html">Manual pages and Users Manual</a></li>
            <li><a href="../documentation/referencing.html">Citing PETSc</a></li>
            <li><a href="../documentation/tutorials/index.html">Tutorials</a></li>
            <li><a href="../documentation/installation.html">Installation</a></li>
            <li><a href="../documentation/ams.html">AMS</a></li>
            <li><a href="../documentation/changes/index.html">Changes</a></li>
            <li><a href="../documentation/bugreporting.html">BugReporting</a></li>
            <li><a href="../documentation/codemanagement.html">CodeManagement</a></li>
            <li><a href="../documentation/faq.html">FAQ</a></li>
            <li><a href="../documentation/copyright.html">License</a></li>
          </ul>
        </li>
        <li><a href="../publications/index.html">Applications/Publications</a></li>
        <li><a href="../miscellaneous/index.html">Miscellaneous</a></li>
        <li><a href="../miscellaneous/external.html">External Software</a></li>
        <li><a href="../developers/index.html">Developers Site</a></li>
      </ul>
    </div>

    <div id="main">

      <p>
        Please join the petsc-announce, petsc-users <a href="../miscellaneous/mailing-lists.html"> mailing lists</a>.
      </p>

      <h3>PETSc Release Version 3.3</h3>
      <ul>
        <li>
          <a href="http://ftp.mcs.anl.gov/pub/petsc/release-snapshots/petsc-3.3-p6.tar.gz">petsc-3.3-p6.tar.gz</a>
          - full distribution (including all current patches) with documentation
        </li>

        <li>
          <a href="http://ftp.mcs.anl.gov/pub/petsc/release-snapshots/petsc-lite-3.3-p6.tar.gz">petsc-lite-3.3-p6.tar.gz</a>
          - smaller version with no documentation (all documentation may be accessed on line)
        </li>

        <li>
          The latest stable version can also be downloaded using <a href="http://git-scm.com">Git</a> with the following command:
          <pre>
git clone -b maint https://bitbucket.org/petsc/petsc petsc
          </pre>
        </li>
      </ul>

      There are no separate patch files, the current fixes are included in the tar file. Patches are documented at:

      <ul>
<<<<<<< HEAD
        <li><a href="https://bitbucket.org/petsc/petsc/commits/all/maint">PETSc-3.3 Changelog</a></li>
=======
        <li><a href="https://bitbucket.org/petsc/petsc/commits/branch/maint">PETSc-3.3 Changelog</a></li>
>>>>>>> 828483a5
        <li><a href="../documentation/changes/33.html">Summary of PETSc-3.3 changes</a></li>
      </ul>

      Older patchlevel <a href="http://ftp.mcs.anl.gov/pub/petsc/release-snapshots">tarballs</a> are also available

      <h3>Previous PETSc Releases</h3>

      <ul>
        <li><a href="http://ftp.mcs.anl.gov/pub/petsc/release-snapshots/petsc-3.2-p7.tar.gz">petsc-3.2-p7.tar.gz</a></li>
        <li><a href="http://ftp.mcs.anl.gov/pub/petsc/release-snapshots/petsc-3.1-p8.tar.gz">petsc-3.1-p8.tar.gz</a></li>
        <li><a href="http://ftp.mcs.anl.gov/pub/petsc/release-snapshots/petsc-3.0.0-p12.tar.gz">petsc-3.0.0-p12.tar.gz</a></li>
        <li><a href="http://ftp.mcs.anl.gov/pub/petsc/software_old">older releases</a></li>
        <li><a href="http://www.mcs.anl.gov/petsc/download/petsc-patches.html">patches for all previous releases</a></li>
      </ul>

      We urge you, whenever possible, to upgrade to the latest version of PETSc.

      <h3>PETSc development repository</h3>

      You can work with the <a href="../developers/index.html">development copy of PETSc</a>,
      and be up-to-date with our day-to-day work.  This also facilitates easy
      submission of patches back to us. This usage is for <b>experts only</b>.

    </div>

    <hr>
  </body>
</html><|MERGE_RESOLUTION|>--- conflicted
+++ resolved
@@ -73,11 +73,7 @@
       There are no separate patch files, the current fixes are included in the tar file. Patches are documented at:
 
       <ul>
-<<<<<<< HEAD
-        <li><a href="https://bitbucket.org/petsc/petsc/commits/all/maint">PETSc-3.3 Changelog</a></li>
-=======
         <li><a href="https://bitbucket.org/petsc/petsc/commits/branch/maint">PETSc-3.3 Changelog</a></li>
->>>>>>> 828483a5
         <li><a href="../documentation/changes/33.html">Summary of PETSc-3.3 changes</a></li>
       </ul>
 
