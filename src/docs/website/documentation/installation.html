<!DOCTYPE html PUBLIC "-//IETF//DTD HTML//EN">
<html>
  <head>
    <meta http-equiv="content-type" content="text/html;
      charset=ISO-8859-1">
    <meta content="Microsoft FrontPage 4.0" name="GENERATOR">
    <title>PETSc: Docs:&nbsp; Supplementary:&nbsp; Installation</title>
  </head>
  <body style="background-color: rgb(213, 234, 255);">
    <table width="100%">
      <tbody>
        <tr>
          <td valign="top" width="25%">
            <h1><font color="#ff0000" size="7">PETSc</font></h1>
            <ul>
              <li><a href="../index.html"><strong>Home</strong></a></li>
            </ul>
          </td>
          <td width="75%"><!--##begin-->
            <table border="0" width="100%">
              <tbody>
                <tr>
                  <td width="50%">
                    <h1><b><a name="Docs: Installation">Docs:&nbsp;
                          Installation</a></b></h1>
                  </td>
                  <td width="50%"><img src="../images/headbang.gif"
                      border="0" height="113" width="113"></td>
                </tr>
              </tbody>
            </table>
            <!--##end--> </td>
        </tr>
        <tr>
          <td colspan="2" width="100%">
            <hr color="#ff5b5b" size="4"> </td>
        </tr>
        <tr>
          <td valign="top" width="25%">
            <ul>
              <li><strong><font color="#ff0000"><a
                      href="../download/index.html">Download</a></font></strong></li>
              <li><a href="../features/index.html"><strong>Features</strong></a></li>
              <li><a href="index.html"><strong>Documentation</strong></a>
                <ul>
                  <li><a href="index.html#Manual"><strong>Manual pages
                        and Users Manual</strong></a></li>
                  <li><a href="referencing.html"><strong>Referencing&nbsp;

                        PETSc</strong></a></li>
                  <li><a href="tutorials/index.html"><strong>Tutorials</strong></a></li>
                  <li><strong><font color="#ff0000">Installation</font></strong>
                  </li>
                  <li><strong></strong><strong><a href="ams.html">AMS</a></strong></li>
                  <li><strong><a href="changes/index.html">Changes</a></strong></li>
                  <li><strong><a href="bugreporting.html">Bug Reporting</a></strong></li>
                  <li><strong><a href="codemanagement.html">Code
                        Management</a></strong></li>
                  <li><strong><a href="faq.html">FAQ</a> </strong></li>
                  <li><strong><a href="copyright.html">License</a> </strong></li>
                </ul>
              </li>
              <li><a href="../publications/index.html"><strong>Applications/Publications</strong></a></li>
              <li><a href="../miscellaneous/index.html"><strong>Miscellaneous</strong></a></li>
              <li><a href="../miscellaneous/external.html"><strong>External

                    Software</strong></a></li>
              <li><a href="../developers/index.html"><strong>Developers
                    Site</strong></a></li>
            </ul>
          </td>
          <td valign="top" width="75%"><!--##begin-->
            <h3>&nbsp; Quick instructions:</h3>
            &nbsp; Invoke the following commands from the top level
            PETSc directory [using bash shell]&nbsp; <br>
            <div style="margin-left: 40px;"><font color="#ff0000">export
                PETSC_DIR=$PWD</font><br>
            </div>
            <div style="margin-left: 40px;"><font color="#ff0000">./configure
--with-cc=gcc
--with-fc=gfortran

                --download-f-blas-lapack=1 --download-mpich=1</font><br>
            </div>
            <div style="margin-left: 40px;"><font color="#ff0000">make
                all test</font></div>
            <h3>&nbsp; Detailed instructions:&nbsp; [<a style="color:
                rgb(204, 102, 0);" href="#Windows">Check here for MS
                Windows Installation</a>]<br>
            </h3>
            <ul>
              <li>Sugest downloading and installing PETSc as a <span
                  style="font-weight: bold;">regular/non-root user,</span>
                perhaps in <span style="font-weight: bold;">/home/username/soft</span></li>
              <li><a href="../download/index.html">Download</a> latest
<<<<<<< HEAD
                PETSc release tarball: petsc-3.1-p0.tar.gz<br>
              </li>
              <li><font color="#ff0000">cd /home/username/soft</font></li>
              <li><font color="#ff0000">gunzip -c petsc-3.1-p0.tar.gz |
                  tar -xof -</font></li>
              <li><font color="#ff0000">cd petsc-3.1-p0</font></li>
=======
                PETSc
                release tarball: petsc-3.2-p0.tar.gz<br>
              </li>
              <li><font color="#ff0000">cd /home/username/soft</font></li>
              <li><font color="#ff0000">gunzip -c petsc-3.2-p0.tar.gz
                  | tar -xof -</font></li>
              <li><font color="#ff0000">cd petsc-3.2-p0</font></li>
>>>>>>> 96d9bec8
              <li>sh/bash shell:&nbsp;&nbsp; <font color="#ff0000">PETSC_DIR=$PWD;

                  export PETSC_DIR</font><br>
                csh/tcsh shell:&nbsp; <font color="#ff0000">setenv
                  PETSC_DIR $PWD</font></li>
              <li><font color="#ff0000">./configure</font>&nbsp;&nbsp;&nbsp;&nbsp;&nbsp;&nbsp;&nbsp;
(use
--help
for
options
or
the







                <a href="#ExampleUsage">example usages</a> below)</li>
              <li> <font color="#ff0000">make all</font><br>
              </li>
              <li><font color="#ff0000">make test</font><br>
              </li>
            </ul>
            <h3>Encounter problems?</h3>
            <ul>
              <li><strong>Read the error message from ./configure!</strong></li>
              <li>If you get the message 'No such file or directory' try
                <font color="#ff0000">python ./configure</font></li>
              <li><a href="installation.html#BLAS/LAPACK"> BLAS and
                  LAPACK problems</a></li>
              <li><a href="installation.html#MPI:"> MPI problems</a>. I
                <a
                  href="installation.html#I%20don%27t%20want%20to%20use%20MPI:">Don't

                  want MPI</a></li>
              <li> Check the <a
href="http://www.mcs.anl.gov/petsc/petsc-as/documentation/bugreporting.html">bug-reporting</a>
                section</li>
            </ul>
          </td>
        </tr>
      </tbody>
    </table>
    <table width="100%">
      <tbody>
        <tr>
          <td valign="top" width="75%">
            <hr>
            <h3><b><a name="ExampleUsage"></a>Example Usages:</b></h3>
            <ul>
              <li>Examples are at <span style="font-weight: bold;">config/examples/*.py</span>.
                We use some of these scripts locally for testing - <span
                  style="font-weight: bold;"></span>for example one can
                update these files and run as:<span style="font-weight:
                  bold;"><br>
                  &nbsp;&nbsp;&nbsp;&nbsp;&nbsp; </span><span
                  style="color: rgb(255, 0, 0);">config/examples/arch-osx-10.6.py</span><br>
              </li>
              <li>Using the bash shell, assuming BLAS, LAPACK, MPICH are
                not currently installed <font color="#551a8b">./configure</font>
                will download &amp; install BLAS, LAPACK, MPICH if they
                are not already installed on the system) :<br>
                &nbsp;&nbsp;&nbsp;&nbsp;&nbsp;&nbsp;&nbsp; <font
                  color="#ff0000">export
<<<<<<< HEAD
                  PETSC_DIR=/home/petsc/petsc-3.1-p0<br>
                  &nbsp;&nbsp;&nbsp;&nbsp;&nbsp;&nbsp;&nbsp; cd
                  $PETSC_DIR<br>
                  &nbsp;&nbsp;&nbsp;&nbsp;&nbsp;&nbsp;&nbsp; ./configure
=======
                  PETSC_DIR=/home/petsc/petsc-3.2-p0<br>
                  &nbsp;&nbsp;&nbsp;&nbsp;&nbsp;&nbsp;&nbsp;
                  cd $PETSC_DIR<br>
                  &nbsp;&nbsp;&nbsp;&nbsp;&nbsp;&nbsp;&nbsp;
                  ./configure
>>>>>>> 96d9bec8
                  --with-cc=gcc --with-fc=gfortran
                  --download-f-blas-lapack=1 --download-mpich=1<br>
                  &nbsp;&nbsp;&nbsp;&nbsp;&nbsp;&nbsp;&nbsp; make <br>
                  &nbsp;&nbsp;&nbsp;&nbsp;&nbsp;&nbsp;&nbsp; make test</font></li>
              <li>Same as above - but build Complex version of PETSc
                [using c++ compiler] (add the option <span
                  style="color: rgb(255, 0, 0);">--with-fortran-kernels=generic</span>
                to get possibly faster complex number performance on
                some systems):<br>
                &nbsp;&nbsp;&nbsp;&nbsp;&nbsp;&nbsp;&nbsp; <font
                  color="#ff0000">export
<<<<<<< HEAD
                  PETSC_DIR=/home/petsc/petsc-3.1-p0<br>
                  &nbsp;&nbsp;&nbsp;&nbsp;&nbsp;&nbsp;&nbsp; cd
                  $PETSC_DIR<br>
                  &nbsp;&nbsp;&nbsp;&nbsp;&nbsp;&nbsp;&nbsp; ./configure
=======
                  PETSC_DIR=/home/petsc/petsc-3.2-p0<br>
                  &nbsp;&nbsp;&nbsp;&nbsp;&nbsp;&nbsp;&nbsp;
                  cd $PETSC_DIR<br>
                  &nbsp;&nbsp;&nbsp;&nbsp;&nbsp;&nbsp;&nbsp;
                  ./configure
>>>>>>> 96d9bec8
                  --with-cc=gcc --with-fc=gfortran --with-cxx=g++
                  --download-f-blas-lapack=1 --download-mpich=1
                  --with-scalar-type=complex --with-clanguage=cxx<br>
                  &nbsp;&nbsp;&nbsp;&nbsp;&nbsp;&nbsp;&nbsp; make <br>
                  &nbsp;&nbsp;&nbsp;&nbsp;&nbsp;&nbsp;&nbsp; make test</font></li>
              <li>Using the bash shell, assuming BLAS, LAPACK, MPICH
                software are installed at the specified locations, and
                use MPI compilers <span style="font-weight: bold;">mpicc/mpif90</span>:<br>
                [Note: Do not specify --with-cc --with-fc&nbsp; etc when
                using --with-mpi-dir - so that mpicc/mpif90 can be
                picked up from mpi-dir]<br>
                &nbsp;&nbsp;&nbsp;&nbsp;&nbsp;&nbsp;&nbsp; <font
                  color="#ff0000">export
<<<<<<< HEAD
                  PETSC_DIR=/home/petsc/petsc-3.1-p0<br>
                  &nbsp;&nbsp;&nbsp;&nbsp;&nbsp;&nbsp;&nbsp; cd
                  $PETSC_DIR<br>
                  &nbsp;&nbsp;&nbsp;&nbsp;&nbsp;&nbsp;&nbsp; ./configure
=======
                  PETSC_DIR=/home/petsc/petsc-3.2-p0<br>
                  &nbsp;&nbsp;&nbsp;&nbsp;&nbsp;&nbsp;&nbsp;
                  cd $PETSC_DIR<br>
                  &nbsp;&nbsp;&nbsp;&nbsp;&nbsp;&nbsp;&nbsp;
                  ./configure
>>>>>>> 96d9bec8
                  --with-blas-lapack-dir=/usr/local/lib
                  --with-mpi-dir=/usr/local/mpich<br>
                  &nbsp;&nbsp;&nbsp;&nbsp;&nbsp;&nbsp;&nbsp; make <br>
                  &nbsp;&nbsp;&nbsp;&nbsp;&nbsp;&nbsp;&nbsp; make test</font><font
                  color="#ff0000"> </font></li>
              <li>Using csh shell, install 2 variants of PETSc, one with
                gnu, the other with intel compilers<font color="#ff0000"><br>
                  &nbsp;&nbsp;&nbsp;&nbsp;&nbsp;&nbsp;&nbsp; ./configure
                  PETSC_ARCH=linux-gnu CC=gcc FC=gfortran
                  --download-mpich=1<br>
                  &nbsp;&nbsp;&nbsp;&nbsp;&nbsp;&nbsp;&nbsp; make </font><font
                  color="#ff0000">PETSC_ARCH=linux-gnu</font><br>
                <font color="#ff0000">&nbsp;&nbsp;&nbsp;&nbsp;&nbsp;&nbsp;&nbsp;
make












                </font><font color="#ff0000">PETSC_ARCH=linux-gnu test</font><font
                  color="#ff0000"><br>
                  &nbsp;&nbsp;&nbsp;&nbsp;&nbsp;&nbsp;&nbsp; ./configure
                </font><font color="#ff0000">PETSC_ARCH=linux-gnu-intel
                </font><font color="#ff0000">CC=icc FC=ifort </font><font
                  color="#ff0000">--download-mpich=1</font><font
                  color="#ff0000"> --with-blas-lapack-dir=/usr/local/mkl<br>
                  &nbsp;&nbsp;&nbsp;&nbsp;&nbsp;&nbsp;&nbsp; make </font><font
                  color="#ff0000">PETSC_ARCH=linux-gnu-intel</font><br>
                <font color="#ff0000">&nbsp;&nbsp;&nbsp;&nbsp;&nbsp;&nbsp;&nbsp;
make












                </font><font color="#ff0000">PETSC_ARCH=linux-gnu-intel
                </font><font color="#ff0000">test </font></li>
            </ul>
            <hr>
            <p>PETSC_DIR and PETSC_ARCH are a couple of variables
              control the configuration and build process of PETSc.
              These variables can be set as envirnment variables or
              specified on the command line [to both configure and make]</p>
            <ul>
              <li>specify enviornment variable for csh/tcsh [can be
<<<<<<< HEAD
                specified in ~/.cshrc]<br>
                <pre><font color="#ff0000">setenv PETSC_DIR /home/balay/petsc-3.1-p0<br>setenv PETSC_ARCH linux-gnu-c-debug</font></pre>
              </li>
              <li>specify enviornment variable for bash [can be
                specified in ~/.bashrc]<br>
                <pre><font color="#ff0000">export PETSC_DIR=/home/balay/petsc-3.1-p0<br>export PETSC_ARCH=linux-gnu-c-debug</font>        </pre>
=======
                specified
                in ~/.cshrc]<br>
                <pre><font color="#ff0000">setenv PETSC_DIR /home/balay/petsc-3.2-p0<br>setenv PETSC_ARCH linux-gnu-c-debug</font></pre>
              </li>
              <li>specify enviornment variable for bash [can be
                specified in
                ~/.bashrc]<br>
                <pre><font color="#ff0000">export PETSC_DIR=/home/balay/petsc-3.2-p0<br>export PETSC_ARCH=linux-gnu-c-debug</font>        </pre>
>>>>>>> 96d9bec8
              </li>
              <li>specify variable on commandline to configure<br>
                <pre><font color="#ff0000">./configure PETSC_DIR=/home/balay/petsc-3.2-p0 PETSC_ARCH=linux-gnu-c-debug [other configure options]</font><br></pre>
              </li>
              <li>specify variables on command line to make<br>
                <pre><font color="#ff0000">make PETSC_DIR=/home/balay/petsc-3.2-p0 PETSC_ARCH=linux-gnu-c-debug [other make options]</font></pre>
              </li>
            </ul>
            <p><b><a name="PETSC_DIR"><font color="#551a8b">PETSC_DIR</font></a></b>:
              this variable should point to the location of the PETSc
              installation that is used. Multiple PETSc versions can
              coexist on the same file-system. By changing PETSC_DIR
              value, one can switch between these installed versions of
              PETSc.</p>
            <p><b><font color="#551a8b">PETSC_ARCH</font></b>: this
              variable gives a name to a&nbsp; configuration/build.
              Configure uses this value to stores the generated config
              makefiles in ${PETSC_DIR}/${PETSC_ARCH}/conf. And make
              uses this value to determine this location of these
              makefiles [which intern help in locating the correct
              include and library files].</p>
            <p>Thus one can install multiple variants of PETSc libraries
              - by providing different PETSC_ARCH values to each
              configure build. Then one can switch between using these
              variants of libraries [from make] by switching the
              PETSC_ARCH value used.<br>
            </p>
            <p>If configure doesn't find a PETSC_ARCH value [either in
              env variable or command line option], it automatically
              generates a default value and uses it. Also - if make
              doesn't find a PETSC_ARCH env variable - it defaults to
              the value used by last successful invocation of previous
              configure.</p>
            <p><font color="#551a8b"><b><a
                    href="#Docs:%20%20Installation">Return to
                    Installation Instructions</a>
                  &nbsp;&nbsp;&nbsp;&nbsp;</b></font> </p>
            <hr>
            <p><font color="#551a8b"><b><a name="Compilers">Compilers:</a></b></font>
              Specify compilers and compiler options used to build PETSc
              [and perhaps external packages]<br>
            </p>
            <ul>
              <li>Specify compilers using the options <span
                  style="color: rgb(255, 0, 0);">--with-cc --with-fc
                  --with-cxx</span> for c, c++, fortran compilers</li>
              <ul>
                <li><span style="color: rgb(255, 0, 0);">--with-cc=mpicc
                    --with-fc=mpif90</span><br>
                  <span style="color: rgb(255, 0, 0);"></span></li>
                <li><span style="color: rgb(255, 0, 0);">--with-cc=gcc
                    --with-fc=gfortran</span></li>
              </ul>
              <ul>
                <li><span style="color: rgb(255, 0, 0);">--with-cc=gcc
                    --with-cxx=g++ --with-fc=gfortran
                    --with-clanguage=cxx</span></li>
              </ul>
              <li>If fortran compiler is not available - then disabling
                using fortran</li>
              <ul>
                <li><span style="color: rgb(255, 0, 0);">--with-fc=0</span></li>
              </ul>
              <li>If no compilers are specified - configure will
                automatically look for available MPI or regular
                compilers in users PATH</li>
              <ul>
                <li>mpicc/mpiCC/mpif90 or mpif77<br>
                </li>
                <li>gcc/g++/gfortran or g77</li>
                <li>cc/CC/f77 etc..</li>
              </ul>
              <li>Its best to use <a href="MPICompilers">MPI compilers</a>
                as this will avoid the situation where MPI is compiled
                with one set of compilers [like gcc/g77] and user
                specified incompatible compilers&nbsp; to PETSc [perhaps
                icc/ifort]. This can be done by either specifying
                --with-cc=mpicc or --with-mpi-dir [and not
                --with-cc=gcc]</li>
              <ul>
                <li><span style="color: rgb(255, 0, 0);">--with-cc=mpicc
                    --with-fc=mpif90</span></li>
                <li><span style="color: rgb(255, 0, 0);">--with-mpi-dir=/opt/mpich2-1.1

                    [but *no* --with-cc=gcc ]<br>
                  </span></li>
              </ul>
              <li>Configure defaults to building PETSc in debug mode.
                One can switch to using optimzed mode with the toggle
                option --with-debugging [defaults to debug enabled].
                Additionally one can specify more suitable optimization
                flags with the options COPTFLAGS, FOPTFLAGS,
                CXXOPTFLAGS.</li>
              <ul>
                <li><span style="color: rgb(255, 0, 0);">./configure
                    --with-cc=gcc --with-fc=gfortran --with-debugging=0
                    COPTFLAGS='-O3 -march=p4 -mtune=p4' FOPTFLAGS='-O3
                    -qarch=p4 -qtune=p4'</span></li>
              </ul>
              <li>Configure cannot detect compiler libraries for certain
                set of compilers. In this case one can specify
                additional system/compiler libraries using the LIBS
                option</li>
              <ul>
                <li><span style="color: rgb(255, 0, 0);">./configure
                    LIBS='-ldl /usr/lib/libm.a'</span><br>
                </li>
              </ul>
            </ul>
            <p> </p>
            <p><font color="#551a8b"><b><a
                    href="installation.html#Docs:%20%20Installation">Return
to

                    Installation Instructions</a>&nbsp;&nbsp;&nbsp;&nbsp;</b></font>
            </p>
            <hr>
            <p><font color="#551a8b"><b><a name="external">External
                    Packages:</a></b></font> PETSc provides interfaces
              to various <a href="../miscellaneous/external.html">external
                packages</a>. Blas/Lapack and MPI are generally required
              packages - but one can optionally use <a
                href="linearsolvertable.html">external solvers</a> like
              Hypre, MUMPS etc.. from within PETSc aplications.<br>
            </p>
            <p>PETSc configure has the ability to download and install
              these external packages. Alternatively if these packages
              are already installed, then configure can detect and use
              them.</p>
            <p>The following modes can be used to install/use external
              packages with configure.<br>
              <span style="font-weight: bold;"></span></p>
            <p><span style="color: rgb(153, 51, 153);">--download-PACKAGENAME=1</span>
              : Download specified package and install it. Then
              configure PETSc to use this package.<br>
            </p>
            <ul>
              <li><span style="color: rgb(255, 0, 0);">--download-f-blas-lapack=1

                  --download-mpich=1</span></li>
              <li><span style="color: rgb(255, 0, 0);">--download-blacs=1
--download-scalapack=1

                  --download-mumps=1</span><br>
              </li>
            </ul>
            <p><span style="color: rgb(255, 0, 0);"><span style="color:
                  rgb(153, 51, 153);">--download-PACKAGENAME=/PATH/TO/package.tar.gz</span></span>
              : If ./configure cannot automatically download the package
              [due to network/firewall issues], one can download the
              package by alternaive means [perhaps wget or scp via some
              other machine]. Once the tarfile is downloaded, the path
              to this file can be specified to configure with this
              option. Configure will proceed to install this package and
              then configure PETSc with it.<br>
            </p>
            <ul>
              <li><span style="color: rgb(255, 0, 0);">--download-mpich</span><span
                  style="color: rgb(255, 0, 0);">=/home/petsc/mpich2-1.0.4p1.tar.gz</span><br>
              </li>
            </ul>
            <p><span style="color: rgb(153, 51, 153);">--with-PACKAGENAME-dir=PATH</span>
              : If the external package is already installed - specify
              its location to configure [it will attempt to detect,
              include, library files from this location.] Normally this
              corresponds to the top-level installation dir for the
              package.<br>
            </p>
            <ul>
              <li><span style="color: rgb(255, 0, 0);">--with-mpi-dir=/home/petsc/software/mpich2-1.0.4p1</span></li>
            </ul>
            <span style="color: rgb(153, 51, 153);">--with-PACKAGENAME-include=INCLUDEPATH

              --with-PACKAGENAME-lib=LIBRARYLIST</span>: Usually a
            package is defined completely by its include file location -
            and library list. [If the package is already installed] -
            then one can use these two options to specify the package to
            configure. For eg:<br>
            <ul>
              <li><span style="color: rgb(255, 0, 0);">--with-superlu-include=/home/petsc/software/suerplu/include
--with-superlu-lib=/home/petsc/software/superlu/lib/libsuperlu.a</span></li>
              <li><span style="color: rgb(255, 0, 0);">--with-parmetis-include=/sandbox/balay/parmetis/include

                  --with-parmetis-lib="-L/sandbox/balay/parmetis/lib
                  -lparmetis -lmetis"</span></li>
              <li><span style="color: rgb(255, 0, 0);">--with-parmetis-include=/sandbox/balay/parmetis/include
--with-parmetis-lib=[/sandbox/balay/parmetis/lib/libparmetis.a,libmetis.a]</span></li>
            </ul>
            <span style="font-weight: bold;">Notes</span>:<br>
            <ul>
              <li>Run <span style="color: rgb(255, 0, 0);"></span><span
                  style="color: rgb(255, 0, 0);"><span style="color:
                    rgb(51, 0, 51);"><span style="color: rgb(255, 0, 0);
                      font-weight: bold;">./configure --help</span></span></span><span
                  style="color: rgb(255, 0, 0);"></span> to get the list
                of external packages - and corresponding additional
                options&nbsp; [for example <span style="color: rgb(255,
                  0, 0);">--with-mpiexec</span> for mpich]<br>
              </li>
              <li>Generally one would use either one of the above 4
                modes for any given package - and not mix these. [i.e
                mixing <span style="color: rgb(255, 0, 0);">-with-mpi-dir

                  <span style="color: rgb(51, 0, 51);">and</span> </span><span
                  style="color: rgb(255, 0, 0);">-with-mpi-include<span
                    style="color: rgb(51, 0, 51);"> etc.. should be
                    avoided]</span></span></li>
              <li><span style="color: rgb(255, 0, 0);"><span
                    style="color: rgb(51, 0, 51);">Some packages might
                    not support certain options like <span
                      style="color: rgb(255, 0, 0);">--download-PACKAGENAME</span>
                    or <span style="color: rgb(255, 0, 0);">--with-PACKAGENAME-dir</span>.
                    Some architectures like Windows might have issues
                    with these options. In these cases, <span
                      style="color: rgb(255, 0, 0);">--with-PACKAGENAME-include

                      --with-PACKAGENAME-lib</span> options should be
                    prefered.</span></span></li>
              <li><span style="color: rgb(255, 0, 0);"><span
                    style="color: rgb(51, 0, 51);">Its best to install
                    some external packages like SuperLU_DIST, MUMPS,
                    Hypre with the option <span style="color: rgb(255,
                      0, 0);">--download-PACKAGENAME</span>.&nbsp;
                    [the correct options for these packages are <span
                      style="color: rgb(255, 0, 0);">--download-superlu_dist=1
--download-mumps=1

                      --download-hypre=1</span>]<br>
                  </span></span></li>
              <ul>
                <li><span style="color: rgb(255, 0, 0);"><span
                      style="color: rgb(51, 0, 51);">This will install
                      the COMPATIBLE version of the external package. A
                      generic install of this package might not be
                      compatible with PETSc [perhaps due to version
                      differences - or perhaps due to the requirement of
                      additional patches for it to work with PETSc]</span></span></li>
                <li><span style="color: rgb(255, 0, 0);"><span
                      style="color: rgb(51, 0, 51);">All packages will
                      be installed with the same set of compilers - this
                      avoids problems [for ex: wiered link time errors]
                      with mixing code compiled with multiple compilers
                      [for example mixing gfortran and ifort compiled
                      code].<br>
                    </span></span></li>
              </ul>
              <li><span style="color: rgb(255, 0, 0);"><span
                    style="color: rgb(51, 0, 51);">If one had to
                    download a compatible external package manually,
                    then the URL for this package is listed in configure
                    source for this package. For example, check <span
                      style="color: rgb(153, 51, 153);">config/PETSc/packages/SuperLU.py</span>
                    for the url for download this package.</span></span></li>
            </ul>
            <span style="font-weight: bold;">Additional options</span>:<br>
            <p><span style="color: rgb(255, 0, 0);"><span style="color:
                  rgb(153, 51, 153);">--with-external-packages-dir=PATH</span></span>
              : By default, external packages will be installed in <span
                style="color: rgb(255, 0, 0);">${PETSC_DIR}/externalpackages</span>.
              However one can choose a different location where these
              packages are installed.</p>
            <p><font color="#551a8b"><b><a
                    href="#Docs:%20%20Installation">Return to
                    Installation Instructions</a>&nbsp;&nbsp;&nbsp;&nbsp;</b></font></p>
            <hr>
            <p><font color="#551a8b"><b><a name="BLAS/LAPACK">BLAS/LAPACK</a>:</b></font>
              these packages provide some basic numeric kernels used by
              PETSc.</p>
            <ul>
              <li>Configure will automatically look for blas/lapack in
                certain standard locations, on most systems you should
                not need to provide any information about BLAS/LAPACK in
                the ./configure command.</li>
              <li>One can use the following options to let configure
                download/install blas/lapack automatically. <br>
              </li>
              <ul>
                <li><span style="color: rgb(255, 0, 0);">--download-f-blas-lapack=1</span>&nbsp;

                  [when fortran compiler is present]<br>
                </li>
                <li><span style="color: rgb(255, 0, 0);">--download-f2cblaslapack=1</span>
                  [when configuring without a fortran compiler - i.e
                  --with-fc=0]</li>
              </ul>
              <li>Alternatively one can use other options like one of
                the following.</li>
              <ul>
                <li><span style="color: rgb(255, 0, 0);">--with-blas-lapack-lib=libsunperf.a</span><br>
                </li>
              </ul>
              <ul>
                <li style="color: rgb(255, 0, 0);">--with-blas-lib=libblas.a

                  --with-lapack-lib=liblapack.a</li>
                <li><span style="color: rgb(255, 0, 0);">--with-blas-lapack-dir=opt/intel/mkl72</span></li>
              </ul>
            </ul>
            <span style="font-weight: bold;">Notes:</span><br>
            <ul>
              <li><font color="#0f0000">Sadly, IBM's ESSL does not have
                  all the routines of BLAS and LAPACK that some
                  packages, such as SuperLU expect; in particular
                  slamch, dlamch and xerbla. In this case instead of
                  using ESSL we suggest </font><font style="color:
                  rgb(255, 0, 0);" color="#0f0000">--download-f-blas-lapack=yes.&nbsp;&nbsp;


                </font><font color="#0f0000">If you really want to use
                  ESSL, see <a
href="http://www.pdc.kth.se/resources/computers/bluegene/LAPACK-CBLAS/LAPACK-CBLAS-build">http://www.pdc.kth.se/resources/computers/bluegene/LAPACK-CBLAS/LAPACK-CBLAS-build</a></font><font
                  color="#0f0000"><br>
                </font></li>
            </ul>
            <p><font color="#551a8b"><b><a
                    href="#Docs:%20%20Installation">Return to
                    Installation Instructions</a>&nbsp;&nbsp;&nbsp;&nbsp;</b></font></p>
            <hr>
            <p><font color="#551a8b"><b><a name="MPI:">MPI:</a></b></font>
              This software provides the parallel functionality for
              PETSc. </p>
            <ul>
              <li>Configure will automatically look for MPI compilers
                mpicc/mpif77 etc and use them if found [in default PATH]<br>
              </li>
              <li>One can use the following options to download/install<br>
              </li>
              <li>One can use the following options to let configure
                download/install MPI automatically</li>
              <ul>
                <li><span style="color: rgb(255, 0, 0);">--download-mpich=1</span>&nbsp;&nbsp;&nbsp;&nbsp;&nbsp;

                  [install and use MPICH]</li>
                <li><span style="color: rgb(255, 0, 0);">--download-openmpi=1</span>&nbsp;

                  [Install and use Open MPI]<br>
                </li>
              </ul>
              <li>Alternatively one can use other <a
                  href="installation.html#external">externalpackages</a>
                installation options.</li>
            </ul>
            <font color="#551a8b"><b><a name="MPICompilers"></a></b></font><span
              style="font-weight: bold; color: rgb(153, 51, 153);">Using
              MPI Compilers</span>:<br>
            <ul>
              <li>Its best to install PETSc with MPI compilers - this
                way, the SAME compilers used to build MPI are used to
                build PETSc [this avoids incompatibilities which might
                crop up - when using libraries compiled with different c
                or fortran compilers.]. This can be achieved with the
                following modes.</li>
              <ul>
                <li>Vendor provided MPI might already be
                  installed.&nbsp; IBM, SGI, Cray etc provide their own.<br>
                  &nbsp; <span style="color: rgb(255, 0, 0);">./config/confiure.py
--with-cc=mpcc

                    --with-fc=mpf77</span><br>
                </li>
              </ul>
              <ul>
                <li>If <font color="#0f0000">using MPICH which is
                    already installed [perhaps using myrinet/gm] then
                    use [without specifying --with-cc=gcc etc.so that
                    configure picks up mpicc from mpi-dir]:<br>
                    &nbsp; <span style="color: rgb(255, 0, 0);">./configure</span></font><span
                    style="color: rgb(255, 0, 0);">
                    --with-mpi-dir=/path-to-mpich-install</span></li>
              </ul>
            </ul>
            <p><font color="#551a8b"><b><a name="I don't want to use
                    MPI:">Installing without MPI:</a></b></font> <br>
            </p>
            <ul>
              <li>You can build (sequential) PETSc without an MPI. This
                is useful for quickly installing PETSc [if MPI is not
                available - for whatever reason]. However - if there is
                any MPI code in user application, then its best to
                install a full MPI - even if the usage is currently
                limited to uniprocessor mode.</li>
              <ul>
                <li><font color="#ff0000">./configure --with-mpi=0</font></li>
              </ul>
            </ul>
            <font color="#551a8b"><b>Installing with Open MPI with
                shared MPI libraries:<br>
                <br>
              </b></font>OpenMPI defaults to building shared libraries
            for MPI. However, the binaries generated by MPI wrappers
            mpicc/mpif77 etc require LD_LIBRARY_PATH to be set to the
            location of these libraries.<br>
            <br>
            Due to this OpenMPI restriction one has to set <span
              style="color: rgb(255, 0, 0);">LD_LIBRARY_PATH</span>
            correctly [per OpenMPI installation instructions], before
            running PETSc configure. If you do not set this
            environmental variables you will get messages when running
            ./configure such as <br>
            <br>
            &nbsp;&nbsp;&nbsp;&nbsp;&nbsp;&nbsp;&nbsp;&nbsp;&nbsp;&nbsp;&nbsp;&nbsp;&nbsp;&nbsp;&nbsp;&nbsp;&nbsp;
            UNABLE to EXECUTE BINARIES for config/configure.py <br>
-------------------------------------------------------------------------------<br>
            Cannot run executables created with C. If this machine uses
            a batch system <br>
            to submit jobs you will need to configure using/configure.py
            with the additional option&nbsp; --with-batch.<br>
            Otherwise there is problem with the compilers. Can you
            compile and run code with your C/C++ (and maybe Fortran)
            compilers?<br>
            <br>
            or when running a code compiled with OpenMPI<br>
            <br>
            -bash-3.2$ ./conftest<br>
            ./conftest: error while loading shared libraries:
            libmpi.so.0: cannot open shared object file: No such file or
            directory<br>
            <br>
            <span style="font-weight: bold;">Notes:<br>
            </span>
            <ul>
              <li>Avoid specifing compilers [with options <span
                  style="color: rgb(255, 0, 0);">--with-cc</span> or <span
                  style="color: rgb(255, 0, 0);">--with-fc</span>]&nbsp;
                when using the option <span style="color: rgb(255, 0,
                  0);">--with-mpi-dir</span>. [Option<span style="color:
                  rgb(255, 0, 0);">--with-mpi-dir</span> specifies using
                MPI compilers - so its best to use them - and not
                overwride them with user specified <span style="color:
                  rgb(255, 0, 0);">--with-cc</span>].</li>
              <li>One can specify mpiexec or mpiexec with the options <span
                  style="color: rgb(255, 0, 0);">--with-mpiexec</span><br>
              </li>
            </ul>
            <br>
            <table style="border-collapse: collapse;" id="AutoNumber5"
              border="1" bordercolor="#111111" cellpadding="0"
              cellspacing="0" width="72%">
              <tbody>
                <tr>
                  <td width="26%">&nbsp;MPI&nbsp;&nbsp;&nbsp; </td>
                  <td width="74%">&nbsp;<a
                      href="http://www.mpi-forum.org">http://www.mpi-forum.org</a></td>
                </tr>
                <tr>
                  <td width="26%">&nbsp;MPICH</td>
                  <td width="74%">&nbsp;<a
                      href="http://www.mcs.anl.gov/mpi/mpich">http://www.mcs.anl.gov/mpi/mpich</a></td>
                </tr>
                <tr>
                  <td width="26%">&nbsp;Open MPI</td>
                  <td width="74%">&nbsp;<a href="http://www.lam-mpi.org">http://www.open-mpi.org<br>
                    </a></td>
                </tr>
              </tbody>
            </table>
            <br>
            <p><font color="#551a8b"><b><a
                    href="installation.html#Docs:%20%20Installation">Return
to

                    Installation Instructions</a>&nbsp;&nbsp;&nbsp;&nbsp;</b></font>
            </p>
            <hr>
            <h3><a name="Windows"><font color="#551a8b">&nbsp;Microsoft
                  Windows Installation With MS/Intel/Compaq Compilers:</font></a></h3>
            <p>Microsoft windows OS does not provide the same unix shell
              enviornment as the other OSes. Also the default
              MS/Intel/Compaq compilers behave differently than other
              unix compilers. And PETSc primarily relies on a unix
              envirment for build tools. So to install PETSc on windows
              - one has to install <a href="http://www.cygwin.com">cygwin</a>
              [for the unix enviornment] and use <a href="#Win32fe">win32fe</a>
              [part of PETSc sources,to interface to MS/Intel/Compaq
              compilers].<br>
            </p>
            <p><font color="#551a8b"><b>Install Cygwin: </b></font>Please
download

              and install cygwin package from <a
                href="http://www.cygwin.com">http://www.cygwin.com</a>&nbsp;

              Make sure the following cygwin components are installed.<br>
            </p>
            <ul>
              <li style="color: rgb(204, 102, 204);">python</li>
              <li style="color: rgb(204, 102, 204);">make</li>
              <li>[default selection should already have <span
                  style="color: rgb(204, 102, 204);">diff</span> and
                other tools]</li>
            </ul>
            <p><font color="#551a8b"><b>Remove Cygwin link.exe: </b></font>Cygwin
link.exe
can
conflict
with
Intel
ifort
and
Comapq
F90
compilers.
If

              you are using these compilers - please do [from
              cygwin/bash shell]:<br>
            </p>
            <ul>
              <li><span style="color: rgb(255, 0, 0);">mv
                  /usr/bin/link.exe /usr/bin/link-cygwin.exe</span><br>
              </li>
            </ul>
            <p><font color="#551a8b"><b>Setup cygwin bash shell with
                  Working Compilers: </b></font>We require the
              compilers to be setup properly in a cygwin bash command
              shell, so that "<span style="color: rgb(255, 0, 0);">cl
                foo.c</span>" or "<span style="color: rgb(255, 0, 0);">ifort
                foo.f</span>" works from this shell. For example - if
              using VS2005 C and Intel 10 Fortran one can do:</p>
            <ul>
              <li>Start -&gt; Programs -&gt; Intel Software Development
                Tools -&gt; Intel Fortran Compiler 10 -&gt; Visual
                Fortran Build Enviornment [32bit or 64bit depending on
                your usage]. This should start a 'dos cmd' shell.<br>
              </li>
              <li>Within this shell - run cygwin bash.exe as: <span
                  style="color: rgb(255, 0, 0);">c:\cygwin\bin\bash.exe
                  --login</span></li>
              <li>verify if the compilers are useable [by running cl,
                ifort in this shell]<br>
              </li>
              <li>Now run configure with win32fe and then build the
                libraries with make [as per the usual instructions]</li>
            </ul>
            Notes: This a new requirement as win32fe can no longer
            autodetect the newer versions of compilers. They currently
            default to "noautodetect mode.<br>
            <p><font color="#551a8b"><b>Example Configure usage</b></font><font
                color="#551a8b"><b> with Windows Compilers:<br>
                </b></font></p>
            <p><br>
              Use configure with VC2005 C and Intel Fortran 10 [With
              MPICH2 installed].<br>
            </p>
            <p> <font color="#ff0000">&nbsp;&nbsp;&nbsp;&nbsp;&nbsp;&nbsp;&nbsp;

                ./configure --with-cc='win32fe cl' --with-fc='win32fe
                ifort'&nbsp; --with-cxx='win32fe cl'&nbsp;
                --download-f-blas-lapack=1</font></p>
            <p>If fortran usage is not required, use:<br>
            </p>
            <font color="#ff0000">&nbsp;&nbsp;&nbsp;&nbsp;&nbsp;&nbsp;
              ./configure --with-cc='win32fe cl' --with-fc=0
              --download-f2cblaslapack=1</font>
            <p><font color="#551a8b"><b>Using Compaq F90</b></font>:<br>
            </p>
            <p>Using Microsoft C/C++ 6.0 &amp; Compaq Fortran 6.0 with
              MPICH2 configure command to use:<br>
            </p>
            <font color="#ff0000">&nbsp;&nbsp;&nbsp;&nbsp;&nbsp;&nbsp;
              ./configure --with-cc='win32fe cl' --with-fc='win32fe f90'
              --download-f-blas-lapack=1</font><br>
            <br>
            Note:&nbsp; MPICH2 mpif.h needs a fix for it to work with
            Compaq F90 [specifically remove line with
            MPI_DISPLACEMENT_CURRENT - which uses 'integer*8' - which is
            unsupported by Compaq F90]<br>
            <p><font color="#551a8b"><b>ExternalPackages</b></font><font
                color="#551a8b"><b>:</b> </font>--download-package
              option does not work with many external packages.<br>
            </p>
            <p><font color="#551a8b"><b>Project Files:</b> </font>We
              cannot provide Microsoft Visual Studio project files for
              users as they are specific to the configure options,
              location of external packages, compiler versions etc. used
              for any given build of PETSc, so they are potentially
              different for each build of PETSc. So if you need a
              project file for use with PETSc - please do the following.<br>
            </p>
            <ul>
              <li>create an empty project file with one of the examples
                say src/ksp/ksp/examples/tutorials/ex2.c <br>
              </li>
              <li>try compiling the example from cygwin bash shell -
                using makefile - for eg: <br>
                cd src/ksp/ksp/examples/tutorials<br>
                make ex2</li>
              <li>if the above works - then make sure all the
                compiler/linker options used by make are also present in
                the project file in the correct notation.<br>
              </li>
              <li>if errors - redo the above step. [if all the options
                are correctly specified - then the example should
                compile from MSDev.<br>
              </li>
            </ul>
            <p> </p>
            <p><b><font color="#551a8b">Debugger:&nbsp; </font></b>Running
PETSc

              probrams with -start_in_debugger is not supported on this
              platform, so debuggers will need to be initiated manually.
              Make sure your environment is properly configured to use
              the appropriate debugger for your compiler. The debuggers
              can be initiated using Microsoft Visual Studio 6: <b>msdev&nbsp;ex1.exe</b>,
              Microsoft Visual Studio .NET: <b>devenv&nbsp;ex1.exe</b>,
              Intel Enhanced Debugger: <b>edb&nbsp;ex1.exe</b>, or GNU
              Debugger <b>gdb&nbsp;ex1.exe</b>.<br>
            </p>
            <p><b><font color="#551a8b">Using Cygwin gcc/g++/gfortran: </font></b>One
can
install
and
use
PETSc
with
gcc/gfortran
compilers
from
cygwin.
In
this

              case follow the regular instructions.<br>
            </p>
            <p><b><font color="#551a8b"><a name="Win32fe"></a>PETSc
                  Win32 front end - win32fe</font>:</b>&nbsp; This tool
              is used as a wrapper to Microsoft/ Borland/ Intel
              compilers and associated tools - to enable building PETSc
              libraries using cygwin make and other UNIX tools. For
              additional info, run ${PETSC_DIR}/bin/win32/win32fe
              without any options.</p>
            <p><font color="#551a8b"><b><a
                    href="#Docs:%20%20Installation">Return to
                    Installation Instructions</a><br>
                </b></font></p>
            <hr>
            <h3 style="font-weight: bold;"><a name="root"><font
                  color="#551a8b">Installing PETSc in /usr/local or /opt
                  where sudo or root previledges are required:</font></a></h3>
            <p>If one wants to install PETSc [with sources] in a common
              system location like /usr/local or /opt, then we suggest
              creating a dir for PETSc in the required location with
              user privileges, and then do the PETSc install [as a <span
                style="font-weight: bold;">regular/non-root user</span>].
              i.e<br>
            </p>
            <ul>
              <li><span style="color: rgb(255, 0, 0);">sudo mkdir
                  /opt/petsc</span></li>
              <li><span style="color: rgb(255, 0, 0);">sudo chown
                  user:group </span><span style="color: rgb(255, 0,
                  0);">/opt/petsc</span></li>
              <li><span style="color: rgb(255, 0, 0);">cd </span><span
                  style="color: rgb(255, 0, 0);"></span><span
                  style="color: rgb(255, 0, 0);">/opt/petsc</span></li>
              <li><span style="color: rgb(255, 0, 0);">tar -xzf
                  petsc-3.2-p0.tar.gz</span></li>
              <li><span style="color: rgb(255, 0, 0);">cd petsc-3.2-p0</span></li>
              <li><span style="color: rgb(255, 0, 0);">./configure</span></li>
              <li><span style="color: rgb(255, 0, 0);">make<br>
                </span></li>
            </ul>
            <p>&nbsp;One can also use the gnu prefix-install mode.<br>
            </p>
            <ul>
              <li><span style="color: rgb(255, 0, 0);">[untar PETSc in a
                  non-root regular location - say /home/username]</span></li>
              <li><span style="color: rgb(255, 0, 0);">setenv PETSC_DIR
                  $PWD<br>
                </span></li>
              <li><span style="color: rgb(255, 0, 0);">./configure
                  --prefix=/opt/petsc/petsc-3.2-p0&nbsp; [other
                  configure options]<br>
                </span></li>
              <li><span style="color: rgb(255, 0, 0);">make</span></li>
              <li><span style="color: rgb(255, 0, 0);">sudo make install
                  PETSC_DIR=$PWD<br>
                </span></li>
            </ul>
            After the install is done, one has to switch to using <span
<<<<<<< HEAD
              style="color: rgb(255, 0, 0);">PETSC_DIR=/opt/petsc/petsc-3.1-p0</span>.
            &nbsp;If you've installed PETSc with the --prefix option
            then you DO NOT use a PETSC_ARCH variable. You should
            install different configurations using different --prefix
            names.<br>
=======
              style="color: rgb(255, 0, 0);">PETSC_DIR=/opt/petsc/petsc-3.2-p0</span>.
            &nbsp;If
            you've
            installed
            PETSc
            with
            the
            --prefix
            option
            then
            you
            DO
            NOT
            use a PETSC_ARCH variable. You should install different
            configurations using different --prefix names.<br>
>>>>>>> 96d9bec8
            <hr>
            <h3 style="font-weight: bold;"><a name="SP"><font
                  color="#551a8b">Installing on machine requiring cross
                  compiler or a job scheduler, such as IBM SP or IBM
                  Blue Gene:</font></a></h3>
            <p>If one has to use a cross compiler - or go through the
              job scheduler to use MPI on a given machine - use the
              configure option <span style="font-weight: bold;">'--with-batch=1'</span>
              as follows:<br>
            </p>
            <ul>
              <li>run configure with the additional option <span
                  style="font-weight: bold;">'--with-batch=1' </span>on
                the <span style="font-weight: bold;">frontend node</span>
                (compiler server) [perhaps with the additional option <span
                  style="font-weight: bold;">'--known-mpi-shared-libraries=0']</span><br>
              </li>
              <li>the above configure run will create a binary <span
                  style="font-weight: bold;">'conftest'</span>. Run this
                binary 'conftest' on <span style="font-weight: bold;">one

                  compute node</span> using the job scheduler.</li>
              <li>The above run of conftest will create a new python
                script <span style="font-weight: bold;">'reconfigure'</span>.
                Run <span style="font-weight: bold;">'python
                  reconfigure'</span>&nbsp; again on the <span
                  style="font-weight: bold;">frontend node</span>
                (compiler server)to complete the configuration process</li>
            </ul>
            <hr>
            <h3><a name="AdditionalMicrosoftWindowsNotes"><font
                  color="#551a8b">Installing with TAU Instrumentation
                  package:</font></a></h3>
            <p><a
                href="http://www.cs.uoregon.edu/research/paracomp/tau/tautools/">TAU</a>
              package and the prerequisite <a
                href="http://www.cs.uoregon.edu/research/paracomp/pdtoolkit/">PDT</a>
              packages need to be installed separately. PETSc provides a
              wrapper compiler for TAU. This needs to be invoked with
              the correct information for the installed TAU and PDT
              packages. For eg:<br>
            </p>
            <p>&nbsp;<span style="color: rgb(255, 0, 0);">./configure
                --with-mpi-dir=/home/petsc/soft/linux-rh73/mpich-1.2.4 </span><span
                style="color: rgb(255, 0, 0);">--with-fc=0 --with-cxx=0
                -PETSC_ARCH=linux-tau </span><span style="color:
                rgb(255, 0, 0);">--with-cc="`pwd`/bin/taucc.py -cc=gcc
-pdt_parse=/homes/petsc/soft/linux-rh73/pdtoolkit-2.2b1/linux/bin/cparse
-tau_lib_dir=/homes/petsc/soft/linux-rh73/tau-2.11.18/i386_linux/lib"<br>
              </span></p>
            <hr>
            <p><a name="PythonBindings"><font color="#551a8b"><big
                    style="font-weight: bold;">Installing TOPS
                    components</big>:</font></a></p>
            <p>To install TOPS components one has to download and
              install CCA Tools.&nbsp; [linux only]<br>
            </p>
            <ul>
              <li>Get the CCA Tools package from <a
href="http://www.cca-forum.org/download/cca-tools/cca-tools-0.5.9.tar.gz">http://www.cca-forum.org/download/cca-tools/cca-tools-0.5.9.tar.gz</a></li>
              <li>Configure cca-tools using '-with-mpi' option
                [prerequisites might be Java SDK, c++, mpich1]</li>
              <li>Configure PETSc with C++, babel, ccafe options. Check
                config/config/asterix-tops.py for an example.<br>
              </li>
              <li>Build PETSc libraries &amp; TOPS components with 'make
                all'<br>
              </li>
              <li>To test&nbsp; do: 'cd src/tops; make examples'<br>
              </li>
            </ul>
            <hr>
            <h3><a name="CUDA"><font color="#551a8b">Installing PETSc to
                  use NVidia GPUs (aka CUDA)</font></a></h3>
            <ul>
              <li>Install CUDA, Thrust, Cusp in default locations;
                /usr/local/cuda. The versions and locations of Thrust
                and Cusp you should use are listed in
                $PETSC_DIR/config/PETSc/packages/cuda.py. The required
                version of CUDA may not be publically available, you may
                need to register as an NVIDIA Developer (free) to access
                them. <br>
              </li>
            </ul>
            <ul>
              <li>Make sure nvcc is in PATH</li>
              <li>On Linux</li>
              <ul>
                <li>install compatible NVidia kernel <a
                    href="http://developer.nvidia.com/object/cuda_3_1_downloads.html#Linux">developer

                    driver</a> by running the executable you download,
                  as root</li>
                <li>make sure&nbsp; LD_LIBRARY_PATH is set to point to
                  the CUDA libraries, for instance
                  <ul>
                    <li>LD_LIBRARY_PATH=$LD_LIBRARY_PATH:/usr/local/cuda/lib</li>
                  </ul>
                </li>
                <li>verify CUDA installation with Nvidia CUDA SDK [by
                  compiling the SDK - and then running 'deviceQuery'
                  &amp;&amp; 'binomialOptions -type=double'] (how do you
                  do this????)<br>
                </li>
              </ul>
              <li>Configure and build PETSc with the additional
                configure options
                <ul>
                  <li> --with-cuda=1 --with-cusp=1 --with-thrust=1</li>
                  <li>if the GPU card only supports single precision add
                    --with-precision=single</li>
                  <li>if you did not install in default locations add
                    --with-thrust-dir=path_to_thrust and
                    --with-cusp-dir=path_to_cusp</li>
                </ul>
              </li>
              <li>Run a sample example with:</li>
            </ul>
            <span style="color: rgb(255, 0, 0);">cd
              src/snes/examples/tutorials</span><br style="color:
              rgb(255, 0, 0);">
            <span style="color: rgb(255, 0, 0);">make ex19</span><br
              style="color: rgb(255, 0, 0);">
            <span style="color: rgb(255, 0, 0);">./ex19 -da_vec_type
              mpicusp -da_mat_type mpiaijcusp -pc_type none
              -dmmg_nlevels 1 -da_grid_x 100 -da_grid_y 100 -log_summary
              -mat_no_inode -preload off&nbsp; -cusp_synchronize</span><br>
            <br>
            &nbsp;&nbsp;&nbsp;&nbsp; We only have experience using
            Nvidia GPUs on Apple machines and Intel Xeon servers running
            Ubuntu 10.04 x86_64 NVidia GT200 [Tesla C1060] <br>
            <hr>
            <h3><a name="threads"><font color="#551a8b">Installing PETSc
                  to use PThreads</font></a></h3>
            <ul>
              <li>Configure and build PETSc with the additional
                configure options(note this currently only works on
                Linux)<br>
                <ul>
                  <li> --with-pthreadclasses</li>
                </ul>
              </li>
              <li>Run a sample example with:</li>
            </ul>
            <span style="color: rgb(255, 0, 0);">cd
              src/snes/examples/tutorials</span><br style="color:
              rgb(255, 0, 0);">
            <span style="color: rgb(255, 0, 0);">make ex19</span><br
              style="color: rgb(255, 0, 0);">
            <span style="color: rgb(255, 0, 0);">./ex19 -da_vec_type
              pthread -da_mat_type aijpthread -pc_type none
              -dmmg_nlevels 1 -da_grid_x 100 -da_grid_y 100 -log_summary
              -mat_no_inode -preload off&nbsp; -cusp_synchronize</span><br>
            <br>
            <hr><br>
            <hr>
            <p></p>
            <p><font color="#551a8b"><b><a
                    href="installation.html#Docs:%20%20Installation">Return
to

                    Installation Instructions</a>&nbsp;&nbsp;&nbsp; <br>
                </b></font></p>
            <hr> </td>
          <!--##end--> </tr>
        <tr>
          <td width="100%">
            <hr color="#ff5b5b" size="4"> </td>
        </tr>
      </tbody>
    </table>
  </body>
</html><|MERGE_RESOLUTION|>--- conflicted
+++ resolved
@@ -93,22 +93,12 @@
                   style="font-weight: bold;">regular/non-root user,</span>
                 perhaps in <span style="font-weight: bold;">/home/username/soft</span></li>
               <li><a href="../download/index.html">Download</a> latest
-<<<<<<< HEAD
-                PETSc release tarball: petsc-3.1-p0.tar.gz<br>
+                PETSc release tarball: petsc-3.2-p0.tar.gz<br>
               </li>
               <li><font color="#ff0000">cd /home/username/soft</font></li>
-              <li><font color="#ff0000">gunzip -c petsc-3.1-p0.tar.gz |
+              <li><font color="#ff0000">gunzip -c petsc-3.2-p0.tar.gz |
                   tar -xof -</font></li>
-              <li><font color="#ff0000">cd petsc-3.1-p0</font></li>
-=======
-                PETSc
-                release tarball: petsc-3.2-p0.tar.gz<br>
-              </li>
-              <li><font color="#ff0000">cd /home/username/soft</font></li>
-              <li><font color="#ff0000">gunzip -c petsc-3.2-p0.tar.gz
-                  | tar -xof -</font></li>
               <li><font color="#ff0000">cd petsc-3.2-p0</font></li>
->>>>>>> 96d9bec8
               <li>sh/bash shell:&nbsp;&nbsp; <font color="#ff0000">PETSC_DIR=$PWD;
 
                   export PETSC_DIR</font><br>
@@ -175,18 +165,10 @@
                 are not already installed on the system) :<br>
                 &nbsp;&nbsp;&nbsp;&nbsp;&nbsp;&nbsp;&nbsp; <font
                   color="#ff0000">export
-<<<<<<< HEAD
-                  PETSC_DIR=/home/petsc/petsc-3.1-p0<br>
+                  PETSC_DIR=/home/petsc/petsc-3.2-p0<br>
                   &nbsp;&nbsp;&nbsp;&nbsp;&nbsp;&nbsp;&nbsp; cd
                   $PETSC_DIR<br>
                   &nbsp;&nbsp;&nbsp;&nbsp;&nbsp;&nbsp;&nbsp; ./configure
-=======
-                  PETSC_DIR=/home/petsc/petsc-3.2-p0<br>
-                  &nbsp;&nbsp;&nbsp;&nbsp;&nbsp;&nbsp;&nbsp;
-                  cd $PETSC_DIR<br>
-                  &nbsp;&nbsp;&nbsp;&nbsp;&nbsp;&nbsp;&nbsp;
-                  ./configure
->>>>>>> 96d9bec8
                   --with-cc=gcc --with-fc=gfortran
                   --download-f-blas-lapack=1 --download-mpich=1<br>
                   &nbsp;&nbsp;&nbsp;&nbsp;&nbsp;&nbsp;&nbsp; make <br>
@@ -198,18 +180,10 @@
                 some systems):<br>
                 &nbsp;&nbsp;&nbsp;&nbsp;&nbsp;&nbsp;&nbsp; <font
                   color="#ff0000">export
-<<<<<<< HEAD
-                  PETSC_DIR=/home/petsc/petsc-3.1-p0<br>
+                  PETSC_DIR=/home/petsc/petsc-3.2-p0<br>
                   &nbsp;&nbsp;&nbsp;&nbsp;&nbsp;&nbsp;&nbsp; cd
                   $PETSC_DIR<br>
                   &nbsp;&nbsp;&nbsp;&nbsp;&nbsp;&nbsp;&nbsp; ./configure
-=======
-                  PETSC_DIR=/home/petsc/petsc-3.2-p0<br>
-                  &nbsp;&nbsp;&nbsp;&nbsp;&nbsp;&nbsp;&nbsp;
-                  cd $PETSC_DIR<br>
-                  &nbsp;&nbsp;&nbsp;&nbsp;&nbsp;&nbsp;&nbsp;
-                  ./configure
->>>>>>> 96d9bec8
                   --with-cc=gcc --with-fc=gfortran --with-cxx=g++
                   --download-f-blas-lapack=1 --download-mpich=1
                   --with-scalar-type=complex --with-clanguage=cxx<br>
@@ -223,18 +197,10 @@
                 picked up from mpi-dir]<br>
                 &nbsp;&nbsp;&nbsp;&nbsp;&nbsp;&nbsp;&nbsp; <font
                   color="#ff0000">export
-<<<<<<< HEAD
-                  PETSC_DIR=/home/petsc/petsc-3.1-p0<br>
+                  PETSC_DIR=/home/petsc/petsc-3.2-p0<br>
                   &nbsp;&nbsp;&nbsp;&nbsp;&nbsp;&nbsp;&nbsp; cd
                   $PETSC_DIR<br>
                   &nbsp;&nbsp;&nbsp;&nbsp;&nbsp;&nbsp;&nbsp; ./configure
-=======
-                  PETSC_DIR=/home/petsc/petsc-3.2-p0<br>
-                  &nbsp;&nbsp;&nbsp;&nbsp;&nbsp;&nbsp;&nbsp;
-                  cd $PETSC_DIR<br>
-                  &nbsp;&nbsp;&nbsp;&nbsp;&nbsp;&nbsp;&nbsp;
-                  ./configure
->>>>>>> 96d9bec8
                   --with-blas-lapack-dir=/usr/local/lib
                   --with-mpi-dir=/usr/local/mpich<br>
                   &nbsp;&nbsp;&nbsp;&nbsp;&nbsp;&nbsp;&nbsp; make <br>
@@ -294,23 +260,12 @@
               specified on the command line [to both configure and make]</p>
             <ul>
               <li>specify enviornment variable for csh/tcsh [can be
-<<<<<<< HEAD
                 specified in ~/.cshrc]<br>
-                <pre><font color="#ff0000">setenv PETSC_DIR /home/balay/petsc-3.1-p0<br>setenv PETSC_ARCH linux-gnu-c-debug</font></pre>
+                <pre><font color="#ff0000">setenv PETSC_DIR /home/balay/petsc-3.2-p0<br>setenv PETSC_ARCH linux-gnu-c-debug</font></pre>
               </li>
               <li>specify enviornment variable for bash [can be
                 specified in ~/.bashrc]<br>
-                <pre><font color="#ff0000">export PETSC_DIR=/home/balay/petsc-3.1-p0<br>export PETSC_ARCH=linux-gnu-c-debug</font>        </pre>
-=======
-                specified
-                in ~/.cshrc]<br>
-                <pre><font color="#ff0000">setenv PETSC_DIR /home/balay/petsc-3.2-p0<br>setenv PETSC_ARCH linux-gnu-c-debug</font></pre>
-              </li>
-              <li>specify enviornment variable for bash [can be
-                specified in
-                ~/.bashrc]<br>
                 <pre><font color="#ff0000">export PETSC_DIR=/home/balay/petsc-3.2-p0<br>export PETSC_ARCH=linux-gnu-c-debug</font>        </pre>
->>>>>>> 96d9bec8
               </li>
               <li>specify variable on commandline to configure<br>
                 <pre><font color="#ff0000">./configure PETSC_DIR=/home/balay/petsc-3.2-p0 PETSC_ARCH=linux-gnu-c-debug [other configure options]</font><br></pre>
@@ -992,29 +947,11 @@
                 </span></li>
             </ul>
             After the install is done, one has to switch to using <span
-<<<<<<< HEAD
-              style="color: rgb(255, 0, 0);">PETSC_DIR=/opt/petsc/petsc-3.1-p0</span>.
+              style="color: rgb(255, 0, 0);">PETSC_DIR=/opt/petsc/petsc-3.2-p0</span>.
             &nbsp;If you've installed PETSc with the --prefix option
             then you DO NOT use a PETSC_ARCH variable. You should
             install different configurations using different --prefix
             names.<br>
-=======
-              style="color: rgb(255, 0, 0);">PETSC_DIR=/opt/petsc/petsc-3.2-p0</span>.
-            &nbsp;If
-            you've
-            installed
-            PETSc
-            with
-            the
-            --prefix
-            option
-            then
-            you
-            DO
-            NOT
-            use a PETSC_ARCH variable. You should install different
-            configurations using different --prefix names.<br>
->>>>>>> 96d9bec8
             <hr>
             <h3 style="font-weight: bold;"><a name="SP"><font
                   color="#551a8b">Installing on machine requiring cross
