<!DOCTYPE HTML PUBLIC "-//W3C//DTD HTML 4.01 Transitional//EN">
<html>
  <head>
    <meta http-equiv="content-type" content="text/html;charset=utf-8">
    <link href="../style.css" rel="stylesheet" type="text/css">
    <title>PETSc: Documentation: Installation</title>
  </head>
  <body>

    <div id="logo">
      <h1>PETSc</h1>
    </div>

    <div id="header">
      <h1><!--begin-->Documentation: Installation<!--end--></h1>
    </div>

    <hr>

    <div id="sidebar">
      <ul>
        <li><a href="../index.html">Home</a></li>
        <li><a href="../download/index.html">Download</a></li>
        <li><a href="../features/index.html">Features</a></li>
        <li>
          <a href="../documentation/index.html">Documentation</a>
          <ul>
            <li><a href="index.html">Manual pages and Users Manual</a></li>
            <li><a href="referencing.html">Citing PETSc</a></li>
            <li><a href="tutorials/index.html">Tutorials</a></li>
            <li><span class="current">Installation</span></li>
            <li><a href="saws.html">SAWs</a></li>
            <li><a href="changes/index.html">Changes</a></li>
            <li><a href="bugreporting.html">Bug Reporting</a></li>
            <li><a href="codemanagement.html">Code Management</a></li>
            <li><a href="faq.html">FAQ</a></li>
            <li><a href="license.html">License</a></li>
            <li><a href="linearsolvertable.html">Linear Solver Table</a></li>
          </ul>
        </li>
        <li><a href="../publications/index.html">Applications/Publications</a></li>
        <li><a href="../miscellaneous/index.html">Miscellaneous</a></li>
        <li><a href="../miscellaneous/external.html">External Software</a></li>
        <li><a href="../developers/index.html">Developers Site</a></li>
      </ul>
    </div>

    <!--begin-->

    <style type="text/css">
      .code, code, #details li > ul {
        color: red;
      }

      .code, #details li > ul:not([style]) {
        font-size: .9em;
        font-family: Pragmata, Menlo, 'DejaVu LGC Sans Mono', 'DejaVu Sans Mono', Consolas, 'Everson Mono', 'Lucida Console', 'Andale Mono', 'Nimbus Mono L', 'Liberation Mono', FreeMono, 'Osaka Monospaced', Courier, 'New Courier', monospace;
      }

      .code, #details li > ul {
        padding: .7em;
        padding-left: 2em;
      }

      .def, #details h3, #details h4 {
        color: #551a8b;
        font-weight: bold;
      }
    </style>

    <div id="main">

      <!-- This is here for the grepping between begin / end, weaksauce! -->

      <h3>Quick Instructions:</h3>
      <ul>
        <li>
          On systems where MPI and BLAS/LAPACK are installed.
          <ul class="code">
            <li>./configure</li>
            <li>make all test</li>
          </ul>
        </li>
        <li>
          Or to specify compilers and have PETSc download and install MPI and BLAS/LAPACK (when they are not already on your machine)
          <ul class="code">
            <li>./configure --with-cc=gcc --with-cxx=g++ --with-fc=gfortran --download-mpich --download-fblaslapack</li>
            <li>make all test</li>
          </ul>
        </li>
      </ul>

      <a style="color: rgb(204,102,0);" href="#windows"><b>Check here for MS Windows Installation</b></a>

      <h3>Encounter problems?</h3>

      <ul>
        <li><b>Read the error message from ./configure!</b></li>
<<<<<<< HEAD
        <li>If you get the message 'No such file or directory' try: <code style="color: red">python ./configure</code></li>
        <li><a href="installation.html#blaslapack">BLAS and LAPACK problems</a></li>
=======
        <li><a href="installation.html#blas-lapack">BLAS and LAPACK problems</a></li>
>>>>>>> 398c2d79
        <li><a href="installation.html#mpi">MPI problems</a>. I <a href="installation.html#i-dont-want-to-use-mpi">don't want MPI</a></li>
        <li><i><b>make</i></b> problems? Just copy/paste <i><b>make</i></b> command printed by configure including PETSC_DIR and PETSC_ARCH options</li>
        <li>Do not have fortran compiler? check <a href=#exampleusage>examples</a> below
        <li> Check the <a href="http://www.mcs.anl.gov/petsc/documentation/bugreporting.html">bug-reporting</a> section</li>
      </ul>


      <h3>Notes:</h3>

      <ul>
        <li>Please <a href="../download/index.html">download</a> the <b>latest</b> patched tarball
        <li>We highly recommend installing PETSc as a <b>regular/non-root user</b>, perhaps in <b>/home/username/soft</b></li>
        <li>To extract the sources use: <code>gunzip -c petsc-3.7.0.tar.gz | tar -xof -</code></li>
        <li>Please check: <code>./configure --help</code></li>
        <li>Please check <a href="#exampleusage">example usages</a></li>
        <li>To install in <a href="#root">system directories</a> and for <a href="#packagemanagers">package managers.</a></li> 
        <li><a href="#pkgconfig">Pkgconfig</a> and <a href="#pkgconfig">module files.</a></li> 
      </ul>

    </div>

    <hr>

    <div id="details">

      <div>
        <h3><a name="exampleusage">Example Usages:</a></h3>

        <ul>
          <li>
            Examples are at <b>config/examples/*.py</b>. We use some of these scripts
            locally for testing - for example one can update these files and run as:
            <ul>
              <li>./config/examples/arch-osx-10.6.py</li>
            </ul>
          </li>

          <li>
            Assuming BLAS, LAPACK, MPICH are not currently
            installed <code>./configure</code> will download &amp; install BLAS,
            LAPACK, MPICH if they are not already installed on the system):
            <ul>
              <li>./configure --with-cc=gcc --with-cxx=g++ --with-fc=gfortran --download-fblaslapack --download-mpich</li>
            </ul>
          </li>

          <li>
            Same as above - but do not have a fortran compiler [and want to use PETSc from C only].
            <ul>
              <li>./configure --with-cc=gcc --with-cxx=0 --with-fc=0 --download-f2cblaslapack --download-mpich</li>
            </ul>
          </li>

          <li>
            If BLAS, LAPACK, MPI sources (in &quot;-devel&quot; packages in most distros) are already installed in default system/compiler locations and mpicc,
            mpif90, mpiexec are available via PATH - configure does not require any additional options.
            <ul>
              <li>./configure</li>
            </ul>
          </li>

          <li>
            If BLAS, LAPACK, MPI are already installed in known user location use:<br>
            [Note: Do not specify --with-cc --with-fc etc when using --with-mpi-dir -
            so that mpicc/mpif90 can be picked up from mpi-dir]
            <ul>
              <li>./configure --with-blaslapack-dir=/usr/local/blaslapack --with-mpi-dir=/usr/local/mpich</li>
            </ul>
            or
            <ul>
              <li>./configure --with-blaslapack-dir=/usr/local/blaslapack --with-cc=/usr/local/mpich/bin/mpicc --with-mpi-f90=/usr/local/mpich/bin/mpif90 --with-mpiexec=/usr/local/mpich/bin/mpiexec</li>
            </ul>
          </li>

          <li>
            Build Complex version of PETSc [using c++ compiler]
            (add the option <code>--with-fortran-kernels=generic</code> to get
            possibly faster complex number performance on some systems):
            <ul>
              <li>./configure --with-cc=gcc --with-fc=gfortran --with-cxx=g++ --with-clanguage=cxx --download-fblaslapack --download-mpich --with-scalar-type=complex</li>
            </ul>
          </li>

          <li>
            Install 2 variants of PETSc, one with gnu, the other with intel compilers. Specify different PETSC_ARCH for each build.
            <ul>
              <li>./configure PETSC_ARCH=linux-gnu --with-cc=gcc --with-cxx=g++ --with-fc=gfortran --download-mpich</li>
              <li>make PETSC_ARCH=linux-gnu all test</li>
              <li>./configure PETSC_ARCH=linux-gnu-intel --with-cc=icc --with-cxx=icpc --with-fc=ifort --download-mpich --with-blaslapack-dir=/usr/local/mkl</li>
              <li>make PETSC_ARCH=linux-gnu-intel all test</li>
            </ul>
          </li>

        </ul>
      </div><!-- #exampleusage -->

      <hr>

      <div id="vars">

        PETSC_DIR and PETSC_ARCH are a couple of variables that control the
        configuration and build process of PETSc. These variables can be set as
        envirnment variables or specified on the command line [to both configure and make]

        <ul>
          <li>
            specify enviornment variable for csh/tcsh [can be specified in ~/.cshrc]
            <ul>
              <li>setenv PETSC_DIR /home/balay/petsc-3.7.0</li>
              <li>setenv PETSC_ARCH linux-gnu-c-debug</li>
            </ul>
          </li>

          <li>
            specify enviornment variable for bash [can be specified in ~/.bashrc]
            <ul>
              <li>export PETSC_DIR=/home/balay/petsc-3.7.0</li>
              <li>export PETSC_ARCH=linux-gnu-c-debug</li>
            </ul>
          </li>

          <li>
            specify variable on commandline to configure
            <ul>
              <li>./configure PETSC_DIR=/home/balay/petsc-3.7.0 PETSC_ARCH=linux-gnu-c-debug [other configure options]</li>
            </ul>
          </li>

          <li>
            specify variables on command line to make
            <ul>
              <li>make PETSC_DIR=/home/balay/petsc-3.7.0 PETSC_ARCH=linux-gnu-c-debug [other make options]</li>
            </ul>
          </li>
        </ul>

        <p>
          <a class="def" name="PETSC_DIR">PETSC_DIR:</a>
          this variable should point to the location of the PETSc
          installation that is used. Multiple PETSc versions can
          coexist on the same file-system. By changing PETSC_DIR
          value, one can switch between these installed versions of
          PETSc.
        </p>

        <p>
          <span class="def">PETSC_ARCH:</span>
          this variable gives a name to a configuration/build.
          Configure uses this value to stores the generated config
          makefiles in ${PETSC_DIR}/${PETSC_ARCH}/conf. And make
          uses this value to determine this location of these
          makefiles [which intern help in locating the correct
          include and library files].
        </p>

        <p>
          Thus one can install multiple variants of PETSc libraries
          - by providing different PETSC_ARCH values to each
          configure build. Then one can switch between using these
          variants of libraries [from make] by switching the
          PETSC_ARCH value used.<br>
        </p>

        <p>
          If configure doesn't find a PETSC_ARCH value [either in
          env variable or command line option], it automatically
          generates a default value and uses it. Also - if make
          doesn't find a PETSC_ARCH env variable - it defaults to
          the value used by last successful invocation of previous
          configure.
        </p>

        <a href="#" target="_top">Return to Installation Instructions</a>
      </div><!-- #vars -->

      <hr>

      <div>
        <h3><a name="compilers">Compilers:</a></h3>

        <p>Specify compilers and compiler options used to build PETSc [and perhaps external packages]</p>

        <ul>
          <li>
            Specify compilers using the options <code>--with-cc --with-cxx --with-fc</code> for c, c++, and fortran compilers
            <ul>
              <li>--with-cc=mpicc --with-cxx=mpicxx --with-fc=mpif90</li>
              <li>--with-cc=gcc --with-cxx=g++ --with-fc=gfortran</li>
              <li>--with-cc=gcc --with-cxx=g++ --with-fc=gfortran --with-clanguage=cxx</li>
            </ul>
            Note that --with-clanguage=cxx means that the PETSc source code is compiled with the C++ compiler. This is not normally needed and we don't recommend it. One can use 'c' build of PETSc from both C and C++. One can also have a complex build with C99.
          </li>

          <li>
            If fortran compiler is not available or not needed - then disabling using fortran
            <ul>
              <li>--with-fc=0</li>
            </ul>
          </li>

          <li>
            If a C++ compiler is not available or not needed - disable configuring with it
            <ul>
              <li>--with-cxx=0</li>
            </ul>
          </li>

          <li>
            If no compilers are specified - configure will
            automatically look for available MPI or regular
            compilers in the user's PATH
            <ul>
              <li>mpicc/mpiCC/mpif90 or mpif77</li>
              <li>gcc/g++/gfortran or g77</li>
              <li>cc/CC/f77 etc..</li>
            </ul>
          </li>

          <li>
            It's best to use MPI compilers
            as this will avoid the situation where MPI is compiled
            with one set of compilers [like gcc/g77] and user
            specified incompatible compilers to PETSc [perhaps
            icc/ifort]. This can be done by either specifying
            --with-cc=mpicc or --with-mpi-dir [and not
            --with-cc=gcc]
            <ul>
              <li>--with-cc=mpicc --with-cxx=mpicxx --with-fc=mpif90</li>
              <li>--with-mpi-dir=/opt/mpich2-1.1 [but <b>*no*</b> --with-cc=gcc]</li>
            </ul>
          </li>

          <li>
            Configure defaults to building PETSc in debug mode.
            One can switch to using optimzed mode with the toggle
            option --with-debugging [defaults to debug enabled].
            Additionally one can specify more suitable optimization
            flags with the options COPTFLAGS, FOPTFLAGS,
            CXXOPTFLAGS. For ex: when using gnu compilers with corresponding
            optimization flags:
            <ul>
              <li>./configure --with-cc=gcc --with-cxx=g++ --with-fc=gfortran --with-debugging=0 COPTFLAGS='-O3 -march=native -mtune=native' CXXOPTFLAGS='-O3 -march=native -mtune=native' FOPTFLAGS='-O3 -march=native -mtune=native' --download-mpich</li>
            </ul>
          </li>

          <li>
            Configure cannot detect compiler libraries for certain
            set of compilers. In this case one can specify
            additional system/compiler libraries using the LIBS option
            <ul>
              <li>./configure --LIBS='-ldl /usr/lib/libm.a' </li>
            </ul>
          </li>

        </ul>

        <a href="#" target="_top">Return to Installation Instructions</a>
      </div> <!-- #compilers -->

      <hr>

      <div id="externalpackages">
        <h3><a name="external">External Packages:</a></h3>

        <p>
          PETSc provides interfaces to various <a href="../miscellaneous/external.html">external packages</a>.
          Blas/Lapack is a required package, MPI is not required if running sequentially. One can optionally use
          <a href="linearsolvertable.html">external solvers</a> like Hypre, MUMPS, etc. from within PETSc applications.
        </p>

        <p>
          PETSc configure has the ability to download and install these external packages. Alternatively if these packages
          are already installed, then configure can detect and use them.
        </p>

       <p>
         If you are behind a firewall and cannot use a proxy for the downloads or have a very slow network use the additional option --with-packages-dir=/adirectory.
         This will trigger ./configure to print the URLs of all the packages you must download this directory (do not uncompress or untar the files) and then
         use these copies of the packages instead of trying to download them directly from the internet.
       </p>
       

        <p>The following modes can be used to install/use external packages with configure.</p>

        <ul>
          <li>
            <span class="def">--download-PACKAGENAME</span>: Download specified
            package and install it. Then configure PETSc to use this package.
            <ul>
              <li>--download-fblaslapack --download-mpich</li>
              <li>--download-scalapack --download-mumps</li>
            </ul>
          </li>

          <li>
            <span class="def">--download-PACKAGENAME=/PATH/TO/package.tar.gz</span>:
            If ./configure cannot automatically download the package
            [due to network/firewall issues], one can download the
            package by alternaive means [perhaps wget or scp via some
            other machine]. Once the tarfile is downloaded, the path
            to this file can be specified to configure with this
            option. Configure will proceed to install this package and
            then configure PETSc with it.

            <ul>
              <li>--download-mpich=/home/petsc/mpich2-1.0.4p1.tar.gz</li>
            </ul>
          </li>

          <li>
            <span class="def">--with-PACKAGENAME-dir=PATH</span>:
            If the external package is already installed - specify
            its location to configure [it will attempt to detect,
            include, library files from this location.] Normally this
            corresponds to the top-level installation dir for the
            package.

            <ul>
              <li>--with-mpi-dir=/home/petsc/software/mpich2-1.0.4p1</li>
            </ul>
            Note that except for MPI we hightly recommend you have PETSc download and install the external packages rather than you installing them separately first.
          </li>

          <li>
            <span class="def">--with-PACKAGENAME-include=INCLUDEPATH --with-PACKAGENAME-lib=LIBRARYLIST</span>:
            Usually a package is defined completely by its include file location -
            and library list. [If the package is already installed] - then one can use
            these two options to specify the package to configure. For eg:

            <ul>
              <li>
                --with-superlu-include=/home/petsc/software/superlu/include
                --with-superlu-lib=/home/petsc/software/superlu/lib/libsuperlu.a
              </li>

              <li>
                --with-parmetis-include=/sandbox/balay/parmetis/include
                --with-parmetis-lib="-L/sandbox/balay/parmetis/lib -lparmetis -lmetis"
              </li>

              <li>
                --with-parmetis-include=/sandbox/balay/parmetis/include
                --with-parmetis-lib=[/sandbox/balay/parmetis/lib/libparmetis.a,libmetis.a]
              </li>
            </ul>
          </li>

        </ul>

        <b>Notes:</b>

        <ul>
          <li>
            Run <code>./configure --help</code> to get the list of external
            packages and corresponding additional options [for example
            <code>--with-mpiexec</code> for mpich]
          </li>

          <li>
            Generally one would use either one of the above 4 modes for any given
            package - and not mix these. [i.e mixing <code>--with-mpi-dir</code> and
            <code>--with-mpi-include</code> etc.. should be avoided]
          </li>

          <li>
            Some packages might not support certain options like
            <code>--download-PACKAGENAME</code> or
            <code>--with-PACKAGENAME-dir</code>. Architectures like Microsoft
            Windows might have issues with these options. In these cases,
            <code>--with-PACKAGENAME-include --with-PACKAGENAME-lib</code>
            options should be prefered.
          </li>

          <li>
            It's best to install some external packages like SuperLU_DIST, MUMPS,
            Hypre, METIS, and ParMETIS with the option <code>--download-PACKAGENAME</code>.  [the
            correct options for these packages are <code>--download-superlu_dist
              --download-mumps --download-hypre</code>]

            <ul style="color: black">
              <li>
                This will install the COMPATIBLE version of the external package.
                A generic install of this package might not be compatible with
                PETSc [perhaps due to version differences - or perhaps due to the
                requirement of additional patches for it to work with PETSc]
              </li>

              <li>
                Some packages have bug fixes, portability patches, and upgrades
                for dependent packages that have not yet been included in an
                upstream release.
              </li>

              <li>
                All packages will be installed with the same set of compilers
                - this avoids problems [for example weird link time errors] with
                mixing code compiled with multiple compilers [for example mixing
                gfortran and ifort compiled code].
              </li>
            </ul>
          </li>

          <li>
            If you want to download a compatible external package manually, then
            the URL for this package is listed in configure source for this
            package. For example, check
            <code>config/config.packages/SuperLU.py</code> for the url for
            download this package.
          </li>
        </ul>

        <b>Additional options</b>:

        <ul>
          <li>
            <span class="def">--with-external-packages-dir=PATH</span>: By default,
            external packages will be unpacked in <code>${PETSC_DIR}/externalpackages</code>.
            However one can choose a different location where these packages are unpacked.
          </li>
        </ul>

        <a href="#" target="_top">Return to Installation Instructions</a>
      </div> <!-- #externalpackages -->

      <hr>

      <div>
        <h3><a name="blaslapack">BLAS/LAPACK</a></h3>

        <p>These packages provide some basic numeric kernels used by PETSc.</p>

        <ul>
          <li>
            Configure will automatically look for blas/lapack in certain standard
            locations, on most systems you should not need to provide any
            information about BLAS/LAPACK in the ./configure command.
          </li>

          <li>
            One can use the following options to let configure download/install blas/lapack automatically.
            <ul>
              <li>--download-fblaslapack [when fortran compiler is present]</li>
              <li>--download-f2cblaslapack [when configuring without a fortran compiler - i.e --with-fc=0]</li>
            </ul>
          </li>

          <li>
            Alternatively one can use other options like one of the following.
            <ul>
              <li>--with-blaslapack-lib=libsunperf.a</li>
              <li>--with-blas-lib=libblas.a --with-lapack-lib=liblapack.a</li>
              <li>--with-blaslapack-dir=/soft/com/packages/intel/13/079/mkl</li>
            </ul>
          </li>
        </ul>

        <b>Notes:</b>

        <ul>
          <li> <h4> Intel MKL</h4>
            Intel provides blas/lapack via  <a href="http://software.intel.com/en-us/intel-mkl">MKL</a> library.
            It usually works from GNU/Intel compilers on linux and MS/Intel compilers on Windows.
            One can specify it to PETSc configure with for eg: <code>--with-blaslapack-dir=/soft/com/packages/intel/13/079/mkl</code>
            <br>
            If the above option does not work - one could determine the correct library list for your compilers using
            <a href="http://software.intel.com/sites/products/mkl/">Intel MKL Link Line Advisor</a>
               and specify with the configure option <code>--with-blaslapack-lib</code>
          </li>
          <li> <h4>IBM ESSL</h4>
            Sadly, IBM's ESSL does not have all the routines of BLAS and LAPACK
            that some packages, such as SuperLU expect; in particular slamch,
            dlamch and xerbla. In this case instead of using ESSL we suggest
            <code>--download-fblaslapack</code>. If you really want to use ESSL,
            see <a href="http://www.pdc.kth.se/resources/computers/bluegene/LAPACK-CBLAS/LAPACK-CBLAS-build">http://www.pdc.kth.se/resources/computers/bluegene/LAPACK-CBLAS/LAPACK-CBLAS-build</a>.
          </li>
        </ul>

        <a href="#" target="_top">Return to Installation Instructions</a>
      </div> <!-- #blas -->

      <hr>

      <div id="mpi">
        <h3><a name="mpi">MPI</a></h3>

        <p>This software provides the parallel functionality for PETSc.</p>

        <ul>
          <li>Configure will automatically look for MPI compilers mpicc/mpif77 etc and use them if found in your PATH.</li>
          <li>
            One can use the following options to let configure download/install MPI automatically
            <ul>
              <li>--download-mpich [install and use MPICH]</li>
              <li>--download-openmpi [Install and use Open MPI]</li>
            </ul>
          </li>
          <li>See <a href="installation.html#external">externalpackages</a> for other installation options.</li>
        </ul>

        <h4><a name="mpicompilers">Using MPI Compilers:</a></h4>

        <ul>
          <li>
            It's best to install PETSc with MPI compiler wrappers (often called
            mpicc, mpicxx, mpif90) - this way, the SAME compilers used to build
            MPI are used to build PETSc [this avoids incompatibilities which
            might crop up - when using libraries compiled with different c or
            fortran compilers.]. This can be achieved with the following
            modes.
            <ul style="color: black">
              <li>
                Vendor provided MPI might already be installed. IBM, SGI, Cray etc provide their own:<br>
                <code>./config/confiure.py --with-cc=mpcc --with-fc=mpf77</code>
              </li>

              <li>
                If using MPICH which is already installed [perhaps using
                myrinet/gm] then use [without specifying --with-cc=gcc etc.so
                that configure picks up mpicc from mpi-dir]:<br>
                <code>./configure --with-mpi-dir=/path-to-mpich-install</code>
              </li>
            </ul>
          </li>
        </ul>

        <h4><a name="i-dont-want-to-use-mpi">Installing without MPI:</a></h4>

        <ul>
          <li>
            You can build (sequential) PETSc without an MPI. This is useful for
            quickly installing PETSc [if MPI is not available - for whatever
            reason]. However - if there is any MPI code in user application, then
            its best to install a full MPI - even if the usage is currently
            limited to uniprocessor mode.
            <ul>
              <li>./configure --with-mpi=0</li>
            </ul>
          </li>
        </ul>

        <h4>Installing with Open MPI with shared MPI libraries:</h4>

        <p>
          OpenMPI defaults to building shared libraries for MPI. However, the
          binaries generated by MPI wrappers mpicc/mpif77 etc require
          LD_LIBRARY_PATH to be set to the location of these libraries.
        </p>

        <p>
          Due to this OpenMPI restriction one has to set
          <code>LD_LIBRARY_PATH</code> correctly [per OpenMPI installation
          instructions], before running PETSc configure. If you do not set this
          environmental variables you will get messages when running
          <code>./configure</code> such as
        </p>

        <pre>
            UNABLE to EXECUTE BINARIES for config/configure.py
-------------------------------------------------------------------------------
            Cannot run executables created with C. If this machine uses a batch system
            to submit jobs you will need to configure using/configure.py with the additional option --with-batch.
            Otherwise there is problem with the compilers. Can you compile and run code with your C/C++ (and maybe Fortran) compilers?
        </pre>

        <p>or when running a code compiled with OpenMPI</p>

        <p>
          <code>
            -bash-3.3$ ./conftest <br>
            ./conftest: error while loading shared libraries: libmpi.so.0: cannot open shared object file: No such file or directory
          </code>
        </p>

        <h4>Notes:</h4>

        <ul>
          <li>
            Avoid specifing compilers [with options <code>--with-cc</code> or
            <code>--with-fc</code>] when using the option
            <code>--with-mpi-dir</code>. [Option<code>--with-mpi-dir</code>
            specifies using MPI compilers - so its best to use them - and not
            overwride them with user specified <code>--with-cc</code>].
          </li>

          <li>
            One can specify mpiexec or mpiexec with the options <code>--with-mpiexec</code>
          </li>
        </ul>

        <a href="#" target="_top">Return to Installation Instructions</a>
      </div> <!-- #mpi -->

      <hr>

      <div>
        <h3><a name="windows">Microsoft Windows Installation:</a></h3>

        <ul>
          <li>
            Are you sure you want to use MS/Windows? We recommend using linux
            if possible [and minimize troubleshooting windows related issues].
            And most externalpackages will not work on windows.
          </li>
          <li>
            If you have access to only a windows machine and not a linux machine,
            consider using linux virtual machine via <a href="https://www.virtualbox.org/">VirtualBox</a>.
            One sample tutorial is at <a href="http://www.psychocats.net/ubuntu/virtualbox">http://www.psychocats.net/ubuntu/virtualbox</a>.
            Google can provide more tutorials.
          </li>
          <li>
            You can consider using GNU compilers from <a href="http://www.cygwin.com">cygwin</a>.
            Our regular [linux] instructions would work with cygwin/gnu compilers.
            And most externalpackages will also work.
          </li>
        </ul>


        <h4>Installation With MS/Intel/Compaq Compilers:</h4>
        <p>
          Microsoft Windows OS does not provide the same unix shell enviornment
          as the other OSes. Also the default MS/Intel/Compaq compilers behave
          differently than other unix compilers. So to install PETSc on Microsoft
          Windows - one has to install <a href="http://www.cygwin.com">cygwin</a>
          [for the unix enviornment] and use <a href="#win32fe">win32fe</a> [part
          of PETSc sources,to interface to MS/Intel/Compaq compilers].
        </p>

        <p>
          <span class="def">Install Cygwin: </span>Please download and install
          cygwin package from <a href="http://www.cygwin.com">http://www.cygwin.com</a>.
          Make sure the following cygwin components are installed.
        </p>

        <ul>
          <li>python</li>
          <li>make</li>
          <li>[default selection should already have <code>diff</code> and other tools]</li>
        </ul>

        <p>
          <span class="def">Remove Cygwin link.exe: </span>Cygwin link.exe can
          conflict with Intel ifort and Comapq F90 compilers. If you are using
          these compilers - please do [from cygwin terminal/bash-shell]:
        </p>

        <ul>
          <li><code>mv /usr/bin/link.exe /usr/bin/link-cygwin.exe</code></li>
        </ul>

        <p>
          <span class="def">Setup cygwin terminal/bash-shell with Working Compilers:
          </span>We require the compilers to be setup properly in a cygwin bash
          command shell, so that "<code>cl foo.c</code>" or "<code>ifort
            foo.f</code>" works from this shell. For example - if using VS2005
          C and Intel 10 Fortran one can do:
        </p>

        <ul>
          <li>
            Start -&gt; Programs -&gt; Intel Software Development Tools -&gt;
            Intel Fortran Compiler 10 -&gt; Visual Fortran Build Enviornment
            [32bit or 64bit depending on your usage]. This should start a 'dos
            cmd' shell.
          </li>

          <li>
            Within this shell - run cygwin terminal/bash-shell mintty.exe as:
            <code>c:\cygwin\bin\mintty.exe</code>
          </li>

          <li>verify if the compilers are useable [by running cl, ifort in this cygwin terminal/bash-shell]</li>

          <li>Now run configure with win32fe and then build the libraries with make [as per the usual instructions]</li>
        </ul>

        <h4>Example Configure usage with Windows Compilers:</h4>

        <p>
          Use configure with VC2005 C and Intel Fortran 10 [With MPICH2 installed].
        </p>

        <ul>
          <li><code>./configure --with-cc='win32fe cl' --with-fc='win32fe ifort' --with-cxx='win32fe cl' --download-fblaslapack</code></li>
        </ul>

        <p>If fortran usage is not required, use:</p>

        <ul>
          <li><code>./configure --with-cc='win32fe cl' --with-fc=0 --download-f2cblaslapack</code></li>
        </ul>

        <h4>Using Compaq F90:</h4>

        <p>Using Microsoft C/C++ 6.0 &amp; Compaq Fortran 6.0 with MPICH2 configure command to use:</p>

        <ul>
          <li><code>./configure --with-cc='win32fe cl' --with-fc='win32fe f90' --download-fblaslapack</code></li>
        </ul>

        <p>
          <b>Note</b>: MPICH2 mpif.h needs a fix for it to work with Compaq F90
          [specifically remove line with MPI_DISPLACEMENT_CURRENT - which uses
          'integer*8' - which is unsupported by Compaq F90]
        </p>

        <p>
          <span class="def">ExternalPackages</span>: The <code>--download-package
          </code> option does not work with many external packages on Microsoft
          Windows.
        </p>

        <p>
          <span class="def">Project Files:</span> We cannot provide Microsoft
          Visual Studio project files for users as they are specific to the
          configure options, location of external packages, compiler versions
          etc. used for any given build of PETSc, so they are potentially
          different for each build of PETSc. So if you need a project file for
          use with PETSc - please do the following.
        </p>

        <ul>
          <li>
            create an empty project file with one of the examples say
            <code>src/ksp/ksp/examples/tutorials/ex2.c</code>
          </li>

          <li>
            try compiling the example from cygwin bash shell - using makefile - for eg:
            <ul>
              <li>cd src/ksp/ksp/examples/tutorials</li>
              <li>make ex2</li>
            </ul>
          </li>

          <li>
            if the above works - then make sure all the compiler/linker options
            used by make are also present in the project file in the correct
            notation.
          </li>

          <li>
            if errors - redo the above step. [if all the options are correctly
            specified - then the example should compile from MSDev.
          </li>
        </ul>

        <p>
          <span class="def">Debugger:</span> Running PETSc probrams with
          -start_in_debugger is not supported on this platform, so debuggers will
          need to be initiated manually.  Make sure your environment is properly
          configured to use the appropriate debugger for your compiler. The
          debuggers can be initiated using Microsoft Visual Studio 6: <code>msdev
            ex1.exe</code>, Microsoft Visual Studio .NET: <code>devenv
            ex1.exe</code>, Intel Enhanced Debugger: <code>edb ex1.exe</code>, or
          GNU Debugger <code>gdb ex1.exe</code>.
        </p>

        <p>
          <span class="def">Using Cygwin gcc/g++/gfortran:</span> One can install
          and use PETSc with gcc/gfortran compilers from cygwin.  In this case
          follow the regular Unix instructions.
        </p>

        <p>
          <span class="def"><a name="win32fe">PETSc Win32 front end - win32fe</a>:</span>
          This tool is used as a wrapper to Microsoft/ Borland/ Intel compilers
          and associated tools - to enable building PETSc libraries using cygwin
          make and other UNIX tools. For additional info, run
          <code>${PETSC_DIR}/bin/win32/win32fe</code> without any options.
        </p>

        <a href="#" target="_top">Return to Installation Instructions</a>
      </div> <!-- #windows -->

      <hr>

      <div>
        <h3><a name="root">Installing PETSc in /usr/local or /opt where sudo or root privileges are required:</a></h3>

        <p>
          If one wants to install PETSc [with sources] in a common system
          location like /usr/local or /opt, then we suggest creating a dir for
          PETSc in the required location with user privileges, and then do the
          PETSc install [as a <b>regular/non-root user</b>]. i.e.
        </p>

        <ul class="code">
          <li>sudo mkdir /opt/petsc</li>
          <li>sudo chown user:group /opt/petsc</li>
          <li>cd /opt/petsc</li>
          <li>tar -xzf petsc-3.7.0.tar.gz</li>
          <li>cd petsc-3.7.0</li>
          <li>./configure</li>
          <li>make</li>
        </ul>

        <h4>Installing with --prefix:</h4>
        <p>One can also use the GNU <b>--prefix</b> install mode.</p>

        <ul class="code">
          <li>./configure --prefix=/opt/petsc/petsc-3.7.0  [other configure options]</li>
          <li>make</li>
          <li>[sudo] make install</li>
          <li>[user can now use this PETSc install with:] make PETSC_DIR=/opt/petsc/petsc-3.7.0 ex1</li>
        </ul>

        <p>
          Note: one has to switch to using <code>PETSC_DIR=/opt/petsc/petsc-3.7.0</code> after
          install is done - and <b>NOT</b> use PETSC_ARCH anymore.
        </p>

        <h4><a name="packagemanagers">Using DESTDIR with prefix install:</h4>

        <p>
          One can also use the GNU <b>DESTDIR</b> with a prefix install. This mode is generally
          used by binary packagers. For example
        </p>

        <ul class="code">
          <li>./configure --prefix=/opt/petsc/petsc-3.7.0</li>
          <li>make</li>
          <li>make install DESTDIR=/tmp/petsc-pkg</li>
          <li>[package up /tmp/petsc-pkg The package should then be installed at /opt/petsc/petsc-3.7.0]</li>
          <li>[user can now use this PETSc install with:] make PETSC_DIR=/opt/petsc/petsc-3.7.0 ex1</li>
        </ul>

        <h4>Multiple installs using --prefix and DESTDIR:</h4>

        Sepcify a different --prefix location/option for each build - at configure time. For eg:

        <ul class="code">
          <li>untar petsc tar ball</li>
          <li>./configure --prefix=/opt/petsc/petsc-3.7.0-mpich --with-mpi-dir=/opt/mpich</li>
          <li>make</li>
          <li>make install DESTDIR=/tmp/petsc-pkg</li>
          <li>untar petsc tar ball</li>
          <li>./configure --prefix=/opt/petsc/petsc-3.7.0-openmpi --with-mpi-dir=/opt/openmpi</li>
          <li>make</li>
          <li>make install DESTDIR=/tmp/petsc-pkg</li>
        </ul>

        </p>

        <a href="#" target="_top">Return to Installation Instructions</a>
      </div> <!-- #root -->

      <hr>

      <div>
        <h3><a name="pkgconfig">PETSc ./configure automatically generates Pkgconfig and module files for each install</a></h3>

       These can be found in ${PETSC_DIR}/${PETSC_ARCH}/lib/pkgconfig/PETSc.pc and ${PETSC_DIR}/${PETSC_ARCH}/lib/modules/${PETSC_VERSION}-${PETSC_ARCH}.
        The module file may need to be edited for your particular system. Note that if --prefix is used then $PETSC_ARCH is not included in the above directories
        nor is -${PETSC_ARCH} included in the module file name.

        </p>

        <a href="#" target="_top">Return to Installation Instructions</a>
      </div> <!-- #root -->

      <hr>

      <div id="cross">
        <h3><a name="SP">Installing on machine requiring cross compiler or a job scheduler, such as IBM SP or IBM Blue Gene:</a></h3>

        <p>
          If one has to use a cross compiler - or go through the job scheduler to
          use MPI on a given machine - use the configure option
          <code>--with-batch</code> as follows:
        </p>

        <ul>
          <li>
            run configure with the additional option <code>--with-batch</code> on
            the <b>frontend node</b> (compiler server) [perhaps with the
            additional option <code>--known-mpi-shared-libraries=0</code>]
          </li>
          <li>
            the above configure run will create a binary <code>conftest</code>.
            Run this binary <code>conftest</code> on <b>one compute node</b>
            using the job scheduler.
          </li>
          <li>
            The above run of conftest will create a new python script
            <code>reconfigure</code>.  Run <code>python reconfigure</code> again
            on the <b>frontend node</b> (compiler server) to complete the
            configuration process
          </li>
        </ul>

        <a href="#" target="_top">Return to Installation Instructions</a>
      </div> <!-- #cross -->

      <hr>

      <div id="tau">
        <h3><a name="usingtau">Installing with TAU Instrumentation package:</a></h3>

        <p>
          <a href="http://www.cs.uoregon.edu/research/paracomp/tau/tautools/">TAU</a>
          package and the prerequisite <a href="http://www.cs.uoregon.edu/research/paracomp/pdtoolkit/">PDT</a>
          packages need to be installed separately [perhaps with MPI].
          Now use tau_cc.sh as compiler to PETSc configure.
        </p>

        <ul class="code">
          <li>export TAU_MAKEFILE=/home/balay/soft/linux64/tau-2.20.3/x86_64/lib/Makefile.tau-mpi-pdt</li>
          <li>./configure CC=/home/balay/soft/linux64/tau-2.20.3/x86_64/bin/tau_cc.sh --with-fc=0 PETSC_ARCH=arch-tau</li>
        </ul>

        <a href="#" target="_top">Return to Installation Instructions</a>
      </div> <!-- #tau -->

      <hr>

      <div>
        <h3><a name="cuda">Installing PETSc to use NVidia GPUs (aka CUDA)</a></h3>

        <ul>
          <li>
            Requires <a href="http://developer.nvidia.com/cuda-downloads"> CUDA</a>,
            <a href="https://code.google.com/p/thrust"> Thrust</a> and
            <a href="https://code.google.com/p/cusp-library/"> Cusp </a>.
            Thrust has been included in CUDA since the 4.0 release - so a separate install is not needed.
          </li>

          <li>Currently using CUDA-4.1 or CUDA-4.2 with Cusp-v0.3.1 or CUDA-5 with Cusp-v0.4.0.</li>

          <li>
            On Linux - make sure you have  compatible <a href="http://developer.nvidia.com/cuda-downloads"> NVidia driver</a>
            installed.
          </li>

          <li>check <code>config/examples/arch-cuda-double.py</code> for example usage.</li>
        </ul>

        <p>
          Cuda build of PETSc curently works on Apple OSX, Linux [Ubuntu 10.04], Microsoft Windows [Server 2003].
        </p>

        <a href="#" target="_top">Return to Installation Instructions</a>
      </div> <!-- #cuda -->

      <hr>

      <div>
        <h3><a name="opencl">Installing PETSc to use GPUs and accelerators via OpenCL (NVIDIA, AMD, Intel MIC)</a></h3>

        <ul>
          <li>
            Requires <a href="http://viennacl.sourceforge.net/">ViennaCL</a> and the OpenCL shared library, which is shipped in the vendor graphics driver.
            Make sure the OpenCL headers are available on your system by e.g. downloading them from the <a href="https://www.khronos.org/opencl/">Khronos Group</a> directly.
            Package managers on Linux provide these headers through a package named 'opencl-headers' or similar.
          </li>

          <li>
            Always make sure you have the latest GPU driver installed. There are several known issues with older driver versions.
          </li>

          <li>check <code>config/examples/arch-viennacl.py</code> for example usage.</li>
        </ul>

        <p>
          OpenCL/ViennaCL builds of PETSc currently work on Apple OSX, Linux, and Microsoft Windows. OpenCL is less a burden on the build system than CUDA, so installation is often easier and works with any host compiler.
        </p>

        <a href="#" target="_top">Return to Installation Instructions</a>
      </div> <!-- #opencl -->

      <hr>

      <div>
        <h3><a name="iosandroid">Installing PETSc on an iOS or Android platform</a></h3>

        <ul>
          <li>
            A thorough discussion of the installation procedure is given <a href="https://www.researchgate.net/publication/308973080_Comparison_of_Migration_Techniques_for_High-Performance_Code_to_Android_and_iOS">here</a>.
          </li>

          <li>
            For Android, you must have your standalone bin folder in the path, so that the compilers are visible.
          </li>

          <li>Check <code>config/examples/arch-arm64-opt.py</code> for iOS
            and <code>config/examples/arch-armv7-opt.py</code> for example usage.</li>
        </ul>

        <p>
          OpenCL/ViennaCL builds of PETSc currently work on Apple OSX, Linux, and Microsoft Windows. OpenCL is less a burden on the build system than CUDA, so installation is often easier and works with any host compiler.
        </p>

        <a href="#" target="_top">Return to Installation Instructions</a>
      </div> <!-- #iosandroid -->

      <hr>

    </div> <!--end-->

  </body>
</html><|MERGE_RESOLUTION|>--- conflicted
+++ resolved
@@ -96,12 +96,7 @@
 
       <ul>
         <li><b>Read the error message from ./configure!</b></li>
-<<<<<<< HEAD
-        <li>If you get the message 'No such file or directory' try: <code style="color: red">python ./configure</code></li>
         <li><a href="installation.html#blaslapack">BLAS and LAPACK problems</a></li>
-=======
-        <li><a href="installation.html#blas-lapack">BLAS and LAPACK problems</a></li>
->>>>>>> 398c2d79
         <li><a href="installation.html#mpi">MPI problems</a>. I <a href="installation.html#i-dont-want-to-use-mpi">don't want MPI</a></li>
         <li><i><b>make</i></b> problems? Just copy/paste <i><b>make</i></b> command printed by configure including PETSC_DIR and PETSC_ARCH options</li>
         <li>Do not have fortran compiler? check <a href=#exampleusage>examples</a> below
