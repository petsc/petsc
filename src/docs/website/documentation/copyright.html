<!DOCTYPE html PUBLIC "-//IETF//DTD HTML//EN">
<html>
  <head>
    <meta http-equiv="content-type" content="text/html;charset=utf-8">
    <link href="../style.css" rel="stylesheet" type="text/css">
    <title>PETSc: Copyright</title>
  </head>
<<<<<<< HEAD
  <body>

    <div id="logo">
      <h1>PETSc</h1>
    </div>

    <div id="header">
      <h1><!--begin-->Copyright<!--end--></h1>
    </div>

    <hr>

    <div id="sidebar">
      <ul>
        <li><a href="../index.html">Home</a></li>
        <li><a href="../download/index.html">Download</a></li>
        <li><a href="../features/index.html">Features</a></li>
        <li>
          <a href="../documentation/index.html">Documentation</a>
          <ul>
            <li><a href="index.html">Manual pages and Users Manual</a></li>
            <li><a href="referencing.html">Referencing PETSc</a></li>
            <li><a href="tutorials/index.html">Tutorials</a></li>
            <li><a href="installation.html">Installation</a> </li>
            <li><a href="ams.html">AMS</a></li>
            <li><a href="changes/index.html">Changes</a></li>
            <li><a href="bugreporting.html">Bug Reporting</a></li>
            <li><a href="codemanagement.html">Code Management</a></li>
            <li><a href="faq.html">FAQ</a></li>
            <li><span class="current">License</span></li>
            <li><a href="linearsolvertable.html">Linear Solver Table</a></li>
          </ul>
        </li>
        <li><a href="../publications/index.html">Applications/Publications</a></li>
        <li><a href="../miscellaneous/index.html">Miscellaneous</a></li>
        <li><a href="../miscellaneous/external.html">External Software</a></li>
        <li><a href="../developers/index.html">Developers Site</a></li>
      </ul>
    </div>

    <!--begin-->

    <div id="main">

      <h2>Licensing Notification</h2>

      <p>
        Permission to use, reproduce, prepare derivative works, and to
        redistribute to others this software, derivatives of this software, and
        future versions of this software as well as its documentation is hereby
        granted, provided that this notice is retained thereon and on all
        copies or modifications. This permission is perpetual, world-wide, and
        provided on a royalty-free basis. UChicago Argonne, LLC and all other
        contributors make no representations as to the suitability and
        operability of this software for any purpose. It is provided "as is"
        without express or implied warranty.
      </p>

      <a href="http://www.mcs.anl.gov/petsc/miscellaneous/index.html">Principle Software authors</a>

      <ul>
        <li>Mathematics and Computer Science Division</li>
        <li>Argonne National Laboratory, </li>
        <li>Argonne IL 60439 </li>
        <li>Any questions or comments on the software may be directed to <a href="mailto:petsc-maint@mcs.anl.gov">petsc-maint@mcs.anl.gov</a>.</li>
      </ul>

      <p>
        Portions of this software are copyright by UChicago Argonne, LLC.
        Argonne National Laboratory with facilities in the state of Illinois,
        is owned by The United States Government, and operated by UChicago
        Argonne, LLC under provision of a contract with the Department of
        Energy.
      </p>

      <h2>DISCLAIMER</h2>

      <p>
        PORTIONS OF THIS SOFTWARE WERE PREPARED AS AN ACCOUNT OF WORK SPONSORED
        BY AN AGENCY OF THE UNITED STATES GOVERNMENT. NEITHER THE UNITED STATES
        GOVERNMENT NOR ANY AGENCY THEREOF, NOR THE UNIVERSITY OF CHICAGO, NOR
        ANY OF THEIR EMPLOYEES OR OFFICERS, MAKES ANY WARRANTY, EXPRESS OR
        IMPLIED, OR ASSUMES ANY LEGAL LIABILITY OR RESPONSIBILITY FOR THE
        ACCURACY, COMPLETENESS, OR USEFULNESS OF ANY INFORMATION, APPARATUS,
        PRODUCT, OR PROCESS DISCLOSED, OR REPRESENTS THAT ITS USE WOULD NOT
        INFRINGE PRIVATELY OWNED RIGHTS. REFERENCE HEREIN TO ANY SPECIFIC
        COMMERCIAL PRODUCT, PROCESS, OR SERVICE BY TRADE NAME, TRADEMARK,
        MANUFACTURER, OR OTHERWISE, DOES NOT NECESSARILY CONSTITUTE OR IMPLY
        ITS ENDORSEMENT, RECOMMENDATION, OR FAVORING BY THE UNITED STATES
        GOVERNMENT OR ANY AGENCY THEREOF. THE VIEW AND OPINIONS OF AUTHORS
        EXPRESSED HEREIN DO NOT NECESSARILY STATE OR REFLECT THOSE OF THE
        UNITED STATES GOVERNMENT OR ANY AGENCY THEREOF.
      </p>

    </div>

    <!--end-->

    <hr>

=======
  <body bgcolor="#d5eaff">
    <table width="100%">
      <tbody>
        <tr>
          <td valign="top" width="25%">
            <h1><font color="#ff0000" size="7">PETSc</font></h1>
            <ul>
              <li><a href="../index.html"><strong>Home</strong></a></li>
            </ul>
          </td>
          <td width="75%"><!--##begin-->
            <h1>Copyright</h1>
            <!--##end--> </td>
        </tr>
        <tr>
          <td colspan="2" width="100%">
            <hr color="#ff5b5b" size="4"> </td>
        </tr>
        <tr>
          <td valign="top" width="25%">
            <ul>
              <li><a href="../download/index.html"><strong>Download</strong></a></li>
              <li><a href="../features/index.html"><strong>Features</strong></a></li>
              <li><a href="./index.html"><strong>Documentation</strong></a>
                <ul>
                  <li><a href="index.html#Manual"><strong>Manual pages
                        and Users Manual</strong></a></li>
                  <li><a href="referencing.html"><strong>Referencing&nbsp;

                        PETSc</strong></a></li>
                  <li><a href="tutorials/index.html"><strong>Tutorials</strong></a></li>
                  <li><strong><a href="installation.html">Installation</a></strong></li>
                  <li><strong></strong><strong><a href="ams.html">AMS</a></strong></li>
                  <li><strong><a href="changes/index.html">Changes</a></strong></li>
                  <li><strong><a href="bugreporting.html">Bug Reporting</a></strong></li>
                  <li><strong><a href="codemanagement.html">Code
                        Management</a></strong></li>
                  <li><strong><a href="faq.html">FAQ</a> </strong></li>
                  <li><strong><font color="#ff0000">License</font></strong>
                  </li>
                </ul>
              </li>
              <li><a href="../publications/index.html"><strong>Applications/Publications</strong></a></li>
              <li><a href="../miscellaneous/index.html"><strong>Miscellaneous</strong></a></li>
              <li><a href="../miscellaneous/external.html"><strong>External

                    Software</strong></a></li>
              <li><a href="../developers/index.html"><strong>Developers
                    Site</strong></a></li>
            </ul>
          </td>
          <!--##begin--> <td valign="top" width="75%">
            <p></p>
            <p align="center"><font size="5">Licensing Notification</font>
            </p>
            <p>Permission to use, reproduce, prepare derivative works,
              and to redistribute to others this software, derivatives
              of this software, and future versions of this software as
              well as its documentation is hereby granted, provided that
              this notice is retained thereon and on all copies or
              modifications. This permission is perpetual, world-wide,
              and provided on a royalty-free basis. UChicago Argonne,
              LLC and all other contributors make no representations as
              to the suitability and operability of this software for
              any purpose. It is provided "as is" without express or
              implied warranty.&nbsp; </p>
            <p style="text-align: center;"><a
                href="http://www.mcs.anl.gov/petsc/miscellaneous/index.html">Principal

                Software authors</a></p>
            <ul type="circle">
              <li>Mathematics and Computer Science Division</li>
              <li>Argonne National Laboratory, </li>
              <li>Argonne IL 60439&nbsp; </li>
              <li>Any questions or comments on the software may be
                directed to <a href="mailto:petsc-maint@mcs.anl.gov">petsc-maint@mcs.anl.gov</a>.</li>
            </ul>
            <p><br>
              Portions of this software are copyright by UChicago
              Argonne, LLC. Argonne National Laboratory with facilities
              in the state of Illinois, is owned by The United States
              Government, and operated by UChicago Argonne, LLC under
              provision of a contract with the Department of Energy. </p>
            <p align="center"><font size="5">DISCLAIMER </font></p>
            <p>PORTIONS OF THIS SOFTWARE&nbsp; WERE PREPARED AS AN
              ACCOUNT OF WORK SPONSORED BY AN AGENCY OF THE UNITED
              STATES GOVERNMENT. NEITHER THE UNITED STATES GOVERNMENT
              NOR ANY AGENCY THEREOF, NOR THE UNIVERSITY OF CHICAGO, NOR
              ANY OF THEIR EMPLOYEES OR OFFICERS, MAKES ANY WARRANTY,
              EXPRESS OR IMPLIED, OR ASSUMES ANY LEGAL LIABILITY OR
              RESPONSIBILITY FOR THE ACCURACY, COMPLETENESS, OR
              USEFULNESS OF ANY INFORMATION, APPARATUS, PRODUCT, OR
              PROCESS DISCLOSED, OR REPRESENTS THAT ITS USE WOULD NOT
              INFRINGE PRIVATELY OWNED RIGHTS. REFERENCE HEREIN TO ANY
              SPECIFIC COMMERCIAL PRODUCT, PROCESS, OR SERVICE BY TRADE
              NAME, TRADEMARK, MANUFACTURER, OR OTHERWISE, DOES NOT
              NECESSARILY CONSTITUTE OR IMPLY ITS ENDORSEMENT,
              RECOMMENDATION, OR FAVORING BY THE UNITED STATES
              GOVERNMENT OR ANY AGENCY THEREOF. THE VIEW AND OPINIONS OF
              AUTHORS EXPRESSED HEREIN DO NOT NECESSARILY STATE OR
              REFLECT THOSE OF THE UNITED STATES GOVERNMENT OR ANY
              AGENCY THEREOF.<!--##end--> </p>
          </td>
        </tr>
        <tr>
          <td colspan="2" width="100%">
            <hr color="#ff5b5b" size="4"> </td>
        </tr>
      </tbody>
    </table>
>>>>>>> 8c961db8
  </body>
</html><|MERGE_RESOLUTION|>--- conflicted
+++ resolved
@@ -5,7 +5,6 @@
     <link href="../style.css" rel="stylesheet" type="text/css">
     <title>PETSc: Copyright</title>
   </head>
-<<<<<<< HEAD
   <body>
 
     <div id="logo">
@@ -64,7 +63,7 @@
         without express or implied warranty.
       </p>
 
-      <a href="http://www.mcs.anl.gov/petsc/miscellaneous/index.html">Principle Software authors</a>
+      <a href="http://www.mcs.anl.gov/petsc/miscellaneous/index.html">Principal Software authors</a>
 
       <ul>
         <li>Mathematics and Computer Science Division</li>
@@ -106,117 +105,5 @@
 
     <hr>
 
-=======
-  <body bgcolor="#d5eaff">
-    <table width="100%">
-      <tbody>
-        <tr>
-          <td valign="top" width="25%">
-            <h1><font color="#ff0000" size="7">PETSc</font></h1>
-            <ul>
-              <li><a href="../index.html"><strong>Home</strong></a></li>
-            </ul>
-          </td>
-          <td width="75%"><!--##begin-->
-            <h1>Copyright</h1>
-            <!--##end--> </td>
-        </tr>
-        <tr>
-          <td colspan="2" width="100%">
-            <hr color="#ff5b5b" size="4"> </td>
-        </tr>
-        <tr>
-          <td valign="top" width="25%">
-            <ul>
-              <li><a href="../download/index.html"><strong>Download</strong></a></li>
-              <li><a href="../features/index.html"><strong>Features</strong></a></li>
-              <li><a href="./index.html"><strong>Documentation</strong></a>
-                <ul>
-                  <li><a href="index.html#Manual"><strong>Manual pages
-                        and Users Manual</strong></a></li>
-                  <li><a href="referencing.html"><strong>Referencing&nbsp;
-
-                        PETSc</strong></a></li>
-                  <li><a href="tutorials/index.html"><strong>Tutorials</strong></a></li>
-                  <li><strong><a href="installation.html">Installation</a></strong></li>
-                  <li><strong></strong><strong><a href="ams.html">AMS</a></strong></li>
-                  <li><strong><a href="changes/index.html">Changes</a></strong></li>
-                  <li><strong><a href="bugreporting.html">Bug Reporting</a></strong></li>
-                  <li><strong><a href="codemanagement.html">Code
-                        Management</a></strong></li>
-                  <li><strong><a href="faq.html">FAQ</a> </strong></li>
-                  <li><strong><font color="#ff0000">License</font></strong>
-                  </li>
-                </ul>
-              </li>
-              <li><a href="../publications/index.html"><strong>Applications/Publications</strong></a></li>
-              <li><a href="../miscellaneous/index.html"><strong>Miscellaneous</strong></a></li>
-              <li><a href="../miscellaneous/external.html"><strong>External
-
-                    Software</strong></a></li>
-              <li><a href="../developers/index.html"><strong>Developers
-                    Site</strong></a></li>
-            </ul>
-          </td>
-          <!--##begin--> <td valign="top" width="75%">
-            <p></p>
-            <p align="center"><font size="5">Licensing Notification</font>
-            </p>
-            <p>Permission to use, reproduce, prepare derivative works,
-              and to redistribute to others this software, derivatives
-              of this software, and future versions of this software as
-              well as its documentation is hereby granted, provided that
-              this notice is retained thereon and on all copies or
-              modifications. This permission is perpetual, world-wide,
-              and provided on a royalty-free basis. UChicago Argonne,
-              LLC and all other contributors make no representations as
-              to the suitability and operability of this software for
-              any purpose. It is provided "as is" without express or
-              implied warranty.&nbsp; </p>
-            <p style="text-align: center;"><a
-                href="http://www.mcs.anl.gov/petsc/miscellaneous/index.html">Principal
-
-                Software authors</a></p>
-            <ul type="circle">
-              <li>Mathematics and Computer Science Division</li>
-              <li>Argonne National Laboratory, </li>
-              <li>Argonne IL 60439&nbsp; </li>
-              <li>Any questions or comments on the software may be
-                directed to <a href="mailto:petsc-maint@mcs.anl.gov">petsc-maint@mcs.anl.gov</a>.</li>
-            </ul>
-            <p><br>
-              Portions of this software are copyright by UChicago
-              Argonne, LLC. Argonne National Laboratory with facilities
-              in the state of Illinois, is owned by The United States
-              Government, and operated by UChicago Argonne, LLC under
-              provision of a contract with the Department of Energy. </p>
-            <p align="center"><font size="5">DISCLAIMER </font></p>
-            <p>PORTIONS OF THIS SOFTWARE&nbsp; WERE PREPARED AS AN
-              ACCOUNT OF WORK SPONSORED BY AN AGENCY OF THE UNITED
-              STATES GOVERNMENT. NEITHER THE UNITED STATES GOVERNMENT
-              NOR ANY AGENCY THEREOF, NOR THE UNIVERSITY OF CHICAGO, NOR
-              ANY OF THEIR EMPLOYEES OR OFFICERS, MAKES ANY WARRANTY,
-              EXPRESS OR IMPLIED, OR ASSUMES ANY LEGAL LIABILITY OR
-              RESPONSIBILITY FOR THE ACCURACY, COMPLETENESS, OR
-              USEFULNESS OF ANY INFORMATION, APPARATUS, PRODUCT, OR
-              PROCESS DISCLOSED, OR REPRESENTS THAT ITS USE WOULD NOT
-              INFRINGE PRIVATELY OWNED RIGHTS. REFERENCE HEREIN TO ANY
-              SPECIFIC COMMERCIAL PRODUCT, PROCESS, OR SERVICE BY TRADE
-              NAME, TRADEMARK, MANUFACTURER, OR OTHERWISE, DOES NOT
-              NECESSARILY CONSTITUTE OR IMPLY ITS ENDORSEMENT,
-              RECOMMENDATION, OR FAVORING BY THE UNITED STATES
-              GOVERNMENT OR ANY AGENCY THEREOF. THE VIEW AND OPINIONS OF
-              AUTHORS EXPRESSED HEREIN DO NOT NECESSARILY STATE OR
-              REFLECT THOSE OF THE UNITED STATES GOVERNMENT OR ANY
-              AGENCY THEREOF.<!--##end--> </p>
-          </td>
-        </tr>
-        <tr>
-          <td colspan="2" width="100%">
-            <hr color="#ff5b5b" size="4"> </td>
-        </tr>
-      </tbody>
-    </table>
->>>>>>> 8c961db8
   </body>
 </html>