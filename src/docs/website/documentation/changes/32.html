<!DOCTYPE HTML PUBLIC "-//W3C//DTD HTML 4.01 Transitional//EN">
<html>
  <head>
    <meta http-equiv="content-type" content="text/html;charset=utf-8">
    <link href="../../style.css" rel="stylesheet" type="text/css">
    <title>PETSc: Documentation: Changes: 3.2</title>
  </head>
<<<<<<< HEAD
  <body>

    <div id="logo">
      <h1>PETSc</h1>
    </div>

    <div id="header">
      <h1><!--begin-->Documentation: Changes: 3.2<!--end--></h1>
    </div>

    <hr>

    <div id="sidebar">
      <ul>
        <li><a href="../../index.html">Home</a></li>
        <li><a href="../../download/index.html">Download</a></li>
        <li><a href="../../features/index.html">Features</a></li>
        <li>
          <a href="../../documentation/index.html">Documentation</a>
          <ul>
            <li><a href="../index.html">Manual pages and Users Manual</a></li>
            <li><a href="../referencing.html">Referencing PETSc</a></li>
            <li><a href="../tutorials/index.html">Tutorials</a></li>
            <li><a href="../installation.html">Installation</a></li>
            <li><a href="../ams.html">AMS</a></li>
            <li>
              <a href="index.html">Changes</a>
              <ul>
                <li><a href="dev.html">dev</a></li>
                <li><span class="current">3.2</span></li>
                <li><a href="31.html">3.1</a></li>
                <li><a href="300.html">3.0.0</a></li>
                <li><a href="233.html">2.3.3</a></li>
                <li><a href="232.html">2.3.2</a></li>
                <li><a href="231.html">2.3.1</a></li>
                <li><a href="230.html">2.3.0</a></li>
                <li><a href="221.html">2.2.1</a></li>
                <li><a href="220.html">2.2.0</a></li>
                <li><a href="216.html">2.1.6</a></li>
                <li><a href="215.html">2.1.5</a></li>
                <li><a href="213.html">2.1.3</a></li>
                <li><a href="212.html">2.1.2</a></li>
                <li><a href="211.html">2.1.1</a></li>
                <li><a href="21.html">2.1.0</a></li>
                <li><a href="2029.html">2.0.29</a></li>
                <li><a href="2028.html">2.0.28</a></li>
                <li><a href="2024.html">2.0.24</a></li>
                <li><a href="2022.html">2.0.22</a></li>
                <li><a href="2018-21.html">2.0.18-21</a></li>
                <li><a href="2017.html">2.0.17</a></li>
                <li><a href="2016.html">2.0.16</a></li>
                <li><a href="2015.html">2.0.15</a></li>
              </ul>
            </li>
            <li><a href="../bugreporting.html">Bug Reporting</a></li>
            <li><a href="../codemanagement.html">Code Management</a></li>
            <li><a href="../faq.html">FAQ</a></li>
            <li><a href="../copyright.html">License</a></li>
            <li><a href="../linearsolvertable.html">Linear Solver Table</a></li>
          </ul>
        </li>
        <li><a href="../../publications/index.html">Applications/Publications</a></li>
        <li><a href="../../miscellaneous/index.html">Miscellaneous</a></li>
        <li><a href="../../miscellaneous/external.html">External Software</a></li>
        <li><a href="../../developers/index.html">Developers Site</a></li>
      </ul>
    </div>

    <!--begin-->

    <style type="text/css">
      h2 {
        color: red;
      }

      h4 {
        font-weight: bold;
        text-decoration: underline;
      }
    </style>

    <div id="main">

      <div align="center">
        <h2><a name="CHANGES">CHANGES in PETSc 3.2</a></h2>
      </div>

      <h4>General:</h4>

      <ul>
        <li>--download-c-blas-lapack is replaced with --download-f2cblaslapack</li>
        <li>--with-precision=__float128 --download-f2cblaslapack is now support for newish GNU gcc compiler</li>
        <li>Calling sequence of PetscBinarRead.m has been changed</li>

        <li>
          PetscError() and SETERRQX() now take a MPI_Comm as the first argument
          to indicate where the error is known. If you don't know what
          communicator use then pass in PETSC_COMM_SELF
        </li>

        <li>
          Added PetscObjectAddOptionsHandler() that allows adding new routines
          to any object that are called to process options when
          XXXSetFromOptions() is called.
        </li>

        <li>
          Changed PetscTruth to PetscBool, PETSC_TRUTH to PETSC_BOOL,
          PetscOptionsTruth to PetscOptionsBool, etc.
        </li>

        <li>Introduced PetscCopyMode</li>

        <li>
          Changed -log_history to -history and PetscLogOpenHistory()
          PetscLogCloseHistory() to PetscOpenHistory(), PetscCloseHistory()
          because "log" is reserved for related to the performance logging
        </li>

        <li>Changed PetscOptionsPrint() to PetscOptionsView()</li>
        <li>Changed PetscLogPrintSummary() to PetscLogView()</li>

        <li>
          Using gcc 4.6 you can now ./configure --with-precision=__float128
          --download-qblaslapack to get computations in quad precision.
          gfortran 4.6 is also supported.  Warning some of the PETSc printing
          of numbers in some places will print garbage. I haven't figured out
          a way to handle the %G format. Can be run in parallel :-)
        </li>

        <li>
          PetscFListFind() now takes a searchlibraries flag, if this is set and
          the function is NOT found in the function list then the libraries and
          executable are searched (when shared or dynamic libraries are used).
          Previously it always search the libraries and executables if not
          found in the list.
        </li>

        <li>PetscOpenMPxxx() utilities are now PetscHMPIxxx() for hierarchical MPI, the previous name was bad</li>
      </ul>

      <h4>Logging:</h4>

      <ul>
        <li>PetscCookie changed to PetscClassId in all forms.</li>
      </ul>

      <h4>config/configure.py:</h4>

      <ul>
        <li>
          --with-64-bit-pointers option removed. It doesn't work properly
          anway. The user should specify the correct 32bit or 64bit compilers
          to configure. For eg: <code>configure --with-cc='gcc -m64'
            --with-fc='gfortran -m64'</code>
        </li>

        <li>Python requirement is changed from 2.2 to 2.3</li>

        <li>
          Changed --with-shared to --with-shared-libraries, --known-mpi-shared
          to --known-mpi-shared-libraries and --with-dynamic to --with-dynamic-loading
        </li>

        <li>
          'ifneeded' support removed.  '--download-package=ifneeded' should now
          be '--download-package'
        </li>
      </ul>

      <h4>IS:</h4>

      <ul>
        <li>
          ISBlock(),ISStride() are removed. Use
          PetscTypeCompare((PetscObject)is,ISBLOCK,&amp;flag),
          PetscTypeCompare((PetscObject)is,ISSTRIDE,&amp;flag) instead.
        </li>

        <li>
          Added ISCreate(), ISSetType(), ISRegister() etc to match style of
          other PETSc objects. Also added ISGeneralSetIndices(),
          ISBlockSetIndices(), ISStrideSetStride()
        </li>

        <li>
          ISCreateGeneral() and ISCreateBlock() now takes PetscCopyMode as an
          argument and hence ISCreateGeneralNC() and ISCreateGeneralWithArray()
          are not needed and removed. Use ISCreateGeneral() with the argument
          PETSC_OWN_POINTER and PETSC_USE_POINTER instead.
        </li>

        <li>
          ISLocalToGlobalMappingCreate() now takes PetscCopyMode as an
          additional argument and ISLocalToGlobalMappingCreateNC() is no longer
          needed and removed
        </li>

        <li>
          ISStrideToGeneral() is replaced with ISToGeneral() that works for all
          basic IS types.
        </li>

        <li>
          ISCreateBlock() now takes indexing relative to block, no longer
          relative to element. This is to match the paradigm of
          Vec/MatSetValuesBlocked()
        </li>

        <li>
          ISBlockGetBlockSize() is now ISGetBlockSize(). Block sizes can be set
          for conforming ISGENERAL and ISSTRIDE using ISSetBlockSize().
        </li>

        <li>ISAllGatherIndices() is removed, use ISCreateGeneral() then ISAllGather().</li>
      </ul>

      <h4>PF:</h4>

      <ul>
        <li>The source array is marked constant in PFApply and the callback.</li>
      </ul>

      <h4>Vec:</h4>

      <ul>
        <li>changed VecSqrt() to VecSqrtAbs()</li>

        <li>
          VecLoad() and VecLoadIntoVector() have been merged into a single NEW
          VecLoad() that takes a partially constructed vector as input and
          loads according to any type or sizes that have previously been set
          into the Vec.
        </li>

        <li>
          VecLoad() does NOT access the options database to check for the
          VecType, call VecSetFromOptions() first if you wish to check it.
        </li>

        <li>
          VecDestroyVecs() now takes the pointer to the first array and zeros
          it on return
        </li>

        <li>
          VecDestroy() now zeros the pointer to the destroyed vector so it cannot be reused
        </li>

        <li>VecDestroyVecs(PetscInt n,Vec **) instead of VecDestroyVecs(Vec**,PetscInt n)</li>
      </ul>

      <h4>VecScatter:</h4>

      <ul>
        <li>
          The ghost indices for VecCreateGhostBlock() and
          VecCreateGhostBlockWithArray() are now by block instead of by
          entry.
        </li>
      </ul>

      <h4>Mat:</h4>

      <ul>
        <li>MAT_SOLVER_XXX is now MATSOLVERXXX</li>
        <li>MAT_PARTIONING_XXX is now MATPARTITIONINGXXX</li>
        <li>MATCOLORING_XXX is now MATCOLORINGXXX</li>
        <li>MATORDERING_XXX is now MATORDERINGXXX</li>

        <li>
          It is an error to call MatSetOption() before the implementation has
          been created (after MatSetSizes() and MatSetType()).  Formerly,
          options were silently ignored in this circumstance.
        </li>

        <li>Added MatSetMumpsIcntl()</li>

        <li>
          MatLoad() now takes a created Mat as input (and no longer a Mat
          type), if you provide the size and type in the Mat then that is used
          other defaults are used.
        </li>

        <li>MATCRL -&gt; MATAIJCRL, MATSEQCRL -&gt; MATSEQAIJCRL, MATMPICRL -&gt; MATMPIAIJCRL</li>
        <li>MatCreateSeqCRL() -&gt; MatCreateSeqAIJCRL() MatCreateMPICRL() -&gt; MatCreateMPIAIJCRL()</li>
        <li>MATCSRPERM -&gt; MATAIJPERM, MATSEQCSRPERM -&gt; MATSEQAIJPERM, MATMPICSRPERM -&gt; MATMPIAIJPERM</li>
        <li>MatCreateSeqCSRPERM() -&gt; MatCreateSeqAIJPERM() MatCreateMPICSRPERM() -&gt; MatCreateMPIAIJPERM()</li>
        <li>Added MatZeroRowsColumns() and MatZeroRowsColumnsIS().</li>

        <li>
          MatZeroRows() and MatZeroRowsIS() now take an x and b vector as
          optional arguments; if these are provided then the b[idx[i]] is set
          to diag*x[idx[i]]] for all rows listed in idx[].
        </li>

        <li>
          MatSetLocalToGlobalMapping() and MatSetLocalToGlobalMappingBlock()
          now take separate row and column maps.  MatPreallocateSetLocal() has
          an extra argument for the column mapping.
        </li>

        <li>
          MatLoad() does NOT access the options database to check for the
          MatType, call MatSetFromOptions() first if you wish to check it.
        </li>

        <li>Removed MatMFFDSetFromOptions() since one can call MatSetFromOptions()</li>

        <li>
          MatGetLocalMat() and MatGetLocalMatCondensed() are now
          MatMPIAIJGetLocalMat() and MatMPIAIJGetLocalMatCondensed()
        </li>

        <li>MatOption MAT_USE_COMPRESSEDROW changed to MAT_CHECK_COMPRESSED_ROW<br></li>
      </ul>

      <h4>PC:</h4>

      <ul>
        <li>
          PCFieldSplitSetIS() and PCFieldSplitSetFields() now take a split-name
          parameter which is used to define the options database keys.
        </li>

        <li>CHOLMOD can be used for Cholesky factorization using AIJ or SBAIJ(1) matrix formats.</li>

        <li>
          PCREDUNDANT now uses the inner KSP with the inner PC.  Default is
          still preonly for KSP and LU for PC so default behavior is the same
          but now you can use for example -redundant_ksp_gmres.
          PCRedundantGetPC() is now changed to PCRedundantGetKSP()
        </li>

        <li>The header "petscmg.h" is renamed to "petscpcmg.h", "petscasa.h" is renamed to "petscpcasa.h".</li>
        <li>The preconditioner PCBFBT has been removed. The same functionality is available in PCFIELDSPLIT.</li>
        <li>PCOPENMP is now PCHMPI and its prefix is now -hmpi_ for heirarchical MPI</li>
        <li>PCMGSetGalerkin() has a second argument of type PetscBool.</li>
      </ul>

      <h4>KSP:</h4>

      <ul>
        <li>KSPSetPreconditionerSide() changed to KSPSetPCSide() to match name of second argument</li>
        <li>-ksp_right_pc -ksp_left_pc changed to -ksp_pc_side left,right,symmetric to match KSPSetPCSide()</li>
        <li>Added KSPGMRESGetRestart() and KSPGMRESGetCGSRefinementType()</li>
        <li>Added KSPGMRESGetOrthogonalization()</li>
        <li>KSPAddOptionsChecker() is replaced with PetscObjectAddOptionsHandler()</li>

        <li>
          Added KSPSPECEST which estimates the spectrum on the first solve and
          uses it to configure a reduction-free method for subsequent solves,
          intended for use when reductions are expensive such as levels of
          multigrid.
        </li>
      </ul>

      <h4>SNES:</h4>

      <ul>
        <li>Added SNESLineSearchSetMonitor() and -snes_ls_monitor.</li>
        <li>Add SNESKSPONLY, for solving linear problems with SNES.</li>
        <li>Added the minlambda argument to SNESLineSearchGetParams() and SNESLineSearchSetParams().</li>
      </ul>

      <h4>TS:</h4>

      <ul>
        <li>Rename TSCRANK_NICHOLSON to TSCN and TSRUNGE_KUTTA to TSRK for consistency.</li>

        <li>
          TSSetIFunction() and TSSetRHSFunction() have an additional argument
          for the vector to compute the function value in. If PETSC_NULL is
          used, then one is created by the TS.
        </li>

        <li>
          TSSetMatrices() has been removed, use TSSetIFunction() and
          TSSetRHSFunction(), perhaps providing Jacobian matrices and
          TSComputeRHSFunctionLinear() and/or TSComputeRHSJacobianConstant().
          See src/ts/examples/tutorials/ex{2,4,5,6}.c for an example.
        </li>

        <li>Added TSARKIMEX: additive Runge-Kutta implicit-explicit methods for multi-rate systems.</li>

        <li>
          Changed TSStep() interface to only perform one step, added TSSolve()
          to perform multiple steps with callbacks and monitors if desired.
        </li>

        <li>Added TSSetExactFinalTime(), replaces TSSundialsSetExactFinalTime().</li>
      </ul>

      <h4>DM/DA:</h4>

      <ul>
        <li>
          Change array argument of DAGetArray and related functions from void**
          to void* to avoid the need for an explicit cast (the argument still
          has the meaning of a pointer to d-dimensionally indexed array of
          user-defined node type, old code will still compile correctly but the
          cast is no longer necessary).
        </li>

        <li>
          DAGetCoordinates(), DAGetGhostedCoordinates(), and
          DAGetCoordinateDA() now return borrowed references. The returned
          object should not be destroyed by the user.
        </li>

        <li>Added DAVecGetArrayF90()</li>
        <li>Changed DASetVertexDivision to DASetOwnershipRanges</li>
        <li>The SDA object and all its method have been removed</li>
        <li>The DA, ADDA, Slice and DMComposite objects are now all represented by a DM object.</li>
        <li>Routines that began with ADDA and Slice now begin with DMADDA and DMSlice</li>

        <li>
          DA/ADDA/Slice/DMCompositeGetMatrix() -&gt; DMGetMatrix(), similar for
          all other routines that have a DM version
        </li>

        <li>
          Removed DASetType(), DARegister() etc since they will all be handled
          via DMSetType() etc
        </li>

        <li>
          Added DMSetUp() that is called, for example, after all the parameters
          are passed to the DM object to actually construct the data
          structures; replace all calls to DASetType() with calls to
          DMSetUp()
        </li>

        <li>DAXXX() routines are now either DMXXX() or DMDAXXX() see petscdmda.h for details</li>

        <li>
          The operation DALocalToGlobal() which performed no communication can
          now be performed with DMLocalToGlobalBegin/End() with INSERT_VALUES.
        </li>

        <li>petscda.h, petscdadef.h and petscda.h90 are now petscdmda.h, petscdmdadef.h, and petscdmda.h90</li>

        <li>
          DAGetISLocalToGlobalMapping() and DAGetISLocalToGlobalMappingBlck()
          are now DMGetLocalToGlobalMapping() and DMGetLocalToGlobalMappingBlock()
          and are collective since they may be constructed lazily.
        </li>

        <li>DMGetBlockSize() is added.</li>

        <li>
          Changed DMDAPeriodicType to DMDABoundaryType, and changed this enum
          to only specify one boundary (one for each dimension). This enum is
          now one of DMDA_BOUNDARY_NONE, DMDA_BOUNDARY_GHOSTED, or
          DMDA_BOUNDARY_PERIODIC. See DMDABoundaryType man page for more.
        </li>

        <li>
          DMDASetPeriodicity() is now DMDASetBoundaryType(), and API is changed
          to take three DMDABoundaryType arguments.
        </li>

        <li>
          Changed API for DMDACreate*D(), DMDAGetInfo() to take the correct
          number of DMDABoundaryType enums for the dimension.
        </li>

        <li>DMDASetGhostedCoordinates() is added to set coordinates of non-periodic ghost cells.</li>
      </ul>

      <h4>DMMG:</h4>
      <h4>PetscViewer:</h4>

      <ul>
        <li>PETSC_VIEWER_XXX is now PETSCVIEWERXXX</li>
        <li>Added PetscViewerASCIIOpenWithFILE() and PetscViewerASCIISetFILE()</li>

        <li>
          Added PetscViewerASCIISynchronizedAllow() which must be
          called before using PetscViewerASCIISynchronizedPrintf()
        </li>
      </ul>

      <h4>SYS:</h4>

      <ul>
        <li>
          PetscOptionsAtoi(),PetscOptionsAtod(),PetscOptionsAtol() -&gt;
          PetscOptionsStringToInt(), PetscOptionsStringToReal(),
          PetscOptionsStringToBool()
        </li>

        <li>
          PetscFListFind() takes an additional argument to look up the symbol
          in dynamically loaded libraries if not already in the list.
        </li>

        <li>Added PetscBagSetOptionsPrefix(), which allows a prefix for the option names of bag items.</li>

        <li>
          The preloading macros as well as developer-level logging and
          profiling functions have been namespaced, e.g. PreLoadBegin() is now
          PetscPreLoadBegin().
        </li>
      </ul>

      <h4>AO:</h4>
      <h4>Sieve:</h4>
      <h4>Fortran:</h4>

      <h4><a href="http://www.mcs.anl.gov/petsc/miscellaneous/external.html">ExternalPackages</a>:</h4>

    </div>

    <!--end-->

    <hr>

=======
  <body style="background-color: rgb(213, 234, 255);">
    <table width="100%">
      <tbody>
        <tr>
          <td valign="top" width="25%">
            <h1><font color="#ff0000" size="7">PETSc</font></h1>
            <ul>
              <li><a href="../../index.html"><strong>Home</strong></a></li>
            </ul>
          </td>
          <td width="75%"><!--##begin-->
            <h1> Docs:&nbsp;Changes: 3.2</h1>
            <!--##end--> </td>
        </tr>
        <tr>
          <td colspan="2" width="100%">
            <hr color="#ff5b5b" size="4"> </td>
        </tr>
        <tr>
          <td valign="top" width="25%">
            <ul>
              <li><a href="../../download/index.html"><strong>Download</strong></a></li>
              <li><a href="../../features/index.html"><strong>Features</strong></a></li>
              <li><a href="../index.html"><strong>Documentation</strong></a>
                <ul>
                  <li><a href="../index.html#Manual"><strong>Manual
                        pages and
                        Users Manual</strong></a></li>
                  <li><a href="../referencing.html"><strong>Referencing&nbsp;
                        PETSc</strong></a></li>
                  <li><a href="../tutorials/index.html"><strong>Tutorials</strong></a></li>
                  <li><strong><a href="../installation.html">Installation</a>
                    </strong></li>
                  <li><strong><a href="index.html">Changes</a></strong>
                    <ul>
                      <li><a href="dev.html">dev</a><br>
                      </li>
                      <li><font color="#ff0000">3.2</font></li>
                      <li><a href="31.html">3.1</a><br>
                      </li>
                      <li><a href="300.html">3.0.0</a></li>
                      <li><a href="233.html">2.3.3</a></li>
                      <li><a href="232.html">2.3.2</a></li>
                      <li><a href="231.html">2.3.1</a></li>
                      <li><a href="230.html">2.3.0</a></li>
                      <li><a href="221.html">2.2.1</a></li>
                      <li><a href="220.html">2.2.0</a></li>
                      <li><a href="216.html">2.1.6</a></li>
                      <li><a href="215.html">2.1.5</a></li>
                      <li><a href="213.html">2.1.3</a></li>
                      <li><a href="212.html">2.1.2</a></li>
                      <li><a href="211.html">2.1.1</a></li>
                      <li><a href="21.html">2.1.0</a></li>
                      <li><a href="2029.html">2.0.29</a></li>
                      <li><a href="2028.html">2.0.28</a></li>
                      <li><a href="2024.html">2.0.24</a></li>
                      <li><a href="2022.html">2.0.22</a></li>
                      <li><a href="2918-21.html">2.0.21</a></li>
                      <li><a href="2918-21.html">2.0.18-20</a></li>
                      <li><a href="2017.html">2.0.17</a></li>
                      <li><a href="2016.html">2.0.16</a></li>
                      <li><a href="2015.html">2.0.15</a></li>
                    </ul>
                  </li>
                  <li><strong><a href="../bugreporting.html">Bug
                        Reporting</a></strong></li>
                  <li><strong><a href="../codemanagement.html">Code
                        Management</a></strong></li>
                  <li><strong><a href="../faq.html">FAQ</a> </strong></li>
                  <li><strong><a href="../copyright.html">Copyright</a></strong>
                  </li>
                </ul>
              </li>
              <li><a href="../../publications/index.html"><strong>Publications</strong></a></li>
              <li><a href="../../miscellaneous/index.html"><strong>Miscellaneous</strong></a></li>
              <li><a href="../../miscellaneous/external.html"><strong>External
                    Software</strong></a></li>
              <li><a href="../../developers/index.html"><strong>Developers
                    Site</strong></a></li>
            </ul>
          </td>
          <td valign="top" width="75%"><!--##begin-->
            <p align="center"><font color="#ff0000" size="5"><a
                  name="CHANGES">CHANGES</a>
                in the PETSc 3.2</font></p>
            <p><u><b>General:</b></u></p>
            <ul>
              <li> --download-c-blas-lapack is replaced with
                --download-f2cblaslapack </li>
              <li> --with-precision=__float128 --download-f2cblaslapack
                is now support for newish GNU gcc compiler </li>
              <li> Calling sequence of PetscBinarRead.m has been
                changed </li>
              <li>PetscError() and SETERRQX() now take a MPI_Comm as the
                first argument to indicate where the error is known. If
                you don't know
                what communicator use then pass in PETSC_COMM_SELF </li>
              <li>Added PetscObjectAddOptionsHandler() that allows
                adding new
                routines to any object that are called to process
                options when
                XXXSetFromOptions() is called.<br>
              </li>
              <li>Changed PetscTruth to PetscBool, PETSC_TRUTH to
                PETSC_BOOL, PetscOptionsTruth to PetscOptionsBool, etc.</li>
              <li>Introduced PetscCopyMode</li>
              <li>Changed -log_history to -history and
                PetscLogOpenHistory()
                PetscLogCloseHistory() to PetscOpenHistory(),
                PetscCloseHistory()
                because "log" is reserved for related to the performance
                logging</li>
              <li>Changed PetscOptionsPrint() to PetscOptionsView()</li>
              <li>Changed PetscLogPrintSummary() to PetscLogView()</li>
              <li>Using gcc 4.6 you can now ./configure
                --with-precision=__float128 --download-qblaslapack to
                get computations
                in quad precision. gfortran 4.6 is also supported.
                Warning some of the
                PETSc
                printing of numbers in some places will print garbage. I
                haven't
                figured out a way to handle the %G format. Can be run in
                parallel :-)</li>
              <li>PetscFListFind() now takes a searchlibraries flag, if
                this
                is set and the function is NOT found in the function
                list then the
                libraries and executable are searched (when shared or
                dynamic libraries
                are used). Previously it always search the libraries and
                executables if
                not found in the list.</li>
              <li>PetscOpenMPxxx() utilities are now PetscHMPIxxx() for
                hierarchical MPI, the previous name was bad<br>
              </li>
            </ul>
            <u><b>Logging:<br>
              </b></u>
            <ul>
              <li>PetscCookie changed to PetscClassId in all forms.<br>
              </li>
            </ul>
            <u><b> <br>
              </b></u> <u><b>config/configure.py:<br>
              </b></u> <u></u>
            <ul>
              <li>--with-64-bit-pointers option removed. It doesn't work
                properly anway. The user should specify the correct
                32bit or 64bit
                compilers to configure. For eg:
                <pre>configure --with-cc='gcc -m64' --with-fc='gfortran -m64'</pre>
              </li>
              <li>Python requirement is changed from 2.2 to 2.3</li>
              <li>Changed --with-shared to --with-shared-libraries,
                --known-mpi-shared to --known-mpi-shared-libraries and
                --with-dynamic
                to --with-dynamic-loading</li>
              <li>'ifneeded' support removed.
                '--download-package=ifneeded'
                should now be '--download-package=1'</li>
              <li>The make macro PETSC_INCLUDE has been replaced by PETSC_CC_INCLUDES and PETSC_FC_INCLUDES for C and Fortran, respectively.</li>
            </ul>
            <p><u><b>IS:<br>
                </b></u></p>
            <ul>
              <li>ISBlock(),ISStride() are removed. Use
                PetscTypeCompare((PetscObject)is,ISBLOCK,&amp;flag),
                PetscTypeCompare((PetscObject)is,ISSTRIDE,&amp;flag)
                instead.</li>
              <li>Added ISCreate(), ISSetType(), ISRegister() etc to
                match
                style of other PETSc objects. Also added
                ISGeneralSetIndices(),
                ISBlockSetIndices(), ISStrideSetStride()</li>
              <li>ISCreateGeneral() and ISCreateBlock() now takes
                PetscCopyMode as an argument
                and hence ISCreateGeneralNC() and
                ISCreateGeneralWithArray() are not
                needed and removed. Use ISCreateGeneral() with the
                argument
                PETSC_OWN_POINTER and PETSC_USE_POINTER instead.</li>
              <li>ISLocalToGlobalMappingCreate() now takes PetscCopyMode
                as
                an additional argument and
                ISLocalToGlobalMappingCreateNC() is no
                longer needed and removed</li>
              <li>ISStrideToGeneral() is replaced with ISToGeneral()
                that
                works for all basic IS types.</li>
              <li>ISCreateBlock() now takes indexing relative to block,
                no
                longer relative to element. This is to match the
                paradigm of
                Vec/MatSetValuesBlocked()<br>
              </li>
              <li>ISBlockGetBlockSize() is now ISGetBlockSize(). Block
                sizes
                can be set for conforming ISGENERAL and ISSTRIDE using
                ISSetBlockSize(). </li>
              <li>ISAllGatherIndices() is removed, use ISCreateGeneral()
                then
                ISAllGather().</li>
            </ul>
            <p><u><b>PF:</b></u></p>
            <ul>
              <li>The source array is marked constant in PFApply and the
                callback.</li>
            </ul>
            <p><u><b>Vec: <br>
                </b></u></p>
            <ul>
              <li>changed VecSqrt() to VecSqrtAbs()</li>
              <li>VecLoad() and VecLoadIntoVector() have been merged
                into a
                single NEW VecLoad() that takes a partially constructed
                vector as input
                and loads according to any type or sizes that have
                previously been set
                into the Vec.</li>
              <li>VecLoad() does NOT access the options database to
                check for
                the VecType, call VecSetFromOptions() first if you wish
                to check it.</li>
              <li>VecDestroyVecs() now takes the pointer to the first
                array
                and zeros it on return</li>
              <li>VecDestroy() now zeros the pointer to the destroyed
                vector
                so it cannot be reused</li>
              <li>VecDestroyVecs(PetscInt n,Vec **) instead of
                VecDestroyVecs(Vec**,PetscInt n)<br>
              </li>
            </ul>
            <p><u><b> </b></u></p>
            <p><u><b>VecScatter:<br>
                </b></u></p>
            <ul>
              <li>The ghost indices for VecCreateGhostBlock() and
                VecCreateGhostBlockWithArray() are now by block instead
                of by entry.</li>
            </ul>
            <p><u><b>Mat:</b></u></p>
            <ul>
              <li> MAT_SOLVER_XXX is now MATSOLVERXXX</li>
              <li> MAT_PARTIONING_XXX is now MATPARTITIONINGXXX</li>
              <li> MATCOLORING_XXX is now MATCOLORINGXXX</li>
              <li> MATORDERING_XXX is now MATORDERINGXXX</li>
              <li>It is an error to call MatSetOption() before the
                implementation has been created (after MatSetSizes() and
                MatSetType()).
                Formerly, options were silently ignored in this
                circumstance.</li>
              <li> Added MatSetMumpsIcntl()</li>
              <li>MatLoad() now takes a created Mat as input (and no
                longer a
                Mat type), if you provide the size and type in the Mat
                then that is
                used other defaults are used.</li>
              <li>MATCRL -&gt; MATAIJCRL, MATSEQCRL -&gt; MATSEQAIJCRL,
                MATMPICRL -&gt; MATMPIAIJCRL</li>
              <li>MatCreateSeqCRL() -&gt; MatCreateSeqAIJCRL()
                MatCreateMPICRL() -&gt; MatCreateMPIAIJCRL()</li>
              <li>MATCSRPERM -&gt; MATAIJPERM, MATSEQCSRPERM -&gt;
                MATSEQAIJPERM, MATMPICSRPERM -&gt; MATMPIAIJPERM</li>
              <li>MatCreateSeqCSRPERM() -&gt; MatCreateSeqAIJPERM()
                MatCreateMPICSRPERM() -&gt; MatCreateMPIAIJPERM()</li>
              <li>Added MatZeroRowsColumns() and MatZeroRowsColumnsIS().</li>
              <li>MatZeroRows() and MatZeroRowsIS() now take an x and b
                vector as optional arguments; if these are provided then
                the b[idx[i]]
                is set to diag*x[idx[i]]] for all rows listed in idx[].<br>
              </li>
              <li>MatSetLocalToGlobalMapping() and
                MatSetLocalToGlobalMappingBlock() now take separate row
                and column
                maps.
                MatPreallocateSetLocal() has an extra argument for the
                column mapping. </li>
              <li>MatLoad() does NOT access the options database to
                check for
                the MatType, call MatSetFromOptions() first if you wish
                to check it.</li>
              <li>Removed MatMFFDSetFromOptions() since one can call
                MatSetFromOptions()</li>
              <li>MatGetLocalMat() and MatGetLocalMatCondensed() are now
                MatMPIAIJGetLocalMat() and
                MatMPIAIJGetLocalMatCondensed()</li>
              <li>MatOption MAT_USE_COMPRESSEDROW changed to
                MAT_CHECK_COMPRESSED_ROW<br>
              </li>
            </ul>
            <u><b>PC:</b></u>
            <ul>
              <li>PCFieldSplitSetIS() and PCFieldSplitSetFields() now
                take a
                split-name parameter which is used to define the options
                database keys.</li>
              <li>CHOLMOD can be used for Cholesky factorization using
                AIJ or
                SBAIJ(1) matrix formats.</li>
              <li>PCREDUNDANT now uses the inner KSP with the inner PC.
                Default is still preonly for KSP and LU for PC so
                default behavior is
                the same but now you can use for example
                -redundant_ksp_gmres.
                PCRedundantGetPC() is now changed to PCRedundantGetKSP()<br>
              </li>
              <li>The header "petscmg.h" is renamed to "petscpcmg.h",
                "petscasa.h" is renamed to "petscpcasa.h".</li>
              <li>The preconditioner PCBFBT has been removed. The same
                functionality is available in PCFIELDSPLIT.</li>
              <li>PCOPENMP is now PCHMPI and its prefix is now -hmpi_
                for
                heirarchical MPI<br>
              </li>
              <li>PCMGSetGalerkin() has a second argument of type
                PetscBool.</li>
            </ul>
            <p><u><b>KSP:<br>
                </b></u></p>
            <ul>
              <li>KSPSetPreconditionerSide() changed to KSPSetPCSide()
                to
                match name of second argument</li>
              <li>-ksp_right_pc -ksp_left_pc changed to
                -ksp_pc_side left,right,symmetric to match
                KSPSetPCSide()</li>
              <li>Added KSPGMRESGetRestart() and
                KSPGMRESGetCGSRefinementType()</li>
              <li>Added KSPGMRESGetOrthogonalization()</li>
              <li>KSPAddOptionsChecker() is replaced with
                PetscObjectAddOptionsHandler()</li>
              <li>Added KSPSPECEST which estimates the spectrum on the
                first
                solve and uses it to configure a reduction-free method
                for subsequent
                solves, intended for use when reductions are expensive
                such as levels
                of multigrid.</li>
            </ul>
            <p><u><b>SNES:</b></u></p>
            <ul>
              <li>Added SNESLineSearchSetMonitor() and -snes_ls_monitor.</li>
              <li>Add SNESKSPONLY, for solving linear problems with
                SNES.</li>
              <li>Added the minlambda argument to
                SNESLineSearchGetParams()
                and SNESLineSearchSetParams().<br>
              </li>
            </ul>
            <p><u><b>TS:</b></u></p>
            <ul>
              <li>Rename TSCRANK_NICHOLSON to TSCN and TSRUNGE_KUTTA to
                TSRK
                for consistency.</li>
              <li>TSSetIFunction() and TSSetRHSFunction() have an
                additional
                argument for the vector to compute the function value
                in. If PETSC_NULL
                is used, then one is created by the TS.</li>
              <li>TSSetMatrices() has been removed, use TSSetIFunction()
                and
                TSSetRHSFunction(), perhaps providing Jacobian matrices
                and
                TSComputeRHSFunctionLinear() and/or
                TSComputeRHSJacobianConstant(). See
                src/ts/examples/tutorials/ex{2,4,5,6}.c for an example.</li>
              <li>Added TSARKIMEX: additive Runge-Kutta
                implicit-explicit
                methods
                for multi-rate systems.</li>
              <li>Changed TSStep() interface to only perform one step,
                added
                TSSolve()
                to perform multiple steps with callbacks and monitors if
                desired.</li>
              <li>Added TSSetExactFinalTime(), replaces
                TSSundialsSetExactFinalTime(). </li>
            </ul>
            <p><u><b>DM/DA:</b></u></p>
            <ul>
              <li>Change array argument of DAGetArray and related
                functions
                from void** to void* to avoid the need for an explicit
                cast (the
                argument still has the meaning of a pointer to
                d-dimensionally indexed
                array of user-defined node type, old code will still
                compile correctly
                but the cast is no longer necessary).</li>
              <li>DAGetCoordinates(), DAGetGhostedCoordinates(), and
                DAGetCoordinateDA() now return borrowed references. The
                returned object
                should not be destroyed by the user.</li>
              <li>Added DAVecGetArrayF90()<br>
              </li>
              <li>Changed DASetVertexDivision to DASetOwnershipRanges</li>
              <li>The SDA object and all its method have been removed<br>
              </li>
              <li>The DA, ADDA, Slice and DMComposite objects are now
                all
                represented by a DM object. <br>
              </li>
              <li>Routines that began with ADDA and Slice now begin with
                DMADDA and DMSlice</li>
              <li>DA/ADDA/Slice/DMCompositeGetMatrix() -&gt;
                DMGetMatrix(),
                similar for all other routines that have a DM version</li>
              <li>Removed DASetType(), DARegister() etc since they will
                all
                be handled via DMSetType() etc</li>
              <li>Added DMSetUp() that is called, for example, after all
                the
                parameters are passed to the DM object to actually
                construct the data
                structures; replace all calls to DASetType() with calls
                to DMSetUp()</li>
              <li>DAXXX() routines are now either DMXXX() or DMDAXXX()
                see
                petscdmda.h for details</li>
              <li>The operation DALocalToGlobal() which performed no communication can now be performed with DMLocalToGlobalBegin/End() with INSERT_VALUES.</li>
              <li>petscda.h, petscdadef.h and petscda.h90 are now
                petscdmda.h,
                petscdmdadef.h, and petscdmda.h90<br>
              </li>
              <li>DAGetISLocalToGlobalMapping() and
                DAGetISLocalToGlobalMappingBlck() are now
                DMGetLocalToGlobalMapping()
                and DMGetLocalToGlobalMappingBlock() and are collective
                since they may
                be constructed lazily.</li>
              <li>DMGetBlockSize() is added.</li>
              <li>Changed DMDAPeriodicType to DMDABoundaryType, and
                changed
                this enum to only specify one boundary (one for each
                dimension). This
                enum is now one of DMDA_BOUNDARY_NONE,
                DMDA_BOUNDARY_GHOSTED, or
                DMDA_BOUNDARY_PERIODIC. See DMDABoundaryType man page
                for more.</li>
              <li>DMDASetPeriodicity() is now DMDASetBoundaryType(), and
                API
                is changed to take three DMDABoundaryType arguments.</li>
              <li>Changed API for DMDACreate*D(), DMDAGetInfo() to take
                the
                correct number of DMDABoundaryType enums for the
                dimension.</li>
              <li>DMDASetGhostedCoordinates() is added to set
                coordinates of
                non-periodic ghost cells.</li>
            </ul>
            <p><u><b>DMMG:</b></u></p>
            <ul>
            </ul>
            <u><b>PetscViewer:<br>
                <br>
              </b></u>
            <ul>
              <li>PETSC_VIEWER_XXX is now PETSCVIEWERXXX</li>
              <li>Added PetscViewerASCIIOpenWithFILE() and
                PetscViewerASCIISetFILE()</li>
              <li>Added PetscViewerASCIISynchronizedAllow() which must
                be
                called before using PetscViewerASCIISynchronizedPrintf()<br>
              </li>
            </ul>
            <ul>
            </ul>
            <ul>
            </ul>
            <p><u><b>SYS:</b></u></p>
            <ul>
              <li>
                PetscOptionsAtoi(),PetscOptionsAtod(),PetscOptionsAtol()
                -&gt; PetscOptionsStringToInt(),
                PetscOptionsStringToReal(),
                PetscOptionsStringToBool()</li>
              <li>PetscFListFind() takes an additional argument to look
                up
                the
                symbol in dynamically loaded libraries if not already in
                the list.</li>
              <li>Added PetscBagSetOptionsPrefix(), which allows a
                prefix for
                the option names of bag items.</li>
              <li>The preloading macros as well as developer-level
                logging and profiling functions have been namespaced,
                e.g. PreLoadBegin() is now PetscPreLoadBegin().</li>
            </ul>
            <p><u><b>AO:<br>
                </b></u></p>
            <p><u><b>Sieve:</b></u></p>
            <p><u><b>Fortran:<br>
                </b></u></p>
            <ul>
            </ul>
            <p> </p>
            <br>
            <p></p>
            <ul>
            </ul>
            <p><u><b><a
                    href="http://www.mcs.anl.gov/petsc/miscellaneous/external.html">ExternalPackages</a>:</b></u></p>
          </td>
        </tr>
        <tr>
          <td colspan="2" width="100%">
            <hr color="#ff5b5b" size="4"> </td>
        </tr>
      </tbody>
    </table>
>>>>>>> 8c961db8
  </body>
</html><|MERGE_RESOLUTION|>--- conflicted
+++ resolved
@@ -5,7 +5,6 @@
     <link href="../../style.css" rel="stylesheet" type="text/css">
     <title>PETSc: Documentation: Changes: 3.2</title>
   </head>
-<<<<<<< HEAD
   <body>
 
     <div id="logo">
@@ -174,6 +173,8 @@
           'ifneeded' support removed.  '--download-package=ifneeded' should now
           be '--download-package'
         </li>
+
+        <li>The make macro PETSC_INCLUDE has been replaced by PETSC_CC_INCLUDES and PETSC_FC_INCLUDES for C and Fortran, respectively.</li>
       </ul>
 
       <h4>IS:</h4>
@@ -524,519 +525,5 @@
 
     <hr>
 
-=======
-  <body style="background-color: rgb(213, 234, 255);">
-    <table width="100%">
-      <tbody>
-        <tr>
-          <td valign="top" width="25%">
-            <h1><font color="#ff0000" size="7">PETSc</font></h1>
-            <ul>
-              <li><a href="../../index.html"><strong>Home</strong></a></li>
-            </ul>
-          </td>
-          <td width="75%"><!--##begin-->
-            <h1> Docs:&nbsp;Changes: 3.2</h1>
-            <!--##end--> </td>
-        </tr>
-        <tr>
-          <td colspan="2" width="100%">
-            <hr color="#ff5b5b" size="4"> </td>
-        </tr>
-        <tr>
-          <td valign="top" width="25%">
-            <ul>
-              <li><a href="../../download/index.html"><strong>Download</strong></a></li>
-              <li><a href="../../features/index.html"><strong>Features</strong></a></li>
-              <li><a href="../index.html"><strong>Documentation</strong></a>
-                <ul>
-                  <li><a href="../index.html#Manual"><strong>Manual
-                        pages and
-                        Users Manual</strong></a></li>
-                  <li><a href="../referencing.html"><strong>Referencing&nbsp;
-                        PETSc</strong></a></li>
-                  <li><a href="../tutorials/index.html"><strong>Tutorials</strong></a></li>
-                  <li><strong><a href="../installation.html">Installation</a>
-                    </strong></li>
-                  <li><strong><a href="index.html">Changes</a></strong>
-                    <ul>
-                      <li><a href="dev.html">dev</a><br>
-                      </li>
-                      <li><font color="#ff0000">3.2</font></li>
-                      <li><a href="31.html">3.1</a><br>
-                      </li>
-                      <li><a href="300.html">3.0.0</a></li>
-                      <li><a href="233.html">2.3.3</a></li>
-                      <li><a href="232.html">2.3.2</a></li>
-                      <li><a href="231.html">2.3.1</a></li>
-                      <li><a href="230.html">2.3.0</a></li>
-                      <li><a href="221.html">2.2.1</a></li>
-                      <li><a href="220.html">2.2.0</a></li>
-                      <li><a href="216.html">2.1.6</a></li>
-                      <li><a href="215.html">2.1.5</a></li>
-                      <li><a href="213.html">2.1.3</a></li>
-                      <li><a href="212.html">2.1.2</a></li>
-                      <li><a href="211.html">2.1.1</a></li>
-                      <li><a href="21.html">2.1.0</a></li>
-                      <li><a href="2029.html">2.0.29</a></li>
-                      <li><a href="2028.html">2.0.28</a></li>
-                      <li><a href="2024.html">2.0.24</a></li>
-                      <li><a href="2022.html">2.0.22</a></li>
-                      <li><a href="2918-21.html">2.0.21</a></li>
-                      <li><a href="2918-21.html">2.0.18-20</a></li>
-                      <li><a href="2017.html">2.0.17</a></li>
-                      <li><a href="2016.html">2.0.16</a></li>
-                      <li><a href="2015.html">2.0.15</a></li>
-                    </ul>
-                  </li>
-                  <li><strong><a href="../bugreporting.html">Bug
-                        Reporting</a></strong></li>
-                  <li><strong><a href="../codemanagement.html">Code
-                        Management</a></strong></li>
-                  <li><strong><a href="../faq.html">FAQ</a> </strong></li>
-                  <li><strong><a href="../copyright.html">Copyright</a></strong>
-                  </li>
-                </ul>
-              </li>
-              <li><a href="../../publications/index.html"><strong>Publications</strong></a></li>
-              <li><a href="../../miscellaneous/index.html"><strong>Miscellaneous</strong></a></li>
-              <li><a href="../../miscellaneous/external.html"><strong>External
-                    Software</strong></a></li>
-              <li><a href="../../developers/index.html"><strong>Developers
-                    Site</strong></a></li>
-            </ul>
-          </td>
-          <td valign="top" width="75%"><!--##begin-->
-            <p align="center"><font color="#ff0000" size="5"><a
-                  name="CHANGES">CHANGES</a>
-                in the PETSc 3.2</font></p>
-            <p><u><b>General:</b></u></p>
-            <ul>
-              <li> --download-c-blas-lapack is replaced with
-                --download-f2cblaslapack </li>
-              <li> --with-precision=__float128 --download-f2cblaslapack
-                is now support for newish GNU gcc compiler </li>
-              <li> Calling sequence of PetscBinarRead.m has been
-                changed </li>
-              <li>PetscError() and SETERRQX() now take a MPI_Comm as the
-                first argument to indicate where the error is known. If
-                you don't know
-                what communicator use then pass in PETSC_COMM_SELF </li>
-              <li>Added PetscObjectAddOptionsHandler() that allows
-                adding new
-                routines to any object that are called to process
-                options when
-                XXXSetFromOptions() is called.<br>
-              </li>
-              <li>Changed PetscTruth to PetscBool, PETSC_TRUTH to
-                PETSC_BOOL, PetscOptionsTruth to PetscOptionsBool, etc.</li>
-              <li>Introduced PetscCopyMode</li>
-              <li>Changed -log_history to -history and
-                PetscLogOpenHistory()
-                PetscLogCloseHistory() to PetscOpenHistory(),
-                PetscCloseHistory()
-                because "log" is reserved for related to the performance
-                logging</li>
-              <li>Changed PetscOptionsPrint() to PetscOptionsView()</li>
-              <li>Changed PetscLogPrintSummary() to PetscLogView()</li>
-              <li>Using gcc 4.6 you can now ./configure
-                --with-precision=__float128 --download-qblaslapack to
-                get computations
-                in quad precision. gfortran 4.6 is also supported.
-                Warning some of the
-                PETSc
-                printing of numbers in some places will print garbage. I
-                haven't
-                figured out a way to handle the %G format. Can be run in
-                parallel :-)</li>
-              <li>PetscFListFind() now takes a searchlibraries flag, if
-                this
-                is set and the function is NOT found in the function
-                list then the
-                libraries and executable are searched (when shared or
-                dynamic libraries
-                are used). Previously it always search the libraries and
-                executables if
-                not found in the list.</li>
-              <li>PetscOpenMPxxx() utilities are now PetscHMPIxxx() for
-                hierarchical MPI, the previous name was bad<br>
-              </li>
-            </ul>
-            <u><b>Logging:<br>
-              </b></u>
-            <ul>
-              <li>PetscCookie changed to PetscClassId in all forms.<br>
-              </li>
-            </ul>
-            <u><b> <br>
-              </b></u> <u><b>config/configure.py:<br>
-              </b></u> <u></u>
-            <ul>
-              <li>--with-64-bit-pointers option removed. It doesn't work
-                properly anway. The user should specify the correct
-                32bit or 64bit
-                compilers to configure. For eg:
-                <pre>configure --with-cc='gcc -m64' --with-fc='gfortran -m64'</pre>
-              </li>
-              <li>Python requirement is changed from 2.2 to 2.3</li>
-              <li>Changed --with-shared to --with-shared-libraries,
-                --known-mpi-shared to --known-mpi-shared-libraries and
-                --with-dynamic
-                to --with-dynamic-loading</li>
-              <li>'ifneeded' support removed.
-                '--download-package=ifneeded'
-                should now be '--download-package=1'</li>
-              <li>The make macro PETSC_INCLUDE has been replaced by PETSC_CC_INCLUDES and PETSC_FC_INCLUDES for C and Fortran, respectively.</li>
-            </ul>
-            <p><u><b>IS:<br>
-                </b></u></p>
-            <ul>
-              <li>ISBlock(),ISStride() are removed. Use
-                PetscTypeCompare((PetscObject)is,ISBLOCK,&amp;flag),
-                PetscTypeCompare((PetscObject)is,ISSTRIDE,&amp;flag)
-                instead.</li>
-              <li>Added ISCreate(), ISSetType(), ISRegister() etc to
-                match
-                style of other PETSc objects. Also added
-                ISGeneralSetIndices(),
-                ISBlockSetIndices(), ISStrideSetStride()</li>
-              <li>ISCreateGeneral() and ISCreateBlock() now takes
-                PetscCopyMode as an argument
-                and hence ISCreateGeneralNC() and
-                ISCreateGeneralWithArray() are not
-                needed and removed. Use ISCreateGeneral() with the
-                argument
-                PETSC_OWN_POINTER and PETSC_USE_POINTER instead.</li>
-              <li>ISLocalToGlobalMappingCreate() now takes PetscCopyMode
-                as
-                an additional argument and
-                ISLocalToGlobalMappingCreateNC() is no
-                longer needed and removed</li>
-              <li>ISStrideToGeneral() is replaced with ISToGeneral()
-                that
-                works for all basic IS types.</li>
-              <li>ISCreateBlock() now takes indexing relative to block,
-                no
-                longer relative to element. This is to match the
-                paradigm of
-                Vec/MatSetValuesBlocked()<br>
-              </li>
-              <li>ISBlockGetBlockSize() is now ISGetBlockSize(). Block
-                sizes
-                can be set for conforming ISGENERAL and ISSTRIDE using
-                ISSetBlockSize(). </li>
-              <li>ISAllGatherIndices() is removed, use ISCreateGeneral()
-                then
-                ISAllGather().</li>
-            </ul>
-            <p><u><b>PF:</b></u></p>
-            <ul>
-              <li>The source array is marked constant in PFApply and the
-                callback.</li>
-            </ul>
-            <p><u><b>Vec: <br>
-                </b></u></p>
-            <ul>
-              <li>changed VecSqrt() to VecSqrtAbs()</li>
-              <li>VecLoad() and VecLoadIntoVector() have been merged
-                into a
-                single NEW VecLoad() that takes a partially constructed
-                vector as input
-                and loads according to any type or sizes that have
-                previously been set
-                into the Vec.</li>
-              <li>VecLoad() does NOT access the options database to
-                check for
-                the VecType, call VecSetFromOptions() first if you wish
-                to check it.</li>
-              <li>VecDestroyVecs() now takes the pointer to the first
-                array
-                and zeros it on return</li>
-              <li>VecDestroy() now zeros the pointer to the destroyed
-                vector
-                so it cannot be reused</li>
-              <li>VecDestroyVecs(PetscInt n,Vec **) instead of
-                VecDestroyVecs(Vec**,PetscInt n)<br>
-              </li>
-            </ul>
-            <p><u><b> </b></u></p>
-            <p><u><b>VecScatter:<br>
-                </b></u></p>
-            <ul>
-              <li>The ghost indices for VecCreateGhostBlock() and
-                VecCreateGhostBlockWithArray() are now by block instead
-                of by entry.</li>
-            </ul>
-            <p><u><b>Mat:</b></u></p>
-            <ul>
-              <li> MAT_SOLVER_XXX is now MATSOLVERXXX</li>
-              <li> MAT_PARTIONING_XXX is now MATPARTITIONINGXXX</li>
-              <li> MATCOLORING_XXX is now MATCOLORINGXXX</li>
-              <li> MATORDERING_XXX is now MATORDERINGXXX</li>
-              <li>It is an error to call MatSetOption() before the
-                implementation has been created (after MatSetSizes() and
-                MatSetType()).
-                Formerly, options were silently ignored in this
-                circumstance.</li>
-              <li> Added MatSetMumpsIcntl()</li>
-              <li>MatLoad() now takes a created Mat as input (and no
-                longer a
-                Mat type), if you provide the size and type in the Mat
-                then that is
-                used other defaults are used.</li>
-              <li>MATCRL -&gt; MATAIJCRL, MATSEQCRL -&gt; MATSEQAIJCRL,
-                MATMPICRL -&gt; MATMPIAIJCRL</li>
-              <li>MatCreateSeqCRL() -&gt; MatCreateSeqAIJCRL()
-                MatCreateMPICRL() -&gt; MatCreateMPIAIJCRL()</li>
-              <li>MATCSRPERM -&gt; MATAIJPERM, MATSEQCSRPERM -&gt;
-                MATSEQAIJPERM, MATMPICSRPERM -&gt; MATMPIAIJPERM</li>
-              <li>MatCreateSeqCSRPERM() -&gt; MatCreateSeqAIJPERM()
-                MatCreateMPICSRPERM() -&gt; MatCreateMPIAIJPERM()</li>
-              <li>Added MatZeroRowsColumns() and MatZeroRowsColumnsIS().</li>
-              <li>MatZeroRows() and MatZeroRowsIS() now take an x and b
-                vector as optional arguments; if these are provided then
-                the b[idx[i]]
-                is set to diag*x[idx[i]]] for all rows listed in idx[].<br>
-              </li>
-              <li>MatSetLocalToGlobalMapping() and
-                MatSetLocalToGlobalMappingBlock() now take separate row
-                and column
-                maps.
-                MatPreallocateSetLocal() has an extra argument for the
-                column mapping. </li>
-              <li>MatLoad() does NOT access the options database to
-                check for
-                the MatType, call MatSetFromOptions() first if you wish
-                to check it.</li>
-              <li>Removed MatMFFDSetFromOptions() since one can call
-                MatSetFromOptions()</li>
-              <li>MatGetLocalMat() and MatGetLocalMatCondensed() are now
-                MatMPIAIJGetLocalMat() and
-                MatMPIAIJGetLocalMatCondensed()</li>
-              <li>MatOption MAT_USE_COMPRESSEDROW changed to
-                MAT_CHECK_COMPRESSED_ROW<br>
-              </li>
-            </ul>
-            <u><b>PC:</b></u>
-            <ul>
-              <li>PCFieldSplitSetIS() and PCFieldSplitSetFields() now
-                take a
-                split-name parameter which is used to define the options
-                database keys.</li>
-              <li>CHOLMOD can be used for Cholesky factorization using
-                AIJ or
-                SBAIJ(1) matrix formats.</li>
-              <li>PCREDUNDANT now uses the inner KSP with the inner PC.
-                Default is still preonly for KSP and LU for PC so
-                default behavior is
-                the same but now you can use for example
-                -redundant_ksp_gmres.
-                PCRedundantGetPC() is now changed to PCRedundantGetKSP()<br>
-              </li>
-              <li>The header "petscmg.h" is renamed to "petscpcmg.h",
-                "petscasa.h" is renamed to "petscpcasa.h".</li>
-              <li>The preconditioner PCBFBT has been removed. The same
-                functionality is available in PCFIELDSPLIT.</li>
-              <li>PCOPENMP is now PCHMPI and its prefix is now -hmpi_
-                for
-                heirarchical MPI<br>
-              </li>
-              <li>PCMGSetGalerkin() has a second argument of type
-                PetscBool.</li>
-            </ul>
-            <p><u><b>KSP:<br>
-                </b></u></p>
-            <ul>
-              <li>KSPSetPreconditionerSide() changed to KSPSetPCSide()
-                to
-                match name of second argument</li>
-              <li>-ksp_right_pc -ksp_left_pc changed to
-                -ksp_pc_side left,right,symmetric to match
-                KSPSetPCSide()</li>
-              <li>Added KSPGMRESGetRestart() and
-                KSPGMRESGetCGSRefinementType()</li>
-              <li>Added KSPGMRESGetOrthogonalization()</li>
-              <li>KSPAddOptionsChecker() is replaced with
-                PetscObjectAddOptionsHandler()</li>
-              <li>Added KSPSPECEST which estimates the spectrum on the
-                first
-                solve and uses it to configure a reduction-free method
-                for subsequent
-                solves, intended for use when reductions are expensive
-                such as levels
-                of multigrid.</li>
-            </ul>
-            <p><u><b>SNES:</b></u></p>
-            <ul>
-              <li>Added SNESLineSearchSetMonitor() and -snes_ls_monitor.</li>
-              <li>Add SNESKSPONLY, for solving linear problems with
-                SNES.</li>
-              <li>Added the minlambda argument to
-                SNESLineSearchGetParams()
-                and SNESLineSearchSetParams().<br>
-              </li>
-            </ul>
-            <p><u><b>TS:</b></u></p>
-            <ul>
-              <li>Rename TSCRANK_NICHOLSON to TSCN and TSRUNGE_KUTTA to
-                TSRK
-                for consistency.</li>
-              <li>TSSetIFunction() and TSSetRHSFunction() have an
-                additional
-                argument for the vector to compute the function value
-                in. If PETSC_NULL
-                is used, then one is created by the TS.</li>
-              <li>TSSetMatrices() has been removed, use TSSetIFunction()
-                and
-                TSSetRHSFunction(), perhaps providing Jacobian matrices
-                and
-                TSComputeRHSFunctionLinear() and/or
-                TSComputeRHSJacobianConstant(). See
-                src/ts/examples/tutorials/ex{2,4,5,6}.c for an example.</li>
-              <li>Added TSARKIMEX: additive Runge-Kutta
-                implicit-explicit
-                methods
-                for multi-rate systems.</li>
-              <li>Changed TSStep() interface to only perform one step,
-                added
-                TSSolve()
-                to perform multiple steps with callbacks and monitors if
-                desired.</li>
-              <li>Added TSSetExactFinalTime(), replaces
-                TSSundialsSetExactFinalTime(). </li>
-            </ul>
-            <p><u><b>DM/DA:</b></u></p>
-            <ul>
-              <li>Change array argument of DAGetArray and related
-                functions
-                from void** to void* to avoid the need for an explicit
-                cast (the
-                argument still has the meaning of a pointer to
-                d-dimensionally indexed
-                array of user-defined node type, old code will still
-                compile correctly
-                but the cast is no longer necessary).</li>
-              <li>DAGetCoordinates(), DAGetGhostedCoordinates(), and
-                DAGetCoordinateDA() now return borrowed references. The
-                returned object
-                should not be destroyed by the user.</li>
-              <li>Added DAVecGetArrayF90()<br>
-              </li>
-              <li>Changed DASetVertexDivision to DASetOwnershipRanges</li>
-              <li>The SDA object and all its method have been removed<br>
-              </li>
-              <li>The DA, ADDA, Slice and DMComposite objects are now
-                all
-                represented by a DM object. <br>
-              </li>
-              <li>Routines that began with ADDA and Slice now begin with
-                DMADDA and DMSlice</li>
-              <li>DA/ADDA/Slice/DMCompositeGetMatrix() -&gt;
-                DMGetMatrix(),
-                similar for all other routines that have a DM version</li>
-              <li>Removed DASetType(), DARegister() etc since they will
-                all
-                be handled via DMSetType() etc</li>
-              <li>Added DMSetUp() that is called, for example, after all
-                the
-                parameters are passed to the DM object to actually
-                construct the data
-                structures; replace all calls to DASetType() with calls
-                to DMSetUp()</li>
-              <li>DAXXX() routines are now either DMXXX() or DMDAXXX()
-                see
-                petscdmda.h for details</li>
-              <li>The operation DALocalToGlobal() which performed no communication can now be performed with DMLocalToGlobalBegin/End() with INSERT_VALUES.</li>
-              <li>petscda.h, petscdadef.h and petscda.h90 are now
-                petscdmda.h,
-                petscdmdadef.h, and petscdmda.h90<br>
-              </li>
-              <li>DAGetISLocalToGlobalMapping() and
-                DAGetISLocalToGlobalMappingBlck() are now
-                DMGetLocalToGlobalMapping()
-                and DMGetLocalToGlobalMappingBlock() and are collective
-                since they may
-                be constructed lazily.</li>
-              <li>DMGetBlockSize() is added.</li>
-              <li>Changed DMDAPeriodicType to DMDABoundaryType, and
-                changed
-                this enum to only specify one boundary (one for each
-                dimension). This
-                enum is now one of DMDA_BOUNDARY_NONE,
-                DMDA_BOUNDARY_GHOSTED, or
-                DMDA_BOUNDARY_PERIODIC. See DMDABoundaryType man page
-                for more.</li>
-              <li>DMDASetPeriodicity() is now DMDASetBoundaryType(), and
-                API
-                is changed to take three DMDABoundaryType arguments.</li>
-              <li>Changed API for DMDACreate*D(), DMDAGetInfo() to take
-                the
-                correct number of DMDABoundaryType enums for the
-                dimension.</li>
-              <li>DMDASetGhostedCoordinates() is added to set
-                coordinates of
-                non-periodic ghost cells.</li>
-            </ul>
-            <p><u><b>DMMG:</b></u></p>
-            <ul>
-            </ul>
-            <u><b>PetscViewer:<br>
-                <br>
-              </b></u>
-            <ul>
-              <li>PETSC_VIEWER_XXX is now PETSCVIEWERXXX</li>
-              <li>Added PetscViewerASCIIOpenWithFILE() and
-                PetscViewerASCIISetFILE()</li>
-              <li>Added PetscViewerASCIISynchronizedAllow() which must
-                be
-                called before using PetscViewerASCIISynchronizedPrintf()<br>
-              </li>
-            </ul>
-            <ul>
-            </ul>
-            <ul>
-            </ul>
-            <p><u><b>SYS:</b></u></p>
-            <ul>
-              <li>
-                PetscOptionsAtoi(),PetscOptionsAtod(),PetscOptionsAtol()
-                -&gt; PetscOptionsStringToInt(),
-                PetscOptionsStringToReal(),
-                PetscOptionsStringToBool()</li>
-              <li>PetscFListFind() takes an additional argument to look
-                up
-                the
-                symbol in dynamically loaded libraries if not already in
-                the list.</li>
-              <li>Added PetscBagSetOptionsPrefix(), which allows a
-                prefix for
-                the option names of bag items.</li>
-              <li>The preloading macros as well as developer-level
-                logging and profiling functions have been namespaced,
-                e.g. PreLoadBegin() is now PetscPreLoadBegin().</li>
-            </ul>
-            <p><u><b>AO:<br>
-                </b></u></p>
-            <p><u><b>Sieve:</b></u></p>
-            <p><u><b>Fortran:<br>
-                </b></u></p>
-            <ul>
-            </ul>
-            <p> </p>
-            <br>
-            <p></p>
-            <ul>
-            </ul>
-            <p><u><b><a
-                    href="http://www.mcs.anl.gov/petsc/miscellaneous/external.html">ExternalPackages</a>:</b></u></p>
-          </td>
-        </tr>
-        <tr>
-          <td colspan="2" width="100%">
-            <hr color="#ff5b5b" size="4"> </td>
-        </tr>
-      </tbody>
-    </table>
->>>>>>> 8c961db8
   </body>
 </html>