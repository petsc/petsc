<!DOCTYPE HTML PUBLIC "-//IETF//DTD HTML//EN">
<html>
<head>
<<<<<<< HEAD




  
  
  
  
  <meta name="GENERATOR" content="Microsoft FrontPage 5.0">




  
  
  
  
=======
  <meta name="GENERATOR" content="Microsoft FrontPage 5.0">
>>>>>>> 1a3348e5
  <title>PETSc: Docs:&nbsp; Changes: Development</title>
</head>
<body style="background-color: rgb(213, 234, 255);">
<<<<<<< HEAD




<table width="100%">




  <tbody>




    <tr>




      <td valign="top" width="25%">
      
      
      
      
      <h1><font color="#ff0000" size="7">PETSc</font></h1>




      
      
      
      
      <ul>




        <li><a href="../../index.html"><strong>Home</strong></a></li>




      
      
      
      
      </ul>




      </td>




      <td width="75%"><!--##begin-->
      
      
      
      
      <h1> Docs:&nbsp;Changes: Development</h1>




<!--##end--> </td>




    </tr>




    <tr>




      <td colspan="2" width="100%">
      
      
      
      
      <hr color="#ff5b5b" size="4"> </td>




    </tr>




    <tr>




      <td valign="top" width="25%">
      
      
      
      
      <ul>




        <li><a href="../../download/index.html"><strong>Download</strong></a></li>




        <li><a href="../../features/index.html"><strong>Features</strong></a></li>




        <li><a href="../index.html"><strong>Documentation</strong></a>
          
          
          
          
          <ul>




            <li><a href="../index.html#Manual"><strong>Manual pages and
Users Manual</strong></a></li>




            <li><a href="../referencing.html"><strong>Referencing&nbsp;
PETSc</strong></a></li>




            <li><a href="../tutorials/index.html"><strong>Tutorials</strong></a></li>




            <li><strong><a href="../installation.html">Installation</a>
              </strong></li>




            <li><strong><a href="index.html">Changes</a></strong>
              
              
              
              
              <ul>




                <li><font color="#ff0000">Development</font></li>




                <li><a href="231.html">2.3.1</a></li>




                <li><a href="230.html">2.3.0</a></li>




                <li><a href="221.html">2.2.1</a></li>




                <li><a href="220.html">2.2.0</a></li>




                <li><a href="216.html">2.1.6</a></li>




                <li><a href="215.html">2.1.5</a></li>




                <li><a href="213.html">2.1.3</a></li>




                <li><a href="212.html">2.1.2</a></li>




                <li><a href="211.html">2.1.1</a></li>




                <li><a href="21.html">2.1.0</a></li>




                <li><a href="2029.html">2.0.29</a></li>




                <li><a href="2028.html">2.0.28</a></li>




                <li><a href="2024.html">2.0.24</a></li>




                <li><a href="2022.html">2.0.22</a></li>




                <li><a href="2918-21.html">2.0.21</a></li>




                <li><a href="2918-21.html">2.0.18-20</a></li>




                <li><a href="2017.html">2.0.17</a></li>




                <li><a href="2016.html">2.0.16</a></li>




                <li><a href="2015.html">2.0.15</a></li>




              
              
              
              
              </ul>




            </li>




            <li><strong><a href="../troubleshooting.html">Troubleshooting</a></strong></li>




            <li><strong><a href="../bugreporting.html">Bug Reporting</a></strong></li>




            <li><strong><a href="../codemanagement.html">Code Management</a></strong></li>




            <li><strong><a href="../faq.html">FAQ</a> </strong></li>




            <li><strong><a href="../copyright.html">Copyright</a></strong>
            </li>




          
          
          
          
          </ul>




        </li>




        <li><a href="../../publications/index.html"><strong>Publications</strong></a></li>




        <li><a href="../../miscellaneous/index.html"><strong>Miscellaneous</strong></a></li>



        <li><a href="../miscellaneous/external.html"><strong>External Software</strong></a></li>



        <li><a href="../developers/index.html"><strong>Developers Site</strong></a></li>




      
      
      
      
      </ul>




      </td>




      <td valign="top" width="75%"><!--##begin-->
      
      
      
      
      <p align="center"><font color="#ff0000" size="5"><a name="CHANGES">CHANGES</a>
in the PETSc Development Version</font></p>




      
      
      
      
      <p><u><b>General:</b></u><br>


      </p>




      
      
      
      <ul>



              <li>We have a new Semi-Lagrangian advection solver using the method of characteristics to the
                <tt>src/contrib/semiLagrange</tt>, contributed by <a href="mailto:katz@ldeo.columbia.edu">Richard Katz</a> and <a href="mailto:mspieg@ldeo.columbia.edu">Marc Spiegelman</a> of Columbia University. Examples are
                included.</li>



      
      
      
      </ul>




      
      
      
      <p><u><b>Vec:</b></u><br>


      </p>



      
      
      
      
      <ul>



      
      
      
      </ul>



      
      
      
      
      <p><u><b>Mat:</b></u></p>

      
      <ul>

        <li>Added MatCreateScatter() and MATSCATTER to easily construct efficient "restriction operators"</li>

        <li>Removed MatConvertRegister() and friends, added (*convertfrom) to Mat function table to replace it      </li>



      
      </ul>



      
      
      
      
      <ul>



      
      
      
      </ul>



      
      
      
      
=======
<table width="100%">
  <tbody>
    <tr>
      <td valign="top" width="25%">
      <h1><font color="#ff0000" size="7">PETSc</font></h1>
      <ul>
        <li><a href="../../index.html"><strong>Home</strong></a></li>
      </ul>
      </td>
      <td width="75%"><!--##begin-->
      <h1> Docs:&nbsp;Changes: Development</h1>
<!--##end--> </td>
    </tr>
    <tr>
      <td colspan="2" width="100%">
      <hr color="#ff5b5b" size="4"> </td>
    </tr>
    <tr>
      <td valign="top" width="25%">
      <ul>
        <li><a href="../../download/index.html"><strong>Download</strong></a></li>
        <li><a href="../../features/index.html"><strong>Features</strong></a></li>
        <li><a href="../index.html"><strong>Documentation</strong></a>
          <ul>
            <li><a href="../index.html#Manual"><strong>Manual pages and
Users Manual</strong></a></li>
            <li><a href="../referencing.html"><strong>Referencing&nbsp;
PETSc</strong></a></li>
            <li><a href="../tutorials/index.html"><strong>Tutorials</strong></a></li>
            <li><strong><a href="../installation.html">Installation</a>
              </strong></li>
            <li><strong><a href="index.html">Changes</a></strong>
              <ul>
                <li><font color="#ff0000">Development</font></li>
                <li><a href="231.html">2.3.1</a></li>
                <li><a href="230.html">2.3.0</a></li>
                <li><a href="221.html">2.2.1</a></li>
                <li><a href="220.html">2.2.0</a></li>
                <li><a href="216.html">2.1.6</a></li>
                <li><a href="215.html">2.1.5</a></li>
                <li><a href="213.html">2.1.3</a></li>
                <li><a href="212.html">2.1.2</a></li>
                <li><a href="211.html">2.1.1</a></li>
                <li><a href="21.html">2.1.0</a></li>
                <li><a href="2029.html">2.0.29</a></li>
                <li><a href="2028.html">2.0.28</a></li>
                <li><a href="2024.html">2.0.24</a></li>
                <li><a href="2022.html">2.0.22</a></li>
                <li><a href="2918-21.html">2.0.21</a></li>
                <li><a href="2918-21.html">2.0.18-20</a></li>
                <li><a href="2017.html">2.0.17</a></li>
                <li><a href="2016.html">2.0.16</a></li>
                <li><a href="2015.html">2.0.15</a></li>
              </ul>
            </li>
            <li><strong><a href="../troubleshooting.html">Troubleshooting</a></strong></li>
            <li><strong><a href="../bugreporting.html">Bug Reporting</a></strong></li>
            <li><strong><a href="../codemanagement.html">Code Management</a></strong></li>
            <li><strong><a href="../faq.html">FAQ</a> </strong></li>
            <li><strong><a href="../copyright.html">Copyright</a></strong>
            </li>
          </ul>
        </li>
        <li><a href="../../publications/index.html"><strong>Publications</strong></a></li>
        <li><a href="../../miscellaneous/index.html"><strong>Miscellaneous</strong></a></li>
        <li><a href="../miscellaneous/external.html"><strong>External
Software</strong></a></li>
        <li><a href="../developers/index.html"><strong>Developers Site</strong></a></li>
      </ul>
      </td>
      <td valign="top" width="75%"><!--##begin-->
      <p align="center"><font color="#ff0000" size="5"><a name="CHANGES">CHANGES</a>
in the PETSc Development Version</font></p>
      <p><u><b>General:</b></u><br>
      </p>
      <ul>
        <li>&nbsp;<br>
        </li>
      </ul>
      <p><u><b>Vec:</b></u><br>
      </p>
      <ul>
      </ul>
      <p><u><b>Mat:</b></u></p>
>>>>>>> 1a3348e5
      <p><u><b>PC:</b></u></p>

      
      <ul>
<<<<<<< HEAD

        <li>Added PCGALERKIN and PCGalerkinSetRestriction/Interpolation() to allow easy creating of Galerkin-like preconditioners. </li>


       <li> Added PCGetOperatorsSet() </li>


       <li> Added support for the KSP/PC to auto-create the Mat(s)
for you. (Which you usally set with KSP/PCSetOperators()). See manual
page for KSP/PCGetOperators(). Note this is slightly speculative code
currently. </li>


       <li> PCSetOperators()/KSPSetOperators() now do reference
counting on the operators you pass in. Current usage will work, however
this means you NO LONGER need to keep a reference to the operators
around until the KSP/PC object is destroyed. </li>


      
      </ul>




      
      
      
      <ul>



      
      
      
      </ul>




      <p><u><b>KSP, SNES and TS:</b></u><br>      Changed the mish-mash of [KSP,SNES,TS]XXXMonitor() and
         -[ksp,snes and ts]_XXXmonitor to a consistent [KSP,SNES,TS]MonitorXXX() and -[ksp,snes and ts]_monitor_XXX.
         Cleaned up naming conventions etc. See the include files and manual pages for [KSP,SNES and TS]SetFromOptions() 
          for all the new forms. For example, -ksp_xmonitor becomes -ksp_monitor_draw
      
      
      <p><u><b>KSP:</b></u><br>


      </p>



      
      
      
      
      <ul>


       <li>Added KSPDefaultConvergedSetUIRNorm() and -ksp_default_converged_initial_residual_norm to go back to the
      pre PETSc 2.3.1 of determing relative tolerance for convergence. </li>

      
       <li> Added KSPGetOperatorsSet()</li>
      
      
      </ul>




      
      
      
      <p><u><b>config/configure.py:</b></u><br>


      </p>




      
      
      
      <ul>



      
      
      
      </ul>




      
      
      
      <p><u><b>SNES:</b></u></p>


      
      
      <ul>


        <li>The convergence test functions for SNES now pass the
current iteration in as the second argument. Also the convergence test
routine is called after the initial function evaluation in SNES but
before the first Newton step is computed. </li>


        <li>Added SNESSetKSP()</li>
        <li>Changed -snes_xmonitor to -snes_monitor_draw</li>


      
      
      </ul>




      
      
      
      <ul>



      
      
      
      </ul>




      
      
      
      <p><u><b>TS:</b></u></p>
      <ul>
        <li>Changed -ts_xmonitor to -ts_monitor_draw<br>


      </li>
      </ul>



      
      
      
      
      <ul>



      
      
      
      </ul>



      
      
      
      
      <p><u><b>DA:</b></u><br>


      </p>




      
      
      
      <ul>



      
      
      
      </ul>




      
      
      
      <p><u><b>DMMG:</b></u><br>


      </p>




      
      
      
      <ul>



      
      
      
      </ul>



      
      
      
      
      <p><u><b>SYS:</b></u><br>


      </p>




      
      
      
      <ul>


Removed PetscRandomType from the prototype of PetscRandomCreate().
Added PetscRandomSetType(), PetscRandomGetValueReal() and
PetscRandomGetValueImaginary(). Replaced RANDOM_DEFAULT,
RANDOM_DEFAULT_REAL and RANDOM_DEFAULT_IMAGINARY, the type of random
numbers, with PETSCRAND48, PETSCRAND etc.
      
      
      </ul>



      
      
      
      
      <p><u><b>Fortran:</b></u><br>


      </p>




      
      
      
      <ul>



      
      
      
      </ul>



      
      
      
      
      <p><u><b><a href="http:/www-unix.mcs.anl.gov/petsc/petsc-as/miscellaneous/external.html">ExternalPackages</a>:</b></u><br>


      </p>



      
      
      
      
      <ul>


SPRNG support added.
      
      
      
      </ul>




      <br>




      </td>




    </tr>




    <tr>




      <td colspan="2" width="100%">
      
      
      
      
      <hr color="#ff5b5b" size="4"> </td>




    </tr>




  
  
  
  
  </tbody>
</table>




=======
      </ul>
      <ul>
      </ul>
      <p><u><b>KSP:</b></u><br>
      </p>
      <ul>
      </ul>
      <p><u><b>config/configure.py:<br>
      </b></u></p>
      <ul>
        <li><br>
        </li>
      </ul>
      <p> </p>
      <ul>
      </ul>
      <p><u><b>SNES:</b></u></p>
      <ul>
      </ul>
      <ul>
      </ul>
      <p><u><b>TS:</b></u><br>
      </p>
      <ul>
      </ul>
      <p><u><b>DA:</b></u><br>
      </p>
      <ul>
      </ul>
      <p><u><b>DMMG:</b></u><br>
      </p>
      <ul>
      </ul>
      <p><u><b>SYS:</b></u><br>
      </p>
      <p><u><b>AO:</b></u></p>
      <p><u><b>Fortran:</b></u><br>
      </p>
      <ul>
      </ul>
      <p><u><b><a
 href="http:/www-unix.mcs.anl.gov/petsc/petsc-as/miscellaneous/external.html">ExternalPackages</a>:</b></u></p>
      <br>
      </td>
    </tr>
    <tr>
      <td colspan="2" width="100%">
      <hr color="#ff5b5b" size="4"> </td>
    </tr>
  </tbody>
</table>
>>>>>>> 1a3348e5
</body>
</html><|MERGE_RESOLUTION|>--- conflicted
+++ resolved
@@ -1,491 +1,10 @@
 <!DOCTYPE HTML PUBLIC "-//IETF//DTD HTML//EN">
 <html>
 <head>
-<<<<<<< HEAD
-
-
-
-
-  
-  
-  
-  
   <meta name="GENERATOR" content="Microsoft FrontPage 5.0">
-
-
-
-
-  
-  
-  
-  
-=======
-  <meta name="GENERATOR" content="Microsoft FrontPage 5.0">
->>>>>>> 1a3348e5
   <title>PETSc: Docs:&nbsp; Changes: Development</title>
 </head>
 <body style="background-color: rgb(213, 234, 255);">
-<<<<<<< HEAD
-
-
-
-
-<table width="100%">
-
-
-
-
-  <tbody>
-
-
-
-
-    <tr>
-
-
-
-
-      <td valign="top" width="25%">
-      
-      
-      
-      
-      <h1><font color="#ff0000" size="7">PETSc</font></h1>
-
-
-
-
-      
-      
-      
-      
-      <ul>
-
-
-
-
-        <li><a href="../../index.html"><strong>Home</strong></a></li>
-
-
-
-
-      
-      
-      
-      
-      </ul>
-
-
-
-
-      </td>
-
-
-
-
-      <td width="75%"><!--##begin-->
-      
-      
-      
-      
-      <h1> Docs:&nbsp;Changes: Development</h1>
-
-
-
-
-<!--##end--> </td>
-
-
-
-
-    </tr>
-
-
-
-
-    <tr>
-
-
-
-
-      <td colspan="2" width="100%">
-      
-      
-      
-      
-      <hr color="#ff5b5b" size="4"> </td>
-
-
-
-
-    </tr>
-
-
-
-
-    <tr>
-
-
-
-
-      <td valign="top" width="25%">
-      
-      
-      
-      
-      <ul>
-
-
-
-
-        <li><a href="../../download/index.html"><strong>Download</strong></a></li>
-
-
-
-
-        <li><a href="../../features/index.html"><strong>Features</strong></a></li>
-
-
-
-
-        <li><a href="../index.html"><strong>Documentation</strong></a>
-          
-          
-          
-          
-          <ul>
-
-
-
-
-            <li><a href="../index.html#Manual"><strong>Manual pages and
-Users Manual</strong></a></li>
-
-
-
-
-            <li><a href="../referencing.html"><strong>Referencing&nbsp;
-PETSc</strong></a></li>
-
-
-
-
-            <li><a href="../tutorials/index.html"><strong>Tutorials</strong></a></li>
-
-
-
-
-            <li><strong><a href="../installation.html">Installation</a>
-              </strong></li>
-
-
-
-
-            <li><strong><a href="index.html">Changes</a></strong>
-              
-              
-              
-              
-              <ul>
-
-
-
-
-                <li><font color="#ff0000">Development</font></li>
-
-
-
-
-                <li><a href="231.html">2.3.1</a></li>
-
-
-
-
-                <li><a href="230.html">2.3.0</a></li>
-
-
-
-
-                <li><a href="221.html">2.2.1</a></li>
-
-
-
-
-                <li><a href="220.html">2.2.0</a></li>
-
-
-
-
-                <li><a href="216.html">2.1.6</a></li>
-
-
-
-
-                <li><a href="215.html">2.1.5</a></li>
-
-
-
-
-                <li><a href="213.html">2.1.3</a></li>
-
-
-
-
-                <li><a href="212.html">2.1.2</a></li>
-
-
-
-
-                <li><a href="211.html">2.1.1</a></li>
-
-
-
-
-                <li><a href="21.html">2.1.0</a></li>
-
-
-
-
-                <li><a href="2029.html">2.0.29</a></li>
-
-
-
-
-                <li><a href="2028.html">2.0.28</a></li>
-
-
-
-
-                <li><a href="2024.html">2.0.24</a></li>
-
-
-
-
-                <li><a href="2022.html">2.0.22</a></li>
-
-
-
-
-                <li><a href="2918-21.html">2.0.21</a></li>
-
-
-
-
-                <li><a href="2918-21.html">2.0.18-20</a></li>
-
-
-
-
-                <li><a href="2017.html">2.0.17</a></li>
-
-
-
-
-                <li><a href="2016.html">2.0.16</a></li>
-
-
-
-
-                <li><a href="2015.html">2.0.15</a></li>
-
-
-
-
-              
-              
-              
-              
-              </ul>
-
-
-
-
-            </li>
-
-
-
-
-            <li><strong><a href="../troubleshooting.html">Troubleshooting</a></strong></li>
-
-
-
-
-            <li><strong><a href="../bugreporting.html">Bug Reporting</a></strong></li>
-
-
-
-
-            <li><strong><a href="../codemanagement.html">Code Management</a></strong></li>
-
-
-
-
-            <li><strong><a href="../faq.html">FAQ</a> </strong></li>
-
-
-
-
-            <li><strong><a href="../copyright.html">Copyright</a></strong>
-            </li>
-
-
-
-
-          
-          
-          
-          
-          </ul>
-
-
-
-
-        </li>
-
-
-
-
-        <li><a href="../../publications/index.html"><strong>Publications</strong></a></li>
-
-
-
-
-        <li><a href="../../miscellaneous/index.html"><strong>Miscellaneous</strong></a></li>
-
-
-
-        <li><a href="../miscellaneous/external.html"><strong>External Software</strong></a></li>
-
-
-
-        <li><a href="../developers/index.html"><strong>Developers Site</strong></a></li>
-
-
-
-
-      
-      
-      
-      
-      </ul>
-
-
-
-
-      </td>
-
-
-
-
-      <td valign="top" width="75%"><!--##begin-->
-      
-      
-      
-      
-      <p align="center"><font color="#ff0000" size="5"><a name="CHANGES">CHANGES</a>
-in the PETSc Development Version</font></p>
-
-
-
-
-      
-      
-      
-      
-      <p><u><b>General:</b></u><br>
-
-
-      </p>
-
-
-
-
-      
-      
-      
-      <ul>
-
-
-
-              <li>We have a new Semi-Lagrangian advection solver using the method of characteristics to the
-                <tt>src/contrib/semiLagrange</tt>, contributed by <a href="mailto:katz@ldeo.columbia.edu">Richard Katz</a> and <a href="mailto:mspieg@ldeo.columbia.edu">Marc Spiegelman</a> of Columbia University. Examples are
-                included.</li>
-
-
-
-      
-      
-      
-      </ul>
-
-
-
-
-      
-      
-      
-      <p><u><b>Vec:</b></u><br>
-
-
-      </p>
-
-
-
-      
-      
-      
-      
-      <ul>
-
-
-
-      
-      
-      
-      </ul>
-
-
-
-      
-      
-      
-      
-      <p><u><b>Mat:</b></u></p>
-
-      
-      <ul>
-
-        <li>Added MatCreateScatter() and MATSCATTER to easily construct efficient "restriction operators"</li>
-
-        <li>Removed MatConvertRegister() and friends, added (*convertfrom) to Mat function table to replace it      </li>
-
-
-
-      
-      </ul>
-
-
-
-      
-      
-      
-      
-      <ul>
-
-
-
-      
-      
-      
-      </ul>
-
-
-
-      
-      
-      
-      
-=======
 <table width="100%">
   <tbody>
     <tr>
@@ -570,361 +89,8 @@
       <ul>
       </ul>
       <p><u><b>Mat:</b></u></p>
->>>>>>> 1a3348e5
       <p><u><b>PC:</b></u></p>
-
-      
       <ul>
-<<<<<<< HEAD
-
-        <li>Added PCGALERKIN and PCGalerkinSetRestriction/Interpolation() to allow easy creating of Galerkin-like preconditioners. </li>
-
-
-       <li> Added PCGetOperatorsSet() </li>
-
-
-       <li> Added support for the KSP/PC to auto-create the Mat(s)
-for you. (Which you usally set with KSP/PCSetOperators()). See manual
-page for KSP/PCGetOperators(). Note this is slightly speculative code
-currently. </li>
-
-
-       <li> PCSetOperators()/KSPSetOperators() now do reference
-counting on the operators you pass in. Current usage will work, however
-this means you NO LONGER need to keep a reference to the operators
-around until the KSP/PC object is destroyed. </li>
-
-
-      
-      </ul>
-
-
-
-
-      
-      
-      
-      <ul>
-
-
-
-      
-      
-      
-      </ul>
-
-
-
-
-      <p><u><b>KSP, SNES and TS:</b></u><br>      Changed the mish-mash of [KSP,SNES,TS]XXXMonitor() and
-         -[ksp,snes and ts]_XXXmonitor to a consistent [KSP,SNES,TS]MonitorXXX() and -[ksp,snes and ts]_monitor_XXX.
-         Cleaned up naming conventions etc. See the include files and manual pages for [KSP,SNES and TS]SetFromOptions() 
-          for all the new forms. For example, -ksp_xmonitor becomes -ksp_monitor_draw
-      
-      
-      <p><u><b>KSP:</b></u><br>
-
-
-      </p>
-
-
-
-      
-      
-      
-      
-      <ul>
-
-
-       <li>Added KSPDefaultConvergedSetUIRNorm() and -ksp_default_converged_initial_residual_norm to go back to the
-      pre PETSc 2.3.1 of determing relative tolerance for convergence. </li>
-
-      
-       <li> Added KSPGetOperatorsSet()</li>
-      
-      
-      </ul>
-
-
-
-
-      
-      
-      
-      <p><u><b>config/configure.py:</b></u><br>
-
-
-      </p>
-
-
-
-
-      
-      
-      
-      <ul>
-
-
-
-      
-      
-      
-      </ul>
-
-
-
-
-      
-      
-      
-      <p><u><b>SNES:</b></u></p>
-
-
-      
-      
-      <ul>
-
-
-        <li>The convergence test functions for SNES now pass the
-current iteration in as the second argument. Also the convergence test
-routine is called after the initial function evaluation in SNES but
-before the first Newton step is computed. </li>
-
-
-        <li>Added SNESSetKSP()</li>
-        <li>Changed -snes_xmonitor to -snes_monitor_draw</li>
-
-
-      
-      
-      </ul>
-
-
-
-
-      
-      
-      
-      <ul>
-
-
-
-      
-      
-      
-      </ul>
-
-
-
-
-      
-      
-      
-      <p><u><b>TS:</b></u></p>
-      <ul>
-        <li>Changed -ts_xmonitor to -ts_monitor_draw<br>
-
-
-      </li>
-      </ul>
-
-
-
-      
-      
-      
-      
-      <ul>
-
-
-
-      
-      
-      
-      </ul>
-
-
-
-      
-      
-      
-      
-      <p><u><b>DA:</b></u><br>
-
-
-      </p>
-
-
-
-
-      
-      
-      
-      <ul>
-
-
-
-      
-      
-      
-      </ul>
-
-
-
-
-      
-      
-      
-      <p><u><b>DMMG:</b></u><br>
-
-
-      </p>
-
-
-
-
-      
-      
-      
-      <ul>
-
-
-
-      
-      
-      
-      </ul>
-
-
-
-      
-      
-      
-      
-      <p><u><b>SYS:</b></u><br>
-
-
-      </p>
-
-
-
-
-      
-      
-      
-      <ul>
-
-
-Removed PetscRandomType from the prototype of PetscRandomCreate().
-Added PetscRandomSetType(), PetscRandomGetValueReal() and
-PetscRandomGetValueImaginary(). Replaced RANDOM_DEFAULT,
-RANDOM_DEFAULT_REAL and RANDOM_DEFAULT_IMAGINARY, the type of random
-numbers, with PETSCRAND48, PETSCRAND etc.
-      
-      
-      </ul>
-
-
-
-      
-      
-      
-      
-      <p><u><b>Fortran:</b></u><br>
-
-
-      </p>
-
-
-
-
-      
-      
-      
-      <ul>
-
-
-
-      
-      
-      
-      </ul>
-
-
-
-      
-      
-      
-      
-      <p><u><b><a href="http:/www-unix.mcs.anl.gov/petsc/petsc-as/miscellaneous/external.html">ExternalPackages</a>:</b></u><br>
-
-
-      </p>
-
-
-
-      
-      
-      
-      
-      <ul>
-
-
-SPRNG support added.
-      
-      
-      
-      </ul>
-
-
-
-
-      <br>
-
-
-
-
-      </td>
-
-
-
-
-    </tr>
-
-
-
-
-    <tr>
-
-
-
-
-      <td colspan="2" width="100%">
-      
-      
-      
-      
-      <hr color="#ff5b5b" size="4"> </td>
-
-
-
-
-    </tr>
-
-
-
-
-  
-  
-  
-  
-  </tbody>
-</table>
-
-
-
-
-=======
       </ul>
       <ul>
       </ul>
@@ -976,6 +142,5 @@
     </tr>
   </tbody>
 </table>
->>>>>>> 1a3348e5
 </body>
 </html>