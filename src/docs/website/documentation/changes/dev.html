--- conflicted
+++ resolved
@@ -179,13 +179,9 @@
         <li>Add the option MAT_FORCE_DIAGONAL_ENTRIES for MatSetOption(). It forces allocation of all diagonal entries</li>
         <li>Remove MAT_NEW_DIAGONALS from MatOption</li>
         <li>Add UNKNOW_NONZERO_PATTERN as new value for MatStructure. It indicates that the relationship is unknown, when set the AIJ matrices check if the two matrices have identical patterns and if so use the faster code</li>
-<<<<<<< HEAD
         <li>Add MAT_FACTOR_QR, MatQRFactor(), MatQRFactorSymbolic(), and MatQRFactorNumeric() for QR factorizations.  Currently the only built-in implementation uses LAPACK on sequential dense matrices</li>
-=======
-        <li>Add MAT_FACTOR_QR, MatQRFactor(), MatQRFactorSymbolic(), and MatQRFactorNumeric() for QR factorizations.  Currently the only built-in implementation uses LAPACK on sequential dense matrices.</li>
         <li>Change option -mat_cusparse_transgen to -mat_form_explicit_transpose to hint PETSc to form an explicit transpose for repeated operations like MatMultTranspose. Currently implemented only for AIJCUSPARSE and AIJKOKKOS</li>
         <li>Add a MatOption MAT_FORM_EXPLICIT_TRANSPOSE</li>
->>>>>>> 41e469dd
       </ul>
       <h4>PC:</h4>
       <ul>
