<!DOCTYPE HTML PUBLIC "-//W3C//DTD HTML 4.01 Transitional//EN">
<html>
  <head>
    <meta http-equiv="content-type" content="text/html;charset=utf-8">
    <link href="../../style.css" rel="stylesheet" type="text/css">
    <title>PETSc: Documentation: Changes: Development</title>
  </head>
  <body>

    <div id="logo">
      <h1>PETSc</h1>
    </div>

    <div id="header">
      <h1><!--begin-->Documentation: Changes: Development<!--end--></h1>
    </div>

    <hr>

    <div id="sidebar">
      <ul>
        <li><a href="../../index.html">Home</a></li>
        <li><a href="../../download/index.html">Download</a></li>
        <li><a href="../../features/index.html">Features</a></li>
        <li>
          <a href="../../documentation/index.html">Documentation</a>
          <ul>
            <li><a href="../index.html">Manual pages and Users Manual</a></li>
            <li><a href="../referencing.html">Citing PETSc</a></li>
            <li><a href="../tutorials/index.html">Tutorials</a></li>
            <li><a href="../installation.html">Installation</a></li>
            <li><a href="../ams.html">AMS</a></li>
            <li>
              <a href="index.html">Changes</a>
              <ul>
                <li><span class="current">dev</span></li>
                <li><a href="34.html">3.4</a></li>
                <li><a href="33.html">3.3</a></li>
                <li><a href="32.html">3.2</a></li>
                <li><a href="31.html">3.1</a></li>
                <li><a href="300.html">3.0.0</a></li>
                <li><a href="233.html">2.3.3</a></li>
                <li><a href="232.html">2.3.2</a></li>
                <li><a href="231.html">2.3.1</a></li>
                <li><a href="230.html">2.3.0</a></li>
                <li><a href="221.html">2.2.1</a></li>
                <li><a href="220.html">2.2.0</a></li>
                <li><a href="216.html">2.1.6</a></li>
                <li><a href="215.html">2.1.5</a></li>
                <li><a href="213.html">2.1.3</a></li>
                <li><a href="212.html">2.1.2</a></li>
                <li><a href="211.html">2.1.1</a></li>
                <li><a href="21.html">2.1.0</a></li>
                <li><a href="2029.html">2.0.29</a></li>
                <li><a href="2028.html">2.0.28</a></li>
                <li><a href="2024.html">2.0.24</a></li>
                <li><a href="2022.html">2.0.22</a></li>
                <li><a href="2018-21.html">2.0.18-21</a></li>
                <li><a href="2017.html">2.0.17</a></li>
                <li><a href="2016.html">2.0.16</a></li>
                <li><a href="2015.html">2.0.15</a></li>
              </ul>
            </li>
            <li><a href="../bugreporting.html">Bug Reporting</a></li>
            <li><a href="../codemanagement.html">Code Management</a></li>
            <li><a href="../faq.html">FAQ</a></li>
            <li><a href="../copyright.html">License</a></li>
            <li><a href="../linearsolvertable.html">Linear Solver Table</a></li>
          </ul>
        </li>
        <li><a href="../../publications/index.html">Applications/Publications</a></li>
        <li><a href="../../miscellaneous/index.html">Miscellaneous</a></li>
        <li><a href="../../miscellaneous/external.html">External Software</a></li>
        <li><a href="../../developers/index.html">Developers Site</a></li>
      </ul>
    </div>

    <!--begin-->

    <style type="text/css">
      h2 {
        color: red;
      }

      h4 {
        font-weight: bold;
        text-decoration: underline;
      }
    </style>

    <div id="main">

      <div align="center">
        <h2><a name="CHANGES">CHANGES in the PETSc Development Version</a></h2>
      </div>

      <h4>General:</h4>
      <ul>
<<<<<<< HEAD
        <li>
          The configure option <tt>--with-dynamic-loading</tt> has been
          removed since this functionality is automatically available on
          systems that support it.  Use the runtime
          option <tt>-dynamic_library_preload</tt>
        </li>
=======
        <li>PetscObjectStateQuery() is now corrected with PetscObjectStateGet()</li>
>>>>>>> 59e4f3c8
      </ul>
      <h4>IS:</h4>
      <h4>PF:</h4>
      <h4>Vec:</h4>
      <h4>VecScatter:</h4>
      <h4>PetscSection:</h4>
      <ul>
        <li>Now only the F90 binding for VecSetValuesSection() is present</li>
      </ul>
      <h4>Mat:</h4>
      <ul>
        <li>Removed third argument to MatNullSpaceRemove().  Use
      VecDuplicate() and VecCopy() if the original Vec must be kept.</li>
        <li>MatGetRedundantMatrix(Mat mat,PetscInt nsubcomm,MPI_Comm
      subcomm,PetscInt mlocal_red,MatReuse reuse,Mat *matredundant) is
      replaced by MatRedundantMatrix(Mat mat,PetscInt nsubcomm,MPI_Comm subcomm,MatReuse reuse,Mat *matredundant).</li>
      </ul>
      <h4>PC:</h4>
      <ul>
        <li>The documented, but semi-private function <tt>PCMGResidual_Default()</tt> is now public and named <tt>PCMGResidualDefault()</tt>.</li>
      </ul>
      <h4>KSP:</h4>
      <ul>
        <li><tt>KSPSkipConverged()</tt> renamed to <tt>KSPConvergedSkip()</tt>.</li>
        <li><tt>KSPDefaultConverged()</tt>, <tt>KSPDefaultConvergedDestroy()</tt>, <tt>KSPDefaultConvergedCreate()</tt>, <tt>KSPDefaultConvergedSetUIRNorm()</tt>, and <tt>KSPDefaultConvergedSetUMIRNorm()</tt> are now <tt>KSPConvergedDefault()</tt>, <tt>KSPConvergedDefaultDestroy()</tt>, <tt>KSPConvergedDefaultCreate()</tt>, <tt>KSPConvergedDefaultSetUIRNorm()</tt>, and <tt>KSPConvergedDefaultSetUMIRNorm()</tt>. for consistency.</li>
      </ul>
      <h4>SNES:</h4>
      <ul>
        <li><tt>SNESSetInitialFunctionNorm()</tt> is removed as it's not necessary given that the norm is cached on the Vec.  Use only <tt>SNESSetInitialFunction()</tt>.</li>
<<<<<<< HEAD
        <li><tt>SNESSkipConverged()</tt> renamed to <tt>SNESConvergedSkip()</tt>.</li>
=======
>>>>>>> 59e4f3c8
      </ul>
      <h4>SNESLineSearch:</h4>
      <h4>TS:</h4>
      <h4>DM/DA:</h4>
      <h4>DMComplex/DMPlex:</h4>
      <h4>DMMesh:</h4>
      <h4>DMMG:</h4>
      <h4>PetscViewer:</h4>
      <h4>SYS:</h4>
      <h4>AO:</h4>
      <h4>Sieve:</h4>
      <h4>Fortran:</h4>
      <h4>ExternalPackages:</h4>
    </div>

    <!--end-->

    <hr>

  </body>
</html><|MERGE_RESOLUTION|>--- conflicted
+++ resolved
@@ -96,16 +96,12 @@
 
       <h4>General:</h4>
       <ul>
-<<<<<<< HEAD
-        <li>
           The configure option <tt>--with-dynamic-loading</tt> has been
           removed since this functionality is automatically available on
           systems that support it.  Use the runtime
           option <tt>-dynamic_library_preload</tt>
         </li>
-=======
         <li>PetscObjectStateQuery() is now corrected with PetscObjectStateGet()</li>
->>>>>>> 59e4f3c8
       </ul>
       <h4>IS:</h4>
       <h4>PF:</h4>
@@ -135,10 +131,7 @@
       <h4>SNES:</h4>
       <ul>
         <li><tt>SNESSetInitialFunctionNorm()</tt> is removed as it's not necessary given that the norm is cached on the Vec.  Use only <tt>SNESSetInitialFunction()</tt>.</li>
-<<<<<<< HEAD
         <li><tt>SNESSkipConverged()</tt> renamed to <tt>SNESConvergedSkip()</tt>.</li>
-=======
->>>>>>> 59e4f3c8
       </ul>
       <h4>SNESLineSearch:</h4>
       <h4>TS:</h4>
