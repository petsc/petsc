--- conflicted
+++ resolved
@@ -137,12 +137,8 @@
       <h4>TS:</h4>
       <h4>DM/DA:</h4>
       <ul>
-<<<<<<< HEAD
         <li>Renamed <code>DMDAGetReducedDMDA()</code> to <code>DMDACreateCompatibleDMDA()</code>.</li>
-=======
-        <li>Renamed DMDAGetReducedDMDA() to DMDACreateCompatibleDMDA()</li>
         <li>Added DMGetCompatibility() and implementation for DMDA</li>
->>>>>>> c790a739
       </ul>
       <h4>DMPlex:</h4>
       <h4>PetscViewer:</h4>
