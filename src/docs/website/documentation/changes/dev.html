--- conflicted
+++ resolved
@@ -114,16 +114,13 @@
       </ul>
       <h4>Mat:</h4>
       <ul>
-<<<<<<< HEAD
         <li>Removed third argument to MatNullSpaceRemove().  Use
       VecDuplicate() and VecCopy() if the original Vec must be kept.</li>
         <li>MatGetRedundantMatrix(Mat mat,PetscInt nsubcomm,MPI_Comm
       subcomm,PetscInt mlocal_red,MatReuse reuse,Mat *matredundant) is
       replaced by MatRedundantMatrix(Mat mat,PetscInt nsubcomm,MPI_Comm subcomm,MatReuse reuse,Mat *matredundant).</li>
-=======
         <li>MatSeqBAIJSetPreallocationCSR() and MatMPIBAIJSetPreallocationCSR() now take array arguments that are ordered with contiguous blocks and the ordering within blocks respects the MAT_ROW_ORIENTED option.</li>
         <li>MatCreateMPIBAIJWithArrays() now takes input ordered with contiguous blocks using column-major ordering within blocks.</li>
->>>>>>> 3adadaf3
       </ul>
       <h4>PC:</h4>
       <ul>
