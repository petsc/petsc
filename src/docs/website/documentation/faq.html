--- conflicted
+++ resolved
@@ -98,12 +98,10 @@
       <li><a href="faq.html#use-mpi">Why do you use MPI</a>?</li>
       <li><a href="faq.html#mpi-compilers">What do I do if my MPI
 compiler wrappers are invalid</a>?</li>
-<<<<<<< HEAD
       <li><a href="faq.html#64-bit-indices">When should/can I use the
 ./configure option --with-64-bit-indices</a>?</li>
-=======
       <li><a href="faq.html#install-petsc4py-dev">How do I install petsc4py with the development PETSc</a>?</li>
->>>>>>> 0dc3a2ad
+
       </menu>
       <p><a href="#usage"><b>Usage</b></a></p>
       <ul>
@@ -517,7 +515,6 @@
 be incompatible with the particular MPI build. If this fix does not
 work, run with --with-cc=c_compiler where you know c_compiler works
 with this particular MPI, and likewise for C++ and Fortran.</p>
-<<<<<<< HEAD
       <p>&nbsp;</p>
       <p><strong><font color="#ff0000"><a name="64-bit-indices">When
 should/can I use the ./configure option --with-64-bit-indices?</a></font></strong></p>
@@ -535,7 +532,6 @@
       <p>This option can be used when you are using either 32 bit or 64
 bit pointers. You do not need to use this option if you are using 64
 bit pointers unless the two conditions above hold.&nbsp; </p>
-=======
       <p><strong><font color="#ff0000"><a name="install-petsc4py-dev">How do I install petsc4py with the development
       PETSc</a>?</font></p>
       <p>You can follow these steps
@@ -549,7 +545,6 @@
         </ol>
       </p>
       <p>&nbsp; </p>
->>>>>>> 0dc3a2ad
       <hr>
       <h3><a name="Using">Using</a></h3>
       <p>&nbsp;<strong><a name="redirectstdout"><font color="#ff0000">How
