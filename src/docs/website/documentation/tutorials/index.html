<!DOCTYPE HTML PUBLIC "-//W3C//DTD HTML 4.01 Transitional//EN">
<html>
  <head>
    <meta http-equiv="content-type" content="text/html;charset=utf-8">
    <link href="../../style.css" rel="stylesheet" type="text/css">
    <title>PETSc: Documentation: Tutorials</title>
  </head>
  <body>

    <div id="logo">
      <h1>PETSc</h1>
    </div>

    <div id="header">
      <h1>Documentation: Tutorials</h1>
    </div>

    <hr>

    <div id="sidebar">
      <ul>
        <li><a href="../../index.html">Home</a></li>
        <li><a href="../../download/index.html">Download</a></li>
        <li><a href="../../features/index.html">Features</a></li>
        <li>
          <a href="../index.html">Documentation</a>
          <ul>
            <li><a href="../index.html">Manual pages and Users Manual</a></li>
            <li><a href="../referencing.html">Referencing PETSc</a></li>
            <li><span class="current">Tutorials</span></li>
            <li><a href="../installation.html">Installation</a> </li>
            <li><a href="../ams.html">AMS</a></li>
            <li><a href="../changes/index.html">Changes</a></li>
            <li><a href="../bugreporting.html">Bug Reporting</a></li>
            <li><a href="../codemanagement.html">Code Management</a></li>
            <li><a href="../faq.html">FAQ</a></li>
            <li><a href="../copyright.html">License</a></li>
            <li><a href="../linearsolvertable.html">Linear Solver Table</a></li>
          </ul>
        </li>
        <li><a href="../../publications/index.html">Applications/Publications</a></li>
        <li><a href="../../miscellaneous/index.html">Miscellaneous</a></li>
        <li><a href="../../miscellaneous/external.html">External Software</a></li>
        <li><a href="../../developers/index.html">Developers Site</a></li>
      </ul>
<<<<<<< HEAD
    </div>

    <div id="main">

      <h4>These courses introduce the organization and use of PETSc for the parallel solution of PDEs.</h4>

      <h3><a name="Upcoming">Upcoming</a></h3>

      <ul>
        <li>Please contact us at <a href="../documentation/bugreporting.html">petsc-maint@mcs.anl.gov</a> if you are interested in hosting a tutorial.</li>
=======
      </td>
      <td valign="top" width="75%">
      <h3 align="left"><small>These courses introduce the organization
and use of PETSc for the parallel solution of PDEs.</small></h3>
      <h3 align="left"><a name="Upcoming"><strong>Upcoming</strong></a></h3>
      <ul>
        <li>Introduction to PETSc, TACC, Jan 17, 2012 (Victor Eijkhout). <a href="https://www.xsede.org/web/xup/course-calendar/-/training/class/9">XSEDE course page</a>.</li>
        <li>Advanced PETSc, TACC, Feb 20, 2012 (Jed).</li>
        <li>
          <p align="left">Please contact us at <a
 href="../documentation/bugreporting.html">petsc-maint@mcs.anl.gov</a>
if you are interested in hosting a tutorial.</p>
        </li>
>>>>>>> 8c961db8
      </ul>

      <h3>Previous</h3>

      <ul>
<<<<<<< HEAD
        <li>Tutorial at ICES, UT Austin, TX September 2011 (Matt) <a href="UTAustinTutorial2011.pdf">Slides</a></li>

        <li>
          Tutorial at <a href="http://acts.nersc.gov/events/Workshop2011">ACTS</a>,
          Berkeley, CA, August 2011 (Jed) <a href="20110817-ACTS.pdf">Slides</a>,
          <a href="http://www.youtube.com/watch?v=FD6tWAgQE6c">Video</a>
=======
        <li>Tutorial at ICES, UT Austin, TX September 2011 (Matt) <a href="UTAustinTutorial2011.pdf">Slides</a>.</li>
        <li>Tutorial at <a href="http://acts.nersc.gov/events/Workshop2011">ACTS</a>, Berkeley, CA, August 2011 (Jed) <a href="20110817-ACTS.pdf">Slides</a>, <a href="http://www.youtube.com/watch?v=FD6tWAgQE6c">Video</a>.</li>
        <li><a href="Speedup10.pdf">What's New in PETSc?</a> from 39th
Speedup Conference, ETH Zurich, Switzerland, September 2010</li>
        <li>Short course at the Arctic Region Supercomputing Center,
Fairbanks Alaska, August 2010 (Jed). <a href="ARSC2010.pdf">Slides</a>.
Tutorial code <a href="http://petsc.cs.iit.edu/petsc/tutorials/CSCS10">repository</a>
(same as at CSCS).</li>
        <li>Short Course at the Graduate University, Chinese Academy of
Sciences, Beijing, China, July 2010 (Matt) <a
 href="GUCASTutorial10.pdf">Slides</a>. The tutorial code repositories
are
          <ul>
            <li><a
 href="http://petsc.cs.iit.edu/petsc/tutorials/SimpleTutorial">Simple
Tutorial</a></li>
            <li><a
 href="http://petsc.cs.iit.edu/petsc/tutorials/GUCAS10">GUCAS10</a></li>
          </ul>
        </li>
        <li><a href="NOTUR2010.pdf">New developments, memory
performance, and algorithmic experimentation.</a> at the ninth annual
meeting on High Performance Computing and Infrastructure for
computational science in Norway (NOTUR), Bergen, May 2010 (Jed).</li>
        <li>Short course at the Swiss National Supercomputing Center,
Manno, May 2010 (Jed). <a href="CSCS2010.pdf">Slides</a>. Tutorial
code <a href="http://petsc.cs.iit.edu/petsc/tutorials/CSCS10">repository</a></li>
        <li>Short Course at the Graduate University, Chinese Academy of
Sciences, Beijing, China, July 2009 (Matt) <a
 href="GUCASTutorial09.pdf">Slides</a></li>
        <li>Tutorial at TACC, Austin, TX, May 2009 (Matt) <a
 href="TACCTutorial2009.pdf">Slides</a>&nbsp;
          <p></p>
        </li>
        <li>Tutorial at TACC, Austin, TX, July 2008 (Matt) <a
 href="TACC2008.pdf">Slides</a>&nbsp;
          <p></p>
        </li>
        <li>Tutorial at ACTS <a href="http://www.nersc.gov">NERSC</a>,
Berkeley, CA,&nbsp; August 2008 (Satish)
          <p></p>
        </li>
        <li>ACTS <a href="http://www.nersc.gov">NERSC</a>, Berkeley,
CA,&nbsp; August 2007 (Matt) <a href="ACTS2007.pdf">Slides</a>
          <p></p>
        </li>
        <li>Parallel CFD, Antalya, Turkey, May 2007 (Matt) <a
 href="PCFD2007.pdf">Slides</a>
          <p></p>
        </li>
        <li>CCT at LSU, Baton Rouge, LA, April 2007 (Hong) <span
 style="text-decoration: underline;"></span><a href="PETSc-CCT07.pdf">Slides</a>
          <p></p>
        </li>
        <li>Lorena Barba's SCAT Summer School, Valparaiso,
Chile, January 2007, (Matt) <a href="SCAT2007.pdf">Slides</a>
          <p></p>
        </li>
        <li>David Keyes' Columbia class, New York City, October 2006
(Matt)&nbsp;<span style="text-decoration: underline;"></span><a
 href="Columbia06.pdf">Slides</a>
          <p></p>
        </li>
        <li>ACTS <a href="http://www.nersc.gov">NERSC</a>, Berkeley,
CA, August 2006, (Matt) <a href="ACTS2006/ACTS2006.pdf">Slides</a>
          <p></p>
        </li>
        <li>LCRC PETSc Tutorial, Argonne National Laboratory, August
2006 (Barry)
          <p></p>
        </li>
        <li><a href="http://www.scat.bristol.ac.uk">Scientific
Computing Advanced Training</a>&nbsp; Daresbury
Laboratory,&nbsp;&nbsp;June 2006, (Barry)&nbsp;<a href="SCAT-Tut06.pdf">Slides</a>
          <p></p>
>>>>>>> 8c961db8
        </li>

        <li><a href="Speedup10.pdf">What's New in PETSc?</a> from 39th Speedup Conference, ETH Zurich, Switzerland, September 2010</li>

        <li>
          Short course at the Arctic Region Supercomputing Center, Fairbanks
          Alaska, August 2010 (Jed). <a href="ARSC2010.pdf">Slides</a>. Tutorial code
          <a href="http://petsc.cs.iit.edu/petsc/tutorials/CSCS10">repository</a>
          (same as at CSCS)
        </li>

        <li>
          Short Course at the Graduate University, Chinese Academy of Sciences,
          Beijing, China, July 2010 (Matt) <a href="GUCASTutorial10.pdf">Slides</a>.
          The tutorial code repositories are
          <ul>
            <li><a href="http://petsc.cs.iit.edu/petsc/tutorials/SimpleTutorial">Simple Tutorial</a></li>
            <li><a href="http://petsc.cs.iit.edu/petsc/tutorials/GUCAS10">GUCAS10</a></li>
          </ul>
        </li>

        <li>
          <a href="NOTUR2010.pdf">New developments, memory performance, and algorithmic experimentation.</a>
          at the ninth annual meeting on High Performance Computing and
          Infrastructure for computational science in Norway (NOTUR), Bergen,
          May 2010 (Jed)
        </li>

        <li>
          Short course at the Swiss National Supercomputing Center, Manno, May
          2010 (Jed). <a href="CSCS2010.pdf">Slides</a>. Tutorial code
          <a href="http://petsc.cs.iit.edu/petsc/tutorials/CSCS10">repository</a>
        </li>

        <li>
          Short Course at the Graduate University, Chinese Academy of Sciences,
          Beijing, China, July 2009 (Matt) <a href="GUCASTutorial09.pdf">Slides</a>
        </li>

        <li>Tutorial at TACC, Austin, TX, May 2009 (Matt) <a href="TACCTutorial2009.pdf">Slides</a></li>
        <li>Tutorial at TACC, Austin, TX, July 2008 (Matt) <a href="TACC2008.pdf">Slides</a></li>
        <li>Tutorial at ACTS <a href="http://www.nersc.gov">NERSC</a>, Berkeley, CA, August 2008 (Satish)</li>
        <li>ACTS <a href="http://www.nersc.gov">NERSC</a>, Berkeley, CA, August 2007 (Matt) <a href="ACTS2007.pdf">Slides</a></li>
        <li>Parallel CFD, Antalya, Turkey, May 2007 (Matt) <a href="PCFD2007.pdf">Slides</a></li>
        <li>CCT at LSU, Baton Rouge, LA, April 2007 (Hong) <a href="PETSc-CCT07.pdf">Slides</a></li>

        <li>Lorena Barba's SCAT Summer School, Valparaiso, Chile, January 2007, (Matt) <a href="SCAT2007.pdf">Slides</a></li>
        <li>David Keyes' Columbia class, New York City, October 2006 (Matt) <a href="Columbia06.pdf">Slides</a> </li>
        <li>ACTS <a href="http://www.nersc.gov">NERSC</a>, Berkeley, CA, August 2006, (Matt) <a href="ACTS2006/ACTS2006.pdf">Slides</a></li>
        <li>LCRC PETSc Tutorial, Argonne National Laboratory, August 2006 (Barry)</li>

        <li>
          <a href="http://www.scat.bristol.ac.uk">Scientific Computing Advanced Training</a>
          Daresbury Laboratory,June 2006, (Barry) <a href="SCAT-Tut06.pdf">Slides</a>
        </li>

        <li>
          Parallel Implementation of PETSc Finite Element Code, Clemson University,
          May 2006. (J.K. Houchins) <a href="jhouchins_writeup_revised.pdf">Slides</a>
        </li>

        <li>
          <a href="http://www.siam.org/meetings/pp06/shortcourse.htm">SIAM Parallel Processing Conference</a>,
          February 2006, San Francisco(Barry) <a href="PetscTu06.pdf">Slides</a>
        </li>

        <li>
          Machine Learning Tools Satellite Workshop at the
          <a href="http://nips.cc/Conferences/2005/">Neural Information Processing Systems</a>,
          Vancouver, December 2005 (Barry)
        </li>

        <li>5 hour course; ACTS Workshop, <a href="http://www.nersc.gov">NERSC</a>, August 2005 (Matt)</li>
        <li>6 hour course; University of Houston, Houston, Texas, April 2005 (Matt)</li>
        <li>Whole day course at INL, February 2005, (Matt) <a href="INL05/tutorial.pdf">Slides</a></li>

        <li>
<<<<<<< HEAD
          6 hour course, including 3 hours devoted to multigrid and domain
          decomposition with PETSc.
          <a href="http://www.cims.nyu.edu/dd16/tutorials.html">Columbia University, New York City</a>,
          January 2005, (Barry, Matt, Dinesh, Bill) <a href="Columbia04/DDandMultigrid.pdf">Slides</a>
=======
          <p align="left">At the Workshop on the ACTS Toolkit at <a
 href="http://www.nersc.gov">NERSC</a>, August 2003
(Bill, David). </p>
>>>>>>> 8c961db8
        </li>

        <li>
          2-day PETSc short course in conjunction with the International
          Parallel CFD 2004 Conference, Gran Canaria, Canary Islands, Spain,
          May 2004 (Matt, Kris)
        </li>

        <li>At the Workshop on the ACTS Toolkit at <a href="http://www.nersc.gov">NERSC</a>, August 2003 (Bill, David)</li>
        <li>At the 15th Annual Domain Decomposition Meeting, Freie Universit&auml;t Berlin (FUB), July 2003 (Bill, David)</li>
        <li>At the Workshop on the ACTS Toolkit at <a href="http://www.nersc.gov">NERSC</a>, September 2002 (Barry, Kris)</li>

        <li>
          3 day tutorial as part of the Parallel Computing Workshop, Center for
          Computational Science and Engineering, Peking University, Beijing,
          China, July 1-August 2, 2002, (Bill)
        </li>

        <li>
          1/2-day PETSc tutorial as part of a Workshop on the ACTS Toolkit at
          <a href="http://www.nersc.gov">NERSC</a>, October 2001 (Lois, Satish)
        </li>

        <li>2-day PETSc tutorial on the Access Grid, October 2000 (Barry, Satish)</li>
        <li>2-day tutorial on PETSc, including its support for domain decomposition and multigrid, Lyon, France, October 2000 (Bill)</li>

        <li>
<<<<<<< HEAD
          1/2-day PETSc tutorial at a Workshop on the ACTS Toolkit at
          <a href="http://www.nersc.gov">NERSC</a>, September 2000 (Lois, Satish)
=======
          <p align="left"><b>3 day tutorial</b>
as part of the <b>Parallel Computing Workshop</b>, Center
for Computational Science and Engineering, <b> Peking University,</b>
Beijing, China, July 1-August 2, 2002, (Bill). </p>
>>>>>>> 8c961db8
        </li>

        <li>
          1/2-day PETSc short course: Williamsburg, Virginia, in conjunction
          with the International Parallel CFD 1999 Conference, May 1999 (Lois,
          Satish, Dinesh)
        </li>

        <li>
          1-day PETSc short course: San Antonio, Texas, in conjunction with the
          Ninth SIAM Conference on Parallel Processing for Scientific
          Computing, March 1999 (Lois, Satish)
        </li>

        <li>Tutorial at Supercomputing '97 - 1/2-day November, 1997 (Barry, Lois, Satish)</li>

        <li>
          "Bring Your Own Code" Workshop - 3-day, with lectures and hands-on computer
          sessions, Cornell Theory Center, April, 1997 (Barry, Lois, Satish)
        </li>

        <li>
          "Bring Your Own Code" Workshop - 3-day, with lectures and hands-on
          computer sessions, ICASE, NASA Langley Research Center, December,
          1996 (Bill, Barry, Lois, Satish)
        </li>
      </ul>
    </div>

    <hr>

  </body>
</html><|MERGE_RESOLUTION|>--- conflicted
+++ resolved
@@ -43,7 +43,6 @@
         <li><a href="../../miscellaneous/external.html">External Software</a></li>
         <li><a href="../../developers/index.html">Developers Site</a></li>
       </ul>
-<<<<<<< HEAD
     </div>
 
     <div id="main">
@@ -52,112 +51,22 @@
 
       <h3><a name="Upcoming">Upcoming</a></h3>
 
-      <ul>
-        <li>Please contact us at <a href="../documentation/bugreporting.html">petsc-maint@mcs.anl.gov</a> if you are interested in hosting a tutorial.</li>
-=======
-      </td>
-      <td valign="top" width="75%">
-      <h3 align="left"><small>These courses introduce the organization
-and use of PETSc for the parallel solution of PDEs.</small></h3>
-      <h3 align="left"><a name="Upcoming"><strong>Upcoming</strong></a></h3>
       <ul>
         <li>Introduction to PETSc, TACC, Jan 17, 2012 (Victor Eijkhout). <a href="https://www.xsede.org/web/xup/course-calendar/-/training/class/9">XSEDE course page</a>.</li>
         <li>Advanced PETSc, TACC, Feb 20, 2012 (Jed).</li>
-        <li>
-          <p align="left">Please contact us at <a
- href="../documentation/bugreporting.html">petsc-maint@mcs.anl.gov</a>
-if you are interested in hosting a tutorial.</p>
-        </li>
->>>>>>> 8c961db8
+        <br>
+        <li>Please contact us at <a href="../documentation/bugreporting.html">petsc-maint@mcs.anl.gov</a> if you are interested in hosting a tutorial.</li>
       </ul>
 
       <h3>Previous</h3>
 
       <ul>
-<<<<<<< HEAD
         <li>Tutorial at ICES, UT Austin, TX September 2011 (Matt) <a href="UTAustinTutorial2011.pdf">Slides</a></li>
 
         <li>
           Tutorial at <a href="http://acts.nersc.gov/events/Workshop2011">ACTS</a>,
           Berkeley, CA, August 2011 (Jed) <a href="20110817-ACTS.pdf">Slides</a>,
           <a href="http://www.youtube.com/watch?v=FD6tWAgQE6c">Video</a>
-=======
-        <li>Tutorial at ICES, UT Austin, TX September 2011 (Matt) <a href="UTAustinTutorial2011.pdf">Slides</a>.</li>
-        <li>Tutorial at <a href="http://acts.nersc.gov/events/Workshop2011">ACTS</a>, Berkeley, CA, August 2011 (Jed) <a href="20110817-ACTS.pdf">Slides</a>, <a href="http://www.youtube.com/watch?v=FD6tWAgQE6c">Video</a>.</li>
-        <li><a href="Speedup10.pdf">What's New in PETSc?</a> from 39th
-Speedup Conference, ETH Zurich, Switzerland, September 2010</li>
-        <li>Short course at the Arctic Region Supercomputing Center,
-Fairbanks Alaska, August 2010 (Jed). <a href="ARSC2010.pdf">Slides</a>.
-Tutorial code <a href="http://petsc.cs.iit.edu/petsc/tutorials/CSCS10">repository</a>
-(same as at CSCS).</li>
-        <li>Short Course at the Graduate University, Chinese Academy of
-Sciences, Beijing, China, July 2010 (Matt) <a
- href="GUCASTutorial10.pdf">Slides</a>. The tutorial code repositories
-are
-          <ul>
-            <li><a
- href="http://petsc.cs.iit.edu/petsc/tutorials/SimpleTutorial">Simple
-Tutorial</a></li>
-            <li><a
- href="http://petsc.cs.iit.edu/petsc/tutorials/GUCAS10">GUCAS10</a></li>
-          </ul>
-        </li>
-        <li><a href="NOTUR2010.pdf">New developments, memory
-performance, and algorithmic experimentation.</a> at the ninth annual
-meeting on High Performance Computing and Infrastructure for
-computational science in Norway (NOTUR), Bergen, May 2010 (Jed).</li>
-        <li>Short course at the Swiss National Supercomputing Center,
-Manno, May 2010 (Jed). <a href="CSCS2010.pdf">Slides</a>. Tutorial
-code <a href="http://petsc.cs.iit.edu/petsc/tutorials/CSCS10">repository</a></li>
-        <li>Short Course at the Graduate University, Chinese Academy of
-Sciences, Beijing, China, July 2009 (Matt) <a
- href="GUCASTutorial09.pdf">Slides</a></li>
-        <li>Tutorial at TACC, Austin, TX, May 2009 (Matt) <a
- href="TACCTutorial2009.pdf">Slides</a>&nbsp;
-          <p></p>
-        </li>
-        <li>Tutorial at TACC, Austin, TX, July 2008 (Matt) <a
- href="TACC2008.pdf">Slides</a>&nbsp;
-          <p></p>
-        </li>
-        <li>Tutorial at ACTS <a href="http://www.nersc.gov">NERSC</a>,
-Berkeley, CA,&nbsp; August 2008 (Satish)
-          <p></p>
-        </li>
-        <li>ACTS <a href="http://www.nersc.gov">NERSC</a>, Berkeley,
-CA,&nbsp; August 2007 (Matt) <a href="ACTS2007.pdf">Slides</a>
-          <p></p>
-        </li>
-        <li>Parallel CFD, Antalya, Turkey, May 2007 (Matt) <a
- href="PCFD2007.pdf">Slides</a>
-          <p></p>
-        </li>
-        <li>CCT at LSU, Baton Rouge, LA, April 2007 (Hong) <span
- style="text-decoration: underline;"></span><a href="PETSc-CCT07.pdf">Slides</a>
-          <p></p>
-        </li>
-        <li>Lorena Barba's SCAT Summer School, Valparaiso,
-Chile, January 2007, (Matt) <a href="SCAT2007.pdf">Slides</a>
-          <p></p>
-        </li>
-        <li>David Keyes' Columbia class, New York City, October 2006
-(Matt)&nbsp;<span style="text-decoration: underline;"></span><a
- href="Columbia06.pdf">Slides</a>
-          <p></p>
-        </li>
-        <li>ACTS <a href="http://www.nersc.gov">NERSC</a>, Berkeley,
-CA, August 2006, (Matt) <a href="ACTS2006/ACTS2006.pdf">Slides</a>
-          <p></p>
-        </li>
-        <li>LCRC PETSc Tutorial, Argonne National Laboratory, August
-2006 (Barry)
-          <p></p>
-        </li>
-        <li><a href="http://www.scat.bristol.ac.uk">Scientific
-Computing Advanced Training</a>&nbsp; Daresbury
-Laboratory,&nbsp;&nbsp;June 2006, (Barry)&nbsp;<a href="SCAT-Tut06.pdf">Slides</a>
-          <p></p>
->>>>>>> 8c961db8
         </li>
 
         <li><a href="Speedup10.pdf">What's New in PETSc?</a> from 39th Speedup Conference, ETH Zurich, Switzerland, September 2010</li>
@@ -235,16 +144,10 @@
         <li>Whole day course at INL, February 2005, (Matt) <a href="INL05/tutorial.pdf">Slides</a></li>
 
         <li>
-<<<<<<< HEAD
           6 hour course, including 3 hours devoted to multigrid and domain
           decomposition with PETSc.
           <a href="http://www.cims.nyu.edu/dd16/tutorials.html">Columbia University, New York City</a>,
           January 2005, (Barry, Matt, Dinesh, Bill) <a href="Columbia04/DDandMultigrid.pdf">Slides</a>
-=======
-          <p align="left">At the Workshop on the ACTS Toolkit at <a
- href="http://www.nersc.gov">NERSC</a>, August 2003
-(Bill, David). </p>
->>>>>>> 8c961db8
         </li>
 
         <li>
@@ -272,15 +175,8 @@
         <li>2-day tutorial on PETSc, including its support for domain decomposition and multigrid, Lyon, France, October 2000 (Bill)</li>
 
         <li>
-<<<<<<< HEAD
           1/2-day PETSc tutorial at a Workshop on the ACTS Toolkit at
           <a href="http://www.nersc.gov">NERSC</a>, September 2000 (Lois, Satish)
-=======
-          <p align="left"><b>3 day tutorial</b>
-as part of the <b>Parallel Computing Workshop</b>, Center
-for Computational Science and Engineering, <b> Peking University,</b>
-Beijing, China, July 1-August 2, 2002, (Bill). </p>
->>>>>>> 8c961db8
         </li>
 
         <li>
