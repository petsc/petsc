--- conflicted
+++ resolved
@@ -48,11 +48,7 @@
         <em>is automatically distributed to the authors, so our response time using this address will be fastest.</em>
       </p>
 
-<<<<<<< HEAD
-      <h3>Current Active Developers </h3>
-=======
       <h3>Current Active Developers (2020)</h3>
->>>>>>> a45e1cde
 
       <table class="devs" summary="List of current developers">
         <tr>
