% LiteralHTML:
% LiteralHTML:     <H2><center>Research and Publications that make use of PETSc</center></H2>
% LiteralHTML:
% LiteralHTML:  <a name="nano"><H3><center>Nano-simulations</center></H3>
% LiteralHTML:
@TechReport{bb2008,
  author = "Tomasz Blachowicz and Bartlomiej Baron",
  title = "A graphical extension for the Windows version of the Parallel Finite Element Micromagnetics Package (MagParExt)",
  url = "http://arxiv.org/abs/0807.2655",
  year = 2008
}

@Article{jacvgv2008,
  author = "R. Y. Jaafar and  A Asenjo and O Chubykalo-Fesenko and M Vazquez and  E M Gonzalez and J L Vicent",
  title = "Field induced vortex dynamics in magnetic Ni nanotriangles",
  journal = "Nanotechnology",
  volume = 19,
  year = 2008,
  url = "http://dx.doi.org/10.1088/0957-4484/19/28/285717"
}

@Article{yjdwh2008,
  author = "Lin Yuan and Jianjun Jiang and Gang Du and Zhongyou Wang and Huahui He",
  title = "Micromagnetic Simulation of Magnetic Particles with Surface Anisotropy",
  journal = "Journal of the Magnetics Society of Japan",
  volume = 32,
  year = 2008,
  pages = "50-53",
  url="http://www.jstage.jst.go.jp/article/msjmag/32/2_1/32_50/_article"
}


@Article{mtrtrsa2008,
  author = "D. Makarov and S. Tibus and  C. T. Rettner and T. Thomson and B. D. Terris and T. Schrefl and M. Albrecht",
  title = "Magnetic strip patterns induced by focused ion beam irradiation",
  journal = "J. Appl. Phys.",
  volume = 103,
  year = 2008,
  url = "http://dx.doi.org/10.1063/1.2894587"
}

@INPROCEEDINGS{tmrttsa2008,
 author = "S. Tibus and D. Makarov and C. T. Rettner and T. Thomson and B. D. Terris and T. Schrefl and M. Albrecht",
 title = "Patterning of magnetic films by focused ion beam irradiation",
  booktitle = "Intermag 2008 paper no. CM-05, submitted to IEEE Trans. Magn.",
 year = 2008
}

@article{yjdbh2007,
  author = "Lin Yuan and Jianju Jiang and Yongjiang di and Shaowei Bie and Huahui He",
  title = "Micromagnetic simulation of the magnetic dispersion angle and effective damping factor for the single-phase soft magnetic films",
  journal = "J. Magn. Magn. Mater.",
  Volume = 320,
  Number =  7,
  pages = "1393-1397",
  url ="http://dx.doi.org/10.1016/j.jmmm.2007.11.025"
}

@article{lxky2007,
  author = "DENG Lian-wen and HUANG Xiao-zhong and ZH0U Ke-sheng and YANG",
  title = "Micromagnetic simulation and experimental study on microwave permeability of nano-magnetic films",
  journal = "Transactions of Nonferrous Metals Society of China",
  year = 2007,
  pages = "756-759",
  url ="http://www.ysxbcn.com/icnfm2007/part2B/s0756.pdf"
}

@article{yjdwh2008a,
  author = "Lin Yuan and Jianjun Jiang and Gang Du and Zhongyou Wang and Huahui He",
  title = "Micromagnetic Simulation of Magnetic Particles with Surface Anisotropy",
  journal = "Journal of the Magnetics Society of Japan",
  Volume =  32,
  year = 2008,
  pages = "50-53",
  url = "http://dx.doi.org/10.3379/msjmag.32.50"
}

@article{lylw2007,
  author = "Ching-Ming Lee and L. X. Ye and J. M. Lee and Te-Ho Wu",
  title = "Micromagnetic study of magnetization reversal in patterned DyFeCo thin films",
  journal = "Phys. Stat. Sol.",
  volume =  204,
  Number =  12,
  pages =  "4049-4052",
  year = 2007,
  url = "http://dx.doi.org/10.1002/pssa.200777359"
}

@INPROCEEDINGS{sg2007,
  author = "Simon Greaves",
  title = "Micromagnetic Simulations of Magnetic Recording Media",
  booktitle = "High Performance Computing on Vector Systems 2007",
  url = "http://dx.doi.org/10.1007/978-3-540-74384-2_17"
}

@article{bsc2007,
  author = "Nadjib Benatmane and Werner Scholz and T.W. Clinton",
  title = "Magnetic Configurations and Phase Diagrams of sub-100 nm NiFe Nanorings",
  journal = "IEEE Trans. Magn.",
  volume = 43,
  year = 2007,
  pages =  "2884-2886",
  url = "http://dx.doi.org/10.1109/TMAG.2007.892867"
}

@article{ffbf,
  author = "T. Fischbacher and M. Franchin and G. Bordignon and H. Fangohr",
  title = "A Systematic Approach to Multiphysics Extensions of Finite-Element-Based Micromagnetic Simulations: Nmag.",
  journal = "IEEE Trans. Magn. Volume",
  Volume = 43,
  pages = "2896-2898",
  url = "http://dx.doi.org/10.1109/TMAG.2007.893843"
}

@inbook{dfssfs2006,
  author = "R. Dittrich and J. Fidler and D. Suess and W. Schol and H. Forster, T. Schrefl",
  chapter = "Computational Aspects of Micromagnetics",
  title = "The Science of Hysteresis",
  editor = " G. Bertotti and I. Mayergoyz",
  url = "http://books.elsevier.com/us/elsevier/us/subindex.asp?maintarget=&isbn=0124808743"
}

@inbook{fss,
  author = "J. Fidler and T. Schrefl and W. Scholz",
  chapter = "Computational Micromagnetics",
  title = "Handbook of Theoretical and Computational Nanotechnology",
  editor = "M. Rieth and W. Schommers",
  url = "http://www.amazon.com/gp/product/158883042X"
}

@inbook{shbsef,
  author = "Thomas Schrefl and Gino Hrkac and Simon Bance and Dieter Suess and Otmar Ertl and Josef Fidler",
  chapter = "Numerical Methods in Micromagnetics (Finite Element Method)",
  title = "Handbook of Magnetism and Advanced Magnetic Materials",
  editor = "Helmut Kronmueller and Stuart Parkin",
  url = "http://dx.doi.org/10.1002/9780470022184.hmm203"
}

@inbook{sfs,
  author = "D. Suess and J. Fidler and T. Schrefl",
  chapter = "Micromagnetic Simulation of magnetic materials",
  title = "Handbook of Magnetic Materials",
  editor = "K. H. J. Buschow",
  url = "http://www.amazon.com/gp/product/0444518509"
}

@article{fsxzs,
  author = "J. Fernandez-de-Castro and Xiao Shen and Jianhua Xue and Yuming Zhou and S. Sharma",
  title = "Writer Flux Closure and Transition Degradation Mechanism in Perpendicular Recording.",
  journal = "IEEE Trans. Magn. Volume",
  volume = 43,
  pages = "2175-2177",
  url = "http://dx.doi.org/10.1109/TMAG.2007.893122"
}

@article{sb2006,
  author = "W. Scholz and S. Batra",
  title = "Effect of write current waveform on magnetization and head field dynamics of perpendicular recording heads",
  journal = "IEEE Trans. Magn.",
  volume = 42,
  year = 2006,
  pages =  "2264--2266",
  url = "http://magnet.atp.tuwien.ac.at/scholz/projects/papers/ieee/scholz_2006_42_2264.pdf"
}

@article{bsr2006,
  author = "S. Batra and W. Scholz and T. Roscamp",
  title = "Effect of thermal fluctuation field on the noise performance of a perpendicular recording system",
  journal = "J. Appl. Phys.",
  volume = 99,
  year = 2006,
  url = "http://magnet.atp.tuwien.ac.at/scholz/projects/papers/jap/batra_2006_99.pdf"
}

@inproceedings{japios2006,
  author = "F. Johnson and S. Amancherla and G.J. Parker and L.E. Iorio and P.R. Subramanian",
  title = "Micromagnetic simulations of the dependence of domain wall width with grain size in systems with cubic and uniaxial anisotropy.",
  booktitle = "Intermag 2006 Conference"
}

@article{kbmb2006,
  author = "A. Kaya and M. Benakli and M.L. Mallary and J.A. Bain",
  title = "A Micromagnetic Study of the Effect of Spatial Variations in Damping in Perpendicular Recording Heads",
  journal = "IEEE Trans. Magn.",
  volume = 42,
  year = 2006,
  pages = "2428--2430",
  url = "http://dx.doi.org/10.1109/TMAG.2006.879430"
}

@article{cclcw2006,
  author = "C. C. Chang and Y. C. Chang and C. M. Lee and C. C. Chen and J. Wu",
  title = "Control of Domain Wall Motion in Permalloy Ring",
  journal = "IEEE Trans. Magn.",
  volume = 42,
  year = 2006,
  pages =  "2960--2962",
  url = "http://dx.doi.org/10.1109/TMAG.2006.878414"
}

@article{bfmfzczg2007,
  author = "Richard P. Boardman and Hans Fangohr and Matthew J. Fairman and J. Zimmermann and Simon J. Cox and Alexander A. Zhukov and Peter A.J. de Groot",
  title = "Micromagnetic modelling of ferromagnetic cones",
  journal = "J. Magn. Magn. Mater.",
  Volume = 312,
  year =  2007,
  Pages = "234-238",
  url ="http://eprints.soton.ac.uk/45900/"
}

@PhdThesis{rb2005,
  author = "Richard Boardman",
  title = "Computer simulation studies of magnetic nanostructures",
  school = "Computational Engineering and Design Group, School of Engineering Sciences, University of Southampton, United Kingdom",
  year = 2005,
  url = "http://www.soton.ac.uk/~rpb/thesis.pdf"
}

@inproceedings{cwwy2006,
  author = "I-Hsin Chung and Robert E. Walkup and Hui-Fang Wen and Hao Yu",
  title = "MPI Performance Analysis Tools on Blue Gene/L",
  booktitle = "ACM/IEEE SC 2006 Conference (SC'06)",
  year = 2006,
  url = "http://sc06.supercomputing.org/schedule/pdf/pap159.pdf"
}

@inproceedings{ch2006,
  author = "I.-H. Chung and J.K. Hollingsworth",
  title = "A Case Study Using Automatic Performance Tuning for Large-Scale Scientific Programs",
  booktitle = "High Performance Distributed Computing, 2006 15th IEEE International Symposium",
  pages = "45--56",
  url = "http://dx.doi.org/10.1109/HPDC.2006.1652135"
}

@article{lkpl2005,
  author = "C. K. Lim and Y. S. Kim and N. Y. Park and J. Lee",
  title = "Multibit MRAM using a pair of memory cells",
  journal = "IEEE Trans. Magn.",
  volume = 41,
  year = 2005,
  pages = "2670-2672",
  url = "http://dx.doi.org/10.1109/TMAG.2005.855288"
}

@article{gscn2005,
  author = "K. Yu. Guslienko and W. Scholz and R. W. Chantrell and V. Novosad",
  title = "Vortex state oscillations in soft magnetic cylindrical dots",
  journal = "Phys. Rev. B",
  volume = 71,
  year = 2005,
  url = "http://dx.doi.org/10.1103/PhysRevB.71.144407"
}

@PhdThesis{mda,
  author = "Massimiliano d'Aquino",
  title = "Nonlinear Magnetization Dynamics in Thin-Films and Nanoparticles",
  school = " Universita di Napoli Federico II.",
  url = "http://www.fedoa.unina.it/148/01/d_Aquino_thesis.pdf"
}

@techreport{ssdfssf2003,
  author = "T. Schrefl and W. Scholz and R. Dittrich and H. Forster and D. Suess and M. Stehno and J. Fidler",
  title = "Micromagnetic Simulations of Domainstructures in Softmagnetic Thin Films",
  url = "http://www.zid.tuwien.ac.at/projekte/2003/03-138-1.html"
}

@inproceedings{sb2006a,
  author = "W. Scholz and S. Batra",
  title = "Effect of write current waveform on magnetization and head field dynamics of perpendicular recording heads",
  booktitle = "Intermag 2006 Conference, San Diego, CA, paper no. EF-03"
}

@article{scholz-batra1,
author = {W. Scholz and S. Batra},
title = "Micromagnetic Simulation of Head Field and Write Bubble Dynamics in Perpendicular Recording",
journal = {IEEE Trans. Magn.},
note = {submitted},
year = 2005
}

@article{scholz-batra2,
author = {W. Scholz and S. Batra},
title = "Micromagnetic Modeling of Head Field Rise Time for High Data-Rate Recording",
journal ={IEEE Trans. Magn.},
volume = 41,
year =2005,
pages = {702-706}
}
@article{daquino-scholz1,
author = {M. d'Aquino and W. Scholz and T. Schrefl and C. Serpico and J. Fidler},
title = "Micromagnetic Analysis of Fast Precessional Switching",
journal ={J. Magn. Magn. Mater.},
volume = {290-291},
year = 2005,
 pages = {510-513}
}
@article{aq-scholz-fid,
author = {M. d'Aquino and W. Scholz and T. Schrefl and C. Serpico and J. Fidler},
title = "Numerical and analytical study of fast precessional switching",
journal ={J. Appl. Phys.},
volume = 95,
year =2004,
 pages = {7055-7057}
}
@inproceedings{gar-tabik-gar,
author = {E. M. Garzon and S. Tabik and I. Garcia and A. R. Bretones},
title = "Multiprocessing of the Time Domain Analysis of Thin-Wire Antennas and Scatterers",
booktitle = {12th Euromicro Conference on Parallel, Distributed and Network-Based Processing (PDP'04)},
year =2004,
pages = {80--}
}
@inproceedings{aq-scholz-mia,
author = {M. d'Aquino and W. Scholz and T. Schrefl and C. Serpico and G. Miano},
title = "Analysis of fast precessional switching in magnetic thin films",
booktitle = {Proceedings of PIERS (Progress In Electromagnetic Research Symposium)},
year =2004,
pages = {257-260}
}
@article{scholz-fid-seus,
author = {W. Scholz and J. Fidler and T. Schrefl and D. Suess and H. Forster and R. Dittrich and V. Tsiantos},
title = "Numerical Micromagnetic Simulation of Fe-Pt Nanoparticles with Multiple Easy Axes",
journal ={J. Magn. Magn. Mater.},
year = 2004,
 pages = {1524-1525}
}
@article{boardman-zimmerman,
author = {Richard Boardman and Juergen Zimmermann and Hans Fangohr and Alexander Zhukov and Peter de Groot},
title = "Micromagnetic simulation studies of ferromagnetic part-spheres",
journal ={Journal of Applied Physics},
year =2005
}
@article{lim-kim-park,
author = {C. K. Lim and Y. S. Kim and N. Y. Park and J. Lee},
title = "High Density Magnetic Random Access Memory Using a Pair of Asymmetrical Cell",
journal ={IEEE Trans. Magn.},
note = {submitted}
}
@article{scholz-suess2,
author = {W. Scholz and D. Suess and T. Schrefl and and J. Fidler},
title = "Micromagnetic simulation of magnetization reversal in small particles with surface anisotropy",
journal ={J. Appl. Phys.},
volume = 95,
year = 2004,
 pages = {6807-6809}
}
@article{scholz-schrefl1,
author = {W. Scholz and T. Schrefl and J. Fidler and T. Matthias and D. Suess and V. Tsiantos},
title = "Micromagnetic simulation of the pinning and depinning process in permanent magnets",
journal ={IEEE Trans. Magn.},
volume = 39,
year = 2003,
pages = {2920-2922}
}
@article{scholz-guslienko,
author = {W. Scholz and K. Y. Guslienko and V. Novosad and D. Suess and T. Schrefl and R. W. Chantrell and J. Fidler},
title = "Transition from single-domain to vortex state in soft magnetic cylindrical nanodots",
journal ={J. Magn. Magn. Mater.},
volume = 266,
year = 2003,
 pages = {155-163}
}
@article{scholz1,
   author = { W. Scholz and J. Fidler and T. Schrefl and D. Suess and R. Dittrich and H. Forster and V. Tsiantos},
   title  = "Scalable Parallel Micromagnetic Solvers for Magnetic Nanostructures",
   journal = "Comp. Mat. Sci",
   year    = 2003,
   pages   = "366--383",
   volume  = 28,
   url     = {http://magnet.atp.tuwien.ac.at/scholz/projects/papers/preprint/scholz/cms03/magpar.pdf}
}
@phdthesis{scholz2,
   author = {W. Scholz},
   title  = "Scalable Parallel Micromagnetic Solvers for Magnetic Nanostructures",
   school = {Vienna University of Technology, Vienna, Austria},
   year   = 2003
}
@article{scholz3,
   author  = {W. Scholz and D. Suess and R. Dittrich and T. Schrefl and V. Tsiantos and H. Forster and J. Fidler},
   title   = "Implementation of a high performance parallel finite element micromagnetics package",
   journal = {J. Magn. Magn. Mater.},
   year    = 2004,
   url     = {http://magnet.atp.tuwien.ac.at/scholz/projects/papers/preprint/scholz/icm2003/scholz_petsc.pdf}
}
% LiteralHTML: <td width="100%" colspan="2"><hr size="4" color="#FF5B5B"> </td>
@InBook{zhanggladwell1,
 AUTHOR=    "W. Zhang and I. Gladwell",
 chapter=     "Performance of MOL for Surface Motion Driven by a Laplacian of Curvature",
 editor=    "Z. Chen and R.E. Ewing and Z.-C. Shi",
 YEAR=      "2000",
 TITLE= "Numerical Treatment of Multiphase Flows in Porous Media, Lecture Notes in Physics, vol. 552",
 publisher="Springer",
 pages =    "4190-"
}
@article{wolf1,
   author = "A. J. Haslan and D. Moldovan and S. R. Phillpot and V. Yamakov",
   title  = "Combined Atomistic and Mesoscale simulation of grain growth in nanocrystalline thin films",
   journal = "Phil. Mag. A",
   year = "2003",
 Lab = {ANL}
}
@article{wolf2,
   author = "A. J. Haslan and D. Moldovan and S. R. Phillpot and H. Gleiter",
   title  = "Mesoscopic simulation of two dimensional grain growth with anisotropic grain-boundary properties",
   journal = "Computational Materials Science",
   year = "2001",
   volume = "23",
   pages = "15--32",
 Lab = {ANL}
}
@article{wolf3,
   author = "D. Moldovan and S. R. Phillpot and A. J. Haslan",
   title  = "Role of grain rotation in grain growth by mesoscale simulation",
   journal = "Phil. Mag. A",
   year = "2002",
   volume = "82",
   pages = "1271--1297",
 Lab = {ANL}
}
% LiteralHTML: <td width="100%" colspan="2"><hr size="4" color="#FF5B5B"> </td>
@article{saut,
   author = { Olivier Saut},
   title  = "Bidimensional Study of the Maxwell-Bloch Model in a Nonlinear Crystal",
   journal = "SIAM Journal on Scientific Computing",
   year    = 2004,
   note    = "submitted",
   url     = {http://mip.ups-tlse.fr/\~{ }saut/data/sisc04.pdf}
}
% LiteralHTML:
% LiteralHTML:  <a name="biology"><H3><center>Biology -- Medical</center></H3>
% LiteralHTML:
@article{Ataseven,
  author  = {Y. Ataseven and Z. Akaliota n-Acar and C.~E. Acar and N. G. Gen\c{c}er},
  title   = {Parallel implementation of the accelerated BEM approach for EMSI of the human brain},
  journal = {Medical and Biological Engineering and Computing},
  month   = {February},
  year    = {2008},
  note    = {doi 10.1007/s11517-008-0316-0}
}
@article{dennis-eberhart-03,
   author = {B. H. Dennis and R. C. Eberhart and G. S. Dulikravich and S.W. Radons},
   pages = "832-840",
   volume = 125,
   number = 6,
   title  = "Finite-element simulation of cooling of realistic 3-D human head and neck",
   journal = "J Biomech Eng",
   year    = 2003,
   url     = {http://www.ncbi.nlm.nih.gov/entrez/query.fcgi?cmd=Retrieve&db=PubMed&list_uids=14986408&dopt=Citation}
}
@conference{gu7174parallel,
  title={{A parallel reduced-space sequential-quadratic programming algorithm for frequency-domain small animal optical tomography}},
  author={Gu, X. and Kim, H.K. and Masciotti, J. and Hielscher, A.H.},
  booktitle={Proc. of SPIE Vol},
  volume={7174},
  number={717406},
  pages={1}
}
@article{barchanski2005using,
  title={{Using domain decomposition techniques for the calculation of low-frequency electric current densities in high-resolution 3D human anatomy models}},
  author={Barchanski, A. and Clemens, M. and De Gersem, H. and Steiner, T. and Weiland, T.},
  journal={COMPEL: The International Journal for Computation and Mathematics in Electrical and Electronic Engineering},
  volume={24},
  number={2},
  pages={458--467},
  issn={0332-1649},
  year={2005},
  publisher={Emerald Group Publishing Limited}
}
@article{MotrescuRienen05,
   author = {V. C. Motrescu and U. van Rienen},
   pages = "227--231",
   volume = 3,
   title  = "Computation of currents induced by ELF electric fields in
             anisotropic human tissues using the Finite Integration Technique",
   journal = "Advances in Radio Science",
   year    = 2005,
   url     = {http://www.copernicus.org/URSI/ars/3/ars-3-227.pdf}
}
@article{MotrescuRienen04,
   author = {V. C. Motrescu and U. van Rienen},
   pages = "309--313",
   volume = 2,
   title  = "Computation of electrostatic fields in anisotropic human tissues using the Finite Integration Technique (FIT)",
   journal = "Advances in Radio Science",
   year    = 2004,
   url     = {http://www.copernicus.org/URSI/ars/ARS_2_1/309.pdf}
}
@InProceedings{dbl2,
  author =       "Enzo A. Dari and Mariano I. Cantero and Raul A. Feijoo",
  title =        "Computational arterial flow modeling using a parallel {Navier-Stokes} solver",
  booktitle =    "ECCOMAS2000",
  year =         "2000",
  url = "http://146.134.8.133/Feijoo/CModComplexos/Conferencias/ECCOMAS2000/Darie/eccomas.html"
}
@Unpublished{cell,
  title = {Parallel Simulation Engines for Whole-Cell Models},
  author = {Markus Schwehm and Nils Gehlenborg and Hendrik Post and Amelie Stein and Kirstin Weber},
  note = {Poster at Second International Conference on Systems Biology (ICSB) 2001},
  url = {http://www.icsb-2001.org/Posters/110_schwehm2.pdf},
  institution = {University of Tubingen, ZBIT - Zentrum fur Bioinformatik Tubingen},
  year = 2001
}
@article{barker2010two,
  title={Two-level Newton and hybrid Schwarz preconditioners for fluid-structure interaction},
  author={Barker, A.T. and Cai, X.C.},
  journal={SIAM Journal on Scientific Computing},
  volume={32},
  number={4},
  pages={2395--2417},
  year={2010},
  publisher={Society for Industrial and Applied Mathematics}
}
@article{barker2010scalable,
  title={Scalable parallel methods for monolithic coupling in fluid-structure interaction with application to blood flow modeling},
  author={Barker, A.T. and Cai, X.C.},
  journal={Journal of Computational Physics},
  volume={229},
  number={3},
  pages={642--659},
  year={2010},
  publisher={Elsevier}
}
@article{barker2009nks,
  title={NKS for fully coupled fluid-structure interaction with application},
  author={Barker, A.T. and Cai, X.C.},
  journal={Domain Decomposition Methods in Science and Engineering XVIII},
  pages={275--282},
  year={2009},
  publisher={Springer}
}

% LiteralHTML: <td width="100%" colspan="2"><hr size="4" color="#FF5B5B"> </td>
% LiteralHTML: <center><img  alt=""
% LiteralHTML: src="images/spine0l.jpg"></center></p>
% LiteralHTML: <center><img  alt=""
% LiteralHTML: src="images/vertebra.jpg"></center></p>
% LiteralHTML:<font color="#FF0000">
% LiteralHTML:Treating fractures of the hip and spine is a major medical cost.
% LiteralHTML:Understanding bone mechanical properties and how they may lead to
% LiteralHTML:fractures is thus an important medical research activity. PETSc and
% LiteralHTML:Prometheus have been used for extremely large scale finite element
% LiteralHTML:simulation of the solid mechanics of a portion of a human spine by a
% LiteralHTML:team of doctors and computational scientists. This computation was
% LiteralHTML:a winner of a Gordon Bell Special Prize at SC2004 and ran scalably
% LiteralHTML:with over 4000 processors.</p>
% LiteralHTML: </font>
@article{arbenz2008scalable,
  title={A scalable multi-level preconditioner for matrix-free $\mu$-finite element analysis of human bone structures},
  author={Arbenz, P. and van Lenthe, G.H. and Mennel, U. and M{\\"u}ller, R. and Sala, M.},
  journal={International Journal for Numerical Methods in Engineering},
  volume={73},
  number={7},
  pages={927--947},
  year={2008},
  publisher={Wiley Online Library}
}
@inproceedings{Adams-04,
	Author = {Adams, M.~F. and Bayraktar, H.H. and Keaveny, T.M. and Papadopoulos, P.},
	Booktitle = {ACM/IEEE Proceedings of SC2004: High Performance Networking and Computing},
	Title = {Ultrascalable implicit finite element analyses in solid mechanics with over a half a billion degrees of freedom},
	Note = {Gordon Bell Award},
	Year = {2004}
}
@InProceedings{Adams-03b,
   author =   {Adams, M.~F. and Bayraktar, H.H. and Keaveny, T.M. and  Papadopoulos, P.},
   title =   {Applications of Algebraic Multigrid to Large-Scale Finite Element Analysis of Whole Bone Micro-Mechanics on the IBM SP},
   booktitle = {ACM/IEEE Proceedings of SC2003: High Performance Networking and Computing},
   year = {2003}
}
@inproceedings{oghattas2002,
   author = "Volkan Akcelik and George Biros and Omar Ghattas",
   title  = "Parallel Multiscale {Gauss-Newton-Krylov} Methods For Inverse Wave Propagation",
   booktitle = "Procceedings of SC2002",
   url    ="http://www-2.cs.cmu.edu/\~{ }oghattas/papers/sc2002.pdf",
   note = "Winner of SC2002 Best Paper. A parallel algorithm for inverse problems
           governed by time-dependent PDEs, and scalability results for an inverse
           wave propagation problem of determining the material field of an acoustic
           medium. Using the algorithm, they solved a synthetic inverse wave
           propagation problem though a pelvic bone geometry involving 2.1 million
           inversion parameters in 3 hours on 256 processors.",
   year = "2002"
}
% LiteralHTML:  <a name="biology:cardiology">
% LiteralHTML: <td width="100%" colspan="2"><hr size="4" color="#FF5B5B"> </td>
% LiteralHTML: <center><img  alt=""
% LiteralHTML: src="images/heart.jpg">
% LiteralHTML: <img  alt=""
% LiteralHTML: src="images/pump.jpg"></center></p>
% LiteralHTML:
% LiteralHTML:<font color="#FF0000">
% LiteralHTML: Arrhythmias are disorders of the regular rhythmic beating of the
% LiteralHTML: heart; they are the cause of the majority of sudden cardiac
% LiteralHTML: deaths. The heart beat is controlled by electrical signals moving
% LiteralHTML: through the heart. PETSc has been used by several research groups to
% LiteralHTML: simulate the electronic behavior of the heart in an attempt to more
% LiteralHTML: fully understand the developments of arrhthmias.</p>
% LiteralHTML:</font>
@inproceedings{oghattas2000,
   author = "J. Antaki and G. Belloch and O. Ghattas and I. Malcevic
             and G. Miller and N. Walkington",
   title  = "A Parallel Dynamic-Mesh Lagrangian Method for Simulation of Flows with Dynamic
             Interfaces",
   booktitle = "Procceedings of SC2000",
   url    ="http://www.cs.cmu.edu/\~{ }oghattas/papers/sc2000/sc2000.pdf",
   note = "Blood flow modeling at the microscale including effects on individual blood cells,
             for designing heart assist pumps, etc.",
   year = "2000"
}
@InBook{cfps2006,
  author = {P. Colli Franzone and L. F. Pavarino and G. Savare},
  editor = {A. Quarteroni et al.},
  title = {Complex Systems in Biomedicine},
  chapter= {Computational Electrocardiology: mathematical and numerical modeling},
  publisher = {Springer-Verlag},
  pages = {187--241},
  year = {2006}
}
@Inproceedings{cfpst2007,
  author = {P. Colli Franzone and L. F. Pavarino and S. Scacchi and B. Taccardi},
  title = {Determining recovery times from transmembrane action potentials and unipolar electrograms in normal heart tissue},
  booktitle = {FIMH07},
  publisher = {Springer-Verlag},
  volume = {4466},
  pages = {139--149},
  year = {2007}
}
@article{seemann2010framework,
  title={{Framework for Modular, Flexible and Efficient Solving the Cardiac Bidomain Equations Using PETSc}},
  author={Seemann, G. and Sachse, FB and Karl, M. and Weiss, DL and Heuveline, V. and D{\\"o}ssel, O.},
  journal={Progress in Industrial Mathematics at ECMI 2008},
  pages={363--369},
  year={2010},
  publisher={Springer}
}
@INPROCEEDINGS{pft2005,
  AUTHOR  = "Luca F. Pavarino and Piero Colli Franzone and Bruno Taccardi",
  TITLE   = "Monodomain Simulations of Excitation and Recovery in Cardiac Blocks
              with Intramural Heterogeneity",
  BOOKTITLE = "Functional Imaging and modeling of the Heart (FIMH05)",
  PAGES   = "267--277",
  EDITORS = "A. Frangi et al.",
  PUBLISHER = "Springer, Lecture Notes in Computer Science (LNCS), v. 3504",
  YEAR    = "2005"
}
@article{bgcp2005,
   author = "Boyce E. Griffith and Charles S. Peskin",
   title  = "On the order of accuracy of the immersed boundary method: Higher order convergence rates for sufficiently smooth problems",
   journal = "Journal of Computational Physics",
   year = "2005",
   volume = "208",
   pages = "75--105"
}
@article{griffith2007adaptive,
  title={An adaptive, formally second order accurate version of the immersed boundary method},
  author={Griffith, B.E. and Hornung, R.D. and McQueen, D.M. and Peskin, C.S.},
  journal={Journal of Computational Physics},
  volume={223},
  number={1},
  pages={10--49},
  year={2007},
  publisher={Elsevier}
}
@phdthesis{Griffith05,
   author = {Boyce Griffith},
   title  = {Simulating the blood-muscle-valve mechanics of the heart by an adaptive and parallel
             version of the immersed boundary method},
   school = {New York University},
   year   = 2005
}
@phdthesis{Murillo,
   author = {Maria S. Murillo},
   title  = {Parallel Algorithms and Software for Time-Dependent System of Nonlinear Partial Differential Equations
             with an Application in Computational Biology},
   school = {University of Colorado at Boulder},
   year   = 2002
}
@article{spv2004,
   author = "Rodrigo Weber Dos Santos and G. Plank and S. Bauer",
   title  = "Parallel multigrid preconditioner for the cardiac bidomain model",
   journal = "IEEE Trans. Biomed. Eng",
   year = "2004",
   volume = "51",
   pages = "1960--1968"
}
@article{vphl2003,
   author = "E. J. Vigmond and  M. Hughes and G. Plank, L.J. Leon",
   title  = " Computational Tools for Modeling Electrical Activity in Cardiac Tissue",
   journal = "J. Electrocardiol.",
   year = "2003",
   volume = "36",
   pages = "69--74"
}
@INPROCEEDINGS{spbv2003,
        AUTHOR = "Rodrigo Weber Dos Santos and G. Plank and S. Bauer and and E.J. Vigmond",
        TITLE = "Preconditioning Techniques for the Bidomain Equations",
        BOOKTITLE = "Proceedings of the 15th International Conference on
                     Domain Decomposition Methods",
        PAGES = "571--580",
        PUBLISHER = "Springer,  Lecture Notes in Computational Science and Engineering (LNCSE).",
        NOTE = "",
        URL = "http://www.ddm.org/DD15/proceedings-dd15.html",
        YEAR = "2003"
}
@article{franz-pavir-04,
   author = "P. Colli Franzone and L.~F. Pavarino",
   title  = "A parallel solver for reaction-diffusion systems in computational electrocardiology",
   journal = "Mathematical Models and Methods in Applied Sciences",
   year = "2004",
   volume = "14",
   number = 6,
   pages = "883--912"
}
@article{franz-pavir-05,
   author = "P. Colli Franzone and L.~F. Pavarino and B. Taccardi",
   title  = "Simulating patterns of excitation, repolarization and action potential durationwith cardiac
             Bidomain and Monodomain models",
   journal = "Mathematical Biosciences",
   year = "2005",
   volume = "197",
   number = 1,
   pages = "35--66"
}
@article{franz-pavir-06,
   author = "P. Colli Franzone and L.~F. Pavarino and B. Taccardi",
   title  = "Effects of transmural electrical heterogeneities  and electrotonic interactions on the dispersion of cardiac repolarization
             and action potential duration: a simulation study",
   journal = "Mathematical Biosciences",
   year = "2006",
   volume = "204",
   number = 1,
   pages = "132--165"
}
@INPROCEEDINGS{colli-franz-sim,
        AUTHOR = "P. Colli-Franzone and L.F. Pavarino and B. Taccardi",
        TITLE = "MODELING ANISOTROPIC AND HETEROGENEOUS CARDIAC MODELS: PARALLEL SIMULATIONS",
        BOOKTITLE = "MEDICON and HEALTH TELEMATICS 2004, Health in the Information Society,
                      X Mediterranean Conference on Medical and Biological Engineering",
        URL = "http://cluster.mat.unimi.it/doc/Progetti/Pavarino-LF.pdf",
        YEAR = "2004"
}
@INPROCEEDINGS{pf2003,
        AUTHOR = "Luca F. Pavarino and Piero Colli Franzone",
        TITLE = "Parallel Solution of Cardiac Reaction-Diffusion Models",
        BOOKTITLE = "Proceedings of the 15th International Conference on
                     Domain Decomposition Methods",
        PAGES = "669--776",
        PUBLISHER = "Springer,  Lecture Notes in Computational Science and Engineering (LNCSE).",
        NOTE = "",
        URL = "http://www.ddm.org/DD15/proceedings-dd15.html",
        YEAR = "2003"
}
@article{maria-is04,
   author = "Maria Murillo and Xiao-Chuan Cai",
   title  = "A fully implicit parallel algorithm for simulating the non-linear electrical activity of the heart",
   journal = "Numerical Linear Algebra with Applications",
   year = "2004",
   volume = "11",
   pages = "261 - 277",
   url = "http://www3.interscience.wiley.com/cgi-bin/abstract/107632540/ABSTRACT"
}
@article{murli2007monitoring,
  title={{Monitoring and Migration of a PETSc-based Parallel Application for Medical Imaging in a Grid computing PSE}},
  author={Murli, A. and Boccia, V. and Carracciuolo, L. and D’Amore, L. and Laccetti, G. and Lapegna, M.},
  journal={Grid-Based Problem Solving Environments},
  pages={421--432},
  year={2007},
  publisher={Springer}
}
@article{Carracciuolo:2006:TPC,
 author = {Carracciuolo, L. and D'Amore, L. and Murli, A.},
 title = {Towards a parallel component for imaging in PETSc programming environment: a case study in 3-D echocardiography},
 journal = {Parallel Comput.},
 volume = {32},
 issue = {1},
 month = {January},
 year = {2006},
 issn = {0167-8191},
 pages = {67--83},
 numpages = {17},
 url = {http://dx.doi.org/10.1016/j.parco.2005.09.001},
 doi = {http://dx.doi.org/10.1016/j.parco.2005.09.001},
 acmid = {1141218},
 publisher = {Elsevier Science Publishers B. V.},
 address = {Amsterdam, The Netherlands, The Netherlands},
 keywords = {Distributed software environment, Image denoising, Non linear PDE, Parallel component},
}
@InProceedings{eth_biwi_00721,
  author = {K. Burckhardt and D. Szczerba and J. Brown and K. Muralidhar and and G. Székely},
  title = {Fast Implicit Simulation of Oscillatory Flow in Human Abdominal Bifurcation using a Schur Complement Preconditioner},
  booktitle = {Euro-Par 2009 Parallel Processing},
  year = {2009},
  month = {August},
  pages = {747-759},
  volume = {5704},
  editor = {H. Sips and D. Epema and and H.-X. Lin},
  series = {Lecture Notes in Computer Science},
  publisher = {Springer},
  keywords = {Aortic aneurysm, flow simulation, streamline diffusion FEM, indefinite matrix, parallel Krylov solver}
}
% LiteralHTML:  <a name="biology:imagingandsurgery">
% LiteralHTML: <td width="100%" colspan="2"><hr size="4" color="#FF5B5B"> </td>
% LiteralHTML: <center><img  alt=""
% LiteralHTML: src="images/brain.jpg"></center>
@article{ganser2004deformable,
  title={A deformable digital brain atlas system according to Talairach and Tournoux},
  author={Ganser, K.A. and Dickhaus, H. and Metzner, R. and Wirtz, C.R.},
  journal={Medical Image Analysis},
  volume={8},
  number={1},
  pages={3--22},
  year={2004},
  publisher={Elsevier}
}
@Unpublished{TACCsurgery,
    title  = "TACC supercomputer performs laser cancer surgery on canine",
    url   = "http://www.tacc.utexas.edu/research/users/features/dynamic.php?m_b_c=laser",
    note = {In April, the Lonestar supercomputer at the Texas Advanced Computing Center in Austin performed laser surgery on a dog in
            Houston without the intervention of a surgeon. The treatment was developed collaboratively by computational experts from the Institute
            for Computational Engineering and Sciences (ICES) at UT-Austin, leading technologists from the M.D. Anderson Cancer Center in Houston,
            and cyberinfrastructure specialists and systems from TACC.
            Using precise lasers, state-of-the-art thermal imaging technology, and advanced computational methods, dynamic, data-driven treatments
            are being pursued as a minimally invasive alternative to the standard treatment of cancer.}
}
@article{ffhbresso2008,
   author = "Yusheng Feng and David Fuentes and Andrea Hawkins and Jon Bass and Marissa Nichole Rylander and Andrew Elliott and Anil Shetty and R. Jason Stafford and J. Tinsley Oden",
   title  = "Nanoshell-Mediated Laser Surgery Simulation for Prostate Cancer Treatment",
   journal = "Engineering with Computers",
   note = "Special issue on Computational Bioengineering",
   year = "2008",
   url = "http://www.tacc.utexas.edu/research/users/features/laser_surgery.pdf"
}
@techreport{dobbhbbbdeffghkkps2008,
 Author      = "K. R. Diller and J. T. Oden and C. Bajaj and J. C. Browne and J. Hazle and I. Babu{\v{s}}ka and J. Bass and
              L. Bidaut and L. Demkowicz and A. Elliott and Y. Feng and D. Fuentes and S. Goswami and A. Hawkins and S. Khoshnevis and B. Kwon and S. Prudhomme and R. J. Stafford",
 TITLE       = "Computational Infrastructure for the Real-Time Patient-Specific Treatment of Cancer",
 year        = 2008,
 INSTITUTION = "University of Texas at Austin",
 URL        = "http://www.tacc.utexas.edu/research/users/features/cancer.pdf"
}
@article{ogdb2004,
   author = "A.A. Oberai and N.H. Gokhale and M.M. Doyley and J.C.Bamber",
   title  = "Evaluation of the Adjoint Equation Based Algorithm for Elasticity Imaging",
   journal = "Physics in Medicine and Biology",
   year = "2004",
   volume = "49",
   pages = "2955--2947"
}
@INPROCEEDINGS{majumdar11,
        AUTHOR = "A. Majumdar and A. Birnbaum and D. Choi and A. Trivedi and S. K. Warfield and K. Baldridge and P. Krysl",
        TITLE = "A Dynamic Data Driven Grid System for Intra-Operative Image Guided Neurosurgery",
        BOOKTITLE = "ICCS 2005",
        PAGES = "672--679",
        editor = "V.S. Sunderam et al.",
        YEAR = "2005"
}
@CONFERENCE{sermesant-etal:03,
  AUTHOR      = {Sermesant, M. and Clatz, O. and Li, Z. and Lanteri, S.
                  and Delingette, H. and Ayache, H.},
  TITLE       = {A parallel implementation of non-rigid registration
                  using a volumetric biomechanical model},
  BOOKTITLE   = {Second International Workshop on Biomedical Image
                  Registration {WBIR'03}},
  ADDRESS     = {Philadelphia, PA, USA},
  PUBLISHER   = {Springer-Verlag},
  EDITOR      = {Gee, J.C. and Maintz, J.B.A. and Vannier, M.W.},
  SERIES      = {Lecture Notes in Computer Science},
  VOLUME      = {2717},
  PAGES       = {398-407},
  DATE        = {june 23-24},
  YEAR        = {2003},
  url         = {ftp://ftp-sop.inria.fr/epidaure/Publications/Sermesant/WBIR2003Sermesant.pdf}
}
@CONFERENCE{sermesant-etal:04,
  AUTHOR      = {J. Rexilius and S.K. Warfield and C.R.G. Guttmann and X. Wei and R. Benson and L. Wolfson and M. Shenton and
                 H. Handels and R. Kikinis},
  TITLE       = {A Novel Nonrigid Registration Algorithm And Applications},
  BOOKTITLE   = {Medical Image Computing and Computer-Assisted Intervention - MICCAI 2001},
  ADDRESS     = {Philadelphia, PA, USA},
  PUBLISHER   = {Springer-Verlag},
  EDITOR      = {Gee, J.C. and Maintz, J.B.A. and Vannier, M.W.},
  SERIES      = {Lecture Notes in Computer Science},
  VOLUME      = {2208},
  PAGES       = {923},
  YEAR        = {2003},
  url         = {http://www.springerlink.com/app/home/contribution.asp?wasp=6pgwnvthup0amt7g9j4k&referrer=parent&backto=issue,105,251;journal,1191,1949;linkingpublicationresults,1:105633,1}
}
@article{warfield-haker-talos-05,
   author = "Simon K. Warfield and Steven J. Haker and Ion-Florin Talos and Corey A. Kemper and
             Neil Weisenfeld and Andrea U.J. Mewes and Daniel Goldberg-Zimring and Kelly H. Zou and
             Carl-Fredrik Westin and William M. Wells and Clare M.C. Tempany and Alexandra Golby and
             Peter M. Black and Ferenc A. Jolesz and Ron Kikinis",
   title  = "Capturing intraoperative deformations: research experience at Brigham and Women's hospital",
   journal = "Medical Image Analysis",
   url    ="http://splweb.bwh.harvard.edu:8000/pages/papers/warfield/capturing-intraoperative-deformations-MIA2005.pdf",
   year   = "2005"
}
@article{brain3,
   author = "Simon K. Warfield and Florin Talos and Alida Tei and Arya Nabavi and Matthieu Ferrant and Peter McL. Black and
             Ferenc A. Jolesz and Ron Kikinis",
   title  = "Real-Time Registration of Volumetic Brain {MRI} by Biomechanical Simulation of Deformation during Image Guided
             Neurosurgery",
   journal = "Computing and Visualization in Science",
   url     ="http://splweb.bwh.harvard.edu:8000/pages/ppl/warfield/papers/2002/warfield-2002-cvs-appeared.pdf",
   year    = "2002"
}
@article{brain2,
   author = "Matthieu Ferrant and Arya Nabavi and Benoit Macq and
             Ferenc A. Jolesz and Ron Kikinis and Simon K. Warfield",
   title  = "Registration of {3D} Intraoperative {MR} Images of the Brain using a Finite Element Biomechanical Model",
   journal = "IEEE Transactions on Medical Imaging",
   url    ="http://splweb.bwh.harvard.edu:8000/pages/papers/ferrant/tmi2001.pdf",
   year   = "2001"
}
@inproceedings{brain1,
   author = "Simon K. Warfield and Matthieu Ferrant and Xavier Gallez and Arya Nabavi and
             Ferenc A. Jolesz and Ron Kikinis",
   title  = "Real-Time Biomechanical Simulation of Volumetric Brain Deformation for Image Guided Neurosurgery",
   booktitle = "Proceedings of SC2000",
   url    ="http://www.sc2000.org/techpapr/papers/pap.pap230.pdf",
   year = 2000
}
@article{Vanne06,
   author  = "V. Kolehmainen and A. Vanne and S. Siltanen and S. Jarvenpaa and J.P. Kaipio and M. Lassas and M. Kalke",
   title   = "Parallelized Bayesian inversion for three-dimensional dental X-ray imaging",
   journal = "IEEE Transactions on Medical Imaging",
   volume = "25",
   number = "2",
   month = "February",
   year = "2006",
   pages = "218--228"
}
% LiteralHTML:
% LiteralHTML:  <a name="fusion"><H3><center>Fusion</center></H3>
% LiteralHTML:
@article{facets-scidac08,
   title   = "First Results from Core-Edge Parallel Composition in the {FACETS} Project",
   author  = "J. Cary and J. Candy and R. Cohen and S. Krasheninnikov and D. McCune and
              D. Estep and J. Larson and A. Malony and A. Pankin and P. Worley and
              J. Carlsson and A. Hakim and P. Hamill and S. Kruger and M. Miah and
              S. Muzsala and A. Pletzer and S. Shasharina and D. Wade-Stein and N. Wang and
              S. Balay and L. McInnes and H. Zhang and T. Casper and L. Diachin and
              T. Epperly and T. Rognlien and M. Fahey and J. Cobb and A. Morris and
              S. Shende and G. Hammett and K. Indireshkumar and D. Stotler and A. Pigarov",
   journal = "J. Phys.: Conf. Ser.",
   volume  = 125,
   year    = 2008,
   pages   = "012040",
   url     = "http://www.iop.org/EJ/abstract/1742-6596/125/1/012040"
}
@article{facets-scidac09,
   title   = "Concurrent, Parallel, Multiphysics Coupling in the {FACETS} Project",
   author  = "J. Cary and J. Candy and J. Cobb and R. H. Cohen and T. Epperly and
              D. Estep and S. Krasheninnikov and A. Malony and D. McCune and
              L. McInnes and A. Pankin and S. Balay and J. Carlsson and M. R. Fahey and
              R. Groebner and A. Hakim and S. Kruger and M. Miah and A. Pletzer and
              S. Shasharina and S. Vadlamani and D. Wade-Stein and T. Rognlien and
              A. Morris and S. Shende and G. W. Hammett and K. Indireshkumar and
              A. Pigarov and H. Zhang",
   journal = "J. Phys.: Conf. Ser.",
   volume  = 180,
   year    = 2009,
   pages   = "012056",
   url     = "http://iopscience.iop.org/1742-6596/180/1/012056"
}
@inProceedings{facets-scidac10,
   title   = "Coupled Whole Device Simulations of Plasma Transport in Tokamaks with the {FACETS} Code",
   author  = "A. Hakim and J. Cary and J. Candy and J. Cobb and R. Cohen and T. Epperly and D. Estep
              and S. Krasheninnikov and A. Malony and D McCune and L.C. McInnes and A. Pankin and S. Balay
              J. Carlsson and M. Fahey and R. Groebner and S. Kruger and M. Miah and A. Pletzer and
              S. Shasharina and S. Vadlamani and D. Wade-Stein and T. Rognlein and A. Morris and
              S. Shende and G. Hammett and K. Indareshkumar and A. Pigarov and H. Zhang",
   booktitle = "Proceedings of SciDAC 2010 Conference",
   year    = 2010,
   url = "http://computing.ornl.gov/workshops/scidac2010/papers/fusion_a_hakim.pdf"
}
@inproceedings{facets-fec2010,
   title     = "Concurrent, Parallel, Coupled Core-Edge Simulations of Pedestal Formation Using the {FACETS} Framework",
   author    = "J. Cary and A. Hakim and A. Pletzer and M. Miah and S. Kruger and S. Shasharina
                and S. Vadlamani and J. Carlsson and A. Pankin and T. Rognlien and R. Cohen and
                D. McCune and K. Indireshkumar and A. Pigarov and L.C. McInnes and H. Zhang",
   booktitle = "Proceedings of the 23rd annual IAEA Fusion Energy Conference (FEC 2010), Daejon, Republic of Korea",
   year      = 2010
}
@inproceedings{facets-epdp2010,
   title     = "{FACETS}: A Framework for Parallel Coupling of Fusion Components",
   author    = "J. Cary and A. Hakim and M. Miah and S. Kruger and A. Pletzer and S. Shasharina and S. Vadlamani
                and A. Pankin and R. Cohen and T. Epperly and T. Rognlien and R. Groebner and S. Balay and
                L. McInnes and H. Zhang",
   booktitle = "Proceedings of Euromicro PDP 2010 (The 18th Euromicro International Conference on Parallel,
                Distributed and Network-Based Computing), Pisa, Italy",
   year      = 2010
}
@article{CarlssonCary09,
  author  = {Johan Carlsson, John R. Cary},
  title   = {The hypersecant Jacobian approximation for quasi-Newton solves of sparse nonlinear systems},
  journal = {arXiv},
  year    = {2009},
  note    = {http://arxiv.org/abs/0905.1054},
  url     = {http://arxiv.org/pdf/0905.1054v1}
}
@InProceedings{oshahjs2006,
  author =       {F. Ogando and A. Signell and J.A. Heikkinen and M. Aspn\"as and S. Henriksson and S.J. Janhunen and T.P. Kiviniemi},
  title =        "Performance enhancements to ELMFIRE gyrokinetic code leading to new ranges of application",
  booktitle =    "33rd EPS Conference on Plasma Phys.",
  year =         "2006",
  url = "http://epsppd.epfl.ch/Roma/pdf/P4_153.pdf",
  note = "European fusion code"
}
@article{Zhu2006,
  author = "P. Zhu and A. Bhattacharjee and K. Germaschewski",
  title = "Intermediate nonlinear evolution of the Parker instability: Formation of convection-induced discontinuities and absence of finite-time singularities",
  journal = "Phys. Rev. Lett.",
  volume = "96",
  number = "065001",
  year = "2006",
  note = "doi:10.1103/PhysRevLett.96.065001"
}
@InProceedings{ppc2005,
  author =       "B. Philip and M. Pernice and L.Chacon",
  title =        "Solution of Reduced Resistive Magnetohydrodynamics using Implicit Adaptive Mesh Refinement",
  booktitle =    "Proceedings of the 16th International Conference on  Domain Decomposition methods",
  year =         "2005",
  Lab = {LANL}
}
@article{PP2005,
  author  =       "M. Pernice and B. Philip",
  title   =        "Solution of Equilibrium Radiation Diffusion Problems using Adaptive Mesh Refinement",
  year    =         "2005",
  journal = "SIAM J. of Sci. Comput.",
  Lab     = {LANL}
}
@article{GT2004,
  author =       "A. H. Glasser and X. Z. Tang",
  title =        "The SEL macroscopic modeling code",
  year =         "2004",
  journal = "Computer Physics Communications",
  pages = "237--243",
  volume = "164",
 Lab = {LANL}
}
@article{NL2006,
  author =       "Y. Nishimura and Z.Lin",
  title =        "A finite element  mesh in a tokamak edge geometry",
  year =         "2006",
  journal = "Contributions to Plasma Physics",
  volume = 22,
  Lab = {PPPL}
}
@article{NLLE2004,
  author =       "Y. Nishimura and Z.Lin and J.Lewandowski and S.Ethier",
  title =        "A finite element Poisson solver for gyrokinetic particle simulations in a global field aligned mesh",
  year =         "2006",
  journal = "J. Comput. Phys.",
  volume = 214,
  pages = "657",
  Lab = {PPPL}
}
@InProceedings{lnlle2004,
  author =       "J.L.V Lewandowski and Y.Nishimura and W.W.Lee and Z.Lin and S. Ethier",
  title =        "Global gyrokinetic Particle-in-cell Simulations with Trapped Electrons",
  booktitle =    "Sherwood Fusion Theory Conference, Missoula, MT",
  year =         "2004",
  url = "http://www.sherwoodtheory.org/sherwood04/program/1e15.pdf",
  Lab = {PPPL}
}
@InProceedings{NLCLEW2004,
  author =       "Y. Nishimura and Z.Lin and L.Chen and J.Lewandowski and S.Ethier and W. Wang",
  title =        "Electromagnetic gyrokinetic simulation with a fluid-kinetic hybrid electron model",
  booktitle =    "Sherwood Fusion Theory Conference, Missoula, MT",
  year =         "2004",
  url = "http://www.sherwoodtheory.org/sherwood04/program/1C32.pdf",
  Lab = {PPPL}
}
@Article{tb1,
   author = "X.~Z.~Tang and A.~H.~Boozer",
   title = "Numerical studies of a steady state axisymmetric co-axial helicity injection plasma",
   journal="Physics of Plasmas",
   year="2004",
   pages="171--185",
   volume="11",
 Lab = {LANL}
}
@Unpublished{nlcw,
  title = {Inclusion of electromagnetic effects into gyrokinetic particle simulations},
  author = {Y. Nishimura and Z.Lin and L.Chen and W. Wang},
  note = {American Physical Society 45th Annual Meeting Division of Plasma Physics, Albuquerque, New Mexico, October 2003},
  year = "2003"
}
@techreport{tang2001,
 Author      = "X. Z. Tang and G. Y. Fu and S. C. Jardin and L. L. Lowe and W. Park and H. R. Strauss",
 TITLE       = "Resistive Magnetohydrodynamics Simulation of Fusion Plasmas",
 year        = 2001,
 INSTITUTION = "Princeton Plasma Physics Laboratory",
 number     = "PPPL-3532",
 URL        = "http://www.pppl.gov/pub_report/2001/PPPL-3532.pdf",
 note       = "Presented at 10th Society for Industrial and Applied Mathematics (SIAM) Conference on Parallel Processing for Scientific Computing, Portsmouth, Virginia, March 12-14, 2001.",
 Lab = {PPPL}
}
% LiteralHTML:
% LiteralHTML:  <a name="geosciences"><H3><center>Geosciences</center></H3>
% LiteralHTML:
@article{PourhietHuetMayLabrousseJolivet12,
  author  = {L. Le Pourhiet and B. Huet and D. A. May and L. Labrousse and L. Jolivet},
  title   = {Kinematic interpretation of the 3D shapes of metamorphic core complexes},
  journal = {Geochem. Geophys. Geosyst.},
  volume  = {13},
  pages   = {Q09002},
  year    = {2012},
  doi     = {doi:10.1029/2012GC004271}
}
@article{LechmannMayKausSchmalholz11,
  author  = {S. M. Lechmann and D. A. May and B. J. P. Kaus and S. M. Schmalholz},
  title   = {Comparing thin-sheet models with 3-D multilayer models for continental collision},
  journal = {Geophysical Journal International},
  volume  = {187},
  year    = {10–-33},
  year    = {2011},
  doi     = {doi: 10.1111/j.1365-246X.2011.05164.x}
}
@article{stefano:R69,
author = {Michele De Stefano and Federico Golfr\'{e} Andreasi and Simone Re and Massimo Virgilio and Fred F. Snyder},
collaboration = {},
title = {Multiple-domain, simultaneous joint inversion of geophysical data with application to subsalt imaging},
publisher = {SEG},
year = {2011},
journal = {Geophysics},
volume = {76},
number = {3},
pages = {R69-R80},
keywords = {geophysical image processing; inverse problems; seismology},
url = {http://link.aip.org/link/?GPY/76/R69/1},
doi = {10.1190/1.3554652}
}
@article{stefano:806,
author = {Michele De Stefano},
collaboration = {},
title = {Simultaneous joint inversion for susceptibility and velocity},
publisher = {SEG},
year = {2011},
journal = {SEG Technical Program Expanded Abstracts},
volume = {30},
number = {1},
pages = {806-810},
keywords = {3D; imaging; inversion; magnetics; multiparameter},
url = {http://link.aip.org/link/?SGA/30/806/1},
doi = {10.1190/1.3628198}
}
@article{MayKnepley2011,
  author  = {Dave A. May and Matthew G. Knepley},
  title   = {Optimal, scalable forward models for computing gravity anomalies},
  journal = {Geophysical Journal International},
  volume  = {187},
  number  = {1},
  pages   = {161--177},
  url     = {http://arxiv.org/abs/1107.5951},
  note    = {\url{http://arxiv.org/abs/1107.5951}},
  year    = {2011}
}
@inproceedings{BourdinKnepleyMaurini2010,
  author    = {Blaise Bourdin and Matthew G. Knepley and C. Maurini},
  title     = {Numerical Simulation of Reservoir Stimulation - A Variational Approach},
  booktitle = {Proceedings of the 37th Stanford Geothermal Workshop},
  url       = {http://www.geothermal-energy.org/pdf/IGAstandard/SGW/2011/bourdin.pdf},
  note      = {\url{http://www.geothermal-energy.org/pdf/IGAstandard/SGW/2011/bourdin.pdf}},
  address   = {Stanford, CA},
  year      = {2010}
}
@inproceedings{BourdinKnepleyMaurini2010b,
  author    = {Blaise Bourdin and Matthew G. Knepley and C. Maurini},
  title     = {Secondary Thermal Cracks in {EGS}: a Variational Approach},
  booktitle = {Proceedings of the 34th Annual Meeting of the Geothermal Resources Council},
  url       = {https://www.math.lsu.edu/~bourdin/Biography_assets/Bourdin-Knepley-Maurini-2010.pdf},
  note      = {\url{https://www.math.lsu.edu/~bourdin/Biography_assets/Bourdin-Knepley-Maurini-2010.pdf}},
  address   = {Sacramento, CA},
  year      = {2010}
}
@article{chen2007full,
  title={Full 3D tomography for the crustal structure of the Los Angeles region},
  author={Chen, P. and Zhao, L. and Jordan, T.H.},
  journal={Bulletin of the Seismological Society of America},
  volume={97},
  number={4},
  pages={1094},
  year={2007},
  publisher={Seismol Soc America}
}
@article {brown2010ens,
  author = {Brown, Jed},
  affiliation = {Versuchsanstalt für Wasserbau, Hydrologie und Glaziologie (VAW), ETH Zürich, Zürich, Switzerland},
  title = {Efficient Nonlinear Solvers for Nodal High-Order Finite Elements in {3D}},
  journal = {Journal of Scientific Computing},
  publisher = {Springer Netherlands},
  issn = {0885-7474},
  keyword = {Mathematics and Statistics},
  pages = {48-63},
  volume = {45},
  issue = {1},
  url = {http://dx.doi.org/10.1007/s10915-010-9396-8},
  doi = {10.1007/s10915-010-9396-8},
  year = {2010}
}
@phdthesis{brown2011,
  title = {Computational methods for ice flow simulation},
  author = {Jed Brown},
  school = {ETH Z{\"u}rich},
  year = 2011
}
@article{brown2013tmeice,
  title={Achieving textbook multigrid efficiency for hydrostatic ice flow},
  author={Jed Brown and Barry F. Smith and Aron Ahmadia},
  journal={SIAM Journal on Scientific Computing},
  volume=35,
  number=2,
  year={2013},
  pages={359--375},
  doi={10.1137/110834512},
  note={Also preprint ANL/MCS-P743-1298}
}
<<<<<<< HEAD
@conference{brown2013quasinewton,
  author={Jed Brown and Peter Brune},
  title={Low-rank quasi-{N}ewton updates for robust {J}acobian lagging in {N}ewton-type methods},
  year={2013, \emph{accepted}},
  conference={International Conference on Mathematics and Computational Methods Applied to Nuclear Science and Engineering}
=======
@inproceedings{brown2013quasinewton,
  author    = {Jed Brown and Peter Brune},
  title     = {Low-rank quasi-{N}ewton updates for robust {J}acobian lagging in {N}ewton-type methods},
  year      = {2013},
  booktitle = {International Conference on Mathematics and Computational Methods Applied to Nuclear Science and Engineering},
  pages     = {2554--2565},
>>>>>>> b6d5cb33
}
@misc{spiegelman-siampp10,
   title = "Block Preconditioners and Advanced Software for Multiphysics Problems in Solid Earth Geodynamics",
   author = "Marc Spiegelman",
   note = "presentation at the 2010 SIAM Conference on Parallel Processing for Scientific Computing",
   year = 2010
}
@Article{	  Schauer2011a,
 author	= "Marco Schauer and Sabine Langer and Jose E. Roman and Enrique S. Quintana-Ort\'{\i}",
 title		= "Large scale simulation of wave propagation in soils interacting with structures using {FEM} and {SBFEM}",
 journal	= "Journal of Computational Acoustics",
 volume	= "19",
 number	= "1",
 pages		= "75--93",
 year		= "2011",
 doi           = "http://dx.doi.org/10.1142/S0218396X11004316"
}
@misc{bsa2010,
 author =     {J. Brown and B. Smith and A. Ahmadia},
 title =      {Achieving textbook multigrid efficiency for hydrostatic ice sheet flow},
 note =    {submitted to SIAM Journal on Scientific Computing},
 year =       {2012},
}

@Article{weatherley12,
  author =	 {S. Weatherley and R.F. Katz},
  title =	  {Melting and channelized magmatic flow in chemically
                 heterogeneous, upwelling mantle},
  journal =	  {Geochem.\ Geophys.\ Geosys.},
  year =   2012,
  volume =  13,
  number =   1,
  pages =        {Q0AC18},
  doi =		  {10.1029/2011GC003989},
}

@Article{katz12,
  author =       {R.F. Katz and S. Weatherley},
  title =        {Consequences of mantle heterogeneity for melt extraction
                  at mid-ocean ridges},
  journal =      {Earth\ Planet.\ Sci.\ Lett.},
  year =         2012,
  doi =          {10.1016/j.epsl.2012.04.042},
  volume =       {335-336},
  pages = 	 {226-237}
}

@Article{katz10b,
 author =     {R.F. Katz},
 title =      {Porosity-driven convection and asymmetry beneath
               mid-ocean ridges},
 journal =    {Geochem.\ Geophys.\ Geosys.},
 volume =     {10},
 number =     {Q0AC07},
 year =       {2010},
 doi =        {10.1029/2010GC003282},
}

@Article{england10,
 author =     {P.C. England and R.F. Katz},
 title =      {Melting above the anhydrous solidus controls the
               location of volcanic arcs},
 journal =    {Nature},
 year =       {2010},
 volume =     {467},
 pages =      {700--703},
 doi =        {10.1038/nature09417},
}

@Article{weatherley10,
 author =     {S. Weatherley and R.F. Katz},
 title =      {Plate-Driven Mantle Dynamics and Global Patterns of
               Mid-Ocean Ridge Bathymetry},
 journal =    {Geochem.\ Geophys.\ Geosys.},
 year =       {2010},
 volume =     {11},
 number =     {10},
 doi =        {10.1029/2010GC003192},
}
@Article{katz10,
 author = 	 {R.F. Katz and M.G. Worster},
 title = 	 {The stability of ice-sheet grounding lines},
 journal = 	 {Proc.~Roy.~Soc.~A},
 year = 	 {2010},
 volume = 	 {466},
 pages = 	 {1597--1620},
 doi =          {10.1098/rspa.2009.0434},
 url = {http://www.earth.ox.ac.uk/~richardk/publications/Katz_Worster_PRSA10.pdf}
}
@article{kyrkesmith2013stress,
  title={Stress balances of ice streams in a vertically integrated, higher-order formulation},
  author={Kyrke-Smith, T.M. and Katz, R.F. and Fowler, A.C.},
  journal={Journal of Glaciology},
  volume={59},
  number={215},
  pages={449},
  year={2013}
}
@article{bueler2009shallow,
  title={{Shallow shelf approximation as a ``sliding law'' in a thermomechanically coupled ice sheet model}},
  author={Bueler, E. and Brown, J.},
  journal={Journal of Geophysical Research-Earth Surface},
  volume={114},
  number={F3},
  pages={F03008},
  year={2009},
  publisher={American Geophysical Union}
}
@article{bueler2007est,
  title={{Exact solutions to the thermomechanically coupled shallow ice approximation: effective tools for verification}},
  author={Bueler, E. and Brown, J. and Lingle, C.},
  journal={J. Glaciol},
  volume={53},
  pages={499--516},
  year={2007}
}
@article{bueler2007fcv,
  title={{Fast computation of a viscoelastic deformable Earth model for ice-sheet simulations}},
  author={Bueler, E. and Lingle, C.S. and Brown, J.},
  journal={Ann. Glaciol},
  volume={46},
  pages={97--105},
  year={2007}
}
@article {bueler2005iso,
  author = {E. Bueler and C. S. Lingle and J. A. Kallen-Brown and D. N. Covey and L. N. Bowman},
  title = {Exact solutions and numerical verification for isothermal ice sheets},
  journal = {J. Glaciol.},
  volume = {51},
  number = {173},
  pages = {291--306},
  year = {2005},
}
@article{chao2008programming,
  title={{Programming on Numerical Simulation of Tsunami with PETSc and FEPG}},
  author={Chao-fan, Z. and Yao-lin, S.},
  journal={Earthquake},
  year={2008}
}
%Aagaard, B., Williams, C., Knepley, M. (2011). PyLith: A finite-element code for modeling quasi-static and dynamic crustal deformation (abstract), EarthScope National Meeting, Austin, Texas, May 17–20.
%Aagaard, B., Williams, C., and Knepley, M. (2011). PyLith: A finite-element code for modeling quasi-static and dynamic crustal deformation (abstract), Southern California Earthquake Center Annual Meeting, Palm Springs, California, September 11–14.
%Aagaard, B., Williams, C., and Knepley, M. (2012). PyLith: A Finite-Element Code for Modeling Quasi-Static and Dynamic Crustal Deformation (abstract), Seismological Society of America Annual Meeting, San Diego, California, April 17-19.
@article{AagaardKnepleyWilliams13,
  title   = {A Domain Decomposition Approach to Implementing Fault Slip in Finite-Element Models of Quasi-static and Dynamic Crustal Deformation},
  author  = {Brad T. Aagaard and Matthew G. Knepley and Charles A. Williams},
  journal = {Journal of Geophysical Research: Solid Earth},
  volume  = {118},
  number  = {6},
  pages   = {3059--3079},
  issn    = {2169-9356},
  url     = {http://dx.doi.org/10.1002/jgrb.50217},
  note    = {\url{http://dx.doi.org/10.1002/jgrb.50217}},
  doi     = {10.1002/jgrb.50217},
  keywords = {fault slip, finite-element modeling, crustal deformation, earthquake physics},
  year    = {2013}
}

@inproceedings{AagaardKnepleyWilliams11,
  author       = {Charles A. Williams and Brad Aagaard and Matthew G. Knepley},
  title        = {{PyLith}: A Finite-Element Code for Modeling Quasi-Static and Dynamic Crustal Deformation},
  booktitle    = {Eos Transactions of the AGU},
  organization = {American Geophysical Union},
  note         = {Fall Meeting Supplemental, Abstract DI14A-08},
  year         = {2011}
}
@inproceedings{MayKnepleyGurnis09,
  author       = {Dave A. May and Matthew G. Knepley and Michael Gurnis},
  title        = {{CitcomSX}: Robust preconditioning in {CitcomS} via {PETSc}},
  booktitle    = {Eos Transactions of the AGU},
  organization = {American Geophysical Union},
  note         = {Fall Meeting Supplemental, Abstract P31A-A1241},
  year         = {2009}
}
@inproceedings{YuenKnepleyErlebacherWright09,
  author       = {David A. Yuen and Matthew G. Knepley and Gordon Erlebacher and Grady B. Wright},
  title        = {The Coming Role of {GPU} in Computational Geodynamics},
  booktitle    = {Eos Transactions of the AGU},
  organization = {American Geophysical Union},
  note         = {Fall Meeting Supplemental, Abstract DI22A-05},
  year         = {2009}
}
@inproceedings{AagaardKnepleyWilliams08,
  author       = {Brad Aagaard and Charles A. Williams and Matthew G. Knepley},
  title        = {{PyLith}: A Finite-Element Code for Modeling Quasi-Static and Dynamic Crustal Deformation},
  booktitle    = {Eos Transactions of the AGU},
  organization = {American Geophysical Union},
  volume       = {89},
  number       = {53},
  note         = {Fall Meeting Supplemental, Abstract T41A-1925},
  year         = {2007}
}
@inproceedings{AagaardKnepleyWilliams07,
  author       = {Charles A. Williams and Brad Aagaard and Matthew G. Knepley},
  title        = {{PyLith}: A Finite-Element Code for Modeling Quasi-Static and Dynamic Crustal Deformation},
  booktitle    = {Eos Transactions of the AGU},
  organization = {American Geophysical Union},
  volume       = {88},
  number       = {52},
  note         = {Fall Meeting Supplemental, Abstract T21B-1798},
  year         = {2007}
}
@inproceedings{AagaardKnepleyWilliams05,
  author       = {Charles A. Williams and Brad Aagaard and Matthew G. Knepley},
  title        = {Development of software for studying earthquakes across multiple spatial and temporal scales by coupling quasi-static and dynamic simulations},
  booktitle    = {Eos Transactions of the AGU},
  organization = {American Geophysical Union},
  volume       = {86},
  number       = {52},
  note         = {Fall Meeting Supplemental, Abstract S53A-1072},
  year         = {2005}
}
@inproceedings{WilliamsGableHagerMeadeAagaardKnepley08,
  author    = {Charles A. Williams and Carl Gable and Bradford H. Hager and Brendan Meade and Brad Aagaard and Matthew G. Knepley},
  title     = {Modeling of Multiple Earthquake Cycles in Southern California Using the {SCEC} Community Fault Model},
  booktitle = {Proceedings of Geosciences '08},
  address   = {Wellington, NZ},
  month     = {November},
  year      = {2008}
}
@techreport{Zhang07,
  title       = {Two New Approaches in Solving the Nonlinear Shallow Water Equations for Tsunamis},
  author      = {C. Zhang and M. G. Knepley and D. A. Yuen and Y. Shi},
  type        = {Preprint},
  number      = {ANL/MCS-P1459-0907},
  institution = {ANL},
  month       = {September},
  year        = {2007}
}
@Article{katz08b,
 author =     {Richard F. Katz},
 title =      {Magma dynamics with the enthalpy method: {B}enchmark solutions and magmatic focusing at mid-ocean ridges},
 journal =    {J. Petrology},
 year =       {2008},
 volume =     {49},
 pages =      {2099--2121},
 doi =        {10.1093/petrology/egn058}
}
@article{hgrhkjvv2008,
title = "On preconditioning for a parallel solution of the Richards equation",
author = "Michael Herbst and Swen Gottschalk and Martin Reissel and Horst Hardelauf and Roy Kasteel and Matthieu Javaux and Jan Vanderborght and Harry Vereeckena",
journal = "Computers and Geosciences",
volume = "34",
pages = "1958--1963",
year = "2008",
}
@article{MayMoresi2008,
title = "Preconditioned iterative methods for {Stokes} flow problems arising in computational geodynamics",
journal = "Physics of the Earth and Planetary Interiors",
volume = "171",
number = "1-4",
pages = "33--47",
year = "2008",
note = "{R}ecent Advances in Computational Geodynamics: Theory, Numerics and Applications",
issn = "0031-9201",
doi = "DOI: 10.1016/j.pepi.2008.07.036",
url = "http://dx.doi.org/10.1016/j.pepi.2008.07.036",
author = "Dave A. May and Louis Moresi",
keywords = "Stokes flow",
keywords = "Krylov",
keywords = "Preconditioner",
keywords = "Schur complement",
keywords = "BFBt"
}
@Article{katz08a,
 author =     {R.F. Katz and M.G. Worster},
 title =      {Simulation of directional solidification, thermochemical convection, and chimney formation in a {H}ele-{S}haw cell},
 journal =    {J. Comp. Phys.},
 volume =     {227},
 pages =      {9823-9840},
 year =       {2008},
 doi =        {10.1016/j.jcp.2008.06.039}
}
@Article{aabg2007,
  author  = {A. Askan and V. Akcelik and J. Bielak and O. Ghattas},
  title   = {Full waveform inversion for seismic velocity and anelastic losses in heterogeneous structures},
  journal = {Bulletin of Seismological Society of America},
  year    = {2007},
  volume  = {97},
  pages   = {1990--2008}
}
@Article{katz2006,
  author  = {Richard F. Katz and Marc Spiegelman and Benjamin Holtzman},
  title   = {The dynamics of melt and shear localization in partially molten aggregates},
  journal = {Nature},
  year    = {2006},
  volume  = {442},
  pages   = {676--679},
  month   = {August},
  day     = {10},
  url     = {http://www.nature.com/nature/journal/v442/n7103/abs/nature05039.html}
}
@InProceedings{mqrs2003,
  author = "Roland Masson and Philippe Quandalle and Stephane Requena and Robert Scheichl",
  year   = "2003",
  title  = "Parallel Preconditioning for Sedimentary Basin Simulations",
  booktitle = "Large-Scale Scientific Computing: 4th International Conference, LSSC 2003, Sozopol, Bulgaria, June 4-8, 2003"
}
@InProceedings{lichtner1,
  author = "Chuan Lu and Peter C. Lichtner",
  year   = "2005",
  title  = "{PFLOTRAN}: Massively Parallel {3-D} Simulator for {CO2} Sequestration in Geologic Media",
  booktitle = "Fourth Annual Conference on Carbon Capture and Sequestration DOE/NETL",
 Lab = {LANL}
}
@Article{smw2003,
  author =	 {R.  Scheichl and R.  Masson and J.  Wendebourg},
  title =	 {Decoupling and Block Preconditioning for Sedimentary Basin Simulations},
  journal =	 {Computational Geosciences},
  year =	 {2003},
  volume =	 {7},
  pages =	 {295--318},
  url = {http://www.maths.bath.ac.uk/MATHEMATICS/preprints.html}
}
@Article{kees-miller-03,
  author =	 {C. E. Kees and C.T. Miller and E.W. Jenkins and C.T. Kelley},
  title =	 {Versatile multilevel Schwarz preconditioners for multiphase flow},
  journal =	 {Computational Geosciences},
  year =	 {2003},
  volume =	 {7},
  pages =	 {91--114}
}
@Article{bk2003,
  author =	 {JN Buur and T Kuehnel},
  title =	 {Improving depth imaging by automated model updating},
  journal =	 {The Leading Edge},
  year =	 {2003},
  volume =	 {22},
  pages =	 {310-318}
}
% LiteralHTML: <td width="100%" colspan="2"><hr size="4" color="#FF5B5B"> </td>
% LiteralHTML:<font color="#FF0000">
% LiteralHTML:Simulation of the earth's mantle and crust is valuable to
% LiteralHTML:understanding earthquakes, volcanos, etc. PETSc has been used for a
% LiteralHTML:variety of these simulations.</p>
% LiteralHTML:</font>
% LiteralHTML:
@InProceedings{appelbe1,
  author = "B. Appelbe and D. May and S. Quenette and S. Tang and  F. Wang and L. Moresi",
  year   = "2003",
  title  = "Mantle convection modeling with viscoelastic/brittle lithosphere:
            Numerical and computational methodology",
  page = "781",
  booktitle = "Lecture Notes in Computer Science, volume 2659, part of the ICCS Conference Proceedings",
  publisher = "Springer-Verlag",
  URL = "http://vpac.org/VDT/SNARK/Presentations/RD0201-paper-20030602-ICCS03_ACES03_LNCS-mantle_convection_modelling.pdf"
}
% LiteralHTML:<a name="katz">
@InProceedings{gd1,
 Author      = "Guillaume Dumont and Michel Kern",
 TITLE       = "Parallelization of a 3D Seismic Migration Code with PETSc",
 year        = 1999,
 booktitle   = "Proceedings of the Ninth SIAM Conference on Parallel Processing for Scientific Computing"
}
% LiteralHTML: <center><img  alt="" src="images/katz1.jpg">&nbsp;&nbsp;&nbsp;&nbsp;&nbsp;&nbsp;&nbsp;<img  alt="" src="images/katz3.jpg">
% LiteralHTML: &nbsp;&nbsp;&nbsp;&nbsp;&nbsp;&nbsp;&nbsp;<img  alt="" src="images/katz2.jpg"></center></p>
% LiteralHTML:<font color="#FF0000">
% LiteralHTML: Figures from the work of Richard Katz
@PhdThesis{KatzThesis,
  author =       {R.F. Katz},
  title =        {The deep roots of volcanoes: models of magma
                  dynamics with applications to subduction zones},
  school =       {Columbia University},
  year =         {2005},
  url = {http://www.ldeo.columbia.edu/\~{ }katz/thesis/Katz_Dissertation_Columbia05.pdf}
}
@incollection{KnepleyKatzSmith06,
   author = {Knepley, Matthew G. and Katz, Richard F. and Smith, Barry},
   affiliation = {Argonne National Laboratory Mathematics and Computer Science Division Argonne IL USA},
   title = {Developing a Geodynamics Simulator with {PETSc}},
   booktitle = {Numerical Solution of Partial Differential Equations on Parallel Computers},
   series = {Lecture Notes in Computational Science and Engineering},
   editor = {Bruaset, Are Magnus and Tveito, Aslak},
   publisher = {Springer Berlin Heidelberg},
   isbn = {978-3-540-31619-0},
   keyword = {Mathematics and Statistics},
   pages = {413-438},
   volume = {51},
   url = {http://dx.doi.org/10.1007/3-540-31619-1_12},
   note = {10.1007/3-540-31619-1\_12},
   year = {2006}
}
@Article{Katz04,
  author =	 {Richard F. Katz and Marc Spiegelman and S.M. Carbotte},
  title =	 {Ridge migration, asthenospheric flow and the origin of magmatic segmentation in the global mid-ocean
                  ridge system},
  journal =	 {Geophys.\ Res.\ Letts.},
  year =	 {2004},
  volume =	 {31},
  pages =	 {L15605},
}
@Article{Katz07,
  author  = {Richard F. Katz and Matthew G. Knepley and Barry Smith and Marc Spiegelman and Ethan Coon},
  title   = {Numerical simulation of geodynamic processes with the {Portable Extensible Toolkit for Scientific Computation}},
  journal = {Phys. Earth Planet. In.},
  volume  = {163},
  pages   = {52--68},
  year    = {2007}
}
@article{williams2006development,
  title={{Development of a package for modeling stress in the lithosphere}},
  author={Williams, CA},
  journal={Eos Trans. AGU},
  volume={87},
  pages={36},
  year={2006}
}
@Article{GoversWortel05,
 author        = {R. Govers and M.J.R. Wortel},
 title         = {Lithosphere tearing at STEP faults: response to edges of subduction zones},
 journal       = {Earth and Planetary Science Letters},
 volume        = {236/1-2},
 pages = {505-523},
 year  = {2005},
}
@InProceedings{snark2,
  author = "B. Appelbe and D. May and S. Quenette and S. Tang and  F. Wang and L. Moresi",
  year   = "2002",
  title  = "Towards Rapid Geoscience Model Development - The {Snark} Project",
  booktitle = "Proceedings of 3rd ACES (APEC Cooperation for Earthquake Simulation) Workshop"
}
@Article{snark1,
   author = "Bill Appelbe and David May and Louis Moresi and Steve Quenette and Siew-Chiang Tan and Feng Wang",
   title = "Snark - A Reusable Framwork for Geoscience Computational Models",
   journal="Submitted to Pure and Applied Geosciences"
}
@InProceedings{earthquake2003,
  author = "Volkan Akcelik and Jacobo Bielak and George Biros and Ioannis Epanomeritakis and Antonio Fernandez
            and Omar Ghattas and Eui Joong Kim and David O'Hallaron and Tiankai Tu",
  year   = "2003",
  title  = "High Resolution Forward and Inverse Earthquake Modeling on Terascale Computers",
  booktitle = "Proceedings of SC2003",
  note = "A winner of the Gordon Bell Prize for special achievement at SC2003"
}
@inproceedings{Stefano12,
  author    = {Michele De Stefano},
  title     = {Simultaneous Joint Inversion of Refraction Tomography and Magnetic Data},
  booktitle = {PIERS Proceedings},
  month     = {August},
  address   = {Moscow, RUSSIA},
  pages     = {491--495},
  year      = {2012}
}
%http://www.piers.org/piersproceedings/download.php?file=cGllcnMyMDEyTW9zY293fDJBN18wNDkxLnBkZnwxMjAzMTUwNDE2MDY=

% LiteralHTML: <td width="100%" colspan="2"><hr size="4" color="#FF5B5B"> </td>
% LiteralHTML: <center><img alt=""
% LiteralHTML: src="images/ocean.jpg"></center></p>
@article{khatiwala07,
   author = "Khatiwala, S.",
   title = "A computational framework for simulation of biogeochemical tracers in the ocean",
   journal = "Glob. Biogeochem. Cycles",
   volume = "21",
   doi = "doi:10.1029/2007GB002923",
   year = 2007,
   url = " http://www.ldeo.columbia.edu/\~{ }spk/Papers/KhatiwalaMatrixBiogeochemGBC07.pdf"
 }
@Article{dks2004,
  author =        "Sergey Danilov, Gennady Kivman and Jens Schroeter",
  journal =      "Ocean Modelling",
  year = "2004",
  volume = "6(2)",
  pages = "125-150",
  title  = "A finite-element Ocean Model: Principles and Evaluation",
  url = "http://www.sciencedirect.com/science?_ob=IssueURL&_tockey=%23TOC%236214%232004%23999939997%231%23FLA%23Volume_6,_Issue_2,_Pages_101-190_(2004)&_auth=y&view=c&_acct=C000007278&_version=1&_urlVersion=0&_userid=97338&md5=c3a50a31c599d8d38c8ce1f29117f267"
}
@Article{danilov1,
author = {S. Danilov and G. Kivman and J. Schroter},
year = 2004,
title = {Evaluation of an eddy-permitting finite-element ocean model in the North Atlantic},
journal = {Ocean Modelling}
}
@Article{nerger1,
author = {L. Nerger and S. Danilov and G. Kivman and W. Hiller and J. Schroter},
year = 2004,
title = {Data Assimilation with the Ensemble Kalman Filter and the SEIK Filter applied to a Finite Element Model of the North Atlantic},
journal = {Journal of marine systems},
}
@conference{rakowsky2003self,
  title={{A self-adaptive finite element model of the atmosphere}},
  author={Rakowsky, N. and Frickenhaus, S. and Hiller, W. and L{\\"a}uter, M. and Handorf, D. and Dethloff, K. and Zwieflhofer, W. and Kreitz, N.},
  booktitle={Realizing teracomputing: proceedings of the tenth ECMWF Workshop on the Use of High Performance Computing in Meteorology: Reading, UK, 4-8 November, 2002},
  pages={279},
  isbn={981238376X},
  year={2003},
  organization={World Scientific Pub Co}
}
@Article{lauter3,
author = {M. Lauter},
year = 2004,
title = {GrossrAumige Zirkulationsstrukturen in einem nichtlinearen adaptiven AtmosphArenmodell},
 journal = {Berichte zur Polar- und Meeresforschung},
}
@Article{lauter2,
author = {M. Lauter and D. Handorf and K. Dethloff},
year = 2004,
title = {Unsteady analytical solutions of the spherical shallow water equations},
journal = {Journal of computational physics}
}
@PhdThesis{lauter1,
author = {M. Lauter},
year = 2004,
title = {GrossAumige Zirkulationsstrukturen in einem nichtlinearen adaptiven AtmosphArenmodell},
institution = {UniversitAt Potsdam, 134 P., UniversitAt Potsdam}
}
@Article{frickenhaus1,
author = {S. Frickenhaus and W. Hiller and M. Best},
year = 2005,
title = {FoSSI : The Family of Simplified Solver Interfaces for the rapid development of parallel numerical atmosphere and ocean models},
journal = {Ocean Modelling},
volume = {10},
pages = {185--191}
}
@article{0266-5611-24-3-034015,
 author={I Epanomeritakis and V Ak\c{c}elik and O Ghattas and J Bielak},
 title={A Newton-CG method for large-scale three-dimensional elastic
full-waveform seismic inversion},
 journal={Inverse Problems},
 volume={24},
 number={3},
 pages={034015 (26pp)},
 url={http://stacks.iop.org/0266-5611/24/034015},
 year={2008},
 abstract={We present a nonlinear optimization method for large-scale
3D elastic full-waveform seismic inversion. The method combines outer
Gauss-Newton nonlinear iterations with inner conjugate gradient linear
iterations, globalized by an Armijo backtracking line search, solved
on a sequence of finer grids and higher frequencies to remain in the
vicinity of the global optimum, inexactly terminated to prevent
oversolving, preconditioned by L-BFGS/Frankel, regularized by a total
variation operator to capture sharp interfaces, finely discretized by
finite elements in the Lam\'{e} parameter space to provide flexibility
and avoid bias, implemented in matrix-free fashion with adjoint-based
computation of reduced gradient and reduced Hessian-vector products,
checkpointed to avoid full spacetime waveform storage, and partitioned
spatially across processors to parallelize the solutions of the
forward and adjoint wave equations and the evaluation of gradient-like
information. Several numerical examples demonstrate the grid
independence of linear and nonlinear iterations, the effectiveness of
the preconditioner, the ability to solve inverse problems with up to
17 million inversion parameters on up to 2048 processors, the
effectiveness of multiscale continuation in keeping iterates in the
basin of attraction of the global minimum, and the ability to fit the
observational data while reconstructing the model with reasonable
resolution and capturing sharp interfaces.}
}
% LiteralHTML:
% LiteralHTML:  <a name="environmental"><H3><center>Environmental -- Subsurface Flow</center></H3>
% LiteralHTML:
% LiteralHTML: <td width="100%" colspan="2"><hr size="4" color="#FF5B5B"> </td>
% LiteralHTML:<font color="#FF0000">
% LiteralHTML:Modeling surface flow of water is valuable for both flood control and
% LiteralHTML:agricultural and environmental reasons. For example, regenerating the
% LiteralHTML:Florida Everglades requires extensive understanding of the surface water
% LiteralHTML:characteristics over thousands of square miles. PETSc has been used
% LiteralHTML:for a variety of these simulations.</p>
% LiteralHTML:</font>
% LiteralHTML:
@article{mills2009modeling,
  title={Modeling subsurface reactive flows using leadership-class computing},
  author={Mills, R.T. and Hammond, G.E. and Lichtner, P.C. and Sripathi, V. and Mahinthakumar, G.K. and Smith, B.F.},
  journal={Journal of Physics: Conference Series},
  volume={180},
  pages={012062},
  year={2009},
  publisher={IOP Publishing}
}
@conference{mills2007simulating,
  title={{Simulating subsurface flow and transport on ultrascale computers using PFLOTRAN}},
  author={Mills, R.T. and Lu, C. and Lichtner, P.C. and Hammond, G.E.},
  booktitle={Journal of Physics: Conference Series},
  volume={78},
  pages={012051},
  year={2007},
  organization={IOP Publishing}
}
@inproceedings{mills2009,
  title={Modeling subsurface reactive flows using leadership-class computing},
  author={Mills, R.T. and Hammond, G.E. and Lichtner, P.C. and Sripathi, V. and Mahinthakmuar, G. and Smith, B.},
  booktitle={Journal of Physics: Conference Series},
  volume={180},
  pages={102062},
  year={2009},
  organization={IOP Publishing}
}
@Unpublished{stomp,
  title = 	"STOMP (Subsurface Transport Over Multiple Phases) webpage",
  url = 	"http://stomp.pnl.gov/"
}
@INPROCEEDINGS{htfc2003,
 AUTHOR=    "L. Hluchy and V.D. Tran and D.Froehlich and W.Castaings",
 TITLE=     "Methods and Experiences For Parallelizing Flood Models",
 YEAR=      "2003",
 BOOKTITLE= "Recent Advances in Parallel Virtual Machine and Message Passing Interface: 10th European PVM/MPI User's Group Meeting",
 NOTE = "Springer Lecture Notes in Computer Science, Volume 2840",
 URL = "http://www.springerlink.com/app/home/contribution.asp?wasp=2e9afcba8f614cd9a6f94a5294d1cbb0&referrer=parent&backto=issue,93,95;journal,588,1972;linkingpublicationresults,1:105633,1"
}
@inproceedings{hulchy-tran-astalos-fmsip,
 AUTHOR=    "L. Hluchy and V.D. Tran and J. Astalos and M. Dobrucky and G. T. Nguyen and D.Froehlich",
 TITLE=     "Flood Modeling System and Its Parallelization",
 YEAR=      "2002",
 BOOKTITLE= "Proceedings of the International Conference on Parallel Computing in Electrical Engineering",
 URL = "http://portal.acm.org/citation.cfm?id=824476.825951"
}
@inproceedings{gy1,
 AUTHOR=    "J. P. Gwo and G. T. Yeh",
 TITLE=     "High-Performance Simulation of Surface-Subsurface Coupled Flow and Reactive Transport at Watershed Scale",
 YEAR=      "2004",
 BOOKTITLE= "The International Conference on Computational Methods",
 URL = "http://www.sfwmd.gov/org/era/uncertainty_wkshp/GwoYeh.pdf"
}
@conference{cheng2009efficient,
  title={{An efficient parallel method for large-scale groundwater flow equation based on PETSc}},
  author={Cheng, T. and Ji, X. and Wang, Q.},
  booktitle={Information, Computing and Telecommunication, 2009. YC-ICT'09. IEEE Youth Conference on},
  pages={190--193},
  organization={IEEE}
}
@Unpublished{sfrsm,
  title = 	"The South Florida Regional Simulation Model and Hydrologic Simulation Engine",
  url = 	"http://www.sfwmd.gov/org/pld/hsm/cerp_pres/hse_num.pdf",
  note = "Simulates overland, groundwater and canal flows for south Florida. Uses
                 PETSc for its linear solves"
}
% LiteralHTML: <td width="100%" colspan="2"><hr size="4" color="#FF5B5B"> </td>
@inproceedings{Bart_Omar:SC05,
  AUTHOR = {Volkan Ak{\c c}elik and George Biros and Andrei Dr{\u{a}}g{\u{a}}nescu and Omar Ghattas
           and Judith~C. Hill and Gart~G. van Bloemen Waanders},
 TITLE = {Dynamic data driven inversion for terascale simulations: real-time indentification of airborne contaminants},
 BOOKTITLE = {Proceedings of SC2005},
 ORGANIZATION = {IEEE/ACM},
 ADDRESS = {Seattle, WA},
 YEAR  ={2005},
 MONTH = {November},
 url = "http://www.cs.cmu.edu/\~{ }oghattas/papers/sc05-inverse.pdf",
 Lab = "SNL"
}
@InProceedings{anton-krassimir-lscc,
 Author      =  {Anton Antonov and Krassimir Georgiev and Emilia Komsalova and Zahari Zlatev},
 TITLE       =   "Comparison of Two Local Refinement Methods for Large Scale Air Pollution Simulations",
 booktitle   = "Large-Scale Scientific Computing: 4th International Conference, LSSC 2003",
 volume = "2907",
 year = 2003,
 publisher = "Springer-Verlag",
 url = "http://www.springerlink.com/app/home/contribution.asp?wasp=65dfaebc36f6453d9120b8f9f86fecc5&referrer=parent&backto=issue,32,55;journal,618,2072;linkingpublicationresults,1:105633,1"
}
@INPROCEEDINGS{aa2001,
 AUTHOR=    "Anton Antonov",
 TITLE=     "Object-Oriented Framework for Large Scale Air Pollution Modeling",
 YEAR=      "2001",
 BOOKTITLE= "Large-Scale Scientific Computing : Third International Conference, LSSC 2001, Sozopol, Bulgaria",
 NOTE = "Springer Lecture Notes in Computer Science, Volume 2179",
 URL = "http://www.springerlink.com/app/home/contribution.asp?wasp=3699c48fdb764bc7a3aa0539c7bf9f1d&referrer=parent&backto=issue,25,52;journal,1243,1972;linkingpublicationresults,1:105633,1"
}
% LiteralHTML: <td width="100%" colspan="2"><hr size="4" color="#FF5B5B"> </td>
 @Article{grassley-simmons-kercher-00,
author = {William E. Glassley and Ardyth M. Simmons and James R. Kercher},
year = 2000,
title = {Mineralogical heterogeneity in fractured, porous media and
          its representation in reactive transport models},
journal = {Applied Geochemistry},
volume = {17},
pages = {699--708},
Lab = {LLNL}
}
@Article{glassey-nitao-03,
author = {William E. Glassley and John J. Nitao and Charles W. Grant and James W. Johnson and Carl I. Steefel and
 	 James R. Kercher},
year = 2003,
title = {The impact of climate change on vadose zone pore waters and its implication for long-term monitoring},
journal = {Computers and Geosciences},
volume = {29},
pages = {399-411},
Lab = {LLNL}
}
@Article{steefel-depaolo-lichtner-05,
author = {Carl I. Steefel and Donald J. DePaolo and Peter C. Lichtner},
year = 2005,
title = {Reactive transport modeling: An essential tool and a new research approach for the Earth sciences},
journal = {Earth and Planetary Science Letters},
Lab = {LLNL,LANL}
}
% LiteralHTML:<a name="scalinglarge">
% LiteralHTML: <td width="100%" colspan="2"><hr size="4" color="#FF5B5B"> </td>
% LiteralHTML: <center><img  alt=""
% LiteralHTML: src="images/scalinglarge.jpg"></center></p>
% LiteralHTML:<font color="#FF0000">
% LiteralHTML: Sample <strong>strong scaling</strong> for the LANL PFLOTRAN flow and geochemical transport suite. (Courtesy of Richard Mills, ORNL)
@Article{km2004,
  author = "A. Keese and H. G. Matthies",
  journal = "Computers and Structures",
  year = "2005",
  volume = "83",
  pages = "1033--1047",
  title  =  "Hierarchical parallelisation for the solution of stochastic finite element equations",
  url = "http://www.sciencedirect.com/science?_ob=ArticleURL&_udi=B6V28-4FPDPWM-1&_user=1722207&_rdoc=1&_fmt=&_orig=search&_sort=d&_docanchor=&view=c&_acct=C000053990&_version=1&_urlVersion=0&_userid=1722207&md5=89d48cd6fd5e80989372246d8dda400f"
}
@Unpublished{hvl2002,
  title = {Numerical Modeling of NAPL Source Zone Treatment},
  author = {Hammond, G.E., A.J. Valocchi and P.C. Lichtner},
  note = {Poster at  American Geophysical Union Fall 2002 Meeting, San Francisco, CA.},
  url = {http://cee.uiuc.edu/transport/hammond/agu_2002.pdf},
  year = "2002",
Lab = {LANL}
}
@phdthesis{hammond2003,
   author = {Glenn E. Hammond},
   title  = "Innovative Methods for Solving Multicomponent Biogeochemical Groundwater Transport on Supercomputers",
   school = {University of Illinois at Urbana-Champaign},
   year   = 2003,
   url = {http://cee.uiuc.edu/transport/hammond/dissertation.pdf}
}
@Unpublished{uk,
  title = 	"Parallel Least-Squares Finite Element Method for Large Eddy Simulation of Large Scale
                 Environmental Flows and Transport Processes",
  url = 	"http://es.epa.gov/ncer/progress/grants/96/high/tsang99.html",
  note = "EPA funded work to simulate turbulent dispersion of toxic chemicals around buildings and in Green Bay.
          Used PETSc for its linear solvers",
  year = 1999
}
@inproceedings{hammond2002,
 Author     = "Glenn E. Hammond and Albert J. Valocchi and Peter C. Lichtner",
 TITLE      = "Modeling Multicomponent Reactive Transport on Parallel Computers Using {J}acobian-Free {N}ewton {K}rylov with Operator-Split Preconditioners",
 year       = 2002,
 URL        = "http://www.cee.uiuc.edu/transport/publications/hammond/CMWR_2002.pdf",
 booktitle  = "Proceedings of the XIV International Conference on Computational Methods in Water Resources, Delft, The Netherlands.",
 Lab = {LANL}
}
@techreport{steefel1,
 Author      = "C. I. Steefel",
 TITLE       = "Software for modeling multicomponent, multidimensional reactive transport",
 year        = 2001,
 INSTITUTION = "Lawrence Livermore National Laboratory",
 number = "UCRL-MA-143182",
 Lab = {LLNL}
}
@ARTICLE{steefel2,
   author = {C. I. Steefel and A. C. Lasaga},
    title = "A coupled model for transport of multiple chemical-species and kinetic precipitation dissolution reactions
             with application to reactive flow in single-phase hydrothermal systems",
    journal = {Americal Journal of Science},
    year = 1994,
    pages = {529-592},
    volume = 294,
    number = 5
}
@techreport{steefel3,
 Author      = "C. I. Steefel and S. B. Yabusaki",
 TITLE       = "OS3D/GIMRT, Software for Multicomponent-Multidimensional reactive transport: User's manual and programmer's guide",
 year        = 1996,
 INSTITUTION = "Pacific Northwest National Laboratory",
 number = "PNNL-11166",
 Lab = {PNNL}
}
@ARTICLE{2005hvl,
   author = {G. E. Hammond and A.J. Valocchi and P.C. Lichtner},
    title = "Application of {J}acobian-free {N}ewton-{K}rylov with physics-based preconditioning to biogeochemical transport",
    journal = {Advances in Water Resources},
    year = 2005,
    pages = {359--376},
    volume = 28,
    url = { http://www.sciencedirect.com/science?_ob=IssueURL&_tockey=%23TOC%235953%232005%23999719995%23576651%23FLA%23Volume_28,_Issue_4,_Pages_315-427_(April_2005)&_auth=y&view=c&_acct=C000059129&_version=1&_urlVersion=0&_userid=2914253&md5=0d485527443c6192356cc508e1621002},
 Lab = {LANL}
}
@article{wang-zabar-05,
author  = "J Wang and N Zabaras",
journal = "Int. J. Heat and Mass Transfer",
title   = "A Markov random field model of contamination source identification in porous media flow",
year    = 2005
}
@InBook{kp1,
 author    = "Jong G. Kim and Hyoung W. Park",
 chapter     = "Advanced Simulation Technique for Modeling Multiphase Fluid Flow in Porous Media",
 url       = "http://www.springerlink.com/app/home/contribution.asp?wasp=m5uc84pqrh1qrg8clyuh&referrer=parent&backto=issue,1,117;journal,206,1787;linkingpublicationresults,1:105633,1",
 title = "Lecture Notes in Computer Science",
 publisher = "Springer-Verlag",
 volume    = 3044,
 year      = 2004
}
@ARTICLE{2001AGUSM...H32A06K,
   author = {{Kim}, J.~G. and {Kim}, J.},
    title = {Parallel Implementation of Finite Element Groundwater Flow Model},
  journal = {AGU Spring Meeting Abstracts},
     year = 2001,
    pages = {32-+},
}
@ARTICLE{lzb2005,
   author = {A. M. Wasantha Lal and Randy Van Zee and Mark Belnap},
    title = "CASE STUDY: A MODEL TO SIMULATE REGIONAL FLOW IN SOUTH FLORIDA",
  journal = {Journal of Hydraulic Engineering},
     year = 2005,
   volume = 131,
   number = 4,
    pages = {247--258}
}
@ARTICLE{Rao2005,
   author = {Prasada Rao},
    title = "A parallel RMA2 model for simulating large-scale free surface flows",
  journal = {Environmental Modelling and Software},
     year = 2005,
    pages = {47--53},
}
@INPROCEEDINGS{pr1,
 AUTHOR=    "Prasada Rao",
 TITLE=     "An Efficient Scalable Finite Element Model for Simulating Large Scale Hydrodynamic Flows",
 YEAR=      "2003",
 BOOKTITLE= "Proceedings of the American Society of Civil Engineers 16th Engineering Mechanics Conference",
 URL = "http://www.ce.washington.edu/em03/proceedings/papers/477.pdf"
}
@INPROCEEDINGS{lichtner2004,
 AUTHOR=    "Peter C. Lichtner and Andrew Wolfsberg",
 TITLE=     "Modeling Thermal-Hydrological-Chemical ({THC}) Coupled Processes with Applications to Underground Nuclear Tests at the
             Nevada Test Site; A Grand Challenge Supercomputing Problem",
 YEAR=      "2004",
 BOOKTITLE= "MPU Workshop: Conceptual Model Development for Subsurface Reactive Transport Modeling of
             Inorganic Contaminants, Radionuclides and Nutrients",
 note = "Also Los Alamos National Laboratory report: LA-UR-04-1826",
 Lab = {LANL}

}
% LiteralHTML: <td width="100%" colspan="2"><hr size="4" color="#FF5B5B"> </td>
@Article{aba01:petsc-app,
  author = 	 {Jason Abate and Peng Wang and Kamy Sepehrnoori},
  title = 	 {Parallel Compositional Reservior Simulation on Clusters of {PC}s},
  journal = "Int. J. High Performance Computing Applications",
  year = 	 2001,
  volume =	 15,
  number =	 1,
  pages =	 {13--21},
  month =	 {Spring},
}
@PhdThesis{tjb200,
  author =       {Thomas James Byer},
  title =        {Preconditioned Newton Methods for Simulation of Reservoirs with Surface Facilities},
  school =       {Stanford},
  year =         2000
}
@InProceedings{puchyr2006,
  author = 	 {Peter J. Puchyr},
  title = 	 {Experience with Parallel Computing for Reservoir and Geomechanics Simulation on a Win32 Cluster},
  booktitle = 	 {Proceedings of the Canadian International Petroleum Conference},
  note = {Paper number CIPC2006-207},
  year = {2006}
}
@InProceedings{texas98,
  author = 	 {P. Wang and S. Balay and K. Seperhrnoori and J. Wheeler and J. Abate and B. Smith and
                 G. A. Pope},
  title = 	 {A Fully Implicit Parallel {EOS} Compositional Simulator for Large Scale
              Reservoir Simulation},
  booktitle = 	 {Proceedings of the 1999 Society of Petroleum Engineers
              15th Reservoir Simulation Symposium},
  note    = "also available as Argonne preprint ANL/MCS-P743-1298",
  url     = "ftp://info.mcs.anl.gov/pub/tech_reports/reports/P743.pdf",
  year = {1998}
}
% LiteralHTML:
% LiteralHTML:  <a name="cfd"><H3><center>CFD</center></H3>
% LiteralHTML:
@article{bpr:cfl,
   author    ="H.~M. B{\"u}cker and B. Pollul and A. Rasch",
   title     ="{On {CFL} Evolution Strategies for  Implicit Upwind Methods in Linearized {E}uler Equations}",
   journal   ="International Journal for Numerical Methods in Fluids",
   year      = 2009,
   volume     = 59,
   number     = 1,
   pages      = "1--18",
   doi       = "10.1002/fld.1798",
}
@inbook{Bonfiglioli_Campobasso_Carpentieri_2010,
  author   = {Bonfiglioli, A and Campobasso, M S and Carpentieri, B},
  title    = {Parallel unstructured three-dimensional turbulent flow analyses using efficiently preconditioned newton-krylov solver},
  publisher={Curran Associates},
  year     ={2010},
  url      = {http://www.proceedings.com/05932.html}
}

@article{Bonfiglioli_rans_2005,
  author   = {Paciorri, Renato and Bonfiglioli, Aldo and Di Mascio, Andrea and Favini, Bernardo},
  title    = {RANS simulations of a junction flow},
  journal  = {International Journal of Computational Fluid Dynamics},
  volume   = {19},
  number   = {2},
  pages    = {179-189},
  year     = {2005},
  URL      = {http://www.tandfonline.com/doi/abs/10.1080/10618560410001729126}
}

@incollection {Bonfiglioli__Carpentieri_rans_2008,
   author = {Bonfiglioli, A. and Carpentieri, B. and Sosonkina, M.},
   affiliation = {University of Basilicata Dip.to di Ingegneria e Fisica dell’Ambiente Potenza Italy},
   title = {Performance Analysis of Parallel Algebraic Preconditioners for Solving the RANS Equations Using Fluctuation Splitting Schemes},
   booktitle = {Numerical Mathematics and Advanced Applications},
   editor = {Kunisch, Karl and Of, Günther and Steinbach, Olaf},
   publisher = {Springer Berlin Heidelberg},
   isbn = {978-3-540-69777-0},
   pages = {151-158},
   url = {http://dx.doi.org/10.1007/978-3-540-69777-0_17},
   year = {2008}
}

@incollection {Bonfiglioli__Carpentieri_ens_2007,
   author = {Bonfiglioli, Aldo and Carpentieri, Bruno and Sosonkina, Masha},
   affiliation = {Dip.to di Ingegneria e Fisica dell’Ambiente, University of Basilicata, Potenza, Italy},
   title = {EulFS: A Parallel {CFD} Code for the Simulation of {Euler and Navier-Stokes} Problems on Unstructured Grids},
   booktitle = {Applied Parallel Computing. State of the Art in Scientific Computing},
   series = {Lecture Notes in Computer Science},
   editor = {Kågström, Bo and Elmroth, Erik and Dongarra, Jack and Wasniewski, Jerzy},
   publisher = {Springer Berlin / Heidelberg},
   isbn = {978-3-540-75754-2},
   pages = {676-685},
   volume = {4699},
   url = {http://dx.doi.org/10.1007/978-3-540-75755-9_83},
   year = {2007}
}

@article{TerrelScottKnepleyKirby08,
  author  = {Andy R. Terrel and L. Ridgway Scott and Matthew G. Knepley and Robert C. Kirby},
  title   = {Automated {FEM} Discretizations for the {Stokes} Equation},
  journal = {BIT},
  volume  = {48},
  number  = {2},
  year    = {2008}
}

@Article{MartaMaderMartinsWeideAlonso07,
 Author      =  "A. C. Marta and  C. A. Mader and  J. R. R. A. Martins and E. {Van der Weide} and J. J. Alonso",
 TITLE       =   "A methodology for the development of discrete adjoint solvers using automatic differentiation tools",
 Journal ="Computational Fluid Dyanmics",
 volume = 21,
 pages = "307--327",
 year = 2007
}
@techreport{avb2008,
 Author      = "V.R. Ambati and J.J.W. van der Vegt and O. Bokhove",
 TITLE       = "Variational Space-time (Dis)continuous Galerkin Method for Linear Free Surface Waves",
 year        = 2008,
 INSTITUTION = "University of Twente, the Netherlands",
 url         = "http://eprints.eemcs.utwente.nl/11714/01/memo1863.pdf"
}
@InProceedings{bdsm2005,
 author =    {M. Bozkurttas and H. Dong and  V. Seshadri and R. Mittal},
 title =     {Towards Numerical Simulation of Flapping Foils on Fixed Cartesian Grids},
 booktitle = {43rd AIAA Aerospace Sciences Meeting and Exhibit},
 year =      2005,
 url =       {http://project.seas.gwu.edu/~fsagmae/papers/AIAA_2005_0079.pdf}
}
@InProceedings{ms2006,
 author =    {S. Muller and Y. Stiriba},
 title =     {A MULTILEVEL FINITE VOLUME METHOD WITH MULTISCALE-BASED GRID ADAPTATION FOR STEADY COMPRESSIBLE FLOWS},
 booktitle = {European Conference on Computational Fluid Dynamics: ECCOMAS CFD 2006},
 year =      2006,
 url =       {http://www.numerical.rl.ac.uk/people/marioli/Archives/ECCOMAS-CFD-2006/documents/197.pdf}
}
@Article{AraujoTeixeiraCunhaGroth08,
 Author      =  {B. J. Ara\'ujo and J. C. F. Teixeira and A. M. Cunha and C. P. T. Groth},
 TITLE       =   "Parallel three-dimensional simulation of the injection molding process",
 journal     =  "International Journal for Numerical Methods in Fluids",
 year        = 2008,
 url         = {http://www3.interscience.wiley.com/journal/119876958/abstract?CRETRY=1&SRETRY=0}
}
@PhdThesis{a2008,
 author =        {A. Cubero},
 title =         {a parallel coupled algorithm for collocated grids and its application to Large Eddy Simulation of a turbulent wake},
 school =        {University of Zaragoza (Spain)},
 year =          2008
}
@Article{afa2007,
 Author      =  {A. Cubero and N. Fueyo},
 TITLE       =   "A Compact Momentum Interpolation Method for unsteady flows and relaxation",
 journal     =  "Numerical Heat Transfer, part B-Fundamentals",
 volume      = 56,
 number      = 6,
 pages       = "507--529",
 year        = 2007,
 url         = {http://www.informaworld.com/smpp/content~content=a782025305~db=all~order=page}
}
@TechReport{af2007,
  title =         "Preconditioning based on a partially implicit implementation of Momentum Interpolation for coupled solvers",
  institution =  "Fluid Mechanics Group of the University of Zaragoza (Spain)",
  year =        "2007",
  author =       "A. Cubero and N. Fueyo"
}
@InCollection{Dwight2004,
 author =        {Richard Dwight},
 title =         {Robust Mesh Deformation using the Linear Elasticity Equations},
 booktitle =     {Computational Fluid Dynamics 2006},
 editor =        {H. Deconinck and E. Dick},
 publisher =     {Springer},
 year = 2006,
 url =          {http://www.maths.man.ac.uk/\~{ }rdwight/pub/rdwight-ICCFD4-LinElastDeformation-2006.pdf}
}
@InProceedings{Dwight2006,
 author =    {Richard Dwight and Joel Brezillon},
 title =     {Effect of Various Approximations of the Discrete Adjoint on Gradient-Based Optimization},
 booktitle = {Proceedings of the 44th AIAA Aerospace Sciences Meeting and Exhibit, Reno NV. AIAA-2006-0690},
 year =      2006,
 url =       {http://www.maths.man.ac.uk/\~{ }rdwight/pub/rdwight-AIAAReno-ApproxAdjoint.pdf}
}
@PhdThesis{Dwight2006a,
 author =        {Richard Dwight},
 title =         {Efficiency Improvements of {RANS}-Based Analysis and
                        Optimization using Implicit and Adjoint Methods on Unstructured Grids},
 school =        {School of Mathematics, University of Manchester},
 year =          2006,
 url =          {http://www.maths.man.ac.uk/\~{ }rdwight/pub/rdwight-PhDThesis-ImplicitAndAdjoint.pdf}
}
@InProceedings{lhdfrh,
 Author      =  {M. Lauter and D. Handorf and K. Dethloff and S. Frickenhaus and N. Rakowsky and W. Hiller},
 TITLE       =   "An adaptive Lagrange-Galerkin shallow-water model on the sphere",
 booktitle   = "Workshop Proceedings Current Development in Shallow Water Models on the Sphere
March, 10-14, 2003, Munich University of Technology, German",
 year = 2003
}
@InProceedings{brios-ying-2002,
 Author      =  {George Biros and Lexing Ying and Denis Zorin},
 TITLE       =   "The Embedded Boundary Integral Method (EBI) for the Incompressible {Navier-Stokes} equations",
 booktitle   = "IABEM 2002, International Association for Boundary Element Methods, UT Austin",
 year = 2002
}
@InProceedings{mohsen-straatman-ins,
 Author      =  {S.A. Mohsen Karimian and Anthony G. Straatman},
 TITLE       =   "Benchmarking of a {3D}, unstructured, finite volume code for incompressible {Navier-Stokes} equation
                   on a cluster of distributed-memory computers",
 booktitle   = "Proceedings of the 19th International Symposium on High Performance Computing Systems and
                Applications",
 pages = "11--16",
 year = 2005,
 url = { http://ieeexplore.ieee.org/search/wrapper.jsp?arnumber=1430046}
}
@TechReport{bonglioli-icnmfd98,
  title =         "Multidimensional Residual Distribution Schemes for the Pseudo-Compressible {Euler}
                  and {Navier-Stokes} equations on Unstructured Meshes",
  institution =  "Universita della Basilicata via della Tecnica 3",
  year =        "1996",
  author =       "A. Bonglioli",
  url = 	"http://www.unibas.it/utenti/bonfiglioli/icnmfd98.ps.gz"
}
@Article{deng-piquet-ctf,
 Author      =  {G. B. Deng and J. Piquet and X. Vasseur and M. Visonneau"},
 TITLE       =   "A new fully coupled method for computing turbulent flows",
 journal ="Computers and Fluids",
 volume = 30,
 pages = "445--472",
 year = 2001
}
@inproceedings{KnepleySarinSameh99b,
  title     = {Multilevel Preconditioning for Parallel {CFD}},
  author    = {Matthew G. Knepley and Vivek Sarin and Ahmed H. Sameh},
  booktitle = {International Conference On Preconditioning Techniques For Large Sparse Matrix Problems In Industrial Applications},
  address   = {Minneapolis, MN},
  month     = {June},
  year      = {1999}
}
@InProceedings{garbey1,
 Author      =  {M. Garbey and B. Hadri and W. Shyy.},
 TITLE       =   "Fast Elliptic Solver for Incompressible {Navier Stokes} Flow and Heat Transfer Problems on the Grid",
 booktitle   = "Aerospace Sciences Meeting and Exhibit",
 note = "Paper No. 2005-1386",
 year = 2005
}
@article{carrica2007unsteady,
  title={An unsteady single-phase level set method for viscous free surface flows},
  author={Carrica, PM and Wilson, RV and Stern, F.},
  journal={International Journal for Numerical Methods in Fluids},
  volume={53},
  number={2},
  pages={229--256},
  year={2007},
  publisher={Chichester; New York: Wiley, c1981-}
}
@Article{pctw2004,
 Author      =  {M. S. Politano and P. M. Carrica and C. Turan and L. Weber},
 TITLE       =   "A Multidimensional Two-Phase Flow Model for the Total Dissolved Gas Downstream of Spillways",
 journal ="Journal of Hydraulic Research",
 note = {accepted for publication},
 year = 2004
}
@Article{wcs2004,
 Author      =  {R. V. Wilson and P. M. Carrica and F. Stern},
 TITLE       =   "Unsteady RANS Method for Ship Motions with Application to Roll for a Surface Combatant",
 journal ="Computers and Fluids",
 note = {in press},
 year = 2004
}
@Article{cws2005,
 Author      =  {P. M. Carrica and R. V. Wilson and F. Stern},
 TITLE       =   "Unsteady RANS Simulation of the Ship Forward Speed Diffraction Problem",
 journal ="Computers and Fluids",
 note = {accepted for publication},
 year = 2005
}
@Article{chndss2010,
  Author = {P. M. Carrica and J. Huang and R. Noack and D. Kaushik and B. Smith and F. Stern},
  title =  { Large-Scale {DES} Computations of the Forward Speed Diffraction and Pitch and Heave Problems for a Surface Combatant},
  journal = {Computers and Fluids},
  year =  2010,
  volume =  39,
  number =  7,
  pages = {1095--1111}
}

@InProceedings{chnkss2008,
 Author      =  {P. M. Carrica and J. Huang and R. Noack and D. Kaushik and B. Smith and F. Stern},
 TITLE       =   "Toward Large-Scale Computations of Ship Motions with Dynamic Overset Curvilinear Grids",
 booktitle   = "Proceedings of the 27th Symposium on Naval Hydrodynamics, Seoul, Korea",
 year = 2008
}
@MastersThesis{mtj,
 Author      =  {M. T. Jozkowski},
 TITLE       =  "Application of Algebraic Multigrid Methods to the Solution of Stratified Flows About Submerged Bodies",
 school =  {The Pennsylvania State University},
year = 2005
}
@Article{pp,
 Author      =  {E. G. Paterson and L. J. Peltier},
 TITLE       =   "Detached-Eddy Simulation of High Reynolds Number Beveled-Trailing-Edge Flows and Wakes",
  journal ="ASME Journal of Fluids Engineering",
 note = {In press},
 year = 2005
}
@Article{eps,
 Author      =  {B. A. Edge and E. G. Paterson and G. Settles},
 TITLE       =   "Computational Study of the Wake and Contaminant Transport of a Walking Human",
 journal ="ASME Journal of Fluids Engineering",
 note = {In press},
 year = 2005
}
@InProceedings{rp,
 Author      =  {B. Racine and E. G. Paterson},
 TITLE       =   "Computation of Maneuvering Coefficients for Non-Body-of-Revolution Submarines Using Unsteady {RANS} {CFD}",
 booktitle   = "35th AIAA Fluid Dynamics Conference and Exhibit",
 year = 2005
}
@InProceedings{etpp,
 Author      =  {B. A. Edge and M. F. Trujillo and E. G. Paterson and L. J. Peltier},
 TITLE       =  {Prediction of Forces and Moments on a Sonobuoy Configuration Using Overset Grids and DES},
 booktitle   = "7th Overset Composite Grid and Solution Technology Symposium",
 year = 2004
}
@InProceedings{pp8,
 Author      =  {E. G. Paterson and L. J. Peltier},
 TITLE       =   {Localized turbulence simulation for naval hydrodynamics:  issues in using overset refinement grids and detached-eddy simulation},
 booktitle   = "7th Overset Composite Grid and Solution Technology Symposium",
 year = 2004
}
@InProceedings{mzwp,
 Author      =  {R. Meyer and F. J. Zajackowski and W. A. Straka,and E. G. Paterson},
 TITLE       =  "Experimental and Computational Study of Cavitation Inception on Co-Flow Nozzles",
 booktitle   =   "25th Symposium on Naval Hydrodynamics",
 year = 2004
}
@InProceedings{ppph,
 Author      =  {E. G. Paterson and J. E. Poremba and L. J. Peltier and S. A. Hambric},
 TITLE       =  "A Physics-Based Simulation Methodology for Predicting Trailing-Edge Singing",
 booktitle   =  "25th Symposium on Naval Hydrodynamics",
 year = 2004
}
@InProceedings{ppd,
 Author      =  {E. G. Paterson and L. J. Peltier},
 TITLE       =  "Detached-Eddy Simulation of High Reynolds Number Trailing-Edge Flows and Wakes",
 booktitle   =  "Symposium on LES Advancements and Applications, ASME FED Summer Meeting",
 year = 2004
}
@InProceedings{bp,
 Author      =  {W. J. Baker and E. G. and Paterson},
 TITLE       =  "Simulation of Steady Circulation Control for the General Aviation Circulation Control Wing",
 booktitle   =  {NASA/ONR Workshop on Circulation Control},
 year =  2004
}
@InProceedings{pb,
 Author      =  {E. G. Paterson and W. J. Baker},
 TITLE       =  "RANS and Detached-Eddy Simulation of the NCCR airfoil",
 booktitle   =  {NASA/ONR Workshop on Circulation Control},
 year =  2004
}
@InProceedings{pb3,
 Author      =  {E. G. Paterson and W. J. Baker},
 TITLE       =  "Simulation of Steady and Pulsed Circulation Controlfor Marine-Vehicle Control Surfaces",
 booktitle   =  {42nd AIAA Aerospace Sciences Meeting},
 year =  2004
}
@InProceedings{gid1,
 Author      = "G. Frank and J. D'Elia",
 TITLE       = "{CFD} Modelling of the Flow Around the {Ahmed} Vehicle Model",
 year        = 2004,
 booktitle   = "Proceedings of the 2nd Conference on Advances and Applications of GiD",
 url = "http://www.gid.cimne.upc.es/2004/papers/p216.pdf"
}
@INBOOK{b1,
 AUTHOR=    "A.Bonfiglioli",
 chapter=     "On the use of the PETSc library for unstructured {CFD} applications",
 YEAR=      "2001",
 TITLE= "Science and Supercomputing at CINECA",
 pages =    "397--400"
}
@INPROCEEDINGS{b2004,
 AUTHOR=    "L. A. Barba",
 TITLE=     "Computing high-Reynolds number vortical flows: a highly accurate method with a fully meshless formulation",
 YEAR=      "2004",
 BOOKTITLE= "International Conference on Parallel CFD, Grand Canary, May 2004",
 note = "Submitted"
}
@INPROCEEDINGS{bl2004,
 AUTHOR=    "L. A. Barba and A. Leonard",
 TITLE=     "Computation of Viscous Vortices with Fully Meshless Method",
 YEAR=      "2004",
 BOOKTITLE= "Proceedings of ICTAM meeting in Warsaw, August 2004",
 note = "Submitted"
}
@Article{vws1,
  author = 	 "B. G. M. Van Wachem and J. C. Schouten",
  title = 	 "Experimental Validation of 3-D Lagrangian VOF Model: Bubble Shape and Rise Velocity",
  institution =  "Laboratory of Chemical Reactor Engineering, Department of Chemical Engineering and Chemistry,
                  Eindhoven University of Technology, 5600 MB Eindhoven, The Netherlands",
  journal    =  "AIChE",
  volumne    = 48,
  number     = 12,
  month      = "December",
  year = 	 2002
}
@TechReport{lbam1,
  author = 	 {P. Leggiero and A. Bonfiglioli and P. Amodio and F. Mazzi},
  title = 	 {Precondizionatori paralleli  per la fluidodinamica computazionale},
  institution =  {Dipartimento Interuniversitario di Matematica Universiti degli Studi-Politecnico di Bari Italy},
  year = 	 2002,
  number =	 {25/02},
}
@Article{Kees_Miller_02,
  author =       {C. E. Kees and C. T. Miller},
  title =        {Higher Order Time Integration Methods for Two-Phase Flow},
  journal =      {Advances in Water Resources},
  year =         2002,
  volume =       25,
  number =       2,
  pages =        {159-177.}
}
@INPROCEEDINGS{lepotmeersessers2001,
 AUTHOR=    "I. Lepot and F. Meers and J.A. Essers",
 TITLE=     "Multilevel Parallel High Order Schemes for Invisid Flow Computations on 3D Unstructured Meshes",
 YEAR=      "2001",
 BOOKTITLE= "ECCOMAS Computational Fluid Dynamics Conference 2001",
 url     = "http://www.ulg.ac.be/aerodyn"
}
@INPROCEEDINGS{knepley98,
  author    = {Matthew Knepley and Denis Vanderstraeten},
  title     = {Parallel Building Blocks for Finite Element Simulations: Application to Solid-Liquid Mixture Flows},
  booktitle = {Proceedings of Parallel CFD'97},
  publisher = {Elsevier},
  pages     = {281--287},
  year      = {1998}
}
@INPROCEEDINGS{pcfd97,
 AUTHOR=    "William D. Gropp and David E. Keyes and Lois Curfman McInnes and M. D. Tidriri",
 TITLE=     "Parallel Implicit {PDE} Computations: Algorithms and Software",
 PUBLISHER= "Elsevier",
 YEAR=      "1998",
 BOOKTITLE= "Proceedings of Parallel CFD'97",
 pages =    "333-344"
}
@inproceedings{knepleysamehsari98,
  author    = {Matthew Knepley and Ahmed H. Sameh and Vivek Sarin},
  title     = {Parallel Simulation of Particulate Flows},
  booktitle = {Solving Irregularly Structured Problems in Parallel},
  editors   = {A. Ferreira et al},
  year      = {1998},
  series    = {Lecture Notes in Computer Science},
  volume    = {1457},
  pages     = {226--237}
}
@Article{gkmt98,
    Author = "William D. Gropp and David E. Keyes and Lois Curfman McInnes and M. D. Tidriri",
    Title  = "Globalized {N}ewton-{K}rylov-{S}chwarz Algorithms and Software
              for Parallel Implicit {CFD}",
    journal = "Int. J. High Performance Computing Applications",
    year    = 2000,
    volume  = 14,
    url     = "ftp://info.mcs.anl.gov/pub/tech_reports/reports/P788.ps.Z",
    pages   = "102-136"
}
@INPROCEEDINGS{AGKKS-SC99,
        AUTHOR = "W. K. Anderson and W. D. Gropp and D. K. Kaushik and D. E. Keyes and B. F. Smith",
        TITLE = "Achieving High Sustained Performance in an Unstructured Mesh {CFD} Application",
	BOOKTITLE = {ACM/IEEE Proc. of SC 99: High Performance Networking and Computing},
        EDITOR = "",
        PUBLISHER = "",
        url     = "ftp://info.mcs.anl.gov/pub/tech_reports/reports/P776.ps.Z",
        YEAR = "1999",
        note =   {Winner of Gordon Bell Special Prize at SC 99}
}
@Article{gkks01,
    Author = "W. D. Gropp and D. K. Kaushik and D. E. Keyes and B. F. Smith",
    Title  = "High Performance Parallel Implicit {CFD}",
    journal = "Journal of Parallel Computing",
    year    = 2001,
    volume  = 27,
    pages   = "337-362",
    url     = "http://www.mcs.anl.gov/petsc-fun3d/Papers/manke.pdf"
}
@Article{cristea-sofonea-02,
author =     {Artur Cristea and Victor Sofonea},
 title =  {Finite Difference lattice Boltzmann model for Liquid Vapour Systems},
journal =  {Proceedings of the Romanian Academy, Series A: Mathematics, Physics, Technical Sciences, Information Sciences},
 Volume = 3,
 number = 3,
 year = 2002
}
@Article{cristea2,
author =     {Artur Cristea and Victor Sofonea},
 title =  {Two component lattice Boltzmann model with flux limiter techniques},
journal =  {Proceedings of the Romanian Academy, Series A: Mathematics, Physics, Technical Sciences, Information Sciences},
 Volume = 4,
 number = 1,
 year = 2003,
 pages = {59--64}
}
@Article{cristea1,
author =    {Artur Cristea and Victor Sofonea},
title =  {Two component lattice Boltzmann model with flux limiters},
journal = {Central European Journal of Physics},
 Volume = 2,
 number = 2,
 year = 2004,
 pages = {382--396}
}
@Article{sofnea-lamura1,
 author =    {Victor Sofonea and Antonio Lamura and Giuseppe Gonnella and Artur Cristea},
title =     {Finite-difference lattice Boltzmann model with flux limiters for liquid-vapor systems},
   journal = {Physical Review E},
   Volume = 70,
    number = 4,
   year = 2004,
   pages = {046702-1 / 046702-9}
}
@INPROCEEDINGS{gkks01b,
        AUTHOR = "W. D. Gropp and D. K. Kaushik and D. E. Keyes and B. F. Smith",
        TITLE = "Latency, Bandwidth, and Concurrent Issue Limitations in High-Performance {CFD}",
        BOOKTITLE = "Proceedings of the First MIT Conference on Computational Fluid and Solid Mechanics",
        EDITOR = "",
        LOCATION = "Cambridge, MA",
        YEAR = "2001",
        month = jun,
        url   = "http://www.mcs.anl.gov/petsc-fun3d/Papers/mit01.pdf"
}
@INPROCEEDINGS{gkks00,
        AUTHOR = "W. D. Gropp and D. K. Kaushik and D. E. Keyes and B. F. Smith",
        TITLE = "Understanding the Parallel Scalability of An Implicit Unstructured Mesh {CFD} Code",
        BOOKTITLE = "Proceedings of the 7th International Conference on High Performance Computing (HiPC '2000)",
        EDITOR = "",
        LOCATION = "Bangalore, India",
        YEAR = "2000",
        pages = "395--404",
        url   = "http://www.mcs.anl.gov/petsc-fun3d/Papers/hipc00.pdf"
}
@INPROCEEDINGS{gkks-sc00,
        AUTHOR = "W. D. Gropp and D. K. Kaushik and D. E. Keyes and B. F. Smith",
        TITLE = "Performance Modeling and Tuning of an Unstructured Mesh {CFD} Application",
        BOOKTITLE = "Proceedings of SC2000",
        EDITOR = "",
        PUBLISHER = "IEEE Computer Society",
        YEAR = "2000",
        URL  = "http://www.mcs.anl.gov/petsc-fun3d/Papers/sc00.pdf"
}
@INPROCEEDINGS{knepleysamehsarin99,
        AUTHOR    = {Matthew Knepley and Ahmed H. Sameh and Vivek Sarin},
        TITLE     = {Design of Large Scale Parallel Simulations},
        BOOKTITLE = {Proceedings of Parallel CFD'99},
        EDITORS   = {A. {Ecer et al.}},
        PUBLISHER = {Elsevier},
        YEAR      = {1999}
}
@INPROCEEDINGS{GKKS-PCFD99,
        AUTHOR = "W. D. Gropp and D. K. Kaushik and
                  D. E. Keyes and B. F. Smith",
        TITLE = "Towards Realistic Performance Bounds for Implicit {CFD} codes",
        BOOKTITLE = "Proceedings of Parallel CFD'99",
        EDITORS   = {A. {Ecer et al.}},
        PUBLISHER = "Elsevier",
        YEAR = "1999"
}
@INPROCEEDINGS{KKS97,
        AUTHOR = "D. K. Kaushik and D. E. Keyes and B. F. Smith",
        TITLE = "On the Interaction of Architecture and Algorithm in the
                 Domain-Based Parallelization of an Unstructured Grid
                 Incompressible Flow Code",
        BOOKTITLE = "Proceedings of the 10th International Conference on
                     Domain Decomposition Methods",
        EDITOR = "J. Mandel et al.",
        PAGES = "311--319",
        PUBLISHER = "Wiley",
        NOTE = "",
        YEAR = "1997"
}
@INPROCEEDINGS{KKS99,
        AUTHOR = "D. K. Kaushik and D. E. Keyes and B. F. Smith",
        TITLE = "{N}ewton-{K}rylov-{S}chwarz Methods for Aerodynamic Problems: Compressible
                 and Incompressible Flows on Unstructured Grids",
        BOOKTITLE = "Proceedings of the 11th International Conference on
                     Domain Decomposition Methods",
        EDITORS = "C.-H. {Lai et al.}",
        PUBLISHER = "Domain Decomposition Press, Bergen",
        url        = "ftp://info.mcs.anl.gov/pub/tech_reports/reports/P745.ps.Z",
        YEAR = "1999"
}
@INCOLLECTION{KKS97_cfd,
     AUTHOR = "D. E. Keyes and D. K. Kaushik and B. F. Smith",
     TITLE = "Perspectives for {CFD} on Petaflops Systems",
     BOOKTITLE = "CFD Review 1998",
     EDITOR = "M. Hafez and K. Oshima",
     PUBLISHER = "World Scientific, Singapore",
     PAGES = "1079--1096",
     NOTE = "",
     YEAR = "1998"
}
@Article{hm99,
 AUTHOR=    "P. D. Hovland and L. C. McInnes",
 TITLE=     "Parallel Simulation of Compressible Flow Using Automatic
             Differentiation and {PETSc}",
 year      = 2000,
 journal =  "Parallel Computing",
  url         = "ftp://info.mcs.anl.gov/pub/tech_reports/reports/P796.ps.Z",
 note        = "special issue of Parallel Computing on ``Parallel Computing in Aerospace''"
}

@inproceedings{CruzBarbaKnepley08,
  author    = {Felipe A. Cruz and Lorena A. Barba and Matthew G. Knepley},
  title     = {Fast Multipole Method for particle interactions: an open source parallel library component},
  booktitle = {Proceedings of ParCFD2008},
  year      = {2008},
  editor    = {Tromeur-Dervout et. al.},
  publisher = {Elsevier}
}

@article{HwangCai05,
  author  = {F.-N. Hwang and X.-C. Cai},
  title   = {A parallel nonlinear additive {Schwarz} preconditioned inexact {Newton} algorithm for incompressible {Navier-Stokes} equations},
  journal = {J. Comput. Phys.},
  volume  = {204},
  year    = {2005},
  pages   = {666--691}
}

@article{BarbaLeonard07,
  author  = {Lorena A Barba and Anthony Leonard},
  title   = {Emergence and evolution of tripole vortices from net-circulation initial conditions},
  journal = {Phys. Fluids},
  volume  = {19},
  pages   = {017101},
  year    = {2007},
  doi     = {http://dx.doi.org/10.1063/1.2409734}
}

@article{Barba07,
  author  = {Lorena A Barba},
  title   = {Non-shielded multipolar vortices at high Reynolds number},
  journal = {Phys. Rev. E},
  volume  = {73},
  pages   = {065303},
  year    = {2006},
  doi     = {http://dx.doi.org/10.1103/PhysRevE.73.065303}
}
@article{schofield2010multi,
  title={Multi-material incompressible flow simulation using the moment-of-fluid method},
  author={Schofield, S.P. and Christon, M.A. and Dyadechko, V. and Garimella, R.V. and Lowrie, R.B. and Swartz, B.K.},
  journal={International Journal for Numerical Methods in Fluids},
  volume={63},
  number={8},
  pages={931--952},
  year={2010},
  publisher={Wiley Online Library}
}
% LiteralHTML:
% LiteralHTML:  <a name="wave"><H3><center>Wave propagation and the Helmholtz equation</center></H3>
% LiteralHTML:
% LiteralHTML: article{DeGersem99,
% LiteralHTML:   author = {Ji Wng and Yu Wang and Wen-ke Hu and Jian-ke Du},
% LiteralHTML:   title  = {The high performance of finite element analysis and applications of surface acoustic waves in finite elastic solids},
% LiteralHTML: }
@InProceedings{silence,
 Author      = "J.M. and Alonso and G. Garcia and V. Hernandez and F.D. Denia and F.J. Fuenmayor",
 TITLE       = "A parallel  computing approach for solving the Helmholtz equation in 3D domains: Application to the
                study of acoustic behaviour of silencers",
 year        = 2004,
 booktitle   = {Eurppean Congress on Computational Methods in Applied Sciences and Engineering (ECCOMAS)}
}
@Article{DeGersem99,
  author =       "H. De Gersem and Domenico Lahaye and S. Vandewalle and K. Hameyer",
  title  =       "Comparison of Quasi Minimal Residual and Bi-Conjugate
                  Gradient Iterative Methods to Solve Complex Symmetric
                  Systems Arising from Time-Harmonic Simulations",
  journal =      "COMPEL",
  year =         "1999",
  volume =       "18",
  number =       "3",
  pages =        "298--310",
  bibdate =      ""
}
@InProceedings{widlund-wave-98,
  author = 	 {Olof B. Widlund},
  title = 	 {Schwarz Methods for {H}elmholtz's Equation},
  booktitle = 	 {Mathematical and Numerical Aspects of Wave Propagation},
  editor =	 {John A. DeSanto},
  year =	 1998,
  publisher =	 {SIAM},
  pages     =    {620--622},
  address =	 {Philadelphia},
  note =	 {Proceedings of the Fourth International Conference on Mathematical and Numerical Aspects of Wave Propagation, Golden, Colorado, June 1--5}
}
@InProceedings{Toselli-wave-98,
  author = 	 {Andrea Toselli},
  title = 	 {Overlapping {S}chwarz Methods for {M}axwell's Equations in Conductive Media},
  booktitle = 	 {Mathematical and Numerical Aspects of Wave Propagation},
  editor =	 {John A. DeSanto},
  year =	 1998,
  publisher =	 {SIAM},
  address =	 {Philadelphia},
  pages =	 {540--542},
  note =	 {Proceedings of the Fourth International Conference on Mathematical and Numerical Aspects of Wave Propagation, Golden, Colorado, June 1--5}
}
@InProceedings{mcinnes-wave-98,
  author = 	 {L. C. McInnes and R. Susan-Resiga and H. M. Atassi and D. E. Keyes},
  title = 	 {Parallel Solution of {H}elmholtz Problems using Additive {S}chwarz Methods},
  booktitle = 	 {Mathematical and Numerical Aspects of Wave Propagation},
  editor =	 {John A. DeSanto},
  year =	 1998,
  publisher =	 {SIAM},
  address =	 {Philadelphia},
  pages =	 {623--625},
  note =	 {Proceedings of the Fourth International Conference on Mathematical and Numerical Aspects of Wave Propagation, Golden, Colorado, June 1--5}
}
@InProceedings{mska98,
  author    = "L. C. McInnes and R. Susan-Resiga and D. E. Keyes  and H. M. Atassi",
  title     = "Additive {S}chwarz Methods with Nonreflecting Boundary Conditions for the
               Parallel Computation of {H}elmholtz Problems",
  booktitle = "Proceedings of the 10th Intl. Conf. on Domain Decomposition Methods",
  editor    = "J. Mandel et al.",
  publisher = "AMS",
  pages     = "349--357",
  year      = 1998
}
@InProceedings{ccew98,
  author    = "X.-C. Cai and M. A. Casarin, Jr. and F. W. Elliott, Jr. and O. B. Widlund",
  title     = "Overlapping {S}chwarz Algorithms for Solving {H}elmholtz's Equation",
  booktitle = "Proceedings of the 10th Intl. Conf. on Domain Decomposition Methods",
  editor    = "J. Mandel et al.",
  publisher = "AMS",
  pages     = "437-445",
  year      = 1998
}
@InProceedings{ra98a,
  author    = "R. Susan-Resiga and H. M. Atassi",
  title     = "Parallel Computing Using {S}chwarz Domain Decomposition Method for Aeroacoustic Problems",
  booktitle = "Proceedings of the 4th AIAA/CEAS Aeroacoustics Conference",
  publisher = "AIAA",
  pages     = "86-96",
  note      = "AIAA paper 98-2218",
  year      = 1998
}
@InProceedings{ar98c,
  author    = "H. M. Atassi and R. Susan-Resiga",
  title     = "Parallel Computation of Harmonic Waves using Domain Decomposition,
               Part {I}: General Formulation",
  booktitle = "Proceedings of the ASME Noise Control and Acoustics Division",
  publisher = "ASME",
  note      = "NCA-25",
  pages     = "375-379",
  year      = 1998
}
@InProceedings{ra98b,
  author    = "R. Susan-Resiga and H. M. Atassi",
  title     = "Parallel Computation of Harmonic Waves using Domain Decomposition,
               Part {II}: Numerical Implementation and Applications",
  booktitle = "Proceedings of the ASME Noise Control and Acoustics Division",
  publisher = "ASME",
  note      = "NCA-25",
  pages     = "381 -388",
  year      = 1998
}
@InProceedings{cai-dd10-98,
  author =       "Xiao-Chuan Cai and Mario A. Casarin and Frank W. Elliott, Jr. and Olof B. Widlund",
  title =        "Overlapping {S}chwarz methods for solving {H}elmholtz's Equation",
  booktitle =    "Domain Decomposition Methods 10",
  editors =      "Jan Mandel and Charbel Farhat and Xiao-Chuan Cai",
  series =       "Contemporary Mathematics",
  volume =       "218",
  publisher =    "American Mathematical Society",
  address =      "Providence, Rhode Island",
  year =         "1998",
  pages =        "437--445",
}
@inproceedings{alghamdi2011petclaw,
  title     = {Pet{C}law: A Scalable Parallel Nonlinear Wave Propagation Solver for {P}ython},
  booktitle = {Proceedings of SpringSim 2011},
  publisher = {ACM},
  author    = {Amal Alghamdi and Aron Ahmadia and David I. Ketcheson and Matthew G. Knepley and Kyle T. Mandli and Lisandro Dalcin},
  year      = {2011}
}
@article{pyclaw2012,
  author  = {David I. Ketcheson and Kyle T. Mandli and Aron J. Ahmadia and Amal Alghamdi and Manuel Quezada de Luna and Matteo Parsani and Matthew G. Knepley and Matthew Emmett},
  title   = {{PyClaw}: Accessible, Extensible, Scalable Tools for Wave Propagation Problems},
  journal = {SIAM Journal on Scientific Computing},
  volume  = {34},
  number  = {4},
  pages   = {C210--C231},
  note    = {\url{http://arxiv.org/abs/1111.6583}},
  year    = {2012}
}
% LiteralHTML:
% LiteralHTML:  <a name="optimization"><H3><center>Optimization</center></H3>
% LiteralHTML:
@PhdThesis{Prudencio1,
  author =       {Ernesto Prudencio},
  Title =        {Parallel Fully Coupled {Lagrange-Newton-Krylov-Schwarz} Algorithms and Software for Optimization Problems Constrained by
                  Partial Differential Equations},
  school =       {University of Colorado, Boulder},
  year =         2005,
}
@Article{Prudencio2,
   author = "Ernesto Prudencio and X. C. Cai",
   title = "Parallel multilevel restricted {Schwarz} preconditioners with pollution removing for {PDE}-constrained optimization",
   journal="SIAM J. Sci. Comp.",
   note = "Submitted with revisions"
}
@Article{Prudencio3,
   author = "Ernesto Prudencio and R. Byrd and X. C. Cai",
   title = "Parallel full space {SQP Lagrange-Newton-Krylov-Schwarz} algorithms for {PDE}-constrained Optimization Problems",
   journal="SIAM J. Sci. Comp.",
   Volume="27",
   pages="1305--1328",
   year="2006"
}
@inproceedings{Prudencio4,
  title = "Domain decomposition methods for {PDE}-constrained optimization problems",
  author = "Ernesto Prudencio and R. Byrd and X. C. Cai",
   booktitle = "VECPAR 2004",
   editor = {M. Dayde and J. Dongarra and V. Hernandex and J. Palma},
   publisher = "Springer",
   year = "2004",
   pages = "569--582"
}
@Article{belhamadia-fortin-pcp,
   author = "Youssef Belhamadia and Andre Fortin and Eric Chamberland",
   title = "Three-dimensional anisotropic mesh adaptation for phase change problems",
   journal="Journal of Computational Physics",
   Volume="201",
   pages="753-770",
   year="2004",
   url="http://portal.acm.org/citation.cfm?id=1055817.1055834#references"
}
@Article{biros00,
   author = "George Biros and Omar Ghattas",
   title = "A {Lagrange-Newton-Krylov-Schur} Method for {PDE} Constrained Optimization",
   journal="SIAG-Opt Views and News",
   Volume="11",
   number="2",
   year="2000",
   month="august",
   url="http://www.cs.cmu.edu/\~{ }oghattas/papers/siag-opt/siag-opt.pdf"
}
@article{bmm01,
 Author      = "Steve Benson and Lois Curfman McInnes and Jorge Mor\'{e}",
 journal     = "ACM Transactions on Mathematical Software",
 TITLE       = "A case study in the performance and scalability of optimization algorithms",
 year        = 2001,
 volume      = 27,
 number      = 3,
 pages       = "361--376",
}
@inproceedings{oghattas1999,
   author = "George Biros and Omar Ghattas",
   title  = "Parallel preconditioners for {KKT} systems arising in optimal control of viscous incompressible flows",
   booktitle = "Proceedings of Parallel CFD '99, Williamsburg, Virginia, USA, May 23-26, 1999",
   url    ="http://www.cs.cmu.edu/\~{ }oghattas/papers/pcfd99/pcfd99.pdf",
   year = 1999
}
@inproceedings{hkms00,
  title = "Using Automatic Differentiation for Second-order Matrix-free Methods
          in PDE-constrained Optimization",
  author = "P. D. Hovland and D. E. Keyes and L. C. McInnes and W. Samyono",
  url = "http://www.icase.edu/\~{ }keyes/papers/ad2000.ps",
   booktitle = "Automatic Differentiation of Algorithms: From Simulation to Optimization",
   editor = {George Corliss and Christ\`{e}le Faure and Andreas Griewank and Laurent Hasco\"{e}t and Uwe Naumann},
   publisher = "Springer",
   year = "2002"
}
% old version: replace with biros2005pln1
@techreport{bg011,
   author = "George Biros and Omar Ghattas",
   title = "Parallel Lagrange-Newton-Krylov-Schur Methods for PDE-Constrained Optimization. Part I: The Krylov-Schur Solver",
   institution = "Laboratory for Mechanics, Algorithms, and Computing, Carnegie Mellon University",
   year = "2001",
   url = "http://www.cs.cmu.edu/\~{ }oghattas/papers/lnks/lnks1.pdf"
}
% old version: replace with biros2005pln2
@techreport{bg012,
   author = "George Biros and Omar Ghattas",
   title = "Parallel {Lagrange-Newton-Krylov-Schur} Methods for {PDE}-Constrained Optimization. Part II: The {Lagrange-Newton} Solver,
            and its Application to Optimal Control of Steady Viscous Flows",
   institution = "Laboratory for Mechanics, Algorithms, and Computing, Carnegie Mellon University",
   year = "2001",
   url = "http://www.cs.cmu.edu/\~{ }oghattas/papers/lnks/lnks2.pdf"
}
% LiteralHTML:
% LiteralHTML:  <a name="fastmethods"><H3><center>Fast Algorithms</center></H3>
% LiteralHTML:
@inproceedings{ly2003,
  author="Lexing Ying and G. Biros and D. Zorin and H. Langston",
  title="A New Parallel Kernel-independent Fast Multipole Method",
  booktitle="Proceedings of the ACM/IEEE conference on Supercomputing 2003",
  YEAR = "2003",
  note = "Winner of the the Best Student Paper at SC2003"
}
@article{YokotaBarbaKnepley10,
  author  = {Rio Yokota and L A Barba and Matthew G Knepley},
  title   = {{PetRBF} -- A parallel {O(N)} algorithm for radial basis function interpolation},
  journal = {Computer Methods in Applied Mechanics and Engineering},
  volume  = {199},
  number  = {25-28},
  pages   = {1793--1804},
  url     = {http://arxiv.org/abs/0909.5413v1},
  note    = {\url{http://arxiv.org/abs/0909.5413v1}},
  year    = {2010}
}
@article{CruzKnepleyBarba10,
  author  = {Felipe A Cruz and Matthew G Knepley and L A Barba},
  title   = {{PetFMM} -- A dynamically load-balancing parallel fast multipole library},
  journal = {International Journal of Numerical Methods in Engineering},
  volume  = {85},
  number  = {4},
  pages   = {403--428},
  url     = {http://arxiv.org/abs/0905.2637},
  note    = {\url{http://arxiv.org/abs/0905.2637}},
  year    = {2010}
}
% LiteralHTML:
% LiteralHTML:  <a name="otherapps"><H3><center>Other Application Areas</center></H3>
% LiteralHTML:

@Article{Hakansson2013MDStochasticLiouville,
  author ="Hakansson, Par and Nguyen, ThaoNguyen and Nair, Prasanth B. and Edge, Ruth and Stulz, Eugen",
  title  ="Cu(ii)-porphyrin molecular dynamics as seen in a novel EPR/Stochastic Liouville equation study",
  journal  ="Phys. Chem. Chem. Phys.",
  year  ="2013",
  volume  ="15",
  issue  ="26",
  pages  ="10930-10941",
  publisher  ="The Royal Society of Chemistry",
  doi  ="10.1039/C3CP50788B",
  url  ="http://dx.doi.org/10.1039/C3CP50788B",
}
@Article{Hakansson2011StochasticLiouville,
  author ="Hakansson, Par and Nair, Prasanth B.",
  title  ="Implicit numerical schemes for the stochastic Liouville equation in Langevin form",
  journal  ="Phys. Chem. Chem. Phys.",
  year  ="2011",
  volume  ="13",
  issue  ="20",
  pages  ="9578-9589",
  publisher  ="The Royal Society of Chemistry",
  doi  ="10.1039/C1CP20400A",
  url  ="http://dx.doi.org/10.1039/C1CP20400A",
}
@INPROCEEDINGS{wang:lee:scidac2011,
 author = "Lei Wang and Jungho Lee and Mihai Anitescu and Anter El Azab and Lois Curfman McInnes and Todd Munson and Barry Smith",
 title = "A Differential Variational Inequality Approach for the Simulation of Heterogeneous Materials",
 booktitle = "Proceedings of SciDAC 2011 Conference",
 year = 2011
}

@article{BourdinLarsenRichardson2011,
  author  = {Blaise Bourdin and Christopher Larsen and Casey Richardson},
  title   = {A time-discrete model for dynamic fracture based on crack regularization},
  journal = {International Journal of Fracture},
  volume  = {168},
  issue   = {2},
  pages   = {133--143},
  doi     = {10.1007/s10704-010-9562-x},
  url     = {http://dx.doi.org/10.1007/s10704-010-9562-x},
  year    = {2011}
}

@book{BourdinFrancfortMarigo,
  author    = {Blaise Bourdin and Gilles Francfort and Jean-Jacques Marigo},
  title     = {The Variational Approach to Fracture},
  publisher = {Springer},
  year      = {2008}
}

@article{BourdinFrancfortMarigo2008,
  author  = {Blaise Bourdin and Gilles Francfort and Jean-Jacques Marigo},
  title   = {The Variational Approach to Fracture},
  journal = {J. Elasticity},
  volume  = {91},
  issue   = {1},
  pages   = {1--148},
  url     = {http://dx.doi.org/10.1007/s10659-007-9107-3},
  year    = {2008}
}

@article{lahtinen2008spectrum,
  title={Spectrum of the non-abelian phase in Kitaev's honeycomb lattice model},
  author={Lahtinen, V. and Kells, G. and Carollo, A. and Stitt, T. and Vala, J. and Pachos, J.K.},
  journal={Annals of Physics},
  volume={323},
  number={9},
  pages={2286--2310},
  year={2008},
  publisher={Elsevier}
}
@inproceedings{roark2004discriminative,
  title={Discriminative language modeling with conditional random fields and the perceptron algorithm},
  author={Roark, B. and Saraclar, M. and Collins, M. and Johnson, M.},
  booktitle={Proceedings of the 42nd Annual Meeting on Association for Computational Linguistics},
  pages={47},
  year={2004},
  organization={Association for Computational Linguistics}
}
@article{roark2007discriminative,
  title={Discriminative n-gram language modeling},
  author={Roark, B. and Saraclar, M. and Collins, M.},
  journal={Computer Speech \& Language},
  volume={21},
  number={2},
  pages={373--392},
  year={2007},
  publisher={Elsevier}
}
@conference{garcia2011parallel,
  title={{Parallel performance of the PETSc Krylov methods applied to linear systems of 3D nanodevice simulators}},
  author={Garcia-Rivera, A. and Valin, R. and Seoane, N. and Garcia-Loureiro, A. and Aldegunde, M.},
  booktitle={Electron Devices (CDE), 2011 Spanish Conference on},
  pages={1--4},
  organization={IEEE}
}
@conference{wesley2006parallel,
  title={{A parallel artificial neural network implementation}},
  author={Wesley-Smith, I.},
  booktitle={Proceedings of The National Conference On Undergraduate Research (NCUR)},
  year={2006}
}
@article{hcsw1,
  author = {F.-N. Hwang and  S.-R. Cai and Y.-L. Shao and J.-S. Wu},
  title = {Parallel Newton-Krylov-Schwarz algorithms for the three-dimensional Poisson-Boltzmann
           equation in numerical simulation of colloidal particle interactions},
  journal = {Computer Physics Communications},
  volumne = 181,
  year =  2010,
  pages = {1529--1537}
}
@article{hh1,
  author = {C.-Y. Huang and F.-N. Hwang},
  title = {Parallel pseudo-transient Newton-Krylov-Schwarz
           continuation algorithms for bifurcation analysis of incompressible sudden expansion flows},
  journal = {Applied Numerical Mathematics},
  Volume =  60,
  year = 2010,
  pages = {738--751}
}
@article{hwhw1,
  author = {F.-N. Hwang and Z.-H. Wei and T.-M. Huang and W. Wang},
  title = {A parallel additive Schwarz preconditioned Jacobi-Davidson algorithm for polynomial eigenvalue problems
           in quantum dot simulation},
  journal = {Journal of Computational Physics},
  Volume = 229,
  year =  2010,
  pages =  {2932--2947}
}
@article{wei2011parallel,
  title={{A Parallel Scalable PETSc-Based Jacobi-Davidson Polynomial Eigensolver with Application in Quantum Dot Simulation}},
  author={Wei, Z.H. and Hwang, F.N. and Huang, T.M. and Wang, W.},
  journal={Domain Decomposition Methods in Science and Engineering XIX},
  pages={157--164},
  year={2011},
  publisher={Springer}
}
@article{flores2007sequential,
  title={{Sequential and parallel resolution of the two-group transient neutron diffusion equation using second-degree iterative methods}},
  author={Flores-S{\'a}nchez, O. and Vidal, V. and Garc{\'\i}a, V. and Flores-S{\'a}nchez, P.},
  journal={High Performance Computing for Computational Science-VECPAR 2006},
  pages={426--438},
  year={2007},
  publisher={Springer}
}
@inproceedings{GordonBell09,
  author = {Dinesh Kaushik and Michael Smith and Allan Wollaber and Barry Smith and Andrew Siegel and Won Sik Yang},
  title  = {Enabling High Fidelity Neutron Transport Simulations on Petascale Architectures},
  booktitle = {ACM/IEEE Proceedings of SC2009: High Performance Networking and Computing},
  note   = {{SC'09 Gordon Bell} Prize Finalist},
  year   = {2009}
}

@article{KnepleyKarpeevDavidovitsEisenbergGillespie10,
  author  = {Matthew G. Knepley and Dmitry A. Karpeev and Seth Davidovits and Robert~S. Eisenberg and Dirk Gillespie},
  title   = {An Efficient Algorithm for Classical Density Functional Theory in Three Dimensions: Ionic Solutions},
  journal = {Journal of Physical Chemistry},
  volume  = {132},
  number  = {12},
  pages   = {124101--124111},
  url     = {http://arxiv.org/abs/0910.1531},
  note    = {\url{http://arxiv.org/abs/0910.1531}},
  year    = {2010}
}
@article{KnepleyKarpeevEisenbergGillespie09,
   author = {{Knepley}, M.~G. and {Karpeev}, D.~A. and {Eisenberg}, R.~S. and {Gillespie}, D.},
    title = {{Energetics of Calcium Selectivity: A Three-Dimensional Classical Density Functional Theory Approach}},
  journal = {Biophysical Journal},
    month = {feb},
   volume = {96},
    pages = {661},
      doi = {10.1016/j.bpj.2008.12.3494},
     year = {2009}
}
@Article{scx2008,
   author = "SUWITO AND XIAO-CHUAN CAI AND YUNPING XI",
   title = "PARALLEL FINITE ELEMENT METHOD FOR COUPLED CHLORIDE MOISTURE DIFFUSION IN CONCRETE",
   journal="INTERNATIONAL JOURNAL OF NUMERICAL ANALYSIS AND MODELING",
   Volume="3",
   number="4",
   year="2006",
   url="http://www.math.ualberta.ca/ijnam/Volume-3-2006/No-4-06/2006-04-06.pdf"
}
@TechReport{kdgs2008,
  year =         2008,
  school =  "Centro Internacional de Methodos Numericos en Ingenieria, Argentina",
  title =        "High Performance Simulations of Electrokinetic Flow and Transport in Microfluidic Chips",
  author =       "Pablo A. Klera and Lisandro D. Dalcin and Fabio A. Guarnieria and Mario A. Stortia",
  url =          "http://www.cimec.org.ar/ojs/index.php/cmm/article/view/1383"
}
@article {springerlink:10.1007/s10915-011-9551-x,
   author = {Schauer, Marco and Roman, Jose and Quintana-Ortí, Enrique and Langer, Sabine},
   affiliation = {Institut für Angewandte Mechanik, Technische Universität Carolo-Wilhelmina zu Braunschweig, Spielmannstraße 11, 38106 Braunschweig, Germany},
   title = {Parallel Computation of 3-D Soil-Structure Interaction in Time Domain with a Coupled FEM/SBFEM Approach},
   journal = {Journal of Scientific Computing},
   publisher = {Springer Netherlands},
   issn = {0885-7474},
   keyword = {Mathematics and Statistics},
   pages = {1-22},
   url = {http://dx.doi.org/10.1007/s10915-011-9551-x},
   note = {10.1007/s10915-011-9551-x}
}
@techreport{jj2007,
   author = "Boris Jeremic and Guanzhou Jie",
   title = "Parallel Finite Element Computations for Soil-Foundation-Structure Interaction Problems Report",
   institution = "UCD CompGeoMech 02--2007",
   year = "2007",
   url = "http://sokocalo.engr.ucdavis.edu/~jeremic/wwwpublications/CV-R23.pdf"
}
@Unpublished{Kuiper08,
  title = 	"Fast 3D frequency-dependent Radiative Transfer for Magneto-Hydrodynamics",
  author = "Rolf Kuiper",
  institution = "Max-Planck-Institute for Astronomy",
  url = "http://www.mpia.de/~kuiper/MAKEMAKE.html",
  year = 2008
}
@inproceedings{srksyp2008,
  author    = {M. A. Smith and C. Rabiti and D. Kaushik and B. Smith and W. S. Yang and G. Palmiotti},
  title     = {Fast reactor core simulations using the {UNIC} code},
  booktitle = {Proceedings of the International Conference on the Physics of Reactors, Nuclear Power: A Sustainable Resource},
  year      = {2008}
}
@INPROCEEDINGS{psrlkssl2007,
        AUTHOR = {G. Palmiotti and M. A. Smith and C. Rabiti and M. Leclere and D. Kaushik and A. Siegel and B. Smith and E. E. Lewis},
        TITLE     = "{UNIC}: Ultimate Neutronic Investigation Code",
        BOOKTITLE = "Joint International Topical Meeting on Mathematics and Computation and Supercomputing in Nuclear Applications",
        YEAR      = "2007"
}
@INPROCEEDINGS{sprkssl2007,
        AUTHOR = {M. A. Smith and G. Palmiotti and C. Rabiti and D. Kaushik and A. Siegel and B. Smith and E. E. Lewis},
        TITLE     = "{PNFE} Component of the {UNIC} Code",
        BOOKTITLE = "Joint International Topical Meeting on Mathematics and Computation and Supercomputing in Nuclear Applications",
        YEAR      = "2007"
}
@inproceedings{dc-oop-03,
        AUTHOR = "H. Digonnet and T. Coupez",
        TITLE     = "Object-oriented programming for fast-and-easy development of parallel
                       applications in forming processes simulation",
        BOOKTITLE = "Proceedings of the Second MIT Conference on Computational Fluid and Solid Mechanics",
        YEAR      = "2003"
}
@INPROCEEDINGS{dc-cfm-03,
        AUTHOR = "H. Digonnet and T. Coupez",
        TITLE     = "Calcul parallele en mise en forme des materiaux",
        BOOKTITLE = "XVIeme Congres Francais de Mecanique",
        YEAR      = "2003"
}
@INPROCEEDINGS{dsc-pcsev-04,
        AUTHOR = "H. Digonnet and  L. Silva and T. Coupez",
        TITLE     = "Parallel computation for solving efficiently viscoelastic fluid flow problems",
        BOOKTITLE = "Proceedings of  ECCOMAS 2004",
        YEAR      = "2004"
}
@INPROCEEDINGS{dsc-pca3fs-04,
        AUTHOR = "H. Digonnet and  L. Silva and T. Coupez",
        TITLE     = "Parallel computation applied to 3D FE simulation of polymer injection molding",
        BOOKTITLE = "Proceedings of  WCCM VI",
        YEAR      = "2004"
}
@INPROCEEDINGS{dbcs-cpaac-05,
        AUTHOR = "H. Digonnet and O. Basset and T. Coupez and L. Silva",
        TITLE     = "Calcul parallele appliqu aux coulements de fluides complexe",
        BOOKTITLE = "Proceedings of  Eme Congres Francais de Mecanique",
        YEAR      = "2005"
}

@article{sz2010,
      author  = "B. Smith and H. Zhang",
      title   = "Sparse Triangular Solves for {ILU} Revisited: Data Layout Crucial to Better Performance",
      journal = "International Journal of High Performance Computing Applications",
      volume = 25,
      number = 4,
      pages = "386--391",
      year    = 2011
}

@article{zssz2006,
      author  = "H. Zhang and B. Smith and M. Sternberg  and P. Zapol",
      title   = "{SIPs}: Shift-and-Invert Parallel Spectral Transformations",
      journal = "TOMS",
      url     = "http://math.nist.gov/toms/Current.html#v33n2",
      Volumne = "33",
      number  = 2,
      year    = 2007
}
@article{gs2006,
      author  = "Fang Jin and Nivedita R. Gupta and Kathleen J. Stebe",
      title   = "The detachment of a viscous drop in a viscous solution in the presence of a soluble surfactant",
      journal = "Phys. Fluids",
      volume  = 18,
      year    = 2006,
      url     = "http://scitation.aip.org/dbt/dbt.jsp?KEY=PHFLE6&Volume=LASTVOL&Issue=LASTISS"
}
@article{jmemsci,
      author  = "Bo Zhou and Adam Powell",
      title   = "Phase Field Simulations of Liquid-Liquid Demixing During Immersion Precipitation of Polymeric Membranes in 2D and 3D",
      journal = "J. Membrane Sci.",
      volume  = 268,
      number  = 2,
      pages   = "150--164",
      year    = 2006,
      month   = jan,
      day     = 15,
      url     = "http://dx.doi.org/10.1016/j.memsci.2005.05.030"
}
@INPROCEEDINGS{vbde2002,
        AUTHOR = "Anke Veser and Wolfgang Breitung and Sergey Dorofeev and Alexander Efimenko",
        TITLE     = "Flame Acceleration Distance in Obstacle-Laden Tubes",
        BOOKTITLE = "Proceedings of the NINTH INTERNATIONAL CONFERENCE ON NUMERICAL COMBUSTION",
        url       = "http://web.ing.unisannio.it/icnc2002/CP21Turbulent_Combustion-Deflagrations_Jets_&_Fires.pdf",
        YEAR      = "2002"
}
@INPROCEEDINGS{wid2005,
        AUTHOR = "Alexander I. Bobenko and Peter Schrader",
        TITLE     = "Discrete Willmore Flow",
        BOOKTITLE = "Eurographics Symposium on Geometry Processing",
        url       = "http://www.math.tu-berlin.de/\~{ }bobenko/Papers/Willmore.pdf",
        YEAR      = "2005",
        editor = "M. Desbrun and H. Pottmann"
}
@article{stj2003,
author  = "A. Scascighini and A. Troxler and R. Jeltsch",
journal = "International Journal for Numerical Methods in Fluids",
volume  = 41,
issue = 4,
title   = "A numerical method for inverse design based on the inverse Euler equations",
year    = 2003,
pages   = "339--355",
url = "http://www3.interscience.wiley.com/cgi-bin/abstract/102521480/ABSTRACT"
}
@PhdThesis{AS2001,
  author =       {ANDREA SCASCIGHINI},
  title =        {A Numerical Method for the Design of Internal Flow Configurations Based on
                  the Inverse Euler Equations},
  school =       {SWISS FEDERAL INSTITUTE OF TECHNOLOGY, ZURICH},
  year =         {2001},
  url = {http://www.sam.math.ethz.ch/\~{ }andrea/}
}
@article{hb2005,
author  = "E. McKay Hyde and Oscar P. Bruno",
journal = "Journal of Computational Physics",
volume  = 202,
title   = "A fast, higher-order solver for scattering by penetrable bodies in three dimensions",
year    = 2005,
pages   = "236--261",
url = "http://www.acm.caltech.edu/\~{ }bruno/hyde_bruno_3d_jcp.pdf"
}
@mastersThesis{d2002,
  author =       {Matthew F Dixon},
  title =        {PARALLEL SOLUTION OF HIGH ORDER FINITE DIFFERENCE SCHEMES FOR PRICING MULTI-DIMENSIONAL AMERICAN OPTIONS},
  school =       {READING UNIVERSITY},
  year =         {2002},
  url = {http://www.ma.ic.ac.uk/\~{ }mdixion/papers/MScThesis.pdf.gz}
}
@techreport{gzb,
   author = "David Gleich and Leonid Zhukov and Pavel Berkhin",
   title = "Fast Parallel PageRank: A Linear System Approach",
   institution = "Stanford University",
   year = "2004",
   url = "http://www.gg.caltech.edu/\~{ }zhukov/papers/ParallelPageRank-paper.pdf"
}
@PhdThesis{yergeau-99,
  author =       {Daniel W. Yergeau},
  title =        {A DIAL-AN-OPERATOR APPROACH TO SIMULATION OF IMPURITY DIFFUSION IN SEMICONDUCTORS},
  school =       {Stanford},
  year =         {1999},
  url = {http://www-tcad.stanford.edu/tcad/pubs/theses/yergeau.pdf}
}
@inproceedings{rathkopf-miller-00,
 AUTHOR=    "J.A. Rathkopf and D.S. Miller and J.M. Owen and L.M. Stuart and M.R. Zika and P.G. Eltgroth
             and N.K. Madsen and K.P. McCandless and P.F. Nowak and M.K. Nemanic and N.A. Gentile and N.D. Keen and T.S. Palmer",
 TITLE=     "{KULL}: {LLNL}'s {ASCI} Inertial Confinement Fusion Simulation Code",
 YEAR=      "2000",
 BOOKTITLE= "Physor 2000 American Nuclear Society Topical Meeting on
             Advances in Reactor Physics and Mathematics and Computation
             into the Next Millennium",
 url = "http://www.llnl.gov/tid/lof/documents/pdf/237860.pdf",
Lab = "LLNL"
}
@article{bonfi-palma-pas-05,
author  = "A. Bonfiglioli and P. De Palma and G. Pascazio and M. Napolitano",
journal = "Journal of Turbomachinery",
volume  = 127,
title   = "An Implicit Fluctuation Splitting Scheme for Turbomachinery Flows",
year    = 2005,
pages   = "395-401"
}
@INPROCEEDINGS{fettig-sobh-05,
 AUTHOR=    "John Fettig and Nahil Sobh and Dmitriy V. Melnikov and Jean-Pierre Leburton",
 TITLE=     "High Performance Algorithms for Scalable Spin-Qubit Circuits with Quantum Dots",
 YEAR=      "2005",
 BOOKTITLE= "Proceedings of the 5th International Conference on Linux Clusters",
 url = "http://www.linuxclustersinstitute.org/Linux-HPC-Revolution/Archive/PDF05/28-Fettig_J.pdf"
}
@techreport{melnikov-matagne-05,
 Author      = "Dmitriy V. Melnikov and Philippe Matagne and Jean-Pierre Leburton and
                D.G. Austing and G. Yu and S. Tarucha and John Fettig and Nahil Sobh",
 TITLE       = "Spin configurations in circular and rectangular vertical quantum dots in a magnetic
                 field: Three-dimensional self-consistent simulation",
 year        = 2005,
 Number      = "Arxiv preprint cond-mat/0506585",
 URL        = "http://arxiv.org/pdf/cond-mat/0506585"
}
@INPROCEEDINGS{richard-smedley-03,
 AUTHOR=    "Richard P. Smedley-Stevenson",
 TITLE=     "PARALLEL THERMAL RADIATION TRANSPORT IN TWO DIMENSIONS",
 YEAR=      "2003",
 BOOKTITLE= "18th International Conference on Transport Theory (18 ICTT)",
 url = "http://www.iprj.uerj.br/\~{ }ricardob/Evento_Cientifico_html/poster03j.pdf"
}
@article{guan-godoy-ravaioli-03,
author  = "D. Guan and A. Godoy and U. Ravaioli and F. Gamiz",
journal = "Journal of Computational Electronics",
volume  = 2,
title   = "Comparison Between Non-Equilibrium Green's Function and Monte Carlo Simulations for
            Transport in a Silicon Quantum Wire Structure",
year    = 2003,
pages   = "335--339"
}
@article{OvtchinnikovCai04,
author  = "S. Ovtchinnikov and X.-C. Cai",
journal = "Numer. Lin. Alg. Applics",
volume  = 11,
title   = "One-level Newton-Krylov-Schwarz algorithm for unsteady nonlinear radiation diffusion problem",
year    = 2004,
pages   = "867--881"
}
@article{mixedstress,
title   = "Floating Solids: Combining Phase Field and Fluid-Structure Interactions",
author  = "Adam Powell and David Dussault",
journal = "Appl. Numer. Anal. Comp. Math.",
volume  = 2,
number  = 1,
year    = 2005,
pages   = "157--166"
}
@Article{dhh2005,
  author =     {G. Deli\'ege and F. Henrotte and K. Hameyer},
  title =      {Accuracy analysis of the thrust force in 2D-3D finite element models},
  journal =    {International Journal for Computation and Mathematics in Electrical and Electronic Engineering (COMPEL)},
  year =       {2005},
}
@Article{dhh2004,
  author =     {G. Deli\'ege and F. Henrotte and W. Deprez and K. Hameyer},
  title =      {Finite element modelling of ion convection by electrostatic forces},
  journal =    {IEE Proceedings Science, Measurement and Technology},
  year =       {2004},
  volume =     {151},
  number =     {6},
}

@Article{Adams-07b,
  author =   {Adams M.F.},
  title =   {Algebraic Multigrid Techniques for Strongly Indefinite Linear Systems from Direct Frequency Response Analysis in Solid Mechanics},
  journal =   {Computional Mechanics},
  year =   {2007},
  volume =  	 {39},
  number =  	 {4},
  pages =  	 {497-507}
}

@INPROCEEDINGS{wc2004,
 AUTHOR=    "A. Wheelock and D. Cooke",
 TITLE=     "Computational Modeling of Ion Beam-Neutralizer Interactions in Two and Three Dimensions",
 YEAR=      "2004",
 BOOKTITLE= "40th AIAA/ASME/SAE/ASEE Joint Propulsion Conference and Exhibit",
 URL = "http://www.aiaa.org/content.cfm?pageid=406&gTable=Paper&gID=19282"
}
@INPROCEEDINGS{allard-gouranton-ipts2002,
 AUTHOR=    "Jeremie Allard and Valerie Gouranton and Emmanuel Melin and Bruno Raffin",
 TITLE=     "Parallelizing Pre-rendering Computations on a Net Juggler PC Cluster",
 YEAR=      "2002",
 BOOKTITLE= "Immersive Projection Technology Symposium",
 URL = "http://www-id.imag.fr/\~{ }allardj/files/ipts2002.pdf"
}
@article{icc,
  author =       {D Ioan and G Ciuprina and C Ciobotaru},
  title =        {Hybrid and concurrent algorithms for nonlinear magnetic field problems},
  journal =      {IEEE Transactions on Magnetics},
  year =         2000,
  url = {http://ieeexplore.ieee.org/Xplore/login.jsp?url=/iel5/20/19005/00877735.pdf}
}
@INPROCEEDINGS{hs1,
 AUTHOR=    "Brian J. Henz and Dale R. Shires",
 TITLE=     "Development and Performance Analysis of a Parallel Finite Element Application
             Implemented in an Object-Oriented Programming Framework",
 YEAR=      "2003",
 BOOKTITLE= "PDPTA 2003",
 PAGES = "1286-1292",
 NOTE = "Resin Transfer Modeling"
}
@techreport{b2000,
 Author      = "Rickard Bergstrom",
 TITLE       = "Least-Squares Finite Element Methods for Electromagnetic Applications",
 year        = 2000,
 INSTITUTION = "Chalmers",
 number = "2000-05",
 URL        = "http://www.phi.chalmers.se/pub/preprints/ps/phiprint-2000-05.ps"
}
@article{fs2004,
  author =       {Petri Fast and Michael J. Shelley},
  title =        {A Moving Overset Grid Method for Interface Dynamics Applied to Non-Newtonian Hele Shaw Flow},
  journal =      {Journal of Computational Physics},
  year =         2004,
  volume = {195},
  url = {http://www.math.nyu.edu/faculty/shelley/papers/FS2004.pdf},
  pages = {117-142}
}
@mastersthesis{wallach,
  author = "Hanna Wallach",
  title =  "Efficient Training of Conditional Random Fields",
  school = "University of Edinburgh",
  year = "2002",
  url = "http://scholar.google.com/url?sa=U&q=http://www.hcrc.ed.ac.uk/\~{ }osborne/msc-projects/wallach.ps.gz"
}
@article{something,
  author =       {T Rylander and A Bondeson},
  title =        {Stability of explicit-implicit hybrid time-stepping schemes for Maxwells equations},
  journal =      {Journal of Computational Physics},
  year =         2002,
  volume = {179},
  pages = {426-438}
}
@techreport{uf1,
 Author      = "Uwe Fabricius",
 TITLE       = "Comparison of two implementations of AMG-preconditioned CG considering an electrostatic problem",
 year        = 2004,
 INSTITUTION = "Friedrich Alexander Universitat Erlangen Nurnberg Germany",
 URL        = "http://www10.informatik.uni-erlangen.de/de/Publications/TechnicalReports/TechRep04-1.pdf",
 number = "04-1"
}
@INBOOK{sg1,
 author    = "Natalia Seoane and A.J.Garca-Loureiro",
 chapter     = "Analysis of Parallel Numerical Libraries to Solve the 3D Electron Continuity Equation",
 url       = "http://www.springerlink.com/app/home/contribution.asp?wasp=h0xlulyhugck3y2gnt2l&referrer=parent&backto=issue,79,112;journal,212,1787;linkingpublicationresults,1:105633,1",
 title = "Lecture Notes in Computer Science",
 publisher = "Springer-Verlag",
 volume    = 3037,
 year      = 2004
}
@article{NikYilmazGiviSheikhiPope10,
  author  = {M. B. Nik and S. L. Yilmaz and P. Givi and M. R. H. Sheikhi and S. B. Pope},
  title   = {Simulation of Sandia Flame D Using Velocity-Scalar Filtered Density Function},
  journal = {AIAA Journal},
  volume  = {48},
  number  = {7},
  pages   = {1513--1522},
  year    = {2010}
}
@article{NikYilmazSheikhiGivi10,
  author  = {Mehdi B. Nik and Server L. Yilmaz and Mohammad Reza H. Sheikhi and Peyman Givi},
  title   = {Grid Resolution Effects on VSFMDF/LES},
  journal = {Flow, Turbulence and Combustion},
  doi     = {10.1007/s10494-010-9272-5},
  year    = {2010}
}
@phdthesis{Abhyankar2011thesis,
  author = {Shrirang Abhyankar},
  title = {Development of an implicitly coupled electromechanical and electromagnetic transients simulator for power systems},
  school = {Illinois Institute of Technology},
  year = 2011
}
@InProceedings{AbhyankarHiPCNA11-1,
  author = {Shrirang Abhyankar and Barry Smith and Hong Zhang and A. Flueck},
  title =  {Using {PETSc} to Develop Scalable Applications for Next-Generation Power Grid},
  year = 2011,
  booktitle = {Proceedings of the 1st International Workshop on High Performance Computing, Networking and Analytics for the Power Grid},
  url       = "http://www.mcs.anl.gov/uploads/cels/papers/P1957-0911.pdf",
  publisher = {ACM}
}
@InProceedings{AbhyankarHiPCNA11-2,
  author = {Shrirang Abhyankar and Alexander Flueck and Xu Zhang and H. Flueck},
  title =  {Development of a parallel three-phase transient stability simulator for power systems},
  year = 2011,
  booktitle = {Proceedings of the 1st International Workshop on High Performance Computing, Networking and Analytics for the Power Grid},
  publisher = {ACM}
}
@InProceedings{AbhyankarPESGeneral2012,
  author = {Shrirang Abhyankar and A. Flueck},
  title =  {An implicitly-coupled solution approach for combined electromechanical and electromagnetic transients simulation},
  year = 2012,
  booktitle = {Proceedings of the IEEE PES General Meeting},
  publisher = {IEEE}
}
@article{IdemaLahayeVuikSluis2012,
  author = {Reijer Idema and Domenico Lahaye and Cornelis Vuik and Lou van der Sluis},
  title  = {Scalable Newton-Krylov solver for very large Power Flow problems},
  journal = {IEEE Transactions on Power Systems},
  year    = 2012,
  volume  = 27,
  pages   = {390-396}
}

% LiteralHTML: <td width="100%" colspan="2"><hr size="4" color="#FF5B5B"> </td>
% LiteralHTML:<font color="#FF0000">
% LiteralHTML: Material failure, for example, cracking of steel beams resulting
% LiteralHTML: in bridge collapse and corrosion, is a little understood phenomena. Thus simulations
% LiteralHTML: are important for prediction and prevention. PETSc has been used
% LiteralHTML: in  a variety of studies of material failure.</p>
% LiteralHTML:</font>
% LiteralHTML:
@InProceedings{gray2,
 Author      = "Yuan He and Joshua Gray and Richard Braatz and Richard Alkire",
 TITLE       = "Modulized Coupled Simulation of Localized Pit Initiation in Stainless Steel",
 year        = 2004,
 booktitle   = {American Institute of Chemical Engineers 2004 Annual Meeting}
}
@InProceedings{gray1,
 Author      = "J. Gray and and C. Homescu and L. Petzold and Richard Alkire",
 TITLE       = "Algorithms and Computing Architectures for Solving Differential-Algebraic Equation Systems Typically Encountered in Models of Corrosion Pit Initiation",
 year        = 2003,
 booktitle   = "Abstracts of the Electrochemical Society 204th meeting"
}
@INPROCEEDINGS{crack2,
        AUTHOR = "Erin Lesulauro and Anthony R. Ingraffea and Gerd Heber and Paul A. Wawrzynek",
        TITLE     = "A multiscale modeling approach to crack initiation in metallic polycrystals",
        BOOKTITLE = "44th AIAA/ASME/ASCE/AHS/ASC Structures, Structural Dynamics, and Materials Conference",
        url       = "http://md1.csa.com/partners/viewrecord.php?requester=gs&collection=TRD&recid=A0325099AH",
        YEAR      = "2003"
}
@techreport{hdams1,
 Author      = "Gerd Heber and Andrew J. Dolgert and Maxirn Alt and Karen A. Mazurkiewicz and Lynd Stringer",
 TITLE       = "Fracture Mechanics on the Intel Itanium Architecture",
 year        = 2001,
 INSTITUTION = "Intel Corporation",
 URL        = "http://cedar.intel.com/media/pdf/scs/cptconitanium.pdf"
}
@inproceedings{ihwi,
 Author      = "E. Iesulauro and G. Heber and P. A. Wawrzynek and A. R. Ingraffea",
 TITLE       = "Modeling of 3D Metallic Polycrystals and Simulation of Crack Initiation",
 booktitle = "International Conference ON Computational Engineering and Sciences",
 year = 2002,
 URL        = "http://www.cfg.cornell.edu/\~{ }erin/erin/ices02_iesulauro.pdf"
}
@INPROCEEDINGS{crack,
        AUTHOR = "Bruce Carter and Chuin-Shan Chen and L. Paul Chew and Nikos Chrisochoides and Guang R. Gao and
                  Gerd Heber and Antony R. Ingraffea and Roland Krause and Chris Myers and Demian Nave and
                  Keshav Pingali and Paul Stodghill and Stephen Vavasis and Paul A. Wawrzynek",
        TITLE     = "Parallel FEM Simulation of Crack Propagation",
        BOOKTITLE = "Proceedings of Irregular 2000",
        url       = "http://www.cs.cornell.edu/stodghil/papers/irregular00.ps",
        YEAR      = "2000"
}
@InProceedings{Beaudoin98,
  author = 	 {A. J. Beaudoin},
  title = 	 {Use of Polycrystal Plasticity Theory in Assessing Material Performance},
  booktitle = 	 {Simulation of materials processing: Theory, methods, and applications -
                  Proceedings of the Sixth International Conference, NUMIFORM'98},
  editor = 	 {J. Hu\'etink and F. P. T. Baaijens},
  OPTvolume = 	 {},
  OPTnumber = 	 {},
  OPTseries = 	 {},
  year = 	 1998,
  OPTorganization = {},
  publisher = {A. A. Balkema Publishers},
  address = 	 {Rotterdam, Netherlands},
  month = 	 JUN,
  OPTpages = 	 {},
}
% LiteralHTML: <td width="100%" colspan="2"><hr size="4" color="#FF5B5B"> </td>
@techreport{defordheld1,
 Author      = "JF DeFord and BL Held",
 TITLE       = "RF3P-A New Parallel Driven Frequency Electromagnetic Solver",
 year        = 2002,
 INSTITUTION = "Simulation Technology and Applied Research",
 URL        = "http://www.staarinc.com/support/papers/aces2002.pdf",
 NOTE = "Discusses their parallel commercial solver that uses PETSc"
}
@PhdThesis{Sande2003,
  author =       {Hans Vande Sande},
  title =        {Modelling and Finite Element Simulation of Non-Linear and Anisotropic Quasi-Static Electromagnetic Systems},
  school =       {Katholieke Universiteit Leuven, Belgium},
  year =         2003
}
@article{sdchh2004,
  author =       {H. Vande Sande and W. Deprez and J. De Coster and F. Henrotte and K. Hameyer},
  title =        {Reducing the Computation Time of Non-Linear Problems by an Adaptive Linear System Tolerance},
  journal =      {IEEE Transactions on Magnetics},
  year =         2004,
  volume = {40},
  pages = {1306--1309}
}
@Article{Holst-Lindblom-etal:2004,
 author =      {Michael Holst and Lee Lindblom and Robert Owen and
                 Harald P. Pfeiffer and Mark A. Scheel and
                 Lawrence E. Kidder},
 title =      {Optimal constraint projection for hyperbolic evolution systems
},
 journal =      {Phys. Rev. D},
 year =      2004,
 volume =     70,
 pages =     084017
}
@Article{marm2005,
 author =      {Matthew Anderson  and Richard A. Matzner},
 title =      {Extended Lifetime in Computational Evolution of Isolated Black Holes},
 journal =  {Foundations of Physics},
 volume =  35,
 pages =     {1572--9516},
 year =      2005
}
@Article{Cook-Pfeiffer:2004,
 author =      {Cook, Gregory B. and Pfeiffer, Harald P.},
 title =      {Excision boundary conditions for black hole initial data},
 journal =  {Phys. Rev. D},
 volume =  70,
 pages =     {104016--24},
 year =      2004
}
@Article{Pfeiffer-Kidder-etal:2005,
 author =      {Harald P. Pfeiffer and Lawrence E. Kidder and Mark A. Scheel and Deirdre Shoemaker},
 title =      {Initial data for {E}instein's equations with superposed gravitational waves},
 journal =    {Phys. Rev. D},
 year =      2005,
 volume =       {71},
 pages =        {024020}
}
@Article{Pfeiffer-Kidder-etal:2003,
  author =       {Pfeiffer, Harald P. and Kidder, Lawrence E. and Scheel, Mark A. and Teukolsky, Saul A.},
  title =        {A multidomain spectral method for solving elliptic equations},
  journal =      "CPC",
  year =         2003,
  volume = {152},
  pages = {253--273},
  note = {Solves nonlinear coupled 3-D elliptic equations that arise in general relativity. For a related online version, see arXiv:gr-qc/0202096}
}
@Article{Pfeiffer-Cook-Teukolsky:2002,
  author =       {Pfeiffer, Harald P. and Cook, Gregory B. and Teukolsky, Saul A.},
  title =        {Comparing initial-data sets for binary black hole},
  journal =      "PRD",
  year =         {2002},
  volume =       {66},
  pages =        {024047},
  note =         {for a related online version, seearXiv:gr-qc/0203085}
}
@PhdThesis{Pfeiffer:2003,
  author =       {Pfeiffer, Harald P.},
  title =        {Initial Data for Black Hole Evolutions},
  school =       {Cornell University},
  year =         2003
}
@techreport{h1,
 Author      = "Erik Schnetter",
 TITLE       = "A fast apparent horizon algorithm",
 year        = 2002,
 Number      = "Arxiv preprint gr-qc/0206003",
 URL        = "http://arxiv.org/pdf/gr-qc/0206003"
}
@article{h2,
 Author      = "Erik Schnetter",
 TITLE       = "Finding apparent horizons and other 2-surfaces of constant expansion",
 year        = 2003,
 journal     = "Class. Quantum Grav.",
 pages       = "4719-4737",
 volume      = 20,
 URL        = "http://www.iop.org/EJ/article/0264-9381/20/22/001/cqg3_22_001.pdf"
}

@article{Adams-03a,
	Author = {Adams, M.~F.},
	Journal = {Numerical Linear Algebra with Applications},
	Number = {2-3},
	Pages = {141-153},
	Title = {Algebraic multigrid methods for constrained linear systems with applications to contact problems in solid mechanics},
	Volume = {11},
	Year = {2004}
}
@Article{vandesande1,
  author =        "H. Vande Sande and H. De Gersem and F. Henrotte and K. Hameyer",
  journal =      "IEEE TRANSACTIONS ON MAGNETICS",
  year = "2003",
  volume = "39",
  pages = "1709--1712",
  title  =  "Solving Nonlinear Magnetic Problems Using Newton Trust Region Methods"
}
@InProceedings{vbde1,
  author = "Rajesh Rawat and Jennifer P. Spinti and Wing Yee and Philip J. Smith",
  year   = "2002",
  title  = "Parallelization and Integration of a Large Scale Hydrocarbon Pool Fire in the Uintah PSE",
  booktitle = "In Proceedings of Ninth Internation Conference on Numerical Combustion - ICNC 2002",
  pages  = "49-55",
  url    = "http://web.ing.unisannio.it/icnc2002/CP21Turbulent_Combustion-Deflagrations_Jets_&_Fires.pdf",
  note  = "Extended abstract"
}
@Unpublished{ep1,
  title = 	"An Inherently-Parallel Method for Solving Discretized Diffusion Equations",
  author = "Bradley R. Eccleston and Todd S. Palmer",
  institution = "Department of Nuclear Engineering, Oregon State University",
  url = "http://www.physics.orst.edu/\~{ }bertrand/stuff/Year_Two_Report.pdf",
  note = "Funded under the ASCI Level III: Computational Transport Issues for Large-Scale Parallel Simulations",
  year = 1999
}
@inproceedings{teo2007scalable,
  title={A scalable modular convex solver for regularized risk minimization},
  author={Teo, C.H. and Smola, A. and Vishwanathan, SVN and Le, Q.V.},
  booktitle={Proceedings of the 13th ACM SIGKDD international conference on Knowledge discovery and data mining},
  pages={727--736},
  year={2007},
  organization={ACM}
}
@InProceedings{rm02,
  author = "Robert Malouf",
  year   = "2002",
  title  = "A comparison of algorithms for maximum entropy Parameter estimation",
  booktitle = "In Proceedings of the Sixth Conference on Natural Language Learning (CoNLL-2002)",
  pages  = "49-55",
  url    = "http://bulba.sdsu.edu/malouf/papers/conll02.pdf"
}
@Unpublished{hrv02,
  title = 	"Computing the Lambda Modes of a Nuclear Reactor with {SLEPc} and {PETSc}",
  author = "V. Hernandex and J. E. Roman and V. Vidal",
  note = "Submitted to CMMSE",
}
@Article{tmh2001,
  author =        "Manfred Gilli and Evis Kellezi and Giorgio Pauletto",
  journal =      "Journal of Economic Dynamics and Control",
  year = "2002",
  volume = "26",
  pages = "1499-1515",
  title  =  "Solving finite difference schemes arising in trivariate option pricing"
}
@INPROCEEDINGS{a2,
        AUTHOR = "C.J.Palansuriya and C-H.Lai and C.S.Ierotheou and K.A.Pericleous and D.E.Keyes",
        TITLE = "Comparison of three algorithms for nonlinear metal cutting problems",
        BOOKTITLE = "Proceedings of the 11th International Conference on
                     Domain Decomposition Methods",
        EDITOR = "C.-H. Lai et al.",
        PUBLISHER = "Domain Decomposition Press, Bergen",
        url        = "http://www.ddm.org/DD11/Palansuriya.ps.gz",
        YEAR = "1999"
}
@Unpublished{mmmdcmaa-web-page,
  title = 	 "{M}ulti-{M}odel {M}ulti-{D}omain {C}omputational {M}ethods in {A}erodynamics and {A}coustics {W}eb Page",
  url = 	 "http://www.cs.odu.edu/\~{ }keyes/nsf",
  author =      "David E. Keyes",
  Institution = "Old Dominion University",
}
@conference{liu2010parallelization,
  title={{Parallelization of Thermal Recovery Simulation Based on PETSc}},
  author={Liu, L. and Xue, W. and Shu, J. and Ma, L.},
  booktitle={International Symposium on Parallel and Distributed Processing with Applications},
  pages={528--535},
  year={2010},
  organization={IEEE}
}
@Unpublished{oil-reservoir-sim-web-page,
  title = 	 "{N}ew {G}eneration {F}ramework for {P}etroleum, {R}eservoir {S}imulation",
  url = 	"http://www.pe.utexas.edu/CPGE/new_generation",
  institution = "University of Texas at Austin and Argonne National Laboratory",
  key         = "University of Texas at Austin and Argonne National Laboratory",
}
@Article{tmh2001b,
  author =        "V. Thiagarajan and K. Milfeld and KT. Milfeld",
  journal =      "IEEE TRANSACTIONS ON MAGNETICS ",
  year = "2001",
  volume = "37",
  pages = "143--146",
  title  =  "Adapting EMAP3D to parallel processing"
}
@Article{Harbury98,
  author =        "HK Harbury and W Porod",
  journal =      "VLSI Design",
  year = "1998",
  volume = "6",
  pages = "47--51",
  title  =       "Parallel computation for electronic waves in quantum corrals"
}
@Article{Bludszuwei98,
  author =        "Mark Bludszuweit",
  journal =      "Journal of Lightwave Technology",
  year = "1998",
  volume = "16",
  number = "7",
  pages = "1336--42",
  title  =       "Mixed Finite Element Beam Propagation Method"
}
@Article{s1,
  author =        "J. L. Friedman and N. Stergioulas",
  journal =      "Astrophysics Journal",
  year = "1998",
  volume = "492",
  number = "301",
  pages = "",
  title  =       ""
}
@Article{s1a,
  author =        "S. M. Morsink and N. Stergioulas and S. Blattnig",
  journal =      "Astrophysics Journal",
  year = "1999",
  volume = "510",
  number = "854",
  pages = "",
  title  =       ""
}
@phdthesis{s2,
 Author      = "N. Stergioulas",
 TITLE       = "Ph. D. thesis",
 year        = 1996,
 INSTITUTION = "University of Wisconsin-Milwaukee",
}
@inproceedings{coral1,
   AUTHOR	= "L. Kettunen and K. Forsman and D. Levine and W. Gropp",
   TITLE	= "Solutions of TEAM Problem \#13 Using Integral Equations
                   in a Sequential and Parallel Computing Environment",
   BOOKTITLE	= "Proceedings of the Miami TEAM Workshop",
   LOCATION     = "Florida International University, Department of Electrical
                   Engineering and Computing Science",
   MONTH        = Nov,
   YEAR		= 1993
   }
@inproceedings{coral2,
   AUTHOR	= "L. Kettunen and K. Forsman and D. Levine and W. Gropp",
   TITLE	= "Solutions of TEAM Problems 13 and 20 Using a Volume
                   Integral Formulation",
   BOOKTITLE	= "Proceedings of Aix-les-Bains TEAM Workshop",
   MONTH        = Dec,
   YEAR		= 1994
   }
@inproceedings{coral3,
   AUTHOR	= "L. Kettunen and K. Forsman and D. Levine and W. Gropp",
   TITLE	= "Computational Electromagnetics and Parallel Dense
                   Matrix Computations",
   BOOKTITLE	= "Proceedings of the SIAM Parallel Processing for
                   Scientific Computing Conference",
   LOCATION     = "Florida International University, Department of Electrical
                   Engineering and Computing Science",
   YEAR		= 1995
   }
@InProceedings{mijalkovic,
   author = {Slobodan Mijalkovi\'{c}},
   title = {Evaluation of Multigrid as a Solver for Stress Analysis Problems
             in Semiconductor Process Simulation},
   booktitle = {Multigrid Methods VI: Proceedings of the Sixth European
                Multigrid Conference Held Gent, Belgium, September 27--30, 1999.},
   editor = {Erik Dick, Kris Riemslagh, Jan Vierendeels},
   OPTvolume = {14},
   OPTseries = {Lecture Notes in Computational Science and Engineering},
   year = 2000,
   publisher = {Springer},
   address = {Berlin},
   OPTpages = {179--184},
}
@Article{Bludszuwei98a,
  author =        "Mark Bludszuweit",
  journal =      "Journal of Lightwave Technology",
  year = "1998",
  volume = "16",
  number = "7",
  pages = "1336--42",
  title  =       "Mixed Finite Element Beam Propagation Method"
}
@Article{gilli-pauletto-1998,
  author =       "Manfred Gilli and Giorgio Pauletto",
  title =        "Parallel {K}rylov Methods for Econometric Model Simulation",
  journal = "Computational Economics",
  year = "2000",
  volume = "16",
  pages = "173--186"
}
% LiteralHTML:
% LiteralHTML:  <a name="packages"></a><H3><center>Software Packages that use or interface to PETSc</center></H3>
% LiteralHTML:

@Unpublished{feap-web-page,
  title       = {FEAP: A Finite Element Analysis Program},
  url         = {http://www.ce.berkeley.edu/projects/feap/},
  author      = {FEAP Team},
  note        = {Uses PETSc linear solvers - iterative and direct}
}

@Unpublished{parpre-web-page,
  title       = "{ParPre} {W}eb {P}age",
  url        =	"http://www.cs.utk.edu/\~{ }eijkhout/parpre.html",
  Institution = "University of Tennessee",
  author      = "Victor Eijkhout",
  note = "This is no longer supported. A set of preconditioners built on PETSc"
}
@Unpublished{pism,
  title = 	"PISM: a Parallel Ice Sheet Model",
  author = "The PISM Team",
  note = "We have developed a numerical model of ice sheets called PISM (a Parallel Ice Sheet Model).  The thickness, temperature, velocity and age of the ice are all simulated, as is the deformation of the earth underneath the ice.  New techniques for fast ice dynamics, earth deformation, and verification have are included.",
  url = "http://www.pism-docs.org/"
}
@Unpublished{oofem,
  title = 	"OOFEM - an object oriented finite element package",
  author = "Borek Patzak",
  url = "http://www.oofem.org"
}
@Unpublished{dks2openfvm,
  title = 	"OpenFVM - a finite volume based general purpose CFD solver",
  author = "Open source development",
  url = "http://openfvm.sourceforge.net/"
}
@Unpublished{sundar-2008w,
  title = "DENDRO: a parallel geometric multigrid library for trilinear finite elements on octree meshes",
  author = "H. Sundar and R.S. Sampath and S.S. Adavani and C. Davatzikos and G. Biros",
  institution = "University of Pennsylvania",
  url = "http://www.seas.upenn.edu/~csela/dendro/html/index.html"
}
@Unpublished{khatiwala07-software,
  title = "A computational framework for simulation of biogeochemical tracers in the ocean",
  author = "Khatiwala, S.",
  institution = "Columbia University",
  url = "http://www.ldeo.columbia.edu/\~{ }spk"
}
@INBOOK{JiaoLiMa99,
 author    = "Xiangmin Jiao and Xiang-Yang Li and Xiaosong Ma",
 chapter     = "SIFFEA:Scalable Integrated Framework for Finite Element Analysis",
 url       = "http://portal.acm.org/citation.cfm?id=646895.709725",
 title = "Lecture Notes in Computer Science",
 publisher = "Springer-Verlag",
 volume    = 1732,
 year      = 1999
}
@Article{crow1,
   author = {C. S. Crow IV},
   title  = "DistSolve: An Open Source Web Service for Solving Sparse Systems of Equations",
   journal = "Hopkins Undergraduate Research Journal",
   year    = 2003,
   url = "http://www.jhu.edu/hurj/issue2/09D%20Crow%20DistSolve.pdf"
}
@Unpublished{petsc-python,
  title = 	"PETSc for Python",
  author = "L. Dalcin and R. Paz and M. Storti",
  institution = "International Center for Computer Methods in Engineering",
  url = "http://www.cimec.org.ar/python",
  note = "Provides Python bindings for PETSc via SWIG"
}
@Unpublished{cfdship,
  title = 	"{CFDShip-Iowa}",
  author = "Pablo M. Carrica and Robert V. Wilson and Fred Stern",
  institution = "University of Iowa",
  url = "http://www.iihr.uiowa.edu/\~{ }cfdship/",
  note = "CFDShip-Iowa is a multiblock free surface flow solver that uses overset structured grids, designed for ship applications"
}
@Unpublished{bvw,
  title = 	"Multiflow",
  author = "Berend van Wachem",
  institution = "Mechanical Engineering - Chalmers University of Technology",
  url = "http://www.tfd.chalmers.se/\~{ }berend/page3.html",
  note = "MultiFlow is a  curvlinear, multiblock, multiprocessor flowsolver for multiphase flows."
}
@Unpublished{dks2,
  title = 	"FENA - A Finite Element Model for the North Atlantic",
  author = "Jens Schroeter",
  institution = "Alfred-Wegener-Institute for Polar and Marine Research",
  url = "http://www.awi-bremerhaven.de/Modelling/INVERSE/FENAdesc/FENAdesc.html"
}
@techreport{piwonski2010idea,
  title={The Idea and Concept of {Metos3D}: {A} Marine Ecosystem Toolkit for Optimization and Simulation in {3-D}},
  author={Piwonski, J. and Slawig, T.},
  year={2010},
  institution={Christian-Albrechts-Universit\"at zu Kiel},
  url={http://www.informatik.uni-kiel.de/uploads/tx_publication/tr_1016_01.pdf}
}
@Unpublished{metos3d-web,
  title={{Metos3D}: {A} Marine Ecosystem Toolkit for Optimization and Simulation in 3-D},
  author={Piwonski, J. and Slawig, T.},
  institution={Christian-Albrechts-Universit\"at zu Kiel},
  url={http://www.informatik.uni-kiel.de/en/algorithmic-optimal-control/software/metos3d/}
}
@Unpublished{magpar,
   author     = "W. Scholz",
  title = 	"Magpar: Parallel Micromagnetics Code",
  Institution = "Vienna University of Technology",
  url = 	"http://magnet.atp.tuwien.ac.at/scholz/magpar/"
}
@Misc{libMesh:sourceforge,
  author        = {},
  title         = {{libMesh}:a C++ framework for the numerical simulation of partial differential equations on serial and parallel platforms},
  note          = {[Online]},
  URL  = {http://libmesh.sourceforge.net}
}
@article{gaston2009moose,
  title={MOOSE: {A} parallel computational framework for coupled systems of nonlinear equations},
  author={Gaston, D. and Newman, C. and Hansen, G. and Lebrun-Grandi{\'e}, D.},
  journal={Nuclear Engineering and Design},
  volume={239},
  number={10},
  pages={1768--1778},
  year={2009},
  publisher={Elsevier}
}
@article{tonks2012object,
  title={An object-oriented finite element framework for multiphysics phase field simulations},
  author={Tonks, M.R. and Gaston, D. and Millett, P.C. and Andrs, D. and Talbot, P.},
  journal={Computational Materials Science},
  volume={51},
  number={1},
  pages={20--29},
  year={2012},
  publisher={Elsevier}
}
@Misc{PyLithManual,
  author = {Brad Aagaard and Sue Kientz and Matthew G. Knepley and Surendra Somala and Leif Strand and Charles Williams},
  title  = {{PyLith} User Manual Version 1.6.1},
  year   = {2011},
  url    = {http://geodynamics.org/cig/software/pylith/pylith_manual-1.6.2.pdf}
}
@Misc{pylith-web-page,
  author = {Brad Aagaard and Matthew G. Knepley and Charles Williams},
  title  = {{PyLith}},
  year   = {2012},
  url    = {http://geodynamics.org/cig/software/pylith/},
  howpublished = {\url{http://geodynamics.org/cig/software/pylith/}}
}
@Misc{GaleManual,
  author = {Walter Landry and Luke Hodkinson and Susan Kientz},
  title = {Gale User Manual Version 2.0.0},
  year = {2011},
  url = {http://geodynamics.org/cig/software/gale/gale.pdf}
}
@Unpublished{underworld,
  author = "Louis Moresi",
  title = 	"{UnderWorld}: A Geodynamics Modelling Code",
  Institution = "Monash University",
  url = 	"http://www.mcc.monash.edu/twiki/view/Codes"
}
@article{moresi2007computational,
  title={Computational approaches to studying non-linear dynamics of the crust and mantle},
  author={Moresi, L. and Quenette, S. and Lemiale, V. and Meriaux, C. and Appelbe, B. and M{\"u}hlhaus, H.B.},
  journal={Physics of the Earth and Planetary Interiors},
  volume={163},
  number={1-4},
  pages={69--82},
  year={2007},
  publisher={Elsevier}
}
@article{pitt2009chaste,
  title={Chaste: a test-driven approach to software development for biological modelling},
  author={Pitt-Francis, J. and Pathmanathan, P. and Bernabeu, M.O. and Bordas, R. and Cooper, J. and Fletcher, A.G. and Mirams, G.R. and Murray, P. and Osborne, J.M. and Walter, A. and others},
  journal={Computer Physics Communications},
  volume={180},
  number={12},
  pages={2452--2471},
  year={2009},
  publisher={Elsevier}
}
@misc{fenicsproject,
  title={{The FEniCS project}},
  author={Logg, A. and {\O}lgaard, K. and Rognes, M.E. and Wells, G.N. and Jansson, J. and Kirby, R.C. and Knepley, M.G. and Lindbo, D. and Skavhaug, O.},
  note={A continually updated technical report. \url{http://fenicsproject.org}},
  url={http://fenicsproject.org},
  year={2011}
}
@Unpublished{Snark,
  title = 	"Snark:  A suite of software for geoscientific applications and a philosophy of scientific software development",
  Institution = "Victorian Partnership for Advanced Computing",
  url = 	"http://vpac.org/Snark"
}
@Misc{imoose:sourceforge,
  author        = {Guido Arians and Thomas Bauer and Christian Kaehler and
                   Wolfgang Mai and Christoph Monzel and Dirk {van Riesen} and
                   Christoph Schlensok},
  title         = {Innovative Modern Object-Oriented Solving Environment - {iMOOSE}},
  note          = {[Online]},
  URL  = {http://imoose.sourceforge.net}
}
@Unpublished{FoSSI,
   author     = "Stephan Frickenhaus",
  title = 	"FoSSI: Family of Simplified Solver Interfaces, offers scalable access to MPI-parallel
                 solvers from CSR-matrix format frequently used in sequential/vector codes",
  Institution = "AWI-Bremerhaven, Germanny",
  url = 	"http://www.awi.de/en/research/scientific_computing/research_topics_of_scientific_computing/fossi/"
}
@Unpublished{fun3dweb,
   author = "Dinesh Kaushik",
  title = 	"PETSC-FUN3D Benchmark Page",
  Institution = "ODU/ANL",
  url = 	"http://www.mcs.anl.gov/petsc-fun3d",
  note = "CFD Benchmark of some solvers in PETSc"
}
@Unpublished{scirun,
   author = "SCIRun Development Team",
  title = 	"SCIRun",
  Institution = "University of Utah",
  url = 	"http://www.sci.utah.edu/stories/2001/jul_scirun120.html",
  note = "SCIRun now uses PETSc linear solvers"
}
@misc{prometheus,
   author = "Mark F. Adams",
  title = 	"Prometheus - A scalable unstructured finite element solver",
  Institution = "Berkeley",
  howpublished = "\url{http://www.cs.berkeley.edu/~madams/prometheus}",
  url  = {http://www.cs.berkeley.edu/\~{ }madams/prometheus}
}
@Unpublished{Illuminator,
   author = "Adam C. Powell, IV",
   title  = "Illuminator Distributed Visualization Library",
   url   = "http://lyre.mit.edu/\~{ }powell/Illuminator.html"
}
@unpublished{rheoplast,
title  = "RheoPlast Phase Field Multi-Physics Code",
author = "Adam Powell and David Dussault and Bo Zhou",
url    = "http://lyre.mit.edu/\~{ }powell/rheoplast.html"
}
@Misc{tao-web-page,
  title   = "{Toolkit for Advanced Optimization (TAO)} {W}eb Page",
  author  = "Todd Munson and Jason Sarich and Stefan Wild and Steve Benson and Lois Curfman McInnes and Jorge Mor{\'e}",
  Institution = "Mathematics and Computer Science Division, Argonne National Laboratory",
  howpublished = {\url{http://www.mcs.anl.gov/tao}}
}
@TechReport{tao-user-ref,
  title   = "{Toolkit for Advanced Optimization (TAO) Users Manual}",
  author  = "Todd Munson and Jason Sarich and Stefan Wild and Steve Benson and Lois Curfman McInnes",
  Institution = "Argonne National Laboratory",
  Year   = 2012,
  month  = Jan,
  Number = "ANL/MCS-TM-322 - Revision 2.0",
  url    = "http://www.mcs.anl.gov/tao",
}
@Unpublished{MEFpp-web-page,
  title       = "{MEF++} {W}eb {P}age",
  url        =	"http://www.giref.ulaval.ca/ressources/projets/mefpp.html",
  Institution = "Groupe Interdisiplinaire de Recherche en Elements Finis",
  author      = "Eric Chamberland",
  note = "A finite element code for fluid dynamics, solid mechanics, thermal and multiphysics"
}
@Unpublished{tipetsc-web-page,
  title = 	"Ti-PETSc - an interface to PETSc from Titanium",
  Institution = "Berkeley",
  url = 	"http://www.nersc.gov/\~{ }yunhe/cs267/final/paper.pdf"
}
@misc{multiphase-web-page,
  Author = "Q. Zou",
  title = 	"Multiphase flow with {PETSc}",
  Institution = "LANL",
  howpublished = "\url{http://cnls-www.lanl.gov/~qzou}",
  url = {http://cnls-www.lanl.gov/\~{ }qzou},
  Lab = {LANL}
}
@misc{electromag-web-page,
  title = 	"{EMSolve Web} page",
  Institution = "LLNL",
  howpublished = "http://www.llnl.gov/casc/emsolve",
  url = {http://www.Llnl.gov/casc/emsolve},
  author = "Daniel {White et al.}",
  Lab = {LLNL}
}
@Unpublished{fe-software-web-page,
  Institution = "Kuleuven",
  title =  "Finite element software",	
  url = 	"http://www.esat.kuleuven.ac.be/elen/research/software-development"
}
@Misc{petsc-web-page,
  author =	 {Satish Balay and Jed Brown and Kris Buschelman and Victor Eijkhout
                  and William~D. Gropp and Dinesh Kaushik and
                  Matthew~G. Knepley and Lois Curfman McInnes and
                  Barry~F. Smith and Hong Zhang},
  title =	 {{PETS}c {W}eb page},
  url =		 {http://www.mcs.anl.gov/petsc},
  howpublished = {\url{http://www.mcs.anl.gov/petsc}},
  year = {2013}
}
@Unpublished{petsc-debian-package,
    author = "Adam C. Powell, IV",
    title  = "Debian package for PETSc",
    url   = "http://lyre.mit.edu/\~{ }powell/petsc.html"
}
@Unpublished{cactus,
    title  = "Cactus Website",
    url   = "http://www.cactuscode.org/",
    note = "Provides two interface to the PETSc solvers"
}
@Unpublished{PETSc-FEM,
   author = "Mario Storti and Norberto Nigro",
  title = 	"PETSc-FEM: A General Purpose, Parallel, Multi-Physics FEM Program",
  Institution = "Centro Internacional de Metodos Computacionales en Ingenieria (CIMEC)",
  url = 	"http://www.cimec.org.ar/petscfem"
}
@misc{fidap,
  title = 	"FIDAP 8.5",
  howpublished = "\url{http://www.fluent.com}",
  url          = {http://www.fluent.com},
  note = 	"Fluent's commercial finite element fluid code uses PETSc for parallel linear solves.",
  key = 	"FIDAP 8.5"
}
@Unpublished{slepc,
  author =       "Carmen Campos and Jos\'e E. Rom\'an and Eloy Romero and
                  Andr\'es Tom\'as and Vicente Hern\'andez and Vicent Vidal",
  title = 	"{SLEPc} Homepage",
  url = 	"http://www.grycap.upv.es/slepc/",
  note = 	"Scalable Library for Eigenvalue Problem Computations"
}
@techreport{slepc-users-manual,
  author = "Carmen Campos and Jos\'e E. Rom\'an and Eloy Romero and
           Andr\'es Tom\'as and Vicente Hern\'andez and Vicent Vidal",
  title = 	"{SLEPc} Users Manual",
  number    = "DISC-II/24/02",
  url = 	"http://www.grycap.upv.es/slepc/",
  note = 	"Scalable Library for Eigenvalue Problem Computations"
}
@misc{deal.II,
  title = 	"deal.II",
  howpublished = "\url{http://www.dealii.org}",
  url          = {http://www.dealii.org},
  note = 	"deal.II is a C++ library targeting adaptive finite elements and error estimation. It allows PETSc linear algebra and solvers to be used underneath.",
  key = 	"deal.II 5.0"
}
@article{bangerth2007deal,
  title={{deal.II---A general-purpose object-oriented finite element library}},
  author={Bangerth, W. and Hartmann, R. and Kanschat, G.},
  journal={ACM Transactions on Mathematical Software (TOMS)},
  volume={33},
  number={4},
  pages={24--es},
  issn={0098-3500},
  year={2007},
  publisher={ACM}
}
@misc{globalarrays,
   author = "Jarek {Nieplocha et al.}",
  title = 	"Global Arrays",
  Institution = "Pacific Northwest National Laboratories",
  howpublished = 	"\url{http://www.emsl.pnl.gov/docs/global}",
  url =	{http://www.emsl.pnl.gov/docs/global},
  note = "Global arrays can use PETSc linear solvers",
  Lab = {PNNL}
}
% LiteralHTML:
% LiteralHTML:  <a name="software"><H3><center>Software Engineering</center></H3>
% LiteralHTML:
@TechReport{ass2012,
  author = {Shrirang Abhyankar and Barry Smith and  Kerry Stevens},
  title  = {Preliminary implementation of Hybrid {MPI}/pthread programming model in {PETSc}},
  institution = {Argonne National Laboratory},
  type = "Preprint",
  year   = 2012,
  number = "ANL/MCS-P2011-0112"
}

@techreport{ClearyKnepley99,
  author      = {Andrew Cleary and Matthew G. Knepley},
  title       = {Solvers as Operators},
  institution = {Lawrence Livermore National Laboratory},
  type        = {Technical Report},
  number      = {UCRL-ID-135342},
  year        = {1999}
}

@techreport{smcabbkz2012,
  author = "Barry Smith and Lois Curfman McInnes and Emil Constantinescu and Mark Adams and
            Satish Balay and Jed Brown and Matthew Knepley and Hong Zhang",
  title = "{PETSc's} Software Strategy for the Design Space of Composable Extreme-Scale Solvers",
  institution = "Argonne National Laboratory",
  type = "Preprint",
  note = "{DOE} Exascale Research Conference, April 16-18, 2012, Portland, OR",
  year = 2012,
  number = "ANL/MCS-P2059-0312"
}

@inproceedings{mhwpmhs2009,
  author    = {R. T. Mills and  F. M. Hoffman and P. H. Worley and K. S. Pwerumalla and A. Mirin and G. E. Hammond and  B. Smith},
  title     = {Coping at the User-Level with Resource Limitations in the {Cray} Message Passing Toolkit {MPI} at Scale},
  booktitle = {Cray Users Group Conference},
  year      = {2009}
}
@inproceedings{msmhls2010,
  author    = {R. T. Mills and V. Sripathi and G. Mahinthakumar and G. Hammond and P. C. Lichtner and B. F. Smith},
  title     = {Engineering {PFLOTRAN} for Scalable Performance on {Cray} {XT} and {IBM} {BlueGene} Architectures},
  booktitle = {Proceedings of SciDAC 2010 Annual Meeting},
  year      = {2010}
}
@incollection{msk2013,
  author    = {Victor Minden and Barry F. Smith and Matthew G. Knepley},
  title     = {Preliminary Implementation of {PETSc} Using {GPUs}},
  booktitle = {GPU Solutions to Multi-scale Problems in Science and Engineering},
  series    = {Lecture Notes in Earth System Sciences},
  editor    = {David A. Yuen and Long Wang and Xuebin Chi and Lennart Johnsson and Wei Ge and Yaolin Shi},
  url       = {http://dx.doi.org/10.1007/978-3-642-16405-7_7},
  publisher = {Springer Berlin Heidelberg},
  pages     = {131--140},
  year      = {2013},
  isbn      = {978-3-642-16404-0},
}
@incollection{KnepleyYuen13,
  author    = {Matthew G. Knepley and David A. Yuen},
  title     = {Why Scientists and Engineers need {GPU}s today},
  booktitle = {GPU Solutions to Multi-scale Problems in Science and Engineering},
  series    = {Lecture Notes in Earth System Sciences},
  editor    = {David A. Yuen and Long Wang and Xuebin Chi and Lennart Johnsson and Wei Ge and Yaolin Shi},
  doi       = {10.1007/978-3-642-16405-7_1},
  url       = {http://dx.doi.org/10.1007/978-3-642-16405-7_1},
  publisher = {Springer Berlin Heidelberg},
  pages     = {131--140},
  year      = {2013},
  isbn      = {978-3-642-16404-0},
}
@incollection{KarpeevKnepleyBrune13,
  author    = {Dmitry A. Karpeev and Matthew G. Knepley and Peter R. Brune},
  title     = {Accurate Evaluation of Local Averages on {GPGPUs}},
  booktitle = {GPU Solutions to Multi-scale Problems in Science and Engineering},
  series    = {Lecture Notes in Earth System Sciences},
  editor    = {David A. Yuen and Long Wang and Xuebin Chi and Lennart Johnsson and Wei Ge and Yaolin Shi},
  doi       = {10.1007/978-3-642-16405-7_30},
  url       = {http://dx.doi.org/10.1007/978-3-642-16405-7_30},
  publisher = {Springer Berlin Heidelberg},
  pages     = {487--501},
  year      = {2013},
  isbn      = {978-3-642-16404-0},
}
@incollection{ZhengEtAl13,
  title     = {{GPU} Implementation of Multigrid Solver for Stokes Equation with Strongly Variable Viscosity},
  author    = {Liang Zheng and Taras Gerya and Matthew G. Knepley and David A. Yuen and Huai Zhang and Yaolin Shi},
  booktitle = {GPU Solutions to Multi-scale Problems in Science and Engineering},
  series    = {Lecture Notes in Earth System Sciences},
  editor    = {David A. Yuen and Long Wang and Xuebin Chi and Lennart Johnsson and Wei Ge and Yaolin Shi},
  doi       = {10.1007/978-3-642-16405-7_21},
  url       = {http://dx.doi.org/10.1007/978-3-642-16405-7_21},
  publisher = {Springer Berlin Heidelberg},
  pages     = {321--333},
  year      = {2013},
  isbn      = {978-3-642-16404-0},
}
@article{ZhengEtAl13b,
  title     = {Implementation of a multigrid solver on {GPU} for Stokes equations with strongly variable viscosity based on Matlab and CUDA},
  author    = {Liang Zheng and Taras Gerya and Matthew G. Knepley and David A. Yuen and Huai Zhang and Yaolin Shi},
  journal   = {IJHPCA},
  url       = {http://hpc.sagepub.com/content/early/2013/03/03/1094342013478640.abstract},
  note      = {\url{http://hpc.sagepub.com/content/early/2013/03/03/1094342013478640.abstract}},
  year      = {2013}
}
@inbook{s2011,
  author = "B. Smith",
  chapter = "PETSc, the Portable, Extensible Toolkit for Scientific computing",
  title = "Encyclopedia of Parallel Computing",
  bookeditor = "D. Padua",
  publisher = "Springer",
  year = "2011"
}
@article{AcostaMejia06,
  author  = {Carlos D. Acosta and Carlos E. Mej\'ia},
  title   = {Computaci\'on cient\'ifica en paralelo con interfaz MATLAB a PETSc},
  journal = {Lecturas Matem\'aticas},
  volume  = {27},
  year    = {2006},
  pages   = {213--224}
}


@InProceedings{QuenetteMoresiSunterAppelbe07,
  author    = {Steve Quenette and Louis Moresi and {P. D.} Sunter and Bill F. Appelbe},
  title     = {Explaining StGermain: An aspect oriented environment for building extensible computational mechanics modeling software},
  booktitle = {Parallel and Distributed Processing Symposium, IPDPS 2007},
  publisher = {IEEE},
  pages     = {1--8},
  yerar     = {2007},
}
@Article{dfm1,
   title = "Vectorized sparse matrix multiply for compressed row storage format",
   author = "E. F. D'Azevedo and M. R. Fahey and R. T. Mills",
   journal= "Lecture Notes in Computer Science",
   year   = "2005",
   pages="99--106",
   volume="3514",
   lab = "ORNL"
}
@InProceedings{LaniQuintinoKimpeDeconinckVandewallePoedts05,
  author =       "Andrea Lani and Tiago Quintino and Dries Kimpe and Herman Deconinck and Stefan Vandewalle and Stefaan Poedts",
  title =        "The COOLFluiD Framework: Design Solutions for High Performance Object Oriented Scientific Computing Software",
  booktitle =    "Computational Science  ICCS 2005: 5th International Conference",
  year =         "2005",
  note =         "Lecture Notes in Computer Science",
  volume =       "3514",
  publisher =    "Springer-Verlag GmbH"
}
@InProceedings{dalcin-paz-storti,
  author =       "L. Dalcin and R. Paz and M. Storti",
  title =        "Desarrollo de Aplicaciones Paralelas en Python",
  booktitle =    "Proceedings of *XIV Congress on Numerical Methods and its Applications (ENIEF). Bariloche, Argentina",
  year =         "2004"
}
@Article{mpi-python,
  author =       "L. Dalcin and R. Paz and M. Storti",
  title =        "MPI for Python",
  journal = "Journal of Parallel and Distributed Computing",
  year = "2005"
}
@Unpublished{hrv02a,
  title = 	"{SLEPc}: Scalable Library for Eigenvalue Problem Computations",
  author = "V. Hernandex and J. E. Roman and V. Vidal",
  note = "Submited to VecPar 2002",
  year = 2002
}
@article{knyazev2007block,
  title={Block Locally Optimal Preconditioned Eigenvalue Xolvers {(BLOPEX)} in {Hypre} and {PETSc}},
  author={Knyazev, A. V. and Argentati, M. E. and Lashuk, I. and Ovtchinnikov, E. E.},
  journal={SIAM Journal on Scientific Computing},
  volume={29},
  pages={2224-2239},
  url={http://dx.doi.org/10.1137/060661624},
  year={2007}
}

@mastersthesis{aarrestad-master,
  author = "Asbjorn Hoiland Aarrestad",
  title =  "Time Dependent Solution of the Schrodinger Equation for Parallel Computers",
  school = "University of Bergen",
  month = "August",
  year = "2003",
  url = "http://www.parallab.uib.no/projects/molecul/matrix/",
  note = {Implemented Runge-Kutta methods using PETSc}
}
@phdthesis{kaushik-phd,
  author = "D. K. Kaushik",
  title =  "Performance Modeling and Prediction for the Scalable
            Solution of Partial Differential Equations on Unstructured
            Grids",
  school = "Old Dominion University",
  month = "December",
  year = "2002",
  url = "http://www.mcs.anl.gov/\~{ }kaushik/Papers/thesis.ps"
}
@techreport{rb1,
  AUTHOR=   "Rickard Bergstrom",
  TITLE=    "Object Oriented Implementation of a General Finite Element Code",
  NUMBER=   "2002-13",
  INSTITUTION= "Chalmers Finite Element Center, Chalmers University of Technology",
  YEAR=      2002,
  url = "http://www.phi.chalmers.se/pub/preprints/pdf/phiprint-2002-13.pdf",
  note = "Discribes a finite element software package that uses PETSc for its solvers"
}
@InProceedings{dbl1,
  author =       "Enzo A. Dari and Gustavo C. Buscaglia and Adrian J. Lew",
  title =        "A Parallel General Purpose Finite Element System",
  booktitle =    "IX SIAM Conference on Parallel Processing for Scientific Computing",
  publisher =    "SIAM",
  year =         "1999",
  url = "http://cabmec1.cnea.gov.ar/papers/apgpfes.ps.gz",
  note = "Describes software that uses PETSc for its parallel linear solves"
}
@Article{p1,
   title = "Parallel Components for PDEs and Optimization: Some Issues and Experiences",
   author = "B. Norris and S. Balay and S. Benson and L. Freitag and P. Hovland and L. McInnes and B. Smith",
   journal= "Parallel Computing",
   year   = "2002",
   pages="1811--1831",
   volume="28 (12)"
}
@Article{Automatic-AD,
  AUTHOR=   "Paul Hovland and Boyana Norris and Barry Smith",
  TITLE=    "Making Automatic Differentiation Truly Automatic: Coupling {PETSc} with {ADIC}",
  YEAR=      2005,
  journal = "Future Generation Computer Systems",
  volume = 21,
  number = 8,
  pages = "1426--1438"
}
@techreport{remote-math,
   author= "Elizabeth Dolan and Paul Hovland and Jorge Mor\'e and Boyana Norris and Barry Smith",
   title=  "Remote Access to Mathematical Software",
   number= "ANL/MCS-P889-0601",
   institution="Mathematics and Computer Science Division, Argonne National Laboratory",
   month= "June",
   year = "2001",
   url = "http://icm.mcs.kent.edu/research/iamc01proceedings.html"
}
@INPROCEEDINGS{ gropp98,
 AUTHOR=    "William D. Gropp",
 TITLE=     "Exploiting Existing Software in Libraries: Successes, Failures, and Reasons Why",
 PUBLISHER= "SIAM",
 BOOKTITLE= "Proceedings of the SIAM Workshop on Object Oriented Methods for
                Inter-operable Scientific and Engineering Computing",
 year      = 1999,
 pages     = "21-29"
}
@INPROCEEDINGS{knepleysarin99,
  author    = {Matthew Knepley and Vivek Sarin},
  title     = {Algorithm Development for Large Scale Computing},
  publisher = {SIAM},
  booktitle = {Proceedings of the SIAM Workshop on Object Oriented Methods for Inter-operable Scientific and Engineering Computing},
  note      = {\url{http://books.google.com/books?id=2Da5OcnjPSgC&lpg=PA58&ots=TJCK64BUeg&dq=Bill%20Gropp%20Science%20Engineering%20Object%20Oriented&pg=PA138#v=onepage&q&f=false}},
  year      = {1999}
}
@INBOOK{bgms00,
 author    = "S. Balay and W. D. Gropp and L. C. McInnes and B. F. Smith",
 chapter     = "Software for the Scalable Solution of {PDEs}",
 url       = "ftp://info.mcs.anl.gov/pub/tech_reports/reports/P834.ps.Z",
 title = "CRPC Handbook of Parallel Computing",
 editor    = "J. Dongarra and I. Foster and G. Fox and B. Gropp and K. Kennedy and L. Torczon and A. White",
 publisher = "Morgan Kaufmann Publishers",
 year      = 2002
}
@INPROCEEDINGS{ hovland_norris_smith98,
 AUTHOR=    "Paul Hovland and Boyana Norris and Lucas Roh and Barry Smith",
 TITLE=     "Developing a Derivative-Enhanced Object-Oriented Toolkit for Scientific Computations",
 PUBLISHER= "SIAM",
 BOOKTITLE= "Proceedings of the SIAM Workshop on Object Oriented Methods for
                Inter-operable Scientific and Engineering Computing",
 url         = "ftp://info.mcs.anl.gov/pub/tech_reports/reports/P731.ps.Z",
 note      = "also available as Argonne preprint ANL/MCS-P731-1098",
 year      = 1999,
 pages     = "129-137"
}
@InProceedings{efficient,
  author    = "Satish Balay and William D. Gropp and Lois Curfman McInnes and Barry F. Smith",
  title     = "Efficient Management of Parallelism in
               Object Oriented Numerical Software Libraries",
  booktitle = "Modern Software Tools in Scientific Computing",
  editor    = "E. Arge and A. M. Bruaset and H. P. Langtangen",
  publisher = "Birkhauser Press",
  pages     = "163--202",
  year      = 1997,
  url       = "ftp://info.mcs.anl.gov/pub/tech_reports/reports/P634.ps.Z"
}
@TechReport{petsc-user-ref,
  author = {Satish Balay and Jed Brown and Kris Buschelman and Victor Eijkhout and William~D. Gropp and Dinesh Kaushik and Matthew~G. Knepley and
            Lois Curfman McInnes and Barry~F. Smith and Hong Zhang},
  title  = {{PETS}c Users Manual},
  institution = {Argonne National Laboratory},
  year   = 2013,
  number = {ANL-95/11 - Revision 3.4},
  url    = {http://www.mcs.anl.gov/petsc}
}
@TechReport{petsc-developers,
  author = {Satish Balay and Jed Brown and Kris Buschelman and Victor Eijkhout and William~D. Gropp and Dinesh Kaushik and Matthew~G. Knepley and
            Lois Curfman McInnes and Barry~F. Smith and Hong Zhang},
  title  = {{PETS}c Developers Manual},
  institution = {Argonne National Laboratory},
  year   = 2011,
  url    = {http://www.mcs.anl.gov/petsc}
}
@Unpublished{alice-memory-snooper,
  author = {Ibrahima Ba and Barry~F. Smith},
  title = {The {ALICE} Memory Snooper},
  year = 1999
}
@TechReport{petsc-user-ref-polish,
    Author = "Marcin Bojko and Piotr Krzyzanowski",
    Title  = "Rozwiazywanie ukladow rownan przy pomocy pakietu PETSc",
    Institution = "Instytut Matematyki, Stosowanej i Mechaniki, Uniwersytet Warszawski",
    Year   = 1998,
    note   = "An introduction to PETSc in Polish"
    }
@inproceedings{abghmn00,
   title = "Integrating Automatic Differentiation with Object-Oriented
            Toolkits for High-Performance Scientific Computing",
   author = "J. Abate and S. Benson and L. Grignon and P. Hovland and
             L. C. McInnes and B. Norris",
   url       = "ftp://info.mcs.anl.gov/pub/tech_reports/reports/P820.ps.Z",
   booktitle = "Automatic Differentiation of Algorithms: From Simulation to Optimization",
   editor = {George Corliss and Christ\`{e}le Faure and Andreas Griewank and Laurent Hasco\"{e}t and Uwe Naumann},
   publisher = "Springer",
   year = "2002"
}
@Unpublished{petsc-mpi-paper,
    Author = "Lois Curfman McInnes and Barry F. Smith",
    Title  = "{PETS}c 2.0: A Case Study of Using {MPI} to Develop Numerical
              Software Libraries",
    Note   = "Proceedings of the MPI Developers Conference, Notre Dame, IN",
    Month  = Jun,
    Year   = "1995"
}
@INPROCEEDINGS{miss-paper,
 AUTHOR=    "William D. Gropp and Barry F. Smith",
 TITLE=     "Scalable, Extensible, and Portable Numerical Libraries",
 PUBLISHER= "IEEE",
 YEAR=      "1994",
 BOOKTITLE= "Proceedings of the Scalable Parallel Libraries Conference",
 ADDRESS=   "Mississippi State University",
 pages=     "87--93",
 keyword=   "numerical libraries, scientific computing, parallel computing"
}
@INPROCEEDINGS{snes-paper,
 AUTHOR=    "William D. Gropp and Lois Curfman McInnes and Barry F. Smith",
 TITLE=     "Scalable Libraries for Solving Systems of Nonlinear Equations
             and Unconstrained Minimization Problems",
 PUBLISHER= "IEEE",
 YEAR=      "1995",
 BOOKTITLE= "Proceedings of the Scalable Parallel Libraries Conference",
 ADDRESS=   "Mississippi State University",
 pages=     "60-67",
 keyword=   "nonlinear equations, optimization, superconductivity, parallel
             computing"
}
@article{dsneutral,
  author  = {Barry F. Smith and William D. Gropp},
  title   = {The Design of Data-structure-neutral Libraries for the Iterative Solution of Sparse Linear Systems},
  journal = {Scientific Programming},
  volume  = {5},
  pages   = {329--336},
  key     = {GroppSmith96 ! KSP design},
  year    = {1996}
}
@inproceedings{bgms98,
 author    = "Satish Balay and William D. Gropp and Lois Curfman McInnes and Barry F. Smith",
 title     = "A Microkernel Design for Component-based Parallel Numerical Software Systems",
 booktitle = "Proceedings of the SIAM Workshop on Object Oriented Methods for
              Inter-operable Scientific and Engineering Computing",
 publisher = "SIAM",
 pages     = "58-67",
 note      = "also available as Argonne preprint ANL/MCS-P727-0998",
 url         = "ftp://info.mcs.anl.gov/pub/tech_reports/reports/P727.ps.Z",
 year      = "1998"
}
@Article{hkm98,
  author    = "M. E. Hayder and D. E. Keyes and P. Mehrotra",
  title     = "A Comparison of the {PETSc} Library and {HPF} Implementations of
               an Archetypal {PDE} Computation",
  journal   = "Advances in Engineering Software",
  volume    = 29,
  pages     = "415-424",
  year      = 1998
}
@techreport{pdpta99,
 AUTHOR=    "L. A. Freitag and W. D. Gropp and P. D. Hovland and L. C. McInnes and B. F. Smith",
 TITLE=     "Infrastructure and Interfaces for Large-Scale Numerical Software",
 note        = "to appear in the Proceedings of the 1999 International Conference
               on Parallel and Distributed Processing Techniques and Applications,
               June 28 - July 1, 1999, Las Vegas, Nevada",
 institution =  "Mathematics and Computer Science Division, Argonne National Laboratory",
 url         = "ftp://info.mcs.anl.gov/pub/tech_reports/reports/P751.ps.Z",
 number      = "ANL/MCS-P751-0599",
 year      = 1999
}
@inproceedings{bbh:com,
   author    ="C. H. Bischof and H. M. B{\"u}cker and P. D. Hovland",
   title     ="{On Combining Computational Differentiation and
                Toolkits for Parallel Scientific Computing}",
   booktitle ="Euro-Par 2000 -- Parallel Processing,
               Proceedings of the 6th International Euro-Par
               Conference, Munich, Germany, August/September 2000",
   year      = 2000,
   editor    ="A. Bode and T. Ludwig and W. Karl and R. Wism{\"u}ller",
   volume    ="1900",
   series    ="Lecture Notes in Computer Science",
   pages     ="86--94",
   address   ="Berlin",
   publisher ="Springer",
   url   = "ftp://info.mcs.anl.gov/pub/tech_reports/reports/P797.ps.Z"
}

@inproceedings{overture00,
  author      = "K. R. Buschelman and W. D. Gropp and L. C. McInnes and B. F. Smith",
  title       = " {PETSc and Overture}: Lessons Learned Developing an Interface between Components",
  url         = "ftp://info.mcs.anl.gov/pub/tech_reports/reports/P858.ps.Z",
  booktitle   = "Proceedings of the International Federation for Information
                 Processing Working Conference on Software Architectures for Scientific
                 Computing, Kluwer",
  year        = "2000",
  pages       = "57--68"
}
@techreport{smith97,
  title = 	 "An Interface for Efficient Vector Scatters and Gathers on Parallel Machines",
  url         = "ftp://info.mcs.anl.gov/pub/tech_reports/reports/P701.ps.Z",
  number        = "ANL/MCS-P701",
  author =      "Barry F. Smith",
  Institution = "Mathematics and Computer Science Division, Argonne National Laboratory"
}
@Article{smith98,
  author =       "Barry Smith",
  title  =       "The Transition of Numerical Software: From Nuts-and-Bolts to Abstraction",
  journal =      "SIGNUM Newsletter",
  year =         "1998",
  url         = "ftp://info.mcs.anl.gov/pub/tech_reports/reports/P712.ps.Z"
}
@techreport{AD-PETSC-TM,
  title = "Using {ADIFOR} and {ADIC} to Provide a {J}acobian for the {SNES} Component of {PETSc}",
  author = "Christian Bischof and Paul Hovland and Po-Ting Wu",
  year = 1997,
  type = "Technical Memorandum",
  institution = "ANL",
  url  = "ftp://info.mcs.anl.gov/pub/tech_reports/reports/TM233.ps.Z",
  number = "ANL/MCS-TM-233"
  }
% LiteralHTML:
% LiteralHTML:  <a name="algorithm"><H3><center>Algorithm design and analysis</center></H3>
% LiteralHTML:
@Article{KnepleyTerrel2012,
  author   = {Matthew G. Knepley and Andy R. Terrel},
  title    = {Finite Element Integration on {GPUs}},
  journal  = {{ACM} Transactions on Mathematical Software},
  volume   = {39},
  number   = {2},
  accepted = {17 April 2012},
  year     = {2012},
  abstract = {We present a novel finite element integration method for
              low order elements on GPUs. We achieve more than 100GF
              for element integration on first order discretizations of
              both the Laplacian and Elasticity operators on an NVIDIA
              GTX285, which has a nominal single precision peak flop
              rate of 1 TF/s and bandwidth of 159 GB/s, corresponding
              to a bandwidth limited peak of 40 GF/s.},
  url       = {http://arxiv.org/abs/1103.0066},
  note      = {\url{http://arxiv.org/abs/1103.0066}}
}
@Misc{KnepleyRuppTerrel2013,
  author = {Matthew G. Knepley and Karl Rupp and Andy R. Terrel},
  title  = {Finite Element Integration with Quadrature on Accelerators},
  note   = {Submitted to IPDPS},
  year   = {2013}
}
@techreport{pbmkbsxt2012,
  title = "Composing Scalable Nonlinear Solvers",
  author = "Peter Brune and Mathew Knepley and Barry Smith and  Xuemin Tu",
  year = 2013,
  type = "Preprint",
  number = "ANL/MCS-P2010-0112",
  institution = "Argonne National Laboratory"
}

@techreport{mszm2012,
  title = "Hierarchical and Nested {Krylov} Methods for Extreme-Scale Computing",
  author = "Lois Curfman McInnes and Barry Smith and Hong Zhang and Richard Tran Mills",
  year = 2012,
  type = "Preprint",
  note = "submitted to {Parallel Computing}",
  number = "ANL/MCS-P2097-0512",
  institution = "Argonne National Laboratory"
}

@inproceedings{bkmms2012,
  author    = {J. Brown and M. G. Knepley and D. A. May and L. C. McInnes and B. F. Smith},
  title     = {Composable Linear Solvers for Multiphysics},
  booktitle = {Proceeedings of the 11th International Symposium on Parallel and Distributed Computing (ISPDC 2012)},
  year      = {2012},
  url       = {http://doi.ieeecomputersociety.org/10.1109/ISPDC.2012.16},
  publisher = {IEEE Computer Society},
  pages     = {55--62},
}

@article{BourdinBucurOudet2009,
  author  = {Blaise Bourdin and D. Bucur and E. Oudet},
  title   = {Optimal Partitions for Eigenvalues},
  journal = {SIAM J. Sci. Comput.},
  volume  = {31},
  number  = {6},
  pages   = {4100--4114},
  year    = {2009}
}

@inbook{KimnBourdin2007,
  author    = {J.-H. Kimn and Blaise Bourdin},
  title     = {Numerical implementation of overlapping balancing domain decomposition methods on unstructured meshes},
  editor    = {O. B. Widlund and D. E. Keyes},
  booktitle = {Domain Decomposition Methods in Science and Engineering XVI},
  series    = {Lecture Notes in Computational Science and Engineering},
  number    = {55},
  publisher = {Springer-Verlag},
  pages     = {309--315},
  url       = "http://www.cims.nyu.edu/dd16/proceedings/kimn_bourdin_mini_6.pdf",
  year      = {2007}
}
@Article{bjm2005,
  author =   {AH Baker and ER Jessup and T Manteuffel},
  title =   {A Technique for Accelerating the Convergence of Restarted GMRES},
  journal =   {SIAM JOURNAL ON MATRIX ANALYSIS AND APPLICATIONS},
  year =   {2005}
}
@unpublished{Sundar-2008a,
  author =   {R.S. Sampath and G. Biros},
  title =   {A parallel geometric multigrid method for finite elements on octree meshes},
  URL = {http://www.seas.upenn.edu/\~{ }rahulss}
}
@Article{Sundar-2008,
  author =   {H. Sundar and R.S. Sampath and G. Biros},
  title =   {Bottom-up construction and 2:1 balance refinement of linear octrees in parallel},
  journal =   {SIAM Journal on Scientific Computing},
  year =   {2008},
  URL = {http://www.seas.upenn.edu/\~{ }rahulss}
}
@InProceedings{Sundar-2007,
  author =   {H. Sundar and R.S. Sampath and S.S. Adavani and C. Davatzikos and G. Biros},
  title =   {Low-constant parallel algorithms for finite element simulations using linear octrees},
  booktitle =   {SC'07: ACM/IEEE Conference on Supercomputing},
  year =   {2007},
  URL = {http://www.seas.upenn.edu/\~{ }rahulss}
}
@InProceedings{Adams-98a,
  author =   {Adams, Mark ~F.},
  title =   {A Parallel Maximal Independent Set Algorithm},
  booktitle =   {Proceedings 5th copper mountain conference on iterative methods},
  year =   {1998}
}
@article{akcelik2005ddd,
  title={{Dynamic data-driven inversion for terascale simulations: real-time identification of airborne contaminants}},
  author={Ak\c{c}elik, V. and Biros, G. and Draganescu, A. and Hill, J. and Ghattas, O. and van Bloemen Waanders, B.},
  journal={Proceedings of the 2005 ACM/IEEE conference on Supercomputing},
  year={2005},
  publisher={IEEE Computer Society Washington, DC, USA}
}
@InBook{Akcelik-2006,
  author = {V. Akcelik and G. Biros and Omar Ghattas and J. Hill and David Keyes and B. van Bloemen Waanders},
  bookeditor = {M. Heroux and P. Raghaven and H. Simon},
  title = {Frontiers of Parallel Computing},
  chapter= {Parallel algorithms for {PDE}-constrained optimization},
  publisher = {SIAM},
  year = {2006}
}
@Article{dt,
  author =       "Matthew F. Dixon  and C. J. Kenneth Tan",
  title  =       "Using Distributed Computers to Deterministically Approximate Higher Dimensional Convection Diffusion Equations",
  journal =      "The Journal of Supercomputing",
  year =         "2004",
  pages = "235--253",
  volume = 28,
  url         = "http://www.springerlink.com/(nekina45nmdgrib5izizn3ip)/app/home/contribution.asp?referrer=parent&backto=issue,8,8;journal,20,73;linkingpublicationresults,1:100302,1"
}
@phdthesis{hwang2004,
   author = {Feng-Nan Hwang},
   title  = "Some Parallel Linear and Nonlinear {Schwarz} Methods with Applications in Computational Fluid Dynamics",
   school = {University of Colorado at Boulder},
   year   = 2004
}
@phdthesis{baker,
   author = {{A. H.} Baker},
   title  = "On improving the performance of the linear solver restarted {GMRES}",
   school = {University of Colorado at Boulder},
   year   = 2003
}
@techreport{KlawonnRheinbach601,
   author    ="Axel Klawonn and Oliver Rheinbach",
   title     ={A Parallel Implementation of Dual-Primal FETI-DP Methods for Three Dimensional Linear Elasticity
               Using a Transformation of Basis},
   institution ={Universit\"at Duisburg-Essen},
   year    = 2005,
   type    ="Technical Report",
   number  ="SM-E-601"
}
@techreport{KlawonnRheinbach609,
   author    ="Axel Klawonn and Oliver Rheinbach",
   title     ={Inexact FETI-DP Methods},
   institution ={Universit\"at Duisburg-Essen},
   year    = 2005,
   type    ="Technical Report",
   number  ="SM-E-609"
}
@techreport{KlawonnRheinbach607,
   author    ="Axel Klawonn and Oliver Rheinbach",
   title     ={Robust FETI-DP Methods for Heterogeneous Three Dimensional Elasticity Problems},
   institution ={Universit\"at Duisburg-Essen},
   year    = 2005,
   type    ="Technical Report",
   number  ="SM-E-607"
}
@Article{kul-natraj-pbp,
  author = {Kshitij Kulshreshtha and Neela Nataraj and Michael Jung},
  title = {Performance of a parallel mixed finite element implementation for fourth order clamped anisotropic
          plate bending problems in distributed memory environments},
  journal = {Applied Mathematics and Computation},
  volume = {155},
  year = {2004},
  number = 3,
  pages = {753--777}
}


@ARTICLE{Bramkamp2006UEJ,
       author = "F. D. Bramkamp and H. M. B{\"u}cker and A. Rasch",
       title = "Using Exact {J}acobians in an Implicit {N}ewton-{K}rylov Method",
       journal = "Computers \& Fluids",
       volume = "35",
       number = "10",
       pages = "1063--1073",
       doi = "10.1016/j.compfluid.2005.10.003 <http://dx.doi.org/10.1016/j.compfluid.2005.10.003>",
       abstract = "In an implicit Newton-Krylov method for inviscid, compressible fluid flow, the
         derivation of the analytic flux Jacobian can become quite complicated depending on the complexity of
         the numerical flux calculation. Practically, the derivation of the exact Jacobian by hand is an
         unrealistic option because of the enormous man-hour investment needed. In this work, automatic
         differentiation is used to evaluate the exact Jacobian of upwind schemes implemented in the flow
         solver QUADFLOW. We compare the use of exact Jacobians and Jacobians numerically approximated by
         first-order forward differences. For a two-dimensional airfoil under three different flight
         conditions (quasi-incompressible flow, compressible subsonic flow, and transonic flow), we show that
         the robustness and performance of the present finite volume scheme is significantly improved by
         using exact Jacobians.",
       year = "2006",
}

@Article{shahbazi1,
  author = {Khosro Shahbazi},
  title = {An explicit expression for the penalty parameter of the interior penalty method},
  journal = {Journal of Computational Physics},
  volume = {205},
  year = {2005},
  pages = {401--407}
}
@techreport{kk,
  title = "A Parallel Lanczos Algorithm for Eigensystem Calculation",
  author = "Hans-Peter Kersken and Uwe Kuster",
  year = 1999,
  institution = "University of Stuttgart",
  url  = "http://elib.uni-stuttgart.de/opus/volltexte/1999/310/pdf/310.pdf",
  number = "310"
  }
@Article{miha-mija,
  author = {M. D. Mihajlovi and S. Mijalkovi},
  title = {A component decomposition preconditioning for 3D stress analysis problems},
  journal = {Numerical Linear Algebra with Applications},
  volume = {9},
  year = {2002},
  pages = {567--583},
  url = {http://www3.interscience.wiley.com/cgi-bin/abstract/98516459/ABSTRACT}
}
@Article{bjm,
  author = "M Benzi and W Joubert and G Mateescu",
  journal = "Electronic Transactions on Numerical Analysis",
  year = "1999",
  volume = "8",
  pages = "88--114",
  title  =  "Numerical experiments with parallel orderings for {ILU} preconditioners",
  url = "http://scholar.google.com/url?sa=U&q=http://emis.bibl.cwi.nl/journals/ETNA/vol.8.1999/pp88-114.dir/pp88-114.ps"
}
@phdthesis{hyde,
   author = {EMK Hyde},
   title  = "Fast, High-Order Methods for Scattering by Inhomogeneous Media",
   school = {Caltech},
   year   = 2003,
   url = "http://www.acm.caltech.edu/\~{ }bruno/02hyde_thesis_print.pdf"
}
@Article{km2003,
  author = "A. Keese and H. G. Matthies",
  journal = "Proceedings in Applied Mathematics and Mechanics",
  year = "2003",
  volume = "2",
  pages = "485--486",
  title  =  "Parallel Solution of Stochastic PDEs",
  url = "http://www3.interscience.wiley.com/cgi-bin/abstract/104087421/ABSTRACT"
}
@Article{whszss,
  author = "Joachim Weickert and Josef Heers and Christoph Schnorr and Karel J. Zuiderveld and Otmar Scherzer and H. Siegfried Stiehl",
  journal = "Real Time Imaging",
  year = "2001",
  volume = "7",
  pages = "31--45",
  title  =  "Fast parallel algorithms for a broad class of nonlinear variational diffusion approaches",
  url = "http://www.mia.uni-saarland.de/weickert/Papers/TR_5_99.ps.gz"
}
@techreport{baker1,
  title = "An Efficient Block Variant of GMRES",
  author = "A. H. Baker and J. M. Dennis and E. R. Jessup",
  year = 2003,
  type = "Technical Report",
  institution = "University of Colorado, Boulder",
  url  = "http://www.scd.ucar.edu/css/staff/dennis/papers/block.pdf",
  number = "CU-CS-957-03"
  }
@INPROCEEDINGS{mc2003,
        AUTHOR = "Leszek Marcinkowski and Xiao-Chuan Cai",
        TITLE = "Parallel Performance of Some Two-Level {ASPIN} Algorithms",
        BOOKTITLE = "Proceedings of the 15th International Conference on
                     Domain Decomposition Methods",
        PAGES = "639--646",
        PUBLISHER = "Springer,  Lecture Notes in Computational Science and Engineering (LNCSE).",
        NOTE = "",
        URL = "http://www.ddm.org/DD15/proceedings-dd15.html",
        YEAR = "2003"
}
@INPROCEEDINGS{kt2003,
        AUTHOR = "Deepak V. Kulkarni and Daniel A. Tortorelli",
        TITLE = "A Domain Decomposition Based Two-Level Newton Scheme for Nonlinear Problems",
        BOOKTITLE = "Proceedings of the 15th International Conference on
                     Domain Decomposition Methods",
        PAGES = "615--622",
        PUBLISHER = "Springer,  Lecture Notes in Computational Science and Engineering (LNCSE).",
        NOTE = "",
        URL = "http://www.ddm.org/DD15/proceedings-dd15.html",
        YEAR = "2003"
}
@INPROCEEDINGS{krw2003,
        AUTHOR = "Axel Klawonn and Oliver Rheinbach and Olof B. Widlund",
        TITLE = "Some Computational Results for Dual-Primal FETI Methods for Elliptic Problems in 3D",
        BOOKTITLE = "Proceedings of the 15th International Conference on
                     Domain Decomposition Methods",
        PAGES = "361--368",
        PUBLISHER = "Springer,  Lecture Notes in Computational Science and Engineering (LNCSE).",
        NOTE = "",
        URL = "http://www.ddm.org/DD15/proceedings-dd15.html",
        YEAR = "2003"
}
@INPROCEEDINGS{hc2003,
        AUTHOR = "Feng-Nan Hwang and Xiao-Chuan Cai",
        TITLE = "Improving Robustness and Parallel Scalability of {Newton's} Method Through Nonlinear Preconditioning",
        BOOKTITLE = "Proceedings of the 15th International Conference on
                     Domain Decomposition Methods",
        PAGES = "201--208",
        PUBLISHER = "Springer,  Lecture Notes in Computational Science and Engineering (LNCSE).",
        NOTE = "",
        URL = "http://www.ddm.org/DD15/proceedings-dd15.html",
        YEAR = "2003"
}
@INPROCEEDINGS{g2003,
        AUTHOR = "P. Goldfeld",
        TITLE = "Balancing {Neumann-Neumann} for (In)Compressible Linear Elasticity and (Generalized) {Stokes} and Parallel Implementation",
        BOOKTITLE = "Proceedings of the 14th International Conference on
                     Domain Decomposition Methods",
        PAGES = "209--216",
        EDITOR = "I. Herrera and D. Keyes and O. Widlund and R. Yates",
        PUBLISHER = "National Autonomous University of Mexico (UNAM)",
        NOTE = "",
        URL = "http://www.ddm.org/DD14",
        YEAR = "2003"
}
@INPROCEEDINGS{dhv2003,
        AUTHOR = "Zdenek Dostal and David Horak and Oldrich Vlach",
        TITLE = "Toward scalable FETI algorithm for variational inequalities with applications to composites",
        BOOKTITLE = "Proceedings of the 14th International Conference on
                     Domain Decomposition Methods",
        PAGES = "395--401",
        EDITOR = "I. Herrera and D. Keyes and O. Widlund and R. Yates",
        PUBLISHER = "National Autonomous University of Mexico (UNAM)",
        NOTE = "",
        URL = "http://www.ddm.org/DD14",
        YEAR = "2003"
}
@INPROCEEDINGS{dhsv2002,
        AUTHOR = "Zdenek Dostal and David Horak and Jan Szweda and Vit Vondrak",
        TITLE = "Scalabilities of FETI for variational inequalities and contact shape optimization",
        BOOKTITLE = "Proceedings of the 13th International Conference on
                     Domain Decomposition Methods",
        PAGES = "359--367",
        EDITOR = "N. Debit and M.Garbey and R. Hoppe and J. Periaux and D. Keyes and Y. Kuznetsov",
        PUBLISHER = "CIMNE,  Barcelona, Spain",
        NOTE = "",
        URL = "http://www.ddm.org/DD13",
        YEAR = "2002"
}
@INPROCEEDINGS{cky2002,
        AUTHOR = "Xiao-Chuan Cai and David E. Keyes and David P. Young",
        TITLE = "A Nonlinear Additive Schwarz Preconditioned Inexact Newton Method for Shocked Duct Flows",
        BOOKTITLE = "Proceedings of the 13th International Conference on
                     Domain Decomposition Methods",
        PAGES = "343--350",
        EDITOR = "N. Debit and M.Garbey and R. Hoppe and J. Periaux and D. Keyes and Y. Kuznetsov",
        PUBLISHER = "CIMNE,  Barcelona, Spain",
        NOTE = "",
        URL = "http://www.ddm.org/DD13",
        YEAR = "2002"
}
@CONFERENCE{li-etal:03,
  AUTHOR      = {Li, Z. and Lanteri S. and Saad, Y.},
  TITLE       = {Multiplicative-additive preconditioning combination
                  for general sparse linear systems},
  BOOKTITLE   = {2003 International Conference on Preconditioning
                  Techniques for Large Sparse Matrix Problems in
                  Scientific and Industrial Applications},
  ADDRESS     = {Napa, California, USA},
  DATE        = {october 27-29},
  YEAR        = {2003}
}
@article{bashir2008hessian,
  title={Hessian-based model reduction for large-scale systems with initial-condition inputs},
  author={Bashir, O. and Willcox, K. and Ghattas, O. and van Bloemen Waanders, B. and Hill, J.},
  journal={International journal for numerical methods in engineering},
  volume={73},
  number={6},
  pages={844--868},
  year={2008},
  publisher={Wiley Online Library}
}
@article{bashir2007hessian,
  title={Hessian-Based Model Reduction for Large-Scale Data Assimilation Problems},
  author={Bashir, O. and Ghattas, O. and Hill, J. and van Bloemen Waanders, B. and Willcox, K.},
  journal={Computational Science--ICCS 2007},
  pages={1010--1017},
  year={2007},
  publisher={Springer}
}
@article{akcelik2011fast,
  title={Fast algorithms for {B}ayesian uncertainty quantification in large-scale linear inverse problems based on low-rank partial {H}essian approximations},
  author={Ak\c{c}elik, V. and Flath, H.P. and Ghattas, O. and Hill, J. and van Bloemen Waanders, B. and Wilcox, L.},
  journal={SIAM Journal on Scientific Computing},
  volume={33},
  number={1},
  year={2011},
}
@inproceedings{ff2003,
  author="Abul K. M. Fahimuddin and Heike Fassbender",
  title="Model Reduction for Large Scale Applications in Microsystem Technology",
  booktitle="Proceedings of the 2004 SIAM Parallel Processing Conference",
  YEAR = "2003"
}
@inproceedings{d2b2004,
  author="Masoud Darbandi and Gerry E. Schneider and Seyed Mehi Bostandoost",
  title="Parallel Computation of a Fully Implicit Finite Volume Method Using Different Ordering Strategies",
  booktitle="Proceedings of AIAA Conference, Reno, Nevada",
  YEAR = "2004"
}
@inproceedings{d2v2005,
  author="Masoud Darbandi and Gerry E. Schneider and  Soheyl Vakili",
  title="A Comparative Study of Preconditioned Methods for Solving Fully Coupled Fluid Flow Equations",
  booktitle="The 13th Annual Conference on Computational Fluid Dynamics",
  YEAR = "2005"
}
@inproceedings{dvs2006,
  author="Masoud Darbandi and  Soheyl Vakili and Gerry E. Schneider",
  title="The Employment of Algebraic Multigrid as a Preconditioner to Solve Fully Implicit Mixed Convection Equations",
  booktitle=" The 44th AIAA Aerospace Sciences Meeting and Exhibit",
  YEAR = "2006"
}
@Article{dsv2006,
  author =       "Masoud Darbandi and Gerry E. Schneider and Soheyl Vakili",
  title  =       "Using Different Preconditioned Krylov Subspace Methods to Solve Coupled Fluid Flow Equations",
  journal =      "Computational Fluid Dynamics",
  year =         "2006",
  volume = 15,
  number = 1
}
@Article{Lahaye03,
  author =       "Lahaye, D. and Vandewalle, S. and Hameyer, K.",
  title  =       "An Algebraic Multilevel Preconditioner for Field-Circuit Coupled Problems",
  journal =      "J. Comput. Appl. Math.",
  year =         "2004",
  pages = "267--275",
  volume = 168
}
@techreport{brmn,
  title = "Faster {PDE}-based Simulations Using Robust Composite Linear Solvers",
  author = "S. Bhowmick and P. Raghavan and L. McInnes and B. Norris",
  year = 2002,
  type = "Technical Report",
  institution = {ANL},
  number = "ANL/MCS-P993-0902",
  note="To appear in Future Generation Computer Systems"
  }
@inproceedings{mnbr,
  author="L. McInnes and B. Norris and S. Bhowmick and P. Raghavan",
  title="Adaptive Sparse Linear Solvers for Implicit {CFD} Using {Newton-Krylov} Algorithms",
  booktitle="Proceedings of the Second MIT Conference on Computational Fluid and Solid Mechanics",
  YEAR = "2003",
}
@inproceedings{bmnr,
  author="S. Bhowmick and L. McInnes and B. Norris and P. Raghavan",
  title="The Role of Multi-Method Linear Solvers in {PDE}-based Simulations",
  booktitle="Proceedings of the 2003 International  Conference on Computational Science and its Applications,
             Lecture notes in Computer Science 2677",
  editor = "V. Kumar and M. L. Gavrilova and C. J. K. Tan and P. L'Ecuyer",
  pages = "828--839",
  YEAR = "2003",
}
@Article{ph03,
  author =       "M. Pernice and R. D. Hornung",
  title  =       "Newton-Krylov-FAC Methods for Problems Discretized on Locally Refined Grids",
  journal =      "Computing and Visualization in Science",
  year =         "2003",
  Lab = {LANL}
}

@article{Adams-02,
	Author = {Adams, M.~F. and Brezina, M. and Hu, J. J. and Tuminaro, R. S},
	Journal = {J. Comp. Phys.},
	Number = {2},
	Pages = {593-610},
	Title = {Parallel multigrid smoothing: polynomial versus {G}auss--{S}eidel},
	Volume = {188},
	Year = {2003}
}
@inproceedings{adams2001distributed,
  title={A distributed memory unstructured {G}auss-{S}eidel algorithm for multigrid smoothers},
  author={Adams, M.F.},
  booktitle={Supercomputing, ACM/IEEE 2001 Conference},
  pages={14--14},
  year={2001},
  organization={IEEE}
}
@PhdThesis{Els01,
  author =       {Ulrich Elsner},
  title =        {Static and Dynamic Graph Partitioning. A comparative study of existing algorithms},
  school =       {Technical University Chemnitz},
  year =         2002,
  publisher =    {Logos Verlag, Berlin},
  ISBN =         {3-89722-923-4},
  annote =       {Uses PETSc's high quality parallel algorithms to provide a
                  framework to compare different graph partitioning algorithms}
}
@techreport{ckk02,
  title = "Pseudo-Transient Continuation and Differential-Algebraic Equations",
  author = "Todd S. Coffey and C. T. Kelley and David E. Keyes",
  year = 2002,
  type = "Technical Report",
  institution = {ODU},
  url  = "http://www.math.odu.edu/\~{ }keyes",
  note="Submitted to the special issue of the SIAM Journal of Scientific Computing dedicated
        to papers from the 2002 Copper Mountain Conference on Iterative Methods"
  }
@Article{gpw2002,
  title = "Balancing Neumann-Neumann Preconditioners for Mixed Approximations of Heterogeneous
           Problems in Linear Elasticity",
  author = "Paulo Goldfeld and Luca F. Pavarino and Olof B. Widlund",
  year = 2003,
  pages = "283--324",
  volume = 95,
  url  = "http://www.cs.nyu.edu/csweb/Research/TechReports/TR2002-825/TR2002-825.pdf",
  journal="Numerische Mathematik"
  }
@Article{dh1,
  title = "Scalability and FETI based algorithm for large discretized variational inequalities",
  author = "Z Dostal and D Horak",
  year = 2003,
  pages = "347--357",
  volume = 61,
  url  = "http://portal.acm.org/citation.cfm?id=770222.770239",
  journal="Mathematics and Computers in Simulation"
  }
@inproceedings{dhsv1,
  author="Zdenek Dostal and David Horak and Jan Szweda and Vit Vondrak",
  url="http://cdcsp.univ-lyon1.fr/\~{ }dd13/DD13proc/Dostal.pdf",
  title="36 Scalabilities of FETI for Variational Inequalities and Contact Shape Optimization",
  booktitle="Proceedings of the 13th International Conference on Domain Decomposition Methods",
  editor=" N. Debit and M. Garbey and R. Hoppe and J. Periaus and D. Keyes and Y. Kuznetsov"
}
@Article{Lahaye02,
  author =       "Domenico Lahaye and S. Vandewalle and K. Hameyer",
  title  =       "An Algebraic Multilevel Preconditioner for Field-Circuit Coupled Problems",
  journal =      "IEEEMAGN",
  year =         "2002",
  volume =       "38",
  number =       "2",
  pages =        "413-416"
}
@article{ckm01,
  author =  "X.-C. Cai and D. E. Keyes and L. Marcinkowski",
  url="http://www.cs.colorado.edu/homes/cai/public_html/papers/10page.ps",
  title="Nonlinear additive {Schwarz} preconditioners and applications in computational fluid dynamics",
  journal="International Journal of Numerical Methods in Fluid Mechanics",
  year = 2002,
  volume = 40,
  pages = "1463--1470"
}
@inproceedings{cky01,
  author="X.-C. Cai and D. E. Keyes and D. P. Young",
  url="http://www.cs.colorado.edu/homes/cai/public_html/papers/dd13_1d.ps",
  title="A nonlinear additive {Schwarz} preconditioned inexact {Newton} method for shocked duct flow",
  booktitle="Proceedings of the 13th International Conference on Domain Decomposition Methods",
  editor=" N. Debit and M. Garbey and R. Hoppe and J. Periaus and D. Keyes and Y. Kuznetsov",
  year=2002
}
@article{ck02,
  author="X.-C. Cai and D. E. Keyes",
  url="http://www.cs.colorado.edu/homes/cai/public_html/papers/aspin.ps",
  title="Nonlinearly preconditioned inexact {Newton} algorithms",
  journal="SIAM J. Sci. Comput.",
  year="2002",
  pages="183--200",
  volume="24"
}
@article{c04,
  author="Feng-Nan Hwang and X.-C. Cai",
  url="http://amath.colorado.edu/student/hwangf/papers/one-level-aspin.pdf",
  title="A parallel nonlinear additive {Schwarz} preconditioned inexact {Newton} algorithm for incompressible
       {Navier-Stokes} equations",
  journal="Journal of Computational Physics",
  year = 2005,
  volume = 204,
  pages = "666--691"
}
@article{hc06,
  author="Feng-Nan Hwang and X.-C. Cai",
  url="http://www.cs.colorado.edu/\~{ }cai/papers/aspin2_06.pdf",
  title="A Class of Parallel Two-Level Nonlinear {Schwarz} Preconditioned Inexact {Newton} Algorithms",
  journal="Computer Methods in Applied Mechanics and Engineering",
  year = 2006,
  volume = 196,
  pages = "1603--1611"
}
@InProceedings{Adams-01,
  author =   {Mark F. Adams},
  title =   {A Distributed Memory Unstructured {G}auss-{S}eidel Algorithm for Multigrid Smoothers},
  booktitle = {ACM/IEEE Proceedings of SC2001: High Performance Networking and Computing},
  address = {Denver, Colorado},
  month = {November},
  year = {2001}
}
@BOOK{1dl,
      AUTHOR="Domenico Lahaye",
      TITLE="Algebraic Multigrid for Two Dimensional Time-Harmonic Magnetic Field Computations",
      YEAR="2001",
      PUBLISHER="Katholieke Universiteit Leuven",
      NOTES="Thesis"
}

@article{Adams-00,
	Author = {Adams, M.~F.},
	Journal = {International Journal for Numerical Methods in Engineering},
	Number = {8},
	Pages = {1241-1262},
	Title = {Parallel Multigrid Solvers for 3{D} Unstructured Finite Element Problems in Large Deformation Elasticity and Plasticity},
	Volume = {48},
	Year = {2000}
}
@article{Adams-01,
	Author = {Adams, M.~F.},
	Journal = {International Journal for Numerical Methods in Engineering},
	Number = {1},
	Pages = {519-534},
	Title = {Evaluation of Three Unstructured Multigrid Methods on 3{D} Finite Element Problems in Solid Mechanics},
	Volume = {55},
	Year = {2002}
}
@Article{Lahaye00,
  author =       "Domenico Lahaye and De Gersem, H. and Vandewalle, S. and Hameyer, K.",
  title  =       "Algebraic Multigrid for Complex Symmetric Systems",
  journal =      "IEEEMAGN",
  year =         "2000",
  volume =       "36",
  number =       "4",
  pages =        "1535--1538",
}

@InProceedings{Adams-99c,
  author =   {Mark F. Adams and J. Demmel},
  title =   {Parallel Multigrid Solver Algorithms and Implementations for 3{D} Unstructured Finite Element
                  Problems},
  booktitle = {Proceedings of SC99: High Performance Networking and Computing},
  address = {Portland, Oregon},
  month = {November},
  year = {1999}
}
@Article{chan95,
  author    = "T. Chan and B. Smith and J. Zou",
  title     = "Overlapping {S}chwarz Methods on Unstructured Meshes using Non-matching Coarse Grids",
  journal =   "Numer. Math.",
  year      = "1995",
  volume    = "73",
  pages     = "149--167"
}
@TechReport{Adams-CSD-98-993,
  pages =        "11",
  year =         "1998",
  type =         "Technical Report",
  number =       "CSD-98-993",
  institution =  "University of California, Berkeley",
  title =        "A Parallel Maximal Independent Set Algorithm",
  bibdate =      "March 11, 1998",
  author =       "Mark F. Adams and James Demmel",
  abstract =     "The parallel construction of maximal independent sets
                 is a useful building block for many algorithms in the
                 computational sciences, including graph coloring and
                 multigrid coarse grid creation on unstructured meshes.
                 We present an efficient asynchronous maximal
                 independent set algorithm for use on parallel
                 computers, for ``well partitioned'' graphs, that arise
                 from finite element (FE) models. For appropriately
                 partitioned bounded degree graphs, it is shown that the
                 running time of our algorithm under the P-RAM
                 computational model is of $O(1)$, which is an
                 improvement over the previous best P-RAM complexity for
                 this class of graphs. We present numerical experiments
                 on an IBM SP, that confirm our P-RAM complexity model
                 is indicative of the performance one can expect with
                 practical partitions on graphs from FE problems.",
  month =        mar # " 11,",
}
@TechReport{k676,
  year =         "1994",
  type =         "Technical Report",
  number =       "TR1994-676",
  institution =  "New York University",
  title =        "An Optimal Preconditioner for a Class of Saddle Point Problems with a Penalty Term",
  author =       "Axel Klawonn",
  url = 	"http://www.cs.nyu.edu/csweb/Research/TechReports/TR1994-676/TR1994-676.pdf"
}
@BOOK{ak1,
      AUTHOR="Axel Klawonn",
      TITLE="Preconditioners for Indefinite Problems",
      YEAR="1995",
      PUBLISHER="Westfalishen Wilhelms-Universitat Munster",
      url  = "http://www.cs.nyu.edu/csweb/Research/TechReports/TR1996-716/TR1996-716.pdf",
      NOTES="Thesis"
}

@TechReport{KnepleyKarpeev05,
  pages =        {41},
  year =         {2005},
  type =         {Technical Report},
  number =       {ANL/MCS-P1295-1005},
  institution =  {Argonne National Laboratory},
  title =        {Flexible Representation of Computational Meshes},
  author =       {Matthew G. Knepley and Dmitry A. Karpeev},
  abstract =     "",
  url =          {ftp://info.mcs.anl.gov/pub/tech_reports/reports/P1295.pdf},
  note =         {\url{ftp://info.mcs.anl.gov/pub/tech_reports/reports/P1295.pdf}},
  month =        {October}
}

@TechReport{KnepleyKarpeev07A,
  pages =        "14",
  year =         "2007",
  type =         "Technical Report",
  number =       "ANL/MCS-P1455-0907",
  institution =  "Argonne National Laboratory",
  title =        "Mesh Algorithms for {PDE} with {Sieve} {I}: {Mesh} Distribution",
  author =       "Matthew G. Knepley and Dmitry A. Karpeev",
  abstract =     "",
  url =          "ftp://info.mcs.anl.gov/pub/tech_reports/reports/P1455.pdf",
  note         = {\url{ftp://info.mcs.anl.gov/pub/tech_reports/reports/P1455.pdf}},
  month =        "February"
}

@article{KnepleyKarpeev09,
  author  = {Matthew G. Knepley and Dmitry A. Karpeev},
  title   = {Mesh Algorithms for {PDE} with {Sieve} {I}: {Mesh} Distribution},
  journal = {Scientific Programming},
  volume  = {17},
  number  = {3},
  pages   = {215--230},
  year    = {2009},
  doi     = {10.3233/SPR-2009-0249},
  url     = {http://arxiv.org/abs/0908.4427},
  note    = {\url{http://arxiv.org/abs/0908.4427}}
}
@article {biezuner2012computing,
   author = {Biezuner, Rodney and Brown, Jed and Ercole, Grey and Martins, Eder},
   affiliation = {Departamento de Matem\'atica—ICEx, Universidade Federal de Minas Gerais, Av. Ant\^onio Carlos 6627, Caixa Postal 702, 30161-970 Belo Horizonte, MG, Brazil},
   title = {Computing the First Eigenpair of the $p$-{L}aplacian via Inverse Iteration of Sublinear Supersolutions},
   journal = {Journal of Scientific Computing},
   publisher = {Springer Netherlands},
   issn = {0885-7474},
   keyword = {Mathematics and Statistics},
   pages = {180--201},
   volume = 52,
   issue = 1,
   year = 2012,
   url = {http://dx.doi.org/10.1007/s10915-011-9540-0},
   doi = {10.1007/s10915-011-9540-0}
}

@article{KnepleyRuppTerrel13,
  author = {Matthew G. Knepley and Karl Rupp and Andy R. Terrel},
  title  = {Finite Element Integration with Quadrature on Accelerators},
  year   = {2013}
}


% LiteralHTML:
% LiteralHTML:  <a name="books"><H3><center>Books</center></H3>
% LiteralHTML:
@article{verleyeuser,
  title={{User friendly permeability predicting software for technical textiles}},
  author={Verleye, B. and Morren, G. and Lomov, S.V. and Sol, H. and Verpoest, I. and Roose, D.},
  journal={status: published},
  issn={1560-6074},
  publisher={Hong Kong Polytechnic University, Hong Kong Institution of Textile and Apparel}
}
@BOOK{pacheco,
      AUTHOR="Peter Pacheco",
      TITLE="Parallel Programming with MPI",
      YEAR="1997",
      PUBLISHER="Morgan-Kaufmann",
      note="Devotes a couple of sections to PETSc"
}
@BOOK{1sbg,
      AUTHOR="Barry F. Smith and Petter Bj{\o}rstad and William D. Gropp",
      TITLE="Domain Decomposition: Parallel Multilevel Methods for Elliptic
             Partial Differential Equations",
      YEAR="1996",
      PUBLISHER="Cambridge University Press",
      url="http://www.mcs.anl.gov/~bsmith/ddbook.html"
}


@misc{petsc-fem:homepage,
   title = "{PETSc-FEM}: A General Purpose, Parallel, Multi-physics {FEM} Program",
   author = "M. Storti and N. Nigro and R. Paz and L. Dalcin and E. Lopez and L. Battaglia and G. Rodriguez and G. Filippini",
   howpublished = "\url{http://www.cimec.org.ar/twiki/bin/view/Cimec/PETScFEM}"
}
@misc{petsc4py-web-page,
  author = {Lisandro Dalcin},
  title  = {{PETSc} for {Python} -- {Python} bindings for {PETSc} libraries},
  howpublished = {\url{http://code.google.com/p/petsc4py/}},
  note   = {http://code.google.com/p/petsc4py/}
}

@article{libMeshPaper06,
  author = {B.~S.~Kirk and J.~W.~Peterson and R.~H.~Stogner and G.~F.~Carey},
  title = {{\texttt{libMesh}: A C++ Library for Parallel Adaptive Mesh
              Refinement/Coarsening Simulations}},
  journal = {Engineering with Computers},
  volume = {22},
  number = {3--4},
  pages = {237--254},
  year = {2006},
  note = {\url{http://dx.doi.org/10.1007/s00366-006-0049-3}}
}

@misc{sisiphus:homepage,
   title = "{SISIPHUS}: Scalable Ice-Sheet Solvers and Infrastructure for Petascale, High-Resolution, Unstructured Simulations",
   author = "T. {Tautges et al.}",
   howpublished = "\url{http://trac.mcs.anl.gov/projects/sisiphus/wiki}"
}

@misc{pflotran:homepage,
   title = "{PFLOTRAN} project",
   author = "P. {Lichtner et al.}",
   howpublished = "\url{http://ees.lanl.gov/pflotran/}"
}

@misc{pism:homepage,
   title = "{PISM}: A Parallel Ice Sheet Model",
   author = "E. {Bueler et al.}",
   howpublished = "\url{http://pism-docs.org}"
}
@misc{dohp:homepage,
   title = "Dohp: Dual order $hp$-finite elements",
   author = "J. Brown",
   howpublished = "\url{http://dohp.org}"
}

@article{McCourtRognlienEtAl12,
 title = "Improving parallel scalability for edge plasma transport simulations with neutral gas species",
 author = "M. McCourt and T. D. Rognlien and L. C. McInnes and H. Zhang",
 journal = "Computational Science and Discovery",
 year = "2012",
 volume = "5",
 number = "014012",
 doi = "10.1088/1749-4699/5/1/014012",
 note = "Focus on 22nd International Conference on Numerical Simulations of Plasmas (ICNSP 2011)"
}

@misc{petclaw-github,
  title={Pet{C}law Software},
  author={Kyle T. Mandli and David I. Ketcheson and Amal Alghamdi and Aron Ahmadia},
  year={2011},
  howpublished={\url{https://github.com/pyclaw/pyclaw}}
}
@misc{pyclaw-web-page,
   author       = {Kyle T. Mandli and David I. Ketcheson and others},
   title        = {{PyClaw} software},
   howpublished = {\url{http://numerics.kaust.edu.sa/pyclaw/}},
   url          = {http://numerics.kaust.edu.sa/pyclaw/},
   year         = {2012}
}
@article{ketcheson2011highorder,
  title={High-order wave propagation algorithms for general hyperbolic systems},
  author={Ketcheson, David I. and Parsani, Matteo and LeVeque, Randall J.},
  year={2011},
  note={submitted}
}

@article{biros2005pln1,
  title={{Parallel {Lagrange-Newton-Krylov-Schur} methods for {PDE} constrained optimization. Part I: The {Krylov-Schur} solver}},
  author={Biros, G. and Ghattas, O.},
  journal={SIAM Journal on Scientific Computing},
  volume={27},
  number={2},
  pages={687--713},
  year={2005},
  publisher={Society for Industrial and Applied Mathematics Philadelphia, PA, USA}
}
@article{biros2005pln2,
  title={Parallel {Lagrange-Newton-Krylov-Schur} methods for {PDE}-constrained optimization. Part {II}: The {Lagrange Newton} solver, and its application to optimal control of steady viscous flows},
  author={Biros, G. and Ghattas, O.},
  journal={SIAM Journal on Scientific Computing},
  volume={27},
  number={2},
  pages={714--739},
  year={2005},
  publisher={Society for Industrial and Applied Mathematics Philadelphia, PA, USA}
}
@misc{issm:homepage,
  title={{I}ce {S}heet {S}ystem {M}odel},
  author={Eric Larour and Mathieu Morlighem and Helene Seroussi},
  year={2010},
  note={\href{http://issm.jpl.nasa.gov}{\url{issm.jpl.nasa.gov}}}
}
@article{morlighem2010spatial,
  title={Spatial patterns of basal drag inferred using control methods from a full-{S}tokes and simpler models for {P}ine {I}sland {G}lacier, {W}est {A}ntarctica},
  author={Morlighem, M. and Rignot, E. and Seroussi, H. and Larour, E. and Dhia, H.B. and Aubry, D.},
  journal={Geophysical Research Letters},
  volume={37},
  number={14},
  pages={L14502},
  year={2010},
  publisher={American Geophysical Union}
}
@article{Jardin2012plasmas,
  title={Multiple timescale calculations of sawteeth and other global macroscopic dynamics of tokamak plasmas},
  author={S. C. Jardin and N. Ferraro and J. Breslau and J. Chen},
  journal={Computational Science \& Discovery},
  volume={5},
  number={1},
  url   ="http://stacks.iop.org/1749-4699/5/014002",
  year={2012},
}

@techreport{cmz2012,
  title = "Analysis and Practical Use of Flexible {BiCGStab}",
  author = "Jie Chen and Lois Curfman McInnes and Hong Zhang",
  year = 2012,
  type = "Preprint",
  note = "submitted to {SIAM Journal on Scientific Computing}",
  number = "ANL/MCS-P3039-0912",
  institution = "Argonne National Laboratory"
}<|MERGE_RESOLUTION|>--- conflicted
+++ resolved
@@ -1215,20 +1215,12 @@
   doi={10.1137/110834512},
   note={Also preprint ANL/MCS-P743-1298}
 }
-<<<<<<< HEAD
-@conference{brown2013quasinewton,
-  author={Jed Brown and Peter Brune},
-  title={Low-rank quasi-{N}ewton updates for robust {J}acobian lagging in {N}ewton-type methods},
-  year={2013, \emph{accepted}},
-  conference={International Conference on Mathematics and Computational Methods Applied to Nuclear Science and Engineering}
-=======
 @inproceedings{brown2013quasinewton,
   author    = {Jed Brown and Peter Brune},
   title     = {Low-rank quasi-{N}ewton updates for robust {J}acobian lagging in {N}ewton-type methods},
   year      = {2013},
   booktitle = {International Conference on Mathematics and Computational Methods Applied to Nuclear Science and Engineering},
   pages     = {2554--2565},
->>>>>>> b6d5cb33
 }
 @misc{spiegelman-siampp10,
    title = "Block Preconditioners and Advanced Software for Multiphysics Problems in Solid Earth Geodynamics",
