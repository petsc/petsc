%
%   Papers that we reference, BUT NOT any paper that uses PETSc or is about PETSc
% those belong in petscapp.bib
%
%   DO NOT DEFINE ANY ABREVIATIONS TO USE IN ENTRIES BELOW: Always write out the names of journels etc
@article{more1994line,
  title={Line search algorithms with guaranteed sufficient decrease},
  author={Mor{\'e}, Jorge J and Thuente, David J},
<<<<<<< HEAD
  journal={ACM Transactions on Mathematical Software (TOMS)},
=======
  journal={ACM Transactions on Mathematical Software},
>>>>>>> c3f6d4ef
  volume={20},
  number={3},
  pages={286--307},
  year={1994},
  publisher={ACM}
}
@article{griewank2000algorithm,
  title={Algorithm 799: revolve: an implementation of checkpointing for the reverse or adjoint mode of computational differentiation},
  author={Griewank, Andreas and Walther, Andrea},
<<<<<<< HEAD
  journal={ACM Transactions on Mathematical Software (TOMS)},
=======
  journal={ACM Transactions on Mathematical Software},
>>>>>>> c3f6d4ef
  volume={26},
  number={1},
  pages={19--45},
  year={2000},
  publisher={ACM}
}

@article{metcalf2011seven,
  title={The seven ages of fortran},
  author={Metcalf, Michael},
  journal={Journal of Computer Science \& Technology},
  volume={11},
  year={2011}
}

@Article{Giraldo_2013,
  Title                    = {Implicit-explicit formulations of a three-dimensional nonhydrostatic unified model of the atmosphere {(NUMA)}},
  Author                   = {F.X. Giraldo and J.F. Kelly and E.M. Constantinescu},
  Journal                  = {SIAM Journal on Scientific Computing},
  Year                     = {2013},
  Number                   = {5},
  Pages                    = {B1162-B1194},
  Volume                   = {35},

  Doi                      = {10.1137/120876034}
}

@ARTICLE{Constantinescu_TR2016b,
   author = {Constantinescu, E.M.},
    title = {Estimating Global Errors in Time Stepping},
  journal = {ArXiv e-prints},
archivePrefix = "arXiv",
   eprint = {1503.05166},
 primaryClass = "math.NA",
 keywords = {Mathematics - Numerical Analysis, 65L05, 65L06, 65L20, 65L70},
     year = 2016,
    month = mar,
   adsurl = {http://adsabs.harvard.edu/abs/2015arXiv150305166C},
  adsnote = {Provided by the SAO/NASA Astrophysics Data System}
}


@Article{Pareschi_2005,
  Title                    = {Implicit-Explicit {R}unge-{K}utta Schemes and Applications to Hyperbolic Systems with Relaxation},
  Author                   = {L. Pareschi and G. Russo},
  Journal                  = {Journal of Scientific Computing},
  Year                     = {2005},
  Number                   = {1},
  Pages                    = {129--155},
  Volume                   = {25}
}

@Article{Kennedy_2003,
  Title                    = {Additive {R}unge-{K}utta schemes for convection-diffusion-reaction equations},
  Author                   = {C.A. Kennedy and M.H. Carpenter},
  Journal                  = {Appl. Numer. Math.},
  Year                     = {2003},
  Number                   = {1-2},
  Pages                    = {139--181},
  Volume                   = {44},

  Doi                      = {10.1016/S0168-9274(02)00138-1},
  Publisher                = {Elsevier Science Publishers B. V.}
}

@Unpublished{Boscarino_TR2011,
  Title                    = {Implicit-Explicit {R}unge-{K}utta schemes for hyperbolic systems and kinetic equations in the diffusion limit},
  Author                   = {Boscarino, S. and Pareschi, L. and Russo, G.},
  Note                     = {Arxiv preprint arXiv:1110.4375},
  Year                     = {2011}
}

@Article{Ascher_1997,
  Title                    = {Implicit-explicit {R}unge-{K}utta methods for time-dependent partial differential equations},
  Author                   = {U.M. Ascher and S.J. Ruuth and R.J. Spiteri},
  Journal                  = {Applied Numerical Mathematics},
  Year                     = {1997},
  Pages                    = {151--167},
  Volume                   = {25}
}

@Article{Sandu_1997,
  Title                    = {Benchmarking stiff ode solvers for atmospheric chemistry problems {II}: {R}osenbrock solvers},
  Author                   = {A. Sandu and J.G. Verwer and J.G. Blom and E.J. Spee and G.R. Carmichael and F.A. Potra},
  Journal                  = {Atmospheric Environment},
  Year                     = {1997},
  Number                   = {20},
  Pages                    = {3459--3472},
  Volume                   = {31},

  Abstract                 = {In the numerical simulation of atmospheric transport-chemistry processes, a major task is the integration of the stiff systems of ordinary differential equations describing the chemical transformations. It is therefore of interest to systematically search for stiff solvers which can be identified as close to optimal for atmospheric applications. In this paper we continue our investigation from Sandu et al. (1996, CWI Report NM-R9603 and Report in Comput. Math., No. 85) and compare eight solvers on a set of seven box-models used in present day models. The focus is on Rosenbrock solvers. These turn out to be very well suited for our application when they are provided with highly efficient sparse matrix techniques to economize on the linear algebra. Two of the Rosenbrock solvers tested are from the literature, viz. and 4, and two are new and specially developed for air quality applications, viz. 3 and 3. }
}

@Article{Rang_2005,
  Title                    = {New {R}osenbrock {W}-methods of order 3 for partial differential algebraic equations of index 1},
  Author                   = {Rang, J. and Angermann, L.},
  Journal                  = {BIT Numerical Mathematics},
  Year                     = {2005},
  Number                   = {4},
  Pages                    = {761--787},
  Volume                   = {45},
  Publisher                = {Springer}
}

@Article{Ketcheson_2008,
  Title                    = {Highly Efficient Strong Stability-Preserving {R}unge--{K}utta Methods with Low-Storage Implementations},
  Author                   = {D.I. Ketcheson},
  Journal                  = {SIAM Journal on Scientific Computing},
  Year                     = {2008},
  Number                   = {4},
  Pages                    = {2113--2136},
  Volume                   = {30},

  Doi                      = {10.1137/07070485X},
  Keywords                 = {method of lines, strong stability-preserving, monotonicity, low-storage, RungeKutta methods},
  Publisher                = {SIAM}
}

@Article{Jansen_2000,
  Title                    = {A generalized-$\alpha$ method for integrating the filtered {N}avier--{S}tokes equations with a stabilized finite element method},
  Author                   = {Jansen, K.E. and Whiting, C.H. and Hulbert, G.M.},
  Journal                  = {Computer Methods in Applied Mechanics and Engineering},
  Year                     = {2000},
  Number                   = {3},
  Pages                    = {305--319},
  Volume                   = {190},

  Publisher                = {Elsevier}
}

@Article{Butcher_2007,
  Title                    = {Error propagation of general linear methods for ordinary differential equations},
  Author                   = {J.C. Butcher and Z. Jackiewicz and W.M. Wright},
  Journal                  = {Journal of Complexity},
  Year                     = {2007},
  Number                   = {4-6},
  Pages                    = {560--580},
  Volume                   = {23},

  Abstract                 = {We discuss error propagation for general linear methods for ordinary differential equations up to terms of order p+2, where p is the order of the method. These results are then applied to the estimation of local discretization errors for methods of order p and for the adjacent order p+1. The results of numerical experiments confirm the reliability of these estimates. This research has applications in the design of robust stepsize and order changing strategies for algorithms based on general linear methods.},
  Doi                      = {10.1016/j.jco.2007.01.009},
  ISSN                     = {0885-064X}
}

@Article{Constantinescu_A2010a,
  Title                    = {Extrapolated implicit-explicit time stepping},
  Author                   = {E.M. Constantinescu and A. Sandu},
  Journal                  = {SIAM Journal on Scientific Computing},
  Year                     = {2010},
  Number                   = {6},
  Pages                    = {4452-4477},
  Volume                   = {31},

  Comment                  = {Preprint \# ANL/MCS-P1612-0409},
  Doi                      = {10.1137/080732833}
}


@inproceedings{devito2011liszt,
  title={Liszt: a domain specific language for building portable mesh-based PDE solvers},
  author={DeVito, Zachary and Joubert, Niels and Palacios, Francisco and Oakley, Stephen and Medina, Montserrat and Barrientos, Mike and Elsen, Erich and Ham, Frank and Aiken, Alex and Duraisamy, Karthik and others},
  booktitle={Proceedings of 2011 International Conference for High Performance Computing, Networking, Storage and Analysis},
  pages={9},
  year={2011},
  organization={ACM}
}

@article{devito2011designing,
  title={Designing the Language Liszt for Building Portable Mesh-based PDE Solvers},
  author={DeVito, Zachary and Hanrahan, Pat},
  journal={Scientific Discovery through Advanced Computing Program (SciDAC)},
  year={2011}
}

@Misc{PGASintro,
  author = {Tim Stitt},
  title  = {An Introduction to the Partitioned Global Address Space (PGAS) Programming Model},
  note   = {\url{http://cnx.org/content/m20649/latest/}}
}

@inproceedings{el2006upc,
  title={UPC: unified parallel C},
  author={El-Ghazawi, Tarek and Smith, Lauren},
  booktitle={Proceedings of the 2006 ACM/IEEE conference on Supercomputing},
  pages={27},
  year={2006},
  organization={ACM}
}

@inproceedings{numrich1998co,
  title={Co-Array Fortran for parallel programming},
  author={Numrich, Robert W and Reid, John},
  booktitle={ACM Sigplan Fortran Forum},
  volume={17},
  number={2},
  pages={1--31},
  year={1998},
  organization={ACM}
}

@article{aiken1997titanium,
  title={Titanium: A high-performance Java dialect},
  author={Aiken, Alex and Colella, Phil and Gay, David and Graham, Susan and Hilfinger, Paul and Krishnamurthy, Arvind and Liblit, Ben and Miyamoto, Carleton and Pike, Geoff and Semenzato, Luigi and others},
  year={1997}
}

@article{charles2005x10,
  title={X10: an object-oriented approach to non-uniform cluster computing},
  author={Charles, Philippe and Grothoff, Christian and Saraswat, Vijay and Donawa, Christopher and Kielstra, Allan and Ebcioglu, Kemal and Von Praun, Christoph and Sarkar, Vivek},
  journal={Acm Sigplan Notices},
  volume={40},
  number={10},
  pages={519--538},
  year={2005},
  publisher={ACM}
}

@article{chamberlain2007parallel,
  title={Parallel programmability and the chapel language},
  author={Chamberlain, Bradford L and Callahan, David and Zima, Hans P},
  journal={International Journal of High Performance Computing Applications},
  volume={21},
  number={3},
  pages={291--312},
  year={2007},
  publisher={SAGE Publications}
}

@inproceedings{CharmppOOPSLA93,
  author        = "{Kal\'{e}}, L.V. and Krishnan, S.",
  title         = "{CHARM++: A Portable Concurrent Object Oriented System
                   Based on C++}",
  editor        = "Paepcke, A.",
  fulleditor    = "Paepcke, Andreas",
  pages         = "91--108",
  Month         = "September",
  Year          = "1993",
  booktitle     = "{Proceedings of OOPSLA'93}",
  publisher     = "{ACM Press}",
}

@inproceedings{hewitt1973universal,
  title={A universal modular actor formalism for artificial intelligence},
  author={Hewitt, Carl and Bishop, Peter and Steiger, Richard},
  booktitle={Proceedings of the 3rd international joint conference on Artificial intelligence},
  pages={235--245},
  year={1973},
  organization={Morgan Kaufmann Publishers Inc.}
}

@book{yonezawa1990abcl,
  title={ABCL: an object-oriented concurrent system},
  author={Yonezawa, Akinori},
  year={1990},
  publisher={MIT press}
}

@inproceedings{dally1988object,
  title={Object-oriented concurrent programming in CST},
  author={Dally, William J and Chien, Andrew A},
  booktitle={Proceedings of the third conference on Hypercube concurrent computers and applications: Architecture, software, computer systems, and general issues-Volume 1},
  pages={434--439},
  year={1988},
  organization={ACM}
}

@article{grimshaw1993easy,
  title={Easy-to-use object-oriented parallel processing with Mentat},
  author={Grimshaw, Andrew S.},
  journal={Computer},
  volume={26},
  number={5},
  pages={39--51},
  year={1993},
  publisher={IEEE}
}

@inproceedings{gannon1991object,
  title={Object oriented parallelism: pC++ ideas and experiments},
  author={Gannon, Dennis and Lee, JK},
  booktitle={Proceedings of},
  pages={13--23},
  year={1991}
}

@inproceedings{lau1992object,
  title={An object-oriented class library for scalable parallel heuristic search},
  author={Lau, Wing-cheong and Singh, Vineet},
  booktitle={ECOOP’92 European Conference on Object-Oriented Programming},
  pages={252--267},
  year={1992},
  organization={Springer}
}

@book{chase1989amber,
  title={The Amber system: Parallel programming on a network of multiprocessors},
  author={Chase, Jeffery and Amador, Franz and Lazowska, Edward and Levy, Henry and Littlefield, Richard},
  volume={23},
  number={5},
  year={1989},
  publisher={ACM}
}

@inproceedings{kaiser2009parallex,
  title={Parallex an advanced parallel execution model for scaling-impaired applications},
  author={Kaiser, Hartmut and Brodowicz, Maciej and Sterling, Thomas},
  booktitle={Parallel Processing Workshops, 2009. ICPPW'09. International Conference on},
  pages={394--401},
  year={2009},
  organization={IEEE}
}

@TechReport{ipm,
    Author = "Barry F. Smith",
    Title  = "A New Parallel Programming Model for Computer Simulation",
    Institution = "Argonne National Laboratory",
    Year   = 2014,
    Number = {ANL/MCS-P5135-0414}
    }

@article{groppsnir,
author = {William Gropp and Marc Snir},
title = {Programming for Exascale Computers},
journal ={Computing in Science and Engineering},
volume = {15},
number = {6},
issn = {1521-9615},
year = {2013},
pages = {27-35},
doi = {http://doi.ieeecomputersociety.org/10.1109/MCSE.2013.96},
publisher = {IEEE Computer Society},
address = {Los Alamitos, CA},
}

@book{mpi3,
  title="MPI: A Message-Passing Interface Standard, Version 3.0",
  author={Message Passing Interface Forum},
  year={2012},
  publisher={High Performance Computing Center Stuttgart (HLRS)}
}

@book{openmp4,
  title="OpenMP Application Program Interface, Version 4.0",
  year={2013},
  publisher={OpenMP Architecture Review Board}
}


@inproceedings{hartono2009annotation,
  title={Annotation-based empirical performance tuning using {Orio}},
  author={Hartono, Albert and Norris, Boyana and Sadayappan, Ponnuswamy},
  booktitle={Parallel \& Distributed Processing, 2009. IPDPS 2009. IEEE International Symposium on},
  pages={1--11},
  year={2009},
  organization={IEEE}
}

@book{toselli2005domain,
  title="Domain Decomposition Methods: Algorithms and Theory",
  author={Toselli, Andrea and Widlund, Olof B},
  volume={34},
  year={2005},
  publisher={Springer}
}

@inbook{st2013,
  author = "B. F. Smith and X. Tu",
  chapter = "Domain Decomposition",
  title = "Encyclopedia of Applied and Computational Mathematics",
  bookeditor = "B. Engquist",
  publisher = "Springer",
  year = "2013"
}

@TechReport{ saws,
    Author = "Matt Otten and Jed Brown and Barry F. Smith",
    Title  = "Scientific Application Web Server {(SAWs)} Users Manual",
    Institution = "Argonne National Laboratory",
    Year   = 2013
    }

@article{smith1997domain,
  title={Domain Decomposition Methods for Partial Differential Equations},
  author={Smith, B.F.},
  journal={ICASE LARC Interdisciplinary Series in Science and Engineering},
  volume={4},
  pages={225--244},
  year={1997},
  publisher={Citeseer}
}
@article{spillane2011abstract,
  title={Abstract robust coarse spaces for systems of {PDEs} via generalized eigenproblems in the overlaps},
  author={Spillane, N and Dolean, V and Hauret, P and Nataf, F and Pechstein, C and Scheichl, R},
  journal={NuMa-Report},
  volume={7},
  pages={2007},
  year={2011}
}

@inproceedings{jolivet2013scalabledd,
  title={Scalable domain decomposition preconditioners for heterogeneous elliptic problems},
  author={Jolivet, Pierre and Hecht, Fr{\'e}d{\'e}ric and Nataf, Fr{\'e}d{\'e}ric and Prud'homme, Christophe},
  booktitle={Proceedings of SC13: International Conference for High Performance Computing, Networking, Storage and Analysis},
  pages={80},
  year={2013},
  organization={ACM}
}

@book{KS2000,
	Author = {D. Kinderlehrer and G. Stampacchia},
	Publisher = {Society for Industrial Mathematics},
	Title = {An Introduction to Variational Inequalities and Their Applications},
	Year = {2000}
}
@article{wan2000energy,
  title={An energy-minimizing interpolation for robust multigrid methods},
  author={Wan, W.L. and Chan, T.F. and Smith, B. F.},
  journal={SIAM Journal on Scientific Computing},
  volume={21},
  number={4},
  pages={1632--1649},
  year={2000},
  publisher={Philadelphia, PA: SIAM, c1993-}
}

@article{chansmith1994,
  title={Domain decomposition and multigrid algorithms for elliptic problems on unstructured meshes},
  author={Chan, T.F. and Smith, B.F.},
  journal={Electronic Transactions on Numerical Analysis},
  volume={2},
  pages={171--182},
  year={1994}
}
@TechReport( proto-fsp,
    Author = "Venkatramani Balaji and Barry Smith and Brian Van Straalen and Priya Vashishta and  Michael Zarnstorff and Michael Zika",
    Title  = "Report of the {Proto-FSP} {Assessment Panel for the FSP}",
    Institution = "Princeton Plasma Physics Laboratory",
    Year   = 2010,
    url = {http://www.pppl.gov/fsp/documents/Proto-FSPAssessmentReport.pdf}
    )

@article{ipsen2001,
	Author = {Ilse C. F. Ipsen},
	Journal = {SIAM J. Sci. Comput.},
	Pages = {1050--1051},
        Volume = 23,
	Publisher = {SIAM},
	Title = {A Note on Preconditioning Nonsymmetric Matrices},
	Year = {2001}}
% Random papers on solvers for GPUs
@inproceedings{gpus-suck,
 author = {Vuduc, R. and Chandramowlishwaran, A. and Choi, J. and Guney M. },
 title = { On the Limits of {GPU} Acceleration},
 booktitle = {HOTPAR: Proceedings of the 2nd USENIX Workshop on Hot Topics in Parallelism},
 year = {2010},
 publisher = {USENIX}
 }
@inproceedings{882364,
 author = {Bolz, Jeff and Farmer, Ian and Grinspun, Eitan and Schr\"{o}oder, Peter},
 title = {Sparse matrix solvers on the {GPU}: conjugate gradients and multigrid},
 booktitle = {SIGGRAPH '03: ACM SIGGRAPH 2003 Papers},
 year = {2003},
 isbn = {1-58113-709-5},
 pages = {917--924},
 location = {San Diego, California},
 doi = {http://doi.acm.org/10.1145/1201775.882364},
 publisher = {ACM},
 address = {New York, NY},
 }
@conference{feng2008multigrid,
	Author = {Feng, Z. and Li, P.},
	Booktitle = {IEEE/ACM International Conference on Computer-Aided Design, 2008. ICCAD 2008},
	Date-Added = {2010-08-19 15:57:06 -0500},
	Date-Modified = {2010-08-19 15:57:06 -0500},
	Pages = {647--654},
	Title = {Multigrid on {GPU}: Tackling power grid analysis on parallel SIMT platforms},
	Year = {2008}}

@conference{goodnight2003multigrid,
	Author = {Goodnight, N. and Woolley, C. and Lewin, G. and Luebke, D. and Humphreys, G.},
	Booktitle = {Proceedings of the ACM SIGGRAPH/EUROGRAPHICS conference on Graphics hardware},
	Date-Added = {2010-08-19 15:45:20 -0500},
	Date-Modified = {2010-08-19 15:45:20 -0500},
	Organization = {Eurographics Association},
	Pages = {102--111},
	Title = {A multigrid solver for boundary value problems using programmable graphics hardware},
	Year = {2003}}

@article{buatois2007concurrent,
	Author = {Buatois, L. and Caumon, G. and L{\'e}vy, B.},
	Date-Added = {2010-08-19 15:45:02 -0500},
	Date-Modified = {2010-08-19 15:45:02 -0500},
	Journal = {High Performance Computing and Communications},
	Pages = {358--371},
	Publisher = {Citeseer},
	Title = {Concurrent number cruncher: {A}n efficient sparse linear solver on the {GPU}},
	Year = {2007}}

@article{joldes2010real,
	Author = {Joldes, G.R. and Wittek, A. and Miller, K.},
	Date-Added = {2010-08-19 15:44:41 -0500},
	Date-Modified = {2010-08-19 15:44:41 -0500},
	Journal = {Computer Methods in Applied Mechanics and Engineering},
	Publisher = {Elsevier},
	Title = {Real-time nonlinear finite element computations on {GPU}-application to neurosurgical simulation},
	Year = {2010}}

@misc{aharon2005gpu,
	Author = {Aharon, S.},
	Date-Added = {2010-08-19 15:44:32 -0500},
	Date-Modified = {2010-08-19 15:44:32 -0500},
	Month = apr # {~27},
	Note = {US Patent App. 11/115,642},
	Publisher = {Google Patents},
	Title = {{GPU}-based Finite Element},
	Year = {2005}}

@article{cevahir2009fast,
	Author = {Cevahir, A. and Nukada, A. and Matsuoka, S.},
	Date-Added = {2010-08-19 15:44:01 -0500},
	Date-Modified = {2010-08-19 15:44:01 -0500},
	Journal = {Computational Science--ICCS 2009},
	Pages = {893--903},
	Publisher = {Springer},
	Title = {Fast conjugate gradients with multiple {GPU}s},
	Year = {2009}}

@article{maier1995symmetric,
	Author = {Maier, G. and Miccoli, S. and Perego, U. and Novati, G.},
	Date-Added = {2010-08-19 15:43:57 -0500},
	Date-Modified = {2010-08-19 15:43:57 -0500},
	Journal = {Computational Mechanics},
	Number = {1},
	Pages = {115--129},
	Publisher = {Springer},
	Title = {Symmetric {G}alerkin boundary element method in plasticity and gradient plasticity},
	Volume = {17},
	Year = {1995}}

@article{corrigan-running,
	Author = {Corrigan, A. and Camelli, F. and L{\\"o}hner, R. and Wallin, J.},
	Date-Added = {2010-08-19 15:43:47 -0500},
	Date-Modified = {2010-08-19 15:43:47 -0500},
	Journal = {International Journal for Numerical Methods in Fluids},
	Publisher = {John Wiley \& Sons},
	Title = {Running unstructured grid based CFD solvers on modern graphics hardware}}

@inproceedings{Volkov08,
  author    = {Vasily Volkov and James W. Demmel},
  title     = {Benchmarking GPUs to tune dense linear algebra},
  booktitle = {Proceedings of the 2008 ACM/IEEE Conference on Supercomputing (SC08)},
  note      = {\url{http://mc.stanford.edu/cgi-bin/images/6/65/SC08_Volkov_GPU.pdf}},
  year      = {2008}
}

@techreport{cray-mvmult,
	author = "Guy~E. Blelloch and Michael~A. Heroux and Marco Zagha",
	title = "Segmented Operations for Sparse Matrix Computation
		 on Vector Multiprocessors",
	institution = "School of Computer Science, Carnegie Mellon University",
	number = "CMU-CS-93-173",
	month = aug,
	year = 1993}

@conference{bell2009implementing,
	Author = {Bell, N. and Garland, M.},
	Booktitle = {Proceedings of the Conference on High Performance Computing Networking, Storage and Analysis},
	Date-Added = {2010-08-19 15:43:42 -0500},
	Date-Modified = {2010-08-19 15:43:42 -0500},
	Organization = {ACM},
	Pages = {1--11},
	Title = {Implementing sparse matrix-vector multiplication on throughput-oriented processors},
	Year = {2009}}

@article{bell2008efficient,
	Author = {Bell, N. and Garland, M.},
	Date-Added = {2010-08-19 15:43:36 -0500},
	Date-Modified = {2010-08-19 15:43:36 -0500},
	Journal = {{NVIDIA} Corporation, {NVIDIA} Technical Report NVR-2008-004},
	Title = {Efficient sparse matrix-vector multiplication on {CUDA}},
	Year = {2008}}

@article{cohen-fast,
	Author = {Cohen, J. and Molemaker, M.J.},
	Date-Added = {2010-08-19 15:43:34 -0500},
	Date-Modified = {2010-08-19 15:43:34 -0500},
	Journal = {Parallel Computational Fluid Dynamics: Recent Advances and Future Directions},
	Pages = {414},
	Publisher = {DEStech Publications},
	Title = {A fast double precision CFD code using CUDA}}

@article{kazhdan2008streaming,
	Author = {Kazhdan, M. and Hoppe, H.},
	Date-Added = {2010-08-19 15:43:32 -0500},
	Date-Modified = {2010-08-19 15:43:32 -0500},
	Journal = {ACM Transactions on Graphics (TOG)},
	Number = {3},
	Pages = {21},
	Publisher = {ACM},
	Title = {Streaming multigrid for gradient-domain operations on large images},
	Volume = {27},
	Year = {2008}}

@article{bonnet1998symmetric,
	Author = {Bonnet, M. and Maier, G. and Polizzotto, C.},
	Date-Added = {2010-08-19 15:43:18 -0500},
	Date-Modified = {2010-08-19 15:43:18 -0500},
	Journal = {Appl. Mech. Rev},
	Pages = {669--704},
	Title = {Symmetric {G}alerkin boundary element method.},
	Volume = {51},
	Year = {1998}}

@conference{zamith2007gpu,
	Author = {Zamith, M. and Clua, E. and Pagliosa, P. and Conci, A. and Montenegro, A. and Valente, L.},
	Booktitle = {Proceedings of the VI Brazilian Symposium on Computer Games and Digital Entertainment},
	Date-Added = {2010-08-19 15:43:14 -0500},
	Date-Modified = {2010-08-19 15:43:14 -0500},
	Pages = {37--43},
	Title = {The {GPU} used as a math co-processor in real time applications},
	Year = {2007}}

@article{baskaran2009optimizing,
	Author = {Baskaran, M.M. and Bordawekar, R.},
	Date-Added = {2010-08-19 15:42:56 -0500},
	Date-Modified = {2010-08-19 15:42:56 -0500},
	Journal = {IBM Research Report RC24704, IBM},
	Title = {Optimizing sparse matrix-vector multiplication on {GPU}s},
	Year = {2009}}

@misc{szeliski2006locally,
	Author = {Szeliski, R.},
	Date-Added = {2010-08-19 15:42:45 -0500},
	Date-Modified = {2010-08-19 15:42:45 -0500},
	Month = jul # {~25},
	Note = {US Patent App. 11/459,724},
	Publisher = {Google Patents},
	Title = {Locally adapted hierarchical basis preconditioning},
	Year = {2006}}

@article{jung2006cholesky,
	Author = {Jung, J.H. and O'Leary, D.P.},
	Date-Added = {2010-08-19 15:42:34 -0500},
	Date-Modified = {2010-08-19 15:42:34 -0500},
	Journal = {Scholarly Paper, University of Maryland},
	Publisher = {Citeseer},
	Title = {Cholesky decomposition and linear programming on a {GPU}},
	Year = {2006}}

@conference{filipovic2009gpu,
	Author = {Filipovic, J. and Peterlik, I. and Fousek, J.},
	Booktitle = {SAAHPC: Symposium on Application Accelerators in HPC},
	Date-Added = {2010-08-19 15:42:33 -0500},
	Date-Modified = {2010-08-19 15:42:33 -0500},
	Title = {{GPU} Acceleration of Equations Assembly in Finite Elements Method-Preliminary Results},
	Year = {2009}}

@article{taylor2009modelling,
	Author = {Taylor, ZA and Comas, O. and Cheng, M. and Passenger, J. and Hawkes, DJ and Atkinson, D. and Ourselin, S.},
	Date-Added = {2010-08-19 15:42:23 -0500},
	Date-Modified = {2010-08-19 15:42:23 -0500},
	Journal = {Medical Image Analysis},
	Number = {2},
	Pages = {234--244},
	Publisher = {Elsevier},
	Title = {On modelling of anisotropic viscoelasticity for soft tissue simulation: Numerical solution and {GPU} execution},
	Volume = {13},
	Year = {2009}}

@conference{owens2007survey,
	Author = {Owens, J.D. and Luebke, D. and Govindaraju, N. and Harris, M. and Kr{\\"u}ger, J. and Lefohn, A.E. and Purcell, T.J.},
	Booktitle = {Computer Graphics Forum},
	Date-Added = {2010-08-19 15:42:21 -0500},
	Date-Modified = {2010-08-19 15:42:21 -0500},
	Number = {1},
	Organization = {John Wiley \& Sons},
	Pages = {80--113},
	Title = {A survey of general-purpose computation on graphics hardware},
	Volume = {26},
	Year = {2007}}

@article{strzodka2005scientific,
	Author = {Strzodka, R. and Doggett, M. and Kolb, A.},
	Date-Added = {2010-08-19 15:42:18 -0500},
	Date-Modified = {2010-08-19 15:42:18 -0500},
	Journal = {Simulation Modelling Practice and Theory},
	Number = {8},
	Pages = {667--680},
	Publisher = {Elsevier},
	Title = {Scientific computation for simulations on programmable graphics hardware},
	Volume = {13},
	Year = {2005}}

@conference{rumpf2001using,
	Author = {Rumpf, M. and Strzodka, R.},
	Booktitle = {Proc. of IASTED Visualization, Imaging and Image Processing Conference (VIIP-01)},
	Date-Added = {2010-08-19 15:42:15 -0500},
	Date-Modified = {2010-08-19 15:42:15 -0500},
	Organization = {Citeseer},
	Pages = {193--202},
	Title = {Using graphics cards for quantized FEM computations},
	Year = {2001}}

@article{sirtori1992galerkin,
	Author = {Sirtori, S. and Maier, G. and Novati, G. and Miccoli, S.},
	Date-Added = {2010-08-19 15:42:14 -0500},
	Date-Modified = {2010-08-19 15:42:14 -0500},
	Journal = {International Journal for Numerical Methods in Engineering},
	Number = {2},
	Pages = {255--282},
	Publisher = {John Wiley \& Sons},
	Title = {A {G}alerkin symmetric boundary-element method in elasticity: formulation and implementation},
	Volume = {35},
	Year = {1992}}

@article{tejada2005large,
	Author = {Tejada, E. and Ertl, T.},
	Date-Added = {2010-08-19 15:42:09 -0500},
	Date-Modified = {2010-08-19 15:42:09 -0500},
	Journal = {Simulation Modelling Practice and Theory},
	Number = {8},
	Pages = {703--715},
	Publisher = {Elsevier},
	Title = {Large steps in {GPU}-based deformable bodies simulation},
	Volume = {13},
	Year = {2005}}

@article{goddeke2008using,
	Author = {Goddeke, D. and Strzodka, R. and Mohd-Yusof, J. and McCormick, P. and Wobker, H. and Becker, C. and Turek, S.},
	Date-Added = {2010-08-19 15:42:06 -0500},
	Date-Modified = {2010-08-19 15:42:06 -0500},
	Journal = {International Journal of Computational Science and Engineering},
	Number = {1},
	Pages = {36--55},
	Publisher = {Inderscience},
	Title = {Using {GPU}s to improve multigrid solver performance on a cluster},
	Volume = {4},
	Year = {2008}}

@article{garland2008parallel,
	Author = {Garland, M. and Le Grand, S. and Nickolls, J. and Anderson, J. and Hardwick, J. and Morton, S. and Phillips, E. and Zhang, Y. and Volkov, V.},
	Date-Added = {2010-08-19 15:41:51 -0500},
	Date-Modified = {2010-08-19 15:41:51 -0500},
	Journal = {IEEE Micro},
	Number = {4},
	Pages = {13--27},
	Title = {Parallel computing experiences with CUDA},
	Volume = {28},
	Year = {2008}}

@article{wong1985method,
	Author = {Wong, SH and Ciric, IR},
	Date-Added = {2010-08-19 15:41:48 -0500},
	Date-Modified = {2010-08-19 15:41:48 -0500},
	Journal = {COMPEL: The International Journal for Computation and Mathematics in Electrical and Electronic Engineering},
	Publisher = {MCB UP Ltd},
	Title = {Method of conformal transformation for the finite-element solution of axisymmetric exterior-field problems},
	Volume = {4},
	Year = {1985}}

@article{turek-feast,
	Author = {Turek, S. and G{\\"o}ddeke, D. and Becker, C. and Buijssen, S.H.M. and Wobker, H.},
	Date-Added = {2010-08-19 15:41:47 -0500},
	Date-Modified = {2010-08-19 15:41:47 -0500},
	Journal = {Concurrency and Computation: Practice and Experience},
	Publisher = {John Wiley \& Sons},
	Title = {FEAST-realization of hardware-oriented numerics for HPC simulations with finite elements}}

@article{abedi2006space,
	Author = {Abedi, R. and Petracovici, B. and Haber, R.B.},
	Date-Added = {2010-08-19 15:41:46 -0500},
	Date-Modified = {2010-08-19 15:41:46 -0500},
	Journal = {Computer Methods in Applied Mechanics and Engineering},
	Number = {25-28},
	Pages = {3247--3273},
	Publisher = {Elsevier},
	Title = {A space-time discontinuous {G}alerkin method for linearized elastodynamics with element-wise momentum balance},
	Volume = {195},
	Year = {2006}}

@conference{georgii2005interactiveb,
	Author = {Georgii, J. and Westermann, R.},
	Booktitle = {Proceedings of VMV},
	Date-Added = {2010-08-19 15:41:36 -0500},
	Date-Modified = {2010-08-19 15:41:36 -0500},
	Title = {Interactive simulation and rendering of heterogeneous deformable bodies},
	Year = {2005}}

@article{mosegaard2005gpu,
	Author = {Mosegaard, J. and others},
	Date-Added = {2010-08-19 15:41:35 -0500},
	Date-Modified = {2010-08-19 15:41:35 -0500},
	Publisher = {IEEE Computer Society},
	Title = {{GPU} accelerated surgical simulators for complex morphology},
	Year = {2005}}

@article{meyer2007particle,
	Author = {Meyer, M. and Nelson, B. and Kirby, R. and Whitaker, R.},
	Date-Added = {2010-08-19 15:41:33 -0500},
	Date-Modified = {2010-08-19 15:41:33 -0500},
	Journal = {IEEE Transactions on Visualization and Computer Graphics},
	Pages = {1015--1026},
	Publisher = {Published by the IEEE Computer Society},
	Title = {Particle systems for efficient and accurate high-order finite element visualization},
	Year = {2007}}

@conference{rumpf2001nonlinear,
	Author = {Rumpf, M. and Strzodka, R.},
	Booktitle = {Data Visualization 2001: proceedings of the Joint Eurographics-IEEE TCVG Symposium on Visualization in Ascona, Switzerland, May 28-30, 2001},
	Date-Added = {2010-08-19 15:41:29 -0500},
	Date-Modified = {2010-08-19 15:41:29 -0500},
	Organization = {Springer Verlag Wien},
	Pages = {75},
	Title = {Nonlinear diffusion in graphics hardware},
	Year = {2001}}

@article{georgii2005interactive,
	Author = {Georgii, J. and Echtler, F. and Westermann, R.},
	Date-Added = {2010-08-19 15:41:28 -0500},
	Date-Modified = {2010-08-19 15:41:28 -0500},
	Journal = {Simulation and Visualisation},
	Pages = {247--258},
	Publisher = {Citeseer},
	Title = {Interactive simulation of deformable bodies on {GPU}s},
	Volume = {2005},
	Year = {2005}}

@article{harish2007accelerating,
	Author = {Harish, P. and Narayanan, P.},
	Date-Added = {2010-08-19 15:41:27 -0500},
	Date-Modified = {2010-08-19 15:41:27 -0500},
	Journal = {High Performance Computing--HiPC 2007},
	Pages = {197--208},
	Publisher = {Springer},
	Title = {Accelerating large graph algorithms on the {GPU} using CUDA},
	Year = {2007}}

@article{keunings1995parallel,
	Author = {Keunings, R.},
	Date-Added = {2010-08-19 15:41:19 -0500},
	Date-Modified = {2010-08-19 15:41:19 -0500},
	Journal = {Computers and Chemical Engineering},
	Number = {6},
	Pages = {647--670},
	Publisher = {Oxford; New York: Pergamon Press, 1977-},
	Title = {Parallel finite element algorithms applied to computational rheology},
	Volume = {19},
	Year = {1995}}

@conference{taylor2007real,
	Author = {Taylor, Z.A. and Cheng, M. and Ourselin, S.},
	Booktitle = {Proceedings of the 10th international conference on Medical image computing and computer-assisted intervention-Volume Part I},
	Date-Added = {2010-08-19 15:41:17 -0500},
	Date-Modified = {2010-08-19 15:41:17 -0500},
	Organization = {Springer-Verlag},
	Pages = {701--708},
	Title = {Real-time nonlinear finite element analysis for surgical simulation using graphics processing units},
	Year = {2007}}

@article{liu2000finite,
	Author = {Liu, R. and Li, DY},
	Date-Added = {2010-08-19 15:41:16 -0500},
	Date-Modified = {2010-08-19 15:41:16 -0500},
	Journal = {Materials Science and Engineering A},
	Number = {1-2},
	Pages = {169--175},
	Publisher = {Elsevier},
	Title = {A finite element model study on wear resistance of pseudoelastic {TiNi} alloy},
	Volume = {277},
	Year = {2000}}

@conference{kakadiaris1994active,
	Author = {Kakadiaris, I.A. and Metaxas, D. and Bajcsy, R.},
	Booktitle = {IEEE Computer Society Conference on Computer Vision and Pattern Recognition},
	Date-Added = {2010-08-19 15:41:15 -0500},
	Date-Modified = {2010-08-19 15:41:15 -0500},
	Organization = {Citeseer},
	Pages = {980--980},
	Title = {Active part-decomposition, shape, and motion estimation of articulated objects: A physics-based approach},
	Year = {1994}}

@conference{de2004gpu,
	Author = {De Pascale, M. and De Pascale, G. and Prattichizzo, D. and Barbagli, F.},
	Booktitle = {Proceedings of Eurohaptics},
	Date-Added = {2010-08-19 15:41:14 -0500},
	Date-Modified = {2010-08-19 15:41:14 -0500},
	Organization = {Citeseer},
	Pages = {44--51},
	Title = {A {GPU}-friendly method for haptic and graphic rendering of deformable objects},
	Volume = {2004},
	Year = {2004}}

@book{taflove1995computational,
	Author = {Taflove, A. and Hagness, S.C.},
	Date-Added = {2010-08-19 15:41:14 -0500},
	Date-Modified = {2010-08-19 15:41:14 -0500},
	Publisher = {Artech House Norwood, MA},
	Title = {Computational electrodynamics},
	Year = {1995}}

@conference{galoppo2005lu,
	Author = {Galoppo, N. and Govindaraju, N.K. and Henson, M. and Manocha, D.},
	Booktitle = {Proceedings of the 2005 ACM/IEEE conference on Supercomputing},
	Date-Added = {2010-08-19 15:41:13 -0500},
	Date-Modified = {2010-08-19 15:41:13 -0500},
	Organization = {IEEE Computer Society},
	Pages = {3},
	Title = {{LU-GPU}: Efficient algorithms for solving dense linear systems on graphics hardware},
	Year = {2005}}

@conference{ryoo2008optimization,
	Author = {Ryoo, S. and Rodrigues, C.I. and Baghsorkhi, S.S. and Stone, S.S. and Kirk, D.B. and Hwu, W.W.},
	Booktitle = {Proceedings of the 13th ACM SIGPLAN Symposium on Principles and practice of parallel programming},
	Date-Added = {2010-08-19 15:41:12 -0500},
	Date-Modified = {2010-08-19 15:41:12 -0500},
	Organization = {ACM},
	Pages = {73--82},
	Title = {Optimization principles and application performance evaluation of a multithreaded {GPU} using CUDA},
	Year = {2008}}

@conference{micikevicius20093d,
	Author = {Micikevicius, P.},
	Booktitle = {Proceedings of 2nd Workshop on General Purpose Processing on Graphics Processing Units},
	Date-Added = {2010-08-19 15:41:11 -0500},
	Date-Modified = {2010-08-19 15:41:11 -0500},
	Organization = {ACM},
	Pages = {79--84},
	Title = {3D finite difference computation on {GPU}s using {CUDA}},
	Year = {2009}}

@conference{zhou2004pixel,
	Author = {Zhou, Y. and Garland, M. and Haber, R.},
	Booktitle = {IEEE Visualization, 2004},
	Date-Added = {2010-08-19 15:41:03 -0500},
	Date-Modified = {2010-08-19 15:41:03 -0500},
	Pages = {425--432},
	Title = {Pixel-exact rendering of spacetime finite element solutions},
	Year = {2004}}

@article{komatitsch2009porting,
	Author = {Komatitsch, D. and Mich{\'e}a, D. and Erlebacher, G.},
	Date-Added = {2010-08-19 15:41:01 -0500},
	Date-Modified = {2010-08-19 15:41:01 -0500},
	Journal = {Journal of Parallel and Distributed Computing},
	Number = {5},
	Pages = {451--460},
	Publisher = {Elsevier},
	Title = {Porting a high-order finite-element earthquake modeling application to NVIDIA graphics cards using CUDA},
	Volume = {69},
	Year = {2009}}

@article{komatitsch1998spectral,
	Author = {Komatitsch, D. and Vilotte, J.P.},
	Date-Added = {2010-08-19 15:40:59 -0500},
	Date-Modified = {2010-08-19 15:40:59 -0500},
	Journal = {Bulletin of the Seismological Society of America},
	Number = {2},
	Pages = {368--392},
	Publisher = {[El Cerrito, Calif., etc., Seismological Society of America, etc.]},
	Title = {The spectral element method: {A}n efficient tool to simulate the seismic response of 2D and 3D geological structures},
	Volume = {88},
	Year = {1998}}

@article{wu2005improved,
	Author = {Wu, W. and Heng, P.A.},
	Date-Added = {2010-08-19 15:40:59 -0500},
	Date-Modified = {2010-08-19 15:40:59 -0500},
	Journal = {The Visual Computer},
	Number = {8},
	Pages = {707--716},
	Publisher = {Springer},
	Title = {An improved scheme of an interactive finite element model for 3D soft-tissue cutting and deformation},
	Volume = {21},
	Year = {2005}}

@article{taylor2008high,
	Author = {Taylor, Z.A. and Cheng, M. and Ourselin, S.},
	Date-Added = {2010-08-19 15:40:57 -0500},
	Date-Modified = {2010-08-19 15:40:57 -0500},
	Journal = {IEEE transactions on medical imaging},
	Number = {5},
	Pages = {650},
	Title = {High-speed nonlinear finite element analysis for surgical simulation using graphics processing units.},
	Volume = {27},
	Year = {2008}}

@conference{bolz2003sparse,
	Author = {Bolz, J. and Farmer, I. and Grinspun, E. and Schr{\\"o}oder, P.},
	Booktitle = {ACM SIGGRAPH 2003 Papers},
	Date-Added = {2010-08-19 15:40:55 -0500},
	Date-Modified = {2010-08-19 15:40:55 -0500},
	Organization = {ACM},
	Pages = {924},
	Title = {Sparse matrix solvers on the {GPU}: conjugate gradients and multigrid},
	Year = {2003}}

@article{wu2004hybrid,
	Author = {Wu, W. and Heng, P.A.},
	Date-Added = {2010-08-19 15:40:54 -0500},
	Date-Modified = {2010-08-19 15:40:54 -0500},
	Journal = {Computer Animation and Virtual Worlds},
	Number = {3-4},
	Pages = {219--227},
	Publisher = {John Wiley \& Sons},
	Title = {A hybrid condensed finite element model with {GPU} acceleration for interactive 3D soft tissue cutting},
	Volume = {15},
	Year = {2004}}
% ----------------------------------------------------------------------------------------------------------------

@TechReport{davis97,
  author = "T. Davis",
  title = "The {U}niversity of {F}lorida Sparse Matrix Collection",
  institution = "University of Florida",
  year = 1997
}
@article{davis2011,
  Author  = {Davis, T. A. and Hu, Y.},
  title   = {The {U}niversity of {F}lorida sparse matrix collection},
  Journal = {ACM Transactions on Mathematical Software},
  Volume  = {38},
  Issue   = {1},
  Year    = {2011},
  Pages   = {1--25}
}
@article{davis2004algorithm,
  title={Algorithm 832: {UMFPACK} V4.3---An Unsymmetric-Pattern Multifrontal Method},
  author={Davis, Timothy A},
  journal={ACM Transactions on Mathematical Software},
  volume={30},
  number={2},
  pages={196--199},
  year={2004},
  publisher={ACM}
}

@TechReport{streams,
  author = {J. D. McCalpin},
  title = {{STREAM}: Sustainable memory bandwidth in high performance computers},
  institution = {University of Virginia},
  url = {http://www.cs.virginia.edu/stream},
  year = {1995}
}

@article{AReusken_1988b,
  author =      "A. Reusken",
  title =       "Convergence of the multigrid full approximation scheme for
                 a class of elliptic mildly nonlinear boundary value
                 problems",
  journal =     "Numer. Math.",
  volume =      "52",
  year =        "1988",
  pages =       "251--277",
  }
@article{AReusken_1988c,
  author =      "A. Reusken",
  title =       "Convergence of the multigrid full approximation scheme
                 including the {V}--cycle",
  journal =     "Numer. Math.",
  volume =      "53",
  year =        "1988",
  pages =       "663--686",
  }
@unpublished{mgnet,
  title = {Multigrid Net; http://www.mgnet.org/},
  author = {Craig Douglas},
  note = {Contains enormous bibliography on multigrid publications},
  year = 2009
}
@unpublished{copper,
  title = {Fourteenth Copper Mountain Conference on Multigrid Methods},
  author = {},
  note = {Held bi-annually},
  year = 2009
}
@BOOK{wessling1992,
      AUTHOR="Pieter Wesseling",
      TITLE="An Introduction to Multigrid Methods",
      YEAR="2004",
      PUBLISHER="R. T. Edwards"
}
@BOOK{bhm2000,
      AUTHOR="William L. Briggs and Van Emden Henson and Steve F. McCormick",
      TITLE="A Multigrid Tutorial",
      YEAR="2000",
      PUBLISHER="SIAM",
}
@book{trottenberg2001multigrid,
  title={{Multigrid}},
  author={Trottenberg, U. and Oosterlee, C.W. and Sch{\"u}ller, A.},
  isbn={012701070X},
  year={2001},
  publisher={Academic Press}
}
@TechReport{brandt1984,
  author = "Achi Brandt",
  title = "Multigrid Techniques: 1984 Guide with Applications for Fluid Dynamics",
  institution = "Gesellschaft fur Mathematik und Dataenverarbeitung",
  number = "GMD-Studien Nr. 85",
  year = 1984
}
@article{yavneh1998coarse,
  title={Coarse-Grid Correction for Nonelliptic and Singular Perturbation Problems},
  author={Yavneh, I.},
  journal={SIAM Journal on Scientific Computing},
  volume={19},
  number={5},
  pages={1682--1699},
  year={1998},
  publisher={Society for Industrial and Applied Mathematics}
}
@article{wan2003phase,
  title={A Phase Error Analysis of Multigrid Methods for Hyperbolic Equations},
  author={Wan, WL and Chan, T.F.},
  journal={SIAM Journal on Scientific Computing},
  volume={25},
  pages={857},
  year={2003}
}

@ARTICLE{imex,
        AUTHOR = "Uri M. Ascher and Steven J. Ruuth and Brian T. R. Wetton",
        TITLE = "Implicit-Explicit Methods for Time-Dependent Partial Differential Equations",
        JOURNAL = "SIAM Journel on Numerical Analysis",
        VOLUME = "32",
        NUMBER = 3,
        PAGES = "797--823",
        YEAR = "1995"
}

@ARTICLE{ow1,
        AUTHOR = "T. Washio and C. W. Oosterlee",
        TITLE = "Krylov Subspace Acceleration for Nonlinear Multigrid Schemes with Application to Recirculating Flow",
        JOURNAL = "SIAM Journal on Scientific Computing",
        VOLUME = "21",
        PAGES = "1670--1690",
        YEAR = "2000"
}

@ARTICLE{vm1,
        AUTHOR = "V. A. Mousseau",
        TITLE = "Implicitly Balanced Solution of the Two-Phase Flow Equations Coupled to Nonlinear Heat Conduction",
        JOURNAL = "Journal Of Computational Physics",
        VOLUME = "200",
        PAGES = "104--132",
        YEAR = "2004"
}
@ARTICLE{vm2,
        AUTHOR = "V. A. Mousseau",
        TITLE = "A Fully Implicit Hybrid Solution Method for a Two-Phase Thermal-Hydraulic Model",
        JOURNAL = "Journal Of Heat Transfer",
        VOLUME = "127",
        PAGES = "531--539",
        YEAR = "2005"
}

@Misc{salome1,
  author =       "Laurent Dada and Daniel Caruge",
  title =        "The {SALOME} Open Source {CAE} Platform Application to Reactor Physics Simulation",
  year = 2005,
  url = "http://conferences.esa.int/05c26/Seminar-2005-09-28-SALOME.pdf",
  Note = "Presentation at an ESA/ESTEC conference"
}

@INPROCEEDINGS{downar1,
        AUTHOR = "D. A. Barber and W. Wang and R. M. Miller and T. J. Downar and H. G. Joe and V. A. Mousseau and D. E. Ebert",
        TITLE = "Application of a generalized interface module to the coupling of {PARCS} with both {RELAP5} and {TRAC-M}",
        BOOKTITLE = "Proceedings of 1999 annual meeting of the American Nuclear Society",
        YEAR = "1999"
}

@ARTICLE{lopez1,
        AUTHOR = "A. P. Lopez and J. B. Sandova",
        TITLE = "A methodology for the coupling of {RAMONA-3B} neutron kinetics and {TRAC-BF1} thermal-hydraulics",
        JOURNAL = "Annals of Nuclear Energy",
        VOLUME = "32(6)",
        PAGES = "621--634",
        YEAR = "2005"
}

@INPROCEEDINGS{OG-1996,
        AUTHOR = "C. R. E. de Oliveira and A. J. H. Goddard",
        TITLE = "{EVENT}: A Multidimensional Finite Element-Spherical Harmonics Radiation Transport Code",
        BOOKTITLE = "Proceedings of the OECD International Seminar on 3D Deterministic Radiation Transport Codes",
        EDITOR = "",
        PUBLISHER = "",
	PAGES = "",
        NOTE = "Paris, France",
        MONTH = "December 01--02,",
        YEAR = "1996"
}

@ARTICLE{WO-2000,
        AUTHOR = "P. Warner and C. R. E. de Oliveira",
        TITLE = "Verification and Validation of the 3D Finite Element Transport Theory
                 Code {EVENT} for Shielding Applications",
        JOURNAL = "J. Nucl. Sci. and Tech.",
        VOLUME = "Supplement 1",
        PAGES = "466--470",
        YEAR = "2000"
}

@unpublished{GNEP-WEB,
        AUTHOR = "{U.S. Department of Energy}",
        TITLE = "Global Nuclear Energy Partnership ({GNEP})",
        NOTE = "\url{ http://www.gnep.energy.gov}",
        YEAR = "2007"
}

@Book{LEWIS-MILLER-1984,
  AUTHOR    = "E. E. Lewis and W. F. Miller, Jr.",
  TITLE	    = "Computational Methods of Neutron Transport",
  ADDRESS   = "",
  PUBLISHER = "Wiley",
  YEAR	    = "1984"
}

@Article{couple1,
  author    = "J. M. Cook and D. Okrent and D. Satkus and R. B. Lazarus and M. B. Wells",
  title     = "{AX-1}, A COMPUTING PROGRAM FOR COUPLED NEUTRONICS-HYDRODYNAMICS CALCULATIONS ON THE {IBM-704}",
  journal =   "Nuclear Sci. and Eng.",
  year      = 1959,
  pages = "113--115",
  volume = "2(1)"
}

@inproceedings{weber1,
        AUTHOR = "D. P. Weber and S. S. Chen and C. Y. Wang and T. Y. C. Wei and S. Jansson",
        TITLE = "Coupled {CFD/CSM} vibration design methodology for generation {IV} long-life fuel and component design",
        BOOKTITLE = "4th International Conference on Supercomputing in Nuclear Applications",
        YEAR = "2000"
}

@Misc{gnep:report,
  author =       "Phillip Finck and David Keyes and Rick Stevens",
  title =        "{Report on the {DOE} Joint {NE/SC} Workshop Simulation and Modeling for Advanced Nuclear Energy Systems}",
  year = 2006
}

@Misc{subsurface-workshop-ref,
  author =       "D. {Zachman (Chair)}",
  title =        "{Computational Subsurface Sciences Workshop}",
  note = "January 9--12, 2007, Bethesda, MD, see \url{http://subsurface2007.labworks.org/}",
}

@Misc{fusion:report,
  title =  "{Report of the Fusion Energy Sciences Advisory Committee Burning Plasma Strategy Panel}",
  author = "{Fusion Energy Sciences Advisory Committee}",
  year = 2002,
  note = "see \url{http://www.ofes.fusion.doe.gov/More_HTML/FESAC/Austinfinal.pdf}"
}

@Misc{hecrtf:report,
  title = "{Report of the High End Computing Revitalization Task Force (HECRTF)}",
  key = "HECRTF",
  year = 2004,
  howpublished = "see \url{http://www.ostp.gov/nstc/html/HECRTF-FINAL_051004.pdf}"
}

@Misc{doesc20years,
  title = "{Facilities for the Future of Science: A Twenty-Year Outlook}",
  key = "Office of Science, U.S. Department of Energy",
  year = 2003,
  howpublished = "Office of Science, U.S. Department of Energy,
     see \url{http://www.sc.doe.gov/Scientific_User_Facilities/History/20-Year-Outlook-screen.pdf}"
}

@phdthesis{karpeev-thesis,
  author = "D. A. Karpeyev",
  title =  "Geometric Integrators for Hamiltonian PDEs",
  school = "Old Dominion University",
  year = "2002",
}


@incollection{fjp:ima,
  AUTHOR=    "Lori Freitag and Mark Jones and Paul Plassmann",
  title = "The Scalability of Mesh Improvement Algorithms",
  booktitle = "Algorithms for Parallel Processing",
  publisher = "Springer-Verlag",
  volume = "105",
  series = "The IMA Volumes in Mathematics and Its Applications",
  editor = "Michael T.\ Heath and Abhiram Ranade and Robert S.\ Schreiber",
  year = "1998",
  pages = "185--212"
  }

@inproceedings{poet,
        AUTHOR = "Rob Armstrong and Alex Cheung",
        TITLE = "{POET} ({P}arallel {O}bject-Oriented {E}nvironment and {T}oolkit)
       and Frameworks for Scientific Distributed Computing",
        BOOKTITLE = "Proceedings of {HICSS97}",
        YEAR = "1997",
}

@Misc{ pseware-web-page,
  author =       "",
  title =        "{PSEware} {Web} page",
  note =         "\url{http://www.extreme.indiana.edu/pseware}, Indiana University",
  key =        "{PSEware} {Web} page",
}

@article{epperly2011high,
  title={High-performance language interoperability for scientific computing through {B}abel},
  author={Epperly, Thomas GW and Kumfert, Gary and Dahlgren, Tamara and Ebner, Dietmar and Leek, Jim and Prantl, Adrian and Kohn, Scott},
  journal={International Journal of High Performance Computing Applications},
  pages={1094342011414036},
  year={2011},
  publisher={SAGE Publications}
}

@Misc{ babel-web-page,
  author =       "Tom Epperly and Tamara Dahlgren and Gary Kumfert",
  title =        "{Babel} {Web} page",
  note =         "\url{http://www.llnl.gov/CASC/components/babel.html}",
}

@Misc{ infospheres-web-page,
  author =       "K.~M. {Chandy et al.}",
  title =        "{Infospheres} {W}eb page",
  note =         "\url{http://www.infospheres.caltech.edu}",
  key =        "{Infospheres} {Web} page",
}

@misc{ hammond,
  author =       "Glenn Hammond",
  title =        "{Sandia National Laboratory}, {C}omputations on {R}eactive {F}low, private communication"
}

@misc{ ornl,
  author = "Oak Ridge National Laboratory",
  title =        "Private communication via petsc-maint email support"
}

@Unpublished{ cumulvs-web-page,
  author =       "",
  title =        "{Cumulvs} {W}eb page",
  note =         "http://www.epm.ornl.gov/cs/cumulvs.html",
  key =        "{Cumulvs} {W}eb page",
}

@Article{nonlinearGMRES,
  author    = "T. Washio and C. W. Oosterlee",
  title     = "Krylov Subspace Acceleration for Nonlinear Multigrid Schemes",
  journal =   "ETNA",
  year      = 1997,
  pages = "271--290",
  volume = "6"
}

@Article{pcice,
  author    = "Richard C. Martineau and Ray A. Berry",
  title     = "The pressure-corrected ICE finite element method for compressible flows on unstructured meshes",
  journal =   "Journal of Computational Physics",
  year      = 2004,
  pages = "659--685",
  volume = "198(2)"
}

@Article{cumulvs97,
  author    = "G. A. Geist and J. A. Kohl and P. M. Papadopoulos",
  title     = "{CUMULVS}: Providing Fault-Tolerance, Visualization,
                  and Steering of Parallel Applications",
  journal =   "International Journal of Supercomputing Applications",
  year      = 1997
}
@techreport{daly2012interagency,
  author={John Daly and Bill Harrod and Thuc Hoang and Lucy Nowell and Bob Adolf and Shekhar Borkar and Nathan DeBardeleben and Mootaz Elnozahy and Mike Heroux and David Rogers and Rob Ross and Vivek Sarkar and Martin Schulz and Marc Snir and Paul Woodward},
  title={Inter-Agency Workshop on HPC Resilience at Extreme Scale},
  year=2012,
  publisher={US Department of Defense}
}

@Article{karpeev1,
  author    = "A. L. Islas and D. A. Karpeev and C. M. Schober",
  title     = {Geometric Integrators for the Nonlinear Schr\"odinger Equation},
  journal =   "J. Comp. Phys.",
  year      = 2001,
  pages     = "116--148",
  volume    = 173
}

@InProceedings{scirun97,
  author    = "S. G. Parker and D. W. Weinstein and C. R. Johnson",
  title     = "The {SCIRun} Computational Steering System",
  booktitle = "Modern Software Tools in Scientific Computing",
  editor    = "E. Arge and A. M. Bruaset and H. P. Langtangen",
  publisher = "Birkhauser Press",
  year      = 1997,
}

@techreport{ szyld,
 AUTHOR=    "Valeria Simoncini and Daniel B. Szyld",
 TITLE=     " Theory of Inexact Krylov Subspace Methods and Applications to Scientific Computing",
 year      = "2002",
 institution =  "Department of Mathematics, Temple University",
 number =     "02-4-12"
}

@techreport{ pdelab,
 AUTHOR=    "S. Weerawarana and E. N. Houstis and J. R. Rice and A. C. Catlin and
             C. Crabill and C. C. Chui and S. Markus",
 TITLE=     "{PDELab}: An Object-Oriented Framework for Building Problem Solving
            Environments for {PDE} Based Applications",
 year      = 1994,
 institution =  "Department of Computer Sciences, Purdue University",
 number =     "CSD-TR-94-021"
}

@Unpublished{ilu-web-page,
  author = "Bill Janssen and Mike Spreitzer and Dan Larner and Chris Jacobi",
  title = 	 "{I}nter-{L}anguage {U}nification Reference Manual",
  note = 	 "ftp://ftp.parc.xerox.com/ilu/ilu.html, Xerox Corporation",
}

@Unpublished{doe2k-web-page,
  title = 	 "{DOE2000 Initiative} {W}eb page",
  note = 	 "http://www.mcs.anl.gov/DOE2000",
  key = 	 "DOE2000 Initiative",
}

@Misc{pvode-web-page,
  title = 	 "{PVODE} {W}eb Page",
  note = 	 "\url{http://www.llnl.gov/CASC/PVODE},
        Lawrence Livermore National Laboratory",
  author =	 "A. {Hindmarsh et al.}",
}

@BOOK{szyperski97,
       AUTHOR = "Clemens Szyperski",
       TITLE = "Component Software: Beyond Object-Oriented Programming",
       PUBLISHER = "ACM Press",
       address = "New York",
       YEAR = 1997
}

@Unpublished{isis++-web-page,
  title = 	 "{ISIS++} {W}eb Page",
  note = 	 "http://ca.sandia.gov/isis",
  author =	 "Robert L. Clay and Kyran Mish and Alan B. Williams",
  Institution = "Sandia National Laboratories",
}

@Unpublished{petsc:coloringuse,
  title = 	 "Code for computing sparse {J}acobians",
  note = 	 "\url{http://www.mcs.anl.gov/petsc/miscellaneous/external.html}",
  Institution = "Argonne National Laboratory"
}

@Unpublished{petsc:external,
  author =       {B. F. {Smith et al.}},
  title =        "{External Software Used by PETSc}",
  note =         "\url{http://www.mcs.anl.gov/petsc/miscellaneous/external.html}",
  Institution = "Argonne National Laboratory"
}

@Unpublished{petsc:use-by-external-packages,
  author =       {B. F. {Smith et al.}},
  title =        "{Software Packages that Use or Interface to PETSc}",
  note =         "\url{http://www.mcs.anl.gov/petsc/publications/petscapps.html#packages}",
  Institution = "Argonne National Laboratory"
}

@Unpublished{petsc:prizes,
  author =       {B. F. {Smith et al.}},
  title =        "{Prizes Won Using PETSc}",
  note =         "\url{http://www.mcs.anl.gov/petsc/publications/prizes.html}",
  Institution = "Argonne National Laboratory"
}

@Unpublished{petsc:csgf,
  author =       {B. F. {Smith et al.}},
  title =        "{DOE Computational Science Graduate Fellowship (CSGF) Users of PETSc}",
  note =         "\url{http://www.mcs.anl.gov/petsc/publications/prizes.html}",
  Institution = "Argonne National Laboratory"
}

@Unpublished{flash-web-page,
  title = 	 "{U}niversity of {C}hicago {C}enter on {A}strophysical
                  {T}hermonuclear {F}lashes {W}eb Page",
  note = 	 "http://www.asci.uchicago.edu",
  author =       "R. {Rosner et al.}",
  Institution = "University of Chicago",
}

@Unpublished{esi-web-page,
  title = 	 "{E}quation {S}olver {I}nterface {F}orum {W}eb Page",
  note = 	 "http://z.ca.sandia.gov/esi",
  author =       "R. {Clay et al.}",
}

@Unpublished{infobus-web-page,
  title = 	 "{I}nfo{B}us {W}eb Page",
  note = 	 "http://www.java.sun.com/beans/infobus",
  key =          "infobus"
}

@Unpublished{xray-web-page,
  title = 	 "{S}upercomputer {S}olution of {M}assive
                  {C}rystallographic and {M}icrotomographic {S}tructural {P}roblems {W}eb Page ({DOE} Grand Challenge Project)",
  note = 	 "http://www.mcs.anl.gov/xray/",
  Institution = "Argonne National Laboratory",
}



@INPROCEEDINGS{ kohn98,
 AUTHOR=    "Andrew Cleary and Scott Kohn and Steven Smith and Brent Smolinski",
 TITLE=     "Language Interoperability Mechanisms for High-Performance Scientific Applications",
 PUBLISHER= "SIAM",
 BOOKTITLE= "Proceedings of the SIAM Workshop on Object Oriented Methods for
                Inter-operable Scientific and Engineering Computing",
 year      = 1999,
 pages     = "30-39"
}

@INPROCEEDINGS{ kohn01,
 AUTHOR=    "Scott Kohn and Gary Kumfert and Jeff Painter and Cal Ribbens",
 TITLE=     "Divorcing Language Dependencies from a Scientific Software Library",
 PUBLISHER= "SIAM",
 BOOKTITLE= "Proceedings of the Tenth SIAM Conference on Parallel Processing",
 year      = 2001,
}


@INPROCEEDINGS{ freitag_jones_plassmann98,
 AUTHOR=    "Lori Freitag and Mark Jones and Paul Plassmann",
 TITLE=     "Component Integration for Unstructured Mesh Algorithms and Software",
 PUBLISHER= "SIAM",
 BOOKTITLE= "Proceedings of the SIAM Workshop on Object Oriented Methods for
                Inter-operable Scientific and Engineering Computing",
 year      = 1999,
 pages     = "215-224",
}

@BOOK{templates,
       AUTHOR = {R. Barrett and M. Berry and T. F. Chan and J. Demmel and J. Donato and J. Dongarra and V. Eijkhout
       and R. Pozo and C. Romine and H. Van der Vorst },
       TITLE = {Templates for the Solution of Linear Systems: Building Blocks for Iterative Methods},
       PUBLISHER = {SIAM},
       YEAR = {1994},
       ADDRESS = {Philadelphia, PA}
 }

@InProceedings{parasha2,
     author = {M. Parashar and J. C. Browne and C. Edwards and K. Klimkowski},
     title = { A Common Data Management Infrastructure for Parallel Adaptive
               Algorithms for {PDE} Solutions},
     booktitle = {SC97 Proceedings},
    publisher = "IEEE Computer Society Press",
     year = {1997}
}

@TECHREPORT{parasha,
        AUTHOR="M. Parashar and J. C. Browne",
        TITLE="{DAGH}: A Data-Management Infrastructure for Parallel
                  Adaptive Mesh Refinement Techniques",
        INSTITUTION="Department of Computer Science, University of
                  Texas at Austin",
        YEAR="1995"
                }

@Article{parti,
  author =       {R. Das and M. Uysal and J. Saltz and Y. S. Hwang},
  title =        {Communication Optimizations for Irregular
                  Scientific Computations on Distributed Memory Architectures},
  journal =      {Journal of Parallel and Distributed Computing},
  year =         {1994},
  volume =       {22},
  pages =        {462--478}
}

@Article{mparti,
  author =       {G. Agrawal and A. Sussman and J. Saltz},
  title =        {An Integrated Runtime and Compile-time Approach for
                  Parallelizing Structured and Block Structured Applications},
  journal =      {IEEE Trans. on Parallel and Distributed Systems},
  volume =       {6},
  number =       {7},
  year =         "1995"
}

@Article{gropp-lusk-doss-skjellum,
  author =       { William Gropp and Ewing Lusk and Nathan Doss and Anthony
                  Skjellum},
  title =        {A high-performance, portable implementation of the {MPI}
                  Message Passing Interface standard},
  journal =      {Parallel Computing},
  year =         1996,
  volume =       22,
  pages =        {789--828}
}

@InProceedings{lam,
  author    = "Greg Burns and Raja Daoud and James Vaigl",
  title     = "{LAM}: An Open Cluster Environment for {MPI}",
  booktitle = "Proceedings of Supercomputing Symposium '94",
  editor    = "John W. Ross",
  publisher = "University of Toronto",
  pages     = "379--386",
  year      = 1994,
}


@Article{cs99,
  author    = "X.-C. Cai and M. Sarkis",
  title     = "A restricted additive {S}chwarz preconditioner for general sparse linear systems",
  journal =   "SIAM J. Scientific Computing",
  year      = "1999",
  volume    = "21",
  pages     = "792-797"
}

@TechReport( cs97a,
    AUTHOR  = "X.-C. Cai and M. Sarkis",
    TITLE   = "A restricted additive {S}chwarz preconditioner for general sparse linear systems ",
    YEAR    = 1997,
    Institution  = "Computer Science Department,
University of Colorado-Boulder",
    Number = "CU-CS 843-97",
    Note= "(accepted by SIAM J. of Scientific  Computing)"
    )

@article{cai2003restricted,
  title={Restricted additive {S}chwarz preconditioners with harmonic overlap for symmetric positive definite linear systems},
  author={Cai, X.C. and Dryja, M. and Sarkis, M.},
  journal={SIAM Journal on Numerical Analysis},
  volume=41,
  issue=1,
  pages={1209--1231},
  year=2003,
  doi={10.1137/S0036142901389621}
}

@TECHREPORT{caisaad,
        AUTHOR="Xiao-Chuan Cai and Youcef Saad",
        TITLE="Overlapping domain decomposition algorithms for
               general sparse matrices",
        INSTITUTION="Army High Performance Computing
                     Research Center, University of Minnesota ",
        YEAR="1993",
        NUMBER="Preprint 93-027 ",
        NOTE= "SIAM J. Sci. Comp. (submitted)"
                }

@BOOK{ruminations,
      AUTHOR="Andrew Koenig and Barbara Moo",
      TITLE="Ruminations on C++",
      YEAR="1996",
      PUBLISHER="Addison-Wesley"
      }

@BOOK{mpi-complete,
      AUTHOR="Marc Snir and Steve Otto and Steven Huss-Lederman and David
                  Walker and Jack Dongarra",
      TITLE="{MPI}: The Complete Reference",
      YEAR="1995",
      PUBLISHER="MIT Press"
      }
		

@Unpublished{ tcl-tk-web-page,
  title = 	 "{Tcl/Tk} {W}orld {W}ide {W}eb page",
  note = 	 "http://www.sunlabs.com/research/tcl/",
  year =	 1996,
  month =	 Aug
}

@misc{mpich-web-page,
  author = {William Gropp and {et. al.}},
  title  = {{MPICH} {W}eb page},
  key    = "MPICH",
  url    = {http://www.mpich.org},
  howpublished = {\url{http://www.mpich.org}},
}

@Article{ MPI-final,
	Title = "{MPI}: A Message-Passing Interface Standard",
        Journal = "International J. Supercomputing Applications",
        Volume  = 8,
	Number = "3/4",
	Year = 1994,
	Key = "MPI Standard - final"
}

@Unpublished{ npb-web-page,
  key =          "NAS Parallel Benchmarks",
  title = 	 "{NAS} {P}arallel {B}enchmarks {W}eb page",
  note = 	 "http://www.nas.nasa.\-gov/\-NAS/\-NPB/\-index.html",
  year =	 1996,
  month =	 Dec
}



@book{ george81,
	TITLE = "Computer Solution of Large Sparse Positive Definite Systems",
	AUTHOR= "Alan George and Joseph W. Liu",
	PUBLISHER = "Prentice-Hall",
	YEAR      = 1981,
	KEY       = "SparseDirect"
        }

@book{ p4-book,
	TITLE     = "Portable Programs for Parallel Processors",
	PUBLISHER = "Holt, Rinehart, {and} Winston",
	YEAR      = 1987,
	AUTHOR    = "James Boyle and Ralph Butler and Terrence Disz and
	             Barnett Glickfeld and Ewing Lusk and Ross Overbeek and
		     James Patterson and Rick Stevens",
	KEY       = "P4Book"
        }

@Article{stones,
  author = 	"H. L. Stone",
  title = 	"Iterative solution of implicit approximations of multidimensional partial differential equations",
  journal = 	"SIAM J. Numerical Analysis",
  pages = "87--113",
  volumne = 5,
  Year =        1968
}


@Article{parallelstones,
  author = 	"J. S. Reeve and A. D. Scurr and J. H. Merlin",
  title = 	"Parallel versions of {S}tones strongly implicit algorithm",
  journal = 	"Concurrency and Computation: Practice and Experience",
  pages = "1049--1062",
  volumne = 13,
  Year =        2001
}

@Article{p4-paper,
  author = 	"Ralph Butler and Ewing Lusk",
  title = 	"Monitors, Messages, and Clusters:  {T}he p4 Parallel
		 Programming System",
  journal = 	"Journal of Parallel Computing",
  note = 	"To appear (Also Argonne National Laboratory Mathematics and
                 Computer Science Division preprint P362-0493)",
  Year =        1993
}

@TechReport(picl,
    Author=      "G.~A.~Geist and Michael~T.~Heath and B.~W.~Peyton and
	          Patrick~H.~Worley",
    Title=       "{PICL}: A portable instrumented communications library",
    Institution= "Oak Ridge National Laboratory",
    Number=      "TM-11130",
    Year=        "1990",
    Key=         "PICL")


@TechReport( upshot,
    Author=      "Virginia Herrarte and Ewing Lusk",
    Title=       "Studying Parallel Program Behavior with {U}pshot",
    Institution= "Argonne National Laboratory",
    Number=      "ANL-91/15",
    Month=       AUG,
    Year=        "1991",
    Key=         "Upshot" )

@TechReport( p4-manual,
    Author=      "Ralph Butler and Ewing Lusk",
    Title=       "User's Guide to the p4 Parallel Programming System",
    Institution= "Argonne National Laboratory",
    Number=      "ANL-92/17",
    Month=       Oct,
    Year=        "1992",
    Key=         "p4-Manual" )

@inproceedings{oldparti,
    Author    =      "Gagan Agrawal and Alan Sussman and Joel Saltz",
    Title     =       "Compiler and Runtime Support for Unstructured and Block
                  Structured Problems",
    BOOKTITLE = "Proceedings of Supercomputing '93",
    pages     = "578--587",
    YEAR      = "1993"
}

@article{parti2,
    Author    =      "S. S. Mukherjee and S. D. Sharma and
                      M. DF. Hill and J. R. Larus and A. Rogers and J. Saltz",
    Title     =       "Efficient Support for Irregular Applications on
                  Distributed Memory Machines",
    journal   = "ACM SIGPLAN Notices",
    YEAR      = "1995",
    pages     = "68-79",
    volume    = "30",
    number    = "8"
}


@article{parti3,
    Author    =      "J. Saltz and R. Mirchandaney and K. Crowley",
    Title     =       "Run-Time Parallelization and Scheduling of Loops",
    journal   = "IEEE Trans. Computers",
    YEAR      = "1991",
    pages     = "604-612",
    volume    = "40",
    number    = "5"
}

@inproceedings{disz-lusk:wamtrace,
	AUTHOR = "Terrence Disz and Ewing Lusk",
	TITLE = "A Graphical Tool for Observing the Behavior of Parallel
 		Logic Programs",
	BOOKTITLE = "Proceedings of the 1987 Symposium on Logic Programming",
	YEAR = "1987",
	PAGES = "46--53"
}
@inproceedings{gorlick-kesselman:gauge,
	AUTHOR = "Michael Gorlick and Carl Kesselman",
	TITLE = "Timing {Prolog} programs without Clocks",
	BOOKTITLE = "Proceedings of the 1987 Symposium on Logic Programming",
	YEAR = "1996",
        publisher = "Birkhauser"
}


@TechReport( aztec,
    Author = "Scott A. Hutchinson and John N. Shadid and Ray S. Tuminaro",
    Title  = "Aztec User's Guide Version 1.1",
    Institution = "Sandia National Laboratories",
    Month  = Oct,
    Year   = 1995,
    Number = "SAND95/1559"
    )

@TechReport( aztec2,
    Author = "Ray S. Tuminaro and Micheal Heroux and Scott A. Hutchinson and John N. Shadid",
    Title  = "Official {Aztec} User's Guide Version 2.1",
    Institution = "Sandia National Laboratories",
    Year   = 1999,
    )

@Book{taylor-chandy:pcn,
    Author = "Chandy, M. and Taylor, S.",
    Title = "An Introduction to Parallel Programming",
    Year = 1991,
    Publisher = "Jones and Bartlett"}

@Book{foster-taylor:strand,
    Title = "Strand:  New Concepts in Parallel Programming",
    Author = "Ian Foster and Stephen Taylor",
    Publisher = "Prentice-Hall",
    Adress = " Englewood Cliffs, New Jersey",
    Year = 1990}

@article{aurora,
	AUTHOR = "E. Lusk and R. Butler and T. Disz and R. Olson and
		R. Overbeek and R. Stevens and D.H.D. Warren and
		A. Calderwood and P. Szeredi and S. Haridi and
		P. Brand and M. Carlsson and A. Ciepielewski and
		B. Hausman",
	TITLE = "The Aurora OR-Parallel Prolog System",
	JOURNAL = "New Generation Computing",
	VOLUME = 7,
	NUMBER = 3,
	YEAR = 1990,
	PAGES = "243--271"
}

@Techreport{roo,
    Author = "E. Lusk and W. McCune and J. Slaney",
    Title = "Roo---a Parallel Theorem Prover",
    Institution = "Argonne National Laboratory",
    Number = "MCS--TM--149",
    Year = 1991}

@Techreport{heath-etheridge:vppp,
    Author = "M. T. Heath and J. A. Etheridge",
    Title = "Visualizing the Performance of Parallel Programs",
    Institution = "Oak Ridge National Laboratory",
    Number = "ORNL TM-11813",
    Year = 1991}


@Techreport{chem:vis,
  Author = "Ewing L. Lusk",
  Title = "Performance Visualization for Parallel Programs",
  Institution = "Argonne National Laboratory",
  Number = "ANL/MCS--P287--0192",
  Year = 1991,
  Note = "(to appear in {\em Theoretica Chimica Acta})"
  }

@Techreport{picltrace,
    Author = "P.~H.~Worley",
    Title = "A new {PICL} trace file format",
    Institution = "Oak Ridge National Laboratory",
    Number = "ORNL TM-12125",
    Month  = JUN,
    Year = 1992}

@inproceedings{hideo,
	AUTHOR = "Gary Olsen and Carl Woese and Ray Hagstrom and Hideo Matsuda
		  and Ross Overbeek",
	TITLE = "Inference of Phylogenetic trees using maximum likelihood",
	BOOKTITLE = "Proceedings of the First Intel Delta Applications
		     Workshop",
	YEAR = "1992",
	PAGES = "247--262"
}

@InProceedings(DW90,
    Author=      "M. Dryja and O. Widlund",
    Title=       "Towards a Unified Theory of Domain Decomposition Algorithms
                  for Elliptic Problems",
    Booktitle=   "Third International Symposium on Domain Decomposition
                  Methods",
    Editor=      "T. F. Chan and R. Glowinski
                 and J. P\'eriaux and O. B. Widlund",
    Year=        "1990",
    Pages=       "3-21",
    Publisher=   "SIAM",
    Address=     "Philadelphia",
    Annote=      "Additive {S}chwarz.  Surveys recent (1989) results; some
		  comments on 3-d and how many approaches may be cast in
		  the form of additive {S}chwarz-subspace form.  58
	          references, good introduction to the theory.  No
	          computations",
    Key=         "DryjaWidlund90 !AS")

@UnPublished(rosing,
    Author=    "Matt Rosing and Joel Saltz",
    Title=     "Low Latency Messages on Distributed Memory Multiprocessors",
    Key=       "LowLatency",
    Note=      "manuscript, 1992")

@techreport{jp:incomplete,
         AUTHOR = "Mark T. Jones and Paul E. Plassmann",
        TITLE = "An Improved Incomplete {C}holesky Factorization",
        INSTITUTION = "Argonne National Laboratory",
        ADDRESS = "Argonne, IL",
        TYPE = "Preprint",
        NOTE = "(to appear in {\em ACM Trans. on Mathematical Software, 1995})",
        NUMBER = "MCS-P206-0191",
        YEAR = "1991",
	KEY = "jones" }

@incollection{jp:ima,
  AUTHOR = "Mark Jones and Paul Plassmann",
  title = "The Efficient Parallel Iterative Solution
  of Large Sparse Linear Systems",
  booktitle = "Graph Theory and Sparse Matrix Computation",
  publisher = "Springer-Verlag",
  series = "The IMA Volumes in Mathematics and Its Applications",
  editor = "Alan George and John Gilbert and Joseph W.H.~Liu",
  volume = "56",
  year = "1993",
  pages="229--245"
  }

@Article{ pw98,
  AUTHOR = "M. Pernice and H. F. Walker",
  TITLE = "{NITSOL}: A {Newton} Iterative Solver for Nonlinear Systems",
  journal =	 "SIAM J. Sci. Stat. Comput.",
  year =	 1998,
  volume =	 19,
  pages =	 "302--318"
}

@TechReport( ysmp83,
    KEY       =   "Eisenstat",
    AUTHOR    =   "S.~C.~Eisenstat and H.~C.~Elman and M.~H.~Schultz and
		  A.~H.~Sherman",
    TITLE     =   "The (New) {Y}ale {S}parse {M}atrix {P}ackage",
    INSTITUTION=  "Department of Computer Science, Yale University",
    NUMBER    =   "YALE/DCS/RR-265",
    MONTH     =    APR,
    YEAR      =   "1983"
    )

@inbook( ysmp84,
    AUTHOR    =   "S.~C.~Eisenstat and H.~C.~Elman and M.~H.~Schultz and
		  A.~H.~Sherman",
    chapterTITLE     =   "The (New) {Y}ale {S}parse {M}atrix {P}ackage",
    title = "Elliptic Problem Solvers II",
    publisher = "Academic Press",
    pages = "45--52",
    editors = "G. Birkhoff and A. Schoenstadt",
    YEAR      =   "1984"
    )

@TechReport{ sparsekit,
    KEY       = "Saad",
    AUTHOR    = "Youcef Saad",
    TITLE     = "{SPARSKIT}, a basic tool kit for sparse matrix computations",
    INSTITUTION= "Center for Supercomputing Research and Development,
	          University of Illinois at Urbana-Chanpaign",
    NUMBER    = "1029",
    YEAR      = 1990
    }

@TechReport( pde-user-ref,
    Author = "Barry F. Smith",
    Title  = "Extensible {PDE} Solvers Package Users Manual",
    Institution = "Argonne National Laboratory",
    Month  = SEP,
    Year   = 1994,
    Number = "ANL-93/40",
    Key    = "Smith94 ! PDE"
    )

@TechReport( bs-user-ref,
    Author = "Mark T. Jones and Paul E. Plassmann",
    Title  = "{BlockSolve95} Users Manual: Scalable Library Software for
                  the Parallel Solution of Sparse Linear Systems",
    Institution = "Argonne National Laboratory",
    Month  = DEC,
    Year   = 1995,
    Number = "ANL-95/48"
    )

@TechReport( snes-user-ref,
    Author = "William D. Gropp and Lois Curfman McInnes and Barry F. Smith",
    Title  = "Using the {S}calable {N}onlinear {E}quations {S}olvers Package",
    Institution = "Argonne National Laboratory",
    Month  = Feb,
    Year   = 1995,
    Number = "ANL/MCS-TM-193",
    Key    = "GroppMcInnesSmith95 ! SNES"
    )

@TechReport( sles-user-ref,
    Author = "William D. Gropp and Barry F. Smith",
    Title  = "{S}implified {L}inear {E}quation {S}olvers Users Manual",
    Institution = "Argonne National Laboratory",
    Month  = MAR,
    Year   = 1993,
    Number = "ANL-93/8",
    Key    = "GroppSmith93 ! SLES"
    )
@TechReport( chameleon-user-ref,
    Author = "William D. Gropp and Barry F. Smith",
    Title  = "Chameleon Parallel programming tools Users Manual",
    Institution = "Argonne National Laboratory",
    Month  = MAR,
    Year   = 1993,
    Number = "ANL-93/23",
    Key    = "GroppSmith93 ! Chameleon"
    )

@Article( euclid2,
    Author = "D. Hysom and A. Pothen",
    Title  = "A Scalable Parallel Algorithm For Incomplete Factor Preconditioning",
    Journal = "SIAM J. Sci. Comput.",
    Volume  = 22,
    Number  = 6,
    Pages   = "2194--2215"
)

@TechReport( euclid1,
    Author = "D. Hysom and A. Pothen",
    Title  = "Euclid User Manual (A Scalable {ILU} Preconditioning Library for the Parallel Solution of Sparse Linear Systems)",
    Institution = "Old Dominion University",
    Year   = "2001"
    )

@TechReport( ksp-user-ref,
    Author = "William D. Gropp and Barry F. Smith",
    Title  = "Users Manual for {KSP}: Data-Structure-Neutral Codes Implementing {K}rylov Space Methods",
    Institution = "Argonne National Laboratory",
    Month  = AUG,
    Year   = 1993,
    Number = "ANL-93/30",
    Key    = "GroppSmith93 ! KSP"
    )


@TechReport( mpi-chameleon,
    Author = "William D. Gropp and Ewing Lusk",
    Title  = "A Test Implementation of the {MPI} Draft Message-Passing
	     Standard",
    Institution = "Argonne National Laboratory",
    Month  = DEC,
    Year   = 1992,
    Number = "ANL-92/47",
    Key    = "GroppLusk92 ! MPI"
    )

@TechReport( blockcomm-fortran,
    Author = "William D. Gropp",
    Title  = "Block{C}omm for {F}ortran",
    Institution = "Argonne National Laboratory",
    Month  = MAY,
    Year   = 1993,
    Number = "ANL-93/00 (to appear)",
    Key    = "Gropp93 ! BlockComm"
    )

@TechReport( autodocument,
    Author = "William D. Gropp",
    Title  = "Automatic documentation of {C} programs",
    Institution = "Argonne National Laboratory",
    Month  = MAY,
    Year   = 1993,
    Number = "ANL-93/00",
    Key    = "Gropp93 ! Autodoc"
    )

@TechReport( zipcode,
    Author = "Anthony Skjellum and Steven G. Smith and Charles H Still and
Alvin P. Leung and Manfred Morari",
    Title  = "The {Z}ipcode message-passing system",
    Institution = "Lawrence Livermore National Laboratory",
    Month  = SEP,
    Year   = 1992,
    Number = "Unpublished",
    Key    = "Skjellum92 ! Zipcode" )

@Article( paragraph,
    Author = "Michael T. Heath and Jennifer Etheridge Finger",
    Title  = "Visualizing performance of parallel programs",
    Journal = "IEEE Software",
    Volume  = 8,
    Number  = 5,
    Month   = SEP,
    Year    = 1991,
    Pages   = "29--39",
    Key     = "Heath91 ! Paragraph" )

@article( gropp90,
    Author = "William Gropp and Edward Smith",
    Title  = "Computational Fluid Dynamics on Parallel Processors",
    Journal = "Computers and Fluids",
    Volume  = 18,
    Year    = 1990,
    Pages   = "289--304",
    Key     = "Gropp90 ! performance" )

@article( foster92,
    Author = "Ian Foster and William Gropp and Rick Stevens",
    Title  = "The parallel scalability of the spectral transform method",
    Journal = "Monthly Weather Review",
    Volume  = 120,
    Year    = 1992,
    Pages   = "835--850",
    Key     = "Foster92 ! performance" )

@INBOOK{fgn,
        AUTHOR="R. Freund and G. H. Golub and N. Nachtigal",
        TITLE="Iterative Solution of Linear Systems",
        SERIES="Acta Numerica",
        YEAR="1992",
        PUBLISHER="Cambridge University Press",
        PAGES="57--100"
                }

@TechReport( nachtigal90,
    Author = "No{\"e}l M. Nachtigal and Satish C. Reddy and Lloyd N. Trefethen",
    Title  = "How Fast are Nonsymmetric Matrix Iterations?",
    Institution = "Massachusetts Institute of Technology",
    Month  = MAR,
    Year   = 1990,
    Number = "90-2",
    Key    = "Nachtigal | Krylov"
    )
@article{nachtigal1992fnm,
  title={How Fast are Nonsymmetric Matrix Iterations?},
  author={Nachtigal, N.M. and Reddy, S.C. and Trefethen, L.N.},
  journal={SIAM Journal on Matrix Analysis and Applications},
  volume={13},
  pages={778},
  year={1992},
  publisher={SIAM}
}
@techreport{embree1999descriptive,
  title={How descriptive are {GMRES} convergence bounds},
  author={Embree, M.},
  year={1999},
  number={08},
  institution={Oxford University Computing Laboratory}
}

@Article{ vorst92,
  author = 	 "H. van der Vorst",
  title = 	 "Bi-{CGSTAB}: A fast and smoothly converging varient of
		  {Bi-CG} for the solution of nonsymmetric linear systems",
  journal =	 "SIAM J. Sci. Stat. Comput.",
  year =	 1992,
  volume =	 13,
  pages =	 "631--644"
}

@Article{ eisenstat81,
  author = 	 "S. Eisenstat",
  title = 	 "Efficient Implementation of a Class of {CG} Methods",
  journal =	 "SIAM J. Sci. Stat. Comput.",
  year =	 1981,
  volume =	 2,
  pages =	 "1--4"
}

@Manual{ ibm-essl,
    Title = "{E}ngineering and {S}cientific {S}ubroutine {L}ibrary Version 2:
Guide and Reference",
    Organization = "IBM",
    Year  = 1992,
    Key   = "IBM-ESSL"
    }

@Manual{ IBM-EUI,
    Title = "{IBM} {AIX} Parallel Environment Parallel Programming Subroutine
Reference Release 2.0",
    Organization = "IBM",
    Month = JUN,
    Year  = 1994,
    Key   = "IBM-EUI"
    }

@Manual( IBM-EUIH,
    Title = "Using {EUIH}: An Experimental {EUI} Implementation",
    Organization = "IBM",
    Author = "Peter Hochschild",
    Year  = 1993,
    Key   = "IBM-EUIH"
    )

@TechReport{ MPI,
	Title = "Document for a Standard Message-Passing Interface",
	Author = "Message Passing Interface Forum",
	Institution =  "University of Tennessee",
	Number = "CS-93-214",
	Month  = NOV,
	Year = 1993,
	Key = "MPI Standard"
}

@Unpublished{ mpi-final-web,
  author = 	 "Message Passing Interface Forum",
  title = 	 "{MPI}: A Message-Passing Interface Standard",
  note = 	 "http://www.mcs.anl.gov/mpi/mpi-report/mpi-report.html",
  year =	 1994,
  month =	 MAY
}


@Book{hockney-jesshope,
  author = 	 "R. W. Hockney and C. R. Jesshope",
  title = 	 "Parallel Computers 2",
  publisher = 	 "Adam Hilger",
  year = 	 "1988"
}

@Book{cm-fortran,
  author = 	 "{Thinking Machines Corporation}",
  title = 	 "Users Manual for CM-Fortran",
  publisher = 	 "Thinking Machines Corporation",
  year = 	 1993
}

@TechReport{ Chang93,
	Title = "Experiments and Bounds on Block Diagonal Preconditioning",
	Author = "Mark Yan-Ming Chang and Martin H. Schultz",
	Institution = "Yale Department of Computer Science",
	Number = "YALEU/DCS/RR-994",
	Month  = NOV,
	Year   = 1993,
	Key    = "BDD|diag" }

@inproceedings{gropplevine93,
	AUTHOR = "N. Galbreath and W. Gropp and D. Levine",
	TITLE = "Applications-Driven Parallel {I/O}",
	BOOKTITLE = "Proceedings of Supercomputing '93",
	YEAR = "1993",
	PAGES = "462--471"
}

@book{ Siegle85,
AUTHOR = "H. J. Siegel",
TITLE  = "Interconnection Networks for Large Scale Parallel Processing",
PUBLISHER = "Lexington Books",
YEAR      = 1985,
KEY       = "Network Comparison"
}

@article{ Lawrie75,
AUTHOR = "D. H. Lawrie",
TITLE  = "Access and alignment of data in an array processor",
JOURNAL = "IEEE Transactions on Computers",
VOLUME  = "C-24",
NUMBER  = 12,
MONTH   = DEC,
YEAR    = 1975,
PAGES   = "1145--1155",
KEY     = "Omega Network"
}

@book{Knuth1986,
  title  = {The {\TeX}{Book}},
  author = {Donald Ervin Knuth and Duane Bibby},
  volume = {1993},
  year   = {1986},
  publisher = {Addison-Wesley Reading, Massachusetts}
}

@book{ Lamport86,
AUTHOR = "Leslie Lamport",
TITLE  = "{LaTeX}: A document preparation system",
PUBLISHER = "Addison-Wesley",
YEAR      = 1986,
KEY       = "Latex Manual"
}

@TechReport( tohtml,
    Author=      "William Gropp",
    Title=       "Users Manual for tohtml: Producing true hypertext
documents from {LaTeX}",
    Institution= "Argonne National Laboratory",
    Number=      "ANL/MCS-TM-00",
    Month=       JAN,
    Year=        "1995",
    Key=         "tohtml" )

@TechReport( doctext,
    Author=      "William Gropp",
    Title=       "Users Manual for doctext:
Producing documentation from {C} source code",
    Institution= "Argonne National Laboratory",
    Number=      "ANL/MCS-TM-00",
    Month=       JAN,
    Year=        "1995",
    Key=         "doctext" )

@TechReport( bfort,
    Author=      "William Gropp",
    Title=       "Users Manual for bfort:
Producing {F}ortran interfaces to {C} source code",
    Institution= "Argonne National Laboratory",
    Number=      "ANL/MCS-TM-208",
    Month=       MAR,
    Year=        "1995",
    Key=         "doctext" )


@InProceedings{ gropp-lusk:unix-tools,
    Author=     "William Gropp and Ewing Lusk",
    Title=      "Scalable {U}nix Tools on Parallel Processors",
    Booktitle=  "Proceedings of the 1994 Scalable High Performanc Computing
		  Conference",
    Publisher=  "IEEE",
    Pages    =  "56--62"
    }

@inproceedings{jp:bell_prize,
  AUTHOR = "Mark Jones and Paul Plassmann",
    TITLE = "Solution of Large, Sparse Systems of Linear Equations
    in Massively Parallel Applications",
    booktitle = "Proceedings of Supercomputing '92",
    publisher = "IEEE Computer Society Press",
    YEAR = "1992",
    Pages = "551--560"
    }


@comment{WEB, CWEB references (for doctext)}
@TechReport{ web,
  author = 	 "Donald E. Knuth",
  title = 	 "The {\tt WEB} system of structured documentation",
  institution =  "Computer Science Department, Stanford University",
  year = 	 1983,
  number =	 980,
  month =	 SEP
}

@Article{ literatepgm,
  author = 	 "Donald E. Knuth",
  title = 	 "Literate Programming",
  journal =	 "Computer Journal",
  year =	 1984,
  volume =	 27,
  number =	 2,
  pages =	 "91--111"
}

@Unpublished{ cweb-code,
  author = 	 "Silvio Levy and Donald E. Knuth",
  title = 	 "CWEB",
  note = 	 "CWEB is available at ftp://pip.shsu.edu/tex-archive/web/c\_cpp/cweb"
}

@Article( componentware:94,
    AUTHOR  = "Jon Udell",
    TITLE   = "Componentware",
    JOURNAL = "Byte",
    VOLUME  = "May",
    PAGES   = "46-56",
    YEAR    = 1994,
    KEY     = "Udell94 ! componentware"
    )

@article{jp:scalable,
  AUTHOR = "Mark Jones and Paul Plassmann",
  TITLE = "Scalable Iterative Solution of Sparse Linear Systems",
  Journal = "Parallel Computing",
  Volume = "20",
  Number = "5",
  Month = "May",
  YEAR = "1994",
  Pages = "753--773"
  }

@article{jp:pcolor,
  AUTHOR = "Mark T. Jones and Paul E. Plassmann",
  Title = "A Parallel Graph Coloring Heuristic",
  journal = "SIAM J. Sci. Comput.",
  Volume = "14",
  Number = "3",
  Pages = "654-669",
  Year = "1993",
  }

@TechReport( block_solve,
    AUTHOR      = "Mark T. Jones and Paul E. Plassmann",
    TITLE       = "{B}lock{S}olve v1.1:  Scalable Library Software for
                   the Parallel Solution of Sparse Linear Systems",
    INSTITUTION = "Argonne National Laboratory",
    YEAR        = 1992,
    NUMBER      = "ANL-92/46",
    KEY     = "JonesPlassmann92 ! block_solve"
    )

@book{ optguide93,
   TITLE	= "Optimization Software Guide",
   AUTHOR	= "Jorge J. Mor\'{e} and Stephen J. Wright",
   PUBLISHER	= "SIAM Publications",
   ADDRESS	= "Philadelphia",
   YEAR		= 1993,
   }

@inproceedings{ more84,
   AUTHOR	= "Jorge J. Mor\'{e} and Danny C. Sorenson and
		   Burton S. Garbow and Kenneth E. Hillstrom",
   TITLE	= "The {MINPACK} Project",
   BOOKTITLE	= "Sources and Development of Mathematical Software",
   EDITOR	= "Wayne R. Cowell",
   YEAR		= 1984,
   PAGES	= "88-111"
   }

@inproceedings{ supercond,
   AUTHOR	= "Lois Curfman Mc{I}nnes and Mario Palumbo",
   TITLE	= "Parallel Solution of the Anisotropic
		   {G}inzburg-{L}andau Model",
   BOOKTITLE	= "Proceedings of the Toward Teraflop Computing and New
		   Grand Challenge Applications Conference",
   MONTH	= Feb,
   YEAR		= "1994",
   KEY     	= "McInnesPalumbo94 ! superconductivity "
   }

@Article( steihaug:83,
    AUTHOR  = "Trond Steihaug",
    TITLE   = "The Conjugate Gradient Method and Trust Regions in
               Large Scale Optimization",
    JOURNAL = "SIAM J. Numer. Anal.",
    VOLUME  = 20,
    YEAR    = 1983,
    PAGES   = "626-637",
    KEY     = "steihaug92 ! trust_region"
    )

@Unpublished( preosti:93,
    AUTHOR  = "Gianfranco Preosti",
    TITLE   = " ",
    NOTE    = "Unpublished information, {P}hysics {D}epartment,
               {P}urdue {U}niversity",
    YEAR    = 1993,
    KEY     = "preosti93 ! GL-tilt3d"
    )

@Unpublished( more:93,
    AUTHOR  = "Jorge J. Mor\'{e}",
    TITLE   = " ",
    NOTE    = "Unpublished information, {M}athematics and
               {C}omputer {S}cience {D}ivision,
               {A}rgonne {N}ational {L}aboratory",
    YEAR    = 1993,
    KEY     = "more93 ! MINPACK-2"
    )

@TechReport( minpack2test,
    AUTHOR      = "Brett M. Averick and Richard G. Carter and
                   Jorge J. Mor\'{e}",
    TITLE       = "The {MINPACK-2} Test Problem Collection",
    INSTITUTION = "Argonne National Laboratory",
    YEAR        = 1991,
    NUMBER      = "ANL/MCS-TM-150",
    KEY     = "more91 ! MINPACK-2"
    )

@TechReport{ hohmann:94,
    AUTHOR      = "Andreas Hohmann",
    TITLE       = "Object Oriented Design of Multilevel {N}ewton and
		   Continuation Methods",
    INSTITUTION = "Konrad-Zuse-Zentrum fur Informationstechnik Berlin",
    YEAR        = 1994,
    NUMBER      = "SC-94-4",
    KEY         = "Hohmann94"
    }

@TechReport{ meza:94,
    AUTHOR      = "Juan C. Meza",
    TITLE       = "{OPT}++:  An Object-Oriented Class Library for
		  Nonlinear Optimization",
    INSTITUTION = "Sandia National Laboratory",
    YEAR        = 1994,
    NUMBER      = "SAND94-8225",
    KEY         = "Meza94"
    }

@book{dennis:83,
   AUTHOR       = "Dennis, Jr., J. E. and Robert B. Schnabel",
   TITLE        = "Numerical Methods for Unconstrained Optimization and
                   Nonlinear Equations",
   PUBLISHER    = "Prentice-Hall",
   ADDRESS      = "Englewood Cliffs, NJ",
   YEAR         = {1983}
   }

@TechReport{more:92,
    AUTHOR      = "Jorge J. Mor\'{e} and David Thuente",
    TITLE       = "Line search algorithms with guaranteed sufficient decrease",
    INSTITUTION = "Mathematics and Computer Science Division, Argonne National Laboratory",
    YEAR        = 1992,
    NUMBER      = "MCS-P330-1092",
    }

@Article{brownsaad:90,
  author = 	 "Peter N. Brown and Youcef Saad",
  title = 	 "Hybrid {K}rylov Methods for Nonlinear Systems of Equations",
  journal =	 "SIAM J. Sci. Stat. Comput.",
  year =	 1990,
  volume =	 11,
  pages =	 "450-481"
}

@Book{using-mpi,
  author = 	 "William Gropp and Ewing Lusk and Anthony Skjellum",
  title = 	 "Using MPI: Portable Parallel Programming with the Message
		  Passing Interface",
  publisher = 	 "MIT Press",
  year = 	 1994
}

@Book{using-mpi2,
  author = 	 "William Gropp and Ewing Lusk  and Rajeev Thakur",
  title = 	 "Using MPI 2: Advanced Features of the Message Passing Interface",
  publisher = 	 "MIT Press",
  year = 	 1999
}


@article{hs:52,
   author="Magnus R. Hestenes and Eduard Steifel",
   title="Methods of Conjugate Gradients for Solving Linear Systems",
   journal="J. Research of the National Bureau of Standards",
   year=1952,
   volume=49,
   pages="409-436"}

@article{ss:86,
   author="Youcef Saad and Martin H. Schultz",
   title="{GMRES}:  A Generalized Minimal Residual Algorithm
           for Solving Nonsymmetric Linear Systems",
   journal = "SIAM J. Sci. Stat. Comput.",
   year=1986,
   volume=7,
   pages="856-869"}

@article{so:89,
   author="Peter Sonneveld",
   title="{CGS}, A Fast {L}anczos-type Solver for Nonsymmetric Linear
          Systems",
   journal = "SIAM J. Sci. Stat. Comput.",
   year=1989,
   volume=10,
   pages="36-52"}

@article{v:92,
   author="{H. A.} {van der Vorst}",
   title="{B}i{CGSTAB}:  A fast and smoothly converging variant
          of {B}i{CG} for the solution of nonsymmetric linear
                  systems",
   journal = "SIAM J. Sci. Stat. Comput.",
   volume=13,
   year=1992,
   pages="631-644"}

@article{f:93,
   author="Roland W. Freund",
   title="A Transpose-Free Quasi-Minimal Residual Algorithm for
          Non-{H}ermitian Linear Systems",
   journal = "SIAM J. Sci. Stat. Comput.",
   volume=14,
   year=1993,
   pages="470-482"}

@article{ish:89,
  author="S. Ishizuka",
  title="An Experimental Study on Extinction and
         Stablity of Tubular Flames",
  journal="Combustion and Flame",
  volume=75,
  year=1989,
  pages="367-379"}

@book{williams89,
  TITLE = "Combustion Theory, The
           Fundamental Theory of Chemically Reacting Flow Systems",
  AUTHOR= "F.A. Williams",
  PUBLISHER = "Addison-Wesley",
  YEAR      = 1989,
  pages     = "367-379"}

@book{RA75,
author = {R. Aris},
title = {The Mathematical Theory of Diffusion and
Reaction in Permeable Catalysts},
publisher = {Oxford},
year = {1975}
}

@book{Bebernes89,
author = {J. Bebernes and D. Eberly},
title = {Mathematical Problems from Combustion Theory},
publisher = {Springer-Verlag},
series = {Applied Mathematical Sciences 83},
year = {1989}
}

@inproceedings{Kikuchi89,
author = {F. Kikuchi},
booktitle = { Computing Methods in Applied Sciences and Engineering},
editor = {R. Glowinski and J. L. Lions},
publisher = {Springer-Verlag},
series = {Lecture Notes in Mathematics},
title = {Finite element approximations to bifurcation
problems of turning point type},
year = {1977}
}

@article{RG85,
   author="R. Glowinski and H.B. Keller and L. Reinhart",
   title="Continuation-conjugate Gradient Methods fo the Least Squares
                  Solution of Nonlinear Boundary Problems",
   journal = "SIAM J. Sci. Stat. Comput.",
   volume=6,
   year=1985,
   pages="793-832"}

@InProceedings{whitfield91,
  author    = "D. Whitfield and L. Taylor",
  title     = "Discretized {N}ewton-Relaxation Solution of High
                  Resolution Flux-Difference Split Schemes",
  booktitle = "Proceedings of the AIAA Tenth Computational Fluid Dynamics Conference",
  misc      = "AIAA-91-1539",
  pages     = "134-145",
  year      = 1991,
}


@INPROCEEDINGS{Quinlan1,
 AUTHOR=    "M. Lemke and D. Quinlan",
 TITLE=     "P++, a {C}++ Virtual Shared Grids Based Programming
             Environment for Architecture-Independent Development of
                  Structured Grid Applications",
 BOOKTITLE= "CONPAR/VAPP V, Lecture Notes in Computer Science",
 PUBLISHER= "Springer Verlag",
 YEAR=      "1992"
}


@INPROCEEDINGS{Quinlan2,
 AUTHOR=    "R. Parsons and D. Quinlan",
 TITLE=     "A++/{P}++ Array Classes for Architecture Independent Finite
            Difference Computations",
 BOOKTITLE= "Proceedings of the Second Annual Object-Oriented Numerics
             Conference",
 YEAR=      "1994"
}

% *****  Overview of functionality in Diffpack

@inbook{DPoverview,
 author = "Bruaset, A. M. and Langtangen, H. P.",
 booktitle = "Mathematical Models and Software Tools in Industrial
           Mathematics",
 title = "A Comprehensive Set of Tools for Solving Partial Differential
           Equations; {Diffpack}",
 publisher = "Birkh{\"{a}}user",
 pages = "61--90",
 year = 1997}


% *****  Short overview of Diffpack

@incollection{DPoverview2,
 author = "Bruaset, A. M. and Langtangen, H. P.",
 editor = "A. Sydow",
 booktitle = "Proceedings of the 15th IMACS World Congress
              on Scientific Computation, Modelling and Applied Mathematics",
 title = "Diffpack: A Software Environment for Rapid Prototyping of
          {PDE} Solvers",
 pages = "553--558",
 volume = 4,
 year = 1997}


% *****  Comprehensive documentation of Diffpack and
%        associated numerical methods:




@Book{DPbook,
  author =  "H. P. Langtangen",
  title =   "Numerical Solution of Partial Differential Equations;
             Models, Algorithms and Software. Part I",
  series =  "Lecture Notes in Computational Science and Engineering",
  publisher =    "Springer-Verlag",
  year =         "1998"
}

% *****  Design issues of the linear solvers in Diffpack, serves also as a
%        collection of examples on O-O in numerical computing

@article{AmbHpl97a,
     author =   "A. M. Bruaset and H. P. Langtangen ",
     title  =   "Object-Oriented Design of Preconditioned Iterative
                  Methods in {Diffpack}",
     journal = "Transactions on Mathematical Software",
     volume = {23 },
     pages = "50--80",
     year = {1997}
}

@misc{DPURL,
      author  = "{Diffpack Web page}",
      howpublished = "\url{http://www.diffpack.com}"
}


% *****  General intro to object-oriented numerics for "FORTRAN programmers"

@incollection{OONintro,
 author = "Arge, E. and Bruaset, A. M. and H. P. Langtangen",
 editor = "D{\ae}hlen, M. and Tveito, A.",
 booktitle = "Mathematical Models and Software Tools in Industrial Mathematics",
 title = "Object-Oriented Numerics",
 publisher = "Birkh{\"{a}}user",
 year = 1997}


% *****  Efficiency comparison: BLAS 1, Diffpack, C,
%        and finite element applications (F77 vs Diffpack)

@incollection{DPefficiency,
 author = "Arge, E. and Bruaset, A. M. and Calvin, P. B. and
          Kanney, J. F. and Langtangen, H. P. and Miller, C. T.",
 editor = "D{\ae}hlen, M. and Tveito, A.",
 booktitle = "Mathematical Models and Software Tools in Industrial
             Mathematics",
 title = "On the Efficiency of {C++} in Scientific Computing",
 publisher = "Birkh{\"{a}}user",
 pages = "91--118",
 year = 1997}

% ***** Parallel concept in Diffpack:

@incollection{DPparallel,
 author = "A.~M.~Bruaset and X. Cai and H. P. Langtangen and A. Tveito",
 editor = "Y. Ishikawa and R. R. Oldehoeft and J. V. W. Reynders and M. Tholburn",
 booktitle = "Scientific Computing in Object-Oriented Parallel Environments",
 title = "Numerical Solution of {PDE}s on Parallel Computers Utilizing
          Sequential Simulators",
 publisher = "Springer--Verlag",
 series = "Lecture Notes in Computer Science",
 pages = "161--168",
 year = 1997}

% ***** DD and ML methods in Diffpack:

@incollection{DPDDML,
 author = "A.~M.~Bruaset and H. P. Langtangen and G. W. Zumbusch",
 editor = "P. Bj{\o}rstad and M. Espedal and D. Keyes",
 booktitle = "Proceedings of the 9th Conference on Domain
              Decomposition",
 title = "Domain decomposition and multilevel methods in Diffpack",
 year = 1997}

@inproceedings{bsca98,
 author=    "David L. Bruhwiler and Svetlana G. Shasharina and John R. Cary and David Alexander",
 title=     "Design and Implementation of an Object Oriented C++ Library for Nonlinear Optimization",
 booktitle= "Proceedings of the SIAM Workshop on Object Oriented Methods for
             Inter-operable Scientific and Engineering Computing",
 editor=   "Mike Henderson et al.",
 pages=     "165-173",
 year=      "1998"
}



@BOOK{scalapack-user-guide,
       AUTHOR = "L. S. Blackford and J. Choi and A. Cleary and E. D'Azevedo and
                 J. Demmel and I. Dhillon and J. Dongarra and S. Hammarling and
                 G. Henry and A. Petitet and K. Stanley and D. Walker and R. C. Whaley",
       TITLE = "Sca{LAPACK} Users' Guide",
       PUBLISHER = "SIAM",
       ADDRESS = "Philadelphia, PA",
       YEAR = 1997
}

@INPROCEEDINGS{KEYES99,
        AUTHOR = "D. E. Keyes",
        TITLE = "How Scalable is Domain Decomposition in Practice?",
        BOOKTITLE = "Proceedings of the 11th International Conference on
                     Domain Decomposition Methods",
        EDITOR = "C.-H. Lai et al.",
        PUBLISHER = "Domain Decomposition Press, Bergen",
        NOTE = "To appear",
        YEAR = "1999" }

@article{fun3d,
author="W. K. Anderson and D. L. Bonhaus",
title="An implicit upwind algorithm for computing turbulent flows on unstructured grids",
journal="Computers and Fluids",
year=1994,
volume=23,
pages="1--21"
}

% -------------------------------------------------------------------------
% -------------------------------------------------------------------------

@Article(torczon,
    Author=      "Dennis, Jr., J. E. and V.~Torczon",
    Title=       "Direct Search Methods on Parallel Machines",
    Journal=     "SIAM J. Optimization",
    Volume=      1,
    Pages=       "448--474",
    Year=        1991,
    Key=         "Torczon !PDS")

@InProceedings{WT91,
  author    = "D. L. Whitfield and L. K. Taylor",
  title     = "Discretized {N}ewton-Relaxation Solution of High
                  Resolution Flux-Difference Split Schemes",
  booktitle = "Proceedings of the AIAA Tenth Annual Computational Fluid Dynamics Conference",
  misc      = "AIAA-91-1539",
  pages     = "134-145",
  year      = 1991,
}

@article{EW96,
author="S. C. Eisenstat and  H. F. Walker",
title="Choosing the forcing terms in an inexact {N}ewton method",
journal="SIAM J. Scientific Computing",
volume=17,
year=1996,
pages="16--32"
}

@Book{thi93,
  author = 	 "{Thinking Machines Corporation}",
  title = 	 "Users Manual for CM-Fortran",
  publisher = 	 "Thinking Machines Corporation",
  year = 	 1993
}

@Book{mortonmayers94,
  author = 	 "K. W. Morton and D. F. Mayers",
  title = 	 "Numerical Solution of Partial Differential Equations",
  publisher = 	 "Press Syndicate of the University of Cambridge",
  year = 	 1994
}

@Book{heath97,
  author = 	 "Michael T. Heath",
  title = 	 "Scientific Computing: An Introductory Survey",
  publisher = 	 "McGraw Hill",
  year = 	 1997
}

@Article{captools96,
  author    = "C. S. Ierotheou and S. P Johnson and M. Cross and P. F. Leggett",
  title     = "Computer Aided Parallelization Tools ({CAPTools}) - Conceptual
               Overview and Performance on the Parallelization of Structured Mesh Codes",
  journal   = "Parallel Computing",
  volume    = 22,
  pages     = "197-226",
  year      = 1996
}


@Unpublished{ nastran-web-page,
  Author = "{MSC Software Corporation}",
  title = 	 "{NASTRAN} {W}eb page",
  note = 	 "See {\tt http://www.mechsolutions.com\-/products\-/nastran/}"
}

@Book{hpf,
  author = 	 "C. H. Koelbel and D. B. Loveman and R. S. Schreiber and G. L. Steele and M. E. Zosel",
  title = 	 "The High Performance Fotran Handbook",
  publisher = 	 "MIT Press",
  year = 	 "1994"
}

@inproceedings{keyes98,
        AUTHOR     = "D. E. Keyes",
        TITLE      = "Trends in Algorithms for Nonuniform Applications on Hierarchical Distributed Architectures",
        BOOKTITLE  = "Proceedings of the Workshop on Computational Aerosciences for the 21st Century",
        EDITORS    = "M. D. Salas and  W. K. Anderson",
        PPUBLISHER = "Elsevier",
        YEAR       = "1998"
}

@inproceedings{cca99,
        AUTHOR = "R. Armstrong and D. Gannon and A. Geist and K. Keahey and
                  S. Kohn and L. C. McInnes and S. Parker and B. Smolinski",
        TITLE = "Toward a Common Component Architecture for High-Performance
                 Scientific Computing",
        BOOKTITLE = "Proceedings of {High Performance Distributed Computing}",
        pages = "115--124",
        YEAR = "1999",
}


@inproceedings{pooma-atlas,
author = "S. Atlas and S. Banerjee and J. C. Cummings and P. J. Hinker and
M. Srikant and J. V. W. Reynders and M. Tholburn",
title = "{POOMA}: A High-Performance Distributed Simulation Environment for
Scientific Applications",
year = 1995,
month = "December",
Booktitle = "Supercomputing '95 Proceedings",
}

% ---------------------------------------------------------------------------------
% New bib entries for CRPC paper

@misc {
   mgnet-web-page,
   author = "Craig C. Douglas",
   title  = "{MGNet Web page}",
   note   = "See {\tt http://\-www.mgnet.org}"
}

@misc {
   dagh-web-page,
   author = "M. Parashar and J. C. Browne",
   title  = "{DAGH Web page}",
   note   = "\url{http://www.caip.rutgers.edu/~parashar/DAGH}"
}

@misc {
   parasol-web-page,
   key    = "PARASOL",
   title  = "{PARASOL Web page}",
   note   = "See {\tt http://\-www.genias.de/\-projects/\-parasol}"
}

@misc {
   pooma-web-page,
   author  = "{POOMA Web page}",
   note   = "See {\tt http://\-www.acl.lanl.gov/pooma}"
}

@misc {
   mudpack-web-page,
   author = "John C. Adams",
   title  = "{MUDPACK Web page}",
   note   = "See {\tt http://\-www.scd.ucar.edu/\-css/\-software/\-mudpack}"
}

@misc {
   pellpack-web-page,
   author = "Elias Houstis and John Rice and Apostolos Hadjidimos",
   title  = "{Parallel ELLPACK Web page}",
   note   = "See {\tt http://\-www.cs.purdue.edu/\-research/\-cse/\-pellpack/}"
}

@inproceedings{pellpack95,
        AUTHOR = "E. N. Houstis and S. B. Kim and S. Markus and P. Wu and
                  N. E. Houstis and A.C. Catlin and S. Weerawarana and T.S. Papatheodorou",
        TITLE = "Parallel {ELLPACK} Elliptic {PDE} Solvers",
        BOOKTITLE = "Proceedings of INTEL Supercomputer User's Group Conference",
        ADDRESS = "Albuquerque, NM",
        YEAR = "1995",
}

@misc {
   nhse-web-page,
   author  = "{National High-Performance Software Exchange Web page}",
   note   = "See {\tt http://\-www.nhse.org}"
}

@misc {
   doug-web-page,
   author = "Mark J. Hagger and Linda Stals",
   title  = "{DOUG Web Page}",
   note   = "See {\tt http://\-www.maths.bath.ac.uk/\~{ }parsoft/\-doug/}"
}

@TECHREPORT{doug97,
        AUTHOR="Mark J. Hagger",
        TITLE="Automatic Domain Decomposition on Unstructured Grids {(DOUG)}",
        INSTITUTION="Mathematical Sciences, University of Bath",
        YEAR="1997",
        NUMBER="9706",
        NOTE= "Advances in Computational Mathematics (to appear)"
        }

@misc {
   ug-web-page,
   author  = "{UG Web Page}",
   note   = "See {\tt http://\-cox.iwr.uni-heidelberg.de/\~{ }ug/}"
}

@Article{ug97,
  author    = "P. Bastian and K. Birken and K. Johannsen and S. Lang and N. Neuss and
               H. Rentz-Reichert and C. Wieners",
  title     = "{UG} -- A Flexible Software Toolbox for Solving Partial Differential Equations",
  journal =   "Computing and Visualization in Science",
  year      = "1997",
  volume    = "",
  pages     = ""
}

@misc {
   vecfem-web-page,
   author = "Lutz Grosz",
   title  = "{VECFEM Web Page}",
   note   = "See {\tt http://\-wwwmaths.anu.edu.au/\-\~{ }vecfem/}"
}

@misc{atlas-web-page,
   author = {R. Clint {Whaley et al.}},
   title  = {{ATLAS Web Page}},
   howpublished = {\url{http://math-atlas.sourceforge.net}}
}

@misc {fenics-web-page,
   author = "Todd Dupont and Johan Hoffman and Johan Jansson and Claes Johnson and Robert C. Kirby and Matthew Knepley and Mats Larson and Anders Logg and Ridgway Scott",
   title  = "{FEniCS Web Page}",
   note   = "\url{http://www.fenicsproject.org}",
   year   = "2005"
}

@misc{matlab-web-page,
  author = {{The} {MathWorks}},
  title  = {{Matlab} {Web} page},
  title  = {Matlab},
  url    = {http://www.mathworks.com}
}

@misc {
   phipac-web-page,
   author = "J. A. Bilmes and K. Asanovic and R. Vudoc and S. Iyer and
             J. Demmel and C. Chin and D. Lam",
   title  = "{PHiPAC Web Page}",
   note   = "See {\tt http://\-www.icsi.berkeley.edu/\-\~{ }bilmes/\-phipac/}"
}

@inproceedings{kelp,
    Author    = "Stephan J. Fink and Scott B. Baden and Scott R. Kohn",
    title     = "Flexible Communication Mechanisms for Dynamic Structured Applications",
    BOOKTITLE = "Irregular '96",
    YEAR      = "1996"
}

@Unpublished{ kelp-web-page,
  author =       "Scott Baden",
  title = 	 "{KeLP} {W}eb page",
  note = 	 "See {\tt http://\-www-cse.ucsd.edu/\-groups/\-hpcl/\-scg/\-kelp/}",
}

@inproceedings {
   hk99,
   author    = "R. Hornung and S. Kohn",
   title     = "The Use of Object-Oriented Design Patterns in the {SAMRAI}
                Structured {AMR} Framework",
   booktitle = "Proceedings of the SIAM Workshop on Object-Oriented Methods
                for Inter-Operable Scientific and Engineering Computing",
   pages     = "235-244",
   year      = 1999,
   note      = "See \url{http://www.llnl.gov/CASC/samrai}"
}

@Unpublished{samrai-web-page,
  title   = "{SAMRAI} {W}eb Page",
  author = "Scott Kohn and Xabier Garaiza and Rich Hornung and Steve Smith",
  note      = "See {\tt http://www.llnl.gov/\-CASC/SAMRAI}",
}


@Misc{overture-web-page,
  author = "William Henshaw and Kyle Chand",
  title  = "{Overture} {W}eb page",
  howpublished = "\url{http://www.llnl.gov/CASC/Overture}"
}

@INPROCEEDINGS{ overture99,
 AUTHOR=    "D.L. Brown and W.D. Henshaw and D.J. Quinlan",
 TITLE=     "Overture: An Object-Oriented Framework for Solving Partial Differential Equations
             on Overlapping Grids",
 PUBLISHER= "SIAM",
 BOOKTITLE= "Proceedings of the SIAM Workshop on Object Oriented Methods for
                Inter-operable Scientific and Engineering Computing",
 year      = 1999,
 pages     = "215-224",
 note      = "See \url{http://www.llnl.gov/CASC/Overture}"
}

@inProceedings{diffpack,
    Author = "A.M. Bruaset and H.P. Langtangen",
    Title = "A Comprehensive Set of Tools for Solving Partial
                  Differential Equations: {D}iffpack",
    BOOKTITLE = "Numerical Methods and Software Tools in Industrial Mathematics",
    Year = 1997,
    pages = "61--90",
    Publisher = "Birkhauser Press"}

@Article{Dongarra:1984:ILA,
   author =       "J. J. Dongarra and F. G. Gustavson and A. Karp",
   title =        "Implementing Linear Algebra Algorithms for Dense
                  Matrices on a Vector Pipeline Machine",
   journal =      "SIAM Review",
   volume =       "26",
   number =       "1",
   pages =        "91--112",
   month =        jan,
   year =         "1984",
   coden =        "SIREAD",
   ISSN =         "0036-1445 (print), 1095-7200 (electronic)",
   mrclass =      "65F10 (65F30)",
   mrnumber =     "85c:65032",
   bibdate =      "Mon Jan 20 1997",
   abstract =     "The authors examine common implementations of linear
                  algebra algorithms, such as matrix-vector
                  multiplication, matrix-matrix multiplication and the
                  solution of linear equations. The different versions
                  are examined for efficiency on a computer architecture
                  which uses vector processing and has pipelined
                  instruction execution. By using the advanced
                  architectural features of such machines, one can
                  usually achieve maximum performance, and tremendous
                  improvements in terms of execution speed can be seen
                  over conventional computers.",
   classification = "723; 921",
   journalabr =   "SIAM Rev",
   keywords =     "computer programming --- Algorithms; dense matrices;
                  linear algebra algorithms; mathematical programming;
                  vector pipeline machine",
}

@BOOK{qv99,
       AUTHOR = "Alfio Quarteroni and Alberto Valli",
       TITLE = "Domain Decomposition Methods for Partial Differential Equations",
       PUBLISHER = "Oxford Science Publications",
       address = "Oxford",
       YEAR = 1999
}

@BOOK{ksv97,
       EDITOR = "David E. Keyes and Ahmed Sameh and V. Venkatakrishnan",
       TITLE = "Parallel Numerical Algorithms",
       PUBLISHER = "Kluwer Academic Publishers",
       address = "the Netherlands",
       YEAR = 1997
}

@BOOK{hackbusch94,
       AUTHOR = "Wolfgang Hackbusch",
       TITLE = "Iterative Solution of Large Sparse Systems of Equations",
       PUBLISHER = "Springer-Verlag",
       address = "New York",
       YEAR = 1994
}

@article{hackbusch1980fast,
  title={Fast solution of elliptic control problems},
  author={Hackbusch, W.},
  journal={Journal of Optimization Theory and Applications},
  volume={31},
  number={4},
  pages={565--581},
  year={1980},
  publisher={Springer}
}

@book{hackbusch1985multi,
  title={{Multi-grid methods and applications}},
  author={Hackbusch, W.},
  isbn={3540127615},
  issn={0179-3632},
  year={1985},
  publisher={Springer Verlag}
}

@BOOK{axelsson94,
       AUTHOR = "Owe Axelsson",
       TITLE = "Iterative Solution Methods",
       PUBLISHER = "Cambridge University Press",
       address = "Cambridge",
       YEAR = 1994
}

@BOOK{saad96,
       AUTHOR = "Yousef Saad",
       TITLE = "Iterative Methods for Sparse Linear Systems",
       PUBLISHER = "PWS Publishing Company",
       address = "Boston",
       YEAR = 1996
}
@book(saad2003,
       author="Yousef Saad",
      title={Iterative Methods for Sparse Linear Systems, 2nd edition},
      Publisher="SIAM", address="Philadelpha, PA",
     year="2003"
)

@book{vandervorst03,
   author = "Henk A. {van der Vorst}",
   title = "Iterative Krylov Methods for Large Linear Systems",
   publisher = "Cambridge Monographs on Applied ahd Computational Mathematics",
   year = 2003
}

@BOOK{koniges00,
       EDITOR = "Alice E. Koniges",
       TITLE = "Industrial Strength Parallel Computing",
       PUBLISHER = "Morgan Kaufmann Publishers",
       address = "San Francisco",
       YEAR = 2000
}


@Misc{fftw-web-page,
  key = {Fftw},
  title =	 {{FFTW} {Web} page},
  note =	 {\texttt{http://www.fftw.org/}},
  annote =	 {fast FFT.  Parallel versions with MPI and Cilk}
}

@inproceedings{FrigoJohnson93,
  author    = {Matteo Frigo and Steven G. Johnson},
  title     = {The Design and Implementation of {FFTW3}},
  booktitle = {Proceedings of the IEEE},
  volume    = {93},
  number    = {2},
  pages     = {216--231},
  year      = {2005}
}

@BOOK{Kelley95,
      AUTHOR="C. T. Kelley",
      TITLE="Iterative Methods for Linear and Nonlinear Equations",
      YEAR="1995",
      PUBLISHER="SIAM",
      address="Philadelphia"
      }

@BOOK{NW99,
      AUTHOR="Jorge Nocedal and Stephen J. Wright",
      TITLE="Numerical Optimization",
      YEAR="1999",
      PUBLISHER="Springer-Verlag",
      address="New York"
      }

@book{szyperski98,
       AUTHOR = "Clemens Szyperski",
       TITLE = "Component Software: Beyond Object-Oriented Programming",
       PUBLISHER = "ACM Press",
       address = "New York",
       YEAR = 1998
}

@article{broy98,
  Author = "Manfred Broy and Anton Deimel and Juergen Henn and Kai Koskimies and
            Franti\v{s}ek Pl\'{a}\v{s}il and Gustave Pomberger and Wolfgang Pree and Michael Stal
            and Clemens Szyperski",
  Title = "What Characterizes a (Software) Component?" ,
  Journal = "Software -- Concepts and Tools",
  Publisher = "Springer-Verlag",
  Year= 1998,
  volume = 19,
  pages = "49-56"
}

@Unpublished{spai-web-page,
  title = 	 "{SPAI} {W}eb {P}age",
  note = 	"http://www.sam.math.ethz.ch/\~{ }grote/spai/",
  author      = "Steven Bernard and Marcus Grote",
  institution = "NASA Ames Research Center and ETH Zurich"
}

@article( gh97,
    Author  = "M. J. Grote and T. Huckle",
    Title   = "Parallel Preconditioning with Sparse Approximate Inverses",
    Year    = 1997,
    Journal = "SIAM J. of Scient. Comput.",
    Volume  = 18,
    pages   = "838-853"
    )
@article( zhang96,
    Author = "Wen Zhang",
    Title  = "Using {MOL} to Solve a high order nonlinear {PDE} with a moving
         boundary in the simulation of a sintering process",
    Year   = 1996,
    Journal = "Appl. Numer. Math.",
    Volume = 20,
    pages  = "235-244",
    )

@article( zhang98,
    Author = "Wen Zhang and Ian Gladwell",
    Title  = "The sintering of two particles by surface and grain boundary
         diffusion - a three-dimensional numerical study",
    Journal = "Comp. Mater. Sci.",
    year = 1998,
    volume = 12
    )

@inproceedings{MollerSchwartzbach01,
  AUTHOR = "Anders M\o{}ller and Michael I. Schwartzbach",
  TITLE = "The Pointer Assertion Logic Engine",
  BOOKTITLE = "ACM Proceedings of PLDI'01",
  YEAR = "2001",
}

@inproceedings{KlarlandSchwartzbach97,
  AUTHOR = "Nils Klarland and Michael I. Schwartzbach",
  TITLE = "A Domain-Specific Languages for Regular Sets of Strings and Trees",
  BOOKTITLE = "Proceedings of the Conference on Domain-Specific Languages",
  PUBLISHER = "USENIX",
  MONTH = "October",
  YEAR = "1997",
  ADDRESS = "Santa Barbara, CA",
}

@inproceedings{ConselMarlet98,
  AUTHOR = "C. Consel and R. Marlet",
  TITLE = "Architecturing software using a methodology for language development",
  BOOKTITLE = "Proceedings of the 10th International Symposium on Programming Languages, Implementations, Logics and Programs",
  YEAR = "1998",
  PAGES = "170-174",
  MONTH = "September",
  ADDRESS = "Pisa, Italy",
}

@misc{sundials:homepage,
   author = "C. {Woodward et al.}",
   title = "{SUNDIALS {W}eb page}",
   howpublished  = "\url{https://computation.llnl.gov/casc/sundials/main.html}"
}

@misc{sundials-user-ref,
  title       = "{SUNDIALS}: Suite of Nonlinear and Differential/Algebraic Equation Solvers",
  note        =	"See \url{http://www.llnl.gov/CASC/sundials}",
  author      = "Allan Hindmarsh and Peter Brown and Keith Grant and Steven Lee and Radu Serban and Dan Shumaker and Carol Woodward",
  institution = "Center for Applied Scientific Computing, Lawrence Livermore National Laboratory",
  number = "UCRL-JP-200037",
  year = 2003
}

@article{sundials05,
  author = "A. Hindmarsh and P. Brown and K. Grant and S. Lee and R. Serban and D. Shumaker and C. Woodward",
  title = "{SUNDIALS:} Suite of Nonlinear and Differential/Algebraic Equation Solvers",
  journal = "ACM Transactions on Mathematical Software",
  volume = 31,
  number = 3,
  pages = "363--396",
  year = 2005
}

@inproceedings{serban2005cvodes,
<<<<<<< HEAD
  title={CVODES, the sensitivity-enabled ODE solver in SUNDIALS},
=======
  title={{CVODES}, the sensitivity-enabled {ODE} solver in {SUNDIALS}},
>>>>>>> c3f6d4ef
  author={Serban, Radu and Hindmarsh, Alan C},
  booktitle={Proceedings of the 5th International Conference on Multibody Systems, Nonlinear Dynamics and Control, Long Beach, CA},
  year={2005}
}

@article{pvode99,
  author = "G. Byrne and A. Hindmarsh",
  title = "{PVODE}, An {ODE} Solver for Parallel Computers",
  journal = "Int. J. High Perf. Comput. Apps.",
  volume = 13,
  number = 4,
  year = 1999,
  pages = "354 -- 365"
}

@article{cvode95,
  author = "S. Cohen and A. Hindmarsh",
  title = "{CVODE}, A Stiff/Nonstiff {ODE} Solver in {C}",
  journal = "Computers in Physics",
  volume = 10,
  number = 2,
  year = 1996,
  pages = "138 -- 143"
}

@techreport{ifpack,
  title       = "Robust Algebraic Preconditioners using {IFPACK} 3.0",
  author      = "Marzio Sala and Michael Heroux",
  institution = "Sandia National Laboratories",
  number      = "SAND2005-0662",
  year = "2005"
}

@techreport{kinsol-user-ref,
  title       = "User Documentation for {KINSOL}, A Nonlinear Solver for Sequential and Parallel Computers",
  author      = "Allan Taylor and Alan Hindmarsh",
  institution = "Center for Applied Scientific Computing, Lawrence Livermore National Laboratory",
  number      = "UCRL-ID-131185",
  year = 1998
}

@article{FiardManteuffelMcCormick98,
  author  = "J.-M. Fiard and T. Manteuffel and S. McCormick",
  title   = "First-order system least squares {(FOSLS)} for convection-diffusion problems: numerical results",
  journal = "SIAM J. Sci. Comp.",
  year    = 1998,
  volume  = 19,
  pages   = {1958--1979}
}

@inproceedings{Vuduc02,
  AUTHOR = "Richard Vuduc and James W. Demmel and Katherine A. Yelick and Shoaib Kamil and Rajesh Nishtala and Benjamin Lee",
  TITLE = "Performance Optimizations and Bounds for Sparse Matrix-Vector Multiply",
  BOOKTITLE = "Proceedings of Supercomputing",
  YEAR = "2002",
  MONTH = "November",
  ADDRESS = "Baltimore"
}

@article{BeckerRannacher01,
  author  = "R. Becker and R. Rannacher",
  title   = "An optimal control approach to a posteriori error estimation in finite element methods",
  journal = "Acta Numerica",
  year    = "2001",
  volume  = "10",
  pages   = {1--102}
}

@article{BabuskaMiller84a,
  author  = "I. Babu$\check{s}$ka and A.D. Miller",
  title   = "The post-processing approach in the finite element method, {I}: Calculations of displacements, stresses, and
other higher derivatives of the displacements",
  journal = "Int. J. Numer. Meth. Eng.",
  year    = "1984",
  volume  = "20",
  pages   = {1085--1109}
}

@article{BabuskaMiller84b,
  author  = "I. Babu$\check{s}$ka and A.D. Miller",
  title   = "The post-processing approach in the finite element method, {II}: The calculation of stress intensity
factors",
  journal = "Int. J. Numer. Meth. Eng.",
  year    = "1984",
  volume  = "20",
  pages   = {1111--1129}
}

@article{BabuskaMiller84c,
  author  = "I. Babu$\check{s}$ka and A.D. Miller",
  title   = "The post-processing approach in the finite element method, {III}: A posteriori error estimation and adaptive
mesh refinement",
  journal = "Int. J. Numer. Meth. Eng.",
  year    = "1984",
  volume  = "20",
  pages   = {2311--2324}
}

@unpublished{jtb-web-page,
  title       = "{The Java Tree Builder}",
  note        =	"See \url{http://www.cs.purdue.edu/jtb}",
  author      = "Jens Palsberg",
  institution = "Purdue University"
}

@unpublished{Palsberg98,
  title       = "Why Visitors?",
  note        =	"See \url{http://www.cs.purdue.edu/jtb/whyvisitors}",
  author      = "Jens Palsberg",
  institution = "Purdue University",
  year        = "1998"
}

@unpublished{ply-web-page,
  title       = "{PLY (Python Lex-Yacc)}",
  note        =	"\url{http://systems.cs.chicago.edu/ply}",
  author      = "David Beazley",
  institution = "University of Chicago"
}

@misc{adic-web-page,
  title       = "{ADIC Web page}",
  note        =	"\url{http://www.mcs.anl.gov/autodiff}",
  author      = "Paul Hovland and Uwe Naumann and Boyana Norris",
  institution = "Argonne National Laboratory"
}

@article{Naumann02,
  author  = "Uwe Naumann",
  title   = "Optimal accumulation of {J}acobian matrices by elimination methods on the dual computational graph",
  journal = "Mathematical Programming (to appear)",
  note    = "Preprint ANL/MCS-P944-0402, Argonne National Laboratory, April 2002",
  year    = "2003"
}

@article{kaper1,
  author  = "H. G. Kaper and T. J. Kaper",
  title   = "Asymptotic Analysis of Two Reduction Methods for Systems of Chemical Reactions",
  journal = "Physica D",
  year    = "2002",
  pages   = "66--93",
  volume  = "165"
}

@misc{ veltisto-web-page,
  author =       "George Biros",
  title =        "{Veltisto Web page}",
  note =         "\url{http://www.cs.nyu.edu/~biros/veltisto}",
}

@article{KarypisKumar98,
  author  = "George Karypis and Vipin Kumar",
  title   = "A Parallel Algorithm for Multilevel Graph Partitioning and Sparse Matrix Ordering",
  journal = "Journal of Parallel and Distributed Computing",
  volume  = "48",
  pages   = "71--85",
  year    = "1998"
}

@techreport{KarypisKumar97,
	Author = {Karypis, George and Kumar, V.},
	Institution = {Department of Computer Science, University of Minnesota},
	Keywords = {graph partitioning; ParMetis},
	Note = {http://www.cs.umn.edu/~metis},
	Number = {97-060},
	Title = {{ParMETIS}: Parallel graph partitioning and sparse matrix ordering library},
	Year = {1997}
}

@misc{ parmetis-web-page,
  author =       "George {Karypis et al.}",
  title =        "{ParMETIS Web page}",
  note =         "\url{http://www.cs.umn.edu/~karypis/metis/parmetis}",
  year = "2005"
}

@misc{ sparskit-web-page,
  author =       "Yousef {Saad et al.}",
  title =        "{SPARSKIT Web page}",
  note =         "\url{http://www.cs.umn.edu/~saad/software/SPARSKIT/sparskit.html}",
}

@misc{ dscpack-web-page,
  author =       "Padma Raghavan",
  title =        "{DSCPACK Web page}",
  note =         "\url{http://www.cse.psu.edu/~raghavan/Dscpack}"
}

@Misc{ gaussian-web-page,
  author =       "",
  title =        "{Gaussian Web page}",
  note =         "\url{http://gaussian.com}",
  key =        "{Gaussian} {Web} page",
}

@Book{lapack-user-guide,
  author = 	 "E. Anderson and Z. Bai and C. Bischof and S. Blackford and J. Demmel and
                  J. Dongarra and J. Du Cris and A. Greenbaum and S. Hammarling and
                  A. McKenney and D. Sorensen",
  title = 	 "LAPACK Users' Guide, Third Edition",
  publisher = 	 "SIAM",
  year = 	 "1999"
}

@Manual{	  nwchem4.1,
  author        = {High Performance Computational Chemistry Group},
  title		= {{NWChem}, A Computational Chemistry Package for Parallel
		  Computers, Version 4.1},
  year		= 2002,
  organization	= {Pacific Northwest National Laboratory},
  address	= {Richland, Washington 99325-0999 USA},
  note          = {See \url{http://www.emsl.pnl.gov/pub/docs/nwchem/}},
}

@TechReport{tchem,
  title={{TC}hem: {A} Software Toolkit for the Analysis of Complex Kinetic Models},
  author={Cosmin Safta and Habib Najm and Omar Knio},
  institution = {Sandia National Laboratories},
  number = {SAND2011-3282},
  year=2011,
}
@Misc{ scidac-web-page,
  author =       "",
  title =        "{{SciDAC Initiative Web page}}",
  note =         "\url{http://www.osti.gov/scidac}",
  key =        "{SciDAC Initiative Web page}"
}

@Misc{cmrs:homepage,
  author =	 {Amitava {Bhattacharjee (PI)}},
  title =	 {{Center for Magnetic Reconnection Studies}},
  howpublished = {\url{http://www.physics.uiowa.edu/cmrs}}
}

@Misc{tops:homepage,
  author =	 {David {Keyes (PI)}},
  title =	 {{Towards Optimal Petascale Simulations (TOPS) Center}},
  howpublished = {\url{http://scalablesolvers.org}}
}

@Misc{tstt:homepage,
  author =	 {David Brown and Jim Glimm and Lori Freitag},
  title =	 {{Terascale Simulation Tools and Technology (TSTT) Center}},
  howpublished = {\url{http://www.tstt-scidac.org}},
  year = {2005}
}

@Misc{petsc:applications,
  author =	 {B. F. {Smith et al.}},
  title =	 {{Scientific Applications Using {PETSc}}},
  howpublished = {\url{http://www.mcs.anl.gov/petsc/publications}}
}

@Misc{petsc:users,
  author =	 {B. F. {Smith et al.}},
  title =	 {{PETSc User Statistics}},
  howpublished = {\url{http://www.mcs.anl.gov/petsc/miscellaneous/usage.html}}
}

@Misc{cemm:homepage,
  author =	 {Steve {Jardin (PI)}},
  title =	 {{Center for Extended MHD Modeling}},
  howpublished = {\url{http://w3.pppl.gov/CEMM}}
}

@Misc{m3d:homepage,
  author =	 {Steve {Jardin et al.}},
  title =	 {{M3D Web page}},
  howpublished = {\url{http://w3.pppl.gov/m3d}}
}

@Misc{nimrod:homepage,
  author =	 {Carl R. {Sovinec et al.}},
  title =	 {{NIMROD Web page}},
  howpublished = {http://nimrodteam.org}
}

@misc{grace-web-page,
   author = "Manish {Parashar et al.}",
   title = "{GrACE Web Page}",
   howpublished  = "\url{http://www.caip.rutgers.edu/~parashar/TASSL/Projects/GrACE}",
}

@misc{accel1,
   title = "Advanced Computing for 21st Century Accelerator Science and Technology Web page",
   howpublished  = "\url{http://scidac.nersc.gov/accelerator/}",
   author = "K. Ko and R. Ryne (PIs)"
}

@unpublished{KatzSpiegelman03,
  author  = "Richard F. Katz and Marc Spiegelman",
  title   = "A semi-{L}agrangian {C}rank-{N}icholson algorithm for the numerical solution of advection-diffusion problems",
  note    = "Columbia University, in preparation",
}

@misc{acts:homepage,
   author = "",
   title = "{Advanced CompuTational Software (ACTS) Web page}",
   howpublished  = "\url{http://acts.nersc.gov}",
   key = "{Advanced CompuTational Software (ACTS) Web page}",
}
@article{superlu99,
  author  = {James W. Demmel and Stanley C. Eisenstat and John R. Gilbert and Xiaoye S. Li and Joseph W. H. Liu},
  title = {A supernodal approach to sparse partial pivoting},
  journal = {SIAM J. Matrix Analysis and Applications},
  year = {1999},
  volume  = {20},
  number = {3},
  pages = {720-755}
}
@misc{superlu:homepage,
   author = "J. Demmel and J. Gilbert and X. Li",
   title = "{SuperLU Web page}",
   howpublished  = "http://crd.lbl.gov/\~xiaoye/SuperLU"
}

@inproceedings{ccf98,
 author=     "E. Chow and A. Cleary and R. Falgout",
 title=      "Design of the hypre Preconditioner Library",
 booktitle = "Proceedings of the SIAM Workshop on Object Oriented Methods for
              Inter-operable Scientific and Engineering Computing",
 publisher = "SIAM",
 year=       1999,
}


@TechReport{hypre-users-manual,
  author      = "R. Falgout",
  title       = "{hypre} Users Manual",
  number      = "Revision 2.11.2",
  institution = "Lawrence Livermore National Laboratory",
  year        = 2017
}


@misc{hypre:homepage,
   author = "R. Falgout",
   title = "{hypre Web page}",
   howpublished  = "\url{http://www.llnl.gov/CASC/hypre}"
}

@InProceedings{trilinos:gpu,
  author =	 {C.G. Baker and  M.A. Heroux. and H.C. Edwards and  A.B. Williams},
  title =	 {A Light-weight API for Portable Multicore Programming},
  booktitle =	 {18th Euromicro International Conference on Parallel, Distributed and Network-Based Processing (PDP)},
  pages =	 {601--606},
  publisher =	 {IEEE},
  year =	 {2010}
}

@misc{trilinos:homepage,
   author = "M. {Heroux et al.}",
   title = "{Trilinos Web page}",
   howpublished  = "{\tt http://trilinos.sandia.gov/}"
}

@article{trilinos:overview,
author = {Michael A. Heroux and Roscoe A. Bartlett and Vicki E. Howle and Robert J. Hoekstra and Jonathan J. Hu and Tamara G. Kolda and Richard B. Lehoucq and Kevin R. Long
          and Roger P. Pawlowski and Eric T. Phipps and Andrew G. Salinger and Heidi K. Thornquist and Ray S. Tuminaro and James M. Willenbring and Alan Williams and Kendall S. Stanley},
title = {An overview of the {T}rilinos project},
journal = {ACM Transactions on Mathematical Software},
volume = {31},
number = {3},
year = {2005},
issn = {0098-3500},
pages = {397--423},
publisher = {ACM Press}
}
%doi = {http://doi.acm.org/10.1145/1089014.1089021},

@misc{rythmos:homepage,
  author = "T. Coffey and R. Bartlett",
  title = "Rythmos: Transient Integration of Differential Equations",
  howpublished = "\url{http://trilinos.sandia.gov/packages/rythmos}"
}

@misc{triangle:homepage,
   author = "J. {Shewchuk}",
   title = "{Triangle: A Two-Dimensional Quality Mesh Generator and Delaunay Triangulator}",
   howpublished  = "\url{http://www-2.cs.cmu.edu/~quake/triangle.html}",
   year = "2005"
}

@misc{tetgen:homepage,
   author = "Hang {Si}",
   title = "{TetGen: A Quality Tetrahedral Mesh Generator and Three-Dimensional Delaunay Triangulator}",
   howpublished  = "\url{http://tetgen.berlios.de}",
   year = "2005"
}

@misc{eigen:homepage,
  author = {Benoit Jacob and Ga\"el Guennebaud},
  title  = {{Eigen} {W}eb page},
  key    = {Jacob},
  url    = {http://eigen.tuxfamily.org/},
  howpublished = {\url{http://eigen.tuxfamily.org/}},
  year   = {2015}
}

@misc{dune:homepage,
  author = {Peter Bastian and Markus Blatt and Andreas Dedner and Christian Engwer and Jorrit Fahlke and Christoph Gersbacher and Carsten Gr\"aser and Christoph Gr\"uninger Robert Kl\"ofkorn and Steffen M\"uthing and Martin Nolte and Mario Ohlberger and Oliver Sander},
  title  = {{DUNE} {W}eb page},
  key    = {Bastian},
  url    = {http://www.dune-project.org/},
  howpublished = {\url{http://www.dune-project.org/}},
  year   = {2015}
}

@misc{thrust,
   author = "N. Bell and J. Hoberock",
   title = {The {T}hrust Library},
   howpublished  = "{\tt http://code.google.com/p/thrust/}",
   year = "2010"
}

@misc{cusp,
   author = "N. Bell and M. Garland",
   title = {The {C}usp Library},
   howpublished  = "{\tt http://code.google.com/p/cusp-library/}",
   year = "2010"
}

@misc{CIG:homepage,
   author = "M. {Gurnis et al.}",
   title = "{Computational Infrastructure for Geodynamics}",
   howpublished  = "\url{http://www.geodynamics.org}"
}

@article{MaltsevSelkov00,
  author  = "R. Overbeek and N. Larsen and G. Pusch and M. D'Souza and E. Selkov Jr. and N. Kyrpides and M. Fonstein and N. Maltsev and E. Selkov",
  title   = "{WIT}: {I}ntegrated system for high-throughput genome sequence analysis and metabolic reconstruction",
  journal = "Nucleic Acids Res.",
  year    = "2000",
  month   = "January",
  pages   = "123-125",
  volume  = "28",
  number  = "1",
}

@article{more:coloring,
  author  = "Thomas F. Coleman and Jorge J. More",
  title   = "Estimation of sparse {J}acobian matrices and graph coloring problems",
  journal = "SIAM Journal on Numerical Analysis",
  year    = "1983",
  month   = "Feb.",
  pages   = "187--209",
  volume  = "20",
  number  = "1",
}

@article{SelkovMaltsev97,
  author  = "E. Selkov and N. Maltsev and G.J. Olsen and R. Overbeek and W. B. Whitman",
  title   = "A reconstruction of the metabolism of Methanococcus jannaschii from sequence data",
  journal = "Gene",
  year    = "1997",
  pages   = "GC11-GC26",
  volume  = "197",
  number  = "1-2",
}

@unpublished{rocketcenter,
  title       = "Center for Simulation of Advanced Rockets",
  note        =	"http://www.csar.uiuc.edu",
  institution = "University of Illinois at Urbana-Champaign"
}

@article{Kirby03,
  title       = {A posteriori error estimates for the mixed hybrid finite element method},
  author      = {Robert C Kirby},
  journal     = {Computational Geosciences},
  volume      = {7},
  pages       = {197--214},
  note        =	{\url{http://www.ices.utexas.edu/~clint/nsf/apostmfem.ps}},
  year        = {2003},
}

@article{Kirby2003B,
  title   = {On the convergence of high resolution methods with multiple time scales for hyperbolic conservation laws},
  author  = {Robert C Kirby},
  journal = {Mathematics of computation},
  volume  = {72},
  number  = {243},
  pages   = {1239--1250},
  year    = {2003}
}

@article{DawsonKirby2001,
  title   = {High resolution schemes for conservation laws with locally varying time steps},
  author  = {Clint Dawson and Robert C Kirby},
  journal = {SIAM Journal on Scientific Computing},
  volume  = {22},
  number  = {6},
  pages   = {2256--2281},
  year    = {2001},
  publisher = {SIAM}
}

@article{DawsonKirby1999,
  title   = {Solution of parabolic equations by backward Euler-mixed finite element methods on a dynamically changing mesh},
  author  = {Clint Dawson and Robert C Kirby},
  journal = {SIAM Journal on Numerical Analysis},
  volume  = {37},
  number  = {2},
  pages   = {423--442},
  year    = {1999},
  publisher = {SIAM}
}

@article{BarthLarson00,
  author  = "T. J. Barth and M. G. Larson",
  title   = "{\em A posteriori} Error Estimation for Discontiuous {G}alerkin Approximations of Hyperbolic Systems",
  journal = "LNCS",
  year    = "2000",
  volume  = "11",
  publisher = "Spinger-Verlag",
}

@Article{xu1,
  author    = "J. Xu",
  title     = "Iterative Methods by Space Decomposition and Subspace Correction",
  journal =   "SIAM Review",
  volume = "34",
  pages = "581--613",
  year      = 1992
}

@Article{Brandt77,
  author  = "Achi Brandt",
  title   = "Multi-Level Adaptive Solutions to Boundary-Value Problems",
  journal = "Mathematics of Computation",
  month   = "April",
  year    = "1977",
  pages   = "333--390",
  volume  = "31",
  number  = "138",
  note    = "doi:10.2307/2006422"
}

@article{brandt1979multigrid,
  title={{Multigrid solutions to elliptic flow problems}},
  author={Brandt, A. and Dinar, N.},
  journal={Numerical Methods for Partial Differential Equations},
  pages={53--147},
  year={1979}
}

@incollection{brandt1979singular,
  title={Multi-Level Adaptive Techniques(MLAT) for singular-perturbation problems},
  author={Achi Brandt},
  booktitle={Numerical Analysis of Singular Perturbation Problems},
  editor={Hemker, Pieter W. and Miller, John J.H.},
  pages={53--142},
  year={1979},
  publisher={Academic Press}
}

@Article{amge1,
  author    = "M. Brezina and A. J. Cleary and R. D. Falgout and V. E. Henson and J. E. Jones and T. A. Manteuffel and
                S. F. McCormick and J. W. Ruge",
  title     = "Algebraic Multigrid Based on Element Interpolation (AMGe)",
  journal =   "SIAM J. Scientific Computing",
  volume = "22",
  pages = "1570--1592",
  year      = 2000
}

@BOOK{bramble1,
       AUTHOR = "J. H. Bramble",
       TITLE = "Multigrid Methods",
       PUBLISHER = "Longman Scientific and Technical",
       address = "Essex, England",
       YEAR = 1993
}

@BOOK{arpack98,
       AUTHOR = "R. B. Lehoucq and D. C. Sorensen and C. Yang",
       TITLE = "ARPACK, Users' Guide",
       PUBLISHER = "SIAM",
       YEAR = 1998
}

@Article{bbder96,
  author    = "R. Barrett and M.  Berry and J. Dongarra and V. Eijkhout and C. Romine",
  title     = "Algorithmic bombardment for the iterative solution of linear systems: A polyIterative approach",
  journal   = "J. of Computational and Applied Mathematics",
  year      = "1996",
  volume    = "74",
  pages     = "91--110"
}

@Article{egks94,
  author    = "A. Ern and V. Giovangigli and D. E. Keyes and M. D. Smooke",
  title     = "Towards polyalgorithmic linear system solvers for nonlinear elliptic problems,",
  journal =   "SIAM J. Scientific Computing",
  year      = "1994",
  volume    = "15",
  number    = "3",
  pages     = "681--703"
}

@Article{dftb02,
  author    = "P. Zapol and M. Sternberg and L.A. Curtiss and Th. Frauenheim and D.M. Gruen",
  title     = "Tight-binding molecular-dynamics simulation of impurities in ultrananocrystalline diamond grain boundaries,",
  journal =   "Phys. Rev",
  year      = "2002",
  volume    = "B65",
  pages     = "045403"
}

@INBOOK{lsa,
        AUTHOR="R. Bramley and D. Gannon and T. Stuckey and J. Villacis and
        J. Balasubramanian and  E. Akman and F.  Berg and  S.  Diwan and M.  Govindaraju",
        TITLE="The linear system analyzer",
        SERIES="enabling technologies for computational science",
        YEAR="2002",
        PUBLISHER="Kluwer",
        LOCATION="Dordrecht"
     }

@Article{kk97,
  author    = "C.T. Kelley and D.E. Keyes",
  title     = "Convergence analysis of pseudo-transient continuation",
  journal =   "SIAM J. Numerical Analysis",
  year      = "1998",
  volume    = "35",
  pages     = "508--523"
}

@Article{swtm01,
  author =        "R. Shepard and A. F. Wagner and J. L. Tilson and M. Minkoff",
  journal =      "Journal of Computational Physics",
  year = "2001",
  volume = "172",
  number = "2",
  pages = "472--514",
  title  =  "The Subspace Projected Approximate Matrix {(SPAM)} Modification of the {D}avidson Method"
}

@techreport{ zhou03,
  author =       "Y. Zhou",
  title =        "Eigenvalue Computation from the Optimization Perspective: On {Jacobi-Davidson,
                  IIGD, RQI and Newton} Updates",
  institution =  "Argonne National Laboratory",
  number =       "ANL/MCS-P1074-0803",
  note =         "Submitted to Numerical Linear Algebra with Applications",
  year = 2003
}

@Unpublished{ mtwm03,
  author =       "G. G. Maisuradze and D. L. Thompson and A. F. Wagner and M. Minkoff",
  title =        "Interpolating moving least squares methods for fitting
                  potential energy surfaces:  Detailed analysis of one-dimensional applications",
  note =         "to appear in the Journal of Chemical Physics",
  year = 2003
}

@article{SinghJosephHeslaGlowinskiPan00,
  author  = "P. Singh and D. D. Joseph and T. Hesla and R. Glowinski and T.-W. Pan",
  title   = "A distributed {L}agrange multiplier/fictitious domain model for viscoelastic particulate flows",
  journal = "J. Non-Newtonian Fluid Mech.",
  volume  = "91",
  pages   = "165--188",
  year    = "2000"
}

@book{Joseph02,
  author    = "Daniel D. Joseph",
  title     = "Interrogations of Direct Numerical Simulations of Sloid-Liquid Flows",
  publisher = "Springer-Verlag",
  month     = "March",
  year      = "2002",
  note      = "\url{http://www.efluids.com/efluids/books/joseph.htm}"
}

@Misc{triangle-web-page,
  author =       "Jonathan R. Shewchuk",
  title =        "{Triangle Web} page",
  note =         "\url{http://www-2.cs.cmu.edu/~quake/triangle.html}"
}

@incollection{shewchuk96,
  author = {Jonathan R. Shewchuk},
  title = {Triangle:  {E}ngineering a {2D} Quality Mesh Generator and {D}elaunay Triangulator},
  booktitle = {Applied Computational Geometry:  Towards Geometric Engineering},
  editor = {Ming C. Lin and Dinesh Manocha},
  series = {Lecture Notes in Computer Science},
  volume = 1148,
  publisher = {Springer-Verlag},
  pages = {203--222},
  month = may,
  year = 1996,
  note = {From the First ACM Workshop on Applied Computational Geometry}
}

@article{leaf1,
  author  = "Transient Dynamics of Pinning of Domain Walls",
  title   = "G. K. Leaf and S. Obukhov and S. Scheidl and V. M. Vinokur",
  journal = "J. Magnetism and Magnetic Materials",
  volume  = "241",
  pages   = "118--123",
  year    = "2002"
}

@article{leaf2,
  author  = "D. O. Gunter and H. G. Kaper and  G. K. Leaf",
  title   = "Implicit Integration of the Time-Dependent {Ginzburg-Landau} Equations of Superconductivity",
  journal = "SIAM J. Sci. Comp.",
  volume  = "23",
  pages   = "1944--1959",
  year    = "2002"
}

@article{leaf3,
  author  = " J. S. Jiang and H. G. Kaper and G. K. Leaf",
  title   = "Hysteresis in Layered Spring Magnets",
  journal = " Discreet and Continuous Dynamical Systems, Series B",
  volume  = "1",
  pages   = "219--232",
  year    = "2001"
}

@article{leaf4,
  author  = "J. S. Jiang and S. D. Bader and H. G. Kaper and G. K. Leaf",
  title   = "Rotational Hysteresis of Exchange-Spring Magnets",
  journal = "J. Phys. D Appl. Phys.",
  volume  = "35",
  pages   = "2339--2343",
  year    = "2002"
}

@article{leaf5,
  author  = "M. Grimsditch and G. K. Leaf and H. G. Kaper and D. A. Karpeev and R. E. Camley",
  title   = "Normal Modes of Spin Excitation in Magnetic Nanoparticles",
  journal = "Submitted to Phys. Rev. B.",
  note  = "Submitted",
  year    = "2003"
}

@article{GraySumpterNoidBarnes01,
  author  = "S. K. Gray and B. G. Sumpter and D. W. Noid and M. d. Barnes",
  title   = "Quantum Mechanical Model of Localized Electrons on the Surface of Polymer Nanospheres",
  journal = "Chem. Phys. Lett.",
  volume  = "333",
  pages   = "308--313",
  year    = "2001"
}

@InProceedings{petsc-efficient,
  author =	 {Satish Balay and William~D. Gropp and Lois Curfman
                  McInnes and Barry F. Smith},
  title =	 {Efficient Management of Parallelism in Object
                  Oriented Numerical Software Libraries},
  booktitle =	 {Modern Software Tools in Scientific Computing},
  editor =	 {E. Arge and A.~M. Bruaset and H.~P. Langtangen},
  pages =	 {163--202},
  publisher =	 {Birkh{\"{a}}user Press},
  year =	 {1997}
}

@article{MUMPS01,
  author = {Patrick R. Amestoy and Ian S. Duff and Jean-Yves L'Excellent and Jacko Koster},
  title = {A fully asynchronous multifrontal solver using distributed dynamic scheduling},
  journal = {SIAM Journal on Matrix Analysis and Applications},
  volume = {23},
  number = {1},
  pages = {15--41},
  year = {2001}
}

@article{Zoltan06,
  author  = {Karen D. Devine and Erik G. Boman and Robert T. Heaphy and \"Umit V. \c{C}ataly\"urek and Robert H. Bisseling},
  title   = {Parallel Hypergraph Partitioning for Irregular Problems},
  journal = {SIAM Parallel Processing for Scientific Computing},
  month   = {February},
  year    = {2006}
}

@article{lidemmel03,
     AUTHOR = {Xiaoye S. Li and James W. Demmel},
     TITLE = {{SuperLU\_DIST}: A Scalable Distributed-Memory Sparse Direct
              Solver for Unsymmetric Linear Systems},
     JOURNAL = {ACM Transactions on Mathematical Software},
     YEAR = 2003,
     MONTH = {June},
     VOLUME = {29},
     NUMBER = {2},
     PAGES = {110--140}
}

@TechReport{SuperLU,
  author      = "James W. Demmel and John R. Gilbert and Xiaoye S. Li",
  title       = "{SuperLU} Users' Guide",
  number      = "LBNL-44289",
  institution = "Lawrence Berkeley National Laboratory",
  year        = 2003,
  url         = "http://crd.lbl.gov/\~xiaoye/SuperLU/"
}

@techreport{Trilinos-Overview03,
title = "{An Overview of {T}rilinos}",
author = "Michael Heroux and Roscoe Bartlett and Vicki Howle Robert Hoekstra and Jonathan Hu and Tamara Kolda and Richard Lehoucq and Kevin Long and Roger Pawlowski and Eric Phipps and Andrew Salinger and Heidi Thornquist and Ray Tuminaro and James Willenbring and Alan Williams",
institution = "Sandia National Laboratories",
number = "SAND2003-2927",
year = 2003}

@techreport{Trilinos-Users-Guide,
title = "{Trilinos} Users Guide",
author = "Michael A. Heroux and James M. Willenbring",
institution = "Sandia National Laboratories",
number = "SAND2003-2952",
url =  "http://trilinos.sandia.gov/",
year = 2003}


@article{PILUT01,
  author = {David Hysom and Alex Pothen},
  title = {A scalable parallel algorithm for incomplete factor preconditioning},
  journal = {SIAM Journal on Scientific Computing},
  volume = {22},
  pages = {2194--2215},
  year = {2001}
}

@techreport{BoomerAMG00,
  author = {V.~E. Henson and U.~M. Yang},
  title = {{BoomerAMG}: A parallel algebraic multigrid solver and preconditioner},
  institution = {Lawrence Livermore National Laboratory},
  number = {UCRL-JC-133948},
  year = {2000}
}

@incollection{baker2012scaling,
  title={Scaling algebraic multigrid solvers: {O}n the road to exascale},
  author={Baker, Allison H. and Falgout, Robert D. and Gamblin, Todd and Kolev, Tzanio V. and Schulz, Martin and Yang, Ulrike Meier},
  booktitle={Competence in High Performance Computing 2010},
  pages={215--226},
  year={2012},
  publisher={Springer}
}

@article{knollkeyes:04,
  author  = "D. A. Knoll and D. E. Keyes",
  year    = 2004,
  title   = "Jacobian-free {Newton-Krylov} Methods: A Survey of Approaches and Applications",
  journal = "J. Comp. Phys.",
  volume  = 193,
  pages   = "357-397"
}

@article{chacon02,
  author = "Luis Chacon and Dana A. Knoll and John M. Finn",
  title = "An implicit nonlinear reduced resistive {MHD} solver",
  journal = "J. Comput. Phys",
  volume = 188,
  year = 2002,
  pages = "15--36"
}

@article{mousseau03,
  author = "V. A. Mousseau and D. A. Knoll",
  title = "New Physics-based Preconditioning of Implicit Methods for
           Non-Equilibrium Radiation Diffusion",
  journal = "J. Comput. Physics",
  year = 2003
}

@article{mousseau00,
  author = "V. A. Mousseau and D. A. Knoll and W. J. Rider",
  title = "Physics-based Preconditioning and the {Newton-Krylov} Method
           for Non-Equilibrium Radiation Diffusion",
  journal = "J. Comput. Physics",
  year = 2000,
  pages = "743--765",
  volume = 160
}

@unpublished{facets:homepage,
  author =	 "John {Cary (PI)}",
  title =	 "{Framework Application for Core-Edge Transport Simulations (FACETS)}",
  note = "Proto-FSP project, see \url{http://www.facetsproject.org}"
}

@unpublished{cpes:homepage,
  author =	 "{C.S.} {Chang (PI)}",
  title =	 "{Center for Plasma Edge Simulation (CPES)}",
  note = "Proto-FSP project, see \url{http://www.cims.nyu.edu/cpes}"
}

@misc{epsi:homepage,
  author =	 "{C.S.} {Chang (PI)}",
  title =	 "{Center for Edge Physics Simulation (EPSI)}",
  note = "\url{http://epsi.pppl.gov}"
}

@unpublished{groundwater-scidac2:web,
  author =	 "Peter {Lichtner (PI)}",
  title =	 "Modeling Multiscale-Multiphase-Multicomponent Subsurface Reactive Flows
                  Using Advanced Computing",
  howpublished = "http://www.scidac.gov/groundwater/gwflow.html"
}

@misc{pflotran:web,
  author =	 "Peter {Lichtner (PI)}",
  title =	 "{Modeling Multiscale-Multiphase-Multicomponent Subsurface Reactive Flows
                  Using Advanced Computing}",
  note = "\url{http://ees.lanl.gov/pflotran/}"
}

@Misc{accel-scidac2-solicitation,
  author       = {{DOE Office of Science}},
  title        = {{Program Announcement LAB 07-09, SciDAC: Accelerator Science and Simulation}},
  year         = 2006,
  note = {\url{http://www.science.doe.gov/grants/LAB07_09.html}}
}

@ARTICLE{Nieter04,
   author = "C. Nieter and J. R. Cary",
   title = "{VORPAL}: A Versatile Plasma Simulation Code",
   journal = "J. Comp. Phys.",
   year = "2004",
   volume = "196",
   pages = "448"
}

@Article{Synergia06,
  author = "J. Amundson and P. Spentzouris and J. Qiang and R. Ryne",
  title = "Synergia: An accelerator modeling tool with {3-D} space charge",
  journal = "J. Comp. Phys.",
  year = 2006,
  volume = "211",
  pages = "229-248"
}

@unpublished{stoltz07,
  author = "P. H. Stoltz",
  title = "Maps of {RF} cavities generated from electromagnetic simulations",
  year = 2007,
  note = "to appear in Proceedings of the 2007 Particle Accelerator
          Conference (PAC07), Albuquerque, NM, 2007"
}

@Misc{iter:homepage,
  key = "{International Thermonuclear Experimental Reactor (ITER) homepage}",
  year = 2007,
  title = "{International Thermonuclear Experimental Reactor (ITER) homepage}",
  howpublished = {\url{http://www.iter.org}}
}

@misc{epp2010,
  author = {{Committee on Elementary Particle Physics in the 21st Century, National Research Council}},
  title = {Revealing the Hidden Nature of Space and Time: Charting the Course for Elementary
           Particle Physics},
  year = {2006},
  howpublished = {The National Academies Press, ISBN: 0309101948}
}

@misc{post-fsp-report,
author= "D.~E.~Post and D.~B.~Batchelor and R.~B.~Bramley and J.~R.~Cary and R.~H.~Cohen and P.~Colella and S.~C.~Jardin",
title=  "{Report of Fusion Simulation Project Steering Committee}",
month=  "August",
year =  2004,
note = "Available via \url{http://w3.pppl.gov/usjapanim/FSPReport.pdf}"
}

@misc{fsp:workshop2011,
key   =  "{Fusion Simulation Project (FSP) Planning Workshop}",
title =  "{Fusion Simulation Project (FSP) Planning Workshop}",
month =  "February",
year  =  2011,
note  = "\url{https://ice.txcorp.com/trac/2011_FspDefinitionWorkshop}"
}

@BOOK{hazeltine-meiss-book,
      AUTHOR="R.~D.~Hazeltine and J.~D.~Meiss",
      TITLE="Plasma Confinement",
      YEAR="1991",
      PUBLISHER="Addison-Wesley, Redwood City, CA",
}

@article{falgout05a,
  author = "R. D. Falgout and J. E. Jones and U. M. Yang",
  title = "Conceptual Interfaces in hypre",
  journal = "Future Generation Computer Systems",
  note = "Special issue on PDE software",
  volume = 22,
  year = 2005,
  pages = "239--251"
}

@article{falgout05b,
  author = "R. D. Falgout and J. E. Jones and U. M. Yang",
  title = "Pursuing Scalability for hypre's Conceptual Interfaces",
  journal = "ACM Trans. Math. Softw.",
  volume = 31,
  year = 2005,
  pages = "326--350"
}

@unpublished{compass:homepage,
  author = {Panagiotis {Spentzouris (PI)}},
  title  = {Community Petascale Project for Accelerator Science and Simulation (ComPASS)},
  note   = {SciDAC2 project, see \url{https://compass.fnal.gov/}}
}

@unpublished{cmsnf:homepage,
  author = {{Todd Allen, Director}},
  title  = {{Center for Materials Science of Nuclear Fuel}},
  note   = {Energy Frontier Research Center, see
       \url{https://inlportal.inl.gov/portal/server.pt/community/center_for_materials_science_of_nuclear_fuel}}
}

@unpublished{dvi-materials:project,
  author  = {{L.~C.} {McInnes (PI)}},
  title  = {Large-Scale Differential Variational Inequalities for Heterogeneous Materials},
  note   = {{SciDAC}-e project},
  year   = 2011
}

@Misc{scidac:homepage,
  author       = {{DOE Office of Science}},
  title        = {{Scientific Discovery through Advanced Computing}},
  year         = 2007,
  howpublished = {\url{http://www.scidac.gov}}
}

@misc{corba,
    author = "{Object Management Group}",
    year = 2007,
    title="{Common Object Request Broker Architecture (CORBA)}",
    howpublished="\url{http://www.corba.org}"
}

@Article{         uedge,
  author        = "T.~D. Rognlien and D.~D. Ryutov and N. Mattor and G.~D. Porter",
  title         = "Two-Dimensional Electric Fields and Drifts near the Magnetic Separatrix in Divertor Tokamak",
  journal       = "J. Plasma Physics",
  year          = "1999",
  volume        = "6",
  pages         = "1851",
  note          = "also see user manual at http://www.mfescience.org, then UEDGE link"
}

@Article{         bout,
  author        = "X.~Q. Xu and R.~H. Cohen and T.~D. Rognlien and J.~R. Myra",
  title         = "Low-to-High Confinement Transition Simulations in
    Divertor Geometry",
  journal       = "J. Plasma Physics",
  year          = "2000",
  volume        = "7",
  pages         = "1951",
  note          = ""
}

@Article{         bout++,
  author        = "B. Dudson and M. Umansky and X.~Q. Xu and P. B. Snyder and H. R. Wilson",
  title         = "{BOUT++}: A Framework for Parallel Plasma Fluid Simulations",
  journal       = "Computer Physics Communications",
  year          = "2009",
  volume        = "180",
  issue         = "9",
  pages         = "1467 -- 1480",
  note          = ""
}

@Article{         tempest,
  author        = "Z. Xiong and X.Q. Xu and B.I. Cohen and R. Cohen and
	  M.R. Dorr and J.A. Hittinger and G.  Kerbel and W.M. Nevins and
	  T. Rognlien",
  title         = "Simulation of Plasma Transport in a Toroidal Annulus with TEMPEST",
  journal       = "Bull. Am. Phys. Soc. ",
  year          = "2005",
  volume        = "50",
  number        = "86",
  pages         = "CP1",
  note          = ""
}

@Article{ccahpc,
  author = {David E. Bernholdt and Benjamin A. Allan and Robert
                  Armstrong and Felipe Bertrand and Kenneth Chiu and
                  Tamara L. Dahlgren and Kostadin Damevski and Wael
                  R. Elwasif and Thomas G. W. Epperly and Madhusudhan
                  Govindaraju and Daniel S. Katz and James A. Kohl and
                  Manoj Krishnan and Gary Kumfert and J. Walter Larson
                  and Sophia Lefantzi and Michael J. Lewis and Allen
                  D. Malony and Lois C. McInnes and Jarek Nieplocha
                  and Boyana Norris and Steven G. Parker and Jaideep
                  Ray and Sameer Shende and Theresa L. Windus and
                  Shujia Zhou},
  title = {A Component Architecture for High-Performance Scientific
                  Computing},
  journal = {Intl. J. High-Perf. Computing Appl.},
  volume        = 20,
  pages         = {163--202},
  year		= 2006,
  note		= {ACTS Collection special issue},
}

@misc{cca-forum:homepage,
   author = "{Common Component Architecture Forum}",
   note   = "\url{http://www.cca-forum.org}",
   year   = 2010
}

@misc{petsc:driven-cavity-example,
  title =    {{PETSc Driven Cavity Example Code}},
  author =	 {B. F. {Smith et al.}},
  howpublished = {\url{http://www.mcs.anl.gov/petsc/petsc-current/src/snes/examples/tutorials/ex19.c.html}}
}

@misc{unic-ref,
  author = "Giuseppe Palmiotti",
  title  = "{UNIC} Neutronics Software",
  note   = "Nuclear Engineering Division, Argonne National Laboratory"
}

% -----------------------------------------------------------------------
% Model coupling refs

@book{greve-blatter,
  author = "Ralf Greve and Heinz Blatter",
  title = "Dynamics of Ice Sheets and Glaciers",
  series = "Advances in Geophysical and Environmental Mechanics and Mathematics",
  publisher = "Springer",
  year = 2009
}

@Misc{doe-isicles,
  key = {ISICLES},
  title ="Ice {S}heet {I}nitiative for {CL}-imate {E}xtreme{S}",
  howpublished="\url{http://www.csm.ornl.gov/ISICLES/index.html}"
}


@Misc{mct-website,
  key = {MCT},
  title ="{M}odel {C}oupling {T}oolkit ({MCT}) {W}eb {S}ite",
  howpublished="\url{http://www.mcs.anl.gov/mct}"
}

@article{larson:05,
  author="Jay Larson and Robert Jacob and Everest Ong",
  title="{The Model Coupling Toolkit}: A New {Fortran90} Toolkit for
  Building Multi-Physics Parallel Coupled Models",
  journal="Int. J. High Perf. Comp. App.",
  year=2005,
  pages="277--292"
}

@article{dennis2012computational,
  title={Computational performance of ultra-high-resolution capability in the Community Earth System Model},
  author={Dennis, John M and Vertenstein, Mariana and Worley, Patrick H and Mirin, Arthur A and Craig, Anthony P and Jacob, Robert and Mickelson, Sheri},
  journal={International Journal of High Performance Computing Applications},
  volume={26},
  number={1},
  pages={5--16},
  year={2012},
  publisher={SAGE Publications}
}

@inproceedings{bettge01,
  author = "T. Bettge and A. Craig and R. James and V. Wayland and G. Strand",
  year = 2001,
  title = "The {DOE} Parallel Climate Model {(PCM)}: The Computational Highway
           and Backroads",
  booktitle = "Proc. International Conference on Computational Science (ICCS) 2001",
  editors = "V. N. Alexandrow and J. J. Dongarra and C. J. K. Tan",
  pages = "148 -- 156",
  series = "Lecture Notes in Computer Science",
  volume = 2073,
  publisher = "Springer-Verlag",
}

@inproceedings{jacob01,
  author = "R. Jacob and C. Schafer and I. Foster and M. Tobis and J. Anderson",
  year = 2001,
  title = "Computational Design and Performance of the {Gast} Ocean Atmosphere Model",
  booktitle = "Proc. International Conference on Computational Science (ICCS) 2001",
  editors = "V. N. Alexandrow and J. J. Dongarra and C. J. K. Tan",
  series = "Lecture Notes in Computer Science",
  volume = 2073,
  publisher = "Springer-Verlag",
}

@article{chen2008new,
  title={New generation of multi-scale {NWP} system {(GRAPES)}: General scientific design},
  author={Chen, DeHui and Xue, JiShan and Yang, XueSheng and Zhang, HongLiang and Shen, XueShun and Hu, JiangLin and Wang, Yu and Ji, LiRen and Chen, JiaBin},
  journal={Chinese Science Bulletin},
  volume={53},
  number={22},
  pages={3433--3445},
  year={2008},
  publisher={Springer}
}

@inproceedings{baum01,
  author = "J. Baum and H. Luo and E. Mestreau and D. Sharov and R. Loehner and D. Pelessone and C. Charman",
  year = 2001,
  title = "Recent Developments of a Coupled {CFD/CSD} Methodology",
  booktitle = "Proc. International Conference on Computational Science (ICCS) 2001",
  editors = "V. N. Alexandrow and J. J. Dongarra and C. J. K. Tan",
  series = "Lecture Notes in Computer Science",
  volume = 2073,
  publisher = "Springer-Verlag",
}

@inproceedings{lefantzi03,
  author = "S. Lefantzi and J. Ray",
  year = 2003,
  title = "A Component-based Scientific Toolkit for Reacting Flows",
  booktitle = "Proc. Second MIT Conference on Computational Fluid and Solid Mechanics",
  volume = 2,
  publisher = "Elsevier"
}

@article{boville98,
  author = "B. A. Boville and P. R. Gent",
  title = "The {NCAR} Climate System Model, Version One",
  journal = "Journal of Climate",
  volume = 11,
  year = 1998,
  pages = "1115--1130"
}

@misc{paraschivoiu99,
  author = "M. Paraschivoiu and X.-C. Cai and M. Sarkis and D. P. Young and D. Keyes",
  title = "Multi-domain multi-model formulation for compressible flows: Conservative interface
           coupling and parallel implicit solvers for {3D} unstructured meshes",
  note = "AIAA Paper 99-0784",
  year = 1999
}

@article{peszynska,
  author = "M. Peszynska and M. F. Wheeler and I. Yotov",
  title = "Mortar upscaling for multiphysics flow in porous media",
  journal = "Computational Geosciences"
}

@techreport{wheeler00,
  author = "M. F. Wheeler and J. Wheeler and M. Peszynska",
  title = "A distributed computing portal for coupling multi-physics and multiple domains
          in porous media",
  institution = "University of Texas at Austin",
  number = "TICAM 00-03",
  year = 2000,
}

@techreport{peszynska00,
  author = "M. Peszynska and Q. Lu and M. F. Wheeler",
  title = "Multiphysics Coupling of Codes",
  institution = "University of Texas at Austin",
  number = "TICAM 00-02",
  year = 2000,
}

@inproceedings{cai99,
  author = "X.-C. Cai and M. Paraschivoiu and M. Sarkis",
  title = "An explicit multi-model compressible flow formulation based on the full potential
            equation and the {Euler} equations on {3D} unstructured meshes",
  booktitle = "Proceedings of the 11th International Conference on Domain Decomposition Methods",
  editor = "C-H. Lai and P. Bjorstad and M. Cross and O. Widlund",
  year = 1999
}

@article{he05,
  author = "Yun He and Chris H. Q. Ding",
  title = "Coupling Multi-Component Models with {MPH} on Distributed Memory Computer Architectures",
  year = 2005,
  volume = 19,
  pages = "329--240",
  number = 3,
  journal = "Int. Journal of High Performance Computing Applications"
}

@inproceedings{uiuc-rocket-center02,
  author = "W. A. Dick and M. T. Heath",
  title = "Whole System Simulation of Solid Propellant Rockets",
  booktitle = "Proceedings of the AIAA Joint Propulsion Conference, AIAA2002-4345",
  month = "July",
  year = 2002,
}

@inproceedings{toth04,
  AUTHOR = "G. Toth and O. Volberg and A. J. Ridley and T. I Gombosi and D. DeZeeuw and
            K. W. Hansen and D. R. Chesney and Q. F. Stout and K. G. Powell and K. Kane and
            R. Oehmke",
  TITLE = "A Physics-Based Software Framework for Sun-Earth Connection Modeling",
  editor = "A. T. Y. Lui and Y. Kamide and G. Consolini",
  booktitle = "Multiscale Coupling of Sun-Earth Processes, Proceedings of the Conference
            on the Sun-Earth Connection",
  YEAR="2004",
  PUBLISHER="Elsevier",
  PAGES="383--397"
}


@Misc{csdrm:web,
  author = "M. Aivazis and B. Goddard and D. Meiron and M. Ortiz and J. Pool and J. Shepherd",
  title ="{Center for Simulation of Dynamic Response of Materials}",
  note = "California Institute of Technology, see \url{http://csdrm.caltech.edu}"
}

@Misc{csar:web,
  author = "M. {Heath (Director)}",
  title ="{Center for Simulation of Advanced Rockets}",
  note = "University of Illinois at Urbana-Champaign, see \url{http://www.csar.uiuc.edu}"
}

@Misc{csafe:web,
  author = "D. {Pershing (Director)}",
  title ="{Center for Simulation of Accidental Fires and Explosions}",
  note = "University of Utah, see \url{http://www.csafe.utah.edu}"
}

@Misc{cits:web,
  author = "P. {Moin (Director)}",
  title ="{Center for Integrated Turbulence Simulations}",
  note = "Stanford University, see \url{http://www.stanford.edu/group/cits}"
}

@Misc{flash:web,
  author = "D. {Lamb (Director)}",
  title ="{Center for Integrated Turbulence Simulations}",
  note = "University of Chicago, see \url{http://flash.uchicago.edu}"
}

@techreport{utah-csafe03,
  author = "J. Guilkey and T. Harman and A. Xia and B. Kashiwa and P. McMurtry",
  title = "An Eulerian-Lagrangian Approach for Large Deformation Fluid Structure Interaction
           Problems, Part 1: Algorithm Development",
  institution = "University of Utah, Center for the Simulation of Accidental Fires and Explosions",
  year = 2003
}

@inbook{shepherd07,
  author = "M. Shepherd and E. Seol and B. FrantzDale",
  title = "Toward a Multi-Model Hierarchy to Support Multiscale Simulations",
  year = 2007,
  booktitle = "CRC Handbook of Dynamic System Modeling",
  publisher = "Wiley",
  pages = "1--41",
  note = "also available as SCOREC Report 2007-2, Rensselaer Polytechnic Institute",
}

@INPROCEEDINGS{cactus02,
  author = {Tom Goodale and Gabrielle Allen and Gerd Lanfermann and Joan Masso and Thomas Radke
          and Edward Seidel and John Shalf},
  title = {The {Cactus} Framework and Toolkit: Design and Applications},
  booktitle = {VECPAR'2002, 5th International Conference, Lecture Notes in Computer Science},
  year = {2002},
  url = {http://www.cactuscode.org/Papers/VecPar_2002.pdf}
}

@misc{cactus:homepage,
   author = "G. {Allen et al.}",
   title = "{Cactus Web page}",
   howpublished  = "\url{http://cactuscode.org}"
}

@Misc{open-grid-forum:web,
  key = "{Open Grid Forum}",
  title = "{Open Grid Forum}",
  note = "See \url{http://www.ogf.org}"
}

@Misc{nox:web,
  author = "Tamara Kolda and Roger {Pawlowski et al.}",
  title = "Nonlinear Object-Oriented Solutions {(NOX)}",
  note = "See \url{http://software.sandia.gov/nox}"
}

@Misc{chombo:web,
  author = "P. {Colella (PI)}",
  title = "{Chombo}",
  note = "See \url{http://seesar.lbl.gov/anag/chombo}"
}

@article{lanzkron96,
  author = "P. J. Kanzkron and D. J. Rose and J. T. Wilkes",
  title = "An Analysis of Approximate Nonlinear Elimination",
  journal = "SIAM J. Sci. Comput.",
  volume = 17,
  year = 1996,
  pages = "538--559"
}

@article{jiang95,
  author  = "J. Jiang and P. Forsyth",
  title   = "Robust Linear and Nonlinear Strategies for Solution of the Transonic {Euler} Equations",
  journal = "Computers and Fluids",
  volume  = "24",
  pages   = "753--770",
  year    = "1995"
}

@article{young90,
  author  = "D. Young and R. Melbin and M. Bieterman and F. Johnson and S. Samant",
  title   = "Global Convergence of Inexact {Newton} Methods for Transonic Flow",
  journal = "Int. J. Numer. Methods Fluids",
  volume  = "11",
  pages   = "1075--1095",
  year    = "1990"
}

@article{fishwick04,
  author = "Paul A. Fishwick",
  title = "Toward an Integrated Multimodeling Interface: A Human-Computer
           Interface Approach to Interrelating Model Structures",
  journal = "SCS Trans. on Simulation",
  note = "Special Issue in Grand Challenges in Computer Simulation",
  year = 2004,
}

@article{fishwick03,
  author = "Paul Fishwick and Jinho Lee and Minho Park and Jyunju Shim",
  title = "{RUBE}: A Customized {2D} and {3D} Modeling Framework for Simulation",
  booktitle = "Proceedings of the 2003 Winter Simulation Conference",
  editor = "S. Chick and P. J. Sanchez and D. Ferrin and D. J. Morrice",
  year = 2003,
}

@inproceedings{kirner00,
  author = "T. G. Kirner and V. F. Martins",
  title = "Development of an Information Visualization Tool Using Virtual Reality",
  booktitle = "Proceedings of the 2000 ACM Symposium on Applied Computing",
  year = 2000,
  pages = "604--606"
}

@inproceedings{orso03,
  author = "A. Orso and J. Jones and M. J. Harrold",
  title = "Visualization of Program-Execution Data for Deployed Software",
  booktitle = "Proceedings of the 2003 ACM Symposium on Software Visualization",
  year = 2003,
  pages = "67--76"
}

@book{tiller01,
  author = "M. Tiller",
  title = "Introduction to Physical System Modeling with Modelica",
  series = "Kluwer International Series inEngineering and Computer Science",
  volume = 615,
  publisher = "Kluwer",
  year = 2001
}

@article{buck94,
 author = "J. Buck and S. Ha and E. Lee and D. Messerschmitt",
 title = "Ptolemy: A Framework for Simulating and Prototyping Heterogeneous Systems",
 journal = "Int. Journal of Computer Simulation",
 volume = 4,
 pages = "155--182",
 year = 1994
}

@article{mu95,
  author = "M. Mu and J.R. Rice",
  title = "Modeling with collaborating {PDE} solvers - Theory and practice",
  journal = "Comp. Syst. Engr.",
  volume = 6,
  year = 1995,
  pages = "87--95"
}

@techreport{drashansky96,
  title = "Multidisciplinary Problem Solving using Agents in a Cluster Environment",
  author = "R. Drashansky and A. Joshi and J. R. Rice",
  institution = "Emory Universtity, Department of Mathematics and Computer Science",
  year = 1996
}

@article{michopoulos05,
  title = "Survey on Modeling and Simulation of Multiphysics Systems",
  author = "John G. Michopoulos and Charbel Farhat and Jacob Fish",
  journal = "Journal of Computing and Information Science in Engineering",
  volume = 5,
  issue = 3,
  pages = "198--213",
  year = 2005
}

@article{dubey09,
  title = "Extensibe Component-Based Architecture for {FLASH}, a Massively Parallel Multiphysics Simulation Code",
  author = "A. Dubey and K. Antypass and M. Ganapathy and L. Reid and D. Sheeler and A. Siegel and K. Weide",
  journal = "Parallel Computing",
  volume = 35,
  issue = "10 -- 11",
  pages = "512 -- 522",
  year = 2009
}

@Book{BottLoring95,
  AUTHOR    = "Raoul Bott and Loring W. Tu",
  TITLE	    = "Differential Forms in Algebraic Topology",
  PUBLISHER = "Springer",
  YEAR	    = "1995"
}

@Book{KobayashiNomizu96,
  AUTHOR    = "Shoshichi Kobayashi and Katsumi Nomizu",
  TITLE	    = "Foundations of Differential Geometry",
  PUBLISHER = "Wiley-Interscience",
  YEAR	    = "1996"
}

@Article{HornungKohn02,
  author  = {Richard D. Hornung and Scott R. Kohn},
  title   = {Managing Application Complexity in the SAMRAI Object-Oriented Framework},
  journal = {Concurrency and Computation: Practice and Experience},
  volume  = 14,
  pages   = {347--368},
  year    = 2002,
}

@inproceedings{concepts06,
  author    = "Douglas Gregor and Jaakko J{\"a}rvi and Jeremy Siek and Bjarne Stroustrup and Gabriel Dos Reis and Andrew Lumsdaine",
  title     = "Concepts: Linguistic Support for Generic Programming in C++",
  booktitle = "Proceedings of OOPSLA 2006",
  year      = 2006,
  pages     = "???--???"
}

@BOOK{Hatcher02,
  AUTHOR = {Hatcher, Allen},
  TITLE = {Algebraic Topology},
  PUBLISHER = {Cambridge University Press},
  YEAR = 2002
}

@book{GammaHelmJohnsonVlissides95,
	abstract = {{Design Patterns is a modern classic in the literature of object-oriented development, offering timeless and elegant solutions to common problems in software design. It describes patterns for managing object creation, composing objects into larger structures, and coordinating control flow between objects. The book provides numerous examples where using composition rather than inheritance can improve the reusability and flexibility of code. Note, though, that it's not a tutorial but a catalog that you can use to find an object-oriented design pattern that's appropriate for the needs of your particular application--a selection for virtuoso programmers who appreciate (or require) consistent, well-engineered object-oriented designs.} {Now on CD, this internationally acclaimed bestseller is more valuable than ever!

Use the contents of the CD to create your own design documents and reusable components. The CD contains: 23 patterns you can cut and paste into your own design documents; sample code demonstrating pattern implementation; complete Design Patterns content in standard HTML format, with numerous hyperlinked cross-references; accessed through a standard web browser; Java-based dynamic search mechanism, enhancing online seach capabilities; graphical user environment, allowing ease of navigation.

First published in 1995, this landmark work on object-oriented software design presents a catalog of simple and succinct solutions to common design problems. Created by four experienced designers, the 23 patterns contained herein have become an essential resource for anyone developing reusable object-oriented software. In response to reader demand, the complete text and pattern catalog are now available on CD-ROM. This electronic version of Design Patterns enables programmers to install the book directly onto a computer or network for use as an online reference for creating reusable object-oriented software.

The authors first describe what patterns are and how they can help you in the design process. They then systematically name, explain, evaluate, and catalog recurring designs in object-oriented systems. All patterns are compiled from real-world examples and include code that demonstrates how they may be implemented in object-oriented programming languages such as C++ and Smalltalk. Readers who already own the book will want the CD to take advantage of its dynamic search mechanism and ready-to-install patterns.}},
  author = {Gamma, Erich and Helm, Richard and Johnson, Ralph and Vlissides, John},
  citeulike-article-id = {115158},
  howpublished = {Hardcover},
  isbn = {0201633612},
  keywords = {1995 algorithms architecture book books computer computing design design-pattern design-patterns design_patterns designpatterns development diplom entwurfsmuster four gang gof java mathgamespatterns no-tag object object-orientation object-oriented of oo-patterns oop oriented pattern patterns programming se software software-development software-engineering software_design softwareengineering standard},
  month = {January},
  publisher = {{Addison-Wesley Professional}},
  title = {Design Patterns},
  url = {http://www.amazon.ca/exec/obidos/redirect?tag=citeulike04-20{\&}path=ASIN/0201633612},
  year = {1995}
}

@inproceedings{Chaco95,
 author = {Bruce Hendrickson and Robert Leland},
 title = {A multilevel algorithm for partitioning graphs},
 booktitle = {Supercomputing '95: Proceedings of the 1995 ACM/IEEE Conference on Supercomputing (CDROM)},
 year = {1995},
 isbn = {0-89791-816-9},
 pages = {28},
 location = {San Diego, California, United States},
 doi = {http://doi.acm.org/10.1145/224170.224228},
 publisher = {ACM Press},
 address = {New York},
}

@BOOK{Aleksandrov98,
  AUTHOR = {Aleksandrov, Pavel S.},
  TITLE = {Combinatorial Topology},
  PUBLISHER = {Dover},
  VOLUME = 3,
  YEAR = 1998
}

@book{Steenrod99,
	abstract = {{
Fibre bundles, now an integral part of differential geometry, are also of great importance in modern physics--such as in gauge theory. This book, a succinct introduction to the subject by renown mathematician Norman Steenrod, was the first to present the subject systematically.

It begins with a general introduction to bundles, including such topics as differentiable manifolds and covering spaces. The author then provides brief surveys of advanced topics, such as homotopy theory and cohomology theory, before using them to study further properties of fibre bundles. The result is a classic and timeless work of great utility that will appeal to serious mathematicians and theoretical physicists alike.
}},
	author = {Steenrod, Norman},
	citeulike-article-id = {712999},
	howpublished = {Paperback},
	isbn = {0691005486},
	keywords = {fibre_bundles topology},
	month = {April},
	publisher = {{Princeton University Press}},
	title = {The Topology of Fibre Bundles. (PMS-14)},
	url = {http://www.amazon.ca/exec/obidos/redirect?tag=citeulike04-20{\&}path=ASIN/0691005486},
	year = {1999}
}

@BOOK{Bredon97,
  AUTHOR = {Bredon, Glen E.},
  TITLE = {Sheaf Theory},
  PUBLISHER = {Springer},
  PAGES = {524},
  SERIES = {Graduate Texts in Mathematics},
  YEAR = 1997
}

@techreport{TautgesMeyers04,
  title       = "{MOAB}: A Mesh-Oriented Database",
  author      = "Timothy J. Tautges and Ray Meyers and Karl Merkley and Clint Stimpson and Corey Ernst",
  institution = "Sandia National Laboratories",
  number      = "SAND2004-1592",
  month       = "April",
  year        = "2004"
}

@article{Tautges04,
  author  = {Timothy J. Tautges},
  title   = {{MOAB}-{SD}: Integrated Structured and Unstructured Mesh Representation},
  journal = {Engineering With Computers},
  volume  = {20},
  pages   = {286--293},
  year    = {2004}
}

@inproceedings{Meyers02,
  author    = {Ray Meyers et. al},
  title     = {{SNL} Implementation of the {TSTT} Mesh Interface},
  booktitle = {8th International conference on numerical grid generation in computational field simulations},
  month     = {June},
  year      = {2002}
}

@inproceedings{SeolShepard05,
  author    = {E. S. Seol and Mark S. Shephard},
  title     = {A Flexible Distributed Mesh Data Structure to Support Parallel Adaptive Analysis},
  booktitle = {Proceedings of the 8th US National Congress on Computational Mechanics},
  year      = {2005},
}

@article{BeallWalshShephard04,
  author  = {Mark W. Beall and Joe Walsh and Mark S. Shephard},
  title   = {A comparison of techniques for geometry access related to mesh generation},
  journal = {Engineering With Computers},
  volume  = {20},
  number  = {3},
  pages   = {210--221},
  year    = {2004}
}

@article{CareyAndersonCarnesKirk04,
  author  = {Graham F. Carey and Michael L. Anderson and Brian R. Carnes and Benjamin S. Kirk},
  title   = {Some aspects of adaptive grid technology related to boundary and interior layers},
  journal = {Journal of Computational Applied Mathematics},
  volume  = {166},
  number  = {1},
  pages   = {55--86},
  year    = {2004}
}

@PHDTHESIS{GrALThesis,
  author = "Guntram Berti",
  title  = "Generic Software Components for Scientific Computing",
  school = "TU Cottbus",
  year   = "2000",
  note   = "\url{http://www.math.tu-cottbus.de/~berti/diss}"
}

@article{BeylkinCoifmanRokhlin91,
  author  = {Gregory Beylkin and Ronald Coifman and Vladimir Rokhlin},
  title   = {Fast Wavelet Transforms and Numerical Algorithms {I}},
  journal = {Communications on Pure and Applied Mathematics},
  volume  = {44},
  pages   = {141--183},
  year    = {1991}
}

@book{Wesseling92,
  author    = {Pieter Wesseling},
  title     = {An Introduction to Multigrid Methods},
  publisher = {John Wiley and Sons},
  year      = {1992},
}

@book{Grakakos04,
  author    = {Loukas Grakakos},
  title     = {Classical and Modern Fourier Analysis},
  publisher = {Pearson Education},
  address   = {New Jersey},
  year      = {2004},
}

@Misc{hlib-web-page,
  key    = {HLib},
  title  = {{HLib} {Web} page},
  note   = {{\texttt{http://www.hlib.org/}}},
  annote = {Hierarchical matrices for fast integral transform}
}

@article{Hackbusch99,
  author  = {Wolfgang Hackbusch},
  title   = {A sparse matrix arithmetic based on {$\mathcal H$}-matrices. Part {I}: Introduction to {$\mathcal H$}-matrices},
  journal = {Computing},
  volume  = {62},
  pages   = {89--108},
  year    = {1999}
}
@techreport{kay1999green,
  title={A {G}reen's function preconditioner for the steady-state {N}avier-{S}tokes equations},
  author={Kay, D. and Loghin, D.},
  year={1999},
  institution={Oxford University Computing Laboratory},
  number={99/06}
}
@article{bebendorf2003existence,
  title={Existence of {$\mathcal H$}-matrix approximants to the inverse {FE}-matrix of elliptic operators with {$L^\infty$}-coefficients},
  author={Bebendorf, M. and Hackbusch, W.},
  journal={Numerische Mathematik},
  volume={95},
  number={1},
  pages={1--28},
  year={2003},
  publisher={Springer}
}
@article{hackbusch2005direct,
  title={Direct {S}chur complement method by domain decomposition based on {$\mathcal H$}-matrix approximation},
  author={Hackbusch, W. and Khoromskij, B.N. and Kriemann, R.},
  journal={Computing and Visualization in Science},
  volume={8},
  number={3},
  pages={179--188},
  year={2005},
  publisher={Springer}
}

@techreport{DupHof2003,
  author      = {T. Dupont and J. Hoffman and C. Johnson and R. C. Kirby and M. G. Larson and A. Logg and L. R. Scott},
  title       = {The {FE}ni{CS} project},
  institution = {Chalmers Finite Element Center Preprint Series},
  number      = {2003--21},
  year        = {2003}
}

@article{FLAME01,
  author  = {John A. Gunnels and Fred G. Gustavson and Greg M. Henry and Robert A. van de Geijn},
  title   = {{FLAME}: Formal Linear Algebra Methods Environment},
  journal = {Transactions on Mathematical Software},
  volume  = {27},
  number  = {4},
  year    = {2001},
  pages   = {422--455}
}

@article{Puschel05,
  author  = {Markus P{\"u}schel and Jos{\'e} M. F. Moura and Jeremy Johnson and
    David Padua and Manuela Veloso and Bryan W. Singer and Jianxin Xiong and
    Franz Franchetti and Aca Ga\v{c}i\'{c} and Yevgen Voronenko and Kang Chen
    and Robert W. Johnson and Nick Rizzolo},
  title   = {{SPIRAL}: Code Generation for {DSP} Transforms},
  journal = {Proceedings of the IEEE},
  volume  = {93},
  number  = {2},
  year    = {2005},
  note    = {special issue on "Program Generation, Optimization, and Adaptation"}
}

@article{KirbyLogg06,
  author    = {Robert C. Kirby and Anders Logg},
  title     = {A compiler for variational forms},
  journal   = {ACM Transactions on Mathematical Software},
  volume    = {32},
  number    = {3},
  year      = {2006},
  issn      = {0098-3500},
  pages     = {417--444},
  doi       = {http://doi.acm.org/10.1145/1163641.1163644},
  publisher = {ACM Press},
  address   = {New York, NY},
}

@article{KirbyLogg07,
  author    = {Robert C. Kirby and Anders Logg},
  title     = {Efficient compilation of a class of variational forms},
  journal   = {ACM Transactions on Mathematical Software},
  volume    = {33},
  number    = {3},
  year      = {2007},
  issn      = {0098-3500},
  pages     = {17},
  doi       = {http://doi.acm.org/10.1145/1268769.1268771},
  publisher = {ACM Press},
  address   = {New York, NY},
}

@article{BankDupont81,
  author  = {Randolph Bank and Todd Dupont},
  title   = {An optimal order process for solving finite element equations},
  journal = {Mathematics of Computation},
  volume  = {36},
  pages   = {35--51},
  year    = {1981}
}

@techreport{Adams00,
  author      = {Mark F. Adams},
  title       = {Evaluation of three unstructured multigrid methods on 3D finite element problems in solid mechanics},
  institution = {UC Berkeley},
  number      = {CSD-00-1103},
  year        = {2000},
  url         = {citeseer.ist.psu.edu/article/adams00evaluation.html}
}

@article{BergenGradlHuelsemannRuede06,
  author  = {Benjamin Bergen and Tobias Gradl and Frank H\"ulsemann and Ulrich R\"ude},
  title   = {A Massively Parallel Multigrid Method for Finite Elements},
  journal = {Computing in Science \& Engineering},
  volume  = {8},
  number  = {6},
  pages   = {56--62},
  year    = {2006}
}

@MastersThesis{BruneThesis08,
    author  = {Peter R. Brune},
    title   = {Enabling Unstructured Multigrid Under the Sieve Framework},
    school  = {University of Chicago},
    address = {Chicago, IL},
    year    = {2008},
    month   = {February}
}

@article{ArnoldWinther02,
  author  = {Douglas N. Arnold and Ragnar Winther},
  title   = {Mixed finite elements for elasticity},
  journal = {Numerische Mathematik},
  volume  = {92},
  number  = {3},
  month   = {September},
  year    = {2002},
  pages   = {401--419},
  note    = {DOI:10.1007/s002110100348}
}

@article{ArnoldFalkWinther06,
  author    = {Douglas N. Arnold and Richard S. Falk and Ragnar Winther},
  title     = {Finite element exterior calculus, homological techniques, and applications},
  journal   = {Acta Numerica},
  year      = {2006},
  volume    = {15},
  pages     = {1--155},
  publisher = {Cambridge University Press},
  note      = {doi:10.1017/S0962492906210018}
}

@article{Kirby04,
  author    = {Robert C. Kirby},
  title     = {Algorithm 839: {FIAT}, a new paradigm for computing finite element basis functions},
  journal   = {ACM Transactions on Mathematical Software},
  volume    = {30},
  number    = {4},
  year      = {2004},
  issn      = {0098-3500},
  pages     = {502--516},
  doi       = {http://doi.acm.org/10.1145/1039813.1039820},
  publisher = {ACM Press},
  address   = {New York, NY},
}

@article{Kirby06,
  author    = {Robert C. Kirby},
  title     = {Optimizing {FIAT} with level 3 {BLAS}},
  journal   = {ACM Transactions on Mathematical Software},
  volume    = {32},
  number    = {2},
  year      = {2006},
  issn      = {0098-3500},
  pages     = {223--235},
  doi       = {http://doi.acm.org/10.1145/1141885.1141889},
  publisher = {ACM Press},
  address   = {New York, NY},
}

@misc{BlueCrystal08,
  author = {{B}lue {C}rystal Cluster},
  title  = {Advanced {C}omputing {R}esearch {C}entre{,} {University of Bristol}},
  year   = {2008},
  note   = {\url{http://www.acrc.bris.ac.uk/acrc/hpc.htm}}
}

@article{Beylkin95,
  author  = {Gregory Beylkin},
  title   = {On the Fast Fourier Transform of Functions With Singularities},
  journal = {Applied and Computational Harmonic Analysis},
  volume  = {2},
  pages   = {363--381},
  year    = {1995}
}

@inproceedings{Riehl08,
  author    = {Jonathan Riehl},
  title     = {Implementing the MyFEM Embedded Domain-specific Language},
  booktitle = {Proceedings of the Second International Workshop on Domain-specific Program Development (DSPD'08)},
  address   = {Nashville, TN},
  year      = {2008},
}

@article{Appel85,
	Author = {Andrew W. Appel},
	Date-Added = {2008-02-27 12:23:39 +0000},
	Date-Modified = {2008-02-27 12:24:02 +0000},
	Doi = {10.1137/0906008},
	Journal = {SIAM Journal on Scientific and Statistical Computing},
	Keywords = {treecodes},
	Number = {1},
	Pages = {85-103},
	Publisher = {SIAM},
	Title = {An Efficient Program for Many-Body Simulation},
	Url = {http://link.aip.org/link/?SCE/6/85/1},
	Volume = {6},
	Year = {1985},
	Bdsk-Url-1 = {http://link.aip.org/link/?SCE/6/85/1},
	Bdsk-Url-2 = {http://dx.doi.org/10.1137/0906008}
}

@ARTICLE{Ewald21,
   author = {{Ewald}, P.~P.},
    title = "{Die Berechnung optischer und elektrostatischer Gitterpotentiale}",
  journal = {Annalen der Physik},
     year = 1921,
   volume = 369,
    pages = {253-287},
      doi = {10.1002/andp.19213690304},
   adsurl = {http://adsabs.harvard.edu/abs/1921AnP...369..253E},
  adsnote = {Provided by the SAO/NASA Astrophysics Data System}
}

@article{GreengardRokhlin87,
	Author = {L. Greengard and V. Rokhlin},
	Date-Added = {2008-02-15 18:43:55 +0000},
	Date-Modified = {2008-02-26 20:09:11 +0000},
	Doi = {http://dx.doi.org/10.1016/0021-9991(87)90140-9},
	Journal = {J. Comput.\ Phys.},
	Keywords = {FMM},
	Number = {2},
	Pages = {325--348},
	Title = {A Fast Algorithm for Particle Simulations},
	Url = {citeseer.ist.psu.edu/greengard87fast.html},
	Volume = {73},
	Year = {1987},
	Bdsk-Url-1 = {citeseer.ist.psu.edu/greengard87fast.html}
}

@article{GreengardRokhlin97,
  author  = {L. Greengard and V. Rokhlin},
  title   = {A New Version of the Fast Multipole Method for the Laplace Equation in Three Dimensions},
  journal = {Acta Numerica},
  volume  = {6},
  year    = {1997},
  pages   = {229--269}
}

@article{LuChengHuangMcCammon06,
  author  = {Benzhuo Lu and Xiaolin Cheng and Jingfang Huang and J. Andrew McCammon},
  title   = {Order {N} algorithm for computation of electrostatic interactions in biomolecular systems},
  journal = {PNAS},
  doi     = {http://dx.doi.org/10.1073/pnas.0605166103},
  volume  = {102},
  number  = {51},
  year    = {2006},
  pages   = {19314--19319}
}

@article{SchussNadlerEisenberg01,
  author  = {Zev Schuss and Boaz Nadler and Robert S. Eisenberg},
  title   = {Derivation of {P}oisson and {N}ernst-{P}lanck equations in a bath and channel from a molecular model},
  journal = {Physical Review E},
  volume  = {64},
  number  = {3},
  year    = {2001}
}

@book{HairerLubichWanner02,
  author    = {E. Hairer and Ch. Lubich and G. Wanner},
  title     = {Geometric Numerical Integration},
  publisher = {Springer-Verlag},
  address   = {Berlin Heidelberg},
  year      = {2002}
}

@article{HolstBakerWang00,
  author  = {M. Holst and N. Baker and F. Wang},
  title   = {The adaptive multilevel finite element solution of the {P}oisson-{B}oltzmann equation on massively parallel computers},
  journal = {Journal of Computational Chemistry},
  volume  = {21},
  year    = {2000}
}

@book{HockneyEastwood81,
  author    = {R. Hockney and J. Eastwood},
  title     = {Computer simulation using particles},
  publisher = {McGraw-Hill},
  address   = {New York},
  year      = {1981}
}

@article{LutyDavisTironiGunsteren94,
  author  = {Brock A. Luty and Malcolm E. Davis and Ilario G. Tironi and Wilfred F. Van Gunsteren},
  title   = {A Comparison of {P}article-{P}article, {P}article-{M}esh and {E}wald Methods for Calculating Electrostatic Interactions in Periodic Molecular Systems},
  journal = {Molecular Simulation},
  volume  = {14},
  number  = {1},
  year    = {1994},
  pages   = {11--20}
}

@book{BriggsHensonMcCormick00,
 author = {Briggs,, William L. and Henson,, Van Emden and McCormick,, Steve F.},
 title = "A Multigrid Tutorial (2nd ed.)",
 year = {2000},
 isbn = {0-89871-462-1},
 publisher = {Society for Industrial and Applied Mathematics},
 address = {Philadelphia, PA}
}

@article{chartier2003spectral,
  title={Spectral AMGe ($\rho$ AMGe)},
  author={Chartier, Tim and Falgout, RD and Henson, VE and Jones, J and Manteuffel, T and McCormick, S and Ruge, J and Vassilevski, PS},
  journal={SIAM Journal on Scientific Computing},
  volume={25},
  number={1},
  pages={1--26},
  year={2003},
  publisher={SIAM}
}

@article{galvis2010domain,
  title={Domain decomposition preconditioners for multiscale flows in high-contrast media},
  author={Galvis, Juan and Efendiev, Yalchin},
  journal={Multiscale Modeling \& Simulation},
  volume={8},
  number={4},
  pages={1461--1483},
  year={2010},
  publisher={SIAM}
}

@book{BrennerScott02,
 author = {Susanne~C. Brenner and L.~Ridgway Scott},
 title = {The mathematical theory of finite element methods},
 year = {2002},
 isbn = {0-38795-451-1},
 publisher = {Springer},
 pages = {361}
}

@Book{TrefethenBau97,
  editor =       "Lloyd N. Trefethen and David {Bau, III}",
  title =        "Numerical Linear Algebra",
  publisher =    "Society for Industrial and Applied Mathematics",
  address =      "Philadelphia, PA",
  pages =        "xii + 361",
  year =         "1997",
  ISBN =         "0-89871-361-7",
  ISBN-13 =      "978-0-89871-361-9",
  LCCN =         "QA184 .T74 1997",
  MRclass =      "65-01 (65-02 65Fxx)",
  MRnumber =     "MR1444820 (98k:65002)",
  MRreviewer =   "Moody T. Chu",
  bibdate =      "Wed Jan 07 15:23:19 1998",
  bibsource =    "ftp://ftp.math.utah.edu/pub/bibnet/authors/t/trefethen-lloyd-n.bib",
}

@inproceedings{Rhea08,
  author    = {Carsten Burstedde and Omar Ghattas and Michael Gurnis and Georg Stadler and Eh Tan and T.~Tu and Lucas~C. Wilcox and Shijie Zhong},
  title     = {Scalable adaptive mantle convection simulation on petascale supercomputers},
  booktitle = {Proceedings of IEEE/ACM SC '08},
  year      = {2008}
}

@misc{BursteddeWilcox09,
  author = {Carsten Burstedde and Lucas~C. Wilcox},
  title  = {The p4est library: A parallel scalable forest of adaptive octrees},
  note   = {in preparation}
}

@article{SkeelTezcanHardy02,
  author  = {R. D. Skeel and I. Tezcan and D. J. Hardy},
  title   = {Multiple Grid Methods for Classical Molecular Dynamics},
  journal = {J. Comp. Chem.},
  volume  = {23},
  pages   = {673--684},
  year    = {2002}
}

@article{Verschelde99,
 author = {Jan Verschelde},
 title = {Algorithm 795: PHCpack: a general-purpose solver for polynomial systems by homotopy continuation},
 journal = {ACM Trans. Math. Softw.},
 volume = {25},
 number = {2},
 issn = {0098-3500},
 pages = {251--276},
 doi = {http://doi.acm.org/10.1145/317275.317286},
 publisher = {ACM},
 address = {New York, NY},
 year = {1999}
}

@inproceedings{SommeseVerscheldeWampler08,
author    = {Andrew J. Sommese and Jan Verschelde and  Charles W. Wampler},
title     = {Solving Polynomial Systems Equation by Equation},
booktitle = {IMA Volume 146: Algorithms in Algebraic Geometry},
editor    = {Alicia Dickenstein and Frank-Olaf Schreyer and Andrew J. Sommese},
pages     = {133--152},
publisher = {Springer-Verlag},
year      = {2008}
}

@article{PhanThienTanner77,
author  = {N. Phan-Thien and R.~I. Tanner},
title   = {A new constitutive equation derived from network theory},
journal = {J. Non-Newt. Fluid Mech.},
volume  = {2},
pages   = {353},
year    = {1977}
}

@manual{sage,
  Key = {SAGE},
  Author = {W.\thinspace{}A. Stein and others},
  Organization = {The Sage~Development Team},
  Title = {{S}age {M}athematics {S}oftware ({V}ersion 3.3)},
  note= {{\tt http://www.sagemath.org}},
  Year = 2009
}

@Misc{BatesHauensteinSommeseWampler06,
  author = {Daniel J. Bates and Jonathan D. Hauenstein and Andrew J. Sommese and Charles W. Wampler},
  title  = {{B}ertini: {S}oftware for {N}umerical {A}lgebraic {G}eometry},
  howpublished = {Available at http://www.nd.edu/$\sim$sommese/bertini}
}

@article{Archer09,
author = {A. J. Archer},
collaboration = {},
title = {Dynamical density functional theory for molecular and colloidal fluids: A microscopic approach to fluid mechanics},
publisher = {AIP},
year = {2009},
journal = {The Journal of Chemical Physics},
volume = {130},
number = {1},
eid = {014509},
numpages = {8},
pages = {014509},
keywords = {colloids; continuum mechanics; density functional theory; free energy; glass transition; statistical distributions; stochastic processes},
url = {http://link.aip.org/link/?JCP/130/014509/1},
doi = {10.1063/1.3054633}
}

@article{Giesekus1966,
author = {Hanswalter Giesekus},
title = {Die Elastizit\"at von Fl\"ussigkeiten},
journal = {Rheologica Acta},
publisher = {Springer Berlin / Heidelberg},
volume = {5},
number = {1},
month = {March},
year = {1966},
doi = {10.1007/BF01973575},
pages = {29-35}
}

@article{Baaijens98,
  author  = {F.P. Baaijens},
  title   = {Mixed finite element methods for viscoelastic flow analysis: a review},
  journal = {Journal of Non-Newtonian Fluid Mechanics},
  volume  = {79},
  year    = {1998},
  pages   = {361--385}
}

@book{Joseph90,
  author    = {D.~D. Joseph},
  title     = {Fluid Dynamics of Viscoelastic Liquids},
  publisher = {Springer},
  address   = {New York, NY},
  year      = {1990}
}

@article{Oldroyd50,
  author  = {J.~G. Oldroyd},
  title   = {On the Formulation of Rheological Equations of State},
  journal = {Proceedings of the Royal Society of London. Series A, Mathematical and Physical Sciences},
  volume  = {200},
  year    = {1950},
  pages   = {523--541}
}

@inproceedings{BynaSunGroppThakur04,
  author  = {S. Byna and X.-H. Sun and W. Gropp and R. Thakur},
  title   = {Predicting Memory-Access Cost Based on Data-Access Patterns},
  booktitle = {Proceedings of IEEE International Conference on Cluster Computing, San Diego},
  year    = {2004}
}

@book{Pozrikidis07,
  author    = {C. Pozrikidis},
  title     = {Fluid Dynamics: Theory, Computation, and Numerical Simulation},
  publisher = {Kluwer (Springer)},
  pages     = {675},
  year      = {2001},
  isbn      = {0792373510}
}

@misc{KritzKeyesFSP07,
author= "A. Kritz and D. Keyes",
title=  "{Fusion Simulation Project Workshop Report}",
month=  "July",
year =  2007,
note = "Available via \url{http://www.sc.doe.gov/ofes/More_HTML/FESAC/FESAC07/FSP_report_070702d.pdf}"
}

@misc{Dahlburg02,
author= "J. {Dahlburg (Chair)}",
title=  "{Final Report of the FESAC ISOFS SubCommittee}",
year =  2002,
note = "Available via \url{http://www.ofes.fusion.doe.gov/More_HTML/FESAC/FESAC11-02/Dahlburg.pdf}"
}

@misc{Brown08,
author= "D. {Brown (Chair)}",
title=  "{Applied Mathematics at the U.S. Department of Energy:  Past, Present, and a View to the Future}",
year =  2008,
howpublished = "Office of Science, U.S. Department of Energy",
url = "http://science.energy.gov/~/media/ascr/pdf/program-documents/docs/Brown_report_may_08.pdf"
}

@misc{Crosscutting10,
author= "D. Brown and P. {Messina (Chairs)}",
title=  "{Scientific Grand Challenges: Crosscutting Technologies for Computing at the Exascale}",
year =  2010,
howpublished = "Office of Science, U.S. Department of Energy",
url = "http://extremecomputing.labworks.org/SumReps/Crosscutting-SumRep-PNNL_20168.pdf"
}

@misc{extreme-scale-solvers-workshop12,
author= "J. Ang and K. Evans and A. Geist and M. Heroux and P. Hovland and O. Marques and L.C. McInnes and E. Ng and S. Wild",
title = "Report on the Workshop on Extreme-Scale Solvers: Transitions to Future Architectures",
howpublished = "Office of Advanced Scientific Computing Research, U.S. Department of Energy",
note = "{Washington, DC}, March 8-9, 2012",
url = "http://science.energy.gov/~/media/ascr/pdf/program-documents/docs/reportExtremeScaleSolvers2012.pdf",
year =  2012
}

@misc{MonizRosner09,
author= "{E. Moniz and R. Rosner}",
title=  "{Workshop on Science Based Nuclear Energy Systems Enabled by Advanced Modeling and Simulation at the Extreme Scale}",
month=  "May",
year =  2009,
note = "See \url{http://extremecomputing.labworks.org/crosscut/references/nuclearenergy10exascael.pdf}"
}

@misc{Blanford08,
author= "{R. Blandord (Chair)}",
title=  "{Workshop on Challenges for Understanding the Quantum Universe and the Role of Computing at the Extreme Scale}",
month=  "Dec",
year =  2008,
note = "See \url{http://extremecomputing.labworks.org/crosscut/references/HEPreport10exascale.pdf}"
}

@misc{Exascale07,
author= "H. Simon and T. Zacharia and R. Stevens",
title=  "{Modeling and Simulation at the Exascale for Energy and the Environment}",
year =  2007,
note = "See \url{http://www.sc.doe.gov/ascr/ProgramDocuments/Docs/TownHall.pdf}"
}

@misc{ASCRBreakthroughs08,
  author = "{Panel on Recent Significant Advancements in Computational Science}",
  title = "Breakthroughs",
  year = 2008,
  note = "See \url{http://www.er.doe.gov/ASCR/ProgramDocuments/Docs/Breakthroughs_2008.pdf}"
}

@misc{petsc-RD100-2009,
  author = "{R\&D Magazine}",
  title = "{PETSc} {R}\&{D} 100 Award",
  year = 2009,
  note = "See \url{http://www.rdmag.com/Awards/RD-100-Awards/2009/07/PETSc-Release-3-0-Expands-Capabilities}"
}

@article{compass-scidac08,
   author = "P. Spentzouris and J. Cary and L. C. McInnes and W. Mori and C. Ng and E. Ng and R. Ryne",
   title  = "Community Petascale Project for Accelerator Science and Simulation:
             Advancing Computational Science for Future Accelerators and Accelerator Technologies",
   journal = "J. Phys.: Conf. Ser.",
   volume = 125,
   year = 2008,
   pages = 012001,
   url = "http://iopscience.iop.org/1742-6596/125/1/012001"
}

@article{compass-amundson-scidac08,
   title = "Multiscale, Multiphysics Beam Dynamics Framework Design and   Applications",
   author = "J. Amundson and D. Dechow and L. McInnes and B. Norris and P. Spentzouris and P. Stoltz",
   journal = "J. Phys.: Conf. Ser.",
   volume = 125,
   year = 2008,
}

@inproceedings{muszala09,
  title = "Two-tiered Component Design and Performance Analysis of {Synergia2} Accelerator Simulations",
  author = "S. Muszala and J. Amundson and L. C. McInnes and B. Norris",
  booktitle = "Proceedings of the 2009 Workshop on Component-Based High Performance Computing {(CBHPC 2009)}",
  year = 2009
}

@article{gaston09,
  title = "{MOOSE}:  A Parallel Computational Framework for Coupled Systems of Nonlinear Equations",
  author = "Derek Gaston and Chris Newman and Glen Hansen and Damien Lebrun-Grandie",
  journal = "Nuclear Engineering and Design",
  volume = 239,
  number = 10,
  year = 2009,
  pages = "1768 -- 1778"
}

@article{gaston09b,
  title = "Parallel Multiphysics Algorithms and Software for Computational Nuclear Engineering",
  author = "D. Gaston and G. Hansen and S. Kadioglu and D. Knoll and C. Newman and H. Park and C. Permann and W. Taitano",
  journal = "J. Phys.: Conf. Ser.",
  volume = 180,
  year = 2009,
  pages = 012012
}

@article{newman09,
  title = "Three Dimensional Coupled Simulation of Thermomechanics, Heat, and Oxygen Diffusion in {UO$_2$} Nuclear Fuel Rods",
  author = "Chris Newman and Glen Hansen and Derek Gaston",
  journal = "Journal of Nuclear Materials",
  volume = 392,
  issue = 1,
  year = 2009,
  pages = "6 -- 15"
}

@misc{www:fenics,
     author = {{FE}ni{CS}},
     title = {{FE}ni{CS} Project},
     howpublished = {\url{http://www.fenics.org/}},
     year = {2010},
}

@inproceedings{zwart08,
   title = "A Multiphysics and Multiscale Software Environment for Modeling Astrophysical Systems",
   author = "S. Zwart and S. McMillan and B. Nuallain and D. Heggie and J. Lombarsi and P. Hut and
             S. Banerjee and H. Belkus and T. Fragos and J. Fregeau and M. Fuji and E. Gaburov and
             E. Glebbeek and D. Groen and S. Harfst and R. Izzard and J. Juric and S. Justham and
             P. Teuben and J. van Bever and O. Yaron and M. Zemp",
   booktitle = "Proceedings of ICCS 2008",
   year = 2008,
}

@article{KlocknerWarburtonBridgeHesthaven09,
 author = {Kl\"{o}ckner, A. and Warburton, T. and Bridge, J. and Hesthaven, J. S.},
 title = {Nodal discontinuous {G}alerkin methods on graphics processors},
 journal = {J. Comput. Phys.},
 volume = {228},
 number = {21},
 year = {2009},
 issn = {0021-9991},
 pages = {7863--7882},
 doi = {http://dx.doi.org/10.1016/j.jcp.2009.06.041},
 publisher = {Academic Press Professional},
 address = {San Diego, CA},
}

@phdthesis{Rankin99,
	Author = {Rankin, W. T.},
	Keywords = {FMM, parallel FMM},
	School = {Department of Electrical and Computer Engineering, Duke University},
	Title = {Efficient parallel implementations of multipole-based {$N$}-body algorithms},
	Year = {1999}
}

@inproceedings{WarrenSalmon93,
	Abstract = {We report on an efficient adaptive N-body method which we have recently designed and implemented. The algorithm computes the forces on an arbitrary distribution of bodies in a time which scales as N log N with the particle number. The accuracy of the force calculations is analytically bounded, and can be adjusted via a user defined parameter between a few percent relative accuracy, down to machine arithmetic accuracy. Instead of using pointers to indicate the topology of the tree, we identify...},
	Address = {New York},
	Author = {Warren, Michael S. and Salmon, John K.},
	Booktitle = {Proceedings of the 1993 ACM/IEEE Conference on Supercomputing},
	Citeulike-Article-Id = {580952},
	Keywords = {oct-tree},
	Pages = {12--21},
	Publisher = {ACM},
	Title = {A parallel hashed Oct-Tree {N}-body algorithm},
	Year = {1993},
	url = {http://citeseerx.ist.psu.edu/viewdoc/summary?doi=10.1.1.50.100}
}

@unpublished{CruzWCCM10,
  author = {Felipe A. Cruz},
  title  = {Heterogeneous extension of the PetFMM a Fast Multipole Library},
  note   = {Presentation at WCCM 2010, Sydney Australia},
  year   = {2010}
}

@article{McGuffee06,
  author  = {S.~R. {McGuffee} and A.~H. Elcock},
  title   = {Atomistically detailed simulations of concentrated protein solutions: the effects of salt, {pH}, point mutations, and protein concentration in simulations of 1000-molecule systems},
  journal = {Journal of the American Chemical Society},
  volume  = {128},
  pages   = {12098--12110},
  year    = {2006}
}

@ARTICLE{NilsenCaiHoylandLangtangen10,
   author = {{Nilsen}, J.~K. and {Cai}, X. and {Hoyland}, B. and {Petter Langtangen}, H.},
    title = "{Simplifying Parallelization of Scientific Codes by a Function-Centric Approach in Python}",
  journal = {ArXiv e-prints},
archivePrefix = "arXiv",
   eprint = {1002.0705},
 primaryClass = "cs.DC",
 keywords = {Computer Science - Distributed, Parallel, and Cluster Computing, Computer Science - Programming Languages},
     year = 2010,
    month = feb,
   adsurl = {http://adsabs.harvard.edu/abs/2010arXiv1002.0705N},
  adsnote = {Provided by the SAO/NASA Astrophysics Data System}
}

@misc{mcinnes:siam09:minisymposium,
  title = "Implicit Nonlinear Solvers in Multimodel Simulations",
  author = "L. C. McInnes and C. {Woodward (co-organizers)}",
  note = "invited minisymposium session at the SIAM Annual Meeting, July 9-10, 2009, Denver, CO,
speakers were: C. Woodward (LLNL), E. Myra (Univ. of Michigan), J. White (Stanford Univ.), A. Barker (Univ. of Colorado, Boulder), L. Wilcox (Univ. of Texas at Austin), R. Mills (ORNL), B. F. Smith (ANL), J. Shadid (SNL), D. Knoll (INL), G. Hansen (INL), J. Cary (Tech-X Corp.), T. Wildey (Univ. of Texas at Austin)."
}

@misc{mcinnes:fsp-summary:feb2011,
 author = "Lois Curfman McInnes and Luis Chacon and John Shadid",
 title = "Solvers and Time Integration Breakout Summary",
 note = "FSP Planning Workshop, General Atomics, Feb 8-11, 2011,
       see \url{https://ice.txcorp.com/trac/2011_FspDefinitionWorkshop}"
}

@misc{dvi-materials:siamcse11,
   title = "Progress in Large-Scale Differential Variational Inequalities for Heterogeneous Materials",
   author = "M. Anitescu and A. El-Azab and J. Lee and L. C. McInnes and T. Munson and B. F. Smith and L. Wang",
   note = "minisymposium presentation at the 2011 SIAM Conference on Computational Science and Engineering, March 3, 2011",
}

@misc{jamroz:cemm10,
   title = "{JFNK} within the semi-implicit scheme in {NIMROD}",
   author = "B. Jamroz and S. Kruger and T. Austin",
   note = "presentation, CEMM Meeting, Chicago, IL, Nov 7, 2010",
}

@misc{kruger:feb4-2011,
   title = "personal communication",
   author = "S. Kruger",
   note = "February, 2011"
}

@article{Elman1996,
  author  = {H.C. Elman},
  title   = {Preconditioning for the steady-state {Navier-Stokes} equations for low viscosity},
  journal = {SIAM J. Sci. Comput.},
  volume  = {20},
  year    = {1996},
  pages   = {1299--1316}
}

@article{KayLoghinWathen2002,
  author  = {D. Kay and D. Loghin and A. Wathen},
  title   = {A preconditioning for the steady-state {Navier-Stokes} equations},
  journal = {SIAM J. Sci. Comput.},
  volume  = {24},
  year    = {2002},
  pages   = {237--256}
}

@article{ElmanHowleShadidShuttleworthTuminaro2006,
  author  = {H.C. Elman and V.E. Howle and J. Shadid and R. Shuttleworth and R. Tuminaro},
  title   = {Block preconditioners based on approximate commutators},
  journal = {SIAM J. Sci. Comput.},
  volume  = {27},
  number  = {5},
  year    = {2006},
  pages   = {1651--1668}
}

@article{BraessSarazin1997,
  author  = {D. Braess and R. Sarazin},
  title   = {An efficient smoother for the {Stokes} problem},
  journal = {Applied Numerical Mathematics},
  volume  = {23},
  year    = {1997},
  pages   = {3--19},
  doi     = {10.1016/S0168-9274(96)00059-1}
}

@article{wright2001large,
  title={Large-Scale Computation of Pseudospectra Using {ARPACK} and \texttt{eigs}},
  author={Wright, T.G. and Trefethen, L.N.},
  journal={SIAM Journal on Scientific Computing},
  volume={23},
  pages={591},
  year={2001}
}

@misc{wright2002eigtool,
  title={Eig{T}ool},
  author={Wright, T.G. and Trefethen, LN},
  howpublished={Software available at \url{http://www.comlab.ox.ac.uk/pseudospectra/eigtool}},
  year={2002}
}

@misc{visit-web-site,
  key={{VisIt}},
  title={{VisIt web site}},
  howpublished={\url{http://wci.llnl.gov/codes/visit/}},
  url={http://wci.llnl.gov/codes/visit/},
  year=2011
}

@book{trefethen2005spectra,
  title={Spectra and pseudospectra: the behavior of nonnormal matrices and operators},
  author={Trefethen, L.N. and Embree, M.},
  year={2005},
  publisher={Princeton University Press}
}
@article{gomez2010isogeometric,
  title={Isogeometric analysis of the isothermal {N}avier-{S}tokes-{K}orteweg equations},
  author={Gomez, H. and Hughes, T.J.R. and Nogueira, X. and Calo, V.M.},
  journal={Computer Methods in Applied Mechanics and Engineering},
  volume={199},
  number={25-28},
  pages={1828--1840},
  issn={0045-7825},
  year={2010},
  publisher={Elsevier}
}
@article{gomez2008isogeometric,
  title={Isogeometric analysis of the {C}ahn-{H}illiard phase-field model},
  author={G{\'o}mez, H. and Calo, V.M. and Bazilevs, Y. and Hughes, T.J.R.},
  journal={Computer Methods in Applied Mechanics and Engineering},
  volume={197},
  number={49-50},
  pages={4333--4352},
  year={2008},
  publisher={Elsevier}
}
@Misc{fastmath:project,
  author = {Lori {Diachin (PI)}},
  title  = {{SciDAC-3 Frameworks, Algorithms, and Scalable Technologies for Mathematics (FASTMath) Institute}},
  howpublished = {\url{http://www.fastmath-scidac.org/}}
}

@Misc{exascale-software:proposal,
  author = {Peter {Beckman (PI)}},
  title  = {{Exascale Software Center}},
  note   = {proposal to DOE}
}

@Misc{imex:project,
  author = {Barry {Smith (PI)}},
  title  = {{Scalable Implicit-Explicit (IMEX) Algorithms and Software for Time-Dependent Multimodel PDEs}},
  note   = {DOE ASCR applied math project}
}

@Misc{intel-mic:website,
  author = {Intel},
  title  = {{Many Integrated Core Architecture}},
  note   = {\url{http://www.intel.com/technology/architecture-silicon/mic}}
}

@Article{dudson:2009,
author    =  {B.D. Dudson and M.V. Umansky and X.Q. Xu and P.B. Snyder and
              H.R. Wilson},
title     = {{{BOUT++:}} a framework for parallel plasma fluid simulations},
journal   = {Computer Physics Communications},
volume    = 180,
pages     = 1467,
year      = 2009}

@Article{umansky:2009,
  author =       {M.V. Umansky and X.Q. Xu and B. Dudson and L.L. LoDestro
                 and J.R. Myra},
  title =        {{Status and verification of edge plasma turbulence code BOUT}},
  journal =      {Computer Physics Communications},
  year =         2009,
  volume =       {180},
  pages =        {887-903},
}

@Article{xu:1998,
  author =       {X.Q. Xu and R.H. Cohen},
  title =        {{Scrape-Off Layer Turbulence Theory and Simulations}},
  journal =      {Computer Physics Communications},
  year =         1998,
  volume =       36,
  number =       {1-2},
  pages =        158,
}

@article{tron:1999,
  title={Newton's Method for Large Bound-constrained Optimization Problems},
  author={Chih-Jen Lin and Jorge Mor\'{e}},
  journal={SIAM Journal on Optimization},
  volume={9},
  number={4},
  pages={1100-1127},
  year={1999}
}

@article{StubenAMG,
 author = {K. St\"{u}ben},
 title = {A review of algebraic multigrid},
 journal = {J. Comput. Appl. Math.},
 volume = {128},
 number = {1-2},
 year = {2001},
 issn = {0377-0427},
 pages = {281--309},
 doi = {http://dx.doi.org/10.1016/S0377-0427(00)00516-1},
 publisher = {Elsevier Science Publishers B. V.},
 address = {Amsterdam, The Netherlands, The Netherlands},
 }

@article{FeuchterMG,
author = "D. Feuchter and I. Heppner and S. Sauter and G. Wittum",
title = "Bridging the gap between geometric and algebraic multigrid methods",
journal = "Computing and visualization in science",
publisher = "Springer",
volume = "6",
number = "1",
year = "2003",
pages = "1--13",
}

@article{ChowMGSmoothness,
    abstract = {For non-M-matrices, this paper proposes an unstructured multigrid method that only  attempts to interpolate in the directions of geometrical smoothness. These directions are  determined by analyzing samples of algebraically smooth error, e. Neighboring grid points i  and j are called smoothly coupled if e i and e j are consistently nearby in value. In addition,  these dierences may be used to dene interpolation weights. These new ideas may be  incorporated into the algebraic multigrid method. Test results show that the new method  can have much lower grid and operator complexities compared to AMG, leading to lower  solve timings.  1 },
    author = {Chow, Edmond},
    citeulike-article-id = {7675372},
    citeulike-linkout-0 = {http://citeseerx.ist.psu.edu/viewdoc/summary?doi=10.1.1.22.4305},
    journal = {American Journal of Mathematics},
    keywords = {fem, multigrid},
    pages = {197--215},
    posted-at = {2010-08-17 23:29:51},
    priority = {2},
    title = {An Unstructured Multigrid Method Based on Geometric Smoothness},
    url = {http://citeseerx.ist.psu.edu/viewdoc/summary?doi=10.1.1.22.4305},
    volume = {65},
    year = {2001}
}

@article{JonesAMGe,
    abstract = {{This paper contains the main ideas for an AMGe (algebraic multigrid for finite elements) method based on element agglomeration. In the method, coarse grid elements are formed by agglomerating fine grid elements. Compatible interpolation operators are constructed which yield coarse grid basis functions with a minimal energy property. Heuristics based on interpolation quality measures are used to guide the agglomeration procedure. The performance of the resulting method is demonstrated in two-level numerical experiments.}},
    author = {Jones, Jim E. and Vassilevski, Panayot S.},
    citeulike-article-id = {8598569},
    citeulike-linkout-0 = {http://scitation.aip.org/getabs/servlet/GetabsServlet?prog=normal&id=SJOCE3000023000001000109000001&idtype=cvips&gifs=yes},
    citeulike-linkout-1 = {http://link.aip.org/link/?SCE/23/109},
    journal = {SIAM Journal on Scientific Computing},
    keywords = {amg, fem, multigrid},
    number = {1},
    pages = {109--133},
    posted-at = {2011-01-13 18:05:55},
    priority = {2},
    publisher = {SIAM},
    title = {{AMGE Based on Element Agglomeration}},
    url = {http://scitation.aip.org/getabs/servlet/GetabsServlet?prog=normal&id=SJOCE3000023000001000109000001&idtype=cvips&gifs=yes},
    volume = {23},
    year = {2001}
}

@article{Saad1993,
author = {Saad, Youcef},
doi = {10.1137/0914028},
issn = {10648275},
journal = {SIAM Journal on Scientific Computing},
keywords = {65f10,ams,especially since the popularization,gate gradient,general purpose iterative methods,gmres,krylov subspace methods,mos,non-hermitian systems,of precondition-,preconditioned conju-,subject classi cations,variable preconditioners},
number = {2},
pages = {461--469},
title = {{A flexible inner-outer preconditioned GMRES algorithm}},
url = {http://dx.doi.org/10.1137/0914028},
volume = {14},
year = {1993}
}

@misc{path:homepage,
   author = "S. Dirkse and M. Ferris and T. Munson",
   title = "{{PATH} {W}eb page}",
   howpublished  = "\url{http://pages.cs.wisc.edu/~ferris/path.html}"
}

@article{Ketcheson2008,
  author  = {David I Ketcheson},
  title   = {Highly Efficient Strong Stability Preserving {Runge-Kutta} Methods with Low-Storage Implementations},
  volume  = {30},
  journal = {SIAM Journal on Scientific Computing},
  year    = {2008},
  pages   = {2113--2136}
}
@article{elman2009boundary,
  title={{Boundary conditions in approximate commutator preconditioners for the Navier-Stokes equations}},
  author={Elman, H.C. and Tuminaro, R.},
  journal={Electronic Transactions on Numerical Analysis},
  volume={35},
  pages={257--280},
  year={2009}
}
@article{elman2008tcp,
  title={{A taxonomy and comparison of parallel block multi-level preconditioners for the incompressible Navier-Stokes equations}},
  author={Elman, H.C. and Howle, V.E. and Shadid, J. and Shuttleworth, R. and Tuminaro, R.},
  journal={Journal of Computational Physics},
  volume={227},
  number={1},
  pages={1790--1808},
  year={2008},
  publisher={Academic Press}
}
@article{silvester2001efficient,
  title={{Efficient preconditioning of the linearized Navier-Stokes equations for incompressible flow}},
  author={Silvester, D. and Elman, H. and Kay, D. and Wathen, A.},
  journal={Journal of Computational and Applied Mathematics},
  volume={128},
  number={1-2},
  pages={261--279},
  issn={0377-0427},
  year={2001},
  publisher={Elsevier}
}

@article{elman1999bfbt,
  title={{Preconditioning for the steady-state Navier-Stokes equations with low viscosity}},
  author={Elman, H.C.},
  journal={SIAM Journal on Scientific Computing},
  volume={20},
  number={4},
  pages={1299--1316},
  issn={1064-8275},
  year={1999},
  publisher={Citeseer}
}
@article{elman2006bpb,
  title={{Block preconditioners based on approximate commutators}},
  author={Elman, H. and Howle, V.E. and Shadid, J. and Shuttleworth, R. and Tuminaro, R.},
  journal={SIAM Journal on Scientific Computing},
  volume={27},
  number={5},
  pages={1651--1668},
  year={2006},
  publisher={Philadelphia, PA: SIAM, c1993-}
}
@article{olshanskii2006analysis,
  title={{Analysis of a Stokes interface problem}},
  author={Olshanskii, M.A. and Reusken, A.},
  journal={Numerische Mathematik},
  volume={103},
  number={1},
  pages={129--149},
  issn={0029-599X},
  year={2006},
  publisher={Springer}
}
@article{patankar1972cph,
  title={{A calculation procedure for heat, mass and momentum transfer in three-dimensional parabolic flows}},
  author={Patankar, S.V. and Spalding, D.B.},
  journal={Int. J. Heat Mass Transfer},
  volume={15},
  pages={1787--1806},
  year={1972}
}
@article{rannacher1992simple,
  title={{Simple nonconforming quadrilateral Stokes element}},
  author={Rannacher, R. and Turek, S.},
  journal={Numerical Methods for Partial Differential Equations},
  volume={8},
  number={2},
  pages={97--111},
  issn={1098-2426},
  year={1992},
  publisher={Wiley Online Library}
}
@article{rannacher2000finite,
  title={Finite Element Methods for the Incompressible {N}avier-{S}tokes Equations},
  author={Rannacher, R.},
  journal={Fundamental Directions in Mathematical Fluid Mechanics},
  pages={191},
  isbn={3764364149},
  year={2000},
  publisher={Birkhauser}
}
@article{vanka1986block,
  title={{Block-implicit multigrid solution of Navier-Stokes equations in primitive variables}},
  author={Vanka, S.P.},
  journal={Journal of Computational Physics},
  volume={65},
  number={1},
  pages={138--158},
  issn={0021-9991},
  year={1986},
  publisher={Elsevier}
}
@article{eisenstat1983variational,
  title={Variational iterative methods for nonsymmetric systems of linear equations},
  author={Eisenstat, S.C. and Elman, H.C. and Schultz, M.H.},
  journal={SIAM Journal on Numerical Analysis},
  volume={20},
  number={2},
  pages={345--357},
  year={1983},
  publisher={JSTOR}
}
@inproceedings{burstedde2008scalable,
  title={Scalable adaptive mantle convection simulation on petascale supercomputers},
  author={Burstedde, C. and Ghattas, O. and Gurnis, M. and Stadler, G. and Tan, E. and Tu, T. and Wilcox, L.C. and Zhong, S.},
  booktitle={Proceedings of the 2008 ACM/IEEE conference on Supercomputing},
  pages={62},
  year={2008},
  organization={IEEE Press}
}
@article{burstedde2009parallel,
  title={Parallel scalable adjoint-based adaptive solution of variable-viscosity {Stokes} flow problems},
  author={Burstedde, C. and Ghattas, O. and Stadler, G. and Tu, T. and Wilcox, L.C.},
  journal={Computer Methods in Applied Mechanics and Engineering},
  volume={198},
  number={21-26},
  pages={1691--1700},
  year={2009},
  publisher={Elsevier}
}
@article{stadler2010dynamics,
  title={The dynamics of plate tectonics and mantle flow: From local to global scales},
  author={Stadler, G. and Gurnis, M. and Burstedde, C. and Wilcox, L.C. and Alisic, L. and Ghattas, O.},
  journal={Science},
  volume={329},
  number={5995},
  pages={1033},
  year={2010},
  publisher={American Association for the Advancement of Science}
}
@article{tackley2008modelling,
  title={Modelling compressible mantle convection with large viscosity contrasts in a three-dimensional spherical shell using the yin-yang grid},
  author={Tackley, P.J.},
  journal={Physics of the Earth and Planetary Interiors},
  volume={171},
  number={1-4},
  pages={7--18},
  year={2008},
  publisher={Elsevier}
}

@article{MoresiZhongGurnis96,
  author  = {Louis N. Moresi and Shijie Zhong and Michael Gurnis},
  title   = {The accuracy of finite element solutions of {S}tokes' flow with strongly varying viscosity},
  journal = {Physics of the Earth and Planetary Interiors},
  volume  = {97},
  pages   = {83-–94},
  year    = {1996}
}

@article{MoresiSolomatov95,
  author  = {Louis N. Moresi and V. S. Solomatov},
  title   = {Numerical investigation of {2D} convection with extremely large viscosity variations},
  journal = {Physics of Fluids},
  volume  = {7},
  number  = {9},
  pages   = {2154-–2162},
  year    = {1995}
}

@article{ChenMolnar83,
  author  = {W.-P. Chen and P. Molnar},
  title   = {Focal depths of intra-continental and intraplate earthquakes and their implications for the thermal and mechanical properties of the lithosphere},
  journal = {Journal of Geophysical Research},
  volume  = {88},
  pages   = {4183–-4214},
  year    = {1983}
}

@article{Jackson02,
  author  = {J. Jackson},
  title   = {Strength of the continental lithosphere: time to abandon the jelly sandwich?},
  journal = {GSA Today},
  volume  = {12},
  pages   = {4–-10},
  year    = {2002}
}

@article{BurovWatts06,
  author  = {E.B. Burov and A.B. Watts},
  title   = {The long-term strength of continental lithosphere: jelly sandwich or creme brulee?},
  journal = {GSA Today},
  volume  = {16},
  pages   = {4–-10},
  year    = {2006}
}

@inproceedings{Yang:Brent:2002,
  title = "The Improved {BiCGStab} Method for Large and Sparse Unsymmetric Linear Systems
           on Parallel Distributed Memory Architectures",
  author = "Laurence T. Yang and Richard Brent",
  booktitle = "Proceedings of the Fifth International Conference on Algorithms and Architectures for Parallel Processing",
  year = 2002,
  publisher = "IEEE"
}
@article{demmel2008communication,
  title={Communication-optimal parallel and sequential {QR} and {LU} factorizations},
  author={Demmel, J. and Grigori, L. and Hoemmen, M. and Langou, J.},
  journal={Arxiv preprint arXiv:0808.2664},
  year={2008}
}
@article{demmel09,
  author = "J. Demmel and M. Hoemmen and M. Mohiyuddin and K Yelick",
  title = "Communication-optimal Iterative Methods",
  journal = "Journal of Physics: Conf. Series",
  volume = 180,
  year = 2009
}

@TechReport( parms04,
    Author = "Yousef Saad and Masha Sosonkina",
    Title  = "{pARMS}: A package for the parallel iterative solution of general large sparse linear systems user's guide",
    number = "UMSI2004-8",
    Institution = "Minnesota Supercomputer Institute, University of Minnesota",
    Year   = 2004,
    )

@article{Picard1890,
  author  = {Emile Picard},
  title   = {M\'emoire sur la th\'eorie des \'equations aux d\'eriv\'ees partielles et la m\'ethode des approximations successives},
  journal = {Journal De Math\'ematiques Pures et Appliqu\'ees},
  volume  = {4},
  number  = {6},
  pages   = {145--210},
  year    = {1890},
  url     = {\url{http://math-doc.ujf-grenoble.fr/JMPA/PDF/JMPA_1890_4_6_A3_0.pdf}}
}

@book{Rall1969,
  author    = {Louis B. Rall},
  title     = {Computational solution of nonlinear operator equations},
  publisher = {Krieger Pub Co.},
  pages     = {225},
  year      = {1969}
}

@article{FletcherReeves1964,
  author  = {R. Fletcher and C. M. Reeves},
  title   = {Function Minimization by Conjugate Gradients},
  journal = {Computer Journal},
  volume  = {7},
  pages   = {149–-154},
  year    = {1964}
}

@InBook{McInnesAllanEtAl06,
  author =       {Lois Curfman McInnes and Benjamin Allan and Robert Armstrong and Steven Benson and
                  David Bernholdt and Tamara Dahlgren and Lori Diachin and Manojkumar Krishnan and
                  James Kohl and Jay Larson and Sophia Lefantzi and Jarek Nieplocha and Boyana Norris and
                  Steven Parker and Jaideep Ray and Shujia Zhou},
  editor =       {A.~M.~Bruaset and A.~Tveito},
  title =        {Numerical Solution of Partial Differential Equations on Parallel Computers},
  chapter =      {Parallel {PDE}-Based Simulations Using the {Common Component
             Architecture}},
  publisher =    {Springer},
  year =         {2006},
  number =       {51},
  series =       {Lecture Notes in Computational Science and Engineering},
  pages =        {327--381},
  URL = {http://dx.doi.org/10.1016/S0167-8191(02)00191-6}
}

@article{CyrShadidTuminaro12,
title = "Stabilization and scalable block preconditioning for the {Navier–Stokes} equations",
journal = "Journal of Computational Physics",
volume = "231",
number = "2",
pages = "345 - 363",
year = "2012",
issn = "0021-9991",
doi = "10.1016/j.jcp.2011.09.001",
url = "http://www.sciencedirect.com/science/article/pii/S0021999111005195",
author = "Eric C. Cyr and John N. Shadid and Raymond S. Tuminaro",
}

@article{KeyesMcInnesWoodwardEtAl13,
 title    = {Multiphysics Simulations: Challenges and Opportunities},
 author   = {David E. Keyes and Lois Curfman McInnes and Carol Woodward and
             William Gropp and Eric Myra and Michael Pernice and
             John Bell and Jed Brown and Alain Clo and Jeffrey Connors and 
             Emil Constantinescu and Don Estep and Kate Evans and Charbel Farhat and 
             Ammar Hakim and Glenn Hammond and Glen Hansen and Judith Hill and 
             Tobin Isaac and Xiangmin Jiao and Kirk Jordan and Dinesh Kaushik and 
             Efthimios Kaxiras and Alice Koniges and Kihwan Lee and Aaron Lott and 
             Qiming Lu and John Magerlein and Reed Maxwell and Michael McCourt and 
             Miriam Mehl and Roger Pawlowski and Amanda Peters Randles and Daniel Reynolds and
             Beatrice Rivi\`{e}re and Ulrich R\"{u}de and Tim Scheibe and John Shadid and 
             Brendan Sheehan and Mark Shephard and Andrew Siegel and
             Barry Smith and Xianzhu Tang and Cian Wilson and Barbara Wohlmuth},
 journal  = {International Journal of High Performance Computing Applications},
 month    = {Feb},
 year     = {2013},
 volume   = {27},
 number   = {1},
 pages    = {4--83},
 doi      = {10.1177/1094342012468181},
 note     = {Special issue},
 abstract = {We consider multiphysics applications from algorithmic and
architectural perspectives, where ``algorithmic'' includes both
mathematical analysis and computational complexity and
``architectural'' includes both software and hardware environments.
Many diverse multiphysics applications can be reduced, en route to
their computational simulation, to a common algebraic coupling
paradigm. Mathematical analysis of multiphysics coupling in this form
is not always practical for realistic applications, but model problems
representative of applications discussed herein can provide insight.
A variety of software frameworks for multiphysics applications have
been constructed and refined within disciplinary communities and
executed on leading-edge computer systems.  We examine several of
these, expose some commonalities among them, and attempt to
extrapolate best practices to future systems. From our study, we
summarize challenges and forecast opportunities.}
}

@misc{Rosner10,
  author= "Robert {Rosner (Chair)}",
  title = "{The Opportunities and Challenges of Exascale Computing}",
  year = 2010,
  howpublished = "Office of Science, U.S. Department of Energy",
  url = {http://science.energy.gov/~/media/ascr/ascac/pdf/reports/Exascale_subcommittee_report.pdf}
}

@misc{kogge2008exascale,
  title={ExaScale Computing Study: {T}echnology Challenges in achieving exascale systems},
  author={Peter Kogge and Keren Bergman and Shekhar Borkar and Dan Campbell and Willian Carlson and William Dally and Monty Denneau and Paul Franzon and William Harrod and Kerry Hill and Jon Hiller and Sherman Karp and Stephen Keckler and Dean Klein and Robert Lucas and Mark Richards and Al Scarpelly and Steven Scott and Allan Snavely and Themas Sterling and R. Stanley Williams and Katherine Yelick},
  howpublished={DARPA},
  year=2008,
  url={http://www.cse.nd.edu/Reports/2008/TR-2008-13.pdf}
}

@Misc{DOEGrandChallengeWorkshops,
  key = {Office of Science, U.S. Department of Energy},
  title = "{Scientific Grand Challenges Workshop Series}",
  howpublished = "Office of Science, U.S. Department of Energy, see
      \url{http://extremecomputing.labworks.org/workshops.stm}"
}

@Misc{Lawrence2011,
  key = {Lawrence},
  title = "{Ernest Orlando Lawrence Award Winners}",
  howpublished = "U.S. Department of Energy, {\footnotesize \url{http://energy.gov/articles/secretary-chu-announces-2011-ernest-orlando-lawrence-award-winners}}",
  year = 2011
}

@article{murphy2000npi,
  title={{A note on preconditioning for indefinite linear systems}},
  author={Murphy, M.F. and Golub, G.H. and Wathen, A.J.},
  journal={SIAM Journal on Scientific Computing},
  volume={21},
  number={6},
  pages={1969--1972},
  year={2000},
  publisher={Philadelphia, PA: SIAM, c1993-}
}
@article{elman2011bouyancy,
  title = "Fast iterative solvers for buoyancy driven flow problems",
  journal = "Journal of Computational Physics",
  volume = "230",
  number = "10",
  pages = "3900 - 3914",
  year = "2011",
  note = "",
  issn = "0021-9991",
  doi = "DOI: 10.1016/j.jcp.2011.02.014",
  url = "http://dx.doi.org/10.1016/j.jcp.2011.02.014",
  author = "Howard Elman and Milan Mihajlovic and David Silvester",
  keywords = "Navier-Stokes",
  keywords = "Boussinesq",
  keywords = "Finite element approximation",
  keywords = "Time stepping",
  keywords = "Adaptivity",
  keywords = "Preconditioning",
  keywords = "Algebraic multigrid"
}

@ARTICLE{DongarraBeckman11,
   AUTHOR={J. Dongarra and P. Beckman and et al.},
   TITLE={The {I}nternational {E}xascale {S}oftware {P}roject {R}oadmap},
   JOURNAL={Int. J. High Perf. Comput. Applics.},
   VOLUME={25},
   YEAR={2011},
   PAGES={3--60}
}
@article{mandel1999energy,
  title={Energy optimization of algebraic multigrid bases},
  author={Mandel, J. and Brezina, M. and Van{\v{e}}k, P.},
  journal={Computing},
  volume={62},
  number={3},
  pages={205--228},
  year={1999},
  publisher={Springer}
}
@article{vanek1996algebraic,
  title={Algebraic multigrid by smoothed aggregation for second and fourth order elliptic problems},
  author={Van{\v{e}}k, P. and Mandel, J. and Brezina, M.},
  journal={Computing},
  volume={56},
  number={3},
  pages={179--196},
  year={1996},
  publisher={Springer}
}
@article{vanek2001convergence,
  title={Convergence of algebraic multigrid based on smoothed aggregation},
  author={Van{\v{e}}ek, P. and Brezina, M. and Mandel, J.},
  journal={Numerische Mathematik},
  volume={88},
  number={3},
  pages={559--579},
  year={2001},
  publisher={Springer}
}
@article{brannick2007algebraic,
  title={Algebraic multigrid methods based on compatible relaxation and energy minimization},
  author={Brannick, J. and Zikatanov, L.},
  journal={Domain decomposition methods in science and engineering XVI},
  pages={15--26},
  year={2007},
  publisher={Springer}
}
@article{xu2004energy,
  title={On an energy minimizing basis for algebraic multigrid methods},
  author={Xu, J. and Zikatanov, L.},
  journal={Computing and Visualization in Science},
  volume={7},
  number={3},
  pages={121--127},
  year={2004},
  publisher={Springer}
}

@article{DBLP:journals/toms/BakerHLT09,
  author    = {C. G. Baker and
               Ulrich Hetmaniuk and
               Richard B. Lehoucq and
               Heidi Thornquist},
  title     = {Anasazi software for the numerical solution of large-scale
               eigenvalue problems},
  journal   = {ACM Trans. Math. Softw.},
  volume    = {36},
  number    = {3},
  year      = {2009},
  ee        = {http://doi.acm.org/10.1145/1527286.1527287},
  bibsource = {DBLP, http://dblp.uni-trier.de}
}
@article{DBLP:journals/siamsc/YangGBLLHN05,
  author    = {Chao Yang and
               Weiguo Gao and
               Zhaojun Bai and
               Xiaoye S. Li and
               Lie-Quan Lee and
               Parry Husbands and
               Esmond G. Ng},
  title     = {An Algebraic Substructuring Method for Large-Scale Eigenvalue
               Calculation},
  journal   = {SIAM J. Scientific Computing},
  volume    = {27},
  number    = {3},
  year      = {2005},
  pages     = {873-892},
  ee        = {http://dx.doi.org/10.1137/040613767},
  bibsource = {DBLP, http://dblp.uni-trier.de}
}

@TechReport{ml-guide,
  author      =  {M.W. Gee and C.M. Siefert and J.J. Hu and R.S. Tuminaro and M.G. Sala},
  title       =  {{ML} 5.0 Smoothed Aggregation User's Guide},
  institution =  {Sandia National Laboratories},
  year        =  {2006},
  number      =  {SAND2006-2649},
}
@article{Brannick06,
 title={An energy-based AMG coarsening strategy},
 volume={13},
 url={http://doi.wiley.com/10.1002/nla.480},
 number={2-3},
 journal={Numerical Linear Algebra with Applications},
 author={Brannick, J and Brezina, M and MacLachlan, S and Manteuffel, T and McCormick, S and Ruge, J},
 year={2006},
 pages={133--148}
}

@article{Olson10,
  author = {Olson, Luke N. and Schroder, Jacob and Tuminaro, Raymond S.},
  title = {A new perspective on strength measures in algebraic multigrid},
  journal = {Numerical Linear Algebra with Applications},
  volume = {17},
  number = {4},
  pages = {713--733},
  year = {2010},
  publisher = {John Wiley \& Sons, Ltd.},
  issn = {1099-1506},
  url = {http://dx.doi.org/10.1002/nla.669},
  doi = {10.1002/nla.669},
  pdf = {./files/2010_OlScTu_evosoc.pdf}
}

@article{Olson11,
 author = {Olson, Luke N. and Schroder, Jacob B. and Tuminaro, Raymond S.},
 title = {A General Interpolation Strategy for Algebraic Multigrid Using Energy Minimization},
 journal = {SIAM J. Sci. Comput.},
 issue_date = {April 2011},
 volume = {33},
 issue = {2},
 month = apr,
 year = {2011},
 issn = {1064-8275},
 pages = {966--991},
 numpages = {26},
 url = {http://dx.doi.org/10.1137/100803031},
 doi = {http://dx.doi.org/10.1137/100803031},
 acmid = {2078825},
 publisher = {Society for Industrial and Applied Mathematics},
 address = {Philadelphia, PA},
 keywords = {algebraic multigrid, interpolation, non-Hermitian, nonsymmetric, smoothed aggregation},
}

@article{Dorit2011,
author    = {Dorit Ron and
             Ilya Safro and
             Achi Brandt},
title     = {Relaxation-Based Coarsening and Multiscale Graph Organization},
journal   = {Multiscale Modeling {\&} Simulation},
volume    = {9},
number    = {1},
year      = {2011},
pages     = {407-423},
ee        = {http://dx.doi.org/10.1137/100791142}
}
@article{chen2011algebraic,
  title={Algebraic distance on graphs},
  author={Chen, Jie and Safro, Ilya},
  journal={SIAM Journal on Scientific Computing},
  volume={33},
  number={6},
  pages={3468--3490},
  year={2011},
  publisher={SIAM}
}
@inproceedings{Adams04,
	Author = {Adams, M.~F. and Bayraktar, H.~H. and Keaveny, T.~M. and Papadopoulos, P.},
	Booktitle = {ACM/IEEE Proceedings of SC2004: High Performance Networking and Computing},
	Title = {Ultrascalable implicit finite element analyses in solid mechanics with over a half a billion degrees of freedom},
	Note = {Gordon Bell Award},
	Year = {2004}
}

@article{Adams03a,
	Author = {Adams, M.~F.},
	Journal = {Numerical Linear Algebra with Applications},
	Number = {2-3},
	Pages = {141-153},
	Title = {Algebraic multigrid methods for constrained linear systems with applications to contact problems in solid mechanics},
	Volume = {11},
	Year = {2004}
}

@article{Adams-10a,
	Author = {M. ~F. Adams and Ravi Samtaney and Achi Brandt},
	Doi = {DOI: 10.1016/j.jcp.2010.04.024},
	Issn = {0021-9991},
	Journal = {Journal of Computational Physics},
	Keywords = {Implicit magnetohydrodynamics},
	Number = {18},
	Pages = {6208 - 6219},
	Title = {Toward textbook multigrid efficiency for fully implicit resistive magnetohydrodynamics},
	Url = {http://www.sciencedirect.com/science/article/B6WHY-4YY8N52-2/2/4a06d49560a7f24a4da5bb25d0c75d62},
	Volume = {229},
	Year = {2010},
	Bdsk-Url-1 = {http://www.sciencedirect.com/science/article/B6WHY-4YY8N52-2/2/4a06d49560a7f24a4da5bb25d0c75d62},
	Bdsk-Url-2 = {http://dx.doi.org/10.1016/j.jcp.2010.04.024}
}

@inproceedings{Adams98,
	Address = {Copper Mountain, CO},
	Author = {Adams, M.~F.},
	Booktitle = {Proceedings 5th Copper Mountain Conference on Iterative Methods},
	Title = {A Parallel Maximal Independent Set Algorithm},
	Year = 1998
}

@inproceedings{MadayPatera89,
  author    = {Y. Maday and A. T. Patera},
  title     = {Spectral element methods for the {Navier-Stokes} equations},
  editor    = {A. K. Noor and J. T. Oden},
  booktitle = {State-of-the-Art Surveys in Computational Mechanics},
  pages     = {71-–143},
  publisher = {ASME},
  address   = {New York, NY},
  year      = {1989}
}
@article{mishra2012mlmcfvm,
title = "Multi-level {M}onte {C}arlo finite volume methods for nonlinear systems of conservation laws in multi-dimensions",
journal = "Journal of Computational Physics",
volume = 231,
number = 8,
pages = "3365--3388",
year = 2012,
issn = "0021-9991",
doi = "10.1016/j.jcp.2012.01.011",
author = "S. Mishra and Ch. Schwab and J. {\v S}ukys",
keywords = "Conservation laws",
keywords = "Euler",
keywords = "MHD",
keywords = "Uncertainty quantification",
keywords = "Multi-level Monte Carlo",
keywords = "Parallelization"
}
@article{barth2011mlmcfe,
   author = {Barth, Andrea and Schwab, Christoph and Zollinger, Nathaniel},
   affiliation = {ETH Zentrum, Seminar für Angewandte Mathematik, Rämistrasse 101, 8092 Zurich, Switzerland},
   title = {Multi-Level {M}onte {C}arlo Finite Element method for elliptic {PDE}s with stochastic coefficients},
   journal = {Numerische Mathematik},
   publisher = {Springer Berlin / Heidelberg},
   issn = {0029-599X},
   keyword = {Mathematics and Statistics},
   pages = {123-161},
   volume = {119},
   issue = {1},
   url = {http://dx.doi.org/10.1007/s00211-011-0377-0},
   note = {10.1007/s00211-011-0377-0},
   year = {2011}
}
@article{nguyen2011hybridizable,
  title={Hybridizable discontinuous {G}alerkin methods},
  author={Nguyen, N.C. and Peraire, J. and Cockburn, B.},
  journal={Spectral and High Order Methods for Partial Differential Equations},
  pages={63--84},
  year={2011},
  publisher={Springer}
}

@Misc{snyder-scidac3:proposal,
  author = {Philip {Snyder (PI)}},
  title  = {{Plasma Edge Advanced Computation (PEAC) Center}},
  note   = {proposal to DOE SciDAC3},
  month = {Oct},
  year = 2011
}

@Misc{wirth-scidac3:proposal,
  author = {Brian {Wirth (PI)}},
  title  = {{Plasma Surface Interactions: Bridging from the Surface to the Micron Frontier through Leadership Class Computing}},
  note   = {proposal to DOE SciDAC3},
  month = {Oct},
  year = 2011
}

@Misc{cary-scidac3:proposal,
  author = {John {Cary (PI)}},
  title  = {{Integrated Multiscale Modeling for Plasma Analysis and Control of Tokamak Stability (IMMPACTS)}},
  note   = {proposal to DOE SciDAC3},
  month = {Oct},
  year = 2011
}

@Misc{vashista-scidac3:proposal,
  author = {Priya {Vashista (PI)}},
  title  = {{Design of Damage-Tolerance Material Interfaces for Extreme Stress-Temperature-Corrosion Environments: Algorithms and Methods for Multi-Petaflops Simulations}},
  note   = {proposal to DOE SciDAC3},
  month = {March},
  year = 2012
}

@Article{Elemental2012,
  author  = {Jack Poulson and Bryan Marker and Jeff R. Hammond and Nichols A. Romero and Robert {v}an~{d}e~{G}eijn},
  title   = {Elemental: A New Framework for Distributed Memory Dense Matrix Computations},
  journal = {{ACM} Transactions on Mathematical Software},
  volume  = {39},
  number  = {2},
  year    = {2013}
}

@misc{elemental-web-page,
  author = {Jack Poulson},
  title  = {Elemental: Distributed memory dense linear algebra},
  howpublished = {\url{http://libelemental.org}},
  url    = {http://libelemental.org/},
  year   = {2015}
}

@book{ScalesReport,
  title     = {A Science-based Case for Large-scale Simulation},
  editor    = {D. E. Keyes},
  publisher = {U.S. Department of Energy},
  year      = {2004},
  url       = {http://www.pnl.gov/scales}
}

@InProceedings{Cilk95,
address	= {Santa Barbara, California},
author	= {Robert D. Blumofe and Christopher F. Joerg and Bradley C. Kuszmaul and Charles E. Leiserson and Keith H. Randall and Yuli Zhou},
booktitle	= {Proceedings of the Fifth ACM SIGPLAN Symposium on Principles and Practice of Parallel Programming (PPoPP)},
day	 = {19--21},
month	 = jul,
pages	 = {207--216},
title	 = {{Cilk}: An Efficient Multithreaded Runtime System},
year	 = {1995}
}

@misc{valgrind-web-page,
  author = {Julian Seward, et.al.},
  title  = {Valgrind},
  url    = {http://valgrind.org/},
  howpublished = {\url{http://valgrind.org/}},
  year   = {2012}
}

@article{BLAS79,
  author  = {C.~L. Lawson and R.~J. Hanson and D. Kincaid and F.~T. Krogh},
  title   = {Basic linear algebra subprograms for Fortran usage},
  journal = {ACM Transactions on Mathematical Software},
  volume  = {5},
  pages   = {308--323},
  year    = {1979}
}

@techreport{LAPACK90,
  author      = {E. Anderson and Z. Bai and C. Bischof and J. Demmel and J. Dongarra and J. Du~Croz and A. Greenbaum and S. Hammarling and A. McKenney and D. Sorensen},
  title       = {{LAPACK}: A portable linear algebra library for high-performance computers},
  institution = {Computer Science Dept., University of Tennessee},
  number      = {CS-90-105},
  month       = {May},
  year        = {1990}
}

@techreport{NvidiaFermi,
  author      = {NVIDIA},
  title       = {{NVIDIA}'s Next Generation {CUDA} Compute Architecture: {F}ermi},
  institution = {NVIDIA},
  year        = {2009}
}

@misc{IntelMIC,
  author       = {Many Core Group, Cambridge University},
  title        = {Intel Many Integrated Core Architecture},
  howpublished = {\url{http://www.many-core.group.cam.ac.uk/ukgpucc2/talks/Elgar.pdf}},
  month        = {December},
  year         = {2010}
}

@article{AbuSufahKuckLawrie81,
  author = {W. Abu-Sufah and D.~J. Kuck and D.~H. Lawrie},
  title  = {On the Performance Enhancement of Paging Systems Through Program Analysis and Transformations},
  journal = {IEEE Trans. Comput.},
  volume  = {30},
  number  = {5},
  pages   = {341--356},
  year    = {1981}
}

@inproceedings{GuoBikshandiFraguelaGarzaranPadua08,
 author = {Guo, Jia and Bikshandi, Ganesh and Fraguela, Basilio B. and Garzaran, Maria J. and Padua, David},
 title = {Programming with tiles},
 booktitle = {Proceedings of the 13th ACM SIGPLAN Symposium on Principles and practice of parallel programming},
 series = {PPoPP '08},
 year = {2008},
 isbn = {978-1-59593-795-7},
 location = {Salt Lake City, UT},
 pages = {111--122},
 numpages = {12},
 url = {http://doi.acm.org/10.1145/1345206.1345225},
 doi = {10.1145/1345206.1345225},
 acmid = {1345225},
 publisher = {ACM},
 address = {New York, NY},
}

@article{Strout04,
    Journal = {International Journal of High Performance Computing Applications},
    Year = {2004},
    Title = {Sparse Tiling for Stationary Iterative Methods},
    Month = {February},
    Publisher = {Sage Publications},
    Pages = {95-114},
    Volume = {18},
    Number = {1},
    Author = {Michelle Mills Strout and Larry Carter and Jeanne Ferrante and Barbara Kreaseck}
}

@misc{OpenCLStandard,
   author       = {Khronos Group},
   title        = {{OpenCL} 1.2 Specification},
   howpublished = {\url{http://www.khronos.org/registry/cl/specs/opencl-1.2.pdf}},
   url          = {http://www.khronos.org/registry/cl/specs/opencl-1.2.pdf},
   year         = {2011}
}

@misc{STLGuide,
   author       = {SGI},
   title        = {Standard Template Library Programmer's Guide},
   howpublished = {\url{http://www.sgi.com/tech/stl/}},
   url          = {http://www.sgi.com/tech/stl/},
   year         = {2011}
}

@book{Stepanov09,
  author    = {Alexander Stepanov and Paul McJones},
  title     = {Elements of Programming},
  publisher = {Addison-Wesley},
  isbn      = {978-0-321-63537-2},
  year      = {2009}
}

@Article{BangerthHartmannKanschat2007,
	  author = 	 {W. Bangerth and R. Hartmann and G. Kanschat},
	  title = 	 {{deal.II} -- a General Purpose Object Oriented Finite Element Library},
	  journal = 	 {ACM Trans. Math. Softw.},
	  year = 	 2007,
	  volume = 	 33,
	  number = 	 4,
	  pages = 	 {24/1--24/27}
}

@misc{dealii-web-page,
   author       = {W. Bangerth and R. Hartmann and G. Kanschat},
   title        = {{deal.II}},
   howpublished = {\url{http://www.dealii.org/}},
   url          = {http://www.dealii.org/},
   year         = {2012}
}

@article{Siek2012,
  author    = {Jeremy G. Siek},
  title     = {The C++0x "Concepts" Effort},
  journal   = {arXiv},
  year      = {2012},
  url       = {http://arxiv.org/abs/1201.0027},
  note      = {\url{http://arxiv.org/abs/1201.0027}}
}

@misc{sharpclaw,
note = {\url{http://numerics.kaust.edu.sa/sharpclaw}},
author = {Ketcheson, D. I. and Parsani, M.},
keywords = {clawpack,finite volumes,godunov type methods,high order methods,hyperbolic PDEs,sharpclaw,software},
mendeley-tags = {clawpack,finite volumes,godunov type methods,high order methods,hyperbolic PDEs,sharpclaw,software},
title = {{SharpClaw software}},
year = {2011}
}

@misc{clawpack45,
note = {\url{http://www.clawpack.org}},
author = {LeVeque, R. J. and Berger, M. J.},
keywords = {clawpack,finite volumes,hyperbolic PDEs,software},
mendeley-tags = {clawpack,finite volumes,hyperbolic PDEs,software},
title = {{Clawpack Software version 4.5}},
url = {www.clawpack.org},
year = {2011}
}

@article{Nilsen2010,
archivePrefix = {arXiv},
arxivId = {arXiv:1002.0705v1},
author = {Nilsen, J.K. and Cai, X. and H{\o}yland, Bj{\o} rn and Langtangen, H. P.},
eprint = {arXiv:1002.0705v1},
file = {:Users/ketch/Documents/Mendeley Desktop/Nilsen et al/2010 - Simplifying the parallelization of scientific codes by a function-centric approach in Python.pdf:pdf},
journal = {Computational Science \& Discovery},
keywords = {parallel,programming,python,software},
mendeley-tags = {parallel,programming,python,software},
pages = {015003},
publisher = {IOP Publishing},
title = {{Simplifying the parallelization of scientific codes by a function-centric approach in Python}},
url = {http://iopscience.iop.org/1749-4699/3/1/015003},
volume = {3},
year = {2010}
}

@book{Langtangen09,
  author    = {Hans Petter Langtangen},
  title     = {Python Scripting for Computational Science},
  publisher = {Springer},
  series    = {Texts in Computational Science and Engineering},
  pages     = {784},
  isbn      = {3540739157},
  year      = {2009}
}

@book{NumpyGuide,
  author    = {Travis E. Oliphant},
  title     = {Guide to Numpy},
  publisher = {Trelgol},
  year      = {2008}
}

@misc{PyCUDA,
   author       = {Andreas Kl\"ockner},
   title        = {{PyCUDA}},
   howpublished = {\url{http://mathema.tician.de/software/pycuda}},
   year         = {2011}
}

@misc{PyOpenCL,
   author       = {Andreas Kl\"ockner},
   title        = {{PyOpenCL}},
   howpublished = {\url{http://mathema.tician.de/software/pyopencl}},
   year         = {2011}
}
@article{Klockner2012,
  author  = {Andreas Kl\"{o}ckner and Nicolas Pinto and Yunsup Lee and Bryan Catanzaro and Paul Ivanov and Ahmed Fasih},
  title   = {{PyCUDA} and {PyOpenCL}: A scripting-based approach to {GPU} run-time code generation},
  journal = {Parallel Computing},
  volume  = {38},
  number  = {3},
  pages   = {157--174},
  year    = {2012},
  issn    = {0167-8191},
  doi     = {10.1016/j.parco.2011.09.001},
  url     = {http://www.sciencedirect.com/science/article/pii/S0167819111001281}
}

%%%%%% Matt Stuff %%%%%%
@misc{knepley:icerm-workshop:2012,
 author = {David Keyes and Matthew Knepley and Katherine Yelick},
 title  = {Synchronization-reducing and Communication-reducing Algorithms and Programming Models for Large-scale Simulations},
 note   = {Workshop sponsored by the Institute for Computational and Experimental Research in Mathematics (ICERM), Jan. 9-13, 2012, Providence, RI, \url{http://icerm.brown.edu/tw12-1-exascale}},
 year   = {2012}
}

@techreport{KirbyKnepleyScott04,
  author      = {Robert C. Kirby and Matthew G. Knepley and L. Ridgway Scott},
  title       = {Optimal Evaluation of Finite Element Matrices},
  type        = {Technical Report},
  number      = {TR-2004-04},
  institution = {University of Chicago},
  url         = {http://www.cs.uchicago.edu/research/publications/techreports/TR-2004-04},
  note        = {\url{http://www.cs.uchicago.edu/research/publications/techreports/TR-2004-04}},
  pages       = {14},
  month       = {May},
  year        = {2004}
}

@techreport{KirbyKnepleyScott10,
  author      = {Robert C. Kirby and Matthew G. Knepley and L. Ridgway Scott},
  title       = {Languages and Compilers for Variational Forms},
  type        = {Technical Report},
  number      = {TR-2010-09},
  institution = {University of Chicago},
  url         = {http://www.cs.uchicago.edu/research/publications/techreports/TR-2010-09},
  note        = {\url{http://www.cs.uchicago.edu/research/publications/techreports/TR-2010-09}},
  month       = {October},
  year        = {2010}
}

@techreport{KirbyKnepleyScott10b,
  author      = {Robert C. Kirby and Matthew G. Knepley and L. Ridgway Scott},
  title       = {Evaluation of the Action of Finite Element Operators},
  type        = {Technical Report},
  number      = {TR-2010-08},
  institution = {University of Chicago},
  url         = {http://www.cs.uchicago.edu/research/publications/techreports/TR-2010-08},
  note        = {\url{http://www.cs.uchicago.edu/research/publications/techreports/TR-2010-08}},
  month       = {October},
  year        = {2010}
}

@techreport{BruneKnepleyScott11,
  author      = {Peter R. Brune and Matthew G. Knepley and L. Ridgway Scott},
  title       = {Exponential grids in high-dimensional space},
  type        = {Technical Report},
  number      = {TR-2011-07},
  institution = {University of Chicago},
  url         = {http://www.cs.uchicago.edu/research/publications/techreports/TR-2011-07},
  note        = {\url{http://www.cs.uchicago.edu/research/publications/techreports/TR-2011-07}},
  month       = {December},
  year        = {2011}
}

@techreport{Zheng11,
  author      = {Liang Zheng and Taras Gerya and Matthew G. Knepley and David A. Yuen and Huai Zhang and Yaolin Shi},
  title       = {Implementation of a multigrid solver on {GPU} for {Stokes} equations with strongly variable viscosity based on {Matlab} and {CUDA}},
  type        = {Research Report},
  number      = {UMSI 2011/33},
  institution = {University of Minnesota Supercomputing Institute},
  url         = {http://static.msi.umn.edu/rreports/2011/33.pdf},
  note        = {\url{http://static.msi.umn.edu/rreports/2011/33.pdf}},
  month       = {March},
  year        = {2011}
}

@inproceedings{Zheng2010,
  author       = {Liang Zheng and Taras Gerya and David A. Yuen and Matthew G. Knepley and Huai Zhang and Yaolin Shi},
  title        = {{GPU} Implementation of {Stokes} Equation with Strongly Variable Coefficients},
  booktitle    = {Eos Transactions of the AGU},
  organization = {American Geophysical Union},
  note         = {Fall Meeting Supplemental, Abstract IN41A-1350},
  year         = {2010}
}

@incollection{TerrelKirbyKnepleyScott12,
  author    = {Andy R. Terrel and Robert C. Kirby and Matthew G. Knepley and L. Ridgway Scott and Garth N. Wells},
  title     = {Finite elements for incompressible fluids},
  editors   = {A. Logg and K.A. Mardal and G. N. Wells},
  booktitle = {Automated solutions of differential equations by the finite element method},
  series    = {Lecture Notes in Computational Science and Engineering},
  volume    = {84},
  pages     = {163--169},
  publisher = {Springer-Verlag},
  year      = {2012}
}

@incollection{KirbyKnepleyLoggScottTerrel12,
  author    = {Robert C. Kirby and Matthew G. Knepley and Anders Logg and L. Ridgway Scott and Andy R. Terrel},
  title     = {Discrete optimization of finite element matrix evaluation},
  editors   = {A. Logg and K.A. Mardal and G. N. Wells},
  booktitle = {Automated solutions of differential equations by the finite element method},
  series    = {Lecture Notes in Computational Science and Engineering},
  volume    = {84},
  pages     = {385--397},
  publisher = {Springer-Verlag},
  year      = {2012}
}
@incollection{Kirby12,
  author    = {Robert C. Kirby},
  title     = {{FIAT}: Numerical Construction of Finite Element Basis Functions},
  editors   = {A. Logg and K.A. Mardal and G. N. Wells},
  booktitle = {Automated solutions of differential equations by the finite element method},
  series    = {Lecture Notes in Computational Science and Engineering},
  volume    = {84},
  publisher = {Springer-Verlag},
  year      = {2012}
}
@article{BrownConveryHotesKnepleyPetropolous1993,
  author  = {Robert W. Brown and Mary Convery and Scott Hotes and Matthew G. Knepley and Labros Petropolous},
  title   = {Closed strings with low harmonics and kinks},
  journal = {Physical Review D},
  volume  = {48},
  number  = {6},
  year    = {1993}
}

@article{Minimax1996,
  title   = {MiniMax: What has been learned thus far},
  author  = {Mary E. Convery and W.~L. Davis and Ken W. Del Signore and Tom L. Jenkins and Erik Kangas and Matthew G. Knepley and Ken L. Kowalski and Cyrus C. Taylor and C.~H. Wang and S.~H. Oh and W.~D. Walker and P.~L. Colestock and B. Hanna and M. Martens and J. Streets and R.~C. Ball and H.~R. Gustafson and L.~W. Jones and M.~J. Longo and J.~D. Bjorken and N. Morgan and C.~A. Pruneau},
  journal = {Nuovo Cimento},
  volume  = {19},
  number  = {1},
  pages   = {1045--1049},
  year    = {1996}
}

@article{Minimax1997,
  author  = {Minimax Collaboration},
  title   = {Analysis of Charged Particle/Photon Correlations in Hadronic Multiparticle Production},
  journal = {Physical Review D},
  volume  = {55},
  number  = {9},
  year    = {1997}
}

@article{Minimax2000,
  author  = {Minimax Collaboration},
  title   = {Search for disoriented chiral condensate at the {Fermilab} {Tevatron}},
  journal = {Physical Review D},
  volume  = {61},
  number  = {3},
  year    = {2000}
}

@article{KirbyKnepleyLoggScott05,
  author  = {Robert C. Kirby and Matthew G. Knepley and Anders Logg and L. Ridgway Scott},
  title   = {Optimizing the evaluation of finite element matrices},
  journal = {SIAM Journal on Scientific Computing},
  volume  = {27},
  number  = {3},
  pages   = {741--758},
  year    = {2005}
}

@article{BardhanKnepleyAnitescu2008,
  author  = {Jaydeep P. Bardhan and Matthew G. Knepley and Mihai Anitescu},
  title   = {Bounding the Electrostatic Free Energies Associated with Linear Continuum Models of Molecular Solvation},
  journal = {Journal of Chemical Physics},
  volume  = {130},
  number  = {10},
  pages   = {104108},
  note    = {Selected for the March 15, 2009 issue of Virtual Journal of Biological Physics Research, \url{http://dx.doi.org/10.1063/1.3081148}},
  year    = {2008}
}

@article{BardhanKnepley2017,
  author       = {Jaydeep P. Bardhan and Matthew G. Knepley},
  title        = {Accurate Atom-by-Atom Predictions of Solvation Electrostatics Using a Hydration-Shell {Poisson}-{Boltzmann} Model},
  journal      = {Biophysical Journal},
  volume       = {110},
  number       = {3},
  note         = {Fall Meeting Supplemental, Abstract DI14A-08},
  doi          = {10.1016/j.bpj.2015.11.1766},
  note         = {poster at Biophysical Society Fall Meeting},
  year         = {2017}
}

@article{Knepley2010,
  author  = {Stodden, V. and Knepley, M. G. and Wiggins, C. and LeVeque, R. J. and Donoho, D. and Fomel, S. and Friedlander, M. P. and Gerstein, M. and Mitchell, I. and Ouellette, L. L. and Bramble, N. W. and Brown, P. O. and Carey, V. and DeNardis, L. and Gentleman, R. and {Gezelter, J}, D. and Goodman, A. and Moore, J. E. and Pasquale, F. A. and Rolnick, J. and Seringhaus, M. and Subramanian, R.},
  title   = {{Reproducible Research: addressing the need for data and code sharing in computational science}},
  journal = {Computing in Science and Engineering},
  volume  = {12},
  number  = {5},
  pages   = {8--13},
  url     = {http://www.bepress.com/cgi/viewcontent.cgi?article=1034\&amp;amp;context=sagmb},
  year    = {2010}
}

@article{KetchesonAhmadiaKnepley2011,
  title   = {Conference Review: High Performance Computing and Hybrid Programming Concepts for Hyperbolic PDE Codes},
  author  = {David I. Ketcheson and Aron Ahmadia and Matthew G. Knepley},
  journal = {SIAM News},
  volume  = {44},
  number  = {7},
  month   = {September},
  note    = {\url{http://www.siam.org/pdf/news/1912.pdf}},
  year    = {2011}
}

@article{YokotaBardhanKnepleyBarbaHamada2011,
  author  = {Rio Yokota and Jaydeep P. Bardhan and Matthew G. Knepley and L.A. Barba and Tsuyoshi Hamada},
  title   = {Biomolecular electrostatics using a fast multipole {BEM} on up to 512 {GPU}s and a billion unknowns},
  journal = {Computer Physics Communications},
  volume  = {182},
  number  = {6},
  pages   = {1272--1283},
  year    = {2011},
  issn    = {0010-4655},
  doi     = {10.1016/j.cpc.2011.02.013},
  note    = {\url{http://arxiv.org/abs/1007.4591}},
  url     = {http://www.sciencedirect.com/science/article/pii/S0010465511000750}
}

@article{BardhanKnepley2011,
  author  = {Jaydeep P. Bardhan and Matthew G. Knepley},
  title   = {Mathematical Analysis of the {BIBEE} Approximation for Molecular Solvation: Exact Results for Spherical Inclusions},
  journal = {Journal of Chemical Physics},
  volume  = {135},
  number  = {12},
  pages   = {124107--124117},
  url     = {http://arxiv.org/abs/1109.0651},
  note    = {\url{http://arxiv.org/abs/1109.0651}},
  year    = {2011}
}

@article{BruneKnepleyScott2013,
  author  = {Peter R. Brune and Matthew G. Knepley and L. Ridgway Scott},
  title   = {Unstructured Geometric Multigrid in Two and Three Dimensions on Complex and Graded Meshes},
  journal = {SIAM Journal on Scientific Computing},
  url     = {http://arxiv.org/abs/1104.0261},
  note    = {\url{http://arxiv.org/abs/1104.0261}},
  volume  = {35},
  number  = {1},
  pages   = {A173--A191},
  year    = {2013}
}

@article{BardhanKnepley2012a,
  author  = {Jaydeep P. Bardhan and Matthew G. Knepley},
  title   = {Computational science and re-discovery: open-source implementations of ellipsoidal harmonics for problems in potential theory},
  journal = {Computational Science \& Discovery},
  volume  = {5},
  pages   = {014006},
  url     = {http://iopscience.iop.org/1749-4699/5/1/014006/},
  note    = {\url{http://arxiv.org/abs/1204.0267}},
  doi     = {doi:10.1088/1749-4699/5/1/014006},
  year    = {2012}
}

@article{KreienkampEtAl2013,
  author  = {Amy Kreienkamp and Lucy Y. Liu and Mona S. Minkara and Matthew G. Knepley and Jaydeep P. Bardhan and Mala L. Radhakrishnan},
  title   = {Analysis of fast boundary-integral approximations for modeling electrostatic contributions of molecular binding},
  journal = {Molecular Based Mathematical Biology},
  volume  = {1},
  pages   = {124--150},
  doi     = {10.2478/mlbmb-2013-0007},
  issn    = {2299-3266},
  month   = {June},
  note    = {\url{http://www.degruyter.com/view/j/mlbmb.2012.1.issue/mlbmb-2013-0007/mlbmb-2013-0007.xml}},
  year    = {2013}
}

@article{BardhanKnepleyBrune2015,
  author  = {Jaydeep P. Bardhan and Matthew G. Knepley and Peter R. Brune},
  title   = {Analytical Nonlocal Electrostatics Using Eigenfunction Expansions of Boundary-Integral Operators},
  journal = {Molecular Based Mathematical Biology},
  volume  = {3},
  number  = {1},
  pages   = {1--22},
  doi     = {10.1515/mlbmb-2015-0001},
  url     = {http://dx.doi.org/10.1515/mlbmb-2015-0001},
  note    = {\url{http://dx.doi.org/10.1515/mlbmb-2015-0001}},
  year    = {2015}
}

@article{BardhanKnepley14,
  author  = {Jaydeep P. Bardhan and Matthew G. Knepley},
  title   = {Modeling Charge-Sign Asymmetric Solvation Free Energies With Nonlinear Boundary Conditions},
  journal = {Journal of Chemical Physics},
  volume  = {141},
  number  = {13},
  pages   = {131103},
  url     = {http://scitation.aip.org/content/aip/journal/jcp/141/13/10.1063/1.4897324},
  note    = {\url{http://dx.doi.org/10.1063/1.4897324}},
  year    = {2014}
}

@inproceedings{BardhanTejaniWieckowskiRamaswamyKnepley2015,
  title     = {A Nonlinear Boundary Condition for Continuum Models of Biomolecular Electrostatics},
  author    = {Jaydeep P. Bardhan and D. A. Tejani and N. S. Wieckowski and A. Ramaswamy and Matthew G. Knepley},
  booktitle = {Proceedings of PIERS},
  pages     = {1215--1221},
  month     = {July},
  url       = {http://piers.org/piersproceedings/piers2015PragueProc.php?start=250},
  year      = {2015}
}

@article{TabriziKnepleyBardhan2016,
  title   = {Generalising the mean spherical approximation as a multiscale, nonlinear boundary condition at the solute-solvent interface},
  author  = {Amirhossein Molavi Tabrizi and Matthew G. Knepley and Jaydeep P. Bardhan},
  journal = {Molecular Physics},
  volume  = {114},
  number  = {16-17},
  pages   = {2558--2567},
  doi     = {10.1080/00268976.2016.1198503},
  url     = {http://www.tandfonline.com/doi/full/10.1080/00268976.2016.1198503},
  year    = {2016}
}

% http://tex.stackexchange.com/questions/155532/biblatex-and-pubmed-pubmed-central-ids
@article{TabriziGoossensRahimiKnepleyBardhan2017,
  title   = {Predicting Solvation Free Energies and Thermodynamics in Polar Solvents and Mixtures Using a Solvation-Layer Interface Condition},
  author  = {Amirhossein Molavi Tabrizi and Spencer Goossens and Ali Mehdizadeh Rahimi and Matthew G. Knepley and Jaydeep P. Bardhan},
  journal = {Journal of Chemical Physics},
  volume  = {146},
  number  = {9},
  pages   = {094103},
  url     = {http://scitation.aip.org/content/aip/journal/jcp/146/9/10.1063/1.4977037},
  eprint  = {https://arxiv.org/abs/1611.02150},
  doi     = {10.1063/1.4977037},
  note    = {PMCID: PMC5336475},
  year    = {2017}
}

@article{TabriziGoossensCooperKnepleyBardhan2017,
  title   = {Extending the Solvation-Layer Interface Condition {(SLIC)} Continum Electrostatic Model to Linearized {Poisson}-{Boltzmann} Solvent},
  author  = {Amirhossein Molavi Tabrizi and Spencer Goossens and Christopher D. Cooper and Matthew G. Knepley and Jaydeep P. Bardhan},
  journal = {Journal of Chemical Theory and Computation},
  year    = {2017}
}

@inproceedings{McClanahan2011,
  author    = {McClanahan, C and Czechowski, Kent and Battaglino, Casey and Iyer, K and Yeung, P K and Vuduc, Richard},
  booktitle = {Proc. ACM/IEEE Conf. Supercomputing (SC)},
  title     = {{Prospects for scalable 3D FFTs on heterogeneous exascale systems}},
  url       = {http://mcclanahoochie.com/blog/wp-content/uploads/2011/01/fft-sc11.pdf},
  year      = {2011}
}

@techreport{Ghysels_Ashby_Meerbergen_Vanroose_2012,
	Author = {Ghysels, P. and Ashby, T.J. and Meerbergen, K. and Vanroose, W.},
	Institution = {Intel Exascience Lab},
	Address= {Leuven, Belgium},
	Number = {04.2012.1},
	Type = {Tech. report},
	Title = {Hiding global communication latency in the {GMRES} algorithm on massively parallel machines},
        url = {http://twna.ua.ac.be/sites/twna.ua.ac.be/files/latency_gmres.pdf},
	Year = {2012}
}

@article{GhyselsAshbyMeerbergenVanroose2013,
  author  = {Ghysels, P. and Ashby, T.J. and Meerbergen, K. and Vanroose, W.},
  journal = {SIAM Journal on Scientific Computing},
  volume  = {35},
  number  = {1},
  pages   = {C48--C71},
  year    = {2013},
}

@article{GhyselsVanroose2014,
  author  = {P. Ghysels and W. Vanroose},
  title   = {Hiding Global Synchronization Latency in the Preconditioned Conjugate Gradient Algorithm},
  journal = {Parallel Computing},
  volume  = {40},
  number  = {7},
  pages   = {224--238},
  note    = {7th Workshop on Parallel Matrix Algorithms and Applications},
  doi     = {http://dx.doi.org/10.1016/j.parco.2013.06.001},
  url     = {http://www.sciencedirect.com/science/article/pii/S0167819113000719},
  year    = {2014}
}

@inproceedings{StrzodkaGoddeke06,
  author       = {R. Strzodka and D. G\"oddeke},
  title        = {Pipelined Mixed Precision Algorithms on {FPGA}s for Fast and Accurate PDE Solvers from Low Precision Components},
  booktitle    = {Proceedings of the 14th Annual IEEE Symposium on Field-Programmable Custom Computing Machines},
  note         = {FCCM ’06},
  pages        = {259--270},
  year         = {2006},
  organization = {IEEE Computer Society}
}

@incollection{JacquesNicolasVollaire12,
  author    = {T. Jacques and L. Nicolas and C. Vollaire},
  title     = {Electromagnetic Scattering with the Boundary Integral Method on {MIMD} Systems},
  editors   = {P. Sloot, M. Bubak, A. Hoekstra, and B. Hertzberger},
  booktitle = {High-Performance Computing and Networking},
  series    = {Lecture Notes in Computer Science},
  volume    = {1593},
  pages     = {1025--1031},
  publisher = {Springer},
  year      = {1999}
}

@inproceedings{HoeflerLumsdaineRehm07,
  author    = {T. Hoefler and A. Lumsdaine and W. Rehm},
  title     = {{Implementation and Performance Analysis of Non-Blocking Collective Operations for MPI}},
  booktitle = {Proceedings of the 2007 International Conference on High Performance Computing, Networking, Storage and Analysis, SC07},
  location  = {Reno, NV},
  publisher = {IEEE Computer Society/ACM},
  source    = {http://www.unixer.de/~htor/publications/},
  month     = {Nov.},
  year      = {2007}
}
@inproceedings{HoeflerSiebretLumsdaine10,
  author    = {T. Hoefler and C. Siebert and A. Lumsdaine},
  title     = {{Scalable Communication Protocols for Dynamic Sparse Data Exchange}},
  booktitle = {Proceedings of the 2010 ACM SIGPLAN Symposium on Principles and Practice of Parallel Programming (PPoPP'10)},
  month     = {Jan.},
  location  = {Bangalore, India},
  publisher = {ACM},
  isbn      = {978-1-60558-708-0},
  source    = {http://www.unixer.de/~htor/publications/},
  pages     = {159--168},
  year      = {2010},
}

@article{RuppWeinbubJungelGrasser15,
  author  = {K. Rupp and J. Weinbub and A. J\"ungel and T. Grasser},
  title   = {Pipelined Iterative Solvers for Graphics Processing Units},
  journal = {SIAM Journal on Scientific Computing},
  note    = {to appear},
  year    = {2015}
}

@article{Bai_Hu_Reichel_1994,
 title={A {Newton} basis {GMRES} implementation},
 volume={14},
 url={},
 number={},
 journal={IMA Journal of Numerical Analysis},
 author={Z. Bai and D. Hu and L. Reichel},
 year={1994},
 pages={563--581}
}

@article{Chronopoulos_Gear_1989,
 title={{S-step} iterative methods for symmetric linear systems},
 volume={25},
 url={},
 number={},
 journal={Journal of Computational and Applied Mathematics},
 author={A. T. Chronopoulos and C. W. Gear},
 year={1989},
 pages={153--168}
}

@article{Chronopoulos_1996,
 title={Parallel Iterative {S-step} Methods for Unsymmetric Linear Systems},
 author={A. T. Chronopoulos and C. D. Swanson}, 
 journal={Parallel Computing}, 
 volume={22},
 number={5}, 
 year={1996}, 
 pages={623--641}
}

@article{Chronopoulos_2010,
 author={A. T. Chronopoulos and A. Kucherov}, 
 title={Block {S-step} {Krylov} Iterative Methods},  
 journal={Numerical Linear Algebra with Applications}, 
 volume={17}, 
 number={1}, 
 pages={3--15}, 
 year={2010}
}

@article{Sturler_Vorst_1995,
 title={Reducing the effect of global communication in {GMRES(m)} and
{CG} on parallel distributed memory computers},
 volume={18},
 url={},
 number={},
 journal={Applied Numerical Mathematics},
 author={E. De Sturler and H. A. van der Vorst},
 year={1995},
 pages={441--459}
}

@article{Joubert_Carey_1992,
 title={Parallelizable restarted iterative methods for nonsymmetric linear systems.
part I: Theory},
 volume={44},
 url={},
 number={},
 journal={International journal of computer mathematics},
 author={W. D. Joubert and G. F. Carey},
 year={1992},
 pages={243--267}
}

@article{Elman_SaadSaylor_1986,
 title={A hybrid {Chebyshev} {Krylov}-subspace algorithm for solving nonsymmetric systems of linear equations},
 volume={7},
 url={},
 number={3},
 journal={SIAM Journal on Scientific and Statistical Computing},
 author={Howard Elman and Y. Saad and P. E. Saylor},
 year={1986},
 pages={840--855}
}

@ARTICLE{Golub95innerand,
    author = {Eldar Giladi and Gene H. Golub and Joseph B. Keller},
    title = {Inner and outer iterations for the {Chebyshev} algorithm},
    journal = {SIAM J. Numer. Anal},
    year = {1995},
    volume = {35},
    pages = {300--319}
}

@article{Golub_Varga_1961,
 title={{Chebyshev} semi-iterative methods, successive overrelaxation iterative methods, and
        second-order {Richardson} iterative methods, parts {I} and {II}},
 volume={3},
 url={},
 number={},
 journal={Numer. Math.},
 author={Gene Golub and R.S. Varga},
 year={1961},
 pages={147--168}
}

@article{El_maliki_Guenette_Fortin_2011,
 title={An efficient hierarchical preconditioner for quadratic discretizations of finite element problems},
 volume={18},
 doi={10.1002/nla.757},
 number={5},
 journal={Numerical Linear Algebra with Applications},
 author={A. {El maliki} and R. Guenette and M. Fortin},
 year={2011},
 pages={789-803}
}
@article{adavani2008multigrid,
  title={Multigrid Algorithms for Inverse Problems with Linear Parabolic {PDE} Constraints},
  author={Adavani, S.S. and Biros, G.},
  journal={SIAM Journal on Scientific Computing},
  volume={31},
  number={1},
  pages={369--397},
  year={2008},
  publisher={Society for Industrial and Applied Mathematics}
}
@article{horton1995space,
  title={A space-time multigrid method for parabolic {PDE}s},
  author={Horton, G. and Vandewalle, S.},
  journal={SIAM Journal on Scientific Computing},
  volume={16},
  number={4},
  pages={848--864},
  year={1995}
}
@article{lewis2005model,
  title={Model problems for the multigrid optimization of systems governed by differential equations},
  author={Lewis, R.M. and Nash, S.G.},
  journal={SIAM Journal on Scientific Computing},
  volume={26},
  number={6},
  pages={1811--1837},
  year={2005},
  publisher={Philadelphia, PA: SIAM, c1993-}
}
@article{nash2000mgopt,
  title={A multigrid approach to discretized optimization problems},
  author={Nash, S.G.},
  journal={Optimization Methods and Software},
  volume={14},
  number={1-2},
  pages={99--116},
  year={2000},
  publisher={Taylor \& Francis}
}
@article{borzi2009multigrid,
  title={Multigrid Methods for {PDE} Optimization},
  author={Borz{\`i}, A. and Schulz, V.},
  journal={SIAM Review},
  volume={51},
  pages={361},
  year={2009}
}
@article{borzi2005multigrid,
  title={A multigrid scheme for elliptic constrained optimal control problems},
  author={Borz{\`i}, A. and Kunisch, K.},
  journal={Computational Optimization and Applications},
  volume={31},
  number={3},
  pages={309--333},
  year={2005},
  publisher={Springer}
}
@article{borzi2003multigrid,
  title={Multigrid methods for parabolic distributed optimal control problems},
  author={Borz{\`i}, A.},
  journal={Journal of Computational and Applied Mathematics},
  volume={157},
  number={2},
  pages={365--382},
  year={2003},
  publisher={Elsevier}
}
@article{ito2002receding,
  title={Receding horizon optimal control for infinite dimensional systems},
  author={Ito, K. and Kunisch, K.},
  journal={ESAIM: Control, Optimisation and Calculus of Variations},
  volume={8},
  number={1},
  pages={741--760},
  year={2002},
  publisher={Cambridge University Press}
}
@article{schulz1998solving,
  title={Solving discretized optimization problems by partially reduced {SQP} methods},
  author={Schulz, V.H.},
  journal={Computing and Visualization in Science},
  volume={1},
  number={2},
  pages={83--96},
  year={1998},
  publisher={Springer}
}
@article{hazra2005aerodynamic,
  title={Aerodynamic shape optimization using simultaneous pseudo-timestepping},
  author={Hazra, S.B. and Schulz, V. and Brezillon, J. and Gauger, N.R.},
  journal={Journal of Computational Physics},
  volume={204},
  number={1},
  pages={46--64},
  year={2005},
  publisher={Elsevier}
}
@article{mandel1985multilevel,
  title={On multilevel iterative methods for integral equations of the second kind and related problems},
  author={Mandel, J.},
  journal={Numerische Mathematik},
  volume={46},
  number={1},
  pages={147--157},
  year={1985},
  publisher={Springer}
}
@article{king1992multilevel,
  title={Multilevel algorithms for ill-posed problems},
  author={King, J.T.},
  journal={Numerische Mathematik},
  volume={61},
  number={1},
  pages={311--334},
  year={1992},
  publisher={Springer}
}
@article{kaltenbacher2001regularizing,
  title={On the regularizing properties of a full multigrid method for ill-posed problems},
  author={Kaltenbacher, B.},
  journal={Inverse Problems},
  volume={17},
  pages={767},
  year={2001},
  publisher={IOP Publishing}
}
@article{kaltenbacher2002multi,
  title={A multi-grid method with a priori and a posteriori level choice for the regularization of nonlinear ill-posed problems},
  author={Kaltenbacher, B. and Schicho, J.},
  journal={Numerische Mathematik},
  volume={93},
  number={1},
  pages={77--107},
  year={2002},
  publisher={Springer}
}
@article{burger2006regularizing,
  title={Regularizing {N}ewton-{K}aczmarz Methods for Nonlinear Ill-Posed Problems},
  author={Burger, M. and Kaltenbacher, B.},
  journal={SIAM Journal on Numerical Analysis},
  volume={44},
  pages={153},
  year={2006}
}
@article{draganescu2008optimal,
  title   = {Optimal order multilevel preconditioners for regularized ill-posed problems},
  author  = {Andrei Dr{\u{a}}g{\u{a}}nescu and Todd F. Dupont},
  journal = {Mathematics of Computation},
  volume  = {77},
  number  = {264},
  pages   = {2001--2038},
  year    = {2008},
}
@article{bastian1998additive,
  title={Additive and multiplicative multi-grid---a comparison},
  author={Bastian, P. and Wittum, G. and Hackbusch, W.},
  journal={Computing},
  volume={60},
  number={4},
  pages={345--364},
  year={1998},
  publisher={Springer}
}
@article{fournier2001multiplicative,
  title={Multiplicative and additive parallel multigrid algorithms for the acceleration of compressible flow computations on unstructured meshes},
  author={Fournier, L. and Lanteri, S.},
  journal={Applied Numerical Mathematics},
  volume={36},
  number={4},
  pages={401--426},
  year={2001},
  publisher={Elsevier}
}
@article{chow2006survey,
  title={A survey of parallelization techniques for multigrid solvers},
  author={Chow, E. and Falgout, R.D. and Hu, J.J. and Tuminaro, R.S. and Yang, U.M.},
  journal={Parallel Processing for Scientific Computing, MA Heroux, P. Raghavan, and HD Simon, eds},
  volume={20},
  pages={179--201},
  year={2006}
}
@inbook{brandt2001multiscale,
  title={Multiscale scientific computation: {R}eview 2001},
  author={Brandt, A.},
  booktitle={Multiscale and Multiresolution Methods: Theory and Applications},
  editors={Barth, T.J. and Chan, T.F. and Haimes, R.},
  series={Lecture Notes in Computational Science and Engineering},
  year={2001},
  volume={20},
  pages={3--96},
  publisher={Springer Verlag}
}
@incollection{brandt2003multigrid,
  title={Multigrid solvers and multilevel optimization strategies},
  author={Brandt, A. and Ron, D.},
  booktitle={Multilevel Optimization and VLSICAD},
  editors={J. Cong and J.R. Shinnerl},
  pages={1--69},
  publisher={Kluwer Academic Publishers},
  year={2003}
}
@inbook{brandt2009principles,
  title={Principles of systematic upscaling},
  author={Brandt, A.},
  booktitle={Bridging the Scales in Science and Engineering},
  editors={J. Fish},
  publisher={Oxford University Press},
  pages={193--215},
  year={2009}
}
@article{livne2004coarsening,
  title={Coarsening by compatible relaxation},
  author={Livne, O.E.},
  journal={Numerical Linear Algebra with Applications},
  volume={11},
  number={2-3},
  pages={205--227},
  year={2004},
  publisher={Wiley Online Library}
}
@inproceedings{brandt1986stochastic,
  title={Multi-Level Approaches to Discrete-State and Stochastic Problems},
  author={Brandt, A. and Ron, D. and Amit, D.J.},
  booktitle={Multigrid methods II: proceedings of the 2nd European Conference on Multigrid Methods, held at Cologne, October 1-4, 1985},
  volume={1228},
  pages={65--98},
  year={1986},
  organization={Springer}
}
@article{halko2011finding,
  author    = {Nathan Halko and
               Per-Gunnar Martinsson and
               Joel A. Tropp},
  title     = {Finding Structure with Randomness: Probabilistic Algorithms
               for Constructing Approximate Matrix Decompositions},
  journal   = {SIAM Review},
  volume    = {53},
  number    = {2},
  year      = {2011},
  pages     = {217-288},
  doi       = {10.1137/090771806}
}
@inproceedings{MHDY09,
        Author = {Mohiyuddin, M. and Hoemmen, M. and Demmel, J. and Yelick, K.},
        Booktitle = {Proceedings of SC09},
        Organization = {ACM},
        Title = {Minimizing communication in sparse matrix solvers},
        doi = {10.1145/1654059.1654096},
        Year = {2009}
}
@inproceedings{vanRosendale83,
 title={Minimizing inner product data dependencies in conjugate gradient iteration},
 booktitle={Proceedings of the IEEE International Conference on Parallel Processing},
 author={J. van Rosendale},
 year={1983},
 publisher = "IEEE Computer Society",
}
@phdthesis{Vuduc95,
  title={Quantitative performance modeling of scientific computations and creating locality in numerical algorithms},
  author={R. Vuduc},
  journal={Massachusetts Institute of Technology},
  school={Massachusetts Institute of Technology},
  year={1995}
}
@article{simoncini2003flexible,
 title={Flexible inner-outer {Krylov} subspace methods},
 author={Simoncini, V. and Szyld, D.B.},
 journal={SIAM Journal on Numerical Analysis},
 pages={2219--2239},
 year={2003},
 publisher={JSTOR}
}
@article{parks2006recycling,
  title={Recycling {K}rylov Subspaces for Sequences of Linear Systems},
  author={Parks, M.L. and de Sturler, E. and Mackey, G. and Johnson, D.D. and Maiti, S.},
  journal={SIAM Journal on Scientific Computing},
  volume={28},
  number={5},
  pages={1651--1674},
  year={2006},
  publisher={Society for Industrial and Applied Mathematics}
}
@article{freund2003model,
  title={Model reduction methods based on Krylov subspaces},
  author={Freund, R.W.},
  journal={Acta Numerica},
  volume={12},
  number={1},
  pages={267--319},
  year={2003},
  publisher={Cambridge Univ Press}
}
@inbook{gutknecht2006block,
  title={Block {K}rylov space methods for linear systems with multiple right-hand sides: an introduction},
  booktitle={Modern Mathematical Models, Methods and Algorithms for Real World Systems},
  author={Gutknecht, M.H.},
  editors={Siddiqi A.H. and Duff I.S. and Christensen O.},
  publisher={Anamaya Publishers},
  location={New Delhi},
  pages = {420-447},
  year={2006}
}
@article{moulton1998black,
  title={The black box multigrid numerical homogenization algorithm},
  author={Moulton, J.D. and Dendy, J.E. and Hyman, J.M. and others},
  journal={Journal of Computational Physics},
  volume={142},
  number={1},
  pages={80--108},
  year={1998},
  publisher={Elsevier}
}
@article{neuss2001homogenization,
  title={Homogenization and multigrid},
  author={Neuss, N. and J{\"a}ger, W. and Wittum, G.},
  journal={Computing},
  volume={66},
  number={1},
  pages={1--26},
  year={2001},
  publisher={Springer}
}
@article{bai2002krylov,
  title={Krylov subspace techniques for reduced-order modeling of large-scale dynamical systems},
  author={Bai, Z.},
  journal={Applied Numerical Mathematics},
  volume={43},
  number={1},
  pages={9--44},
  year={2002},
  publisher={Elsevier}
}
@inproceedings{dong2003piecewise,
  title={Piecewise polynomial nonlinear model reduction},
  author={Dong, N. and Roychowdhury, J.},
  booktitle={Design Automation Conference, 2003. Proceedings},
  pages={484--489},
  year={2003},
  organization={IEEE}
}
@article{bond2009stable,
  title={Stable reduced models for nonlinear descriptor systems through piecewise-linear approximation and projection},
  author={Bond, B.N. and Daniel, L.},
  journal={IEEE Transactions on Computer-Aided Design of Integrated Circuits and Systems},
  volume={28},
  number={10},
  pages={1467--1480},
  year={2009},
  publisher={IEEE}
}
@article{xin2000front,
  title={Front Propagation in Heterogeneous Media},
  author={Xin, J.},
  journal={SIAM Review},
  volume={42},
  number={2},
  pages={161--230},
  year={2000},
  publisher={Society for Industrial and Applied Mathematics}
}
@article{owhadi2011localized,
  title={Localized Bases for Finite-Dimensional Homogenization Approximations with Nonseparated Scales and High Contrast},
  author={Owhadi, H. and Zhang, L.},
  journal={Multiscale Modeling and Simulation},
  volume={9},
  pages={1373},
  year={2011}
}
@article{berlyand2010flux,
  title={Flux norm approach to finite dimensional homogenization approximations with non-separated scales and high contrast},
  author={Berlyand, L. and Owhadi, H.},
  journal={Archive for rational mechanics and analysis},
  volume={198},
  number={2},
  pages={677--721},
  year={2010},
  publisher={Springer}
}
@article{babuska2011optimal,
  title={Optimal Local Approximation Spaces for Generalized Finite Element Methods with Application to Multiscale Problems},
  author={Babuska, I. and Lipton, R.},
  journal={Multiscale Modeling \& Simulation},
  volume={9},
  pages={373},
  year={2011}
}
@article{boettinger2002phase,
  title={Phase-Field Simulation of Solidification},
  author={Boettinger, W.J. and Warren, J.A. and Beckermann, C. and Karma, A.},
  journal={Annual review of materials research},
  volume={32},
  number={1},
  pages={163--194},
  year={2002},
  publisher={Annual Reviews}
}
@article{karma1998quantitative,
  title={Quantitative phase-field modeling of dendritic growth in two and three dimensions},
  author={Karma, A. and Rappel, W.J.},
  journal={Physical Review E},
  volume={57},
  number={4},
  pages={4323},
  year={1998},
  publisher={APS}
}
@article{chen2002phase,
  title={Phase-field models for microstructure evolution},
  author={Chen, L.Q.},
  journal={Annual review of materials research},
  volume={32},
  number={1},
  pages={113--140},
  year={2002},
  publisher={Annual Reviews}
}
@article{galbally2010reductionuq,
  title={Non-linear model reduction for uncertainty quantification in large-scale inverse problems},
  author={Galbally, D. and Fidkowski, K. and Willcox, K. and Ghattas, O.},
  journal={International journal for numerical methods in engineering},
  volume={81},
  number={12},
  pages={1581--1608},
  year={2010},
  publisher={Wiley Online Library}
}
@article{griebel1995abstract,
  title={On the abstract theory of additive and multiplicative {Schwarz} algorithms},
  author={Griebel, M. and Oswald, P.},
  journal={Numerische Mathematik},
  volume={70},
  number={2},
  pages={163--180},
  year={1995},
  publisher={Springer}
}
@inproceedings{voutchkov2006multiobjective,
  title={Multiobjective optimization using surrogates},
  author={Voutchkov, I. and Keane, A.J.},
  booktitle={Adaptive Computing in Design and Manufacture},
  pages={167--175},
  year={2006},
  publisher={The MC Escher Company}
}
@article{leary2001constraint,
  title={A constraint mapping approach to the structural optimization of an expensive model using surrogates},
  author={Leary, S.J. and Bhaskar, A. and Keane, A.J.},
  journal={Optimization and Engineering},
  volume={2},
  number={4},
  pages={385--398},
  year={2001},
  publisher={Springer}
}
@inproceedings{legresley2000airfoil,
  title={Airfoil design optimization using reduced order models based on proper orthogonal decomposition},
  author={LeGresley, P.A. and Alonso, J.J.},
  booktitle={Fluids 2000 Conference and Exhibit, Denver, CO},
  year={2000}
}
@book{myers2009response,
  title={Response surface methodology: process and product optimization using designed experiments},
  author={Myers, R.H. and Montgomery, D.C. and Anderson-Cook, C.M.},
  volume={705},
  year={2009},
  publisher={John Wiley \& Sons}
}
@article{carlberg2012gnat,
  title={The {GNAT} method for nonlinear model reduction: effective implementation and application to computational fluid dynamics and turbulent flows},
  author = {Kevin Carlberg and Charbel Farhat and Julien Cortial and David Amsallem},
  journal={arXiv},
  volume={1207.1349},
  year = 2012
}
@article{biros2008multilevel,
  title={A multilevel algorithm for inverse problems with elliptic {PDE} constraints},
  author={Biros, G. and Dogan, G.},
  journal={Inverse Problems},
  volume={24},
  pages={034010},
  year={2008},
  publisher={IOP Publishing}
}
@article{rees2010optimal,
  title={Optimal Solvers for {PDE}-Constrained Optimization},
  author={Rees, T. and Dollar, H.S. and Wathen, A.J.},
  journal={SIAM Journal on Scientific Computing},
  volume={32},
  pages={271},
  year={2010}
}
@article{rees2010block,
  title={Block-triangular preconditioners for {PDE}-constrained optimization},
  author={Rees, T. and Stoll, M.},
  journal={Numerical Linear Algebra with Applications},
  volume={17},
  number={6},
  pages={977--996},
  year={2010},
  publisher={Wiley Online Library}
}
@article{rees2011preconditioning,
  title={Preconditioning Iterative Methods for the Optimal Control of the {S}tokes Equations},
  author={Rees, T. and Wathen, A.J.},
  journal={SIAM Journal on Scientific Computing},
  volume={33},
  number={5},
  pages={2903--2926},
  year={2011},
  publisher={Society for Industrial and Applied Mathematics}
}
@article{vogel2007fbicg,
  title={Flexible {BiCG} and flexible {Bi-CGSTAB} for nonsymmetric linear systems},
  author={Vogel,J.A.},
  journal={Applied Mathematics and Computation},
  volume={188},
  number={1},
  pages={226–-233},
  year={2007},
  publisher={Elsevier}
}
@UnPublished(LeeHammond2010,
    Author=    "B. Lee and G.E. Hammond",
    Title=     "Parallel Performance of Preconditioned {Krylov} Solvers for the {Richards} Equation",
    Key=       "multigrid",
    Note=      "manuscript, 2010")
@article{vandeneshop2004inexact,
  title={Inexact {Krylov} Subspace Methods for Linear Systems},
  author={Jasper {van den} Eshof and Gerard L. G. Sleijpen},
  journal={SIAM Journal on Matrix Analysis and Applications},
  volume={26},
  number={1},
  pages={125--153},
  year={2004},
}
@article{fbicg.fbcgs,
  title={Flexible {BiCG} and flexible {Bi-CGSTAB} for nonsymmetric linear systems},
  author={Judith A. Vogel},
  journal={Applied Mathematics and Computation},
  volume={188},
  number={1},
  pages={226--233},
  year={2007},
}
@article{simoncini2003inexact,
  title={Theory of Inexact {Krylov} Subspace Methods and Applications to Scientific Computing},
  author={Valeria Simoncini and Daniel B. Szyld},
  journal={SIAM Journal on Scientific Computing},
  volume={25},
  number={2},
  pages={454--477},
  year={2003},
}
@article{fqmr,
  title={{FQMR}: A Flexible {Quasi-Minimal Residual} Method with Inexact Preconditioning},
  author={Daniel B. Szyld and Judith A. Vogel},
  journal={SIAM Journal on Scientific Computing},
  volume={23},
  number={2},
  pages={363--380},
  year={2001},
}
@article{ipcg,
  title={Inexact Preconditioned {Conjugate Gradient} Method with Inner-Outer Iteration},
  author={Gene H. Golub and Qiang Ye},
  journal={SIAM Journal on Scientific Computing},
  volume={21},
  number={4},
  pages={1305--1320},
  year={1999},
}
@article{idr.Sonneveld,
  title={{IDR}(s): A Family of Simple and Fast Algorithms for Solving Large Nonsymmetric Systems of Linear Equations},
  author={Peter Sonneveld and Martin B. van Gijzen},
  journal={SIAM Journal on Scientific Computing},
  volume={31},
  number={2},
  pages={1035--1062},
  year={2008},
}
@article{flexibleCG,
  title={Flexible {Conjugate Gradients}},
  author={Yvan Notay},
  journal={SIAM Journal on Scientific Computing},
  volume={22},
  number={4},
  pages={1444--1460},
  year={2000},
}
@article{generalizedCG,
  title={A Black Box Generalized {Conjugate Gradient} Solver with Inner Iterations and Variable-Step Preconditioning},
  author={O. Axelsson and P. S. Vassilevski},
  journal={SIAM Journal on Matrix Analysis and Applications},
  volume={12},
  number={4},
  pages={625--644},
  year={1991},
}
@article{bicg,
  title={{Conjugate Gradient} methods for indefinite systems},
  author={R. Fletcher},
  journal={Lecture Notes in Mathematics},
  volume={506},
  pages={73--89},
  year={1976},
}
@article{idr.bcgs,
  title={{Bi-CGSTAB} as an induced dimension reduction method},
  author={Gerard L.G. Sleijpen and Peter Sonneveld and Martin B. van Gijzen},
  journal={Applied Numerical Mathematics},
  volume={60},
  pages={1100--1114},
  year={2010},
}
@article{idr.bcgsl,
  title={Exploiting {BiCGstab($\ell$)} strategies to induce dimension reduction},
  author={Gerard L.G. Sleijpen and Martin B. van Gijzen},
  journal={SIAM J. Sci. Comput.},
  volume={32},
  number={5},
  pages={2687--2709},
  year={2010},
}
@article{idr.min.sync,
  title={Minimizing synchronization in {IDR(s)}},
  author={T.P. Collignon and M.B. van Gijzen},
  journal={Numerical Linear Algebra with Applications},
  volume={18},
  number={5},
  pages={805--825},
  year={2011},
}
@techreport{flexible.idr,
  title={Flexible and Multi-Shift Induced Dimension Reduction Algorithms  for solving Large Sparse Linear Systems},
  author={Martin B. van Gijzen and Gerard L.G. Sleijpen and Jens-Peter M. Zemke},
  institution={Delft University of Technology},
  number={11-06},
  year={2011},
}
@article{vanGenuchten1980,
  title="A Closed-form Equation for Predicting the Hydraulic Conductivity of Unsaturated Soils",
  author={M. Th. van Genuchten},
  journal={Soil Science Society of America Journal},
  volume={44},
  pages={892--898},
  year={1980},
}
@article{gmresr94,
  title={{GMRESR}: a family of nested {GMRES} methods},
  author={H. A. Van der Vorst and C. Vuik},
  journal={Numerical Linear Algebra with Applications},
  volume={1},
  number={4},
  pages={369--386},
  year={1994},
}

@article{Knepley10,
  author  = {Matthew G. Knepley},
  title   = {Removing the Barrier to Scalability in Parallel FMM},
  journal = {CoRR},
  volume  = {abs/1008.2410},
  note    = {\url{http://arxiv.org/abs/1008.2410}},
  year    = {2010}
}

@article{Teng1998,
  author  = {Shang-Hua Teng},
  title   = {Provably Good Partitioning and Load Balancing Algorithms for Parallel Adaptive N-Body Simulation},
  journal = {SIAM J. Sci. Comput.},
  volume  = {19},
  number  = {2},
  month   = mar,
  pages   = {635--656},
  year    = {1998},
  issn = {1064-8275},
  numpages = {22},
  url = {http://dx.doi.org/10.1137/S1064827595288942},
  doi = {10.1137/S1064827595288942},
  acmid = {289842},
  issue_date = {March 1998},
  publisher = {Society for Industrial and Applied Mathematics},
  address = {Philadelphia, PA},
  keywords = {N-body simulation, adaptive computing, hierarchical methods, load balancing, parallel processing, partitioning, scientific computing, the fast multipole method, tree-codes},
}

@inproceedings{SkinnerKramer05,
  author       = {David Skinner and William Kramer},
  title        = {Understanding the causes of performance variability in HPC workloads},
  booktitle    = {Workload Characterization Symposium, 2005. Proceedings of the IEEE International},
  organization = {IEEE},
  pages        = {137--149},
  year         = {2005}
}

@article{Notay_2000,
  author  = {Yvan Notay},
  title   = {Flexible {Conjugate Gradients}},
  journal = {SIAM Journal on Scientific Computing},
  volume  = {22},
  number  = {4},
  year    = {2000},
  pages   = {1444--1460}
}

@article{pawlowski2006globalization,
  title={Globalization techniques for {N}ewton-{K}rylov methods and applications to the fully coupled solution of the {N}avier-{S}tokes equations},
  author={Pawlowski, Roger P and Shadid, John N and Simonis, Joseph P and Walker, Homer F},
  journal={SIAM Review},
  volume={48},
  number={4},
  pages={700--721},
  year={2006},
  publisher={SIAM}
}
@article{brown1985experiments,
  title={Experiments with quasi-{N}ewton methods in solving stiff {ODE} systems},
  author={Brown, P.N. and Hindmarsh, A.C. and Walker, H.F.},
  journal={SIAM Journal on Scientific and Statistical Computing},
  volume={6},
  number={2},
  pages={297--313},
  year={1985},
  publisher={SIAM}
}

@article{bicgsl_1993,
  author  = {GERARD L.G. SLEIJPEN and DIEDERIK R. FOKKEMA},
  title   = {{BiCGSTAB(l)} for Linear Equations involving Unsymmetric Matrices with Complex Spectrum},
  journal = {Electronic Transactions on Numerical Analysis},
  volume  = {1},
  year    = {1993},
  pages   = {11--32}
}

@book{brandt2011revised,
  title={Multigrid Techniques: 1984 Guide with Applications to Fluid Dynamics, Revised Edition},
  author={Achi Brandt and Oren Livne},
  year=2011,
  publisher={SIAM}
}

@article{axelsson1990algebraic,
  title={Algebraic multilevel preconditioning methods, {II}},
  author={Axelsson, O. and Vassilevski, P.S.},
  journal={SIAM Journal on Numerical Analysis},
  volume={27},
  number={6},
  pages={1569--1590},
  year={1990},
  publisher={SIAM}
}

@article{zulehner2002analysis,
  title={Analysis of iterative methods for saddle point problems: a unified approach},
  author={Zulehner, W.},
  journal={Mathematics of computation},
  volume={71},
  number={238},
  pages={479--506},
  year={2002}
}

@article{Pralet2010,
  author={L. Giraud and A. Haidar and S. Pralet},
  title={Using multiple levels of parallelism to enhance the performance of domain decomposition solvers},
  journal={Parallel Computing}, 
  volume={36},
  number={5-6},
  pages={285--296},
  year={2010}
}

@book{BrennerScottFEM,
  title     = {The Mathematical Theory of Finite Element Methods},
  author    = {Susanne C. Brenner and L. Ridgway Scott},
  edition   = {3rd Edition},
  series    = {Texts in Applied Mathematics},
  year      = {2008},
  publisher = {Springer-Verlag}
}

@book{ortega1987iterative,
  title     = {Iterative solution of nonlinear equations in several variables},
  author    = {Ortega, James M and Rheinboldt, Werner C},
  volume    = {30},
  publisher = {Society for Industrial and Applied Mathematics},
  year      = {1987}
}

@inbook{RheinboldtCh6,
  author    = {Werner C. Rheinboldt},
  title     = {6. Combinations of Processes},
  booktitle = {Methods for Solving Systems of Nonlinear Equations},
  chapter   = {6},
  pages     = {59--74},
  doi       = {10.1137/1.9781611970012.ch6},
  URL       = {http://epubs.siam.org/doi/abs/10.1137/1.9781611970012.ch6},
  eprint    = {http://epubs.siam.org/doi/pdf/10.1137/1.9781611970012.ch6},
  year      = {1998}
}

@article{AllgowerBohmerPotraRheinboldt86,
  author  = {E. Allgower and K. B\"ohmer and F. Potra and W.~C. Rheinboldt},
  title   = {A Mesh-Independence Principle for Operator Equations and Their Discretizations},
  journal = {SIAM Journal on Numerical Analysis},
  volume  = {23},
  number  = {1},
  pages   = {160-169},
  year    = {1986},
  doi     = {10.1137/0723011},
  URL     = {http://epubs.siam.org/doi/abs/10.1137/0723011},
  eprint  = {http://epubs.siam.org/doi/pdf/10.1137/0723011}
}

@article{Rheinboldt76,
  author  = {Werner C. Rheinboldt},
  title   = {On measures of ill-conditioning for nonlinear equations},
  journal = {Mathematics of Computation},
  volume  = {30},
  number  = {133},
  pages   = {104--111},
  year    = {1976}
}

@article{Little61,
  author  = {John D. C. Little},
  title   = {A Proof for the Queuing Formula: {$L = \lambda W$}},
  journal = {Operations Research},
  volume  = {9},
  number  = {3},
  pages   = {383--387},
  note    = {\url{http://www.jstor.org/stable/167570}},
  year    = {1961}
}
@misc{Top500,
  author = {{TOP500 Supercomputer Sites}},
  url = {http://www.top500.org},
  year = {2013}
}
@misc{HasseDiagram,
  author = {Wikipedia},
  title  = {Hasse Diagram},
  url    = {http://en.wikipedia.org/wiki/Hasse_diagram},
  note   = {\url{http://en.wikipedia.org/wiki/Hasse_diagram}},
  year   = {2015}
}
@misc{Groupoid,
  author = {Wikipedia},
  title  = {Groupoid},
  url    = {https://en.wikipedia.org/wiki/Groupoid},
  note   = {\url{http://en.wikipedia.org/wiki/Groupoid}},
  year   = {2015}
}
@misc{CWcomplex,
  author = {Wikipedia},
  title  = {{CW} complex},
  url    = {http://en.wikipedia.org/wiki/CW_complex},
  note   = {\url{http://en.wikipedia.org/wiki/CW_complex}},
  year   = {2015}
}
@misc{LinearAlgebra,
  author = {Wikipedia},
  title  = {Linear Algebra},
  url    = {https://en.wikipedia.org/wiki/Linear_algebra},
  note   = {\url{https://en.wikipedia.org/wiki/Linear_algebra}},
  year   = {2015}
}
@misc{AmdahlsLaw,
  author = {Wikipedia},
  title  = {Amdahl's Law},
  url    = {https://en.wikipedia.org/wiki/Amdahl's_law},
  note   = {\url{https://en.wikipedia.org/wiki/Amdahl's_law}},
  year   = {2015}
}
@misc{GustafsonsLaw,
  author = {Wikipedia},
  title  = {Gustafson's Law},
  url    = {https://en.wikipedia.org/wiki/Gustafson's_law},
  note   = {\url{https://en.wikipedia.org/wiki/Gustafson's_law}},
  year   = {2015}
}
@inproceedings{Amdahl1967,
 title     = {Validity of the Single Processor Approach to Achieving Large Scale Computing Capabilities},
 author    = {Gene M. Amdahl},
 booktitle = {Proceedings of the April 18-20, 1967, Spring Joint Computer Conference},
 series    = {AFIPS '67 (Spring)},
 location  = {Atlantic City, New Jersey},
 pages     = {483--485},
 numpages  = {3},
 url       = {http://doi.acm.org/10.1145/1465482.1465560},
 doi       = {10.1145/1465482.1465560},
 acmid     = {1465560},
 publisher = {ACM},
 address   = {New York, NY, USA},
 year      = {1967},
}
@article{Gustafson1988,
 title   = {Reevaluating {Amdahl}'s Law},
 author  = {Gustafson, John L.},
 journal = {Communications of the ACM},
 volume  = {31},
 number  = {5},
 month   = {May},
 issn    = {0001-0782},
 pages   = {532--533},
 url     = {http://doi.acm.org/10.1145/42411.42415},
 doi     = {10.1145/42411.42415},
 acmid   = {42415},
 year    = {1988},
}
@book{Eijkhout2014,
  title     = {Introduction to High Performance Scientific Computing},
  author    = {Victor Eijkhout},
  url       = {http://pages.tacc.utexas.edu/~eijkhout/Articles/EijkhoutIntroToHPC.pdf},
  publisher = {TACC},
  year      = {2014}
}

@article{korelc2002multilanguage,
  title={Multi-language and multi-environment generation of nonlinear finite element codes},
  author={Korelc, J.},
  journal={Engineering with Computers},
  volume={18},
  number={4},
  pages={312--327},
  year={2002},
  publisher={Springer}
}
@techreport{taylor2011feap,
  title={{FEAP}: A Finite Element Analysis Program},
  subtitle={Version 8.3 User Manual},
  author={R. L. Taylor},
  year=2011,
  institution={University of California, Berkeley}
}
@article{BergerAftosmisMurman2005,
  title={Analysis of slope limiters on irregular grids},
  author={Berger, Marsha and Aftosmis, Michael J and Murman, Scott M},
  journal={AIAA paper},
  volume={490},
  pages={2005},
  year={2005}
}
@inproceedings{FerreiraBridgesBrightwell08,
  author    = {Kurt B. Ferreira and Patrick Bridges and Ron Brightwell},
  title     = {Characterizing Application Sensitivity to OS Interference Using Kernel-level Noise Injection},
  booktitle = {Proceedings of the 2008 ACM/IEEE Conference on Supercomputing},
  series    = {SC '08},
  year      = {2008},
  isbn      = {978-1-4244-2835-9},
  location  = {Austin, Texas},
  pages     = {19:1--19:12},
  articleno = {19},
  numpages  = {12},
  url       = {http://dl.acm.org/citation.cfm?id=1413370.1413390},
  acmid     = {1413390},
  publisher = {IEEE Press},
  address   = {Piscataway, NJ},
}
@article{Banach22,
  author  = {Stefan Banach},
  title   = {Sur les op\'erations dans les ensembles abstraits et leur application aux \'equations int\'egrales},
  journal = {Fund. Math.},
  volume  = {3},
  pages   = {133--181},
  year    = {1922}
}
@article{BangerthBursteddeHeisterKronbichler2012,
 author = {Wolfgang Bangerth and Carsten Burstedde and Timo Heister and Martin Kronbichler},
 title = {Algorithms and Data Structures for Massively Parallel Generic Adaptive Finite Element Codes},
 journal = {ACM Trans. Math. Softw.},
 issue_date = {December 2011},
 volume = {38},
 number = {2},
 month = jan,
 year = {2012},
 issn = {0098-3500},
 pages = {14:1--14:28},
 articleno = {14},
 numpages = {28},
 url = {http://doi.acm.org/10.1145/2049673.2049678},
 doi = {10.1145/2049673.2049678},
 acmid = {2049678},
 publisher = {ACM},
 address = {New York, NY, USA},
 keywords = {Adaptive mesh refinement, object-orientation, parallel algorithms, software design},
}
@article{EisenstatWalker1994,
  author  = {Stanley Eisenstat and Homer Walker},
  title   = {Globally Convergent Inexact {N}ewton Methods},
  journal = {SIAM Journal on Optimization},
  volume  = {4},
  number  = {2},
  pages   = {393--422},
  year    = {1994},
  doi     = {10.1137/0804022},
  url     = {http://dx.doi.org/10.1137/0804022},
  eprint  = {http://dx.doi.org/10.1137/0804022}
}
@book{BlumCuckerShubSmale98,
  title     = {Complexity and Real Computation},
  author    = {Lenore Blum and Felipe Cucker and Michael Shub and Steve Smale},
  year      = {1998},
  publisher = {Springer}
}

@article{CaiLi2011,
author = {Cai, X.-C. and Li, X.},
title = {Inexact {N}ewton Methods with Restricted Additive {S}chwarz Based Nonlinear Elimination for Problems with High Local Nonlinearity},
journal = {SIAM Journal on Scientific Computing},
volume = {33},
number = {2},
pages = {746-762},
year = {2011},
doi = {10.1137/080736272},

URL = {http://epubs.siam.org/doi/abs/10.1137/080736272},
eprint = {http://epubs.siam.org/doi/pdf/10.1137/080736272}
}
@article{Cai2009,
author = {X.-C. Cai},
title = { Nonlinear overlapping domain decomposition methods},
journal = {Lecture Notes in Computational Science},
volume = {70},
pages = {217-224},
year = {2009}
}
@article{LanzkronRoseWilkes1996,
  title={An analysis of approximate nonlinear elimination},
  author={Lanzkron, Paul J and Rose, Donald J and Wilkes, James T},
  journal={SIAM Journal on Scientific Computing},
  volume={17},
  number={2},
  pages={538--559},
  year={1996},
  publisher={SIAM}
}
@techreport{gropp1993sowing,
  title={Users manual for bfort: Producing {F}ortran interfaces to {C} source code},
  author={Gropp, W},
  year={1995},
  number={ANL/MCS-TM-208},
  institution={Argonne National Laboratory, IL (United States)}
}
@techreport{gropp1993simplified,
  title={Simplified Linear Equation Solvers users manual},
  author={Gropp, W and Smith, B},
  year={1993},
  number={ANL--93/8},
  institution={Argonne National Laboratory, IL (United States)}
}
@misc{SimplifiedBSD,
  author = {{University of California, Berkeley}},
  title  = {Simplified {Berkeley} Software Distribution License},
  note   = {see \url{http://en.wikipedia.org/wiki/BSD_licenses#2-clause_license_.28.22Simplified_BSD_License.22_or_.22FreeBSD_License.22.29}},
}
@book{ChaconStraub14,
  author = {Scott Chacon and Ben Straub},
  title  = {Pro Git},
  publisher = {Apress},
  year = {2014},
  pages = {456},
  note = {Available online at \url{http://git-scm.com/book/}}
}
@misc{Bitbucket,
  author = {Atlassian},
  title  = {Bitbucket},
  note   = {Platform available from \url{http://bitbucket.org}}
}
@misc{GitWorkflows,
  author = {GitWorkflows},
  note   = {Available at \url{https://www.kernel.org/pub/software/scm/git/docs/gitworkflows.html}}
}
@misc{FigShare,
  author = {FigShare},
  note   = {Available at \url{http://palgrave.figshare.com/}}
}
@inproceedings{beazley1996swig,
  title={{SWIG}: An easy to use tool for integrating scripting languages with {C} and {C++}},
  author={Beazley, David M},
  booktitle={Proceedings of the 4th USENIX Tcl/Tk workshop},
  pages={129--139},
  year={1996}
}
@misc{SoftwareProductivityWorkshopReport14,
  author = {H. Johansen and L. C. McInnes and D. Bernholdt and J. Carver and M. Heroux and
           R. Hornung and P. Jones and B. Lucas and A. Siegel and T. Ndousse-Fetter},
  title = {Software Productivity for Extreme-Scale Science},
  note = {Report on DOE Workshop, January 13-14, 2014},
  url = {http://www.orau.gov/swproductivity2014/SoftwareProductivityWorkshopReport2014.pdf},
  year = 2014
}

@misc{SoftwareProductivityWhitepaper13,
  author = {H. Johansen and D. Bernholdt and B. Collins and M. Heroux and R. Jacob and
            P. Jones and L. C. McInnes and J. D. Moulton and T. Ndousse-Fetter and
            D. Post and W. Tang},
  title = {Extreme-Scale Scientific Application Software Productivity: Harnessing the Full Capability of Extreme-Scale Computing},
  note = {whitepaper submitted to DOE, available via \url{http://www.orau.gov/swproductivity2014/reference.htm}},
  year = 2013
}

@Misc{IDEAS:project,
  author = {Michael Heroux and Lois Curfman McInnes and J. David {Moulton (PIs)}},
  title  = {{Interoperable Design of Extreme-Scale Application Software (IDEAS)}},
  howpublished = "\url{http://ideas-productivity.org}",
  year = 2015
}

@techreport{KeyesMcInnesWoodwardEtAl2012,
  author = {D. E. Keyes and L. C. McInnes and C. Woodward and E. Constantinescu and D. Estep and B. Sheehan},
  title = {First Steps Toward a Multiphysics Exemplars and Benchmarks Suite},
  institution = {Argonne National Laboratory},
  number = {ANL/MCS-TM-330},
  month = {Oct},
  year = 2012
}

@Misc{ sawsFS-web-page,
  author =       "Surtai Han and Barry Smith and Hong Zhang",
  title =        "{{SAWs Tutorial: Fieldsplit Preconditioner}}",
  note =         "\url{https://www.youtube.com/watch?v=-w0fPhmZT3c}",
  year = 2015
}
@Misc{ sawsHK-web-page,
  author =       "Surtai Han and Barry Smith and Hong Zhang",
  title =        "{{SAWs Tutorial: Hierarchical Krylov Method}}",
  note =         "\url{https://www.youtube.com/watch?v=hWbqppTrcOw}",
  year = 2015
}
@Misc{ sawsNestK-web-page,
  author =       "Surtai Han and Barry Smith and Hong Zhang",
  title =        "{{SAWs Tutorial: Nested Krylov Method}}",
  note =         "\url{https://www.youtube.com/watch?v=kqPXZxMOJmA}",
  year = 2015
}

@misc{m2acs:project,
   author = "M. {Anitescu et al.}",
   title = "{Multifaceted Mathematics for Complex Energy Systems (M2ACS) {W}eb page}",
   howpublished  = "\url{http://www.mcs.anl.gov/MACS}",
   year = 2015
}

@misc{hssmn13,
  author = {P. Hovland and B. Smith and M. Snir and L. C. McInnes and B. Norris},
  title = {Exposing and Expanding Compiler Technologies to Improve Software Productivity in Developing Mathematical Libraries and Simulation Codes},
  note = {whitepaper submitted to DOE Workshop on Software Productivity for Extreme-Scale Science, available via \url{http://www.orau.gov/swproductivity2014/papers.htm}},
  year = 2013
}

@misc{atpesc:website,
   author = "P. {Messina et al.}",
   title = "{Argonne Training Program for Extreme-Scale Computing}",
   howpublished  = "\url{http://extremecomputingtraining.anl.gov}",
   year = 2015
}
@article{BarraultMadayNguyenPatera2004,
  author  = "Maxime Barrault and Yvon Maday and Ngoc Cuong Nguyen and Anthony T. Patera",
  title   = "An empirical interpolation method: application to efficient reduced-basis discretization of partial differential equations",
  journal = "Comptes Rendus Mathematique",
  volume  = "339",
  number  = "9",
  pages   = "667--672",
  year    = "2004",
  issn    = "1631-073X",
  doi     = "http://dx.doi.org/10.1016/j.crma.2004.08.006",
  url     = "http://www.sciencedirect.com/science/article/pii/S1631073X04004248"
}
@article{SimonGogotsi08,
  title   = {Materials for electrochemical capacitors},
  author  = {Patrice Simon and Yury Gogotsi},
  journal = {Nature Materials},
  volume  = {7},
  number  = {11},
  pages   = {845--854},
  year    = {2008},
  doi     = {http://dx.doi.org/10.1038/nmat2297}
}
@article{VladSinghRollandMelinteAjayanGohy14,
  title   = {Hybrid supercapacitor-battery materials for fast electrochemical charge storage},
  author  = {A. Vlad and N. Singh and J. Rolland and S. Melinte and P. M. Ajayan and J.-F. Gohy},
  journal = {Scientific Reports},
  volume  = {4},
  year    = {2014},
  doi     = {http://dx.doi.org/10.1038/srep04315}
}
@article{LiChengShashurinKeidar12,
  title   = {Review of Electrochemical Capacitors Based on Carbon Nanotubes and Graphene},
  author  = {J. Li and X. Cheng and A. Shashurin and M. Keidar},
  journal = {Graphene},
  volume  = {1},
  number  = {1},
  pages   = {1--13},
  year    = {2012},
  doi     = {10.4236/graphene.2012.11001}
}
@article{Miller07,
  title   = {A Brief History of Supercapacitors},
  author  = {John R. Miller},
  journal = {Battery and Energy Storage Technology},
  pages   = {61--78},
  year    = {2007}
}
@book{Deshpande14,
  title     = {Ultracapacitors: Future of Energy Storage},
  author    = {R. P. Deshpande},
  publisher = {McGraw Hill Education},
  isbn      = {978-9339214050},
  pages     = {452},
  year      = {2014}
}
@article{HoJowBoggs10,
  title   = {Historical introduction to capacitor technology},
  author  = {J. Ho and T.R. Jow and S. Boggs},
  journal = {IEEE Electrical Insulation Magazine},
  month   = {January},
  volume  = {26},
  number  = {1},
  pages   = {20--25},
  year    = {2010},
  doi     = {10.1109/MEI.2010.5383924},
  issn    = {0883-7554}
}
@article{Gillespie14,
  title   = {A review of steric interactions of ions: Why some theories succeed and others fail to acount for ion size},
  author  = {Dirk Gillespie},
  journal = {Microfluidics and Nanofluidics},
  volume  = {18},
  number  = {5-6},
  pages   = {717--738},
  year    = {2015}
}
@article{GillespieValiskoBoda05,
  author  = {Dirk Gillespie and Monica Valisk\'{o} and Dezs\H{o} Boda},
  title   = {Density functional theory of the electrical double layer: the RFD functional},
  journal = {J. Phys.: Condens. Matter},
  volume  = {17},
  pages   = {6609--6626},
  year    = {2005}
}
@article{ValiskoBodaGillespie07,
  author  = {Monica Valisk\'{o} and Dezs\H{o} Boda and Dirk Gillespie},
  title   = {Selective adsorption of ions with different diameter and valence at highly-charged interfaces},
  journal = {J. Phys. Chem. C},
  volume  = {111},
  pages   = {15575--15585},
  year    = {2007}
}
@article{Gillespie08,
  author  = {Dirk Gillespie},
  title   = {Energetics of divalent selectivity in a calcium channel: the ryanodine receptor case study},
  journal = {Biophys. J.},
  volume  = {94},
  pages   = {1169--1184},
  year    = {2008}
}
@article{LiWuWang15,
  title   = {Osmotic Pressure and Packaging Structure of Caged DNA},
  author  = {Zhidong Li and Jianzhong Wu and Zhen-Gang Wang},
  journal = {Biophysical Journal},
  volume  = {94},
  number  = {3},
  pages   = {737--746},
  doi     = {10.1529/biophysj.107.112508},
  url     = {http://www.cell.com/biophysj/abstract/S0006-3495(08)70675-1},
  year    = {2015}
}
@article{Gillespie12,
  title   = {High energy conversion efficiency in nanofluidic channels},
  author  = {Dirk Gillespie},
  journal = {Nano Letters},
  volume  = {12},
  pages   = {1410--1416},
  year    = {2012}
}
@article{Dieterich79,
  title   = {Modeling of rock friction: 1. Experimental results and constitutive equations},
  author  = {James H. Dieterich},
  journal = {Journal of Geophysical Research: Solid Earth},
  volume  = {84},
  number  = {B5},
  pages   = {2161--2168},
  year    = {1979},
  publisher = {Wiley Online Library}
}
@article{BodaKovacsGillespieKristof14,
  title   = {Selective transport through a model calcium channel studied by Local Equilibrium Monte Carlo simulations coupled to the Nernst--Planck equation},
  author  = {Dezs{\H{o}} Boda and R{\'o}bert Kov{\'a}cs and Dirk Gillespie and Tam{\'a}s Krist{\'o}f},
  journal = {Journal of Molecular Liquids},
  volume  = {189},
  pages   = {100--112},
  year    = {2014},
  publisher = {Elsevier}
}
@article{Brandt05,
  title={Multiscale solvers and systematic upscaling in computational physics},
  author={Brandt, A},
  journal={Computer Physics Communications},
  volume={169},
  number={1},
  pages={438--441},
  year={2005},
  publisher={Elsevier}
}
@article{Rosenfeld89,
  title={Free-energy model for the inhomogeneous hard-sphere fluid mixture and density-functional theory of freezing},
  author={Yaakov Rosenfeld},
  journal={Physical review letters},
  volume={63},
  number={9},
  pages={980},
  year={1989},
  publisher={APS}
}
@article{SchindlerMitchellMcCabeCummingsLeVan13,
  title={Adsorption of Chain Molecules in Slit-Shaped Pores: Development of a SAFT-FMT-DFT Approach},
  author={Bryan J Schindler and Lucas A Mitchell and Clare McCabe and Peter T Cummings and M Douglas LeVan},
  journal={The Journal of Physical Chemistry C},
  volume={117},
  number={41},
  pages={21337--21350},
  year={2013},
  publisher={ACS Publications}
}
@misc{TRAMONTO,
  author = {Laura Frink and et. al.},
  title = {TRAMONTO 3.0 web site},
  url   = {https://software.sandia.gov/DFTfluids/tramonto3_0.html},
  year  = {2014}
}
@incollection{ZhongYuenMoresiKnepley15,
  author    = {Shijie Zhong and David A. Yuen and Louis N. Moresi and Matthew G. Knepley},
  title     = {Numerical Methods for Mantle Convection},
  booktitle = {Treatise on Geophysics},
  publisher = {Elsevier},
  volume    = {7},
  editor    = {Gerald Schubert},
  edition   = {Second Edition},
  year      = {2015},
}
@article{Richarson1911,
  author    = {Lewis Fry Richardson},
  title     = {The approximate arithmetical solution by finite differences of physical problems including differential equations, with an application to the stresses in a masonry dam},
  journal   = {Philosophical Transactions of the Royal Society A},
  volume    = {210},
  number    = {459--470},
  pages     = {307--357},
  doi       = {doi:10.1098/rsta.1911.0009},
  year      = {1911},
}
@article{Kirkwood34,
  author  = {John G. Kirkwood},
  title   = {Theory of Solutions of Molecules Containing Widely Separated Charges with Special Application to Zwitterions},
  journal = {The Journal of Chemical Physics},
  volume  = {2},
  number  = {7},
  year    = {1934}
}

@techreport{schoof1994exodus,
  title   = {{EXODUS II}: a finite element data model},
  author  = {Larry A Schoof and Victor R Yarberry},
  institution = {Sandia National Laboratories},
  number  = {SAND92-2137},
  address = {Albuquerque, NM},
  year    = {1994}
}

@misc{poirier1998cgns,
  author  = {Diane Poirier and Steven R Allmaras and Douglas R McCarthy and Matthew F Smith and Fancis Y Enomoto},
  title   = {The CGNS system},
  note    = {AIAA Paper 98-3007},
  year    = {1998}
}

@article{geuzaine2009gmsh,
  title   = {Gmsh: A 3-D finite element mesh generator with built-in pre-and post-processing facilities},
  author  = {Christophe Geuzaine and Jean-Fran{\c{c}}ois Remacle},
  journal = {International Journal for Numerical Methods in Engineering},
  volume  = {79},
  number  = {11},
  pages   = {1309--1331},
  year    = {2009},
  publisher = {Wiley Online Library}
}

@article{Si2015,
  title   = {{TetGen}, a {Delaunay}-Based Quality Tetrahedral Mesh Generator},
  author  = {Hang Si},
  journal = {ACM Trans. on Mathematical Software},
  volume  = {41},
  number  = {2},
  month   = {February},
  doi     = {10.1145/2629697},
  year    = {2015},
}

@article{Bjorck1994,
  title   = {Numerics of Gram-Schmidt orthogonalization},
  author  = {{\AA}ke Bj{\"o}rck},
  journal = {Linear Algebra and Its Applications},
  volume  = {197},
  pages   = {297--316},
  year    = {1994},
  publisher = {Elsevier}
}

@phdthesis{Yood05,
  author = {Charles Nelson Yood},
  title  = {Argonne National Laboratory and the Emergence of Computer and Computational Science, 1946--1992},
  school = {The Pennsylvania State University},
  month  = {August},
  year   = {2005},
}

@article{FearnleySander79,
  title   = {Hermann Grassmann and the Creation of Linear Algebra},
  author  = {Desmond Fearnley-Sander},
  journal = {The American Mathematical Monthly},
  volume  = {86},
  pages   = {809--817},
  url     = {http://www.maa.org/sites/default/files/pdf/upload_library/22/Ford/DesmondFearnleySander.pdf},
  year    = {1979},
}

@incollection{Knepley2012,
  author       = {Matthew G. Knepley},
  title        = {Programming Languages for Scientific Computing},
  booktitle    = {Encyclopedia of Applied and Computational Mathematics},
  publisher    = {Springer},
  year         = 2012,
  editor       = {Bj\"orn Engquist},
  url          = {http://arxiv.org/abs/1209.1711},
  note         = {\url{http://arxiv.org/abs/1209.1711}},
}

@book{Hughes2000,
  author = {Thomas J. R. Hughes},
  title  = {The Finite Element Method: Linear Static and Dynamic Finite Element Analysis},
  series = {Dover Civil and Mechanical Engineering},
  pages  = {704},
  year   = {2000},
  isbn   = {978-0486411811},
  publisher = {Dover}
}

@article{Roache2002,
  title   = {Code verification by the method of manufactured solutions},
  author  = {Patrick J. Roache},
  journal = {Journal of Fluids Engineering},
  volume  = {124},
  number  = {1},
  pages   = {4--10},
  year    = {2002},
  publisher = {American Society of Mechanical Engineers}
}

@incollection{RokosGorman13,
  title     = {PRAgMaTIc - Parallel Anisotropic Adaptive Mesh Toolkit},
  author    = {Georgios Rokos and Gerard Gorman},
  booktitle = {Facing the Multicore-Challenge III},
  series    = {Lecture Notes in Computer Science},
  editor    = {Keller, Rainer and Kramer, David and Weiss, Jan-Philipp},
  publisher = {Springer Berlin Heidelberg},
  volume    = {7686},
  pages     = {143-144},
  doi       = {10.1007/978-3-642-35893-7_22},
  isbn      = {978-3-642-35892-0},
  url       = {http://dx.doi.org/10.1007/978-3-642-35893-7_22},
  year      = {2013},
}

@misc{hdf5:homepage,
   author       = {{The HDF Group}},
   title        = {The {HDF5} Homepage},
   howpublished = {\url{https://www.hdfgroup.org/HDF5/}},
   year         = {2015}
}

@misc{paraview:homepage,
   author       = {Kitware},
   title        = {The {ParaView} Homepage},
   howpublished = {\url{http://www.paraview.org/}},
   year         = {2015}
}

@misc{xdmf:homepage,
   author       = {Kitware},
   title        = {The Extensible Data Model and Format ({XDMF})},
   howpublished = {\url{http://www.xdmf.org/}},
   year         = {2015}
}

@article{CullerKarp1993,
  title   = {LogP: Towards a realistic model of parallel computation},
  author  = {David Culler and Richard Karp and David Patterson and Abhijit Sahay and Klaus Erik Schauser and Eunice Santos and Ramesh Subramonian and Thorsten Von Eicken},
  journal = {SIGPLAN Notices},
  volume  = {28},
  number  = {7},
  pages   = {1--12},
  year    = {1993},
  publisher = {ACM}
}

@article{AggarwalVitter1988,
  title   = {The input/output complexity of sorting and related problems},
  author  = {Alok Aggarwal and Jeffrey Vitter},
  journal = {Communications of the ACM},
  volume  = {31},
  number  = {9},
  pages   = {1116--1127},
  year    = {1988},
  publisher = {ACM}
}

@inproceedings{CzechowskiBattaglinoMcClanahanChandramowlishwaranVuduc2011,
  author    = {Kenneth Czechowski and Casey Battaglino and Chris McClanahan and Aparna Chandramowlishwaran and Richard Vuduc},
  title     = {Balance principles for algorithm-architecture co-design},
  booktitle = {Proc.~USENIX Wkshp. Hot Topics in Parallelism (HotPar)},
  month     = {May},
  address   = {Berkeley, CA, USA},
  url       = {http://www.usenix.org/events/hotpar11/tech/final_files/Czechowski.pdf},
  year      = {2011},
}

@article{WilliamsWatermanPatterson2009,
  title   = {Roofline: an insightful visual performance model for multicore architectures},
  author  = {Samuel Williams and Andrew Waterman and David Patterson},
  journal = {Communications of the ACM},
  volume  = {52},
  number  = {4},
  pages   = {65--76},
  year    = {2009},
  publisher = {ACM}
}

@misc{roofline-web-page,
  author = {Samuel Williams and {et. al.}},
  title  = {{R}oofline {P}erformance {M}odel},
  key    = "Roofline",
  url    = {http://crd.lbl.gov/departments/computer-science/performance-and-algorithms-research/research/roofline/},
  howpublished = {\url{http://crd.lbl.gov/departments/computer-science/performance-and-algorithms-research/research/roofline/}},
}

@misc{roofline-talk2008,
  author = {Samuel Williams and David Patterson},
  title  = {{R}oofline {P}erformance {M}odel},
  key    = {Roofline},
  year   = {2008},
  note   = {ParLab Summer Retreat},
  url    = {http://crd.lbl.gov/assets/pubs_presos/parlab08-roofline-talk.pdf},
  howpublished = {\url{http://crd.lbl.gov/assets/pubs_presos/parlab08-roofline-talk.pdf}},
}

@article{Lee2006,
  title   = {The problem with threads},
  author  = {Edward A Lee},
  journal = {Computer},
  volume  = {39},
  number  = {5},
  pages   = {33--42},
  year    = {2006},
  url     = {http://ptolemy.eecs.berkeley.edu/publications/papers/06/problemwithThreads/},
  publisher = {IEEE Computer Society Press}
}

@article{Hoefler2012,
  title   = {{Optimization principles for collective neighborhood communications}},
  author  = {Torsten Hoefler and Timo Schneider},
  journal = {International Conference for High Performance Computing, Networking, Storage and Analysis, SC},
  doi     = {10.1109/SC.2012.86},
  isbn    = {9781467308069},
  issn    = {21674329},
  year    = {2012}
}

@book{GrahamKnuthPatashnik1989,
  title     = {Concrete Mathematics},
  author    = {Ronald L Graham and Donald E Knuth and Oren Patashnik},
  publisher = {Addison-Wesley},
  year      = {1989}
}

@book{Jackson1962,
  title     = {Classical Electrodynamics},
  author    = {John David Jackson},
  publisher = {John Wiley \& Sons},
  year      = {1962}
}

@article{LeVeque2013,
  title   = {Top Ten Reasons to Not Share Your Code (and why you should anyway)},
  author  = {Randall J. LeVeque},
  journal = {SIAM News},
  volume  = {46},
  number  = {3},
  month   = {April},
  url     = {http://faculty.washington.edu/rjl/pubs/topten/},
  year    = {2013}
}

@inproceedings{Wang2014,
  title     = {Fjos: Practical, predictable, and efficient system support for fork/join parallelism},
  author    = {Qi Wang and Gabriel Parmer},
  booktitle = {Real-Time and Embedded Technology and Applications Symposium (RTAS), 2014 IEEE 20th},
  pages     = {25--36},
  year      = {2014},
  organization = {IEEE}
}

@Article{FangSaad2009,
  author  = {Haw-ren Fang and Yousef Saad},
  title   = {Two classes of multisecant methods for nonlinear acceleration},
  journal = {Numerical Linear Algebra with Applications},
  volume  = {16},
  number  = {3},
  pages   = {197--221},
  year    = {2009},
  doi     = {http://dx.doi.org/10.1002/nla.617},
  url     = {http://onlinelibrary.wiley.com/journal/10.1002/(ISSN)1099-1506},
}

@misc{HPCChallenge,
  title  = {HPC Challenge},
  author = {Jack Dongarra and Piotr Luszczek and others},
  url    = {http://icl.cs.utk.edu/hpcc/hpcc_results_lat_band.cgi?display=opt},
  year   = {2015},
}

@inproceedings{HoeflerSchneiderLumsdaine2008,
  title     = {Accurately measuring collective operations at massive scale},
  author    = {Torsten Hoefler and Timo Schneider and Andrew Lumsdaine},
  booktitle = {Proceedings of the 22nd IEEE International Symposium on Parallel and Distributed Processing (IPDPS)},
  pages     = {1--8},
  year      = {2008},
  doi       = {10.1109/IPDPS.2008.4536494},
  organization = {IEEE},
}

@book{PotraPtak1984,
  title     = {Nondiscrete Induction and Iterative Processes},
  author    = {Florian A. Potra and Vlastimil Pt{\'a}k},
  series    = {Research Notes in Mathematics},
  year      = {1984},
  publisher = {Pitman}
}

@book{Pilz1977,
  title     = {Near-rings: the theory and its applications},
  author    = {G{\"u}nter Pilz},
  year      = {1977},
  publisher = {New York}
}

@article{BirkenJameson2009,
  title   = {{On nonlinear preconditioners in {N}ewton-{K}rylov methods for unsteady flows}},
  author  = {Philipp Birken and Antony Jameson},
  journal = {International Journal for Numerical Methods in Fluids},
  volume  = {62},
  number  = {5},
  pages   = {565--573},
  publisher = {John Wiley \& Sons, Ltd.},
  url     = {http://dx.doi.org/10.1002/fld.2030},
  doi     = {10.1002/fld.2030},
  issn    = {1097-0363},
  year    = {2010}
}

@article{Anderson1965,
  title   = {Iterative procedures for nonlinear integral equations},
  author  = {Donald G Anderson},
  journal = {Journal of the ACM (JACM)},
  volume  = {12},
  number  = {4},
  pages   = {547--560},
  year    = {1965},
  publisher = {ACM}
}

@article{Ptak1966,
  title   = {Some metric aspects of the open mapping and closed graph theorems},
  author  = {Vlastimil Pt{\'a}k},
  journal = {Mathematische Annalen},
  volume  = {163},
  number  = {2},
  pages   = {95--104},
  year    = {1966},
  publisher = {Springer}
}

@article{Ptak1974,
  title   = {A quantitative refinement of the closed graph theorem},
  author  = {Vlastimil Pt{\'a}k},
  journal = {Czechoslovak Mathematical Journal},
  volume  = {24},
  number  = {3},
  pages   = {503--506},
  year    = {1974},
  publisher = {Institute of Mathematics, Academy of Sciences of the Czech Republic}
}

@article{Ptak1975,
  title   = {The rate of convergence of Newton's process},
  author  = {Vlastimil Pt{\'a}k},
  journal = {Numerische Mathematik},
  volume  = {25},
  number  = {3},
  pages   = {279--285},
  year    = {1975},
  publisher = {Springer}
}

@article{Ptak1976,
  title   = {Nondiscrete mathematical induction and iterative existence proofs},
  author  = {Vlastimil Pt{\'a}k},
  journal = {Linear algebra and its applications},
  volume  = {13},
  number  = {3},
  pages   = {223--238},
  year    = {1976},
  publisher = {Elsevier}
}

@article{Ptak1977,
  title   = {What should be a rate of convergence?},
  author  = {Vlastimil Pt{\'a}k},
  journal = {RAIRO-Analyse num{\'e}rique},
  volume  = {11},
  number  = {3},
  pages   = {279--286},
  year    = {1977}
}

@article{PotraPtak1980,
  title   = {Sharp error bounds for Newton's process},
  author  = {Florian A Potra and Vlastimil Pt{\'a}k},
  journal = {Numerische Mathematik},
  volume  = {34},
  number  = {1},
  pages   = {63--72},
  year    = {1980},
  publisher = {Springer}
}

@article{Liesen2014,
  title         = {Pt\'ak's nondiscrete induction and its application to matrix iterations},
  author        = {J{\"o}rg Liesen},
  journal       = {IMA Journal of Numerical Analysis},
  doi           = {10.1093/imanum/drv037},
  url           = {http://imajna.oxfordjournals.org/content/early/2015/07/09/imanum.drv037.abstract},
  archivePrefix = {arXiv},
  eprint        = {1405.2683},
  primaryClass  = {math-na},
  year          = {2015}
}

@book{Traub1964,
  title     = {Iterative Methods for the Solution of Equations},
  author    = {Joseph F Traub},
  year      = {1964},
  publisher = {Prentice-Hall, Englewood Cliffs, NJ}
}

@inproceedings{ShalfVecpar2010,
  title   = {Exascale Computing Technology Challenges},
  author  = {John Shalf and Sudip Dosanjh and John Morrison},
  booktitle = {J.M.L.M. Palma et al. (Eds.): VECPAR 2010, LNCS 6449},
  pages     =  {1–-25},
  year      = {2010}
}

@article{Frechet1907,
  title   = {Sur les ensembles de fonctions et les op\'erations lin\'eaires},
  author  = {Maurice Ren\'e Fr\'echet},
  journal = {C. R. Acad. Sci. Paris},
  volume  = {144},
  pages   = {1414--1416},
  year    = {1907}
}
@article{Riesz1907,
  title   = {Sur une esp\'ece de g\'eom\'etrie analytique des syst\'emes de fonctions sommables},
  author  = {Frigyes Riesz},
  journal = {C. R. Acad. Sci. Paris},
  volume  = {144},
  pages   = {1409--1411},
  year    = {1907}
}
@article{Riesz1909,
  title   = {Sur les op\'erations fonctionnelles lin\'eaires},
  author  = {Frigyes Riesz},
  journal = {C. R. Acad. Sci. Paris},
  volume  = {149},
  pages   = {974--977},
  year    = {1909}
}
@misc{RieszMarkovKakutaniRepresentationTheorem,
  author = {Wikipedia},
  title  = {Riesz-Markov-Kakutani Representation Theorem},
  url    = {http://en.wikipedia.org/wiki/Riesz-Markov-Kakutani_representation_theorem},
  note   = {\url{http://en.wikipedia.org/wiki/Riesz-Markov-Kakutani_representation_theorem}},
  year   = {2015}
}
@article{Markov1938,
  title   = {On mean values and exterior densities},
  author  = {Andrey Markov},
  journal = {Rec. Math. Moscou},
  volume  = {4},
  pages   = {165--190},
  year    = {1938}
}
@article{Kakutani1941,
  title   = {Concrete representation of abstract {(M)}-spaces. (A characterization of the space of continuous functions.)},
  author  = {Shizuo Kakutani},
  journal = {Ann. of Math.},
  volume  = {2},
  number  = {42},
  pages   = {994--1024},
  doi     = {10.2307/1968778},
  year    = {1941}
}
@article{MichoskiMeyersonIsaacWaelbroeck2014,
  title   = {Discontinuous Galerkin methods for plasma physics in the scrape-off layer of tokamaks},
  author  = {Craig Michoski and D. Meyerson and Tobin Isaac and F. Waelbroeck},
  journal = {Journal of Computational Physics},
  volume  = {274},
  pages   = {898--919},
  year    = {2014},
  publisher = {Elsevier}
}
@inproceedings{BursteddeGhattasGurnisIsaacStadlerWarburtonWilcox2010,
  title     = {Extreme-scale AMR},
  author    = {Carsten Burstedde and Omar Ghattas and Michael Gurnis and Tobin Isaac and Georg Stadler and Tim Warburton and Lucas Wilcox},
  booktitle = {Proceedings of the 2010 ACM/IEEE International Conference for High Performance Computing, Networking, Storage and Analysis},
  pages     = {1--12},
  year      = {2010},
  organization = {IEEE Computer Society}
}
@inproceedings{IsaacBursteddeGhattas2012,
  title     = {Low-cost parallel algorithms for 2: 1 octree balance},
  author    = {Tobin Isaac and Carsten Burstedde and Omar Ghattas},
  booktitle = {Parallel \& Distributed Processing Symposium (IPDPS), 2012 IEEE 26th International},
  pages     = {426--437},
  year      = {2012},
  organization = {IEEE}
}
@article{IsaacPetraStadlerGhattas2015,
  title   = {Scalable and efficient algorithms for the propagation of uncertainty from data through inference to prediction for large-scale problems, with application to flow of the {Antarctic} ice sheet},
  author  = {Tobin Isaac and Noemi Petra and Georg Stadler and Omar Ghattas},
  journal = {Journal of Computational Physics},
  volume  = {296},
  pages   = {348--368},
  year    = {2015},
  publisher = {Elsevier}
}
@article{IsaacBursteddeWilcoxGhattas2015,
  title   = {Recursive Algorithms for Distributed Forests of Octrees},
  author  = {Tobin Isaac and Carsten Burstedde and Lucas C Wilcox and Omar Ghattas},
  journal = {SIAM Journal on Scientific Computing},
  eprint  = {1406.0089},
  note    = {accepted},
  year    = {2015}
}
@article{IsaacStadlerGhattas2015,
  title   = {Solution of nonlinear Stokes equations discretized by high-order finite elements on nonconforming and anisotropic meshes, with application to ice sheet dynamics},
  author  = {Tobin Isaac and Georg Stadler and Omar Ghattas},
  journal = {SIAM Journal on Scientific Computing},
  eprint  = {arXiv preprint arXiv:1406.6573},
  year    = {2015}
}
@inproceedings{RudiMalossiIsaacStadlerGurnisStaarIneichenBekasCurioniGhattas2015,
  title     = {An extreme-scale implicit solver for complex {PDEs}: highly heterogeneous flow in earth's mantle},
  author    = {Johann Rudi and A Cristiano I Malossi and Tobin Isaac and Georg Stadler and Michael Gurnis and Peter WJ Staar and Yves Ineichen and Costas Bekas and Alessandro Curioni and Omar Ghattas},
  booktitle = {Proceedings of the International Conference for High Performance Computing, Networking, Storage and Analysis},
  pages     = {5},
  year      = {2015},
  organization = {ACM}
}

@article{BunchHopcroft1974,
  title   = {Triangular factorization and inversion by fast matrix multiplication},
  author  = {James R Bunch and John E Hopcroft},
  journal = {Mathematics of Computation},
  volume  = {28},
  number  = {125},
  pages   = {231--236},
  doi     = {10.2307/2005828},
  year    = {1974}
}

@article{Nemirovsky1991,
  title   = {On optimality of Krylov's information when solving linear operator equations},
  author  = {A.S Nemirovsky},
  journal = {Journal of Complexity},
  volume  = {7},
  number  = {2},
  pages   = {121--130},
  doi     = {http://dx.doi.org/10.1016/0885-064X(91)90001-E},
  url     = {http://www.sciencedirect.com/science/article/pii/0885064X9190001E},
  year    = {1991},
}

@misc{SIAMCSEPrize,
  author = {SIAM},
  title  = {{SIAM/ACM} {P}rize in {C}omputational {S}cience and {E}ngineering},
  key    = {SIAM},
  url    = {https://www.siam.org/prizes/sponsored/cse.php},
  howpublished = {\url{https://www.siam.org/prizes/sponsored/cse.php}},
  year   = {2015}
}

@article{Rathgeber2015,
  title   = {Firedrake: automating the finite element method by composing abstractions},
  author  = {Rathgeber, Florian and Ham, David A and Mitchell, Lawrence and Lange, Michael and Luporini, Fabio and McRae, Andrew TT and Bercea, Gheorghe-Teodor and Markall, Graham R and Kelly, Paul HJ},
  archiveprefix = {arXiv},
  journal = {Submitted to ACM Transaction on Mathematical Software},
  eprint  = {1501.01809},
  year    = {2015},
  url     = {http://arxiv.org/abs/1501.01809}
}

@article{Kirby2006B,
  title   = {Topological optimization of the evaluation of finite element matrices},
  author  = {Robert C Kirby and Anders Logg and L Ridgway Scott and Andy R. Terrel},
  journal = {SIAM Journal on Scientific Computing},
  volume  = {28},
  number  = {1},
  pages   = {224--240},
  year    = {2006},
  publisher = {SIAM}
}

@article{Luporini2015,
  author = {Luporini, Fabio and Varbanescu, Ana Lucia and Rathgeber, Florian and Bercea, Gheorghe-Teodor and Ramanujam, J. and Ham, David A. and Kelly, Paul H. J.},
  title = {Cross-Loop Optimization of Arithmetic Intensity for Finite Element Local Assembly},
  journal = {ACM Trans. Archit. Code Optim.},
  issue_date = {January 2015},
  volume = {11},
  number = {4},
  month = {January},
  year = {2015},
  issn = {1544-3566},
  pages = {57:1--57:25},
  articleno = {57},
  numpages = {25},
  url = {http://doi.acm.org/10.1145/2687415},
  doi = {10.1145/2687415},
  acmid = {2687415},
  publisher = {ACM},
  address = {New York, NY, USA},
  keywords = {Finite element integration, SIMD vectorization, compilers, local assembly, optimizations}
}

@article{Markall2012,
  title   = {Finite element assembly strategies on multi- and many-core architectures},
  author  = {Markall, G. R. and Slemmer, A. and Ham, D. A. and Kelly, P. H. J. and Cantwell, C. D. and Sherwin, S. J.},
  journal = {International Journal for Numerical Methods in Fluids},
  year    = {2013},
  volume  = {71},
  pages   = {80--97},
  doi     = {10.1002/fld.3648},
  url     = {http://dx.doi.org/10.1002/fld.3648}
}

@article{Markall2010,
  title   = {Towards generating optimised finite element solvers for GPUs from high-level specifications},
  author  = {Graham R. Markall and David A. Ham and Paul H. J. Kelly},
  journal = {Procedia Computer Science},
  volume  = {1},
  number  = {1},
  pages   = {1815--1823},
  year    = {2010},
  note    = {{ICCS} 2010},
  doi     = {10.1016/j.procs.2010.04.203},
  url     = {http://dx.doi.org/10.1016/j.procs.2010.04.203},
}

@article{LongKirbyWaanders2010,
  title   = {Unified embedded parallel finite element computations via software-based Fr{\'e}chet differentiation},
  author  = {Kevin Long and Robert Kirby and Bart van Bloemen Waanders},
  journal = {SIAM Journal on Scientific Computing},
  volume={32},
  number={6},
  pages={3323--3351},
  year={2010},
  publisher={SIAM}
}

@article{Kirby2010,
  title   = {From functional analysis to iterative methods},
  author  = {Robert C Kirby},
  journal = {SIAM review},
  volume  = {52},
  number  = {2},
  pages   = {269--293},
  year    = {2010},
  publisher = {SIAM}
}

@article{Kirby2014,
  title   = {Low-Complexity Finite Element Algorithms for the de Rham Complex on Simplices},
  author  = {Robert C Kirby},
  journal = {SIAM Journal on Scientific Computing},
  volume  = {36},
  number  = {2},
  pages   = {A846--A868},
  year    = {2014},
  publisher = {SIAM}
}

@article{Kirby2011,
  title   = {Fast simplicial finite element algorithms using Bernstein polynomials},
  author  = {Robert C Kirby},
  journal = {Numerische Mathematik},
  volume  = {117},
  number  = {4},
  pages   = {631--652},
  year    = {2011},
  publisher = {Springer}
}

@article{ArnoldFalkWinther2006,
  title   = {Finite element exterior calculus, homological techniques, and applications},
  author  = {Arnold, Douglas N and Falk, Richard S and Winther, Ragnar},
  journal = {Acta numerica},
  volume  = {15},
  pages   = {1--155},
  year    = {2006},
  publisher = {Cambridge Univ Press}
}

@article{ArnoldLogg2014,
  title   = {Periodic table of the finite elements},
  author  = {Douglas Arnold and Anders Logg},
  month   = {November},
  journal = {SIAM News},
  year    = {2014}
}

@article{JanssonHoffmanJansson2012,
  title   = {Framework for massively parallel adaptive finite element computational fluid dynamics on tetrahedral meshes},
  author  = {Jansson, Niclas and Hoffman, Johan and Jansson, Johan},
  journal = {SIAM Journal on Scientific Computing},
  volume  = {34},
  number  = {1},
  pages   = {C24--C41},
  year    = {2012},
  publisher = {SIAM}
}

@article{RognesHamCotterMcRae2013,
  title   = {Automating the solution of PDEs on the sphere and other manifolds in FEniCS 1.2},
  author  = {Rognes, Marie E and Ham, David A and Cotter, Colin J and McRae, Andrew TT},
  journal = {Geoscientific Model Development},
  volume  = {6},
  number  = {6},
  pages   = {2099--2119},
  year    = {2013},
  publisher = {Copernicus GmbH}
}

@book{LoggMardalWells2012,
  title  = {Automated solution of differential equations by the finite element method: The FEniCS book},
  author = {Logg, Anders and Mardal, Kent-Andre and Wells, Garth},
  volume = {84},
  year   = {2012},
  publisher = {Springer Science \& Business Media}
}

@article{CotterKirby2014,
  title   = {Mixed finite elements for global tide models},
  author  = {Colin J Cotter and Robert C Kirby},
  archiveprefix = {arXiv},
  journal = {Submitted},
  eprint  = {1410.0045},
  year    = {2014},
  url     = {http://arxiv.org/abs/1410.0045}
}

@article{KirbyKieu2015,
  title   = {Symplectic-mixed finite element approximation of linear acoustic wave equations},
  author  = {Robert C Kirby and Thinh Tri Kieu},
  journal = {Numerische Mathematik},
  volume  = {130},
  number  = {2},
  pages   = {257--291},
  year    = {2015},
  publisher = {Springer}
}

@article{BrennanKirby2015,
  title   = {Finite element approximation and preconditioners for a coupled thermo-acoustic model},
  author  = {Brian Brennan and Robert C Kirby},
  journal = {Submitted to Computers and Mathematics with Applications},
  year    = {2015},
}

@article{HowleKirbyDillon2013,
  title   = {Block preconditioners for coupled physics problems},
  author  = {Victoria E Howle and Robert C Kirby and Geoffrey Dillon},
  journal = {SIAM Journal on Scientific Computing},
  volume  = {35},
  number  = {5},
  pages   = {S368--S385},
  year    = {2013},
  publisher = {SIAM}
}

@book{MalekStrakos2014,
  title  = {Preconditioning and the conjugate gradient method in the context of solving PDEs},
  author = {Josef M{\'a}lek and Zden\u{e}k Strako\u{s}},
  volume = {1},
  year   = {2014},
  publisher = {SIAM}
}

@article{deSturler1995,
  title   = {Reducing the effect of global communication in GMRES(m) and \{CG\} on parallel distributed memory computers},
  author  = {E. de Sturler and H.A. van der Vorst},
  journal = {Applied Numerical Mathematics},
  volume  = {18},
  number  = {4},
  pages   = {441--459},
  year    = {1995},
  doi     = {http://dx.doi.org/10.1016/0168-9274(95)00079-A},
  url     = {\url{http://www.sciencedirect.com/science/article/pii/016892749500079A}},
}


@article{VelicMayMoresi2009,
  title={A fast robust algorithm for computing discrete voronoi diagrams},
  author={Velic, Mirko and May, Dave and Moresi, Louis},
  journal={Journal of Mathematical Modelling and Algorithms},
  volume={8},
  number={3},
  pages={343--355},
  year={2009},
  publisher={Springer}
}

@article{May2012,
  title={Volume reconstruction of point cloud data sets derived from computational geodynamic simulations},
  author={May, DA},
  journal={Geochemistry, Geophysics, Geosystems},
  volume={13},
  number={5},
  year={2012},
  publisher={Wiley Online Library}
}

@article{QuenetteHodkinson2010,
  title={StgDomain--scalable parallel domain software components for particle-in-cell finite element methods},
  author={Quenette, Steve and Hodkinson, Luke},
  journal={Concurrency and Computation: Practice and Experience},
  volume={22},
  number={12},
  pages={1593--1603},
  year={2010},
  publisher={Wiley Online Library}
}

@book{Velic2005,
  title={Gauge Invariant Integration and Perturbation of Petrov Type D Spacetimes},
  author={Velic, Mirko},
  year={2005},
  publisher={Monash University}
}

@article{VelicKnepleyMay2016,
  title = {Numerically Stable Exact Solutions for Variable-Viscosity Stokes Equations},
  author = {Mirko Velic and Louis Moresi and Dave May and Matthew Knepley},
  note = {in preparation},
  year = {2016}
}

@article{TraubWozniakowski1979,
  title   = {Convergence and complexity of Newton iteration for operator equations},
  author  = {Joseph Frederick Traub and H. Wo{\'z}niakowski},
  journal = {Journal of the ACM (JACM)},
  volume  = {26},
  number  = {2},
  pages   = {250--258},
  year    = {1979},
  publisher = {ACM}
}
@article{Sterck2013,
  title   = {Steepest descent preconditioning for nonlinear GMRES optimization},
  author  = {Hans De Sterck},
  journal = {Numerical Linear Algebra with Applications},
  volume  = {20},
  number  = {3},
  pages   = {453--471},
  year    = {2013},
}
@article{SterckWinlaw2015,
  title   = {A nonlinearly preconditioned conjugate gradient algorithm for rank-R canonical tensor approximation},
  author  = {Hans De Sterck and Manda Winlaw},
  journal = {Numerical Linear Algebra with Applications},
  volume  = {22},
  number  = {3},
  pages   = {410--432},
  year    = {2015},
}
@article{SterckHowse2015,
  title   = {Nonlinearly preconditioned optimization on Grassman manifolds for computing approximate Tucker tensor decompositions},
  author  = {Hans De Sterck and Alexander Howse},
  journal = {SIAM Journal on Scientific Computing},
  note    = {submitted},
  year    = {2015}
}
@book{LadevezeSimmonds1999,
  title  = {Nonlinear computational structural mechanics: {N}ew approaches and non-incremental methods of calculation},
  author = {P. Ladev{\`e}ze and J.G. Simmonds},
  series = {{M}echanical {E}ngineering {S}eries},
  url    = {http://books.google.com/books?id=McZRAAAAMAAJ},
  isbn   = {9780387985947},
  lccn   = {98029990},
  year   = {1999},
  publisher = {Springer}
}
@inproceedings{WalkerWoodwardYang2010,
  title     = {An accelerated fixed-point iteration for solution of variably saturated flow},
  author    = {Homer F Walker and Carol S Woodward and Ulrike M Yang},
  booktitle = {Proc. XVIII International Conference on Water Resources, Barcelona},
  year      = {2010}
}

@article{LottWalkerWoodwardYang2012,
  title   = {An accelerated {P}icard method for nonlinear systems related to variably saturated flow},
  author  = {P. A. Lott and H. F. Walker and C. S. Woodward and U. M. Yang},
  journal = {Advances in Water Resources},
  volume  = {38},
  number  = {0},
  pages   = {92--101},
  doi     = {http://dx.doi.org/10.1016/j.advwatres.2011.12.013},
  url     = {http://www.sciencedirect.com/science/article/pii/S0309170811002569},
  year    = {2012},
}
@techreport{MohrRude1998,
  title       = {Communication Reduced Parallel Multigrid: Analysis and Experiments},
  author      = {Marcus Mohr and Ulrich R\"ude},
  type        = {Technical Report},
  number      = {394},
  institution = {University of Augsburg},
  year        = {1998}
}
@inproceedings{Mohr2000,
  title     = {Low Communication Parallel Multigrid},
  author    = {Mohr, Marcus},
  booktitle = {Euro-Par 2000 Parallel Processing},
  pages     = {806--814},
  year      = {2000},
  organization = {Springer}
}
@article{BrandtDiskin1994,
  title   = {Multigrid solvers on decomposed domains},
  author  = {Achi Brandt and Boris Diskin},
  journal = {Contemporary Mathematics},
  volume  = {157},
  year    = {1994},
  publisher = {AMERICAN MATHEMATICAL SOCIETY}
}
@inproceedings{PrabhuEtAl2011,
  title     = {A Survey of the Practice of Computational Science},
  author    = {Prabhu, Prakash and Jablin, Thomas B. and Raman, Arun and Zhang, Yun and Huang, Jialu and Kim, Hanjun and Johnson, Nick P. and Liu, Feng and Ghosh, Soumyadeep and Beard, Stephen and Oh, Taewook and Zoufaly, Matthew and Walker, David and August, David I.},
  booktitle = {State of the Practice Reports},
  series    = {SC '11},
  year      = {2011},
  isbn      = {978-1-4503-1139-7},
  location  = {Seattle, Washington},
  pages     = {19:1--19:12},
  articleno = {19},
  numpages  = {12},
  url       = {http://doi.acm.org.ezproxy.rice.edu/10.1145/2063348.2063374},
  doi       = {10.1145/2063348.2063374},
  acmid     = {2063374},
  publisher = {ACM},
  address   = {New York, NY, USA},
}
@phdthesis{DinarThesis1979,
  title  = {Fast methods for the numerical solution of boundary value problems},
  author = {N. Dinar},
  school = {Weizmann Institute of Science},
  year   = {1979}
}
@article{ThomasDiskinBrandt2001,
  title   = {Textbook multigrid efficiency for the incompressible Navier--Stokes equations: high Reynolds number wakes and boundary layers},
  author  = {James L Thomas and Boris Diskin and Achi Brandt},
  journal = {Computers \& fluids},
  volume  = {30},
  number  = {7},
  pages   = {853--874},
  year    = {2001},
  publisher = {Elsevier}
}

@article{GreenbaumPtakStrakos1996,
  title   = {Any nonincreasing convergence curve is possible for {GMRES}},
  author  = {Anne Greenbaum and Vlastimil Pt{\'a}k and Zden{\v{e}}k Strako{\v{s}}},
  journal = {SIAM Journal on Matrix Analysis and Applications},
  volume  = {17},
  number  = {3},
  pages   = {465--469},
  year    = {1996},
  publisher = {SIAM}
}

@article{BhallaBaleGriffithPatankar2013,
  title   = {A unified mathematical framework and an adaptive numerical method for fluid--structure interaction with rigid, deforming, and elastic bodies},
  author  = {Amneet Pal Singh Bhalla and Rahul Bale and Boyce E Griffith and Neelesh A Patankar},
  journal = {Journal of Computational Physics},
  volume  = {250},
  pages   = {446--476},
  year    = {2013},
  publisher = {Elsevier}
}

@article{TakeiKatz2013,
  title   = {Consequences of viscous anisotropy in a deforming, two-phase aggregate. Part 1. Governing equations and linearized analysis},
  author  = {Yasuko Takei and Richard F. Katz},
  journal = {Journal of Fluid Mechanics},
  volume  = {734},
  issn    = {1469-7645},
  pages   = {424--455},
  numpages = {32},
  doi     = {10.1017/jfm.2013.482},
  URL     = {http://journals.cambridge.org/article_S0022112013004825},
  month   = {11},
  year    = {2013},
}

@misc{Stewart2011,
  title  = {Fredholm, Hilbert, Schmidt: Three Fundamental Papers on Integral Equations},
  author = {G. W. Stewart},
  note   = {Translated with commentary by G. W. Stewart},
  url    = {http://www.cs.umd.edu/~stewart/FHS.pdf},
  year   = {2011}
}

@article{DouglisNirenberg1955,
  title   = {nterior Estimates for Elliptic Systems of Partial Differential Equations},
  author  = {Avron Douglis and Louis Nirenberg},
  journal = {Communications on Pure and Applied Mathematics},
  volume  = {8},
  pages   = {503--538},
  year    = {1955}
}

@article{GorelickGalunSharonBasriBrandt2006,
  title   = {Shape Representation and Classification Using the Poisson Equation},
  author  = {Lena Gorelick and Meirav Galun and Eitan Sharon and Ronen Basri and Achi Brandt},
  journal = {IEEE Transactions on Pattern Analysis and Machine Intelligence},
  volume  = {28},
  number  = {12},
  pages   = {1991--2005},
  year    = {2006},
}
@article{Salsbury2006,
  title   = {Analysis of errors in {Still's} equation for macromolecular electrostatic solvation energies},
  author  = {Freddie R. Salsbury Jr.},
  journal = {Molecular Physics},
  volume  = {104},
  number  = {08},
  pages   = {1299--1309},
  year    = {2006},
}
@article{Sigalov2006,
  title   = {Analytical electrostatics for biomolecules: {Beyond} the generalized {Born} approximation},
  author  = {G. Sigalov and A. Fenley and A. Onufriev},
  journal = {Journal of Chemical Physics},
  volume  = {124},
  number  = {124902},
  year    = {2006}
}

@article{Dennard1974,
  title   = {Design of ion-implanted {MOSFET's} with very small physical dimensions},
  author  = {Robert H Dennard and Fritz H Gaensslen and V Leo Rideout and Ernest Bassous and Andre R LeBlanc},
  journal = {IEEE Journal of Solid-State Circuits},
  volume  = {9},
  number  = {5},
  pages   = {256--268},
  year    = {1974}
}
@article{ZeeGeijn2015,
   author      = {Field G. {V}an~{Z}ee and Robert A. {v}an~{d}e~{G}eijn},
   title       = {{BLIS}: A Framework for Rapidly Instantiating {BLAS} Functionality},
   journal     = {ACM Transactions on Mathematical Software},
   volume      = {41},
   number      = {3},
   pages       = {14:1--14:33},
   month       = jun,
   year        = {2015},
   issue_date  = {June 2015},
   url         = {http://doi.acm.org/10.1145/2764454},
}
@article{Campbell1976,
  title     = {Assessing the Impact of Planned Social Change},
  author    = {Donald T. Campbell},
  journal   = {Occasional Paper Series, The Public Affairs Center},
  number    = {8},
  publisher = {Dartmouth College},
  year      = {1976}
}
@article{SmaldinoMcElreath2016,
  title   = {The natural selection of bad science},
  author  = {Paul E. Smaldino and Richard McElreath},
  journal = {Royal Society Open Science},
  volume  = {3},
  number  = {9},
  URL     = {http://rsos.royalsocietypublishing.org/content/3/9/160384},
  eprint  = {http://rsos.royalsocietypublishing.org/content/3/9/160384.full.pdf},
  doi     = {10.1098/rsos.160384},
  year    = {2016},
  publisher = {The Royal Society},
}

@article{HarlowWelch1965,
  title   = {Numerical calculation of time-dependent viscous incompressible flow of fluid with free surface},
  author  = {Francis H Harlow and J Eddie Welch},
  journal = {Physics of fluids},
  volume  = {8},
  number  = {12},
  pages   = {2182--2189},
  url     = {http://www.cs.rpi.edu/~cutler/classes/advancedgraphics/S12/papers/harlow_welch.pdf},
  year    = {1965}
}
@article{DiskinThomasMineck2005,
  title   = {{On Quantitative Analysis Methods for Multigrid Solutions}},
  author  = {Boris Diskin and James L. Thomas and Raymond E. Mineck},
  journal = {SIAM Journal on Scientific Computing},
  volume  = {27},
  number  = {1},
  pages   = {108--129},
  doi     = {10.1137/030601521},
  url     = {http://epubs.siam.org/doi/abs/10.1137/030601521},
  issn    = {1064-8275},
  year    = {2005}
}
@techreport{Scott2012,
  title       = {Fostering Interactions Between the Geosciences and Mathematics, Statistics, and Computer Science},
  author      = {L. Ridgway Scott and Jed Brown and George W. Bergantz and Dan Cooley and Clint Dawson and Maarten de
                  Hoop and Donald Estep and Natasha Flyer and Efi Foufoula-Georgiou and Michael Ghil  and Matthew
                  G. Knepley and Randall J. LeVeque and Lek-Heng Lim and Serge Prudhomme and Adrian Sandu and Frederik
                  J. Simons and Philip B. Stark and Michael Stein and Seth Stein and Toshiro Tanimoto and Daniel
                  Tartakovsky and Jonathan Weare and Robert Weiss and Grady B. Wright and Dave Yuen},
  institution = {University of Chicago},
  number      = {2012-02},
  url         = {http://cs.uchicago.edu/files/tr_authentic/TR-2012-02.pdf},
  year        = {2012}
}
@article{PaigeSaunders1975,
  title   = {Solution of Sparse Indefinite Systems of Linear Equations},
  author  = {C. C. Paige and M. A. Saunders},
  journal = {SIAM Journal on Numerical Analysis},
  volume  = {12},
  pages   = {617--629},
  year    = {1975},
}

@article{Roth2010,
  title   = {Fundamental measure theory for hard-sphere mixtures: a review},
  author  = {Roland Roth},
  journal = {J. Phys. Cond. Mat.},
  volume  = 22,
  pages   = {063102},
  year    = 2010
}

@article{Wu2008,
  title   = {Density functional theory for liquid structure and thermodynamics},
  author  = {J. Z. Wu},
  journal = {Struct. Bond.},
  doi     = {DOI:10.1007/430_2008_3},
  year    = 2008
}

@article{Goel2008,
  title   = {Molecular solvent model of cylindrical electric double layers: a systematic study by {Monte Carlo} simulations and density functional theory},
  author  = {T. Goel and C. N. Patra and S. K. Ghosh and T. Mukherjee},
  journal = {J. Chem. Phys.},
  volume  = {129},
  pages   = {154707},
  year    = {2008}
}
@article{MarchXiaoYuBiros2015,
  title   = {{ASKIT:} An efficient, parallel library for high-dimensional kernel summations},
  author  = {William B March and Bo Xiao and Chenhan D Yu and George Biros},
  journal = {SIAM Journal on Scientific Computing (to appear)},
  year    = {2015}
}
@inproceedings{YangDuraiswamiGumerovDavis2003,
  title     = {Improved fast gauss transform and efficient kernel density estimation},
  author    = {Changjiang Yang and Ramani Duraiswami and Nail A Gumerov and Larry Davis},
  booktitle = {Proceedings of the Ninth IEEE International Conference on Computer Vision},
  pages     = {664--671},
  year      = {2003},
  organization = {IEEE}
}
@article{FornbergLarssonFlyer2011,
  title   = {Stable computations with Gaussian radial basis functions},
  author  = {Bengt Fornberg and Elisabeth Larsson and Natasha Flyer},
  journal = {SIAM Journal on Scientific Computing},
  volume  = {33},
  number  = {2},
  pages   = {869--892},
  year    = {2011},
  publisher = {SIAM}
}
@inproceedings{SrinivasanQiDuraiswami2010,
  title     = {GPUML: Graphical processors for speeding up kernel machines},
  author    = {Balaji Vasan Srinivasan and H Qi and Ramani Duraiswami},
  booktitle = {SIAM Conf. on Data Mining. Workshop on High Performance Analytics-Algorithms, Implementations, and Applications},
  year      = {2010}
}
@article{JadamecBillen2010,
  title   = {Reconciling surface plate motions with rapid three-dimensional mantle flow around a slab edge},
  author  = {Margarete A Jadamec and Magali I Billen},
  journal = {Nature},
  volume  = {465},
  number  = {7296},
  pages   = {338--341},
  year    = {2010}
}
@article{JadamecBillen2012,
  title   = {The role of rheology and slab shape on rapid mantle flow: Three-dimensional numerical models of the Alaska slab edge},
  author  = {Margarete A Jadamec and Magali I Billen},
  journal = {Journal of Geophysical Research: Solid Earth},
  volume  = {117},
  number  = {B2},
  year    = {2012}
}
@article{Jadamec2015,
  title   = {Slab-driven Mantle Weakening and Rapid Mantle Flow},
  author  = {Margarete A Jadamec},
  journal = {Subduction Dynamics: From Mantle Flow to Mega Disasters},
  volume  = {211},
  pages   = {135},
  year    = {2015}
}
@article{DuranceJadamecFalloonNicholls2012,
  title   = {Magmagenesis within the {H}unter {R}idge {R}ift {Z}one resolved from olivine-hosted melt inclusions and geochemical modelling with insights from geodynamic models},
  author  = {Patricia MJ Durance and Margarete A Jadamec and TJ Falloon and IA Nicholls},
  journal = {Australian Journal of Earth Sciences},
  volume  = {59},
  number  = {6},
  pages   = {913--931},
  year    = {2012}
}
@article{SharplesMoresiJadamecRevote2015,
  title   = {Styles of rifting and fault spacing in numerical models of crustal extension},
  author  = {Wendy Sharples and Louis N Moresi and Margarete A Jadamec and Jerico Revote},
  journal = {Journal of Geophysical Research: Solid Earth},
  volume  = {120},
  number  = {6},
  pages   = {4379--4404},
  year    = {2015}
}
@article{SharplesMoresiVelicJadamecMay2016,
  title   = {Simulating faults and plate boundaries with a transversely isotropic plasticity model},
  author  = {Wendy Sharples and Louis N Moresi and Mirko Velic and Margarete A Jadamec and Dave A May},
  journal = {Physics of the Earth and Planetary Interiors},
  volume  = {252},
  pages   = {77--90},
  year    = {2016}
}
@article{HaynieJadamec2017,
  title   = {Tectonic drivers of the {Wrangell}-block forearc sliver: Insights from 3D geodynamic models},
  author  = {Kirstie L Haynie and Margarete A Jadamec},
  journal = {Tectonics},
  note    = {in review},
  year    = {2017}
}
@article{CammaranoRomanowiczStixrudeLithgowBertelloniXu2009,
  title   = {Inferring the thermochemical structure of the upper mantle from seismic data},
  author  = {Fabio Cammarano and Barbara Romanowicz and Lars Stixrude and Carolina Lithgow-Bertelloni and Wenbo Xu},
  journal = {Geophysical Journal International},
  volume  = {179},
  number  = {2},
  pages   = {1169--1185},
  year    = {2009}
}
@article{Zhong2006,
  title   = {Constraints on thermochemical convection of the mantle from plume heat flux, plume excess temperature, and upper mantle temperature},
  author  = {Shijie Zhong},
  journal = {Journal of Geophysical Research: Solid Earth},
  volume  = {111},
  number  = {B4},
  year    = {2006},
}
@article{BillenHirth2007,
  title   = {Rheologic controls on slab dynamics},
  author  = {Magali I Billen and Greg Hirth},
  journal = {Geochemistry, Geophysics, Geosystems},
  volume  = {8},
  number  = {8},
  year    = {2007}
}
@article{HirthKohlstedt2003,
  title   = {Rheology of the upper mantle and the mantle wedge: A view from the experimentalists},
  author  = {Greg Hirth and David Kohlstedt},
  journal = {Inside the subduction Factory},
  pages   = {83--105},
  year    = {2003}
}
@article{LongSilver2008,
  title   = {The subduction zone flow field from seismic anisotropy: A global view},
  author  = {Maureen D Long and Paul G Silver},
  journal = {science},
  volume  = {319},
  number  = {5861},
  pages   = {315--318},
  year    = {2008},
}
@article{KaratoWu1993,
  title   = {Rheology of the upper mantle: A synthesis},
  author  = {Shun-ichiro Karato and Patrick Wu},
  journal = {Science},
  volume  = {260},
  number  = {5109},
  pages   = {771--778},
  year    = {1993}
}
@article{long2013mantle,
  title={Mantle flow in subduction systems: The mantle wedge flow field and implications for wedge processes},
  author={Long, Maureen D and Wirth, Erin A},
  journal={Journal of Geophysical Research: Solid Earth},
  volume={118},
  number={2},
  pages={583--606},
  year={2013},
  publisher={Wiley Online Library}
}
@article{hoernle2008arc,
  title={Arc-parallel flow in the mantle wedge beneath Costa Rica and Nicaragua},
  author={Hoernle, Kaj and Abt, David L and Fischer, Karen M and Nichols, Holly and Hauff, Folkmar and Abers, Geoffrey A and van den Bogaard, Paul and Heydolph, Ken and Alvarado, Guillermo and Protti, Marino and others},
  journal={Nature},
  volume={451},
  number={7182},
  pages={1094--1097},
  year={2008},
  publisher={Nature Publishing Group}
}
@article{Savage1999,
  title   = {Seismic anisotropy and mantle deformation: what have we learned from shear wave splitting?},
  author  = {MK Savage},
  journal = {Reviews of Geophysics},
  volume  = {37},
  number  = {1},
  pages   = {65--106},
  year    = {1999}
}
@inproceedings{AkcelikBirosDraganescuHillGhattasWaanders2005,
  title     = {Dynamic data-driven inversion for terascale simulations: Real-time identification of airborne contaminants},
  author    = {Volkan Ak{\c{c}}elik and George Biros and Andrei Draganescu and Judith Hill and Omar Ghattas and Bart Van Bloemen Waanders},
  booktitle = {Proceedings of the 2005 ACM/IEEE conference on Supercomputing},
  pages     = {43},
  year      = {2005},
  organization={IEEE Computer Society}
}
@article{DraganescuSoane2013,
  title   = {Multigrid solution of a distributed optimal control problem constrained by the {Stokes} equations},
  author  = {Andrei Dr{\u{a}}g{\u{a}}nescu and Ana Maria Soane},
  journal = {Applied Mathematics and Computation},
  volume  = {219},
  number  = {10},
  pages   = {5622--5634},
  year    = {2013}
}
@article{ZhongGurnis1995,
  title   = {Mantle convection with plates and mobile, faulted plate margins},
  author  = {Shijie Zhong and Michael Gurnis},
  journal = {Science},
  volume  = {267},
  number  = {5199},
  pages   = {838},
  year    = {1995},
}
@article{StuderBobinChahidMousaviCandesDahan2012,
  title   = {Compressive fluorescence microscopy for biological and hyperspectral imaging},
  author  = {Vincent Studer and J{\'e}rome Bobin and Makhlad Chahid and Hamed Shams Mousavi and Emmanuel Candes and Maxime Dahan},
  journal = {Proceedings of the National Academy of Sciences},
  volume  = {109},
  number  = {26},
  pages   = {E1679--E1687},
  year    = {2012},
}
@article{BorsukHigdonStowReckhow2001,
  title   = {A {Bayesian} hierarchical model to predict benthic oxygen demand from organic matter loading in estuaries and coastal zones},
  author  = {Mark E Borsuk and David Higdon and Craig A Stow and Kenneth H Reckhow},
  journal = {Ecological Modelling},
  volume  = {143},
  number  = {3},
  pages   = {165--181},
  year    = {2001},
}
@article{LiebermanWillcox2012,
  title   = {Goal-oriented inference: Approach, linear theory, and application to advection diffusion},
  author  = {Chad Lieberman and Karen Willcox},
  journal = {SIAM Journal on Scientific Computing},
  volume  = {34},
  number  = {4},
  pages   = {A1880--A1904},
  year    = {2012},
}
@article{ChaillatBiros2012,
  title   = {{FaIMS}: A fast algorithm for the inverse medium problem with multiple frequencies and multiple sources for the scalar {Helmholtz} equation},
  author  = {St{\'e}phanie Chaillat and George Biros},
  journal = {Journal of Computational Physics},
  volume  = {231},
  number  = {12},
  pages   = {4403--4421},
  year    = {2012},
}
@article{FarhatTezaurDjellouli2002,
  title   = {On the solution of three-dimensional inverse obstacle acoustic scattering problems by a regularized {Newton} method},
  author  = {Charbel Farhat and Radek Tezaur and Rabia Djellouli},
  journal = {Inverse problems},
  volume  = {18},
  number  = {5},
  pages   = {1229},
  year    = {2002}
}
@article{OrozcoGhattas1992,
  title   = {Massively parallel aerodynamic shape optimization},
  author  = {Orozco, Carlos E and Ghattas, ON},
  journal = {Computing Systems in Engineering},
  volume  = {3},
  number  = {1-4},
  pages   = {311--320},
  year    = {1992},
}
@article{ReutherAlonsoRimlingerJameson1999,
  title   = {Aerodynamic shape optimization of supersonic aircraft configurations via an adjoint formulation on distributed memory parallel computers},
  author  = {James Reuther and Juan Jose Alonso and Mark J Rimlinger and Antony Jameson},
  journal = {Computers \& fluids},
  volume  = {28},
  number  = {4},
  pages   = {675--700},
  year    = {1999},
}
@article{RudiStadlerGhattas2016,
  title   = {Weighted {BFBT} Preconditioner for {Stokes} Flow Problems with Highly Heterogeneous Viscosity},
  author  = {Johan Rudi and Georg Stadler and Omar Ghattas},
  journal = {ArXiv e-prints},
  archivePrefix = {arXiv},
  primaryClass  = {math.NA},
  eprint  = {1607.03936},
  month   = {jul},
  year    = {2016}
}
@article{BorziKunisch2006,
  title   = {A globalization strategy for the multigrid solution of elliptic optimal control problems},
  author  = {Borzi, A and Kunisch, K},
  journal = {Optimisation Methods and Software},
  volume  = {21},
  number  = {3},
  pages   = {445--459},
  year    = {2006}
}
@article{Nash2000,
  title   = {A multigrid approach to discretized optimization problems},
  author  = {Stephen G Nash},
  journal = {Optimization Methods and Software},
  volume  = {14},
  number  = {1-2},
  pages   = {99--116},
  year    = {2000}
}
@article{Jameson1983,
  title   = {Solution of the Euler equations for two dimensional transonic flow by a multigrid method},
  author  = {Antony Jameson},
  journal = {Applied mathematics and computation},
  volume  = {13},
  number  = {3-4},
  pages   = {327--355},
  year    = {1983},
}
@article{Billen2008,
  title   = {Modeling the dynamics of subducting slabs},
  author  = {Magali I Billen},
  journal = {Annu. Rev. Earth Planet. Sci.},
  volume  = {36},
  pages   = {325--356},
  year    = {2008}
}
@article{Gerya2011,
  title   = {Future directions in subduction modeling},
  author  = {Taras Gerya},
  journal = {Journal of Geodynamics},
  volume  = {52},
  number  = {5},
  pages   = {344--378},
  year    = {2011}
}
@article{Tackley2000,
  title   = {Mantle convection and plate tectonics: Toward an integrated physical and chemical theory},
  author  = {Paul J Tackley},
  journal = {Science},
  volume  = {288},
  number  = {5473},
  pages   = {2002--2007},
  year    = {2000}
}
@article{CaseyDewey1984,
  title   = {Initiation of subduction zones along transform and accreting plate boundaries, triple-junction evolution, and forearc spreading centres—implications for ophiolitic geology and obduction},
  author  = {JF Casey and JF Dewey},
  journal = {Geological Society, London, Special Publications},
  volume  = {13},
  number  = {1},
  pages   = {269--290},
  year    = {1984}
}
@article{DoughertyClayton2014,
  title   = {Seismicity and structure in central {Mexico}: Evidence for a possible slab tear in the {South Cocos} plate},
  author  = {Sara L Dougherty and Robert W Clayton},
  journal = {Journal of Geophysical Research: Solid Earth},
  volume  = {119},
  number  = {4},
  pages   = {3424--3447},
  year    = {2014}
}
@article{SyracuseMaceiraPrietoZhangAmmon2016,
  title   = {Multiple plates subducting beneath Colombia, as illuminated by seismicity and velocity from the joint inversion of seismic and gravity data},
  author  = {Ellen M Syracuse and Monica Maceira and German A Prieto and Haijiang Zhang and Charles J Ammon},
  journal = {Earth and Planetary Science Letters},
  volume  = {444},
  pages   = {139--149},
  year    = {2016}
}
@article{BowerGurnisFlament2015,
  title   = {Assimilating lithosphere and slab history in 4-D Earth models},
  author  = {Dan J Bower and Michael Gurnis and Nicolas Flament},
  journal = {Physics of the Earth and Planetary Interiors},
  volume  = {238},
  pages   = {8--22},
  year    = {2015}
}
@book{Ciarlet1976,
  title  = {Numerical analysis of the finite element method},
  author = {Philippe G Ciarlet},
  volume = {59},
  year   = {1976},
  publisher = {Presses de l'Universit{\'e} de Montr{\'e}al}
}
@inproceedings{LiuMellorCrummey2013,
  title     = {A data-centric profiler for parallel programs},
  author    = {Xu Liu and John Mellor-Crummey},
  booktitle = {2013 SC-International Conference for High Performance Computing, Networking, Storage and Analysis (SC)},
  pages     = {1--12},
  year      = {2013},
  organization = {IEEE}
}
@incollection{ErnstGander2012,
  title     = {Why it is difficult to solve Helmholtz problems with classical iterative methods},
  author    = {Oliver G Ernst and Martin J Gander},
  booktitle = {Numerical analysis of multiscale problems},
  pages     = {325--363},
  url       = {http://www.mathe.tu-freiberg.de/~ernst/PubArchive/helmholtzDurham.pdf},
  year      = {2012}
}
@article{WarburtonKarniadakis1999,
  title   = {A discontinuous Galerkin method for the viscous {MHD} equations},
  author  = {Timothy C Warburton and George E Karniadakis},
  journal = {Journal of Computational Physics},
  volume  = {152},
  number  = {2},
  pages   = {608--641},
  year    = {1999}
}
@article{SalahSoulaimaniHabashi2001,
  title   = {A finite element method for magnetohydrodynamics},
  author  = {Nizar Ben Salah and Azzeddine Soulaimani and Wagdi G Habashi},
  journal = {Computer Methods in Applied Mechanics and Engineering},
  volume  = {43},
  number  = {190},
  pages   = {5867--5892},
  year    = {2001}
}
@article{NesliturkTezerSezgin2005,
  title   = {The finite element method for {MHD} flow at high {Hartmann} numbers},
  author  = {Ali I Nesliturk and M Tezer-Sezgin},
  journal = {Computer methods in applied mechanics and engineering},
  volume  = {194},
  number  = {9},
  pages   = {1201--1224},
  year    = {2005}
}
@article{StrakSchellart2016,
  title   = {Control of Slab Width on Subduction-Induced Upper Mantle Flow and Associated Upwellings: Insights from Analog Models},
  author  = {Vincent Strak and Wouter P Schellart},
  journal = {Journal of Geophysical Research: Solid Earth},
  year    = {2016}
}
@book{Griebel2005,
  title  = {Sparse grids and related approximation schemes for higher dimensional problems},
  author = {Michael Griebel},
  year   = {2005},
  publisher = {SFB 611}
}
@incollection{Griebel2006,
  title     = {Sparse Grids for Higher Dimensional Problems},
  author    = {Michael Griebel},
  booktitle = {Foundations of Computational Mathematics},
  editor    = {Luis M. Pardo and Allan Pinkus and Endre Suli and Michael J. Todd},
  pages     = {106--161},
  doi       = {10.1017/CBO9780511721571.004},
  url       = {https://www.cambridge.org/core/books/foundations-of-computational-mathematics-santander-2005/sparse-grids-for-higher-dimensional-problems/C6E91FFE07DF5F6C069B80805B216B50},
  month     = {June},
  day       = {29},
  year      = {2006}
}

@inbook{KirbyLoggRognesTerrel2012,
  title     = {Common and unusual finite elements},
  author    = {Robert C. Kirby and Anders Logg and Marie E. Rognes and Andy R. Terrel},
  editor    = {Anders Logg and Kent-Andre Mardal and Garth Wells},
  booktitle = {Automated Solution of Differential Equations by the Finite Element Method: The FEniCS Book},
  publisher = {Springer Berlin Heidelberg},
  address   = {Berlin, Heidelberg},
  pages     = {95--119},
  isbn      = {978-3-642-23099-8},
  doi       = {10.1007/978-3-642-23099-8_3},
  url       = {http://dx.doi.org/10.1007/978-3-642-23099-8_3},
  year      = {2012},
}
@Inbook{KirbyMardal2012,
  author    = {Robert C. Kirby and Kent-Andre Mardal},
  title     = {Constructing general reference finite elements},
  editor    = {Anders Logg and Kent-Andre Mardal and Garth Wells},
  booktitle = {Automated Solution of Differential Equations by the Finite Element Method: The FEniCS Book},
  publisher = {Springer Berlin Heidelberg},
  address   = {Berlin, Heidelberg},
  pages     = {121--132},
  isbn      = {978-3-642-23099-8},
  doi       = {10.1007/978-3-642-23099-8_4},
  url       = {http://dx.doi.org/10.1007/978-3-642-23099-8_4},
  year      = {2012},
}
@book{Wriggers2008,
  title     = {Nonlinear finite element methods},
  author    = {Peter Wriggers},
  publisher = {Springer Science \& Business Media},
  year      = {2008}
}
@book{ZienkiewiczTaylor1977,
  title     = {The finite element method},
  author    = {Zienkiewicz, Olgierd Cecil and Taylor, Robert Leroy and Taylor, Robert Lee},
  publisher = {McGraw-hill London},
  volume    = {3},
  year      = {1977}
}
@article{RognesKirbyLogg2009,
  title   = {Efficient assembly of {H(div)} and {H(curl)} conforming finite elements},
  author  = {Marie E Rognes and Robert C Kirby and Anders Logg},
  journal = {SIAM Journal on Scientific Computing},
  volume  = {31},
  number  = {6},
  pages   = {4130--4151},
  year    = {2009},
}
@book{Kelley03,
  title     = {Solving nonlinear equations with Newton's method},
  author    = {C. T. Kelley},
  publisher = {SIAM},
  year      = {2003},
}
@article{Turing1937,
  title   = {The Chemical Basis of Morphogenesis},
  author  = {A. M. Turing},
  journal = {Philosophical Transactions of the Royal Society B: Biological Sciences},
  volume  = {237},
  number  = {641},
  pages   = {37--72},
  doi     = {10.1098/rstb.1952.0012},
  issn    = {0080-4622},
  URL     = {http://rstb.royalsocietypublishing.org/content/237/641/37},
  eprint  = {http://rstb.royalsocietypublishing.org/content/237/641/37.full.pdf},
  year    = {1952}
}
@article{FabienKnepleyRiviere2017,
  title   = {Heterogeneous computing for a hybridizable discontinuous {Galerkin} geometric multigrid method},
  author  = {Maurice S. Fabien and Matthew G. Knepley and B\'eatrice M. Rivier\'e and Richard Mills},
  journal = {SIAM Journal on Scientific Computing},
  url     = {https://arxiv.org/abs/1705.09907},
  note    = {In review},
  year    = {2017}
}
@book{Byerly1893,
  title     = {An elementary treatise on Fourier's series: and spherical, cylindrical, and ellipsoidal harmonics, with applications to problems in mathematical physics},
  author    = {William Elwood Byerly},
  publisher = {Dover},
  year      = {1893},
}
@book{Hobson1931,
  title     = {The theory of spherical and ellipsoidal harmonics},
  author    = {Ernest William Hobson},
  year      = {1931},
  publisher = {CUP Archive}
}
@book{Dassios2012,
  title     = {Ellipsoidal harmonics: theory and applications},
  author    = {George Dassios},
  volume    = {146},
  year      = {2012},
  publisher = {Cambridge University Press}
}
@book{Miller1977,
  title     = {Symmetry and separation of variables},
  author    = {Miller, Jr, Willard},
  year      = {1977},
  address   = {Reading, MA},
  publisher = {Addison-Wesley Publishing Co., Inc.}
}
@article{KlotzKnepley2017,
  title   = {Efficient Evaluation of Ellipsodial Harmonics for Potential Modeling},
  author  = {Thomas S. Klotz and Matthew G. Knepley},
  journal = {CAMCOS},
  note    = {In preparation},
  year    = {2017}
}
@TechReport{epanet-users-manual,
  author      = "Lewis A. Rossman",
  title       = "{EPANET 2} Users Manual",
  institution = "Water Supply and Water Resources Division, National Risk Management Research Laboratory, Cincinnati, OH 45268",
  year        = 2000
}
@article{KlocknerBarnettGreengardONeil2013,
  title   = {Quadrature by expansion: A new method for the evaluation of layer potentials},
  author  = {Andreas Kl{\"o}ckner and Alexander Barnett and Leslie Greengard and Michael OʼNeil},
  journal = {Journal of Computational Physics},
  volume  = {252},
  pages   = {332--349},
  year    = {2013},
}
@article{TurcksinKronbichlerBangerth2016,
  title   = {WorkStream--A Design Pattern for Multicore-Enabled Finite Element Computations},
  author  = {Bruno Turcksin and Martin Kronbichler and Wolfgang Bangerth},
  journal = {ACM Transactions on Mathematical Software)},
  volume  = {43},
  number  = {1},
  pages   = {2},
  year    = {2016},
}
@article{Kolmogorov1957,
  title   = {On the representation of continuous functions of several variables as superpositions of continuous functions of one variable and addition},
  author  = {Andrei N. Kolmogorov},
  journal = {Dokl. Akad. Nauk SSSR},
  pages   = {953--956},
  volume  = {114:5},
  note    = {English transl. Amer. Math. Soc. Transl. (2) 28 (1963), 55},
  year    = {1957},
}
@article{Fridman1967,
  title   = {Improvement in the smoothness of functions in the {Kolmogorov Superposition Theorem}},
  author  = {B. L. Fridman},
  journal = {Dokl. Akad. Nauk SSR},
  volume  = {177:5},
  pages   = {1019--1022},
  note    = {English transl. Soviet Math. Dokl. 8, 6 (1967), 1550-1553},
  year    = {1967},
}
@article{Sprecher1972,
  title   = {An improvement in The {Superposition Theorem of Kolmogorov}},
  author  = {David Sprecher},
  journal = {Journal of Mathematical Analysis and Applications},
  volume  = {38},
  pages   = {208--213},
  year    = {1972},
}
@article{BraunGriebel2009,
  title   = {On a constructive proof of {Kolmogorov}'s superposition theorem},
  author  = {Jurgen Bra\"un and Michael Griebel},
  journal = {Constructive Approximation},
  pages   = {653--675},
  volume  = {30},
  year    = {2009}
}
@inbook{Koppen2002,
  title  = {On the Training of a Kolmogorov Network},
  author = {Mario K\"oppen},
  pages  = {474--9},
  publisher = {ICANN 2002, LNCS 2415},
  year   = {2002}
}
@article{ButlerGrahamMattisWalsh2017,
  title   = {A measure-theoretic interpretation of sample based numerical integration with applications to inverse and prediction problems under uncertainty},
  author  = {Troy Butler and Lindsey Graham and S. Mattis and S. Walsh},
  journal = {SIAM Journal on Scientific Computing},
  volume  = {39},
  number  = {5},
  pages   = {A2072--A2098},
  year    = {2017},
}<|MERGE_RESOLUTION|>--- conflicted
+++ resolved
@@ -6,11 +6,7 @@
 @article{more1994line,
   title={Line search algorithms with guaranteed sufficient decrease},
   author={Mor{\'e}, Jorge J and Thuente, David J},
-<<<<<<< HEAD
-  journal={ACM Transactions on Mathematical Software (TOMS)},
-=======
   journal={ACM Transactions on Mathematical Software},
->>>>>>> c3f6d4ef
   volume={20},
   number={3},
   pages={286--307},
@@ -20,11 +16,7 @@
 @article{griewank2000algorithm,
   title={Algorithm 799: revolve: an implementation of checkpointing for the reverse or adjoint mode of computational differentiation},
   author={Griewank, Andreas and Walther, Andrea},
-<<<<<<< HEAD
-  journal={ACM Transactions on Mathematical Software (TOMS)},
-=======
   journal={ACM Transactions on Mathematical Software},
->>>>>>> c3f6d4ef
   volume={26},
   number={1},
   pages={19--45},
@@ -3403,11 +3395,7 @@
 }
 
 @inproceedings{serban2005cvodes,
-<<<<<<< HEAD
-  title={CVODES, the sensitivity-enabled ODE solver in SUNDIALS},
-=======
   title={{CVODES}, the sensitivity-enabled {ODE} solver in {SUNDIALS}},
->>>>>>> c3f6d4ef
   author={Serban, Radu and Hindmarsh, Alan C},
   booktitle={Proceedings of the 5th International Conference on Multibody Systems, Nonlinear Dynamics and Control, Long Beach, CA},
   year={2005}
