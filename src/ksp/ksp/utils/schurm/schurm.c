#include <../src/ksp/ksp/utils/schurm/schurm.h> /*I "petscksp.h" I*/

const char *const MatSchurComplementAinvTypes[] = {"DIAG","LUMP","BLOCKDIAG","FULL","MatSchurComplementAinvType","MAT_SCHUR_COMPLEMENT_AINV_",NULL};

PetscErrorCode MatCreateVecs_SchurComplement(Mat N,Vec *right,Vec *left)
{
  Mat_SchurComplement *Na = (Mat_SchurComplement*)N->data;

  PetscFunctionBegin;
  if (Na->D) {
    PetscCall(MatCreateVecs(Na->D,right,left));
    PetscFunctionReturn(0);
  }
  if (right) PetscCall(MatCreateVecs(Na->B,right,NULL));
  if (left) PetscCall(MatCreateVecs(Na->C,NULL,left));
  PetscFunctionReturn(0);
}

PetscErrorCode MatView_SchurComplement(Mat N,PetscViewer viewer)
{
  Mat_SchurComplement *Na = (Mat_SchurComplement*)N->data;

  PetscFunctionBegin;
  PetscCall(PetscViewerASCIIPrintf(viewer,"Schur complement A11 - A10 inv(A00) A01\n"));
  if (Na->D) {
    PetscCall(PetscViewerASCIIPrintf(viewer,"A11\n"));
    PetscCall(PetscViewerASCIIPushTab(viewer));
    PetscCall(MatView(Na->D,viewer));
    PetscCall(PetscViewerASCIIPopTab(viewer));
  } else {
    PetscCall(PetscViewerASCIIPrintf(viewer,"A11 = 0\n"));
  }
  PetscCall(PetscViewerASCIIPrintf(viewer,"A10\n"));
  PetscCall(PetscViewerASCIIPushTab(viewer));
  PetscCall(MatView(Na->C,viewer));
  PetscCall(PetscViewerASCIIPopTab(viewer));
  PetscCall(PetscViewerASCIIPrintf(viewer,"KSP of A00\n"));
  PetscCall(PetscViewerASCIIPushTab(viewer));
  PetscCall(KSPView(Na->ksp,viewer));
  PetscCall(PetscViewerASCIIPopTab(viewer));
  PetscCall(PetscViewerASCIIPrintf(viewer,"A01\n"));
  PetscCall(PetscViewerASCIIPushTab(viewer));
  PetscCall(MatView(Na->B,viewer));
  PetscCall(PetscViewerASCIIPopTab(viewer));
  PetscFunctionReturn(0);
}

/*
           A11^T - A01^T ksptrans(A00,Ap00) A10^T
*/
PetscErrorCode MatMultTranspose_SchurComplement(Mat N,Vec x,Vec y)
{
  Mat_SchurComplement *Na = (Mat_SchurComplement*)N->data;

  PetscFunctionBegin;
  if (!Na->work1) PetscCall(MatCreateVecs(Na->A,&Na->work1,NULL));
  if (!Na->work2) PetscCall(MatCreateVecs(Na->A,&Na->work2,NULL));
  PetscCall(MatMultTranspose(Na->C,x,Na->work1));
  PetscCall(KSPSolveTranspose(Na->ksp,Na->work1,Na->work2));
  PetscCall(MatMultTranspose(Na->B,Na->work2,y));
  PetscCall(VecScale(y,-1.0));
  if (Na->D) PetscCall(MatMultTransposeAdd(Na->D,x,y,y));
  PetscFunctionReturn(0);
}

/*
           A11 - A10 ksp(A00,Ap00) A01
*/
PetscErrorCode MatMult_SchurComplement(Mat N,Vec x,Vec y)
{
  Mat_SchurComplement *Na = (Mat_SchurComplement*)N->data;

  PetscFunctionBegin;
  if (!Na->work1) PetscCall(MatCreateVecs(Na->A,&Na->work1,NULL));
  if (!Na->work2) PetscCall(MatCreateVecs(Na->A,&Na->work2,NULL));
  PetscCall(MatMult(Na->B,x,Na->work1));
  PetscCall(KSPSolve(Na->ksp,Na->work1,Na->work2));
  PetscCall(MatMult(Na->C,Na->work2,y));
  PetscCall(VecScale(y,-1.0));
  if (Na->D) PetscCall(MatMultAdd(Na->D,x,y,y));
  PetscFunctionReturn(0);
}

/*
           A11 - A10 ksp(A00,Ap00) A01
*/
PetscErrorCode MatMultAdd_SchurComplement(Mat N,Vec x,Vec y,Vec z)
{
  Mat_SchurComplement *Na = (Mat_SchurComplement*)N->data;

  PetscFunctionBegin;
  if (!Na->work1) PetscCall(MatCreateVecs(Na->A,&Na->work1,NULL));
  if (!Na->work2) PetscCall(MatCreateVecs(Na->A,&Na->work2,NULL));
  PetscCall(MatMult(Na->B,x,Na->work1));
  PetscCall(KSPSolve(Na->ksp,Na->work1,Na->work2));
  if (y == z) {
    PetscCall(VecScale(Na->work2,-1.0));
    PetscCall(MatMultAdd(Na->C,Na->work2,z,z));
  } else {
    PetscCall(MatMult(Na->C,Na->work2,z));
    PetscCall(VecAYPX(z,-1.0,y));
  }
  if (Na->D) PetscCall(MatMultAdd(Na->D,x,z,z));
  PetscFunctionReturn(0);
}

PetscErrorCode MatSetFromOptions_SchurComplement(PetscOptionItems *PetscOptionsObject,Mat N)
{
  Mat_SchurComplement *Na = (Mat_SchurComplement*)N->data;

  PetscFunctionBegin;
  PetscOptionsHeadBegin(PetscOptionsObject,"MatSchurComplementOptions");
  Na->ainvtype = MAT_SCHUR_COMPLEMENT_AINV_DIAG;
  PetscCall(PetscOptionsEnum("-mat_schur_complement_ainv_type","Type of approximation for DIAGFORM(A00) used when assembling Sp = A11 - A10 inv(DIAGFORM(A00)) A01","MatSchurComplementSetAinvType",MatSchurComplementAinvTypes,(PetscEnum)Na->ainvtype,(PetscEnum*)&Na->ainvtype,NULL));
  PetscOptionsHeadEnd();
  PetscCall(KSPSetFromOptions(Na->ksp));
  PetscFunctionReturn(0);
}

PetscErrorCode MatDestroy_SchurComplement(Mat N)
{
  Mat_SchurComplement *Na = (Mat_SchurComplement*)N->data;

  PetscFunctionBegin;
  PetscCall(MatDestroy(&Na->A));
  PetscCall(MatDestroy(&Na->Ap));
  PetscCall(MatDestroy(&Na->B));
  PetscCall(MatDestroy(&Na->C));
  PetscCall(MatDestroy(&Na->D));
  PetscCall(VecDestroy(&Na->work1));
  PetscCall(VecDestroy(&Na->work2));
  PetscCall(KSPDestroy(&Na->ksp));
  PetscCall(PetscFree(N->data));
  PetscCall(PetscObjectComposeFunction((PetscObject)N,"MatProductSetFromOptions_schurcomplement_seqdense_C",NULL));
  PetscCall(PetscObjectComposeFunction((PetscObject)N,"MatProductSetFromOptions_schurcomplement_mpidense_C",NULL));
  PetscFunctionReturn(0);
}

/*@
      MatCreateSchurComplement - Creates a new Mat that behaves like the Schur complement of a matrix

   Collective on A00

   Input Parameters:
+   A00,A01,A10,A11  - the four parts of the original matrix A = [A00 A01; A10 A11] (A11 is optional)
-   Ap00             - preconditioning matrix for use in ksp(A00,Ap00) to approximate the action of A^{-1}

   Output Parameter:
.   S - the matrix that the Schur complement S = A11 - A10 ksp(A00,Ap00) A01

   Level: intermediate

   Notes:
    The Schur complement is NOT explicitly formed! Rather, this function returns a virtual Schur complement
    that can compute the matrix-vector product by using formula S = A11 - A10 A^{-1} A01
    for Schur complement S and a KSP solver to approximate the action of A^{-1}.

    All four matrices must have the same MPI communicator.

    A00 and  A11 must be square matrices.

    MatGetSchurComplement() takes as arguments the index sets for the submatrices and returns both the virtual Schur complement (what this returns) plus
    a sparse approximation to the Schur complement (useful for building a preconditioner for the Schur complement) which can be obtained from this
    matrix with MatSchurComplementGetPmat()

    Developer Notes:
    The API that includes MatGetSchurComplement(), MatCreateSchurComplement(), MatSchurComplementGetPmat() should be refactored to
    remove redundancy and be clearer and simpler.

.seealso: `MatCreateNormal()`, `MatMult()`, `MatCreate()`, `MatSchurComplementGetKSP()`, `MatSchurComplementUpdateSubMatrices()`, `MatCreateTranspose()`, `MatGetSchurComplement()`,
          `MatSchurComplementGetPmat()`, `MatSchurComplementSetSubMatrices()`

@*/
PetscErrorCode  MatCreateSchurComplement(Mat A00,Mat Ap00,Mat A01,Mat A10,Mat A11,Mat *S)
{
  PetscFunctionBegin;
  PetscCall(KSPInitializePackage());
  PetscCall(MatCreate(PetscObjectComm((PetscObject)A00),S));
  PetscCall(MatSetType(*S,MATSCHURCOMPLEMENT));
  PetscCall(MatSchurComplementSetSubMatrices(*S,A00,Ap00,A01,A10,A11));
  PetscFunctionReturn(0);
}

/*@
      MatSchurComplementSetSubMatrices - Sets the matrices that define the Schur complement

   Collective on S

   Input Parameters:
+   S                - matrix obtained with MatSetType(S,MATSCHURCOMPLEMENT)
.   A00,A01,A10,A11  - the four parts of A = [A00 A01; A10 A11] (A11 is optional)
-   Ap00             - preconditioning matrix for use in ksp(A00,Ap00) to approximate the action of A^{-1}.

   Level: intermediate

   Notes:
     The Schur complement is NOT explicitly formed! Rather, this
     object performs the matrix-vector product of the Schur complement by using formula S = A11 - A10 ksp(A00,Ap00) A01

     All four matrices must have the same MPI communicator.

     A00 and  A11 must be square matrices.

     This is to be used in the context of code such as
$        MatSetType(S,MATSCHURCOMPLEMENT);
$        MatSchurComplementSetSubMatrices(S,...);

    while MatSchurComplementUpdateSubMatrices() should only be called after MatCreateSchurComplement() or MatSchurComplementSetSubMatrices()

.seealso: `MatCreateNormal()`, `MatMult()`, `MatCreate()`, `MatSchurComplementGetKSP()`, `MatSchurComplementUpdateSubMatrices()`, `MatCreateTranspose()`, `MatCreateSchurComplement()`, `MatGetSchurComplement()`

@*/
PetscErrorCode  MatSchurComplementSetSubMatrices(Mat S,Mat A00,Mat Ap00,Mat A01,Mat A10,Mat A11)
{
  Mat_SchurComplement *Na = (Mat_SchurComplement*)S->data;
  PetscBool           isschur;

  PetscFunctionBegin;
  PetscCall(PetscObjectTypeCompare((PetscObject)S,MATSCHURCOMPLEMENT,&isschur));
  if (!isschur) PetscFunctionReturn(0);
  PetscCheck(!S->assembled,PetscObjectComm((PetscObject)S),PETSC_ERR_ARG_WRONGSTATE,"Use MatSchurComplementUpdateSubMatrices() for already used matrix");
  PetscValidHeaderSpecific(A00,MAT_CLASSID,2);
  PetscValidHeaderSpecific(Ap00,MAT_CLASSID,3);
  PetscValidHeaderSpecific(A01,MAT_CLASSID,4);
  PetscValidHeaderSpecific(A10,MAT_CLASSID,5);
  PetscCheckSameComm(A00,2,Ap00,3);
  PetscCheckSameComm(A00,2,A01,4);
  PetscCheckSameComm(A00,2,A10,5);
  PetscCheck(A00->rmap->n == A00->cmap->n,PETSC_COMM_SELF,PETSC_ERR_ARG_SIZ,"Local rows of A00 %" PetscInt_FMT " do not equal local columns %" PetscInt_FMT,A00->rmap->n,A00->cmap->n);
  PetscCheck(A00->rmap->n == Ap00->rmap->n,PETSC_COMM_SELF,PETSC_ERR_ARG_SIZ,"Local rows of A00 %" PetscInt_FMT " do not equal local rows of Ap00 %" PetscInt_FMT,A00->rmap->n,Ap00->rmap->n);
  PetscCheck(Ap00->rmap->n == Ap00->cmap->n,PETSC_COMM_SELF,PETSC_ERR_ARG_SIZ,"Local rows of Ap00 %" PetscInt_FMT " do not equal local columns %" PetscInt_FMT,Ap00->rmap->n,Ap00->cmap->n);
  PetscCheck(A00->cmap->n == A01->rmap->n,PETSC_COMM_SELF,PETSC_ERR_ARG_SIZ,"Local columns of A00 %" PetscInt_FMT " do not equal local rows of A01 %" PetscInt_FMT,A00->cmap->n,A01->rmap->n);
  PetscCheck(A10->cmap->n == A00->rmap->n,PETSC_COMM_SELF,PETSC_ERR_ARG_SIZ,"Local columns of A10 %" PetscInt_FMT " do not equal local rows of A00 %" PetscInt_FMT,A10->cmap->n,A00->rmap->n);
  if (A11) {
    PetscValidHeaderSpecific(A11,MAT_CLASSID,6);
    PetscCheckSameComm(A00,2,A11,6);
    PetscCheck(A10->rmap->n == A11->rmap->n,PETSC_COMM_SELF,PETSC_ERR_ARG_SIZ,"Local rows of A10 %" PetscInt_FMT " do not equal local rows A11 %" PetscInt_FMT,A10->rmap->n,A11->rmap->n);
  }

  PetscCall(MatSetSizes(S,A10->rmap->n,A01->cmap->n,A10->rmap->N,A01->cmap->N));
  PetscCall(PetscObjectReference((PetscObject)A00));
  PetscCall(PetscObjectReference((PetscObject)Ap00));
  PetscCall(PetscObjectReference((PetscObject)A01));
  PetscCall(PetscObjectReference((PetscObject)A10));
  Na->A  = A00;
  Na->Ap = Ap00;
  Na->B  = A01;
  Na->C  = A10;
  Na->D  = A11;
  if (A11) PetscCall(PetscObjectReference((PetscObject)A11));
  PetscCall(MatSetUp(S));
  PetscCall(KSPSetOperators(Na->ksp,A00,Ap00));
  S->assembled = PETSC_TRUE;
  PetscFunctionReturn(0);
}

/*@
  MatSchurComplementGetKSP - Gets the KSP object that is used to solve with A00 in the Schur complement matrix S = A11 - A10 ksp(A00,Ap00) A01

  Not Collective

  Input Parameter:
. S - matrix obtained with MatCreateSchurComplement() (or equivalent) and implementing the action of A11 - A10 ksp(A00,Ap00) A01

  Output Parameter:
. ksp - the linear solver object

  Options Database:
. -fieldsplit_<splitname_0>_XXX sets KSP and PC options for the 0-split solver inside the Schur complement used in PCFieldSplit; default <splitname_0> is 0.

  Level: intermediate

.seealso: `MatSchurComplementSetKSP()`, `MatCreateSchurComplement()`, `MatCreateNormal()`, `MatMult()`, `MatCreate()`
@*/
PetscErrorCode MatSchurComplementGetKSP(Mat S, KSP *ksp)
{
  Mat_SchurComplement *Na;
  PetscBool           isschur;

  PetscFunctionBegin;
  PetscValidHeaderSpecific(S,MAT_CLASSID,1);
  PetscCall(PetscObjectTypeCompare((PetscObject)S,MATSCHURCOMPLEMENT,&isschur));
  PetscCheck(isschur,PetscObjectComm((PetscObject)S),PETSC_ERR_ARG_WRONG,"Not for type %s",((PetscObject)S)->type_name);
  PetscValidPointer(ksp,2);
  Na   = (Mat_SchurComplement*) S->data;
  *ksp = Na->ksp;
  PetscFunctionReturn(0);
}

/*@
  MatSchurComplementSetKSP - Sets the KSP object that is used to solve with A00 in the Schur complement matrix S = A11 - A10 ksp(A00,Ap00) A01

  Not Collective

  Input Parameters:
+ S   - matrix created with MatCreateSchurComplement()
- ksp - the linear solver object

  Level: developer

  Developer Notes:
    This is used in PCFieldSplit to reuse the 0-split KSP to implement ksp(A00,Ap00) in S.
    The KSP operators are overwritten with A00 and Ap00 currently set in S.

.seealso: `MatSchurComplementGetKSP()`, `MatCreateSchurComplement()`, `MatCreateNormal()`, `MatMult()`, `MatCreate()`, `MATSCHURCOMPLEMENT`
@*/
PetscErrorCode MatSchurComplementSetKSP(Mat S, KSP ksp)
{
  Mat_SchurComplement *Na;
  PetscBool           isschur;

  PetscFunctionBegin;
  PetscValidHeaderSpecific(S,MAT_CLASSID,1);
  PetscCall(PetscObjectTypeCompare((PetscObject)S,MATSCHURCOMPLEMENT,&isschur));
  if (!isschur) PetscFunctionReturn(0);
  PetscValidHeaderSpecific(ksp,KSP_CLASSID,2);
  Na      = (Mat_SchurComplement*) S->data;
  PetscCall(PetscObjectReference((PetscObject)ksp));
  PetscCall(KSPDestroy(&Na->ksp));
  Na->ksp = ksp;
  PetscCall(KSPSetOperators(Na->ksp, Na->A, Na->Ap));
  PetscFunctionReturn(0);
}

/*@
      MatSchurComplementUpdateSubMatrices - Updates the Schur complement matrix object with new submatrices

   Collective on S

   Input Parameters:
+   S                - matrix obtained with MatCreateSchurComplement() (or MatSchurSetSubMatrices()) and implementing the action of A11 - A10 ksp(A00,Ap00) A01
.   A00,A01,A10,A11  - the four parts of A = [A00 A01; A10 A11] (A11 is optional)
-   Ap00             - preconditioning matrix for use in ksp(A00,Ap00) to approximate the action of A^{-1}.

   Level: intermediate

   Notes:
     All four matrices must have the same MPI communicator

     A00 and  A11 must be square matrices

     All of the matrices provided must have the same sizes as was used with MatCreateSchurComplement() or MatSchurComplementSetSubMatrices()
     though they need not be the same matrices.

     This can only be called after MatCreateSchurComplement() or MatSchurComplementSetSubMatrices(), it cannot be called immediately after MatSetType(S,MATSCHURCOMPLEMENT);

   Developer Notes:
     This code is almost identical to MatSchurComplementSetSubMatrices(). The API should be refactored.

.seealso: `MatCreateNormal()`, `MatMult()`, `MatCreate()`, `MatSchurComplementGetKSP()`, `MatCreateSchurComplement()`

@*/
PetscErrorCode  MatSchurComplementUpdateSubMatrices(Mat S,Mat A00,Mat Ap00,Mat A01,Mat A10,Mat A11)
{
  Mat_SchurComplement *Na = (Mat_SchurComplement*)S->data;
  PetscBool           isschur;

  PetscFunctionBegin;
  PetscValidHeaderSpecific(S,MAT_CLASSID,1);
  PetscCall(PetscObjectTypeCompare((PetscObject)S,MATSCHURCOMPLEMENT,&isschur));
  if (!isschur) PetscFunctionReturn(0);
  PetscCheck(S->assembled,PetscObjectComm((PetscObject)S),PETSC_ERR_ARG_WRONGSTATE,"Use MatSchurComplementSetSubMatrices() for a new matrix");
  PetscValidHeaderSpecific(A00,MAT_CLASSID,2);
  PetscValidHeaderSpecific(Ap00,MAT_CLASSID,3);
  PetscValidHeaderSpecific(A01,MAT_CLASSID,4);
  PetscValidHeaderSpecific(A10,MAT_CLASSID,5);
  PetscCheckSameComm(A00,2,Ap00,3);
  PetscCheckSameComm(A00,2,A01,4);
  PetscCheckSameComm(A00,2,A10,5);
  PetscCheck(A00->rmap->n == A00->cmap->n,PETSC_COMM_SELF,PETSC_ERR_ARG_SIZ,"Local rows of A00 %" PetscInt_FMT " do not equal local columns %" PetscInt_FMT,A00->rmap->n,A00->cmap->n);
  PetscCheck(A00->rmap->n == Ap00->rmap->n,PETSC_COMM_SELF,PETSC_ERR_ARG_SIZ,"Local rows of A00 %" PetscInt_FMT " do not equal local rows of Ap00 %" PetscInt_FMT,A00->rmap->n,Ap00->rmap->n);
  PetscCheck(Ap00->rmap->n == Ap00->cmap->n,PETSC_COMM_SELF,PETSC_ERR_ARG_SIZ,"Local rows of Ap00 %" PetscInt_FMT " do not equal local columns %" PetscInt_FMT,Ap00->rmap->n,Ap00->cmap->n);
  PetscCheck(A00->cmap->n == A01->rmap->n,PETSC_COMM_SELF,PETSC_ERR_ARG_SIZ,"Local columns of A00 %" PetscInt_FMT " do not equal local rows of A01 %" PetscInt_FMT,A00->cmap->n,A01->rmap->n);
  PetscCheck(A10->cmap->n == A00->rmap->n,PETSC_COMM_SELF,PETSC_ERR_ARG_SIZ,"Local columns of A10 %" PetscInt_FMT " do not equal local rows of A00 %" PetscInt_FMT,A10->cmap->n,A00->rmap->n);
  if (A11) {
    PetscValidHeaderSpecific(A11,MAT_CLASSID,6);
    PetscCheckSameComm(A00,2,A11,6);
    PetscCheck(A10->rmap->n == A11->rmap->n,PETSC_COMM_SELF,PETSC_ERR_ARG_SIZ,"Local rows of A10 %" PetscInt_FMT " do not equal local rows A11 %" PetscInt_FMT,A10->rmap->n,A11->rmap->n);
  }

  PetscCall(PetscObjectReference((PetscObject)A00));
  PetscCall(PetscObjectReference((PetscObject)Ap00));
  PetscCall(PetscObjectReference((PetscObject)A01));
  PetscCall(PetscObjectReference((PetscObject)A10));
  if (A11) PetscCall(PetscObjectReference((PetscObject)A11));

  PetscCall(MatDestroy(&Na->A));
  PetscCall(MatDestroy(&Na->Ap));
  PetscCall(MatDestroy(&Na->B));
  PetscCall(MatDestroy(&Na->C));
  PetscCall(MatDestroy(&Na->D));

  Na->A  = A00;
  Na->Ap = Ap00;
  Na->B  = A01;
  Na->C  = A10;
  Na->D  = A11;

  PetscCall(KSPSetOperators(Na->ksp,A00,Ap00));
  PetscFunctionReturn(0);
}

/*@C
  MatSchurComplementGetSubMatrices - Get the individual submatrices in the Schur complement

  Collective on S

  Input Parameter:
. S    - matrix obtained with MatCreateSchurComplement() (or equivalent) and implementing the action of A11 - A10 ksp(A00,Ap00) A01

  Output Parameters:
+ A00  - the upper-left block of the original matrix A = [A00 A01; A10 A11]
. Ap00 - preconditioning matrix for use in ksp(A00,Ap00) to approximate the action of A^{-1}
. A01  - the upper-right block of the original matrix A = [A00 A01; A10 A11]
. A10  - the lower-left block of the original matrix A = [A00 A01; A10 A11]
- A11  - (optional) the lower-right block of the original matrix A = [A00 A01; A10 A11]

  Note: A11 is optional, and thus can be NULL.  The reference counts of the submatrices are not increased before they are returned and the matrices should not be modified or destroyed.

  Level: intermediate

.seealso: `MatCreateNormal()`, `MatMult()`, `MatCreate()`, `MatSchurComplementGetKSP()`, `MatCreateSchurComplement()`, `MatSchurComplementUpdateSubMatrices()`
@*/
PetscErrorCode  MatSchurComplementGetSubMatrices(Mat S,Mat *A00,Mat *Ap00,Mat *A01,Mat *A10,Mat *A11)
{
  Mat_SchurComplement *Na = (Mat_SchurComplement*) S->data;
  PetscBool           flg;

  PetscFunctionBegin;
  PetscValidHeaderSpecific(S,MAT_CLASSID,1);
  PetscCall(PetscObjectTypeCompare((PetscObject)S,MATSCHURCOMPLEMENT,&flg));
  PetscCheck(flg,PetscObjectComm((PetscObject)S),PETSC_ERR_ARG_WRONG,"Not for type %s",((PetscObject)S)->type_name);
  if (A00) *A00 = Na->A;
  if (Ap00) *Ap00 = Na->Ap;
  if (A01) *A01 = Na->B;
  if (A10) *A10 = Na->C;
  if (A11) *A11 = Na->D;
  PetscFunctionReturn(0);
}

#include <petsc/private/kspimpl.h>

/*@
  MatSchurComplementComputeExplicitOperator - Compute the Schur complement matrix explicitly

  Collective on M

  Input Parameter:
. M - the matrix obtained with MatCreateSchurComplement()

  Output Parameter:
. S - the Schur complement matrix

  Notes:
    This can be expensive, so it is mainly for testing

    Use MatSchurComplementGetPmat() to get a sparse approximation for the Schur complement suitable for use in building a preconditioner

  Level: advanced

.seealso: `MatCreateSchurComplement()`, `MatSchurComplementUpdate()`, `MatSchurComplementGetPmat()`
@*/
PetscErrorCode MatSchurComplementComputeExplicitOperator(Mat A, Mat *S)
{
  Mat            B, C, D, E = NULL, Bd, AinvBd;
  KSP            ksp;
  PetscInt       n,N,m,M;
  PetscBool      flg = PETSC_FALSE, set, symm;

  PetscFunctionBegin;
  PetscCall(MatSchurComplementGetSubMatrices(A, NULL, NULL, &B, &C, &D));
  PetscCall(MatSchurComplementGetKSP(A, &ksp));
  PetscCall(KSPSetUp(ksp));
  PetscCall(MatConvert(B, MATDENSE, MAT_INITIAL_MATRIX, &Bd));
  PetscCall(MatDuplicate(Bd, MAT_DO_NOT_COPY_VALUES, &AinvBd));
  PetscCall(KSPMatSolve(ksp, Bd, AinvBd));
  PetscCall(MatDestroy(&Bd));
  PetscCall(MatChop(AinvBd, PETSC_SMALL));
  if (D) {
    PetscCall(MatGetLocalSize(D, &m, &n));
    PetscCall(MatGetSize(D, &M, &N));
    PetscCall(MatCreateDense(PetscObjectComm((PetscObject)A), m, n, M, N, NULL, S));
  }
  PetscCall(MatMatMult(C, AinvBd, D ? MAT_REUSE_MATRIX : MAT_INITIAL_MATRIX, PETSC_DEFAULT, S));
  PetscCall(MatDestroy(&AinvBd));
<<<<<<< HEAD
  if (D) PetscCall(MatAXPY(*S, -1.0, D, DIFFERENT_NONZERO_PATTERN));
  PetscCall(MatConvert(*S, MATAIJ, MAT_INPLACE_MATRIX, S));
=======
  if (D) {
    PetscCall(PetscObjectTypeCompareAny((PetscObject)D, &flg, MATSEQSBAIJ, MATMPISBAIJ, ""));
    if (flg) {
      PetscCall(MatIsSymmetricKnown(A, &set, &symm));
      if (!set || !symm) PetscCall(MatConvert(D, MATBAIJ, MAT_INITIAL_MATRIX, &E)); /* convert the (1,1) block to nonsymmetric storage for MatAXPY() */
    }
    PetscCall(MatAXPY(*S, -1.0, E ? E : D, DIFFERENT_NONZERO_PATTERN)); /* calls Mat[Get|Restore]RowUpperTriangular(), so only the upper triangular part is valid with symmetric storage */
  }
  PetscCall(MatConvert(*S, !E && flg ? MATSBAIJ : MATAIJ, MAT_INPLACE_MATRIX, S)); /* if A is symmetric and the (1,1) block is a MatSBAIJ, return S as a MatSBAIJ */
>>>>>>> 5c04a22c
  PetscCall(MatScale(*S, -1.0));
  PetscCall(MatDestroy(&E));
  PetscFunctionReturn(0);
}

/* Developer Notes:
    This should be implemented with a MatCreate_SchurComplement() as that is the standard design for new Mat classes. */
PetscErrorCode MatGetSchurComplement_Basic(Mat mat,IS isrow0,IS iscol0,IS isrow1,IS iscol1,MatReuse mreuse,Mat *S,MatSchurComplementAinvType ainvtype, MatReuse preuse,Mat *Sp)
{
  Mat            A=NULL,Ap=NULL,B=NULL,C=NULL,D=NULL;
  MatReuse       reuse;

  PetscFunctionBegin;
  PetscValidHeaderSpecific(mat,MAT_CLASSID,1);
  PetscValidType(mat,1);
  PetscValidHeaderSpecific(isrow0,IS_CLASSID,2);
  PetscValidHeaderSpecific(iscol0,IS_CLASSID,3);
  PetscValidHeaderSpecific(isrow1,IS_CLASSID,4);
  PetscValidHeaderSpecific(iscol1,IS_CLASSID,5);
  PetscValidLogicalCollectiveEnum(mat,mreuse,6);
  PetscValidLogicalCollectiveEnum(mat,ainvtype,8);
  PetscValidLogicalCollectiveEnum(mat,preuse,9);
  if (mreuse == MAT_IGNORE_MATRIX && preuse == MAT_IGNORE_MATRIX) PetscFunctionReturn(0);
  if (mreuse == MAT_REUSE_MATRIX) PetscValidHeaderSpecific(*S,MAT_CLASSID,7);
  if (preuse == MAT_REUSE_MATRIX) PetscValidHeaderSpecific(*Sp,MAT_CLASSID,10);

  PetscCheck(!mat->factortype,PetscObjectComm((PetscObject)mat),PETSC_ERR_ARG_WRONGSTATE,"Not for factored matrix");

  reuse = MAT_INITIAL_MATRIX;
  if (mreuse == MAT_REUSE_MATRIX) {
    PetscCall(MatSchurComplementGetSubMatrices(*S,&A,&Ap,&B,&C,&D));
    PetscCheck(A && Ap && B && C,PetscObjectComm((PetscObject)mat),PETSC_ERR_ARG_WRONGSTATE,"Attempting to reuse matrix but Schur complement matrices unset");
    PetscCheck(A == Ap,PetscObjectComm((PetscObject)mat),PETSC_ERR_ARG_WRONGSTATE,"Preconditioning matrix does not match operator");
    PetscCall(MatDestroy(&Ap)); /* get rid of extra reference */
    reuse = MAT_REUSE_MATRIX;
  }
  PetscCall(MatCreateSubMatrix(mat,isrow0,iscol0,reuse,&A));
  PetscCall(MatCreateSubMatrix(mat,isrow0,iscol1,reuse,&B));
  PetscCall(MatCreateSubMatrix(mat,isrow1,iscol0,reuse,&C));
  PetscCall(MatCreateSubMatrix(mat,isrow1,iscol1,reuse,&D));
  switch (mreuse) {
  case MAT_INITIAL_MATRIX:
    PetscCall(MatCreateSchurComplement(A,A,B,C,D,S));
    break;
  case MAT_REUSE_MATRIX:
    PetscCall(MatSchurComplementUpdateSubMatrices(*S,A,A,B,C,D));
    break;
  default:
    PetscCheck(mreuse == MAT_IGNORE_MATRIX,PetscObjectComm((PetscObject)mat),PETSC_ERR_SUP,"Unrecognized value of mreuse %d",(int)mreuse);
  }
  if (preuse != MAT_IGNORE_MATRIX) {
    PetscCall(MatCreateSchurComplementPmat(A,B,C,D,ainvtype,preuse,Sp));
  }
  PetscCall(MatDestroy(&A));
  PetscCall(MatDestroy(&B));
  PetscCall(MatDestroy(&C));
  PetscCall(MatDestroy(&D));
  PetscFunctionReturn(0);
}

/*@
    MatGetSchurComplement - Obtain the Schur complement from eliminating part of the matrix in another part.

    Collective on A

    Input Parameters:
+   A      - matrix in which the complement is to be taken
.   isrow0 - rows to eliminate
.   iscol0 - columns to eliminate, (isrow0,iscol0) should be square and nonsingular
.   isrow1 - rows in which the Schur complement is formed
.   iscol1 - columns in which the Schur complement is formed
.   mreuse - MAT_INITIAL_MATRIX or MAT_REUSE_MATRIX, use MAT_IGNORE_MATRIX to put nothing in S
.   ainvtype - the type of approximation used for the inverse of the (0,0) block used in forming Sp:
                       MAT_SCHUR_COMPLEMENT_AINV_DIAG, MAT_SCHUR_COMPLEMENT_AINV_LUMP, MAT_SCHUR_COMPLEMENT_AINV_BLOCK_DIAG, or MAT_SCHUR_COMPLEMENT_AINV_FULL
-   preuse - MAT_INITIAL_MATRIX or MAT_REUSE_MATRIX, use MAT_IGNORE_MATRIX to put nothing in Sp

    Output Parameters:
+   S      - exact Schur complement, often of type MATSCHURCOMPLEMENT which is difficult to use for preconditioning
-   Sp     - approximate Schur complement from which a preconditioner can be built A11 - A10 inv(DIAGFORM(A00)) A01

    Note:
    Since the real Schur complement is usually dense, providing a good approximation to Sp usually requires
    application-specific information.

    Sometimes users would like to provide problem-specific data in the Schur complement, usually only for special row
    and column index sets.  In that case, the user should call PetscObjectComposeFunction() on the *S matrix and pass mreuse of MAT_REUSE_MATRIX to set
    "MatGetSchurComplement_C" to their function.  If their function needs to fall back to the default implementation, it
    should call MatGetSchurComplement_Basic().

    MatCreateSchurComplement() takes as arguments the four submatrices and returns the virtual Schur complement (what this function returns in S).

    MatSchurComplementGetPmat() takes the virtual Schur complement and returns an explicit approximate Schur complement (what this returns in Sp).

    In other words calling MatCreateSchurComplement() followed by MatSchurComplementGetPmat() produces the same output as this function but with slightly different
    inputs. The actually submatrices of the original block matrix instead of index sets to the submatrices.

    Developer Notes:
    The API that includes MatGetSchurComplement(), MatCreateSchurComplement(), MatSchurComplementGetPmat() should be refactored to
    remove redundancy and be clearer and simpler.

    Level: advanced

.seealso: `MatCreateSubMatrix()`, `PCFIELDSPLIT`, `MatCreateSchurComplement()`, `MatSchurComplementAinvType`
@*/
PetscErrorCode  MatGetSchurComplement(Mat A,IS isrow0,IS iscol0,IS isrow1,IS iscol1,MatReuse mreuse,Mat *S,MatSchurComplementAinvType ainvtype,MatReuse preuse,Mat *Sp)
{
  PetscErrorCode (*f)(Mat,IS,IS,IS,IS,MatReuse,Mat*,MatReuse,Mat*) = NULL;

  PetscFunctionBegin;
  PetscValidHeaderSpecific(A,MAT_CLASSID,1);
  PetscValidHeaderSpecific(isrow0,IS_CLASSID,2);
  PetscValidHeaderSpecific(iscol0,IS_CLASSID,3);
  PetscValidHeaderSpecific(isrow1,IS_CLASSID,4);
  PetscValidHeaderSpecific(iscol1,IS_CLASSID,5);
  PetscValidLogicalCollectiveEnum(A,mreuse,6);
  if (mreuse == MAT_REUSE_MATRIX) PetscValidHeaderSpecific(*S,MAT_CLASSID,7);
  PetscValidLogicalCollectiveEnum(A,ainvtype,8);
  PetscValidLogicalCollectiveEnum(A,preuse,9);
  if (preuse == MAT_REUSE_MATRIX) PetscValidHeaderSpecific(*Sp,MAT_CLASSID,10);
  PetscValidType(A,1);
  PetscCheck(!A->factortype,PetscObjectComm((PetscObject)A),PETSC_ERR_ARG_WRONGSTATE,"Not for factored matrix");
  if (mreuse == MAT_REUSE_MATRIX) { /* This is the only situation, in which we can demand that the user pass a non-NULL pointer to non-garbage in S. */
    PetscCall(PetscObjectQueryFunction((PetscObject)*S,"MatGetSchurComplement_C",&f));
  }
  if (f) PetscCall((*f)(A,isrow0,iscol0,isrow1,iscol1,mreuse,S,preuse,Sp));
  else PetscCall(MatGetSchurComplement_Basic(A,isrow0,iscol0,isrow1,iscol1,mreuse,S,ainvtype,preuse,Sp));
  PetscFunctionReturn(0);
}

/*@
    MatSchurComplementSetAinvType - set the type of approximation used for the inverse of the (0,0) block used in forming Sp in MatSchurComplementGetPmat()

    Not collective.

    Input Parameters:
+   S        - matrix obtained with MatCreateSchurComplement() (or equivalent) and implementing the action of A11 - A10 ksp(A00,Ap00) A01
-   ainvtype - type of approximation to be used to form approximate Schur complement Sp = A11 - A10 inv(DIAGFORM(A00)) A01:
                      MAT_SCHUR_COMPLEMENT_AINV_DIAG, MAT_SCHUR_COMPLEMENT_AINV_LUMP, MAT_SCHUR_COMPLEMENT_AINV_BLOCK_DIAG, or MAT_SCHUR_COMPLEMENT_AINV_FULL

    Options database:
    -mat_schur_complement_ainv_type diag | lump | blockdiag | full

    Level: advanced

.seealso: `MatSchurComplementAinvType`, `MatCreateSchurComplement()`, `MatGetSchurComplement()`, `MatSchurComplementGetPmat()`, `MatSchurComplementGetAinvType()`
@*/
PetscErrorCode  MatSchurComplementSetAinvType(Mat S,MatSchurComplementAinvType ainvtype)
{
  PetscBool           isschur;
  Mat_SchurComplement *schur;

  PetscFunctionBegin;
  PetscValidHeaderSpecific(S,MAT_CLASSID,1);
  PetscCall(PetscObjectTypeCompare((PetscObject)S,MATSCHURCOMPLEMENT,&isschur));
  if (!isschur) PetscFunctionReturn(0);
  PetscValidLogicalCollectiveEnum(S,ainvtype,2);
  schur = (Mat_SchurComplement*)S->data;
  PetscCheck(ainvtype == MAT_SCHUR_COMPLEMENT_AINV_DIAG || ainvtype == MAT_SCHUR_COMPLEMENT_AINV_LUMP || ainvtype == MAT_SCHUR_COMPLEMENT_AINV_BLOCK_DIAG || ainvtype == MAT_SCHUR_COMPLEMENT_AINV_FULL,PETSC_COMM_SELF,PETSC_ERR_ARG_WRONG,"Unknown MatSchurComplementAinvType: %d",(int)ainvtype);
  schur->ainvtype = ainvtype;
  PetscFunctionReturn(0);
}

/*@
    MatSchurComplementGetAinvType - get the type of approximation for the inverse of the (0,0) block used in forming Sp in MatSchurComplementGetPmat()

    Not collective.

    Input Parameter:
.   S      - matrix obtained with MatCreateSchurComplement() (or equivalent) and implementing the action of A11 - A10 ksp(A00,Ap00) A01

    Output Parameter:
.   ainvtype - type of approximation used to form approximate Schur complement Sp = A11 - A10 inv(DIAGFORM(A00)) A01:
                      MAT_SCHUR_COMPLEMENT_AINV_DIAG, MAT_SCHUR_COMPLEMENT_AINV_LUMP, MAT_SCHUR_COMPLEMENT_AINV_BLOCK_DIAG, or MAT_SCHUR_COMPLEMENT_AINV_FULL

    Level: advanced

.seealso: `MatSchurComplementAinvType`, `MatCreateSchurComplement()`, `MatGetSchurComplement()`, `MatSchurComplementGetPmat()`, `MatSchurComplementSetAinvType()`
@*/
PetscErrorCode  MatSchurComplementGetAinvType(Mat S,MatSchurComplementAinvType *ainvtype)
{
  PetscBool           isschur;
  Mat_SchurComplement *schur;

  PetscFunctionBegin;
  PetscValidHeaderSpecific(S,MAT_CLASSID,1);
  PetscCall(PetscObjectTypeCompare((PetscObject)S,MATSCHURCOMPLEMENT,&isschur));
  PetscCheck(isschur,PetscObjectComm((PetscObject)S),PETSC_ERR_ARG_WRONG,"Not for type %s",((PetscObject)S)->type_name);
  schur = (Mat_SchurComplement*)S->data;
  if (ainvtype) *ainvtype = schur->ainvtype;
  PetscFunctionReturn(0);
}

/*@
    MatCreateSchurComplementPmat - create a preconditioning matrix for the Schur complement by explicitly assembling the sparse matrix
        Sp = A11 - A10 inv(DIAGFORM(A00)) A01

    Collective on A00

    Input Parameters:
+   A00      - the upper-left part of the original matrix A = [A00 A01; A10 A11]
.   A01      - (optional) the upper-right part of the original matrix A = [A00 A01; A10 A11]
.   A10      - (optional) the lower-left part of the original matrix A = [A00 A01; A10 A11]
.   A11      - (optional) the lower-right part of the original matrix A = [A00 A01; A10 A11]
.   ainvtype - type of approximation for DIAGFORM(A00) used when forming Sp = A11 - A10 inv(DIAGFORM(A00)) A01. See MatSchurComplementAinvType.
-   preuse   - MAT_INITIAL_MATRIX for a new Sp, or MAT_REUSE_MATRIX to reuse an existing Sp, or MAT_IGNORE_MATRIX to put nothing in Sp

    Output Parameter:
-   Sp    - approximate Schur complement suitable for preconditioning the true Schur complement S = A11 - A10 inv(A00) A01

    Level: advanced

.seealso: `MatCreateSchurComplement()`, `MatGetSchurComplement()`, `MatSchurComplementGetPmat()`, `MatSchurComplementAinvType`
@*/
PetscErrorCode  MatCreateSchurComplementPmat(Mat A00,Mat A01,Mat A10,Mat A11,MatSchurComplementAinvType ainvtype,MatReuse preuse,Mat *Sp)
{
  PetscInt       N00;

  PetscFunctionBegin;
  /* Use an appropriate approximate inverse of A00 to form A11 - A10 inv(DIAGFORM(A00)) A01; a NULL A01, A10 or A11 indicates a zero matrix. */
  /* TODO: Perhaps should create an appropriately-sized zero matrix of the same type as A00? */
  PetscValidLogicalCollectiveEnum(A11,preuse,6);
  if (preuse == MAT_IGNORE_MATRIX) PetscFunctionReturn(0);

  /* A zero size A00 or empty A01 or A10 imply S = A11. */
  PetscCall(MatGetSize(A00,&N00,NULL));
  if (!A01 || !A10 || !N00) {
    if (preuse == MAT_INITIAL_MATRIX) {
      PetscCall(MatDuplicate(A11,MAT_COPY_VALUES,Sp));
    } else { /* MAT_REUSE_MATRIX */
      /* TODO: when can we pass SAME_NONZERO_PATTERN? */
      PetscCall(MatCopy(A11,*Sp,DIFFERENT_NONZERO_PATTERN));
    }
  } else {
    Mat AdB;
    Vec diag;

    if (ainvtype == MAT_SCHUR_COMPLEMENT_AINV_LUMP || ainvtype == MAT_SCHUR_COMPLEMENT_AINV_DIAG) {
      PetscCall(MatDuplicate(A01,MAT_COPY_VALUES,&AdB));
      PetscCall(MatCreateVecs(A00,&diag,NULL));
      if (ainvtype == MAT_SCHUR_COMPLEMENT_AINV_LUMP) {
        PetscCall(MatGetRowSum(A00,diag));
      } else {
        PetscCall(MatGetDiagonal(A00,diag));
      }
      PetscCall(VecReciprocal(diag));
      PetscCall(MatDiagonalScale(AdB,diag,NULL));
      PetscCall(VecDestroy(&diag));
    } else if (ainvtype == MAT_SCHUR_COMPLEMENT_AINV_BLOCK_DIAG) {
      Mat      A00_inv;
      MatType  type;
      MPI_Comm comm;

      PetscCall(PetscObjectGetComm((PetscObject)A00,&comm));
      PetscCall(MatGetType(A00,&type));
      PetscCall(MatCreate(comm,&A00_inv));
      PetscCall(MatSetType(A00_inv,type));
      PetscCall(MatInvertBlockDiagonalMat(A00,A00_inv));
      PetscCall(MatMatMult(A00_inv,A01,MAT_INITIAL_MATRIX,PETSC_DEFAULT,&AdB));
      PetscCall(MatDestroy(&A00_inv));
    } else SETERRQ(PETSC_COMM_SELF,PETSC_ERR_ARG_WRONG,"Unknown MatSchurComplementAinvType: %d", ainvtype);
    /* Cannot really reuse Sp in MatMatMult() because of MatAYPX() -->
         MatAXPY() --> MatHeaderReplace() --> MatDestroy_XXX_MatMatMult()  */
    if (preuse == MAT_REUSE_MATRIX) PetscCall(MatDestroy(Sp));
    PetscCall(MatMatMult(A10,AdB,MAT_INITIAL_MATRIX,PETSC_DEFAULT,Sp));
    if (!A11) {
      PetscCall(MatScale(*Sp,-1.0));
    } else {
      /* TODO: when can we pass SAME_NONZERO_PATTERN? */
      PetscCall(MatAYPX(*Sp,-1,A11,DIFFERENT_NONZERO_PATTERN));
    }
    PetscCall(MatDestroy(&AdB));
  }
  PetscFunctionReturn(0);
}

PetscErrorCode  MatSchurComplementGetPmat_Basic(Mat S,MatReuse preuse,Mat *Sp)
{
  Mat A,B,C,D;
  Mat_SchurComplement *schur = (Mat_SchurComplement *)S->data;

  PetscFunctionBegin;
  if (preuse == MAT_IGNORE_MATRIX) PetscFunctionReturn(0);
  PetscCall(MatSchurComplementGetSubMatrices(S,&A,NULL,&B,&C,&D));
  PetscCheck(A,PetscObjectComm((PetscObject)S),PETSC_ERR_ARG_WRONGSTATE,"Schur complement component matrices unset");
  if (schur->ainvtype != MAT_SCHUR_COMPLEMENT_AINV_FULL) PetscCall(MatCreateSchurComplementPmat(A,B,C,D,schur->ainvtype,preuse,Sp));
  else {
    if (preuse == MAT_REUSE_MATRIX) PetscCall(MatDestroy(Sp));
    PetscCall(MatSchurComplementComputeExplicitOperator(S,Sp));
  }
  PetscFunctionReturn(0);
}

/*@
    MatSchurComplementGetPmat - Obtain a preconditioning matrix for the Schur complement by assembling Sp = A11 - A10 inv(DIAGFORM(A00)) A01

    Collective on S

    Input Parameters:
+   S      - matrix obtained with MatCreateSchurComplement() (or equivalent) that implements the action of A11 - A10 ksp(A00,Ap00) A01
-   preuse - MAT_INITIAL_MATRIX for a new Sp, or MAT_REUSE_MATRIX to reuse an existing Sp, or MAT_IGNORE_MATRIX to put nothing in Sp

    Output Parameter:
-   Sp     - approximate Schur complement suitable for preconditioning the exact Schur complement S = A11 - A10 inv(A00) A01

    Note:
    The approximation of Sp depends on the the argument passed to to MatSchurComplementSetAinvType()
    MAT_SCHUR_COMPLEMENT_AINV_DIAG, MAT_SCHUR_COMPLEMENT_AINV_LUMP, MAT_SCHUR_COMPLEMENT_AINV_BLOCK_DIAG, or MAT_SCHUR_COMPLEMENT_AINV_FULL
    -mat_schur_complement_ainv_type <diag,lump,blockdiag,full>

    Sometimes users would like to provide problem-specific data in the Schur complement, usually only
    for special row and column index sets.  In that case, the user should call PetscObjectComposeFunction() to set
    "MatSchurComplementGetPmat_C" to their function.  If their function needs to fall back to the default implementation,
    it should call MatSchurComplementGetPmat_Basic().

    Developer Notes:
    The API that includes MatGetSchurComplement(), MatCreateSchurComplement(), MatSchurComplementGetPmat() should be refactored to
    remove redundancy and be clearer and simpler.

    This routine should be called MatSchurComplementCreatePmat()

    Level: advanced

.seealso: `MatCreateSubMatrix()`, `PCFIELDSPLIT`, `MatGetSchurComplement()`, `MatCreateSchurComplement()`, `MatSchurComplementSetAinvType()`
@*/
PetscErrorCode  MatSchurComplementGetPmat(Mat S,MatReuse preuse,Mat *Sp)
{
  PetscErrorCode (*f)(Mat,MatReuse,Mat*);

  PetscFunctionBegin;
  PetscValidHeaderSpecific(S,MAT_CLASSID,1);
  PetscValidType(S,1);
  PetscValidLogicalCollectiveEnum(S,preuse,2);
  if (preuse != MAT_IGNORE_MATRIX) {
    PetscValidPointer(Sp,3);
    if (preuse == MAT_INITIAL_MATRIX) *Sp = NULL;
    if (preuse == MAT_REUSE_MATRIX)   PetscValidHeaderSpecific(*Sp,MAT_CLASSID,3);
  }
  PetscCheck(!S->factortype,PetscObjectComm((PetscObject)S),PETSC_ERR_ARG_WRONGSTATE,"Not for factored matrix");

  PetscCall(PetscObjectQueryFunction((PetscObject)S,"MatSchurComplementGetPmat_C",&f));
  if (f) PetscCall((*f)(S,preuse,Sp));
  else PetscCall(MatSchurComplementGetPmat_Basic(S,preuse,Sp));
  PetscFunctionReturn(0);
}

static PetscErrorCode MatProductNumeric_SchurComplement_Dense(Mat C)
{
  Mat_Product         *product = C->product;
  Mat_SchurComplement *Na = (Mat_SchurComplement*)product->A->data;
  Mat                 work1,work2;
  PetscScalar         *v;
  PetscInt            lda;

  PetscFunctionBegin;
  PetscCall(MatMatMult(Na->B,product->B,MAT_INITIAL_MATRIX,PETSC_DEFAULT,&work1));
  PetscCall(MatDuplicate(work1,MAT_DO_NOT_COPY_VALUES,&work2));
  PetscCall(KSPMatSolve(Na->ksp,work1,work2));
  PetscCall(MatDestroy(&work1));
  PetscCall(MatDenseGetArrayWrite(C,&v));
  PetscCall(MatDenseGetLDA(C,&lda));
  PetscCall(MatCreateDense(PetscObjectComm((PetscObject)C),C->rmap->n,C->cmap->n,C->rmap->N,C->cmap->N,v,&work1));
  PetscCall(MatDenseSetLDA(work1,lda));
  PetscCall(MatMatMult(Na->C,work2,MAT_REUSE_MATRIX,PETSC_DEFAULT,&work1));
  PetscCall(MatDenseRestoreArrayWrite(C,&v));
  PetscCall(MatDestroy(&work2));
  PetscCall(MatDestroy(&work1));
  if (Na->D) {
    PetscCall(MatMatMult(Na->D,product->B,MAT_INITIAL_MATRIX,PETSC_DEFAULT,&work1));
    PetscCall(MatAYPX(C,-1.0,work1,SAME_NONZERO_PATTERN));
    PetscCall(MatDestroy(&work1));
  } else PetscCall(MatScale(C,-1.0));
  PetscFunctionReturn(0);
}

static PetscErrorCode MatProductSymbolic_SchurComplement_Dense(Mat C)
{
  Mat_Product *product = C->product;
  Mat         A=product->A,B=product->B;
  PetscInt    m=A->rmap->n,n=B->cmap->n,M=A->rmap->N,N=B->cmap->N;
  PetscBool   flg;

  PetscFunctionBegin;
  PetscCall(MatSetSizes(C,m,n,M,N));
  PetscCall(PetscObjectBaseTypeCompareAny((PetscObject)C,&flg,MATSEQDENSE,MATMPIDENSE,""));
  if (!flg) {
    PetscCall(MatSetType(C,((PetscObject)B)->type_name));
    C->ops->productsymbolic = MatProductSymbolic_SchurComplement_Dense;
  }
  PetscCall(MatSetUp(C));
  C->ops->productnumeric = MatProductNumeric_SchurComplement_Dense;
  PetscFunctionReturn(0);
}

static PetscErrorCode MatProductSetFromOptions_Dense_AB(Mat C)
{
  PetscFunctionBegin;
  C->ops->productsymbolic = MatProductSymbolic_SchurComplement_Dense;
  PetscFunctionReturn(0);
}

static PetscErrorCode MatProductSetFromOptions_SchurComplement_Dense(Mat C)
{
  Mat_Product *product = C->product;

  PetscFunctionBegin;
  PetscCheck(product->type == MATPRODUCT_AB,PetscObjectComm((PetscObject)C),PETSC_ERR_PLIB,"Not for product type %s",MatProductTypes[product->type]);
  PetscCall(MatProductSetFromOptions_Dense_AB(C));
  PetscFunctionReturn(0);
}

PETSC_EXTERN PetscErrorCode MatCreate_SchurComplement(Mat N)
{
  Mat_SchurComplement *Na;

  PetscFunctionBegin;
  PetscCall(PetscNewLog(N,&Na));
  N->data = (void*) Na;

  N->ops->destroy        = MatDestroy_SchurComplement;
  N->ops->getvecs        = MatCreateVecs_SchurComplement;
  N->ops->view           = MatView_SchurComplement;
  N->ops->mult           = MatMult_SchurComplement;
  N->ops->multtranspose  = MatMultTranspose_SchurComplement;
  N->ops->multadd        = MatMultAdd_SchurComplement;
  N->ops->setfromoptions = MatSetFromOptions_SchurComplement;
  N->assembled           = PETSC_FALSE;
  N->preallocated        = PETSC_FALSE;

  PetscCall(KSPCreate(PetscObjectComm((PetscObject)N),&Na->ksp));
  PetscCall(PetscObjectChangeTypeName((PetscObject)N,MATSCHURCOMPLEMENT));
  PetscCall(PetscObjectComposeFunction((PetscObject)N,"MatProductSetFromOptions_schurcomplement_seqdense_C",MatProductSetFromOptions_SchurComplement_Dense));
  PetscCall(PetscObjectComposeFunction((PetscObject)N,"MatProductSetFromOptions_schurcomplement_mpidense_C",MatProductSetFromOptions_SchurComplement_Dense));
  PetscFunctionReturn(0);
}<|MERGE_RESOLUTION|>--- conflicted
+++ resolved
@@ -483,10 +483,6 @@
   }
   PetscCall(MatMatMult(C, AinvBd, D ? MAT_REUSE_MATRIX : MAT_INITIAL_MATRIX, PETSC_DEFAULT, S));
   PetscCall(MatDestroy(&AinvBd));
-<<<<<<< HEAD
-  if (D) PetscCall(MatAXPY(*S, -1.0, D, DIFFERENT_NONZERO_PATTERN));
-  PetscCall(MatConvert(*S, MATAIJ, MAT_INPLACE_MATRIX, S));
-=======
   if (D) {
     PetscCall(PetscObjectTypeCompareAny((PetscObject)D, &flg, MATSEQSBAIJ, MATMPISBAIJ, ""));
     if (flg) {
@@ -496,7 +492,6 @@
     PetscCall(MatAXPY(*S, -1.0, E ? E : D, DIFFERENT_NONZERO_PATTERN)); /* calls Mat[Get|Restore]RowUpperTriangular(), so only the upper triangular part is valid with symmetric storage */
   }
   PetscCall(MatConvert(*S, !E && flg ? MATSBAIJ : MATAIJ, MAT_INPLACE_MATRIX, S)); /* if A is symmetric and the (1,1) block is a MatSBAIJ, return S as a MatSBAIJ */
->>>>>>> 5c04a22c
   PetscCall(MatScale(*S, -1.0));
   PetscCall(MatDestroy(&E));
   PetscFunctionReturn(0);
