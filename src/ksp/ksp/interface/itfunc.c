
/*
      Interface KSP routines that the user calls.
*/

#include <private/kspimpl.h>   /*I "petscksp.h" I*/

#undef __FUNCT__  
#define __FUNCT__ "KSPComputeExtremeSingularValues"
/*@
   KSPComputeExtremeSingularValues - Computes the extreme singular values
   for the preconditioned operator. Called after or during KSPSolve().

   Not Collective

   Input Parameter:
.  ksp - iterative context obtained from KSPCreate()

   Output Parameters:
.  emin, emax - extreme singular values

   Notes:
   One must call KSPSetComputeSingularValues() before calling KSPSetUp() 
   (or use the option -ksp_compute_eigenvalues) in order for this routine to work correctly.

   Many users may just want to use the monitoring routine
   KSPMonitorSingularValue() (which can be set with option -ksp_monitor_singular_value)
   to print the extreme singular values at each iteration of the linear solve.

   Level: advanced

.keywords: KSP, compute, extreme, singular, values

.seealso: KSPSetComputeSingularValues(), KSPMonitorSingularValue(), KSPComputeEigenvalues()
@*/
PetscErrorCode  KSPComputeExtremeSingularValues(KSP ksp,PetscReal *emax,PetscReal *emin)
{
  PetscErrorCode ierr;

  PetscFunctionBegin;
  PetscValidHeaderSpecific(ksp,KSP_CLASSID,1);
  PetscValidScalarPointer(emax,2);
  PetscValidScalarPointer(emin,3);
  if (!ksp->calc_sings) SETERRQ(((PetscObject)ksp)->comm,4,"Singular values not requested before KSPSetUp()");

  if (ksp->ops->computeextremesingularvalues) {
    ierr = (*ksp->ops->computeextremesingularvalues)(ksp,emax,emin);CHKERRQ(ierr);
  } else {
    *emin = -1.0;
    *emax = -1.0;
  }
  PetscFunctionReturn(0);
}

#undef __FUNCT__  
#define __FUNCT__ "KSPComputeEigenvalues"
/*@
   KSPComputeEigenvalues - Computes the extreme eigenvalues for the
   preconditioned operator. Called after or during KSPSolve().

   Not Collective

   Input Parameter:
+  ksp - iterative context obtained from KSPCreate()
-  n - size of arrays r and c. The number of eigenvalues computed (neig) will, in 
       general, be less than this.

   Output Parameters:
+  r - real part of computed eigenvalues
.  c - complex part of computed eigenvalues
-  neig - number of eigenvalues computed (will be less than or equal to n)

   Options Database Keys:
+  -ksp_compute_eigenvalues - Prints eigenvalues to stdout
-  -ksp_plot_eigenvalues - Plots eigenvalues in an x-window display

   Notes:
   The number of eigenvalues estimated depends on the size of the Krylov space
   generated during the KSPSolve() ; for example, with 
   CG it corresponds to the number of CG iterations, for GMRES it is the number 
   of GMRES iterations SINCE the last restart. Any extra space in r[] and c[]
   will be ignored.

   KSPComputeEigenvalues() does not usually provide accurate estimates; it is
   intended only for assistance in understanding the convergence of iterative 
   methods, not for eigenanalysis. 

   One must call KSPSetComputeEigenvalues() before calling KSPSetUp() 
   in order for this routine to work correctly.

   Many users may just want to use the monitoring routine
   KSPMonitorSingularValue() (which can be set with option -ksp_monitor_singular_value)
   to print the singular values at each iteration of the linear solve.

   Level: advanced

.keywords: KSP, compute, extreme, singular, values

.seealso: KSPSetComputeSingularValues(), KSPMonitorSingularValue(), KSPComputeExtremeSingularValues()
@*/
PetscErrorCode  KSPComputeEigenvalues(KSP ksp,PetscInt n,PetscReal *r,PetscReal *c,PetscInt *neig)
{
  PetscErrorCode ierr;

  PetscFunctionBegin;
  PetscValidHeaderSpecific(ksp,KSP_CLASSID,1);
  PetscValidScalarPointer(r,2);
  PetscValidScalarPointer(c,3);
  PetscValidIntPointer(neig,4);
  if (!ksp->calc_sings) SETERRQ(((PetscObject)ksp)->comm,4,"Eigenvalues not requested before KSPSetUp()");

  if (ksp->ops->computeeigenvalues) {
    ierr = (*ksp->ops->computeeigenvalues)(ksp,n,r,c,neig);CHKERRQ(ierr);
  } else {
    *neig = 0;
  }
  PetscFunctionReturn(0);
}

#undef __FUNCT__  
#define __FUNCT__ "KSPSetUpOnBlocks"
/*@
   KSPSetUpOnBlocks - Sets up the preconditioner for each block in
   the block Jacobi, block Gauss-Seidel, and overlapping Schwarz 
   methods.

   Collective on KSP

   Input Parameter:
.  ksp - the KSP context

   Notes:
   KSPSetUpOnBlocks() is a routine that the user can optinally call for
   more precise profiling (via -log_summary) of the setup phase for these
   block preconditioners.  If the user does not call KSPSetUpOnBlocks(),
   it will automatically be called from within KSPSolve().
   
   Calling KSPSetUpOnBlocks() is the same as calling PCSetUpOnBlocks()
   on the PC context within the KSP context.

   Level: advanced

.keywords: KSP, setup, blocks

.seealso: PCSetUpOnBlocks(), KSPSetUp(), PCSetUp()
@*/
PetscErrorCode  KSPSetUpOnBlocks(KSP ksp)
{
  PetscErrorCode ierr;

  PetscFunctionBegin;
  PetscValidHeaderSpecific(ksp,KSP_CLASSID,1);
  if (!ksp->pc) {ierr = KSPGetPC(ksp,&ksp->pc);CHKERRQ(ierr);}
  ierr = PCSetUpOnBlocks(ksp->pc);CHKERRQ(ierr);
  PetscFunctionReturn(0);
}

#undef __FUNCT__  
#define __FUNCT__ "KSPSetUp"
/*@
   KSPSetUp - Sets up the internal data structures for the
   later use of an iterative solver.

   Collective on KSP

   Input Parameter:
.  ksp   - iterative context obtained from KSPCreate()

   Level: developer

.keywords: KSP, setup

.seealso: KSPCreate(), KSPSolve(), KSPDestroy()
@*/
PetscErrorCode  KSPSetUp(KSP ksp)
{
  PetscErrorCode ierr;
  PetscBool      ir = PETSC_FALSE,ig = PETSC_FALSE;
  Mat            A;
  MatStructure   stflg = SAME_NONZERO_PATTERN;

  /* PetscBool      im = PETSC_FALSE; */

  PetscFunctionBegin;
  PetscValidHeaderSpecific(ksp,KSP_CLASSID,1);

  /* reset the convergence flag from the previous solves */
  ksp->reason = KSP_CONVERGED_ITERATING;

  if (!((PetscObject)ksp)->type_name){
    ierr = KSPSetType(ksp,KSPGMRES);CHKERRQ(ierr);
  }

  if (ksp->dmActive && !ksp->setupstage) {
    /* first time in so build matrix and vector data structures using DM */
    if (!ksp->vec_rhs) {ierr = DMCreateGlobalVector(ksp->dm,&ksp->vec_rhs);CHKERRQ(ierr);}
    if (!ksp->vec_sol) {ierr = DMCreateGlobalVector(ksp->dm,&ksp->vec_sol);CHKERRQ(ierr);}
    ierr = DMGetMatrix(ksp->dm,MATAIJ,&A);CHKERRQ(ierr);
    ierr = KSPSetOperators(ksp,A,A,stflg);CHKERRQ(ierr);  
    ierr = PetscObjectDereference((PetscObject)A);CHKERRQ(ierr); 
  }

  if (ksp->dmActive) {
    ierr = DMHasInitialGuess(ksp->dm,&ig);CHKERRQ(ierr);
    if (ig && ksp->setupstage != KSP_SETUP_NEWRHS) {
      ierr = DMComputeInitialGuess(ksp->dm,ksp->vec_sol);CHKERRQ(ierr);
      ierr = KSPSetInitialGuessNonzero(ksp,PETSC_TRUE);CHKERRQ(ierr);
    }
    ierr = DMHasFunction(ksp->dm,&ir);CHKERRQ(ierr);
    if (ir && ksp->setupstage != KSP_SETUP_NEWRHS) {
      ierr = DMComputeFunction(ksp->dm,PETSC_NULL,ksp->vec_rhs);CHKERRQ(ierr);
    }

    if (ksp->setupstage != KSP_SETUP_NEWRHS) {
      ierr = KSPGetOperators(ksp,&A,&A,PETSC_NULL);CHKERRQ(ierr);
      ierr = DMComputeJacobian(ksp->dm,PETSC_NULL,A,A,&stflg);CHKERRQ(ierr);
      ierr = KSPSetOperators(ksp,A,A,stflg);CHKERRQ(ierr); 
    }
  }

  if (ksp->setupstage == KSP_SETUP_NEWRHS) PetscFunctionReturn(0);
  ierr = PetscLogEventBegin(KSP_SetUp,ksp,ksp->vec_rhs,ksp->vec_sol,0);CHKERRQ(ierr);

  if (!ksp->setupstage) {
    ierr = (*ksp->ops->setup)(ksp);CHKERRQ(ierr);
  }

  /* scale the matrix if requested */
  if (ksp->dscale) {
    Mat mat,pmat;
    if (!ksp->pc) {ierr = KSPGetPC(ksp,&ksp->pc);CHKERRQ(ierr);}
    ierr = PCGetOperators(ksp->pc,&mat,&pmat,PETSC_NULL);CHKERRQ(ierr);
    if (mat == pmat) {
      PetscScalar  *xx;
      PetscInt     i,n;
      PetscBool    zeroflag = PETSC_FALSE;

      if (!ksp->diagonal) { /* allocate vector to hold diagonal */
	ierr = MatGetVecs(pmat,&ksp->diagonal,0);CHKERRQ(ierr);
      }
      ierr = MatGetDiagonal(mat,ksp->diagonal);CHKERRQ(ierr);
      ierr = VecGetLocalSize(ksp->diagonal,&n);CHKERRQ(ierr);
      ierr = VecGetArray(ksp->diagonal,&xx);CHKERRQ(ierr);
      for (i=0; i<n; i++) {
	if (xx[i] != 0.0) xx[i] = 1.0/sqrt(PetscAbsScalar(xx[i]));
	else {
	  xx[i]     = 1.0;
	  zeroflag  = PETSC_TRUE;
	}
      }
      ierr = VecRestoreArray(ksp->diagonal,&xx);CHKERRQ(ierr);
      if (zeroflag) {
	ierr = PetscInfo(ksp,"Zero detected in diagonal of matrix, using 1 at those locations\n");CHKERRQ(ierr);
      }
      ierr = MatDiagonalScale(mat,ksp->diagonal,ksp->diagonal);CHKERRQ(ierr);
      ksp->dscalefix2 = PETSC_FALSE;
    } else SETERRQ(((PetscObject)ksp)->comm,PETSC_ERR_SUP,"No support for diagonal scaling of linear system if preconditioner matrix not actual matrix");
  }
  ierr = PetscLogEventEnd(KSP_SetUp,ksp,ksp->vec_rhs,ksp->vec_sol,0);CHKERRQ(ierr);
  if (!ksp->pc) {ierr = KSPGetPC(ksp,&ksp->pc);CHKERRQ(ierr);}
  ierr = PCSetUp(ksp->pc);CHKERRQ(ierr);
  if (ksp->nullsp) {
    PetscBool  test = PETSC_FALSE;
    ierr = PetscOptionsGetBool(((PetscObject)ksp)->prefix,"-ksp_test_null_space",&test,PETSC_NULL);CHKERRQ(ierr);
    if (test) {
      Mat mat;
      ierr = PCGetOperators(ksp->pc,&mat,PETSC_NULL,PETSC_NULL);CHKERRQ(ierr);
      ierr = MatNullSpaceTest(ksp->nullsp,mat,PETSC_NULL);CHKERRQ(ierr);
    }
  }
  ksp->setupstage = KSP_SETUP_NEWRHS;
  PetscFunctionReturn(0);
}

#undef __FUNCT__  
#define __FUNCT__ "KSPSolve"
/*@
   KSPSolve - Solves linear system.

   Collective on KSP

   Parameter:
+  ksp - iterative context obtained from KSPCreate()
.  b - the right hand side vector
-  x - the solution  (this may be the same vector as b, then b will be overwritten with answer)

   Options Database Keys:
+  -ksp_compute_eigenvalues - compute preconditioned operators eigenvalues
.  -ksp_plot_eigenvalues - plot the computed eigenvalues in an X-window
.  -ksp_compute_eigenvalues_explicitly - compute the eigenvalues by forming the dense operator and useing LAPACK
.  -ksp_plot_eigenvalues_explicitly - plot the explicitly computing eigenvalues
.  -ksp_view_binary - save matrix and right hand side that define linear system to the default binary viewer (can be
                                read later with src/ksp/examples/tutorials/ex10.c for testing solvers)
.  -ksp_converged_reason - print reason for converged or diverged, also prints number of iterations
.  -ksp_final_residual - print 2-norm of true linear system residual at the end of the solution process
-  -ksp_view - print the ksp data structure at the end of the system solution

   Notes:

   The operator is specified with PCSetOperators().

   Call KSPGetConvergedReason() to determine if the solver converged or failed and 
   why. The number of iterations can be obtained from KSPGetIterationNumber().
   
   If using a direct method (e.g., via the KSP solver
   KSPPREONLY and a preconditioner such as PCLU/PCILU),
   then its=1.  See KSPSetTolerances() and KSPDefaultConverged()
   for more details.

   Understanding Convergence:
   The routines KSPMonitorSet(), KSPComputeEigenvalues(), and
   KSPComputeEigenvaluesExplicitly() provide information on additional
   options to monitor convergence and print eigenvalue information.

   Level: beginner

.keywords: KSP, solve, linear system

.seealso: KSPCreate(), KSPSetUp(), KSPDestroy(), KSPSetTolerances(), KSPDefaultConverged(),
          KSPSolveTranspose(), KSPGetIterationNumber()
@*/
PetscErrorCode  KSPSolve(KSP ksp,Vec b,Vec x) 
{
  PetscErrorCode ierr;
  PetscMPIInt    rank;
  PetscBool      flag1,flag2,viewed=PETSC_FALSE,flg = PETSC_FALSE,inXisinB=PETSC_FALSE,guess_zero;
  char           view[10];
  char           filename[PETSC_MAX_PATH_LEN];
  PetscViewer    viewer;
  

  PetscFunctionBegin;
  PetscValidHeaderSpecific(ksp,KSP_CLASSID,1);
  if (b) PetscValidHeaderSpecific(b,VEC_CLASSID,2);
  if (x) PetscValidHeaderSpecific(x,VEC_CLASSID,3);

  if (b && x) {
    if (x == b) {
      ierr     = VecDuplicate(b,&x);CHKERRQ(ierr);
      inXisinB = PETSC_TRUE;
    }
    ierr = PetscObjectReference((PetscObject)b);CHKERRQ(ierr);
    ierr = PetscObjectReference((PetscObject)x);CHKERRQ(ierr);
    ierr = VecDestroy(&ksp->vec_rhs);CHKERRQ(ierr);
    ierr = VecDestroy(&ksp->vec_sol);CHKERRQ(ierr);
    ksp->vec_rhs = b;
    ksp->vec_sol = x;
  }

  flag1 = flag2 = PETSC_FALSE;
  ierr = PetscOptionsGetBool(((PetscObject)ksp)->prefix,"-ksp_view_binary",&flag1,PETSC_NULL);CHKERRQ(ierr);
  ierr = PetscOptionsGetBool(((PetscObject)ksp)->prefix,"-ksp_view_binary_pre",&flag2,PETSC_NULL);CHKERRQ(ierr);
  if (flag1 || flag2) {
    Mat mat,premat;
    PetscViewer viewer = PETSC_VIEWER_BINARY_(((PetscObject)ksp)->comm);
    ierr = PCGetOperators(ksp->pc,&mat,&premat,PETSC_NULL);CHKERRQ(ierr);
    if (flag1) {ierr = MatView(mat,viewer);CHKERRQ(ierr);}
    if (flag2) {ierr = MatView(premat,viewer);CHKERRQ(ierr);}
    ierr = VecView(ksp->vec_rhs,viewer);CHKERRQ(ierr);
  }
  ierr = PetscLogEventBegin(KSP_Solve,ksp,ksp->vec_rhs,ksp->vec_sol,0);CHKERRQ(ierr);

  /* reset the residual history list if requested */
  if (ksp->res_hist_reset) ksp->res_hist_len = 0;

  ierr = PetscOptionsGetString(((PetscObject)ksp)->prefix,"-ksp_view",view,10,&flg);CHKERRQ(ierr);
  if (flg) {
    ierr = PetscStrcmp(view,"before",&viewed);CHKERRQ(ierr);
    if (viewed){
      PetscViewer viewer;
      ierr = PetscViewerASCIIGetStdout(((PetscObject)ksp)->comm,&viewer);CHKERRQ(ierr);
      ierr = KSPView(ksp,viewer);CHKERRQ(ierr);
    }
  }

  ksp->transpose_solve = PETSC_FALSE;

  if (ksp->guess) {
    ierr = KSPFischerGuessFormGuess(ksp->guess,ksp->vec_rhs,ksp->vec_sol);CHKERRQ(ierr);
    ksp->guess_zero = PETSC_FALSE;
  }  
  /* KSPSetUp() scales the matrix if needed */
  ierr = KSPSetUp(ksp);CHKERRQ(ierr);
  ierr = KSPSetUpOnBlocks(ksp);CHKERRQ(ierr);

  /* diagonal scale RHS if called for */
  if (ksp->dscale) {
    ierr = VecPointwiseMult(ksp->vec_rhs,ksp->vec_rhs,ksp->diagonal);CHKERRQ(ierr);
    /* second time in, but matrix was scaled back to original */
    if (ksp->dscalefix && ksp->dscalefix2) {
      Mat mat;

      ierr = PCGetOperators(ksp->pc,&mat,PETSC_NULL,PETSC_NULL);CHKERRQ(ierr);
      ierr = MatDiagonalScale(mat,ksp->diagonal,ksp->diagonal);CHKERRQ(ierr);
    }

    /*  scale initial guess */
    if (!ksp->guess_zero) {
      if (!ksp->truediagonal) {
        ierr = VecDuplicate(ksp->diagonal,&ksp->truediagonal);CHKERRQ(ierr);
        ierr = VecCopy(ksp->diagonal,ksp->truediagonal);CHKERRQ(ierr);
        ierr = VecReciprocal(ksp->truediagonal);CHKERRQ(ierr);
      }
      ierr = VecPointwiseMult(ksp->vec_sol,ksp->vec_sol,ksp->truediagonal);CHKERRQ(ierr);
    }
  }
  ierr = PCPreSolve(ksp->pc,ksp);CHKERRQ(ierr);

  if (ksp->guess_zero) { ierr = VecSet(ksp->vec_sol,0.0);CHKERRQ(ierr);}
  if (ksp->guess_knoll) {
    ierr            = PCApply(ksp->pc,ksp->vec_rhs,ksp->vec_sol);CHKERRQ(ierr);
    ierr            = KSP_RemoveNullSpace(ksp,ksp->vec_sol);CHKERRQ(ierr);
    ksp->guess_zero = PETSC_FALSE;
  }

  /* can we mark the initial guess as zero for this solve? */
  guess_zero = ksp->guess_zero;
  if (!ksp->guess_zero) {
    PetscReal norm;

    ierr = VecNormAvailable(ksp->vec_sol,NORM_2,&flg,&norm);CHKERRQ(ierr);
    if (flg && !norm) {
      ksp->guess_zero = PETSC_TRUE;
    }
  }
  ierr = (*ksp->ops->solve)(ksp);CHKERRQ(ierr);
  ksp->guess_zero = guess_zero;

  if (!ksp->reason) SETERRQ(((PetscObject)ksp)->comm,PETSC_ERR_PLIB,"Internal error, solver returned without setting converged reason");
  if (ksp->printreason) {
    PetscInt tab = ((PetscObject)ksp)->tablevel;
    while (tab--) {ierr = PetscPrintf(((PetscObject)ksp)->comm,"  ");CHKERRQ(ierr);}
    if (ksp->reason > 0) {
      ierr = PetscPrintf(((PetscObject)ksp)->comm,"Linear solve converged due to %s iterations %D\n",KSPConvergedReasons[ksp->reason],ksp->its);CHKERRQ(ierr);
    } else {
      ierr = PetscPrintf(((PetscObject)ksp)->comm,"Linear solve did not converge due to %s iterations %D\n",KSPConvergedReasons[ksp->reason],ksp->its);CHKERRQ(ierr);
    }
  }
  ierr = PCPostSolve(ksp->pc,ksp);CHKERRQ(ierr);

  /* diagonal scale solution if called for */
  if (ksp->dscale) {
    ierr = VecPointwiseMult(ksp->vec_sol,ksp->vec_sol,ksp->diagonal);CHKERRQ(ierr);
    /* unscale right hand side and matrix */
    if (ksp->dscalefix) {
      Mat mat;

      ierr = VecReciprocal(ksp->diagonal);CHKERRQ(ierr);
      ierr = VecPointwiseMult(ksp->vec_rhs,ksp->vec_rhs,ksp->diagonal);CHKERRQ(ierr);
      ierr = PCGetOperators(ksp->pc,&mat,PETSC_NULL,PETSC_NULL);CHKERRQ(ierr);
      ierr = MatDiagonalScale(mat,ksp->diagonal,ksp->diagonal);CHKERRQ(ierr);
      ierr = VecReciprocal(ksp->diagonal);CHKERRQ(ierr);
      ksp->dscalefix2 = PETSC_TRUE;
    }
  }
  ierr = PetscLogEventEnd(KSP_Solve,ksp,ksp->vec_rhs,ksp->vec_sol,0);CHKERRQ(ierr);

  if (ksp->guess) {
    ierr = KSPFischerGuessUpdate(ksp->guess,ksp->vec_sol);CHKERRQ(ierr);
  }  

  ierr = MPI_Comm_rank(((PetscObject)ksp)->comm,&rank);CHKERRQ(ierr);

  flag1 = PETSC_FALSE;
  flag2 = PETSC_FALSE;
  ierr  = PetscOptionsGetBool(((PetscObject)ksp)->prefix,"-ksp_compute_eigenvalues",&flag1,PETSC_NULL);CHKERRQ(ierr);
  ierr  = PetscOptionsGetBool(((PetscObject)ksp)->prefix,"-ksp_plot_eigenvalues",&flag2,PETSC_NULL);CHKERRQ(ierr);
  if (flag1 || flag2) {
    PetscInt   nits,n,i,neig;
    PetscReal *r,*c;
   
    ierr = KSPGetIterationNumber(ksp,&nits);CHKERRQ(ierr);
    n = nits+2;

    if (!nits) {
      ierr = PetscPrintf(((PetscObject)ksp)->comm,"Zero iterations in solver, cannot approximate any eigenvalues\n");CHKERRQ(ierr);
    } else {
      ierr = PetscMalloc(2*n*sizeof(PetscReal),&r);CHKERRQ(ierr);
      c = r + n;
      ierr = KSPComputeEigenvalues(ksp,n,r,c,&neig);CHKERRQ(ierr);
      if (flag1) {
        ierr = PetscPrintf(((PetscObject)ksp)->comm,"Iteratively computed eigenvalues\n");CHKERRQ(ierr);
        for (i=0; i<neig; i++) {
          if (c[i] >= 0.0) {ierr = PetscPrintf(((PetscObject)ksp)->comm,"%G + %Gi\n",r[i],c[i]);CHKERRQ(ierr);}
          else             {ierr = PetscPrintf(((PetscObject)ksp)->comm,"%G - %Gi\n",r[i],-c[i]);CHKERRQ(ierr);}
        }
      }
      if (flag2 && !rank) {
        PetscDraw   draw;
        PetscDrawSP drawsp;

        ierr = PetscViewerDrawOpen(PETSC_COMM_SELF,0,"Iteratively Computed Eigenvalues",PETSC_DECIDE,PETSC_DECIDE,300,300,&viewer);CHKERRQ(ierr);
        ierr = PetscViewerDrawGetDraw(viewer,0,&draw);CHKERRQ(ierr);
        ierr = PetscDrawSPCreate(draw,1,&drawsp);CHKERRQ(ierr);
        for (i=0; i<neig; i++) {
          ierr = PetscDrawSPAddPoint(drawsp,r+i,c+i);CHKERRQ(ierr);
        }
        ierr = PetscDrawSPDraw(drawsp);CHKERRQ(ierr);
        ierr = PetscDrawSPDestroy(&drawsp);CHKERRQ(ierr);
        ierr = PetscViewerDestroy(&viewer);CHKERRQ(ierr);
      }
      ierr = PetscFree(r);CHKERRQ(ierr);
    }
  }

  flag1 = PETSC_FALSE;
  ierr  = PetscOptionsGetBool(((PetscObject)ksp)->prefix,"-ksp_compute_singularvalues",&flag1,PETSC_NULL);CHKERRQ(ierr);
  if (flag1) {
    PetscInt   nits;

    ierr = KSPGetIterationNumber(ksp,&nits);CHKERRQ(ierr);
    if (!nits) {
      ierr = PetscPrintf(((PetscObject)ksp)->comm,"Zero iterations in solver, cannot approximate any singular values\n");CHKERRQ(ierr);
    } else {
      PetscReal emax,emin;

      ierr = KSPComputeExtremeSingularValues(ksp,&emax,&emin);CHKERRQ(ierr);
      ierr = PetscPrintf(((PetscObject)ksp)->comm,"Iteratively computed extreme singular values: max %G min %G max/min %G\n",emax,emin,emax/emin);CHKERRQ(ierr);
    }
  }


  flag1 = PETSC_FALSE;
  flag2 = PETSC_FALSE;
  ierr = PetscOptionsGetBool(((PetscObject)ksp)->prefix,"-ksp_compute_eigenvalues_explicitly",&flag1,PETSC_NULL);CHKERRQ(ierr);
  ierr = PetscOptionsGetBool(((PetscObject)ksp)->prefix,"-ksp_plot_eigenvalues_explicitly",&flag2,PETSC_NULL);CHKERRQ(ierr);
  if (flag1 || flag2) {
    PetscInt  n,i;
    PetscReal *r,*c;
    ierr = VecGetSize(ksp->vec_sol,&n);CHKERRQ(ierr);
    ierr = PetscMalloc2(n,PetscReal,&r,n,PetscReal,&c);CHKERRQ(ierr);
    ierr = KSPComputeEigenvaluesExplicitly(ksp,n,r,c);CHKERRQ(ierr); 
    if (flag1) {
      ierr = PetscPrintf(((PetscObject)ksp)->comm,"Explicitly computed eigenvalues\n");CHKERRQ(ierr);
      for (i=0; i<n; i++) {
        if (c[i] >= 0.0) {ierr = PetscPrintf(((PetscObject)ksp)->comm,"%G + %Gi\n",r[i],c[i]);CHKERRQ(ierr);}
        else             {ierr = PetscPrintf(((PetscObject)ksp)->comm,"%G - %Gi\n",r[i],-c[i]);CHKERRQ(ierr);}
      }
    }
    if (flag2 && !rank) {
      PetscDraw   draw;
      PetscDrawSP drawsp;

      ierr = PetscViewerDrawOpen(PETSC_COMM_SELF,0,"Explicitly Computed Eigenvalues",0,320,300,300,&viewer);CHKERRQ(ierr);
      ierr = PetscViewerDrawGetDraw(viewer,0,&draw);CHKERRQ(ierr);
      ierr = PetscDrawSPCreate(draw,1,&drawsp);CHKERRQ(ierr);
      for (i=0; i<n; i++) {
        ierr = PetscDrawSPAddPoint(drawsp,r+i,c+i);CHKERRQ(ierr);
      }
      ierr = PetscDrawSPDraw(drawsp);CHKERRQ(ierr);
      ierr = PetscDrawSPDestroy(&drawsp);CHKERRQ(ierr);
      ierr = PetscViewerDestroy(&viewer);CHKERRQ(ierr);
    }
    ierr = PetscFree2(r,c);CHKERRQ(ierr);
  }

  flag2 = PETSC_FALSE;
  ierr  = PetscOptionsGetBool(((PetscObject)ksp)->prefix,"-ksp_view_operator",&flag2,PETSC_NULL);CHKERRQ(ierr);
  if (flag2) {
    Mat         A,B;
    PetscViewer viewer;

    ierr = PCGetOperators(ksp->pc,&A,PETSC_NULL,PETSC_NULL);CHKERRQ(ierr);
    ierr = MatComputeExplicitOperator(A,&B);CHKERRQ(ierr);
    ierr = PetscViewerASCIIGetStdout(((PetscObject)ksp)->comm,&viewer);CHKERRQ(ierr);
    ierr = PetscViewerPushFormat(viewer,PETSC_VIEWER_ASCII_MATLAB);CHKERRQ(ierr);
    ierr = MatView(B,viewer);CHKERRQ(ierr);
    ierr = PetscViewerPopFormat(viewer);CHKERRQ(ierr);
    ierr = MatDestroy(&B);CHKERRQ(ierr);
  }
  flag2 = PETSC_FALSE;
  ierr  = PetscOptionsGetBool(((PetscObject)ksp)->prefix,"-ksp_view_operator_binary",&flag2,PETSC_NULL);CHKERRQ(ierr);
  if (flag2) {
    Mat A,B;
    ierr = PCGetOperators(ksp->pc,&A,PETSC_NULL,PETSC_NULL);CHKERRQ(ierr);
    ierr = MatComputeExplicitOperator(A,&B);CHKERRQ(ierr);
    ierr = MatView(B,PETSC_VIEWER_BINARY_(((PetscObject)ksp)->comm));CHKERRQ(ierr);
    ierr = MatDestroy(&B);CHKERRQ(ierr);
  }
  flag2 = PETSC_FALSE;
  ierr = PetscOptionsGetBool(((PetscObject)ksp)->prefix,"-ksp_view_preconditioned_operator_binary",&flag2,PETSC_NULL);CHKERRQ(ierr);
  if (flag2) {
    Mat B;
    ierr = KSPComputeExplicitOperator(ksp,&B);CHKERRQ(ierr);
    ierr = MatView(B,PETSC_VIEWER_BINARY_(((PetscObject)ksp)->comm));CHKERRQ(ierr);
    ierr = MatDestroy(&B);CHKERRQ(ierr);
  }
  flag2 = PETSC_FALSE;
  ierr = PetscOptionsGetBool(((PetscObject)ksp)->prefix,"-ksp_view_preconditioner_binary",&flag2,PETSC_NULL);CHKERRQ(ierr);
  if (flag2) {
    Mat B;
    ierr = PCComputeExplicitOperator(ksp->pc,&B);CHKERRQ(ierr);
    ierr = MatView(B,PETSC_VIEWER_BINARY_(((PetscObject)ksp)->comm));CHKERRQ(ierr);
    ierr = MatDestroy(&B);CHKERRQ(ierr);
  }
  if (!viewed) {
    ierr = PetscOptionsGetString(((PetscObject)ksp)->prefix,"-ksp_view",filename,PETSC_MAX_PATH_LEN,&flg);CHKERRQ(ierr);
    if (flg && !PetscPreLoadingOn) {
      ierr = PetscViewerASCIIOpen(((PetscObject)ksp)->comm,filename,&viewer);CHKERRQ(ierr);
      ierr = KSPView(ksp,viewer);CHKERRQ(ierr); 
      ierr = PetscViewerDestroy(&viewer);CHKERRQ(ierr);
    }
  }
  flg  = PETSC_FALSE;
  ierr = PetscOptionsGetBool(((PetscObject)ksp)->prefix,"-ksp_final_residual",&flg,PETSC_NULL);CHKERRQ(ierr);
  if (flg) {
    Mat         A;
    Vec         t;
    PetscReal   norm;
    if (ksp->dscale && !ksp->dscalefix) SETERRQ(((PetscObject)ksp)->comm,PETSC_ERR_ARG_WRONGSTATE,"Cannot compute final scale with -ksp_diagonal_scale except also with -ksp_diagonal_scale_fix");
    ierr = PCGetOperators(ksp->pc,&A,0,0);CHKERRQ(ierr);
    ierr = VecDuplicate(ksp->vec_sol,&t);CHKERRQ(ierr);
    ierr = KSP_MatMult(ksp,A,ksp->vec_sol,t);CHKERRQ(ierr);
    ierr = VecAYPX(t, -1.0, ksp->vec_rhs);CHKERRQ(ierr);
    ierr = VecNorm(t,NORM_2,&norm);CHKERRQ(ierr);
    ierr = VecDestroy(&t);CHKERRQ(ierr);
    ierr = PetscPrintf(((PetscObject)ksp)->comm,"KSP final norm of residual %G\n",norm);CHKERRQ(ierr);
  }
  if (inXisinB) {
    ierr = VecCopy(x,b);CHKERRQ(ierr);
    ierr = VecDestroy(&x);CHKERRQ(ierr);
  }
  if (ksp->errorifnotconverged && ksp->reason < 0) SETERRQ(((PetscObject)ksp)->comm,PETSC_ERR_NOT_CONVERGED,"KSPSolve has not converged");
  PetscFunctionReturn(0);
}

#undef __FUNCT__  
#define __FUNCT__ "KSPSolveTranspose"
/*@
   KSPSolveTranspose - Solves the transpose of a linear system. 

   Collective on KSP

   Input Parameter:
+  ksp - iterative context obtained from KSPCreate()
.  b - right hand side vector
-  x - solution vector


   Level: developer

.keywords: KSP, solve, linear system

.seealso: KSPCreate(), KSPSetUp(), KSPDestroy(), KSPSetTolerances(), KSPDefaultConverged(),
          KSPSolve()
@*/

PetscErrorCode  KSPSolveTranspose(KSP ksp,Vec b,Vec x)
{
  PetscErrorCode ierr;
  PetscBool      inXisinB=PETSC_FALSE;

  PetscFunctionBegin;
  PetscValidHeaderSpecific(ksp,KSP_CLASSID,1);
  PetscValidHeaderSpecific(b,VEC_CLASSID,2);
  PetscValidHeaderSpecific(x,VEC_CLASSID,3);
  if (x == b) {
    ierr     = VecDuplicate(b,&x);CHKERRQ(ierr);
    inXisinB = PETSC_TRUE;
  }
  ierr = PetscObjectReference((PetscObject)b);CHKERRQ(ierr);
  ierr = PetscObjectReference((PetscObject)x);CHKERRQ(ierr);
  ierr = VecDestroy(&ksp->vec_rhs);CHKERRQ(ierr);
  ierr = VecDestroy(&ksp->vec_sol);CHKERRQ(ierr);
  ksp->vec_rhs = b;
  ksp->vec_sol = x;
  ksp->transpose_solve = PETSC_TRUE;
  ierr = KSPSetUp(ksp);CHKERRQ(ierr);
  if (ksp->guess_zero) { ierr = VecSet(ksp->vec_sol,0.0);CHKERRQ(ierr);}
  ierr = (*ksp->ops->solve)(ksp);CHKERRQ(ierr);
  if (!ksp->reason) SETERRQ(((PetscObject)ksp)->comm,PETSC_ERR_PLIB,"Internal error, solver returned without setting converged reason");
  if (ksp->printreason) {
    if (ksp->reason > 0) {
      ierr = PetscPrintf(((PetscObject)ksp)->comm,"Linear solve converged due to %s iterations %D\n",KSPConvergedReasons[ksp->reason],ksp->its);CHKERRQ(ierr);
    } else {
      ierr = PetscPrintf(((PetscObject)ksp)->comm,"Linear solve did not converge due to %s iterations %D\n",KSPConvergedReasons[ksp->reason],ksp->its);CHKERRQ(ierr);
    }
  }
  if (inXisinB) {
    ierr = VecCopy(x,b);CHKERRQ(ierr);
    ierr = VecDestroy(&x);CHKERRQ(ierr);
  }
  if (ksp->errorifnotconverged && ksp->reason < 0) SETERRQ(((PetscObject)ksp)->comm,PETSC_ERR_NOT_CONVERGED,"KSPSolve has not converged");
  PetscFunctionReturn(0);
}

#undef __FUNCT__
#define __FUNCT__ "KSPReset"
/*@
   KSPReset - Resets a KSP context to the kspsetupcalled = 0 state and removes any allocated Vecs and Mats

   Collective on KSP

   Input Parameter:
.  ksp - iterative context obtained from KSPCreate()

   Level: beginner

.keywords: KSP, destroy

.seealso: KSPCreate(), KSPSetUp(), KSPSolve()
@*/
PetscErrorCode  KSPReset(KSP ksp)
{
  PetscErrorCode ierr;

  PetscFunctionBegin;
  PetscValidHeaderSpecific(ksp,KSP_CLASSID,1);
<<<<<<< HEAD
  ierr = KSPFischerGuessDestroy(&ksp->guess);CHKERRQ(ierr);
  if (ksp->ops->reset) {
    ierr = (*ksp->ops->reset)(ksp);CHKERRQ(ierr);
  }
  if (ksp->pc) {ierr = PCReset(ksp->pc);CHKERRQ(ierr);
  ierr = VecDestroy(&ksp->vec_rhs);CHKERRQ(ierr);
  ierr = VecDestroy(&ksp->vec_sol);CHKERRQ(ierr);
  ierr = VecDestroy(&ksp->diagonal);CHKERRQ(ierr);
  ierr = VecDestroy(&ksp->truediagonal);CHKERRQ(ierr);
  ierr = MatNullSpaceDestroy(&&ksp->nullsp);CHKERRQ(ierr);
=======
  if (ksp->ops->reset) {
    ierr = (*ksp->ops->reset)(ksp);CHKERRQ(ierr);
  }
  if (ksp->guess) {ierr = KSPFischerGuessDestroy(&ksp->guess);CHKERRQ(ierr);}
  if (ksp->pc) {ierr = PCReset(ksp->pc);CHKERRQ(ierr);}
  if (ksp->vec_rhs) {ierr = VecDestroy(ksp->vec_rhs);CHKERRQ(ierr);}
  if (ksp->vec_sol) {ierr = VecDestroy(ksp->vec_sol);CHKERRQ(ierr);}
  if (ksp->diagonal) {ierr = VecDestroy(ksp->diagonal);CHKERRQ(ierr);}
  if (ksp->truediagonal) {ierr = VecDestroy(ksp->truediagonal);CHKERRQ(ierr);}
  if (ksp->nullsp) {ierr = MatNullSpaceDestroy(&ksp->nullsp);CHKERRQ(ierr);}
>>>>>>> 68b022c8
  ksp->setupstage = KSP_SETUP_NEW;
  PetscFunctionReturn(0);
}

<<<<<<< HEAD
#undef __FUNCT__  
#define __FUNCT__ "KSPDestroy"
=======
#undef __FUNCT__
#define __FUNCT__ "KSPDestroy_"
>>>>>>> 68b022c8
/*@C
   KSPDestroy - Destroys KSP context.

   Collective on KSP

   Input Parameter:
.  ksp - iterative context obtained from KSPCreate()

   Level: beginner

.keywords: KSP, destroy

.seealso: KSPCreate(), KSPSetUp(), KSPSolve()
@*/
PetscErrorCode  KSPDestroy(KSP *ksp)
{
  PetscErrorCode ierr;

  PetscFunctionBegin;
<<<<<<< HEAD
  PetscValidHeaderSpecific((*ksp),KSP_CLASSID,1);
  if (--((PetscObject)(*ksp))->refct > 0) PetscFunctionReturn(0);
  ierr = KSPReset((*ksp));CHKERRQ(ierr);
  ierr = PetscObjectDepublish((*ksp));CHKERRQ(ierr);
  ierr = DMDestroy(&(*ksp)->dm);CHKERRQ(ierr);
  if ((*ksp)->ops->destroy) {
    ierr = (*(*ksp)->ops->destroy)(ksp);CHKERRQ(ierr);
  }
  ierr = PCDestroy((*ksp)->pc);CHKERRQ(ierr);
  ierr = PetscFree((*ksp)->res_hist_alloc);CHKERRQ(ierr);
  ierr = KSPMonitorCancel((*ksp));CHKERRQ(ierr);
  if ((*ksp)->convergeddestroy) {ierr = (*(*ksp)->convergeddestroy)((*ksp)->cnvP);CHKERRQ(ierr);}
=======
  PetscValidHeaderSpecific(ksp,KSP_CLASSID,1);
  if (--((PetscObject)ksp)->refct > 0) PetscFunctionReturn(0);

  ierr = KSPReset(ksp);CHKERRQ(ierr);

  /* if memory was published with AMS then destroy it */
  ierr = PetscObjectDepublish(ksp);CHKERRQ(ierr);
  if (ksp->ops->destroy) {ierr = (*ksp->ops->destroy)(ksp);CHKERRQ(ierr);}

  if (ksp->dm) {ierr = DMDestroy(ksp->dm);CHKERRQ(ierr);}
  if (ksp->pc) {ierr = PCDestroy(ksp->pc);CHKERRQ(ierr);}
  ierr = PetscFree(ksp->res_hist_alloc);CHKERRQ(ierr);
  if (ksp->convergeddestroy) {ierr = (*ksp->convergeddestroy)(ksp->cnvP);CHKERRQ(ierr);}
  ierr = KSPMonitorCancel(ksp);CHKERRQ(ierr);

>>>>>>> 68b022c8
  ierr = PetscHeaderDestroy(ksp);CHKERRQ(ierr);
  PetscFunctionReturn(0);
}

#undef __FUNCT__  
#define __FUNCT__ "KSPSetPCSide"
/*@
    KSPSetPCSide - Sets the preconditioning side.

    Logically Collective on KSP

    Input Parameter:
.   ksp - iterative context obtained from KSPCreate()

    Output Parameter:
.   side - the preconditioning side, where side is one of
.vb
      PC_LEFT - left preconditioning (default)
      PC_RIGHT - right preconditioning
      PC_SYMMETRIC - symmetric preconditioning
.ve

    Options Database Keys:
.   -ksp_pc_side <right,left,symmetric>

    Notes:
    Left preconditioning is used by default for most Krylov methods except KSPFGMRES which only supports right preconditioning.
    Symmetric preconditioning is currently available only for the KSPQCG method. Note, however, that
    symmetric preconditioning can be emulated by using either right or left
    preconditioning and a pre or post processing step.

    Level: intermediate

.keywords: KSP, set, right, left, symmetric, side, preconditioner, flag

.seealso: KSPGetPCSide()
@*/
PetscErrorCode  KSPSetPCSide(KSP ksp,PCSide side)
{
  PetscFunctionBegin;
  PetscValidHeaderSpecific(ksp,KSP_CLASSID,1);
  PetscValidLogicalCollectiveEnum(ksp,side,2);
  ksp->pc_side = side;
  PetscFunctionReturn(0);
}

#undef __FUNCT__  
#define __FUNCT__ "KSPGetPCSide"
/*@
    KSPGetPCSide - Gets the preconditioning side.

    Not Collective

    Input Parameter:
.   ksp - iterative context obtained from KSPCreate()

    Output Parameter:
.   side - the preconditioning side, where side is one of
.vb
      PC_LEFT - left preconditioning (default)
      PC_RIGHT - right preconditioning
      PC_SYMMETRIC - symmetric preconditioning
.ve

    Level: intermediate

.keywords: KSP, get, right, left, symmetric, side, preconditioner, flag

.seealso: KSPSetPCSide()
@*/
PetscErrorCode  KSPGetPCSide(KSP ksp,PCSide *side) 
{
  PetscFunctionBegin;
  PetscValidHeaderSpecific(ksp,KSP_CLASSID,1);
  PetscValidPointer(side,2);
  *side = ksp->pc_side;
  PetscFunctionReturn(0);
}

#undef __FUNCT__  
#define __FUNCT__ "KSPGetTolerances"
/*@
   KSPGetTolerances - Gets the relative, absolute, divergence, and maximum
   iteration tolerances used by the default KSP convergence tests. 

   Not Collective

   Input Parameter:
.  ksp - the Krylov subspace context
  
   Output Parameters:
+  rtol - the relative convergence tolerance
.  abstol - the absolute convergence tolerance
.  dtol - the divergence tolerance
-  maxits - maximum number of iterations

   Notes:
   The user can specify PETSC_NULL for any parameter that is not needed.

   Level: intermediate

.keywords: KSP, get, tolerance, absolute, relative, divergence, convergence,
           maximum, iterations

.seealso: KSPSetTolerances()
@*/
PetscErrorCode  KSPGetTolerances(KSP ksp,PetscReal *rtol,PetscReal *abstol,PetscReal *dtol,PetscInt *maxits)
{
  PetscFunctionBegin;
  PetscValidHeaderSpecific(ksp,KSP_CLASSID,1);
  if (abstol)   *abstol   = ksp->abstol;
  if (rtol)   *rtol   = ksp->rtol;
  if (dtol)   *dtol   = ksp->divtol;
  if (maxits) *maxits = ksp->max_it;
  PetscFunctionReturn(0);
}

#undef __FUNCT__  
#define __FUNCT__ "KSPSetTolerances"
/*@
   KSPSetTolerances - Sets the relative, absolute, divergence, and maximum
   iteration tolerances used by the default KSP convergence testers. 

   Logically Collective on KSP

   Input Parameters:
+  ksp - the Krylov subspace context
.  rtol - the relative convergence tolerance
   (relative decrease in the residual norm)
.  abstol - the absolute convergence tolerance 
   (absolute size of the residual norm)
.  dtol - the divergence tolerance
   (amount residual can increase before KSPDefaultConverged()
   concludes that the method is diverging)
-  maxits - maximum number of iterations to use

   Options Database Keys:
+  -ksp_atol <abstol> - Sets abstol
.  -ksp_rtol <rtol> - Sets rtol
.  -ksp_divtol <dtol> - Sets dtol
-  -ksp_max_it <maxits> - Sets maxits

   Notes:
   Use PETSC_DEFAULT to retain the default value of any of the tolerances.

   See KSPDefaultConverged() for details on the use of these parameters
   in the default convergence test.  See also KSPSetConvergenceTest() 
   for setting user-defined stopping criteria.

   Level: intermediate

.keywords: KSP, set, tolerance, absolute, relative, divergence, 
           convergence, maximum, iterations

.seealso: KSPGetTolerances(), KSPDefaultConverged(), KSPSetConvergenceTest()
@*/
PetscErrorCode  KSPSetTolerances(KSP ksp,PetscReal rtol,PetscReal abstol,PetscReal dtol,PetscInt maxits)
{
  PetscFunctionBegin;
  PetscValidHeaderSpecific(ksp,KSP_CLASSID,1);
  PetscValidLogicalCollectiveReal(ksp,rtol,2);
  PetscValidLogicalCollectiveReal(ksp,abstol,3);
  PetscValidLogicalCollectiveReal(ksp,dtol,4);
  PetscValidLogicalCollectiveInt(ksp,maxits,5);

  if (abstol != PETSC_DEFAULT)   ksp->abstol   = abstol;
  if (rtol != PETSC_DEFAULT)   ksp->rtol   = rtol;
  if (dtol != PETSC_DEFAULT)   ksp->divtol = dtol;
  if (maxits != PETSC_DEFAULT) ksp->max_it = maxits;
  PetscFunctionReturn(0);
}

#undef __FUNCT__  
#define __FUNCT__ "KSPSetInitialGuessNonzero"
/*@
   KSPSetInitialGuessNonzero - Tells the iterative solver that the 
   initial guess is nonzero; otherwise KSP assumes the initial guess
   is to be zero (and thus zeros it out before solving).

   Logically Collective on KSP

   Input Parameters:
+  ksp - iterative context obtained from KSPCreate()
-  flg - PETSC_TRUE indicates the guess is non-zero, PETSC_FALSE indicates the guess is zero

   Options database keys:
.  -ksp_initial_guess_nonzero : use nonzero initial guess; this takes an optional truth value (0/1/no/yes/true/false)

   Level: beginner

   Notes:
    If this is not called the X vector is zeroed in the call to KSPSolve().

.keywords: KSP, set, initial guess, nonzero

.seealso: KSPGetInitialGuessNonzero(), KSPSetInitialGuessKnoll(), KSPGetInitialGuessKnoll()
@*/
PetscErrorCode  KSPSetInitialGuessNonzero(KSP ksp,PetscBool  flg)
{
  PetscFunctionBegin;
  PetscValidHeaderSpecific(ksp,KSP_CLASSID,1);
  PetscValidLogicalCollectiveBool(ksp,flg,2);
  ksp->guess_zero   = (PetscBool)!(int)flg;
  PetscFunctionReturn(0);
}

#undef __FUNCT__  
#define __FUNCT__ "KSPGetInitialGuessNonzero"
/*@
   KSPGetInitialGuessNonzero - Determines whether the KSP solver is using
   a zero initial guess.

   Not Collective

   Input Parameter:
.  ksp - iterative context obtained from KSPCreate()

   Output Parameter:
.  flag - PETSC_TRUE if guess is nonzero, else PETSC_FALSE

   Level: intermediate

.keywords: KSP, set, initial guess, nonzero

.seealso: KSPSetInitialGuessNonzero(), KSPSetInitialGuessKnoll(), KSPGetInitialGuessKnoll()
@*/
PetscErrorCode  KSPGetInitialGuessNonzero(KSP ksp,PetscBool  *flag)
{
  PetscFunctionBegin;
  PetscValidHeaderSpecific(ksp,KSP_CLASSID,1);
  PetscValidPointer(flag,2);
  if (ksp->guess_zero) *flag = PETSC_FALSE;
  else                 *flag = PETSC_TRUE;
  PetscFunctionReturn(0);
}

#undef __FUNCT__  
#define __FUNCT__ "KSPSetErrorIfNotConverged"
/*@
   KSPSetErrorIfNotConverged - Causes KSPSolve() to generate an error if the solver has not converged.

   Logically Collective on KSP

   Input Parameters:
+  ksp - iterative context obtained from KSPCreate()
-  flg - PETSC_TRUE indicates you want the error generated

   Options database keys:
.  -ksp_error_if_not_converged : this takes an optional truth value (0/1/no/yes/true/false)

   Level: intermediate

   Notes:
    Normally PETSc continues if a linear solver fails to converge, you can call KSPGetConvergedReason() after a KSPSolve() 
    to determine if it has converged.

.keywords: KSP, set, initial guess, nonzero

.seealso: KSPGetInitialGuessNonzero(), KSPSetInitialGuessKnoll(), KSPGetInitialGuessKnoll(), KSPGetErrorIfNotConverged()
@*/
PetscErrorCode  KSPSetErrorIfNotConverged(KSP ksp,PetscBool  flg)
{
  PetscFunctionBegin;
  PetscValidHeaderSpecific(ksp,KSP_CLASSID,1);
  PetscValidLogicalCollectiveBool(ksp,flg,2);
  ksp->errorifnotconverged = flg;
  PetscFunctionReturn(0);
}

#undef __FUNCT__  
#define __FUNCT__ "KSPGetErrorIfNotConverged"
/*@
   KSPGetErrorIfNotConverged - Will KSPSolve() generate an error if the solver does not converge?

   Not Collective

   Input Parameter:
.  ksp - iterative context obtained from KSPCreate()

   Output Parameter:
.  flag - PETSC_TRUE if it will generate an error, else PETSC_FALSE

   Level: intermediate

.keywords: KSP, set, initial guess, nonzero

.seealso: KSPSetInitialGuessNonzero(), KSPSetInitialGuessKnoll(), KSPGetInitialGuessKnoll(), KSPSetErrorIfNotConverged()
@*/
PetscErrorCode  KSPGetErrorIfNotConverged(KSP ksp,PetscBool  *flag)
{
  PetscFunctionBegin;
  PetscValidHeaderSpecific(ksp,KSP_CLASSID,1);
  PetscValidPointer(flag,2);
  *flag = ksp->errorifnotconverged;
  PetscFunctionReturn(0);
}

#undef __FUNCT__  
#define __FUNCT__ "KSPSetInitialGuessKnoll"
/*@
   KSPSetInitialGuessKnoll - Tells the iterative solver to use PCApply(pc,b,..) to compute the initial guess (The Knoll trick)

   Logically Collective on KSP

   Input Parameters:
+  ksp - iterative context obtained from KSPCreate()
-  flg - PETSC_TRUE or PETSC_FALSE

   Level: advanced


.keywords: KSP, set, initial guess, nonzero

.seealso: KSPGetInitialGuessKnoll(), KSPSetInitialGuessNonzero(), KSPGetInitialGuessNonzero()
@*/
PetscErrorCode  KSPSetInitialGuessKnoll(KSP ksp,PetscBool  flg)
{
  PetscFunctionBegin;
  PetscValidHeaderSpecific(ksp,KSP_CLASSID,1);
  PetscValidLogicalCollectiveBool(ksp,flg,2);
  ksp->guess_knoll   = flg;
  PetscFunctionReturn(0);
}

#undef __FUNCT__  
#define __FUNCT__ "KSPGetInitialGuessKnoll"
/*@
   KSPGetInitialGuessKnoll - Determines whether the KSP solver is using the Knoll trick (using PCApply(pc,b,...) to compute
     the initial guess

   Not Collective

   Input Parameter:
.  ksp - iterative context obtained from KSPCreate()

   Output Parameter:
.  flag - PETSC_TRUE if using Knoll trick, else PETSC_FALSE

   Level: advanced

.keywords: KSP, set, initial guess, nonzero

.seealso: KSPSetInitialGuessKnoll(), KSPSetInitialGuessNonzero(), KSPGetInitialGuessNonzero()
@*/
PetscErrorCode  KSPGetInitialGuessKnoll(KSP ksp,PetscBool  *flag)
{
  PetscFunctionBegin;
  PetscValidHeaderSpecific(ksp,KSP_CLASSID,1);
  PetscValidPointer(flag,2);
  *flag = ksp->guess_knoll;
  PetscFunctionReturn(0);
}

#undef __FUNCT__  
#define __FUNCT__ "KSPGetComputeSingularValues"
/*@
   KSPGetComputeSingularValues - Gets the flag indicating whether the extreme singular 
   values will be calculated via a Lanczos or Arnoldi process as the linear 
   system is solved.

   Not Collective

   Input Parameter:
.  ksp - iterative context obtained from KSPCreate()

   Output Parameter:
.  flg - PETSC_TRUE or PETSC_FALSE

   Options Database Key:
.  -ksp_monitor_singular_value - Activates KSPSetComputeSingularValues()

   Notes:
   Currently this option is not valid for all iterative methods.

   Many users may just want to use the monitoring routine
   KSPMonitorSingularValue() (which can be set with option -ksp_monitor_singular_value)
   to print the singular values at each iteration of the linear solve.

   Level: advanced

.keywords: KSP, set, compute, singular values

.seealso: KSPComputeExtremeSingularValues(), KSPMonitorSingularValue()
@*/
PetscErrorCode  KSPGetComputeSingularValues(KSP ksp,PetscBool  *flg)
{
  PetscFunctionBegin;
  PetscValidHeaderSpecific(ksp,KSP_CLASSID,1);
  PetscValidPointer(flg,2);
  *flg = ksp->calc_sings;
  PetscFunctionReturn(0);
}

#undef __FUNCT__  
#define __FUNCT__ "KSPSetComputeSingularValues"
/*@
   KSPSetComputeSingularValues - Sets a flag so that the extreme singular 
   values will be calculated via a Lanczos or Arnoldi process as the linear 
   system is solved.

   Logically Collective on KSP

   Input Parameters:
+  ksp - iterative context obtained from KSPCreate()
-  flg - PETSC_TRUE or PETSC_FALSE

   Options Database Key:
.  -ksp_monitor_singular_value - Activates KSPSetComputeSingularValues()

   Notes:
   Currently this option is not valid for all iterative methods.

   Many users may just want to use the monitoring routine
   KSPMonitorSingularValue() (which can be set with option -ksp_monitor_singular_value)
   to print the singular values at each iteration of the linear solve.

   Level: advanced

.keywords: KSP, set, compute, singular values

.seealso: KSPComputeExtremeSingularValues(), KSPMonitorSingularValue()
@*/
PetscErrorCode  KSPSetComputeSingularValues(KSP ksp,PetscBool  flg)
{
  PetscFunctionBegin;
  PetscValidHeaderSpecific(ksp,KSP_CLASSID,1);
  PetscValidLogicalCollectiveBool(ksp,flg,2);
  ksp->calc_sings  = flg;
  PetscFunctionReturn(0);
}

#undef __FUNCT__  
#define __FUNCT__ "KSPGetComputeEigenvalues"
/*@
   KSPGetComputeEigenvalues - Gets the flag indicating that the extreme eigenvalues
   values will be calculated via a Lanczos or Arnoldi process as the linear 
   system is solved.

   Not Collective

   Input Parameter:
.  ksp - iterative context obtained from KSPCreate()

   Output Parameter:
.  flg - PETSC_TRUE or PETSC_FALSE

   Notes:
   Currently this option is not valid for all iterative methods.

   Level: advanced

.keywords: KSP, set, compute, eigenvalues

.seealso: KSPComputeEigenvalues(), KSPComputeEigenvaluesExplicitly()
@*/
PetscErrorCode  KSPGetComputeEigenvalues(KSP ksp,PetscBool  *flg)
{
  PetscFunctionBegin;
  PetscValidHeaderSpecific(ksp,KSP_CLASSID,1);
  PetscValidPointer(flg,2);
  *flg = ksp->calc_sings;
  PetscFunctionReturn(0);
}

#undef __FUNCT__  
#define __FUNCT__ "KSPSetComputeEigenvalues"
/*@
   KSPSetComputeEigenvalues - Sets a flag so that the extreme eigenvalues
   values will be calculated via a Lanczos or Arnoldi process as the linear 
   system is solved.

   Logically Collective on KSP

   Input Parameters:
+  ksp - iterative context obtained from KSPCreate()
-  flg - PETSC_TRUE or PETSC_FALSE

   Notes:
   Currently this option is not valid for all iterative methods.

   Level: advanced

.keywords: KSP, set, compute, eigenvalues

.seealso: KSPComputeEigenvalues(), KSPComputeEigenvaluesExplicitly()
@*/
PetscErrorCode  KSPSetComputeEigenvalues(KSP ksp,PetscBool  flg)
{
  PetscFunctionBegin;
  PetscValidHeaderSpecific(ksp,KSP_CLASSID,1);
  PetscValidLogicalCollectiveBool(ksp,flg,2);
  ksp->calc_sings  = flg;
  PetscFunctionReturn(0);
}

#undef __FUNCT__  
#define __FUNCT__ "KSPGetRhs"
/*@
   KSPGetRhs - Gets the right-hand-side vector for the linear system to
   be solved.

   Not Collective

   Input Parameter:
.  ksp - iterative context obtained from KSPCreate()

   Output Parameter:
.  r - right-hand-side vector

   Level: developer

.keywords: KSP, get, right-hand-side, rhs

.seealso: KSPGetSolution(), KSPSolve()
@*/
PetscErrorCode  KSPGetRhs(KSP ksp,Vec *r)
{   
  PetscFunctionBegin;
  PetscValidHeaderSpecific(ksp,KSP_CLASSID,1);
  PetscValidPointer(r,2);
  *r = ksp->vec_rhs; 
  PetscFunctionReturn(0);
} 

#undef __FUNCT__  
#define __FUNCT__ "KSPGetSolution" 
/*@
   KSPGetSolution - Gets the location of the solution for the 
   linear system to be solved.  Note that this may not be where the solution
   is stored during the iterative process; see KSPBuildSolution().

   Not Collective

   Input Parameters:
.  ksp - iterative context obtained from KSPCreate()

   Output Parameters:
.  v - solution vector

   Level: developer

.keywords: KSP, get, solution

.seealso: KSPGetRhs(),  KSPBuildSolution(), KSPSolve()
@*/
PetscErrorCode  KSPGetSolution(KSP ksp,Vec *v)
{
  PetscFunctionBegin;
  PetscValidHeaderSpecific(ksp,KSP_CLASSID,1); 
  PetscValidPointer(v,2);
  *v = ksp->vec_sol; 
  PetscFunctionReturn(0);
}

#undef __FUNCT__  
#define __FUNCT__ "KSPSetPC"
/*@
   KSPSetPC - Sets the preconditioner to be used to calculate the 
   application of the preconditioner on a vector. 

   Collective on KSP

   Input Parameters:
+  ksp - iterative context obtained from KSPCreate()
-  pc   - the preconditioner object

   Notes:
   Use KSPGetPC() to retrieve the preconditioner context (for example,
   to free it at the end of the computations).

   Level: developer

.keywords: KSP, set, precondition, Binv

.seealso: KSPGetPC()
@*/
PetscErrorCode  KSPSetPC(KSP ksp,PC pc)
{
  PetscErrorCode ierr;

  PetscFunctionBegin;
  PetscValidHeaderSpecific(ksp,KSP_CLASSID,1);
  PetscValidHeaderSpecific(pc,PC_CLASSID,2);
  PetscCheckSameComm(ksp,1,pc,2);
  ierr = PetscObjectReference((PetscObject)pc);CHKERRQ(ierr);
  ierr = PCDestroy(&ksp->pc);CHKERRQ(ierr);
  ksp->pc = pc;
  ierr = PetscLogObjectParent(ksp,ksp->pc);CHKERRQ(ierr);
  PetscFunctionReturn(0);
}

#undef __FUNCT__  
#define __FUNCT__ "KSPGetPC"
/*@
   KSPGetPC - Returns a pointer to the preconditioner context
   set with KSPSetPC().

   Not Collective

   Input Parameters:
.  ksp - iterative context obtained from KSPCreate()

   Output Parameter:
.  pc - preconditioner context

   Level: developer

.keywords: KSP, get, preconditioner, Binv

.seealso: KSPSetPC()
@*/
PetscErrorCode  KSPGetPC(KSP ksp,PC *pc)
{
  PetscErrorCode ierr;

  PetscFunctionBegin;
  PetscValidHeaderSpecific(ksp,KSP_CLASSID,1);
  PetscValidPointer(pc,2);
  if (!ksp->pc) {
    ierr = PCCreate(((PetscObject)ksp)->comm,&ksp->pc);CHKERRQ(ierr);
    ierr = PetscObjectIncrementTabLevel((PetscObject)ksp->pc,(PetscObject)ksp,0);CHKERRQ(ierr);
    ierr = PetscLogObjectParent(ksp,ksp->pc);CHKERRQ(ierr);
  }
  *pc = ksp->pc; 
  PetscFunctionReturn(0);
}

#undef __FUNCT__  
#define __FUNCT__ "KSPMonitorSet"
/*@C
   KSPMonitorSet - Sets an ADDITIONAL function to be called at every iteration to monitor 
   the residual/error etc.
      
   Logically Collective on KSP

   Input Parameters:
+  ksp - iterative context obtained from KSPCreate()
.  monitor - pointer to function (if this is PETSC_NULL, it turns off monitoring
.  mctx    - [optional] context for private data for the
             monitor routine (use PETSC_NULL if no context is desired)
-  monitordestroy - [optional] routine that frees monitor context
          (may be PETSC_NULL)

   Calling Sequence of monitor:
$     monitor (KSP ksp, int it, PetscReal rnorm, void *mctx)

+  ksp - iterative context obtained from KSPCreate()
.  it - iteration number
.  rnorm - (estimated) 2-norm of (preconditioned) residual
-  mctx  - optional monitoring context, as set by KSPMonitorSet()

   Options Database Keys:
+    -ksp_monitor        - sets KSPMonitorDefault()
.    -ksp_monitor_true_residual    - sets KSPMonitorTrueResidualNorm()
.    -ksp_monitor_draw    - sets line graph monitor,
                           uses KSPMonitorLGCreate()
.    -ksp_monitor_draw_true_residual   - sets line graph monitor,
                           uses KSPMonitorLGCreate()
.    -ksp_monitor_singular_value    - sets KSPMonitorSingularValue()
-    -ksp_monitor_cancel - cancels all monitors that have
                          been hardwired into a code by 
                          calls to KSPMonitorSet(), but
                          does not cancel those set via
                          the options database.

   Notes:  
   The default is to do nothing.  To print the residual, or preconditioned 
   residual if KSPSetNormType(ksp,KSP_NORM_PRECONDITIONED) was called, use 
   KSPMonitorDefault() as the monitoring routine, with a null monitoring 
   context. 

   Several different monitoring routines may be set by calling
   KSPMonitorSet() multiple times; all will be called in the 
   order in which they were set. 

   Fortran notes: Only a single monitor function can be set for each KSP object

   Level: beginner

.keywords: KSP, set, monitor

.seealso: KSPMonitorDefault(), KSPMonitorLGCreate(), KSPMonitorCancel()
@*/
PetscErrorCode  KSPMonitorSet(KSP ksp,PetscErrorCode (*monitor)(KSP,PetscInt,PetscReal,void*),void *mctx,PetscErrorCode (*monitordestroy)(void*))
{
  PetscInt i;

  PetscFunctionBegin;
  PetscValidHeaderSpecific(ksp,KSP_CLASSID,1);
  if (ksp->numbermonitors >= MAXKSPMONITORS) SETERRQ(((PetscObject)ksp)->comm,PETSC_ERR_ARG_OUTOFRANGE,"Too many KSP monitors set");
  for (i=0; i<ksp->numbermonitors;i++) {
    if (monitor == ksp->monitor[i] && monitordestroy == ksp->monitordestroy[i] && mctx == ksp->monitorcontext[i]) PetscFunctionReturn(0);

    /* check if both default monitors that share common ASCII viewer */
    if (monitor == ksp->monitor[i] && (monitor == KSPMonitorDefault  || monitor == KSPMonitorTrueResidualNorm)) {
      if (mctx && ksp->monitorcontext[i]) {
        PetscErrorCode          ierr;
        PetscViewerASCIIMonitor viewer1 = (PetscViewerASCIIMonitor) mctx;
        PetscViewerASCIIMonitor viewer2 = (PetscViewerASCIIMonitor) ksp->monitorcontext[i];
        if (viewer1->viewer == viewer2->viewer) {
          ierr = (*monitordestroy)(mctx);CHKERRQ(ierr);
          PetscFunctionReturn(0);
        }
      }
    }
  }
  ksp->monitor[ksp->numbermonitors]           = monitor;
  ksp->monitordestroy[ksp->numbermonitors]    = monitordestroy;
  ksp->monitorcontext[ksp->numbermonitors++]  = (void*)mctx;
  PetscFunctionReturn(0);
}

#undef __FUNCT__  
#define __FUNCT__ "KSPMonitorCancel"
/*@
   KSPMonitorCancel - Clears all monitors for a KSP object.

   Logically Collective on KSP

   Input Parameters:
.  ksp - iterative context obtained from KSPCreate()

   Options Database Key:
.  -ksp_monitor_cancel - Cancels all monitors that have
    been hardwired into a code by calls to KSPMonitorSet(), 
    but does not cancel those set via the options database.

   Level: intermediate

.keywords: KSP, set, monitor

.seealso: KSPMonitorDefault(), KSPMonitorLGCreate(), KSPMonitorSet()
@*/
PetscErrorCode  KSPMonitorCancel(KSP ksp)
{
  PetscErrorCode ierr;
  PetscInt       i;

  PetscFunctionBegin;
  PetscValidHeaderSpecific(ksp,KSP_CLASSID,1);
  for (i=0; i<ksp->numbermonitors; i++) {
    if (ksp->monitordestroy[i]) {
      ierr = (*ksp->monitordestroy[i])(ksp->monitorcontext[i]);CHKERRQ(ierr);
    }
  }
  ksp->numbermonitors = 0;
  PetscFunctionReturn(0);
}

#undef __FUNCT__  
#define __FUNCT__ "KSPGetMonitorContext"
/*@C
   KSPGetMonitorContext - Gets the monitoring context, as set by 
   KSPMonitorSet() for the FIRST monitor only.

   Not Collective

   Input Parameter:
.  ksp - iterative context obtained from KSPCreate()

   Output Parameter:
.  ctx - monitoring context

   Level: intermediate

.keywords: KSP, get, monitor, context

.seealso: KSPMonitorDefault(), KSPMonitorLGCreate()
@*/
PetscErrorCode  KSPGetMonitorContext(KSP ksp,void **ctx)
{
  PetscFunctionBegin;
  PetscValidHeaderSpecific(ksp,KSP_CLASSID,1);
  *ctx =      (ksp->monitorcontext[0]);
  PetscFunctionReturn(0);
}

#undef __FUNCT__  
#define __FUNCT__ "KSPSetResidualHistory"
/*@
   KSPSetResidualHistory - Sets the array used to hold the residual history.
   If set, this array will contain the residual norms computed at each
   iteration of the solver.

   Not Collective

   Input Parameters:
+  ksp - iterative context obtained from KSPCreate()
.  a   - array to hold history
.  na  - size of a
-  reset - PETSC_TRUE indicates the history counter is reset to zero
           for each new linear solve

   Level: advanced

   Notes: The array is NOT freed by PETSc so the user needs to keep track of 
           it and destroy once the KSP object is destroyed.

   If 'a' is PETSC_NULL then space is allocated for the history. If 'na' PETSC_DECIDE or PETSC_DEFAULT then a
   default array of length 10000 is allocated.

.keywords: KSP, set, residual, history, norm

.seealso: KSPGetResidualHistory()

@*/
PetscErrorCode  KSPSetResidualHistory(KSP ksp,PetscReal a[],PetscInt na,PetscBool  reset)
{
  PetscErrorCode ierr;

  PetscFunctionBegin;
  PetscValidHeaderSpecific(ksp,KSP_CLASSID,1);

  ierr = PetscFree(ksp->res_hist_alloc);CHKERRQ(ierr);
  if (na != PETSC_DECIDE && na != PETSC_DEFAULT && a) {
    ksp->res_hist        = a;
    ksp->res_hist_max    = na;
  } else {
    if (na != PETSC_DECIDE && na != PETSC_DEFAULT)
      ksp->res_hist_max = na;
    else
      ksp->res_hist_max = 10000; /* like default ksp->max_it */
    ierr = PetscMalloc(ksp->res_hist_max*sizeof(PetscReal),&ksp->res_hist_alloc);CHKERRQ(ierr);
    ksp->res_hist = ksp->res_hist_alloc;
  }
  ksp->res_hist_len    = 0;
  ksp->res_hist_reset  = reset;

  PetscFunctionReturn(0);
}

#undef __FUNCT__  
#define __FUNCT__ "KSPGetResidualHistory"
/*@C
   KSPGetResidualHistory - Gets the array used to hold the residual history
   and the number of residuals it contains.

   Not Collective

   Input Parameter:
.  ksp - iterative context obtained from KSPCreate()

   Output Parameters:
+  a   - pointer to array to hold history (or PETSC_NULL)
-  na  - number of used entries in a (or PETSC_NULL)

   Level: advanced

   Notes:
     Can only be called after a KSPSetResidualHistory() otherwise a and na are set to zero

     The Fortran version of this routine has a calling sequence
$   call KSPGetResidualHistory(KSP ksp, integer na, integer ierr)
    note that you have passed a Fortran array into KSPSetResidualHistory() and you need
    to access the residual values from this Fortran array you provided. Only the na (number of
    residual norms currently held) is set.

.keywords: KSP, get, residual, history, norm

.seealso: KSPGetResidualHistory()

@*/
PetscErrorCode  KSPGetResidualHistory(KSP ksp,PetscReal *a[],PetscInt *na)
{
  PetscFunctionBegin;
  PetscValidHeaderSpecific(ksp,KSP_CLASSID,1);
  if (a)  *a  = ksp->res_hist;
  if (na) *na = ksp->res_hist_len;
  PetscFunctionReturn(0);
}

#undef __FUNCT__  
#define __FUNCT__ "KSPSetConvergenceTest"
/*@C
   KSPSetConvergenceTest - Sets the function to be used to determine
   convergence.  

   Logically Collective on KSP

   Input Parameters:
+  ksp - iterative context obtained from KSPCreate()
.  converge - pointer to int function
.  cctx    - context for private data for the convergence routine (may be null)
-  destroy - a routine for destroying the context (may be null)

   Calling sequence of converge:
$     converge (KSP ksp, int it, PetscReal rnorm, KSPConvergedReason *reason,void *mctx)

+  ksp - iterative context obtained from KSPCreate()
.  it - iteration number
.  rnorm - (estimated) 2-norm of (preconditioned) residual
.  reason - the reason why it has converged or diverged
-  cctx  - optional convergence context, as set by KSPSetConvergenceTest()


   Notes:
   Must be called after the KSP type has been set so put this after
   a call to KSPSetType(), or KSPSetFromOptions().

   The default convergence test, KSPDefaultConverged(), aborts if the 
   residual grows to more than 10000 times the initial residual.

   The default is a combination of relative and absolute tolerances.  
   The residual value that is tested may be an approximation; routines 
   that need exact values should compute them.

   In the default PETSc convergence test, the precise values of reason
   are macros such as KSP_CONVERGED_RTOL, which are defined in petscksp.h.

   Level: advanced

.keywords: KSP, set, convergence, test, context

.seealso: KSPDefaultConverged(), KSPGetConvergenceContext()
@*/
PetscErrorCode  KSPSetConvergenceTest(KSP ksp,PetscErrorCode (*converge)(KSP,PetscInt,PetscReal,KSPConvergedReason*,void*),void *cctx,PetscErrorCode (*destroy)(void*))
{
  PetscErrorCode ierr;

  PetscFunctionBegin;
  PetscValidHeaderSpecific(ksp,KSP_CLASSID,1);
  if (ksp->convergeddestroy) {
    ierr = (*ksp->convergeddestroy)(ksp->cnvP);CHKERRQ(ierr);
  }
  ksp->converged        = converge;
  ksp->convergeddestroy = destroy;
  ksp->cnvP             = (void*)cctx;
  PetscFunctionReturn(0);
}

#undef __FUNCT__  
#define __FUNCT__ "KSPGetConvergenceContext"
/*@C
   KSPGetConvergenceContext - Gets the convergence context set with 
   KSPSetConvergenceTest().  

   Not Collective

   Input Parameter:
.  ksp - iterative context obtained from KSPCreate()

   Output Parameter:
.  ctx - monitoring context

   Level: advanced

.keywords: KSP, get, convergence, test, context

.seealso: KSPDefaultConverged(), KSPSetConvergenceTest()
@*/
PetscErrorCode  KSPGetConvergenceContext(KSP ksp,void **ctx)
{
  PetscFunctionBegin;
  PetscValidHeaderSpecific(ksp,KSP_CLASSID,1);
  *ctx = ksp->cnvP;
  PetscFunctionReturn(0);
}

#undef __FUNCT__  
#define __FUNCT__ "KSPBuildSolution"
/*@C
   KSPBuildSolution - Builds the approximate solution in a vector provided.
   This routine is NOT commonly needed (see KSPSolve()).

   Collective on KSP

   Input Parameter:
.  ctx - iterative context obtained from KSPCreate()

   Output Parameter: 
   Provide exactly one of
+  v - location to stash solution.   
-  V - the solution is returned in this location. This vector is created 
       internally. This vector should NOT be destroyed by the user with
       VecDestroy().

   Notes:
   This routine can be used in one of two ways
.vb
      KSPBuildSolution(ksp,PETSC_NULL,&V);
   or
      KSPBuildSolution(ksp,v,PETSC_NULL); or KSPBuildSolution(ksp,v,&v);
.ve
   In the first case an internal vector is allocated to store the solution
   (the user cannot destroy this vector). In the second case the solution
   is generated in the vector that the user provides. Note that for certain 
   methods, such as KSPCG, the second case requires a copy of the solution,
   while in the first case the call is essentially free since it simply 
   returns the vector where the solution already is stored. For some methods
   like GMRES this is a reasonably expensive operation and should only be
   used in truly needed.

   Level: advanced

.keywords: KSP, build, solution

.seealso: KSPGetSolution(), KSPBuildResidual()
@*/
PetscErrorCode  KSPBuildSolution(KSP ksp,Vec v,Vec *V)
{
  PetscErrorCode ierr;

  PetscFunctionBegin;
  PetscValidHeaderSpecific(ksp,KSP_CLASSID,1);
  if (!V && !v) SETERRQ(((PetscObject)ksp)->comm,PETSC_ERR_ARG_WRONG,"Must provide either v or V");
  if (!V) V = &v;
  ierr = (*ksp->ops->buildsolution)(ksp,v,V);CHKERRQ(ierr);
  PetscFunctionReturn(0);
}

#undef __FUNCT__  
#define __FUNCT__ "KSPBuildResidual"
/*@C
   KSPBuildResidual - Builds the residual in a vector provided.

   Collective on KSP

   Input Parameter:
.  ksp - iterative context obtained from KSPCreate()

   Output Parameters:
+  v - optional location to stash residual.  If v is not provided,
       then a location is generated.
.  t - work vector.  If not provided then one is generated.
-  V - the residual

   Notes:
   Regardless of whether or not v is provided, the residual is 
   returned in V.

   Level: advanced

.keywords: KSP, build, residual

.seealso: KSPBuildSolution()
@*/
PetscErrorCode  KSPBuildResidual(KSP ksp,Vec t,Vec v,Vec *V)
{
  PetscErrorCode ierr;
  PetscBool      flag = PETSC_FALSE;
  Vec            w = v,tt = t;

  PetscFunctionBegin;
  PetscValidHeaderSpecific(ksp,KSP_CLASSID,1);
  if (!w) {
    ierr = VecDuplicate(ksp->vec_rhs,&w);CHKERRQ(ierr);
    ierr = PetscLogObjectParent((PetscObject)ksp,w);CHKERRQ(ierr);
  }
  if (!tt) {
    ierr = VecDuplicate(ksp->vec_sol,&tt);CHKERRQ(ierr); flag = PETSC_TRUE;
    ierr = PetscLogObjectParent((PetscObject)ksp,tt);CHKERRQ(ierr);
  }
  ierr = (*ksp->ops->buildresidual)(ksp,tt,w,V);CHKERRQ(ierr);
  if (flag) {ierr = VecDestroy(&tt);CHKERRQ(ierr);}
  PetscFunctionReturn(0);
}

#undef __FUNCT__  
#define __FUNCT__ "KSPSetDiagonalScale"
/*@
   KSPSetDiagonalScale - Tells KSP to symmetrically diagonally scale the system
     before solving. This actually CHANGES the matrix (and right hand side).

   Logically Collective on KSP

   Input Parameter:
+  ksp - the KSP context
-  scale - PETSC_TRUE or PETSC_FALSE

   Options Database Key:
+   -ksp_diagonal_scale - 
-   -ksp_diagonal_scale_fix - scale the matrix back AFTER the solve 


    BE CAREFUL with this routine: it actually scales the matrix and right 
    hand side that define the system. After the system is solved the matrix
    and right hand side remain scaled.

    This routine is only used if the matrix and preconditioner matrix are
    the same thing.

    This should NOT be used within the SNES solves if you are using a line
    search.
 
    If you use this with the PCType Eisenstat preconditioner than you can 
    use the PCEisenstatNoDiagonalScaling() option, or -pc_eisenstat_no_diagonal_scaling
    to save some unneeded, redundant flops.

   Level: intermediate

.keywords: KSP, set, options, prefix, database

.seealso: KSPGetDiagonalScale(), KSPSetDiagonalScaleFix()
@*/
PetscErrorCode  KSPSetDiagonalScale(KSP ksp,PetscBool  scale)
{
  PetscFunctionBegin;
  PetscValidHeaderSpecific(ksp,KSP_CLASSID,1);
  PetscValidLogicalCollectiveBool(ksp,scale,2);
  ksp->dscale = scale;
  PetscFunctionReturn(0);
}

#undef __FUNCT__  
#define __FUNCT__ "KSPGetDiagonalScale"
/*@
   KSPGetDiagonalScale - Checks if KSP solver scales the matrix and
                          right hand side

   Not Collective

   Input Parameter:
.  ksp - the KSP context

   Output Parameter:
.  scale - PETSC_TRUE or PETSC_FALSE

   Notes:
    BE CAREFUL with this routine: it actually scales the matrix and right 
    hand side that define the system. After the system is solved the matrix
    and right hand side remain scaled.

    This routine is only used if the matrix and preconditioner matrix are
    the same thing.

   Level: intermediate

.keywords: KSP, set, options, prefix, database

.seealso: KSPSetDiagonalScale(), KSPSetDiagonalScaleFix()
@*/
PetscErrorCode  KSPGetDiagonalScale(KSP ksp,PetscBool  *scale)
{
  PetscFunctionBegin;
  PetscValidHeaderSpecific(ksp,KSP_CLASSID,1);
  PetscValidPointer(scale,2);
  *scale = ksp->dscale;
  PetscFunctionReturn(0);
}

#undef __FUNCT__  
#define __FUNCT__ "KSPSetDiagonalScaleFix"
/*@
   KSPSetDiagonalScaleFix - Tells KSP to diagonally scale the system
     back after solving.

   Logically Collective on KSP

   Input Parameter:
+  ksp - the KSP context
-  fix - PETSC_TRUE to scale back after the system solve, PETSC_FALSE to not 
         rescale (default)

   Notes:
     Must be called after KSPSetDiagonalScale()

     Using this will slow things down, because it rescales the matrix before and
     after each linear solve. This is intended mainly for testing to allow one
     to easily get back the original system to make sure the solution computed is
     accurate enough.

    This routine is only used if the matrix and preconditioner matrix are
    the same thing.

   Level: intermediate

.keywords: KSP, set, options, prefix, database

.seealso: KSPGetDiagonalScale(), KSPSetDiagonalScale(), KSPGetDiagonalScaleFix()
@*/
PetscErrorCode  KSPSetDiagonalScaleFix(KSP ksp,PetscBool  fix)
{
  PetscFunctionBegin;
  PetscValidHeaderSpecific(ksp,KSP_CLASSID,1);
  PetscValidLogicalCollectiveBool(ksp,fix,2);
  ksp->dscalefix = fix;
  PetscFunctionReturn(0);
}

#undef __FUNCT__  
#define __FUNCT__ "KSPGetDiagonalScaleFix"
/*@
   KSPGetDiagonalScaleFix - Determines if KSP diagonally scales the system
     back after solving.

   Not Collective

   Input Parameter:
.  ksp - the KSP context

   Output Parameter:
.  fix - PETSC_TRUE to scale back after the system solve, PETSC_FALSE to not 
         rescale (default)

   Notes:
     Must be called after KSPSetDiagonalScale()

     If PETSC_TRUE will slow things down, because it rescales the matrix before and
     after each linear solve. This is intended mainly for testing to allow one
     to easily get back the original system to make sure the solution computed is
     accurate enough.

    This routine is only used if the matrix and preconditioner matrix are
    the same thing.

   Level: intermediate

.keywords: KSP, set, options, prefix, database

.seealso: KSPGetDiagonalScale(), KSPSetDiagonalScale(), KSPSetDiagonalScaleFix()
@*/
PetscErrorCode  KSPGetDiagonalScaleFix(KSP ksp,PetscBool  *fix)
{
  PetscFunctionBegin;
  PetscValidHeaderSpecific(ksp,KSP_CLASSID,1);
  PetscValidPointer(fix,2);
  *fix = ksp->dscalefix;
  PetscFunctionReturn(0);
}<|MERGE_RESOLUTION|>--- conflicted
+++ resolved
@@ -706,7 +706,6 @@
 
   PetscFunctionBegin;
   PetscValidHeaderSpecific(ksp,KSP_CLASSID,1);
-<<<<<<< HEAD
   ierr = KSPFischerGuessDestroy(&ksp->guess);CHKERRQ(ierr);
   if (ksp->ops->reset) {
     ierr = (*ksp->ops->reset)(ksp);CHKERRQ(ierr);
@@ -717,29 +716,12 @@
   ierr = VecDestroy(&ksp->diagonal);CHKERRQ(ierr);
   ierr = VecDestroy(&ksp->truediagonal);CHKERRQ(ierr);
   ierr = MatNullSpaceDestroy(&&ksp->nullsp);CHKERRQ(ierr);
-=======
-  if (ksp->ops->reset) {
-    ierr = (*ksp->ops->reset)(ksp);CHKERRQ(ierr);
-  }
-  if (ksp->guess) {ierr = KSPFischerGuessDestroy(&ksp->guess);CHKERRQ(ierr);}
-  if (ksp->pc) {ierr = PCReset(ksp->pc);CHKERRQ(ierr);}
-  if (ksp->vec_rhs) {ierr = VecDestroy(ksp->vec_rhs);CHKERRQ(ierr);}
-  if (ksp->vec_sol) {ierr = VecDestroy(ksp->vec_sol);CHKERRQ(ierr);}
-  if (ksp->diagonal) {ierr = VecDestroy(ksp->diagonal);CHKERRQ(ierr);}
-  if (ksp->truediagonal) {ierr = VecDestroy(ksp->truediagonal);CHKERRQ(ierr);}
-  if (ksp->nullsp) {ierr = MatNullSpaceDestroy(&ksp->nullsp);CHKERRQ(ierr);}
->>>>>>> 68b022c8
   ksp->setupstage = KSP_SETUP_NEW;
   PetscFunctionReturn(0);
 }
 
-<<<<<<< HEAD
 #undef __FUNCT__  
 #define __FUNCT__ "KSPDestroy"
-=======
-#undef __FUNCT__
-#define __FUNCT__ "KSPDestroy_"
->>>>>>> 68b022c8
 /*@C
    KSPDestroy - Destroys KSP context.
 
@@ -759,7 +741,6 @@
   PetscErrorCode ierr;
 
   PetscFunctionBegin;
-<<<<<<< HEAD
   PetscValidHeaderSpecific((*ksp),KSP_CLASSID,1);
   if (--((PetscObject)(*ksp))->refct > 0) PetscFunctionReturn(0);
   ierr = KSPReset((*ksp));CHKERRQ(ierr);
@@ -772,23 +753,6 @@
   ierr = PetscFree((*ksp)->res_hist_alloc);CHKERRQ(ierr);
   ierr = KSPMonitorCancel((*ksp));CHKERRQ(ierr);
   if ((*ksp)->convergeddestroy) {ierr = (*(*ksp)->convergeddestroy)((*ksp)->cnvP);CHKERRQ(ierr);}
-=======
-  PetscValidHeaderSpecific(ksp,KSP_CLASSID,1);
-  if (--((PetscObject)ksp)->refct > 0) PetscFunctionReturn(0);
-
-  ierr = KSPReset(ksp);CHKERRQ(ierr);
-
-  /* if memory was published with AMS then destroy it */
-  ierr = PetscObjectDepublish(ksp);CHKERRQ(ierr);
-  if (ksp->ops->destroy) {ierr = (*ksp->ops->destroy)(ksp);CHKERRQ(ierr);}
-
-  if (ksp->dm) {ierr = DMDestroy(ksp->dm);CHKERRQ(ierr);}
-  if (ksp->pc) {ierr = PCDestroy(ksp->pc);CHKERRQ(ierr);}
-  ierr = PetscFree(ksp->res_hist_alloc);CHKERRQ(ierr);
-  if (ksp->convergeddestroy) {ierr = (*ksp->convergeddestroy)(ksp->cnvP);CHKERRQ(ierr);}
-  ierr = KSPMonitorCancel(ksp);CHKERRQ(ierr);
-
->>>>>>> 68b022c8
   ierr = PetscHeaderDestroy(ksp);CHKERRQ(ierr);
   PetscFunctionReturn(0);
 }
