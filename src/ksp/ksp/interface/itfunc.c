
/*
      Interface KSP routines that the user calls.
*/

#include <petsc/private/kspimpl.h>   /*I "petscksp.h" I*/
#include <petscdm.h>

PETSC_STATIC_INLINE PetscErrorCode ObjectView(PetscObject obj, PetscViewer viewer, PetscViewerFormat format)
{
  PetscErrorCode ierr;

  ierr = PetscViewerPushFormat(viewer, format);CHKERRQ(ierr);
  ierr = PetscObjectView(obj, viewer);CHKERRQ(ierr);
  ierr = PetscViewerPopFormat(viewer);CHKERRQ(ierr);
  return(0);
}

/*@
   KSPComputeExtremeSingularValues - Computes the extreme singular values
   for the preconditioned operator. Called after or during KSPSolve().

   Not Collective

   Input Parameter:
.  ksp - iterative context obtained from KSPCreate()

   Output Parameters:
.  emin, emax - extreme singular values

   Options Database Keys:
.  -ksp_compute_singularvalues - compute extreme singular values and print when KSPSolve completes.

   Notes:
   One must call KSPSetComputeSingularValues() before calling KSPSetUp()
   (or use the option -ksp_compute_eigenvalues) in order for this routine to work correctly.

   Many users may just want to use the monitoring routine
   KSPMonitorSingularValue() (which can be set with option -ksp_monitor_singular_value)
   to print the extreme singular values at each iteration of the linear solve.

   Estimates of the smallest singular value may be very inaccurate, especially if the Krylov method has not converged.
   The largest singular value is usually accurate to within a few percent if the method has converged, but is still not
   intended for eigenanalysis.

   Disable restarts if using KSPGMRES, otherwise this estimate will only be using those iterations after the last
   restart. See KSPGMRESSetRestart() for more details.

   Level: advanced

.keywords: compute, extreme, singular, values

.seealso: KSPSetComputeSingularValues(), KSPMonitorSingularValue(), KSPComputeEigenvalues(), KSP
@*/
PetscErrorCode  KSPComputeExtremeSingularValues(KSP ksp,PetscReal *emax,PetscReal *emin)
{
  PetscErrorCode ierr;

  PetscFunctionBegin;
  PetscValidHeaderSpecific(ksp,KSP_CLASSID,1);
  PetscValidScalarPointer(emax,2);
  PetscValidScalarPointer(emin,3);
  if (!ksp->calc_sings) SETERRQ(PetscObjectComm((PetscObject)ksp),4,"Singular values not requested before KSPSetUp()");

  if (ksp->ops->computeextremesingularvalues) {
    ierr = (*ksp->ops->computeextremesingularvalues)(ksp,emax,emin);CHKERRQ(ierr);
  } else {
    *emin = -1.0;
    *emax = -1.0;
  }
  PetscFunctionReturn(0);
}

/*@
   KSPComputeEigenvalues - Computes the extreme eigenvalues for the
   preconditioned operator. Called after or during KSPSolve().

   Not Collective

   Input Parameter:
+  ksp - iterative context obtained from KSPCreate()
-  n - size of arrays r and c. The number of eigenvalues computed (neig) will, in
       general, be less than this.

   Output Parameters:
+  r - real part of computed eigenvalues, provided by user with a dimension of at least n
.  c - complex part of computed eigenvalues, provided by user with a dimension of at least n
-  neig - actual number of eigenvalues computed (will be less than or equal to n)

   Options Database Keys:
+  -ksp_compute_eigenvalues - Prints eigenvalues to stdout
-  -ksp_plot_eigenvalues - Plots eigenvalues in an x-window display

   Notes:
   The number of eigenvalues estimated depends on the size of the Krylov space
   generated during the KSPSolve() ; for example, with
   CG it corresponds to the number of CG iterations, for GMRES it is the number
   of GMRES iterations SINCE the last restart. Any extra space in r[] and c[]
   will be ignored.

   KSPComputeEigenvalues() does not usually provide accurate estimates; it is
   intended only for assistance in understanding the convergence of iterative
   methods, not for eigenanalysis. For accurate computation of eigenvalues we recommend using
   the excellent package SLEPc.

   One must call KSPSetComputeEigenvalues() before calling KSPSetUp()
   in order for this routine to work correctly.

   Many users may just want to use the monitoring routine
   KSPMonitorSingularValue() (which can be set with option -ksp_monitor_singular_value)
   to print the singular values at each iteration of the linear solve.

   Level: advanced

.keywords: compute, extreme, singular, values

.seealso: KSPSetComputeSingularValues(), KSPMonitorSingularValue(), KSPComputeExtremeSingularValues(), KSP
@*/
PetscErrorCode  KSPComputeEigenvalues(KSP ksp,PetscInt n,PetscReal r[],PetscReal c[],PetscInt *neig)
{
  PetscErrorCode ierr;

  PetscFunctionBegin;
  PetscValidHeaderSpecific(ksp,KSP_CLASSID,1);
  if (n) PetscValidScalarPointer(r,3);
  if (n) PetscValidScalarPointer(c,4);
  if (n<0) SETERRQ(PetscObjectComm((PetscObject)ksp),PETSC_ERR_ARG_OUTOFRANGE,"Requested < 0 Eigenvalues");
  PetscValidIntPointer(neig,5);
  if (!ksp->calc_sings) SETERRQ(PetscObjectComm((PetscObject)ksp),4,"Eigenvalues not requested before KSPSetUp()");

  if (n && ksp->ops->computeeigenvalues) {
    ierr = (*ksp->ops->computeeigenvalues)(ksp,n,r,c,neig);CHKERRQ(ierr);
  } else {
    *neig = 0;
  }
  PetscFunctionReturn(0);
}

/*@
   KSPComputeRitz - Computes the Ritz or harmonic Ritz pairs associated to the
   smallest or largest in modulus, for the preconditioned operator.
   Called after KSPSolve().

   Not Collective

   Input Parameter:
+  ksp   - iterative context obtained from KSPCreate()
.  ritz  - PETSC_TRUE or PETSC_FALSE for ritz pairs or harmonic Ritz pairs, respectively
.  small - PETSC_TRUE or PETSC_FALSE for smallest or largest (harmonic) Ritz values, respectively
.  nrit  - number of (harmonic) Ritz pairs to compute

   Output Parameters:
+  nrit  - actual number of computed (harmonic) Ritz pairs 
.  S     - multidimensional vector with Ritz vectors
.  tetar - real part of the Ritz values        
.  tetai - imaginary part of the Ritz values

   Notes:
   -For GMRES, the (harmonic) Ritz pairs are computed from the Hessenberg matrix obtained during 
   the last complete cycle, or obtained at the end of the solution if the method is stopped before 
   a restart. Then, the number of actual (harmonic) Ritz pairs computed is less or equal to the restart
   parameter for GMRES if a complete cycle has been performed or less or equal to the number of GMRES 
   iterations.
   -Moreover, for real matrices, the (harmonic) Ritz pairs are possibly complex-valued. In such a case,
   the routine selects the complex (harmonic) Ritz value and its conjugate, and two successive columns of S 
   are equal to the real and the imaginary parts of the associated vectors. 
   -the (harmonic) Ritz pairs are given in order of increasing (harmonic) Ritz values in modulus
   -this is currently not implemented when PETSc is built with complex numbers

   One must call KSPSetComputeRitz() before calling KSPSetUp()
   in order for this routine to work correctly.

   Level: advanced

.keywords: compute, ritz, values

.seealso: KSPSetComputeRitz(), KSP
@*/
PetscErrorCode  KSPComputeRitz(KSP ksp,PetscBool ritz,PetscBool small,PetscInt *nrit,Vec S[],PetscReal tetar[],PetscReal tetai[])
{
  PetscErrorCode ierr;

  PetscFunctionBegin;
  PetscValidHeaderSpecific(ksp,KSP_CLASSID,1);
  if (!ksp->calc_ritz) SETERRQ(PetscObjectComm((PetscObject)ksp),4,"Ritz pairs not requested before KSPSetUp()");
  if (ksp->ops->computeritz) {ierr = (*ksp->ops->computeritz)(ksp,ritz,small,nrit,S,tetar,tetai);CHKERRQ(ierr);}
  PetscFunctionReturn(0);
}
/*@
   KSPSetUpOnBlocks - Sets up the preconditioner for each block in
   the block Jacobi, block Gauss-Seidel, and overlapping Schwarz
   methods.

   Collective on KSP

   Input Parameter:
.  ksp - the KSP context

   Notes:
   KSPSetUpOnBlocks() is a routine that the user can optinally call for
   more precise profiling (via -log_view) of the setup phase for these
   block preconditioners.  If the user does not call KSPSetUpOnBlocks(),
   it will automatically be called from within KSPSolve().

   Calling KSPSetUpOnBlocks() is the same as calling PCSetUpOnBlocks()
   on the PC context within the KSP context.

   Level: advanced

.keywords: setup, blocks

.seealso: PCSetUpOnBlocks(), KSPSetUp(), PCSetUp(), KSP
@*/
PetscErrorCode  KSPSetUpOnBlocks(KSP ksp)
{
  PC             pc;
  PetscErrorCode ierr;
  PCFailedReason pcreason;

  PetscFunctionBegin;
  PetscValidHeaderSpecific(ksp,KSP_CLASSID,1);
  ierr = KSPGetPC(ksp,&pc);CHKERRQ(ierr);
  ierr = PCSetUpOnBlocks(pc);CHKERRQ(ierr);
  ierr = PCGetSetUpFailedReason(pc,&pcreason);CHKERRQ(ierr);
  if (pcreason) {
    ksp->reason = KSP_DIVERGED_PCSETUP_FAILED;
  }
  PetscFunctionReturn(0);
}

/*@
   KSPSetReusePreconditioner - reuse the current preconditioner, do not construct a new one even if the operator changes

   Collective on KSP

   Input Parameters:
+  ksp   - iterative context obtained from KSPCreate()
-  flag - PETSC_TRUE to reuse the current preconditioner

   Level: intermediate

.keywords: setup

.seealso: KSPCreate(), KSPSolve(), KSPDestroy(), PCSetReusePreconditioner(), KSP
@*/
PetscErrorCode  KSPSetReusePreconditioner(KSP ksp,PetscBool flag)
{
  PC             pc;
  PetscErrorCode ierr;

  PetscFunctionBegin;
  PetscValidHeaderSpecific(ksp,KSP_CLASSID,1);
  ierr = KSPGetPC(ksp,&pc);CHKERRQ(ierr);
  ierr = PCSetReusePreconditioner(pc,flag);CHKERRQ(ierr);
  PetscFunctionReturn(0);
}

/*@
   KSPSetSkipPCSetFromOptions - prevents KSPSetFromOptions() from call PCSetFromOptions(). This is used if the same PC is shared by more than one KSP so its options are not resetable for each KSP

   Collective on KSP

   Input Parameters:
+  ksp   - iterative context obtained from KSPCreate()
-  flag - PETSC_TRUE to skip calling the PCSetFromOptions()

   Level: intermediate

.keywords: setup

.seealso: KSPCreate(), KSPSolve(), KSPDestroy(), PCSetReusePreconditioner(), KSP
@*/
PetscErrorCode  KSPSetSkipPCSetFromOptions(KSP ksp,PetscBool flag)
{
  PetscFunctionBegin;
  PetscValidHeaderSpecific(ksp,KSP_CLASSID,1);
  ksp->skippcsetfromoptions = flag;
  PetscFunctionReturn(0);
}

/*@
   KSPSetUp - Sets up the internal data structures for the
   later use of an iterative solver.

   Collective on KSP

   Input Parameter:
.  ksp   - iterative context obtained from KSPCreate()

   Level: developer

.keywords: setup

.seealso: KSPCreate(), KSPSolve(), KSPDestroy(), KSP
@*/
PetscErrorCode KSPSetUp(KSP ksp)
{
  PetscErrorCode ierr;
  Mat            A,B;
  Mat            mat,pmat;
  MatNullSpace   nullsp;
  PCFailedReason pcreason;
  
  PetscFunctionBegin;
  PetscValidHeaderSpecific(ksp,KSP_CLASSID,1);

  /* reset the convergence flag from the previous solves */
  ksp->reason = KSP_CONVERGED_ITERATING;

  if (!((PetscObject)ksp)->type_name) {
    ierr = KSPSetType(ksp,KSPGMRES);CHKERRQ(ierr);
  }
  ierr = KSPSetUpNorms_Private(ksp,PETSC_TRUE,&ksp->normtype,&ksp->pc_side);CHKERRQ(ierr);

  if (ksp->dmActive && !ksp->setupstage) {
    /* first time in so build matrix and vector data structures using DM */
    if (!ksp->vec_rhs) {ierr = DMCreateGlobalVector(ksp->dm,&ksp->vec_rhs);CHKERRQ(ierr);}
    if (!ksp->vec_sol) {ierr = DMCreateGlobalVector(ksp->dm,&ksp->vec_sol);CHKERRQ(ierr);}
    ierr = DMCreateMatrix(ksp->dm,&A);CHKERRQ(ierr);
    ierr = KSPSetOperators(ksp,A,A);CHKERRQ(ierr);
    ierr = PetscObjectDereference((PetscObject)A);CHKERRQ(ierr);
  }

  if (ksp->dmActive) {
    DMKSP kdm;
    ierr = DMGetDMKSP(ksp->dm,&kdm);CHKERRQ(ierr);

    if (kdm->ops->computeinitialguess && ksp->setupstage != KSP_SETUP_NEWRHS) {
      /* only computes initial guess the first time through */
      ierr = (*kdm->ops->computeinitialguess)(ksp,ksp->vec_sol,kdm->initialguessctx);CHKERRQ(ierr);
      ierr = KSPSetInitialGuessNonzero(ksp,PETSC_TRUE);CHKERRQ(ierr);
    }
    if (kdm->ops->computerhs) {
      ierr = (*kdm->ops->computerhs)(ksp,ksp->vec_rhs,kdm->rhsctx);CHKERRQ(ierr);
    }

    if (ksp->setupstage != KSP_SETUP_NEWRHS) {
      if (kdm->ops->computeoperators) {
        ierr = KSPGetOperators(ksp,&A,&B);CHKERRQ(ierr);
        ierr = (*kdm->ops->computeoperators)(ksp,A,B,kdm->operatorsctx);CHKERRQ(ierr);
      } else SETERRQ(PetscObjectComm((PetscObject)ksp),PETSC_ERR_ARG_WRONGSTATE,"You called KSPSetDM() but did not use DMKSPSetComputeOperators() or KSPSetDMActive(ksp,PETSC_FALSE);");
    }
  }

  if (ksp->setupstage == KSP_SETUP_NEWRHS) PetscFunctionReturn(0);
  ierr = PetscLogEventBegin(KSP_SetUp,ksp,ksp->vec_rhs,ksp->vec_sol,0);CHKERRQ(ierr);

  switch (ksp->setupstage) {
  case KSP_SETUP_NEW:
    ierr = (*ksp->ops->setup)(ksp);CHKERRQ(ierr);
    break;
  case KSP_SETUP_NEWMATRIX: {   /* This should be replaced with a more general mechanism */
    if (ksp->setupnewmatrix) {
      ierr = (*ksp->ops->setup)(ksp);CHKERRQ(ierr);
    }
  } break;
  default: break;
  }

  if (!ksp->pc) {ierr = KSPGetPC(ksp,&ksp->pc);CHKERRQ(ierr);}
  ierr = PCGetOperators(ksp->pc,&mat,&pmat);CHKERRQ(ierr);
  /* scale the matrix if requested */
  if (ksp->dscale) {
    PetscScalar *xx;
    PetscInt    i,n;
    PetscBool   zeroflag = PETSC_FALSE;
    if (!ksp->pc) {ierr = KSPGetPC(ksp,&ksp->pc);CHKERRQ(ierr);}
    if (!ksp->diagonal) { /* allocate vector to hold diagonal */
      ierr = MatCreateVecs(pmat,&ksp->diagonal,0);CHKERRQ(ierr);
    }
    ierr = MatGetDiagonal(pmat,ksp->diagonal);CHKERRQ(ierr);
    ierr = VecGetLocalSize(ksp->diagonal,&n);CHKERRQ(ierr);
    ierr = VecGetArray(ksp->diagonal,&xx);CHKERRQ(ierr);
    for (i=0; i<n; i++) {
      if (xx[i] != 0.0) xx[i] = 1.0/PetscSqrtReal(PetscAbsScalar(xx[i]));
      else {
        xx[i]    = 1.0;
        zeroflag = PETSC_TRUE;
      }
    }
    ierr = VecRestoreArray(ksp->diagonal,&xx);CHKERRQ(ierr);
    if (zeroflag) {
      ierr = PetscInfo(ksp,"Zero detected in diagonal of matrix, using 1 at those locations\n");CHKERRQ(ierr);
    }
    ierr = MatDiagonalScale(pmat,ksp->diagonal,ksp->diagonal);CHKERRQ(ierr);
    if (mat != pmat) {ierr = MatDiagonalScale(mat,ksp->diagonal,ksp->diagonal);CHKERRQ(ierr);}
    ksp->dscalefix2 = PETSC_FALSE;
  }
  ierr = PetscLogEventEnd(KSP_SetUp,ksp,ksp->vec_rhs,ksp->vec_sol,0);CHKERRQ(ierr);
  ierr = PCSetErrorIfFailure(ksp->pc,ksp->errorifnotconverged);CHKERRQ(ierr);
  ierr = PCSetUp(ksp->pc);CHKERRQ(ierr);
  ierr = PCGetSetUpFailedReason(ksp->pc,&pcreason);CHKERRQ(ierr); 
  if (pcreason) {
    ksp->reason = KSP_DIVERGED_PCSETUP_FAILED;
  }

  ierr = MatGetNullSpace(mat,&nullsp);CHKERRQ(ierr);
  if (nullsp) {
    PetscBool test = PETSC_FALSE;
    ierr = PetscOptionsGetBool(((PetscObject)ksp)->options,((PetscObject)ksp)->prefix,"-ksp_test_null_space",&test,NULL);CHKERRQ(ierr);
    if (test) {
      ierr = MatNullSpaceTest(nullsp,mat,NULL);CHKERRQ(ierr);
    }
  }
  ksp->setupstage = KSP_SETUP_NEWRHS;
  PetscFunctionReturn(0);
}

static PetscErrorCode KSPReasonView_Internal(KSP ksp, PetscViewer viewer, PetscViewerFormat format)
{
  PetscErrorCode ierr;
  PetscBool      isAscii;

  PetscFunctionBegin;
  if (format != PETSC_VIEWER_DEFAULT) {ierr = PetscViewerPushFormat(viewer,format);CHKERRQ(ierr);}
  ierr = PetscObjectTypeCompare((PetscObject)viewer,PETSCVIEWERASCII,&isAscii);CHKERRQ(ierr);
  if (isAscii) {
    ierr = PetscViewerASCIIAddTab(viewer,((PetscObject)ksp)->tablevel);CHKERRQ(ierr);
    if (ksp->reason > 0) {
      if (((PetscObject) ksp)->prefix) {
        ierr = PetscViewerASCIIPrintf(viewer,"Linear %s solve converged due to %s iterations %D\n",((PetscObject) ksp)->prefix,KSPConvergedReasons[ksp->reason],ksp->its);CHKERRQ(ierr);
      } else {
        ierr = PetscViewerASCIIPrintf(viewer,"Linear solve converged due to %s iterations %D\n",KSPConvergedReasons[ksp->reason],ksp->its);CHKERRQ(ierr);
      }
    } else {
      if (((PetscObject) ksp)->prefix) {
        ierr = PetscViewerASCIIPrintf(viewer,"Linear %s solve did not converge due to %s iterations %D\n",((PetscObject) ksp)->prefix,KSPConvergedReasons[ksp->reason],ksp->its);CHKERRQ(ierr);
      } else {
        ierr = PetscViewerASCIIPrintf(viewer,"Linear solve did not converge due to %s iterations %D\n",KSPConvergedReasons[ksp->reason],ksp->its);CHKERRQ(ierr);
      }
      if (ksp->reason == KSP_DIVERGED_PCSETUP_FAILED) {
        PCFailedReason reason;
        ierr = PCGetSetUpFailedReason(ksp->pc,&reason);CHKERRQ(ierr);
        ierr = PetscViewerASCIIPrintf(viewer,"               PCSETUP_FAILED due to %s \n",PCFailedReasons[reason]);CHKERRQ(ierr);
      }
    }
    ierr = PetscViewerASCIISubtractTab(viewer,((PetscObject)ksp)->tablevel);CHKERRQ(ierr);
  }
  if (format != PETSC_VIEWER_DEFAULT) {ierr = PetscViewerPopFormat(viewer);CHKERRQ(ierr);}
  PetscFunctionReturn(0);
}

/*@
   KSPReasonView - Displays the reason a KSP solve converged or diverged to a viewer

   Collective on KSP

   Parameter:
+  ksp - iterative context obtained from KSPCreate()
-  viewer - the viewer to display the reason


   Options Database Keys:
.  -ksp_converged_reason - print reason for converged or diverged, also prints number of iterations

   Level: beginner

.keywords: solve, linear system

.seealso: KSPCreate(), KSPSetUp(), KSPDestroy(), KSPSetTolerances(), KSPConvergedDefault(),
          KSPSolveTranspose(), KSPGetIterationNumber(), KSP
@*/
PetscErrorCode KSPReasonView(KSP ksp,PetscViewer viewer)
{
  PetscErrorCode ierr;

  PetscFunctionBegin;
  ierr = KSPReasonView_Internal(ksp, viewer, PETSC_VIEWER_DEFAULT);CHKERRQ(ierr);
  PetscFunctionReturn(0);
}

#if defined(PETSC_HAVE_THREADSAFETY)
#define KSPReasonViewFromOptions KSPReasonViewFromOptionsUnsafe
#else
#endif
/*@C
  KSPReasonViewFromOptions - Processes command line options to determine if/how a KSPReason is to be viewed.

  Collective on KSP

  Input Parameters:
. ksp   - the KSP object

  Level: intermediate

@*/
PetscErrorCode KSPReasonViewFromOptions(KSP ksp)
{
  PetscViewer       viewer;
  PetscBool         flg;
  PetscViewerFormat format;
  PetscErrorCode    ierr;

  PetscFunctionBegin;
  ierr   = PetscOptionsGetViewer(PetscObjectComm((PetscObject)ksp),((PetscObject)ksp)->prefix,"-ksp_converged_reason",&viewer,&format,&flg);CHKERRQ(ierr);
  if (flg) {
    ierr = KSPReasonView_Internal(ksp, viewer, format);CHKERRQ(ierr);
    ierr = PetscViewerDestroy(&viewer);CHKERRQ(ierr);
  }
  PetscFunctionReturn(0);
}

#include <petscdraw.h>

static PetscErrorCode KSPViewEigenvalues_Internal(KSP ksp, PetscBool explicit, PetscViewer viewer, PetscViewerFormat format)
{
  PetscReal     *r, *c;
  PetscInt       n, i, neig;
  PetscBool      isascii, isdraw;
  PetscMPIInt    rank;
  PetscErrorCode ierr;

  PetscFunctionBegin;
  ierr = MPI_Comm_rank(PetscObjectComm((PetscObject) ksp), &rank);CHKERRQ(ierr);
  ierr = PetscObjectTypeCompare((PetscObject) viewer, PETSCVIEWERASCII, &isascii);CHKERRQ(ierr);
  ierr = PetscObjectTypeCompare((PetscObject) viewer, PETSCVIEWERDRAW,  &isdraw);CHKERRQ(ierr);
  if (explicit) {
    ierr = VecGetSize(ksp->vec_sol,&n);CHKERRQ(ierr);
    ierr = PetscMalloc2(n, &r, n, &c);CHKERRQ(ierr);
    ierr = KSPComputeEigenvaluesExplicitly(ksp, n, r, c);CHKERRQ(ierr);
    neig = n;
  } else {
    PetscInt nits;

    ierr = KSPGetIterationNumber(ksp, &nits);CHKERRQ(ierr);
    n    = nits+2;
    if (!nits) {ierr = PetscViewerASCIIPrintf(viewer, "Zero iterations in solver, cannot approximate any eigenvalues\n");CHKERRQ(ierr);PetscFunctionReturn(0);}
    ierr = PetscMalloc2(n, &r, n, &c);CHKERRQ(ierr);
    ierr = KSPComputeEigenvalues(ksp, n, r, c, &neig);CHKERRQ(ierr);
  }
  if (isascii) {
    ierr = PetscViewerASCIIPrintf(viewer, "%s computed eigenvalues\n", explicit ? "Explicitly" : "Iteratively");CHKERRQ(ierr);
    for (i = 0; i < neig; ++i) {
      if (c[i] >= 0.0) {ierr = PetscViewerASCIIPrintf(viewer, "%g + %gi\n", (double) r[i],  (double) c[i]);CHKERRQ(ierr);}
      else             {ierr = PetscViewerASCIIPrintf(viewer, "%g - %gi\n", (double) r[i], -(double) c[i]);CHKERRQ(ierr);}
    }
  } else if (isdraw && !rank) {
    PetscDraw   draw;
    PetscDrawSP drawsp;

    if (format == PETSC_VIEWER_DRAW_CONTOUR) {
      ierr = KSPPlotEigenContours_Private(ksp,neig,r,c);CHKERRQ(ierr);
    } else {
      if (!ksp->eigviewer) {ierr = PetscViewerDrawOpen(PETSC_COMM_SELF,0,explicit ? "Explicitly Computed Eigenvalues" : "Iteratively Computed Eigenvalues",PETSC_DECIDE,PETSC_DECIDE,400,400,&ksp->eigviewer);CHKERRQ(ierr);}
      ierr = PetscViewerDrawGetDraw(ksp->eigviewer,0,&draw);CHKERRQ(ierr);
      ierr = PetscDrawSPCreate(draw,1,&drawsp);CHKERRQ(ierr);
      ierr = PetscDrawSPReset(drawsp);CHKERRQ(ierr);
      for (i = 0; i < neig; ++i) {ierr = PetscDrawSPAddPoint(drawsp,r+i,c+i);CHKERRQ(ierr);}
      ierr = PetscDrawSPDraw(drawsp,PETSC_TRUE);CHKERRQ(ierr);
      ierr = PetscDrawSPSave(drawsp);CHKERRQ(ierr);
      ierr = PetscDrawSPDestroy(&drawsp);CHKERRQ(ierr);
    }
  }
  ierr = PetscFree2(r, c);CHKERRQ(ierr);
  PetscFunctionReturn(0);
}

static PetscErrorCode KSPViewSingularvalues_Internal(KSP ksp, PetscViewer viewer, PetscViewerFormat format)
{
  PetscReal      smax, smin;
  PetscInt       nits;
  PetscBool      isascii;
  PetscErrorCode ierr;

  PetscFunctionBegin;
  ierr = PetscObjectTypeCompare((PetscObject) viewer, PETSCVIEWERASCII, &isascii);CHKERRQ(ierr);
  ierr = KSPGetIterationNumber(ksp, &nits);CHKERRQ(ierr);
  if (!nits) {ierr = PetscViewerASCIIPrintf(viewer, "Zero iterations in solver, cannot approximate any singular values\n");CHKERRQ(ierr);PetscFunctionReturn(0);}
  ierr = KSPComputeExtremeSingularValues(ksp, &smax, &smin);CHKERRQ(ierr);
  if (isascii) {ierr = PetscViewerASCIIPrintf(viewer, "Iteratively computed extreme singular values: max %g min %g max/min %g\n",(double)smax,(double)smin,(double)(smax/smin));CHKERRQ(ierr);}
  PetscFunctionReturn(0);
}

static PetscErrorCode KSPViewFinalResidual_Internal(KSP ksp, PetscViewer viewer, PetscViewerFormat format)
{
  PetscBool      isascii;
  PetscErrorCode ierr;

  PetscFunctionBegin;
  ierr = PetscObjectTypeCompare((PetscObject) viewer, PETSCVIEWERASCII, &isascii);CHKERRQ(ierr);
  if (ksp->dscale && !ksp->dscalefix) SETERRQ(PetscObjectComm((PetscObject) ksp), PETSC_ERR_ARG_WRONGSTATE, "Cannot compute final scale with -ksp_diagonal_scale except also with -ksp_diagonal_scale_fix");
  if (isascii) {
    Mat       A;
    Vec       t;
    PetscReal norm;

    ierr = PCGetOperators(ksp->pc, &A, NULL);CHKERRQ(ierr);
    ierr = VecDuplicate(ksp->vec_rhs, &t);CHKERRQ(ierr);
    ierr = KSP_MatMult(ksp, A, ksp->vec_sol, t);CHKERRQ(ierr);
    ierr = VecAYPX(t, -1.0, ksp->vec_rhs);CHKERRQ(ierr);
    ierr = VecNorm(t, NORM_2, &norm);CHKERRQ(ierr);
    ierr = VecDestroy(&t);CHKERRQ(ierr);
    ierr = PetscViewerASCIIPrintf(viewer, "KSP final norm of residual %g\n", (double) norm);CHKERRQ(ierr);
  }
  PetscFunctionReturn(0);
}

/*@C
   KSPSolve - Solves linear system.

   Collective on KSP

   Parameter:
+  ksp - iterative context obtained from KSPCreate()
.  b - the right hand side vector
-  x - the solution  (this may be the same vector as b, then b will be overwritten with answer)

   Options Database Keys:
+  -ksp_compute_eigenvalues - compute preconditioned operators eigenvalues
.  -ksp_plot_eigenvalues - plot the computed eigenvalues in an X-window
.  -ksp_plot_eigencontours - plot the computed eigenvalues in an X-window with contours
.  -ksp_compute_eigenvalues_explicitly - compute the eigenvalues by forming the dense operator and using LAPACK
.  -ksp_plot_eigenvalues_explicitly - plot the explicitly computing eigenvalues
.  -ksp_view_mat binary - save matrix to the default binary viewer
.  -ksp_view_pmat binary - save matrix used to build preconditioner to the default binary viewer
.  -ksp_view_rhs binary - save right hand side vector to the default binary viewer
.  -ksp_view_solution binary - save computed solution vector to the default binary viewer
           (can be read later with src/ksp/examples/tutorials/ex10.c for testing solvers)
.  -ksp_view_mat_explicit - for matrix-free operators, computes the matrix entries and views them
.  -ksp_view_preconditioned_operator_explicit - computes the product of the preconditioner and matrix as an explicit matrix and views it
.  -ksp_converged_reason - print reason for converged or diverged, also prints number of iterations
.  -ksp_final_residual - print 2-norm of true linear system residual at the end of the solution process
-  -ksp_view - print the ksp data structure at the end of the system solution

   Notes:

   If one uses KSPSetDM() then x or b need not be passed. Use KSPGetSolution() to access the solution in this case.

   The operator is specified with KSPSetOperators().

   Call KSPGetConvergedReason() to determine if the solver converged or failed and
   why. The number of iterations can be obtained from KSPGetIterationNumber().

   If you provide a matrix that has a MatSetNullSpace() and MatSetTransposeNullSpace() this will use that information to solve singular systems
   in the least squares sense with a norm minimizing solution.
$
$                   A x = b   where b = b_p + b_t where b_t is not in the range of A (and hence by the fundamental theorem of linear algebra is in the nullspace(A') see MatSetNullSpace()
$
$    KSP first removes b_t producing the linear system  A x = b_p (which has multiple solutions) and solves this to find the ||x|| minimizing solution (and hence
$    it finds the solution x orthogonal to the nullspace(A). The algorithm is simply in each iteration of the Krylov method we remove the nullspace(A) from the search
$    direction thus the solution which is a linear combination of the search directions has no component in the nullspace(A).
$
$    We recommend always using GMRES for such singular systems.
$    If nullspace(A) = nullspace(A') (note symmetric matrices always satisfy this property) then both left and right preconditioning will work
$    If nullspace(A) != nullspace(A') then left preconditioning will work but right preconditioning may not work (or it may).

   Developer Note: The reason we cannot always solve  nullspace(A) != nullspace(A') systems with right preconditioning is because we need to remove at each iteration
       the nullspace(AB) from the search direction. While we know the nullspace(A) the nullspace(AB) equals B^-1 times the nullspace(A) but except for trivial preconditioners
       such as diagonal scaling we cannot apply the inverse of the preconditioner to a vector and thus cannot compute the nullspace(AB).


   If using a direct method (e.g., via the KSP solver
   KSPPREONLY and a preconditioner such as PCLU/PCILU),
   then its=1.  See KSPSetTolerances() and KSPConvergedDefault()
   for more details.

   Understanding Convergence:
   The routines KSPMonitorSet(), KSPComputeEigenvalues(), and
   KSPComputeEigenvaluesExplicitly() provide information on additional
   options to monitor convergence and print eigenvalue information.

   Level: beginner

.keywords: solve, linear system

.seealso: KSPCreate(), KSPSetUp(), KSPDestroy(), KSPSetTolerances(), KSPConvergedDefault(),
          KSPSolveTranspose(), KSPGetIterationNumber(), MatNullSpaceCreate(), MatSetNullSpace(), MatSetTransposeNullSpace(), KSP
@*/
PetscErrorCode KSPSolve(KSP ksp,Vec b,Vec x)
{
  PetscErrorCode    ierr;
  PetscBool         flg = PETSC_FALSE,inXisinB=PETSC_FALSE,guess_zero;
  Mat               mat,pmat;
  MPI_Comm          comm;
  MatNullSpace      nullsp;
  Vec               btmp,vec_rhs=0;

  PetscFunctionBegin;
  PetscValidHeaderSpecific(ksp,KSP_CLASSID,1);
  if (b) PetscValidHeaderSpecific(b,VEC_CLASSID,2);
  if (x) PetscValidHeaderSpecific(x,VEC_CLASSID,3);
  comm = PetscObjectComm((PetscObject)ksp);
  if (x && x == b) {
    if (!ksp->guess_zero) SETERRQ(comm,PETSC_ERR_ARG_INCOMP,"Cannot use x == b with nonzero initial guess");
    ierr     = VecDuplicate(b,&x);CHKERRQ(ierr);
    inXisinB = PETSC_TRUE;
  }
  if (b) {
    ierr         = PetscObjectReference((PetscObject)b);CHKERRQ(ierr);
    ierr         = VecDestroy(&ksp->vec_rhs);CHKERRQ(ierr);
    ksp->vec_rhs = b;
  }
  if (x) {
    ierr         = PetscObjectReference((PetscObject)x);CHKERRQ(ierr);
    ierr         = VecDestroy(&ksp->vec_sol);CHKERRQ(ierr);
    ksp->vec_sol = x;
  }
  if (ksp->viewPre) {ierr = ObjectView((PetscObject) ksp, ksp->viewerPre, ksp->formatPre);CHKERRQ(ierr);}

  if (ksp->presolve) {ierr = (*ksp->presolve)(ksp,ksp->vec_rhs,ksp->vec_sol,ksp->prectx);CHKERRQ(ierr);}
  ierr = PetscLogEventBegin(KSP_Solve,ksp,ksp->vec_rhs,ksp->vec_sol,0);CHKERRQ(ierr);

  /* reset the residual history list if requested */
  if (ksp->res_hist_reset) ksp->res_hist_len = 0;
  ksp->transpose_solve = PETSC_FALSE;

  if (ksp->guess) {
    PetscObjectState ostate,state;

    ierr = KSPGuessSetUp(ksp->guess);CHKERRQ(ierr);
    ierr = PetscObjectStateGet((PetscObject)ksp->vec_sol,&ostate);CHKERRQ(ierr);
    ierr = KSPGuessFormGuess(ksp->guess,ksp->vec_rhs,ksp->vec_sol);CHKERRQ(ierr);
    ierr = PetscObjectStateGet((PetscObject)ksp->vec_sol,&state);CHKERRQ(ierr);
    if (state != ostate) {
      ksp->guess_zero = PETSC_FALSE;
    } else {
      PetscInfo(ksp,"Using zero initial guess since the KSPGuess object did not change the vector\n");
      ksp->guess_zero = PETSC_TRUE;
    }
  }

  /* KSPSetUp() scales the matrix if needed */
  ierr = KSPSetUp(ksp);CHKERRQ(ierr);
  ierr = KSPSetUpOnBlocks(ksp);CHKERRQ(ierr);

  VecLocked(ksp->vec_sol,3);

  ierr = PCGetOperators(ksp->pc,&mat,&pmat);CHKERRQ(ierr);
  /* diagonal scale RHS if called for */
  if (ksp->dscale) {
    ierr = VecPointwiseMult(ksp->vec_rhs,ksp->vec_rhs,ksp->diagonal);CHKERRQ(ierr);
    /* second time in, but matrix was scaled back to original */
    if (ksp->dscalefix && ksp->dscalefix2) {
      Mat mat,pmat;

      ierr = PCGetOperators(ksp->pc,&mat,&pmat);CHKERRQ(ierr);
      ierr = MatDiagonalScale(pmat,ksp->diagonal,ksp->diagonal);CHKERRQ(ierr);
      if (mat != pmat) {ierr = MatDiagonalScale(mat,ksp->diagonal,ksp->diagonal);CHKERRQ(ierr);}
    }

    /* scale initial guess */
    if (!ksp->guess_zero) {
      if (!ksp->truediagonal) {
        ierr = VecDuplicate(ksp->diagonal,&ksp->truediagonal);CHKERRQ(ierr);
        ierr = VecCopy(ksp->diagonal,ksp->truediagonal);CHKERRQ(ierr);
        ierr = VecReciprocal(ksp->truediagonal);CHKERRQ(ierr);
      }
      ierr = VecPointwiseMult(ksp->vec_sol,ksp->vec_sol,ksp->truediagonal);CHKERRQ(ierr);
    }
  }
  ierr = PCPreSolve(ksp->pc,ksp);CHKERRQ(ierr);

  if (ksp->guess_zero) { ierr = VecSet(ksp->vec_sol,0.0);CHKERRQ(ierr);}
  if (ksp->guess_knoll) { /* The Knoll trick is independent on the KSPGuess specified */
    ierr            = PCApply(ksp->pc,ksp->vec_rhs,ksp->vec_sol);CHKERRQ(ierr);
    ierr            = KSP_RemoveNullSpace(ksp,ksp->vec_sol);CHKERRQ(ierr);
    ksp->guess_zero = PETSC_FALSE;
  }

  /* can we mark the initial guess as zero for this solve? */
  guess_zero = ksp->guess_zero;
  if (!ksp->guess_zero) {
    PetscReal norm;

    ierr = VecNormAvailable(ksp->vec_sol,NORM_2,&flg,&norm);CHKERRQ(ierr);
    if (flg && !norm) ksp->guess_zero = PETSC_TRUE;
  }
  ierr = MatGetTransposeNullSpace(pmat,&nullsp);CHKERRQ(ierr);
  if (nullsp) {
    ierr = VecDuplicate(ksp->vec_rhs,&btmp);CHKERRQ(ierr);
    ierr = VecCopy(ksp->vec_rhs,btmp);CHKERRQ(ierr);
    ierr = MatNullSpaceRemove(nullsp,btmp);CHKERRQ(ierr);
    vec_rhs      = ksp->vec_rhs;
    ksp->vec_rhs = btmp;
  }
  ierr = VecLockPush(ksp->vec_rhs);CHKERRQ(ierr);
  if (ksp->reason == KSP_DIVERGED_PCSETUP_FAILED) {
    ierr = VecSetInf(ksp->vec_sol);CHKERRQ(ierr);
  }
  ierr = (*ksp->ops->solve)(ksp);CHKERRQ(ierr);

  ierr = VecLockPop(ksp->vec_rhs);CHKERRQ(ierr);
  if (nullsp) {
    ksp->vec_rhs = vec_rhs;
    ierr = VecDestroy(&btmp);CHKERRQ(ierr);
  }

  ksp->guess_zero = guess_zero;

  if (!ksp->reason) SETERRQ(comm,PETSC_ERR_PLIB,"Internal error, solver returned without setting converged reason");
  ksp->totalits += ksp->its;

  if (ksp->viewReason) {ierr = KSPReasonView_Internal(ksp, ksp->viewerReason, ksp->formatReason);CHKERRQ(ierr);}
  ierr = PCPostSolve(ksp->pc,ksp);CHKERRQ(ierr);

  /* diagonal scale solution if called for */
  if (ksp->dscale) {
    ierr = VecPointwiseMult(ksp->vec_sol,ksp->vec_sol,ksp->diagonal);CHKERRQ(ierr);
    /* unscale right hand side and matrix */
    if (ksp->dscalefix) {
      Mat mat,pmat;

      ierr = VecReciprocal(ksp->diagonal);CHKERRQ(ierr);
      ierr = VecPointwiseMult(ksp->vec_rhs,ksp->vec_rhs,ksp->diagonal);CHKERRQ(ierr);
      ierr = PCGetOperators(ksp->pc,&mat,&pmat);CHKERRQ(ierr);
      ierr = MatDiagonalScale(pmat,ksp->diagonal,ksp->diagonal);CHKERRQ(ierr);
      if (mat != pmat) {ierr = MatDiagonalScale(mat,ksp->diagonal,ksp->diagonal);CHKERRQ(ierr);}
      ierr            = VecReciprocal(ksp->diagonal);CHKERRQ(ierr);
      ksp->dscalefix2 = PETSC_TRUE;
    }
  }
  ierr = PetscLogEventEnd(KSP_Solve,ksp,ksp->vec_rhs,ksp->vec_sol,0);CHKERRQ(ierr);
  if (ksp->postsolve) {
    ierr = (*ksp->postsolve)(ksp,ksp->vec_rhs,ksp->vec_sol,ksp->postctx);CHKERRQ(ierr);
  }
  if (ksp->guess) {
    ierr = KSPGuessUpdate(ksp->guess,ksp->vec_rhs,ksp->vec_sol);CHKERRQ(ierr);
  }

  ierr = PCGetOperators(ksp->pc,&mat,&pmat);CHKERRQ(ierr);
  if (ksp->viewEV)       {ierr = KSPViewEigenvalues_Internal(ksp, PETSC_FALSE, ksp->viewerEV,    ksp->formatEV);CHKERRQ(ierr);}
  if (ksp->viewEVExp)    {ierr = KSPViewEigenvalues_Internal(ksp, PETSC_TRUE,  ksp->viewerEVExp, ksp->formatEVExp);CHKERRQ(ierr);}
  if (ksp->viewSV)       {ierr = KSPViewSingularvalues_Internal(ksp, ksp->viewerSV, ksp->formatSV);CHKERRQ(ierr);}
  if (ksp->viewFinalRes) {ierr = KSPViewFinalResidual_Internal(ksp, ksp->viewerFinalRes, ksp->formatFinalRes);CHKERRQ(ierr);}
  if (ksp->viewMat)      {ierr = ObjectView((PetscObject) mat,          ksp->viewerMat,  ksp->formatMat);CHKERRQ(ierr);}
  if (ksp->viewPMat)     {ierr = ObjectView((PetscObject) pmat,         ksp->viewerPMat, ksp->formatPMat);CHKERRQ(ierr);}
  if (ksp->viewRhs)      {ierr = ObjectView((PetscObject) ksp->vec_rhs, ksp->viewerRhs,  ksp->formatRhs);CHKERRQ(ierr);}
  if (ksp->viewSol)      {ierr = ObjectView((PetscObject) ksp->vec_sol, ksp->viewerSol,  ksp->formatSol);CHKERRQ(ierr);}
  if (ksp->view)         {ierr = ObjectView((PetscObject) ksp,          ksp->viewer,     ksp->format);CHKERRQ(ierr);}
  if (ksp->viewMatExp)   {
    Mat A, B;

    ierr = PCGetOperators(ksp->pc, &A, NULL);CHKERRQ(ierr);
    ierr = MatComputeExplicitOperator(A, &B);CHKERRQ(ierr);
    ierr = ObjectView((PetscObject) B, ksp->viewerMatExp, ksp->formatMatExp);CHKERRQ(ierr);
    ierr = MatDestroy(&B);CHKERRQ(ierr);
  }
  if (ksp->viewPOpExp)   {
    Mat B;

    ierr = KSPComputeExplicitOperator(ksp, &B);CHKERRQ(ierr);
    ierr = ObjectView((PetscObject) B, ksp->viewerPOpExp, ksp->formatPOpExp);CHKERRQ(ierr);
    ierr = MatDestroy(&B);CHKERRQ(ierr);
  }

  if (inXisinB) {
    ierr = VecCopy(x,b);CHKERRQ(ierr);
    ierr = VecDestroy(&x);CHKERRQ(ierr);
  }
  ierr = PetscObjectSAWsBlock((PetscObject)ksp);CHKERRQ(ierr);
  if (ksp->errorifnotconverged && ksp->reason < 0) SETERRQ(comm,PETSC_ERR_NOT_CONVERGED,"KSPSolve has not converged");
  PetscFunctionReturn(0);
}

/*@
   KSPSolveTranspose - Solves the transpose of a linear system.

   Collective on KSP

   Input Parameter:
+  ksp - iterative context obtained from KSPCreate()
.  b - right hand side vector
-  x - solution vector

   Notes: For complex numbers this solve the non-Hermitian transpose system.

   This currently does NOT correctly use the null space of the operator and its transpose for solving singular systems.

   Developer Notes: We need to implement a KSPSolveHermitianTranspose()

   Level: developer

.keywords: solve, linear system

.seealso: KSPCreate(), KSPSetUp(), KSPDestroy(), KSPSetTolerances(), KSPConvergedDefault(),
          KSPSolve(), KSP
@*/

PetscErrorCode  KSPSolveTranspose(KSP ksp,Vec b,Vec x)
{
  PetscErrorCode ierr;
  PetscBool      inXisinB=PETSC_FALSE;
  Vec            vec_rhs = 0,btmp;
  Mat            mat,pmat;
  MatNullSpace   nullsp;

  PetscFunctionBegin;
  PetscValidHeaderSpecific(ksp,KSP_CLASSID,1);
  PetscValidHeaderSpecific(b,VEC_CLASSID,2);
  PetscValidHeaderSpecific(x,VEC_CLASSID,3);
  if (x == b) {
    ierr     = VecDuplicate(b,&x);CHKERRQ(ierr);
    inXisinB = PETSC_TRUE;
  }
  ierr = PetscObjectReference((PetscObject)b);CHKERRQ(ierr);
  ierr = PetscObjectReference((PetscObject)x);CHKERRQ(ierr);
  ierr = VecDestroy(&ksp->vec_rhs);CHKERRQ(ierr);
  ierr = VecDestroy(&ksp->vec_sol);CHKERRQ(ierr);

  ksp->vec_rhs         = b;
  ksp->vec_sol         = x;
  ksp->transpose_solve = PETSC_TRUE;

  if (ksp->guess) {
    PetscObjectState ostate,state;

    ierr = KSPGuessSetUp(ksp->guess);CHKERRQ(ierr);
    ierr = PetscObjectStateGet((PetscObject)ksp->vec_sol,&ostate);CHKERRQ(ierr);
    ierr = KSPGuessFormGuess(ksp->guess,ksp->vec_rhs,ksp->vec_sol);CHKERRQ(ierr);
    ierr = PetscObjectStateGet((PetscObject)ksp->vec_sol,&state);CHKERRQ(ierr);
    if (state != ostate) {
      ksp->guess_zero = PETSC_FALSE;
    } else {
      PetscInfo(ksp,"Using zero initial guess since the KSPGuess object did not change the vector\n");
      ksp->guess_zero = PETSC_TRUE;
    }
  }

  ierr = KSPSetUp(ksp);CHKERRQ(ierr);
  ierr = KSPSetUpOnBlocks(ksp);CHKERRQ(ierr);
  if (ksp->guess_zero) { ierr = VecSet(ksp->vec_sol,0.0);CHKERRQ(ierr);}

  ierr = PCGetOperators(ksp->pc,&mat,&pmat);CHKERRQ(ierr);
  ierr = MatGetNullSpace(pmat,&nullsp);CHKERRQ(ierr);
  if (nullsp) {
    ierr = VecDuplicate(ksp->vec_rhs,&btmp);CHKERRQ(ierr);
    ierr = VecCopy(ksp->vec_rhs,btmp);CHKERRQ(ierr);
    ierr = MatNullSpaceRemove(nullsp,btmp);CHKERRQ(ierr);
    vec_rhs      = ksp->vec_rhs;
    ksp->vec_rhs = btmp;
  }

  ierr = (*ksp->ops->solve)(ksp);CHKERRQ(ierr);
  if (nullsp) {
    ksp->vec_rhs = vec_rhs;
    ierr = VecDestroy(&btmp);CHKERRQ(ierr);
  }
  if (!ksp->reason) SETERRQ(PetscObjectComm((PetscObject)ksp),PETSC_ERR_PLIB,"Internal error, solver returned without setting converged reason");
  if (ksp->viewReason) {ierr = KSPReasonView_Internal(ksp, ksp->viewerReason, ksp->formatReason);CHKERRQ(ierr);}

<<<<<<< HEAD
  if (ksp->viewMat)      {ierr = ObjectView((PetscObject) mat,          ksp->viewerMat,  ksp->formatMat);CHKERRQ(ierr);}
  if (ksp->viewPMat)     {ierr = ObjectView((PetscObject) pmat,         ksp->viewerPMat, ksp->formatPMat);CHKERRQ(ierr);}
  if (ksp->viewRhs)      {ierr = ObjectView((PetscObject) ksp->vec_rhs, ksp->viewerRhs,  ksp->formatRhs);CHKERRQ(ierr);}
  if (ksp->viewSol)      {ierr = ObjectView((PetscObject) ksp->vec_sol, ksp->viewerSol,  ksp->formatSol);CHKERRQ(ierr);}
=======
  if (ksp->guess) {
    ierr = KSPGuessUpdate(ksp->guess,ksp->vec_rhs,ksp->vec_sol);CHKERRQ(ierr);
  }

  ierr = MatViewFromOptions(mat,(PetscObject)ksp,"-ksp_view_mat");CHKERRQ(ierr);
  ierr = MatViewFromOptions(pmat,(PetscObject)ksp,"-ksp_view_pmat");CHKERRQ(ierr);
  ierr = VecViewFromOptions(ksp->vec_rhs,(PetscObject)ksp,"-ksp_view_rhs");CHKERRQ(ierr);
  ierr = VecViewFromOptions(ksp->vec_sol,(PetscObject)ksp,"-ksp_view_solution");CHKERRQ(ierr);
>>>>>>> 84fbf9c4

  if (inXisinB) {
    ierr = VecCopy(x,b);CHKERRQ(ierr);
    ierr = VecDestroy(&x);CHKERRQ(ierr);
  }
  if (ksp->errorifnotconverged && ksp->reason < 0) SETERRQ(PetscObjectComm((PetscObject)ksp),PETSC_ERR_NOT_CONVERGED,"KSPSolve has not converged");
  PetscFunctionReturn(0);
}

/*@
   KSPReset - Resets a KSP context to the kspsetupcalled = 0 state and removes any allocated Vecs and Mats

   Collective on KSP

   Input Parameter:
.  ksp - iterative context obtained from KSPCreate()

   Level: beginner

.keywords: destroy

.seealso: KSPCreate(), KSPSetUp(), KSPSolve(), KSP
@*/
PetscErrorCode  KSPReset(KSP ksp)
{
  PetscErrorCode ierr;

  PetscFunctionBegin;
  if (ksp) PetscValidHeaderSpecific(ksp,KSP_CLASSID,1);
  if (!ksp) PetscFunctionReturn(0);
  if (ksp->ops->reset) {
    ierr = (*ksp->ops->reset)(ksp);CHKERRQ(ierr);
  }
  if (ksp->pc) {ierr = PCReset(ksp->pc);CHKERRQ(ierr);}
  if (ksp->guess) {
    KSPGuess guess = ksp->guess;
    if (guess->ops->reset) { ierr = (*guess->ops->reset)(guess);CHKERRQ(ierr); }
  }
  ierr = VecDestroyVecs(ksp->nwork,&ksp->work);CHKERRQ(ierr);
  ierr = VecDestroy(&ksp->vec_rhs);CHKERRQ(ierr);
  ierr = VecDestroy(&ksp->vec_sol);CHKERRQ(ierr);
  ierr = VecDestroy(&ksp->diagonal);CHKERRQ(ierr);
  ierr = VecDestroy(&ksp->truediagonal);CHKERRQ(ierr);

  ksp->setupstage = KSP_SETUP_NEW;
  PetscFunctionReturn(0);
}

/*@
   KSPDestroy - Destroys KSP context.

   Collective on KSP

   Input Parameter:
.  ksp - iterative context obtained from KSPCreate()

   Level: beginner

.keywords: destroy

.seealso: KSPCreate(), KSPSetUp(), KSPSolve(), KSP
@*/
PetscErrorCode  KSPDestroy(KSP *ksp)
{
  PetscErrorCode ierr;
  PC             pc;

  PetscFunctionBegin;
  if (!*ksp) PetscFunctionReturn(0);
  PetscValidHeaderSpecific((*ksp),KSP_CLASSID,1);
  if (--((PetscObject)(*ksp))->refct > 0) {*ksp = 0; PetscFunctionReturn(0);}

  ierr = PetscObjectSAWsViewOff((PetscObject)*ksp);CHKERRQ(ierr);

  /*
   Avoid a cascading call to PCReset(ksp->pc) from the following call:
   PCReset() shouldn't be called from KSPDestroy() as it is unprotected by pc's
   refcount (and may be shared, e.g., by other ksps).
   */
  pc         = (*ksp)->pc;
  (*ksp)->pc = NULL;
  ierr       = KSPReset((*ksp));CHKERRQ(ierr);
  (*ksp)->pc = pc;
  if ((*ksp)->ops->destroy) {ierr = (*(*ksp)->ops->destroy)(*ksp);CHKERRQ(ierr);}

  ierr = KSPGuessDestroy(&(*ksp)->guess);CHKERRQ(ierr);
  ierr = DMDestroy(&(*ksp)->dm);CHKERRQ(ierr);
  ierr = PCDestroy(&(*ksp)->pc);CHKERRQ(ierr);
  ierr = PetscFree((*ksp)->res_hist_alloc);CHKERRQ(ierr);
  if ((*ksp)->convergeddestroy) {
    ierr = (*(*ksp)->convergeddestroy)((*ksp)->cnvP);CHKERRQ(ierr);
  }
  ierr = KSPMonitorCancel((*ksp));CHKERRQ(ierr);
  ierr = PetscViewerDestroy(&(*ksp)->eigviewer);CHKERRQ(ierr);
  ierr = PetscHeaderDestroy(ksp);CHKERRQ(ierr);
  PetscFunctionReturn(0);
}

/*@
    KSPSetPCSide - Sets the preconditioning side.

    Logically Collective on KSP

    Input Parameter:
.   ksp - iterative context obtained from KSPCreate()

    Output Parameter:
.   side - the preconditioning side, where side is one of
.vb
      PC_LEFT - left preconditioning (default)
      PC_RIGHT - right preconditioning
      PC_SYMMETRIC - symmetric preconditioning
.ve

    Options Database Keys:
.   -ksp_pc_side <right,left,symmetric>

    Notes:
    Left preconditioning is used by default for most Krylov methods except KSPFGMRES which only supports right preconditioning.

    For methods changing the side of the preconditioner changes the norm type that is used, see KSPSetNormType().

    Symmetric preconditioning is currently available only for the KSPQCG method. Note, however, that
    symmetric preconditioning can be emulated by using either right or left
    preconditioning and a pre or post processing step.

    Setting the PC side often affects the default norm type.  See KSPSetNormType() for details.

    Level: intermediate

.keywords: set, right, left, symmetric, side, preconditioner, flag

.seealso: KSPGetPCSide(), KSPSetNormType(), KSPGetNormType(), KSP
@*/
PetscErrorCode  KSPSetPCSide(KSP ksp,PCSide side)
{
  PetscFunctionBegin;
  PetscValidHeaderSpecific(ksp,KSP_CLASSID,1);
  PetscValidLogicalCollectiveEnum(ksp,side,2);
  ksp->pc_side = ksp->pc_side_set = side;
  PetscFunctionReturn(0);
}

/*@
    KSPGetPCSide - Gets the preconditioning side.

    Not Collective

    Input Parameter:
.   ksp - iterative context obtained from KSPCreate()

    Output Parameter:
.   side - the preconditioning side, where side is one of
.vb
      PC_LEFT - left preconditioning (default)
      PC_RIGHT - right preconditioning
      PC_SYMMETRIC - symmetric preconditioning
.ve

    Level: intermediate

.keywords: get, right, left, symmetric, side, preconditioner, flag

.seealso: KSPSetPCSide(), KSP
@*/
PetscErrorCode  KSPGetPCSide(KSP ksp,PCSide *side)
{
  PetscErrorCode ierr;

  PetscFunctionBegin;
  PetscValidHeaderSpecific(ksp,KSP_CLASSID,1);
  PetscValidPointer(side,2);
  ierr  = KSPSetUpNorms_Private(ksp,PETSC_TRUE,&ksp->normtype,&ksp->pc_side);CHKERRQ(ierr);
  *side = ksp->pc_side;
  PetscFunctionReturn(0);
}

/*@
   KSPGetTolerances - Gets the relative, absolute, divergence, and maximum
   iteration tolerances used by the default KSP convergence tests.

   Not Collective

   Input Parameter:
.  ksp - the Krylov subspace context

   Output Parameters:
+  rtol - the relative convergence tolerance
.  abstol - the absolute convergence tolerance
.  dtol - the divergence tolerance
-  maxits - maximum number of iterations

   Notes:
   The user can specify NULL for any parameter that is not needed.

   Level: intermediate

.keywords: get, tolerance, absolute, relative, divergence, convergence,
           maximum, iterations

.seealso: KSPSetTolerances(), KSP
@*/
PetscErrorCode  KSPGetTolerances(KSP ksp,PetscReal *rtol,PetscReal *abstol,PetscReal *dtol,PetscInt *maxits)
{
  PetscFunctionBegin;
  PetscValidHeaderSpecific(ksp,KSP_CLASSID,1);
  if (abstol) *abstol = ksp->abstol;
  if (rtol) *rtol = ksp->rtol;
  if (dtol) *dtol = ksp->divtol;
  if (maxits) *maxits = ksp->max_it;
  PetscFunctionReturn(0);
}

/*@
   KSPSetTolerances - Sets the relative, absolute, divergence, and maximum
   iteration tolerances used by the default KSP convergence testers.

   Logically Collective on KSP

   Input Parameters:
+  ksp - the Krylov subspace context
.  rtol - the relative convergence tolerance, relative decrease in the (possibly preconditioned) residual norm
.  abstol - the absolute convergence tolerance   absolute size of the (possibly preconditioned) residual norm
.  dtol - the divergence tolerance,   amount (possibly preconditioned) residual norm can increase before KSPConvergedDefault() concludes that the method is diverging
-  maxits - maximum number of iterations to use

   Options Database Keys:
+  -ksp_atol <abstol> - Sets abstol
.  -ksp_rtol <rtol> - Sets rtol
.  -ksp_divtol <dtol> - Sets dtol
-  -ksp_max_it <maxits> - Sets maxits

   Notes:
   Use PETSC_DEFAULT to retain the default value of any of the tolerances.

   See KSPConvergedDefault() for details how these parameters are used in the default convergence test.  See also KSPSetConvergenceTest()
   for setting user-defined stopping criteria.

   Level: intermediate

.keywords: set, tolerance, absolute, relative, divergence,
           convergence, maximum, iterations

.seealso: KSPGetTolerances(), KSPConvergedDefault(), KSPSetConvergenceTest(), KSP
@*/
PetscErrorCode  KSPSetTolerances(KSP ksp,PetscReal rtol,PetscReal abstol,PetscReal dtol,PetscInt maxits)
{
  PetscFunctionBegin;
  PetscValidHeaderSpecific(ksp,KSP_CLASSID,1);
  PetscValidLogicalCollectiveReal(ksp,rtol,2);
  PetscValidLogicalCollectiveReal(ksp,abstol,3);
  PetscValidLogicalCollectiveReal(ksp,dtol,4);
  PetscValidLogicalCollectiveInt(ksp,maxits,5);

  if (rtol != PETSC_DEFAULT) {
    if (rtol < 0.0 || 1.0 <= rtol) SETERRQ1(PetscObjectComm((PetscObject)ksp),PETSC_ERR_ARG_OUTOFRANGE,"Relative tolerance %g must be non-negative and less than 1.0",(double)rtol);
    ksp->rtol = rtol;
  }
  if (abstol != PETSC_DEFAULT) {
    if (abstol < 0.0) SETERRQ1(PetscObjectComm((PetscObject)ksp),PETSC_ERR_ARG_OUTOFRANGE,"Absolute tolerance %g must be non-negative",(double)abstol);
    ksp->abstol = abstol;
  }
  if (dtol != PETSC_DEFAULT) {
    if (dtol < 0.0) SETERRQ1(PetscObjectComm((PetscObject)ksp),PETSC_ERR_ARG_OUTOFRANGE,"Divergence tolerance %g must be larger than 1.0",(double)dtol);
    ksp->divtol = dtol;
  }
  if (maxits != PETSC_DEFAULT) {
    if (maxits < 0) SETERRQ1(PetscObjectComm((PetscObject)ksp),PETSC_ERR_ARG_OUTOFRANGE,"Maximum number of iterations %D must be non-negative",maxits);
    ksp->max_it = maxits;
  }
  PetscFunctionReturn(0);
}

/*@
   KSPSetInitialGuessNonzero - Tells the iterative solver that the
   initial guess is nonzero; otherwise KSP assumes the initial guess
   is to be zero (and thus zeros it out before solving).

   Logically Collective on KSP

   Input Parameters:
+  ksp - iterative context obtained from KSPCreate()
-  flg - PETSC_TRUE indicates the guess is non-zero, PETSC_FALSE indicates the guess is zero

   Options database keys:
.  -ksp_initial_guess_nonzero : use nonzero initial guess; this takes an optional truth value (0/1/no/yes/true/false)

   Level: beginner

   Notes:
    If this is not called the X vector is zeroed in the call to KSPSolve().

.keywords: set, initial guess, nonzero

.seealso: KSPGetInitialGuessNonzero(), KSPSetGuessType(), KSPGuessType, KSP
@*/
PetscErrorCode  KSPSetInitialGuessNonzero(KSP ksp,PetscBool flg)
{
  PetscFunctionBegin;
  PetscValidHeaderSpecific(ksp,KSP_CLASSID,1);
  PetscValidLogicalCollectiveBool(ksp,flg,2);
  ksp->guess_zero = (PetscBool) !(int)flg;
  PetscFunctionReturn(0);
}

/*@
   KSPGetInitialGuessNonzero - Determines whether the KSP solver is using
   a zero initial guess.

   Not Collective

   Input Parameter:
.  ksp - iterative context obtained from KSPCreate()

   Output Parameter:
.  flag - PETSC_TRUE if guess is nonzero, else PETSC_FALSE

   Level: intermediate

.keywords: set, initial guess, nonzero

.seealso: KSPSetInitialGuessNonzero(), KSP
@*/
PetscErrorCode  KSPGetInitialGuessNonzero(KSP ksp,PetscBool  *flag)
{
  PetscFunctionBegin;
  PetscValidHeaderSpecific(ksp,KSP_CLASSID,1);
  PetscValidPointer(flag,2);
  if (ksp->guess_zero) *flag = PETSC_FALSE;
  else *flag = PETSC_TRUE;
  PetscFunctionReturn(0);
}

/*@
   KSPSetErrorIfNotConverged - Causes KSPSolve() to generate an error if the solver has not converged.

   Logically Collective on KSP

   Input Parameters:
+  ksp - iterative context obtained from KSPCreate()
-  flg - PETSC_TRUE indicates you want the error generated

   Options database keys:
.  -ksp_error_if_not_converged : this takes an optional truth value (0/1/no/yes/true/false)

   Level: intermediate

   Notes:
    Normally PETSc continues if a linear solver fails to converge, you can call KSPGetConvergedReason() after a KSPSolve()
    to determine if it has converged.


.seealso: KSPGetErrorIfNotConverged(), KSP
@*/
PetscErrorCode  KSPSetErrorIfNotConverged(KSP ksp,PetscBool flg)
{
  PetscFunctionBegin;
  PetscValidHeaderSpecific(ksp,KSP_CLASSID,1);
  PetscValidLogicalCollectiveBool(ksp,flg,2);
  ksp->errorifnotconverged = flg;
  PetscFunctionReturn(0);
}

/*@
   KSPGetErrorIfNotConverged - Will KSPSolve() generate an error if the solver does not converge?

   Not Collective

   Input Parameter:
.  ksp - iterative context obtained from KSPCreate()

   Output Parameter:
.  flag - PETSC_TRUE if it will generate an error, else PETSC_FALSE

   Level: intermediate

.seealso: KSPSetErrorIfNotConverged(), KSP
@*/
PetscErrorCode  KSPGetErrorIfNotConverged(KSP ksp,PetscBool  *flag)
{
  PetscFunctionBegin;
  PetscValidHeaderSpecific(ksp,KSP_CLASSID,1);
  PetscValidPointer(flag,2);
  *flag = ksp->errorifnotconverged;
  PetscFunctionReturn(0);
}

/*@
   KSPSetInitialGuessKnoll - Tells the iterative solver to use PCApply(pc,b,..) to compute the initial guess (The Knoll trick)

   Logically Collective on KSP

   Input Parameters:
+  ksp - iterative context obtained from KSPCreate()
-  flg - PETSC_TRUE or PETSC_FALSE

   Level: advanced

   Developer Note: the Knoll trick is not currently implemented using the KSPGuess class

.keywords: set, initial guess, nonzero

.seealso: KSPGetInitialGuessKnoll(), KSPSetInitialGuessNonzero(), KSPGetInitialGuessNonzero(), KSP
@*/
PetscErrorCode  KSPSetInitialGuessKnoll(KSP ksp,PetscBool flg)
{
  PetscFunctionBegin;
  PetscValidHeaderSpecific(ksp,KSP_CLASSID,1);
  PetscValidLogicalCollectiveBool(ksp,flg,2);
  ksp->guess_knoll = flg;
  PetscFunctionReturn(0);
}

/*@
   KSPGetInitialGuessKnoll - Determines whether the KSP solver is using the Knoll trick (using PCApply(pc,b,...) to compute
     the initial guess

   Not Collective

   Input Parameter:
.  ksp - iterative context obtained from KSPCreate()

   Output Parameter:
.  flag - PETSC_TRUE if using Knoll trick, else PETSC_FALSE

   Level: advanced

.keywords: set, initial guess, nonzero

.seealso: KSPSetInitialGuessKnoll(), KSPSetInitialGuessNonzero(), KSPGetInitialGuessNonzero(), KSP
@*/
PetscErrorCode  KSPGetInitialGuessKnoll(KSP ksp,PetscBool  *flag)
{
  PetscFunctionBegin;
  PetscValidHeaderSpecific(ksp,KSP_CLASSID,1);
  PetscValidPointer(flag,2);
  *flag = ksp->guess_knoll;
  PetscFunctionReturn(0);
}

/*@
   KSPGetComputeSingularValues - Gets the flag indicating whether the extreme singular
   values will be calculated via a Lanczos or Arnoldi process as the linear
   system is solved.

   Not Collective

   Input Parameter:
.  ksp - iterative context obtained from KSPCreate()

   Output Parameter:
.  flg - PETSC_TRUE or PETSC_FALSE

   Options Database Key:
.  -ksp_monitor_singular_value - Activates KSPSetComputeSingularValues()

   Notes:
   Currently this option is not valid for all iterative methods.

   Many users may just want to use the monitoring routine
   KSPMonitorSingularValue() (which can be set with option -ksp_monitor_singular_value)
   to print the singular values at each iteration of the linear solve.

   Level: advanced

.keywords: set, compute, singular values

.seealso: KSPComputeExtremeSingularValues(), KSPMonitorSingularValue(), KSP
@*/
PetscErrorCode  KSPGetComputeSingularValues(KSP ksp,PetscBool  *flg)
{
  PetscFunctionBegin;
  PetscValidHeaderSpecific(ksp,KSP_CLASSID,1);
  PetscValidPointer(flg,2);
  *flg = ksp->calc_sings;
  PetscFunctionReturn(0);
}

/*@
   KSPSetComputeSingularValues - Sets a flag so that the extreme singular
   values will be calculated via a Lanczos or Arnoldi process as the linear
   system is solved.

   Logically Collective on KSP

   Input Parameters:
+  ksp - iterative context obtained from KSPCreate()
-  flg - PETSC_TRUE or PETSC_FALSE

   Options Database Key:
.  -ksp_monitor_singular_value - Activates KSPSetComputeSingularValues()

   Notes:
   Currently this option is not valid for all iterative methods.

   Many users may just want to use the monitoring routine
   KSPMonitorSingularValue() (which can be set with option -ksp_monitor_singular_value)
   to print the singular values at each iteration of the linear solve.

   Level: advanced

.keywords: set, compute, singular values

.seealso: KSPComputeExtremeSingularValues(), KSPMonitorSingularValue(), KSP
@*/
PetscErrorCode  KSPSetComputeSingularValues(KSP ksp,PetscBool flg)
{
  PetscFunctionBegin;
  PetscValidHeaderSpecific(ksp,KSP_CLASSID,1);
  PetscValidLogicalCollectiveBool(ksp,flg,2);
  ksp->calc_sings = flg;
  PetscFunctionReturn(0);
}

/*@
   KSPGetComputeEigenvalues - Gets the flag indicating that the extreme eigenvalues
   values will be calculated via a Lanczos or Arnoldi process as the linear
   system is solved.

   Not Collective

   Input Parameter:
.  ksp - iterative context obtained from KSPCreate()

   Output Parameter:
.  flg - PETSC_TRUE or PETSC_FALSE

   Notes:
   Currently this option is not valid for all iterative methods.

   Level: advanced

.keywords: set, compute, eigenvalues

.seealso: KSPComputeEigenvalues(), KSPComputeEigenvaluesExplicitly(), KSP
@*/
PetscErrorCode  KSPGetComputeEigenvalues(KSP ksp,PetscBool  *flg)
{
  PetscFunctionBegin;
  PetscValidHeaderSpecific(ksp,KSP_CLASSID,1);
  PetscValidPointer(flg,2);
  *flg = ksp->calc_sings;
  PetscFunctionReturn(0);
}

/*@
   KSPSetComputeEigenvalues - Sets a flag so that the extreme eigenvalues
   values will be calculated via a Lanczos or Arnoldi process as the linear
   system is solved.

   Logically Collective on KSP

   Input Parameters:
+  ksp - iterative context obtained from KSPCreate()
-  flg - PETSC_TRUE or PETSC_FALSE

   Notes:
   Currently this option is not valid for all iterative methods.

   Level: advanced

.keywords: set, compute, eigenvalues

.seealso: KSPComputeEigenvalues(), KSPComputeEigenvaluesExplicitly(), KSP
@*/
PetscErrorCode  KSPSetComputeEigenvalues(KSP ksp,PetscBool flg)
{
  PetscFunctionBegin;
  PetscValidHeaderSpecific(ksp,KSP_CLASSID,1);
  PetscValidLogicalCollectiveBool(ksp,flg,2);
  ksp->calc_sings = flg;
  PetscFunctionReturn(0);
}

/*@
   KSPSetComputeRitz - Sets a flag so that the Ritz or harmonic Ritz pairs
   will be calculated via a Lanczos or Arnoldi process as the linear
   system is solved.

   Logically Collective on KSP

   Input Parameters:
+  ksp - iterative context obtained from KSPCreate()
-  flg - PETSC_TRUE or PETSC_FALSE

   Notes:
   Currently this option is only valid for the GMRES method.

   Level: advanced

.keywords: set, compute, ritz

.seealso: KSPComputeRitz(), KSP
@*/
PetscErrorCode  KSPSetComputeRitz(KSP ksp, PetscBool flg)
{
  PetscFunctionBegin;
  PetscValidHeaderSpecific(ksp,KSP_CLASSID,1);
  PetscValidLogicalCollectiveBool(ksp,flg,2);
  ksp->calc_ritz = flg;
  PetscFunctionReturn(0);
}

/*@
   KSPGetRhs - Gets the right-hand-side vector for the linear system to
   be solved.

   Not Collective

   Input Parameter:
.  ksp - iterative context obtained from KSPCreate()

   Output Parameter:
.  r - right-hand-side vector

   Level: developer

.keywords: get, right-hand-side, rhs

.seealso: KSPGetSolution(), KSPSolve(), KSP
@*/
PetscErrorCode  KSPGetRhs(KSP ksp,Vec *r)
{
  PetscFunctionBegin;
  PetscValidHeaderSpecific(ksp,KSP_CLASSID,1);
  PetscValidPointer(r,2);
  *r = ksp->vec_rhs;
  PetscFunctionReturn(0);
}

/*@
   KSPGetSolution - Gets the location of the solution for the
   linear system to be solved.  Note that this may not be where the solution
   is stored during the iterative process; see KSPBuildSolution().

   Not Collective

   Input Parameters:
.  ksp - iterative context obtained from KSPCreate()

   Output Parameters:
.  v - solution vector

   Level: developer

.keywords: get, solution

.seealso: KSPGetRhs(),  KSPBuildSolution(), KSPSolve(), KSP
@*/
PetscErrorCode  KSPGetSolution(KSP ksp,Vec *v)
{
  PetscFunctionBegin;
  PetscValidHeaderSpecific(ksp,KSP_CLASSID,1);
  PetscValidPointer(v,2);
  *v = ksp->vec_sol;
  PetscFunctionReturn(0);
}

/*@
   KSPSetPC - Sets the preconditioner to be used to calculate the
   application of the preconditioner on a vector.

   Collective on KSP

   Input Parameters:
+  ksp - iterative context obtained from KSPCreate()
-  pc   - the preconditioner object

   Notes:
   Use KSPGetPC() to retrieve the preconditioner context (for example,
   to free it at the end of the computations).

   Level: developer

.keywords: set, precondition, Binv

.seealso: KSPGetPC(), KSP
@*/
PetscErrorCode  KSPSetPC(KSP ksp,PC pc)
{
  PetscErrorCode ierr;

  PetscFunctionBegin;
  PetscValidHeaderSpecific(ksp,KSP_CLASSID,1);
  PetscValidHeaderSpecific(pc,PC_CLASSID,2);
  PetscCheckSameComm(ksp,1,pc,2);
  ierr    = PetscObjectReference((PetscObject)pc);CHKERRQ(ierr);
  ierr    = PCDestroy(&ksp->pc);CHKERRQ(ierr);
  ksp->pc = pc;
  ierr    = PetscLogObjectParent((PetscObject)ksp,(PetscObject)ksp->pc);CHKERRQ(ierr);
  PetscFunctionReturn(0);
}

/*@
   KSPGetPC - Returns a pointer to the preconditioner context
   set with KSPSetPC().

   Not Collective

   Input Parameters:
.  ksp - iterative context obtained from KSPCreate()

   Output Parameter:
.  pc - preconditioner context

   Level: developer

.keywords: get, preconditioner, Binv

.seealso: KSPSetPC(), KSP
@*/
PetscErrorCode  KSPGetPC(KSP ksp,PC *pc)
{
  PetscErrorCode ierr;

  PetscFunctionBegin;
  PetscValidHeaderSpecific(ksp,KSP_CLASSID,1);
  PetscValidPointer(pc,2);
  if (!ksp->pc) {
    ierr = PCCreate(PetscObjectComm((PetscObject)ksp),&ksp->pc);CHKERRQ(ierr);
    ierr = PetscObjectIncrementTabLevel((PetscObject)ksp->pc,(PetscObject)ksp,0);CHKERRQ(ierr);
    ierr = PetscLogObjectParent((PetscObject)ksp,(PetscObject)ksp->pc);CHKERRQ(ierr);
  }
  *pc = ksp->pc;
  PetscFunctionReturn(0);
}

/*@
   KSPMonitor - runs the user provided monitor routines, if they exist

   Collective on KSP

   Input Parameters:
+  ksp - iterative context obtained from KSPCreate()
.  it - iteration number
-  rnorm - relative norm of the residual

   Notes:
   This routine is called by the KSP implementations.
   It does not typically need to be called by the user.

   Level: developer

.seealso: KSPMonitorSet()
@*/
PetscErrorCode KSPMonitor(KSP ksp,PetscInt it,PetscReal rnorm)
{
  PetscInt       i, n = ksp->numbermonitors;
  PetscErrorCode ierr;

  PetscFunctionBegin;
  for (i=0; i<n; i++) {
    ierr = (*ksp->monitor[i])(ksp,it,rnorm,ksp->monitorcontext[i]);CHKERRQ(ierr);
  }
  PetscFunctionReturn(0);
}

/*

    Checks if two monitors are identical; if they are then it destroys the new one
*/
PetscErrorCode PetscMonitorCompare(PetscErrorCode (*nmon)(void),void *nmctx,PetscErrorCode (*nmdestroy)(void**),PetscErrorCode (*mon)(void),void *mctx,PetscErrorCode (*mdestroy)(void**),PetscBool *identical)
{
  *identical = PETSC_FALSE;
  if (nmon == mon && nmdestroy == mdestroy) {
    if (nmctx == mctx) *identical = PETSC_TRUE;
    else if (nmdestroy == (PetscErrorCode (*)(void**)) PetscViewerAndFormatDestroy) {
      PetscViewerAndFormat *old = (PetscViewerAndFormat*)mctx, *newo = (PetscViewerAndFormat*)nmctx;
      if (old->viewer == newo->viewer && old->format == newo->format) *identical = PETSC_TRUE;
    }
    if (*identical) {
      if (mdestroy) {
        PetscErrorCode ierr;
        ierr = (*mdestroy)(&nmctx);CHKERRQ(ierr);
      }
    }
  }
  PetscFunctionReturn(0);
}

/*@C
   KSPMonitorSet - Sets an ADDITIONAL function to be called at every iteration to monitor
   the residual/error etc.

   Logically Collective on KSP

   Input Parameters:
+  ksp - iterative context obtained from KSPCreate()
.  monitor - pointer to function (if this is NULL, it turns off monitoring
.  mctx    - [optional] context for private data for the
             monitor routine (use NULL if no context is desired)
-  monitordestroy - [optional] routine that frees monitor context
          (may be NULL)

   Calling Sequence of monitor:
$     monitor (KSP ksp, int it, PetscReal rnorm, void *mctx)

+  ksp - iterative context obtained from KSPCreate()
.  it - iteration number
.  rnorm - (estimated) 2-norm of (preconditioned) residual
-  mctx  - optional monitoring context, as set by KSPMonitorSet()

   Options Database Keys:
+    -ksp_monitor        - sets KSPMonitorDefault()
.    -ksp_monitor_true_residual    - sets KSPMonitorTrueResidualNorm()
.    -ksp_monitor_max    - sets KSPMonitorTrueResidualMaxNorm()
.    -ksp_monitor_lg_residualnorm    - sets line graph monitor,
                           uses KSPMonitorLGResidualNormCreate()
.    -ksp_monitor_lg_true_residualnorm   - sets line graph monitor,
                           uses KSPMonitorLGResidualNormCreate()
.    -ksp_monitor_singular_value    - sets KSPMonitorSingularValue()
-    -ksp_monitor_cancel - cancels all monitors that have
                          been hardwired into a code by
                          calls to KSPMonitorSet(), but
                          does not cancel those set via
                          the options database.

   Notes:
   The default is to do nothing.  To print the residual, or preconditioned
   residual if KSPSetNormType(ksp,KSP_NORM_PRECONDITIONED) was called, use
   KSPMonitorDefault() as the monitoring routine, with a ASCII viewer as the
   context.

   Several different monitoring routines may be set by calling
   KSPMonitorSet() multiple times; all will be called in the
   order in which they were set.

   Fortran notes: Only a single monitor function can be set for each KSP object

   Level: beginner

.keywords: set, monitor

.seealso: KSPMonitorDefault(), KSPMonitorLGResidualNormCreate(), KSPMonitorCancel(), KSP
@*/
PetscErrorCode  KSPMonitorSet(KSP ksp,PetscErrorCode (*monitor)(KSP,PetscInt,PetscReal,void*),void *mctx,PetscErrorCode (*monitordestroy)(void**))
{
  PetscInt       i;
  PetscErrorCode ierr;
  PetscBool      identical;

  PetscFunctionBegin;
  PetscValidHeaderSpecific(ksp,KSP_CLASSID,1);
  for (i=0; i<ksp->numbermonitors;i++) {
    ierr = PetscMonitorCompare((PetscErrorCode (*)(void))monitor,mctx,monitordestroy,(PetscErrorCode (*)(void))ksp->monitor[i],ksp->monitorcontext[i],ksp->monitordestroy[i],&identical);CHKERRQ(ierr);
    if (identical) PetscFunctionReturn(0);
  }
  if (ksp->numbermonitors >= MAXKSPMONITORS) SETERRQ(PetscObjectComm((PetscObject)ksp),PETSC_ERR_ARG_OUTOFRANGE,"Too many KSP monitors set");
  ksp->monitor[ksp->numbermonitors]          = monitor;
  ksp->monitordestroy[ksp->numbermonitors]   = monitordestroy;
  ksp->monitorcontext[ksp->numbermonitors++] = (void*)mctx;
  PetscFunctionReturn(0);
}

/*@
   KSPMonitorCancel - Clears all monitors for a KSP object.

   Logically Collective on KSP

   Input Parameters:
.  ksp - iterative context obtained from KSPCreate()

   Options Database Key:
.  -ksp_monitor_cancel - Cancels all monitors that have
    been hardwired into a code by calls to KSPMonitorSet(),
    but does not cancel those set via the options database.

   Level: intermediate

.keywords: set, monitor

.seealso: KSPMonitorDefault(), KSPMonitorLGResidualNormCreate(), KSPMonitorSet(), KSP
@*/
PetscErrorCode  KSPMonitorCancel(KSP ksp)
{
  PetscErrorCode ierr;
  PetscInt       i;

  PetscFunctionBegin;
  PetscValidHeaderSpecific(ksp,KSP_CLASSID,1);
  for (i=0; i<ksp->numbermonitors; i++) {
    if (ksp->monitordestroy[i]) {
      ierr = (*ksp->monitordestroy[i])(&ksp->monitorcontext[i]);CHKERRQ(ierr);
    }
  }
  ksp->numbermonitors = 0;
  PetscFunctionReturn(0);
}

/*@C
   KSPGetMonitorContext - Gets the monitoring context, as set by
   KSPMonitorSet() for the FIRST monitor only.

   Not Collective

   Input Parameter:
.  ksp - iterative context obtained from KSPCreate()

   Output Parameter:
.  ctx - monitoring context

   Level: intermediate

.keywords: get, monitor, context

.seealso: KSPMonitorDefault(), KSPMonitorLGResidualNormCreate(), KSP
@*/
PetscErrorCode  KSPGetMonitorContext(KSP ksp,void **ctx)
{
  PetscFunctionBegin;
  PetscValidHeaderSpecific(ksp,KSP_CLASSID,1);
  *ctx =      (ksp->monitorcontext[0]);
  PetscFunctionReturn(0);
}

/*@
   KSPSetResidualHistory - Sets the array used to hold the residual history.
   If set, this array will contain the residual norms computed at each
   iteration of the solver.

   Not Collective

   Input Parameters:
+  ksp - iterative context obtained from KSPCreate()
.  a   - array to hold history
.  na  - size of a
-  reset - PETSC_TRUE indicates the history counter is reset to zero
           for each new linear solve

   Level: advanced

   Notes: The array is NOT freed by PETSc so the user needs to keep track of
           it and destroy once the KSP object is destroyed.

   If 'a' is NULL then space is allocated for the history. If 'na' PETSC_DECIDE or PETSC_DEFAULT then a
   default array of length 10000 is allocated.

.keywords: set, residual, history, norm

.seealso: KSPGetResidualHistory(), KSP

@*/
PetscErrorCode  KSPSetResidualHistory(KSP ksp,PetscReal a[],PetscInt na,PetscBool reset)
{
  PetscErrorCode ierr;

  PetscFunctionBegin;
  PetscValidHeaderSpecific(ksp,KSP_CLASSID,1);

  ierr = PetscFree(ksp->res_hist_alloc);CHKERRQ(ierr);
  if (na != PETSC_DECIDE && na != PETSC_DEFAULT && a) {
    ksp->res_hist     = a;
    ksp->res_hist_max = na;
  } else {
    if (na != PETSC_DECIDE && na != PETSC_DEFAULT) ksp->res_hist_max = na;
    else                                           ksp->res_hist_max = 10000; /* like default ksp->max_it */
    ierr = PetscCalloc1(ksp->res_hist_max,&ksp->res_hist_alloc);CHKERRQ(ierr);

    ksp->res_hist = ksp->res_hist_alloc;
  }
  ksp->res_hist_len   = 0;
  ksp->res_hist_reset = reset;
  PetscFunctionReturn(0);
}

/*@C
   KSPGetResidualHistory - Gets the array used to hold the residual history
   and the number of residuals it contains.

   Not Collective

   Input Parameter:
.  ksp - iterative context obtained from KSPCreate()

   Output Parameters:
+  a   - pointer to array to hold history (or NULL)
-  na  - number of used entries in a (or NULL)

   Level: advanced

   Notes:
     Can only be called after a KSPSetResidualHistory() otherwise a and na are set to zero

     The Fortran version of this routine has a calling sequence
$   call KSPGetResidualHistory(KSP ksp, integer na, integer ierr)
    note that you have passed a Fortran array into KSPSetResidualHistory() and you need
    to access the residual values from this Fortran array you provided. Only the na (number of
    residual norms currently held) is set.

.keywords: get, residual, history, norm

.seealso: KSPGetResidualHistory(), KSP

@*/
PetscErrorCode  KSPGetResidualHistory(KSP ksp,PetscReal *a[],PetscInt *na)
{
  PetscFunctionBegin;
  PetscValidHeaderSpecific(ksp,KSP_CLASSID,1);
  if (a) *a = ksp->res_hist;
  if (na) *na = ksp->res_hist_len;
  PetscFunctionReturn(0);
}

/*@C
   KSPSetConvergenceTest - Sets the function to be used to determine
   convergence.

   Logically Collective on KSP

   Input Parameters:
+  ksp - iterative context obtained from KSPCreate()
.  converge - pointer to int function
.  cctx    - context for private data for the convergence routine (may be null)
-  destroy - a routine for destroying the context (may be null)

   Calling sequence of converge:
$     converge (KSP ksp, int it, PetscReal rnorm, KSPConvergedReason *reason,void *mctx)

+  ksp - iterative context obtained from KSPCreate()
.  it - iteration number
.  rnorm - (estimated) 2-norm of (preconditioned) residual
.  reason - the reason why it has converged or diverged
-  cctx  - optional convergence context, as set by KSPSetConvergenceTest()


   Notes:
   Must be called after the KSP type has been set so put this after
   a call to KSPSetType(), or KSPSetFromOptions().

   The default convergence test, KSPConvergedDefault(), aborts if the
   residual grows to more than 10000 times the initial residual.

   The default is a combination of relative and absolute tolerances.
   The residual value that is tested may be an approximation; routines
   that need exact values should compute them.

   In the default PETSc convergence test, the precise values of reason
   are macros such as KSP_CONVERGED_RTOL, which are defined in petscksp.h.

   Level: advanced

.keywords: set, convergence, test, context

.seealso: KSPConvergedDefault(), KSPGetConvergenceContext(), KSPSetTolerances(), KSP
@*/
PetscErrorCode  KSPSetConvergenceTest(KSP ksp,PetscErrorCode (*converge)(KSP,PetscInt,PetscReal,KSPConvergedReason*,void*),void *cctx,PetscErrorCode (*destroy)(void*))
{
  PetscErrorCode ierr;

  PetscFunctionBegin;
  PetscValidHeaderSpecific(ksp,KSP_CLASSID,1);
  if (ksp->convergeddestroy) {
    ierr = (*ksp->convergeddestroy)(ksp->cnvP);CHKERRQ(ierr);
  }
  ksp->converged        = converge;
  ksp->convergeddestroy = destroy;
  ksp->cnvP             = (void*)cctx;
  PetscFunctionReturn(0);
}

/*@C
   KSPGetConvergenceContext - Gets the convergence context set with
   KSPSetConvergenceTest().

   Not Collective

   Input Parameter:
.  ksp - iterative context obtained from KSPCreate()

   Output Parameter:
.  ctx - monitoring context

   Level: advanced

.keywords: get, convergence, test, context

.seealso: KSPConvergedDefault(), KSPSetConvergenceTest(), KSP
@*/
PetscErrorCode  KSPGetConvergenceContext(KSP ksp,void **ctx)
{
  PetscFunctionBegin;
  PetscValidHeaderSpecific(ksp,KSP_CLASSID,1);
  *ctx = ksp->cnvP;
  PetscFunctionReturn(0);
}

/*@C
   KSPBuildSolution - Builds the approximate solution in a vector provided.
   This routine is NOT commonly needed (see KSPSolve()).

   Collective on KSP

   Input Parameter:
.  ctx - iterative context obtained from KSPCreate()

   Output Parameter:
   Provide exactly one of
+  v - location to stash solution.
-  V - the solution is returned in this location. This vector is created
       internally. This vector should NOT be destroyed by the user with
       VecDestroy().

   Notes:
   This routine can be used in one of two ways
.vb
      KSPBuildSolution(ksp,NULL,&V);
   or
      KSPBuildSolution(ksp,v,NULL); or KSPBuildSolution(ksp,v,&v);
.ve
   In the first case an internal vector is allocated to store the solution
   (the user cannot destroy this vector). In the second case the solution
   is generated in the vector that the user provides. Note that for certain
   methods, such as KSPCG, the second case requires a copy of the solution,
   while in the first case the call is essentially free since it simply
   returns the vector where the solution already is stored. For some methods
   like GMRES this is a reasonably expensive operation and should only be
   used in truly needed.

   Level: advanced

.keywords: build, solution

.seealso: KSPGetSolution(), KSPBuildResidual(), KSP
@*/
PetscErrorCode  KSPBuildSolution(KSP ksp,Vec v,Vec *V)
{
  PetscErrorCode ierr;

  PetscFunctionBegin;
  PetscValidHeaderSpecific(ksp,KSP_CLASSID,1);
  if (!V && !v) SETERRQ(PetscObjectComm((PetscObject)ksp),PETSC_ERR_ARG_WRONG,"Must provide either v or V");
  if (!V) V = &v;
  ierr = (*ksp->ops->buildsolution)(ksp,v,V);CHKERRQ(ierr);
  PetscFunctionReturn(0);
}

/*@C
   KSPBuildResidual - Builds the residual in a vector provided.

   Collective on KSP

   Input Parameter:
.  ksp - iterative context obtained from KSPCreate()

   Output Parameters:
+  v - optional location to stash residual.  If v is not provided,
       then a location is generated.
.  t - work vector.  If not provided then one is generated.
-  V - the residual

   Notes:
   Regardless of whether or not v is provided, the residual is
   returned in V.

   Level: advanced

.keywords: KSP, build, residual

.seealso: KSPBuildSolution()
@*/
PetscErrorCode  KSPBuildResidual(KSP ksp,Vec t,Vec v,Vec *V)
{
  PetscErrorCode ierr;
  PetscBool      flag = PETSC_FALSE;
  Vec            w    = v,tt = t;

  PetscFunctionBegin;
  PetscValidHeaderSpecific(ksp,KSP_CLASSID,1);
  if (!w) {
    ierr = VecDuplicate(ksp->vec_rhs,&w);CHKERRQ(ierr);
    ierr = PetscLogObjectParent((PetscObject)ksp,(PetscObject)w);CHKERRQ(ierr);
  }
  if (!tt) {
    ierr = VecDuplicate(ksp->vec_sol,&tt);CHKERRQ(ierr); flag = PETSC_TRUE;
    ierr = PetscLogObjectParent((PetscObject)ksp,(PetscObject)tt);CHKERRQ(ierr);
  }
  ierr = (*ksp->ops->buildresidual)(ksp,tt,w,V);CHKERRQ(ierr);
  if (flag) {ierr = VecDestroy(&tt);CHKERRQ(ierr);}
  PetscFunctionReturn(0);
}

/*@
   KSPSetDiagonalScale - Tells KSP to symmetrically diagonally scale the system
     before solving. This actually CHANGES the matrix (and right hand side).

   Logically Collective on KSP

   Input Parameter:
+  ksp - the KSP context
-  scale - PETSC_TRUE or PETSC_FALSE

   Options Database Key:
+   -ksp_diagonal_scale -
-   -ksp_diagonal_scale_fix - scale the matrix back AFTER the solve


    Notes: Scales the matrix by  D^(-1/2)  A  D^(-1/2)  [D^(1/2) x ] = D^(-1/2) b
       where D_{ii} is 1/abs(A_{ii}) unless A_{ii} is zero and then it is 1.

    BE CAREFUL with this routine: it actually scales the matrix and right
    hand side that define the system. After the system is solved the matrix
    and right hand side remain scaled unless you use KSPSetDiagonalScaleFix()

    This should NOT be used within the SNES solves if you are using a line
    search.

    If you use this with the PCType Eisenstat preconditioner than you can
    use the PCEisenstatSetNoDiagonalScaling() option, or -pc_eisenstat_no_diagonal_scaling
    to save some unneeded, redundant flops.

   Level: intermediate

.keywords: set, options, prefix, database

.seealso: KSPGetDiagonalScale(), KSPSetDiagonalScaleFix(), KSP
@*/
PetscErrorCode  KSPSetDiagonalScale(KSP ksp,PetscBool scale)
{
  PetscFunctionBegin;
  PetscValidHeaderSpecific(ksp,KSP_CLASSID,1);
  PetscValidLogicalCollectiveBool(ksp,scale,2);
  ksp->dscale = scale;
  PetscFunctionReturn(0);
}

/*@
   KSPGetDiagonalScale - Checks if KSP solver scales the matrix and
                          right hand side

   Not Collective

   Input Parameter:
.  ksp - the KSP context

   Output Parameter:
.  scale - PETSC_TRUE or PETSC_FALSE

   Notes:
    BE CAREFUL with this routine: it actually scales the matrix and right
    hand side that define the system. After the system is solved the matrix
    and right hand side remain scaled  unless you use KSPSetDiagonalScaleFix()

   Level: intermediate

.keywords: set, options, prefix, database

.seealso: KSPSetDiagonalScale(), KSPSetDiagonalScaleFix(), KSP
@*/
PetscErrorCode  KSPGetDiagonalScale(KSP ksp,PetscBool  *scale)
{
  PetscFunctionBegin;
  PetscValidHeaderSpecific(ksp,KSP_CLASSID,1);
  PetscValidPointer(scale,2);
  *scale = ksp->dscale;
  PetscFunctionReturn(0);
}

/*@
   KSPSetDiagonalScaleFix - Tells KSP to diagonally scale the system
     back after solving.

   Logically Collective on KSP

   Input Parameter:
+  ksp - the KSP context
-  fix - PETSC_TRUE to scale back after the system solve, PETSC_FALSE to not
         rescale (default)

   Notes:
     Must be called after KSPSetDiagonalScale()

     Using this will slow things down, because it rescales the matrix before and
     after each linear solve. This is intended mainly for testing to allow one
     to easily get back the original system to make sure the solution computed is
     accurate enough.

   Level: intermediate

.keywords: set, options, prefix, database

.seealso: KSPGetDiagonalScale(), KSPSetDiagonalScale(), KSPGetDiagonalScaleFix(), KSP
@*/
PetscErrorCode  KSPSetDiagonalScaleFix(KSP ksp,PetscBool fix)
{
  PetscFunctionBegin;
  PetscValidHeaderSpecific(ksp,KSP_CLASSID,1);
  PetscValidLogicalCollectiveBool(ksp,fix,2);
  ksp->dscalefix = fix;
  PetscFunctionReturn(0);
}

/*@
   KSPGetDiagonalScaleFix - Determines if KSP diagonally scales the system
     back after solving.

   Not Collective

   Input Parameter:
.  ksp - the KSP context

   Output Parameter:
.  fix - PETSC_TRUE to scale back after the system solve, PETSC_FALSE to not
         rescale (default)

   Notes:
     Must be called after KSPSetDiagonalScale()

     If PETSC_TRUE will slow things down, because it rescales the matrix before and
     after each linear solve. This is intended mainly for testing to allow one
     to easily get back the original system to make sure the solution computed is
     accurate enough.

   Level: intermediate

.keywords: set, options, prefix, database

.seealso: KSPGetDiagonalScale(), KSPSetDiagonalScale(), KSPSetDiagonalScaleFix(), KSP
@*/
PetscErrorCode  KSPGetDiagonalScaleFix(KSP ksp,PetscBool  *fix)
{
  PetscFunctionBegin;
  PetscValidHeaderSpecific(ksp,KSP_CLASSID,1);
  PetscValidPointer(fix,2);
  *fix = ksp->dscalefix;
  PetscFunctionReturn(0);
}

/*@C
   KSPSetComputeOperators - set routine to compute the linear operators

   Logically Collective

   Input Arguments:
+  ksp - the KSP context
.  func - function to compute the operators
-  ctx - optional context

   Calling sequence of func:
$  func(KSP ksp,Mat A,Mat B,void *ctx)

+  ksp - the KSP context
.  A - the linear operator
.  B - preconditioning matrix
-  ctx - optional user-provided context

   Notes: The user provided func() will be called automatically at the very next call to KSPSolve(). It will not be called at future KSPSolve() calls
          unless either KSPSetComputeOperators() or KSPSetOperators() is called before that KSPSolve() is called.

          To reuse the same preconditioner for the next KSPSolve() and not compute a new one based on the most recently computed matrix call KSPSetReusePreconditioner()

   Level: beginner

.seealso: KSPSetOperators(), KSPSetComputeRHS(), DMKSPSetComputeOperators(), KSPSetComputeInitialGuess()
@*/
PetscErrorCode KSPSetComputeOperators(KSP ksp,PetscErrorCode (*func)(KSP,Mat,Mat,void*),void *ctx)
{
  PetscErrorCode ierr;
  DM             dm;

  PetscFunctionBegin;
  PetscValidHeaderSpecific(ksp,KSP_CLASSID,1);
  ierr = KSPGetDM(ksp,&dm);CHKERRQ(ierr);
  ierr = DMKSPSetComputeOperators(dm,func,ctx);CHKERRQ(ierr);
  if (ksp->setupstage == KSP_SETUP_NEWRHS) ksp->setupstage = KSP_SETUP_NEWMATRIX;
  PetscFunctionReturn(0);
}

/*@C
   KSPSetComputeRHS - set routine to compute the right hand side of the linear system

   Logically Collective

   Input Arguments:
+  ksp - the KSP context
.  func - function to compute the right hand side
-  ctx - optional context

   Calling sequence of func:
$  func(KSP ksp,Vec b,void *ctx)

+  ksp - the KSP context
.  b - right hand side of linear system
-  ctx - optional user-provided context

   Notes: The routine you provide will be called EACH you call KSPSolve() to prepare the new right hand side for that solve

   Level: beginner

.seealso: KSPSolve(), DMKSPSetComputeRHS(), KSPSetComputeOperators()
@*/
PetscErrorCode KSPSetComputeRHS(KSP ksp,PetscErrorCode (*func)(KSP,Vec,void*),void *ctx)
{
  PetscErrorCode ierr;
  DM             dm;

  PetscFunctionBegin;
  PetscValidHeaderSpecific(ksp,KSP_CLASSID,1);
  ierr = KSPGetDM(ksp,&dm);CHKERRQ(ierr);
  ierr = DMKSPSetComputeRHS(dm,func,ctx);CHKERRQ(ierr);
  PetscFunctionReturn(0);
}

/*@C
   KSPSetComputeInitialGuess - set routine to compute the initial guess of the linear system

   Logically Collective

   Input Arguments:
+  ksp - the KSP context
.  func - function to compute the initial guess
-  ctx - optional context

   Calling sequence of func:
$  func(KSP ksp,Vec x,void *ctx)

+  ksp - the KSP context
.  x - solution vector
-  ctx - optional user-provided context

   Level: beginner

.seealso: KSPSolve(), KSPSetComputeRHS(), KSPSetComputeOperators(), DMKSPSetComputeInitialGuess()
@*/
PetscErrorCode KSPSetComputeInitialGuess(KSP ksp,PetscErrorCode (*func)(KSP,Vec,void*),void *ctx)
{
  PetscErrorCode ierr;
  DM             dm;

  PetscFunctionBegin;
  PetscValidHeaderSpecific(ksp,KSP_CLASSID,1);
  ierr = KSPGetDM(ksp,&dm);CHKERRQ(ierr);
  ierr = DMKSPSetComputeInitialGuess(dm,func,ctx);CHKERRQ(ierr);
  PetscFunctionReturn(0);
}<|MERGE_RESOLUTION|>--- conflicted
+++ resolved
@@ -937,22 +937,14 @@
   }
   if (!ksp->reason) SETERRQ(PetscObjectComm((PetscObject)ksp),PETSC_ERR_PLIB,"Internal error, solver returned without setting converged reason");
   if (ksp->viewReason) {ierr = KSPReasonView_Internal(ksp, ksp->viewerReason, ksp->formatReason);CHKERRQ(ierr);}
-
-<<<<<<< HEAD
+  if (ksp->guess) {
+    ierr = KSPGuessUpdate(ksp->guess,ksp->vec_rhs,ksp->vec_sol);CHKERRQ(ierr);
+  }
+
   if (ksp->viewMat)      {ierr = ObjectView((PetscObject) mat,          ksp->viewerMat,  ksp->formatMat);CHKERRQ(ierr);}
   if (ksp->viewPMat)     {ierr = ObjectView((PetscObject) pmat,         ksp->viewerPMat, ksp->formatPMat);CHKERRQ(ierr);}
   if (ksp->viewRhs)      {ierr = ObjectView((PetscObject) ksp->vec_rhs, ksp->viewerRhs,  ksp->formatRhs);CHKERRQ(ierr);}
   if (ksp->viewSol)      {ierr = ObjectView((PetscObject) ksp->vec_sol, ksp->viewerSol,  ksp->formatSol);CHKERRQ(ierr);}
-=======
-  if (ksp->guess) {
-    ierr = KSPGuessUpdate(ksp->guess,ksp->vec_rhs,ksp->vec_sol);CHKERRQ(ierr);
-  }
-
-  ierr = MatViewFromOptions(mat,(PetscObject)ksp,"-ksp_view_mat");CHKERRQ(ierr);
-  ierr = MatViewFromOptions(pmat,(PetscObject)ksp,"-ksp_view_pmat");CHKERRQ(ierr);
-  ierr = VecViewFromOptions(ksp->vec_rhs,(PetscObject)ksp,"-ksp_view_rhs");CHKERRQ(ierr);
-  ierr = VecViewFromOptions(ksp->vec_sol,(PetscObject)ksp,"-ksp_view_solution");CHKERRQ(ierr);
->>>>>>> 84fbf9c4
 
   if (inXisinB) {
     ierr = VecCopy(x,b);CHKERRQ(ierr);
