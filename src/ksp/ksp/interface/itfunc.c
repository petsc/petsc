--- conflicted
+++ resolved
@@ -1206,24 +1206,12 @@
     ierr = MatAssemblyEnd(X, MAT_FINAL_ASSEMBLY);CHKERRQ(ierr);
   }
   if (B == X) SETERRQ(PetscObjectComm((PetscObject)ksp), PETSC_ERR_ARG_IDN, "B and X must be different matrices");
-<<<<<<< HEAD
   ierr = KSPGetOperators(ksp, &A, &P);CHKERRQ(ierr);
-  ierr = MatGetLocalSize(A, &m1, NULL);CHKERRQ(ierr);
-  ierr = MatGetLocalSize(B, &m2, &n2);CHKERRQ(ierr);
-  ierr = MatGetSize(A, &M1, NULL);CHKERRQ(ierr);
-  ierr = MatGetSize(B, &M2, &N2);CHKERRQ(ierr);
-  if (m1 != m2 || M1 != M2) SETERRQ4(PETSC_COMM_SELF, PETSC_ERR_ARG_SIZ, "Cannot use a block of right-hand sides with (m2,M2) = (%D,%D) for a linear system with (m1,M1) = (%D,%D)", m2, M2, m1, M1);
-  ierr = MatGetLocalSize(X, &m1, &n1);CHKERRQ(ierr);
-  ierr = MatGetSize(X, &M1, &N1);CHKERRQ(ierr);
-  if (m1 != m2 || M1 != M2 || n1 != n2 || N1 != N2) SETERRQ8(PETSC_COMM_SELF, PETSC_ERR_ARG_SIZ, "Incompatible block of right-hand sides (m2,M2)x(n2,N2) = (%D,%D)x(%D,%D) and solutions (m1,M1)x(n1,N1) = (%D,%D)x(%D,%D)", m2, M2, n2, N2, m1, M1, n1, N1);
-=======
-  ierr = KSPGetOperators(ksp, &A, NULL);CHKERRQ(ierr);
   ierr = MatGetLocalSize(B, NULL, &n2);CHKERRQ(ierr);
   ierr = MatGetLocalSize(X, NULL, &n1);CHKERRQ(ierr);
   ierr = MatGetSize(B, NULL, &N2);CHKERRQ(ierr);
   ierr = MatGetSize(X, NULL, &N1);CHKERRQ(ierr);
   if (n1 != n2 || N1 != N2) SETERRQ4(PETSC_COMM_SELF, PETSC_ERR_ARG_SIZ, "Incompatible number of columns between block of right-hand sides (n,N) = (%D,%D) and block of solutions (n,N) = (%D,%D)", n2, N2, n1, N1);
->>>>>>> 92bda57a
   ierr = PetscObjectBaseTypeCompareAny((PetscObject)B, &match, MATSEQDENSE, MATMPIDENSE, "");CHKERRQ(ierr);
   if (!match) SETERRQ(PETSC_COMM_SELF, PETSC_ERR_ARG_WRONG, "Provided block of right-hand sides not stored in a dense Mat");
   ierr = PetscObjectBaseTypeCompareAny((PetscObject)X, &match, MATSEQDENSE, MATMPIDENSE, "");CHKERRQ(ierr);
