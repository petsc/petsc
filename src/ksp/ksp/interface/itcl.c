
/*
    Code for setting KSP options from the options database.
*/

#include <petsc/private/kspimpl.h>  /*I "petscksp.h" I*/
#include <petscdraw.h>

static PetscErrorCode KSPSetupMonitor_Private(KSP ksp, PetscViewer viewer, PetscViewerFormat format, PetscErrorCode (*monitor)(KSP,PetscInt,PetscReal,void*), PetscBool useMonitor)
{
  PetscErrorCode ierr;

  PetscFunctionBegin;
  if (useMonitor) {
    PetscViewerAndFormat *vf;

    ierr = PetscViewerAndFormatCreate(viewer, format, &vf);CHKERRQ(ierr);
    ierr = PetscObjectDereference((PetscObject) viewer);CHKERRQ(ierr);
    ierr = KSPMonitorSet(ksp, monitor, vf, (PetscErrorCode (*)(void**)) PetscViewerAndFormatDestroy);CHKERRQ(ierr);
  }
  PetscFunctionReturn(0);
}

/*@C
   KSPSetOptionsPrefix - Sets the prefix used for searching for all
   KSP options in the database.

   Logically Collective on KSP

   Input Parameters:
+  ksp - the Krylov context
-  prefix - the prefix string to prepend to all KSP option requests

   Notes:
   A hyphen (-) must NOT be given at the beginning of the prefix name.
   The first character of all runtime options is AUTOMATICALLY the
   hyphen.

   For example, to distinguish between the runtime options for two
   different KSP contexts, one could call
.vb
      KSPSetOptionsPrefix(ksp1,"sys1_")
      KSPSetOptionsPrefix(ksp2,"sys2_")
.ve

   This would enable use of different options for each system, such as
.vb
      -sys1_ksp_type gmres -sys1_ksp_rtol 1.e-3
      -sys2_ksp_type bcgs  -sys2_ksp_rtol 1.e-4
.ve

   Level: advanced

.seealso: KSPAppendOptionsPrefix(), KSPGetOptionsPrefix()
@*/
PetscErrorCode  KSPSetOptionsPrefix(KSP ksp,const char prefix[])
{
  PetscErrorCode ierr;

  PetscFunctionBegin;
  PetscValidHeaderSpecific(ksp,KSP_CLASSID,1);
  if (!ksp->pc) {ierr = KSPGetPC(ksp,&ksp->pc);CHKERRQ(ierr);}
  ierr = PCSetOptionsPrefix(ksp->pc,prefix);CHKERRQ(ierr);
  ierr = PetscObjectSetOptionsPrefix((PetscObject)ksp,prefix);CHKERRQ(ierr);
  PetscFunctionReturn(0);
}

/*@C
   KSPAppendOptionsPrefix - Appends to the prefix used for searching for all
   KSP options in the database.

   Logically Collective on KSP

   Input Parameters:
+  ksp - the Krylov context
-  prefix - the prefix string to prepend to all KSP option requests

   Notes:
   A hyphen (-) must NOT be given at the beginning of the prefix name.
   The first character of all runtime options is AUTOMATICALLY the hyphen.

   Level: advanced

.seealso: KSPSetOptionsPrefix(), KSPGetOptionsPrefix()
@*/
PetscErrorCode  KSPAppendOptionsPrefix(KSP ksp,const char prefix[])
{
  PetscErrorCode ierr;

  PetscFunctionBegin;
  PetscValidHeaderSpecific(ksp,KSP_CLASSID,1);
  if (!ksp->pc) {ierr = KSPGetPC(ksp,&ksp->pc);CHKERRQ(ierr);}
  ierr = PCAppendOptionsPrefix(ksp->pc,prefix);CHKERRQ(ierr);
  ierr = PetscObjectAppendOptionsPrefix((PetscObject)ksp,prefix);CHKERRQ(ierr);
  PetscFunctionReturn(0);
}

/*@
   KSPSetUseFischerGuess - Use the Paul Fischer algorithm

   Logically Collective on KSP

   Input Parameters:
+  ksp - the Krylov context
.  model - use model 1, model 2 or any other number to turn it off
-  size - size of subspace used to generate initial guess

    Options Database:
.   -ksp_fischer_guess <model,size> - uses the Fischer initial guess generator for repeated linear solves

   Level: advanced

.seealso: KSPSetOptionsPrefix(), KSPAppendOptionsPrefix(), KSPSetUseFischerGuess(), KSPSetGuess(), KSPGetGuess()
@*/
PetscErrorCode  KSPSetUseFischerGuess(KSP ksp,PetscInt model,PetscInt size)
{
  KSPGuess       guess;
  PetscErrorCode ierr;

  PetscFunctionBegin;
  PetscValidHeaderSpecific(ksp,KSP_CLASSID,1);
  PetscValidLogicalCollectiveInt(ksp,model,2);
  PetscValidLogicalCollectiveInt(ksp,size,3);
  ierr = KSPGetGuess(ksp,&guess);CHKERRQ(ierr);
  ierr = KSPGuessSetType(guess,KSPGUESSFISCHER);CHKERRQ(ierr);
  ierr = KSPGuessFischerSetModel(guess,model,size);CHKERRQ(ierr);
  PetscFunctionReturn(0);
}

/*@
   KSPSetGuess - Set the initial guess object

   Logically Collective on KSP

   Input Parameters:
+  ksp - the Krylov context
-  guess - the object created with KSPGuessCreate()

   Level: advanced

   Notes:
    this allows a single KSP to be used with several different initial guess generators (likely for different linear
          solvers, see KSPSetPC()).

          This increases the reference count of the guess object, you must destroy the object with KSPGuessDestroy()
          before the end of the program.

.seealso: KSPSetOptionsPrefix(), KSPAppendOptionsPrefix(), KSPSetUseFischerGuess(), KSPGetGuess()
@*/
PetscErrorCode  KSPSetGuess(KSP ksp,KSPGuess guess)
{
  PetscErrorCode ierr;

  PetscFunctionBegin;
  PetscValidHeaderSpecific(ksp,KSP_CLASSID,1);
  PetscValidHeaderSpecific(guess,KSPGUESS_CLASSID,2);
  ierr = PetscObjectReference((PetscObject)guess);CHKERRQ(ierr);
  ierr = KSPGuessDestroy(&ksp->guess);CHKERRQ(ierr);
  ksp->guess = guess;
  ksp->guess->ksp = ksp;
  PetscFunctionReturn(0);
}

/*@
   KSPGetGuess - Gets the initial guess generator for the KSP.

   Not Collective

   Input Parameters:
.  ksp - the Krylov context

   Output Parameters:
.   guess - the object

   Level: developer

.seealso: KSPSetOptionsPrefix(), KSPAppendOptionsPrefix(), KSPSetUseFischerGuess(), KSPSetGuess()
@*/
PetscErrorCode  KSPGetGuess(KSP ksp,KSPGuess *guess)
{
  PetscErrorCode ierr;

  PetscFunctionBegin;
  PetscValidHeaderSpecific(ksp,KSP_CLASSID,1);
  PetscValidPointer(guess,2);
  if (!ksp->guess) {
    const char* prefix;

    ierr = KSPGuessCreate(PetscObjectComm((PetscObject)ksp),&ksp->guess);CHKERRQ(ierr);
    ierr = PetscObjectGetOptionsPrefix((PetscObject)ksp,&prefix);CHKERRQ(ierr);
    if (prefix) {
      ierr = PetscObjectSetOptionsPrefix((PetscObject)ksp->guess,prefix);CHKERRQ(ierr);
    }
    ksp->guess->ksp = ksp;
  }
  *guess = ksp->guess;
  PetscFunctionReturn(0);
}

/*@C
   KSPGetOptionsPrefix - Gets the prefix used for searching for all
   KSP options in the database.

   Not Collective

   Input Parameters:
.  ksp - the Krylov context

   Output Parameters:
.  prefix - pointer to the prefix string used is returned

   Notes:
    On the fortran side, the user should pass in a string 'prefix' of
   sufficient length to hold the prefix.

   Level: advanced

.seealso: KSPSetOptionsPrefix(), KSPAppendOptionsPrefix()
@*/
PetscErrorCode  KSPGetOptionsPrefix(KSP ksp,const char *prefix[])
{
  PetscErrorCode ierr;

  PetscFunctionBegin;
  PetscValidHeaderSpecific(ksp,KSP_CLASSID,1);
  ierr = PetscObjectGetOptionsPrefix((PetscObject)ksp,prefix);CHKERRQ(ierr);
  PetscFunctionReturn(0);
}

/*@C
   KSPMonitorSetFromOptions - Sets a monitor function and viewer appropriate for the type indicated by the user

   Collective on KSP

   Input Parameters:
+  ksp - KSP object you wish to monitor
.  name - the monitor type one is seeking
.  help - message indicating what monitoring is done
.  manual - manual page for the monitor
-  monitor - the monitor function, the context for this object is a PetscViewerAndFormat

   Level: developer

.seealso: PetscOptionsGetViewer(), PetscOptionsGetReal(), PetscOptionsHasName(), PetscOptionsGetString(),
          PetscOptionsGetIntArray(), PetscOptionsGetRealArray(), PetscOptionsBool()
          PetscOptionsInt(), PetscOptionsString(), PetscOptionsReal(), PetscOptionsBool(),
          PetscOptionsName(), PetscOptionsBegin(), PetscOptionsEnd(), PetscOptionsHead(),
          PetscOptionsStringArray(),PetscOptionsRealArray(), PetscOptionsScalar(),
          PetscOptionsBoolGroupBegin(), PetscOptionsBoolGroup(), PetscOptionsBoolGroupEnd(),
          PetscOptionsFList(), PetscOptionsEList()
@*/
PetscErrorCode  KSPMonitorSetFromOptions(KSP ksp,const char name[],const char help[], const char manual[],PetscErrorCode (*monitor)(KSP,PetscInt,PetscReal,PetscViewerAndFormat*))
{
  PetscErrorCode       ierr;
  PetscBool            flg;
  PetscViewer          viewer;
  PetscViewerFormat    format;

  PetscFunctionBegin;
  ierr = PetscOptionsGetViewer(PetscObjectComm((PetscObject)ksp),((PetscObject)ksp)->options,((PetscObject)ksp)->prefix,name,&viewer,&format,&flg);CHKERRQ(ierr);
  ierr = KSPSetupMonitor_Private(ksp, viewer, format, (PetscErrorCode (*)(KSP,PetscInt,PetscReal,void*)) monitor, flg);CHKERRQ(ierr);
  PetscFunctionReturn(0);
}

/*@
   KSPSetFromOptions - Sets KSP options from the options database.
   This routine must be called before KSPSetUp() if the user is to be
   allowed to set the Krylov type.

   Collective on KSP

   Input Parameters:
.  ksp - the Krylov space context

   Options Database Keys:
+   -ksp_max_it - maximum number of linear iterations
.   -ksp_rtol rtol - relative tolerance used in default determination of convergence, i.e.
                if residual norm decreases by this factor than convergence is declared
.   -ksp_atol abstol - absolute tolerance used in default convergence test, i.e. if residual
                norm is less than this then convergence is declared
.   -ksp_divtol tol - if residual norm increases by this factor than divergence is declared
.   -ksp_converged_use_initial_residual_norm - see KSPConvergedDefaultSetUIRNorm()
.   -ksp_converged_use_min_initial_residual_norm - see KSPConvergedDefaultSetUMIRNorm()
.   -ksp_norm_type - none - skip norms used in convergence tests (useful only when not using
                       convergence test (say you always want to run with 5 iterations) to
                       save on communication overhead
                    preconditioned - default for left preconditioning
                    unpreconditioned - see KSPSetNormType()
                    natural - see KSPSetNormType()
.   -ksp_check_norm_iteration it - do not compute residual norm until iteration number it (does compute at 0th iteration)
       works only for PCBCGS, PCIBCGS and and PCCG
.   -ksp_lag_norm - compute the norm of the residual for the ith iteration on the i+1 iteration; this means that one can use
       the norm of the residual for convergence test WITHOUT an extra MPI_Allreduce() limiting global synchronizations.
       This will require 1 more iteration of the solver than usual.
.   -ksp_guess_type - Type of initial guess generator for repeated linear solves
.   -ksp_fischer_guess <model,size> - uses the Fischer initial guess generator for repeated linear solves
.   -ksp_constant_null_space - assume the operator (matrix) has the constant vector in its null space
.   -ksp_test_null_space - tests the null space set with MatSetNullSpace() to see if it truly is a null space
.   -ksp_knoll - compute initial guess by applying the preconditioner to the right hand side
.   -ksp_monitor_cancel - cancel all previous convergene monitor routines set
.   -ksp_monitor <optional filename> - print residual norm at each iteration
.   -ksp_monitor_lg_residualnorm - plot residual norm at each iteration
.   -ksp_monitor_solution [ascii binary or draw][:filename][:format option] - plot solution at each iteration
-   -ksp_monitor_singular_value - monitor extreme singular values at each iteration

   Notes:
   To see all options, run your program with the -help option
   or consult Users-Manual: ch_ksp

   Level: beginner

.seealso: KSPSetOptionsPrefix(), KSPResetFromOptions(), KSPSetUseFischerGuess()

@*/
PetscErrorCode  KSPSetFromOptions(KSP ksp)
{
  PetscInt       indx;
  const char     *convtests[] = {"default","skip","lsqr"};
  char           type[256], guesstype[256], monfilename[PETSC_MAX_PATH_LEN];
  PetscBool      flg,flag,reuse,set;
  PetscInt       model[2]={0,0},nmax;
  KSPNormType    normtype;
  PCSide         pcside;
  void           *ctx;
  MPI_Comm       comm;
  const char    *prefix;
  PetscErrorCode ierr;

  PetscFunctionBegin;
  PetscValidHeaderSpecific(ksp,KSP_CLASSID,1);
  ierr = PetscObjectGetComm((PetscObject) ksp, &comm);CHKERRQ(ierr);
  ierr = PetscObjectGetOptionsPrefix((PetscObject) ksp, &prefix);CHKERRQ(ierr);
  if (!ksp->skippcsetfromoptions) {
    if (!ksp->pc) {ierr = KSPGetPC(ksp,&ksp->pc);CHKERRQ(ierr);}
    ierr = PCSetFromOptions(ksp->pc);CHKERRQ(ierr);
  }

  ierr = KSPRegisterAll();CHKERRQ(ierr);
  ierr = PetscObjectOptionsBegin((PetscObject)ksp);CHKERRQ(ierr);
  ierr = PetscOptionsFList("-ksp_type","Krylov method","KSPSetType",KSPList,(char*)(((PetscObject)ksp)->type_name ? ((PetscObject)ksp)->type_name : KSPGMRES),type,256,&flg);CHKERRQ(ierr);
  if (flg) {
    ierr = KSPSetType(ksp,type);CHKERRQ(ierr);
  }
  /*
    Set the type if it was never set.
  */
  if (!((PetscObject)ksp)->type_name) {
    ierr = KSPSetType(ksp,KSPGMRES);CHKERRQ(ierr);
  }

  ierr = KSPResetViewers(ksp);CHKERRQ(ierr);

  ierr = PetscObjectTypeCompare((PetscObject)ksp,KSPPREONLY,&flg);CHKERRQ(ierr);
  if (flg) {
    ierr = PCGetReusePreconditioner(ksp->pc,&reuse);CHKERRQ(ierr);
    ierr = PetscOptionsBool("-ksp_error_if_not_converged","Generate error if solver does not converge","KSPSetErrorIfNotConverged",ksp->errorifnotconverged,&ksp->errorifnotconverged,NULL);CHKERRQ(ierr);
    ierr = PetscOptionsBool("-ksp_reuse_preconditioner","Use initial preconditioner and don't ever compute a new one ","KSPReusePreconditioner",reuse,&reuse,NULL);CHKERRQ(ierr);
    ierr = KSPSetReusePreconditioner(ksp,reuse);CHKERRQ(ierr);
    ierr = PetscOptionsGetViewer(comm,((PetscObject) ksp)->options,prefix,"-ksp_view",&ksp->viewer, &ksp->format,&ksp->view);CHKERRQ(ierr);
    ierr = PetscOptionsGetViewer(comm,((PetscObject) ksp)->options,prefix,"-ksp_converged_reason",&ksp->viewerReason,&ksp->formatReason,&ksp->viewReason);CHKERRQ(ierr);
    ierr = PetscOptionsGetViewer(comm,((PetscObject) ksp)->options,prefix,"-ksp_view_mat",&ksp->viewerMat,&ksp->formatMat,&ksp->viewMat);CHKERRQ(ierr);
    ierr = PetscOptionsGetViewer(comm,((PetscObject) ksp)->options,prefix,"-ksp_view_pmat",&ksp->viewerPMat,&ksp->formatPMat,&ksp->viewPMat);CHKERRQ(ierr);
    ierr = PetscOptionsGetViewer(comm,((PetscObject) ksp)->options,prefix,"-ksp_view_rhs",&ksp->viewerRhs,&ksp->formatRhs,&ksp->viewRhs);CHKERRQ(ierr);
    ierr = PetscOptionsGetViewer(comm,((PetscObject) ksp)->options,prefix,"-ksp_view_solution",&ksp->viewerSol,&ksp->formatSol,&ksp->viewSol);CHKERRQ(ierr);
    ierr = PetscOptionsGetViewer(comm,((PetscObject) ksp)->options,prefix,"-ksp_view_mat_explicit",&ksp->viewerMatExp,&ksp->formatMatExp,&ksp->viewMatExp);CHKERRQ(ierr);
    ierr = PetscOptionsGetViewer(comm,((PetscObject) ksp)->options,prefix,"-ksp_view_final_residual",&ksp->viewerFinalRes,&ksp->formatFinalRes,&ksp->viewFinalRes);CHKERRQ(ierr);
    ierr = PetscOptionsGetViewer(comm,((PetscObject) ksp)->options,prefix,"-ksp_view_preconditioned_operator_explicit",&ksp->viewerPOpExp,&ksp->formatPOpExp,&ksp->viewPOpExp);CHKERRQ(ierr);
    ierr = PetscOptionsGetViewer(comm,((PetscObject) ksp)->options,prefix,"-ksp_view_diagonal_scale",&ksp->viewerDScale,&ksp->formatDScale,&ksp->viewDScale);CHKERRQ(ierr);

    ierr = KSPGetDiagonalScale(ksp,&flag);CHKERRQ(ierr);
    ierr = PetscOptionsBool("-ksp_diagonal_scale","Diagonal scale matrix before building preconditioner","KSPSetDiagonalScale",flag,&flag,&flg);CHKERRQ(ierr);
    if (flg) {
      ierr = KSPSetDiagonalScale(ksp,flag);CHKERRQ(ierr);
    }
    ierr = KSPGetDiagonalScaleFix(ksp,&flag);CHKERRQ(ierr);
    ierr = PetscOptionsBool("-ksp_diagonal_scale_fix","Fix diagonally scaled matrix after solve","KSPSetDiagonalScaleFix",flag,&flag,&flg);CHKERRQ(ierr);
    if (flg) {
      ierr = KSPSetDiagonalScaleFix(ksp,flag);CHKERRQ(ierr);
    }
    goto skipoptions;
  }

  ierr = PetscOptionsInt("-ksp_max_it","Maximum number of iterations","KSPSetTolerances",ksp->max_it,&ksp->max_it,NULL);CHKERRQ(ierr);
  ierr = PetscOptionsReal("-ksp_rtol","Relative decrease in residual norm","KSPSetTolerances",ksp->rtol,&ksp->rtol,NULL);CHKERRQ(ierr);
  ierr = PetscOptionsReal("-ksp_atol","Absolute value of residual norm","KSPSetTolerances",ksp->abstol,&ksp->abstol,NULL);CHKERRQ(ierr);
  ierr = PetscOptionsReal("-ksp_divtol","Residual norm increase cause divergence","KSPSetTolerances",ksp->divtol,&ksp->divtol,NULL);CHKERRQ(ierr);

  ierr = PetscOptionsBool("-ksp_converged_use_initial_residual_norm","Use initial residual norm for computing relative convergence","KSPConvergedDefaultSetUIRNorm",PETSC_FALSE,&flag,&set);CHKERRQ(ierr);
  if (set && flag) {ierr = KSPConvergedDefaultSetUIRNorm(ksp);CHKERRQ(ierr);}
  ierr = PetscOptionsBool("-ksp_converged_use_min_initial_residual_norm","Use minimum of initial residual norm and b for computing relative convergence","KSPConvergedDefaultSetUMIRNorm",PETSC_FALSE,&flag,&set);CHKERRQ(ierr);
  if (set && flag) {ierr = KSPConvergedDefaultSetUMIRNorm(ksp);CHKERRQ(ierr);}
  ierr = PetscOptionsBool("-ksp_initial_guess_nonzero","Use the contents of the solution vector for initial guess","KSPSetInitialNonzero",ksp->guess_zero ? PETSC_FALSE : PETSC_TRUE,&flag,&flg);CHKERRQ(ierr);
  if (flg) {
    ierr = KSPSetInitialGuessNonzero(ksp,flag);CHKERRQ(ierr);
  }
  ierr = PCGetReusePreconditioner(ksp->pc,&reuse);CHKERRQ(ierr);
  ierr = PetscOptionsBool("-ksp_reuse_preconditioner","Use initial preconditioner and don't ever compute a new one ","KSPReusePreconditioner",reuse,&reuse,NULL);CHKERRQ(ierr);
  ierr = KSPSetReusePreconditioner(ksp,reuse);CHKERRQ(ierr);

  ierr = PetscOptionsBool("-ksp_knoll","Use preconditioner applied to b for initial guess","KSPSetInitialGuessKnoll",ksp->guess_knoll,&ksp->guess_knoll,NULL);CHKERRQ(ierr);
  ierr = PetscOptionsBool("-ksp_error_if_not_converged","Generate error if solver does not converge","KSPSetErrorIfNotConverged",ksp->errorifnotconverged,&ksp->errorifnotconverged,NULL);CHKERRQ(ierr);
  ierr = PetscOptionsFList("-ksp_guess_type","Initial guess in Krylov method",NULL,KSPGuessList,NULL,guesstype,256,&flg);CHKERRQ(ierr);
  if (flg) {
    ierr = KSPGetGuess(ksp,&ksp->guess);CHKERRQ(ierr);
    ierr = KSPGuessSetType(ksp->guess,guesstype);CHKERRQ(ierr);
    ierr = KSPGuessSetFromOptions(ksp->guess);CHKERRQ(ierr);
  } else { /* old option for KSP */
    nmax = 2;
    ierr = PetscOptionsIntArray("-ksp_fischer_guess","Use Paul Fischer's algorithm for initial guess","KSPSetUseFischerGuess",model,&nmax,&flag);CHKERRQ(ierr);
    if (flag) {
      if (nmax != 2) SETERRQ(comm,PETSC_ERR_ARG_OUTOFRANGE,"Must pass in model,size as arguments");
      ierr = KSPSetUseFischerGuess(ksp,model[0],model[1]);CHKERRQ(ierr);
    }
  }

  ierr = PetscOptionsEList("-ksp_convergence_test","Convergence test","KSPSetConvergenceTest",convtests,3,"default",&indx,&flg);CHKERRQ(ierr);
  if (flg) {
    switch (indx) {
    case 0:
      ierr = KSPConvergedDefaultCreate(&ctx);CHKERRQ(ierr);
      ierr = KSPSetConvergenceTest(ksp,KSPConvergedDefault,ctx,KSPConvergedDefaultDestroy);CHKERRQ(ierr);
      break;
    case 1: ierr = KSPSetConvergenceTest(ksp,KSPConvergedSkip,NULL,NULL);CHKERRQ(ierr);    break;
    case 2:
      ierr = KSPConvergedDefaultCreate(&ctx);CHKERRQ(ierr);
      ierr = KSPSetConvergenceTest(ksp,KSPLSQRConvergedDefault,ctx,KSPConvergedDefaultDestroy);CHKERRQ(ierr);
      break;
    }
  }

  ierr = KSPSetUpNorms_Private(ksp,PETSC_FALSE,&normtype,NULL);CHKERRQ(ierr);
  ierr = PetscOptionsEnum("-ksp_norm_type","KSP Norm type","KSPSetNormType",KSPNormTypes,(PetscEnum)normtype,(PetscEnum*)&normtype,&flg);CHKERRQ(ierr);
  if (flg) { ierr = KSPSetNormType(ksp,normtype);CHKERRQ(ierr); }

  ierr = PetscOptionsInt("-ksp_check_norm_iteration","First iteration to compute residual norm","KSPSetCheckNormIteration",ksp->chknorm,&ksp->chknorm,NULL);CHKERRQ(ierr);

  ierr = PetscOptionsBool("-ksp_lag_norm","Lag the calculation of the residual norm","KSPSetLagNorm",ksp->lagnorm,&flag,&flg);CHKERRQ(ierr);
  if (flg) {
    ierr = KSPSetLagNorm(ksp,flag);CHKERRQ(ierr);
  }

  ierr = KSPGetDiagonalScale(ksp,&flag);CHKERRQ(ierr);
  ierr = PetscOptionsBool("-ksp_diagonal_scale","Diagonal scale matrix before building preconditioner","KSPSetDiagonalScale",flag,&flag,&flg);CHKERRQ(ierr);
  if (flg) {
    ierr = KSPSetDiagonalScale(ksp,flag);CHKERRQ(ierr);
  }
  ierr = KSPGetDiagonalScaleFix(ksp,&flag);CHKERRQ(ierr);
  ierr = PetscOptionsBool("-ksp_diagonal_scale_fix","Fix diagonally scaled matrix after solve","KSPSetDiagonalScaleFix",flag,&flag,&flg);CHKERRQ(ierr);
  if (flg) {
    ierr = KSPSetDiagonalScaleFix(ksp,flag);CHKERRQ(ierr);
  }

  ierr = PetscOptionsBool("-ksp_constant_null_space","Add constant null space to Krylov solver matrix","MatSetNullSpace",PETSC_FALSE,&flg,&set);CHKERRQ(ierr);
  if (set && flg) {
    MatNullSpace nsp;
    Mat          Amat;

    ierr = MatNullSpaceCreate(comm,PETSC_TRUE,0,NULL,&nsp);CHKERRQ(ierr);
    ierr = PCGetOperators(ksp->pc,&Amat,NULL);CHKERRQ(ierr);
    if (Amat) {
      ierr = MatSetNullSpace(Amat,nsp);CHKERRQ(ierr);
      ierr = MatNullSpaceDestroy(&nsp);CHKERRQ(ierr);
    } else SETERRQ(comm,PETSC_ERR_ARG_WRONGSTATE,"Cannot set nullspace, matrix has not yet been provided");
  }

  ierr = PetscOptionsBool("-ksp_monitor_cancel","Remove any hardwired monitor routines","KSPMonitorCancel",PETSC_FALSE,&flg,&set);CHKERRQ(ierr);
  /* -----------------------------------------------------------------------*/
  /*
    Cancels all monitors hardwired into code before call to KSPSetFromOptions()
  */
  if (set && flg) {
    ierr = KSPMonitorCancel(ksp);CHKERRQ(ierr);
  }
  ierr = KSPMonitorSetFromOptions(ksp,"-ksp_monitor","Monitor the (preconditioned) residual norm","KSPMonitorDefault",KSPMonitorDefault);CHKERRQ(ierr);
  ierr = KSPMonitorSetFromOptions(ksp,"-ksp_monitor_range","Monitor the percentage of large entries in the residual","KSPMonitorRange",KSPMonitorRange);CHKERRQ(ierr);
  ierr = KSPMonitorSetFromOptions(ksp,"-ksp_monitor_true_residual","Monitor the unprecondiitoned residual norm","KSPMOnitorTrueResidual",KSPMonitorTrueResidualNorm);CHKERRQ(ierr);
  ierr = KSPMonitorSetFromOptions(ksp,"-ksp_monitor_max","Monitor the maximum norm of the residual","KSPMonitorTrueResidualMaxNorm",KSPMonitorTrueResidualMaxNorm);CHKERRQ(ierr);
  ierr = KSPMonitorSetFromOptions(ksp,"-ksp_monitor_short","Monitor preconditioned residual norm with fewer digits","KSPMonitorDefaultShort",KSPMonitorDefaultShort);CHKERRQ(ierr);
  ierr = KSPMonitorSetFromOptions(ksp,"-ksp_monitor_solution","Monitor the solution","KSPMonitorSolution",KSPMonitorSolution);CHKERRQ(ierr);
  ierr = KSPMonitorSetFromOptions(ksp,"-ksp_monitor_singular_value","Monitor singular values","KSPMonitorSingularValue",KSPMonitorSingularValue);CHKERRQ(ierr);
  ierr = PetscOptionsHasName(NULL,((PetscObject)ksp)->prefix,"-ksp_monitor_singular_value",&flg);CHKERRQ(ierr);
  if (flg) {
    ierr = KSPSetComputeSingularValues(ksp,PETSC_TRUE);CHKERRQ(ierr);
  }
  ierr = PetscObjectTypeCompare((PetscObject)ksp->pc,PCKSP,&flg);CHKERRQ(ierr);
  ierr = PetscObjectTypeCompare((PetscObject)ksp->pc,PCBJACOBI,&flag);CHKERRQ(ierr);

  if (flg || flag) {
    /* A hack for using dynamic tolerance in preconditioner */
    ierr = PetscOptionsString("-sub_ksp_dynamic_tolerance","Use dynamic tolerance for PC if PC is a KSP","KSPMonitorDynamicTolerance","stdout",monfilename,PETSC_MAX_PATH_LEN,&flg);CHKERRQ(ierr);
    if (flg) {
      KSPDynTolCtx *scale;
      ierr        = PetscMalloc1(1,&scale);CHKERRQ(ierr);
      scale->bnrm = -1.0;
      scale->coef = 1.0;
      ierr        = PetscOptionsReal("-sub_ksp_dynamic_tolerance_param","Parameter of dynamic tolerance for inner PCKSP","KSPMonitorDynamicToleranceParam",scale->coef,&scale->coef,&flg);CHKERRQ(ierr);
      ierr        = KSPMonitorSet(ksp,KSPMonitorDynamicTolerance,scale,KSPMonitorDynamicToleranceDestroy);CHKERRQ(ierr);
    }
  }

  /*
   Calls Python function
  */
  ierr = PetscOptionsString("-ksp_monitor_python","Use Python function","KSPMonitorSet",0,monfilename,PETSC_MAX_PATH_LEN,&flg);CHKERRQ(ierr);
  if (flg) {ierr = PetscPythonMonitorSet((PetscObject)ksp,monfilename);CHKERRQ(ierr);}
  /*
    Graphically plots preconditioned residual norm
  */
  ierr = PetscOptionsBool("-ksp_monitor_lg_residualnorm","Monitor graphically preconditioned residual norm","KSPMonitorSet",PETSC_FALSE,&flg,&set);CHKERRQ(ierr);
  if (set && flg) {
    PetscDrawLG ctx;

    ierr = KSPMonitorLGResidualNormCreate(comm,NULL,NULL,PETSC_DECIDE,PETSC_DECIDE,400,300,&ctx);CHKERRQ(ierr);
    ierr = KSPMonitorSet(ksp,KSPMonitorLGResidualNorm,ctx,(PetscErrorCode (*)(void**))PetscDrawLGDestroy);CHKERRQ(ierr);
  }
  /*
    Graphically plots preconditioned and true residual norm
  */
  ierr = PetscOptionsBool("-ksp_monitor_lg_true_residualnorm","Monitor graphically true residual norm","KSPMonitorSet",PETSC_FALSE,&flg,&set);CHKERRQ(ierr);
  if (set && flg) {
    PetscDrawLG ctx;

    ierr = KSPMonitorLGTrueResidualNormCreate(comm,NULL,NULL,PETSC_DECIDE,PETSC_DECIDE,400,300,&ctx);CHKERRQ(ierr);
    ierr = KSPMonitorSet(ksp,KSPMonitorLGTrueResidualNorm,ctx,(PetscErrorCode (*)(void**))PetscDrawLGDestroy);CHKERRQ(ierr);
  }
  /*
    Graphically plots preconditioned residual norm and range of residual element values
  */
  ierr = PetscOptionsBool("-ksp_monitor_lg_range","Monitor graphically range of preconditioned residual norm","KSPMonitorSet",PETSC_FALSE,&flg,&set);CHKERRQ(ierr);
  if (set && flg) {
    PetscViewer ctx;

    ierr = PetscViewerDrawOpen(comm,NULL,NULL,PETSC_DECIDE,PETSC_DECIDE,400,300,&ctx);CHKERRQ(ierr);
    ierr = KSPMonitorSet(ksp,KSPMonitorLGRange,ctx,(PetscErrorCode (*)(void**))PetscViewerDestroy);CHKERRQ(ierr);
  }
  /* TODO Do these show up in help? */
  ierr = PetscOptionsGetViewer(comm,((PetscObject) ksp)->options,prefix,"-ksp_view",&ksp->viewer,&ksp->format,&ksp->view);CHKERRQ(ierr);
  ierr = PetscOptionsGetViewer(comm,((PetscObject) ksp)->options,prefix,"-ksp_view_pre",&ksp->viewerPre,&ksp->formatPre,&ksp->viewPre);CHKERRQ(ierr);
  ierr = PetscOptionsGetViewer(comm,((PetscObject) ksp)->options,prefix,"-ksp_converged_reason",&ksp->viewerReason,&ksp->formatReason,&ksp->viewReason);CHKERRQ(ierr);
  ierr = PetscOptionsGetViewer(comm,((PetscObject) ksp)->options,prefix,"-ksp_view_mat",&ksp->viewerMat,&ksp->formatMat,&ksp->viewMat);CHKERRQ(ierr);
  ierr = PetscOptionsGetViewer(comm,((PetscObject) ksp)->options,prefix,"-ksp_view_pmat",&ksp->viewerPMat,&ksp->formatPMat,&ksp->viewPMat);CHKERRQ(ierr);
  ierr = PetscOptionsGetViewer(comm,((PetscObject) ksp)->options,prefix,"-ksp_view_rhs",&ksp->viewerRhs,&ksp->formatRhs,&ksp->viewRhs);CHKERRQ(ierr);
  ierr = PetscOptionsGetViewer(comm,((PetscObject) ksp)->options,prefix,"-ksp_view_solution",&ksp->viewerSol,&ksp->formatSol,&ksp->viewSol);CHKERRQ(ierr);
  ierr = PetscOptionsGetViewer(comm,((PetscObject) ksp)->options,prefix,"-ksp_view_mat_explicit",&ksp->viewerMatExp,&ksp->formatMatExp,&ksp->viewMatExp);CHKERRQ(ierr);
  ierr = PetscOptionsGetViewer(comm,((PetscObject) ksp)->options,prefix,"-ksp_view_eigenvalues",&ksp->viewerEV,&ksp->formatEV,&ksp->viewEV);CHKERRQ(ierr);
  ierr = PetscOptionsGetViewer(comm,((PetscObject) ksp)->options,prefix,"-ksp_view_singularvalues",&ksp->viewerSV,&ksp->formatSV,&ksp->viewSV);CHKERRQ(ierr);
  ierr = PetscOptionsGetViewer(comm,((PetscObject) ksp)->options,prefix,"-ksp_view_eigenvalues_explicit",&ksp->viewerEVExp,&ksp->formatEVExp,&ksp->viewEVExp);CHKERRQ(ierr);
  ierr = PetscOptionsGetViewer(comm,((PetscObject) ksp)->options,prefix,"-ksp_view_final_residual",&ksp->viewerFinalRes,&ksp->formatFinalRes,&ksp->viewFinalRes);CHKERRQ(ierr);
  ierr = PetscOptionsGetViewer(comm,((PetscObject) ksp)->options,prefix,"-ksp_view_preconditioned_operator_explicit",&ksp->viewerPOpExp,&ksp->formatPOpExp,&ksp->viewPOpExp);CHKERRQ(ierr);
  ierr = PetscOptionsGetViewer(comm,((PetscObject) ksp)->options,prefix,"-ksp_view_diagonal_scale",&ksp->viewerDScale,&ksp->formatDScale,&ksp->viewDScale);CHKERRQ(ierr);

  /* Deprecated options */
  if (!ksp->viewEV) {
    ierr = PetscOptionsDeprecated("-ksp_compute_eigenvalues",NULL,"3.9","Use -ksp_view_eigenvalues");CHKERRQ(ierr);
    ierr = PetscOptionsGetViewer(comm, ((PetscObject) ksp)->options,prefix, "-ksp_compute_eigenvalues",&ksp->viewerEV,&ksp->formatEV,&ksp->viewEV);CHKERRQ(ierr);
  }
  if (!ksp->viewEV) {
    ierr = PetscOptionsDeprecated("-ksp_plot_eigenvalues",NULL,"3.9","Use -ksp_view_eigenvalues draw");CHKERRQ(ierr);
    ierr = PetscOptionsName("-ksp_plot_eigenvalues", "[deprecated since PETSc 3.9; use -ksp_view_eigenvalues draw]", "KSPView", &ksp->viewEV);CHKERRQ(ierr);
    if (ksp->viewEV) {
      ksp->formatEV = PETSC_VIEWER_DEFAULT;
      ksp->viewerEV = PETSC_VIEWER_DRAW_(comm);
      ierr = PetscObjectReference((PetscObject) ksp->viewerEV);CHKERRQ(ierr);
    }
  }
  if (!ksp->viewEV) {
    ierr = PetscOptionsDeprecated("-ksp_plot_eigencontours",NULL,"3.9","Use -ksp_view_eigenvalues draw::draw_contour");CHKERRQ(ierr);
    ierr = PetscOptionsName("-ksp_plot_eigencontours", "[deprecated since PETSc 3.9; use -ksp_view_eigenvalues draw::draw_contour]", "KSPView", &ksp->viewEV);CHKERRQ(ierr);
    if (ksp->viewEV) {
      ksp->formatEV = PETSC_VIEWER_DRAW_CONTOUR;
      ksp->viewerEV = PETSC_VIEWER_DRAW_(comm);
      ierr = PetscObjectReference((PetscObject) ksp->viewerEV);CHKERRQ(ierr);
    }
  }
  if (!ksp->viewEVExp) {
    ierr = PetscOptionsDeprecated("-ksp_compute_eigenvalues_explicitly",NULL,"3.9","Use -ksp_view_eigenvalues_explicit");CHKERRQ(ierr);
    ierr = PetscOptionsGetViewer(comm, ((PetscObject) ksp)->options,prefix, "-ksp_compute_eigenvalues_explicitly",&ksp->viewerEVExp,&ksp->formatEVExp,&ksp->viewEVExp);CHKERRQ(ierr);
  }
  if (!ksp->viewEVExp) {
    ierr = PetscOptionsDeprecated("-ksp_plot_eigenvalues_explicitly",NULL,"3.9","Use -ksp_view_eigenvalues_explicit draw");CHKERRQ(ierr);
    ierr = PetscOptionsName("-ksp_plot_eigenvalues_explicitly","[deprecated since PETSc 3.9; use -ksp_view_eigenvalues_explicit draw]","KSPView",&ksp->viewEVExp);CHKERRQ(ierr);
    if (ksp->viewEVExp) {
      ksp->formatEVExp = PETSC_VIEWER_DEFAULT;
      ksp->viewerEVExp = PETSC_VIEWER_DRAW_(comm);
      ierr = PetscObjectReference((PetscObject) ksp->viewerEVExp);CHKERRQ(ierr);
    }
  }
  if (!ksp->viewSV) {
    ierr = PetscOptionsDeprecated("-ksp_compute_singularvalues",NULL,"3.9","Use -ksp_view_singularvalues");CHKERRQ(ierr);
    ierr = PetscOptionsGetViewer(comm,((PetscObject) ksp)->options,prefix,"-ksp_compute_singularvalues",&ksp->viewerSV,&ksp->formatSV,&ksp->viewSV);CHKERRQ(ierr);
  }
  if (!ksp->viewFinalRes) {
    ierr = PetscOptionsDeprecated("-ksp_final_residual",NULL,"3.9","Use -ksp_view_final_residual");CHKERRQ(ierr);
    ierr = PetscOptionsGetViewer(comm,((PetscObject) ksp)->options,prefix,"-ksp_final_residual",&ksp->viewerFinalRes,&ksp->formatFinalRes,&ksp->viewFinalRes);CHKERRQ(ierr);
  }

#if defined(PETSC_HAVE_SAWS)
  /*
    Publish convergence information using AMS
  */
  ierr = PetscOptionsBool("-ksp_monitor_saws","Publish KSP progress using SAWs","KSPMonitorSet",PETSC_FALSE,&flg,&set);CHKERRQ(ierr);
  if (set && flg) {
    void *ctx;
    ierr = KSPMonitorSAWsCreate(ksp,&ctx);CHKERRQ(ierr);
    ierr = KSPMonitorSet(ksp,KSPMonitorSAWs,ctx,KSPMonitorSAWsDestroy);CHKERRQ(ierr);
    ierr = KSPSetComputeSingularValues(ksp,PETSC_TRUE);CHKERRQ(ierr);
  }
#endif

  /* -----------------------------------------------------------------------*/
  ierr = KSPSetUpNorms_Private(ksp,PETSC_FALSE,NULL,&pcside);CHKERRQ(ierr);
  ierr = PetscOptionsEnum("-ksp_pc_side","KSP preconditioner side","KSPSetPCSide",PCSides,(PetscEnum)pcside,(PetscEnum*)&pcside,&flg);CHKERRQ(ierr);
  if (flg) {ierr = KSPSetPCSide(ksp,pcside);CHKERRQ(ierr);}

<<<<<<< HEAD
  if (ksp->viewEV || ksp->viewSV) {
=======
  if (ksp->viewSV || ksp->viewEV) {
>>>>>>> fbc87cfa
    ierr = KSPSetComputeSingularValues(ksp,PETSC_TRUE);CHKERRQ(ierr);
  }

#if defined(PETSC_HAVE_SAWS)
  {
  PetscBool set;
  flg  = PETSC_FALSE;
  ierr = PetscOptionsBool("-ksp_saws_block","Block for SAWs at end of KSPSolve","PetscObjectSAWsBlock",((PetscObject)ksp)->amspublishblock,&flg,&set);CHKERRQ(ierr);
  if (set) {
    ierr = PetscObjectSAWsSetBlock((PetscObject)ksp,flg);CHKERRQ(ierr);
  }
  }
#endif

  if (ksp->ops->setfromoptions) {
    ierr = (*ksp->ops->setfromoptions)(PetscOptionsObject,ksp);CHKERRQ(ierr);
  }
  skipoptions:
  /* process any options handlers added with PetscObjectAddOptionsHandler() */
  ierr = PetscObjectProcessOptionsHandlers(PetscOptionsObject,(PetscObject)ksp);CHKERRQ(ierr);
  ierr = PetscOptionsEnd();CHKERRQ(ierr);
  ksp->setfromoptionscalled++;
  PetscFunctionReturn(0);
}

/*@
   KSPResetFromOptions - Sets various KSP parameters from user options ONLY if the KSP was previously set from options

   Collective on KSP

   Input Parameter:
.  ksp - the KSP context

   Level: beginner

.seealso: KSPSetFromOptions(), KSPSetOptionsPrefix()
@*/
PetscErrorCode KSPResetFromOptions(KSP ksp)
{
  PetscErrorCode ierr;

  PetscFunctionBegin;
  if (ksp->setfromoptionscalled) {ierr = KSPSetFromOptions(ksp);CHKERRQ(ierr);}
  PetscFunctionReturn(0);
}<|MERGE_RESOLUTION|>--- conflicted
+++ resolved
@@ -612,11 +612,7 @@
   ierr = PetscOptionsEnum("-ksp_pc_side","KSP preconditioner side","KSPSetPCSide",PCSides,(PetscEnum)pcside,(PetscEnum*)&pcside,&flg);CHKERRQ(ierr);
   if (flg) {ierr = KSPSetPCSide(ksp,pcside);CHKERRQ(ierr);}
 
-<<<<<<< HEAD
-  if (ksp->viewEV || ksp->viewSV) {
-=======
   if (ksp->viewSV || ksp->viewEV) {
->>>>>>> fbc87cfa
     ierr = KSPSetComputeSingularValues(ksp,PETSC_TRUE);CHKERRQ(ierr);
   }
 
