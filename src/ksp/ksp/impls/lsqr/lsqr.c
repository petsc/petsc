--- conflicted
+++ resolved
@@ -449,11 +449,6 @@
   PetscErrorCode     ierr;
 
   PetscFunctionBegin;
-<<<<<<< HEAD
-  PetscValidHeaderSpecific(viewer, PETSC_VIEWER_CLASSID, 4);
-  PetscValidHeaderSpecific(lg, PETSC_DRAWLG_CLASSID, 4);
-=======
->>>>>>> 92bda57a
   ierr = PetscViewerPushFormat(viewer, format);CHKERRQ(ierr);
   if (!n) {ierr = PetscDrawLGReset(lg);CHKERRQ(ierr);}
   x[0] = (PetscReal) n;
