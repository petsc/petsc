
/*
       cgimpl.h defines the simple data structured used to store information
    related to the type of matrix (e.g. complex symmetric) being solved and
    data used during the optional Lanczo process used to compute eigenvalues
*/
#include <../src/ksp/ksp/impls/cg/cgimpl.h>       /*I "petscksp.h" I*/
extern PetscErrorCode KSPComputeExtremeSingularValues_CG(KSP,PetscReal *,PetscReal *);
extern PetscErrorCode KSPComputeEigenvalues_CG(KSP,PetscInt,PetscReal *,PetscReal *,PetscInt *);


/*
     KSPSetUp_CGNE - Sets up the workspace needed by the CGNE method.

     IDENTICAL TO THE CG ONE EXCEPT for one extra work vector!
*/
#undef __FUNCT__
#define __FUNCT__ "KSPSetUp_CGNE"
PetscErrorCode KSPSetUp_CGNE(KSP ksp)
{
  KSP_CG         *cgP = (KSP_CG*)ksp->data;
  PetscErrorCode ierr;
  PetscInt       maxit = ksp->max_it;

  PetscFunctionBegin;
  /* get work vectors needed by CGNE */
  ierr = KSPDefaultGetWork(ksp,4);CHKERRQ(ierr);

  /*
     If user requested computations of eigenvalues then allocate work
     work space needed
  */
  if (ksp->calc_sings) {
    /* get space to store tridiagonal matrix for Lanczos */
    ierr = PetscMalloc4(maxit+1,PetscScalar,&cgP->e,maxit+1,PetscScalar,&cgP->d,maxit+1,PetscReal,&cgP->ee,maxit+1,PetscReal,&cgP->dd);CHKERRQ(ierr);
    ierr = PetscLogObjectMemory(ksp,2*(maxit+1)*(sizeof(PetscScalar)+sizeof(PetscReal)));CHKERRQ(ierr);
  }
  PetscFunctionReturn(0);
}

/*
       KSPSolve_CGNE - This routine actually applies the conjugate gradient
    method

   Input Parameter:
.     ksp - the Krylov space object that was set to use conjugate gradient, by, for
            example, KSPCreate(MPI_Comm,KSP *ksp); KSPSetType(ksp,KSPCG);


    Virtually identical to the KSPSolve_CG, it should definitely reuse the same code.

*/
#undef __FUNCT__
#define __FUNCT__ "KSPSolve_CGNE"
PetscErrorCode  KSPSolve_CGNE(KSP ksp)
{
  PetscErrorCode ierr;
  PetscInt       i,stored_max_it,eigs;
  PetscScalar    dpi,a = 1.0,beta,betaold = 1.0,b = 0,*e = 0,*d = 0;
  PetscReal      dp = 0.0;
  Vec            X,B,Z,R,P,T;
  KSP_CG         *cg;
  Mat            Amat,Pmat;
  MatStructure   pflag;
  PetscBool      diagonalscale,transpose_pc;

  PetscFunctionBegin;
  ierr    = PCGetDiagonalScale(ksp->pc,&diagonalscale);CHKERRQ(ierr);
  if (diagonalscale) SETERRQ1(((PetscObject)ksp)->comm,PETSC_ERR_SUP,"Krylov method %s does not support diagonal scaling",((PetscObject)ksp)->type_name);
  ierr = PCApplyTransposeExists(ksp->pc,&transpose_pc);CHKERRQ(ierr);

  cg            = (KSP_CG*)ksp->data;
  eigs          = ksp->calc_sings;
  stored_max_it = ksp->max_it;
  X             = ksp->vec_sol;
  B             = ksp->vec_rhs;
  R             = ksp->work[0];
  Z             = ksp->work[1];
  P             = ksp->work[2];
  T             = ksp->work[3];

#define VecXDot(x,y,a) (((cg->type) == (KSP_CG_HERMITIAN)) ? VecDot(x,y,a) : VecTDot(x,y,a))

  if (eigs) {e = cg->e; d = cg->d; e[0] = 0.0; }
  ierr = PCGetOperators(ksp->pc,&Amat,&Pmat,&pflag);CHKERRQ(ierr);

  ksp->its = 0;
  ierr = MatMultTranspose(Amat,B,T);CHKERRQ(ierr);
  if (!ksp->guess_zero) {
    ierr = KSP_MatMult(ksp,Amat,X,P);CHKERRQ(ierr);
    ierr = KSP_MatMultTranspose(ksp,Amat,P,R);CHKERRQ(ierr);
    ierr = VecAYPX(R,-1.0,T);CHKERRQ(ierr);
  } else {
    ierr = VecCopy(T,R);CHKERRQ(ierr);              /*     r <- b (x is 0) */
  }
  ierr = KSP_PCApply(ksp,R,T);CHKERRQ(ierr);
  if (transpose_pc) {
    ierr = KSP_PCApplyTranspose(ksp,T,Z);CHKERRQ(ierr);
  } else {
    ierr = KSP_PCApply(ksp,T,Z);CHKERRQ(ierr);
  }

  if (ksp->normtype == KSP_NORM_PRECONDITIONED) {
    ierr = VecNorm(Z,NORM_2,&dp);CHKERRQ(ierr); /*    dp <- z'*z       */
  } else if (ksp->normtype == KSP_NORM_UNPRECONDITIONED) {
    ierr = VecNorm(R,NORM_2,&dp);CHKERRQ(ierr); /*    dp <- r'*r       */
  } else if (ksp->normtype == KSP_NORM_NATURAL) {
    ierr = VecXDot(Z,R,&beta);CHKERRQ(ierr);
    dp = PetscSqrtReal(PetscAbsScalar(beta));
  } else dp = 0.0;
  KSPLogResidualHistory(ksp,dp);
  ierr = KSPMonitor(ksp,0,dp);CHKERRQ(ierr);
  ksp->rnorm = dp;
  ierr = (*ksp->converged)(ksp,0,dp,&ksp->reason,ksp->cnvP);CHKERRQ(ierr);      /* test for convergence */
  if (ksp->reason) PetscFunctionReturn(0);

  i = 0;
  do {
    ksp->its = i+1;
    ierr = VecXDot(Z,R,&beta);CHKERRQ(ierr);     /*     beta <- r'z     */
    if (beta == 0.0) {
      ksp->reason = KSP_CONVERGED_ATOL;
      ierr = PetscInfo(ksp,"converged due to beta = 0\n");CHKERRQ(ierr);
      break;
#if !defined(PETSC_USE_COMPLEX)
    } else if (beta < 0.0) {
      ksp->reason = KSP_DIVERGED_INDEFINITE_PC;
      ierr = PetscInfo(ksp,"diverging due to indefinite preconditioner\n");CHKERRQ(ierr);
      break;
#endif
<<<<<<< HEAD
     }
     if (!i) {
       ierr = VecCopy(Z,P);CHKERRQ(ierr);         /*     p <- z          */
       b = 0.0;
     } else {
       b = beta/betaold;
       if (eigs) {
         if (ksp->max_it != stored_max_it) SETERRQ(((PetscObject)ksp)->comm,PETSC_ERR_SUP,"Can not change maxit AND calculate eigenvalues");
         e[i] = PetscSqrtReal(PetscAbsScalar(b))/a;
       }
       ierr = VecAYPX(P,b,Z);CHKERRQ(ierr);    /*     p <- z + b* p   */
     }
     betaold = beta;
     ierr = MatMult(Amat,P,T);CHKERRQ(ierr);
     ierr = MatMultTranspose(Amat,T,Z);CHKERRQ(ierr);
     ierr = VecXDot(P,Z,&dpi);CHKERRQ(ierr);      /*     dpi <- z'p      */
     a = beta/dpi;                                 /*     a = beta/p'z    */
     if (eigs) {
       d[i] = PetscSqrtReal(PetscAbsScalar(b))*e[i] + 1.0/a;
     }
     ierr = VecAXPY(X,a,P);CHKERRQ(ierr);          /*     x <- x + ap     */
     ierr = VecAXPY(R,-a,Z);CHKERRQ(ierr);                      /*     r <- r - az     */
     if (ksp->normtype == KSP_NORM_PRECONDITIONED) {
       ierr = KSP_PCApply(ksp,R,T);CHKERRQ(ierr);
       if (transpose_pc) {
         ierr = KSP_PCApplyTranspose(ksp,T,Z);CHKERRQ(ierr);
       } else {
         ierr = KSP_PCApply(ksp,T,Z);CHKERRQ(ierr);
       }
       ierr = VecNorm(Z,NORM_2,&dp);CHKERRQ(ierr);              /*    dp <- z'*z       */
     } else if (ksp->normtype == KSP_NORM_UNPRECONDITIONED) {
       ierr = VecNorm(R,NORM_2,&dp);CHKERRQ(ierr);
     } else if (ksp->normtype == KSP_NORM_NATURAL) {
       dp = PetscSqrtReal(PetscAbsScalar(beta));
     } else {
       dp = 0.0;
     }
     ksp->rnorm = dp;
     KSPLogResidualHistory(ksp,dp);
     ierr = KSPMonitor(ksp,i+1,dp);CHKERRQ(ierr);
     ierr = (*ksp->converged)(ksp,i+1,dp,&ksp->reason,ksp->cnvP);CHKERRQ(ierr);
     if (ksp->reason) break;
     if (ksp->normtype != KSP_NORM_PRECONDITIONED) {
       if (transpose_pc) {
         ierr = KSP_PCApplyTranspose(ksp,T,Z);CHKERRQ(ierr);
       } else {
         ierr = KSP_PCApply(ksp,T,Z);CHKERRQ(ierr);
       }
     }
     i++;
=======
    }
    if (!i) {
      ierr = VecCopy(Z,P);CHKERRQ(ierr);         /*     p <- z          */
      b = 0.0;
    } else {
      b = beta/betaold;
      if (eigs) {
        if (ksp->max_it != stored_max_it) {
          SETERRQ(((PetscObject)ksp)->comm,PETSC_ERR_SUP,"Can not change maxit AND calculate eigenvalues");
        }
        e[i] = PetscSqrtReal(PetscAbsScalar(b))/a;
      }
      ierr = VecAYPX(P,b,Z);CHKERRQ(ierr);    /*     p <- z + b* p   */
    }
    betaold = beta;
    ierr = MatMult(Amat,P,T);CHKERRQ(ierr);
    ierr = MatMultTranspose(Amat,T,Z);CHKERRQ(ierr);
    ierr = VecXDot(P,Z,&dpi);CHKERRQ(ierr);      /*     dpi <- z'p      */
    a = beta/dpi;                                 /*     a = beta/p'z    */
    if (eigs) {
      d[i] = PetscSqrtReal(PetscAbsScalar(b))*e[i] + 1.0/a;
    }
    ierr = VecAXPY(X,a,P);CHKERRQ(ierr);          /*     x <- x + ap     */
    ierr = VecAXPY(R,-a,Z);CHKERRQ(ierr);                      /*     r <- r - az     */
    if (ksp->normtype == KSP_NORM_PRECONDITIONED) {
      ierr = KSP_PCApply(ksp,R,T);CHKERRQ(ierr);
      if (transpose_pc) {
        ierr = KSP_PCApplyTranspose(ksp,T,Z);CHKERRQ(ierr);
      } else {
        ierr = KSP_PCApply(ksp,T,Z);CHKERRQ(ierr);
      }
      ierr = VecNorm(Z,NORM_2,&dp);CHKERRQ(ierr);              /*    dp <- z'*z       */
    } else if (ksp->normtype == KSP_NORM_UNPRECONDITIONED) {
      ierr = VecNorm(R,NORM_2,&dp);CHKERRQ(ierr);
    } else if (ksp->normtype == KSP_NORM_NATURAL) {
      dp = PetscSqrtReal(PetscAbsScalar(beta));
    } else {
      dp = 0.0;
    }
    ksp->rnorm = dp;
    KSPLogResidualHistory(ksp,dp);
    ierr = KSPMonitor(ksp,i+1,dp);CHKERRQ(ierr);
    ierr = (*ksp->converged)(ksp,i+1,dp,&ksp->reason,ksp->cnvP);CHKERRQ(ierr);
    if (ksp->reason) break;
    if (ksp->normtype != KSP_NORM_PRECONDITIONED) {
      if (transpose_pc) {
        ierr = KSP_PCApplyTranspose(ksp,T,Z);CHKERRQ(ierr);
      } else {
        ierr = KSP_PCApply(ksp,T,Z);CHKERRQ(ierr);
      }
    }
    i++;
>>>>>>> 6145cd65
  } while (i<ksp->max_it);
  if (i >= ksp->max_it) {
    ksp->reason = KSP_DIVERGED_ITS;
  }
  PetscFunctionReturn(0);
}

/*
    KSPCreate_CGNE - Creates the data structure for the Krylov method CGNE and sets the
       function pointers for all the routines it needs to call (KSPSolve_CGNE() etc)

    It must be wrapped in EXTERN_C_BEGIN to be dynamically linkable in C++
*/

/*MC
     KSPCGNE - Applies the preconditioned conjugate gradient method to the normal equations
          without explicitly forming A^t*A

   Options Database Keys:
.   -ksp_cg_type <Hermitian or symmetric - (for complex matrices only) indicates the matrix is Hermitian or symmetric


   Level: beginner

   Notes: eigenvalue computation routines will return information about the
          spectrum of A^t*A, rather than A.


   CGNE is a general-purpose non-symmetric method. It works well when the singular values are much better behaved than
   eigenvalues. A unitary matrix is a classic example where CGNE converges in one iteration, but GMRES and CGS need N
   iterations (see Nachtigal, Reddy, and Trefethen, "How fast are nonsymmetric matrix iterations", 1992). If you intend
   to solve least squares problems, use KSPLSQR.

   This is NOT a different algorithm then used with KSPCG, it merely uses that algorithm with the
   matrix defined by A^t*A and preconditioner defined by B^t*B where B is the preconditioner for A.

   This method requires that one be able to apply the transpose of the preconditioner and operator
   as well as the operator and preconditioner. If the transpose of the preconditioner is not available then
   the preconditioner is used in its place so one ends up preconditioning A'A with B B. Seems odd?

   This only supports left preconditioning.

   This object is subclassed off of KSPCG

.seealso:  KSPCreate(), KSPSetType(), KSPType (for list of available types), KSP,
           KSPCGSetType(), KSPBICG

M*/

extern PetscErrorCode KSPDestroy_CG(KSP);
extern PetscErrorCode KSPReset_CG(KSP);
extern PetscErrorCode KSPView_CG(KSP,PetscViewer);
extern PetscErrorCode KSPSetFromOptions_CG(KSP);
EXTERN_C_BEGIN
extern PetscErrorCode  KSPCGSetType_CG(KSP,KSPCGType);
EXTERN_C_END

EXTERN_C_BEGIN
#undef __FUNCT__
#define __FUNCT__ "KSPCreate_CGNE"
PetscErrorCode  KSPCreate_CGNE(KSP ksp)
{
  PetscErrorCode ierr;
  KSP_CG         *cg;

  PetscFunctionBegin;
  ierr = PetscNewLog(ksp,KSP_CG,&cg);CHKERRQ(ierr);
#if !defined(PETSC_USE_COMPLEX)
  cg->type                       = KSP_CG_SYMMETRIC;
#else
  cg->type                       = KSP_CG_HERMITIAN;
#endif
  ksp->data                      = (void*)cg;
  ierr = KSPSetSupportedNorm(ksp,KSP_NORM_PRECONDITIONED,PC_LEFT,2);CHKERRQ(ierr);
  ierr = KSPSetSupportedNorm(ksp,KSP_NORM_UNPRECONDITIONED,PC_LEFT,1);CHKERRQ(ierr);
  ierr = KSPSetSupportedNorm(ksp,KSP_NORM_NATURAL,PC_LEFT,1);CHKERRQ(ierr);

  /*
       Sets the functions that are associated with this data structure
       (in C++ this is the same as defining virtual functions)
  */
  ksp->ops->setup                = KSPSetUp_CGNE;
  ksp->ops->solve                = KSPSolve_CGNE;
  ksp->ops->destroy              = KSPDestroy_CG;
  ksp->ops->view                 = KSPView_CG;
  ksp->ops->setfromoptions       = KSPSetFromOptions_CG;
  ksp->ops->buildsolution        = KSPDefaultBuildSolution;
  ksp->ops->buildresidual        = KSPDefaultBuildResidual;

  /*
      Attach the function KSPCGSetType_CGNE() to this object. The routine
      KSPCGSetType() checks for this attached function and calls it if it finds
      it. (Sort of like a dynamic member function that can be added at run time
  */
  ierr = PetscObjectComposeFunctionDynamic((PetscObject)ksp,"KSPCGSetType_C","KSPCGSetType_CG",KSPCGSetType_CG);CHKERRQ(ierr);
  PetscFunctionReturn(0);
}
EXTERN_C_END



<|MERGE_RESOLUTION|>--- conflicted
+++ resolved
@@ -128,7 +128,6 @@
       ierr = PetscInfo(ksp,"diverging due to indefinite preconditioner\n");CHKERRQ(ierr);
       break;
 #endif
-<<<<<<< HEAD
      }
      if (!i) {
        ierr = VecCopy(Z,P);CHKERRQ(ierr);         /*     p <- z          */
@@ -179,60 +178,6 @@
        }
      }
      i++;
-=======
-    }
-    if (!i) {
-      ierr = VecCopy(Z,P);CHKERRQ(ierr);         /*     p <- z          */
-      b = 0.0;
-    } else {
-      b = beta/betaold;
-      if (eigs) {
-        if (ksp->max_it != stored_max_it) {
-          SETERRQ(((PetscObject)ksp)->comm,PETSC_ERR_SUP,"Can not change maxit AND calculate eigenvalues");
-        }
-        e[i] = PetscSqrtReal(PetscAbsScalar(b))/a;
-      }
-      ierr = VecAYPX(P,b,Z);CHKERRQ(ierr);    /*     p <- z + b* p   */
-    }
-    betaold = beta;
-    ierr = MatMult(Amat,P,T);CHKERRQ(ierr);
-    ierr = MatMultTranspose(Amat,T,Z);CHKERRQ(ierr);
-    ierr = VecXDot(P,Z,&dpi);CHKERRQ(ierr);      /*     dpi <- z'p      */
-    a = beta/dpi;                                 /*     a = beta/p'z    */
-    if (eigs) {
-      d[i] = PetscSqrtReal(PetscAbsScalar(b))*e[i] + 1.0/a;
-    }
-    ierr = VecAXPY(X,a,P);CHKERRQ(ierr);          /*     x <- x + ap     */
-    ierr = VecAXPY(R,-a,Z);CHKERRQ(ierr);                      /*     r <- r - az     */
-    if (ksp->normtype == KSP_NORM_PRECONDITIONED) {
-      ierr = KSP_PCApply(ksp,R,T);CHKERRQ(ierr);
-      if (transpose_pc) {
-        ierr = KSP_PCApplyTranspose(ksp,T,Z);CHKERRQ(ierr);
-      } else {
-        ierr = KSP_PCApply(ksp,T,Z);CHKERRQ(ierr);
-      }
-      ierr = VecNorm(Z,NORM_2,&dp);CHKERRQ(ierr);              /*    dp <- z'*z       */
-    } else if (ksp->normtype == KSP_NORM_UNPRECONDITIONED) {
-      ierr = VecNorm(R,NORM_2,&dp);CHKERRQ(ierr);
-    } else if (ksp->normtype == KSP_NORM_NATURAL) {
-      dp = PetscSqrtReal(PetscAbsScalar(beta));
-    } else {
-      dp = 0.0;
-    }
-    ksp->rnorm = dp;
-    KSPLogResidualHistory(ksp,dp);
-    ierr = KSPMonitor(ksp,i+1,dp);CHKERRQ(ierr);
-    ierr = (*ksp->converged)(ksp,i+1,dp,&ksp->reason,ksp->cnvP);CHKERRQ(ierr);
-    if (ksp->reason) break;
-    if (ksp->normtype != KSP_NORM_PRECONDITIONED) {
-      if (transpose_pc) {
-        ierr = KSP_PCApplyTranspose(ksp,T,Z);CHKERRQ(ierr);
-      } else {
-        ierr = KSP_PCApply(ksp,T,Z);CHKERRQ(ierr);
-      }
-    }
-    i++;
->>>>>>> 6145cd65
   } while (i<ksp->max_it);
   if (i >= ksp->max_it) {
     ksp->reason = KSP_DIVERGED_ITS;
