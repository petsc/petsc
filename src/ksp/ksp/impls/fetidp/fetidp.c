--- conflicted
+++ resolved
@@ -1238,11 +1238,7 @@
    In order to use the deluxe version of FETI-DP, you must customize the inner BDDC operator with -fetidp_bddc_pc_bddc_use_deluxe_scaling -fetidp_bddc_pc_bddc_deluxe_singlemat and use
    non-redundant multipliers, i.e. -ksp_fetidp_fullyredundant false. Options for the scaling solver are prefixed by -fetidp_bddelta_, E.g.
 .vb
-<<<<<<< HEAD
-      -fetidp_bddelta_pc_factor_mat_solver_type mumps -my_fetidp_bddelta_pc_type lu
-=======
       -fetidp_bddelta_pc_factor_mat_solver_type mumps -fetidp_bddelta_pc_type lu
->>>>>>> 80db8efe
 .ve
 
    Some of the basic options such as the maximum number of iterations and tolerances are automatically passed from this KSP to the inner KSP that actually performs the iterations.
