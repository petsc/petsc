--- conflicted
+++ resolved
@@ -32,12 +32,6 @@
   PetscMPIInt    rank,size;
 #if defined(PETSC_USE_LOG)
   PetscLogStage  stage;
-<<<<<<< HEAD
-#endif
-#if defined(PETSC_HAVE_MUMPS)
-  Mat            F;
-=======
->>>>>>> dfdea288
 #endif
 
   PetscInitialize(&argc,&args,(char*)0,help);
