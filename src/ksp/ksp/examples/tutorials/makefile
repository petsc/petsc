CFLAGS	         =
FFLAGS	         =
CPPFLAGS         =
FPPFLAGS         =
LOCDIR           = src/ksp/ksp/examples/tutorials/
EXAMPLESC        = ex1.c ex2.c ex3.c ex4.c ex5.c ex6.c ex7.c ex8.c ex9.c \
                ex10.c ex11.c ex12.c ex13.c ex15.c ex16.c ex18.c ex23.c \
                ex25.c ex27.c ex28.c ex29.c ex30.c ex31.c ex32.c ex34.c \
                ex41.c ex42.c ex43.c \
                ex45.c ex46.c  ex49.c ex50.c ex51.c ex52.c ex53.c \
                ex54.c ex55.c ex56.c ex58.c ex62.c ex63.cxx ex64.c
EXAMPLESF        = ex1f.F ex2f.F ex6f.F ex11f.F ex13f90.F ex14f.F ex15f.F ex21f.F ex22f.F ex44f.F90 ex45f.F \
                   ex52f.F ex54f.F ex61f.F90
MANSEC           = KSP
CLEANFILES       = rhs.vtk solution.vtk
NP               = 1

include ${PETSC_DIR}/lib/petsc/conf/variables
include ${PETSC_DIR}/lib/petsc/conf/rules

ex1: ex1.o  chkopts
	-${CLINKER} -o ex1 ex1.o  ${PETSC_KSP_LIB}
	${RM} ex1.o

ex1f: ex1f.o  chkopts
	-${FLINKER} -o ex1f ex1f.o  ${PETSC_KSP_LIB}
	${RM} ex1f.o

ex2: ex2.o  chkopts
	-${CLINKER} -o ex2 ex2.o  ${PETSC_KSP_LIB}
	${RM} ex2.o

ex2a: ex2a.o  chkopts
	-${CLINKER} -o ex2a ex2a.o  ${PETSC_KSP_LIB}
	${RM} ex2a.o

ex2f: ex2f.o  chkopts
	-${FLINKER} -o ex2f ex2f.o  ${PETSC_KSP_LIB}
	${RM} ex2f.o

ex3: ex3.o  chkopts
	-${CLINKER} -o ex3 ex3.o  ${PETSC_KSP_LIB}
	${RM} ex3.o

ex4: ex4.o  chkopts
	-${CLINKER} -o ex4 ex4.o  ${PETSC_KSP_LIB}
	${RM} ex4.o

ex5: ex5.o  chkopts
	-${CLINKER} -o ex5 ex5.o  ${PETSC_KSP_LIB}
	${RM} ex5.o

ex6: ex6.o  chkopts
	-${CLINKER} -o ex6 ex6.o  ${PETSC_KSP_LIB}
	${RM} ex6.o

ex6f: ex6f.o  chkopts
	-${FLINKER} -o ex6f ex6f.o  ${PETSC_KSP_LIB}
	${RM} ex6f.o

ex7: ex7.o  chkopts
	-${CLINKER} -o ex7 ex7.o  ${PETSC_KSP_LIB}
	${RM} ex7.o

ex8: ex8.o  chkopts
	-${CLINKER} -o ex8 ex8.o  ${PETSC_KSP_LIB}
	${RM} ex8.o

ex9: ex9.o  chkopts
	-${CLINKER} -o ex9 ex9.o  ${PETSC_KSP_LIB}
	${RM} ex9.o

ex10: ex10.o  chkopts
	-${CLINKER} -o ex10 ex10.o  ${PETSC_KSP_LIB}
	${RM} ex10.o

ex11: ex11.o  chkopts
	-${CLINKER} -o ex11 ex11.o  ${PETSC_KSP_LIB}
	${RM} ex11.o

ex11f: ex11f.o  chkopts
	-${FLINKER} -o ex11f ex11f.o  ${PETSC_KSP_LIB}
	${RM} ex11f.o

ex12: ex12.o  chkopts
	-${CLINKER} -o ex12 ex12.o  ${PETSC_KSP_LIB}
	${RM} ex12.o

ex13: ex13.o  chkopts
	-${CLINKER} -o ex13 ex13.o  ${PETSC_KSP_LIB}
	${RM} ex13.o

ex13f90: ex13f90.o  chkopts
	-${FLINKER} -o ex13f90 ex13f90.o  ${PETSC_KSP_LIB}
	${RM} ex13f90.o

ex14: ex14.o  chkopts
	-${CLINKER} -o ex14 ex14.o  ${PETSC_KSP_LIB}
	${RM} ex14.o

ex14f: ex14f.o  chkopts
	-${FLINKER} -o ex14f ex14f.o  ${PETSC_KSP_LIB}
	${RM} ex14f.o

ex15: ex15.o  chkopts
	-${CLINKER} -o ex15 ex15.o  ${PETSC_KSP_LIB}
	${RM} ex15.o

ex15f: ex15f.o  chkopts
	-${FLINKER} -o ex15f ex15f.o  ${PETSC_KSP_LIB}
	${RM} ex15f.o

ex16: ex16.o  chkopts
	-${CLINKER} -o ex16 ex16.o  ${PETSC_KSP_LIB}
	${RM} ex16.o

ex17: ex17.o  chkopts
	-${CLINKER} -o ex17 ex17.o  ${PETSC_KSP_LIB}
	${RM} ex17.o

ex18: ex18.o  chkopts
	-${CLINKER} -o ex18 ex18.o  ${PETSC_KSP_LIB}
	${RM} ex18.o

ex20: ex20.o  chkopts
	-${CLINKER} -o ex20 ex20.o  ${PETSC_KSP_LIB}
	${RM} ex20.o

ex21f: ex21f.o  chkopts
	-${FLINKER} -o ex21f ex21f.o  ${PETSC_KSP_LIB}
	${RM} ex21f.o

ex22: ex22.o  chkopts
	-${CLINKER} -o ex22 ex22.o  ${PETSC_SNES_LIB}
	${RM} ex22.o

ex22f: ex22f.o  chkopts
	-${FLINKER} -o ex22f ex22f.o  ${PETSC_SNES_LIB}
	${RM} ex22f.o

ex23: ex23.o  chkopts
	-${CLINKER} -o ex23 ex23.o  ${PETSC_KSP_LIB}
	${RM} ex23.o

ex25: ex25.o  chkopts
	-${CLINKER} -o ex25 ex25.o  ${PETSC_SNES_LIB}
	${RM} ex25.o

ex26: ex26.o  chkopts
	-${CLINKER} -o ex26 ex26.o  ${PETSC_KSP_LIB}
	${RM} ex26.o

ex27: ex27.o  chkopts
	-${CLINKER} -o ex27 ex27.o  ${PETSC_KSP_LIB}
	${RM} ex27.o

ex28: ex28.o  chkopts
	-${CLINKER} -o ex28 ex28.o  ${PETSC_SNES_LIB}
	${RM} ex28.o

ex29: ex29.o  chkopts
	-${CLINKER} -o ex29 ex29.o  ${PETSC_SNES_LIB}
	${RM} ex29.o

ex30: ex30.o  chkopts
	-${CLINKER} -o ex30 ex30.o  ${PETSC_KSP_LIB}
	${RM} ex30.o

ex31: ex31.o  chkopts
	-${CLINKER} -o ex31 ex31.o  ${PETSC_SNES_LIB}
	${RM} ex31.o

ex32: ex32.o  chkopts
	-${CLINKER} -o ex32 ex32.o  ${PETSC_SNES_LIB}
	${RM} ex32.o

ex33: ex33.o chkopts
	-${CLINKER} -o ex33 ex33.o ${PETSC_SNES_LIB}
	${RM} ex33.o

ex34: ex34.o chkopts
	-${CLINKER} -o ex34 ex34.o ${PETSC_SNES_LIB}
	${RM} ex34.o

ex35: ex35.o chkopts
	-${CLINKER} -o ex35 ex35.o ${PETSC_SNES_LIB}
	${RM} ex35.o

ex36: ex36.o chkopts
	-${CLINKER} -o ex36 ex36.o ${PETSC_SNES_LIB}
	${RM} ex36.o

ex37: ex37.o chkopts
	-${CLINKER} -o ex37 ex37.o ${PETSC_SNES_LIB}
	${RM} ex37.o

ex38: ex38.o chkopts
	-${CLINKER} -o ex38 ex38.o ${PETSC_SNES_LIB}
	${RM} ex38.o

ex39: ex39.o chkopts
	-${CLINKER} -o ex39 ex39.o ${PETSC_SNES_LIB}
	${RM} ex39.o

ex40: ex40.o chkopts
	-${CLINKER} -o ex40 ex40.o ${PETSC_SNES_LIB}
	${RM} ex40.o

ex41: ex41.o chkopts
	-${CLINKER} -o ex41 ex41.o ${PETSC_SNES_LIB}
	${RM} ex41.o

ex42: ex42.o chkopts
	-${CLINKER} -o ex42 ex42.o ${PETSC_KSP_LIB}
	${RM} ex42.o

ex43: ex43.o chkopts
	-${CLINKER} -o ex43 ex43.o ${PETSC_KSP_LIB}
	${RM} ex43.o

# not tested in nightly builds because requires F90 compiler that handles long lines
ex44f: ex44f.o  chkopts
	-${FLINKER} -o ex44f ex44f.o  ${PETSC_KSP_LIB}
	${RM} ex44f.o

ex45f: ex45f.o  chkopts
	-${FLINKER} -o ex45f ex45f.o  ${PETSC_KSP_LIB}
	${RM} ex45f.o

ex45: ex45.o chkopts
	-${CLINKER} -o ex45 ex45.o ${PETSC_KSP_LIB}
	${RM} ex45.o

ex46: ex46.o chkopts
	-${CLINKER} -o ex46 ex46.o ${PETSC_KSP_LIB}
	${RM} ex46.o

ex47: ex47.o chkopts
	-${CLINKER} -o ex47 ex47.o ${PETSC_KSP_LIB}
	${RM} ex47.o

ex49: ex49.o chkopts
	-${CLINKER} -o ex49 ex49.o ${PETSC_KSP_LIB}
	${RM} ex49.o

ex50: ex50.o chkopts
	-${CLINKER} -o ex50 ex50.o ${PETSC_KSP_LIB}
	${RM} ex50.o

ex51: ex51.o chkopts
	-${CLINKER} -o ex51 ex51.o ${PETSC_KSP_LIB}
	${RM} ex51.o

ex52: ex52.o chkopts
	-${CLINKER} -o ex52 ex52.o ${PETSC_KSP_LIB}
	${RM} ex52.o

ex52f: ex52f.o  chkopts
	-${FLINKER} -o ex52f ex52f.o  ${PETSC_KSP_LIB}
	${RM} ex52f.o

ex53: ex53.o chkopts
	-${CLINKER} -o ex53 ex53.o ${PETSC_KSP_LIB}
	${RM} ex53.o

ex54: ex54.o chkopts
	-${CLINKER} -o ex54 ex54.o ${PETSC_KSP_LIB}
	${RM} ex54.o

ex54f: ex54f.o  chkopts
	-${FLINKER} -o ex54f ex54f.o  ${PETSC_KSP_LIB}
	${RM} ex54f.o

ex55: ex55.o chkopts
	-${CLINKER} -o ex55 ex55.o ${PETSC_KSP_LIB}
	${RM} ex55.o

ex56: ex56.o chkopts
	-${CLINKER} -o ex56 ex56.o ${PETSC_KSP_LIB}
	${RM} ex56.o

ex57f: ex57f.o  chkopts
	-${FLINKER} -o ex57f ex57f.o  ${PETSC_KSP_LIB}
	${RM} ex57f.o

ex58: ex58.o chkopts
	-${CLINKER} -o ex58 ex58.o ${PETSC_KSP_LIB}
	${RM} ex58.o

ex59: ex59.o chkopts
	-${CLINKER} -o ex59 ex59.o ${PETSC_KSP_LIB}
	${RM} ex59.o

ex60: ex60.o  chkopts
	-${CLINKER} -o ex60 ex60.o  ${PETSC_KSP_LIB}
	${RM} ex60.o

ex61f: ex61f.o  chkopts
	-${FLINKER} -o ex61f ex61f.o  ${PETSC_KSP_LIB}
	${RM} ex61f.o

ex62: ex62.o  chkopts
	-${CLINKER} -o ex62 ex62.o  ${PETSC_KSP_LIB}
	${RM} ex62.o

ex63: ex63.o  chkopts
	-${CLINKER} -o ex63 ex63.o  ${PETSC_KSP_LIB}
	${RM} ex63.o

ex64: ex64.o  chkopts
	-${CLINKER} -o ex64 ex64.o  ${PETSC_KSP_LIB}
	${RM} ex64.o

#----------------------------------------------------------------------------
runex1:
	-@${MPIEXEC} -n 1 ./ex1 -ksp_monitor_short -ksp_gmres_cgs_refinement_type refine_always > ex1_1.tmp 2>&1;	  \
	   if (${DIFF} output/ex1_1.out ex1_1.tmp) then true; \
	   else printf "${PWD}\nPossible problem with ex1_1, diffs above\n=========================================\n"; fi; \
	   ${RM} -f ex1_1.tmp
runex1_2:
	-@${MPIEXEC} -n 1 ./ex1 -pc_type sor -pc_sor_symmetric -ksp_monitor_short -ksp_gmres_cgs_refinement_type refine_always >\
	   ex1_2.tmp 2>&1;   \
	   if (${DIFF} output/ex1_2.out ex1_2.tmp) then true; \
	   else printf "${PWD}\nPossible problem with ex1_2, diffs above\n=========================================\n"; fi; \
	   ${RM} -f ex1_2.tmp
runex1_3:
	-@${MPIEXEC} -n 1 ./ex1 -pc_type eisenstat -ksp_monitor_short -ksp_gmres_cgs_refinement_type refine_always >\
	   ex1_3.tmp 2>&1;   \
	   if (${DIFF} output/ex1_3.out ex1_3.tmp) then true; \
	   else printf "${PWD}\nPossible problem with ex1_3, diffs above\n=========================================\n"; fi; \
	   ${RM} -f ex1_3.tmp
runex1f:
	-@${MPIEXEC} -n 1 ./ex1f -ksp_monitor_short -ksp_gmres_cgs_refinement_type refine_always > ex1f_1.tmp 2>&1;	  \
	   if (${DIFF} output/ex1f_1.out ex1f_1.tmp) then true; \
	   else printf "${PWD}\nPossible problem with ex1f_1, diffs above\n=========================================\n"; fi; \
	   ${RM} -f ex1f_1.tmp
runex2:
	-@${MPIEXEC} -n 1 ./ex2 -ksp_monitor_short -m 5 -n 5 -ksp_gmres_cgs_refinement_type refine_always > ex2_1.tmp 2>&1; \
	   if (${DIFF} output/ex2_1.out ex2_1.tmp) then true; \
	   else printf "${PWD}\nPossible problem with ex2_1, diffs above\n=========================================\n"; fi; \
	   ${RM} -f ex2_1.tmp
runex2_2:
	-@${MPIEXEC} -n 2 ./ex2 -ksp_monitor_short -m 5 -n 5 -ksp_gmres_cgs_refinement_type refine_always > ex2_2.tmp 2>&1; \
	   if (${DIFF} output/ex2_2.out ex2_2.tmp) then true; \
	   else printf "${PWD}\nPossible problem with ex2_2, diffs above\n=========================================\n"; fi; \
	   ${RM} -f ex2_2.tmp
runex2_3:
	-@${MPIEXEC} -n 1 ./ex2 -pc_type sor -pc_sor_symmetric -ksp_monitor_short -ksp_gmres_cgs_refinement_type refine_always > \
	    ex2_3.tmp 2>&1;   \
	   if (${DIFF} output/ex2_3.out ex2_3.tmp) then true; \
	   else printf "${PWD}\nPossible problem with ex2_3, diffs above\n=========================================\n"; fi; \
	   ${RM} -f ex2_3.tmp
runex2_4:
	-@${MPIEXEC} -n 1 ./ex2 -pc_type eisenstat -ksp_monitor_short -ksp_gmres_cgs_refinement_type refine_always >\
	    ex2_4.tmp 2>&1;   \
	   if (${DIFF} output/ex2_4.out ex2_4.tmp) then true; \
	   else printf "${PWD}\nPossible problem with ex2_4, diffs above\n=========================================\n"; fi; \
	   ${RM} -f ex2_4.tmp
runex2_5:
	-@${MPIEXEC} -n 2 ./ex2 -ksp_monitor_short -m 5 -n 5 -mat_view draw -ksp_gmres_cgs_refinement_type refine_always -nox  > ex2_5.tmp 2>&1; \
	   if (${DIFF} output/ex2_2.out ex2_5.tmp) then true; \
	   else printf "${PWD}\nPossible problem with ex2_5, diffs above\n=========================================\n"; fi; \
	   ${RM} -f ex2_5.tmp
runex2_bjacobi:
	-@${MPIEXEC} -n 4 ./ex2 -pc_type bjacobi -pc_bjacobi_blocks 1 -ksp_monitor_short -sub_pc_type jacobi -sub_ksp_type gmres > ex2.tmp 2>&1; \
	   if (${DIFF} output/ex2_bjacobi.out ex2.tmp) then true; \
	   else printf "${PWD}\nPossible problem with ex2_bjacobi, diffs above\n=========================================\n"; fi; \
	   ${RM} -f ex2.tmp
runex2_bjacobi_2:
	-@${MPIEXEC} -n 4 ./ex2 -pc_type bjacobi -pc_bjacobi_blocks 2 -ksp_monitor_short -sub_pc_type jacobi -sub_ksp_type gmres -ksp_view > ex2.tmp 2>&1; \
	   if (${DIFF} output/ex2_bjacobi_2.out ex2.tmp) then true; \
	   else printf "${PWD}\nPossible problem with ex2_bjacobi_2, diffs above\n=========================================\n"; fi; \
	   ${RM} -f ex2.tmp
runex2_bjacobi_3:
	-@${MPIEXEC} -n 4 ./ex2 -pc_type bjacobi -pc_bjacobi_blocks 4 -ksp_monitor_short -sub_pc_type jacobi -sub_ksp_type gmres > ex2.tmp 2>&1; \
	   if (${DIFF} output/ex2_bjacobi_3.out ex2.tmp) then true; \
	   else printf "${PWD}\nPossible problem with ex2_bjacobi_3, diffs above\n=========================================\n"; fi; \
	   ${RM} -f ex2.tmp
runex2_chebyest_1:
	-@${MPIEXEC} -n 1 ./ex2 -m 80 -n 80 -ksp_pc_side right -pc_type ksp -ksp_ksp_type chebyshev -ksp_ksp_max_it 5 -ksp_ksp_chebyshev_esteig 0.9,0,0,1.1 -ksp_monitor_short > ex2.tmp 2>&1; \
           ${DIFF} output/ex2_chebyest_1.out ex2.tmp || printf "${PWD}\nPossible problem with ex2_chebyest_1, diffs above\n=========================================\n"; \
           ${RM} -f ex2.tmp
runex2_chebyest_2:
	-@${MPIEXEC} -n 1 ./ex2 -m 80 -n 80 -ksp_pc_side right -pc_type ksp -ksp_ksp_type chebyshev -ksp_ksp_max_it 5 -ksp_ksp_chebyshev_esteig 0.9,0,0,1.1 -ksp_esteig_ksp_type cg -ksp_monitor_short > ex2.tmp 2>&1; \
           ${DIFF} output/ex2_chebyest_2.out ex2.tmp || printf "${PWD}\nPossible problem with ex2_chebyest_2, diffs above\n=========================================\n"; \
           ${RM} -f ex2.tmp
runex2_umfpack:
	-@${MPIEXEC} -n 1 ./ex2 -ksp_type preonly -pc_type lu -pc_factor_mat_solver_package umfpack > ex2_umfpack.tmp 2>&1; \
           if (${DIFF} output/ex2_umfpack.out ex2_umfpack.tmp) then true; \
           else printf "${PWD}\nPossible problem with ex2_umfpack, diffs above\n=========================================\n"; fi; \
           ${RM} -f ex2_umfpack.tmp
runex2_mkl_pardiso_lu:
	-@${MPIEXEC} -n 1 ./ex2 -ksp_type preonly -pc_type lu -pc_factor_mat_solver_package mkl_pardiso > ex2_mkl_pardiso.tmp 2>&1; \
           if (${DIFF} output/ex2_mkl_pardiso_lu.out ex2_mkl_pardiso.tmp) then true; \
           else printf "${PWD}\nPossible problem with ex2_mkl_pardiso_lu, diffs above\n=========================================\n"; fi; \
           ${RM} -f ex2_mkl_pardiso.tmp
runex2_mkl_pardiso_cholesky:
	-@${MPIEXEC} -n 1 ./ex2 -ksp_type preonly -pc_type cholesky -mat_type sbaij -pc_factor_mat_solver_package mkl_pardiso > ex2_mkl_pardiso.tmp 2>&1; \
           if (${DIFF} output/ex2_mkl_pardiso_cholesky.out ex2_mkl_pardiso.tmp) then true; \
           else printf "${PWD}\nPossible problem with ex2_mkl_pardiso_cholesky, diffs above\n=========================================\n"; fi; \
           ${RM} -f ex2_mkl_pardiso.tmp
runex2_fbcgs:
	-@${MPIEXEC} -n 1 ./ex2 -ksp_type fbcgs -pc_type ilu  > ex2.tmp 2>&1; \
           if (${DIFF} output/ex2_fbcgs.out ex2.tmp) then true; \
           else printf "${PWD}\nPossible problem with ex2_fbcgs, diffs above\n=========================================\n"; fi; \
           ${RM} -f ex2.tmp
runex2_fbcgs_2:
	-@${MPIEXEC} -n 3 ./ex2 -ksp_type fbcgsr -pc_type bjacobi > ex2.tmp 2>&1; \
           if (${DIFF} output/ex2_fbcgs_2.out ex2.tmp) then true; \
           else printf "${PWD}\nPossible problem with ex2_fbcgs_2, diffs above\n=========================================\n"; fi; \
           ${RM} -f ex2.tmp
runex2_telescope:
	-@${MPIEXEC} -n 4 ./ex2 -m 100 -n 100 -ksp_converged_reason -pc_type telescope -pc_telescope_reduction_factor 4 -telescope_pc_type bjacobi > ex2.tmp 2>&1; \
           if (${DIFF} output/ex2_telescope.out ex2.tmp) then true; \
           else printf "${PWD}\nPossible problem with ex2_telescope, diffs above\n=========================================\n"; fi; \
           ${RM} -f ex2.tmp
runex2_pipecg:
	-@${MPIEXEC} -n 1 ./ex2 -ksp_monitor_short -ksp_type pipecg -m 9 -n 9 > ex2_pipecg.tmp 2>&1; \
	   ${DIFF} output/ex2_pipecg.out ex2_pipecg.tmp || printf "${PWD}\nPossible problem with ex2_pipecg, diffs above\n=========================================\n"; \
	   ${RM} -f ex2_pipecg.tmp
runex2_pipecr:
	-@${MPIEXEC} -n 1 ./ex2 -ksp_monitor_short -ksp_type pipecr -m 9 -n 9 > ex2_pipecr.tmp 2>&1; \
	   ${DIFF} output/ex2_pipecr.out ex2_pipecr.tmp || printf "${PWD}\nPossible problem with ex2_pipecr, diffs above\n=========================================\n"; \
	   ${RM} -f ex2_pipecr.tmp
runex2_groppcg:
	-@${MPIEXEC} -n 1 ./ex2 -ksp_monitor_short -ksp_type groppcg -m 9 -n 9 > ex2_groppcg.tmp 2>&1; \
	   ${DIFF} output/ex2_groppcg.out ex2_groppcg.tmp || printf "${PWD}\nPossible problem with ex2_groppcg, diffs above\n=========================================\n"; \
	   ${RM} -f ex2_groppcg.tmp

runex2f:
	-@${MPIEXEC} -n 2 ./ex2f -pc_type jacobi -ksp_monitor_short -ksp_gmres_cgs_refinement_type refine_always > ex2f_1.tmp 2>&1; \
	   if (${DIFF} output/ex2f_1.out ex2f_1.tmp) then true; \
	   else printf "${PWD}\nPossible problem with ex2f_1, diffs above\n=========================================\n"; fi; \
	   ${RM} -f ex2f_1.tmp
runex5:
	-@${MPIEXEC} -n 1 ./ex5 -pc_type jacobi -ksp_monitor_short -ksp_gmres_cgs_refinement_type refine_always > ex5_1.tmp 2>&1; \
	   if (${DIFF} output/ex5_1.out ex5_1.tmp) then true; \
	   else printf "${PWD}\nPossible problem with ex5_1, diffs above\n=========================================\n"; fi; \
	   ${RM} -f ex5_1.tmp
runex5_2:
	-@${MPIEXEC} -n 2 ./ex5 -pc_type jacobi -ksp_monitor_short -ksp_gmres_cgs_refinement_type refine_always \
	   -ksp_rtol .000001 > ex5_2.tmp 2>&1;   \
	   if (${DIFF} output/ex5_2.out ex5_2.tmp) then true; \
	   else printf "${PWD}\nPossible problem with ex5_2, diffs above\n=========================================\n"; fi; \
	   ${RM} -f ex5_2.tmp
runex5_5:
	-@${MPIEXEC} -n 2 ./ex5 -ksp_gmres_cgs_refinement_type refine_always > ex5_5.tmp 2>&1; \
	   if (${DIFF} output/ex5_5.out ex5_5.tmp) then true; \
	   else printf "${PWD}\nPossible problem with ex5_5, diffs above\n=========================================\n"; fi; \
	   ${RM} -f ex5_5.tmp
runex5_redundant_0:
	-@${MPIEXEC} -n 1 ./ex5 -m 1000 -pc_type redundant -pc_redundant_number 1 -redundant_ksp_type gmres -redundant_pc_type jacobi  > ex5.tmp 2>&1;   \
	   if (${DIFF} output/ex5_redundant_0.out ex5.tmp) then true; \
	   else printf "${PWD}\nPossible problem with ex5_redundant, diffs above\n=========================================\n"; fi; \
	   ${RM} -f ex5.tmp
runex5_redundant_1:
	-@${MPIEXEC} -n 5 ./ex5 -pc_type redundant -pc_redundant_number 1 -redundant_ksp_type gmres -redundant_pc_type jacobi  > ex5.tmp 2>&1;   \
	   if (${DIFF} output/ex5_redundant_1.out ex5.tmp) then true; \
	   else printf "${PWD}\nPossible problem with ex5_redundant_1, diffs above\n=========================================\n"; fi; \
	   ${RM} -f ex5.tmp
runex5_redundant_2:
	-@${MPIEXEC} -n 5 ./ex5 -pc_type redundant -pc_redundant_number 3 -redundant_ksp_type gmres -redundant_pc_type jacobi > ex5.tmp 2>&1;   \
	   if (${DIFF} output/ex5_redundant_2.out ex5.tmp) then true; \
	   else printf "${PWD}\nPossible problem with ex5_redundant_2, diffs above\n=========================================\n"; fi; \
	   ${RM} -f ex5.tmp
runex5_redundant_3:
	-@${MPIEXEC} -n 5 ./ex5 -pc_type redundant -pc_redundant_number 5 -redundant_ksp_type gmres -redundant_pc_type jacobi  > ex5.tmp 2>&1;   \
	   if (${DIFF} output/ex5_redundant_3.out ex5.tmp) then true; \
	   else printf "${PWD}\nPossible problem with ex5_redundant_3, diffs above\n=========================================\n"; fi; \
	   ${RM} -f ex5.tmp
runex5_redundant_4:
	-@${MPIEXEC} -n 5 ./ex5 -pc_type redundant -pc_redundant_number 3 -redundant_ksp_type gmres -redundant_pc_type jacobi -psubcomm_type interlaced > ex5.tmp 2>&1;   \
	   if (${DIFF} output/ex5_redundant_4.out ex5.tmp) then true; \
	   else printf "${PWD}\nPossible problem with ex5_redundant_4, diffs above\n=========================================\n"; fi; \
	   ${RM} -f ex5.tmp
runex6:
	-@${MPIEXEC} -n 1 ./ex6 -ksp_view  > ex6_0.tmp 2>&1; \
	   if (${DIFF} output/ex6_0.out ex6_0.tmp) then true; \
	   else printf "${PWD}\nPossible problem with ex6_0, diffs above\n=========================================\n"; fi; \
	   ${RM} -f ex6_0.tmp
runex6_1:
	-@${MPIEXEC} -n 4 ./ex6 -ksp_view > ex6_1.tmp 2>&1; \
	   if (${DIFF} output/ex6_1.out ex6_1.tmp) then true; \
	   else printf "${PWD}\nPossible problem with ex6_1, diffs above\n=========================================\n"; fi; \
	   ${RM} -f ex6_1.tmp
runex6_2:
	-@${MPIEXEC} -n 4 ./ex6 -user_subdomains -ksp_view ${ARGS} > ex6_2.tmp 2>&1; \
	   if (${DIFF} output/ex6_2.out ex6_2.tmp) then true; \
	   else printf "${PWD}\nPossible problem with ex6_2, diffs above\n=========================================\n"; fi; \
	   ${RM} -f ex6_2.tmp
runex6f:
	-@${MPIEXEC} -n 1 ./ex6f -pc_type jacobi -mat_view -ksp_monitor_short -ksp_gmres_cgs_refinement_type refine_always > ex6f_1.tmp 2>&1; \
	   if (${DIFF} output/ex6f_1.out ex6f_1.tmp) then true; \
	   else printf "${PWD}\nPossible problem with ex6f_1, diffs above\n=========================================\n"; fi; \
	   ${RM} -f ex6f_1.tmp
runex7:
	-@${MPIEXEC} -n 2 ./ex7 -ksp_monitor_short -ksp_gmres_cgs_refinement_type refine_always> ex7_1.tmp 2>&1; \
	   if (${DIFF} output/ex7_1.out ex7_1.tmp) then true; \
	   else printf "${PWD}\nPossible problem with ex7_1, diffs above\n=========================================\n"; fi; \
	   ${RM} -f ex7_1.tmp
runex7_2:
	-@${MPIEXEC} -n 2 ./ex7 -ksp_view > ex7_2.tmp 2>&1; \
	   if (${DIFF} output/ex7_2.out ex7_2.tmp) then true; \
	   else printf "${PWD}\nPossible problem with ex7_2, diffs above\n=========================================\n"; fi; \
	   ${RM} -f ex7_2.tmp
runex7_mpiaijcusp:
	-@${MPIEXEC} -n 1 ./ex7 -ksp_monitor_short  -mat_type mpiaijcusp -sub_pc_factor_mat_solver_package cusparse -vec_type mpicusp > ex7_mpiaijcusp.tmp 2>&1; \
	   if (${DIFF} output/ex7_mpiaijcusp.out ex7_mpiaijcusp.tmp) then true; \
	   else printf "${PWD}\nPossible problem with with ex7_mpiaijcusp, diffs above\n=========================================\n"; fi; \
	   ${RM} -f ex7_mpiaijcusp.tmp
runex7_mpiaijcusp_2:
	-@${MPIEXEC} -n 2 ./ex7 -ksp_monitor_short  -mat_type mpiaijcusp -sub_pc_factor_mat_solver_package cusparse -vec_type mpicusp > ex7_mpiaijcusp_2.tmp 2>&1; \
	   if (${DIFF} output/ex7_mpiaijcusp_2.out ex7_mpiaijcusp_2.tmp) then true; \
	   else printf "${PWD}\nPossible problem with with ex7_mpiaijcusp_2, diffs above\n=========================================\n"; fi; \
	   ${RM} -f ex7_mpiaijcusp_2.tmp
runex7_mpiaijcusp_simple:
	-@${MPIEXEC} -n 1 ./ex7 -ksp_monitor_short  -mat_type mpiaijcusp -sub_pc_factor_mat_solver_package cusparse -vec_type mpicusp -sub_ksp_type preonly -sub_pc_type ilu > ex7_mpiaijcusp_simple.tmp 2>&1; \
	   if (${DIFF} output/ex7_mpiaijcusp_simple.out ex7_mpiaijcusp_simple.tmp) then true; \
	   else printf "${PWD}\nPossible problem with with ex7_mpiaijcusp_simple, diffs above\n=========================================\n"; fi; \
	   ${RM} -f ex7_mpiaijcusp_simple.tmp
runex7_mpiaijcusp_simple_2:
	-@${MPIEXEC} -n 2 ./ex7 -ksp_monitor_short  -mat_type mpiaijcusp -sub_pc_factor_mat_solver_package cusparse -vec_type mpicusp -sub_ksp_type preonly -sub_pc_type ilu > ex7_mpiaijcusp_simple_2.tmp 2>&1; \
	   if (${DIFF} output/ex7_mpiaijcusp_simple_2.out ex7_mpiaijcusp_simple_2.tmp) then true; \
	   else printf "${PWD}\nPossible problem with with ex7_mpiaijcusp_simple_2, diffs above\n=========================================\n"; fi; \
	   ${RM} -f ex7_mpiaijcusp_simple_2.tmp
runex7_mpiaijcusparse:
	-@${MPIEXEC} -n 1 ./ex7 -ksp_monitor_short -mat_type mpiaijcusparse -sub_pc_factor_mat_solver_package cusparse  -vec_type mpicusp > ex7_mpiaijcusparse.tmp 2>&1; \
	   if (${DIFF} output/ex7_mpiaijcusparse.out ex7_mpiaijcusparse.tmp) then true; \
	   else printf "${PWD}\nPossible problem with with ex7_mpiaijcusparse, diffs above\n=========================================\n"; fi; \
	   ${RM} -f ex7_mpiaijcusparse.tmp
runex7_mpiaijcusparse_2:
	-@${MPIEXEC} -n 2 ./ex7 -ksp_monitor_short -mat_type mpiaijcusparse -sub_pc_factor_mat_solver_package cusparse  -vec_type mpicusp > ex7_mpiaijcusparse_2.tmp 2>&1; \
	   if (${DIFF} output/ex7_mpiaijcusparse_2.out ex7_mpiaijcusparse_2.tmp) then true; \
	   else printf "${PWD}\nPossible problem with with ex7_mpiaijcusparse_2, diffs above\n=========================================\n"; fi; \
	   ${RM} -f ex7_mpiaijcusparse_2.tmp
NP = 1
M  = 4
N  = 5
MDOMAINS = 2
NDOMAINS = 1
OVERLAP=1
runex8:
	-@${MPIEXEC} -n ${NP} ./ex8 -m $M -n $N -user_set_subdomains -Mdomains ${MDOMAINS} -Ndomains ${NDOMAINS} -overlap ${OVERLAP} -print_error ${ARGS}


runex8_1:
	-@${MPIEXEC} -n 1 ./ex8 -print_error > ex8_1.tmp 2>&1; \
	   if (${DIFF} output/ex8_1.out ex8_1.tmp) then true; \
	   else printf "${PWD}\nPossible problem with ex8_1, diffs above\n=========================================\n"; fi; \
	   ${RM} -f ex8_1.tmp

runex9:
	-@${MPIEXEC} -n 1 ./ex9 -t 2 -pc_type jacobi -ksp_monitor_short -ksp_type gmres -ksp_gmres_cgs_refinement_type refine_always \
	   -s2_ksp_type bcgs -s2_pc_type jacobi -s2_ksp_monitor_short \
           > ex9_1.tmp 2>&1; \
	   if (${DIFF} output/ex9_1.out ex9_1.tmp) then true; \
	   else printf "${PWD}\nPossible problem with ex9_1, diffs above\n=========================================\n"; fi; \
	   ${RM} -f ex9_1.tmp
runex10:
	-@${MPIEXEC} -n 2 ./ex10 -f0 ${PETSC_DIR}/share/petsc/datafiles/matrices/spd-real-int${PETSC_INDEX_SIZE}-float${PETSC_SCALAR_SIZE} > ex10_1.tmp 2>&1; \
	   if (${DIFF} output/ex10_1.out ex10_1.tmp) then true; \
	   else printf "${PWD}\nPossible problem with ex10_1, diffs above\n=========================================\n"; fi; \
	   ${RM} -f ex10_1.tmp

# See http://www.mcs.anl.gov/petsc/documentation/faq.html#datafiles for how to obtain the datafiles used below
runex10_2:
	-@${MPIEXEC} -n 2 ./ex10 -ksp_type bicg \
	   -f0 ${DATAFILESPATH}/matrices/medium > ex10_2.tmp 2>&1; \
	   if (${DIFF} output/ex10_2.out ex10_2.tmp) then true; \
	   else printf "${PWD}\nPossible problem with ex10_2, diffs above\n=========================================\n"; fi; \
	   ${RM} -f ex10_2.tmp
runex10_3:
	-@${MPIEXEC} -n 2 ./ex10 -ksp_type bicg -pc_type asm \
	   -f0 ${DATAFILESPATH}/matrices/medium > ex10_3.tmp 2>&1; \
	   if (${DIFF} output/ex10_3.out ex10_3.tmp) then true; \
	   else printf "${PWD}\nPossible problem with ex10_3, diffs above\n=========================================\n"; fi; \
	   ${RM} -f ex10_3.tmp
runex10_4:
	-@${MPIEXEC} -n 1 ./ex10 -ksp_type bicg -pc_type lu \
	   -f0 ${DATAFILESPATH}/matrices/medium > ex10_4.tmp 2>&1; \
	   if (${DIFF} output/ex10_4.out ex10_4.tmp) then true; \
	   else printf "${PWD}\nPossible problem with ex10_4, diffs above\n=========================================\n"; fi; \
	   ${RM} -f ex10_4.tmp
runex10_5:
	-@${MPIEXEC} -n 1 ./ex10 -ksp_type bicg \
	   -f0 ${DATAFILESPATH}/matrices/medium > ex10_5.tmp 2>&1; \
	   if (${DIFF} output/ex10_5.out ex10_5.tmp) then true; \
	   else printf "${PWD}\nPossible problem with ex10_5, diffs above\n=========================================\n"; fi; \
	   ${RM} -f ex10_5.tmp
runex10_6:
	-@${MPIEXEC} -n 1 ./ex10 -pc_factor_levels 2 -pc_factor_fill 1.73 -ksp_gmres_cgs_refinement_type refine_always \
	   -f0 ${DATAFILESPATH}/matrices/fem1 > ex10_6.tmp 2>&1; \
	   if (${DIFF} output/ex10_6.out ex10_6.tmp) then true; \
	   else printf "${PWD}\nPossible problem with ex10_6, diffs above\n=========================================\n"; fi; \
	   ${RM} -f ex10_6.tmp
# See http://www.mcs.anl.gov/petsc/documentation/faq.html#datafiles for how to obtain the datafiles used below
BS = 2 3 4 5 6 7 8
runex10_7:
	-@touch ex10_7.tmp
	-@for bs in ${BS}; do \
	 ${MPIEXEC} -n 1 ./ex10 -f0 ${DATAFILESPATH}/matrices/medium -viewer_binary_skip_info \
                    -mat_type seqbaij -matload_block_size $$bs -ksp_max_it 100 -ksp_gmres_cgs_refinement_type refine_always -ksp_rtol \
                    1.0e-15 -ksp_monitor_short >> ex10_7.tmp 2>&1 ; \
	 ${MPIEXEC} -n 1 ./ex10 -f0 ${DATAFILESPATH}/matrices/medium -viewer_binary_skip_info \
                    -mat_type seqbaij -matload_block_size $$bs -ksp_max_it 100 -ksp_gmres_cgs_refinement_type refine_always -ksp_rtol \
                    1.0e-15 -ksp_monitor_short -pc_factor_mat_ordering_type nd >> ex10_7.tmp 2>&1 ; \
	 ${MPIEXEC} -n 1 ./ex10 -f0 ${DATAFILESPATH}/matrices/medium -viewer_binary_skip_info \
                    -mat_type seqbaij -matload_block_size $$bs -ksp_max_it 100 -ksp_gmres_cgs_refinement_type refine_always -ksp_rtol \
                    1.0e-15 -ksp_monitor_short -pc_factor_levels 1 >> ex10_7.tmp 2>&1 ; \
	 ${MPIEXEC} -n 1 ./ex10 -f0 ${DATAFILESPATH}/matrices/medium -viewer_binary_skip_info \
                    -mat_type seqbaij -matload_block_size $$bs -ksp_type preonly \
                    -pc_type lu  >> ex10_7.tmp 2>&1 ; \
         done;
	-@if (${DIFF} output/ex10_7.out ex10_7.tmp) then true; \
	   else printf "${PWD}\nPossible problem with ex10_7, diffs above\n=========================================\n"; fi;
	-@${RM} -f ex10_7.tmp
# See http://www.mcs.anl.gov/petsc/documentation/faq.html#datafiles for how to obtain the datafiles used below
runex10_8:
	-@${MPIEXEC} -n 1 ./ex10 -ksp_diagonal_scale -pc_type eisenstat -ksp_monitor_short -ksp_diagonal_scale_fix \
	   -f0 ${DATAFILESPATH}/matrices/medium -ksp_gmres_cgs_refinement_type refine_always  -mat_no_inode > ex10_8.tmp 2>&1; \
	   if (${DIFF} output/ex10_8.out ex10_8.tmp) then true; \
	   else printf "${PWD}\nPossible problem with ex10_8, diffs above\n=========================================\n"; fi; \
	   ${RM} -f ex10_8.tmp
# See http://www.mcs.anl.gov/petsc/documentation/faq.html#datafiles for how to obtain the datafiles used below
runex10_9:
	-@touch ex10_9.tmp
	-@for type in gmres; do \
          for bs in 1 2 3 4 5 6 7; do \
	 ${MPIEXEC} -n 1 ./ex10 -f0 ${DATAFILESPATH}/matrices/medium -viewer_binary_skip_info \
                    -mat_type seqbaij -matload_block_size $$bs -ksp_max_it 100 -ksp_gmres_cgs_refinement_type refine_always -ksp_rtol \
                    1.0e-15 -ksp_monitor_short >> ex10_9.tmp 2>&1 ; \
	 ${MPIEXEC} -n 1 ./ex10 -f0 ${DATAFILESPATH}/matrices/medium -ksp_gmres_cgs_refinement_type refine_always -viewer_binary_skip_info \
                    -mat_type seqbaij -matload_block_size $$bs -ksp_max_it 100 -ksp_rtol \
                    1.0e-15 -ksp_monitor_short -trans >> ex10_9.tmp 2>&1 ; \
          for np in 2 3; do \
	 ${MPIEXEC} -n $$np ./ex10 -f0 ${DATAFILESPATH}/matrices/medium -viewer_binary_skip_info \
                    -mat_type mpibaij -matload_block_size $$bs -ksp_max_it 100 -ksp_gmres_cgs_refinement_type refine_always -ksp_rtol \
                    1.0e-15 -ksp_monitor_short >> ex10_9.tmp 2>&1 ; \
	 ${MPIEXEC} -n $$np ./ex10 -f0 ${DATAFILESPATH}/matrices/medium -ksp_gmres_cgs_refinement_type refine_always -viewer_binary_skip_info \
                    -mat_type mpibaij -matload_block_size $$bs -ksp_max_it 100 -ksp_rtol \
                    1.0e-15 -ksp_monitor_short -trans >> ex10_9.tmp 2>&1 ; \
         done; done; done;
	-@if (${DIFF} output/ex10_9.out ex10_9.tmp) then true; \
	   else printf "${PWD}\nPossible problem with ex10_9, diffs above\n=========================================\n"; fi;
	-@${RM} -f ex10_9.tmp
# See http://www.mcs.anl.gov/petsc/documentation/faq.html#datafiles for how to obtain the datafiles used below
runex10_10:
	-@${MPIEXEC} -n 2 ./ex10  -ksp_type fgmres -pc_type ksp \
	   -f0 ${DATAFILESPATH}/matrices/medium -ksp_fgmres_modifypcksp -ksp_monitor_short> ex10_10.tmp 2>&1; \
	   if (${DIFF} output/ex10_10.out ex10_10.tmp) then true; \
	   else printf "${PWD}\nPossible problem with ex10_10, diffs above\n=========================================\n"; fi; \
	   ${RM} -f ex10_10.tmp
runex10_11:
	-@${MPIEXEC} -n 2 ./ex10 -f0 http://ftp.mcs.anl.gov/pub/petsc/matrices/testmatrix.gz > ex10_11.tmp 2>&1;\
	   if (${DIFF} output/ex10_11.out ex10_11.tmp) then true; \
	   else printf "${PWD}\nPossible problem with ex10_11, diffs above\n=========================================\n"; fi; \
	   ${RM} -f ex10_11.tmp
runex10_12:
	-@${MPIEXEC} -n 1 ./ex10 -pc_type lu -pc_factor_mat_solver_package matlab -f0 ${DATAFILESPATH}/matrices/arco1 > ex10_12.tmp 2>&1;\
	   if (${DIFF} output/ex10_12.out ex10_12.tmp) then true; \
	   else printf "${PWD}\nPossible problem with ex10_12, diffs above\n=========================================\n"; fi; \
	   ${RM} -f ex10_12.tmp
runex10_13:
	-@${MPIEXEC} -n 1 ./ex10 -mat_type lusol -pc_type lu -f0 ${DATAFILESPATH}/matrices/arco1 > ex10_13.tmp 2>&1;\
	   if (${DIFF} output/ex10_13.out ex10_13.tmp) then true; \
	   else printf "${PWD}\nPossible problem with ex10_13, diffs above\n=========================================\n"; fi; \
	   ${RM} -f ex10_13.tmp
runex10_14:
	-@${MPIEXEC} -n 3 ./ex10 -pc_type spai -f0 ${DATAFILESPATH}/matrices/medium > ex10_14.tmp 2>&1; \
	  ${DIFF} output/ex10_14.out ex10_14.tmp || printf "${PWD}\nPossible problem with ex10_14, diffs above\n=========================================\n"; \
	  ${RM} -f ex10_14.tmp
runex10_15:
	-@${MPIEXEC} -n 3 ./ex10 -pc_type hypre -pc_hypre_type pilut -f0 ${DATAFILESPATH}/matrices/medium > ex10_15.tmp 2>&1;\
	   if (${DIFF} output/ex10_15.out ex10_15.tmp) then true; \
	   else printf "${PWD}\nPossible problem with ex10_15, diffs above\n=========================================\n"; fi; \
	   ${RM} -f ex10_15.tmp
runex10_16:
	-@${MPIEXEC} -n 3 ./ex10 -pc_type hypre -pc_hypre_type parasails -f0 ${DATAFILESPATH}/matrices/medium > ex10_16.tmp 2>&1;\
	   if (${DIFF} output/ex10_16.out ex10_16.tmp) then true; \
	   else printf "${PWD}\nPossible problem with ex10_16, diffs above\n=========================================\n"; fi; \
	   ${RM} -f ex10_16.tmp
runex10_17:
	-@${MPIEXEC} -n 3 ./ex10 -pc_type hypre -pc_hypre_type boomeramg -f0 ${DATAFILESPATH}/matrices/medium > ex10_17.tmp 2>&1;\
	   if (${DIFF} output/ex10_17.out ex10_17.tmp) then true; \
	   else printf "${PWD}\nPossible problem with ex10_17, diffs above\n=========================================\n"; fi; \
	   ${RM} -f ex10_17.tmp
runex10_boomeramg_schwarz:
	-@${MPIEXEC} -n 2 ./ex10 -ksp_monitor_short -ksp_rtol 1.E-9 -pc_type hypre -pc_hypre_type boomeramg -pc_hypre_boomeramg_smooth_type Schwarz-smoothers -f0 ${DATAFILESPATH}/matrices/poisson2.gz > ex10_boomeramg_schwarz.tmp 2>&1;\
	   if (${DIFF} output/ex10_boomeramg_schwarz.out ex10_boomeramg_schwarz.tmp) then true; \
	   else printf "${PWD}\nPossible problem with ex10_boomeramg_schwarz, diffs above\n=========================================\n"; fi; \
	   ${RM} -f ex10_boomeramg_schwarz.tmp
runex10_boomeramg_pilut:
	-@${MPIEXEC} -n 2 ./ex10 -ksp_monitor_short -ksp_rtol 1.E-9 -pc_type hypre -pc_hypre_type boomeramg -pc_hypre_boomeramg_smooth_type Pilut -pc_hypre_boomeramg_smooth_num_levels 2 -f0 ${DATAFILESPATH}/matrices/poisson2.gz > ex10_boomeramg_pilut.tmp 2>&1;\
	   if (${DIFF} output/ex10_boomeramg_pilut.out ex10_boomeramg_pilut.tmp) then true; \
	   else printf "${PWD}\nPossible problem with ex10_boomeramg_pilut, diffs above\n=========================================\n"; fi; \
	   ${RM} -f ex10_boomeramg_pilut.tmp
runex10_boomeramg_parasails:
	-@${MPIEXEC} -n 2 ./ex10 -ksp_monitor_short -ksp_rtol 1.E-9 -pc_type hypre -pc_hypre_type boomeramg -pc_hypre_boomeramg_smooth_type ParaSails -pc_hypre_boomeramg_smooth_num_levels 2 -f0 ${DATAFILESPATH}/matrices/poisson2.gz > ex10_boomeramg_parasails.tmp 2>&1;\
	   if (${DIFF} output/ex10_boomeramg_parasails.out ex10_boomeramg_parasails.tmp) then true; \
	   else printf "${PWD}\nPossible problem with ex10_boomeramg_parasails, diffs above\n=========================================\n"; fi; \
	   ${RM} -f ex10_boomeramg_parasails.tmp
# Euclid has a bug in its handling of MPI communicators resulting in some memory not being freed at conclusion of the run
runex10_boomeramg_euclid:
	-@${MPIEXEC} -n 2 ./ex10 -ksp_monitor_short -ksp_rtol 1.E-9 -pc_type hypre -pc_hypre_type boomeramg -pc_hypre_boomeramg_smooth_type Euclid -pc_hypre_boomeramg_smooth_num_levels 2 -pc_hypre_boomeramg_eu_level 1 -pc_hypre_boomeramg_eu_droptolerance 0.01  -f0 ${DATAFILESPATH}/matrices/poisson2.gz > ex10_boomeramg_euclid.tmp 2>&1;\
	   if (${DIFF} output/ex10_boomeramg_euclid.out ex10_boomeramg_euclid.tmp) then true; \
	   else printf "${PWD}\nPossible problem with ex10_boomeramg_euclid, diffs above\n=========================================\n"; fi; \
	   ${RM} -f ex10_boomeramg_euclid.tmp
runex10_boomeramg_euclid_bj:
	-@${MPIEXEC} -n 2 ./ex10 -ksp_monitor_short -ksp_rtol 1.E-9 -pc_type hypre -pc_hypre_type boomeramg -pc_hypre_boomeramg_smooth_type Euclid -pc_hypre_boomeramg_smooth_num_levels 2 -pc_hypre_boomeramg_eu_level 1 -pc_hypre_boomeramg_eu_droptolerance 0.01 -pc_hypre_boomeramg_eu_bj -f0 ${DATAFILESPATH}/matrices/poisson2.gz > ex10_boomeramg_euclid_bj.tmp 2>&1;\
	   if (${DIFF} output/ex10_boomeramg_euclid_bj.out ex10_boomeramg_euclid_bj.tmp) then true; \
	   else printf "${PWD}\nPossible problem with ex10_boomeramg_euclid_bj, diffs above\n=========================================\n"; fi; \
	   ${RM} -f ex10_boomeramg_euclid_bj.tmp

# See http://www.mcs.anl.gov/petsc/documentation/faq.html#datafiles for how to obtain the datafiles used below
LEVELS = 0 2 4
runex10_19:
	-@touch ex10_19aij.tmp
	-@touch ex10_19sbaij.tmp
	-@for levels in ${LEVELS}; do \
	${MPIEXEC} -n 1 ./ex10 -f0 ${DATAFILESPATH}/matrices/poisson1 -ksp_type cg -pc_type icc -pc_factor_levels $$levels >> ex10_19aij.tmp 2>&1; \
	 ${MPIEXEC} -n 1 ./ex10 -f0 ${DATAFILESPATH}/matrices/poisson1 -ksp_type cg -pc_type icc -pc_factor_levels $$levels -mat_type seqsbaij >> ex10_19sbaij.tmp 2>&1; \
	done;
	-@if (${DIFF} ex10_19aij.tmp ex10_19sbaij.tmp) then true; \
	   else printf "${PWD}\nPossible problem with ex10_19, diffs above\n=========================================\n"; fi; \
	${RM} -f ex10_19aij.tmp ex10_19sbaij.tmp
# See http://www.mcs.anl.gov/petsc/documentation/faq.html#datafiles for how to obtain the datafiles used below

runex10_superlu_lu_1:
	-@${MPIEXEC} -n 1 ./ex10 -f0 ${DATAFILESPATH}/matrices/small -ksp_type preonly -pc_type lu -pc_factor_mat_solver_package superlu -num_numfac 2 -num_rhs 2 > ex10_superlu_lu_1.tmp 2>&1; \
	   if (${DIFF} output/ex10_mumps.out ex10_superlu_lu_1.tmp) then true; \
	   else printf "${PWD}\nPossible problem with ex10_superlu_lu_1, diffs above\n=========================================\n"; fi; \
	   ${RM} -f ex10_superlu_lu_1.tmp

runex10_superlu_dist_lu_1:
	-@${MPIEXEC} -n 1 ./ex10 -f0 ${DATAFILESPATH}/matrices/small -ksp_type preonly -pc_type lu -pc_factor_mat_solver_package superlu_dist -num_numfac 2 -num_rhs 2 > ex10_superlu_lu_2.tmp 2>&1; \
	   if (${DIFF} output/ex10_mumps.out ex10_superlu_lu_2.tmp) then true; \
	   else printf "${PWD}\nPossible problem with ex10_superlu_lu_2, diffs above\n=========================================\n"; fi; \
	   ${RM} -f ex10_superlu_lu_2.tmp
runex10_superlu_dist_lu_2:
	-@${MPIEXEC} -n 2 ./ex10 -f0 ${DATAFILESPATH}/matrices/small -ksp_type preonly -pc_type lu -pc_factor_mat_solver_package superlu_dist -num_numfac 2 -num_rhs 2 > ex10_superlu_lu_2.tmp 2>&1; \
	   if (${DIFF} output/ex10_mumps.out ex10_superlu_lu_2.tmp) then true; \
	   else printf "${PWD}\nPossible problem with ex10_superlu_lu_2, diffs above\n=========================================\n"; fi; \
	   ${RM} -f ex10_superlu_lu_2.tmp
runex10_umfpack:
	-@${MPIEXEC} -n 1 ./ex10 -f0 ${DATAFILESPATH}/matrices/small -ksp_type preonly -pc_type lu -mat_type seqaij -pc_factor_mat_solver_package umfpack -num_numfac 2 -num_rhs 2 > ex10_umfpack.tmp 2>&1; \
	   if (${DIFF} output/ex10_umfpack.out ex10_umfpack.tmp) then true; \
	   else printf "${PWD}\nPossible problem with ex10_umfpack, diffs above\n=========================================\n"; fi; \
	   ${RM} -f ex10_umfpack.tmp
runex10_mumps_lu_1:
	-@${MPIEXEC} -n 1 ./ex10 -f0 ${DATAFILESPATH}/matrices/small -ksp_type preonly -pc_type lu -mat_type seqaij -pc_factor_mat_solver_package mumps -num_numfac 2 -num_rhs 2 > ex10_mumps_lu_1.tmp 2>&1; \
	   if (${DIFF} output/ex10_mumps.out ex10_mumps_lu_1.tmp) then true; \
	   else printf "${PWD}\nPossible problem with ex10_mumps_lu_1, diffs above\n=========================================\n"; fi; \
	   ${RM} -f ex10_mumps_lu_1.tmp
runex10_mumps_lu_metis:
	-@${MPIEXEC} -n 1 ./ex10 -f0 ${DATAFILESPATH}/matrices/small -ksp_type preonly -pc_type lu -mat_type aij -pc_factor_mat_solver_package mumps -num_numfac 2 -num_rhs 2 -mat_mumps_icntl_7 5 > ex10_mumps_lu_1.tmp 2>&1; \
	   if (${DIFF} output/ex10_mumps.out ex10_mumps_lu_1.tmp) then true; \
	   else printf "${PWD}\nPossible problem with ex10_mumps_lu_metis, diffs above\n=========================================\n"; fi; \
	   ${RM} -f ex10_mumps_lu_1.tmp
runex10_mumps_lu_2:
	-@${MPIEXEC} -n 2 ./ex10 -f0 ${DATAFILESPATH}/matrices/small -ksp_type preonly -pc_type lu -mat_type mpiaij -pc_factor_mat_solver_package mumps -num_numfac 2 -num_rhs 2 > ex10_mumps_lu_2.tmp 2>&1; \
	   if (${DIFF} output/ex10_mumps.out ex10_mumps_lu_2.tmp) then true; \
	   else printf "${PWD}\nPossible problem with ex10_mumps_lu_2, diffs above\n=========================================\n"; fi; \
	   ${RM} -f ex10_mumps_lu_2.tmp
runex10_mumps_lu_parmetis:
	-@${MPIEXEC} -n 2 ./ex10 -f0 ${DATAFILESPATH}/matrices/small -ksp_type preonly -pc_type lu -mat_type mpiaij -pc_factor_mat_solver_package mumps -num_numfac 2 -num_rhs 2 -mat_mumps_icntl_28 2 -mat_mumps_icntl_29 2 > ex10_mumps_lu_2.tmp 2>&1; \
	   if (${DIFF} output/ex10_mumps.out ex10_mumps_lu_2.tmp) then true; \
	   else printf "${PWD}\nPossible problem with ex10_mumps_lu_parmetis, diffs above\n=========================================\n"; fi; \
	   ${RM} -f ex10_mumps_lu_2.tmp
runex10_mumps_lu_3:
	-@${MPIEXEC} -n 1 ./ex10 -f0 ${DATAFILESPATH}/matrices/small -ksp_type preonly -pc_type lu -mat_type seqbaij -pc_factor_mat_solver_package mumps -num_numfac 2 -num_rhs 2 -matload_block_size 2 > ex10_mumps_lu_3.tmp 2>&1; \
	   if (${DIFF} output/ex10_mumps.out ex10_mumps_lu_3.tmp) then true; \
	   else printf "${PWD}\nPossible problem with ex10_mumps_lu_3, diffs above\n=========================================\n"; fi; \
	   ${RM} -f ex10_mumps_lu_3.tmp
runex10_mumps_lu_4:
	-@${MPIEXEC} -n 2 ./ex10 -f0 ${DATAFILESPATH}/matrices/small -ksp_type preonly -pc_type lu -mat_type mpibaij -pc_factor_mat_solver_package mumps -num_numfac 2 -num_rhs 2 -matload_block_size 2 > ex10_mumps_lu_4.tmp 2>&1; \
	   if (${DIFF} output/ex10_mumps.out ex10_mumps_lu_4.tmp) then true; \
	   else printf "${PWD}\nPossible problem with ex10_mumps_lu_4, diffs above\n=========================================\n"; fi; \
	   ${RM} -f ex10_mumps_lu_4.tmp
runex10_mumps_cholesky_1:
	-@${MPIEXEC} -n 1 ./ex10 -f0 ${DATAFILESPATH}/matrices/small -ksp_type preonly -pc_type cholesky -mat_type sbaij -pc_factor_mat_solver_package mumps -num_numfac 2 -num_rhs 2 -mat_ignore_lower_triangular > ex10_mumps_cholesky_1.tmp 2>&1; \
	   if (${DIFF} output/ex10_mumps.out ex10_mumps_cholesky_1.tmp) then true; \
	   else printf "${PWD}\nPossible problem with ex10_mumps_cholesky_1, diffs above\n=========================================\n"; fi; \
	   ${RM} -f ex10_mumps_cholesky_1.tmp
runex10_mumps_cholesky_2:
	-@${MPIEXEC} -n 2 ./ex10 -f0 ${DATAFILESPATH}/matrices/small -ksp_type preonly -pc_type cholesky -mat_type sbaij -pc_factor_mat_solver_package mumps -num_numfac 2 -num_rhs 2 -mat_ignore_lower_triangular > ex10_mumps_cholesky_2.tmp 2>&1; \
	   if (${DIFF} output/ex10_mumps.out ex10_mumps_cholesky_2.tmp) then true; \
	   else printf "${PWD}\nPossible problem with ex10_mumps_cholesky_2, diffs above\n=========================================\n"; fi; \
	   ${RM} -f ex10_mumps_cholesky_2.tmp
runex10_mumps_cholesky_3:
	-@${MPIEXEC} -n 1 ./ex10 -f0 ${DATAFILESPATH}/matrices/small -ksp_type preonly -pc_type cholesky -mat_type aij -pc_factor_mat_solver_package mumps -num_numfac 2 -num_rhs 2 > ex10_mumps_cholesky_3.tmp 2>&1; \
	   if (${DIFF} output/ex10_mumps.out ex10_mumps_cholesky_3.tmp) then true; \
	   else printf "${PWD}\nPossible problem with ex10_mumps_cholesky_3, diffs above\n=========================================\n"; fi; \
	   ${RM} -f ex10_mumps_cholesky_3.tmp
runex10_mumps_cholesky_4:
	-@${MPIEXEC} -n 2 ./ex10 -f0 ${DATAFILESPATH}/matrices/small -ksp_type preonly -pc_type cholesky -mat_type aij -pc_factor_mat_solver_package mumps -num_numfac 2 -num_rhs 2 > ex10_mumps_cholesky_4.tmp 2>&1; \
	   if (${DIFF} output/ex10_mumps.out ex10_mumps_cholesky_4.tmp) then true; \
	   else printf "${PWD}\nPossible problem with ex10_mumps_cholesky_4, diffs above\n=========================================\n"; fi; \
	   ${RM} -f ex10_mumps_cholesky_4.tmp
runex10_mumps_cholesky_spd_1:
	-@${MPIEXEC} -n 1 ./ex10 -f0 ${DATAFILESPATH}/matrices/small -ksp_type preonly -pc_type cholesky -mat_type aij -matload_spd -pc_factor_mat_solver_package mumps -num_numfac 2 -num_rhs 2 > ex10_mumps_cholesky_spd_1.tmp 2>&1; \
	   if (${DIFF} output/ex10_mumps.out ex10_mumps_cholesky_spd_1.tmp) then true; \
	   else printf "${PWD}\nPossible problem with ex10_mumps_cholesky_spd_1, diffs above\n=========================================\n"; fi; \
	   ${RM} -f ex10_mumps_cholesky_spd_1.tmp
runex10_mumps_cholesky_spd_2:
	-@${MPIEXEC} -n 2 ./ex10 -f0 ${DATAFILESPATH}/matrices/small -ksp_type preonly -pc_type cholesky -mat_type aij -matload_spd -pc_factor_mat_solver_package mumps -num_numfac 2 -num_rhs 2 > ex10_mumps_cholesky_spd_2.tmp 2>&1; \
	   if (${DIFF} output/ex10_mumps.out ex10_mumps_cholesky_spd_2.tmp) then true; \
	   else printf "${PWD}\nPossible problem with ex10_mumps_cholesky_spd_2, diffs above\n=========================================\n"; fi; \
	   ${RM} -f ex10_mumps_cholesky_spd_2.tmp

NSUBCOMM = 8 7 6 5 4 3 2 1
runex10_mumps_redundant:
	-@touch ex10_mumps_redundant.tmp
	-@for nsubcomm in ${NSUBCOMM}; do \
	${MPIEXEC} -n 8 ./ex10 -f0 ${DATAFILESPATH}/matrices/medium -ksp_type preonly -pc_type redundant -pc_redundant_number $$nsubcomm -redundant_pc_factor_mat_solver_package mumps -num_numfac 2 -num_rhs 2 >> ex10_mumps_redundant.tmp 2>&1; \
	done;
	-@if (${DIFF} output/ex10_mumps_redundant.out ex10_mumps_redundant.tmp) then true; \
	   else printf "${PWD}\nPossible problem with ex10_mumps_redundant, diffs above\n=========================================\n"; fi; \
	${RM} -f ex10_mumps_redundant.tmp;

runex10_pastix_lu_1:
	-@${MPIEXEC} -n 1 ./ex10 -f0 ${DATAFILESPATH}/matrices/small -ksp_type preonly -pc_type lu -mat_type seqaij -pc_factor_mat_solver_package pastix -num_numfac 2 -num_rhs 2 > ex10_pastix_lu_1.tmp 2>&1; \
	   if (${DIFF} output/ex10_mumps.out ex10_pastix_lu_1.tmp) then true; \
	   else printf "${PWD}\nPossible problem with ex10_pastix_lu_1, diffs above\n=========================================\n"; fi; \
	   ${RM} -f ex10_pastix_lu_1.tmp
runex10_pastix_lu_2:
	-@${MPIEXEC} -n 2 ./ex10 -f0 ${DATAFILESPATH}/matrices/small -ksp_type preonly -pc_type lu -mat_type mpiaij -pc_factor_mat_solver_package pastix -num_numfac 2 -num_rhs 2 > ex10_pastix_lu_2.tmp 2>&1; \
	   if (${DIFF} output/ex10_mumps.out ex10_pastix_lu_2.tmp) then true; \
	   else printf "${PWD}\nPossible problem with ex10_pastix_lu_2, diffs above\n=========================================\n"; fi; \
	   ${RM} -f ex10_pastix_lu_2.tmp
runex10_pastix_cholesky_1:
	-@${MPIEXEC} -n 1 ./ex10 -f0 ${DATAFILESPATH}/matrices/small -ksp_type preonly -pc_type cholesky -mat_type sbaij -pc_factor_mat_solver_package pastix -num_numfac 2 -num_rhs 2 -mat_ignore_lower_triangular > ex10_pastix_cholesky_1.tmp 2>&1; \
	   if (${DIFF} output/ex10_mumps.out ex10_pastix_cholesky_1.tmp) then true; \
	   else printf "${PWD}\nPossible problem with ex10_pastix_cholesky_1, diffs above\n=========================================\n"; fi; \
	   ${RM} -f ex10_pastix_cholesky_1.tmp
runex10_pastix_cholesky_2:
	-@${MPIEXEC} -n 2 ./ex10 -f0 ${DATAFILESPATH}/matrices/small -ksp_type preonly -pc_type cholesky -mat_type sbaij -pc_factor_mat_solver_package pastix -num_numfac 2 -num_rhs 2 -mat_ignore_lower_triangular > ex10_pastix_cholesky_2.tmp 2>&1; \
	   if (${DIFF} output/ex10_mumps.out ex10_pastix_cholesky_2.tmp) then true; \
	   else printf "${PWD}\nPossible problem with ex10_pastix_cholesky_2, diffs above\n=========================================\n"; fi; \
	   ${RM} -f ex10_pastix_cholesky_2.tmp

NSUBCOMM = 8 7 6 5 4 3 2 1
runex10_pastix_redundant:
	-@touch ex10_pastix_redundant.tmp
	-@for nsubcomm in ${NSUBCOMM}; do \
	${MPIEXEC} -n 8 ./ex10 -f0 ${DATAFILESPATH}/matrices/medium -ksp_type preonly -pc_type redundant -pc_redundant_number $$nsubcomm -redundant_pc_factor_mat_solver_package pastix -num_numfac 2 -num_rhs 2 >> ex10_pastix_redundant.tmp 2>&1; \
	done;
	-@if (${DIFF} output/ex10_mumps_redundant.out ex10_pastix_redundant.tmp) then true; \
	   else printf "${PWD}\nPossible problem with ex10_pastix_redundant, diffs above\n=========================================\n"; fi; \
	${RM} -f ex10_pastix_redundant.tmp;

runex10_superlu_dist_redundant:
	-@touch ex10_superlu_dist_redundant.tmp
	-@for nsubcomm in ${NSUBCOMM}; do \
	${MPIEXEC} -n 8 ./ex10 -f0 ${DATAFILESPATH}/matrices/medium -ksp_type preonly -pc_type redundant -pc_redundant_number $$nsubcomm -redundant_pc_factor_mat_solver_package superlu_dist -num_numfac 2 -num_rhs 2 >> ex10_superlu_dist_redundant.tmp 2>&1; \
	done;
	-@if (${DIFF} output/ex10_mumps_redundant.out ex10_superlu_dist_redundant.tmp) then true; \
	  else printf "${PWD}\nPossible problem with ex10_superlu_dist_redundant, diffs above\n=========================================\n"; fi; \
	${RM} -f ex10_superlu_dist_redundant.tmp;
runex10_ILU: # test ilu fill greater than zero
	-@${MPIEXEC} -n 1 ./ex10 -f0 ${DATAFILESPATH}/matrices/small -pc_factor_levels 1  > ex10_20.tmp 2>&1; \
	   if (${DIFF} output/ex10_ILU.out ex10_20.tmp) then true; \
	   else printf "${PWD}\nPossible problem with ex10_ILU, diffs above\n=========================================\n"; fi; \
	   ${RM} -f ex10_20.tmp
runex10_ILUBAIJ: # test ilu fill greater than zero
	-@${MPIEXEC} -n 1 ./ex10 -f0 ${DATAFILESPATH}/matrices/small -pc_factor_levels 1 -mat_type baij > ex10_20.tmp 2>&1; \
	   if (${DIFF} output/ex10_ILU.out ex10_20.tmp) then true; \
	   else printf "${PWD}\nPossible problem with ex10_ILU, diffs above\n=========================================\n"; fi; \
	   ${RM} -f ex10_20.tmp
runex10_cg:
	-@${MPIEXEC} -n 1 ./ex10 -f0 ${DATAFILESPATH}/matrices/small -mat_type mpisbaij -ksp_type cg -pc_type eisenstat -ksp_monitor_short -ksp_converged_reason > ex10_20.tmp 2>&1; \
	   if (${DIFF} output/ex10_cg_singlereduction.out ex10_20.tmp) then true; \
	   else printf "${PWD}\nPossible problem with ex10_cg, diffs above\n=========================================\n"; fi; \
	   ${RM} -f ex10_20.tmp
runex10_cg_singlereduction:
	-@${MPIEXEC} -n 1 ./ex10 -f0 ${DATAFILESPATH}/matrices/small -mat_type mpisbaij -ksp_type cg -pc_type eisenstat -ksp_monitor_short -ksp_converged_reason -ksp_cg_single_reduction > ex10_20.tmp 2>&1; \
	   if (${DIFF} output/ex10_cg_singlereduction.out ex10_20.tmp) then true; \
	   else printf "${PWD}\nPossible problem with ex10_cg_singlereduction, diffs above\n=========================================\n"; fi; \
	   ${RM} -f ex10_20.tmp
runex10_seqaijcrl:
	-@${MPIEXEC} -n 1 ./ex10 -f0 ${DATAFILESPATH}/matrices/small -ksp_monitor_short -ksp_view -mat_view ascii::ascii_info -mat_type seqaijcrl > ex10_seqaijcrl.tmp 2>&1; \
	   if (${DIFF} output/ex10_seqcrl.out ex10_seqaijcrl.tmp) then true; \
	   else printf "${PWD}\nPossible problem with ex10_seqaijcrl, diffs above\n=========================================\n"; fi; \
	   ${RM} -f ex10_seqaijcrl.tmp
runex10_mpiaijcrl:
	-@${MPIEXEC} -n 2 ./ex10 -f0 ${DATAFILESPATH}/matrices/small -ksp_monitor_short -ksp_view  -mat_type mpiaijcrl > ex10_mpiaijcrl.tmp 2>&1; \
	   if (${DIFF} output/ex10_mpiaij.out ex10_mpiaijcrl.tmp) then true; \
	   else printf "${PWD}\nPossible problem with ex10_mpiaijcrl, diffs above\n=========================================\n"; fi; \
	   ${RM} -f ex10_mpiaijcrl.tmp
runex10_seqaijperm:
	-@${MPIEXEC} -n 1 ./ex10 -f0 ${DATAFILESPATH}/matrices/small -ksp_monitor_short -ksp_view -mat_view ascii::ascii_info -mat_type seqaijperm > ex10_seqaijperm.tmp 2>&1; \
	   if (${DIFF} output/ex10_seqcsrperm.out ex10_seqaijperm.tmp) then true; \
	   else printf "${PWD}\nPossible problem with ex10_seqaijperm, diffs above\n=========================================\n"; fi; \
	   ${RM} -f ex10_seqaijperm.tmp
runex10_mpiaijperm:
	-@${MPIEXEC} -n 2 ./ex10 -f0 ${DATAFILESPATH}/matrices/small -ksp_monitor_short -ksp_view  -mat_type mpiaijperm > ex10_mpiaijperm.tmp 2>&1; \
	   if (${DIFF} output/ex10_mpicsrperm.out ex10_mpiaijperm.tmp) then true; \
	   else printf "${PWD}\nPossible problem with ex10_mpiaijperm, diffs above\n=========================================\n"; fi; \
	   ${RM} -f ex10_mpiaijperm.tmp
runex10_aijcusparse:
	-@${MPIEXEC} -n 1 ./ex10 -f0 ${DATAFILESPATH}/matrices/medium -ksp_monitor_short -ksp_view -mat_view ascii::ascii_info -mat_type aijcusparse -pc_factor_mat_solver_package cusparse -pc_type ilu > ex10_aijcusparse.tmp 2>&1; \
	   if (${DIFF} output/ex10_aijcusparse.out ex10_aijcusparse.tmp) then true; \
	   else printf "${PWD}\nPossible problem with ex10_aijcusparse, diffs above\n=========================================\n"; fi; \
	   ${RM} -f ex10_aijcusparse.tmp
runex10_zeropivot:
	-@${MPIEXEC} -n 3 ./ex10 -f0 ${DATAFILESPATH}/matrices/small -test_zeropivot -ksp_converged_reason -ksp_type fgmres -pc_type ksp -ksp_pc_type bjacobi > ex10.tmp 2>&1; \
	   if (${DIFF} output/ex10_zeropivot.out ex10.tmp) then true; \
	   else printf "${PWD}\nPossible problem with ex10_zeropivot, diffs above\n=========================================\n"; fi; \
	   ${RM} -f ex10.tmp
runex10_zeropivot_2:
	-@${MPIEXEC} -n 2 ./ex10 -f0 ${DATAFILESPATH}/matrices/small -test_zeropivot -ksp_converged_reason -ksp_type fgmres -pc_type ksp -ksp_ksp_type cg -ksp_pc_type bjacobi -ksp_pc_bjacobi_blocks 1 > ex10.tmp 2>&1; \
	   if (${DIFF} output/ex10_zeropivot.out ex10.tmp) then true; \
	   else printf "${PWD}\nPossible problem with ex10_zeropivot_2, diffs above\n=========================================\n"; fi; \
	   ${RM} -f ex10.tmp
runex10_zeropivot_3:
	-@${MPIEXEC} -n 3 ./ex10 -f0 ${DATAFILESPATH}/matrices/small -test_zeropivot -ksp_converged_reason -ksp_type fgmres -pc_type ksp -ksp_ksp_converged_reason -ksp_pc_type bjacobi -ksp_sub_ksp_converged_reason > ex10.tmp 2>&1; \
	   if (${DIFF} output/ex10_zeropivot_3.out ex10.tmp) then true; \
	   else printf "${PWD}\nPossible problem with ex10_zeropivot_3, diffs above\n=========================================\n"; fi; \
	   ${RM} -f ex10.tmp

runex11:
	-@${MPIEXEC} -n 1 ./ex11 -n 6 -norandom -pc_type none -ksp_monitor_short -ksp_gmres_cgs_refinement_type refine_always > ex11_1.tmp 2>&1; \
	   if (${DIFF} output/ex11_1.out ex11_1.tmp) then true; \
	   else printf "${PWD}\nPossible problem with ex11_1, diffs above\n=========================================\n"; fi; \
	   ${RM} -f ex11_1.tmp
runex11f:
	-@${MPIEXEC} -n 1 ./ex11f -n 6 -norandom -pc_type none -ksp_monitor_short -ksp_gmres_cgs_refinement_type refine_always > ex11f_1.tmp 2>&1; \
	   if (${DIFF} output/ex11f_1.out ex11f_1.tmp) then true; \
	   else printf "${PWD}\nPossible problem with ex11f_1, diffs above\n=========================================\n"; fi; \
	   ${RM} -f ex11f_1.tmp
runex12:
	-@${MPIEXEC} -n 1 ./ex12 -ksp_gmres_cgs_refinement_type refine_always > ex12_1.tmp 2>&1; \
	   if (${DIFF} output/ex12_1.out ex12_1.tmp) then true; \
	   else printf "${PWD}\nPossible problem with ex12_1, diffs above\n=========================================\n"; fi; \
	   ${RM} -f ex12_1.tmp
runex13:
	-@${MPIEXEC} -n 1 ./ex13 -m 19 -n 20 -ksp_gmres_cgs_refinement_type refine_always > ex13_1.tmp 2>&1; \
	   if (${DIFF} output/ex13_1.out ex13_1.tmp) then true; \
	   else printf "${PWD}\nPossible problem with ex13_1, diffs above\n=========================================\n"; fi; \
	   ${RM} -f ex13_1.tmp
runex13f90:
	-@${MPIEXEC} -n 1 ./ex13f90 -m 19 -n 20 -ksp_gmres_cgs_refinement_type refine_always > ex13f90_1.tmp 2>&1; \
	   if (${DIFF} output/ex13f90_1.out ex13f90_1.tmp) then true; \
	   else printf "${PWD}\nPossible problem with ex13f90_1, diffs above\n=========================================\n"; fi; \
	   ${RM} -f ex13f90_1.tmp
runex14f:
	-@${MPIEXEC} -n 1 ./ex14f -no_output -ksp_gmres_cgs_refinement_type refine_always > ex14_1.tmp 2>&1; \
	   if (${DIFF} output/ex14_1.out ex14_1.tmp) then true; \
	   else printf "${PWD}\nPossible problem with ex14f_1, diffs above\n=========================================\n"; fi; \
	   ${RM} -f ex14_1.tmp
runex15:
	-@${MPIEXEC} -n 2 ./ex15 -ksp_view -user_defined_pc -ksp_gmres_cgs_refinement_type refine_always > ex15_1.tmp 2>&1; \
	   if (${DIFF} output/ex15_1.out ex15_1.tmp) then true; \
	   else printf "${PWD}\nPossible problem with ex15_1, diffs above\n=========================================\n"; fi; \
	   ${RM} -f ex15_1.tmp
runex15f:
	-@${MPIEXEC} -n 2 ./ex15f -ksp_view -user_defined_pc -ksp_gmres_cgs_refinement_type refine_always > ex15f_1.tmp 2>&1; \
	   if (${DIFF} output/ex15f_1.out ex15f_1.tmp) then true; \
	   else printf "${PWD}\nPossible problem with ex15f_1, diffs above\n=========================================\n"; fi; \
	   ${RM} -f ex15f_1.tmp
runex16:
	-@${MPIEXEC} -n 2 ./ex16 -ntimes 4 -ksp_gmres_cgs_refinement_type refine_always > ex16_1.tmp 2>&1; \
	   if (${DIFF} output/ex16_1.out ex16_1.tmp) then true; \
	   else printf "${PWD}\nPossible problem with ex16_1, diffs above\n=========================================\n"; fi; \
	   ${RM} -f ex16_1.tmp
runex18:
	-@${MPIEXEC} -n 3 ./ex18 -m 39 -n 18 -ksp_monitor_short -permute nd > ex18_1.tmp 2>&1; \
	   ${DIFF} output/ex18_1.out ex18_1.tmp || printf "${PWD}\nPossible problem with ex18_1, diffs above\n=========================================\n"; \
	   ${RM} -f ex18_1.tmp
runex18_2:
	-@${MPIEXEC} -n 3 ./ex18 -m 39 -n 18 -ksp_monitor_short -permute rcm > ex18_2.tmp 2>&1; \
	   ${DIFF} output/ex18_2.out ex18_2.tmp || printf "${PWD}\nPossible problem with ex18_2, diffs above\n=========================================\n"; \
	   ${RM} -f ex18_2.tmp
runex18_3:
	-@${MPIEXEC} -n 3 ./ex18 -m 13 -n 17 -ksp_monitor_short -ksp_type cg -ksp_cg_single_reduction > ex18_3.tmp 2>&1; \
	   ${DIFF} output/ex18_3.out ex18_3.tmp || printf "${PWD}\nPossible problem with ex18_3, diffs above\n=========================================\n"; \
	   ${RM} -f ex18_3.tmp
runex21f:
	-@${MPIEXEC} -n 1 ./ex21f  > ex21f_1.tmp 2>&1; \
	   if (${DIFF} output/ex21f_1.out ex21f_1.tmp) then true; \
	   else printf "${PWD}\nPossible problem with ex21f_1, diffs above\n=========================================\n"; fi; \
	   ${RM} -f ex21f_1.tmp
runex22f:
	-@${MPIEXEC} -n 1 ./ex22f -pc_mg_type full -ksp_monitor_short -mg_levels_ksp_monitor_short -mg_levels_ksp_norm_type preconditioned -pc_type mg -da_refine 2 -ksp_type fgmres > ex22_1.tmp 2>&1;	  \
	   if (${DIFF} output/ex22_1.out ex22_1.tmp) then true; \
	   else printf "${PWD}\nPossible problem with ex22f_1, diffs above\n=========================================\n"; fi; \
	   ${RM} -f ex22_1.tmp

runex23:
	-@${MPIEXEC} -n 1 ./ex23 -ksp_monitor_short -ksp_gmres_cgs_refinement_type refine_always > ex23_1.tmp 2>&1;	  \
	   if (${DIFF} output/ex23_1.out ex23_1.tmp) then true; \
	   else printf "${PWD}\nPossible problem with ex23_1, diffs above\n=========================================\n"; fi; \
	   ${RM} -f ex23_1.tmp

runex23_2:
	-@${MPIEXEC} -n 3 ./ex23 -ksp_monitor_short -ksp_gmres_cgs_refinement_type refine_always > ex23_2.tmp 2>&1;	  \
	   if (${DIFF} output/ex23_2.out ex23_2.tmp) then true; \
	   else printf "${PWD}\nPossible problem with ex23_2, diffs above\n=========================================\n"; fi; \
	   ${RM} -f ex23_2.tmp

runex23_3 :
	-@${MPIEXEC} -n 2 ./ex23 -ksp_monitor_short -ksp_rtol 1e-6 -ksp_type pipefgmres > ex23_3.tmp 2>&1;	  \
	   if (${DIFF} output/ex23_3.out ex23_3.tmp) then true; \
	   else printf "${PWD}\nPossible problem with with ex23_3, diffs above\n=========================================\n"; fi; \
	   ${RM} -f ex23_3.tmp

runex25:
	-@${MPIEXEC} -n 1 ./ex25 -pc_type mg -ksp_type fgmres -da_refine 2 -ksp_monitor_short -mg_levels_ksp_monitor_short -mg_levels_ksp_norm_type unpreconditioned -ksp_view -pc_mg_type full  > ex25_1.tmp 2>&1;	  \
	   if (${DIFF} output/ex25_1.out ex25_1.tmp) then true; \
	   else printf "${PWD}\nPossible problem with ex25_1, diffs above\n=========================================\n"; fi; \
	   ${RM} -f ex25_1.tmp

runex25_2:
	-@${MPIEXEC} -n 2 ./ex25 -pc_type mg -ksp_type fgmres -da_refine 2 -ksp_monitor_short -mg_levels_ksp_monitor_short -mg_levels_ksp_norm_type unpreconditioned -ksp_view -pc_mg_type full > ex25_2.tmp 2>&1;	  \
	   if (${DIFF} output/ex25_2.out ex25_2.tmp) then true; \
	   else printf "${PWD}\nPossible problem with ex25_2, diffs above\n=========================================\n"; fi; \
	   ${RM} -f ex25_2.tmp

runex28:
	-@${MPIEXEC} -n 1 ./ex28 -ksp_monitor_short -pc_type mg -pc_mg_type full -ksp_type fgmres -da_refine 2 -mg_levels_ksp_type gmres -mg_levels_ksp_max_it 1 -mg_levels_pc_type ilu > ex28_1.tmp 2>&1;	  \
	   if (${DIFF} output/ex28_1.out ex28_1.tmp) then true; \
	   else printf "${PWD}\nPossible problem with ex28_1, diffs above\n=========================================\n"; fi; \
	   ${RM} -f ex28_1.tmp

runex29:
	-@${MPIEXEC} -n 1 ./ex29 -pc_type mg -pc_mg_type full -ksp_type fgmres -ksp_monitor_short -da_refine 8 > ex29_1.tmp 2>&1;	  \
	   if (${DIFF} output/ex29_1.out ex29_1.tmp) then true; \
	   else printf "${PWD}\nPossible problem with ex29_1, diffs above\n=========================================\n"; fi; \
	   ${RM} -f ex29_1.tmp

runex29_2:
	-@${MPIEXEC} -n 1 ./ex29  -bc_type neumann -pc_type mg -pc_mg_type full -ksp_type fgmres -ksp_monitor_short -da_refine 8 -mg_coarse_pc_factor_shift_type nonzero > ex29_2.tmp 2>&1;	  \
	   if (${DIFF} output/ex29_2.out ex29_2.tmp) then true; \
	   else printf "${PWD}\nPossible problem with ex29_2, diffs above\n=========================================\n"; fi; \
	   ${RM} -f ex29_2.tmp

runex29_telescope:
	-@${MPIEXEC} -n 4 ./ex29 -ksp_monitor_short -da_grid_x 257 -da_grid_y 257 -pc_type mg -pc_mg_galerkin -pc_mg_levels 4 -ksp_type richardson -mg_levels_ksp_type chebyshev -mg_levels_pc_type jacobi -mg_coarse_pc_type telescope -mg_coarse_telescope_pc_type mg -mg_coarse_telescope_pc_mg_galerkin -mg_coarse_telescope_pc_mg_levels 3 -mg_coarse_telescope_mg_levels_ksp_type chebyshev -mg_coarse_telescope_mg_levels_pc_type jacobi -mg_coarse_pc_telescope_reduction_factor 4 > ex29_telescope.tmp 2>&1;	  \
	   if (${DIFF} output/ex29_telescope.out ex29_telescope.tmp) then true; \
	   else printf "${PWD}\nPossible problem with ex29_telescope, diffs above\n=========================================\n"; fi; \
	   ${RM} -f ex29_telescope.tmp

runex30:
	-@${MPIEXEC} -n 1 ./ex30 > ex30_1.tmp 2>&1;	  \
	   if (${DIFF} output/ex30_1.out ex30_1.tmp) then true; \
	   else printf "${PWD}\nPossible problem with ex30_1, diffs above\n=========================================\n"; fi; \
	   ${RM} -f ex30_1.tmp

runex32:
	-@${MPIEXEC} -n 1 ./ex32 -pc_type mg -pc_mg_type full -ksp_type fgmres -ksp_monitor_short -pc_mg_levels 3 -mg_coarse_pc_factor_shift_type nonzero > ex32_1.tmp 2>&1;	  \
	   if (${DIFF} output/ex32_1.out ex32_1.tmp) then true; \
	   else printf "${PWD}\nPossible problem with ex32_1, diffs above\n=========================================\n"; fi; \
	   ${RM} -f ex32_1.tmp

runex34:
	-@${MPIEXEC} -n 1 ./ex34  -pc_type mg -pc_mg_type full -ksp_type fgmres -ksp_monitor_short -pc_mg_levels 3 -mg_coarse_pc_factor_shift_type nonzero -ksp_view > ex34_1.tmp 2>&1;	  \
	   if (${DIFF} output/ex34_1.out ex34_1.tmp) then true; \
	   else printf "${PWD}\nPossible problem with ex34_1, diffs above\n=========================================\n"; fi; \
	   ${RM} -f ex34_1.tmp

runex34_2 :
	-@${MPIEXEC} -n 2 ./ex34 -ksp_monitor_short -da_grid_x 50 -da_grid_y 50 -pc_type ksp -ksp_ksp_type cg -ksp_pc_type bjacobi -ksp_ksp_rtol 1e-1 -ksp_ksp_monitor -ksp_type pipefgmres -ksp_gmres_restart 5 > ex34_2.tmp 2>&1; \
	   if (${DIFF} output/ex34_2.out ex34_2.tmp) then true; \
	   else printf "${PWD}\nPossible problem with with ex34_2, diffs above\n=========================================\n"; fi; \
	   ${RM} -f ex34_2.tmp

runex35:
	-@${MPIEXEC} -n 1 ./ex35 -bc_type dirichlet -nu .01 -n 10 -ksp_type cg -pc_type sor -ksp_converged_reason > ex35_1.tmp 2>&1;\
	   if (${DIFF} output/ex35_1.out ex35_1.tmp) then true ;  \
	   else echo ${PWD} ; echo "Possible problem with runex35, diffs above \n========================================="; fi ;\
	   ${RM} -f ex35_1.tmp

runex35_2:
	-@${MPIEXEC} -n 2 ./ex35 -bc_type dirichlet -nu .01 -n 20 -ksp_type cg -pc_type sor -ksp_converged_reason > ex35_2.tmp 2>&1;\
	   if (${DIFF} output/ex35_2.out ex35_2.tmp) then true ;  \
	   else echo ${PWD} ; echo "Possible problem with runex35_2, diffs above \n========================================="; fi ;\
	   ${RM} -f ex35_2.tmp

runex43:
	-@${MPIEXEC} -n 1 ./ex43 -stokes_ksp_type fgmres -stokes_pc_type fieldsplit -stokes_pc_fieldsplit_block_size 3 -stokes_pc_fieldsplit_type SYMMETRIC_MULTIPLICATIVE -stokes_pc_fieldsplit_0_fields 0,1 -stokes_pc_fieldsplit_1_fields 2 -stokes_fieldsplit_0_ksp_type preonly -stokes_fieldsplit_0_pc_type lu -stokes_fieldsplit_1_ksp_type preonly -stokes_fieldsplit_1_pc_type jacobi -c_str 0 -solcx_eta0 1.0 -solcx_eta1 1.0e6 -solcx_xc 0.5 -solcx_nz 2 -mx 20 -my 20 -stokes_ksp_monitor_short > ex43_1.tmp 2>&1;	  \
	   ${DIFF} output/ex43_1.out ex43_1.tmp || printf "${PWD}\nPossible problem with ex43_1, diffs above\n=========================================\n"; \
	   ${RM} -f ex43_1.tmp

runex43_2:
	-@${MPIEXEC} -n 1 ./ex43 -stokes_ksp_type fgmres -stokes_pc_type fieldsplit -stokes_pc_fieldsplit_block_size 3 -stokes_pc_fieldsplit_type SYMMETRIC_MULTIPLICATIVE -stokes_fieldsplit_u_ksp_type preonly -stokes_fieldsplit_u_pc_type lu -stokes_fieldsplit_p_ksp_type preonly -stokes_fieldsplit_p_pc_type jacobi -c_str 0 -solcx_eta0 1.0 -solcx_eta1 1.0e6 -solcx_xc 0.5 -solcx_nz 2 -mx 20 -my 20 -stokes_ksp_monitor_short > ex43_2.tmp 2>&1;	  \
	   ${DIFF} output/ex43_1.out ex43_2.tmp || printf "${PWD}\nPossible problem with ex43_2, diffs above\n=========================================\n"; \
	   ${RM} -f ex43_2.tmp

runex43_3:
	-@${MPIEXEC} -n 4 ./ex43 -stokes_ksp_type gcr -stokes_ksp_gcr_restart 60 -stokes_ksp_norm_type unpreconditioned -stokes_ksp_rtol 1.e-2 -c_str 3 -sinker_eta0 1.0 -sinker_eta1 100 -sinker_dx 0.4 -sinker_dy 0.3 -mx 128 -my 128 -stokes_ksp_monitor_short -stokes_pc_type mg -stokes_mg_levels_pc_type fieldsplit -stokes_pc_mg_galerkin -stokes_mg_levels_pc_fieldsplit_block_size 3 -stokes_mg_levels_pc_fieldsplit_0_fields 0,1 -stokes_mg_levels_pc_fieldsplit_1_fields 2 -stokes_mg_levels_fieldsplit_0_pc_type sor -stokes_mg_levels_fieldsplit_1_pc_type sor -stokes_mg_levels_ksp_type chebyshev -stokes_mg_levels_ksp_max_it 1 -stokes_mg_levels_ksp_chebyshev_esteig 0,0.2,0,1.1 -stokes_pc_mg_levels 4 -stokes_ksp_view > ex43_3.tmp 2>&1;	  \
	   ${DIFF} output/ex43_3.out ex43_3.tmp || printf "${PWD}\nPossible problem with ex43_3, diffs above\n=========================================\n"; \
	   ${RM} -f ex43_3.tmp

runex43_bjacobi:
	-@${MPIEXEC} -n 4 ./ex43 -stokes_ksp_rtol 1.e-4 -stokes_pc_type bjacobi -stokes_pc_bjacobi_blocks 2 -mat_type aij -stokes_ksp_converged_reason > ex43.tmp 2>&1;	  \
	   ${DIFF} output/ex43_bjacobi.out ex43.tmp || printf "${PWD}\nPossible problem with ex43_bjacobi, diffs above\n=========================================\n"; \
	   ${RM} -f ex43.tmp
runex43_bjacobi_baij:
	-@${MPIEXEC} -n 4 ./ex43 -stokes_ksp_rtol 1.e-4 -stokes_pc_type bjacobi -stokes_pc_bjacobi_blocks 2 -mat_type baij -stokes_ksp_converged_reason > ex43.tmp 2>&1;	  \
	   ${DIFF} output/ex43_bjacobi.out ex43.tmp || printf "${PWD}\nPossible problem with ex43_bjacobi_baij, diffs above\n=========================================\n"; \
	   ${RM} -f ex43.tmp

runex43_nested_gmg:
	-@${MPIEXEC} -n 4 ./ex43 -mx 16 -my 16 -stokes_ksp_type fgmres  -stokes_pc_type fieldsplit -stokes_fieldsplit_u_pc_type mg -stokes_fieldsplit_u_pc_mg_levels 5 -stokes_fieldsplit_u_pc_mg_galerkin -stokes_fieldsplit_u_ksp_type cg -stokes_fieldsplit_u_ksp_rtol 1.0e-4 -stokes_fieldsplit_u_mg_levels_pc_type jacobi -solcx_eta0 1.0e4 -stokes_fieldsplit_u_ksp_converged_reason -stokes_ksp_converged_reason -stokes_fieldsplit_p_sub_pc_factor_zeropivot 1.e-8 > ex43.tmp 2>&1;	  \
	   ${DIFF} output/ex43_nested_gmg.out ex43.tmp || printf "${PWD}\nPossible problem with ex43_nested_gmg, diffs above\n=========================================\n"; \
	   ${RM} -f ex43.tmp

runex43_4:
	-@${MPIEXEC} -n 4 ./ex43 -stokes_ksp_type pipegcr -stokes_ksp_pipegcr_mmax 60 -stokes_ksp_pipegcr_unroll_w 1 -stokes_ksp_norm_type natural -c_str 3 -sinker_eta0 1.0 -sinker_eta1 100 -sinker_dx 0.4 -sinker_dy 0.3 -mx 128 -my 128 -stokes_ksp_monitor_short -stokes_pc_type mg -stokes_mg_levels_pc_type fieldsplit -stokes_pc_mg_galerkin -stokes_mg_levels_pc_fieldsplit_block_size 3 -stokes_mg_levels_pc_fieldsplit_0_fields 0,1 -stokes_mg_levels_pc_fieldsplit_1_fields 2 -stokes_mg_levels_fieldsplit_0_pc_type sor -stokes_mg_levels_fieldsplit_1_pc_type sor -stokes_mg_levels_ksp_type chebyshev -stokes_mg_levels_ksp_max_it 1 -stokes_mg_levels_ksp_chebyshev_esteig 0,0.2,0,1.1 -stokes_pc_mg_levels 4 -stokes_ksp_view > ex43_4.tmp 2>&1;	  \
	   ${DIFF} output/ex43_4.out ex43_4.tmp || printf "${PWD}\nPossible problem with ex43_4, diffs above\n=========================================\n"; \
	   ${RM} -f ex43_4.tmp

runex43_5:
	-@${MPIEXEC} -n 4 ./ex43 -stokes_ksp_type pipegcr -stokes_pc_type fieldsplit -stokes_pc_fieldsplit_block_size 3 -stokes_pc_fieldsplit_type SYMMETRIC_MULTIPLICATIVE -stokes_pc_fieldsplit_0_fields 0,1 -stokes_pc_fieldsplit_1_fields 2 -stokes_fieldsplit_0_ksp_type preonly -stokes_fieldsplit_0_pc_type bjacobi -stokes_fieldsplit_1_ksp_type preonly -stokes_fieldsplit_1_pc_type bjacobi -c_str 0 -solcx_eta0 1.0 -solcx_eta1 1.0e6 -solcx_xc 0.5 -solcx_nz 2 -mx 20 -my 20 -stokes_ksp_monitor_short -stokes_ksp_view > ex43_5.tmp 2>&1;	  \
	   ${DIFF} output/ex43_5.out ex43_5.tmp || printf "${PWD}\nPossible problem with ex43_5, diffs above\n=========================================\n"; \
	   ${RM} -f ex43_5.tmp

runex45:
	-@${MPIEXEC} -n 4 ./ex45 -pc_type exotic -ksp_monitor_short -ksp_type fgmres -mg_levels_ksp_type gmres -mg_levels_ksp_max_it 1 -mg_levels_pc_type bjacobi > ex45_1.tmp 2>&1;	  \
	   ${DIFF} output/ex45_1.out ex45_1.tmp || printf "${PWD}\nPossible problem with ex45_1, diffs above\n=========================================\n"; \
	   ${RM} -f ex45_1.tmp
runex45_2:
	-@${MPIEXEC} -n 4 ./ex45 -ksp_monitor_short -da_grid_x 21 -da_grid_y 21 -da_grid_z 21 -pc_type mg -pc_mg_levels 3 -mg_levels_ksp_type richardson -mg_levels_ksp_max_it 1 -mg_levels_pc_type bjacobi > ex45_2.tmp 2>&1; \
	   ${DIFF} output/ex45_2.out ex45_2.tmp || printf "${PWD}\nPossible problem with ex45_2, diffs above\n=========================================\n"; \
	   ${RM} -f ex45_2.tmp
runex45_telescope:
	-@${MPIEXEC} -n 4 ./ex45 -ksp_type fgmres -ksp_monitor_short -pc_type mg -mg_levels_ksp_type richardson -mg_levels_pc_type jacobi  -pc_mg_levels 2 -da_grid_x 65 -da_grid_y 65 -da_grid_z 65 -mg_coarse_pc_type telescope -mg_coarse_pc_telescope_reduction_factor 4 -mg_coarse_telescope_pc_type mg -mg_coarse_telescope_pc_mg_galerkin -mg_coarse_telescope_pc_mg_levels 3 -mg_coarse_telescope_mg_levels_ksp_type richardson -mg_coarse_telescope_mg_levels_pc_type jacobi   -mg_levels_ksp_type richardson -mg_coarse_telescope_mg_levels_ksp_type richardson -ksp_rtol 1.0e-4  > ex45_telescope.tmp 2>&1; \
	   ${DIFF} output/ex45_telescope.out ex45_telescope.tmp || printf "${PWD}\nPossible problem with ex45_telescope, diffs above\n=========================================\n"; \
	   ${RM} -f ex45_telescope.tmp
runex45f:
	-@${MPIEXEC} -n 4 ./ex45f -ksp_monitor_short -da_refine 5 -pc_type mg -pc_mg_levels 5 -mg_levels_ksp_type chebyshev -mg_levels_ksp_max_it 2 -mg_levels_pc_type jacobi -ksp_pc_side right > ex45f_1.tmp 2>&1; \
	   ${DIFF} output/ex45f_1.out ex45f_1.tmp || printf "${PWD}\nPossible problem with ex45f_1, diffs above\n=========================================\n"; \
	   ${RM} -f ex45f_1.tmp

runex46_aijcusp:
	-@${MPIEXEC} -n 1 ./ex46 -mat_type aijcusp -dm_vec_type cusp -random_exact_sol > ex46_aijcusp.tmp 2>& 1; \
		${DIFF} output/ex46_aijcusp.out ex46_aijcusp.tmp || printf "${PWD}\nPossible problem with ex46_aijcusp, diffs above\n=========================================\n"; \
		${RM} ex46_aijcusp.tmp
runex46_aijcusparse:
	-@${MPIEXEC} -n 1 ./ex46 -mat_type aijcusparse -dm_vec_type cusp -random_exact_sol > ex46_aijcusparse.tmp 2>& 1; \
		${DIFF} output/ex46_aijcusparse.out ex46_aijcusparse.tmp || printf "${PWD}\nPossible problem with ex46_aijcusparse, diffs above\n=========================================\n"; \
		${RM} ex46_aijcusparse.tmp

runex49:
	-@${MPIEXEC} -n 1 ./ex49 -mx 20 -my 30 -elas_ksp_monitor_short -no_view -c_str 3 -sponge_E0 1 -sponge_E1 1000 -sponge_nu0 0.4 -sponge_nu1 0.2 -sponge_t 1 -sponge_w 8 -elas_ksp_rtol 5e-3 -elas_ksp_view  > ex49_1.tmp 2>&1;	  \
	   ${DIFF} output/ex49_1.out ex49_1.tmp || printf "${PWD}\nPossible problem with ex49_1, diffs above\n=========================================\n"; \
	   ${RM} -f ex49_1.tmp

runex49_2:
	-@${MPIEXEC} -n 4 ./ex49 -mx 20 -my 30 -elas_ksp_monitor_short -no_view -c_str 3 -sponge_E0 1 -sponge_E1 1000 -sponge_nu0 0.4 -sponge_nu1 0.2 -sponge_t 1 -sponge_w 8 -elas_ksp_type gcr -elas_pc_type asm -elas_sub_pc_type lu -elas_ksp_rtol 5e-3 > ex49_2.tmp 2>&1;	  \
	   ${DIFF} output/ex49_2.out ex49_2.tmp || printf "${PWD}\nPossible problem with ex49_2, diffs above\n=========================================\n"; \
	   ${RM} -f ex49_2.tmp

runex49_3:
	-@${MPIEXEC} -n 4 ./ex49 -mx 20 -my 30 -elas_ksp_monitor_short -no_view -c_str 2 -brick_E 1,10,1000,100 -brick_nu 0.4,0.2,0.3,0.1 -brick_span 3 -elas_pc_type asm -elas_sub_pc_type lu -elas_ksp_rtol 5e-3  > ex49_3.tmp 2>&1; \
	   ${DIFF} output/ex49_3.out ex49_3.tmp || printf "${PWD}\nPossible problem with ex49_3, diffs above\n=========================================\n"; \
	   ${RM} -f ex49_3.tmp

runex49_4:
	-@${MPIEXEC} -n 4 ./ex49 -elas_ksp_monitor_short -elas_ksp_converged_reason -elas_ksp_type cg -elas_ksp_norm_type unpreconditioned -mx 40 -my 40 -c_str 2 -brick_E 1,1e-6,1e-2 -brick_nu .3,.2,.4 -brick_span 8 -elas_mg_levels_ksp_type chebyshev -elas_pc_type ml -elas_mg_levels_ksp_chebyshev_esteig 0,0.2,0,1.1 -elas_mg_levels_pc_type pbjacobi -elas_mg_levels_ksp_max_it 2 -use_nonsymbc -elas_pc_ml_nullspace user > ex49_4.tmp 2>&1; \
	   ${DIFF} output/ex49_4.out ex49_4.tmp || printf "${PWD}\nPossible problem with ex49_4, diffs above\n=========================================\n"; \
	   ${RM} -f ex49_4.tmp

runex49_5:
	-@${MPIEXEC} -n 3 ./ex49 -elas_ksp_monitor_short -elas_ksp_converged_reason -elas_ksp_type cg -elas_ksp_norm_type natural -mx 22 -my 22 -c_str 2 -brick_E 1,1e-6,1e-2 -brick_nu .3,.2,.4 -brick_span 8 -elas_pc_type gamg -elas_mg_levels_ksp_type chebyshev -elas_mg_levels_ksp_max_it 1 -elas_mg_levels_ksp_chebyshev_esteig 0.2,1.1 -elas_mg_levels_pc_type jacobi -elas_pc_gamg_random_no_imaginary_part -elas_pc_gamg_random_no_imaginary_part > ex49_5.tmp 2>&1; \
	   ${DIFF} output/ex49_5.out ex49_5.tmp || printf "${PWD}\nPossible problem with ex49_5, diffs above\n=========================================\n"; \
	   ${RM} -f ex49_5.tmp

# hyper has some valgrind serious bus in it for vec_interp_variant hence this crashes on some systems, waiting for hypre team to fix
runex49_hypre_nullspace:
	-@${MPIEXEC} ./ex49 -elas_ksp_monitor_short -elas_ksp_converged_reason -elas_ksp_type cg -elas_ksp_norm_type natural -mx 22 -my 22 -c_str 2 -brick_E 1,1e-6,1e-2 -brick_nu .3,.2,.4 -brick_span 8 -elas_pc_type hypre  -elas_pc_hypre_boomeramg_nodal_coarsen  6 -elas_pc_hypre_boomeramg_vec_interp_variant 3 -elas_ksp_view > ex49_hypre_nullspace.tmp 2>&1; \
	   ${DIFF} output/ex49_hypre_nullspace.out ex49_hypre_nullspace.tmp || printf "${PWD}\nPossible problem with ex49_hypre_nullspace, diffs above\n=========================================\n"; \
	   ${RM} -f ex49_hypre_nullspace.tmp

runex49_6:
	-@${MPIEXEC} -n 4 ./ex49 -mx 20 -my 30 -elas_ksp_monitor_short -no_view -c_str 3 -sponge_E0 1 -sponge_E1 1000 -sponge_nu0 0.4 -sponge_nu1 0.2 -sponge_t 1 -sponge_w 8 -elas_ksp_type pipegcr -elas_pc_type asm -elas_sub_pc_type lu > ex49_6.tmp 2>&1;	  \
	   ${DIFF} output/ex49_6.out ex49_6.tmp || printf "${PWD}\nPossible problem with ex49_6, diffs above\n=========================================\n"; \
	   ${RM} -f ex49_6.tmp

runex49_7:
	-@${MPIEXEC} -n 4 ./ex49 -mx 20 -my 30 -elas_ksp_monitor_short -no_view -c_str 3 -sponge_E0 1 -sponge_E1 1000 -sponge_nu0 0.4 -sponge_nu1 0.2 -sponge_t 1 -sponge_w 8 -elas_ksp_type pipegcr -elas_pc_type asm -elas_sub_pc_type ksp -elas_sub_ksp_ksp_type cg -elas_sub_ksp_ksp_max_it 15 > ex49_7.tmp 2>&1;	  \
	   ${DIFF} output/ex49_7.out ex49_7.tmp || printf "${PWD}\nPossible problem with ex49_7, diffs above\n=========================================\n"; \
	   ${RM} -f ex49_7.tmp

runex49_8:
	-@${MPIEXEC} -n 4 ./ex49 -mx 20 -my 30 -elas_ksp_monitor_short -no_view -c_str 3 -sponge_E0 1 -sponge_E1 1000 -sponge_nu0 0.4 -sponge_nu1 0.2 -sponge_t 1 -sponge_w 8 -elas_ksp_type pipefgmres -elas_pc_type asm -elas_sub_pc_type ksp -elas_sub_ksp_ksp_type cg -elas_sub_ksp_ksp_max_it 15 > ex49_8.tmp 2>&1;	  \
	   ${DIFF} output/ex49_8.out ex49_8.tmp || printf "${PWD}\nPossible problem with ex49_8, diffs above\n=========================================\n"; \
	   ${RM} -f ex49_8.tmp

runex50:
	-@${MPIEXEC} -n 1 ./ex50 -pc_type mg -pc_mg_type full -ksp_type fgmres -ksp_monitor_short -da_refine 1 -mg_levels_pc_factor_shift_type nonzero -mg_coarse_pc_factor_shift_type nonzero -ksp_view  > ex50.tmp 2>&1;         \
        ${DIFF} output/ex50.out ex50.tmp || printf "${PWD}\nPossible problem with ex50, diffs above\n=========================================\n"; \
        ${RM} -f ex50.tmp

runex50_2:
	-@${MPIEXEC} -n 2 ./ex50 -pc_type mg -pc_mg_type full -ksp_type fgmres -ksp_monitor_short -da_refine 1 -mg_levels_sub_pc_factor_shift_type nonzero -mg_coarse_pc_type redundant -mg_coarse_redundant_pc_type svd -ksp_view > ex50_2.tmp 2>&1;         \
        ${DIFF} output/ex50_2.out ex50_2.tmp || printf "${PWD}\nPossible problem with ex50_2, diffs above\n=========================================\n"; \
        ${RM} -f ex50_2.tmp

runex50_3 :
	-@${MPIEXEC} -n 2 ./ex50 -pc_type mg -pc_mg_type full -ksp_monitor_short -da_refine 5 -mg_coarse_ksp_type cg -mg_coarse_ksp_converged_reason -mg_coarse_ksp_rtol 1e-2 -mg_coarse_ksp_max_it 5 -mg_coarse_pc_type none -pc_mg_levels 2 -ksp_type pipefgmres -ksp_pipefgmres_shift 1.5 > ex50_3.tmp 2>&1;	  \
	   ${DIFF} output/ex50_3.out ex50_3.tmp || printf "${PWD}\nPossible problem with ex50_3, diffs above\n=========================================\n"; \
	   ${RM} -f ex50_3.tmp

runex52:
	-@${MPIEXEC} -n 1 ./ex52 -use_petsc_lu > ex52.tmp 2>&1;	  \
	   ${DIFF} output/ex52_2.out ex52.tmp || printf "${PWD}\nPossible problem with ex52, diffs above\n=========================================\n"; \
	   ${RM} -f ex52.tmp
runex52_mumps:
	-@${MPIEXEC} -n 3 ./ex52 -use_mumps_lu > ex52.tmp 2>&1;	  \
	   ${DIFF} output/ex52_1.out ex52.tmp || printf "${PWD}\nPossible problem with ex52_mumps, diffs above\n=========================================\n"; \
	   ${RM} -f ex52.tmp
runex52_mumps_2:
	-@${MPIEXEC} -n 3 ./ex52 -use_mumps_ch > ex52.tmp 2>&1;	  \
	   ${DIFF} output/ex52_1.out ex52.tmp || printf "${PWD}\nPossible problem with ex52_mumps_2, diffs above\n=========================================\n"; \
	   ${RM} -f ex52.tmp
runex52_mumps_3:
	-@${MPIEXEC} -n 3 ./ex52 -use_mumps_ch -mat_type sbaij > ex52.tmp 2>&1;	  \
	   ${DIFF} output/ex52_1.out ex52.tmp || printf "${PWD}\nPossible problem with ex52_mumps_3, diffs above\n=========================================\n"; \
	   ${RM} -f ex52.tmp
runex52_superlu_ilu:
	-@${MPIEXEC} -n 1 ./ex52 -use_superlu_ilu > ex52.tmp 2>&1;	  \
	   ${DIFF} output/ex52_2.out ex52.tmp || printf "${PWD}\nPossible problem with ex52_superlu_ilu, diffs above\n=========================================\n"; \
	   ${RM} -f ex52.tmp
runex52_superlu:
	-@${MPIEXEC} -n 1 ./ex52 -use_superlu_lu > ex52.tmp 2>&1;	  \
	   ${DIFF} output/ex52_2.out ex52.tmp || printf "${PWD}\nPossible problem with ex52_superlu, diffs above\n=========================================\n"; \
	   ${RM} -f ex52.tmp
runex52_superlu_dist:
	-@${MPIEXEC} -n 2 ./ex52 -use_superlu_lu > ex52.tmp 2>&1;	  \
	   ${DIFF} output/ex52_2.out ex52.tmp || printf "${PWD}\nPossible problem with ex52_superlu_dist, diffs above\n=========================================\n"; \
	   ${RM} -f ex52.tmp

runex52f_mumps:
	-@${MPIEXEC} -n 3 ./ex52f > ex52.tmp 2>&1;	  \
	   ${DIFF} output/ex52f_1.out ex52.tmp || printf "${PWD}\nPossible problem with ex52f_mumps, diffs above\n=========================================\n"; \
	   ${RM} -f ex52.tmp

runex53:
	-@${MPIEXEC} -n 1 ./ex53 > ex53.tmp 2>&1;         \
        ${DIFF} output/ex53.out ex53.tmp || printf "${PWD}\nPossible problem with ex53, diffs above\n=========================================\n"; \
        ${RM} -f ex53.tmp

runex53_2:
	-@${MPIEXEC} -n 2 ./ex53 > ex53.tmp 2>&1;	  \
	   ${DIFF} output/ex53.out ex53.tmp || printf "${PWD}\nPossible problem with ex53_2, diffs above\n=========================================\n"; \
	   ${RM} -f ex53.tmp

runex54_geo:
	-@${MPIEXEC} -n 4 ./ex54 -ne 49 -alpha 1.e-3 -ksp_type cg -pc_type gamg -pc_gamg_type geo -pc_gamg_coarse_eq_limit 200 -mg_levels_pc_type jacobi -mg_levels_ksp_chebyshev_esteig 0,0.05,0,1.05 -ksp_monitor_short -mg_levels_esteig_ksp_type cg > ex.tmp 2>&1;	  \
         ${DIFF} output/ex54_0.out ex.tmp || printf "${PWD}\nPossible problem with ex54_0.out, diffs above\n=========================================\n"; \
        ${RM} -f ex.tmp

runex54:
	-@${MPIEXEC} -n 4 ./ex54 -ne 49 -alpha 1.e-3 -ksp_type cg -pc_type gamg -pc_gamg_type agg -pc_gamg_agg_nsmooths 1 -ksp_converged_reason -mg_levels_esteig_ksp_type cg > ex.tmp 2>&1; \
         ${DIFF} output/ex54_1.out ex.tmp || printf "${PWD}\nPossible problem with ex54_1.out, diffs above\n======================================\n"; \
        ${RM} -f ex.tmp

runex54_Classical:
	-@${MPIEXEC} -n 4 ./ex54 -ne 49 -alpha 1.e-3 -ksp_type cg -pc_type gamg -pc_gamg_type classical -mg_levels_ksp_chebyshev_esteig 0,0.05,0,1.05 -ksp_converged_reason -mg_levels_esteig_ksp_type cg > ex.tmp 2>&1; \
         ${DIFF} output/ex54_classical.out ex.tmp || printf "${PWD}\nPossible problem with ex54_classical.out, diffs above\n======================================\n"; \
       ${RM} -f ex.tmp

runex54f:
	-@${MPIEXEC} -n 4 ./ex54f -ne 39 -theta 30.0 -epsilon 1.e-1 -blob_center 0.,0. -ksp_type cg -pc_type gamg -pc_gamg_type agg -pc_gamg_agg_nsmooths 1 -mg_levels_ksp_chebyshev_esteig 0,0.05,0,1.05 -mat_coarsen_type hem -pc_gamg_square_graph 0 -ksp_monitor_short -mg_levels_esteig_ksp_type cg > ex.tmp 2>&1; \
         ${DIFF} output/ex54f.out ex.tmp || printf "${PWD}\nPossible problem with ex54f.out, diffs above\n======================================\n"; \
        ${RM} -f ex.tmp

runex55_geo:
	-@${MPIEXEC} -n 4 ./ex55 -ne 29 -alpha 1.e-3 -ksp_type cg -pc_type gamg -pc_gamg_type geo -use_coordinates -ksp_monitor_short -mg_levels_esteig_ksp_type cg -ksp_type cg -ksp_norm_type unpreconditioned > ex.tmp 2>&1;	  \
         ${DIFF} output/ex55_0.out ex.tmp || printf "${PWD}\nPossible problem with ex55_0.out, diffs above\n=========================================\n"; \
        ${RM} -f ex.tmp

runex55_hypre:
	-@${MPIEXEC} -n 4 ./ex55 -ne 29 -alpha 1.e-3 -ksp_type cg -pc_type hypre -pc_hypre_type boomeramg -ksp_monitor_short > ex.tmp 2>&1;	  \
         ${DIFF} output/ex55_hypre.out ex.tmp || printf "${PWD}\nPossible problem with ex55_hypre, diffs above\n=========================================\n"; \
        ${RM} -f ex.tmp

runex55:
	-@${MPIEXEC} -n 4 ./ex55 -ne 29 -alpha 1.e-3 -ksp_type cg -pc_type gamg -pc_gamg_type agg -pc_gamg_agg_nsmooths 1 -use_coordinates -ksp_converged_reason -mg_levels_esteig_ksp_type cg -ksp_rtol 1.e-3 -ksp_monitor > ex.tmp 2>&1; \
         ${DIFF} output/ex55_sa.out ex.tmp || printf "${PWD}\nPossible problem with ex55_sa.out, diffs above\n=========================================\n"; \
        ${RM} -f ex.tmp

runex55_Classical:
	-@${MPIEXEC} -n 4 ./ex55 -ne 29 -alpha 1.e-3 -ksp_type cg -pc_type gamg -pc_gamg_type classical -mg_levels_ksp_max_it 5 -ksp_converged_reason -mg_levels_esteig_ksp_type cg > ex.tmp 2>&1; \
         ${DIFF} output/ex55_classical.out ex.tmp || printf "${PWD}\nPossible problem with ex55_classical.out, diffs above\n=========================================\n"; \
        ${RM} -f ex.tmp

runex55_NC:
	-@${MPIEXEC} -n 4 ./ex55 -ne 29 -alpha 1.e-3 -ksp_type cg -pc_type gamg -pc_gamg_type agg -pc_gamg_agg_nsmooths 1 -ksp_converged_reason -mg_levels_esteig_ksp_type cg > ex.tmp 2>&1; \
         ${DIFF} output/ex55_NC.out ex.tmp || printf "${PWD}\nPossible problem with ex55_NC.out, diffs above\n======================================\n"; \
        ${RM} -f ex.tmp

runex56:
	-@${MPIEXEC} -n 8 ./ex56 -ne 11 -alpha 1.e-3 -ksp_type cg -pc_type gamg -pc_gamg_type agg -pc_gamg_agg_nsmooths 1 -pc_gamg_coarse_eq_limit 10 -pc_gamg_reuse_interpolation true -two_solves -ksp_converged_reason -use_mat_nearnullspace -mg_levels_esteig_ksp_type gmres -pc_gamg_square_graph 1 -mg_levels_ksp_type chebyshev -mg_levels_ksp_chebyshev_esteig 0,0.05,0,1.05 -mg_levels_pc_type sor > ex.tmp 2>&1; \
         ${DIFF} output/ex56_0.out ex.tmp || printf "${PWD}\nPossible problem with ex56_0.out, diffs above \n=========================================\n"; \
         ${RM} -f ex.tmp

runex56_ml:
	-@${MPIEXEC} -n 8 ./ex56 -ne 9 -alpha 1.e-3 -ksp_type cg -pc_type ml -mg_levels_ksp_type chebyshev -mg_levels_ksp_chebyshev_esteig 0,0.05,0,1.05 -mg_levels_pc_type sor -ksp_monitor_short -mg_levels_esteig_ksp_type cg > ex.tmp 2>&1;	\
         ${DIFF} output/ex56_ml.out ex.tmp || printf "${PWD}\nPossible problem with ex56_ml.out, diffs above\n=========================================\n"; \
        ${RM} -f ex.tmp

runex56_nns:
	-@${MPIEXEC} -n 1 ./ex56 -ne 9 -alpha 1.e-3 -ksp_converged_reason -ksp_type cg -ksp_max_it 50 -pc_type gamg -pc_gamg_type agg -pc_gamg_agg_nsmooths 1 -pc_gamg_coarse_eq_limit 1000 -mg_levels_ksp_type chebyshev -mg_levels_pc_type sor -pc_gamg_reuse_interpolation true -two_solves -use_mat_nearnullspace -mg_levels_esteig_ksp_type cg > ex.tmp 2>&1;	\
         ${DIFF} output/ex56_nns.out ex.tmp || printf "${PWD}\nPossible problem with ex56_nns.out, diffs above\n=========================================\n"; \
         ${RM} -f ex.tmp

runex58:
	-@${MPIEXEC} -n 1 ./ex58 -mat_type aij > ex58.tmp 2>&1;         \
	${DIFF} output/ex58.out ex58.tmp || printf "${PWD}\nPossible problem with ex58, diffs above\n=========================================\n"; \
	${RM} -f ex58.tmp
runex58_baij:
	-@${MPIEXEC} -n 1 ./ex58 -mat_type baij > ex58.tmp 2>&1;         \
	${DIFF} output/ex58.out ex58.tmp || printf "${PWD}\nPossible problem with ex58_baij, diffs above\n=========================================\n"; \
	${RM} -f ex58.tmp
runex58_sbaij:
	-@${MPIEXEC} -n 1 ./ex58 -mat_type sbaij > ex58.tmp 2>&1;         \
	${DIFF} output/ex58.out ex58.tmp || printf "${PWD}\nPossible problem with ex58_sbaij, diffs above\n=========================================\n"; \
	${RM} -f ex58.tmp

runex59:
	-@${MPIEXEC} -n 4 ./ex59 -nex 7 > ex59.tmp 2>&1;         \
	${DIFF} output/ex59_1.out ex59.tmp || printf "${PWD}\nPossible problem with ex59, diffs above\n=========================================\n"; \
	${RM} -f ex59.tmp
runex59_2:
	-@${MPIEXEC} -n 4 ./ex59 -npx 2 -npy 2 -nex 6 -ney 6 -ksp_max_it 3 > ex59_2.tmp 2>&1;         \
	${DIFF} output/ex59_2.out ex59_2.tmp || printf "${PWD}\nPossible problem with ex59_2, diffs above\n=========================================\n"; \
	${RM} -f ex59_2.tmp
runex59_3:
	-@${MPIEXEC} -n 4 ./ex59 -npx 2 -npy 2 -npz 1 -nex 6 -ney 6 -nez 1 -ksp_max_it 4 > ex59_3.tmp 2>&1;         \
	${DIFF} output/ex59_3.out ex59_3.tmp || printf "${PWD}\nPossible problem with ex59_3, diffs above\n=========================================\n"; \
	${RM} -f ex59_3.tmp
runex60:
	-@${MPIEXEC} -n 2 ./ex60 -ksp_monitor_short -ksp_rtol 1e-6 -diagfunc 1 -ksp_type fcg -ksp_fcg_mmax 1 -eta 0.1 > ex60_1.tmp 2>&1;	  \
	   if (${DIFF} output/ex60_1.out ex60_1.tmp) then true; \
	   else printf "${PWD}\nPossible problem with with ex60_1, diffs above\n=========================================\n"; fi; \
	   ${RM} -f ex60_1.tmp
runex60_2:
	-@${MPIEXEC} -n 2 ./ex60 -ksp_monitor_short -diagfunc 3 -ksp_type fcg -ksp_fcg_mmax 10000 -eta 0.3333 > ex60_2.tmp 2>&1;	  \
	   if (${DIFF} output/ex60_2.out ex60_2.tmp) then true; \
	   else printf "${PWD}\nPossible problem with with ex60_2, diffs above\n=========================================\n"; fi; \
	   ${RM} -f ex60_2.tmp

runex60_3:
	-@${MPIEXEC} -n 3 ./ex60 -ksp_monitor_short -ksp_rtol 1e-6 -diagfunc 2 -ksp_type fgmres -eta 0.1 > ex60_3.tmp 2>&1;	  \
	   if (${DIFF} output/ex60_3.out ex60_3.tmp) then true; \
	   else printf "${PWD}\nPossible problem with with ex60_3, diffs above\n=========================================\n"; fi; \
	   ${RM} -f ex60_3.tmp

runex60_4:
	-@${MPIEXEC} -n 2 ./ex60 -ksp_monitor_short -ksp_rtol 1e-6 -diagfunc 1 -ksp_type pipefcg -ksp_pipefcg_mmax 1 -eta 0.1 > ex60_4.tmp 2>&1;	  \
	   if (${DIFF} output/ex60_4.out ex60_4.tmp) then true; \
	   else printf "${PWD}\nPossible problem with with ex60_4, diffs above\n=========================================\n"; fi; \
	   ${RM} -f ex60_4.tmp

runex60_5:
	-@${MPIEXEC} -n 2 ./ex60 -ksp_monitor_short -ksp_rtol 1e-6 -diagfunc 3 -ksp_type pipefcg -ksp_pipefcg_mmax 10000 -eta 0.1 > ex60_5.tmp 2>&1;	  \
           if (${DIFF} output/ex60_5.out ex60_5.tmp) then true; \
	   else printf "${PWD}\nPossible problem with with ex60_5, diffs above\n=========================================\n"; fi; \
	   ${RM} -f ex60_5.tmp

runex60_6 :
	-@${MPIEXEC} -n 4 ./ex60 -ksp_monitor_short -ksp_rtol 1e-6 -diagfunc 3 -ksp_type fcg -ksp_fcg_mmax 10000 -eta 0 -pc_type ksp -ksp_ksp_type cg -ksp_pc_type none -ksp_ksp_rtol 1e-1 -ksp_ksp_max_it 5 -ksp_ksp_converged_reason > ex60_6.tmp 2>&1; \
           if (${DIFF} output/ex60_6.out ex60_6.tmp) then true; \
	   else printf "${PWD}\nPossible problem with with ex60_6, diffs above\n=========================================\n"; fi; \
	   ${RM} -f ex60_6.tmp

runex60_7 :
	-@${MPIEXEC} -n 4 ./ex60 -ksp_monitor_short -ksp_rtol 1e-6 -diagfunc 3 -ksp_type pipefcg -ksp_pipefcg_mmax 10000 -eta 0 -pc_type ksp -ksp_ksp_type cg -ksp_pc_type none -ksp_ksp_rtol 1e-1 -ksp_ksp_max_it 5 -ksp_ksp_converged_reason > ex60_7.tmp 2>&1; \
           if (${DIFF} output/ex60_7.out ex60_7.tmp) then true; \
	   else printf "${PWD}\nPossible problem with with ex60_7, diffs above\n=========================================\n"; fi; \
	   ${RM} -f ex60_7.tmp

runex60_8 :
	-@${MPIEXEC} -n 2 ./ex60 -ksp_monitor_short -ksp_rtol 1e-6 -diagfunc 1 -ksp_type pipefgmres -pc_type ksp -ksp_ksp_type cg -ksp_pc_type none -ksp_ksp_rtol 1e-2 -ksp_ksp_converged_reason > ex60_8.tmp 2>&1;	  \
	   if (${DIFF} output/ex60_8.out ex60_8.tmp) then true; \
	   else printf "${PWD}\nPossible problem with with ex60_8, diffs above\n=========================================\n"; fi; \
	   ${RM} -f ex60_8.tmp

runex60_9 :
	-@${MPIEXEC} -n 2 ./ex60 -ksp_monitor_short -ksp_rtol 1e-6 -diagfunc 1 -ksp_type pipefgmres -pc_type ksp -ksp_ksp_type cg -ksp_pc_type none -ksp_ksp_rtol 1e-2 -ksp_ksp_converged_reason > ex60_9.tmp 2>&1;	  \
	   if (${DIFF} output/ex60_9.out ex60_9.tmp) then true; \
	   else printf "${PWD}\nPossible problem with with ex60_9, diffs above\n=========================================\n"; fi; \
	   ${RM} -f ex60_9.tmp

NP = 1
M  = 4
N  = 5
MDOMAINS = 2
NDOMAINS = 1
OVERLAP=1
TSUBDOMAINS = 1

runex62_valgrind:
	-@${MPIEXEC} -n ${NP} valgrind ./ex62 -M $M -N $N -print_error ${ARGS}

runex62:
	-@${MPIEXEC} -n ${NP} ./ex62 -M $M -N $N -print_error ${ARGS}
	
runex62_hp:
	-@${MPIEXEC} -n 4 ./ex62  -M 7  -N 9  -pc_gasm_overlap  1  -sub_pc_type lu  -sub_pc_factor_mat_solver_package superlu_dist  -ksp_monitor -print_error  -pc_gasm_total_subdomains 2 -pc_gasm_use_hierachical_partitioning 1 > ex62.tmp 2>&1;	  \
	   if (${DIFF} output/ex62.out ex62.tmp) then true; \
	   else printf "${PWD}\nPossible problem with with ex62, diffs above\n=========================================\n"; fi; \
	   ${RM} -f ex62.tmp	   


runex62_2D:
	-@${MPIEXEC} -n ${NP} ./ex62 -M $M -N $N -user_set_subdomains -Mdomains ${MDOMAINS} -Ndomains ${NDOMAINS} -overlap ${OVERLAP} -print_error ${ARGS}

TSUBDOMAINS=1
runex62_superlu_dist:
	-@${MPIEXEC} -n ${NP} ./ex62 -M $M -N $N -print_error -pc_gasm_total_subdomains ${TSUBDOMAINS} -sub_pc_type lu -sub_pc_factor_mat_solver_package superlu_dist ${ARGS}


runex62_2D_1:
	-@${MPIEXEC} -n 1 ./ex62 -M 7 -N 9 -user_set_subdomains -Mdomains 1 -Ndomains 3 -overlap 1 -print_error -pc_gasm_print_subdomains > ex62.tmp 2>&1; \
	    if (${DIFF} output/ex62_2D_1.out ex62.tmp) then true; \
	    else printf "${PWD}\nPossible problem with ex62_2D_1, diffs above\n=========================================\n"; fi; \
	    ${RM} -f ex62.tmp


runex62_2D_2:
	-@${MPIEXEC} -n 2 ./ex62 -M 7 -N 9 -user_set_subdomains -Mdomains 1 -Ndomains 3 -overlap 1 -print_error -pc_gasm_print_subdomains > ex62.tmp 2>&1; \
	   if (${DIFF} output/ex62_2D_2.out ex62.tmp) then true; \
	   else printf "${PWD}\nPossible problem with ex62_2D_2, diffs above\n=========================================\n"; fi; \
	   ${RM} -f ex62.tmp

runex62_2D_3:
	-@${MPIEXEC} -n 3 ./ex62 -M 7 -N 9 -user_set_subdomains -Mdomains 1 -Ndomains 3 -overlap 1 -print_error -pc_gasm_print_subdomains > ex62.tmp 2>&1; \
	   if (${DIFF} output/ex62_2D_3.out ex62.tmp) then true; \
	   else printf "${PWD}\nPossible problem with ex62_2D_3, diffs above\n=========================================\n"; fi; \
	   ${RM} -f ex62.tmp

runex62_superlu_dist_1:
	-@${MPIEXEC} -n 1 ./ex62 -M 7 -N 9 -print_error -pc_gasm_total_subdomains 1 -pc_gasm_print_subdomains -sub_pc_type lu -sub_pc_factor_mat_solver_package superlu_dist > ex62.tmp 2>&1; \
	    if (${DIFF} output/ex62_superlu_dist_1.out ex62.tmp) then true; \
	    else printf "${PWD}\nPossible problem with ex62_superlu_dist_1, diffs above\n=========================================\n"; fi; \
	    ${RM} -f ex62.tmp

runex62_superlu_dist_2:
	-@${MPIEXEC} -n 2 ./ex62 -M 7 -N 9 -print_error -pc_gasm_total_subdomains 1 -pc_gasm_print_subdomains -sub_pc_type lu -sub_pc_factor_mat_solver_package superlu_dist > ex62.tmp 2>&1; \
	    if (${DIFF} output/ex62_superlu_dist_2.out ex62.tmp) then true; \
	    else printf "${PWD}\nPossible problem with ex62_superlu_dist_2, diffs above\n=========================================\n"; fi; \
	    ${RM} -f ex62.tmp

runex62_superlu_dist_3:
	-@${MPIEXEC} -n 3 ./ex62 -M 7 -N 9 -print_error -pc_gasm_total_subdomains 2 -pc_gasm_print_subdomains -sub_pc_type lu -sub_pc_factor_mat_solver_package superlu_dist > ex62.tmp 2>&1; \
	    if (${DIFF} output/ex62_superlu_dist_3.out ex62.tmp) then true; \
	    else printf "${PWD}\nPossible problem with ex62_superlu_dist_3, diffs above\n=========================================\n"; fi; \
	    ${RM} -f ex62.tmp

runex62_superlu_dist_4:
	-@${MPIEXEC} -n 4 ./ex62 -M 7 -N 9 -print_error -pc_gasm_total_subdomains 2 -pc_gasm_print_subdomains -sub_pc_type lu -sub_pc_factor_mat_solver_package superlu_dist > ex62.tmp 2>&1; \
	    if (${DIFF} output/ex62_superlu_dist_4.out ex62.tmp) then true; \
	    else printf "${PWD}\nPossible problem with ex62_superlu_dist_4, diffs above\n=========================================\n"; fi; \
	    ${RM} -f ex62.tmp

runex63:
	-@${MPIEXEC} -n 1 ./ex63 --filedir=${PETSC_DIR}/share/petsc/datafiles/matrices/ --filename=amesos2_test_mat0.mtx --solver=SuperLU --print-residual=true -ksp_monitor -pc_type lu -pc_factor_mat_solver_package superlu -ksp_view -ksp_converged_reason  > ex63_1.tmp 2>&1;	  \
	   if (${DIFF} output/ex63_1.out ex63_1.tmp) then true; \
	   else printf "${PWD}\nPossible problem with with ex63_1, diffs above\n=========================================\n"; fi; \
	   ${RM} -f ex63_1.tmp

runex63_2:
	-@${MPIEXEC} -n 1 ./ex63 --filedir=${PETSC_DIR}/share/petsc/datafiles/matrices/ --filename=amesos2_test_mat0.mtx --solver=SuperLUDist --print-residual=true -ksp_monitor -pc_type lu -pc_factor_mat_solver_package superlu_dist -ksp_view -ksp_converged_reason  > ex63_2.tmp 2>&1;	  \
	   if (${DIFF} output/ex63_2.out ex63_2.tmp) then true; \
	   else printf "${PWD}\nPossible problem with with ex63_2, diffs above\n=========================================\n"; fi; \
	   ${RM} -f ex63_2.tmp
	   
runex64:
	-@${MPIEXEC} -n 4 ./ex64  -ksp_monitor -pc_gasm_overlap  1  -sub_pc_type lu  -sub_pc_factor_mat_solver_package superlu_dist    -pc_gasm_total_subdomains 2 > ex64.tmp 2>&1;	  \
	   if (${DIFF} output/ex64.out ex64.tmp) then true; \
	   else printf "${PWD}\nPossible problem with with ex64, diffs above\n=========================================\n"; fi; \
	   ${RM} -f ex64.tmp	   





TESTEXAMPLES_C		       = ex1.PETSc runex1 runex1_2 runex1_3 ex1.rm ex2.PETSc runex2 runex2_2 runex2_3 \
                                 runex2_4 runex2_bjacobi runex2_bjacobi_2 runex2_bjacobi_3  \
                                 runex2_chebyest_1 runex2_chebyest_2 runex2_fbcgs runex2_fbcgs_2 runex2_telescope runex2_pipecg runex2_pipecr runex2_groppcg ex2.rm \
                                 ex7.PETSc runex7 runex7_2 ex7.rm ex4.PETSc ex4.rm ex5.PETSc runex5 runex5_2 \
                                 runex5_redundant_0 runex5_redundant_1 runex5_redundant_2 runex5_redundant_3 runex5_redundant_4 ex5.rm \
                                 ex6.PETSc runex6 runex6_1 runex6_2 ex6.rm \
                                 ex9.PETSc runex9 ex9.rm ex12.PETSc runex12 ex12.rm ex13.PETSc runex13 ex13.rm \
                                 ex15.PETSc runex15 ex15.rm ex16.PETSc runex16 ex16.rm \
<<<<<<< HEAD
                                 ex23.PETSc runex23 runex23_2 ex23.rm ex25.PETSc runex25 runex25_2 ex25.rm \
=======
                                 ex18.PETSc runex18_3 ex18.rm \
                                 ex23.PETSc runex23 runex23_2 ex23.rm  ex25.PETSc runex25 runex25_2 ex25.rm \
>>>>>>> 8d36b627
                                 ex27.PETSc ex27.rm ex28.PETSc ex28.rm ex29.PETSc runex29_telescope ex29.rm \
                                 ex31.PETSc ex31.rm ex32.PETSc runex32 ex32.rm ex34.PETSc runex34 ex34.rm ex42.PETSc ex42.rm \
                                 ex43.PETSc runex43 runex43_2 runex43_bjacobi runex43_bjacobi_baij runex43_nested_gmg runex43_3 ex43.rm \
                                 ex45.PETSc runex45 runex45_2 runex45_telescope ex45.rm \
                                 ex49.PETSc runex49 runex49_2 runex49_3 runex49_5 ex49.rm \
                                 ex53.PETSc runex53 ex53.rm \
                                 ex54.PETSc runex54 runex54_Classical ex54.rm ex55.PETSc runex55 runex55_Classical runex55_NC ex55.rm\
                                 ex56.PETSc runex56_nns runex56 ex56.rm ex59.PETSc runex59 runex59_2 runex59_3 ex59.rm \
                                 ex58.PETSc runex58 runex58_baij runex58_sbaij ex58.rm \
                                 ex60.PETSc runex60 runex60_2 runex60_3 ex60.rm \
                                 ex62.PETSc runex62_2D_1 runex62_2D_2 runex62_2D_3 ex62.rm
TESTEXAMPLES_C_NOTSINGLE       = ex43.PETSc runex43_3 ex43.rm
TESTEXAMPLES_C_NOCOMPLEX       = ex54.PETSc ex54.rm ex10.PETSc runex10 ex10.rm
TESTEXAMPLES_C_NOCOMPLEX_NOTSINGLE = ex23.PETSc runex23_3 ex23.rm \
                                 ex34.PETSc runex34 runex34_2 ex34.rm \
                                 ex43.PETSc runex43_4 runex43_5 ex43.rm \
                                 ex49.PETSc runex49_6 runex49_7 runex49_8 ex49.rm \
                                 ex50.PETSc runex50_3 ex50.rm \
                                 ex60.PETSc runex60_4 runex60_5 runex60_6 runex60_7 runex60_8 runex60_9 ex60.rm
TESTEXAMPLES_C_X	       = ex2.PETSc runex2_5 ex2.rm ex5.PETSc runex5_5 ex5.rm ex8.PETSc ex8.rm ex28.PETSc runex28 ex28.rm
TESTEXAMPLES_FORTRAN	       = ex1f.PETSc runex1f ex1f.rm ex2f.PETSc runex2f ex2f.rm ex6f.PETSc ex6f.rm \
                                 ex15f.PETSc runex15f ex15f.rm \
                                  ex45f.PETSc runex45f ex45f.rm
TESTEXAMPLES_FORTRAN_NOTSINGLE  = ex14f.PETSc runex14f  ex14f.rm  ex22f.PETSc runex22f ex22f.rm ex21f.PETSc runex21f ex21f.rm
TESTEXAMPLES_FORTRAN_MPIUNI    = ex1f.PETSc runex1f ex1f.rm ex6f.PETSc runex6f ex6f.rm
TESTEXAMPLES_C_X_MPIUNI      = ex1.PETSc runex1 runex1_2 runex1_3 ex1.rm ex2.PETSc runex2 runex2_3 ex2.rm \
                                 ex7.PETSc ex7.rm ex5.PETSc ex5.rm  ex9.PETSc runex9 ex9.rm \
                                 ex23.PETSc runex23 ex23.rm
TESTEXAMPLES_C_COMPLEX	       = ex10.PETSc ex10.rm ex11.PETSc runex11 ex11.rm
TESTEXAMPLES_DATAFILESPATH     = ex10.PETSc runex10_2 runex10_3 runex10_4 runex10_5 runex10_6 runex10_7 runex10_8 \
                                 runex10_9 runex10_10 runex10_19  runex10_ILU runex10_ILUBAIJ runex10_cg \
                                 runex10_cg_singlereduction runex10_seqaijcrl runex10_mpiaijcrl runex10_seqaijperm runex10_mpiaijperm ex10.rm
# even though ex10.c is -pc_mg_smoothdown na C example to run with -mat_type lusol requires a Fortran compiler, hence
# we list it with the fortran examples
TESTEXAMPLES_FORTRAN_NOCOMPLEX =
TESTEXAMPLES_FORTRAN_COMPLEX            = ex11f.PETSc runex11f ex11f.rm
TESTEXAMPLES_F90	                = ex13f90.PETSc runex13f90 ex13f90.rm
TESTEXAMPLES_13		                = ex3.PETSc ex3.rm ex14f.PETSc ex14f.rm
TESTEXAMPLES_MATLAB_ENGINE              = ex10.PETSc runex10_12  ex10.rm
TESTEXAMPLES_17		                = ex10.PETSc runex10_11 ex10.rm
TESTEXAMPLES_18		                = ex2.PETSc runex2_6 ex2.rm
TESTEXAMPLES_SPAI	                = ex10.PETSc runex10_14 ex10.rm
TESTEXAMPLES_HYPRE	                = ex49.PETSc runex49_hypre_nullspace ex49.rm
TESTEXAMPLES_HYPRE_DATAFILESPATH        = ex10.PETSc runex10_15 runex10_16 runex10_17 runex10_boomeramg_schwarz runex10_boomeramg_parasails runex10_boomeramg_pilut ex10.rm
TESTEXAMPLES_LUSOL	                = ex10.PETSc runex10_13 ex10.rm
TESTEXAMPLES_MUMPS                      = ex53.PETSc runex53 runex53_2 ex53.rm \
                                          ex52.PETSc runex52 runex52_mumps runex52_mumps_2 runex52_mumps_3 ex52.rm ex52f.PETSc runex52f_mumps ex52f.rm
TESTEXAMPLES_MUMPS_DATAFILESPATH        = ex10.PETSc runex10_mumps_lu_1 runex10_mumps_lu_2 runex10_mumps_lu_3 runex10_mumps_lu_4 \
                                          runex10_mumps_cholesky_1 runex10_mumps_cholesky_2 runex10_mumps_cholesky_3 runex10_mumps_cholesky_4 \
                                          runex10_mumps_redundant runex10_mumps_cholesky_spd_1 runex10_mumps_cholesky_spd_2 \
                                          runex10_zeropivot runex10_zeropivot_2 ex10.rm
TESTEXAMPLES_PASTIX_DATAFILESPATH       = ex10.PETSc runex10_pastix_lu_1 runex10_pastix_lu_2  \
			  	          runex10_pastix_cholesky_1 runex10_pastix_cholesky_2  runex10_pastix_redundant \
                                          ex10.rm
TESTEXAMPLES_SUPERLU                    = ex52.PETSc runex52_superlu_ilu runex52_superlu ex52.rm
TESTEXAMPLES_SUPERLU_DATAFILESPATH      = ex10.PETSc runex10_superlu_lu_1 ex10.rm
TESTEXAMPLES_SUPERLU_DIST               = ex52.PETSc runex52_superlu_dist ex52.rm ex64.PETSc runex64 ex64.rm \
	 			          ex62.PETSc runex62_superlu_dist_1 runex62_superlu_dist_2 runex62_superlu_dist_3 runex62_superlu_dist_4 ex62.rm
TESTEXAMPLES_SUPERLU_DIST_DATAFILESPATH = ex10.PETSc runex10_superlu_dist_lu_1 runex10_superlu_dist_lu_2 runex10_superlu_dist_redundant ex10.rm
TESTEXAMPLES_SUITESPARSE_DATAFILESPATH  = ex10.PETSc runex10_umfpack ex10.rm
TESTEXAMPLES_SUITESPARSE                = ex2.PETSc runex2_umfpack ex2.rm
TESTEXAMPLES_MKL_PARDISO                = ex2.PETSc runex2_mkl_pardiso_lu runex2_mkl_pardiso_cholesky ex2.rm
TESTEXAMPLES_CUDA_DATAFILESPATH         = ex10.PETSc runex10_aijcusparse ex10.rm
TESTEXAMPLES_CUDA                       = ex7.PETSc  runex7_mpiaijcusparse runex7_mpiaijcusparse_2 ex7.rm \
                                          ex46.PETSc runex46_aijcusp runex46_aijcusparse ex46.rm
TESTEXAMPLES_MOAB                       = ex35.PETSc runex35 ex35.rm
TESTEXAMPLES_MOAB_HDF5                  = ex35.PETSc runex35_2 ex35.rm
TESTEXAMPLES_TRILINOS                   = ex63.PETSc runex63 runex63_2 ex63.rm

include ${PETSC_DIR}/lib/petsc/conf/test<|MERGE_RESOLUTION|>--- conflicted
+++ resolved
@@ -1485,12 +1485,8 @@
                                  ex6.PETSc runex6 runex6_1 runex6_2 ex6.rm \
                                  ex9.PETSc runex9 ex9.rm ex12.PETSc runex12 ex12.rm ex13.PETSc runex13 ex13.rm \
                                  ex15.PETSc runex15 ex15.rm ex16.PETSc runex16 ex16.rm \
-<<<<<<< HEAD
                                  ex23.PETSc runex23 runex23_2 ex23.rm ex25.PETSc runex25 runex25_2 ex25.rm \
-=======
                                  ex18.PETSc runex18_3 ex18.rm \
-                                 ex23.PETSc runex23 runex23_2 ex23.rm  ex25.PETSc runex25 runex25_2 ex25.rm \
->>>>>>> 8d36b627
                                  ex27.PETSc ex27.rm ex28.PETSc ex28.rm ex29.PETSc runex29_telescope ex29.rm \
                                  ex31.PETSc ex31.rm ex32.PETSc runex32 ex32.rm ex34.PETSc runex34 ex34.rm ex42.PETSc ex42.rm \
                                  ex43.PETSc runex43 runex43_2 runex43_bjacobi runex43_bjacobi_baij runex43_nested_gmg runex43_3 ex43.rm \
