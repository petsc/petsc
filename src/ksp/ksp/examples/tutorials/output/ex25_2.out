--- conflicted
+++ resolved
@@ -1,181 +1,5 @@
   0 KSP Residual norm 0.0443241 
       Residual norms for mg_levels_1_ solve.
-<<<<<<< HEAD
-      0 KSP Residual norm 2.27927 
-      1 KSP Residual norm 1.70436 
-      2 KSP Residual norm 1.8523 
-      Residual norms for mg_levels_1_ solve.
-      0 KSP Residual norm 31.2484 
-      1 KSP Residual norm 14.4374 
-      2 KSP Residual norm 26.421 
-    Residual norms for mg_levels_2_ solve.
-    0 KSP Residual norm 9.7615 
-    1 KSP Residual norm 13.2097 
-    2 KSP Residual norm 9.34625 
-      Residual norms for mg_levels_1_ solve.
-      0 KSP Residual norm 179.171 
-      1 KSP Residual norm 82.6169 
-      2 KSP Residual norm 151.799 
-      Residual norms for mg_levels_1_ solve.
-      0 KSP Residual norm 2970.87 
-      1 KSP Residual norm 1371.42 
-      2 KSP Residual norm 2512.45 
-    Residual norms for mg_levels_2_ solve.
-    0 KSP Residual norm 722.876 
-    1 KSP Residual norm 1147.65 
-    2 KSP Residual norm 491.555 
-  1 KSP Residual norm 0.0442773 
-      Residual norms for mg_levels_1_ solve.
-      0 KSP Residual norm 5.24446 
-      1 KSP Residual norm 2.44823 
-      2 KSP Residual norm 4.44299 
-      Residual norms for mg_levels_1_ solve.
-      0 KSP Residual norm 86.9615 
-      1 KSP Residual norm 40.1434 
-      2 KSP Residual norm 73.5429 
-    Residual norms for mg_levels_2_ solve.
-    0 KSP Residual norm 49.4956 
-    1 KSP Residual norm 44.445 
-    2 KSP Residual norm 48.657 
-      Residual norms for mg_levels_1_ solve.
-      0 KSP Residual norm 963.62 
-      1 KSP Residual norm 447.026 
-      2 KSP Residual norm 817.092 
-      Residual norms for mg_levels_1_ solve.
-      0 KSP Residual norm 15981.3 
-      1 KSP Residual norm 7377.27 
-      2 KSP Residual norm 13515.2 
-    Residual norms for mg_levels_2_ solve.
-    0 KSP Residual norm 3888.44 
-    1 KSP Residual norm 6175.16 
-    2 KSP Residual norm 2645.03 
-  2 KSP Residual norm 0.0391707 
-      Residual norms for mg_levels_1_ solve.
-      0 KSP Residual norm 14.5455 
-      1 KSP Residual norm 8.89651 
-      2 KSP Residual norm 10.7207 
-      Residual norms for mg_levels_1_ solve.
-      0 KSP Residual norm 34.7456 
-      1 KSP Residual norm 16.3061 
-      2 KSP Residual norm 29.3647 
-    Residual norms for mg_levels_2_ solve.
-    0 KSP Residual norm 10.8474 
-    1 KSP Residual norm 14.6179 
-    2 KSP Residual norm 10.4501 
-      Residual norms for mg_levels_1_ solve.
-      0 KSP Residual norm 201.882 
-      1 KSP Residual norm 93.104 
-      2 KSP Residual norm 171.045 
-      Residual norms for mg_levels_1_ solve.
-      0 KSP Residual norm 3347.48 
-      1 KSP Residual norm 1545.27 
-      2 KSP Residual norm 2830.94 
-    Residual norms for mg_levels_2_ solve.
-    0 KSP Residual norm 814.508 
-    1 KSP Residual norm 1293.15 
-    2 KSP Residual norm 553.869 
-  3 KSP Residual norm 0.0309136 
-      Residual norms for mg_levels_1_ solve.
-      0 KSP Residual norm 14.3667 
-      1 KSP Residual norm 6.74692 
-      2 KSP Residual norm 12.0733 
-      Residual norms for mg_levels_1_ solve.
-      0 KSP Residual norm 232.054 
-      1 KSP Residual norm 107.124 
-      2 KSP Residual norm 196.246 
-    Residual norms for mg_levels_2_ solve.
-    0 KSP Residual norm 71.801 
-    1 KSP Residual norm 97.4393 
-    2 KSP Residual norm 69.0225 
-      Residual norms for mg_levels_1_ solve.
-      0 KSP Residual norm 1336.74 
-      1 KSP Residual norm 616.381 
-      2 KSP Residual norm 1132.53 
-      Residual norms for mg_levels_1_ solve.
-      0 KSP Residual norm 22164.8 
-      1 KSP Residual norm 10231.7 
-      2 KSP Residual norm 18744.6 
-    Residual norms for mg_levels_2_ solve.
-    0 KSP Residual norm 5393.14 
-    1 KSP Residual norm 8562.33 
-    2 KSP Residual norm 3667.33 
-  4 KSP Residual norm 0.0308666 
-      Residual norms for mg_levels_1_ solve.
-      0 KSP Residual norm 11.9812 
-      1 KSP Residual norm 5.55808 
-      2 KSP Residual norm 10.1156 
-      Residual norms for mg_levels_1_ solve.
-      0 KSP Residual norm 197.294 
-      1 KSP Residual norm 91.0761 
-      2 KSP Residual norm 166.851 
-    Residual norms for mg_levels_2_ solve.
-    0 KSP Residual norm 60.9164 
-    1 KSP Residual norm 82.7907 
-    2 KSP Residual norm 58.5204 
-      Residual norms for mg_levels_1_ solve.
-      0 KSP Residual norm 1133.08 
-      1 KSP Residual norm 522.452 
-      2 KSP Residual norm 959.975 
-      Residual norms for mg_levels_1_ solve.
-      0 KSP Residual norm 18787.8 
-      1 KSP Residual norm 8672.86 
-      2 KSP Residual norm 15888.8 
-    Residual norms for mg_levels_2_ solve.
-    0 KSP Residual norm 4571.46 
-    1 KSP Residual norm 7257.78 
-    2 KSP Residual norm 3108.58 
-  5 KSP Residual norm 0.000462494 
-      Residual norms for mg_levels_1_ solve.
-      0 KSP Residual norm 0.212784 
-      1 KSP Residual norm 0.131744 
-      2 KSP Residual norm 0.163297 
-      Residual norms for mg_levels_1_ solve.
-      0 KSP Residual norm 1.93453 
-      1 KSP Residual norm 0.893705 
-      2 KSP Residual norm 1.63598 
-    Residual norms for mg_levels_2_ solve.
-    0 KSP Residual norm 2.90872 
-    1 KSP Residual norm 1.99552 
-    2 KSP Residual norm 2.1764 
-      Residual norms for mg_levels_1_ solve.
-      0 KSP Residual norm 12.1403 
-      1 KSP Residual norm 5.6992 
-      2 KSP Residual norm 10.2882 
-      Residual norms for mg_levels_1_ solve.
-      0 KSP Residual norm 201.155 
-      1 KSP Residual norm 92.8853 
-      2 KSP Residual norm 170.1 
-    Residual norms for mg_levels_2_ solve.
-    0 KSP Residual norm 48.9755 
-    1 KSP Residual norm 77.7132 
-    2 KSP Residual norm 33.3342 
-  6 KSP Residual norm 1.86205e-06 
-      Residual norms for mg_levels_1_ solve.
-      0 KSP Residual norm 2.06782 
-      1 KSP Residual norm 1.29645 
-      2 KSP Residual norm 1.51393 
-      Residual norms for mg_levels_1_ solve.
-      0 KSP Residual norm 2.95373 
-      1 KSP Residual norm 1.4263 
-      2 KSP Residual norm 2.49295 
-    Residual norms for mg_levels_2_ solve.
-    0 KSP Residual norm 5.39905 
-    1 KSP Residual norm 3.53237 
-    2 KSP Residual norm 4.08364 
-      Residual norms for mg_levels_1_ solve.
-      0 KSP Residual norm 23.3239 
-      1 KSP Residual norm 10.9676 
-      2 KSP Residual norm 19.7724 
-      Residual norms for mg_levels_1_ solve.
-      0 KSP Residual norm 386.495 
-      1 KSP Residual norm 178.465 
-      2 KSP Residual norm 326.827 
-    Residual norms for mg_levels_2_ solve.
-    0 KSP Residual norm 94.0965 
-    1 KSP Residual norm 149.331 
-    2 KSP Residual norm 64.051 
-  7 KSP Residual norm 2.01363e-09 
-=======
       0 KSP Residual norm 0.149561 
       1 KSP Residual norm 1.2268 
       2 KSP Residual norm 0.15327 
@@ -250,7 +74,6 @@
     1 KSP Residual norm 0.0444045 
     2 KSP Residual norm 0.0132856 
   3 KSP Residual norm 1.40227e-08 
->>>>>>> f6a9b476
 KSP Object: 2 MPI processes
   type: fgmres
     GMRES: restart=30, using Classical (unmodified) Gram-Schmidt Orthogonalization with no iterative refinement
@@ -276,11 +99,7 @@
         KSP Object:        (mg_coarse_redundant_)         1 MPI processes
           type: preonly
           maximum iterations=10000, initial guess is zero
-<<<<<<< HEAD
-          tolerances:  relative=1e-05, absolute=1e-50, divergence=10000
-=======
           tolerances:  relative=1e-05, absolute=1e-50, divergence=10000.
->>>>>>> f6a9b476
           left preconditioning
           using NONE norm type for convergence test
         PC Object:        (mg_coarse_redundant_)         1 MPI processes
@@ -289,11 +108,7 @@
             tolerance for zero pivot 2.22045e-14
             using diagonal shift on blocks to prevent zero pivot [INBLOCKS]
             matrix ordering: nd
-<<<<<<< HEAD
-            factor fill ratio given 5, needed 1.60209
-=======
             factor fill ratio given 5., needed 1.60209
->>>>>>> f6a9b476
               Factored matrix follows:
                 Mat Object:                 1 MPI processes
                   type: seqaij
@@ -318,23 +133,14 @@
   Down solver (pre-smoother) on level 1 -------------------------------
     KSP Object:    (mg_levels_1_)     2 MPI processes
       type: chebyshev
-<<<<<<< HEAD
-        Chebyshev: eigenvalue estimates:  min = 0.141425, max = 1.55567
-        Chebyshev: eigenvalues estimated using gmres with translations  [0 0.1; 0 1.1]
-=======
         Chebyshev: eigenvalue estimates:  min = 0.141424, max = 1.55567
         Chebyshev: eigenvalues estimated using gmres with translations  [0. 0.1; 0. 1.1]
->>>>>>> f6a9b476
         KSP Object:        (mg_levels_1_esteig_)         2 MPI processes
           type: gmres
             GMRES: restart=30, using Classical (unmodified) Gram-Schmidt Orthogonalization with no iterative refinement
             GMRES: happy breakdown tolerance 1e-30
           maximum iterations=10, initial guess is zero
-<<<<<<< HEAD
-          tolerances:  relative=1e-12, absolute=1e-50, divergence=10000
-=======
           tolerances:  relative=1e-12, absolute=1e-50, divergence=10000.
->>>>>>> f6a9b476
           left preconditioning
           using PRECONDITIONED norm type for convergence test
       maximum iterations=2
@@ -356,21 +162,13 @@
     KSP Object:    (mg_levels_2_)     2 MPI processes
       type: chebyshev
         Chebyshev: eigenvalue estimates:  min = 0.141422, max = 1.55564
-<<<<<<< HEAD
-        Chebyshev: eigenvalues estimated using gmres with translations  [0 0.1; 0 1.1]
-=======
         Chebyshev: eigenvalues estimated using gmres with translations  [0. 0.1; 0. 1.1]
->>>>>>> f6a9b476
         KSP Object:        (mg_levels_2_esteig_)         2 MPI processes
           type: gmres
             GMRES: restart=30, using Classical (unmodified) Gram-Schmidt Orthogonalization with no iterative refinement
             GMRES: happy breakdown tolerance 1e-30
           maximum iterations=10, initial guess is zero
-<<<<<<< HEAD
-          tolerances:  relative=1e-12, absolute=1e-50, divergence=10000
-=======
           tolerances:  relative=1e-12, absolute=1e-50, divergence=10000.
->>>>>>> f6a9b476
           left preconditioning
           using PRECONDITIONED norm type for convergence test
       maximum iterations=2
@@ -394,8 +192,4 @@
     rows=509, cols=509
     total: nonzeros=1525, allocated nonzeros=3054
     total number of mallocs used during MatSetValues calls =0
-<<<<<<< HEAD
-Residual norm 8.33013e-10
-=======
-Residual norm 1.0832e-08
->>>>>>> f6a9b476
+Residual norm 1.0832e-08