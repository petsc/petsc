
static char help[] = "Solves a linear system in parallel with KSP.\n\
Input parameters include:\n\
  -random_exact_sol : use a random exact solution vector\n\
  -view_exact_sol   : write exact solution vector to stdout\n\
  -m <mesh_x>       : number of mesh points in x-direction\n\
  -n <mesh_n>       : number of mesh points in y-direction\n\n";

/*T
   Concepts: KSP^basic parallel example;
   Concepts: KSP^Laplacian, 2d
   Concepts: Laplacian, 2d
   Processors: n
T*/

/*
  Include "petscksp.h" so that we can use KSP solvers.  Note that this file
  automatically includes:
     petscsys.h       - base PETSc routines   petscvec.h - vectors
     petscmat.h - matrices
     petscis.h     - index sets            petscksp.h - Krylov subspace methods
     petscviewer.h - viewers               petscpc.h  - preconditioners
*/
#include <petscksp.h>

int main(int argc,char **args)
{
  Vec            x,b,u;    /* approx solution, RHS, exact solution */
  Mat            A;        /* linear system matrix */
  KSP            ksp;      /* linear solver context */
  PetscRandom    rctx;     /* random number generator context */
  PetscReal      norm;     /* norm of solution error */
  PetscInt       i,j,Ii,J,Istart,Iend,m = 8,n = 7,its;
  PetscErrorCode ierr;
  PetscBool      flg = PETSC_FALSE;
  PetscScalar    v;
#if defined(PETSC_USE_LOG)
  PetscLogStage stage;
#endif

  ierr = PetscInitialize(&argc,&args,(char*)0,help);if (ierr) return ierr;
  ierr = PetscOptionsGetInt(NULL,NULL,"-m",&m,NULL);CHKERRQ(ierr);
  ierr = PetscOptionsGetInt(NULL,NULL,"-n",&n,NULL);CHKERRQ(ierr);
  /* - - - - - - - - - - - - - - - - - - - - - - - - - - - - - - - - - -
         Compute the matrix and right-hand-side vector that define
         the linear system, Ax = b.
     - - - - - - - - - - - - - - - - - - - - - - - - - - - - - - - - - - */
  /*
     Create parallel matrix, specifying only its global dimensions.
     When using MatCreate(), the matrix format can be specified at
     runtime. Also, the parallel partitioning of the matrix is
     determined by PETSc at runtime.

     Performance tuning note:  For problems of substantial size,
     preallocation of matrix memory is crucial for attaining good
     performance. See the matrix chapter of the users manual for details.
  */
  ierr = MatCreate(PETSC_COMM_WORLD,&A);CHKERRQ(ierr);
  ierr = MatSetSizes(A,PETSC_DECIDE,PETSC_DECIDE,m*n,m*n);CHKERRQ(ierr);
  ierr = MatSetFromOptions(A);CHKERRQ(ierr);
  ierr = MatMPIAIJSetPreallocation(A,5,NULL,5,NULL);CHKERRQ(ierr);
  ierr = MatSeqAIJSetPreallocation(A,5,NULL);CHKERRQ(ierr);
  ierr = MatSeqSBAIJSetPreallocation(A,1,5,NULL);CHKERRQ(ierr);
  ierr = MatMPISBAIJSetPreallocation(A,1,5,NULL,5,NULL);CHKERRQ(ierr);
<<<<<<< HEAD
  ierr = MatMPIELLSetPreallocation(A,5,NULL,5,NULL);CHKERRQ(ierr);
  ierr = MatSeqELLSetPreallocation(A,5,NULL);CHKERRQ(ierr);
=======
  ierr = MatMPISELLSetPreallocation(A,5,NULL,5,NULL);CHKERRQ(ierr);
  ierr = MatSeqSELLSetPreallocation(A,5,NULL);CHKERRQ(ierr);
>>>>>>> c3f6d4ef

  /*
     Currently, all PETSc parallel matrix formats are partitioned by
     contiguous chunks of rows across the processors.  Determine which
     rows of the matrix are locally owned.
  */
  ierr = MatGetOwnershipRange(A,&Istart,&Iend);CHKERRQ(ierr);

  /*
     Set matrix elements for the 2-D, five-point stencil in parallel.
      - Each processor needs to insert only elements that it owns
        locally (but any non-local elements will be sent to the
        appropriate processor during matrix assembly).
      - Always specify global rows and columns of matrix entries.

     Note: this uses the less common natural ordering that orders first
     all the unknowns for x = h then for x = 2h etc; Hence you see J = Ii +- n
     instead of J = I +- m as you might expect. The more standard ordering
     would first do all variables for y = h, then y = 2h etc.

   */
  ierr = PetscLogStageRegister("Assembly", &stage);CHKERRQ(ierr);
  ierr = PetscLogStagePush(stage);CHKERRQ(ierr);
  for (Ii=Istart; Ii<Iend; Ii++) {
    v = -1.0; i = Ii/n; j = Ii - i*n;
    if (i>0)   {J = Ii - n; ierr = MatSetValues(A,1,&Ii,1,&J,&v,ADD_VALUES);CHKERRQ(ierr);}
    if (i<m-1) {J = Ii + n; ierr = MatSetValues(A,1,&Ii,1,&J,&v,ADD_VALUES);CHKERRQ(ierr);}
    if (j>0)   {J = Ii - 1; ierr = MatSetValues(A,1,&Ii,1,&J,&v,ADD_VALUES);CHKERRQ(ierr);}
    if (j<n-1) {J = Ii + 1; ierr = MatSetValues(A,1,&Ii,1,&J,&v,ADD_VALUES);CHKERRQ(ierr);}
    v = 4.0; ierr = MatSetValues(A,1,&Ii,1,&Ii,&v,ADD_VALUES);CHKERRQ(ierr);
  }

  /*
     Assemble matrix, using the 2-step process:
       MatAssemblyBegin(), MatAssemblyEnd()
     Computations can be done while messages are in transition
     by placing code between these two statements.
  */
  ierr = MatAssemblyBegin(A,MAT_FINAL_ASSEMBLY);CHKERRQ(ierr);
  ierr = MatAssemblyEnd(A,MAT_FINAL_ASSEMBLY);CHKERRQ(ierr);
  ierr = PetscLogStagePop();CHKERRQ(ierr);

  /* A is symmetric. Set symmetric flag to enable ICC/Cholesky preconditioner */
  ierr = MatSetOption(A,MAT_SYMMETRIC,PETSC_TRUE);CHKERRQ(ierr);

  /*
     Create parallel vectors.
      - We form 1 vector from scratch and then duplicate as needed.
      - When using VecCreate(), VecSetSizes and VecSetFromOptions()
        in this example, we specify only the
        vector's global dimension; the parallel partitioning is determined
        at runtime.
      - When solving a linear system, the vectors and matrices MUST
        be partitioned accordingly.  PETSc automatically generates
        appropriately partitioned matrices and vectors when MatCreate()
        and VecCreate() are used with the same communicator.
      - The user can alternatively specify the local vector and matrix
        dimensions when more sophisticated partitioning is needed
        (replacing the PETSC_DECIDE argument in the VecSetSizes() statement
        below).
  */
  ierr = VecCreate(PETSC_COMM_WORLD,&u);CHKERRQ(ierr);
  ierr = VecSetSizes(u,PETSC_DECIDE,m*n);CHKERRQ(ierr);
  ierr = VecSetFromOptions(u);CHKERRQ(ierr);
  ierr = VecDuplicate(u,&b);CHKERRQ(ierr);
  ierr = VecDuplicate(b,&x);CHKERRQ(ierr);

  /*
     Set exact solution; then compute right-hand-side vector.
     By default we use an exact solution of a vector with all
     elements of 1.0;  Alternatively, using the runtime option
     -random_sol forms a solution vector with random components.
  */
  ierr = PetscOptionsGetBool(NULL,NULL,"-random_exact_sol",&flg,NULL);CHKERRQ(ierr);
  if (flg) {
    ierr = PetscRandomCreate(PETSC_COMM_WORLD,&rctx);CHKERRQ(ierr);
    ierr = PetscRandomSetFromOptions(rctx);CHKERRQ(ierr);
    ierr = VecSetRandom(u,rctx);CHKERRQ(ierr);
    ierr = PetscRandomDestroy(&rctx);CHKERRQ(ierr);
  } else {
    ierr = VecSet(u,1.0);CHKERRQ(ierr);
  }
  ierr = MatMult(A,u,b);CHKERRQ(ierr);

  /*
     View the exact solution vector if desired
  */
  flg  = PETSC_FALSE;
  ierr = PetscOptionsGetBool(NULL,NULL,"-view_exact_sol",&flg,NULL);CHKERRQ(ierr);
  if (flg) {ierr = VecView(u,PETSC_VIEWER_STDOUT_WORLD);CHKERRQ(ierr);}

  /* - - - - - - - - - - - - - - - - - - - - - - - - - - - - - - - - - -
                Create the linear solver and set various options
     - - - - - - - - - - - - - - - - - - - - - - - - - - - - - - - - - - */

  /*
     Create linear solver context
  */
  ierr = KSPCreate(PETSC_COMM_WORLD,&ksp);CHKERRQ(ierr);

  /*
     Set operators. Here the matrix that defines the linear system
     also serves as the preconditioning matrix.
  */
  ierr = KSPSetOperators(ksp,A,A);CHKERRQ(ierr);

  /*
     Set linear solver defaults for this problem (optional).
     - By extracting the KSP and PC contexts from the KSP context,
       we can then directly call any KSP and PC routines to set
       various options.
     - The following two statements are optional; all of these
       parameters could alternatively be specified at runtime via
       KSPSetFromOptions().  All of these defaults can be
       overridden at runtime, as indicated below.
  */
  ierr = KSPSetTolerances(ksp,1.e-2/((m+1)*(n+1)),1.e-50,PETSC_DEFAULT,
                          PETSC_DEFAULT);CHKERRQ(ierr);

  /*
    Set runtime options, e.g.,
        -ksp_type <type> -pc_type <type> -ksp_monitor -ksp_rtol <rtol>
    These options will override those specified above as long as
    KSPSetFromOptions() is called _after_ any other customization
    routines.
  */
  ierr = KSPSetFromOptions(ksp);CHKERRQ(ierr);

  /* - - - - - - - - - - - - - - - - - - - - - - - - - - - - - - - - - -
                      Solve the linear system
     - - - - - - - - - - - - - - - - - - - - - - - - - - - - - - - - - - */

  ierr = KSPSolve(ksp,b,x);CHKERRQ(ierr);

  /* - - - - - - - - - - - - - - - - - - - - - - - - - - - - - - - - - -
                      Check solution and clean up
     - - - - - - - - - - - - - - - - - - - - - - - - - - - - - - - - - - */

  /*
     Check the error
  */
  ierr = VecAXPY(x,-1.0,u);CHKERRQ(ierr);
  ierr = VecNorm(x,NORM_2,&norm);CHKERRQ(ierr);
  ierr = KSPGetIterationNumber(ksp,&its);CHKERRQ(ierr);

  /*
     Print convergence information.  PetscPrintf() produces a single
     print statement from all processes that share a communicator.
     An alternative is PetscFPrintf(), which prints to a file.
  */
  ierr = PetscPrintf(PETSC_COMM_WORLD,"Norm of error %g iterations %D\n",(double)norm,its);CHKERRQ(ierr);

  /*
     Free work space.  All PETSc objects should be destroyed when they
     are no longer needed.
  */
  ierr = KSPDestroy(&ksp);CHKERRQ(ierr);
  ierr = VecDestroy(&u);CHKERRQ(ierr);  ierr = VecDestroy(&x);CHKERRQ(ierr);
  ierr = VecDestroy(&b);CHKERRQ(ierr);  ierr = MatDestroy(&A);CHKERRQ(ierr);

  /*
     Always call PetscFinalize() before exiting a program.  This routine
       - finalizes the PETSc libraries as well as MPI
       - provides summary and diagnostic information if certain runtime
         options are chosen (e.g., -log_view).
  */
  ierr = PetscFinalize();
  return ierr;
}<|MERGE_RESOLUTION|>--- conflicted
+++ resolved
@@ -62,13 +62,8 @@
   ierr = MatSeqAIJSetPreallocation(A,5,NULL);CHKERRQ(ierr);
   ierr = MatSeqSBAIJSetPreallocation(A,1,5,NULL);CHKERRQ(ierr);
   ierr = MatMPISBAIJSetPreallocation(A,1,5,NULL,5,NULL);CHKERRQ(ierr);
-<<<<<<< HEAD
-  ierr = MatMPIELLSetPreallocation(A,5,NULL,5,NULL);CHKERRQ(ierr);
-  ierr = MatSeqELLSetPreallocation(A,5,NULL);CHKERRQ(ierr);
-=======
   ierr = MatMPISELLSetPreallocation(A,5,NULL,5,NULL);CHKERRQ(ierr);
   ierr = MatSeqSELLSetPreallocation(A,5,NULL);CHKERRQ(ierr);
->>>>>>> c3f6d4ef
 
   /*
      Currently, all PETSc parallel matrix formats are partitioned by
