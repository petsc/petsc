
 CG: 
Number of iterations =   7
<<<<<<< HEAD
  Error norm 1.7801e-07.

 MINRES: 
Number of iterations =   8

 SYMMLQ: 
Number of iterations =   8
=======
Residual norm 8.41444e-07;  Error norm 1.7801e-07.

 MINRES: 
Number of iterations =   8
Residual norm 7.96555e-08;  Error norm 1.87708e-08.

 SYMMLQ: 
Number of iterations =   8
Residual norm 7.99063e-08;  Error norm 1.85675e-08.
>>>>>>> f6a9b476
<|MERGE_RESOLUTION|>--- conflicted
+++ resolved
@@ -1,15 +1,6 @@
 
  CG: 
 Number of iterations =   7
-<<<<<<< HEAD
-  Error norm 1.7801e-07.
-
- MINRES: 
-Number of iterations =   8
-
- SYMMLQ: 
-Number of iterations =   8
-=======
 Residual norm 8.41444e-07;  Error norm 1.7801e-07.
 
  MINRES: 
@@ -18,5 +9,4 @@
 
  SYMMLQ: 
 Number of iterations =   8
-Residual norm 7.99063e-08;  Error norm 1.85675e-08.
->>>>>>> f6a9b476
+Residual norm 7.99063e-08;  Error norm 1.85675e-08.