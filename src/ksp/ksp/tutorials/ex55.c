--- conflicted
+++ resolved
@@ -270,11 +270,7 @@
       suffix: Classical
       nsize: 4
       requires: !complex
-<<<<<<< HEAD
-      args: -ne 29 -alpha 1.e-3 -ksp_type gmres -pc_type gamg -pc_gamg_type classical -mg_levels_ksp_max_it 5 -ksp_converged_reason -ksp_rtol 1e-3 -pc_gamg_mat_coarsen_misk_distance 2 -pc_gamg_threshold 0 -pc_mg_levels 3
-=======
-      args: -ne 29 -alpha 1.e-3 -ksp_type gmres -pc_type gamg -pc_gamg_type classical -mg_levels_ksp_max_it 5 -ksp_converged_reason -ksp_rtol 1e-3 -mat_coarsen_misk_distance 2 -pc_gamg_threshold 0
->>>>>>> 5d328241
+      args: -ne 29 -alpha 1.e-3 -ksp_type gmres -pc_type gamg -pc_gamg_type classical -mg_levels_ksp_max_it 5 -ksp_converged_reason -ksp_rtol 1e-3 -pc_gamg_mat_coarsen_misk_distance 2 -pc_gamg_threshold 0
       output_file: output/ex55_classical.out
       filter: sed -e "s/Linear solve converged due to CONVERGED_RTOL iterations 17/Linear solve converged due to CONVERGED_RTOL iterations 18/g"
 
