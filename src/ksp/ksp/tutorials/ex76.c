--- conflicted
+++ resolved
@@ -77,8 +77,6 @@
   PetscCall(KSPGetPC(ksp, &pc));
   PetscCall(PCSetType(pc, PCHPDDM));
 #if defined(PETSC_HAVE_HPDDM) && defined(PETSC_HAVE_DYNAMIC_LIBRARIES) && defined(PETSC_USE_SHARED_LIBRARIES)
-<<<<<<< HEAD
-=======
   flg = PETSC_FALSE;
   PetscCall(PetscOptionsGetBool(NULL, NULL, "-reset", &flg, NULL));
   if (flg) {
@@ -87,7 +85,6 @@
     PetscCall(PCSetUp(pc));
     PetscCall(PetscOptionsClearValue(NULL, "-pc_hpddm_block_splitting"));
   }
->>>>>>> ebbaaf54
   PetscCall(PCHPDDMSetAuxiliaryMat(pc, is, aux, NULL, NULL));
   PetscCall(PCHPDDMHasNeumannMat(pc, PETSC_FALSE)); /* PETSC_TRUE is fine as well, just testing */
   flg = PETSC_FALSE;
