static char help[] = "Reads a PETSc matrix and vector from a file and solves a linear system.\n\
This version first preloads and solves a small system, then loads \n\
another (larger) system and solves it as well.  This example illustrates\n\
preloading of instructions with the smaller system so that more accurate\n\
performance monitoring can be done with the larger one (that actually\n\
is the system of interest).  See the 'Performance Hints' chapter of the\n\
users manual for a discussion of preloading.  Input parameters include\n\
  -f0 <input_file> : first file to load (small system)\n\
  -f1 <input_file> : second file to load (larger system)\n\n\
  -nearnulldim <0> : number of vectors in the near-null space immediately following matrix\n\n\
  -trans  : solve transpose system instead\n\n";
/*
  This code can be used to test PETSc interface to other packages.\n\
  Examples of command line options:       \n\
   ./ex72 -f0 <datafile> -ksp_type preonly  \n\
        -help -ksp_view                  \n\
        -num_numfac <num_numfac> -num_rhs <num_rhs> \n\
        -ksp_type preonly -pc_type lu -pc_factor_mat_solver_type superlu or superlu_dist or mumps \n\
        -ksp_type preonly -pc_type cholesky -pc_factor_mat_solver_type mumps \n\
   mpiexec -n <np> ./ex72 -f0 <datafile> -ksp_type cg -pc_type asm -pc_asm_type basic -sub_pc_type icc -mat_type sbaij
 \n\n";
*/

/*
  Include "petscksp.h" so that we can use KSP solvers.  Note that this file
  automatically includes:
     petscsys.h       - base PETSc routines   petscvec.h - vectors
     petscmat.h - matrices
     petscis.h     - index sets            petscksp.h - Krylov subspace methods
     petscviewer.h - viewers               petscpc.h  - preconditioners
*/
#include <petscksp.h>

int main(int argc, char **args)
{
  KSP         ksp;                         /* linear solver context */
  Mat         A;                           /* matrix */
  Vec         x, b, u;                     /* approx solution, RHS, exact solution */
  PetscViewer viewer;                      /* viewer */
  char        file[4][PETSC_MAX_PATH_LEN]; /* input file name */
  PetscBool   table = PETSC_FALSE, flg, trans = PETSC_FALSE, initialguess = PETSC_FALSE;
  PetscBool   outputSoln = PETSC_FALSE, constantnullspace = PETSC_FALSE;
  PetscInt    its, num_numfac, m, n, M, p, nearnulldim = 0;
  PetscReal   norm;
  PetscBool   preload = PETSC_TRUE, isSymmetric, cknorm = PETSC_FALSE, initialguessfile = PETSC_FALSE;
  PetscMPIInt rank;
  char        initialguessfilename[PETSC_MAX_PATH_LEN];
  char        mtype[PETSC_MAX_PATH_LEN];

  PetscFunctionBeginUser;
  PetscCall(PetscInitialize(&argc, &args, NULL, help));
  PetscCallMPI(MPI_Comm_rank(PETSC_COMM_WORLD, &rank));
  PetscCall(PetscOptionsGetBool(NULL, NULL, "-table", &table, NULL));
  PetscCall(PetscOptionsGetBool(NULL, NULL, "-constantnullspace", &constantnullspace, NULL));
  PetscCall(PetscOptionsGetBool(NULL, NULL, "-trans", &trans, NULL));
  PetscCall(PetscOptionsGetBool(NULL, NULL, "-initialguess", &initialguess, NULL));
  PetscCall(PetscOptionsGetBool(NULL, NULL, "-output_solution", &outputSoln, NULL));
  PetscCall(PetscOptionsGetString(NULL, NULL, "-initialguessfilename", initialguessfilename, sizeof(initialguessfilename), &initialguessfile));
  PetscCall(PetscOptionsGetInt(NULL, NULL, "-nearnulldim", &nearnulldim, NULL));

  /*
     Determine files from which we read the two linear systems
     (matrix and right-hand-side vector).
  */
  PetscCall(PetscOptionsGetString(NULL, NULL, "-f", file[0], sizeof(file[0]), &flg));
  if (flg) {
    PetscCall(PetscStrncpy(file[1], file[0], sizeof(file[1])));
    preload = PETSC_FALSE;
  } else {
    PetscCall(PetscOptionsGetString(NULL, NULL, "-f0", file[0], sizeof(file[0]), &flg));
    PetscCheck(flg, PETSC_COMM_WORLD, PETSC_ERR_USER_INPUT, "Must indicate binary file with the -f0 or -f option");
    PetscCall(PetscOptionsGetString(NULL, NULL, "-f1", file[1], sizeof(file[1]), &flg));
    if (!flg) preload = PETSC_FALSE; /* don't bother with second system */
  }

  /* -----------------------------------------------------------
                  Beginning of linear solver loop
     ----------------------------------------------------------- */
  /*
     Loop through the linear solve 2 times.
      - The intention here is to preload and solve a small system;
        then load another (larger) system and solve it as well.
        This process preloads the instructions with the smaller
        system so that more accurate performance monitoring (via
        -log_view) can be done with the larger one (that actually
        is the system of interest).
  */
  PetscPreLoadBegin(preload, "Load system");

  /* - - - - - - - - - - - New Stage - - - - - - - - - - - - -
                         Load system
   - - - - - - - - - - - - - - - - - - - - - - - - - - - - - - */

  /*
     Open binary file.  Note that we use FILE_MODE_READ to indicate
     reading from this file.
  */
  PetscCall(PetscViewerBinaryOpen(PETSC_COMM_WORLD, file[PetscPreLoadIt], FILE_MODE_READ, &viewer));

  /*
     Load the matrix and vector; then destroy the viewer.
  */
  PetscCall(MatCreate(PETSC_COMM_WORLD, &A));
  PetscCall(MatSetFromOptions(A));
  PetscCall(MatLoad(A, viewer));

  PetscCall(PetscOptionsGetString(NULL, NULL, "-mat_convert_type", mtype, sizeof(mtype), &flg));
  if (flg) PetscCall(MatConvert(A, mtype, MAT_INPLACE_MATRIX, &A));

  if (nearnulldim) {
    MatNullSpace nullsp;
    Vec         *nullvecs;
    PetscInt     i;
    PetscCall(PetscMalloc1(nearnulldim, &nullvecs));
    for (i = 0; i < nearnulldim; i++) {
      PetscCall(VecCreate(PETSC_COMM_WORLD, &nullvecs[i]));
      PetscCall(VecLoad(nullvecs[i], viewer));
    }
    PetscCall(MatNullSpaceCreate(PETSC_COMM_WORLD, PETSC_FALSE, nearnulldim, nullvecs, &nullsp));
    PetscCall(MatSetNearNullSpace(A, nullsp));
    for (i = 0; i < nearnulldim; i++) PetscCall(VecDestroy(&nullvecs[i]));
    PetscCall(PetscFree(nullvecs));
    PetscCall(MatNullSpaceDestroy(&nullsp));
  }
  if (constantnullspace) {
    MatNullSpace constant;
    PetscCall(MatNullSpaceCreate(PETSC_COMM_WORLD, PETSC_TRUE, 0, NULL, &constant));
    PetscCall(MatSetNullSpace(A, constant));
    PetscCall(MatNullSpaceDestroy(&constant));
  }
  flg = PETSC_FALSE;
  PetscCall(PetscOptionsGetString(NULL, NULL, "-rhs", file[2], sizeof(file[2]), &flg));
  PetscCall(VecCreate(PETSC_COMM_WORLD, &b));
  if (flg) { /* rhs is stored in a separate file */
    if (file[2][0] == '0' || file[2][0] == 0) {
      PetscInt    m;
      PetscScalar one = 1.0;
      PetscCall(PetscInfo(0, "Using vector of ones for RHS\n"));
      PetscCall(MatGetLocalSize(A, &m, NULL));
      PetscCall(VecSetSizes(b, m, PETSC_DECIDE));
      PetscCall(VecSetFromOptions(b));
      PetscCall(VecSet(b, one));
    } else {
      PetscCall(PetscViewerDestroy(&viewer));
      PetscCall(PetscViewerBinaryOpen(PETSC_COMM_WORLD, file[2], FILE_MODE_READ, &viewer));
      PetscCall(VecSetFromOptions(b));
      PetscCall(VecLoad(b, viewer));
    }
  } else { /* rhs is stored in the same file as matrix */
    PetscCall(VecSetFromOptions(b));
    PetscCall(VecLoad(b, viewer));
  }
  PetscCall(PetscViewerDestroy(&viewer));

  /* Make A singular for testing zero-pivot of ilu factorization */
  /* Example: ./ex72 -f0 <datafile> -test_zeropivot -pc_factor_shift_type <shift_type> */
  flg = PETSC_FALSE;
  PetscCall(PetscOptionsGetBool(NULL, NULL, "-test_zeropivot", &flg, NULL));
  if (flg) { /* set a row as zeros */
    PetscInt row = 0;
    PetscCall(MatSetOption(A, MAT_KEEP_NONZERO_PATTERN, PETSC_TRUE));
    PetscCall(MatZeroRows(A, 1, &row, 0.0, NULL, NULL));
  }

  /* Check whether A is symmetric, then set A->symmetric option */
  flg = PETSC_FALSE;
  PetscCall(PetscOptionsGetBool(NULL, NULL, "-check_symmetry", &flg, NULL));
  if (flg) {
    PetscCall(MatIsSymmetric(A, 0.0, &isSymmetric));
    if (!isSymmetric) PetscCall(PetscPrintf(PETSC_COMM_WORLD, "Warning: A is non-symmetric \n"));
  }

  /*
     If the loaded matrix is larger than the vector (due to being padded
     to match the block size of the system), then create a new padded vector.
  */

  PetscCall(MatGetLocalSize(A, NULL, &n));
  PetscCall(MatGetSize(A, &M, NULL));
  PetscCall(VecGetSize(b, &m));
  PetscCall(VecGetLocalSize(b, &p));
  preload = (PetscBool)(M != m || p != n); /* Global or local dimension mismatch */
  PetscCallMPI(MPIU_Allreduce(&preload, &flg, 1, MPIU_BOOL, MPI_LOR, PetscObjectComm((PetscObject)A)));
  if (flg) { /* Create a new vector b by padding the old one */
    PetscInt     j, mvec, start, end, indx;
    Vec          tmp;
    PetscScalar *bold;

    PetscCall(VecCreate(PETSC_COMM_WORLD, &tmp));
    PetscCall(VecSetSizes(tmp, n, PETSC_DECIDE));
    PetscCall(VecSetFromOptions(tmp));
    PetscCall(VecGetOwnershipRange(b, &start, &end));
    PetscCall(VecGetLocalSize(b, &mvec));
    PetscCall(VecGetArray(b, &bold));
    for (j = 0; j < mvec; j++) {
      indx = start + j;
      PetscCall(VecSetValues(tmp, 1, &indx, bold + j, INSERT_VALUES));
    }
    PetscCall(VecRestoreArray(b, &bold));
    PetscCall(VecDestroy(&b));
    PetscCall(VecAssemblyBegin(tmp));
    PetscCall(VecAssemblyEnd(tmp));
    b = tmp;
  }

  PetscCall(MatCreateVecs(A, &x, NULL));
  PetscCall(VecDuplicate(b, &u));
  if (initialguessfile) {
    PetscCall(PetscViewerBinaryOpen(PETSC_COMM_WORLD, initialguessfilename, FILE_MODE_READ, &viewer));
    PetscCall(VecLoad(x, viewer));
    PetscCall(PetscViewerDestroy(&viewer));
    initialguess = PETSC_TRUE;
  } else if (initialguess) {
    PetscCall(VecSet(x, 1.0));
  } else {
    PetscCall(VecSet(x, 0.0));
  }

  /* Check scaling in A */
  flg = PETSC_FALSE;
  PetscCall(PetscOptionsGetBool(NULL, NULL, "-check_scaling", &flg, NULL));
  if (flg) {
    Vec       max, min, l1;
    PetscInt  idx;
    PetscReal val;

    PetscCall(VecDuplicate(x, &max));
    PetscCall(VecDuplicate(x, &min));
    PetscCall(VecDuplicate(x, &l1));
    PetscCall(MatGetRowMaxAbs(A, max, NULL));
    PetscCall(MatGetRowMinAbs(A, min, NULL));
    PetscCall(MatGetRowSumAbs(A, l1));
    if (PETSC_FALSE) {
      PetscCall(PetscViewerASCIIOpen(PETSC_COMM_WORLD, "max.data", &viewer));
      PetscCall(VecView(max, viewer));
      PetscCall(PetscViewerDestroy(&viewer));
      PetscCall(PetscViewerASCIIOpen(PETSC_COMM_WORLD, "min.data", &viewer));
      PetscCall(VecView(min, viewer));
      PetscCall(PetscViewerDestroy(&viewer));
      PetscCall(PetscViewerASCIIOpen(PETSC_COMM_WORLD, "l1.data", &viewer));
      PetscCall(VecView(l1, viewer));
      PetscCall(PetscViewerDestroy(&viewer));
    }
    PetscCall(VecView(max, PETSC_VIEWER_DRAW_WORLD));
    PetscCall(VecMax(max, &idx, &val));
    PetscCall(PetscPrintf(PETSC_COMM_WORLD, "Largest max row element %g at row %" PetscInt_FMT "\n", (double)val, idx));
    PetscCall(VecView(min, PETSC_VIEWER_DRAW_WORLD));
    PetscCall(VecMin(min, &idx, &val));
    PetscCall(PetscPrintf(PETSC_COMM_WORLD, "Smallest min row element %g at row %" PetscInt_FMT "\n", (double)val, idx));
    PetscCall(VecMin(max, &idx, &val));
    PetscCall(PetscPrintf(PETSC_COMM_WORLD, "Smallest max row element %g at row %" PetscInt_FMT "\n", (double)val, idx));
    PetscCall(VecPointwiseDivide(max, max, min));
    PetscCall(VecMax(max, &idx, &val));
    PetscCall(PetscPrintf(PETSC_COMM_WORLD, "Largest row ratio %g at row %" PetscInt_FMT "\n", (double)val, idx));
    PetscCall(VecView(max, PETSC_VIEWER_DRAW_WORLD));
    PetscCall(VecMax(max, &idx, &val));
    PetscCall(PetscPrintf(PETSC_COMM_WORLD, "Largest row ratio %g at row %" PetscInt_FMT "\n", (double)val, idx));
    PetscCall(VecView(max, PETSC_VIEWER_DRAW_WORLD));
    PetscCall(VecView(max, PETSC_VIEWER_DRAW_WORLD));
    PetscCall(VecMax(l1, &idx, &val));
    PetscCall(PetscPrintf(PETSC_COMM_WORLD, "Largest l1 row element %g at row %" PetscInt_FMT "\n", (double)val, idx));
    PetscCall(VecDestroy(&max));
    PetscCall(VecDestroy(&min));
    PetscCall(VecDestroy(&l1));
  }

  /*  PetscCall(MatView(A,PETSC_VIEWER_STDOUT_WORLD)); */
  /* - - - - - - - - - - - New Stage - - - - - - - - - - - - -
                    Setup solve for system
   - - - - - - - - - - - - - - - - - - - - - - - - - - - - - - */
  /*
     Conclude profiling last stage; begin profiling next stage.
  */
  PetscPreLoadStage("KSPSetUpSolve");

  /*
     Create linear solver; set operators; set runtime options.
  */
  PetscCall(KSPCreate(PETSC_COMM_WORLD, &ksp));
  PetscCall(KSPSetInitialGuessNonzero(ksp, initialguess));
  num_numfac = 1;
  PetscCall(PetscOptionsGetInt(NULL, NULL, "-num_numfac", &num_numfac, NULL));
  while (num_numfac--) {
    PC        pc;
    PetscBool lsqr, isbddc, ismatis;
    char      str[32];

    PetscCall(PetscOptionsGetString(NULL, NULL, "-ksp_type", str, sizeof(str), &lsqr));
    if (lsqr) PetscCall(PetscStrcmp("lsqr", str, &lsqr));
    if (lsqr) {
      Mat BtB;
      PetscCall(MatTransposeMatMult(A, A, MAT_INITIAL_MATRIX, 4, &BtB));
      PetscCall(KSPSetOperators(ksp, A, BtB));
      PetscCall(MatDestroy(&BtB));
    } else {
      PetscCall(KSPSetOperators(ksp, A, A));
    }
    PetscCall(KSPSetFromOptions(ksp));

    /* if we test BDDC, make sure pmat is of type MATIS */
    PetscCall(KSPGetPC(ksp, &pc));
    PetscCall(PetscObjectTypeCompare((PetscObject)pc, PCBDDC, &isbddc));
    PetscCall(PetscObjectTypeCompare((PetscObject)A, MATIS, &ismatis));
    if (isbddc && !ismatis) {
      Mat J;

      PetscCall(MatConvert(A, MATIS, MAT_INITIAL_MATRIX, &J));
      PetscCall(KSPSetOperators(ksp, A, J));
      PetscCall(MatDestroy(&J));
    }

    /*
     Here we explicitly call KSPSetUp() and KSPSetUpOnBlocks() to
     enable more precise profiling of setting up the preconditioner.
     These calls are optional, since both will be called within
     KSPSolve() if they haven't been called already.
    */
    PetscCall(KSPSetUp(ksp));
    PetscCall(KSPSetUpOnBlocks(ksp));

    /* - - - - - - - - - - - New Stage - - - - - - - - - - - - -
                         Solve system
      - - - - - - - - - - - - - - - - - - - - - - - - - - - - - - */

    /*
     Solve linear system;
    */
    if (trans) {
      PetscCall(KSPSolveTranspose(ksp, b, x));
      PetscCall(KSPGetIterationNumber(ksp, &its));
    } else {
      PetscInt num_rhs = 1;
      PetscCall(PetscOptionsGetInt(NULL, NULL, "-num_rhs", &num_rhs, NULL));
      cknorm = PETSC_FALSE;
      PetscCall(PetscOptionsGetBool(NULL, NULL, "-cknorm", &cknorm, NULL));
      while (num_rhs--) {
        if (num_rhs == 1) PetscCall(VecSet(x, 0.0));
        PetscCall(KSPSolve(ksp, b, x));
      }
      PetscCall(KSPGetIterationNumber(ksp, &its));
      if (cknorm) { /* Check error for each rhs */
        if (trans) {
          PetscCall(MatMultTranspose(A, x, u));
        } else {
          PetscCall(MatMult(A, x, u));
        }
        PetscCall(VecAXPY(u, -1.0, b));
        PetscCall(VecNorm(u, NORM_2, &norm));
        PetscCall(PetscPrintf(PETSC_COMM_WORLD, "  Number of iterations = %3" PetscInt_FMT "\n", its));
        if (!PetscIsNanScalar(norm)) {
          if (norm < 1.e-12) {
            PetscCall(PetscPrintf(PETSC_COMM_WORLD, "  Residual norm < 1.e-12\n"));
          } else {
            PetscCall(PetscPrintf(PETSC_COMM_WORLD, "  Residual norm %g\n", (double)norm));
          }
        }
      }
    } /* while (num_rhs--) */

    /* - - - - - - - - - - - New Stage - - - - - - - - - - - - -
          Check error, print output, free data structures.
     - - - - - - - - - - - - - - - - - - - - - - - - - - - - - - */

    /*
       Check error
    */
    if (trans) {
      PetscCall(MatMultTranspose(A, x, u));
    } else {
      PetscCall(MatMult(A, x, u));
    }
    PetscCall(VecAXPY(u, -1.0, b));
    PetscCall(VecNorm(u, NORM_2, &norm));
    /*
     Write output (optionally using table for solver details).
      - PetscPrintf() handles output for multiprocessor jobs
        by printing from only one processor in the communicator.
      - KSPView() prints information about the linear solver.
    */
    if (table) {
      char *matrixname = NULL, kspinfo[120];

      /*
       Open a string viewer; then write info to it.
      */
      PetscCall(PetscViewerStringOpen(PETSC_COMM_WORLD, kspinfo, sizeof(kspinfo), &viewer));
      PetscCall(KSPView(ksp, viewer));
      PetscCall(PetscStrrchr(file[PetscPreLoadIt], '/', &matrixname));
      PetscCall(PetscPrintf(PETSC_COMM_WORLD, "%-8.8s %3" PetscInt_FMT " %2.0e %s \n", matrixname, its, (double)norm, kspinfo));

      /*
        Destroy the viewer
      */
      PetscCall(PetscViewerDestroy(&viewer));
    } else {
      PetscCall(PetscPrintf(PETSC_COMM_WORLD, "Number of iterations = %3" PetscInt_FMT "\n", its));
      if (!PetscIsNanReal(norm)) {
        if (norm < 1.e-12) {
          PetscCall(PetscPrintf(PETSC_COMM_WORLD, "  Residual norm < 1.e-12\n"));
        } else {
          PetscCall(PetscPrintf(PETSC_COMM_WORLD, "Residual norm %g\n", (double)norm));
        }
      }
    }
    PetscCall(PetscOptionsGetString(NULL, NULL, "-solution", file[3], sizeof(file[3]), &flg));
    if (flg) {
      Vec       xstar;
      PetscReal norm;

      PetscCall(PetscViewerBinaryOpen(PETSC_COMM_WORLD, file[3], FILE_MODE_READ, &viewer));
      PetscCall(VecCreate(PETSC_COMM_WORLD, &xstar));
      PetscCall(VecLoad(xstar, viewer));
      PetscCall(VecAXPY(xstar, -1.0, x));
      PetscCall(VecNorm(xstar, NORM_2, &norm));
      PetscCall(PetscPrintf(PETSC_COMM_WORLD, "Error norm %g\n", (double)norm));
      PetscCall(VecDestroy(&xstar));
      PetscCall(PetscViewerDestroy(&viewer));
    }
    if (outputSoln) {
      PetscCall(PetscViewerBinaryOpen(PETSC_COMM_WORLD, "solution.petsc", FILE_MODE_WRITE, &viewer));
      PetscCall(VecView(x, viewer));
      PetscCall(PetscViewerDestroy(&viewer));
    }

    flg = PETSC_FALSE;
    PetscCall(PetscOptionsGetBool(NULL, NULL, "-ksp_reason", &flg, NULL));
    if (flg) {
      KSPConvergedReason reason;
      PetscCall(KSPGetConvergedReason(ksp, &reason));
      PetscCall(PetscPrintf(PETSC_COMM_WORLD, "KSPConvergedReason: %s\n", KSPConvergedReasons[reason]));
    }

  } /* while (num_numfac--) */

  /*
     Free work space.  All PETSc objects should be destroyed when they
     are no longer needed.
  */
  PetscCall(MatDestroy(&A));
  PetscCall(VecDestroy(&b));
  PetscCall(VecDestroy(&u));
  PetscCall(VecDestroy(&x));
  PetscCall(KSPDestroy(&ksp));
  PetscPreLoadEnd();
  /* -----------------------------------------------------------
                      End of linear solver loop
     ----------------------------------------------------------- */

  PetscCall(PetscFinalize());
  return 0;
}

/*TEST

   build:
      requires: !complex

   testset:
      suffix: 1
      nsize: 2
      args: -f0 ${wPETSC_DIR}/share/petsc/datafiles/matrices/spd-real-int@PETSC_INDEX_SIZE@-float@PETSC_SCALAR_SIZE@
      requires: !__float128

   testset:
      suffix: 1a
      args: -f0 ${wPETSC_DIR}/share/petsc/datafiles/matrices/spd-real-int@PETSC_INDEX_SIZE@-float@PETSC_SCALAR_SIZE@
      requires: !__float128

   testset:
      nsize: 2
      requires: datafilespath double !defined(PETSC_USE_64BIT_INDICES)
      args: -f0 ${DATAFILESPATH}/matrices/medium
      args: -ksp_type bicg
      test:
         suffix: 2

   testset:
      requires: datafilespath double !defined(PETSC_USE_64BIT_INDICES)
      args: -f0 ${DATAFILESPATH}/matrices/medium
      args: -ksp_type bicg
      test:
         suffix: 4
         args: -pc_type lu
      test:
         suffix: 5

   testset:
      suffix: 6
      requires: datafilespath double !defined(PETSC_USE_64BIT_INDICES)
      args: -f0 ${DATAFILESPATH}/matrices/fem1
      args: -pc_factor_levels 2 -pc_factor_fill 1.73 -ksp_gmres_cgs_refinement_type refine_always

   testset:
      TODO: Matrix row/column sizes are not compatible with block size
      suffix: 7
      requires: datafilespath double !defined(PETSC_USE_64BIT_INDICES)
      args: -f0 ${DATAFILESPATH}/matrices/medium
      args: -viewer_binary_skip_info -mat_type seqbaij
      args: -matload_block_size {{2 3 4 5 6 7 8}separate output}
      args: -ksp_max_it 100 -ksp_gmres_cgs_refinement_type refine_always
      args: -ksp_rtol 1.0e-15 -ksp_monitor_short
      test:
         suffix: a
      test:
         suffix: b
         args: -pc_factor_mat_ordering_type nd
      test:
         suffix: c
         args: -pc_factor_levels 1
      test:
         requires: metis
         suffix: d
         args: -pc_factor_mat_ordering_type metisnd

   testset:
      TODO: Matrix row/column sizes are not compatible with block size
      suffix: 7_d
      requires: datafilespath double !defined(PETSC_USE_64BIT_INDICES)
      args: -f0 ${DATAFILESPATH}/matrices/medium
      args: -viewer_binary_skip_info -mat_type seqbaij
      args: -matload_block_size {{2 3 4 5 6 7 8}shared output}
      args: -ksp_type preonly -pc_type lu

   testset:
      suffix: 8
      requires: datafilespath double !defined(PETSC_USE_64BIT_INDICES)
      args: -f0 ${DATAFILESPATH}/matrices/medium
      args: -ksp_diagonal_scale -pc_type eisenstat -ksp_monitor_short -ksp_diagonal_scale_fix -ksp_gmres_cgs_refinement_type refine_always -mat_no_inode

   testset:
      TODO: Matrix row/column sizes are not compatible with block size
      suffix: 9
      requires: datafilespath double !defined(PETSC_USE_64BIT_INDICES)
      args: -f0 ${DATAFILESPATH}/matrices/medium
      args: -viewer_binary_skip_info -matload_block_size {{1 2 3 4 5 6 7}separate output} -ksp_max_it 100 -ksp_gmres_cgs_refinement_type refine_always -ksp_rtol 1.0e-15 -ksp_monitor_short
      test:
         suffix: a
         args: -mat_type seqbaij
      test:
         suffix: b
         args: -mat_type seqbaij -trans
      test:
         suffix: c
         nsize: 2
         args: -mat_type mpibaij
      test:
         suffix: d
         nsize: 2
         args: -mat_type mpibaij -trans
      test:
         suffix: e
         nsize: 3
         args: -mat_type mpibaij
      test:
         suffix: f
         nsize: 3
         args: -mat_type mpibaij -trans

   testset:
      suffix: 10
      nsize: 2
      requires: datafilespath double !defined(PETSC_USE_64BIT_INDICES)
      args: -ksp_type fgmres -pc_type ksp -f0 ${DATAFILESPATH}/matrices/medium -ksp_fgmres_modifypcksp -ksp_monitor_short

   testset:
      suffix: 12
      requires: datafilespath matlab
      args: -pc_type lu -pc_factor_mat_solver_type matlab -f0 ${DATAFILESPATH}/matrices/arco1

   testset:
      suffix: 13
      requires: datafilespath lusol
      args: -f0 ${DATAFILESPATH}/matrices/arco1
      args: -mat_type lusol -pc_type lu

   testset:
      nsize: 3
      args: -f0 ${DATAFILESPATH}/matrices/medium
      requires: datafilespath double !defined(PETSC_USE_64BIT_INDICES)
      test:
         suffix: 14
         requires: spai
         args: -pc_type spai
      test:
         suffix: 15
         requires: hypre !defined(PETSC_HAVE_HYPRE_DEVICE)
         args: -pc_type hypre -pc_hypre_type pilut
      test:
         suffix: 16
         requires: hypre !defined(PETSC_HAVE_HYPRE_DEVICE)
         args: -pc_type hypre -pc_hypre_type parasails
      test:
         suffix: 17
         requires: hypre !defined(PETSC_HAVE_HYPRE_DEVICE)
         args: -pc_type hypre -pc_hypre_type boomeramg
      test:
         suffix: 18
         requires: hypre !defined(PETSC_HAVE_HYPRE_DEVICE)
         args: -pc_type hypre -pc_hypre_type euclid
      test:
         suffix: 20
         requires: hypre !defined(PETSC_HAVE_HYPRE_DEVICE)
         args: -pc_type hypre -pc_hypre_type ilu

   testset:
      suffix: 19
      requires: datafilespath double !defined(PETSC_USE_64BIT_INDICES)
      args: -f0 ${DATAFILESPATH}/matrices/poisson1
      args: -ksp_type cg -pc_type icc
      args: -pc_factor_levels {{0 2 4}separate output}
      test:
      test:
         args: -mat_type seqsbaij

   testset:
      suffix: ILU
      requires: datafilespath double !defined(PETSC_USE_64BIT_INDICES)
      args: -f0 ${DATAFILESPATH}/matrices/small
      args: -pc_factor_levels 1
      test:
      test:
         # This is tested against regular ILU (used to be denoted ILUBAIJ)
         args: -mat_type baij

   testset:
      suffix: aijcusparse
      requires: datafilespath double !defined(PETSC_USE_64BIT_INDICES) cuda
      args: -f0 ${DATAFILESPATH}/matrices/medium -ksp_monitor_short -ksp_view -mat_view ascii::ascii_info -mat_type aijcusparse -pc_factor_mat_solver_type cusparse -pc_type ilu -vec_type cuda

   testset:
      TODO: No output file. Need to determine if deprecated
      suffix: asm_viennacl
      nsize: 2
      requires: viennacl
      args: -pc_type asm -pc_asm_sub_mat_type aijviennacl -f0 ${wPETSC_DIR}/share/petsc/datafiles/matrices/spd-real-int${PETSC_INDEX_SIZE}-float${PETSC_SCALAR_SIZE}

   testset:
      nsize: 2
      requires: datafilespath double !defined(PETSC_USE_64BIT_INDICES) hypre !defined(PETSC_HAVE_HYPRE_DEVICE)
      args: -f0 ${DATAFILESPATH}/matrices/poisson2.gz -ksp_monitor_short -ksp_rtol 1.E-9 -pc_type hypre -pc_hypre_type boomeramg
      test:
         suffix: boomeramg_euclid
         args: -pc_hypre_boomeramg_smooth_type Euclid -pc_hypre_boomeramg_smooth_num_levels 2 -pc_hypre_boomeramg_eu_level 1 -pc_hypre_boomeramg_eu_droptolerance 0.01
      test:
         suffix: boomeramg_euclid_bj
         args: -pc_hypre_boomeramg_smooth_type Euclid -pc_hypre_boomeramg_smooth_num_levels 2 -pc_hypre_boomeramg_eu_level 1 -pc_hypre_boomeramg_eu_droptolerance 0.01 -pc_hypre_boomeramg_eu_bj
      test:
         suffix: boomeramg_parasails
         args: -pc_hypre_boomeramg_smooth_type ParaSails -pc_hypre_boomeramg_smooth_num_levels 2
      test:
         suffix: boomeramg_pilut
         args: -pc_hypre_boomeramg_smooth_type Pilut -pc_hypre_boomeramg_smooth_num_levels 2
      test:
         suffix: boomeramg_schwarz
         args: -pc_hypre_boomeramg_smooth_type Schwarz-smoothers

   testset:
      suffix: cg_singlereduction
      requires: datafilespath double !defined(PETSC_USE_64BIT_INDICES)
      args: -f0 ${DATAFILESPATH}/matrices/small
      args: -mat_type mpisbaij -ksp_type cg -pc_type eisenstat -ksp_monitor_short -ksp_converged_reason
      test:
      test:
         args: -ksp_cg_single_reduction

   testset:
      requires: datafilespath double !defined(PETSC_USE_64BIT_INDICES)
      args: -f0 ${DATAFILESPATH}/matrices/poisson2.gz
      args: -ksp_monitor_short -pc_type icc
      test:
         suffix: cr
         args: -ksp_type cr
      test:
         suffix: lcd
         args: -ksp_type lcd

   testset:
      requires: datafilespath double !defined(PETSC_USE_64BIT_INDICES)
      args: -f0 ${DATAFILESPATH}/matrices/small
      args: -ksp_monitor_short -ksp_view -mat_view ascii::ascii_info
      test:
         suffix: seqaijcrl
         args: -mat_type seqaijcrl
      test:
         suffix: seqaijperm
         args: -mat_type seqaijperm

   testset:
      nsize: 2
      requires: datafilespath double !defined(PETSC_USE_64BIT_INDICES)
      args: -f0 ${DATAFILESPATH}/matrices/small
      args: -ksp_monitor_short -ksp_view
      # Different output files
      test:
         suffix: mpiaijcrl
         args: -mat_type mpiaijcrl
      test:
         suffix: mpiaijperm
         args: -mat_type mpiaijperm

   testset:
      nsize: 4
      requires: datafilespath double !defined(PETSC_USE_64BIT_INDICES) !defined(PETSC_HAVE_I_MPI)
      args: -ksp_monitor_short -ksp_view
      test:
         suffix: xxt
         args: -f0 ${DATAFILESPATH}/matrices/poisson1 -check_symmetry -check_scaling -ksp_type cg -pc_type tfs
      test:
         suffix: xyt
         args: -f0 ${DATAFILESPATH}/matrices/medium -ksp_type gmres -pc_type tfs

   testset:
      # The output file here is the same as mumps
      suffix: mumps_cholesky
      output_file: output/ex72_mumps.out
      requires: datafilespath double !defined(PETSC_USE_64BIT_INDICES) mumps
      args: -f0 ${DATAFILESPATH}/matrices/small -ksp_type preonly -pc_type cholesky -pc_factor_mat_solver_type mumps -num_numfac 2 -num_rhs 2
      nsize: {{1 2}}
      test:
         args: -mat_type sbaij -mat_ignore_lower_triangular
      test:
         args: -mat_type aij
      test:
         args: -mat_type aij -matload_spd

   testset:
      # The output file here is the same as mumps
      suffix: mumps_lu
      output_file: output/ex72_mumps.out
      requires: datafilespath double !defined(PETSC_USE_64BIT_INDICES) mumps
      args: -f0 ${DATAFILESPATH}/matrices/small -ksp_type preonly -pc_type lu -pc_factor_mat_solver_type mumps -num_numfac 2 -num_rhs 2
      test:
         args: -mat_type seqaij
      test:
         nsize: 2
         args: -mat_type mpiaij
      test:
         args: -mat_type seqbaij -matload_block_size 2
      test:
         nsize: 2
         args: -mat_type mpibaij -matload_block_size 2
      test:
         args: -mat_type aij -mat_mumps_icntl_7 5
         TODO: Need to determine if deprecated

   test:
      suffix: mumps_lu_parmetis
      output_file: output/ex72_mumps.out
      requires: datafilespath double !defined(PETSC_USE_64BIT_INDICES) mumps parmetis
      nsize: 2
      args: -f0 ${DATAFILESPATH}/matrices/small -ksp_type preonly -pc_type lu -pc_factor_mat_solver_type mumps -num_numfac 2 -num_rhs 2 -mat_type mpiaij -mat_mumps_icntl_28 2 -mat_mumps_icntl_29 2

   test:
      suffix: mumps_lu_ptscotch
      output_file: output/ex72_mumps.out
      requires: datafilespath double !defined(PETSC_USE_64BIT_INDICES) mumps ptscotch
      nsize: 2
      args: -f0 ${DATAFILESPATH}/matrices/small -ksp_type preonly -pc_type lu -pc_factor_mat_solver_type mumps -num_numfac 2 -num_rhs 2 -mat_type mpiaij -mat_mumps_icntl_28 2 -mat_mumps_icntl_29 1

   testset:
      # The output file here is the same as mumps
      suffix: mumps_redundant
      output_file: output/ex72_mumps_redundant.out
      nsize: 8
      requires: datafilespath double !defined(PETSC_USE_64BIT_INDICES) mumps
      args: -f0 ${DATAFILESPATH}/matrices/medium -ksp_type preonly -pc_type redundant -pc_redundant_number {{8 7 6 5 4 3 2 1}} -redundant_pc_factor_mat_solver_type mumps -num_numfac 2 -num_rhs 2

   testset:
      suffix: pastix_cholesky
      requires: datafilespath double !defined(PETSC_USE_64BIT_INDICES) pastix
      output_file: output/ex72_mumps.out
      nsize: {{1 2}}
      args: -f0 ${DATAFILESPATH}/matrices/small -ksp_type preonly -pc_factor_mat_solver_type pastix -num_numfac 2 -num_rhs 2 -pc_type cholesky -mat_type sbaij -mat_ignore_lower_triangular -mat_pastix_thread_nbr 1

   testset:
      suffix: pastix_lu
      requires: datafilespath double !defined(PETSC_USE_64BIT_INDICES) pastix
      args: -f0 ${DATAFILESPATH}/matrices/small -ksp_type preonly -pc_type lu -pc_factor_mat_solver_type pastix -num_numfac 2 -num_rhs 2 -mat_pastix_thread_nbr 1
      output_file: output/ex72_mumps.out
      test:
         args: -mat_type seqaij
      test:
         nsize: 2
         args: -mat_type mpiaij

   testset:
      suffix: pastix_redundant
      output_file: output/ex72_mumps_redundant.out
      nsize: 8
      requires: datafilespath double !defined(PETSC_USE_64BIT_INDICES) pastix
      args: -f0 ${DATAFILESPATH}/matrices/medium -ksp_type preonly -pc_type redundant -pc_redundant_number {{8 7 6 5 4 3 2 1}} -redundant_pc_factor_mat_solver_type pastix -num_numfac 2 -num_rhs 2 -mat_pastix_thread_nbr 1

   testset:
      suffix: superlu_dist_lu
      requires: datafilespath double !defined(PETSC_USE_64BIT_INDICES) superlu_dist
      output_file: output/ex72_mumps.out
      args: -f0 ${DATAFILESPATH}/matrices/small -ksp_type preonly -pc_type lu -pc_factor_mat_solver_type superlu_dist -num_numfac 2 -num_rhs 2
      nsize: {{1 2}}

   testset:
      suffix: superlu_dist_redundant
      nsize: 8
      output_file: output/ex72_mumps_redundant.out
      requires: datafilespath double !defined(PETSC_USE_64BIT_INDICES) superlu_dist
      args: -f0 ${DATAFILESPATH}/matrices/medium -ksp_type preonly -pc_type redundant -pc_redundant_number {{8 7 6 5 4 3 2 1}} -redundant_pc_factor_mat_solver_type superlu_dist -num_numfac 2 -num_rhs 2

   testset:
      suffix: superlu_lu
      output_file: output/ex72_mumps.out
      requires: datafilespath double !defined(PETSC_USE_64BIT_INDICES) superlu
      args: -f0 ${DATAFILESPATH}/matrices/small -ksp_type preonly -pc_type lu -pc_factor_mat_solver_type superlu -num_numfac 2 -num_rhs 2

   testset:
      suffix: umfpack
      requires: datafilespath double !defined(PETSC_USE_64BIT_INDICES) suitesparse
      args: -f0 ${DATAFILESPATH}/matrices/small -ksp_type preonly -pc_type lu -mat_type seqaij -pc_factor_mat_solver_type umfpack -num_numfac 2 -num_rhs 2

   testset:
      suffix: zeropivot
      requires: datafilespath double !defined(PETSC_USE_64BIT_INDICES)
      args: -f0 ${DATAFILESPATH}/matrices/small -test_zeropivot -ksp_converged_reason -ksp_type fgmres -pc_type ksp -fp_trap 0
      test:
         nsize: 3
         args: -ksp_pc_type bjacobi
      test:
         nsize: 2
         args: -ksp_ksp_type cg -ksp_pc_type bjacobi -ksp_pc_bjacobi_blocks 1
      #test:
         #nsize: 3
         #args: -ksp_ksp_converged_reason -ksp_pc_type bjacobi -ksp_sub_ksp_converged_reason
         #TODO: Need to determine if deprecated

   testset:
      requires: datafilespath double !defined(PETSC_USE_64BIT_INDICES)
      args: -mat_convert_type is -f0 ${DATAFILESPATH}/matrices/medium -ksp_type fgmres
      test:
         suffix: aij_gdsw
         nsize: 4
         args: -mat_convert_type aij -pc_type mg -pc_mg_levels 2 -pc_mg_adapt_interp_coarse_space gdsw -pc_mg_galerkin -mg_levels_pc_type asm
      test:
         output_file: output/ex72_aij_gdsw.out
         suffix: is_gdsw
         nsize: 4
         args: -pc_type mg -pc_mg_levels 2 -pc_mg_adapt_interp_coarse_space gdsw -pc_mg_galerkin -mg_levels_pc_type asm
      test:
         suffix: is_asm
         nsize: {{1 2}separate output}
         args: -pc_type asm
      test:
         suffix: bddc_seq
         nsize: 1
         args: -pc_type bddc
      test:
         suffix: bddc_par
         nsize: 2
         args: -pc_type bddc
      test:
         requires: parmetis
         suffix: bddc_par_nd_parmetis
         filter: sed -e "s/Number of iterations =   [0-9]/Number of iterations = 9/g"
         nsize: 4
         args: -ksp_error_if_not_converged -pc_type bddc -mat_is_disassemble_l2g_type nd -mat_partitioning_type parmetis
      test:
         requires: ptscotch defined(PETSC_HAVE_SCOTCH_PARMETIS_V3_NODEND)
         suffix: bddc_par_nd_ptscotch
         filter: sed -e "s/Number of iterations =   [0-9]/Number of iterations = 9/g"
         nsize: 4
         args: -ksp_error_if_not_converged -pc_type bddc -mat_is_disassemble_l2g_type nd -mat_partitioning_type ptscotch

   testset:
      requires: !__float128 hpddm slepc defined(PETSC_HAVE_DYNAMIC_LIBRARIES) defined(PETSC_USE_SHARED_LIBRARIES)
      test:
         suffix: hpddm_mat
         output_file: output/ex72_bddc_seq.out
         filter: sed -e "s/Number of iterations =   2/Number of iterations =   1/g"
         nsize: 2
         args: -f0 ${wPETSC_DIR}/share/petsc/datafiles/matrices/spd-real-int@PETSC_INDEX_SIZE@-float@PETSC_SCALAR_SIZE@ -pc_type hpddm -pc_hpddm_define_subdomains -pc_hpddm_levels_1_sub_pc_type cholesky -pc_hpddm_levels_1_eps_nev 5 -pc_hpddm_levels_1_st_pc_type mat
      test:
         requires: datafilespath double !defined(PETSC_USE_64BIT_INDICES)
         suffix: hpddm_gen_non_hermitian
         output_file: output/ex72_2.out
         nsize: 4
         args: -f0 ${DATAFILESPATH}/matrices/arco1 -pc_type hpddm -pc_hpddm_define_subdomains -pc_hpddm_levels_1_sub_pc_type lu -pc_hpddm_levels_1_eps_nev 10 -pc_hpddm_levels_1_st_share_sub_ksp -pc_hpddm_levels_1_eps_gen_non_hermitian -pc_hpddm_coarse_mat_type baij -pc_hpddm_block_splitting -pc_hpddm_levels_1_eps_threshold_absolute 0.7 -ksp_pc_side right
      test:
         requires: datafilespath double !defined(PETSC_USE_64BIT_INDICES) mumps !defined(PETSCTEST_VALGRIND)
         suffix: hpddm_gen_non_hermitian_baij
         output_file: output/ex72_10.out
         nsize: 4
         timeoutfactor: 2
<<<<<<< HEAD
         args: -f0 ${DATAFILESPATH}/matrices/arco6 -pc_type hpddm -pc_hpddm_define_subdomains -pc_hpddm_levels_1_sub_pc_type lu -pc_hpddm_levels_1_eps_nev 30 -pc_hpddm_levels_1_st_share_sub_ksp -pc_hpddm_levels_1_eps_gen_non_hermitian -pc_hpddm_coarse_mat_type baij -pc_hpddm_block_splitting -pc_hpddm_levels_1_eps_threshold_absolute 0.8 -ksp_pc_side right -mat_type baij -pc_hpddm_levels_1_sub_pc_factor_mat_solver_type mumps -pc_hpddm_levels_1_eps_tol 1.0e-2 -ksp_monitor_short
=======
         args: -f0 ${DATAFILESPATH}/matrices/arco6 -pc_type hpddm -pc_hpddm_define_subdomains -pc_hpddm_levels_1_sub_pc_type lu -pc_hpddm_levels_1_eps_nev 30 -pc_hpddm_levels_1_st_share_sub_ksp -pc_hpddm_levels_1_eps_gen_non_hermitian -pc_hpddm_coarse_mat_type baij -pc_hpddm_block_splitting -pc_hpddm_levels_1_eps_threshold 0.8 -ksp_pc_side right -mat_type baij -pc_hpddm_levels_1_sub_pc_factor_mat_solver_type mumps -pc_hpddm_levels_1_eps_tol 1.0e-2 -ksp_monitor_short
      test:
         requires: datafilespath double !defined(PETSC_USE_64BIT_INDICES)
         suffix: hpddm_too_much_oversampling
         output_file: output/ex72_2.out
         nsize: 2
         filter: sed -e "s/Number of iterations =   3/Number of iterations =  10/g"
         args: -f0 ${DATAFILESPATH}/matrices/small -pc_type hpddm -pc_hpddm_levels_1_svd_nsv 1 -pc_hpddm_levels_1_st_share_sub_ksp -pc_hpddm_levels_1_sub_pc_type lu -pc_hpddm_harmonic_overlap 3 -pc_hpddm_coarse_mat_type aij
>>>>>>> 60880404

   # BDDC multiple subdomains per process tests
   test:
     requires: datafilespath double !defined(PETSC_USE_64BIT_INDICES)
     suffix: matis_bddc_multisub_3d
     nsize: {{1 2 3 4 5 6 7 8}}
     args: -f ${DATAFILESPATH}/matrices/matis/poisson_DMDA_9x9x9_3x3x3.dat -pc_type bddc -ksp_type cg -ksp_norm_type natural -ksp_error_if_not_converged -mat_type is -pc_bddc_use_faces

   test:
     requires: datafilespath double !defined(PETSC_USE_64BIT_INDICES)
     suffix: matis_bddc_multisub_2d
     nsize: {{1 2 3 4 5 6 7 8}}
     args: -f ${DATAFILESPATH}/matrices/matis/poisson_DMDA_9x9_3x3.dat -pc_type bddc -ksp_type cg -ksp_norm_type natural -ksp_error_if_not_converged -mat_type is

   test:
     requires: datafilespath double !defined(PETSC_USE_64BIT_INDICES)
     suffix: matis_bddc_multisub_plex_2d
     nsize: {{1 2 3 4 5 6 7 8}}
     args: -f ${DATAFILESPATH}/matrices/matis/poisson_DMPLEX_32x32_16.dat -pc_type bddc -ksp_type cg -ksp_norm_type natural -ksp_error_if_not_converged -mat_type is

   test:
     requires: datafilespath double !defined(PETSC_USE_64BIT_INDICES)
     suffix: matis_bddc_multisub_plex_3d
     nsize: {{1 2 3 4 5 6 7 8}}
     args: -f ${DATAFILESPATH}/matrices/matis/poisson_DMPLEX_16x16x16_16.dat -pc_type bddc -ksp_type cg -ksp_norm_type natural -ksp_error_if_not_converged -mat_type is

   test:
     requires: datafilespath double !defined(PETSC_USE_64BIT_INDICES)
     suffix: matis_bddc_multisub_hcurl_2d
     nsize: {{1 2 3 4 5 6 7 8}}
     args: -f ${DATAFILESPATH}/matrices/matis/hcurl_mfem_amrquad2_16.dat -pc_bddc_load ${DATAFILESPATH}/matrices/matis/bddc_hcurl_mfem_amrquad2_16.dat -pc_type bddc -ksp_type cg -ksp_norm_type natural -ksp_error_if_not_converged -mat_type is -pc_bddc_local_mat_graph_square 1

   test:
     requires: datafilespath double !defined(PETSC_USE_64BIT_INDICES)
     suffix: matis_bddc_multisub_hdiv_3d
     nsize: {{1 2 3 4 5 6 7 8}}
     args: -f ${DATAFILESPATH}/matrices/matis/hdiv_mfem_inlinehex2_16.dat -pc_bddc_load ${DATAFILESPATH}/matrices/matis/bddc_hdiv_mfem_inlinehex2_16.dat -pc_type bddc -ksp_type cg -ksp_norm_type natural -ksp_error_if_not_converged -mat_type is -pc_bddc_use_local_mat_graph 0

   # These two tests slightly depend on the number of processes since the
   # the Nedelec 3D support is not completely independent on the decomposition
   test:
     requires: datafilespath double !defined(PETSC_USE_64BIT_INDICES)
     suffix: matis_bddc_multisub_hcurl_3d
     nsize: {{1 3 4 8}separate output}
     args: -f ${DATAFILESPATH}/matrices/matis/hcurl_mfem_inlinehex_16.dat -pc_bddc_load ${DATAFILESPATH}/matrices/matis/bddc_hcurl_mfem_inlinehex_16.dat -pc_type bddc -ksp_type cg -ksp_norm_type natural -ksp_error_if_not_converged -mat_type is -pc_bddc_local_mat_graph_square 1

   test:
     requires: datafilespath double !defined(PETSC_USE_64BIT_INDICES)
     suffix: matis_bddc_multisub_hcurl_3d_amr
     nsize: {{1 3 4 8}separate output}
     args: -f ${DATAFILESPATH}/matrices/matis/hcurl_mfem_amrhex_16.dat -pc_bddc_load ${DATAFILESPATH}/matrices/matis/bddc_hcurl_mfem_amrhex_16.dat -pc_type bddc -ksp_type cg -ksp_norm_type natural -ksp_error_if_not_converged -mat_type is -pc_bddc_local_mat_graph_square 1

TEST*/<|MERGE_RESOLUTION|>--- conflicted
+++ resolved
@@ -887,10 +887,7 @@
          output_file: output/ex72_10.out
          nsize: 4
          timeoutfactor: 2
-<<<<<<< HEAD
          args: -f0 ${DATAFILESPATH}/matrices/arco6 -pc_type hpddm -pc_hpddm_define_subdomains -pc_hpddm_levels_1_sub_pc_type lu -pc_hpddm_levels_1_eps_nev 30 -pc_hpddm_levels_1_st_share_sub_ksp -pc_hpddm_levels_1_eps_gen_non_hermitian -pc_hpddm_coarse_mat_type baij -pc_hpddm_block_splitting -pc_hpddm_levels_1_eps_threshold_absolute 0.8 -ksp_pc_side right -mat_type baij -pc_hpddm_levels_1_sub_pc_factor_mat_solver_type mumps -pc_hpddm_levels_1_eps_tol 1.0e-2 -ksp_monitor_short
-=======
-         args: -f0 ${DATAFILESPATH}/matrices/arco6 -pc_type hpddm -pc_hpddm_define_subdomains -pc_hpddm_levels_1_sub_pc_type lu -pc_hpddm_levels_1_eps_nev 30 -pc_hpddm_levels_1_st_share_sub_ksp -pc_hpddm_levels_1_eps_gen_non_hermitian -pc_hpddm_coarse_mat_type baij -pc_hpddm_block_splitting -pc_hpddm_levels_1_eps_threshold 0.8 -ksp_pc_side right -mat_type baij -pc_hpddm_levels_1_sub_pc_factor_mat_solver_type mumps -pc_hpddm_levels_1_eps_tol 1.0e-2 -ksp_monitor_short
       test:
          requires: datafilespath double !defined(PETSC_USE_64BIT_INDICES)
          suffix: hpddm_too_much_oversampling
@@ -898,7 +895,6 @@
          nsize: 2
          filter: sed -e "s/Number of iterations =   3/Number of iterations =  10/g"
          args: -f0 ${DATAFILESPATH}/matrices/small -pc_type hpddm -pc_hpddm_levels_1_svd_nsv 1 -pc_hpddm_levels_1_st_share_sub_ksp -pc_hpddm_levels_1_sub_pc_type lu -pc_hpddm_harmonic_overlap 3 -pc_hpddm_coarse_mat_type aij
->>>>>>> 60880404
 
    # BDDC multiple subdomains per process tests
    test:
