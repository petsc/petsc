
ALL: lib

LIBBASE  = libpetscksp
DIRS     = jacobi none sor shell bjacobi mg eisens asm ksp composite redundant spai is pbjacobi ml\
<<<<<<< HEAD
           mat hypre tfs fieldsplit factor galerkin cp wb python ainvcusp sacusp bicgstabcusp\
           lsc redistribute gasm svd gamg parms bddc
=======
           mat hypre tfs fieldsplit factor galerkin asa cp wb python ainvcusp sacusp bicgstabcusp\
           lsc redistribute gasm svd gamg parms bddc kaczmarz
>>>>>>> d6d39189
LOCDIR   = src/ksp/pc/impls/

include ${PETSC_DIR}/conf/variables
include ${PETSC_DIR}/conf/rules
include ${PETSC_DIR}/conf/test
<|MERGE_RESOLUTION|>--- conflicted
+++ resolved
@@ -3,13 +3,8 @@
 
 LIBBASE  = libpetscksp
 DIRS     = jacobi none sor shell bjacobi mg eisens asm ksp composite redundant spai is pbjacobi ml\
-<<<<<<< HEAD
            mat hypre tfs fieldsplit factor galerkin cp wb python ainvcusp sacusp bicgstabcusp\
-           lsc redistribute gasm svd gamg parms bddc
-=======
-           mat hypre tfs fieldsplit factor galerkin asa cp wb python ainvcusp sacusp bicgstabcusp\
            lsc redistribute gasm svd gamg parms bddc kaczmarz
->>>>>>> d6d39189
 LOCDIR   = src/ksp/pc/impls/
 
 include ${PETSC_DIR}/conf/variables
