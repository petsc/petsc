#include <petscsf.h>
#include <petsc/private/vecimpl.h>
#include <petsc/private/matimpl.h>
#include <petsc/private/petschpddm.h> /*I "petscpc.h" I*/
#include <petsc/private/pcimpl.h>
#include <petsc/private/dmimpl.h> /* this must be included after petschpddm.h so that DM_MAX_WORK_VECTORS is not defined  */
                                  /* otherwise, it is assumed that one is compiling libhpddm_petsc => circular dependency */

static PetscErrorCode (*loadedSym)(HPDDM::Schwarz<PetscScalar> *const, IS, Mat, Mat, Mat, std::vector<Vec>, PC_HPDDM_Level **const) = nullptr;

static PetscBool PCHPDDMPackageInitialized = PETSC_FALSE;

PetscLogEvent PC_HPDDM_Strc;
PetscLogEvent PC_HPDDM_PtAP;
PetscLogEvent PC_HPDDM_PtBP;
PetscLogEvent PC_HPDDM_Next;
PetscLogEvent PC_HPDDM_SetUp[PETSC_PCHPDDM_MAXLEVELS];
PetscLogEvent PC_HPDDM_Solve[PETSC_PCHPDDM_MAXLEVELS];

const char *const PCHPDDMCoarseCorrectionTypes[] = {"DEFLATED", "ADDITIVE", "BALANCED", "NONE", "PCHPDDMCoarseCorrectionType", "PC_HPDDM_COARSE_CORRECTION_", nullptr};
const char *const PCHPDDMSchurPreTypes[]         = {"LEAST_SQUARES", "GENEO", "PCHPDDMSchurPreType", "PC_HPDDM_SCHUR_PRE", nullptr};

static PetscErrorCode PCReset_HPDDM(PC pc)
{
  PC_HPDDM *data = (PC_HPDDM *)pc->data;

  PetscFunctionBegin;
  if (data->levels) {
    for (PetscInt i = 0; i < PETSC_PCHPDDM_MAXLEVELS && data->levels[i]; ++i) {
      PetscCall(KSPDestroy(&data->levels[i]->ksp));
      PetscCall(PCDestroy(&data->levels[i]->pc));
      PetscCall(PetscFree(data->levels[i]));
    }
    PetscCall(PetscFree(data->levels));
  }
  PetscCall(ISDestroy(&data->is));
  PetscCall(MatDestroy(&data->aux));
  PetscCall(MatDestroy(&data->B));
  PetscCall(VecDestroy(&data->normal));
  data->correction = PC_HPDDM_COARSE_CORRECTION_DEFLATED;
  data->Neumann    = PETSC_BOOL3_UNKNOWN;
  data->deflation  = PETSC_FALSE;
  data->setup      = nullptr;
  data->setup_ctx  = nullptr;
  PetscFunctionReturn(PETSC_SUCCESS);
}

static PetscErrorCode PCDestroy_HPDDM(PC pc)
{
  PC_HPDDM *data = (PC_HPDDM *)pc->data;

  PetscFunctionBegin;
  PetscCall(PCReset_HPDDM(pc));
  PetscCall(PetscFree(data));
  PetscCall(PetscObjectChangeTypeName((PetscObject)pc, nullptr));
  PetscCall(PetscObjectComposeFunction((PetscObject)pc, "PCHPDDMSetAuxiliaryMat_C", nullptr));
  PetscCall(PetscObjectComposeFunction((PetscObject)pc, "PCHPDDMHasNeumannMat_C", nullptr));
  PetscCall(PetscObjectComposeFunction((PetscObject)pc, "PCHPDDMSetRHSMat_C", nullptr));
  PetscCall(PetscObjectComposeFunction((PetscObject)pc, "PCHPDDMSetCoarseCorrectionType_C", nullptr));
  PetscCall(PetscObjectComposeFunction((PetscObject)pc, "PCHPDDMGetCoarseCorrectionType_C", nullptr));
  PetscCall(PetscObjectComposeFunction((PetscObject)pc, "PCHPDDMSetSTShareSubKSP_C", nullptr));
  PetscCall(PetscObjectComposeFunction((PetscObject)pc, "PCHPDDMGetSTShareSubKSP_C", nullptr));
  PetscCall(PetscObjectComposeFunction((PetscObject)pc, "PCHPDDMSetDeflationMat_C", nullptr));
  PetscCall(PetscObjectCompose((PetscObject)pc, "_PCHPDDM_Schur", nullptr));
  PetscFunctionReturn(PETSC_SUCCESS);
}

static inline PetscErrorCode PCHPDDMSetAuxiliaryMat_Private(PC pc, IS is, Mat A, PetscBool deflation)
{
  PC_HPDDM                   *data = (PC_HPDDM *)pc->data;
  PCHPDDMCoarseCorrectionType type = data->correction;

  PetscFunctionBegin;
  PetscValidLogicalCollectiveBool(pc, deflation, 4);
  if (is && A) {
    PetscInt m[2];

    PetscCall(ISGetLocalSize(is, m));
    PetscCall(MatGetLocalSize(A, m + 1, nullptr));
    PetscCheck(m[0] == m[1], PETSC_COMM_SELF, PETSC_ERR_USER_INPUT, "Inconsistent IS and Mat sizes (%" PetscInt_FMT " v. %" PetscInt_FMT ")", m[0], m[1]);
  }
  if (is) {
    PetscCall(PetscObjectReference((PetscObject)is));
    if (data->is) { /* new overlap definition resets the PC */
      PetscCall(PCReset_HPDDM(pc));
      pc->setfromoptionscalled = 0;
      pc->setupcalled          = PETSC_FALSE;
      data->correction         = type;
    }
    PetscCall(ISDestroy(&data->is));
    data->is = is;
  }
  if (A) {
    PetscCall(PetscObjectReference((PetscObject)A));
    PetscCall(MatDestroy(&data->aux));
    data->aux = A;
  }
  data->deflation = deflation;
  PetscFunctionReturn(PETSC_SUCCESS);
}

static inline PetscErrorCode PCHPDDMSplittingMatNormal_Private(Mat A, IS *is, Mat *splitting[])
{
  Mat *sub;
  IS   zero;

  PetscFunctionBegin;
  PetscCall(MatSetOption(A, MAT_SUBMAT_SINGLEIS, PETSC_TRUE));
  PetscCall(MatCreateSubMatrices(A, 1, is + 2, is, MAT_INITIAL_MATRIX, splitting));
  PetscCall(MatCreateSubMatrices(**splitting, 1, is + 2, is + 1, MAT_INITIAL_MATRIX, &sub));
  PetscCall(MatFindZeroRows(*sub, &zero));
  PetscCall(MatDestroySubMatrices(1, &sub));
  PetscCall(MatSetOption(**splitting, MAT_KEEP_NONZERO_PATTERN, PETSC_TRUE));
  PetscCall(MatZeroRowsIS(**splitting, zero, 0.0, nullptr, nullptr));
  PetscCall(ISDestroy(&zero));
  PetscFunctionReturn(PETSC_SUCCESS);
}

static inline PetscErrorCode PCHPDDMSetAuxiliaryMatNormal_Private(PC pc, Mat A, Mat N, Mat *B, const char *pcpre, Vec *diagonal = nullptr, Mat B01 = nullptr)
{
  PC_HPDDM *data         = (PC_HPDDM *)pc->data;
  Mat      *splitting[2] = {}, aux;
  Vec       d;
  IS        is[3];
  PetscReal norm;
  PetscBool flg;
  char      type[256] = {}; /* same size as in src/ksp/pc/interface/pcset.c */

  PetscFunctionBegin;
  if (!B01) PetscCall(MatConvert(N, MATAIJ, MAT_INITIAL_MATRIX, B));
  else PetscCall(MatTransposeMatMult(B01, A, MAT_INITIAL_MATRIX, PETSC_DETERMINE, B));
  PetscCall(MatEliminateZeros(*B, PETSC_TRUE));
  PetscCall(ISCreateStride(PETSC_COMM_SELF, A->cmap->n, A->cmap->rstart, 1, is));
  PetscCall(MatIncreaseOverlap(*B, 1, is, 1));
  PetscCall(ISCreateStride(PETSC_COMM_SELF, A->cmap->n, A->cmap->rstart, 1, is + 2));
  PetscCall(ISEmbed(is[0], is[2], PETSC_TRUE, is + 1));
  PetscCall(ISDestroy(is + 2));
  PetscCall(ISCreateStride(PETSC_COMM_SELF, A->rmap->N, 0, 1, is + 2));
  PetscCall(PCHPDDMSplittingMatNormal_Private(A, is, &splitting[0]));
  if (B01) {
    PetscCall(PCHPDDMSplittingMatNormal_Private(B01, is, &splitting[1]));
    PetscCall(MatDestroy(&B01));
  }
  PetscCall(ISDestroy(is + 2));
  PetscCall(ISDestroy(is + 1));
  PetscCall(PetscOptionsGetString(nullptr, pcpre, "-pc_hpddm_levels_1_sub_pc_type", type, sizeof(type), nullptr));
  PetscCall(PetscStrcmp(type, PCQR, &flg));
  if (!flg) {
    Mat conjugate = *splitting[splitting[1] ? 1 : 0];

    if (PetscDefined(USE_COMPLEX) && !splitting[1]) {
      PetscCall(MatDuplicate(*splitting[0], MAT_COPY_VALUES, &conjugate));
      PetscCall(MatConjugate(conjugate));
    }
    PetscCall(MatTransposeMatMult(conjugate, *splitting[0], MAT_INITIAL_MATRIX, PETSC_DETERMINE, &aux));
    if (PetscDefined(USE_COMPLEX) && !splitting[1]) PetscCall(MatDestroy(&conjugate));
    else if (splitting[1]) PetscCall(MatDestroySubMatrices(1, &splitting[1]));
    PetscCall(MatNorm(aux, NORM_FROBENIUS, &norm));
    PetscCall(MatSetOption(aux, MAT_NEW_NONZERO_ALLOCATION_ERR, PETSC_FALSE));
    if (diagonal) {
      PetscReal norm;

      PetscCall(VecScale(*diagonal, -1.0));
      PetscCall(VecNorm(*diagonal, NORM_INFINITY, &norm));
      if (norm > PETSC_SMALL) {
        PetscSF  scatter;
        PetscInt n;

        PetscCall(ISGetLocalSize(*is, &n));
        PetscCall(VecCreateMPI(PetscObjectComm((PetscObject)pc), n, PETSC_DECIDE, &d));
        PetscCall(VecScatterCreate(*diagonal, *is, d, nullptr, &scatter));
        PetscCall(VecScatterBegin(scatter, *diagonal, d, INSERT_VALUES, SCATTER_FORWARD));
        PetscCall(VecScatterEnd(scatter, *diagonal, d, INSERT_VALUES, SCATTER_FORWARD));
        PetscCall(PetscSFDestroy(&scatter));
        PetscCall(MatDiagonalSet(aux, d, ADD_VALUES));
        PetscCall(VecDestroy(&d));
      } else PetscCall(VecDestroy(diagonal));
    }
    if (!diagonal) PetscCall(MatShift(aux, PETSC_SMALL * norm));
  } else {
    PetscBool flg;

    PetscCheck(!splitting[1], PetscObjectComm((PetscObject)pc), PETSC_ERR_SUP, "Cannot use PCQR when A01 != A10^T");
    if (diagonal) {
      PetscCall(VecNorm(*diagonal, NORM_INFINITY, &norm));
      PetscCheck(norm < PETSC_SMALL, PetscObjectComm((PetscObject)pc), PETSC_ERR_SUP, "Nonzero diagonal A11 block");
      PetscCall(VecDestroy(diagonal));
    }
    PetscCall(PetscObjectTypeCompare((PetscObject)N, MATNORMAL, &flg));
    if (flg) PetscCall(MatCreateNormal(*splitting[0], &aux));
    else PetscCall(MatCreateNormalHermitian(*splitting[0], &aux));
  }
  PetscCall(MatDestroySubMatrices(1, &splitting[0]));
  PetscCall(PCHPDDMSetAuxiliaryMat(pc, *is, aux, nullptr, nullptr));
  data->Neumann = PETSC_BOOL3_TRUE;
  PetscCall(ISDestroy(is));
  PetscCall(MatDestroy(&aux));
  PetscFunctionReturn(PETSC_SUCCESS);
}

static PetscErrorCode PCHPDDMSetAuxiliaryMat_HPDDM(PC pc, IS is, Mat A, PetscErrorCode (*setup)(Mat, PetscReal, Vec, Vec, PetscReal, IS, void *), void *setup_ctx)
{
  PC_HPDDM *data = (PC_HPDDM *)pc->data;

  PetscFunctionBegin;
  PetscCall(PCHPDDMSetAuxiliaryMat_Private(pc, is, A, PETSC_FALSE));
  if (setup) {
    data->setup     = setup;
    data->setup_ctx = setup_ctx;
  }
  PetscFunctionReturn(PETSC_SUCCESS);
}

/*@C
  PCHPDDMSetAuxiliaryMat - Sets the auxiliary matrix used by `PCHPDDM` for the concurrent GenEO problems at the finest level.

  Input Parameters:
+ pc    - preconditioner context
. is    - index set of the local auxiliary, e.g., Neumann, matrix
. A     - auxiliary sequential matrix
. setup - function for generating the auxiliary matrix entries, may be `NULL`
- ctx   - context for `setup`, may be `NULL`

  Calling sequence of `setup`:
+ J   - matrix whose values are to be set
. t   - time
. X   - linearization point
. X_t - time-derivative of the linearization point
. s   - step
. ovl - index set of the local auxiliary, e.g., Neumann, matrix
- ctx - context for `setup`, may be `NULL`

  Level: intermediate

  Note:
  As an example, in a finite element context with nonoverlapping subdomains plus (overlapping) ghost elements, this could be the unassembled (Neumann)
  local overlapping operator. As opposed to the assembled (Dirichlet) local overlapping operator obtained by summing neighborhood contributions
  at the interface of ghost elements.

  Fortran Notes:
  Only `PETSC_NULL_FUNCTION` is supported for `setup` and `ctx` is never accessed

.seealso: [](ch_ksp), `PCHPDDM`, `PCCreate()`, `PCSetType()`, `PCType`, `PC`, `PCHPDDMSetRHSMat()`, `MATIS`
@*/
PetscErrorCode PCHPDDMSetAuxiliaryMat(PC pc, IS is, Mat A, PetscErrorCode (*setup)(Mat J, PetscReal t, Vec X, Vec X_t, PetscReal s, IS ovl, void *ctx), void *ctx)
{
  PetscFunctionBegin;
  PetscValidHeaderSpecific(pc, PC_CLASSID, 1);
  if (is) PetscValidHeaderSpecific(is, IS_CLASSID, 2);
  if (A) PetscValidHeaderSpecific(A, MAT_CLASSID, 3);
  PetscTryMethod(pc, "PCHPDDMSetAuxiliaryMat_C", (PC, IS, Mat, PetscErrorCode (*)(Mat, PetscReal, Vec, Vec, PetscReal, IS, void *), void *), (pc, is, A, setup, ctx));
  PetscFunctionReturn(PETSC_SUCCESS);
}

static PetscErrorCode PCHPDDMHasNeumannMat_HPDDM(PC pc, PetscBool has)
{
  PC_HPDDM *data = (PC_HPDDM *)pc->data;

  PetscFunctionBegin;
  data->Neumann = PetscBoolToBool3(has);
  PetscFunctionReturn(PETSC_SUCCESS);
}

/*@
  PCHPDDMHasNeumannMat - Informs `PCHPDDM` that the `Mat` passed to `PCHPDDMSetAuxiliaryMat()` is the local Neumann matrix.

  Input Parameters:
+ pc  - preconditioner context
- has - Boolean value

  Level: intermediate

  Notes:
  This may be used to bypass a call to `MatCreateSubMatrices()` and to `MatConvert()` for `MATSBAIJ` matrices.

  If a function is composed with DMCreateNeumannOverlap_C implementation is available in the `DM` attached to the Pmat, or the Amat, or the `PC`, the flag is internally set to `PETSC_TRUE`. Its default value is otherwise `PETSC_FALSE`.

.seealso: [](ch_ksp), `PCHPDDM`, `PCHPDDMSetAuxiliaryMat()`
@*/
PetscErrorCode PCHPDDMHasNeumannMat(PC pc, PetscBool has)
{
  PetscFunctionBegin;
  PetscValidHeaderSpecific(pc, PC_CLASSID, 1);
  PetscTryMethod(pc, "PCHPDDMHasNeumannMat_C", (PC, PetscBool), (pc, has));
  PetscFunctionReturn(PETSC_SUCCESS);
}

static PetscErrorCode PCHPDDMSetRHSMat_HPDDM(PC pc, Mat B)
{
  PC_HPDDM *data = (PC_HPDDM *)pc->data;

  PetscFunctionBegin;
  PetscCall(PetscObjectReference((PetscObject)B));
  PetscCall(MatDestroy(&data->B));
  data->B = B;
  PetscFunctionReturn(PETSC_SUCCESS);
}

/*@
  PCHPDDMSetRHSMat - Sets the right-hand side matrix used by `PCHPDDM` for the concurrent GenEO problems at the finest level.

  Input Parameters:
+ pc - preconditioner context
- B  - right-hand side sequential matrix

  Level: advanced

  Note:
  Must be used in conjunction with `PCHPDDMSetAuxiliaryMat`(N), so that Nv = lambda Bv is solved using `EPSSetOperators`(N, B).
  It is assumed that N and `B` are provided using the same numbering. This provides a means to try more advanced methods such as GenEO-II or H-GenEO.

.seealso: [](ch_ksp), `PCHPDDMSetAuxiliaryMat()`, `PCHPDDM`
@*/
PetscErrorCode PCHPDDMSetRHSMat(PC pc, Mat B)
{
  PetscFunctionBegin;
  PetscValidHeaderSpecific(pc, PC_CLASSID, 1);
  if (B) {
    PetscValidHeaderSpecific(B, MAT_CLASSID, 2);
    PetscTryMethod(pc, "PCHPDDMSetRHSMat_C", (PC, Mat), (pc, B));
  }
  PetscFunctionReturn(PETSC_SUCCESS);
}

static PetscErrorCode PCSetFromOptions_HPDDM(PC pc, PetscOptionItems PetscOptionsObject)
{
  PC_HPDDM                   *data   = (PC_HPDDM *)pc->data;
  PC_HPDDM_Level            **levels = data->levels;
  char                        prefix[256];
  int                         i = 1;
  PetscMPIInt                 size, previous;
  PetscInt                    n, overlap = 1;
  PCHPDDMCoarseCorrectionType type;
  PetscBool                   flg = PETSC_TRUE, set;

  PetscFunctionBegin;
  if (!data->levels) {
    PetscCall(PetscCalloc1(PETSC_PCHPDDM_MAXLEVELS, &levels));
    data->levels = levels;
  }
  PetscOptionsHeadBegin(PetscOptionsObject, "PCHPDDM options");
  PetscCall(PetscOptionsBoundedInt("-pc_hpddm_harmonic_overlap", "Overlap prior to computing local harmonic extensions", "PCHPDDM", overlap, &overlap, &set, 1));
  if (!set) overlap = -1;
  PetscCallMPI(MPI_Comm_size(PetscObjectComm((PetscObject)pc), &size));
  previous = size;
  while (i < PETSC_PCHPDDM_MAXLEVELS) {
    PetscInt p = 1;

    if (!data->levels[i - 1]) PetscCall(PetscNew(data->levels + i - 1));
    data->levels[i - 1]->parent = data;
    /* if the previous level has a single process, it is not possible to coarsen further */
    if (previous == 1 || !flg) break;
    data->levels[i - 1]->nu        = 0;
    data->levels[i - 1]->threshold = -1.0;
    PetscCall(PetscSNPrintf(prefix, sizeof(prefix), "-pc_hpddm_levels_%d_eps_nev", i));
    PetscCall(PetscOptionsBoundedInt(prefix, "Local number of deflation vectors computed by SLEPc", "EPSSetDimensions", data->levels[i - 1]->nu, &data->levels[i - 1]->nu, nullptr, 0));
    PetscCall(PetscSNPrintf(prefix, sizeof(prefix), "-pc_hpddm_levels_%d_eps_threshold", i));
    PetscCall(PetscOptionsReal(prefix, "Local threshold for selecting deflation vectors returned by SLEPc", "PCHPDDM", data->levels[i - 1]->threshold, &data->levels[i - 1]->threshold, nullptr));
    if (i == 1) {
      PetscCheck(overlap == -1 || PetscAbsReal(data->levels[i - 1]->threshold + static_cast<PetscReal>(1.0)) < PETSC_MACHINE_EPSILON, PETSC_COMM_SELF, PETSC_ERR_ARG_WRONG, "Cannot supply both -pc_hpddm_levels_1_eps_threshold and -pc_hpddm_harmonic_overlap");
      if (overlap != -1) {
        PetscInt nsv = 0;

        PetscCall(PetscSNPrintf(prefix, sizeof(prefix), "-pc_hpddm_levels_%d_svd_nsv", i));
        PetscCall(PetscOptionsBoundedInt(prefix, "Local number of deflation vectors computed by SLEPc", "SVDSetDimensions", nsv, &nsv, nullptr, 0));
        PetscCheck(bool(data->levels[0]->nu) != bool(nsv), PETSC_COMM_SELF, PETSC_ERR_ARG_WRONG, "Cannot supply %s -pc_hpddm_levels_1_eps_nev %s -pc_hpddm_levels_1_svd_nsv", nsv ? "both" : "neither", nsv ? "and" : "nor");
        if (nsv) {
          data->levels[0]->nu = nsv;
          PetscCall(PetscSNPrintf(prefix, sizeof(prefix), "-pc_hpddm_levels_%d_svd_relative_threshold", i));
        } else PetscCall(PetscSNPrintf(prefix, sizeof(prefix), "-pc_hpddm_levels_%d_eps_relative_threshold", i));
        PetscCall(PetscOptionsReal(prefix, "Local relative threshold for selecting deflation vectors returned by SLEPc", "PCHPDDM", data->levels[0]->threshold, &data->levels[0]->threshold, nullptr));
      }
      PetscCall(PetscSNPrintf(prefix, sizeof(prefix), "-pc_hpddm_levels_1_st_share_sub_ksp"));
      PetscCall(PetscOptionsBool(prefix, "Shared KSP between SLEPc ST and the fine-level subdomain solver", "PCHPDDMSetSTShareSubKSP", PETSC_FALSE, &data->share, nullptr));
    }
    /* if there is no prescribed coarsening, just break out of the loop */
    if (data->levels[i - 1]->threshold <= PetscReal() && data->levels[i - 1]->nu <= 0 && !(data->deflation && i == 1)) break;
    else {
      ++i;
      PetscCall(PetscSNPrintf(prefix, sizeof(prefix), "-pc_hpddm_levels_%d_eps_nev", i));
      PetscCall(PetscOptionsHasName(PetscOptionsObject->options, PetscOptionsObject->prefix, prefix, &flg));
      if (!flg) {
        PetscCall(PetscSNPrintf(prefix, sizeof(prefix), "-pc_hpddm_levels_%d_eps_threshold", i));
        PetscCall(PetscOptionsHasName(PetscOptionsObject->options, PetscOptionsObject->prefix, prefix, &flg));
      }
      if (flg) {
        /* if there are coarsening options for the next level, then register it  */
        /* otherwise, don't to avoid having both options levels_N_p and coarse_p */
        PetscCall(PetscSNPrintf(prefix, sizeof(prefix), "-pc_hpddm_levels_%d_p", i));
        PetscCall(PetscOptionsRangeInt(prefix, "Number of processes used to assemble the coarse operator at this level", "PCHPDDM", p, &p, &flg, 1, PetscMax(1, previous / 2)));
        previous = p;
      }
    }
  }
  data->N = i;
  n       = 1;
  if (i > 1) {
    PetscCall(PetscSNPrintf(prefix, sizeof(prefix), "-pc_hpddm_coarse_p"));
    PetscCall(PetscOptionsRangeInt(prefix, "Number of processes used to assemble the coarsest operator", "PCHPDDM", n, &n, nullptr, 1, PetscMax(1, previous / 2)));
#if PetscDefined(HAVE_MUMPS)
    PetscCall(PetscSNPrintf(prefix, sizeof(prefix), "pc_hpddm_coarse_"));
    PetscCall(PetscOptionsHasName(nullptr, prefix, "-mat_mumps_use_omp_threads", &flg));
    if (flg) {
      char type[64]; /* same size as in src/ksp/pc/impls/factor/factimpl.c */

      PetscCall(PetscStrncpy(type, n > 1 && PetscDefined(HAVE_MUMPS) ? MATSOLVERMUMPS : MATSOLVERPETSC, sizeof(type))); /* default solver for a MatMPIAIJ or a MatSeqAIJ */
      PetscCall(PetscOptionsGetString(nullptr, prefix, "-pc_factor_mat_solver_type", type, sizeof(type), nullptr));
      PetscCall(PetscStrcmp(type, MATSOLVERMUMPS, &flg));
      PetscCheck(flg, PETSC_COMM_SELF, PETSC_ERR_ARG_WRONG, "-%smat_mumps_use_omp_threads and -%spc_factor_mat_solver_type != %s", prefix, prefix, MATSOLVERMUMPS);
      size = n;
      n    = -1;
      PetscCall(PetscOptionsGetInt(nullptr, prefix, "-mat_mumps_use_omp_threads", &n, nullptr));
      PetscCheck(n >= 1, PETSC_COMM_SELF, PETSC_ERR_ARG_WRONG, "Need to specify a positive integer for -%smat_mumps_use_omp_threads", prefix);
      PetscCheck(n * size <= previous, PETSC_COMM_SELF, PETSC_ERR_ARG_WRONG, "%d MPI process%s x %d OpenMP thread%s greater than %d available MPI process%s for the coarsest operator", (int)size, size > 1 ? "es" : "", (int)n, n > 1 ? "s" : "", (int)previous, previous > 1 ? "es" : "");
    }
#endif
    PetscCall(PetscOptionsEnum("-pc_hpddm_coarse_correction", "Type of coarse correction applied each iteration", "PCHPDDMSetCoarseCorrectionType", PCHPDDMCoarseCorrectionTypes, (PetscEnum)data->correction, (PetscEnum *)&type, &flg));
    if (flg) PetscCall(PCHPDDMSetCoarseCorrectionType(pc, type));
    PetscCall(PetscSNPrintf(prefix, sizeof(prefix), "-pc_hpddm_has_neumann"));
    PetscCall(PetscOptionsBool(prefix, "Is the auxiliary Mat the local Neumann matrix?", "PCHPDDMHasNeumannMat", PetscBool3ToBool(data->Neumann), &flg, &set));
    if (set) data->Neumann = PetscBoolToBool3(flg);
    data->log_separate = PETSC_FALSE;
    if (PetscDefined(USE_LOG)) {
      PetscCall(PetscSNPrintf(prefix, sizeof(prefix), "-pc_hpddm_log_separate"));
      PetscCall(PetscOptionsBool(prefix, "Log events level by level instead of inside PCSetUp()/KSPSolve()", nullptr, data->log_separate, &data->log_separate, nullptr));
    }
  }
  PetscOptionsHeadEnd();
  while (i < PETSC_PCHPDDM_MAXLEVELS && data->levels[i]) PetscCall(PetscFree(data->levels[i++]));
  PetscFunctionReturn(PETSC_SUCCESS);
}

static PetscErrorCode PCApply_HPDDM(PC pc, Vec x, Vec y)
{
  PC_HPDDM *data = (PC_HPDDM *)pc->data;

  PetscFunctionBegin;
  PetscCall(PetscCitationsRegister(HPDDMCitation, &HPDDMCite));
  PetscCheck(data->levels[0]->ksp, PETSC_COMM_SELF, PETSC_ERR_PLIB, "No KSP attached to PCHPDDM");
  if (data->log_separate) PetscCall(PetscLogEventBegin(PC_HPDDM_Solve[0], data->levels[0]->ksp, nullptr, nullptr, nullptr)); /* coarser-level events are directly triggered in HPDDM */
  PetscCall(KSPSolve(data->levels[0]->ksp, x, y));
  if (data->log_separate) PetscCall(PetscLogEventEnd(PC_HPDDM_Solve[0], data->levels[0]->ksp, nullptr, nullptr, nullptr));
  PetscFunctionReturn(PETSC_SUCCESS);
}

static PetscErrorCode PCMatApply_HPDDM(PC pc, Mat X, Mat Y)
{
  PC_HPDDM *data = (PC_HPDDM *)pc->data;

  PetscFunctionBegin;
  PetscCall(PetscCitationsRegister(HPDDMCitation, &HPDDMCite));
  PetscCheck(data->levels[0]->ksp, PETSC_COMM_SELF, PETSC_ERR_PLIB, "No KSP attached to PCHPDDM");
  PetscCall(KSPMatSolve(data->levels[0]->ksp, X, Y));
  PetscFunctionReturn(PETSC_SUCCESS);
}

/*@
  PCHPDDMGetComplexities - Computes the grid and operator complexities.

  Collective

  Input Parameter:
. pc - preconditioner context

  Output Parameters:
+ gc - grid complexity $ \sum_i m_i / m_1 $
- oc - operator complexity $ \sum_i nnz_i / nnz_1 $

  Level: advanced

.seealso: [](ch_ksp), `PCMGGetGridComplexity()`, `PCHPDDM`, `PCHYPRE`, `PCGAMG`
@*/
PetscErrorCode PCHPDDMGetComplexities(PC pc, PetscReal *gc, PetscReal *oc)
{
  PC_HPDDM      *data = (PC_HPDDM *)pc->data;
  MatInfo        info;
  PetscLogDouble accumulate[2]{}, nnz1 = 1.0, m1 = 1.0;

  PetscFunctionBegin;
  if (gc) {
    PetscAssertPointer(gc, 2);
    *gc = 0;
  }
  if (oc) {
    PetscAssertPointer(oc, 3);
    *oc = 0;
  }
  for (PetscInt n = 0; n < data->N; ++n) {
    if (data->levels[n]->ksp) {
      Mat       P, A = nullptr;
      PetscInt  m;
      PetscBool flg = PETSC_FALSE;

      PetscCall(KSPGetOperators(data->levels[n]->ksp, nullptr, &P));
      PetscCall(MatGetSize(P, &m, nullptr));
      accumulate[0] += m;
      if (n == 0) {
        PetscCall(PetscObjectTypeCompareAny((PetscObject)P, &flg, MATNORMAL, MATNORMALHERMITIAN, ""));
        if (flg) {
          PetscCall(MatConvert(P, MATAIJ, MAT_INITIAL_MATRIX, &A));
          P = A;
        } else {
          PetscCall(PetscObjectTypeCompare((PetscObject)P, MATSCHURCOMPLEMENT, &flg));
          PetscCall(PetscObjectReference((PetscObject)P));
        }
      }
      if (!A && flg) accumulate[1] += m * m; /* assumption that a MATSCHURCOMPLEMENT is dense if stored explicitly */
      else if (P->ops->getinfo) {
        PetscCall(MatGetInfo(P, MAT_GLOBAL_SUM, &info));
        accumulate[1] += info.nz_used;
      }
      if (n == 0) {
        m1 = m;
        if (!A && flg) nnz1 = m * m;
        else if (P->ops->getinfo) nnz1 = info.nz_used;
        PetscCall(MatDestroy(&P));
      }
    }
  }
  /* only process #0 has access to the full hierarchy by construction, so broadcast to ensure consistent outputs */
  PetscCallMPI(MPI_Bcast(accumulate, 2, MPIU_PETSCLOGDOUBLE, 0, PetscObjectComm((PetscObject)pc)));
  if (gc) *gc = static_cast<PetscReal>(accumulate[0] / m1);
  if (oc) *oc = static_cast<PetscReal>(accumulate[1] / nnz1);
  PetscFunctionReturn(PETSC_SUCCESS);
}

static PetscErrorCode PCView_HPDDM(PC pc, PetscViewer viewer)
{
  PC_HPDDM         *data = (PC_HPDDM *)pc->data;
  PetscViewer       subviewer;
  PetscViewerFormat format;
  PetscSubcomm      subcomm;
  PetscReal         oc, gc;
  PetscInt          tabs;
  PetscMPIInt       size, color, rank;
  PetscBool         flg;
  const char       *name;

  PetscFunctionBegin;
  PetscCall(PetscObjectTypeCompare((PetscObject)viewer, PETSCVIEWERASCII, &flg));
  if (flg) {
    PetscCall(PetscViewerASCIIPrintf(viewer, "level%s: %" PetscInt_FMT "\n", data->N > 1 ? "s" : "", data->N));
    PetscCall(PCHPDDMGetComplexities(pc, &gc, &oc));
    if (data->N > 1) {
      if (!data->deflation) {
        PetscCall(PetscViewerASCIIPrintf(viewer, "Neumann matrix attached? %s\n", PetscBools[PetscBool3ToBool(data->Neumann)]));
        PetscCall(PetscViewerASCIIPrintf(viewer, "shared subdomain KSP between SLEPc and PETSc? %s\n", PetscBools[data->share]));
      } else PetscCall(PetscViewerASCIIPrintf(viewer, "user-supplied deflation matrix\n"));
      PetscCall(PetscViewerASCIIPrintf(viewer, "coarse correction: %s\n", PCHPDDMCoarseCorrectionTypes[data->correction]));
      PetscCall(PetscViewerASCIIPrintf(viewer, "on process #0, value%s (+ threshold%s if available) for selecting deflation vectors:", data->N > 2 ? "s" : "", data->N > 2 ? "s" : ""));
      PetscCall(PetscViewerASCIIGetTab(viewer, &tabs));
      PetscCall(PetscViewerASCIISetTab(viewer, 0));
      for (PetscInt i = 1; i < data->N; ++i) {
        PetscCall(PetscViewerASCIIPrintf(viewer, " %" PetscInt_FMT, data->levels[i - 1]->nu));
        if (data->levels[i - 1]->threshold > static_cast<PetscReal>(-0.1)) PetscCall(PetscViewerASCIIPrintf(viewer, " (%g)", (double)data->levels[i - 1]->threshold));
      }
      PetscCall(PetscViewerASCIIPrintf(viewer, "\n"));
      PetscCall(PetscViewerASCIISetTab(viewer, tabs));
    }
    PetscCall(PetscViewerASCIIPrintf(viewer, "grid and operator complexities: %g %g\n", (double)gc, (double)oc));
    PetscCallMPI(MPI_Comm_size(PetscObjectComm((PetscObject)pc), &size));
    if (data->levels[0]->ksp) {
      PetscCall(KSPView(data->levels[0]->ksp, viewer));
      if (data->levels[0]->pc) PetscCall(PCView(data->levels[0]->pc, viewer));
      PetscCallMPI(MPI_Comm_rank(PetscObjectComm((PetscObject)pc), &rank));
      for (PetscInt i = 1; i < data->N; ++i) {
        if (data->levels[i]->ksp) color = 1;
        else color = 0;
        PetscCall(PetscSubcommCreate(PetscObjectComm((PetscObject)pc), &subcomm));
        PetscCall(PetscSubcommSetNumber(subcomm, PetscMin(size, 2)));
        PetscCall(PetscSubcommSetTypeGeneral(subcomm, color, rank));
        PetscCall(PetscViewerASCIIPushTab(viewer));
        PetscCall(PetscViewerGetSubViewer(viewer, PetscSubcommChild(subcomm), &subviewer));
        if (color == 1) {
          PetscCall(KSPView(data->levels[i]->ksp, subviewer));
          if (data->levels[i]->pc) PetscCall(PCView(data->levels[i]->pc, subviewer));
          PetscCall(PetscViewerFlush(subviewer));
        }
        PetscCall(PetscViewerRestoreSubViewer(viewer, PetscSubcommChild(subcomm), &subviewer));
        PetscCall(PetscViewerASCIIPopTab(viewer));
        PetscCall(PetscSubcommDestroy(&subcomm));
      }
    }
    PetscCall(PetscViewerGetFormat(viewer, &format));
    if (format == PETSC_VIEWER_ASCII_INFO_DETAIL) {
      PetscCall(PetscViewerFileGetName(viewer, &name));
      if (name) {
        Mat             aux[2];
        IS              is;
        const PetscInt *indices;
        PetscInt        m, n, sizes[5] = {pc->mat->rmap->n, pc->mat->cmap->n, pc->mat->rmap->N, pc->mat->cmap->N, 0};
        char           *tmp;
        std::string     prefix, suffix;
        size_t          pos;

        PetscCall(PetscStrstr(name, ".", &tmp));
        if (tmp) {
          pos    = std::distance(const_cast<char *>(name), tmp);
          prefix = std::string(name, pos);
          suffix = std::string(name + pos + 1);
        } else prefix = name;
        if (data->aux) {
          PetscCall(MatGetSize(data->aux, &m, &n));
          PetscCall(MatCreate(PetscObjectComm((PetscObject)pc), aux));
          PetscCall(MatSetSizes(aux[0], m, n, PETSC_DETERMINE, PETSC_DETERMINE));
          PetscCall(PetscObjectBaseTypeCompare((PetscObject)data->aux, MATSEQAIJ, &flg));
          if (flg) PetscCall(MatSetType(aux[0], MATMPIAIJ));
          else {
            PetscCall(PetscObjectBaseTypeCompare((PetscObject)data->aux, MATSEQBAIJ, &flg));
            if (flg) PetscCall(MatSetType(aux[0], MATMPIBAIJ));
            else {
              PetscCall(PetscObjectBaseTypeCompare((PetscObject)data->aux, MATSEQSBAIJ, &flg));
              PetscCheck(flg, PetscObjectComm((PetscObject)pc), PETSC_ERR_SUP, "MatType of auxiliary Mat (%s) is not any of the following: MATSEQAIJ, MATSEQBAIJ, or MATSEQSBAIJ", ((PetscObject)data->aux)->type_name);
              PetscCall(MatSetType(aux[0], MATMPISBAIJ));
            }
          }
          PetscCall(MatSetBlockSizesFromMats(aux[0], data->aux, data->aux));
          PetscCall(MatAssemblyBegin(aux[0], MAT_FINAL_ASSEMBLY));
          PetscCall(MatAssemblyEnd(aux[0], MAT_FINAL_ASSEMBLY));
          PetscCall(MatGetDiagonalBlock(aux[0], aux + 1));
          PetscCall(MatCopy(data->aux, aux[1], DIFFERENT_NONZERO_PATTERN));
          PetscCall(PetscViewerBinaryOpen(PetscObjectComm((PetscObject)pc), std::string(prefix + "_aux_" + std::to_string(size) + (tmp ? ("." + suffix) : "")).c_str(), FILE_MODE_WRITE, &subviewer));
          PetscCall(MatView(aux[0], subviewer));
          PetscCall(PetscViewerDestroy(&subviewer));
          PetscCall(MatDestroy(aux));
        }
        if (data->is) {
          PetscCall(ISGetIndices(data->is, &indices));
          PetscCall(ISGetSize(data->is, sizes + 4));
          PetscCall(ISCreateGeneral(PetscObjectComm((PetscObject)pc), sizes[4], indices, PETSC_USE_POINTER, &is));
          PetscCall(PetscViewerBinaryOpen(PetscObjectComm((PetscObject)pc), std::string(prefix + "_is_" + std::to_string(size) + (tmp ? ("." + suffix) : "")).c_str(), FILE_MODE_WRITE, &subviewer));
          PetscCall(ISView(is, subviewer));
          PetscCall(PetscViewerDestroy(&subviewer));
          PetscCall(ISDestroy(&is));
          PetscCall(ISRestoreIndices(data->is, &indices));
        }
        PetscCall(ISCreateGeneral(PetscObjectComm((PetscObject)pc), PETSC_STATIC_ARRAY_LENGTH(sizes), sizes, PETSC_USE_POINTER, &is));
        PetscCall(PetscViewerBinaryOpen(PetscObjectComm((PetscObject)pc), std::string(prefix + "_sizes_" + std::to_string(size) + (tmp ? ("." + suffix) : "")).c_str(), FILE_MODE_WRITE, &subviewer));
        PetscCall(ISView(is, subviewer));
        PetscCall(PetscViewerDestroy(&subviewer));
        PetscCall(ISDestroy(&is));
      }
    }
  }
  PetscFunctionReturn(PETSC_SUCCESS);
}

static PetscErrorCode PCPreSolve_HPDDM(PC pc, KSP ksp, Vec, Vec)
{
  PC_HPDDM *data = (PC_HPDDM *)pc->data;
  Mat       A;
  PetscBool flg;

  PetscFunctionBegin;
  if (ksp) {
    PetscCall(PetscObjectTypeCompare((PetscObject)ksp, KSPLSQR, &flg));
    if (flg && !data->normal) {
      PetscCall(KSPGetOperators(ksp, &A, nullptr));
      PetscCall(MatCreateVecs(A, nullptr, &data->normal)); /* temporary Vec used in PCApply_HPDDMShell() for coarse grid corrections */
    } else if (!flg) {
      PetscCall(PetscObjectTypeCompareAny((PetscObject)ksp, &flg, KSPCG, KSPGROPPCG, KSPPIPECG, KSPPIPECGRR, KSPPIPELCG, KSPPIPEPRCG, KSPPIPECG2, KSPSTCG, KSPFCG, KSPPIPEFCG, KSPMINRES, KSPNASH, KSPSYMMLQ, ""));
      if (!flg) {
        PetscCall(PetscObjectTypeCompare((PetscObject)ksp, KSPHPDDM, &flg));
        if (flg) {
          KSPHPDDMType type;

          PetscCall(KSPHPDDMGetType(ksp, &type));
          flg = (type == KSP_HPDDM_TYPE_CG || type == KSP_HPDDM_TYPE_BCG || type == KSP_HPDDM_TYPE_BFBCG ? PETSC_TRUE : PETSC_FALSE);
        }
      }
    }
    if (flg) {
      if (data->correction == PC_HPDDM_COARSE_CORRECTION_DEFLATED) {
        PetscCall(PetscOptionsHasName(((PetscObject)pc)->options, ((PetscObject)pc)->prefix, "-pc_hpddm_coarse_correction", &flg));
        PetscCheck(flg, PetscObjectComm((PetscObject)pc), PETSC_ERR_ARG_INCOMP, "PCHPDDMCoarseCorrectionType %s is known to be not symmetric, but KSPType %s requires a symmetric PC, if you insist on using this configuration, use the additional option -%spc_hpddm_coarse_correction %s, or alternatively, switch to a symmetric PCHPDDMCoarseCorrectionType such as %s",
                   PCHPDDMCoarseCorrectionTypes[data->correction], ((PetscObject)ksp)->type_name, ((PetscObject)pc)->prefix ? ((PetscObject)pc)->prefix : "", PCHPDDMCoarseCorrectionTypes[data->correction], PCHPDDMCoarseCorrectionTypes[PC_HPDDM_COARSE_CORRECTION_BALANCED]);
      }
      for (PetscInt n = 0; n < data->N; ++n) {
        if (data->levels[n]->pc) {
          PetscCall(PetscObjectTypeCompare((PetscObject)data->levels[n]->pc, PCASM, &flg));
          if (flg) {
            PCASMType type;

            PetscCall(PCASMGetType(data->levels[n]->pc, &type));
            if (type == PC_ASM_RESTRICT || type == PC_ASM_INTERPOLATE) {
              PetscCall(PetscOptionsHasName(((PetscObject)data->levels[n]->pc)->options, ((PetscObject)data->levels[n]->pc)->prefix, "-pc_asm_type", &flg));
              PetscCheck(flg, PetscObjectComm((PetscObject)data->levels[n]->pc), PETSC_ERR_ARG_INCOMP, "PCASMType %s is known to be not symmetric, but KSPType %s requires a symmetric PC, if you insist on using this configuration, use the additional option -%spc_asm_type %s, or alternatively, switch to a symmetric PCASMType such as %s", PCASMTypes[type],
                         ((PetscObject)ksp)->type_name, ((PetscObject)data->levels[n]->pc)->prefix, PCASMTypes[type], PCASMTypes[PC_ASM_BASIC]);
            }
          }
        }
      }
    }
  }
  PetscFunctionReturn(PETSC_SUCCESS);
}

static PetscErrorCode PCSetUp_HPDDMShell(PC pc)
{
  PC_HPDDM_Level *ctx;
  Mat             A, P;
  Vec             x;
  const char     *pcpre;

  PetscFunctionBegin;
  PetscCall(PCShellGetContext(pc, &ctx));
  PetscCall(KSPGetOptionsPrefix(ctx->ksp, &pcpre));
  PetscCall(KSPGetOperators(ctx->ksp, &A, &P));
  /* smoother */
  PetscCall(PCSetOptionsPrefix(ctx->pc, pcpre));
  PetscCall(PCSetOperators(ctx->pc, A, P));
  if (!ctx->v[0]) {
    PetscCall(VecDuplicateVecs(ctx->D, 1, &ctx->v[0]));
    if (!std::is_same<PetscScalar, PetscReal>::value) PetscCall(VecDestroy(&ctx->D));
    PetscCall(MatCreateVecs(A, &x, nullptr));
    PetscCall(VecDuplicateVecs(x, 2, &ctx->v[1]));
    PetscCall(VecDestroy(&x));
  }
  std::fill_n(ctx->V, 3, nullptr);
  PetscFunctionReturn(PETSC_SUCCESS);
}

template <class Type, typename std::enable_if<std::is_same<Type, Vec>::value>::type * = nullptr>
static inline PetscErrorCode PCHPDDMDeflate_Private(PC pc, Type x, Type y)
{
  PC_HPDDM_Level *ctx;
  PetscScalar    *out;

  PetscFunctionBegin;
  PetscCall(PCShellGetContext(pc, &ctx));
  /* going from PETSc to HPDDM numbering */
  PetscCall(VecScatterBegin(ctx->scatter, x, ctx->v[0][0], INSERT_VALUES, SCATTER_FORWARD));
  PetscCall(VecScatterEnd(ctx->scatter, x, ctx->v[0][0], INSERT_VALUES, SCATTER_FORWARD));
  PetscCall(VecGetArrayWrite(ctx->v[0][0], &out));
  ctx->P->deflation<false>(nullptr, out, 1); /* y = Q x */
  PetscCall(VecRestoreArrayWrite(ctx->v[0][0], &out));
  /* going from HPDDM to PETSc numbering */
  PetscCall(VecScatterBegin(ctx->scatter, ctx->v[0][0], y, INSERT_VALUES, SCATTER_REVERSE));
  PetscCall(VecScatterEnd(ctx->scatter, ctx->v[0][0], y, INSERT_VALUES, SCATTER_REVERSE));
  PetscFunctionReturn(PETSC_SUCCESS);
}

template <class Type, typename std::enable_if<std::is_same<Type, Mat>::value>::type * = nullptr>
static inline PetscErrorCode PCHPDDMDeflate_Private(PC pc, Type X, Type Y)
{
  PC_HPDDM_Level *ctx;
  Vec             vX, vY, vC;
  PetscScalar    *out;
  PetscInt        N;

  PetscFunctionBegin;
  PetscCall(PCShellGetContext(pc, &ctx));
  PetscCall(MatGetSize(X, nullptr, &N));
  /* going from PETSc to HPDDM numbering */
  for (PetscInt i = 0; i < N; ++i) {
    PetscCall(MatDenseGetColumnVecRead(X, i, &vX));
    PetscCall(MatDenseGetColumnVecWrite(ctx->V[0], i, &vC));
    PetscCall(VecScatterBegin(ctx->scatter, vX, vC, INSERT_VALUES, SCATTER_FORWARD));
    PetscCall(VecScatterEnd(ctx->scatter, vX, vC, INSERT_VALUES, SCATTER_FORWARD));
    PetscCall(MatDenseRestoreColumnVecWrite(ctx->V[0], i, &vC));
    PetscCall(MatDenseRestoreColumnVecRead(X, i, &vX));
  }
  PetscCall(MatDenseGetArrayWrite(ctx->V[0], &out));
  ctx->P->deflation<false>(nullptr, out, N); /* Y = Q X */
  PetscCall(MatDenseRestoreArrayWrite(ctx->V[0], &out));
  /* going from HPDDM to PETSc numbering */
  for (PetscInt i = 0; i < N; ++i) {
    PetscCall(MatDenseGetColumnVecRead(ctx->V[0], i, &vC));
    PetscCall(MatDenseGetColumnVecWrite(Y, i, &vY));
    PetscCall(VecScatterBegin(ctx->scatter, vC, vY, INSERT_VALUES, SCATTER_REVERSE));
    PetscCall(VecScatterEnd(ctx->scatter, vC, vY, INSERT_VALUES, SCATTER_REVERSE));
    PetscCall(MatDenseRestoreColumnVecWrite(Y, i, &vY));
    PetscCall(MatDenseRestoreColumnVecRead(ctx->V[0], i, &vC));
  }
  PetscFunctionReturn(PETSC_SUCCESS);
}

/*
     PCApply_HPDDMShell - Applies a (2) deflated, (1) additive, (3) balanced, or (4) no coarse correction. In what follows, E = Z Pmat Z^T and Q = Z^T E^-1 Z.

.vb
   (1) y =                Pmat^-1              x + Q x,
   (2) y =                Pmat^-1 (I - Amat Q) x + Q x (default),
   (3) y = (I - Q Amat^T) Pmat^-1 (I - Amat Q) x + Q x,
   (4) y =                Pmat^-1              x      .
.ve

   Input Parameters:
+     pc - preconditioner context
-     x - input vector

   Output Parameter:
.     y - output vector

   Notes:
     The options of Pmat^1 = pc(Pmat) are prefixed by -pc_hpddm_levels_1_pc_. Z is a tall-and-skiny matrix assembled by HPDDM. The number of processes on which (Z Pmat Z^T) is aggregated is set via -pc_hpddm_coarse_p.
     The options of (Z Pmat Z^T)^-1 = ksp(Z Pmat Z^T) are prefixed by -pc_hpddm_coarse_ (`KSPPREONLY` and `PCCHOLESKY` by default), unless a multilevel correction is turned on, in which case, this function is called recursively at each level except the coarsest one.
     (1) and (2) visit the "next" level (in terms of coarsening) once per application, while (3) visits it twice, so it is asymptotically twice costlier. (2) is not symmetric even if both Amat and Pmat are symmetric.

   Level: advanced

   Developer Note:
   Since this is not an actual manual page the material below should be moved to an appropriate manual page with the appropriate context, i.e. explaining when it is used and how
   to trigger it. Likely the manual page is `PCHPDDM`

.seealso: [](ch_ksp), `PCHPDDM`, `PCHPDDMCoarseCorrectionType`
*/
static PetscErrorCode PCApply_HPDDMShell(PC pc, Vec x, Vec y)
{
  PC_HPDDM_Level *ctx;
  Mat             A;

  PetscFunctionBegin;
  PetscCall(PCShellGetContext(pc, &ctx));
  PetscCheck(ctx->P, PETSC_COMM_SELF, PETSC_ERR_PLIB, "PCSHELL from PCHPDDM called with no HPDDM object");
  PetscCall(KSPGetOperators(ctx->ksp, &A, nullptr));
  if (ctx->parent->correction == PC_HPDDM_COARSE_CORRECTION_NONE) PetscCall(PCApply(ctx->pc, x, y)); /* y = M^-1 x */
  else {
    PetscCall(PCHPDDMDeflate_Private(pc, x, y)); /* y = Q x */
    if (ctx->parent->correction == PC_HPDDM_COARSE_CORRECTION_DEFLATED || ctx->parent->correction == PC_HPDDM_COARSE_CORRECTION_BALANCED) {
      if (!ctx->parent->normal || ctx != ctx->parent->levels[0]) PetscCall(MatMult(A, y, ctx->v[1][0])); /* y = A Q x     */
      else { /* KSPLSQR and finest level */ PetscCall(MatMult(A, y, ctx->parent->normal));               /* y = A Q x     */
        PetscCall(MatMultHermitianTranspose(A, ctx->parent->normal, ctx->v[1][0]));                      /* y = A^T A Q x */
      }
      PetscCall(VecWAXPY(ctx->v[1][1], -1.0, ctx->v[1][0], x)); /* y = (I - A Q) x                             */
      PetscCall(PCApply(ctx->pc, ctx->v[1][1], ctx->v[1][0]));  /* y = M^-1 (I - A Q) x                        */
      if (ctx->parent->correction == PC_HPDDM_COARSE_CORRECTION_BALANCED) {
        if (!ctx->parent->normal || ctx != ctx->parent->levels[0]) PetscCall(MatMultHermitianTranspose(A, ctx->v[1][0], ctx->v[1][1])); /* z = A^T y */
        else {
          PetscCall(MatMult(A, ctx->v[1][0], ctx->parent->normal));
          PetscCall(MatMultHermitianTranspose(A, ctx->parent->normal, ctx->v[1][1])); /* z = A^T A y           */
        }
        PetscCall(PCHPDDMDeflate_Private(pc, ctx->v[1][1], ctx->v[1][1]));
        PetscCall(VecAXPBYPCZ(y, -1.0, 1.0, 1.0, ctx->v[1][1], ctx->v[1][0])); /* y = (I - Q A^T) y + Q x      */
      } else PetscCall(VecAXPY(y, 1.0, ctx->v[1][0]));                         /* y = Q M^-1 (I - A Q) x + Q x */
    } else {
      PetscCheck(ctx->parent->correction == PC_HPDDM_COARSE_CORRECTION_ADDITIVE, PetscObjectComm((PetscObject)pc), PETSC_ERR_PLIB, "PCSHELL from PCHPDDM called with an unknown PCHPDDMCoarseCorrectionType %d", ctx->parent->correction);
      PetscCall(PCApply(ctx->pc, x, ctx->v[1][0]));
      PetscCall(VecAXPY(y, 1.0, ctx->v[1][0])); /* y = M^-1 x + Q x */
    }
  }
  PetscFunctionReturn(PETSC_SUCCESS);
}

/*
     PCMatApply_HPDDMShell - Variant of PCApply_HPDDMShell() for blocks of vectors.

   Input Parameters:
+     pc - preconditioner context
-     X - block of input vectors

   Output Parameter:
.     Y - block of output vectors

   Level: advanced

.seealso: [](ch_ksp), `PCHPDDM`, `PCApply_HPDDMShell()`, `PCHPDDMCoarseCorrectionType`
*/
static PetscErrorCode PCMatApply_HPDDMShell(PC pc, Mat X, Mat Y)
{
  PC_HPDDM_Level *ctx;
  Mat             A, *ptr;
  PetscContainer  container = nullptr;
  PetscScalar    *array;
  PetscInt        m, M, N, prev = 0;
  PetscBool       reset = PETSC_FALSE;

  PetscFunctionBegin;
  PetscCall(PCShellGetContext(pc, &ctx));
  PetscCheck(ctx->P, PETSC_COMM_SELF, PETSC_ERR_PLIB, "PCSHELL from PCHPDDM called with no HPDDM object");
  PetscCall(MatGetSize(X, nullptr, &N));
  PetscCall(KSPGetOperators(ctx->ksp, &A, nullptr));
  if (ctx->parent->correction == PC_HPDDM_COARSE_CORRECTION_NONE) PetscCall(PCMatApply(ctx->pc, X, Y));
  else {
    PetscCall(PetscObjectQuery((PetscObject)A, "_HPDDM_MatProduct", (PetscObject *)&container));
    if (container) { /* MatProduct container already attached */
      PetscCall(PetscContainerGetPointer(container, (void **)&ptr));
      if (ptr[1] != ctx->V[2]) /* Mat has changed or may have been set first in KSPHPDDM */
        for (m = 0; m < 2; ++m) {
          PetscCall(MatDestroy(ctx->V + m + 1));
          ctx->V[m + 1] = ptr[m];
          PetscCall(PetscObjectReference((PetscObject)ctx->V[m + 1]));
        }
    }
    if (ctx->V[1]) PetscCall(MatGetSize(ctx->V[1], nullptr, &prev));
    if (N != prev || !ctx->V[0]) {
      PetscCall(MatDestroy(ctx->V));
      PetscCall(VecGetLocalSize(ctx->v[0][0], &m));
      PetscCall(MatCreateDense(PetscObjectComm((PetscObject)pc), m, PETSC_DECIDE, PETSC_DECIDE, N, nullptr, ctx->V));
      if (N != prev) {
        PetscCall(MatDestroy(ctx->V + 1));
        PetscCall(MatDestroy(ctx->V + 2));
        PetscCall(MatGetLocalSize(X, &m, nullptr));
        PetscCall(MatGetSize(X, &M, nullptr));
        if (ctx->parent->correction != PC_HPDDM_COARSE_CORRECTION_BALANCED) PetscCall(MatDenseGetArrayWrite(ctx->V[0], &array));
        else array = nullptr;
        PetscCall(MatCreateDense(PetscObjectComm((PetscObject)pc), m, PETSC_DECIDE, M, N, array, ctx->V + 1));
        if (ctx->parent->correction != PC_HPDDM_COARSE_CORRECTION_BALANCED) PetscCall(MatDenseRestoreArrayWrite(ctx->V[0], &array));
        PetscCall(MatCreateDense(PetscObjectComm((PetscObject)pc), m, PETSC_DECIDE, M, N, nullptr, ctx->V + 2));
        PetscCall(MatProductCreateWithMat(A, Y, nullptr, ctx->V[1]));
        PetscCall(MatProductSetType(ctx->V[1], MATPRODUCT_AB));
        PetscCall(MatProductSetFromOptions(ctx->V[1]));
        PetscCall(MatProductSymbolic(ctx->V[1]));
        if (!container) PetscCall(PetscObjectContainerCompose((PetscObject)A, "_HPDDM_MatProduct", ctx->V + 1, nullptr)); /* no MatProduct container attached, create one to be queried in KSPHPDDM or at the next call to PCMatApply() */
        else PetscCall(PetscContainerSetPointer(container, ctx->V + 1));                                                  /* need to compose B and D from MatProductCreateWithMat(A, B, NULL, D), which are stored in the contiguous array ctx->V */
      }
      if (ctx->parent->correction == PC_HPDDM_COARSE_CORRECTION_BALANCED) {
        PetscCall(MatProductCreateWithMat(A, ctx->V[1], nullptr, ctx->V[2]));
        PetscCall(MatProductSetType(ctx->V[2], MATPRODUCT_AtB));
        PetscCall(MatProductSetFromOptions(ctx->V[2]));
        PetscCall(MatProductSymbolic(ctx->V[2]));
      }
      ctx->P->start(N);
    }
    if (N == prev || container) { /* when MatProduct container is attached, always need to MatProductReplaceMats() since KSPHPDDM may have replaced the Mat as well */
      PetscCall(MatProductReplaceMats(nullptr, Y, nullptr, ctx->V[1]));
      if (container && ctx->parent->correction != PC_HPDDM_COARSE_CORRECTION_BALANCED) {
        PetscCall(MatDenseGetArrayWrite(ctx->V[0], &array));
        PetscCall(MatDensePlaceArray(ctx->V[1], array));
        PetscCall(MatDenseRestoreArrayWrite(ctx->V[0], &array));
        reset = PETSC_TRUE;
      }
    }
    PetscCall(PCHPDDMDeflate_Private(pc, X, Y));
    if (ctx->parent->correction == PC_HPDDM_COARSE_CORRECTION_DEFLATED || ctx->parent->correction == PC_HPDDM_COARSE_CORRECTION_BALANCED) {
      PetscCall(MatProductNumeric(ctx->V[1]));
      PetscCall(MatCopy(ctx->V[1], ctx->V[2], SAME_NONZERO_PATTERN));
      PetscCall(MatAXPY(ctx->V[2], -1.0, X, SAME_NONZERO_PATTERN));
      PetscCall(PCMatApply(ctx->pc, ctx->V[2], ctx->V[1]));
      if (ctx->parent->correction == PC_HPDDM_COARSE_CORRECTION_BALANCED) {
        PetscCall(MatProductNumeric(ctx->V[2]));
        PetscCall(PCHPDDMDeflate_Private(pc, ctx->V[2], ctx->V[2]));
        PetscCall(MatAXPY(ctx->V[1], -1.0, ctx->V[2], SAME_NONZERO_PATTERN));
      }
      PetscCall(MatAXPY(Y, -1.0, ctx->V[1], SAME_NONZERO_PATTERN));
    } else {
      PetscCheck(ctx->parent->correction == PC_HPDDM_COARSE_CORRECTION_ADDITIVE, PetscObjectComm((PetscObject)pc), PETSC_ERR_PLIB, "PCSHELL from PCHPDDM called with an unknown PCHPDDMCoarseCorrectionType %d", ctx->parent->correction);
      PetscCall(PCMatApply(ctx->pc, X, ctx->V[1]));
      PetscCall(MatAXPY(Y, 1.0, ctx->V[1], SAME_NONZERO_PATTERN));
    }
    if (reset) PetscCall(MatDenseResetArray(ctx->V[1]));
  }
  PetscFunctionReturn(PETSC_SUCCESS);
}

static PetscErrorCode PCDestroy_HPDDMShell(PC pc)
{
  PC_HPDDM_Level *ctx;

  PetscFunctionBegin;
  PetscCall(PCShellGetContext(pc, &ctx));
  PetscCall(HPDDM::Schwarz<PetscScalar>::destroy(ctx, PETSC_TRUE));
  PetscCall(VecDestroyVecs(1, &ctx->v[0]));
  PetscCall(VecDestroyVecs(2, &ctx->v[1]));
  PetscCall(PetscObjectCompose((PetscObject)ctx->pc->mat, "_HPDDM_MatProduct", nullptr));
  PetscCall(MatDestroy(ctx->V));
  PetscCall(MatDestroy(ctx->V + 1));
  PetscCall(MatDestroy(ctx->V + 2));
  PetscCall(VecDestroy(&ctx->D));
  PetscCall(PetscSFDestroy(&ctx->scatter));
  PetscCall(PCDestroy(&ctx->pc));
  PetscFunctionReturn(PETSC_SUCCESS);
}

template <class Type, bool T = false, typename std::enable_if<std::is_same<Type, Vec>::value>::type * = nullptr>
static inline PetscErrorCode PCApply_Schur_Private(std::tuple<KSP, IS, Vec[2]> *p, PC factor, Type x, Type y)
{
  PetscFunctionBegin;
  PetscCall(VecISCopy(std::get<2>(*p)[0], std::get<1>(*p), SCATTER_FORWARD, x));
  if (!T) PetscCall(PCApply(factor, std::get<2>(*p)[0], std::get<2>(*p)[1]));
  else PetscCall(PCApplyTranspose(factor, std::get<2>(*p)[0], std::get<2>(*p)[1]));
  PetscCall(VecISCopy(std::get<2>(*p)[1], std::get<1>(*p), SCATTER_REVERSE, y));
  PetscFunctionReturn(PETSC_SUCCESS);
}

template <class Type, bool = false, typename std::enable_if<std::is_same<Type, Mat>::value>::type * = nullptr>
static inline PetscErrorCode PCApply_Schur_Private(std::tuple<KSP, IS, Vec[2]> *p, PC factor, Type X, Type Y)
{
  Mat B[2];
  Vec x, y;

  PetscFunctionBegin;
  PetscCall(MatCreateSeqDense(PETSC_COMM_SELF, factor->mat->rmap->n, X->cmap->n, nullptr, B));
  PetscCall(MatCreateSeqDense(PETSC_COMM_SELF, factor->mat->rmap->n, X->cmap->n, nullptr, B + 1));
  for (PetscInt i = 0; i < X->cmap->n; ++i) {
    PetscCall(MatDenseGetColumnVecRead(X, i, &x));
    PetscCall(MatDenseGetColumnVecWrite(B[0], i, &y));
    PetscCall(VecISCopy(y, std::get<1>(*p), SCATTER_FORWARD, x));
    PetscCall(MatDenseRestoreColumnVecWrite(B[0], i, &y));
    PetscCall(MatDenseRestoreColumnVecRead(X, i, &x));
  }
  PetscCall(PCMatApply(factor, B[0], B[1]));
  PetscCall(MatDestroy(B));
  for (PetscInt i = 0; i < X->cmap->n; ++i) {
    PetscCall(MatDenseGetColumnVecRead(B[1], i, &x));
    PetscCall(MatDenseGetColumnVecWrite(Y, i, &y));
    PetscCall(VecISCopy(x, std::get<1>(*p), SCATTER_REVERSE, y));
    PetscCall(MatDenseRestoreColumnVecWrite(Y, i, &y));
    PetscCall(MatDenseRestoreColumnVecRead(B[1], i, &x));
  }
  PetscCall(MatDestroy(B + 1));
  PetscFunctionReturn(PETSC_SUCCESS);
}

template <class Type = Vec, bool T = false>
static PetscErrorCode PCApply_Schur(PC pc, Type x, Type y)
{
  PC                           factor;
  Mat                          A;
  MatSolverType                type;
  PetscBool                    flg;
  std::tuple<KSP, IS, Vec[2]> *p;

  PetscFunctionBegin;
  PetscCall(PCShellGetContext(pc, &p));
  PetscCall(KSPGetPC(std::get<0>(*p), &factor));
  PetscCall(PCFactorGetMatSolverType(factor, &type));
  PetscCall(PCFactorGetMatrix(factor, &A));
  PetscCall(PetscStrcmp(type, MATSOLVERMUMPS, &flg));
  if (flg) {
    PetscCheck(PetscDefined(HAVE_MUMPS), PETSC_COMM_SELF, PETSC_ERR_PLIB, "Inconsistent MatSolverType");
    PetscCall(MatMumpsSetIcntl(A, 26, 0));
  } else {
    PetscCall(PetscStrcmp(type, MATSOLVERMKL_PARDISO, &flg));
    PetscCheck(flg && PetscDefined(HAVE_MKL_PARDISO), PETSC_COMM_SELF, PETSC_ERR_PLIB, "Inconsistent MatSolverType");
    flg = PETSC_FALSE;
#if PetscDefined(HAVE_MKL_PARDISO)
    PetscCall(MatMkl_PardisoSetCntl(A, 70, 1));
#endif
  }
  PetscCall(PCApply_Schur_Private<Type, T>(p, factor, x, y));
  if (flg) {
    PetscCall(MatMumpsSetIcntl(A, 26, -1));
  } else {
#if PetscDefined(HAVE_MKL_PARDISO)
    PetscCall(MatMkl_PardisoSetCntl(A, 70, 0));
#endif
  }
  PetscFunctionReturn(PETSC_SUCCESS);
}

static PetscErrorCode PCDestroy_Schur(PC pc)
{
  std::tuple<KSP, IS, Vec[2]> *p;

  PetscFunctionBegin;
  PetscCall(PCShellGetContext(pc, &p));
  PetscCall(ISDestroy(&std::get<1>(*p)));
  PetscCall(VecDestroy(std::get<2>(*p)));
  PetscCall(VecDestroy(std::get<2>(*p) + 1));
  PetscCall(PetscFree(p));
  PetscFunctionReturn(PETSC_SUCCESS);
}

static PetscErrorCode PCHPDDMSolve_Private(const PC_HPDDM_Level *ctx, PetscScalar *rhs, const unsigned short &mu)
{
  Mat      B, X;
  PetscInt n, N, j = 0;

  PetscFunctionBegin;
  PetscCall(KSPGetOperators(ctx->ksp, &B, nullptr));
  PetscCall(MatGetLocalSize(B, &n, nullptr));
  PetscCall(MatGetSize(B, &N, nullptr));
  if (ctx->parent->log_separate) {
    j = std::distance(ctx->parent->levels, std::find(ctx->parent->levels, ctx->parent->levels + ctx->parent->N, ctx));
    PetscCall(PetscLogEventBegin(PC_HPDDM_Solve[j], ctx->ksp, nullptr, nullptr, nullptr));
  }
  if (mu == 1) {
    if (!ctx->ksp->vec_rhs) {
      PetscCall(VecCreateMPIWithArray(PetscObjectComm((PetscObject)ctx->ksp), 1, n, N, nullptr, &ctx->ksp->vec_rhs));
      PetscCall(VecCreateMPI(PetscObjectComm((PetscObject)ctx->ksp), n, N, &ctx->ksp->vec_sol));
    }
    PetscCall(VecPlaceArray(ctx->ksp->vec_rhs, rhs));
    PetscCall(KSPSolve(ctx->ksp, nullptr, nullptr));
    PetscCall(VecCopy(ctx->ksp->vec_sol, ctx->ksp->vec_rhs));
    PetscCall(VecResetArray(ctx->ksp->vec_rhs));
  } else {
    PetscCall(MatCreateDense(PetscObjectComm((PetscObject)ctx->ksp), n, PETSC_DECIDE, N, mu, rhs, &B));
    PetscCall(MatCreateDense(PetscObjectComm((PetscObject)ctx->ksp), n, PETSC_DECIDE, N, mu, nullptr, &X));
    PetscCall(KSPMatSolve(ctx->ksp, B, X));
    PetscCall(MatCopy(X, B, SAME_NONZERO_PATTERN));
    PetscCall(MatDestroy(&X));
    PetscCall(MatDestroy(&B));
  }
  if (ctx->parent->log_separate) PetscCall(PetscLogEventEnd(PC_HPDDM_Solve[j], ctx->ksp, nullptr, nullptr, nullptr));
  PetscFunctionReturn(PETSC_SUCCESS);
}

static PetscErrorCode PCHPDDMSetUpNeumannOverlap_Private(PC pc)
{
  PC_HPDDM *data = (PC_HPDDM *)pc->data;

  PetscFunctionBegin;
  if (data->setup) {
    Mat       P;
    Vec       x, xt = nullptr;
    PetscReal t = 0.0, s = 0.0;

    PetscCall(PCGetOperators(pc, nullptr, &P));
    PetscCall(PetscObjectQuery((PetscObject)P, "__SNES_latest_X", (PetscObject *)&x));
    PetscCallBack("PCHPDDM Neumann callback", (*data->setup)(data->aux, t, x, xt, s, data->is, data->setup_ctx));
  }
  PetscFunctionReturn(PETSC_SUCCESS);
}

static PetscErrorCode PCHPDDMCreateSubMatrices_Private(Mat mat, PetscInt n, const IS *, const IS *, MatReuse scall, Mat *submat[])
{
  Mat       A;
  PetscBool flg;

  PetscFunctionBegin;
  PetscCheck(n == 1, PETSC_COMM_SELF, PETSC_ERR_ARG_WRONG, "MatCreateSubMatrices() called to extract %" PetscInt_FMT " submatrices, which is different than 1", n);
  /* previously composed Mat */
  PetscCall(PetscObjectQuery((PetscObject)mat, "_PCHPDDM_SubMatrices", (PetscObject *)&A));
  PetscCheck(A, PETSC_COMM_SELF, PETSC_ERR_PLIB, "SubMatrices not found in Mat");
  PetscCall(PetscObjectTypeCompare((PetscObject)A, MATSCHURCOMPLEMENT, &flg)); /* MATSCHURCOMPLEMENT has neither a MatDuplicate() nor a MatCopy() implementation */
  if (scall == MAT_INITIAL_MATRIX) {
    PetscCall(PetscCalloc1(2, submat)); /* allocate an extra Mat to avoid errors in MatDestroySubMatrices_Dummy() */
    if (!flg) PetscCall(MatDuplicate(A, MAT_COPY_VALUES, *submat));
  } else if (!flg) PetscCall(MatCopy(A, (*submat)[0], SAME_NONZERO_PATTERN));
  if (flg) {
    PetscCall(MatDestroy(*submat)); /* previously created Mat has to be destroyed */
    (*submat)[0] = A;
    PetscCall(PetscObjectReference((PetscObject)A));
  }
  PetscFunctionReturn(PETSC_SUCCESS);
}

static PetscErrorCode PCHPDDMCommunicationAvoidingPCASM_Private(PC pc, Mat C, PetscBool sorted)
{
  void (*op)(void);

  PetscFunctionBegin;
  /* previously-composed Mat */
  PetscCall(PetscObjectCompose((PetscObject)pc->pmat, "_PCHPDDM_SubMatrices", (PetscObject)C));
  PetscCall(MatGetOperation(pc->pmat, MATOP_CREATE_SUBMATRICES, &op));
  /* trick suggested by Barry https://lists.mcs.anl.gov/pipermail/petsc-dev/2020-January/025491.html */
  PetscCall(MatSetOperation(pc->pmat, MATOP_CREATE_SUBMATRICES, (void (*)(void))PCHPDDMCreateSubMatrices_Private));
  if (sorted) PetscCall(PCASMSetSortIndices(pc, PETSC_FALSE)); /* everything is already sorted */
  PetscCall(PCSetFromOptions(pc));                             /* otherwise -pc_hpddm_levels_1_pc_asm_sub_mat_type is not used */
  PetscCall(PCSetUp(pc));
  /* reset MatCreateSubMatrices() */
  PetscCall(MatSetOperation(pc->pmat, MATOP_CREATE_SUBMATRICES, op));
  PetscCall(PetscObjectCompose((PetscObject)pc->pmat, "_PCHPDDM_SubMatrices", nullptr));
  PetscFunctionReturn(PETSC_SUCCESS);
}

static PetscErrorCode PCHPDDMPermute_Private(IS is, IS in_is, IS *out_is, Mat in_C, Mat *out_C, IS *p)
{
  IS                           perm;
  const PetscInt              *ptr;
  PetscInt                    *concatenate, size, bs;
  std::map<PetscInt, PetscInt> order;
  PetscBool                    sorted;

  PetscFunctionBegin;
  PetscValidHeaderSpecific(is, IS_CLASSID, 1);
  PetscValidHeaderSpecific(in_C, MAT_CLASSID, 4);
  PetscCall(ISSorted(is, &sorted));
  if (!sorted) {
    PetscCall(ISGetLocalSize(is, &size));
    PetscCall(ISGetIndices(is, &ptr));
    PetscCall(ISGetBlockSize(is, &bs));
    /* MatCreateSubMatrices(), called by PCASM, follows the global numbering of Pmat */
    for (PetscInt n = 0; n < size; n += bs) order.insert(std::make_pair(ptr[n] / bs, n / bs));
    PetscCall(ISRestoreIndices(is, &ptr));
    size /= bs;
    if (out_C) {
      PetscCall(PetscMalloc1(size, &concatenate));
      for (const std::pair<const PetscInt, PetscInt> &i : order) *concatenate++ = i.second;
      concatenate -= size;
      PetscCall(ISCreateBlock(PetscObjectComm((PetscObject)in_C), bs, size, concatenate, PETSC_OWN_POINTER, &perm));
      PetscCall(ISSetPermutation(perm));
      /* permute user-provided Mat so that it matches with MatCreateSubMatrices() numbering */
      PetscCall(MatPermute(in_C, perm, perm, out_C));
      if (p) *p = perm;
      else PetscCall(ISDestroy(&perm)); /* no need to save the permutation */
    }
    if (out_is) {
      PetscCall(PetscMalloc1(size, &concatenate));
      for (const std::pair<const PetscInt, PetscInt> &i : order) *concatenate++ = i.first;
      concatenate -= size;
      /* permute user-provided IS so that it matches with MatCreateSubMatrices() numbering */
      PetscCall(ISCreateBlock(PetscObjectComm((PetscObject)in_is), bs, size, concatenate, PETSC_OWN_POINTER, out_is));
    }
  } else { /* input IS is sorted, nothing to permute, simply duplicate inputs when needed */
    if (out_C) PetscCall(MatDuplicate(in_C, MAT_COPY_VALUES, out_C));
    if (out_is) PetscCall(ISDuplicate(in_is, out_is));
  }
  PetscFunctionReturn(PETSC_SUCCESS);
}

static PetscErrorCode PCHPDDMCheckSymmetry_Private(PC pc, Mat A01, Mat A10, Mat *B01 = nullptr)
{
  Mat       T, U = nullptr, B = nullptr;
  IS        z;
  PetscBool flg, conjugate = PETSC_FALSE;

  PetscFunctionBegin;
  PetscCall(PetscObjectTypeCompare((PetscObject)A10, MATTRANSPOSEVIRTUAL, &flg));
  if (B01) *B01 = nullptr;
  if (flg) {
    PetscCall(MatShellGetScalingShifts(A10, (PetscScalar *)MAT_SHELL_NOT_ALLOWED, (PetscScalar *)MAT_SHELL_NOT_ALLOWED, (Vec *)MAT_SHELL_NOT_ALLOWED, (Vec *)MAT_SHELL_NOT_ALLOWED, (Vec *)MAT_SHELL_NOT_ALLOWED, (Mat *)MAT_SHELL_NOT_ALLOWED, (IS *)MAT_SHELL_NOT_ALLOWED, (IS *)MAT_SHELL_NOT_ALLOWED));
    PetscCall(MatTransposeGetMat(A10, &U));
  } else {
    PetscCall(PetscObjectTypeCompare((PetscObject)A10, MATHERMITIANTRANSPOSEVIRTUAL, &flg));
    if (flg) {
      PetscCall(MatShellGetScalingShifts(A10, (PetscScalar *)MAT_SHELL_NOT_ALLOWED, (PetscScalar *)MAT_SHELL_NOT_ALLOWED, (Vec *)MAT_SHELL_NOT_ALLOWED, (Vec *)MAT_SHELL_NOT_ALLOWED, (Vec *)MAT_SHELL_NOT_ALLOWED, (Mat *)MAT_SHELL_NOT_ALLOWED, (IS *)MAT_SHELL_NOT_ALLOWED, (IS *)MAT_SHELL_NOT_ALLOWED));
      PetscCall(MatHermitianTransposeGetMat(A10, &U));
      conjugate = PETSC_TRUE;
    }
  }
  if (U) PetscCall(MatDuplicate(U, MAT_COPY_VALUES, &T));
  else PetscCall(MatHermitianTranspose(A10, MAT_INITIAL_MATRIX, &T));
  PetscCall(PetscObjectTypeCompare((PetscObject)A01, MATTRANSPOSEVIRTUAL, &flg));
  if (flg) {
    PetscCall(MatShellGetScalingShifts(A01, (PetscScalar *)MAT_SHELL_NOT_ALLOWED, (PetscScalar *)MAT_SHELL_NOT_ALLOWED, (Vec *)MAT_SHELL_NOT_ALLOWED, (Vec *)MAT_SHELL_NOT_ALLOWED, (Vec *)MAT_SHELL_NOT_ALLOWED, (Mat *)MAT_SHELL_NOT_ALLOWED, (IS *)MAT_SHELL_NOT_ALLOWED, (IS *)MAT_SHELL_NOT_ALLOWED));
    PetscCall(MatTransposeGetMat(A01, &A01));
    PetscCall(MatTranspose(A01, MAT_INITIAL_MATRIX, &B));
    A01 = B;
  } else {
    PetscCall(PetscObjectTypeCompare((PetscObject)A01, MATHERMITIANTRANSPOSEVIRTUAL, &flg));
    if (flg) {
      PetscCall(MatShellGetScalingShifts(A01, (PetscScalar *)MAT_SHELL_NOT_ALLOWED, (PetscScalar *)MAT_SHELL_NOT_ALLOWED, (Vec *)MAT_SHELL_NOT_ALLOWED, (Vec *)MAT_SHELL_NOT_ALLOWED, (Vec *)MAT_SHELL_NOT_ALLOWED, (Mat *)MAT_SHELL_NOT_ALLOWED, (IS *)MAT_SHELL_NOT_ALLOWED, (IS *)MAT_SHELL_NOT_ALLOWED));
      PetscCall(MatHermitianTransposeGetMat(A01, &A01));
      PetscCall(MatHermitianTranspose(A01, MAT_INITIAL_MATRIX, &B));
      A01 = B;
    }
  }
  PetscCall(PetscLayoutCompare(T->rmap, A01->rmap, &flg));
  if (flg) {
    PetscCall(PetscLayoutCompare(T->cmap, A01->cmap, &flg));
    if (flg) {
      PetscCall(MatFindZeroRows(A01, &z)); /* for essential boundary conditions, some implementations will */
      if (z) {                             /*  zero rows in [P00 A01] except for the diagonal of P00       */
        if (B01) PetscCall(MatDuplicate(T, MAT_COPY_VALUES, B01));
        PetscCall(MatSetOption(T, MAT_NO_OFF_PROC_ZERO_ROWS, PETSC_TRUE));
        PetscCall(MatZeroRowsIS(T, z, 0.0, nullptr, nullptr)); /* corresponding zero rows from A01 */
      }
      PetscCall(MatMultEqual(A01, T, 20, &flg));
      if (!B01) PetscCheck(flg, PetscObjectComm((PetscObject)pc), PETSC_ERR_SUP, "A01 != A10^T");
      else {
        PetscCall(PetscInfo(pc, "A01 and A10^T are equal? %s\n", PetscBools[flg]));
        if (!flg) {
          if (z) PetscCall(MatDestroy(&T));
          else *B01 = T;
          flg = PETSC_TRUE;
        } else PetscCall(MatDestroy(B01));
      }
      PetscCall(ISDestroy(&z));
    }
  }
  if (!flg) PetscCall(PetscInfo(pc, "A01 and A10^T have non-congruent layouts, cannot test for equality\n"));
  if (!B01 || !*B01) PetscCall(MatDestroy(&T));
  else if (conjugate) PetscCall(MatConjugate(T));
  PetscCall(MatDestroy(&B));
  PetscFunctionReturn(PETSC_SUCCESS);
}

static PetscErrorCode PCHPDDMCheckInclusion_Private(PC pc, IS is, IS is_local, PetscBool check)
{
  IS          intersect;
  const char *str = "IS of the auxiliary Mat does not include all local rows of A";
  PetscBool   equal;

  PetscFunctionBegin;
  PetscCall(ISIntersect(is, is_local, &intersect));
  PetscCall(ISEqualUnsorted(is_local, intersect, &equal));
  PetscCall(ISDestroy(&intersect));
  if (check) PetscCheck(equal, PETSC_COMM_SELF, PETSC_ERR_ARG_WRONG, "%s", str);
  else if (!equal) PetscCall(PetscInfo(pc, "%s\n", str));
  PetscFunctionReturn(PETSC_SUCCESS);
}

static PetscErrorCode PCHPDDMDestroySubMatrices_Private(PetscBool flg, PetscBool algebraic, Mat *sub)
{
  IS is;

  PetscFunctionBegin;
  if (!flg) {
    if (algebraic) {
      PetscCall(PetscObjectQuery((PetscObject)sub[0], "_PCHPDDM_Embed", (PetscObject *)&is));
      PetscCall(ISDestroy(&is));
      PetscCall(PetscObjectCompose((PetscObject)sub[0], "_PCHPDDM_Embed", nullptr));
      PetscCall(PetscObjectCompose((PetscObject)sub[0], "_PCHPDDM_Compact", nullptr));
    }
    PetscCall(MatDestroySubMatrices(algebraic ? 2 : 1, &sub));
  }
  PetscFunctionReturn(PETSC_SUCCESS);
}

static PetscErrorCode PCHPDDMAlgebraicAuxiliaryMat_Private(Mat P, IS *is, Mat *sub[], PetscBool block)
{
  IS         icol[3], irow[2];
  Mat       *M, Q;
  PetscReal *ptr;
  PetscInt  *idx, p = 0, bs = P->cmap->bs;
  PetscBool  flg;

  PetscFunctionBegin;
  PetscCall(ISCreateStride(PETSC_COMM_SELF, P->cmap->N, 0, 1, icol + 2));
  PetscCall(ISSetBlockSize(icol[2], bs));
  PetscCall(ISSetIdentity(icol[2]));
  PetscCall(PetscObjectTypeCompare((PetscObject)P, MATMPISBAIJ, &flg));
  if (flg) {
    /* MatCreateSubMatrices() does not handle MATMPISBAIJ properly when iscol != isrow, so convert first to MATMPIBAIJ */
    PetscCall(MatConvert(P, MATMPIBAIJ, MAT_INITIAL_MATRIX, &Q));
    std::swap(P, Q);
  }
  PetscCall(MatCreateSubMatrices(P, 1, is, icol + 2, MAT_INITIAL_MATRIX, &M));
  if (flg) {
    std::swap(P, Q);
    PetscCall(MatDestroy(&Q));
  }
  PetscCall(ISDestroy(icol + 2));
  PetscCall(ISCreateStride(PETSC_COMM_SELF, M[0]->rmap->N, 0, 1, irow));
  PetscCall(ISSetBlockSize(irow[0], bs));
  PetscCall(ISSetIdentity(irow[0]));
  if (!block) {
    PetscCall(PetscMalloc2(P->cmap->N, &ptr, P->cmap->N / bs, &idx));
    PetscCall(MatGetColumnNorms(M[0], NORM_INFINITY, ptr));
    /* check for nonzero columns so that M[0] may be expressed in compact form */
    for (PetscInt n = 0; n < P->cmap->N; n += bs) {
      if (std::find_if(ptr + n, ptr + n + bs, [](PetscReal v) { return v > PETSC_MACHINE_EPSILON; }) != ptr + n + bs) idx[p++] = n / bs;
    }
    PetscCall(ISCreateBlock(PETSC_COMM_SELF, bs, p, idx, PETSC_USE_POINTER, icol + 1));
    PetscCall(ISSetInfo(icol[1], IS_SORTED, IS_GLOBAL, PETSC_TRUE, PETSC_TRUE));
    PetscCall(ISEmbed(*is, icol[1], PETSC_FALSE, icol + 2));
    irow[1] = irow[0];
    /* first Mat will be used in PCASM (if it is used as a PC on this level) and as the left-hand side of GenEO */
    icol[0] = is[0];
    PetscCall(MatCreateSubMatrices(M[0], 2, irow, icol, MAT_INITIAL_MATRIX, sub));
    PetscCall(ISDestroy(icol + 1));
    PetscCall(PetscFree2(ptr, idx));
    /* IS used to go back and forth between the augmented and the original local linear system, see eq. (3.4) of [2022b] */
    PetscCall(PetscObjectCompose((PetscObject)(*sub)[0], "_PCHPDDM_Embed", (PetscObject)icol[2]));
    /* Mat used in eq. (3.1) of [2022b] */
    PetscCall(PetscObjectCompose((PetscObject)(*sub)[0], "_PCHPDDM_Compact", (PetscObject)(*sub)[1]));
  } else {
    Mat aux;

    PetscCall(MatSetOption(M[0], MAT_SUBMAT_SINGLEIS, PETSC_TRUE));
    /* diagonal block of the overlapping rows */
    PetscCall(MatCreateSubMatrices(M[0], 1, irow, is, MAT_INITIAL_MATRIX, sub));
    PetscCall(MatDuplicate((*sub)[0], MAT_COPY_VALUES, &aux));
    PetscCall(MatSetOption(aux, MAT_NEW_NONZERO_ALLOCATION_ERR, PETSC_FALSE));
    if (bs == 1) { /* scalar case */
      Vec sum[2];

      PetscCall(MatCreateVecs(aux, sum, sum + 1));
      PetscCall(MatGetRowSum(M[0], sum[0]));
      PetscCall(MatGetRowSum(aux, sum[1]));
      /* off-diagonal block row sum (full rows - diagonal block rows) */
      PetscCall(VecAXPY(sum[0], -1.0, sum[1]));
      /* subdomain matrix plus off-diagonal block row sum */
      PetscCall(MatDiagonalSet(aux, sum[0], ADD_VALUES));
      PetscCall(VecDestroy(sum));
      PetscCall(VecDestroy(sum + 1));
    } else { /* vectorial case */
      /* TODO: missing MatGetValuesBlocked(), so the code below is     */
      /* an extension of the scalar case for when bs > 1, but it could */
      /* be more efficient by avoiding all these MatMatMult()          */
      Mat          sum[2], ones;
      PetscScalar *ptr;

      PetscCall(PetscCalloc1(M[0]->cmap->n * bs, &ptr));
      PetscCall(MatCreateDense(PETSC_COMM_SELF, M[0]->cmap->n, bs, M[0]->cmap->n, bs, ptr, &ones));
      for (PetscInt n = 0; n < M[0]->cmap->n; n += bs) {
        for (p = 0; p < bs; ++p) ptr[n + p * (M[0]->cmap->n + 1)] = 1.0;
      }
      PetscCall(MatMatMult(M[0], ones, MAT_INITIAL_MATRIX, PETSC_CURRENT, sum));
      PetscCall(MatDestroy(&ones));
      PetscCall(MatCreateDense(PETSC_COMM_SELF, aux->cmap->n, bs, aux->cmap->n, bs, ptr, &ones));
      PetscCall(MatDenseSetLDA(ones, M[0]->cmap->n));
      PetscCall(MatMatMult(aux, ones, MAT_INITIAL_MATRIX, PETSC_CURRENT, sum + 1));
      PetscCall(MatDestroy(&ones));
      PetscCall(PetscFree(ptr));
      /* off-diagonal block row sum (full rows - diagonal block rows) */
      PetscCall(MatAXPY(sum[0], -1.0, sum[1], SAME_NONZERO_PATTERN));
      PetscCall(MatDestroy(sum + 1));
      /* re-order values to be consistent with MatSetValuesBlocked()           */
      /* equivalent to MatTranspose() which does not truly handle              */
      /* MAT_INPLACE_MATRIX in the rectangular case, as it calls PetscMalloc() */
      PetscCall(MatDenseGetArrayWrite(sum[0], &ptr));
      HPDDM::Wrapper<PetscScalar>::imatcopy<'T'>(bs, sum[0]->rmap->n, ptr, sum[0]->rmap->n, bs);
      /* subdomain matrix plus off-diagonal block row sum */
      for (PetscInt n = 0; n < aux->cmap->n / bs; ++n) PetscCall(MatSetValuesBlocked(aux, 1, &n, 1, &n, ptr + n * bs * bs, ADD_VALUES));
      PetscCall(MatAssemblyBegin(aux, MAT_FINAL_ASSEMBLY));
      PetscCall(MatAssemblyEnd(aux, MAT_FINAL_ASSEMBLY));
      PetscCall(MatDenseRestoreArrayWrite(sum[0], &ptr));
      PetscCall(MatDestroy(sum));
    }
    PetscCall(MatSetOption(aux, MAT_NEW_NONZERO_ALLOCATION_ERR, PETSC_TRUE));
    /* left-hand side of GenEO, with the same sparsity pattern as PCASM subdomain solvers  */
    PetscCall(PetscObjectCompose((PetscObject)(*sub)[0], "_PCHPDDM_Neumann_Mat", (PetscObject)aux));
  }
  PetscCall(ISDestroy(irow));
  PetscCall(MatDestroySubMatrices(1, &M));
  PetscFunctionReturn(PETSC_SUCCESS);
}

static PetscErrorCode PCApply_Nest(PC pc, Vec x, Vec y)
{
  Mat                    A;
  MatSolverType          type;
  IS                     is[2];
  PetscBool              flg;
  std::pair<PC, Vec[2]> *p;

  PetscFunctionBegin;
  PetscCall(PCShellGetContext(pc, &p));
<<<<<<< HEAD
  PetscCall(PCGetOperators(p->first, &A, nullptr));
  PetscCall(MatNestGetISs(A, is, nullptr));
  PetscCall(PCFactorGetMatSolverType(p->first, &type));
  PetscCall(PCFactorGetMatrix(p->first, &A));
  PetscCall(PetscStrcmp(type, MATSOLVERMUMPS, &flg));
  if (flg && A->schur) PetscCall(MatMumpsSetIcntl(A, 26, 1));    /* reduction/condensation phase followed by Schur complement solve */
  PetscCall(VecISCopy(p->second[0], is[1], SCATTER_FORWARD, x)); /* assign the RHS associated to the Schur complement */
  PetscCall(PCApply(p->first, p->second[0], p->second[1]));
  PetscCall(VecISCopy(p->second[1], is[1], SCATTER_REVERSE, y)); /* retrieve the partial solution associated to the Schur complement */
  if (flg) PetscCall(MatMumpsSetIcntl(A, 26, -1));               /* default ICNTL(26) value in PETSc */
=======
  if (p->second[0]) { /* in case of a centralized Schur complement, some processes may have no local operator */
    PetscCall(PCGetOperators(p->first, &A, nullptr));
    PetscCall(MatNestGetISs(A, is, nullptr));
    PetscCall(PetscObjectTypeCompareAny((PetscObject)p->first, &flg, PCLU, PCCHOLESKY, ""));
    if (flg) { /* partial solve currently only makes sense with exact factorizations */
      PetscCall(PCFactorGetMatSolverType(p->first, &type));
      PetscCall(PCFactorGetMatrix(p->first, &A));
      if (A->schur) {
        PetscCall(PetscStrcmp(type, MATSOLVERMUMPS, &flg));
#if PetscDefined(HAVE_MUMPS)
        if (flg) PetscCall(MatMumpsSetIcntl(A, 26, 1)); /* reduction/condensation phase followed by Schur complement solve */
#endif
      } else flg = PETSC_FALSE;
    }
    PetscCall(VecISCopy(p->second[0], is[1], SCATTER_FORWARD, x)); /* assign the RHS associated to the Schur complement */
    PetscCall(PCApply(p->first, p->second[0], p->second[1]));
    PetscCall(VecISCopy(p->second[1], is[1], SCATTER_REVERSE, y)); /* retrieve the partial solution associated to the Schur complement */
#if PetscDefined(HAVE_MUMPS)
    if (flg) PetscCall(MatMumpsSetIcntl(A, 26, -1)); /* default ICNTL(26) value in PETSc */
#endif
  }
>>>>>>> bf92dce5
  PetscFunctionReturn(PETSC_SUCCESS);
}

static PetscErrorCode PCView_Nest(PC pc, PetscViewer viewer)
{
  std::pair<PC, Vec[2]> *p;

  PetscFunctionBegin;
  PetscCall(PCShellGetContext(pc, &p));
  PetscCall(PCView(p->first, viewer));
  PetscFunctionReturn(PETSC_SUCCESS);
}

static PetscErrorCode PCDestroy_Nest(PC pc)
{
  std::pair<PC, Vec[2]> *p;

  PetscFunctionBegin;
  PetscCall(PCShellGetContext(pc, &p));
  PetscCall(VecDestroy(p->second));
  PetscCall(VecDestroy(p->second + 1));
  PetscCall(PCDestroy(&p->first));
  PetscCall(PetscFree(p));
  PetscFunctionReturn(PETSC_SUCCESS);
}

template <bool T = false>
static PetscErrorCode MatMult_Schur(Mat A, Vec x, Vec y)
{
  std::tuple<Mat, PetscSF, Vec[2]> *ctx;

  PetscFunctionBegin;
  PetscCall(MatShellGetContext(A, &ctx));
  PetscCall(VecScatterBegin(std::get<1>(*ctx), x, std::get<2>(*ctx)[0], INSERT_VALUES, SCATTER_FORWARD)); /* local Vec with overlap */
  PetscCall(VecScatterEnd(std::get<1>(*ctx), x, std::get<2>(*ctx)[0], INSERT_VALUES, SCATTER_FORWARD));
  if (!T) PetscCall(MatMult(std::get<0>(*ctx), std::get<2>(*ctx)[0], std::get<2>(*ctx)[1])); /* local Schur complement */
  else PetscCall(MatMultTranspose(std::get<0>(*ctx), std::get<2>(*ctx)[0], std::get<2>(*ctx)[1]));
  PetscCall(VecSet(y, 0.0));
  PetscCall(VecScatterBegin(std::get<1>(*ctx), std::get<2>(*ctx)[1], y, ADD_VALUES, SCATTER_REVERSE)); /* global Vec with summed up contributions on the overlap */
  PetscCall(VecScatterEnd(std::get<1>(*ctx), std::get<2>(*ctx)[1], y, ADD_VALUES, SCATTER_REVERSE));
  PetscFunctionReturn(PETSC_SUCCESS);
}

static PetscErrorCode MatDestroy_Schur(Mat A)
{
  std::tuple<Mat, PetscSF, Vec[2]> *ctx;

  PetscFunctionBegin;
  PetscCall(MatShellGetContext(A, &ctx));
  PetscCall(VecDestroy(std::get<2>(*ctx)));
  PetscCall(VecDestroy(std::get<2>(*ctx) + 1));
  PetscCall(PetscFree(ctx));
  PetscFunctionReturn(PETSC_SUCCESS);
}

static PetscErrorCode MatMult_SchurCorrection(Mat A, Vec x, Vec y)
{
  PC                                         pc;
  std::tuple<PC[2], Mat[2], PCSide, Vec[3]> *ctx;

  PetscFunctionBegin;
  PetscCall(MatShellGetContext(A, &ctx));
  pc = ((PC_HPDDM *)std::get<0>(*ctx)[0]->data)->levels[0]->ksp->pc;
  if (std::get<2>(*ctx) == PC_LEFT || std::get<2>(*ctx) == PC_SIDE_DEFAULT) {             /* Q_0 is the coarse correction associated to the A00 block from PCFIELDSPLIT */
    PetscCall(MatMult(std::get<1>(*ctx)[0], x, std::get<3>(*ctx)[1]));                    /*     A_01 x                 */
    PetscCall(PCHPDDMDeflate_Private(pc, std::get<3>(*ctx)[1], std::get<3>(*ctx)[1]));    /*     Q_0 A_01 x             */
    PetscCall(MatMult(std::get<1>(*ctx)[1], std::get<3>(*ctx)[1], std::get<3>(*ctx)[0])); /*     A_10 Q_0 A_01 x        */
    PetscCall(PCApply(std::get<0>(*ctx)[1], std::get<3>(*ctx)[0], y));                    /* y = M_S^-1 A_10 Q_0 A_01 x */
  } else {
    PetscCall(PCApply(std::get<0>(*ctx)[1], x, std::get<3>(*ctx)[0]));                    /*     M_S^-1 x               */
    PetscCall(MatMult(std::get<1>(*ctx)[0], std::get<3>(*ctx)[0], std::get<3>(*ctx)[1])); /*     A_01 M_S^-1 x          */
    PetscCall(PCHPDDMDeflate_Private(pc, std::get<3>(*ctx)[1], std::get<3>(*ctx)[1]));    /*     Q_0 A_01 M_S^-1 x      */
    PetscCall(MatMult(std::get<1>(*ctx)[1], std::get<3>(*ctx)[1], y));                    /* y = A_10 Q_0 A_01 M_S^-1 x */
  }
  PetscCall(VecAXPY(y, -1.0, x)); /* y -= x, preconditioned eq. (24) of https://hal.science/hal-02343808v6/document (with a sign flip) */
  PetscFunctionReturn(PETSC_SUCCESS);
}

static PetscErrorCode MatView_SchurCorrection(Mat A, PetscViewer viewer)
{
  PetscBool                                  ascii;
  std::tuple<PC[2], Mat[2], PCSide, Vec[3]> *ctx;

  PetscFunctionBegin;
  PetscCall(PetscObjectTypeCompare((PetscObject)viewer, PETSCVIEWERASCII, &ascii));
  if (ascii) {
    PetscCall(MatShellGetContext(A, &ctx));
    PetscCall(PetscViewerASCIIPrintf(viewer, "action of %s\n", std::get<2>(*ctx) == PC_LEFT || std::get<2>(*ctx) == PC_SIDE_DEFAULT ? "(I - M_S^-1 A_10 Q_0 A_01)" : "(I - A_10 Q_0 A_01 M_S^-1)"));
    PetscCall(PCView(std::get<0>(*ctx)[1], viewer)); /* no need to PCView(Q_0) since it will be done by PCFIELDSPLIT */
  }
  PetscFunctionReturn(PETSC_SUCCESS);
}

static PetscErrorCode MatDestroy_SchurCorrection(Mat A)
{
  std::tuple<PC[2], Mat[2], PCSide, Vec[3]> *ctx;

  PetscFunctionBegin;
  PetscCall(MatShellGetContext(A, &ctx));
  PetscCall(VecDestroy(std::get<3>(*ctx)));
  PetscCall(VecDestroy(std::get<3>(*ctx) + 1));
  PetscCall(VecDestroy(std::get<3>(*ctx) + 2));
  PetscCall(PCDestroy(std::get<0>(*ctx) + 1));
  PetscCall(PetscFree(ctx));
  PetscFunctionReturn(PETSC_SUCCESS);
}

static PetscErrorCode PCPostSolve_SchurPreLeastSquares(PC, KSP, Vec, Vec x)
{
  PetscFunctionBegin;
  PetscCall(VecScale(x, -1.0));
  PetscFunctionReturn(PETSC_SUCCESS);
}

static PetscErrorCode KSPPreSolve_SchurCorrection(KSP, Vec b, Vec, void *context)
{
  std::tuple<PC[2], Mat[2], PCSide, Vec[3]> *ctx = reinterpret_cast<std::tuple<PC[2], Mat[2], PCSide, Vec[3]> *>(context);

  PetscFunctionBegin;
  if (std::get<2>(*ctx) == PC_LEFT || std::get<2>(*ctx) == PC_SIDE_DEFAULT) {
    PetscCall(PCApply(std::get<0>(*ctx)[1], b, std::get<3>(*ctx)[2]));
    std::swap(*b, *std::get<3>(*ctx)[2]); /* replace b by M^-1 b, but need to keep a copy of the original RHS, so swap it with the work Vec */
  }
  PetscFunctionReturn(PETSC_SUCCESS);
}

static PetscErrorCode KSPPostSolve_SchurCorrection(KSP, Vec b, Vec x, void *context)
{
  std::tuple<PC[2], Mat[2], PCSide, Vec[3]> *ctx = reinterpret_cast<std::tuple<PC[2], Mat[2], PCSide, Vec[3]> *>(context);

  PetscFunctionBegin;
  if (std::get<2>(*ctx) == PC_LEFT || std::get<2>(*ctx) == PC_SIDE_DEFAULT) std::swap(*b, *std::get<3>(*ctx)[2]); /* put back the original RHS where it belongs */
  else {
    PetscCall(PCApply(std::get<0>(*ctx)[1], x, std::get<3>(*ctx)[2]));
    PetscCall(VecCopy(std::get<3>(*ctx)[2], x)); /* replace x by M^-1 x */
  }
  PetscFunctionReturn(PETSC_SUCCESS);
}

static PetscErrorCode MatMult_Harmonic(Mat, Vec, Vec);
static PetscErrorCode MatMultTranspose_Harmonic(Mat, Vec, Vec);
static PetscErrorCode MatProduct_AB_Harmonic(Mat, Mat, Mat, void *);
static PetscErrorCode MatDestroy_Harmonic(Mat);

static PetscErrorCode PCSetUp_HPDDM(PC pc)
{
  PC_HPDDM                                  *data = (PC_HPDDM *)pc->data;
  PC                                         inner;
  KSP                                       *ksp;
  Mat                                       *sub, A, P, N, C = nullptr, uaux = nullptr, weighted, subA[2], S;
  Vec                                        xin, v;
  std::vector<Vec>                           initial;
  IS                                         is[1], loc, uis = data->is, unsorted = nullptr;
  ISLocalToGlobalMapping                     l2g;
  char                                       prefix[256];
  const char                                *pcpre;
  const PetscScalar *const                  *ev;
  PetscInt                                   n, requested = data->N, reused = 0, overlap = -1;
  MatStructure                               structure  = UNKNOWN_NONZERO_PATTERN;
  PetscBool                                  subdomains = PETSC_FALSE, flg = PETSC_FALSE, ismatis, swap = PETSC_FALSE, algebraic = PETSC_FALSE, block = PETSC_FALSE;
  DM                                         dm;
  std::tuple<PC[2], Mat[2], PCSide, Vec[3]> *ctx = nullptr;
#if PetscDefined(USE_DEBUG)
  IS  dis  = nullptr;
  Mat daux = nullptr;
#endif

  PetscFunctionBegin;
  PetscCheck(data->levels && data->levels[0], PETSC_COMM_SELF, PETSC_ERR_PLIB, "Not a single level allocated");
  PetscCall(PCGetOptionsPrefix(pc, &pcpre));
  PetscCall(PCGetOperators(pc, &A, &P));
  if (!data->levels[0]->ksp) {
    PetscCall(KSPCreate(PetscObjectComm((PetscObject)pc), &data->levels[0]->ksp));
    PetscCall(KSPSetNestLevel(data->levels[0]->ksp, pc->kspnestlevel));
    PetscCall(PetscSNPrintf(prefix, sizeof(prefix), "%spc_hpddm_%s_", pcpre ? pcpre : "", data->N > 1 ? "levels_1" : "coarse"));
    PetscCall(KSPSetOptionsPrefix(data->levels[0]->ksp, prefix));
    PetscCall(KSPSetType(data->levels[0]->ksp, KSPPREONLY));
  } else if (data->levels[0]->ksp->pc && data->levels[0]->ksp->pc->setupcalled && data->levels[0]->ksp->pc->reusepreconditioner) {
    /* if the fine-level PCSHELL exists, its setup has succeeded, and one wants to reuse it, */
    /* then just propagate the appropriate flag to the coarser levels                        */
    for (n = 0; n < PETSC_PCHPDDM_MAXLEVELS && data->levels[n]; ++n) {
      /* the following KSP and PC may be NULL for some processes, hence the check            */
      if (data->levels[n]->ksp) PetscCall(KSPSetReusePreconditioner(data->levels[n]->ksp, PETSC_TRUE));
      if (data->levels[n]->pc) PetscCall(PCSetReusePreconditioner(data->levels[n]->pc, PETSC_TRUE));
    }
    /* early bail out because there is nothing to do */
    PetscFunctionReturn(PETSC_SUCCESS);
  } else {
    /* reset coarser levels */
    for (n = 1; n < PETSC_PCHPDDM_MAXLEVELS && data->levels[n]; ++n) {
      if (data->levels[n]->ksp && data->levels[n]->ksp->pc && data->levels[n]->ksp->pc->setupcalled && data->levels[n]->ksp->pc->reusepreconditioner && n < data->N) {
        reused = data->N - n;
        break;
      }
      PetscCall(KSPDestroy(&data->levels[n]->ksp));
      PetscCall(PCDestroy(&data->levels[n]->pc));
    }
    /* check if some coarser levels are being reused */
    PetscCallMPI(MPIU_Allreduce(MPI_IN_PLACE, &reused, 1, MPIU_INT, MPI_MAX, PetscObjectComm((PetscObject)pc)));
    const int *addr = data->levels[0]->P ? data->levels[0]->P->getAddrLocal() : &HPDDM::i__0;

    if (addr != &HPDDM::i__0 && reused != data->N - 1) {
      /* reuse previously computed eigenvectors */
      ev = data->levels[0]->P->getVectors();
      if (ev) {
        initial.reserve(*addr);
        PetscCall(VecCreateSeqWithArray(PETSC_COMM_SELF, 1, data->levels[0]->P->getDof(), ev[0], &xin));
        for (n = 0; n < *addr; ++n) {
          PetscCall(VecDuplicate(xin, &v));
          PetscCall(VecPlaceArray(xin, ev[n]));
          PetscCall(VecCopy(xin, v));
          initial.emplace_back(v);
          PetscCall(VecResetArray(xin));
        }
        PetscCall(VecDestroy(&xin));
      }
    }
  }
  data->N -= reused;
  PetscCall(KSPSetOperators(data->levels[0]->ksp, A, P));

  PetscCall(PetscObjectTypeCompare((PetscObject)P, MATIS, &ismatis));
  if (!data->is && !ismatis) {
    PetscErrorCode (*create)(DM, IS *, Mat *, PetscErrorCode (**)(Mat, PetscReal, Vec, Vec, PetscReal, IS, void *), void **) = nullptr;
    PetscErrorCode (*usetup)(Mat, PetscReal, Vec, Vec, PetscReal, IS, void *)                                                = nullptr;
    void *uctx                                                                                                               = nullptr;

    /* first see if we can get the data from the DM */
    PetscCall(MatGetDM(P, &dm));
    if (!dm) PetscCall(MatGetDM(A, &dm));
    if (!dm) PetscCall(PCGetDM(pc, &dm));
    if (dm) { /* this is the hook for DMPLEX for which the auxiliary Mat is the local Neumann matrix */
      PetscCall(PetscObjectQueryFunction((PetscObject)dm, "DMCreateNeumannOverlap_C", &create));
      if (create) {
        PetscCall((*create)(dm, &uis, &uaux, &usetup, &uctx));
        if (data->Neumann == PETSC_BOOL3_UNKNOWN) data->Neumann = PETSC_BOOL3_TRUE; /* set the value only if it was not already provided by the user */
      }
    }
    if (!create) {
      if (!uis) {
        PetscCall(PetscObjectQuery((PetscObject)pc, "_PCHPDDM_Neumann_IS", (PetscObject *)&uis));
        PetscCall(PetscObjectReference((PetscObject)uis));
      }
      if (!uaux) {
        PetscCall(PetscObjectQuery((PetscObject)pc, "_PCHPDDM_Neumann_Mat", (PetscObject *)&uaux));
        PetscCall(PetscObjectReference((PetscObject)uaux));
      }
      /* look inside the Pmat instead of the PC, needed for MatSchurComplementComputeExplicitOperator() */
      if (!uis) {
        PetscCall(PetscObjectQuery((PetscObject)P, "_PCHPDDM_Neumann_IS", (PetscObject *)&uis));
        PetscCall(PetscObjectReference((PetscObject)uis));
      }
      if (!uaux) {
        PetscCall(PetscObjectQuery((PetscObject)P, "_PCHPDDM_Neumann_Mat", (PetscObject *)&uaux));
        PetscCall(PetscObjectReference((PetscObject)uaux));
      }
    }
    PetscCall(PCHPDDMSetAuxiliaryMat(pc, uis, uaux, usetup, uctx));
    PetscCall(MatDestroy(&uaux));
    PetscCall(ISDestroy(&uis));
  }

  if (!ismatis) {
    PetscCall(PCHPDDMSetUpNeumannOverlap_Private(pc));
    PetscCall(PetscOptionsGetBool(nullptr, pcpre, "-pc_hpddm_block_splitting", &block, nullptr));
    PetscCall(PetscOptionsGetInt(nullptr, pcpre, "-pc_hpddm_harmonic_overlap", &overlap, nullptr));
    PetscCall(PetscObjectTypeCompare((PetscObject)P, MATSCHURCOMPLEMENT, &flg));
    if (data->is || flg) {
      if (block || overlap != -1) {
        PetscCall(ISDestroy(&data->is));
        PetscCall(MatDestroy(&data->aux));
      } else if (flg) {
        PCHPDDMSchurPreType type = PC_HPDDM_SCHUR_PRE_GENEO;

        PetscCall(PetscOptionsGetEnum(nullptr, pcpre, "-pc_hpddm_schur_precondition", PCHPDDMSchurPreTypes, (PetscEnum *)&type, &flg));
        if (type == PC_HPDDM_SCHUR_PRE_LEAST_SQUARES) {
          PetscCall(ISDestroy(&data->is)); /* destroy any previously user-set objects since they will be set automatically */
          PetscCall(MatDestroy(&data->aux));
        } else if (type == PC_HPDDM_SCHUR_PRE_GENEO) {
          PetscContainer container = nullptr;

          PetscCall(PetscObjectQuery((PetscObject)pc, "_PCHPDDM_Schur", (PetscObject *)&container));
          if (!container) { /* first call to PCSetUp() on the PC associated to the Schur complement */
            PC_HPDDM       *data_00;
            KSP             ksp, inner_ksp;
            PC              pc_00;
            Mat             A11 = nullptr;
            Vec             d   = nullptr;
            const PetscInt *ranges;
            PetscMPIInt     size;
            char           *prefix;

            PetscCall(MatSchurComplementGetKSP(P, &ksp));
            PetscCall(KSPGetPC(ksp, &pc_00));
            PetscCall(PetscObjectTypeCompare((PetscObject)pc_00, PCHPDDM, &flg));
            PetscCheck(flg, PetscObjectComm((PetscObject)P), PETSC_ERR_ARG_INCOMP, "-%spc_hpddm_schur_precondition %s and -%spc_type %s (!= %s)", pcpre ? pcpre : "", PCHPDDMSchurPreTypes[type], ((PetscObject)pc_00)->prefix ? ((PetscObject)pc_00)->prefix : "",
                       ((PetscObject)pc_00)->type_name, PCHPDDM);
            data_00 = (PC_HPDDM *)pc_00->data;
            PetscCheck(data_00->N == 2, PetscObjectComm((PetscObject)P), PETSC_ERR_ARG_INCOMP, "-%spc_hpddm_schur_precondition %s and %" PetscInt_FMT " level%s instead of 2 for the A00 block -%s", pcpre ? pcpre : "", PCHPDDMSchurPreTypes[type],
                       data_00->N, data_00->N > 1 ? "s" : "", ((PetscObject)pc_00)->prefix);
            PetscCheck(data_00->levels[0]->pc, PetscObjectComm((PetscObject)P), PETSC_ERR_ORDER, "PC of the first block%s not setup yet", ((PetscObject)pc_00)->prefix ? std::string(std::string(" (") + ((PetscObject)pc_00)->prefix + std::string(")")).c_str() : "");
            PetscCall(PetscObjectTypeCompare((PetscObject)data_00->levels[0]->pc, PCASM, &flg));
            PetscCheck(flg, PetscObjectComm((PetscObject)P), PETSC_ERR_ARG_INCOMP, "-%spc_hpddm_schur_precondition %s and -%spc_type %s (!= %s)", pcpre ? pcpre : "", PCHPDDMSchurPreTypes[type], ((PetscObject)data_00->levels[0]->pc)->prefix,
                       ((PetscObject)data_00->levels[0]->pc)->type_name, PCASM);
            PetscCall(PetscNew(&ctx)); /* context to pass data around for the inner-most PC, which will be a proper PCHPDDM (or a dummy variable if the Schur complement is centralized on a single process)  */
            PetscCall(MatSchurComplementGetSubMatrices(P, nullptr, nullptr, nullptr, nullptr, &A11));
            PetscCall(MatGetOwnershipRanges(A11, &ranges));
            PetscCallMPI(MPI_Comm_size(PetscObjectComm((PetscObject)A11), &size));
            flg = PetscBool(std::find_if(ranges, ranges + size + 1, [&](PetscInt v) { return v != ranges[0] && v != ranges[size]; }) == ranges + size + 1); /* are all local matrices but one of dimension 0 (centralized Schur complement)? */
            if (!flg) {
              if (PetscDefined(USE_DEBUG) || !data->is) {
                Mat A01, A10, B = nullptr, C = nullptr, *sub;

                PetscCall(MatSchurComplementGetSubMatrices(P, &A, nullptr, &A01, &A10, nullptr));
                PetscCall(PetscObjectTypeCompare((PetscObject)A10, MATTRANSPOSEVIRTUAL, &flg));
                if (flg) {
                  PetscCall(MatTransposeGetMat(A10, &C));
                  PetscCall(MatTranspose(C, MAT_INITIAL_MATRIX, &B));
                } else {
                  PetscCall(PetscObjectTypeCompare((PetscObject)A10, MATHERMITIANTRANSPOSEVIRTUAL, &flg));
                  if (flg) {
                    PetscCall(MatHermitianTransposeGetMat(A10, &C));
                    PetscCall(MatHermitianTranspose(C, MAT_INITIAL_MATRIX, &B));
                  }
                }
                if (flg)
                  PetscCall(MatShellGetScalingShifts(A10, (PetscScalar *)MAT_SHELL_NOT_ALLOWED, (PetscScalar *)MAT_SHELL_NOT_ALLOWED, (Vec *)MAT_SHELL_NOT_ALLOWED, (Vec *)MAT_SHELL_NOT_ALLOWED, (Vec *)MAT_SHELL_NOT_ALLOWED, (Mat *)MAT_SHELL_NOT_ALLOWED, (IS *)MAT_SHELL_NOT_ALLOWED, (IS *)MAT_SHELL_NOT_ALLOWED));
                if (!B) {
                  B = A10;
                  PetscCall(PetscObjectReference((PetscObject)B));
                } else if (!data->is) {
                  PetscCall(PetscObjectTypeCompareAny((PetscObject)A01, &flg, MATTRANSPOSEVIRTUAL, MATHERMITIANTRANSPOSEVIRTUAL, ""));
                  if (!flg) C = A01;
                  else
                    PetscCall(MatShellGetScalingShifts(A01, (PetscScalar *)MAT_SHELL_NOT_ALLOWED, (PetscScalar *)MAT_SHELL_NOT_ALLOWED, (Vec *)MAT_SHELL_NOT_ALLOWED, (Vec *)MAT_SHELL_NOT_ALLOWED, (Vec *)MAT_SHELL_NOT_ALLOWED, (Mat *)MAT_SHELL_NOT_ALLOWED, (IS *)MAT_SHELL_NOT_ALLOWED, (IS *)MAT_SHELL_NOT_ALLOWED));
                }
                PetscCall(ISCreateStride(PETSC_COMM_SELF, B->rmap->N, 0, 1, &uis));
                PetscCall(ISSetIdentity(uis));
                if (!data->is) {
                  if (C) PetscCall(PetscObjectReference((PetscObject)C));
                  else PetscCall(MatTranspose(B, MAT_INITIAL_MATRIX, &C));
                  PetscCall(ISDuplicate(data_00->is, is));
                  PetscCall(MatIncreaseOverlap(A, 1, is, 1));
                  PetscCall(MatSetOption(C, MAT_SUBMAT_SINGLEIS, PETSC_TRUE));
                  PetscCall(MatCreateSubMatrices(C, 1, is, &uis, MAT_INITIAL_MATRIX, &sub));
                  PetscCall(MatDestroy(&C));
                  PetscCall(MatTranspose(sub[0], MAT_INITIAL_MATRIX, &C));
                  PetscCall(MatDestroySubMatrices(1, &sub));
                  PetscCall(MatFindNonzeroRows(C, &data->is));
                  PetscCall(MatDestroy(&C));
                  PetscCall(ISDestroy(is));
                  PetscCall(ISCreateStride(PetscObjectComm((PetscObject)data->is), A11->rmap->n, A11->rmap->rstart, 1, &loc));
                  if (PetscDefined(USE_DEBUG)) PetscCall(PCHPDDMCheckInclusion_Private(pc, data->is, loc, PETSC_FALSE));
                  PetscCall(ISExpand(data->is, loc, is));
                  PetscCall(ISDestroy(&loc));
                  PetscCall(ISDestroy(&data->is));
                  data->is = is[0];
                  is[0]    = nullptr;
                }
                if (PetscDefined(USE_DEBUG)) {
                  PetscCall(PCHPDDMCheckSymmetry_Private(pc, A01, A10));
                  PetscCall(MatCreateSubMatrices(B, 1, &uis, &data_00->is, MAT_INITIAL_MATRIX, &sub)); /* expensive check since all processes fetch all rows (but only some columns) of the constraint matrix */
                  PetscCall(ISDestroy(&uis));
                  PetscCall(ISDuplicate(data->is, &uis));
                  PetscCall(ISSort(uis));
                  PetscCall(ISComplement(uis, 0, B->rmap->N, is));
                  PetscCall(MatDuplicate(sub[0], MAT_COPY_VALUES, &C));
                  PetscCall(MatZeroRowsIS(C, is[0], 0.0, nullptr, nullptr));
                  PetscCall(ISDestroy(is));
                  PetscCall(MatMultEqual(sub[0], C, 20, &flg));
                  PetscCheck(flg, PETSC_COMM_SELF, PETSC_ERR_ARG_INCOMP, "The image of A_10 (R_i^p)^T from the local primal (e.g., velocity) space to the full dual (e.g., pressure) space is not restricted to the local dual space: A_10 (R_i^p)^T != R_i^d (R_i^d)^T A_10 (R_i^p)^T"); /* cf. eq. (9) of https://hal.science/hal-02343808v6/document */
                  PetscCall(MatDestroy(&C));
                  PetscCall(MatDestroySubMatrices(1, &sub));
                }
                PetscCall(ISDestroy(&uis));
                PetscCall(MatDestroy(&B));
              }
              flg = PETSC_FALSE;
              if (!data->aux) {
                Mat D;

                PetscCall(MatCreateVecs(A11, &d, nullptr));
                PetscCall(MatGetDiagonal(A11, d));
                PetscCall(PetscObjectTypeCompareAny((PetscObject)A11, &flg, MATDIAGONAL, MATCONSTANTDIAGONAL, ""));
                if (!flg) {
                  PetscCall(MatCreateDiagonal(d, &D));
                  PetscCall(MatMultEqual(A11, D, 20, &flg));
                  PetscCall(MatDestroy(&D));
                }
                if (flg) PetscCall(PetscInfo(pc, "A11 block is likely diagonal so the PC will build an auxiliary Mat (which was not initially provided by the user)\n"));
              }
              if (data->Neumann != PETSC_BOOL3_TRUE && !flg && A11) {
                PetscReal norm;

                PetscCall(MatNorm(A11, NORM_INFINITY, &norm));
                PetscCheck(norm < PETSC_MACHINE_EPSILON * static_cast<PetscReal>(10.0), PetscObjectComm((PetscObject)P), PETSC_ERR_ARG_INCOMP, "-%spc_hpddm_schur_precondition geneo and -%spc_hpddm_has_neumann != true with a nonzero or non-diagonal A11 block", pcpre ? pcpre : "", pcpre ? pcpre : "");
                PetscCall(PetscInfo(pc, "A11 block is likely zero so the PC will build an auxiliary Mat (which was%s initially provided by the user)\n", data->aux ? "" : " not"));
                PetscCall(MatDestroy(&data->aux));
                flg = PETSC_TRUE;
              }
              if (!data->aux) { /* if A11 is near zero, e.g., Stokes equation, or diagonal, build an auxiliary (Neumann) Mat which is a (possibly slightly shifted) diagonal weighted by the inverse of the multiplicity */
                PetscSF            scatter;
                const PetscScalar *read;
                PetscScalar       *write, *diagonal = nullptr;

                PetscCall(MatDestroy(&data->aux));
                PetscCall(ISGetLocalSize(data->is, &n));
                PetscCall(VecCreateMPI(PetscObjectComm((PetscObject)P), n, PETSC_DECIDE, &xin));
                PetscCall(VecDuplicate(xin, &v));
                PetscCall(VecScatterCreate(xin, data->is, v, nullptr, &scatter));
                PetscCall(VecSet(v, 1.0));
                PetscCall(VecSet(xin, 1.0));
                PetscCall(VecScatterBegin(scatter, v, xin, ADD_VALUES, SCATTER_REVERSE));
                PetscCall(VecScatterEnd(scatter, v, xin, ADD_VALUES, SCATTER_REVERSE)); /* v has the multiplicity of all unknowns on the overlap */
                PetscCall(PetscSFDestroy(&scatter));
                if (d) {
                  PetscCall(VecScatterCreate(d, data->is, v, nullptr, &scatter));
                  PetscCall(VecScatterBegin(scatter, d, v, INSERT_VALUES, SCATTER_FORWARD));
                  PetscCall(VecScatterEnd(scatter, d, v, INSERT_VALUES, SCATTER_FORWARD));
                  PetscCall(PetscSFDestroy(&scatter));
                  PetscCall(VecDestroy(&d));
                  PetscCall(PetscMalloc1(n, &diagonal));
                  PetscCall(VecGetArrayRead(v, &read));
                  PetscCallCXX(std::copy_n(read, n, diagonal));
                  PetscCall(VecRestoreArrayRead(v, &read));
                }
                PetscCall(VecDestroy(&v));
                PetscCall(VecCreateSeq(PETSC_COMM_SELF, n, &v));
                PetscCall(VecGetArrayRead(xin, &read));
                PetscCall(VecGetArrayWrite(v, &write));
                for (PetscInt i = 0; i < n; ++i) write[i] = (!diagonal || std::abs(diagonal[i]) < PETSC_MACHINE_EPSILON) ? PETSC_SMALL / (static_cast<PetscReal>(1000.0) * read[i]) : diagonal[i] / read[i];
                PetscCall(PetscFree(diagonal));
                PetscCall(VecRestoreArrayRead(xin, &read));
                PetscCall(VecRestoreArrayWrite(v, &write));
                PetscCall(VecDestroy(&xin));
                PetscCall(MatCreateDiagonal(v, &data->aux));
                PetscCall(VecDestroy(&v));
              }
              uis  = data->is;
              uaux = data->aux;
              PetscCall(PetscObjectReference((PetscObject)uis));
              PetscCall(PetscObjectReference((PetscObject)uaux));
              PetscCall(PetscStrallocpy(pcpre, &prefix));
              PetscCall(PCSetOptionsPrefix(pc, nullptr));
              PetscCall(PCSetType(pc, PCKSP));                                    /* replace the PC associated to the Schur complement by PCKSP */
              PetscCall(KSPCreate(PetscObjectComm((PetscObject)pc), &inner_ksp)); /* new KSP that will be attached to the previously set PC */
              PetscCall(PetscObjectGetTabLevel((PetscObject)pc, &n));
              PetscCall(PetscObjectSetTabLevel((PetscObject)inner_ksp, n + 2));
              PetscCall(KSPSetOperators(inner_ksp, pc->mat, pc->pmat));
              PetscCall(KSPSetOptionsPrefix(inner_ksp, std::string(std::string(prefix) + "pc_hpddm_").c_str()));
              PetscCall(KSPSetSkipPCSetFromOptions(inner_ksp, PETSC_TRUE));
              PetscCall(KSPSetFromOptions(inner_ksp));
              PetscCall(KSPGetPC(inner_ksp, &inner));
              PetscCall(PCSetOptionsPrefix(inner, nullptr));
              PetscCall(PCSetType(inner, PCNONE)); /* no preconditioner since the action of M^-1 A or A M^-1 will be computed by the Amat */
              PetscCall(PCKSPSetKSP(pc, inner_ksp));
              std::get<0>(*ctx)[0] = pc_00; /* for coarse correction on the primal (e.g., velocity) space */
              PetscCall(PCCreate(PetscObjectComm((PetscObject)pc), &std::get<0>(*ctx)[1]));
              PetscCall(PCSetOptionsPrefix(pc, prefix)); /* both PC share the same prefix so that the outer PC can be reset with PCSetFromOptions() */
              PetscCall(PCSetOptionsPrefix(std::get<0>(*ctx)[1], prefix));
              PetscCall(PetscFree(prefix));
              PetscCall(PCSetOperators(std::get<0>(*ctx)[1], pc->mat, pc->pmat));
              PetscCall(PCSetType(std::get<0>(*ctx)[1], PCHPDDM));
              PetscCall(PCHPDDMSetAuxiliaryMat(std::get<0>(*ctx)[1], uis, uaux, nullptr, nullptr)); /* transfer ownership of the auxiliary inputs from the inner (PCKSP) to the inner-most (PCHPDDM) PC */
              if (flg) static_cast<PC_HPDDM *>(std::get<0>(*ctx)[1]->data)->Neumann = PETSC_BOOL3_TRUE;
              PetscCall(PCSetFromOptions(std::get<0>(*ctx)[1]));
              PetscCall(PetscObjectDereference((PetscObject)uis));
              PetscCall(PetscObjectDereference((PetscObject)uaux));
              PetscCall(MatCreateShell(PetscObjectComm((PetscObject)pc), inner->mat->rmap->n, inner->mat->cmap->n, inner->mat->rmap->N, inner->mat->cmap->N, ctx, &S)); /* MatShell computing the action of M^-1 A or A M^-1 */
              PetscCall(MatShellSetOperation(S, MATOP_MULT, (void (*)(void))MatMult_SchurCorrection));
              PetscCall(MatShellSetOperation(S, MATOP_VIEW, (void (*)(void))MatView_SchurCorrection));
              PetscCall(MatShellSetOperation(S, MATOP_DESTROY, (void (*)(void))MatDestroy_SchurCorrection));
              PetscCall(KSPGetPCSide(inner_ksp, &(std::get<2>(*ctx))));
              if (std::get<2>(*ctx) == PC_LEFT || std::get<2>(*ctx) == PC_SIDE_DEFAULT) {
                PetscCall(KSPSetPreSolve(inner_ksp, KSPPreSolve_SchurCorrection, ctx));
              } else { /* no support for PC_SYMMETRIC */
                PetscCheck(std::get<2>(*ctx) == PC_RIGHT, PetscObjectComm((PetscObject)pc), PETSC_ERR_SUP, "PCSide %s (!= %s or %s or %s)", PCSides[std::get<2>(*ctx)], PCSides[PC_SIDE_DEFAULT], PCSides[PC_LEFT], PCSides[PC_RIGHT]);
              }
              PetscCall(KSPSetPostSolve(inner_ksp, KSPPostSolve_SchurCorrection, ctx));
              PetscCall(PetscObjectContainerCompose((PetscObject)std::get<0>(*ctx)[1], "_PCHPDDM_Schur", ctx, nullptr));
              PetscCall(PCSetUp(std::get<0>(*ctx)[1]));
              PetscCall(KSPSetOperators(inner_ksp, S, S));
              PetscCall(MatCreateVecs(std::get<1>(*ctx)[0], std::get<3>(*ctx), std::get<3>(*ctx) + 1));
              PetscCall(VecDuplicate(std::get<3>(*ctx)[0], std::get<3>(*ctx) + 2));
              PetscCall(PetscObjectDereference((PetscObject)inner_ksp));
              PetscCall(PetscObjectDereference((PetscObject)S));
            } else {
              std::get<0>(*ctx)[0] = pc_00;
              PetscCall(PetscObjectContainerCompose((PetscObject)pc, "_PCHPDDM_Schur", ctx, nullptr));
              PetscCall(ISCreateStride(PetscObjectComm((PetscObject)data_00->is), A11->rmap->n, A11->rmap->rstart, 1, &data->is)); /* dummy variables in the case of a centralized Schur complement */
              PetscCall(MatGetDiagonalBlock(A11, &data->aux));
              PetscCall(PetscObjectReference((PetscObject)data->aux));
              PetscCall(PCSetUp(pc));
            }
            for (std::vector<Vec>::iterator it = initial.begin(); it != initial.end(); ++it) PetscCall(VecDestroy(&*it));
            PetscFunctionReturn(PETSC_SUCCESS);
          } else { /* second call to PCSetUp() on the PC associated to the Schur complement, retrieve previously set context */
            PetscCall(PetscContainerGetPointer(container, (void **)&ctx));
          }
        }
      }
    }
    if (!data->is && data->N > 1) {
      char type[256] = {}; /* same size as in src/ksp/pc/interface/pcset.c */

      PetscCall(PetscObjectTypeCompareAny((PetscObject)P, &flg, MATNORMAL, MATNORMALHERMITIAN, ""));
      if (flg || (A->rmap->N != A->cmap->N && P->rmap->N == P->cmap->N && P->rmap->N == A->cmap->N)) {
        Mat B;

        PetscCall(PCHPDDMSetAuxiliaryMatNormal_Private(pc, A, P, &B, pcpre));
        if (data->correction == PC_HPDDM_COARSE_CORRECTION_DEFLATED) data->correction = PC_HPDDM_COARSE_CORRECTION_BALANCED;
        PetscCall(MatDestroy(&B));
      } else {
        PetscCall(PetscObjectTypeCompare((PetscObject)P, MATSCHURCOMPLEMENT, &flg));
        if (flg) {
          Mat                 A00, P00, A01, A10, A11, B, N;
          PCHPDDMSchurPreType type = PC_HPDDM_SCHUR_PRE_LEAST_SQUARES;

          PetscCall(MatSchurComplementGetSubMatrices(P, &A00, &P00, &A01, &A10, &A11));
          PetscCall(PetscOptionsGetEnum(nullptr, pcpre, "-pc_hpddm_schur_precondition", PCHPDDMSchurPreTypes, (PetscEnum *)&type, &flg));
          if (type == PC_HPDDM_SCHUR_PRE_LEAST_SQUARES) {
            Mat                        B01;
            Vec                        diagonal = nullptr;
            const PetscScalar         *array;
            MatSchurComplementAinvType type;

            PetscCall(PCHPDDMCheckSymmetry_Private(pc, A01, A10, &B01));
            if (A11) {
              PetscCall(MatCreateVecs(A11, &diagonal, nullptr));
              PetscCall(MatGetDiagonal(A11, diagonal));
            }
            PetscCall(MatCreateVecs(P00, &v, nullptr));
            PetscCall(MatSchurComplementGetAinvType(P, &type));
            PetscCheck(type == MAT_SCHUR_COMPLEMENT_AINV_DIAG || type == MAT_SCHUR_COMPLEMENT_AINV_LUMP, PetscObjectComm((PetscObject)P), PETSC_ERR_SUP, "-%smat_schur_complement_ainv_type %s", ((PetscObject)P)->prefix ? ((PetscObject)P)->prefix : "", MatSchurComplementAinvTypes[type]);
            if (type == MAT_SCHUR_COMPLEMENT_AINV_LUMP) {
              PetscCall(MatGetRowSum(P00, v));
              if (A00 == P00) PetscCall(PetscObjectReference((PetscObject)A00));
              PetscCall(MatDestroy(&P00));
              PetscCall(VecGetArrayRead(v, &array));
              PetscCall(MatCreateAIJ(PetscObjectComm((PetscObject)A00), A00->rmap->n, A00->cmap->n, A00->rmap->N, A00->cmap->N, 1, nullptr, 0, nullptr, &P00));
              PetscCall(MatSetOption(P00, MAT_NO_OFF_PROC_ENTRIES, PETSC_TRUE));
              for (n = A00->rmap->rstart; n < A00->rmap->rend; ++n) PetscCall(MatSetValue(P00, n, n, array[n - A00->rmap->rstart], INSERT_VALUES));
              PetscCall(MatAssemblyBegin(P00, MAT_FINAL_ASSEMBLY));
              PetscCall(MatAssemblyEnd(P00, MAT_FINAL_ASSEMBLY));
              PetscCall(VecRestoreArrayRead(v, &array));
              PetscCall(MatSchurComplementUpdateSubMatrices(P, A00, P00, A01, A10, A11)); /* replace P00 by diag(sum of each row of P00) */
              PetscCall(MatDestroy(&P00));
            } else PetscCall(MatGetDiagonal(P00, v));
            PetscCall(VecReciprocal(v)); /* inv(diag(P00))       */
            PetscCall(VecSqrtAbs(v));    /* sqrt(inv(diag(P00))) */
            PetscCall(MatDuplicate(A01, MAT_COPY_VALUES, &B));
            PetscCall(MatDiagonalScale(B, v, nullptr));
            if (B01) PetscCall(MatDiagonalScale(B01, v, nullptr));
            PetscCall(VecDestroy(&v));
            PetscCall(MatCreateNormalHermitian(B, &N));
            PetscCall(PCHPDDMSetAuxiliaryMatNormal_Private(pc, B, N, &P, pcpre, &diagonal, B01));
            PetscCall(PetscObjectTypeCompare((PetscObject)data->aux, MATSEQAIJ, &flg));
            if (!flg) {
              PetscCall(MatDestroy(&P));
              P = N;
              PetscCall(PetscObjectReference((PetscObject)P));
            }
            if (diagonal) {
              PetscCall(MatDiagonalSet(P, diagonal, ADD_VALUES));
              PetscCall(PCSetOperators(pc, P, P)); /* replace P by A01^T inv(diag(P00)) A01 - diag(P11) */
              PetscCall(VecDestroy(&diagonal));
            } else PetscCall(PCSetOperators(pc, B01 ? P : N, P));  /* replace P by A01^T inv(diag(P00)) A01                         */
            pc->ops->postsolve = PCPostSolve_SchurPreLeastSquares; /*  PCFIELDSPLIT expect a KSP for (P11 - A10 inv(diag(P00)) A01) */
            PetscCall(MatDestroy(&N));                             /*  but a PC for (A10 inv(diag(P00)) A10 - P11) is setup instead */
            PetscCall(MatDestroy(&P));                             /*  so the sign of the solution must be flipped                  */
            PetscCall(MatDestroy(&B));
          } else
            PetscCheck(type != PC_HPDDM_SCHUR_PRE_GENEO, PetscObjectComm((PetscObject)P), PETSC_ERR_ARG_INCOMP, "-%spc_hpddm_schur_precondition %s without a prior call to PCHPDDMSetAuxiliaryMat() on the A11 block%s%s", pcpre ? pcpre : "", PCHPDDMSchurPreTypes[type], pcpre ? " -" : "", pcpre ? pcpre : "");
          for (std::vector<Vec>::iterator it = initial.begin(); it != initial.end(); ++it) PetscCall(VecDestroy(&*it));
          PetscFunctionReturn(PETSC_SUCCESS);
        } else {
          PetscCall(PetscOptionsGetString(nullptr, pcpre, "-pc_hpddm_levels_1_st_pc_type", type, sizeof(type), nullptr));
          PetscCall(PetscStrcmp(type, PCMAT, &algebraic));
          PetscCheck(!algebraic || !block, PetscObjectComm((PetscObject)P), PETSC_ERR_ARG_INCOMP, "-pc_hpddm_levels_1_st_pc_type mat and -pc_hpddm_block_splitting");
          if (overlap != -1) {
            PetscCheck(!block && !algebraic, PetscObjectComm((PetscObject)P), PETSC_ERR_ARG_INCOMP, "-pc_hpddm_%s and -pc_hpddm_harmonic_overlap", block ? "block_splitting" : "levels_1_st_pc_type mat");
            PetscCheck(overlap >= 1, PetscObjectComm((PetscObject)P), PETSC_ERR_ARG_WRONG, "-pc_hpddm_harmonic_overlap %" PetscInt_FMT " < 1", overlap);
          }
          if (block || overlap != -1) algebraic = PETSC_TRUE;
          if (algebraic) {
            PetscCall(ISCreateStride(PETSC_COMM_SELF, P->rmap->n, P->rmap->rstart, 1, &data->is));
            PetscCall(MatIncreaseOverlap(P, 1, &data->is, 1));
            PetscCall(ISSort(data->is));
          } else
            PetscCall(PetscInfo(pc, "Cannot assemble a fully-algebraic coarse operator with an assembled Pmat and -%spc_hpddm_levels_1_st_pc_type != mat and -%spc_hpddm_block_splitting != true and -%spc_hpddm_harmonic_overlap < 1\n", pcpre ? pcpre : "", pcpre ? pcpre : "", pcpre ? pcpre : ""));
        }
      }
    }
  }
#if PetscDefined(USE_DEBUG)
  if (data->is) PetscCall(ISDuplicate(data->is, &dis));
  if (data->aux) PetscCall(MatDuplicate(data->aux, MAT_COPY_VALUES, &daux));
#endif
  if (data->is || (ismatis && data->N > 1)) {
    if (ismatis) {
      std::initializer_list<std::string> list = {MATSEQBAIJ, MATSEQSBAIJ};
      PetscCall(MatISGetLocalMat(P, &N));
      std::initializer_list<std::string>::const_iterator it = std::find(list.begin(), list.end(), ((PetscObject)N)->type_name);
      PetscCall(MatISRestoreLocalMat(P, &N));
      switch (std::distance(list.begin(), it)) {
      case 0:
        PetscCall(MatConvert(P, MATMPIBAIJ, MAT_INITIAL_MATRIX, &C));
        break;
      case 1:
        /* MatCreateSubMatrices() does not work with MATSBAIJ and unsorted ISes, so convert to MPIBAIJ */
        PetscCall(MatConvert(P, MATMPIBAIJ, MAT_INITIAL_MATRIX, &C));
        PetscCall(MatSetOption(C, MAT_SYMMETRIC, PETSC_TRUE));
        break;
      default:
        PetscCall(MatConvert(P, MATMPIAIJ, MAT_INITIAL_MATRIX, &C));
      }
      PetscCall(MatISGetLocalToGlobalMapping(P, &l2g, nullptr));
      PetscCall(PetscObjectReference((PetscObject)P));
      PetscCall(KSPSetOperators(data->levels[0]->ksp, A, C));
      std::swap(C, P);
      PetscCall(ISLocalToGlobalMappingGetSize(l2g, &n));
      PetscCall(ISCreateStride(PETSC_COMM_SELF, n, 0, 1, &loc));
      PetscCall(ISLocalToGlobalMappingApplyIS(l2g, loc, &is[0]));
      PetscCall(ISDestroy(&loc));
      /* the auxiliary Mat is _not_ the local Neumann matrix                                */
      /* it is the local Neumann matrix augmented (with zeros) through MatIncreaseOverlap() */
      data->Neumann = PETSC_BOOL3_FALSE;
      structure     = SAME_NONZERO_PATTERN;
    } else {
      is[0] = data->is;
      if (algebraic || ctx) subdomains = PETSC_TRUE;
      PetscCall(PetscOptionsGetBool(nullptr, pcpre, "-pc_hpddm_define_subdomains", &subdomains, nullptr));
      if (ctx) PetscCheck(subdomains, PetscObjectComm((PetscObject)P), PETSC_ERR_ARG_INCOMP, "-%spc_hpddm_schur_precondition geneo and -%spc_hpddm_define_subdomains false", pcpre, pcpre);
      if (PetscBool3ToBool(data->Neumann)) {
        PetscCheck(!block, PetscObjectComm((PetscObject)P), PETSC_ERR_ARG_INCOMP, "-pc_hpddm_block_splitting and -pc_hpddm_has_neumann");
        PetscCheck(overlap == -1, PetscObjectComm((PetscObject)P), PETSC_ERR_ARG_INCOMP, "-pc_hpddm_harmonic_overlap %" PetscInt_FMT " and -pc_hpddm_has_neumann", overlap);
        PetscCheck(!algebraic, PetscObjectComm((PetscObject)P), PETSC_ERR_ARG_INCOMP, "-pc_hpddm_levels_1_st_pc_type mat and -pc_hpddm_has_neumann");
      }
      if (PetscBool3ToBool(data->Neumann) || block) structure = SAME_NONZERO_PATTERN;
      PetscCall(ISCreateStride(PetscObjectComm((PetscObject)data->is), P->rmap->n, P->rmap->rstart, 1, &loc));
    }
    PetscCall(PetscSNPrintf(prefix, sizeof(prefix), "%spc_hpddm_levels_1_", pcpre ? pcpre : ""));
    PetscCall(PetscOptionsGetEnum(nullptr, prefix, "-st_matstructure", MatStructures, (PetscEnum *)&structure, &flg)); /* if not user-provided, force its value when possible */
    if (!flg && structure == SAME_NONZERO_PATTERN) {                                                                   /* cannot call STSetMatStructure() yet, insert the appropriate option in the database, parsed by STSetFromOptions() */
      PetscCall(PetscSNPrintf(prefix, sizeof(prefix), "-%spc_hpddm_levels_1_st_matstructure", pcpre ? pcpre : ""));
      PetscCall(PetscOptionsSetValue(nullptr, prefix, MatStructures[structure]));
    }
    flg = PETSC_FALSE;
    if (data->share) {
      data->share = PETSC_FALSE; /* will be reset to PETSC_TRUE if none of the conditions below are true */
      if (!subdomains) PetscCall(PetscInfo(pc, "Cannot share subdomain KSP between SLEPc and PETSc since -%spc_hpddm_define_subdomains is not true\n", pcpre ? pcpre : ""));
      else if (data->deflation) PetscCall(PetscInfo(pc, "Nothing to share since PCHPDDMSetDeflationMat() has been called\n"));
      else if (ismatis) PetscCall(PetscInfo(pc, "Cannot share subdomain KSP between SLEPc and PETSc with a Pmat of type MATIS\n"));
      else if (!algebraic && structure != SAME_NONZERO_PATTERN)
        PetscCall(PetscInfo(pc, "Cannot share subdomain KSP between SLEPc and PETSc since -%spc_hpddm_levels_1_st_matstructure %s (!= %s)\n", pcpre ? pcpre : "", MatStructures[structure], MatStructures[SAME_NONZERO_PATTERN]));
      else data->share = PETSC_TRUE;
    }
    if (!ismatis) {
      if (data->share || (!PetscBool3ToBool(data->Neumann) && subdomains)) PetscCall(ISDuplicate(is[0], &unsorted));
      else unsorted = is[0];
    }
    if ((ctx || data->N > 1) && (data->aux || ismatis || algebraic)) {
      PetscCheck(loadedSym, PETSC_COMM_SELF, PETSC_ERR_PLIB, "HPDDM library not loaded, cannot use more than one level");
      PetscCall(MatSetOption(P, MAT_SUBMAT_SINGLEIS, PETSC_TRUE));
      if (ismatis) {
        /* needed by HPDDM (currently) so that the partition of unity is 0 on subdomain interfaces */
        PetscCall(MatIncreaseOverlap(P, 1, is, 1));
        PetscCall(ISDestroy(&data->is));
        data->is = is[0];
      } else {
        if (PetscDefined(USE_DEBUG)) PetscCall(PCHPDDMCheckInclusion_Private(pc, data->is, loc, PETSC_TRUE));
        if (!ctx && overlap == -1) PetscCall(PetscObjectComposeFunction((PetscObject)pc->pmat, "PCHPDDMAlgebraicAuxiliaryMat_Private_C", PCHPDDMAlgebraicAuxiliaryMat_Private));
        if (!PetscBool3ToBool(data->Neumann) && (!algebraic || overlap != -1)) {
          PetscCall(PetscObjectTypeCompare((PetscObject)P, MATMPISBAIJ, &flg));
          if (flg) {
            /* maybe better to ISSort(is[0]), MatCreateSubMatrices(), and then MatPermute() */
            /* but there is no MatPermute_SeqSBAIJ(), so as before, just use MATMPIBAIJ     */
            PetscCall(MatConvert(P, MATMPIBAIJ, MAT_INITIAL_MATRIX, &uaux));
            flg = PETSC_FALSE;
          }
        }
      }
      if (algebraic && overlap == -1) {
        PetscUseMethod(pc->pmat, "PCHPDDMAlgebraicAuxiliaryMat_Private_C", (Mat, IS *, Mat *[], PetscBool), (P, is, &sub, block));
        if (block) {
          PetscCall(PetscObjectQuery((PetscObject)sub[0], "_PCHPDDM_Neumann_Mat", (PetscObject *)&data->aux));
          PetscCall(PetscObjectCompose((PetscObject)sub[0], "_PCHPDDM_Neumann_Mat", nullptr));
        }
      } else if (!uaux || overlap != -1) {
        if (!ctx) {
          if (PetscBool3ToBool(data->Neumann)) sub = &data->aux;
          else {
            PetscBool flg;
            if (overlap != -1) {
              Harmonic              h;
              Mat                   A0, *a;                    /* with an SVD: [ A_00  A_01       ] */
              IS                    ov[2], rows, cols, stride; /*              [ A_10  A_11  A_12 ] */
              const PetscInt       *i[2], bs = P->cmap->bs;    /* with a GEVP: [ A_00  A_01       ] */
              PetscInt              n[2];                      /*              [ A_10  A_11  A_12 ] */
              std::vector<PetscInt> v[2];                      /*              [       A_21  A_22 ] */

              PetscCall(ISDuplicate(data->is, ov));
              if (overlap > 1) PetscCall(MatIncreaseOverlap(P, 1, ov, overlap - 1));
              PetscCall(ISDuplicate(ov[0], ov + 1));
              PetscCall(MatIncreaseOverlap(P, 1, ov + 1, 1));
              PetscCall(PetscNew(&h));
              h->ksp = nullptr;
              PetscCall(PetscCalloc1(2, &h->A));
              PetscCall(PetscOptionsHasName(nullptr, prefix, "-svd_nsv", &flg));
              if (!flg) PetscCall(PetscOptionsHasName(nullptr, prefix, "-svd_relative_threshold", &flg));
              PetscCall(ISSort(ov[0]));
              if (!flg) PetscCall(ISSort(ov[1]));
              PetscCall(PetscCalloc1(5, &h->is));
              PetscCall(MatCreateSubMatrices(uaux ? uaux : P, 1, ov + !flg, ov + 1, MAT_INITIAL_MATRIX, &a)); /* submatrix from above, either square (!flg) or rectangular (flg) */
              for (PetscInt j = 0; j < 2; ++j) {
                PetscCall(ISGetIndices(ov[j], i + j));
                PetscCall(ISGetLocalSize(ov[j], n + j));
              }
              v[1].reserve((n[1] - n[0]) / bs);
              for (PetscInt j = 0; j < n[1]; j += bs) { /* indices of the (2,2) block */
                PetscInt location;
                PetscCall(ISLocate(ov[0], i[1][j], &location));
                if (location < 0) v[1].emplace_back(j / bs);
              }
              if (!flg) {
                h->A[1] = a[0];
                PetscCall(PetscObjectReference((PetscObject)h->A[1]));
                v[0].reserve((n[0] - P->rmap->n) / bs);
                for (PetscInt j = 0; j < n[1]; j += bs) { /* row indices of the (1,2) block */
                  PetscInt location;
                  PetscCall(ISLocate(loc, i[1][j], &location));
                  if (location < 0) {
                    PetscCall(ISLocate(ov[0], i[1][j], &location));
                    if (location >= 0) v[0].emplace_back(j / bs);
                  }
                }
                PetscCall(ISCreateBlock(PETSC_COMM_SELF, bs, v[0].size(), v[0].data(), PETSC_USE_POINTER, &rows));
                PetscCall(ISCreateBlock(PETSC_COMM_SELF, bs, v[1].size(), v[1].data(), PETSC_COPY_VALUES, h->is + 4));
                PetscCall(MatCreateSubMatrix(a[0], rows, h->is[4], MAT_INITIAL_MATRIX, h->A)); /* A_12 submatrix from above */
                PetscCall(ISDestroy(&rows));
                if (uaux) PetscCall(MatConvert(a[0], MATSEQSBAIJ, MAT_INPLACE_MATRIX, a)); /* initial Pmat was MATSBAIJ, convert back to the same format since the rectangular A_12 submatrix has been created */
                PetscCall(ISEmbed(ov[0], ov[1], PETSC_TRUE, &rows));
                PetscCall(MatCreateSubMatrix(a[0], rows, cols = rows, MAT_INITIAL_MATRIX, &A0)); /* [ A_00  A_01 ; A_10  A_11 ] submatrix from above */
                PetscCall(ISDestroy(&rows));
                v[0].clear();
                PetscCall(ISEmbed(loc, ov[1], PETSC_TRUE, h->is + 3));
                PetscCall(ISEmbed(data->is, ov[1], PETSC_TRUE, h->is + 2));
              }
              v[0].reserve((n[0] - P->rmap->n) / bs);
              for (PetscInt j = 0; j < n[0]; j += bs) {
                PetscInt location;
                PetscCall(ISLocate(loc, i[0][j], &location));
                if (location < 0) v[0].emplace_back(j / bs);
              }
              PetscCall(ISCreateBlock(PETSC_COMM_SELF, bs, v[0].size(), v[0].data(), PETSC_USE_POINTER, &rows));
              for (PetscInt j = 0; j < 2; ++j) PetscCall(ISRestoreIndices(ov[j], i + j));
              if (flg) {
                IS is;
                PetscCall(ISCreateStride(PETSC_COMM_SELF, a[0]->rmap->n, 0, 1, &is));
                PetscCall(ISEmbed(ov[0], ov[1], PETSC_TRUE, &cols));
                PetscCall(MatCreateSubMatrix(a[0], is, cols, MAT_INITIAL_MATRIX, &A0)); /* [ A_00  A_01 ; A_10  A_11 ] submatrix from above */
                PetscCall(ISDestroy(&cols));
                PetscCall(ISDestroy(&is));
                if (uaux) PetscCall(MatConvert(A0, MATSEQSBAIJ, MAT_INPLACE_MATRIX, &A0)); /* initial Pmat was MATSBAIJ, convert back to the same format since this submatrix is square */
                PetscCall(ISEmbed(loc, data->is, PETSC_TRUE, h->is + 2));
                PetscCall(ISCreateBlock(PETSC_COMM_SELF, bs, v[1].size(), v[1].data(), PETSC_USE_POINTER, &cols));
                PetscCall(MatCreateSubMatrix(a[0], rows, cols, MAT_INITIAL_MATRIX, h->A)); /* A_12 submatrix from above */
                PetscCall(ISDestroy(&cols));
              }
              PetscCall(ISCreateStride(PETSC_COMM_SELF, A0->rmap->n, 0, 1, &stride));
              PetscCall(ISEmbed(rows, stride, PETSC_TRUE, h->is));
              PetscCall(ISDestroy(&stride));
              PetscCall(ISDestroy(&rows));
              PetscCall(ISEmbed(loc, ov[0], PETSC_TRUE, h->is + 1));
              if (subdomains) {
                if (!data->levels[0]->pc) {
                  PetscCall(PCCreate(PetscObjectComm((PetscObject)pc), &data->levels[0]->pc));
                  PetscCall(PetscSNPrintf(prefix, sizeof(prefix), "%spc_hpddm_levels_1_", pcpre ? pcpre : ""));
                  PetscCall(PCSetOptionsPrefix(data->levels[0]->pc, prefix));
                  PetscCall(PCSetOperators(data->levels[0]->pc, A, P));
                }
                PetscCall(PCSetType(data->levels[0]->pc, PCASM));
                if (!data->levels[0]->pc->setupcalled) PetscCall(PCASMSetLocalSubdomains(data->levels[0]->pc, 1, ov + !flg, &loc));
                PetscCall(PCHPDDMCommunicationAvoidingPCASM_Private(data->levels[0]->pc, flg ? A0 : a[0], PETSC_TRUE));
                if (!flg) ++overlap;
                if (data->share) {
                  PetscInt n = -1;
                  PetscTryMethod(data->levels[0]->pc, "PCASMGetSubKSP_C", (PC, PetscInt *, PetscInt *, KSP **), (data->levels[0]->pc, &n, nullptr, &ksp));
                  PetscCheck(n == 1, PETSC_COMM_SELF, PETSC_ERR_PLIB, "Number of subdomain solver %" PetscInt_FMT " != 1", n);
                  if (flg) {
                    h->ksp = ksp[0];
                    PetscCall(PetscObjectReference((PetscObject)h->ksp));
                  }
                }
              }
              if (!h->ksp) {
                PetscBool share = data->share;
                PetscCall(KSPCreate(PETSC_COMM_SELF, &h->ksp));
                PetscCall(KSPSetType(h->ksp, KSPPREONLY));
                PetscCall(KSPSetOperators(h->ksp, A0, A0));
                do {
                  if (!data->share) {
                    share = PETSC_FALSE;
                    PetscCall(PetscSNPrintf(prefix, sizeof(prefix), "%spc_hpddm_levels_1_%s", pcpre ? pcpre : "", flg ? "svd_" : "eps_"));
                    PetscCall(KSPSetOptionsPrefix(h->ksp, prefix));
                    PetscCall(KSPSetFromOptions(h->ksp));
                  } else {
                    MatSolverType type;
                    PetscCall(KSPGetPC(ksp[0], &pc));
                    PetscCall(PetscObjectTypeCompareAny((PetscObject)pc, &data->share, PCLU, PCCHOLESKY, ""));
                    if (data->share) {
                      PetscCall(PCFactorGetMatSolverType(pc, &type));
                      if (!type) {
                        if (PetscDefined(HAVE_MUMPS)) PetscCall(PCFactorSetMatSolverType(pc, MATSOLVERMUMPS));
                        else if (PetscDefined(HAVE_MKL_PARDISO)) PetscCall(PCFactorSetMatSolverType(pc, MATSOLVERMKL_PARDISO));
                        else data->share = PETSC_FALSE;
                        if (data->share) PetscCall(PCSetFromOptions(pc));
                      } else {
                        PetscCall(PetscStrcmp(type, MATSOLVERMUMPS, &data->share));
                        if (!data->share) PetscCall(PetscStrcmp(type, MATSOLVERMKL_PARDISO, &data->share));
                      }
                      if (data->share) {
                        std::tuple<KSP, IS, Vec[2]> *p;
                        PetscCall(PCFactorGetMatrix(pc, &A));
                        PetscCall(MatFactorSetSchurIS(A, h->is[4]));
                        PetscCall(KSPSetUp(ksp[0]));
                        PetscCall(PetscSNPrintf(prefix, sizeof(prefix), "%spc_hpddm_levels_1_eps_shell_", pcpre ? pcpre : ""));
                        PetscCall(KSPSetOptionsPrefix(h->ksp, prefix));
                        PetscCall(KSPSetFromOptions(h->ksp));
                        PetscCall(KSPGetPC(h->ksp, &pc));
                        PetscCall(PCSetType(pc, PCSHELL));
                        PetscCall(PetscNew(&p));
                        std::get<0>(*p) = ksp[0];
                        PetscCall(ISEmbed(ov[0], ov[1], PETSC_TRUE, &std::get<1>(*p)));
                        PetscCall(MatCreateVecs(A, std::get<2>(*p), std::get<2>(*p) + 1));
                        PetscCall(PCShellSetContext(pc, p));
                        PetscCall(PCShellSetApply(pc, PCApply_Schur));
                        PetscCall(PCShellSetApplyTranspose(pc, PCApply_Schur<Vec, true>));
                        PetscCall(PCShellSetMatApply(pc, PCApply_Schur<Mat>));
                        PetscCall(PCShellSetDestroy(pc, PCDestroy_Schur));
                      }
                    }
                    if (!data->share) PetscCall(PetscInfo(pc, "Cannot share subdomain KSP between SLEPc and PETSc since neither MUMPS nor MKL PARDISO is used\n"));
                  }
                } while (!share != !data->share); /* if data->share is initially PETSC_TRUE, but then reset to PETSC_FALSE, then go back to the beginning of the do loop */
              }
              PetscCall(ISDestroy(ov));
              PetscCall(ISDestroy(ov + 1));
              if (overlap == 1 && subdomains && flg) {
                *subA = A0;
                sub   = subA;
                if (uaux) PetscCall(MatDestroy(&uaux));
              } else PetscCall(MatDestroy(&A0));
              PetscCall(MatCreateShell(PETSC_COMM_SELF, P->rmap->n, n[1] - n[0], P->rmap->n, n[1] - n[0], h, &data->aux));
              PetscCall(KSPSetErrorIfNotConverged(h->ksp, PETSC_TRUE)); /* bail out as early as possible to avoid (apparently) unrelated error messages */
              PetscCall(MatCreateVecs(h->ksp->pc->pmat, &h->v, nullptr));
              PetscCall(MatShellSetOperation(data->aux, MATOP_MULT, (void (*)(void))MatMult_Harmonic));
              PetscCall(MatShellSetOperation(data->aux, MATOP_MULT_TRANSPOSE, (void (*)(void))MatMultTranspose_Harmonic));
              PetscCall(MatShellSetMatProductOperation(data->aux, MATPRODUCT_AB, nullptr, MatProduct_AB_Harmonic, nullptr, MATDENSE, MATDENSE));
              PetscCall(MatShellSetOperation(data->aux, MATOP_DESTROY, (void (*)(void))MatDestroy_Harmonic));
              PetscCall(MatDestroySubMatrices(1, &a));
            }
            if (overlap != 1 || !subdomains) {
              PetscCall(MatCreateSubMatrices(uaux ? uaux : P, 1, is, is, MAT_INITIAL_MATRIX, &sub));
              if (ismatis) {
                PetscCall(MatISGetLocalMat(C, &N));
                PetscCall(PetscObjectTypeCompare((PetscObject)N, MATSEQSBAIJ, &flg));
                if (flg) PetscCall(MatConvert(sub[0], MATSEQSBAIJ, MAT_INPLACE_MATRIX, sub));
                PetscCall(MatISRestoreLocalMat(C, &N));
              }
            }
            if (uaux) {
              PetscCall(MatDestroy(&uaux));
              PetscCall(MatConvert(sub[0], MATSEQSBAIJ, MAT_INPLACE_MATRIX, sub));
            }
          }
        }
      } else if (!ctx) {
        PetscCall(MatCreateSubMatrices(uaux, 1, is, is, MAT_INITIAL_MATRIX, &sub));
        PetscCall(MatDestroy(&uaux));
        PetscCall(MatConvert(sub[0], MATSEQSBAIJ, MAT_INPLACE_MATRIX, sub));
      }
      if (data->N > 1) {
        /* Vec holding the partition of unity */
        if (!data->levels[0]->D) {
          PetscCall(ISGetLocalSize(data->is, &n));
          PetscCall(VecCreateMPI(PETSC_COMM_SELF, n, PETSC_DETERMINE, &data->levels[0]->D));
        }
        if (data->share && overlap == -1) {
          Mat      D;
          IS       perm = nullptr;
          PetscInt size = -1;

          if (!data->levels[0]->pc) {
            PetscCall(PetscSNPrintf(prefix, sizeof(prefix), "%spc_hpddm_levels_1_", pcpre ? pcpre : ""));
            PetscCall(PCCreate(PetscObjectComm((PetscObject)pc), &data->levels[0]->pc));
            PetscCall(PCSetOptionsPrefix(data->levels[0]->pc, prefix));
            PetscCall(PCSetOperators(data->levels[0]->pc, A, P));
          }
          PetscCall(PCSetType(data->levels[0]->pc, PCASM));
          if (!ctx) {
            if (!data->levels[0]->pc->setupcalled) {
              IS sorted; /* PCASM will sort the input IS, duplicate it to return an unmodified (PCHPDDM) input IS */
              PetscCall(ISDuplicate(is[0], &sorted));
              PetscCall(PCASMSetLocalSubdomains(data->levels[0]->pc, 1, &sorted, &loc));
              PetscCall(PetscObjectDereference((PetscObject)sorted));
            }
            PetscCall(PCSetFromOptions(data->levels[0]->pc));
            if (block) {
              PetscCall(PCHPDDMPermute_Private(unsorted, data->is, &uis, sub[0], &C, &perm));
              PetscCall(PCHPDDMCommunicationAvoidingPCASM_Private(data->levels[0]->pc, C, algebraic));
            } else PetscCall(PCSetUp(data->levels[0]->pc));
            PetscTryMethod(data->levels[0]->pc, "PCASMGetSubKSP_C", (PC, PetscInt *, PetscInt *, KSP **), (data->levels[0]->pc, &size, nullptr, &ksp));
            if (size != 1) {
              data->share = PETSC_FALSE;
              PetscCheck(size == -1, PETSC_COMM_SELF, PETSC_ERR_PLIB, "Number of subdomain solver %" PetscInt_FMT " != 1", size);
              PetscCall(PetscInfo(pc, "Cannot share subdomain KSP between SLEPc and PETSc since PCASMGetSubKSP() not found in fine-level PC\n"));
              PetscCall(ISDestroy(&unsorted));
              unsorted = is[0];
            } else {
              const char *matpre;
              PetscBool   cmp[4];

              if (!block && !ctx) PetscCall(PCHPDDMPermute_Private(unsorted, data->is, &uis, PetscBool3ToBool(data->Neumann) ? sub[0] : data->aux, &C, &perm));
              if (perm) { /* unsorted input IS */
                if (!PetscBool3ToBool(data->Neumann) && !block) {
                  PetscCall(MatPermute(sub[0], perm, perm, &D)); /* permute since PCASM will call ISSort() */
                  PetscCall(MatHeaderReplace(sub[0], &D));
                }
                if (data->B) { /* see PCHPDDMSetRHSMat() */
                  PetscCall(MatPermute(data->B, perm, perm, &D));
                  PetscCall(MatHeaderReplace(data->B, &D));
                }
                PetscCall(ISDestroy(&perm));
              }
              PetscCall(KSPGetOperators(ksp[0], subA, subA + 1));
              PetscCall(PetscObjectReference((PetscObject)subA[0]));
              PetscCall(MatDuplicate(subA[1], MAT_SHARE_NONZERO_PATTERN, &D));
              PetscCall(MatGetOptionsPrefix(subA[1], &matpre));
              PetscCall(MatSetOptionsPrefix(D, matpre));
              PetscCall(PetscObjectTypeCompare((PetscObject)D, MATNORMAL, cmp));
              PetscCall(PetscObjectTypeCompare((PetscObject)C, MATNORMAL, cmp + 1));
              if (!cmp[0]) PetscCall(PetscObjectTypeCompare((PetscObject)D, MATNORMALHERMITIAN, cmp + 2));
              else cmp[2] = PETSC_FALSE;
              if (!cmp[1]) PetscCall(PetscObjectTypeCompare((PetscObject)C, MATNORMALHERMITIAN, cmp + 3));
              else cmp[3] = PETSC_FALSE;
              PetscCheck(cmp[0] == cmp[1] && cmp[2] == cmp[3], PETSC_COMM_SELF, PETSC_ERR_ARG_INCOMP, "-%spc_hpddm_levels_1_pc_asm_sub_mat_type %s and auxiliary Mat of type %s", pcpre ? pcpre : "", ((PetscObject)D)->type_name, ((PetscObject)C)->type_name);
              if (!cmp[0] && !cmp[2]) {
                if (!block) PetscCall(MatAXPY(D, 1.0, C, SUBSET_NONZERO_PATTERN));
                else {
                  PetscCall(MatMissingDiagonal(D, cmp, nullptr));
                  if (cmp[0]) structure = DIFFERENT_NONZERO_PATTERN; /* data->aux has no missing diagonal entry */
                  PetscCall(MatAXPY(D, 1.0, data->aux, structure));
                }
              } else {
                Mat mat[2];

                if (cmp[0]) {
                  PetscCall(MatNormalGetMat(D, mat));
                  PetscCall(MatNormalGetMat(C, mat + 1));
                } else {
                  PetscCall(MatNormalHermitianGetMat(D, mat));
                  PetscCall(MatNormalHermitianGetMat(C, mat + 1));
                }
                PetscCall(MatAXPY(mat[0], 1.0, mat[1], SUBSET_NONZERO_PATTERN));
              }
              PetscCall(MatPropagateSymmetryOptions(C, D));
              PetscCall(MatDestroy(&C));
              C = D;
              /* swap pointers so that variables stay consistent throughout PCSetUp() */
              std::swap(C, data->aux);
              std::swap(uis, data->is);
              swap = PETSC_TRUE;
            }
          }
        }
      }
      if (ctx) {
        PC_HPDDM              *data_00 = (PC_HPDDM *)std::get<0>(*ctx)[0]->data;
        PC                     s;
        Mat                    A00, P00, A01 = nullptr, A10, A11, N, b[4];
        IS                     sorted, is[2], *is_00;
        MatSolverType          type;
        std::pair<PC, Vec[2]> *p;

        n = -1;
        PetscTryMethod(data_00->levels[0]->pc, "PCASMGetSubKSP_C", (PC, PetscInt *, PetscInt *, KSP **), (data_00->levels[0]->pc, &n, nullptr, &ksp));
        PetscCheck(n == 1, PETSC_COMM_SELF, PETSC_ERR_PLIB, "Number of subdomain solver %" PetscInt_FMT " != 1", n);
        PetscCall(KSPGetOperators(ksp[0], subA, subA + 1));
        PetscCall(ISGetLocalSize(data_00->is, &n));
        if (n != subA[0]->rmap->n || n != subA[0]->cmap->n) {
          PetscCall(PCASMGetLocalSubdomains(data_00->levels[0]->pc, &n, &is_00, nullptr));
          PetscCall(ISGetLocalSize(*is_00, &n));
          PetscCheck(n == subA[0]->rmap->n && n == subA[0]->cmap->n, PETSC_COMM_SELF, PETSC_ERR_ARG_INCOMP, "-%spc_hpddm_schur_precondition geneo and -%spc_hpddm_define_subdomains false", pcpre ? pcpre : "", ((PetscObject)pc)->prefix);
        } else is_00 = &data_00->is;
        PetscCall(PCHPDDMPermute_Private(unsorted, data->is, &uis, data->aux, &C, nullptr)); /* permute since PCASM works with a sorted IS */
        std::swap(C, data->aux);
        std::swap(uis, data->is);
        swap = PETSC_TRUE;
        PetscCall(MatSchurComplementGetSubMatrices(P, &A00, &P00, std::get<1>(*ctx), &A10, &A11));
        std::get<1>(*ctx)[1] = A10;
        PetscCall(PetscObjectTypeCompare((PetscObject)A10, MATTRANSPOSEVIRTUAL, &flg));
        if (flg) PetscCall(MatTransposeGetMat(A10, &A01));
        else {
          PetscBool flg;

          PetscCall(PetscObjectTypeCompare((PetscObject)A10, MATHERMITIANTRANSPOSEVIRTUAL, &flg));
          if (flg) PetscCall(MatHermitianTransposeGetMat(A10, &A01));
        }
        PetscCall(ISDuplicate(*is_00, &sorted)); /* during setup of the PC associated to the A00 block, this IS has already been sorted, but it's put back to its original state at the end of PCSetUp_HPDDM(), which may be unsorted */
        PetscCall(ISSort(sorted));               /* this is to avoid changing users inputs, but it requires a new call to ISSort() here                                                                                               */
        if (!A01) {
          PetscCall(MatSetOption(A10, MAT_SUBMAT_SINGLEIS, PETSC_TRUE));
          PetscCall(MatCreateSubMatrices(A10, 1, &data->is, &sorted, MAT_INITIAL_MATRIX, &sub));
          b[2] = sub[0];
          PetscCall(PetscObjectReference((PetscObject)sub[0]));
          PetscCall(MatDestroySubMatrices(1, &sub));
          PetscCall(PetscObjectTypeCompare((PetscObject)std::get<1>(*ctx)[0], MATTRANSPOSEVIRTUAL, &flg));
          A10 = nullptr;
          if (flg) PetscCall(MatTransposeGetMat(std::get<1>(*ctx)[0], &A10));
          else {
            PetscBool flg;

            PetscCall(PetscObjectTypeCompare((PetscObject)std::get<1>(*ctx)[0], MATHERMITIANTRANSPOSEVIRTUAL, &flg));
            if (flg) PetscCall(MatHermitianTransposeGetMat(std::get<1>(*ctx)[0], &A10));
          }
          if (!A10) PetscCall(MatCreateSubMatrices(std::get<1>(*ctx)[0], 1, &sorted, &data->is, MAT_INITIAL_MATRIX, &sub));
          else {
            if (flg) PetscCall(MatCreateTranspose(b[2], b + 1));
            else PetscCall(MatCreateHermitianTranspose(b[2], b + 1));
          }
        } else {
          PetscCall(MatSetOption(A01, MAT_SUBMAT_SINGLEIS, PETSC_TRUE));
          PetscCall(MatCreateSubMatrices(A01, 1, &sorted, &data->is, MAT_INITIAL_MATRIX, &sub));
          if (flg) PetscCall(MatCreateTranspose(*sub, b + 2));
          else PetscCall(MatCreateHermitianTranspose(*sub, b + 2));
        }
        if (A01 || !A10) {
          b[1] = sub[0];
          PetscCall(PetscObjectReference((PetscObject)sub[0]));
        }
        PetscCall(MatDestroySubMatrices(1, &sub));
        PetscCall(ISDestroy(&sorted));
        b[3] = data->aux;
        PetscCall(MatCreateSchurComplement(subA[0], subA[1], b[1], b[2], b[3], &S));
        PetscCall(MatSchurComplementSetKSP(S, ksp[0]));
        if (data->N != 1) {
          PetscCall(PCASMSetType(data->levels[0]->pc, PC_ASM_NONE)); /* "Neumann--Neumann" preconditioning with overlap and a Boolean partition of unity */
          PetscCall(PCASMSetLocalSubdomains(data->levels[0]->pc, 1, &data->is, &loc));
          PetscCall(PCSetFromOptions(data->levels[0]->pc)); /* action of eq. (15) of https://hal.science/hal-02343808v6/document (with a sign flip) */
          s = data->levels[0]->pc;
        } else {
          is[0] = data->is;
          PetscCall(PetscObjectReference((PetscObject)is[0]));
          PetscCall(PetscObjectReference((PetscObject)b[3]));
          PetscCall(PCSetType(pc, PCASM));                          /* change the type of the current PC */
          data = nullptr;                                           /* destroyed in the previous PCSetType(), so reset to NULL to avoid any faulty use */
          PetscCall(PCAppendOptionsPrefix(pc, "pc_hpddm_coarse_")); /* same prefix as when using PCHPDDM with a single level */
          PetscCall(PCASMSetLocalSubdomains(pc, 1, is, &loc));
          PetscCall(ISDestroy(is));
          PetscCall(ISDestroy(&loc));
          s = pc;
        }
        PetscCall(PCHPDDMCommunicationAvoidingPCASM_Private(s, S, PETSC_TRUE)); /* the subdomain Mat is already known and the input IS of PCASMSetLocalSubdomains() is already sorted */
        PetscTryMethod(s, "PCASMGetSubKSP_C", (PC, PetscInt *, PetscInt *, KSP **), (s, &n, nullptr, &ksp));
        PetscCheck(n == 1, PETSC_COMM_SELF, PETSC_ERR_PLIB, "Number of subdomain solver %" PetscInt_FMT " != 1", n);
        PetscCall(KSPGetPC(ksp[0], &inner));
        PetscCall(PCSetType(inner, PCSHELL)); /* compute the action of the inverse of the local Schur complement with a PCSHELL */
        b[0] = subA[0];
        PetscCall(MatCreateNest(PETSC_COMM_SELF, 2, nullptr, 2, nullptr, b, &N)); /* instead of computing inv(A11 - A10 inv(A00) A01), compute inv([A00, A01; A10, A11]) followed by a partial solution associated to the A11 block */
        if (!data) PetscCall(PetscObjectDereference((PetscObject)b[3]));
        PetscCall(PetscObjectDereference((PetscObject)b[1]));
        PetscCall(PetscObjectDereference((PetscObject)b[2]));
        PetscCall(PCCreate(PETSC_COMM_SELF, &s));
        PetscCall(PCSetOptionsPrefix(s, ((PetscObject)inner)->prefix));
        PetscCall(PCSetOptionsPrefix(inner, nullptr));
        PetscCall(KSPSetSkipPCSetFromOptions(ksp[0], PETSC_TRUE));
        PetscCall(PCSetType(s, PCLU));
        if (PetscDefined(HAVE_MUMPS)) PetscCall(PCFactorSetMatSolverType(s, MATSOLVERMUMPS)); /* only MATSOLVERMUMPS handles MATNEST, so for the others, e.g., MATSOLVERPETSC or MATSOLVERMKL_PARDISO, convert to plain MATAIJ */
        PetscCall(PCSetFromOptions(s));
        PetscCall(PCFactorGetMatSolverType(s, &type));
        PetscCall(PetscStrcmp(type, MATSOLVERMUMPS, &flg));
        PetscCall(MatGetLocalSize(A11, &n, nullptr));
        if (flg || n == 0) {
          PetscCall(PCSetOperators(s, N, N));
          if (n) {
            PetscCall(PCFactorGetMatrix(s, b));
            PetscCall(MatSetOptionsPrefix(*b, ((PetscObject)s)->prefix));
            n = -1;
            PetscCall(PetscOptionsGetInt(nullptr, ((PetscObject)s)->prefix, "-mat_mumps_icntl_26", &n, nullptr));
            if (n == 1) {                                /* allocates a square MatDense of size is[1]->map->n, so one */
              PetscCall(MatNestGetISs(N, is, nullptr));  /*  needs to be able to deactivate this path when dealing    */
              PetscCall(MatFactorSetSchurIS(*b, is[1])); /*  with a large constraint space in order to avoid OOM      */
            }
          } else PetscCall(PCSetType(s, PCNONE)); /* empty local Schur complement (e.g., centralized on another process) */
        } else {
          PetscCall(MatConvert(N, MATAIJ, MAT_INITIAL_MATRIX, b));
          PetscCall(PCSetOperators(s, N, *b));
          PetscCall(PetscObjectDereference((PetscObject)*b));
          PetscCall(PetscObjectTypeCompareAny((PetscObject)s, &flg, PCLU, PCCHOLESKY, PCILU, PCICC, PCQR, ""));
          if (flg) PetscCall(PCFactorGetMatrix(s, b)); /* MATSOLVERMKL_PARDISO cannot compute in PETSc (yet) a partial solution associated to the A11 block, only partial solution associated to the A00 block or full solution */
        }
        PetscCall(PetscNew(&p));
        p->first = s;
        if (n != 0) PetscCall(MatCreateVecs(*b, p->second, p->second + 1));
        else p->second[0] = p->second[1] = nullptr;
        PetscCall(PCShellSetContext(inner, p));
        PetscCall(PCShellSetApply(inner, PCApply_Nest));
        PetscCall(PCShellSetView(inner, PCView_Nest));
        PetscCall(PCShellSetDestroy(inner, PCDestroy_Nest));
        PetscCall(PetscObjectDereference((PetscObject)N));
        if (!data) {
          PetscCall(MatDestroy(&S));
          PetscCall(ISDestroy(&unsorted));
          PetscCall(MatDestroy(&C));
          PetscCall(ISDestroy(&uis));
          PetscCall(PetscFree(ctx));
#if PetscDefined(USE_DEBUG)
          PetscCall(ISDestroy(&dis));
          PetscCall(MatDestroy(&daux));
#endif
          PetscFunctionReturn(PETSC_SUCCESS);
        }
      }
      if (!data->levels[0]->scatter) {
        PetscCall(MatCreateVecs(P, &xin, nullptr));
        if (ismatis) PetscCall(MatDestroy(&P));
        PetscCall(VecScatterCreate(xin, data->is, data->levels[0]->D, nullptr, &data->levels[0]->scatter));
        PetscCall(VecDestroy(&xin));
      }
      if (data->levels[0]->P) {
        /* if the pattern is the same and PCSetUp() has previously succeeded, reuse HPDDM buffers and connectivity */
        PetscCall(HPDDM::Schwarz<PetscScalar>::destroy(data->levels[0], !pc->setupcalled || pc->flag == DIFFERENT_NONZERO_PATTERN ? PETSC_TRUE : PETSC_FALSE));
      }
      if (!data->levels[0]->P) data->levels[0]->P = new HPDDM::Schwarz<PetscScalar>();
      if (data->log_separate) PetscCall(PetscLogEventBegin(PC_HPDDM_SetUp[0], data->levels[0]->ksp, nullptr, nullptr, nullptr));
      else PetscCall(PetscLogEventBegin(PC_HPDDM_Strc, data->levels[0]->ksp, nullptr, nullptr, nullptr));
      /* HPDDM internal data structure */
      PetscCall(data->levels[0]->P->structure(loc, data->is, !ctx ? sub[0] : nullptr, ismatis ? C : data->aux, data->levels));
      if (!data->log_separate) PetscCall(PetscLogEventEnd(PC_HPDDM_Strc, data->levels[0]->ksp, nullptr, nullptr, nullptr));
      /* matrix pencil of the generalized eigenvalue problem on the overlap (GenEO) */
      if (!ctx) {
        if (data->deflation || overlap != -1) weighted = data->aux;
        else if (!data->B) {
          PetscBool cmp;

          PetscCall(MatDuplicate(sub[0], MAT_COPY_VALUES, &weighted));
          PetscCall(PetscObjectTypeCompareAny((PetscObject)weighted, &cmp, MATNORMAL, MATNORMALHERMITIAN, ""));
          if (cmp) flg = PETSC_FALSE;
          PetscCall(MatDiagonalScale(weighted, data->levels[0]->D, data->levels[0]->D));
          /* neither MatDuplicate() nor MatDiagonalScale() handles the symmetry options, so propagate the options explicitly */
          /* only useful for -mat_type baij -pc_hpddm_levels_1_st_pc_type cholesky (no problem with MATAIJ or MATSBAIJ)      */
          PetscCall(MatPropagateSymmetryOptions(sub[0], weighted));
        } else weighted = data->B;
      } else weighted = nullptr;
      /* SLEPc is used inside the loaded symbol */
      PetscCall((*loadedSym)(data->levels[0]->P, data->is, ismatis ? C : (algebraic && !block && overlap == -1 ? sub[0] : (!ctx ? data->aux : S)), weighted, data->B, initial, data->levels));
      if (!ctx && data->share && overlap == -1) {
        Mat st[2];
        PetscCall(KSPGetOperators(ksp[0], st, st + 1));
        PetscCall(MatCopy(subA[0], st[0], structure));
        if (subA[1] != subA[0] || st[1] != st[0]) PetscCall(MatCopy(subA[1], st[1], SAME_NONZERO_PATTERN));
        PetscCall(PetscObjectDereference((PetscObject)subA[0]));
      }
      if (data->log_separate) PetscCall(PetscLogEventEnd(PC_HPDDM_SetUp[0], data->levels[0]->ksp, nullptr, nullptr, nullptr));
      if (ismatis) PetscCall(MatISGetLocalMat(C, &N));
      else N = data->aux;
      if (!ctx) P = sub[0];
      else P = S;
      /* going through the grid hierarchy */
      for (n = 1; n < data->N; ++n) {
        if (data->log_separate) PetscCall(PetscLogEventBegin(PC_HPDDM_SetUp[n], data->levels[n]->ksp, nullptr, nullptr, nullptr));
        /* method composed in the loaded symbol since there, SLEPc is used as well */
        PetscTryMethod(data->levels[0]->ksp, "PCHPDDMSetUp_Private_C", (Mat *, Mat *, PetscInt, PetscInt *const, PC_HPDDM_Level **const), (&P, &N, n, &data->N, data->levels));
        if (data->log_separate) PetscCall(PetscLogEventEnd(PC_HPDDM_SetUp[n], data->levels[n]->ksp, nullptr, nullptr, nullptr));
      }
      /* reset to NULL to avoid any faulty use */
      PetscCall(PetscObjectComposeFunction((PetscObject)data->levels[0]->ksp, "PCHPDDMSetUp_Private_C", nullptr));
      if (!ismatis) PetscCall(PetscObjectComposeFunction((PetscObject)pc->pmat, "PCHPDDMAlgebraicAuxiliaryMat_C", nullptr));
      else PetscCall(PetscObjectDereference((PetscObject)C)); /* matching PetscObjectReference() above */
      for (n = 0; n < data->N - 1; ++n)
        if (data->levels[n]->P) {
          /* HPDDM internal work buffers */
          data->levels[n]->P->setBuffer();
          data->levels[n]->P->super::start();
        }
      if (ismatis || !subdomains) PetscCall(PCHPDDMDestroySubMatrices_Private(PetscBool3ToBool(data->Neumann), PetscBool(algebraic && !block && overlap == -1), sub));
      if (ismatis) data->is = nullptr;
      for (n = 0; n < data->N - 1 + (reused > 0); ++n) {
        if (data->levels[n]->P) {
          PC spc;

          /* force the PC to be PCSHELL to do the coarse grid corrections */
          PetscCall(KSPSetSkipPCSetFromOptions(data->levels[n]->ksp, PETSC_TRUE));
          PetscCall(KSPGetPC(data->levels[n]->ksp, &spc));
          PetscCall(PCSetType(spc, PCSHELL));
          PetscCall(PCShellSetContext(spc, data->levels[n]));
          PetscCall(PCShellSetSetUp(spc, PCSetUp_HPDDMShell));
          PetscCall(PCShellSetApply(spc, PCApply_HPDDMShell));
          PetscCall(PCShellSetMatApply(spc, PCMatApply_HPDDMShell));
          if (ctx && n == 0) {
            Mat                               Amat, Pmat;
            PetscInt                          m, M;
            std::tuple<Mat, PetscSF, Vec[2]> *ctx;

            PetscCall(KSPGetOperators(data->levels[n]->ksp, nullptr, &Pmat));
            PetscCall(MatGetLocalSize(Pmat, &m, nullptr));
            PetscCall(MatGetSize(Pmat, &M, nullptr));
            PetscCall(PetscNew(&ctx));
            std::get<0>(*ctx) = S;
            std::get<1>(*ctx) = data->levels[n]->scatter;
            PetscCall(MatCreateShell(PetscObjectComm((PetscObject)data->levels[n]->ksp), m, m, M, M, ctx, &Amat));
            PetscCall(MatShellSetOperation(Amat, MATOP_MULT, (void (*)(void))MatMult_Schur<false>));
            PetscCall(MatShellSetOperation(Amat, MATOP_MULT_TRANSPOSE, (void (*)(void))MatMult_Schur<true>));
            PetscCall(MatShellSetOperation(Amat, MATOP_DESTROY, (void (*)(void))MatDestroy_Schur));
            PetscCall(MatCreateVecs(S, std::get<2>(*ctx), std::get<2>(*ctx) + 1));
            PetscCall(KSPSetOperators(data->levels[n]->ksp, Amat, Pmat));
            PetscCall(PetscObjectDereference((PetscObject)Amat));
          }
          PetscCall(PCShellSetDestroy(spc, PCDestroy_HPDDMShell));
          if (!data->levels[n]->pc) PetscCall(PCCreate(PetscObjectComm((PetscObject)data->levels[n]->ksp), &data->levels[n]->pc));
          if (n < reused) {
            PetscCall(PCSetReusePreconditioner(spc, PETSC_TRUE));
            PetscCall(PCSetReusePreconditioner(data->levels[n]->pc, PETSC_TRUE));
          }
          PetscCall(PCSetUp(spc));
        }
      }
      if (ctx) PetscCall(MatDestroy(&S));
      if (overlap == -1) PetscCall(PetscObjectComposeFunction((PetscObject)pc->pmat, "PCHPDDMAlgebraicAuxiliaryMat_Private_C", nullptr));
    } else flg = reused ? PETSC_FALSE : PETSC_TRUE;
    if (!ismatis && subdomains) {
      if (flg) PetscCall(KSPGetPC(data->levels[0]->ksp, &inner));
      else inner = data->levels[0]->pc;
      if (inner) {
        if (!inner->setupcalled) PetscCall(PCSetType(inner, PCASM));
        PetscCall(PCSetFromOptions(inner));
        PetscCall(PetscStrcmp(((PetscObject)inner)->type_name, PCASM, &flg));
        if (flg) {
          if (!inner->setupcalled) { /* evaluates to PETSC_FALSE when -pc_hpddm_block_splitting */
            IS sorted;               /* PCASM will sort the input IS, duplicate it to return an unmodified (PCHPDDM) input IS */

            PetscCall(ISDuplicate(is[0], &sorted));
            PetscCall(PCASMSetLocalSubdomains(inner, 1, &sorted, &loc));
            PetscCall(PetscObjectDereference((PetscObject)sorted));
          }
          if (!PetscBool3ToBool(data->Neumann) && data->N > 1) { /* subdomain matrices are already created for the eigenproblem, reuse them for the fine-level PC */
            PetscCall(PCHPDDMPermute_Private(*is, nullptr, nullptr, sub[0], &P, nullptr));
            PetscCall(PCHPDDMCommunicationAvoidingPCASM_Private(inner, P, algebraic));
            PetscCall(PetscObjectDereference((PetscObject)P));
          }
        }
      }
      if (data->N > 1) {
        if (overlap != 1) PetscCall(PCHPDDMDestroySubMatrices_Private(PetscBool3ToBool(data->Neumann), PetscBool(algebraic && !block && overlap == -1), sub));
        if (overlap == 1) PetscCall(MatDestroy(subA));
      }
    }
    PetscCall(ISDestroy(&loc));
  } else data->N = 1 + reused; /* enforce this value to 1 + reused if there is no way to build another level */
  if (requested != data->N + reused) {
    PetscCall(PetscInfo(pc, "%" PetscInt_FMT " levels requested, only %" PetscInt_FMT " built + %" PetscInt_FMT " reused. Options for level(s) > %" PetscInt_FMT ", including -%spc_hpddm_coarse_ will not be taken into account\n", requested, data->N, reused,
                        data->N, pcpre ? pcpre : ""));
    PetscCall(PetscInfo(pc, "It is best to tune parameters, e.g., a higher value for -%spc_hpddm_levels_%" PetscInt_FMT "_eps_threshold so that at least one local deflation vector will be selected\n", pcpre ? pcpre : "", data->N));
    /* cannot use PCDestroy_HPDDMShell() because PCSHELL not set for unassembled levels */
    for (n = data->N - 1; n < requested - 1; ++n) {
      if (data->levels[n]->P) {
        PetscCall(HPDDM::Schwarz<PetscScalar>::destroy(data->levels[n], PETSC_TRUE));
        PetscCall(VecDestroyVecs(1, &data->levels[n]->v[0]));
        PetscCall(VecDestroyVecs(2, &data->levels[n]->v[1]));
        PetscCall(MatDestroy(data->levels[n]->V));
        PetscCall(MatDestroy(data->levels[n]->V + 1));
        PetscCall(MatDestroy(data->levels[n]->V + 2));
        PetscCall(VecDestroy(&data->levels[n]->D));
        PetscCall(PetscSFDestroy(&data->levels[n]->scatter));
      }
    }
    if (reused) {
      for (n = reused; n < PETSC_PCHPDDM_MAXLEVELS && data->levels[n]; ++n) {
        PetscCall(KSPDestroy(&data->levels[n]->ksp));
        PetscCall(PCDestroy(&data->levels[n]->pc));
      }
    }
    PetscCheck(!PetscDefined(USE_DEBUG), PetscObjectComm((PetscObject)pc), PETSC_ERR_ARG_WRONG, "%" PetscInt_FMT " levels requested, only %" PetscInt_FMT " built + %" PetscInt_FMT " reused. Options for level(s) > %" PetscInt_FMT ", including -%spc_hpddm_coarse_ will not be taken into account. It is best to tune parameters, e.g., a higher value for -%spc_hpddm_levels_%" PetscInt_FMT "_eps_threshold so that at least one local deflation vector will be selected. If you don't want this to error out, compile --with-debugging=0", requested,
               data->N, reused, data->N, pcpre ? pcpre : "", pcpre ? pcpre : "", data->N);
  }
  /* these solvers are created after PCSetFromOptions() is called */
  if (pc->setfromoptionscalled) {
    for (n = 0; n < data->N; ++n) {
      if (data->levels[n]->ksp) PetscCall(KSPSetFromOptions(data->levels[n]->ksp));
      if (data->levels[n]->pc) PetscCall(PCSetFromOptions(data->levels[n]->pc));
    }
    pc->setfromoptionscalled = 0;
  }
  data->N += reused;
  if (data->share && swap) {
    /* swap back pointers so that variables follow the user-provided numbering */
    std::swap(C, data->aux);
    std::swap(uis, data->is);
    PetscCall(MatDestroy(&C));
    PetscCall(ISDestroy(&uis));
  }
  if (algebraic) PetscCall(MatDestroy(&data->aux));
  if (unsorted && unsorted != is[0]) {
    PetscCall(ISCopy(unsorted, data->is));
    PetscCall(ISDestroy(&unsorted));
  }
#if PetscDefined(USE_DEBUG)
  PetscCheck((data->is && dis) || (!data->is && !dis), PETSC_COMM_SELF, PETSC_ERR_PLIB, "An IS pointer is NULL but not the other: input IS pointer (%p) v. output IS pointer (%p)", (void *)dis, (void *)data->is);
  if (data->is) {
    PetscCall(ISEqualUnsorted(data->is, dis, &flg));
    PetscCall(ISDestroy(&dis));
    PetscCheck(flg, PETSC_COMM_SELF, PETSC_ERR_PLIB, "Input IS and output IS are not equal");
  }
  PetscCheck((data->aux && daux) || (!data->aux && !daux), PETSC_COMM_SELF, PETSC_ERR_PLIB, "A Mat pointer is NULL but not the other: input Mat pointer (%p) v. output Mat pointer (%p)", (void *)daux, (void *)data->aux);
  if (data->aux) {
    PetscCall(MatMultEqual(data->aux, daux, 20, &flg));
    PetscCall(MatDestroy(&daux));
    PetscCheck(flg, PETSC_COMM_SELF, PETSC_ERR_PLIB, "Input Mat and output Mat are not equal");
  }
#endif
  PetscFunctionReturn(PETSC_SUCCESS);
}

/*@
  PCHPDDMSetCoarseCorrectionType - Sets the coarse correction type.

  Collective

  Input Parameters:
+ pc   - preconditioner context
- type - `PC_HPDDM_COARSE_CORRECTION_DEFLATED`, `PC_HPDDM_COARSE_CORRECTION_ADDITIVE`, `PC_HPDDM_COARSE_CORRECTION_BALANCED`, or `PC_HPDDM_COARSE_CORRECTION_NONE`

  Options Database Key:
. -pc_hpddm_coarse_correction <deflated, additive, balanced, none> - type of coarse correction to apply

  Level: intermediate

.seealso: [](ch_ksp), `PCHPDDMGetCoarseCorrectionType()`, `PCHPDDM`, `PCHPDDMCoarseCorrectionType`
@*/
PetscErrorCode PCHPDDMSetCoarseCorrectionType(PC pc, PCHPDDMCoarseCorrectionType type)
{
  PetscFunctionBegin;
  PetscValidHeaderSpecific(pc, PC_CLASSID, 1);
  PetscValidLogicalCollectiveEnum(pc, type, 2);
  PetscTryMethod(pc, "PCHPDDMSetCoarseCorrectionType_C", (PC, PCHPDDMCoarseCorrectionType), (pc, type));
  PetscFunctionReturn(PETSC_SUCCESS);
}

/*@
  PCHPDDMGetCoarseCorrectionType - Gets the coarse correction type.

  Input Parameter:
. pc - preconditioner context

  Output Parameter:
. type - `PC_HPDDM_COARSE_CORRECTION_DEFLATED`, `PC_HPDDM_COARSE_CORRECTION_ADDITIVE`, `PC_HPDDM_COARSE_CORRECTION_BALANCED`, or `PC_HPDDM_COARSE_CORRECTION_NONE`

  Level: intermediate

.seealso: [](ch_ksp), `PCHPDDMSetCoarseCorrectionType()`, `PCHPDDM`, `PCHPDDMCoarseCorrectionType`
@*/
PetscErrorCode PCHPDDMGetCoarseCorrectionType(PC pc, PCHPDDMCoarseCorrectionType *type)
{
  PetscFunctionBegin;
  PetscValidHeaderSpecific(pc, PC_CLASSID, 1);
  if (type) {
    PetscAssertPointer(type, 2);
    PetscUseMethod(pc, "PCHPDDMGetCoarseCorrectionType_C", (PC, PCHPDDMCoarseCorrectionType *), (pc, type));
  }
  PetscFunctionReturn(PETSC_SUCCESS);
}

static PetscErrorCode PCHPDDMSetCoarseCorrectionType_HPDDM(PC pc, PCHPDDMCoarseCorrectionType type)
{
  PC_HPDDM *data = (PC_HPDDM *)pc->data;

  PetscFunctionBegin;
  data->correction = type;
  PetscFunctionReturn(PETSC_SUCCESS);
}

static PetscErrorCode PCHPDDMGetCoarseCorrectionType_HPDDM(PC pc, PCHPDDMCoarseCorrectionType *type)
{
  PC_HPDDM *data = (PC_HPDDM *)pc->data;

  PetscFunctionBegin;
  *type = data->correction;
  PetscFunctionReturn(PETSC_SUCCESS);
}

/*@
  PCHPDDMSetSTShareSubKSP - Sets whether the `KSP` in SLEPc `ST` and the fine-level subdomain solver should be shared.

  Input Parameters:
+ pc    - preconditioner context
- share - whether the `KSP` should be shared or not

  Note:
  This is not the same as `PCSetReusePreconditioner()`. Given certain conditions (visible using -info), a symbolic factorization can be skipped
  when using a subdomain `PCType` such as `PCLU` or `PCCHOLESKY`.

  Level: advanced

.seealso: [](ch_ksp), `PCHPDDM`, `PCHPDDMGetSTShareSubKSP()`
@*/
PetscErrorCode PCHPDDMSetSTShareSubKSP(PC pc, PetscBool share)
{
  PetscFunctionBegin;
  PetscValidHeaderSpecific(pc, PC_CLASSID, 1);
  PetscTryMethod(pc, "PCHPDDMSetSTShareSubKSP_C", (PC, PetscBool), (pc, share));
  PetscFunctionReturn(PETSC_SUCCESS);
}

/*@
  PCHPDDMGetSTShareSubKSP - Gets whether the `KSP` in SLEPc `ST` and the fine-level subdomain solver is shared.

  Input Parameter:
. pc - preconditioner context

  Output Parameter:
. share - whether the `KSP` is shared or not

  Note:
  This is not the same as `PCGetReusePreconditioner()`. The return value is unlikely to be true, but when it is, a symbolic factorization can be skipped
  when using a subdomain `PCType` such as `PCLU` or `PCCHOLESKY`.

  Level: advanced

.seealso: [](ch_ksp), `PCHPDDM`, `PCHPDDMSetSTShareSubKSP()`
@*/
PetscErrorCode PCHPDDMGetSTShareSubKSP(PC pc, PetscBool *share)
{
  PetscFunctionBegin;
  PetscValidHeaderSpecific(pc, PC_CLASSID, 1);
  if (share) {
    PetscAssertPointer(share, 2);
    PetscUseMethod(pc, "PCHPDDMGetSTShareSubKSP_C", (PC, PetscBool *), (pc, share));
  }
  PetscFunctionReturn(PETSC_SUCCESS);
}

static PetscErrorCode PCHPDDMSetSTShareSubKSP_HPDDM(PC pc, PetscBool share)
{
  PC_HPDDM *data = (PC_HPDDM *)pc->data;

  PetscFunctionBegin;
  data->share = share;
  PetscFunctionReturn(PETSC_SUCCESS);
}

static PetscErrorCode PCHPDDMGetSTShareSubKSP_HPDDM(PC pc, PetscBool *share)
{
  PC_HPDDM *data = (PC_HPDDM *)pc->data;

  PetscFunctionBegin;
  *share = data->share;
  PetscFunctionReturn(PETSC_SUCCESS);
}

/*@
  PCHPDDMSetDeflationMat - Sets the deflation space used to assemble a coarser operator.

  Input Parameters:
+ pc - preconditioner context
. is - index set of the local deflation matrix
- U  - deflation sequential matrix stored as a `MATSEQDENSE`

  Level: advanced

.seealso: [](ch_ksp), `PCHPDDM`, `PCDeflationSetSpace()`, `PCMGSetRestriction()`
@*/
PetscErrorCode PCHPDDMSetDeflationMat(PC pc, IS is, Mat U)
{
  PetscFunctionBegin;
  PetscValidHeaderSpecific(pc, PC_CLASSID, 1);
  PetscValidHeaderSpecific(is, IS_CLASSID, 2);
  PetscValidHeaderSpecific(U, MAT_CLASSID, 3);
  PetscTryMethod(pc, "PCHPDDMSetDeflationMat_C", (PC, IS, Mat), (pc, is, U));
  PetscFunctionReturn(PETSC_SUCCESS);
}

static PetscErrorCode PCHPDDMSetDeflationMat_HPDDM(PC pc, IS is, Mat U)
{
  PetscFunctionBegin;
  PetscCall(PCHPDDMSetAuxiliaryMat_Private(pc, is, U, PETSC_TRUE));
  PetscFunctionReturn(PETSC_SUCCESS);
}

PetscErrorCode HPDDMLoadDL_Private(PetscBool *found)
{
  PetscBool flg;
  char      lib[PETSC_MAX_PATH_LEN], dlib[PETSC_MAX_PATH_LEN], dir[PETSC_MAX_PATH_LEN];

  PetscFunctionBegin;
  PetscAssertPointer(found, 1);
  PetscCall(PetscStrncpy(dir, "${PETSC_LIB_DIR}", sizeof(dir)));
  PetscCall(PetscOptionsGetString(nullptr, nullptr, "-hpddm_dir", dir, sizeof(dir), nullptr));
  PetscCall(PetscSNPrintf(lib, sizeof(lib), "%s/libhpddm_petsc", dir));
  PetscCall(PetscDLLibraryRetrieve(PETSC_COMM_SELF, lib, dlib, 1024, found));
#if defined(SLEPC_LIB_DIR) /* this variable is passed during SLEPc ./configure when PETSc has not been configured   */
  if (!*found) {           /* with --download-hpddm since slepcconf.h is not yet built (and thus can't be included) */
    PetscCall(PetscStrncpy(dir, HPDDM_STR(SLEPC_LIB_DIR), sizeof(dir)));
    PetscCall(PetscSNPrintf(lib, sizeof(lib), "%s/libhpddm_petsc", dir));
    PetscCall(PetscDLLibraryRetrieve(PETSC_COMM_SELF, lib, dlib, 1024, found));
  }
#endif
  if (!*found) { /* probable options for this to evaluate to PETSC_TRUE: system inconsistency (libhpddm_petsc moved by user?) or PETSc configured without --download-slepc */
    PetscCall(PetscOptionsGetenv(PETSC_COMM_SELF, "SLEPC_DIR", dir, sizeof(dir), &flg));
    if (flg) { /* if both PETSc and SLEPc are configured with --download-hpddm but PETSc has been configured without --download-slepc, one must ensure that libslepc is loaded before libhpddm_petsc */
      PetscCall(PetscSNPrintf(lib, sizeof(lib), "%s/lib/libslepc", dir));
      PetscCall(PetscDLLibraryRetrieve(PETSC_COMM_SELF, lib, dlib, 1024, found));
      PetscCheck(*found, PETSC_COMM_SELF, PETSC_ERR_PLIB, "%s not found but SLEPC_DIR=%s", lib, dir);
      PetscCall(PetscDLLibraryAppend(PETSC_COMM_SELF, &PetscDLLibrariesLoaded, dlib));
      PetscCall(PetscSNPrintf(lib, sizeof(lib), "%s/lib/libhpddm_petsc", dir)); /* libhpddm_petsc is always in the same directory as libslepc */
      PetscCall(PetscDLLibraryRetrieve(PETSC_COMM_SELF, lib, dlib, 1024, found));
    }
  }
  PetscCheck(*found, PETSC_COMM_SELF, PETSC_ERR_PLIB, "%s not found", lib);
  PetscCall(PetscDLLibraryAppend(PETSC_COMM_SELF, &PetscDLLibrariesLoaded, dlib));
  PetscFunctionReturn(PETSC_SUCCESS);
}

/*MC
   PCHPDDM - Interface with the HPDDM library.

   This `PC` may be used to build multilevel spectral domain decomposition methods based on the GenEO framework {cite}`spillane2011robust` {cite}`al2021multilevel`.
   It may be viewed as an alternative to spectral
   AMGe or `PCBDDC` with adaptive selection of constraints. The interface is explained in details in {cite}`jolivetromanzampini2020`

   The matrix used for building the preconditioner (Pmat) may be unassembled (`MATIS`), assembled (`MATAIJ`, `MATBAIJ`, or `MATSBAIJ`), hierarchical (`MATHTOOL`), `MATNORMAL`, `MATNORMALHERMITIAN`, or `MATSCHURCOMPLEMENT` (when `PCHPDDM` is used as part of an outer `PCFIELDSPLIT`).

   For multilevel preconditioning, when using an assembled or hierarchical Pmat, one must provide an auxiliary local `Mat` (unassembled local operator for GenEO) using
   `PCHPDDMSetAuxiliaryMat()`. Calling this routine is not needed when using a `MATIS` Pmat, assembly is done internally using `MatConvert()`.

   Options Database Keys:
+   -pc_hpddm_define_subdomains <true, default=false>    - on the finest level, calls `PCASMSetLocalSubdomains()` with the `IS` supplied in `PCHPDDMSetAuxiliaryMat()`
                                                         (not relevant with an unassembled Pmat)
.   -pc_hpddm_has_neumann <true, default=false>          - on the finest level, informs the `PC` that the local Neumann matrix is supplied in `PCHPDDMSetAuxiliaryMat()`
-   -pc_hpddm_coarse_correction <type, default=deflated> - determines the `PCHPDDMCoarseCorrectionType` when calling `PCApply()`

   Options for subdomain solvers, subdomain eigensolvers (for computing deflation vectors), and the coarse solver can be set using the following options database prefixes.
.vb
      -pc_hpddm_levels_%d_pc_
      -pc_hpddm_levels_%d_ksp_
      -pc_hpddm_levels_%d_eps_
      -pc_hpddm_levels_%d_p
      -pc_hpddm_levels_%d_mat_type
      -pc_hpddm_coarse_
      -pc_hpddm_coarse_p
      -pc_hpddm_coarse_mat_type
      -pc_hpddm_coarse_mat_filter
.ve

   E.g., -pc_hpddm_levels_1_sub_pc_type lu -pc_hpddm_levels_1_eps_nev 10 -pc_hpddm_levels_2_p 4 -pc_hpddm_levels_2_sub_pc_type lu -pc_hpddm_levels_2_eps_nev 10
    -pc_hpddm_coarse_p 2 -pc_hpddm_coarse_mat_type baij will use 10 deflation vectors per subdomain on the fine "level 1",
    aggregate the fine subdomains into 4 "level 2" subdomains, then use 10 deflation vectors per subdomain on "level 2",
    and assemble the coarse matrix (of dimension 4 x 10 = 40) on two processes as a `MATBAIJ` (default is `MATSBAIJ`).

   In order to activate a "level N+1" coarse correction, it is mandatory to call -pc_hpddm_levels_N_eps_nev <nu> or -pc_hpddm_levels_N_eps_threshold <val>. The default -pc_hpddm_coarse_p value is 1, meaning that the coarse operator is aggregated on a single process.

   Level: intermediate

   Notes:
   This preconditioner requires that PETSc is built with SLEPc (``--download-slepc``).

   By default, the underlying concurrent eigenproblems
   are solved using SLEPc shift-and-invert spectral transformation. This is usually what gives the best performance for GenEO, cf.
   {cite}`spillane2011robust` {cite}`jolivet2013scalabledd`. As
   stated above, SLEPc options are available through -pc_hpddm_levels_%d_, e.g., -pc_hpddm_levels_1_eps_type arpack -pc_hpddm_levels_1_eps_nev 10
   -pc_hpddm_levels_1_st_type sinvert. There are furthermore three options related to the (subdomain-wise local) eigensolver that are not described in
   SLEPc documentation since they are specific to `PCHPDDM`.
.vb
      -pc_hpddm_levels_1_st_share_sub_ksp
      -pc_hpddm_levels_%d_eps_threshold
      -pc_hpddm_levels_1_eps_use_inertia
.ve

   The first option from the list only applies to the fine-level eigensolver, see `PCHPDDMSetSTShareSubKSP()`. The second option from the list is
   used to filter eigenmodes retrieved after convergence of `EPSSolve()` at "level N" such that eigenvectors used to define a "level N+1" coarse
   correction are associated to eigenvalues whose magnitude are lower or equal than -pc_hpddm_levels_N_eps_threshold. When using an `EPS` which cannot
   determine a priori the proper -pc_hpddm_levels_N_eps_nev such that all wanted eigenmodes are retrieved, it is possible to get an estimation of the
   correct value using the third option from the list, -pc_hpddm_levels_1_eps_use_inertia, see `MatGetInertia()`. In that case, there is no need
   to supply -pc_hpddm_levels_1_eps_nev. This last option also only applies to the fine-level (N = 1) eigensolver.

   See also {cite}`dolean2015introduction`, {cite}`al2022robust`, {cite}`al2022robustpd`, and {cite}`nataf2022recent`

.seealso: [](ch_ksp), `PCCreate()`, `PCSetType()`, `PCType`, `PC`, `PCHPDDMSetAuxiliaryMat()`, `MATIS`, `PCBDDC`, `PCDEFLATION`, `PCTELESCOPE`, `PCASM`,
          `PCHPDDMSetCoarseCorrectionType()`, `PCHPDDMHasNeumannMat()`, `PCHPDDMSetRHSMat()`, `PCHPDDMSetDeflationMat()`, `PCHPDDMSetSTShareSubKSP()`,
          `PCHPDDMGetSTShareSubKSP()`, `PCHPDDMGetCoarseCorrectionType()`, `PCHPDDMGetComplexities()`
M*/
PETSC_EXTERN PetscErrorCode PCCreate_HPDDM(PC pc)
{
  PC_HPDDM *data;
  PetscBool found;

  PetscFunctionBegin;
  if (!loadedSym) {
    PetscCall(HPDDMLoadDL_Private(&found));
    if (found) PetscCall(PetscDLLibrarySym(PETSC_COMM_SELF, &PetscDLLibrariesLoaded, nullptr, "PCHPDDM_Internal", (void **)&loadedSym));
  }
  PetscCheck(loadedSym, PETSC_COMM_SELF, PETSC_ERR_PLIB, "PCHPDDM_Internal symbol not found in loaded libhpddm_petsc");
  PetscCall(PetscNew(&data));
  pc->data                = data;
  data->Neumann           = PETSC_BOOL3_UNKNOWN;
  pc->ops->reset          = PCReset_HPDDM;
  pc->ops->destroy        = PCDestroy_HPDDM;
  pc->ops->setfromoptions = PCSetFromOptions_HPDDM;
  pc->ops->setup          = PCSetUp_HPDDM;
  pc->ops->apply          = PCApply_HPDDM;
  pc->ops->matapply       = PCMatApply_HPDDM;
  pc->ops->view           = PCView_HPDDM;
  pc->ops->presolve       = PCPreSolve_HPDDM;

  PetscCall(PetscObjectComposeFunction((PetscObject)pc, "PCHPDDMSetAuxiliaryMat_C", PCHPDDMSetAuxiliaryMat_HPDDM));
  PetscCall(PetscObjectComposeFunction((PetscObject)pc, "PCHPDDMHasNeumannMat_C", PCHPDDMHasNeumannMat_HPDDM));
  PetscCall(PetscObjectComposeFunction((PetscObject)pc, "PCHPDDMSetRHSMat_C", PCHPDDMSetRHSMat_HPDDM));
  PetscCall(PetscObjectComposeFunction((PetscObject)pc, "PCHPDDMSetCoarseCorrectionType_C", PCHPDDMSetCoarseCorrectionType_HPDDM));
  PetscCall(PetscObjectComposeFunction((PetscObject)pc, "PCHPDDMGetCoarseCorrectionType_C", PCHPDDMGetCoarseCorrectionType_HPDDM));
  PetscCall(PetscObjectComposeFunction((PetscObject)pc, "PCHPDDMSetSTShareSubKSP_C", PCHPDDMSetSTShareSubKSP_HPDDM));
  PetscCall(PetscObjectComposeFunction((PetscObject)pc, "PCHPDDMGetSTShareSubKSP_C", PCHPDDMGetSTShareSubKSP_HPDDM));
  PetscCall(PetscObjectComposeFunction((PetscObject)pc, "PCHPDDMSetDeflationMat_C", PCHPDDMSetDeflationMat_HPDDM));
  PetscFunctionReturn(PETSC_SUCCESS);
}

/*@C
  PCHPDDMInitializePackage - This function initializes everything in the `PCHPDDM` package. It is called from `PCInitializePackage()`.

  Level: developer

.seealso: [](ch_ksp), `PetscInitialize()`
@*/
PetscErrorCode PCHPDDMInitializePackage(void)
{
  char ename[32];

  PetscFunctionBegin;
  if (PCHPDDMPackageInitialized) PetscFunctionReturn(PETSC_SUCCESS);
  PCHPDDMPackageInitialized = PETSC_TRUE;
  PetscCall(PetscRegisterFinalize(PCHPDDMFinalizePackage));
  /* general events registered once during package initialization */
  /* some of these events are not triggered in libpetsc,          */
  /* but rather directly in libhpddm_petsc,                       */
  /* which is in charge of performing the following operations    */

  /* domain decomposition structure from Pmat sparsity pattern    */
  PetscCall(PetscLogEventRegister("PCHPDDMStrc", PC_CLASSID, &PC_HPDDM_Strc));
  /* Galerkin product, redistribution, and setup (not triggered in libpetsc)                */
  PetscCall(PetscLogEventRegister("PCHPDDMPtAP", PC_CLASSID, &PC_HPDDM_PtAP));
  /* Galerkin product with summation, redistribution, and setup (not triggered in libpetsc) */
  PetscCall(PetscLogEventRegister("PCHPDDMPtBP", PC_CLASSID, &PC_HPDDM_PtBP));
  /* next level construction using PtAP and PtBP (not triggered in libpetsc)                */
  PetscCall(PetscLogEventRegister("PCHPDDMNext", PC_CLASSID, &PC_HPDDM_Next));
  static_assert(PETSC_PCHPDDM_MAXLEVELS <= 9, "PETSC_PCHPDDM_MAXLEVELS value is too high");
  for (PetscInt i = 1; i < PETSC_PCHPDDM_MAXLEVELS; ++i) {
    PetscCall(PetscSNPrintf(ename, sizeof(ename), "PCHPDDMSetUp L%1" PetscInt_FMT, i));
    /* events during a PCSetUp() at level #i _except_ the assembly */
    /* of the Galerkin operator of the coarser level #(i + 1)      */
    PetscCall(PetscLogEventRegister(ename, PC_CLASSID, &PC_HPDDM_SetUp[i - 1]));
    PetscCall(PetscSNPrintf(ename, sizeof(ename), "PCHPDDMSolve L%1" PetscInt_FMT, i));
    /* events during a PCApply() at level #i _except_              */
    /* the KSPSolve() of the coarser level #(i + 1)                */
    PetscCall(PetscLogEventRegister(ename, PC_CLASSID, &PC_HPDDM_Solve[i - 1]));
  }
  PetscFunctionReturn(PETSC_SUCCESS);
}

/*@C
  PCHPDDMFinalizePackage - This function frees everything from the `PCHPDDM` package. It is called from `PetscFinalize()`.

  Level: developer

.seealso: [](ch_ksp), `PetscFinalize()`
@*/
PetscErrorCode PCHPDDMFinalizePackage(void)
{
  PetscFunctionBegin;
  PCHPDDMPackageInitialized = PETSC_FALSE;
  PetscFunctionReturn(PETSC_SUCCESS);
}

static PetscErrorCode MatMult_Harmonic(Mat A, Vec x, Vec y)
{
  Harmonic h; /* [ A_00  A_01       ], furthermore, A_00 = [ A_loc,loc  A_loc,ovl ], thus, A_01 = [         ] */
              /* [ A_10  A_11  A_12 ]                      [ A_ovl,loc  A_ovl,ovl ]               [ A_ovl,1 ] */
  Vec sub;    /*  y = A x = R_loc R_0 [ A_00  A_01 ]^-1                                   R_loc = [  I_loc  ] */
              /*                      [ A_10  A_11 ]    R_1^T A_12 x                              [         ] */
  PetscFunctionBegin;
  PetscCall(MatShellGetContext(A, &h));
  PetscCall(VecSet(h->v, 0.0));
  PetscCall(VecGetSubVector(h->v, h->is[0], &sub));
  PetscCall(MatMult(h->A[0], x, sub));
  PetscCall(VecRestoreSubVector(h->v, h->is[0], &sub));
  PetscCall(KSPSolve(h->ksp, h->v, h->v));
  PetscCall(VecISCopy(h->v, h->is[1], SCATTER_REVERSE, y));
  PetscFunctionReturn(PETSC_SUCCESS);
}

static PetscErrorCode MatMultTranspose_Harmonic(Mat A, Vec y, Vec x)
{
  Harmonic h;   /* x = A^T y =            [ A_00  A_01 ]^-T R_0^T R_loc^T y */
  Vec      sub; /*             A_12^T R_1 [ A_10  A_11 ]                    */

  PetscFunctionBegin;
  PetscCall(MatShellGetContext(A, &h));
  PetscCall(VecSet(h->v, 0.0));
  PetscCall(VecISCopy(h->v, h->is[1], SCATTER_FORWARD, y));
  PetscCall(KSPSolveTranspose(h->ksp, h->v, h->v));
  PetscCall(VecGetSubVector(h->v, h->is[0], &sub));
  PetscCall(MatMultTranspose(h->A[0], sub, x));
  PetscCall(VecRestoreSubVector(h->v, h->is[0], &sub));
  PetscFunctionReturn(PETSC_SUCCESS);
}

static PetscErrorCode MatProduct_AB_Harmonic(Mat S, Mat X, Mat Y, void *)
{
  Harmonic h;
  Mat      A, B;
  Vec      a, b;

  PetscFunctionBegin;
  PetscCall(MatShellGetContext(S, &h));
  PetscCall(MatMatMult(h->A[0], X, MAT_INITIAL_MATRIX, PETSC_CURRENT, &A));
  PetscCall(MatCreateSeqDense(PETSC_COMM_SELF, h->ksp->pc->mat->rmap->n, A->cmap->n, nullptr, &B));
  for (PetscInt i = 0; i < A->cmap->n; ++i) {
    PetscCall(MatDenseGetColumnVecRead(A, i, &a));
    PetscCall(MatDenseGetColumnVecWrite(B, i, &b));
    PetscCall(VecISCopy(b, h->is[0], SCATTER_FORWARD, a));
    PetscCall(MatDenseRestoreColumnVecWrite(B, i, &b));
    PetscCall(MatDenseRestoreColumnVecRead(A, i, &a));
  }
  PetscCall(MatDestroy(&A));
  PetscCall(MatCreateSeqDense(PETSC_COMM_SELF, h->ksp->pc->mat->rmap->n, B->cmap->n, nullptr, &A));
  PetscCall(KSPMatSolve(h->ksp, B, A));
  PetscCall(MatDestroy(&B));
  for (PetscInt i = 0; i < A->cmap->n; ++i) {
    PetscCall(MatDenseGetColumnVecRead(A, i, &a));
    PetscCall(MatDenseGetColumnVecWrite(Y, i, &b));
    PetscCall(VecISCopy(a, h->is[1], SCATTER_REVERSE, b));
    PetscCall(MatDenseRestoreColumnVecWrite(Y, i, &b));
    PetscCall(MatDenseRestoreColumnVecRead(A, i, &a));
  }
  PetscCall(MatDestroy(&A));
  PetscFunctionReturn(PETSC_SUCCESS);
}

static PetscErrorCode MatDestroy_Harmonic(Mat A)
{
  Harmonic h;

  PetscFunctionBegin;
  PetscCall(MatShellGetContext(A, &h));
  for (PetscInt i = 0; i < 5; ++i) PetscCall(ISDestroy(h->is + i));
  PetscCall(PetscFree(h->is));
  PetscCall(VecDestroy(&h->v));
  for (PetscInt i = 0; i < 2; ++i) PetscCall(MatDestroy(h->A + i));
  PetscCall(PetscFree(h->A));
  PetscCall(KSPDestroy(&h->ksp));
  PetscCall(PetscFree(h));
  PetscFunctionReturn(PETSC_SUCCESS);
}<|MERGE_RESOLUTION|>--- conflicted
+++ resolved
@@ -1409,18 +1409,6 @@
 
   PetscFunctionBegin;
   PetscCall(PCShellGetContext(pc, &p));
-<<<<<<< HEAD
-  PetscCall(PCGetOperators(p->first, &A, nullptr));
-  PetscCall(MatNestGetISs(A, is, nullptr));
-  PetscCall(PCFactorGetMatSolverType(p->first, &type));
-  PetscCall(PCFactorGetMatrix(p->first, &A));
-  PetscCall(PetscStrcmp(type, MATSOLVERMUMPS, &flg));
-  if (flg && A->schur) PetscCall(MatMumpsSetIcntl(A, 26, 1));    /* reduction/condensation phase followed by Schur complement solve */
-  PetscCall(VecISCopy(p->second[0], is[1], SCATTER_FORWARD, x)); /* assign the RHS associated to the Schur complement */
-  PetscCall(PCApply(p->first, p->second[0], p->second[1]));
-  PetscCall(VecISCopy(p->second[1], is[1], SCATTER_REVERSE, y)); /* retrieve the partial solution associated to the Schur complement */
-  if (flg) PetscCall(MatMumpsSetIcntl(A, 26, -1));               /* default ICNTL(26) value in PETSc */
-=======
   if (p->second[0]) { /* in case of a centralized Schur complement, some processes may have no local operator */
     PetscCall(PCGetOperators(p->first, &A, nullptr));
     PetscCall(MatNestGetISs(A, is, nullptr));
@@ -1430,19 +1418,14 @@
       PetscCall(PCFactorGetMatrix(p->first, &A));
       if (A->schur) {
         PetscCall(PetscStrcmp(type, MATSOLVERMUMPS, &flg));
-#if PetscDefined(HAVE_MUMPS)
         if (flg) PetscCall(MatMumpsSetIcntl(A, 26, 1)); /* reduction/condensation phase followed by Schur complement solve */
-#endif
       } else flg = PETSC_FALSE;
     }
     PetscCall(VecISCopy(p->second[0], is[1], SCATTER_FORWARD, x)); /* assign the RHS associated to the Schur complement */
     PetscCall(PCApply(p->first, p->second[0], p->second[1]));
     PetscCall(VecISCopy(p->second[1], is[1], SCATTER_REVERSE, y)); /* retrieve the partial solution associated to the Schur complement */
-#if PetscDefined(HAVE_MUMPS)
-    if (flg) PetscCall(MatMumpsSetIcntl(A, 26, -1)); /* default ICNTL(26) value in PETSc */
-#endif
-  }
->>>>>>> bf92dce5
+    if (flg) PetscCall(MatMumpsSetIcntl(A, 26, -1));               /* default ICNTL(26) value in PETSc */
+  }
   PetscFunctionReturn(PETSC_SUCCESS);
 }
 
