--- conflicted
+++ resolved
@@ -2449,22 +2449,15 @@
   ierr = PetscSNPrintf(option, PETSC_MAX_PATH_LEN, "-%s_patch_local_type", patch->classname);
   ierr = PetscOptionsEnum(option,"Type of local solver composition (additive or multiplicative)","PCPatchSetLocalComposition",PCCompositeTypes,(PetscEnum)loctype,(PetscEnum*)&loctype,&flg);CHKERRQ(ierr);
   if(flg) { ierr = PCPatchSetLocalComposition(pc, loctype);CHKERRQ(ierr);}
-<<<<<<< HEAD
-  ierr = PetscOptionsInt("-pc_patch_construct_dim", "What dimension of mesh point to construct patches by? (0 = vertices)", "PCPATCH", patch->dim, &patch->dim, &dimflg);CHKERRQ(ierr);
-  ierr = PetscOptionsInt("-pc_patch_construct_codim", "What co-dimension of mesh point to construct patches by? (0 = cells)", "PCPATCH", patch->codim, &patch->codim, &codimflg);CHKERRQ(ierr);
-  if (dimflg && codimflg) SETERRQ(comm, PETSC_ERR_ARG_WRONG, "Can only set one of dimension or co-dimension");
-  ierr = PetscOptionsEnum("-pc_patch_construct_type", "How should the patches be constructed?", "PCPatchSetConstructType", PCPatchConstructTypes, (PetscEnum) patchConstructionType, (PetscEnum *) &patchConstructionType, &flg);CHKERRQ(ierr);
-=======
 
   ierr = PetscSNPrintf(option, PETSC_MAX_PATH_LEN, "-%s_patch_construct_dim", patch->classname);
   ierr = PetscOptionsInt(option, "What dimension of mesh point to construct patches by? (0 = vertices)", "PCPATCH", patch->dim, &patch->dim, &dimflg);CHKERRQ(ierr);
   ierr = PetscSNPrintf(option, PETSC_MAX_PATH_LEN, "-%s_patch_construct_codim", patch->classname);
   ierr = PetscOptionsInt(option, "What co-dimension of mesh point to construct patches by? (0 = cells)", "PCPATCH", patch->codim, &patch->codim, &codimflg);CHKERRQ(ierr);
-  if (dimflg && codimflg) {SETERRQ(comm, PETSC_ERR_ARG_WRONG, "Can only set one of dimension or co-dimension");CHKERRQ(ierr);}
+  if (dimflg && codimflg) SETERRQ(comm, PETSC_ERR_ARG_WRONG, "Can only set one of dimension or co-dimension");
 
   ierr = PetscSNPrintf(option, PETSC_MAX_PATH_LEN, "-%s_patch_construct_type", patch->classname);
   ierr = PetscOptionsEnum(option, "How should the patches be constructed?", "PCPatchSetConstructType", PCPatchConstructTypes, (PetscEnum) patchConstructionType, (PetscEnum *) &patchConstructionType, &flg);CHKERRQ(ierr);
->>>>>>> 364207b6
   if (flg) {ierr = PCPatchSetConstructType(pc, patchConstructionType, NULL, NULL);CHKERRQ(ierr);}
 
   ierr = PetscSNPrintf(option, PETSC_MAX_PATH_LEN, "-%s_patch_vanka_dim", patch->classname);
