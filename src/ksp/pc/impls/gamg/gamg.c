--- conflicted
+++ resolved
@@ -1238,38 +1238,10 @@
   ierr = PetscObjectGetComm((PetscObject)pc,&comm);CHKERRQ(ierr);
   ierr = PetscOptionsHead(PetscOptionsObject,"GAMG options");CHKERRQ(ierr);
   {
-<<<<<<< HEAD
-    /* -pc_gamg_type */
-    {
-      char tname[256];
-      ierr = PetscOptionsFList("-pc_gamg_type","Type of AMG method","PCGAMGSetType",GAMGList, pc_gamg->gamg_type_name, tname, sizeof(tname), &flag);CHKERRQ(ierr);
-      /* call PCCreateGAMG_XYZ */
-      if (flag) {
-        ierr = PCGAMGSetType(pc,tname);CHKERRQ(ierr);
-      }
-    }
-    /* -pc_gamg_verbose */
-    ierr = PetscOptionsInt("-pc_gamg_verbose","Verbose (debugging) output for PCGAMG","none", pc_gamg->verbose,&pc_gamg->verbose, NULL);CHKERRQ(ierr);
-    /* -pc_gamg_repartition */
-    ierr = PetscOptionsBool("-pc_gamg_repartition","Repartion coarse grids","PCGAMGRepartitioning",pc_gamg->repart,&pc_gamg->repart,NULL);CHKERRQ(ierr);
-    /* -pc_gamg_reuse_interpolation */
-    ierr = PetscOptionsBool("-pc_gamg_reuse_interpolation","Reuse prolongation operator","PCGAMGReuseProl",pc_gamg->reuse_prol,&pc_gamg->reuse_prol,NULL);CHKERRQ(ierr);
-    /* -pc_gamg_use_agg_gasm */
-    ierr = PetscOptionsBool("-pc_gamg_use_agg_gasm","Use aggregation agragates for GASM smoother","PCGAMGUseASMAggs",pc_gamg->use_aggs_in_gasm,&pc_gamg->use_aggs_in_gasm,NULL);CHKERRQ(ierr);
-    /* -pc_gamg_process_eq_limit */
-    ierr = PetscOptionsInt("-pc_gamg_process_eq_limit","Limit (goal) on number of equations per process on coarse grids","PCGAMGSetProcEqLim",pc_gamg->min_eq_proc,&pc_gamg->min_eq_proc,NULL);CHKERRQ(ierr);
-    /* -pc_gamg_coarse_eq_limit */
-    ierr = PetscOptionsInt("-pc_gamg_coarse_eq_limit","Limit on number of equations for the coarse grid","PCGAMGSetCoarseEqLim",pc_gamg->coarse_eq_limit,&pc_gamg->coarse_eq_limit,NULL);CHKERRQ(ierr);
-    /* -pc_gamg_threshold */
-    ierr = PetscOptionsReal("-pc_gamg_threshold","Relative threshold to use for dropping edges in aggregation graph","PCGAMGSetThreshold",pc_gamg->threshold,&pc_gamg->threshold,&flag);CHKERRQ(ierr);
-    if (flag && pc_gamg->verbose) {
-      ierr = PetscPrintf(comm,"\t[%d]%s threshold set %e\n",0,__FUNCT__,pc_gamg->threshold);CHKERRQ(ierr);
-=======
     char tname[256];
     ierr = PetscOptionsFList("-pc_gamg_type","Type of AMG method","PCGAMGSetType",GAMGList, pc_gamg->gamg_type_name, tname, sizeof(tname), &flag);CHKERRQ(ierr);
     if (flag) {
       ierr = PCGAMGSetType(pc,tname);CHKERRQ(ierr);
->>>>>>> dfdea288
     }
     ierr = PetscOptionsBool("-pc_gamg_repartition","Repartion coarse grids","PCGAMGRepartitioning",pc_gamg->repart,&pc_gamg->repart,NULL);CHKERRQ(ierr);
     ierr = PetscOptionsBool("-pc_gamg_reuse_interpolation","Reuse prolongation operator","PCGAMGReuseInterpolation",pc_gamg->reuse_prol,&pc_gamg->reuse_prol,NULL);CHKERRQ(ierr);
