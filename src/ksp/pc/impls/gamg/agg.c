--- conflicted
+++ resolved
@@ -435,11 +435,7 @@
               SETERRQ1(PETSC_COMM_SELF,PETSC_ERR_PLIB,"found node %d times???",hav);
             }
           } else {            /* I'm stealing this local, owned by a ghost */
-<<<<<<< HEAD
-            if (sgid != -1) SETERRQ2(PETSC_COMM_SELF,PETSC_ERR_PLIB,"Have un-symmetric graph (apparently). Use '-%spc_gamg_sym_graph true' to symetrize the graph or '-%spc_gamg_threshold -1.0' if the matrix is structurally symmetric.",((PetscObject)pc)->prefix,((PetscObject)pc)->prefix);
-=======
-            if (sgid != -1) SETERRQ(PETSC_COMM_SELF,PETSC_ERR_PLIB,"Have un-symmetric graph (apparently). Use '-pc_gamg_sym_graph true' to symetrize the graph or '-pc_gamg_threshold -1' if the matrix is structurally symmetric.");
->>>>>>> d1d2d0ff
+            if (sgid != -1) SETERRQ2(PETSC_COMM_SELF,PETSC_ERR_PLIB,"Have un-symmetric graph (apparently). Use '-%spc_gamg_sym_graph true' to symetrize the graph or '-%spc_gamg_threshold -1' if the matrix is structurally symmetric.",((PetscObject)pc)->prefix,((PetscObject)pc)->prefix);
             ierr = PetscCDAppendID(aggs_2, lid, lidj+my0);CHKERRQ(ierr);
           }
         }
