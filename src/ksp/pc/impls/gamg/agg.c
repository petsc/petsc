/*
 GAMG geometric-algebric multiogrid PC - Mark Adams 2011
 */

#include <../src/ksp/pc/impls/gamg/gamg.h>        /*I "petscpc.h" I*/
#include <petsc-private/kspimpl.h>

#include <petscblaslapack.h>

typedef struct {
  PetscInt  nsmooths;
  PetscBool sym_graph;
  PetscBool square_graph;
} PC_GAMG_AGG;

#undef __FUNCT__
#define __FUNCT__ "PCGAMGSetNSmooths"
/*@
   PCGAMGSetNSmooths - Set number of smoothing steps (1 is typical)

   Not Collective on PC

   Input Parameters:
.  pc - the preconditioner context

   Options Database Key:
.  -pc_gamg_agg_nsmooths

   Level: intermediate

   Concepts: Aggregation AMG preconditioner

.seealso: ()
@*/
PetscErrorCode PCGAMGSetNSmooths(PC pc, PetscInt n)
{
  PetscErrorCode ierr;

  PetscFunctionBegin;
  PetscValidHeaderSpecific(pc,PC_CLASSID,1);
  ierr = PetscTryMethod(pc,"PCGAMGSetNSmooths_C",(PC,PetscInt),(pc,n));CHKERRQ(ierr);
  PetscFunctionReturn(0);
}

#undef __FUNCT__
#define __FUNCT__ "PCGAMGSetNSmooths_GAMG"
PetscErrorCode PCGAMGSetNSmooths_GAMG(PC pc, PetscInt n)
{
  PC_MG       *mg          = (PC_MG*)pc->data;
  PC_GAMG     *pc_gamg     = (PC_GAMG*)mg->innerctx;
  PC_GAMG_AGG *pc_gamg_agg = (PC_GAMG_AGG*)pc_gamg->subctx;

  PetscFunctionBegin;
  pc_gamg_agg->nsmooths = n;
  PetscFunctionReturn(0);
}

#undef __FUNCT__
#define __FUNCT__ "PCGAMGSetSymGraph"
/*@
   PCGAMGSetSymGraph -

   Not Collective on PC

   Input Parameters:
.  pc - the preconditioner context

   Options Database Key:
.  -pc_gamg_sym_graph

   Level: intermediate

   Concepts: Aggregation AMG preconditioner

.seealso: ()
@*/
PetscErrorCode PCGAMGSetSymGraph(PC pc, PetscBool n)
{
  PetscErrorCode ierr;

  PetscFunctionBegin;
  PetscValidHeaderSpecific(pc,PC_CLASSID,1);
  ierr = PetscTryMethod(pc,"PCGAMGSetSymGraph_C",(PC,PetscBool),(pc,n));CHKERRQ(ierr);
  PetscFunctionReturn(0);
}

#undef __FUNCT__
#define __FUNCT__ "PCGAMGSetSymGraph_GAMG"
PetscErrorCode PCGAMGSetSymGraph_GAMG(PC pc, PetscBool n)
{
  PC_MG       *mg          = (PC_MG*)pc->data;
  PC_GAMG     *pc_gamg     = (PC_GAMG*)mg->innerctx;
  PC_GAMG_AGG *pc_gamg_agg = (PC_GAMG_AGG*)pc_gamg->subctx;

  PetscFunctionBegin;
  pc_gamg_agg->sym_graph = n;
  PetscFunctionReturn(0);
}

#undef __FUNCT__
#define __FUNCT__ "PCGAMGSetSquareGraph"
/*@
   PCGAMGSetSquareGraph -

   Not Collective on PC

   Input Parameters:
.  pc - the preconditioner context

   Options Database Key:
.  -pc_gamg_square_graph

   Level: intermediate

   Concepts: Aggregation AMG preconditioner

.seealso: ()
@*/
PetscErrorCode PCGAMGSetSquareGraph(PC pc, PetscBool n)
{
  PetscErrorCode ierr;

  PetscFunctionBegin;
  PetscValidHeaderSpecific(pc,PC_CLASSID,1);
  ierr = PetscTryMethod(pc,"PCGAMGSetSquareGraph_C",(PC,PetscBool),(pc,n));CHKERRQ(ierr);
  PetscFunctionReturn(0);
}

#undef __FUNCT__
#define __FUNCT__ "PCGAMGSetSquareGraph_GAMG"
PetscErrorCode PCGAMGSetSquareGraph_GAMG(PC pc, PetscBool n)
{
  PC_MG       *mg          = (PC_MG*)pc->data;
  PC_GAMG     *pc_gamg     = (PC_GAMG*)mg->innerctx;
  PC_GAMG_AGG *pc_gamg_agg = (PC_GAMG_AGG*)pc_gamg->subctx;

  PetscFunctionBegin;
  pc_gamg_agg->square_graph = n;
  PetscFunctionReturn(0);
}

/* -------------------------------------------------------------------------- */
/*
   PCSetFromOptions_GAMG_AGG

  Input Parameter:
   . pc -
*/
#undef __FUNCT__
#define __FUNCT__ "PCSetFromOptions_GAMG_AGG"
PetscErrorCode PCSetFromOptions_GAMG_AGG(PetscOptions *PetscOptionsObject,PC pc)
{
  PetscErrorCode ierr;
  PC_MG          *mg          = (PC_MG*)pc->data;
  PC_GAMG        *pc_gamg     = (PC_GAMG*)mg->innerctx;
  PC_GAMG_AGG    *pc_gamg_agg = (PC_GAMG_AGG*)pc_gamg->subctx;

  PetscFunctionBegin;
<<<<<<< HEAD
  ierr = PetscOptionsHead("GAMG-AGG options");CHKERRQ(ierr);
=======
  ierr = PetscOptionsHead(PetscOptionsObject,"GAMG-AGG options");CHKERRQ(ierr);
>>>>>>> dfdea288
  {
    /* -pc_gamg_agg_nsmooths */
    pc_gamg_agg->nsmooths = 1;

    ierr = PetscOptionsInt("-pc_gamg_agg_nsmooths","smoothing steps for smoothed aggregation, usually 1","PCGAMGSetNSmooths",pc_gamg_agg->nsmooths,&pc_gamg_agg->nsmooths,NULL);CHKERRQ(ierr);

    /* -pc_gamg_sym_graph */
    pc_gamg_agg->sym_graph = PETSC_FALSE;

    ierr = PetscOptionsBool("-pc_gamg_sym_graph","Set for asymmetric matrices","PCGAMGSetSymGraph",pc_gamg_agg->sym_graph,&pc_gamg_agg->sym_graph,NULL);CHKERRQ(ierr);

    /* -pc_gamg_square_graph */
    pc_gamg_agg->square_graph = PETSC_TRUE;

    ierr = PetscOptionsBool("-pc_gamg_square_graph","For faster coarsening and lower coarse grid complexity","PCGAMGSetSquareGraph",pc_gamg_agg->square_graph,&pc_gamg_agg->square_graph,NULL);CHKERRQ(ierr);
  }
  ierr = PetscOptionsTail();CHKERRQ(ierr);
  PetscFunctionReturn(0);
}

/* -------------------------------------------------------------------------- */
/*
   PCDestroy_AGG

  Input Parameter:
   . pc -
*/
#undef __FUNCT__
#define __FUNCT__ "PCDestroy_GAMG_AGG"
PetscErrorCode PCDestroy_GAMG_AGG(PC pc)
{
  PetscErrorCode ierr;
  PC_MG          *mg          = (PC_MG*)pc->data;
  PC_GAMG        *pc_gamg     = (PC_GAMG*)mg->innerctx;

  PetscFunctionBegin;
  ierr = PetscFree(pc_gamg->subctx);CHKERRQ(ierr);
  ierr = PetscObjectComposeFunction((PetscObject)pc,"PCSetCoordinates_C",NULL);CHKERRQ(ierr);
  PetscFunctionReturn(0);
}

/* -------------------------------------------------------------------------- */
/*
   PCSetCoordinates_AGG
     - collective

   Input Parameter:
   . pc - the preconditioner context
   . ndm - dimesion of data (used for dof/vertex for Stokes)
   . a_nloc - number of vertices local
   . coords - [a_nloc][ndm] - interleaved coordinate data: {x_0, y_0, z_0, x_1, y_1, ...}
*/

#undef __FUNCT__
#define __FUNCT__ "PCSetCoordinates_AGG"
static PetscErrorCode PCSetCoordinates_AGG(PC pc, PetscInt ndm, PetscInt a_nloc, PetscReal *coords)
{
  PC_MG          *mg      = (PC_MG*)pc->data;
  PC_GAMG        *pc_gamg = (PC_GAMG*)mg->innerctx;
  PetscErrorCode ierr;
  PetscInt       arrsz,kk,ii,jj,nloc,ndatarows,ndf;
  Mat            mat = pc->pmat;

  PetscFunctionBegin;
  PetscValidHeaderSpecific(pc,PC_CLASSID,1);
  PetscValidHeaderSpecific(mat,MAT_CLASSID,1);
  nloc = a_nloc;

  /* SA: null space vectors */
  ierr = MatGetBlockSize(mat, &ndf);CHKERRQ(ierr); /* this does not work for Stokes */
  if (coords && ndf==1) pc_gamg->data_cell_cols = 1; /* scalar w/ coords and SA (not needed) */
  else if (coords) {
    if (ndm > ndf) SETERRQ2(PETSC_COMM_SELF,PETSC_ERR_PLIB,"degrees of motion %d > block size %d",ndm,ndf);
    pc_gamg->data_cell_cols = (ndm==2 ? 3 : 6); /* displacement elasticity */
    if (ndm != ndf) {
      if (pc_gamg->data_cell_cols != ndf) SETERRQ2(PETSC_COMM_SELF,PETSC_ERR_PLIB,"Don't know how to create null space for ndm=%d, ndf=%d.  Use MatSetNearNullSpace.",ndm,ndf);
    }
  } else pc_gamg->data_cell_cols = ndf; /* no data, force SA with constant null space vectors */
  pc_gamg->data_cell_rows = ndatarows = ndf;
  if (pc_gamg->data_cell_cols <= 0) SETERRQ1(PETSC_COMM_SELF,PETSC_ERR_PLIB,"pc_gamg->data_cell_cols %D <= 0",pc_gamg->data_cell_cols);
  arrsz = nloc*pc_gamg->data_cell_rows*pc_gamg->data_cell_cols;

  /* create data - syntactic sugar that should be refactored at some point */
  if (pc_gamg->data==0 || (pc_gamg->data_sz != arrsz)) {
    ierr = PetscFree(pc_gamg->data);CHKERRQ(ierr);
    ierr = PetscMalloc1(arrsz+1, &pc_gamg->data);CHKERRQ(ierr);
  }
  /* copy data in - column oriented */
  for (kk=0; kk<nloc; kk++) {
    const PetscInt M     = nloc*pc_gamg->data_cell_rows; /* stride into data */
    PetscReal      *data = &pc_gamg->data[kk*ndatarows]; /* start of cell */
    if (pc_gamg->data_cell_cols==1) *data = 1.0;
    else {
      /* translational modes */
      for (ii=0;ii<ndatarows;ii++) {
        for (jj=0;jj<ndatarows;jj++) {
          if (ii==jj)data[ii*M + jj] = 1.0;
          else data[ii*M + jj] = 0.0;
        }
      }

      /* rotational modes */
      if (coords) {
        if (ndm == 2) {
          data   += 2*M;
          data[0] = -coords[2*kk+1];
          data[1] =  coords[2*kk];
        } else {
          data   += 3*M;
          data[0] = 0.0;             data[M+0] =  coords[3*kk+2]; data[2*M+0] = -coords[3*kk+1];
          data[1] = -coords[3*kk+2]; data[M+1] = 0.0;             data[2*M+1] =  coords[3*kk];
          data[2] =  coords[3*kk+1]; data[M+2] = -coords[3*kk];   data[2*M+2] = 0.0;
        }
      }
    }
  }

  pc_gamg->data_sz = arrsz;
  PetscFunctionReturn(0);
}

typedef PetscInt NState;
static const NState NOT_DONE=-2;
static const NState DELETED =-1;
static const NState REMOVED =-3;
#define IS_SELECTED(s) (s!=DELETED && s!=NOT_DONE && s!=REMOVED)

/* -------------------------------------------------------------------------- */
/*
   smoothAggs - greedy grab of with G1 (unsquared graph) -- AIJ specific
     - AGG-MG specific: clears singletons out of 'selected_2'

   Input Parameter:
   . Gmat_2 - glabal matrix of graph (data not defined)   base (squared) graph 
   . Gmat_1 - base graph to grab with                 base graph
   Input/Output Parameter:
   . aggs_2 - linked list of aggs with gids)
*/
#undef __FUNCT__
#define __FUNCT__ "smoothAggs"
static PetscErrorCode smoothAggs(Mat Gmat_2, Mat Gmat_1,PetscCoarsenData *aggs_2)
{
  PetscErrorCode ierr;
  PetscBool      isMPI;
  Mat_SeqAIJ     *matA_1, *matB_1=0, *matA_2, *matB_2=0;
  MPI_Comm       comm;
  PetscInt       lid,*ii,*idx,ix,Iend,my0,kk,n,j;
  Mat_MPIAIJ     *mpimat_2 = 0, *mpimat_1=0;
  const PetscInt nloc      = Gmat_2->rmap->n;
  PetscScalar    *cpcol_1_state,*cpcol_2_state,*cpcol_2_par_orig,*lid_parent_gid;
  PetscInt       *lid_cprowID_1;
  NState         *lid_state;
  Vec            ghost_par_orig2;

  PetscFunctionBegin;
  ierr = PetscObjectGetComm((PetscObject)Gmat_2,&comm);CHKERRQ(ierr);
  ierr = MatGetOwnershipRange(Gmat_1,&my0,&Iend);CHKERRQ(ierr);

  if (PETSC_FALSE) {
    PetscViewer viewer; char fname[32]; static int llev=0;
    sprintf(fname,"Gmat2_%d.m",llev++);
    PetscViewerASCIIOpen(comm,fname,&viewer);
    ierr = PetscViewerSetFormat(viewer, PETSC_VIEWER_ASCII_MATLAB);CHKERRQ(ierr);
    ierr = MatView(Gmat_2, viewer);CHKERRQ(ierr);
    ierr = PetscViewerDestroy(&viewer);
  }

  /* get submatrices */
  ierr = PetscObjectTypeCompare((PetscObject)Gmat_1, MATMPIAIJ, &isMPI);CHKERRQ(ierr);
  if (isMPI) {
    /* grab matrix objects */
    mpimat_2 = (Mat_MPIAIJ*)Gmat_2->data;
    mpimat_1 = (Mat_MPIAIJ*)Gmat_1->data;
    matA_1   = (Mat_SeqAIJ*)mpimat_1->A->data;
    matB_1   = (Mat_SeqAIJ*)mpimat_1->B->data;
    matA_2   = (Mat_SeqAIJ*)mpimat_2->A->data;
    matB_2   = (Mat_SeqAIJ*)mpimat_2->B->data;

    /* force compressed row storage for B matrix in AuxMat */
    ierr = MatCheckCompressedRow(mpimat_1->B,matB_1->nonzerorowcnt,&matB_1->compressedrow,matB_1->i,Gmat_1->rmap->n,-1.0);CHKERRQ(ierr);

    ierr = PetscMalloc1(nloc, &lid_cprowID_1);CHKERRQ(ierr);
    for (lid = 0; lid < nloc; lid++) lid_cprowID_1[lid] = -1;
    for (ix=0; ix<matB_1->compressedrow.nrows; ix++) {
      PetscInt lid = matB_1->compressedrow.rindex[ix];
      lid_cprowID_1[lid] = ix;
    }
  } else {
    matA_1        = (Mat_SeqAIJ*)Gmat_1->data;
    matA_2        = (Mat_SeqAIJ*)Gmat_2->data;
    lid_cprowID_1 = NULL;
  }
  if (nloc>0) {
    if (!(matA_1 && !matA_1->compressedrow.use)) SETERRQ(PETSC_COMM_SELF,PETSC_ERR_PLIB,"!(matA_1 && !matA_1->compressedrow.use)");
    if (!(matB_1==0 || matB_1->compressedrow.use)) SETERRQ(PETSC_COMM_SELF,PETSC_ERR_PLIB,"!(matB_1==0 || matB_1->compressedrow.use)");
    if (!(matA_2 && !matA_2->compressedrow.use)) SETERRQ(PETSC_COMM_SELF,PETSC_ERR_PLIB,"!(matA_2 && !matA_2->compressedrow.use)");
    if (!(matB_2==0 || matB_2->compressedrow.use)) SETERRQ(PETSC_COMM_SELF,PETSC_ERR_PLIB,"!(matB_2==0 || matB_2->compressedrow.use)");
  }
  /* get state of locals and selected gid for deleted */
  ierr = PetscMalloc2(nloc, &lid_state,nloc, &lid_parent_gid);CHKERRQ(ierr);
  for (lid = 0; lid < nloc; lid++) {
    lid_parent_gid[lid] = -1.0;
    lid_state[lid]      = DELETED;
  }

  /* set lid_state */
  for (lid = 0; lid < nloc; lid++) {
    PetscCDPos pos;
    ierr = PetscCDGetHeadPos(aggs_2,lid,&pos);CHKERRQ(ierr);
    if (pos) {
      PetscInt gid1;

      ierr = PetscLLNGetID(pos, &gid1);CHKERRQ(ierr);
      if (gid1 != lid+my0) SETERRQ3(PETSC_COMM_SELF,PETSC_ERR_PLIB,"gid1 %D != lid %D + my0 %D",gid1,lid,my0);
      lid_state[lid] = gid1;
    }
  }

  /* map local to selected local, DELETED means a ghost owns it */
  for (lid=kk=0; lid<nloc; lid++) {
    NState state = lid_state[lid];
    if (IS_SELECTED(state)) {
      PetscCDPos pos;
      ierr = PetscCDGetHeadPos(aggs_2,lid,&pos);CHKERRQ(ierr);
      while (pos) {
        PetscInt gid1;
        ierr = PetscLLNGetID(pos, &gid1);CHKERRQ(ierr);
        ierr = PetscCDGetNextPos(aggs_2,lid,&pos);CHKERRQ(ierr);

        if (gid1 >= my0 && gid1 < Iend) lid_parent_gid[gid1-my0] = (PetscScalar)(lid + my0);
      }
    }
  }
  /* get 'cpcol_1/2_state' & cpcol_2_par_orig - uses mpimat_1/2->lvec for temp space */
  if (isMPI) {
    Vec tempVec;
    /* get 'cpcol_1_state' */
    ierr = MatCreateVecs(Gmat_1, &tempVec, 0);CHKERRQ(ierr);
    for (kk=0,j=my0; kk<nloc; kk++,j++) {
      PetscScalar v = (PetscScalar)lid_state[kk];
      ierr = VecSetValues(tempVec, 1, &j, &v, INSERT_VALUES);CHKERRQ(ierr);
    }
    ierr = VecAssemblyBegin(tempVec);CHKERRQ(ierr);
    ierr = VecAssemblyEnd(tempVec);CHKERRQ(ierr);
    ierr = VecScatterBegin(mpimat_1->Mvctx,tempVec, mpimat_1->lvec,INSERT_VALUES,SCATTER_FORWARD);CHKERRQ(ierr);
    ierr = VecScatterEnd(mpimat_1->Mvctx,tempVec, mpimat_1->lvec,INSERT_VALUES,SCATTER_FORWARD);CHKERRQ(ierr);
    ierr = VecGetArray(mpimat_1->lvec, &cpcol_1_state);CHKERRQ(ierr);
    /* get 'cpcol_2_state' */
    ierr = VecScatterBegin(mpimat_2->Mvctx,tempVec, mpimat_2->lvec,INSERT_VALUES,SCATTER_FORWARD);CHKERRQ(ierr);
    ierr =   VecScatterEnd(mpimat_2->Mvctx,tempVec, mpimat_2->lvec,INSERT_VALUES,SCATTER_FORWARD);CHKERRQ(ierr);
    ierr = VecGetArray(mpimat_2->lvec, &cpcol_2_state);CHKERRQ(ierr);
    /* get 'cpcol_2_par_orig' */
    for (kk=0,j=my0; kk<nloc; kk++,j++) {
      PetscScalar v = (PetscScalar)lid_parent_gid[kk];
      ierr = VecSetValues(tempVec, 1, &j, &v, INSERT_VALUES);CHKERRQ(ierr);
    }
    ierr = VecAssemblyBegin(tempVec);CHKERRQ(ierr);
    ierr = VecAssemblyEnd(tempVec);CHKERRQ(ierr);
    ierr = VecDuplicate(mpimat_2->lvec, &ghost_par_orig2);CHKERRQ(ierr);
    ierr = VecScatterBegin(mpimat_2->Mvctx,tempVec, ghost_par_orig2,INSERT_VALUES,SCATTER_FORWARD);CHKERRQ(ierr);
    ierr = VecScatterEnd(mpimat_2->Mvctx,tempVec, ghost_par_orig2,INSERT_VALUES,SCATTER_FORWARD);CHKERRQ(ierr);
    ierr = VecGetArray(ghost_par_orig2, &cpcol_2_par_orig);CHKERRQ(ierr);

    ierr = VecDestroy(&tempVec);CHKERRQ(ierr);
  } /* ismpi */

  /* doit */
  for (lid=0; lid<nloc; lid++) {
    NState state = lid_state[lid];
    if (IS_SELECTED(state)) {
      /* steal locals */
      ii  = matA_1->i; n = ii[lid+1] - ii[lid];
      idx = matA_1->j + ii[lid];
      for (j=0; j<n; j++) {
        PetscInt lidj   = idx[j], sgid;
        NState   statej = lid_state[lidj];
        if (statej==DELETED && (sgid=(PetscInt)PetscRealPart(lid_parent_gid[lidj])) != lid+my0) { /* steal local */
          lid_parent_gid[lidj] = (PetscScalar)(lid+my0); /* send this if sgid is not local */
          if (sgid >= my0 && sgid < Iend) {       /* I'm stealing this local from a local sgid */
            PetscInt   hav=0,slid=sgid-my0,gidj=lidj+my0;
            PetscCDPos pos,last=NULL;
            /* looking for local from local so id_llist_2 works */
            ierr = PetscCDGetHeadPos(aggs_2,slid,&pos);CHKERRQ(ierr);
            while (pos) {
              PetscInt gid;
              ierr = PetscLLNGetID(pos, &gid);CHKERRQ(ierr);
              if (gid == gidj) {
                if (!last) SETERRQ(PETSC_COMM_SELF,PETSC_ERR_PLIB,"last cannot be null");
                ierr = PetscCDRemoveNextNode(aggs_2, slid, last);CHKERRQ(ierr);
                ierr = PetscCDAppendNode(aggs_2, lid, pos);CHKERRQ(ierr);
                hav  = 1;
                break;
              } else last = pos;

              ierr = PetscCDGetNextPos(aggs_2,slid,&pos);CHKERRQ(ierr);
            }
            if (hav!=1) {
              if (!hav) SETERRQ(PETSC_COMM_SELF,PETSC_ERR_PLIB,"failed to find adj in 'selected' lists - structurally unsymmetric matrix");
              SETERRQ1(PETSC_COMM_SELF,PETSC_ERR_PLIB,"found node %d times???",hav);
            }
          } else {            /* I'm stealing this local, owned by a ghost */
            if (sgid != -1) SETERRQ(PETSC_COMM_SELF,PETSC_ERR_PLIB,"Have un-symmetric graph (apparently). Use '-pc_gamg_sym_graph true' to symetrize the graph or '-pc_gamg_threshold 0.0' if the matrix is structurally symmetric.");
            ierr = PetscCDAppendID(aggs_2, lid, lidj+my0);CHKERRQ(ierr);
          }
        }
      } /* local neighbors */
    } else if (state == DELETED && lid_cprowID_1) {
      PetscInt sgidold = (PetscInt)PetscRealPart(lid_parent_gid[lid]);
      /* see if I have a selected ghost neighbor that will steal me */
      if ((ix=lid_cprowID_1[lid]) != -1) {
        ii  = matB_1->compressedrow.i; n = ii[ix+1] - ii[ix];
        idx = matB_1->j + ii[ix];
        for (j=0; j<n; j++) {
          PetscInt cpid   = idx[j];
          NState   statej = (NState)PetscRealPart(cpcol_1_state[cpid]);
          if (IS_SELECTED(statej) && sgidold != (PetscInt)statej) { /* ghost will steal this, remove from my list */
            lid_parent_gid[lid] = (PetscScalar)statej; /* send who selected */
            if (sgidold>=my0 && sgidold<Iend) { /* this was mine */
              PetscInt   hav=0,oldslidj=sgidold-my0;
              PetscCDPos pos,last=NULL;
              /* remove from 'oldslidj' list */
              ierr = PetscCDGetHeadPos(aggs_2,oldslidj,&pos);CHKERRQ(ierr);
              while (pos) {
                PetscInt gid;
                ierr = PetscLLNGetID(pos, &gid);CHKERRQ(ierr);
                if (lid+my0 == gid) {
                  /* id_llist_2[lastid] = id_llist_2[flid];   /\* remove lid from oldslidj list *\/ */
                  if (!last) SETERRQ(PETSC_COMM_SELF,PETSC_ERR_PLIB,"last cannot be null");
                  ierr = PetscCDRemoveNextNode(aggs_2, oldslidj, last);CHKERRQ(ierr);
                  /* ghost (PetscScalar)statej will add this later */
                  hav = 1;
                  break;
                } else last = pos;

                ierr = PetscCDGetNextPos(aggs_2,oldslidj,&pos);CHKERRQ(ierr);
              }
              if (hav!=1) {
                if (hav==0) SETERRQ(PETSC_COMM_SELF,PETSC_ERR_PLIB,"failed to find adj in 'selected' lists - structurally unsymmetric matrix");
                SETERRQ1(PETSC_COMM_SELF,PETSC_ERR_PLIB,"found node %d times???",hav);
              }
            } else {
              /* ghosts remove this later */
            }
          }
        }
      }
    } /* selected/deleted */
  } /* node loop */

  if (isMPI) {
    PetscScalar   *cpcol_2_parent,*cpcol_2_gid;
    Vec           tempVec,ghostgids2,ghostparents2;
    PetscInt      cpid,nghost_2;
    GAMGHashTable gid_cpid;

    ierr = VecGetSize(mpimat_2->lvec, &nghost_2);CHKERRQ(ierr);
    ierr = MatCreateVecs(Gmat_2, &tempVec, 0);CHKERRQ(ierr);

    /* get 'cpcol_2_parent' */
    for (kk=0,j=my0; kk<nloc; kk++,j++) {
      ierr = VecSetValues(tempVec, 1, &j, &lid_parent_gid[kk], INSERT_VALUES);CHKERRQ(ierr);
    }
    ierr = VecAssemblyBegin(tempVec);CHKERRQ(ierr);
    ierr = VecAssemblyEnd(tempVec);CHKERRQ(ierr);
    ierr = VecDuplicate(mpimat_2->lvec, &ghostparents2);CHKERRQ(ierr);
    ierr = VecScatterBegin(mpimat_2->Mvctx,tempVec, ghostparents2,INSERT_VALUES,SCATTER_FORWARD);CHKERRQ(ierr);
    ierr = VecScatterEnd(mpimat_2->Mvctx,tempVec, ghostparents2,INSERT_VALUES,SCATTER_FORWARD);CHKERRQ(ierr);
    ierr = VecGetArray(ghostparents2, &cpcol_2_parent);CHKERRQ(ierr);

    /* get 'cpcol_2_gid' */
    for (kk=0,j=my0; kk<nloc; kk++,j++) {
      PetscScalar v = (PetscScalar)j;
      ierr = VecSetValues(tempVec, 1, &j, &v, INSERT_VALUES);CHKERRQ(ierr);
    }
    ierr = VecAssemblyBegin(tempVec);CHKERRQ(ierr);
    ierr = VecAssemblyEnd(tempVec);CHKERRQ(ierr);
    ierr = VecDuplicate(mpimat_2->lvec, &ghostgids2);CHKERRQ(ierr);
    ierr = VecScatterBegin(mpimat_2->Mvctx,tempVec, ghostgids2,INSERT_VALUES,SCATTER_FORWARD);CHKERRQ(ierr);
    ierr = VecScatterEnd(mpimat_2->Mvctx,tempVec, ghostgids2,INSERT_VALUES,SCATTER_FORWARD);CHKERRQ(ierr);
    ierr = VecGetArray(ghostgids2, &cpcol_2_gid);CHKERRQ(ierr);

    ierr = VecDestroy(&tempVec);CHKERRQ(ierr);

    /* look for deleted ghosts and add to table */
    ierr = GAMGTableCreate(2*nghost_2+1, &gid_cpid);CHKERRQ(ierr);
    for (cpid = 0; cpid < nghost_2; cpid++) {
      NState state = (NState)PetscRealPart(cpcol_2_state[cpid]);
      if (state==DELETED) {
        PetscInt sgid_new = (PetscInt)PetscRealPart(cpcol_2_parent[cpid]);
        PetscInt sgid_old = (PetscInt)PetscRealPart(cpcol_2_par_orig[cpid]);
        if (sgid_old == -1 && sgid_new != -1) {
          PetscInt gid = (PetscInt)PetscRealPart(cpcol_2_gid[cpid]);
          ierr = GAMGTableAdd(&gid_cpid, gid, cpid);CHKERRQ(ierr);
        }
      }
    }

    /* look for deleted ghosts and see if they moved - remove it */
    for (lid=0; lid<nloc; lid++) {
      NState state = lid_state[lid];
      if (IS_SELECTED(state)) {
        PetscCDPos pos,last=NULL;
        /* look for deleted ghosts and see if they moved */
        ierr = PetscCDGetHeadPos(aggs_2,lid,&pos);CHKERRQ(ierr);
        while (pos) {
          PetscInt gid;
          ierr = PetscLLNGetID(pos, &gid);CHKERRQ(ierr);

          if (gid < my0 || gid >= Iend) {
            ierr = GAMGTableFind(&gid_cpid, gid, &cpid);CHKERRQ(ierr);
            if (cpid != -1) {
              /* a moved ghost - */
              /* id_llist_2[lastid] = id_llist_2[flid];    /\* remove 'flid' from list *\/ */
              ierr = PetscCDRemoveNextNode(aggs_2, lid, last);CHKERRQ(ierr);
            } else last = pos;
          } else last = pos;

          ierr = PetscCDGetNextPos(aggs_2,lid,&pos);CHKERRQ(ierr);
        } /* loop over list of deleted */
      } /* selected */
    }
    ierr = GAMGTableDestroy(&gid_cpid);CHKERRQ(ierr);

    /* look at ghosts, see if they changed - and it */
    for (cpid = 0; cpid < nghost_2; cpid++) {
      PetscInt sgid_new = (PetscInt)PetscRealPart(cpcol_2_parent[cpid]);
      if (sgid_new >= my0 && sgid_new < Iend) { /* this is mine */
        PetscInt   gid     = (PetscInt)PetscRealPart(cpcol_2_gid[cpid]);
        PetscInt   slid_new=sgid_new-my0,hav=0;
        PetscCDPos pos;
        /* search for this gid to see if I have it */
        ierr = PetscCDGetHeadPos(aggs_2,slid_new,&pos);CHKERRQ(ierr);
        while (pos) {
          PetscInt gidj;
          ierr = PetscLLNGetID(pos, &gidj);CHKERRQ(ierr);
          ierr = PetscCDGetNextPos(aggs_2,slid_new,&pos);CHKERRQ(ierr);

          if (gidj == gid) { hav = 1; break; }
        }
        if (hav != 1) {
          /* insert 'flidj' into head of llist */
          ierr = PetscCDAppendID(aggs_2, slid_new, gid);CHKERRQ(ierr);
        }
      }
    }

    ierr = VecRestoreArray(mpimat_1->lvec, &cpcol_1_state);CHKERRQ(ierr);
    ierr = VecRestoreArray(mpimat_2->lvec, &cpcol_2_state);CHKERRQ(ierr);
    ierr = VecRestoreArray(ghostparents2, &cpcol_2_parent);CHKERRQ(ierr);
    ierr = VecRestoreArray(ghostgids2, &cpcol_2_gid);CHKERRQ(ierr);
    ierr = PetscFree(lid_cprowID_1);CHKERRQ(ierr);
    ierr = VecDestroy(&ghostgids2);CHKERRQ(ierr);
    ierr = VecDestroy(&ghostparents2);CHKERRQ(ierr);
    ierr = VecDestroy(&ghost_par_orig2);CHKERRQ(ierr);
  }

  ierr = PetscFree2(lid_state,lid_parent_gid);CHKERRQ(ierr);
  PetscFunctionReturn(0);
}

/* -------------------------------------------------------------------------- */
/*
   PCSetData_AGG - called if data is not set with PCSetCoordinates.
      Looks in Mat for near null space.
      Does not work for Stokes

  Input Parameter:
   . pc -
   . a_A - matrix to get (near) null space out of.
*/
#undef __FUNCT__
#define __FUNCT__ "PCSetData_AGG"
PetscErrorCode PCSetData_AGG(PC pc, Mat a_A)
{
  PetscErrorCode ierr;
  PC_MG          *mg      = (PC_MG*)pc->data;
  PC_GAMG        *pc_gamg = (PC_GAMG*)mg->innerctx;
  MatNullSpace   mnull;

  PetscFunctionBegin;
  ierr = MatGetNearNullSpace(a_A, &mnull);CHKERRQ(ierr);
  if (!mnull) {
    PetscInt bs,NN,MM;
    ierr = MatGetBlockSize(a_A, &bs);CHKERRQ(ierr);
    ierr = MatGetLocalSize(a_A, &MM, &NN);CHKERRQ(ierr);
    if (MM % bs) SETERRQ2(PETSC_COMM_SELF,PETSC_ERR_PLIB,"MM %D must be divisible by bs %D",MM,bs);
    ierr = PCSetCoordinates_AGG(pc, bs, MM/bs, NULL);CHKERRQ(ierr);
  } else {
    PetscReal *nullvec;
    PetscBool has_const;
    PetscInt  i,j,mlocal,nvec,bs;
    const Vec *vecs; const PetscScalar *v;
    ierr = MatGetLocalSize(a_A,&mlocal,NULL);CHKERRQ(ierr);
    ierr = MatNullSpaceGetVecs(mnull, &has_const, &nvec, &vecs);CHKERRQ(ierr);
    pc_gamg->data_sz = (nvec+!!has_const)*mlocal;
    ierr = PetscMalloc1((nvec+!!has_const)*mlocal,&nullvec);CHKERRQ(ierr);
    if (has_const) for (i=0; i<mlocal; i++) nullvec[i] = 1.0;
    for (i=0; i<nvec; i++) {
      ierr = VecGetArrayRead(vecs[i],&v);CHKERRQ(ierr);
      for (j=0; j<mlocal; j++) nullvec[(i+!!has_const)*mlocal + j] = PetscRealPart(v[j]);
      ierr = VecRestoreArrayRead(vecs[i],&v);CHKERRQ(ierr);
    }
    pc_gamg->data           = nullvec;
    pc_gamg->data_cell_cols = (nvec+!!has_const);

    ierr = MatGetBlockSize(a_A, &bs);CHKERRQ(ierr);

    pc_gamg->data_cell_rows = bs;
  }
  PetscFunctionReturn(0);
}

/* -------------------------------------------------------------------------- */
/*
 formProl0

   Input Parameter:
   . agg_llists - list of arrays with aggregates -- list from selected vertices of aggregate unselected vertices 
   . bs - row block size
   . nSAvec - column bs of new P
   . my0crs - global index of start of locals
   . data_stride - bs*(nloc nodes + ghost nodes) [data_stride][nSAvec]
   . data_in[data_stride*nSAvec] - local data on fine grid
   . flid_fgid[data_stride/bs] - make local to global IDs, includes ghosts in 'locals_llist'
  Output Parameter:
   . a_data_out - in with fine grid data (w/ghosts), out with coarse grid data
   . a_Prol - prolongation operator
*/
#undef __FUNCT__
#define __FUNCT__ "formProl0"
static PetscErrorCode formProl0(PetscCoarsenData *agg_llists,PetscInt bs,PetscInt nSAvec,PetscInt my0crs,PetscInt data_stride,PetscReal data_in[],const PetscInt flid_fgid[],PetscReal **a_data_out,Mat a_Prol)
{
  PetscErrorCode ierr;
  PetscInt       Istart,my0,Iend,nloc,clid,flid = 0,aggID,kk,jj,ii,mm,ndone,nSelected,minsz,nghosts,out_data_stride;
  MPI_Comm       comm;
  PetscMPIInt    rank;
  PetscReal      *out_data;
  PetscCDPos     pos;
  GAMGHashTable  fgid_flid;

/* #define OUT_AGGS */
#if defined(OUT_AGGS)
  static PetscInt llev = 0; char fname[32]; FILE *file = NULL; PetscInt pM;
#endif

  PetscFunctionBegin;
  ierr = PetscObjectGetComm((PetscObject)a_Prol,&comm);CHKERRQ(ierr);
  ierr = MPI_Comm_rank(comm,&rank);CHKERRQ(ierr);
  ierr = MatGetOwnershipRange(a_Prol, &Istart, &Iend);CHKERRQ(ierr);
  nloc = (Iend-Istart)/bs; my0 = Istart/bs;
  if ((Iend-Istart) % bs) SETERRQ3(PETSC_COMM_SELF,PETSC_ERR_PLIB,"Iend %D - Istart %d must be divisible by bs %D",Iend,Istart,bs);
  Iend   /= bs;
  nghosts = data_stride/bs - nloc;

  ierr = GAMGTableCreate(2*nghosts+1, &fgid_flid);CHKERRQ(ierr);
  for (kk=0; kk<nghosts; kk++) {
    ierr = GAMGTableAdd(&fgid_flid, flid_fgid[nloc+kk], nloc+kk);CHKERRQ(ierr);
  }

#if defined(OUT_AGGS)
  sprintf(fname,"aggs_%d_%d.m",llev++,rank);
  if (llev==1) file = fopen(fname,"w");
  MatGetSize(a_Prol, &pM, &jj);
#endif

  /* count selected -- same as number of cols of P */
  for (nSelected=mm=0; mm<nloc; mm++) {
    PetscBool ise;
    ierr = PetscCDEmptyAt(agg_llists, mm, &ise);CHKERRQ(ierr);
    if (!ise) nSelected++;
  }
  ierr = MatGetOwnershipRangeColumn(a_Prol, &ii, &jj);CHKERRQ(ierr);
  if ((ii/nSAvec) != my0crs) SETERRQ3(PETSC_COMM_SELF,PETSC_ERR_PLIB,"ii %D /nSAvec %D  != my0crs %D",ii,nSAvec,my0crs);
  if (nSelected != (jj-ii)/nSAvec) SETERRQ4(PETSC_COMM_SELF,PETSC_ERR_PLIB,"nSelected %D != (jj %D - ii %D)/nSAvec %D",nSelected,jj,ii,nSAvec);

  /* aloc space for coarse point data (output) */
  out_data_stride = nSelected*nSAvec;

  ierr = PetscMalloc1(out_data_stride*nSAvec, &out_data);CHKERRQ(ierr);
  for (ii=0;ii<out_data_stride*nSAvec;ii++) out_data[ii]=PETSC_MAX_REAL;
  *a_data_out = out_data; /* output - stride nSelected*nSAvec */

  /* find points and set prolongation */
  minsz = 100;
  ndone = 0;
  for (mm = clid = 0; mm < nloc; mm++) {
    ierr = PetscCDSizeAt(agg_llists, mm, &jj);CHKERRQ(ierr);
    if (jj > 0) {
      const PetscInt lid = mm, cgid = my0crs + clid;
      PetscInt       cids[100]; /* max bs */
      PetscBLASInt   asz  =jj,M=asz*bs,N=nSAvec,INFO;
      PetscBLASInt   Mdata=M+((N-M>0) ? N-M : 0),LDA=Mdata,LWORK=N*bs;
      PetscScalar    *qqc,*qqr,*TAU,*WORK;
      PetscInt       *fids;
      PetscReal      *data;
      /* count agg */
      if (asz<minsz) minsz = asz;

      /* get block */
      ierr = PetscMalloc5(Mdata*N, &qqc,M*N, &qqr,N, &TAU,LWORK, &WORK,M, &fids);CHKERRQ(ierr);

      aggID = 0;
      ierr  = PetscCDGetHeadPos(agg_llists,lid,&pos);CHKERRQ(ierr);
      while (pos) {
        PetscInt gid1;
        ierr = PetscLLNGetID(pos, &gid1);CHKERRQ(ierr);
        ierr = PetscCDGetNextPos(agg_llists,lid,&pos);CHKERRQ(ierr);

        if (gid1 >= my0 && gid1 < Iend) flid = gid1 - my0;
        else {
          ierr = GAMGTableFind(&fgid_flid, gid1, &flid);CHKERRQ(ierr);
          if (flid < 0) SETERRQ(PETSC_COMM_SELF,PETSC_ERR_PLIB,"Cannot find gid1 in table");
        }
        /* copy in B_i matrix - column oriented */
        data = &data_in[flid*bs];
        for (kk = ii = 0; ii < bs; ii++) {
          for (jj = 0; jj < N; jj++) {
            PetscReal d = data[jj*data_stride + ii];
            qqc[jj*Mdata + aggID*bs + ii] = d;
          }
        }
#if defined(OUT_AGGS)
        if (llev==1) {
          char     str[] = "plot(%e,%e,'r*'), hold on,\n", col[] = "rgbkmc", sim[] = "*os+h>d<vx^";
          PetscInt MM,pi,pj;
          str[12] = col[(clid+17*rank)%6]; str[13] = sim[(clid+17*rank)%11];
          MM      = (PetscInt)(PetscSqrtReal((PetscReal)pM));
          pj      = gid1/MM; pi = gid1%MM;
          fprintf(file,str,(double)pi,(double)pj);
          /* fprintf(file,str,data[2*data_stride+1],-data[2*data_stride]); */
        }
#endif
        /* set fine IDs */
        for (kk=0; kk<bs; kk++) fids[aggID*bs + kk] = flid_fgid[flid]*bs + kk;

        aggID++;
      }

      /* pad with zeros */
      for (ii = asz*bs; ii < Mdata; ii++) {
        for (jj = 0; jj < N; jj++, kk++) {
          qqc[jj*Mdata + ii] = .0;
        }
      }

      ndone += aggID;
      /* QR */
      ierr = PetscFPTrapPush(PETSC_FP_TRAP_OFF);CHKERRQ(ierr);
      PetscStackCallBLAS("LAPACKgeqrf",LAPACKgeqrf_(&Mdata, &N, qqc, &LDA, TAU, WORK, &LWORK, &INFO));
      ierr = PetscFPTrapPop();CHKERRQ(ierr);
      if (INFO != 0) SETERRQ(PETSC_COMM_SELF,PETSC_ERR_PLIB,"xGEQRF error");
      /* get R - column oriented - output B_{i+1} */
      {
        PetscReal *data = &out_data[clid*nSAvec];
        for (jj = 0; jj < nSAvec; jj++) {
          for (ii = 0; ii < nSAvec; ii++) {
            if (data[jj*out_data_stride + ii] != PETSC_MAX_REAL) SETERRQ1(PETSC_COMM_SELF,PETSC_ERR_PLIB,"data[jj*out_data_stride + ii] != %e",PETSC_MAX_REAL);
           if (ii <= jj) data[jj*out_data_stride + ii] = PetscRealPart(qqc[jj*Mdata + ii]);
           else data[jj*out_data_stride + ii] = 0.;
          }
        }
      }

      /* get Q - row oriented */
      PetscStackCallBLAS("LAPACKungqr",LAPACKungqr_(&Mdata, &N, &N, qqc, &LDA, TAU, WORK, &LWORK, &INFO));
      if (INFO != 0) SETERRQ1(PETSC_COMM_SELF,PETSC_ERR_PLIB,"xORGQR error arg %d",-INFO);

      for (ii = 0; ii < M; ii++) {
        for (jj = 0; jj < N; jj++) {
          qqr[N*ii + jj] = qqc[jj*Mdata + ii];
        }
      }

      /* add diagonal block of P0 */
      for (kk=0; kk<N; kk++) {
        cids[kk] = N*cgid + kk; /* global col IDs in P0 */
      }
      ierr = MatSetValues(a_Prol,M,fids,N,cids,qqr,INSERT_VALUES);CHKERRQ(ierr);

      ierr = PetscFree5(qqc,qqr,TAU,WORK,fids);CHKERRQ(ierr);
      clid++;
    } /* coarse agg */
  } /* for all fine nodes */
  ierr = MatAssemblyBegin(a_Prol,MAT_FINAL_ASSEMBLY);CHKERRQ(ierr);
  ierr = MatAssemblyEnd(a_Prol,MAT_FINAL_ASSEMBLY);CHKERRQ(ierr);

/* ierr = MPI_Allreduce(&ndone, &ii, 1, MPIU_INT, MPIU_SUM, comm); */
/* MatGetSize(a_Prol, &kk, &jj); */
/* ierr = MPI_Allreduce(&minsz, &jj, 1, MPIU_INT, MPIU_MIN, comm); */
/* PetscPrintf(comm," **** [%d]%s %d total done, %d nodes (%d local done), min agg. size = %d\n",rank,__FUNCT__,ii,kk/bs,ndone,jj); */

#if defined(OUT_AGGS)
  if (llev==1) fclose(file);
#endif
  ierr = GAMGTableDestroy(&fgid_flid);CHKERRQ(ierr);
  PetscFunctionReturn(0);
}

#undef __FUNCT__
#define __FUNCT__ "PCView_GAMG_AGG"
static PetscErrorCode PCView_GAMG_AGG(PC pc,PetscViewer viewer)
{
  PetscErrorCode ierr;
  PC_MG          *mg      = (PC_MG*)pc->data;
  PC_GAMG        *pc_gamg = (PC_GAMG*)mg->innerctx;
  PC_GAMG_AGG    *pc_gamg_agg = (PC_GAMG_AGG*)pc_gamg->subctx;

  PetscFunctionBegin;
  ierr = PetscViewerASCIIPrintf(viewer,"      AGG specific options\n");CHKERRQ(ierr);
  ierr = PetscViewerASCIIPrintf(viewer,"        Symmetric graph %s\n",pc_gamg_agg->sym_graph ? "true" : "false");CHKERRQ(ierr);
  PetscFunctionReturn(0);
}

/* -------------------------------------------------------------------------- */
/*
   PCGAMGGraph_AGG

  Input Parameter:
   . pc - this
   . Amat - matrix on this fine level
  Output Parameter:
   . a_Gmat -
*/
#undef __FUNCT__
#define __FUNCT__ "PCGAMGGraph_AGG"
PetscErrorCode PCGAMGGraph_AGG(PC pc,Mat Amat,Mat *a_Gmat)
{
  PetscErrorCode            ierr;
  PC_MG                     *mg          = (PC_MG*)pc->data;
  PC_GAMG                   *pc_gamg     = (PC_GAMG*)mg->innerctx;
  const PetscReal           vfilter      = pc_gamg->threshold;
  PC_GAMG_AGG               *pc_gamg_agg = (PC_GAMG_AGG*)pc_gamg->subctx;
  Mat                       Gmat;
  MPI_Comm                  comm;
  PetscBool /* set,flg , */ symm;

  PetscFunctionBegin;
  ierr = PetscObjectGetComm((PetscObject)Amat,&comm);CHKERRQ(ierr);
  ierr = PetscLogEventBegin(PC_GAMGGraph_AGG,0,0,0,0);CHKERRQ(ierr);

  /* ierr = MatIsSymmetricKnown(Amat, &set, &flg);CHKERRQ(ierr); || !(set && flg) -- this causes lot of symm calls */
  symm = (PetscBool)(pc_gamg_agg->sym_graph); /* && !pc_gamg_agg->square_graph; */

  ierr = PCGAMGCreateGraph(Amat, &Gmat);CHKERRQ(ierr);
  ierr = PCGAMGFilterGraph(&Gmat, vfilter, symm);CHKERRQ(ierr);

  *a_Gmat = Gmat;

  ierr = PetscLogEventEnd(PC_GAMGGraph_AGG,0,0,0,0);CHKERRQ(ierr);
  PetscFunctionReturn(0);
}

/* -------------------------------------------------------------------------- */
/*
   PCGAMGCoarsen_AGG

  Input Parameter:
   . a_pc - this
  Input/Output Parameter:
   . a_Gmat1 - graph on this fine level - coarsening can change this (squares it)
  Output Parameter:
   . agg_lists - list of aggregates
*/
#undef __FUNCT__
#define __FUNCT__ "PCGAMGCoarsen_AGG"
PetscErrorCode PCGAMGCoarsen_AGG(PC a_pc,Mat *a_Gmat1,PetscCoarsenData **agg_lists)
{
  PetscErrorCode ierr;
  PC_MG          *mg          = (PC_MG*)a_pc->data;
  PC_GAMG        *pc_gamg     = (PC_GAMG*)mg->innerctx;
  PC_GAMG_AGG    *pc_gamg_agg = (PC_GAMG_AGG*)pc_gamg->subctx;
  Mat            mat,Gmat2, Gmat1 = *a_Gmat1;  /* squared graph */
  IS             perm;
  PetscInt       Ii,nloc,bs,n,m;
  PetscInt       *permute;
  PetscBool      *bIndexSet;
  MatCoarsen     crs;
  MPI_Comm       comm;
  PetscMPIInt    rank;

  PetscFunctionBegin;
  ierr = PetscLogEventBegin(PC_GAMGCoarsen_AGG,0,0,0,0);CHKERRQ(ierr);
  ierr = PetscObjectGetComm((PetscObject)Gmat1,&comm);CHKERRQ(ierr);
  ierr = MPI_Comm_rank(comm, &rank);CHKERRQ(ierr);
  ierr = MatGetLocalSize(Gmat1, &n, &m);CHKERRQ(ierr);
  ierr = MatGetBlockSize(Gmat1, &bs);CHKERRQ(ierr);
  if (bs != 1) SETERRQ1(PETSC_COMM_SELF,PETSC_ERR_PLIB,"bs %D must be 1",bs);
  nloc = n/bs;

  if (pc_gamg->firstCoarsen && pc_gamg_agg->square_graph) { /* we don't want to square coarse grids */
    ierr = PetscInfo(a_pc,"Square Graph (fine grid only)\n");CHKERRQ(ierr);
    /* ierr = MatMatTransposeMult(Gmat1, Gmat1, MAT_INITIAL_MATRIX, PETSC_DEFAULT, &Gmat2); */
    ierr = MatTransposeMatMult(Gmat1, Gmat1, MAT_INITIAL_MATRIX, PETSC_DEFAULT, &Gmat2);CHKERRQ(ierr);
  } else Gmat2 = Gmat1;

  /* get MIS aggs */
  /* randomize */
  ierr = PetscMalloc1(nloc, &permute);CHKERRQ(ierr);
  ierr = PetscMalloc1(nloc, &bIndexSet);CHKERRQ(ierr);
  for (Ii = 0; Ii < nloc; Ii++) {
    bIndexSet[Ii] = PETSC_FALSE;
    permute[Ii]   = Ii;
  }
  srand(1); /* make deterministic */
  for (Ii = 0; Ii < nloc; Ii++) {
    PetscInt iSwapIndex = rand()%nloc;
    if (!bIndexSet[iSwapIndex] && iSwapIndex != Ii) {
      PetscInt iTemp = permute[iSwapIndex];
      permute[iSwapIndex]   = permute[Ii];
      permute[Ii]           = iTemp;
      bIndexSet[iSwapIndex] = PETSC_TRUE;
    }
  }
  ierr = PetscFree(bIndexSet);CHKERRQ(ierr);

  ierr = ISCreateGeneral(PETSC_COMM_SELF, nloc, permute, PETSC_USE_POINTER, &perm);CHKERRQ(ierr);
#if defined PETSC_GAMG_USE_LOG
  ierr = PetscLogEventBegin(petsc_gamg_setup_events[SET4],0,0,0,0);CHKERRQ(ierr);
#endif
  ierr = MatCoarsenCreate(comm, &crs);CHKERRQ(ierr);
  /* ierr = MatCoarsenSetType(crs, MATCOARSENMIS);CHKERRQ(ierr); */
  ierr = MatCoarsenSetFromOptions(crs);CHKERRQ(ierr);
  ierr = MatCoarsenSetGreedyOrdering(crs, perm);CHKERRQ(ierr);
  ierr = MatCoarsenSetAdjacency(crs, Gmat2);CHKERRQ(ierr);
  ierr = MatCoarsenSetStrictAggs(crs, PETSC_TRUE);CHKERRQ(ierr);
  ierr = MatCoarsenApply(crs);CHKERRQ(ierr);
  ierr = MatCoarsenGetData(crs, agg_lists);CHKERRQ(ierr); /* output */
  ierr = MatCoarsenDestroy(&crs);CHKERRQ(ierr);

  ierr = ISDestroy(&perm);CHKERRQ(ierr);
  ierr = PetscFree(permute);CHKERRQ(ierr);
#if defined PETSC_GAMG_USE_LOG
  ierr = PetscLogEventEnd(petsc_gamg_setup_events[SET4],0,0,0,0);CHKERRQ(ierr);
#endif

  /* smooth aggs */
  if (Gmat2 != Gmat1) {
    const PetscCoarsenData *llist = *agg_lists;
    ierr     = smoothAggs(Gmat2, Gmat1, *agg_lists);CHKERRQ(ierr);
    ierr     = MatDestroy(&Gmat1);CHKERRQ(ierr);
    *a_Gmat1 = Gmat2; /* output */
    ierr     = PetscCDGetMat(llist, &mat);CHKERRQ(ierr);
    if (mat) SETERRQ(comm,PETSC_ERR_ARG_WRONG, "Auxilary matrix with squared graph????");
  } else {
    const PetscCoarsenData *llist = *agg_lists;
    /* see if we have a matrix that takes precedence (returned from MatCoarsenAppply) */
    ierr = PetscCDGetMat(llist, &mat);CHKERRQ(ierr);
    if (mat) {
      ierr     = MatDestroy(&Gmat1);CHKERRQ(ierr);
      *a_Gmat1 = mat; /* output */
    }
  }
  ierr = PetscLogEventEnd(PC_GAMGCoarsen_AGG,0,0,0,0);CHKERRQ(ierr);
  PetscFunctionReturn(0);
}

/* -------------------------------------------------------------------------- */
/*
 PCGAMGProlongator_AGG

 Input Parameter:
 . pc - this
 . Amat - matrix on this fine level
 . Graph - used to get ghost data for nodes in
 . agg_lists - list of aggregates
 Output Parameter:
 . a_P_out - prolongation operator to the next level
 */
#undef __FUNCT__
#define __FUNCT__ "PCGAMGProlongator_AGG"
PetscErrorCode PCGAMGProlongator_AGG(PC pc,Mat Amat,Mat Gmat,PetscCoarsenData *agg_lists,Mat *a_P_out)
{
  PC_MG          *mg       = (PC_MG*)pc->data;
  PC_GAMG        *pc_gamg  = (PC_GAMG*)mg->innerctx;
  const PetscInt data_cols = pc_gamg->data_cell_cols;
  PetscErrorCode ierr;
  PetscInt       Istart,Iend,nloc,ii,jj,kk,my0,nLocalSelected,bs;
  Mat            Prol;
  PetscMPIInt    rank, size;
  MPI_Comm       comm;
  const PetscInt col_bs = data_cols;
  PetscReal      *data_w_ghost;
  PetscInt       myCrs0, nbnodes=0, *flid_fgid;
  MatType        mtype;

  PetscFunctionBegin;
  ierr = PetscObjectGetComm((PetscObject)Amat,&comm);CHKERRQ(ierr);
  ierr = PetscLogEventBegin(PC_GAMGProlongator_AGG,0,0,0,0);CHKERRQ(ierr);
  ierr = MPI_Comm_rank(comm, &rank);CHKERRQ(ierr);
  ierr = MPI_Comm_size(comm, &size);CHKERRQ(ierr);
  ierr = MatGetOwnershipRange(Amat, &Istart, &Iend);CHKERRQ(ierr);
  ierr = MatGetBlockSize(Amat, &bs);CHKERRQ(ierr);
  nloc = (Iend-Istart)/bs; my0 = Istart/bs;
  if ((Iend-Istart) % bs) SETERRQ3(PETSC_COMM_SELF,PETSC_ERR_PLIB,"(Iend %D - Istart %D) not divisible by bs %D",Iend,Istart,bs);

  /* get 'nLocalSelected' */
  for (ii=0, nLocalSelected = 0; ii < nloc; ii++) {
    PetscBool ise;
    /* filter out singletons 0 or 1? */
    ierr = PetscCDEmptyAt(agg_lists, ii, &ise);CHKERRQ(ierr);
    if (!ise) nLocalSelected++;
  }

  /* create prolongator, create P matrix */
  ierr = MatGetType(Amat,&mtype);CHKERRQ(ierr);
  ierr = MatCreate(comm, &Prol);CHKERRQ(ierr);
  ierr = MatSetSizes(Prol,nloc*bs,nLocalSelected*col_bs,PETSC_DETERMINE,PETSC_DETERMINE);CHKERRQ(ierr);
  ierr = MatSetBlockSizes(Prol, bs, col_bs);CHKERRQ(ierr);
  ierr = MatSetType(Prol, mtype);CHKERRQ(ierr);
  ierr = MatSeqAIJSetPreallocation(Prol, data_cols, NULL);CHKERRQ(ierr);
  ierr = MatMPIAIJSetPreallocation(Prol,data_cols, NULL,data_cols, NULL);CHKERRQ(ierr);
  /* nloc*bs, nLocalSelected*col_bs, */
  /* PETSC_DETERMINE, PETSC_DETERMINE, */
  /* data_cols, NULL, data_cols, NULL, */
  /* &Prol); */

  /* can get all points "removed" */
  ierr =  MatGetSize(Prol, &kk, &ii);CHKERRQ(ierr);
  if (ii==0) {
    ierr = PetscInfo(pc,"No selected points on coarse grid\n");CHKERRQ(ierr);
    ierr = MatDestroy(&Prol);CHKERRQ(ierr);
    *a_P_out = NULL;  /* out */
    PetscFunctionReturn(0);
  }
  ierr = PetscInfo1(pc,"New grid %D nodes\n",ii/col_bs);CHKERRQ(ierr);
  ierr = MatGetOwnershipRangeColumn(Prol, &myCrs0, &kk);CHKERRQ(ierr);

  if ((kk-myCrs0) % col_bs) SETERRQ3(PETSC_COMM_SELF,PETSC_ERR_PLIB,"(kk %D -myCrs0 %D) not divisible by col_bs %D",kk,myCrs0,col_bs);
  myCrs0 = myCrs0/col_bs;
  if ((kk/col_bs-myCrs0) != nLocalSelected) SETERRQ4(PETSC_COMM_SELF,PETSC_ERR_PLIB,"(kk %D/col_bs %D - myCrs0 %D) != nLocalSelected %D)",kk,col_bs,myCrs0,nLocalSelected);

  /* create global vector of data in 'data_w_ghost' */
#if defined PETSC_GAMG_USE_LOG
  ierr = PetscLogEventBegin(petsc_gamg_setup_events[SET7],0,0,0,0);CHKERRQ(ierr);
#endif
  if (size > 1) { /*  */
    PetscReal *tmp_gdata,*tmp_ldata,*tp2;
    ierr = PetscMalloc1(nloc, &tmp_ldata);CHKERRQ(ierr);
    for (jj = 0; jj < data_cols; jj++) {
      for (kk = 0; kk < bs; kk++) {
        PetscInt        ii,stride;
        const PetscReal *tp = pc_gamg->data + jj*bs*nloc + kk;
        for (ii = 0; ii < nloc; ii++, tp += bs) tmp_ldata[ii] = *tp;

        ierr = PCGAMGGetDataWithGhosts(Gmat, 1, tmp_ldata, &stride, &tmp_gdata);CHKERRQ(ierr);

        if (jj==0 && kk==0) { /* now I know how many todal nodes - allocate */
          ierr    = PetscMalloc1(stride*bs*data_cols, &data_w_ghost);CHKERRQ(ierr);
          nbnodes = bs*stride;
        }
        tp2 = data_w_ghost + jj*bs*stride + kk;
        for (ii = 0; ii < stride; ii++, tp2 += bs) *tp2 = tmp_gdata[ii];
        ierr = PetscFree(tmp_gdata);CHKERRQ(ierr);
      }
    }
    ierr = PetscFree(tmp_ldata);CHKERRQ(ierr);
  } else {
    nbnodes      = bs*nloc;
    data_w_ghost = (PetscReal*)pc_gamg->data;
  }

  /* get P0 */
  if (size > 1) {
    PetscReal *fid_glid_loc,*fiddata;
    PetscInt  stride;

    ierr = PetscMalloc1(nloc, &fid_glid_loc);CHKERRQ(ierr);
    for (kk=0; kk<nloc; kk++) fid_glid_loc[kk] = (PetscReal)(my0+kk);
    ierr = PCGAMGGetDataWithGhosts(Gmat, 1, fid_glid_loc, &stride, &fiddata);CHKERRQ(ierr);
    ierr = PetscMalloc1(stride, &flid_fgid);CHKERRQ(ierr);
    for (kk=0; kk<stride; kk++) flid_fgid[kk] = (PetscInt)fiddata[kk];
    ierr = PetscFree(fiddata);CHKERRQ(ierr);

    if (stride != nbnodes/bs) SETERRQ3(PETSC_COMM_SELF,PETSC_ERR_PLIB,"stride %D != nbnodes %D/bs %D",stride,nbnodes,bs);
    ierr = PetscFree(fid_glid_loc);CHKERRQ(ierr);
  } else {
    ierr = PetscMalloc1(nloc, &flid_fgid);CHKERRQ(ierr);
    for (kk=0; kk<nloc; kk++) flid_fgid[kk] = my0 + kk;
  }
#if defined PETSC_GAMG_USE_LOG
  ierr = PetscLogEventEnd(petsc_gamg_setup_events[SET7],0,0,0,0);CHKERRQ(ierr);
  ierr = PetscLogEventBegin(petsc_gamg_setup_events[SET8],0,0,0,0);CHKERRQ(ierr);
#endif
  {
    PetscReal *data_out = NULL;
    ierr = formProl0(agg_lists, bs, data_cols, myCrs0, nbnodes,data_w_ghost, flid_fgid, &data_out, Prol);CHKERRQ(ierr);
    ierr = PetscFree(pc_gamg->data);CHKERRQ(ierr);

    pc_gamg->data           = data_out;
    pc_gamg->data_cell_rows = data_cols;
    pc_gamg->data_sz        = data_cols*data_cols*nLocalSelected;
  }
#if defined PETSC_GAMG_USE_LOG
  ierr = PetscLogEventEnd(petsc_gamg_setup_events[SET8],0,0,0,0);CHKERRQ(ierr);
#endif
  if (size > 1) ierr = PetscFree(data_w_ghost);CHKERRQ(ierr);
  ierr = PetscFree(flid_fgid);CHKERRQ(ierr);

  *a_P_out = Prol;  /* out */

  ierr = PetscLogEventEnd(PC_GAMGProlongator_AGG,0,0,0,0);CHKERRQ(ierr);
  PetscFunctionReturn(0);
}

/* -------------------------------------------------------------------------- */
/*
   PCGAMGOptProlongator_AGG

  Input Parameter:
   . pc - this
   . Amat - matrix on this fine level
 In/Output Parameter:
   . a_P_out - prolongation operator to the next level
*/
#undef __FUNCT__
#define __FUNCT__ "PCGAMGOptProlongator_AGG"
PetscErrorCode PCGAMGOptProlongator_AGG(PC pc,Mat Amat,Mat *a_P)
{
  PetscErrorCode ierr;
  PC_MG          *mg          = (PC_MG*)pc->data;
  PC_GAMG        *pc_gamg     = (PC_GAMG*)mg->innerctx;
  PC_GAMG_AGG    *pc_gamg_agg = (PC_GAMG_AGG*)pc_gamg->subctx;
  PetscInt       jj;
  Mat            Prol  = *a_P;
  MPI_Comm       comm;

  PetscFunctionBegin;
  ierr = PetscObjectGetComm((PetscObject)Amat,&comm);CHKERRQ(ierr);
  ierr = PetscLogEventBegin(PC_GAMGOptProlongator_AGG,0,0,0,0);CHKERRQ(ierr);

  /* smooth P0 */
  for (jj = 0; jj < pc_gamg_agg->nsmooths; jj++) {
    Mat       tMat;
    Vec       diag;
    PetscReal alpha, emax, emin;
#if defined PETSC_GAMG_USE_LOG
    ierr = PetscLogEventBegin(petsc_gamg_setup_events[SET9],0,0,0,0);CHKERRQ(ierr);
#endif
    if (jj == 0) {
      KSP eksp;
      Vec bb, xx;
      PC  epc;
      ierr = MatCreateVecs(Amat, &bb, 0);CHKERRQ(ierr);
      ierr = MatCreateVecs(Amat, &xx, 0);CHKERRQ(ierr);
      {
        PetscRandom rctx;
        ierr = PetscRandomCreate(comm,&rctx);CHKERRQ(ierr);
        ierr = PetscRandomSetFromOptions(rctx);CHKERRQ(ierr);
        ierr = VecSetRandom(bb,rctx);CHKERRQ(ierr);
        ierr = PetscRandomDestroy(&rctx);CHKERRQ(ierr);
      }

      /* zeroing out BC rows -- needed for crazy matrices */
      {
        PetscInt    Istart,Iend,ncols,jj,Ii;
        PetscScalar zero = 0.0;
        ierr = MatGetOwnershipRange(Amat, &Istart, &Iend);CHKERRQ(ierr);
        for (Ii = Istart, jj = 0; Ii < Iend; Ii++, jj++) {
          ierr = MatGetRow(Amat,Ii,&ncols,0,0);CHKERRQ(ierr);
          if (ncols <= 1) {
            ierr = VecSetValues(bb, 1, &Ii, &zero, INSERT_VALUES);CHKERRQ(ierr);
          }
          ierr = MatRestoreRow(Amat,Ii,&ncols,0,0);CHKERRQ(ierr);
        }
        ierr = VecAssemblyBegin(bb);CHKERRQ(ierr);
        ierr = VecAssemblyEnd(bb);CHKERRQ(ierr);
      }

      ierr = KSPCreate(comm,&eksp);CHKERRQ(ierr);
      ierr = KSPSetTolerances(eksp,PETSC_DEFAULT,PETSC_DEFAULT,PETSC_DEFAULT,10);CHKERRQ(ierr);
      ierr = KSPSetNormType(eksp, KSP_NORM_NONE);CHKERRQ(ierr);
      ierr = KSPSetOptionsPrefix(eksp,((PetscObject)pc)->prefix);CHKERRQ(ierr);
      ierr = KSPAppendOptionsPrefix(eksp, "gamg_est_");CHKERRQ(ierr);
      ierr = KSPSetFromOptions(eksp);CHKERRQ(ierr);

      ierr = KSPSetInitialGuessNonzero(eksp, PETSC_FALSE);CHKERRQ(ierr);
      ierr = KSPSetOperators(eksp, Amat, Amat);CHKERRQ(ierr);
      ierr = KSPSetComputeSingularValues(eksp,PETSC_TRUE);CHKERRQ(ierr);

      ierr = KSPGetPC(eksp, &epc);CHKERRQ(ierr);
      ierr = PCSetType(epc, PCJACOBI);CHKERRQ(ierr);  /* smoother in smoothed agg. */

      /* solve - keep stuff out of logging */
      ierr = PetscLogEventDeactivate(KSP_Solve);CHKERRQ(ierr);
      ierr = PetscLogEventDeactivate(PC_Apply);CHKERRQ(ierr);
      ierr = KSPSolve(eksp, bb, xx);CHKERRQ(ierr);
      ierr = PetscLogEventActivate(KSP_Solve);CHKERRQ(ierr);
      ierr = PetscLogEventActivate(PC_Apply);CHKERRQ(ierr);

      ierr = KSPComputeExtremeSingularValues(eksp, &emax, &emin);CHKERRQ(ierr);
      ierr = PetscInfo3(pc,"Smooth P0: max eigen=%e min=%e PC=%s\n",emax,emin,PCJACOBI);CHKERRQ(ierr);
      ierr = VecDestroy(&xx);CHKERRQ(ierr);
      ierr = VecDestroy(&bb);CHKERRQ(ierr);
      ierr = KSPDestroy(&eksp);CHKERRQ(ierr);

      if (pc_gamg->emax_id == -1) {
        ierr = PetscObjectComposedDataRegister(&pc_gamg->emax_id);CHKERRQ(ierr);
        if (pc_gamg->emax_id == -1) SETERRQ(PETSC_COMM_SELF,PETSC_ERR_PLIB,"pc_gamg->emax_id == -1");
      }
      ierr = PetscObjectComposedDataSetScalar((PetscObject)Amat, pc_gamg->emax_id, emax);CHKERRQ(ierr);
    }

    /* smooth P1 := (I - omega/lam D^{-1}A)P0 */
    ierr  = MatMatMult(Amat, Prol, MAT_INITIAL_MATRIX, PETSC_DEFAULT, &tMat);CHKERRQ(ierr);
    ierr  = MatCreateVecs(Amat, &diag, 0);CHKERRQ(ierr);
    ierr  = MatGetDiagonal(Amat, diag);CHKERRQ(ierr); /* effectively PCJACOBI */
    ierr  = VecReciprocal(diag);CHKERRQ(ierr);
    ierr  = MatDiagonalScale(tMat, diag, 0);CHKERRQ(ierr);
    ierr  = VecDestroy(&diag);CHKERRQ(ierr);
    alpha = -1.4/emax;
    ierr  = MatAYPX(tMat, alpha, Prol, SUBSET_NONZERO_PATTERN);CHKERRQ(ierr);
    ierr  = MatDestroy(&Prol);CHKERRQ(ierr);
    Prol  = tMat;
#if defined PETSC_GAMG_USE_LOG
    ierr = PetscLogEventEnd(petsc_gamg_setup_events[SET9],0,0,0,0);CHKERRQ(ierr);
#endif
  }
  ierr = PetscLogEventEnd(PC_GAMGOptProlongator_AGG,0,0,0,0);CHKERRQ(ierr);
  *a_P = Prol;
  PetscFunctionReturn(0);
}

/* -------------------------------------------------------------------------- */
/*
   PCCreateGAMG_AGG

  Input Parameter:
   . pc -
*/
#undef __FUNCT__
#define __FUNCT__ "PCCreateGAMG_AGG"
PetscErrorCode  PCCreateGAMG_AGG(PC pc)
{
  PetscErrorCode ierr;
  PC_MG          *mg      = (PC_MG*)pc->data;
  PC_GAMG        *pc_gamg = (PC_GAMG*)mg->innerctx;
  PC_GAMG_AGG    *pc_gamg_agg;

  PetscFunctionBegin;
  /* create sub context for SA */
  ierr            = PetscNewLog(pc,&pc_gamg_agg);CHKERRQ(ierr);
  pc_gamg->subctx = pc_gamg_agg;

  pc_gamg->ops->setfromoptions = PCSetFromOptions_GAMG_AGG;
  pc_gamg->ops->destroy        = PCDestroy_GAMG_AGG;
  /* reset does not do anything; setup not virtual */

  /* set internal function pointers */
  pc_gamg->ops->graph             = PCGAMGGraph_AGG;
  pc_gamg->ops->coarsen           = PCGAMGCoarsen_AGG;
  pc_gamg->ops->prolongator       = PCGAMGProlongator_AGG;
  pc_gamg->ops->optprolongator    = PCGAMGOptProlongator_AGG;
  pc_gamg->ops->createdefaultdata = PCSetData_AGG;
  pc_gamg->ops->view              = PCView_GAMG_AGG;
  
  ierr = PetscObjectComposeFunction((PetscObject)pc,"PCSetCoordinates_C",PCSetCoordinates_AGG);CHKERRQ(ierr);
  PetscFunctionReturn(0);
}<|MERGE_RESOLUTION|>--- conflicted
+++ resolved
@@ -156,11 +156,7 @@
   PC_GAMG_AGG    *pc_gamg_agg = (PC_GAMG_AGG*)pc_gamg->subctx;
 
   PetscFunctionBegin;
-<<<<<<< HEAD
-  ierr = PetscOptionsHead("GAMG-AGG options");CHKERRQ(ierr);
-=======
   ierr = PetscOptionsHead(PetscOptionsObject,"GAMG-AGG options");CHKERRQ(ierr);
->>>>>>> dfdea288
   {
     /* -pc_gamg_agg_nsmooths */
     pc_gamg_agg->nsmooths = 1;
