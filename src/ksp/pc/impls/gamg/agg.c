--- conflicted
+++ resolved
@@ -1214,11 +1214,7 @@
             }
             else {
               /* simple high frequency random  number */
-<<<<<<< HEAD
-              PetscScalar v = ((PetscScalar)((PETSC_HASH_FACT*idx)%751.) - 350.)/351.;
-=======
               PetscScalar v = (((PETSC_HASH_FACT*idx)%751) - 350)/351.0;
->>>>>>> c79fff28
               ierr = VecSetValues(bb, 1, &idx, &v, INSERT_VALUES);CHKERRQ(ierr);
             }
             ierr = MatRestoreRow(Amat,idx,&ncols,0,0);CHKERRQ(ierr);
