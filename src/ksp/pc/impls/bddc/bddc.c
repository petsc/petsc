/* TODOLIST

   ConstraintsSetup
   - tolerances for constraints as an option (take care of single precision!)
   - Can MAT_IGNORE_ZERO_ENTRIES be used for Constraints Matrix?

   Solvers
   - Add support for reuse fill and cholecky factor for coarse solver (similar to local solvers)
   - Propagate ksp prefixes for solvers to mat objects?
   - Propagate nearnullspace info among levels

   User interface
<<<<<<< HEAD
   - Change SetNeumannBoundaries to SetNeumannBoundariesLocal and provide new SetNeumannBoundaries (same Dirichlet)
   - Negative indices in dirichlet and Neumann ISs should be skipped (now they cause out-of-bounds access)
=======
   - Negative indices in dirichlet and Neumann is should be skipped (now they cause out-of-bounds access)
>>>>>>> 48937de6
   - Provide PCApplyTranpose_BDDC
   - DofSplitting and DM attached to pc?

   Debugging output
   - Better management of verbosity levels of debugging output

   Build
   - make runexe59

   Extra
   - Is it possible to work with PCBDDCGraph on boundary indices only (less memory consumed)?
   - Why options for "pc_bddc_coarse" solver gets propagated to "pc_bddc_coarse_1" solver?
   - add support for computing h,H and related using coordinates?
   - Change of basis approach does not work with my nonlinear mechanics example. why? (seems not an issue with l2gmap)
   - Better management in PCIS code
   - BDDC with MG framework?

   FETIDP
   - Move FETIDP code to its own classes

   MATIS related operations contained in BDDC code
   - Provide general case for subassembling
   - Preallocation routines in MatISGetMPIAXAIJ

*/

/* ----------------------------------------------------------------------------------------------------------------------------------------------
   Implementation of BDDC preconditioner based on:
   C. Dohrmann "An approximate BDDC preconditioner", Numerical Linear Algebra with Applications Volume 14, Issue 2, pages 149-168, March 2007
   ---------------------------------------------------------------------------------------------------------------------------------------------- */

#include "bddc.h" /*I "petscpc.h" I*/  /* includes for fortran wrappers */
#include "bddcprivate.h"
#include <petscblaslapack.h>

/* -------------------------------------------------------------------------- */
#undef __FUNCT__
#define __FUNCT__ "PCSetFromOptions_BDDC"
PetscErrorCode PCSetFromOptions_BDDC(PC pc)
{
  PC_BDDC        *pcbddc = (PC_BDDC*)pc->data;
  PetscErrorCode ierr;

  PetscFunctionBegin;
  ierr = PetscOptionsHead("BDDC options");CHKERRQ(ierr);
  /* Verbose debugging */
  ierr = PetscOptionsInt("-pc_bddc_check_level","Verbose output for PCBDDC (intended for debug)","none",pcbddc->dbg_flag,&pcbddc->dbg_flag,NULL);CHKERRQ(ierr);
  /* Primal space cumstomization */
  ierr = PetscOptionsBool("-pc_bddc_use_vertices","Use or not corner dofs in coarse space","none",pcbddc->use_vertices,&pcbddc->use_vertices,NULL);CHKERRQ(ierr);
  ierr = PetscOptionsBool("-pc_bddc_use_edges","Use or not edge constraints in coarse space","none",pcbddc->use_edges,&pcbddc->use_edges,NULL);CHKERRQ(ierr);
  ierr = PetscOptionsBool("-pc_bddc_use_faces","Use or not face constraints in coarse space","none",pcbddc->use_faces,&pcbddc->use_faces,NULL);CHKERRQ(ierr);
  /* Change of basis */
  ierr = PetscOptionsBool("-pc_bddc_use_change_of_basis","Use or not change of basis on local edge nodes","none",pcbddc->use_change_of_basis,&pcbddc->use_change_of_basis,NULL);CHKERRQ(ierr);
  ierr = PetscOptionsBool("-pc_bddc_use_change_on_faces","Use or not change of basis on local face nodes","none",pcbddc->use_change_on_faces,&pcbddc->use_change_on_faces,NULL);CHKERRQ(ierr);
  if (!pcbddc->use_change_of_basis) {
    pcbddc->use_change_on_faces = PETSC_FALSE;
  }
  /* Switch between M_2 (default) and M_3 preconditioners (as defined by C. Dohrmann in the ref. article) */
  ierr = PetscOptionsBool("-pc_bddc_switch_static","Switch on static condensation ops around the interface preconditioner","none",pcbddc->switch_static,&pcbddc->switch_static,NULL);CHKERRQ(ierr);
  ierr = PetscOptionsInt("-pc_bddc_coarsening_ratio","Set coarsening ratio used in multilevel coarsening","none",pcbddc->coarsening_ratio,&pcbddc->coarsening_ratio,NULL);CHKERRQ(ierr);
  ierr = PetscOptionsInt("-pc_bddc_levels","Set maximum number of levels for multilevel","none",pcbddc->max_levels,&pcbddc->max_levels,NULL);CHKERRQ(ierr);
  ierr = PetscOptionsBool("-pc_bddc_use_deluxe_scaling","Use deluxe scaling for BDDC","none",pcbddc->use_deluxe_scaling,&pcbddc->use_deluxe_scaling,NULL);CHKERRQ(ierr);
  ierr = PetscOptionsTail();CHKERRQ(ierr);
  PetscFunctionReturn(0);
}
/* -------------------------------------------------------------------------- */
#undef __FUNCT__
#define __FUNCT__ "PCBDDCSetPrimalVerticesLocalIS_BDDC"
static PetscErrorCode PCBDDCSetPrimalVerticesLocalIS_BDDC(PC pc, IS PrimalVertices)
{
  PC_BDDC        *pcbddc = (PC_BDDC*)pc->data;
  PetscErrorCode ierr;

  PetscFunctionBegin;
  ierr = ISDestroy(&pcbddc->user_primal_vertices);CHKERRQ(ierr);
  ierr = PetscObjectReference((PetscObject)PrimalVertices);CHKERRQ(ierr);
  pcbddc->user_primal_vertices = PrimalVertices;
  PetscFunctionReturn(0);
}
#undef __FUNCT__
#define __FUNCT__ "PCBDDCSetPrimalVerticesLocalIS"
/*@
 PCBDDCSetPrimalVerticesLocalIS - Set additional user defined primal vertices in PCBDDC

   Not collective

   Input Parameters:
+  pc - the preconditioning context
-  PrimalVertices - index set of primal vertices in local numbering

   Level: intermediate

   Notes:

.seealso: PCBDDC
@*/
PetscErrorCode PCBDDCSetPrimalVerticesLocalIS(PC pc, IS PrimalVertices)
{
  PetscErrorCode ierr;

  PetscFunctionBegin;
  PetscValidHeaderSpecific(pc,PC_CLASSID,1);
  PetscValidHeaderSpecific(PrimalVertices,IS_CLASSID,2);
  ierr = PetscTryMethod(pc,"PCBDDCSetPrimalVerticesLocalIS_C",(PC,IS),(pc,PrimalVertices));CHKERRQ(ierr);
  PetscFunctionReturn(0);
}
/* -------------------------------------------------------------------------- */
#undef __FUNCT__
#define __FUNCT__ "PCBDDCSetCoarseningRatio_BDDC"
static PetscErrorCode PCBDDCSetCoarseningRatio_BDDC(PC pc,PetscInt k)
{
  PC_BDDC  *pcbddc = (PC_BDDC*)pc->data;

  PetscFunctionBegin;
  pcbddc->coarsening_ratio = k;
  PetscFunctionReturn(0);
}

#undef __FUNCT__
#define __FUNCT__ "PCBDDCSetCoarseningRatio"
/*@
 PCBDDCSetCoarseningRatio - Set coarsening ratio used in multilevel

   Logically collective on PC

   Input Parameters:
+  pc - the preconditioning context
-  k - coarsening ratio (H/h at the coarser level)

   Approximatively k subdomains at the finer level will be aggregated into a single subdomain at the coarser level

   Level: intermediate

   Notes:

.seealso: PCBDDC
@*/
PetscErrorCode PCBDDCSetCoarseningRatio(PC pc,PetscInt k)
{
  PetscErrorCode ierr;

  PetscFunctionBegin;
  PetscValidHeaderSpecific(pc,PC_CLASSID,1);
  PetscValidLogicalCollectiveInt(pc,k,2);
  ierr = PetscTryMethod(pc,"PCBDDCSetCoarseningRatio_C",(PC,PetscInt),(pc,k));CHKERRQ(ierr);
  PetscFunctionReturn(0);
}

/* The following functions (PCBDDCSetUseExactDirichlet PCBDDCSetLevel) are not public */
#undef __FUNCT__
#define __FUNCT__ "PCBDDCSetUseExactDirichlet_BDDC"
static PetscErrorCode PCBDDCSetUseExactDirichlet_BDDC(PC pc,PetscBool flg)
{
  PC_BDDC  *pcbddc = (PC_BDDC*)pc->data;

  PetscFunctionBegin;
  pcbddc->use_exact_dirichlet_trick = flg;
  PetscFunctionReturn(0);
}

#undef __FUNCT__
#define __FUNCT__ "PCBDDCSetUseExactDirichlet"
PetscErrorCode PCBDDCSetUseExactDirichlet(PC pc,PetscBool flg)
{
  PetscErrorCode ierr;

  PetscFunctionBegin;
  PetscValidHeaderSpecific(pc,PC_CLASSID,1);
  PetscValidLogicalCollectiveBool(pc,flg,2);
  ierr = PetscTryMethod(pc,"PCBDDCSetUseExactDirichlet_C",(PC,PetscBool),(pc,flg));CHKERRQ(ierr);
  PetscFunctionReturn(0);
}

#undef __FUNCT__
#define __FUNCT__ "PCBDDCSetLevel_BDDC"
static PetscErrorCode PCBDDCSetLevel_BDDC(PC pc,PetscInt level)
{
  PC_BDDC  *pcbddc = (PC_BDDC*)pc->data;

  PetscFunctionBegin;
  pcbddc->current_level = level;
  PetscFunctionReturn(0);
}

#undef __FUNCT__
#define __FUNCT__ "PCBDDCSetLevel"
PetscErrorCode PCBDDCSetLevel(PC pc,PetscInt level)
{
  PetscErrorCode ierr;

  PetscFunctionBegin;
  PetscValidHeaderSpecific(pc,PC_CLASSID,1);
  PetscValidLogicalCollectiveInt(pc,level,2);
  ierr = PetscTryMethod(pc,"PCBDDCSetLevel_C",(PC,PetscInt),(pc,level));CHKERRQ(ierr);
  PetscFunctionReturn(0);
}

#undef __FUNCT__
#define __FUNCT__ "PCBDDCSetLevels_BDDC"
static PetscErrorCode PCBDDCSetLevels_BDDC(PC pc,PetscInt levels)
{
  PC_BDDC  *pcbddc = (PC_BDDC*)pc->data;

  PetscFunctionBegin;
  pcbddc->max_levels = levels;
  PetscFunctionReturn(0);
}

#undef __FUNCT__
#define __FUNCT__ "PCBDDCSetLevels"
/*@
 PCBDDCSetLevels - Sets the maximum number of levels for multilevel

   Logically collective on PC

   Input Parameters:
+  pc - the preconditioning context
-  levels - the maximum number of levels (max 9)

   Default value is 0, i.e. traditional one-level BDDC

   Level: intermediate

   Notes:

.seealso: PCBDDC
@*/
PetscErrorCode PCBDDCSetLevels(PC pc,PetscInt levels)
{
  PetscErrorCode ierr;

  PetscFunctionBegin;
  PetscValidHeaderSpecific(pc,PC_CLASSID,1);
  PetscValidLogicalCollectiveInt(pc,levels,2);
  ierr = PetscTryMethod(pc,"PCBDDCSetLevels_C",(PC,PetscInt),(pc,levels));CHKERRQ(ierr);
  PetscFunctionReturn(0);
}
/* -------------------------------------------------------------------------- */

#undef __FUNCT__
#define __FUNCT__ "PCBDDCSetNullSpace_BDDC"
static PetscErrorCode PCBDDCSetNullSpace_BDDC(PC pc,MatNullSpace NullSpace)
{
  PC_BDDC  *pcbddc = (PC_BDDC*)pc->data;
  PetscErrorCode ierr;

  PetscFunctionBegin;
  ierr = PetscObjectReference((PetscObject)NullSpace);CHKERRQ(ierr);
  ierr = MatNullSpaceDestroy(&pcbddc->NullSpace);CHKERRQ(ierr);
  pcbddc->NullSpace = NullSpace;
  PetscFunctionReturn(0);
}

#undef __FUNCT__
#define __FUNCT__ "PCBDDCSetNullSpace"
/*@
 PCBDDCSetNullSpace - Set nullspace for BDDC operator

   Logically collective on PC and MatNullSpace

   Input Parameters:
+  pc - the preconditioning context
-  NullSpace - Null space of the linear operator to be preconditioned (Pmat)

   Level: intermediate

   Notes:

.seealso: PCBDDC
@*/
PetscErrorCode PCBDDCSetNullSpace(PC pc,MatNullSpace NullSpace)
{
  PetscErrorCode ierr;

  PetscFunctionBegin;
  PetscValidHeaderSpecific(pc,PC_CLASSID,1);
  PetscValidHeaderSpecific(NullSpace,MAT_NULLSPACE_CLASSID,2);
  PetscCheckSameComm(pc,1,NullSpace,2);
  ierr = PetscTryMethod(pc,"PCBDDCSetNullSpace_C",(PC,MatNullSpace),(pc,NullSpace));CHKERRQ(ierr);
  PetscFunctionReturn(0);
}
/* -------------------------------------------------------------------------- */

#undef __FUNCT__
#define __FUNCT__ "PCBDDCSetDirichletBoundaries_BDDC"
static PetscErrorCode PCBDDCSetDirichletBoundaries_BDDC(PC pc,IS DirichletBoundaries)
{
  PC_BDDC  *pcbddc = (PC_BDDC*)pc->data;
  PetscErrorCode ierr;

  PetscFunctionBegin;
  /* last user setting takes precendence -> destroy any other customization */
  ierr = ISDestroy(&pcbddc->DirichletBoundariesLocal);CHKERRQ(ierr);
  ierr = ISDestroy(&pcbddc->DirichletBoundaries);CHKERRQ(ierr);
  ierr = PetscObjectReference((PetscObject)DirichletBoundaries);CHKERRQ(ierr);
<<<<<<< HEAD
  pcbddc->DirichletBoundaries=DirichletBoundaries;
  pcbddc->recompute_topography = PETSC_TRUE;
=======
  pcbddc->DirichletBoundaries = DirichletBoundaries;
>>>>>>> 48937de6
  PetscFunctionReturn(0);
}

#undef __FUNCT__
#define __FUNCT__ "PCBDDCSetDirichletBoundaries"
/*@
 PCBDDCSetDirichletBoundaries - Set IS defining Dirichlet boundaries for the global problem.

   Collective

   Input Parameters:
+  pc - the preconditioning context
-  DirichletBoundaries - parallel IS defining the Dirichlet boundaries

   Level: intermediate

   Notes: Any process can list any global node

.seealso: PCBDDC
@*/
PetscErrorCode PCBDDCSetDirichletBoundaries(PC pc,IS DirichletBoundaries)
{
  PetscErrorCode ierr;

  PetscFunctionBegin;
  PetscValidHeaderSpecific(pc,PC_CLASSID,1);
  PetscValidHeaderSpecific(DirichletBoundaries,IS_CLASSID,2);
  PetscCheckSameComm(pc,1,DirichletBoundaries,2);
  ierr = PetscTryMethod(pc,"PCBDDCSetDirichletBoundaries_C",(PC,IS),(pc,DirichletBoundaries));CHKERRQ(ierr);
  PetscFunctionReturn(0);
}
/* -------------------------------------------------------------------------- */

#undef __FUNCT__
#define __FUNCT__ "PCBDDCSetDirichletBoundariesLocal_BDDC"
static PetscErrorCode PCBDDCSetDirichletBoundariesLocal_BDDC(PC pc,IS DirichletBoundaries)
{
  PC_BDDC  *pcbddc = (PC_BDDC*)pc->data;
  PetscErrorCode ierr;

  PetscFunctionBegin;
  /* last user setting takes precendence -> destroy any other customization */
  ierr = ISDestroy(&pcbddc->DirichletBoundariesLocal);CHKERRQ(ierr);
  ierr = ISDestroy(&pcbddc->DirichletBoundaries);CHKERRQ(ierr);
  ierr = PetscObjectReference((PetscObject)DirichletBoundaries);CHKERRQ(ierr);
  pcbddc->DirichletBoundariesLocal = DirichletBoundaries;
  PetscFunctionReturn(0);
}

#undef __FUNCT__
#define __FUNCT__ "PCBDDCSetDirichletBoundariesLocal"
/*@
 PCBDDCSetDirichletBoundariesLocal - Set IS defining Dirichlet boundaries for the global problem in local ordering.

   Collective

   Input Parameters:
+  pc - the preconditioning context
-  DirichletBoundaries - parallel IS defining the Dirichlet boundaries (in local ordering)

   Level: intermediate

   Notes:

.seealso: PCBDDC
@*/
PetscErrorCode PCBDDCSetDirichletBoundariesLocal(PC pc,IS DirichletBoundaries)
{
  PetscErrorCode ierr;

  PetscFunctionBegin;
  PetscValidHeaderSpecific(pc,PC_CLASSID,1);
  PetscValidHeaderSpecific(DirichletBoundaries,IS_CLASSID,2);
  PetscCheckSameComm(pc,1,DirichletBoundaries,2);
  ierr = PetscTryMethod(pc,"PCBDDCSetDirichletBoundariesLocal_C",(PC,IS),(pc,DirichletBoundaries));CHKERRQ(ierr);
  PetscFunctionReturn(0);
}
/* -------------------------------------------------------------------------- */

#undef __FUNCT__
#define __FUNCT__ "PCBDDCSetNeumannBoundaries_BDDC"
static PetscErrorCode PCBDDCSetNeumannBoundaries_BDDC(PC pc,IS NeumannBoundaries)
{
  PC_BDDC  *pcbddc = (PC_BDDC*)pc->data;
  PetscErrorCode ierr;

  PetscFunctionBegin;
  /* last user setting takes precendence -> destroy any other customization */
  ierr = ISDestroy(&pcbddc->NeumannBoundariesLocal);CHKERRQ(ierr);
  ierr = ISDestroy(&pcbddc->NeumannBoundaries);CHKERRQ(ierr);
  ierr = PetscObjectReference((PetscObject)NeumannBoundaries);CHKERRQ(ierr);
<<<<<<< HEAD
  pcbddc->NeumannBoundaries=NeumannBoundaries;
  pcbddc->recompute_topography = PETSC_TRUE;
=======
  pcbddc->NeumannBoundaries = NeumannBoundaries;
>>>>>>> 48937de6
  PetscFunctionReturn(0);
}

#undef __FUNCT__
#define __FUNCT__ "PCBDDCSetNeumannBoundaries"
/*@
 PCBDDCSetNeumannBoundaries - Set IS defining Neumann boundaries for the global problem.

   Collective

   Input Parameters:
+  pc - the preconditioning context
-  NeumannBoundaries - parallel IS defining the Neumann boundaries

   Level: intermediate

   Notes: Any process can list any global node

.seealso: PCBDDC
@*/
PetscErrorCode PCBDDCSetNeumannBoundaries(PC pc,IS NeumannBoundaries)
{
  PetscErrorCode ierr;

  PetscFunctionBegin;
  PetscValidHeaderSpecific(pc,PC_CLASSID,1);
  PetscValidHeaderSpecific(NeumannBoundaries,IS_CLASSID,2);
  PetscCheckSameComm(pc,1,NeumannBoundaries,2);
  ierr = PetscTryMethod(pc,"PCBDDCSetNeumannBoundaries_C",(PC,IS),(pc,NeumannBoundaries));CHKERRQ(ierr);
  PetscFunctionReturn(0);
}
/* -------------------------------------------------------------------------- */

#undef __FUNCT__
#define __FUNCT__ "PCBDDCSetNeumannBoundariesLocal_BDDC"
static PetscErrorCode PCBDDCSetNeumannBoundariesLocal_BDDC(PC pc,IS NeumannBoundaries)
{
  PC_BDDC  *pcbddc = (PC_BDDC*)pc->data;
  PetscErrorCode ierr;

  PetscFunctionBegin;
  /* last user setting takes precendence -> destroy any other customization */
  ierr = ISDestroy(&pcbddc->NeumannBoundariesLocal);CHKERRQ(ierr);
  ierr = ISDestroy(&pcbddc->NeumannBoundaries);CHKERRQ(ierr);
  ierr = PetscObjectReference((PetscObject)NeumannBoundaries);CHKERRQ(ierr);
  pcbddc->NeumannBoundariesLocal = NeumannBoundaries;
  PetscFunctionReturn(0);
}

#undef __FUNCT__
#define __FUNCT__ "PCBDDCSetNeumannBoundariesLocal"
/*@
 PCBDDCSetNeumannBoundariesLocal - Set IS defining Neumann boundaries for the global problem in local ordering.

   Collective

   Input Parameters:
+  pc - the preconditioning context
-  NeumannBoundaries - parallel IS defining the subdomain part of Neumann boundaries (in local ordering)

   Level: intermediate

   Notes:

.seealso: PCBDDC
@*/
PetscErrorCode PCBDDCSetNeumannBoundariesLocal(PC pc,IS NeumannBoundaries)
{
  PetscErrorCode ierr;

  PetscFunctionBegin;
  PetscValidHeaderSpecific(pc,PC_CLASSID,1);
  PetscValidHeaderSpecific(NeumannBoundaries,IS_CLASSID,2);
  PetscCheckSameComm(pc,1,NeumannBoundaries,2);
  ierr = PetscTryMethod(pc,"PCBDDCSetNeumannBoundariesLocal_C",(PC,IS),(pc,NeumannBoundaries));CHKERRQ(ierr);
  PetscFunctionReturn(0);
}
/* -------------------------------------------------------------------------- */

#undef __FUNCT__
#define __FUNCT__ "PCBDDCGetDirichletBoundaries_BDDC"
static PetscErrorCode PCBDDCGetDirichletBoundaries_BDDC(PC pc,IS *DirichletBoundaries)
{
  PC_BDDC  *pcbddc = (PC_BDDC*)pc->data;

  PetscFunctionBegin;
  *DirichletBoundaries = pcbddc->DirichletBoundaries;
  PetscFunctionReturn(0);
}

#undef __FUNCT__
#define __FUNCT__ "PCBDDCGetDirichletBoundaries"
/*@
 PCBDDCGetDirichletBoundaries - Get parallel IS for Dirichlet boundaries

   Collective

   Input Parameters:
.  pc - the preconditioning context

   Output Parameters:
.  DirichletBoundaries - index set defining the Dirichlet boundaries

   Level: intermediate

   Notes: The IS returned (if any) is the same passed in earlier by the user with PCBDDCSetDirichletBoundaries

.seealso: PCBDDC
@*/
PetscErrorCode PCBDDCGetDirichletBoundaries(PC pc,IS *DirichletBoundaries)
{
  PetscErrorCode ierr;

  PetscFunctionBegin;
  PetscValidHeaderSpecific(pc,PC_CLASSID,1);
  ierr = PetscUseMethod(pc,"PCBDDCGetDirichletBoundaries_C",(PC,IS*),(pc,DirichletBoundaries));CHKERRQ(ierr);
  PetscFunctionReturn(0);
}
/* -------------------------------------------------------------------------- */

#undef __FUNCT__
#define __FUNCT__ "PCBDDCGetDirichletBoundariesLocal_BDDC"
static PetscErrorCode PCBDDCGetDirichletBoundariesLocal_BDDC(PC pc,IS *DirichletBoundaries)
{
  PC_BDDC  *pcbddc = (PC_BDDC*)pc->data;

  PetscFunctionBegin;
  *DirichletBoundaries = pcbddc->DirichletBoundariesLocal;
  PetscFunctionReturn(0);
}

#undef __FUNCT__
#define __FUNCT__ "PCBDDCGetDirichletBoundariesLocal"
/*@
 PCBDDCGetDirichletBoundariesLocal - Get parallel IS for Dirichlet boundaries (in local ordering)

   Collective

   Input Parameters:
.  pc - the preconditioning context

   Output Parameters:
.  DirichletBoundaries - index set defining the subdomain part of Dirichlet boundaries

   Level: intermediate

   Notes:

.seealso: PCBDDC
@*/
PetscErrorCode PCBDDCGetDirichletBoundariesLocal(PC pc,IS *DirichletBoundaries)
{
  PetscErrorCode ierr;

  PetscFunctionBegin;
  PetscValidHeaderSpecific(pc,PC_CLASSID,1);
  ierr = PetscUseMethod(pc,"PCBDDCGetDirichletBoundariesLocal_C",(PC,IS*),(pc,DirichletBoundaries));CHKERRQ(ierr);
  PetscFunctionReturn(0);
}
/* -------------------------------------------------------------------------- */

#undef __FUNCT__
#define __FUNCT__ "PCBDDCGetNeumannBoundaries_BDDC"
static PetscErrorCode PCBDDCGetNeumannBoundaries_BDDC(PC pc,IS *NeumannBoundaries)
{
  PC_BDDC  *pcbddc = (PC_BDDC*)pc->data;

  PetscFunctionBegin;
  *NeumannBoundaries = pcbddc->NeumannBoundaries;
  PetscFunctionReturn(0);
}

#undef __FUNCT__
#define __FUNCT__ "PCBDDCGetNeumannBoundaries"
/*@
 PCBDDCGetNeumannBoundaries - Get parallel IS for Neumann boundaries

   Collective

   Input Parameters:
.  pc - the preconditioning context

   Output Parameters:
.  NeumannBoundaries - index set defining the Neumann boundaries

   Level: intermediate

   Notes: The IS returned (if any) is the same passed in earlier by the user with PCBDDCSetNeumannBoundaries

.seealso: PCBDDC
@*/
PetscErrorCode PCBDDCGetNeumannBoundaries(PC pc,IS *NeumannBoundaries)
{
  PetscErrorCode ierr;

  PetscFunctionBegin;
  PetscValidHeaderSpecific(pc,PC_CLASSID,1);
  ierr = PetscUseMethod(pc,"PCBDDCGetNeumannBoundaries_C",(PC,IS*),(pc,NeumannBoundaries));CHKERRQ(ierr);
  PetscFunctionReturn(0);
}
/* -------------------------------------------------------------------------- */

#undef __FUNCT__
#define __FUNCT__ "PCBDDCGetNeumannBoundariesLocal_BDDC"
static PetscErrorCode PCBDDCGetNeumannBoundariesLocal_BDDC(PC pc,IS *NeumannBoundaries)
{
  PC_BDDC  *pcbddc = (PC_BDDC*)pc->data;

  PetscFunctionBegin;
  *NeumannBoundaries = pcbddc->NeumannBoundariesLocal;
  PetscFunctionReturn(0);
}

#undef __FUNCT__
#define __FUNCT__ "PCBDDCGetNeumannBoundariesLocal"
/*@
 PCBDDCGetNeumannBoundariesLocal - Get parallel IS for Neumann boundaries (in local ordering)

   Collective

   Input Parameters:
.  pc - the preconditioning context

   Output Parameters:
.  NeumannBoundaries - index set defining the subdomain part of Neumann boundaries

   Level: intermediate

   Notes:

.seealso: PCBDDC
@*/
PetscErrorCode PCBDDCGetNeumannBoundariesLocal(PC pc,IS *NeumannBoundaries)
{
  PetscErrorCode ierr;

  PetscFunctionBegin;
  PetscValidHeaderSpecific(pc,PC_CLASSID,1);
  ierr = PetscUseMethod(pc,"PCBDDCGetNeumannBoundariesLocal_C",(PC,IS*),(pc,NeumannBoundaries));CHKERRQ(ierr);
  PetscFunctionReturn(0);
}
/* -------------------------------------------------------------------------- */

#undef __FUNCT__
#define __FUNCT__ "PCBDDCSetLocalAdjacencyGraph_BDDC"
static PetscErrorCode PCBDDCSetLocalAdjacencyGraph_BDDC(PC pc, PetscInt nvtxs,const PetscInt xadj[],const PetscInt adjncy[], PetscCopyMode copymode)
{
  PC_BDDC        *pcbddc = (PC_BDDC*)pc->data;
  PCBDDCGraph    mat_graph = pcbddc->mat_graph;
  PetscErrorCode ierr;

  PetscFunctionBegin;
  /* free old CSR */
  ierr = PCBDDCGraphResetCSR(mat_graph);CHKERRQ(ierr);
  /* TODO: PCBDDCGraphSetAdjacency */
  /* get CSR into graph structure */
  if (copymode == PETSC_COPY_VALUES) {
    ierr = PetscMalloc((nvtxs+1)*sizeof(PetscInt),&mat_graph->xadj);CHKERRQ(ierr);
    ierr = PetscMalloc(xadj[nvtxs]*sizeof(PetscInt),&mat_graph->adjncy);CHKERRQ(ierr);
    ierr = PetscMemcpy(mat_graph->xadj,xadj,(nvtxs+1)*sizeof(PetscInt));CHKERRQ(ierr);
    ierr = PetscMemcpy(mat_graph->adjncy,adjncy,xadj[nvtxs]*sizeof(PetscInt));CHKERRQ(ierr);
  } else if (copymode == PETSC_OWN_POINTER) {
    mat_graph->xadj = (PetscInt*)xadj;
    mat_graph->adjncy = (PetscInt*)adjncy;
  }
  mat_graph->nvtxs_csr = nvtxs;
  PetscFunctionReturn(0);
}

#undef __FUNCT__
#define __FUNCT__ "PCBDDCSetLocalAdjacencyGraph"
/*@
 PCBDDCSetLocalAdjacencyGraph - Set adjacency structure (CSR graph) of the local Neumann matrix

   Not collective

   Input Parameters:
+  pc - the preconditioning context
.  nvtxs - number of local vertices of the graph (i.e., the local size of your problem)
.  xadj, adjncy - the CSR graph
-  copymode - either PETSC_COPY_VALUES or PETSC_OWN_POINTER.

   Level: intermediate

   Notes:

.seealso: PCBDDC,PetscCopyMode
@*/
PetscErrorCode PCBDDCSetLocalAdjacencyGraph(PC pc,PetscInt nvtxs,const PetscInt xadj[],const PetscInt adjncy[], PetscCopyMode copymode)
{
  void (*f)(void) = 0;
  PetscErrorCode ierr;

  PetscFunctionBegin;
  PetscValidHeaderSpecific(pc,PC_CLASSID,1);
  PetscValidIntPointer(xadj,3);
  PetscValidIntPointer(xadj,4);
  if (copymode != PETSC_COPY_VALUES && copymode != PETSC_OWN_POINTER) {
    SETERRQ2(PETSC_COMM_SELF,PETSC_ERR_SUP,"Unsupported copy mode %d in %s\n",copymode,__FUNCT__);
  }
  ierr = PetscTryMethod(pc,"PCBDDCSetLocalAdjacencyGraph_C",(PC,PetscInt,const PetscInt[],const PetscInt[],PetscCopyMode),(pc,nvtxs,xadj,adjncy,copymode));CHKERRQ(ierr);
  /* free arrays if PCBDDC is not the PC type */
  ierr = PetscObjectQueryFunction((PetscObject)pc,"PCBDDCSetLocalAdjacencyGraph_C",&f);CHKERRQ(ierr);
  if (!f && copymode == PETSC_OWN_POINTER) {
    ierr = PetscFree(xadj);CHKERRQ(ierr);
    ierr = PetscFree(adjncy);CHKERRQ(ierr);
  }
  PetscFunctionReturn(0);
}
/* -------------------------------------------------------------------------- */

#undef __FUNCT__
#define __FUNCT__ "PCBDDCSetDofsSplittingLocal_BDDC"
static PetscErrorCode PCBDDCSetDofsSplittingLocal_BDDC(PC pc,PetscInt n_is, IS ISForDofs[])
{
  PC_BDDC  *pcbddc = (PC_BDDC*)pc->data;
  PetscInt i;
  PetscErrorCode ierr;

  PetscFunctionBegin;
  /* Destroy ISes if they were already set */
  for (i=0;i<pcbddc->n_ISForDofsLocal;i++) {
    ierr = ISDestroy(&pcbddc->ISForDofsLocal[i]);CHKERRQ(ierr);
  }
  ierr = PetscFree(pcbddc->ISForDofsLocal);CHKERRQ(ierr);
  /* last user setting takes precendence -> destroy any other customization */
  for (i=0;i<pcbddc->n_ISForDofs;i++) {
    ierr = ISDestroy(&pcbddc->ISForDofs[i]);CHKERRQ(ierr);
  }
  ierr = PetscFree(pcbddc->ISForDofs);CHKERRQ(ierr);
  pcbddc->n_ISForDofs = 0;
  /* allocate space then set */
  ierr = PetscMalloc(n_is*sizeof(IS),&pcbddc->ISForDofsLocal);CHKERRQ(ierr);
  for (i=0;i<n_is;i++) {
    ierr = PetscObjectReference((PetscObject)ISForDofs[i]);CHKERRQ(ierr);
    pcbddc->ISForDofsLocal[i]=ISForDofs[i];
  }
  pcbddc->n_ISForDofsLocal=n_is;
  if (n_is) pcbddc->user_provided_isfordofs = PETSC_TRUE;
  PetscFunctionReturn(0);
}

#undef __FUNCT__
#define __FUNCT__ "PCBDDCSetDofsSplittingLocal"
/*@
 PCBDDCSetDofsSplittingLocal - Set index sets defining fields of the local subdomain matrix

   Collective

   Input Parameters:
+  pc - the preconditioning context
-  n_is - number of index sets defining the fields
.  ISForDofs - array of IS describing the fields in local ordering

   Level: intermediate

   Notes: n_is should be the same among processes. Not all nodes need to be listed: unlisted nodes will belong to a different field.

.seealso: PCBDDC
@*/
PetscErrorCode PCBDDCSetDofsSplittingLocal(PC pc,PetscInt n_is, IS ISForDofs[])
{
  PetscInt       i;
  PetscErrorCode ierr;

  PetscFunctionBegin;
  PetscValidHeaderSpecific(pc,PC_CLASSID,1);
  PetscValidLogicalCollectiveInt(pc,n_is,2);
  for (i=0;i<n_is;i++) {
    PetscCheckSameComm(pc,1,ISForDofs[i],3);
    PetscValidHeaderSpecific(ISForDofs[i],IS_CLASSID,3);
  }
  ierr = PetscTryMethod(pc,"PCBDDCSetDofsSplitting_C",(PC,PetscInt,IS[]),(pc,n_is,ISForDofs));CHKERRQ(ierr);
  PetscFunctionReturn(0);
}
/* -------------------------------------------------------------------------- */

#undef __FUNCT__
#define __FUNCT__ "PCBDDCSetDofsSplitting_BDDC"
static PetscErrorCode PCBDDCSetDofsSplitting_BDDC(PC pc,PetscInt n_is, IS ISForDofs[])
{
  PC_BDDC  *pcbddc = (PC_BDDC*)pc->data;
  PetscInt i;
  PetscErrorCode ierr;

  PetscFunctionBegin;
  /* Destroy ISes if they were already set */
  for (i=0;i<pcbddc->n_ISForDofs;i++) {
    ierr = ISDestroy(&pcbddc->ISForDofs[i]);CHKERRQ(ierr);
  }
  ierr = PetscFree(pcbddc->ISForDofs);CHKERRQ(ierr);
  /* last user setting takes precendence -> destroy any other customization */
  for (i=0;i<pcbddc->n_ISForDofsLocal;i++) {
    ierr = ISDestroy(&pcbddc->ISForDofsLocal[i]);CHKERRQ(ierr);
  }
  ierr = PetscFree(pcbddc->ISForDofsLocal);CHKERRQ(ierr);
  pcbddc->n_ISForDofsLocal = 0;
  /* allocate space then set */
  ierr = PetscMalloc(n_is*sizeof(IS),&pcbddc->ISForDofs);CHKERRQ(ierr);
  for (i=0;i<n_is;i++) {
    ierr = PetscObjectReference((PetscObject)ISForDofs[i]);CHKERRQ(ierr);
    pcbddc->ISForDofs[i]=ISForDofs[i];
  }
  pcbddc->n_ISForDofs=n_is;
  if (n_is) pcbddc->user_provided_isfordofs = PETSC_TRUE;
  PetscFunctionReturn(0);
}

#undef __FUNCT__
#define __FUNCT__ "PCBDDCSetDofsSplitting"
/*@
 PCBDDCSetDofsSplitting - Set index sets defining fields of the global matrix

   Collective

   Input Parameters:
+  pc - the preconditioning context
-  n_is - number of index sets defining the fields
.  ISForDofs - array of IS describing the fields in global ordering

   Level: intermediate

   Notes: Any process can list any global node. Not all nodes need to be listed: unlisted nodes will belong to a different field.

.seealso: PCBDDC
@*/
PetscErrorCode PCBDDCSetDofsSplitting(PC pc,PetscInt n_is, IS ISForDofs[])
{
  PetscInt       i;
  PetscErrorCode ierr;

  PetscFunctionBegin;
  PetscValidHeaderSpecific(pc,PC_CLASSID,1);
  PetscValidLogicalCollectiveInt(pc,n_is,2);
  for (i=0;i<n_is;i++) {
    PetscCheckSameComm(pc,1,ISForDofs[i],3);
    PetscValidHeaderSpecific(ISForDofs[i],IS_CLASSID,3);
  }
  ierr = PetscTryMethod(pc,"PCBDDCSetDofsSplitting_C",(PC,PetscInt,IS[]),(pc,n_is,ISForDofs));CHKERRQ(ierr);
  PetscFunctionReturn(0);
}
/* -------------------------------------------------------------------------- */
#undef __FUNCT__
#define __FUNCT__ "PCPreSolve_BDDC"
/* -------------------------------------------------------------------------- */
/*
   PCPreSolve_BDDC - Changes the right hand side and (if necessary) the initial
                     guess if a transformation of basis approach has been selected.

   Input Parameter:
+  pc - the preconditioner contex

   Application Interface Routine: PCPreSolve()

   Notes:
   The interface routine PCPreSolve() is not usually called directly by
   the user, but instead is called by KSPSolve().
*/
static PetscErrorCode PCPreSolve_BDDC(PC pc, KSP ksp, Vec rhs, Vec x)
{
  PetscErrorCode ierr;
  PC_BDDC        *pcbddc = (PC_BDDC*)pc->data;
  PC_IS          *pcis = (PC_IS*)(pc->data);
  Mat_IS         *matis = (Mat_IS*)pc->pmat->data;
  Mat            temp_mat;
  IS             dirIS;
  Vec            used_vec;
  PetscBool      guess_nonzero;

  PetscFunctionBegin;
  /* if we are working with cg, one dirichlet solve can be avoided during Krylov iterations */
  if (ksp) {
    PetscBool iscg;
    ierr = PetscObjectTypeCompare((PetscObject)ksp,KSPCG,&iscg);CHKERRQ(ierr);
    if (!iscg) {
      ierr = PCBDDCSetUseExactDirichlet(pc,PETSC_FALSE);CHKERRQ(ierr);
    }
  }
  /* Creates parallel work vectors used in presolve */
  if (!pcbddc->original_rhs) {
    ierr = VecDuplicate(pcis->vec1_global,&pcbddc->original_rhs);CHKERRQ(ierr);
  }
  if (!pcbddc->temp_solution) {
    ierr = VecDuplicate(pcis->vec1_global,&pcbddc->temp_solution);CHKERRQ(ierr);
  }
  if (x) {
    ierr = PetscObjectReference((PetscObject)x);CHKERRQ(ierr);
    used_vec = x;
  } else {
    ierr = PetscObjectReference((PetscObject)pcbddc->temp_solution);CHKERRQ(ierr);
    used_vec = pcbddc->temp_solution;
    ierr = VecSet(used_vec,0.0);CHKERRQ(ierr);
  }
  /* hack into ksp data structure PCPreSolve comes earlier in src/ksp/ksp/interface/itfunc.c */
  if (ksp) {
    ierr = KSPGetInitialGuessNonzero(ksp,&guess_nonzero);CHKERRQ(ierr);
    if (!guess_nonzero) {
      ierr = VecSet(used_vec,0.0);CHKERRQ(ierr);
    }
  }

<<<<<<< HEAD
  /* TODO: remove when Dirichlet boundaries will be shared */
  ierr = PCBDDCGetDirichletBoundaries(pc,&dirIS);CHKERRQ(ierr);
  flg = PETSC_FALSE;
  if (dirIS) flg = PETSC_TRUE;
  ierr = MPI_Allreduce(&flg,&bddc_has_dirichlet_boundaries,1,MPIU_BOOL,MPI_LOR,PetscObjectComm((PetscObject)pc));CHKERRQ(ierr);

=======
>>>>>>> 48937de6
  /* store the original rhs */
  ierr = VecCopy(rhs,pcbddc->original_rhs);CHKERRQ(ierr);

  /* Take into account zeroed rows -> change rhs and store solution removed */
  /* note that Dirichlet boundaries in global ordering (if any) has already been translated into local ordering in PCBDDCAnalyzeInterface */
  ierr = PCBDDCGetDirichletBoundariesLocal(pc,&dirIS);CHKERRQ(ierr);
  if (rhs && dirIS) {
    PetscInt    dirsize,i,*is_indices;
    PetscScalar *array_x,*array_diagonal;

    ierr = MatGetDiagonal(pc->pmat,pcis->vec1_global);CHKERRQ(ierr);
    ierr = VecPointwiseDivide(pcis->vec1_global,rhs,pcis->vec1_global);CHKERRQ(ierr);
    ierr = VecScatterBegin(matis->ctx,pcis->vec1_global,pcis->vec2_N,INSERT_VALUES,SCATTER_FORWARD);CHKERRQ(ierr);
    ierr = VecScatterEnd(matis->ctx,pcis->vec1_global,pcis->vec2_N,INSERT_VALUES,SCATTER_FORWARD);CHKERRQ(ierr);
    ierr = VecScatterBegin(matis->ctx,used_vec,pcis->vec1_N,INSERT_VALUES,SCATTER_FORWARD);CHKERRQ(ierr);
    ierr = VecScatterEnd(matis->ctx,used_vec,pcis->vec1_N,INSERT_VALUES,SCATTER_FORWARD);CHKERRQ(ierr);
    ierr = ISGetLocalSize(dirIS,&dirsize);CHKERRQ(ierr);
    ierr = VecGetArray(pcis->vec1_N,&array_x);CHKERRQ(ierr);
    ierr = VecGetArray(pcis->vec2_N,&array_diagonal);CHKERRQ(ierr);
    ierr = ISGetIndices(dirIS,(const PetscInt**)&is_indices);CHKERRQ(ierr);
    for (i=0; i<dirsize; i++) array_x[is_indices[i]] = array_diagonal[is_indices[i]];
    ierr = ISRestoreIndices(dirIS,(const PetscInt**)&is_indices);CHKERRQ(ierr);
    ierr = VecRestoreArray(pcis->vec2_N,&array_diagonal);CHKERRQ(ierr);
    ierr = VecRestoreArray(pcis->vec1_N,&array_x);CHKERRQ(ierr);
    ierr = VecScatterBegin(matis->ctx,pcis->vec1_N,used_vec,INSERT_VALUES,SCATTER_REVERSE);CHKERRQ(ierr);
    ierr = VecScatterEnd(matis->ctx,pcis->vec1_N,used_vec,INSERT_VALUES,SCATTER_REVERSE);CHKERRQ(ierr);

    /* remove the computed solution from the rhs */
    ierr = VecScale(used_vec,-1.0);CHKERRQ(ierr);
    ierr = MatMultAdd(pc->pmat,used_vec,rhs,rhs);CHKERRQ(ierr);
    ierr = VecScale(used_vec,-1.0);CHKERRQ(ierr);
  }

  /* store partially computed solution and set initial guess */
  if (x) {
    ierr = VecCopy(used_vec,pcbddc->temp_solution);CHKERRQ(ierr);
    ierr = VecSet(used_vec,0.0);CHKERRQ(ierr);
    if (pcbddc->use_exact_dirichlet_trick) {
      ierr = VecScatterBegin(pcis->global_to_D,rhs,pcis->vec1_D,INSERT_VALUES,SCATTER_FORWARD);CHKERRQ(ierr);
      ierr = VecScatterEnd  (pcis->global_to_D,rhs,pcis->vec1_D,INSERT_VALUES,SCATTER_FORWARD);CHKERRQ(ierr);
      ierr = KSPSolve(pcbddc->ksp_D,pcis->vec1_D,pcis->vec2_D);CHKERRQ(ierr);
      ierr = VecScatterBegin(pcis->global_to_D,pcis->vec2_D,used_vec,INSERT_VALUES,SCATTER_REVERSE);CHKERRQ(ierr);
      ierr = VecScatterEnd  (pcis->global_to_D,pcis->vec2_D,used_vec,INSERT_VALUES,SCATTER_REVERSE);CHKERRQ(ierr);
      if (ksp) {
        ierr = KSPSetInitialGuessNonzero(ksp,PETSC_TRUE);CHKERRQ(ierr);
      }
    }
  }

  /* prepare MatMult and rhs for solver */
  if (pcbddc->use_change_of_basis) {
    /* swap pointers for local matrices */
    temp_mat = matis->A;
    matis->A = pcbddc->local_mat;
    pcbddc->local_mat = temp_mat;
    if (rhs) {
      /* Get local rhs and apply transformation of basis */
      ierr = VecScatterBegin(pcis->global_to_B,rhs,pcis->vec1_B,INSERT_VALUES,SCATTER_FORWARD);CHKERRQ(ierr);
      ierr = VecScatterEnd  (pcis->global_to_B,rhs,pcis->vec1_B,INSERT_VALUES,SCATTER_FORWARD);CHKERRQ(ierr);
      /* from original basis to modified basis */
      ierr = MatMultTranspose(pcbddc->ChangeOfBasisMatrix,pcis->vec1_B,pcis->vec2_B);CHKERRQ(ierr);
      /* put back modified values into the global vec using INSERT_VALUES copy mode */
      ierr = VecScatterBegin(pcis->global_to_B,pcis->vec2_B,rhs,INSERT_VALUES,SCATTER_REVERSE);CHKERRQ(ierr);
      ierr = VecScatterEnd  (pcis->global_to_B,pcis->vec2_B,rhs,INSERT_VALUES,SCATTER_REVERSE);CHKERRQ(ierr);
    }
  }

  /* remove nullspace if present */
  if (ksp && pcbddc->NullSpace) {
    ierr = MatNullSpaceRemove(pcbddc->NullSpace,used_vec);CHKERRQ(ierr);
    ierr = MatNullSpaceRemove(pcbddc->NullSpace,rhs);CHKERRQ(ierr);
  }
  ierr = VecDestroy(&used_vec);CHKERRQ(ierr);
  PetscFunctionReturn(0);
}
/* -------------------------------------------------------------------------- */
#undef __FUNCT__
#define __FUNCT__ "PCPostSolve_BDDC"
/* -------------------------------------------------------------------------- */
/*
   PCPostSolve_BDDC - Changes the computed solution if a transformation of basis
                     approach has been selected. Also, restores rhs to its original state.

   Input Parameter:
+  pc - the preconditioner contex

   Application Interface Routine: PCPostSolve()

   Notes:
   The interface routine PCPostSolve() is not usually called directly by
   the user, but instead is called by KSPSolve().
*/
static PetscErrorCode PCPostSolve_BDDC(PC pc, KSP ksp, Vec rhs, Vec x)
{
  PetscErrorCode ierr;
  PC_BDDC        *pcbddc = (PC_BDDC*)pc->data;
  PC_IS          *pcis   = (PC_IS*)(pc->data);
  Mat_IS         *matis = (Mat_IS*)pc->pmat->data;
  Mat            temp_mat;

  PetscFunctionBegin;
  if (pcbddc->use_change_of_basis) {
    /* swap pointers for local matrices */
    temp_mat = matis->A;
    matis->A = pcbddc->local_mat;
    pcbddc->local_mat = temp_mat;
  }
  if (pcbddc->use_change_of_basis && x) {
    /* Get Local boundary and apply transformation of basis to solution vector */
    ierr = VecScatterBegin(pcis->global_to_B,x,pcis->vec1_B,INSERT_VALUES,SCATTER_FORWARD);CHKERRQ(ierr);
    ierr = VecScatterEnd  (pcis->global_to_B,x,pcis->vec1_B,INSERT_VALUES,SCATTER_FORWARD);CHKERRQ(ierr);
    /* from modified basis to original basis */
    ierr = MatMult(pcbddc->ChangeOfBasisMatrix,pcis->vec1_B,pcis->vec2_B);CHKERRQ(ierr);
    /* put back modified values into the global vec using INSERT_VALUES copy mode */
    ierr = VecScatterBegin(pcis->global_to_B,pcis->vec2_B,x,INSERT_VALUES,SCATTER_REVERSE);CHKERRQ(ierr);
    ierr = VecScatterEnd  (pcis->global_to_B,pcis->vec2_B,x,INSERT_VALUES,SCATTER_REVERSE);CHKERRQ(ierr);
  }
  /* add solution removed in presolve */
  if (x) {
    ierr = VecAXPY(x,1.0,pcbddc->temp_solution);CHKERRQ(ierr);
  }
  /* restore rhs to its original state */
  if (rhs) {
    ierr = VecCopy(pcbddc->original_rhs,rhs);CHKERRQ(ierr);
  }
  PetscFunctionReturn(0);
}
/* -------------------------------------------------------------------------- */
#undef __FUNCT__
#define __FUNCT__ "PCSetUp_BDDC"
/* -------------------------------------------------------------------------- */
/*
   PCSetUp_BDDC - Prepares for the use of the BDDC preconditioner
                  by setting data structures and options.

   Input Parameter:
+  pc - the preconditioner context

   Application Interface Routine: PCSetUp()

   Notes:
   The interface routine PCSetUp() is not usually called directly by
   the user, but instead is called by PCApply() if necessary.
*/
PetscErrorCode PCSetUp_BDDC(PC pc)
{
  PetscErrorCode   ierr;
  PC_BDDC*         pcbddc = (PC_BDDC*)pc->data;
  MatNullSpace     nearnullspace;
  MatStructure     flag;
  PetscBool        computeis,computetopography,computesolvers;
  PetscBool        new_nearnullspace_provided;

  PetscFunctionBegin;
  /* the following lines of code should be replaced by a better logic between PCIS, PCNN, PCBDDC and other future nonoverlapping preconditioners */
  /* PCIS does not support MatStructure flags different from SAME_PRECONDITIONER */
  /* For BDDC we need to define a local "Neumann" problem different to that defined in PCISSetup
     Also, BDDC directly build the Dirichlet problem */

  /* split work */
  if (pc->setupcalled) {
    computeis = PETSC_FALSE;
    ierr = PCGetOperators(pc,NULL,NULL,&flag);CHKERRQ(ierr);
    if (flag == SAME_PRECONDITIONER) {
      PetscFunctionReturn(0);
    } else if (flag == SAME_NONZERO_PATTERN) {
      computetopography = PETSC_FALSE;
      computesolvers = PETSC_TRUE;
    } else { /* DIFFERENT_NONZERO_PATTERN */
      computetopography = PETSC_TRUE;
      computesolvers = PETSC_TRUE;
    }
  } else {
    computeis = PETSC_TRUE;
    computetopography = PETSC_TRUE;
    computesolvers = PETSC_TRUE;
  }
  if (pcbddc->recompute_topography) {
    computetopography = PETSC_TRUE;
  }

  /* Get stdout for dbg */
  if (pcbddc->dbg_flag && !pcbddc->dbg_viewer) {
    ierr = PetscViewerASCIIGetStdout(PetscObjectComm((PetscObject)pc),&pcbddc->dbg_viewer);CHKERRQ(ierr);
    ierr = PetscViewerASCIISynchronizedAllow(pcbddc->dbg_viewer,PETSC_TRUE);CHKERRQ(ierr);
    if (pcbddc->current_level) {
      ierr = PetscViewerASCIIAddTab(pcbddc->dbg_viewer,2);CHKERRQ(ierr);
    }
  }

  /* Set up all the "iterative substructuring" common block without computing solvers */
  if (computeis) {
    /* HACK INTO PCIS */
    PC_IS* pcis = (PC_IS*)pc->data;
    pcis->computesolvers = PETSC_FALSE;
    ierr = PCISSetUp(pc);CHKERRQ(ierr);
    ierr = ISLocalToGlobalMappingCreateIS(pcis->is_B_local,&pcbddc->BtoNmap);CHKERRQ(ierr);
  }

  /* Analyze interface */
  if (computetopography) {
    ierr = PCBDDCAnalyzeInterface(pc);CHKERRQ(ierr);
  }

  /* infer if NullSpace object attached to Mat via MatSetNearNullSpace has changed */
  new_nearnullspace_provided = PETSC_FALSE;
  ierr = MatGetNearNullSpace(pc->pmat,&nearnullspace);CHKERRQ(ierr);
  if (pcbddc->onearnullspace) { /* already used nearnullspace */
    if (!nearnullspace) { /* near null space attached to mat has been destroyed */
      new_nearnullspace_provided = PETSC_TRUE;
    } else {
      /* determine if the two nullspaces are different (should be lightweight) */
      if (nearnullspace != pcbddc->onearnullspace) {
        new_nearnullspace_provided = PETSC_TRUE;
      } else { /* maybe the user has changed the content of the nearnullspace so check vectors ObjectStateId */
        PetscInt         i;
        const Vec        *nearnullvecs;
        PetscObjectState state;
        PetscInt         nnsp_size;
        ierr = MatNullSpaceGetVecs(nearnullspace,NULL,&nnsp_size,&nearnullvecs);CHKERRQ(ierr);
        for (i=0;i<nnsp_size;i++) {
          ierr = PetscObjectStateGet((PetscObject)nearnullvecs[i],&state);CHKERRQ(ierr);
          if (pcbddc->onearnullvecs_state[i] != state) {
            new_nearnullspace_provided = PETSC_TRUE;
            break;
          }
        }
      }
    }
  } else {
    if (!nearnullspace) { /* both nearnullspaces are null */
      new_nearnullspace_provided = PETSC_FALSE;
    } else { /* nearnullspace attached later */
      new_nearnullspace_provided = PETSC_TRUE;
    }
  }

  /* Setup constraints and related work vectors */
  /* reset primal space flags */
  pcbddc->new_primal_space = PETSC_FALSE;
  pcbddc->new_primal_space_local = PETSC_FALSE;
  if (computetopography || new_nearnullspace_provided) {
    /* It also sets the primal space flags */
    ierr = PCBDDCConstraintsSetUp(pc);CHKERRQ(ierr);
    /* Allocate needed local vectors (which depends on quantities defined during ConstraintsSetUp) */
    ierr = PCBDDCSetUpLocalWorkVectors(pc);CHKERRQ(ierr);
  }

  if (computesolvers || pcbddc->new_primal_space) {
    /* reset data */
    ierr = PCBDDCScalingDestroy(pc);CHKERRQ(ierr);
    /* Create coarse and local stuffs */
    ierr = PCBDDCSetUpSolvers(pc);CHKERRQ(ierr);
    ierr = PCBDDCScalingSetUp(pc);CHKERRQ(ierr);
  }
  if (pcbddc->dbg_flag && pcbddc->current_level) {
    ierr = PetscViewerASCIISubtractTab(pcbddc->dbg_viewer,2);CHKERRQ(ierr);
  }
  PetscFunctionReturn(0);
}

/* -------------------------------------------------------------------------- */
/*
   PCApply_BDDC - Applies the BDDC preconditioner to a vector.

   Input Parameters:
.  pc - the preconditioner context
.  r - input vector (global)

   Output Parameter:
.  z - output vector (global)

   Application Interface Routine: PCApply()
 */
#undef __FUNCT__
#define __FUNCT__ "PCApply_BDDC"
PetscErrorCode PCApply_BDDC(PC pc,Vec r,Vec z)
{
  PC_IS             *pcis = (PC_IS*)(pc->data);
  PC_BDDC           *pcbddc = (PC_BDDC*)(pc->data);
  PetscErrorCode    ierr;
  const PetscScalar one = 1.0;
  const PetscScalar m_one = -1.0;
  const PetscScalar zero = 0.0;

/* This code is similar to that provided in nn.c for PCNN
   NN interface preconditioner changed to BDDC
   Added support for M_3 preconditioner in the reference article (code is active if pcbddc->switch_static = PETSC_TRUE) */

  PetscFunctionBegin;
  if (!pcbddc->use_exact_dirichlet_trick) {
    /* First Dirichlet solve */
    ierr = VecScatterBegin(pcis->global_to_D,r,pcis->vec1_D,INSERT_VALUES,SCATTER_FORWARD);CHKERRQ(ierr);
    ierr = VecScatterEnd  (pcis->global_to_D,r,pcis->vec1_D,INSERT_VALUES,SCATTER_FORWARD);CHKERRQ(ierr);
    ierr = KSPSolve(pcbddc->ksp_D,pcis->vec1_D,pcis->vec2_D);CHKERRQ(ierr);
    /*
      Assembling right hand side for BDDC operator
      - pcis->vec1_D for the Dirichlet part (if needed, i.e. prec_flag=PETSC_TRUE)
      - pcis->vec1_B the interface part of the global vector z
    */
    ierr = VecScale(pcis->vec2_D,m_one);CHKERRQ(ierr);
    ierr = MatMult(pcis->A_BI,pcis->vec2_D,pcis->vec1_B);CHKERRQ(ierr);
    if (pcbddc->switch_static) { ierr = MatMultAdd(pcis->A_II,pcis->vec2_D,pcis->vec1_D,pcis->vec1_D);CHKERRQ(ierr); }
    ierr = VecScale(pcis->vec2_D,m_one);CHKERRQ(ierr);
    ierr = VecCopy(r,z);CHKERRQ(ierr);
    ierr = VecScatterBegin(pcis->global_to_B,pcis->vec1_B,z,ADD_VALUES,SCATTER_REVERSE);CHKERRQ(ierr);
    ierr = VecScatterEnd  (pcis->global_to_B,pcis->vec1_B,z,ADD_VALUES,SCATTER_REVERSE);CHKERRQ(ierr);
    ierr = PCBDDCScalingRestriction(pc,z,pcis->vec1_B);CHKERRQ(ierr);
  } else {
    ierr = VecSet(pcis->vec1_D,zero);CHKERRQ(ierr);
    ierr = VecSet(pcis->vec2_D,zero);CHKERRQ(ierr);
    ierr = PCBDDCScalingRestriction(pc,r,pcis->vec1_B);CHKERRQ(ierr);
  }

  /* Apply interface preconditioner
     input/output vecs: pcis->vec1_B and pcis->vec1_D */
  ierr = PCBDDCApplyInterfacePreconditioner(pc);CHKERRQ(ierr);

  /* Apply transpose of partition of unity operator */
  ierr = PCBDDCScalingExtension(pc,pcis->vec1_B,z);CHKERRQ(ierr);

  /* Second Dirichlet solve and assembling of output */
  ierr = VecScatterBegin(pcis->global_to_B,z,pcis->vec1_B,INSERT_VALUES,SCATTER_FORWARD);CHKERRQ(ierr);
  ierr = VecScatterEnd  (pcis->global_to_B,z,pcis->vec1_B,INSERT_VALUES,SCATTER_FORWARD);CHKERRQ(ierr);
  ierr = MatMult(pcis->A_IB,pcis->vec1_B,pcis->vec3_D);CHKERRQ(ierr);
  if (pcbddc->switch_static) { ierr = MatMultAdd(pcis->A_II,pcis->vec1_D,pcis->vec3_D,pcis->vec3_D);CHKERRQ(ierr); }
  ierr = KSPSolve(pcbddc->ksp_D,pcis->vec3_D,pcis->vec4_D);CHKERRQ(ierr);
  ierr = VecScale(pcis->vec4_D,m_one);CHKERRQ(ierr);
  if (pcbddc->switch_static) { ierr = VecAXPY (pcis->vec4_D,one,pcis->vec1_D);CHKERRQ(ierr); }
  ierr = VecAXPY (pcis->vec2_D,one,pcis->vec4_D);CHKERRQ(ierr);
  ierr = VecScatterBegin(pcis->global_to_D,pcis->vec2_D,z,INSERT_VALUES,SCATTER_REVERSE);CHKERRQ(ierr);
  ierr = VecScatterEnd  (pcis->global_to_D,pcis->vec2_D,z,INSERT_VALUES,SCATTER_REVERSE);CHKERRQ(ierr);
  PetscFunctionReturn(0);
}
/* -------------------------------------------------------------------------- */

#undef __FUNCT__
#define __FUNCT__ "PCDestroy_BDDC"
PetscErrorCode PCDestroy_BDDC(PC pc)
{
  PC_BDDC        *pcbddc = (PC_BDDC*)pc->data;
  PetscErrorCode ierr;

  PetscFunctionBegin;
  /* free data created by PCIS */
  ierr = PCISDestroy(pc);CHKERRQ(ierr);
  /* free BDDC custom data  */
  ierr = PCBDDCResetCustomization(pc);CHKERRQ(ierr);
  /* destroy objects related to topography */
  ierr = PCBDDCResetTopography(pc);CHKERRQ(ierr);
  /* free allocated graph structure */
  ierr = PetscFree(pcbddc->mat_graph);CHKERRQ(ierr);
  /* free data for scaling operator */
  ierr = PCBDDCScalingDestroy(pc);CHKERRQ(ierr);
  /* free solvers stuff */
  ierr = PCBDDCResetSolvers(pc);CHKERRQ(ierr);
  /* free global vectors needed in presolve */
  ierr = VecDestroy(&pcbddc->temp_solution);CHKERRQ(ierr);
  ierr = VecDestroy(&pcbddc->original_rhs);CHKERRQ(ierr);
  ierr = ISLocalToGlobalMappingDestroy(&pcbddc->BtoNmap);CHKERRQ(ierr);
  /* remove functions */
  ierr = PetscObjectComposeFunction((PetscObject)pc,"PCBDDCSetPrimalVerticesLocalIS_C",NULL);CHKERRQ(ierr);
  ierr = PetscObjectComposeFunction((PetscObject)pc,"PCBDDCSetCoarseningRatio_C",NULL);CHKERRQ(ierr);
  ierr = PetscObjectComposeFunction((PetscObject)pc,"PCBDDCSetLevel_C",NULL);CHKERRQ(ierr);
  ierr = PetscObjectComposeFunction((PetscObject)pc,"PCBDDCSetUseExactDirichlet_C",NULL);CHKERRQ(ierr);
  ierr = PetscObjectComposeFunction((PetscObject)pc,"PCBDDCSetLevels_C",NULL);CHKERRQ(ierr);
  ierr = PetscObjectComposeFunction((PetscObject)pc,"PCBDDCSetNullSpace_C",NULL);CHKERRQ(ierr);
  ierr = PetscObjectComposeFunction((PetscObject)pc,"PCBDDCSetDirichletBoundaries_C",NULL);CHKERRQ(ierr);
  ierr = PetscObjectComposeFunction((PetscObject)pc,"PCBDDCSetDirichletBoundariesLocal_C",NULL);CHKERRQ(ierr);
  ierr = PetscObjectComposeFunction((PetscObject)pc,"PCBDDCSetNeumannBoundaries_C",NULL);CHKERRQ(ierr);
  ierr = PetscObjectComposeFunction((PetscObject)pc,"PCBDDCSetNeumannBoundariesLocal_C",NULL);CHKERRQ(ierr);
  ierr = PetscObjectComposeFunction((PetscObject)pc,"PCBDDCGetDirichletBoundaries_C",NULL);CHKERRQ(ierr);
  ierr = PetscObjectComposeFunction((PetscObject)pc,"PCBDDCGetDirichletBoundariesLocal_C",NULL);CHKERRQ(ierr);
  ierr = PetscObjectComposeFunction((PetscObject)pc,"PCBDDCGetNeumannBoundaries_C",NULL);CHKERRQ(ierr);
  ierr = PetscObjectComposeFunction((PetscObject)pc,"PCBDDCGetNeumannBoundariesLocal_C",NULL);CHKERRQ(ierr);
  ierr = PetscObjectComposeFunction((PetscObject)pc,"PCBDDCSetDofsSplitting_C",NULL);CHKERRQ(ierr);
  ierr = PetscObjectComposeFunction((PetscObject)pc,"PCBDDCSetDofsSplittingLocal_C",NULL);CHKERRQ(ierr);
  ierr = PetscObjectComposeFunction((PetscObject)pc,"PCBDDCSetLocalAdjacencyGraph_C",NULL);CHKERRQ(ierr);
  ierr = PetscObjectComposeFunction((PetscObject)pc,"PCBDDCCreateFETIDPOperators_C",NULL);CHKERRQ(ierr);
  ierr = PetscObjectComposeFunction((PetscObject)pc,"PCBDDCMatFETIDPGetRHS_C",NULL);CHKERRQ(ierr);
  ierr = PetscObjectComposeFunction((PetscObject)pc,"PCBDDCMatFETIDPGetSolution_C",NULL);CHKERRQ(ierr);
  /* Free the private data structure */
  ierr = PetscFree(pc->data);CHKERRQ(ierr);
  PetscFunctionReturn(0);
}
/* -------------------------------------------------------------------------- */

#undef __FUNCT__
#define __FUNCT__ "PCBDDCMatFETIDPGetRHS_BDDC"
static PetscErrorCode PCBDDCMatFETIDPGetRHS_BDDC(Mat fetidp_mat, Vec standard_rhs, Vec fetidp_flux_rhs)
{
  FETIDPMat_ctx  mat_ctx;
  PC_IS*         pcis;
  PC_BDDC*       pcbddc;
  PetscErrorCode ierr;

  PetscFunctionBegin;
  ierr = MatShellGetContext(fetidp_mat,&mat_ctx);CHKERRQ(ierr);
  pcis = (PC_IS*)mat_ctx->pc->data;
  pcbddc = (PC_BDDC*)mat_ctx->pc->data;

  /* change of basis for physical rhs if needed
     It also changes the rhs in case of dirichlet boundaries */
  ierr = PCPreSolve_BDDC(mat_ctx->pc,NULL,standard_rhs,NULL);CHKERRQ(ierr);
  /* store vectors for computation of fetidp final solution */
  ierr = VecScatterBegin(pcis->global_to_D,standard_rhs,mat_ctx->temp_solution_D,INSERT_VALUES,SCATTER_FORWARD);CHKERRQ(ierr);
  ierr = VecScatterEnd(pcis->global_to_D,standard_rhs,mat_ctx->temp_solution_D,INSERT_VALUES,SCATTER_FORWARD);CHKERRQ(ierr);
  /* scale rhs since it should be unassembled */
  /* TODO use counter scaling? (also below) */
  ierr = VecScatterBegin(pcis->global_to_B,standard_rhs,mat_ctx->temp_solution_B,INSERT_VALUES,SCATTER_FORWARD);CHKERRQ(ierr);
  ierr = VecScatterEnd(pcis->global_to_B,standard_rhs,mat_ctx->temp_solution_B,INSERT_VALUES,SCATTER_FORWARD);CHKERRQ(ierr);
  /* Apply partition of unity */
  ierr = VecPointwiseMult(mat_ctx->temp_solution_B,pcis->D,mat_ctx->temp_solution_B);CHKERRQ(ierr);
  /* ierr = PCBDDCScalingRestriction(mat_ctx->pc,standard_rhs,mat_ctx->temp_solution_B);CHKERRQ(ierr); */
  if (!pcbddc->switch_static) {
    /* compute partially subassembled Schur complement right-hand side */
    ierr = KSPSolve(pcbddc->ksp_D,mat_ctx->temp_solution_D,pcis->vec1_D);CHKERRQ(ierr);
    ierr = MatMult(pcis->A_BI,pcis->vec1_D,pcis->vec1_B);CHKERRQ(ierr);
    ierr = VecAXPY(mat_ctx->temp_solution_B,-1.0,pcis->vec1_B);CHKERRQ(ierr);
    ierr = VecSet(standard_rhs,0.0);CHKERRQ(ierr);
    ierr = VecScatterBegin(pcis->global_to_B,mat_ctx->temp_solution_B,standard_rhs,ADD_VALUES,SCATTER_REVERSE);CHKERRQ(ierr);
    ierr = VecScatterEnd(pcis->global_to_B,mat_ctx->temp_solution_B,standard_rhs,ADD_VALUES,SCATTER_REVERSE);CHKERRQ(ierr);
    /* ierr = PCBDDCScalingRestriction(mat_ctx->pc,standard_rhs,mat_ctx->temp_solution_B);CHKERRQ(ierr); */
    ierr = VecScatterBegin(pcis->global_to_B,standard_rhs,mat_ctx->temp_solution_B,INSERT_VALUES,SCATTER_FORWARD);CHKERRQ(ierr);
    ierr = VecScatterEnd(pcis->global_to_B,standard_rhs,mat_ctx->temp_solution_B,INSERT_VALUES,SCATTER_FORWARD);CHKERRQ(ierr);
    ierr = VecPointwiseMult(mat_ctx->temp_solution_B,pcis->D,mat_ctx->temp_solution_B);CHKERRQ(ierr);
  }
  /* BDDC rhs */
  ierr = VecCopy(mat_ctx->temp_solution_B,pcis->vec1_B);CHKERRQ(ierr);
  if (pcbddc->switch_static) {
    ierr = VecCopy(mat_ctx->temp_solution_D,pcis->vec1_D);CHKERRQ(ierr);
  }
  /* apply BDDC */
  ierr = PCBDDCApplyInterfacePreconditioner(mat_ctx->pc);CHKERRQ(ierr);
  /* Application of B_delta and assembling of rhs for fetidp fluxes */
  ierr = VecSet(fetidp_flux_rhs,0.0);CHKERRQ(ierr);
  ierr = MatMult(mat_ctx->B_delta,pcis->vec1_B,mat_ctx->lambda_local);CHKERRQ(ierr);
  ierr = VecScatterBegin(mat_ctx->l2g_lambda,mat_ctx->lambda_local,fetidp_flux_rhs,ADD_VALUES,SCATTER_FORWARD);CHKERRQ(ierr);
  ierr = VecScatterEnd  (mat_ctx->l2g_lambda,mat_ctx->lambda_local,fetidp_flux_rhs,ADD_VALUES,SCATTER_FORWARD);CHKERRQ(ierr);
  /* restore original rhs */
  ierr = VecCopy(pcbddc->original_rhs,standard_rhs);CHKERRQ(ierr);
  PetscFunctionReturn(0);
}

#undef __FUNCT__
#define __FUNCT__ "PCBDDCMatFETIDPGetRHS"
/*@
 PCBDDCMatFETIDPGetRHS - Compute the right-hand side for FETIDP linear system

   Collective

   Input Parameters:
+  fetidp_mat   - the FETIDP matrix object obtained by calling PCBDDCCreateFETIDPOperators
.  standard_rhs - the right-hand side for your linear system

   Output Parameters:
-  fetidp_flux_rhs   - the right-hand side for the FETIDP linear system

   Level: developer

   Notes:

.seealso: PCBDDC,PCBDDCCreateFETIDPOperators
@*/
PetscErrorCode PCBDDCMatFETIDPGetRHS(Mat fetidp_mat, Vec standard_rhs, Vec fetidp_flux_rhs)
{
  FETIDPMat_ctx  mat_ctx;
  PetscErrorCode ierr;

  PetscFunctionBegin;
  ierr = MatShellGetContext(fetidp_mat,&mat_ctx);CHKERRQ(ierr);
  ierr = PetscTryMethod(mat_ctx->pc,"PCBDDCMatFETIDPGetRHS_C",(Mat,Vec,Vec),(fetidp_mat,standard_rhs,fetidp_flux_rhs));CHKERRQ(ierr);
  PetscFunctionReturn(0);
}
/* -------------------------------------------------------------------------- */

#undef __FUNCT__
#define __FUNCT__ "PCBDDCMatFETIDPGetSolution_BDDC"
static PetscErrorCode PCBDDCMatFETIDPGetSolution_BDDC(Mat fetidp_mat, Vec fetidp_flux_sol, Vec standard_sol)
{
  FETIDPMat_ctx  mat_ctx;
  PC_IS*         pcis;
  PC_BDDC*       pcbddc;
  PetscErrorCode ierr;

  PetscFunctionBegin;
  ierr = MatShellGetContext(fetidp_mat,&mat_ctx);CHKERRQ(ierr);
  pcis = (PC_IS*)mat_ctx->pc->data;
  pcbddc = (PC_BDDC*)mat_ctx->pc->data;

  /* apply B_delta^T */
  ierr = VecScatterBegin(mat_ctx->l2g_lambda,fetidp_flux_sol,mat_ctx->lambda_local,INSERT_VALUES,SCATTER_REVERSE);CHKERRQ(ierr);
  ierr = VecScatterEnd  (mat_ctx->l2g_lambda,fetidp_flux_sol,mat_ctx->lambda_local,INSERT_VALUES,SCATTER_REVERSE);CHKERRQ(ierr);
  ierr = MatMultTranspose(mat_ctx->B_delta,mat_ctx->lambda_local,pcis->vec1_B);CHKERRQ(ierr);
  /* compute rhs for BDDC application */
  ierr = VecAYPX(pcis->vec1_B,-1.0,mat_ctx->temp_solution_B);CHKERRQ(ierr);
  if (pcbddc->switch_static) {
    ierr = VecCopy(mat_ctx->temp_solution_D,pcis->vec1_D);CHKERRQ(ierr);
  }
  /* apply BDDC */
  ierr = PCBDDCApplyInterfacePreconditioner(mat_ctx->pc);CHKERRQ(ierr);
  /* put values into standard global vector */
  ierr = VecScatterBegin(pcis->global_to_B,pcis->vec1_B,standard_sol,INSERT_VALUES,SCATTER_REVERSE);CHKERRQ(ierr);
  ierr = VecScatterEnd  (pcis->global_to_B,pcis->vec1_B,standard_sol,INSERT_VALUES,SCATTER_REVERSE);CHKERRQ(ierr);
  if (!pcbddc->switch_static) {
    /* compute values into the interior if solved for the partially subassembled Schur complement */
    ierr = MatMult(pcis->A_IB,pcis->vec1_B,pcis->vec1_D);CHKERRQ(ierr);
    ierr = VecAXPY(mat_ctx->temp_solution_D,-1.0,pcis->vec1_D);CHKERRQ(ierr);
    ierr = KSPSolve(pcbddc->ksp_D,mat_ctx->temp_solution_D,pcis->vec1_D);CHKERRQ(ierr);
  }
  ierr = VecScatterBegin(pcis->global_to_D,pcis->vec1_D,standard_sol,INSERT_VALUES,SCATTER_REVERSE);CHKERRQ(ierr);
  ierr = VecScatterEnd  (pcis->global_to_D,pcis->vec1_D,standard_sol,INSERT_VALUES,SCATTER_REVERSE);CHKERRQ(ierr);
  /* final change of basis if needed
     Is also sums the dirichlet part removed during RHS assembling */
  ierr = PCPostSolve_BDDC(mat_ctx->pc,NULL,NULL,standard_sol);CHKERRQ(ierr);
  PetscFunctionReturn(0);
}

#undef __FUNCT__
#define __FUNCT__ "PCBDDCMatFETIDPGetSolution"
/*@
 PCBDDCMatFETIDPGetSolution - Compute the physical solution from the solution of the FETIDP linear system

   Collective

   Input Parameters:
+  fetidp_mat        - the FETIDP matrix obtained by calling PCBDDCCreateFETIDPOperators
.  fetidp_flux_sol - the solution of the FETIDP linear system

   Output Parameters:
-  standard_sol      - the solution defined on the physical domain

   Level: developer

   Notes:

.seealso: PCBDDC,PCBDDCCreateFETIDPOperators
@*/
PetscErrorCode PCBDDCMatFETIDPGetSolution(Mat fetidp_mat, Vec fetidp_flux_sol, Vec standard_sol)
{
  FETIDPMat_ctx  mat_ctx;
  PetscErrorCode ierr;

  PetscFunctionBegin;
  ierr = MatShellGetContext(fetidp_mat,&mat_ctx);CHKERRQ(ierr);
  ierr = PetscTryMethod(mat_ctx->pc,"PCBDDCMatFETIDPGetSolution_C",(Mat,Vec,Vec),(fetidp_mat,fetidp_flux_sol,standard_sol));CHKERRQ(ierr);
  PetscFunctionReturn(0);
}
/* -------------------------------------------------------------------------- */

extern PetscErrorCode FETIDPMatMult(Mat,Vec,Vec);
extern PetscErrorCode PCBDDCDestroyFETIDPMat(Mat);
extern PetscErrorCode FETIDPPCApply(PC,Vec,Vec);
extern PetscErrorCode PCBDDCDestroyFETIDPPC(PC);

#undef __FUNCT__
#define __FUNCT__ "PCBDDCCreateFETIDPOperators_BDDC"
static PetscErrorCode PCBDDCCreateFETIDPOperators_BDDC(PC pc, Mat *fetidp_mat, PC *fetidp_pc)
{

  FETIDPMat_ctx  fetidpmat_ctx;
  Mat            newmat;
  FETIDPPC_ctx   fetidppc_ctx;
  PC             newpc;
  MPI_Comm       comm;
  PetscErrorCode ierr;

  PetscFunctionBegin;
  ierr = PetscObjectGetComm((PetscObject)pc,&comm);CHKERRQ(ierr);
  /* FETIDP linear matrix */
  ierr = PCBDDCCreateFETIDPMatContext(pc,&fetidpmat_ctx);CHKERRQ(ierr);
  ierr = PCBDDCSetupFETIDPMatContext(fetidpmat_ctx);CHKERRQ(ierr);
  ierr = MatCreateShell(comm,PETSC_DECIDE,PETSC_DECIDE,fetidpmat_ctx->n_lambda,fetidpmat_ctx->n_lambda,fetidpmat_ctx,&newmat);CHKERRQ(ierr);
  ierr = MatShellSetOperation(newmat,MATOP_MULT,(void (*)(void))FETIDPMatMult);CHKERRQ(ierr);
  ierr = MatShellSetOperation(newmat,MATOP_DESTROY,(void (*)(void))PCBDDCDestroyFETIDPMat);CHKERRQ(ierr);
  ierr = MatSetUp(newmat);CHKERRQ(ierr);
  /* FETIDP preconditioner */
  ierr = PCBDDCCreateFETIDPPCContext(pc,&fetidppc_ctx);CHKERRQ(ierr);
  ierr = PCBDDCSetupFETIDPPCContext(newmat,fetidppc_ctx);CHKERRQ(ierr);
  ierr = PCCreate(comm,&newpc);CHKERRQ(ierr);
  ierr = PCSetType(newpc,PCSHELL);CHKERRQ(ierr);
  ierr = PCShellSetContext(newpc,fetidppc_ctx);CHKERRQ(ierr);
  ierr = PCShellSetApply(newpc,FETIDPPCApply);CHKERRQ(ierr);
  ierr = PCShellSetDestroy(newpc,PCBDDCDestroyFETIDPPC);CHKERRQ(ierr);
  ierr = PCSetOperators(newpc,newmat,newmat,SAME_PRECONDITIONER);CHKERRQ(ierr);
  ierr = PCSetUp(newpc);CHKERRQ(ierr);
  /* return pointers for objects created */
  *fetidp_mat=newmat;
  *fetidp_pc=newpc;
  PetscFunctionReturn(0);
}

#undef __FUNCT__
#define __FUNCT__ "PCBDDCCreateFETIDPOperators"
/*@
 PCBDDCCreateFETIDPOperators - Create operators for FETIDP

   Collective

   Input Parameters:
+  pc - the BDDC preconditioning context already setup

   Output Parameters:
.  fetidp_mat - shell FETIDP matrix object
.  fetidp_pc  - shell Dirichlet preconditioner for FETIDP matrix

   Options Database Keys:
-    -fetidp_fullyredundant: use or not a fully redundant set of Lagrange multipliers

   Level: developer

   Notes:
     Currently the only operation provided for FETIDP matrix is MatMult

.seealso: PCBDDC
@*/
PetscErrorCode PCBDDCCreateFETIDPOperators(PC pc, Mat *fetidp_mat, PC *fetidp_pc)
{
  PetscErrorCode ierr;

  PetscFunctionBegin;
  PetscValidHeaderSpecific(pc,PC_CLASSID,1);
  if (pc->setupcalled) {
    ierr = PetscUseMethod(pc,"PCBDDCCreateFETIDPOperators_C",(PC,Mat*,PC*),(pc,fetidp_mat,fetidp_pc));CHKERRQ(ierr);
  } else SETERRQ(PETSC_COMM_SELF,PETSC_ERR_SUP,"You must call PCSetup_BDDC() first \n");
  PetscFunctionReturn(0);
}
/* -------------------------------------------------------------------------- */
/*MC
   PCBDDC - Balancing Domain Decomposition by Constraints.

   An implementation of the BDDC preconditioner based on

.vb
   [1] C. R. Dohrmann. "An approximate BDDC preconditioner", Numerical Linear Algebra with Applications Volume 14, Issue 2, pages 149-168, March 2007
   [2] A. Klawonn and O. B. Widlund. "Dual-Primal FETI Methods for Linear Elasticity", http://cs.nyu.edu/csweb/Research/TechReports/TR2004-855/TR2004-855.pdf
   [3] J. Mandel, B. Sousedik, C. R. Dohrmann. "Multispace and Multilevel BDDC", http://arxiv.org/abs/0712.3977
.ve

   The matrix to be preconditioned (Pmat) must be of type MATIS.

   Currently works with MATIS matrices with local Neumann matrices of type MATSEQAIJ, MATSEQBAIJ or MATSEQSBAIJ, either with real or complex numbers.

   It also works with unsymmetric and indefinite problems.

   Unlike 'conventional' interface preconditioners, PCBDDC iterates over all degrees of freedom, not just those on the interface. This allows the use of approximate solvers on the subdomains.

   Approximate local solvers are automatically adapted for singular linear problems (see [1]) if the user has provided the nullspace using PCBDDCSetNullSpace

   Boundary nodes are split in vertices, edges and faces using information from the local to global mapping of dofs and the local connectivity graph of nodes. The latter can be customized by using PCBDDCSetLocalAdjacencyGraph

   Constraints can be customized by attaching a MatNullSpace object to the MATIS matrix via MatSetNearNullSpace.

   Change of basis is performed similarly to [2] when requested. When more the one constraint is present on a single connected component (i.e. an edge or a face), a robust method based on local QR factorizations is used.

   The PETSc implementation also supports multilevel BDDC [3]. Coarse grids are partitioned using MatPartitioning object.

   Options Database Keys:

.    -pc_bddc_use_vertices <1> - use or not vertices in primal space
.    -pc_bddc_use_edges <1> - use or not edges in primal space
.    -pc_bddc_use_faces <0> - use or not faces in primal space
.    -pc_bddc_use_change_of_basis <0> - use change of basis approach (on edges only)
.    -pc_bddc_use_change_on_faces <0> - use change of basis approach on faces if change of basis has been requested
.    -pc_bddc_switch_static <0> - switches from M_2 to M_3 operator (see reference article [1])
.    -pc_bddc_levels <0> - maximum number of levels for multilevel
.    -pc_bddc_coarsening_ratio - H/h ratio at the coarser level
-    -pc_bddc_check_level <0> - set verbosity level of debugging output

   Options for Dirichlet, Neumann or coarse solver can be set with
.vb
      -pc_bddc_dirichlet_
      -pc_bddc_neumann_
      -pc_bddc_coarse_
.ve
   e.g -pc_bddc_dirichlet_ksp_type richardson -pc_bddc_dirichlet_pc_type gamg

   When using a multilevel approach, solvers' options at the N-th level can be specified as
.vb
      -pc_bddc_dirichlet_N_
      -pc_bddc_neumann_N_
      -pc_bddc_coarse_N_
.ve
   Note that level number ranges from the finest 0 to the coarsest N

   Level: intermediate

   Developer notes:
     Currently does not work with KSPBCGS and other KSPs requiring the specialization of PCApplyTranspose

     New deluxe scaling operator will be available soon.

   Contributed by Stefano Zampini

.seealso:  PCCreate(), PCSetType(), PCType (for list of available types), PC,  MATIS
M*/

#undef __FUNCT__
#define __FUNCT__ "PCCreate_BDDC"
PETSC_EXTERN PetscErrorCode PCCreate_BDDC(PC pc)
{
  PetscErrorCode      ierr;
  PC_BDDC             *pcbddc;

  PetscFunctionBegin;
  /* Creates the private data structure for this preconditioner and attach it to the PC object. */
  ierr      = PetscNewLog(pc,PC_BDDC,&pcbddc);CHKERRQ(ierr);
  pc->data  = (void*)pcbddc;

  /* create PCIS data structure */
  ierr = PCISCreate(pc);CHKERRQ(ierr);

  /* BDDC customization */
  pcbddc->use_vertices        = PETSC_TRUE;
  pcbddc->use_edges           = PETSC_TRUE;
  pcbddc->use_faces           = PETSC_FALSE;
  pcbddc->use_change_of_basis = PETSC_FALSE;
  pcbddc->use_change_on_faces = PETSC_FALSE;
  pcbddc->switch_static       = PETSC_FALSE;
  pcbddc->use_nnsp_true       = PETSC_FALSE; /* not yet exposed */
  pcbddc->dbg_flag            = 0;

  pcbddc->BtoNmap                    = 0;
  pcbddc->local_primal_size          = 0;
  pcbddc->n_vertices                 = 0;
  pcbddc->n_actual_vertices          = 0;
  pcbddc->n_constraints              = 0;
  pcbddc->primal_indices_local_idxs  = 0;
  pcbddc->recompute_topography       = PETSC_FALSE;
  pcbddc->coarse_size                = 0;
  pcbddc->new_primal_space           = PETSC_FALSE;
  pcbddc->new_primal_space_local     = PETSC_FALSE;
  pcbddc->global_primal_indices      = 0;
  pcbddc->onearnullspace             = 0;
  pcbddc->onearnullvecs_state        = 0;
  pcbddc->user_primal_vertices       = 0;
  pcbddc->NullSpace                  = 0;
  pcbddc->temp_solution              = 0;
  pcbddc->original_rhs               = 0;
  pcbddc->local_mat                  = 0;
  pcbddc->ChangeOfBasisMatrix        = 0;
  pcbddc->coarse_vec                 = 0;
  pcbddc->coarse_rhs                 = 0;
  pcbddc->coarse_ksp                 = 0;
  pcbddc->coarse_phi_B               = 0;
  pcbddc->coarse_phi_D               = 0;
  pcbddc->coarse_psi_B               = 0;
  pcbddc->coarse_psi_D               = 0;
  pcbddc->vec1_P                     = 0;
  pcbddc->vec1_R                     = 0;
  pcbddc->vec2_R                     = 0;
  pcbddc->local_auxmat1              = 0;
  pcbddc->local_auxmat2              = 0;
  pcbddc->R_to_B                     = 0;
  pcbddc->R_to_D                     = 0;
  pcbddc->ksp_D                      = 0;
  pcbddc->ksp_R                      = 0;
  pcbddc->NeumannBoundaries          = 0;
  pcbddc->NeumannBoundariesLocal     = 0;
  pcbddc->DirichletBoundaries        = 0;
  pcbddc->DirichletBoundariesLocal   = 0;
  pcbddc->user_provided_isfordofs    = PETSC_FALSE;
  pcbddc->n_ISForDofs                = 0;
  pcbddc->n_ISForDofsLocal           = 0;
  pcbddc->ISForDofs                  = 0;
  pcbddc->ISForDofsLocal             = 0;
  pcbddc->ConstraintMatrix           = 0;
  pcbddc->use_exact_dirichlet_trick  = PETSC_TRUE;
  pcbddc->coarse_loc_to_glob         = 0;
  pcbddc->coarsening_ratio           = 8;
  pcbddc->current_level              = 0;
  pcbddc->max_levels                 = 0;

  /* create local graph structure */
  ierr = PCBDDCGraphCreate(&pcbddc->mat_graph);CHKERRQ(ierr);

  /* scaling */
  pcbddc->use_deluxe_scaling         = PETSC_FALSE;
  pcbddc->work_scaling               = 0;

  /* function pointers */
  pc->ops->apply               = PCApply_BDDC;
  pc->ops->applytranspose      = 0;
  pc->ops->setup               = PCSetUp_BDDC;
  pc->ops->destroy             = PCDestroy_BDDC;
  pc->ops->setfromoptions      = PCSetFromOptions_BDDC;
  pc->ops->view                = 0;
  pc->ops->applyrichardson     = 0;
  pc->ops->applysymmetricleft  = 0;
  pc->ops->applysymmetricright = 0;
  pc->ops->presolve            = PCPreSolve_BDDC;
  pc->ops->postsolve           = PCPostSolve_BDDC;

  /* composing function */
  ierr = PetscObjectComposeFunction((PetscObject)pc,"PCBDDCSetPrimalVerticesLocalIS_C",PCBDDCSetPrimalVerticesLocalIS_BDDC);CHKERRQ(ierr);
  ierr = PetscObjectComposeFunction((PetscObject)pc,"PCBDDCSetCoarseningRatio_C",PCBDDCSetCoarseningRatio_BDDC);CHKERRQ(ierr);
  ierr = PetscObjectComposeFunction((PetscObject)pc,"PCBDDCSetLevel_C",PCBDDCSetLevel_BDDC);CHKERRQ(ierr);
  ierr = PetscObjectComposeFunction((PetscObject)pc,"PCBDDCSetUseExactDirichlet_C",PCBDDCSetUseExactDirichlet_BDDC);CHKERRQ(ierr);
  ierr = PetscObjectComposeFunction((PetscObject)pc,"PCBDDCSetLevels_C",PCBDDCSetLevels_BDDC);CHKERRQ(ierr);
  ierr = PetscObjectComposeFunction((PetscObject)pc,"PCBDDCSetNullSpace_C",PCBDDCSetNullSpace_BDDC);CHKERRQ(ierr);
  ierr = PetscObjectComposeFunction((PetscObject)pc,"PCBDDCSetDirichletBoundaries_C",PCBDDCSetDirichletBoundaries_BDDC);CHKERRQ(ierr);
  ierr = PetscObjectComposeFunction((PetscObject)pc,"PCBDDCSetDirichletBoundariesLocal_C",PCBDDCSetDirichletBoundariesLocal_BDDC);CHKERRQ(ierr);
  ierr = PetscObjectComposeFunction((PetscObject)pc,"PCBDDCSetNeumannBoundaries_C",PCBDDCSetNeumannBoundaries_BDDC);CHKERRQ(ierr);
  ierr = PetscObjectComposeFunction((PetscObject)pc,"PCBDDCSetNeumannBoundariesLocal_C",PCBDDCSetNeumannBoundariesLocal_BDDC);CHKERRQ(ierr);
  ierr = PetscObjectComposeFunction((PetscObject)pc,"PCBDDCGetDirichletBoundaries_C",PCBDDCGetDirichletBoundaries_BDDC);CHKERRQ(ierr);
  ierr = PetscObjectComposeFunction((PetscObject)pc,"PCBDDCGetDirichletBoundariesLocal_C",PCBDDCGetDirichletBoundariesLocal_BDDC);CHKERRQ(ierr);
  ierr = PetscObjectComposeFunction((PetscObject)pc,"PCBDDCGetNeumannBoundaries_C",PCBDDCGetNeumannBoundaries_BDDC);CHKERRQ(ierr);
  ierr = PetscObjectComposeFunction((PetscObject)pc,"PCBDDCGetNeumannBoundariesLocal_C",PCBDDCGetNeumannBoundariesLocal_BDDC);CHKERRQ(ierr);
  ierr = PetscObjectComposeFunction((PetscObject)pc,"PCBDDCSetDofsSplitting_C",PCBDDCSetDofsSplitting_BDDC);CHKERRQ(ierr);
  ierr = PetscObjectComposeFunction((PetscObject)pc,"PCBDDCSetDofsSplittingLocal_C",PCBDDCSetDofsSplittingLocal_BDDC);CHKERRQ(ierr);
  ierr = PetscObjectComposeFunction((PetscObject)pc,"PCBDDCSetLocalAdjacencyGraph_C",PCBDDCSetLocalAdjacencyGraph_BDDC);CHKERRQ(ierr);
  ierr = PetscObjectComposeFunction((PetscObject)pc,"PCBDDCCreateFETIDPOperators_C",PCBDDCCreateFETIDPOperators_BDDC);CHKERRQ(ierr);
  ierr = PetscObjectComposeFunction((PetscObject)pc,"PCBDDCMatFETIDPGetRHS_C",PCBDDCMatFETIDPGetRHS_BDDC);CHKERRQ(ierr);
  ierr = PetscObjectComposeFunction((PetscObject)pc,"PCBDDCMatFETIDPGetSolution_C",PCBDDCMatFETIDPGetSolution_BDDC);CHKERRQ(ierr);
  PetscFunctionReturn(0);
}
<|MERGE_RESOLUTION|>--- conflicted
+++ resolved
@@ -10,12 +10,7 @@
    - Propagate nearnullspace info among levels
 
    User interface
-<<<<<<< HEAD
-   - Change SetNeumannBoundaries to SetNeumannBoundariesLocal and provide new SetNeumannBoundaries (same Dirichlet)
-   - Negative indices in dirichlet and Neumann ISs should be skipped (now they cause out-of-bounds access)
-=======
    - Negative indices in dirichlet and Neumann is should be skipped (now they cause out-of-bounds access)
->>>>>>> 48937de6
    - Provide PCApplyTranpose_BDDC
    - DofSplitting and DM attached to pc?
 
@@ -311,12 +306,8 @@
   ierr = ISDestroy(&pcbddc->DirichletBoundariesLocal);CHKERRQ(ierr);
   ierr = ISDestroy(&pcbddc->DirichletBoundaries);CHKERRQ(ierr);
   ierr = PetscObjectReference((PetscObject)DirichletBoundaries);CHKERRQ(ierr);
-<<<<<<< HEAD
-  pcbddc->DirichletBoundaries=DirichletBoundaries;
+  pcbddc->DirichletBoundaries = DirichletBoundaries;
   pcbddc->recompute_topography = PETSC_TRUE;
-=======
-  pcbddc->DirichletBoundaries = DirichletBoundaries;
->>>>>>> 48937de6
   PetscFunctionReturn(0);
 }
 
@@ -408,12 +399,8 @@
   ierr = ISDestroy(&pcbddc->NeumannBoundariesLocal);CHKERRQ(ierr);
   ierr = ISDestroy(&pcbddc->NeumannBoundaries);CHKERRQ(ierr);
   ierr = PetscObjectReference((PetscObject)NeumannBoundaries);CHKERRQ(ierr);
-<<<<<<< HEAD
-  pcbddc->NeumannBoundaries=NeumannBoundaries;
+  pcbddc->NeumannBoundaries = NeumannBoundaries;
   pcbddc->recompute_topography = PETSC_TRUE;
-=======
-  pcbddc->NeumannBoundaries = NeumannBoundaries;
->>>>>>> 48937de6
   PetscFunctionReturn(0);
 }
 
@@ -915,15 +902,6 @@
     }
   }
 
-<<<<<<< HEAD
-  /* TODO: remove when Dirichlet boundaries will be shared */
-  ierr = PCBDDCGetDirichletBoundaries(pc,&dirIS);CHKERRQ(ierr);
-  flg = PETSC_FALSE;
-  if (dirIS) flg = PETSC_TRUE;
-  ierr = MPI_Allreduce(&flg,&bddc_has_dirichlet_boundaries,1,MPIU_BOOL,MPI_LOR,PetscObjectComm((PetscObject)pc));CHKERRQ(ierr);
-
-=======
->>>>>>> 48937de6
   /* store the original rhs */
   ierr = VecCopy(rhs,pcbddc->original_rhs);CHKERRQ(ierr);
 
