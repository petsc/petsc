/* TODOLIST
   DofSplitting and DM attached to pc?
   Change SetNeumannBoundaries to SetNeumannBoundariesLocal and provide new SetNeumannBoundaries (same Dirichlet)
   change how to deal with the coarse problem (PCBDDCSetCoarseEnvironment):
     - simplify coarse problem structure -> PCBDDC or PCREDUDANT, nothing else -> same comm for all levels?
     - remove coarse enums and allow use of PCBDDCGetCoarseKSP
     - remove metis dependency -> use MatPartitioning for multilevel -> Assemble serial adjacency in PCBDDCAnalyzeInterface?
   code refactoring:
     - pick up better names for static functions
   change options structure:
     - insert BDDC into MG framework?
   provide other ops? Ask to developers
   remove all unused printf
   man pages
*/

/* ----------------------------------------------------------------------------------------------------------------------------------------------
   Implementation of BDDC preconditioner based on:
   C. Dohrmann "An approximate BDDC preconditioner", Numerical Linear Algebra with Applications Volume 14, Issue 2, pages 149-168, March 2007
   ---------------------------------------------------------------------------------------------------------------------------------------------- */

#include "bddc.h" /*I "petscpc.h" I*/  /* includes for fortran wrappers */
#include "bddcprivate.h"
#include <petscblaslapack.h>

/* prototypes for static functions contained in bddc.c */
static PetscErrorCode PCBDDCSetUseExactDirichlet(PC,PetscBool);
static PetscErrorCode PCBDDCSetLevel(PC,PetscInt);
static PetscErrorCode PCBDDCCoarseSetUp(PC);
static PetscErrorCode PCBDDCSetUpCoarseEnvironment(PC,PetscScalar*);

/* -------------------------------------------------------------------------- */
#undef __FUNCT__
#define __FUNCT__ "PCSetFromOptions_BDDC"
PetscErrorCode PCSetFromOptions_BDDC(PC pc)
{
  PC_BDDC        *pcbddc = (PC_BDDC*)pc->data;
  PetscErrorCode ierr;

  PetscFunctionBegin;
  ierr = PetscOptionsHead("BDDC options");CHKERRQ(ierr);
  /* Verbose debugging of main data structures */
  ierr = PetscOptionsInt("-pc_bddc_check_level"       ,"Verbose (debugging) output for PCBDDC"                       ,"none",pcbddc->dbg_flag      ,&pcbddc->dbg_flag      ,NULL);CHKERRQ(ierr);
  /* Some customization for default primal space */
  ierr = PetscOptionsBool("-pc_bddc_vertices_only"   ,"Use only vertices in coarse space (i.e. discard constraints)","none",pcbddc->vertices_flag   ,&pcbddc->vertices_flag   ,NULL);CHKERRQ(ierr);
  ierr = PetscOptionsBool("-pc_bddc_constraints_only","Use only constraints in coarse space (i.e. discard vertices)","none",pcbddc->constraints_flag,&pcbddc->constraints_flag,NULL);CHKERRQ(ierr);
  ierr = PetscOptionsBool("-pc_bddc_faces_only"      ,"Use only faces among constraints of coarse space (i.e. discard edges)"         ,"none",pcbddc->faces_flag      ,&pcbddc->faces_flag      ,NULL);CHKERRQ(ierr);
  ierr = PetscOptionsBool("-pc_bddc_edges_only"      ,"Use only edges among constraints of coarse space (i.e. discard faces)"         ,"none",pcbddc->edges_flag      ,&pcbddc->edges_flag      ,NULL);CHKERRQ(ierr);
  /* Coarse solver context */
  static const char * const avail_coarse_problems[] = {"sequential","replicated","parallel","multilevel","CoarseProblemType","PC_BDDC_",0}; /*order of choiches depends on ENUM defined in bddc.h */
  ierr = PetscOptionsEnum("-pc_bddc_coarse_problem_type","Set coarse problem type","none",avail_coarse_problems,(PetscEnum)pcbddc->coarse_problem_type,(PetscEnum*)&pcbddc->coarse_problem_type,NULL);CHKERRQ(ierr);
  /* Two different application of BDDC to the whole set of dofs, internal and interface */
  ierr = PetscOptionsBool("-pc_bddc_switch_preconditioning_type","Switch between M_2 (default) and M_3 preconditioners (as defined by Dohrmann)","none",pcbddc->inexact_prec_type,&pcbddc->inexact_prec_type,NULL);CHKERRQ(ierr);
  ierr = PetscOptionsBool("-pc_bddc_use_change_of_basis","Use change of basis approach for primal space","none",pcbddc->use_change_of_basis,&pcbddc->use_change_of_basis,NULL);CHKERRQ(ierr);
  ierr = PetscOptionsBool("-pc_bddc_use_change_on_faces","Use change of basis approach for face constraints","none",pcbddc->use_change_on_faces,&pcbddc->use_change_on_faces,NULL);CHKERRQ(ierr);
  if (!pcbddc->use_change_of_basis) {
    pcbddc->use_change_on_faces = PETSC_FALSE;
  }
  ierr = PetscOptionsInt("-pc_bddc_coarsening_ratio","Set coarsening ratio used in multilevel coarsening","none",pcbddc->coarsening_ratio,&pcbddc->coarsening_ratio,NULL);CHKERRQ(ierr);
  ierr = PetscOptionsInt("-pc_bddc_max_levels","Set maximum number of levels for multilevel","none",pcbddc->max_levels,&pcbddc->max_levels,NULL);CHKERRQ(ierr);
  ierr = PetscOptionsBool("-pc_bddc_use_deluxe_scaling","Use deluxe scaling for BDDC","none",pcbddc->use_deluxe_scaling,&pcbddc->use_deluxe_scaling,NULL);CHKERRQ(ierr);
  ierr = PetscOptionsTail();CHKERRQ(ierr);
  PetscFunctionReturn(0);
}
/* -------------------------------------------------------------------------- */
#undef __FUNCT__
#define __FUNCT__ "PCBDDCSetPrimalVerticesLocalIS_BDDC"
static PetscErrorCode PCBDDCSetPrimalVerticesLocalIS_BDDC(PC pc, IS PrimalVertices)
{
  PC_BDDC        *pcbddc = (PC_BDDC*)pc->data;
  PetscErrorCode ierr;

  PetscFunctionBegin;
  ierr = ISDestroy(&pcbddc->user_primal_vertices);CHKERRQ(ierr);
  ierr = PetscObjectReference((PetscObject)PrimalVertices);CHKERRQ(ierr);
  pcbddc->user_primal_vertices = PrimalVertices;
  PetscFunctionReturn(0);
}
#undef __FUNCT__
#define __FUNCT__ "PCBDDCSetPrimalVerticesLocalIS"
/*@
 PCBDDCSetPrimalVerticesLocalIS - Set user defined primal vertices in PCBDDC.

   Not collective

   Input Parameters:
+  pc - the preconditioning context
-  PrimalVertices - index sets of primal vertices in local numbering

   Level: intermediate

   Notes:

.seealso: PCBDDC
@*/
PetscErrorCode PCBDDCSetPrimalVerticesLocalIS(PC pc, IS PrimalVertices)
{
  PetscErrorCode ierr;

  PetscFunctionBegin;
  PetscValidHeaderSpecific(pc,PC_CLASSID,1);
  PetscValidHeaderSpecific(PrimalVertices,IS_CLASSID,2);
  ierr = PetscTryMethod(pc,"PCBDDCSetPrimalVerticesLocalIS_C",(PC,IS),(pc,PrimalVertices));CHKERRQ(ierr);
  PetscFunctionReturn(0);
}
/* -------------------------------------------------------------------------- */
#undef __FUNCT__
#define __FUNCT__ "PCBDDCSetCoarseProblemType_BDDC"
static PetscErrorCode PCBDDCSetCoarseProblemType_BDDC(PC pc, CoarseProblemType CPT)
{
  PC_BDDC  *pcbddc = (PC_BDDC*)pc->data;

  PetscFunctionBegin;
  pcbddc->coarse_problem_type = CPT;
  PetscFunctionReturn(0);
}

#undef __FUNCT__
#define __FUNCT__ "PCBDDCSetCoarseProblemType"
/*@
 PCBDDCSetCoarseProblemType - Set coarse problem type in PCBDDC.

   Not collective

   Input Parameters:
+  pc - the preconditioning context
-  CoarseProblemType - pick a better name and explain what this is

   Level: intermediate

   Notes:
   Not collective but all procs must call with same arguments.

.seealso: PCBDDC
@*/
PetscErrorCode PCBDDCSetCoarseProblemType(PC pc, CoarseProblemType CPT)
{
  PetscErrorCode ierr;

  PetscFunctionBegin;
  PetscValidHeaderSpecific(pc,PC_CLASSID,1);
  ierr = PetscTryMethod(pc,"PCBDDCSetCoarseProblemType_C",(PC,CoarseProblemType),(pc,CPT));CHKERRQ(ierr);
  PetscFunctionReturn(0);
}
/* -------------------------------------------------------------------------- */
#undef __FUNCT__
#define __FUNCT__ "PCBDDCSetCoarseningRatio_BDDC"
static PetscErrorCode PCBDDCSetCoarseningRatio_BDDC(PC pc,PetscInt k)
{
  PC_BDDC  *pcbddc = (PC_BDDC*)pc->data;

  PetscFunctionBegin;
  pcbddc->coarsening_ratio=k;
  PetscFunctionReturn(0);
}

#undef __FUNCT__
#define __FUNCT__ "PCBDDCSetCoarseningRatio"
/*@
 PCBDDCSetCoarseningRatio - Set coarsening ratio used in multilevel coarsening

   Logically collective on PC

   Input Parameters:
+  pc - the preconditioning context
-  k - coarsening ratio

   Approximatively k subdomains at the finer level will be aggregated into a single subdomain at the coarser level.

   Level: intermediate

   Notes:

.seealso: PCBDDC
@*/
PetscErrorCode PCBDDCSetCoarseningRatio(PC pc,PetscInt k)
{
  PetscErrorCode ierr;

  PetscFunctionBegin;
  PetscValidHeaderSpecific(pc,PC_CLASSID,1);
  ierr = PetscTryMethod(pc,"PCBDDCSetCoarseningRatio_C",(PC,PetscInt),(pc,k));CHKERRQ(ierr);
  PetscFunctionReturn(0);
}
/* -------------------------------------------------------------------------- */

#undef __FUNCT__
#define __FUNCT__ "PCBDDCSetMaxLevels_BDDC"
static PetscErrorCode PCBDDCSetMaxLevels_BDDC(PC pc,PetscInt max_levels)
{
  PC_BDDC  *pcbddc = (PC_BDDC*)pc->data;

  PetscFunctionBegin;
  pcbddc->max_levels=max_levels;
  PetscFunctionReturn(0);
}

#undef __FUNCT__
#define __FUNCT__ "PCBDDCSetMaxLevels"
/*@
 PCBDDCSetMaxLevels - Sets the maximum number of levels within the multilevel approach.

   Logically collective on PC

   Input Parameters:
+  pc - the preconditioning context
-  max_levels - the maximum number of levels

   Default value is 1, i.e. coarse problem will be solved inexactly with one application
   of PCBDDC preconditioner if the multilevel approach is requested.

   Level: intermediate

   Notes:

.seealso: PCBDDC
@*/
PetscErrorCode PCBDDCSetMaxLevels(PC pc,PetscInt max_levels)
{
  PetscErrorCode ierr;

  PetscFunctionBegin;
  PetscValidHeaderSpecific(pc,PC_CLASSID,1);
  ierr = PetscTryMethod(pc,"PCBDDCSetMaxLevels_C",(PC,PetscInt),(pc,max_levels));CHKERRQ(ierr);
  PetscFunctionReturn(0);
}
/* -------------------------------------------------------------------------- */

#undef __FUNCT__
#define __FUNCT__ "PCBDDCSetNullSpace_BDDC"
static PetscErrorCode PCBDDCSetNullSpace_BDDC(PC pc,MatNullSpace NullSpace)
{
  PC_BDDC  *pcbddc = (PC_BDDC*)pc->data;
  PetscErrorCode ierr;

  PetscFunctionBegin;
  ierr = PetscObjectReference((PetscObject)NullSpace);CHKERRQ(ierr);
  ierr = MatNullSpaceDestroy(&pcbddc->NullSpace);CHKERRQ(ierr);
  pcbddc->NullSpace=NullSpace;
  PetscFunctionReturn(0);
}

#undef __FUNCT__
#define __FUNCT__ "PCBDDCSetNullSpace"
/*@
 PCBDDCSetNullSpace - Set NullSpace of global operator of BDDC preconditioned mat.

   Logically collective on PC and MatNullSpace

   Input Parameters:
+  pc - the preconditioning context
-  NullSpace - Null space of the linear operator to be preconditioned.

   Level: intermediate

   Notes:

.seealso: PCBDDC
@*/
PetscErrorCode PCBDDCSetNullSpace(PC pc,MatNullSpace NullSpace)
{
  PetscErrorCode ierr;

  PetscFunctionBegin;
  PetscValidHeaderSpecific(pc,PC_CLASSID,1);
  PetscValidHeaderSpecific(NullSpace,MAT_NULLSPACE_CLASSID,2);
  ierr = PetscTryMethod(pc,"PCBDDCSetNullSpace_C",(PC,MatNullSpace),(pc,NullSpace));CHKERRQ(ierr);
  PetscFunctionReturn(0);
}
/* -------------------------------------------------------------------------- */

#undef __FUNCT__
#define __FUNCT__ "PCBDDCSetDirichletBoundaries_BDDC"
static PetscErrorCode PCBDDCSetDirichletBoundaries_BDDC(PC pc,IS DirichletBoundaries)
{
  PC_BDDC  *pcbddc = (PC_BDDC*)pc->data;
  PetscErrorCode ierr;

  PetscFunctionBegin;
  ierr = ISDestroy(&pcbddc->DirichletBoundaries);CHKERRQ(ierr);
  ierr = PetscObjectReference((PetscObject)DirichletBoundaries);CHKERRQ(ierr);
  pcbddc->DirichletBoundaries=DirichletBoundaries;
  PetscFunctionReturn(0);
}

#undef __FUNCT__
#define __FUNCT__ "PCBDDCSetDirichletBoundaries"
/*@
 PCBDDCSetDirichletBoundaries - Set index set defining subdomain part (in local ordering)
                              of Dirichlet boundaries for the global problem.

   Not collective

   Input Parameters:
+  pc - the preconditioning context
-  DirichletBoundaries - sequential index set defining the subdomain part of Dirichlet boundaries (can be NULL)

   Level: intermediate

   Notes:

.seealso: PCBDDC
@*/
PetscErrorCode PCBDDCSetDirichletBoundaries(PC pc,IS DirichletBoundaries)
{
  PetscErrorCode ierr;

  PetscFunctionBegin;
  PetscValidHeaderSpecific(pc,PC_CLASSID,1);
  PetscValidHeaderSpecific(DirichletBoundaries,IS_CLASSID,2);
  ierr = PetscTryMethod(pc,"PCBDDCSetDirichletBoundaries_C",(PC,IS),(pc,DirichletBoundaries));CHKERRQ(ierr);
  PetscFunctionReturn(0);
}
/* -------------------------------------------------------------------------- */

#undef __FUNCT__
#define __FUNCT__ "PCBDDCSetNeumannBoundaries_BDDC"
static PetscErrorCode PCBDDCSetNeumannBoundaries_BDDC(PC pc,IS NeumannBoundaries)
{
  PC_BDDC  *pcbddc = (PC_BDDC*)pc->data;
  PetscErrorCode ierr;

  PetscFunctionBegin;
  ierr = ISDestroy(&pcbddc->NeumannBoundaries);CHKERRQ(ierr);
  ierr = PetscObjectReference((PetscObject)NeumannBoundaries);CHKERRQ(ierr);
  pcbddc->NeumannBoundaries=NeumannBoundaries;
  PetscFunctionReturn(0);
}

#undef __FUNCT__
#define __FUNCT__ "PCBDDCSetNeumannBoundaries"
/*@
 PCBDDCSetNeumannBoundaries - Set index set defining subdomain part (in local ordering)
                              of Neumann boundaries for the global problem.

   Not collective

   Input Parameters:
+  pc - the preconditioning context
-  NeumannBoundaries - sequential index set defining the subdomain part of Neumann boundaries (can be NULL)

   Level: intermediate

   Notes:

.seealso: PCBDDC
@*/
PetscErrorCode PCBDDCSetNeumannBoundaries(PC pc,IS NeumannBoundaries)
{
  PetscErrorCode ierr;

  PetscFunctionBegin;
  PetscValidHeaderSpecific(pc,PC_CLASSID,1);
  PetscValidHeaderSpecific(NeumannBoundaries,IS_CLASSID,2);
  ierr = PetscTryMethod(pc,"PCBDDCSetNeumannBoundaries_C",(PC,IS),(pc,NeumannBoundaries));CHKERRQ(ierr);
  PetscFunctionReturn(0);
}
/* -------------------------------------------------------------------------- */

#undef __FUNCT__
#define __FUNCT__ "PCBDDCGetDirichletBoundaries_BDDC"
static PetscErrorCode PCBDDCGetDirichletBoundaries_BDDC(PC pc,IS *DirichletBoundaries)
{
  PC_BDDC  *pcbddc = (PC_BDDC*)pc->data;

  PetscFunctionBegin;
  *DirichletBoundaries = pcbddc->DirichletBoundaries;
  PetscFunctionReturn(0);
}

#undef __FUNCT__
#define __FUNCT__ "PCBDDCGetDirichletBoundaries"
/*@
 PCBDDCGetDirichletBoundaries - Get index set defining subdomain part (in local ordering)
                                of Dirichlet boundaries for the global problem.

   Not collective

   Input Parameters:
+  pc - the preconditioning context

   Output Parameters:
+  DirichletBoundaries - index set defining the subdomain part of Dirichlet boundaries

   Level: intermediate

   Notes:

.seealso: PCBDDC
@*/
PetscErrorCode PCBDDCGetDirichletBoundaries(PC pc,IS *DirichletBoundaries)
{
  PetscErrorCode ierr;

  PetscFunctionBegin;
  PetscValidHeaderSpecific(pc,PC_CLASSID,1);
  ierr = PetscUseMethod(pc,"PCBDDCGetDirichletBoundaries_C",(PC,IS*),(pc,DirichletBoundaries));CHKERRQ(ierr);
  PetscFunctionReturn(0);
}
/* -------------------------------------------------------------------------- */

#undef __FUNCT__
#define __FUNCT__ "PCBDDCGetNeumannBoundaries_BDDC"
static PetscErrorCode PCBDDCGetNeumannBoundaries_BDDC(PC pc,IS *NeumannBoundaries)
{
  PC_BDDC  *pcbddc = (PC_BDDC*)pc->data;

  PetscFunctionBegin;
  *NeumannBoundaries = pcbddc->NeumannBoundaries;
  PetscFunctionReturn(0);
}

#undef __FUNCT__
#define __FUNCT__ "PCBDDCGetNeumannBoundaries"
/*@
 PCBDDCGetNeumannBoundaries - Get index set defining subdomain part (in local ordering)
                              of Neumann boundaries for the global problem.

   Not collective

   Input Parameters:
+  pc - the preconditioning context

   Output Parameters:
+  NeumannBoundaries - index set defining the subdomain part of Neumann boundaries

   Level: intermediate

   Notes:

.seealso: PCBDDC
@*/
PetscErrorCode PCBDDCGetNeumannBoundaries(PC pc,IS *NeumannBoundaries)
{
  PetscErrorCode ierr;

  PetscFunctionBegin;
  PetscValidHeaderSpecific(pc,PC_CLASSID,1);
  ierr = PetscUseMethod(pc,"PCBDDCGetNeumannBoundaries_C",(PC,IS*),(pc,NeumannBoundaries));CHKERRQ(ierr);
  PetscFunctionReturn(0);
}
/* -------------------------------------------------------------------------- */

#undef __FUNCT__
#define __FUNCT__ "PCBDDCSetLocalAdjacencyGraph_BDDC"
static PetscErrorCode PCBDDCSetLocalAdjacencyGraph_BDDC(PC pc, PetscInt nvtxs,const PetscInt xadj[],const PetscInt adjncy[], PetscCopyMode copymode)
{
  PC_BDDC        *pcbddc = (PC_BDDC*)pc->data;
  PCBDDCGraph    mat_graph = pcbddc->mat_graph;
  PetscErrorCode ierr;

  PetscFunctionBegin;
  /* free old CSR */
  ierr = PCBDDCGraphResetCSR(mat_graph);CHKERRQ(ierr);
  /* get CSR into graph structure */
  if (copymode == PETSC_COPY_VALUES) {
    ierr = PetscMalloc((nvtxs+1)*sizeof(PetscInt),&mat_graph->xadj);CHKERRQ(ierr);
    ierr = PetscMalloc(xadj[nvtxs]*sizeof(PetscInt),&mat_graph->adjncy);CHKERRQ(ierr);
    ierr = PetscMemcpy(mat_graph->xadj,xadj,(nvtxs+1)*sizeof(PetscInt));CHKERRQ(ierr);
    ierr = PetscMemcpy(mat_graph->adjncy,adjncy,xadj[nvtxs]*sizeof(PetscInt));CHKERRQ(ierr);
  } else if (copymode == PETSC_OWN_POINTER) {
    mat_graph->xadj = (PetscInt*)xadj;
    mat_graph->adjncy = (PetscInt*)adjncy;
  }
  mat_graph->nvtxs_csr = nvtxs;
  PetscFunctionReturn(0);
}

#undef __FUNCT__
#define __FUNCT__ "PCBDDCSetLocalAdjacencyGraph"
/*@
 PCBDDCSetLocalAdjacencyGraph - Set CSR graph of local matrix for use of PCBDDC.

   Not collective

   Input Parameters:
+  pc - the preconditioning context
-  nvtxs - number of local vertices of the graph
-  xadj, adjncy - the CSR graph
-  copymode - either PETSC_COPY_VALUES or PETSC_OWN_POINTER. In the former case the user must free the array passed in;
                                                             in the latter case, memory must be obtained with PetscMalloc.

   Level: intermediate

   Notes:

.seealso: PCBDDC
@*/
PetscErrorCode PCBDDCSetLocalAdjacencyGraph(PC pc,PetscInt nvtxs,const PetscInt xadj[],const PetscInt adjncy[], PetscCopyMode copymode)
{
  void (*f)(void) = 0;
  PetscErrorCode ierr;

  PetscFunctionBegin;
  PetscValidHeaderSpecific(pc,PC_CLASSID,1);
  PetscValidIntPointer(xadj,3);
  PetscValidIntPointer(xadj,4);
  if (copymode != PETSC_COPY_VALUES && copymode != PETSC_OWN_POINTER) {
    SETERRQ2(PETSC_COMM_SELF,PETSC_ERR_SUP,"Unsupported copy mode %d in %s\n",copymode,__FUNCT__);
  }
  ierr = PetscTryMethod(pc,"PCBDDCSetLocalAdjacencyGraph_C",(PC,PetscInt,const PetscInt[],const PetscInt[],PetscCopyMode),(pc,nvtxs,xadj,adjncy,copymode));CHKERRQ(ierr);
  /* free arrays if PCBDDC is not the PC type */
  ierr = PetscObjectQueryFunction((PetscObject)pc,"PCBDDCSetLocalAdjacencyGraph_C",&f);CHKERRQ(ierr);
  if (!f && copymode == PETSC_OWN_POINTER) {
    ierr = PetscFree(xadj);CHKERRQ(ierr);
    ierr = PetscFree(adjncy);CHKERRQ(ierr);
  }
  PetscFunctionReturn(0);
}
/* -------------------------------------------------------------------------- */

#undef __FUNCT__
#define __FUNCT__ "PCBDDCSetDofsSplitting_BDDC"
static PetscErrorCode PCBDDCSetDofsSplitting_BDDC(PC pc,PetscInt n_is, IS ISForDofs[])
{
  PC_BDDC  *pcbddc = (PC_BDDC*)pc->data;
  PetscInt i;
  PetscErrorCode ierr;

  PetscFunctionBegin;
  /* Destroy ISes if they were already set */
  for (i=0;i<pcbddc->n_ISForDofs;i++) {
    ierr = ISDestroy(&pcbddc->ISForDofs[i]);CHKERRQ(ierr);
  }
  ierr = PetscFree(pcbddc->ISForDofs);CHKERRQ(ierr);
  /* allocate space then set */
  ierr = PetscMalloc(n_is*sizeof(IS),&pcbddc->ISForDofs);CHKERRQ(ierr);
  for (i=0;i<n_is;i++) {
    ierr = PetscObjectReference((PetscObject)ISForDofs[i]);CHKERRQ(ierr);
    pcbddc->ISForDofs[i]=ISForDofs[i];
  }
  pcbddc->n_ISForDofs=n_is;
  PetscFunctionReturn(0);
}

#undef __FUNCT__
#define __FUNCT__ "PCBDDCSetDofsSplitting"
/*@
 PCBDDCSetDofsSplitting - Set index sets defining fields of local mat.

   Not collective

   Input Parameters:
+  pc - the preconditioning context
-  n - number of index sets defining the fields
-  IS[] - array of IS describing the fields

   Level: intermediate

   Notes:

.seealso: PCBDDC
@*/
PetscErrorCode PCBDDCSetDofsSplitting(PC pc,PetscInt n_is, IS ISForDofs[])
{
  PetscErrorCode ierr;

  PetscFunctionBegin;
  PetscValidHeaderSpecific(pc,PC_CLASSID,1);
  ierr = PetscTryMethod(pc,"PCBDDCSetDofsSplitting_C",(PC,PetscInt,IS[]),(pc,n_is,ISForDofs));CHKERRQ(ierr);
  PetscFunctionReturn(0);
}
/* -------------------------------------------------------------------------- */
#undef __FUNCT__
#define __FUNCT__ "PCPreSolve_BDDC"
/* -------------------------------------------------------------------------- */
/*
   PCPreSolve_BDDC - Changes the right hand side and (if necessary) the initial
                     guess if a transformation of basis approach has been selected.

   Input Parameter:
+  pc - the preconditioner contex

   Application Interface Routine: PCPreSolve()

   Notes:
   The interface routine PCPreSolve() is not usually called directly by
   the user, but instead is called by KSPSolve().
*/
static PetscErrorCode PCPreSolve_BDDC(PC pc, KSP ksp, Vec rhs, Vec x)
{
  PetscErrorCode ierr;
  PC_BDDC        *pcbddc = (PC_BDDC*)pc->data;
  PC_IS          *pcis = (PC_IS*)(pc->data);
  Mat_IS         *matis = (Mat_IS*)pc->pmat->data;
  Mat            temp_mat;
  IS             dirIS;
  PetscInt       dirsize,i,*is_indices;
  PetscScalar    *array_x,*array_diagonal;
  Vec            used_vec;
  PetscBool      guess_nonzero;

  PetscFunctionBegin;
  if (x) {
    ierr = PetscObjectReference((PetscObject)x);CHKERRQ(ierr);
    used_vec = x;
  } else {
    ierr = PetscObjectReference((PetscObject)pcbddc->temp_solution);CHKERRQ(ierr);
    used_vec = pcbddc->temp_solution;
    ierr = VecSet(used_vec,0.0);CHKERRQ(ierr);
  }
  /* hack into ksp data structure PCPreSolve comes earlier in src/ksp/ksp/interface/itfunc.c */
  if (ksp) {
    ierr = KSPGetInitialGuessNonzero(ksp,&guess_nonzero);CHKERRQ(ierr);
    if ( !guess_nonzero ) {
      ierr = VecSet(used_vec,0.0);CHKERRQ(ierr);
    }
  }
  /* store the original rhs */
  ierr = VecCopy(rhs,pcbddc->original_rhs);CHKERRQ(ierr);

  /* Take into account zeroed rows -> change rhs and store solution removed */
  ierr = MatGetDiagonal(pc->pmat,pcis->vec1_global);CHKERRQ(ierr);
  ierr = VecPointwiseDivide(pcis->vec1_global,rhs,pcis->vec1_global);CHKERRQ(ierr);
  ierr = VecScatterBegin(matis->ctx,pcis->vec1_global,pcis->vec2_N,INSERT_VALUES,SCATTER_FORWARD);CHKERRQ(ierr);
  ierr = VecScatterEnd(matis->ctx,pcis->vec1_global,pcis->vec2_N,INSERT_VALUES,SCATTER_FORWARD);CHKERRQ(ierr);
  ierr = VecScatterBegin(matis->ctx,used_vec,pcis->vec1_N,INSERT_VALUES,SCATTER_FORWARD);CHKERRQ(ierr);
  ierr = VecScatterEnd(matis->ctx,used_vec,pcis->vec1_N,INSERT_VALUES,SCATTER_FORWARD);CHKERRQ(ierr);
  ierr = PCBDDCGetDirichletBoundaries(pc,&dirIS);CHKERRQ(ierr);
  if (dirIS) {
    ierr = ISGetSize(dirIS,&dirsize);CHKERRQ(ierr);
    ierr = VecGetArray(pcis->vec1_N,&array_x);CHKERRQ(ierr);
    ierr = VecGetArray(pcis->vec2_N,&array_diagonal);CHKERRQ(ierr);
    ierr = ISGetIndices(dirIS,(const PetscInt**)&is_indices);CHKERRQ(ierr);
    for (i=0; i<dirsize; i++) array_x[is_indices[i]] = array_diagonal[is_indices[i]];
    ierr = ISRestoreIndices(dirIS,(const PetscInt**)&is_indices);CHKERRQ(ierr);
    ierr = VecRestoreArray(pcis->vec2_N,&array_diagonal);CHKERRQ(ierr);
    ierr = VecRestoreArray(pcis->vec1_N,&array_x);CHKERRQ(ierr);
  }
  ierr = VecScatterBegin(matis->ctx,pcis->vec1_N,used_vec,INSERT_VALUES,SCATTER_REVERSE);CHKERRQ(ierr);
  ierr = VecScatterEnd(matis->ctx,pcis->vec1_N,used_vec,INSERT_VALUES,SCATTER_REVERSE);CHKERRQ(ierr);

  /* remove the computed solution from the rhs */
  ierr = VecScale(used_vec,-1.0);CHKERRQ(ierr);
  ierr = MatMultAdd(pc->pmat,used_vec,rhs,rhs);CHKERRQ(ierr);
  ierr = VecScale(used_vec,-1.0);CHKERRQ(ierr);

  /* store partially computed solution and set initial guess */
  if (x) {
    ierr = VecCopy(used_vec,pcbddc->temp_solution);CHKERRQ(ierr);
    ierr = VecSet(used_vec,0.0);CHKERRQ(ierr);
    if (pcbddc->use_exact_dirichlet && !pcbddc->coarse_psi_B) {
      ierr = VecScatterBegin(pcis->global_to_D,rhs,pcis->vec1_D,INSERT_VALUES,SCATTER_FORWARD);CHKERRQ(ierr);
      ierr = VecScatterEnd  (pcis->global_to_D,rhs,pcis->vec1_D,INSERT_VALUES,SCATTER_FORWARD);CHKERRQ(ierr);
      ierr = KSPSolve(pcbddc->ksp_D,pcis->vec1_D,pcis->vec2_D);CHKERRQ(ierr);
      ierr = VecScatterBegin(pcis->global_to_D,pcis->vec2_D,used_vec,INSERT_VALUES,SCATTER_REVERSE);CHKERRQ(ierr);
      ierr = VecScatterEnd  (pcis->global_to_D,pcis->vec2_D,used_vec,INSERT_VALUES,SCATTER_REVERSE);CHKERRQ(ierr);
      if (ksp) {
        ierr = KSPSetInitialGuessNonzero(ksp,PETSC_TRUE);CHKERRQ(ierr);
      }
    }
  }

  /* rhs change of basis */
  if (pcbddc->use_change_of_basis) {
    /* swap pointers for local matrices */
    temp_mat = matis->A;
    matis->A = pcbddc->local_mat;
    pcbddc->local_mat = temp_mat;
    /* Get local rhs and apply transformation of basis */
    ierr = VecScatterBegin(pcis->global_to_B,rhs,pcis->vec1_B,INSERT_VALUES,SCATTER_FORWARD);CHKERRQ(ierr);
    ierr = VecScatterEnd  (pcis->global_to_B,rhs,pcis->vec1_B,INSERT_VALUES,SCATTER_FORWARD);CHKERRQ(ierr);
    /* from original basis to modified basis */
    ierr = MatMultTranspose(pcbddc->ChangeOfBasisMatrix,pcis->vec1_B,pcis->vec2_B);CHKERRQ(ierr);
    /* put back modified values into the global vec using INSERT_VALUES copy mode */
    ierr = VecScatterBegin(pcis->global_to_B,pcis->vec2_B,rhs,INSERT_VALUES,SCATTER_REVERSE);CHKERRQ(ierr);
    ierr = VecScatterEnd  (pcis->global_to_B,pcis->vec2_B,rhs,INSERT_VALUES,SCATTER_REVERSE);CHKERRQ(ierr);
<<<<<<< HEAD
    if (ksp && pcbddc->NullSpace) {
      ierr = MatNullSpaceRemove(pcbddc->NullSpace,used_vec);CHKERRQ(ierr);
      ierr = MatNullSpaceRemove(pcbddc->NullSpace,rhs);CHKERRQ(ierr);
    }
=======
  }
  if (ksp && pcbddc->NullSpace) {
    ierr = MatNullSpaceRemove(pcbddc->NullSpace,used_vec,NULL);CHKERRQ(ierr);
    ierr = MatNullSpaceRemove(pcbddc->NullSpace,rhs,NULL);CHKERRQ(ierr);
>>>>>>> f7c40c41
  }
  ierr = VecDestroy(&used_vec);CHKERRQ(ierr);
  PetscFunctionReturn(0);
}
/* -------------------------------------------------------------------------- */
#undef __FUNCT__
#define __FUNCT__ "PCPostSolve_BDDC"
/* -------------------------------------------------------------------------- */
/*
   PCPostSolve_BDDC - Changes the computed solution if a transformation of basis
                     approach has been selected. Also, restores rhs to its original state.

   Input Parameter:
+  pc - the preconditioner contex

   Application Interface Routine: PCPostSolve()

   Notes:
   The interface routine PCPostSolve() is not usually called directly by
   the user, but instead is called by KSPSolve().
*/
static PetscErrorCode PCPostSolve_BDDC(PC pc, KSP ksp, Vec rhs, Vec x)
{
  PetscErrorCode ierr;
  PC_BDDC        *pcbddc = (PC_BDDC*)pc->data;
  PC_IS          *pcis   = (PC_IS*)(pc->data);
  Mat_IS         *matis = (Mat_IS*)pc->pmat->data;
  Mat            temp_mat;

  PetscFunctionBegin;
  if (pcbddc->use_change_of_basis) {
    /* swap pointers for local matrices */
    temp_mat = matis->A;
    matis->A = pcbddc->local_mat;
    pcbddc->local_mat = temp_mat;
    /* restore rhs to its original state */
    if (rhs) {
      ierr = VecCopy(pcbddc->original_rhs,rhs);CHKERRQ(ierr);
    }
    /* Get Local boundary and apply transformation of basis to solution vector */
    ierr = VecScatterBegin(pcis->global_to_B,x,pcis->vec1_B,INSERT_VALUES,SCATTER_FORWARD);CHKERRQ(ierr);
    ierr = VecScatterEnd  (pcis->global_to_B,x,pcis->vec1_B,INSERT_VALUES,SCATTER_FORWARD);CHKERRQ(ierr);
    /* from modified basis to original basis */
    ierr = MatMult(pcbddc->ChangeOfBasisMatrix,pcis->vec1_B,pcis->vec2_B);CHKERRQ(ierr);
    /* put back modified values into the global vec using INSERT_VALUES copy mode */
    ierr = VecScatterBegin(pcis->global_to_B,pcis->vec2_B,x,INSERT_VALUES,SCATTER_REVERSE);CHKERRQ(ierr);
    ierr = VecScatterEnd  (pcis->global_to_B,pcis->vec2_B,x,INSERT_VALUES,SCATTER_REVERSE);CHKERRQ(ierr);
  }
  /* add solution removed in presolve */
  if (x) {
    ierr = VecAXPY(x,1.0,pcbddc->temp_solution);CHKERRQ(ierr);
  }
  PetscFunctionReturn(0);
}
/* -------------------------------------------------------------------------- */
#undef __FUNCT__
#define __FUNCT__ "PCSetUp_BDDC"
/* -------------------------------------------------------------------------- */
/*
   PCSetUp_BDDC - Prepares for the use of the BDDC preconditioner
                  by setting data structures and options.

   Input Parameter:
+  pc - the preconditioner context

   Application Interface Routine: PCSetUp()

   Notes:
   The interface routine PCSetUp() is not usually called directly by
   the user, but instead is called by PCApply() if necessary.
*/
PetscErrorCode PCSetUp_BDDC(PC pc)
{
  PetscErrorCode ierr;
  PC_BDDC*       pcbddc = (PC_BDDC*)pc->data;
  MatStructure   flag;
  PetscBool      computeis,computetopography,computesolvers;

  PetscFunctionBegin;
  /* the following lines of code should be replaced by a better logic between PCIS, PCNN, PCBDDC and other nonoverlapping preconditioners */
  /* For BDDC we need to define a local "Neumann" problem different to that defined in PCISSetup
     So, we set to pcnone the Neumann problem of pcis in order to avoid unneeded computation
     Also, we decide to directly build the (same) Dirichlet problem */
  ierr = PetscOptionsSetValue("-is_localN_pc_type","none");CHKERRQ(ierr);
  ierr = PetscOptionsSetValue("-is_localD_pc_type","none");CHKERRQ(ierr);
  /* Get stdout for dbg */
  if (pcbddc->dbg_flag && !pcbddc->dbg_viewer) {
    ierr = PetscViewerASCIIGetStdout(PetscObjectComm((PetscObject)pc),&pcbddc->dbg_viewer);CHKERRQ(ierr);
    ierr = PetscViewerASCIISynchronizedAllow(pcbddc->dbg_viewer,PETSC_TRUE);CHKERRQ(ierr);
  }
  /* first attempt to split work */
  if (pc->setupcalled) {
    computeis = PETSC_FALSE;
    ierr = PCGetOperators(pc,NULL,NULL,&flag);CHKERRQ(ierr);
    if (flag == SAME_PRECONDITIONER) {
      computetopography = PETSC_FALSE;
      computesolvers = PETSC_FALSE;
    } else if (flag == SAME_NONZERO_PATTERN) {
      computetopography = PETSC_FALSE;
      computesolvers = PETSC_TRUE;
    } else { /* DIFFERENT_NONZERO_PATTERN */
      computetopography = PETSC_TRUE;
      computesolvers = PETSC_TRUE;
    }
  } else {
    computeis = PETSC_TRUE;
    computetopography = PETSC_TRUE;
    computesolvers = PETSC_TRUE;
  }
  /* Set up all the "iterative substructuring" common block */
  if (computeis) {
    ierr = PCISSetUp(pc);CHKERRQ(ierr);
  }
  /* Analyze interface and set up local constraint and change of basis matrices */
  if (computetopography) {
    /* reset data */
    ierr = PCBDDCResetTopography(pc);CHKERRQ(ierr);
    ierr = PCBDDCAnalyzeInterface(pc);CHKERRQ(ierr);
    ierr = PCBDDCConstraintsSetUp(pc);CHKERRQ(ierr);
  }
  if (computesolvers) {
    /* reset data */
    ierr = PCBDDCResetSolvers(pc);CHKERRQ(ierr);
    ierr = PCBDDCScalingDestroy(pc);CHKERRQ(ierr);
    /* Create coarse and local stuffs used for evaluating action of preconditioner */
    ierr = PCBDDCCoarseSetUp(pc);CHKERRQ(ierr);
    ierr = PCBDDCScalingSetUp(pc);CHKERRQ(ierr);
  }
  PetscFunctionReturn(0);
}

/* -------------------------------------------------------------------------- */
/*
   PCApply_BDDC - Applies the BDDC preconditioner to a vector.

   Input Parameters:
.  pc - the preconditioner context
.  r - input vector (global)

   Output Parameter:
.  z - output vector (global)

   Application Interface Routine: PCApply()
 */
#undef __FUNCT__
#define __FUNCT__ "PCApply_BDDC"
PetscErrorCode PCApply_BDDC(PC pc,Vec r,Vec z)
{
  PC_IS             *pcis = (PC_IS*)(pc->data);
  PC_BDDC           *pcbddc = (PC_BDDC*)(pc->data);
  PetscErrorCode    ierr;
  const PetscScalar one = 1.0;
  const PetscScalar m_one = -1.0;
  const PetscScalar zero = 0.0;

/* This code is similar to that provided in nn.c for PCNN
   NN interface preconditioner changed to BDDC
   Added support for M_3 preconditioner in the reference article (code is active if pcbddc->inexact_prec_type = PETSC_TRUE) */

  PetscFunctionBegin;
  if (!pcbddc->use_exact_dirichlet || pcbddc->coarse_psi_B) {
    /* First Dirichlet solve */
    ierr = VecScatterBegin(pcis->global_to_D,r,pcis->vec1_D,INSERT_VALUES,SCATTER_FORWARD);CHKERRQ(ierr);
    ierr = VecScatterEnd  (pcis->global_to_D,r,pcis->vec1_D,INSERT_VALUES,SCATTER_FORWARD);CHKERRQ(ierr);
    ierr = KSPSolve(pcbddc->ksp_D,pcis->vec1_D,pcis->vec2_D);CHKERRQ(ierr);
    /*
      Assembling right hand side for BDDC operator
      - pcis->vec1_D for the Dirichlet part (if needed, i.e. prec_flag=PETSC_TRUE)
      - pcis->vec1_B the interface part of the global vector z
    */
    ierr = VecScale(pcis->vec2_D,m_one);CHKERRQ(ierr);
    ierr = MatMult(pcis->A_BI,pcis->vec2_D,pcis->vec1_B);CHKERRQ(ierr);
    if (pcbddc->inexact_prec_type) { ierr = MatMultAdd(pcis->A_II,pcis->vec2_D,pcis->vec1_D,pcis->vec1_D);CHKERRQ(ierr); }
    ierr = VecScale(pcis->vec2_D,m_one);CHKERRQ(ierr);
    ierr = VecCopy(r,z);CHKERRQ(ierr);
    ierr = VecScatterBegin(pcis->global_to_B,pcis->vec1_B,z,ADD_VALUES,SCATTER_REVERSE);CHKERRQ(ierr);
    ierr = VecScatterEnd  (pcis->global_to_B,pcis->vec1_B,z,ADD_VALUES,SCATTER_REVERSE);CHKERRQ(ierr);
    ierr = PCBDDCScalingRestriction(pc,z,pcis->vec1_B);CHKERRQ(ierr);
  } else {
    ierr = VecSet(pcis->vec1_D,zero);CHKERRQ(ierr);
    ierr = VecSet(pcis->vec2_D,zero);CHKERRQ(ierr);
    ierr = PCBDDCScalingRestriction(pc,r,pcis->vec1_B);CHKERRQ(ierr);
  }

  /* Apply interface preconditioner
     input/output vecs: pcis->vec1_B and pcis->vec1_D */
  ierr = PCBDDCApplyInterfacePreconditioner(pc);CHKERRQ(ierr);

  /* Apply transpose of partition of unity operator */
  ierr = PCBDDCScalingExtension(pc,pcis->vec1_B,z);CHKERRQ(ierr);

  /* Second Dirichlet solve and assembling of output */
  ierr = VecScatterBegin(pcis->global_to_B,z,pcis->vec1_B,INSERT_VALUES,SCATTER_FORWARD);CHKERRQ(ierr);
  ierr = VecScatterEnd  (pcis->global_to_B,z,pcis->vec1_B,INSERT_VALUES,SCATTER_FORWARD);CHKERRQ(ierr);
  ierr = MatMult(pcis->A_IB,pcis->vec1_B,pcis->vec3_D);CHKERRQ(ierr);
  if (pcbddc->inexact_prec_type) { ierr = MatMultAdd(pcis->A_II,pcis->vec1_D,pcis->vec3_D,pcis->vec3_D);CHKERRQ(ierr); }
  ierr = KSPSolve(pcbddc->ksp_D,pcis->vec3_D,pcbddc->vec4_D);CHKERRQ(ierr);
  ierr = VecScale(pcbddc->vec4_D,m_one);CHKERRQ(ierr);
  if (pcbddc->inexact_prec_type) { ierr = VecAXPY (pcbddc->vec4_D,one,pcis->vec1_D);CHKERRQ(ierr); }
  ierr = VecAXPY (pcis->vec2_D,one,pcbddc->vec4_D);CHKERRQ(ierr);
  ierr = VecScatterBegin(pcis->global_to_D,pcis->vec2_D,z,INSERT_VALUES,SCATTER_REVERSE);CHKERRQ(ierr);
  ierr = VecScatterEnd  (pcis->global_to_D,pcis->vec2_D,z,INSERT_VALUES,SCATTER_REVERSE);CHKERRQ(ierr);
  PetscFunctionReturn(0);
}
/* -------------------------------------------------------------------------- */

#undef __FUNCT__
#define __FUNCT__ "PCDestroy_BDDC"
PetscErrorCode PCDestroy_BDDC(PC pc)
{
  PC_BDDC        *pcbddc = (PC_BDDC*)pc->data;
  PetscErrorCode ierr;

  PetscFunctionBegin;
  /* free data created by PCIS */
  ierr = PCISDestroy(pc);CHKERRQ(ierr);
  /* free BDDC custom data  */
  ierr = PCBDDCResetCustomization(pc);CHKERRQ(ierr);
  /* destroy objects related to topography */
  ierr = PCBDDCResetTopography(pc);CHKERRQ(ierr);
  /* free allocated graph structure */
  ierr = PetscFree(pcbddc->mat_graph);CHKERRQ(ierr);
  /* free data for scaling operator */
  ierr = PCBDDCScalingDestroy(pc);CHKERRQ(ierr);
  /* free solvers stuff */
  ierr = PCBDDCResetSolvers(pc);CHKERRQ(ierr);
  /* remove functions */
  ierr = PetscObjectComposeFunction((PetscObject)pc,"PCBDDCSetPrimalVerticesLocalIS_C",NULL);CHKERRQ(ierr);
  ierr = PetscObjectComposeFunction((PetscObject)pc,"PCBDDCSetCoarseningRatio_C",NULL);CHKERRQ(ierr);
  ierr = PetscObjectComposeFunction((PetscObject)pc,"PCBDDCSetMaxLevels_C",NULL);CHKERRQ(ierr);
  ierr = PetscObjectComposeFunction((PetscObject)pc,"PCBDDCSetNullSpace_C",NULL);CHKERRQ(ierr);
  ierr = PetscObjectComposeFunction((PetscObject)pc,"PCBDDCSetDirichletBoundaries_C",NULL);CHKERRQ(ierr);
  ierr = PetscObjectComposeFunction((PetscObject)pc,"PCBDDCSetNeumannBoundaries_C",NULL);CHKERRQ(ierr);
  ierr = PetscObjectComposeFunction((PetscObject)pc,"PCBDDCGetDirichletBoundaries_C",NULL);CHKERRQ(ierr);
  ierr = PetscObjectComposeFunction((PetscObject)pc,"PCBDDCGetNeumannBoundaries_C",NULL);CHKERRQ(ierr);
  ierr = PetscObjectComposeFunction((PetscObject)pc,"PCBDDCSetCoarseProblemType_C",NULL);CHKERRQ(ierr);
  ierr = PetscObjectComposeFunction((PetscObject)pc,"PCBDDCSetDofsSplitting_C",NULL);CHKERRQ(ierr);
  ierr = PetscObjectComposeFunction((PetscObject)pc,"PCBDDCSetLocalAdjacencyGraph_C",NULL);CHKERRQ(ierr);
  ierr = PetscObjectComposeFunction((PetscObject)pc,"PCBDDCCreateFETIDPOperators_C",NULL);CHKERRQ(ierr);
  ierr = PetscObjectComposeFunction((PetscObject)pc,"PCBDDCMatFETIDPGetRHS_C",NULL);CHKERRQ(ierr);
  ierr = PetscObjectComposeFunction((PetscObject)pc,"PCBDDCMatFETIDPGetSolution_C",NULL);CHKERRQ(ierr);
  /* Free the private data structure */
  ierr = PetscFree(pc->data);CHKERRQ(ierr);
  PetscFunctionReturn(0);
}
/* -------------------------------------------------------------------------- */

#undef __FUNCT__
#define __FUNCT__ "PCBDDCMatFETIDPGetRHS_BDDC"
static PetscErrorCode PCBDDCMatFETIDPGetRHS_BDDC(Mat fetidp_mat, Vec standard_rhs, Vec fetidp_flux_rhs)
{
  FETIDPMat_ctx  mat_ctx;
  PC_IS*         pcis;
  PC_BDDC*       pcbddc;
  PetscErrorCode ierr;

  PetscFunctionBegin;
  ierr = MatShellGetContext(fetidp_mat,&mat_ctx);CHKERRQ(ierr);
  pcis = (PC_IS*)mat_ctx->pc->data;
  pcbddc = (PC_BDDC*)mat_ctx->pc->data;

  /* change of basis for physical rhs if needed
     It also changes the rhs in case of dirichlet boundaries */
  (*mat_ctx->pc->ops->presolve)(mat_ctx->pc,NULL,standard_rhs,NULL);
  /* store vectors for computation of fetidp final solution */
  ierr = VecScatterBegin(pcis->global_to_D,standard_rhs,mat_ctx->temp_solution_D,INSERT_VALUES,SCATTER_FORWARD);CHKERRQ(ierr);
  ierr = VecScatterEnd(pcis->global_to_D,standard_rhs,mat_ctx->temp_solution_D,INSERT_VALUES,SCATTER_FORWARD);CHKERRQ(ierr);
  /* scale rhs since it should be unassembled : TODO use counter scaling? (also below) */
  ierr = VecScatterBegin(pcis->global_to_B,standard_rhs,mat_ctx->temp_solution_B,INSERT_VALUES,SCATTER_FORWARD);CHKERRQ(ierr);
  ierr = VecScatterEnd(pcis->global_to_B,standard_rhs,mat_ctx->temp_solution_B,INSERT_VALUES,SCATTER_FORWARD);CHKERRQ(ierr);
  /* Apply partition of unity */
  ierr = VecPointwiseMult(mat_ctx->temp_solution_B,pcis->D,mat_ctx->temp_solution_B);CHKERRQ(ierr);
  /* ierr = PCBDDCScalingRestriction(mat_ctx->pc,standard_rhs,mat_ctx->temp_solution_B);CHKERRQ(ierr); */
  if (!pcbddc->inexact_prec_type) {
    /* compute partially subassembled Schur complement right-hand side */
    ierr = KSPSolve(pcbddc->ksp_D,mat_ctx->temp_solution_D,pcis->vec1_D);CHKERRQ(ierr);
    ierr = MatMult(pcis->A_BI,pcis->vec1_D,pcis->vec1_B);CHKERRQ(ierr);
    ierr = VecAXPY(mat_ctx->temp_solution_B,-1.0,pcis->vec1_B);CHKERRQ(ierr);
    ierr = VecSet(standard_rhs,0.0);CHKERRQ(ierr);
    ierr = VecScatterBegin(pcis->global_to_B,mat_ctx->temp_solution_B,standard_rhs,ADD_VALUES,SCATTER_REVERSE);CHKERRQ(ierr);
    ierr = VecScatterEnd(pcis->global_to_B,mat_ctx->temp_solution_B,standard_rhs,ADD_VALUES,SCATTER_REVERSE);CHKERRQ(ierr);
    /* ierr = PCBDDCScalingRestriction(mat_ctx->pc,standard_rhs,mat_ctx->temp_solution_B);CHKERRQ(ierr); */
    ierr = VecScatterBegin(pcis->global_to_B,standard_rhs,mat_ctx->temp_solution_B,INSERT_VALUES,SCATTER_FORWARD);CHKERRQ(ierr);
    ierr = VecScatterEnd(pcis->global_to_B,standard_rhs,mat_ctx->temp_solution_B,INSERT_VALUES,SCATTER_FORWARD);CHKERRQ(ierr);
    ierr = VecPointwiseMult(mat_ctx->temp_solution_B,pcis->D,mat_ctx->temp_solution_B);CHKERRQ(ierr);
  }
  /* BDDC rhs */
  ierr = VecCopy(mat_ctx->temp_solution_B,pcis->vec1_B);CHKERRQ(ierr);
  if (pcbddc->inexact_prec_type) {
    ierr = VecCopy(mat_ctx->temp_solution_D,pcis->vec1_D);CHKERRQ(ierr);
  }
  /* apply BDDC */
  ierr = PCBDDCApplyInterfacePreconditioner(mat_ctx->pc);CHKERRQ(ierr);
  /* Application of B_delta and assembling of rhs for fetidp fluxes */
  ierr = VecSet(fetidp_flux_rhs,0.0);CHKERRQ(ierr);
  ierr = MatMult(mat_ctx->B_delta,pcis->vec1_B,mat_ctx->lambda_local);CHKERRQ(ierr);
  ierr = VecScatterBegin(mat_ctx->l2g_lambda,mat_ctx->lambda_local,fetidp_flux_rhs,ADD_VALUES,SCATTER_FORWARD);CHKERRQ(ierr);
  ierr = VecScatterEnd  (mat_ctx->l2g_lambda,mat_ctx->lambda_local,fetidp_flux_rhs,ADD_VALUES,SCATTER_FORWARD);CHKERRQ(ierr);
  /* restore original rhs */
  ierr = VecCopy(pcbddc->original_rhs,standard_rhs);CHKERRQ(ierr);
  PetscFunctionReturn(0);
}

#undef __FUNCT__
#define __FUNCT__ "PCBDDCMatFETIDPGetRHS"
/*@
 PCBDDCMatFETIDPGetRHS - Get rhs for FETIDP linear system.

   Collective

   Input Parameters:
+  fetidp_mat   - the FETIDP mat obtained by a call to PCBDDCCreateFETIDPOperators
+  standard_rhs - the rhs of your linear system

   Output Parameters:
+  fetidp_flux_rhs   - the rhs of the FETIDP linear system

   Level: developer

   Notes:

.seealso: PCBDDC
@*/
PetscErrorCode PCBDDCMatFETIDPGetRHS(Mat fetidp_mat, Vec standard_rhs, Vec fetidp_flux_rhs)
{
  FETIDPMat_ctx  mat_ctx;
  PetscErrorCode ierr;

  PetscFunctionBegin;
  ierr = MatShellGetContext(fetidp_mat,&mat_ctx);CHKERRQ(ierr);
  ierr = PetscTryMethod(mat_ctx->pc,"PCBDDCMatFETIDPGetRHS_C",(Mat,Vec,Vec),(fetidp_mat,standard_rhs,fetidp_flux_rhs));CHKERRQ(ierr);
  PetscFunctionReturn(0);
}
/* -------------------------------------------------------------------------- */

#undef __FUNCT__
#define __FUNCT__ "PCBDDCMatFETIDPGetSolution_BDDC"
static PetscErrorCode PCBDDCMatFETIDPGetSolution_BDDC(Mat fetidp_mat, Vec fetidp_flux_sol, Vec standard_sol)
{
  FETIDPMat_ctx  mat_ctx;
  PC_IS*         pcis;
  PC_BDDC*       pcbddc;
  PetscErrorCode ierr;

  PetscFunctionBegin;
  ierr = MatShellGetContext(fetidp_mat,&mat_ctx);CHKERRQ(ierr);
  pcis = (PC_IS*)mat_ctx->pc->data;
  pcbddc = (PC_BDDC*)mat_ctx->pc->data;

  /* apply B_delta^T */
  ierr = VecScatterBegin(mat_ctx->l2g_lambda,fetidp_flux_sol,mat_ctx->lambda_local,INSERT_VALUES,SCATTER_REVERSE);CHKERRQ(ierr);
  ierr = VecScatterEnd  (mat_ctx->l2g_lambda,fetidp_flux_sol,mat_ctx->lambda_local,INSERT_VALUES,SCATTER_REVERSE);CHKERRQ(ierr);
  ierr = MatMultTranspose(mat_ctx->B_delta,mat_ctx->lambda_local,pcis->vec1_B);CHKERRQ(ierr);
  /* compute rhs for BDDC application */
  ierr = VecAYPX(pcis->vec1_B,-1.0,mat_ctx->temp_solution_B);CHKERRQ(ierr);
  if (pcbddc->inexact_prec_type) {
    ierr = VecCopy(mat_ctx->temp_solution_D,pcis->vec1_D);CHKERRQ(ierr);
  }
  /* apply BDDC */
  ierr = PCBDDCApplyInterfacePreconditioner(mat_ctx->pc);CHKERRQ(ierr);
  /* put values into standard global vector */
  ierr = VecScatterBegin(pcis->global_to_B,pcis->vec1_B,standard_sol,INSERT_VALUES,SCATTER_REVERSE);CHKERRQ(ierr);
  ierr = VecScatterEnd  (pcis->global_to_B,pcis->vec1_B,standard_sol,INSERT_VALUES,SCATTER_REVERSE);CHKERRQ(ierr);
  if (!pcbddc->inexact_prec_type) {
    /* compute values into the interior if solved for the partially subassembled Schur complement */
    ierr = MatMult(pcis->A_IB,pcis->vec1_B,pcis->vec1_D);CHKERRQ(ierr);
    ierr = VecAXPY(mat_ctx->temp_solution_D,-1.0,pcis->vec1_D);CHKERRQ(ierr);
    ierr = KSPSolve(pcbddc->ksp_D,mat_ctx->temp_solution_D,pcis->vec1_D);CHKERRQ(ierr);
  }
  ierr = VecScatterBegin(pcis->global_to_D,pcis->vec1_D,standard_sol,INSERT_VALUES,SCATTER_REVERSE);CHKERRQ(ierr);
  ierr = VecScatterEnd  (pcis->global_to_D,pcis->vec1_D,standard_sol,INSERT_VALUES,SCATTER_REVERSE);CHKERRQ(ierr);
  /* final change of basis if needed
     Is also sums the dirichlet part removed during RHS assembling */
  (*mat_ctx->pc->ops->postsolve)(mat_ctx->pc,NULL,NULL,standard_sol);
  PetscFunctionReturn(0);

}

#undef __FUNCT__
#define __FUNCT__ "PCBDDCMatFETIDPGetSolution"
/*@
 PCBDDCMatFETIDPGetSolution - Get Solution for FETIDP linear system.

   Collective

   Input Parameters:
+  fetidp_mat        - the FETIDP mat obtained by a call to PCBDDCCreateFETIDPOperators
+  fetidp_flux_sol - the solution of the FETIDP linear system

   Output Parameters:
+  standard_sol      - the solution on the global domain

   Level: developer

   Notes:

.seealso: PCBDDC
@*/
PetscErrorCode PCBDDCMatFETIDPGetSolution(Mat fetidp_mat, Vec fetidp_flux_sol, Vec standard_sol)
{
  FETIDPMat_ctx  mat_ctx;
  PetscErrorCode ierr;

  PetscFunctionBegin;
  ierr = MatShellGetContext(fetidp_mat,&mat_ctx);CHKERRQ(ierr);
  ierr = PetscTryMethod(mat_ctx->pc,"PCBDDCMatFETIDPGetSolution_C",(Mat,Vec,Vec),(fetidp_mat,fetidp_flux_sol,standard_sol));CHKERRQ(ierr);
  PetscFunctionReturn(0);
}
/* -------------------------------------------------------------------------- */

extern PetscErrorCode FETIDPMatMult(Mat,Vec,Vec);
extern PetscErrorCode PCBDDCDestroyFETIDPMat(Mat);
extern PetscErrorCode FETIDPPCApply(PC,Vec,Vec);
extern PetscErrorCode PCBDDCDestroyFETIDPPC(PC);

#undef __FUNCT__
#define __FUNCT__ "PCBDDCCreateFETIDPOperators_BDDC"
static PetscErrorCode PCBDDCCreateFETIDPOperators_BDDC(PC pc, Mat *fetidp_mat, PC *fetidp_pc)
{

  FETIDPMat_ctx  fetidpmat_ctx;
  Mat            newmat;
  FETIDPPC_ctx   fetidppc_ctx;
  PC             newpc;
  MPI_Comm       comm;
  PetscErrorCode ierr;

  PetscFunctionBegin;
  ierr = PetscObjectGetComm((PetscObject)pc,&comm);CHKERRQ(ierr);
  /* FETIDP linear matrix */
  ierr = PCBDDCCreateFETIDPMatContext(pc,&fetidpmat_ctx);CHKERRQ(ierr);
  ierr = PCBDDCSetupFETIDPMatContext(fetidpmat_ctx);CHKERRQ(ierr);
  ierr = MatCreateShell(comm,PETSC_DECIDE,PETSC_DECIDE,fetidpmat_ctx->n_lambda,fetidpmat_ctx->n_lambda,fetidpmat_ctx,&newmat);CHKERRQ(ierr);
  ierr = MatShellSetOperation(newmat,MATOP_MULT,(void (*)(void))FETIDPMatMult);CHKERRQ(ierr);
  ierr = MatShellSetOperation(newmat,MATOP_DESTROY,(void (*)(void))PCBDDCDestroyFETIDPMat);CHKERRQ(ierr);
  ierr = MatSetUp(newmat);CHKERRQ(ierr);
  /* FETIDP preconditioner */
  ierr = PCBDDCCreateFETIDPPCContext(pc,&fetidppc_ctx);CHKERRQ(ierr);
  ierr = PCBDDCSetupFETIDPPCContext(newmat,fetidppc_ctx);CHKERRQ(ierr);
  ierr = PCCreate(comm,&newpc);CHKERRQ(ierr);
  ierr = PCSetType(newpc,PCSHELL);CHKERRQ(ierr);
  ierr = PCShellSetContext(newpc,fetidppc_ctx);CHKERRQ(ierr);
  ierr = PCShellSetApply(newpc,FETIDPPCApply);CHKERRQ(ierr);
  ierr = PCShellSetDestroy(newpc,PCBDDCDestroyFETIDPPC);CHKERRQ(ierr);
  ierr = PCSetOperators(newpc,newmat,newmat,SAME_PRECONDITIONER);CHKERRQ(ierr);
  ierr = PCSetUp(newpc);CHKERRQ(ierr);
  /* return pointers for objects created */
  *fetidp_mat=newmat;
  *fetidp_pc=newpc;
  PetscFunctionReturn(0);
}

#undef __FUNCT__
#define __FUNCT__ "PCBDDCCreateFETIDPOperators"
/*@
 PCBDDCCreateFETIDPOperators - Create operators for FETIDP.

   Collective

   Input Parameters:
+  pc - the BDDC preconditioning context (setup must be already called)

   Level: developer

   Notes:

.seealso: PCBDDC
@*/
PetscErrorCode PCBDDCCreateFETIDPOperators(PC pc, Mat *fetidp_mat, PC *fetidp_pc)
{
  PetscErrorCode ierr;

  PetscFunctionBegin;
  PetscValidHeaderSpecific(pc,PC_CLASSID,1);
  if (pc->setupcalled) {
    ierr = PetscTryMethod(pc,"PCBDDCCreateFETIDPOperators_C",(PC,Mat*,PC*),(pc,fetidp_mat,fetidp_pc));CHKERRQ(ierr);
  } else SETERRQ(PETSC_COMM_SELF,PETSC_ERR_SUP,"You must call PCSetup_BDDC() first \n");
  PetscFunctionReturn(0);
}
/* -------------------------------------------------------------------------- */
/*MC
   PCBDDC - Balancing Domain Decomposition by Constraints.

   Options Database Keys:
.    -pcbddc ??? -

   Level: intermediate

   Notes: The matrix used with this preconditioner must be of type MATIS

          Unlike more 'conventional' interface preconditioners, this iterates over ALL the
          degrees of freedom, NOT just those on the interface (this allows the use of approximate solvers
          on the subdomains).

          Options for the coarse grid preconditioner can be set with -
          Options for the Dirichlet subproblem can be set with -
          Options for the Neumann subproblem can be set with -

   Contributed by Stefano Zampini

.seealso:  PCCreate(), PCSetType(), PCType (for list of available types), PC,  MATIS
M*/

#undef __FUNCT__
#define __FUNCT__ "PCCreate_BDDC"
PETSC_EXTERN PetscErrorCode PCCreate_BDDC(PC pc)
{
  PetscErrorCode      ierr;
  PC_BDDC             *pcbddc;

  PetscFunctionBegin;
  /* Creates the private data structure for this preconditioner and attach it to the PC object. */
  ierr      = PetscNewLog(pc,PC_BDDC,&pcbddc);CHKERRQ(ierr);
  pc->data  = (void*)pcbddc;

  /* create PCIS data structure */
  ierr = PCISCreate(pc);CHKERRQ(ierr);

  /* BDDC specific */
  pcbddc->user_primal_vertices       = 0;
  pcbddc->NullSpace                  = 0;
  pcbddc->temp_solution              = 0;
  pcbddc->original_rhs               = 0;
  pcbddc->local_mat                  = 0;
  pcbddc->ChangeOfBasisMatrix        = 0;
  pcbddc->use_change_of_basis        = PETSC_TRUE;
  pcbddc->use_change_on_faces        = PETSC_FALSE;
  pcbddc->coarse_vec                 = 0;
  pcbddc->coarse_rhs                 = 0;
  pcbddc->coarse_ksp                 = 0;
  pcbddc->coarse_phi_B               = 0;
  pcbddc->coarse_phi_D               = 0;
  pcbddc->coarse_psi_B               = 0;
  pcbddc->coarse_psi_D               = 0;
  pcbddc->vec1_P                     = 0;
  pcbddc->vec1_R                     = 0;
  pcbddc->vec2_R                     = 0;
  pcbddc->local_auxmat1              = 0;
  pcbddc->local_auxmat2              = 0;
  pcbddc->R_to_B                     = 0;
  pcbddc->R_to_D                     = 0;
  pcbddc->ksp_D                      = 0;
  pcbddc->ksp_R                      = 0;
  pcbddc->local_primal_indices       = 0;
  pcbddc->inexact_prec_type          = PETSC_FALSE;
  pcbddc->NeumannBoundaries          = 0;
  pcbddc->ISForDofs                  = 0;
  pcbddc->ConstraintMatrix           = 0;
  pcbddc->use_nnsp_true              = PETSC_FALSE;
  pcbddc->local_primal_sizes         = 0;
  pcbddc->local_primal_displacements = 0;
  pcbddc->coarse_loc_to_glob         = 0;
  pcbddc->dbg_flag                   = 0;
  pcbddc->coarsening_ratio           = 8;
  pcbddc->use_exact_dirichlet        = PETSC_TRUE;
  pcbddc->current_level              = 0;
  pcbddc->max_levels                 = 1;
  pcbddc->replicated_local_primal_indices = 0;
  pcbddc->replicated_local_primal_values  = 0;

  /* create local graph structure */
  ierr = PCBDDCGraphCreate(&pcbddc->mat_graph);CHKERRQ(ierr);

  /* scaling */
  pcbddc->use_deluxe_scaling         = PETSC_FALSE;
  pcbddc->work_scaling               = 0;

  /* function pointers */
  pc->ops->apply               = PCApply_BDDC;
  pc->ops->applytranspose      = 0;
  pc->ops->setup               = PCSetUp_BDDC;
  pc->ops->destroy             = PCDestroy_BDDC;
  pc->ops->setfromoptions      = PCSetFromOptions_BDDC;
  pc->ops->view                = 0;
  pc->ops->applyrichardson     = 0;
  pc->ops->applysymmetricleft  = 0;
  pc->ops->applysymmetricright = 0;
  pc->ops->presolve            = PCPreSolve_BDDC;
  pc->ops->postsolve           = PCPostSolve_BDDC;

  /* composing function */
  ierr = PetscObjectComposeFunction((PetscObject)pc,"PCBDDCSetPrimalVerticesLocalIS_C",PCBDDCSetPrimalVerticesLocalIS_BDDC);CHKERRQ(ierr);
  ierr = PetscObjectComposeFunction((PetscObject)pc,"PCBDDCSetCoarseningRatio_C",PCBDDCSetCoarseningRatio_BDDC);CHKERRQ(ierr);
  ierr = PetscObjectComposeFunction((PetscObject)pc,"PCBDDCSetMaxLevels_C",PCBDDCSetMaxLevels_BDDC);CHKERRQ(ierr);
  ierr = PetscObjectComposeFunction((PetscObject)pc,"PCBDDCSetNullSpace_C",PCBDDCSetNullSpace_BDDC);CHKERRQ(ierr);
  ierr = PetscObjectComposeFunction((PetscObject)pc,"PCBDDCSetDirichletBoundaries_C",PCBDDCSetDirichletBoundaries_BDDC);CHKERRQ(ierr);
  ierr = PetscObjectComposeFunction((PetscObject)pc,"PCBDDCSetNeumannBoundaries_C",PCBDDCSetNeumannBoundaries_BDDC);CHKERRQ(ierr);
  ierr = PetscObjectComposeFunction((PetscObject)pc,"PCBDDCGetDirichletBoundaries_C",PCBDDCGetDirichletBoundaries_BDDC);CHKERRQ(ierr);
  ierr = PetscObjectComposeFunction((PetscObject)pc,"PCBDDCGetNeumannBoundaries_C",PCBDDCGetNeumannBoundaries_BDDC);CHKERRQ(ierr);
  ierr = PetscObjectComposeFunction((PetscObject)pc,"PCBDDCSetCoarseProblemType_C",PCBDDCSetCoarseProblemType_BDDC);CHKERRQ(ierr);
  ierr = PetscObjectComposeFunction((PetscObject)pc,"PCBDDCSetDofsSplitting_C",PCBDDCSetDofsSplitting_BDDC);CHKERRQ(ierr);
  ierr = PetscObjectComposeFunction((PetscObject)pc,"PCBDDCSetLocalAdjacencyGraph_C",PCBDDCSetLocalAdjacencyGraph_BDDC);CHKERRQ(ierr);
  ierr = PetscObjectComposeFunction((PetscObject)pc,"PCBDDCCreateFETIDPOperators_C",PCBDDCCreateFETIDPOperators_BDDC);CHKERRQ(ierr);
  ierr = PetscObjectComposeFunction((PetscObject)pc,"PCBDDCMatFETIDPGetRHS_C",PCBDDCMatFETIDPGetRHS_BDDC);CHKERRQ(ierr);
  ierr = PetscObjectComposeFunction((PetscObject)pc,"PCBDDCMatFETIDPGetSolution_C",PCBDDCMatFETIDPGetSolution_BDDC);CHKERRQ(ierr);
  PetscFunctionReturn(0);
}

/* -------------------------------------------------------------------------- */
/* All static functions from now on                                           */
/* -------------------------------------------------------------------------- */

#undef __FUNCT__
#define __FUNCT__ "PCBDDCSetUseExactDirichlet"
static PetscErrorCode PCBDDCSetUseExactDirichlet(PC pc,PetscBool use)
{
  PC_BDDC  *pcbddc = (PC_BDDC*)pc->data;

  PetscFunctionBegin;
  pcbddc->use_exact_dirichlet=use;
  PetscFunctionReturn(0);
}

#undef __FUNCT__
#define __FUNCT__ "PCBDDCSetLevel"
static PetscErrorCode PCBDDCSetLevel(PC pc,PetscInt level)
{
  PC_BDDC  *pcbddc = (PC_BDDC*)pc->data;

  PetscFunctionBegin;
  pcbddc->current_level=level;
  PetscFunctionReturn(0);
}

/* -------------------------------------------------------------------------- */
#undef __FUNCT__
#define __FUNCT__ "PCBDDCCoarseSetUp"
static PetscErrorCode PCBDDCCoarseSetUp(PC pc)
{
  PetscErrorCode  ierr;

  PC_IS*            pcis = (PC_IS*)(pc->data);
  PC_BDDC*          pcbddc = (PC_BDDC*)pc->data;
  Mat_IS            *matis = (Mat_IS*)pc->pmat->data;
  IS                is_R_local;
  VecType           impVecType;
  MatType           impMatType;
  PetscInt          n_R=0;
  PetscInt          n_D=0;
  PetscInt          n_B=0;
  PetscScalar       zero=0.0;
  PetscScalar       one=1.0;
  PetscScalar       m_one=-1.0;
  PetscScalar*      array;
  PetscScalar       *coarse_submat_vals;
  PetscInt          *idx_R_local;
  PetscScalar       *coarsefunctions_errors;
  PetscScalar       *constraints_errors;
  /* auxiliary indices */
  PetscInt          i,j,k;
  /* for verbose output of bddc */
  PetscViewer       viewer=pcbddc->dbg_viewer;
  PetscBool         dbg_flag=pcbddc->dbg_flag;
  /* for counting coarse dofs */
  PetscInt          n_vertices,n_constraints;
  PetscInt          size_of_constraint;
  PetscInt          *row_cmat_indices;
  PetscScalar       *row_cmat_values;
  PetscInt          *vertices;

  PetscFunctionBegin;
  /* Set Non-overlapping dimensions */
  n_B = pcis->n_B; n_D = pcis->n - n_B;

  /* transform local matrices if needed */
  if (pcbddc->use_change_of_basis) {
    Mat      change_mat_all;
    PetscInt *nnz,*is_indices,*temp_indices;

    ierr = PetscMalloc(pcis->n*sizeof(PetscInt),&nnz);CHKERRQ(ierr);
    ierr = ISGetIndices(pcis->is_I_local,(const PetscInt**)&is_indices);CHKERRQ(ierr);
    for (i=0;i<n_D;i++) nnz[is_indices[i]] = 1;
    ierr = ISRestoreIndices(pcis->is_I_local,(const PetscInt**)&is_indices);CHKERRQ(ierr);
    ierr = ISGetIndices(pcis->is_B_local,(const PetscInt**)&is_indices);CHKERRQ(ierr);
    k=1;
    for (i=0;i<n_B;i++) {
      ierr = MatGetRow(pcbddc->ChangeOfBasisMatrix,i,&j,NULL,NULL);CHKERRQ(ierr);
      nnz[is_indices[i]]=j;
      if (k < j) k = j;
      ierr = MatRestoreRow(pcbddc->ChangeOfBasisMatrix,i,&j,NULL,NULL);CHKERRQ(ierr);
    }
    ierr = ISRestoreIndices(pcis->is_B_local,(const PetscInt**)&is_indices);CHKERRQ(ierr);
    /* assemble change of basis matrix on the whole set of local dofs */
    ierr = PetscMalloc(k*sizeof(PetscInt),&temp_indices);CHKERRQ(ierr);
    ierr = MatCreate(PETSC_COMM_SELF,&change_mat_all);CHKERRQ(ierr);
    ierr = MatSetSizes(change_mat_all,pcis->n,pcis->n,pcis->n,pcis->n);CHKERRQ(ierr);
    ierr = MatSetType(change_mat_all,MATSEQAIJ);CHKERRQ(ierr);
    ierr = MatSeqAIJSetPreallocation(change_mat_all,0,nnz);CHKERRQ(ierr);
    ierr = ISGetIndices(pcis->is_I_local,(const PetscInt**)&is_indices);CHKERRQ(ierr);
    for (i=0;i<n_D;i++) {
      ierr = MatSetValue(change_mat_all,is_indices[i],is_indices[i],1.0,INSERT_VALUES);CHKERRQ(ierr);
    }
    ierr = ISRestoreIndices(pcis->is_I_local,(const PetscInt**)&is_indices);CHKERRQ(ierr);
    ierr = ISGetIndices(pcis->is_B_local,(const PetscInt**)&is_indices);CHKERRQ(ierr);
    for (i=0;i<n_B;i++) {
      ierr = MatGetRow(pcbddc->ChangeOfBasisMatrix,i,&j,(const PetscInt**)&row_cmat_indices,(const PetscScalar**)&row_cmat_values);CHKERRQ(ierr);
      for (k=0; k<j; k++) temp_indices[k]=is_indices[row_cmat_indices[k]];
      ierr = MatSetValues(change_mat_all,1,&is_indices[i],j,temp_indices,row_cmat_values,INSERT_VALUES);CHKERRQ(ierr);
      ierr = MatRestoreRow(pcbddc->ChangeOfBasisMatrix,i,&j,(const PetscInt**)&row_cmat_indices,(const PetscScalar**)&row_cmat_values);CHKERRQ(ierr);
    }
    ierr = MatAssemblyBegin(change_mat_all,MAT_FINAL_ASSEMBLY);CHKERRQ(ierr);
    ierr = MatAssemblyEnd(change_mat_all,MAT_FINAL_ASSEMBLY);CHKERRQ(ierr);
    /* TODO: HOW TO WORK WITH BAIJ? PtAP not provided */
    ierr = MatGetBlockSize(matis->A,&i);CHKERRQ(ierr);
    if (i==1) {
      ierr = MatPtAP(matis->A,change_mat_all,MAT_INITIAL_MATRIX,1.0,&pcbddc->local_mat);CHKERRQ(ierr);
    } else {
      Mat work_mat;
      ierr = MatConvert(matis->A,MATSEQAIJ,MAT_INITIAL_MATRIX,&work_mat);CHKERRQ(ierr);
      ierr = MatPtAP(work_mat,change_mat_all,MAT_INITIAL_MATRIX,1.0,&pcbddc->local_mat);CHKERRQ(ierr);
      ierr = MatDestroy(&work_mat);CHKERRQ(ierr);
    }
    ierr = MatDestroy(&change_mat_all);CHKERRQ(ierr);
    ierr = PetscFree(nnz);CHKERRQ(ierr);
    ierr = PetscFree(temp_indices);CHKERRQ(ierr);
  } else {
    /* without change of basis, the local matrix is unchanged */
    ierr = PetscObjectReference((PetscObject)matis->A);CHKERRQ(ierr);
    pcbddc->local_mat = matis->A;
  }
  /* need to rebuild PCIS matrices during SNES or TS -> TODO move this to PCIS code */
  ierr = MatDestroy(&pcis->A_IB);CHKERRQ(ierr);
  ierr = MatDestroy(&pcis->A_BI);CHKERRQ(ierr);
  ierr = MatDestroy(&pcis->A_BB);CHKERRQ(ierr);
  ierr = MatGetSubMatrix(pcbddc->local_mat,pcis->is_I_local,pcis->is_B_local,MAT_INITIAL_MATRIX,&pcis->A_IB);CHKERRQ(ierr);
  ierr = MatGetSubMatrix(pcbddc->local_mat,pcis->is_B_local,pcis->is_I_local,MAT_INITIAL_MATRIX,&pcis->A_BI);CHKERRQ(ierr);
  ierr = MatGetSubMatrix(pcbddc->local_mat,pcis->is_B_local,pcis->is_B_local,MAT_INITIAL_MATRIX,&pcis->A_BB);CHKERRQ(ierr);
  /* Change global null space passed in by the user if change of basis has been requested */
  if (pcbddc->NullSpace && pcbddc->use_change_of_basis) {
    ierr = PCBDDCNullSpaceAdaptGlobal(pc);CHKERRQ(ierr);
  }

  /* Set types for local objects needed by BDDC precondtioner */
  impMatType = MATSEQDENSE;
  impVecType = VECSEQ;
  /* get vertex indices from constraint matrix */
  ierr = PCBDDCGetPrimalVerticesLocalIdx(pc,&n_vertices,&vertices);CHKERRQ(ierr);
  /* Set number of constraints */
  n_constraints = pcbddc->local_primal_size-n_vertices;
  /* Dohrmann's notation: dofs splitted in R (Remaining: all dofs but the vertices) and V (Vertices) */
  ierr = VecSet(pcis->vec1_N,one);CHKERRQ(ierr);
  ierr = VecGetArray(pcis->vec1_N,&array);CHKERRQ(ierr);
<<<<<<< HEAD
  for (i=0; i<dual_size; i++) {
    aux_global_numbering[i] = (PetscInt)array[aux_local_numbering_1[i]]-aux_local_numbering_2[i];
  }
  ierr = VecRestoreArray(pcis->vec1_N,&array);CHKERRQ(ierr);
  ierr = PetscFree(aux_local_numbering_2);CHKERRQ(ierr);
  ierr = PetscFree(dof_displs);CHKERRQ(ierr);
  ierr = PetscFree(dof_sizes);CHKERRQ(ierr);

  /* init data for scaling factors exchange */
  partial_sum = 0;
  j           = 0;

  ierr = PetscMalloc(pcis->n_neigh*sizeof(PetscInt),&ptrs_buffer);CHKERRQ(ierr);
  ierr = PetscMalloc((pcis->n_neigh-1)*sizeof(MPI_Request),&send_reqs);CHKERRQ(ierr);
  ierr = PetscMalloc((pcis->n_neigh-1)*sizeof(MPI_Request),&recv_reqs);CHKERRQ(ierr);
  ierr = PetscMalloc(pcis->n*sizeof(PetscScalar*),&all_factors);CHKERRQ(ierr);

  ptrs_buffer[0] = 0;
  for (i=1; i<pcis->n_neigh; i++) {
    partial_sum += pcis->n_shared[i];
    ptrs_buffer[i] = ptrs_buffer[i-1]+pcis->n_shared[i];
  }
  ierr = PetscMalloc(partial_sum*sizeof(PetscScalar),&send_buffer);CHKERRQ(ierr);
  ierr = PetscMalloc(partial_sum*sizeof(PetscScalar),&recv_buffer);CHKERRQ(ierr);
  ierr = PetscMalloc(partial_sum*sizeof(PetscScalar),&all_factors[0]);CHKERRQ(ierr);
  for (i=0; i<pcis->n-1; i++) {
    j = mat_graph->count[i];
    if (j>0) {
      k = (mat_graph->neighbours_set[i][0] == -1 ?  1 : 0);
      j = j - k;
    }
    all_factors[i+1]=all_factors[i]+j;
  }
  /* scatter B scaling to N vec */
  ierr = VecScatterBegin(pcis->N_to_B,pcis->D,pcis->vec1_N,INSERT_VALUES,SCATTER_REVERSE);CHKERRQ(ierr);
  ierr = VecScatterEnd  (pcis->N_to_B,pcis->D,pcis->vec1_N,INSERT_VALUES,SCATTER_REVERSE);CHKERRQ(ierr);
  /* communications */
  ierr = VecGetArray(pcis->vec1_N,&array);CHKERRQ(ierr);
  for (i=1; i<pcis->n_neigh; i++) {
    for (j=0; j<pcis->n_shared[i]; j++)  send_buffer[ptrs_buffer[i-1]+j] = array[pcis->shared[i][j]];

    j    = ptrs_buffer[i]-ptrs_buffer[i-1];
    ierr = MPI_Isend(&send_buffer[ptrs_buffer[i-1]],j,MPIU_SCALAR,pcis->neigh[i],0,comm,&send_reqs[i-1]);CHKERRQ(ierr);
    ierr = MPI_Irecv(&recv_buffer[ptrs_buffer[i-1]],j,MPIU_SCALAR,pcis->neigh[i],0,comm,&recv_reqs[i-1]);CHKERRQ(ierr);
  }
  ierr = VecRestoreArray(pcis->vec1_N,&array);CHKERRQ(ierr);
  ierr = MPI_Waitall((pcis->n_neigh-1),recv_reqs,MPI_STATUSES_IGNORE);CHKERRQ(ierr);
  /* put values in correct places */
  for (i=1; i<pcis->n_neigh; i++) {
    for (j=0; j<pcis->n_shared[i]; j++) {
      k = pcis->shared[i][j];

      neigh_position = 0;
      while (mat_graph->neighbours_set[k][neigh_position] != pcis->neigh[i]) neigh_position++;
      s = (mat_graph->neighbours_set[k][0] == -1 ? 1 : 0);

      neigh_position = neigh_position - s;

      all_factors[k][neigh_position]=recv_buffer[ptrs_buffer[i-1]+j];
    }
  }
  ierr = MPI_Waitall((pcis->n_neigh-1),send_reqs,MPI_STATUSES_IGNORE);CHKERRQ(ierr);
  ierr = PetscFree(send_reqs);CHKERRQ(ierr);
  ierr = PetscFree(recv_reqs);CHKERRQ(ierr);
  ierr = PetscFree(send_buffer);CHKERRQ(ierr);
  ierr = PetscFree(recv_buffer);CHKERRQ(ierr);
  ierr = PetscFree(ptrs_buffer);CHKERRQ(ierr);

  /* Compute B and B_delta (local actions) */
  ierr = PetscMalloc(pcis->n_neigh*sizeof(*aux_sums),&aux_sums);CHKERRQ(ierr);
  ierr = PetscMalloc(n_local_lambda*sizeof(*l2g_indices),&l2g_indices);CHKERRQ(ierr);
  ierr = PetscMalloc(n_local_lambda*sizeof(*vals_B_delta),&vals_B_delta);CHKERRQ(ierr);
  ierr = PetscMalloc(n_local_lambda*sizeof(*cols_B_delta),&cols_B_delta);CHKERRQ(ierr);
  ierr = PetscMalloc(n_local_lambda*sizeof(*scaling_factors),&scaling_factors);CHKERRQ(ierr);

  n_global_lambda = 0;
  partial_sum     = 0;

  for (i=0;i<dual_size;i++) {
    n_global_lambda = aux_global_numbering[i];
    j               = mat_graph->count[aux_local_numbering_1[i]];
    k               = (mat_graph->neighbours_set[aux_local_numbering_1[i]][0] == -1 ?  1 : 0);
    j               = j - k;
    aux_sums[0]     = 0;
    for (s=1; s<j; s++) aux_sums[s]=aux_sums[s-1]+j-s+1;

    array        = all_factors[aux_local_numbering_1[i]];
    n_neg_values = 0;

    while (n_neg_values < j && mat_graph->neighbours_set[aux_local_numbering_1[i]][n_neg_values+k] < rank) n_neg_values++;
    n_pos_values = j - n_neg_values;

    if (fully_redundant) {
      for (s=0; s<n_neg_values; s++) {
        l2g_indices    [partial_sum+s]=aux_sums[s]+n_neg_values-s-1+n_global_lambda;
        cols_B_delta   [partial_sum+s]=dual_dofs_boundary_indices[i];
        vals_B_delta   [partial_sum+s]=-1.0;
        scaling_factors[partial_sum+s]=array[s];
      }
      for (s=0; s<n_pos_values; s++) {
        l2g_indices    [partial_sum+s+n_neg_values]=aux_sums[n_neg_values]+s+n_global_lambda;
        cols_B_delta   [partial_sum+s+n_neg_values]=dual_dofs_boundary_indices[i];
        vals_B_delta   [partial_sum+s+n_neg_values]=1.0;
        scaling_factors[partial_sum+s+n_neg_values]=array[s+n_neg_values];
      }
      partial_sum += j;
    } else {
      /* l2g_indices and default cols and vals of B_delta */
      for (s=0; s<j; s++) {
        l2g_indices    [partial_sum+s]=n_global_lambda+s;
        cols_B_delta   [partial_sum+s]=dual_dofs_boundary_indices[i];
        vals_B_delta   [partial_sum+s]=0.0;
      }
      /* B_delta */
      if (n_neg_values > 0) vals_B_delta[partial_sum+n_neg_values-1] = -1.0; /* there's a rank next to me to the left */
      if (n_neg_values < j) vals_B_delta[partial_sum+n_neg_values] = 1.0; /* there's a rank next to me to the right */

      /* scaling as in Klawonn-Widlund 1999*/
      for (s=0;s<n_neg_values;s++) {
        scalar_value = 0.0;
        for (k=0;k<s+1;k++) scalar_value += array[k];
        scaling_factors[partial_sum+s] = -scalar_value;
      }
      for (s=0;s<n_pos_values;s++) {
        scalar_value = 0.0;
        for (k=s+n_neg_values;k<j;k++) scalar_value += array[k];
        scaling_factors[partial_sum+s+n_neg_values] = scalar_value;
      }
      partial_sum += j;
    }
  }
  ierr = PetscFree(aux_global_numbering);CHKERRQ(ierr);
  ierr = PetscFree(aux_sums);CHKERRQ(ierr);
  ierr = PetscFree(aux_local_numbering_1);CHKERRQ(ierr);
  ierr = PetscFree(dual_dofs_boundary_indices);CHKERRQ(ierr);
  ierr = PetscFree(all_factors[0]);CHKERRQ(ierr);
  ierr = PetscFree(all_factors);CHKERRQ(ierr);
  /* printf("I found %d local lambda dofs when numbering them (should be %d)\n",partial_sum,n_local_lambda); */

  /* Local to global mapping of fetidpmat */
  ierr = VecCreate(PETSC_COMM_SELF,&fetidpmat_ctx->lambda_local);CHKERRQ(ierr);
  ierr = VecSetSizes(fetidpmat_ctx->lambda_local,n_local_lambda,n_local_lambda);CHKERRQ(ierr);
  ierr = VecSetType(fetidpmat_ctx->lambda_local,VECSEQ);CHKERRQ(ierr);
  ierr = VecCreate(comm,&lambda_global);CHKERRQ(ierr);
  ierr = VecSetSizes(lambda_global,PETSC_DECIDE,fetidpmat_ctx->n_lambda);CHKERRQ(ierr);
  ierr = VecSetType(lambda_global,VECMPI);CHKERRQ(ierr);
  ierr = ISCreateGeneral(comm,n_local_lambda,l2g_indices,PETSC_OWN_POINTER,&IS_l2g_lambda);CHKERRQ(ierr);
  ierr = VecScatterCreate(fetidpmat_ctx->lambda_local,(IS)0,lambda_global,IS_l2g_lambda,&fetidpmat_ctx->l2g_lambda);CHKERRQ(ierr);
  ierr = ISDestroy(&IS_l2g_lambda);CHKERRQ(ierr);

  /* Create local part of B_delta */
  ierr = MatCreate(PETSC_COMM_SELF,&fetidpmat_ctx->B_delta);
  ierr = MatSetSizes(fetidpmat_ctx->B_delta,n_local_lambda,pcis->n_B,n_local_lambda,pcis->n_B);CHKERRQ(ierr);
  ierr = MatSetType(fetidpmat_ctx->B_delta,MATSEQAIJ);CHKERRQ(ierr);
  ierr = MatSeqAIJSetPreallocation(fetidpmat_ctx->B_delta,1,NULL);CHKERRQ(ierr);
  ierr = MatSetOption(fetidpmat_ctx->B_delta,MAT_IGNORE_ZERO_ENTRIES,PETSC_TRUE);CHKERRQ(ierr);
  for (i=0; i<n_local_lambda; i++) {
    ierr = MatSetValue(fetidpmat_ctx->B_delta,i,cols_B_delta[i],vals_B_delta[i],INSERT_VALUES);CHKERRQ(ierr);
  }
  ierr = PetscFree(vals_B_delta);CHKERRQ(ierr);
  ierr = MatAssemblyBegin(fetidpmat_ctx->B_delta,MAT_FINAL_ASSEMBLY);CHKERRQ(ierr);
  ierr = MatAssemblyEnd  (fetidpmat_ctx->B_delta,MAT_FINAL_ASSEMBLY);CHKERRQ(ierr);

  if (fully_redundant) {
    ierr = MatCreate(PETSC_COMM_SELF,&ScalingMat);
    ierr = MatSetSizes(ScalingMat,n_local_lambda,n_local_lambda,n_local_lambda,n_local_lambda);CHKERRQ(ierr);
    ierr = MatSetType(ScalingMat,MATSEQAIJ);CHKERRQ(ierr);
    ierr = MatSeqAIJSetPreallocation(ScalingMat,1,NULL);CHKERRQ(ierr);
    for (i=0; i<n_local_lambda; i++) {
      ierr = MatSetValue(ScalingMat,i,i,scaling_factors[i],INSERT_VALUES);CHKERRQ(ierr);
    }
    ierr = MatAssemblyBegin(ScalingMat,MAT_FINAL_ASSEMBLY);CHKERRQ(ierr);
    ierr = MatAssemblyEnd  (ScalingMat,MAT_FINAL_ASSEMBLY);CHKERRQ(ierr);
    ierr = MatMatMult(ScalingMat,fetidpmat_ctx->B_delta,MAT_INITIAL_MATRIX,PETSC_DEFAULT,&fetidpmat_ctx->B_Ddelta);CHKERRQ(ierr);
    ierr = MatDestroy(&ScalingMat);CHKERRQ(ierr);
  } else {
    ierr = MatCreate(PETSC_COMM_SELF,&fetidpmat_ctx->B_Ddelta);
    ierr = MatSetSizes(fetidpmat_ctx->B_Ddelta,n_local_lambda,pcis->n_B,n_local_lambda,pcis->n_B);CHKERRQ(ierr);
    ierr = MatSetType(fetidpmat_ctx->B_Ddelta,MATSEQAIJ);CHKERRQ(ierr);
    ierr = MatSeqAIJSetPreallocation(fetidpmat_ctx->B_Ddelta,1,NULL);CHKERRQ(ierr);
    for (i=0; i<n_local_lambda; i++) {
      ierr = MatSetValue(fetidpmat_ctx->B_Ddelta,i,cols_B_delta[i],scaling_factors[i],INSERT_VALUES);CHKERRQ(ierr);
    }
    ierr = MatAssemblyBegin(fetidpmat_ctx->B_Ddelta,MAT_FINAL_ASSEMBLY);CHKERRQ(ierr);
    ierr = MatAssemblyEnd  (fetidpmat_ctx->B_Ddelta,MAT_FINAL_ASSEMBLY);CHKERRQ(ierr);
  }
  ierr = PetscFree(scaling_factors);CHKERRQ(ierr);
  ierr = PetscFree(cols_B_delta);CHKERRQ(ierr);

  /* Create some vectors needed by fetidp */
  ierr = VecDuplicate(pcis->vec1_B,&fetidpmat_ctx->temp_solution_B);CHKERRQ(ierr);
  ierr = VecDuplicate(pcis->vec1_D,&fetidpmat_ctx->temp_solution_D);CHKERRQ(ierr);

  test_fetidp = PETSC_FALSE;

  ierr = PetscOptionsGetBool(NULL,"-fetidp_check",&test_fetidp,NULL);CHKERRQ(ierr);

  if (test_fetidp) {

    ierr = PetscViewerASCIIGetStdout(((PetscObject)(fetidpmat_ctx->pc))->comm,&viewer);CHKERRQ(ierr);
    ierr = PetscViewerASCIISynchronizedAllow(viewer,PETSC_TRUE);CHKERRQ(ierr);
    ierr = PetscViewerASCIIPrintf(viewer,"----------FETI_DP TESTS--------------\n");CHKERRQ(ierr);
    ierr = PetscViewerASCIIPrintf(viewer,"All tests should return zero!\n");CHKERRQ(ierr);
    ierr = PetscViewerASCIIPrintf(viewer,"FETIDP MAT context in the ");CHKERRQ(ierr);
    if (fully_redundant) {
      ierr = PetscViewerASCIIPrintf(viewer,"fully redundant case for lagrange multipliers.\n");CHKERRQ(ierr);
    } else {
      ierr = PetscViewerASCIIPrintf(viewer,"Non-fully redundant case for lagrange multiplier.\n");CHKERRQ(ierr);
    }
    ierr = PetscViewerFlush(viewer);CHKERRQ(ierr);

    /* TEST A/B: Test numbering of global lambda dofs             */

    ierr         = VecDuplicate(fetidpmat_ctx->lambda_local,&test_vec);CHKERRQ(ierr);
    ierr         = VecSet(lambda_global,1.0);CHKERRQ(ierr);
    ierr         = VecSet(test_vec,1.0);CHKERRQ(ierr);
    ierr         = VecScatterBegin(fetidpmat_ctx->l2g_lambda,lambda_global,fetidpmat_ctx->lambda_local,INSERT_VALUES,SCATTER_REVERSE);CHKERRQ(ierr);
    ierr         = VecScatterEnd  (fetidpmat_ctx->l2g_lambda,lambda_global,fetidpmat_ctx->lambda_local,INSERT_VALUES,SCATTER_REVERSE);CHKERRQ(ierr);
    scalar_value = -1.0;
    ierr         = VecAXPY(test_vec,scalar_value,fetidpmat_ctx->lambda_local);CHKERRQ(ierr);
    ierr         = VecNorm(test_vec,NORM_INFINITY,&scalar_value);CHKERRQ(ierr);
    ierr         = VecDestroy(&test_vec);CHKERRQ(ierr);
    ierr         = PetscViewerASCIISynchronizedPrintf(viewer,"A[%04d]: CHECK glob to loc: % 1.14e\n",rank,scalar_value);CHKERRQ(ierr);
    ierr         = PetscViewerFlush(viewer);CHKERRQ(ierr);
    if (fully_redundant) {
      ierr = VecSet(lambda_global,0.0);CHKERRQ(ierr);
      ierr = VecSet(fetidpmat_ctx->lambda_local,0.5);CHKERRQ(ierr);
      ierr = VecScatterBegin(fetidpmat_ctx->l2g_lambda,fetidpmat_ctx->lambda_local,lambda_global,ADD_VALUES,SCATTER_FORWARD);CHKERRQ(ierr);
      ierr = VecScatterEnd  (fetidpmat_ctx->l2g_lambda,fetidpmat_ctx->lambda_local,lambda_global,ADD_VALUES,SCATTER_FORWARD);CHKERRQ(ierr);
      ierr = VecSum(lambda_global,&scalar_value);CHKERRQ(ierr);
      ierr = PetscViewerASCIISynchronizedPrintf(viewer,"B[%04d]: CHECK loc to glob: % 1.14e\n",rank,scalar_value-fetidpmat_ctx->n_lambda);CHKERRQ(ierr);
      ierr = PetscViewerFlush(viewer);CHKERRQ(ierr);
    }

    /* TEST C: It should holds B_delta*w=0, w\in\widehat{W}           */
    /* This is the meaning of the B matrix                            */

    ierr = VecSetRandom(pcis->vec1_N,NULL);CHKERRQ(ierr);
    ierr = VecSet(pcis->vec1_global,0.0);CHKERRQ(ierr);
    ierr = VecScatterBegin(matis->ctx,pcis->vec1_N,pcis->vec1_global,ADD_VALUES,SCATTER_REVERSE);CHKERRQ(ierr);
    ierr = VecScatterEnd  (matis->ctx,pcis->vec1_N,pcis->vec1_global,ADD_VALUES,SCATTER_REVERSE);CHKERRQ(ierr);
    ierr = VecScatterBegin(matis->ctx,pcis->vec1_global,pcis->vec1_N,INSERT_VALUES,SCATTER_FORWARD);CHKERRQ(ierr);
    ierr = VecScatterEnd  (matis->ctx,pcis->vec1_global,pcis->vec1_N,INSERT_VALUES,SCATTER_FORWARD);CHKERRQ(ierr);
    ierr = VecScatterBegin(pcis->N_to_B,pcis->vec1_N,pcis->vec1_B,INSERT_VALUES,SCATTER_FORWARD);CHKERRQ(ierr);
    ierr = VecScatterEnd  (pcis->N_to_B,pcis->vec1_N,pcis->vec1_B,INSERT_VALUES,SCATTER_FORWARD);CHKERRQ(ierr);
    /* Action of B_delta */
    ierr = MatMult(fetidpmat_ctx->B_delta,pcis->vec1_B,fetidpmat_ctx->lambda_local);CHKERRQ(ierr);
    ierr = VecSet(lambda_global,0.0);CHKERRQ(ierr);
    ierr = VecScatterBegin(fetidpmat_ctx->l2g_lambda,fetidpmat_ctx->lambda_local,lambda_global,ADD_VALUES,SCATTER_FORWARD);CHKERRQ(ierr);
    ierr = VecScatterEnd  (fetidpmat_ctx->l2g_lambda,fetidpmat_ctx->lambda_local,lambda_global,ADD_VALUES,SCATTER_FORWARD);CHKERRQ(ierr);
    ierr = VecNorm(lambda_global,NORM_INFINITY,&scalar_value);CHKERRQ(ierr);
    ierr = PetscViewerASCIIPrintf(viewer,"C[coll]: CHECK infty norm of B_delta*w (w continuous): % 1.14e\n",scalar_value);CHKERRQ(ierr);
    ierr = PetscViewerFlush(viewer);CHKERRQ(ierr);

    /* TEST D: It should holds E_Dw = w - P_Dw w\in\widetilde{W}     */
    /* E_D = R_D^TR                                                   */
    /* P_D = B_{D,delta}^T B_{delta}                                  */
    /* eq.44 Mandel Tezaur and Dohrmann 2005                          */

    /* compute a random vector in \widetilde{W} */
    ierr = VecSetRandom(pcis->vec1_N,NULL);CHKERRQ(ierr);

    scalar_value = 0.0; /* set zero at vertices */
    ierr = VecGetArray(pcis->vec1_N,&array);CHKERRQ(ierr);
    for (i=0;i<n_vertices;i++) array[vertex_indices[i]] = scalar_value;
    ierr = VecRestoreArray(pcis->vec1_N,&array);CHKERRQ(ierr);

    /* store w for final comparison */
    ierr = VecDuplicate(pcis->vec1_B,&test_vec);CHKERRQ(ierr);
    ierr = VecScatterBegin(pcis->N_to_B,pcis->vec1_N,test_vec,INSERT_VALUES,SCATTER_FORWARD);CHKERRQ(ierr);
    ierr = VecScatterEnd  (pcis->N_to_B,pcis->vec1_N,test_vec,INSERT_VALUES,SCATTER_FORWARD);CHKERRQ(ierr);

    /* Jump operator P_D : results stored in pcis->vec1_B */

    ierr = VecScatterBegin(pcis->N_to_B,pcis->vec1_N,pcis->vec1_B,INSERT_VALUES,SCATTER_FORWARD);CHKERRQ(ierr);
    ierr = VecScatterEnd  (pcis->N_to_B,pcis->vec1_N,pcis->vec1_B,INSERT_VALUES,SCATTER_FORWARD);CHKERRQ(ierr);
    /* Action of B_delta */
    ierr = MatMult(fetidpmat_ctx->B_delta,pcis->vec1_B,fetidpmat_ctx->lambda_local);CHKERRQ(ierr);
    ierr = VecSet(lambda_global,0.0);CHKERRQ(ierr);
    ierr = VecScatterBegin(fetidpmat_ctx->l2g_lambda,fetidpmat_ctx->lambda_local,lambda_global,ADD_VALUES,SCATTER_FORWARD);CHKERRQ(ierr);
    ierr = VecScatterEnd  (fetidpmat_ctx->l2g_lambda,fetidpmat_ctx->lambda_local,lambda_global,ADD_VALUES,SCATTER_FORWARD);CHKERRQ(ierr);
    /* Action of B_Ddelta^T */
    ierr = VecScatterBegin(fetidpmat_ctx->l2g_lambda,lambda_global,fetidpmat_ctx->lambda_local,INSERT_VALUES,SCATTER_REVERSE);CHKERRQ(ierr);
    ierr = VecScatterEnd  (fetidpmat_ctx->l2g_lambda,lambda_global,fetidpmat_ctx->lambda_local,INSERT_VALUES,SCATTER_REVERSE);CHKERRQ(ierr);
    ierr = MatMultTranspose(fetidpmat_ctx->B_Ddelta,fetidpmat_ctx->lambda_local,pcis->vec1_B);CHKERRQ(ierr);

    /* Average operator E_D : results stored in pcis->vec2_B */

    ierr = VecScatterBegin(pcis->N_to_B,pcis->vec1_N,pcis->vec2_B,INSERT_VALUES,SCATTER_FORWARD);CHKERRQ(ierr);
    ierr = VecScatterEnd  (pcis->N_to_B,pcis->vec1_N,pcis->vec2_B,INSERT_VALUES,SCATTER_FORWARD);CHKERRQ(ierr);
    ierr = VecPointwiseMult(pcis->vec2_B,pcis->D,pcis->vec2_B);CHKERRQ(ierr);
    ierr = VecScatterBegin(pcis->N_to_B,pcis->vec2_B,pcis->vec1_N,INSERT_VALUES,SCATTER_REVERSE);CHKERRQ(ierr);
    ierr = VecScatterEnd  (pcis->N_to_B,pcis->vec2_B,pcis->vec1_N,INSERT_VALUES,SCATTER_REVERSE);CHKERRQ(ierr);
    ierr = VecSet(pcis->vec1_global,0.0);CHKERRQ(ierr);
    ierr = VecScatterBegin(matis->ctx,pcis->vec1_N,pcis->vec1_global,ADD_VALUES,SCATTER_REVERSE);CHKERRQ(ierr);
    ierr = VecScatterEnd  (matis->ctx,pcis->vec1_N,pcis->vec1_global,ADD_VALUES,SCATTER_REVERSE);CHKERRQ(ierr);
    ierr = VecScatterBegin(matis->ctx,pcis->vec1_global,pcis->vec1_N,INSERT_VALUES,SCATTER_FORWARD);CHKERRQ(ierr);
    ierr = VecScatterEnd  (matis->ctx,pcis->vec1_global,pcis->vec1_N,INSERT_VALUES,SCATTER_FORWARD);CHKERRQ(ierr);
    ierr = VecScatterBegin(pcis->N_to_B,pcis->vec1_N,pcis->vec2_B,INSERT_VALUES,SCATTER_FORWARD);CHKERRQ(ierr);
    ierr = VecScatterEnd  (pcis->N_to_B,pcis->vec1_N,pcis->vec2_B,INSERT_VALUES,SCATTER_FORWARD);CHKERRQ(ierr);

    /* test E_D=I-P_D */
    scalar_value = 1.0;
    ierr         = VecAXPY(pcis->vec1_B,scalar_value,pcis->vec2_B);CHKERRQ(ierr);
    scalar_value = -1.0;
    ierr         = VecAXPY(pcis->vec1_B,scalar_value,test_vec);CHKERRQ(ierr);
    ierr         = VecNorm(pcis->vec1_B,NORM_INFINITY,&scalar_value);CHKERRQ(ierr);
    ierr         = VecDestroy(&test_vec);CHKERRQ(ierr);
    ierr         = PetscViewerASCIISynchronizedPrintf(viewer,"D[%04d] CHECK infty norm of E_D + P_D - I: % 1.14e\n",rank,scalar_value);CHKERRQ(ierr);
    ierr         = PetscViewerFlush(viewer);CHKERRQ(ierr);

    /* TEST E: It should holds R_D^TP_Dw=0 w\in\widetilde{W}          */
    /* eq.48 Mandel Tezaur and Dohrmann 2005                          */

    ierr = VecSetRandom(pcis->vec1_N,NULL);CHKERRQ(ierr);
    ierr = VecGetArray(pcis->vec1_N,&array);CHKERRQ(ierr);

    scalar_value = 0.0; /* set zero at vertices */
    for (i=0;i<n_vertices;i++) array[vertex_indices[i]]=scalar_value;
    ierr = VecRestoreArray(pcis->vec1_N,&array);CHKERRQ(ierr);

    /* Jump operator P_D : results stored in pcis->vec1_B */

    ierr = VecScatterBegin(pcis->N_to_B,pcis->vec1_N,pcis->vec1_B,INSERT_VALUES,SCATTER_FORWARD);CHKERRQ(ierr);
    ierr = VecScatterEnd  (pcis->N_to_B,pcis->vec1_N,pcis->vec1_B,INSERT_VALUES,SCATTER_FORWARD);CHKERRQ(ierr);
    /* Action of B_delta */
    ierr = MatMult(fetidpmat_ctx->B_delta,pcis->vec1_B,fetidpmat_ctx->lambda_local);CHKERRQ(ierr);
    ierr = VecSet(lambda_global,0.0);CHKERRQ(ierr);
    ierr = VecScatterBegin(fetidpmat_ctx->l2g_lambda,fetidpmat_ctx->lambda_local,lambda_global,ADD_VALUES,SCATTER_FORWARD);CHKERRQ(ierr);
    ierr = VecScatterEnd  (fetidpmat_ctx->l2g_lambda,fetidpmat_ctx->lambda_local,lambda_global,ADD_VALUES,SCATTER_FORWARD);CHKERRQ(ierr);
    /* Action of B_Ddelta^T */
    ierr = VecScatterBegin(fetidpmat_ctx->l2g_lambda,lambda_global,fetidpmat_ctx->lambda_local,INSERT_VALUES,SCATTER_REVERSE);CHKERRQ(ierr);
    ierr = VecScatterEnd  (fetidpmat_ctx->l2g_lambda,lambda_global,fetidpmat_ctx->lambda_local,INSERT_VALUES,SCATTER_REVERSE);CHKERRQ(ierr);
    ierr = MatMultTranspose(fetidpmat_ctx->B_Ddelta,fetidpmat_ctx->lambda_local,pcis->vec1_B);CHKERRQ(ierr);
    /* diagonal scaling */
    ierr = VecPointwiseMult(pcis->vec1_B,pcis->D,pcis->vec1_B);CHKERRQ(ierr);
    /* sum on the interface */
    ierr = VecSet(pcis->vec1_N,0.0);CHKERRQ(ierr);
    ierr = VecScatterBegin(pcis->N_to_B,pcis->vec1_B,pcis->vec1_N,INSERT_VALUES,SCATTER_REVERSE);CHKERRQ(ierr);
    ierr = VecScatterEnd  (pcis->N_to_B,pcis->vec1_B,pcis->vec1_N,INSERT_VALUES,SCATTER_REVERSE);CHKERRQ(ierr);
    ierr = VecSet(pcis->vec1_global,0.0);CHKERRQ(ierr);
    ierr = VecScatterBegin(matis->ctx,pcis->vec1_N,pcis->vec1_global,ADD_VALUES,SCATTER_REVERSE);CHKERRQ(ierr);
    ierr = VecScatterEnd  (matis->ctx,pcis->vec1_N,pcis->vec1_global,ADD_VALUES,SCATTER_REVERSE);CHKERRQ(ierr);
    ierr = VecNorm(pcis->vec1_global,NORM_INFINITY,&scalar_value);CHKERRQ(ierr);
    ierr = PetscViewerASCIIPrintf(viewer,"E[coll]: CHECK infty norm of R^T_D P_D: % 1.14e\n",scalar_value);CHKERRQ(ierr);
    ierr = PetscViewerFlush(viewer);CHKERRQ(ierr);

    if (!fully_redundant) {
      /* TEST F: It should holds B_{delta}B^T_{D,delta}=I               */
      /* Corollary thm 14 Mandel Tezaur and Dohrmann 2005               */
      ierr = VecDuplicate(lambda_global,&test_vec);CHKERRQ(ierr);
      ierr = VecSetRandom(lambda_global,NULL);CHKERRQ(ierr);
      /* Action of B_Ddelta^T */
      ierr = VecScatterBegin(fetidpmat_ctx->l2g_lambda,lambda_global,fetidpmat_ctx->lambda_local,INSERT_VALUES,SCATTER_REVERSE);CHKERRQ(ierr);
      ierr = VecScatterEnd  (fetidpmat_ctx->l2g_lambda,lambda_global,fetidpmat_ctx->lambda_local,INSERT_VALUES,SCATTER_REVERSE);CHKERRQ(ierr);
      ierr = MatMultTranspose(fetidpmat_ctx->B_Ddelta,fetidpmat_ctx->lambda_local,pcis->vec1_B);CHKERRQ(ierr);
      /* Action of B_delta */
      ierr         = MatMult(fetidpmat_ctx->B_delta,pcis->vec1_B,fetidpmat_ctx->lambda_local);CHKERRQ(ierr);
      ierr         = VecSet(test_vec,0.0);CHKERRQ(ierr);
      ierr         = VecScatterBegin(fetidpmat_ctx->l2g_lambda,fetidpmat_ctx->lambda_local,test_vec,ADD_VALUES,SCATTER_FORWARD);CHKERRQ(ierr);
      ierr         = VecScatterEnd  (fetidpmat_ctx->l2g_lambda,fetidpmat_ctx->lambda_local,test_vec,ADD_VALUES,SCATTER_FORWARD);CHKERRQ(ierr);
      scalar_value = -1.0;
      ierr         = VecAXPY(lambda_global,scalar_value,test_vec);CHKERRQ(ierr);
      ierr         = VecNorm(lambda_global,NORM_INFINITY,&scalar_value);CHKERRQ(ierr);
      ierr         = PetscViewerASCIIPrintf(viewer,"E[coll]: CHECK infty norm of P^T_D - I: % 1.14e\n",scalar_value);CHKERRQ(ierr);
      ierr         = PetscViewerFlush(viewer);CHKERRQ(ierr);
      ierr         = PetscViewerFlush(viewer);CHKERRQ(ierr);
      ierr         = VecDestroy(&test_vec);CHKERRQ(ierr);
    }
  }
  /* final cleanup */
  ierr = PetscFree(vertex_indices);CHKERRQ(ierr);
  ierr = VecDestroy(&lambda_global);CHKERRQ(ierr);
  PetscFunctionReturn(0);
}

#undef __FUNCT__
#define __FUNCT__ "PCBDDCSetupFETIDPPCContext"
static PetscErrorCode PCBDDCSetupFETIDPPCContext(Mat fetimat, FETIDPPC_ctx *fetidppc_ctx)
{
  FETIDPMat_ctx  *mat_ctx;
  PetscErrorCode ierr;

  PetscFunctionBegin;
  ierr = MatShellGetContext(fetimat,&mat_ctx);CHKERRQ(ierr);
  /* get references from objects created when setting up feti mat context */
  ierr = PetscObjectReference((PetscObject)mat_ctx->lambda_local);CHKERRQ(ierr);

  fetidppc_ctx->lambda_local = mat_ctx->lambda_local;

  ierr = PetscObjectReference((PetscObject)mat_ctx->B_Ddelta);CHKERRQ(ierr);

  fetidppc_ctx->B_Ddelta = mat_ctx->B_Ddelta;

  ierr = PetscObjectReference((PetscObject)mat_ctx->l2g_lambda);CHKERRQ(ierr);

  fetidppc_ctx->l2g_lambda = mat_ctx->l2g_lambda;
  PetscFunctionReturn(0);
}

#undef __FUNCT__
#define __FUNCT__ "FETIDPMatMult"
static PetscErrorCode FETIDPMatMult(Mat fetimat, Vec x, Vec y)
{
  FETIDPMat_ctx  *mat_ctx;
  PC_IS          *pcis;
  PetscErrorCode ierr;

  PetscFunctionBegin;
  ierr = MatShellGetContext(fetimat,&mat_ctx);CHKERRQ(ierr);
  pcis = (PC_IS*)mat_ctx->pc->data;
  /* Application of B_delta^T */
  ierr = VecScatterBegin(mat_ctx->l2g_lambda,x,mat_ctx->lambda_local,INSERT_VALUES,SCATTER_REVERSE);CHKERRQ(ierr);
  ierr = VecScatterEnd(mat_ctx->l2g_lambda,x,mat_ctx->lambda_local,INSERT_VALUES,SCATTER_REVERSE);CHKERRQ(ierr);
  ierr = MatMultTranspose(mat_ctx->B_delta,mat_ctx->lambda_local,pcis->vec1_B);CHKERRQ(ierr);
  /* Application of \widetilde{S}^-1 */
  ierr = VecSet(pcis->vec1_D,0.0);CHKERRQ(ierr);
  ierr = PCBDDCApplyInterfacePreconditioner(mat_ctx->pc);CHKERRQ(ierr);
  /* Application of B_delta */
  ierr = MatMult(mat_ctx->B_delta,pcis->vec1_B,mat_ctx->lambda_local);CHKERRQ(ierr);
  ierr = VecSet(y,0.0);CHKERRQ(ierr);
  ierr = VecScatterBegin(mat_ctx->l2g_lambda,mat_ctx->lambda_local,y,ADD_VALUES,SCATTER_FORWARD);CHKERRQ(ierr);
  ierr = VecScatterEnd(mat_ctx->l2g_lambda,mat_ctx->lambda_local,y,ADD_VALUES,SCATTER_FORWARD);CHKERRQ(ierr);
  PetscFunctionReturn(0);
}

#undef __FUNCT__
#define __FUNCT__ "FETIDPPCApply"
static PetscErrorCode FETIDPPCApply(PC fetipc, Vec x, Vec y)
{
  FETIDPPC_ctx   *pc_ctx;
  PC_IS          *pcis;
  PetscErrorCode ierr;

  PetscFunctionBegin;
  ierr = PCShellGetContext(fetipc,(void**)&pc_ctx);
  pcis = (PC_IS*)pc_ctx->pc->data;
  /* Application of B_Ddelta^T */
  ierr = VecScatterBegin(pc_ctx->l2g_lambda,x,pc_ctx->lambda_local,INSERT_VALUES,SCATTER_REVERSE);CHKERRQ(ierr);
  ierr = VecScatterEnd(pc_ctx->l2g_lambda,x,pc_ctx->lambda_local,INSERT_VALUES,SCATTER_REVERSE);CHKERRQ(ierr);
  ierr = VecSet(pcis->vec2_B,0.0);CHKERRQ(ierr);
  ierr = MatMultTranspose(pc_ctx->B_Ddelta,pc_ctx->lambda_local,pcis->vec2_B);CHKERRQ(ierr);
  /* Application of S */
  ierr = PCISApplySchur(pc_ctx->pc,pcis->vec2_B,pcis->vec1_B,(Vec)0,pcis->vec1_D,pcis->vec2_D);CHKERRQ(ierr);
  /* Application of B_Ddelta */
  ierr = MatMult(pc_ctx->B_Ddelta,pcis->vec1_B,pc_ctx->lambda_local);CHKERRQ(ierr);
  ierr = VecSet(y,0.0);CHKERRQ(ierr);
  ierr = VecScatterBegin(pc_ctx->l2g_lambda,pc_ctx->lambda_local,y,ADD_VALUES,SCATTER_FORWARD);CHKERRQ(ierr);
  ierr = VecScatterEnd(pc_ctx->l2g_lambda,pc_ctx->lambda_local,y,ADD_VALUES,SCATTER_FORWARD);CHKERRQ(ierr);
  PetscFunctionReturn(0);
}

#undef __FUNCT__
#define __FUNCT__ "PCBDDCSetupLocalAdjacencyGraph"
static PetscErrorCode PCBDDCSetupLocalAdjacencyGraph(PC pc)
{
  PC_BDDC        *pcbddc = (PC_BDDC*)pc->data;
  Mat_IS         *matis  = (Mat_IS*)pc->pmat->data;
  PetscInt       nvtxs;
  const PetscInt *xadj,*adjncy;
  Mat            mat_adj;
  PetscBool      symmetrize_rowij=PETSC_TRUE,compressed_rowij=PETSC_FALSE,flg_row=PETSC_TRUE;
  PCBDDCGraph    mat_graph       =pcbddc->mat_graph;
  PetscErrorCode ierr;

  PetscFunctionBegin;
  /* get CSR adjacency from local matrix if user has not yet provided local graph using PCBDDCSetLocalAdjacencyGraph function */
  if (!mat_graph->xadj) {
    ierr = MatConvert(matis->A,MATMPIADJ,MAT_INITIAL_MATRIX,&mat_adj);CHKERRQ(ierr);
    ierr = MatGetRowIJ(mat_adj,0,symmetrize_rowij,compressed_rowij,&nvtxs,&xadj,&adjncy,&flg_row);CHKERRQ(ierr);
    if (!flg_row) SETERRQ(PETSC_COMM_SELF,PETSC_ERR_PLIB,"Error in MatGetRowIJ()\n");
    /* Get adjacency into BDDC workspace */
    ierr = PCBDDCSetLocalAdjacencyGraph(pc,nvtxs,xadj,adjncy,PETSC_COPY_VALUES);CHKERRQ(ierr);
    ierr = MatRestoreRowIJ(mat_adj,0,symmetrize_rowij,compressed_rowij,&nvtxs,&xadj,&adjncy,&flg_row);CHKERRQ(ierr);
    if (!flg_row) SETERRQ(PETSC_COMM_SELF,PETSC_ERR_PLIB,"Error in MatRestoreRowIJ()\n");
    ierr = MatDestroy(&mat_adj);CHKERRQ(ierr);
  }
  PetscFunctionReturn(0);
}
/* -------------------------------------------------------------------------- */
#undef __FUNCT__
#define __FUNCT__ "PCBDDCApplyInterfacePreconditioner"
static PetscErrorCode  PCBDDCApplyInterfacePreconditioner(PC pc)
{
  PetscErrorCode    ierr;
  PC_BDDC           *pcbddc = (PC_BDDC*)(pc->data);
  PC_IS             *pcis   = (PC_IS*)(pc->data);
  const PetscScalar zero     = 0.0;

  PetscFunctionBegin;
  /* Application of PHI^T  */
  ierr = MatMultTranspose(pcbddc->coarse_phi_B,pcis->vec1_B,pcbddc->vec1_P);CHKERRQ(ierr);
  if (pcbddc->inexact_prec_type) { ierr = MatMultTransposeAdd(pcbddc->coarse_phi_D,pcis->vec1_D,pcbddc->vec1_P,pcbddc->vec1_P);CHKERRQ(ierr); }

  /* Scatter data of coarse_rhs */
  if (pcbddc->coarse_rhs) { ierr = VecSet(pcbddc->coarse_rhs,zero);CHKERRQ(ierr); }
  ierr = PCBDDCScatterCoarseDataBegin(pc,pcbddc->vec1_P,pcbddc->coarse_rhs,ADD_VALUES,SCATTER_FORWARD);CHKERRQ(ierr);

  /* Local solution on R nodes */
  ierr = VecSet(pcbddc->vec1_R,zero);CHKERRQ(ierr);
  ierr = VecScatterBegin(pcbddc->R_to_B,pcis->vec1_B,pcbddc->vec1_R,INSERT_VALUES,SCATTER_REVERSE);CHKERRQ(ierr);
  ierr = VecScatterEnd  (pcbddc->R_to_B,pcis->vec1_B,pcbddc->vec1_R,INSERT_VALUES,SCATTER_REVERSE);CHKERRQ(ierr);
  if (pcbddc->inexact_prec_type) {
    ierr = VecScatterBegin(pcbddc->R_to_D,pcis->vec1_D,pcbddc->vec1_R,INSERT_VALUES,SCATTER_REVERSE);CHKERRQ(ierr);
    ierr = VecScatterEnd  (pcbddc->R_to_D,pcis->vec1_D,pcbddc->vec1_R,INSERT_VALUES,SCATTER_REVERSE);CHKERRQ(ierr);
  }
  ierr = PCBDDCSolveSaddlePoint(pc);CHKERRQ(ierr);
  ierr = VecSet(pcis->vec1_B,zero);CHKERRQ(ierr);
  ierr = VecScatterBegin(pcbddc->R_to_B,pcbddc->vec2_R,pcis->vec1_B,INSERT_VALUES,SCATTER_FORWARD);CHKERRQ(ierr);
  ierr = VecScatterEnd  (pcbddc->R_to_B,pcbddc->vec2_R,pcis->vec1_B,INSERT_VALUES,SCATTER_FORWARD);CHKERRQ(ierr);
  if (pcbddc->inexact_prec_type) {
    ierr = VecScatterBegin(pcbddc->R_to_D,pcbddc->vec2_R,pcis->vec1_D,INSERT_VALUES,SCATTER_FORWARD);CHKERRQ(ierr);
    ierr = VecScatterEnd  (pcbddc->R_to_D,pcbddc->vec2_R,pcis->vec1_D,INSERT_VALUES,SCATTER_FORWARD);CHKERRQ(ierr);
  }

  /* Coarse solution */
  ierr = PCBDDCScatterCoarseDataEnd(pc,pcbddc->vec1_P,pcbddc->coarse_rhs,ADD_VALUES,SCATTER_FORWARD);CHKERRQ(ierr);
  if (pcbddc->coarse_rhs) {
    if (pcbddc->CoarseNullSpace) {
      ierr = MatNullSpaceRemove(pcbddc->CoarseNullSpace,pcbddc->coarse_rhs);CHKERRQ(ierr);
    }
    ierr = KSPSolve(pcbddc->coarse_ksp,pcbddc->coarse_rhs,pcbddc->coarse_vec);CHKERRQ(ierr);
    if (pcbddc->CoarseNullSpace) {
      ierr = MatNullSpaceRemove(pcbddc->CoarseNullSpace,pcbddc->coarse_vec);CHKERRQ(ierr);
    }
  }
  ierr = PCBDDCScatterCoarseDataBegin(pc,pcbddc->coarse_vec,pcbddc->vec1_P,INSERT_VALUES,SCATTER_REVERSE);CHKERRQ(ierr);
  ierr = PCBDDCScatterCoarseDataEnd  (pc,pcbddc->coarse_vec,pcbddc->vec1_P,INSERT_VALUES,SCATTER_REVERSE);CHKERRQ(ierr);

  /* Sum contributions from two levels */
  ierr = MatMultAdd(pcbddc->coarse_phi_B,pcbddc->vec1_P,pcis->vec1_B,pcis->vec1_B);CHKERRQ(ierr);
  if (pcbddc->inexact_prec_type) { ierr = MatMultAdd(pcbddc->coarse_phi_D,pcbddc->vec1_P,pcis->vec1_D,pcis->vec1_D);CHKERRQ(ierr); }
  PetscFunctionReturn(0);
}
/* -------------------------------------------------------------------------- */
#undef __FUNCT__
#define __FUNCT__ "PCBDDCSolveSaddlePoint"
static PetscErrorCode  PCBDDCSolveSaddlePoint(PC pc)
{
  PetscErrorCode ierr;
  PC_BDDC        *pcbddc = (PC_BDDC*)(pc->data);

  PetscFunctionBegin;
  ierr = KSPSolve(pcbddc->ksp_R,pcbddc->vec1_R,pcbddc->vec2_R);CHKERRQ(ierr);
  if (pcbddc->local_auxmat1) {
    ierr = MatMult(pcbddc->local_auxmat1,pcbddc->vec2_R,pcbddc->vec1_C);CHKERRQ(ierr);
    ierr = MatMultAdd(pcbddc->local_auxmat2,pcbddc->vec1_C,pcbddc->vec2_R,pcbddc->vec2_R);CHKERRQ(ierr);
  }
  PetscFunctionReturn(0);
}
/* -------------------------------------------------------------------------- */
#undef __FUNCT__
#define __FUNCT__ "PCBDDCScatterCoarseDataBegin"
static PetscErrorCode  PCBDDCScatterCoarseDataBegin(PC pc,Vec vec_from, Vec vec_to, InsertMode imode, ScatterMode smode)
{
  PetscErrorCode ierr;
  PC_BDDC        *pcbddc = (PC_BDDC*)(pc->data);

  PetscFunctionBegin;
  switch (pcbddc->coarse_communications_type) {
  case SCATTERS_BDDC:
    ierr = VecScatterBegin(pcbddc->coarse_loc_to_glob,vec_from,vec_to,imode,smode);CHKERRQ(ierr);
    break;
  case GATHERS_BDDC:
    break;
  }
  PetscFunctionReturn(0);
}
/* -------------------------------------------------------------------------- */
#undef __FUNCT__
#define __FUNCT__ "PCBDDCScatterCoarseDataEnd"
static PetscErrorCode  PCBDDCScatterCoarseDataEnd(PC pc,Vec vec_from, Vec vec_to, InsertMode imode, ScatterMode smode)
{
  PetscErrorCode ierr;
  PC_BDDC        *pcbddc = (PC_BDDC*)(pc->data);
  PetscScalar    *array_to;
  PetscScalar    *array_from;
  MPI_Comm       comm;
  PetscInt       i;

  PetscFunctionBegin;
  ierr = PetscObjectGetComm((PetscObject)pc,&comm);CHKERRQ(ierr);
  switch (pcbddc->coarse_communications_type) {
  case SCATTERS_BDDC:
    ierr = VecScatterEnd(pcbddc->coarse_loc_to_glob,vec_from,vec_to,imode,smode);CHKERRQ(ierr);
    break;
  case GATHERS_BDDC:
    if (vec_from) VecGetArray(vec_from,&array_from);
    if (vec_to) VecGetArray(vec_to,&array_to);
    switch (pcbddc->coarse_problem_type) {
    case SEQUENTIAL_BDDC:
      if (smode == SCATTER_FORWARD) {
        ierr = MPI_Gatherv(&array_from[0],pcbddc->local_primal_size,MPIU_SCALAR,&pcbddc->replicated_local_primal_values[0],pcbddc->local_primal_sizes,pcbddc->local_primal_displacements,MPIU_SCALAR,0,comm);CHKERRQ(ierr);
        if (vec_to) {
          if (imode == ADD_VALUES) {
            for (i=0;i<pcbddc->replicated_primal_size;i++) {
              array_to[pcbddc->replicated_local_primal_indices[i]]+=pcbddc->replicated_local_primal_values[i];
            }
          } else {
            for (i=0;i<pcbddc->replicated_primal_size;i++) {
              array_to[pcbddc->replicated_local_primal_indices[i]]=pcbddc->replicated_local_primal_values[i];
            }
          }
        }
      } else {
        if (vec_from) {
          if (imode == ADD_VALUES) {
            printf("Scatter mode %d, insert mode %d for case %d not implemented!\n",smode,imode,pcbddc->coarse_problem_type);
          }
          for (i=0;i<pcbddc->replicated_primal_size;i++) {
            pcbddc->replicated_local_primal_values[i]=array_from[pcbddc->replicated_local_primal_indices[i]];
          }
        }
        ierr = MPI_Scatterv(&pcbddc->replicated_local_primal_values[0],pcbddc->local_primal_sizes,pcbddc->local_primal_displacements,MPIU_SCALAR,&array_to[0],pcbddc->local_primal_size,MPIU_SCALAR,0,comm);CHKERRQ(ierr);
      }
      break;
    case REPLICATED_BDDC:
      if (smode == SCATTER_FORWARD) {
        ierr = MPI_Allgatherv(&array_from[0],pcbddc->local_primal_size,MPIU_SCALAR,&pcbddc->replicated_local_primal_values[0],pcbddc->local_primal_sizes,pcbddc->local_primal_displacements,MPIU_SCALAR,comm);CHKERRQ(ierr);
        if (imode == ADD_VALUES) {
          for (i=0;i<pcbddc->replicated_primal_size;i++) {
            array_to[pcbddc->replicated_local_primal_indices[i]]+=pcbddc->replicated_local_primal_values[i];
          }
        } else {
          for (i=0;i<pcbddc->replicated_primal_size;i++) {
            array_to[pcbddc->replicated_local_primal_indices[i]]=pcbddc->replicated_local_primal_values[i];
          }
        }
      } else { /* no communications needed for SCATTER_REVERSE since needed data is already present */
        if (imode == ADD_VALUES) {
          for (i=0;i<pcbddc->local_primal_size;i++) {
            array_to[i]+=array_from[pcbddc->local_primal_indices[i]];
          }
        } else {
          for (i=0;i<pcbddc->local_primal_size;i++) {
            array_to[i]=array_from[pcbddc->local_primal_indices[i]];
          }
        }
      }
      break;
    case MULTILEVEL_BDDC:
      break;
    case PARALLEL_BDDC:
      break;
    }
    if (vec_from) VecRestoreArray(vec_from,&array_from);
    if (vec_to) VecRestoreArray(vec_to,&array_to);
    break;
  }
  PetscFunctionReturn(0);
}
/* -------------------------------------------------------------------------- */
#undef __FUNCT__
#define __FUNCT__ "PCBDDCCreateConstraintMatrix"
static PetscErrorCode PCBDDCCreateConstraintMatrix(PC pc)
{
  PetscErrorCode ierr;
  PC_IS          *pcis    = (PC_IS*)(pc->data);
  PC_BDDC        *pcbddc  = (PC_BDDC*)pc->data;
  Mat_IS         *matis   = (Mat_IS*)pc->pmat->data;
  PetscInt       *nnz,*is_indices;
  PetscScalar    *temp_quadrature_constraint;
  PetscInt       *temp_indices,*temp_indices_to_constraint,*temp_indices_to_constraint_B,*local_to_B;
  PetscInt       local_primal_size,i,j,k,total_counts,max_size_of_constraint;
  PetscInt       n_constraints,n_vertices,size_of_constraint;
  PetscScalar    quad_value;
  PetscBool      nnsp_has_cnst=PETSC_FALSE,use_nnsp_true=pcbddc->use_nnsp_true;
  PetscInt       nnsp_size    =0,nnsp_addone=0,temp_constraints,temp_start_ptr;
  IS             *used_IS;
  MatType        impMatType=MATSEQAIJ;
  PetscBLASInt   Bs,Bt,lwork,lierr;
  PetscReal      tol=1.0e-8;
  MatNullSpace   nearnullsp;
  const Vec      *nearnullvecs;
  Vec            *localnearnullsp;
  PetscScalar    *work,*temp_basis,*array_vector,*correlation_mat;
  PetscReal      *rwork,*singular_vals;
  PetscBLASInt   Bone=1,*ipiv;
  Vec            temp_vec;
  Mat            temp_mat;
  KSP            temp_ksp;
  PC             temp_pc;
  PetscInt       s,start_constraint,dual_dofs;
  PetscBool      compute_submatrix,useksp=PETSC_FALSE;
  PetscInt       *aux_primal_permutation,*aux_primal_numbering;
  PetscBool      boolforface,*change_basis;

/* some ugly conditional declarations */
#if defined(PETSC_MISSING_LAPACK_GESVD)
  PetscScalar  dot_result;
  PetscScalar  one=1.0,zero=0.0;
  PetscInt     ii;
  PetscScalar  *singular_vectors;
  PetscBLASInt *iwork,*ifail;
  PetscReal    dummy_real,abs_tol;
  PetscBLASInt eigs_found;
#if defined(PETSC_USE_COMPLEX)
  PetscScalar val1,val2;
#endif
#endif
  PetscBLASInt dummy_int;
  PetscScalar  dummy_scalar;

  PetscFunctionBegin;
  /* check if near null space is attached to global mat */
  ierr = MatGetNearNullSpace(pc->pmat,&nearnullsp);CHKERRQ(ierr);
  if (nearnullsp) {
    ierr = MatNullSpaceGetVecs(nearnullsp,&nnsp_has_cnst,&nnsp_size,&nearnullvecs);CHKERRQ(ierr);
  } else { /* if near null space is not provided it uses constants */
    nnsp_has_cnst = PETSC_TRUE;
    use_nnsp_true = PETSC_TRUE;
  }
  if (nnsp_has_cnst) nnsp_addone = 1;

  /*
       Evaluate maximum storage size needed by the procedure
       - temp_indices will contain start index of each constraint stored as follows
       - temp_indices_to_constraint  [temp_indices[i],...,temp[indices[i+1]-1] will contain the indices (in local numbering) on which the constraint acts
       - temp_indices_to_constraint_B[temp_indices[i],...,temp[indices[i+1]-1] will contain the indices (in boundary numbering) on which the constraint acts
       - temp_quadrature_constraint  [temp_indices[i],...,temp[indices[i+1]-1] will contain the scalars representing the constraint itself
                                                                                                                                                         */

  total_counts  = pcbddc->n_ISForFaces+pcbddc->n_ISForEdges;
  total_counts *= (nnsp_addone+nnsp_size);

  ierr = ISGetSize(pcbddc->ISForVertices,&n_vertices);CHKERRQ(ierr);

  total_counts += n_vertices;

  ierr = PetscMalloc((total_counts+1)*sizeof(PetscInt),&temp_indices);CHKERRQ(ierr);
  ierr = PetscMalloc((total_counts+1)*sizeof(PetscBool),&change_basis);CHKERRQ(ierr);

  total_counts           = 0;
  max_size_of_constraint = 0;
  for (i=0;i<pcbddc->n_ISForEdges+pcbddc->n_ISForFaces;i++) {
    if (i<pcbddc->n_ISForEdges) used_IS = &pcbddc->ISForEdges[i];
    else used_IS = &pcbddc->ISForFaces[i-pcbddc->n_ISForEdges];
    ierr = ISGetSize(*used_IS,&j);CHKERRQ(ierr);
    total_counts += j;
    if (j>max_size_of_constraint) max_size_of_constraint=j;
  }
  total_counts *= (nnsp_addone+nnsp_size);
  total_counts += n_vertices;

  ierr = PetscMalloc(total_counts*sizeof(PetscScalar),&temp_quadrature_constraint);CHKERRQ(ierr);
  ierr = PetscMalloc(total_counts*sizeof(PetscInt),&temp_indices_to_constraint);CHKERRQ(ierr);
  ierr = PetscMalloc(total_counts*sizeof(PetscInt),&temp_indices_to_constraint_B);CHKERRQ(ierr);
  ierr = PetscMalloc(pcis->n*sizeof(PetscInt),&local_to_B);CHKERRQ(ierr);
  ierr = ISGetIndices(pcis->is_B_local,(const PetscInt**)&is_indices);CHKERRQ(ierr);

  for (i=0;i<pcis->n;i++) local_to_B[i]=-1;
  for (i=0;i<pcis->n_B;i++) local_to_B[is_indices[i]]=i;
  ierr = ISRestoreIndices(pcis->is_B_local,(const PetscInt**)&is_indices);CHKERRQ(ierr);

  /* First we issue queries to allocate optimal workspace for LAPACKgesvd or LAPACKsyev/LAPACKheev */
  rwork           = 0;
  work            = 0;
  singular_vals   = 0;
  temp_basis      = 0;
  correlation_mat = 0;
  if (!pcbddc->use_nnsp_true) {
    PetscScalar temp_work;
#if defined(PETSC_MISSING_LAPACK_GESVD)
    /* POD */
    PetscInt max_n;
    max_n = nnsp_addone+nnsp_size;
    /* using some techniques borrowed from Proper Orthogonal Decomposition */
    ierr = PetscMalloc(max_n*max_n*sizeof(PetscScalar),&correlation_mat);CHKERRQ(ierr);
    ierr = PetscMalloc(max_n*max_n*sizeof(PetscScalar),&singular_vectors);CHKERRQ(ierr);
    ierr = PetscMalloc(max_n*sizeof(PetscReal),&singular_vals);CHKERRQ(ierr);
    ierr = PetscMalloc(max_size_of_constraint*(nnsp_addone+nnsp_size)*sizeof(PetscScalar),&temp_basis);CHKERRQ(ierr);
#if defined(PETSC_USE_COMPLEX)
    ierr = PetscMalloc(3*max_n*sizeof(PetscReal),&rwork);CHKERRQ(ierr);
#endif
    ierr = PetscMalloc(5*max_n*sizeof(PetscBLASInt),&iwork);CHKERRQ(ierr);
    ierr = PetscMalloc(max_n*sizeof(PetscBLASInt),&ifail);CHKERRQ(ierr);
    /* now we evaluate the optimal workspace using query with lwork=-1 */
    ierr  = PetscBLASIntCast(max_n,&Bt);CHKERRQ(ierr);
    lwork =-1;
    ierr  = PetscFPTrapPush(PETSC_FP_TRAP_OFF);CHKERRQ(ierr);
#if !defined(PETSC_USE_COMPLEX)
    abs_tol=1.e-8;
    PetscStackCallBLAS("LAPACKsyevx",LAPACKsyevx_("V","A","U",&Bt,correlation_mat,&Bt,&dummy_real,&dummy_real,&dummy_int,&dummy_int,&abs_tol,&eigs_found,singular_vals,singular_vectors,&Bt,&temp_work,&lwork,iwork,ifail,&lierr));
#else
    SETERRQ(PetscObjectComm((PetscObject)pc), PETSC_ERR_SUP, "Not yet implemented for complexes when PETSC_MISSING_GESVD = 1");
#endif
    if (lierr) SETERRQ1(PETSC_COMM_SELF,PETSC_ERR_LIB,"Error in query to SYEVX Lapack routine %d",(int)lierr);
    ierr = PetscFPTrapPop();CHKERRQ(ierr);
#else /* on missing GESVD */
      /* SVD */
    PetscInt max_n,min_n;
    max_n = max_size_of_constraint;
    min_n = nnsp_addone+nnsp_size;
    if (max_size_of_constraint < (nnsp_addone+nnsp_size)) {
      min_n = max_size_of_constraint;
      max_n = nnsp_addone+nnsp_size;
    }
    ierr = PetscMalloc(min_n*sizeof(PetscReal),&singular_vals);CHKERRQ(ierr);
#if defined(PETSC_USE_COMPLEX)
    ierr = PetscMalloc(5*min_n*sizeof(PetscReal),&rwork);CHKERRQ(ierr);
#endif
    /* now we evaluate the optimal workspace using query with lwork=-1 */
    lwork     =-1;
    ierr      = PetscBLASIntCast(max_n,&Bs);CHKERRQ(ierr);
    ierr      = PetscBLASIntCast(min_n,&Bt);CHKERRQ(ierr);
    dummy_int = Bs;
    ierr      = PetscFPTrapPush(PETSC_FP_TRAP_OFF);CHKERRQ(ierr);
#if !defined(PETSC_USE_COMPLEX)
    PetscStackCallBLAS("LAPACKgesvd",LAPACKgesvd_("O","N",&Bs,&Bt,&temp_quadrature_constraint[0],&Bs,singular_vals,&dummy_scalar,&dummy_int,&dummy_scalar,&dummy_int,&temp_work,&lwork,&lierr));
#else
    PetscStackCallBLAS("LAPACKgesvd",LAPACKgesvd_("O","N",&Bs,&Bt,&temp_quadrature_constraint[0],&Bs,singular_vals,&dummy_scalar,&dummy_int,&dummy_scalar,&dummy_int,&temp_work,&lwork,rwork,&lierr);
#endif
    if (lierr) SETERRQ1(PETSC_COMM_SELF,PETSC_ERR_LIB,"Error in query to SVD Lapack routine %d",(int)lierr);
    ierr = PetscFPTrapPop();CHKERRQ(ierr);
#endif
    /* Allocate optimal workspace */
    ierr         = PetscBLASIntCast((PetscInt)PetscRealPart(temp_work),&lwork);CHKERRQ(ierr);
    total_counts = (PetscInt)lwork;
    ierr         = PetscMalloc(total_counts*sizeof(PetscScalar),&work);CHKERRQ(ierr);
  }
  /* get local part of global near null space vectors */
  ierr = PetscMalloc(nnsp_size*sizeof(Vec),&localnearnullsp);CHKERRQ(ierr);
  for (k=0; k<nnsp_size; k++) {
    ierr = VecDuplicate(pcis->vec1_N,&localnearnullsp[k]);CHKERRQ(ierr);
    ierr = VecScatterBegin(matis->ctx,nearnullvecs[k],localnearnullsp[k],INSERT_VALUES,SCATTER_FORWARD);CHKERRQ(ierr);
    ierr = VecScatterEnd  (matis->ctx,nearnullvecs[k],localnearnullsp[k],INSERT_VALUES,SCATTER_FORWARD);CHKERRQ(ierr);
  }
  /* Now we can loop on constraining sets */
  total_counts   =0;
  temp_indices[0]=0;
  /* vertices */
  PetscBool used_vertex;
  ierr = ISGetIndices(pcbddc->ISForVertices,(const PetscInt**)&is_indices);CHKERRQ(ierr);
  if (nnsp_has_cnst) { /* consider all vertices */
    for (i=0; i<n_vertices; i++) {
      temp_indices_to_constraint[temp_indices[total_counts]]  = is_indices[i];
      temp_indices_to_constraint_B[temp_indices[total_counts]]= local_to_B[is_indices[i]];
      temp_quadrature_constraint[temp_indices[total_counts]]  = 1.0;
      temp_indices[total_counts+1]                            = temp_indices[total_counts]+1;
      change_basis[total_counts]                              = PETSC_FALSE;
      total_counts++;
    }
  } else { /* consider vertices for which exist at least a localnearnullsp which is not null there */
    for (i=0; i<n_vertices; i++) {
      used_vertex = PETSC_FALSE;
      k           = 0;
      while (!used_vertex && k<nnsp_size) {
        ierr = VecGetArrayRead(localnearnullsp[k],(const PetscScalar**)&array_vector);CHKERRQ(ierr);
        if (PetscAbsScalar(array_vector[is_indices[i]])>0.0) {
          temp_indices_to_constraint[temp_indices[total_counts]]  =is_indices[i];
          temp_indices_to_constraint_B[temp_indices[total_counts]]=local_to_B[is_indices[i]];
          temp_quadrature_constraint[temp_indices[total_counts]]  =1.0;
          temp_indices[total_counts+1]                            =temp_indices[total_counts]+1;
          change_basis[total_counts]                              =PETSC_FALSE;
          total_counts++;
          used_vertex=PETSC_TRUE;
        }
        ierr = VecRestoreArrayRead(localnearnullsp[k],(const PetscScalar**)&array_vector);CHKERRQ(ierr);
        k++;
      }
    }
  }
  ierr       = ISRestoreIndices(pcbddc->ISForVertices,(const PetscInt**)&is_indices);CHKERRQ(ierr);
  n_vertices = total_counts;

  /* edges and faces */
  for (i=0; i<pcbddc->n_ISForEdges+pcbddc->n_ISForFaces; i++) {
    if (i<pcbddc->n_ISForEdges) {
      used_IS     = &pcbddc->ISForEdges[i];
      boolforface = pcbddc->usechangeofbasis;
    } else {
      used_IS     = &pcbddc->ISForFaces[i-pcbddc->n_ISForEdges];
      boolforface = pcbddc->usechangeonfaces;
    }
    temp_constraints = 0;          /* zero the number of constraints I have on this conn comp */
    temp_start_ptr   = total_counts; /* need to know the starting index of constraints stored */
    ierr             = ISGetSize(*used_IS,&size_of_constraint);CHKERRQ(ierr);
    ierr             = ISGetIndices(*used_IS,(const PetscInt**)&is_indices);CHKERRQ(ierr);
    if (nnsp_has_cnst) {
      temp_constraints++;
      quad_value = (PetscScalar) (1.0/PetscSqrtReal((PetscReal)size_of_constraint));
      for (j=0; j<size_of_constraint; j++) {
        temp_indices_to_constraint[temp_indices[total_counts]+j]  =is_indices[j];
        temp_indices_to_constraint_B[temp_indices[total_counts]+j]=local_to_B[is_indices[j]];
        temp_quadrature_constraint[temp_indices[total_counts]+j]  =quad_value;
      }
      temp_indices[total_counts+1]=temp_indices[total_counts]+size_of_constraint;  /* store new starting point */
      change_basis[total_counts]  =boolforface;
      total_counts++;
    }
    for (k=0; k<nnsp_size; k++) {
      ierr = VecGetArrayRead(localnearnullsp[k],(const PetscScalar**)&array_vector);CHKERRQ(ierr);
      for (j=0; j<size_of_constraint; j++) {
        temp_indices_to_constraint[temp_indices[total_counts]+j]  =is_indices[j];
        temp_indices_to_constraint_B[temp_indices[total_counts]+j]=local_to_B[is_indices[j]];
        temp_quadrature_constraint[temp_indices[total_counts]+j]  =array_vector[is_indices[j]];
      }
      ierr       = VecRestoreArrayRead(localnearnullsp[k],(const PetscScalar**)&array_vector);CHKERRQ(ierr);
      quad_value = 1.0;
      if (use_nnsp_true) { /* check if array is null on the connected component in case use_nnsp_true has been requested */
        ierr       = PetscBLASIntCast(size_of_constraint,&Bs);CHKERRQ(ierr);
        PetscStackCallBLAS("BLASasum",quad_value = BLASasum_(&Bs,&temp_quadrature_constraint[temp_indices[total_counts]],&Bone));
      }
      if (quad_value > 0.0) { /* keep indices and values */
        temp_constraints++;
        temp_indices[total_counts+1]=temp_indices[total_counts]+size_of_constraint;  /* store new starting point */
        change_basis[total_counts]  =boolforface;
        total_counts++;
      }
    }
    ierr = ISRestoreIndices(*used_IS,(const PetscInt**)&is_indices);CHKERRQ(ierr);
    /* perform SVD on the constraint if use_nnsp_true has not be requested by the user */
    if (!use_nnsp_true) {
      ierr = PetscBLASIntCast(size_of_constraint,&Bs);CHKERRQ(ierr);
      ierr = PetscBLASIntCast(temp_constraints,&Bt);CHKERRQ(ierr);

#if defined(PETSC_MISSING_LAPACK_GESVD)
      ierr = PetscMemzero(correlation_mat,Bt*Bt*sizeof(PetscScalar));CHKERRQ(ierr);
      /* Store upper triangular part of correlation matrix */
      for (j=0; j<temp_constraints; j++) {
        for (k=0; k<j+1; k++) {
#if defined(PETSC_USE_COMPLEX)
          /* hand made complex dot product -> replace */
          dot_result = 0.0;
          for (ii=0; ii<size_of_constraint; ii++) {
            val1        = temp_quadrature_constraint[temp_indices[temp_start_ptr+j]+ii];
            val2        = temp_quadrature_constraint[temp_indices[temp_start_ptr+k]+ii];
            dot_result += val1*PetscConj(val2);
          }
#else
          PetscStackCallBLAS("BLASdot",dot_result = BLASdot_(&Bs,&temp_quadrature_constraint[temp_indices[temp_start_ptr+j]],&Bone,&temp_quadrature_constraint[temp_indices[temp_start_ptr+k]],&Bone));
#endif
          correlation_mat[j*temp_constraints+k]=dot_result;
        }
      }
      ierr = PetscFPTrapPush(PETSC_FP_TRAP_OFF);CHKERRQ(ierr);
#if !defined(PETSC_USE_COMPLEX)
      PetscStackCallBLAS("LAPACKsyevx",LAPACKsyevx_("V","A","U",&Bt,correlation_mat,&Bt,&dummy_real,&dummy_real,&dummy_int,&dummy_int,&abs_tol,&eigs_found,singular_vals,singular_vectors,&Bt,work,&lwork,iwork,ifail,&lierr));
#else
      SETERRQ(PetscObjectComm((PetscObject)pc), PETSC_ERR_SUP, "Not yet implemented for complexes when PETSC_MISSING_GESVD = 1");
#endif
      if (lierr) SETERRQ1(PETSC_COMM_SELF,PETSC_ERR_LIB,"Error in SYEVX Lapack routine %d",(int)lierr);
      ierr = PetscFPTrapPop();CHKERRQ(ierr);
      /* retain eigenvalues greater than tol: note that lapack SYEV gives eigs in ascending order */
      j=0;
      while (j < Bt && singular_vals[j] < tol) j++;
      total_counts=total_counts-j;
      if (j<temp_constraints) {
        for (k=j;k<Bt;k++) singular_vals[k]=1.0/PetscSqrtReal(singular_vals[k]);
        ierr = PetscFPTrapPush(PETSC_FP_TRAP_OFF);CHKERRQ(ierr);
        PetscStackCallBLAS("BLASgemm",BLASgemm_("N","N",&Bs,&Bt,&Bt,&one,&temp_quadrature_constraint[temp_indices[temp_start_ptr]],&Bs,correlation_mat,&Bt,&zero,temp_basis,&Bs));
        ierr = PetscFPTrapPop();CHKERRQ(ierr);
        /* copy POD basis into used quadrature memory */
        for (k=0;k<Bt-j;k++) {
          for (ii=0;ii<size_of_constraint;ii++) {
            temp_quadrature_constraint[temp_indices[temp_start_ptr+k]+ii]=singular_vals[Bt-1-k]*temp_basis[(Bt-1-k)*size_of_constraint+ii];
          }
        }
      }

#else  /* on missing GESVD */
      PetscInt min_n = temp_constraints;
      if (min_n > size_of_constraint) min_n = size_of_constraint;
      dummy_int = Bs;
      ierr      = PetscFPTrapPush(PETSC_FP_TRAP_OFF);CHKERRQ(ierr);
#if !defined(PETSC_USE_COMPLEX)
      PetscStackCallBLAS("LAPACKgesvd",LAPACKgesvd_("O","N",&Bs,&Bt,&temp_quadrature_constraint[temp_indices[temp_start_ptr]],&Bs,singular_vals,&dummy_scalar,&dummy_int,&dummy_scalar,&dummy_int,work,&lwork,&lierr));
#else
      PetscStackCallBLAS("LAPACKgesvd",LAPACKgesvd_("O","N",&Bs,&Bt,&temp_quadrature_constraint[temp_indices[temp_start_ptr]],&Bs,singular_vals,&dummy_scalar,&dummy_int,&dummy_scalar,&dummy_int,work,&lwork,rwork,&lierr);
#endif
      if (lierr) SETERRQ1(PETSC_COMM_SELF,PETSC_ERR_LIB,"Error in SVD Lapack routine %d",(int)lierr);
      ierr = PetscFPTrapPop();CHKERRQ(ierr);
      /* retain eigenvalues greater than tol: note that lapack SVD gives eigs in descending order */
      j=0;
      while (j < min_n && singular_vals[min_n-j-1] < tol) j++;
      total_counts = total_counts-(PetscInt)Bt+(min_n-j);
#endif
    }
  }

  n_constraints     =total_counts-n_vertices;
  local_primal_size = total_counts;
  /* set quantities in pcbddc data structure */
  pcbddc->n_vertices        = n_vertices;
  pcbddc->n_constraints     = n_constraints;
  pcbddc->local_primal_size = local_primal_size;

  /* Create constraint matrix */
  /* The constraint matrix is used to compute the l2g map of primal dofs */
  /* so we need to set it up properly either with or without change of basis */
  ierr = MatCreate(PETSC_COMM_SELF,&pcbddc->ConstraintMatrix);CHKERRQ(ierr);
  ierr = MatSetType(pcbddc->ConstraintMatrix,impMatType);CHKERRQ(ierr);
  ierr = MatSetSizes(pcbddc->ConstraintMatrix,local_primal_size,pcis->n,local_primal_size,pcis->n);CHKERRQ(ierr);

  /* compute a local numbering of constraints : vertices first then constraints */
  ierr = VecSet(pcis->vec1_N,0.0);CHKERRQ(ierr);
  ierr = VecGetArray(pcis->vec1_N,&array_vector);CHKERRQ(ierr);
  ierr = PetscMalloc(local_primal_size*sizeof(PetscInt),&aux_primal_numbering);CHKERRQ(ierr);
  ierr = PetscMalloc(local_primal_size*sizeof(PetscInt),&aux_primal_permutation);CHKERRQ(ierr);

  total_counts=0;

  /* find vertices: subdomain corners plus dofs with basis changed */
  for (i=0; i<local_primal_size; i++) {
    size_of_constraint=temp_indices[i+1]-temp_indices[i];
    if (change_basis[i] || size_of_constraint == 1) {
      k=0;
      while (k < size_of_constraint && array_vector[temp_indices_to_constraint[temp_indices[i]+size_of_constraint-k-1]] != 0.0) {
        k=k+1;
      }
      j = temp_indices_to_constraint[temp_indices[i]+size_of_constraint-k-1];

      array_vector[j]                      = 1.0;
      aux_primal_numbering[total_counts]   = j;
      aux_primal_permutation[total_counts] = total_counts;
      total_counts++;
    }
  }
  ierr = VecRestoreArray(pcis->vec1_N,&array_vector);CHKERRQ(ierr);
  /* permute indices in order to have a sorted set of vertices */
  ierr = PetscSortIntWithPermutation(total_counts,aux_primal_numbering,aux_primal_permutation);
  /* nonzero structure */
  ierr = PetscMalloc(local_primal_size*sizeof(PetscInt),&nnz);CHKERRQ(ierr);
  for (i=0;i<total_counts;i++) nnz[i]=1;

  j=total_counts;
  for (i=n_vertices; i<local_primal_size; i++) {
    if (!change_basis[i]) {
      nnz[j]=temp_indices[i+1]-temp_indices[i];
      j++;
    }
  }
  ierr = MatSeqAIJSetPreallocation(pcbddc->ConstraintMatrix,0,nnz);CHKERRQ(ierr);
  ierr = PetscFree(nnz);CHKERRQ(ierr);
  /* set values in constraint matrix */
  for (i=0; i<total_counts; i++) {
    j    = aux_primal_permutation[i];
    k    = aux_primal_numbering[j];
    ierr = MatSetValue(pcbddc->ConstraintMatrix,i,k,1.0,INSERT_VALUES);CHKERRQ(ierr);
  }
  for (i=n_vertices; i<local_primal_size; i++) {
    if (!change_basis[i]) {
      size_of_constraint = temp_indices[i+1]-temp_indices[i];
      ierr               = MatSetValues(pcbddc->ConstraintMatrix,1,&total_counts,size_of_constraint,&temp_indices_to_constraint[temp_indices[i]],&temp_quadrature_constraint[temp_indices[i]],INSERT_VALUES);CHKERRQ(ierr);
      total_counts++;
    }
  }
  ierr = PetscFree(aux_primal_numbering);CHKERRQ(ierr);
  ierr = PetscFree(aux_primal_permutation);CHKERRQ(ierr);
  /* assembling */
  ierr = MatAssemblyBegin(pcbddc->ConstraintMatrix,MAT_FINAL_ASSEMBLY);CHKERRQ(ierr);
  ierr = MatAssemblyEnd(pcbddc->ConstraintMatrix,MAT_FINAL_ASSEMBLY);CHKERRQ(ierr);

  /* Create matrix for change of basis. We don't need it in case pcbddc->usechangeofbasis is FALSE */
  if (pcbddc->usechangeofbasis) {
    ierr = MatCreate(PETSC_COMM_SELF,&pcbddc->ChangeOfBasisMatrix);CHKERRQ(ierr);
    ierr = MatSetType(pcbddc->ChangeOfBasisMatrix,impMatType);CHKERRQ(ierr);
    ierr = MatSetSizes(pcbddc->ChangeOfBasisMatrix,pcis->n_B,pcis->n_B,pcis->n_B,pcis->n_B);CHKERRQ(ierr);
    /* work arrays */
    /* we need to reuse these arrays, so we free them */
    ierr = PetscFree(temp_basis);CHKERRQ(ierr);
    ierr = PetscFree(work);CHKERRQ(ierr);
    ierr = PetscMalloc(pcis->n_B*sizeof(PetscInt),&nnz);CHKERRQ(ierr);
    ierr = PetscMalloc((nnsp_addone+nnsp_size)*(nnsp_addone+nnsp_size)*sizeof(PetscScalar),&temp_basis);CHKERRQ(ierr);
    ierr = PetscMalloc((nnsp_addone+nnsp_size)*sizeof(PetscScalar),&work);CHKERRQ(ierr);
    ierr = PetscMalloc((nnsp_addone+nnsp_size)*sizeof(PetscBLASInt),&ipiv);CHKERRQ(ierr);
    for (i=0;i<pcis->n_B;i++) nnz[i]=1;

    /* Overestimated nonzeros per row */
    k=1;
    for (i=pcbddc->n_vertices;i<local_primal_size;i++) {
      if (change_basis[i]) {
        size_of_constraint = temp_indices[i+1]-temp_indices[i];
        if (k < size_of_constraint) k = size_of_constraint;

        for (j=0;j<size_of_constraint;j++) {
          nnz[temp_indices_to_constraint_B[temp_indices[i]+j]] = size_of_constraint;
        }
      }
    }
    ierr = MatSeqAIJSetPreallocation(pcbddc->ChangeOfBasisMatrix,0,nnz);CHKERRQ(ierr);
    ierr = PetscFree(nnz);CHKERRQ(ierr);
    /* Temporary array to store indices */
    ierr = PetscMalloc(k*sizeof(PetscInt),&is_indices);CHKERRQ(ierr);
    /* Set initial identity in the matrix */
    for (i=0; i<pcis->n_B; i++) {
      ierr = MatSetValue(pcbddc->ChangeOfBasisMatrix,i,i,1.0,INSERT_VALUES);CHKERRQ(ierr);
    }
    /* Now we loop on the constraints which need a change of basis */
    /* Change of basis matrix is evaluated as the FIRST APPROACH in */
    /* Klawonn and Widlund, Dual-primal FETI-DP methods for linear elasticity, (6.2.1) */
    temp_constraints = 0;
    if (pcbddc->n_vertices < local_primal_size) {
      temp_start_ptr = temp_indices_to_constraint_B[temp_indices[pcbddc->n_vertices]];
    }
    for (i=pcbddc->n_vertices; i<local_primal_size; i++) {
      if (change_basis[i]) {
        compute_submatrix = PETSC_FALSE;
        useksp            = PETSC_FALSE;
        if (temp_start_ptr == temp_indices_to_constraint_B[temp_indices[i]]) {
          temp_constraints++;
          if (i == local_primal_size -1 ||  temp_start_ptr != temp_indices_to_constraint_B[temp_indices[i+1]]) {
            compute_submatrix = PETSC_TRUE;
          }
        }
        if (compute_submatrix) {
          if (temp_constraints > 1 || pcbddc->use_nnsp_true) useksp = PETSC_TRUE;
          size_of_constraint = temp_indices[i+1]-temp_indices[i];
          if (useksp) { /* experimental */
            ierr = MatCreate(PETSC_COMM_SELF,&temp_mat);CHKERRQ(ierr);
            ierr = MatSetType(temp_mat,impMatType);CHKERRQ(ierr);
            ierr = MatSetSizes(temp_mat,size_of_constraint,size_of_constraint,size_of_constraint,size_of_constraint);CHKERRQ(ierr);
            ierr = MatSeqAIJSetPreallocation(temp_mat,size_of_constraint,NULL);CHKERRQ(ierr);
          }
          /* First _size_of_constraint-temp_constraints_ columns */
          dual_dofs        = size_of_constraint-temp_constraints;
          start_constraint = i+1-temp_constraints;
          for (s=0; s<dual_dofs; s++) {
            is_indices[0] = s;
            for (j=0;j<temp_constraints;j++) {
              for (k=0;k<temp_constraints;k++) {
                temp_basis[j*temp_constraints+k]=temp_quadrature_constraint[temp_indices[start_constraint+k]+s+j+1];
              }
              work[j]         = -temp_quadrature_constraint[temp_indices[start_constraint+j]+s];
              is_indices[j+1] = s+j+1;
            }
            Bt   = temp_constraints;
            ierr = PetscFPTrapPush(PETSC_FP_TRAP_OFF);CHKERRQ(ierr);
            PetscStackCallBLAS("LAPACKgesvd",LAPACKgesv_(&Bt,&Bone,temp_basis,&Bt,ipiv,work,&Bt,&lierr));
            if (lierr) SETERRQ1(PETSC_COMM_SELF,PETSC_ERR_LIB,"Error in GESV Lapack routine %d",(int)lierr);
            ierr = PetscFPTrapPop();CHKERRQ(ierr);
            j    = temp_indices_to_constraint_B[temp_indices[start_constraint]+s];
            ierr = MatSetValues(pcbddc->ChangeOfBasisMatrix,temp_constraints,&temp_indices_to_constraint_B[temp_indices[start_constraint]+s+1],1,&j,work,INSERT_VALUES);CHKERRQ(ierr);
            if (useksp) {
              /* temp mat with transposed rows and columns */
              ierr = MatSetValues(temp_mat,1,&s,temp_constraints,&is_indices[1],work,INSERT_VALUES);CHKERRQ(ierr);
              ierr = MatSetValue(temp_mat,is_indices[0],is_indices[0],1.0,INSERT_VALUES);CHKERRQ(ierr);
            }
          }
          if (useksp) {
            /* last rows of temp_mat */
            for (j=0;j<size_of_constraint;j++) is_indices[j] = j;

            for (s=0;s<temp_constraints;s++) {
              k = s + dual_dofs;
              ierr = MatSetValues(temp_mat,1,&k,size_of_constraint,is_indices,&temp_quadrature_constraint[temp_indices[start_constraint+s]],INSERT_VALUES);CHKERRQ(ierr);
            }
            ierr = MatAssemblyBegin(temp_mat,MAT_FINAL_ASSEMBLY);CHKERRQ(ierr);
            ierr = MatAssemblyEnd(temp_mat,MAT_FINAL_ASSEMBLY);CHKERRQ(ierr);
            ierr = MatGetVecs(temp_mat,&temp_vec,NULL);CHKERRQ(ierr);
            ierr = KSPCreate(PETSC_COMM_SELF,&temp_ksp);CHKERRQ(ierr);
            ierr = KSPSetOperators(temp_ksp,temp_mat,temp_mat,SAME_PRECONDITIONER);CHKERRQ(ierr);
            ierr = KSPSetType(temp_ksp,KSPPREONLY);CHKERRQ(ierr);
            ierr = KSPGetPC(temp_ksp,&temp_pc);CHKERRQ(ierr);
            ierr = PCSetType(temp_pc,PCLU);CHKERRQ(ierr);
            ierr = KSPSetUp(temp_ksp);CHKERRQ(ierr);
            for (s=0; s<temp_constraints; s++) {
              ierr = VecSet(temp_vec,0.0);CHKERRQ(ierr);
              ierr = VecSetValue(temp_vec,s+dual_dofs,1.0,INSERT_VALUES);CHKERRQ(ierr);
              ierr = VecAssemblyBegin(temp_vec);CHKERRQ(ierr);
              ierr = VecAssemblyEnd(temp_vec);CHKERRQ(ierr);
              ierr = KSPSolve(temp_ksp,temp_vec,temp_vec);CHKERRQ(ierr);
              ierr = VecGetArray(temp_vec,&array_vector);CHKERRQ(ierr);
              j    = temp_indices_to_constraint_B[temp_indices[start_constraint+s]+size_of_constraint-s-1];
              /* last columns of change of basis matrix associated to new primal dofs */
              ierr = MatSetValues(pcbddc->ChangeOfBasisMatrix,size_of_constraint,&temp_indices_to_constraint_B[temp_indices[start_constraint+s]],1,&j,array_vector,INSERT_VALUES);CHKERRQ(ierr);
              ierr = VecRestoreArray(temp_vec,&array_vector);CHKERRQ(ierr);
            }
            ierr = MatDestroy(&temp_mat);CHKERRQ(ierr);
            ierr = KSPDestroy(&temp_ksp);CHKERRQ(ierr);
            ierr = VecDestroy(&temp_vec);CHKERRQ(ierr);
          } else {
            /* last columns of change of basis matrix associated to new primal dofs */
            for (s=0; s<temp_constraints; s++) {
              j    = temp_indices_to_constraint_B[temp_indices[start_constraint+s]+size_of_constraint-s-1];
              ierr = MatSetValues(pcbddc->ChangeOfBasisMatrix,size_of_constraint,&temp_indices_to_constraint_B[temp_indices[start_constraint+s]],1,&j,&temp_quadrature_constraint[temp_indices[start_constraint+s]],INSERT_VALUES);CHKERRQ(ierr);
            }
          }
          /* prepare for the next cycle */
          temp_constraints = 0;
          if (i != local_primal_size -1) temp_start_ptr = temp_indices_to_constraint_B[temp_indices[i+1]];
        }
      }
    }
    /* assembling */
    ierr = MatAssemblyBegin(pcbddc->ChangeOfBasisMatrix,MAT_FINAL_ASSEMBLY);CHKERRQ(ierr);
    ierr = MatAssemblyEnd(pcbddc->ChangeOfBasisMatrix,MAT_FINAL_ASSEMBLY);CHKERRQ(ierr);
    ierr = PetscFree(ipiv);CHKERRQ(ierr);
    ierr = PetscFree(is_indices);CHKERRQ(ierr);
  }
  /* free workspace no longer needed */
  ierr = PetscFree(rwork);CHKERRQ(ierr);
  ierr = PetscFree(work);CHKERRQ(ierr);
  ierr = PetscFree(temp_basis);CHKERRQ(ierr);
  ierr = PetscFree(singular_vals);CHKERRQ(ierr);
  ierr = PetscFree(correlation_mat);CHKERRQ(ierr);
  ierr = PetscFree(temp_indices);CHKERRQ(ierr);
  ierr = PetscFree(change_basis);CHKERRQ(ierr);
  ierr = PetscFree(temp_indices_to_constraint);CHKERRQ(ierr);
  ierr = PetscFree(temp_indices_to_constraint_B);CHKERRQ(ierr);
  ierr = PetscFree(local_to_B);CHKERRQ(ierr);
  ierr = PetscFree(temp_quadrature_constraint);CHKERRQ(ierr);
#if defined(PETSC_MISSING_LAPACK_GESVD)
  ierr = PetscFree(iwork);CHKERRQ(ierr);
  ierr = PetscFree(ifail);CHKERRQ(ierr);
  ierr = PetscFree(singular_vectors);CHKERRQ(ierr);
#endif
  for (k=0; k<nnsp_size; k++) {
    ierr = VecDestroy(&localnearnullsp[k]);CHKERRQ(ierr);
  }
  ierr = PetscFree(localnearnullsp);CHKERRQ(ierr);
  PetscFunctionReturn(0);
}
/* -------------------------------------------------------------------------- */
#undef __FUNCT__
#define __FUNCT__ "PCBDDCCoarseSetUp"
static PetscErrorCode PCBDDCCoarseSetUp(PC pc)
{
  PetscErrorCode ierr;
  PC_IS          *pcis    = (PC_IS*)(pc->data);
  PC_BDDC        *pcbddc  = (PC_BDDC*)pc->data;
  Mat_IS         *matis   = (Mat_IS*)pc->pmat->data;
  Mat            change_mat_all;
  IS             is_R_local;
  IS             is_V_local;
  IS             is_C_local;
  IS             is_aux1;
  IS             is_aux2;
  VecType        impVecType;
  MatType        impMatType;
  PetscInt       n_R  =0;
  PetscInt       n_D  =0;
  PetscInt       n_B  =0;
  PetscScalar    zero =0.0;
  PetscScalar    one  =1.0;
  PetscScalar    m_one=-1.0;
  PetscScalar    * array;
  PetscScalar    *coarse_submat_vals;
  PetscInt       *idx_R_local;
  PetscInt       *idx_V_B;
  PetscScalar    *coarsefunctions_errors;
  PetscScalar    *constraints_errors;

  /* auxiliary indices */
  PetscInt i,j,k;

  /* for verbose output of bddc */
  PetscViewer viewer  =pcbddc->dbg_viewer;
  PetscBool   dbg_flag=pcbddc->dbg_flag;

  /* for counting coarse dofs */
  PetscInt    n_vertices,n_constraints;
  PetscInt    size_of_constraint;
  PetscInt    *row_cmat_indices;
  PetscScalar *row_cmat_values;
  PetscInt    *vertices,*nnz,*is_indices,*temp_indices;

  PetscFunctionBegin;
  /* Set Non-overlapping dimensions */
  n_B = pcis->n_B; n_D = pcis->n - n_B;
  /* Set types for local objects needed by BDDC precondtioner */
  impMatType = MATSEQDENSE;
  impVecType = VECSEQ;

  /* get vertex indices from constraint matrix */
  ierr      = PetscMalloc(pcbddc->local_primal_size*sizeof(PetscInt),&vertices);CHKERRQ(ierr);
  n_vertices=0;
  for (i=0; i<pcbddc->local_primal_size; i++) {
    ierr = MatGetRow(pcbddc->ConstraintMatrix,i,&size_of_constraint,(const PetscInt**)&row_cmat_indices,NULL);CHKERRQ(ierr);
    if (size_of_constraint == 1) {
      vertices[n_vertices]=row_cmat_indices[0];
      n_vertices++;
    }
    ierr = MatRestoreRow(pcbddc->ConstraintMatrix,i,&size_of_constraint,(const PetscInt**)&row_cmat_indices,NULL);CHKERRQ(ierr);
  }
  /* Set number of constraints */
  n_constraints = pcbddc->local_primal_size-n_vertices;

  /* vertices in boundary numbering */
  if (n_vertices) {
    ierr = VecSet(pcis->vec1_N,m_one);CHKERRQ(ierr);
    ierr = VecGetArray(pcis->vec1_N,&array);CHKERRQ(ierr);
    for (i=0; i<n_vertices; i++) array[vertices[i]] = i;
    ierr = VecRestoreArray(pcis->vec1_N,&array);CHKERRQ(ierr);
    ierr = VecScatterBegin(pcis->N_to_B,pcis->vec1_N,pcis->vec1_B,INSERT_VALUES,SCATTER_FORWARD);CHKERRQ(ierr);
    ierr = VecScatterEnd  (pcis->N_to_B,pcis->vec1_N,pcis->vec1_B,INSERT_VALUES,SCATTER_FORWARD);CHKERRQ(ierr);
    ierr = PetscMalloc(n_vertices*sizeof(PetscInt),&idx_V_B);CHKERRQ(ierr);
    ierr = VecGetArray(pcis->vec1_B,&array);CHKERRQ(ierr);
    for (i=0; i<n_vertices; i++) {
      j=0;
      while (array[j] != i) j++;
      idx_V_B[i]=j;
    }
    ierr = VecRestoreArray(pcis->vec1_B,&array);CHKERRQ(ierr);
  }

  /* transform local matrices if needed */
  if (pcbddc->usechangeofbasis) {
    ierr = PetscMalloc(pcis->n*sizeof(PetscInt),&nnz);CHKERRQ(ierr);
    ierr = ISGetIndices(pcis->is_I_local,(const PetscInt**)&is_indices);CHKERRQ(ierr);
    for (i=0;i<n_D;i++) nnz[is_indices[i]] = 1;
    ierr = ISRestoreIndices(pcis->is_I_local,(const PetscInt**)&is_indices);CHKERRQ(ierr);
    ierr = ISGetIndices(pcis->is_B_local,(const PetscInt**)&is_indices);CHKERRQ(ierr);
    k=1;
    for (i=0;i<n_B;i++) {
      ierr = MatGetRow(pcbddc->ChangeOfBasisMatrix,i,&j,NULL,NULL);CHKERRQ(ierr);
      nnz[is_indices[i]]=j;
      if (k < j) k = j;
      ierr = MatRestoreRow(pcbddc->ChangeOfBasisMatrix,i,&j,NULL,NULL);CHKERRQ(ierr);
    }
    ierr = ISRestoreIndices(pcis->is_B_local,(const PetscInt**)&is_indices);CHKERRQ(ierr);
    /* assemble change of basis matrix on the whole set of local dofs */
    ierr = PetscMalloc(k*sizeof(PetscInt),&temp_indices);CHKERRQ(ierr);
    ierr = MatCreate(PETSC_COMM_SELF,&change_mat_all);CHKERRQ(ierr);
    ierr = MatSetSizes(change_mat_all,pcis->n,pcis->n,pcis->n,pcis->n);CHKERRQ(ierr);
    ierr = MatSetType(change_mat_all,MATSEQAIJ);CHKERRQ(ierr);
    ierr = MatSeqAIJSetPreallocation(change_mat_all,0,nnz);CHKERRQ(ierr);
    ierr = ISGetIndices(pcis->is_I_local,(const PetscInt**)&is_indices);CHKERRQ(ierr);
    for (i=0; i<n_D; i++) {
      ierr = MatSetValue(change_mat_all,is_indices[i],is_indices[i],1.0,INSERT_VALUES);CHKERRQ(ierr);
    }
    ierr = ISRestoreIndices(pcis->is_I_local,(const PetscInt**)&is_indices);CHKERRQ(ierr);
    ierr = ISGetIndices(pcis->is_B_local,(const PetscInt**)&is_indices);CHKERRQ(ierr);
    for (i=0; i<n_B; i++) {
      ierr = MatGetRow(pcbddc->ChangeOfBasisMatrix,i,&j,(const PetscInt**)&row_cmat_indices,(const PetscScalar**)&row_cmat_values);CHKERRQ(ierr);
      for (k=0; k<j; k++) temp_indices[k]=is_indices[row_cmat_indices[k]];
      ierr = MatSetValues(change_mat_all,1,&is_indices[i],j,temp_indices,row_cmat_values,INSERT_VALUES);CHKERRQ(ierr);
      ierr = MatRestoreRow(pcbddc->ChangeOfBasisMatrix,i,&j,(const PetscInt**)&row_cmat_indices,(const PetscScalar**)&row_cmat_values);CHKERRQ(ierr);
    }
    ierr = MatAssemblyBegin(change_mat_all,MAT_FINAL_ASSEMBLY);CHKERRQ(ierr);
    ierr = MatAssemblyEnd(change_mat_all,MAT_FINAL_ASSEMBLY);CHKERRQ(ierr);
    ierr = MatPtAP(matis->A,change_mat_all,MAT_INITIAL_MATRIX,1.0,&pcbddc->local_mat);CHKERRQ(ierr);
    ierr = MatDestroy(&pcis->A_IB);CHKERRQ(ierr);
    ierr = MatDestroy(&pcis->A_BI);CHKERRQ(ierr);
    ierr = MatDestroy(&pcis->A_BB);CHKERRQ(ierr);
    ierr = MatGetSubMatrix(pcbddc->local_mat,pcis->is_I_local,pcis->is_B_local,MAT_INITIAL_MATRIX,&pcis->A_IB);CHKERRQ(ierr);
    ierr = MatGetSubMatrix(pcbddc->local_mat,pcis->is_B_local,pcis->is_I_local,MAT_INITIAL_MATRIX,&pcis->A_BI);CHKERRQ(ierr);
    ierr = MatGetSubMatrix(pcbddc->local_mat,pcis->is_B_local,pcis->is_B_local,MAT_INITIAL_MATRIX,&pcis->A_BB);CHKERRQ(ierr);
    ierr = MatDestroy(&change_mat_all);CHKERRQ(ierr);
    ierr = PetscFree(nnz);CHKERRQ(ierr);
    ierr = PetscFree(temp_indices);CHKERRQ(ierr);
  } else {
    /* without change of basis, the local matrix is unchanged */
    ierr = PetscObjectReference((PetscObject)matis->A);CHKERRQ(ierr);

    pcbddc->local_mat = matis->A;
  }
  /* Change global null space passed in by the user if change of basis has been performed */
  if (pcbddc->NullSpace && pcbddc->usechangeofbasis) {
    ierr = PCBDDCAdaptNullSpace(pc);CHKERRQ(ierr);
  }

  /* Dohrmann's notation: dofs splitted in R (Remaining: all dofs but the vertices) and V (Vertices) */
  ierr = VecSet(pcis->vec1_N,one);CHKERRQ(ierr);
  ierr = VecGetArray(pcis->vec1_N,&array);CHKERRQ(ierr);
  for (i=0;i<n_vertices;i++) array[vertices[i]] = zero;
  ierr = PetscMalloc((pcis->n - n_vertices)*sizeof(PetscInt),&idx_R_local);CHKERRQ(ierr);
=======
  for (i=0;i<n_vertices;i++) array[vertices[i]] = zero;
  ierr = PetscMalloc((pcis->n-n_vertices)*sizeof(PetscInt),&idx_R_local);CHKERRQ(ierr);
>>>>>>> f7c40c41
  for (i=0, n_R=0; i<pcis->n; i++) {
    if (array[i] == one) {
      idx_R_local[n_R] = i;
      n_R++;
    }
  }
  ierr = VecRestoreArray(pcis->vec1_N,&array);CHKERRQ(ierr);
  ierr = PetscFree(vertices);CHKERRQ(ierr);
  if (dbg_flag) {
    ierr = PetscViewerASCIIPrintf(viewer,"--------------------------------------------------\n");CHKERRQ(ierr);
    ierr = PetscViewerFlush(viewer);CHKERRQ(ierr);
    ierr = PetscViewerASCIISynchronizedPrintf(viewer,"Subdomain %04d local dimensions\n",PetscGlobalRank);CHKERRQ(ierr);
    ierr = PetscViewerASCIISynchronizedPrintf(viewer,"local_size = %d, dirichlet_size = %d, boundary_size = %d\n",pcis->n,n_D,n_B);CHKERRQ(ierr);
    ierr = PetscViewerASCIISynchronizedPrintf(viewer,"r_size = %d, v_size = %d, constraints = %d, local_primal_size = %d\n",n_R,n_vertices,n_constraints,pcbddc->local_primal_size);CHKERRQ(ierr);
    ierr = PetscViewerASCIISynchronizedPrintf(viewer,"pcbddc->n_vertices = %d, pcbddc->n_constraints = %d\n",pcbddc->n_vertices,pcbddc->n_constraints);CHKERRQ(ierr);
    ierr = PetscViewerFlush(viewer);CHKERRQ(ierr);
  }

  /* Allocate needed vectors */
  ierr = VecDuplicate(pcis->vec1_global,&pcbddc->original_rhs);CHKERRQ(ierr);
  ierr = VecDuplicate(pcis->vec1_global,&pcbddc->temp_solution);CHKERRQ(ierr);
  ierr = VecDuplicate(pcis->vec1_D,&pcbddc->vec4_D);CHKERRQ(ierr);
  ierr = VecCreate(PETSC_COMM_SELF,&pcbddc->vec1_R);CHKERRQ(ierr);
  ierr = VecSetSizes(pcbddc->vec1_R,n_R,n_R);CHKERRQ(ierr);
  ierr = VecSetType(pcbddc->vec1_R,impVecType);CHKERRQ(ierr);
  ierr = VecDuplicate(pcbddc->vec1_R,&pcbddc->vec2_R);CHKERRQ(ierr);
  ierr = VecCreate(PETSC_COMM_SELF,&pcbddc->vec1_P);CHKERRQ(ierr);
  ierr = VecSetSizes(pcbddc->vec1_P,pcbddc->local_primal_size,pcbddc->local_primal_size);CHKERRQ(ierr);
  ierr = VecSetType(pcbddc->vec1_P,impVecType);CHKERRQ(ierr);

  /* Creating some index sets needed  */
  /* For submatrices */
  ierr = ISCreateGeneral(PETSC_COMM_SELF,n_R,idx_R_local,PETSC_OWN_POINTER,&is_R_local);CHKERRQ(ierr);

  /* For VecScatters pcbddc->R_to_B and (optionally) pcbddc->R_to_D */
  {
    IS         is_aux1,is_aux2;
    PetscInt   *aux_array1;
    PetscInt   *aux_array2;
    PetscInt   *idx_I_local;

    ierr = PetscMalloc((pcis->n_B-n_vertices)*sizeof(PetscInt),&aux_array1);CHKERRQ(ierr);
    ierr = PetscMalloc((pcis->n_B-n_vertices)*sizeof(PetscInt),&aux_array2);CHKERRQ(ierr);

    ierr = ISGetIndices(pcis->is_I_local,(const PetscInt**)&idx_I_local);CHKERRQ(ierr);
    ierr = VecGetArray(pcis->vec1_N,&array);CHKERRQ(ierr);
    for (i=0; i<n_D; i++) array[idx_I_local[i]] = 0;
    ierr = ISRestoreIndices(pcis->is_I_local,(const PetscInt**)&idx_I_local);CHKERRQ(ierr);
    for (i=0, j=0; i<n_R; i++) {
      if (array[idx_R_local[i]] == one) {
        aux_array1[j] = i;
        j++;
      }
    }
    ierr = VecRestoreArray(pcis->vec1_N,&array);CHKERRQ(ierr);
    ierr = ISCreateGeneral(PETSC_COMM_SELF,j,aux_array1,PETSC_COPY_VALUES,&is_aux1);CHKERRQ(ierr);
    ierr = VecScatterBegin(pcis->N_to_B,pcis->vec1_N,pcis->vec1_B,INSERT_VALUES,SCATTER_FORWARD);CHKERRQ(ierr);
    ierr = VecScatterEnd  (pcis->N_to_B,pcis->vec1_N,pcis->vec1_B,INSERT_VALUES,SCATTER_FORWARD);CHKERRQ(ierr);
    ierr = VecGetArray(pcis->vec1_B,&array);CHKERRQ(ierr);
    for (i=0, j=0; i<n_B; i++) {
      if (array[i] == one) {
        aux_array2[j] = i; j++;
      }
    }
    ierr = VecRestoreArray(pcis->vec1_B,&array);CHKERRQ(ierr);
    ierr = ISCreateGeneral(PETSC_COMM_SELF,j,aux_array2,PETSC_COPY_VALUES,&is_aux2);CHKERRQ(ierr);
    ierr = VecScatterCreate(pcbddc->vec1_R,is_aux1,pcis->vec1_B,is_aux2,&pcbddc->R_to_B);CHKERRQ(ierr);
    ierr = PetscFree(aux_array1);CHKERRQ(ierr);
    ierr = PetscFree(aux_array2);CHKERRQ(ierr);
    ierr = ISDestroy(&is_aux1);CHKERRQ(ierr);
    ierr = ISDestroy(&is_aux2);CHKERRQ(ierr);

    if (pcbddc->inexact_prec_type || dbg_flag ) {
      ierr = PetscMalloc(n_D*sizeof(PetscInt),&aux_array1);CHKERRQ(ierr);
      ierr = VecGetArray(pcis->vec1_N,&array);CHKERRQ(ierr);
      for (i=0, j=0; i<n_R; i++) {
        if (array[idx_R_local[i]] == zero) {
          aux_array1[j] = i;
          j++;
        }
      }
      ierr = VecRestoreArray(pcis->vec1_N,&array);CHKERRQ(ierr);
      ierr = ISCreateGeneral(PETSC_COMM_SELF,j,aux_array1,PETSC_COPY_VALUES,&is_aux1);CHKERRQ(ierr);
      ierr = VecScatterCreate(pcbddc->vec1_R,is_aux1,pcis->vec1_D,(IS)0,&pcbddc->R_to_D);CHKERRQ(ierr);
      ierr = PetscFree(aux_array1);CHKERRQ(ierr);
      ierr = ISDestroy(&is_aux1);CHKERRQ(ierr);
    }
  }

  /* Creating PC contexts for local Dirichlet and Neumann problems */
  {
    Mat          A_RR;
    PC           pc_temp;
    MatStructure matstruct;
    /* Matrix for Dirichlet problem is A_II */
    /* HACK (TODO) A_II can be changed between nonlinear iterations */
    if (pc->setupcalled) { /* we dont need to rebuild dirichlet problem the first time we build BDDC */
      ierr = PCGetOperators(pc,NULL,NULL,&matstruct);CHKERRQ(ierr);
      if (matstruct == SAME_NONZERO_PATTERN) {
        ierr = MatGetSubMatrix(matis->A,pcis->is_I_local,pcis->is_I_local,MAT_REUSE_MATRIX,&pcis->A_II);CHKERRQ(ierr);
      } else {
        ierr = MatDestroy(&pcis->A_II);CHKERRQ(ierr);
        ierr = MatGetSubMatrix(matis->A,pcis->is_I_local,pcis->is_I_local,MAT_INITIAL_MATRIX,&pcis->A_II);CHKERRQ(ierr);
      }
    }
    ierr = KSPCreate(PETSC_COMM_SELF,&pcbddc->ksp_D);CHKERRQ(ierr);
    ierr = PetscObjectIncrementTabLevel((PetscObject)pcbddc->ksp_D,(PetscObject)pc,1);CHKERRQ(ierr);
    ierr = KSPSetOperators(pcbddc->ksp_D,pcis->A_II,pcis->A_II,SAME_PRECONDITIONER);CHKERRQ(ierr);
    ierr = KSPSetType(pcbddc->ksp_D,KSPPREONLY);CHKERRQ(ierr);
    ierr = KSPSetOptionsPrefix(pcbddc->ksp_D,"dirichlet_");CHKERRQ(ierr);
    /* default */
    ierr = KSPGetPC(pcbddc->ksp_D,&pc_temp);CHKERRQ(ierr);
    ierr = PCSetType(pc_temp,PCLU);CHKERRQ(ierr);
    /* Allow user's customization */
    ierr = KSPSetFromOptions(pcbddc->ksp_D);CHKERRQ(ierr);
    /* umfpack interface has a bug when matrix dimension is zero */
    if (!n_D) {
      ierr = PCSetType(pc_temp,PCNONE);CHKERRQ(ierr);
    }
    /* Set Up KSP for Dirichlet problem of BDDC */
    ierr = KSPSetUp(pcbddc->ksp_D);CHKERRQ(ierr);
    /* set ksp_D into pcis data */
    ierr = KSPDestroy(&pcis->ksp_D);CHKERRQ(ierr);
    ierr = PetscObjectReference((PetscObject)pcbddc->ksp_D);CHKERRQ(ierr);
    pcis->ksp_D = pcbddc->ksp_D;
    /* Matrix for Neumann problem is A_RR -> we need to create it */
    ierr = MatGetSubMatrix(pcbddc->local_mat,is_R_local,is_R_local,MAT_INITIAL_MATRIX,&A_RR);CHKERRQ(ierr);
    ierr = KSPCreate(PETSC_COMM_SELF,&pcbddc->ksp_R);CHKERRQ(ierr);
    ierr = PetscObjectIncrementTabLevel((PetscObject)pcbddc->ksp_R,(PetscObject)pc,1);CHKERRQ(ierr);
    ierr = KSPSetOperators(pcbddc->ksp_R,A_RR,A_RR,SAME_PRECONDITIONER);CHKERRQ(ierr);
    ierr = KSPSetType(pcbddc->ksp_R,KSPPREONLY);CHKERRQ(ierr);
    ierr = KSPSetOptionsPrefix(pcbddc->ksp_R,"neumann_");CHKERRQ(ierr);
    /* default */
    ierr = KSPGetPC(pcbddc->ksp_R,&pc_temp);CHKERRQ(ierr);
    ierr = PCSetType(pc_temp,PCLU);CHKERRQ(ierr);
    /* Allow user's customization */
    ierr = KSPSetFromOptions(pcbddc->ksp_R);CHKERRQ(ierr);
    /* umfpack interface has a bug when matrix dimension is zero */
    if (!n_R) {
      ierr = PCSetType(pc_temp,PCNONE);CHKERRQ(ierr);
    }
    /* Set Up KSP for Neumann problem of BDDC */
    ierr = KSPSetUp(pcbddc->ksp_R);CHKERRQ(ierr);
    /* check Dirichlet and Neumann solvers and adapt them if a nullspace correction is needed */
    {
      Vec         temp_vec;
      PetscReal   value;
      PetscInt    use_exact,use_exact_reduced;

      ierr = VecDuplicate(pcis->vec1_D,&temp_vec);CHKERRQ(ierr);
      ierr = VecSetRandom(pcis->vec1_D,NULL);CHKERRQ(ierr);
      ierr = MatMult(pcis->A_II,pcis->vec1_D,pcis->vec2_D);CHKERRQ(ierr);
      ierr = KSPSolve(pcbddc->ksp_D,pcis->vec2_D,temp_vec);CHKERRQ(ierr);
      ierr = VecAXPY(temp_vec,m_one,pcis->vec1_D);CHKERRQ(ierr);
      ierr = VecNorm(temp_vec,NORM_INFINITY,&value);CHKERRQ(ierr);
      ierr = VecDestroy(&temp_vec);CHKERRQ(ierr);
      use_exact = 1;
      if (PetscAbsReal(value) > 1.e-4) use_exact = 0;
      ierr = MPI_Allreduce(&use_exact,&use_exact_reduced,1,MPIU_INT,MPI_LAND,PetscObjectComm((PetscObject)pc));CHKERRQ(ierr);
      ierr = PCBDDCSetUseExactDirichlet(pc,(PetscBool)use_exact_reduced);CHKERRQ(ierr);
      if (dbg_flag) {
        ierr = PetscViewerFlush(viewer);CHKERRQ(ierr);
        ierr = PetscViewerASCIIPrintf(viewer,"--------------------------------------------------\n");CHKERRQ(ierr);
        ierr = PetscViewerASCIIPrintf(viewer,"Checking solution of Dirichlet and Neumann problems\n");CHKERRQ(ierr);
        ierr = PetscViewerASCIISynchronizedPrintf(viewer,"Subdomain %04d infinity error for Dirichlet solve = % 1.14e \n",PetscGlobalRank,value);CHKERRQ(ierr);
        ierr = PetscViewerFlush(viewer);CHKERRQ(ierr);
      }
      if (n_D && pcbddc->NullSpace && !use_exact_reduced && !pcbddc->inexact_prec_type) {
        ierr = PCBDDCNullSpaceAssembleCorrection(pc,pcis->is_I_local);
      }
      ierr = VecDuplicate(pcbddc->vec1_R,&temp_vec);CHKERRQ(ierr);
      ierr = VecSetRandom(pcbddc->vec1_R,NULL);CHKERRQ(ierr);
      ierr = MatMult(A_RR,pcbddc->vec1_R,pcbddc->vec2_R);CHKERRQ(ierr);
      ierr = KSPSolve(pcbddc->ksp_R,pcbddc->vec2_R,temp_vec);CHKERRQ(ierr);
      ierr = VecAXPY(temp_vec,m_one,pcbddc->vec1_R);CHKERRQ(ierr);
      ierr = VecNorm(temp_vec,NORM_INFINITY,&value);CHKERRQ(ierr);
      ierr = VecDestroy(&temp_vec);CHKERRQ(ierr);
      use_exact = 1;
      if (PetscAbsReal(value) > 1.e-4) use_exact = 0;
      ierr = MPI_Allreduce(&use_exact,&use_exact_reduced,1,MPIU_INT,MPI_LAND,PetscObjectComm((PetscObject)pc));CHKERRQ(ierr);
      if (dbg_flag) {
        ierr = PetscViewerASCIISynchronizedPrintf(viewer,"Subdomain %04d infinity error for  Neumann  solve = % 1.14e \n",PetscGlobalRank,value);CHKERRQ(ierr);
        ierr = PetscViewerFlush(viewer);CHKERRQ(ierr);
      }
      if (n_R && pcbddc->NullSpace && !use_exact_reduced) { /* is it the right logic? */
        ierr = PCBDDCNullSpaceAssembleCorrection(pc,is_R_local);
      }
    }
    /* free Neumann problem's matrix */
    ierr = MatDestroy(&A_RR);CHKERRQ(ierr);
  }

  /* Assemble all remaining stuff needed to apply BDDC  */
  {
    Mat          A_RV,A_VR,A_VV;
    Mat          M1;
    Mat          C_CR;
    Mat          AUXMAT;
    Vec          vec1_C;
    Vec          vec2_C;
    Vec          vec1_V;
    Vec          vec2_V;
    IS           is_C_local,is_V_local,is_aux1;
    ISLocalToGlobalMapping BtoNmap;
    PetscInt     *nnz;
    PetscInt     *idx_V_B;
    PetscInt     *auxindices;
    PetscInt     index;
    PetscScalar* array2;
    MatFactorInfo matinfo;
    PetscBool    setsym=PETSC_FALSE,issym=PETSC_FALSE;

    /* Allocating some extra storage just to be safe */
    ierr = PetscMalloc (pcis->n*sizeof(PetscInt),&nnz);CHKERRQ(ierr);
    ierr = PetscMalloc (pcis->n*sizeof(PetscInt),&auxindices);CHKERRQ(ierr);
    for (i=0;i<pcis->n;i++) auxindices[i]=i;

    ierr = PCBDDCGetPrimalVerticesLocalIdx(pc,&n_vertices,&vertices);CHKERRQ(ierr);
    /* vertices in boundary numbering */
    ierr = PetscMalloc(n_vertices*sizeof(PetscInt),&idx_V_B);CHKERRQ(ierr);
    ierr = ISLocalToGlobalMappingCreateIS(pcis->is_B_local,&BtoNmap);CHKERRQ(ierr);
    ierr = ISGlobalToLocalMappingApply(BtoNmap,IS_GTOLM_DROP,n_vertices,vertices,&i,idx_V_B);CHKERRQ(ierr);
    ierr = ISLocalToGlobalMappingDestroy(&BtoNmap);CHKERRQ(ierr);
    if (i != n_vertices) {
      SETERRQ2(PETSC_COMM_SELF,PETSC_ERR_SUP,"Error in boundary numbering for BDDC vertices! %d != %d\n",n_vertices,i);
    }

    /* some work vectors on vertices and/or constraints */
    if (n_vertices) {
      ierr = VecCreate(PETSC_COMM_SELF,&vec1_V);CHKERRQ(ierr);
      ierr = VecSetSizes(vec1_V,n_vertices,n_vertices);CHKERRQ(ierr);
      ierr = VecSetType(vec1_V,impVecType);CHKERRQ(ierr);
      ierr = VecDuplicate(vec1_V,&vec2_V);CHKERRQ(ierr);
    }
    if (n_constraints) {
      ierr = VecCreate(PETSC_COMM_SELF,&vec1_C);CHKERRQ(ierr);
      ierr = VecSetSizes(vec1_C,n_constraints,n_constraints);CHKERRQ(ierr);
      ierr = VecSetType(vec1_C,impVecType);CHKERRQ(ierr);
      ierr = VecDuplicate(vec1_C,&vec2_C);CHKERRQ(ierr);
      ierr = VecDuplicate(vec1_C,&pcbddc->vec1_C);CHKERRQ(ierr);
    }
    /* Precompute stuffs needed for preprocessing and application of BDDC*/
    if (n_constraints) {
      ierr = MatCreate(PETSC_COMM_SELF,&pcbddc->local_auxmat2);CHKERRQ(ierr);
      ierr = MatSetSizes(pcbddc->local_auxmat2,n_R,n_constraints,n_R,n_constraints);CHKERRQ(ierr);
      ierr = MatSetType(pcbddc->local_auxmat2,impMatType);CHKERRQ(ierr);
      ierr = MatSeqDenseSetPreallocation(pcbddc->local_auxmat2,NULL);CHKERRQ(ierr);

      /* Create Constraint matrix on R nodes: C_{CR}  */
      ierr = ISCreateStride(PETSC_COMM_SELF,n_constraints,n_vertices,1,&is_C_local);CHKERRQ(ierr);
      ierr = MatGetSubMatrix(pcbddc->ConstraintMatrix,is_C_local,is_R_local,MAT_INITIAL_MATRIX,&C_CR);CHKERRQ(ierr);
      ierr = ISDestroy(&is_C_local);CHKERRQ(ierr);

      /* Assemble local_auxmat2 = - A_{RR}^{-1} C^T_{CR} needed by BDDC application */
      for (i=0;i<n_constraints;i++) {
        ierr = VecSet(pcbddc->vec1_R,zero);CHKERRQ(ierr);
        /* Get row of constraint matrix in R numbering */
        ierr = VecGetArray(pcbddc->vec1_R,&array);CHKERRQ(ierr);
        ierr = MatGetRow(C_CR,i,&size_of_constraint,(const PetscInt**)&row_cmat_indices,(const PetscScalar**)&row_cmat_values);CHKERRQ(ierr);
        for (j=0;j<size_of_constraint;j++) array[row_cmat_indices[j]] = -row_cmat_values[j];
        ierr = MatRestoreRow(C_CR,i,&size_of_constraint,(const PetscInt**)&row_cmat_indices,(const PetscScalar**)&row_cmat_values);CHKERRQ(ierr);
        ierr = VecRestoreArray(pcbddc->vec1_R,&array);CHKERRQ(ierr);

        /* Solve for row of constraint matrix in R numbering */
        ierr = KSPSolve(pcbddc->ksp_R,pcbddc->vec1_R,pcbddc->vec2_R);CHKERRQ(ierr);

        /* Set values */
        ierr = VecGetArray(pcbddc->vec2_R,&array);CHKERRQ(ierr);
        ierr = MatSetValues(pcbddc->local_auxmat2,n_R,auxindices,1,&i,array,INSERT_VALUES);CHKERRQ(ierr);
        ierr = VecRestoreArray(pcbddc->vec2_R,&array);CHKERRQ(ierr);
      }
      ierr = MatAssemblyBegin(pcbddc->local_auxmat2,MAT_FINAL_ASSEMBLY);CHKERRQ(ierr);
      ierr = MatAssemblyEnd(pcbddc->local_auxmat2,MAT_FINAL_ASSEMBLY);CHKERRQ(ierr);

      /* Assemble AUXMAT = ( LUFactor )( -C_{CR} A_{RR}^{-1} C^T_{CR} )^{-1} */
      ierr = MatMatMult(C_CR,pcbddc->local_auxmat2,MAT_INITIAL_MATRIX,PETSC_DEFAULT,&AUXMAT);CHKERRQ(ierr);
      ierr = MatFactorInfoInitialize(&matinfo);CHKERRQ(ierr);
      ierr = ISCreateStride(PETSC_COMM_SELF,n_constraints,0,1,&is_aux1);CHKERRQ(ierr);
      ierr = MatLUFactor(AUXMAT,is_aux1,is_aux1,&matinfo);CHKERRQ(ierr);
      ierr = ISDestroy(&is_aux1);CHKERRQ(ierr);

      /* Assemble explicitly M1 = ( C_{CR} A_{RR}^{-1} C^T_{CR} )^{-1} needed in preproc  */
      ierr = MatCreate(PETSC_COMM_SELF,&M1);CHKERRQ(ierr);
      ierr = MatSetSizes(M1,n_constraints,n_constraints,n_constraints,n_constraints);CHKERRQ(ierr);
      ierr = MatSetType(M1,impMatType);CHKERRQ(ierr);
      ierr = MatSeqDenseSetPreallocation(M1,NULL);CHKERRQ(ierr);
      for (i=0;i<n_constraints;i++) {
        ierr = VecSet(vec1_C,zero);CHKERRQ(ierr);
        ierr = VecSetValue(vec1_C,i,one,INSERT_VALUES);CHKERRQ(ierr);
        ierr = VecAssemblyBegin(vec1_C);CHKERRQ(ierr);
        ierr = VecAssemblyEnd(vec1_C);CHKERRQ(ierr);
        ierr = MatSolve(AUXMAT,vec1_C,vec2_C);CHKERRQ(ierr);
        ierr = VecScale(vec2_C,m_one);CHKERRQ(ierr);
        ierr = VecGetArray(vec2_C,&array);CHKERRQ(ierr);
        ierr = MatSetValues(M1,n_constraints,auxindices,1,&i,array,INSERT_VALUES);CHKERRQ(ierr);
        ierr = VecRestoreArray(vec2_C,&array);CHKERRQ(ierr);
      }
      ierr = MatAssemblyBegin(M1,MAT_FINAL_ASSEMBLY);CHKERRQ(ierr);
      ierr = MatAssemblyEnd(M1,MAT_FINAL_ASSEMBLY);CHKERRQ(ierr);
      ierr = MatDestroy(&AUXMAT);CHKERRQ(ierr);
      /* Assemble local_auxmat1 = M1*C_{CR} needed by BDDC application in KSP and in preproc */
      ierr = MatMatMult(M1,C_CR,MAT_INITIAL_MATRIX,PETSC_DEFAULT,&pcbddc->local_auxmat1);CHKERRQ(ierr);

    }

    /* Get submatrices from subdomain matrix */
    if (n_vertices) {
      ierr = ISCreateGeneral(PETSC_COMM_SELF,n_vertices,vertices,PETSC_COPY_VALUES,&is_V_local);CHKERRQ(ierr);
      ierr = MatGetSubMatrix(pcbddc->local_mat,is_R_local,is_V_local,MAT_INITIAL_MATRIX,&A_RV);CHKERRQ(ierr);
      ierr = MatGetSubMatrix(pcbddc->local_mat,is_V_local,is_R_local,MAT_INITIAL_MATRIX,&A_VR);CHKERRQ(ierr);
      ierr = MatGetSubMatrix(pcbddc->local_mat,is_V_local,is_V_local,MAT_INITIAL_MATRIX,&A_VV);CHKERRQ(ierr);
      ierr = ISDestroy(&is_V_local);CHKERRQ(ierr);
    }

    /* Matrix of coarse basis functions (local) */
    ierr = MatCreate(PETSC_COMM_SELF,&pcbddc->coarse_phi_B);CHKERRQ(ierr);
    ierr = MatSetSizes(pcbddc->coarse_phi_B,n_B,pcbddc->local_primal_size,n_B,pcbddc->local_primal_size);CHKERRQ(ierr);
    ierr = MatSetType(pcbddc->coarse_phi_B,impMatType);CHKERRQ(ierr);
    ierr = MatSeqDenseSetPreallocation(pcbddc->coarse_phi_B,NULL);CHKERRQ(ierr);
    if (pcbddc->inexact_prec_type || dbg_flag ) {
      ierr = MatCreate(PETSC_COMM_SELF,&pcbddc->coarse_phi_D);CHKERRQ(ierr);
      ierr = MatSetSizes(pcbddc->coarse_phi_D,n_D,pcbddc->local_primal_size,n_D,pcbddc->local_primal_size);CHKERRQ(ierr);
      ierr = MatSetType(pcbddc->coarse_phi_D,impMatType);CHKERRQ(ierr);
      ierr = MatSeqDenseSetPreallocation(pcbddc->coarse_phi_D,NULL);CHKERRQ(ierr);
    }

    if (dbg_flag) {
      ierr = PetscMalloc(2*pcbddc->local_primal_size*sizeof(PetscScalar),&coarsefunctions_errors);CHKERRQ(ierr);
      ierr = PetscMalloc(2*pcbddc->local_primal_size*sizeof(PetscScalar),&constraints_errors);CHKERRQ(ierr);
    }
    /* Subdomain contribution (Non-overlapping) to coarse matrix  */
    ierr = PetscMalloc ((pcbddc->local_primal_size)*(pcbddc->local_primal_size)*sizeof(PetscScalar),&coarse_submat_vals);CHKERRQ(ierr);

    /* We are now ready to evaluate coarse basis functions and subdomain contribution to coarse problem */
    for (i=0;i<n_vertices;i++){
      ierr = VecSet(vec1_V,zero);CHKERRQ(ierr);
      ierr = VecSetValue(vec1_V,i,one,INSERT_VALUES);CHKERRQ(ierr);
      ierr = VecAssemblyBegin(vec1_V);CHKERRQ(ierr);
      ierr = VecAssemblyEnd(vec1_V);CHKERRQ(ierr);
      /* solution of saddle point problem */
      ierr = MatMult(A_RV,vec1_V,pcbddc->vec1_R);CHKERRQ(ierr);
      ierr = KSPSolve(pcbddc->ksp_R,pcbddc->vec1_R,pcbddc->vec1_R);CHKERRQ(ierr);
      ierr = VecScale(pcbddc->vec1_R,m_one);CHKERRQ(ierr);
      if (n_constraints) {
        ierr = MatMult(pcbddc->local_auxmat1,pcbddc->vec1_R,vec1_C);CHKERRQ(ierr);
        ierr = MatMultAdd(pcbddc->local_auxmat2,vec1_C,pcbddc->vec1_R,pcbddc->vec1_R);CHKERRQ(ierr);
        ierr = VecScale(vec1_C,m_one);CHKERRQ(ierr);
      }
      ierr = MatMult(A_VR,pcbddc->vec1_R,vec2_V);CHKERRQ(ierr);
      ierr = MatMultAdd(A_VV,vec1_V,vec2_V,vec2_V);CHKERRQ(ierr);

      /* Set values in coarse basis function and subdomain part of coarse_mat */
      /* coarse basis functions */
      ierr = VecSet(pcis->vec1_B,zero);CHKERRQ(ierr);
      ierr = VecScatterBegin(pcbddc->R_to_B,pcbddc->vec1_R,pcis->vec1_B,INSERT_VALUES,SCATTER_FORWARD);CHKERRQ(ierr);
      ierr = VecScatterEnd  (pcbddc->R_to_B,pcbddc->vec1_R,pcis->vec1_B,INSERT_VALUES,SCATTER_FORWARD);CHKERRQ(ierr);
      ierr = VecGetArray(pcis->vec1_B,&array);CHKERRQ(ierr);
      ierr = MatSetValues(pcbddc->coarse_phi_B,n_B,auxindices,1,&i,array,INSERT_VALUES);CHKERRQ(ierr);
      ierr = VecRestoreArray(pcis->vec1_B,&array);CHKERRQ(ierr);
      ierr = MatSetValue(pcbddc->coarse_phi_B,idx_V_B[i],i,one,INSERT_VALUES);CHKERRQ(ierr);
      if ( pcbddc->inexact_prec_type || dbg_flag  ) {
        ierr = VecScatterBegin(pcbddc->R_to_D,pcbddc->vec1_R,pcis->vec1_D,INSERT_VALUES,SCATTER_FORWARD);CHKERRQ(ierr);
        ierr = VecScatterEnd(pcbddc->R_to_D,pcbddc->vec1_R,pcis->vec1_D,INSERT_VALUES,SCATTER_FORWARD);CHKERRQ(ierr);
        ierr = VecGetArray(pcis->vec1_D,&array);CHKERRQ(ierr);
        ierr = MatSetValues(pcbddc->coarse_phi_D,n_D,auxindices,1,&i,array,INSERT_VALUES);CHKERRQ(ierr);
        ierr = VecRestoreArray(pcis->vec1_D,&array);CHKERRQ(ierr);
      }
      /* subdomain contribution to coarse matrix */
      ierr = VecGetArray(vec2_V,&array);CHKERRQ(ierr);
      for (j=0; j<n_vertices; j++) coarse_submat_vals[i*pcbddc->local_primal_size+j] = array[j];   /* WARNING -> column major ordering */
      ierr = VecRestoreArray(vec2_V,&array);CHKERRQ(ierr);
      if (n_constraints) {
        ierr = VecGetArray(vec1_C,&array);CHKERRQ(ierr);
        for (j=0; j<n_constraints; j++) coarse_submat_vals[i*pcbddc->local_primal_size+j+n_vertices] = array[j];   /* WARNING -> column major ordering */
        ierr = VecRestoreArray(vec1_C,&array);CHKERRQ(ierr);
      }

      if ( dbg_flag ) {
        /* assemble subdomain vector on nodes */
        ierr = VecSet(pcis->vec1_N,zero);CHKERRQ(ierr);
        ierr = VecGetArray(pcis->vec1_N,&array);CHKERRQ(ierr);
        ierr = VecGetArray(pcbddc->vec1_R,&array2);CHKERRQ(ierr);
        for (j=0;j<n_R;j++) array[idx_R_local[j]] = array2[j];
        array[ vertices[i] ] = one;
        ierr = VecRestoreArray(pcbddc->vec1_R,&array2);CHKERRQ(ierr);
        ierr = VecRestoreArray(pcis->vec1_N,&array);CHKERRQ(ierr);
        /* assemble subdomain vector of lagrange multipliers (i.e. primal nodes) */
        ierr = VecSet(pcbddc->vec1_P,zero);CHKERRQ(ierr);
        ierr = VecGetArray(pcbddc->vec1_P,&array2);CHKERRQ(ierr);
        ierr = VecGetArray(vec2_V,&array);CHKERRQ(ierr);
        for (j=0;j<n_vertices;j++) array2[j]=array[j];
        ierr = VecRestoreArray(vec2_V,&array);CHKERRQ(ierr);
        if (n_constraints) {
          ierr = VecGetArray(vec1_C,&array);CHKERRQ(ierr);
          for (j=0;j<n_constraints;j++) array2[j+n_vertices]=array[j];
          ierr = VecRestoreArray(vec1_C,&array);CHKERRQ(ierr);
        }
        ierr = VecRestoreArray(pcbddc->vec1_P,&array2);CHKERRQ(ierr);
        ierr = VecScale(pcbddc->vec1_P,m_one);CHKERRQ(ierr);
        /* check saddle point solution */
        ierr = MatMult(pcbddc->local_mat,pcis->vec1_N,pcis->vec2_N);CHKERRQ(ierr);
        ierr = MatMultTransposeAdd(pcbddc->ConstraintMatrix,pcbddc->vec1_P,pcis->vec2_N,pcis->vec2_N);CHKERRQ(ierr);
        ierr = VecNorm(pcis->vec2_N,NORM_INFINITY,&coarsefunctions_errors[i]);CHKERRQ(ierr);
        ierr = MatMult(pcbddc->ConstraintMatrix,pcis->vec1_N,pcbddc->vec1_P);CHKERRQ(ierr);
        ierr = VecGetArray(pcbddc->vec1_P,&array);CHKERRQ(ierr);
        array[i]=array[i]+m_one;  /* shift by the identity matrix */
        ierr = VecRestoreArray(pcbddc->vec1_P,&array);CHKERRQ(ierr);
        ierr = VecNorm(pcbddc->vec1_P,NORM_INFINITY,&constraints_errors[i]);CHKERRQ(ierr);
      }
    }

    for (i=0;i<n_constraints;i++){
      ierr = VecSet(vec2_C,zero);CHKERRQ(ierr);
      ierr = VecSetValue(vec2_C,i,m_one,INSERT_VALUES);CHKERRQ(ierr);
      ierr = VecAssemblyBegin(vec2_C);CHKERRQ(ierr);
      ierr = VecAssemblyEnd(vec2_C);CHKERRQ(ierr);
      /* solution of saddle point problem */
      ierr = MatMult(M1,vec2_C,vec1_C);CHKERRQ(ierr);
      ierr = MatMult(pcbddc->local_auxmat2,vec1_C,pcbddc->vec1_R);CHKERRQ(ierr);
      ierr = VecScale(vec1_C,m_one);CHKERRQ(ierr);
      if (n_vertices) { ierr = MatMult(A_VR,pcbddc->vec1_R,vec2_V);CHKERRQ(ierr); }
      /* Set values in coarse basis function and subdomain part of coarse_mat */
      /* coarse basis functions */
      index=i+n_vertices;
      ierr = VecSet(pcis->vec1_B,zero);CHKERRQ(ierr);
      ierr = VecScatterBegin(pcbddc->R_to_B,pcbddc->vec1_R,pcis->vec1_B,INSERT_VALUES,SCATTER_FORWARD);CHKERRQ(ierr);
      ierr = VecScatterEnd(pcbddc->R_to_B,pcbddc->vec1_R,pcis->vec1_B,INSERT_VALUES,SCATTER_FORWARD);CHKERRQ(ierr);
      ierr = VecGetArray(pcis->vec1_B,&array);CHKERRQ(ierr);
      ierr = MatSetValues(pcbddc->coarse_phi_B,n_B,auxindices,1,&index,array,INSERT_VALUES);CHKERRQ(ierr);
      ierr = VecRestoreArray(pcis->vec1_B,&array);CHKERRQ(ierr);
      if ( pcbddc->inexact_prec_type || dbg_flag ) {
        ierr = VecScatterBegin(pcbddc->R_to_D,pcbddc->vec1_R,pcis->vec1_D,INSERT_VALUES,SCATTER_FORWARD);CHKERRQ(ierr);
        ierr = VecScatterEnd(pcbddc->R_to_D,pcbddc->vec1_R,pcis->vec1_D,INSERT_VALUES,SCATTER_FORWARD);CHKERRQ(ierr);
        ierr = VecGetArray(pcis->vec1_D,&array);CHKERRQ(ierr);
        ierr = MatSetValues(pcbddc->coarse_phi_D,n_D,auxindices,1,&index,array,INSERT_VALUES);CHKERRQ(ierr);
        ierr = VecRestoreArray(pcis->vec1_D,&array);CHKERRQ(ierr);
      }
      /* subdomain contribution to coarse matrix */
      if (n_vertices) {
        ierr = VecGetArray(vec2_V,&array);CHKERRQ(ierr);
        for (j=0; j<n_vertices; j++) coarse_submat_vals[index*pcbddc->local_primal_size+j]=array[j]; /* WARNING -> column major ordering */
        ierr = VecRestoreArray(vec2_V,&array);CHKERRQ(ierr);
      }
      ierr = VecGetArray(vec1_C,&array);CHKERRQ(ierr);
      for (j=0; j<n_constraints; j++) coarse_submat_vals[index*pcbddc->local_primal_size+j+n_vertices]=array[j]; /* WARNING -> column major ordering */
      ierr = VecRestoreArray(vec1_C,&array);CHKERRQ(ierr);

      if ( dbg_flag ) {
        /* assemble subdomain vector on nodes */
        ierr = VecSet(pcis->vec1_N,zero);CHKERRQ(ierr);
        ierr = VecGetArray(pcis->vec1_N,&array);CHKERRQ(ierr);
        ierr = VecGetArray(pcbddc->vec1_R,&array2);CHKERRQ(ierr);
        for (j=0;j<n_R;j++) array[idx_R_local[j]] = array2[j];
        ierr = VecRestoreArray(pcbddc->vec1_R,&array2);CHKERRQ(ierr);
        ierr = VecRestoreArray(pcis->vec1_N,&array);CHKERRQ(ierr);
        /* assemble subdomain vector of lagrange multipliers */
        ierr = VecSet(pcbddc->vec1_P,zero);CHKERRQ(ierr);
        ierr = VecGetArray(pcbddc->vec1_P,&array2);CHKERRQ(ierr);
        if ( n_vertices) {
          ierr = VecGetArray(vec2_V,&array);CHKERRQ(ierr);
          for (j=0;j<n_vertices;j++) array2[j]=-array[j];
          ierr = VecRestoreArray(vec2_V,&array);CHKERRQ(ierr);
        }
        ierr = VecGetArray(vec1_C,&array);CHKERRQ(ierr);
        for (j=0;j<n_constraints;j++) {array2[j+n_vertices]=-array[j];}
        ierr = VecRestoreArray(vec1_C,&array);CHKERRQ(ierr);
        ierr = VecRestoreArray(pcbddc->vec1_P,&array2);CHKERRQ(ierr);
        /* check saddle point solution */
        ierr = MatMult(pcbddc->local_mat,pcis->vec1_N,pcis->vec2_N);CHKERRQ(ierr);
        ierr = MatMultTransposeAdd(pcbddc->ConstraintMatrix,pcbddc->vec1_P,pcis->vec2_N,pcis->vec2_N);CHKERRQ(ierr);
        ierr = VecNorm(pcis->vec2_N,NORM_INFINITY,&coarsefunctions_errors[index]);CHKERRQ(ierr);
        ierr = MatMult(pcbddc->ConstraintMatrix,pcis->vec1_N,pcbddc->vec1_P);CHKERRQ(ierr);
        ierr = VecGetArray(pcbddc->vec1_P,&array);CHKERRQ(ierr);
        array[index]=array[index]+m_one; /* shift by the identity matrix */
        ierr = VecRestoreArray(pcbddc->vec1_P,&array);CHKERRQ(ierr);
        ierr = VecNorm(pcbddc->vec1_P,NORM_INFINITY,&constraints_errors[index]);CHKERRQ(ierr);
      }
    }
    ierr = MatAssemblyBegin(pcbddc->coarse_phi_B,MAT_FINAL_ASSEMBLY);CHKERRQ(ierr);
    ierr = MatAssemblyEnd(pcbddc->coarse_phi_B,MAT_FINAL_ASSEMBLY);CHKERRQ(ierr);
    if ( pcbddc->inexact_prec_type || dbg_flag ) {
      ierr = MatAssemblyBegin(pcbddc->coarse_phi_D,MAT_FINAL_ASSEMBLY);CHKERRQ(ierr);
      ierr = MatAssemblyEnd(pcbddc->coarse_phi_D,MAT_FINAL_ASSEMBLY);CHKERRQ(ierr);
    }
    /* compute other basis functions for non-symmetric problems */
    ierr = MatIsSymmetricKnown(pc->pmat,&setsym,&issym);CHKERRQ(ierr);
    if ( !setsym || (setsym && !issym) ) {
      ierr = MatCreate(PETSC_COMM_SELF,&pcbddc->coarse_psi_B);CHKERRQ(ierr);
      ierr = MatSetSizes(pcbddc->coarse_psi_B,n_B,pcbddc->local_primal_size,n_B,pcbddc->local_primal_size);CHKERRQ(ierr);
      ierr = MatSetType(pcbddc->coarse_psi_B,impMatType);CHKERRQ(ierr);
      ierr = MatSeqDenseSetPreallocation(pcbddc->coarse_psi_B,NULL);CHKERRQ(ierr);
      if (pcbddc->inexact_prec_type || dbg_flag ) {
        ierr = MatCreate(PETSC_COMM_SELF,&pcbddc->coarse_psi_D);CHKERRQ(ierr);
        ierr = MatSetSizes(pcbddc->coarse_psi_D,n_D,pcbddc->local_primal_size,n_D,pcbddc->local_primal_size);CHKERRQ(ierr);
        ierr = MatSetType(pcbddc->coarse_psi_D,impMatType);CHKERRQ(ierr);
        ierr = MatSeqDenseSetPreallocation(pcbddc->coarse_psi_D,NULL);CHKERRQ(ierr);
      }
      for (i=0;i<pcbddc->local_primal_size;i++) {
        if (n_constraints) {
          ierr = VecSet(vec1_C,zero);CHKERRQ(ierr);
          ierr = VecGetArray(vec1_C,&array);CHKERRQ(ierr);
          for (j=0;j<n_constraints;j++) {
            array[j]=coarse_submat_vals[(j+n_vertices)*pcbddc->local_primal_size+i];
          } 
          ierr = VecRestoreArray(vec1_C,&array);CHKERRQ(ierr);
        }
        if (i<n_vertices) {
          ierr = VecSet(vec1_V,zero);CHKERRQ(ierr);
          ierr = VecSetValue(vec1_V,i,m_one,INSERT_VALUES);CHKERRQ(ierr);
          ierr = VecAssemblyBegin(vec1_V);CHKERRQ(ierr);
          ierr = VecAssemblyEnd(vec1_V);CHKERRQ(ierr);
          ierr = MatMultTranspose(A_VR,vec1_V,pcbddc->vec1_R);CHKERRQ(ierr);
          if (n_constraints) {
            ierr = MatMultTransposeAdd(C_CR,vec1_C,pcbddc->vec1_R,pcbddc->vec1_R);CHKERRQ(ierr);
          }
        } else {
          ierr = MatMultTranspose(C_CR,vec1_C,pcbddc->vec1_R);CHKERRQ(ierr);
        }
        ierr = KSPSolveTranspose(pcbddc->ksp_R,pcbddc->vec1_R,pcbddc->vec1_R);CHKERRQ(ierr);
        ierr = VecSet(pcis->vec1_B,zero);CHKERRQ(ierr);
        ierr = VecScatterBegin(pcbddc->R_to_B,pcbddc->vec1_R,pcis->vec1_B,INSERT_VALUES,SCATTER_FORWARD);CHKERRQ(ierr);
        ierr = VecScatterEnd(pcbddc->R_to_B,pcbddc->vec1_R,pcis->vec1_B,INSERT_VALUES,SCATTER_FORWARD);CHKERRQ(ierr);
        ierr = VecGetArray(pcis->vec1_B,&array);CHKERRQ(ierr);
        ierr = MatSetValues(pcbddc->coarse_psi_B,n_B,auxindices,1,&i,array,INSERT_VALUES);CHKERRQ(ierr);
        ierr = VecRestoreArray(pcis->vec1_B,&array);CHKERRQ(ierr);
        if (i<n_vertices) {
          ierr = MatSetValue(pcbddc->coarse_psi_B,idx_V_B[i],i,one,INSERT_VALUES);CHKERRQ(ierr);
        }
        if ( pcbddc->inexact_prec_type || dbg_flag  ) {
          ierr = VecScatterBegin(pcbddc->R_to_D,pcbddc->vec1_R,pcis->vec1_D,INSERT_VALUES,SCATTER_FORWARD);CHKERRQ(ierr);
          ierr = VecScatterEnd(pcbddc->R_to_D,pcbddc->vec1_R,pcis->vec1_D,INSERT_VALUES,SCATTER_FORWARD);CHKERRQ(ierr);
          ierr = VecGetArray(pcis->vec1_D,&array);CHKERRQ(ierr);
          ierr = MatSetValues(pcbddc->coarse_psi_D,n_D,auxindices,1,&i,array,INSERT_VALUES);CHKERRQ(ierr);
          ierr = VecRestoreArray(pcis->vec1_D,&array);CHKERRQ(ierr);
        }

        if ( dbg_flag ) {
          /* assemble subdomain vector on nodes */
          ierr = VecSet(pcis->vec1_N,zero);CHKERRQ(ierr);
          ierr = VecGetArray(pcis->vec1_N,&array);CHKERRQ(ierr);
          ierr = VecGetArray(pcbddc->vec1_R,&array2);CHKERRQ(ierr);
          for (j=0;j<n_R;j++) array[idx_R_local[j]] = array2[j];
          if (i<n_vertices) array[vertices[i]] = one;
          ierr = VecRestoreArray(pcbddc->vec1_R,&array2);CHKERRQ(ierr);
          ierr = VecRestoreArray(pcis->vec1_N,&array);CHKERRQ(ierr);
          /* assemble subdomain vector of lagrange multipliers */
          ierr = VecGetArray(pcbddc->vec1_P,&array);CHKERRQ(ierr);
          for (j=0;j<pcbddc->local_primal_size;j++) {
            array[j]=-coarse_submat_vals[j*pcbddc->local_primal_size+i];
          } 
          ierr = VecRestoreArray(pcbddc->vec1_P,&array);CHKERRQ(ierr);
          /* check saddle point solution */
          ierr = MatMultTranspose(pcbddc->local_mat,pcis->vec1_N,pcis->vec2_N);CHKERRQ(ierr);
          ierr = MatMultTransposeAdd(pcbddc->ConstraintMatrix,pcbddc->vec1_P,pcis->vec2_N,pcis->vec2_N);CHKERRQ(ierr);
          ierr = VecNorm(pcis->vec2_N,NORM_INFINITY,&coarsefunctions_errors[i+pcbddc->local_primal_size]);CHKERRQ(ierr);
          ierr = MatMult(pcbddc->ConstraintMatrix,pcis->vec1_N,pcbddc->vec1_P);CHKERRQ(ierr);
          ierr = VecGetArray(pcbddc->vec1_P,&array);CHKERRQ(ierr);
          array[i]=array[i]+m_one; /* shift by the identity matrix */
          ierr = VecRestoreArray(pcbddc->vec1_P,&array);CHKERRQ(ierr);
          ierr = VecNorm(pcbddc->vec1_P,NORM_INFINITY,&constraints_errors[i+pcbddc->local_primal_size]);CHKERRQ(ierr);
        }
      }
      ierr = MatAssemblyBegin(pcbddc->coarse_psi_B,MAT_FINAL_ASSEMBLY);CHKERRQ(ierr);
      ierr = MatAssemblyEnd(pcbddc->coarse_psi_B,MAT_FINAL_ASSEMBLY);CHKERRQ(ierr);
      if ( pcbddc->inexact_prec_type || dbg_flag ) {
        ierr = MatAssemblyBegin(pcbddc->coarse_psi_D,MAT_FINAL_ASSEMBLY);CHKERRQ(ierr);
        ierr = MatAssemblyEnd(pcbddc->coarse_psi_D,MAT_FINAL_ASSEMBLY);CHKERRQ(ierr);
      }
    }
    ierr = PetscFree(idx_V_B);CHKERRQ(ierr);
    /* Checking coarse_sub_mat and coarse basis functios */
    /* Symmetric case     : It should be \Phi^{(j)^T} A^{(j)} \Phi^{(j)}=coarse_sub_mat */
    /* Non-symmetric case : It should be \Psi^{(j)^T} A^{(j)} \Phi^{(j)}=coarse_sub_mat */
    if (dbg_flag) {
      Mat         coarse_sub_mat;
      Mat         TM1,TM2,TM3,TM4;
      Mat         coarse_phi_D,coarse_phi_B;
      Mat         coarse_psi_D,coarse_psi_B;
      Mat         A_II,A_BB,A_IB,A_BI;
      MatType     checkmattype=MATSEQAIJ;
      PetscScalar value;

      ierr = MatConvert(pcis->A_II,checkmattype,MAT_INITIAL_MATRIX,&A_II);CHKERRQ(ierr);
      ierr = MatConvert(pcis->A_IB,checkmattype,MAT_INITIAL_MATRIX,&A_IB);CHKERRQ(ierr);
      ierr = MatConvert(pcis->A_BI,checkmattype,MAT_INITIAL_MATRIX,&A_BI);CHKERRQ(ierr);
      ierr = MatConvert(pcis->A_BB,checkmattype,MAT_INITIAL_MATRIX,&A_BB);CHKERRQ(ierr);
      ierr = MatConvert(pcbddc->coarse_phi_D,checkmattype,MAT_INITIAL_MATRIX,&coarse_phi_D);CHKERRQ(ierr);
      ierr = MatConvert(pcbddc->coarse_phi_B,checkmattype,MAT_INITIAL_MATRIX,&coarse_phi_B);CHKERRQ(ierr);
      if (pcbddc->coarse_psi_B) {
        ierr = MatConvert(pcbddc->coarse_psi_D,checkmattype,MAT_INITIAL_MATRIX,&coarse_psi_D);CHKERRQ(ierr);
        ierr = MatConvert(pcbddc->coarse_psi_B,checkmattype,MAT_INITIAL_MATRIX,&coarse_psi_B);CHKERRQ(ierr);
      }
      ierr = MatCreateSeqDense(PETSC_COMM_SELF,pcbddc->local_primal_size,pcbddc->local_primal_size,coarse_submat_vals,&coarse_sub_mat);CHKERRQ(ierr);

      ierr = PetscViewerASCIIPrintf(viewer,"--------------------------------------------------\n");CHKERRQ(ierr);
      ierr = PetscViewerASCIIPrintf(viewer,"Check coarse sub mat and local basis functions\n");CHKERRQ(ierr);
      ierr = PetscViewerFlush(viewer);CHKERRQ(ierr);
      if (pcbddc->coarse_psi_B) {
        ierr = MatMatMult(A_II,coarse_phi_D,MAT_INITIAL_MATRIX,1.0,&AUXMAT);CHKERRQ(ierr);
        ierr = MatTransposeMatMult(coarse_psi_D,AUXMAT,MAT_INITIAL_MATRIX,1.0,&TM1);CHKERRQ(ierr);
        ierr = MatDestroy(&AUXMAT);CHKERRQ(ierr);
        ierr = MatMatMult(A_BB,coarse_phi_B,MAT_INITIAL_MATRIX,1.0,&AUXMAT);CHKERRQ(ierr);
        ierr = MatTransposeMatMult(coarse_psi_B,AUXMAT,MAT_INITIAL_MATRIX,1.0,&TM2);CHKERRQ(ierr);
        ierr = MatDestroy(&AUXMAT);CHKERRQ(ierr);
        ierr = MatMatMult(A_IB,coarse_phi_B,MAT_INITIAL_MATRIX,1.0,&AUXMAT);CHKERRQ(ierr);
        ierr = MatTransposeMatMult(coarse_psi_D,AUXMAT,MAT_INITIAL_MATRIX,1.0,&TM3);CHKERRQ(ierr);
        ierr = MatDestroy(&AUXMAT);CHKERRQ(ierr);
        ierr = MatMatMult(A_BI,coarse_phi_D,MAT_INITIAL_MATRIX,1.0,&AUXMAT);CHKERRQ(ierr);
        ierr = MatTransposeMatMult(coarse_psi_B,AUXMAT,MAT_INITIAL_MATRIX,1.0,&TM4);CHKERRQ(ierr);
        ierr = MatDestroy(&AUXMAT);CHKERRQ(ierr);
      } else {
        ierr = MatPtAP(A_II,coarse_phi_D,MAT_INITIAL_MATRIX,1.0,&TM1);CHKERRQ(ierr);
        ierr = MatPtAP(A_BB,coarse_phi_B,MAT_INITIAL_MATRIX,1.0,&TM2);CHKERRQ(ierr);
        ierr = MatMatMult(A_IB,coarse_phi_B,MAT_INITIAL_MATRIX,1.0,&AUXMAT);CHKERRQ(ierr);
        ierr = MatTransposeMatMult(coarse_phi_D,AUXMAT,MAT_INITIAL_MATRIX,1.0,&TM3);CHKERRQ(ierr);
        ierr = MatDestroy(&AUXMAT);CHKERRQ(ierr);
        ierr = MatMatMult(A_BI,coarse_phi_D,MAT_INITIAL_MATRIX,1.0,&AUXMAT);CHKERRQ(ierr);
        ierr = MatTransposeMatMult(coarse_phi_B,AUXMAT,MAT_INITIAL_MATRIX,1.0,&TM4);CHKERRQ(ierr);
        ierr = MatDestroy(&AUXMAT);CHKERRQ(ierr);
      }
      ierr = MatAXPY(TM1,one,TM2,DIFFERENT_NONZERO_PATTERN);CHKERRQ(ierr);
      ierr = MatAXPY(TM1,one,TM3,DIFFERENT_NONZERO_PATTERN);CHKERRQ(ierr);
      ierr = MatAXPY(TM1,one,TM4,DIFFERENT_NONZERO_PATTERN);CHKERRQ(ierr);
      ierr = MatConvert(TM1,MATSEQDENSE,MAT_REUSE_MATRIX,&TM1);CHKERRQ(ierr);
      ierr = MatAXPY(TM1,m_one,coarse_sub_mat,SAME_NONZERO_PATTERN);CHKERRQ(ierr);
      ierr = MatNorm(TM1,NORM_INFINITY,&value);CHKERRQ(ierr);
      ierr = PetscViewerASCIISynchronizedPrintf(viewer,"----------------------------------\n");CHKERRQ(ierr);
      ierr = PetscViewerASCIISynchronizedPrintf(viewer,"Subdomain %04d \n",PetscGlobalRank);CHKERRQ(ierr);
      ierr = PetscViewerASCIISynchronizedPrintf(viewer,"matrix error = % 1.14e\n",value);CHKERRQ(ierr);
      ierr = PetscViewerASCIISynchronizedPrintf(viewer,"coarse functions (phi) errors\n");CHKERRQ(ierr);
      for (i=0;i<pcbddc->local_primal_size;i++) {
        ierr = PetscViewerASCIISynchronizedPrintf(viewer,"local %02d-th function error = % 1.14e\n",i,coarsefunctions_errors[i]);CHKERRQ(ierr);
      }
      ierr = PetscViewerASCIISynchronizedPrintf(viewer,"constraints (phi) errors\n");CHKERRQ(ierr);
      for (i=0;i<pcbddc->local_primal_size;i++) {
        ierr = PetscViewerASCIISynchronizedPrintf(viewer,"local %02d-th function error = % 1.14e\n",i,constraints_errors[i]);CHKERRQ(ierr);
      }
      if (pcbddc->coarse_psi_B) {
        ierr = PetscViewerASCIISynchronizedPrintf(viewer,"coarse functions (psi) errors\n");CHKERRQ(ierr);
        for (i=pcbddc->local_primal_size;i<2*pcbddc->local_primal_size;i++) {
          ierr = PetscViewerASCIISynchronizedPrintf(viewer,"local %02d-th function error = % 1.14e\n",i-pcbddc->local_primal_size,coarsefunctions_errors[i]);CHKERRQ(ierr);
        }
        ierr = PetscViewerASCIISynchronizedPrintf(viewer,"constraints (psi) errors\n");CHKERRQ(ierr);
        for (i=pcbddc->local_primal_size;i<2*pcbddc->local_primal_size;i++) {
          ierr = PetscViewerASCIISynchronizedPrintf(viewer,"local %02d-th function error = % 1.14e\n",i-pcbddc->local_primal_size,constraints_errors[i]);CHKERRQ(ierr);
        }
      }
      ierr = PetscViewerFlush(viewer);CHKERRQ(ierr);
      ierr = MatDestroy(&A_II);CHKERRQ(ierr);
      ierr = MatDestroy(&A_BB);CHKERRQ(ierr);
      ierr = MatDestroy(&A_IB);CHKERRQ(ierr);
      ierr = MatDestroy(&A_BI);CHKERRQ(ierr);
      ierr = MatDestroy(&TM1);CHKERRQ(ierr);
      ierr = MatDestroy(&TM2);CHKERRQ(ierr);
      ierr = MatDestroy(&TM3);CHKERRQ(ierr);
      ierr = MatDestroy(&TM4);CHKERRQ(ierr);
      ierr = MatDestroy(&coarse_phi_D);CHKERRQ(ierr);
      ierr = MatDestroy(&coarse_phi_B);CHKERRQ(ierr);
      if (pcbddc->coarse_psi_B) {
        ierr = MatDestroy(&coarse_psi_D);CHKERRQ(ierr);
        ierr = MatDestroy(&coarse_psi_B);CHKERRQ(ierr);
      }
      ierr = MatDestroy(&coarse_sub_mat);CHKERRQ(ierr);
      ierr = PetscFree(coarsefunctions_errors);CHKERRQ(ierr);
      ierr = PetscFree(constraints_errors);CHKERRQ(ierr);
    }
    /* free memory */
    if (n_vertices) {
      ierr = PetscFree(vertices);CHKERRQ(ierr);
      ierr = VecDestroy(&vec1_V);CHKERRQ(ierr);
      ierr = VecDestroy(&vec2_V);CHKERRQ(ierr);
      ierr = MatDestroy(&A_RV);CHKERRQ(ierr);
      ierr = MatDestroy(&A_VR);CHKERRQ(ierr);
      ierr = MatDestroy(&A_VV);CHKERRQ(ierr);
    }
    if (n_constraints) {
      ierr = VecDestroy(&vec1_C);CHKERRQ(ierr);
      ierr = VecDestroy(&vec2_C);CHKERRQ(ierr);
      ierr = MatDestroy(&M1);CHKERRQ(ierr);
      ierr = MatDestroy(&C_CR);CHKERRQ(ierr);
    }
    ierr = PetscFree(auxindices);CHKERRQ(ierr);
    ierr = PetscFree(nnz);CHKERRQ(ierr);
    /* create coarse matrix and data structures for message passing associated actual choice of coarse problem type */
    ierr = PCBDDCSetUpCoarseEnvironment(pc,coarse_submat_vals);CHKERRQ(ierr);
    ierr = PetscFree(coarse_submat_vals);CHKERRQ(ierr);
  }
  /* free memory */
  ierr = ISDestroy(&is_R_local);CHKERRQ(ierr);

  PetscFunctionReturn(0);
}

/* -------------------------------------------------------------------------- */

/* BDDC requires metis 5.0.1 for multilevel */
#if defined(PETSC_HAVE_METIS)
#include "metis.h"
#define MetisInt    idx_t
#define MetisScalar real_t
#endif

#undef __FUNCT__
#define __FUNCT__ "PCBDDCSetUpCoarseEnvironment"
static PetscErrorCode PCBDDCSetUpCoarseEnvironment(PC pc,PetscScalar* coarse_submat_vals)
{


  Mat_IS    *matis    = (Mat_IS*)pc->pmat->data;
  PC_BDDC   *pcbddc   = (PC_BDDC*)pc->data;
  PC_IS     *pcis     = (PC_IS*)pc->data;
  MPI_Comm  prec_comm;
  MPI_Comm  coarse_comm;

  MatNullSpace CoarseNullSpace;

  /* common to all choiches */
  PetscScalar *temp_coarse_mat_vals;
  PetscScalar *ins_coarse_mat_vals;
  PetscInt    *ins_local_primal_indices;
  PetscMPIInt *localsizes2,*localdispl2;
  PetscMPIInt size_prec_comm;
  PetscMPIInt rank_prec_comm;
  PetscMPIInt active_rank=MPI_PROC_NULL;
  PetscMPIInt master_proc=0;
  PetscInt    ins_local_primal_size;
  /* specific to MULTILEVEL_BDDC */
  PetscMPIInt *ranks_recv;
  PetscMPIInt count_recv=0;
  PetscMPIInt rank_coarse_proc_send_to;
  PetscMPIInt coarse_color = MPI_UNDEFINED;
  ISLocalToGlobalMapping coarse_ISLG;
  /* some other variables */
  PetscErrorCode ierr;
  MatType coarse_mat_type;
  PCType  coarse_pc_type;
  KSPType coarse_ksp_type;
  PC pc_temp;
  PetscInt i,j,k;
  PetscInt max_it_coarse_ksp=1;  /* don't increase this value */
  /* verbose output viewer */
  PetscViewer viewer=pcbddc->dbg_viewer;
  PetscBool   dbg_flag=pcbddc->dbg_flag;

  PetscInt      offset,offset2;
  PetscMPIInt   im_active,active_procs;
  PetscInt      *dnz,*onz;

  PetscBool     setsym,issym=PETSC_FALSE;

  PetscFunctionBegin;
  ierr = PetscObjectGetComm((PetscObject)pc,&prec_comm);CHKERRQ(ierr);
  ins_local_primal_indices = 0;
  ins_coarse_mat_vals      = 0;
  localsizes2              = 0;
  localdispl2              = 0;
  temp_coarse_mat_vals     = 0;
  coarse_ISLG              = 0;

  ierr = MPI_Comm_size(prec_comm,&size_prec_comm);CHKERRQ(ierr);
  ierr = MPI_Comm_rank(prec_comm,&rank_prec_comm);CHKERRQ(ierr);
  ierr = MatIsSymmetricKnown(pc->pmat,&setsym,&issym);CHKERRQ(ierr);

  /* Assign global numbering to coarse dofs */
  {
    PetscInt     *auxlocal_primal,*aux_idx;
    PetscMPIInt  mpi_local_primal_size;
    PetscScalar  coarsesum,*array;

    mpi_local_primal_size = (PetscMPIInt)pcbddc->local_primal_size;

    /* Construct needed data structures for message passing */
    j = 0;
    if (rank_prec_comm == 0 || pcbddc->coarse_problem_type == REPLICATED_BDDC || pcbddc->coarse_problem_type == MULTILEVEL_BDDC) {
      j = size_prec_comm;
    }
    ierr = PetscMalloc(j*sizeof(PetscMPIInt),&pcbddc->local_primal_sizes);CHKERRQ(ierr);
    ierr = PetscMalloc(j*sizeof(PetscMPIInt),&pcbddc->local_primal_displacements);CHKERRQ(ierr);
    /* Gather local_primal_size information for all processes  */
    if (pcbddc->coarse_problem_type == REPLICATED_BDDC || pcbddc->coarse_problem_type == MULTILEVEL_BDDC) {
      ierr = MPI_Allgather(&mpi_local_primal_size,1,MPIU_INT,&pcbddc->local_primal_sizes[0],1,MPIU_INT,prec_comm);CHKERRQ(ierr);
    } else {
      ierr = MPI_Gather(&mpi_local_primal_size,1,MPIU_INT,&pcbddc->local_primal_sizes[0],1,MPIU_INT,0,prec_comm);CHKERRQ(ierr);
    }
    pcbddc->replicated_primal_size = 0;
    for (i=0; i<j; i++) {
      pcbddc->local_primal_displacements[i] = pcbddc->replicated_primal_size ;
      pcbddc->replicated_primal_size += pcbddc->local_primal_sizes[i];
    }

    /* First let's count coarse dofs.
       This code fragment assumes that the number of local constraints per connected component
       is not greater than the number of nodes defined for the connected component
       (otherwise we will surely have linear dependence between constraints and thus a singular coarse problem) */
    ierr = PetscMalloc(pcbddc->local_primal_size*sizeof(PetscInt),&auxlocal_primal);CHKERRQ(ierr);
    ierr = PCBDDCGetPrimalVerticesLocalIdx(pc,&i,&aux_idx);CHKERRQ(ierr);
    ierr = PetscMemcpy(auxlocal_primal,aux_idx,i*sizeof(PetscInt));CHKERRQ(ierr);
    ierr = PetscFree(aux_idx);CHKERRQ(ierr);
    ierr = PCBDDCGetPrimalConstraintsLocalIdx(pc,&j,&aux_idx);CHKERRQ(ierr);
    ierr = PetscMemcpy(&auxlocal_primal[i],aux_idx,j*sizeof(PetscInt));CHKERRQ(ierr);
    ierr = PetscFree(aux_idx);CHKERRQ(ierr);
    /* Compute number of coarse dofs */
    ierr = PCBDDCSubsetNumbering(prec_comm,matis->mapping,pcbddc->local_primal_size,auxlocal_primal,NULL,&pcbddc->coarse_size,&pcbddc->local_primal_indices);CHKERRQ(ierr);

    if (dbg_flag) {
      ierr = PetscViewerFlush(viewer);CHKERRQ(ierr);
      ierr = PetscViewerASCIIPrintf(viewer,"--------------------------------------------------\n");CHKERRQ(ierr);
      ierr = PetscViewerASCIIPrintf(viewer,"Check coarse indices\n");CHKERRQ(ierr);
      ierr = VecSet(pcis->vec1_N,0.0);CHKERRQ(ierr);
      ierr = VecGetArray(pcis->vec1_N,&array);CHKERRQ(ierr);
      for (i=0;i<pcbddc->local_primal_size;i++) array[auxlocal_primal[i]]=1.0;
      ierr = VecRestoreArray(pcis->vec1_N,&array);CHKERRQ(ierr);
      ierr = VecSet(pcis->vec1_global,0.0);CHKERRQ(ierr);
      ierr = VecScatterBegin(matis->ctx,pcis->vec1_N,pcis->vec1_global,ADD_VALUES,SCATTER_REVERSE);CHKERRQ(ierr);
      ierr = VecScatterEnd  (matis->ctx,pcis->vec1_N,pcis->vec1_global,ADD_VALUES,SCATTER_REVERSE);CHKERRQ(ierr);
      ierr = VecScatterBegin(matis->ctx,pcis->vec1_global,pcis->vec1_N,INSERT_VALUES,SCATTER_FORWARD);CHKERRQ(ierr);
      ierr = VecScatterEnd  (matis->ctx,pcis->vec1_global,pcis->vec1_N,INSERT_VALUES,SCATTER_FORWARD);CHKERRQ(ierr);
      ierr = VecGetArray(pcis->vec1_N,&array);CHKERRQ(ierr);
      for (i=0;i<pcis->n;i++) {
        if (array[i] == 1.0) {
          ierr = ISLocalToGlobalMappingApply(matis->mapping,1,&i,&j);CHKERRQ(ierr);
          ierr = PetscViewerASCIISynchronizedPrintf(viewer,"Subdomain %04d: WRONG COARSE INDEX %d (local %d)\n",PetscGlobalRank,j,i);CHKERRQ(ierr);
        }
      }
      ierr = PetscViewerFlush(viewer);CHKERRQ(ierr);
      for (i=0;i<pcis->n;i++) {
        if (array[i] > 0.0) array[i] = 1.0/array[i];
      }
      ierr = VecRestoreArray(pcis->vec1_N,&array);CHKERRQ(ierr);
      ierr = VecSet(pcis->vec1_global,0.0);CHKERRQ(ierr);
      ierr = VecScatterBegin(matis->ctx,pcis->vec1_N,pcis->vec1_global,ADD_VALUES,SCATTER_REVERSE);CHKERRQ(ierr);
      ierr = VecScatterEnd  (matis->ctx,pcis->vec1_N,pcis->vec1_global,ADD_VALUES,SCATTER_REVERSE);CHKERRQ(ierr);
      ierr = VecSum(pcis->vec1_global,&coarsesum);CHKERRQ(ierr);
      ierr = PetscViewerASCIIPrintf(viewer,"Size of coarse problem SHOULD be %lf\n",coarsesum);CHKERRQ(ierr);
      ierr = PetscViewerFlush(viewer);CHKERRQ(ierr);
    }
    ierr = PetscFree(auxlocal_primal);CHKERRQ(ierr);
  }

  if (dbg_flag) {
    ierr = PetscViewerASCIIPrintf(viewer,"Size of coarse problem is %d\n",pcbddc->coarse_size);CHKERRQ(ierr);
    if (dbg_flag > 1) {
      ierr = PetscViewerASCIIPrintf(viewer,"Distribution of local primal indices\n");CHKERRQ(ierr);
      ierr = PetscViewerFlush(viewer);CHKERRQ(ierr);
      ierr = PetscViewerASCIISynchronizedPrintf(viewer,"Subdomain %04d\n",PetscGlobalRank);CHKERRQ(ierr);
      for (i=0;i<pcbddc->local_primal_size;i++) {
        ierr = PetscViewerASCIISynchronizedPrintf(viewer,"local_primal_indices[%d]=%d \n",i,pcbddc->local_primal_indices[i]);
      }
      ierr = PetscViewerFlush(viewer);CHKERRQ(ierr);
    }
  }

  im_active = 0;
  if (pcis->n) im_active = 1;
  ierr = MPI_Allreduce(&im_active,&active_procs,1,MPIU_INT,MPI_SUM,prec_comm);CHKERRQ(ierr);

  /* adapt coarse problem type */
#if defined(PETSC_HAVE_METIS)
  if (pcbddc->coarse_problem_type == MULTILEVEL_BDDC) {
    if (pcbddc->current_level < pcbddc->max_levels) {
      if ( (active_procs/pcbddc->coarsening_ratio) < 2 ) {
        if (dbg_flag) {
          ierr = PetscViewerASCIIPrintf(viewer,"Not enough active processes on level %d (active %d,ratio %d). Parallel direct solve for coarse problem\n",pcbddc->current_level,active_procs,pcbddc->coarsening_ratio);CHKERRQ(ierr);
         ierr = PetscViewerFlush(viewer);CHKERRQ(ierr);
        }
        pcbddc->coarse_problem_type = PARALLEL_BDDC;
      }
    } else {
      if (dbg_flag) {
        ierr = PetscViewerASCIIPrintf(viewer,"Max number of levels reached. Using parallel direct solve for coarse problem\n",pcbddc->max_levels,active_procs,pcbddc->coarsening_ratio);CHKERRQ(ierr);
        ierr = PetscViewerFlush(viewer);CHKERRQ(ierr);
      }
      pcbddc->coarse_problem_type = PARALLEL_BDDC;
    }
  }
#else
  pcbddc->coarse_problem_type = PARALLEL_BDDC;
#endif

  switch(pcbddc->coarse_problem_type){

    case(MULTILEVEL_BDDC):   /* we define a coarse mesh where subdomains are elements */
    {
#if defined(PETSC_HAVE_METIS)
      /* we need additional variables */
      MetisInt    n_subdomains,n_parts,objval,ncon,faces_nvtxs;
      MetisInt    *metis_coarse_subdivision;
      MetisInt    options[METIS_NOPTIONS];
      PetscMPIInt size_coarse_comm,rank_coarse_comm;
      PetscMPIInt procs_jumps_coarse_comm;
      PetscMPIInt *coarse_subdivision;
      PetscMPIInt *total_count_recv;
      PetscMPIInt *total_ranks_recv;
      PetscMPIInt *displacements_recv;
      PetscMPIInt *my_faces_connectivity;
      PetscMPIInt *petsc_faces_adjncy;
      MetisInt    *faces_adjncy;
      MetisInt    *faces_xadj;
      PetscMPIInt *number_of_faces;
      PetscMPIInt *faces_displacements;
      PetscInt    *array_int;
      PetscMPIInt my_faces=0;
      PetscMPIInt total_faces=0;
      PetscInt    ranks_stretching_ratio;

      /* define some quantities */
      pcbddc->coarse_communications_type = SCATTERS_BDDC;
      coarse_mat_type = MATIS;
      coarse_pc_type  = PCBDDC;
      coarse_ksp_type = KSPRICHARDSON;

      /* details of coarse decomposition */
      n_subdomains = active_procs;
      n_parts      = n_subdomains/pcbddc->coarsening_ratio;
      ranks_stretching_ratio = size_prec_comm/active_procs;
      procs_jumps_coarse_comm = pcbddc->coarsening_ratio*ranks_stretching_ratio;

#if 0
      PetscMPIInt *old_ranks;
      PetscInt    *new_ranks,*jj,*ii;
      MatPartitioning mat_part;
      IS coarse_new_decomposition,is_numbering;
      PetscViewer viewer_test;
      MPI_Comm    test_coarse_comm;
      PetscMPIInt test_coarse_color;
      Mat         mat_adj;
      /* Create new communicator for coarse problem splitting the old one */
      /* procs with coarse_color = MPI_UNDEFINED will have coarse_comm = MPI_COMM_NULL (from mpi standards)
         key = rank_prec_comm -> keep same ordering of ranks from the old to the new communicator */
      test_coarse_color = ( im_active ? 0 : MPI_UNDEFINED );
      test_coarse_comm = MPI_COMM_NULL;
      ierr = MPI_Comm_split(prec_comm,test_coarse_color,rank_prec_comm,&test_coarse_comm);CHKERRQ(ierr);
      if (im_active) {
        ierr = PetscMalloc(n_subdomains*sizeof(PetscMPIInt),&old_ranks);
        ierr = PetscMalloc(size_prec_comm*sizeof(PetscInt),&new_ranks);
        ierr = MPI_Comm_rank(test_coarse_comm,&rank_coarse_comm);CHKERRQ(ierr);
        ierr = MPI_Comm_size(test_coarse_comm,&j);CHKERRQ(ierr);
        ierr = MPI_Allgather(&rank_prec_comm,1,MPIU_INT,old_ranks,1,MPIU_INT,test_coarse_comm);CHKERRQ(ierr);
        for (i=0; i<size_prec_comm; i++) new_ranks[i] = -1;
        for (i=0; i<n_subdomains; i++) new_ranks[old_ranks[i]] = i;
        ierr = PetscViewerASCIIOpen(test_coarse_comm,"test_mat_part.out",&viewer_test);CHKERRQ(ierr);
        k = pcis->n_neigh-1;
        ierr = PetscMalloc(2*sizeof(PetscInt),&ii);
        ii[0]=0;
        ii[1]=k;
        ierr = PetscMalloc(k*sizeof(PetscInt),&jj);
        for (i=0; i<k; i++) jj[i]=new_ranks[pcis->neigh[i+1]];
        ierr = PetscSortInt(k,jj);CHKERRQ(ierr);
        ierr = MatCreateMPIAdj(test_coarse_comm,1,n_subdomains,ii,jj,NULL,&mat_adj);CHKERRQ(ierr);
        ierr = MatView(mat_adj,viewer_test);CHKERRQ(ierr);
        ierr = MatPartitioningCreate(test_coarse_comm,&mat_part);CHKERRQ(ierr);
        ierr = MatPartitioningSetAdjacency(mat_part,mat_adj);CHKERRQ(ierr);
        ierr = MatPartitioningSetFromOptions(mat_part);CHKERRQ(ierr);
        printf("Setting Nparts %d\n",n_parts);
        ierr = MatPartitioningSetNParts(mat_part,n_parts);CHKERRQ(ierr);
        ierr = MatPartitioningView(mat_part,viewer_test);CHKERRQ(ierr);
        ierr = MatPartitioningApply(mat_part,&coarse_new_decomposition);CHKERRQ(ierr);
        ierr = ISView(coarse_new_decomposition,viewer_test);CHKERRQ(ierr);
        ierr = ISPartitioningToNumbering(coarse_new_decomposition,&is_numbering);CHKERRQ(ierr);
        ierr = ISView(is_numbering,viewer_test);CHKERRQ(ierr);
        ierr = PetscViewerDestroy(&viewer_test);CHKERRQ(ierr);
        ierr = ISDestroy(&coarse_new_decomposition);CHKERRQ(ierr);
        ierr = ISDestroy(&is_numbering);CHKERRQ(ierr);
        ierr = MatPartitioningDestroy(&mat_part);CHKERRQ(ierr);
        ierr = PetscFree(old_ranks);CHKERRQ(ierr);
        ierr = PetscFree(new_ranks);CHKERRQ(ierr);
        ierr = MPI_Comm_free(&test_coarse_comm);CHKERRQ(ierr);
      }
#endif

      /* build CSR graph of subdomains' connectivity */
      ierr = PetscMalloc (pcis->n*sizeof(PetscInt),&array_int);CHKERRQ(ierr);
      ierr = PetscMemzero(array_int,pcis->n*sizeof(PetscInt));CHKERRQ(ierr);
      for (i=1;i<pcis->n_neigh;i++){/* i=1 so I don't count myself -> faces nodes counts to 1 */
        for (j=0;j<pcis->n_shared[i];j++){
          array_int[ pcis->shared[i][j] ]+=1;
        }
      }
      for (i=1;i<pcis->n_neigh;i++){
        for (j=0;j<pcis->n_shared[i];j++){
          if (array_int[ pcis->shared[i][j] ] > 0 ){
            my_faces++;
            break;
          }
        }
      }

      ierr = MPI_Reduce(&my_faces,&total_faces,1,MPIU_INT,MPI_SUM,master_proc,prec_comm);CHKERRQ(ierr);
      ierr = PetscMalloc (my_faces*sizeof(PetscInt),&my_faces_connectivity);CHKERRQ(ierr);
      my_faces=0;
      for (i=1;i<pcis->n_neigh;i++){
        for (j=0;j<pcis->n_shared[i];j++){
          if (array_int[ pcis->shared[i][j] ] > 0 ){
            my_faces_connectivity[my_faces]=pcis->neigh[i];
            my_faces++;
            break;
          }
        }
      }
      if (rank_prec_comm == master_proc) {
        ierr = PetscMalloc (total_faces*sizeof(PetscMPIInt),&petsc_faces_adjncy);CHKERRQ(ierr);
        ierr = PetscMalloc (size_prec_comm*sizeof(PetscMPIInt),&number_of_faces);CHKERRQ(ierr);
        ierr = PetscMalloc (total_faces*sizeof(MetisInt),&faces_adjncy);CHKERRQ(ierr);
        ierr = PetscMalloc ((n_subdomains+1)*sizeof(MetisInt),&faces_xadj);CHKERRQ(ierr);
        ierr = PetscMalloc ((size_prec_comm+1)*sizeof(PetscMPIInt),&faces_displacements);CHKERRQ(ierr);
      }
      ierr = MPI_Gather(&my_faces,1,MPIU_INT,&number_of_faces[0],1,MPIU_INT,master_proc,prec_comm);CHKERRQ(ierr);
      if (rank_prec_comm == master_proc) {
        faces_xadj[0]=0;
        faces_displacements[0]=0;
        j=0;
        for (i=1;i<size_prec_comm+1;i++) {
          faces_displacements[i]=faces_displacements[i-1]+number_of_faces[i-1];
          if (number_of_faces[i-1]) {
            j++;
            faces_xadj[j]=faces_xadj[j-1]+number_of_faces[i-1];
          }
        }
      }
      ierr = MPI_Gatherv(&my_faces_connectivity[0],my_faces,MPIU_INT,&petsc_faces_adjncy[0],number_of_faces,faces_displacements,MPIU_INT,master_proc,prec_comm);CHKERRQ(ierr);
      ierr = PetscFree(my_faces_connectivity);CHKERRQ(ierr);
      ierr = PetscFree(array_int);CHKERRQ(ierr);
      if (rank_prec_comm == master_proc) {
        for (i=0;i<total_faces;i++) faces_adjncy[i]=(MetisInt)(petsc_faces_adjncy[i]/ranks_stretching_ratio); /* cast to MetisInt */
        ierr = PetscFree(faces_displacements);CHKERRQ(ierr);
        ierr = PetscFree(number_of_faces);CHKERRQ(ierr);
        ierr = PetscFree(petsc_faces_adjncy);CHKERRQ(ierr);
      }

      if ( rank_prec_comm == master_proc ) {

        PetscInt heuristic_for_metis=3;

        ncon=1;
        faces_nvtxs=n_subdomains;
        /* partition graoh induced by face connectivity */
        ierr = PetscMalloc (n_subdomains*sizeof(MetisInt),&metis_coarse_subdivision);CHKERRQ(ierr);
        ierr = METIS_SetDefaultOptions(options);
        /* we need a contiguous partition of the coarse mesh */
        options[METIS_OPTION_CONTIG]=1;
        options[METIS_OPTION_NITER]=30;
        if (pcbddc->coarsening_ratio > 1) {
          if (n_subdomains>n_parts*heuristic_for_metis) {
            options[METIS_OPTION_IPTYPE]=METIS_IPTYPE_EDGE;
            options[METIS_OPTION_OBJTYPE]=METIS_OBJTYPE_CUT;
            ierr = METIS_PartGraphKway(&faces_nvtxs,&ncon,faces_xadj,faces_adjncy,NULL,NULL,NULL,&n_parts,NULL,NULL,options,&objval,metis_coarse_subdivision);
            if (ierr != METIS_OK) SETERRQ1(PETSC_COMM_SELF,PETSC_ERR_LIB,"Error in METIS_PartGraphKway (metis error code %D) called from PCBDDCSetUpCoarseEnvironment\n",ierr);
          } else {
            ierr = METIS_PartGraphRecursive(&faces_nvtxs,&ncon,faces_xadj,faces_adjncy,NULL,NULL,NULL,&n_parts,NULL,NULL,options,&objval,metis_coarse_subdivision);
            if (ierr != METIS_OK) SETERRQ1(PETSC_COMM_SELF,PETSC_ERR_LIB,"Error in METIS_PartGraphRecursive (metis error code %D) called from PCBDDCSetUpCoarseEnvironment\n",ierr);
          }
        } else {
          for (i=0;i<n_subdomains;i++) metis_coarse_subdivision[i]=i;
        }
        ierr = PetscFree(faces_xadj);CHKERRQ(ierr);
        ierr = PetscFree(faces_adjncy);CHKERRQ(ierr);
        ierr = PetscMalloc(size_prec_comm*sizeof(PetscMPIInt),&coarse_subdivision);CHKERRQ(ierr);

        /* copy/cast values avoiding possible type conflicts between PETSc, MPI and METIS */
        for (i=0;i<size_prec_comm;i++) coarse_subdivision[i]=MPI_PROC_NULL;
        for (i=0;i<n_subdomains;i++) coarse_subdivision[ranks_stretching_ratio*i]=(PetscInt)(metis_coarse_subdivision[i]);
        ierr = PetscFree(metis_coarse_subdivision);CHKERRQ(ierr);
      }

      /* Create new communicator for coarse problem splitting the old one */
      if ( !(rank_prec_comm%procs_jumps_coarse_comm) && rank_prec_comm < procs_jumps_coarse_comm*n_parts ){
        coarse_color=0;              /* for communicator splitting */
        active_rank=rank_prec_comm;  /* for insertion of matrix values */
      }
      /* procs with coarse_color = MPI_UNDEFINED will have coarse_comm = MPI_COMM_NULL (from mpi standards)
         key = rank_prec_comm -> keep same ordering of ranks from the old to the new communicator */
      ierr = MPI_Comm_split(prec_comm,coarse_color,rank_prec_comm,&coarse_comm);CHKERRQ(ierr);

      if ( coarse_color == 0 ) {
        ierr = MPI_Comm_size(coarse_comm,&size_coarse_comm);CHKERRQ(ierr);
        ierr = MPI_Comm_rank(coarse_comm,&rank_coarse_comm);CHKERRQ(ierr);
      } else {
        rank_coarse_comm = MPI_PROC_NULL;
      }

      /* master proc take care of arranging and distributing coarse information */
      if (rank_coarse_comm == master_proc) {
        ierr = PetscMalloc (size_coarse_comm*sizeof(PetscMPIInt),&displacements_recv);CHKERRQ(ierr);
        ierr = PetscMalloc (size_coarse_comm*sizeof(PetscMPIInt),&total_count_recv);CHKERRQ(ierr);
        ierr = PetscMalloc (n_subdomains*sizeof(PetscMPIInt),&total_ranks_recv);CHKERRQ(ierr);
        /* some initializations */
        displacements_recv[0]=0;
        ierr = PetscMemzero(total_count_recv,size_coarse_comm*sizeof(PetscMPIInt));CHKERRQ(ierr);
        /* count from how many processes the j-th process of the coarse decomposition will receive data */
        for (j=0;j<size_coarse_comm;j++) {
          for (i=0;i<size_prec_comm;i++) {
          if (coarse_subdivision[i]==j) total_count_recv[j]++;
          }
        }
        /* displacements needed for scatterv of total_ranks_recv */
      for (i=1; i<size_coarse_comm; i++) displacements_recv[i]=displacements_recv[i-1]+total_count_recv[i-1];

        /* Now fill properly total_ranks_recv -> each coarse process will receive the ranks (in prec_comm communicator) of its friend (sending) processes */
        ierr = PetscMemzero(total_count_recv,size_coarse_comm*sizeof(PetscMPIInt));CHKERRQ(ierr);
        for (j=0;j<size_coarse_comm;j++) {
          for (i=0;i<size_prec_comm;i++) {
            if (coarse_subdivision[i]==j) {
              total_ranks_recv[displacements_recv[j]+total_count_recv[j]]=i;
              total_count_recv[j]+=1;
            }
          }
        }
        /*for (j=0;j<size_coarse_comm;j++) {
          printf("process %d in new rank will receive from %d processes (original ranks follows)\n",j,total_count_recv[j]);
          for (i=0;i<total_count_recv[j];i++) {
            printf("%d ",total_ranks_recv[displacements_recv[j]+i]);
          }
          printf("\n");
        }*/

        /* identify new decomposition in terms of ranks in the old communicator */
        for (i=0;i<n_subdomains;i++) {
          coarse_subdivision[ranks_stretching_ratio*i]=coarse_subdivision[ranks_stretching_ratio*i]*procs_jumps_coarse_comm;
        }
        /*printf("coarse_subdivision in old end new ranks\n");
        for (i=0;i<size_prec_comm;i++)
          if (coarse_subdivision[i]!=MPI_PROC_NULL) {
            printf("%d=(%d %d), ",i,coarse_subdivision[i],coarse_subdivision[i]/procs_jumps_coarse_comm);
          } else {
            printf("%d=(%d %d), ",i,coarse_subdivision[i],coarse_subdivision[i]);
          }
        printf("\n");*/
      }

      /* Scatter new decomposition for send details */
      ierr = MPI_Scatter(&coarse_subdivision[0],1,MPIU_INT,&rank_coarse_proc_send_to,1,MPIU_INT,master_proc,prec_comm);CHKERRQ(ierr);
      /* Scatter receiving details to members of coarse decomposition */
      if ( coarse_color == 0) {
        ierr = MPI_Scatter(&total_count_recv[0],1,MPIU_INT,&count_recv,1,MPIU_INT,master_proc,coarse_comm);CHKERRQ(ierr);
        ierr = PetscMalloc (count_recv*sizeof(PetscMPIInt),&ranks_recv);CHKERRQ(ierr);
        ierr = MPI_Scatterv(&total_ranks_recv[0],total_count_recv,displacements_recv,MPIU_INT,&ranks_recv[0],count_recv,MPIU_INT,master_proc,coarse_comm);CHKERRQ(ierr);
      }

      /*printf("I will send my matrix data to proc  %d\n",rank_coarse_proc_send_to);
      if (coarse_color == 0) {
        printf("I will receive some matrix data from %d processes (ranks follows)\n",count_recv);
        for (i=0;i<count_recv;i++)
          printf("%d ",ranks_recv[i]);
        printf("\n");
      }*/

      if (rank_prec_comm == master_proc) {
        ierr = PetscFree(coarse_subdivision);CHKERRQ(ierr);
        ierr = PetscFree(total_count_recv);CHKERRQ(ierr);
        ierr = PetscFree(total_ranks_recv);CHKERRQ(ierr);
        ierr = PetscFree(displacements_recv);CHKERRQ(ierr);
      }
#endif
      break;
    }

    case(REPLICATED_BDDC):

      pcbddc->coarse_communications_type = GATHERS_BDDC;
      coarse_mat_type = MATSEQAIJ;
      coarse_pc_type  = PCLU;
      coarse_ksp_type  = KSPPREONLY;
      coarse_comm = PETSC_COMM_SELF;
      active_rank = rank_prec_comm;
      break;

    case(PARALLEL_BDDC):

      pcbddc->coarse_communications_type = SCATTERS_BDDC;
      coarse_mat_type = MATAIJ;
      coarse_pc_type  = PCREDUNDANT;
      coarse_ksp_type  = KSPPREONLY;
      coarse_comm = prec_comm;
      active_rank = rank_prec_comm;
      break;

    case(SEQUENTIAL_BDDC):
      pcbddc->coarse_communications_type = GATHERS_BDDC;
      coarse_mat_type = MATAIJ;
      coarse_pc_type = PCLU;
      coarse_ksp_type  = KSPPREONLY;
      coarse_comm = PETSC_COMM_SELF;
      active_rank = master_proc;
      break;
  }

  switch(pcbddc->coarse_communications_type){

    case(SCATTERS_BDDC):
      {
        if (pcbddc->coarse_problem_type==MULTILEVEL_BDDC) {

          IS coarse_IS;

          if(pcbddc->coarsening_ratio == 1) {
            ins_local_primal_size = pcbddc->local_primal_size;
            ins_local_primal_indices = pcbddc->local_primal_indices;
            if (coarse_color == 0) { ierr = PetscFree(ranks_recv);CHKERRQ(ierr); }
            /* nonzeros */
            ierr = PetscMalloc(ins_local_primal_size*sizeof(PetscInt),&dnz);CHKERRQ(ierr);
            ierr = PetscMemzero(dnz,ins_local_primal_size*sizeof(PetscInt));CHKERRQ(ierr);
            for (i=0;i<ins_local_primal_size;i++) {
              dnz[i] = ins_local_primal_size;
            }
          } else {
            PetscMPIInt send_size;
            PetscMPIInt *send_buffer;
            PetscInt    *aux_ins_indices;
            PetscInt    ii,jj;
            MPI_Request *requests;

            ierr = PetscMalloc(count_recv*sizeof(PetscMPIInt),&localdispl2);CHKERRQ(ierr);
            /* reusing pcbddc->local_primal_displacements and pcbddc->replicated_primal_size */
            ierr = PetscFree(pcbddc->local_primal_displacements);CHKERRQ(ierr);
            ierr = PetscMalloc((count_recv+1)*sizeof(PetscMPIInt),&pcbddc->local_primal_displacements);CHKERRQ(ierr);
            pcbddc->replicated_primal_size = count_recv;
            j = 0;
            for (i=0;i<count_recv;i++) {
              pcbddc->local_primal_displacements[i] = j;
              j += pcbddc->local_primal_sizes[ranks_recv[i]];
            }
            pcbddc->local_primal_displacements[count_recv] = j;
            ierr = PetscMalloc(j*sizeof(PetscMPIInt),&pcbddc->replicated_local_primal_indices);CHKERRQ(ierr);
            /* allocate auxiliary space */
            ierr = PetscMalloc(count_recv*sizeof(PetscMPIInt),&localsizes2);CHKERRQ(ierr);
            ierr = PetscMalloc(pcbddc->coarse_size*sizeof(PetscInt),&aux_ins_indices);CHKERRQ(ierr);
            ierr = PetscMemzero(aux_ins_indices,pcbddc->coarse_size*sizeof(PetscInt));CHKERRQ(ierr);
            /* allocate stuffs for message massing */
            ierr = PetscMalloc((count_recv+1)*sizeof(MPI_Request),&requests);CHKERRQ(ierr);
            for (i=0;i<count_recv+1;i++) { requests[i]=MPI_REQUEST_NULL; }
            /* send indices to be inserted */
            for (i=0;i<count_recv;i++) {
              send_size = pcbddc->local_primal_sizes[ranks_recv[i]];
              ierr = MPI_Irecv(&pcbddc->replicated_local_primal_indices[pcbddc->local_primal_displacements[i]],send_size,MPIU_INT,ranks_recv[i],999,prec_comm,&requests[i]);CHKERRQ(ierr);
            }
            if (rank_coarse_proc_send_to != MPI_PROC_NULL ) {
              send_size = pcbddc->local_primal_size;
              ierr = PetscMalloc(send_size*sizeof(PetscMPIInt),&send_buffer);CHKERRQ(ierr);
              for (i=0;i<send_size;i++) {
                send_buffer[i]=(PetscMPIInt)pcbddc->local_primal_indices[i];
              }
              ierr = MPI_Isend(send_buffer,send_size,MPIU_INT,rank_coarse_proc_send_to,999,prec_comm,&requests[count_recv]);CHKERRQ(ierr);
            }
            ierr = MPI_Waitall(count_recv+1,requests,MPI_STATUSES_IGNORE);CHKERRQ(ierr);
            if (rank_coarse_proc_send_to != MPI_PROC_NULL ) {
              ierr = PetscFree(send_buffer);CHKERRQ(ierr);
            }
            j = 0;
            for (i=0;i<count_recv;i++) {
              ii = pcbddc->local_primal_displacements[i+1]-pcbddc->local_primal_displacements[i];
              localsizes2[i] = ii*ii;
              localdispl2[i] = j;
              j += localsizes2[i];
              jj = pcbddc->local_primal_displacements[i];
              /* it counts the coarse subdomains sharing the coarse node */
              for (k=0;k<ii;k++) {
                aux_ins_indices[pcbddc->replicated_local_primal_indices[jj+k]] += 1;
              }
            }
            /* temp_coarse_mat_vals used to store matrix values to be received */
            ierr = PetscMalloc(j*sizeof(PetscScalar),&temp_coarse_mat_vals);CHKERRQ(ierr);
            /* evaluate how many values I will insert in coarse mat */
            ins_local_primal_size = 0;
            for (i=0;i<pcbddc->coarse_size;i++) {
              if (aux_ins_indices[i]) {
                ins_local_primal_size++;
              }
            }
            /* evaluate indices I will insert in coarse mat */
            ierr = PetscMalloc(ins_local_primal_size*sizeof(PetscInt),&ins_local_primal_indices);CHKERRQ(ierr);
            j = 0;
            for(i=0;i<pcbddc->coarse_size;i++) {
              if(aux_ins_indices[i]) {
                ins_local_primal_indices[j] = i;
                j++;
              }
            }
            /* processes partecipating in coarse problem receive matrix data from their friends */
            for (i=0;i<count_recv;i++) {
              ierr = MPI_Irecv(&temp_coarse_mat_vals[localdispl2[i]],localsizes2[i],MPIU_SCALAR,ranks_recv[i],666,prec_comm,&requests[i]);CHKERRQ(ierr);
            }
            if (rank_coarse_proc_send_to != MPI_PROC_NULL ) {
              send_size = pcbddc->local_primal_size*pcbddc->local_primal_size;
              ierr = MPI_Isend(&coarse_submat_vals[0],send_size,MPIU_SCALAR,rank_coarse_proc_send_to,666,prec_comm,&requests[count_recv]);CHKERRQ(ierr);
            }
            ierr = MPI_Waitall(count_recv+1,requests,MPI_STATUSES_IGNORE);CHKERRQ(ierr);
            /* nonzeros */
            ierr = PetscMalloc(ins_local_primal_size*sizeof(PetscInt),&dnz);CHKERRQ(ierr);
            ierr = PetscMemzero(dnz,ins_local_primal_size*sizeof(PetscInt));CHKERRQ(ierr);
            /* use aux_ins_indices to realize a global to local mapping */
            j=0;
            for(i=0;i<pcbddc->coarse_size;i++){
              if(aux_ins_indices[i]==0){
                aux_ins_indices[i]=-1;
              } else {
                aux_ins_indices[i]=j;
                j++;
              }
            }
            for (i=0;i<count_recv;i++) {
              j = pcbddc->local_primal_sizes[ranks_recv[i]];
              for (k=0;k<j;k++) {
                dnz[aux_ins_indices[pcbddc->replicated_local_primal_indices[pcbddc->local_primal_displacements[i]+k]]] += j;
              }
            }
            /* check */
            for (i=0;i<ins_local_primal_size;i++) {
              if (dnz[i] > ins_local_primal_size) {
                dnz[i] = ins_local_primal_size;
              }
            }
            ierr = PetscFree(requests);CHKERRQ(ierr);
            ierr = PetscFree(aux_ins_indices);CHKERRQ(ierr);
            if (coarse_color == 0) { ierr = PetscFree(ranks_recv);CHKERRQ(ierr); }
          }
          /* create local to global mapping needed by coarse MATIS */
          if (coarse_comm != MPI_COMM_NULL ) {ierr = MPI_Comm_free(&coarse_comm);CHKERRQ(ierr);}
          coarse_comm = prec_comm;
          active_rank = rank_prec_comm;
          ierr = ISCreateGeneral(coarse_comm,ins_local_primal_size,ins_local_primal_indices,PETSC_COPY_VALUES,&coarse_IS);CHKERRQ(ierr);
          ierr = ISLocalToGlobalMappingCreateIS(coarse_IS,&coarse_ISLG);CHKERRQ(ierr);
          ierr = ISDestroy(&coarse_IS);CHKERRQ(ierr);
        } else if (pcbddc->coarse_problem_type==PARALLEL_BDDC) {
          /* arrays for values insertion */
          ins_local_primal_size = pcbddc->local_primal_size;
          ierr = PetscMalloc(ins_local_primal_size*sizeof(PetscInt),&ins_local_primal_indices);CHKERRQ(ierr);
          ierr = PetscMalloc(ins_local_primal_size*ins_local_primal_size*sizeof(PetscScalar),&ins_coarse_mat_vals);CHKERRQ(ierr);
          for (j=0;j<ins_local_primal_size;j++){
            ins_local_primal_indices[j]=pcbddc->local_primal_indices[j];
            for (i=0;i<ins_local_primal_size;i++) {
              ins_coarse_mat_vals[j*ins_local_primal_size+i]=coarse_submat_vals[j*ins_local_primal_size+i];
            }
          }
        }
        break;

    }

    case(GATHERS_BDDC):
      {

        PetscMPIInt mysize,mysize2;
        PetscMPIInt *send_buffer;

        if (rank_prec_comm==active_rank) {
          ierr = PetscMalloc ( pcbddc->replicated_primal_size*sizeof(PetscMPIInt),&pcbddc->replicated_local_primal_indices);CHKERRQ(ierr);
          ierr = PetscMalloc ( pcbddc->replicated_primal_size*sizeof(PetscScalar),&pcbddc->replicated_local_primal_values);CHKERRQ(ierr);
          ierr = PetscMalloc ( size_prec_comm*sizeof(PetscMPIInt),&localsizes2);CHKERRQ(ierr);
          ierr = PetscMalloc ( size_prec_comm*sizeof(PetscMPIInt),&localdispl2);CHKERRQ(ierr);
          /* arrays for values insertion */
      for (i=0;i<size_prec_comm;i++) localsizes2[i]=pcbddc->local_primal_sizes[i]*pcbddc->local_primal_sizes[i];
          localdispl2[0]=0;
      for (i=1;i<size_prec_comm;i++) localdispl2[i]=localsizes2[i-1]+localdispl2[i-1];
          j=0;
      for (i=0;i<size_prec_comm;i++) j+=localsizes2[i];
          ierr = PetscMalloc ( j*sizeof(PetscScalar),&temp_coarse_mat_vals);CHKERRQ(ierr);
        }

        mysize=pcbddc->local_primal_size;
        mysize2=pcbddc->local_primal_size*pcbddc->local_primal_size;
        ierr = PetscMalloc(mysize*sizeof(PetscMPIInt),&send_buffer);CHKERRQ(ierr);
    for (i=0; i<mysize; i++) send_buffer[i]=(PetscMPIInt)pcbddc->local_primal_indices[i];

        if (pcbddc->coarse_problem_type == SEQUENTIAL_BDDC){
          ierr = MPI_Gatherv(send_buffer,mysize,MPIU_INT,&pcbddc->replicated_local_primal_indices[0],pcbddc->local_primal_sizes,pcbddc->local_primal_displacements,MPIU_INT,master_proc,prec_comm);CHKERRQ(ierr);
          ierr = MPI_Gatherv(&coarse_submat_vals[0],mysize2,MPIU_SCALAR,&temp_coarse_mat_vals[0],localsizes2,localdispl2,MPIU_SCALAR,master_proc,prec_comm);CHKERRQ(ierr);
        } else {
          ierr = MPI_Allgatherv(send_buffer,mysize,MPIU_INT,&pcbddc->replicated_local_primal_indices[0],pcbddc->local_primal_sizes,pcbddc->local_primal_displacements,MPIU_INT,prec_comm);CHKERRQ(ierr);
          ierr = MPI_Allgatherv(&coarse_submat_vals[0],mysize2,MPIU_SCALAR,&temp_coarse_mat_vals[0],localsizes2,localdispl2,MPIU_SCALAR,prec_comm);CHKERRQ(ierr);
        }
        ierr = PetscFree(send_buffer);CHKERRQ(ierr);
        break;
      }/* switch on coarse problem and communications associated with finished */
  }

  /* Now create and fill up coarse matrix */
  if ( rank_prec_comm == active_rank ) {

    Mat matis_coarse_local_mat;

    if (pcbddc->coarse_problem_type != MULTILEVEL_BDDC) {
      ierr = MatCreate(coarse_comm,&pcbddc->coarse_mat);CHKERRQ(ierr);
      ierr = MatSetSizes(pcbddc->coarse_mat,PETSC_DECIDE,PETSC_DECIDE,pcbddc->coarse_size,pcbddc->coarse_size);CHKERRQ(ierr);
      ierr = MatSetType(pcbddc->coarse_mat,coarse_mat_type);CHKERRQ(ierr);
      ierr = MatSetOptionsPrefix(pcbddc->coarse_mat,"coarse_");CHKERRQ(ierr);
      ierr = MatSetFromOptions(pcbddc->coarse_mat);CHKERRQ(ierr);
      ierr = MatSetUp(pcbddc->coarse_mat);CHKERRQ(ierr);
      ierr = MatSetOption(pcbddc->coarse_mat,MAT_ROW_ORIENTED,PETSC_FALSE);CHKERRQ(ierr); /* local values stored in column major */
      ierr = MatSetOption(pcbddc->coarse_mat,MAT_IGNORE_ZERO_ENTRIES,PETSC_TRUE);CHKERRQ(ierr);
    } else {
      ierr = MatCreateIS(coarse_comm,1,PETSC_DECIDE,PETSC_DECIDE,pcbddc->coarse_size,pcbddc->coarse_size,coarse_ISLG,&pcbddc->coarse_mat);CHKERRQ(ierr);
      ierr = MatSetUp(pcbddc->coarse_mat);CHKERRQ(ierr);
      ierr = MatISGetLocalMat(pcbddc->coarse_mat,&matis_coarse_local_mat);CHKERRQ(ierr);
      ierr = MatSetOptionsPrefix(pcbddc->coarse_mat,"coarse_");CHKERRQ(ierr);
      ierr = MatSetFromOptions(pcbddc->coarse_mat);CHKERRQ(ierr);
      ierr = MatSetUp(matis_coarse_local_mat);CHKERRQ(ierr);
      ierr = MatSetOption(matis_coarse_local_mat,MAT_ROW_ORIENTED,PETSC_FALSE);CHKERRQ(ierr); /* local values stored in column major */
      ierr = MatSetOption(matis_coarse_local_mat,MAT_IGNORE_ZERO_ENTRIES,PETSC_TRUE);CHKERRQ(ierr);
    }
    /* preallocation */
    if (pcbddc->coarse_problem_type != MULTILEVEL_BDDC) {

      PetscInt lrows,lcols,bs;

      ierr = MatGetLocalSize(pcbddc->coarse_mat,&lrows,&lcols);CHKERRQ(ierr);
      ierr = MatPreallocateInitialize(coarse_comm,lrows,lcols,dnz,onz);CHKERRQ(ierr);
      ierr = MatGetBlockSize(pcbddc->coarse_mat,&bs);CHKERRQ(ierr);

      if (pcbddc->coarse_problem_type == PARALLEL_BDDC) {

        Vec         vec_dnz,vec_onz;
        PetscScalar *my_dnz,*my_onz,*array;
        PetscInt    *mat_ranges,*row_ownership;
        PetscInt    coarse_index_row,coarse_index_col,owner;

        ierr = VecCreate(prec_comm,&vec_dnz);CHKERRQ(ierr);
        ierr = VecSetBlockSize(vec_dnz,bs);CHKERRQ(ierr);
        ierr = VecSetSizes(vec_dnz,PETSC_DECIDE,pcbddc->coarse_size);CHKERRQ(ierr);
        ierr = VecSetType(vec_dnz,VECMPI);CHKERRQ(ierr);
        ierr = VecDuplicate(vec_dnz,&vec_onz);CHKERRQ(ierr);

        ierr = PetscMalloc(pcbddc->local_primal_size*sizeof(PetscScalar),&my_dnz);CHKERRQ(ierr);
        ierr = PetscMalloc(pcbddc->local_primal_size*sizeof(PetscScalar),&my_onz);CHKERRQ(ierr);
        ierr = PetscMemzero(my_dnz,pcbddc->local_primal_size*sizeof(PetscScalar));CHKERRQ(ierr);
        ierr = PetscMemzero(my_onz,pcbddc->local_primal_size*sizeof(PetscScalar));CHKERRQ(ierr);

        ierr = PetscMalloc(pcbddc->coarse_size*sizeof(PetscInt),&row_ownership);CHKERRQ(ierr);
        ierr = MatGetOwnershipRanges(pcbddc->coarse_mat,(const PetscInt**)&mat_ranges);CHKERRQ(ierr);
        for (i=0;i<size_prec_comm;i++) {
          for (j=mat_ranges[i];j<mat_ranges[i+1];j++) {
            row_ownership[j]=i;
          }
        }

        for (i=0;i<pcbddc->local_primal_size;i++) {
          coarse_index_row = pcbddc->local_primal_indices[i];
          owner = row_ownership[coarse_index_row];
          for (j=i;j<pcbddc->local_primal_size;j++) {
            owner = row_ownership[coarse_index_row];
            coarse_index_col = pcbddc->local_primal_indices[j];
            if (coarse_index_col > mat_ranges[owner]-1 && coarse_index_col < mat_ranges[owner+1] ) {
              my_dnz[i] += 1.0;
            } else {
              my_onz[i] += 1.0;
            }
            if (i != j) {
              owner = row_ownership[coarse_index_col];
              if (coarse_index_row > mat_ranges[owner]-1 && coarse_index_row < mat_ranges[owner+1] ) {
                my_dnz[j] += 1.0;
              } else {
                my_onz[j] += 1.0;
              }
            }
          }
        }
        ierr = VecSet(vec_dnz,0.0);CHKERRQ(ierr);
        ierr = VecSet(vec_onz,0.0);CHKERRQ(ierr);
        if (pcbddc->local_primal_size) {
          ierr = VecSetValues(vec_dnz,pcbddc->local_primal_size,pcbddc->local_primal_indices,my_dnz,ADD_VALUES);CHKERRQ(ierr);
          ierr = VecSetValues(vec_onz,pcbddc->local_primal_size,pcbddc->local_primal_indices,my_onz,ADD_VALUES);CHKERRQ(ierr);
        }
        ierr = VecAssemblyBegin(vec_dnz);CHKERRQ(ierr);
        ierr = VecAssemblyBegin(vec_onz);CHKERRQ(ierr);
        ierr = VecAssemblyEnd(vec_dnz);CHKERRQ(ierr);
        ierr = VecAssemblyEnd(vec_onz);CHKERRQ(ierr);
        j = mat_ranges[rank_prec_comm+1]-mat_ranges[rank_prec_comm];
        ierr = VecGetArray(vec_dnz,&array);CHKERRQ(ierr);
        for (i=0; i<j; i++) dnz[i] = (PetscInt)array[i];

        ierr = VecRestoreArray(vec_dnz,&array);CHKERRQ(ierr);
        ierr = VecGetArray(vec_onz,&array);CHKERRQ(ierr);
        for (i=0;i<j;i++) onz[i] = (PetscInt)array[i];

        ierr = VecRestoreArray(vec_onz,&array);CHKERRQ(ierr);
        ierr = PetscFree(my_dnz);CHKERRQ(ierr);
        ierr = PetscFree(my_onz);CHKERRQ(ierr);
        ierr = PetscFree(row_ownership);CHKERRQ(ierr);
        ierr = VecDestroy(&vec_dnz);CHKERRQ(ierr);
        ierr = VecDestroy(&vec_onz);CHKERRQ(ierr);
      } else {
        for (k=0;k<size_prec_comm;k++){
          offset=pcbddc->local_primal_displacements[k];
          offset2=localdispl2[k];
          ins_local_primal_size = pcbddc->local_primal_sizes[k];
          ierr = PetscMalloc(ins_local_primal_size*sizeof(PetscInt),&ins_local_primal_indices);CHKERRQ(ierr);
          for (j=0;j<ins_local_primal_size;j++){
            ins_local_primal_indices[j]=(PetscInt)pcbddc->replicated_local_primal_indices[offset+j];
          }
          for (j=0;j<ins_local_primal_size;j++) {
            ierr = MatPreallocateSet(ins_local_primal_indices[j],ins_local_primal_size,ins_local_primal_indices,dnz,onz);CHKERRQ(ierr);
          }
          ierr = PetscFree(ins_local_primal_indices);CHKERRQ(ierr);
        }
      }

      /* check */
      for (i=0;i<lrows;i++) {
        if (dnz[i]>lcols) dnz[i]=lcols;
        if (onz[i]>pcbddc->coarse_size-lcols) onz[i]=pcbddc->coarse_size-lcols;
      }
      ierr = MatSeqAIJSetPreallocation(pcbddc->coarse_mat,0,dnz);CHKERRQ(ierr);
      ierr = MatMPIAIJSetPreallocation(pcbddc->coarse_mat,0,dnz,0,onz);CHKERRQ(ierr);
      ierr = MatPreallocateFinalize(dnz,onz);CHKERRQ(ierr);
    } else {
      ierr = MatSeqAIJSetPreallocation(matis_coarse_local_mat,0,dnz);CHKERRQ(ierr);
      ierr = PetscFree(dnz);CHKERRQ(ierr);
    }
    /* insert values */
    if (pcbddc->coarse_problem_type == PARALLEL_BDDC) {
      ierr = MatSetValues(pcbddc->coarse_mat,ins_local_primal_size,ins_local_primal_indices,ins_local_primal_size,ins_local_primal_indices,ins_coarse_mat_vals,ADD_VALUES);CHKERRQ(ierr);
    } else if (pcbddc->coarse_problem_type == MULTILEVEL_BDDC) {
      if (pcbddc->coarsening_ratio == 1) {
        ins_coarse_mat_vals = coarse_submat_vals;
        ierr = MatSetValues(pcbddc->coarse_mat,ins_local_primal_size,ins_local_primal_indices,ins_local_primal_size,ins_local_primal_indices,ins_coarse_mat_vals,INSERT_VALUES);CHKERRQ(ierr);
      } else {
        ierr = PetscFree(ins_local_primal_indices);CHKERRQ(ierr);
        for (k=0;k<pcbddc->replicated_primal_size;k++) {
          offset = pcbddc->local_primal_displacements[k];
          offset2 = localdispl2[k];
          ins_local_primal_size = pcbddc->local_primal_displacements[k+1]-pcbddc->local_primal_displacements[k];
          ierr = PetscMalloc(ins_local_primal_size*sizeof(PetscInt),&ins_local_primal_indices);CHKERRQ(ierr);
          for (j=0;j<ins_local_primal_size;j++){
            ins_local_primal_indices[j]=(PetscInt)pcbddc->replicated_local_primal_indices[offset+j];
          }
          ins_coarse_mat_vals = &temp_coarse_mat_vals[offset2];
          ierr = MatSetValues(pcbddc->coarse_mat,ins_local_primal_size,ins_local_primal_indices,ins_local_primal_size,ins_local_primal_indices,ins_coarse_mat_vals,ADD_VALUES);CHKERRQ(ierr);
          ierr = PetscFree(ins_local_primal_indices);CHKERRQ(ierr);
        }
      }
      ins_local_primal_indices = 0;
      ins_coarse_mat_vals = 0;
    } else {
      for (k=0;k<size_prec_comm;k++){
        offset=pcbddc->local_primal_displacements[k];
        offset2=localdispl2[k];
        ins_local_primal_size = pcbddc->local_primal_sizes[k];
        ierr = PetscMalloc(ins_local_primal_size*sizeof(PetscInt),&ins_local_primal_indices);CHKERRQ(ierr);
        for (j=0;j<ins_local_primal_size;j++){
          ins_local_primal_indices[j]=(PetscInt)pcbddc->replicated_local_primal_indices[offset+j];
        }
        ins_coarse_mat_vals = &temp_coarse_mat_vals[offset2];
        ierr = MatSetValues(pcbddc->coarse_mat,ins_local_primal_size,ins_local_primal_indices,ins_local_primal_size,ins_local_primal_indices,ins_coarse_mat_vals,ADD_VALUES);CHKERRQ(ierr);
        ierr = PetscFree(ins_local_primal_indices);CHKERRQ(ierr);
      }
      ins_local_primal_indices = 0;
      ins_coarse_mat_vals = 0;
    }
    ierr = MatAssemblyBegin(pcbddc->coarse_mat,MAT_FINAL_ASSEMBLY);CHKERRQ(ierr);
    ierr = MatAssemblyEnd(pcbddc->coarse_mat,MAT_FINAL_ASSEMBLY);CHKERRQ(ierr);
    /* symmetry of coarse matrix */
    if (issym) {
      ierr = MatSetOption(pcbddc->coarse_mat,MAT_SYMMETRIC,PETSC_TRUE);CHKERRQ(ierr);
    }
    ierr = MatGetVecs(pcbddc->coarse_mat,&pcbddc->coarse_vec,&pcbddc->coarse_rhs);CHKERRQ(ierr);
  }

  /* create loc to glob scatters if needed */
  if (pcbddc->coarse_communications_type == SCATTERS_BDDC) {
     IS local_IS,global_IS;
     ierr = ISCreateStride(PETSC_COMM_SELF,pcbddc->local_primal_size,0,1,&local_IS);CHKERRQ(ierr);
     ierr = ISCreateGeneral(PETSC_COMM_SELF,pcbddc->local_primal_size,pcbddc->local_primal_indices,PETSC_COPY_VALUES,&global_IS);CHKERRQ(ierr);
     ierr = VecScatterCreate(pcbddc->vec1_P,local_IS,pcbddc->coarse_vec,global_IS,&pcbddc->coarse_loc_to_glob);CHKERRQ(ierr);
     ierr = ISDestroy(&local_IS);CHKERRQ(ierr);
     ierr = ISDestroy(&global_IS);CHKERRQ(ierr);
  }

  /* free memory no longer needed */
  if (coarse_ISLG)              { ierr = ISLocalToGlobalMappingDestroy(&coarse_ISLG);CHKERRQ(ierr); }
  if (ins_local_primal_indices) { ierr = PetscFree(ins_local_primal_indices);CHKERRQ(ierr); }
  if (ins_coarse_mat_vals)      { ierr = PetscFree(ins_coarse_mat_vals);CHKERRQ(ierr); }
  if (localsizes2)              { ierr = PetscFree(localsizes2);CHKERRQ(ierr); }
  if (localdispl2)              { ierr = PetscFree(localdispl2);CHKERRQ(ierr); }
  if (temp_coarse_mat_vals)     { ierr = PetscFree(temp_coarse_mat_vals);CHKERRQ(ierr); }

  /* Compute coarse null space */
  CoarseNullSpace = 0;
  if (pcbddc->NullSpace) {
    ierr = PCBDDCNullSpaceAssembleCoarse(pc,&CoarseNullSpace);CHKERRQ(ierr);
  }

  /* KSP for coarse problem */
  if (rank_prec_comm == active_rank) {
    PetscBool isbddc=PETSC_FALSE;

    ierr = KSPCreate(coarse_comm,&pcbddc->coarse_ksp);CHKERRQ(ierr);
    ierr = PetscObjectIncrementTabLevel((PetscObject)pcbddc->coarse_ksp,(PetscObject)pc,1);CHKERRQ(ierr);
    ierr = KSPSetOperators(pcbddc->coarse_ksp,pcbddc->coarse_mat,pcbddc->coarse_mat,SAME_PRECONDITIONER);CHKERRQ(ierr);
    ierr = KSPSetTolerances(pcbddc->coarse_ksp,PETSC_DEFAULT,PETSC_DEFAULT,PETSC_DEFAULT,max_it_coarse_ksp);CHKERRQ(ierr);
    ierr = KSPSetType(pcbddc->coarse_ksp,coarse_ksp_type);CHKERRQ(ierr);
    ierr = KSPGetPC(pcbddc->coarse_ksp,&pc_temp);CHKERRQ(ierr);
    ierr = PCSetType(pc_temp,coarse_pc_type);CHKERRQ(ierr);
    /* Allow user's customization */
    ierr = KSPSetOptionsPrefix(pcbddc->coarse_ksp,"coarse_");CHKERRQ(ierr);
    /* Set Up PC for coarse problem BDDC */
    if (pcbddc->coarse_problem_type == MULTILEVEL_BDDC) {
      i = pcbddc->current_level+1;
      ierr = PCBDDCSetLevel(pc_temp,i);CHKERRQ(ierr);
      ierr = PCBDDCSetCoarseningRatio(pc_temp,pcbddc->coarsening_ratio);CHKERRQ(ierr);
      ierr = PCBDDCSetMaxLevels(pc_temp,pcbddc->max_levels);CHKERRQ(ierr);
      ierr = PCBDDCSetCoarseProblemType(pc_temp,MULTILEVEL_BDDC);CHKERRQ(ierr);
      if (CoarseNullSpace) {
        ierr = PCBDDCSetNullSpace(pc_temp,CoarseNullSpace);CHKERRQ(ierr);
      }
      if (dbg_flag) {
        ierr = PetscViewerASCIIPrintf(viewer,"----------------Level %d: Setting up level %d---------------\n",pcbddc->current_level,i);CHKERRQ(ierr);
        ierr = PetscViewerFlush(viewer);CHKERRQ(ierr);
      }
    } else {
      if (CoarseNullSpace) {
        ierr = KSPSetNullSpace(pcbddc->coarse_ksp,CoarseNullSpace);CHKERRQ(ierr);
      }
    }
    ierr = KSPSetFromOptions(pcbddc->coarse_ksp);CHKERRQ(ierr);
    ierr = KSPSetUp(pcbddc->coarse_ksp);CHKERRQ(ierr);

    ierr = KSPGetTolerances(pcbddc->coarse_ksp,NULL,NULL,NULL,&j);CHKERRQ(ierr);
    ierr = KSPGetPC(pcbddc->coarse_ksp,&pc_temp);CHKERRQ(ierr);
    ierr = PetscObjectTypeCompare((PetscObject)pc_temp,PCBDDC,&isbddc);CHKERRQ(ierr);
    if (j == 1) {
      ierr = KSPSetNormType(pcbddc->coarse_ksp,KSP_NORM_NONE);CHKERRQ(ierr);
      if (isbddc) {
        ierr = PCBDDCSetUseExactDirichlet(pc_temp,PETSC_FALSE);CHKERRQ(ierr);
      }
    }
  }
  /* Check coarse problem if requested */
  if ( dbg_flag && rank_prec_comm == active_rank ) {
    KSP check_ksp;
    PC  check_pc;
    Vec check_vec;
    PetscReal   abs_infty_error,infty_error,lambda_min,lambda_max;
    KSPType check_ksp_type;

    /* Create ksp object suitable for extreme eigenvalues' estimation */
    ierr = KSPCreate(coarse_comm,&check_ksp);CHKERRQ(ierr);
    ierr = KSPSetOperators(check_ksp,pcbddc->coarse_mat,pcbddc->coarse_mat,SAME_PRECONDITIONER);CHKERRQ(ierr);
    ierr = KSPSetTolerances(check_ksp,1.e-12,1.e-12,PETSC_DEFAULT,pcbddc->coarse_size);CHKERRQ(ierr);
    if (pcbddc->coarse_problem_type == MULTILEVEL_BDDC) {
      if (issym) check_ksp_type = KSPCG;
      else check_ksp_type = KSPGMRES;
      ierr = KSPSetComputeSingularValues(check_ksp,PETSC_TRUE);CHKERRQ(ierr);
    } else {
      check_ksp_type = KSPPREONLY;
    }
    ierr = KSPSetType(check_ksp,check_ksp_type);CHKERRQ(ierr);
    ierr = KSPGetPC(pcbddc->coarse_ksp,&check_pc);CHKERRQ(ierr);
    ierr = KSPSetPC(check_ksp,check_pc);CHKERRQ(ierr);
    ierr = KSPSetUp(check_ksp);CHKERRQ(ierr);
    /* create random vec */
    ierr = VecDuplicate(pcbddc->coarse_vec,&check_vec);CHKERRQ(ierr);
    ierr = VecSetRandom(check_vec,NULL);CHKERRQ(ierr);
<<<<<<< HEAD
    if (pcbddc->CoarseNullSpace) { ierr = MatNullSpaceRemove(pcbddc->CoarseNullSpace,check_vec);CHKERRQ(ierr); }
    ierr = MatMult(pcbddc->coarse_mat,check_vec,pcbddc->coarse_rhs);CHKERRQ(ierr);
    /* solve coarse problem */
    ierr = KSPSolve(check_ksp,pcbddc->coarse_rhs,pcbddc->coarse_vec);CHKERRQ(ierr);
    if (pcbddc->CoarseNullSpace) { ierr = MatNullSpaceRemove(pcbddc->CoarseNullSpace,pcbddc->coarse_vec);CHKERRQ(ierr); }
=======
    if (CoarseNullSpace) {
      ierr = MatNullSpaceRemove(CoarseNullSpace,check_vec,NULL);CHKERRQ(ierr);
    }
    ierr = MatMult(pcbddc->coarse_mat,check_vec,pcbddc->coarse_rhs);CHKERRQ(ierr);
    /* solve coarse problem */
    ierr = KSPSolve(check_ksp,pcbddc->coarse_rhs,pcbddc->coarse_vec);CHKERRQ(ierr);
    if (CoarseNullSpace) {
      ierr = MatNullSpaceRemove(CoarseNullSpace,pcbddc->coarse_vec,NULL);CHKERRQ(ierr);
    }
>>>>>>> f7c40c41
    /* check coarse problem residual error */
    ierr = VecAXPY(check_vec,-1.0,pcbddc->coarse_vec);CHKERRQ(ierr);
    ierr = VecNorm(check_vec,NORM_INFINITY,&infty_error);CHKERRQ(ierr);
    ierr = MatMult(pcbddc->coarse_mat,check_vec,pcbddc->coarse_rhs);CHKERRQ(ierr);
    ierr = VecNorm(pcbddc->coarse_rhs,NORM_INFINITY,&abs_infty_error);CHKERRQ(ierr);
    ierr = VecDestroy(&check_vec);CHKERRQ(ierr);
    /* get eigenvalue estimation if inexact */
    if (pcbddc->coarse_problem_type == MULTILEVEL_BDDC) {
      ierr = KSPComputeExtremeSingularValues(check_ksp,&lambda_max,&lambda_min);CHKERRQ(ierr);
      ierr = KSPGetIterationNumber(check_ksp,&k);CHKERRQ(ierr);
      ierr = PetscViewerASCIIPrintf(viewer,"Coarse problem eigenvalues estimated with %d iterations of %s.\n",k,check_ksp_type);CHKERRQ(ierr);
      ierr = PetscViewerASCIIPrintf(viewer,"Coarse problem eigenvalues: % 1.14e %1.14e\n",lambda_min,lambda_max);CHKERRQ(ierr);
    }
    ierr = PetscViewerASCIIPrintf(viewer,"Coarse problem exact infty_error   : %1.14e\n",infty_error);CHKERRQ(ierr);
    ierr = PetscViewerASCIIPrintf(viewer,"Coarse problem residual infty_error: %1.14e\n",abs_infty_error);CHKERRQ(ierr);
    ierr = KSPDestroy(&check_ksp);CHKERRQ(ierr);
  }
  if (dbg_flag) {
    ierr = PetscViewerFlush(viewer);CHKERRQ(ierr);
  }
  ierr = MatNullSpaceDestroy(&CoarseNullSpace);CHKERRQ(ierr);

  PetscFunctionReturn(0);
}
<|MERGE_RESOLUTION|>--- conflicted
+++ resolved
@@ -665,17 +665,10 @@
     /* put back modified values into the global vec using INSERT_VALUES copy mode */
     ierr = VecScatterBegin(pcis->global_to_B,pcis->vec2_B,rhs,INSERT_VALUES,SCATTER_REVERSE);CHKERRQ(ierr);
     ierr = VecScatterEnd  (pcis->global_to_B,pcis->vec2_B,rhs,INSERT_VALUES,SCATTER_REVERSE);CHKERRQ(ierr);
-<<<<<<< HEAD
-    if (ksp && pcbddc->NullSpace) {
-      ierr = MatNullSpaceRemove(pcbddc->NullSpace,used_vec);CHKERRQ(ierr);
-      ierr = MatNullSpaceRemove(pcbddc->NullSpace,rhs);CHKERRQ(ierr);
-    }
-=======
   }
   if (ksp && pcbddc->NullSpace) {
-    ierr = MatNullSpaceRemove(pcbddc->NullSpace,used_vec,NULL);CHKERRQ(ierr);
-    ierr = MatNullSpaceRemove(pcbddc->NullSpace,rhs,NULL);CHKERRQ(ierr);
->>>>>>> f7c40c41
+    ierr = MatNullSpaceRemove(pcbddc->NullSpace,used_vec);CHKERRQ(ierr);
+    ierr = MatNullSpaceRemove(pcbddc->NullSpace,rhs);CHKERRQ(ierr);
   }
   ierr = VecDestroy(&used_vec);CHKERRQ(ierr);
   PetscFunctionReturn(0);
@@ -1418,1368 +1411,8 @@
   /* Dohrmann's notation: dofs splitted in R (Remaining: all dofs but the vertices) and V (Vertices) */
   ierr = VecSet(pcis->vec1_N,one);CHKERRQ(ierr);
   ierr = VecGetArray(pcis->vec1_N,&array);CHKERRQ(ierr);
-<<<<<<< HEAD
-  for (i=0; i<dual_size; i++) {
-    aux_global_numbering[i] = (PetscInt)array[aux_local_numbering_1[i]]-aux_local_numbering_2[i];
-  }
-  ierr = VecRestoreArray(pcis->vec1_N,&array);CHKERRQ(ierr);
-  ierr = PetscFree(aux_local_numbering_2);CHKERRQ(ierr);
-  ierr = PetscFree(dof_displs);CHKERRQ(ierr);
-  ierr = PetscFree(dof_sizes);CHKERRQ(ierr);
-
-  /* init data for scaling factors exchange */
-  partial_sum = 0;
-  j           = 0;
-
-  ierr = PetscMalloc(pcis->n_neigh*sizeof(PetscInt),&ptrs_buffer);CHKERRQ(ierr);
-  ierr = PetscMalloc((pcis->n_neigh-1)*sizeof(MPI_Request),&send_reqs);CHKERRQ(ierr);
-  ierr = PetscMalloc((pcis->n_neigh-1)*sizeof(MPI_Request),&recv_reqs);CHKERRQ(ierr);
-  ierr = PetscMalloc(pcis->n*sizeof(PetscScalar*),&all_factors);CHKERRQ(ierr);
-
-  ptrs_buffer[0] = 0;
-  for (i=1; i<pcis->n_neigh; i++) {
-    partial_sum += pcis->n_shared[i];
-    ptrs_buffer[i] = ptrs_buffer[i-1]+pcis->n_shared[i];
-  }
-  ierr = PetscMalloc(partial_sum*sizeof(PetscScalar),&send_buffer);CHKERRQ(ierr);
-  ierr = PetscMalloc(partial_sum*sizeof(PetscScalar),&recv_buffer);CHKERRQ(ierr);
-  ierr = PetscMalloc(partial_sum*sizeof(PetscScalar),&all_factors[0]);CHKERRQ(ierr);
-  for (i=0; i<pcis->n-1; i++) {
-    j = mat_graph->count[i];
-    if (j>0) {
-      k = (mat_graph->neighbours_set[i][0] == -1 ?  1 : 0);
-      j = j - k;
-    }
-    all_factors[i+1]=all_factors[i]+j;
-  }
-  /* scatter B scaling to N vec */
-  ierr = VecScatterBegin(pcis->N_to_B,pcis->D,pcis->vec1_N,INSERT_VALUES,SCATTER_REVERSE);CHKERRQ(ierr);
-  ierr = VecScatterEnd  (pcis->N_to_B,pcis->D,pcis->vec1_N,INSERT_VALUES,SCATTER_REVERSE);CHKERRQ(ierr);
-  /* communications */
-  ierr = VecGetArray(pcis->vec1_N,&array);CHKERRQ(ierr);
-  for (i=1; i<pcis->n_neigh; i++) {
-    for (j=0; j<pcis->n_shared[i]; j++)  send_buffer[ptrs_buffer[i-1]+j] = array[pcis->shared[i][j]];
-
-    j    = ptrs_buffer[i]-ptrs_buffer[i-1];
-    ierr = MPI_Isend(&send_buffer[ptrs_buffer[i-1]],j,MPIU_SCALAR,pcis->neigh[i],0,comm,&send_reqs[i-1]);CHKERRQ(ierr);
-    ierr = MPI_Irecv(&recv_buffer[ptrs_buffer[i-1]],j,MPIU_SCALAR,pcis->neigh[i],0,comm,&recv_reqs[i-1]);CHKERRQ(ierr);
-  }
-  ierr = VecRestoreArray(pcis->vec1_N,&array);CHKERRQ(ierr);
-  ierr = MPI_Waitall((pcis->n_neigh-1),recv_reqs,MPI_STATUSES_IGNORE);CHKERRQ(ierr);
-  /* put values in correct places */
-  for (i=1; i<pcis->n_neigh; i++) {
-    for (j=0; j<pcis->n_shared[i]; j++) {
-      k = pcis->shared[i][j];
-
-      neigh_position = 0;
-      while (mat_graph->neighbours_set[k][neigh_position] != pcis->neigh[i]) neigh_position++;
-      s = (mat_graph->neighbours_set[k][0] == -1 ? 1 : 0);
-
-      neigh_position = neigh_position - s;
-
-      all_factors[k][neigh_position]=recv_buffer[ptrs_buffer[i-1]+j];
-    }
-  }
-  ierr = MPI_Waitall((pcis->n_neigh-1),send_reqs,MPI_STATUSES_IGNORE);CHKERRQ(ierr);
-  ierr = PetscFree(send_reqs);CHKERRQ(ierr);
-  ierr = PetscFree(recv_reqs);CHKERRQ(ierr);
-  ierr = PetscFree(send_buffer);CHKERRQ(ierr);
-  ierr = PetscFree(recv_buffer);CHKERRQ(ierr);
-  ierr = PetscFree(ptrs_buffer);CHKERRQ(ierr);
-
-  /* Compute B and B_delta (local actions) */
-  ierr = PetscMalloc(pcis->n_neigh*sizeof(*aux_sums),&aux_sums);CHKERRQ(ierr);
-  ierr = PetscMalloc(n_local_lambda*sizeof(*l2g_indices),&l2g_indices);CHKERRQ(ierr);
-  ierr = PetscMalloc(n_local_lambda*sizeof(*vals_B_delta),&vals_B_delta);CHKERRQ(ierr);
-  ierr = PetscMalloc(n_local_lambda*sizeof(*cols_B_delta),&cols_B_delta);CHKERRQ(ierr);
-  ierr = PetscMalloc(n_local_lambda*sizeof(*scaling_factors),&scaling_factors);CHKERRQ(ierr);
-
-  n_global_lambda = 0;
-  partial_sum     = 0;
-
-  for (i=0;i<dual_size;i++) {
-    n_global_lambda = aux_global_numbering[i];
-    j               = mat_graph->count[aux_local_numbering_1[i]];
-    k               = (mat_graph->neighbours_set[aux_local_numbering_1[i]][0] == -1 ?  1 : 0);
-    j               = j - k;
-    aux_sums[0]     = 0;
-    for (s=1; s<j; s++) aux_sums[s]=aux_sums[s-1]+j-s+1;
-
-    array        = all_factors[aux_local_numbering_1[i]];
-    n_neg_values = 0;
-
-    while (n_neg_values < j && mat_graph->neighbours_set[aux_local_numbering_1[i]][n_neg_values+k] < rank) n_neg_values++;
-    n_pos_values = j - n_neg_values;
-
-    if (fully_redundant) {
-      for (s=0; s<n_neg_values; s++) {
-        l2g_indices    [partial_sum+s]=aux_sums[s]+n_neg_values-s-1+n_global_lambda;
-        cols_B_delta   [partial_sum+s]=dual_dofs_boundary_indices[i];
-        vals_B_delta   [partial_sum+s]=-1.0;
-        scaling_factors[partial_sum+s]=array[s];
-      }
-      for (s=0; s<n_pos_values; s++) {
-        l2g_indices    [partial_sum+s+n_neg_values]=aux_sums[n_neg_values]+s+n_global_lambda;
-        cols_B_delta   [partial_sum+s+n_neg_values]=dual_dofs_boundary_indices[i];
-        vals_B_delta   [partial_sum+s+n_neg_values]=1.0;
-        scaling_factors[partial_sum+s+n_neg_values]=array[s+n_neg_values];
-      }
-      partial_sum += j;
-    } else {
-      /* l2g_indices and default cols and vals of B_delta */
-      for (s=0; s<j; s++) {
-        l2g_indices    [partial_sum+s]=n_global_lambda+s;
-        cols_B_delta   [partial_sum+s]=dual_dofs_boundary_indices[i];
-        vals_B_delta   [partial_sum+s]=0.0;
-      }
-      /* B_delta */
-      if (n_neg_values > 0) vals_B_delta[partial_sum+n_neg_values-1] = -1.0; /* there's a rank next to me to the left */
-      if (n_neg_values < j) vals_B_delta[partial_sum+n_neg_values] = 1.0; /* there's a rank next to me to the right */
-
-      /* scaling as in Klawonn-Widlund 1999*/
-      for (s=0;s<n_neg_values;s++) {
-        scalar_value = 0.0;
-        for (k=0;k<s+1;k++) scalar_value += array[k];
-        scaling_factors[partial_sum+s] = -scalar_value;
-      }
-      for (s=0;s<n_pos_values;s++) {
-        scalar_value = 0.0;
-        for (k=s+n_neg_values;k<j;k++) scalar_value += array[k];
-        scaling_factors[partial_sum+s+n_neg_values] = scalar_value;
-      }
-      partial_sum += j;
-    }
-  }
-  ierr = PetscFree(aux_global_numbering);CHKERRQ(ierr);
-  ierr = PetscFree(aux_sums);CHKERRQ(ierr);
-  ierr = PetscFree(aux_local_numbering_1);CHKERRQ(ierr);
-  ierr = PetscFree(dual_dofs_boundary_indices);CHKERRQ(ierr);
-  ierr = PetscFree(all_factors[0]);CHKERRQ(ierr);
-  ierr = PetscFree(all_factors);CHKERRQ(ierr);
-  /* printf("I found %d local lambda dofs when numbering them (should be %d)\n",partial_sum,n_local_lambda); */
-
-  /* Local to global mapping of fetidpmat */
-  ierr = VecCreate(PETSC_COMM_SELF,&fetidpmat_ctx->lambda_local);CHKERRQ(ierr);
-  ierr = VecSetSizes(fetidpmat_ctx->lambda_local,n_local_lambda,n_local_lambda);CHKERRQ(ierr);
-  ierr = VecSetType(fetidpmat_ctx->lambda_local,VECSEQ);CHKERRQ(ierr);
-  ierr = VecCreate(comm,&lambda_global);CHKERRQ(ierr);
-  ierr = VecSetSizes(lambda_global,PETSC_DECIDE,fetidpmat_ctx->n_lambda);CHKERRQ(ierr);
-  ierr = VecSetType(lambda_global,VECMPI);CHKERRQ(ierr);
-  ierr = ISCreateGeneral(comm,n_local_lambda,l2g_indices,PETSC_OWN_POINTER,&IS_l2g_lambda);CHKERRQ(ierr);
-  ierr = VecScatterCreate(fetidpmat_ctx->lambda_local,(IS)0,lambda_global,IS_l2g_lambda,&fetidpmat_ctx->l2g_lambda);CHKERRQ(ierr);
-  ierr = ISDestroy(&IS_l2g_lambda);CHKERRQ(ierr);
-
-  /* Create local part of B_delta */
-  ierr = MatCreate(PETSC_COMM_SELF,&fetidpmat_ctx->B_delta);
-  ierr = MatSetSizes(fetidpmat_ctx->B_delta,n_local_lambda,pcis->n_B,n_local_lambda,pcis->n_B);CHKERRQ(ierr);
-  ierr = MatSetType(fetidpmat_ctx->B_delta,MATSEQAIJ);CHKERRQ(ierr);
-  ierr = MatSeqAIJSetPreallocation(fetidpmat_ctx->B_delta,1,NULL);CHKERRQ(ierr);
-  ierr = MatSetOption(fetidpmat_ctx->B_delta,MAT_IGNORE_ZERO_ENTRIES,PETSC_TRUE);CHKERRQ(ierr);
-  for (i=0; i<n_local_lambda; i++) {
-    ierr = MatSetValue(fetidpmat_ctx->B_delta,i,cols_B_delta[i],vals_B_delta[i],INSERT_VALUES);CHKERRQ(ierr);
-  }
-  ierr = PetscFree(vals_B_delta);CHKERRQ(ierr);
-  ierr = MatAssemblyBegin(fetidpmat_ctx->B_delta,MAT_FINAL_ASSEMBLY);CHKERRQ(ierr);
-  ierr = MatAssemblyEnd  (fetidpmat_ctx->B_delta,MAT_FINAL_ASSEMBLY);CHKERRQ(ierr);
-
-  if (fully_redundant) {
-    ierr = MatCreate(PETSC_COMM_SELF,&ScalingMat);
-    ierr = MatSetSizes(ScalingMat,n_local_lambda,n_local_lambda,n_local_lambda,n_local_lambda);CHKERRQ(ierr);
-    ierr = MatSetType(ScalingMat,MATSEQAIJ);CHKERRQ(ierr);
-    ierr = MatSeqAIJSetPreallocation(ScalingMat,1,NULL);CHKERRQ(ierr);
-    for (i=0; i<n_local_lambda; i++) {
-      ierr = MatSetValue(ScalingMat,i,i,scaling_factors[i],INSERT_VALUES);CHKERRQ(ierr);
-    }
-    ierr = MatAssemblyBegin(ScalingMat,MAT_FINAL_ASSEMBLY);CHKERRQ(ierr);
-    ierr = MatAssemblyEnd  (ScalingMat,MAT_FINAL_ASSEMBLY);CHKERRQ(ierr);
-    ierr = MatMatMult(ScalingMat,fetidpmat_ctx->B_delta,MAT_INITIAL_MATRIX,PETSC_DEFAULT,&fetidpmat_ctx->B_Ddelta);CHKERRQ(ierr);
-    ierr = MatDestroy(&ScalingMat);CHKERRQ(ierr);
-  } else {
-    ierr = MatCreate(PETSC_COMM_SELF,&fetidpmat_ctx->B_Ddelta);
-    ierr = MatSetSizes(fetidpmat_ctx->B_Ddelta,n_local_lambda,pcis->n_B,n_local_lambda,pcis->n_B);CHKERRQ(ierr);
-    ierr = MatSetType(fetidpmat_ctx->B_Ddelta,MATSEQAIJ);CHKERRQ(ierr);
-    ierr = MatSeqAIJSetPreallocation(fetidpmat_ctx->B_Ddelta,1,NULL);CHKERRQ(ierr);
-    for (i=0; i<n_local_lambda; i++) {
-      ierr = MatSetValue(fetidpmat_ctx->B_Ddelta,i,cols_B_delta[i],scaling_factors[i],INSERT_VALUES);CHKERRQ(ierr);
-    }
-    ierr = MatAssemblyBegin(fetidpmat_ctx->B_Ddelta,MAT_FINAL_ASSEMBLY);CHKERRQ(ierr);
-    ierr = MatAssemblyEnd  (fetidpmat_ctx->B_Ddelta,MAT_FINAL_ASSEMBLY);CHKERRQ(ierr);
-  }
-  ierr = PetscFree(scaling_factors);CHKERRQ(ierr);
-  ierr = PetscFree(cols_B_delta);CHKERRQ(ierr);
-
-  /* Create some vectors needed by fetidp */
-  ierr = VecDuplicate(pcis->vec1_B,&fetidpmat_ctx->temp_solution_B);CHKERRQ(ierr);
-  ierr = VecDuplicate(pcis->vec1_D,&fetidpmat_ctx->temp_solution_D);CHKERRQ(ierr);
-
-  test_fetidp = PETSC_FALSE;
-
-  ierr = PetscOptionsGetBool(NULL,"-fetidp_check",&test_fetidp,NULL);CHKERRQ(ierr);
-
-  if (test_fetidp) {
-
-    ierr = PetscViewerASCIIGetStdout(((PetscObject)(fetidpmat_ctx->pc))->comm,&viewer);CHKERRQ(ierr);
-    ierr = PetscViewerASCIISynchronizedAllow(viewer,PETSC_TRUE);CHKERRQ(ierr);
-    ierr = PetscViewerASCIIPrintf(viewer,"----------FETI_DP TESTS--------------\n");CHKERRQ(ierr);
-    ierr = PetscViewerASCIIPrintf(viewer,"All tests should return zero!\n");CHKERRQ(ierr);
-    ierr = PetscViewerASCIIPrintf(viewer,"FETIDP MAT context in the ");CHKERRQ(ierr);
-    if (fully_redundant) {
-      ierr = PetscViewerASCIIPrintf(viewer,"fully redundant case for lagrange multipliers.\n");CHKERRQ(ierr);
-    } else {
-      ierr = PetscViewerASCIIPrintf(viewer,"Non-fully redundant case for lagrange multiplier.\n");CHKERRQ(ierr);
-    }
-    ierr = PetscViewerFlush(viewer);CHKERRQ(ierr);
-
-    /* TEST A/B: Test numbering of global lambda dofs             */
-
-    ierr         = VecDuplicate(fetidpmat_ctx->lambda_local,&test_vec);CHKERRQ(ierr);
-    ierr         = VecSet(lambda_global,1.0);CHKERRQ(ierr);
-    ierr         = VecSet(test_vec,1.0);CHKERRQ(ierr);
-    ierr         = VecScatterBegin(fetidpmat_ctx->l2g_lambda,lambda_global,fetidpmat_ctx->lambda_local,INSERT_VALUES,SCATTER_REVERSE);CHKERRQ(ierr);
-    ierr         = VecScatterEnd  (fetidpmat_ctx->l2g_lambda,lambda_global,fetidpmat_ctx->lambda_local,INSERT_VALUES,SCATTER_REVERSE);CHKERRQ(ierr);
-    scalar_value = -1.0;
-    ierr         = VecAXPY(test_vec,scalar_value,fetidpmat_ctx->lambda_local);CHKERRQ(ierr);
-    ierr         = VecNorm(test_vec,NORM_INFINITY,&scalar_value);CHKERRQ(ierr);
-    ierr         = VecDestroy(&test_vec);CHKERRQ(ierr);
-    ierr         = PetscViewerASCIISynchronizedPrintf(viewer,"A[%04d]: CHECK glob to loc: % 1.14e\n",rank,scalar_value);CHKERRQ(ierr);
-    ierr         = PetscViewerFlush(viewer);CHKERRQ(ierr);
-    if (fully_redundant) {
-      ierr = VecSet(lambda_global,0.0);CHKERRQ(ierr);
-      ierr = VecSet(fetidpmat_ctx->lambda_local,0.5);CHKERRQ(ierr);
-      ierr = VecScatterBegin(fetidpmat_ctx->l2g_lambda,fetidpmat_ctx->lambda_local,lambda_global,ADD_VALUES,SCATTER_FORWARD);CHKERRQ(ierr);
-      ierr = VecScatterEnd  (fetidpmat_ctx->l2g_lambda,fetidpmat_ctx->lambda_local,lambda_global,ADD_VALUES,SCATTER_FORWARD);CHKERRQ(ierr);
-      ierr = VecSum(lambda_global,&scalar_value);CHKERRQ(ierr);
-      ierr = PetscViewerASCIISynchronizedPrintf(viewer,"B[%04d]: CHECK loc to glob: % 1.14e\n",rank,scalar_value-fetidpmat_ctx->n_lambda);CHKERRQ(ierr);
-      ierr = PetscViewerFlush(viewer);CHKERRQ(ierr);
-    }
-
-    /* TEST C: It should holds B_delta*w=0, w\in\widehat{W}           */
-    /* This is the meaning of the B matrix                            */
-
-    ierr = VecSetRandom(pcis->vec1_N,NULL);CHKERRQ(ierr);
-    ierr = VecSet(pcis->vec1_global,0.0);CHKERRQ(ierr);
-    ierr = VecScatterBegin(matis->ctx,pcis->vec1_N,pcis->vec1_global,ADD_VALUES,SCATTER_REVERSE);CHKERRQ(ierr);
-    ierr = VecScatterEnd  (matis->ctx,pcis->vec1_N,pcis->vec1_global,ADD_VALUES,SCATTER_REVERSE);CHKERRQ(ierr);
-    ierr = VecScatterBegin(matis->ctx,pcis->vec1_global,pcis->vec1_N,INSERT_VALUES,SCATTER_FORWARD);CHKERRQ(ierr);
-    ierr = VecScatterEnd  (matis->ctx,pcis->vec1_global,pcis->vec1_N,INSERT_VALUES,SCATTER_FORWARD);CHKERRQ(ierr);
-    ierr = VecScatterBegin(pcis->N_to_B,pcis->vec1_N,pcis->vec1_B,INSERT_VALUES,SCATTER_FORWARD);CHKERRQ(ierr);
-    ierr = VecScatterEnd  (pcis->N_to_B,pcis->vec1_N,pcis->vec1_B,INSERT_VALUES,SCATTER_FORWARD);CHKERRQ(ierr);
-    /* Action of B_delta */
-    ierr = MatMult(fetidpmat_ctx->B_delta,pcis->vec1_B,fetidpmat_ctx->lambda_local);CHKERRQ(ierr);
-    ierr = VecSet(lambda_global,0.0);CHKERRQ(ierr);
-    ierr = VecScatterBegin(fetidpmat_ctx->l2g_lambda,fetidpmat_ctx->lambda_local,lambda_global,ADD_VALUES,SCATTER_FORWARD);CHKERRQ(ierr);
-    ierr = VecScatterEnd  (fetidpmat_ctx->l2g_lambda,fetidpmat_ctx->lambda_local,lambda_global,ADD_VALUES,SCATTER_FORWARD);CHKERRQ(ierr);
-    ierr = VecNorm(lambda_global,NORM_INFINITY,&scalar_value);CHKERRQ(ierr);
-    ierr = PetscViewerASCIIPrintf(viewer,"C[coll]: CHECK infty norm of B_delta*w (w continuous): % 1.14e\n",scalar_value);CHKERRQ(ierr);
-    ierr = PetscViewerFlush(viewer);CHKERRQ(ierr);
-
-    /* TEST D: It should holds E_Dw = w - P_Dw w\in\widetilde{W}     */
-    /* E_D = R_D^TR                                                   */
-    /* P_D = B_{D,delta}^T B_{delta}                                  */
-    /* eq.44 Mandel Tezaur and Dohrmann 2005                          */
-
-    /* compute a random vector in \widetilde{W} */
-    ierr = VecSetRandom(pcis->vec1_N,NULL);CHKERRQ(ierr);
-
-    scalar_value = 0.0; /* set zero at vertices */
-    ierr = VecGetArray(pcis->vec1_N,&array);CHKERRQ(ierr);
-    for (i=0;i<n_vertices;i++) array[vertex_indices[i]] = scalar_value;
-    ierr = VecRestoreArray(pcis->vec1_N,&array);CHKERRQ(ierr);
-
-    /* store w for final comparison */
-    ierr = VecDuplicate(pcis->vec1_B,&test_vec);CHKERRQ(ierr);
-    ierr = VecScatterBegin(pcis->N_to_B,pcis->vec1_N,test_vec,INSERT_VALUES,SCATTER_FORWARD);CHKERRQ(ierr);
-    ierr = VecScatterEnd  (pcis->N_to_B,pcis->vec1_N,test_vec,INSERT_VALUES,SCATTER_FORWARD);CHKERRQ(ierr);
-
-    /* Jump operator P_D : results stored in pcis->vec1_B */
-
-    ierr = VecScatterBegin(pcis->N_to_B,pcis->vec1_N,pcis->vec1_B,INSERT_VALUES,SCATTER_FORWARD);CHKERRQ(ierr);
-    ierr = VecScatterEnd  (pcis->N_to_B,pcis->vec1_N,pcis->vec1_B,INSERT_VALUES,SCATTER_FORWARD);CHKERRQ(ierr);
-    /* Action of B_delta */
-    ierr = MatMult(fetidpmat_ctx->B_delta,pcis->vec1_B,fetidpmat_ctx->lambda_local);CHKERRQ(ierr);
-    ierr = VecSet(lambda_global,0.0);CHKERRQ(ierr);
-    ierr = VecScatterBegin(fetidpmat_ctx->l2g_lambda,fetidpmat_ctx->lambda_local,lambda_global,ADD_VALUES,SCATTER_FORWARD);CHKERRQ(ierr);
-    ierr = VecScatterEnd  (fetidpmat_ctx->l2g_lambda,fetidpmat_ctx->lambda_local,lambda_global,ADD_VALUES,SCATTER_FORWARD);CHKERRQ(ierr);
-    /* Action of B_Ddelta^T */
-    ierr = VecScatterBegin(fetidpmat_ctx->l2g_lambda,lambda_global,fetidpmat_ctx->lambda_local,INSERT_VALUES,SCATTER_REVERSE);CHKERRQ(ierr);
-    ierr = VecScatterEnd  (fetidpmat_ctx->l2g_lambda,lambda_global,fetidpmat_ctx->lambda_local,INSERT_VALUES,SCATTER_REVERSE);CHKERRQ(ierr);
-    ierr = MatMultTranspose(fetidpmat_ctx->B_Ddelta,fetidpmat_ctx->lambda_local,pcis->vec1_B);CHKERRQ(ierr);
-
-    /* Average operator E_D : results stored in pcis->vec2_B */
-
-    ierr = VecScatterBegin(pcis->N_to_B,pcis->vec1_N,pcis->vec2_B,INSERT_VALUES,SCATTER_FORWARD);CHKERRQ(ierr);
-    ierr = VecScatterEnd  (pcis->N_to_B,pcis->vec1_N,pcis->vec2_B,INSERT_VALUES,SCATTER_FORWARD);CHKERRQ(ierr);
-    ierr = VecPointwiseMult(pcis->vec2_B,pcis->D,pcis->vec2_B);CHKERRQ(ierr);
-    ierr = VecScatterBegin(pcis->N_to_B,pcis->vec2_B,pcis->vec1_N,INSERT_VALUES,SCATTER_REVERSE);CHKERRQ(ierr);
-    ierr = VecScatterEnd  (pcis->N_to_B,pcis->vec2_B,pcis->vec1_N,INSERT_VALUES,SCATTER_REVERSE);CHKERRQ(ierr);
-    ierr = VecSet(pcis->vec1_global,0.0);CHKERRQ(ierr);
-    ierr = VecScatterBegin(matis->ctx,pcis->vec1_N,pcis->vec1_global,ADD_VALUES,SCATTER_REVERSE);CHKERRQ(ierr);
-    ierr = VecScatterEnd  (matis->ctx,pcis->vec1_N,pcis->vec1_global,ADD_VALUES,SCATTER_REVERSE);CHKERRQ(ierr);
-    ierr = VecScatterBegin(matis->ctx,pcis->vec1_global,pcis->vec1_N,INSERT_VALUES,SCATTER_FORWARD);CHKERRQ(ierr);
-    ierr = VecScatterEnd  (matis->ctx,pcis->vec1_global,pcis->vec1_N,INSERT_VALUES,SCATTER_FORWARD);CHKERRQ(ierr);
-    ierr = VecScatterBegin(pcis->N_to_B,pcis->vec1_N,pcis->vec2_B,INSERT_VALUES,SCATTER_FORWARD);CHKERRQ(ierr);
-    ierr = VecScatterEnd  (pcis->N_to_B,pcis->vec1_N,pcis->vec2_B,INSERT_VALUES,SCATTER_FORWARD);CHKERRQ(ierr);
-
-    /* test E_D=I-P_D */
-    scalar_value = 1.0;
-    ierr         = VecAXPY(pcis->vec1_B,scalar_value,pcis->vec2_B);CHKERRQ(ierr);
-    scalar_value = -1.0;
-    ierr         = VecAXPY(pcis->vec1_B,scalar_value,test_vec);CHKERRQ(ierr);
-    ierr         = VecNorm(pcis->vec1_B,NORM_INFINITY,&scalar_value);CHKERRQ(ierr);
-    ierr         = VecDestroy(&test_vec);CHKERRQ(ierr);
-    ierr         = PetscViewerASCIISynchronizedPrintf(viewer,"D[%04d] CHECK infty norm of E_D + P_D - I: % 1.14e\n",rank,scalar_value);CHKERRQ(ierr);
-    ierr         = PetscViewerFlush(viewer);CHKERRQ(ierr);
-
-    /* TEST E: It should holds R_D^TP_Dw=0 w\in\widetilde{W}          */
-    /* eq.48 Mandel Tezaur and Dohrmann 2005                          */
-
-    ierr = VecSetRandom(pcis->vec1_N,NULL);CHKERRQ(ierr);
-    ierr = VecGetArray(pcis->vec1_N,&array);CHKERRQ(ierr);
-
-    scalar_value = 0.0; /* set zero at vertices */
-    for (i=0;i<n_vertices;i++) array[vertex_indices[i]]=scalar_value;
-    ierr = VecRestoreArray(pcis->vec1_N,&array);CHKERRQ(ierr);
-
-    /* Jump operator P_D : results stored in pcis->vec1_B */
-
-    ierr = VecScatterBegin(pcis->N_to_B,pcis->vec1_N,pcis->vec1_B,INSERT_VALUES,SCATTER_FORWARD);CHKERRQ(ierr);
-    ierr = VecScatterEnd  (pcis->N_to_B,pcis->vec1_N,pcis->vec1_B,INSERT_VALUES,SCATTER_FORWARD);CHKERRQ(ierr);
-    /* Action of B_delta */
-    ierr = MatMult(fetidpmat_ctx->B_delta,pcis->vec1_B,fetidpmat_ctx->lambda_local);CHKERRQ(ierr);
-    ierr = VecSet(lambda_global,0.0);CHKERRQ(ierr);
-    ierr = VecScatterBegin(fetidpmat_ctx->l2g_lambda,fetidpmat_ctx->lambda_local,lambda_global,ADD_VALUES,SCATTER_FORWARD);CHKERRQ(ierr);
-    ierr = VecScatterEnd  (fetidpmat_ctx->l2g_lambda,fetidpmat_ctx->lambda_local,lambda_global,ADD_VALUES,SCATTER_FORWARD);CHKERRQ(ierr);
-    /* Action of B_Ddelta^T */
-    ierr = VecScatterBegin(fetidpmat_ctx->l2g_lambda,lambda_global,fetidpmat_ctx->lambda_local,INSERT_VALUES,SCATTER_REVERSE);CHKERRQ(ierr);
-    ierr = VecScatterEnd  (fetidpmat_ctx->l2g_lambda,lambda_global,fetidpmat_ctx->lambda_local,INSERT_VALUES,SCATTER_REVERSE);CHKERRQ(ierr);
-    ierr = MatMultTranspose(fetidpmat_ctx->B_Ddelta,fetidpmat_ctx->lambda_local,pcis->vec1_B);CHKERRQ(ierr);
-    /* diagonal scaling */
-    ierr = VecPointwiseMult(pcis->vec1_B,pcis->D,pcis->vec1_B);CHKERRQ(ierr);
-    /* sum on the interface */
-    ierr = VecSet(pcis->vec1_N,0.0);CHKERRQ(ierr);
-    ierr = VecScatterBegin(pcis->N_to_B,pcis->vec1_B,pcis->vec1_N,INSERT_VALUES,SCATTER_REVERSE);CHKERRQ(ierr);
-    ierr = VecScatterEnd  (pcis->N_to_B,pcis->vec1_B,pcis->vec1_N,INSERT_VALUES,SCATTER_REVERSE);CHKERRQ(ierr);
-    ierr = VecSet(pcis->vec1_global,0.0);CHKERRQ(ierr);
-    ierr = VecScatterBegin(matis->ctx,pcis->vec1_N,pcis->vec1_global,ADD_VALUES,SCATTER_REVERSE);CHKERRQ(ierr);
-    ierr = VecScatterEnd  (matis->ctx,pcis->vec1_N,pcis->vec1_global,ADD_VALUES,SCATTER_REVERSE);CHKERRQ(ierr);
-    ierr = VecNorm(pcis->vec1_global,NORM_INFINITY,&scalar_value);CHKERRQ(ierr);
-    ierr = PetscViewerASCIIPrintf(viewer,"E[coll]: CHECK infty norm of R^T_D P_D: % 1.14e\n",scalar_value);CHKERRQ(ierr);
-    ierr = PetscViewerFlush(viewer);CHKERRQ(ierr);
-
-    if (!fully_redundant) {
-      /* TEST F: It should holds B_{delta}B^T_{D,delta}=I               */
-      /* Corollary thm 14 Mandel Tezaur and Dohrmann 2005               */
-      ierr = VecDuplicate(lambda_global,&test_vec);CHKERRQ(ierr);
-      ierr = VecSetRandom(lambda_global,NULL);CHKERRQ(ierr);
-      /* Action of B_Ddelta^T */
-      ierr = VecScatterBegin(fetidpmat_ctx->l2g_lambda,lambda_global,fetidpmat_ctx->lambda_local,INSERT_VALUES,SCATTER_REVERSE);CHKERRQ(ierr);
-      ierr = VecScatterEnd  (fetidpmat_ctx->l2g_lambda,lambda_global,fetidpmat_ctx->lambda_local,INSERT_VALUES,SCATTER_REVERSE);CHKERRQ(ierr);
-      ierr = MatMultTranspose(fetidpmat_ctx->B_Ddelta,fetidpmat_ctx->lambda_local,pcis->vec1_B);CHKERRQ(ierr);
-      /* Action of B_delta */
-      ierr         = MatMult(fetidpmat_ctx->B_delta,pcis->vec1_B,fetidpmat_ctx->lambda_local);CHKERRQ(ierr);
-      ierr         = VecSet(test_vec,0.0);CHKERRQ(ierr);
-      ierr         = VecScatterBegin(fetidpmat_ctx->l2g_lambda,fetidpmat_ctx->lambda_local,test_vec,ADD_VALUES,SCATTER_FORWARD);CHKERRQ(ierr);
-      ierr         = VecScatterEnd  (fetidpmat_ctx->l2g_lambda,fetidpmat_ctx->lambda_local,test_vec,ADD_VALUES,SCATTER_FORWARD);CHKERRQ(ierr);
-      scalar_value = -1.0;
-      ierr         = VecAXPY(lambda_global,scalar_value,test_vec);CHKERRQ(ierr);
-      ierr         = VecNorm(lambda_global,NORM_INFINITY,&scalar_value);CHKERRQ(ierr);
-      ierr         = PetscViewerASCIIPrintf(viewer,"E[coll]: CHECK infty norm of P^T_D - I: % 1.14e\n",scalar_value);CHKERRQ(ierr);
-      ierr         = PetscViewerFlush(viewer);CHKERRQ(ierr);
-      ierr         = PetscViewerFlush(viewer);CHKERRQ(ierr);
-      ierr         = VecDestroy(&test_vec);CHKERRQ(ierr);
-    }
-  }
-  /* final cleanup */
-  ierr = PetscFree(vertex_indices);CHKERRQ(ierr);
-  ierr = VecDestroy(&lambda_global);CHKERRQ(ierr);
-  PetscFunctionReturn(0);
-}
-
-#undef __FUNCT__
-#define __FUNCT__ "PCBDDCSetupFETIDPPCContext"
-static PetscErrorCode PCBDDCSetupFETIDPPCContext(Mat fetimat, FETIDPPC_ctx *fetidppc_ctx)
-{
-  FETIDPMat_ctx  *mat_ctx;
-  PetscErrorCode ierr;
-
-  PetscFunctionBegin;
-  ierr = MatShellGetContext(fetimat,&mat_ctx);CHKERRQ(ierr);
-  /* get references from objects created when setting up feti mat context */
-  ierr = PetscObjectReference((PetscObject)mat_ctx->lambda_local);CHKERRQ(ierr);
-
-  fetidppc_ctx->lambda_local = mat_ctx->lambda_local;
-
-  ierr = PetscObjectReference((PetscObject)mat_ctx->B_Ddelta);CHKERRQ(ierr);
-
-  fetidppc_ctx->B_Ddelta = mat_ctx->B_Ddelta;
-
-  ierr = PetscObjectReference((PetscObject)mat_ctx->l2g_lambda);CHKERRQ(ierr);
-
-  fetidppc_ctx->l2g_lambda = mat_ctx->l2g_lambda;
-  PetscFunctionReturn(0);
-}
-
-#undef __FUNCT__
-#define __FUNCT__ "FETIDPMatMult"
-static PetscErrorCode FETIDPMatMult(Mat fetimat, Vec x, Vec y)
-{
-  FETIDPMat_ctx  *mat_ctx;
-  PC_IS          *pcis;
-  PetscErrorCode ierr;
-
-  PetscFunctionBegin;
-  ierr = MatShellGetContext(fetimat,&mat_ctx);CHKERRQ(ierr);
-  pcis = (PC_IS*)mat_ctx->pc->data;
-  /* Application of B_delta^T */
-  ierr = VecScatterBegin(mat_ctx->l2g_lambda,x,mat_ctx->lambda_local,INSERT_VALUES,SCATTER_REVERSE);CHKERRQ(ierr);
-  ierr = VecScatterEnd(mat_ctx->l2g_lambda,x,mat_ctx->lambda_local,INSERT_VALUES,SCATTER_REVERSE);CHKERRQ(ierr);
-  ierr = MatMultTranspose(mat_ctx->B_delta,mat_ctx->lambda_local,pcis->vec1_B);CHKERRQ(ierr);
-  /* Application of \widetilde{S}^-1 */
-  ierr = VecSet(pcis->vec1_D,0.0);CHKERRQ(ierr);
-  ierr = PCBDDCApplyInterfacePreconditioner(mat_ctx->pc);CHKERRQ(ierr);
-  /* Application of B_delta */
-  ierr = MatMult(mat_ctx->B_delta,pcis->vec1_B,mat_ctx->lambda_local);CHKERRQ(ierr);
-  ierr = VecSet(y,0.0);CHKERRQ(ierr);
-  ierr = VecScatterBegin(mat_ctx->l2g_lambda,mat_ctx->lambda_local,y,ADD_VALUES,SCATTER_FORWARD);CHKERRQ(ierr);
-  ierr = VecScatterEnd(mat_ctx->l2g_lambda,mat_ctx->lambda_local,y,ADD_VALUES,SCATTER_FORWARD);CHKERRQ(ierr);
-  PetscFunctionReturn(0);
-}
-
-#undef __FUNCT__
-#define __FUNCT__ "FETIDPPCApply"
-static PetscErrorCode FETIDPPCApply(PC fetipc, Vec x, Vec y)
-{
-  FETIDPPC_ctx   *pc_ctx;
-  PC_IS          *pcis;
-  PetscErrorCode ierr;
-
-  PetscFunctionBegin;
-  ierr = PCShellGetContext(fetipc,(void**)&pc_ctx);
-  pcis = (PC_IS*)pc_ctx->pc->data;
-  /* Application of B_Ddelta^T */
-  ierr = VecScatterBegin(pc_ctx->l2g_lambda,x,pc_ctx->lambda_local,INSERT_VALUES,SCATTER_REVERSE);CHKERRQ(ierr);
-  ierr = VecScatterEnd(pc_ctx->l2g_lambda,x,pc_ctx->lambda_local,INSERT_VALUES,SCATTER_REVERSE);CHKERRQ(ierr);
-  ierr = VecSet(pcis->vec2_B,0.0);CHKERRQ(ierr);
-  ierr = MatMultTranspose(pc_ctx->B_Ddelta,pc_ctx->lambda_local,pcis->vec2_B);CHKERRQ(ierr);
-  /* Application of S */
-  ierr = PCISApplySchur(pc_ctx->pc,pcis->vec2_B,pcis->vec1_B,(Vec)0,pcis->vec1_D,pcis->vec2_D);CHKERRQ(ierr);
-  /* Application of B_Ddelta */
-  ierr = MatMult(pc_ctx->B_Ddelta,pcis->vec1_B,pc_ctx->lambda_local);CHKERRQ(ierr);
-  ierr = VecSet(y,0.0);CHKERRQ(ierr);
-  ierr = VecScatterBegin(pc_ctx->l2g_lambda,pc_ctx->lambda_local,y,ADD_VALUES,SCATTER_FORWARD);CHKERRQ(ierr);
-  ierr = VecScatterEnd(pc_ctx->l2g_lambda,pc_ctx->lambda_local,y,ADD_VALUES,SCATTER_FORWARD);CHKERRQ(ierr);
-  PetscFunctionReturn(0);
-}
-
-#undef __FUNCT__
-#define __FUNCT__ "PCBDDCSetupLocalAdjacencyGraph"
-static PetscErrorCode PCBDDCSetupLocalAdjacencyGraph(PC pc)
-{
-  PC_BDDC        *pcbddc = (PC_BDDC*)pc->data;
-  Mat_IS         *matis  = (Mat_IS*)pc->pmat->data;
-  PetscInt       nvtxs;
-  const PetscInt *xadj,*adjncy;
-  Mat            mat_adj;
-  PetscBool      symmetrize_rowij=PETSC_TRUE,compressed_rowij=PETSC_FALSE,flg_row=PETSC_TRUE;
-  PCBDDCGraph    mat_graph       =pcbddc->mat_graph;
-  PetscErrorCode ierr;
-
-  PetscFunctionBegin;
-  /* get CSR adjacency from local matrix if user has not yet provided local graph using PCBDDCSetLocalAdjacencyGraph function */
-  if (!mat_graph->xadj) {
-    ierr = MatConvert(matis->A,MATMPIADJ,MAT_INITIAL_MATRIX,&mat_adj);CHKERRQ(ierr);
-    ierr = MatGetRowIJ(mat_adj,0,symmetrize_rowij,compressed_rowij,&nvtxs,&xadj,&adjncy,&flg_row);CHKERRQ(ierr);
-    if (!flg_row) SETERRQ(PETSC_COMM_SELF,PETSC_ERR_PLIB,"Error in MatGetRowIJ()\n");
-    /* Get adjacency into BDDC workspace */
-    ierr = PCBDDCSetLocalAdjacencyGraph(pc,nvtxs,xadj,adjncy,PETSC_COPY_VALUES);CHKERRQ(ierr);
-    ierr = MatRestoreRowIJ(mat_adj,0,symmetrize_rowij,compressed_rowij,&nvtxs,&xadj,&adjncy,&flg_row);CHKERRQ(ierr);
-    if (!flg_row) SETERRQ(PETSC_COMM_SELF,PETSC_ERR_PLIB,"Error in MatRestoreRowIJ()\n");
-    ierr = MatDestroy(&mat_adj);CHKERRQ(ierr);
-  }
-  PetscFunctionReturn(0);
-}
-/* -------------------------------------------------------------------------- */
-#undef __FUNCT__
-#define __FUNCT__ "PCBDDCApplyInterfacePreconditioner"
-static PetscErrorCode  PCBDDCApplyInterfacePreconditioner(PC pc)
-{
-  PetscErrorCode    ierr;
-  PC_BDDC           *pcbddc = (PC_BDDC*)(pc->data);
-  PC_IS             *pcis   = (PC_IS*)(pc->data);
-  const PetscScalar zero     = 0.0;
-
-  PetscFunctionBegin;
-  /* Application of PHI^T  */
-  ierr = MatMultTranspose(pcbddc->coarse_phi_B,pcis->vec1_B,pcbddc->vec1_P);CHKERRQ(ierr);
-  if (pcbddc->inexact_prec_type) { ierr = MatMultTransposeAdd(pcbddc->coarse_phi_D,pcis->vec1_D,pcbddc->vec1_P,pcbddc->vec1_P);CHKERRQ(ierr); }
-
-  /* Scatter data of coarse_rhs */
-  if (pcbddc->coarse_rhs) { ierr = VecSet(pcbddc->coarse_rhs,zero);CHKERRQ(ierr); }
-  ierr = PCBDDCScatterCoarseDataBegin(pc,pcbddc->vec1_P,pcbddc->coarse_rhs,ADD_VALUES,SCATTER_FORWARD);CHKERRQ(ierr);
-
-  /* Local solution on R nodes */
-  ierr = VecSet(pcbddc->vec1_R,zero);CHKERRQ(ierr);
-  ierr = VecScatterBegin(pcbddc->R_to_B,pcis->vec1_B,pcbddc->vec1_R,INSERT_VALUES,SCATTER_REVERSE);CHKERRQ(ierr);
-  ierr = VecScatterEnd  (pcbddc->R_to_B,pcis->vec1_B,pcbddc->vec1_R,INSERT_VALUES,SCATTER_REVERSE);CHKERRQ(ierr);
-  if (pcbddc->inexact_prec_type) {
-    ierr = VecScatterBegin(pcbddc->R_to_D,pcis->vec1_D,pcbddc->vec1_R,INSERT_VALUES,SCATTER_REVERSE);CHKERRQ(ierr);
-    ierr = VecScatterEnd  (pcbddc->R_to_D,pcis->vec1_D,pcbddc->vec1_R,INSERT_VALUES,SCATTER_REVERSE);CHKERRQ(ierr);
-  }
-  ierr = PCBDDCSolveSaddlePoint(pc);CHKERRQ(ierr);
-  ierr = VecSet(pcis->vec1_B,zero);CHKERRQ(ierr);
-  ierr = VecScatterBegin(pcbddc->R_to_B,pcbddc->vec2_R,pcis->vec1_B,INSERT_VALUES,SCATTER_FORWARD);CHKERRQ(ierr);
-  ierr = VecScatterEnd  (pcbddc->R_to_B,pcbddc->vec2_R,pcis->vec1_B,INSERT_VALUES,SCATTER_FORWARD);CHKERRQ(ierr);
-  if (pcbddc->inexact_prec_type) {
-    ierr = VecScatterBegin(pcbddc->R_to_D,pcbddc->vec2_R,pcis->vec1_D,INSERT_VALUES,SCATTER_FORWARD);CHKERRQ(ierr);
-    ierr = VecScatterEnd  (pcbddc->R_to_D,pcbddc->vec2_R,pcis->vec1_D,INSERT_VALUES,SCATTER_FORWARD);CHKERRQ(ierr);
-  }
-
-  /* Coarse solution */
-  ierr = PCBDDCScatterCoarseDataEnd(pc,pcbddc->vec1_P,pcbddc->coarse_rhs,ADD_VALUES,SCATTER_FORWARD);CHKERRQ(ierr);
-  if (pcbddc->coarse_rhs) {
-    if (pcbddc->CoarseNullSpace) {
-      ierr = MatNullSpaceRemove(pcbddc->CoarseNullSpace,pcbddc->coarse_rhs);CHKERRQ(ierr);
-    }
-    ierr = KSPSolve(pcbddc->coarse_ksp,pcbddc->coarse_rhs,pcbddc->coarse_vec);CHKERRQ(ierr);
-    if (pcbddc->CoarseNullSpace) {
-      ierr = MatNullSpaceRemove(pcbddc->CoarseNullSpace,pcbddc->coarse_vec);CHKERRQ(ierr);
-    }
-  }
-  ierr = PCBDDCScatterCoarseDataBegin(pc,pcbddc->coarse_vec,pcbddc->vec1_P,INSERT_VALUES,SCATTER_REVERSE);CHKERRQ(ierr);
-  ierr = PCBDDCScatterCoarseDataEnd  (pc,pcbddc->coarse_vec,pcbddc->vec1_P,INSERT_VALUES,SCATTER_REVERSE);CHKERRQ(ierr);
-
-  /* Sum contributions from two levels */
-  ierr = MatMultAdd(pcbddc->coarse_phi_B,pcbddc->vec1_P,pcis->vec1_B,pcis->vec1_B);CHKERRQ(ierr);
-  if (pcbddc->inexact_prec_type) { ierr = MatMultAdd(pcbddc->coarse_phi_D,pcbddc->vec1_P,pcis->vec1_D,pcis->vec1_D);CHKERRQ(ierr); }
-  PetscFunctionReturn(0);
-}
-/* -------------------------------------------------------------------------- */
-#undef __FUNCT__
-#define __FUNCT__ "PCBDDCSolveSaddlePoint"
-static PetscErrorCode  PCBDDCSolveSaddlePoint(PC pc)
-{
-  PetscErrorCode ierr;
-  PC_BDDC        *pcbddc = (PC_BDDC*)(pc->data);
-
-  PetscFunctionBegin;
-  ierr = KSPSolve(pcbddc->ksp_R,pcbddc->vec1_R,pcbddc->vec2_R);CHKERRQ(ierr);
-  if (pcbddc->local_auxmat1) {
-    ierr = MatMult(pcbddc->local_auxmat1,pcbddc->vec2_R,pcbddc->vec1_C);CHKERRQ(ierr);
-    ierr = MatMultAdd(pcbddc->local_auxmat2,pcbddc->vec1_C,pcbddc->vec2_R,pcbddc->vec2_R);CHKERRQ(ierr);
-  }
-  PetscFunctionReturn(0);
-}
-/* -------------------------------------------------------------------------- */
-#undef __FUNCT__
-#define __FUNCT__ "PCBDDCScatterCoarseDataBegin"
-static PetscErrorCode  PCBDDCScatterCoarseDataBegin(PC pc,Vec vec_from, Vec vec_to, InsertMode imode, ScatterMode smode)
-{
-  PetscErrorCode ierr;
-  PC_BDDC        *pcbddc = (PC_BDDC*)(pc->data);
-
-  PetscFunctionBegin;
-  switch (pcbddc->coarse_communications_type) {
-  case SCATTERS_BDDC:
-    ierr = VecScatterBegin(pcbddc->coarse_loc_to_glob,vec_from,vec_to,imode,smode);CHKERRQ(ierr);
-    break;
-  case GATHERS_BDDC:
-    break;
-  }
-  PetscFunctionReturn(0);
-}
-/* -------------------------------------------------------------------------- */
-#undef __FUNCT__
-#define __FUNCT__ "PCBDDCScatterCoarseDataEnd"
-static PetscErrorCode  PCBDDCScatterCoarseDataEnd(PC pc,Vec vec_from, Vec vec_to, InsertMode imode, ScatterMode smode)
-{
-  PetscErrorCode ierr;
-  PC_BDDC        *pcbddc = (PC_BDDC*)(pc->data);
-  PetscScalar    *array_to;
-  PetscScalar    *array_from;
-  MPI_Comm       comm;
-  PetscInt       i;
-
-  PetscFunctionBegin;
-  ierr = PetscObjectGetComm((PetscObject)pc,&comm);CHKERRQ(ierr);
-  switch (pcbddc->coarse_communications_type) {
-  case SCATTERS_BDDC:
-    ierr = VecScatterEnd(pcbddc->coarse_loc_to_glob,vec_from,vec_to,imode,smode);CHKERRQ(ierr);
-    break;
-  case GATHERS_BDDC:
-    if (vec_from) VecGetArray(vec_from,&array_from);
-    if (vec_to) VecGetArray(vec_to,&array_to);
-    switch (pcbddc->coarse_problem_type) {
-    case SEQUENTIAL_BDDC:
-      if (smode == SCATTER_FORWARD) {
-        ierr = MPI_Gatherv(&array_from[0],pcbddc->local_primal_size,MPIU_SCALAR,&pcbddc->replicated_local_primal_values[0],pcbddc->local_primal_sizes,pcbddc->local_primal_displacements,MPIU_SCALAR,0,comm);CHKERRQ(ierr);
-        if (vec_to) {
-          if (imode == ADD_VALUES) {
-            for (i=0;i<pcbddc->replicated_primal_size;i++) {
-              array_to[pcbddc->replicated_local_primal_indices[i]]+=pcbddc->replicated_local_primal_values[i];
-            }
-          } else {
-            for (i=0;i<pcbddc->replicated_primal_size;i++) {
-              array_to[pcbddc->replicated_local_primal_indices[i]]=pcbddc->replicated_local_primal_values[i];
-            }
-          }
-        }
-      } else {
-        if (vec_from) {
-          if (imode == ADD_VALUES) {
-            printf("Scatter mode %d, insert mode %d for case %d not implemented!\n",smode,imode,pcbddc->coarse_problem_type);
-          }
-          for (i=0;i<pcbddc->replicated_primal_size;i++) {
-            pcbddc->replicated_local_primal_values[i]=array_from[pcbddc->replicated_local_primal_indices[i]];
-          }
-        }
-        ierr = MPI_Scatterv(&pcbddc->replicated_local_primal_values[0],pcbddc->local_primal_sizes,pcbddc->local_primal_displacements,MPIU_SCALAR,&array_to[0],pcbddc->local_primal_size,MPIU_SCALAR,0,comm);CHKERRQ(ierr);
-      }
-      break;
-    case REPLICATED_BDDC:
-      if (smode == SCATTER_FORWARD) {
-        ierr = MPI_Allgatherv(&array_from[0],pcbddc->local_primal_size,MPIU_SCALAR,&pcbddc->replicated_local_primal_values[0],pcbddc->local_primal_sizes,pcbddc->local_primal_displacements,MPIU_SCALAR,comm);CHKERRQ(ierr);
-        if (imode == ADD_VALUES) {
-          for (i=0;i<pcbddc->replicated_primal_size;i++) {
-            array_to[pcbddc->replicated_local_primal_indices[i]]+=pcbddc->replicated_local_primal_values[i];
-          }
-        } else {
-          for (i=0;i<pcbddc->replicated_primal_size;i++) {
-            array_to[pcbddc->replicated_local_primal_indices[i]]=pcbddc->replicated_local_primal_values[i];
-          }
-        }
-      } else { /* no communications needed for SCATTER_REVERSE since needed data is already present */
-        if (imode == ADD_VALUES) {
-          for (i=0;i<pcbddc->local_primal_size;i++) {
-            array_to[i]+=array_from[pcbddc->local_primal_indices[i]];
-          }
-        } else {
-          for (i=0;i<pcbddc->local_primal_size;i++) {
-            array_to[i]=array_from[pcbddc->local_primal_indices[i]];
-          }
-        }
-      }
-      break;
-    case MULTILEVEL_BDDC:
-      break;
-    case PARALLEL_BDDC:
-      break;
-    }
-    if (vec_from) VecRestoreArray(vec_from,&array_from);
-    if (vec_to) VecRestoreArray(vec_to,&array_to);
-    break;
-  }
-  PetscFunctionReturn(0);
-}
-/* -------------------------------------------------------------------------- */
-#undef __FUNCT__
-#define __FUNCT__ "PCBDDCCreateConstraintMatrix"
-static PetscErrorCode PCBDDCCreateConstraintMatrix(PC pc)
-{
-  PetscErrorCode ierr;
-  PC_IS          *pcis    = (PC_IS*)(pc->data);
-  PC_BDDC        *pcbddc  = (PC_BDDC*)pc->data;
-  Mat_IS         *matis   = (Mat_IS*)pc->pmat->data;
-  PetscInt       *nnz,*is_indices;
-  PetscScalar    *temp_quadrature_constraint;
-  PetscInt       *temp_indices,*temp_indices_to_constraint,*temp_indices_to_constraint_B,*local_to_B;
-  PetscInt       local_primal_size,i,j,k,total_counts,max_size_of_constraint;
-  PetscInt       n_constraints,n_vertices,size_of_constraint;
-  PetscScalar    quad_value;
-  PetscBool      nnsp_has_cnst=PETSC_FALSE,use_nnsp_true=pcbddc->use_nnsp_true;
-  PetscInt       nnsp_size    =0,nnsp_addone=0,temp_constraints,temp_start_ptr;
-  IS             *used_IS;
-  MatType        impMatType=MATSEQAIJ;
-  PetscBLASInt   Bs,Bt,lwork,lierr;
-  PetscReal      tol=1.0e-8;
-  MatNullSpace   nearnullsp;
-  const Vec      *nearnullvecs;
-  Vec            *localnearnullsp;
-  PetscScalar    *work,*temp_basis,*array_vector,*correlation_mat;
-  PetscReal      *rwork,*singular_vals;
-  PetscBLASInt   Bone=1,*ipiv;
-  Vec            temp_vec;
-  Mat            temp_mat;
-  KSP            temp_ksp;
-  PC             temp_pc;
-  PetscInt       s,start_constraint,dual_dofs;
-  PetscBool      compute_submatrix,useksp=PETSC_FALSE;
-  PetscInt       *aux_primal_permutation,*aux_primal_numbering;
-  PetscBool      boolforface,*change_basis;
-
-/* some ugly conditional declarations */
-#if defined(PETSC_MISSING_LAPACK_GESVD)
-  PetscScalar  dot_result;
-  PetscScalar  one=1.0,zero=0.0;
-  PetscInt     ii;
-  PetscScalar  *singular_vectors;
-  PetscBLASInt *iwork,*ifail;
-  PetscReal    dummy_real,abs_tol;
-  PetscBLASInt eigs_found;
-#if defined(PETSC_USE_COMPLEX)
-  PetscScalar val1,val2;
-#endif
-#endif
-  PetscBLASInt dummy_int;
-  PetscScalar  dummy_scalar;
-
-  PetscFunctionBegin;
-  /* check if near null space is attached to global mat */
-  ierr = MatGetNearNullSpace(pc->pmat,&nearnullsp);CHKERRQ(ierr);
-  if (nearnullsp) {
-    ierr = MatNullSpaceGetVecs(nearnullsp,&nnsp_has_cnst,&nnsp_size,&nearnullvecs);CHKERRQ(ierr);
-  } else { /* if near null space is not provided it uses constants */
-    nnsp_has_cnst = PETSC_TRUE;
-    use_nnsp_true = PETSC_TRUE;
-  }
-  if (nnsp_has_cnst) nnsp_addone = 1;
-
-  /*
-       Evaluate maximum storage size needed by the procedure
-       - temp_indices will contain start index of each constraint stored as follows
-       - temp_indices_to_constraint  [temp_indices[i],...,temp[indices[i+1]-1] will contain the indices (in local numbering) on which the constraint acts
-       - temp_indices_to_constraint_B[temp_indices[i],...,temp[indices[i+1]-1] will contain the indices (in boundary numbering) on which the constraint acts
-       - temp_quadrature_constraint  [temp_indices[i],...,temp[indices[i+1]-1] will contain the scalars representing the constraint itself
-                                                                                                                                                         */
-
-  total_counts  = pcbddc->n_ISForFaces+pcbddc->n_ISForEdges;
-  total_counts *= (nnsp_addone+nnsp_size);
-
-  ierr = ISGetSize(pcbddc->ISForVertices,&n_vertices);CHKERRQ(ierr);
-
-  total_counts += n_vertices;
-
-  ierr = PetscMalloc((total_counts+1)*sizeof(PetscInt),&temp_indices);CHKERRQ(ierr);
-  ierr = PetscMalloc((total_counts+1)*sizeof(PetscBool),&change_basis);CHKERRQ(ierr);
-
-  total_counts           = 0;
-  max_size_of_constraint = 0;
-  for (i=0;i<pcbddc->n_ISForEdges+pcbddc->n_ISForFaces;i++) {
-    if (i<pcbddc->n_ISForEdges) used_IS = &pcbddc->ISForEdges[i];
-    else used_IS = &pcbddc->ISForFaces[i-pcbddc->n_ISForEdges];
-    ierr = ISGetSize(*used_IS,&j);CHKERRQ(ierr);
-    total_counts += j;
-    if (j>max_size_of_constraint) max_size_of_constraint=j;
-  }
-  total_counts *= (nnsp_addone+nnsp_size);
-  total_counts += n_vertices;
-
-  ierr = PetscMalloc(total_counts*sizeof(PetscScalar),&temp_quadrature_constraint);CHKERRQ(ierr);
-  ierr = PetscMalloc(total_counts*sizeof(PetscInt),&temp_indices_to_constraint);CHKERRQ(ierr);
-  ierr = PetscMalloc(total_counts*sizeof(PetscInt),&temp_indices_to_constraint_B);CHKERRQ(ierr);
-  ierr = PetscMalloc(pcis->n*sizeof(PetscInt),&local_to_B);CHKERRQ(ierr);
-  ierr = ISGetIndices(pcis->is_B_local,(const PetscInt**)&is_indices);CHKERRQ(ierr);
-
-  for (i=0;i<pcis->n;i++) local_to_B[i]=-1;
-  for (i=0;i<pcis->n_B;i++) local_to_B[is_indices[i]]=i;
-  ierr = ISRestoreIndices(pcis->is_B_local,(const PetscInt**)&is_indices);CHKERRQ(ierr);
-
-  /* First we issue queries to allocate optimal workspace for LAPACKgesvd or LAPACKsyev/LAPACKheev */
-  rwork           = 0;
-  work            = 0;
-  singular_vals   = 0;
-  temp_basis      = 0;
-  correlation_mat = 0;
-  if (!pcbddc->use_nnsp_true) {
-    PetscScalar temp_work;
-#if defined(PETSC_MISSING_LAPACK_GESVD)
-    /* POD */
-    PetscInt max_n;
-    max_n = nnsp_addone+nnsp_size;
-    /* using some techniques borrowed from Proper Orthogonal Decomposition */
-    ierr = PetscMalloc(max_n*max_n*sizeof(PetscScalar),&correlation_mat);CHKERRQ(ierr);
-    ierr = PetscMalloc(max_n*max_n*sizeof(PetscScalar),&singular_vectors);CHKERRQ(ierr);
-    ierr = PetscMalloc(max_n*sizeof(PetscReal),&singular_vals);CHKERRQ(ierr);
-    ierr = PetscMalloc(max_size_of_constraint*(nnsp_addone+nnsp_size)*sizeof(PetscScalar),&temp_basis);CHKERRQ(ierr);
-#if defined(PETSC_USE_COMPLEX)
-    ierr = PetscMalloc(3*max_n*sizeof(PetscReal),&rwork);CHKERRQ(ierr);
-#endif
-    ierr = PetscMalloc(5*max_n*sizeof(PetscBLASInt),&iwork);CHKERRQ(ierr);
-    ierr = PetscMalloc(max_n*sizeof(PetscBLASInt),&ifail);CHKERRQ(ierr);
-    /* now we evaluate the optimal workspace using query with lwork=-1 */
-    ierr  = PetscBLASIntCast(max_n,&Bt);CHKERRQ(ierr);
-    lwork =-1;
-    ierr  = PetscFPTrapPush(PETSC_FP_TRAP_OFF);CHKERRQ(ierr);
-#if !defined(PETSC_USE_COMPLEX)
-    abs_tol=1.e-8;
-    PetscStackCallBLAS("LAPACKsyevx",LAPACKsyevx_("V","A","U",&Bt,correlation_mat,&Bt,&dummy_real,&dummy_real,&dummy_int,&dummy_int,&abs_tol,&eigs_found,singular_vals,singular_vectors,&Bt,&temp_work,&lwork,iwork,ifail,&lierr));
-#else
-    SETERRQ(PetscObjectComm((PetscObject)pc), PETSC_ERR_SUP, "Not yet implemented for complexes when PETSC_MISSING_GESVD = 1");
-#endif
-    if (lierr) SETERRQ1(PETSC_COMM_SELF,PETSC_ERR_LIB,"Error in query to SYEVX Lapack routine %d",(int)lierr);
-    ierr = PetscFPTrapPop();CHKERRQ(ierr);
-#else /* on missing GESVD */
-      /* SVD */
-    PetscInt max_n,min_n;
-    max_n = max_size_of_constraint;
-    min_n = nnsp_addone+nnsp_size;
-    if (max_size_of_constraint < (nnsp_addone+nnsp_size)) {
-      min_n = max_size_of_constraint;
-      max_n = nnsp_addone+nnsp_size;
-    }
-    ierr = PetscMalloc(min_n*sizeof(PetscReal),&singular_vals);CHKERRQ(ierr);
-#if defined(PETSC_USE_COMPLEX)
-    ierr = PetscMalloc(5*min_n*sizeof(PetscReal),&rwork);CHKERRQ(ierr);
-#endif
-    /* now we evaluate the optimal workspace using query with lwork=-1 */
-    lwork     =-1;
-    ierr      = PetscBLASIntCast(max_n,&Bs);CHKERRQ(ierr);
-    ierr      = PetscBLASIntCast(min_n,&Bt);CHKERRQ(ierr);
-    dummy_int = Bs;
-    ierr      = PetscFPTrapPush(PETSC_FP_TRAP_OFF);CHKERRQ(ierr);
-#if !defined(PETSC_USE_COMPLEX)
-    PetscStackCallBLAS("LAPACKgesvd",LAPACKgesvd_("O","N",&Bs,&Bt,&temp_quadrature_constraint[0],&Bs,singular_vals,&dummy_scalar,&dummy_int,&dummy_scalar,&dummy_int,&temp_work,&lwork,&lierr));
-#else
-    PetscStackCallBLAS("LAPACKgesvd",LAPACKgesvd_("O","N",&Bs,&Bt,&temp_quadrature_constraint[0],&Bs,singular_vals,&dummy_scalar,&dummy_int,&dummy_scalar,&dummy_int,&temp_work,&lwork,rwork,&lierr);
-#endif
-    if (lierr) SETERRQ1(PETSC_COMM_SELF,PETSC_ERR_LIB,"Error in query to SVD Lapack routine %d",(int)lierr);
-    ierr = PetscFPTrapPop();CHKERRQ(ierr);
-#endif
-    /* Allocate optimal workspace */
-    ierr         = PetscBLASIntCast((PetscInt)PetscRealPart(temp_work),&lwork);CHKERRQ(ierr);
-    total_counts = (PetscInt)lwork;
-    ierr         = PetscMalloc(total_counts*sizeof(PetscScalar),&work);CHKERRQ(ierr);
-  }
-  /* get local part of global near null space vectors */
-  ierr = PetscMalloc(nnsp_size*sizeof(Vec),&localnearnullsp);CHKERRQ(ierr);
-  for (k=0; k<nnsp_size; k++) {
-    ierr = VecDuplicate(pcis->vec1_N,&localnearnullsp[k]);CHKERRQ(ierr);
-    ierr = VecScatterBegin(matis->ctx,nearnullvecs[k],localnearnullsp[k],INSERT_VALUES,SCATTER_FORWARD);CHKERRQ(ierr);
-    ierr = VecScatterEnd  (matis->ctx,nearnullvecs[k],localnearnullsp[k],INSERT_VALUES,SCATTER_FORWARD);CHKERRQ(ierr);
-  }
-  /* Now we can loop on constraining sets */
-  total_counts   =0;
-  temp_indices[0]=0;
-  /* vertices */
-  PetscBool used_vertex;
-  ierr = ISGetIndices(pcbddc->ISForVertices,(const PetscInt**)&is_indices);CHKERRQ(ierr);
-  if (nnsp_has_cnst) { /* consider all vertices */
-    for (i=0; i<n_vertices; i++) {
-      temp_indices_to_constraint[temp_indices[total_counts]]  = is_indices[i];
-      temp_indices_to_constraint_B[temp_indices[total_counts]]= local_to_B[is_indices[i]];
-      temp_quadrature_constraint[temp_indices[total_counts]]  = 1.0;
-      temp_indices[total_counts+1]                            = temp_indices[total_counts]+1;
-      change_basis[total_counts]                              = PETSC_FALSE;
-      total_counts++;
-    }
-  } else { /* consider vertices for which exist at least a localnearnullsp which is not null there */
-    for (i=0; i<n_vertices; i++) {
-      used_vertex = PETSC_FALSE;
-      k           = 0;
-      while (!used_vertex && k<nnsp_size) {
-        ierr = VecGetArrayRead(localnearnullsp[k],(const PetscScalar**)&array_vector);CHKERRQ(ierr);
-        if (PetscAbsScalar(array_vector[is_indices[i]])>0.0) {
-          temp_indices_to_constraint[temp_indices[total_counts]]  =is_indices[i];
-          temp_indices_to_constraint_B[temp_indices[total_counts]]=local_to_B[is_indices[i]];
-          temp_quadrature_constraint[temp_indices[total_counts]]  =1.0;
-          temp_indices[total_counts+1]                            =temp_indices[total_counts]+1;
-          change_basis[total_counts]                              =PETSC_FALSE;
-          total_counts++;
-          used_vertex=PETSC_TRUE;
-        }
-        ierr = VecRestoreArrayRead(localnearnullsp[k],(const PetscScalar**)&array_vector);CHKERRQ(ierr);
-        k++;
-      }
-    }
-  }
-  ierr       = ISRestoreIndices(pcbddc->ISForVertices,(const PetscInt**)&is_indices);CHKERRQ(ierr);
-  n_vertices = total_counts;
-
-  /* edges and faces */
-  for (i=0; i<pcbddc->n_ISForEdges+pcbddc->n_ISForFaces; i++) {
-    if (i<pcbddc->n_ISForEdges) {
-      used_IS     = &pcbddc->ISForEdges[i];
-      boolforface = pcbddc->usechangeofbasis;
-    } else {
-      used_IS     = &pcbddc->ISForFaces[i-pcbddc->n_ISForEdges];
-      boolforface = pcbddc->usechangeonfaces;
-    }
-    temp_constraints = 0;          /* zero the number of constraints I have on this conn comp */
-    temp_start_ptr   = total_counts; /* need to know the starting index of constraints stored */
-    ierr             = ISGetSize(*used_IS,&size_of_constraint);CHKERRQ(ierr);
-    ierr             = ISGetIndices(*used_IS,(const PetscInt**)&is_indices);CHKERRQ(ierr);
-    if (nnsp_has_cnst) {
-      temp_constraints++;
-      quad_value = (PetscScalar) (1.0/PetscSqrtReal((PetscReal)size_of_constraint));
-      for (j=0; j<size_of_constraint; j++) {
-        temp_indices_to_constraint[temp_indices[total_counts]+j]  =is_indices[j];
-        temp_indices_to_constraint_B[temp_indices[total_counts]+j]=local_to_B[is_indices[j]];
-        temp_quadrature_constraint[temp_indices[total_counts]+j]  =quad_value;
-      }
-      temp_indices[total_counts+1]=temp_indices[total_counts]+size_of_constraint;  /* store new starting point */
-      change_basis[total_counts]  =boolforface;
-      total_counts++;
-    }
-    for (k=0; k<nnsp_size; k++) {
-      ierr = VecGetArrayRead(localnearnullsp[k],(const PetscScalar**)&array_vector);CHKERRQ(ierr);
-      for (j=0; j<size_of_constraint; j++) {
-        temp_indices_to_constraint[temp_indices[total_counts]+j]  =is_indices[j];
-        temp_indices_to_constraint_B[temp_indices[total_counts]+j]=local_to_B[is_indices[j]];
-        temp_quadrature_constraint[temp_indices[total_counts]+j]  =array_vector[is_indices[j]];
-      }
-      ierr       = VecRestoreArrayRead(localnearnullsp[k],(const PetscScalar**)&array_vector);CHKERRQ(ierr);
-      quad_value = 1.0;
-      if (use_nnsp_true) { /* check if array is null on the connected component in case use_nnsp_true has been requested */
-        ierr       = PetscBLASIntCast(size_of_constraint,&Bs);CHKERRQ(ierr);
-        PetscStackCallBLAS("BLASasum",quad_value = BLASasum_(&Bs,&temp_quadrature_constraint[temp_indices[total_counts]],&Bone));
-      }
-      if (quad_value > 0.0) { /* keep indices and values */
-        temp_constraints++;
-        temp_indices[total_counts+1]=temp_indices[total_counts]+size_of_constraint;  /* store new starting point */
-        change_basis[total_counts]  =boolforface;
-        total_counts++;
-      }
-    }
-    ierr = ISRestoreIndices(*used_IS,(const PetscInt**)&is_indices);CHKERRQ(ierr);
-    /* perform SVD on the constraint if use_nnsp_true has not be requested by the user */
-    if (!use_nnsp_true) {
-      ierr = PetscBLASIntCast(size_of_constraint,&Bs);CHKERRQ(ierr);
-      ierr = PetscBLASIntCast(temp_constraints,&Bt);CHKERRQ(ierr);
-
-#if defined(PETSC_MISSING_LAPACK_GESVD)
-      ierr = PetscMemzero(correlation_mat,Bt*Bt*sizeof(PetscScalar));CHKERRQ(ierr);
-      /* Store upper triangular part of correlation matrix */
-      for (j=0; j<temp_constraints; j++) {
-        for (k=0; k<j+1; k++) {
-#if defined(PETSC_USE_COMPLEX)
-          /* hand made complex dot product -> replace */
-          dot_result = 0.0;
-          for (ii=0; ii<size_of_constraint; ii++) {
-            val1        = temp_quadrature_constraint[temp_indices[temp_start_ptr+j]+ii];
-            val2        = temp_quadrature_constraint[temp_indices[temp_start_ptr+k]+ii];
-            dot_result += val1*PetscConj(val2);
-          }
-#else
-          PetscStackCallBLAS("BLASdot",dot_result = BLASdot_(&Bs,&temp_quadrature_constraint[temp_indices[temp_start_ptr+j]],&Bone,&temp_quadrature_constraint[temp_indices[temp_start_ptr+k]],&Bone));
-#endif
-          correlation_mat[j*temp_constraints+k]=dot_result;
-        }
-      }
-      ierr = PetscFPTrapPush(PETSC_FP_TRAP_OFF);CHKERRQ(ierr);
-#if !defined(PETSC_USE_COMPLEX)
-      PetscStackCallBLAS("LAPACKsyevx",LAPACKsyevx_("V","A","U",&Bt,correlation_mat,&Bt,&dummy_real,&dummy_real,&dummy_int,&dummy_int,&abs_tol,&eigs_found,singular_vals,singular_vectors,&Bt,work,&lwork,iwork,ifail,&lierr));
-#else
-      SETERRQ(PetscObjectComm((PetscObject)pc), PETSC_ERR_SUP, "Not yet implemented for complexes when PETSC_MISSING_GESVD = 1");
-#endif
-      if (lierr) SETERRQ1(PETSC_COMM_SELF,PETSC_ERR_LIB,"Error in SYEVX Lapack routine %d",(int)lierr);
-      ierr = PetscFPTrapPop();CHKERRQ(ierr);
-      /* retain eigenvalues greater than tol: note that lapack SYEV gives eigs in ascending order */
-      j=0;
-      while (j < Bt && singular_vals[j] < tol) j++;
-      total_counts=total_counts-j;
-      if (j<temp_constraints) {
-        for (k=j;k<Bt;k++) singular_vals[k]=1.0/PetscSqrtReal(singular_vals[k]);
-        ierr = PetscFPTrapPush(PETSC_FP_TRAP_OFF);CHKERRQ(ierr);
-        PetscStackCallBLAS("BLASgemm",BLASgemm_("N","N",&Bs,&Bt,&Bt,&one,&temp_quadrature_constraint[temp_indices[temp_start_ptr]],&Bs,correlation_mat,&Bt,&zero,temp_basis,&Bs));
-        ierr = PetscFPTrapPop();CHKERRQ(ierr);
-        /* copy POD basis into used quadrature memory */
-        for (k=0;k<Bt-j;k++) {
-          for (ii=0;ii<size_of_constraint;ii++) {
-            temp_quadrature_constraint[temp_indices[temp_start_ptr+k]+ii]=singular_vals[Bt-1-k]*temp_basis[(Bt-1-k)*size_of_constraint+ii];
-          }
-        }
-      }
-
-#else  /* on missing GESVD */
-      PetscInt min_n = temp_constraints;
-      if (min_n > size_of_constraint) min_n = size_of_constraint;
-      dummy_int = Bs;
-      ierr      = PetscFPTrapPush(PETSC_FP_TRAP_OFF);CHKERRQ(ierr);
-#if !defined(PETSC_USE_COMPLEX)
-      PetscStackCallBLAS("LAPACKgesvd",LAPACKgesvd_("O","N",&Bs,&Bt,&temp_quadrature_constraint[temp_indices[temp_start_ptr]],&Bs,singular_vals,&dummy_scalar,&dummy_int,&dummy_scalar,&dummy_int,work,&lwork,&lierr));
-#else
-      PetscStackCallBLAS("LAPACKgesvd",LAPACKgesvd_("O","N",&Bs,&Bt,&temp_quadrature_constraint[temp_indices[temp_start_ptr]],&Bs,singular_vals,&dummy_scalar,&dummy_int,&dummy_scalar,&dummy_int,work,&lwork,rwork,&lierr);
-#endif
-      if (lierr) SETERRQ1(PETSC_COMM_SELF,PETSC_ERR_LIB,"Error in SVD Lapack routine %d",(int)lierr);
-      ierr = PetscFPTrapPop();CHKERRQ(ierr);
-      /* retain eigenvalues greater than tol: note that lapack SVD gives eigs in descending order */
-      j=0;
-      while (j < min_n && singular_vals[min_n-j-1] < tol) j++;
-      total_counts = total_counts-(PetscInt)Bt+(min_n-j);
-#endif
-    }
-  }
-
-  n_constraints     =total_counts-n_vertices;
-  local_primal_size = total_counts;
-  /* set quantities in pcbddc data structure */
-  pcbddc->n_vertices        = n_vertices;
-  pcbddc->n_constraints     = n_constraints;
-  pcbddc->local_primal_size = local_primal_size;
-
-  /* Create constraint matrix */
-  /* The constraint matrix is used to compute the l2g map of primal dofs */
-  /* so we need to set it up properly either with or without change of basis */
-  ierr = MatCreate(PETSC_COMM_SELF,&pcbddc->ConstraintMatrix);CHKERRQ(ierr);
-  ierr = MatSetType(pcbddc->ConstraintMatrix,impMatType);CHKERRQ(ierr);
-  ierr = MatSetSizes(pcbddc->ConstraintMatrix,local_primal_size,pcis->n,local_primal_size,pcis->n);CHKERRQ(ierr);
-
-  /* compute a local numbering of constraints : vertices first then constraints */
-  ierr = VecSet(pcis->vec1_N,0.0);CHKERRQ(ierr);
-  ierr = VecGetArray(pcis->vec1_N,&array_vector);CHKERRQ(ierr);
-  ierr = PetscMalloc(local_primal_size*sizeof(PetscInt),&aux_primal_numbering);CHKERRQ(ierr);
-  ierr = PetscMalloc(local_primal_size*sizeof(PetscInt),&aux_primal_permutation);CHKERRQ(ierr);
-
-  total_counts=0;
-
-  /* find vertices: subdomain corners plus dofs with basis changed */
-  for (i=0; i<local_primal_size; i++) {
-    size_of_constraint=temp_indices[i+1]-temp_indices[i];
-    if (change_basis[i] || size_of_constraint == 1) {
-      k=0;
-      while (k < size_of_constraint && array_vector[temp_indices_to_constraint[temp_indices[i]+size_of_constraint-k-1]] != 0.0) {
-        k=k+1;
-      }
-      j = temp_indices_to_constraint[temp_indices[i]+size_of_constraint-k-1];
-
-      array_vector[j]                      = 1.0;
-      aux_primal_numbering[total_counts]   = j;
-      aux_primal_permutation[total_counts] = total_counts;
-      total_counts++;
-    }
-  }
-  ierr = VecRestoreArray(pcis->vec1_N,&array_vector);CHKERRQ(ierr);
-  /* permute indices in order to have a sorted set of vertices */
-  ierr = PetscSortIntWithPermutation(total_counts,aux_primal_numbering,aux_primal_permutation);
-  /* nonzero structure */
-  ierr = PetscMalloc(local_primal_size*sizeof(PetscInt),&nnz);CHKERRQ(ierr);
-  for (i=0;i<total_counts;i++) nnz[i]=1;
-
-  j=total_counts;
-  for (i=n_vertices; i<local_primal_size; i++) {
-    if (!change_basis[i]) {
-      nnz[j]=temp_indices[i+1]-temp_indices[i];
-      j++;
-    }
-  }
-  ierr = MatSeqAIJSetPreallocation(pcbddc->ConstraintMatrix,0,nnz);CHKERRQ(ierr);
-  ierr = PetscFree(nnz);CHKERRQ(ierr);
-  /* set values in constraint matrix */
-  for (i=0; i<total_counts; i++) {
-    j    = aux_primal_permutation[i];
-    k    = aux_primal_numbering[j];
-    ierr = MatSetValue(pcbddc->ConstraintMatrix,i,k,1.0,INSERT_VALUES);CHKERRQ(ierr);
-  }
-  for (i=n_vertices; i<local_primal_size; i++) {
-    if (!change_basis[i]) {
-      size_of_constraint = temp_indices[i+1]-temp_indices[i];
-      ierr               = MatSetValues(pcbddc->ConstraintMatrix,1,&total_counts,size_of_constraint,&temp_indices_to_constraint[temp_indices[i]],&temp_quadrature_constraint[temp_indices[i]],INSERT_VALUES);CHKERRQ(ierr);
-      total_counts++;
-    }
-  }
-  ierr = PetscFree(aux_primal_numbering);CHKERRQ(ierr);
-  ierr = PetscFree(aux_primal_permutation);CHKERRQ(ierr);
-  /* assembling */
-  ierr = MatAssemblyBegin(pcbddc->ConstraintMatrix,MAT_FINAL_ASSEMBLY);CHKERRQ(ierr);
-  ierr = MatAssemblyEnd(pcbddc->ConstraintMatrix,MAT_FINAL_ASSEMBLY);CHKERRQ(ierr);
-
-  /* Create matrix for change of basis. We don't need it in case pcbddc->usechangeofbasis is FALSE */
-  if (pcbddc->usechangeofbasis) {
-    ierr = MatCreate(PETSC_COMM_SELF,&pcbddc->ChangeOfBasisMatrix);CHKERRQ(ierr);
-    ierr = MatSetType(pcbddc->ChangeOfBasisMatrix,impMatType);CHKERRQ(ierr);
-    ierr = MatSetSizes(pcbddc->ChangeOfBasisMatrix,pcis->n_B,pcis->n_B,pcis->n_B,pcis->n_B);CHKERRQ(ierr);
-    /* work arrays */
-    /* we need to reuse these arrays, so we free them */
-    ierr = PetscFree(temp_basis);CHKERRQ(ierr);
-    ierr = PetscFree(work);CHKERRQ(ierr);
-    ierr = PetscMalloc(pcis->n_B*sizeof(PetscInt),&nnz);CHKERRQ(ierr);
-    ierr = PetscMalloc((nnsp_addone+nnsp_size)*(nnsp_addone+nnsp_size)*sizeof(PetscScalar),&temp_basis);CHKERRQ(ierr);
-    ierr = PetscMalloc((nnsp_addone+nnsp_size)*sizeof(PetscScalar),&work);CHKERRQ(ierr);
-    ierr = PetscMalloc((nnsp_addone+nnsp_size)*sizeof(PetscBLASInt),&ipiv);CHKERRQ(ierr);
-    for (i=0;i<pcis->n_B;i++) nnz[i]=1;
-
-    /* Overestimated nonzeros per row */
-    k=1;
-    for (i=pcbddc->n_vertices;i<local_primal_size;i++) {
-      if (change_basis[i]) {
-        size_of_constraint = temp_indices[i+1]-temp_indices[i];
-        if (k < size_of_constraint) k = size_of_constraint;
-
-        for (j=0;j<size_of_constraint;j++) {
-          nnz[temp_indices_to_constraint_B[temp_indices[i]+j]] = size_of_constraint;
-        }
-      }
-    }
-    ierr = MatSeqAIJSetPreallocation(pcbddc->ChangeOfBasisMatrix,0,nnz);CHKERRQ(ierr);
-    ierr = PetscFree(nnz);CHKERRQ(ierr);
-    /* Temporary array to store indices */
-    ierr = PetscMalloc(k*sizeof(PetscInt),&is_indices);CHKERRQ(ierr);
-    /* Set initial identity in the matrix */
-    for (i=0; i<pcis->n_B; i++) {
-      ierr = MatSetValue(pcbddc->ChangeOfBasisMatrix,i,i,1.0,INSERT_VALUES);CHKERRQ(ierr);
-    }
-    /* Now we loop on the constraints which need a change of basis */
-    /* Change of basis matrix is evaluated as the FIRST APPROACH in */
-    /* Klawonn and Widlund, Dual-primal FETI-DP methods for linear elasticity, (6.2.1) */
-    temp_constraints = 0;
-    if (pcbddc->n_vertices < local_primal_size) {
-      temp_start_ptr = temp_indices_to_constraint_B[temp_indices[pcbddc->n_vertices]];
-    }
-    for (i=pcbddc->n_vertices; i<local_primal_size; i++) {
-      if (change_basis[i]) {
-        compute_submatrix = PETSC_FALSE;
-        useksp            = PETSC_FALSE;
-        if (temp_start_ptr == temp_indices_to_constraint_B[temp_indices[i]]) {
-          temp_constraints++;
-          if (i == local_primal_size -1 ||  temp_start_ptr != temp_indices_to_constraint_B[temp_indices[i+1]]) {
-            compute_submatrix = PETSC_TRUE;
-          }
-        }
-        if (compute_submatrix) {
-          if (temp_constraints > 1 || pcbddc->use_nnsp_true) useksp = PETSC_TRUE;
-          size_of_constraint = temp_indices[i+1]-temp_indices[i];
-          if (useksp) { /* experimental */
-            ierr = MatCreate(PETSC_COMM_SELF,&temp_mat);CHKERRQ(ierr);
-            ierr = MatSetType(temp_mat,impMatType);CHKERRQ(ierr);
-            ierr = MatSetSizes(temp_mat,size_of_constraint,size_of_constraint,size_of_constraint,size_of_constraint);CHKERRQ(ierr);
-            ierr = MatSeqAIJSetPreallocation(temp_mat,size_of_constraint,NULL);CHKERRQ(ierr);
-          }
-          /* First _size_of_constraint-temp_constraints_ columns */
-          dual_dofs        = size_of_constraint-temp_constraints;
-          start_constraint = i+1-temp_constraints;
-          for (s=0; s<dual_dofs; s++) {
-            is_indices[0] = s;
-            for (j=0;j<temp_constraints;j++) {
-              for (k=0;k<temp_constraints;k++) {
-                temp_basis[j*temp_constraints+k]=temp_quadrature_constraint[temp_indices[start_constraint+k]+s+j+1];
-              }
-              work[j]         = -temp_quadrature_constraint[temp_indices[start_constraint+j]+s];
-              is_indices[j+1] = s+j+1;
-            }
-            Bt   = temp_constraints;
-            ierr = PetscFPTrapPush(PETSC_FP_TRAP_OFF);CHKERRQ(ierr);
-            PetscStackCallBLAS("LAPACKgesvd",LAPACKgesv_(&Bt,&Bone,temp_basis,&Bt,ipiv,work,&Bt,&lierr));
-            if (lierr) SETERRQ1(PETSC_COMM_SELF,PETSC_ERR_LIB,"Error in GESV Lapack routine %d",(int)lierr);
-            ierr = PetscFPTrapPop();CHKERRQ(ierr);
-            j    = temp_indices_to_constraint_B[temp_indices[start_constraint]+s];
-            ierr = MatSetValues(pcbddc->ChangeOfBasisMatrix,temp_constraints,&temp_indices_to_constraint_B[temp_indices[start_constraint]+s+1],1,&j,work,INSERT_VALUES);CHKERRQ(ierr);
-            if (useksp) {
-              /* temp mat with transposed rows and columns */
-              ierr = MatSetValues(temp_mat,1,&s,temp_constraints,&is_indices[1],work,INSERT_VALUES);CHKERRQ(ierr);
-              ierr = MatSetValue(temp_mat,is_indices[0],is_indices[0],1.0,INSERT_VALUES);CHKERRQ(ierr);
-            }
-          }
-          if (useksp) {
-            /* last rows of temp_mat */
-            for (j=0;j<size_of_constraint;j++) is_indices[j] = j;
-
-            for (s=0;s<temp_constraints;s++) {
-              k = s + dual_dofs;
-              ierr = MatSetValues(temp_mat,1,&k,size_of_constraint,is_indices,&temp_quadrature_constraint[temp_indices[start_constraint+s]],INSERT_VALUES);CHKERRQ(ierr);
-            }
-            ierr = MatAssemblyBegin(temp_mat,MAT_FINAL_ASSEMBLY);CHKERRQ(ierr);
-            ierr = MatAssemblyEnd(temp_mat,MAT_FINAL_ASSEMBLY);CHKERRQ(ierr);
-            ierr = MatGetVecs(temp_mat,&temp_vec,NULL);CHKERRQ(ierr);
-            ierr = KSPCreate(PETSC_COMM_SELF,&temp_ksp);CHKERRQ(ierr);
-            ierr = KSPSetOperators(temp_ksp,temp_mat,temp_mat,SAME_PRECONDITIONER);CHKERRQ(ierr);
-            ierr = KSPSetType(temp_ksp,KSPPREONLY);CHKERRQ(ierr);
-            ierr = KSPGetPC(temp_ksp,&temp_pc);CHKERRQ(ierr);
-            ierr = PCSetType(temp_pc,PCLU);CHKERRQ(ierr);
-            ierr = KSPSetUp(temp_ksp);CHKERRQ(ierr);
-            for (s=0; s<temp_constraints; s++) {
-              ierr = VecSet(temp_vec,0.0);CHKERRQ(ierr);
-              ierr = VecSetValue(temp_vec,s+dual_dofs,1.0,INSERT_VALUES);CHKERRQ(ierr);
-              ierr = VecAssemblyBegin(temp_vec);CHKERRQ(ierr);
-              ierr = VecAssemblyEnd(temp_vec);CHKERRQ(ierr);
-              ierr = KSPSolve(temp_ksp,temp_vec,temp_vec);CHKERRQ(ierr);
-              ierr = VecGetArray(temp_vec,&array_vector);CHKERRQ(ierr);
-              j    = temp_indices_to_constraint_B[temp_indices[start_constraint+s]+size_of_constraint-s-1];
-              /* last columns of change of basis matrix associated to new primal dofs */
-              ierr = MatSetValues(pcbddc->ChangeOfBasisMatrix,size_of_constraint,&temp_indices_to_constraint_B[temp_indices[start_constraint+s]],1,&j,array_vector,INSERT_VALUES);CHKERRQ(ierr);
-              ierr = VecRestoreArray(temp_vec,&array_vector);CHKERRQ(ierr);
-            }
-            ierr = MatDestroy(&temp_mat);CHKERRQ(ierr);
-            ierr = KSPDestroy(&temp_ksp);CHKERRQ(ierr);
-            ierr = VecDestroy(&temp_vec);CHKERRQ(ierr);
-          } else {
-            /* last columns of change of basis matrix associated to new primal dofs */
-            for (s=0; s<temp_constraints; s++) {
-              j    = temp_indices_to_constraint_B[temp_indices[start_constraint+s]+size_of_constraint-s-1];
-              ierr = MatSetValues(pcbddc->ChangeOfBasisMatrix,size_of_constraint,&temp_indices_to_constraint_B[temp_indices[start_constraint+s]],1,&j,&temp_quadrature_constraint[temp_indices[start_constraint+s]],INSERT_VALUES);CHKERRQ(ierr);
-            }
-          }
-          /* prepare for the next cycle */
-          temp_constraints = 0;
-          if (i != local_primal_size -1) temp_start_ptr = temp_indices_to_constraint_B[temp_indices[i+1]];
-        }
-      }
-    }
-    /* assembling */
-    ierr = MatAssemblyBegin(pcbddc->ChangeOfBasisMatrix,MAT_FINAL_ASSEMBLY);CHKERRQ(ierr);
-    ierr = MatAssemblyEnd(pcbddc->ChangeOfBasisMatrix,MAT_FINAL_ASSEMBLY);CHKERRQ(ierr);
-    ierr = PetscFree(ipiv);CHKERRQ(ierr);
-    ierr = PetscFree(is_indices);CHKERRQ(ierr);
-  }
-  /* free workspace no longer needed */
-  ierr = PetscFree(rwork);CHKERRQ(ierr);
-  ierr = PetscFree(work);CHKERRQ(ierr);
-  ierr = PetscFree(temp_basis);CHKERRQ(ierr);
-  ierr = PetscFree(singular_vals);CHKERRQ(ierr);
-  ierr = PetscFree(correlation_mat);CHKERRQ(ierr);
-  ierr = PetscFree(temp_indices);CHKERRQ(ierr);
-  ierr = PetscFree(change_basis);CHKERRQ(ierr);
-  ierr = PetscFree(temp_indices_to_constraint);CHKERRQ(ierr);
-  ierr = PetscFree(temp_indices_to_constraint_B);CHKERRQ(ierr);
-  ierr = PetscFree(local_to_B);CHKERRQ(ierr);
-  ierr = PetscFree(temp_quadrature_constraint);CHKERRQ(ierr);
-#if defined(PETSC_MISSING_LAPACK_GESVD)
-  ierr = PetscFree(iwork);CHKERRQ(ierr);
-  ierr = PetscFree(ifail);CHKERRQ(ierr);
-  ierr = PetscFree(singular_vectors);CHKERRQ(ierr);
-#endif
-  for (k=0; k<nnsp_size; k++) {
-    ierr = VecDestroy(&localnearnullsp[k]);CHKERRQ(ierr);
-  }
-  ierr = PetscFree(localnearnullsp);CHKERRQ(ierr);
-  PetscFunctionReturn(0);
-}
-/* -------------------------------------------------------------------------- */
-#undef __FUNCT__
-#define __FUNCT__ "PCBDDCCoarseSetUp"
-static PetscErrorCode PCBDDCCoarseSetUp(PC pc)
-{
-  PetscErrorCode ierr;
-  PC_IS          *pcis    = (PC_IS*)(pc->data);
-  PC_BDDC        *pcbddc  = (PC_BDDC*)pc->data;
-  Mat_IS         *matis   = (Mat_IS*)pc->pmat->data;
-  Mat            change_mat_all;
-  IS             is_R_local;
-  IS             is_V_local;
-  IS             is_C_local;
-  IS             is_aux1;
-  IS             is_aux2;
-  VecType        impVecType;
-  MatType        impMatType;
-  PetscInt       n_R  =0;
-  PetscInt       n_D  =0;
-  PetscInt       n_B  =0;
-  PetscScalar    zero =0.0;
-  PetscScalar    one  =1.0;
-  PetscScalar    m_one=-1.0;
-  PetscScalar    * array;
-  PetscScalar    *coarse_submat_vals;
-  PetscInt       *idx_R_local;
-  PetscInt       *idx_V_B;
-  PetscScalar    *coarsefunctions_errors;
-  PetscScalar    *constraints_errors;
-
-  /* auxiliary indices */
-  PetscInt i,j,k;
-
-  /* for verbose output of bddc */
-  PetscViewer viewer  =pcbddc->dbg_viewer;
-  PetscBool   dbg_flag=pcbddc->dbg_flag;
-
-  /* for counting coarse dofs */
-  PetscInt    n_vertices,n_constraints;
-  PetscInt    size_of_constraint;
-  PetscInt    *row_cmat_indices;
-  PetscScalar *row_cmat_values;
-  PetscInt    *vertices,*nnz,*is_indices,*temp_indices;
-
-  PetscFunctionBegin;
-  /* Set Non-overlapping dimensions */
-  n_B = pcis->n_B; n_D = pcis->n - n_B;
-  /* Set types for local objects needed by BDDC precondtioner */
-  impMatType = MATSEQDENSE;
-  impVecType = VECSEQ;
-
-  /* get vertex indices from constraint matrix */
-  ierr      = PetscMalloc(pcbddc->local_primal_size*sizeof(PetscInt),&vertices);CHKERRQ(ierr);
-  n_vertices=0;
-  for (i=0; i<pcbddc->local_primal_size; i++) {
-    ierr = MatGetRow(pcbddc->ConstraintMatrix,i,&size_of_constraint,(const PetscInt**)&row_cmat_indices,NULL);CHKERRQ(ierr);
-    if (size_of_constraint == 1) {
-      vertices[n_vertices]=row_cmat_indices[0];
-      n_vertices++;
-    }
-    ierr = MatRestoreRow(pcbddc->ConstraintMatrix,i,&size_of_constraint,(const PetscInt**)&row_cmat_indices,NULL);CHKERRQ(ierr);
-  }
-  /* Set number of constraints */
-  n_constraints = pcbddc->local_primal_size-n_vertices;
-
-  /* vertices in boundary numbering */
-  if (n_vertices) {
-    ierr = VecSet(pcis->vec1_N,m_one);CHKERRQ(ierr);
-    ierr = VecGetArray(pcis->vec1_N,&array);CHKERRQ(ierr);
-    for (i=0; i<n_vertices; i++) array[vertices[i]] = i;
-    ierr = VecRestoreArray(pcis->vec1_N,&array);CHKERRQ(ierr);
-    ierr = VecScatterBegin(pcis->N_to_B,pcis->vec1_N,pcis->vec1_B,INSERT_VALUES,SCATTER_FORWARD);CHKERRQ(ierr);
-    ierr = VecScatterEnd  (pcis->N_to_B,pcis->vec1_N,pcis->vec1_B,INSERT_VALUES,SCATTER_FORWARD);CHKERRQ(ierr);
-    ierr = PetscMalloc(n_vertices*sizeof(PetscInt),&idx_V_B);CHKERRQ(ierr);
-    ierr = VecGetArray(pcis->vec1_B,&array);CHKERRQ(ierr);
-    for (i=0; i<n_vertices; i++) {
-      j=0;
-      while (array[j] != i) j++;
-      idx_V_B[i]=j;
-    }
-    ierr = VecRestoreArray(pcis->vec1_B,&array);CHKERRQ(ierr);
-  }
-
-  /* transform local matrices if needed */
-  if (pcbddc->usechangeofbasis) {
-    ierr = PetscMalloc(pcis->n*sizeof(PetscInt),&nnz);CHKERRQ(ierr);
-    ierr = ISGetIndices(pcis->is_I_local,(const PetscInt**)&is_indices);CHKERRQ(ierr);
-    for (i=0;i<n_D;i++) nnz[is_indices[i]] = 1;
-    ierr = ISRestoreIndices(pcis->is_I_local,(const PetscInt**)&is_indices);CHKERRQ(ierr);
-    ierr = ISGetIndices(pcis->is_B_local,(const PetscInt**)&is_indices);CHKERRQ(ierr);
-    k=1;
-    for (i=0;i<n_B;i++) {
-      ierr = MatGetRow(pcbddc->ChangeOfBasisMatrix,i,&j,NULL,NULL);CHKERRQ(ierr);
-      nnz[is_indices[i]]=j;
-      if (k < j) k = j;
-      ierr = MatRestoreRow(pcbddc->ChangeOfBasisMatrix,i,&j,NULL,NULL);CHKERRQ(ierr);
-    }
-    ierr = ISRestoreIndices(pcis->is_B_local,(const PetscInt**)&is_indices);CHKERRQ(ierr);
-    /* assemble change of basis matrix on the whole set of local dofs */
-    ierr = PetscMalloc(k*sizeof(PetscInt),&temp_indices);CHKERRQ(ierr);
-    ierr = MatCreate(PETSC_COMM_SELF,&change_mat_all);CHKERRQ(ierr);
-    ierr = MatSetSizes(change_mat_all,pcis->n,pcis->n,pcis->n,pcis->n);CHKERRQ(ierr);
-    ierr = MatSetType(change_mat_all,MATSEQAIJ);CHKERRQ(ierr);
-    ierr = MatSeqAIJSetPreallocation(change_mat_all,0,nnz);CHKERRQ(ierr);
-    ierr = ISGetIndices(pcis->is_I_local,(const PetscInt**)&is_indices);CHKERRQ(ierr);
-    for (i=0; i<n_D; i++) {
-      ierr = MatSetValue(change_mat_all,is_indices[i],is_indices[i],1.0,INSERT_VALUES);CHKERRQ(ierr);
-    }
-    ierr = ISRestoreIndices(pcis->is_I_local,(const PetscInt**)&is_indices);CHKERRQ(ierr);
-    ierr = ISGetIndices(pcis->is_B_local,(const PetscInt**)&is_indices);CHKERRQ(ierr);
-    for (i=0; i<n_B; i++) {
-      ierr = MatGetRow(pcbddc->ChangeOfBasisMatrix,i,&j,(const PetscInt**)&row_cmat_indices,(const PetscScalar**)&row_cmat_values);CHKERRQ(ierr);
-      for (k=0; k<j; k++) temp_indices[k]=is_indices[row_cmat_indices[k]];
-      ierr = MatSetValues(change_mat_all,1,&is_indices[i],j,temp_indices,row_cmat_values,INSERT_VALUES);CHKERRQ(ierr);
-      ierr = MatRestoreRow(pcbddc->ChangeOfBasisMatrix,i,&j,(const PetscInt**)&row_cmat_indices,(const PetscScalar**)&row_cmat_values);CHKERRQ(ierr);
-    }
-    ierr = MatAssemblyBegin(change_mat_all,MAT_FINAL_ASSEMBLY);CHKERRQ(ierr);
-    ierr = MatAssemblyEnd(change_mat_all,MAT_FINAL_ASSEMBLY);CHKERRQ(ierr);
-    ierr = MatPtAP(matis->A,change_mat_all,MAT_INITIAL_MATRIX,1.0,&pcbddc->local_mat);CHKERRQ(ierr);
-    ierr = MatDestroy(&pcis->A_IB);CHKERRQ(ierr);
-    ierr = MatDestroy(&pcis->A_BI);CHKERRQ(ierr);
-    ierr = MatDestroy(&pcis->A_BB);CHKERRQ(ierr);
-    ierr = MatGetSubMatrix(pcbddc->local_mat,pcis->is_I_local,pcis->is_B_local,MAT_INITIAL_MATRIX,&pcis->A_IB);CHKERRQ(ierr);
-    ierr = MatGetSubMatrix(pcbddc->local_mat,pcis->is_B_local,pcis->is_I_local,MAT_INITIAL_MATRIX,&pcis->A_BI);CHKERRQ(ierr);
-    ierr = MatGetSubMatrix(pcbddc->local_mat,pcis->is_B_local,pcis->is_B_local,MAT_INITIAL_MATRIX,&pcis->A_BB);CHKERRQ(ierr);
-    ierr = MatDestroy(&change_mat_all);CHKERRQ(ierr);
-    ierr = PetscFree(nnz);CHKERRQ(ierr);
-    ierr = PetscFree(temp_indices);CHKERRQ(ierr);
-  } else {
-    /* without change of basis, the local matrix is unchanged */
-    ierr = PetscObjectReference((PetscObject)matis->A);CHKERRQ(ierr);
-
-    pcbddc->local_mat = matis->A;
-  }
-  /* Change global null space passed in by the user if change of basis has been performed */
-  if (pcbddc->NullSpace && pcbddc->usechangeofbasis) {
-    ierr = PCBDDCAdaptNullSpace(pc);CHKERRQ(ierr);
-  }
-
-  /* Dohrmann's notation: dofs splitted in R (Remaining: all dofs but the vertices) and V (Vertices) */
-  ierr = VecSet(pcis->vec1_N,one);CHKERRQ(ierr);
-  ierr = VecGetArray(pcis->vec1_N,&array);CHKERRQ(ierr);
-  for (i=0;i<n_vertices;i++) array[vertices[i]] = zero;
-  ierr = PetscMalloc((pcis->n - n_vertices)*sizeof(PetscInt),&idx_R_local);CHKERRQ(ierr);
-=======
   for (i=0;i<n_vertices;i++) array[vertices[i]] = zero;
   ierr = PetscMalloc((pcis->n-n_vertices)*sizeof(PetscInt),&idx_R_local);CHKERRQ(ierr);
->>>>>>> f7c40c41
   for (i=0, n_R=0; i<pcis->n; i++) {
     if (array[i] == one) {
       idx_R_local[n_R] = i;
@@ -4431,23 +3064,15 @@
     /* create random vec */
     ierr = VecDuplicate(pcbddc->coarse_vec,&check_vec);CHKERRQ(ierr);
     ierr = VecSetRandom(check_vec,NULL);CHKERRQ(ierr);
-<<<<<<< HEAD
-    if (pcbddc->CoarseNullSpace) { ierr = MatNullSpaceRemove(pcbddc->CoarseNullSpace,check_vec);CHKERRQ(ierr); }
-    ierr = MatMult(pcbddc->coarse_mat,check_vec,pcbddc->coarse_rhs);CHKERRQ(ierr);
-    /* solve coarse problem */
-    ierr = KSPSolve(check_ksp,pcbddc->coarse_rhs,pcbddc->coarse_vec);CHKERRQ(ierr);
-    if (pcbddc->CoarseNullSpace) { ierr = MatNullSpaceRemove(pcbddc->CoarseNullSpace,pcbddc->coarse_vec);CHKERRQ(ierr); }
-=======
     if (CoarseNullSpace) {
-      ierr = MatNullSpaceRemove(CoarseNullSpace,check_vec,NULL);CHKERRQ(ierr);
+      ierr = MatNullSpaceRemove(CoarseNullSpace,check_vec);CHKERRQ(ierr);
     }
     ierr = MatMult(pcbddc->coarse_mat,check_vec,pcbddc->coarse_rhs);CHKERRQ(ierr);
     /* solve coarse problem */
     ierr = KSPSolve(check_ksp,pcbddc->coarse_rhs,pcbddc->coarse_vec);CHKERRQ(ierr);
     if (CoarseNullSpace) {
-      ierr = MatNullSpaceRemove(CoarseNullSpace,pcbddc->coarse_vec,NULL);CHKERRQ(ierr);
-    }
->>>>>>> f7c40c41
+      ierr = MatNullSpaceRemove(CoarseNullSpace,pcbddc->coarse_vec);CHKERRQ(ierr);
+    }
     /* check coarse problem residual error */
     ierr = VecAXPY(check_vec,-1.0,pcbddc->coarse_vec);CHKERRQ(ierr);
     ierr = VecNorm(check_vec,NORM_INFINITY,&infty_error);CHKERRQ(ierr);
