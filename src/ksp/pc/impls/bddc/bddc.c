/* TODOLIST

   Solvers
   - Add support for cholesky for coarse solver (similar to local solvers)
   - Propagate ksp prefixes for solvers to mat objects?

   User interface
   - ** DM attached to pc?

   Debugging output
   - * Better management of verbosity levels of debugging output

   Extra
   - *** Is it possible to work with PCBDDCGraph on boundary indices only (less memory consumed)?
   - BDDC with MG framework?

   MATIS related operations contained in BDDC code
   - Provide general case for subassembling

*/

#include <../src/ksp/pc/impls/bddc/bddc.h> /*I "petscpc.h" I*/  /* includes for fortran wrappers */
#include <../src/ksp/pc/impls/bddc/bddcprivate.h>
#include <petscblaslapack.h>

static PetscBool  cited = PETSC_FALSE;
static const char citation[] =
"@article{ZampiniPCBDDC,\n"
"author = {Stefano Zampini},\n"
"title = {{PCBDDC}: A Class of Robust Dual-Primal Methods in {PETS}c},\n"
"journal = {SIAM Journal on Scientific Computing},\n"
"volume = {38},\n"
"number = {5},\n"
"pages = {S282-S306},\n"
"year = {2016},\n"
"doi = {10.1137/15M1025785},\n"
"URL = {http://dx.doi.org/10.1137/15M1025785},\n"
"eprint = {http://dx.doi.org/10.1137/15M1025785}\n"
"}\n";

/* temporarily declare it */
PetscErrorCode PCApply_BDDC(PC,Vec,Vec);

PetscErrorCode PCSetFromOptions_BDDC(PetscOptionItems *PetscOptionsObject,PC pc)
{
  PC_BDDC        *pcbddc = (PC_BDDC*)pc->data;
  PetscErrorCode ierr;

  PetscFunctionBegin;
  ierr = PetscOptionsHead(PetscOptionsObject,"BDDC options");CHKERRQ(ierr);
  /* Verbose debugging */
  ierr = PetscOptionsInt("-pc_bddc_check_level","Verbose output for PCBDDC (intended for debug)","none",pcbddc->dbg_flag,&pcbddc->dbg_flag,NULL);CHKERRQ(ierr);
  /* Approximate solvers */
  ierr = PetscOptionsBool("-pc_bddc_dirichlet_approximate","Inform PCBDDC that we are using approximate Dirichlet solvers","none",pcbddc->NullSpace_corr[0],&pcbddc->NullSpace_corr[0],NULL);CHKERRQ(ierr);
  ierr = PetscOptionsBool("-pc_bddc_dirichlet_approximate_scale","Inform PCBDDC that we need to scale the Dirichlet solve","none",pcbddc->NullSpace_corr[1],&pcbddc->NullSpace_corr[1],NULL);CHKERRQ(ierr);
  ierr = PetscOptionsBool("-pc_bddc_neumann_approximate","Inform PCBDDC that we are using approximate Neumann solvers","none",pcbddc->NullSpace_corr[2],&pcbddc->NullSpace_corr[2],NULL);CHKERRQ(ierr);
  ierr = PetscOptionsBool("-pc_bddc_neumann_approximate_scale","Inform PCBDDC that we need to scale the Neumann solve","none",pcbddc->NullSpace_corr[3],&pcbddc->NullSpace_corr[3],NULL);CHKERRQ(ierr);
  /* Primal space customization */
  ierr = PetscOptionsBool("-pc_bddc_use_local_mat_graph","Use or not adjacency graph of local mat for interface analysis","none",pcbddc->use_local_adj,&pcbddc->use_local_adj,NULL);CHKERRQ(ierr);
  ierr = PetscOptionsInt("-pc_bddc_graph_maxcount","Maximum number of shared subdomains for a connected component","none",pcbddc->graphmaxcount,&pcbddc->graphmaxcount,NULL);CHKERRQ(ierr);
  ierr = PetscOptionsBool("-pc_bddc_use_vertices","Use or not corner dofs in coarse space","none",pcbddc->use_vertices,&pcbddc->use_vertices,NULL);CHKERRQ(ierr);
  ierr = PetscOptionsBool("-pc_bddc_use_edges","Use or not edge constraints in coarse space","none",pcbddc->use_edges,&pcbddc->use_edges,NULL);CHKERRQ(ierr);
  ierr = PetscOptionsBool("-pc_bddc_use_faces","Use or not face constraints in coarse space","none",pcbddc->use_faces,&pcbddc->use_faces,NULL);CHKERRQ(ierr);
  ierr = PetscOptionsInt("-pc_bddc_vertex_size","Connected components smaller or equal to vertex size will be considered as primal vertices","none",pcbddc->vertex_size,&pcbddc->vertex_size,NULL);CHKERRQ(ierr);
  ierr = PetscOptionsBool("-pc_bddc_use_true_nnsp","Use near null space attached to the matrix without modifications","none",pcbddc->use_nnsp_true,&pcbddc->use_nnsp_true,NULL);CHKERRQ(ierr);
  ierr = PetscOptionsBool("-pc_bddc_use_qr_single","Use QR factorization for single constraints on cc (QR is always used when multiple constraints are present)","none",pcbddc->use_qr_single,&pcbddc->use_qr_single,NULL);CHKERRQ(ierr);
  /* Change of basis */
  ierr = PetscOptionsBool("-pc_bddc_use_change_of_basis","Use or not internal change of basis on local edge nodes","none",pcbddc->use_change_of_basis,&pcbddc->use_change_of_basis,NULL);CHKERRQ(ierr);
  ierr = PetscOptionsBool("-pc_bddc_use_change_on_faces","Use or not internal change of basis on local face nodes","none",pcbddc->use_change_on_faces,&pcbddc->use_change_on_faces,NULL);CHKERRQ(ierr);
  if (!pcbddc->use_change_of_basis) {
    pcbddc->use_change_on_faces = PETSC_FALSE;
  }
  /* Switch between M_2 (default) and M_3 preconditioners (as defined by C. Dohrmann in the ref. article) */
  ierr = PetscOptionsBool("-pc_bddc_switch_static","Switch on static condensation ops around the interface preconditioner","none",pcbddc->switch_static,&pcbddc->switch_static,NULL);CHKERRQ(ierr);
  ierr = PetscOptionsInt("-pc_bddc_coarse_eqs_per_proc","Number of equations per process for coarse problem redistribution (significant only at the coarsest level)","none",pcbddc->coarse_eqs_per_proc,&pcbddc->coarse_eqs_per_proc,NULL);CHKERRQ(ierr);
  ierr = PetscOptionsInt("-pc_bddc_coarsening_ratio","Set coarsening ratio used in multilevel coarsening","none",pcbddc->coarsening_ratio,&pcbddc->coarsening_ratio,NULL);CHKERRQ(ierr);
  ierr = PetscOptionsInt("-pc_bddc_levels","Set maximum number of levels for multilevel","none",pcbddc->max_levels,&pcbddc->max_levels,NULL);CHKERRQ(ierr);
  ierr = PetscOptionsBool("-pc_bddc_use_coarse_estimates","Use estimated eigenvalues for coarse problem","none",pcbddc->use_coarse_estimates,&pcbddc->use_coarse_estimates,NULL);CHKERRQ(ierr);
  ierr = PetscOptionsBool("-pc_bddc_use_deluxe_scaling","Use deluxe scaling for BDDC","none",pcbddc->use_deluxe_scaling,&pcbddc->use_deluxe_scaling,NULL);CHKERRQ(ierr);
  ierr = PetscOptionsBool("-pc_bddc_schur_rebuild","Whether or not the interface graph for Schur principal minors has to be rebuilt (i.e. define the interface without any adjacency)","none",pcbddc->sub_schurs_rebuild,&pcbddc->sub_schurs_rebuild,NULL);CHKERRQ(ierr);
  ierr = PetscOptionsInt("-pc_bddc_schur_layers","Number of dofs' layers for the computation of principal minors (i.e. -1 uses all dofs)","none",pcbddc->sub_schurs_layers,&pcbddc->sub_schurs_layers,NULL);CHKERRQ(ierr);
  ierr = PetscOptionsBool("-pc_bddc_schur_use_useradj","Whether or not the CSR graph specified by the user should be used for computing successive layers (default is to use adj of local mat)","none",pcbddc->sub_schurs_use_useradj,&pcbddc->sub_schurs_use_useradj,NULL);CHKERRQ(ierr);
  ierr = PetscOptionsBool("-pc_bddc_schur_exact","Whether or not to use the exact Schur complement instead of the reduced one (which excludes size 1 cc)","none",pcbddc->sub_schurs_exact_schur,&pcbddc->sub_schurs_exact_schur,NULL);CHKERRQ(ierr);
  ierr = PetscOptionsBool("-pc_bddc_deluxe_zerorows","Zero rows and columns of deluxe operators associated with primal dofs","none",pcbddc->deluxe_zerorows,&pcbddc->deluxe_zerorows,NULL);CHKERRQ(ierr);
  ierr = PetscOptionsBool("-pc_bddc_deluxe_singlemat","Collapse deluxe operators","none",pcbddc->deluxe_singlemat,&pcbddc->deluxe_singlemat,NULL);CHKERRQ(ierr);
  ierr = PetscOptionsBool("-pc_bddc_adaptive_userdefined","Use user-defined constraints (should be attached via MatSetNearNullSpace to pmat) in addition to those adaptively generated","none",pcbddc->adaptive_userdefined,&pcbddc->adaptive_userdefined,NULL);CHKERRQ(ierr);
  ierr = PetscOptionsReal("-pc_bddc_adaptive_threshold","Threshold to be used for adaptive selection of constraints","none",pcbddc->adaptive_threshold,&pcbddc->adaptive_threshold,NULL);CHKERRQ(ierr);
  ierr = PetscOptionsInt("-pc_bddc_adaptive_nmin","Minimum number of constraints per connected components","none",pcbddc->adaptive_nmin,&pcbddc->adaptive_nmin,NULL);CHKERRQ(ierr);
  ierr = PetscOptionsInt("-pc_bddc_adaptive_nmax","Maximum number of constraints per connected components","none",pcbddc->adaptive_nmax,&pcbddc->adaptive_nmax,NULL);CHKERRQ(ierr);
  ierr = PetscOptionsBool("-pc_bddc_symmetric","Symmetric computation of primal basis functions","none",pcbddc->symmetric_primal,&pcbddc->symmetric_primal,NULL);CHKERRQ(ierr);
  ierr = PetscOptionsInt("-pc_bddc_coarse_adj","Number of processors where to map the coarse adjacency list","none",pcbddc->coarse_adj_red,&pcbddc->coarse_adj_red,NULL);CHKERRQ(ierr);
  ierr = PetscOptionsBool("-pc_bddc_benign_trick","Apply the benign subspace trick to saddle point problems with discontinuous pressures","none",pcbddc->benign_saddle_point,&pcbddc->benign_saddle_point,NULL);CHKERRQ(ierr);
  ierr = PetscOptionsBool("-pc_bddc_benign_change","Compute the pressure change of basis explicitly","none",pcbddc->benign_change_explicit,&pcbddc->benign_change_explicit,NULL);CHKERRQ(ierr);
  ierr = PetscOptionsBool("-pc_bddc_benign_compute_correction","Compute the benign correction during PreSolve","none",pcbddc->benign_compute_correction,&pcbddc->benign_compute_correction,NULL);CHKERRQ(ierr);
  ierr = PetscOptionsBool("-pc_bddc_nonetflux","Automatic computation of no-net-flux quadrature weights","none",pcbddc->compute_nonetflux,&pcbddc->compute_nonetflux,NULL);CHKERRQ(ierr);
  ierr = PetscOptionsBool("-pc_bddc_detect_disconnected","Detects disconnected subdomains","none",pcbddc->detect_disconnected,&pcbddc->detect_disconnected,NULL);CHKERRQ(ierr);
  ierr = PetscOptionsBool("-pc_bddc_eliminate_dirichlet","Whether or not we want to eliminate dirichlet dofs during presolve","none",pcbddc->eliminate_dirdofs,&pcbddc->eliminate_dirdofs,NULL);CHKERRQ(ierr);
  ierr = PetscOptionsTail();CHKERRQ(ierr);
  PetscFunctionReturn(0);
}

static PetscErrorCode PCView_BDDC(PC pc,PetscViewer viewer)
{
  PC_BDDC              *pcbddc = (PC_BDDC*)pc->data;
  PC_IS                *pcis = (PC_IS*)pc->data;
  PetscErrorCode       ierr;
  PetscBool            isascii,isstring;
  PetscSubcomm         subcomm;
  PetscViewer          subviewer;

  PetscFunctionBegin;
  ierr = PetscObjectTypeCompare((PetscObject)viewer,PETSCVIEWERASCII,&isascii);CHKERRQ(ierr);
  ierr = PetscObjectTypeCompare((PetscObject)viewer,PETSCVIEWERSTRING,&isstring);CHKERRQ(ierr);
  /* Nothing printed for the String viewer */
  /* ASCII viewer */
  if (isascii) {
    PetscMPIInt   color,rank,size;
    PetscInt64    loc[7],gsum[6],gmax[6],gmin[6],totbenign;
    PetscScalar   interface_size;
    PetscReal     ratio1=0.,ratio2=0.;
    Vec           counter;

    if (!pc->setupcalled) {
      ierr = PetscViewerASCIIPrintf(viewer,"  Partial information available: preconditioner has not been setup yet\n");CHKERRQ(ierr);
    }
    ierr = PetscViewerASCIIPrintf(viewer,"  Use verbose output: %D\n",pcbddc->dbg_flag);CHKERRQ(ierr);
    ierr = PetscViewerASCIIPrintf(viewer,"  Use user-defined CSR: %d\n",!!pcbddc->mat_graph->nvtxs_csr);CHKERRQ(ierr);
    ierr = PetscViewerASCIIPrintf(viewer,"  Use local mat graph: %d\n",pcbddc->use_local_adj && !pcbddc->mat_graph->nvtxs_csr);CHKERRQ(ierr);
    if (pcbddc->mat_graph->twodim) {
      ierr = PetscViewerASCIIPrintf(viewer,"  Connectivity graph topological dimension: 2\n");CHKERRQ(ierr);
    } else {
      ierr = PetscViewerASCIIPrintf(viewer,"  Connectivity graph topological dimension: 3\n");CHKERRQ(ierr);
    }
    if (pcbddc->graphmaxcount != PETSC_MAX_INT) {
      ierr = PetscViewerASCIIPrintf(viewer,"  Graph max count: %D\n",pcbddc->graphmaxcount);CHKERRQ(ierr);
    }
    ierr = PetscViewerASCIIPrintf(viewer,"  Use vertices: %d (vertex size %D)\n",pcbddc->use_vertices,pcbddc->vertex_size);CHKERRQ(ierr);
    ierr = PetscViewerASCIIPrintf(viewer,"  Use edges: %d\n",pcbddc->use_edges);CHKERRQ(ierr);
    ierr = PetscViewerASCIIPrintf(viewer,"  Use faces: %d\n",pcbddc->use_faces);CHKERRQ(ierr);
    ierr = PetscViewerASCIIPrintf(viewer,"  Use true near null space: %d\n",pcbddc->use_nnsp_true);CHKERRQ(ierr);
    ierr = PetscViewerASCIIPrintf(viewer,"  Use QR for single constraints on cc: %d\n",pcbddc->use_qr_single);CHKERRQ(ierr);
    ierr = PetscViewerASCIIPrintf(viewer,"  Use change of basis on local edge nodes: %d\n",pcbddc->use_change_of_basis);CHKERRQ(ierr);
    ierr = PetscViewerASCIIPrintf(viewer,"  Use change of basis on local face nodes: %d\n",pcbddc->use_change_on_faces);CHKERRQ(ierr);
    ierr = PetscViewerASCIIPrintf(viewer,"  User defined change of basis matrix: %d\n",!!pcbddc->user_ChangeOfBasisMatrix);CHKERRQ(ierr);
    ierr = PetscViewerASCIIPrintf(viewer,"  Has change of basis matrix: %d\n",!!pcbddc->ChangeOfBasisMatrix);CHKERRQ(ierr);
    ierr = PetscViewerASCIIPrintf(viewer,"  Eliminate dirichlet boundary dofs: %d\n",pcbddc->eliminate_dirdofs);CHKERRQ(ierr);
    ierr = PetscViewerASCIIPrintf(viewer,"  Switch on static condensation ops around the interface preconditioner: %d\n",pcbddc->switch_static);CHKERRQ(ierr);
    ierr = PetscViewerASCIIPrintf(viewer,"  Use exact dirichlet trick: %d\n",pcbddc->use_exact_dirichlet_trick);CHKERRQ(ierr);
    ierr = PetscViewerASCIIPrintf(viewer,"  Multilevel max levels: %D\n",pcbddc->max_levels);CHKERRQ(ierr);
    ierr = PetscViewerASCIIPrintf(viewer,"  Multilevel coarsening ratio: %D\n",pcbddc->coarsening_ratio);CHKERRQ(ierr);
    ierr = PetscViewerASCIIPrintf(viewer,"  Use estimated eigs for coarse problem: %d\n",pcbddc->use_coarse_estimates);CHKERRQ(ierr);
    ierr = PetscViewerASCIIPrintf(viewer,"  Use deluxe scaling: %d\n",pcbddc->use_deluxe_scaling);CHKERRQ(ierr);
    ierr = PetscViewerASCIIPrintf(viewer,"  Use deluxe zerorows: %d\n",pcbddc->deluxe_zerorows);CHKERRQ(ierr);
    ierr = PetscViewerASCIIPrintf(viewer,"  Use deluxe singlemat: %d\n",pcbddc->deluxe_singlemat);CHKERRQ(ierr);
    ierr = PetscViewerASCIIPrintf(viewer,"  Rebuild interface graph for Schur principal minors: %d\n",pcbddc->sub_schurs_rebuild);CHKERRQ(ierr);
    ierr = PetscViewerASCIIPrintf(viewer,"  Number of dofs' layers for the computation of principal minors: %D\n",pcbddc->sub_schurs_layers);CHKERRQ(ierr);
    ierr = PetscViewerASCIIPrintf(viewer,"  Use user CSR graph to compute successive layers: %d\n",pcbddc->sub_schurs_use_useradj);CHKERRQ(ierr);
<<<<<<< HEAD
    ierr = PetscViewerASCIIPrintf(viewer,"  Adaptive constraint selection threshold (active %d, userdefined %d): %g\n",pcbddc->adaptive_threshold,pcbddc->adaptive_selection,pcbddc->adaptive_userdefined);CHKERRQ(ierr);
    ierr = PetscViewerASCIIPrintf(viewer,"  Min constraints / connected component: %D\n",pcbddc->adaptive_nmin);CHKERRQ(ierr);
    ierr = PetscViewerASCIIPrintf(viewer,"  Max constraints / connected component: %D\n",pcbddc->adaptive_nmax);CHKERRQ(ierr);
=======
    ierr = PetscViewerASCIIPrintf(viewer,"  Adaptive constraint selection threshold (active %d, userdefined %d): %g\n",pcbddc->adaptive_selection,pcbddc->adaptive_userdefined,pcbddc->adaptive_threshold);CHKERRQ(ierr);
    ierr = PetscViewerASCIIPrintf(viewer,"  Min constraints / connected component: %d\n",pcbddc->adaptive_nmin);CHKERRQ(ierr);
    ierr = PetscViewerASCIIPrintf(viewer,"  Max constraints / connected component: %d\n",pcbddc->adaptive_nmax);CHKERRQ(ierr);
>>>>>>> 18032b1b
    ierr = PetscViewerASCIIPrintf(viewer,"  Invert exact Schur complement for adaptive selection: %d\n",pcbddc->sub_schurs_exact_schur);CHKERRQ(ierr);
    ierr = PetscViewerASCIIPrintf(viewer,"  Symmetric computation of primal basis functions: %d\n",pcbddc->symmetric_primal);CHKERRQ(ierr);
    ierr = PetscViewerASCIIPrintf(viewer,"  Num. Procs. to map coarse adjacency list: %D\n",pcbddc->coarse_adj_red);CHKERRQ(ierr);
    ierr = PetscViewerASCIIPrintf(viewer,"  Coarse eqs per proc (significant at the coarsest level): %D\n",pcbddc->coarse_eqs_per_proc);CHKERRQ(ierr);
    ierr = PetscViewerASCIIPrintf(viewer,"  Detect disconnected: %d\n",pcbddc->detect_disconnected);CHKERRQ(ierr);
    ierr = PetscViewerASCIIPrintf(viewer,"  Benign subspace trick: %d (change explicit %d)\n",pcbddc->benign_saddle_point,pcbddc->benign_change_explicit);CHKERRQ(ierr);
    ierr = PetscViewerASCIIPrintf(viewer,"  Benign subspace trick is active: %d\n",pcbddc->benign_have_null);CHKERRQ(ierr);
    ierr = PetscViewerASCIIPrintf(viewer,"  Algebraic computation of no-net-flux %d\n",pcbddc->compute_nonetflux);CHKERRQ(ierr);
    if (!pc->setupcalled) PetscFunctionReturn(0);

    /* compute interface size */
    ierr = VecSet(pcis->vec1_B,1.0);CHKERRQ(ierr);
    ierr = MatCreateVecs(pc->pmat,&counter,0);CHKERRQ(ierr);
    ierr = VecSet(counter,0.0);CHKERRQ(ierr);
    ierr = VecScatterBegin(pcis->global_to_B,pcis->vec1_B,counter,INSERT_VALUES,SCATTER_REVERSE);CHKERRQ(ierr);
    ierr = VecScatterEnd(pcis->global_to_B,pcis->vec1_B,counter,INSERT_VALUES,SCATTER_REVERSE);CHKERRQ(ierr);
    ierr = VecSum(counter,&interface_size);CHKERRQ(ierr);
    ierr = VecDestroy(&counter);CHKERRQ(ierr);

    /* compute some statistics on the domain decomposition */
    gsum[0] = 1;
    gsum[1] = gsum[2] = gsum[3] = gsum[4] = gsum[5] = 0;
    loc[0]  = !!pcis->n;
    loc[1]  = pcis->n - pcis->n_B;
    loc[2]  = pcis->n_B;
    loc[3]  = pcbddc->local_primal_size;
    loc[4]  = pcis->n;
    loc[5]  = pcbddc->n_local_subs > 0 ? pcbddc->n_local_subs : (pcis->n ? 1 : 0);
    loc[6]  = pcbddc->benign_n;
    ierr = MPI_Reduce(loc,gsum,6,MPIU_INT64,MPI_SUM,0,PetscObjectComm((PetscObject)pc));CHKERRQ(ierr);
    if (!loc[0]) loc[1] = loc[2] = loc[3] = loc[4] = loc[5] = -1;
    ierr = MPI_Reduce(loc,gmax,6,MPIU_INT64,MPI_MAX,0,PetscObjectComm((PetscObject)pc));CHKERRQ(ierr);
    if (!loc[0]) loc[1] = loc[2] = loc[3] = loc[4] = loc[5] = PETSC_MAX_INT;
    ierr = MPI_Reduce(loc,gmin,6,MPIU_INT64,MPI_MIN,0,PetscObjectComm((PetscObject)pc));CHKERRQ(ierr);
    ierr = MPI_Reduce(&loc[6],&totbenign,1,MPIU_INT64,MPI_SUM,0,PetscObjectComm((PetscObject)pc));CHKERRQ(ierr);
    if (pcbddc->coarse_size) {
      ratio1 = pc->pmat->rmap->N/(1.*pcbddc->coarse_size);
      ratio2 = PetscRealPart(interface_size)/pcbddc->coarse_size;
    }
    ierr = PetscViewerASCIIPrintf(viewer,"  ********************************** STATISTICS AT LEVEL %d **********************************\n",pcbddc->current_level);CHKERRQ(ierr);
    ierr = PetscViewerASCIIPrintf(viewer,"  Global dofs sizes: all %D interface %D coarse %D\n",pc->pmat->rmap->N,(PetscInt)PetscRealPart(interface_size),pcbddc->coarse_size);CHKERRQ(ierr);
    ierr = PetscViewerASCIIPrintf(viewer,"  Coarsening ratios: all/coarse %D interface/coarse %D\n",(PetscInt)ratio1,(PetscInt)ratio2);CHKERRQ(ierr);
    ierr = PetscViewerASCIIPrintf(viewer,"  Active processes : %D\n",(PetscInt)gsum[0]);CHKERRQ(ierr);
    ierr = PetscViewerASCIIPrintf(viewer,"  Total subdomains : %D\n",(PetscInt)gsum[5]);CHKERRQ(ierr);
    if (pcbddc->benign_have_null) {
      ierr = PetscViewerASCIIPrintf(viewer,"  Benign subs      : %D\n",(PetscInt)totbenign);CHKERRQ(ierr);
    }
    ierr = PetscViewerASCIIPrintf(viewer,"  Dofs type        :\tMIN\tMAX\tMEAN\n");CHKERRQ(ierr);
    ierr = PetscViewerASCIIPrintf(viewer,"  Interior  dofs   :\t%D\t%D\t%D\n",(PetscInt)gmin[1],(PetscInt)gmax[1],(PetscInt)(gsum[1]/gsum[0]));CHKERRQ(ierr);
    ierr = PetscViewerASCIIPrintf(viewer,"  Interface dofs   :\t%D\t%D\t%D\n",(PetscInt)gmin[2],(PetscInt)gmax[2],(PetscInt)(gsum[2]/gsum[0]));CHKERRQ(ierr);
    ierr = PetscViewerASCIIPrintf(viewer,"  Primal    dofs   :\t%D\t%D\t%D\n",(PetscInt)gmin[3],(PetscInt)gmax[3],(PetscInt)(gsum[3]/gsum[0]));CHKERRQ(ierr);
    ierr = PetscViewerASCIIPrintf(viewer,"  Local     dofs   :\t%D\t%D\t%D\n",(PetscInt)gmin[4],(PetscInt)gmax[4],(PetscInt)(gsum[4]/gsum[0]));CHKERRQ(ierr);
    ierr = PetscViewerASCIIPrintf(viewer,"  Local     subs   :\t%D\t%D\n"    ,(PetscInt)gmin[5],(PetscInt)gmax[5]);CHKERRQ(ierr);
    ierr = PetscViewerASCIIPrintf(viewer,"  ********************************** COARSE PROBLEM DETAILS *********************************\n");CHKERRQ(ierr);
    ierr = PetscViewerFlush(viewer);CHKERRQ(ierr);

    /* the coarse problem can be handled by a different communicator */
    if (pcbddc->coarse_ksp) color = 1;
    else color = 0;
    ierr = MPI_Comm_rank(PetscObjectComm((PetscObject)pc),&rank);CHKERRQ(ierr);
    ierr = MPI_Comm_size(PetscObjectComm((PetscObject)pc),&size);CHKERRQ(ierr);
    ierr = PetscSubcommCreate(PetscObjectComm((PetscObject)pc),&subcomm);CHKERRQ(ierr);
    ierr = PetscSubcommSetNumber(subcomm,PetscMin(size,2));CHKERRQ(ierr);
    ierr = PetscSubcommSetTypeGeneral(subcomm,color,rank);CHKERRQ(ierr);
    ierr = PetscViewerGetSubViewer(viewer,PetscSubcommChild(subcomm),&subviewer);CHKERRQ(ierr);
    if (color == 1) {
      ierr = KSPView(pcbddc->coarse_ksp,subviewer);CHKERRQ(ierr);
      ierr = PetscViewerFlush(subviewer);CHKERRQ(ierr);
    }
    ierr = PetscViewerRestoreSubViewer(viewer,PetscSubcommChild(subcomm),&subviewer);CHKERRQ(ierr);
    ierr = PetscSubcommDestroy(&subcomm);CHKERRQ(ierr);
    ierr = PetscViewerFlush(viewer);CHKERRQ(ierr);
  }
  PetscFunctionReturn(0);
}

static PetscErrorCode PCBDDCSetDiscreteGradient_BDDC(PC pc, Mat G, PetscInt order, PetscInt field, PetscBool global, PetscBool conforming)
{
  PC_BDDC        *pcbddc = (PC_BDDC*)pc->data;
  PetscErrorCode ierr;

  PetscFunctionBegin;
  ierr = PetscObjectReference((PetscObject)G);CHKERRQ(ierr);
  ierr = MatDestroy(&pcbddc->discretegradient);CHKERRQ(ierr);
  pcbddc->discretegradient = G;
  pcbddc->nedorder         = order > 0 ? order : -order;
  pcbddc->nedfield         = field;
  pcbddc->nedglobal        = global;
  pcbddc->conforming       = conforming;
  PetscFunctionReturn(0);
}

/*@
 PCBDDCSetDiscreteGradient - Sets the discrete gradient

   Collective on PC

   Input Parameters:
+  pc         - the preconditioning context
.  G          - the discrete gradient matrix (should be in AIJ format)
.  order      - the order of the Nedelec space (1 for the lowest order)
.  field      - the field id of the Nedelec dofs (not used if the fields have not been specified)
.  global     - the type of global ordering for the rows of G
-  conforming - whether the mesh is conforming or not

   Level: advanced

   Notes: The discrete gradient matrix G is used to analyze the subdomain edges, and it should not contain any zero entry.
          For variable order spaces, the order should be set to zero.
          If global is true, the rows of G should be given in global ordering for the whole dofs;
          if false, the ordering should be global for the Nedelec field.
          In the latter case, it should hold gid[i] < gid[j] iff geid[i] < geid[j], with gid the global orderding for all the dofs
          and geid the one for the Nedelec field.

.seealso: PCBDDC,PCBDDCSetDofsSplitting(),PCBDDCSetDofsSplittingLocal()
@*/
PetscErrorCode PCBDDCSetDiscreteGradient(PC pc, Mat G, PetscInt order, PetscInt field, PetscBool global, PetscBool conforming)
{
  PetscErrorCode ierr;

  PetscFunctionBegin;
  PetscValidHeaderSpecific(pc,PC_CLASSID,1);
  PetscValidHeaderSpecific(G,MAT_CLASSID,2);
  PetscValidLogicalCollectiveInt(pc,order,3);
  PetscValidLogicalCollectiveInt(pc,field,4);
  PetscValidLogicalCollectiveBool(pc,global,5);
  PetscValidLogicalCollectiveBool(pc,conforming,6);
  PetscCheckSameComm(pc,1,G,2);
  ierr = PetscTryMethod(pc,"PCBDDCSetDiscreteGradient_C",(PC,Mat,PetscInt,PetscInt,PetscBool,PetscBool),(pc,G,order,field,global,conforming));CHKERRQ(ierr);
  PetscFunctionReturn(0);
}

static PetscErrorCode PCBDDCSetDivergenceMat_BDDC(PC pc, Mat divudotp, PetscBool trans, IS vl2l)
{
  PC_BDDC        *pcbddc = (PC_BDDC*)pc->data;
  PetscErrorCode ierr;

  PetscFunctionBegin;
  ierr = PetscObjectReference((PetscObject)divudotp);CHKERRQ(ierr);
  ierr = MatDestroy(&pcbddc->divudotp);CHKERRQ(ierr);
  pcbddc->divudotp = divudotp;
  pcbddc->divudotp_trans = trans;
  pcbddc->compute_nonetflux = PETSC_TRUE;
  if (vl2l) {
    ierr = PetscObjectReference((PetscObject)vl2l);CHKERRQ(ierr);
    ierr = ISDestroy(&pcbddc->divudotp_vl2l);CHKERRQ(ierr);
    pcbddc->divudotp_vl2l = vl2l;
  }
  PetscFunctionReturn(0);
}

/*@
 PCBDDCSetDivergenceMat - Sets the linear operator representing \int_\Omega \div {\bf u} \cdot p dx

   Collective on PC

   Input Parameters:
+  pc - the preconditioning context
.  divudotp - the matrix (must be of type MATIS)
.  trans - if trans if false (resp. true), then pressures are in the test (trial) space and velocities are in the trial (test) space.
-  vl2l - optional IS describing the local (wrt the local mat in divudotp) to local (wrt the local mat in pc->pmat) map for the velocities

   Level: advanced

   Notes: This auxiliary matrix is used to compute quadrature weights representing the net-flux across subdomain boundaries

.seealso: PCBDDC
@*/
PetscErrorCode PCBDDCSetDivergenceMat(PC pc, Mat divudotp, PetscBool trans, IS vl2l)
{
  PetscBool      ismatis;
  PetscErrorCode ierr;

  PetscFunctionBegin;
  PetscValidHeaderSpecific(pc,PC_CLASSID,1);
  PetscValidHeaderSpecific(divudotp,MAT_CLASSID,2);
  PetscCheckSameComm(pc,1,divudotp,2);
  PetscValidLogicalCollectiveBool(pc,trans,3);
  if (vl2l) PetscValidHeaderSpecific(divudotp,IS_CLASSID,4);
  ierr = PetscObjectTypeCompare((PetscObject)divudotp,MATIS,&ismatis);CHKERRQ(ierr);
  if (!ismatis) SETERRQ(PetscObjectComm((PetscObject)pc),PETSC_ERR_ARG_WRONG,"Divergence matrix needs to be of type MATIS");
  ierr = PetscTryMethod(pc,"PCBDDCSetDivergenceMat_C",(PC,Mat,PetscBool,IS),(pc,divudotp,trans,vl2l));CHKERRQ(ierr);
  PetscFunctionReturn(0);
}

static PetscErrorCode PCBDDCSetChangeOfBasisMat_BDDC(PC pc, Mat change, PetscBool interior)
{
  PC_BDDC        *pcbddc = (PC_BDDC*)pc->data;
  PetscErrorCode ierr;

  PetscFunctionBegin;
  ierr = PetscObjectReference((PetscObject)change);CHKERRQ(ierr);
  ierr = MatDestroy(&pcbddc->user_ChangeOfBasisMatrix);CHKERRQ(ierr);
  pcbddc->user_ChangeOfBasisMatrix = change;
  pcbddc->change_interior = interior;
  PetscFunctionReturn(0);
}
/*@
 PCBDDCSetChangeOfBasisMat - Set user defined change of basis for dofs

   Collective on PC

   Input Parameters:
+  pc - the preconditioning context
.  change - the change of basis matrix
-  interior - whether or not the change of basis modifies interior dofs

   Level: intermediate

   Notes:

.seealso: PCBDDC
@*/
PetscErrorCode PCBDDCSetChangeOfBasisMat(PC pc, Mat change, PetscBool interior)
{
  PetscErrorCode ierr;

  PetscFunctionBegin;
  PetscValidHeaderSpecific(pc,PC_CLASSID,1);
  PetscValidHeaderSpecific(change,MAT_CLASSID,2);
  PetscCheckSameComm(pc,1,change,2);
  if (pc->mat) {
    PetscInt rows_c,cols_c,rows,cols;
    ierr = MatGetSize(pc->mat,&rows,&cols);CHKERRQ(ierr);
    ierr = MatGetSize(change,&rows_c,&cols_c);CHKERRQ(ierr);
    if (rows_c != rows) SETERRQ2(PetscObjectComm((PetscObject)pc),PETSC_ERR_SUP,"Invalid number of rows for change of basis matrix! %D != %D",rows_c,rows);
    if (cols_c != cols) SETERRQ2(PetscObjectComm((PetscObject)pc),PETSC_ERR_SUP,"Invalid number of columns for change of basis matrix! %D != %D",cols_c,cols);
    ierr = MatGetLocalSize(pc->mat,&rows,&cols);CHKERRQ(ierr);
    ierr = MatGetLocalSize(change,&rows_c,&cols_c);CHKERRQ(ierr);
    if (rows_c != rows) SETERRQ2(PetscObjectComm((PetscObject)pc),PETSC_ERR_SUP,"Invalid number of local rows for change of basis matrix! %D != %D",rows_c,rows);
    if (cols_c != cols) SETERRQ2(PetscObjectComm((PetscObject)pc),PETSC_ERR_SUP,"Invalid number of local columns for change of basis matrix! %D != %D",cols_c,cols);
  }
  ierr = PetscTryMethod(pc,"PCBDDCSetChangeOfBasisMat_C",(PC,Mat,PetscBool),(pc,change,interior));CHKERRQ(ierr);
  PetscFunctionReturn(0);
}

static PetscErrorCode PCBDDCSetPrimalVerticesIS_BDDC(PC pc, IS PrimalVertices)
{
  PC_BDDC        *pcbddc = (PC_BDDC*)pc->data;
  PetscBool      isequal = PETSC_FALSE;
  PetscErrorCode ierr;

  PetscFunctionBegin;
  ierr = PetscObjectReference((PetscObject)PrimalVertices);CHKERRQ(ierr);
  if (pcbddc->user_primal_vertices) {
    ierr = ISEqual(PrimalVertices,pcbddc->user_primal_vertices,&isequal);CHKERRQ(ierr);
  }
  ierr = ISDestroy(&pcbddc->user_primal_vertices);CHKERRQ(ierr);
  ierr = ISDestroy(&pcbddc->user_primal_vertices_local);CHKERRQ(ierr);
  pcbddc->user_primal_vertices = PrimalVertices;
  if (!isequal) pcbddc->recompute_topography = PETSC_TRUE;
  PetscFunctionReturn(0);
}
/*@
 PCBDDCSetPrimalVerticesIS - Set additional user defined primal vertices in PCBDDC

   Collective

   Input Parameters:
+  pc - the preconditioning context
-  PrimalVertices - index set of primal vertices in global numbering (can be empty)

   Level: intermediate

   Notes:
     Any process can list any global node

.seealso: PCBDDC
@*/
PetscErrorCode PCBDDCSetPrimalVerticesIS(PC pc, IS PrimalVertices)
{
  PetscErrorCode ierr;

  PetscFunctionBegin;
  PetscValidHeaderSpecific(pc,PC_CLASSID,1);
  PetscValidHeaderSpecific(PrimalVertices,IS_CLASSID,2);
  PetscCheckSameComm(pc,1,PrimalVertices,2);
  ierr = PetscTryMethod(pc,"PCBDDCSetPrimalVerticesIS_C",(PC,IS),(pc,PrimalVertices));CHKERRQ(ierr);
  PetscFunctionReturn(0);
}

static PetscErrorCode PCBDDCSetPrimalVerticesLocalIS_BDDC(PC pc, IS PrimalVertices)
{
  PC_BDDC        *pcbddc = (PC_BDDC*)pc->data;
  PetscBool      isequal = PETSC_FALSE;
  PetscErrorCode ierr;

  PetscFunctionBegin;
  ierr = PetscObjectReference((PetscObject)PrimalVertices);CHKERRQ(ierr);
  if (pcbddc->user_primal_vertices_local) {
    ierr = ISEqual(PrimalVertices,pcbddc->user_primal_vertices_local,&isequal);CHKERRQ(ierr);
  }
  ierr = ISDestroy(&pcbddc->user_primal_vertices);CHKERRQ(ierr);
  ierr = ISDestroy(&pcbddc->user_primal_vertices_local);CHKERRQ(ierr);
  pcbddc->user_primal_vertices_local = PrimalVertices;
  if (!isequal) pcbddc->recompute_topography = PETSC_TRUE;
  PetscFunctionReturn(0);
}
/*@
 PCBDDCSetPrimalVerticesLocalIS - Set additional user defined primal vertices in PCBDDC

   Collective

   Input Parameters:
+  pc - the preconditioning context
-  PrimalVertices - index set of primal vertices in local numbering (can be empty)

   Level: intermediate

   Notes:

.seealso: PCBDDC
@*/
PetscErrorCode PCBDDCSetPrimalVerticesLocalIS(PC pc, IS PrimalVertices)
{
  PetscErrorCode ierr;

  PetscFunctionBegin;
  PetscValidHeaderSpecific(pc,PC_CLASSID,1);
  PetscValidHeaderSpecific(PrimalVertices,IS_CLASSID,2);
  PetscCheckSameComm(pc,1,PrimalVertices,2);
  ierr = PetscTryMethod(pc,"PCBDDCSetPrimalVerticesLocalIS_C",(PC,IS),(pc,PrimalVertices));CHKERRQ(ierr);
  PetscFunctionReturn(0);
}

static PetscErrorCode PCBDDCSetCoarseningRatio_BDDC(PC pc,PetscInt k)
{
  PC_BDDC  *pcbddc = (PC_BDDC*)pc->data;

  PetscFunctionBegin;
  pcbddc->coarsening_ratio = k;
  PetscFunctionReturn(0);
}

/*@
 PCBDDCSetCoarseningRatio - Set coarsening ratio used in multilevel

   Logically collective on PC

   Input Parameters:
+  pc - the preconditioning context
-  k - coarsening ratio (H/h at the coarser level)

   Options Database Keys:
.    -pc_bddc_coarsening_ratio

   Level: intermediate

   Notes:
     Approximatively k subdomains at the finer level will be aggregated into a single subdomain at the coarser level

.seealso: PCBDDC, PCBDDCSetLevels()
@*/
PetscErrorCode PCBDDCSetCoarseningRatio(PC pc,PetscInt k)
{
  PetscErrorCode ierr;

  PetscFunctionBegin;
  PetscValidHeaderSpecific(pc,PC_CLASSID,1);
  PetscValidLogicalCollectiveInt(pc,k,2);
  ierr = PetscTryMethod(pc,"PCBDDCSetCoarseningRatio_C",(PC,PetscInt),(pc,k));CHKERRQ(ierr);
  PetscFunctionReturn(0);
}

/* The following functions (PCBDDCSetUseExactDirichlet PCBDDCSetLevel) are not public */
static PetscErrorCode PCBDDCSetUseExactDirichlet_BDDC(PC pc,PetscBool flg)
{
  PC_BDDC  *pcbddc = (PC_BDDC*)pc->data;

  PetscFunctionBegin;
  pcbddc->use_exact_dirichlet_trick = flg;
  PetscFunctionReturn(0);
}

PetscErrorCode PCBDDCSetUseExactDirichlet(PC pc,PetscBool flg)
{
  PetscErrorCode ierr;

  PetscFunctionBegin;
  PetscValidHeaderSpecific(pc,PC_CLASSID,1);
  PetscValidLogicalCollectiveBool(pc,flg,2);
  ierr = PetscTryMethod(pc,"PCBDDCSetUseExactDirichlet_C",(PC,PetscBool),(pc,flg));CHKERRQ(ierr);
  PetscFunctionReturn(0);
}

static PetscErrorCode PCBDDCSetLevel_BDDC(PC pc,PetscInt level)
{
  PC_BDDC  *pcbddc = (PC_BDDC*)pc->data;

  PetscFunctionBegin;
  pcbddc->current_level = level;
  PetscFunctionReturn(0);
}

PetscErrorCode PCBDDCSetLevel(PC pc,PetscInt level)
{
  PetscErrorCode ierr;

  PetscFunctionBegin;
  PetscValidHeaderSpecific(pc,PC_CLASSID,1);
  PetscValidLogicalCollectiveInt(pc,level,2);
  ierr = PetscTryMethod(pc,"PCBDDCSetLevel_C",(PC,PetscInt),(pc,level));CHKERRQ(ierr);
  PetscFunctionReturn(0);
}

static PetscErrorCode PCBDDCSetLevels_BDDC(PC pc,PetscInt levels)
{
  PC_BDDC  *pcbddc = (PC_BDDC*)pc->data;

  PetscFunctionBegin;
  pcbddc->max_levels = levels;
  PetscFunctionReturn(0);
}

/*@
 PCBDDCSetLevels - Sets the maximum number of levels for multilevel

   Logically collective on PC

   Input Parameters:
+  pc - the preconditioning context
-  levels - the maximum number of levels (max 9)

   Options Database Keys:
.    -pc_bddc_levels

   Level: intermediate

   Notes:
     Default value is 0, i.e. traditional one-level BDDC

.seealso: PCBDDC, PCBDDCSetCoarseningRatio()
@*/
PetscErrorCode PCBDDCSetLevels(PC pc,PetscInt levels)
{
  PetscErrorCode ierr;

  PetscFunctionBegin;
  PetscValidHeaderSpecific(pc,PC_CLASSID,1);
  PetscValidLogicalCollectiveInt(pc,levels,2);
  if (levels > 99) SETERRQ(PetscObjectComm((PetscObject)pc),PETSC_ERR_SUP,"Maximum number of levels for bddc is 99\n");
  ierr = PetscTryMethod(pc,"PCBDDCSetLevels_C",(PC,PetscInt),(pc,levels));CHKERRQ(ierr);
  PetscFunctionReturn(0);
}

static PetscErrorCode PCBDDCSetDirichletBoundaries_BDDC(PC pc,IS DirichletBoundaries)
{
  PC_BDDC        *pcbddc = (PC_BDDC*)pc->data;
  PetscBool      isequal = PETSC_FALSE;
  PetscErrorCode ierr;

  PetscFunctionBegin;
  ierr = PetscObjectReference((PetscObject)DirichletBoundaries);CHKERRQ(ierr);
  if (pcbddc->DirichletBoundaries) {
    ierr = ISEqual(DirichletBoundaries,pcbddc->DirichletBoundaries,&isequal);CHKERRQ(ierr);
  }
  /* last user setting takes precendence -> destroy any other customization */
  ierr = ISDestroy(&pcbddc->DirichletBoundariesLocal);CHKERRQ(ierr);
  ierr = ISDestroy(&pcbddc->DirichletBoundaries);CHKERRQ(ierr);
  pcbddc->DirichletBoundaries = DirichletBoundaries;
  if (!isequal) pcbddc->recompute_topography = PETSC_TRUE;
  PetscFunctionReturn(0);
}

/*@
 PCBDDCSetDirichletBoundaries - Set IS defining Dirichlet boundaries for the global problem.

   Collective

   Input Parameters:
+  pc - the preconditioning context
-  DirichletBoundaries - parallel IS defining the Dirichlet boundaries

   Level: intermediate

   Notes:
     Provide the information if you used MatZeroRows/Columns routines. Any process can list any global node

.seealso: PCBDDC, PCBDDCSetDirichletBoundariesLocal(), MatZeroRows(), MatZeroRowsColumns()
@*/
PetscErrorCode PCBDDCSetDirichletBoundaries(PC pc,IS DirichletBoundaries)
{
  PetscErrorCode ierr;

  PetscFunctionBegin;
  PetscValidHeaderSpecific(pc,PC_CLASSID,1);
  PetscValidHeaderSpecific(DirichletBoundaries,IS_CLASSID,2);
  PetscCheckSameComm(pc,1,DirichletBoundaries,2);
  ierr = PetscTryMethod(pc,"PCBDDCSetDirichletBoundaries_C",(PC,IS),(pc,DirichletBoundaries));CHKERRQ(ierr);
  PetscFunctionReturn(0);
}

static PetscErrorCode PCBDDCSetDirichletBoundariesLocal_BDDC(PC pc,IS DirichletBoundaries)
{
  PC_BDDC        *pcbddc = (PC_BDDC*)pc->data;
  PetscBool      isequal = PETSC_FALSE;
  PetscErrorCode ierr;

  PetscFunctionBegin;
  ierr = PetscObjectReference((PetscObject)DirichletBoundaries);CHKERRQ(ierr);
  if (pcbddc->DirichletBoundariesLocal) {
    ierr = ISEqual(DirichletBoundaries,pcbddc->DirichletBoundariesLocal,&isequal);CHKERRQ(ierr);
  }
  /* last user setting takes precendence -> destroy any other customization */
  ierr = ISDestroy(&pcbddc->DirichletBoundariesLocal);CHKERRQ(ierr);
  ierr = ISDestroy(&pcbddc->DirichletBoundaries);CHKERRQ(ierr);
  pcbddc->DirichletBoundariesLocal = DirichletBoundaries;
  if (!isequal) pcbddc->recompute_topography = PETSC_TRUE;
  PetscFunctionReturn(0);
}

/*@
 PCBDDCSetDirichletBoundariesLocal - Set IS defining Dirichlet boundaries for the global problem in local ordering.

   Collective

   Input Parameters:
+  pc - the preconditioning context
-  DirichletBoundaries - parallel IS defining the Dirichlet boundaries (in local ordering)

   Level: intermediate

   Notes:

.seealso: PCBDDC, PCBDDCSetDirichletBoundaries(), MatZeroRows(), MatZeroRowsColumns()
@*/
PetscErrorCode PCBDDCSetDirichletBoundariesLocal(PC pc,IS DirichletBoundaries)
{
  PetscErrorCode ierr;

  PetscFunctionBegin;
  PetscValidHeaderSpecific(pc,PC_CLASSID,1);
  PetscValidHeaderSpecific(DirichletBoundaries,IS_CLASSID,2);
  PetscCheckSameComm(pc,1,DirichletBoundaries,2);
  ierr = PetscTryMethod(pc,"PCBDDCSetDirichletBoundariesLocal_C",(PC,IS),(pc,DirichletBoundaries));CHKERRQ(ierr);
  PetscFunctionReturn(0);
}

static PetscErrorCode PCBDDCSetNeumannBoundaries_BDDC(PC pc,IS NeumannBoundaries)
{
  PC_BDDC        *pcbddc = (PC_BDDC*)pc->data;
  PetscBool      isequal = PETSC_FALSE;
  PetscErrorCode ierr;

  PetscFunctionBegin;
  ierr = PetscObjectReference((PetscObject)NeumannBoundaries);CHKERRQ(ierr);
  if (pcbddc->NeumannBoundaries) {
    ierr = ISEqual(NeumannBoundaries,pcbddc->NeumannBoundaries,&isequal);CHKERRQ(ierr);
  }
  /* last user setting takes precendence -> destroy any other customization */
  ierr = ISDestroy(&pcbddc->NeumannBoundariesLocal);CHKERRQ(ierr);
  ierr = ISDestroy(&pcbddc->NeumannBoundaries);CHKERRQ(ierr);
  pcbddc->NeumannBoundaries = NeumannBoundaries;
  if (!isequal) pcbddc->recompute_topography = PETSC_TRUE;
  PetscFunctionReturn(0);
}

/*@
 PCBDDCSetNeumannBoundaries - Set IS defining Neumann boundaries for the global problem.

   Collective

   Input Parameters:
+  pc - the preconditioning context
-  NeumannBoundaries - parallel IS defining the Neumann boundaries

   Level: intermediate

   Notes:
     Any process can list any global node

.seealso: PCBDDC, PCBDDCSetNeumannBoundariesLocal()
@*/
PetscErrorCode PCBDDCSetNeumannBoundaries(PC pc,IS NeumannBoundaries)
{
  PetscErrorCode ierr;

  PetscFunctionBegin;
  PetscValidHeaderSpecific(pc,PC_CLASSID,1);
  PetscValidHeaderSpecific(NeumannBoundaries,IS_CLASSID,2);
  PetscCheckSameComm(pc,1,NeumannBoundaries,2);
  ierr = PetscTryMethod(pc,"PCBDDCSetNeumannBoundaries_C",(PC,IS),(pc,NeumannBoundaries));CHKERRQ(ierr);
  PetscFunctionReturn(0);
}

static PetscErrorCode PCBDDCSetNeumannBoundariesLocal_BDDC(PC pc,IS NeumannBoundaries)
{
  PC_BDDC        *pcbddc = (PC_BDDC*)pc->data;
  PetscBool      isequal = PETSC_FALSE;
  PetscErrorCode ierr;

  PetscFunctionBegin;
  ierr = PetscObjectReference((PetscObject)NeumannBoundaries);CHKERRQ(ierr);
  if (pcbddc->NeumannBoundariesLocal) {
    ierr = ISEqual(NeumannBoundaries,pcbddc->NeumannBoundariesLocal,&isequal);CHKERRQ(ierr);
  }
  /* last user setting takes precendence -> destroy any other customization */
  ierr = ISDestroy(&pcbddc->NeumannBoundariesLocal);CHKERRQ(ierr);
  ierr = ISDestroy(&pcbddc->NeumannBoundaries);CHKERRQ(ierr);
  pcbddc->NeumannBoundariesLocal = NeumannBoundaries;
  if (!isequal) pcbddc->recompute_topography = PETSC_TRUE;
  PetscFunctionReturn(0);
}

/*@
 PCBDDCSetNeumannBoundariesLocal - Set IS defining Neumann boundaries for the global problem in local ordering.

   Collective

   Input Parameters:
+  pc - the preconditioning context
-  NeumannBoundaries - parallel IS defining the subdomain part of Neumann boundaries (in local ordering)

   Level: intermediate

   Notes:

.seealso: PCBDDC, PCBDDCSetNeumannBoundaries()
@*/
PetscErrorCode PCBDDCSetNeumannBoundariesLocal(PC pc,IS NeumannBoundaries)
{
  PetscErrorCode ierr;

  PetscFunctionBegin;
  PetscValidHeaderSpecific(pc,PC_CLASSID,1);
  PetscValidHeaderSpecific(NeumannBoundaries,IS_CLASSID,2);
  PetscCheckSameComm(pc,1,NeumannBoundaries,2);
  ierr = PetscTryMethod(pc,"PCBDDCSetNeumannBoundariesLocal_C",(PC,IS),(pc,NeumannBoundaries));CHKERRQ(ierr);
  PetscFunctionReturn(0);
}

static PetscErrorCode PCBDDCGetDirichletBoundaries_BDDC(PC pc,IS *DirichletBoundaries)
{
  PC_BDDC  *pcbddc = (PC_BDDC*)pc->data;

  PetscFunctionBegin;
  *DirichletBoundaries = pcbddc->DirichletBoundaries;
  PetscFunctionReturn(0);
}

/*@
 PCBDDCGetDirichletBoundaries - Get parallel IS for Dirichlet boundaries

   Collective

   Input Parameters:
.  pc - the preconditioning context

   Output Parameters:
.  DirichletBoundaries - index set defining the Dirichlet boundaries

   Level: intermediate

   Notes:
     The IS returned (if any) is the same passed in earlier by the user with PCBDDCSetDirichletBoundaries

.seealso: PCBDDC
@*/
PetscErrorCode PCBDDCGetDirichletBoundaries(PC pc,IS *DirichletBoundaries)
{
  PetscErrorCode ierr;

  PetscFunctionBegin;
  PetscValidHeaderSpecific(pc,PC_CLASSID,1);
  ierr = PetscUseMethod(pc,"PCBDDCGetDirichletBoundaries_C",(PC,IS*),(pc,DirichletBoundaries));CHKERRQ(ierr);
  PetscFunctionReturn(0);
}

static PetscErrorCode PCBDDCGetDirichletBoundariesLocal_BDDC(PC pc,IS *DirichletBoundaries)
{
  PC_BDDC  *pcbddc = (PC_BDDC*)pc->data;

  PetscFunctionBegin;
  *DirichletBoundaries = pcbddc->DirichletBoundariesLocal;
  PetscFunctionReturn(0);
}

/*@
 PCBDDCGetDirichletBoundariesLocal - Get parallel IS for Dirichlet boundaries (in local ordering)

   Collective

   Input Parameters:
.  pc - the preconditioning context

   Output Parameters:
.  DirichletBoundaries - index set defining the subdomain part of Dirichlet boundaries

   Level: intermediate

   Notes:
     The IS returned could be the same passed in earlier by the user (if provided with PCBDDCSetDirichletBoundariesLocal) or a global-to-local map of the global IS (if provided with PCBDDCSetDirichletBoundaries).
          In the latter case, the IS will be available after PCSetUp.

.seealso: PCBDDC
@*/
PetscErrorCode PCBDDCGetDirichletBoundariesLocal(PC pc,IS *DirichletBoundaries)
{
  PetscErrorCode ierr;

  PetscFunctionBegin;
  PetscValidHeaderSpecific(pc,PC_CLASSID,1);
  ierr = PetscUseMethod(pc,"PCBDDCGetDirichletBoundariesLocal_C",(PC,IS*),(pc,DirichletBoundaries));CHKERRQ(ierr);
  PetscFunctionReturn(0);
}

static PetscErrorCode PCBDDCGetNeumannBoundaries_BDDC(PC pc,IS *NeumannBoundaries)
{
  PC_BDDC  *pcbddc = (PC_BDDC*)pc->data;

  PetscFunctionBegin;
  *NeumannBoundaries = pcbddc->NeumannBoundaries;
  PetscFunctionReturn(0);
}

/*@
 PCBDDCGetNeumannBoundaries - Get parallel IS for Neumann boundaries

   Collective

   Input Parameters:
.  pc - the preconditioning context

   Output Parameters:
.  NeumannBoundaries - index set defining the Neumann boundaries

   Level: intermediate

   Notes:
     The IS returned (if any) is the same passed in earlier by the user with PCBDDCSetNeumannBoundaries

.seealso: PCBDDC
@*/
PetscErrorCode PCBDDCGetNeumannBoundaries(PC pc,IS *NeumannBoundaries)
{
  PetscErrorCode ierr;

  PetscFunctionBegin;
  PetscValidHeaderSpecific(pc,PC_CLASSID,1);
  ierr = PetscUseMethod(pc,"PCBDDCGetNeumannBoundaries_C",(PC,IS*),(pc,NeumannBoundaries));CHKERRQ(ierr);
  PetscFunctionReturn(0);
}

static PetscErrorCode PCBDDCGetNeumannBoundariesLocal_BDDC(PC pc,IS *NeumannBoundaries)
{
  PC_BDDC  *pcbddc = (PC_BDDC*)pc->data;

  PetscFunctionBegin;
  *NeumannBoundaries = pcbddc->NeumannBoundariesLocal;
  PetscFunctionReturn(0);
}

/*@
 PCBDDCGetNeumannBoundariesLocal - Get parallel IS for Neumann boundaries (in local ordering)

   Collective

   Input Parameters:
.  pc - the preconditioning context

   Output Parameters:
.  NeumannBoundaries - index set defining the subdomain part of Neumann boundaries

   Level: intermediate

   Notes:
     The IS returned could be the same passed in earlier by the user (if provided with PCBDDCSetNeumannBoundariesLocal) or a global-to-local map of the global IS (if provided with PCBDDCSetNeumannBoundaries).
          In the latter case, the IS will be available after PCSetUp.

.seealso: PCBDDC
@*/
PetscErrorCode PCBDDCGetNeumannBoundariesLocal(PC pc,IS *NeumannBoundaries)
{
  PetscErrorCode ierr;

  PetscFunctionBegin;
  PetscValidHeaderSpecific(pc,PC_CLASSID,1);
  ierr = PetscUseMethod(pc,"PCBDDCGetNeumannBoundariesLocal_C",(PC,IS*),(pc,NeumannBoundaries));CHKERRQ(ierr);
  PetscFunctionReturn(0);
}

static PetscErrorCode PCBDDCSetLocalAdjacencyGraph_BDDC(PC pc, PetscInt nvtxs,const PetscInt xadj[],const PetscInt adjncy[], PetscCopyMode copymode)
{
  PC_BDDC        *pcbddc = (PC_BDDC*)pc->data;
  PCBDDCGraph    mat_graph = pcbddc->mat_graph;
  PetscBool      same_data = PETSC_FALSE;
  PetscErrorCode ierr;

  PetscFunctionBegin;
  if (!nvtxs) {
    if (copymode == PETSC_OWN_POINTER) {
      ierr = PetscFree(xadj);CHKERRQ(ierr);
      ierr = PetscFree(adjncy);CHKERRQ(ierr);
    }
    ierr = PCBDDCGraphResetCSR(mat_graph);CHKERRQ(ierr);
    PetscFunctionReturn(0);
  }
  if (mat_graph->nvtxs == nvtxs && mat_graph->freecsr) { /* we own the data */
    if (mat_graph->xadj == xadj && mat_graph->adjncy == adjncy) same_data = PETSC_TRUE;
    if (!same_data && mat_graph->xadj[nvtxs] == xadj[nvtxs]) {
      ierr = PetscMemcmp(xadj,mat_graph->xadj,(nvtxs+1)*sizeof(PetscInt),&same_data);CHKERRQ(ierr);
      if (same_data) {
        ierr = PetscMemcmp(adjncy,mat_graph->adjncy,xadj[nvtxs]*sizeof(PetscInt),&same_data);CHKERRQ(ierr);
      }
    }
  }
  if (!same_data) {
    /* free old CSR */
    ierr = PCBDDCGraphResetCSR(mat_graph);CHKERRQ(ierr);
    /* get CSR into graph structure */
    if (copymode == PETSC_COPY_VALUES) {
      ierr = PetscMalloc1(nvtxs+1,&mat_graph->xadj);CHKERRQ(ierr);
      ierr = PetscMalloc1(xadj[nvtxs],&mat_graph->adjncy);CHKERRQ(ierr);
      ierr = PetscMemcpy(mat_graph->xadj,xadj,(nvtxs+1)*sizeof(PetscInt));CHKERRQ(ierr);
      ierr = PetscMemcpy(mat_graph->adjncy,adjncy,xadj[nvtxs]*sizeof(PetscInt));CHKERRQ(ierr);
      mat_graph->freecsr = PETSC_TRUE;
    } else if (copymode == PETSC_OWN_POINTER) {
      mat_graph->xadj    = (PetscInt*)xadj;
      mat_graph->adjncy  = (PetscInt*)adjncy;
      mat_graph->freecsr = PETSC_TRUE;
    } else if (copymode == PETSC_USE_POINTER) {
      mat_graph->xadj    = (PetscInt*)xadj;
      mat_graph->adjncy  = (PetscInt*)adjncy;
      mat_graph->freecsr = PETSC_FALSE;
    } else SETERRQ1(PETSC_COMM_SELF,PETSC_ERR_SUP,"Unsupported copy mode %D",copymode);
    mat_graph->nvtxs_csr = nvtxs;
    pcbddc->recompute_topography = PETSC_TRUE;
  }
  PetscFunctionReturn(0);
}

/*@
 PCBDDCSetLocalAdjacencyGraph - Set adjacency structure (CSR graph) of the local degrees of freedom.

   Not collective

   Input Parameters:
+  pc - the preconditioning context.
.  nvtxs - number of local vertices of the graph (i.e., the number of local dofs).
.  xadj, adjncy - the connectivity of the dofs in CSR format.
-  copymode - supported modes are PETSC_COPY_VALUES, PETSC_USE_POINTER or PETSC_OWN_POINTER.

   Level: intermediate

   Notes: A dof is considered connected with all local dofs if xadj[dof+1]-xadj[dof] == 1 and adjncy[xadj[dof]] is negative.

.seealso: PCBDDC,PetscCopyMode
@*/
PetscErrorCode PCBDDCSetLocalAdjacencyGraph(PC pc,PetscInt nvtxs,const PetscInt xadj[],const PetscInt adjncy[], PetscCopyMode copymode)
{
  void (*f)(void) = 0;
  PetscErrorCode ierr;

  PetscFunctionBegin;
  PetscValidHeaderSpecific(pc,PC_CLASSID,1);
  if (nvtxs) {
    PetscValidIntPointer(xadj,3);
    if (xadj[nvtxs]) PetscValidIntPointer(adjncy,4);
  }
  ierr = PetscTryMethod(pc,"PCBDDCSetLocalAdjacencyGraph_C",(PC,PetscInt,const PetscInt[],const PetscInt[],PetscCopyMode),(pc,nvtxs,xadj,adjncy,copymode));CHKERRQ(ierr);
  /* free arrays if PCBDDC is not the PC type */
  ierr = PetscObjectQueryFunction((PetscObject)pc,"PCBDDCSetLocalAdjacencyGraph_C",&f);CHKERRQ(ierr);
  if (!f && copymode == PETSC_OWN_POINTER) {
    ierr = PetscFree(xadj);CHKERRQ(ierr);
    ierr = PetscFree(adjncy);CHKERRQ(ierr);
  }
  PetscFunctionReturn(0);
}

static PetscErrorCode PCBDDCSetDofsSplittingLocal_BDDC(PC pc,PetscInt n_is, IS ISForDofs[])
{
  PC_BDDC        *pcbddc = (PC_BDDC*)pc->data;
  PetscInt       i;
  PetscBool      isequal = PETSC_FALSE;
  PetscErrorCode ierr;

  PetscFunctionBegin;
  if (pcbddc->n_ISForDofsLocal == n_is) {
    for (i=0;i<n_is;i++) {
      PetscBool isequalt;
      ierr = ISEqual(ISForDofs[i],pcbddc->ISForDofsLocal[i],&isequalt);CHKERRQ(ierr);
      if (!isequalt) break;
    }
    if (i == n_is) isequal = PETSC_TRUE;
  }
  for (i=0;i<n_is;i++) {
    ierr = PetscObjectReference((PetscObject)ISForDofs[i]);CHKERRQ(ierr);
  }
  /* Destroy ISes if they were already set */
  for (i=0;i<pcbddc->n_ISForDofsLocal;i++) {
    ierr = ISDestroy(&pcbddc->ISForDofsLocal[i]);CHKERRQ(ierr);
  }
  ierr = PetscFree(pcbddc->ISForDofsLocal);CHKERRQ(ierr);
  /* last user setting takes precendence -> destroy any other customization */
  for (i=0;i<pcbddc->n_ISForDofs;i++) {
    ierr = ISDestroy(&pcbddc->ISForDofs[i]);CHKERRQ(ierr);
  }
  ierr = PetscFree(pcbddc->ISForDofs);CHKERRQ(ierr);
  pcbddc->n_ISForDofs = 0;
  /* allocate space then set */
  if (n_is) {
    ierr = PetscMalloc1(n_is,&pcbddc->ISForDofsLocal);CHKERRQ(ierr);
  }
  for (i=0;i<n_is;i++) {
    pcbddc->ISForDofsLocal[i] = ISForDofs[i];
  }
  pcbddc->n_ISForDofsLocal = n_is;
  if (n_is) pcbddc->user_provided_isfordofs = PETSC_TRUE;
  if (!isequal) pcbddc->recompute_topography = PETSC_TRUE;
  PetscFunctionReturn(0);
}

/*@
 PCBDDCSetDofsSplittingLocal - Set index sets defining fields of the local subdomain matrix

   Collective

   Input Parameters:
+  pc - the preconditioning context
.  n_is - number of index sets defining the fields
-  ISForDofs - array of IS describing the fields in local ordering

   Level: intermediate

   Notes:
     n_is should be the same among processes. Not all nodes need to be listed: unlisted nodes will belong to the complement field.

.seealso: PCBDDC
@*/
PetscErrorCode PCBDDCSetDofsSplittingLocal(PC pc,PetscInt n_is, IS ISForDofs[])
{
  PetscInt       i;
  PetscErrorCode ierr;

  PetscFunctionBegin;
  PetscValidHeaderSpecific(pc,PC_CLASSID,1);
  PetscValidLogicalCollectiveInt(pc,n_is,2);
  for (i=0;i<n_is;i++) {
    PetscCheckSameComm(pc,1,ISForDofs[i],3);
    PetscValidHeaderSpecific(ISForDofs[i],IS_CLASSID,3);
  }
  ierr = PetscTryMethod(pc,"PCBDDCSetDofsSplittingLocal_C",(PC,PetscInt,IS[]),(pc,n_is,ISForDofs));CHKERRQ(ierr);
  PetscFunctionReturn(0);
}

static PetscErrorCode PCBDDCSetDofsSplitting_BDDC(PC pc,PetscInt n_is, IS ISForDofs[])
{
  PC_BDDC        *pcbddc = (PC_BDDC*)pc->data;
  PetscInt       i;
  PetscBool      isequal = PETSC_FALSE;
  PetscErrorCode ierr;

  PetscFunctionBegin;
  if (pcbddc->n_ISForDofs == n_is) {
    for (i=0;i<n_is;i++) {
      PetscBool isequalt;
      ierr = ISEqual(ISForDofs[i],pcbddc->ISForDofs[i],&isequalt);CHKERRQ(ierr);
      if (!isequalt) break;
    }
    if (i == n_is) isequal = PETSC_TRUE;
  }
  for (i=0;i<n_is;i++) {
    ierr = PetscObjectReference((PetscObject)ISForDofs[i]);CHKERRQ(ierr);
  }
  /* Destroy ISes if they were already set */
  for (i=0;i<pcbddc->n_ISForDofs;i++) {
    ierr = ISDestroy(&pcbddc->ISForDofs[i]);CHKERRQ(ierr);
  }
  ierr = PetscFree(pcbddc->ISForDofs);CHKERRQ(ierr);
  /* last user setting takes precendence -> destroy any other customization */
  for (i=0;i<pcbddc->n_ISForDofsLocal;i++) {
    ierr = ISDestroy(&pcbddc->ISForDofsLocal[i]);CHKERRQ(ierr);
  }
  ierr = PetscFree(pcbddc->ISForDofsLocal);CHKERRQ(ierr);
  pcbddc->n_ISForDofsLocal = 0;
  /* allocate space then set */
  if (n_is) {
    ierr = PetscMalloc1(n_is,&pcbddc->ISForDofs);CHKERRQ(ierr);
  }
  for (i=0;i<n_is;i++) {
    pcbddc->ISForDofs[i] = ISForDofs[i];
  }
  pcbddc->n_ISForDofs = n_is;
  if (n_is) pcbddc->user_provided_isfordofs = PETSC_TRUE;
  if (!isequal) pcbddc->recompute_topography = PETSC_TRUE;
  PetscFunctionReturn(0);
}

/*@
 PCBDDCSetDofsSplitting - Set index sets defining fields of the global matrix

   Collective

   Input Parameters:
+  pc - the preconditioning context
.  n_is - number of index sets defining the fields
-  ISForDofs - array of IS describing the fields in global ordering

   Level: intermediate

   Notes:
     Any process can list any global node. Not all nodes need to be listed: unlisted nodes will belong to the complement field.

.seealso: PCBDDC
@*/
PetscErrorCode PCBDDCSetDofsSplitting(PC pc,PetscInt n_is, IS ISForDofs[])
{
  PetscInt       i;
  PetscErrorCode ierr;

  PetscFunctionBegin;
  PetscValidHeaderSpecific(pc,PC_CLASSID,1);
  PetscValidLogicalCollectiveInt(pc,n_is,2);
  for (i=0;i<n_is;i++) {
    PetscValidHeaderSpecific(ISForDofs[i],IS_CLASSID,3);
    PetscCheckSameComm(pc,1,ISForDofs[i],3);
  }
  ierr = PetscTryMethod(pc,"PCBDDCSetDofsSplitting_C",(PC,PetscInt,IS[]),(pc,n_is,ISForDofs));CHKERRQ(ierr);
  PetscFunctionReturn(0);
}

/*
   PCPreSolve_BDDC - Changes the right hand side and (if necessary) the initial
                     guess if a transformation of basis approach has been selected.

   Input Parameter:
+  pc - the preconditioner contex

   Application Interface Routine: PCPreSolve()

   Notes:
     The interface routine PCPreSolve() is not usually called directly by
   the user, but instead is called by KSPSolve().
*/
static PetscErrorCode PCPreSolve_BDDC(PC pc, KSP ksp, Vec rhs, Vec x)
{
  PetscErrorCode ierr;
  PC_BDDC        *pcbddc = (PC_BDDC*)pc->data;
  PC_IS          *pcis = (PC_IS*)(pc->data);
  Vec            used_vec;
  PetscBool      save_rhs = PETSC_TRUE, benign_correction_computed;

  PetscFunctionBegin;
  /* if we are working with CG, one dirichlet solve can be avoided during Krylov iterations */
  if (ksp) {
    PetscBool iscg, isgroppcg, ispipecg, ispipecgrr;
    ierr = PetscObjectTypeCompare((PetscObject)ksp,KSPCG,&iscg);CHKERRQ(ierr);
    ierr = PetscObjectTypeCompare((PetscObject)ksp,KSPGROPPCG,&isgroppcg);CHKERRQ(ierr);
    ierr = PetscObjectTypeCompare((PetscObject)ksp,KSPPIPECG,&ispipecg);CHKERRQ(ierr);
    ierr = PetscObjectTypeCompare((PetscObject)ksp,KSPPIPECGRR,&ispipecgrr);CHKERRQ(ierr);
    if (pcbddc->benign_apply_coarse_only || pcbddc->switch_static || (!iscg && !isgroppcg && !ispipecg && !ispipecgrr)) {
      ierr = PCBDDCSetUseExactDirichlet(pc,PETSC_FALSE);CHKERRQ(ierr);
    }
  }
  if (pcbddc->benign_apply_coarse_only || pcbddc->switch_static) {
    ierr = PCBDDCSetUseExactDirichlet(pc,PETSC_FALSE);CHKERRQ(ierr);
  }

  /* Creates parallel work vectors used in presolve */
  if (!pcbddc->original_rhs) {
    ierr = VecDuplicate(pcis->vec1_global,&pcbddc->original_rhs);CHKERRQ(ierr);
  }
  if (!pcbddc->temp_solution) {
    ierr = VecDuplicate(pcis->vec1_global,&pcbddc->temp_solution);CHKERRQ(ierr);
  }

  pcbddc->temp_solution_used = PETSC_FALSE;
  if (x) {
    ierr = PetscObjectReference((PetscObject)x);CHKERRQ(ierr);
    used_vec = x;
  } else { /* it can only happen when calling PCBDDCMatFETIDPGetRHS */
    ierr = PetscObjectReference((PetscObject)pcbddc->temp_solution);CHKERRQ(ierr);
    used_vec = pcbddc->temp_solution;
    ierr = VecSet(used_vec,0.0);CHKERRQ(ierr);
    pcbddc->temp_solution_used = PETSC_TRUE;
    ierr = VecCopy(rhs,pcbddc->original_rhs);CHKERRQ(ierr);
    save_rhs = PETSC_FALSE;
    pcbddc->eliminate_dirdofs = PETSC_TRUE;
  }

  /* hack into ksp data structure since PCPreSolve comes earlier than setting to zero the guess in src/ksp/ksp/interface/itfunc.c */
  if (ksp) {
    /* store the flag for the initial guess since it will be restored back during PCPostSolve_BDDC */
    ierr = KSPGetInitialGuessNonzero(ksp,&pcbddc->ksp_guess_nonzero);CHKERRQ(ierr);
    if (!pcbddc->ksp_guess_nonzero) {
      ierr = VecSet(used_vec,0.0);CHKERRQ(ierr);
    }
  }

  pcbddc->rhs_change = PETSC_FALSE;
  /* Take into account zeroed rows -> change rhs and store solution removed */
  if (rhs && pcbddc->eliminate_dirdofs) {
    IS dirIS = NULL;

    /* DirichletBoundariesLocal may not be consistent among neighbours; gets a dirichlet dofs IS from graph (may be cached) */
    ierr = PCBDDCGraphGetDirichletDofs(pcbddc->mat_graph,&dirIS);CHKERRQ(ierr);
    if (dirIS) {
      Mat_IS            *matis = (Mat_IS*)pc->pmat->data;
      PetscInt          dirsize,i,*is_indices;
      PetscScalar       *array_x;
      const PetscScalar *array_diagonal;

      ierr = MatGetDiagonal(pc->pmat,pcis->vec1_global);CHKERRQ(ierr);
      ierr = VecPointwiseDivide(pcis->vec1_global,rhs,pcis->vec1_global);CHKERRQ(ierr);
      ierr = VecScatterBegin(matis->rctx,pcis->vec1_global,pcis->vec2_N,INSERT_VALUES,SCATTER_FORWARD);CHKERRQ(ierr);
      ierr = VecScatterEnd(matis->rctx,pcis->vec1_global,pcis->vec2_N,INSERT_VALUES,SCATTER_FORWARD);CHKERRQ(ierr);
      ierr = VecScatterBegin(matis->rctx,used_vec,pcis->vec1_N,INSERT_VALUES,SCATTER_FORWARD);CHKERRQ(ierr);
      ierr = VecScatterEnd(matis->rctx,used_vec,pcis->vec1_N,INSERT_VALUES,SCATTER_FORWARD);CHKERRQ(ierr);
      ierr = ISGetLocalSize(dirIS,&dirsize);CHKERRQ(ierr);
      ierr = VecGetArray(pcis->vec1_N,&array_x);CHKERRQ(ierr);
      ierr = VecGetArrayRead(pcis->vec2_N,&array_diagonal);CHKERRQ(ierr);
      ierr = ISGetIndices(dirIS,(const PetscInt**)&is_indices);CHKERRQ(ierr);
      for (i=0; i<dirsize; i++) array_x[is_indices[i]] = array_diagonal[is_indices[i]];
      ierr = ISRestoreIndices(dirIS,(const PetscInt**)&is_indices);CHKERRQ(ierr);
      ierr = VecRestoreArrayRead(pcis->vec2_N,&array_diagonal);CHKERRQ(ierr);
      ierr = VecRestoreArray(pcis->vec1_N,&array_x);CHKERRQ(ierr);
      ierr = VecScatterBegin(matis->rctx,pcis->vec1_N,used_vec,INSERT_VALUES,SCATTER_REVERSE);CHKERRQ(ierr);
      ierr = VecScatterEnd(matis->rctx,pcis->vec1_N,used_vec,INSERT_VALUES,SCATTER_REVERSE);CHKERRQ(ierr);
      pcbddc->rhs_change = PETSC_TRUE;
      ierr = ISDestroy(&dirIS);CHKERRQ(ierr);
    }
  }

  /* remove the computed solution or the initial guess from the rhs */
  if (pcbddc->rhs_change || (ksp && pcbddc->ksp_guess_nonzero) ) {
    /* save the original rhs */
    if (save_rhs) {
      ierr = VecSwap(rhs,pcbddc->original_rhs);CHKERRQ(ierr);
      save_rhs = PETSC_FALSE;
    }
    pcbddc->rhs_change = PETSC_TRUE;
    ierr = VecScale(used_vec,-1.0);CHKERRQ(ierr);
    ierr = MatMultAdd(pc->mat,used_vec,pcbddc->original_rhs,rhs);CHKERRQ(ierr);
    ierr = VecScale(used_vec,-1.0);CHKERRQ(ierr);
    ierr = VecCopy(used_vec,pcbddc->temp_solution);CHKERRQ(ierr);
    pcbddc->temp_solution_used = PETSC_TRUE;
    if (ksp) {
      ierr = KSPSetInitialGuessNonzero(ksp,PETSC_FALSE);CHKERRQ(ierr);
    }
  }
  ierr = VecDestroy(&used_vec);CHKERRQ(ierr);

  /* compute initial vector in benign space if needed
     and remove non-benign solution from the rhs */
  benign_correction_computed = PETSC_FALSE;
  if (rhs && pcbddc->benign_compute_correction && pcbddc->benign_have_null) {
    /* compute u^*_h using ideas similar to those in Xuemin Tu's PhD thesis (see Section 4.8.1)
       Recursively apply BDDC in the multilevel case */
    if (!pcbddc->benign_vec) {
      ierr = VecDuplicate(rhs,&pcbddc->benign_vec);CHKERRQ(ierr);
    }
    pcbddc->benign_apply_coarse_only = PETSC_TRUE;
    if (!pcbddc->benign_skip_correction) {
      ierr = PCApply_BDDC(pc,rhs,pcbddc->benign_vec);CHKERRQ(ierr);
      benign_correction_computed = PETSC_TRUE;
      if (pcbddc->temp_solution_used) {
        ierr = VecAXPY(pcbddc->temp_solution,1.0,pcbddc->benign_vec);CHKERRQ(ierr);
      }
      ierr = VecScale(pcbddc->benign_vec,-1.0);CHKERRQ(ierr);
      /* store the original rhs if not done earlier */
      if (save_rhs) {
        ierr = VecSwap(rhs,pcbddc->original_rhs);CHKERRQ(ierr);
      }
      if (pcbddc->rhs_change) {
        ierr = MatMultAdd(pc->mat,pcbddc->benign_vec,rhs,rhs);CHKERRQ(ierr);
      } else {
        ierr = MatMultAdd(pc->mat,pcbddc->benign_vec,pcbddc->original_rhs,rhs);CHKERRQ(ierr);
      }
      pcbddc->rhs_change = PETSC_TRUE;
    }
    pcbddc->benign_apply_coarse_only = PETSC_FALSE;
  }

  /* dbg output */
  if (pcbddc->dbg_flag && benign_correction_computed) {
    Vec v;
    ierr = VecDuplicate(pcis->vec1_global,&v);CHKERRQ(ierr);
    ierr = MatMultTranspose(pcbddc->ChangeOfBasisMatrix,rhs,v);CHKERRQ(ierr);
    ierr = PCBDDCBenignGetOrSetP0(pc,v,PETSC_TRUE);CHKERRQ(ierr);
    ierr = PetscViewerASCIIPrintf(pcbddc->dbg_viewer,"LEVEL %D: is the correction benign?\n",pcbddc->current_level);CHKERRQ(ierr);
    ierr = PetscScalarView(pcbddc->benign_n,pcbddc->benign_p0,PETSC_VIEWER_STDOUT_(PetscObjectComm((PetscObject)pc)));CHKERRQ(ierr);
    ierr = VecDestroy(&v);CHKERRQ(ierr);
  }

  /* set initial guess if using PCG */
  pcbddc->exact_dirichlet_trick_app = PETSC_FALSE;
  if (x && pcbddc->use_exact_dirichlet_trick) {
    ierr = VecSet(x,0.0);CHKERRQ(ierr);
    if (pcbddc->ChangeOfBasisMatrix && pcbddc->change_interior) {
      if (benign_correction_computed) { /* we have already saved the changed rhs */
        ierr = VecLockPop(pcis->vec1_global);CHKERRQ(ierr);
      } else {
        ierr = MatMultTranspose(pcbddc->ChangeOfBasisMatrix,rhs,pcis->vec1_global);CHKERRQ(ierr);
      }
      ierr = VecScatterBegin(pcis->global_to_D,pcis->vec1_global,pcis->vec1_D,INSERT_VALUES,SCATTER_FORWARD);CHKERRQ(ierr);
      ierr = VecScatterEnd(pcis->global_to_D,pcis->vec1_global,pcis->vec1_D,INSERT_VALUES,SCATTER_FORWARD);CHKERRQ(ierr);
    } else {
      ierr = VecScatterBegin(pcis->global_to_D,rhs,pcis->vec1_D,INSERT_VALUES,SCATTER_FORWARD);CHKERRQ(ierr);
      ierr = VecScatterEnd(pcis->global_to_D,rhs,pcis->vec1_D,INSERT_VALUES,SCATTER_FORWARD);CHKERRQ(ierr);
    }
    ierr = KSPSolve(pcbddc->ksp_D,pcis->vec1_D,pcis->vec2_D);CHKERRQ(ierr);
    if (pcbddc->ChangeOfBasisMatrix && pcbddc->change_interior) {
      ierr = VecSet(pcis->vec1_global,0.);CHKERRQ(ierr);
      ierr = VecScatterBegin(pcis->global_to_D,pcis->vec2_D,pcis->vec1_global,INSERT_VALUES,SCATTER_REVERSE);CHKERRQ(ierr);
      ierr = VecScatterEnd(pcis->global_to_D,pcis->vec2_D,pcis->vec1_global,INSERT_VALUES,SCATTER_REVERSE);CHKERRQ(ierr);
      ierr = MatMult(pcbddc->ChangeOfBasisMatrix,pcis->vec1_global,x);CHKERRQ(ierr);
    } else {
      ierr = VecScatterBegin(pcis->global_to_D,pcis->vec2_D,x,INSERT_VALUES,SCATTER_REVERSE);CHKERRQ(ierr);
      ierr = VecScatterEnd(pcis->global_to_D,pcis->vec2_D,x,INSERT_VALUES,SCATTER_REVERSE);CHKERRQ(ierr);
    }
    if (ksp) {
      ierr = KSPSetInitialGuessNonzero(ksp,PETSC_TRUE);CHKERRQ(ierr);
    }
    pcbddc->exact_dirichlet_trick_app = PETSC_TRUE;
  } else if (pcbddc->ChangeOfBasisMatrix && pcbddc->change_interior && benign_correction_computed && pcbddc->use_exact_dirichlet_trick) {
    ierr = VecLockPop(pcis->vec1_global);CHKERRQ(ierr);
  }
  PetscFunctionReturn(0);
}

/*
   PCPostSolve_BDDC - Changes the computed solution if a transformation of basis
                     approach has been selected. Also, restores rhs to its original state.

   Input Parameter:
+  pc - the preconditioner contex

   Application Interface Routine: PCPostSolve()

   Notes:
     The interface routine PCPostSolve() is not usually called directly by
     the user, but instead is called by KSPSolve().
*/
static PetscErrorCode PCPostSolve_BDDC(PC pc, KSP ksp, Vec rhs, Vec x)
{
  PetscErrorCode ierr;
  PC_BDDC        *pcbddc = (PC_BDDC*)pc->data;

  PetscFunctionBegin;
  /* add solution removed in presolve */
  if (x && pcbddc->rhs_change) {
    if (pcbddc->temp_solution_used) {
      ierr = VecAXPY(x,1.0,pcbddc->temp_solution);CHKERRQ(ierr);
    } else if (pcbddc->benign_compute_correction && pcbddc->benign_vec) {
      ierr = VecAXPY(x,-1.0,pcbddc->benign_vec);CHKERRQ(ierr);
    }
    /* restore to original state (not for FETI-DP) */
    if (ksp) pcbddc->temp_solution_used = PETSC_FALSE;
  }

  /* restore rhs to its original state (not needed for FETI-DP) */
  if (rhs && pcbddc->rhs_change) {
    ierr = VecSwap(rhs,pcbddc->original_rhs);CHKERRQ(ierr);
    pcbddc->rhs_change = PETSC_FALSE;
  }
  /* restore ksp guess state */
  if (ksp) {
    ierr = KSPSetInitialGuessNonzero(ksp,pcbddc->ksp_guess_nonzero);CHKERRQ(ierr);
    /* reset flag for exact dirichlet trick */
    pcbddc->exact_dirichlet_trick_app = PETSC_FALSE;
  }
  PetscFunctionReturn(0);
}

/*
   PCSetUp_BDDC - Prepares for the use of the BDDC preconditioner
                  by setting data structures and options.

   Input Parameter:
+  pc - the preconditioner context

   Application Interface Routine: PCSetUp()

   Notes:
     The interface routine PCSetUp() is not usually called directly by
     the user, but instead is called by PCApply() if necessary.
*/
PetscErrorCode PCSetUp_BDDC(PC pc)
{
  PC_BDDC*        pcbddc = (PC_BDDC*)pc->data;
  PCBDDCSubSchurs sub_schurs;
  Mat_IS*         matis;
  MatNullSpace    nearnullspace;
  Mat             lA;
  IS              lP,zerodiag = NULL;
  PetscInt        nrows,ncols;
  PetscBool       computesubschurs;
  PetscBool       computeconstraintsmatrix;
  PetscBool       new_nearnullspace_provided,ismatis;
  PetscErrorCode  ierr;

  PetscFunctionBegin;
  ierr = PetscObjectTypeCompare((PetscObject)pc->pmat,MATIS,&ismatis);CHKERRQ(ierr);
  if (!ismatis) SETERRQ(PetscObjectComm((PetscObject)pc),PETSC_ERR_ARG_WRONG,"PCBDDC preconditioner requires matrix of type MATIS");
  ierr = MatGetSize(pc->pmat,&nrows,&ncols);CHKERRQ(ierr);
  if (nrows != ncols) SETERRQ(PetscObjectComm((PetscObject)pc),PETSC_ERR_SUP,"PCBDDC preconditioner requires a square preconditioning matrix");
  matis = (Mat_IS*)pc->pmat->data;
  /* the following lines of code should be replaced by a better logic between PCIS, PCNN, PCBDDC and other future nonoverlapping preconditioners */
  /* For BDDC we need to define a local "Neumann" problem different to that defined in PCISSetup
     Also, BDDC builds its own KSP for the Dirichlet problem */
  if (!pc->setupcalled || pc->flag == DIFFERENT_NONZERO_PATTERN) pcbddc->recompute_topography = PETSC_TRUE;
  if (pcbddc->recompute_topography) {
    pcbddc->graphanalyzed    = PETSC_FALSE;
    computeconstraintsmatrix = PETSC_TRUE;
  } else {
    computeconstraintsmatrix = PETSC_FALSE;
  }

  /* check parameters' compatibility */
  if (!pcbddc->use_deluxe_scaling) pcbddc->deluxe_zerorows = PETSC_FALSE;
  pcbddc->adaptive_selection = (PetscBool)(pcbddc->adaptive_threshold > 0.0);
  pcbddc->adaptive_userdefined = (PetscBool)(pcbddc->adaptive_selection && pcbddc->adaptive_userdefined);
  if (pcbddc->adaptive_selection) pcbddc->use_faces = PETSC_TRUE;

  computesubschurs = (PetscBool)(pcbddc->adaptive_selection || pcbddc->use_deluxe_scaling);
  if (pcbddc->switch_static) {
    PetscBool ismatis;
    ierr = PetscObjectTypeCompare((PetscObject)pc->mat,MATIS,&ismatis);CHKERRQ(ierr);
    if (!ismatis) SETERRQ(PetscObjectComm((PetscObject)pc),PETSC_ERR_SUP,"When the static switch is one, the iteration matrix should be of type MATIS");
  }

  /* activate all connected components if the netflux has been requested */
  if (pcbddc->compute_nonetflux) {
    pcbddc->use_vertices = PETSC_TRUE;
    pcbddc->use_edges = PETSC_TRUE;
    pcbddc->use_faces = PETSC_TRUE;
  }

  /* Get stdout for dbg */
  if (pcbddc->dbg_flag) {
    if (!pcbddc->dbg_viewer) {
      pcbddc->dbg_viewer = PETSC_VIEWER_STDOUT_(PetscObjectComm((PetscObject)pc));
      ierr = PetscViewerASCIIPushSynchronized(pcbddc->dbg_viewer);CHKERRQ(ierr);
    }
    ierr = PetscViewerASCIIAddTab(pcbddc->dbg_viewer,2*pcbddc->current_level);CHKERRQ(ierr);
  }

  /* process topology information */
  if (pcbddc->recompute_topography) {
    ierr = PCBDDCComputeLocalTopologyInfo(pc);CHKERRQ(ierr);
    /* detect local disconnected subdomains if requested (use matis->A) */
    if (pcbddc->detect_disconnected) {
      IS       primalv;
      PetscInt i;

      for (i=0;i<pcbddc->n_local_subs;i++) {
        ierr = ISDestroy(&pcbddc->local_subs[i]);CHKERRQ(ierr);
      }
      ierr = PetscFree(pcbddc->local_subs);CHKERRQ(ierr);
      ierr = PCBDDCDetectDisconnectedComponents(pc,&pcbddc->n_local_subs,&pcbddc->local_subs,&primalv);CHKERRQ(ierr);
      if (primalv) {
        if (pcbddc->user_primal_vertices_local) {
          IS list[2], newp;

          list[0] = primalv;
          list[1] = pcbddc->user_primal_vertices_local;
          ierr = ISConcatenate(PetscObjectComm((PetscObject)pc),2,list,&newp);CHKERRQ(ierr);
          ierr = ISDestroy(&list[0]);CHKERRQ(ierr);
          ierr = ISDestroy(&list[1]);CHKERRQ(ierr);
          pcbddc->user_primal_vertices_local = newp;
        } else {
          pcbddc->user_primal_vertices_local = primalv;
        }
      }
    }
    if (pcbddc->discretegradient) {
      ierr = PCBDDCNedelecSupport(pc);CHKERRQ(ierr);
    }
  }

  /* change basis if requested by the user */
  if (pcbddc->user_ChangeOfBasisMatrix) {
    /* use_change_of_basis flag is used to automatically compute a change of basis from constraints */
    pcbddc->use_change_of_basis = PETSC_FALSE;
    ierr = PCBDDCComputeLocalMatrix(pc,pcbddc->user_ChangeOfBasisMatrix);CHKERRQ(ierr);
  } else {
    ierr = MatDestroy(&pcbddc->local_mat);CHKERRQ(ierr);
    ierr = PetscObjectReference((PetscObject)matis->A);CHKERRQ(ierr);
    pcbddc->local_mat = matis->A;
  }

  /*
     Compute change of basis on local pressures (aka zerodiag dofs) with the benign trick
     This should come earlier then PCISSetUp for extracting the correct subdomain matrices
  */
  ierr = PCBDDCBenignShellMat(pc,PETSC_TRUE);CHKERRQ(ierr);
  if (pcbddc->benign_saddle_point) {
    PC_IS* pcis = (PC_IS*)pc->data;

    if (pcbddc->user_ChangeOfBasisMatrix || pcbddc->use_change_of_basis || !computesubschurs) pcbddc->benign_change_explicit = PETSC_TRUE;
    /* detect local saddle point and change the basis in pcbddc->local_mat (TODO: reuse case) */
    ierr = PCBDDCBenignDetectSaddlePoint(pc,&zerodiag);CHKERRQ(ierr);
    /* pop B0 mat from local mat */
    ierr = PCBDDCBenignPopOrPushB0(pc,PETSC_TRUE);CHKERRQ(ierr);
    /* give pcis a hint to not reuse submatrices during PCISCreate */
    if (pc->flag == SAME_NONZERO_PATTERN && pcis->reusesubmatrices == PETSC_TRUE) {
      if (pcbddc->benign_n && (pcbddc->benign_change_explicit || pcbddc->dbg_flag)) {
        pcis->reusesubmatrices = PETSC_FALSE;
      } else {
        pcis->reusesubmatrices = PETSC_TRUE;
      }
    } else {
      pcis->reusesubmatrices = PETSC_FALSE;
    }
  }

  /* propagate relevant information -> TODO remove*/
#if !defined(PETSC_USE_COMPLEX) /* workaround for reals */
  if (matis->A->symmetric_set) {
    ierr = MatSetOption(pcbddc->local_mat,MAT_HERMITIAN,matis->A->symmetric);CHKERRQ(ierr);
  }
#endif
  if (matis->A->symmetric_set) {
    ierr = MatSetOption(pcbddc->local_mat,MAT_SYMMETRIC,matis->A->symmetric);CHKERRQ(ierr);
  }
  if (matis->A->spd_set) {
    ierr = MatSetOption(pcbddc->local_mat,MAT_SPD,matis->A->spd);CHKERRQ(ierr);
  }

  /* Set up all the "iterative substructuring" common block without computing solvers */
  {
    Mat temp_mat;

    temp_mat = matis->A;
    matis->A = pcbddc->local_mat;
    ierr = PCISSetUp(pc,PETSC_FALSE);CHKERRQ(ierr);
    pcbddc->local_mat = matis->A;
    matis->A = temp_mat;
  }

  /* Analyze interface */
  if (!pcbddc->graphanalyzed) {
    ierr = PCBDDCAnalyzeInterface(pc);CHKERRQ(ierr);
    computeconstraintsmatrix = PETSC_TRUE;
    if (pcbddc->adaptive_selection && !pcbddc->use_deluxe_scaling && !pcbddc->mat_graph->twodim) {
      SETERRQ(PetscObjectComm((PetscObject)pc),PETSC_ERR_SUP,"Cannot compute the adaptive primal space for a problem with 3D edges without deluxe scaling");
    }
    if (pcbddc->compute_nonetflux) {
      MatNullSpace nnfnnsp;

      if (!pcbddc->divudotp) SETERRQ(PetscObjectComm((PetscObject)pc),PETSC_ERR_SUP,"Missing divudotp operator");
      ierr = PCBDDCComputeNoNetFlux(pc->pmat,pcbddc->divudotp,pcbddc->divudotp_trans,pcbddc->divudotp_vl2l,pcbddc->mat_graph,&nnfnnsp);CHKERRQ(ierr);
      /* TODO what if a nearnullspace is already attached? */
      ierr = MatSetNearNullSpace(pc->pmat,nnfnnsp);CHKERRQ(ierr);
      ierr = MatNullSpaceDestroy(&nnfnnsp);CHKERRQ(ierr);
    }
  }

  /* check existence of a divergence free extension, i.e.
     b(v_I,p_0) = 0 for all v_I (raise error if not).
     Also, check that PCBDDCBenignGetOrSetP0 works */
  if (pcbddc->benign_saddle_point && pcbddc->dbg_flag > 1) {
    ierr = PCBDDCBenignCheck(pc,zerodiag);CHKERRQ(ierr);
  }
  ierr = ISDestroy(&zerodiag);CHKERRQ(ierr);

  /* Setup local dirichlet solver ksp_D and sub_schurs solvers */
  if (computesubschurs && pcbddc->recompute_topography) {
    ierr = PCBDDCInitSubSchurs(pc);CHKERRQ(ierr);
  }
  /* SetUp Scaling operator (scaling matrices could be needed in SubSchursSetUp)*/
  if (!pcbddc->use_deluxe_scaling) {
    ierr = PCBDDCScalingSetUp(pc);CHKERRQ(ierr);
  }

  /* finish setup solvers and do adaptive selection of constraints */
  sub_schurs = pcbddc->sub_schurs;
  if (sub_schurs && sub_schurs->schur_explicit) {
    if (computesubschurs) {
      ierr = PCBDDCSetUpSubSchurs(pc);CHKERRQ(ierr);
    }
    ierr = PCBDDCSetUpLocalSolvers(pc,PETSC_TRUE,PETSC_FALSE);CHKERRQ(ierr);
  } else {
    ierr = PCBDDCSetUpLocalSolvers(pc,PETSC_TRUE,PETSC_FALSE);CHKERRQ(ierr);
    if (computesubschurs) {
      ierr = PCBDDCSetUpSubSchurs(pc);CHKERRQ(ierr);
    }
  }
  if (pcbddc->adaptive_selection) {
    ierr = PCBDDCAdaptiveSelection(pc);CHKERRQ(ierr);
    computeconstraintsmatrix = PETSC_TRUE;
  }

  /* infer if NullSpace object attached to Mat via MatSetNearNullSpace has changed */
  new_nearnullspace_provided = PETSC_FALSE;
  ierr = MatGetNearNullSpace(pc->pmat,&nearnullspace);CHKERRQ(ierr);
  if (pcbddc->onearnullspace) { /* already used nearnullspace */
    if (!nearnullspace) { /* near null space attached to mat has been destroyed */
      new_nearnullspace_provided = PETSC_TRUE;
    } else {
      /* determine if the two nullspaces are different (should be lightweight) */
      if (nearnullspace != pcbddc->onearnullspace) {
        new_nearnullspace_provided = PETSC_TRUE;
      } else { /* maybe the user has changed the content of the nearnullspace so check vectors ObjectStateId */
        PetscInt         i;
        const Vec        *nearnullvecs;
        PetscObjectState state;
        PetscInt         nnsp_size;
        ierr = MatNullSpaceGetVecs(nearnullspace,NULL,&nnsp_size,&nearnullvecs);CHKERRQ(ierr);
        for (i=0;i<nnsp_size;i++) {
          ierr = PetscObjectStateGet((PetscObject)nearnullvecs[i],&state);CHKERRQ(ierr);
          if (pcbddc->onearnullvecs_state[i] != state) {
            new_nearnullspace_provided = PETSC_TRUE;
            break;
          }
        }
      }
    }
  } else {
    if (!nearnullspace) { /* both nearnullspaces are null */
      new_nearnullspace_provided = PETSC_FALSE;
    } else { /* nearnullspace attached later */
      new_nearnullspace_provided = PETSC_TRUE;
    }
  }

  /* Setup constraints and related work vectors */
  /* reset primal space flags */
  pcbddc->new_primal_space = PETSC_FALSE;
  pcbddc->new_primal_space_local = PETSC_FALSE;
  if (computeconstraintsmatrix || new_nearnullspace_provided) {
    /* It also sets the primal space flags */
    ierr = PCBDDCConstraintsSetUp(pc);CHKERRQ(ierr);
  }
  /* Allocate needed local vectors (which depends on quantities defined during ConstraintsSetUp) */
  ierr = PCBDDCSetUpLocalWorkVectors(pc);CHKERRQ(ierr);

  if (pcbddc->use_change_of_basis) {
    PC_IS *pcis = (PC_IS*)(pc->data);

    ierr = PCBDDCComputeLocalMatrix(pc,pcbddc->ChangeOfBasisMatrix);CHKERRQ(ierr);
    if (pcbddc->benign_change) {
      ierr = MatDestroy(&pcbddc->benign_B0);CHKERRQ(ierr);
      /* pop B0 from pcbddc->local_mat */
      ierr = PCBDDCBenignPopOrPushB0(pc,PETSC_TRUE);CHKERRQ(ierr);
    }
    /* get submatrices */
    ierr = MatDestroy(&pcis->A_IB);CHKERRQ(ierr);
    ierr = MatDestroy(&pcis->A_BI);CHKERRQ(ierr);
    ierr = MatDestroy(&pcis->A_BB);CHKERRQ(ierr);
    ierr = MatCreateSubMatrix(pcbddc->local_mat,pcis->is_B_local,pcis->is_B_local,MAT_INITIAL_MATRIX,&pcis->A_BB);CHKERRQ(ierr);
    ierr = MatCreateSubMatrix(pcbddc->local_mat,pcis->is_I_local,pcis->is_B_local,MAT_INITIAL_MATRIX,&pcis->A_IB);CHKERRQ(ierr);
    ierr = MatCreateSubMatrix(pcbddc->local_mat,pcis->is_B_local,pcis->is_I_local,MAT_INITIAL_MATRIX,&pcis->A_BI);CHKERRQ(ierr);
    /* set flag in pcis to not reuse submatrices during PCISCreate */
    pcis->reusesubmatrices = PETSC_FALSE;
  } else if (!pcbddc->user_ChangeOfBasisMatrix && !pcbddc->benign_change) {
    ierr = MatDestroy(&pcbddc->local_mat);CHKERRQ(ierr);
    ierr = PetscObjectReference((PetscObject)matis->A);CHKERRQ(ierr);
    pcbddc->local_mat = matis->A;
  }

  /* interface pressure block row for B_C */
  ierr = PetscObjectQuery((PetscObject)pc,"__KSPFETIDP_lP" ,(PetscObject*)&lP);CHKERRQ(ierr);
  ierr = PetscObjectQuery((PetscObject)pc,"__KSPFETIDP_lA" ,(PetscObject*)&lA);CHKERRQ(ierr);
  if (lA && lP) {
    PC_IS*    pcis = (PC_IS*)pc->data;
    Mat       B_BI,B_BB,Bt_BI,Bt_BB;
    PetscBool issym;
    ierr = MatIsSymmetric(lA,PETSC_SMALL,&issym);CHKERRQ(ierr);
    if (issym) {
      ierr = MatCreateSubMatrix(lA,lP,pcis->is_I_local,MAT_INITIAL_MATRIX,&B_BI);CHKERRQ(ierr);
      ierr = MatCreateSubMatrix(lA,lP,pcis->is_B_local,MAT_INITIAL_MATRIX,&B_BB);CHKERRQ(ierr);
      ierr = MatCreateTranspose(B_BI,&Bt_BI);CHKERRQ(ierr);
      ierr = MatCreateTranspose(B_BB,&Bt_BB);CHKERRQ(ierr);
    } else {
      ierr = MatCreateSubMatrix(lA,lP,pcis->is_I_local,MAT_INITIAL_MATRIX,&B_BI);CHKERRQ(ierr);
      ierr = MatCreateSubMatrix(lA,lP,pcis->is_B_local,MAT_INITIAL_MATRIX,&B_BB);CHKERRQ(ierr);
      ierr = MatCreateSubMatrix(lA,pcis->is_I_local,lP,MAT_INITIAL_MATRIX,&Bt_BI);CHKERRQ(ierr);
      ierr = MatCreateSubMatrix(lA,pcis->is_B_local,lP,MAT_INITIAL_MATRIX,&Bt_BB);CHKERRQ(ierr);
    }
    ierr = PetscObjectCompose((PetscObject)pc,"__KSPFETIDP_B_BI",(PetscObject)B_BI);CHKERRQ(ierr);
    ierr = PetscObjectCompose((PetscObject)pc,"__KSPFETIDP_B_BB",(PetscObject)B_BB);CHKERRQ(ierr);
    ierr = PetscObjectCompose((PetscObject)pc,"__KSPFETIDP_Bt_BI",(PetscObject)Bt_BI);CHKERRQ(ierr);
    ierr = PetscObjectCompose((PetscObject)pc,"__KSPFETIDP_Bt_BB",(PetscObject)Bt_BB);CHKERRQ(ierr);
    ierr = MatDestroy(&B_BI);CHKERRQ(ierr);
    ierr = MatDestroy(&B_BB);CHKERRQ(ierr);
    ierr = MatDestroy(&Bt_BI);CHKERRQ(ierr);
    ierr = MatDestroy(&Bt_BB);CHKERRQ(ierr);
  }

  /* SetUp coarse and local Neumann solvers */
  ierr = PCBDDCSetUpSolvers(pc);CHKERRQ(ierr);
  /* SetUp Scaling operator */
  if (pcbddc->use_deluxe_scaling) {
    ierr = PCBDDCScalingSetUp(pc);CHKERRQ(ierr);
  }

  /* mark topography as done */
  pcbddc->recompute_topography = PETSC_FALSE;

  /* wrap pcis->A_IB and pcis->A_BI if we did not change explicitly the variables on the pressures */
  ierr = PCBDDCBenignShellMat(pc,PETSC_FALSE);CHKERRQ(ierr);

  if (pcbddc->dbg_flag) {
    ierr = PetscViewerASCIISubtractTab(pcbddc->dbg_viewer,2*pcbddc->current_level);CHKERRQ(ierr);
  }
  PetscFunctionReturn(0);
}

/*
   PCApply_BDDC - Applies the BDDC operator to a vector.

   Input Parameters:
+  pc - the preconditioner context
-  r - input vector (global)

   Output Parameter:
.  z - output vector (global)

   Application Interface Routine: PCApply()
 */
PetscErrorCode PCApply_BDDC(PC pc,Vec r,Vec z)
{
  PC_IS             *pcis = (PC_IS*)(pc->data);
  PC_BDDC           *pcbddc = (PC_BDDC*)(pc->data);
  PetscInt          n_B = pcis->n_B, n_D = pcis->n - n_B;
  PetscErrorCode    ierr;
  const PetscScalar one = 1.0;
  const PetscScalar m_one = -1.0;
  const PetscScalar zero = 0.0;

/* This code is similar to that provided in nn.c for PCNN
   NN interface preconditioner changed to BDDC
   Added support for M_3 preconditioner in the reference article (code is active if pcbddc->switch_static == PETSC_TRUE) */

  PetscFunctionBegin;
  ierr = PetscCitationsRegister(citation,&cited);CHKERRQ(ierr);
  if (pcbddc->ChangeOfBasisMatrix) {
    Vec swap;

    ierr = MatMultTranspose(pcbddc->ChangeOfBasisMatrix,r,pcbddc->work_change);CHKERRQ(ierr);
    swap = pcbddc->work_change;
    pcbddc->work_change = r;
    r = swap;
    /* save rhs so that we don't need to apply the change of basis for the exact dirichlet trick in PreSolve */
    if (pcbddc->benign_apply_coarse_only && pcbddc->use_exact_dirichlet_trick && pcbddc->change_interior) {
      ierr = VecCopy(r,pcis->vec1_global);CHKERRQ(ierr);
      ierr = VecLockPush(pcis->vec1_global);CHKERRQ(ierr);
    }
  }
  if (pcbddc->benign_have_null) { /* get p0 from r */
    ierr = PCBDDCBenignGetOrSetP0(pc,r,PETSC_TRUE);CHKERRQ(ierr);
  }
  if (!pcbddc->exact_dirichlet_trick_app && !pcbddc->benign_apply_coarse_only) {
    ierr = VecCopy(r,z);CHKERRQ(ierr);
    /* First Dirichlet solve */
    ierr = VecScatterBegin(pcis->global_to_D,r,pcis->vec1_D,INSERT_VALUES,SCATTER_FORWARD);CHKERRQ(ierr);
    ierr = VecScatterEnd(pcis->global_to_D,r,pcis->vec1_D,INSERT_VALUES,SCATTER_FORWARD);CHKERRQ(ierr);
    /*
      Assembling right hand side for BDDC operator
      - pcis->vec1_D for the Dirichlet part (if needed, i.e. pcbddc->switch_static == PETSC_TRUE)
      - pcis->vec1_B the interface part of the global vector z
    */
    if (n_D) {
      ierr = KSPSolve(pcbddc->ksp_D,pcis->vec1_D,pcis->vec2_D);CHKERRQ(ierr);
      ierr = VecScale(pcis->vec2_D,m_one);CHKERRQ(ierr);
      if (pcbddc->switch_static) {
        Mat_IS *matis = (Mat_IS*)(pc->mat->data);

        ierr = VecSet(pcis->vec1_N,0.);CHKERRQ(ierr);
        ierr = VecScatterBegin(pcis->N_to_D,pcis->vec2_D,pcis->vec1_N,INSERT_VALUES,SCATTER_REVERSE);CHKERRQ(ierr);
        ierr = VecScatterEnd(pcis->N_to_D,pcis->vec2_D,pcis->vec1_N,INSERT_VALUES,SCATTER_REVERSE);CHKERRQ(ierr);
        if (!pcbddc->switch_static_change) {
          ierr = MatMult(matis->A,pcis->vec1_N,pcis->vec2_N);CHKERRQ(ierr);
        } else {
          ierr = MatMult(pcbddc->switch_static_change,pcis->vec1_N,pcis->vec2_N);CHKERRQ(ierr);
          ierr = MatMult(matis->A,pcis->vec2_N,pcis->vec1_N);CHKERRQ(ierr);
          ierr = MatMultTranspose(pcbddc->switch_static_change,pcis->vec1_N,pcis->vec2_N);CHKERRQ(ierr);
        }
        ierr = VecScatterBegin(pcis->N_to_D,pcis->vec2_N,pcis->vec1_D,ADD_VALUES,SCATTER_FORWARD);CHKERRQ(ierr);
        ierr = VecScatterEnd(pcis->N_to_D,pcis->vec2_N,pcis->vec1_D,ADD_VALUES,SCATTER_FORWARD);CHKERRQ(ierr);
        ierr = VecScatterBegin(pcis->N_to_B,pcis->vec2_N,pcis->vec1_B,INSERT_VALUES,SCATTER_FORWARD);CHKERRQ(ierr);
        ierr = VecScatterEnd(pcis->N_to_B,pcis->vec2_N,pcis->vec1_B,INSERT_VALUES,SCATTER_FORWARD);CHKERRQ(ierr);
      } else {
        ierr = MatMult(pcis->A_BI,pcis->vec2_D,pcis->vec1_B);CHKERRQ(ierr);
      }
    } else {
      ierr = VecSet(pcis->vec1_B,zero);CHKERRQ(ierr);
    }
    ierr = VecScatterBegin(pcis->global_to_B,pcis->vec1_B,z,ADD_VALUES,SCATTER_REVERSE);CHKERRQ(ierr);
    ierr = VecScatterEnd(pcis->global_to_B,pcis->vec1_B,z,ADD_VALUES,SCATTER_REVERSE);CHKERRQ(ierr);
    ierr = PCBDDCScalingRestriction(pc,z,pcis->vec1_B);CHKERRQ(ierr);
  } else {
    if (!pcbddc->benign_apply_coarse_only) {
      ierr = PCBDDCScalingRestriction(pc,r,pcis->vec1_B);CHKERRQ(ierr);
    }
  }

  /* Apply interface preconditioner
     input/output vecs: pcis->vec1_B and pcis->vec1_D */
  ierr = PCBDDCApplyInterfacePreconditioner(pc,PETSC_FALSE);CHKERRQ(ierr);

  /* Apply transpose of partition of unity operator */
  ierr = PCBDDCScalingExtension(pc,pcis->vec1_B,z);CHKERRQ(ierr);

  /* Second Dirichlet solve and assembling of output */
  ierr = VecScatterBegin(pcis->global_to_B,z,pcis->vec1_B,INSERT_VALUES,SCATTER_FORWARD);CHKERRQ(ierr);
  ierr = VecScatterEnd(pcis->global_to_B,z,pcis->vec1_B,INSERT_VALUES,SCATTER_FORWARD);CHKERRQ(ierr);
  if (n_B) {
    if (pcbddc->switch_static) {
      Mat_IS *matis = (Mat_IS*)(pc->mat->data);

      ierr = VecScatterBegin(pcis->N_to_D,pcis->vec1_D,pcis->vec1_N,INSERT_VALUES,SCATTER_REVERSE);CHKERRQ(ierr);
      ierr = VecScatterEnd(pcis->N_to_D,pcis->vec1_D,pcis->vec1_N,INSERT_VALUES,SCATTER_REVERSE);CHKERRQ(ierr);
      ierr = VecScatterBegin(pcis->N_to_B,pcis->vec1_B,pcis->vec1_N,INSERT_VALUES,SCATTER_REVERSE);CHKERRQ(ierr);
      ierr = VecScatterEnd(pcis->N_to_B,pcis->vec1_B,pcis->vec1_N,INSERT_VALUES,SCATTER_REVERSE);CHKERRQ(ierr);
      if (!pcbddc->switch_static_change) {
        ierr = MatMult(matis->A,pcis->vec1_N,pcis->vec2_N);CHKERRQ(ierr);
      } else {
        ierr = MatMult(pcbddc->switch_static_change,pcis->vec1_N,pcis->vec2_N);CHKERRQ(ierr);
        ierr = MatMult(matis->A,pcis->vec2_N,pcis->vec1_N);CHKERRQ(ierr);
        ierr = MatMultTranspose(pcbddc->switch_static_change,pcis->vec1_N,pcis->vec2_N);CHKERRQ(ierr);
      }
      ierr = VecScatterBegin(pcis->N_to_D,pcis->vec2_N,pcis->vec3_D,INSERT_VALUES,SCATTER_FORWARD);CHKERRQ(ierr);
      ierr = VecScatterEnd(pcis->N_to_D,pcis->vec2_N,pcis->vec3_D,INSERT_VALUES,SCATTER_FORWARD);CHKERRQ(ierr);
    } else {
      ierr = MatMult(pcis->A_IB,pcis->vec1_B,pcis->vec3_D);CHKERRQ(ierr);
    }
  } else if (pcbddc->switch_static) { /* n_B is zero */
    Mat_IS *matis = (Mat_IS*)(pc->mat->data);

    if (!pcbddc->switch_static_change) {
      ierr = MatMult(matis->A,pcis->vec1_D,pcis->vec3_D);CHKERRQ(ierr);
    } else {
      ierr = MatMult(pcbddc->switch_static_change,pcis->vec1_D,pcis->vec1_N);CHKERRQ(ierr);
      ierr = MatMult(matis->A,pcis->vec1_N,pcis->vec2_N);CHKERRQ(ierr);
      ierr = MatMultTranspose(pcbddc->switch_static_change,pcis->vec2_N,pcis->vec3_D);CHKERRQ(ierr);
    }
  }
  ierr = KSPSolve(pcbddc->ksp_D,pcis->vec3_D,pcis->vec4_D);CHKERRQ(ierr);

  if (!pcbddc->exact_dirichlet_trick_app && !pcbddc->benign_apply_coarse_only) {
    if (pcbddc->switch_static) {
      ierr = VecAXPBYPCZ(pcis->vec2_D,m_one,one,m_one,pcis->vec4_D,pcis->vec1_D);CHKERRQ(ierr);
    } else {
      ierr = VecAXPBY(pcis->vec2_D,m_one,m_one,pcis->vec4_D);CHKERRQ(ierr);
    }
    ierr = VecScatterBegin(pcis->global_to_D,pcis->vec2_D,z,INSERT_VALUES,SCATTER_REVERSE);CHKERRQ(ierr);
    ierr = VecScatterEnd(pcis->global_to_D,pcis->vec2_D,z,INSERT_VALUES,SCATTER_REVERSE);CHKERRQ(ierr);
  } else {
    if (pcbddc->switch_static) {
      ierr = VecAXPBY(pcis->vec4_D,one,m_one,pcis->vec1_D);CHKERRQ(ierr);
    } else {
      ierr = VecScale(pcis->vec4_D,m_one);CHKERRQ(ierr);
    }
    ierr = VecScatterBegin(pcis->global_to_D,pcis->vec4_D,z,INSERT_VALUES,SCATTER_REVERSE);CHKERRQ(ierr);
    ierr = VecScatterEnd(pcis->global_to_D,pcis->vec4_D,z,INSERT_VALUES,SCATTER_REVERSE);CHKERRQ(ierr);
  }
  if (pcbddc->benign_have_null) { /* set p0 (computed in PCBDDCApplyInterface) */
    if (pcbddc->benign_apply_coarse_only) {
      ierr = PetscMemzero(pcbddc->benign_p0,pcbddc->benign_n*sizeof(PetscScalar));CHKERRQ(ierr);
    }
    ierr = PCBDDCBenignGetOrSetP0(pc,z,PETSC_FALSE);CHKERRQ(ierr);
  }

  if (pcbddc->ChangeOfBasisMatrix) {
    pcbddc->work_change = r;
    ierr = VecCopy(z,pcbddc->work_change);CHKERRQ(ierr);
    ierr = MatMult(pcbddc->ChangeOfBasisMatrix,pcbddc->work_change,z);CHKERRQ(ierr);
  }
  PetscFunctionReturn(0);
}

/*
   PCApplyTranspose_BDDC - Applies the transpose of the BDDC operator to a vector.

   Input Parameters:
+  pc - the preconditioner context
-  r - input vector (global)

   Output Parameter:
.  z - output vector (global)

   Application Interface Routine: PCApplyTranspose()
 */
PetscErrorCode PCApplyTranspose_BDDC(PC pc,Vec r,Vec z)
{
  PC_IS             *pcis = (PC_IS*)(pc->data);
  PC_BDDC           *pcbddc = (PC_BDDC*)(pc->data);
  PetscInt          n_B = pcis->n_B, n_D = pcis->n - n_B;
  PetscErrorCode    ierr;
  const PetscScalar one = 1.0;
  const PetscScalar m_one = -1.0;
  const PetscScalar zero = 0.0;

  PetscFunctionBegin;
  ierr = PetscCitationsRegister(citation,&cited);CHKERRQ(ierr);
  if (pcbddc->ChangeOfBasisMatrix) {
    Vec swap;

    ierr = MatMultTranspose(pcbddc->ChangeOfBasisMatrix,r,pcbddc->work_change);CHKERRQ(ierr);
    swap = pcbddc->work_change;
    pcbddc->work_change = r;
    r = swap;
    /* save rhs so that we don't need to apply the change of basis for the exact dirichlet trick in PreSolve */
    if (pcbddc->benign_apply_coarse_only && pcbddc->exact_dirichlet_trick_app && pcbddc->change_interior) {
      ierr = VecCopy(r,pcis->vec1_global);CHKERRQ(ierr);
      ierr = VecLockPush(pcis->vec1_global);CHKERRQ(ierr);
    }
  }
  if (pcbddc->benign_have_null) { /* get p0 from r */
    ierr = PCBDDCBenignGetOrSetP0(pc,r,PETSC_TRUE);CHKERRQ(ierr);
  }
  if (!pcbddc->exact_dirichlet_trick_app && !pcbddc->benign_apply_coarse_only) {
    ierr = VecCopy(r,z);CHKERRQ(ierr);
    /* First Dirichlet solve */
    ierr = VecScatterBegin(pcis->global_to_D,r,pcis->vec1_D,INSERT_VALUES,SCATTER_FORWARD);CHKERRQ(ierr);
    ierr = VecScatterEnd(pcis->global_to_D,r,pcis->vec1_D,INSERT_VALUES,SCATTER_FORWARD);CHKERRQ(ierr);
    /*
      Assembling right hand side for BDDC operator
      - pcis->vec1_D for the Dirichlet part (if needed, i.e. pcbddc->switch_static == PETSC_TRUE)
      - pcis->vec1_B the interface part of the global vector z
    */
    if (n_D) {
      ierr = KSPSolveTranspose(pcbddc->ksp_D,pcis->vec1_D,pcis->vec2_D);CHKERRQ(ierr);
      ierr = VecScale(pcis->vec2_D,m_one);CHKERRQ(ierr);
      if (pcbddc->switch_static) {
        Mat_IS *matis = (Mat_IS*)(pc->mat->data);

        ierr = VecSet(pcis->vec1_N,0.);CHKERRQ(ierr);
        ierr = VecScatterBegin(pcis->N_to_D,pcis->vec2_D,pcis->vec1_N,INSERT_VALUES,SCATTER_REVERSE);CHKERRQ(ierr);
        ierr = VecScatterEnd(pcis->N_to_D,pcis->vec2_D,pcis->vec1_N,INSERT_VALUES,SCATTER_REVERSE);CHKERRQ(ierr);
        if (!pcbddc->switch_static_change) {
          ierr = MatMultTranspose(matis->A,pcis->vec1_N,pcis->vec2_N);CHKERRQ(ierr);
        } else {
          ierr = MatMult(pcbddc->switch_static_change,pcis->vec1_N,pcis->vec2_N);CHKERRQ(ierr);
          ierr = MatMultTranspose(matis->A,pcis->vec2_N,pcis->vec1_N);CHKERRQ(ierr);
          ierr = MatMultTranspose(pcbddc->switch_static_change,pcis->vec1_N,pcis->vec2_N);CHKERRQ(ierr);
        }
        ierr = VecScatterBegin(pcis->N_to_D,pcis->vec2_N,pcis->vec1_D,ADD_VALUES,SCATTER_FORWARD);CHKERRQ(ierr);
        ierr = VecScatterEnd(pcis->N_to_D,pcis->vec2_N,pcis->vec1_D,ADD_VALUES,SCATTER_FORWARD);CHKERRQ(ierr);
        ierr = VecScatterBegin(pcis->N_to_B,pcis->vec2_N,pcis->vec1_B,INSERT_VALUES,SCATTER_FORWARD);CHKERRQ(ierr);
        ierr = VecScatterEnd(pcis->N_to_B,pcis->vec2_N,pcis->vec1_B,INSERT_VALUES,SCATTER_FORWARD);CHKERRQ(ierr);
      } else {
        ierr = MatMultTranspose(pcis->A_IB,pcis->vec2_D,pcis->vec1_B);CHKERRQ(ierr);
      }
    } else {
      ierr = VecSet(pcis->vec1_B,zero);CHKERRQ(ierr);
    }
    ierr = VecScatterBegin(pcis->global_to_B,pcis->vec1_B,z,ADD_VALUES,SCATTER_REVERSE);CHKERRQ(ierr);
    ierr = VecScatterEnd(pcis->global_to_B,pcis->vec1_B,z,ADD_VALUES,SCATTER_REVERSE);CHKERRQ(ierr);
    ierr = PCBDDCScalingRestriction(pc,z,pcis->vec1_B);CHKERRQ(ierr);
  } else {
    ierr = PCBDDCScalingRestriction(pc,r,pcis->vec1_B);CHKERRQ(ierr);
  }

  /* Apply interface preconditioner
     input/output vecs: pcis->vec1_B and pcis->vec1_D */
  ierr = PCBDDCApplyInterfacePreconditioner(pc,PETSC_TRUE);CHKERRQ(ierr);

  /* Apply transpose of partition of unity operator */
  ierr = PCBDDCScalingExtension(pc,pcis->vec1_B,z);CHKERRQ(ierr);

  /* Second Dirichlet solve and assembling of output */
  ierr = VecScatterBegin(pcis->global_to_B,z,pcis->vec1_B,INSERT_VALUES,SCATTER_FORWARD);CHKERRQ(ierr);
  ierr = VecScatterEnd(pcis->global_to_B,z,pcis->vec1_B,INSERT_VALUES,SCATTER_FORWARD);CHKERRQ(ierr);
  if (n_B) {
    if (pcbddc->switch_static) {
      Mat_IS *matis = (Mat_IS*)(pc->mat->data);

      ierr = VecScatterBegin(pcis->N_to_D,pcis->vec1_D,pcis->vec1_N,INSERT_VALUES,SCATTER_REVERSE);CHKERRQ(ierr);
      ierr = VecScatterEnd(pcis->N_to_D,pcis->vec1_D,pcis->vec1_N,INSERT_VALUES,SCATTER_REVERSE);CHKERRQ(ierr);
      ierr = VecScatterBegin(pcis->N_to_B,pcis->vec1_B,pcis->vec1_N,INSERT_VALUES,SCATTER_REVERSE);CHKERRQ(ierr);
      ierr = VecScatterEnd(pcis->N_to_B,pcis->vec1_B,pcis->vec1_N,INSERT_VALUES,SCATTER_REVERSE);CHKERRQ(ierr);
      if (!pcbddc->switch_static_change) {
        ierr = MatMultTranspose(matis->A,pcis->vec1_N,pcis->vec2_N);CHKERRQ(ierr);
      } else {
        ierr = MatMult(pcbddc->switch_static_change,pcis->vec1_N,pcis->vec2_N);CHKERRQ(ierr);
        ierr = MatMultTranspose(matis->A,pcis->vec2_N,pcis->vec1_N);CHKERRQ(ierr);
        ierr = MatMultTranspose(pcbddc->switch_static_change,pcis->vec1_N,pcis->vec2_N);CHKERRQ(ierr);
      }
      ierr = VecScatterBegin(pcis->N_to_D,pcis->vec2_N,pcis->vec3_D,INSERT_VALUES,SCATTER_FORWARD);CHKERRQ(ierr);
      ierr = VecScatterEnd(pcis->N_to_D,pcis->vec2_N,pcis->vec3_D,INSERT_VALUES,SCATTER_FORWARD);CHKERRQ(ierr);
    } else {
      ierr = MatMultTranspose(pcis->A_BI,pcis->vec1_B,pcis->vec3_D);CHKERRQ(ierr);
    }
  } else if (pcbddc->switch_static) { /* n_B is zero */
    Mat_IS *matis = (Mat_IS*)(pc->mat->data);

    if (!pcbddc->switch_static_change) {
      ierr = MatMultTranspose(matis->A,pcis->vec1_D,pcis->vec3_D);CHKERRQ(ierr);
    } else {
      ierr = MatMult(pcbddc->switch_static_change,pcis->vec1_D,pcis->vec1_N);CHKERRQ(ierr);
      ierr = MatMultTranspose(matis->A,pcis->vec1_N,pcis->vec2_N);CHKERRQ(ierr);
      ierr = MatMultTranspose(pcbddc->switch_static_change,pcis->vec2_N,pcis->vec3_D);CHKERRQ(ierr);
    }
  }
  ierr = KSPSolveTranspose(pcbddc->ksp_D,pcis->vec3_D,pcis->vec4_D);CHKERRQ(ierr);
  if (!pcbddc->exact_dirichlet_trick_app && !pcbddc->benign_apply_coarse_only) {
    if (pcbddc->switch_static) {
      ierr = VecAXPBYPCZ(pcis->vec2_D,m_one,one,m_one,pcis->vec4_D,pcis->vec1_D);CHKERRQ(ierr);
    } else {
      ierr = VecAXPBY(pcis->vec2_D,m_one,m_one,pcis->vec4_D);CHKERRQ(ierr);
    }
    ierr = VecScatterBegin(pcis->global_to_D,pcis->vec2_D,z,INSERT_VALUES,SCATTER_REVERSE);CHKERRQ(ierr);
    ierr = VecScatterEnd(pcis->global_to_D,pcis->vec2_D,z,INSERT_VALUES,SCATTER_REVERSE);CHKERRQ(ierr);
  } else {
    if (pcbddc->switch_static) {
      ierr = VecAXPBY(pcis->vec4_D,one,m_one,pcis->vec1_D);CHKERRQ(ierr);
    } else {
      ierr = VecScale(pcis->vec4_D,m_one);CHKERRQ(ierr);
    }
    ierr = VecScatterBegin(pcis->global_to_D,pcis->vec4_D,z,INSERT_VALUES,SCATTER_REVERSE);CHKERRQ(ierr);
    ierr = VecScatterEnd(pcis->global_to_D,pcis->vec4_D,z,INSERT_VALUES,SCATTER_REVERSE);CHKERRQ(ierr);
  }
  if (pcbddc->benign_have_null) { /* set p0 (computed in PCBDDCApplyInterface) */
    ierr = PCBDDCBenignGetOrSetP0(pc,z,PETSC_FALSE);CHKERRQ(ierr);
  }
  if (pcbddc->ChangeOfBasisMatrix) {
    pcbddc->work_change = r;
    ierr = VecCopy(z,pcbddc->work_change);CHKERRQ(ierr);
    ierr = MatMult(pcbddc->ChangeOfBasisMatrix,pcbddc->work_change,z);CHKERRQ(ierr);
  }
  PetscFunctionReturn(0);
}

PetscErrorCode PCReset_BDDC(PC pc)
{
  PC_BDDC        *pcbddc = (PC_BDDC*)pc->data;
  PC_IS          *pcis = (PC_IS*)pc->data;
  KSP            kspD,kspR,kspC;
  PetscErrorCode ierr;

  PetscFunctionBegin;
  /* free BDDC custom data  */
  ierr = PCBDDCResetCustomization(pc);CHKERRQ(ierr);
  /* destroy objects related to topography */
  ierr = PCBDDCResetTopography(pc);CHKERRQ(ierr);
  /* destroy objects for scaling operator */
  ierr = PCBDDCScalingDestroy(pc);CHKERRQ(ierr);
  /* free solvers stuff */
  ierr = PCBDDCResetSolvers(pc);CHKERRQ(ierr);
  /* free global vectors needed in presolve */
  ierr = VecDestroy(&pcbddc->temp_solution);CHKERRQ(ierr);
  ierr = VecDestroy(&pcbddc->original_rhs);CHKERRQ(ierr);
  /* free data created by PCIS */
  ierr = PCISDestroy(pc);CHKERRQ(ierr);

  /* restore defaults */
  kspD = pcbddc->ksp_D;
  kspR = pcbddc->ksp_R;
  kspC = pcbddc->coarse_ksp;
  ierr = PetscMemzero(pc->data,sizeof(*pcbddc));CHKERRQ(ierr);
  pcis->n_neigh                     = -1;
  pcis->scaling_factor              = 1.0;
  pcis->reusesubmatrices            = PETSC_TRUE;
  pcbddc->use_local_adj             = PETSC_TRUE;
  pcbddc->use_vertices              = PETSC_TRUE;
  pcbddc->use_edges                 = PETSC_TRUE;
  pcbddc->symmetric_primal          = PETSC_TRUE;
  pcbddc->vertex_size               = 1;
  pcbddc->recompute_topography      = PETSC_TRUE;
  pcbddc->coarse_size               = -1;
  pcbddc->use_exact_dirichlet_trick = PETSC_TRUE;
  pcbddc->coarsening_ratio          = 8;
  pcbddc->coarse_eqs_per_proc       = 1;
  pcbddc->benign_compute_correction = PETSC_TRUE;
  pcbddc->nedfield                  = -1;
  pcbddc->nedglobal                 = PETSC_TRUE;
  pcbddc->graphmaxcount             = PETSC_MAX_INT;
  pcbddc->sub_schurs_layers         = -1;
  pcbddc->ksp_D                     = kspD;
  pcbddc->ksp_R                     = kspR;
  pcbddc->coarse_ksp                = kspC;
  PetscFunctionReturn(0);
}

PetscErrorCode PCDestroy_BDDC(PC pc)
{
  PC_BDDC        *pcbddc = (PC_BDDC*)pc->data;
  PetscErrorCode ierr;

  PetscFunctionBegin;
  ierr = PCReset_BDDC(pc);CHKERRQ(ierr);
  ierr = KSPDestroy(&pcbddc->ksp_D);CHKERRQ(ierr);
  ierr = KSPDestroy(&pcbddc->ksp_R);CHKERRQ(ierr);
  ierr = KSPDestroy(&pcbddc->coarse_ksp);CHKERRQ(ierr);
  ierr = PetscObjectComposeFunction((PetscObject)pc,"PCBDDCSetDiscreteGradient_C",NULL);CHKERRQ(ierr);
  ierr = PetscObjectComposeFunction((PetscObject)pc,"PCBDDCSetDivergenceMat_C",NULL);CHKERRQ(ierr);
  ierr = PetscObjectComposeFunction((PetscObject)pc,"PCBDDCSetChangeOfBasisMat_C",NULL);CHKERRQ(ierr);
  ierr = PetscObjectComposeFunction((PetscObject)pc,"PCBDDCSetPrimalVerticesLocalIS_C",NULL);CHKERRQ(ierr);
  ierr = PetscObjectComposeFunction((PetscObject)pc,"PCBDDCSetPrimalVerticesIS_C",NULL);CHKERRQ(ierr);
  ierr = PetscObjectComposeFunction((PetscObject)pc,"PCBDDCSetCoarseningRatio_C",NULL);CHKERRQ(ierr);
  ierr = PetscObjectComposeFunction((PetscObject)pc,"PCBDDCSetLevel_C",NULL);CHKERRQ(ierr);
  ierr = PetscObjectComposeFunction((PetscObject)pc,"PCBDDCSetUseExactDirichlet_C",NULL);CHKERRQ(ierr);
  ierr = PetscObjectComposeFunction((PetscObject)pc,"PCBDDCSetLevels_C",NULL);CHKERRQ(ierr);
  ierr = PetscObjectComposeFunction((PetscObject)pc,"PCBDDCSetDirichletBoundaries_C",NULL);CHKERRQ(ierr);
  ierr = PetscObjectComposeFunction((PetscObject)pc,"PCBDDCSetDirichletBoundariesLocal_C",NULL);CHKERRQ(ierr);
  ierr = PetscObjectComposeFunction((PetscObject)pc,"PCBDDCSetNeumannBoundaries_C",NULL);CHKERRQ(ierr);
  ierr = PetscObjectComposeFunction((PetscObject)pc,"PCBDDCSetNeumannBoundariesLocal_C",NULL);CHKERRQ(ierr);
  ierr = PetscObjectComposeFunction((PetscObject)pc,"PCBDDCGetDirichletBoundaries_C",NULL);CHKERRQ(ierr);
  ierr = PetscObjectComposeFunction((PetscObject)pc,"PCBDDCGetDirichletBoundariesLocal_C",NULL);CHKERRQ(ierr);
  ierr = PetscObjectComposeFunction((PetscObject)pc,"PCBDDCGetNeumannBoundaries_C",NULL);CHKERRQ(ierr);
  ierr = PetscObjectComposeFunction((PetscObject)pc,"PCBDDCGetNeumannBoundariesLocal_C",NULL);CHKERRQ(ierr);
  ierr = PetscObjectComposeFunction((PetscObject)pc,"PCBDDCSetDofsSplitting_C",NULL);CHKERRQ(ierr);
  ierr = PetscObjectComposeFunction((PetscObject)pc,"PCBDDCSetDofsSplittingLocal_C",NULL);CHKERRQ(ierr);
  ierr = PetscObjectComposeFunction((PetscObject)pc,"PCBDDCSetLocalAdjacencyGraph_C",NULL);CHKERRQ(ierr);
  ierr = PetscObjectComposeFunction((PetscObject)pc,"PCBDDCCreateFETIDPOperators_C",NULL);CHKERRQ(ierr);
  ierr = PetscObjectComposeFunction((PetscObject)pc,"PCBDDCMatFETIDPGetRHS_C",NULL);CHKERRQ(ierr);
  ierr = PetscObjectComposeFunction((PetscObject)pc,"PCBDDCMatFETIDPGetSolution_C",NULL);CHKERRQ(ierr);
  ierr = PetscObjectComposeFunction((PetscObject)pc,"PCPreSolveChangeRHS_C",NULL);CHKERRQ(ierr);
  ierr = PetscFree(pc->data);CHKERRQ(ierr);
  PetscFunctionReturn(0);
}

static PetscErrorCode PCPreSolveChangeRHS_BDDC(PC pc, PetscBool* change)
{
  PetscFunctionBegin;
  *change = PETSC_TRUE;
  PetscFunctionReturn(0);
}

static PetscErrorCode PCBDDCMatFETIDPGetRHS_BDDC(Mat fetidp_mat, Vec standard_rhs, Vec fetidp_flux_rhs)
{
  FETIDPMat_ctx  mat_ctx;
  Vec            work;
  PC_IS*         pcis;
  PC_BDDC*       pcbddc;
  PetscErrorCode ierr;

  PetscFunctionBegin;
  ierr = MatShellGetContext(fetidp_mat,&mat_ctx);CHKERRQ(ierr);
  pcis = (PC_IS*)mat_ctx->pc->data;
  pcbddc = (PC_BDDC*)mat_ctx->pc->data;

  ierr = VecSet(fetidp_flux_rhs,0.0);CHKERRQ(ierr);
  /* copy rhs since we may change it during PCPreSolve_BDDC */
  if (!pcbddc->original_rhs) {
    ierr = VecDuplicate(pcis->vec1_global,&pcbddc->original_rhs);CHKERRQ(ierr);
  }
  if (mat_ctx->rhs_flip) {
    ierr = VecPointwiseMult(pcbddc->original_rhs,standard_rhs,mat_ctx->rhs_flip);CHKERRQ(ierr);
  } else {
    ierr = VecCopy(standard_rhs,pcbddc->original_rhs);CHKERRQ(ierr);
  }
  if (mat_ctx->g2g_p) {
    /* interface pressure rhs */
    ierr = VecScatterBegin(mat_ctx->g2g_p,fetidp_flux_rhs,pcbddc->original_rhs,INSERT_VALUES,SCATTER_REVERSE);CHKERRQ(ierr);
    ierr = VecScatterEnd(mat_ctx->g2g_p,fetidp_flux_rhs,pcbddc->original_rhs,INSERT_VALUES,SCATTER_REVERSE);CHKERRQ(ierr);
    ierr = VecScatterBegin(mat_ctx->g2g_p,standard_rhs,fetidp_flux_rhs,INSERT_VALUES,SCATTER_FORWARD);CHKERRQ(ierr);
    ierr = VecScatterEnd(mat_ctx->g2g_p,standard_rhs,fetidp_flux_rhs,INSERT_VALUES,SCATTER_FORWARD);CHKERRQ(ierr);
    if (!mat_ctx->rhs_flip) {
      ierr = VecScale(fetidp_flux_rhs,-1.);CHKERRQ(ierr);
    }
  }
  /*
     change of basis for physical rhs if needed
     It also changes the rhs in case of dirichlet boundaries
  */
  ierr = PCPreSolve_BDDC(mat_ctx->pc,NULL,pcbddc->original_rhs,NULL);CHKERRQ(ierr);
  if (pcbddc->ChangeOfBasisMatrix) {
    ierr = MatMultTranspose(pcbddc->ChangeOfBasisMatrix,pcbddc->original_rhs,pcbddc->work_change);CHKERRQ(ierr);
    work = pcbddc->work_change;
   } else {
    work = pcbddc->original_rhs;
  }
  /* store vectors for computation of fetidp final solution */
  ierr = VecScatterBegin(pcis->global_to_D,work,mat_ctx->temp_solution_D,INSERT_VALUES,SCATTER_FORWARD);CHKERRQ(ierr);
  ierr = VecScatterEnd(pcis->global_to_D,work,mat_ctx->temp_solution_D,INSERT_VALUES,SCATTER_FORWARD);CHKERRQ(ierr);
  /* scale rhs since it should be unassembled */
  /* TODO use counter scaling? (also below) */
  ierr = VecScatterBegin(pcis->global_to_B,work,mat_ctx->temp_solution_B,INSERT_VALUES,SCATTER_FORWARD);CHKERRQ(ierr);
  ierr = VecScatterEnd(pcis->global_to_B,work,mat_ctx->temp_solution_B,INSERT_VALUES,SCATTER_FORWARD);CHKERRQ(ierr);
  /* Apply partition of unity */
  ierr = VecPointwiseMult(mat_ctx->temp_solution_B,pcis->D,mat_ctx->temp_solution_B);CHKERRQ(ierr);
  /* ierr = PCBDDCScalingRestriction(mat_ctx->pc,work,mat_ctx->temp_solution_B);CHKERRQ(ierr); */
  if (!pcbddc->switch_static) {
    /* compute partially subassembled Schur complement right-hand side */
    ierr = KSPSolve(pcbddc->ksp_D,mat_ctx->temp_solution_D,pcis->vec1_D);CHKERRQ(ierr);
    ierr = MatMult(pcis->A_BI,pcis->vec1_D,pcis->vec1_B);CHKERRQ(ierr);
    ierr = VecAXPY(mat_ctx->temp_solution_B,-1.0,pcis->vec1_B);CHKERRQ(ierr);
    ierr = VecSet(work,0.0);CHKERRQ(ierr);
    ierr = VecScatterBegin(pcis->global_to_B,mat_ctx->temp_solution_B,work,ADD_VALUES,SCATTER_REVERSE);CHKERRQ(ierr);
    ierr = VecScatterEnd(pcis->global_to_B,mat_ctx->temp_solution_B,work,ADD_VALUES,SCATTER_REVERSE);CHKERRQ(ierr);
    /* ierr = PCBDDCScalingRestriction(mat_ctx->pc,work,mat_ctx->temp_solution_B);CHKERRQ(ierr); */
    ierr = VecScatterBegin(pcis->global_to_B,work,mat_ctx->temp_solution_B,INSERT_VALUES,SCATTER_FORWARD);CHKERRQ(ierr);
    ierr = VecScatterEnd(pcis->global_to_B,work,mat_ctx->temp_solution_B,INSERT_VALUES,SCATTER_FORWARD);CHKERRQ(ierr);
    ierr = VecPointwiseMult(mat_ctx->temp_solution_B,pcis->D,mat_ctx->temp_solution_B);CHKERRQ(ierr);
  }
  /* BDDC rhs */
  ierr = VecCopy(mat_ctx->temp_solution_B,pcis->vec1_B);CHKERRQ(ierr);
  if (pcbddc->switch_static) {
    ierr = VecCopy(mat_ctx->temp_solution_D,pcis->vec1_D);CHKERRQ(ierr);
  }
  /* apply BDDC */
  ierr = PetscMemzero(pcbddc->benign_p0,pcbddc->benign_n*sizeof(PetscScalar));CHKERRQ(ierr);
  ierr = PCBDDCApplyInterfacePreconditioner(mat_ctx->pc,PETSC_FALSE);CHKERRQ(ierr);
  ierr = PetscMemzero(pcbddc->benign_p0,pcbddc->benign_n*sizeof(PetscScalar));CHKERRQ(ierr);

  /* Application of B_delta and assembling of rhs for fetidp fluxes */
  ierr = MatMult(mat_ctx->B_delta,pcis->vec1_B,mat_ctx->lambda_local);CHKERRQ(ierr);
  ierr = VecScatterBegin(mat_ctx->l2g_lambda,mat_ctx->lambda_local,fetidp_flux_rhs,ADD_VALUES,SCATTER_FORWARD);CHKERRQ(ierr);
  ierr = VecScatterEnd(mat_ctx->l2g_lambda,mat_ctx->lambda_local,fetidp_flux_rhs,ADD_VALUES,SCATTER_FORWARD);CHKERRQ(ierr);
  /* Add contribution to interface pressures */
  if (mat_ctx->l2g_p) {
    ierr = MatMult(mat_ctx->B_BB,pcis->vec1_B,mat_ctx->vP);CHKERRQ(ierr);
    if (pcbddc->switch_static) {
      ierr = MatMultAdd(mat_ctx->B_BI,pcis->vec1_D,mat_ctx->vP,mat_ctx->vP);CHKERRQ(ierr);
    }
    ierr = VecScatterBegin(mat_ctx->l2g_p,mat_ctx->vP,fetidp_flux_rhs,ADD_VALUES,SCATTER_FORWARD);CHKERRQ(ierr);
    ierr = VecScatterEnd(mat_ctx->l2g_p,mat_ctx->vP,fetidp_flux_rhs,ADD_VALUES,SCATTER_FORWARD);CHKERRQ(ierr);
  }
  PetscFunctionReturn(0);
}

/*@
 PCBDDCMatFETIDPGetRHS - Compute the right-hand side for FETI-DP linear system using the physical right-hand side

   Collective

   Input Parameters:
+  fetidp_mat      - the FETI-DP matrix object obtained by a call to PCBDDCCreateFETIDPOperators
-  standard_rhs    - the right-hand side of the original linear system

   Output Parameters:
.  fetidp_flux_rhs - the right-hand side for the FETI-DP linear system

   Level: developer

   Notes:

.seealso: PCBDDC, PCBDDCCreateFETIDPOperators, PCBDDCMatFETIDPGetSolution
@*/
PetscErrorCode PCBDDCMatFETIDPGetRHS(Mat fetidp_mat, Vec standard_rhs, Vec fetidp_flux_rhs)
{
  FETIDPMat_ctx  mat_ctx;
  PetscErrorCode ierr;

  PetscFunctionBegin;
  PetscValidHeaderSpecific(fetidp_mat,MAT_CLASSID,1);
  PetscValidHeaderSpecific(standard_rhs,VEC_CLASSID,2);
  PetscValidHeaderSpecific(fetidp_flux_rhs,VEC_CLASSID,3);
  ierr = MatShellGetContext(fetidp_mat,&mat_ctx);CHKERRQ(ierr);
  ierr = PetscUseMethod(mat_ctx->pc,"PCBDDCMatFETIDPGetRHS_C",(Mat,Vec,Vec),(fetidp_mat,standard_rhs,fetidp_flux_rhs));CHKERRQ(ierr);
  PetscFunctionReturn(0);
}

static PetscErrorCode PCBDDCMatFETIDPGetSolution_BDDC(Mat fetidp_mat, Vec fetidp_flux_sol, Vec standard_sol)
{
  FETIDPMat_ctx  mat_ctx;
  PC_IS*         pcis;
  PC_BDDC*       pcbddc;
  PetscErrorCode ierr;
  Vec            work;

  PetscFunctionBegin;
  ierr = MatShellGetContext(fetidp_mat,&mat_ctx);CHKERRQ(ierr);
  pcis = (PC_IS*)mat_ctx->pc->data;
  pcbddc = (PC_BDDC*)mat_ctx->pc->data;

  /* apply B_delta^T */
  ierr = VecSet(pcis->vec1_B,0.);CHKERRQ(ierr);
  ierr = VecScatterBegin(mat_ctx->l2g_lambda,fetidp_flux_sol,mat_ctx->lambda_local,INSERT_VALUES,SCATTER_REVERSE);CHKERRQ(ierr);
  ierr = VecScatterEnd(mat_ctx->l2g_lambda,fetidp_flux_sol,mat_ctx->lambda_local,INSERT_VALUES,SCATTER_REVERSE);CHKERRQ(ierr);
  ierr = MatMultTranspose(mat_ctx->B_delta,mat_ctx->lambda_local,pcis->vec1_B);CHKERRQ(ierr);
  if (mat_ctx->l2g_p) {
    ierr = VecScatterBegin(mat_ctx->l2g_p,fetidp_flux_sol,mat_ctx->vP,INSERT_VALUES,SCATTER_REVERSE);CHKERRQ(ierr);
    ierr = VecScatterEnd(mat_ctx->l2g_p,fetidp_flux_sol,mat_ctx->vP,INSERT_VALUES,SCATTER_REVERSE);CHKERRQ(ierr);
    ierr = MatMultAdd(mat_ctx->Bt_BB,mat_ctx->vP,pcis->vec1_B,pcis->vec1_B);CHKERRQ(ierr);
  }

  /* compute rhs for BDDC application */
  ierr = VecAYPX(pcis->vec1_B,-1.0,mat_ctx->temp_solution_B);CHKERRQ(ierr);
  if (pcbddc->switch_static) {
    ierr = VecCopy(mat_ctx->temp_solution_D,pcis->vec1_D);CHKERRQ(ierr);
    if (mat_ctx->l2g_p) {
      ierr = VecScale(mat_ctx->vP,-1.);CHKERRQ(ierr);
      ierr = MatMultAdd(mat_ctx->Bt_BI,mat_ctx->vP,pcis->vec1_D,pcis->vec1_D);CHKERRQ(ierr);
    }
  }

  /* apply BDDC */
  ierr = PetscMemzero(pcbddc->benign_p0,pcbddc->benign_n*sizeof(PetscScalar));CHKERRQ(ierr);
  ierr = PCBDDCApplyInterfacePreconditioner(mat_ctx->pc,PETSC_FALSE);CHKERRQ(ierr);

  /* put values into global vector */
  if (pcbddc->ChangeOfBasisMatrix) work = pcbddc->work_change;
  else work = standard_sol;
  ierr = VecScatterBegin(pcis->global_to_B,pcis->vec1_B,work,INSERT_VALUES,SCATTER_REVERSE);CHKERRQ(ierr);
  ierr = VecScatterEnd(pcis->global_to_B,pcis->vec1_B,work,INSERT_VALUES,SCATTER_REVERSE);CHKERRQ(ierr);
  if (!pcbddc->switch_static) {
    /* compute values into the interior if solved for the partially subassembled Schur complement */
    ierr = MatMult(pcis->A_IB,pcis->vec1_B,pcis->vec1_D);CHKERRQ(ierr);
    ierr = VecAYPX(pcis->vec1_D,-1.0,mat_ctx->temp_solution_D);CHKERRQ(ierr);
    ierr = KSPSolve(pcbddc->ksp_D,pcis->vec1_D,pcis->vec1_D);CHKERRQ(ierr);
  }

  ierr = VecScatterBegin(pcis->global_to_D,pcis->vec1_D,work,INSERT_VALUES,SCATTER_REVERSE);CHKERRQ(ierr);
  ierr = VecScatterEnd(pcis->global_to_D,pcis->vec1_D,work,INSERT_VALUES,SCATTER_REVERSE);CHKERRQ(ierr);
  /* add p0 solution to final solution */
  ierr = PCBDDCBenignGetOrSetP0(mat_ctx->pc,work,PETSC_FALSE);CHKERRQ(ierr);
  if (pcbddc->ChangeOfBasisMatrix) {
    ierr = MatMult(pcbddc->ChangeOfBasisMatrix,work,standard_sol);CHKERRQ(ierr);
  }
  ierr = PCPostSolve_BDDC(mat_ctx->pc,NULL,NULL,standard_sol);CHKERRQ(ierr);
  if (mat_ctx->g2g_p) {
    ierr = VecScatterBegin(mat_ctx->g2g_p,fetidp_flux_sol,standard_sol,INSERT_VALUES,SCATTER_REVERSE);CHKERRQ(ierr);
    ierr = VecScatterEnd(mat_ctx->g2g_p,fetidp_flux_sol,standard_sol,INSERT_VALUES,SCATTER_REVERSE);CHKERRQ(ierr);
  }
  PetscFunctionReturn(0);
}

/*@
 PCBDDCMatFETIDPGetSolution - Compute the physical solution using the solution of the FETI-DP linear system

   Collective

   Input Parameters:
+  fetidp_mat      - the FETI-DP matrix obtained by a call to PCBDDCCreateFETIDPOperators
-  fetidp_flux_sol - the solution of the FETI-DP linear system

   Output Parameters:
.  standard_sol    - the solution defined on the physical domain

   Level: developer

   Notes:

.seealso: PCBDDC, PCBDDCCreateFETIDPOperators, PCBDDCMatFETIDPGetRHS
@*/
PetscErrorCode PCBDDCMatFETIDPGetSolution(Mat fetidp_mat, Vec fetidp_flux_sol, Vec standard_sol)
{
  FETIDPMat_ctx  mat_ctx;
  PetscErrorCode ierr;

  PetscFunctionBegin;
  PetscValidHeaderSpecific(fetidp_mat,MAT_CLASSID,1);
  PetscValidHeaderSpecific(fetidp_flux_sol,VEC_CLASSID,2);
  PetscValidHeaderSpecific(standard_sol,VEC_CLASSID,3);
  ierr = MatShellGetContext(fetidp_mat,&mat_ctx);CHKERRQ(ierr);
  ierr = PetscUseMethod(mat_ctx->pc,"PCBDDCMatFETIDPGetSolution_C",(Mat,Vec,Vec),(fetidp_mat,fetidp_flux_sol,standard_sol));CHKERRQ(ierr);
  PetscFunctionReturn(0);
}

static PetscErrorCode PCBDDCCreateFETIDPOperators_BDDC(PC pc, PetscBool fully_redundant, const char* prefix, Mat *fetidp_mat, PC *fetidp_pc)
{

  FETIDPMat_ctx  fetidpmat_ctx;
  Mat            newmat;
  FETIDPPC_ctx   fetidppc_ctx;
  PC             newpc;
  MPI_Comm       comm;
  PetscErrorCode ierr;

  PetscFunctionBegin;
  ierr = PetscObjectGetComm((PetscObject)pc,&comm);CHKERRQ(ierr);
  /* FETIDP linear matrix */
  ierr = PCBDDCCreateFETIDPMatContext(pc,&fetidpmat_ctx);CHKERRQ(ierr);
  fetidpmat_ctx->fully_redundant = fully_redundant;
  ierr = PCBDDCSetupFETIDPMatContext(fetidpmat_ctx);CHKERRQ(ierr);
  ierr = MatCreateShell(comm,fetidpmat_ctx->n,fetidpmat_ctx->n,fetidpmat_ctx->N,fetidpmat_ctx->N,fetidpmat_ctx,&newmat);CHKERRQ(ierr);
  ierr = MatShellSetOperation(newmat,MATOP_MULT,(void (*)(void))FETIDPMatMult);CHKERRQ(ierr);
  ierr = MatShellSetOperation(newmat,MATOP_MULT_TRANSPOSE,(void (*)(void))FETIDPMatMultTranspose);CHKERRQ(ierr);
  ierr = MatShellSetOperation(newmat,MATOP_DESTROY,(void (*)(void))PCBDDCDestroyFETIDPMat);CHKERRQ(ierr);
  ierr = MatSetOptionsPrefix(newmat,prefix);CHKERRQ(ierr);
  ierr = MatAppendOptionsPrefix(newmat,"fetidp_");CHKERRQ(ierr);
  ierr = MatSetUp(newmat);CHKERRQ(ierr);
  /* FETIDP preconditioner */
  ierr = PCBDDCCreateFETIDPPCContext(pc,&fetidppc_ctx);CHKERRQ(ierr);
  ierr = PCBDDCSetupFETIDPPCContext(newmat,fetidppc_ctx);CHKERRQ(ierr);
  ierr = PCCreate(comm,&newpc);CHKERRQ(ierr);
  ierr = PCSetOperators(newpc,newmat,newmat);CHKERRQ(ierr);
  ierr = PCSetOptionsPrefix(newpc,prefix);CHKERRQ(ierr);
  ierr = PCAppendOptionsPrefix(newpc,"fetidp_");CHKERRQ(ierr);
  if (!fetidpmat_ctx->l2g_lambda_only) {
    ierr = PCSetType(newpc,PCSHELL);CHKERRQ(ierr);
    ierr = PCShellSetContext(newpc,fetidppc_ctx);CHKERRQ(ierr);
    ierr = PCShellSetApply(newpc,FETIDPPCApply);CHKERRQ(ierr);
    ierr = PCShellSetApplyTranspose(newpc,FETIDPPCApplyTranspose);CHKERRQ(ierr);
    ierr = PCShellSetView(newpc,FETIDPPCView);CHKERRQ(ierr);
    ierr = PCShellSetDestroy(newpc,PCBDDCDestroyFETIDPPC);CHKERRQ(ierr);
  } else {
    KSP      *ksps;
    PC       lagpc;
    Mat      M,AM,PM;
    PetscInt nn;

    ierr = PetscObjectQuery((PetscObject)pc,"__KSPFETIDP_PPmat",(PetscObject*)&M);CHKERRQ(ierr);
    ierr = PCSetType(newpc,PCFIELDSPLIT);CHKERRQ(ierr);
    ierr = PCFieldSplitSetIS(newpc,"lag",fetidpmat_ctx->lagrange);CHKERRQ(ierr);
    ierr = PCFieldSplitSetIS(newpc,"p",fetidpmat_ctx->pressure);CHKERRQ(ierr);
    ierr = PCFieldSplitSetType(newpc,PC_COMPOSITE_SCHUR);CHKERRQ(ierr);
    ierr = PCFieldSplitSetSchurFactType(newpc,PC_FIELDSPLIT_SCHUR_FACT_DIAG);CHKERRQ(ierr);
    ierr = PCFieldSplitSetSchurPre(newpc,PC_FIELDSPLIT_SCHUR_PRE_USER,M);CHKERRQ(ierr);
    ierr = PCFieldSplitSetSchurScale(newpc,1.0);CHKERRQ(ierr);
    ierr = PCSetFromOptions(newpc);CHKERRQ(ierr);
    ierr = PCSetUp(newpc);CHKERRQ(ierr);

    /* set the solver for the (0,0) block */
    ierr = PCFieldSplitGetSubKSP(newpc,&nn,&ksps);CHKERRQ(ierr);
    ierr = PCCreate(comm,&lagpc);CHKERRQ(ierr);
    ierr = PCSetType(lagpc,PCSHELL);CHKERRQ(ierr);
    ierr = KSPGetOperators(ksps[0],&AM,&PM);CHKERRQ(ierr);
    ierr = PCSetOperators(lagpc,AM,PM);CHKERRQ(ierr);
    ierr = PCShellSetContext(lagpc,fetidppc_ctx);CHKERRQ(ierr);
    ierr = PCShellSetApply(lagpc,FETIDPPCApply);CHKERRQ(ierr);
    ierr = PCShellSetApplyTranspose(lagpc,FETIDPPCApplyTranspose);CHKERRQ(ierr);
    ierr = PCShellSetView(lagpc,FETIDPPCView);CHKERRQ(ierr);
    ierr = PCShellSetDestroy(lagpc,PCBDDCDestroyFETIDPPC);CHKERRQ(ierr);
    ierr = KSPSetPC(ksps[0],lagpc);CHKERRQ(ierr);
    ierr = PCDestroy(&lagpc);CHKERRQ(ierr);
    ierr = PetscFree(ksps);CHKERRQ(ierr);
  }
  /* return pointers for objects created */
  *fetidp_mat = newmat;
  *fetidp_pc = newpc;
  PetscFunctionReturn(0);
}

/*@C
 PCBDDCCreateFETIDPOperators - Create FETI-DP operators

   Collective

   Input Parameters:
+  pc - the BDDC preconditioning context (setup should have been called before)
.  fully_redundant - true for a fully redundant set of Lagrange multipliers
-  prefix - optional options database prefix for the objects to be created (can be NULL)

   Output Parameters:
+  fetidp_mat - shell FETI-DP matrix object
-  fetidp_pc  - shell Dirichlet preconditioner for FETI-DP matrix

   Level: developer

   Notes:
     Currently the only operations provided for FETI-DP matrix are MatMult and MatMultTranspose

.seealso: PCBDDC, PCBDDCMatFETIDPGetRHS, PCBDDCMatFETIDPGetSolution
@*/
PetscErrorCode PCBDDCCreateFETIDPOperators(PC pc, PetscBool fully_redundant, const char *prefix, Mat *fetidp_mat, PC *fetidp_pc)
{
  PetscErrorCode ierr;

  PetscFunctionBegin;
  PetscValidHeaderSpecific(pc,PC_CLASSID,1);
  if (pc->setupcalled) {
    ierr = PetscUseMethod(pc,"PCBDDCCreateFETIDPOperators_C",(PC,PetscBool,const char*,Mat*,PC*),(pc,fully_redundant,prefix,fetidp_mat,fetidp_pc));CHKERRQ(ierr);
  } else SETERRQ(PetscObjectComm((PetscObject)pc),PETSC_ERR_SUP,"You must call PCSetup_BDDC() first \n");
  PetscFunctionReturn(0);
}
/* -------------------------------------------------------------------------- */
/*MC
   PCBDDC - Balancing Domain Decomposition by Constraints.

   An implementation of the BDDC preconditioner based on

.vb
   [1] C. R. Dohrmann. "An approximate BDDC preconditioner", Numerical Linear Algebra with Applications Volume 14, Issue 2, pages 149-168, March 2007
   [2] A. Klawonn and O. B. Widlund. "Dual-Primal FETI Methods for Linear Elasticity", http://cs.nyu.edu/csweb/Research/TechReports/TR2004-855/TR2004-855.pdf
   [3] J. Mandel, B. Sousedik, C. R. Dohrmann. "Multispace and Multilevel BDDC", http://arxiv.org/abs/0712.3977
   [4] C. Pechstein and C. R. Dohrmann. "Modern domain decomposition methods BDDC, deluxe scaling, and an algebraic approach", Seminar talk, Linz, December 2013, http://people.ricam.oeaw.ac.at/c.pechstein/pechstein-bddc2013.pdf
.ve

   The matrix to be preconditioned (Pmat) must be of type MATIS.

   Currently works with MATIS matrices with local matrices of type MATSEQAIJ, MATSEQBAIJ or MATSEQSBAIJ, either with real or complex numbers.

   It also works with unsymmetric and indefinite problems.

   Unlike 'conventional' interface preconditioners, PCBDDC iterates over all degrees of freedom, not just those on the interface. This allows the use of approximate solvers on the subdomains.

   Approximate local solvers are automatically adapted (see [1]) if the user has attached a nullspace object to the subdomain matrices, and informed BDDC of using approximate solvers (via the command line).

   Boundary nodes are split in vertices, edges and faces classes using information from the local to global mapping of dofs and the local connectivity graph of nodes. The latter can be customized by using PCBDDCSetLocalAdjacencyGraph()
   Additional information on dofs can be provided by using PCBDDCSetDofsSplitting(), PCBDDCSetDirichletBoundaries(), PCBDDCSetNeumannBoundaries(), and PCBDDCSetPrimalVerticesIS() and their local counterparts.

   Constraints can be customized by attaching a MatNullSpace object to the MATIS matrix via MatSetNearNullSpace(). Non-singular modes are retained via SVD.

   Change of basis is performed similarly to [2] when requested. When more than one constraint is present on a single connected component (i.e. an edge or a face), a robust method based on local QR factorizations is used.
   User defined change of basis can be passed to PCBDDC by using PCBDDCSetChangeOfBasisMat()

   The PETSc implementation also supports multilevel BDDC [3]. Coarse grids are partitioned using a MatPartitioning object.

   Adaptive selection of primal constraints [4] is supported for SPD systems with high-contrast in the coefficients if MUMPS or MKL_PARDISO are present. Future versions of the code will also consider using PASTIX.

   An experimental interface to the FETI-DP method is available. FETI-DP operators could be created using PCBDDCCreateFETIDPOperators(). A stand-alone class for the FETI-DP method will be provided in the next releases.
   Deluxe scaling is not supported yet for FETI-DP.

   Options Database Keys (some of them, run with -h for a complete list):

.    -pc_bddc_use_vertices <true> - use or not vertices in primal space
.    -pc_bddc_use_edges <true> - use or not edges in primal space
.    -pc_bddc_use_faces <false> - use or not faces in primal space
.    -pc_bddc_symmetric <true> - symmetric computation of primal basis functions. Specify false for unsymmetric problems
.    -pc_bddc_use_change_of_basis <false> - use change of basis approach (on edges only)
.    -pc_bddc_use_change_on_faces <false> - use change of basis approach on faces if change of basis has been requested
.    -pc_bddc_switch_static <false> - switches from M_2 (default) to M_3 operator (see reference article [1])
.    -pc_bddc_levels <0> - maximum number of levels for multilevel
.    -pc_bddc_coarsening_ratio <8> - number of subdomains which will be aggregated together at the coarser level (e.g. H/h ratio at the coarser level, significative only in the multilevel case)
.    -pc_bddc_coarse_redistribute <0> - size of a subset of processors where the coarse problem will be remapped (the value is ignored if not at the coarsest level)
.    -pc_bddc_use_deluxe_scaling <false> - use deluxe scaling
.    -pc_bddc_schur_layers <-1> - select the economic version of deluxe scaling by specifying the number of layers (-1 corresponds to the original deluxe scaling)
.    -pc_bddc_adaptive_threshold <0.0> - when a value greater than one is specified, adaptive selection of constraints is performed on edges and faces (requires deluxe scaling and MUMPS or MKL_PARDISO installed)
-    -pc_bddc_check_level <0> - set verbosity level of debugging output

   Options for Dirichlet, Neumann or coarse solver can be set with
.vb
      -pc_bddc_dirichlet_
      -pc_bddc_neumann_
      -pc_bddc_coarse_
.ve
   e.g -pc_bddc_dirichlet_ksp_type richardson -pc_bddc_dirichlet_pc_type gamg. PCBDDC uses by default KPSPREONLY and PCLU.

   When using a multilevel approach, solvers' options at the N-th level (N > 1) can be specified as
.vb
      -pc_bddc_dirichlet_lN_
      -pc_bddc_neumann_lN_
      -pc_bddc_coarse_lN_
.ve
   Note that level number ranges from the finest (0) to the coarsest (N).
   In order to specify options for the BDDC operators at the coarser levels (and not for the solvers), prepend -pc_bddc_coarse_ or -pc_bddc_coarse_l to the option, e.g.
.vb
     -pc_bddc_coarse_pc_bddc_adaptive_threshold 5 -pc_bddc_coarse_l1_pc_bddc_redistribute 3
.ve
   will use a threshold of 5 for constraints' selection at the first coarse level and will redistribute the coarse problem of the first coarse level on 3 processors

   Level: intermediate

   Developer notes:

   Contributed by Stefano Zampini

.seealso:  PCCreate(), PCSetType(), PCType (for list of available types), PC,  MATIS
M*/

PETSC_EXTERN PetscErrorCode PCCreate_BDDC(PC pc)
{
  PetscErrorCode      ierr;
  PC_BDDC             *pcbddc;

  PetscFunctionBegin;
  ierr     = PetscNewLog(pc,&pcbddc);CHKERRQ(ierr);
  pc->data = (void*)pcbddc;

  /* create PCIS data structure */
  ierr = PCISCreate(pc);CHKERRQ(ierr);

  /* create local graph structure */
  ierr = PCBDDCGraphCreate(&pcbddc->mat_graph);CHKERRQ(ierr);

  /* BDDC nonzero defaults */
  pcbddc->use_local_adj             = PETSC_TRUE;
  pcbddc->use_vertices              = PETSC_TRUE;
  pcbddc->use_edges                 = PETSC_TRUE;
  pcbddc->symmetric_primal          = PETSC_TRUE;
  pcbddc->vertex_size               = 1;
  pcbddc->recompute_topography      = PETSC_TRUE;
  pcbddc->coarse_size               = -1;
  pcbddc->use_exact_dirichlet_trick = PETSC_TRUE;
  pcbddc->coarsening_ratio          = 8;
  pcbddc->coarse_eqs_per_proc       = 1;
  pcbddc->benign_compute_correction = PETSC_TRUE;
  pcbddc->nedfield                  = -1;
  pcbddc->nedglobal                 = PETSC_TRUE;
  pcbddc->graphmaxcount             = PETSC_MAX_INT;
  pcbddc->sub_schurs_layers         = -1;

  /* function pointers */
  pc->ops->apply               = PCApply_BDDC;
  pc->ops->applytranspose      = PCApplyTranspose_BDDC;
  pc->ops->setup               = PCSetUp_BDDC;
  pc->ops->destroy             = PCDestroy_BDDC;
  pc->ops->setfromoptions      = PCSetFromOptions_BDDC;
  pc->ops->view                = PCView_BDDC;
  pc->ops->applyrichardson     = 0;
  pc->ops->applysymmetricleft  = 0;
  pc->ops->applysymmetricright = 0;
  pc->ops->presolve            = PCPreSolve_BDDC;
  pc->ops->postsolve           = PCPostSolve_BDDC;
  pc->ops->reset               = PCReset_BDDC;

  /* composing function */
  ierr = PetscObjectComposeFunction((PetscObject)pc,"PCBDDCSetDiscreteGradient_C",PCBDDCSetDiscreteGradient_BDDC);CHKERRQ(ierr);
  ierr = PetscObjectComposeFunction((PetscObject)pc,"PCBDDCSetDivergenceMat_C",PCBDDCSetDivergenceMat_BDDC);CHKERRQ(ierr);
  ierr = PetscObjectComposeFunction((PetscObject)pc,"PCBDDCSetChangeOfBasisMat_C",PCBDDCSetChangeOfBasisMat_BDDC);CHKERRQ(ierr);
  ierr = PetscObjectComposeFunction((PetscObject)pc,"PCBDDCSetPrimalVerticesLocalIS_C",PCBDDCSetPrimalVerticesLocalIS_BDDC);CHKERRQ(ierr);
  ierr = PetscObjectComposeFunction((PetscObject)pc,"PCBDDCSetPrimalVerticesIS_C",PCBDDCSetPrimalVerticesIS_BDDC);CHKERRQ(ierr);
  ierr = PetscObjectComposeFunction((PetscObject)pc,"PCBDDCSetCoarseningRatio_C",PCBDDCSetCoarseningRatio_BDDC);CHKERRQ(ierr);
  ierr = PetscObjectComposeFunction((PetscObject)pc,"PCBDDCSetLevel_C",PCBDDCSetLevel_BDDC);CHKERRQ(ierr);
  ierr = PetscObjectComposeFunction((PetscObject)pc,"PCBDDCSetUseExactDirichlet_C",PCBDDCSetUseExactDirichlet_BDDC);CHKERRQ(ierr);
  ierr = PetscObjectComposeFunction((PetscObject)pc,"PCBDDCSetLevels_C",PCBDDCSetLevels_BDDC);CHKERRQ(ierr);
  ierr = PetscObjectComposeFunction((PetscObject)pc,"PCBDDCSetDirichletBoundaries_C",PCBDDCSetDirichletBoundaries_BDDC);CHKERRQ(ierr);
  ierr = PetscObjectComposeFunction((PetscObject)pc,"PCBDDCSetDirichletBoundariesLocal_C",PCBDDCSetDirichletBoundariesLocal_BDDC);CHKERRQ(ierr);
  ierr = PetscObjectComposeFunction((PetscObject)pc,"PCBDDCSetNeumannBoundaries_C",PCBDDCSetNeumannBoundaries_BDDC);CHKERRQ(ierr);
  ierr = PetscObjectComposeFunction((PetscObject)pc,"PCBDDCSetNeumannBoundariesLocal_C",PCBDDCSetNeumannBoundariesLocal_BDDC);CHKERRQ(ierr);
  ierr = PetscObjectComposeFunction((PetscObject)pc,"PCBDDCGetDirichletBoundaries_C",PCBDDCGetDirichletBoundaries_BDDC);CHKERRQ(ierr);
  ierr = PetscObjectComposeFunction((PetscObject)pc,"PCBDDCGetDirichletBoundariesLocal_C",PCBDDCGetDirichletBoundariesLocal_BDDC);CHKERRQ(ierr);
  ierr = PetscObjectComposeFunction((PetscObject)pc,"PCBDDCGetNeumannBoundaries_C",PCBDDCGetNeumannBoundaries_BDDC);CHKERRQ(ierr);
  ierr = PetscObjectComposeFunction((PetscObject)pc,"PCBDDCGetNeumannBoundariesLocal_C",PCBDDCGetNeumannBoundariesLocal_BDDC);CHKERRQ(ierr);
  ierr = PetscObjectComposeFunction((PetscObject)pc,"PCBDDCSetDofsSplitting_C",PCBDDCSetDofsSplitting_BDDC);CHKERRQ(ierr);
  ierr = PetscObjectComposeFunction((PetscObject)pc,"PCBDDCSetDofsSplittingLocal_C",PCBDDCSetDofsSplittingLocal_BDDC);CHKERRQ(ierr);
  ierr = PetscObjectComposeFunction((PetscObject)pc,"PCBDDCSetLocalAdjacencyGraph_C",PCBDDCSetLocalAdjacencyGraph_BDDC);CHKERRQ(ierr);
  ierr = PetscObjectComposeFunction((PetscObject)pc,"PCBDDCCreateFETIDPOperators_C",PCBDDCCreateFETIDPOperators_BDDC);CHKERRQ(ierr);
  ierr = PetscObjectComposeFunction((PetscObject)pc,"PCBDDCMatFETIDPGetRHS_C",PCBDDCMatFETIDPGetRHS_BDDC);CHKERRQ(ierr);
  ierr = PetscObjectComposeFunction((PetscObject)pc,"PCBDDCMatFETIDPGetSolution_C",PCBDDCMatFETIDPGetSolution_BDDC);CHKERRQ(ierr);
  ierr = PetscObjectComposeFunction((PetscObject)pc,"PCPreSolveChangeRHS_C",PCPreSolveChangeRHS_BDDC);CHKERRQ(ierr);
  PetscFunctionReturn(0);
}
<|MERGE_RESOLUTION|>--- conflicted
+++ resolved
@@ -155,15 +155,9 @@
     ierr = PetscViewerASCIIPrintf(viewer,"  Rebuild interface graph for Schur principal minors: %d\n",pcbddc->sub_schurs_rebuild);CHKERRQ(ierr);
     ierr = PetscViewerASCIIPrintf(viewer,"  Number of dofs' layers for the computation of principal minors: %D\n",pcbddc->sub_schurs_layers);CHKERRQ(ierr);
     ierr = PetscViewerASCIIPrintf(viewer,"  Use user CSR graph to compute successive layers: %d\n",pcbddc->sub_schurs_use_useradj);CHKERRQ(ierr);
-<<<<<<< HEAD
-    ierr = PetscViewerASCIIPrintf(viewer,"  Adaptive constraint selection threshold (active %d, userdefined %d): %g\n",pcbddc->adaptive_threshold,pcbddc->adaptive_selection,pcbddc->adaptive_userdefined);CHKERRQ(ierr);
+    ierr = PetscViewerASCIIPrintf(viewer,"  Adaptive constraint selection threshold (active %d, userdefined %d): %g\n",pcbddc->adaptive_selection,pcbddc->adaptive_userdefined,pcbddc->adaptive_threshold);CHKERRQ(ierr);
     ierr = PetscViewerASCIIPrintf(viewer,"  Min constraints / connected component: %D\n",pcbddc->adaptive_nmin);CHKERRQ(ierr);
     ierr = PetscViewerASCIIPrintf(viewer,"  Max constraints / connected component: %D\n",pcbddc->adaptive_nmax);CHKERRQ(ierr);
-=======
-    ierr = PetscViewerASCIIPrintf(viewer,"  Adaptive constraint selection threshold (active %d, userdefined %d): %g\n",pcbddc->adaptive_selection,pcbddc->adaptive_userdefined,pcbddc->adaptive_threshold);CHKERRQ(ierr);
-    ierr = PetscViewerASCIIPrintf(viewer,"  Min constraints / connected component: %d\n",pcbddc->adaptive_nmin);CHKERRQ(ierr);
-    ierr = PetscViewerASCIIPrintf(viewer,"  Max constraints / connected component: %d\n",pcbddc->adaptive_nmax);CHKERRQ(ierr);
->>>>>>> 18032b1b
     ierr = PetscViewerASCIIPrintf(viewer,"  Invert exact Schur complement for adaptive selection: %d\n",pcbddc->sub_schurs_exact_schur);CHKERRQ(ierr);
     ierr = PetscViewerASCIIPrintf(viewer,"  Symmetric computation of primal basis functions: %d\n",pcbddc->symmetric_primal);CHKERRQ(ierr);
     ierr = PetscViewerASCIIPrintf(viewer,"  Num. Procs. to map coarse adjacency list: %D\n",pcbddc->coarse_adj_red);CHKERRQ(ierr);
