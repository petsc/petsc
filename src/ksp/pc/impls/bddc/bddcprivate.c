#include "bddc.h"
#include "bddcprivate.h"
#include <petscblaslapack.h>

#undef __FUNCT__
#define __FUNCT__ "PCBDDCSetUpSolvers"
PetscErrorCode PCBDDCSetUpSolvers(PC pc)
{
  PC_BDDC*       pcbddc = (PC_BDDC*)pc->data;
  PetscScalar    *coarse_submat_vals;
  PetscErrorCode ierr;

  PetscFunctionBegin;
  /* Compute matrix after change of basis and extract local submatrices */
  ierr = PCBDDCSetUpLocalMatrices(pc);CHKERRQ(ierr);

  /* Allocate needed vectors */
  ierr = PCBDDCCreateWorkVectors(pc);CHKERRQ(ierr);

  /* Setup local scatters R_to_B and (optionally) R_to_D : PCBDDCCreateWorkVectors should be called first! */
  ierr = PCBDDCSetUpLocalScatters(pc);CHKERRQ(ierr);

  /* Setup local solvers ksp_D and ksp_R */
  ierr = PCBDDCSetUpLocalSolvers(pc);CHKERRQ(ierr);

  /* Change global null space passed in by the user if change of basis has been requested */
  if (pcbddc->NullSpace && pcbddc->use_change_of_basis) {
    ierr = PCBDDCNullSpaceAdaptGlobal(pc);CHKERRQ(ierr);
  }

  /*
     Setup local correction and local part of coarse basis.
     Gives back the dense local part of the coarse matrix in column major ordering
  */
  ierr = PCBDDCSetUpCorrection(pc,&coarse_submat_vals);CHKERRQ(ierr);

  /* Compute total number of coarse nodes and setup coarse solver */
  ierr = PCBDDCSetUpCoarseSolver(pc,coarse_submat_vals);CHKERRQ(ierr);

  /* free */
  ierr = PetscFree(coarse_submat_vals);CHKERRQ(ierr);
  PetscFunctionReturn(0);
}

#undef __FUNCT__
#define __FUNCT__ "PCBDDCResetCustomization"
PetscErrorCode PCBDDCResetCustomization(PC pc)
{
  PC_BDDC        *pcbddc = (PC_BDDC*)pc->data;
  PetscInt       i;
  PetscErrorCode ierr;

  PetscFunctionBegin;
  ierr = PCBDDCGraphResetCSR(pcbddc->mat_graph);CHKERRQ(ierr);
  ierr = ISDestroy(&pcbddc->user_primal_vertices);CHKERRQ(ierr);
  ierr = MatNullSpaceDestroy(&pcbddc->NullSpace);CHKERRQ(ierr);
  ierr = ISDestroy(&pcbddc->NeumannBoundaries);CHKERRQ(ierr);
  ierr = ISDestroy(&pcbddc->DirichletBoundaries);CHKERRQ(ierr);
  for (i=0;i<pcbddc->n_ISForDofs;i++) {
    ierr = ISDestroy(&pcbddc->ISForDofs[i]);CHKERRQ(ierr);
  }
  ierr = PetscFree(pcbddc->ISForDofs);CHKERRQ(ierr);
  PetscFunctionReturn(0);
}

#undef __FUNCT__
#define __FUNCT__ "PCBDDCResetTopography"
PetscErrorCode PCBDDCResetTopography(PC pc)
{
  PC_BDDC        *pcbddc = (PC_BDDC*)pc->data;
  PetscErrorCode ierr;

  PetscFunctionBegin;
  ierr = MatDestroy(&pcbddc->ChangeOfBasisMatrix);CHKERRQ(ierr);
  ierr = MatDestroy(&pcbddc->ConstraintMatrix);CHKERRQ(ierr);
  ierr = PCBDDCGraphReset(pcbddc->mat_graph);CHKERRQ(ierr);
  PetscFunctionReturn(0);
}

#undef __FUNCT__
#define __FUNCT__ "PCBDDCResetSolvers"
PetscErrorCode PCBDDCResetSolvers(PC pc)
{
  PC_BDDC        *pcbddc = (PC_BDDC*)pc->data;
  PetscErrorCode ierr;

  PetscFunctionBegin;
  ierr = VecDestroy(&pcbddc->coarse_vec);CHKERRQ(ierr);
  ierr = VecDestroy(&pcbddc->coarse_rhs);CHKERRQ(ierr);
  ierr = MatDestroy(&pcbddc->coarse_phi_B);CHKERRQ(ierr);
  ierr = MatDestroy(&pcbddc->coarse_phi_D);CHKERRQ(ierr);
  ierr = MatDestroy(&pcbddc->coarse_psi_B);CHKERRQ(ierr);
  ierr = MatDestroy(&pcbddc->coarse_psi_D);CHKERRQ(ierr);
  ierr = VecDestroy(&pcbddc->vec1_P);CHKERRQ(ierr);
  ierr = VecDestroy(&pcbddc->vec1_C);CHKERRQ(ierr);
  ierr = MatDestroy(&pcbddc->local_auxmat1);CHKERRQ(ierr);
  ierr = MatDestroy(&pcbddc->local_auxmat2);CHKERRQ(ierr);
  ierr = VecDestroy(&pcbddc->vec1_R);CHKERRQ(ierr);
  ierr = VecDestroy(&pcbddc->vec2_R);CHKERRQ(ierr);
  ierr = VecDestroy(&pcbddc->vec4_D);CHKERRQ(ierr);
  ierr = ISDestroy(&pcbddc->is_R_local);CHKERRQ(ierr);
  ierr = VecScatterDestroy(&pcbddc->R_to_B);CHKERRQ(ierr);
  ierr = VecScatterDestroy(&pcbddc->R_to_D);CHKERRQ(ierr);
  ierr = VecScatterDestroy(&pcbddc->coarse_loc_to_glob);CHKERRQ(ierr);
  PetscFunctionReturn(0);
}

#undef __FUNCT__
#define __FUNCT__ "PCBDDCCreateWorkVectors"
PetscErrorCode PCBDDCCreateWorkVectors(PC pc)
{
  PC_BDDC        *pcbddc = (PC_BDDC*)pc->data;
  PC_IS          *pcis = (PC_IS*)pc->data;
  VecType        impVecType;
  PetscInt       n_vertices,n_constraints,local_primal_size,n_R;
  PetscErrorCode ierr;

  PetscFunctionBegin;
  ierr = PCBDDCGetPrimalVerticesLocalIdx(pc,&n_vertices,NULL);CHKERRQ(ierr);
  ierr = PCBDDCGetPrimalConstraintsLocalIdx(pc,&n_constraints,NULL);CHKERRQ(ierr);
  local_primal_size = n_constraints+n_vertices;
  n_R = pcis->n-n_vertices;
  /* local work vectors */
  ierr = VecGetType(pcis->vec1_N,&impVecType);CHKERRQ(ierr);
  ierr = VecDuplicate(pcis->vec1_D,&pcbddc->vec4_D);CHKERRQ(ierr);
  ierr = VecCreate(PetscObjectComm((PetscObject)pcis->vec1_N),&pcbddc->vec1_R);CHKERRQ(ierr);
  ierr = VecSetSizes(pcbddc->vec1_R,PETSC_DECIDE,n_R);CHKERRQ(ierr);
  ierr = VecSetType(pcbddc->vec1_R,impVecType);CHKERRQ(ierr);
  ierr = VecDuplicate(pcbddc->vec1_R,&pcbddc->vec2_R);CHKERRQ(ierr);
  ierr = VecCreate(PetscObjectComm((PetscObject)pcis->vec1_N),&pcbddc->vec1_P);CHKERRQ(ierr);
  ierr = VecSetSizes(pcbddc->vec1_P,PETSC_DECIDE,local_primal_size);CHKERRQ(ierr);
  ierr = VecSetType(pcbddc->vec1_P,impVecType);CHKERRQ(ierr);
  if (n_constraints) {
    ierr = VecCreate(PetscObjectComm((PetscObject)pcis->vec1_N),&pcbddc->vec1_C);CHKERRQ(ierr);
    ierr = VecSetSizes(pcbddc->vec1_C,PETSC_DECIDE,n_constraints);CHKERRQ(ierr);
    ierr = VecSetType(pcbddc->vec1_C,impVecType);CHKERRQ(ierr);
  }
  PetscFunctionReturn(0);
}

#undef __FUNCT__
#define __FUNCT__ "PCBDDCSetUpCorrection"
PetscErrorCode PCBDDCSetUpCorrection(PC pc, PetscScalar **coarse_submat_vals_n)
{
  PetscErrorCode         ierr;
  /* pointers to pcis and pcbddc */
  PC_IS*                 pcis = (PC_IS*)pc->data;
  PC_BDDC*               pcbddc = (PC_BDDC*)pc->data;
  /* submatrices of local problem */
  Mat                    A_RV,A_VR,A_VV;
  /* working matrices */
  Mat                    M1,M2,M3,C_CR;
  /* working vectors */
  Vec                    vec1_C,vec2_C,vec1_V,vec2_V;
  /* additional working stuff */
  IS                     is_aux;
  ISLocalToGlobalMapping BtoNmap;
  PetscScalar            *coarse_submat_vals; /* TODO: use a PETSc matrix */
  const PetscScalar      *array,*row_cmat_values;
  const PetscInt         *row_cmat_indices,*idx_R_local;
  PetscInt               *vertices,*idx_V_B,*auxindices;
  PetscInt               n_vertices,n_constraints,size_of_constraint;
  PetscInt               i,j,n_R,n_D,n_B;
  PetscBool              setsym=PETSC_FALSE,issym=PETSC_FALSE;
  /* Vector and matrix types */
  VecType                impVecType;
  MatType                impMatType;
  /* some shortcuts to scalars */
  PetscScalar            zero=0.0,one=1.0,m_one=-1.0;
  /* for debugging purposes */
  PetscReal              *coarsefunctions_errors,*constraints_errors;

  PetscFunctionBegin;
  /* get number of vertices and their local indices */
  ierr = PCBDDCGetPrimalVerticesLocalIdx(pc,&n_vertices,&vertices);CHKERRQ(ierr);
  n_constraints = pcbddc->local_primal_size-n_vertices;
  /* Set Non-overlapping dimensions */
  n_B = pcis->n_B; n_D = pcis->n - n_B;
  n_R = pcis->n-n_vertices;

  /* Set types for local objects needed by BDDC precondtioner */
  impMatType = MATSEQDENSE;
  ierr = VecGetType(pcis->vec1_N,&impVecType);CHKERRQ(ierr);

  /* Allocating some extra storage just to be safe */
  ierr = PetscMalloc (pcis->n*sizeof(PetscInt),&auxindices);CHKERRQ(ierr);
  for (i=0;i<pcis->n;i++) auxindices[i]=i;

  /* vertices in boundary numbering */
  ierr = PetscMalloc(n_vertices*sizeof(PetscInt),&idx_V_B);CHKERRQ(ierr);
  ierr = ISLocalToGlobalMappingCreateIS(pcis->is_B_local,&BtoNmap);CHKERRQ(ierr);
  ierr = ISGlobalToLocalMappingApply(BtoNmap,IS_GTOLM_DROP,n_vertices,vertices,&i,idx_V_B);CHKERRQ(ierr);
  ierr = ISLocalToGlobalMappingDestroy(&BtoNmap);CHKERRQ(ierr);
  if (i != n_vertices) {
    SETERRQ2(PETSC_COMM_SELF,PETSC_ERR_SUP,"Error in boundary numbering for BDDC vertices! %d != %d\n",n_vertices,i);
  }

  /* some work vectors on vertices and/or constraints */
  if (n_vertices) {
    ierr = VecCreate(PETSC_COMM_SELF,&vec1_V);CHKERRQ(ierr);
    ierr = VecSetSizes(vec1_V,n_vertices,n_vertices);CHKERRQ(ierr);
    ierr = VecSetType(vec1_V,impVecType);CHKERRQ(ierr);
    ierr = VecDuplicate(vec1_V,&vec2_V);CHKERRQ(ierr);
  }
  if (n_constraints) {
    ierr = VecDuplicate(pcbddc->vec1_C,&vec1_C);CHKERRQ(ierr);
    ierr = VecDuplicate(pcbddc->vec1_C,&vec2_C);CHKERRQ(ierr);
  }

  /* Precompute stuffs needed for preprocessing and application of BDDC*/
  if (n_constraints) {
    ierr = MatCreate(PETSC_COMM_SELF,&pcbddc->local_auxmat2);CHKERRQ(ierr);
    ierr = MatSetSizes(pcbddc->local_auxmat2,n_R,n_constraints,PETSC_DECIDE,PETSC_DECIDE);CHKERRQ(ierr);
    ierr = MatSetType(pcbddc->local_auxmat2,impMatType);CHKERRQ(ierr);
    ierr = MatSetUp(pcbddc->local_auxmat2);CHKERRQ(ierr);

    /* Extract constraints on R nodes: C_{CR}  */
    ierr = ISCreateStride(PETSC_COMM_SELF,n_constraints,n_vertices,1,&is_aux);CHKERRQ(ierr);
    ierr = MatGetSubMatrix(pcbddc->ConstraintMatrix,is_aux,pcbddc->is_R_local,MAT_INITIAL_MATRIX,&C_CR);CHKERRQ(ierr);
    ierr = ISDestroy(&is_aux);CHKERRQ(ierr);

    /* Assemble local_auxmat2 = - A_{RR}^{-1} C^T_{CR} needed by BDDC application */
    for (i=0;i<n_constraints;i++) {
      ierr = VecSet(pcbddc->vec1_R,zero);CHKERRQ(ierr);
      /* Get row of constraint matrix in R numbering */
      ierr = MatGetRow(C_CR,i,&size_of_constraint,&row_cmat_indices,&row_cmat_values);CHKERRQ(ierr);
      ierr = VecSetValues(pcbddc->vec1_R,size_of_constraint,row_cmat_indices,row_cmat_values,INSERT_VALUES);CHKERRQ(ierr);
      ierr = MatRestoreRow(C_CR,i,&size_of_constraint,&row_cmat_indices,&row_cmat_values);CHKERRQ(ierr);
      ierr = VecAssemblyBegin(pcbddc->vec1_R);CHKERRQ(ierr);
      ierr = VecAssemblyEnd(pcbddc->vec1_R);CHKERRQ(ierr);
      /* Solve for row of constraint matrix in R numbering */
      ierr = KSPSolve(pcbddc->ksp_R,pcbddc->vec1_R,pcbddc->vec2_R);CHKERRQ(ierr);
      /* Set values in local_auxmat2 */
      ierr = VecGetArrayRead(pcbddc->vec2_R,&array);CHKERRQ(ierr);
      ierr = MatSetValues(pcbddc->local_auxmat2,n_R,auxindices,1,&i,array,INSERT_VALUES);CHKERRQ(ierr);
      ierr = VecRestoreArrayRead(pcbddc->vec2_R,&array);CHKERRQ(ierr);
    }
    ierr = MatAssemblyBegin(pcbddc->local_auxmat2,MAT_FINAL_ASSEMBLY);CHKERRQ(ierr);
    ierr = MatAssemblyEnd(pcbddc->local_auxmat2,MAT_FINAL_ASSEMBLY);CHKERRQ(ierr);
    ierr = MatScale(pcbddc->local_auxmat2,m_one);CHKERRQ(ierr);

    /* Assemble explicitly M1 = ( C_{CR} A_{RR}^{-1} C^T_{CR} )^{-1} needed in preproc  */
    ierr = MatMatMult(C_CR,pcbddc->local_auxmat2,MAT_INITIAL_MATRIX,PETSC_DEFAULT,&M3);CHKERRQ(ierr);
    ierr = MatLUFactor(M3,NULL,NULL,NULL);CHKERRQ(ierr);
    ierr = MatCreate(PETSC_COMM_SELF,&M1);CHKERRQ(ierr);
    ierr = MatSetSizes(M1,n_constraints,n_constraints,n_constraints,n_constraints);CHKERRQ(ierr);
    ierr = MatSetType(M1,impMatType);CHKERRQ(ierr);
    ierr = MatSetUp(M1);CHKERRQ(ierr);
    ierr = MatDuplicate(M1,MAT_DO_NOT_COPY_VALUES,&M2);CHKERRQ(ierr);
    ierr = MatZeroEntries(M2);CHKERRQ(ierr);
    ierr = VecSet(vec1_C,m_one);CHKERRQ(ierr);
    ierr = MatDiagonalSet(M2,vec1_C,INSERT_VALUES);CHKERRQ(ierr); 
    ierr = MatMatSolve(M3,M2,M1);CHKERRQ(ierr);
    ierr = MatDestroy(&M2);CHKERRQ(ierr);
    ierr = MatDestroy(&M3);CHKERRQ(ierr);
    /* Assemble local_auxmat1 = M1*C_{CR} needed by BDDC application in KSP and in preproc */
    ierr = MatMatMult(M1,C_CR,MAT_INITIAL_MATRIX,PETSC_DEFAULT,&pcbddc->local_auxmat1);CHKERRQ(ierr);
  }

  /* Get submatrices from subdomain matrix */
  if (n_vertices) {
    PetscInt ibs,iibs,mbs;
    ierr = ISCreateGeneral(PETSC_COMM_SELF,n_vertices,vertices,PETSC_COPY_VALUES,&is_aux);CHKERRQ(ierr);
    ierr = MatGetBlockSize(pcbddc->local_mat,&mbs);CHKERRQ(ierr);
    ierr = ISGetBlockSize(pcbddc->is_R_local,&ibs);CHKERRQ(ierr);
    ierr = ISGetBlockSize(is_aux,&iibs);CHKERRQ(ierr);
    if (ibs != mbs || iibs != mbs) { /* TODO BAIJ */
      Mat newmat;
      ierr = MatConvert(pcbddc->local_mat,MATSEQAIJ,MAT_INITIAL_MATRIX,&newmat);CHKERRQ(ierr);
      ierr = MatGetSubMatrix(newmat,pcbddc->is_R_local,is_aux,MAT_INITIAL_MATRIX,&A_RV);CHKERRQ(ierr);
      ierr = MatGetSubMatrix(newmat,is_aux,pcbddc->is_R_local,MAT_INITIAL_MATRIX,&A_VR);CHKERRQ(ierr);
      ierr = MatGetSubMatrix(newmat,is_aux,is_aux,MAT_INITIAL_MATRIX,&A_VV);CHKERRQ(ierr);
      ierr = MatDestroy(&newmat);CHKERRQ(ierr);
    } else {
      ierr = MatGetSubMatrix(pcbddc->local_mat,pcbddc->is_R_local,is_aux,MAT_INITIAL_MATRIX,&A_RV);CHKERRQ(ierr);
      ierr = MatGetSubMatrix(pcbddc->local_mat,is_aux,pcbddc->is_R_local,MAT_INITIAL_MATRIX,&A_VR);CHKERRQ(ierr);
      ierr = MatGetSubMatrix(pcbddc->local_mat,is_aux,is_aux,MAT_INITIAL_MATRIX,&A_VV);CHKERRQ(ierr);
    }
    ierr = ISDestroy(&is_aux);CHKERRQ(ierr);
  }

  /* Matrix of coarse basis functions (local) */
  ierr = MatCreate(PETSC_COMM_SELF,&pcbddc->coarse_phi_B);CHKERRQ(ierr);
  ierr = MatSetSizes(pcbddc->coarse_phi_B,n_B,pcbddc->local_primal_size,n_B,pcbddc->local_primal_size);CHKERRQ(ierr);
  ierr = MatSetType(pcbddc->coarse_phi_B,impMatType);CHKERRQ(ierr);
  ierr = MatSetUp(pcbddc->coarse_phi_B);CHKERRQ(ierr);
  if (pcbddc->switch_static || pcbddc->dbg_flag) {
    ierr = MatCreate(PETSC_COMM_SELF,&pcbddc->coarse_phi_D);CHKERRQ(ierr);
    ierr = MatSetSizes(pcbddc->coarse_phi_D,n_D,pcbddc->local_primal_size,n_D,pcbddc->local_primal_size);CHKERRQ(ierr);
    ierr = MatSetType(pcbddc->coarse_phi_D,impMatType);CHKERRQ(ierr);
    ierr = MatSetUp(pcbddc->coarse_phi_D);CHKERRQ(ierr);
  }

  if (pcbddc->dbg_flag) {
    ierr = ISGetIndices(pcbddc->is_R_local,&idx_R_local);CHKERRQ(ierr);
    ierr = PetscMalloc(2*pcbddc->local_primal_size*sizeof(*coarsefunctions_errors),&coarsefunctions_errors);CHKERRQ(ierr);
    ierr = PetscMalloc(2*pcbddc->local_primal_size*sizeof(*constraints_errors),&constraints_errors);CHKERRQ(ierr);
  }
  /* Subdomain contribution (Non-overlapping) to coarse matrix  */
  ierr = PetscMalloc((pcbddc->local_primal_size)*(pcbddc->local_primal_size)*sizeof(PetscScalar),&coarse_submat_vals);CHKERRQ(ierr);

  /* We are now ready to evaluate coarse basis functions and subdomain contribution to coarse problem */

  /* vertices */
  for (i=0;i<n_vertices;i++) {
    ierr = VecSet(vec1_V,zero);CHKERRQ(ierr);
    ierr = VecSetValue(vec1_V,i,one,INSERT_VALUES);CHKERRQ(ierr);
    ierr = VecAssemblyBegin(vec1_V);CHKERRQ(ierr);
    ierr = VecAssemblyEnd(vec1_V);CHKERRQ(ierr);
    /* simplified solution of saddle point problem with null rhs on constraints multipliers */
    ierr = MatMult(A_RV,vec1_V,pcbddc->vec1_R);CHKERRQ(ierr);
    ierr = KSPSolve(pcbddc->ksp_R,pcbddc->vec1_R,pcbddc->vec1_R);CHKERRQ(ierr);
    ierr = VecScale(pcbddc->vec1_R,m_one);CHKERRQ(ierr);
    if (n_constraints) {
      ierr = MatMult(pcbddc->local_auxmat1,pcbddc->vec1_R,vec1_C);CHKERRQ(ierr);
      ierr = MatMultAdd(pcbddc->local_auxmat2,vec1_C,pcbddc->vec1_R,pcbddc->vec1_R);CHKERRQ(ierr);
      ierr = VecScale(vec1_C,m_one);CHKERRQ(ierr);
    }
    ierr = MatMult(A_VR,pcbddc->vec1_R,vec2_V);CHKERRQ(ierr);
    ierr = MatMultAdd(A_VV,vec1_V,vec2_V,vec2_V);CHKERRQ(ierr);

    /* Set values in coarse basis function and subdomain part of coarse_mat */
    /* coarse basis functions */
    ierr = VecSet(pcis->vec1_B,zero);CHKERRQ(ierr);
    ierr = VecScatterBegin(pcbddc->R_to_B,pcbddc->vec1_R,pcis->vec1_B,INSERT_VALUES,SCATTER_FORWARD);CHKERRQ(ierr);
    ierr = VecScatterEnd(pcbddc->R_to_B,pcbddc->vec1_R,pcis->vec1_B,INSERT_VALUES,SCATTER_FORWARD);CHKERRQ(ierr);
    ierr = VecGetArrayRead(pcis->vec1_B,&array);CHKERRQ(ierr);
    ierr = MatSetValues(pcbddc->coarse_phi_B,n_B,auxindices,1,&i,array,INSERT_VALUES);CHKERRQ(ierr);
    ierr = VecRestoreArrayRead(pcis->vec1_B,&array);CHKERRQ(ierr);
    ierr = MatSetValue(pcbddc->coarse_phi_B,idx_V_B[i],i,one,INSERT_VALUES);CHKERRQ(ierr);
    if (pcbddc->switch_static || pcbddc->dbg_flag) {
      ierr = VecScatterBegin(pcbddc->R_to_D,pcbddc->vec1_R,pcis->vec1_D,INSERT_VALUES,SCATTER_FORWARD);CHKERRQ(ierr);
      ierr = VecScatterEnd(pcbddc->R_to_D,pcbddc->vec1_R,pcis->vec1_D,INSERT_VALUES,SCATTER_FORWARD);CHKERRQ(ierr);
      ierr = VecGetArrayRead(pcis->vec1_D,&array);CHKERRQ(ierr);
      ierr = MatSetValues(pcbddc->coarse_phi_D,n_D,auxindices,1,&i,array,INSERT_VALUES);CHKERRQ(ierr);
      ierr = VecRestoreArrayRead(pcis->vec1_D,&array);CHKERRQ(ierr);
    }
    /* subdomain contribution to coarse matrix. WARNING -> column major ordering */
    ierr = VecGetArrayRead(vec2_V,&array);CHKERRQ(ierr);
    ierr = PetscMemcpy(&coarse_submat_vals[i*pcbddc->local_primal_size],array,n_vertices*sizeof(PetscScalar));CHKERRQ(ierr);
    ierr = VecRestoreArrayRead(vec2_V,&array);CHKERRQ(ierr);
    if (n_constraints) {
      ierr = VecGetArrayRead(vec1_C,&array);CHKERRQ(ierr);
      ierr = PetscMemcpy(&coarse_submat_vals[i*pcbddc->local_primal_size+n_vertices],array,n_constraints*sizeof(PetscScalar));CHKERRQ(ierr);
      ierr = VecRestoreArrayRead(vec1_C,&array);CHKERRQ(ierr);
    }

    /* check */
    if (pcbddc->dbg_flag) {
      /* assemble subdomain vector on local nodes */
      ierr = VecSet(pcis->vec1_N,zero);CHKERRQ(ierr);
      ierr = VecGetArrayRead(pcbddc->vec1_R,&array);CHKERRQ(ierr);
      ierr = VecSetValues(pcis->vec1_N,n_R,idx_R_local,array,INSERT_VALUES);CHKERRQ(ierr);
      ierr = VecRestoreArrayRead(pcbddc->vec1_R,&array);CHKERRQ(ierr);
      ierr = VecSetValue(pcis->vec1_N,vertices[i],one,INSERT_VALUES);CHKERRQ(ierr);
      ierr = VecAssemblyBegin(pcis->vec1_N);CHKERRQ(ierr);
      ierr = VecAssemblyEnd(pcis->vec1_N);CHKERRQ(ierr);
      /* assemble subdomain vector of lagrange multipliers (i.e. primal nodes) */
      ierr = VecSet(pcbddc->vec1_P,zero);CHKERRQ(ierr);
      ierr = VecGetArrayRead(vec2_V,&array);CHKERRQ(ierr);
      ierr = VecSetValues(pcbddc->vec1_P,n_vertices,auxindices,array,INSERT_VALUES);CHKERRQ(ierr);
      ierr = VecRestoreArrayRead(vec2_V,&array);CHKERRQ(ierr);
      if (n_constraints) {
        ierr = VecGetArrayRead(vec1_C,&array);CHKERRQ(ierr);
        ierr = VecSetValues(pcbddc->vec1_P,n_constraints,&auxindices[n_vertices],array,INSERT_VALUES);CHKERRQ(ierr);
        ierr = VecRestoreArrayRead(vec1_C,&array);CHKERRQ(ierr);
      }
      ierr = VecAssemblyBegin(pcbddc->vec1_P);CHKERRQ(ierr);
      ierr = VecAssemblyEnd(pcbddc->vec1_P);CHKERRQ(ierr);
      ierr = VecScale(pcbddc->vec1_P,m_one);CHKERRQ(ierr);
      /* check saddle point solution */
      ierr = MatMult(pcbddc->local_mat,pcis->vec1_N,pcis->vec2_N);CHKERRQ(ierr);
      ierr = MatMultTransposeAdd(pcbddc->ConstraintMatrix,pcbddc->vec1_P,pcis->vec2_N,pcis->vec2_N);CHKERRQ(ierr);
      ierr = VecNorm(pcis->vec2_N,NORM_INFINITY,&coarsefunctions_errors[i]);CHKERRQ(ierr);
      ierr = MatMult(pcbddc->ConstraintMatrix,pcis->vec1_N,pcbddc->vec1_P);CHKERRQ(ierr);
      /* shift by the identity matrix */
      ierr = VecSetValue(pcbddc->vec1_P,i,m_one,ADD_VALUES);CHKERRQ(ierr);
      ierr = VecAssemblyBegin(pcbddc->vec1_P);CHKERRQ(ierr);
      ierr = VecAssemblyEnd(pcbddc->vec1_P);CHKERRQ(ierr);
      ierr = VecNorm(pcbddc->vec1_P,NORM_INFINITY,&constraints_errors[i]);CHKERRQ(ierr);
    }
  }

  /* constraints */
  for (i=0;i<n_constraints;i++) {
    ierr = VecSet(vec2_C,zero);CHKERRQ(ierr);
    ierr = VecSetValue(vec2_C,i,m_one,INSERT_VALUES);CHKERRQ(ierr);
    ierr = VecAssemblyBegin(vec2_C);CHKERRQ(ierr);
    ierr = VecAssemblyEnd(vec2_C);CHKERRQ(ierr);
    /* simplified solution of saddle point problem with null rhs on vertices multipliers */
    ierr = MatMult(M1,vec2_C,vec1_C);CHKERRQ(ierr);
    ierr = MatMult(pcbddc->local_auxmat2,vec1_C,pcbddc->vec1_R);CHKERRQ(ierr);
    ierr = VecScale(vec1_C,m_one);CHKERRQ(ierr);
    if (n_vertices) {
      ierr = MatMult(A_VR,pcbddc->vec1_R,vec2_V);CHKERRQ(ierr);
    }
    /* Set values in coarse basis function and subdomain part of coarse_mat */
    /* coarse basis functions */
    j = i+n_vertices; /* don't touch this! */
    ierr = VecSet(pcis->vec1_B,zero);CHKERRQ(ierr);
    ierr = VecScatterBegin(pcbddc->R_to_B,pcbddc->vec1_R,pcis->vec1_B,INSERT_VALUES,SCATTER_FORWARD);CHKERRQ(ierr);
    ierr = VecScatterEnd(pcbddc->R_to_B,pcbddc->vec1_R,pcis->vec1_B,INSERT_VALUES,SCATTER_FORWARD);CHKERRQ(ierr);
    ierr = VecGetArrayRead(pcis->vec1_B,&array);CHKERRQ(ierr);
    ierr = MatSetValues(pcbddc->coarse_phi_B,n_B,auxindices,1,&j,array,INSERT_VALUES);CHKERRQ(ierr);
    ierr = VecRestoreArrayRead(pcis->vec1_B,&array);CHKERRQ(ierr);
    if (pcbddc->switch_static || pcbddc->dbg_flag) {
      ierr = VecScatterBegin(pcbddc->R_to_D,pcbddc->vec1_R,pcis->vec1_D,INSERT_VALUES,SCATTER_FORWARD);CHKERRQ(ierr);
      ierr = VecScatterEnd(pcbddc->R_to_D,pcbddc->vec1_R,pcis->vec1_D,INSERT_VALUES,SCATTER_FORWARD);CHKERRQ(ierr);
      ierr = VecGetArrayRead(pcis->vec1_D,&array);CHKERRQ(ierr);
      ierr = MatSetValues(pcbddc->coarse_phi_D,n_D,auxindices,1,&j,array,INSERT_VALUES);CHKERRQ(ierr);
      ierr = VecRestoreArrayRead(pcis->vec1_D,&array);CHKERRQ(ierr);
    }
    /* subdomain contribution to coarse matrix. WARNING -> column major ordering */
    if (n_vertices) {
      ierr = VecGetArrayRead(vec2_V,&array);CHKERRQ(ierr);
      ierr = PetscMemcpy(&coarse_submat_vals[j*pcbddc->local_primal_size],array,n_vertices*sizeof(PetscScalar));CHKERRQ(ierr);
      ierr = VecRestoreArrayRead(vec2_V,&array);CHKERRQ(ierr);
    }
    ierr = VecGetArrayRead(vec1_C,&array);CHKERRQ(ierr);
    ierr = PetscMemcpy(&coarse_submat_vals[j*pcbddc->local_primal_size+n_vertices],array,n_constraints*sizeof(PetscScalar));CHKERRQ(ierr);
    ierr = VecRestoreArrayRead(vec1_C,&array);CHKERRQ(ierr);

    if (pcbddc->dbg_flag) {
      /* assemble subdomain vector on nodes */
      ierr = VecSet(pcis->vec1_N,zero);CHKERRQ(ierr);
      ierr = VecGetArrayRead(pcbddc->vec1_R,&array);CHKERRQ(ierr);
      ierr = VecSetValues(pcis->vec1_N,n_R,idx_R_local,array,INSERT_VALUES);CHKERRQ(ierr);
      ierr = VecRestoreArrayRead(pcbddc->vec1_R,&array);CHKERRQ(ierr);
      ierr = VecAssemblyBegin(pcis->vec1_N);CHKERRQ(ierr);
      ierr = VecAssemblyEnd(pcis->vec1_N);CHKERRQ(ierr);
      /* assemble subdomain vector of lagrange multipliers */
      ierr = VecSet(pcbddc->vec1_P,zero);CHKERRQ(ierr);
      if (n_vertices) {
        ierr = VecGetArrayRead(vec2_V,&array);CHKERRQ(ierr);
        ierr = VecSetValues(pcbddc->vec1_P,n_vertices,auxindices,array,INSERT_VALUES);CHKERRQ(ierr);
        ierr = VecRestoreArrayRead(vec2_V,&array);CHKERRQ(ierr);
      }
      ierr = VecGetArrayRead(vec1_C,&array);CHKERRQ(ierr);
      ierr = VecSetValues(pcbddc->vec1_P,n_constraints,&auxindices[n_vertices],array,INSERT_VALUES);CHKERRQ(ierr);
      ierr = VecRestoreArrayRead(vec1_C,&array);CHKERRQ(ierr);
      ierr = VecAssemblyBegin(pcbddc->vec1_P);CHKERRQ(ierr);
      ierr = VecAssemblyEnd(pcbddc->vec1_P);CHKERRQ(ierr);
      ierr = VecScale(pcbddc->vec1_P,m_one);CHKERRQ(ierr);
      /* check saddle point solution */
      ierr = MatMult(pcbddc->local_mat,pcis->vec1_N,pcis->vec2_N);CHKERRQ(ierr);
      ierr = MatMultTransposeAdd(pcbddc->ConstraintMatrix,pcbddc->vec1_P,pcis->vec2_N,pcis->vec2_N);CHKERRQ(ierr);
      ierr = VecNorm(pcis->vec2_N,NORM_INFINITY,&coarsefunctions_errors[j]);CHKERRQ(ierr);
      ierr = MatMult(pcbddc->ConstraintMatrix,pcis->vec1_N,pcbddc->vec1_P);CHKERRQ(ierr);
      /* shift by the identity matrix */
      ierr = VecSetValue(pcbddc->vec1_P,j,m_one,ADD_VALUES);CHKERRQ(ierr);
      ierr = VecAssemblyBegin(pcbddc->vec1_P);CHKERRQ(ierr);
      ierr = VecAssemblyEnd(pcbddc->vec1_P);CHKERRQ(ierr);
      ierr = VecNorm(pcbddc->vec1_P,NORM_INFINITY,&constraints_errors[j]);CHKERRQ(ierr);
    }
  }
  /* call assembling routines for local coarse basis */
  ierr = MatAssemblyBegin(pcbddc->coarse_phi_B,MAT_FINAL_ASSEMBLY);CHKERRQ(ierr);
  ierr = MatAssemblyEnd(pcbddc->coarse_phi_B,MAT_FINAL_ASSEMBLY);CHKERRQ(ierr);
  if (pcbddc->switch_static || pcbddc->dbg_flag) {
    ierr = MatAssemblyBegin(pcbddc->coarse_phi_D,MAT_FINAL_ASSEMBLY);CHKERRQ(ierr);
    ierr = MatAssemblyEnd(pcbddc->coarse_phi_D,MAT_FINAL_ASSEMBLY);CHKERRQ(ierr);
  }

  /* compute other basis functions for non-symmetric problems */
  ierr = MatIsSymmetricKnown(pc->pmat,&setsym,&issym);CHKERRQ(ierr);
  if (!setsym || (setsym && !issym)) {
    ierr = MatCreate(PETSC_COMM_SELF,&pcbddc->coarse_psi_B);CHKERRQ(ierr);
    ierr = MatSetSizes(pcbddc->coarse_psi_B,n_B,pcbddc->local_primal_size,n_B,pcbddc->local_primal_size);CHKERRQ(ierr);
    ierr = MatSetType(pcbddc->coarse_psi_B,impMatType);CHKERRQ(ierr);
    ierr = MatSetUp(pcbddc->coarse_psi_B);CHKERRQ(ierr);
    if (pcbddc->switch_static || pcbddc->dbg_flag) {
      ierr = MatCreate(PETSC_COMM_SELF,&pcbddc->coarse_psi_D);CHKERRQ(ierr);
      ierr = MatSetSizes(pcbddc->coarse_psi_D,n_D,pcbddc->local_primal_size,n_D,pcbddc->local_primal_size);CHKERRQ(ierr);
      ierr = MatSetType(pcbddc->coarse_psi_D,impMatType);CHKERRQ(ierr);
      ierr = MatSetUp(pcbddc->coarse_psi_D);CHKERRQ(ierr);
    }
    for (i=0;i<pcbddc->local_primal_size;i++) {
      if (n_constraints) {
        ierr = VecSet(vec1_C,zero);CHKERRQ(ierr);
        for (j=0;j<n_constraints;j++) {
          ierr = VecSetValue(vec1_C,j,coarse_submat_vals[(j+n_vertices)*pcbddc->local_primal_size+i],INSERT_VALUES);CHKERRQ(ierr);
        } 
        ierr = VecAssemblyBegin(vec1_C);CHKERRQ(ierr);
        ierr = VecAssemblyEnd(vec1_C);CHKERRQ(ierr);
      }
      if (i<n_vertices) {
        ierr = VecSet(vec1_V,zero);CHKERRQ(ierr);
        ierr = VecSetValue(vec1_V,i,m_one,INSERT_VALUES);CHKERRQ(ierr);
        ierr = VecAssemblyBegin(vec1_V);CHKERRQ(ierr);
        ierr = VecAssemblyEnd(vec1_V);CHKERRQ(ierr);
        ierr = MatMultTranspose(A_VR,vec1_V,pcbddc->vec1_R);CHKERRQ(ierr);
        if (n_constraints) {
          ierr = MatMultTransposeAdd(C_CR,vec1_C,pcbddc->vec1_R,pcbddc->vec1_R);CHKERRQ(ierr);
        }
      } else {
        ierr = MatMultTranspose(C_CR,vec1_C,pcbddc->vec1_R);CHKERRQ(ierr);
      }
      ierr = KSPSolveTranspose(pcbddc->ksp_R,pcbddc->vec1_R,pcbddc->vec1_R);CHKERRQ(ierr);
      ierr = VecSet(pcis->vec1_B,zero);CHKERRQ(ierr);
      ierr = VecScatterBegin(pcbddc->R_to_B,pcbddc->vec1_R,pcis->vec1_B,INSERT_VALUES,SCATTER_FORWARD);CHKERRQ(ierr);
      ierr = VecScatterEnd(pcbddc->R_to_B,pcbddc->vec1_R,pcis->vec1_B,INSERT_VALUES,SCATTER_FORWARD);CHKERRQ(ierr);
      ierr = VecGetArrayRead(pcis->vec1_B,&array);CHKERRQ(ierr);
      ierr = MatSetValues(pcbddc->coarse_psi_B,n_B,auxindices,1,&i,array,INSERT_VALUES);CHKERRQ(ierr);
      ierr = VecRestoreArrayRead(pcis->vec1_B,&array);CHKERRQ(ierr);
      if (i<n_vertices) {
        ierr = MatSetValue(pcbddc->coarse_psi_B,idx_V_B[i],i,one,INSERT_VALUES);CHKERRQ(ierr);
      }
      if (pcbddc->switch_static || pcbddc->dbg_flag) {
        ierr = VecScatterBegin(pcbddc->R_to_D,pcbddc->vec1_R,pcis->vec1_D,INSERT_VALUES,SCATTER_FORWARD);CHKERRQ(ierr);
        ierr = VecScatterEnd(pcbddc->R_to_D,pcbddc->vec1_R,pcis->vec1_D,INSERT_VALUES,SCATTER_FORWARD);CHKERRQ(ierr);
        ierr = VecGetArrayRead(pcis->vec1_D,&array);CHKERRQ(ierr);
        ierr = MatSetValues(pcbddc->coarse_psi_D,n_D,auxindices,1,&i,array,INSERT_VALUES);CHKERRQ(ierr);
        ierr = VecRestoreArrayRead(pcis->vec1_D,&array);CHKERRQ(ierr);
      }

      if (pcbddc->dbg_flag) {
        /* assemble subdomain vector on nodes */
        ierr = VecSet(pcis->vec1_N,zero);CHKERRQ(ierr);
        ierr = VecGetArrayRead(pcbddc->vec1_R,&array);CHKERRQ(ierr);
        ierr = VecSetValues(pcis->vec1_N,n_R,idx_R_local,array,INSERT_VALUES);CHKERRQ(ierr);
        ierr = VecRestoreArrayRead(pcbddc->vec1_R,&array);CHKERRQ(ierr);
        if (i<n_vertices) {
          ierr = VecSetValue(pcis->vec1_N,vertices[i],one,INSERT_VALUES);CHKERRQ(ierr);
        }
        ierr = VecAssemblyBegin(pcis->vec1_N);CHKERRQ(ierr);
        ierr = VecAssemblyEnd(pcis->vec1_N);CHKERRQ(ierr);
        /* assemble subdomain vector of lagrange multipliers */
        for (j=0;j<pcbddc->local_primal_size;j++) {
          ierr = VecSetValue(pcbddc->vec1_P,j,-coarse_submat_vals[j*pcbddc->local_primal_size+i],INSERT_VALUES);CHKERRQ(ierr);
        } 
        ierr = VecAssemblyBegin(pcbddc->vec1_P);CHKERRQ(ierr);
        ierr = VecAssemblyEnd(pcbddc->vec1_P);CHKERRQ(ierr);
        /* check saddle point solution */
        ierr = MatMultTranspose(pcbddc->local_mat,pcis->vec1_N,pcis->vec2_N);CHKERRQ(ierr);
        ierr = MatMultTransposeAdd(pcbddc->ConstraintMatrix,pcbddc->vec1_P,pcis->vec2_N,pcis->vec2_N);CHKERRQ(ierr);
        ierr = VecNorm(pcis->vec2_N,NORM_INFINITY,&coarsefunctions_errors[i+pcbddc->local_primal_size]);CHKERRQ(ierr);
        ierr = MatMult(pcbddc->ConstraintMatrix,pcis->vec1_N,pcbddc->vec1_P);CHKERRQ(ierr);
        /* shift by the identity matrix */
        ierr = VecSetValue(pcbddc->vec1_P,i,m_one,ADD_VALUES);CHKERRQ(ierr);
        ierr = VecAssemblyBegin(pcbddc->vec1_P);CHKERRQ(ierr);
        ierr = VecAssemblyEnd(pcbddc->vec1_P);CHKERRQ(ierr);
        ierr = VecNorm(pcbddc->vec1_P,NORM_INFINITY,&constraints_errors[i+pcbddc->local_primal_size]);CHKERRQ(ierr);
      }
    }
    ierr = MatAssemblyBegin(pcbddc->coarse_psi_B,MAT_FINAL_ASSEMBLY);CHKERRQ(ierr);
    ierr = MatAssemblyEnd(pcbddc->coarse_psi_B,MAT_FINAL_ASSEMBLY);CHKERRQ(ierr);
    if (pcbddc->switch_static || pcbddc->dbg_flag) {
      ierr = MatAssemblyBegin(pcbddc->coarse_psi_D,MAT_FINAL_ASSEMBLY);CHKERRQ(ierr);
      ierr = MatAssemblyEnd(pcbddc->coarse_psi_D,MAT_FINAL_ASSEMBLY);CHKERRQ(ierr);
    }
  }
  ierr = PetscFree(idx_V_B);CHKERRQ(ierr);
  /* Checking coarse_sub_mat and coarse basis functios */
  /* Symmetric case     : It should be \Phi^{(j)^T} A^{(j)} \Phi^{(j)}=coarse_sub_mat */
  /* Non-symmetric case : It should be \Psi^{(j)^T} A^{(j)} \Phi^{(j)}=coarse_sub_mat */
  if (pcbddc->dbg_flag) {
    Mat         coarse_sub_mat;
    Mat         AUXMAT,TM1,TM2,TM3,TM4;
    Mat         coarse_phi_D,coarse_phi_B;
    Mat         coarse_psi_D,coarse_psi_B;
    Mat         A_II,A_BB,A_IB,A_BI;
    MatType     checkmattype=MATSEQAIJ;
    PetscReal   real_value;

    ierr = MatConvert(pcis->A_II,checkmattype,MAT_INITIAL_MATRIX,&A_II);CHKERRQ(ierr);
    ierr = MatConvert(pcis->A_IB,checkmattype,MAT_INITIAL_MATRIX,&A_IB);CHKERRQ(ierr);
    ierr = MatConvert(pcis->A_BI,checkmattype,MAT_INITIAL_MATRIX,&A_BI);CHKERRQ(ierr);
    ierr = MatConvert(pcis->A_BB,checkmattype,MAT_INITIAL_MATRIX,&A_BB);CHKERRQ(ierr);
    ierr = MatConvert(pcbddc->coarse_phi_D,checkmattype,MAT_INITIAL_MATRIX,&coarse_phi_D);CHKERRQ(ierr);
    ierr = MatConvert(pcbddc->coarse_phi_B,checkmattype,MAT_INITIAL_MATRIX,&coarse_phi_B);CHKERRQ(ierr);
    if (pcbddc->coarse_psi_B) {
      ierr = MatConvert(pcbddc->coarse_psi_D,checkmattype,MAT_INITIAL_MATRIX,&coarse_psi_D);CHKERRQ(ierr);
      ierr = MatConvert(pcbddc->coarse_psi_B,checkmattype,MAT_INITIAL_MATRIX,&coarse_psi_B);CHKERRQ(ierr);
    }
    ierr = MatCreateSeqDense(PETSC_COMM_SELF,pcbddc->local_primal_size,pcbddc->local_primal_size,coarse_submat_vals,&coarse_sub_mat);CHKERRQ(ierr);

    ierr = PetscViewerASCIIPrintf(pcbddc->dbg_viewer,"--------------------------------------------------\n");CHKERRQ(ierr);
    ierr = PetscViewerASCIIPrintf(pcbddc->dbg_viewer,"Check coarse sub mat and local basis functions\n");CHKERRQ(ierr);
    ierr = PetscViewerFlush(pcbddc->dbg_viewer);CHKERRQ(ierr);
    if (pcbddc->coarse_psi_B) {
      ierr = MatMatMult(A_II,coarse_phi_D,MAT_INITIAL_MATRIX,1.0,&AUXMAT);CHKERRQ(ierr);
      ierr = MatTransposeMatMult(coarse_psi_D,AUXMAT,MAT_INITIAL_MATRIX,1.0,&TM1);CHKERRQ(ierr);
      ierr = MatDestroy(&AUXMAT);CHKERRQ(ierr);
      ierr = MatMatMult(A_BB,coarse_phi_B,MAT_INITIAL_MATRIX,1.0,&AUXMAT);CHKERRQ(ierr);
      ierr = MatTransposeMatMult(coarse_psi_B,AUXMAT,MAT_INITIAL_MATRIX,1.0,&TM2);CHKERRQ(ierr);
      ierr = MatDestroy(&AUXMAT);CHKERRQ(ierr);
      ierr = MatMatMult(A_IB,coarse_phi_B,MAT_INITIAL_MATRIX,1.0,&AUXMAT);CHKERRQ(ierr);
      ierr = MatTransposeMatMult(coarse_psi_D,AUXMAT,MAT_INITIAL_MATRIX,1.0,&TM3);CHKERRQ(ierr);
      ierr = MatDestroy(&AUXMAT);CHKERRQ(ierr);
      ierr = MatMatMult(A_BI,coarse_phi_D,MAT_INITIAL_MATRIX,1.0,&AUXMAT);CHKERRQ(ierr);
      ierr = MatTransposeMatMult(coarse_psi_B,AUXMAT,MAT_INITIAL_MATRIX,1.0,&TM4);CHKERRQ(ierr);
      ierr = MatDestroy(&AUXMAT);CHKERRQ(ierr);
    } else {
      ierr = MatPtAP(A_II,coarse_phi_D,MAT_INITIAL_MATRIX,1.0,&TM1);CHKERRQ(ierr);
      ierr = MatPtAP(A_BB,coarse_phi_B,MAT_INITIAL_MATRIX,1.0,&TM2);CHKERRQ(ierr);
      ierr = MatMatMult(A_IB,coarse_phi_B,MAT_INITIAL_MATRIX,1.0,&AUXMAT);CHKERRQ(ierr);
      ierr = MatTransposeMatMult(coarse_phi_D,AUXMAT,MAT_INITIAL_MATRIX,1.0,&TM3);CHKERRQ(ierr);
      ierr = MatDestroy(&AUXMAT);CHKERRQ(ierr);
      ierr = MatMatMult(A_BI,coarse_phi_D,MAT_INITIAL_MATRIX,1.0,&AUXMAT);CHKERRQ(ierr);
      ierr = MatTransposeMatMult(coarse_phi_B,AUXMAT,MAT_INITIAL_MATRIX,1.0,&TM4);CHKERRQ(ierr);
      ierr = MatDestroy(&AUXMAT);CHKERRQ(ierr);
    }
    ierr = MatAXPY(TM1,one,TM2,DIFFERENT_NONZERO_PATTERN);CHKERRQ(ierr);
    ierr = MatAXPY(TM1,one,TM3,DIFFERENT_NONZERO_PATTERN);CHKERRQ(ierr);
    ierr = MatAXPY(TM1,one,TM4,DIFFERENT_NONZERO_PATTERN);CHKERRQ(ierr);
    ierr = MatConvert(TM1,MATSEQDENSE,MAT_REUSE_MATRIX,&TM1);CHKERRQ(ierr);
    ierr = MatAXPY(TM1,m_one,coarse_sub_mat,SAME_NONZERO_PATTERN);CHKERRQ(ierr);
    ierr = MatNorm(TM1,NORM_INFINITY,&real_value);CHKERRQ(ierr);
    ierr = PetscViewerASCIISynchronizedPrintf(pcbddc->dbg_viewer,"----------------------------------\n");CHKERRQ(ierr);
    ierr = PetscViewerASCIISynchronizedPrintf(pcbddc->dbg_viewer,"Subdomain %04d \n",PetscGlobalRank);CHKERRQ(ierr);
    ierr = PetscViewerASCIISynchronizedPrintf(pcbddc->dbg_viewer,"matrix error = % 1.14e\n",real_value);CHKERRQ(ierr);
    ierr = PetscViewerASCIISynchronizedPrintf(pcbddc->dbg_viewer,"coarse functions (phi) errors\n");CHKERRQ(ierr);
    for (i=0;i<pcbddc->local_primal_size;i++) {
      ierr = PetscViewerASCIISynchronizedPrintf(pcbddc->dbg_viewer,"local %02d-th function error = % 1.14e\n",i,coarsefunctions_errors[i]);CHKERRQ(ierr);
    }
    ierr = PetscViewerASCIISynchronizedPrintf(pcbddc->dbg_viewer,"constraints (phi) errors\n");CHKERRQ(ierr);
    for (i=0;i<pcbddc->local_primal_size;i++) {
      ierr = PetscViewerASCIISynchronizedPrintf(pcbddc->dbg_viewer,"local %02d-th function error = % 1.14e\n",i,constraints_errors[i]);CHKERRQ(ierr);
    }
    if (pcbddc->coarse_psi_B) {
      ierr = PetscViewerASCIISynchronizedPrintf(pcbddc->dbg_viewer,"coarse functions (psi) errors\n");CHKERRQ(ierr);
      for (i=pcbddc->local_primal_size;i<2*pcbddc->local_primal_size;i++) {
        ierr = PetscViewerASCIISynchronizedPrintf(pcbddc->dbg_viewer,"local %02d-th function error = % 1.14e\n",i-pcbddc->local_primal_size,coarsefunctions_errors[i]);CHKERRQ(ierr);
      }
      ierr = PetscViewerASCIISynchronizedPrintf(pcbddc->dbg_viewer,"constraints (psi) errors\n");CHKERRQ(ierr);
      for (i=pcbddc->local_primal_size;i<2*pcbddc->local_primal_size;i++) {
        ierr = PetscViewerASCIISynchronizedPrintf(pcbddc->dbg_viewer,"local %02d-th function error = % 1.14e\n",i-pcbddc->local_primal_size,constraints_errors[i]);CHKERRQ(ierr);
      }
    }
    ierr = PetscViewerFlush(pcbddc->dbg_viewer);CHKERRQ(ierr);
    ierr = MatDestroy(&A_II);CHKERRQ(ierr);
    ierr = MatDestroy(&A_BB);CHKERRQ(ierr);
    ierr = MatDestroy(&A_IB);CHKERRQ(ierr);
    ierr = MatDestroy(&A_BI);CHKERRQ(ierr);
    ierr = MatDestroy(&TM1);CHKERRQ(ierr);
    ierr = MatDestroy(&TM2);CHKERRQ(ierr);
    ierr = MatDestroy(&TM3);CHKERRQ(ierr);
    ierr = MatDestroy(&TM4);CHKERRQ(ierr);
    ierr = MatDestroy(&coarse_phi_D);CHKERRQ(ierr);
    ierr = MatDestroy(&coarse_phi_B);CHKERRQ(ierr);
    if (pcbddc->coarse_psi_B) {
      ierr = MatDestroy(&coarse_psi_D);CHKERRQ(ierr);
      ierr = MatDestroy(&coarse_psi_B);CHKERRQ(ierr);
    }
    ierr = MatDestroy(&coarse_sub_mat);CHKERRQ(ierr);
    ierr = ISRestoreIndices(pcbddc->is_R_local,&idx_R_local);CHKERRQ(ierr);
    ierr = PetscFree(coarsefunctions_errors);CHKERRQ(ierr);
    ierr = PetscFree(constraints_errors);CHKERRQ(ierr);
  }
  /* free memory */
  if (n_vertices) {
    ierr = PetscFree(vertices);CHKERRQ(ierr);
    ierr = VecDestroy(&vec1_V);CHKERRQ(ierr);
    ierr = VecDestroy(&vec2_V);CHKERRQ(ierr);
    ierr = MatDestroy(&A_RV);CHKERRQ(ierr);
    ierr = MatDestroy(&A_VR);CHKERRQ(ierr);
    ierr = MatDestroy(&A_VV);CHKERRQ(ierr);
  }
  if (n_constraints) {
    ierr = VecDestroy(&vec1_C);CHKERRQ(ierr);
    ierr = VecDestroy(&vec2_C);CHKERRQ(ierr);
    ierr = MatDestroy(&M1);CHKERRQ(ierr);
    ierr = MatDestroy(&C_CR);CHKERRQ(ierr);
  }
  ierr = PetscFree(auxindices);CHKERRQ(ierr);
  /* get back data */
  *coarse_submat_vals_n = coarse_submat_vals;
  PetscFunctionReturn(0);
}

#undef __FUNCT__
#define __FUNCT__ "PCBDDCSetUpLocalMatrices"
PetscErrorCode PCBDDCSetUpLocalMatrices(PC pc)
{
  PC_IS*            pcis = (PC_IS*)(pc->data);
  PC_BDDC*          pcbddc = (PC_BDDC*)pc->data;
  Mat_IS*           matis = (Mat_IS*)pc->pmat->data;
  /* manage repeated solves */
  MatReuse          reuse;
  MatStructure      matstruct;
  PetscErrorCode    ierr;

  PetscFunctionBegin;
  /* get mat flags */
  ierr = PCGetOperators(pc,NULL,NULL,&matstruct);CHKERRQ(ierr);
  reuse = MAT_INITIAL_MATRIX;
  if (pc->setupcalled) {
    /* when matstruct is SAME_PRECONDITIONER, we shouldn't be here */
    if (matstruct == SAME_PRECONDITIONER) SETERRQ(PetscObjectComm((PetscObject)pc),PETSC_ERR_PLIB,"This should not happen");
    if (matstruct == SAME_NONZERO_PATTERN) {
      reuse = MAT_REUSE_MATRIX;
    } else {
      reuse = MAT_INITIAL_MATRIX;
    }
  }
  if (reuse == MAT_INITIAL_MATRIX) {
    ierr = MatDestroy(&pcis->A_II);CHKERRQ(ierr);
    ierr = MatDestroy(&pcis->A_IB);CHKERRQ(ierr);
    ierr = MatDestroy(&pcis->A_BI);CHKERRQ(ierr);
    ierr = MatDestroy(&pcis->A_BB);CHKERRQ(ierr);
    ierr = MatDestroy(&pcbddc->local_mat);CHKERRQ(ierr);
  }

  /* transform local matrices if needed */
  if (pcbddc->use_change_of_basis) {
    Mat         change_mat_all;
    PetscScalar *row_cmat_values;
    PetscInt    *row_cmat_indices;
    PetscInt    *nnz,*is_indices,*temp_indices;
    PetscInt    i,j,k,n_D,n_B;
    
    /* Get Non-overlapping dimensions */
    n_B = pcis->n_B;
    n_D = pcis->n-n_B;

    /* compute nonzero structure of change of basis on all local nodes */
    ierr = PetscMalloc(pcis->n*sizeof(PetscInt),&nnz);CHKERRQ(ierr);
    ierr = ISGetIndices(pcis->is_I_local,(const PetscInt**)&is_indices);CHKERRQ(ierr);
    for (i=0;i<n_D;i++) nnz[is_indices[i]] = 1;
    ierr = ISRestoreIndices(pcis->is_I_local,(const PetscInt**)&is_indices);CHKERRQ(ierr);
    ierr = ISGetIndices(pcis->is_B_local,(const PetscInt**)&is_indices);CHKERRQ(ierr);
    k=1;
    for (i=0;i<n_B;i++) {
      ierr = MatGetRow(pcbddc->ChangeOfBasisMatrix,i,&j,NULL,NULL);CHKERRQ(ierr);
      nnz[is_indices[i]]=j;
      if (k < j) k = j;
      ierr = MatRestoreRow(pcbddc->ChangeOfBasisMatrix,i,&j,NULL,NULL);CHKERRQ(ierr);
    }
    ierr = ISRestoreIndices(pcis->is_B_local,(const PetscInt**)&is_indices);CHKERRQ(ierr);
    /* assemble change of basis matrix on the whole set of local dofs */
    ierr = PetscMalloc(k*sizeof(PetscInt),&temp_indices);CHKERRQ(ierr);
    ierr = MatCreate(PETSC_COMM_SELF,&change_mat_all);CHKERRQ(ierr);
    ierr = MatSetSizes(change_mat_all,pcis->n,pcis->n,pcis->n,pcis->n);CHKERRQ(ierr);
    ierr = MatSetType(change_mat_all,MATSEQAIJ);CHKERRQ(ierr);
    ierr = MatSeqAIJSetPreallocation(change_mat_all,0,nnz);CHKERRQ(ierr);
    ierr = ISGetIndices(pcis->is_I_local,(const PetscInt**)&is_indices);CHKERRQ(ierr);
    for (i=0;i<n_D;i++) {
      ierr = MatSetValue(change_mat_all,is_indices[i],is_indices[i],1.0,INSERT_VALUES);CHKERRQ(ierr);
    }
    ierr = ISRestoreIndices(pcis->is_I_local,(const PetscInt**)&is_indices);CHKERRQ(ierr);
    ierr = ISGetIndices(pcis->is_B_local,(const PetscInt**)&is_indices);CHKERRQ(ierr);
    for (i=0;i<n_B;i++) {
      ierr = MatGetRow(pcbddc->ChangeOfBasisMatrix,i,&j,(const PetscInt**)&row_cmat_indices,(const PetscScalar**)&row_cmat_values);CHKERRQ(ierr);
      for (k=0; k<j; k++) temp_indices[k]=is_indices[row_cmat_indices[k]];
      ierr = MatSetValues(change_mat_all,1,&is_indices[i],j,temp_indices,row_cmat_values,INSERT_VALUES);CHKERRQ(ierr);
      ierr = MatRestoreRow(pcbddc->ChangeOfBasisMatrix,i,&j,(const PetscInt**)&row_cmat_indices,(const PetscScalar**)&row_cmat_values);CHKERRQ(ierr);
    }
    ierr = MatAssemblyBegin(change_mat_all,MAT_FINAL_ASSEMBLY);CHKERRQ(ierr);
    ierr = MatAssemblyEnd(change_mat_all,MAT_FINAL_ASSEMBLY);CHKERRQ(ierr);
    /* TODO: HOW TO WORK WITH BAIJ? PtAP not provided */
    ierr = MatGetBlockSize(matis->A,&i);CHKERRQ(ierr);
    if (i==1) {
      ierr = MatPtAP(matis->A,change_mat_all,reuse,2.0,&pcbddc->local_mat);CHKERRQ(ierr);
    } else {
      Mat work_mat;
      ierr = MatConvert(matis->A,MATSEQAIJ,MAT_INITIAL_MATRIX,&work_mat);CHKERRQ(ierr);
      ierr = MatPtAP(work_mat,change_mat_all,reuse,2.0,&pcbddc->local_mat);CHKERRQ(ierr);
      ierr = MatDestroy(&work_mat);CHKERRQ(ierr);
    }
    ierr = MatDestroy(&change_mat_all);CHKERRQ(ierr);
    ierr = PetscFree(nnz);CHKERRQ(ierr);
    ierr = PetscFree(temp_indices);CHKERRQ(ierr);
  } else {
    /* without change of basis, the local matrix is unchanged */
    if (!pcbddc->local_mat) {
      ierr = PetscObjectReference((PetscObject)matis->A);CHKERRQ(ierr);
      pcbddc->local_mat = matis->A;
    }
  }

  /* get submatrices */
  ierr = MatGetSubMatrix(pcbddc->local_mat,pcis->is_I_local,pcis->is_I_local,reuse,&pcis->A_II);CHKERRQ(ierr);
  ierr = MatGetSubMatrix(pcbddc->local_mat,pcis->is_I_local,pcis->is_B_local,reuse,&pcis->A_IB);CHKERRQ(ierr);
  ierr = MatGetSubMatrix(pcbddc->local_mat,pcis->is_B_local,pcis->is_I_local,reuse,&pcis->A_BI);CHKERRQ(ierr);
  ierr = MatGetSubMatrix(pcbddc->local_mat,pcis->is_B_local,pcis->is_B_local,reuse,&pcis->A_BB);CHKERRQ(ierr);
  PetscFunctionReturn(0);
}

#undef __FUNCT__
#define __FUNCT__ "PCBDDCSetUpLocalScatters"
PetscErrorCode PCBDDCSetUpLocalScatters(PC pc)
{
  PC_IS*         pcis = (PC_IS*)(pc->data);
  PC_BDDC*       pcbddc = (PC_BDDC*)pc->data;
  IS             is_aux1,is_aux2;
  PetscInt       *vertices,*aux_array1,*aux_array2,*is_indices,*idx_R_local;
  PetscInt       n_vertices,n_constraints,i,j,n_R,n_D,n_B;
  PetscBT        bitmask;
  PetscErrorCode ierr;

  PetscFunctionBegin;
  /* Set Non-overlapping dimensions */
  n_B = pcis->n_B; n_D = pcis->n - n_B;
  /* get vertex indices from constraint matrix */
  ierr = PCBDDCGetPrimalVerticesLocalIdx(pc,&n_vertices,&vertices);CHKERRQ(ierr);
  /* Set number of constraints */
  n_constraints = pcbddc->local_primal_size-n_vertices;
  /* create auxiliary bitmask */
  ierr = PetscBTCreate(pcis->n,&bitmask);CHKERRQ(ierr);
  for (i=0;i<n_vertices;i++) {
    ierr = PetscBTSet(bitmask,vertices[i]);CHKERRQ(ierr);
  }
  /* Dohrmann's notation: dofs splitted in R (Remaining: all dofs but the vertices) and V (Vertices) */
  ierr = PetscMalloc((pcis->n-n_vertices)*sizeof(PetscInt),&idx_R_local);CHKERRQ(ierr);
  for (i=0, n_R=0; i<pcis->n; i++) {
    if (!PetscBTLookup(bitmask,i)) {
      idx_R_local[n_R] = i;
      n_R++;
    }
  }
  ierr = PetscFree(vertices);CHKERRQ(ierr);
  ierr = ISCreateGeneral(PETSC_COMM_SELF,n_R,idx_R_local,PETSC_OWN_POINTER,&pcbddc->is_R_local);CHKERRQ(ierr);

  /* print some info if requested */
  if (pcbddc->dbg_flag) {
    ierr = PetscViewerASCIIPrintf(pcbddc->dbg_viewer,"--------------------------------------------------\n");CHKERRQ(ierr);
    ierr = PetscViewerFlush(pcbddc->dbg_viewer);CHKERRQ(ierr);
    ierr = PetscViewerASCIISynchronizedPrintf(pcbddc->dbg_viewer,"Subdomain %04d local dimensions\n",PetscGlobalRank);CHKERRQ(ierr);
    ierr = PetscViewerASCIISynchronizedPrintf(pcbddc->dbg_viewer,"local_size = %d, dirichlet_size = %d, boundary_size = %d\n",pcis->n,n_D,n_B);CHKERRQ(ierr);
    ierr = PetscViewerASCIISynchronizedPrintf(pcbddc->dbg_viewer,"r_size = %d, v_size = %d, constraints = %d, local_primal_size = %d\n",n_R,n_vertices,n_constraints,pcbddc->local_primal_size);CHKERRQ(ierr);
    ierr = PetscViewerASCIISynchronizedPrintf(pcbddc->dbg_viewer,"pcbddc->n_vertices = %d, pcbddc->n_constraints = %d\n",pcbddc->n_vertices,pcbddc->n_constraints);CHKERRQ(ierr);
    ierr = PetscViewerFlush(pcbddc->dbg_viewer);CHKERRQ(ierr);
  }

  /* VecScatters pcbddc->R_to_B and (optionally) pcbddc->R_to_D */
  ierr = PetscMalloc((pcis->n_B-n_vertices)*sizeof(PetscInt),&aux_array1);CHKERRQ(ierr);
  ierr = PetscMalloc((pcis->n_B-n_vertices)*sizeof(PetscInt),&aux_array2);CHKERRQ(ierr);
  ierr = ISGetIndices(pcis->is_I_local,(const PetscInt**)&is_indices);CHKERRQ(ierr);
  for (i=0; i<n_D; i++) {
    ierr = PetscBTSet(bitmask,is_indices[i]);CHKERRQ(ierr);
  }
  ierr = ISRestoreIndices(pcis->is_I_local,(const PetscInt**)&is_indices);CHKERRQ(ierr);
  for (i=0, j=0; i<n_R; i++) {
    if (!PetscBTLookup(bitmask,idx_R_local[i])) {
      aux_array1[j++] = i;
    }
  }
  ierr = ISCreateGeneral(PETSC_COMM_SELF,j,aux_array1,PETSC_OWN_POINTER,&is_aux1);CHKERRQ(ierr);
  ierr = ISGetIndices(pcis->is_B_local,(const PetscInt**)&is_indices);CHKERRQ(ierr);
  for (i=0, j=0; i<n_B; i++) {
    if (!PetscBTLookup(bitmask,is_indices[i])) {
      aux_array2[j++] = i;
    }
  }
  ierr = ISRestoreIndices(pcis->is_B_local,(const PetscInt**)&is_indices);CHKERRQ(ierr);
  ierr = ISCreateGeneral(PETSC_COMM_SELF,j,aux_array2,PETSC_OWN_POINTER,&is_aux2);CHKERRQ(ierr);
  ierr = VecScatterCreate(pcbddc->vec1_R,is_aux1,pcis->vec1_B,is_aux2,&pcbddc->R_to_B);CHKERRQ(ierr);
  ierr = ISDestroy(&is_aux1);CHKERRQ(ierr);
  ierr = ISDestroy(&is_aux2);CHKERRQ(ierr);

  if (pcbddc->switch_static || pcbddc->dbg_flag) {
    ierr = PetscMalloc(n_D*sizeof(PetscInt),&aux_array1);CHKERRQ(ierr);
    for (i=0, j=0; i<n_R; i++) {
      if (PetscBTLookup(bitmask,idx_R_local[i])) {
        aux_array1[j++] = i;
      }
    }
    ierr = ISCreateGeneral(PETSC_COMM_SELF,j,aux_array1,PETSC_OWN_POINTER,&is_aux1);CHKERRQ(ierr);
    ierr = VecScatterCreate(pcbddc->vec1_R,is_aux1,pcis->vec1_D,(IS)0,&pcbddc->R_to_D);CHKERRQ(ierr);
    ierr = ISDestroy(&is_aux1);CHKERRQ(ierr);
  }
  ierr = PetscBTDestroy(&bitmask);CHKERRQ(ierr);
  PetscFunctionReturn(0);
}


#undef __FUNCT__
#define __FUNCT__ "PCBDDCSetUpLocalSolvers"
PetscErrorCode PCBDDCSetUpLocalSolvers(PC pc)
{
  PC_BDDC        *pcbddc = (PC_BDDC*)pc->data;
  PC_IS          *pcis = (PC_IS*)pc->data;
  PC             pc_temp;
  Mat            A_RR;
  Vec            vec1,vec2,vec3;
  MatStructure   matstruct;
  PetscScalar    m_one = -1.0;
  PetscReal      value;
  PetscInt       n_D,n_R,ibs,mbs;
  PetscBool      use_exact,use_exact_reduced;
  PetscErrorCode ierr;
  /* prefixes stuff */
  char           dir_prefix[256],neu_prefix[256],str_level[3];
  size_t         len;

  PetscFunctionBegin;
  ierr = PCGetOperators(pc,NULL,NULL,&matstruct);CHKERRQ(ierr);

  /* compute prefixes */
  ierr = PetscStrcpy(dir_prefix,"");CHKERRQ(ierr);
  ierr = PetscStrcpy(neu_prefix,"");CHKERRQ(ierr);
  if (!pcbddc->current_level) {
    ierr = PetscStrcpy(dir_prefix,((PetscObject)pc)->prefix);CHKERRQ(ierr);
    ierr = PetscStrcpy(neu_prefix,((PetscObject)pc)->prefix);CHKERRQ(ierr);
    ierr = PetscStrcat(dir_prefix,"pc_bddc_dirichlet_");CHKERRQ(ierr);
    ierr = PetscStrcat(neu_prefix,"pc_bddc_neumann_");CHKERRQ(ierr);
  } else {
    ierr = PetscStrcpy(str_level,"");CHKERRQ(ierr);
    sprintf(str_level,"%d_",(int)(pcbddc->current_level));
    ierr = PetscStrlen(((PetscObject)pc)->prefix,&len);CHKERRQ(ierr);
    len -= 15; /* remove "pc_bddc_coarse_" */
    if (pcbddc->current_level>1) len -= 2; /* remove "X_" with X level number (works with 9 levels max) */
    ierr = PetscStrncpy(dir_prefix,((PetscObject)pc)->prefix,len);CHKERRQ(ierr);
    ierr = PetscStrncpy(neu_prefix,((PetscObject)pc)->prefix,len);CHKERRQ(ierr);
    *(dir_prefix+len)='\0';
    *(neu_prefix+len)='\0';
    ierr = PetscStrcat(dir_prefix,"pc_bddc_dirichlet_");CHKERRQ(ierr);
    ierr = PetscStrcat(neu_prefix,"pc_bddc_neumann_");CHKERRQ(ierr);
    ierr = PetscStrcat(dir_prefix,str_level);CHKERRQ(ierr);
    ierr = PetscStrcat(neu_prefix,str_level);CHKERRQ(ierr);
  }

  /* DIRICHLET PROBLEM */
  /* Matrix for Dirichlet problem is pcis->A_II */
  ierr = ISGetSize(pcis->is_I_local,&n_D);CHKERRQ(ierr);
  if (!pcbddc->ksp_D) { /* create object if not yet build */
    ierr = KSPCreate(PETSC_COMM_SELF,&pcbddc->ksp_D);CHKERRQ(ierr);
    ierr = PetscObjectIncrementTabLevel((PetscObject)pcbddc->ksp_D,(PetscObject)pc,1);CHKERRQ(ierr);
    /* default */
    ierr = KSPSetType(pcbddc->ksp_D,KSPPREONLY);CHKERRQ(ierr);
    ierr = KSPSetOptionsPrefix(pcbddc->ksp_D,dir_prefix);CHKERRQ(ierr);
    ierr = KSPGetPC(pcbddc->ksp_D,&pc_temp);CHKERRQ(ierr);
    ierr = PCSetType(pc_temp,PCLU);CHKERRQ(ierr);
    ierr = PCFactorSetReuseFill(pc_temp,PETSC_TRUE);CHKERRQ(ierr);
  }
  ierr = KSPSetOperators(pcbddc->ksp_D,pcis->A_II,pcis->A_II,matstruct);CHKERRQ(ierr);
  /* Allow user's customization */
  ierr = KSPSetFromOptions(pcbddc->ksp_D);CHKERRQ(ierr);
  /* umfpack interface has a bug when matrix dimension is zero. TODO solve from umfpack interface */
  if (!n_D) {
    ierr = KSPGetPC(pcbddc->ksp_D,&pc_temp);CHKERRQ(ierr);
    ierr = PCSetType(pc_temp,PCNONE);CHKERRQ(ierr);
  }
  /* Set Up KSP for Dirichlet problem of BDDC */
  ierr = KSPSetUp(pcbddc->ksp_D);CHKERRQ(ierr);
  /* set ksp_D into pcis data */
  ierr = KSPDestroy(&pcis->ksp_D);CHKERRQ(ierr);
  ierr = PetscObjectReference((PetscObject)pcbddc->ksp_D);CHKERRQ(ierr);
  pcis->ksp_D = pcbddc->ksp_D;

  /* NEUMANN PROBLEM */
  /* Matrix for Neumann problem is A_RR -> we need to create it */
  ierr = ISGetSize(pcbddc->is_R_local,&n_R);CHKERRQ(ierr);
  ierr = MatGetBlockSize(pcbddc->local_mat,&mbs);CHKERRQ(ierr);
  ierr = ISGetBlockSize(pcbddc->is_R_local,&ibs);CHKERRQ(ierr);
  if (ibs != mbs) { /* TODO BAIJ: see if this can be avoided */
    Mat newmat;
    ierr = MatConvert(pcbddc->local_mat,MATSEQAIJ,MAT_INITIAL_MATRIX,&newmat);CHKERRQ(ierr);
    ierr = MatGetSubMatrix(newmat,pcbddc->is_R_local,pcbddc->is_R_local,MAT_INITIAL_MATRIX,&A_RR);CHKERRQ(ierr);
    ierr = MatDestroy(&newmat);CHKERRQ(ierr);
  } else {
    ierr = MatGetSubMatrix(pcbddc->local_mat,pcbddc->is_R_local,pcbddc->is_R_local,MAT_INITIAL_MATRIX,&A_RR);CHKERRQ(ierr);
  }
  if (!pcbddc->ksp_R) { /* create object if not yet build */
    ierr = KSPCreate(PETSC_COMM_SELF,&pcbddc->ksp_R);CHKERRQ(ierr);
    ierr = PetscObjectIncrementTabLevel((PetscObject)pcbddc->ksp_R,(PetscObject)pc,1);CHKERRQ(ierr);
    /* default */
    ierr = KSPSetType(pcbddc->ksp_R,KSPPREONLY);CHKERRQ(ierr);
    ierr = KSPSetOptionsPrefix(pcbddc->ksp_R,neu_prefix);CHKERRQ(ierr);
    ierr = KSPGetPC(pcbddc->ksp_R,&pc_temp);CHKERRQ(ierr);
    ierr = PCSetType(pc_temp,PCLU);CHKERRQ(ierr);
    ierr = PCFactorSetReuseFill(pc_temp,PETSC_TRUE);CHKERRQ(ierr);
  }
  ierr = KSPSetOperators(pcbddc->ksp_R,A_RR,A_RR,matstruct);CHKERRQ(ierr);
  /* Allow user's customization */
  ierr = KSPSetFromOptions(pcbddc->ksp_R);CHKERRQ(ierr);
  /* umfpack interface has a bug when matrix dimension is zero. TODO solve from umfpack interface */
  if (!n_R) {
    ierr = KSPGetPC(pcbddc->ksp_R,&pc_temp);CHKERRQ(ierr);
    ierr = PCSetType(pc_temp,PCNONE);CHKERRQ(ierr);
  }
  /* Set Up KSP for Neumann problem of BDDC */
  ierr = KSPSetUp(pcbddc->ksp_R);CHKERRQ(ierr);

  /* check Dirichlet and Neumann solvers and adapt them if a nullspace correction is needed */
  
  /* Dirichlet */
  ierr = MatGetVecs(pcis->A_II,&vec1,&vec2);CHKERRQ(ierr);
  ierr = VecDuplicate(vec1,&vec3);CHKERRQ(ierr);
  ierr = VecSetRandom(vec1,NULL);CHKERRQ(ierr);
  ierr = MatMult(pcis->A_II,vec1,vec2);CHKERRQ(ierr);
  ierr = KSPSolve(pcbddc->ksp_D,vec2,vec3);CHKERRQ(ierr);
  ierr = VecAXPY(vec3,m_one,vec1);CHKERRQ(ierr);
  ierr = VecNorm(vec3,NORM_INFINITY,&value);CHKERRQ(ierr);
  ierr = VecDestroy(&vec1);CHKERRQ(ierr);
  ierr = VecDestroy(&vec2);CHKERRQ(ierr);
  ierr = VecDestroy(&vec3);CHKERRQ(ierr);
  /* need to be adapted? */
  use_exact = (PetscAbsReal(value) > 1.e-4 ? PETSC_FALSE : PETSC_TRUE);
  ierr = MPI_Allreduce(&use_exact,&use_exact_reduced,1,MPIU_BOOL,MPI_LAND,PetscObjectComm((PetscObject)pc));CHKERRQ(ierr);
  ierr = PCBDDCSetUseExactDirichlet(pc,use_exact_reduced);CHKERRQ(ierr);
  /* print info */
  if (pcbddc->dbg_flag) {
    ierr = PetscViewerFlush(pcbddc->dbg_viewer);CHKERRQ(ierr);
    ierr = PetscViewerASCIIPrintf(pcbddc->dbg_viewer,"--------------------------------------------------\n");CHKERRQ(ierr);
    ierr = PetscViewerASCIIPrintf(pcbddc->dbg_viewer,"Checking solution of Dirichlet and Neumann problems\n");CHKERRQ(ierr);
    ierr = PetscViewerASCIISynchronizedPrintf(pcbddc->dbg_viewer,"Subdomain %04d infinity error for Dirichlet solve (%s) = % 1.14e \n",PetscGlobalRank,((PetscObject)(pcbddc->ksp_D))->prefix,value);CHKERRQ(ierr);
    ierr = PetscViewerFlush(pcbddc->dbg_viewer);CHKERRQ(ierr);
  }
  if (pcbddc->NullSpace && !use_exact_reduced && !pcbddc->switch_static) {
    ierr = PCBDDCNullSpaceAssembleCorrection(pc,pcis->is_I_local);CHKERRQ(ierr);
  }

  /* Neumann */
  ierr = MatGetVecs(A_RR,&vec1,&vec2);CHKERRQ(ierr);
  ierr = VecDuplicate(vec1,&vec3);CHKERRQ(ierr);
  ierr = VecSetRandom(vec1,NULL);CHKERRQ(ierr);
  ierr = MatMult(A_RR,vec1,vec2);CHKERRQ(ierr);
  ierr = KSPSolve(pcbddc->ksp_R,vec2,vec3);CHKERRQ(ierr);
  ierr = VecAXPY(vec3,m_one,vec1);CHKERRQ(ierr);
  ierr = VecNorm(vec3,NORM_INFINITY,&value);CHKERRQ(ierr);
  ierr = VecDestroy(&vec1);CHKERRQ(ierr);
  ierr = VecDestroy(&vec2);CHKERRQ(ierr);
  ierr = VecDestroy(&vec3);CHKERRQ(ierr);
  /* need to be adapted? */
  use_exact = (PetscAbsReal(value) > 1.e-4 ? PETSC_FALSE : PETSC_TRUE);
  ierr = MPI_Allreduce(&use_exact,&use_exact_reduced,1,MPIU_BOOL,MPI_LAND,PetscObjectComm((PetscObject)pc));CHKERRQ(ierr);
  /* print info */
  if (pcbddc->dbg_flag) {
    ierr = PetscViewerASCIISynchronizedPrintf(pcbddc->dbg_viewer,"Subdomain %04d infinity error for Neumann solve (%s) = % 1.14e \n",PetscGlobalRank,((PetscObject)(pcbddc->ksp_R))->prefix,value);CHKERRQ(ierr);
    ierr = PetscViewerFlush(pcbddc->dbg_viewer);CHKERRQ(ierr);
  }
  if (pcbddc->NullSpace && !use_exact_reduced) { /* is it the right logic? */
    ierr = PCBDDCNullSpaceAssembleCorrection(pc,pcbddc->is_R_local);CHKERRQ(ierr);
  }
  /* free Neumann problem's matrix */
  ierr = MatDestroy(&A_RR);CHKERRQ(ierr);
  PetscFunctionReturn(0);
}

#undef __FUNCT__
#define __FUNCT__ "PCBDDCSolveSaddlePoint"
static PetscErrorCode  PCBDDCSolveSaddlePoint(PC pc)
{
  PetscErrorCode ierr;
  PC_BDDC*       pcbddc = (PC_BDDC*)(pc->data);

  PetscFunctionBegin;
  ierr = KSPSolve(pcbddc->ksp_R,pcbddc->vec1_R,pcbddc->vec2_R);CHKERRQ(ierr);
  if (pcbddc->local_auxmat1) {
    ierr = MatMult(pcbddc->local_auxmat1,pcbddc->vec2_R,pcbddc->vec1_C);CHKERRQ(ierr);
    ierr = MatMultAdd(pcbddc->local_auxmat2,pcbddc->vec1_C,pcbddc->vec2_R,pcbddc->vec2_R);CHKERRQ(ierr);
  }
  PetscFunctionReturn(0);
}

#undef __FUNCT__
#define __FUNCT__ "PCBDDCApplyInterfacePreconditioner"
PetscErrorCode  PCBDDCApplyInterfacePreconditioner(PC pc)
{
  PetscErrorCode ierr;
  PC_BDDC*        pcbddc = (PC_BDDC*)(pc->data);
  PC_IS*            pcis = (PC_IS*)  (pc->data);
  const PetscScalar zero = 0.0;

  PetscFunctionBegin;
  /* Application of PHI^T (or PSI^T)  */
  if (pcbddc->coarse_psi_B) {
    ierr = MatMultTranspose(pcbddc->coarse_psi_B,pcis->vec1_B,pcbddc->vec1_P);CHKERRQ(ierr);
    if (pcbddc->switch_static) { ierr = MatMultTransposeAdd(pcbddc->coarse_psi_D,pcis->vec1_D,pcbddc->vec1_P,pcbddc->vec1_P);CHKERRQ(ierr); }
  } else {
    ierr = MatMultTranspose(pcbddc->coarse_phi_B,pcis->vec1_B,pcbddc->vec1_P);CHKERRQ(ierr);
    if (pcbddc->switch_static) { ierr = MatMultTransposeAdd(pcbddc->coarse_phi_D,pcis->vec1_D,pcbddc->vec1_P,pcbddc->vec1_P);CHKERRQ(ierr); }
  }
  /* Scatter data of coarse_rhs */
  if (pcbddc->coarse_rhs) { ierr = VecSet(pcbddc->coarse_rhs,zero);CHKERRQ(ierr); }
  ierr = PCBDDCScatterCoarseDataBegin(pc,pcbddc->vec1_P,pcbddc->coarse_rhs,ADD_VALUES,SCATTER_FORWARD);CHKERRQ(ierr);

  /* Local solution on R nodes */
  ierr = VecSet(pcbddc->vec1_R,zero);CHKERRQ(ierr);
  ierr = VecScatterBegin(pcbddc->R_to_B,pcis->vec1_B,pcbddc->vec1_R,INSERT_VALUES,SCATTER_REVERSE);CHKERRQ(ierr);
  ierr = VecScatterEnd  (pcbddc->R_to_B,pcis->vec1_B,pcbddc->vec1_R,INSERT_VALUES,SCATTER_REVERSE);CHKERRQ(ierr);
  if (pcbddc->switch_static) {
    ierr = VecScatterBegin(pcbddc->R_to_D,pcis->vec1_D,pcbddc->vec1_R,INSERT_VALUES,SCATTER_REVERSE);CHKERRQ(ierr);
    ierr = VecScatterEnd  (pcbddc->R_to_D,pcis->vec1_D,pcbddc->vec1_R,INSERT_VALUES,SCATTER_REVERSE);CHKERRQ(ierr);
  }
  ierr = PCBDDCSolveSaddlePoint(pc);CHKERRQ(ierr);
  ierr = VecSet(pcis->vec1_B,zero);CHKERRQ(ierr);
  ierr = VecScatterBegin(pcbddc->R_to_B,pcbddc->vec2_R,pcis->vec1_B,INSERT_VALUES,SCATTER_FORWARD);CHKERRQ(ierr);
  ierr = VecScatterEnd  (pcbddc->R_to_B,pcbddc->vec2_R,pcis->vec1_B,INSERT_VALUES,SCATTER_FORWARD);CHKERRQ(ierr);
  if (pcbddc->switch_static) {
    ierr = VecScatterBegin(pcbddc->R_to_D,pcbddc->vec2_R,pcis->vec1_D,INSERT_VALUES,SCATTER_FORWARD);CHKERRQ(ierr);
    ierr = VecScatterEnd  (pcbddc->R_to_D,pcbddc->vec2_R,pcis->vec1_D,INSERT_VALUES,SCATTER_FORWARD);CHKERRQ(ierr);
  }

  /* Coarse solution */
  ierr = PCBDDCScatterCoarseDataEnd(pc,pcbddc->vec1_P,pcbddc->coarse_rhs,ADD_VALUES,SCATTER_FORWARD);CHKERRQ(ierr);
  if (pcbddc->coarse_rhs) { /* TODO remove null space when doing multilevel */
    ierr = KSPSolve(pcbddc->coarse_ksp,pcbddc->coarse_rhs,pcbddc->coarse_vec);CHKERRQ(ierr);
  }
  ierr = PCBDDCScatterCoarseDataBegin(pc,pcbddc->coarse_vec,pcbddc->vec1_P,INSERT_VALUES,SCATTER_REVERSE);CHKERRQ(ierr);
  ierr = PCBDDCScatterCoarseDataEnd  (pc,pcbddc->coarse_vec,pcbddc->vec1_P,INSERT_VALUES,SCATTER_REVERSE);CHKERRQ(ierr);

  /* Sum contributions from two levels */
  ierr = MatMultAdd(pcbddc->coarse_phi_B,pcbddc->vec1_P,pcis->vec1_B,pcis->vec1_B);CHKERRQ(ierr);
  if (pcbddc->switch_static) { ierr = MatMultAdd(pcbddc->coarse_phi_D,pcbddc->vec1_P,pcis->vec1_D,pcis->vec1_D);CHKERRQ(ierr); }
  PetscFunctionReturn(0);
}

#undef __FUNCT__
#define __FUNCT__ "PCBDDCScatterCoarseDataBegin"
PetscErrorCode PCBDDCScatterCoarseDataBegin(PC pc,Vec vec_from, Vec vec_to, InsertMode imode, ScatterMode smode)
{
  PetscErrorCode ierr;
  PC_BDDC*       pcbddc = (PC_BDDC*)(pc->data);

  PetscFunctionBegin;
  ierr = VecScatterBegin(pcbddc->coarse_loc_to_glob,vec_from,vec_to,imode,smode);CHKERRQ(ierr);
  PetscFunctionReturn(0);
}

#undef __FUNCT__
#define __FUNCT__ "PCBDDCScatterCoarseDataEnd"
PetscErrorCode PCBDDCScatterCoarseDataEnd(PC pc,Vec vec_from, Vec vec_to, InsertMode imode, ScatterMode smode)
{
  PetscErrorCode ierr;
  PC_BDDC*       pcbddc = (PC_BDDC*)(pc->data);

  PetscFunctionBegin;
  ierr = VecScatterEnd(pcbddc->coarse_loc_to_glob,vec_from,vec_to,imode,smode);CHKERRQ(ierr);
  PetscFunctionReturn(0);
}

/* uncomment for testing purposes */
/* #define PETSC_MISSING_LAPACK_GESVD 1 */
#undef __FUNCT__
#define __FUNCT__ "PCBDDCConstraintsSetUp"
PetscErrorCode PCBDDCConstraintsSetUp(PC pc)
{
  PetscErrorCode    ierr;
  PC_IS*            pcis = (PC_IS*)(pc->data);
  PC_BDDC*          pcbddc = (PC_BDDC*)pc->data;
  Mat_IS*           matis = (Mat_IS*)pc->pmat->data;
  /* constraint and (optionally) change of basis matrix implemented as SeqAIJ */ 
  MatType           impMatType=MATSEQAIJ;
  /* one and zero */
  PetscScalar       one=1.0,zero=0.0;
  /* space to store constraints and their local indices */
  PetscScalar       *temp_quadrature_constraint;
  PetscInt          *temp_indices,*temp_indices_to_constraint,*temp_indices_to_constraint_B;
  /* iterators */
  PetscInt          i,j,k,total_counts,temp_start_ptr;
  /* stuff to store connected components stored in pcbddc->mat_graph */
  IS                ISForVertices,*ISForFaces,*ISForEdges,*used_IS;
  PetscInt          n_ISForFaces,n_ISForEdges;
  /* near null space stuff */
  MatNullSpace      nearnullsp;
  const Vec         *nearnullvecs;
  Vec               *localnearnullsp;
  PetscBool         nnsp_has_cnst;
  PetscInt          nnsp_size;
  PetscScalar       *array;
  /* BLAS integers */
  PetscBLASInt      lwork,lierr;
  PetscBLASInt      Blas_N,Blas_M,Blas_K,Blas_one=1;
  PetscBLASInt      Blas_LDA,Blas_LDB,Blas_LDC;
  /* LAPACK working arrays for SVD or POD */
  PetscBool         skip_lapack;
  PetscScalar       *work;
  PetscReal         *singular_vals;
#if defined(PETSC_USE_COMPLEX)
  PetscReal         *rwork;
#endif
#if defined(PETSC_MISSING_LAPACK_GESVD)
  PetscBLASInt      Blas_one_2=1;
  PetscScalar       *temp_basis,*correlation_mat;
#else
  PetscBLASInt      dummy_int_1=1,dummy_int_2=1;
  PetscScalar       dummy_scalar_1=0.0,dummy_scalar_2=0.0;
#endif
  /* change of basis */
  PetscInt          *aux_primal_numbering,*aux_primal_minloc,*global_indices;
  PetscBool         boolforchange,qr_needed;
  PetscBT           touched,change_basis,qr_needed_idx;
  /* auxiliary stuff */
  PetscInt          *nnz,*is_indices,*local_to_B;
  /* some quantities */
  PetscInt          n_vertices,total_primal_vertices;
  PetscInt          size_of_constraint,max_size_of_constraint,max_constraints,temp_constraints;


  PetscFunctionBegin;
  /* Get index sets for faces, edges and vertices from graph */
  if (!pcbddc->use_faces && !pcbddc->use_edges && !pcbddc->use_vertices) {
    pcbddc->use_vertices = PETSC_TRUE;
  }
  ierr = PCBDDCGraphGetCandidatesIS(pcbddc->mat_graph,pcbddc->use_faces,pcbddc->use_edges,pcbddc->use_vertices,&n_ISForFaces,&ISForFaces,&n_ISForEdges,&ISForEdges,&ISForVertices);
  /* HACK: provide functions to set change of basis */
  if (!ISForVertices && pcbddc->NullSpace) {
    pcbddc->use_change_of_basis = PETSC_TRUE;
    pcbddc->use_change_on_faces = PETSC_FALSE;
  }
  /* print some info */
  if (pcbddc->dbg_flag) {
    ierr = PetscViewerASCIISynchronizedPrintf(pcbddc->dbg_viewer,"--------------------------------------------------------------\n");CHKERRQ(ierr);
    i = 0;
    if (ISForVertices) {
      ierr = ISGetSize(ISForVertices,&i);CHKERRQ(ierr);
    }
    ierr = PetscViewerASCIISynchronizedPrintf(pcbddc->dbg_viewer,"Subdomain %04d got %02d local candidate vertices\n",PetscGlobalRank,i);CHKERRQ(ierr);
    ierr = PetscViewerASCIISynchronizedPrintf(pcbddc->dbg_viewer,"Subdomain %04d got %02d local candidate edges\n",PetscGlobalRank,n_ISForEdges);CHKERRQ(ierr);
    ierr = PetscViewerASCIISynchronizedPrintf(pcbddc->dbg_viewer,"Subdomain %04d got %02d local candidate faces\n",PetscGlobalRank,n_ISForFaces);CHKERRQ(ierr);
    ierr = PetscViewerFlush(pcbddc->dbg_viewer);CHKERRQ(ierr);
  }
  /* check if near null space is attached to global mat */
  ierr = MatGetNearNullSpace(pc->pmat,&nearnullsp);CHKERRQ(ierr);
  if (nearnullsp) {
    ierr = MatNullSpaceGetVecs(nearnullsp,&nnsp_has_cnst,&nnsp_size,&nearnullvecs);CHKERRQ(ierr);
  } else { /* if near null space is not provided BDDC uses constants by default */
    nnsp_size = 0;
    nnsp_has_cnst = PETSC_TRUE;
  }
  /* get max number of constraints on a single cc */
  max_constraints = nnsp_size; 
  if (nnsp_has_cnst) max_constraints++;

  /*
       Evaluate maximum storage size needed by the procedure
       - temp_indices will contain start index of each constraint stored as follows
       - temp_indices_to_constraint  [temp_indices[i],...,temp[indices[i+1]-1] will contain the indices (in local numbering) on which the constraint acts
       - temp_indices_to_constraint_B[temp_indices[i],...,temp[indices[i+1]-1] will contain the indices (in boundary numbering) on which the constraint acts
       - temp_quadrature_constraint  [temp_indices[i],...,temp[indices[i+1]-1] will contain the scalars representing the constraint itself
                                                                                                                                                         */
  total_counts = n_ISForFaces+n_ISForEdges;
  total_counts *= max_constraints;
  n_vertices = 0;
  if (ISForVertices) {
    ierr = ISGetSize(ISForVertices,&n_vertices);CHKERRQ(ierr);
  }
  total_counts += n_vertices;
  ierr = PetscMalloc((total_counts+1)*sizeof(PetscInt),&temp_indices);CHKERRQ(ierr);
  ierr = PetscBTCreate(total_counts,&change_basis);CHKERRQ(ierr);
  total_counts = 0;
  max_size_of_constraint = 0;
  for (i=0;i<n_ISForEdges+n_ISForFaces;i++) {
    if (i<n_ISForEdges) {
      used_IS = &ISForEdges[i];
    } else {
      used_IS = &ISForFaces[i-n_ISForEdges];
    }
    ierr = ISGetSize(*used_IS,&j);CHKERRQ(ierr);
    total_counts += j;
    max_size_of_constraint = PetscMax(j,max_size_of_constraint);
  }
  total_counts *= max_constraints;
  total_counts += n_vertices;
  ierr = PetscMalloc(total_counts*sizeof(PetscScalar),&temp_quadrature_constraint);CHKERRQ(ierr);
  ierr = PetscMalloc(total_counts*sizeof(PetscInt),&temp_indices_to_constraint);CHKERRQ(ierr);
  ierr = PetscMalloc(total_counts*sizeof(PetscInt),&temp_indices_to_constraint_B);CHKERRQ(ierr);
  /* local to boundary numbering */
  ierr = PetscMalloc(pcis->n*sizeof(PetscInt),&local_to_B);CHKERRQ(ierr);
  ierr = ISGetIndices(pcis->is_B_local,(const PetscInt**)&is_indices);CHKERRQ(ierr);
  for (i=0;i<pcis->n;i++) local_to_B[i]=-1;
  for (i=0;i<pcis->n_B;i++) local_to_B[is_indices[i]]=i;
  ierr = ISRestoreIndices(pcis->is_B_local,(const PetscInt**)&is_indices);CHKERRQ(ierr);
  /* get local part of global near null space vectors */
  ierr = PetscMalloc(nnsp_size*sizeof(Vec),&localnearnullsp);CHKERRQ(ierr);
  for (k=0;k<nnsp_size;k++) {
    ierr = VecDuplicate(pcis->vec1_N,&localnearnullsp[k]);CHKERRQ(ierr);
    ierr = VecScatterBegin(matis->ctx,nearnullvecs[k],localnearnullsp[k],INSERT_VALUES,SCATTER_FORWARD);CHKERRQ(ierr);
    ierr = VecScatterEnd(matis->ctx,nearnullvecs[k],localnearnullsp[k],INSERT_VALUES,SCATTER_FORWARD);CHKERRQ(ierr);
  }

  /* whether or not to skip lapack calls */
  skip_lapack = PETSC_TRUE;
  if (n_ISForFaces+n_ISForEdges) skip_lapack = PETSC_FALSE;

  /* First we issue queries to allocate optimal workspace for LAPACKgesvd (or LAPACKsyev if SVD is missing) */
  if (!pcbddc->use_nnsp_true && !skip_lapack) {
    PetscScalar temp_work;
#if defined(PETSC_MISSING_LAPACK_GESVD)
    /* Proper Orthogonal Decomposition (POD) using the snapshot method */
    ierr = PetscMalloc(max_constraints*max_constraints*sizeof(PetscScalar),&correlation_mat);CHKERRQ(ierr);
    ierr = PetscMalloc(max_constraints*sizeof(PetscReal),&singular_vals);CHKERRQ(ierr);
    ierr = PetscMalloc(max_size_of_constraint*max_constraints*sizeof(PetscScalar),&temp_basis);CHKERRQ(ierr);
#if defined(PETSC_USE_COMPLEX)
    ierr = PetscMalloc(3*max_constraints*sizeof(PetscReal),&rwork);CHKERRQ(ierr);
#endif
    /* now we evaluate the optimal workspace using query with lwork=-1 */
    ierr = PetscBLASIntCast(max_constraints,&Blas_N);CHKERRQ(ierr);
    ierr = PetscBLASIntCast(max_constraints,&Blas_LDA);CHKERRQ(ierr);
    lwork = -1;
    ierr = PetscFPTrapPush(PETSC_FP_TRAP_OFF);CHKERRQ(ierr);
#if !defined(PETSC_USE_COMPLEX)
    PetscStackCallBLAS("LAPACKsyev",LAPACKsyev_("V","U",&Blas_N,correlation_mat,&Blas_LDA,singular_vals,&temp_work,&lwork,&lierr));
#else
    PetscStackCallBLAS("LAPACKsyev",LAPACKsyev_("V","U",&Blas_N,correlation_mat,&Blas_LDA,singular_vals,&temp_work,&lwork,rwork,&lierr));
#endif
    ierr = PetscFPTrapPop();CHKERRQ(ierr);
    if (lierr) SETERRQ1(PETSC_COMM_SELF,PETSC_ERR_LIB,"Error in query to SYEV Lapack routine %d",(int)lierr);
#else /* on missing GESVD */
    /* SVD */
    PetscInt max_n,min_n;
    max_n = max_size_of_constraint;
    min_n = max_constraints;
    if (max_size_of_constraint < max_constraints) {
      min_n = max_size_of_constraint;
      max_n = max_constraints;
    }
    ierr = PetscMalloc(min_n*sizeof(PetscReal),&singular_vals);CHKERRQ(ierr);
#if defined(PETSC_USE_COMPLEX)
    ierr = PetscMalloc(5*min_n*sizeof(PetscReal),&rwork);CHKERRQ(ierr);
#endif
    /* now we evaluate the optimal workspace using query with lwork=-1 */
    lwork = -1;
    ierr = PetscBLASIntCast(max_n,&Blas_M);CHKERRQ(ierr);
    ierr = PetscBLASIntCast(min_n,&Blas_N);CHKERRQ(ierr);
    ierr = PetscBLASIntCast(max_n,&Blas_LDA);CHKERRQ(ierr);
    ierr = PetscFPTrapPush(PETSC_FP_TRAP_OFF);CHKERRQ(ierr);
#if !defined(PETSC_USE_COMPLEX)
    PetscStackCallBLAS("LAPACKgesvd",LAPACKgesvd_("O","N",&Blas_M,&Blas_N,&temp_quadrature_constraint[0],&Blas_LDA,singular_vals,&dummy_scalar_1,&dummy_int_1,&dummy_scalar_2,&dummy_int_2,&temp_work,&lwork,&lierr));
#else
    PetscStackCallBLAS("LAPACKgesvd",LAPACKgesvd_("O","N",&Blas_M,&Blas_N,&temp_quadrature_constraint[0],&Blas_LDA,singular_vals,&dummy_scalar_1,&dummy_int_1,&dummy_scalar_2,&dummy_int_2,&temp_work,&lwork,rwork,&lierr));
#endif
    ierr = PetscFPTrapPop();CHKERRQ(ierr);
    if (lierr) SETERRQ1(PETSC_COMM_SELF,PETSC_ERR_LIB,"Error in query to GESVD Lapack routine %d",(int)lierr);
#endif /* on missing GESVD */
    /* Allocate optimal workspace */
    ierr = PetscBLASIntCast((PetscInt)PetscRealPart(temp_work),&lwork);CHKERRQ(ierr);
    ierr = PetscMalloc((PetscInt)lwork*sizeof(PetscScalar),&work);CHKERRQ(ierr);
  }
  /* Now we can loop on constraining sets */
  total_counts = 0;
  temp_indices[0] = 0;
  /* vertices */
  if (ISForVertices) {
    ierr = ISGetIndices(ISForVertices,(const PetscInt**)&is_indices);CHKERRQ(ierr);
    if (nnsp_has_cnst) { /* consider all vertices */
      for (i=0;i<n_vertices;i++) {
        temp_indices_to_constraint[temp_indices[total_counts]]=is_indices[i];
        temp_indices_to_constraint_B[temp_indices[total_counts]]=local_to_B[is_indices[i]];
        temp_quadrature_constraint[temp_indices[total_counts]]=1.0;
        temp_indices[total_counts+1]=temp_indices[total_counts]+1;
        total_counts++;
      }
    } else { /* consider vertices for which exist at least a localnearnullsp which is not null there */
      PetscBool used_vertex;
      for (i=0;i<n_vertices;i++) {
        used_vertex = PETSC_FALSE;
        k = 0;
        while (!used_vertex && k<nnsp_size) {
          ierr = VecGetArrayRead(localnearnullsp[k],(const PetscScalar**)&array);CHKERRQ(ierr);
          if (PetscAbsScalar(array[is_indices[i]])>0.0) {
            temp_indices_to_constraint[temp_indices[total_counts]]=is_indices[i];
            temp_indices_to_constraint_B[temp_indices[total_counts]]=local_to_B[is_indices[i]];
            temp_quadrature_constraint[temp_indices[total_counts]]=1.0;
            temp_indices[total_counts+1]=temp_indices[total_counts]+1;
            total_counts++;
            used_vertex = PETSC_TRUE;
          }
          ierr = VecRestoreArrayRead(localnearnullsp[k],(const PetscScalar**)&array);CHKERRQ(ierr);
          k++;
        }
      }
    }
    ierr = ISRestoreIndices(ISForVertices,(const PetscInt**)&is_indices);CHKERRQ(ierr);
    n_vertices = total_counts;
  }

  /* edges and faces */
  for (i=0;i<n_ISForEdges+n_ISForFaces;i++) {
    if (i<n_ISForEdges) {
      used_IS = &ISForEdges[i];
      boolforchange = pcbddc->use_change_of_basis; /* change or not the basis on the edge */
    } else {
      used_IS = &ISForFaces[i-n_ISForEdges];
      boolforchange = (PetscBool)(pcbddc->use_change_of_basis && pcbddc->use_change_on_faces); /* change or not the basis on the face */
    }
    temp_constraints = 0;          /* zero the number of constraints I have on this conn comp */
    temp_start_ptr = total_counts; /* need to know the starting index of constraints stored */
    ierr = ISGetSize(*used_IS,&size_of_constraint);CHKERRQ(ierr);
    ierr = ISGetIndices(*used_IS,(const PetscInt**)&is_indices);CHKERRQ(ierr);
    /* change of basis should not be performed on local periodic nodes */
    if (pcbddc->mat_graph->mirrors && pcbddc->mat_graph->mirrors[is_indices[0]]) boolforchange = PETSC_FALSE;
    if (nnsp_has_cnst) {
      PetscScalar quad_value;
      temp_constraints++;
      quad_value = (PetscScalar)(1.0/PetscSqrtReal((PetscReal)size_of_constraint));
      for (j=0;j<size_of_constraint;j++) {
        temp_indices_to_constraint[temp_indices[total_counts]+j]=is_indices[j];
        temp_indices_to_constraint_B[temp_indices[total_counts]+j]=local_to_B[is_indices[j]];
        temp_quadrature_constraint[temp_indices[total_counts]+j]=quad_value;
      }
      temp_indices[total_counts+1]=temp_indices[total_counts]+size_of_constraint;  /* store new starting point */
      if (boolforchange) {
        ierr = PetscBTSet(change_basis,total_counts);CHKERRQ(ierr);
      }
      total_counts++;
    }
    for (k=0;k<nnsp_size;k++) {
      PetscReal real_value;
      ierr = VecGetArrayRead(localnearnullsp[k],(const PetscScalar**)&array);CHKERRQ(ierr);
      for (j=0;j<size_of_constraint;j++) {
        temp_indices_to_constraint[temp_indices[total_counts]+j]=is_indices[j];
        temp_indices_to_constraint_B[temp_indices[total_counts]+j]=local_to_B[is_indices[j]];
        temp_quadrature_constraint[temp_indices[total_counts]+j]=array[is_indices[j]];
      }
      ierr = VecRestoreArrayRead(localnearnullsp[k],(const PetscScalar**)&array);CHKERRQ(ierr);
      /* check if array is null on the connected component */
      ierr = PetscBLASIntCast(size_of_constraint,&Blas_N);CHKERRQ(ierr);
      PetscStackCallBLAS("BLASasum",real_value = BLASasum_(&Blas_N,&temp_quadrature_constraint[temp_indices[total_counts]],&Blas_one));
      if (real_value > 0.0) { /* keep indices and values */
        temp_constraints++;
        temp_indices[total_counts+1]=temp_indices[total_counts]+size_of_constraint;  /* store new starting point */
        if (boolforchange) {
          ierr = PetscBTSet(change_basis,total_counts);CHKERRQ(ierr);
        }
        total_counts++;
      }
    }
    ierr = ISRestoreIndices(*used_IS,(const PetscInt**)&is_indices);CHKERRQ(ierr);
    /* perform SVD on the constraints if use_nnsp_true has not be requested by the user */
    if (!pcbddc->use_nnsp_true) {
      PetscReal tol = 1.0e-8; /* tolerance for retaining eigenmodes */

#if defined(PETSC_MISSING_LAPACK_GESVD)
      /* SVD: Y = U*S*V^H                -> U (eigenvectors of Y*Y^H) = Y*V*(S)^\dag
         POD: Y^H*Y = V*D*V^H, D = S^H*S -> U = Y*V*D^(-1/2)
         -> When PETSC_USE_COMPLEX and PETSC_MISSING_LAPACK_GESVD are defined
            the constraints basis will differ (by a complex factor with absolute value equal to 1)
            from that computed using LAPACKgesvd
         -> This is due to a different computation of eigenvectors in LAPACKheev 
         -> The quality of the POD-computed basis will be the same */
      ierr = PetscMemzero(correlation_mat,temp_constraints*temp_constraints*sizeof(PetscScalar));CHKERRQ(ierr);
      /* Store upper triangular part of correlation matrix */
      ierr = PetscBLASIntCast(size_of_constraint,&Blas_N);CHKERRQ(ierr);
      ierr = PetscFPTrapPush(PETSC_FP_TRAP_OFF);CHKERRQ(ierr);
      for (j=0;j<temp_constraints;j++) {
        for (k=0;k<j+1;k++) {
          PetscStackCallBLAS("BLASdot",correlation_mat[j*temp_constraints+k]=BLASdot_(&Blas_N,&temp_quadrature_constraint[temp_indices[temp_start_ptr+k]],&Blas_one,&temp_quadrature_constraint[temp_indices[temp_start_ptr+j]],&Blas_one_2));
        }
      }
      /* compute eigenvalues and eigenvectors of correlation matrix */
      ierr = PetscBLASIntCast(temp_constraints,&Blas_N);CHKERRQ(ierr);
      ierr = PetscBLASIntCast(temp_constraints,&Blas_LDA);CHKERRQ(ierr);
#if !defined(PETSC_USE_COMPLEX)
      PetscStackCallBLAS("LAPACKsyev",LAPACKsyev_("V","U",&Blas_N,correlation_mat,&Blas_LDA,singular_vals,work,&lwork,&lierr));
#else
      PetscStackCallBLAS("LAPACKsyev",LAPACKsyev_("V","U",&Blas_N,correlation_mat,&Blas_LDA,singular_vals,work,&lwork,rwork,&lierr));
#endif
      ierr = PetscFPTrapPop();CHKERRQ(ierr);
      if (lierr) SETERRQ1(PETSC_COMM_SELF,PETSC_ERR_LIB,"Error in SYEV Lapack routine %d",(int)lierr);
      /* retain eigenvalues greater than tol: note that LAPACKsyev gives eigs in ascending order */
      j=0;
      while (j < temp_constraints && singular_vals[j] < tol) j++;
      total_counts=total_counts-j;
      /* scale and copy POD basis into used quadrature memory */
      ierr = PetscBLASIntCast(size_of_constraint,&Blas_M);CHKERRQ(ierr);
      ierr = PetscBLASIntCast(temp_constraints,&Blas_N);CHKERRQ(ierr);
      ierr = PetscBLASIntCast(temp_constraints,&Blas_K);CHKERRQ(ierr);
      ierr = PetscBLASIntCast(size_of_constraint,&Blas_LDA);CHKERRQ(ierr);
      ierr = PetscBLASIntCast(temp_constraints,&Blas_LDB);CHKERRQ(ierr);
      ierr = PetscBLASIntCast(size_of_constraint,&Blas_LDC);CHKERRQ(ierr);
      if (j<temp_constraints) {
        PetscInt ii;
        for (k=j;k<temp_constraints;k++) singular_vals[k]=1.0/PetscSqrtReal(singular_vals[k]);
        ierr = PetscFPTrapPush(PETSC_FP_TRAP_OFF);CHKERRQ(ierr);
        PetscStackCallBLAS("BLASgemm",BLASgemm_("N","N",&Blas_M,&Blas_N,&Blas_K,&one,&temp_quadrature_constraint[temp_indices[temp_start_ptr]],&Blas_LDA,correlation_mat,&Blas_LDB,&zero,temp_basis,&Blas_LDC));
        ierr = PetscFPTrapPop();CHKERRQ(ierr);
        for (k=0;k<temp_constraints-j;k++) {
          for (ii=0;ii<size_of_constraint;ii++) {
            temp_quadrature_constraint[temp_indices[temp_start_ptr+k]+ii]=singular_vals[temp_constraints-1-k]*temp_basis[(temp_constraints-1-k)*size_of_constraint+ii];
          }
        }
      }
#else  /* on missing GESVD */
      ierr = PetscBLASIntCast(size_of_constraint,&Blas_M);CHKERRQ(ierr);
      ierr = PetscBLASIntCast(temp_constraints,&Blas_N);CHKERRQ(ierr);
      ierr = PetscBLASIntCast(size_of_constraint,&Blas_LDA);CHKERRQ(ierr);
      ierr = PetscFPTrapPush(PETSC_FP_TRAP_OFF);CHKERRQ(ierr);
#if !defined(PETSC_USE_COMPLEX)
      PetscStackCallBLAS("LAPACKgesvd",LAPACKgesvd_("O","N",&Blas_M,&Blas_N,&temp_quadrature_constraint[temp_indices[temp_start_ptr]],&Blas_LDA,singular_vals,&dummy_scalar_1,&dummy_int_1,&dummy_scalar_2,&dummy_int_2,work,&lwork,&lierr));
#else
      PetscStackCallBLAS("LAPACKgesvd",LAPACKgesvd_("O","N",&Blas_M,&Blas_N,&temp_quadrature_constraint[temp_indices[temp_start_ptr]],&Blas_LDA,singular_vals,&dummy_scalar_1,&dummy_int_1,&dummy_scalar_2,&dummy_int_2,work,&lwork,rwork,&lierr));
#endif
      if (lierr) SETERRQ1(PETSC_COMM_SELF,PETSC_ERR_LIB,"Error in GESVD Lapack routine %d",(int)lierr);
      ierr = PetscFPTrapPop();CHKERRQ(ierr);
      /* retain eigenvalues greater than tol: note that LAPACKgesvd gives eigs in descending order */
      k = temp_constraints;
      if (k > size_of_constraint) k = size_of_constraint;
      j = 0;
      while (j < k && singular_vals[k-j-1] < tol) j++;
      total_counts = total_counts-temp_constraints+k-j;
#endif /* on missing GESVD */
    }
  }
  /* free index sets of faces, edges and vertices */
  for (i=0;i<n_ISForFaces;i++) {
    ierr = ISDestroy(&ISForFaces[i]);CHKERRQ(ierr);
  }
  ierr = PetscFree(ISForFaces);CHKERRQ(ierr);
  for (i=0;i<n_ISForEdges;i++) {
    ierr = ISDestroy(&ISForEdges[i]);CHKERRQ(ierr);
  }
  ierr = PetscFree(ISForEdges);CHKERRQ(ierr);
  ierr = ISDestroy(&ISForVertices);CHKERRQ(ierr);

  /* free workspace */
  if (!pcbddc->use_nnsp_true && !skip_lapack) {
    ierr = PetscFree(work);CHKERRQ(ierr);
#if defined(PETSC_USE_COMPLEX)
    ierr = PetscFree(rwork);CHKERRQ(ierr);
#endif
    ierr = PetscFree(singular_vals);CHKERRQ(ierr);
#if defined(PETSC_MISSING_LAPACK_GESVD)
    ierr = PetscFree(correlation_mat);CHKERRQ(ierr);
    ierr = PetscFree(temp_basis);CHKERRQ(ierr);
#endif
  }
  for (k=0;k<nnsp_size;k++) {
    ierr = VecDestroy(&localnearnullsp[k]);CHKERRQ(ierr);
  }
  ierr = PetscFree(localnearnullsp);CHKERRQ(ierr);

  /* set quantities in pcbddc data structure */
  /* n_vertices defines the number of subdomain corners in the primal space */
  /* n_constraints defines the number of averages (they can be point primal dofs if change of basis is requested) */
  pcbddc->local_primal_size = total_counts;
  pcbddc->n_vertices = n_vertices;
  pcbddc->n_constraints = pcbddc->local_primal_size-pcbddc->n_vertices;

  /* Create constraint matrix */
  /* The constraint matrix is used to compute the l2g map of primal dofs */
  /* so we need to set it up properly either with or without change of basis */
  ierr = MatCreate(PETSC_COMM_SELF,&pcbddc->ConstraintMatrix);CHKERRQ(ierr);
  ierr = MatSetType(pcbddc->ConstraintMatrix,impMatType);CHKERRQ(ierr);
  ierr = MatSetSizes(pcbddc->ConstraintMatrix,pcbddc->local_primal_size,pcis->n,pcbddc->local_primal_size,pcis->n);CHKERRQ(ierr);
  /* array to compute a local numbering of constraints : vertices first then constraints */
  ierr = PetscMalloc(pcbddc->local_primal_size*sizeof(PetscInt),&aux_primal_numbering);CHKERRQ(ierr);
  /* array to select the proper local node (of minimum index with respect to global ordering) when changing the basis */
  /* note: it should not be needed since IS for faces and edges are already sorted by global ordering when analyzing the graph but... just in case */
  ierr = PetscMalloc(pcbddc->local_primal_size*sizeof(PetscInt),&aux_primal_minloc);CHKERRQ(ierr);
  /* auxiliary stuff for basis change */
  ierr = PetscMalloc(max_size_of_constraint*sizeof(PetscInt),&global_indices);CHKERRQ(ierr);
  ierr = PetscBTCreate(pcis->n_B,&touched);CHKERRQ(ierr);

  /* find primal_dofs: subdomain corners plus dofs selected as primal after change of basis */
  total_primal_vertices=0;
  for (i=0;i<pcbddc->local_primal_size;i++) {
    size_of_constraint=temp_indices[i+1]-temp_indices[i];
    if (size_of_constraint == 1) {
      ierr = PetscBTSet(touched,temp_indices_to_constraint_B[temp_indices[i]]);CHKERRQ(ierr);
      aux_primal_numbering[total_primal_vertices]=temp_indices_to_constraint[temp_indices[i]];
      aux_primal_minloc[total_primal_vertices]=0;
      total_primal_vertices++;
    } else if (PetscBTLookup(change_basis,i)) { /* Same procedure used in PCBDDCGetPrimalConstraintsLocalIdx */
      PetscInt min_loc,min_index;
      ierr = ISLocalToGlobalMappingApply(pcbddc->mat_graph->l2gmap,size_of_constraint,&temp_indices_to_constraint[temp_indices[i]],global_indices);CHKERRQ(ierr);
      /* find first untouched local node */
      k = 0;
      while (PetscBTLookup(touched,temp_indices_to_constraint_B[temp_indices[i]+k])) k++;
      min_index = global_indices[k];
      min_loc = k;
      /* search the minimum among global nodes already untouched on the cc */
      for (k=1;k<size_of_constraint;k++) {
        /* there can be more than one constraint on a single connected component */
        if (!PetscBTLookup(touched,temp_indices_to_constraint_B[temp_indices[i]+k]) && min_index > global_indices[k]) {
          min_index = global_indices[k];
          min_loc = k;
        }
      }
      ierr = PetscBTSet(touched,temp_indices_to_constraint_B[temp_indices[i]+min_loc]);CHKERRQ(ierr);
      aux_primal_numbering[total_primal_vertices]=temp_indices_to_constraint[temp_indices[i]+min_loc];
      aux_primal_minloc[total_primal_vertices]=min_loc;
      total_primal_vertices++;
    }
  }
  /* determine if a QR strategy is needed for change of basis */
  qr_needed = PETSC_FALSE;
  ierr = PetscBTCreate(pcbddc->local_primal_size,&qr_needed_idx);CHKERRQ(ierr);
  for (i=pcbddc->n_vertices;i<pcbddc->local_primal_size;i++) {
    if (PetscBTLookup(change_basis,i)) {
      size_of_constraint = temp_indices[i+1]-temp_indices[i];
      j = 0;
      for (k=0;k<size_of_constraint;k++) {
        if (PetscBTLookup(touched,temp_indices_to_constraint_B[temp_indices[i]+k])) {
          j++;
        }
      }
      /* found more than one primal dof on the cc */
      if (j > 1) {
        PetscBTSet(qr_needed_idx,i);
        qr_needed = PETSC_TRUE;
      }
    }
  }
  /* free workspace */
  ierr = PetscFree(global_indices);CHKERRQ(ierr);
  /* permute indices in order to have a sorted set of vertices */
  ierr = PetscSortInt(total_primal_vertices,aux_primal_numbering);CHKERRQ(ierr);

  /* nonzero structure of constraint matrix */
  ierr = PetscMalloc(pcbddc->local_primal_size*sizeof(PetscInt),&nnz);CHKERRQ(ierr);
  for (i=0;i<total_primal_vertices;i++) nnz[i]=1;
  j=total_primal_vertices;
  for (i=pcbddc->n_vertices;i<pcbddc->local_primal_size;i++) {
    if (!PetscBTLookup(change_basis,i)) {
      nnz[j]=temp_indices[i+1]-temp_indices[i];
      j++;
    }
  }
  ierr = MatSeqAIJSetPreallocation(pcbddc->ConstraintMatrix,0,nnz);CHKERRQ(ierr);
  ierr = PetscFree(nnz);CHKERRQ(ierr);
  /* set values in constraint matrix */
  for (i=0;i<total_primal_vertices;i++) {
    ierr = MatSetValue(pcbddc->ConstraintMatrix,i,aux_primal_numbering[i],1.0,INSERT_VALUES);CHKERRQ(ierr);
  }
  total_counts = total_primal_vertices;
  for (i=pcbddc->n_vertices;i<pcbddc->local_primal_size;i++) {
    if (!PetscBTLookup(change_basis,i)) {
      size_of_constraint=temp_indices[i+1]-temp_indices[i];
      ierr = MatSetValues(pcbddc->ConstraintMatrix,1,&total_counts,size_of_constraint,&temp_indices_to_constraint[temp_indices[i]],&temp_quadrature_constraint[temp_indices[i]],INSERT_VALUES);CHKERRQ(ierr);
      total_counts++;
    }
  }
  /* assembling */
  ierr = MatAssemblyBegin(pcbddc->ConstraintMatrix,MAT_FINAL_ASSEMBLY);CHKERRQ(ierr);
  ierr = MatAssemblyEnd(pcbddc->ConstraintMatrix,MAT_FINAL_ASSEMBLY);CHKERRQ(ierr);
  /*
  ierr = MatView(pcbddc->ConstraintMatrix,(PetscViewer)0);CHKERRQ(ierr);
  */
  /* Create matrix for change of basis. We don't need it in case pcbddc->use_change_of_basis is FALSE */
  if (pcbddc->use_change_of_basis) {
    /* dual and primal dofs on a single cc */
    PetscInt     dual_dofs,primal_dofs;
    /* iterator on aux_primal_minloc (ordered as read from nearnullspace: vertices, edges and then constraints) */
    PetscInt     primal_counter;
    /* working stuff for GEQRF */
    PetscScalar  *qr_basis,*qr_tau,*qr_work,lqr_work_t;
    PetscBLASInt lqr_work;
    /* working stuff for UNGQR */
    PetscScalar  *gqr_work,lgqr_work_t;
    PetscBLASInt lgqr_work;
    /* working stuff for TRTRS */
    PetscScalar  *trs_rhs;
    PetscBLASInt Blas_NRHS;
    /* pointers for values insertion into change of basis matrix */
    PetscInt     *start_rows,*start_cols;
    PetscScalar  *start_vals;
    /* working stuff for values insertion */
    PetscBT      is_primal;

    /* change of basis acts on local interfaces -> dimension is n_B x n_B */
    ierr = MatCreate(PETSC_COMM_SELF,&pcbddc->ChangeOfBasisMatrix);CHKERRQ(ierr);
    ierr = MatSetType(pcbddc->ChangeOfBasisMatrix,impMatType);CHKERRQ(ierr);
    ierr = MatSetSizes(pcbddc->ChangeOfBasisMatrix,pcis->n_B,pcis->n_B,pcis->n_B,pcis->n_B);CHKERRQ(ierr);
    /* work arrays */
    ierr = PetscMalloc(pcis->n_B*sizeof(PetscInt),&nnz);CHKERRQ(ierr);
    for (i=0;i<pcis->n_B;i++) nnz[i]=1;
    /* nonzeros per row */
    for (i=pcbddc->n_vertices;i<pcbddc->local_primal_size;i++) {
      if (PetscBTLookup(change_basis,i)) {
        size_of_constraint = temp_indices[i+1]-temp_indices[i];
        if (PetscBTLookup(qr_needed_idx,i)) {
          for (j=0;j<size_of_constraint;j++) nnz[temp_indices_to_constraint_B[temp_indices[i]+j]] = size_of_constraint;
        } else {
          for (j=0;j<size_of_constraint;j++) nnz[temp_indices_to_constraint_B[temp_indices[i]+j]] = 2;
          /* get local primal index on the cc */
          j = 0;
          while (!PetscBTLookup(touched,temp_indices_to_constraint_B[temp_indices[i]+j])) j++; 
          nnz[temp_indices_to_constraint_B[temp_indices[i]+j]] = size_of_constraint; 
        }
      }
    }
    ierr = MatSeqAIJSetPreallocation(pcbddc->ChangeOfBasisMatrix,0,nnz);CHKERRQ(ierr);
    ierr = PetscFree(nnz);CHKERRQ(ierr);
    /* Set initial identity in the matrix */
    for (i=0;i<pcis->n_B;i++) {
      ierr = MatSetValue(pcbddc->ChangeOfBasisMatrix,i,i,1.0,INSERT_VALUES);CHKERRQ(ierr);
    }

    if (pcbddc->dbg_flag) {
      ierr = PetscViewerASCIISynchronizedPrintf(pcbddc->dbg_viewer,"--------------------------------------------------------------\n");CHKERRQ(ierr);
      ierr = PetscViewerASCIISynchronizedPrintf(pcbddc->dbg_viewer,"Checking change of basis computation for subdomain %04d\n",PetscGlobalRank);CHKERRQ(ierr);
    }


    /* Now we loop on the constraints which need a change of basis */
    /* 
       Change of basis matrix is evaluated similarly to the FIRST APPROACH in 
       Klawonn and Widlund, Dual-primal FETI-DP methods for linear elasticity, (see Sect 6.2.1)

       Basic blocks of change of basis matrix T computed

          - Using the following block transformation if there is only a primal dof on the cc
            (in the example, primal dof is the last one of the edge in LOCAL ordering  
             in this code, primal dof is the first one of the edge in GLOBAL ordering)  
            | 1        0   ...        0     1 |
            | 0        1   ...        0     1 |
            |              ...                |
            | 0        ...            1     1 |
            | -s_1/s_n ...    -s_{n-1}/-s_n 1 |  
   
          - via QR decomposition of constraints otherwise
    */
    if (qr_needed) {
      /* space to store Q */ 
      ierr = PetscMalloc((max_size_of_constraint)*(max_size_of_constraint)*sizeof(PetscScalar),&qr_basis);CHKERRQ(ierr);
      /* first we issue queries for optimal work */
      ierr = PetscBLASIntCast(max_size_of_constraint,&Blas_M);CHKERRQ(ierr);
      ierr = PetscBLASIntCast(max_constraints,&Blas_N);CHKERRQ(ierr);
      ierr = PetscBLASIntCast(max_size_of_constraint,&Blas_LDA);CHKERRQ(ierr);
      lqr_work = -1;
      PetscStackCallBLAS("LAPACKgeqrf",LAPACKgeqrf_(&Blas_M,&Blas_N,qr_basis,&Blas_LDA,qr_tau,&lqr_work_t,&lqr_work,&lierr));
      if (lierr) SETERRQ1(PETSC_COMM_SELF,PETSC_ERR_LIB,"Error in query to GEQRF Lapack routine %d",(int)lierr);
      ierr = PetscBLASIntCast((PetscInt)PetscRealPart(lqr_work_t),&lqr_work);CHKERRQ(ierr);
      ierr = PetscMalloc((PetscInt)PetscRealPart(lqr_work_t)*sizeof(*qr_work),&qr_work);CHKERRQ(ierr);
      lgqr_work = -1;
      ierr = PetscBLASIntCast(max_size_of_constraint,&Blas_M);CHKERRQ(ierr);
      ierr = PetscBLASIntCast(max_size_of_constraint,&Blas_N);CHKERRQ(ierr);
      ierr = PetscBLASIntCast(max_constraints,&Blas_K);CHKERRQ(ierr);
      ierr = PetscBLASIntCast(max_size_of_constraint,&Blas_LDA);CHKERRQ(ierr);
      if (Blas_K>Blas_M) Blas_K=Blas_M; /* adjust just for computing optimal work */
      PetscStackCallBLAS("LAPACKungqr",LAPACKungqr_(&Blas_M,&Blas_N,&Blas_K,qr_basis,&Blas_LDA,qr_tau,&lgqr_work_t,&lgqr_work,&lierr));
      if (lierr) SETERRQ1(PETSC_COMM_SELF,PETSC_ERR_LIB,"Error in query to UNGQR Lapack routine %d",(int)lierr);
      ierr = PetscBLASIntCast((PetscInt)PetscRealPart(lgqr_work_t),&lgqr_work);CHKERRQ(ierr);
      ierr = PetscMalloc((PetscInt)PetscRealPart(lgqr_work_t)*sizeof(*gqr_work),&gqr_work);CHKERRQ(ierr);
      /* array to store scaling factors for reflectors */
      ierr = PetscMalloc(max_constraints*sizeof(*qr_tau),&qr_tau);CHKERRQ(ierr);
      /* array to store rhs and solution of triangular solver */
      ierr = PetscMalloc(max_constraints*max_constraints*sizeof(*trs_rhs),&trs_rhs);CHKERRQ(ierr);
      /* allocating workspace for check */
      if (pcbddc->dbg_flag) {
        ierr = PetscMalloc(max_size_of_constraint*(max_constraints+max_size_of_constraint)*sizeof(*work),&work);CHKERRQ(ierr);
      }
    }
    /* array to store whether a node is primal or not */
    ierr = PetscBTCreate(pcis->n_B,&is_primal);CHKERRQ(ierr);
    for (i=0;i<total_primal_vertices;i++) {
      ierr = PetscBTSet(is_primal,local_to_B[aux_primal_numbering[i]]);CHKERRQ(ierr);
    }

    /* loop on constraints and see whether or not they need a change of basis and compute it */
    /* -> using implicit ordering contained in temp_indices data */
    total_counts = pcbddc->n_vertices;
    primal_counter = total_counts;
    while (total_counts<pcbddc->local_primal_size) {
      primal_dofs = 1;
      if (PetscBTLookup(change_basis,total_counts)) {
        /* get all constraints with same support: if more then one constraint is present on the cc then surely indices are stored contiguosly */
        while (total_counts+primal_dofs < pcbddc->local_primal_size && temp_indices_to_constraint_B[temp_indices[total_counts]] == temp_indices_to_constraint_B[temp_indices[total_counts+primal_dofs]]) {
          primal_dofs++;
        }
        /* get constraint info */
        size_of_constraint = temp_indices[total_counts+1]-temp_indices[total_counts];
        dual_dofs = size_of_constraint-primal_dofs;

        if (pcbddc->dbg_flag) {
          ierr = PetscViewerASCIISynchronizedPrintf(pcbddc->dbg_viewer,"Constraints %d to %d (incl) need a change of basis (size %d)\n",total_counts,total_counts+primal_dofs-1,size_of_constraint);CHKERRQ(ierr);
        } 
        
        if (primal_dofs > 1) { /* QR */
 
          /* copy quadrature constraints for change of basis check */
          if (pcbddc->dbg_flag) {
            ierr = PetscMemcpy(work,&temp_quadrature_constraint[temp_indices[total_counts]],size_of_constraint*primal_dofs*sizeof(PetscScalar));CHKERRQ(ierr);
          }
          /* copy temporary constraints into larger work vector (in order to store all columns of Q) */
          ierr = PetscMemcpy(qr_basis,&temp_quadrature_constraint[temp_indices[total_counts]],size_of_constraint*primal_dofs*sizeof(PetscScalar));CHKERRQ(ierr);
    
          /* compute QR decomposition of constraints */
          ierr = PetscBLASIntCast(size_of_constraint,&Blas_M);CHKERRQ(ierr);
          ierr = PetscBLASIntCast(primal_dofs,&Blas_N);CHKERRQ(ierr);
          ierr = PetscBLASIntCast(size_of_constraint,&Blas_LDA);CHKERRQ(ierr);
          ierr = PetscFPTrapPush(PETSC_FP_TRAP_OFF);CHKERRQ(ierr);
          PetscStackCallBLAS("LAPACKgeqrf",LAPACKgeqrf_(&Blas_M,&Blas_N,qr_basis,&Blas_LDA,qr_tau,qr_work,&lqr_work,&lierr));
          if (lierr) SETERRQ1(PETSC_COMM_SELF,PETSC_ERR_LIB,"Error in GEQRF Lapack routine %d",(int)lierr);
          ierr = PetscFPTrapPop();CHKERRQ(ierr);
  
          /* explictly compute R^-T */
          ierr = PetscMemzero(trs_rhs,primal_dofs*primal_dofs*sizeof(*trs_rhs));CHKERRQ(ierr);
          for (j=0;j<primal_dofs;j++) trs_rhs[j*(primal_dofs+1)] = 1.0;
          ierr = PetscBLASIntCast(primal_dofs,&Blas_N);CHKERRQ(ierr);
          ierr = PetscBLASIntCast(primal_dofs,&Blas_NRHS);CHKERRQ(ierr);
          ierr = PetscBLASIntCast(size_of_constraint,&Blas_LDA);CHKERRQ(ierr);
          ierr = PetscBLASIntCast(primal_dofs,&Blas_LDB);CHKERRQ(ierr);
          ierr = PetscFPTrapPush(PETSC_FP_TRAP_OFF);CHKERRQ(ierr);
          PetscStackCallBLAS("LAPACKtrtrs",LAPACKtrtrs_("U","T","N",&Blas_N,&Blas_NRHS,qr_basis,&Blas_LDA,trs_rhs,&Blas_LDB,&lierr)); 
          if (lierr) SETERRQ1(PETSC_COMM_SELF,PETSC_ERR_LIB,"Error in TRTRS Lapack routine %d",(int)lierr);
          ierr = PetscFPTrapPop();CHKERRQ(ierr);
  
          /* explicitly compute all columns of Q (Q = [Q1 | Q2] ) overwriting QR factorization in qr_basis */
          ierr = PetscBLASIntCast(size_of_constraint,&Blas_M);CHKERRQ(ierr);
          ierr = PetscBLASIntCast(size_of_constraint,&Blas_N);CHKERRQ(ierr);
          ierr = PetscBLASIntCast(primal_dofs,&Blas_K);CHKERRQ(ierr);
          ierr = PetscBLASIntCast(size_of_constraint,&Blas_LDA);CHKERRQ(ierr);
          ierr = PetscFPTrapPush(PETSC_FP_TRAP_OFF);CHKERRQ(ierr);
          PetscStackCallBLAS("LAPACKungqr",LAPACKungqr_(&Blas_M,&Blas_N,&Blas_K,qr_basis,&Blas_LDA,qr_tau,gqr_work,&lgqr_work,&lierr));
          if (lierr) SETERRQ1(PETSC_COMM_SELF,PETSC_ERR_LIB,"Error in UNGQR Lapack routine %d",(int)lierr);
          ierr = PetscFPTrapPop();CHKERRQ(ierr);
  
          /* first primal_dofs columns of Q need to be re-scaled in order to be unitary w.r.t constraints
             i.e. C_{pxn}*Q_{nxn} should be equal to [I_pxp | 0_pxd] (see check below)
             where n=size_of_constraint, p=primal_dofs, d=dual_dofs (n=p+d), I and 0 identity and null matrix resp. */
          ierr = PetscBLASIntCast(size_of_constraint,&Blas_M);CHKERRQ(ierr);
          ierr = PetscBLASIntCast(primal_dofs,&Blas_N);CHKERRQ(ierr);
          ierr = PetscBLASIntCast(primal_dofs,&Blas_K);CHKERRQ(ierr);
          ierr = PetscBLASIntCast(size_of_constraint,&Blas_LDA);CHKERRQ(ierr);
          ierr = PetscBLASIntCast(primal_dofs,&Blas_LDB);CHKERRQ(ierr);
          ierr = PetscBLASIntCast(size_of_constraint,&Blas_LDC);CHKERRQ(ierr);
          ierr = PetscFPTrapPush(PETSC_FP_TRAP_OFF);CHKERRQ(ierr);
          PetscStackCallBLAS("BLASgemm",BLASgemm_("N","N",&Blas_M,&Blas_N,&Blas_K,&one,qr_basis,&Blas_LDA,trs_rhs,&Blas_LDB,&zero,&temp_quadrature_constraint[temp_indices[total_counts]],&Blas_LDC));
          ierr = PetscFPTrapPop();CHKERRQ(ierr);
          ierr = PetscMemcpy(qr_basis,&temp_quadrature_constraint[temp_indices[total_counts]],size_of_constraint*primal_dofs*sizeof(PetscScalar));CHKERRQ(ierr);

          /* insert values in change of basis matrix respecting global ordering of new primal dofs */ 
          start_rows = &temp_indices_to_constraint_B[temp_indices[total_counts]];
          /* insert cols for primal dofs */
          for (j=0;j<primal_dofs;j++) {
            start_vals = &qr_basis[j*size_of_constraint];
            start_cols = &temp_indices_to_constraint_B[temp_indices[total_counts]+aux_primal_minloc[primal_counter+j]];
            ierr = MatSetValues(pcbddc->ChangeOfBasisMatrix,size_of_constraint,start_rows,1,start_cols,start_vals,INSERT_VALUES);CHKERRQ(ierr);
          }
          /* insert cols for dual dofs */
          for (j=0,k=0;j<dual_dofs;k++) {
            if (!PetscBTLookup(is_primal,temp_indices_to_constraint_B[temp_indices[total_counts]+k])) {
              start_vals = &qr_basis[(primal_dofs+j)*size_of_constraint];
              start_cols = &temp_indices_to_constraint_B[temp_indices[total_counts]+k];
              ierr = MatSetValues(pcbddc->ChangeOfBasisMatrix,size_of_constraint,start_rows,1,start_cols,start_vals,INSERT_VALUES);CHKERRQ(ierr);
              j++;
            }
          }

          /* check change of basis */
          if (pcbddc->dbg_flag) {
            PetscInt   ii,jj;
            PetscBool valid_qr=PETSC_TRUE;
            ierr = PetscBLASIntCast(primal_dofs,&Blas_M);CHKERRQ(ierr);
            ierr = PetscBLASIntCast(size_of_constraint,&Blas_N);CHKERRQ(ierr);
            ierr = PetscBLASIntCast(size_of_constraint,&Blas_K);CHKERRQ(ierr);
            ierr = PetscBLASIntCast(size_of_constraint,&Blas_LDA);CHKERRQ(ierr);
            ierr = PetscBLASIntCast(size_of_constraint,&Blas_LDB);CHKERRQ(ierr);
            ierr = PetscBLASIntCast(primal_dofs,&Blas_LDC);CHKERRQ(ierr);
            ierr = PetscFPTrapPush(PETSC_FP_TRAP_OFF);CHKERRQ(ierr);
            PetscStackCallBLAS("BLASgemm",BLASgemm_("T","N",&Blas_M,&Blas_N,&Blas_K,&one,work,&Blas_LDA,qr_basis,&Blas_LDB,&zero,&work[size_of_constraint*primal_dofs],&Blas_LDC));
            ierr = PetscFPTrapPop();CHKERRQ(ierr);
            for (jj=0;jj<size_of_constraint;jj++) {
              for (ii=0;ii<primal_dofs;ii++) {
                if (ii != jj && PetscAbsScalar(work[size_of_constraint*primal_dofs+jj*primal_dofs+ii]) > 1.e-12) valid_qr = PETSC_FALSE;
                if (ii == jj && PetscAbsScalar(work[size_of_constraint*primal_dofs+jj*primal_dofs+ii]-1.0) > 1.e-12) valid_qr = PETSC_FALSE;
              }
            }
            if (!valid_qr) {
              ierr = PetscViewerASCIISynchronizedPrintf(pcbddc->dbg_viewer,"\t-> wrong change of basis!\n",PetscGlobalRank);CHKERRQ(ierr);
              for (jj=0;jj<size_of_constraint;jj++) {
                for (ii=0;ii<primal_dofs;ii++) {
                  if (ii != jj && PetscAbsScalar(work[size_of_constraint*primal_dofs+jj*primal_dofs+ii]) > 1.e-12) {
                    PetscViewerASCIISynchronizedPrintf(pcbddc->dbg_viewer,"\tQr basis function %d is not orthogonal to constraint %d (%1.14e)!\n",jj,ii,PetscAbsScalar(work[size_of_constraint*primal_dofs+jj*primal_dofs+ii]));
                  }
                  if (ii == jj && PetscAbsScalar(work[size_of_constraint*primal_dofs+jj*primal_dofs+ii]-1.0) > 1.e-12) {
                    PetscViewerASCIISynchronizedPrintf(pcbddc->dbg_viewer,"\tQr basis function %d is not unitary w.r.t constraint %d (%1.14e)!\n",jj,ii,PetscAbsScalar(work[size_of_constraint*primal_dofs+jj*primal_dofs+ii]));
                  }
                }
              }
            } else {
              ierr = PetscViewerASCIISynchronizedPrintf(pcbddc->dbg_viewer,"\t-> right change of basis!\n",PetscGlobalRank);CHKERRQ(ierr);
            }
          }
        } else { /* simple transformation block */
          PetscInt row,col;
          PetscScalar val;
          for (j=0;j<size_of_constraint;j++) {
            row = temp_indices_to_constraint_B[temp_indices[total_counts]+j];
            if (!PetscBTLookup(is_primal,row)) {
              col = temp_indices_to_constraint_B[temp_indices[total_counts]+aux_primal_minloc[primal_counter]];
              ierr = MatSetValue(pcbddc->ChangeOfBasisMatrix,row,row,1.0,INSERT_VALUES);CHKERRQ(ierr);
              ierr = MatSetValue(pcbddc->ChangeOfBasisMatrix,row,col,1.0,INSERT_VALUES);CHKERRQ(ierr);
            } else {
              for (k=0;k<size_of_constraint;k++) {
                col = temp_indices_to_constraint_B[temp_indices[total_counts]+k];
                if (row != col) {
                  val = -temp_quadrature_constraint[temp_indices[total_counts]+k]/temp_quadrature_constraint[temp_indices[total_counts]+aux_primal_minloc[primal_counter]];
                } else {
                  val = 1.0;
                }
                ierr = MatSetValue(pcbddc->ChangeOfBasisMatrix,row,col,val,INSERT_VALUES);CHKERRQ(ierr);
              }
            }
          }
        }
        /* increment primal counter */
        primal_counter += primal_dofs;
      } else {
        if (pcbddc->dbg_flag) {
          ierr = PetscViewerASCIISynchronizedPrintf(pcbddc->dbg_viewer,"Constraint %d does not need a change of basis (size %d)\n",total_counts,temp_indices[total_counts+1]-temp_indices[total_counts]);CHKERRQ(ierr);
        }
      }
      /* increment constraint counter total_counts */
      total_counts += primal_dofs;
    }

    /* free workspace */
    if (qr_needed) {
      if (pcbddc->dbg_flag) {
        ierr = PetscFree(work);CHKERRQ(ierr);
      }
      ierr = PetscFree(trs_rhs);CHKERRQ(ierr);
      ierr = PetscFree(qr_tau);CHKERRQ(ierr);
      ierr = PetscFree(qr_work);CHKERRQ(ierr);
      ierr = PetscFree(gqr_work);CHKERRQ(ierr);
      ierr = PetscFree(qr_basis);CHKERRQ(ierr);
    }
    ierr = PetscBTDestroy(&is_primal);CHKERRQ(ierr);
    /* assembling */
    ierr = MatAssemblyBegin(pcbddc->ChangeOfBasisMatrix,MAT_FINAL_ASSEMBLY);CHKERRQ(ierr);
    ierr = MatAssemblyEnd(pcbddc->ChangeOfBasisMatrix,MAT_FINAL_ASSEMBLY);CHKERRQ(ierr);
    /*
    ierr = MatView(pcbddc->ChangeOfBasisMatrix,(PetscViewer)0);CHKERRQ(ierr);
    */
  }
  
  /* flush dbg viewer */
  if (pcbddc->dbg_flag) {
    ierr = PetscViewerFlush(pcbddc->dbg_viewer);CHKERRQ(ierr);
  }

  /* free workspace */
  ierr = PetscBTDestroy(&touched);CHKERRQ(ierr);
  ierr = PetscBTDestroy(&qr_needed_idx);CHKERRQ(ierr);
  ierr = PetscFree(aux_primal_numbering);CHKERRQ(ierr);
  ierr = PetscFree(aux_primal_minloc);CHKERRQ(ierr);
  ierr = PetscFree(temp_indices);CHKERRQ(ierr);
  ierr = PetscBTDestroy(&change_basis);CHKERRQ(ierr);
  ierr = PetscFree(temp_indices_to_constraint);CHKERRQ(ierr);
  ierr = PetscFree(temp_indices_to_constraint_B);CHKERRQ(ierr);
  ierr = PetscFree(local_to_B);CHKERRQ(ierr);
  ierr = PetscFree(temp_quadrature_constraint);CHKERRQ(ierr);
  PetscFunctionReturn(0);
}

#undef __FUNCT__
#define __FUNCT__ "PCBDDCAnalyzeInterface"
PetscErrorCode PCBDDCAnalyzeInterface(PC pc)
{
  PC_BDDC     *pcbddc = (PC_BDDC*)pc->data;
  PC_IS       *pcis = (PC_IS*)pc->data;
  Mat_IS      *matis  = (Mat_IS*)pc->pmat->data;
  PetscInt    bs,ierr,i,vertex_size;
  PetscViewer viewer=pcbddc->dbg_viewer;

  PetscFunctionBegin;
  /* Init local Graph struct */
  ierr = PCBDDCGraphInit(pcbddc->mat_graph,matis->mapping);CHKERRQ(ierr);

  /* Check validity of the csr graph passed in by the user */
  if (pcbddc->mat_graph->nvtxs_csr != pcbddc->mat_graph->nvtxs) {
    ierr = PCBDDCGraphResetCSR(pcbddc->mat_graph);CHKERRQ(ierr);
  }
  /* Set default CSR adjacency of local dofs if not provided by the user with PCBDDCSetLocalAdjacencyGraph */
  if (!pcbddc->mat_graph->xadj || !pcbddc->mat_graph->adjncy) {
    Mat mat_adj;
    const PetscInt *xadj,*adjncy;
    PetscBool flg_row=PETSC_TRUE;

    ierr = MatConvert(matis->A,MATMPIADJ,MAT_INITIAL_MATRIX,&mat_adj);CHKERRQ(ierr);
    ierr = MatGetRowIJ(mat_adj,0,PETSC_TRUE,PETSC_FALSE,&i,&xadj,&adjncy,&flg_row);CHKERRQ(ierr);
    if (!flg_row) {
      SETERRQ1(PETSC_COMM_SELF,PETSC_ERR_PLIB,"Error in MatGetRowIJ called in %s\n",__FUNCT__);
    }
    ierr = PCBDDCSetLocalAdjacencyGraph(pc,i,xadj,adjncy,PETSC_COPY_VALUES);CHKERRQ(ierr);
    ierr = MatRestoreRowIJ(mat_adj,0,PETSC_TRUE,PETSC_FALSE,&i,&xadj,&adjncy,&flg_row);CHKERRQ(ierr);
    if (!flg_row) {
      SETERRQ1(PETSC_COMM_SELF,PETSC_ERR_PLIB,"Error in MatRestoreRowIJ called in %s\n",__FUNCT__);
    }
    ierr = MatDestroy(&mat_adj);CHKERRQ(ierr);
  }

  /* Set default dofs' splitting if no information has been provided by the user with PCBDDCSetDofsSplitting */
  vertex_size = 1;
  if (!pcbddc->n_ISForDofs) {
    IS *custom_ISForDofs;

    ierr = MatGetBlockSize(matis->A,&bs);CHKERRQ(ierr);
    ierr = PetscMalloc(bs*sizeof(IS),&custom_ISForDofs);CHKERRQ(ierr);
    for (i=0;i<bs;i++) {
      ierr = ISCreateStride(PETSC_COMM_SELF,pcis->n/bs,i,bs,&custom_ISForDofs[i]);CHKERRQ(ierr);
    }
    ierr = PCBDDCSetDofsSplitting(pc,bs,custom_ISForDofs);CHKERRQ(ierr);
    /* remove my references to IS objects */
    for (i=0;i<bs;i++) {
      ierr = ISDestroy(&custom_ISForDofs[i]);CHKERRQ(ierr);
    }
    ierr = PetscFree(custom_ISForDofs);CHKERRQ(ierr);
  } else { /* mat block size as vertex size (used for elasticity) */
    ierr = MatGetBlockSize(matis->A,&vertex_size);CHKERRQ(ierr);
  }

  /* Setup of Graph */
  ierr = PCBDDCGraphSetUp(pcbddc->mat_graph,vertex_size,pcbddc->NeumannBoundaries,pcbddc->DirichletBoundaries,pcbddc->n_ISForDofs,pcbddc->ISForDofs,pcbddc->user_primal_vertices);

  /* Graph's connected components analysis */
  ierr = PCBDDCGraphComputeConnectedComponents(pcbddc->mat_graph);CHKERRQ(ierr);

  /* print some info to stdout */
  if (pcbddc->dbg_flag) {
    ierr = PCBDDCGraphASCIIView(pcbddc->mat_graph,pcbddc->dbg_flag,viewer);
  }
  PetscFunctionReturn(0);
}

#undef __FUNCT__
#define __FUNCT__ "PCBDDCGetPrimalVerticesLocalIdx"
PetscErrorCode  PCBDDCGetPrimalVerticesLocalIdx(PC pc, PetscInt *n_vertices, PetscInt **vertices_idx)
{
  PC_BDDC        *pcbddc = (PC_BDDC*)(pc->data);
  PetscInt       *vertices,*row_cmat_indices,n,i,size_of_constraint,local_primal_size;
  PetscErrorCode ierr;

  PetscFunctionBegin;
  n = 0;
  vertices = 0;
  if (pcbddc->ConstraintMatrix) {
    ierr = MatGetSize(pcbddc->ConstraintMatrix,&local_primal_size,&i);CHKERRQ(ierr);
    for (i=0;i<local_primal_size;i++) {
      ierr = MatGetRow(pcbddc->ConstraintMatrix,i,&size_of_constraint,NULL,NULL);CHKERRQ(ierr);
      if (size_of_constraint == 1) n++;
      ierr = MatRestoreRow(pcbddc->ConstraintMatrix,i,&size_of_constraint,NULL,NULL);CHKERRQ(ierr);
    }
    if (vertices_idx) {
      ierr = PetscMalloc(n*sizeof(PetscInt),&vertices);CHKERRQ(ierr);
      n = 0;
      for (i=0;i<local_primal_size;i++) {
        ierr = MatGetRow(pcbddc->ConstraintMatrix,i,&size_of_constraint,(const PetscInt**)&row_cmat_indices,NULL);CHKERRQ(ierr);
        if (size_of_constraint == 1) {
          vertices[n++]=row_cmat_indices[0];
        }
        ierr = MatRestoreRow(pcbddc->ConstraintMatrix,i,&size_of_constraint,(const PetscInt**)&row_cmat_indices,NULL);CHKERRQ(ierr);
      }
    }
  }
  *n_vertices = n;
  if (vertices_idx) *vertices_idx = vertices;
  PetscFunctionReturn(0);
}

#undef __FUNCT__
#define __FUNCT__ "PCBDDCGetPrimalConstraintsLocalIdx"
PetscErrorCode  PCBDDCGetPrimalConstraintsLocalIdx(PC pc, PetscInt *n_constraints, PetscInt **constraints_idx)
{
  PC_BDDC        *pcbddc = (PC_BDDC*)(pc->data);
  PetscInt       *constraints_index,*row_cmat_indices,*row_cmat_global_indices;
  PetscInt       n,i,j,size_of_constraint,local_primal_size,local_size,max_size_of_constraint,min_index,min_loc;
  PetscBT        touched;
  PetscErrorCode ierr;

    /* This function assumes that the number of local constraints per connected component
       is not greater than the number of nodes defined for the connected component
       (otherwise we will surely have linear dependence between constraints and thus a singular coarse problem) */
  PetscFunctionBegin;
  n = 0;
  constraints_index = 0;
  if (pcbddc->ConstraintMatrix) {
    ierr = MatGetSize(pcbddc->ConstraintMatrix,&local_primal_size,&local_size);CHKERRQ(ierr);
    max_size_of_constraint = 0;
    for (i=0;i<local_primal_size;i++) {
      ierr = MatGetRow(pcbddc->ConstraintMatrix,i,&size_of_constraint,NULL,NULL);CHKERRQ(ierr);
      if (size_of_constraint > 1) {
        n++;
      }
      max_size_of_constraint = PetscMax(size_of_constraint,max_size_of_constraint);
      ierr = MatRestoreRow(pcbddc->ConstraintMatrix,i,&size_of_constraint,NULL,NULL);CHKERRQ(ierr);
    }
    if (constraints_idx) {
      ierr = PetscMalloc(n*sizeof(PetscInt),&constraints_index);CHKERRQ(ierr);
      ierr = PetscMalloc(max_size_of_constraint*sizeof(PetscInt),&row_cmat_global_indices);CHKERRQ(ierr);
      ierr = PetscBTCreate(local_size,&touched);CHKERRQ(ierr);
      n = 0;
      for (i=0;i<local_primal_size;i++) {
        ierr = MatGetRow(pcbddc->ConstraintMatrix,i,&size_of_constraint,(const PetscInt**)&row_cmat_indices,NULL);CHKERRQ(ierr);
        if (size_of_constraint > 1) {
          ierr = ISLocalToGlobalMappingApply(pcbddc->mat_graph->l2gmap,size_of_constraint,row_cmat_indices,row_cmat_global_indices);CHKERRQ(ierr);
          /* find first untouched local node */
          j = 0;
          while (PetscBTLookup(touched,row_cmat_indices[j])) j++;
          min_index = row_cmat_global_indices[j];
          min_loc = j;
          /* search the minimum among nodes not yet touched on the connected component
             since there can be more than one constraint on a single cc */
          for (j=1;j<size_of_constraint;j++) {
            if (!PetscBTLookup(touched,row_cmat_indices[j]) && min_index > row_cmat_global_indices[j]) {
              min_index = row_cmat_global_indices[j];
              min_loc = j;
            }
          }
          ierr = PetscBTSet(touched,row_cmat_indices[min_loc]);CHKERRQ(ierr);
          constraints_index[n++] = row_cmat_indices[min_loc];
        }
        ierr = MatRestoreRow(pcbddc->ConstraintMatrix,i,&size_of_constraint,(const PetscInt**)&row_cmat_indices,NULL);CHKERRQ(ierr);
      }
      ierr = PetscBTDestroy(&touched);CHKERRQ(ierr);
      ierr = PetscFree(row_cmat_global_indices);CHKERRQ(ierr);
    }
  }
  *n_constraints = n;
  if (constraints_idx) *constraints_idx = constraints_index;
  PetscFunctionReturn(0);
}

/* the next two functions has been adapted from pcis.c */
#undef __FUNCT__
#define __FUNCT__ "PCBDDCApplySchur"
PetscErrorCode  PCBDDCApplySchur(PC pc, Vec v, Vec vec1_B, Vec vec2_B, Vec vec1_D, Vec vec2_D)
{
  PetscErrorCode ierr;
  PC_IS          *pcis = (PC_IS*)(pc->data);

  PetscFunctionBegin;
  if (!vec2_B) { vec2_B = v; }
  ierr = MatMult(pcis->A_BB,v,vec1_B);CHKERRQ(ierr);
  ierr = MatMult(pcis->A_IB,v,vec1_D);CHKERRQ(ierr);
  ierr = KSPSolve(pcis->ksp_D,vec1_D,vec2_D);CHKERRQ(ierr);
  ierr = MatMult(pcis->A_BI,vec2_D,vec2_B);CHKERRQ(ierr);
  ierr = VecAXPY(vec1_B,-1.0,vec2_B);CHKERRQ(ierr);
  PetscFunctionReturn(0);
}

#undef __FUNCT__
#define __FUNCT__ "PCBDDCApplySchurTranspose"
PetscErrorCode  PCBDDCApplySchurTranspose(PC pc, Vec v, Vec vec1_B, Vec vec2_B, Vec vec1_D, Vec vec2_D)
{
  PetscErrorCode ierr;
  PC_IS          *pcis = (PC_IS*)(pc->data);

  PetscFunctionBegin;
  if (!vec2_B) { vec2_B = v; }
  ierr = MatMultTranspose(pcis->A_BB,v,vec1_B);CHKERRQ(ierr);
  ierr = MatMultTranspose(pcis->A_BI,v,vec1_D);CHKERRQ(ierr);
  ierr = KSPSolveTranspose(pcis->ksp_D,vec1_D,vec2_D);CHKERRQ(ierr);
  ierr = MatMultTranspose(pcis->A_IB,vec2_D,vec2_B);CHKERRQ(ierr);
  ierr = VecAXPY(vec1_B,-1.0,vec2_B);CHKERRQ(ierr);
  PetscFunctionReturn(0);
}

#undef __FUNCT__
#define __FUNCT__ "PCBDDCSubsetNumbering"
PetscErrorCode PCBDDCSubsetNumbering(MPI_Comm comm,ISLocalToGlobalMapping l2gmap, PetscInt n_local_dofs, PetscInt local_dofs[], PetscInt local_dofs_mult[], PetscInt* n_global_subset, PetscInt* global_numbering_subset[])
{
  Vec            local_vec,global_vec;
  IS             seqis,paris;
  VecScatter     scatter_ctx;
  PetscScalar    *array;
  PetscInt       *temp_global_dofs;
  PetscScalar    globalsum;
  PetscInt       i,j,s;
  PetscInt       nlocals,first_index,old_index,max_local;
  PetscMPIInt    rank_prec_comm,size_prec_comm,max_global;
  PetscMPIInt    *dof_sizes,*dof_displs;
  PetscBool      first_found;
  PetscErrorCode ierr;

  PetscFunctionBegin;
  /* mpi buffers */
  MPI_Comm_size(comm,&size_prec_comm);
  MPI_Comm_rank(comm,&rank_prec_comm);
  j = ( !rank_prec_comm ? size_prec_comm : 0);
  ierr = PetscMalloc(j*sizeof(*dof_sizes),&dof_sizes);CHKERRQ(ierr);
  ierr = PetscMalloc(j*sizeof(*dof_displs),&dof_displs);CHKERRQ(ierr);
  /* get maximum size of subset */
  ierr = PetscMalloc(n_local_dofs*sizeof(PetscInt),&temp_global_dofs);CHKERRQ(ierr);
  ierr = ISLocalToGlobalMappingApply(l2gmap,n_local_dofs,local_dofs,temp_global_dofs);CHKERRQ(ierr);
  max_local = 0;
  if (n_local_dofs) {
    max_local = temp_global_dofs[0];
    for (i=1;i<n_local_dofs;i++) {
      if (max_local < temp_global_dofs[i] ) {
        max_local = temp_global_dofs[i];
      }
    }
  }
  ierr = MPI_Allreduce(&max_local,&max_global,1,MPIU_INT,MPI_MAX,comm);
  max_global++;
  max_local = 0;
  if (n_local_dofs) {
    max_local = local_dofs[0];
    for (i=1;i<n_local_dofs;i++) {
      if (max_local < local_dofs[i] ) {
        max_local = local_dofs[i];
      }
    }
  }
  max_local++;
  /* allocate workspace */
  ierr = VecCreate(PETSC_COMM_SELF,&local_vec);CHKERRQ(ierr);
  ierr = VecSetSizes(local_vec,PETSC_DECIDE,max_local);CHKERRQ(ierr);
  ierr = VecSetType(local_vec,VECSEQ);CHKERRQ(ierr);
  ierr = VecCreate(comm,&global_vec);CHKERRQ(ierr);
  ierr = VecSetSizes(global_vec,PETSC_DECIDE,max_global);CHKERRQ(ierr);
  ierr = VecSetType(global_vec,VECMPI);CHKERRQ(ierr);
  /* create scatter */
  ierr = ISCreateGeneral(PETSC_COMM_SELF,n_local_dofs,local_dofs,PETSC_COPY_VALUES,&seqis);CHKERRQ(ierr);
  ierr = ISCreateGeneral(comm,n_local_dofs,temp_global_dofs,PETSC_COPY_VALUES,&paris);CHKERRQ(ierr);
  ierr = VecScatterCreate(local_vec,seqis,global_vec,paris,&scatter_ctx);CHKERRQ(ierr);
  ierr = ISDestroy(&seqis);CHKERRQ(ierr);
  ierr = ISDestroy(&paris);CHKERRQ(ierr);
  /* init array */
  ierr = VecSet(global_vec,0.0);CHKERRQ(ierr);
  ierr = VecSet(local_vec,0.0);CHKERRQ(ierr);
  ierr = VecGetArray(local_vec,&array);CHKERRQ(ierr);
  if (local_dofs_mult) {
    for (i=0;i<n_local_dofs;i++) {
      array[local_dofs[i]]=(PetscScalar)local_dofs_mult[i];
    }
  } else {
    for (i=0;i<n_local_dofs;i++) {
      array[local_dofs[i]]=1.0;
    }
  }
  ierr = VecRestoreArray(local_vec,&array);CHKERRQ(ierr);
  /* scatter into global vec and get total number of global dofs */
  ierr = VecScatterBegin(scatter_ctx,local_vec,global_vec,INSERT_VALUES,SCATTER_FORWARD);CHKERRQ(ierr);
  ierr = VecScatterEnd(scatter_ctx,local_vec,global_vec,INSERT_VALUES,SCATTER_FORWARD);CHKERRQ(ierr);
  ierr = VecSum(global_vec,&globalsum);CHKERRQ(ierr);
  *n_global_subset = (PetscInt)PetscRealPart(globalsum);
  /* Fill global_vec with cumulative function for global numbering */
  ierr = VecGetArray(global_vec,&array);CHKERRQ(ierr);
  ierr = VecGetLocalSize(global_vec,&s);CHKERRQ(ierr);
  nlocals = 0;
  first_index = -1;
  first_found = PETSC_FALSE;
  for (i=0;i<s;i++) {
    if (!first_found && PetscRealPart(array[i]) > 0.0) {
      first_found = PETSC_TRUE;
      first_index = i;
    }
    nlocals += (PetscInt)PetscRealPart(array[i]);
  }
  ierr = MPI_Gather(&nlocals,1,MPIU_INT,dof_sizes,1,MPIU_INT,0,comm);CHKERRQ(ierr);
  if (!rank_prec_comm) {
    dof_displs[0]=0;
    for (i=1;i<size_prec_comm;i++) {
      dof_displs[i] = dof_displs[i-1]+dof_sizes[i-1];
    }
  }
  ierr = MPI_Scatter(dof_displs,1,MPIU_INT,&nlocals,1,MPIU_INT,0,comm);CHKERRQ(ierr);
  if (first_found) {
    array[first_index] += (PetscScalar)nlocals;
    old_index = first_index;
    for (i=first_index+1;i<s;i++) {
      if (PetscRealPart(array[i]) > 0.0) {
        array[i] += array[old_index];
        old_index = i;
      }
    }
  }
  ierr = VecRestoreArray(global_vec,&array);CHKERRQ(ierr);
  ierr = VecSet(local_vec,0.0);CHKERRQ(ierr);
  ierr = VecScatterBegin(scatter_ctx,global_vec,local_vec,INSERT_VALUES,SCATTER_REVERSE);CHKERRQ(ierr);
  ierr = VecScatterEnd  (scatter_ctx,global_vec,local_vec,INSERT_VALUES,SCATTER_REVERSE);CHKERRQ(ierr);
  /* get global ordering of local dofs */
  ierr = VecGetArray(local_vec,&array);CHKERRQ(ierr);
  if (local_dofs_mult) {
    for (i=0;i<n_local_dofs;i++) {
      temp_global_dofs[i] = (PetscInt)PetscRealPart(array[local_dofs[i]])-local_dofs_mult[i];
    }
  } else {
    for (i=0;i<n_local_dofs;i++) {
      temp_global_dofs[i] = (PetscInt)PetscRealPart(array[local_dofs[i]])-1;
    }
  }
  ierr = VecRestoreArray(local_vec,&array);CHKERRQ(ierr);
  /* free workspace */
  ierr = VecScatterDestroy(&scatter_ctx);CHKERRQ(ierr);
  ierr = VecDestroy(&local_vec);CHKERRQ(ierr);
  ierr = VecDestroy(&global_vec);CHKERRQ(ierr);
  ierr = PetscFree(dof_sizes);CHKERRQ(ierr);
  ierr = PetscFree(dof_displs);CHKERRQ(ierr);
  /* return pointer to global ordering of local dofs */
  *global_numbering_subset = temp_global_dofs;
  PetscFunctionReturn(0);
}

#undef __FUNCT__
#define __FUNCT__ "PCBDDCOrthonormalizeVecs"
PetscErrorCode PCBDDCOrthonormalizeVecs(PetscInt n, Vec vecs[])
{
  PetscInt       i,j;
  PetscScalar    *alphas;
  PetscErrorCode ierr;

  PetscFunctionBegin;
  /* this implements stabilized Gram-Schmidt */
  ierr = PetscMalloc(n*sizeof(PetscScalar),&alphas);CHKERRQ(ierr);
  for (i=0;i<n;i++) {
    ierr = VecNormalize(vecs[i],NULL);CHKERRQ(ierr);
    if (i<n) { ierr = VecMDot(vecs[i],n-i-1,&vecs[i+1],&alphas[i+1]);CHKERRQ(ierr); }
    for (j=i+1;j<n;j++) { ierr = VecAXPY(vecs[j],PetscConj(-alphas[j]),vecs[i]);CHKERRQ(ierr); }
  }
  ierr = PetscFree(alphas);CHKERRQ(ierr);
  PetscFunctionReturn(0);
}

/* Currently support MAT_INITIAL_MATRIX only, with partial support to block matrices */
#undef __FUNCT__
#define __FUNCT__ "MatConvert_IS_AIJ"
static PetscErrorCode MatConvert_IS_AIJ(Mat mat, MatType newtype,MatReuse reuse,Mat *M)
{
  Mat new_mat;
  Mat_IS *matis = (Mat_IS*)(mat->data);
  /* info on mat */
  PetscInt bs,rows,cols;
  PetscInt lrows,lcols;
  PetscInt local_rows,local_cols;
  PetscMPIInt nsubdomains;
  /* preallocation */
  Vec vec_dnz,vec_onz;
  PetscScalar *my_dnz,*my_onz,*array;
  PetscInt *dnz,*onz,*mat_ranges,*row_ownership;
  PetscInt  index_row,index_col,owner;
  PetscInt  *local_indices,*global_indices;
  /* work */
  PetscInt i,j;
  PetscErrorCode ierr;

  PetscFunctionBegin;
  /* CHECKS */
  /* get info from mat */
  ierr = MatGetSize(mat,&rows,&cols);CHKERRQ(ierr);
  ierr = MatGetBlockSize(mat,&bs);CHKERRQ(ierr);
  ierr = MatGetSize(matis->A,&local_rows,&local_cols);CHKERRQ(ierr);
  ierr = MPI_Comm_size(PetscObjectComm((PetscObject)mat),&nsubdomains);CHKERRQ(ierr);
  
  /* MAT_INITIAL_MATRIX */
  ierr = MatCreate(PetscObjectComm((PetscObject)mat),&new_mat);CHKERRQ(ierr);
  ierr = MatSetSizes(new_mat,PETSC_DECIDE,PETSC_DECIDE,rows,cols);CHKERRQ(ierr);
  ierr = MatSetBlockSize(new_mat,bs);CHKERRQ(ierr);
  ierr = MatSetType(new_mat,newtype);CHKERRQ(ierr);
  ierr = MatSetUp(new_mat);CHKERRQ(ierr);
  ierr = MatGetLocalSize(new_mat,&lrows,&lcols);CHKERRQ(ierr);
 
  /*
    preallocation
  */

  ierr = MatPreallocateInitialize(PetscObjectComm((PetscObject)new_mat),lrows,lcols,dnz,onz);CHKERRQ(ierr);
  /*
     Some vectors are needed to sum up properly on shared interface dofs.
     Note that preallocation is not exact, since it overestimates nonzeros
  */
/*
  ierr = VecCreate(PetscObjectComm((PetscObject)mat),&vec_dnz);CHKERRQ(ierr);
  ierr = VecSetBlockSize(vec_dnz,bs);CHKERRQ(ierr);
  ierr = VecSetSizes(vec_dnz,PETSC_DECIDE,rows);CHKERRQ(ierr);
  ierr = VecSetType(vec_dnz,VECSTANDARD);CHKERRQ(ierr);
*/
  ierr = MatGetVecs(new_mat,NULL,&vec_dnz);CHKERRQ(ierr);
  ierr = VecDuplicate(vec_dnz,&vec_onz);CHKERRQ(ierr);
  /* All processes need to compute entire row ownership */
  ierr = PetscMalloc(rows*sizeof(*row_ownership),&row_ownership);CHKERRQ(ierr);
  ierr = MatGetOwnershipRanges(new_mat,(const PetscInt**)&mat_ranges);CHKERRQ(ierr);
  for (i=0;i<nsubdomains;i++) {
    for (j=mat_ranges[i];j<mat_ranges[i+1];j++) {
      row_ownership[j]=i;
    }
  }
  /* map indices of local mat to global values */
  ierr = PetscMalloc(PetscMax(local_cols,local_rows)*sizeof(*global_indices),&global_indices);CHKERRQ(ierr);
  ierr = PetscMalloc(local_rows*sizeof(*local_indices),&local_indices);CHKERRQ(ierr);
  for (i=0;i<local_rows;i++) local_indices[i]=i;
  ierr = ISLocalToGlobalMappingApply(matis->mapping,local_rows,local_indices,global_indices);CHKERRQ(ierr);
  ierr = PetscFree(local_indices);CHKERRQ(ierr);

  /*
     my_dnz and my_onz contains exact contribution to preallocation from each local mat
     then, they will be summed up properly. This way, preallocation is always sufficient
  */
  ierr = PetscMalloc(local_rows*sizeof(*my_dnz),&my_dnz);CHKERRQ(ierr);
  ierr = PetscMalloc(local_rows*sizeof(*my_onz),&my_onz);CHKERRQ(ierr);
  ierr = PetscMemzero(my_dnz,local_rows*sizeof(*my_dnz));CHKERRQ(ierr);
  ierr = PetscMemzero(my_onz,local_rows*sizeof(*my_onz));CHKERRQ(ierr);
  for (i=0;i<local_rows;i++) {
    index_row = global_indices[i];
    for (j=i;j<local_rows;j++) {
      owner = row_ownership[index_row];
      index_col = global_indices[j];
      if (index_col > mat_ranges[owner]-1 && index_col < mat_ranges[owner+1] ) { /* diag block */
        my_dnz[i] += 1.0;
      } else { /* offdiag block */
        my_onz[i] += 1.0;
      }
      /* same as before, interchanging rows and cols */
      if (i != j) {
        owner = row_ownership[index_col];
        if (index_row > mat_ranges[owner]-1 && index_row < mat_ranges[owner+1] ) {
          my_dnz[j] += 1.0;
        } else {
          my_onz[j] += 1.0;
        }
      }
    }
  }
  ierr = VecSet(vec_dnz,0.0);CHKERRQ(ierr);
  ierr = VecSet(vec_onz,0.0);CHKERRQ(ierr);
  if (local_rows) { /* multilevel guard */
    ierr = VecSetValues(vec_dnz,local_rows,global_indices,my_dnz,ADD_VALUES);CHKERRQ(ierr);
    ierr = VecSetValues(vec_onz,local_rows,global_indices,my_onz,ADD_VALUES);CHKERRQ(ierr);
  }
  ierr = VecAssemblyBegin(vec_dnz);CHKERRQ(ierr);
  ierr = VecAssemblyBegin(vec_onz);CHKERRQ(ierr);
  ierr = VecAssemblyEnd(vec_dnz);CHKERRQ(ierr);
  ierr = VecAssemblyEnd(vec_onz);CHKERRQ(ierr);
  ierr = PetscFree(my_dnz);CHKERRQ(ierr);
  ierr = PetscFree(my_onz);CHKERRQ(ierr);
  ierr = PetscFree(row_ownership);CHKERRQ(ierr);

  /* set computed preallocation in dnz and onz */
  ierr = VecGetArray(vec_dnz,&array);CHKERRQ(ierr);
  for (i=0; i<lrows; i++) dnz[i] = (PetscInt)PetscRealPart(array[i]);
  ierr = VecRestoreArray(vec_dnz,&array);CHKERRQ(ierr);
  ierr = VecGetArray(vec_onz,&array);CHKERRQ(ierr);
  for (i=0;i<lrows;i++) onz[i] = (PetscInt)PetscRealPart(array[i]);
  ierr = VecRestoreArray(vec_onz,&array);CHKERRQ(ierr);
  ierr = VecDestroy(&vec_dnz);CHKERRQ(ierr);
  ierr = VecDestroy(&vec_onz);CHKERRQ(ierr);

  /* Resize preallocation if overestimated */
  for (i=0;i<lrows;i++) {
    dnz[i] = PetscMin(dnz[i],lcols);
    onz[i] = PetscMin(onz[i],cols-lcols);
  }
  ierr = MatMPIAIJSetPreallocation(new_mat,0,dnz,0,onz);CHKERRQ(ierr);
  ierr = MatPreallocateFinalize(dnz,onz);CHKERRQ(ierr);

  /* 
    Set values. Very Basic.
  */
  for (i=0;i<local_rows;i++) {
    ierr = MatGetRow(matis->A,i,&j,(const PetscInt**)&local_indices,(const PetscScalar**)&array);CHKERRQ(ierr);
    ierr = ISLocalToGlobalMappingApply(matis->mapping,j,local_indices,global_indices);CHKERRQ(ierr);
    ierr = ISLocalToGlobalMappingApply(matis->mapping,1,&i,&index_row);CHKERRQ(ierr);
    ierr = MatSetValues(new_mat,1,&index_row,j,global_indices,array,ADD_VALUES);CHKERRQ(ierr);
    ierr = MatRestoreRow(matis->A,i,&j,(const PetscInt**)&local_indices,(const PetscScalar**)&array);CHKERRQ(ierr);
  }
  ierr = MatAssemblyBegin(new_mat,MAT_FINAL_ASSEMBLY);CHKERRQ(ierr);
  ierr = PetscFree(global_indices);CHKERRQ(ierr);
  ierr = MatAssemblyEnd(new_mat,MAT_FINAL_ASSEMBLY);CHKERRQ(ierr);

  /* get back mat */
  *M = new_mat;
  PetscFunctionReturn(0);
}

#undef __FUNCT__
#define __FUNCT__ "MatISSubassemble_Private"
PetscErrorCode MatISSubassemble_Private(Mat mat, PetscInt coarsening_ratio, IS* is_sends)
{
  Mat             subdomain_adj;
  IS              new_ranks,ranks_send_to;
  MatPartitioning partitioner;
  Mat_IS          *matis;
  PetscInt        n_neighs,*neighs,*n_shared,**shared;
  PetscInt        prank;
  PetscMPIInt     size,rank,color;
  PetscInt        *xadj,*adjncy,*oldranks;
  PetscInt        *adjncy_wgt,*v_wgt,*is_indices,*ranks_send_to_idx;
  PetscInt        i,j,n_subdomains,local_size,threshold=0;
  PetscErrorCode  ierr;
  PetscBool       use_vwgt=PETSC_FALSE,use_square=PETSC_FALSE;
  PetscSubcomm    subcomm;

  PetscFunctionBegin;
  ierr = PetscOptionsGetBool(NULL,"-matis_partitioning_use_square",&use_square,NULL);CHKERRQ(ierr);
  ierr = PetscOptionsGetBool(NULL,"-matis_partitioning_use_vwgt",&use_vwgt,NULL);CHKERRQ(ierr);
  ierr = PetscOptionsGetInt(NULL,"-matis_partitioning_threshold",&threshold,NULL);CHKERRQ(ierr);

  /* Get info on mapping */
  matis = (Mat_IS*)(mat->data);
  ierr = ISLocalToGlobalMappingGetSize(matis->mapping,&local_size);CHKERRQ(ierr);
  ierr = ISLocalToGlobalMappingGetInfo(matis->mapping,&n_neighs,&neighs,&n_shared,&shared);CHKERRQ(ierr);

  /* build local CSR graph of subdomains' connectivity */
  ierr = PetscMalloc(2*sizeof(*xadj),&xadj);CHKERRQ(ierr);
  xadj[0] = 0;
  xadj[1] = PetscMax(n_neighs-1,0);
  ierr = PetscMalloc(xadj[1]*sizeof(*adjncy),&adjncy);CHKERRQ(ierr);
  ierr = PetscMalloc(xadj[1]*sizeof(*adjncy_wgt),&adjncy_wgt);CHKERRQ(ierr);

  if (threshold) {
    PetscInt* count,min_threshold;
    ierr = PetscMalloc(local_size*sizeof(PetscInt),&count);CHKERRQ(ierr);
    ierr = PetscMemzero(count,local_size*sizeof(PetscInt));CHKERRQ(ierr);
    for (i=1;i<n_neighs;i++) {/* i=1 so I don't count myself -> faces nodes counts to 1 */
      for (j=0;j<n_shared[i];j++) {
        count[shared[i][j]] += 1;
      }
    }
    /* adapt threshold since we dont want to lose significant connections */
    min_threshold = n_neighs;
    for (i=1;i<n_neighs;i++) {
      for (j=0;j<n_shared[i];j++) {
        min_threshold = PetscMin(count[shared[i][j]],min_threshold);
      }
    }
    PetscPrintf(PETSC_COMM_SELF,"PASSED THRESHOLD %d\n",threshold);
    threshold = PetscMax(min_threshold+1,threshold);
    PetscPrintf(PETSC_COMM_SELF,"USING THRESHOLD %d (min %d)\n",threshold,min_threshold);
    xadj[1] = 0;
    for (i=1;i<n_neighs;i++) {
      for (j=0;j<n_shared[i];j++) {
        if (count[shared[i][j]] < threshold) {
          adjncy[xadj[1]] = neighs[i];
          adjncy_wgt[xadj[1]] = n_shared[i];
          xadj[1]++;
          break;
        }
      }
    }
    ierr = PetscFree(count);CHKERRQ(ierr);
  } else {
    if (xadj[1]) {
      ierr = PetscMemcpy(adjncy,&neighs[1],xadj[1]*sizeof(*adjncy));CHKERRQ(ierr);
      ierr = PetscMemcpy(adjncy_wgt,&n_shared[1],xadj[1]*sizeof(*adjncy_wgt));CHKERRQ(ierr);
    }
  }
  ierr = ISLocalToGlobalMappingRestoreInfo(matis->mapping,&n_neighs,&neighs,&n_shared,&shared);CHKERRQ(ierr);
  if (use_square) {
    for (i=0;i<xadj[1];i++) {
      adjncy_wgt[i] = adjncy_wgt[i]*adjncy_wgt[i];
    }
  }
  ierr = PetscSortIntWithArray(xadj[1],adjncy,adjncy_wgt);CHKERRQ(ierr);

  ierr = PetscMalloc(sizeof(PetscInt),&ranks_send_to_idx);CHKERRQ(ierr);
  
  /*
    Restrict work on active processes only.
  */
  ierr = PetscSubcommCreate(PetscObjectComm((PetscObject)mat),&subcomm);CHKERRQ(ierr);
  ierr = PetscSubcommSetNumber(subcomm,2);CHKERRQ(ierr); /* 2 groups, active process and not active processes */ 
  ierr = MPI_Comm_rank(PetscObjectComm((PetscObject)mat),&rank);CHKERRQ(ierr);
  ierr = PetscMPIIntCast(!local_size,&color);CHKERRQ(ierr);
<<<<<<< HEAD
  ierr = PetscSubcommSetTypeGeneral(subcomm,color,rank,rank);CHKERRQ(ierr);
=======
  ierr = PetscSubcommSetTypeGeneral(subcomm,color,rank);CHKERRQ(ierr);
>>>>>>> 542e6632
  if (color) {
    ierr = PetscFree(xadj);CHKERRQ(ierr);
    ierr = PetscFree(adjncy);CHKERRQ(ierr);
    ierr = PetscFree(adjncy_wgt);CHKERRQ(ierr);
  } else {
    ierr = MPI_Comm_size(subcomm->comm,&size);CHKERRQ(ierr);
    ierr = PetscMalloc(size*sizeof(*oldranks),&oldranks);CHKERRQ(ierr);
    prank = rank;
    ierr = MPI_Allgather(&prank,1,MPIU_INT,oldranks,1,MPIU_INT,subcomm->comm);CHKERRQ(ierr);
    for (i=0;i<size;i++) {
      PetscPrintf(subcomm->comm,"oldranks[%d] = %d\n",i,oldranks[i]);
    }
    for (i=0;i<xadj[1];i++) {
      ierr = PetscFindInt(adjncy[i],size,oldranks,&adjncy[i]);CHKERRQ(ierr);
    }
    ierr = PetscSortIntWithArray(xadj[1],adjncy,adjncy_wgt);CHKERRQ(ierr);
    ierr = MatCreateMPIAdj(subcomm->comm,1,(PetscInt)size,xadj,adjncy,adjncy_wgt,&subdomain_adj);CHKERRQ(ierr);
    n_subdomains = (PetscInt)size;
    ierr = MatView(subdomain_adj,0);CHKERRQ(ierr);

    /* Partition */
    ierr = MatPartitioningCreate(subcomm->comm,&partitioner);CHKERRQ(ierr);
    ierr = MatPartitioningSetAdjacency(partitioner,subdomain_adj);CHKERRQ(ierr);
    if (use_vwgt) {
      ierr = PetscMalloc(sizeof(*v_wgt),&v_wgt);CHKERRQ(ierr);
      v_wgt[0] = local_size;
      ierr = MatPartitioningSetVertexWeights(partitioner,v_wgt);CHKERRQ(ierr);
    }
    ierr = PetscPrintf(PetscObjectComm((PetscObject)partitioner),"NPARTS %d\n",n_subdomains/coarsening_ratio);CHKERRQ(ierr);
    ierr = MatPartitioningSetNParts(partitioner,n_subdomains/coarsening_ratio);CHKERRQ(ierr);
    ierr = MatPartitioningSetFromOptions(partitioner);CHKERRQ(ierr);
    ierr = MatPartitioningApply(partitioner,&new_ranks);CHKERRQ(ierr);
    ierr = MatPartitioningView(partitioner,0);CHKERRQ(ierr);

    ierr = ISGetIndices(new_ranks,(const PetscInt**)&is_indices);CHKERRQ(ierr);
    ranks_send_to_idx[0] = oldranks[is_indices[0]];
    ierr = ISRestoreIndices(new_ranks,(const PetscInt**)&is_indices);CHKERRQ(ierr);
    /* clean up */
    ierr = PetscFree(oldranks);CHKERRQ(ierr);
    ierr = ISDestroy(&new_ranks);CHKERRQ(ierr);
    ierr = MatDestroy(&subdomain_adj);CHKERRQ(ierr);
    ierr = MatPartitioningDestroy(&partitioner);CHKERRQ(ierr);
  }
  ierr = PetscSubcommDestroy(&subcomm);CHKERRQ(ierr);

  /* assemble parallel IS for sends */
  i = 1;
  if (color) i=0;
  ierr = ISCreateGeneral(PetscObjectComm((PetscObject)mat),i,ranks_send_to_idx,PETSC_OWN_POINTER,&ranks_send_to);CHKERRQ(ierr);
  ierr = ISView(ranks_send_to,0);CHKERRQ(ierr);

  /* get back IS */
  *is_sends = ranks_send_to;
  PetscFunctionReturn(0);
}

typedef enum {MATDENSE_PRIVATE=0,MATAIJ_PRIVATE,MATBAIJ_PRIVATE,MATSBAIJ_PRIVATE}MatTypePrivate;

#undef __FUNCT__
#define __FUNCT__ "MatISSubassemble"
PetscErrorCode MatISSubassemble(Mat mat, IS is_sends, PetscInt coarsening_ratio, Mat *mat_n)
{
  Mat                    local_mat,new_mat;
  Mat_IS                 *matis;
  IS                     is_sends_internal;
  PetscInt               rows,cols;
  PetscInt               i,bs,buf_size_idxs,buf_size_vals;
  PetscBool              ismatis,isdense;
  ISLocalToGlobalMapping l2gmap;
  PetscInt*              l2gmap_indices;
  const PetscInt*        is_indices;
  MatType                new_local_type;
  MatTypePrivate         new_local_type_private;
  /* buffers */
  PetscInt               *ptr_idxs,*send_buffer_idxs,*recv_buffer_idxs;
  PetscScalar            *ptr_vals,*send_buffer_vals,*recv_buffer_vals;
  /* MPI */
  MPI_Comm               comm;
  PetscMPIInt            n_sends,n_recvs,commsize;
  PetscMPIInt            *iflags,*ilengths_idxs,*ilengths_vals;
  PetscMPIInt            *onodes,*olengths_idxs,*olengths_vals;
  PetscMPIInt            len,tag_idxs,tag_vals,source_dest;
  MPI_Request            *send_req_idxs,*send_req_vals,*recv_req_idxs,*recv_req_vals;
  PetscErrorCode         ierr;

  PetscFunctionBegin;
  /* checks */
  ierr = PetscObjectTypeCompare((PetscObject)mat,MATIS,&ismatis);CHKERRQ(ierr);
  if (!ismatis) SETERRQ1(PetscObjectComm((PetscObject)mat),PETSC_ERR_SUP,"Cannot use %s on an matrix object which is not of type MATIS",__FUNCT__);
  ierr = MatISGetLocalMat(mat,&local_mat);CHKERRQ(ierr);
  ierr = PetscObjectTypeCompare((PetscObject)local_mat,MATSEQDENSE,&isdense);CHKERRQ(ierr);
  if (!isdense) SETERRQ(PetscObjectComm((PetscObject)mat),PETSC_ERR_SUP,"Currently cannot subassemble MATIS when local matrix type is not of type SEQDENSE");
  ierr = MatGetSize(local_mat,&rows,&cols);CHKERRQ(ierr);
  if (rows != cols) SETERRQ(PetscObjectComm((PetscObject)mat),PETSC_ERR_SUP,"Local MATIS matrices should be square");
  ierr = MatGetBlockSize(local_mat,&bs);CHKERRQ(ierr);
  PetscValidLogicalCollectiveInt(mat,bs,0);
  /* prepare IS for sending if not provided */
  if (!is_sends) {
    if (!coarsening_ratio) SETERRQ(PetscObjectComm((PetscObject)mat),PETSC_ERR_SUP,"You should specify either an IS or a coarsening ratio");
    ierr = MatISSubassemble_Private(mat,coarsening_ratio,&is_sends_internal);CHKERRQ(ierr);
  } else {
    ierr = PetscObjectReference((PetscObject)is_sends);CHKERRQ(ierr);
    is_sends_internal = is_sends;
  }

  /* get pointer of MATIS data */
  matis = (Mat_IS*)mat->data;

  /* get comm */
  comm = PetscObjectComm((PetscObject)mat);

  /* compute number of sends */
  ierr = ISGetLocalSize(is_sends_internal,&i);CHKERRQ(ierr);
  ierr = PetscMPIIntCast(i,&n_sends);CHKERRQ(ierr);

  /* compute number of receives */
  ierr = MPI_Comm_size(comm,&commsize);CHKERRQ(ierr);
  ierr = PetscMalloc(commsize*sizeof(*iflags),&iflags);CHKERRQ(ierr);
  ierr = PetscMemzero(iflags,commsize*sizeof(*iflags));CHKERRQ(ierr);
  ierr = ISGetIndices(is_sends_internal,&is_indices);CHKERRQ(ierr);
  for (i=0;i<n_sends;i++) iflags[is_indices[i]] = 1;
  ierr = PetscGatherNumberOfMessages(comm,iflags,NULL,&n_recvs);CHKERRQ(ierr);
  ierr = PetscFree(iflags);CHKERRQ(ierr);

  /* prepare send/receive buffers */ 
  ierr = PetscMalloc(commsize*sizeof(*ilengths_idxs),&ilengths_idxs);CHKERRQ(ierr);
  ierr = PetscMemzero(ilengths_idxs,commsize*sizeof(*ilengths_idxs));CHKERRQ(ierr);
  ierr = PetscMalloc(commsize*sizeof(*ilengths_vals),&ilengths_vals);CHKERRQ(ierr);
  ierr = PetscMemzero(ilengths_vals,commsize*sizeof(*ilengths_vals));CHKERRQ(ierr);

  /* Get data from local mat */
  if (!isdense) {
    /* TODO: See below some guidelines on how to prepare the local buffers */
    /* 
       send_buffer_vals should contain the raw values of the local matrix 
       send_buffer_idxs should contain:
       - MatType_PRIVATE type
       - PetscInt        size_of_l2gmap
       - PetscInt        global_row_indices[size_of_l2gmap]
       - PetscInt        all_other_info_which_is_needed_to_compute_preallocation_and_set_values
    */ 
  } else {
    ierr = MatDenseGetArray(local_mat,&send_buffer_vals);CHKERRQ(ierr);
    ierr = ISLocalToGlobalMappingGetSize(matis->mapping,&i);CHKERRQ(ierr);
    ierr = PetscMalloc((i+2)*sizeof(PetscInt),&send_buffer_idxs);CHKERRQ(ierr);
    send_buffer_idxs[0] = (PetscInt)MATDENSE_PRIVATE;
    send_buffer_idxs[1] = i;
    ierr = ISLocalToGlobalMappingGetIndices(matis->mapping,(const PetscInt**)&ptr_idxs);CHKERRQ(ierr);
    ierr = PetscMemcpy(&send_buffer_idxs[2],ptr_idxs,i*sizeof(PetscInt));CHKERRQ(ierr);
    ierr = ISLocalToGlobalMappingRestoreIndices(matis->mapping,(const PetscInt**)&ptr_idxs);CHKERRQ(ierr);
    ierr = PetscMPIIntCast(i,&len);CHKERRQ(ierr);
    for (i=0;i<n_sends;i++) {
      ilengths_vals[is_indices[i]] = len*len;
      ilengths_idxs[is_indices[i]] = len+2;
    }
  }
  ierr = PetscGatherMessageLengths2(comm,n_sends,n_recvs,ilengths_idxs,ilengths_vals,&onodes,&olengths_idxs,&olengths_vals);CHKERRQ(ierr);
  buf_size_idxs = 0;
  buf_size_vals = 0;
  for (i=0;i<n_recvs;i++) {
    buf_size_idxs += (PetscInt)olengths_idxs[i];
    buf_size_vals += (PetscInt)olengths_vals[i];
  }
  ierr = PetscMalloc(buf_size_idxs*sizeof(PetscInt),&recv_buffer_idxs);CHKERRQ(ierr);
  ierr = PetscMalloc(buf_size_vals*sizeof(PetscScalar),&recv_buffer_vals);CHKERRQ(ierr);

  /* get new tags for clean communications */
  ierr = PetscObjectGetNewTag((PetscObject)mat,&tag_idxs);CHKERRQ(ierr);
  ierr = PetscObjectGetNewTag((PetscObject)mat,&tag_vals);CHKERRQ(ierr);

  /* allocate for requests */
  ierr = PetscMalloc(n_sends*sizeof(MPI_Request),&send_req_idxs);CHKERRQ(ierr);
  ierr = PetscMalloc(n_sends*sizeof(MPI_Request),&send_req_vals);CHKERRQ(ierr);
  ierr = PetscMalloc(n_recvs*sizeof(MPI_Request),&recv_req_idxs);CHKERRQ(ierr);
  ierr = PetscMalloc(n_recvs*sizeof(MPI_Request),&recv_req_vals);CHKERRQ(ierr);

  /* communications */
  ptr_idxs = recv_buffer_idxs;
  ptr_vals = recv_buffer_vals;
  for (i=0;i<n_recvs;i++) {
    source_dest = onodes[i];
    ierr = MPI_Irecv(ptr_idxs,olengths_idxs[i],MPIU_INT,source_dest,tag_idxs,comm,&recv_req_idxs[i]);CHKERRQ(ierr);
    ierr = MPI_Irecv(ptr_vals,olengths_vals[i],MPIU_SCALAR,source_dest,tag_vals,comm,&recv_req_vals[i]);CHKERRQ(ierr);
    ptr_idxs += olengths_idxs[i];
    ptr_vals += olengths_vals[i];
  }
  for (i=0;i<n_sends;i++) {
    ierr = PetscMPIIntCast(is_indices[i],&source_dest);CHKERRQ(ierr);
    ierr = MPI_Isend(send_buffer_idxs,ilengths_idxs[source_dest],MPIU_INT,source_dest,tag_idxs,comm,&send_req_idxs[i]);CHKERRQ(ierr);
    ierr = MPI_Isend(send_buffer_vals,ilengths_vals[source_dest],MPIU_SCALAR,source_dest,tag_vals,comm,&send_req_vals[i]);CHKERRQ(ierr);
  }
  ierr = ISRestoreIndices(is_sends_internal,&is_indices);CHKERRQ(ierr);
  ierr = ISDestroy(&is_sends_internal);CHKERRQ(ierr);

  /* assemble new l2g map */
  ierr = MPI_Waitall(n_recvs,recv_req_idxs,MPI_STATUSES_IGNORE);CHKERRQ(ierr);
  ptr_idxs = recv_buffer_idxs;
  buf_size_idxs = 0;
  for (i=0;i<n_recvs;i++) {
    buf_size_idxs += *(ptr_idxs+1); /* second element is the local size of the l2gmap */
    ptr_idxs += olengths_idxs[i];
  }
  ierr = PetscMalloc(buf_size_idxs*sizeof(PetscInt),&l2gmap_indices);CHKERRQ(ierr);
  ptr_idxs = recv_buffer_idxs;
  buf_size_idxs = 0;
  for (i=0;i<n_recvs;i++) {
    ierr = PetscMemcpy(&l2gmap_indices[buf_size_idxs],ptr_idxs+2,(*(ptr_idxs+1))*sizeof(PetscInt));CHKERRQ(ierr);
    buf_size_idxs += *(ptr_idxs+1); /* second element is the local size of the l2gmap */
    ptr_idxs += olengths_idxs[i];
  }
  ierr = PetscSortRemoveDupsInt(&buf_size_idxs,l2gmap_indices);CHKERRQ(ierr);
  ierr = ISLocalToGlobalMappingCreate(comm,buf_size_idxs,l2gmap_indices,PETSC_COPY_VALUES,&l2gmap);CHKERRQ(ierr);
  ierr = PetscFree(l2gmap_indices);CHKERRQ(ierr);

  /* infer new local matrix type from received local matrices type */
  /* currently if all local matrices are of type X, then the resulting matrix will be of type X, except for the dense case */
  /* it also assumes that if the block size is set, than it is the same among all local matrices (see checks at the beginning of the function) */
  new_local_type_private = MATAIJ_PRIVATE;
  new_local_type = MATSEQAIJ; 
  if (n_recvs) {
    new_local_type_private = (MatTypePrivate)send_buffer_idxs[0];
    ptr_idxs = recv_buffer_idxs;
    for (i=0;i<n_recvs;i++) {
      if ((PetscInt)new_local_type_private != *ptr_idxs) {
        new_local_type_private = MATAIJ_PRIVATE;
        break;
      }
      ptr_idxs += olengths_idxs[i];
    }
    switch (new_local_type_private) {
      case MATDENSE_PRIVATE: /* subassembling of dense matrices does not give a dense matrix! */
        new_local_type = MATSEQAIJ;
        bs = 1; 
        break;
      case MATAIJ_PRIVATE:
        new_local_type = MATSEQAIJ; 
        bs = 1; 
        break;
      case MATBAIJ_PRIVATE:
        new_local_type = MATSEQBAIJ; 
        break;
      case MATSBAIJ_PRIVATE:
        new_local_type = MATSEQSBAIJ; 
        break;
      default:
        SETERRQ2(comm,PETSC_ERR_LIB,"Unkwown private type %d in %s",new_local_type_private,__FUNCT__);
        break;
    } 
  }

  /* create MATIS object */
  ierr = MatGetSize(mat,&rows,&cols);CHKERRQ(ierr);
  ierr = MatCreateIS(comm,bs,PETSC_DECIDE,PETSC_DECIDE,rows,cols,l2gmap,&new_mat);CHKERRQ(ierr);
  ierr = ISLocalToGlobalMappingDestroy(&l2gmap);CHKERRQ(ierr);
  ierr = MatISGetLocalMat(new_mat,&local_mat);CHKERRQ(ierr);
  ierr = MatSetType(local_mat,new_local_type);CHKERRQ(ierr);
  ierr = MatSetUp(local_mat);CHKERRQ(ierr); /* WARNING -> no preallocation yet */

  /* set values */
  ierr = MPI_Waitall(n_recvs,recv_req_vals,MPI_STATUSES_IGNORE);CHKERRQ(ierr);
  ptr_vals = recv_buffer_vals;
  ptr_idxs = recv_buffer_idxs;
  for (i=0;i<n_recvs;i++) {
    if (*ptr_idxs == (PetscInt)MATDENSE_PRIVATE) { /* values insertion provided for dense case only */
      ierr = MatSetOption(local_mat,MAT_ROW_ORIENTED,PETSC_FALSE);CHKERRQ(ierr);
      ierr = MatSetValues(new_mat,*(ptr_idxs+1),ptr_idxs+2,*(ptr_idxs+1),ptr_idxs+2,ptr_vals,ADD_VALUES);CHKERRQ(ierr);
      ierr = MatAssemblyBegin(local_mat,MAT_FLUSH_ASSEMBLY);CHKERRQ(ierr);
      ierr = MatAssemblyEnd(local_mat,MAT_FLUSH_ASSEMBLY);CHKERRQ(ierr);
      ierr = MatSetOption(local_mat,MAT_ROW_ORIENTED,PETSC_TRUE);CHKERRQ(ierr);
    }
    ptr_idxs += olengths_idxs[i];
    ptr_vals += olengths_vals[i];
  }
  ierr = MatAssemblyBegin(local_mat,MAT_FINAL_ASSEMBLY);CHKERRQ(ierr);
  ierr = MatAssemblyEnd(local_mat,MAT_FINAL_ASSEMBLY);CHKERRQ(ierr);
  ierr = MatAssemblyBegin(new_mat,MAT_FINAL_ASSEMBLY);CHKERRQ(ierr);
  ierr = MatAssemblyEnd(new_mat,MAT_FINAL_ASSEMBLY);CHKERRQ(ierr);

  { /* check */
    Vec       lvec,rvec;
    PetscReal infty_error;

    ierr = MatGetVecs(mat,&rvec,&lvec);CHKERRQ(ierr);
    ierr = VecSetRandom(rvec,NULL);CHKERRQ(ierr);
    ierr = MatMult(mat,rvec,lvec);CHKERRQ(ierr);
    ierr = VecScale(lvec,-1.0);CHKERRQ(ierr);
    ierr = MatMultAdd(new_mat,rvec,lvec,lvec);CHKERRQ(ierr);
    ierr = VecNorm(lvec,NORM_INFINITY,&infty_error);CHKERRQ(ierr);
    ierr = PetscPrintf(PetscObjectComm((PetscObject)mat),"Infinity error subassembling %1.6e\n",infty_error);
    ierr = VecDestroy(&rvec);CHKERRQ(ierr);
    ierr = VecDestroy(&lvec);CHKERRQ(ierr);
  }

  /* free workspace */
  ierr = PetscFree(recv_buffer_idxs);CHKERRQ(ierr);
  ierr = PetscFree(recv_buffer_vals);CHKERRQ(ierr);
  ierr = MPI_Waitall(n_sends,send_req_idxs,MPI_STATUSES_IGNORE);CHKERRQ(ierr);
  ierr = PetscFree(send_buffer_idxs);CHKERRQ(ierr);
  ierr = MPI_Waitall(n_sends,send_req_vals,MPI_STATUSES_IGNORE);CHKERRQ(ierr);
  if (isdense) {
    ierr = MatISGetLocalMat(mat,&local_mat);CHKERRQ(ierr);
    ierr = MatDenseRestoreArray(local_mat,&send_buffer_vals);CHKERRQ(ierr);
  } else {
    /* ierr = PetscFree(send_buffer_vals);CHKERRQ(ierr); */
  }
  ierr = PetscFree(recv_req_idxs);CHKERRQ(ierr);
  ierr = PetscFree(recv_req_vals);CHKERRQ(ierr);
  ierr = PetscFree(send_req_idxs);CHKERRQ(ierr);
  ierr = PetscFree(send_req_vals);CHKERRQ(ierr);
  ierr = PetscFree(ilengths_vals);CHKERRQ(ierr);
  ierr = PetscFree(ilengths_idxs);CHKERRQ(ierr);
  ierr = PetscFree(olengths_vals);CHKERRQ(ierr);
  ierr = PetscFree(olengths_idxs);CHKERRQ(ierr);
  ierr = PetscFree(onodes);CHKERRQ(ierr);
  /* get back new mat */
  *mat_n = new_mat;
  PetscFunctionReturn(0);
}

#undef __FUNCT__
#define __FUNCT__ "PCBDDCSetUpCoarseSolver"
PetscErrorCode PCBDDCSetUpCoarseSolver(PC pc,PetscScalar* coarse_submat_vals)
{
  PC_BDDC                *pcbddc = (PC_BDDC*)pc->data;
  PC_IS                  *pcis = (PC_IS*)pc->data;
  Mat                    coarse_mat,coarse_mat_is,coarse_submat_dense;
  MatNullSpace           CoarseNullSpace=NULL;
  ISLocalToGlobalMapping coarse_islg;
  IS                     coarse_is;
  PetscInt               max_it,coarse_size,*local_primal_indices=NULL;
  PetscInt               im_active=-1,active_procs=-1;
  PC                     pc_temp;
  PCType                 coarse_pc_type;
  KSPType                coarse_ksp_type;
  PetscBool              multilevel_requested,multilevel_allowed;
  PetscBool              setsym,issym,isbddc,isnn;
  MatStructure           matstruct;
  PetscErrorCode         ierr;

  PetscFunctionBegin;
  /* Assign global numbering to coarse dofs */
  ierr = PCBDDCComputePrimalNumbering(pc,&coarse_size,&local_primal_indices);CHKERRQ(ierr);

  /* infer some info from user */
  issym = PETSC_FALSE;
  ierr = MatIsSymmetricKnown(pc->pmat,&setsym,&issym);CHKERRQ(ierr);
  multilevel_allowed = PETSC_FALSE;
  multilevel_requested = PETSC_FALSE;
  if (pcbddc->current_level < pcbddc->max_levels) multilevel_requested = PETSC_TRUE;
  if (multilevel_requested) {
    /* count "active processes" */
    im_active = !!(pcis->n);
    ierr = MPI_Allreduce(&im_active,&active_procs,1,MPIU_INT,MPI_SUM,PetscObjectComm((PetscObject)pc));CHKERRQ(ierr);
    if (active_procs/pcbddc->coarsening_ratio < 2) {
      multilevel_allowed = PETSC_FALSE;
    } else {
      multilevel_allowed = PETSC_TRUE;
    }
  }

  /* set defaults for coarse KSP and PC */
  if (multilevel_allowed) {
    if (issym) {
      coarse_ksp_type = KSPRICHARDSON;
    } else {
      coarse_ksp_type = KSPCHEBYSHEV;
    }
    coarse_pc_type = PCBDDC;
  } else {
    coarse_ksp_type = KSPPREONLY;
    coarse_pc_type = PCREDUNDANT;
  }

  /* create the coarse KSP object only once with defaults */
  if (!pcbddc->coarse_ksp) {
    char prefix[256],str_level[3];
    size_t len;
    ierr = KSPCreate(PetscObjectComm((PetscObject)pc),&pcbddc->coarse_ksp);CHKERRQ(ierr);
    ierr = PetscObjectIncrementTabLevel((PetscObject)pcbddc->coarse_ksp,(PetscObject)pc,1);CHKERRQ(ierr);
    ierr = KSPSetTolerances(pcbddc->coarse_ksp,PETSC_DEFAULT,PETSC_DEFAULT,PETSC_DEFAULT,1);CHKERRQ(ierr);
    ierr = KSPSetType(pcbddc->coarse_ksp,coarse_ksp_type);CHKERRQ(ierr);
    ierr = KSPGetPC(pcbddc->coarse_ksp,&pc_temp);CHKERRQ(ierr);
    ierr = PCSetType(pc_temp,coarse_pc_type);CHKERRQ(ierr);
    /* prefix */
    ierr = PetscStrcpy(prefix,"");CHKERRQ(ierr);
    ierr = PetscStrcpy(str_level,"");CHKERRQ(ierr);
    if (!pcbddc->current_level) {
      ierr = PetscStrcpy(prefix,((PetscObject)pc)->prefix);CHKERRQ(ierr);
      ierr = PetscStrcat(prefix,"pc_bddc_coarse_");CHKERRQ(ierr);
    } else {
      ierr = PetscStrlen(((PetscObject)pc)->prefix,&len);CHKERRQ(ierr);
      if (pcbddc->current_level>1) len -= 2;
      ierr = PetscStrncpy(prefix,((PetscObject)pc)->prefix,len);CHKERRQ(ierr);
      *(prefix+len)='\0';
      sprintf(str_level,"%d_",(int)(pcbddc->current_level));
      ierr = PetscStrcat(prefix,str_level);CHKERRQ(ierr);
    }
    ierr = KSPSetOptionsPrefix(pcbddc->coarse_ksp,prefix);CHKERRQ(ierr);
  }
  /* allow user customization */
  /* ierr = PetscPrintf(PETSC_COMM_WORLD,"Type of %s before setting from options %s\n",((PetscObject)pcbddc->coarse_ksp)->prefix,((PetscObject)pcbddc->coarse_ksp)->type_name);CHKERRQ(ierr); */
  ierr = KSPSetFromOptions(pcbddc->coarse_ksp);CHKERRQ(ierr);
  /* ierr = PetscPrintf(PETSC_COMM_WORLD,"Type of %s after setting from options %s\n",((PetscObject)pcbddc->coarse_ksp)->prefix,((PetscObject)pcbddc->coarse_ksp)->type_name);CHKERRQ(ierr); */

  /* get some info after set from options */
  ierr = KSPGetPC(pcbddc->coarse_ksp,&pc_temp);CHKERRQ(ierr);
  ierr = PetscObjectTypeCompare((PetscObject)pc_temp,PCNN,&isnn);CHKERRQ(ierr);
  ierr = PetscObjectTypeCompare((PetscObject)pc_temp,PCBDDC,&isbddc);CHKERRQ(ierr);
  if (isbddc && !multilevel_allowed) { /* prevent from infinite loop if user as requested bddc pc for coarse solver */
    ierr = KSPSetType(pcbddc->coarse_ksp,coarse_ksp_type);CHKERRQ(ierr);
    ierr = PCSetType(pc_temp,coarse_pc_type);CHKERRQ(ierr);
    isbddc = PETSC_FALSE;
  }

  /* propagate BDDC info to the next level */
  ierr = PCBDDCSetLevel(pc_temp,pcbddc->current_level+1);CHKERRQ(ierr);
  ierr = PCBDDCSetCoarseningRatio(pc_temp,pcbddc->coarsening_ratio);CHKERRQ(ierr);
  ierr = PCBDDCSetLevels(pc_temp,pcbddc->max_levels);CHKERRQ(ierr);

  /* creates temporary MATIS object for coarse matrix */
  ierr = ISCreateGeneral(PetscObjectComm((PetscObject)pc),pcbddc->local_primal_size,local_primal_indices,PETSC_COPY_VALUES,&coarse_is);CHKERRQ(ierr);
  ierr = ISLocalToGlobalMappingCreateIS(coarse_is,&coarse_islg);CHKERRQ(ierr);
  ierr = MatCreateSeqDense(PETSC_COMM_SELF,pcbddc->local_primal_size,pcbddc->local_primal_size,coarse_submat_vals,&coarse_submat_dense);CHKERRQ(ierr);
  ierr = MatCreateIS(PetscObjectComm((PetscObject)pc),1,PETSC_DECIDE,PETSC_DECIDE,coarse_size,coarse_size,coarse_islg,&coarse_mat_is);CHKERRQ(ierr);
  ierr = MatISSetLocalMat(coarse_mat_is,coarse_submat_dense);CHKERRQ(ierr);
  ierr = MatAssemblyBegin(coarse_mat_is,MAT_FINAL_ASSEMBLY);CHKERRQ(ierr);
  ierr = MatAssemblyEnd(coarse_mat_is,MAT_FINAL_ASSEMBLY);CHKERRQ(ierr);
  ierr = MatDestroy(&coarse_submat_dense);CHKERRQ(ierr);
  ierr = ISLocalToGlobalMappingDestroy(&coarse_islg);CHKERRQ(ierr);
  ierr = PetscFree(local_primal_indices);CHKERRQ(ierr);

  /* assemble coarse matrix */
  if (isbddc || isnn) {
    ierr = MatISSubassemble(coarse_mat_is,NULL,pcbddc->coarsening_ratio,&coarse_mat);CHKERRQ(ierr);
  } else {
    ierr = MatConvert_IS_AIJ(coarse_mat_is,MATAIJ,MAT_INITIAL_MATRIX,&coarse_mat);CHKERRQ(ierr);
  }
  ierr = MatDestroy(&coarse_mat_is);CHKERRQ(ierr);

  /* create local to global scatters for coarse problem */
  ierr = MatGetVecs(coarse_mat,&pcbddc->coarse_vec,&pcbddc->coarse_rhs);CHKERRQ(ierr);
  ierr = VecScatterCreate(pcbddc->vec1_P,NULL,pcbddc->coarse_vec,coarse_is,&pcbddc->coarse_loc_to_glob);CHKERRQ(ierr);
  ierr = ISDestroy(&coarse_is);CHKERRQ(ierr);

  /* propagate symmetry info to coarse matrix */
  ierr = MatSetOption(coarse_mat,MAT_SYMMETRIC,issym);CHKERRQ(ierr);

  /* Compute coarse null space (special handling by BDDC only) */
  if (pcbddc->NullSpace) {
    ierr = PCBDDCNullSpaceAssembleCoarse(pc,coarse_mat,&CoarseNullSpace);CHKERRQ(ierr);
    if (isbddc) {
      ierr = PCBDDCSetNullSpace(pc_temp,CoarseNullSpace);CHKERRQ(ierr);
    } else {
      ierr = KSPSetNullSpace(pcbddc->coarse_ksp,CoarseNullSpace);CHKERRQ(ierr);
    }
  }

  /* set operators */ 
  ierr = PCGetOperators(pc,NULL,NULL,&matstruct);CHKERRQ(ierr);
  ierr = KSPSetOperators(pcbddc->coarse_ksp,coarse_mat,coarse_mat,matstruct);CHKERRQ(ierr);

  /* additional KSP customization */
  ierr = KSPGetTolerances(pcbddc->coarse_ksp,NULL,NULL,NULL,&max_it);CHKERRQ(ierr);
  if (max_it < 5) {
    ierr = KSPSetNormType(pcbddc->coarse_ksp,KSP_NORM_NONE);CHKERRQ(ierr);
  }
  /* ierr = KSPChebyshevSetEstimateEigenvalues(pcbddc->coarse_ksp,1.0,0.0,0.0,1.1);CHKERRQ(ierr); */


  /* print some info if requested */
  if (pcbddc->dbg_flag) {
    ierr = KSPGetType(pcbddc->coarse_ksp,&coarse_ksp_type);CHKERRQ(ierr);
    ierr = PCGetType(pc_temp,&coarse_pc_type);CHKERRQ(ierr);
    if (!multilevel_allowed) {
      if (multilevel_requested) {
        ierr = PetscViewerASCIIPrintf(pcbddc->dbg_viewer,"Not enough active processes on level %d (active processes %d, coarsening ratio %d)\n",pcbddc->current_level,active_procs,pcbddc->coarsening_ratio);CHKERRQ(ierr);
      } else if (pcbddc->max_levels) {
        ierr = PetscViewerASCIIPrintf(pcbddc->dbg_viewer,"Maximum number of requested levels reached (%d)\n",pcbddc->max_levels);CHKERRQ(ierr);
      }
    }
    ierr = PetscViewerASCIIPrintf(pcbddc->dbg_viewer,"Calling %s/%s setup at level %d for coarse solver (%s)\n",coarse_ksp_type,coarse_pc_type,pcbddc->current_level,((PetscObject)pcbddc->coarse_ksp)->prefix);CHKERRQ(ierr);
    ierr = PetscViewerFlush(pcbddc->dbg_viewer);CHKERRQ(ierr);
  }

  /* setup coarse ksp */
  ierr = KSPSetUp(pcbddc->coarse_ksp);CHKERRQ(ierr);
  if (pcbddc->dbg_flag) {
    ierr = PetscViewerASCIIPrintf(pcbddc->dbg_viewer,"Coarse solver setup completed at level %d\n",pcbddc->current_level);CHKERRQ(ierr);
    ierr = PetscViewerFlush(pcbddc->dbg_viewer);CHKERRQ(ierr);
    ierr = KSPView(pcbddc->coarse_ksp,pcbddc->dbg_viewer);CHKERRQ(ierr);
    ierr = PetscViewerFlush(pcbddc->dbg_viewer);CHKERRQ(ierr);
  }

  /* Check coarse problem if requested */
  if (pcbddc->dbg_flag) {
    KSP       check_ksp;
    KSPType   check_ksp_type;
    PC        check_pc;
    Vec       check_vec;
    PetscReal abs_infty_error,infty_error,lambda_min,lambda_max;
    PetscInt  its;
    PetscBool ispreonly,compute;

    /* Create ksp object suitable for estimation of extreme eigenvalues */
    ierr = KSPCreate(PetscObjectComm((PetscObject)pc),&check_ksp);CHKERRQ(ierr);
    ierr = KSPSetOperators(check_ksp,coarse_mat,coarse_mat,SAME_PRECONDITIONER);CHKERRQ(ierr);
    ierr = KSPSetTolerances(check_ksp,1.e-12,1.e-12,PETSC_DEFAULT,coarse_size);CHKERRQ(ierr);
    ierr = PetscObjectTypeCompare((PetscObject)pcbddc->coarse_ksp,KSPPREONLY,&ispreonly);CHKERRQ(ierr);
    if (ispreonly) {
      check_ksp_type = KSPPREONLY;
      compute = PETSC_FALSE;
    } else {
      if (issym) check_ksp_type = KSPCG;
      else check_ksp_type = KSPGMRES;
      compute = PETSC_TRUE;
    }
    ierr = KSPSetType(check_ksp,check_ksp_type);CHKERRQ(ierr);
    ierr = KSPSetComputeSingularValues(check_ksp,compute);CHKERRQ(ierr);
    ierr = KSPSetUp(check_ksp);CHKERRQ(ierr);
    ierr = KSPGetPC(pcbddc->coarse_ksp,&check_pc);CHKERRQ(ierr);
    ierr = KSPSetPC(check_ksp,check_pc);CHKERRQ(ierr);
    /* create random vec */
    ierr = VecDuplicate(pcbddc->coarse_vec,&check_vec);CHKERRQ(ierr);
    ierr = VecSetRandom(check_vec,NULL);CHKERRQ(ierr);
    if (CoarseNullSpace) {
      ierr = MatNullSpaceRemove(CoarseNullSpace,check_vec);CHKERRQ(ierr);
    }
    ierr = MatMult(coarse_mat,check_vec,pcbddc->coarse_rhs);CHKERRQ(ierr);
    /* solve coarse problem */
    ierr = KSPSolve(check_ksp,pcbddc->coarse_rhs,pcbddc->coarse_vec);CHKERRQ(ierr);
    if (CoarseNullSpace) {
      ierr = MatNullSpaceRemove(CoarseNullSpace,pcbddc->coarse_vec);CHKERRQ(ierr);
    }
    /* check coarse problem residual error */
    ierr = VecAXPY(check_vec,-1.0,pcbddc->coarse_vec);CHKERRQ(ierr);
    ierr = VecNorm(check_vec,NORM_INFINITY,&infty_error);CHKERRQ(ierr);
    ierr = MatMult(coarse_mat,check_vec,pcbddc->coarse_rhs);CHKERRQ(ierr);
    ierr = VecNorm(pcbddc->coarse_rhs,NORM_INFINITY,&abs_infty_error);CHKERRQ(ierr);
    ierr = VecDestroy(&check_vec);CHKERRQ(ierr);
    ierr = PetscViewerASCIIPrintf(pcbddc->dbg_viewer,"Coarse problem (%s) details\n",((PetscObject)(pcbddc->coarse_ksp))->prefix);CHKERRQ(ierr);
    ierr = PetscViewerASCIIPrintf(pcbddc->dbg_viewer,"Coarse problem exact infty_error   : %1.6e\n",infty_error);CHKERRQ(ierr);
    ierr = PetscViewerASCIIPrintf(pcbddc->dbg_viewer,"Coarse problem residual infty_error: %1.6e\n",abs_infty_error);CHKERRQ(ierr);
    /* get eigenvalue estimation if preonly has not been requested */
    if (!ispreonly) {
      ierr = KSPComputeExtremeSingularValues(check_ksp,&lambda_max,&lambda_min);CHKERRQ(ierr);
      ierr = KSPGetIterationNumber(check_ksp,&its);CHKERRQ(ierr);
      ierr = PetscViewerASCIIPrintf(pcbddc->dbg_viewer,"Coarse problem eigenvalues (estimated with %d iterations of %s): %1.6e %1.6e\n",its,check_ksp_type,lambda_min,lambda_max);CHKERRQ(ierr);
    }
    ierr = PetscViewerFlush(pcbddc->dbg_viewer);CHKERRQ(ierr);
    ierr = KSPDestroy(&check_ksp);CHKERRQ(ierr);
  }
  /* free memory */
  ierr = MatNullSpaceDestroy(&CoarseNullSpace);CHKERRQ(ierr);
  ierr = MatDestroy(&coarse_mat);CHKERRQ(ierr);
  PetscFunctionReturn(0);
}

#undef __FUNCT__
#define __FUNCT__ "PCBDDCComputePrimalNumbering"
PetscErrorCode PCBDDCComputePrimalNumbering(PC pc,PetscInt* coarse_size_n,PetscInt** local_primal_indices_n)
{
  PC_BDDC*       pcbddc = (PC_BDDC*)pc->data;
  PC_IS*         pcis = (PC_IS*)pc->data;
  Mat_IS*        matis = (Mat_IS*)pc->pmat->data;
  PetscInt       i,j,coarse_size;
  PetscInt       *local_primal_indices,*auxlocal_primal,*aux_idx;
  PetscErrorCode ierr;

  PetscFunctionBegin;
  /* get indices in local ordering for vertices and constraints */
  ierr = PetscMalloc(pcbddc->local_primal_size*sizeof(PetscInt),&auxlocal_primal);CHKERRQ(ierr);
  ierr = PCBDDCGetPrimalVerticesLocalIdx(pc,&i,&aux_idx);CHKERRQ(ierr);
  ierr = PetscMemcpy(auxlocal_primal,aux_idx,i*sizeof(PetscInt));CHKERRQ(ierr);
  ierr = PetscFree(aux_idx);CHKERRQ(ierr);
  ierr = PCBDDCGetPrimalConstraintsLocalIdx(pc,&j,&aux_idx);CHKERRQ(ierr);
  ierr = PetscMemcpy(&auxlocal_primal[i],aux_idx,j*sizeof(PetscInt));CHKERRQ(ierr);
  ierr = PetscFree(aux_idx);CHKERRQ(ierr);

  /* Compute global number of coarse dofs */
  ierr = PCBDDCSubsetNumbering(PetscObjectComm((PetscObject)(pc->pmat)),matis->mapping,pcbddc->local_primal_size,auxlocal_primal,NULL,&coarse_size,&local_primal_indices);CHKERRQ(ierr);

  /* check numbering */
  if (pcbddc->dbg_flag) {
    PetscScalar coarsesum,*array;

    ierr = PetscViewerFlush(pcbddc->dbg_viewer);CHKERRQ(ierr);
    ierr = PetscViewerASCIIPrintf(pcbddc->dbg_viewer,"--------------------------------------------------\n");CHKERRQ(ierr);
    ierr = PetscViewerASCIIPrintf(pcbddc->dbg_viewer,"Check coarse indices\n");CHKERRQ(ierr);
    ierr = VecSet(pcis->vec1_N,0.0);CHKERRQ(ierr);
    for (i=0;i<pcbddc->local_primal_size;i++) {
      ierr = VecSetValue(pcis->vec1_N,auxlocal_primal[i],1.0,INSERT_VALUES);CHKERRQ(ierr);
    }
    ierr = VecAssemblyBegin(pcis->vec1_N);CHKERRQ(ierr);
    ierr = VecAssemblyEnd(pcis->vec1_N);CHKERRQ(ierr);
    ierr = VecSet(pcis->vec1_global,0.0);CHKERRQ(ierr);
    ierr = VecScatterBegin(matis->ctx,pcis->vec1_N,pcis->vec1_global,ADD_VALUES,SCATTER_REVERSE);CHKERRQ(ierr);
    ierr = VecScatterEnd(matis->ctx,pcis->vec1_N,pcis->vec1_global,ADD_VALUES,SCATTER_REVERSE);CHKERRQ(ierr);
    ierr = VecScatterBegin(matis->ctx,pcis->vec1_global,pcis->vec1_N,INSERT_VALUES,SCATTER_FORWARD);CHKERRQ(ierr);
    ierr = VecScatterEnd(matis->ctx,pcis->vec1_global,pcis->vec1_N,INSERT_VALUES,SCATTER_FORWARD);CHKERRQ(ierr);
    ierr = VecGetArray(pcis->vec1_N,&array);CHKERRQ(ierr);
    for (i=0;i<pcis->n;i++) {
      if (array[i] == 1.0) {
        ierr = PetscViewerASCIISynchronizedPrintf(pcbddc->dbg_viewer,"Subdomain %04d: local index %d owned by a single process!\n",PetscGlobalRank,i);CHKERRQ(ierr);
      }
    }
    ierr = PetscViewerFlush(pcbddc->dbg_viewer);CHKERRQ(ierr);
    for (i=0;i<pcis->n;i++) {
      if (PetscRealPart(array[i]) > 0.0) array[i] = 1.0/PetscRealPart(array[i]);
    }
    ierr = VecRestoreArray(pcis->vec1_N,&array);CHKERRQ(ierr);
    ierr = VecSet(pcis->vec1_global,0.0);CHKERRQ(ierr);
    ierr = VecScatterBegin(matis->ctx,pcis->vec1_N,pcis->vec1_global,ADD_VALUES,SCATTER_REVERSE);CHKERRQ(ierr);
    ierr = VecScatterEnd(matis->ctx,pcis->vec1_N,pcis->vec1_global,ADD_VALUES,SCATTER_REVERSE);CHKERRQ(ierr);
    ierr = VecSum(pcis->vec1_global,&coarsesum);CHKERRQ(ierr);
    ierr = PetscViewerASCIIPrintf(pcbddc->dbg_viewer,"Size of coarse problem is %d (%lf)\n",coarse_size,PetscRealPart(coarsesum));CHKERRQ(ierr);
    if (pcbddc->dbg_flag > 1) {
      ierr = PetscViewerASCIIPrintf(pcbddc->dbg_viewer,"Distribution of local primal indices\n");CHKERRQ(ierr);
      ierr = PetscViewerFlush(pcbddc->dbg_viewer);CHKERRQ(ierr);
      ierr = PetscViewerASCIISynchronizedPrintf(pcbddc->dbg_viewer,"Subdomain %04d\n",PetscGlobalRank);CHKERRQ(ierr);
      for (i=0;i<pcbddc->local_primal_size;i++) {
        ierr = PetscViewerASCIISynchronizedPrintf(pcbddc->dbg_viewer,"local_primal_indices[%d]=%d \n",i,local_primal_indices[i]);
      }
      ierr = PetscViewerFlush(pcbddc->dbg_viewer);CHKERRQ(ierr);
    }
    ierr = PetscViewerFlush(pcbddc->dbg_viewer);CHKERRQ(ierr);
  }
  ierr = PetscFree(auxlocal_primal);CHKERRQ(ierr);
  /* get back data */
  *coarse_size_n = coarse_size;
  *local_primal_indices_n = local_primal_indices;
  PetscFunctionReturn(0);
}
<|MERGE_RESOLUTION|>--- conflicted
+++ resolved
@@ -2528,11 +2528,7 @@
   ierr = PetscSubcommSetNumber(subcomm,2);CHKERRQ(ierr); /* 2 groups, active process and not active processes */ 
   ierr = MPI_Comm_rank(PetscObjectComm((PetscObject)mat),&rank);CHKERRQ(ierr);
   ierr = PetscMPIIntCast(!local_size,&color);CHKERRQ(ierr);
-<<<<<<< HEAD
-  ierr = PetscSubcommSetTypeGeneral(subcomm,color,rank,rank);CHKERRQ(ierr);
-=======
   ierr = PetscSubcommSetTypeGeneral(subcomm,color,rank);CHKERRQ(ierr);
->>>>>>> 542e6632
   if (color) {
     ierr = PetscFree(xadj);CHKERRQ(ierr);
     ierr = PetscFree(adjncy);CHKERRQ(ierr);
