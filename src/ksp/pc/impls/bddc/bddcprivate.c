#include <../src/mat/impls/aij/seq/aij.h>
#include <../src/ksp/pc/impls/bddc/bddc.h>
#include <../src/ksp/pc/impls/bddc/bddcprivate.h>
#include <petscdmplex.h>
#include <petscblaslapack.h>
#include <petsc/private/sfimpl.h>
#include <petsc/private/dmpleximpl.h>

static PetscErrorCode MatMPIAIJRestrict(Mat,MPI_Comm,Mat*);

/* if range is true,  it returns B s.t. span{B} = range(A)
   if range is false, it returns B s.t. range(B) _|_ range(A) */
PetscErrorCode MatDenseOrthogonalRangeOrComplement(Mat A, PetscBool range, PetscInt lw, PetscScalar *work, PetscReal *rwork, Mat *B)
{
#if !defined(PETSC_USE_COMPLEX)
  PetscScalar    *uwork,*data,*U, ds = 0.;
  PetscReal      *sing;
  PetscBLASInt   bM,bN,lwork,lierr,di = 1;
  PetscInt       ulw,i,nr,nc,n;
  PetscErrorCode ierr;

  PetscFunctionBegin;
#if defined(PETSC_MISSING_LAPACK_GESVD)
  SETERRQ(PETSC_COMM_SELF,PETSC_ERR_SUP,"LAPACK _GESVD not available");
#else
  ierr = MatGetSize(A,&nr,&nc);CHKERRQ(ierr);
  if (!nr || !nc) PetscFunctionReturn(0);

  /* workspace */
  if (!work) {
    ulw  = PetscMax(PetscMax(1,5*PetscMin(nr,nc)),3*PetscMin(nr,nc)+PetscMax(nr,nc));
    ierr = PetscMalloc1(ulw,&uwork);CHKERRQ(ierr);
  } else {
    ulw   = lw;
    uwork = work;
  }
  n = PetscMin(nr,nc);
  if (!rwork) {
    ierr = PetscMalloc1(n,&sing);CHKERRQ(ierr);
  } else {
    sing = rwork;
  }

  /* SVD */
  ierr = PetscMalloc1(nr*nr,&U);CHKERRQ(ierr);
  ierr = PetscBLASIntCast(nr,&bM);CHKERRQ(ierr);
  ierr = PetscBLASIntCast(nc,&bN);CHKERRQ(ierr);
  ierr = PetscBLASIntCast(ulw,&lwork);CHKERRQ(ierr);
  ierr = MatDenseGetArray(A,&data);CHKERRQ(ierr);
  ierr = PetscFPTrapPush(PETSC_FP_TRAP_OFF);CHKERRQ(ierr);
  PetscStackCallBLAS("LAPACKgesvd",LAPACKgesvd_("A","N",&bM,&bN,data,&bM,sing,U,&bM,&ds,&di,uwork,&lwork,&lierr));
  ierr = PetscFPTrapPop();CHKERRQ(ierr);
  if (lierr) SETERRQ1(PETSC_COMM_SELF,PETSC_ERR_LIB,"Error in GESVD Lapack routine %d",(int)lierr);
  ierr = MatDenseRestoreArray(A,&data);CHKERRQ(ierr);
  for (i=0;i<n;i++) if (sing[i] < PETSC_SMALL) break;
  if (!rwork) {
    ierr = PetscFree(sing);CHKERRQ(ierr);
  }
  if (!work) {
    ierr = PetscFree(uwork);CHKERRQ(ierr);
  }
  /* create B */
  if (!range) {
    ierr = MatCreateSeqDense(PETSC_COMM_SELF,nr,nr-i,NULL,B);CHKERRQ(ierr);
    ierr = MatDenseGetArray(*B,&data);CHKERRQ(ierr);
    ierr = PetscMemcpy(data,U+nr*i,(nr-i)*nr*sizeof(PetscScalar));CHKERRQ(ierr);
  } else {
    ierr = MatCreateSeqDense(PETSC_COMM_SELF,nr,i,NULL,B);CHKERRQ(ierr);
    ierr = MatDenseGetArray(*B,&data);CHKERRQ(ierr);
    ierr = PetscMemcpy(data,U,i*nr*sizeof(PetscScalar));CHKERRQ(ierr);
  }
  ierr = MatDenseRestoreArray(*B,&data);CHKERRQ(ierr);
  ierr = PetscFree(U);CHKERRQ(ierr);
#endif
#else /* PETSC_USE_COMPLEX */
  PetscFunctionBegin;
  SETERRQ(PETSC_COMM_SELF,PETSC_ERR_SUP,"Not implemented for complexes");
#endif
  PetscFunctionReturn(0);
}

/* TODO REMOVE */
#if defined(PRINT_GDET)
static int inc = 0;
static int lev = 0;
#endif

PetscErrorCode PCBDDCComputeNedelecChangeEdge(Mat lG, IS edge, IS extrow, IS extcol, IS corners, Mat* Gins, Mat* GKins, PetscScalar cvals[2], PetscScalar *work, PetscReal *rwork)
{
  PetscErrorCode ierr;
  Mat            GE,GEd;
  PetscInt       rsize,csize,esize;
  PetscScalar    *ptr;

  PetscFunctionBegin;
  ierr = ISGetSize(edge,&esize);CHKERRQ(ierr);
  if (!esize) PetscFunctionReturn(0);
  ierr = ISGetSize(extrow,&rsize);CHKERRQ(ierr);
  ierr = ISGetSize(extcol,&csize);CHKERRQ(ierr);

  /* gradients */
  ptr  = work + 5*esize;
  ierr = MatCreateSubMatrix(lG,extrow,extcol,MAT_INITIAL_MATRIX,&GE);CHKERRQ(ierr);
  ierr = MatCreateSeqDense(PETSC_COMM_SELF,rsize,csize,ptr,Gins);CHKERRQ(ierr);
  ierr = MatConvert(GE,MATSEQDENSE,MAT_REUSE_MATRIX,Gins);CHKERRQ(ierr);
  ierr = MatDestroy(&GE);CHKERRQ(ierr);

  /* constants */
  ptr += rsize*csize;
  ierr = MatCreateSeqDense(PETSC_COMM_SELF,esize,csize,ptr,&GEd);CHKERRQ(ierr);
  ierr = MatCreateSubMatrix(lG,edge,extcol,MAT_INITIAL_MATRIX,&GE);CHKERRQ(ierr);
  ierr = MatConvert(GE,MATSEQDENSE,MAT_REUSE_MATRIX,&GEd);CHKERRQ(ierr);
  ierr = MatDestroy(&GE);CHKERRQ(ierr);
  ierr = MatDenseOrthogonalRangeOrComplement(GEd,PETSC_FALSE,5*esize,work,rwork,GKins);CHKERRQ(ierr);
  ierr = MatDestroy(&GEd);CHKERRQ(ierr);

  if (corners) {
    Mat            GEc;
    PetscScalar    *vals,v;

    ierr = MatCreateSubMatrix(lG,edge,corners,MAT_INITIAL_MATRIX,&GEc);CHKERRQ(ierr);
    ierr = MatTransposeMatMult(GEc,*GKins,MAT_INITIAL_MATRIX,1.0,&GEd);CHKERRQ(ierr);
    ierr = MatDenseGetArray(GEd,&vals);CHKERRQ(ierr);
    /* v    = PetscAbsScalar(vals[0]) */;
    v    = 1.;
    cvals[0] = vals[0]/v;
    cvals[1] = vals[1]/v;
    ierr = MatDenseRestoreArray(GEd,&vals);CHKERRQ(ierr);
    ierr = MatScale(*GKins,1./v);CHKERRQ(ierr);
#if defined(PRINT_GDET)
    {
      PetscViewer viewer;
      char filename[256];
      sprintf(filename,"Gdet_l%d_r%d_cc%d.m",lev,PetscGlobalRank,inc++);
      ierr = PetscViewerASCIIOpen(PETSC_COMM_SELF,filename,&viewer);CHKERRQ(ierr);
      ierr = PetscViewerPushFormat(viewer,PETSC_VIEWER_ASCII_MATLAB);CHKERRQ(ierr);
      ierr = PetscObjectSetName((PetscObject)GEc,"GEc");CHKERRQ(ierr);
      ierr = MatView(GEc,viewer);CHKERRQ(ierr);
      ierr = PetscObjectSetName((PetscObject)(*GKins),"GK");CHKERRQ(ierr);
      ierr = MatView(*GKins,viewer);CHKERRQ(ierr);
      ierr = PetscObjectSetName((PetscObject)GEd,"Gproj");CHKERRQ(ierr);
      ierr = MatView(GEd,viewer);CHKERRQ(ierr);
      ierr = PetscViewerDestroy(&viewer);CHKERRQ(ierr);
    }
#endif
    ierr = MatDestroy(&GEd);CHKERRQ(ierr);
    ierr = MatDestroy(&GEc);CHKERRQ(ierr);
  }

  PetscFunctionReturn(0);
}

PetscErrorCode PCBDDCNedelecSupport(PC pc)
{
  PC_BDDC                *pcbddc = (PC_BDDC*)pc->data;
  Mat_IS                 *matis = (Mat_IS*)pc->pmat->data;
  Mat                    G,T,conn,lG,lGt,lGis,lGall,lGe,lGinit;
  Vec                    tvec;
  PetscSF                sfv;
  ISLocalToGlobalMapping el2g,vl2g,fl2g,al2g;
  MPI_Comm               comm;
  IS                     lned,primals,allprimals,nedfieldlocal;
  IS                     *eedges,*extrows,*extcols,*alleedges;
  PetscBT                btv,bte,btvc,btb,btbd,btvcand,btvi,btee,bter;
  PetscScalar            *vals,*work;
  PetscReal              *rwork;
  const PetscInt         *idxs,*ii,*jj,*iit,*jjt;
  PetscInt               ne,nv,Lv,order,n,field;
  PetscInt               n_neigh,*neigh,*n_shared,**shared;
  PetscInt               i,j,extmem,cum,maxsize,nee;
  PetscInt               *extrow,*extrowcum,*marks,*vmarks,*gidxs;
  PetscInt               *sfvleaves,*sfvroots;
  PetscInt               *corners,*cedges;
  PetscInt               *ecount,**eneighs,*vcount,**vneighs;
#if defined(PETSC_USE_DEBUG)
  PetscInt               *emarks;
#endif
  PetscBool              print,eerr,done,lrc[2],conforming,global,singular,setprimal;
  PetscErrorCode         ierr;

  PetscFunctionBegin;
  /* If the discrete gradient is defined for a subset of dofs and global is true,
     it assumes G is given in global ordering for all the dofs.
     Otherwise, the ordering is global for the Nedelec field */
  order      = pcbddc->nedorder;
  conforming = pcbddc->conforming;
  field      = pcbddc->nedfield;
  global     = pcbddc->nedglobal;
  setprimal  = PETSC_FALSE;
  print      = PETSC_FALSE;
  singular   = PETSC_FALSE;

  /* Command line customization */
  ierr = PetscOptionsBegin(PetscObjectComm((PetscObject)pc),((PetscObject)pc)->prefix,"BDDC Nedelec options","PC");CHKERRQ(ierr);
  ierr = PetscOptionsBool("-pc_bddc_nedelec_field_primal","All edge dofs set as primals: Toselli's algorithm C",NULL,setprimal,&setprimal,NULL);CHKERRQ(ierr);
  ierr = PetscOptionsBool("-pc_bddc_nedelec_singular","Infer nullspace from discrete gradient",NULL,singular,&singular,NULL);CHKERRQ(ierr);
  ierr = PetscOptionsInt("-pc_bddc_nedelec_order","Test variable order code (to be removed)",NULL,order,&order,NULL);CHKERRQ(ierr);
  /* print debug info TODO: to be removed */
  ierr = PetscOptionsBool("-pc_bddc_nedelec_print","Print debug info",NULL,print,&print,NULL);CHKERRQ(ierr);
  ierr = PetscOptionsEnd();CHKERRQ(ierr);

  /* Return if there are no edges in the decomposition and the problem is not singular */
  ierr = MatGetLocalToGlobalMapping(pc->pmat,&al2g,NULL);CHKERRQ(ierr);
  ierr = ISLocalToGlobalMappingGetSize(al2g,&n);CHKERRQ(ierr);
  ierr = PetscObjectGetComm((PetscObject)pc,&comm);CHKERRQ(ierr);
  if (!singular) {
    ierr   = VecGetArrayRead(matis->counter,(const PetscScalar**)&vals);CHKERRQ(ierr);
    lrc[0] = PETSC_FALSE;
    for (i=0;i<n;i++) {
      if (PetscRealPart(vals[i]) > 2.) {
        lrc[0] = PETSC_TRUE;
        break;
      }
    }
    ierr = VecRestoreArrayRead(matis->counter,(const PetscScalar**)&vals);CHKERRQ(ierr);
    ierr = MPIU_Allreduce(&lrc[0],&lrc[1],1,MPIU_BOOL,MPI_LOR,comm);CHKERRQ(ierr);
    if (!lrc[1]) PetscFunctionReturn(0);
  }

  /* Get Nedelec field */
  ierr = MatISSetUpSF(pc->pmat);CHKERRQ(ierr);
  if (pcbddc->n_ISForDofsLocal && field >= pcbddc->n_ISForDofsLocal) SETERRQ2(comm,PETSC_ERR_USER,"Invalid field for Nedelec %d: number of fields is %d",field,pcbddc->n_ISForDofsLocal);
  if (pcbddc->n_ISForDofsLocal && field >= 0) {
    ierr          = PetscObjectReference((PetscObject)pcbddc->ISForDofsLocal[field]);CHKERRQ(ierr);
    nedfieldlocal = pcbddc->ISForDofsLocal[field];
    ierr          = ISGetLocalSize(nedfieldlocal,&ne);CHKERRQ(ierr);
  } else if (!pcbddc->n_ISForDofsLocal && field != PETSC_DECIDE) {
    ne            = n;
    nedfieldlocal = NULL;
    global        = PETSC_TRUE;
  } else if (field == PETSC_DECIDE) {
    PetscInt rst,ren,*idx;

    ierr = PetscMemzero(matis->sf_leafdata,n*sizeof(PetscInt));CHKERRQ(ierr);
    ierr = PetscMemzero(matis->sf_rootdata,pc->pmat->rmap->n*sizeof(PetscInt));CHKERRQ(ierr);
    ierr = MatGetOwnershipRange(pcbddc->discretegradient,&rst,&ren);CHKERRQ(ierr);
    for (i=rst;i<ren;i++) {
      PetscInt nc;

      ierr = MatGetRow(pcbddc->discretegradient,i,&nc,NULL,NULL);CHKERRQ(ierr);
      if (nc > 1) matis->sf_rootdata[i-rst] = 1;
      ierr = MatRestoreRow(pcbddc->discretegradient,i,&nc,NULL,NULL);CHKERRQ(ierr);
    }
    ierr = PetscSFBcastBegin(matis->sf,MPIU_INT,matis->sf_rootdata,matis->sf_leafdata);CHKERRQ(ierr);
    ierr = PetscSFBcastEnd(matis->sf,MPIU_INT,matis->sf_rootdata,matis->sf_leafdata);CHKERRQ(ierr);
    ierr = PetscMalloc1(n,&idx);CHKERRQ(ierr);
    for (i=0,ne=0;i<n;i++) if (matis->sf_leafdata[i]) idx[ne++] = i;
    ierr = ISCreateGeneral(comm,ne,idx,PETSC_OWN_POINTER,&nedfieldlocal);CHKERRQ(ierr);
  } else {
    SETERRQ(comm,PETSC_ERR_USER,"When multiple fields are present, the Nedelec field has to be specified");
  }

  /* Sanity checks */
  if (!order && !conforming) SETERRQ(comm,PETSC_ERR_SUP,"Variable order and non-conforming spaces are not supported at the same time");
  if (pcbddc->user_ChangeOfBasisMatrix) SETERRQ(comm,PETSC_ERR_SUP,"Cannot generate Nedelec support with user defined change of basis");
  if (order && ne%order) SETERRQ2(PETSC_COMM_SELF,PETSC_ERR_USER,"The number of local edge dofs %d it's not a multiple of the order %d",ne,order);

  /* Just set primal dofs and return */
  if (setprimal) {
    IS       enedfieldlocal;
    PetscInt *eidxs;

    ierr = PetscMalloc1(ne,&eidxs);CHKERRQ(ierr);
    ierr = VecGetArrayRead(matis->counter,(const PetscScalar**)&vals);CHKERRQ(ierr);
    if (nedfieldlocal) {
      ierr = ISGetIndices(nedfieldlocal,&idxs);CHKERRQ(ierr);
      for (i=0,cum=0;i<ne;i++) {
        if (PetscRealPart(vals[idxs[i]]) > 2.) {
          eidxs[cum++] = idxs[i];
        }
      }
      ierr = ISRestoreIndices(nedfieldlocal,&idxs);CHKERRQ(ierr);
    } else {
      for (i=0,cum=0;i<ne;i++) {
        if (PetscRealPart(vals[i]) > 2.) {
          eidxs[cum++] = i;
        }
      }
    }
    ierr = VecRestoreArrayRead(matis->counter,(const PetscScalar**)&vals);CHKERRQ(ierr);
    ierr = ISCreateGeneral(comm,cum,eidxs,PETSC_COPY_VALUES,&enedfieldlocal);CHKERRQ(ierr);
    ierr = PCBDDCSetPrimalVerticesLocalIS(pc,enedfieldlocal);CHKERRQ(ierr);
    ierr = PetscFree(eidxs);CHKERRQ(ierr);
    ierr = ISDestroy(&nedfieldlocal);CHKERRQ(ierr);
    ierr = ISDestroy(&enedfieldlocal);CHKERRQ(ierr);
    PetscFunctionReturn(0);
  }

  /* Compute some l2g maps */
  if (nedfieldlocal) {
    IS is;

    /* need to map from the local Nedelec field to local numbering */
    ierr = ISLocalToGlobalMappingCreateIS(nedfieldlocal,&fl2g);CHKERRQ(ierr);
    /* need to map from the local Nedelec field to global numbering for the whole dofs*/
    ierr = ISLocalToGlobalMappingApplyIS(al2g,nedfieldlocal,&is);CHKERRQ(ierr);
    ierr = ISLocalToGlobalMappingCreateIS(is,&al2g);CHKERRQ(ierr);
    /* need to map from the local Nedelec field to global numbering (for Nedelec only) */
    if (global) {
      ierr = PetscObjectReference((PetscObject)al2g);CHKERRQ(ierr);
      el2g = al2g;
    } else {
      IS gis;

      ierr = ISRenumber(is,NULL,NULL,&gis);CHKERRQ(ierr);
      ierr = ISLocalToGlobalMappingCreateIS(gis,&el2g);CHKERRQ(ierr);
      ierr = ISDestroy(&gis);CHKERRQ(ierr);
    }
    ierr = ISDestroy(&is);CHKERRQ(ierr);
  } else {
    /* restore default */
    pcbddc->nedfield = -1;
    /* one ref for the destruction of al2g, one for el2g */
    ierr = PetscObjectReference((PetscObject)al2g);CHKERRQ(ierr);
    ierr = PetscObjectReference((PetscObject)al2g);CHKERRQ(ierr);
    el2g = al2g;
    fl2g = NULL;
  }

  /* Start communication to drop connections for interior edges (for cc analysis only) */
  ierr = PetscMemzero(matis->sf_leafdata,n*sizeof(PetscInt));CHKERRQ(ierr);
  ierr = PetscMemzero(matis->sf_rootdata,pc->pmat->rmap->n*sizeof(PetscInt));CHKERRQ(ierr);
  if (nedfieldlocal) {
    ierr = ISGetIndices(nedfieldlocal,&idxs);CHKERRQ(ierr);
    for (i=0;i<ne;i++) matis->sf_leafdata[idxs[i]] = 1;
    ierr = ISRestoreIndices(nedfieldlocal,&idxs);CHKERRQ(ierr);
  } else {
    for (i=0;i<ne;i++) matis->sf_leafdata[i] = 1;
  }
  ierr = PetscSFReduceBegin(matis->sf,MPIU_INT,matis->sf_leafdata,matis->sf_rootdata,MPI_SUM);CHKERRQ(ierr);
  ierr = PetscSFReduceEnd(matis->sf,MPIU_INT,matis->sf_leafdata,matis->sf_rootdata,MPI_SUM);CHKERRQ(ierr);

  if (!singular) { /* drop connections with interior edges to avoid unneeded communications and memory movements */
    ierr = MatDuplicate(pcbddc->discretegradient,MAT_COPY_VALUES,&G);CHKERRQ(ierr);
    ierr = MatSetOption(G,MAT_KEEP_NONZERO_PATTERN,PETSC_FALSE);CHKERRQ(ierr);
    if (global) {
      PetscInt rst;

      ierr = MatGetOwnershipRange(G,&rst,NULL);CHKERRQ(ierr);
      for (i=0,cum=0;i<pc->pmat->rmap->n;i++) {
        if (matis->sf_rootdata[i] < 2) {
          matis->sf_rootdata[cum++] = i + rst;
        }
      }
      ierr = MatSetOption(G,MAT_NO_OFF_PROC_ZERO_ROWS,PETSC_TRUE);CHKERRQ(ierr);
      ierr = MatZeroRows(G,cum,matis->sf_rootdata,0.,NULL,NULL);CHKERRQ(ierr);
    } else {
      PetscInt *tbz;

      ierr = PetscMalloc1(ne,&tbz);CHKERRQ(ierr);
      ierr = PetscSFBcastBegin(matis->sf,MPIU_INT,matis->sf_rootdata,matis->sf_leafdata);CHKERRQ(ierr);
      ierr = PetscSFBcastEnd(matis->sf,MPIU_INT,matis->sf_rootdata,matis->sf_leafdata);CHKERRQ(ierr);
      ierr = ISGetIndices(nedfieldlocal,&idxs);CHKERRQ(ierr);
      for (i=0,cum=0;i<ne;i++)
        if (matis->sf_leafdata[idxs[i]] == 1)
          tbz[cum++] = i;
      ierr = ISRestoreIndices(nedfieldlocal,&idxs);CHKERRQ(ierr);
      ierr = ISLocalToGlobalMappingApply(el2g,cum,tbz,tbz);CHKERRQ(ierr);
      ierr = MatZeroRows(G,cum,tbz,0.,NULL,NULL);CHKERRQ(ierr);
      ierr = PetscFree(tbz);CHKERRQ(ierr);
    }
  } else { /* we need the entire G to infer the nullspace */
    ierr = PetscObjectReference((PetscObject)pcbddc->discretegradient);CHKERRQ(ierr);
    G    = pcbddc->discretegradient;
  }

  /* Extract subdomain relevant rows of G */
  ierr = ISLocalToGlobalMappingGetIndices(el2g,&idxs);CHKERRQ(ierr);
  ierr = ISCreateGeneral(comm,ne,idxs,PETSC_USE_POINTER,&lned);CHKERRQ(ierr);
  ierr = MatCreateSubMatrix(G,lned,NULL,MAT_INITIAL_MATRIX,&lGall);CHKERRQ(ierr);
  ierr = ISLocalToGlobalMappingRestoreIndices(el2g,&idxs);CHKERRQ(ierr);
  ierr = ISDestroy(&lned);CHKERRQ(ierr);
  ierr = MatConvert(lGall,MATIS,MAT_INITIAL_MATRIX,&lGis);CHKERRQ(ierr);
  ierr = MatDestroy(&lGall);CHKERRQ(ierr);
  ierr = MatISGetLocalMat(lGis,&lG);CHKERRQ(ierr);

  /* SF for nodal dofs communications */
  ierr = MatGetLocalSize(G,NULL,&Lv);CHKERRQ(ierr);
  ierr = MatGetLocalToGlobalMapping(lGis,NULL,&vl2g);CHKERRQ(ierr);
  ierr = PetscObjectReference((PetscObject)vl2g);CHKERRQ(ierr);
  ierr = ISLocalToGlobalMappingGetSize(vl2g,&nv);CHKERRQ(ierr);
  ierr = PetscSFCreate(comm,&sfv);CHKERRQ(ierr);
  ierr = ISLocalToGlobalMappingGetIndices(vl2g,&idxs);CHKERRQ(ierr);
  ierr = PetscSFSetGraphLayout(sfv,lGis->cmap,nv,NULL,PETSC_OWN_POINTER,idxs);CHKERRQ(ierr);
  ierr = ISLocalToGlobalMappingRestoreIndices(vl2g,&idxs);CHKERRQ(ierr);
  i    = singular ? 2 : 1;
  ierr = PetscMalloc2(i*nv,&sfvleaves,i*Lv,&sfvroots);CHKERRQ(ierr);

  /* Destroy temporary G created in MATIS format and modified G */
  ierr = PetscObjectReference((PetscObject)lG);CHKERRQ(ierr);
  ierr = MatDestroy(&lGis);CHKERRQ(ierr);
  ierr = MatDestroy(&G);CHKERRQ(ierr);

  if (print) {
    ierr = PetscObjectSetName((PetscObject)lG,"initial_lG");CHKERRQ(ierr);
    ierr = MatView(lG,NULL);CHKERRQ(ierr);
  }

  /* Save lG for values insertion in change of basis */
  ierr = MatDuplicate(lG,MAT_COPY_VALUES,&lGinit);CHKERRQ(ierr);

  /* Analyze the edge-nodes connections (duplicate lG) */
  ierr = MatDuplicate(lG,MAT_COPY_VALUES,&lGe);CHKERRQ(ierr);
  ierr = MatSetOption(lGe,MAT_KEEP_NONZERO_PATTERN,PETSC_FALSE);CHKERRQ(ierr);
  ierr = PetscBTCreate(nv,&btv);CHKERRQ(ierr);
  ierr = PetscBTCreate(ne,&bte);CHKERRQ(ierr);
  ierr = PetscBTCreate(ne,&btb);CHKERRQ(ierr);
  ierr = PetscBTCreate(ne,&btbd);CHKERRQ(ierr);
  ierr = PetscBTCreate(nv,&btvcand);CHKERRQ(ierr);
  /* need to import the boundary specification to ensure the
     proper detection of coarse edges' endpoints */
  if (pcbddc->DirichletBoundariesLocal) {
    IS is;

    if (fl2g) {
      ierr = ISGlobalToLocalMappingApplyIS(fl2g,IS_GTOLM_MASK,pcbddc->DirichletBoundariesLocal,&is);CHKERRQ(ierr);
    } else {
      is = pcbddc->DirichletBoundariesLocal;
    }
    ierr = ISGetLocalSize(is,&cum);CHKERRQ(ierr);
    ierr = ISGetIndices(is,&idxs);CHKERRQ(ierr);
    for (i=0;i<cum;i++) {
      if (idxs[i] >= 0) {
        ierr = PetscBTSet(btb,idxs[i]);CHKERRQ(ierr);
        ierr = PetscBTSet(btbd,idxs[i]);CHKERRQ(ierr);
      }
    }
    ierr = ISRestoreIndices(is,&idxs);CHKERRQ(ierr);
    if (fl2g) {
      ierr = ISDestroy(&is);CHKERRQ(ierr);
    }
  }
  if (pcbddc->NeumannBoundariesLocal) {
    IS is;

    if (fl2g) {
      ierr = ISGlobalToLocalMappingApplyIS(fl2g,IS_GTOLM_MASK,pcbddc->NeumannBoundariesLocal,&is);CHKERRQ(ierr);
    } else {
      is = pcbddc->NeumannBoundariesLocal;
    }
    ierr = ISGetLocalSize(is,&cum);CHKERRQ(ierr);
    ierr = ISGetIndices(is,&idxs);CHKERRQ(ierr);
    for (i=0;i<cum;i++) {
      if (idxs[i] >= 0) {
        ierr = PetscBTSet(btb,idxs[i]);CHKERRQ(ierr);
      }
    }
    ierr = ISRestoreIndices(is,&idxs);CHKERRQ(ierr);
    if (fl2g) {
      ierr = ISDestroy(&is);CHKERRQ(ierr);
    }
  }

  /* Count neighs per dof */
  ierr = PetscCalloc1(ne,&ecount);CHKERRQ(ierr);
  ierr = PetscMalloc1(ne,&eneighs);CHKERRQ(ierr);
  ierr = ISLocalToGlobalMappingGetInfo(el2g,&n_neigh,&neigh,&n_shared,&shared);CHKERRQ(ierr);
  for (i=1,cum=0;i<n_neigh;i++) {
    cum += n_shared[i];
    for (j=0;j<n_shared[i];j++) {
      ecount[shared[i][j]]++;
    }
  }
  if (ne) {
    ierr = PetscMalloc1(cum,&eneighs[0]);CHKERRQ(ierr);
  }
  for (i=1;i<ne;i++) eneighs[i] = eneighs[i-1] + ecount[i-1];
  ierr = PetscMemzero(ecount,ne*sizeof(PetscInt));CHKERRQ(ierr);
  for (i=1;i<n_neigh;i++) {
    for (j=0;j<n_shared[i];j++) {
      PetscInt k = shared[i][j];
      eneighs[k][ecount[k]] = neigh[i];
      ecount[k]++;
    }
  }
  for (i=0;i<ne;i++) {
    ierr = PetscSortRemoveDupsInt(&ecount[i],eneighs[i]);CHKERRQ(ierr);
  }
  ierr = ISLocalToGlobalMappingRestoreInfo(el2g,&n_neigh,&neigh,&n_shared,&shared);CHKERRQ(ierr);
  ierr = PetscCalloc1(nv,&vcount);CHKERRQ(ierr);
  ierr = PetscMalloc1(nv,&vneighs);CHKERRQ(ierr);
  ierr = ISLocalToGlobalMappingGetInfo(vl2g,&n_neigh,&neigh,&n_shared,&shared);CHKERRQ(ierr);
  for (i=1,cum=0;i<n_neigh;i++) {
    cum += n_shared[i];
    for (j=0;j<n_shared[i];j++) {
      vcount[shared[i][j]]++;
    }
  }
  if (nv) {
    ierr = PetscMalloc1(cum,&vneighs[0]);CHKERRQ(ierr);
  }
  for (i=1;i<nv;i++) vneighs[i] = vneighs[i-1] + vcount[i-1];
  ierr = PetscMemzero(vcount,nv*sizeof(PetscInt));CHKERRQ(ierr);
  for (i=1;i<n_neigh;i++) {
    for (j=0;j<n_shared[i];j++) {
      PetscInt k = shared[i][j];
      vneighs[k][vcount[k]] = neigh[i];
      vcount[k]++;
    }
  }
  for (i=0;i<nv;i++) {
    ierr = PetscSortRemoveDupsInt(&vcount[i],vneighs[i]);CHKERRQ(ierr);
  }
  ierr = ISLocalToGlobalMappingRestoreInfo(vl2g,&n_neigh,&neigh,&n_shared,&shared);CHKERRQ(ierr);

  /* need to remove coarse faces' dofs and coarse edges' dirichlet dofs
     for proper detection of coarse edges' endpoints */
  ierr = PetscBTCreate(ne,&btee);CHKERRQ(ierr);
  for (i=0;i<ne;i++) {
    if ((ecount[i] > 1 && !PetscBTLookup(btbd,i)) || (ecount[i] == 1 && PetscBTLookup(btb,i))) {
      ierr = PetscBTSet(btee,i);CHKERRQ(ierr);
    }
  }
  ierr = PetscMalloc1(ne,&marks);CHKERRQ(ierr);
  if (!conforming) {
    ierr = MatTranspose(lGe,MAT_INITIAL_MATRIX,&lGt);CHKERRQ(ierr);
    ierr = MatGetRowIJ(lGt,0,PETSC_FALSE,PETSC_FALSE,&i,&iit,&jjt,&done);CHKERRQ(ierr);
  }
  ierr = MatGetRowIJ(lGe,0,PETSC_FALSE,PETSC_FALSE,&i,&ii,&jj,&done);CHKERRQ(ierr);
  ierr = MatSeqAIJGetArray(lGe,&vals);CHKERRQ(ierr);
  cum  = 0;
  for (i=0;i<ne;i++) {
    /* eliminate rows corresponding to edge dofs belonging to coarse faces */
    if (!PetscBTLookup(btee,i)) {
      marks[cum++] = i;
      continue;
    }
    /* set badly connected edge dofs as primal */
    if (!conforming) {
      if (ii[i+1]-ii[i] != order + 1) { /* every row of G on the coarse edge should list order+1 nodal dofs */
        marks[cum++] = i;
        ierr = PetscBTSet(bte,i);CHKERRQ(ierr);
        for (j=ii[i];j<ii[i+1];j++) {
          ierr = PetscBTSet(btv,jj[j]);CHKERRQ(ierr);
        }
      } else {
        /* every edge dofs should be connected trough a certain number of nodal dofs
           to other edge dofs belonging to coarse edges
           - at most 2 endpoints
           - order-1 interior nodal dofs
           - no undefined nodal dofs (nconn < order)
        */
        PetscInt ends = 0,ints = 0, undef = 0;
        for (j=ii[i];j<ii[i+1];j++) {
          PetscInt v = jj[j],k;
          PetscInt nconn = iit[v+1]-iit[v];
          for (k=iit[v];k<iit[v+1];k++) if (!PetscBTLookup(btee,jjt[k])) nconn--;
          if (nconn > order) ends++;
          else if (nconn == order) ints++;
          else undef++;
        }
        if (undef || ends > 2 || ints != order -1) {
          marks[cum++] = i;
          ierr = PetscBTSet(bte,i);CHKERRQ(ierr);
          for (j=ii[i];j<ii[i+1];j++) {
            ierr = PetscBTSet(btv,jj[j]);CHKERRQ(ierr);
          }
        }
      }
    }
    /* We assume the order on the element edge is ii[i+1]-ii[i]-1 */
    if (!order && ii[i+1] != ii[i]) {
      PetscScalar val = 1./(ii[i+1]-ii[i]-1);
      for (j=ii[i];j<ii[i+1];j++) vals[j] = val;
    }
  }
  ierr = PetscBTDestroy(&btee);CHKERRQ(ierr);
  ierr = MatSeqAIJRestoreArray(lGe,&vals);CHKERRQ(ierr);
  ierr = MatRestoreRowIJ(lGe,0,PETSC_FALSE,PETSC_FALSE,&i,&ii,&jj,&done);CHKERRQ(ierr);
  if (!conforming) {
    ierr = MatRestoreRowIJ(lGt,0,PETSC_FALSE,PETSC_FALSE,&i,&iit,&jjt,&done);CHKERRQ(ierr);
    ierr = MatDestroy(&lGt);CHKERRQ(ierr);
  }
  ierr = MatZeroRows(lGe,cum,marks,0.,NULL,NULL);CHKERRQ(ierr);

  /* identify splitpoints and corner candidates */
  ierr = MatTranspose(lGe,MAT_INITIAL_MATRIX,&lGt);CHKERRQ(ierr);
  if (print) {
    ierr = PetscObjectSetName((PetscObject)lGe,"edgerestr_lG");CHKERRQ(ierr);
    ierr = MatView(lGe,NULL);CHKERRQ(ierr);
    ierr = PetscObjectSetName((PetscObject)lGt,"edgerestr_lGt");CHKERRQ(ierr);
    ierr = MatView(lGt,NULL);CHKERRQ(ierr);
  }
  ierr = MatGetRowIJ(lGt,0,PETSC_FALSE,PETSC_FALSE,&i,&ii,&jj,&done);CHKERRQ(ierr);
  ierr = MatSeqAIJGetArray(lGt,&vals);CHKERRQ(ierr);
  for (i=0;i<nv;i++) {
    PetscInt  ord = order, test = ii[i+1]-ii[i], vc = vcount[i];
    PetscBool sneighs = PETSC_TRUE, bdir = PETSC_FALSE;
    if (!order) { /* variable order */
      PetscReal vorder = 0.;

      for (j=ii[i];j<ii[i+1];j++) vorder += PetscRealPart(vals[j]);
      test = PetscFloorReal(vorder+10.*PETSC_SQRT_MACHINE_EPSILON);
      if (vorder-test > PETSC_SQRT_MACHINE_EPSILON) SETERRQ2(PETSC_COMM_SELF,PETSC_ERR_PLIB,"Unexpected value for vorder: %g (%d)",vorder,test);
      ord  = 1;
    }
#if defined(PETSC_USE_DEBUG)
    if (test%ord) SETERRQ3(PETSC_COMM_SELF,PETSC_ERR_PLIB,"Unexpected number of edge dofs %d connected with nodal dof %d with order %d",test,i,ord);
#endif
    for (j=ii[i];j<ii[i+1] && sneighs;j++) {
      if (PetscBTLookup(btbd,jj[j])) {
        bdir = PETSC_TRUE;
        break;
      }
      if (vc != ecount[jj[j]]) {
        sneighs = PETSC_FALSE;
      } else {
        PetscInt k,*vn = vneighs[i], *en = eneighs[jj[j]];
        for (k=0;k<vc;k++) {
          if (vn[k] != en[k]) {
            sneighs = PETSC_FALSE;
            break;
          }
        }
      }
    }
    if (!sneighs || test >= 3*ord || bdir) { /* splitpoints */
      if (print) PetscPrintf(PETSC_COMM_SELF,"SPLITPOINT %d (%d %d %d)\n",i,!sneighs,test >= 3*ord,bdir);
      ierr = PetscBTSet(btv,i);CHKERRQ(ierr);
    } else if (test == ord) {
      if (order == 1 || (!order && ii[i+1]-ii[i] == 1)) {
        if (print) PetscPrintf(PETSC_COMM_SELF,"ENDPOINT %d\n",i);
        ierr = PetscBTSet(btv,i);CHKERRQ(ierr);
      } else {
        if (print) PetscPrintf(PETSC_COMM_SELF,"CORNER CANDIDATE %d\n",i);
        ierr = PetscBTSet(btvcand,i);CHKERRQ(ierr);
      }
    }
  }
  ierr = PetscFree(ecount);CHKERRQ(ierr);
  ierr = PetscFree(vcount);CHKERRQ(ierr);
  if (ne) {
    ierr = PetscFree(eneighs[0]);CHKERRQ(ierr);
  }
  if (nv) {
    ierr = PetscFree(vneighs[0]);CHKERRQ(ierr);
  }
  ierr = PetscFree(eneighs);CHKERRQ(ierr);
  ierr = PetscFree(vneighs);CHKERRQ(ierr);
  ierr = PetscBTDestroy(&btbd);CHKERRQ(ierr);

  /* a candidate is valid if it is connected to another candidate via a non-primal edge dof */
  if (order != 1) {
    if (print) PetscPrintf(PETSC_COMM_SELF,"INSPECTING CANDIDATES\n");
    ierr = MatGetRowIJ(lGe,0,PETSC_FALSE,PETSC_FALSE,&i,&iit,&jjt,&done);CHKERRQ(ierr);
    for (i=0;i<nv;i++) {
      if (PetscBTLookup(btvcand,i)) {
        PetscBool found = PETSC_FALSE;
        for (j=ii[i];j<ii[i+1] && !found;j++) {
          PetscInt k,e = jj[j];
          if (PetscBTLookup(bte,e)) continue;
          for (k=iit[e];k<iit[e+1];k++) {
            PetscInt v = jjt[k];
            if (v != i && PetscBTLookup(btvcand,v)) {
              found = PETSC_TRUE;
              break;
            }
          }
        }
        if (!found) {
          if (print) PetscPrintf(PETSC_COMM_SELF,"  CANDIDATE %d CLEARED\n",i);
          ierr = PetscBTClear(btvcand,i);CHKERRQ(ierr);
        } else {
          if (print) PetscPrintf(PETSC_COMM_SELF,"  CANDIDATE %d ACCEPTED\n",i);
        }
      }
    }
    ierr = MatRestoreRowIJ(lGe,0,PETSC_FALSE,PETSC_FALSE,&i,&iit,&jjt,&done);CHKERRQ(ierr);
  }
  ierr = MatSeqAIJRestoreArray(lGt,&vals);CHKERRQ(ierr);
  ierr = MatRestoreRowIJ(lGt,0,PETSC_FALSE,PETSC_FALSE,&i,&ii,&jj,&done);CHKERRQ(ierr);
  ierr = MatDestroy(&lGe);CHKERRQ(ierr);

  /* Get the local G^T explicitly */
  ierr = MatDestroy(&lGt);CHKERRQ(ierr);
  ierr = MatTranspose(lG,MAT_INITIAL_MATRIX,&lGt);CHKERRQ(ierr);
  ierr = MatSetOption(lGt,MAT_KEEP_NONZERO_PATTERN,PETSC_FALSE);CHKERRQ(ierr);

  /* Mark interior nodal dofs */
  ierr = ISLocalToGlobalMappingGetInfo(vl2g,&n_neigh,&neigh,&n_shared,&shared);CHKERRQ(ierr);
  ierr = PetscBTCreate(nv,&btvi);CHKERRQ(ierr);
  for (i=1;i<n_neigh;i++) {
    for (j=0;j<n_shared[i];j++) {
      ierr = PetscBTSet(btvi,shared[i][j]);CHKERRQ(ierr);
    }
  }
  ierr = ISLocalToGlobalMappingRestoreInfo(vl2g,&n_neigh,&neigh,&n_shared,&shared);CHKERRQ(ierr);

  /* communicate corners and splitpoints */
  ierr = PetscMalloc1(nv,&vmarks);CHKERRQ(ierr);
  ierr = PetscMemzero(sfvleaves,nv*sizeof(PetscInt));CHKERRQ(ierr);
  ierr = PetscMemzero(sfvroots,Lv*sizeof(PetscInt));CHKERRQ(ierr);
  for (i=0;i<nv;i++) if (PetscUnlikely(PetscBTLookup(btv,i))) sfvleaves[i] = 1;

  if (print) {
    IS tbz;

    cum = 0;
    for (i=0;i<nv;i++)
      if (sfvleaves[i])
        vmarks[cum++] = i;

    ierr = ISCreateGeneral(PETSC_COMM_SELF,cum,vmarks,PETSC_COPY_VALUES,&tbz);CHKERRQ(ierr);
    ierr = PetscObjectSetName((PetscObject)tbz,"corners_to_be_zeroed_local");CHKERRQ(ierr);
    ierr = ISView(tbz,NULL);CHKERRQ(ierr);
    ierr = ISDestroy(&tbz);CHKERRQ(ierr);
  }

  ierr = PetscSFReduceBegin(sfv,MPIU_INT,sfvleaves,sfvroots,MPI_SUM);CHKERRQ(ierr);
  ierr = PetscSFReduceEnd(sfv,MPIU_INT,sfvleaves,sfvroots,MPI_SUM);CHKERRQ(ierr);
  ierr = PetscSFBcastBegin(sfv,MPIU_INT,sfvroots,sfvleaves);CHKERRQ(ierr);
  ierr = PetscSFBcastEnd(sfv,MPIU_INT,sfvroots,sfvleaves);CHKERRQ(ierr);

  /* Zero rows of lGt corresponding to identified corners
     and interior nodal dofs */
  cum = 0;
  for (i=0;i<nv;i++) {
    if (sfvleaves[i]) {
      vmarks[cum++] = i;
      ierr = PetscBTSet(btv,i);CHKERRQ(ierr);
    }
    if (!PetscBTLookup(btvi,i)) vmarks[cum++] = i;
  }
  ierr = PetscBTDestroy(&btvi);CHKERRQ(ierr);
  if (print) {
    IS tbz;

    ierr = ISCreateGeneral(PETSC_COMM_SELF,cum,vmarks,PETSC_COPY_VALUES,&tbz);CHKERRQ(ierr);
    ierr = PetscObjectSetName((PetscObject)tbz,"corners_to_be_zeroed_with_interior");CHKERRQ(ierr);
    ierr = ISView(tbz,NULL);CHKERRQ(ierr);
    ierr = ISDestroy(&tbz);CHKERRQ(ierr);
  }
  ierr = MatZeroRows(lGt,cum,vmarks,0.,NULL,NULL);CHKERRQ(ierr);
  ierr = PetscFree(vmarks);CHKERRQ(ierr);
  ierr = PetscSFDestroy(&sfv);CHKERRQ(ierr);
  ierr = PetscFree2(sfvleaves,sfvroots);CHKERRQ(ierr);

  /* Recompute G */
  ierr = MatDestroy(&lG);CHKERRQ(ierr);
  ierr = MatTranspose(lGt,MAT_INITIAL_MATRIX,&lG);CHKERRQ(ierr);
  if (print) {
    ierr = PetscObjectSetName((PetscObject)lG,"used_lG");CHKERRQ(ierr);
    ierr = MatView(lG,NULL);CHKERRQ(ierr);
    ierr = PetscObjectSetName((PetscObject)lGt,"used_lGt");CHKERRQ(ierr);
    ierr = MatView(lGt,NULL);CHKERRQ(ierr);
  }

  /* Get primal dofs (if any) */
  cum = 0;
  for (i=0;i<ne;i++) {
    if (PetscUnlikely(PetscBTLookup(bte,i))) marks[cum++] = i;
  }
  if (fl2g) {
    ierr = ISLocalToGlobalMappingApply(fl2g,cum,marks,marks);CHKERRQ(ierr);
  }
  ierr = ISCreateGeneral(comm,cum,marks,PETSC_COPY_VALUES,&primals);CHKERRQ(ierr);
  if (print) {
    ierr = PetscObjectSetName((PetscObject)primals,"prescribed_primal_dofs");CHKERRQ(ierr);
    ierr = ISView(primals,NULL);CHKERRQ(ierr);
  }
  ierr = PetscBTDestroy(&bte);CHKERRQ(ierr);
  /* TODO: what if the user passed in some of them ?  */
  ierr = PCBDDCSetPrimalVerticesLocalIS(pc,primals);CHKERRQ(ierr);
  ierr = ISDestroy(&primals);CHKERRQ(ierr);

  /* Compute edge connectivity */
  ierr = PetscObjectSetOptionsPrefix((PetscObject)lG,"econn_");CHKERRQ(ierr);
  ierr = MatMatMultSymbolic(lG,lGt,PETSC_DEFAULT,&conn);CHKERRQ(ierr);
  ierr = MatGetRowIJ(conn,0,PETSC_FALSE,PETSC_FALSE,&i,&ii,&jj,&done);CHKERRQ(ierr);
  if (fl2g) {
    PetscBT   btf;
    PetscInt  *iia,*jja,*iiu,*jju;
    PetscBool rest = PETSC_FALSE,free = PETSC_FALSE;

    /* create CSR for all local dofs */
    ierr = PetscMalloc1(n+1,&iia);CHKERRQ(ierr);
    if (pcbddc->mat_graph->nvtxs_csr) { /* the user has passed in a CSR graph */
      if (pcbddc->mat_graph->nvtxs_csr != n) SETERRQ2(PETSC_COMM_SELF,PETSC_ERR_USER,"Invalid size of CSR graph %d. Should be %d\n",pcbddc->mat_graph->nvtxs_csr,n);
      iiu = pcbddc->mat_graph->xadj;
      jju = pcbddc->mat_graph->adjncy;
    } else if (pcbddc->use_local_adj) {
      rest = PETSC_TRUE;
      ierr = MatGetRowIJ(matis->A,0,PETSC_TRUE,PETSC_FALSE,&i,(const PetscInt**)&iiu,(const PetscInt**)&jju,&done);CHKERRQ(ierr);
    } else {
      free   = PETSC_TRUE;
      ierr   = PetscMalloc2(n+1,&iiu,n,&jju);CHKERRQ(ierr);
      iiu[0] = 0;
      for (i=0;i<n;i++) {
        iiu[i+1] = i+1;
        jju[i]   = -1;
      }
    }

    /* import sizes of CSR */
    iia[0] = 0;
    for (i=0;i<n;i++) iia[i+1] = iiu[i+1]-iiu[i];

    /* overwrite entries corresponding to the Nedelec field */
    ierr = PetscBTCreate(n,&btf);CHKERRQ(ierr);
    ierr = ISGetIndices(nedfieldlocal,&idxs);CHKERRQ(ierr);
    for (i=0;i<ne;i++) {
      ierr = PetscBTSet(btf,idxs[i]);CHKERRQ(ierr);
      iia[idxs[i]+1] = ii[i+1]-ii[i];
    }

    /* iia in CSR */
    for (i=0;i<n;i++) iia[i+1] += iia[i];

    /* jja in CSR */
    ierr = PetscMalloc1(iia[n],&jja);CHKERRQ(ierr);
    for (i=0;i<n;i++)
      if (!PetscBTLookup(btf,i))
        for (j=0;j<iiu[i+1]-iiu[i];j++)
          jja[iia[i]+j] = jju[iiu[i]+j];

    /* map edge dofs connectivity */
    if (jj) {
      ierr = ISLocalToGlobalMappingApply(fl2g,ii[ne],jj,(PetscInt *)jj);CHKERRQ(ierr);
      for (i=0;i<ne;i++) {
        PetscInt e = idxs[i];
        for (j=0;j<ii[i+1]-ii[i];j++) jja[iia[e]+j] = jj[ii[i]+j];
      }
    }
    ierr = ISRestoreIndices(nedfieldlocal,&idxs);CHKERRQ(ierr);
    ierr = PCBDDCSetLocalAdjacencyGraph(pc,n,iia,jja,PETSC_OWN_POINTER);CHKERRQ(ierr);
    if (rest) {
      ierr = MatRestoreRowIJ(matis->A,0,PETSC_TRUE,PETSC_FALSE,&i,(const PetscInt**)&iiu,(const PetscInt**)&jju,&done);CHKERRQ(ierr);
    }
    if (free) {
      ierr = PetscFree2(iiu,jju);CHKERRQ(ierr);
    }
    ierr = PetscBTDestroy(&btf);CHKERRQ(ierr);
  } else {
    ierr = PCBDDCSetLocalAdjacencyGraph(pc,n,ii,jj,PETSC_USE_POINTER);CHKERRQ(ierr);
  }

  /* Analyze interface for edge dofs */
  ierr = PCBDDCAnalyzeInterface(pc);CHKERRQ(ierr);
  pcbddc->mat_graph->twodim = PETSC_FALSE;

  /* Get coarse edges in the edge space */
  ierr = PCBDDCGraphGetCandidatesIS(pcbddc->mat_graph,NULL,NULL,&nee,&alleedges,&allprimals);CHKERRQ(ierr);
  ierr = MatRestoreRowIJ(conn,0,PETSC_FALSE,PETSC_FALSE,&i,&ii,&jj,&done);CHKERRQ(ierr);

  if (fl2g) {
    ierr = ISGlobalToLocalMappingApplyIS(fl2g,IS_GTOLM_DROP,allprimals,&primals);CHKERRQ(ierr);
    ierr = PetscMalloc1(nee,&eedges);CHKERRQ(ierr);
    for (i=0;i<nee;i++) {
      ierr = ISGlobalToLocalMappingApplyIS(fl2g,IS_GTOLM_DROP,alleedges[i],&eedges[i]);CHKERRQ(ierr);
    }
  } else {
    eedges  = alleedges;
    primals = allprimals;
  }

  /* Mark fine edge dofs with their coarse edge id */
  ierr = PetscMemzero(marks,ne*sizeof(PetscInt));CHKERRQ(ierr);
  ierr = ISGetLocalSize(primals,&cum);CHKERRQ(ierr);
  ierr = ISGetIndices(primals,&idxs);CHKERRQ(ierr);
  for (i=0;i<cum;i++) marks[idxs[i]] = nee+1;
  ierr = ISRestoreIndices(primals,&idxs);CHKERRQ(ierr);
  if (print) {
    ierr = PetscObjectSetName((PetscObject)primals,"obtained_primal_dofs");CHKERRQ(ierr);
    ierr = ISView(primals,NULL);CHKERRQ(ierr);
  }

  maxsize = 0;
  for (i=0;i<nee;i++) {
    PetscInt size,mark = i+1;

    ierr = ISGetLocalSize(eedges[i],&size);CHKERRQ(ierr);
    ierr = ISGetIndices(eedges[i],&idxs);CHKERRQ(ierr);
    for (j=0;j<size;j++) marks[idxs[j]] = mark;
    ierr = ISRestoreIndices(eedges[i],&idxs);CHKERRQ(ierr);
    maxsize = PetscMax(maxsize,size);
  }

  /* Find coarse edge endpoints */
  ierr = MatGetRowIJ(lG,0,PETSC_FALSE,PETSC_FALSE,&i,&ii,&jj,&done);CHKERRQ(ierr);
  ierr = MatGetRowIJ(lGt,0,PETSC_FALSE,PETSC_FALSE,&i,&iit,&jjt,&done);CHKERRQ(ierr);
  for (i=0;i<nee;i++) {
    PetscInt mark = i+1,size;

    ierr = ISGetLocalSize(eedges[i],&size);CHKERRQ(ierr);
    if (!size && nedfieldlocal) continue;
    if (!size) SETERRQ1(PETSC_COMM_SELF,PETSC_ERR_PLIB,"Unexpected zero sized edge %d",i);
    ierr = ISGetIndices(eedges[i],&idxs);CHKERRQ(ierr);
    if (print) {
      PetscPrintf(PETSC_COMM_SELF,"ENDPOINTS ANALYSIS EDGE %d\n",i);
      ISView(eedges[i],NULL);
    }
    for (j=0;j<size;j++) {
      PetscInt k, ee = idxs[j];
      if (print) PetscPrintf(PETSC_COMM_SELF,"  idx %d\n",ee);
      for (k=ii[ee];k<ii[ee+1];k++) {
        if (print) PetscPrintf(PETSC_COMM_SELF,"    inspect %d\n",jj[k]);
        if (PetscBTLookup(btv,jj[k])) {
          if (print) PetscPrintf(PETSC_COMM_SELF,"      corner found (already set) %d\n",jj[k]);
        } else if (PetscBTLookup(btvcand,jj[k])) { /* is it ok? */
          PetscInt  k2;
          PetscBool corner = PETSC_FALSE;
          for (k2 = iit[jj[k]];k2 < iit[jj[k]+1];k2++) {
            if (print) PetscPrintf(PETSC_COMM_SELF,"        INSPECTING %d: mark %d (ref mark %d), boundary %d\n",jjt[k2],marks[jjt[k2]],mark,!!PetscBTLookup(btb,jjt[k2]));
            /* it's a corner if either is connected with an edge dof belonging to a different cc or
               if the edge dof lie on the natural part of the boundary */
            if ((marks[jjt[k2]] && marks[jjt[k2]] != mark) || (!marks[jjt[k2]] && PetscBTLookup(btb,jjt[k2]))) {
              corner = PETSC_TRUE;
              break;
            }
          }
          if (corner) { /* found the nodal dof corresponding to the endpoint of the edge */
            if (print) PetscPrintf(PETSC_COMM_SELF,"        corner found %d\n",jj[k]);
            ierr = PetscBTSet(btv,jj[k]);CHKERRQ(ierr);
          } else {
            if (print) PetscPrintf(PETSC_COMM_SELF,"        no corners found\n");
          }
        }
      }
    }
    ierr = ISRestoreIndices(eedges[i],&idxs);CHKERRQ(ierr);
  }
  ierr = MatRestoreRowIJ(lGt,0,PETSC_FALSE,PETSC_FALSE,&i,&iit,&jjt,&done);CHKERRQ(ierr);
  ierr = MatRestoreRowIJ(lG,0,PETSC_FALSE,PETSC_FALSE,&i,&ii,&jj,&done);CHKERRQ(ierr);
  ierr = PetscBTDestroy(&btb);CHKERRQ(ierr);

  /* Reset marked primal dofs */
  ierr = ISGetLocalSize(primals,&cum);CHKERRQ(ierr);
  ierr = ISGetIndices(primals,&idxs);CHKERRQ(ierr);
  for (i=0;i<cum;i++) marks[idxs[i]] = 0;
  ierr = ISRestoreIndices(primals,&idxs);CHKERRQ(ierr);

  /* Now use the initial lG */
  ierr = MatDestroy(&lG);CHKERRQ(ierr);
  ierr = MatDestroy(&lGt);CHKERRQ(ierr);
  lG   = lGinit;
  ierr = MatTranspose(lG,MAT_INITIAL_MATRIX,&lGt);CHKERRQ(ierr);

  /* Compute extended cols indices */
  ierr = PetscBTCreate(nv,&btvc);CHKERRQ(ierr);
  ierr = PetscBTCreate(nee,&bter);CHKERRQ(ierr);
  ierr = MatGetRowIJ(lG,0,PETSC_FALSE,PETSC_FALSE,&i,&ii,&jj,&done);CHKERRQ(ierr);
  ierr = MatSeqAIJGetMaxRowNonzeros(lG,&i);CHKERRQ(ierr);
  i   *= maxsize;
  ierr = PetscCalloc1(nee,&extcols);CHKERRQ(ierr);
  ierr = PetscMalloc2(i,&extrow,i,&gidxs);CHKERRQ(ierr);
  eerr = PETSC_FALSE;
  for (i=0;i<nee;i++) {
    PetscInt size,found = 0;

    cum  = 0;
    ierr = ISGetLocalSize(eedges[i],&size);CHKERRQ(ierr);
    if (!size && nedfieldlocal) continue;
    if (!size) SETERRQ1(PETSC_COMM_SELF,PETSC_ERR_PLIB,"Unexpected zero sized edge %d",i);
    ierr = ISGetIndices(eedges[i],&idxs);CHKERRQ(ierr);
    ierr = PetscBTMemzero(nv,btvc);CHKERRQ(ierr);
    for (j=0;j<size;j++) {
      PetscInt k,ee = idxs[j];
      for (k=ii[ee];k<ii[ee+1];k++) {
        PetscInt vv = jj[k];
        if (!PetscBTLookup(btv,vv)) extrow[cum++] = vv;
        else if (!PetscBTLookupSet(btvc,vv)) found++;
      }
    }
    ierr = ISRestoreIndices(eedges[i],&idxs);CHKERRQ(ierr);
    ierr = PetscSortRemoveDupsInt(&cum,extrow);CHKERRQ(ierr);
    ierr = ISLocalToGlobalMappingApply(vl2g,cum,extrow,gidxs);CHKERRQ(ierr);
    ierr = PetscSortIntWithArray(cum,gidxs,extrow);CHKERRQ(ierr);
    ierr = ISCreateGeneral(PETSC_COMM_SELF,cum,extrow,PETSC_COPY_VALUES,&extcols[i]);CHKERRQ(ierr);
    /* it may happen that endpoints are not defined at this point
       if it is the case, mark this edge for a second pass */
    if (cum != size -1 || found != 2) {
      ierr = PetscBTSet(bter,i);CHKERRQ(ierr);
      if (print) {
        ierr = PetscObjectSetName((PetscObject)eedges[i],"error_edge");CHKERRQ(ierr);
        ierr = ISView(eedges[i],NULL);CHKERRQ(ierr);
        ierr = PetscObjectSetName((PetscObject)extcols[i],"error_extcol");CHKERRQ(ierr);
        ierr = ISView(extcols[i],NULL);CHKERRQ(ierr);
      }
      eerr = PETSC_TRUE;
    }
  }
  /* if (eerr) SETERRQ(PETSC_COMM_SELF,PETSC_ERR_PLIB,"Unexpected SIZE OF EDGE > EXTCOL FIRST PASS"); */
  ierr = MPIU_Allreduce(&eerr,&done,1,MPIU_BOOL,MPI_LOR,comm);CHKERRQ(ierr);
  if (done) {
    PetscInt *newprimals;

    ierr = PetscMalloc1(ne,&newprimals);CHKERRQ(ierr);
    ierr = ISGetLocalSize(primals,&cum);CHKERRQ(ierr);
    ierr = ISGetIndices(primals,&idxs);CHKERRQ(ierr);
    ierr = PetscMemcpy(newprimals,idxs,cum*sizeof(PetscInt));CHKERRQ(ierr);
    ierr = ISRestoreIndices(primals,&idxs);CHKERRQ(ierr);
    ierr = MatGetRowIJ(lGt,0,PETSC_FALSE,PETSC_FALSE,&i,&iit,&jjt,&done);CHKERRQ(ierr);
    if (print) PetscPrintf(PETSC_COMM_SELF,"DOING SECOND PASS (eerr %d)\n",eerr);
    for (i=0;i<nee;i++) {
      PetscBool has_candidates = PETSC_FALSE;
      if (PetscBTLookup(bter,i)) {
        PetscInt size,mark = i+1;

        ierr = ISGetLocalSize(eedges[i],&size);CHKERRQ(ierr);
        ierr = ISGetIndices(eedges[i],&idxs);CHKERRQ(ierr);
        /* for (j=0;j<size;j++) newprimals[cum++] = idxs[j]; */
        for (j=0;j<size;j++) {
          PetscInt k,ee = idxs[j];
          if (print) PetscPrintf(PETSC_COMM_SELF,"Inspecting edge dof %d [%d %d)\n",ee,ii[ee],ii[ee+1]);
          for (k=ii[ee];k<ii[ee+1];k++) {
            /* set all candidates located on the edge as corners */
            if (PetscBTLookup(btvcand,jj[k])) {
              PetscInt k2,vv = jj[k];
              has_candidates = PETSC_TRUE;
              if (print) PetscPrintf(PETSC_COMM_SELF,"  Candidate set to vertex %d\n",vv);
              ierr = PetscBTSet(btv,vv);CHKERRQ(ierr);
              /* set all edge dofs connected to candidate as primals */
              for (k2=iit[vv];k2<iit[vv+1];k2++) {
                if (marks[jjt[k2]] == mark) {
                  PetscInt k3,ee2 = jjt[k2];
                  if (print) PetscPrintf(PETSC_COMM_SELF,"    Connected edge dof set to primal %d\n",ee2);
                  newprimals[cum++] = ee2;
                  /* finally set the new corners */
                  for (k3=ii[ee2];k3<ii[ee2+1];k3++) {
                    if (print) PetscPrintf(PETSC_COMM_SELF,"      Connected nodal dof set to vertex %d\n",jj[k3]);
                    ierr = PetscBTSet(btv,jj[k3]);CHKERRQ(ierr);
                  }
                }
              }
            } else {
              if (print) PetscPrintf(PETSC_COMM_SELF,"  Not a candidate vertex %d\n",jj[k]);
            }
          }
        }
        if (!has_candidates) { /* circular edge */
          PetscInt k, ee = idxs[0],*tmarks;

          ierr = PetscCalloc1(ne,&tmarks);CHKERRQ(ierr);
          if (print) PetscPrintf(PETSC_COMM_SELF,"  Circular edge %d\n",i);
          for (k=ii[ee];k<ii[ee+1];k++) {
            PetscInt k2;
            if (print) PetscPrintf(PETSC_COMM_SELF,"    Set to corner %d\n",jj[k]);
            ierr = PetscBTSet(btv,jj[k]);CHKERRQ(ierr);
            for (k2=iit[jj[k]];k2<iit[jj[k]+1];k2++) tmarks[jjt[k2]]++;
          }
          for (j=0;j<size;j++) {
            if (tmarks[idxs[j]] > 1) {
              if (print) PetscPrintf(PETSC_COMM_SELF,"  Edge dof set to primal %d\n",idxs[j]);
              newprimals[cum++] = idxs[j];
            }
          }
          ierr = PetscFree(tmarks);CHKERRQ(ierr);
        }
        ierr = ISRestoreIndices(eedges[i],&idxs);CHKERRQ(ierr);
      }
      ierr = ISDestroy(&extcols[i]);CHKERRQ(ierr);
    }
    ierr = PetscFree(extcols);CHKERRQ(ierr);
    ierr = MatRestoreRowIJ(lGt,0,PETSC_FALSE,PETSC_FALSE,&i,&iit,&jjt,&done);CHKERRQ(ierr);
    ierr = PetscSortRemoveDupsInt(&cum,newprimals);CHKERRQ(ierr);
    if (fl2g) {
      ierr = ISLocalToGlobalMappingApply(fl2g,cum,newprimals,newprimals);CHKERRQ(ierr);
      ierr = ISDestroy(&primals);CHKERRQ(ierr);
      for (i=0;i<nee;i++) {
        ierr = ISDestroy(&eedges[i]);CHKERRQ(ierr);
      }
      ierr = PetscFree(eedges);CHKERRQ(ierr);
    }
    ierr = PCBDDCGraphRestoreCandidatesIS(pcbddc->mat_graph,NULL,NULL,&nee,&alleedges,&allprimals);CHKERRQ(ierr);
    ierr = ISCreateGeneral(comm,cum,newprimals,PETSC_COPY_VALUES,&primals);CHKERRQ(ierr);
    ierr = PetscFree(newprimals);CHKERRQ(ierr);
    ierr = PCBDDCSetPrimalVerticesLocalIS(pc,primals);CHKERRQ(ierr);
    ierr = ISDestroy(&primals);CHKERRQ(ierr);
    ierr = PCBDDCAnalyzeInterface(pc);CHKERRQ(ierr);
    pcbddc->mat_graph->twodim = PETSC_FALSE;
    ierr = PCBDDCGraphGetCandidatesIS(pcbddc->mat_graph,NULL,NULL,&nee,&alleedges,&allprimals);CHKERRQ(ierr);
    if (fl2g) {
      ierr = ISGlobalToLocalMappingApplyIS(fl2g,IS_GTOLM_DROP,allprimals,&primals);CHKERRQ(ierr);
      ierr = PetscMalloc1(nee,&eedges);CHKERRQ(ierr);
      for (i=0;i<nee;i++) {
        ierr = ISGlobalToLocalMappingApplyIS(fl2g,IS_GTOLM_DROP,alleedges[i],&eedges[i]);CHKERRQ(ierr);
      }
    } else {
      eedges  = alleedges;
      primals = allprimals;
    }
    ierr = PetscCalloc1(nee,&extcols);CHKERRQ(ierr);

    /* Mark again */
    ierr = PetscMemzero(marks,ne*sizeof(PetscInt));CHKERRQ(ierr);
    for (i=0;i<nee;i++) {
      PetscInt size,mark = i+1;

      ierr = ISGetLocalSize(eedges[i],&size);CHKERRQ(ierr);
      ierr = ISGetIndices(eedges[i],&idxs);CHKERRQ(ierr);
      for (j=0;j<size;j++) marks[idxs[j]] = mark;
      ierr = ISRestoreIndices(eedges[i],&idxs);CHKERRQ(ierr);
    }
    if (print) {
      ierr = PetscObjectSetName((PetscObject)primals,"obtained_primal_dofs_secondpass");CHKERRQ(ierr);
      ierr = ISView(primals,NULL);CHKERRQ(ierr);
    }

    /* Recompute extended cols */
    eerr = PETSC_FALSE;
    for (i=0;i<nee;i++) {
      PetscInt size;

      cum  = 0;
      ierr = ISGetLocalSize(eedges[i],&size);CHKERRQ(ierr);
      if (!size && nedfieldlocal) continue;
      if (!size) SETERRQ1(PETSC_COMM_SELF,PETSC_ERR_PLIB,"Unexpected zero sized edge %d",i);
      ierr = ISGetIndices(eedges[i],&idxs);CHKERRQ(ierr);
      for (j=0;j<size;j++) {
        PetscInt k,ee = idxs[j];
        for (k=ii[ee];k<ii[ee+1];k++) if (!PetscBTLookup(btv,jj[k])) extrow[cum++] = jj[k];
      }
      ierr = ISRestoreIndices(eedges[i],&idxs);CHKERRQ(ierr);
      ierr = PetscSortRemoveDupsInt(&cum,extrow);CHKERRQ(ierr);
      ierr = ISLocalToGlobalMappingApply(vl2g,cum,extrow,gidxs);CHKERRQ(ierr);
      ierr = PetscSortIntWithArray(cum,gidxs,extrow);CHKERRQ(ierr);
      ierr = ISCreateGeneral(PETSC_COMM_SELF,cum,extrow,PETSC_COPY_VALUES,&extcols[i]);CHKERRQ(ierr);
      if (cum != size -1) {
        if (print) {
          ierr = PetscObjectSetName((PetscObject)eedges[i],"error_edge_secondpass");CHKERRQ(ierr);
          ierr = ISView(eedges[i],NULL);CHKERRQ(ierr);
          ierr = PetscObjectSetName((PetscObject)extcols[i],"error_extcol_secondpass");CHKERRQ(ierr);
          ierr = ISView(extcols[i],NULL);CHKERRQ(ierr);
        }
        eerr = PETSC_TRUE;
      }
    }
  }
  ierr = MatRestoreRowIJ(lG,0,PETSC_FALSE,PETSC_FALSE,&i,&ii,&jj,&done);CHKERRQ(ierr);
  ierr = PetscFree2(extrow,gidxs);CHKERRQ(ierr);
  ierr = PetscBTDestroy(&bter);CHKERRQ(ierr);
  if (print) { ierr = PCBDDCGraphASCIIView(pcbddc->mat_graph,5,PETSC_VIEWER_STDOUT_SELF);CHKERRQ(ierr); }
  /* an error should not occur at this point */
  if (eerr) SETERRQ(PETSC_COMM_SELF,PETSC_ERR_PLIB,"Unexpected SIZE OF EDGE > EXTCOL SECOND PASS");

  /* Check the number of endpoints */
  ierr = MatGetRowIJ(lG,0,PETSC_FALSE,PETSC_FALSE,&i,&ii,&jj,&done);CHKERRQ(ierr);
  ierr = PetscMalloc1(2*nee,&corners);CHKERRQ(ierr);
  ierr = PetscMalloc1(nee,&cedges);CHKERRQ(ierr);
  for (i=0;i<nee;i++) {
    PetscInt size, found = 0, gc[2];

    /* init with defaults */
    cedges[i] = corners[i*2] = corners[i*2+1] = -1;
    ierr = ISGetLocalSize(eedges[i],&size);CHKERRQ(ierr);
    if (!size && nedfieldlocal) continue;
    if (!size) SETERRQ1(PETSC_COMM_SELF,PETSC_ERR_PLIB,"Unexpected zero sized edge %d",i);
    ierr = ISGetIndices(eedges[i],&idxs);CHKERRQ(ierr);
    ierr = PetscBTMemzero(nv,btvc);CHKERRQ(ierr);
    for (j=0;j<size;j++) {
      PetscInt k,ee = idxs[j];
      for (k=ii[ee];k<ii[ee+1];k++) {
        PetscInt vv = jj[k];
        if (PetscBTLookup(btv,vv) && !PetscBTLookupSet(btvc,vv)) {
          if (found == 2) SETERRQ1(PETSC_COMM_SELF,PETSC_ERR_PLIB,"Found more then two corners for edge %d\n",i);
          corners[i*2+found++] = vv;
        }
      }
    }
    if (found != 2) {
      PetscInt e;
      if (fl2g) {
        ierr = ISLocalToGlobalMappingApply(fl2g,1,idxs,&e);CHKERRQ(ierr);
      } else {
        e = idxs[0];
      }
      SETERRQ4(PETSC_COMM_SELF,PETSC_ERR_PLIB,"Found %d corners for edge %d (astart %d, estart %d)\n",found,i,e,idxs[0]);
    }

    /* get primal dof index on this coarse edge */
    ierr = ISLocalToGlobalMappingApply(vl2g,2,corners+2*i,gc);CHKERRQ(ierr);
    if (gc[0] > gc[1]) {
      PetscInt swap  = corners[2*i];
      corners[2*i]   = corners[2*i+1];
      corners[2*i+1] = swap;
    }
    cedges[i] = idxs[size-1];
    ierr = ISRestoreIndices(eedges[i],&idxs);CHKERRQ(ierr);
    if (print) PetscPrintf(PETSC_COMM_SELF,"EDGE %d: ce %d, corners (%d,%d)\n",i,cedges[i],corners[2*i],corners[2*i+1]);
  }
  ierr = MatRestoreRowIJ(lG,0,PETSC_FALSE,PETSC_FALSE,&i,&ii,&jj,&done);CHKERRQ(ierr);
  ierr = PetscBTDestroy(&btvc);CHKERRQ(ierr);

#if defined(PETSC_USE_DEBUG)
  /* Inspects columns of lG (rows of lGt) and make sure the change of basis will
     not interfere with neighbouring coarse edges */
  ierr = PetscMalloc1(nee+1,&emarks);CHKERRQ(ierr);
  ierr = MatGetRowIJ(lGt,0,PETSC_FALSE,PETSC_FALSE,&i,&ii,&jj,&done);CHKERRQ(ierr);
  for (i=0;i<nv;i++) {
    PetscInt emax = 0,eemax = 0;

    if (ii[i+1]==ii[i] || PetscBTLookup(btv,i)) continue;
    ierr = PetscMemzero(emarks,(nee+1)*sizeof(PetscInt));CHKERRQ(ierr);
    for (j=ii[i];j<ii[i+1];j++) emarks[marks[jj[j]]]++;
    for (j=1;j<nee+1;j++) {
      if (emax < emarks[j]) {
        emax = emarks[j];
        eemax = j;
      }
    }
    /* not relevant for edges */
    if (!eemax) continue;

    for (j=ii[i];j<ii[i+1];j++) {
      if (marks[jj[j]] && marks[jj[j]] != eemax) {
        SETERRQ4(PETSC_COMM_SELF,PETSC_ERR_SUP,"Found 2 coarse edges (id %d and %d) connected through the %d nodal dof at edge dof %d\n",marks[jj[j]]-1,eemax,i,jj[j]);
      }
    }
  }
  ierr = PetscFree(emarks);CHKERRQ(ierr);
  ierr = MatRestoreRowIJ(lGt,0,PETSC_FALSE,PETSC_FALSE,&i,&ii,&jj,&done);CHKERRQ(ierr);
#endif

  /* Compute extended rows indices for edge blocks of the change of basis */
  ierr = MatGetRowIJ(lGt,0,PETSC_FALSE,PETSC_FALSE,&i,&ii,&jj,&done);CHKERRQ(ierr);
  ierr = MatSeqAIJGetMaxRowNonzeros(lGt,&extmem);CHKERRQ(ierr);
  extmem *= maxsize;
  ierr = PetscMalloc1(extmem*nee,&extrow);CHKERRQ(ierr);
  ierr = PetscMalloc1(nee,&extrows);CHKERRQ(ierr);
  ierr = PetscCalloc1(nee,&extrowcum);CHKERRQ(ierr);
  for (i=0;i<nv;i++) {
    PetscInt mark = 0,size,start;

    if (ii[i+1]==ii[i] || PetscBTLookup(btv,i)) continue;
    for (j=ii[i];j<ii[i+1];j++)
      if (marks[jj[j]] && !mark)
        mark = marks[jj[j]];

    /* not relevant */
    if (!mark) continue;

    /* import extended row */
    mark--;
    start = mark*extmem+extrowcum[mark];
    size = ii[i+1]-ii[i];
    if (extrowcum[mark] + size > extmem) SETERRQ2(PETSC_COMM_SELF,PETSC_ERR_PLIB,"Not enough memory allocated %d > %d",extrowcum[mark] + size,extmem);
    ierr = PetscMemcpy(extrow+start,jj+ii[i],size*sizeof(PetscInt));CHKERRQ(ierr);
    extrowcum[mark] += size;
  }
  ierr = MatRestoreRowIJ(lGt,0,PETSC_FALSE,PETSC_FALSE,&i,&ii,&jj,&done);CHKERRQ(ierr);
  ierr = MatDestroy(&lGt);CHKERRQ(ierr);
  ierr = PetscFree(marks);CHKERRQ(ierr);

  /* Compress extrows */
  cum  = 0;
  for (i=0;i<nee;i++) {
    PetscInt size = extrowcum[i],*start = extrow + i*extmem;
    ierr = PetscSortRemoveDupsInt(&size,start);CHKERRQ(ierr);
    ierr = ISCreateGeneral(PETSC_COMM_SELF,size,start,PETSC_USE_POINTER,&extrows[i]);CHKERRQ(ierr);
    cum  = PetscMax(cum,size);
  }
  ierr = PetscFree(extrowcum);CHKERRQ(ierr);
  ierr = PetscBTDestroy(&btv);CHKERRQ(ierr);
  ierr = PetscBTDestroy(&btvcand);CHKERRQ(ierr);

  /* Workspace for lapack inner calls and VecSetValues */
  ierr = PetscMalloc2((5+cum+maxsize)*maxsize,&work,maxsize,&rwork);CHKERRQ(ierr);

  /* Create change of basis matrix (preallocation can be improved) */
  ierr = MatCreate(comm,&T);CHKERRQ(ierr);
  ierr = MatSetSizes(T,pc->pmat->rmap->n,pc->pmat->rmap->n,
                       pc->pmat->rmap->N,pc->pmat->rmap->N);CHKERRQ(ierr);
  ierr = MatSetType(T,MATAIJ);CHKERRQ(ierr);
  ierr = MatSeqAIJSetPreallocation(T,10,NULL);CHKERRQ(ierr);
  ierr = MatMPIAIJSetPreallocation(T,10,NULL,10,NULL);CHKERRQ(ierr);
  ierr = MatSetLocalToGlobalMapping(T,al2g,al2g);CHKERRQ(ierr);
  ierr = MatSetOption(T,MAT_NEW_NONZERO_ALLOCATION_ERR,PETSC_FALSE);CHKERRQ(ierr);
  ierr = MatSetOption(T,MAT_ROW_ORIENTED,PETSC_FALSE);CHKERRQ(ierr);
  ierr = ISLocalToGlobalMappingDestroy(&al2g);CHKERRQ(ierr);

  /* Defaults to identity */
  ierr = MatCreateVecs(pc->pmat,&tvec,NULL);CHKERRQ(ierr);
  ierr = VecSet(tvec,1.0);CHKERRQ(ierr);
  ierr = MatDiagonalSet(T,tvec,INSERT_VALUES);CHKERRQ(ierr);
  ierr = VecDestroy(&tvec);CHKERRQ(ierr);

  /* Create discrete gradient for the coarser level if needed */
  ierr = MatDestroy(&pcbddc->nedcG);CHKERRQ(ierr);
  ierr = ISDestroy(&pcbddc->nedclocal);CHKERRQ(ierr);
  if (pcbddc->current_level < pcbddc->max_levels) {
    ISLocalToGlobalMapping cel2g,cvl2g;
    IS                     wis,gwis;
    PetscInt               cnv,cne;

    ierr = ISCreateGeneral(comm,nee,cedges,PETSC_COPY_VALUES,&wis);CHKERRQ(ierr);
    if (fl2g) {
      ierr = ISLocalToGlobalMappingApplyIS(fl2g,wis,&pcbddc->nedclocal);CHKERRQ(ierr);
    } else {
      ierr = PetscObjectReference((PetscObject)wis);CHKERRQ(ierr);
      pcbddc->nedclocal = wis;
    }
    ierr = ISLocalToGlobalMappingApplyIS(el2g,wis,&gwis);CHKERRQ(ierr);
    ierr = ISDestroy(&wis);CHKERRQ(ierr);
    ierr = ISRenumber(gwis,NULL,&cne,&wis);CHKERRQ(ierr);
    ierr = ISLocalToGlobalMappingCreateIS(wis,&cel2g);CHKERRQ(ierr);
    ierr = ISDestroy(&wis);CHKERRQ(ierr);
    ierr = ISDestroy(&gwis);CHKERRQ(ierr);

    ierr = ISCreateGeneral(comm,2*nee,corners,PETSC_USE_POINTER,&wis);CHKERRQ(ierr);
    ierr = ISLocalToGlobalMappingApplyIS(vl2g,wis,&gwis);CHKERRQ(ierr);
    ierr = ISDestroy(&wis);CHKERRQ(ierr);
    ierr = ISRenumber(gwis,NULL,&cnv,&wis);CHKERRQ(ierr);
    ierr = ISLocalToGlobalMappingCreateIS(wis,&cvl2g);CHKERRQ(ierr);
    ierr = ISDestroy(&wis);CHKERRQ(ierr);
    ierr = ISDestroy(&gwis);CHKERRQ(ierr);

    ierr = MatCreate(comm,&pcbddc->nedcG);CHKERRQ(ierr);
    ierr = MatSetSizes(pcbddc->nedcG,PETSC_DECIDE,PETSC_DECIDE,cne,cnv);CHKERRQ(ierr);
    ierr = MatSetType(pcbddc->nedcG,MATAIJ);CHKERRQ(ierr);
    ierr = MatSeqAIJSetPreallocation(pcbddc->nedcG,2,NULL);CHKERRQ(ierr);
    ierr = MatMPIAIJSetPreallocation(pcbddc->nedcG,2,NULL,2,NULL);CHKERRQ(ierr);
    ierr = MatSetLocalToGlobalMapping(pcbddc->nedcG,cel2g,cvl2g);CHKERRQ(ierr);
    ierr = ISLocalToGlobalMappingDestroy(&cel2g);CHKERRQ(ierr);
    ierr = ISLocalToGlobalMappingDestroy(&cvl2g);CHKERRQ(ierr);
  }
  ierr = ISLocalToGlobalMappingDestroy(&vl2g);CHKERRQ(ierr);

#if defined(PRINT_GDET)
  inc = 0;
  lev = pcbddc->current_level;
#endif

  /* Insert values in the change of basis matrix */
  for (i=0;i<nee;i++) {
    Mat         Gins = NULL, GKins = NULL;
    IS          cornersis = NULL;
    PetscScalar cvals[2];

    if (pcbddc->nedcG) {
      ierr = ISCreateGeneral(PETSC_COMM_SELF,2,corners+2*i,PETSC_USE_POINTER,&cornersis);CHKERRQ(ierr);
    }
    ierr = PCBDDCComputeNedelecChangeEdge(lG,eedges[i],extrows[i],extcols[i],cornersis,&Gins,&GKins,cvals,work,rwork);CHKERRQ(ierr);
    if (Gins && GKins) {
      PetscScalar    *data;
      const PetscInt *rows,*cols;
      PetscInt       nrh,nch,nrc,ncc;

      ierr = ISGetIndices(eedges[i],&cols);CHKERRQ(ierr);
      /* H1 */
      ierr = ISGetIndices(extrows[i],&rows);CHKERRQ(ierr);
      ierr = MatGetSize(Gins,&nrh,&nch);CHKERRQ(ierr);
      ierr = MatDenseGetArray(Gins,&data);CHKERRQ(ierr);
      ierr = MatSetValuesLocal(T,nrh,rows,nch,cols,data,INSERT_VALUES);CHKERRQ(ierr);
      ierr = MatDenseRestoreArray(Gins,&data);CHKERRQ(ierr);
      ierr = ISRestoreIndices(extrows[i],&rows);CHKERRQ(ierr);
      /* complement */
      ierr = MatGetSize(GKins,&nrc,&ncc);CHKERRQ(ierr);
      if (!ncc) SETERRQ1(PETSC_COMM_SELF,PETSC_ERR_PLIB,"Constant function has not been generated for coarse edge %d",i);
      if (ncc + nch != nrc) SETERRQ4(PETSC_COMM_SELF,PETSC_ERR_PLIB,"The sum of the number of columns of GKins %d and Gins %d does not match %d for coarse edge %d",ncc,nch,nrc,i);
      if (ncc != 1 && pcbddc->nedcG) SETERRQ2(PETSC_COMM_SELF,PETSC_ERR_SUP,"Cannot generate the coarse discrete gradient for coarse edge %d with ncc %d",i,ncc);
      ierr = MatDenseGetArray(GKins,&data);CHKERRQ(ierr);
      ierr = MatSetValuesLocal(T,nrc,cols,ncc,cols+nch,data,INSERT_VALUES);CHKERRQ(ierr);
      ierr = MatDenseRestoreArray(GKins,&data);CHKERRQ(ierr);

      /* coarse discrete gradient */
      if (pcbddc->nedcG) {
        PetscInt cols[2];

        cols[0] = 2*i;
        cols[1] = 2*i+1;
        ierr = MatSetValuesLocal(pcbddc->nedcG,1,&i,2,cols,cvals,INSERT_VALUES);CHKERRQ(ierr);
      }
      ierr = ISRestoreIndices(eedges[i],&cols);CHKERRQ(ierr);
    }
    ierr = ISDestroy(&extrows[i]);CHKERRQ(ierr);
    ierr = ISDestroy(&extcols[i]);CHKERRQ(ierr);
    ierr = ISDestroy(&cornersis);CHKERRQ(ierr);
    ierr = MatDestroy(&Gins);CHKERRQ(ierr);
    ierr = MatDestroy(&GKins);CHKERRQ(ierr);
  }
  ierr = ISLocalToGlobalMappingDestroy(&el2g);CHKERRQ(ierr);

  /* Start assembling */
  ierr = MatAssemblyBegin(T,MAT_FINAL_ASSEMBLY);CHKERRQ(ierr);
  if (pcbddc->nedcG) {
    ierr = MatAssemblyBegin(pcbddc->nedcG,MAT_FINAL_ASSEMBLY);CHKERRQ(ierr);
  }

  /* Free */
  if (fl2g) {
    ierr = ISDestroy(&primals);CHKERRQ(ierr);
    for (i=0;i<nee;i++) {
      ierr = ISDestroy(&eedges[i]);CHKERRQ(ierr);
    }
    ierr = PetscFree(eedges);CHKERRQ(ierr);
  }

  /* hack mat_graph with primal dofs on the coarse edges */
  {
    PCBDDCGraph graph   = pcbddc->mat_graph;
    PetscInt    *oqueue = graph->queue;
    PetscInt    *ocptr  = graph->cptr;
    PetscInt    ncc,*idxs;

    /* find first primal edge */
    if (pcbddc->nedclocal) {
      ierr = ISGetIndices(pcbddc->nedclocal,(const PetscInt**)&idxs);CHKERRQ(ierr);
    } else {
      if (fl2g) {
        ierr = ISLocalToGlobalMappingApply(fl2g,nee,cedges,cedges);CHKERRQ(ierr);
      }
      idxs = cedges;
    }
    cum = 0;
    while (cum < nee && cedges[cum] < 0) cum++;

    /* adapt connected components */
    ierr = PetscMalloc2(graph->nvtxs+1,&graph->cptr,ocptr[graph->ncc],&graph->queue);CHKERRQ(ierr);
    graph->cptr[0] = 0;
    for (i=0,ncc=0;i<graph->ncc;i++) {
      PetscInt lc = ocptr[i+1]-ocptr[i];
      if (cum != nee && oqueue[ocptr[i+1]-1] == cedges[cum]) { /* this cc has a primal dof */
        graph->cptr[ncc+1] = graph->cptr[ncc]+1;
        graph->queue[graph->cptr[ncc]] = cedges[cum];
        ncc++;
        lc--;
        cum++;
        while (cum < nee && cedges[cum] < 0) cum++;
      }
      graph->cptr[ncc+1] = graph->cptr[ncc] + lc;
      for (j=0;j<lc;j++) graph->queue[graph->cptr[ncc]+j] = oqueue[ocptr[i]+j];
      ncc++;
    }
    graph->ncc = ncc;
    if (pcbddc->nedclocal) {
      ierr = ISRestoreIndices(pcbddc->nedclocal,(const PetscInt**)&idxs);CHKERRQ(ierr);
    }
    ierr = PetscFree2(ocptr,oqueue);CHKERRQ(ierr);
  }
  ierr = ISLocalToGlobalMappingDestroy(&fl2g);CHKERRQ(ierr);
  ierr = PCBDDCGraphRestoreCandidatesIS(pcbddc->mat_graph,NULL,NULL,&nee,&alleedges,&allprimals);CHKERRQ(ierr);
  ierr = PCBDDCGraphResetCSR(pcbddc->mat_graph);CHKERRQ(ierr);
  ierr = MatDestroy(&conn);CHKERRQ(ierr);

  ierr = ISDestroy(&nedfieldlocal);CHKERRQ(ierr);
  ierr = PetscFree(extrow);CHKERRQ(ierr);
  ierr = PetscFree2(work,rwork);CHKERRQ(ierr);
  ierr = PetscFree(corners);CHKERRQ(ierr);
  ierr = PetscFree(cedges);CHKERRQ(ierr);
  ierr = PetscFree(extrows);CHKERRQ(ierr);
  ierr = PetscFree(extcols);CHKERRQ(ierr);
  ierr = MatDestroy(&lG);CHKERRQ(ierr);

  /* Complete assembling */
  ierr = MatAssemblyEnd(T,MAT_FINAL_ASSEMBLY);CHKERRQ(ierr);
  if (pcbddc->nedcG) {
    ierr = MatAssemblyEnd(pcbddc->nedcG,MAT_FINAL_ASSEMBLY);CHKERRQ(ierr);
#if 0
    ierr = PetscObjectSetName((PetscObject)pcbddc->nedcG,"coarse_G");CHKERRQ(ierr);
    ierr = MatView(pcbddc->nedcG,NULL);CHKERRQ(ierr);
#endif
  }

  /* set change of basis */
  ierr = PCBDDCSetChangeOfBasisMat(pc,T,singular);CHKERRQ(ierr);
  ierr = MatDestroy(&T);CHKERRQ(ierr);

  PetscFunctionReturn(0);
}

/* the near-null space of BDDC carries information on quadrature weights,
   and these can be collinear -> so cheat with MatNullSpaceCreate
   and create a suitable set of basis vectors first */
PetscErrorCode PCBDDCNullSpaceCreate(MPI_Comm comm, PetscBool has_const, PetscInt nvecs, Vec quad_vecs[], MatNullSpace *nnsp)
{
  PetscErrorCode ierr;
  PetscInt       i;

  PetscFunctionBegin;
  for (i=0;i<nvecs;i++) {
    PetscInt first,last;

    ierr = VecGetOwnershipRange(quad_vecs[i],&first,&last);CHKERRQ(ierr);
    if (last-first < 2*nvecs && has_const) SETERRQ(PETSC_COMM_SELF,PETSC_ERR_SUP,"Not implemented");
    if (i>=first && i < last) {
      PetscScalar *data;
      ierr = VecGetArray(quad_vecs[i],&data);CHKERRQ(ierr);
      if (!has_const) {
        data[i-first] = 1.;
      } else {
        data[2*i-first] = 1./PetscSqrtReal(2.);
        data[2*i-first+1] = -1./PetscSqrtReal(2.);
      }
      ierr = VecRestoreArray(quad_vecs[i],&data);CHKERRQ(ierr);
    }
    ierr = PetscObjectStateIncrease((PetscObject)quad_vecs[i]);CHKERRQ(ierr);
  }
  ierr = MatNullSpaceCreate(comm,has_const,nvecs,quad_vecs,nnsp);CHKERRQ(ierr);
  for (i=0;i<nvecs;i++) { /* reset vectors */
    PetscInt first,last;
    ierr = VecLockPop(quad_vecs[i]);CHKERRQ(ierr);
    ierr = VecGetOwnershipRange(quad_vecs[i],&first,&last);CHKERRQ(ierr);
    if (i>=first && i < last) {
      PetscScalar *data;
      ierr = VecGetArray(quad_vecs[i],&data);CHKERRQ(ierr);
      if (!has_const) {
        data[i-first] = 0.;
      } else {
        data[2*i-first] = 0.;
        data[2*i-first+1] = 0.;
      }
      ierr = VecRestoreArray(quad_vecs[i],&data);CHKERRQ(ierr);
    }
    ierr = PetscObjectStateIncrease((PetscObject)quad_vecs[i]);CHKERRQ(ierr);
    ierr = VecLockPush(quad_vecs[i]);CHKERRQ(ierr);
  }
  PetscFunctionReturn(0);
}

PetscErrorCode PCBDDCComputeNoNetFlux(Mat A, Mat divudotp, PetscBool transpose, IS vl2l, PCBDDCGraph graph, MatNullSpace *nnsp)
{
  Mat                    loc_divudotp;
  Vec                    p,v,vins,quad_vec,*quad_vecs;
  ISLocalToGlobalMapping map;
  IS                     *faces,*edges;
  PetscScalar            *vals;
  const PetscScalar      *array;
  PetscInt               i,maxneighs,lmaxneighs,maxsize,nf,ne;
  PetscMPIInt            rank;
  PetscErrorCode         ierr;

  PetscFunctionBegin;
  ierr = PCBDDCGraphGetCandidatesIS(graph,&nf,&faces,&ne,&edges,NULL);CHKERRQ(ierr);
  if (graph->twodim) {
    lmaxneighs = 2;
  } else {
    lmaxneighs = 1;
    for (i=0;i<ne;i++) {
      const PetscInt *idxs;
      ierr = ISGetIndices(edges[i],&idxs);CHKERRQ(ierr);
      lmaxneighs = PetscMax(lmaxneighs,graph->count[idxs[0]]);
      ierr = ISRestoreIndices(edges[i],&idxs);CHKERRQ(ierr);
    }
    lmaxneighs++; /* graph count does not include self */
  }
  ierr = MPIU_Allreduce(&lmaxneighs,&maxneighs,1,MPIU_INT,MPI_MAX,PetscObjectComm((PetscObject)A));CHKERRQ(ierr);
  maxsize = 0;
  for (i=0;i<ne;i++) {
    PetscInt nn;
    ierr = ISGetLocalSize(edges[i],&nn);CHKERRQ(ierr);
    maxsize = PetscMax(maxsize,nn);
  }
  for (i=0;i<nf;i++) {
    PetscInt nn;
    ierr = ISGetLocalSize(faces[i],&nn);CHKERRQ(ierr);
    maxsize = PetscMax(maxsize,nn);
  }
  ierr = PetscMalloc1(maxsize,&vals);CHKERRQ(ierr);
  /* create vectors to hold quadrature weights */
  ierr = MatCreateVecs(A,&quad_vec,NULL);CHKERRQ(ierr);
  if (!transpose) {
    ierr = MatGetLocalToGlobalMapping(A,&map,NULL);CHKERRQ(ierr);
  } else {
    ierr = MatGetLocalToGlobalMapping(A,NULL,&map);CHKERRQ(ierr);
  }
  ierr = VecDuplicateVecs(quad_vec,maxneighs,&quad_vecs);CHKERRQ(ierr);
  ierr = VecDestroy(&quad_vec);CHKERRQ(ierr);
  ierr = PCBDDCNullSpaceCreate(PetscObjectComm((PetscObject)A),PETSC_FALSE,maxneighs,quad_vecs,nnsp);CHKERRQ(ierr);
  for (i=0;i<maxneighs;i++) {
    ierr = VecLockPop(quad_vecs[i]);CHKERRQ(ierr);
    ierr = VecSetLocalToGlobalMapping(quad_vecs[i],map);CHKERRQ(ierr);
  }

  /* compute local quad vec */
  ierr = MatISGetLocalMat(divudotp,&loc_divudotp);CHKERRQ(ierr);
  if (!transpose) {
    ierr = MatCreateVecs(loc_divudotp,&v,&p);CHKERRQ(ierr);
  } else {
    ierr = MatCreateVecs(loc_divudotp,&p,&v);CHKERRQ(ierr);
  }
  ierr = VecSet(p,1.);CHKERRQ(ierr);
  if (!transpose) {
    ierr = MatMultTranspose(loc_divudotp,p,v);CHKERRQ(ierr);
  } else {
    ierr = MatMult(loc_divudotp,p,v);CHKERRQ(ierr);
  }
  if (vl2l) {
    Mat        lA;
    VecScatter sc;

    ierr = MatISGetLocalMat(A,&lA);CHKERRQ(ierr);
    ierr = MatCreateVecs(lA,&vins,NULL);CHKERRQ(ierr);
    ierr = VecScatterCreate(v,vl2l,vins,NULL,&sc);CHKERRQ(ierr);
    ierr = VecScatterBegin(sc,v,vins,INSERT_VALUES,SCATTER_FORWARD);CHKERRQ(ierr);
    ierr = VecScatterEnd(sc,v,vins,INSERT_VALUES,SCATTER_FORWARD);CHKERRQ(ierr);
    ierr = VecScatterDestroy(&sc);CHKERRQ(ierr);
  } else {
    vins = v;
  }
  ierr = VecGetArrayRead(vins,&array);CHKERRQ(ierr);
  ierr = VecDestroy(&p);CHKERRQ(ierr);

  /* insert in global quadrature vecs */
  ierr = MPI_Comm_rank(PetscObjectComm((PetscObject)A),&rank);CHKERRQ(ierr);
  for (i=0;i<nf;i++) {
    const PetscInt    *idxs;
    PetscInt          idx,nn,j;

    ierr = ISGetIndices(faces[i],&idxs);CHKERRQ(ierr);
    ierr = ISGetLocalSize(faces[i],&nn);CHKERRQ(ierr);
    for (j=0;j<nn;j++) vals[j] = array[idxs[j]];
    ierr = PetscFindInt(rank,graph->count[idxs[0]],graph->neighbours_set[idxs[0]],&idx);CHKERRQ(ierr);
    idx  = -(idx+1);
    ierr = VecSetValuesLocal(quad_vecs[idx],nn,idxs,vals,INSERT_VALUES);CHKERRQ(ierr);
    ierr = ISRestoreIndices(faces[i],&idxs);CHKERRQ(ierr);
  }
  for (i=0;i<ne;i++) {
    const PetscInt    *idxs;
    PetscInt          idx,nn,j;

    ierr = ISGetIndices(edges[i],&idxs);CHKERRQ(ierr);
    ierr = ISGetLocalSize(edges[i],&nn);CHKERRQ(ierr);
    for (j=0;j<nn;j++) vals[j] = array[idxs[j]];
    ierr = PetscFindInt(rank,graph->count[idxs[0]],graph->neighbours_set[idxs[0]],&idx);CHKERRQ(ierr);
    idx  = -(idx+1);
    ierr = VecSetValuesLocal(quad_vecs[idx],nn,idxs,vals,INSERT_VALUES);CHKERRQ(ierr);
    ierr = ISRestoreIndices(edges[i],&idxs);CHKERRQ(ierr);
  }
  ierr = PCBDDCGraphRestoreCandidatesIS(graph,&nf,&faces,&ne,&edges,NULL);CHKERRQ(ierr);
  ierr = VecRestoreArrayRead(vins,&array);CHKERRQ(ierr);
  if (vl2l) {
    ierr = VecDestroy(&vins);CHKERRQ(ierr);
  }
  ierr = VecDestroy(&v);CHKERRQ(ierr);
  ierr = PetscFree(vals);CHKERRQ(ierr);

  /* assemble near null space */
  for (i=0;i<maxneighs;i++) {
    ierr = VecAssemblyBegin(quad_vecs[i]);CHKERRQ(ierr);
  }
  for (i=0;i<maxneighs;i++) {
    ierr = VecAssemblyEnd(quad_vecs[i]);CHKERRQ(ierr);
    ierr = VecLockPush(quad_vecs[i]);CHKERRQ(ierr);
  }
  ierr = VecDestroyVecs(maxneighs,&quad_vecs);CHKERRQ(ierr);
  PetscFunctionReturn(0);
}


PetscErrorCode PCBDDCComputeLocalTopologyInfo(PC pc)
{
  PetscErrorCode ierr;
  Vec            local,global;
  PC_BDDC        *pcbddc = (PC_BDDC*)pc->data;
  Mat_IS         *matis = (Mat_IS*)pc->pmat->data;
  PetscBool      monolithic = PETSC_FALSE;

  PetscFunctionBegin;
<<<<<<< HEAD
=======
  ierr = PetscOptionsBegin(PetscObjectComm((PetscObject)pc),((PetscObject)pc)->prefix,"BDDC topology options","PC");CHKERRQ(ierr);
  ierr = PetscOptionsBool("-pc_bddc_monolithic","Don't split dofs by block size",NULL,monolithic,&monolithic,NULL);CHKERRQ(ierr);
  ierr = PetscOptionsEnd();CHKERRQ(ierr);
  ierr = MatCreateVecs(pc->pmat,&global,NULL);CHKERRQ(ierr);
>>>>>>> 1d75c216
  /* need to convert from global to local topology information and remove references to information in global ordering */
  ierr = MatCreateVecs(pc->pmat,&global,NULL);CHKERRQ(ierr);
  ierr = MatCreateVecs(matis->A,&local,NULL);CHKERRQ(ierr);
  if (pcbddc->user_provided_isfordofs) {
    if (pcbddc->n_ISForDofs) {
      PetscInt i;
      ierr = PetscMalloc1(pcbddc->n_ISForDofs,&pcbddc->ISForDofsLocal);CHKERRQ(ierr);
      for (i=0;i<pcbddc->n_ISForDofs;i++) {
        ierr = PCBDDCGlobalToLocal(matis->rctx,global,local,pcbddc->ISForDofs[i],&pcbddc->ISForDofsLocal[i]);CHKERRQ(ierr);
        ierr = ISDestroy(&pcbddc->ISForDofs[i]);CHKERRQ(ierr);
      }
      pcbddc->n_ISForDofsLocal = pcbddc->n_ISForDofs;
      pcbddc->n_ISForDofs = 0;
      ierr = PetscFree(pcbddc->ISForDofs);CHKERRQ(ierr);
    }
  } else {
<<<<<<< HEAD
    if (!pcbddc->n_ISForDofsLocal) { /* field split not present */
      DM dm;

      ierr = PCGetDM(pc, &dm);CHKERRQ(ierr);
      if (!dm) {
        ierr = MatGetDM(pc->pmat, &dm);CHKERRQ(ierr);
      }
      if (dm) {
        IS      *fields;
        PetscInt nf,i;
        ierr = DMCreateFieldDecomposition(dm,&nf,NULL,&fields,NULL);CHKERRQ(ierr);
        ierr = PetscMalloc1(nf,&pcbddc->ISForDofsLocal);CHKERRQ(ierr);
        for (i=0;i<nf;i++) {
          ierr = PCBDDCGlobalToLocal(matis->rctx,global,local,fields[i],&pcbddc->ISForDofsLocal[i]);CHKERRQ(ierr);
          ierr = ISDestroy(&fields[i]);CHKERRQ(ierr);
        }
        ierr = PetscFree(fields);CHKERRQ(ierr);
        pcbddc->n_ISForDofsLocal = nf;
      } else { /* See if MATIS has fields attached by the conversion from MatNest */
        PetscContainer   c;

        ierr = PetscObjectQuery((PetscObject)pc->pmat,"_convert_nest_lfields",(PetscObject*)&c);CHKERRQ(ierr);
        if (c) {
          MatISLocalFields lf;
          ierr = PetscContainerGetPointer(c,(void**)&lf);CHKERRQ(ierr);
          ierr = PCBDDCSetDofsSplittingLocal(pc,lf->nr,lf->rf);CHKERRQ(ierr);
        } else { /* fallback, create the default fields if bs > 1 */
          PetscInt i, n = matis->A->rmap->n;
          ierr = MatGetBlockSize(pc->pmat,&i);CHKERRQ(ierr);
          if (i > 1) {
            pcbddc->n_ISForDofsLocal = i;
            ierr = PetscMalloc1(pcbddc->n_ISForDofsLocal,&pcbddc->ISForDofsLocal);CHKERRQ(ierr);
            for (i=0;i<pcbddc->n_ISForDofsLocal;i++) {
              ierr = ISCreateStride(PetscObjectComm((PetscObject)pc),n/pcbddc->n_ISForDofsLocal,i,pcbddc->n_ISForDofsLocal,&pcbddc->ISForDofsLocal[i]);CHKERRQ(ierr);
            }
          }
=======
    if (!pcbddc->n_ISForDofsLocal) { /* field split not present, create it in local ordering if bs > 1 */
      PetscInt i, n = matis->A->rmap->n;
      ierr = MatGetBlockSize(pc->pmat,&i);CHKERRQ(ierr);
      if (i > 1 && !monolithic) {
        pcbddc->n_ISForDofsLocal = i;
        ierr = PetscMalloc1(pcbddc->n_ISForDofsLocal,&pcbddc->ISForDofsLocal);CHKERRQ(ierr);
        for (i=0;i<pcbddc->n_ISForDofsLocal;i++) {
          ierr = ISCreateStride(PetscObjectComm((PetscObject)pc),n/pcbddc->n_ISForDofsLocal,i,pcbddc->n_ISForDofsLocal,&pcbddc->ISForDofsLocal[i]);CHKERRQ(ierr);
>>>>>>> 1d75c216
        }
      }
    } else {
      PetscInt i;
      for (i=0;i<pcbddc->n_ISForDofsLocal;i++) {
        ierr = PCBDDCConsistencyCheckIS(pc,MPI_LAND,&pcbddc->ISForDofsLocal[i]);CHKERRQ(ierr);
      }
    }
  }

  if (!pcbddc->DirichletBoundariesLocal && pcbddc->DirichletBoundaries) {
    ierr = PCBDDCGlobalToLocal(matis->rctx,global,local,pcbddc->DirichletBoundaries,&pcbddc->DirichletBoundariesLocal);CHKERRQ(ierr);
  } else if (pcbddc->DirichletBoundariesLocal) {
    ierr = PCBDDCConsistencyCheckIS(pc,MPI_LAND,&pcbddc->DirichletBoundariesLocal);CHKERRQ(ierr);
  }
  if (!pcbddc->NeumannBoundariesLocal && pcbddc->NeumannBoundaries) {
    ierr = PCBDDCGlobalToLocal(matis->rctx,global,local,pcbddc->NeumannBoundaries,&pcbddc->NeumannBoundariesLocal);CHKERRQ(ierr);
  } else if (pcbddc->NeumannBoundariesLocal) {
    ierr = PCBDDCConsistencyCheckIS(pc,MPI_LOR,&pcbddc->NeumannBoundariesLocal);CHKERRQ(ierr);
  }
  if (!pcbddc->user_primal_vertices_local && pcbddc->user_primal_vertices) {
    ierr = PCBDDCGlobalToLocal(matis->rctx,global,local,pcbddc->user_primal_vertices,&pcbddc->user_primal_vertices_local);CHKERRQ(ierr);
  }
  ierr = VecDestroy(&global);CHKERRQ(ierr);
  ierr = VecDestroy(&local);CHKERRQ(ierr);

  PetscFunctionReturn(0);
}

PetscErrorCode PCBDDCConsistencyCheckIS(PC pc, MPI_Op mop, IS *is)
{
  Mat_IS          *matis = (Mat_IS*)(pc->pmat->data);
  PetscErrorCode  ierr;
  IS              nis;
  const PetscInt  *idxs;
  PetscInt        i,nd,n = matis->A->rmap->n,*nidxs,nnd;
  PetscBool       *ld;

  PetscFunctionBegin;
  if (mop != MPI_LAND && mop != MPI_LOR) SETERRQ(PetscObjectComm((PetscObject)(pc)),PETSC_ERR_SUP,"Supported are MPI_LAND and MPI_LOR");
  ierr = MatISSetUpSF(pc->pmat);CHKERRQ(ierr);
  if (mop == MPI_LAND) {
    /* init rootdata with true */
    ld   = (PetscBool*) matis->sf_rootdata;
    for (i=0;i<pc->pmat->rmap->n;i++) ld[i] = PETSC_TRUE;
  } else {
    ierr = PetscMemzero(matis->sf_rootdata,pc->pmat->rmap->n*sizeof(PetscBool));CHKERRQ(ierr);
  }
  ierr = PetscMemzero(matis->sf_leafdata,n*sizeof(PetscBool));CHKERRQ(ierr);
  ierr = ISGetLocalSize(*is,&nd);CHKERRQ(ierr);
  ierr = ISGetIndices(*is,&idxs);CHKERRQ(ierr);
  ld   = (PetscBool*) matis->sf_leafdata;
  for (i=0;i<nd;i++)
    if (-1 < idxs[i] && idxs[i] < n)
      ld[idxs[i]] = PETSC_TRUE;
  ierr = ISRestoreIndices(*is,&idxs);CHKERRQ(ierr);
  ierr = PetscSFReduceBegin(matis->sf,MPIU_BOOL,matis->sf_leafdata,matis->sf_rootdata,mop);CHKERRQ(ierr);
  ierr = PetscSFReduceEnd(matis->sf,MPIU_BOOL,matis->sf_leafdata,matis->sf_rootdata,mop);CHKERRQ(ierr);
  ierr = PetscSFBcastBegin(matis->sf,MPIU_BOOL,matis->sf_rootdata,matis->sf_leafdata);CHKERRQ(ierr);
  ierr = PetscSFBcastEnd(matis->sf,MPIU_BOOL,matis->sf_rootdata,matis->sf_leafdata);CHKERRQ(ierr);
  if (mop == MPI_LAND) {
    ierr = PetscMalloc1(nd,&nidxs);CHKERRQ(ierr);
  } else {
    ierr = PetscMalloc1(n,&nidxs);CHKERRQ(ierr);
  }
  for (i=0,nnd=0;i<n;i++)
    if (ld[i])
      nidxs[nnd++] = i;
  ierr = ISCreateGeneral(PetscObjectComm((PetscObject)(*is)),nnd,nidxs,PETSC_OWN_POINTER,&nis);CHKERRQ(ierr);
  ierr = ISDestroy(is);CHKERRQ(ierr);
  *is  = nis;
  PetscFunctionReturn(0);
}

PetscErrorCode PCBDDCBenignRemoveInterior(PC pc,Vec r,Vec z)
{
  PC_IS             *pcis = (PC_IS*)(pc->data);
  PC_BDDC           *pcbddc = (PC_BDDC*)(pc->data);
  PetscErrorCode    ierr;

  PetscFunctionBegin;
  if (!pcbddc->benign_have_null) {
    PetscFunctionReturn(0);
  }
  if (pcbddc->ChangeOfBasisMatrix) {
    Vec swap;

    ierr = MatMultTranspose(pcbddc->ChangeOfBasisMatrix,r,pcbddc->work_change);CHKERRQ(ierr);
    swap = pcbddc->work_change;
    pcbddc->work_change = r;
    r = swap;
  }
  ierr = VecScatterBegin(pcis->global_to_D,r,pcis->vec1_D,INSERT_VALUES,SCATTER_FORWARD);CHKERRQ(ierr);
  ierr = VecScatterEnd(pcis->global_to_D,r,pcis->vec1_D,INSERT_VALUES,SCATTER_FORWARD);CHKERRQ(ierr);
  ierr = KSPSolve(pcbddc->ksp_D,pcis->vec1_D,pcis->vec2_D);CHKERRQ(ierr);
  ierr = VecSet(z,0.);CHKERRQ(ierr);
  ierr = VecScatterBegin(pcis->global_to_D,pcis->vec2_D,z,INSERT_VALUES,SCATTER_REVERSE);CHKERRQ(ierr);
  ierr = VecScatterEnd(pcis->global_to_D,pcis->vec2_D,z,INSERT_VALUES,SCATTER_REVERSE);CHKERRQ(ierr);
  if (pcbddc->ChangeOfBasisMatrix) {
    pcbddc->work_change = r;
    ierr = VecCopy(z,pcbddc->work_change);CHKERRQ(ierr);
    ierr = MatMult(pcbddc->ChangeOfBasisMatrix,pcbddc->work_change,z);CHKERRQ(ierr);
  }
  PetscFunctionReturn(0);
}

PetscErrorCode PCBDDCBenignMatMult_Private_Private(Mat A, Vec x, Vec y, PetscBool transpose)
{
  PCBDDCBenignMatMult_ctx ctx;
  PetscErrorCode          ierr;
  PetscBool               apply_right,apply_left,reset_x;

  PetscFunctionBegin;
  ierr = MatShellGetContext(A,&ctx);CHKERRQ(ierr);
  if (transpose) {
    apply_right = ctx->apply_left;
    apply_left = ctx->apply_right;
  } else {
    apply_right = ctx->apply_right;
    apply_left = ctx->apply_left;
  }
  reset_x = PETSC_FALSE;
  if (apply_right) {
    const PetscScalar *ax;
    PetscInt          nl,i;

    ierr = VecGetLocalSize(x,&nl);CHKERRQ(ierr);
    ierr = VecGetArrayRead(x,&ax);CHKERRQ(ierr);
    ierr = PetscMemcpy(ctx->work,ax,nl*sizeof(PetscScalar));CHKERRQ(ierr);
    ierr = VecRestoreArrayRead(x,&ax);CHKERRQ(ierr);
    for (i=0;i<ctx->benign_n;i++) {
      PetscScalar    sum,val;
      const PetscInt *idxs;
      PetscInt       nz,j;
      ierr = ISGetLocalSize(ctx->benign_zerodiag_subs[i],&nz);CHKERRQ(ierr);
      ierr = ISGetIndices(ctx->benign_zerodiag_subs[i],&idxs);CHKERRQ(ierr);
      sum = 0.;
      if (ctx->apply_p0) {
        val = ctx->work[idxs[nz-1]];
        for (j=0;j<nz-1;j++) {
          sum += ctx->work[idxs[j]];
          ctx->work[idxs[j]] += val;
        }
      } else {
        for (j=0;j<nz-1;j++) {
          sum += ctx->work[idxs[j]];
        }
      }
      ctx->work[idxs[nz-1]] -= sum;
      ierr = ISRestoreIndices(ctx->benign_zerodiag_subs[i],&idxs);CHKERRQ(ierr);
    }
    ierr = VecPlaceArray(x,ctx->work);CHKERRQ(ierr);
    reset_x = PETSC_TRUE;
  }
  if (transpose) {
    ierr = MatMultTranspose(ctx->A,x,y);CHKERRQ(ierr);
  } else {
    ierr = MatMult(ctx->A,x,y);CHKERRQ(ierr);
  }
  if (reset_x) {
    ierr = VecResetArray(x);CHKERRQ(ierr);
  }
  if (apply_left) {
    PetscScalar *ay;
    PetscInt    i;

    ierr = VecGetArray(y,&ay);CHKERRQ(ierr);
    for (i=0;i<ctx->benign_n;i++) {
      PetscScalar    sum,val;
      const PetscInt *idxs;
      PetscInt       nz,j;
      ierr = ISGetLocalSize(ctx->benign_zerodiag_subs[i],&nz);CHKERRQ(ierr);
      ierr = ISGetIndices(ctx->benign_zerodiag_subs[i],&idxs);CHKERRQ(ierr);
      val = -ay[idxs[nz-1]];
      if (ctx->apply_p0) {
        sum = 0.;
        for (j=0;j<nz-1;j++) {
          sum += ay[idxs[j]];
          ay[idxs[j]] += val;
        }
        ay[idxs[nz-1]] += sum;
      } else {
        for (j=0;j<nz-1;j++) {
          ay[idxs[j]] += val;
        }
        ay[idxs[nz-1]] = 0.;
      }
      ierr = ISRestoreIndices(ctx->benign_zerodiag_subs[i],&idxs);CHKERRQ(ierr);
    }
    ierr = VecRestoreArray(y,&ay);CHKERRQ(ierr);
  }
  PetscFunctionReturn(0);
}

PetscErrorCode PCBDDCBenignMatMultTranspose_Private(Mat A, Vec x, Vec y)
{
  PetscErrorCode ierr;

  PetscFunctionBegin;
  ierr = PCBDDCBenignMatMult_Private_Private(A,x,y,PETSC_TRUE);CHKERRQ(ierr);
  PetscFunctionReturn(0);
}

PetscErrorCode PCBDDCBenignMatMult_Private(Mat A, Vec x, Vec y)
{
  PetscErrorCode ierr;

  PetscFunctionBegin;
  ierr = PCBDDCBenignMatMult_Private_Private(A,x,y,PETSC_FALSE);CHKERRQ(ierr);
  PetscFunctionReturn(0);
}

PetscErrorCode PCBDDCBenignShellMat(PC pc, PetscBool restore)
{
  PC_IS                   *pcis = (PC_IS*)pc->data;
  PC_BDDC                 *pcbddc = (PC_BDDC*)pc->data;
  PCBDDCBenignMatMult_ctx ctx;
  PetscErrorCode          ierr;

  PetscFunctionBegin;
  if (!restore) {
    Mat                A_IB,A_BI;
    PetscScalar        *work;
    PCBDDCReuseSolvers reuse = pcbddc->sub_schurs ? pcbddc->sub_schurs->reuse_solver : NULL;

    if (pcbddc->benign_original_mat) SETERRQ(PETSC_COMM_SELF,PETSC_ERR_PLIB,"Benign original mat has not been restored");
    if (!pcbddc->benign_change || !pcbddc->benign_n || pcbddc->benign_change_explicit) PetscFunctionReturn(0);
    ierr = PetscMalloc1(pcis->n,&work);CHKERRQ(ierr);
    ierr = MatCreate(PETSC_COMM_SELF,&A_IB);CHKERRQ(ierr);
    ierr = MatSetSizes(A_IB,pcis->n-pcis->n_B,pcis->n_B,PETSC_DECIDE,PETSC_DECIDE);CHKERRQ(ierr);
    ierr = MatSetType(A_IB,MATSHELL);CHKERRQ(ierr);
    ierr = MatShellSetOperation(A_IB,MATOP_MULT,(void (*)(void))PCBDDCBenignMatMult_Private);CHKERRQ(ierr);
    ierr = MatShellSetOperation(A_IB,MATOP_MULT_TRANSPOSE,(void (*)(void))PCBDDCBenignMatMultTranspose_Private);CHKERRQ(ierr);
    ierr = PetscNew(&ctx);CHKERRQ(ierr);
    ierr = MatShellSetContext(A_IB,ctx);CHKERRQ(ierr);
    ctx->apply_left = PETSC_TRUE;
    ctx->apply_right = PETSC_FALSE;
    ctx->apply_p0 = PETSC_FALSE;
    ctx->benign_n = pcbddc->benign_n;
    if (reuse) {
      ctx->benign_zerodiag_subs = reuse->benign_zerodiag_subs;
      ctx->free = PETSC_FALSE;
    } else { /* TODO: could be optimized for successive solves */
      ISLocalToGlobalMapping N_to_D;
      PetscInt               i;

      ierr = ISLocalToGlobalMappingCreateIS(pcis->is_I_local,&N_to_D);CHKERRQ(ierr);
      ierr = PetscMalloc1(pcbddc->benign_n,&ctx->benign_zerodiag_subs);CHKERRQ(ierr);
      for (i=0;i<pcbddc->benign_n;i++) {
        ierr = ISGlobalToLocalMappingApplyIS(N_to_D,IS_GTOLM_DROP,pcbddc->benign_zerodiag_subs[i],&ctx->benign_zerodiag_subs[i]);CHKERRQ(ierr);
      }
      ierr = ISLocalToGlobalMappingDestroy(&N_to_D);CHKERRQ(ierr);
      ctx->free = PETSC_TRUE;
    }
    ctx->A = pcis->A_IB;
    ctx->work = work;
    ierr = MatSetUp(A_IB);CHKERRQ(ierr);
    ierr = MatAssemblyBegin(A_IB,MAT_FINAL_ASSEMBLY);CHKERRQ(ierr);
    ierr = MatAssemblyEnd(A_IB,MAT_FINAL_ASSEMBLY);CHKERRQ(ierr);
    pcis->A_IB = A_IB;

    /* A_BI as A_IB^T */
    ierr = MatCreateTranspose(A_IB,&A_BI);CHKERRQ(ierr);
    pcbddc->benign_original_mat = pcis->A_BI;
    pcis->A_BI = A_BI;
  } else {
    if (!pcbddc->benign_original_mat) {
      PetscFunctionReturn(0);
    }
    ierr = MatShellGetContext(pcis->A_IB,&ctx);CHKERRQ(ierr);
    ierr = MatDestroy(&pcis->A_IB);CHKERRQ(ierr);
    pcis->A_IB = ctx->A;
    ctx->A = NULL;
    ierr = MatDestroy(&pcis->A_BI);CHKERRQ(ierr);
    pcis->A_BI = pcbddc->benign_original_mat;
    pcbddc->benign_original_mat = NULL;
    if (ctx->free) {
      PetscInt i;
      for (i=0;i<ctx->benign_n;i++) {
        ierr = ISDestroy(&ctx->benign_zerodiag_subs[i]);CHKERRQ(ierr);
      }
      ierr = PetscFree(ctx->benign_zerodiag_subs);CHKERRQ(ierr);
    }
    ierr = PetscFree(ctx->work);CHKERRQ(ierr);
    ierr = PetscFree(ctx);CHKERRQ(ierr);
  }
  PetscFunctionReturn(0);
}

/* used just in bddc debug mode */
PetscErrorCode PCBDDCBenignProject(PC pc, IS is1, IS is2, Mat *B)
{
  PC_BDDC        *pcbddc = (PC_BDDC*)pc->data;
  Mat_IS         *matis = (Mat_IS*)pc->pmat->data;
  Mat            An;
  PetscErrorCode ierr;

  PetscFunctionBegin;
  ierr = MatPtAP(matis->A,pcbddc->benign_change,MAT_INITIAL_MATRIX,2.0,&An);CHKERRQ(ierr);
  ierr = MatZeroRowsColumns(An,pcbddc->benign_n,pcbddc->benign_p0_lidx,1.0,NULL,NULL);CHKERRQ(ierr);
  if (is1) {
    ierr = MatCreateSubMatrix(An,is1,is2,MAT_INITIAL_MATRIX,B);CHKERRQ(ierr);
    ierr = MatDestroy(&An);CHKERRQ(ierr);
  } else {
    *B = An;
  }
  PetscFunctionReturn(0);
}

/* TODO: add reuse flag */
PetscErrorCode MatSeqAIJCompress(Mat A, Mat *B)
{
  Mat            Bt;
  PetscScalar    *a,*bdata;
  const PetscInt *ii,*ij;
  PetscInt       m,n,i,nnz,*bii,*bij;
  PetscBool      flg_row;
  PetscErrorCode ierr;

  PetscFunctionBegin;
  ierr = MatGetSize(A,&n,&m);CHKERRQ(ierr);
  ierr = MatGetRowIJ(A,0,PETSC_FALSE,PETSC_FALSE,&n,&ii,&ij,&flg_row);CHKERRQ(ierr);
  ierr = MatSeqAIJGetArray(A,&a);CHKERRQ(ierr);
  nnz = n;
  for (i=0;i<ii[n];i++) {
    if (PetscLikely(PetscAbsScalar(a[i]) > PETSC_SMALL)) nnz++;
  }
  ierr = PetscMalloc1(n+1,&bii);CHKERRQ(ierr);
  ierr = PetscMalloc1(nnz,&bij);CHKERRQ(ierr);
  ierr = PetscMalloc1(nnz,&bdata);CHKERRQ(ierr);
  nnz = 0;
  bii[0] = 0;
  for (i=0;i<n;i++) {
    PetscInt j;
    for (j=ii[i];j<ii[i+1];j++) {
      PetscScalar entry = a[j];
      if (PetscLikely(PetscAbsScalar(entry) > PETSC_SMALL) || ij[j] == i) {
        bij[nnz] = ij[j];
        bdata[nnz] = entry;
        nnz++;
      }
    }
    bii[i+1] = nnz;
  }
  ierr = MatSeqAIJRestoreArray(A,&a);CHKERRQ(ierr);
  ierr = MatCreateSeqAIJWithArrays(PetscObjectComm((PetscObject)A),n,m,bii,bij,bdata,&Bt);CHKERRQ(ierr);
  ierr = MatRestoreRowIJ(A,0,PETSC_FALSE,PETSC_FALSE,&n,&ii,&ij,&flg_row);CHKERRQ(ierr);
  {
    Mat_SeqAIJ *b = (Mat_SeqAIJ*)(Bt->data);
    b->free_a = PETSC_TRUE;
    b->free_ij = PETSC_TRUE;
  }
  *B = Bt;
  PetscFunctionReturn(0);
}

PetscErrorCode PCBDDCDetectDisconnectedComponents(PC pc, PetscInt *ncc, IS* cc[], IS* primalv)
{
  Mat                    B = NULL;
  DM                     dm;
  IS                     is_dummy,*cc_n;
  ISLocalToGlobalMapping l2gmap_dummy;
  PCBDDCGraph            graph;
  PetscInt               *xadj_filtered = NULL,*adjncy_filtered = NULL;
  PetscInt               i,n;
  PetscInt               *xadj,*adjncy;
  PetscBool              isplex = PETSC_FALSE;
  PetscErrorCode         ierr;

  PetscFunctionBegin;
  ierr = PCBDDCGraphCreate(&graph);CHKERRQ(ierr);
  ierr = PCGetDM(pc,&dm);CHKERRQ(ierr);
  if (!dm) {
    ierr = MatGetDM(pc->pmat,&dm);CHKERRQ(ierr);
  }
  if (dm) {
    ierr = PetscObjectTypeCompare((PetscObject)dm,DMPLEX,&isplex);CHKERRQ(ierr);
  }
  if (isplex) { /* this code has been modified from plexpartition.c */
    PetscInt       p, pStart, pEnd, a, adjSize, idx, size, nroots;
    PetscInt      *adj = NULL;
    IS             cellNumbering;
    const PetscInt *cellNum;
    PetscBool      useCone, useClosure;
    PetscSection   section;
    PetscSegBuffer adjBuffer;
    PetscSF        sfPoint;
    PetscErrorCode ierr;

    PetscFunctionBegin;
    ierr = DMPlexGetHeightStratum(dm, 0, &pStart, &pEnd);CHKERRQ(ierr);
    ierr = DMGetPointSF(dm, &sfPoint);CHKERRQ(ierr);
    ierr = PetscSFGetGraph(sfPoint, &nroots, NULL, NULL, NULL);CHKERRQ(ierr);
    /* Build adjacency graph via a section/segbuffer */
    ierr = PetscSectionCreate(PetscObjectComm((PetscObject) dm), &section);CHKERRQ(ierr);
    ierr = PetscSectionSetChart(section, pStart, pEnd);CHKERRQ(ierr);
    ierr = PetscSegBufferCreate(sizeof(PetscInt),1000,&adjBuffer);CHKERRQ(ierr);
    /* Always use FVM adjacency to create partitioner graph */
    ierr = DMPlexGetAdjacencyUseCone(dm, &useCone);CHKERRQ(ierr);
    ierr = DMPlexGetAdjacencyUseClosure(dm, &useClosure);CHKERRQ(ierr);
    ierr = DMPlexSetAdjacencyUseCone(dm, PETSC_TRUE);CHKERRQ(ierr);
    ierr = DMPlexSetAdjacencyUseClosure(dm, PETSC_FALSE);CHKERRQ(ierr);
    ierr = DMPlexCreateCellNumbering_Internal(dm, PETSC_TRUE, &cellNumbering);CHKERRQ(ierr);
    ierr = ISGetIndices(cellNumbering, &cellNum);CHKERRQ(ierr);
    for (n = 0, p = pStart; p < pEnd; p++) {
      /* Skip non-owned cells in parallel (ParMetis expects no overlap) */
      if (nroots > 0) {if (cellNum[p] < 0) continue;}
      adjSize = PETSC_DETERMINE;
      ierr = DMPlexGetAdjacency(dm, p, &adjSize, &adj);CHKERRQ(ierr);
      for (a = 0; a < adjSize; ++a) {
        const PetscInt point = adj[a];
        if (point != p && pStart <= point && point < pEnd) {
          PetscInt *PETSC_RESTRICT pBuf;
          ierr = PetscSectionAddDof(section, p, 1);CHKERRQ(ierr);
          ierr = PetscSegBufferGetInts(adjBuffer, 1, &pBuf);CHKERRQ(ierr);
          *pBuf = point;
        }
      }
      n++;
    }
    ierr = DMPlexSetAdjacencyUseCone(dm, useCone);CHKERRQ(ierr);
    ierr = DMPlexSetAdjacencyUseClosure(dm, useClosure);CHKERRQ(ierr);
    /* Derive CSR graph from section/segbuffer */
    ierr = PetscSectionSetUp(section);CHKERRQ(ierr);
    ierr = PetscSectionGetStorageSize(section, &size);CHKERRQ(ierr);
    ierr = PetscMalloc1(n+1, &xadj);CHKERRQ(ierr);
    for (idx = 0, p = pStart; p < pEnd; p++) {
      if (nroots > 0) {if (cellNum[p] < 0) continue;}
      ierr = PetscSectionGetOffset(section, p, &(xadj[idx++]));CHKERRQ(ierr);
    }
    xadj[n] = size;
    ierr = PetscSegBufferExtractAlloc(adjBuffer, &adjncy);CHKERRQ(ierr);
    /* Clean up */
    ierr = ISDestroy(&cellNumbering);CHKERRQ(ierr);
    ierr = PetscSegBufferDestroy(&adjBuffer);CHKERRQ(ierr);
    ierr = PetscSectionDestroy(&section);CHKERRQ(ierr);
    ierr = PetscFree(adj);CHKERRQ(ierr);
    graph->xadj = xadj;
    graph->adjncy = adjncy;
  } else {
    Mat       A;
    PetscBool filter = PETSC_FALSE, isseqaij, flg_row;

    ierr = MatISGetLocalMat(pc->pmat,&A);CHKERRQ(ierr);
    if (!A->rmap->N || !A->cmap->N) {
      *ncc = 0;
      *cc = NULL;
      PetscFunctionReturn(0);
    }
    ierr = PetscObjectTypeCompare((PetscObject)A,MATSEQAIJ,&isseqaij);CHKERRQ(ierr);
    if (!isseqaij && filter) {
      PetscBool isseqdense;

      ierr = PetscObjectTypeCompare((PetscObject)A,MATSEQDENSE,&isseqdense);CHKERRQ(ierr);
      if (!isseqdense) {
        ierr = MatConvert(A,MATSEQAIJ,MAT_INITIAL_MATRIX,&B);CHKERRQ(ierr);
      } else { /* TODO: rectangular case and LDA */
        PetscScalar *array;
        PetscReal   chop=1.e-6;

        ierr = MatDuplicate(A,MAT_COPY_VALUES,&B);CHKERRQ(ierr);
        ierr = MatDenseGetArray(B,&array);CHKERRQ(ierr);
        ierr = MatGetSize(B,&n,NULL);CHKERRQ(ierr);
        for (i=0;i<n;i++) {
          PetscInt j;
          for (j=i+1;j<n;j++) {
            PetscReal thresh = chop*(PetscAbsScalar(array[i*(n+1)])+PetscAbsScalar(array[j*(n+1)]));
            if (PetscAbsScalar(array[i*n+j]) < thresh) array[i*n+j] = 0.;
            if (PetscAbsScalar(array[j*n+i]) < thresh) array[j*n+i] = 0.;
          }
        }
        ierr = MatDenseRestoreArray(B,&array);CHKERRQ(ierr);
        ierr = MatConvert(B,MATSEQAIJ,MAT_INPLACE_MATRIX,&B);CHKERRQ(ierr);
      }
    } else {
      ierr = PetscObjectReference((PetscObject)A);CHKERRQ(ierr);
      B = A;
    }
    ierr = MatGetRowIJ(B,0,PETSC_TRUE,PETSC_FALSE,&n,(const PetscInt**)&xadj,(const PetscInt**)&adjncy,&flg_row);CHKERRQ(ierr);

    /* if filter is true, then removes entries lower than PETSC_SMALL in magnitude */
    if (filter) {
      PetscScalar *data;
      PetscInt    j,cum;

      ierr = PetscCalloc2(n+1,&xadj_filtered,xadj[n],&adjncy_filtered);CHKERRQ(ierr);
      ierr = MatSeqAIJGetArray(B,&data);CHKERRQ(ierr);
      cum = 0;
      for (i=0;i<n;i++) {
        PetscInt t;

        for (j=xadj[i];j<xadj[i+1];j++) {
          if (PetscUnlikely(PetscAbsScalar(data[j]) < PETSC_SMALL)) {
            continue;
          }
          adjncy_filtered[cum+xadj_filtered[i]++] = adjncy[j];
        }
        t = xadj_filtered[i];
        xadj_filtered[i] = cum;
        cum += t;
      }
      ierr = MatSeqAIJRestoreArray(B,&data);CHKERRQ(ierr);
      graph->xadj = xadj_filtered;
      graph->adjncy = adjncy_filtered;
    } else {
      graph->xadj = xadj;
      graph->adjncy = adjncy;
    }
  }
  /* compute local connected components using PCBDDCGraph */
  ierr = ISCreateStride(PETSC_COMM_SELF,n,0,1,&is_dummy);CHKERRQ(ierr);
  ierr = ISLocalToGlobalMappingCreateIS(is_dummy,&l2gmap_dummy);CHKERRQ(ierr);
  ierr = ISDestroy(&is_dummy);CHKERRQ(ierr);
  ierr = PCBDDCGraphInit(graph,l2gmap_dummy,n,PETSC_MAX_INT);CHKERRQ(ierr);
  ierr = ISLocalToGlobalMappingDestroy(&l2gmap_dummy);CHKERRQ(ierr);
  ierr = PCBDDCGraphSetUp(graph,1,NULL,NULL,0,NULL,NULL);CHKERRQ(ierr);
  ierr = PCBDDCGraphComputeConnectedComponents(graph);CHKERRQ(ierr);

  /* partial clean up */
  ierr = PetscFree2(xadj_filtered,adjncy_filtered);CHKERRQ(ierr);
  if (B) {
    PetscBool flg_row;
    ierr = MatRestoreRowIJ(B,0,PETSC_TRUE,PETSC_FALSE,&n,(const PetscInt**)&xadj,(const PetscInt**)&adjncy,&flg_row);CHKERRQ(ierr);
    ierr = MatDestroy(&B);CHKERRQ(ierr);
  }
  if (isplex) {
    ierr = PetscFree(xadj);CHKERRQ(ierr);
    ierr = PetscFree(adjncy);CHKERRQ(ierr);
  }

  /* get back data */
  if (isplex) {
    if (ncc) *ncc = graph->ncc;
    if (cc || primalv) {
      Mat          A;
      PetscBT      btv,btvt;
      PetscSection subSection;
      PetscInt     *ids,cum,cump,*cids,*pids;

      ierr = DMPlexGetSubdomainSection(dm,&subSection);CHKERRQ(ierr);
      ierr = MatISGetLocalMat(pc->pmat,&A);CHKERRQ(ierr);
      ierr = PetscMalloc3(A->rmap->n,&ids,graph->ncc+1,&cids,A->rmap->n,&pids);CHKERRQ(ierr);
      ierr = PetscBTCreate(A->rmap->n,&btv);CHKERRQ(ierr);
      ierr = PetscBTCreate(A->rmap->n,&btvt);CHKERRQ(ierr);

      cids[0] = 0;
      for (i = 0, cump = 0, cum = 0; i < graph->ncc; i++) {
        PetscInt j;

        ierr = PetscBTMemzero(A->rmap->n,btvt);CHKERRQ(ierr);
        for (j = graph->cptr[i]; j < graph->cptr[i+1]; j++) {
          PetscInt k, size, *closure = NULL, cell = graph->queue[j];

          ierr = DMPlexGetTransitiveClosure(dm,cell,PETSC_TRUE,&size,&closure);CHKERRQ(ierr);
          for (k = 0; k < 2*size; k += 2) {
            PetscInt s, p = closure[k], off, dof, cdof;

            ierr = PetscSectionGetConstraintDof(subSection, p, &cdof);CHKERRQ(ierr);
            ierr = PetscSectionGetOffset(subSection,p,&off);CHKERRQ(ierr);
            ierr = PetscSectionGetDof(subSection,p,&dof);CHKERRQ(ierr);
            for (s = 0; s < dof-cdof; s++) {
              if (PetscBTLookupSet(btvt,off+s)) continue;
              if (!PetscBTLookup(btv,off+s)) {
                ids[cum++] = off+s;
              } else { /* cross-vertex */
                pids[cump++] = off+s;
              }
            }
          }
          ierr = DMPlexRestoreTransitiveClosure(dm,cell,PETSC_TRUE,&size,&closure);CHKERRQ(ierr);
        }
        cids[i+1] = cum;
        /* mark dofs as already assigned */
        for (j = cids[i]; j < cids[i+1]; j++) {
          ierr = PetscBTSet(btv,ids[j]);CHKERRQ(ierr);
        }
      }
      if (cc) {
        ierr = PetscMalloc1(graph->ncc,&cc_n);CHKERRQ(ierr);
        for (i = 0; i < graph->ncc; i++) {
          ierr = ISCreateGeneral(PETSC_COMM_SELF,cids[i+1]-cids[i],ids+cids[i],PETSC_COPY_VALUES,&cc_n[i]);CHKERRQ(ierr);
        }
        *cc = cc_n;
      }
      if (primalv) {
        ierr = ISCreateGeneral(PetscObjectComm((PetscObject)pc),cump,pids,PETSC_COPY_VALUES,primalv);CHKERRQ(ierr);
      }
      ierr = PetscFree3(ids,cids,pids);CHKERRQ(ierr);
      ierr = PetscBTDestroy(&btv);CHKERRQ(ierr);
      ierr = PetscBTDestroy(&btvt);CHKERRQ(ierr);
    }
  } else {
    if (ncc) *ncc = graph->ncc;
    if (cc) {
      ierr = PetscMalloc1(graph->ncc,&cc_n);CHKERRQ(ierr);
      for (i=0;i<graph->ncc;i++) {
        ierr = ISCreateGeneral(PETSC_COMM_SELF,graph->cptr[i+1]-graph->cptr[i],graph->queue+graph->cptr[i],PETSC_COPY_VALUES,&cc_n[i]);CHKERRQ(ierr);
      }
      *cc = cc_n;
    }
    if (primalv) *primalv = NULL;
  }
  /* clean up graph */
  graph->xadj = 0;
  graph->adjncy = 0;
  ierr = PCBDDCGraphDestroy(&graph);CHKERRQ(ierr);
  PetscFunctionReturn(0);
}

PetscErrorCode PCBDDCBenignCheck(PC pc, IS zerodiag)
{
  PC_BDDC*       pcbddc = (PC_BDDC*)pc->data;
  PC_IS*         pcis = (PC_IS*)(pc->data);
  IS             dirIS = NULL;
  PetscInt       i;
  PetscErrorCode ierr;

  PetscFunctionBegin;
  ierr = PCBDDCGraphGetDirichletDofs(pcbddc->mat_graph,&dirIS);CHKERRQ(ierr);
  if (zerodiag) {
    Mat            A;
    Vec            vec3_N;
    PetscScalar    *vals;
    const PetscInt *idxs;
    PetscInt       nz,*count;

    /* p0 */
    ierr = VecSet(pcis->vec1_N,0.);CHKERRQ(ierr);
    ierr = PetscMalloc1(pcis->n,&vals);CHKERRQ(ierr);
    ierr = ISGetLocalSize(zerodiag,&nz);CHKERRQ(ierr);
    ierr = ISGetIndices(zerodiag,&idxs);CHKERRQ(ierr);
    for (i=0;i<nz;i++) vals[i] = 1.;
    ierr = VecSetValues(pcis->vec1_N,nz,idxs,vals,INSERT_VALUES);CHKERRQ(ierr);
    ierr = VecAssemblyBegin(pcis->vec1_N);CHKERRQ(ierr);
    ierr = VecAssemblyEnd(pcis->vec1_N);CHKERRQ(ierr);
    /* v_I */
    ierr = VecSetRandom(pcis->vec2_N,NULL);CHKERRQ(ierr);
    for (i=0;i<nz;i++) vals[i] = 0.;
    ierr = VecSetValues(pcis->vec2_N,nz,idxs,vals,INSERT_VALUES);CHKERRQ(ierr);
    ierr = ISRestoreIndices(zerodiag,&idxs);CHKERRQ(ierr);
    ierr = ISGetIndices(pcis->is_B_local,&idxs);CHKERRQ(ierr);
    for (i=0;i<pcis->n_B;i++) vals[i] = 0.;
    ierr = VecSetValues(pcis->vec2_N,pcis->n_B,idxs,vals,INSERT_VALUES);CHKERRQ(ierr);
    ierr = ISRestoreIndices(pcis->is_B_local,&idxs);CHKERRQ(ierr);
    if (dirIS) {
      PetscInt n;

      ierr = ISGetLocalSize(dirIS,&n);CHKERRQ(ierr);
      ierr = ISGetIndices(dirIS,&idxs);CHKERRQ(ierr);
      for (i=0;i<n;i++) vals[i] = 0.;
      ierr = VecSetValues(pcis->vec2_N,n,idxs,vals,INSERT_VALUES);CHKERRQ(ierr);
      ierr = ISRestoreIndices(dirIS,&idxs);CHKERRQ(ierr);
    }
    ierr = VecAssemblyBegin(pcis->vec2_N);CHKERRQ(ierr);
    ierr = VecAssemblyEnd(pcis->vec2_N);CHKERRQ(ierr);
    ierr = VecDuplicate(pcis->vec1_N,&vec3_N);CHKERRQ(ierr);
    ierr = VecSet(vec3_N,0.);CHKERRQ(ierr);
    ierr = MatISGetLocalMat(pc->pmat,&A);CHKERRQ(ierr);
    ierr = MatMult(A,pcis->vec1_N,vec3_N);CHKERRQ(ierr);
    ierr = VecDot(vec3_N,pcis->vec2_N,&vals[0]);CHKERRQ(ierr);
    if (PetscAbsScalar(vals[0]) > 1.e-1) SETERRQ1(PETSC_COMM_SELF,PETSC_ERR_SUP,"Benign trick can not be applied! b(v_I,p_0) = %1.6e (should be numerically 0.)",PetscAbsScalar(vals[0]));
    ierr = PetscFree(vals);CHKERRQ(ierr);
    ierr = VecDestroy(&vec3_N);CHKERRQ(ierr);

    /* there should not be any pressure dofs lying on the interface */
    ierr = PetscCalloc1(pcis->n,&count);CHKERRQ(ierr);
    ierr = ISGetIndices(pcis->is_B_local,&idxs);CHKERRQ(ierr);
    for (i=0;i<pcis->n_B;i++) count[idxs[i]]++;
    ierr = ISRestoreIndices(pcis->is_B_local,&idxs);CHKERRQ(ierr);
    ierr = ISGetIndices(zerodiag,&idxs);CHKERRQ(ierr);
    for (i=0;i<nz;i++) if (count[idxs[i]]) SETERRQ1(PETSC_COMM_SELF,PETSC_ERR_SUP,"Benign trick can not be applied! pressure dof %d is an interface dof",idxs[i]);
    ierr = ISRestoreIndices(zerodiag,&idxs);CHKERRQ(ierr);
    ierr = PetscFree(count);CHKERRQ(ierr);
  }
  ierr = ISDestroy(&dirIS);CHKERRQ(ierr);

  /* check PCBDDCBenignGetOrSetP0 */
  ierr = VecSetRandom(pcis->vec1_global,NULL);CHKERRQ(ierr);
  for (i=0;i<pcbddc->benign_n;i++) pcbddc->benign_p0[i] = -PetscGlobalRank-i;
  ierr = PCBDDCBenignGetOrSetP0(pc,pcis->vec1_global,PETSC_FALSE);CHKERRQ(ierr);
  for (i=0;i<pcbddc->benign_n;i++) pcbddc->benign_p0[i] = 1;
  ierr = PCBDDCBenignGetOrSetP0(pc,pcis->vec1_global,PETSC_TRUE);CHKERRQ(ierr);
  for (i=0;i<pcbddc->benign_n;i++) {
    PetscInt val = PetscRealPart(pcbddc->benign_p0[i]);
    if (val != -PetscGlobalRank-i) SETERRQ3(PETSC_COMM_SELF,PETSC_ERR_PLIB,"Error testing PCBDDCBenignGetOrSetP0! Found %g at %d instead of %g\n",PetscRealPart(pcbddc->benign_p0[i]),i,-PetscGlobalRank-i);CHKERRQ(ierr);
  }
  PetscFunctionReturn(0);
}

PetscErrorCode PCBDDCBenignDetectSaddlePoint(PC pc, IS *zerodiaglocal)
{
  PC_BDDC*       pcbddc = (PC_BDDC*)pc->data;
  IS             pressures,zerodiag,zerodiag_save,*zerodiag_subs;
  PetscInt       nz,n;
  PetscInt       *interior_dofs,n_interior_dofs,nneu;
  PetscBool      sorted,have_null,has_null_pressures,recompute_zerodiag,checkb;
  PetscErrorCode ierr;

  PetscFunctionBegin;
  ierr = PetscSFDestroy(&pcbddc->benign_sf);CHKERRQ(ierr);
  ierr = MatDestroy(&pcbddc->benign_B0);CHKERRQ(ierr);
  for (n=0;n<pcbddc->benign_n;n++) {
    ierr = ISDestroy(&pcbddc->benign_zerodiag_subs[n]);CHKERRQ(ierr);
  }
  ierr = PetscFree(pcbddc->benign_zerodiag_subs);CHKERRQ(ierr);
  pcbddc->benign_n = 0;

  /* if a local info on dofs is present, uses the last field for "pressures" (or fid by command line)
     otherwise, it uses only zerodiagonal dofs (ok if the pressure block is all zero; it could fail if it is not)
     Checks if all the pressure dofs in each subdomain have a zero diagonal
     If not, a change of basis on pressures is not needed
     since the local Schur complements are already SPD
  */
  has_null_pressures = PETSC_TRUE;
  have_null = PETSC_TRUE;
  if (pcbddc->n_ISForDofsLocal) {
    IS       iP = NULL;
    PetscInt npl,*idxs,p = pcbddc->n_ISForDofsLocal-1;

    ierr = PetscOptionsBegin(PetscObjectComm((PetscObject)pc),((PetscObject)pc)->prefix,"BDDC benign options","PC");CHKERRQ(ierr);
    ierr = PetscOptionsInt("-pc_bddc_pressure_field","Field id for pressures",NULL,p,&p,NULL);CHKERRQ(ierr);
    ierr = PetscOptionsEnd();CHKERRQ(ierr);
    if (p < 0 || p > pcbddc->n_ISForDofsLocal-1) SETERRQ1(PetscObjectComm((PetscObject)pc),PETSC_ERR_USER,"Invalid field id for pressures %D",p);
    /* Dofs splitting for BDDC cannot have PETSC_COMM_SELF, so create a sequential IS */
    ierr = ISGetLocalSize(pcbddc->ISForDofsLocal[p],&npl);CHKERRQ(ierr);
    ierr = ISGetIndices(pcbddc->ISForDofsLocal[p],(const PetscInt**)&idxs);CHKERRQ(ierr);
    ierr = ISCreateGeneral(PETSC_COMM_SELF,npl,idxs,PETSC_COPY_VALUES,&pressures);CHKERRQ(ierr);
    ierr = ISRestoreIndices(pcbddc->ISForDofsLocal[p],(const PetscInt**)&idxs);CHKERRQ(ierr);
    /* remove zeroed out pressures if we are setting up a BDDC solver for a saddle-point FETI-DP */
    ierr = PetscObjectQuery((PetscObject)pc,"__KSPFETIDP_lP",(PetscObject*)&iP);CHKERRQ(ierr);
    if (iP) {
      IS newpressures;

      ierr = ISDifference(pressures,iP,&newpressures);CHKERRQ(ierr);
      ierr = ISDestroy(&pressures);CHKERRQ(ierr);
      pressures = newpressures;
    }
    ierr = ISSorted(pressures,&sorted);CHKERRQ(ierr);
    if (!sorted) {
      ierr = ISSort(pressures);CHKERRQ(ierr);
    }
  } else {
    pressures = NULL;
  }
  /* pcis has not been setup yet, so get the local size from the subdomain matrix */
  ierr = MatGetLocalSize(pcbddc->local_mat,&n,NULL);CHKERRQ(ierr);
  if (!n) pcbddc->benign_change_explicit = PETSC_TRUE;
  ierr = MatFindZeroDiagonals(pcbddc->local_mat,&zerodiag);CHKERRQ(ierr);
  ierr = ISSorted(zerodiag,&sorted);CHKERRQ(ierr);
  if (!sorted) {
    ierr = ISSort(zerodiag);CHKERRQ(ierr);
  }
  ierr = PetscObjectReference((PetscObject)zerodiag);CHKERRQ(ierr);
  zerodiag_save = zerodiag;
  ierr = ISGetLocalSize(zerodiag,&nz);CHKERRQ(ierr);
  if (!nz) {
    if (n) have_null = PETSC_FALSE;
    has_null_pressures = PETSC_FALSE;
    ierr = ISDestroy(&zerodiag);CHKERRQ(ierr);
  }
  recompute_zerodiag = PETSC_FALSE;
  /* in case disconnected subdomains info is present, split the pressures accordingly (otherwise the benign trick could fail) */
  zerodiag_subs    = NULL;
  pcbddc->benign_n = 0;
  n_interior_dofs  = 0;
  interior_dofs    = NULL;
  nneu             = 0;
  if (pcbddc->NeumannBoundariesLocal) {
    ierr = ISGetLocalSize(pcbddc->NeumannBoundariesLocal,&nneu);CHKERRQ(ierr);
  }
  checkb = (PetscBool)(!pcbddc->NeumannBoundariesLocal || pcbddc->current_level);
  if (checkb) { /* need to compute interior nodes */
    PetscInt n,i,j;
    PetscInt n_neigh,*neigh,*n_shared,**shared;
    PetscInt *iwork;

    ierr = ISLocalToGlobalMappingGetSize(pc->pmat->rmap->mapping,&n);CHKERRQ(ierr);
    ierr = ISLocalToGlobalMappingGetInfo(pc->pmat->rmap->mapping,&n_neigh,&neigh,&n_shared,&shared);CHKERRQ(ierr);
    ierr = PetscCalloc1(n,&iwork);CHKERRQ(ierr);
    ierr = PetscMalloc1(n,&interior_dofs);CHKERRQ(ierr);
    for (i=1;i<n_neigh;i++)
      for (j=0;j<n_shared[i];j++)
          iwork[shared[i][j]] += 1;
    for (i=0;i<n;i++)
      if (!iwork[i])
        interior_dofs[n_interior_dofs++] = i;
    ierr = PetscFree(iwork);CHKERRQ(ierr);
    ierr = ISLocalToGlobalMappingRestoreInfo(pc->pmat->rmap->mapping,&n_neigh,&neigh,&n_shared,&shared);CHKERRQ(ierr);
  }
  if (has_null_pressures) {
    IS             *subs;
    PetscInt       nsubs,i,j,nl;
    const PetscInt *idxs;
    PetscScalar    *array;
    Vec            *work;
    Mat_IS*        matis = (Mat_IS*)(pc->pmat->data);

    subs  = pcbddc->local_subs;
    nsubs = pcbddc->n_local_subs;
    /* these vectors are needed to check if the constant on pressures is in the kernel of the local operator B (i.e. B(v_I,p0) should be zero) */
    if (checkb) {
      ierr = VecDuplicateVecs(matis->y,2,&work);CHKERRQ(ierr);
      ierr = ISGetLocalSize(zerodiag,&nl);CHKERRQ(ierr);
      ierr = ISGetIndices(zerodiag,&idxs);CHKERRQ(ierr);
      /* work[0] = 1_p */
      ierr = VecSet(work[0],0.);CHKERRQ(ierr);
      ierr = VecGetArray(work[0],&array);CHKERRQ(ierr);
      for (j=0;j<nl;j++) array[idxs[j]] = 1.;
      ierr = VecRestoreArray(work[0],&array);CHKERRQ(ierr);
      /* work[0] = 1_v */
      ierr = VecSet(work[1],1.);CHKERRQ(ierr);
      ierr = VecGetArray(work[1],&array);CHKERRQ(ierr);
      for (j=0;j<nl;j++) array[idxs[j]] = 0.;
      ierr = VecRestoreArray(work[1],&array);CHKERRQ(ierr);
      ierr = ISRestoreIndices(zerodiag,&idxs);CHKERRQ(ierr);
    }
    if (nsubs > 1) {
      ierr = PetscCalloc1(nsubs,&zerodiag_subs);CHKERRQ(ierr);
      for (i=0;i<nsubs;i++) {
        ISLocalToGlobalMapping l2g;
        IS                     t_zerodiag_subs;
        PetscInt               nl;

        ierr = ISLocalToGlobalMappingCreateIS(subs[i],&l2g);CHKERRQ(ierr);
        ierr = ISGlobalToLocalMappingApplyIS(l2g,IS_GTOLM_DROP,zerodiag,&t_zerodiag_subs);CHKERRQ(ierr);
        ierr = ISGetLocalSize(t_zerodiag_subs,&nl);CHKERRQ(ierr);
        if (nl) {
          PetscBool valid = PETSC_TRUE;

          if (checkb) {
            ierr = VecSet(matis->x,0);CHKERRQ(ierr);
            ierr = ISGetLocalSize(subs[i],&nl);CHKERRQ(ierr);
            ierr = ISGetIndices(subs[i],&idxs);CHKERRQ(ierr);
            ierr = VecGetArray(matis->x,&array);CHKERRQ(ierr);
            for (j=0;j<nl;j++) array[idxs[j]] = 1.;
            ierr = VecRestoreArray(matis->x,&array);CHKERRQ(ierr);
            ierr = ISRestoreIndices(subs[i],&idxs);CHKERRQ(ierr);
            ierr = VecPointwiseMult(matis->x,work[0],matis->x);CHKERRQ(ierr);
            ierr = MatMult(matis->A,matis->x,matis->y);CHKERRQ(ierr);
            ierr = VecPointwiseMult(matis->y,work[1],matis->y);CHKERRQ(ierr);
            ierr = VecGetArray(matis->y,&array);CHKERRQ(ierr);
            for (j=0;j<n_interior_dofs;j++) {
              if (PetscAbsScalar(array[interior_dofs[j]]) > PETSC_SMALL) {
                valid = PETSC_FALSE;
                break;
              }
            }
            ierr = VecRestoreArray(matis->y,&array);CHKERRQ(ierr);
          }
          if (valid && nneu) {
            const PetscInt *idxs;
            PetscInt       nzb;

            ierr = ISGetIndices(pcbddc->NeumannBoundariesLocal,&idxs);CHKERRQ(ierr);
            ierr = ISGlobalToLocalMappingApply(l2g,IS_GTOLM_DROP,nneu,idxs,&nzb,NULL);CHKERRQ(ierr);
            ierr = ISRestoreIndices(pcbddc->NeumannBoundariesLocal,&idxs);CHKERRQ(ierr);
            if (nzb) valid = PETSC_FALSE;
          }
          if (valid && pressures) {
            IS t_pressure_subs;
            ierr = ISGlobalToLocalMappingApplyIS(l2g,IS_GTOLM_DROP,pressures,&t_pressure_subs);CHKERRQ(ierr);
            ierr = ISEqual(t_pressure_subs,t_zerodiag_subs,&valid);CHKERRQ(ierr);
            ierr = ISDestroy(&t_pressure_subs);CHKERRQ(ierr);
          }
          if (valid) {
            ierr = ISLocalToGlobalMappingApplyIS(l2g,t_zerodiag_subs,&zerodiag_subs[pcbddc->benign_n]);CHKERRQ(ierr);
            pcbddc->benign_n++;
          } else {
            recompute_zerodiag = PETSC_TRUE;
          }
        }
        ierr = ISDestroy(&t_zerodiag_subs);CHKERRQ(ierr);
        ierr = ISLocalToGlobalMappingDestroy(&l2g);CHKERRQ(ierr);
      }
    } else { /* there's just one subdomain (or zero if they have not been detected */
      PetscBool valid = PETSC_TRUE;

      if (nneu) valid = PETSC_FALSE;
      if (valid && pressures) {
        ierr = ISEqual(pressures,zerodiag,&valid);CHKERRQ(ierr);
      }
      if (valid && checkb) {
        ierr = MatMult(matis->A,work[0],matis->x);CHKERRQ(ierr);
        ierr = VecPointwiseMult(matis->x,work[1],matis->x);CHKERRQ(ierr);
        ierr = VecGetArray(matis->x,&array);CHKERRQ(ierr);
        for (j=0;j<n_interior_dofs;j++) {
          if (PetscAbsScalar(array[interior_dofs[j]]) > PETSC_SMALL) {
            valid = PETSC_FALSE;
            break;
          }
        }
        ierr = VecRestoreArray(matis->x,&array);CHKERRQ(ierr);
      }
      if (valid) {
        pcbddc->benign_n = 1;
        ierr = PetscMalloc1(pcbddc->benign_n,&zerodiag_subs);CHKERRQ(ierr);
        ierr = PetscObjectReference((PetscObject)zerodiag);CHKERRQ(ierr);
        zerodiag_subs[0] = zerodiag;
      }
    }
    if (checkb) {
      ierr = VecDestroyVecs(2,&work);CHKERRQ(ierr);
    }
  }
  ierr = PetscFree(interior_dofs);CHKERRQ(ierr);

  if (!pcbddc->benign_n) {
    PetscInt n;

    ierr = ISDestroy(&zerodiag);CHKERRQ(ierr);
    recompute_zerodiag = PETSC_FALSE;
    ierr = MatGetLocalSize(pcbddc->local_mat,&n,NULL);CHKERRQ(ierr);
    if (n) {
      has_null_pressures = PETSC_FALSE;
      have_null = PETSC_FALSE;
    }
  }

  /* final check for null pressures */
  if (zerodiag && pressures) {
    PetscInt nz,np;
    ierr = ISGetLocalSize(zerodiag,&nz);CHKERRQ(ierr);
    ierr = ISGetLocalSize(pressures,&np);CHKERRQ(ierr);
    if (nz != np) have_null = PETSC_FALSE;
  }

  if (recompute_zerodiag) {
    ierr = ISDestroy(&zerodiag);CHKERRQ(ierr);
    if (pcbddc->benign_n == 1) {
      ierr = PetscObjectReference((PetscObject)zerodiag_subs[0]);CHKERRQ(ierr);
      zerodiag = zerodiag_subs[0];
    } else {
      PetscInt i,nzn,*new_idxs;

      nzn = 0;
      for (i=0;i<pcbddc->benign_n;i++) {
        PetscInt ns;
        ierr = ISGetLocalSize(zerodiag_subs[i],&ns);CHKERRQ(ierr);
        nzn += ns;
      }
      ierr = PetscMalloc1(nzn,&new_idxs);CHKERRQ(ierr);
      nzn = 0;
      for (i=0;i<pcbddc->benign_n;i++) {
        PetscInt ns,*idxs;
        ierr = ISGetLocalSize(zerodiag_subs[i],&ns);CHKERRQ(ierr);
        ierr = ISGetIndices(zerodiag_subs[i],(const PetscInt**)&idxs);CHKERRQ(ierr);
        ierr = PetscMemcpy(new_idxs+nzn,idxs,ns*sizeof(PetscInt));CHKERRQ(ierr);
        ierr = ISRestoreIndices(zerodiag_subs[i],(const PetscInt**)&idxs);CHKERRQ(ierr);
        nzn += ns;
      }
      ierr = PetscSortInt(nzn,new_idxs);CHKERRQ(ierr);
      ierr = ISCreateGeneral(PETSC_COMM_SELF,nzn,new_idxs,PETSC_OWN_POINTER,&zerodiag);CHKERRQ(ierr);
    }
    have_null = PETSC_FALSE;
  }

  /* Prepare matrix to compute no-net-flux */
  if (pcbddc->compute_nonetflux && !pcbddc->divudotp) {
    Mat                    A,loc_divudotp;
    ISLocalToGlobalMapping rl2g,cl2g,l2gmap;
    IS                     row,col,isused = NULL;
    PetscInt               M,N,n,st,n_isused;

    if (pressures) {
      isused = pressures;
    } else {
      isused = zerodiag_save;
    }
    ierr = MatGetLocalToGlobalMapping(pc->pmat,&l2gmap,NULL);CHKERRQ(ierr);
    ierr = MatISGetLocalMat(pc->pmat,&A);CHKERRQ(ierr);
    ierr = MatGetLocalSize(A,&n,NULL);CHKERRQ(ierr);
    if (!isused && n) SETERRQ(PETSC_COMM_SELF,PETSC_ERR_USER,"Don't know how to extract div u dot p! Please provide the pressure field");
    n_isused = 0;
    if (isused) {
      ierr = ISGetLocalSize(isused,&n_isused);CHKERRQ(ierr);
    }
    ierr = MPI_Scan(&n_isused,&st,1,MPIU_INT,MPI_SUM,PetscObjectComm((PetscObject)pc));CHKERRQ(ierr);
    st = st-n_isused;
    if (n) {
      const PetscInt *gidxs;

      ierr = MatCreateSubMatrix(A,isused,NULL,MAT_INITIAL_MATRIX,&loc_divudotp);CHKERRQ(ierr);
      ierr = ISLocalToGlobalMappingGetIndices(l2gmap,&gidxs);CHKERRQ(ierr);
      /* TODO: extend ISCreateStride with st = PETSC_DECIDE */
      ierr = ISCreateStride(PetscObjectComm((PetscObject)pc),n_isused,st,1,&row);CHKERRQ(ierr);
      ierr = ISCreateGeneral(PetscObjectComm((PetscObject)pc),n,gidxs,PETSC_COPY_VALUES,&col);CHKERRQ(ierr);
      ierr = ISLocalToGlobalMappingRestoreIndices(l2gmap,&gidxs);CHKERRQ(ierr);
    } else {
      ierr = MatCreateSeqAIJ(PETSC_COMM_SELF,0,0,1,NULL,&loc_divudotp);CHKERRQ(ierr);
      ierr = ISCreateStride(PetscObjectComm((PetscObject)pc),n_isused,st,1,&row);CHKERRQ(ierr);
      ierr = ISCreateGeneral(PetscObjectComm((PetscObject)pc),0,NULL,PETSC_COPY_VALUES,&col);CHKERRQ(ierr);
    }
    ierr = MatGetSize(pc->pmat,NULL,&N);CHKERRQ(ierr);
    ierr = ISGetSize(row,&M);CHKERRQ(ierr);
    ierr = ISLocalToGlobalMappingCreateIS(row,&rl2g);CHKERRQ(ierr);
    ierr = ISLocalToGlobalMappingCreateIS(col,&cl2g);CHKERRQ(ierr);
    ierr = ISDestroy(&row);CHKERRQ(ierr);
    ierr = ISDestroy(&col);CHKERRQ(ierr);
    ierr = MatCreate(PetscObjectComm((PetscObject)pc),&pcbddc->divudotp);CHKERRQ(ierr);
    ierr = MatSetType(pcbddc->divudotp,MATIS);CHKERRQ(ierr);
    ierr = MatSetSizes(pcbddc->divudotp,PETSC_DECIDE,PETSC_DECIDE,M,N);CHKERRQ(ierr);
    ierr = MatSetLocalToGlobalMapping(pcbddc->divudotp,rl2g,cl2g);CHKERRQ(ierr);
    ierr = ISLocalToGlobalMappingDestroy(&rl2g);CHKERRQ(ierr);
    ierr = ISLocalToGlobalMappingDestroy(&cl2g);CHKERRQ(ierr);
    ierr = MatISSetLocalMat(pcbddc->divudotp,loc_divudotp);CHKERRQ(ierr);
    ierr = MatDestroy(&loc_divudotp);CHKERRQ(ierr);
    ierr = MatAssemblyBegin(pcbddc->divudotp,MAT_FINAL_ASSEMBLY);CHKERRQ(ierr);
    ierr = MatAssemblyEnd(pcbddc->divudotp,MAT_FINAL_ASSEMBLY);CHKERRQ(ierr);
  }
  ierr = ISDestroy(&zerodiag_save);CHKERRQ(ierr);

  /* change of basis and p0 dofs */
  if (has_null_pressures) {
    IS             zerodiagc;
    const PetscInt *idxs,*idxsc;
    PetscInt       i,s,*nnz;

    ierr = ISGetLocalSize(zerodiag,&nz);CHKERRQ(ierr);
    ierr = ISComplement(zerodiag,0,n,&zerodiagc);CHKERRQ(ierr);
    ierr = ISGetIndices(zerodiagc,&idxsc);CHKERRQ(ierr);
    /* local change of basis for pressures */
    ierr = MatDestroy(&pcbddc->benign_change);CHKERRQ(ierr);
    ierr = MatCreate(PetscObjectComm((PetscObject)pcbddc->local_mat),&pcbddc->benign_change);CHKERRQ(ierr);
    ierr = MatSetType(pcbddc->benign_change,MATAIJ);CHKERRQ(ierr);
    ierr = MatSetSizes(pcbddc->benign_change,n,n,PETSC_DECIDE,PETSC_DECIDE);CHKERRQ(ierr);
    ierr = PetscMalloc1(n,&nnz);CHKERRQ(ierr);
    for (i=0;i<n-nz;i++) nnz[idxsc[i]] = 1; /* identity on velocities plus pressure dofs for non-singular subdomains */
    for (i=0;i<pcbddc->benign_n;i++) {
      PetscInt nzs,j;

      ierr = ISGetLocalSize(zerodiag_subs[i],&nzs);CHKERRQ(ierr);
      ierr = ISGetIndices(zerodiag_subs[i],&idxs);CHKERRQ(ierr);
      for (j=0;j<nzs-1;j++) nnz[idxs[j]] = 2; /* change on pressures */
      nnz[idxs[nzs-1]] = nzs; /* last local pressure dof in subdomain */
      ierr = ISRestoreIndices(zerodiag_subs[i],&idxs);CHKERRQ(ierr);
    }
    ierr = MatSeqAIJSetPreallocation(pcbddc->benign_change,0,nnz);CHKERRQ(ierr);
    ierr = PetscFree(nnz);CHKERRQ(ierr);
    /* set identity on velocities */
    for (i=0;i<n-nz;i++) {
      ierr = MatSetValue(pcbddc->benign_change,idxsc[i],idxsc[i],1.,INSERT_VALUES);CHKERRQ(ierr);
    }
    ierr = ISRestoreIndices(zerodiagc,&idxsc);CHKERRQ(ierr);
    ierr = ISDestroy(&zerodiagc);CHKERRQ(ierr);
    ierr = PetscFree3(pcbddc->benign_p0_lidx,pcbddc->benign_p0_gidx,pcbddc->benign_p0);CHKERRQ(ierr);
    ierr = PetscMalloc3(pcbddc->benign_n,&pcbddc->benign_p0_lidx,pcbddc->benign_n,&pcbddc->benign_p0_gidx,pcbddc->benign_n,&pcbddc->benign_p0);CHKERRQ(ierr);
    /* set change on pressures */
    for (s=0;s<pcbddc->benign_n;s++) {
      PetscScalar *array;
      PetscInt    nzs;

      ierr = ISGetLocalSize(zerodiag_subs[s],&nzs);CHKERRQ(ierr);
      ierr = ISGetIndices(zerodiag_subs[s],&idxs);CHKERRQ(ierr);
      for (i=0;i<nzs-1;i++) {
        PetscScalar vals[2];
        PetscInt    cols[2];

        cols[0] = idxs[i];
        cols[1] = idxs[nzs-1];
        vals[0] = 1.;
        vals[1] = 1.;
        ierr = MatSetValues(pcbddc->benign_change,1,cols,2,cols,vals,INSERT_VALUES);CHKERRQ(ierr);
      }
      ierr = PetscMalloc1(nzs,&array);CHKERRQ(ierr);
      for (i=0;i<nzs-1;i++) array[i] = -1.;
      array[nzs-1] = 1.;
      ierr = MatSetValues(pcbddc->benign_change,1,idxs+nzs-1,nzs,idxs,array,INSERT_VALUES);CHKERRQ(ierr);
      /* store local idxs for p0 */
      pcbddc->benign_p0_lidx[s] = idxs[nzs-1];
      ierr = ISRestoreIndices(zerodiag_subs[s],&idxs);CHKERRQ(ierr);
      ierr = PetscFree(array);CHKERRQ(ierr);
    }
    ierr = MatAssemblyBegin(pcbddc->benign_change,MAT_FINAL_ASSEMBLY);CHKERRQ(ierr);
    ierr = MatAssemblyEnd(pcbddc->benign_change,MAT_FINAL_ASSEMBLY);CHKERRQ(ierr);
    /* project if needed */
    if (pcbddc->benign_change_explicit) {
      Mat M;

      ierr = MatPtAP(pcbddc->local_mat,pcbddc->benign_change,MAT_INITIAL_MATRIX,2.0,&M);CHKERRQ(ierr);
      ierr = MatDestroy(&pcbddc->local_mat);CHKERRQ(ierr);
      ierr = MatSeqAIJCompress(M,&pcbddc->local_mat);CHKERRQ(ierr);
      ierr = MatDestroy(&M);CHKERRQ(ierr);
    }
    /* store global idxs for p0 */
    ierr = ISLocalToGlobalMappingApply(pc->pmat->rmap->mapping,pcbddc->benign_n,pcbddc->benign_p0_lidx,pcbddc->benign_p0_gidx);CHKERRQ(ierr);
  }
  pcbddc->benign_zerodiag_subs = zerodiag_subs;
  ierr = ISDestroy(&pressures);CHKERRQ(ierr);

  /* determines if the coarse solver will be singular or not */
  ierr = MPI_Allreduce(&have_null,&pcbddc->benign_null,1,MPIU_BOOL,MPI_LAND,PetscObjectComm((PetscObject)pc));CHKERRQ(ierr);
  /* determines if the problem has subdomains with 0 pressure block */
  ierr = MPI_Allreduce(&have_null,&pcbddc->benign_have_null,1,MPIU_BOOL,MPI_LOR,PetscObjectComm((PetscObject)pc));CHKERRQ(ierr);
  *zerodiaglocal = zerodiag;
  PetscFunctionReturn(0);
}

PetscErrorCode PCBDDCBenignGetOrSetP0(PC pc, Vec v, PetscBool get)
{
  PC_BDDC*       pcbddc = (PC_BDDC*)pc->data;
  PetscScalar    *array;
  PetscErrorCode ierr;

  PetscFunctionBegin;
  if (!pcbddc->benign_sf) {
    ierr = PetscSFCreate(PetscObjectComm((PetscObject)pc),&pcbddc->benign_sf);CHKERRQ(ierr);
    ierr = PetscSFSetGraphLayout(pcbddc->benign_sf,pc->pmat->rmap,pcbddc->benign_n,NULL,PETSC_OWN_POINTER,pcbddc->benign_p0_gidx);CHKERRQ(ierr);
  }
  if (get) {
    ierr = VecGetArrayRead(v,(const PetscScalar**)&array);CHKERRQ(ierr);
    ierr = PetscSFBcastBegin(pcbddc->benign_sf,MPIU_SCALAR,array,pcbddc->benign_p0);CHKERRQ(ierr);
    ierr = PetscSFBcastEnd(pcbddc->benign_sf,MPIU_SCALAR,array,pcbddc->benign_p0);CHKERRQ(ierr);
    ierr = VecRestoreArrayRead(v,(const PetscScalar**)&array);CHKERRQ(ierr);
  } else {
    ierr = VecGetArray(v,&array);CHKERRQ(ierr);
    ierr = PetscSFReduceBegin(pcbddc->benign_sf,MPIU_SCALAR,pcbddc->benign_p0,array,MPIU_REPLACE);CHKERRQ(ierr);
    ierr = PetscSFReduceEnd(pcbddc->benign_sf,MPIU_SCALAR,pcbddc->benign_p0,array,MPIU_REPLACE);CHKERRQ(ierr);
    ierr = VecRestoreArray(v,&array);CHKERRQ(ierr);
  }
  PetscFunctionReturn(0);
}

PetscErrorCode PCBDDCBenignPopOrPushB0(PC pc, PetscBool pop)
{
  PC_BDDC*       pcbddc = (PC_BDDC*)pc->data;
  PetscErrorCode ierr;

  PetscFunctionBegin;
  /* TODO: add error checking
    - avoid nested pop (or push) calls.
    - cannot push before pop.
    - cannot call this if pcbddc->local_mat is NULL
  */
  if (!pcbddc->benign_n) {
    PetscFunctionReturn(0);
  }
  if (pop) {
    if (pcbddc->benign_change_explicit) {
      IS       is_p0;
      MatReuse reuse;

      /* extract B_0 */
      reuse = MAT_INITIAL_MATRIX;
      if (pcbddc->benign_B0) {
        reuse = MAT_REUSE_MATRIX;
      }
      ierr = ISCreateGeneral(PETSC_COMM_SELF,pcbddc->benign_n,pcbddc->benign_p0_lidx,PETSC_COPY_VALUES,&is_p0);CHKERRQ(ierr);
      ierr = MatCreateSubMatrix(pcbddc->local_mat,is_p0,NULL,reuse,&pcbddc->benign_B0);CHKERRQ(ierr);
      /* remove rows and cols from local problem */
      ierr = MatSetOption(pcbddc->local_mat,MAT_KEEP_NONZERO_PATTERN,PETSC_TRUE);CHKERRQ(ierr);
      ierr = MatSetOption(pcbddc->local_mat,MAT_NEW_NONZERO_LOCATION_ERR,PETSC_FALSE);CHKERRQ(ierr);
      ierr = MatZeroRowsColumnsIS(pcbddc->local_mat,is_p0,1.0,NULL,NULL);CHKERRQ(ierr);
      ierr = ISDestroy(&is_p0);CHKERRQ(ierr);
    } else {
      Mat_IS      *matis = (Mat_IS*)pc->pmat->data;
      PetscScalar *vals;
      PetscInt    i,n,*idxs_ins;

      ierr = VecGetLocalSize(matis->y,&n);CHKERRQ(ierr);
      ierr = PetscMalloc2(n,&idxs_ins,n,&vals);CHKERRQ(ierr);
      if (!pcbddc->benign_B0) {
        PetscInt *nnz;
        ierr = MatCreate(PetscObjectComm((PetscObject)pcbddc->local_mat),&pcbddc->benign_B0);CHKERRQ(ierr);
        ierr = MatSetType(pcbddc->benign_B0,MATAIJ);CHKERRQ(ierr);
        ierr = MatSetSizes(pcbddc->benign_B0,pcbddc->benign_n,n,PETSC_DECIDE,PETSC_DECIDE);CHKERRQ(ierr);
        ierr = PetscMalloc1(pcbddc->benign_n,&nnz);CHKERRQ(ierr);
        for (i=0;i<pcbddc->benign_n;i++) {
          ierr = ISGetLocalSize(pcbddc->benign_zerodiag_subs[i],&nnz[i]);CHKERRQ(ierr);
          nnz[i] = n - nnz[i];
        }
        ierr = MatSeqAIJSetPreallocation(pcbddc->benign_B0,0,nnz);CHKERRQ(ierr);
        ierr = PetscFree(nnz);CHKERRQ(ierr);
      }

      for (i=0;i<pcbddc->benign_n;i++) {
        PetscScalar *array;
        PetscInt    *idxs,j,nz,cum;

        ierr = VecSet(matis->x,0.);CHKERRQ(ierr);
        ierr = ISGetLocalSize(pcbddc->benign_zerodiag_subs[i],&nz);CHKERRQ(ierr);
        ierr = ISGetIndices(pcbddc->benign_zerodiag_subs[i],(const PetscInt**)&idxs);CHKERRQ(ierr);
        for (j=0;j<nz;j++) vals[j] = 1.;
        ierr = VecSetValues(matis->x,nz,idxs,vals,INSERT_VALUES);CHKERRQ(ierr);
        ierr = VecAssemblyBegin(matis->x);CHKERRQ(ierr);
        ierr = VecAssemblyEnd(matis->x);CHKERRQ(ierr);
        ierr = VecSet(matis->y,0.);CHKERRQ(ierr);
        ierr = MatMult(matis->A,matis->x,matis->y);CHKERRQ(ierr);
        ierr = VecGetArray(matis->y,&array);CHKERRQ(ierr);
        cum = 0;
        for (j=0;j<n;j++) {
          if (PetscUnlikely(PetscAbsScalar(array[j]) > PETSC_SMALL)) {
            vals[cum] = array[j];
            idxs_ins[cum] = j;
            cum++;
          }
        }
        ierr = MatSetValues(pcbddc->benign_B0,1,&i,cum,idxs_ins,vals,INSERT_VALUES);CHKERRQ(ierr);
        ierr = VecRestoreArray(matis->y,&array);CHKERRQ(ierr);
        ierr = ISRestoreIndices(pcbddc->benign_zerodiag_subs[i],(const PetscInt**)&idxs);CHKERRQ(ierr);
      }
      ierr = MatAssemblyBegin(pcbddc->benign_B0,MAT_FINAL_ASSEMBLY);CHKERRQ(ierr);
      ierr = MatAssemblyEnd(pcbddc->benign_B0,MAT_FINAL_ASSEMBLY);CHKERRQ(ierr);
      ierr = PetscFree2(idxs_ins,vals);CHKERRQ(ierr);
    }
  } else { /* push */
    if (pcbddc->benign_change_explicit) {
      PetscInt i;

      for (i=0;i<pcbddc->benign_n;i++) {
        PetscScalar *B0_vals;
        PetscInt    *B0_cols,B0_ncol;

        ierr = MatGetRow(pcbddc->benign_B0,i,&B0_ncol,(const PetscInt**)&B0_cols,(const PetscScalar**)&B0_vals);CHKERRQ(ierr);
        ierr = MatSetValues(pcbddc->local_mat,1,pcbddc->benign_p0_lidx+i,B0_ncol,B0_cols,B0_vals,INSERT_VALUES);CHKERRQ(ierr);
        ierr = MatSetValues(pcbddc->local_mat,B0_ncol,B0_cols,1,pcbddc->benign_p0_lidx+i,B0_vals,INSERT_VALUES);CHKERRQ(ierr);
        ierr = MatSetValue(pcbddc->local_mat,pcbddc->benign_p0_lidx[i],pcbddc->benign_p0_lidx[i],0.0,INSERT_VALUES);CHKERRQ(ierr);
        ierr = MatRestoreRow(pcbddc->benign_B0,i,&B0_ncol,(const PetscInt**)&B0_cols,(const PetscScalar**)&B0_vals);CHKERRQ(ierr);
      }
      ierr = MatAssemblyBegin(pcbddc->local_mat,MAT_FINAL_ASSEMBLY);CHKERRQ(ierr);
      ierr = MatAssemblyEnd(pcbddc->local_mat,MAT_FINAL_ASSEMBLY);CHKERRQ(ierr);
    } else {
      SETERRQ(PETSC_COMM_SELF,PETSC_ERR_PLIB,"Cannot push B0!\n");
    }
  }
  PetscFunctionReturn(0);
}

PetscErrorCode PCBDDCAdaptiveSelection(PC pc)
{
  PC_BDDC*        pcbddc = (PC_BDDC*)pc->data;
  PCBDDCSubSchurs sub_schurs = pcbddc->sub_schurs;
  PetscBLASInt    B_dummyint,B_neigs,B_ierr,B_lwork;
  PetscBLASInt    *B_iwork,*B_ifail;
  PetscScalar     *work,lwork;
  PetscScalar     *St,*S,*eigv;
  PetscScalar     *Sarray,*Starray;
  PetscReal       *eigs,thresh;
  PetscInt        i,nmax,nmin,nv,cum,mss,cum2,cumarray,maxneigs;
  PetscBool       allocated_S_St;
#if defined(PETSC_USE_COMPLEX)
  PetscReal       *rwork;
#endif
  PetscErrorCode  ierr;

  PetscFunctionBegin;
  if (!sub_schurs) SETERRQ(PETSC_COMM_SELF,PETSC_ERR_PLIB,"Adaptive selection of constraints requires SubSchurs data");
  if (!sub_schurs->schur_explicit) SETERRQ(PetscObjectComm((PetscObject)pc),PETSC_ERR_SUP,"Adaptive selection of constraints requires MUMPS and/or MKL_CPARDISO");
  if (sub_schurs->n_subs && (!sub_schurs->is_hermitian || !sub_schurs->is_posdef)) SETERRQ2(PETSC_COMM_SELF,PETSC_ERR_SUP,"Adaptive selection not yet implemented for general matrix pencils (herm %d, posdef %d)\nRerun with -sub_schurs_hermitian 1 -sub_schurs_posdef 1 if the problem is SPD",sub_schurs->is_hermitian,sub_schurs->is_posdef);

  if (pcbddc->dbg_flag) {
    ierr = PetscViewerFlush(pcbddc->dbg_viewer);CHKERRQ(ierr);
    ierr = PetscViewerASCIIPrintf(pcbddc->dbg_viewer,"--------------------------------------------------\n");CHKERRQ(ierr);
    ierr = PetscViewerASCIIPrintf(pcbddc->dbg_viewer,"Check adaptive selection of constraints\n");CHKERRQ(ierr);
    ierr = PetscViewerASCIIPushSynchronized(pcbddc->dbg_viewer);CHKERRQ(ierr);
  }

  if (pcbddc->dbg_flag) {
    PetscViewerASCIISynchronizedPrintf(pcbddc->dbg_viewer,"Subdomain %04d cc %d (%d,%d).\n",PetscGlobalRank,sub_schurs->n_subs,sub_schurs->is_hermitian,sub_schurs->is_posdef);
  }

  /* max size of subsets */
  mss = 0;
  for (i=0;i<sub_schurs->n_subs;i++) {
    PetscInt subset_size;

    ierr = ISGetLocalSize(sub_schurs->is_subs[i],&subset_size);CHKERRQ(ierr);
    mss = PetscMax(mss,subset_size);
  }

  /* min/max and threshold */
  nmax = pcbddc->adaptive_nmax > 0 ? pcbddc->adaptive_nmax : mss;
  nmin = pcbddc->adaptive_nmin > 0 ? pcbddc->adaptive_nmin : 0;
  nmax = PetscMax(nmin,nmax);
  allocated_S_St = PETSC_FALSE;
  if (nmin) {
    allocated_S_St = PETSC_TRUE;
  }

  /* allocate lapack workspace */
  cum = cum2 = 0;
  maxneigs = 0;
  for (i=0;i<sub_schurs->n_subs;i++) {
    PetscInt n,subset_size;

    ierr = ISGetLocalSize(sub_schurs->is_subs[i],&subset_size);CHKERRQ(ierr);
    n = PetscMin(subset_size,nmax);
    cum += subset_size;
    cum2 += subset_size*n;
    maxneigs = PetscMax(maxneigs,n);
  }
  if (mss) {
    if (sub_schurs->is_hermitian && sub_schurs->is_posdef) {
      PetscBLASInt B_itype = 1;
      PetscBLASInt B_N = mss;
      PetscReal    zero = 0.0;
      PetscReal    eps = 0.0; /* dlamch? */

      B_lwork = -1;
      S = NULL;
      St = NULL;
      eigs = NULL;
      eigv = NULL;
      B_iwork = NULL;
      B_ifail = NULL;
#if defined(PETSC_USE_COMPLEX)
      rwork = NULL;
#endif
      thresh = 1.0;
      ierr = PetscFPTrapPush(PETSC_FP_TRAP_OFF);CHKERRQ(ierr);
#if defined(PETSC_USE_COMPLEX)
      PetscStackCallBLAS("LAPACKsygvx",LAPACKsygvx_(&B_itype,"V","V","L",&B_N,St,&B_N,S,&B_N,&zero,&thresh,&B_dummyint,&B_dummyint,&eps,&B_neigs,eigs,eigv,&B_N,&lwork,&B_lwork,rwork,B_iwork,B_ifail,&B_ierr));
#else
      PetscStackCallBLAS("LAPACKsygvx",LAPACKsygvx_(&B_itype,"V","V","L",&B_N,St,&B_N,S,&B_N,&zero,&thresh,&B_dummyint,&B_dummyint,&eps,&B_neigs,eigs,eigv,&B_N,&lwork,&B_lwork,B_iwork,B_ifail,&B_ierr));
#endif
      if (B_ierr != 0) SETERRQ1(PETSC_COMM_SELF,PETSC_ERR_LIB,"Error in query to SYGVX Lapack routine %d",(int)B_ierr);
      ierr = PetscFPTrapPop();CHKERRQ(ierr);
    } else {
        /* TODO */
    }
  } else {
    lwork = 0;
  }

  nv = 0;
  if (sub_schurs->is_vertices && pcbddc->use_vertices) { /* complement set of active subsets, each entry is a vertex (boundary made by active subsets, vertices and dirichlet dofs) */
    ierr = ISGetLocalSize(sub_schurs->is_vertices,&nv);CHKERRQ(ierr);
  }
  ierr = PetscBLASIntCast((PetscInt)PetscRealPart(lwork),&B_lwork);CHKERRQ(ierr);
  if (allocated_S_St) {
    ierr = PetscMalloc2(mss*mss,&S,mss*mss,&St);CHKERRQ(ierr);
  }
  ierr = PetscMalloc5(mss*mss,&eigv,mss,&eigs,B_lwork,&work,5*mss,&B_iwork,mss,&B_ifail);CHKERRQ(ierr);
#if defined(PETSC_USE_COMPLEX)
  ierr = PetscMalloc1(7*mss,&rwork);CHKERRQ(ierr);
#endif
  ierr = PetscMalloc5(nv+sub_schurs->n_subs,&pcbddc->adaptive_constraints_n,
                      nv+sub_schurs->n_subs+1,&pcbddc->adaptive_constraints_idxs_ptr,
                      nv+sub_schurs->n_subs+1,&pcbddc->adaptive_constraints_data_ptr,
                      nv+cum,&pcbddc->adaptive_constraints_idxs,
                      nv+cum2,&pcbddc->adaptive_constraints_data);CHKERRQ(ierr);
  ierr = PetscMemzero(pcbddc->adaptive_constraints_n,(nv+sub_schurs->n_subs)*sizeof(PetscInt));CHKERRQ(ierr);

  maxneigs = 0;
  cum = cumarray = 0;
  pcbddc->adaptive_constraints_idxs_ptr[0] = 0;
  pcbddc->adaptive_constraints_data_ptr[0] = 0;
  if (sub_schurs->is_vertices && pcbddc->use_vertices) {
    const PetscInt *idxs;

    ierr = ISGetIndices(sub_schurs->is_vertices,&idxs);CHKERRQ(ierr);
    for (cum=0;cum<nv;cum++) {
      pcbddc->adaptive_constraints_n[cum] = 1;
      pcbddc->adaptive_constraints_idxs[cum] = idxs[cum];
      pcbddc->adaptive_constraints_data[cum] = 1.0;
      pcbddc->adaptive_constraints_idxs_ptr[cum+1] = pcbddc->adaptive_constraints_idxs_ptr[cum]+1;
      pcbddc->adaptive_constraints_data_ptr[cum+1] = pcbddc->adaptive_constraints_data_ptr[cum]+1;
    }
    ierr = ISRestoreIndices(sub_schurs->is_vertices,&idxs);CHKERRQ(ierr);
  }

  if (mss) { /* multilevel */
    ierr = MatSeqAIJGetArray(sub_schurs->sum_S_Ej_inv_all,&Sarray);CHKERRQ(ierr);
    ierr = MatSeqAIJGetArray(sub_schurs->sum_S_Ej_tilda_all,&Starray);CHKERRQ(ierr);
  }

  thresh = pcbddc->adaptive_threshold;
  for (i=0;i<sub_schurs->n_subs;i++) {
    const PetscInt *idxs;
    PetscReal      upper,lower;
    PetscInt       j,subset_size,eigs_start = 0;
    PetscBLASInt   B_N;
    PetscBool      same_data = PETSC_FALSE;

    if (pcbddc->use_deluxe_scaling) {
      upper = PETSC_MAX_REAL;
      lower = thresh;
    } else {
      upper = 1./thresh;
      lower = 0.;
    }
    ierr = ISGetLocalSize(sub_schurs->is_subs[i],&subset_size);CHKERRQ(ierr);
    ierr = ISGetIndices(sub_schurs->is_subs[i],&idxs);CHKERRQ(ierr);
    ierr = PetscBLASIntCast(subset_size,&B_N);CHKERRQ(ierr);
    if (allocated_S_St) { /* S and S_t should be copied since we could need them later */
      if (sub_schurs->is_hermitian) {
        PetscInt j,k;
        if (sub_schurs->n_subs == 1) { /* zeroing memory to use PetscMemcmp later */
          ierr = PetscMemzero(S,subset_size*subset_size*sizeof(PetscScalar));CHKERRQ(ierr);
          ierr = PetscMemzero(St,subset_size*subset_size*sizeof(PetscScalar));CHKERRQ(ierr);
        }
        for (j=0;j<subset_size;j++) {
          for (k=j;k<subset_size;k++) {
            S [j*subset_size+k] = Sarray [cumarray+j*subset_size+k];
            St[j*subset_size+k] = Starray[cumarray+j*subset_size+k];
          }
        }
      } else {
        ierr = PetscMemcpy(S,Sarray+cumarray,subset_size*subset_size*sizeof(PetscScalar));CHKERRQ(ierr);
        ierr = PetscMemcpy(St,Starray+cumarray,subset_size*subset_size*sizeof(PetscScalar));CHKERRQ(ierr);
      }
    } else {
      S = Sarray + cumarray;
      St = Starray + cumarray;
    }
    /* see if we can save some work */
    if (sub_schurs->n_subs == 1 && pcbddc->use_deluxe_scaling) {
      ierr = PetscMemcmp(S,St,subset_size*subset_size*sizeof(PetscScalar),&same_data);CHKERRQ(ierr);
    }

    if (same_data && !sub_schurs->change) { /* there's no need of constraints here */
      B_neigs = 0;
    } else {
      if (sub_schurs->is_hermitian && sub_schurs->is_posdef) {
        PetscBLASInt B_itype = 1;
        PetscBLASInt B_IL, B_IU;
        PetscReal    eps = -1.0; /* dlamch? */
        PetscInt     nmin_s;
        PetscBool    compute_range = PETSC_FALSE;

        if (pcbddc->dbg_flag) {
          PetscViewerASCIISynchronizedPrintf(pcbddc->dbg_viewer,"Computing for sub %d/%d size %d count %d fid %d.\n",i,sub_schurs->n_subs,subset_size,pcbddc->mat_graph->count[idxs[0]]+1,pcbddc->mat_graph->which_dof[idxs[0]]);
        }

        compute_range = PETSC_FALSE;
        if (thresh > 1.+PETSC_SMALL && !same_data) {
          compute_range = PETSC_TRUE;
        }

        ierr = PetscFPTrapPush(PETSC_FP_TRAP_OFF);CHKERRQ(ierr);
        if (compute_range) {

          /* ask for eigenvalues larger than thresh */
#if defined(PETSC_USE_COMPLEX)
          PetscStackCallBLAS("LAPACKsygvx",LAPACKsygvx_(&B_itype,"V","V","L",&B_N,St,&B_N,S,&B_N,&lower,&upper,&B_IL,&B_IU,&eps,&B_neigs,eigs,eigv,&B_N,work,&B_lwork,rwork,B_iwork,B_ifail,&B_ierr));
#else
          PetscStackCallBLAS("LAPACKsygvx",LAPACKsygvx_(&B_itype,"V","V","L",&B_N,St,&B_N,S,&B_N,&lower,&upper,&B_IL,&B_IU,&eps,&B_neigs,eigs,eigv,&B_N,work,&B_lwork,B_iwork,B_ifail,&B_ierr));
#endif
        } else if (!same_data) {
          B_IU = PetscMax(1,PetscMin(B_N,nmax));
          B_IL = 1;
#if defined(PETSC_USE_COMPLEX)
          PetscStackCallBLAS("LAPACKsygvx",LAPACKsygvx_(&B_itype,"V","I","L",&B_N,St,&B_N,S,&B_N,&lower,&upper,&B_IL,&B_IU,&eps,&B_neigs,eigs,eigv,&B_N,work,&B_lwork,rwork,B_iwork,B_ifail,&B_ierr));
#else
          PetscStackCallBLAS("LAPACKsygvx",LAPACKsygvx_(&B_itype,"V","I","L",&B_N,St,&B_N,S,&B_N,&lower,&upper,&B_IL,&B_IU,&eps,&B_neigs,eigs,eigv,&B_N,work,&B_lwork,B_iwork,B_ifail,&B_ierr));
#endif
        } else { /* same_data is true, so just get the adaptive functional requested by the user */
          PetscInt k;
          if (!sub_schurs->change_primal_sub) SETERRQ(PETSC_COMM_SELF,PETSC_ERR_PLIB,"This should not happen");
          ierr = ISGetLocalSize(sub_schurs->change_primal_sub[i],&nmax);CHKERRQ(ierr);
          ierr = PetscBLASIntCast(nmax,&B_neigs);CHKERRQ(ierr);
          nmin = nmax;
          ierr = PetscMemzero(eigv,subset_size*nmax*sizeof(PetscScalar));CHKERRQ(ierr);
          for (k=0;k<nmax;k++) {
            eigs[k] = 1./PETSC_SMALL;
            eigv[k*(subset_size+1)] = 1.0;
          }
        }
        ierr = PetscFPTrapPop();CHKERRQ(ierr);
        if (B_ierr) {
          if (B_ierr < 0 ) SETERRQ1(PETSC_COMM_SELF,PETSC_ERR_LIB,"Error in SYGVX Lapack routine: illegal value for argument %d",-(int)B_ierr);
          else if (B_ierr <= B_N) SETERRQ1(PETSC_COMM_SELF,PETSC_ERR_LIB,"Error in SYGVX Lapack routine: %d eigenvalues failed to converge",(int)B_ierr);
          else SETERRQ1(PETSC_COMM_SELF,PETSC_ERR_LIB,"Error in SYGVX Lapack routine: leading minor of order %d is not positive definite",(int)B_ierr-B_N-1);
        }

        if (B_neigs > nmax) {
          if (pcbddc->dbg_flag) {
            PetscViewerASCIISynchronizedPrintf(pcbddc->dbg_viewer,"   found %d eigs, more than maximum required %d.\n",B_neigs,nmax);
          }
          if (pcbddc->use_deluxe_scaling) eigs_start = B_neigs -nmax;
          B_neigs = nmax;
        }

        nmin_s = PetscMin(nmin,B_N);
        if (B_neigs < nmin_s) {
          PetscBLASInt B_neigs2;

          if (pcbddc->use_deluxe_scaling) {
            B_IL = B_N - nmin_s + 1;
            B_IU = B_N - B_neigs;
          } else {
            B_IL = B_neigs + 1;
            B_IU = nmin_s;
          }
          if (pcbddc->dbg_flag) {
            PetscViewerASCIISynchronizedPrintf(pcbddc->dbg_viewer,"   found %d eigs, less than minimum required %d. Asking for %d to %d incl (fortran like)\n",B_neigs,nmin,B_IL,B_IU);
          }
          if (sub_schurs->is_hermitian) {
            PetscInt j,k;
            for (j=0;j<subset_size;j++) {
              for (k=j;k<subset_size;k++) {
                S [j*subset_size+k] = Sarray [cumarray+j*subset_size+k];
                St[j*subset_size+k] = Starray[cumarray+j*subset_size+k];
              }
            }
          } else {
            ierr = PetscMemcpy(S,Sarray+cumarray,subset_size*subset_size*sizeof(PetscScalar));CHKERRQ(ierr);
            ierr = PetscMemcpy(St,Starray+cumarray,subset_size*subset_size*sizeof(PetscScalar));CHKERRQ(ierr);
          }
          ierr = PetscFPTrapPush(PETSC_FP_TRAP_OFF);CHKERRQ(ierr);
#if defined(PETSC_USE_COMPLEX)
          PetscStackCallBLAS("LAPACKsygvx",LAPACKsygvx_(&B_itype,"V","I","L",&B_N,St,&B_N,S,&B_N,&lower,&upper,&B_IL,&B_IU,&eps,&B_neigs2,eigs+B_neigs,eigv+B_neigs*subset_size,&B_N,work,&B_lwork,rwork,B_iwork,B_ifail,&B_ierr));
#else
          PetscStackCallBLAS("LAPACKsygvx",LAPACKsygvx_(&B_itype,"V","I","L",&B_N,St,&B_N,S,&B_N,&lower,&upper,&B_IL,&B_IU,&eps,&B_neigs2,eigs+B_neigs,eigv+B_neigs*subset_size,&B_N,work,&B_lwork,B_iwork,B_ifail,&B_ierr));
#endif
          ierr = PetscFPTrapPop();CHKERRQ(ierr);
          B_neigs += B_neigs2;
        }
        if (B_ierr) {
          if (B_ierr < 0 ) SETERRQ1(PETSC_COMM_SELF,PETSC_ERR_LIB,"Error in SYGVX Lapack routine: illegal value for argument %d",-(int)B_ierr);
          else if (B_ierr <= B_N) SETERRQ1(PETSC_COMM_SELF,PETSC_ERR_LIB,"Error in SYGVX Lapack routine: %d eigenvalues failed to converge",(int)B_ierr);
          else SETERRQ1(PETSC_COMM_SELF,PETSC_ERR_LIB,"Error in SYGVX Lapack routine: leading minor of order %d is not positive definite",(int)B_ierr-B_N-1);
        }
        if (pcbddc->dbg_flag) {
          ierr = PetscViewerASCIISynchronizedPrintf(pcbddc->dbg_viewer,"   -> Got %d eigs\n",B_neigs);CHKERRQ(ierr);
          for (j=0;j<B_neigs;j++) {
            if (eigs[j] == 0.0) {
              ierr = PetscViewerASCIISynchronizedPrintf(pcbddc->dbg_viewer,"     Inf\n");CHKERRQ(ierr);
            } else {
              if (pcbddc->use_deluxe_scaling) {
                ierr = PetscViewerASCIISynchronizedPrintf(pcbddc->dbg_viewer,"     %1.6e\n",eigs[j+eigs_start]);CHKERRQ(ierr);
              } else {
                ierr = PetscViewerASCIISynchronizedPrintf(pcbddc->dbg_viewer,"     %1.6e\n",1./eigs[j+eigs_start]);CHKERRQ(ierr);
              }
            }
          }
        }
      } else {
          /* TODO */
      }
    }
    /* change the basis back to the original one */
    if (sub_schurs->change) {
      Mat change,phi,phit;

      if (pcbddc->dbg_flag > 1) {
        PetscInt ii;
        for (ii=0;ii<B_neigs;ii++) {
          ierr = PetscViewerASCIISynchronizedPrintf(pcbddc->dbg_viewer,"   -> Eigenvector (old basis) %d/%d (%d)\n",ii,B_neigs,B_N);CHKERRQ(ierr);
          for (j=0;j<B_N;j++) {
#if defined(PETSC_USE_COMPLEX)
            PetscReal r = PetscRealPart(eigv[(ii+eigs_start)*subset_size+j]);
            PetscReal c = PetscImaginaryPart(eigv[(ii+eigs_start)*subset_size+j]);
            ierr = PetscViewerASCIISynchronizedPrintf(pcbddc->dbg_viewer,"       %1.4e + %1.4e i\n",r,c);CHKERRQ(ierr);
#else
            ierr = PetscViewerASCIISynchronizedPrintf(pcbddc->dbg_viewer,"       %1.4e\n",eigv[(ii+eigs_start)*subset_size+j]);CHKERRQ(ierr);
#endif
          }
        }
      }
      ierr = KSPGetOperators(sub_schurs->change[i],&change,NULL);CHKERRQ(ierr);
      ierr = MatCreateSeqDense(PETSC_COMM_SELF,subset_size,B_neigs,eigv+eigs_start*subset_size,&phit);CHKERRQ(ierr);
      ierr = MatMatMult(change,phit,MAT_INITIAL_MATRIX,PETSC_DEFAULT,&phi);CHKERRQ(ierr);
      ierr = MatCopy(phi,phit,SAME_NONZERO_PATTERN);CHKERRQ(ierr);
      ierr = MatDestroy(&phit);CHKERRQ(ierr);
      ierr = MatDestroy(&phi);CHKERRQ(ierr);
    }
    maxneigs = PetscMax(B_neigs,maxneigs);
    pcbddc->adaptive_constraints_n[i+nv] = B_neigs;
    if (B_neigs) {
      ierr = PetscMemcpy(pcbddc->adaptive_constraints_data+pcbddc->adaptive_constraints_data_ptr[cum],eigv+eigs_start*subset_size,B_neigs*subset_size*sizeof(PetscScalar));CHKERRQ(ierr);

      if (pcbddc->dbg_flag > 1) {
        PetscInt ii;
        for (ii=0;ii<B_neigs;ii++) {
          ierr = PetscViewerASCIISynchronizedPrintf(pcbddc->dbg_viewer,"   -> Eigenvector %d/%d (%d)\n",ii,B_neigs,B_N);CHKERRQ(ierr);
          for (j=0;j<B_N;j++) {
#if defined(PETSC_USE_COMPLEX)
            PetscReal r = PetscRealPart(pcbddc->adaptive_constraints_data[ii*subset_size+j+pcbddc->adaptive_constraints_data_ptr[cum]]);
            PetscReal c = PetscImaginaryPart(pcbddc->adaptive_constraints_data[ii*subset_size+j+pcbddc->adaptive_constraints_data_ptr[cum]]);
            ierr = PetscViewerASCIISynchronizedPrintf(pcbddc->dbg_viewer,"       %1.4e + %1.4e i\n",r,c);CHKERRQ(ierr);
#else
            ierr = PetscViewerASCIISynchronizedPrintf(pcbddc->dbg_viewer,"       %1.4e\n",pcbddc->adaptive_constraints_data[ii*subset_size+j+pcbddc->adaptive_constraints_data_ptr[cum]]);CHKERRQ(ierr);
#endif
          }
        }
      }
      ierr = PetscMemcpy(pcbddc->adaptive_constraints_idxs+pcbddc->adaptive_constraints_idxs_ptr[cum],idxs,subset_size*sizeof(PetscInt));CHKERRQ(ierr);
      pcbddc->adaptive_constraints_idxs_ptr[cum+1] = pcbddc->adaptive_constraints_idxs_ptr[cum] + subset_size;
      pcbddc->adaptive_constraints_data_ptr[cum+1] = pcbddc->adaptive_constraints_data_ptr[cum] + subset_size*B_neigs;
      cum++;
    }
    ierr = ISRestoreIndices(sub_schurs->is_subs[i],&idxs);CHKERRQ(ierr);
    /* shift for next computation */
    cumarray += subset_size*subset_size;
  }
  if (pcbddc->dbg_flag) {
    ierr = PetscViewerFlush(pcbddc->dbg_viewer);CHKERRQ(ierr);
  }

  if (mss) {
    ierr = MatSeqAIJRestoreArray(sub_schurs->sum_S_Ej_inv_all,&Sarray);CHKERRQ(ierr);
    ierr = MatSeqAIJRestoreArray(sub_schurs->sum_S_Ej_tilda_all,&Starray);CHKERRQ(ierr);
    /* destroy matrices (junk) */
    ierr = MatDestroy(&sub_schurs->sum_S_Ej_inv_all);CHKERRQ(ierr);
    ierr = MatDestroy(&sub_schurs->sum_S_Ej_tilda_all);CHKERRQ(ierr);
  }
  if (allocated_S_St) {
    ierr = PetscFree2(S,St);CHKERRQ(ierr);
  }
  ierr = PetscFree5(eigv,eigs,work,B_iwork,B_ifail);CHKERRQ(ierr);
#if defined(PETSC_USE_COMPLEX)
  ierr = PetscFree(rwork);CHKERRQ(ierr);
#endif
  if (pcbddc->dbg_flag) {
    PetscInt maxneigs_r;
    ierr = MPIU_Allreduce(&maxneigs,&maxneigs_r,1,MPIU_INT,MPI_MAX,PetscObjectComm((PetscObject)pc));CHKERRQ(ierr);
    ierr = PetscViewerASCIIPrintf(pcbddc->dbg_viewer,"Maximum number of constraints per cc %d\n",maxneigs_r);CHKERRQ(ierr);
  }
  PetscFunctionReturn(0);
}

PetscErrorCode PCBDDCSetUpSolvers(PC pc)
{
  PetscScalar    *coarse_submat_vals;
  PetscErrorCode ierr;

  PetscFunctionBegin;
  /* Setup local scatters R_to_B and (optionally) R_to_D */
  /* PCBDDCSetUpLocalWorkVectors should be called first! */
  ierr = PCBDDCSetUpLocalScatters(pc);CHKERRQ(ierr);

  /* Setup local neumann solver ksp_R */
  /* PCBDDCSetUpLocalScatters should be called first! */
  ierr = PCBDDCSetUpLocalSolvers(pc,PETSC_FALSE,PETSC_TRUE);CHKERRQ(ierr);

  /*
     Setup local correction and local part of coarse basis.
     Gives back the dense local part of the coarse matrix in column major ordering
  */
  ierr = PCBDDCSetUpCorrection(pc,&coarse_submat_vals);CHKERRQ(ierr);

  /* Compute total number of coarse nodes and setup coarse solver */
  ierr = PCBDDCSetUpCoarseSolver(pc,coarse_submat_vals);CHKERRQ(ierr);

  /* free */
  ierr = PetscFree(coarse_submat_vals);CHKERRQ(ierr);
  PetscFunctionReturn(0);
}

PetscErrorCode PCBDDCResetCustomization(PC pc)
{
  PC_BDDC        *pcbddc = (PC_BDDC*)pc->data;
  PetscErrorCode ierr;

  PetscFunctionBegin;
  ierr = ISDestroy(&pcbddc->user_primal_vertices);CHKERRQ(ierr);
  ierr = ISDestroy(&pcbddc->user_primal_vertices_local);CHKERRQ(ierr);
  ierr = ISDestroy(&pcbddc->NeumannBoundaries);CHKERRQ(ierr);
  ierr = ISDestroy(&pcbddc->NeumannBoundariesLocal);CHKERRQ(ierr);
  ierr = ISDestroy(&pcbddc->DirichletBoundaries);CHKERRQ(ierr);
  ierr = MatNullSpaceDestroy(&pcbddc->onearnullspace);CHKERRQ(ierr);
  ierr = PetscFree(pcbddc->onearnullvecs_state);CHKERRQ(ierr);
  ierr = ISDestroy(&pcbddc->DirichletBoundariesLocal);CHKERRQ(ierr);
  ierr = PCBDDCSetDofsSplitting(pc,0,NULL);CHKERRQ(ierr);
  ierr = PCBDDCSetDofsSplittingLocal(pc,0,NULL);CHKERRQ(ierr);
  PetscFunctionReturn(0);
}

PetscErrorCode PCBDDCResetTopography(PC pc)
{
  PC_BDDC        *pcbddc = (PC_BDDC*)pc->data;
  PetscInt       i;
  PetscErrorCode ierr;

  PetscFunctionBegin;
  ierr = MatDestroy(&pcbddc->nedcG);CHKERRQ(ierr);
  ierr = ISDestroy(&pcbddc->nedclocal);CHKERRQ(ierr);
  ierr = MatDestroy(&pcbddc->discretegradient);CHKERRQ(ierr);
  ierr = MatDestroy(&pcbddc->user_ChangeOfBasisMatrix);CHKERRQ(ierr);
  ierr = MatDestroy(&pcbddc->ChangeOfBasisMatrix);CHKERRQ(ierr);
  ierr = MatDestroy(&pcbddc->switch_static_change);CHKERRQ(ierr);
  ierr = VecDestroy(&pcbddc->work_change);CHKERRQ(ierr);
  ierr = MatDestroy(&pcbddc->ConstraintMatrix);CHKERRQ(ierr);
  ierr = MatDestroy(&pcbddc->divudotp);CHKERRQ(ierr);
  ierr = ISDestroy(&pcbddc->divudotp_vl2l);CHKERRQ(ierr);
  ierr = PCBDDCGraphDestroy(&pcbddc->mat_graph);CHKERRQ(ierr);
  for (i=0;i<pcbddc->n_local_subs;i++) {
    ierr = ISDestroy(&pcbddc->local_subs[i]);CHKERRQ(ierr);
  }
  pcbddc->n_local_subs = 0;
  ierr = PetscFree(pcbddc->local_subs);CHKERRQ(ierr);
  ierr = PCBDDCSubSchursDestroy(&pcbddc->sub_schurs);CHKERRQ(ierr);
  pcbddc->graphanalyzed        = PETSC_FALSE;
  pcbddc->recompute_topography = PETSC_TRUE;
  PetscFunctionReturn(0);
}

PetscErrorCode PCBDDCResetSolvers(PC pc)
{
  PC_BDDC        *pcbddc = (PC_BDDC*)pc->data;
  PetscErrorCode ierr;

  PetscFunctionBegin;
  ierr = VecDestroy(&pcbddc->coarse_vec);CHKERRQ(ierr);
  if (pcbddc->coarse_phi_B) {
    PetscScalar *array;
    ierr = MatDenseGetArray(pcbddc->coarse_phi_B,&array);CHKERRQ(ierr);
    ierr = PetscFree(array);CHKERRQ(ierr);
  }
  ierr = MatDestroy(&pcbddc->coarse_phi_B);CHKERRQ(ierr);
  ierr = MatDestroy(&pcbddc->coarse_phi_D);CHKERRQ(ierr);
  ierr = MatDestroy(&pcbddc->coarse_psi_B);CHKERRQ(ierr);
  ierr = MatDestroy(&pcbddc->coarse_psi_D);CHKERRQ(ierr);
  ierr = VecDestroy(&pcbddc->vec1_P);CHKERRQ(ierr);
  ierr = VecDestroy(&pcbddc->vec1_C);CHKERRQ(ierr);
  ierr = MatDestroy(&pcbddc->local_auxmat2);CHKERRQ(ierr);
  ierr = MatDestroy(&pcbddc->local_auxmat1);CHKERRQ(ierr);
  ierr = VecDestroy(&pcbddc->vec1_R);CHKERRQ(ierr);
  ierr = VecDestroy(&pcbddc->vec2_R);CHKERRQ(ierr);
  ierr = ISDestroy(&pcbddc->is_R_local);CHKERRQ(ierr);
  ierr = VecScatterDestroy(&pcbddc->R_to_B);CHKERRQ(ierr);
  ierr = VecScatterDestroy(&pcbddc->R_to_D);CHKERRQ(ierr);
  ierr = VecScatterDestroy(&pcbddc->coarse_loc_to_glob);CHKERRQ(ierr);
  ierr = KSPReset(pcbddc->ksp_D);CHKERRQ(ierr);
  ierr = KSPReset(pcbddc->ksp_R);CHKERRQ(ierr);
  ierr = KSPReset(pcbddc->coarse_ksp);CHKERRQ(ierr);
  ierr = MatDestroy(&pcbddc->local_mat);CHKERRQ(ierr);
  ierr = PetscFree(pcbddc->primal_indices_local_idxs);CHKERRQ(ierr);
  ierr = PetscFree2(pcbddc->local_primal_ref_node,pcbddc->local_primal_ref_mult);CHKERRQ(ierr);
  ierr = PetscFree(pcbddc->global_primal_indices);CHKERRQ(ierr);
  ierr = ISDestroy(&pcbddc->coarse_subassembling);CHKERRQ(ierr);
  ierr = MatDestroy(&pcbddc->benign_change);CHKERRQ(ierr);
  ierr = VecDestroy(&pcbddc->benign_vec);CHKERRQ(ierr);
  ierr = PCBDDCBenignShellMat(pc,PETSC_TRUE);CHKERRQ(ierr);
  ierr = MatDestroy(&pcbddc->benign_B0);CHKERRQ(ierr);
  ierr = PetscSFDestroy(&pcbddc->benign_sf);CHKERRQ(ierr);
  if (pcbddc->benign_zerodiag_subs) {
    PetscInt i;
    for (i=0;i<pcbddc->benign_n;i++) {
      ierr = ISDestroy(&pcbddc->benign_zerodiag_subs[i]);CHKERRQ(ierr);
    }
    ierr = PetscFree(pcbddc->benign_zerodiag_subs);CHKERRQ(ierr);
  }
  ierr = PetscFree3(pcbddc->benign_p0_lidx,pcbddc->benign_p0_gidx,pcbddc->benign_p0);CHKERRQ(ierr);
  PetscFunctionReturn(0);
}

PetscErrorCode PCBDDCSetUpLocalWorkVectors(PC pc)
{
  PC_BDDC        *pcbddc = (PC_BDDC*)pc->data;
  PC_IS          *pcis = (PC_IS*)pc->data;
  VecType        impVecType;
  PetscInt       n_constraints,n_R,old_size;
  PetscErrorCode ierr;

  PetscFunctionBegin;
  n_constraints = pcbddc->local_primal_size - pcbddc->benign_n - pcbddc->n_vertices;
  n_R = pcis->n - pcbddc->n_vertices;
  ierr = VecGetType(pcis->vec1_N,&impVecType);CHKERRQ(ierr);
  /* local work vectors (try to avoid unneeded work)*/
  /* R nodes */
  old_size = -1;
  if (pcbddc->vec1_R) {
    ierr = VecGetSize(pcbddc->vec1_R,&old_size);CHKERRQ(ierr);
  }
  if (n_R != old_size) {
    ierr = VecDestroy(&pcbddc->vec1_R);CHKERRQ(ierr);
    ierr = VecDestroy(&pcbddc->vec2_R);CHKERRQ(ierr);
    ierr = VecCreate(PetscObjectComm((PetscObject)pcis->vec1_N),&pcbddc->vec1_R);CHKERRQ(ierr);
    ierr = VecSetSizes(pcbddc->vec1_R,PETSC_DECIDE,n_R);CHKERRQ(ierr);
    ierr = VecSetType(pcbddc->vec1_R,impVecType);CHKERRQ(ierr);
    ierr = VecDuplicate(pcbddc->vec1_R,&pcbddc->vec2_R);CHKERRQ(ierr);
  }
  /* local primal dofs */
  old_size = -1;
  if (pcbddc->vec1_P) {
    ierr = VecGetSize(pcbddc->vec1_P,&old_size);CHKERRQ(ierr);
  }
  if (pcbddc->local_primal_size != old_size) {
    ierr = VecDestroy(&pcbddc->vec1_P);CHKERRQ(ierr);
    ierr = VecCreate(PetscObjectComm((PetscObject)pcis->vec1_N),&pcbddc->vec1_P);CHKERRQ(ierr);
    ierr = VecSetSizes(pcbddc->vec1_P,PETSC_DECIDE,pcbddc->local_primal_size);CHKERRQ(ierr);
    ierr = VecSetType(pcbddc->vec1_P,impVecType);CHKERRQ(ierr);
  }
  /* local explicit constraints */
  old_size = -1;
  if (pcbddc->vec1_C) {
    ierr = VecGetSize(pcbddc->vec1_C,&old_size);CHKERRQ(ierr);
  }
  if (n_constraints && n_constraints != old_size) {
    ierr = VecDestroy(&pcbddc->vec1_C);CHKERRQ(ierr);
    ierr = VecCreate(PetscObjectComm((PetscObject)pcis->vec1_N),&pcbddc->vec1_C);CHKERRQ(ierr);
    ierr = VecSetSizes(pcbddc->vec1_C,PETSC_DECIDE,n_constraints);CHKERRQ(ierr);
    ierr = VecSetType(pcbddc->vec1_C,impVecType);CHKERRQ(ierr);
  }
  PetscFunctionReturn(0);
}

PetscErrorCode PCBDDCSetUpCorrection(PC pc, PetscScalar **coarse_submat_vals_n)
{
  PetscErrorCode  ierr;
  /* pointers to pcis and pcbddc */
  PC_IS*          pcis = (PC_IS*)pc->data;
  PC_BDDC*        pcbddc = (PC_BDDC*)pc->data;
  PCBDDCSubSchurs sub_schurs = pcbddc->sub_schurs;
  /* submatrices of local problem */
  Mat             A_RV,A_VR,A_VV,local_auxmat2_R;
  /* submatrices of local coarse problem */
  Mat             S_VV,S_CV,S_VC,S_CC;
  /* working matrices */
  Mat             C_CR;
  /* additional working stuff */
  PC              pc_R;
  Mat             F;
  Vec             dummy_vec;
  PetscBool       isLU,isCHOL,isILU,need_benign_correction;
  PetscScalar     *coarse_submat_vals; /* TODO: use a PETSc matrix */
  PetscScalar     *work;
  PetscInt        *idx_V_B;
  PetscInt        lda_rhs,n,n_vertices,n_constraints,*p0_lidx_I;
  PetscInt        i,n_R,n_D,n_B;

  /* some shortcuts to scalars */
  PetscScalar     one=1.0,m_one=-1.0;

  PetscFunctionBegin;
  if (!pcbddc->symmetric_primal && pcbddc->benign_n) SETERRQ(PETSC_COMM_SELF,PETSC_ERR_SUP,"Non-symmetric primal basis computation with benign trick not yet implemented");

  /* Set Non-overlapping dimensions */
  n_vertices = pcbddc->n_vertices;
  n_constraints = pcbddc->local_primal_size - pcbddc->benign_n - n_vertices;
  n_B = pcis->n_B;
  n_D = pcis->n - n_B;
  n_R = pcis->n - n_vertices;

  /* vertices in boundary numbering */
  ierr = PetscMalloc1(n_vertices,&idx_V_B);CHKERRQ(ierr);
  ierr = ISGlobalToLocalMappingApply(pcis->BtoNmap,IS_GTOLM_DROP,n_vertices,pcbddc->local_primal_ref_node,&i,idx_V_B);CHKERRQ(ierr);
  if (i != n_vertices) SETERRQ2(PETSC_COMM_SELF,PETSC_ERR_PLIB,"Error in boundary numbering for BDDC vertices! %D != %D\n",n_vertices,i);

  /* Subdomain contribution (Non-overlapping) to coarse matrix  */
  ierr = PetscCalloc1(pcbddc->local_primal_size*pcbddc->local_primal_size,&coarse_submat_vals);CHKERRQ(ierr);
  ierr = MatCreateSeqDense(PETSC_COMM_SELF,n_vertices,n_vertices,coarse_submat_vals,&S_VV);CHKERRQ(ierr);
  ierr = MatSeqDenseSetLDA(S_VV,pcbddc->local_primal_size);CHKERRQ(ierr);
  ierr = MatCreateSeqDense(PETSC_COMM_SELF,n_constraints,n_vertices,coarse_submat_vals+n_vertices,&S_CV);CHKERRQ(ierr);
  ierr = MatSeqDenseSetLDA(S_CV,pcbddc->local_primal_size);CHKERRQ(ierr);
  ierr = MatCreateSeqDense(PETSC_COMM_SELF,n_vertices,n_constraints,coarse_submat_vals+pcbddc->local_primal_size*n_vertices,&S_VC);CHKERRQ(ierr);
  ierr = MatSeqDenseSetLDA(S_VC,pcbddc->local_primal_size);CHKERRQ(ierr);
  ierr = MatCreateSeqDense(PETSC_COMM_SELF,n_constraints,n_constraints,coarse_submat_vals+(pcbddc->local_primal_size+1)*n_vertices,&S_CC);CHKERRQ(ierr);
  ierr = MatSeqDenseSetLDA(S_CC,pcbddc->local_primal_size);CHKERRQ(ierr);

  /* determine if can use MatSolve routines instead of calling KSPSolve on ksp_R */
  ierr = KSPGetPC(pcbddc->ksp_R,&pc_R);CHKERRQ(ierr);
  ierr = PetscObjectTypeCompare((PetscObject)pc_R,PCLU,&isLU);CHKERRQ(ierr);
  ierr = PetscObjectTypeCompare((PetscObject)pc_R,PCILU,&isILU);CHKERRQ(ierr);
  ierr = PetscObjectTypeCompare((PetscObject)pc_R,PCCHOLESKY,&isCHOL);CHKERRQ(ierr);
  lda_rhs = n_R;
  need_benign_correction = PETSC_FALSE;
  if (isLU || isILU || isCHOL) {
    ierr = PCFactorGetMatrix(pc_R,&F);CHKERRQ(ierr);
  } else if (sub_schurs && sub_schurs->reuse_solver) {
    PCBDDCReuseSolvers reuse_solver = sub_schurs->reuse_solver;
    MatFactorType      type;

    F = reuse_solver->F;
    ierr = MatGetFactorType(F,&type);CHKERRQ(ierr);
    if (type == MAT_FACTOR_CHOLESKY) isCHOL = PETSC_TRUE;
    ierr = MatGetSize(F,&lda_rhs,NULL);CHKERRQ(ierr);
    need_benign_correction = (PetscBool)(!!reuse_solver->benign_n);
  } else {
    F = NULL;
  }

  /* allocate workspace */
  n = 0;
  if (n_constraints) {
    n += lda_rhs*n_constraints;
  }
  if (n_vertices) {
    n = PetscMax(2*lda_rhs*n_vertices,n);
    n = PetscMax((lda_rhs+n_B)*n_vertices,n);
  }
  if (!pcbddc->symmetric_primal) {
    n = PetscMax(2*lda_rhs*pcbddc->local_primal_size,n);
  }
  ierr = PetscMalloc1(n,&work);CHKERRQ(ierr);

  /* create dummy vector to modify rhs and sol of MatMatSolve (work array will never be used) */
  dummy_vec = NULL;
  if (need_benign_correction && lda_rhs != n_R && F) {
    ierr = VecCreateSeqWithArray(PETSC_COMM_SELF,1,lda_rhs,work,&dummy_vec);CHKERRQ(ierr);
  }

  /* Precompute stuffs needed for preprocessing and application of BDDC*/
  if (n_constraints) {
    Mat         M1,M2,M3,C_B;
    IS          is_aux;
    PetscScalar *array,*array2;

    ierr = MatDestroy(&pcbddc->local_auxmat1);CHKERRQ(ierr);
    ierr = MatDestroy(&pcbddc->local_auxmat2);CHKERRQ(ierr);

    /* Extract constraints on R nodes: C_{CR}  */
    ierr = ISCreateStride(PETSC_COMM_SELF,n_constraints,n_vertices,1,&is_aux);CHKERRQ(ierr);
    ierr = MatCreateSubMatrix(pcbddc->ConstraintMatrix,is_aux,pcbddc->is_R_local,MAT_INITIAL_MATRIX,&C_CR);CHKERRQ(ierr);
    ierr = MatCreateSubMatrix(pcbddc->ConstraintMatrix,is_aux,pcis->is_B_local,MAT_INITIAL_MATRIX,&C_B);CHKERRQ(ierr);

    /* Assemble         local_auxmat2_R =        (- A_{RR}^{-1} C^T_{CR}) needed by BDDC setup */
    /* Assemble pcbddc->local_auxmat2   = R_to_B (- A_{RR}^{-1} C^T_{CR}) needed by BDDC application */
    ierr = PetscMemzero(work,lda_rhs*n_constraints*sizeof(PetscScalar));CHKERRQ(ierr);
    for (i=0;i<n_constraints;i++) {
      const PetscScalar *row_cmat_values;
      const PetscInt    *row_cmat_indices;
      PetscInt          size_of_constraint,j;

      ierr = MatGetRow(C_CR,i,&size_of_constraint,&row_cmat_indices,&row_cmat_values);CHKERRQ(ierr);
      for (j=0;j<size_of_constraint;j++) {
        work[row_cmat_indices[j]+i*lda_rhs] = -row_cmat_values[j];
      }
      ierr = MatRestoreRow(C_CR,i,&size_of_constraint,&row_cmat_indices,&row_cmat_values);CHKERRQ(ierr);
    }
    ierr = MatCreateSeqDense(PETSC_COMM_SELF,lda_rhs,n_constraints,NULL,&local_auxmat2_R);CHKERRQ(ierr);
    if (F) {
      Mat B;

      ierr = MatCreateSeqDense(PETSC_COMM_SELF,lda_rhs,n_constraints,work,&B);CHKERRQ(ierr);
      if (need_benign_correction) {
        PCBDDCReuseSolvers reuse_solver = sub_schurs->reuse_solver;

        /* rhs is already zero on interior dofs, no need to change the rhs */
        ierr = PetscMemzero(reuse_solver->benign_save_vals,pcbddc->benign_n*sizeof(PetscScalar));CHKERRQ(ierr);
      }
      ierr = MatMatSolve(F,B,local_auxmat2_R);CHKERRQ(ierr);
      if (need_benign_correction) {
        PetscScalar        *marr;
        PCBDDCReuseSolvers reuse_solver = sub_schurs->reuse_solver;

        ierr = MatDenseGetArray(local_auxmat2_R,&marr);CHKERRQ(ierr);
        if (lda_rhs != n_R) {
          for (i=0;i<n_constraints;i++) {
            ierr = VecPlaceArray(dummy_vec,marr+i*lda_rhs);CHKERRQ(ierr);
            ierr = PCBDDCReuseSolversBenignAdapt(reuse_solver,dummy_vec,NULL,PETSC_TRUE,PETSC_TRUE);CHKERRQ(ierr);
            ierr = VecResetArray(dummy_vec);CHKERRQ(ierr);
          }
        } else {
          for (i=0;i<n_constraints;i++) {
            ierr = VecPlaceArray(pcbddc->vec1_R,marr+i*lda_rhs);CHKERRQ(ierr);
            ierr = PCBDDCReuseSolversBenignAdapt(reuse_solver,pcbddc->vec1_R,NULL,PETSC_TRUE,PETSC_TRUE);CHKERRQ(ierr);
            ierr = VecResetArray(pcbddc->vec1_R);CHKERRQ(ierr);
          }
        }
        ierr = MatDenseRestoreArray(local_auxmat2_R,&marr);CHKERRQ(ierr);
      }
      ierr = MatDestroy(&B);CHKERRQ(ierr);
    } else {
      PetscScalar *marr;

      ierr = MatDenseGetArray(local_auxmat2_R,&marr);CHKERRQ(ierr);
      for (i=0;i<n_constraints;i++) {
        ierr = VecPlaceArray(pcbddc->vec1_R,work+i*lda_rhs);CHKERRQ(ierr);
        ierr = VecPlaceArray(pcbddc->vec2_R,marr+i*lda_rhs);CHKERRQ(ierr);
        ierr = KSPSolve(pcbddc->ksp_R,pcbddc->vec1_R,pcbddc->vec2_R);CHKERRQ(ierr);
        ierr = VecResetArray(pcbddc->vec1_R);CHKERRQ(ierr);
        ierr = VecResetArray(pcbddc->vec2_R);CHKERRQ(ierr);
      }
      ierr = MatDenseRestoreArray(local_auxmat2_R,&marr);CHKERRQ(ierr);
    }
    if (!pcbddc->switch_static) {
      ierr = MatCreateSeqDense(PETSC_COMM_SELF,n_B,n_constraints,NULL,&pcbddc->local_auxmat2);CHKERRQ(ierr);
      ierr = MatDenseGetArray(pcbddc->local_auxmat2,&array);CHKERRQ(ierr);
      ierr = MatDenseGetArray(local_auxmat2_R,&array2);CHKERRQ(ierr);
      for (i=0;i<n_constraints;i++) {
        ierr = VecPlaceArray(pcbddc->vec1_R,array2+i*lda_rhs);CHKERRQ(ierr);
        ierr = VecPlaceArray(pcis->vec1_B,array+i*n_B);CHKERRQ(ierr);
        ierr = VecScatterBegin(pcbddc->R_to_B,pcbddc->vec1_R,pcis->vec1_B,INSERT_VALUES,SCATTER_FORWARD);CHKERRQ(ierr);
        ierr = VecScatterEnd(pcbddc->R_to_B,pcbddc->vec1_R,pcis->vec1_B,INSERT_VALUES,SCATTER_FORWARD);CHKERRQ(ierr);
        ierr = VecResetArray(pcis->vec1_B);CHKERRQ(ierr);
        ierr = VecResetArray(pcbddc->vec1_R);CHKERRQ(ierr);
      }
      ierr = MatDenseRestoreArray(local_auxmat2_R,&array2);CHKERRQ(ierr);
      ierr = MatDenseRestoreArray(pcbddc->local_auxmat2,&array);CHKERRQ(ierr);
      ierr = MatMatMult(C_B,pcbddc->local_auxmat2,MAT_INITIAL_MATRIX,PETSC_DEFAULT,&M3);CHKERRQ(ierr);
    } else {
      if (lda_rhs != n_R) {
        IS dummy;

        ierr = ISCreateStride(PETSC_COMM_SELF,n_R,0,1,&dummy);CHKERRQ(ierr);
        ierr = MatCreateSubMatrix(local_auxmat2_R,dummy,NULL,MAT_INITIAL_MATRIX,&pcbddc->local_auxmat2);CHKERRQ(ierr);
        ierr = ISDestroy(&dummy);CHKERRQ(ierr);
      } else {
        ierr = PetscObjectReference((PetscObject)local_auxmat2_R);CHKERRQ(ierr);
        pcbddc->local_auxmat2 = local_auxmat2_R;
      }
      ierr = MatMatMult(C_CR,pcbddc->local_auxmat2,MAT_INITIAL_MATRIX,PETSC_DEFAULT,&M3);CHKERRQ(ierr);
    }
    ierr = ISDestroy(&is_aux);CHKERRQ(ierr);
    /* Assemble explicitly S_CC = ( C_{CR} A_{RR}^{-1} C^T_{CR} )^{-1}  */
    ierr = MatScale(M3,m_one);CHKERRQ(ierr);
    ierr = MatDuplicate(M3,MAT_DO_NOT_COPY_VALUES,&M1);CHKERRQ(ierr);
    ierr = MatDuplicate(M3,MAT_DO_NOT_COPY_VALUES,&M2);CHKERRQ(ierr);
    if (isCHOL) {
      ierr = MatCholeskyFactor(M3,NULL,NULL);CHKERRQ(ierr);
    } else {
      ierr = MatLUFactor(M3,NULL,NULL,NULL);CHKERRQ(ierr);
    }
    ierr = VecSet(pcbddc->vec1_C,one);CHKERRQ(ierr);
    ierr = MatDiagonalSet(M2,pcbddc->vec1_C,INSERT_VALUES);CHKERRQ(ierr);
    ierr = MatMatSolve(M3,M2,M1);CHKERRQ(ierr);
    ierr = MatDestroy(&M2);CHKERRQ(ierr);
    ierr = MatDestroy(&M3);CHKERRQ(ierr);
    /* Assemble local_auxmat1 = S_CC*C_{CB} needed by BDDC application in KSP and in preproc */
    ierr = MatMatMult(M1,C_B,MAT_INITIAL_MATRIX,PETSC_DEFAULT,&pcbddc->local_auxmat1);CHKERRQ(ierr);
    ierr = MatDestroy(&C_B);CHKERRQ(ierr);
    ierr = MatCopy(M1,S_CC,SAME_NONZERO_PATTERN);CHKERRQ(ierr); /* S_CC can have a different LDA, MatMatSolve doesn't support it */
    ierr = MatDestroy(&M1);CHKERRQ(ierr);
  }

  /* Get submatrices from subdomain matrix */
  if (n_vertices) {
    IS is_aux;

    if (sub_schurs && sub_schurs->reuse_solver) { /* is_R_local is not sorted, ISComplement doesn't like it */
      IS tis;

      ierr = ISDuplicate(pcbddc->is_R_local,&tis);CHKERRQ(ierr);
      ierr = ISSort(tis);CHKERRQ(ierr);
      ierr = ISComplement(tis,0,pcis->n,&is_aux);CHKERRQ(ierr);
      ierr = ISDestroy(&tis);CHKERRQ(ierr);
    } else {
      ierr = ISComplement(pcbddc->is_R_local,0,pcis->n,&is_aux);CHKERRQ(ierr);
    }
    ierr = MatCreateSubMatrix(pcbddc->local_mat,pcbddc->is_R_local,is_aux,MAT_INITIAL_MATRIX,&A_RV);CHKERRQ(ierr);
    ierr = MatCreateSubMatrix(pcbddc->local_mat,is_aux,pcbddc->is_R_local,MAT_INITIAL_MATRIX,&A_VR);CHKERRQ(ierr);
    ierr = MatCreateSubMatrix(pcbddc->local_mat,is_aux,is_aux,MAT_INITIAL_MATRIX,&A_VV);CHKERRQ(ierr);
    ierr = ISDestroy(&is_aux);CHKERRQ(ierr);
  }

  /* Matrix of coarse basis functions (local) */
  if (pcbddc->coarse_phi_B) {
    PetscInt on_B,on_primal,on_D=n_D;
    if (pcbddc->coarse_phi_D) {
      ierr = MatGetSize(pcbddc->coarse_phi_D,&on_D,NULL);CHKERRQ(ierr);
    }
    ierr = MatGetSize(pcbddc->coarse_phi_B,&on_B,&on_primal);CHKERRQ(ierr);
    if (on_B != n_B || on_primal != pcbddc->local_primal_size || on_D != n_D) {
      PetscScalar *marray;

      ierr = MatDenseGetArray(pcbddc->coarse_phi_B,&marray);CHKERRQ(ierr);
      ierr = PetscFree(marray);CHKERRQ(ierr);
      ierr = MatDestroy(&pcbddc->coarse_phi_B);CHKERRQ(ierr);
      ierr = MatDestroy(&pcbddc->coarse_psi_B);CHKERRQ(ierr);
      ierr = MatDestroy(&pcbddc->coarse_phi_D);CHKERRQ(ierr);
      ierr = MatDestroy(&pcbddc->coarse_psi_D);CHKERRQ(ierr);
    }
  }

  if (!pcbddc->coarse_phi_B) {
    PetscScalar *marr;

    /* memory size */
    n = n_B*pcbddc->local_primal_size;
    if (pcbddc->switch_static || pcbddc->dbg_flag) n += n_D*pcbddc->local_primal_size;
    if (!pcbddc->symmetric_primal) n *= 2;
    ierr  = PetscCalloc1(n,&marr);CHKERRQ(ierr);
    ierr  = MatCreateSeqDense(PETSC_COMM_SELF,n_B,pcbddc->local_primal_size,marr,&pcbddc->coarse_phi_B);CHKERRQ(ierr);
    marr += n_B*pcbddc->local_primal_size;
    if (pcbddc->switch_static || pcbddc->dbg_flag) {
      ierr  = MatCreateSeqDense(PETSC_COMM_SELF,n_D,pcbddc->local_primal_size,marr,&pcbddc->coarse_phi_D);CHKERRQ(ierr);
      marr += n_D*pcbddc->local_primal_size;
    }
    if (!pcbddc->symmetric_primal) {
      ierr  = MatCreateSeqDense(PETSC_COMM_SELF,n_B,pcbddc->local_primal_size,marr,&pcbddc->coarse_psi_B);CHKERRQ(ierr);
      marr += n_B*pcbddc->local_primal_size;
      if (pcbddc->switch_static || pcbddc->dbg_flag) {
        ierr = MatCreateSeqDense(PETSC_COMM_SELF,n_D,pcbddc->local_primal_size,marr,&pcbddc->coarse_psi_D);CHKERRQ(ierr);
      }
    } else {
      ierr = PetscObjectReference((PetscObject)pcbddc->coarse_phi_B);CHKERRQ(ierr);
      pcbddc->coarse_psi_B = pcbddc->coarse_phi_B;
      if (pcbddc->switch_static || pcbddc->dbg_flag) {
        ierr = PetscObjectReference((PetscObject)pcbddc->coarse_phi_D);CHKERRQ(ierr);
        pcbddc->coarse_psi_D = pcbddc->coarse_phi_D;
      }
    }
  }

  /* We are now ready to evaluate coarse basis functions and subdomain contribution to coarse problem */
  p0_lidx_I = NULL;
  if (pcbddc->benign_n && (pcbddc->switch_static || pcbddc->dbg_flag)) {
    const PetscInt *idxs;

    ierr = ISGetIndices(pcis->is_I_local,&idxs);CHKERRQ(ierr);
    ierr = PetscMalloc1(pcbddc->benign_n,&p0_lidx_I);CHKERRQ(ierr);
    for (i=0;i<pcbddc->benign_n;i++) {
      ierr = PetscFindInt(pcbddc->benign_p0_lidx[i],pcis->n-pcis->n_B,idxs,&p0_lidx_I[i]);CHKERRQ(ierr);
    }
    ierr = ISRestoreIndices(pcis->is_I_local,&idxs);CHKERRQ(ierr);
  }

  /* vertices */
  if (n_vertices) {

    ierr = MatConvert(A_VV,MATDENSE,MAT_INPLACE_MATRIX,&A_VV);CHKERRQ(ierr);

    if (n_R) {
      Mat          A_RRmA_RV,A_RV_bcorr=NULL,S_VVt; /* S_VVt with LDA=N */
      PetscBLASInt B_N,B_one = 1;
      PetscScalar  *x,*y;
      PetscBool    isseqaij;

      ierr = MatScale(A_RV,m_one);CHKERRQ(ierr);
      if (need_benign_correction) {
        ISLocalToGlobalMapping RtoN;
        IS                     is_p0;
        PetscInt               *idxs_p0,n;

        ierr = PetscMalloc1(pcbddc->benign_n,&idxs_p0);CHKERRQ(ierr);
        ierr = ISLocalToGlobalMappingCreateIS(pcbddc->is_R_local,&RtoN);CHKERRQ(ierr);
        ierr = ISGlobalToLocalMappingApply(RtoN,IS_GTOLM_DROP,pcbddc->benign_n,pcbddc->benign_p0_lidx,&n,idxs_p0);CHKERRQ(ierr);
        if (n != pcbddc->benign_n) SETERRQ2(PETSC_COMM_SELF,PETSC_ERR_PLIB,"Error in R numbering for benign p0! %d != %d\n",n,pcbddc->benign_n);
        ierr = ISLocalToGlobalMappingDestroy(&RtoN);CHKERRQ(ierr);
        ierr = ISCreateGeneral(PETSC_COMM_SELF,n,idxs_p0,PETSC_OWN_POINTER,&is_p0);CHKERRQ(ierr);
        ierr = MatCreateSubMatrix(A_RV,is_p0,NULL,MAT_INITIAL_MATRIX,&A_RV_bcorr);CHKERRQ(ierr);
        ierr = ISDestroy(&is_p0);CHKERRQ(ierr);
      }

      if (lda_rhs == n_R) {
        ierr = MatConvert(A_RV,MATDENSE,MAT_INPLACE_MATRIX,&A_RV);CHKERRQ(ierr);
      } else {
        PetscScalar    *av,*array;
        const PetscInt *xadj,*adjncy;
        PetscInt       n;
        PetscBool      flg_row;

        array = work+lda_rhs*n_vertices;
        ierr = PetscMemzero(array,lda_rhs*n_vertices*sizeof(PetscScalar));CHKERRQ(ierr);
        ierr = MatConvert(A_RV,MATSEQAIJ,MAT_INPLACE_MATRIX,&A_RV);CHKERRQ(ierr);
        ierr = MatGetRowIJ(A_RV,0,PETSC_FALSE,PETSC_FALSE,&n,&xadj,&adjncy,&flg_row);CHKERRQ(ierr);
        ierr = MatSeqAIJGetArray(A_RV,&av);CHKERRQ(ierr);
        for (i=0;i<n;i++) {
          PetscInt j;
          for (j=xadj[i];j<xadj[i+1];j++) array[lda_rhs*adjncy[j]+i] = av[j];
        }
        ierr = MatRestoreRowIJ(A_RV,0,PETSC_FALSE,PETSC_FALSE,&n,&xadj,&adjncy,&flg_row);CHKERRQ(ierr);
        ierr = MatDestroy(&A_RV);CHKERRQ(ierr);
        ierr = MatCreateSeqDense(PETSC_COMM_SELF,lda_rhs,n_vertices,array,&A_RV);CHKERRQ(ierr);
      }
      ierr = MatCreateSeqDense(PETSC_COMM_SELF,lda_rhs,n_vertices,work,&A_RRmA_RV);CHKERRQ(ierr);
      if (need_benign_correction) {
        PCBDDCReuseSolvers reuse_solver = sub_schurs->reuse_solver;
        PetscScalar        *marr;

        ierr = MatDenseGetArray(A_RV,&marr);CHKERRQ(ierr);
        /* need \Phi^T A_RV = (I+L)A_RV, L given by

               | 0 0  0 | (V)
           L = | 0 0 -1 | (P-p0)
               | 0 0 -1 | (p0)

        */
        for (i=0;i<reuse_solver->benign_n;i++) {
          const PetscScalar *vals;
          const PetscInt    *idxs,*idxs_zero;
          PetscInt          n,j,nz;

          ierr = ISGetLocalSize(reuse_solver->benign_zerodiag_subs[i],&nz);CHKERRQ(ierr);
          ierr = ISGetIndices(reuse_solver->benign_zerodiag_subs[i],&idxs_zero);CHKERRQ(ierr);
          ierr = MatGetRow(A_RV_bcorr,i,&n,&idxs,&vals);CHKERRQ(ierr);
          for (j=0;j<n;j++) {
            PetscScalar val = vals[j];
            PetscInt    k,col = idxs[j];
            for (k=0;k<nz;k++) marr[idxs_zero[k]+lda_rhs*col] -= val;
          }
          ierr = MatRestoreRow(A_RV_bcorr,i,&n,&idxs,&vals);CHKERRQ(ierr);
          ierr = ISRestoreIndices(reuse_solver->benign_zerodiag_subs[i],&idxs_zero);CHKERRQ(ierr);
        }
        ierr = MatDenseRestoreArray(A_RV,&marr);CHKERRQ(ierr);
      }
      if (F) {
        /* need to correct the rhs */
        if (need_benign_correction) {
          PCBDDCReuseSolvers reuse_solver = sub_schurs->reuse_solver;
          PetscScalar        *marr;

          ierr = MatDenseGetArray(A_RV,&marr);CHKERRQ(ierr);
          if (lda_rhs != n_R) {
            for (i=0;i<n_vertices;i++) {
              ierr = VecPlaceArray(dummy_vec,marr+i*lda_rhs);CHKERRQ(ierr);
              ierr = PCBDDCReuseSolversBenignAdapt(reuse_solver,dummy_vec,NULL,PETSC_FALSE,PETSC_TRUE);CHKERRQ(ierr);
              ierr = VecResetArray(dummy_vec);CHKERRQ(ierr);
            }
          } else {
            for (i=0;i<n_vertices;i++) {
              ierr = VecPlaceArray(pcbddc->vec1_R,marr+i*lda_rhs);CHKERRQ(ierr);
              ierr = PCBDDCReuseSolversBenignAdapt(reuse_solver,pcbddc->vec1_R,NULL,PETSC_FALSE,PETSC_TRUE);CHKERRQ(ierr);
              ierr = VecResetArray(pcbddc->vec1_R);CHKERRQ(ierr);
            }
          }
          ierr = MatDenseRestoreArray(A_RV,&marr);CHKERRQ(ierr);
        }
        ierr = MatMatSolve(F,A_RV,A_RRmA_RV);CHKERRQ(ierr);
        /* need to correct the solution */
        if (need_benign_correction) {
          PCBDDCReuseSolvers reuse_solver = sub_schurs->reuse_solver;
          PetscScalar        *marr;

          ierr = MatDenseGetArray(A_RRmA_RV,&marr);CHKERRQ(ierr);
          if (lda_rhs != n_R) {
            for (i=0;i<n_vertices;i++) {
              ierr = VecPlaceArray(dummy_vec,marr+i*lda_rhs);CHKERRQ(ierr);
              ierr = PCBDDCReuseSolversBenignAdapt(reuse_solver,dummy_vec,NULL,PETSC_TRUE,PETSC_TRUE);CHKERRQ(ierr);
              ierr = VecResetArray(dummy_vec);CHKERRQ(ierr);
            }
          } else {
            for (i=0;i<n_vertices;i++) {
              ierr = VecPlaceArray(pcbddc->vec1_R,marr+i*lda_rhs);CHKERRQ(ierr);
              ierr = PCBDDCReuseSolversBenignAdapt(reuse_solver,pcbddc->vec1_R,NULL,PETSC_TRUE,PETSC_TRUE);CHKERRQ(ierr);
              ierr = VecResetArray(pcbddc->vec1_R);CHKERRQ(ierr);
            }
          }
          ierr = MatDenseRestoreArray(A_RRmA_RV,&marr);CHKERRQ(ierr);
        }
      } else {
        ierr = MatDenseGetArray(A_RV,&y);CHKERRQ(ierr);
        for (i=0;i<n_vertices;i++) {
          ierr = VecPlaceArray(pcbddc->vec1_R,y+i*lda_rhs);CHKERRQ(ierr);
          ierr = VecPlaceArray(pcbddc->vec2_R,work+i*lda_rhs);CHKERRQ(ierr);
          ierr = KSPSolve(pcbddc->ksp_R,pcbddc->vec1_R,pcbddc->vec2_R);CHKERRQ(ierr);
          ierr = VecResetArray(pcbddc->vec1_R);CHKERRQ(ierr);
          ierr = VecResetArray(pcbddc->vec2_R);CHKERRQ(ierr);
        }
        ierr = MatDenseRestoreArray(A_RV,&y);CHKERRQ(ierr);
      }
      ierr = MatDestroy(&A_RV);CHKERRQ(ierr);
      /* S_VV and S_CV */
      if (n_constraints) {
        Mat B;

        ierr = PetscMemzero(work+lda_rhs*n_vertices,n_B*n_vertices*sizeof(PetscScalar));CHKERRQ(ierr);
        for (i=0;i<n_vertices;i++) {
          ierr = VecPlaceArray(pcbddc->vec1_R,work+i*lda_rhs);CHKERRQ(ierr);
          ierr = VecPlaceArray(pcis->vec1_B,work+lda_rhs*n_vertices+i*n_B);CHKERRQ(ierr);
          ierr = VecScatterBegin(pcbddc->R_to_B,pcbddc->vec1_R,pcis->vec1_B,INSERT_VALUES,SCATTER_FORWARD);CHKERRQ(ierr);
          ierr = VecScatterEnd(pcbddc->R_to_B,pcbddc->vec1_R,pcis->vec1_B,INSERT_VALUES,SCATTER_FORWARD);CHKERRQ(ierr);
          ierr = VecResetArray(pcis->vec1_B);CHKERRQ(ierr);
          ierr = VecResetArray(pcbddc->vec1_R);CHKERRQ(ierr);
        }
        ierr = MatCreateSeqDense(PETSC_COMM_SELF,n_B,n_vertices,work+lda_rhs*n_vertices,&B);CHKERRQ(ierr);
        ierr = MatMatMult(pcbddc->local_auxmat1,B,MAT_REUSE_MATRIX,PETSC_DEFAULT,&S_CV);CHKERRQ(ierr);
        ierr = MatDestroy(&B);CHKERRQ(ierr);
        ierr = MatCreateSeqDense(PETSC_COMM_SELF,lda_rhs,n_vertices,work+lda_rhs*n_vertices,&B);CHKERRQ(ierr);
        ierr = MatMatMult(local_auxmat2_R,S_CV,MAT_REUSE_MATRIX,PETSC_DEFAULT,&B);CHKERRQ(ierr);
        ierr = MatScale(S_CV,m_one);CHKERRQ(ierr);
        ierr = PetscBLASIntCast(lda_rhs*n_vertices,&B_N);CHKERRQ(ierr);
        PetscStackCallBLAS("BLASaxpy",BLASaxpy_(&B_N,&one,work+lda_rhs*n_vertices,&B_one,work,&B_one));
        ierr = MatDestroy(&B);CHKERRQ(ierr);
      }
      ierr = PetscObjectTypeCompare((PetscObject)A_VR,MATSEQAIJ,&isseqaij);CHKERRQ(ierr);
      if (!isseqaij) { /* MatMatMult with SEQ(S)BAIJ below will raise an error */
        ierr = MatConvert(A_VR,MATSEQAIJ,MAT_INPLACE_MATRIX,&A_VR);CHKERRQ(ierr);
      }
      if (lda_rhs != n_R) {
        ierr = MatDestroy(&A_RRmA_RV);CHKERRQ(ierr);
        ierr = MatCreateSeqDense(PETSC_COMM_SELF,n_R,n_vertices,work,&A_RRmA_RV);CHKERRQ(ierr);
        ierr = MatSeqDenseSetLDA(A_RRmA_RV,lda_rhs);CHKERRQ(ierr);
      }
      ierr = MatMatMult(A_VR,A_RRmA_RV,MAT_INITIAL_MATRIX,PETSC_DEFAULT,&S_VVt);CHKERRQ(ierr);
      /* need A_VR * \Phi * A_RRmA_RV = A_VR * (I+L)^T * A_RRmA_RV, L given as before */
      if (need_benign_correction) {
        PCBDDCReuseSolvers reuse_solver = sub_schurs->reuse_solver;
        PetscScalar      *marr,*sums;

        ierr = PetscMalloc1(n_vertices,&sums);CHKERRQ(ierr);
        ierr = MatDenseGetArray(S_VVt,&marr);CHKERRQ(ierr);
        for (i=0;i<reuse_solver->benign_n;i++) {
          const PetscScalar *vals;
          const PetscInt    *idxs,*idxs_zero;
          PetscInt          n,j,nz;

          ierr = ISGetLocalSize(reuse_solver->benign_zerodiag_subs[i],&nz);CHKERRQ(ierr);
          ierr = ISGetIndices(reuse_solver->benign_zerodiag_subs[i],&idxs_zero);CHKERRQ(ierr);
          for (j=0;j<n_vertices;j++) {
            PetscInt k;
            sums[j] = 0.;
            for (k=0;k<nz;k++) sums[j] += work[idxs_zero[k]+j*lda_rhs];
          }
          ierr = MatGetRow(A_RV_bcorr,i,&n,&idxs,&vals);CHKERRQ(ierr);
          for (j=0;j<n;j++) {
            PetscScalar val = vals[j];
            PetscInt k;
            for (k=0;k<n_vertices;k++) {
              marr[idxs[j]+k*n_vertices] += val*sums[k];
            }
          }
          ierr = MatRestoreRow(A_RV_bcorr,i,&n,&idxs,&vals);CHKERRQ(ierr);
          ierr = ISRestoreIndices(reuse_solver->benign_zerodiag_subs[i],&idxs_zero);CHKERRQ(ierr);
        }
        ierr = PetscFree(sums);CHKERRQ(ierr);
        ierr = MatDenseRestoreArray(S_VVt,&marr);CHKERRQ(ierr);
        ierr = MatDestroy(&A_RV_bcorr);CHKERRQ(ierr);
      }
      ierr = MatDestroy(&A_RRmA_RV);CHKERRQ(ierr);
      ierr = PetscBLASIntCast(n_vertices*n_vertices,&B_N);CHKERRQ(ierr);
      ierr = MatDenseGetArray(A_VV,&x);CHKERRQ(ierr);
      ierr = MatDenseGetArray(S_VVt,&y);CHKERRQ(ierr);
      PetscStackCallBLAS("BLASaxpy",BLASaxpy_(&B_N,&one,x,&B_one,y,&B_one));
      ierr = MatDenseRestoreArray(A_VV,&x);CHKERRQ(ierr);
      ierr = MatDenseRestoreArray(S_VVt,&y);CHKERRQ(ierr);
      ierr = MatCopy(S_VVt,S_VV,SAME_NONZERO_PATTERN);CHKERRQ(ierr);
      ierr = MatDestroy(&S_VVt);CHKERRQ(ierr);
    } else {
      ierr = MatCopy(A_VV,S_VV,SAME_NONZERO_PATTERN);CHKERRQ(ierr);
    }
    ierr = MatDestroy(&A_VV);CHKERRQ(ierr);

    /* coarse basis functions */
    for (i=0;i<n_vertices;i++) {
      PetscScalar *y;

      ierr = VecPlaceArray(pcbddc->vec1_R,work+lda_rhs*i);CHKERRQ(ierr);
      ierr = MatDenseGetArray(pcbddc->coarse_phi_B,&y);CHKERRQ(ierr);
      ierr = VecPlaceArray(pcis->vec1_B,y+n_B*i);CHKERRQ(ierr);
      ierr = VecScatterBegin(pcbddc->R_to_B,pcbddc->vec1_R,pcis->vec1_B,INSERT_VALUES,SCATTER_FORWARD);CHKERRQ(ierr);
      ierr = VecScatterEnd(pcbddc->R_to_B,pcbddc->vec1_R,pcis->vec1_B,INSERT_VALUES,SCATTER_FORWARD);CHKERRQ(ierr);
      y[n_B*i+idx_V_B[i]] = 1.0;
      ierr = MatDenseRestoreArray(pcbddc->coarse_phi_B,&y);CHKERRQ(ierr);
      ierr = VecResetArray(pcis->vec1_B);CHKERRQ(ierr);

      if (pcbddc->switch_static || pcbddc->dbg_flag) {
        PetscInt j;

        ierr = MatDenseGetArray(pcbddc->coarse_phi_D,&y);CHKERRQ(ierr);
        ierr = VecPlaceArray(pcis->vec1_D,y+n_D*i);CHKERRQ(ierr);
        ierr = VecScatterBegin(pcbddc->R_to_D,pcbddc->vec1_R,pcis->vec1_D,INSERT_VALUES,SCATTER_FORWARD);CHKERRQ(ierr);
        ierr = VecScatterEnd(pcbddc->R_to_D,pcbddc->vec1_R,pcis->vec1_D,INSERT_VALUES,SCATTER_FORWARD);CHKERRQ(ierr);
        ierr = VecResetArray(pcis->vec1_D);CHKERRQ(ierr);
        for (j=0;j<pcbddc->benign_n;j++) y[n_D*i+p0_lidx_I[j]] = 0.0;
        ierr = MatDenseRestoreArray(pcbddc->coarse_phi_D,&y);CHKERRQ(ierr);
      }
      ierr = VecResetArray(pcbddc->vec1_R);CHKERRQ(ierr);
    }
    /* if n_R == 0 the object is not destroyed */
    ierr = MatDestroy(&A_RV);CHKERRQ(ierr);
  }
  ierr = VecDestroy(&dummy_vec);CHKERRQ(ierr);

  if (n_constraints) {
    Mat B;

    ierr = MatCreateSeqDense(PETSC_COMM_SELF,lda_rhs,n_constraints,work,&B);CHKERRQ(ierr);
    ierr = MatScale(S_CC,m_one);CHKERRQ(ierr);
    ierr = MatMatMult(local_auxmat2_R,S_CC,MAT_REUSE_MATRIX,PETSC_DEFAULT,&B);CHKERRQ(ierr);
    ierr = MatScale(S_CC,m_one);CHKERRQ(ierr);
    if (n_vertices) {
      if (isCHOL) { /* if we can solve the interior problem with cholesky, we should also be fine with transposing here */
        ierr = MatTranspose(S_CV,MAT_REUSE_MATRIX,&S_VC);CHKERRQ(ierr);
      } else {
        Mat S_VCt;

        if (lda_rhs != n_R) {
          ierr = MatDestroy(&B);CHKERRQ(ierr);
          ierr = MatCreateSeqDense(PETSC_COMM_SELF,n_R,n_constraints,work,&B);CHKERRQ(ierr);
          ierr = MatSeqDenseSetLDA(B,lda_rhs);CHKERRQ(ierr);
        }
        ierr = MatMatMult(A_VR,B,MAT_INITIAL_MATRIX,PETSC_DEFAULT,&S_VCt);CHKERRQ(ierr);
        ierr = MatCopy(S_VCt,S_VC,SAME_NONZERO_PATTERN);CHKERRQ(ierr);
        ierr = MatDestroy(&S_VCt);CHKERRQ(ierr);
      }
    }
    ierr = MatDestroy(&B);CHKERRQ(ierr);
    /* coarse basis functions */
    for (i=0;i<n_constraints;i++) {
      PetscScalar *y;

      ierr = VecPlaceArray(pcbddc->vec1_R,work+lda_rhs*i);CHKERRQ(ierr);
      ierr = MatDenseGetArray(pcbddc->coarse_phi_B,&y);CHKERRQ(ierr);
      ierr = VecPlaceArray(pcis->vec1_B,y+n_B*(i+n_vertices));CHKERRQ(ierr);
      ierr = VecScatterBegin(pcbddc->R_to_B,pcbddc->vec1_R,pcis->vec1_B,INSERT_VALUES,SCATTER_FORWARD);CHKERRQ(ierr);
      ierr = VecScatterEnd(pcbddc->R_to_B,pcbddc->vec1_R,pcis->vec1_B,INSERT_VALUES,SCATTER_FORWARD);CHKERRQ(ierr);
      ierr = MatDenseRestoreArray(pcbddc->coarse_phi_B,&y);CHKERRQ(ierr);
      ierr = VecResetArray(pcis->vec1_B);CHKERRQ(ierr);
      if (pcbddc->switch_static || pcbddc->dbg_flag) {
        PetscInt j;

        ierr = MatDenseGetArray(pcbddc->coarse_phi_D,&y);CHKERRQ(ierr);
        ierr = VecPlaceArray(pcis->vec1_D,y+n_D*(i+n_vertices));CHKERRQ(ierr);
        ierr = VecScatterBegin(pcbddc->R_to_D,pcbddc->vec1_R,pcis->vec1_D,INSERT_VALUES,SCATTER_FORWARD);CHKERRQ(ierr);
        ierr = VecScatterEnd(pcbddc->R_to_D,pcbddc->vec1_R,pcis->vec1_D,INSERT_VALUES,SCATTER_FORWARD);CHKERRQ(ierr);
        ierr = VecResetArray(pcis->vec1_D);CHKERRQ(ierr);
        for (j=0;j<pcbddc->benign_n;j++) y[n_D*i+p0_lidx_I[j]] = 0.0;
        ierr = MatDenseRestoreArray(pcbddc->coarse_phi_D,&y);CHKERRQ(ierr);
      }
      ierr = VecResetArray(pcbddc->vec1_R);CHKERRQ(ierr);
    }
  }
  if (n_constraints) {
    ierr = MatDestroy(&local_auxmat2_R);CHKERRQ(ierr);
  }
  ierr = PetscFree(p0_lidx_I);CHKERRQ(ierr);

  /* coarse matrix entries relative to B_0 */
  if (pcbddc->benign_n) {
    Mat         B0_B,B0_BPHI;
    IS          is_dummy;
    PetscScalar *data;
    PetscInt    j;

    ierr = ISCreateStride(PETSC_COMM_SELF,pcbddc->benign_n,0,1,&is_dummy);CHKERRQ(ierr);
    ierr = MatCreateSubMatrix(pcbddc->benign_B0,is_dummy,pcis->is_B_local,MAT_INITIAL_MATRIX,&B0_B);CHKERRQ(ierr);
    ierr = ISDestroy(&is_dummy);CHKERRQ(ierr);
    ierr = MatMatMult(B0_B,pcbddc->coarse_phi_B,MAT_INITIAL_MATRIX,1.0,&B0_BPHI);CHKERRQ(ierr);
    ierr = MatConvert(B0_BPHI,MATSEQDENSE,MAT_INPLACE_MATRIX,&B0_BPHI);CHKERRQ(ierr);
    ierr = MatDenseGetArray(B0_BPHI,&data);CHKERRQ(ierr);
    for (j=0;j<pcbddc->benign_n;j++) {
      PetscInt primal_idx = pcbddc->local_primal_size - pcbddc->benign_n + j;
      for (i=0;i<pcbddc->local_primal_size;i++) {
        coarse_submat_vals[primal_idx*pcbddc->local_primal_size+i] = data[i*pcbddc->benign_n+j];
        coarse_submat_vals[i*pcbddc->local_primal_size+primal_idx] = data[i*pcbddc->benign_n+j];
      }
    }
    ierr = MatDenseRestoreArray(B0_BPHI,&data);CHKERRQ(ierr);
    ierr = MatDestroy(&B0_B);CHKERRQ(ierr);
    ierr = MatDestroy(&B0_BPHI);CHKERRQ(ierr);
  }

  /* compute other basis functions for non-symmetric problems */
  if (!pcbddc->symmetric_primal) {
    Mat         B_V=NULL,B_C=NULL;
    PetscScalar *marray;

    if (n_constraints) {
      Mat S_CCT,C_CRT;

      ierr = MatTranspose(C_CR,MAT_INITIAL_MATRIX,&C_CRT);CHKERRQ(ierr);
      ierr = MatTranspose(S_CC,MAT_INITIAL_MATRIX,&S_CCT);CHKERRQ(ierr);
      ierr = MatMatMult(C_CRT,S_CCT,MAT_INITIAL_MATRIX,PETSC_DEFAULT,&B_C);CHKERRQ(ierr);
      ierr = MatDestroy(&S_CCT);CHKERRQ(ierr);
      if (n_vertices) {
        Mat S_VCT;

        ierr = MatTranspose(S_VC,MAT_INITIAL_MATRIX,&S_VCT);CHKERRQ(ierr);
        ierr = MatMatMult(C_CRT,S_VCT,MAT_INITIAL_MATRIX,PETSC_DEFAULT,&B_V);CHKERRQ(ierr);
        ierr = MatDestroy(&S_VCT);CHKERRQ(ierr);
      }
      ierr = MatDestroy(&C_CRT);CHKERRQ(ierr);
    } else {
      ierr = MatCreateSeqDense(PETSC_COMM_SELF,n_R,n_vertices,NULL,&B_V);CHKERRQ(ierr);
    }
    if (n_vertices && n_R) {
      PetscScalar    *av,*marray;
      const PetscInt *xadj,*adjncy;
      PetscInt       n;
      PetscBool      flg_row;

      /* B_V = B_V - A_VR^T */
      ierr = MatConvert(A_VR,MATSEQAIJ,MAT_INPLACE_MATRIX,&A_VR);CHKERRQ(ierr);
      ierr = MatGetRowIJ(A_VR,0,PETSC_FALSE,PETSC_FALSE,&n,&xadj,&adjncy,&flg_row);CHKERRQ(ierr);
      ierr = MatSeqAIJGetArray(A_VR,&av);CHKERRQ(ierr);
      ierr = MatDenseGetArray(B_V,&marray);CHKERRQ(ierr);
      for (i=0;i<n;i++) {
        PetscInt j;
        for (j=xadj[i];j<xadj[i+1];j++) marray[i*n_R + adjncy[j]] -= av[j];
      }
      ierr = MatDenseRestoreArray(B_V,&marray);CHKERRQ(ierr);
      ierr = MatRestoreRowIJ(A_VR,0,PETSC_FALSE,PETSC_FALSE,&n,&xadj,&adjncy,&flg_row);CHKERRQ(ierr);
      ierr = MatDestroy(&A_VR);CHKERRQ(ierr);
    }

    /* currently there's no support for MatTransposeMatSolve(F,B,X) */
    if (n_vertices) {
      ierr = MatDenseGetArray(B_V,&marray);CHKERRQ(ierr);
      for (i=0;i<n_vertices;i++) {
        ierr = VecPlaceArray(pcbddc->vec1_R,marray+i*n_R);CHKERRQ(ierr);
        ierr = VecPlaceArray(pcbddc->vec2_R,work+i*n_R);CHKERRQ(ierr);
        ierr = KSPSolveTranspose(pcbddc->ksp_R,pcbddc->vec1_R,pcbddc->vec2_R);CHKERRQ(ierr);
        ierr = VecResetArray(pcbddc->vec1_R);CHKERRQ(ierr);
        ierr = VecResetArray(pcbddc->vec2_R);CHKERRQ(ierr);
      }
      ierr = MatDenseRestoreArray(B_V,&marray);CHKERRQ(ierr);
    }
    if (B_C) {
      ierr = MatDenseGetArray(B_C,&marray);CHKERRQ(ierr);
      for (i=n_vertices;i<n_constraints+n_vertices;i++) {
        ierr = VecPlaceArray(pcbddc->vec1_R,marray+(i-n_vertices)*n_R);CHKERRQ(ierr);
        ierr = VecPlaceArray(pcbddc->vec2_R,work+i*n_R);CHKERRQ(ierr);
        ierr = KSPSolveTranspose(pcbddc->ksp_R,pcbddc->vec1_R,pcbddc->vec2_R);CHKERRQ(ierr);
        ierr = VecResetArray(pcbddc->vec1_R);CHKERRQ(ierr);
        ierr = VecResetArray(pcbddc->vec2_R);CHKERRQ(ierr);
      }
      ierr = MatDenseRestoreArray(B_C,&marray);CHKERRQ(ierr);
    }
    /* coarse basis functions */
    for (i=0;i<pcbddc->local_primal_size;i++) {
      PetscScalar *y;

      ierr = VecPlaceArray(pcbddc->vec1_R,work+i*n_R);CHKERRQ(ierr);
      ierr = MatDenseGetArray(pcbddc->coarse_psi_B,&y);CHKERRQ(ierr);
      ierr = VecPlaceArray(pcis->vec1_B,y+n_B*i);CHKERRQ(ierr);
      ierr = VecScatterBegin(pcbddc->R_to_B,pcbddc->vec1_R,pcis->vec1_B,INSERT_VALUES,SCATTER_FORWARD);CHKERRQ(ierr);
      ierr = VecScatterEnd(pcbddc->R_to_B,pcbddc->vec1_R,pcis->vec1_B,INSERT_VALUES,SCATTER_FORWARD);CHKERRQ(ierr);
      if (i<n_vertices) {
        y[n_B*i+idx_V_B[i]] = 1.0;
      }
      ierr = MatDenseRestoreArray(pcbddc->coarse_psi_B,&y);CHKERRQ(ierr);
      ierr = VecResetArray(pcis->vec1_B);CHKERRQ(ierr);

      if (pcbddc->switch_static || pcbddc->dbg_flag) {
        ierr = MatDenseGetArray(pcbddc->coarse_psi_D,&y);CHKERRQ(ierr);
        ierr = VecPlaceArray(pcis->vec1_D,y+n_D*i);CHKERRQ(ierr);
        ierr = VecScatterBegin(pcbddc->R_to_D,pcbddc->vec1_R,pcis->vec1_D,INSERT_VALUES,SCATTER_FORWARD);CHKERRQ(ierr);
        ierr = VecScatterEnd(pcbddc->R_to_D,pcbddc->vec1_R,pcis->vec1_D,INSERT_VALUES,SCATTER_FORWARD);CHKERRQ(ierr);
        ierr = VecResetArray(pcis->vec1_D);CHKERRQ(ierr);
        ierr = MatDenseRestoreArray(pcbddc->coarse_psi_D,&y);CHKERRQ(ierr);
      }
      ierr = VecResetArray(pcbddc->vec1_R);CHKERRQ(ierr);
    }
    ierr = MatDestroy(&B_V);CHKERRQ(ierr);
    ierr = MatDestroy(&B_C);CHKERRQ(ierr);
  }

  /* free memory */
  ierr = PetscFree(idx_V_B);CHKERRQ(ierr);
  ierr = MatDestroy(&S_VV);CHKERRQ(ierr);
  ierr = MatDestroy(&S_CV);CHKERRQ(ierr);
  ierr = MatDestroy(&S_VC);CHKERRQ(ierr);
  ierr = MatDestroy(&S_CC);CHKERRQ(ierr);
  ierr = PetscFree(work);CHKERRQ(ierr);
  if (n_vertices) {
    ierr = MatDestroy(&A_VR);CHKERRQ(ierr);
  }
  if (n_constraints) {
    ierr = MatDestroy(&C_CR);CHKERRQ(ierr);
  }
  /* Checking coarse_sub_mat and coarse basis functios */
  /* Symmetric case     : It should be \Phi^{(j)^T} A^{(j)} \Phi^{(j)}=coarse_sub_mat */
  /* Non-symmetric case : It should be \Psi^{(j)^T} A^{(j)} \Phi^{(j)}=coarse_sub_mat */
  if (pcbddc->dbg_flag) {
    Mat         coarse_sub_mat;
    Mat         AUXMAT,TM1,TM2,TM3,TM4;
    Mat         coarse_phi_D,coarse_phi_B;
    Mat         coarse_psi_D,coarse_psi_B;
    Mat         A_II,A_BB,A_IB,A_BI;
    Mat         C_B,CPHI;
    IS          is_dummy;
    Vec         mones;
    MatType     checkmattype=MATSEQAIJ;
    PetscReal   real_value;

    if (pcbddc->benign_n && !pcbddc->benign_change_explicit) {
      Mat A;
      ierr = PCBDDCBenignProject(pc,NULL,NULL,&A);CHKERRQ(ierr);
      ierr = MatCreateSubMatrix(A,pcis->is_I_local,pcis->is_I_local,MAT_INITIAL_MATRIX,&A_II);CHKERRQ(ierr);
      ierr = MatCreateSubMatrix(A,pcis->is_I_local,pcis->is_B_local,MAT_INITIAL_MATRIX,&A_IB);CHKERRQ(ierr);
      ierr = MatCreateSubMatrix(A,pcis->is_B_local,pcis->is_I_local,MAT_INITIAL_MATRIX,&A_BI);CHKERRQ(ierr);
      ierr = MatCreateSubMatrix(A,pcis->is_B_local,pcis->is_B_local,MAT_INITIAL_MATRIX,&A_BB);CHKERRQ(ierr);
      ierr = MatDestroy(&A);CHKERRQ(ierr);
    } else {
      ierr = MatConvert(pcis->A_II,checkmattype,MAT_INITIAL_MATRIX,&A_II);CHKERRQ(ierr);
      ierr = MatConvert(pcis->A_IB,checkmattype,MAT_INITIAL_MATRIX,&A_IB);CHKERRQ(ierr);
      ierr = MatConvert(pcis->A_BI,checkmattype,MAT_INITIAL_MATRIX,&A_BI);CHKERRQ(ierr);
      ierr = MatConvert(pcis->A_BB,checkmattype,MAT_INITIAL_MATRIX,&A_BB);CHKERRQ(ierr);
    }
    ierr = MatConvert(pcbddc->coarse_phi_D,checkmattype,MAT_INITIAL_MATRIX,&coarse_phi_D);CHKERRQ(ierr);
    ierr = MatConvert(pcbddc->coarse_phi_B,checkmattype,MAT_INITIAL_MATRIX,&coarse_phi_B);CHKERRQ(ierr);
    if (!pcbddc->symmetric_primal) {
      ierr = MatConvert(pcbddc->coarse_psi_D,checkmattype,MAT_INITIAL_MATRIX,&coarse_psi_D);CHKERRQ(ierr);
      ierr = MatConvert(pcbddc->coarse_psi_B,checkmattype,MAT_INITIAL_MATRIX,&coarse_psi_B);CHKERRQ(ierr);
    }
    ierr = MatCreateSeqDense(PETSC_COMM_SELF,pcbddc->local_primal_size,pcbddc->local_primal_size,coarse_submat_vals,&coarse_sub_mat);CHKERRQ(ierr);

    ierr = PetscViewerASCIIPrintf(pcbddc->dbg_viewer,"--------------------------------------------------\n");CHKERRQ(ierr);
    ierr = PetscViewerASCIIPrintf(pcbddc->dbg_viewer,"Check coarse sub mat computation (symmetric %d)\n",pcbddc->symmetric_primal);CHKERRQ(ierr);
    ierr = PetscViewerFlush(pcbddc->dbg_viewer);CHKERRQ(ierr);
    if (!pcbddc->symmetric_primal) {
      ierr = MatMatMult(A_II,coarse_phi_D,MAT_INITIAL_MATRIX,1.0,&AUXMAT);CHKERRQ(ierr);
      ierr = MatTransposeMatMult(coarse_psi_D,AUXMAT,MAT_INITIAL_MATRIX,1.0,&TM1);CHKERRQ(ierr);
      ierr = MatDestroy(&AUXMAT);CHKERRQ(ierr);
      ierr = MatMatMult(A_BB,coarse_phi_B,MAT_INITIAL_MATRIX,1.0,&AUXMAT);CHKERRQ(ierr);
      ierr = MatTransposeMatMult(coarse_psi_B,AUXMAT,MAT_INITIAL_MATRIX,1.0,&TM2);CHKERRQ(ierr);
      ierr = MatDestroy(&AUXMAT);CHKERRQ(ierr);
      ierr = MatMatMult(A_IB,coarse_phi_B,MAT_INITIAL_MATRIX,1.0,&AUXMAT);CHKERRQ(ierr);
      ierr = MatTransposeMatMult(coarse_psi_D,AUXMAT,MAT_INITIAL_MATRIX,1.0,&TM3);CHKERRQ(ierr);
      ierr = MatDestroy(&AUXMAT);CHKERRQ(ierr);
      ierr = MatMatMult(A_BI,coarse_phi_D,MAT_INITIAL_MATRIX,1.0,&AUXMAT);CHKERRQ(ierr);
      ierr = MatTransposeMatMult(coarse_psi_B,AUXMAT,MAT_INITIAL_MATRIX,1.0,&TM4);CHKERRQ(ierr);
      ierr = MatDestroy(&AUXMAT);CHKERRQ(ierr);
    } else {
      ierr = MatPtAP(A_II,coarse_phi_D,MAT_INITIAL_MATRIX,1.0,&TM1);CHKERRQ(ierr);
      ierr = MatPtAP(A_BB,coarse_phi_B,MAT_INITIAL_MATRIX,1.0,&TM2);CHKERRQ(ierr);
      ierr = MatMatMult(A_IB,coarse_phi_B,MAT_INITIAL_MATRIX,1.0,&AUXMAT);CHKERRQ(ierr);
      ierr = MatTransposeMatMult(coarse_phi_D,AUXMAT,MAT_INITIAL_MATRIX,1.0,&TM3);CHKERRQ(ierr);
      ierr = MatDestroy(&AUXMAT);CHKERRQ(ierr);
      ierr = MatMatMult(A_BI,coarse_phi_D,MAT_INITIAL_MATRIX,1.0,&AUXMAT);CHKERRQ(ierr);
      ierr = MatTransposeMatMult(coarse_phi_B,AUXMAT,MAT_INITIAL_MATRIX,1.0,&TM4);CHKERRQ(ierr);
      ierr = MatDestroy(&AUXMAT);CHKERRQ(ierr);
    }
    ierr = MatAXPY(TM1,one,TM2,DIFFERENT_NONZERO_PATTERN);CHKERRQ(ierr);
    ierr = MatAXPY(TM1,one,TM3,DIFFERENT_NONZERO_PATTERN);CHKERRQ(ierr);
    ierr = MatAXPY(TM1,one,TM4,DIFFERENT_NONZERO_PATTERN);CHKERRQ(ierr);
    ierr = MatConvert(TM1,MATSEQDENSE,MAT_INPLACE_MATRIX,&TM1);CHKERRQ(ierr);
    if (pcbddc->benign_n) {
      Mat         B0_B,B0_BPHI;
      PetscScalar *data,*data2;
      PetscInt    j;

      ierr = ISCreateStride(PETSC_COMM_SELF,pcbddc->benign_n,0,1,&is_dummy);CHKERRQ(ierr);
      ierr = MatCreateSubMatrix(pcbddc->benign_B0,is_dummy,pcis->is_B_local,MAT_INITIAL_MATRIX,&B0_B);CHKERRQ(ierr);
      ierr = MatMatMult(B0_B,coarse_phi_B,MAT_INITIAL_MATRIX,1.0,&B0_BPHI);CHKERRQ(ierr);
      ierr = MatConvert(B0_BPHI,MATSEQDENSE,MAT_INPLACE_MATRIX,&B0_BPHI);CHKERRQ(ierr);
      ierr = MatDenseGetArray(TM1,&data);CHKERRQ(ierr);
      ierr = MatDenseGetArray(B0_BPHI,&data2);CHKERRQ(ierr);
      for (j=0;j<pcbddc->benign_n;j++) {
        PetscInt primal_idx = pcbddc->local_primal_size - pcbddc->benign_n + j;
        for (i=0;i<pcbddc->local_primal_size;i++) {
          data[primal_idx*pcbddc->local_primal_size+i] += data2[i*pcbddc->benign_n+j];
          data[i*pcbddc->local_primal_size+primal_idx] += data2[i*pcbddc->benign_n+j];
        }
      }
      ierr = MatDenseRestoreArray(TM1,&data);CHKERRQ(ierr);
      ierr = MatDenseRestoreArray(B0_BPHI,&data2);CHKERRQ(ierr);
      ierr = MatDestroy(&B0_B);CHKERRQ(ierr);
      ierr = ISDestroy(&is_dummy);CHKERRQ(ierr);
      ierr = MatDestroy(&B0_BPHI);CHKERRQ(ierr);
    }
#if 0
  {
    PetscViewer viewer;
    char filename[256];
    sprintf(filename,"details_local_coarse_mat%d_level%d.m",PetscGlobalRank,pcbddc->current_level);
    ierr = PetscViewerASCIIOpen(PETSC_COMM_SELF,filename,&viewer);CHKERRQ(ierr);
    ierr = PetscViewerSetFormat(viewer,PETSC_VIEWER_ASCII_MATLAB);CHKERRQ(ierr);
    ierr = PetscObjectSetName((PetscObject)coarse_sub_mat,"computed");CHKERRQ(ierr);
    ierr = MatView(coarse_sub_mat,viewer);CHKERRQ(ierr);
    ierr = PetscObjectSetName((PetscObject)TM1,"projected");CHKERRQ(ierr);
    ierr = MatView(TM1,viewer);CHKERRQ(ierr);
    if (save_change) {
      Mat phi_B;
      ierr = MatMatMult(save_change,pcbddc->coarse_phi_B,MAT_INITIAL_MATRIX,1.0,&phi_B);CHKERRQ(ierr);
      ierr = PetscObjectSetName((PetscObject)phi_B,"phi_B");CHKERRQ(ierr);
      ierr = MatView(phi_B,viewer);CHKERRQ(ierr);
      ierr = MatDestroy(&phi_B);CHKERRQ(ierr);
    } else {
      ierr = PetscObjectSetName((PetscObject)pcbddc->coarse_phi_B,"phi_B");CHKERRQ(ierr);
      ierr = MatView(pcbddc->coarse_phi_B,viewer);CHKERRQ(ierr);
    }
    if (pcbddc->coarse_phi_D) {
      ierr = PetscObjectSetName((PetscObject)pcbddc->coarse_phi_D,"phi_D");CHKERRQ(ierr);
      ierr = MatView(pcbddc->coarse_phi_D,viewer);CHKERRQ(ierr);
    }
    if (pcbddc->coarse_psi_B) {
      ierr = PetscObjectSetName((PetscObject)pcbddc->coarse_psi_B,"psi_B");CHKERRQ(ierr);
      ierr = MatView(pcbddc->coarse_psi_B,viewer);CHKERRQ(ierr);
    }
    if (pcbddc->coarse_psi_D) {
      ierr = PetscObjectSetName((PetscObject)pcbddc->coarse_psi_D,"psi_D");CHKERRQ(ierr);
      ierr = MatView(pcbddc->coarse_psi_D,viewer);CHKERRQ(ierr);
    }
    ierr = PetscViewerDestroy(&viewer);CHKERRQ(ierr);
  }
#endif
    ierr = MatAXPY(TM1,m_one,coarse_sub_mat,DIFFERENT_NONZERO_PATTERN);CHKERRQ(ierr);
    ierr = MatNorm(TM1,NORM_FROBENIUS,&real_value);CHKERRQ(ierr);
    ierr = PetscViewerASCIIPushSynchronized(pcbddc->dbg_viewer);CHKERRQ(ierr);
    ierr = PetscViewerASCIISynchronizedPrintf(pcbddc->dbg_viewer,"Subdomain %04d          matrix error % 1.14e\n",PetscGlobalRank,real_value);CHKERRQ(ierr);

    /* check constraints */
    ierr = ISCreateStride(PETSC_COMM_SELF,pcbddc->local_primal_size-pcbddc->benign_n,0,1,&is_dummy);CHKERRQ(ierr);
    ierr = MatCreateSubMatrix(pcbddc->ConstraintMatrix,is_dummy,pcis->is_B_local,MAT_INITIAL_MATRIX,&C_B);CHKERRQ(ierr);
    if (!pcbddc->benign_n) { /* TODO: add benign case */
      ierr = MatMatMult(C_B,coarse_phi_B,MAT_INITIAL_MATRIX,1.0,&CPHI);CHKERRQ(ierr);
    } else {
      PetscScalar *data;
      Mat         tmat;
      ierr = MatDenseGetArray(pcbddc->coarse_phi_B,&data);CHKERRQ(ierr);
      ierr = MatCreateSeqDense(PETSC_COMM_SELF,pcis->n_B,pcbddc->local_primal_size-pcbddc->benign_n,data,&tmat);CHKERRQ(ierr);
      ierr = MatDenseRestoreArray(pcbddc->coarse_phi_B,&data);CHKERRQ(ierr);
      ierr = MatMatMult(C_B,tmat,MAT_INITIAL_MATRIX,1.0,&CPHI);CHKERRQ(ierr);
      ierr = MatDestroy(&tmat);CHKERRQ(ierr);
    }
    ierr = MatCreateVecs(CPHI,&mones,NULL);CHKERRQ(ierr);
    ierr = VecSet(mones,-1.0);CHKERRQ(ierr);
    ierr = MatDiagonalSet(CPHI,mones,ADD_VALUES);CHKERRQ(ierr);
    ierr = MatNorm(CPHI,NORM_FROBENIUS,&real_value);CHKERRQ(ierr);
    ierr = PetscViewerASCIISynchronizedPrintf(pcbddc->dbg_viewer,"Subdomain %04d phi constraints error % 1.14e\n",PetscGlobalRank,real_value);CHKERRQ(ierr);
    if (!pcbddc->symmetric_primal) {
      ierr = MatMatMult(C_B,coarse_psi_B,MAT_REUSE_MATRIX,1.0,&CPHI);CHKERRQ(ierr);
      ierr = VecSet(mones,-1.0);CHKERRQ(ierr);
      ierr = MatDiagonalSet(CPHI,mones,ADD_VALUES);CHKERRQ(ierr);
      ierr = MatNorm(CPHI,NORM_FROBENIUS,&real_value);CHKERRQ(ierr);
      ierr = PetscViewerASCIISynchronizedPrintf(pcbddc->dbg_viewer,"Subdomain %04d psi constraints error % 1.14e\n",PetscGlobalRank,real_value);CHKERRQ(ierr);
    }
    ierr = MatDestroy(&C_B);CHKERRQ(ierr);
    ierr = MatDestroy(&CPHI);CHKERRQ(ierr);
    ierr = ISDestroy(&is_dummy);CHKERRQ(ierr);
    ierr = VecDestroy(&mones);CHKERRQ(ierr);
    ierr = PetscViewerFlush(pcbddc->dbg_viewer);CHKERRQ(ierr);
    ierr = MatDestroy(&A_II);CHKERRQ(ierr);
    ierr = MatDestroy(&A_BB);CHKERRQ(ierr);
    ierr = MatDestroy(&A_IB);CHKERRQ(ierr);
    ierr = MatDestroy(&A_BI);CHKERRQ(ierr);
    ierr = MatDestroy(&TM1);CHKERRQ(ierr);
    ierr = MatDestroy(&TM2);CHKERRQ(ierr);
    ierr = MatDestroy(&TM3);CHKERRQ(ierr);
    ierr = MatDestroy(&TM4);CHKERRQ(ierr);
    ierr = MatDestroy(&coarse_phi_D);CHKERRQ(ierr);
    ierr = MatDestroy(&coarse_phi_B);CHKERRQ(ierr);
    if (!pcbddc->symmetric_primal) {
      ierr = MatDestroy(&coarse_psi_D);CHKERRQ(ierr);
      ierr = MatDestroy(&coarse_psi_B);CHKERRQ(ierr);
    }
    ierr = MatDestroy(&coarse_sub_mat);CHKERRQ(ierr);
  }
  /* get back data */
  *coarse_submat_vals_n = coarse_submat_vals;
  PetscFunctionReturn(0);
}

PetscErrorCode MatCreateSubMatrixUnsorted(Mat A, IS isrow, IS iscol, Mat* B)
{
  Mat            *work_mat;
  IS             isrow_s,iscol_s;
  PetscBool      rsorted,csorted;
  PetscInt       rsize,*idxs_perm_r=NULL,csize,*idxs_perm_c=NULL;
  PetscErrorCode ierr;

  PetscFunctionBegin;
  ierr = ISSorted(isrow,&rsorted);CHKERRQ(ierr);
  ierr = ISSorted(iscol,&csorted);CHKERRQ(ierr);
  ierr = ISGetLocalSize(isrow,&rsize);CHKERRQ(ierr);
  ierr = ISGetLocalSize(iscol,&csize);CHKERRQ(ierr);

  if (!rsorted) {
    const PetscInt *idxs;
    PetscInt *idxs_sorted,i;

    ierr = PetscMalloc1(rsize,&idxs_perm_r);CHKERRQ(ierr);
    ierr = PetscMalloc1(rsize,&idxs_sorted);CHKERRQ(ierr);
    for (i=0;i<rsize;i++) {
      idxs_perm_r[i] = i;
    }
    ierr = ISGetIndices(isrow,&idxs);CHKERRQ(ierr);
    ierr = PetscSortIntWithPermutation(rsize,idxs,idxs_perm_r);CHKERRQ(ierr);
    for (i=0;i<rsize;i++) {
      idxs_sorted[i] = idxs[idxs_perm_r[i]];
    }
    ierr = ISRestoreIndices(isrow,&idxs);CHKERRQ(ierr);
    ierr = ISCreateGeneral(PETSC_COMM_SELF,rsize,idxs_sorted,PETSC_OWN_POINTER,&isrow_s);CHKERRQ(ierr);
  } else {
    ierr = PetscObjectReference((PetscObject)isrow);CHKERRQ(ierr);
    isrow_s = isrow;
  }

  if (!csorted) {
    if (isrow == iscol) {
      ierr = PetscObjectReference((PetscObject)isrow_s);CHKERRQ(ierr);
      iscol_s = isrow_s;
    } else {
      const PetscInt *idxs;
      PetscInt       *idxs_sorted,i;

      ierr = PetscMalloc1(csize,&idxs_perm_c);CHKERRQ(ierr);
      ierr = PetscMalloc1(csize,&idxs_sorted);CHKERRQ(ierr);
      for (i=0;i<csize;i++) {
        idxs_perm_c[i] = i;
      }
      ierr = ISGetIndices(iscol,&idxs);CHKERRQ(ierr);
      ierr = PetscSortIntWithPermutation(csize,idxs,idxs_perm_c);CHKERRQ(ierr);
      for (i=0;i<csize;i++) {
        idxs_sorted[i] = idxs[idxs_perm_c[i]];
      }
      ierr = ISRestoreIndices(iscol,&idxs);CHKERRQ(ierr);
      ierr = ISCreateGeneral(PETSC_COMM_SELF,csize,idxs_sorted,PETSC_OWN_POINTER,&iscol_s);CHKERRQ(ierr);
    }
  } else {
    ierr = PetscObjectReference((PetscObject)iscol);CHKERRQ(ierr);
    iscol_s = iscol;
  }

  ierr = MatCreateSubMatrices(A,1,&isrow_s,&iscol_s,MAT_INITIAL_MATRIX,&work_mat);CHKERRQ(ierr);

  if (!rsorted || !csorted) {
    Mat      new_mat;
    IS       is_perm_r,is_perm_c;

    if (!rsorted) {
      PetscInt *idxs_r,i;
      ierr = PetscMalloc1(rsize,&idxs_r);CHKERRQ(ierr);
      for (i=0;i<rsize;i++) {
        idxs_r[idxs_perm_r[i]] = i;
      }
      ierr = PetscFree(idxs_perm_r);CHKERRQ(ierr);
      ierr = ISCreateGeneral(PETSC_COMM_SELF,rsize,idxs_r,PETSC_OWN_POINTER,&is_perm_r);CHKERRQ(ierr);
    } else {
      ierr = ISCreateStride(PETSC_COMM_SELF,rsize,0,1,&is_perm_r);CHKERRQ(ierr);
    }
    ierr = ISSetPermutation(is_perm_r);CHKERRQ(ierr);

    if (!csorted) {
      if (isrow_s == iscol_s) {
        ierr = PetscObjectReference((PetscObject)is_perm_r);CHKERRQ(ierr);
        is_perm_c = is_perm_r;
      } else {
        PetscInt *idxs_c,i;
        if (!idxs_perm_c) SETERRQ(PETSC_COMM_SELF,PETSC_ERR_PLIB,"Permutation array not present");
        ierr = PetscMalloc1(csize,&idxs_c);CHKERRQ(ierr);
        for (i=0;i<csize;i++) {
          idxs_c[idxs_perm_c[i]] = i;
        }
        ierr = PetscFree(idxs_perm_c);CHKERRQ(ierr);
        ierr = ISCreateGeneral(PETSC_COMM_SELF,csize,idxs_c,PETSC_OWN_POINTER,&is_perm_c);CHKERRQ(ierr);
      }
    } else {
      ierr = ISCreateStride(PETSC_COMM_SELF,csize,0,1,&is_perm_c);CHKERRQ(ierr);
    }
    ierr = ISSetPermutation(is_perm_c);CHKERRQ(ierr);

    ierr = MatPermute(work_mat[0],is_perm_r,is_perm_c,&new_mat);CHKERRQ(ierr);
    ierr = MatDestroy(&work_mat[0]);CHKERRQ(ierr);
    work_mat[0] = new_mat;
    ierr = ISDestroy(&is_perm_r);CHKERRQ(ierr);
    ierr = ISDestroy(&is_perm_c);CHKERRQ(ierr);
  }

  ierr = PetscObjectReference((PetscObject)work_mat[0]);CHKERRQ(ierr);
  *B = work_mat[0];
  ierr = MatDestroyMatrices(1,&work_mat);CHKERRQ(ierr);
  ierr = ISDestroy(&isrow_s);CHKERRQ(ierr);
  ierr = ISDestroy(&iscol_s);CHKERRQ(ierr);
  PetscFunctionReturn(0);
}

PetscErrorCode PCBDDCComputeLocalMatrix(PC pc, Mat ChangeOfBasisMatrix)
{
  Mat_IS*        matis = (Mat_IS*)pc->pmat->data;
  PC_BDDC*       pcbddc = (PC_BDDC*)pc->data;
  Mat            new_mat,lA;
  IS             is_local,is_global;
  PetscInt       local_size;
  PetscBool      isseqaij;
  PetscErrorCode ierr;

  PetscFunctionBegin;
  ierr = MatDestroy(&pcbddc->local_mat);CHKERRQ(ierr);
  ierr = MatGetSize(matis->A,&local_size,NULL);CHKERRQ(ierr);
  ierr = ISCreateStride(PetscObjectComm((PetscObject)matis->A),local_size,0,1,&is_local);CHKERRQ(ierr);
  ierr = ISLocalToGlobalMappingApplyIS(pc->pmat->rmap->mapping,is_local,&is_global);CHKERRQ(ierr);
  ierr = ISDestroy(&is_local);CHKERRQ(ierr);
  ierr = MatCreateSubMatrixUnsorted(ChangeOfBasisMatrix,is_global,is_global,&new_mat);CHKERRQ(ierr);
  ierr = ISDestroy(&is_global);CHKERRQ(ierr);

  /* check */
  if (pcbddc->dbg_flag) {
    Vec       x,x_change;
    PetscReal error;

    ierr = MatCreateVecs(ChangeOfBasisMatrix,&x,&x_change);CHKERRQ(ierr);
    ierr = VecSetRandom(x,NULL);CHKERRQ(ierr);
    ierr = MatMult(ChangeOfBasisMatrix,x,x_change);CHKERRQ(ierr);
    ierr = VecScatterBegin(matis->cctx,x,matis->x,INSERT_VALUES,SCATTER_FORWARD);CHKERRQ(ierr);
    ierr = VecScatterEnd(matis->cctx,x,matis->x,INSERT_VALUES,SCATTER_FORWARD);CHKERRQ(ierr);
    ierr = MatMult(new_mat,matis->x,matis->y);CHKERRQ(ierr);
    if (!pcbddc->change_interior) {
      const PetscScalar *x,*y,*v;
      PetscReal         lerror = 0.;
      PetscInt          i;

      ierr = VecGetArrayRead(matis->x,&x);CHKERRQ(ierr);
      ierr = VecGetArrayRead(matis->y,&y);CHKERRQ(ierr);
      ierr = VecGetArrayRead(matis->counter,&v);CHKERRQ(ierr);
      for (i=0;i<local_size;i++)
        if (PetscRealPart(v[i]) < 1.5 && PetscAbsScalar(x[i]-y[i]) > lerror)
          lerror = PetscAbsScalar(x[i]-y[i]);
      ierr = VecRestoreArrayRead(matis->x,&x);CHKERRQ(ierr);
      ierr = VecRestoreArrayRead(matis->y,&y);CHKERRQ(ierr);
      ierr = VecRestoreArrayRead(matis->counter,&v);CHKERRQ(ierr);
      ierr = MPIU_Allreduce(&lerror,&error,1,MPIU_REAL,MPI_MAX,PetscObjectComm((PetscObject)pc));CHKERRQ(ierr);
      if (error > PETSC_SMALL) {
        if (!pcbddc->user_ChangeOfBasisMatrix || pcbddc->current_level) {
          SETERRQ1(PetscObjectComm((PetscObject)pc),PETSC_ERR_PLIB,"Error global vs local change on I: %1.6e\n",error);
        } else {
          SETERRQ1(PetscObjectComm((PetscObject)pc),PETSC_ERR_USER,"Error global vs local change on I: %1.6e\n",error);
        }
      }
    }
    ierr = VecScatterBegin(matis->rctx,matis->y,x,INSERT_VALUES,SCATTER_REVERSE);CHKERRQ(ierr);
    ierr = VecScatterEnd(matis->rctx,matis->y,x,INSERT_VALUES,SCATTER_REVERSE);CHKERRQ(ierr);
    ierr = VecAXPY(x,-1.0,x_change);CHKERRQ(ierr);
    ierr = VecNorm(x,NORM_INFINITY,&error);CHKERRQ(ierr);
    if (error > PETSC_SMALL) {
      if (!pcbddc->user_ChangeOfBasisMatrix || pcbddc->current_level) {
        SETERRQ1(PetscObjectComm((PetscObject)pc),PETSC_ERR_PLIB,"Error global vs local change on N: %1.6e\n",error);
      } else {
        SETERRQ1(PetscObjectComm((PetscObject)pc),PETSC_ERR_USER,"Error global vs local change on N: %1.6e\n",error);
      }
    }
    ierr = VecDestroy(&x);CHKERRQ(ierr);
    ierr = VecDestroy(&x_change);CHKERRQ(ierr);
  }

  /* lA is present if we are setting up an inner BDDC for a saddle point FETI-DP */
  ierr = PetscObjectQuery((PetscObject)pc,"__KSPFETIDP_lA" ,(PetscObject*)&lA);CHKERRQ(ierr);

  /* TODO: HOW TO WORK WITH BAIJ and SBAIJ and SEQDENSE? */
  ierr = PetscObjectTypeCompare((PetscObject)matis->A,MATSEQAIJ,&isseqaij);CHKERRQ(ierr);
  if (isseqaij) {
    ierr = MatDestroy(&pcbddc->local_mat);CHKERRQ(ierr);
    ierr = MatPtAP(matis->A,new_mat,MAT_INITIAL_MATRIX,2.0,&pcbddc->local_mat);CHKERRQ(ierr);
    if (lA) {
      Mat work;
      ierr = MatPtAP(lA,new_mat,MAT_INITIAL_MATRIX,2.0,&work);CHKERRQ(ierr);
      ierr = PetscObjectCompose((PetscObject)pc,"__KSPFETIDP_lA" ,(PetscObject)work);CHKERRQ(ierr);
      ierr = MatDestroy(&work);CHKERRQ(ierr);
    }
  } else {
    Mat work_mat;

    ierr = MatDestroy(&pcbddc->local_mat);CHKERRQ(ierr);
    ierr = MatConvert(matis->A,MATSEQAIJ,MAT_INITIAL_MATRIX,&work_mat);CHKERRQ(ierr);
    ierr = MatPtAP(work_mat,new_mat,MAT_INITIAL_MATRIX,2.0,&pcbddc->local_mat);CHKERRQ(ierr);
    ierr = MatDestroy(&work_mat);CHKERRQ(ierr);
    if (lA) {
      Mat work;
      ierr = MatConvert(lA,MATSEQAIJ,MAT_INITIAL_MATRIX,&work_mat);CHKERRQ(ierr);
      ierr = MatPtAP(work_mat,new_mat,MAT_INITIAL_MATRIX,2.0,&work);CHKERRQ(ierr);
      ierr = PetscObjectCompose((PetscObject)pc,"__KSPFETIDP_lA" ,(PetscObject)work);CHKERRQ(ierr);
      ierr = MatDestroy(&work);CHKERRQ(ierr);
    }
  }
  if (matis->A->symmetric_set) {
    ierr = MatSetOption(pcbddc->local_mat,MAT_SYMMETRIC,matis->A->symmetric);CHKERRQ(ierr);
#if !defined(PETSC_USE_COMPLEX)
    ierr = MatSetOption(pcbddc->local_mat,MAT_HERMITIAN,matis->A->symmetric);CHKERRQ(ierr);
#endif
  }
  ierr = MatDestroy(&new_mat);CHKERRQ(ierr);
  PetscFunctionReturn(0);
}

PetscErrorCode PCBDDCSetUpLocalScatters(PC pc)
{
  PC_IS*          pcis = (PC_IS*)(pc->data);
  PC_BDDC*        pcbddc = (PC_BDDC*)pc->data;
  PCBDDCSubSchurs sub_schurs = pcbddc->sub_schurs;
  PetscInt        *idx_R_local=NULL;
  PetscInt        n_vertices,i,j,n_R,n_D,n_B;
  PetscInt        vbs,bs;
  PetscBT         bitmask=NULL;
  PetscErrorCode  ierr;

  PetscFunctionBegin;
  /*
    No need to setup local scatters if
      - primal space is unchanged
        AND
      - we actually have locally some primal dofs (could not be true in multilevel or for isolated subdomains)
        AND
      - we are not in debugging mode (this is needed since there are Synchronized prints at the end of the subroutine
  */
  if (!pcbddc->new_primal_space_local && pcbddc->local_primal_size && !pcbddc->dbg_flag) {
    PetscFunctionReturn(0);
  }
  /* destroy old objects */
  ierr = ISDestroy(&pcbddc->is_R_local);CHKERRQ(ierr);
  ierr = VecScatterDestroy(&pcbddc->R_to_B);CHKERRQ(ierr);
  ierr = VecScatterDestroy(&pcbddc->R_to_D);CHKERRQ(ierr);
  /* Set Non-overlapping dimensions */
  n_B = pcis->n_B;
  n_D = pcis->n - n_B;
  n_vertices = pcbddc->n_vertices;

  /* Dohrmann's notation: dofs splitted in R (Remaining: all dofs but the vertices) and V (Vertices) */

  /* create auxiliary bitmask and allocate workspace */
  if (!sub_schurs || !sub_schurs->reuse_solver) {
    ierr = PetscMalloc1(pcis->n-n_vertices,&idx_R_local);CHKERRQ(ierr);
    ierr = PetscBTCreate(pcis->n,&bitmask);CHKERRQ(ierr);
    for (i=0;i<n_vertices;i++) {
      ierr = PetscBTSet(bitmask,pcbddc->local_primal_ref_node[i]);CHKERRQ(ierr);
    }

    for (i=0, n_R=0; i<pcis->n; i++) {
      if (!PetscBTLookup(bitmask,i)) {
        idx_R_local[n_R++] = i;
      }
    }
  } else { /* A different ordering (already computed) is present if we are reusing the Schur solver */
    PCBDDCReuseSolvers reuse_solver = sub_schurs->reuse_solver;

    ierr = ISGetIndices(reuse_solver->is_R,(const PetscInt**)&idx_R_local);CHKERRQ(ierr);
    ierr = ISGetLocalSize(reuse_solver->is_R,&n_R);CHKERRQ(ierr);
  }

  /* Block code */
  vbs = 1;
  ierr = MatGetBlockSize(pcbddc->local_mat,&bs);CHKERRQ(ierr);
  if (bs>1 && !(n_vertices%bs)) {
    PetscBool is_blocked = PETSC_TRUE;
    PetscInt  *vary;
    if (!sub_schurs || !sub_schurs->reuse_solver) {
      ierr = PetscMalloc1(pcis->n/bs,&vary);CHKERRQ(ierr);
      ierr = PetscMemzero(vary,pcis->n/bs*sizeof(PetscInt));CHKERRQ(ierr);
      /* Verify that the vertex indices correspond to each element in a block (code taken from sbaij2.c) */
      /* it is ok to check this way since local_primal_ref_node are always sorted by local numbering and idx_R_local is obtained as a complement */
      for (i=0; i<n_vertices; i++) vary[pcbddc->local_primal_ref_node[i]/bs]++;
      for (i=0; i<pcis->n/bs; i++) {
        if (vary[i]!=0 && vary[i]!=bs) {
          is_blocked = PETSC_FALSE;
          break;
        }
      }
      ierr = PetscFree(vary);CHKERRQ(ierr);
    } else {
      /* Verify directly the R set */
      for (i=0; i<n_R/bs; i++) {
        PetscInt j,node=idx_R_local[bs*i];
        for (j=1; j<bs; j++) {
          if (node != idx_R_local[bs*i+j]-j) {
            is_blocked = PETSC_FALSE;
            break;
          }
        }
      }
    }
    if (is_blocked) { /* build compressed IS for R nodes (complement of vertices) */
      vbs = bs;
      for (i=0;i<n_R/vbs;i++) {
        idx_R_local[i] = idx_R_local[vbs*i]/vbs;
      }
    }
  }
  ierr = ISCreateBlock(PETSC_COMM_SELF,vbs,n_R/vbs,idx_R_local,PETSC_COPY_VALUES,&pcbddc->is_R_local);CHKERRQ(ierr);
  if (sub_schurs && sub_schurs->reuse_solver) {
    PCBDDCReuseSolvers reuse_solver = sub_schurs->reuse_solver;

    ierr = ISRestoreIndices(reuse_solver->is_R,(const PetscInt**)&idx_R_local);CHKERRQ(ierr);
    ierr = ISDestroy(&reuse_solver->is_R);CHKERRQ(ierr);
    ierr = PetscObjectReference((PetscObject)pcbddc->is_R_local);CHKERRQ(ierr);
    reuse_solver->is_R = pcbddc->is_R_local;
  } else {
    ierr = PetscFree(idx_R_local);CHKERRQ(ierr);
  }

  /* print some info if requested */
  if (pcbddc->dbg_flag) {
    ierr = PetscViewerASCIIPrintf(pcbddc->dbg_viewer,"--------------------------------------------------\n");CHKERRQ(ierr);
    ierr = PetscViewerFlush(pcbddc->dbg_viewer);CHKERRQ(ierr);
    ierr = PetscViewerASCIIPushSynchronized(pcbddc->dbg_viewer);CHKERRQ(ierr);
    ierr = PetscViewerASCIISynchronizedPrintf(pcbddc->dbg_viewer,"Subdomain %04d local dimensions\n",PetscGlobalRank);CHKERRQ(ierr);
    ierr = PetscViewerASCIISynchronizedPrintf(pcbddc->dbg_viewer,"local_size = %d, dirichlet_size = %d, boundary_size = %d\n",pcis->n,n_D,n_B);CHKERRQ(ierr);
    ierr = PetscViewerASCIISynchronizedPrintf(pcbddc->dbg_viewer,"r_size = %d, v_size = %d, constraints = %d, local_primal_size = %d\n",n_R,n_vertices,pcbddc->local_primal_size-n_vertices-pcbddc->benign_n,pcbddc->local_primal_size);CHKERRQ(ierr);
    ierr = PetscViewerFlush(pcbddc->dbg_viewer);CHKERRQ(ierr);
  }

  /* VecScatters pcbddc->R_to_B and (optionally) pcbddc->R_to_D */
  if (!sub_schurs || !sub_schurs->reuse_solver) {
    IS       is_aux1,is_aux2;
    PetscInt *aux_array1,*aux_array2,*is_indices,*idx_R_local;

    ierr = ISGetIndices(pcbddc->is_R_local,(const PetscInt**)&idx_R_local);CHKERRQ(ierr);
    ierr = PetscMalloc1(pcis->n_B-n_vertices,&aux_array1);CHKERRQ(ierr);
    ierr = PetscMalloc1(pcis->n_B-n_vertices,&aux_array2);CHKERRQ(ierr);
    ierr = ISGetIndices(pcis->is_I_local,(const PetscInt**)&is_indices);CHKERRQ(ierr);
    for (i=0; i<n_D; i++) {
      ierr = PetscBTSet(bitmask,is_indices[i]);CHKERRQ(ierr);
    }
    ierr = ISRestoreIndices(pcis->is_I_local,(const PetscInt**)&is_indices);CHKERRQ(ierr);
    for (i=0, j=0; i<n_R; i++) {
      if (!PetscBTLookup(bitmask,idx_R_local[i])) {
        aux_array1[j++] = i;
      }
    }
    ierr = ISCreateGeneral(PETSC_COMM_SELF,j,aux_array1,PETSC_OWN_POINTER,&is_aux1);CHKERRQ(ierr);
    ierr = ISGetIndices(pcis->is_B_local,(const PetscInt**)&is_indices);CHKERRQ(ierr);
    for (i=0, j=0; i<n_B; i++) {
      if (!PetscBTLookup(bitmask,is_indices[i])) {
        aux_array2[j++] = i;
      }
    }
    ierr = ISRestoreIndices(pcis->is_B_local,(const PetscInt**)&is_indices);CHKERRQ(ierr);
    ierr = ISCreateGeneral(PETSC_COMM_SELF,j,aux_array2,PETSC_OWN_POINTER,&is_aux2);CHKERRQ(ierr);
    ierr = VecScatterCreate(pcbddc->vec1_R,is_aux1,pcis->vec1_B,is_aux2,&pcbddc->R_to_B);CHKERRQ(ierr);
    ierr = ISDestroy(&is_aux1);CHKERRQ(ierr);
    ierr = ISDestroy(&is_aux2);CHKERRQ(ierr);

    if (pcbddc->switch_static || pcbddc->dbg_flag) {
      ierr = PetscMalloc1(n_D,&aux_array1);CHKERRQ(ierr);
      for (i=0, j=0; i<n_R; i++) {
        if (PetscBTLookup(bitmask,idx_R_local[i])) {
          aux_array1[j++] = i;
        }
      }
      ierr = ISCreateGeneral(PETSC_COMM_SELF,j,aux_array1,PETSC_OWN_POINTER,&is_aux1);CHKERRQ(ierr);
      ierr = VecScatterCreate(pcbddc->vec1_R,is_aux1,pcis->vec1_D,(IS)0,&pcbddc->R_to_D);CHKERRQ(ierr);
      ierr = ISDestroy(&is_aux1);CHKERRQ(ierr);
    }
    ierr = PetscBTDestroy(&bitmask);CHKERRQ(ierr);
    ierr = ISRestoreIndices(pcbddc->is_R_local,(const PetscInt**)&idx_R_local);CHKERRQ(ierr);
  } else {
    PCBDDCReuseSolvers reuse_solver = sub_schurs->reuse_solver;
    IS                 tis;
    PetscInt           schur_size;

    ierr = ISGetLocalSize(reuse_solver->is_B,&schur_size);CHKERRQ(ierr);
    ierr = ISCreateStride(PETSC_COMM_SELF,schur_size,n_D,1,&tis);CHKERRQ(ierr);
    ierr = VecScatterCreate(pcbddc->vec1_R,tis,pcis->vec1_B,reuse_solver->is_B,&pcbddc->R_to_B);CHKERRQ(ierr);
    ierr = ISDestroy(&tis);CHKERRQ(ierr);
    if (pcbddc->switch_static || pcbddc->dbg_flag) {
      ierr = ISCreateStride(PETSC_COMM_SELF,n_D,0,1,&tis);CHKERRQ(ierr);
      ierr = VecScatterCreate(pcbddc->vec1_R,tis,pcis->vec1_D,(IS)0,&pcbddc->R_to_D);CHKERRQ(ierr);
      ierr = ISDestroy(&tis);CHKERRQ(ierr);
    }
  }
  PetscFunctionReturn(0);
}


PetscErrorCode PCBDDCSetUpLocalSolvers(PC pc, PetscBool dirichlet, PetscBool neumann)
{
  PC_BDDC        *pcbddc = (PC_BDDC*)pc->data;
  PC_IS          *pcis = (PC_IS*)pc->data;
  PC             pc_temp;
  Mat            A_RR;
  MatReuse       reuse;
  PetscScalar    m_one = -1.0;
  PetscReal      value;
  PetscInt       n_D,n_R;
  PetscBool      check_corr[2],issbaij;
  PetscErrorCode ierr;
  /* prefixes stuff */
  char           dir_prefix[256],neu_prefix[256],str_level[16];
  size_t         len;

  PetscFunctionBegin;

  /* compute prefixes */
  ierr = PetscStrcpy(dir_prefix,"");CHKERRQ(ierr);
  ierr = PetscStrcpy(neu_prefix,"");CHKERRQ(ierr);
  if (!pcbddc->current_level) {
    ierr = PetscStrcpy(dir_prefix,((PetscObject)pc)->prefix);CHKERRQ(ierr);
    ierr = PetscStrcpy(neu_prefix,((PetscObject)pc)->prefix);CHKERRQ(ierr);
    ierr = PetscStrcat(dir_prefix,"pc_bddc_dirichlet_");CHKERRQ(ierr);
    ierr = PetscStrcat(neu_prefix,"pc_bddc_neumann_");CHKERRQ(ierr);
  } else {
    ierr = PetscStrcpy(str_level,"");CHKERRQ(ierr);
    sprintf(str_level,"l%d_",(int)(pcbddc->current_level));
    ierr = PetscStrlen(((PetscObject)pc)->prefix,&len);CHKERRQ(ierr);
    len -= 15; /* remove "pc_bddc_coarse_" */
    if (pcbddc->current_level>1) len -= 3; /* remove "lX_" with X level number */
    if (pcbddc->current_level>10) len -= 1; /* remove another char from level number */
    ierr = PetscStrncpy(dir_prefix,((PetscObject)pc)->prefix,len+1);CHKERRQ(ierr);
    ierr = PetscStrncpy(neu_prefix,((PetscObject)pc)->prefix,len+1);CHKERRQ(ierr);
    ierr = PetscStrcat(dir_prefix,"pc_bddc_dirichlet_");CHKERRQ(ierr);
    ierr = PetscStrcat(neu_prefix,"pc_bddc_neumann_");CHKERRQ(ierr);
    ierr = PetscStrcat(dir_prefix,str_level);CHKERRQ(ierr);
    ierr = PetscStrcat(neu_prefix,str_level);CHKERRQ(ierr);
  }

  /* DIRICHLET PROBLEM */
  if (dirichlet) {
    PCBDDCSubSchurs sub_schurs = pcbddc->sub_schurs;
    if (pcbddc->benign_n && !pcbddc->benign_change_explicit) {
      if (!sub_schurs || !sub_schurs->reuse_solver) SETERRQ(PETSC_COMM_SELF,PETSC_ERR_SUP,"Not yet implemented\n");
      if (pcbddc->dbg_flag) {
        Mat    A_IIn;

        ierr = PCBDDCBenignProject(pc,pcis->is_I_local,pcis->is_I_local,&A_IIn);CHKERRQ(ierr);
        ierr = MatDestroy(&pcis->A_II);CHKERRQ(ierr);
        pcis->A_II = A_IIn;
      }
    }
    if (pcbddc->local_mat->symmetric_set) {
      ierr = MatSetOption(pcis->A_II,MAT_SYMMETRIC,pcbddc->local_mat->symmetric_set);CHKERRQ(ierr);
    }
    /* Matrix for Dirichlet problem is pcis->A_II */
    n_D = pcis->n - pcis->n_B;
    if (!pcbddc->ksp_D) { /* create object if not yet build */
      ierr = KSPCreate(PETSC_COMM_SELF,&pcbddc->ksp_D);CHKERRQ(ierr);
      ierr = PetscObjectIncrementTabLevel((PetscObject)pcbddc->ksp_D,(PetscObject)pc,1);CHKERRQ(ierr);
      /* default */
      ierr = KSPSetType(pcbddc->ksp_D,KSPPREONLY);CHKERRQ(ierr);
      ierr = KSPSetOptionsPrefix(pcbddc->ksp_D,dir_prefix);CHKERRQ(ierr);
      ierr = PetscObjectTypeCompare((PetscObject)pcis->A_II,MATSEQSBAIJ,&issbaij);CHKERRQ(ierr);
      ierr = KSPGetPC(pcbddc->ksp_D,&pc_temp);CHKERRQ(ierr);
      if (issbaij) {
        ierr = PCSetType(pc_temp,PCCHOLESKY);CHKERRQ(ierr);
      } else {
        ierr = PCSetType(pc_temp,PCLU);CHKERRQ(ierr);
      }
      /* Allow user's customization */
      ierr = KSPSetFromOptions(pcbddc->ksp_D);CHKERRQ(ierr);
      ierr = PCFactorSetReuseFill(pc_temp,PETSC_TRUE);CHKERRQ(ierr);
    }
    ierr = KSPSetOperators(pcbddc->ksp_D,pcis->A_II,pcis->A_II);CHKERRQ(ierr);
    if (sub_schurs && sub_schurs->reuse_solver) {
      PCBDDCReuseSolvers reuse_solver = sub_schurs->reuse_solver;

      ierr = KSPSetPC(pcbddc->ksp_D,reuse_solver->interior_solver);CHKERRQ(ierr);
    }
    /* umfpack interface has a bug when matrix dimension is zero. TODO solve from umfpack interface */
    if (!n_D) {
      ierr = KSPGetPC(pcbddc->ksp_D,&pc_temp);CHKERRQ(ierr);
      ierr = PCSetType(pc_temp,PCNONE);CHKERRQ(ierr);
    }
    /* Set Up KSP for Dirichlet problem of BDDC */
    ierr = KSPSetUp(pcbddc->ksp_D);CHKERRQ(ierr);
    /* set ksp_D into pcis data */
    ierr = KSPDestroy(&pcis->ksp_D);CHKERRQ(ierr);
    ierr = PetscObjectReference((PetscObject)pcbddc->ksp_D);CHKERRQ(ierr);
    pcis->ksp_D = pcbddc->ksp_D;
  }

  /* NEUMANN PROBLEM */
  A_RR = 0;
  if (neumann) {
    PCBDDCSubSchurs sub_schurs = pcbddc->sub_schurs;
    PetscInt        ibs,mbs;
    PetscBool       issbaij;
    Mat_IS*         matis = (Mat_IS*)pc->pmat->data;
    /* Matrix for Neumann problem is A_RR -> we need to create/reuse it at this point */
    ierr = ISGetSize(pcbddc->is_R_local,&n_R);CHKERRQ(ierr);
    if (pcbddc->ksp_R) { /* already created ksp */
      PetscInt nn_R;
      ierr = KSPGetOperators(pcbddc->ksp_R,NULL,&A_RR);CHKERRQ(ierr);
      ierr = PetscObjectReference((PetscObject)A_RR);CHKERRQ(ierr);
      ierr = MatGetSize(A_RR,&nn_R,NULL);CHKERRQ(ierr);
      if (nn_R != n_R) { /* old ksp is not reusable, so reset it */
        ierr = KSPReset(pcbddc->ksp_R);CHKERRQ(ierr);
        ierr = MatDestroy(&A_RR);CHKERRQ(ierr);
        reuse = MAT_INITIAL_MATRIX;
      } else { /* same sizes, but nonzero pattern depend on primal vertices so it can be changed */
        if (pcbddc->new_primal_space_local) { /* we are not sure the matrix will have the same nonzero pattern */
          ierr = MatDestroy(&A_RR);CHKERRQ(ierr);
          reuse = MAT_INITIAL_MATRIX;
        } else { /* safe to reuse the matrix */
          reuse = MAT_REUSE_MATRIX;
        }
      }
      /* last check */
      if (pc->flag == DIFFERENT_NONZERO_PATTERN) {
        ierr = MatDestroy(&A_RR);CHKERRQ(ierr);
        reuse = MAT_INITIAL_MATRIX;
      }
    } else { /* first time, so we need to create the matrix */
      reuse = MAT_INITIAL_MATRIX;
    }
    /* convert pcbddc->local_mat if needed later in PCBDDCSetUpCorrection */
    ierr = MatGetBlockSize(pcbddc->local_mat,&mbs);CHKERRQ(ierr);
    ierr = ISGetBlockSize(pcbddc->is_R_local,&ibs);CHKERRQ(ierr);
    ierr = PetscObjectTypeCompare((PetscObject)pcbddc->local_mat,MATSEQSBAIJ,&issbaij);CHKERRQ(ierr);
    if (ibs != mbs) { /* need to convert to SEQAIJ to extract any submatrix with is_R_local */
      if (matis->A == pcbddc->local_mat) {
        ierr = MatDestroy(&pcbddc->local_mat);CHKERRQ(ierr);
        ierr = MatConvert(matis->A,MATSEQAIJ,MAT_INITIAL_MATRIX,&pcbddc->local_mat);CHKERRQ(ierr);
      } else {
        ierr = MatConvert(pcbddc->local_mat,MATSEQAIJ,MAT_INPLACE_MATRIX,&pcbddc->local_mat);CHKERRQ(ierr);
      }
    } else if (issbaij) { /* need to convert to BAIJ to get offdiagonal blocks */
      if (matis->A == pcbddc->local_mat) {
        ierr = MatDestroy(&pcbddc->local_mat);CHKERRQ(ierr);
        ierr = MatConvert(matis->A,MATSEQBAIJ,MAT_INITIAL_MATRIX,&pcbddc->local_mat);CHKERRQ(ierr);
      } else {
        ierr = MatConvert(pcbddc->local_mat,MATSEQBAIJ,MAT_INPLACE_MATRIX,&pcbddc->local_mat);CHKERRQ(ierr);
      }
    }
    /* extract A_RR */
    if (sub_schurs && sub_schurs->reuse_solver) {
      PCBDDCReuseSolvers reuse_solver = sub_schurs->reuse_solver;

      if (pcbddc->dbg_flag) { /* we need A_RR to test the solver later */
        ierr = MatDestroy(&A_RR);CHKERRQ(ierr);
        if (reuse_solver->benign_n) { /* we are not using the explicit change of basis on the pressures */
          ierr = PCBDDCBenignProject(pc,pcbddc->is_R_local,pcbddc->is_R_local,&A_RR);CHKERRQ(ierr);
        } else {
          ierr = MatCreateSubMatrix(pcbddc->local_mat,pcbddc->is_R_local,pcbddc->is_R_local,MAT_INITIAL_MATRIX,&A_RR);CHKERRQ(ierr);
        }
      } else {
        ierr = MatDestroy(&A_RR);CHKERRQ(ierr);
        ierr = PCGetOperators(reuse_solver->correction_solver,&A_RR,NULL);CHKERRQ(ierr);
        ierr = PetscObjectReference((PetscObject)A_RR);CHKERRQ(ierr);
      }
    } else { /* we have to build the neumann solver, so we need to extract the relevant matrix */
      ierr = MatCreateSubMatrix(pcbddc->local_mat,pcbddc->is_R_local,pcbddc->is_R_local,reuse,&A_RR);CHKERRQ(ierr);
    }
    if (pcbddc->local_mat->symmetric_set) {
      ierr = MatSetOption(A_RR,MAT_SYMMETRIC,pcbddc->local_mat->symmetric_set);CHKERRQ(ierr);
    }
    if (!pcbddc->ksp_R) { /* create object if not present */
      ierr = KSPCreate(PETSC_COMM_SELF,&pcbddc->ksp_R);CHKERRQ(ierr);
      ierr = PetscObjectIncrementTabLevel((PetscObject)pcbddc->ksp_R,(PetscObject)pc,1);CHKERRQ(ierr);
      /* default */
      ierr = KSPSetType(pcbddc->ksp_R,KSPPREONLY);CHKERRQ(ierr);
      ierr = KSPSetOptionsPrefix(pcbddc->ksp_R,neu_prefix);CHKERRQ(ierr);
      ierr = KSPGetPC(pcbddc->ksp_R,&pc_temp);CHKERRQ(ierr);
      ierr = PetscObjectTypeCompare((PetscObject)A_RR,MATSEQSBAIJ,&issbaij);CHKERRQ(ierr);
      if (issbaij) {
        ierr = PCSetType(pc_temp,PCCHOLESKY);CHKERRQ(ierr);
      } else {
        ierr = PCSetType(pc_temp,PCLU);CHKERRQ(ierr);
      }
      /* Allow user's customization */
      ierr = KSPSetFromOptions(pcbddc->ksp_R);CHKERRQ(ierr);
      ierr = PCFactorSetReuseFill(pc_temp,PETSC_TRUE);CHKERRQ(ierr);
    }
    /* umfpack interface has a bug when matrix dimension is zero. TODO solve from umfpack interface */
    if (!n_R) {
      ierr = KSPGetPC(pcbddc->ksp_R,&pc_temp);CHKERRQ(ierr);
      ierr = PCSetType(pc_temp,PCNONE);CHKERRQ(ierr);
    }
    ierr = KSPSetOperators(pcbddc->ksp_R,A_RR,A_RR);CHKERRQ(ierr);
    /* Reuse solver if it is present */
    if (sub_schurs && sub_schurs->reuse_solver && sub_schurs->A == pcbddc->local_mat) {
      PCBDDCReuseSolvers reuse_solver = sub_schurs->reuse_solver;

      ierr = KSPSetPC(pcbddc->ksp_R,reuse_solver->correction_solver);CHKERRQ(ierr);
    }
    /* Set Up KSP for Neumann problem of BDDC */
    ierr = KSPSetUp(pcbddc->ksp_R);CHKERRQ(ierr);
  }

  if (pcbddc->dbg_flag) {
    ierr = PetscViewerFlush(pcbddc->dbg_viewer);CHKERRQ(ierr);
    ierr = PetscViewerASCIIPushSynchronized(pcbddc->dbg_viewer);CHKERRQ(ierr);
    ierr = PetscViewerASCIIPrintf(pcbddc->dbg_viewer,"--------------------------------------------------\n");CHKERRQ(ierr);
  }

  /* adapt Dirichlet and Neumann solvers if a nullspace correction has been requested */
  check_corr[0] = check_corr[1] = PETSC_FALSE;
  if (pcbddc->NullSpace_corr[0]) {
    ierr = PCBDDCSetUseExactDirichlet(pc,PETSC_FALSE);CHKERRQ(ierr);
  }
  if (dirichlet && pcbddc->NullSpace_corr[0] && !pcbddc->switch_static) {
    check_corr[0] = PETSC_TRUE;
    ierr = PCBDDCNullSpaceAssembleCorrection(pc,PETSC_TRUE,pcbddc->NullSpace_corr[1]);CHKERRQ(ierr);
  }
  if (neumann && pcbddc->NullSpace_corr[2]) {
    check_corr[1] = PETSC_TRUE;
    ierr = PCBDDCNullSpaceAssembleCorrection(pc,PETSC_FALSE,pcbddc->NullSpace_corr[3]);CHKERRQ(ierr);
  }

  /* check Dirichlet and Neumann solvers */
  if (pcbddc->dbg_flag) {
    if (dirichlet) { /* Dirichlet */
      ierr = VecSetRandom(pcis->vec1_D,NULL);CHKERRQ(ierr);
      ierr = MatMult(pcis->A_II,pcis->vec1_D,pcis->vec2_D);CHKERRQ(ierr);
      ierr = KSPSolve(pcbddc->ksp_D,pcis->vec2_D,pcis->vec2_D);CHKERRQ(ierr);
      ierr = VecAXPY(pcis->vec1_D,m_one,pcis->vec2_D);CHKERRQ(ierr);
      ierr = VecNorm(pcis->vec1_D,NORM_INFINITY,&value);CHKERRQ(ierr);
      ierr = PetscViewerASCIISynchronizedPrintf(pcbddc->dbg_viewer,"Subdomain %04d infinity error for Dirichlet solve (%s) = % 1.14e \n",PetscGlobalRank,((PetscObject)(pcbddc->ksp_D))->prefix,value);CHKERRQ(ierr);
      if (check_corr[0]) {
        ierr = PCBDDCNullSpaceCheckCorrection(pc,PETSC_TRUE);CHKERRQ(ierr);
      }
      ierr = PetscViewerFlush(pcbddc->dbg_viewer);CHKERRQ(ierr);
    }
    if (neumann) { /* Neumann */
      ierr = VecSetRandom(pcbddc->vec1_R,NULL);CHKERRQ(ierr);
      ierr = MatMult(A_RR,pcbddc->vec1_R,pcbddc->vec2_R);CHKERRQ(ierr);
      ierr = KSPSolve(pcbddc->ksp_R,pcbddc->vec2_R,pcbddc->vec2_R);CHKERRQ(ierr);
      ierr = VecAXPY(pcbddc->vec1_R,m_one,pcbddc->vec2_R);CHKERRQ(ierr);
      ierr = VecNorm(pcbddc->vec1_R,NORM_INFINITY,&value);CHKERRQ(ierr);
      ierr = PetscViewerASCIISynchronizedPrintf(pcbddc->dbg_viewer,"Subdomain %04d infinity error for Neumann solve (%s) = % 1.14e\n",PetscGlobalRank,((PetscObject)(pcbddc->ksp_R))->prefix,value);CHKERRQ(ierr);
      if (check_corr[1]) {
        ierr = PCBDDCNullSpaceCheckCorrection(pc,PETSC_FALSE);CHKERRQ(ierr);
      }
      ierr = PetscViewerFlush(pcbddc->dbg_viewer);CHKERRQ(ierr);
    }
  }
  /* free Neumann problem's matrix */
  ierr = MatDestroy(&A_RR);CHKERRQ(ierr);
  PetscFunctionReturn(0);
}

static PetscErrorCode  PCBDDCSolveSubstructureCorrection(PC pc, Vec inout_B, Vec inout_D, PetscBool applytranspose)
{
  PetscErrorCode  ierr;
  PC_BDDC*        pcbddc = (PC_BDDC*)(pc->data);
  PCBDDCSubSchurs sub_schurs = pcbddc->sub_schurs;
  PetscBool       reuse_solver = sub_schurs ? ( sub_schurs->reuse_solver ? PETSC_TRUE : PETSC_FALSE ) : PETSC_FALSE;

  PetscFunctionBegin;
  if (!reuse_solver) {
    ierr = VecSet(pcbddc->vec1_R,0.);CHKERRQ(ierr);
  }
  if (!pcbddc->switch_static) {
    if (applytranspose && pcbddc->local_auxmat1) {
      ierr = MatMultTranspose(pcbddc->local_auxmat2,inout_B,pcbddc->vec1_C);CHKERRQ(ierr);
      ierr = MatMultTransposeAdd(pcbddc->local_auxmat1,pcbddc->vec1_C,inout_B,inout_B);CHKERRQ(ierr);
    }
    if (!reuse_solver) {
      ierr = VecScatterBegin(pcbddc->R_to_B,inout_B,pcbddc->vec1_R,INSERT_VALUES,SCATTER_REVERSE);CHKERRQ(ierr);
      ierr = VecScatterEnd(pcbddc->R_to_B,inout_B,pcbddc->vec1_R,INSERT_VALUES,SCATTER_REVERSE);CHKERRQ(ierr);
    } else {
      PCBDDCReuseSolvers reuse_solver = sub_schurs->reuse_solver;

      ierr = VecScatterBegin(reuse_solver->correction_scatter_B,inout_B,reuse_solver->rhs_B,INSERT_VALUES,SCATTER_FORWARD);CHKERRQ(ierr);
      ierr = VecScatterEnd(reuse_solver->correction_scatter_B,inout_B,reuse_solver->rhs_B,INSERT_VALUES,SCATTER_FORWARD);CHKERRQ(ierr);
    }
  } else {
    ierr = VecScatterBegin(pcbddc->R_to_B,inout_B,pcbddc->vec1_R,INSERT_VALUES,SCATTER_REVERSE);CHKERRQ(ierr);
    ierr = VecScatterEnd(pcbddc->R_to_B,inout_B,pcbddc->vec1_R,INSERT_VALUES,SCATTER_REVERSE);CHKERRQ(ierr);
    ierr = VecScatterBegin(pcbddc->R_to_D,inout_D,pcbddc->vec1_R,INSERT_VALUES,SCATTER_REVERSE);CHKERRQ(ierr);
    ierr = VecScatterEnd(pcbddc->R_to_D,inout_D,pcbddc->vec1_R,INSERT_VALUES,SCATTER_REVERSE);CHKERRQ(ierr);
    if (applytranspose && pcbddc->local_auxmat1) {
      ierr = MatMultTranspose(pcbddc->local_auxmat2,pcbddc->vec1_R,pcbddc->vec1_C);CHKERRQ(ierr);
      ierr = MatMultTransposeAdd(pcbddc->local_auxmat1,pcbddc->vec1_C,inout_B,inout_B);CHKERRQ(ierr);
      ierr = VecScatterBegin(pcbddc->R_to_B,inout_B,pcbddc->vec1_R,INSERT_VALUES,SCATTER_REVERSE);CHKERRQ(ierr);
      ierr = VecScatterEnd(pcbddc->R_to_B,inout_B,pcbddc->vec1_R,INSERT_VALUES,SCATTER_REVERSE);CHKERRQ(ierr);
    }
  }
  if (!reuse_solver || pcbddc->switch_static) {
    if (applytranspose) {
      ierr = KSPSolveTranspose(pcbddc->ksp_R,pcbddc->vec1_R,pcbddc->vec1_R);CHKERRQ(ierr);
    } else {
      ierr = KSPSolve(pcbddc->ksp_R,pcbddc->vec1_R,pcbddc->vec1_R);CHKERRQ(ierr);
    }
  } else {
    PCBDDCReuseSolvers reuse_solver = sub_schurs->reuse_solver;

    if (applytranspose) {
      ierr = MatFactorSolveSchurComplementTranspose(reuse_solver->F,reuse_solver->rhs_B,reuse_solver->sol_B);CHKERRQ(ierr);
    } else {
      ierr = MatFactorSolveSchurComplement(reuse_solver->F,reuse_solver->rhs_B,reuse_solver->sol_B);CHKERRQ(ierr);
    }
  }
  ierr = VecSet(inout_B,0.);CHKERRQ(ierr);
  if (!pcbddc->switch_static) {
    if (!reuse_solver) {
      ierr = VecScatterBegin(pcbddc->R_to_B,pcbddc->vec1_R,inout_B,INSERT_VALUES,SCATTER_FORWARD);CHKERRQ(ierr);
      ierr = VecScatterEnd(pcbddc->R_to_B,pcbddc->vec1_R,inout_B,INSERT_VALUES,SCATTER_FORWARD);CHKERRQ(ierr);
    } else {
      PCBDDCReuseSolvers reuse_solver = sub_schurs->reuse_solver;

      ierr = VecScatterBegin(reuse_solver->correction_scatter_B,reuse_solver->sol_B,inout_B,INSERT_VALUES,SCATTER_REVERSE);CHKERRQ(ierr);
      ierr = VecScatterEnd(reuse_solver->correction_scatter_B,reuse_solver->sol_B,inout_B,INSERT_VALUES,SCATTER_REVERSE);CHKERRQ(ierr);
    }
    if (!applytranspose && pcbddc->local_auxmat1) {
      ierr = MatMult(pcbddc->local_auxmat1,inout_B,pcbddc->vec1_C);CHKERRQ(ierr);
      ierr = MatMultAdd(pcbddc->local_auxmat2,pcbddc->vec1_C,inout_B,inout_B);CHKERRQ(ierr);
    }
  } else {
    ierr = VecScatterBegin(pcbddc->R_to_B,pcbddc->vec1_R,inout_B,INSERT_VALUES,SCATTER_FORWARD);CHKERRQ(ierr);
    ierr = VecScatterEnd(pcbddc->R_to_B,pcbddc->vec1_R,inout_B,INSERT_VALUES,SCATTER_FORWARD);CHKERRQ(ierr);
    ierr = VecScatterBegin(pcbddc->R_to_D,pcbddc->vec1_R,inout_D,INSERT_VALUES,SCATTER_FORWARD);CHKERRQ(ierr);
    ierr = VecScatterEnd(pcbddc->R_to_D,pcbddc->vec1_R,inout_D,INSERT_VALUES,SCATTER_FORWARD);CHKERRQ(ierr);
    if (!applytranspose && pcbddc->local_auxmat1) {
      ierr = MatMult(pcbddc->local_auxmat1,inout_B,pcbddc->vec1_C);CHKERRQ(ierr);
      ierr = MatMultAdd(pcbddc->local_auxmat2,pcbddc->vec1_C,pcbddc->vec1_R,pcbddc->vec1_R);CHKERRQ(ierr);
    }
    ierr = VecScatterBegin(pcbddc->R_to_B,pcbddc->vec1_R,inout_B,INSERT_VALUES,SCATTER_FORWARD);CHKERRQ(ierr);
    ierr = VecScatterEnd(pcbddc->R_to_B,pcbddc->vec1_R,inout_B,INSERT_VALUES,SCATTER_FORWARD);CHKERRQ(ierr);
    ierr = VecScatterBegin(pcbddc->R_to_D,pcbddc->vec1_R,inout_D,INSERT_VALUES,SCATTER_FORWARD);CHKERRQ(ierr);
    ierr = VecScatterEnd(pcbddc->R_to_D,pcbddc->vec1_R,inout_D,INSERT_VALUES,SCATTER_FORWARD);CHKERRQ(ierr);
  }
  PetscFunctionReturn(0);
}

/* parameter apply transpose determines if the interface preconditioner should be applied transposed or not */
PetscErrorCode  PCBDDCApplyInterfacePreconditioner(PC pc, PetscBool applytranspose)
{
  PetscErrorCode ierr;
  PC_BDDC*        pcbddc = (PC_BDDC*)(pc->data);
  PC_IS*            pcis = (PC_IS*)  (pc->data);
  const PetscScalar zero = 0.0;

  PetscFunctionBegin;
  /* Application of PSI^T or PHI^T (depending on applytranspose, see comment above) */
  if (!pcbddc->benign_apply_coarse_only) {
    if (applytranspose) {
      ierr = MatMultTranspose(pcbddc->coarse_phi_B,pcis->vec1_B,pcbddc->vec1_P);CHKERRQ(ierr);
      if (pcbddc->switch_static) { ierr = MatMultTransposeAdd(pcbddc->coarse_phi_D,pcis->vec1_D,pcbddc->vec1_P,pcbddc->vec1_P);CHKERRQ(ierr); }
    } else {
      ierr = MatMultTranspose(pcbddc->coarse_psi_B,pcis->vec1_B,pcbddc->vec1_P);CHKERRQ(ierr);
      if (pcbddc->switch_static) { ierr = MatMultTransposeAdd(pcbddc->coarse_psi_D,pcis->vec1_D,pcbddc->vec1_P,pcbddc->vec1_P);CHKERRQ(ierr); }
    }
  } else {
    ierr = VecSet(pcbddc->vec1_P,zero);CHKERRQ(ierr);
  }

  /* add p0 to the last value of vec1_P holding the coarse dof relative to p0 */
  if (pcbddc->benign_n) {
    PetscScalar *array;
    PetscInt    j;

    ierr = VecGetArray(pcbddc->vec1_P,&array);CHKERRQ(ierr);
    for (j=0;j<pcbddc->benign_n;j++) array[pcbddc->local_primal_size-pcbddc->benign_n+j] += pcbddc->benign_p0[j];
    ierr = VecRestoreArray(pcbddc->vec1_P,&array);CHKERRQ(ierr);
  }

  /* start communications from local primal nodes to rhs of coarse solver */
  ierr = VecSet(pcbddc->coarse_vec,zero);CHKERRQ(ierr);
  ierr = PCBDDCScatterCoarseDataBegin(pc,ADD_VALUES,SCATTER_FORWARD);CHKERRQ(ierr);
  ierr = PCBDDCScatterCoarseDataEnd(pc,ADD_VALUES,SCATTER_FORWARD);CHKERRQ(ierr);

  /* Coarse solution -> rhs and sol updated inside PCBDDCScattarCoarseDataBegin/End */
  if (pcbddc->coarse_ksp) {
    Mat          coarse_mat;
    Vec          rhs,sol;
    MatNullSpace nullsp;
    PetscBool    isbddc = PETSC_FALSE;

    if (pcbddc->benign_have_null) {
      PC        coarse_pc;

      ierr = KSPGetPC(pcbddc->coarse_ksp,&coarse_pc);CHKERRQ(ierr);
      ierr = PetscObjectTypeCompare((PetscObject)coarse_pc,PCBDDC,&isbddc);CHKERRQ(ierr);
      /* we need to propagate to coarser levels the need for a possible benign correction */
      if (isbddc && pcbddc->benign_apply_coarse_only && !pcbddc->benign_skip_correction) {
        PC_BDDC* coarsepcbddc = (PC_BDDC*)(coarse_pc->data);
        coarsepcbddc->benign_skip_correction = PETSC_FALSE;
        coarsepcbddc->benign_apply_coarse_only = PETSC_TRUE;
      }
    }
    ierr = KSPGetRhs(pcbddc->coarse_ksp,&rhs);CHKERRQ(ierr);
    ierr = KSPGetSolution(pcbddc->coarse_ksp,&sol);CHKERRQ(ierr);
    ierr = KSPGetOperators(pcbddc->coarse_ksp,&coarse_mat,NULL);CHKERRQ(ierr);
    ierr = MatGetNullSpace(coarse_mat,&nullsp);CHKERRQ(ierr);
    if (nullsp) {
      ierr = MatNullSpaceRemove(nullsp,rhs);CHKERRQ(ierr);
    }
    if (applytranspose) {
      if (pcbddc->benign_apply_coarse_only) SETERRQ(PetscObjectComm((PetscObject)pcbddc->coarse_ksp),PETSC_ERR_SUP,"Not yet implemented");
      ierr = KSPSolveTranspose(pcbddc->coarse_ksp,rhs,sol);CHKERRQ(ierr);
    } else {
      if (pcbddc->benign_apply_coarse_only && isbddc) { /* need just to apply the coarse preconditioner during presolve */
        PC        coarse_pc;

        ierr = KSPGetPC(pcbddc->coarse_ksp,&coarse_pc);CHKERRQ(ierr);
        ierr = PCPreSolve(coarse_pc,pcbddc->coarse_ksp);CHKERRQ(ierr);
        ierr = PCBDDCBenignRemoveInterior(coarse_pc,rhs,sol);CHKERRQ(ierr);
        ierr = PCPostSolve(coarse_pc,pcbddc->coarse_ksp);CHKERRQ(ierr);
      } else {
        ierr = KSPSolve(pcbddc->coarse_ksp,rhs,sol);CHKERRQ(ierr);
      }
    }
    /* we don't need the benign correction at coarser levels anymore */
    if (pcbddc->benign_have_null && isbddc) {
      PC        coarse_pc;
      PC_BDDC*  coarsepcbddc;

      ierr = KSPGetPC(pcbddc->coarse_ksp,&coarse_pc);CHKERRQ(ierr);
      coarsepcbddc = (PC_BDDC*)(coarse_pc->data);
      coarsepcbddc->benign_skip_correction = PETSC_TRUE;
      coarsepcbddc->benign_apply_coarse_only = PETSC_FALSE;
    }
    if (nullsp) {
      ierr = MatNullSpaceRemove(nullsp,sol);CHKERRQ(ierr);
    }
  }

  /* Local solution on R nodes */
  if (pcis->n && !pcbddc->benign_apply_coarse_only) {
    ierr = PCBDDCSolveSubstructureCorrection(pc,pcis->vec1_B,pcis->vec1_D,applytranspose);CHKERRQ(ierr);
  }
  /* communications from coarse sol to local primal nodes */
  ierr = PCBDDCScatterCoarseDataBegin(pc,INSERT_VALUES,SCATTER_REVERSE);CHKERRQ(ierr);
  ierr = PCBDDCScatterCoarseDataEnd(pc,INSERT_VALUES,SCATTER_REVERSE);CHKERRQ(ierr);

  /* Sum contributions from the two levels */
  if (!pcbddc->benign_apply_coarse_only) {
    if (applytranspose) {
      ierr = MatMultAdd(pcbddc->coarse_psi_B,pcbddc->vec1_P,pcis->vec1_B,pcis->vec1_B);CHKERRQ(ierr);
      if (pcbddc->switch_static) { ierr = MatMultAdd(pcbddc->coarse_psi_D,pcbddc->vec1_P,pcis->vec1_D,pcis->vec1_D);CHKERRQ(ierr); }
    } else {
      ierr = MatMultAdd(pcbddc->coarse_phi_B,pcbddc->vec1_P,pcis->vec1_B,pcis->vec1_B);CHKERRQ(ierr);
      if (pcbddc->switch_static) { ierr = MatMultAdd(pcbddc->coarse_phi_D,pcbddc->vec1_P,pcis->vec1_D,pcis->vec1_D);CHKERRQ(ierr); }
    }
    /* store p0 */
    if (pcbddc->benign_n) {
      PetscScalar *array;
      PetscInt    j;

      ierr = VecGetArray(pcbddc->vec1_P,&array);CHKERRQ(ierr);
      for (j=0;j<pcbddc->benign_n;j++) pcbddc->benign_p0[j] = array[pcbddc->local_primal_size-pcbddc->benign_n+j];
      ierr = VecRestoreArray(pcbddc->vec1_P,&array);CHKERRQ(ierr);
    }
  } else { /* expand the coarse solution */
    if (applytranspose) {
      ierr = MatMult(pcbddc->coarse_psi_B,pcbddc->vec1_P,pcis->vec1_B);CHKERRQ(ierr);
    } else {
      ierr = MatMult(pcbddc->coarse_phi_B,pcbddc->vec1_P,pcis->vec1_B);CHKERRQ(ierr);
    }
  }
  PetscFunctionReturn(0);
}

PetscErrorCode PCBDDCScatterCoarseDataBegin(PC pc,InsertMode imode, ScatterMode smode)
{
  PetscErrorCode ierr;
  PC_BDDC*       pcbddc = (PC_BDDC*)(pc->data);
  PetscScalar    *array;
  Vec            from,to;

  PetscFunctionBegin;
  if (smode == SCATTER_REVERSE) { /* from global to local -> get data from coarse solution */
    from = pcbddc->coarse_vec;
    to = pcbddc->vec1_P;
    if (pcbddc->coarse_ksp) { /* get array from coarse processes */
      Vec tvec;

      ierr = KSPGetRhs(pcbddc->coarse_ksp,&tvec);CHKERRQ(ierr);
      ierr = VecResetArray(tvec);CHKERRQ(ierr);
      ierr = KSPGetSolution(pcbddc->coarse_ksp,&tvec);CHKERRQ(ierr);
      ierr = VecGetArray(tvec,&array);CHKERRQ(ierr);
      ierr = VecPlaceArray(from,array);CHKERRQ(ierr);
      ierr = VecRestoreArray(tvec,&array);CHKERRQ(ierr);
    }
  } else { /* from local to global -> put data in coarse right hand side */
    from = pcbddc->vec1_P;
    to = pcbddc->coarse_vec;
  }
  ierr = VecScatterBegin(pcbddc->coarse_loc_to_glob,from,to,imode,smode);CHKERRQ(ierr);
  PetscFunctionReturn(0);
}

PetscErrorCode PCBDDCScatterCoarseDataEnd(PC pc, InsertMode imode, ScatterMode smode)
{
  PetscErrorCode ierr;
  PC_BDDC*       pcbddc = (PC_BDDC*)(pc->data);
  PetscScalar    *array;
  Vec            from,to;

  PetscFunctionBegin;
  if (smode == SCATTER_REVERSE) { /* from global to local -> get data from coarse solution */
    from = pcbddc->coarse_vec;
    to = pcbddc->vec1_P;
  } else { /* from local to global -> put data in coarse right hand side */
    from = pcbddc->vec1_P;
    to = pcbddc->coarse_vec;
  }
  ierr = VecScatterEnd(pcbddc->coarse_loc_to_glob,from,to,imode,smode);CHKERRQ(ierr);
  if (smode == SCATTER_FORWARD) {
    if (pcbddc->coarse_ksp) { /* get array from coarse processes */
      Vec tvec;

      ierr = KSPGetRhs(pcbddc->coarse_ksp,&tvec);CHKERRQ(ierr);
      ierr = VecGetArray(to,&array);CHKERRQ(ierr);
      ierr = VecPlaceArray(tvec,array);CHKERRQ(ierr);
      ierr = VecRestoreArray(to,&array);CHKERRQ(ierr);
    }
  } else {
    if (pcbddc->coarse_ksp) { /* restore array of pcbddc->coarse_vec */
     ierr = VecResetArray(from);CHKERRQ(ierr);
    }
  }
  PetscFunctionReturn(0);
}

/* uncomment for testing purposes */
/* #define PETSC_MISSING_LAPACK_GESVD 1 */
PetscErrorCode PCBDDCConstraintsSetUp(PC pc)
{
  PetscErrorCode    ierr;
  PC_IS*            pcis = (PC_IS*)(pc->data);
  PC_BDDC*          pcbddc = (PC_BDDC*)pc->data;
  Mat_IS*           matis = (Mat_IS*)pc->pmat->data;
  /* one and zero */
  PetscScalar       one=1.0,zero=0.0;
  /* space to store constraints and their local indices */
  PetscScalar       *constraints_data;
  PetscInt          *constraints_idxs,*constraints_idxs_B;
  PetscInt          *constraints_idxs_ptr,*constraints_data_ptr;
  PetscInt          *constraints_n;
  /* iterators */
  PetscInt          i,j,k,total_counts,total_counts_cc,cum;
  /* BLAS integers */
  PetscBLASInt      lwork,lierr;
  PetscBLASInt      Blas_N,Blas_M,Blas_K,Blas_one=1;
  PetscBLASInt      Blas_LDA,Blas_LDB,Blas_LDC;
  /* reuse */
  PetscInt          olocal_primal_size,olocal_primal_size_cc;
  PetscInt          *olocal_primal_ref_node,*olocal_primal_ref_mult;
  /* change of basis */
  PetscBool         qr_needed;
  PetscBT           change_basis,qr_needed_idx;
  /* auxiliary stuff */
  PetscInt          *nnz,*is_indices;
  PetscInt          ncc;
  /* some quantities */
  PetscInt          n_vertices,total_primal_vertices,valid_constraints;
  PetscInt          size_of_constraint,max_size_of_constraint=0,max_constraints,temp_constraints;

  PetscFunctionBegin;
  /* Destroy Mat objects computed previously */
  ierr = MatDestroy(&pcbddc->ChangeOfBasisMatrix);CHKERRQ(ierr);
  ierr = MatDestroy(&pcbddc->ConstraintMatrix);CHKERRQ(ierr);
  ierr = MatDestroy(&pcbddc->switch_static_change);CHKERRQ(ierr);
  /* save info on constraints from previous setup (if any) */
  olocal_primal_size = pcbddc->local_primal_size;
  olocal_primal_size_cc = pcbddc->local_primal_size_cc;
  ierr = PetscMalloc2(olocal_primal_size_cc,&olocal_primal_ref_node,olocal_primal_size_cc,&olocal_primal_ref_mult);CHKERRQ(ierr);
  ierr = PetscMemcpy(olocal_primal_ref_node,pcbddc->local_primal_ref_node,olocal_primal_size_cc*sizeof(PetscInt));CHKERRQ(ierr);
  ierr = PetscMemcpy(olocal_primal_ref_mult,pcbddc->local_primal_ref_mult,olocal_primal_size_cc*sizeof(PetscInt));CHKERRQ(ierr);
  ierr = PetscFree2(pcbddc->local_primal_ref_node,pcbddc->local_primal_ref_mult);CHKERRQ(ierr);
  ierr = PetscFree(pcbddc->primal_indices_local_idxs);CHKERRQ(ierr);

  if (!pcbddc->adaptive_selection) {
    IS           ISForVertices,*ISForFaces,*ISForEdges;
    MatNullSpace nearnullsp;
    const Vec    *nearnullvecs;
    Vec          *localnearnullsp;
    PetscScalar  *array;
    PetscInt     n_ISForFaces,n_ISForEdges,nnsp_size;
    PetscBool    nnsp_has_cnst;
    /* LAPACK working arrays for SVD or POD */
    PetscBool    skip_lapack,boolforchange;
    PetscScalar  *work;
    PetscReal    *singular_vals;
#if defined(PETSC_USE_COMPLEX)
    PetscReal    *rwork;
#endif
#if defined(PETSC_MISSING_LAPACK_GESVD)
    PetscScalar  *temp_basis,*correlation_mat;
#else
    PetscBLASInt dummy_int=1;
    PetscScalar  dummy_scalar=1.;
#endif

    /* Get index sets for faces, edges and vertices from graph */
    ierr = PCBDDCGraphGetCandidatesIS(pcbddc->mat_graph,&n_ISForFaces,&ISForFaces,&n_ISForEdges,&ISForEdges,&ISForVertices);CHKERRQ(ierr);
    /* print some info */
    if (pcbddc->dbg_flag && (!pcbddc->sub_schurs || pcbddc->sub_schurs_rebuild)) {
      PetscInt nv;

      ierr = PCBDDCGraphASCIIView(pcbddc->mat_graph,pcbddc->dbg_flag,pcbddc->dbg_viewer);CHKERRQ(ierr);
      ierr = ISGetSize(ISForVertices,&nv);CHKERRQ(ierr);
      ierr = PetscViewerASCIIPushSynchronized(pcbddc->dbg_viewer);CHKERRQ(ierr);
      ierr = PetscViewerASCIISynchronizedPrintf(pcbddc->dbg_viewer,"--------------------------------------------------------------\n");CHKERRQ(ierr);
      ierr = PetscViewerASCIISynchronizedPrintf(pcbddc->dbg_viewer,"Subdomain %04d got %02d local candidate vertices (%d)\n",PetscGlobalRank,nv,pcbddc->use_vertices);CHKERRQ(ierr);
      ierr = PetscViewerASCIISynchronizedPrintf(pcbddc->dbg_viewer,"Subdomain %04d got %02d local candidate edges    (%d)\n",PetscGlobalRank,n_ISForEdges,pcbddc->use_edges);CHKERRQ(ierr);
      ierr = PetscViewerASCIISynchronizedPrintf(pcbddc->dbg_viewer,"Subdomain %04d got %02d local candidate faces    (%d)\n",PetscGlobalRank,n_ISForFaces,pcbddc->use_faces);CHKERRQ(ierr);
      ierr = PetscViewerFlush(pcbddc->dbg_viewer);CHKERRQ(ierr);
      ierr = PetscViewerASCIIPopSynchronized(pcbddc->dbg_viewer);CHKERRQ(ierr);
    }

    /* free unneeded index sets */
    if (!pcbddc->use_vertices) {
      ierr = ISDestroy(&ISForVertices);CHKERRQ(ierr);
    }
    if (!pcbddc->use_edges) {
      for (i=0;i<n_ISForEdges;i++) {
        ierr = ISDestroy(&ISForEdges[i]);CHKERRQ(ierr);
      }
      ierr = PetscFree(ISForEdges);CHKERRQ(ierr);
      n_ISForEdges = 0;
    }
    if (!pcbddc->use_faces) {
      for (i=0;i<n_ISForFaces;i++) {
        ierr = ISDestroy(&ISForFaces[i]);CHKERRQ(ierr);
      }
      ierr = PetscFree(ISForFaces);CHKERRQ(ierr);
      n_ISForFaces = 0;
    }

    /* check if near null space is attached to global mat */
    ierr = MatGetNearNullSpace(pc->pmat,&nearnullsp);CHKERRQ(ierr);
    if (nearnullsp) {
      ierr = MatNullSpaceGetVecs(nearnullsp,&nnsp_has_cnst,&nnsp_size,&nearnullvecs);CHKERRQ(ierr);
      /* remove any stored info */
      ierr = MatNullSpaceDestroy(&pcbddc->onearnullspace);CHKERRQ(ierr);
      ierr = PetscFree(pcbddc->onearnullvecs_state);CHKERRQ(ierr);
      /* store information for BDDC solver reuse */
      ierr = PetscObjectReference((PetscObject)nearnullsp);CHKERRQ(ierr);
      pcbddc->onearnullspace = nearnullsp;
      ierr = PetscMalloc1(nnsp_size,&pcbddc->onearnullvecs_state);CHKERRQ(ierr);
      for (i=0;i<nnsp_size;i++) {
        ierr = PetscObjectStateGet((PetscObject)nearnullvecs[i],&pcbddc->onearnullvecs_state[i]);CHKERRQ(ierr);
      }
    } else { /* if near null space is not provided BDDC uses constants by default */
      nnsp_size = 0;
      nnsp_has_cnst = PETSC_TRUE;
    }
    /* get max number of constraints on a single cc */
    max_constraints = nnsp_size;
    if (nnsp_has_cnst) max_constraints++;

    /*
         Evaluate maximum storage size needed by the procedure
         - Indices for connected component i stored at "constraints_idxs + constraints_idxs_ptr[i]"
         - Values for constraints on connected component i stored at "constraints_data + constraints_data_ptr[i]"
         There can be multiple constraints per connected component
                                                                                                                                                           */
    n_vertices = 0;
    if (ISForVertices) {
      ierr = ISGetSize(ISForVertices,&n_vertices);CHKERRQ(ierr);
    }
    ncc = n_vertices+n_ISForFaces+n_ISForEdges;
    ierr = PetscMalloc3(ncc+1,&constraints_idxs_ptr,ncc+1,&constraints_data_ptr,ncc,&constraints_n);CHKERRQ(ierr);

    total_counts = n_ISForFaces+n_ISForEdges;
    total_counts *= max_constraints;
    total_counts += n_vertices;
    ierr = PetscBTCreate(total_counts,&change_basis);CHKERRQ(ierr);

    total_counts = 0;
    max_size_of_constraint = 0;
    for (i=0;i<n_ISForEdges+n_ISForFaces;i++) {
      IS used_is;
      if (i<n_ISForEdges) {
        used_is = ISForEdges[i];
      } else {
        used_is = ISForFaces[i-n_ISForEdges];
      }
      ierr = ISGetSize(used_is,&j);CHKERRQ(ierr);
      total_counts += j;
      max_size_of_constraint = PetscMax(j,max_size_of_constraint);
    }
    ierr = PetscMalloc3(total_counts*max_constraints+n_vertices,&constraints_data,total_counts+n_vertices,&constraints_idxs,total_counts+n_vertices,&constraints_idxs_B);CHKERRQ(ierr);

    /* get local part of global near null space vectors */
    ierr = PetscMalloc1(nnsp_size,&localnearnullsp);CHKERRQ(ierr);
    for (k=0;k<nnsp_size;k++) {
      ierr = VecDuplicate(pcis->vec1_N,&localnearnullsp[k]);CHKERRQ(ierr);
      ierr = VecScatterBegin(matis->rctx,nearnullvecs[k],localnearnullsp[k],INSERT_VALUES,SCATTER_FORWARD);CHKERRQ(ierr);
      ierr = VecScatterEnd(matis->rctx,nearnullvecs[k],localnearnullsp[k],INSERT_VALUES,SCATTER_FORWARD);CHKERRQ(ierr);
    }

    /* whether or not to skip lapack calls */
    skip_lapack = PETSC_TRUE;
    if (n_ISForFaces+n_ISForEdges && max_constraints > 1 && !pcbddc->use_nnsp_true) skip_lapack = PETSC_FALSE;

    /* First we issue queries to allocate optimal workspace for LAPACKgesvd (or LAPACKsyev if SVD is missing) */
    if (!skip_lapack) {
      PetscScalar temp_work;

#if defined(PETSC_MISSING_LAPACK_GESVD)
      /* Proper Orthogonal Decomposition (POD) using the snapshot method */
      ierr = PetscMalloc1(max_constraints*max_constraints,&correlation_mat);CHKERRQ(ierr);
      ierr = PetscMalloc1(max_constraints,&singular_vals);CHKERRQ(ierr);
      ierr = PetscMalloc1(max_size_of_constraint*max_constraints,&temp_basis);CHKERRQ(ierr);
#if defined(PETSC_USE_COMPLEX)
      ierr = PetscMalloc1(3*max_constraints,&rwork);CHKERRQ(ierr);
#endif
      /* now we evaluate the optimal workspace using query with lwork=-1 */
      ierr = PetscBLASIntCast(max_constraints,&Blas_N);CHKERRQ(ierr);
      ierr = PetscBLASIntCast(max_constraints,&Blas_LDA);CHKERRQ(ierr);
      lwork = -1;
      ierr = PetscFPTrapPush(PETSC_FP_TRAP_OFF);CHKERRQ(ierr);
#if !defined(PETSC_USE_COMPLEX)
      PetscStackCallBLAS("LAPACKsyev",LAPACKsyev_("V","U",&Blas_N,correlation_mat,&Blas_LDA,singular_vals,&temp_work,&lwork,&lierr));
#else
      PetscStackCallBLAS("LAPACKsyev",LAPACKsyev_("V","U",&Blas_N,correlation_mat,&Blas_LDA,singular_vals,&temp_work,&lwork,rwork,&lierr));
#endif
      ierr = PetscFPTrapPop();CHKERRQ(ierr);
      if (lierr) SETERRQ1(PETSC_COMM_SELF,PETSC_ERR_LIB,"Error in query to SYEV Lapack routine %d",(int)lierr);
#else /* on missing GESVD */
      /* SVD */
      PetscInt max_n,min_n;
      max_n = max_size_of_constraint;
      min_n = max_constraints;
      if (max_size_of_constraint < max_constraints) {
        min_n = max_size_of_constraint;
        max_n = max_constraints;
      }
      ierr = PetscMalloc1(min_n,&singular_vals);CHKERRQ(ierr);
#if defined(PETSC_USE_COMPLEX)
      ierr = PetscMalloc1(5*min_n,&rwork);CHKERRQ(ierr);
#endif
      /* now we evaluate the optimal workspace using query with lwork=-1 */
      lwork = -1;
      ierr = PetscBLASIntCast(max_n,&Blas_M);CHKERRQ(ierr);
      ierr = PetscBLASIntCast(min_n,&Blas_N);CHKERRQ(ierr);
      ierr = PetscBLASIntCast(max_n,&Blas_LDA);CHKERRQ(ierr);
      ierr = PetscFPTrapPush(PETSC_FP_TRAP_OFF);CHKERRQ(ierr);
#if !defined(PETSC_USE_COMPLEX)
      PetscStackCallBLAS("LAPACKgesvd",LAPACKgesvd_("O","N",&Blas_M,&Blas_N,&constraints_data[0],&Blas_LDA,singular_vals,&dummy_scalar,&dummy_int,&dummy_scalar,&dummy_int,&temp_work,&lwork,&lierr));
#else
      PetscStackCallBLAS("LAPACKgesvd",LAPACKgesvd_("O","N",&Blas_M,&Blas_N,&constraints_data[0],&Blas_LDA,singular_vals,&dummy_scalar,&dummy_int,&dummy_scalar,&dummy_int,&temp_work,&lwork,rwork,&lierr));
#endif
      ierr = PetscFPTrapPop();CHKERRQ(ierr);
      if (lierr) SETERRQ1(PETSC_COMM_SELF,PETSC_ERR_LIB,"Error in query to GESVD Lapack routine %d",(int)lierr);
#endif /* on missing GESVD */
      /* Allocate optimal workspace */
      ierr = PetscBLASIntCast((PetscInt)PetscRealPart(temp_work),&lwork);CHKERRQ(ierr);
      ierr = PetscMalloc1(lwork,&work);CHKERRQ(ierr);
    }
    /* Now we can loop on constraining sets */
    total_counts = 0;
    constraints_idxs_ptr[0] = 0;
    constraints_data_ptr[0] = 0;
    /* vertices */
    if (n_vertices) {
      ierr = ISGetIndices(ISForVertices,(const PetscInt**)&is_indices);CHKERRQ(ierr);
      ierr = PetscMemcpy(constraints_idxs,is_indices,n_vertices*sizeof(PetscInt));CHKERRQ(ierr);
      for (i=0;i<n_vertices;i++) {
        constraints_n[total_counts] = 1;
        constraints_data[total_counts] = 1.0;
        constraints_idxs_ptr[total_counts+1] = constraints_idxs_ptr[total_counts]+1;
        constraints_data_ptr[total_counts+1] = constraints_data_ptr[total_counts]+1;
        total_counts++;
      }
      ierr = ISRestoreIndices(ISForVertices,(const PetscInt**)&is_indices);CHKERRQ(ierr);
      n_vertices = total_counts;
    }

    /* edges and faces */
    total_counts_cc = total_counts;
    for (ncc=0;ncc<n_ISForEdges+n_ISForFaces;ncc++) {
      IS        used_is;
      PetscBool idxs_copied = PETSC_FALSE;

      if (ncc<n_ISForEdges) {
        used_is = ISForEdges[ncc];
        boolforchange = pcbddc->use_change_of_basis; /* change or not the basis on the edge */
      } else {
        used_is = ISForFaces[ncc-n_ISForEdges];
        boolforchange = (PetscBool)(pcbddc->use_change_of_basis && pcbddc->use_change_on_faces); /* change or not the basis on the face */
      }
      temp_constraints = 0;          /* zero the number of constraints I have on this conn comp */

      ierr = ISGetSize(used_is,&size_of_constraint);CHKERRQ(ierr);
      ierr = ISGetIndices(used_is,(const PetscInt**)&is_indices);CHKERRQ(ierr);
      /* change of basis should not be performed on local periodic nodes */
      if (pcbddc->mat_graph->mirrors && pcbddc->mat_graph->mirrors[is_indices[0]]) boolforchange = PETSC_FALSE;
      if (nnsp_has_cnst) {
        PetscScalar quad_value;

        ierr = PetscMemcpy(constraints_idxs + constraints_idxs_ptr[total_counts_cc],is_indices,size_of_constraint*sizeof(PetscInt));CHKERRQ(ierr);
        idxs_copied = PETSC_TRUE;

        if (!pcbddc->use_nnsp_true) {
          quad_value = (PetscScalar)(1.0/PetscSqrtReal((PetscReal)size_of_constraint));
        } else {
          quad_value = 1.0;
        }
        for (j=0;j<size_of_constraint;j++) {
          constraints_data[constraints_data_ptr[total_counts_cc]+j] = quad_value;
        }
        temp_constraints++;
        total_counts++;
      }
      for (k=0;k<nnsp_size;k++) {
        PetscReal real_value;
        PetscScalar *ptr_to_data;

        ierr = VecGetArrayRead(localnearnullsp[k],(const PetscScalar**)&array);CHKERRQ(ierr);
        ptr_to_data = &constraints_data[constraints_data_ptr[total_counts_cc]+temp_constraints*size_of_constraint];
        for (j=0;j<size_of_constraint;j++) {
          ptr_to_data[j] = array[is_indices[j]];
        }
        ierr = VecRestoreArrayRead(localnearnullsp[k],(const PetscScalar**)&array);CHKERRQ(ierr);
        /* check if array is null on the connected component */
        ierr = PetscBLASIntCast(size_of_constraint,&Blas_N);CHKERRQ(ierr);
        PetscStackCallBLAS("BLASasum",real_value = BLASasum_(&Blas_N,ptr_to_data,&Blas_one));
        if (real_value > 0.0) { /* keep indices and values */
          temp_constraints++;
          total_counts++;
          if (!idxs_copied) {
            ierr = PetscMemcpy(constraints_idxs + constraints_idxs_ptr[total_counts_cc],is_indices,size_of_constraint*sizeof(PetscInt));CHKERRQ(ierr);
            idxs_copied = PETSC_TRUE;
          }
        }
      }
      ierr = ISRestoreIndices(used_is,(const PetscInt**)&is_indices);CHKERRQ(ierr);
      valid_constraints = temp_constraints;
      if (!pcbddc->use_nnsp_true && temp_constraints) {
        if (temp_constraints == 1) { /* just normalize the constraint */
          PetscScalar norm,*ptr_to_data;

          ptr_to_data = &constraints_data[constraints_data_ptr[total_counts_cc]];
          ierr = PetscBLASIntCast(size_of_constraint,&Blas_N);CHKERRQ(ierr);
          PetscStackCallBLAS("BLASdot",norm = BLASdot_(&Blas_N,ptr_to_data,&Blas_one,ptr_to_data,&Blas_one));
          norm = 1.0/PetscSqrtReal(PetscRealPart(norm));
          PetscStackCallBLAS("BLASscal",BLASscal_(&Blas_N,&norm,ptr_to_data,&Blas_one));
        } else { /* perform SVD */
          PetscReal   tol = 1.0e-8; /* tolerance for retaining eigenmodes */
          PetscScalar *ptr_to_data = &constraints_data[constraints_data_ptr[total_counts_cc]];

#if defined(PETSC_MISSING_LAPACK_GESVD)
          /* SVD: Y = U*S*V^H                -> U (eigenvectors of Y*Y^H) = Y*V*(S)^\dag
             POD: Y^H*Y = V*D*V^H, D = S^H*S -> U = Y*V*D^(-1/2)
             -> When PETSC_USE_COMPLEX and PETSC_MISSING_LAPACK_GESVD are defined
                the constraints basis will differ (by a complex factor with absolute value equal to 1)
                from that computed using LAPACKgesvd
             -> This is due to a different computation of eigenvectors in LAPACKheev
             -> The quality of the POD-computed basis will be the same */
          ierr = PetscMemzero(correlation_mat,temp_constraints*temp_constraints*sizeof(PetscScalar));CHKERRQ(ierr);
          /* Store upper triangular part of correlation matrix */
          ierr = PetscBLASIntCast(size_of_constraint,&Blas_N);CHKERRQ(ierr);
          ierr = PetscFPTrapPush(PETSC_FP_TRAP_OFF);CHKERRQ(ierr);
          for (j=0;j<temp_constraints;j++) {
            for (k=0;k<j+1;k++) {
              PetscStackCallBLAS("BLASdot",correlation_mat[j*temp_constraints+k] = BLASdot_(&Blas_N,ptr_to_data+k*size_of_constraint,&Blas_one,ptr_to_data+j*size_of_constraint,&Blas_one));
            }
          }
          /* compute eigenvalues and eigenvectors of correlation matrix */
          ierr = PetscBLASIntCast(temp_constraints,&Blas_N);CHKERRQ(ierr);
          ierr = PetscBLASIntCast(temp_constraints,&Blas_LDA);CHKERRQ(ierr);
#if !defined(PETSC_USE_COMPLEX)
          PetscStackCallBLAS("LAPACKsyev",LAPACKsyev_("V","U",&Blas_N,correlation_mat,&Blas_LDA,singular_vals,work,&lwork,&lierr));
#else
          PetscStackCallBLAS("LAPACKsyev",LAPACKsyev_("V","U",&Blas_N,correlation_mat,&Blas_LDA,singular_vals,work,&lwork,rwork,&lierr));
#endif
          ierr = PetscFPTrapPop();CHKERRQ(ierr);
          if (lierr) SETERRQ1(PETSC_COMM_SELF,PETSC_ERR_LIB,"Error in SYEV Lapack routine %d",(int)lierr);
          /* retain eigenvalues greater than tol: note that LAPACKsyev gives eigs in ascending order */
          j = 0;
          while (j < temp_constraints && singular_vals[j] < tol) j++;
          total_counts = total_counts-j;
          valid_constraints = temp_constraints-j;
          /* scale and copy POD basis into used quadrature memory */
          ierr = PetscBLASIntCast(size_of_constraint,&Blas_M);CHKERRQ(ierr);
          ierr = PetscBLASIntCast(temp_constraints,&Blas_N);CHKERRQ(ierr);
          ierr = PetscBLASIntCast(temp_constraints,&Blas_K);CHKERRQ(ierr);
          ierr = PetscBLASIntCast(size_of_constraint,&Blas_LDA);CHKERRQ(ierr);
          ierr = PetscBLASIntCast(temp_constraints,&Blas_LDB);CHKERRQ(ierr);
          ierr = PetscBLASIntCast(size_of_constraint,&Blas_LDC);CHKERRQ(ierr);
          if (j<temp_constraints) {
            PetscInt ii;
            for (k=j;k<temp_constraints;k++) singular_vals[k] = 1.0/PetscSqrtReal(singular_vals[k]);
            ierr = PetscFPTrapPush(PETSC_FP_TRAP_OFF);CHKERRQ(ierr);
            PetscStackCallBLAS("BLASgemm",BLASgemm_("N","N",&Blas_M,&Blas_N,&Blas_K,&one,ptr_to_data,&Blas_LDA,correlation_mat,&Blas_LDB,&zero,temp_basis,&Blas_LDC));
            ierr = PetscFPTrapPop();CHKERRQ(ierr);
            for (k=0;k<temp_constraints-j;k++) {
              for (ii=0;ii<size_of_constraint;ii++) {
                ptr_to_data[k*size_of_constraint+ii] = singular_vals[temp_constraints-1-k]*temp_basis[(temp_constraints-1-k)*size_of_constraint+ii];
              }
            }
          }
#else  /* on missing GESVD */
          ierr = PetscBLASIntCast(size_of_constraint,&Blas_M);CHKERRQ(ierr);
          ierr = PetscBLASIntCast(temp_constraints,&Blas_N);CHKERRQ(ierr);
          ierr = PetscBLASIntCast(size_of_constraint,&Blas_LDA);CHKERRQ(ierr);
          ierr = PetscFPTrapPush(PETSC_FP_TRAP_OFF);CHKERRQ(ierr);
#if !defined(PETSC_USE_COMPLEX)
          PetscStackCallBLAS("LAPACKgesvd",LAPACKgesvd_("O","N",&Blas_M,&Blas_N,ptr_to_data,&Blas_LDA,singular_vals,&dummy_scalar,&dummy_int,&dummy_scalar,&dummy_int,work,&lwork,&lierr));
#else
          PetscStackCallBLAS("LAPACKgesvd",LAPACKgesvd_("O","N",&Blas_M,&Blas_N,ptr_to_data,&Blas_LDA,singular_vals,&dummy_scalar,&dummy_int,&dummy_scalar,&dummy_int,work,&lwork,rwork,&lierr));
#endif
          if (lierr) SETERRQ1(PETSC_COMM_SELF,PETSC_ERR_LIB,"Error in GESVD Lapack routine %d",(int)lierr);
          ierr = PetscFPTrapPop();CHKERRQ(ierr);
          /* retain eigenvalues greater than tol: note that LAPACKgesvd gives eigs in descending order */
          k = temp_constraints;
          if (k > size_of_constraint) k = size_of_constraint;
          j = 0;
          while (j < k && singular_vals[k-j-1] < tol) j++;
          valid_constraints = k-j;
          total_counts = total_counts-temp_constraints+valid_constraints;
#endif /* on missing GESVD */
        }
      }
      /* update pointers information */
      if (valid_constraints) {
        constraints_n[total_counts_cc] = valid_constraints;
        constraints_idxs_ptr[total_counts_cc+1] = constraints_idxs_ptr[total_counts_cc]+size_of_constraint;
        constraints_data_ptr[total_counts_cc+1] = constraints_data_ptr[total_counts_cc]+size_of_constraint*valid_constraints;
        /* set change_of_basis flag */
        if (boolforchange) {
          PetscBTSet(change_basis,total_counts_cc);
        }
        total_counts_cc++;
      }
    }
    /* free workspace */
    if (!skip_lapack) {
      ierr = PetscFree(work);CHKERRQ(ierr);
#if defined(PETSC_USE_COMPLEX)
      ierr = PetscFree(rwork);CHKERRQ(ierr);
#endif
      ierr = PetscFree(singular_vals);CHKERRQ(ierr);
#if defined(PETSC_MISSING_LAPACK_GESVD)
      ierr = PetscFree(correlation_mat);CHKERRQ(ierr);
      ierr = PetscFree(temp_basis);CHKERRQ(ierr);
#endif
    }
    for (k=0;k<nnsp_size;k++) {
      ierr = VecDestroy(&localnearnullsp[k]);CHKERRQ(ierr);
    }
    ierr = PetscFree(localnearnullsp);CHKERRQ(ierr);
    /* free index sets of faces, edges and vertices */
    for (i=0;i<n_ISForFaces;i++) {
      ierr = ISDestroy(&ISForFaces[i]);CHKERRQ(ierr);
    }
    if (n_ISForFaces) {
      ierr = PetscFree(ISForFaces);CHKERRQ(ierr);
    }
    for (i=0;i<n_ISForEdges;i++) {
      ierr = ISDestroy(&ISForEdges[i]);CHKERRQ(ierr);
    }
    if (n_ISForEdges) {
      ierr = PetscFree(ISForEdges);CHKERRQ(ierr);
    }
    ierr = ISDestroy(&ISForVertices);CHKERRQ(ierr);
  } else {
    PCBDDCSubSchurs sub_schurs = pcbddc->sub_schurs;

    total_counts = 0;
    n_vertices = 0;
    if (sub_schurs->is_vertices && pcbddc->use_vertices) {
      ierr = ISGetLocalSize(sub_schurs->is_vertices,&n_vertices);CHKERRQ(ierr);
    }
    max_constraints = 0;
    total_counts_cc = 0;
    for (i=0;i<sub_schurs->n_subs+n_vertices;i++) {
      total_counts += pcbddc->adaptive_constraints_n[i];
      if (pcbddc->adaptive_constraints_n[i]) total_counts_cc++;
      max_constraints = PetscMax(max_constraints,pcbddc->adaptive_constraints_n[i]);
    }
    constraints_idxs_ptr = pcbddc->adaptive_constraints_idxs_ptr;
    constraints_data_ptr = pcbddc->adaptive_constraints_data_ptr;
    constraints_idxs = pcbddc->adaptive_constraints_idxs;
    constraints_data = pcbddc->adaptive_constraints_data;
    /* constraints_n differs from pcbddc->adaptive_constraints_n */
    ierr = PetscMalloc1(total_counts_cc,&constraints_n);CHKERRQ(ierr);
    total_counts_cc = 0;
    for (i=0;i<sub_schurs->n_subs+n_vertices;i++) {
      if (pcbddc->adaptive_constraints_n[i]) {
        constraints_n[total_counts_cc++] = pcbddc->adaptive_constraints_n[i];
      }
    }
#if 0
    printf("Found %d totals (%d)\n",total_counts_cc,total_counts);
    for (i=0;i<total_counts_cc;i++) {
      printf("const %d, start %d",i,constraints_idxs_ptr[i]);
      printf(" end %d:\n",constraints_idxs_ptr[i+1]);
      for (j=constraints_idxs_ptr[i];j<constraints_idxs_ptr[i+1];j++) {
        printf(" %d",constraints_idxs[j]);
      }
      printf("\n");
      printf("number of cc: %d\n",constraints_n[i]);
    }
    for (i=0;i<n_vertices;i++) {
      PetscPrintf(PETSC_COMM_SELF,"[%d] vertex %d, n %d\n",PetscGlobalRank,i,pcbddc->adaptive_constraints_n[i]);
    }
    for (i=0;i<sub_schurs->n_subs;i++) {
      PetscPrintf(PETSC_COMM_SELF,"[%d] sub %d, edge %d, n %d\n",PetscGlobalRank,i,(PetscBool)PetscBTLookup(sub_schurs->is_edge,i),pcbddc->adaptive_constraints_n[i+n_vertices]);
    }
#endif

    max_size_of_constraint = 0;
    for (i=0;i<total_counts_cc;i++) max_size_of_constraint = PetscMax(max_size_of_constraint,constraints_idxs_ptr[i+1]-constraints_idxs_ptr[i]);
    ierr = PetscMalloc1(constraints_idxs_ptr[total_counts_cc],&constraints_idxs_B);CHKERRQ(ierr);
    /* Change of basis */
    ierr = PetscBTCreate(total_counts_cc,&change_basis);CHKERRQ(ierr);
    if (pcbddc->use_change_of_basis) {
      for (i=0;i<sub_schurs->n_subs;i++) {
        if (PetscBTLookup(sub_schurs->is_edge,i) || pcbddc->use_change_on_faces) {
          ierr = PetscBTSet(change_basis,i+n_vertices);CHKERRQ(ierr);
        }
      }
    }
  }
  pcbddc->local_primal_size = total_counts;
  ierr = PetscMalloc1(pcbddc->local_primal_size+pcbddc->benign_n,&pcbddc->primal_indices_local_idxs);CHKERRQ(ierr);

  /* map constraints_idxs in boundary numbering */
  ierr = ISGlobalToLocalMappingApply(pcis->BtoNmap,IS_GTOLM_DROP,constraints_idxs_ptr[total_counts_cc],constraints_idxs,&i,constraints_idxs_B);CHKERRQ(ierr);
  if (i != constraints_idxs_ptr[total_counts_cc]) SETERRQ2(PETSC_COMM_SELF,PETSC_ERR_PLIB,"Error in boundary numbering for constraints indices %D != %D\n",constraints_idxs_ptr[total_counts_cc],i);

  /* Create constraint matrix */
  ierr = MatCreate(PETSC_COMM_SELF,&pcbddc->ConstraintMatrix);CHKERRQ(ierr);
  ierr = MatSetType(pcbddc->ConstraintMatrix,MATAIJ);CHKERRQ(ierr);
  ierr = MatSetSizes(pcbddc->ConstraintMatrix,pcbddc->local_primal_size,pcis->n,pcbddc->local_primal_size,pcis->n);CHKERRQ(ierr);

  /* find primal_dofs: subdomain corners plus dofs selected as primal after change of basis */
  /* determine if a QR strategy is needed for change of basis */
  qr_needed = PETSC_FALSE;
  ierr = PetscBTCreate(total_counts_cc,&qr_needed_idx);CHKERRQ(ierr);
  total_primal_vertices=0;
  pcbddc->local_primal_size_cc = 0;
  for (i=0;i<total_counts_cc;i++) {
    size_of_constraint = constraints_idxs_ptr[i+1]-constraints_idxs_ptr[i];
    if (size_of_constraint == 1 && pcbddc->mat_graph->custom_minimal_size) {
      pcbddc->primal_indices_local_idxs[total_primal_vertices++] = constraints_idxs[constraints_idxs_ptr[i]];
      pcbddc->local_primal_size_cc += 1;
    } else if (PetscBTLookup(change_basis,i)) {
      for (k=0;k<constraints_n[i];k++) {
        pcbddc->primal_indices_local_idxs[total_primal_vertices++] = constraints_idxs[constraints_idxs_ptr[i]+k];
      }
      pcbddc->local_primal_size_cc += constraints_n[i];
      if (constraints_n[i] > 1 || pcbddc->use_qr_single) {
        PetscBTSet(qr_needed_idx,i);
        qr_needed = PETSC_TRUE;
      }
    } else {
      pcbddc->local_primal_size_cc += 1;
    }
  }
  /* note that the local variable n_vertices used below stores the number of pointwise constraints */
  pcbddc->n_vertices = total_primal_vertices;
  /* permute indices in order to have a sorted set of vertices */
  ierr = PetscSortInt(total_primal_vertices,pcbddc->primal_indices_local_idxs);CHKERRQ(ierr);
  ierr = PetscMalloc2(pcbddc->local_primal_size_cc+pcbddc->benign_n,&pcbddc->local_primal_ref_node,pcbddc->local_primal_size_cc+pcbddc->benign_n,&pcbddc->local_primal_ref_mult);CHKERRQ(ierr);
  ierr = PetscMemcpy(pcbddc->local_primal_ref_node,pcbddc->primal_indices_local_idxs,total_primal_vertices*sizeof(PetscInt));CHKERRQ(ierr);
  for (i=0;i<total_primal_vertices;i++) pcbddc->local_primal_ref_mult[i] = 1;

  /* nonzero structure of constraint matrix */
  /* and get reference dof for local constraints */
  ierr = PetscMalloc1(pcbddc->local_primal_size,&nnz);CHKERRQ(ierr);
  for (i=0;i<total_primal_vertices;i++) nnz[i] = 1;

  j = total_primal_vertices;
  total_counts = total_primal_vertices;
  cum = total_primal_vertices;
  for (i=n_vertices;i<total_counts_cc;i++) {
    if (!PetscBTLookup(change_basis,i)) {
      pcbddc->local_primal_ref_node[cum] = constraints_idxs[constraints_idxs_ptr[i]];
      pcbddc->local_primal_ref_mult[cum] = constraints_n[i];
      cum++;
      size_of_constraint = constraints_idxs_ptr[i+1]-constraints_idxs_ptr[i];
      for (k=0;k<constraints_n[i];k++) {
        pcbddc->primal_indices_local_idxs[total_counts++] = constraints_idxs[constraints_idxs_ptr[i]+k];
        nnz[j+k] = size_of_constraint;
      }
      j += constraints_n[i];
    }
  }
  ierr = MatSeqAIJSetPreallocation(pcbddc->ConstraintMatrix,0,nnz);CHKERRQ(ierr);
  ierr = PetscFree(nnz);CHKERRQ(ierr);

  /* set values in constraint matrix */
  for (i=0;i<total_primal_vertices;i++) {
    ierr = MatSetValue(pcbddc->ConstraintMatrix,i,pcbddc->local_primal_ref_node[i],1.0,INSERT_VALUES);CHKERRQ(ierr);
  }
  total_counts = total_primal_vertices;
  for (i=n_vertices;i<total_counts_cc;i++) {
    if (!PetscBTLookup(change_basis,i)) {
      PetscInt *cols;

      size_of_constraint = constraints_idxs_ptr[i+1]-constraints_idxs_ptr[i];
      cols = constraints_idxs+constraints_idxs_ptr[i];
      for (k=0;k<constraints_n[i];k++) {
        PetscInt    row = total_counts+k;
        PetscScalar *vals;

        vals = constraints_data+constraints_data_ptr[i]+k*size_of_constraint;
        ierr = MatSetValues(pcbddc->ConstraintMatrix,1,&row,size_of_constraint,cols,vals,INSERT_VALUES);CHKERRQ(ierr);
      }
      total_counts += constraints_n[i];
    }
  }
  /* assembling */
  ierr = MatAssemblyBegin(pcbddc->ConstraintMatrix,MAT_FINAL_ASSEMBLY);CHKERRQ(ierr);
  ierr = MatAssemblyEnd(pcbddc->ConstraintMatrix,MAT_FINAL_ASSEMBLY);CHKERRQ(ierr);

  /*
  ierr = PetscViewerPushFormat(PETSC_VIEWER_STDOUT_SELF,PETSC_VIEWER_ASCII_MATLAB);CHKERRQ(ierr);
  ierr = MatView(pcbddc->ConstraintMatrix,(PetscViewer)0);CHKERRQ(ierr);
  ierr = PetscViewerPopFormat(PETSC_VIEWER_STDOUT_SELF);CHKERRQ(ierr);
  */
  /* Create matrix for change of basis. We don't need it in case pcbddc->use_change_of_basis is FALSE */
  if (pcbddc->use_change_of_basis) {
    /* dual and primal dofs on a single cc */
    PetscInt     dual_dofs,primal_dofs;
    /* working stuff for GEQRF */
    PetscScalar  *qr_basis,*qr_tau = NULL,*qr_work,lqr_work_t;
    PetscBLASInt lqr_work;
    /* working stuff for UNGQR */
    PetscScalar  *gqr_work,lgqr_work_t;
    PetscBLASInt lgqr_work;
    /* working stuff for TRTRS */
    PetscScalar  *trs_rhs;
    PetscBLASInt Blas_NRHS;
    /* pointers for values insertion into change of basis matrix */
    PetscInt     *start_rows,*start_cols;
    PetscScalar  *start_vals;
    /* working stuff for values insertion */
    PetscBT      is_primal;
    PetscInt     *aux_primal_numbering_B;
    /* matrix sizes */
    PetscInt     global_size,local_size;
    /* temporary change of basis */
    Mat          localChangeOfBasisMatrix;
    /* extra space for debugging */
    PetscScalar  *dbg_work;

    /* local temporary change of basis acts on local interfaces -> dimension is n_B x n_B */
    ierr = MatCreate(PETSC_COMM_SELF,&localChangeOfBasisMatrix);CHKERRQ(ierr);
    ierr = MatSetType(localChangeOfBasisMatrix,MATAIJ);CHKERRQ(ierr);
    ierr = MatSetSizes(localChangeOfBasisMatrix,pcis->n,pcis->n,pcis->n,pcis->n);CHKERRQ(ierr);
    /* nonzeros for local mat */
    ierr = PetscMalloc1(pcis->n,&nnz);CHKERRQ(ierr);
    if (!pcbddc->benign_change || pcbddc->fake_change) {
      for (i=0;i<pcis->n;i++) nnz[i]=1;
    } else {
      const PetscInt *ii;
      PetscInt       n;
      PetscBool      flg_row;
      ierr = MatGetRowIJ(pcbddc->benign_change,0,PETSC_FALSE,PETSC_FALSE,&n,&ii,NULL,&flg_row);CHKERRQ(ierr);
      for (i=0;i<n;i++) nnz[i] = ii[i+1]-ii[i];
      ierr = MatRestoreRowIJ(pcbddc->benign_change,0,PETSC_FALSE,PETSC_FALSE,&n,&ii,NULL,&flg_row);CHKERRQ(ierr);
    }
    for (i=n_vertices;i<total_counts_cc;i++) {
      if (PetscBTLookup(change_basis,i)) {
        size_of_constraint = constraints_idxs_ptr[i+1]-constraints_idxs_ptr[i];
        if (PetscBTLookup(qr_needed_idx,i)) {
          for (j=0;j<size_of_constraint;j++) nnz[constraints_idxs[constraints_idxs_ptr[i]+j]] = size_of_constraint;
        } else {
          nnz[constraints_idxs[constraints_idxs_ptr[i]]] = size_of_constraint;
          for (j=1;j<size_of_constraint;j++) nnz[constraints_idxs[constraints_idxs_ptr[i]+j]] = 2;
        }
      }
    }
    ierr = MatSeqAIJSetPreallocation(localChangeOfBasisMatrix,0,nnz);CHKERRQ(ierr);
    ierr = PetscFree(nnz);CHKERRQ(ierr);
    /* Set interior change in the matrix */
    if (!pcbddc->benign_change || pcbddc->fake_change) {
      for (i=0;i<pcis->n;i++) {
        ierr = MatSetValue(localChangeOfBasisMatrix,i,i,1.0,INSERT_VALUES);CHKERRQ(ierr);
      }
    } else {
      const PetscInt *ii,*jj;
      PetscScalar    *aa;
      PetscInt       n;
      PetscBool      flg_row;
      ierr = MatGetRowIJ(pcbddc->benign_change,0,PETSC_FALSE,PETSC_FALSE,&n,&ii,&jj,&flg_row);CHKERRQ(ierr);
      ierr = MatSeqAIJGetArray(pcbddc->benign_change,&aa);CHKERRQ(ierr);
      for (i=0;i<n;i++) {
        ierr = MatSetValues(localChangeOfBasisMatrix,1,&i,ii[i+1]-ii[i],jj+ii[i],aa+ii[i],INSERT_VALUES);CHKERRQ(ierr);
      }
      ierr = MatSeqAIJRestoreArray(pcbddc->benign_change,&aa);CHKERRQ(ierr);
      ierr = MatRestoreRowIJ(pcbddc->benign_change,0,PETSC_FALSE,PETSC_FALSE,&n,&ii,&jj,&flg_row);CHKERRQ(ierr);
    }

    if (pcbddc->dbg_flag) {
      ierr = PetscViewerASCIISynchronizedPrintf(pcbddc->dbg_viewer,"--------------------------------------------------------------\n");CHKERRQ(ierr);
      ierr = PetscViewerASCIISynchronizedPrintf(pcbddc->dbg_viewer,"Checking change of basis computation for subdomain %04d\n",PetscGlobalRank);CHKERRQ(ierr);
    }


    /* Now we loop on the constraints which need a change of basis */
    /*
       Change of basis matrix is evaluated similarly to the FIRST APPROACH in
       Klawonn and Widlund, Dual-primal FETI-DP methods for linear elasticity, (see Sect 6.2.1)

       Basic blocks of change of basis matrix T computed by

          - Using the following block transformation if there is only a primal dof on the cc (and -pc_bddc_use_qr_single is not specified)

            | 1        0   ...        0         s_1/S |
            | 0        1   ...        0         s_2/S |
            |              ...                        |
            | 0        ...            1     s_{n-1}/S |
            | -s_1/s_n ...    -s_{n-1}/s_n      s_n/S |

            with S = \sum_{i=1}^n s_i^2
            NOTE: in the above example, the primal dof is the last one of the edge in LOCAL ordering
                  in the current implementation, the primal dof is the first one of the edge in GLOBAL ordering

          - QR decomposition of constraints otherwise
    */
    if (qr_needed) {
      /* space to store Q */
      ierr = PetscMalloc1(max_size_of_constraint*max_size_of_constraint,&qr_basis);CHKERRQ(ierr);
      /* array to store scaling factors for reflectors */
      ierr = PetscMalloc1(max_constraints,&qr_tau);CHKERRQ(ierr);
      /* first we issue queries for optimal work */
      ierr = PetscBLASIntCast(max_size_of_constraint,&Blas_M);CHKERRQ(ierr);
      ierr = PetscBLASIntCast(max_constraints,&Blas_N);CHKERRQ(ierr);
      ierr = PetscBLASIntCast(max_size_of_constraint,&Blas_LDA);CHKERRQ(ierr);
      lqr_work = -1;
      PetscStackCallBLAS("LAPACKgeqrf",LAPACKgeqrf_(&Blas_M,&Blas_N,qr_basis,&Blas_LDA,qr_tau,&lqr_work_t,&lqr_work,&lierr));
      if (lierr) SETERRQ1(PETSC_COMM_SELF,PETSC_ERR_LIB,"Error in query to GEQRF Lapack routine %d",(int)lierr);
      ierr = PetscBLASIntCast((PetscInt)PetscRealPart(lqr_work_t),&lqr_work);CHKERRQ(ierr);
      ierr = PetscMalloc1((PetscInt)PetscRealPart(lqr_work_t),&qr_work);CHKERRQ(ierr);
      lgqr_work = -1;
      ierr = PetscBLASIntCast(max_size_of_constraint,&Blas_M);CHKERRQ(ierr);
      ierr = PetscBLASIntCast(max_size_of_constraint,&Blas_N);CHKERRQ(ierr);
      ierr = PetscBLASIntCast(max_constraints,&Blas_K);CHKERRQ(ierr);
      ierr = PetscBLASIntCast(max_size_of_constraint,&Blas_LDA);CHKERRQ(ierr);
      if (Blas_K>Blas_M) Blas_K=Blas_M; /* adjust just for computing optimal work */
      PetscStackCallBLAS("LAPACKungqr",LAPACKungqr_(&Blas_M,&Blas_N,&Blas_K,qr_basis,&Blas_LDA,qr_tau,&lgqr_work_t,&lgqr_work,&lierr));
      if (lierr) SETERRQ1(PETSC_COMM_SELF,PETSC_ERR_LIB,"Error in query to UNGQR Lapack routine %d",(int)lierr);
      ierr = PetscBLASIntCast((PetscInt)PetscRealPart(lgqr_work_t),&lgqr_work);CHKERRQ(ierr);
      ierr = PetscMalloc1((PetscInt)PetscRealPart(lgqr_work_t),&gqr_work);CHKERRQ(ierr);
      /* array to store rhs and solution of triangular solver */
      ierr = PetscMalloc1(max_constraints*max_constraints,&trs_rhs);CHKERRQ(ierr);
      /* allocating workspace for check */
      if (pcbddc->dbg_flag) {
        ierr = PetscMalloc1(max_size_of_constraint*(max_constraints+max_size_of_constraint),&dbg_work);CHKERRQ(ierr);
      }
    }
    /* array to store whether a node is primal or not */
    ierr = PetscBTCreate(pcis->n_B,&is_primal);CHKERRQ(ierr);
    ierr = PetscMalloc1(total_primal_vertices,&aux_primal_numbering_B);CHKERRQ(ierr);
    ierr = ISGlobalToLocalMappingApply(pcis->BtoNmap,IS_GTOLM_DROP,total_primal_vertices,pcbddc->local_primal_ref_node,&i,aux_primal_numbering_B);CHKERRQ(ierr);
    if (i != total_primal_vertices) SETERRQ2(PETSC_COMM_SELF,PETSC_ERR_PLIB,"Error in boundary numbering for BDDC vertices! %D != %D\n",total_primal_vertices,i);
    for (i=0;i<total_primal_vertices;i++) {
      ierr = PetscBTSet(is_primal,aux_primal_numbering_B[i]);CHKERRQ(ierr);
    }
    ierr = PetscFree(aux_primal_numbering_B);CHKERRQ(ierr);

    /* loop on constraints and see whether or not they need a change of basis and compute it */
    for (total_counts=n_vertices;total_counts<total_counts_cc;total_counts++) {
      size_of_constraint = constraints_idxs_ptr[total_counts+1]-constraints_idxs_ptr[total_counts];
      if (PetscBTLookup(change_basis,total_counts)) {
        /* get constraint info */
        primal_dofs = constraints_n[total_counts];
        dual_dofs = size_of_constraint-primal_dofs;

        if (pcbddc->dbg_flag) {
          ierr = PetscViewerASCIISynchronizedPrintf(pcbddc->dbg_viewer,"Constraints %d: %d need a change of basis (size %d)\n",total_counts,primal_dofs,size_of_constraint);CHKERRQ(ierr);
        }

        if (PetscBTLookup(qr_needed_idx,total_counts)) { /* QR */

          /* copy quadrature constraints for change of basis check */
          if (pcbddc->dbg_flag) {
            ierr = PetscMemcpy(dbg_work,&constraints_data[constraints_data_ptr[total_counts]],size_of_constraint*primal_dofs*sizeof(PetscScalar));CHKERRQ(ierr);
          }
          /* copy temporary constraints into larger work vector (in order to store all columns of Q) */
          ierr = PetscMemcpy(qr_basis,&constraints_data[constraints_data_ptr[total_counts]],size_of_constraint*primal_dofs*sizeof(PetscScalar));CHKERRQ(ierr);

          /* compute QR decomposition of constraints */
          ierr = PetscBLASIntCast(size_of_constraint,&Blas_M);CHKERRQ(ierr);
          ierr = PetscBLASIntCast(primal_dofs,&Blas_N);CHKERRQ(ierr);
          ierr = PetscBLASIntCast(size_of_constraint,&Blas_LDA);CHKERRQ(ierr);
          ierr = PetscFPTrapPush(PETSC_FP_TRAP_OFF);CHKERRQ(ierr);
          PetscStackCallBLAS("LAPACKgeqrf",LAPACKgeqrf_(&Blas_M,&Blas_N,qr_basis,&Blas_LDA,qr_tau,qr_work,&lqr_work,&lierr));
          if (lierr) SETERRQ1(PETSC_COMM_SELF,PETSC_ERR_LIB,"Error in GEQRF Lapack routine %d",(int)lierr);
          ierr = PetscFPTrapPop();CHKERRQ(ierr);

          /* explictly compute R^-T */
          ierr = PetscMemzero(trs_rhs,primal_dofs*primal_dofs*sizeof(*trs_rhs));CHKERRQ(ierr);
          for (j=0;j<primal_dofs;j++) trs_rhs[j*(primal_dofs+1)] = 1.0;
          ierr = PetscBLASIntCast(primal_dofs,&Blas_N);CHKERRQ(ierr);
          ierr = PetscBLASIntCast(primal_dofs,&Blas_NRHS);CHKERRQ(ierr);
          ierr = PetscBLASIntCast(size_of_constraint,&Blas_LDA);CHKERRQ(ierr);
          ierr = PetscBLASIntCast(primal_dofs,&Blas_LDB);CHKERRQ(ierr);
          ierr = PetscFPTrapPush(PETSC_FP_TRAP_OFF);CHKERRQ(ierr);
          PetscStackCallBLAS("LAPACKtrtrs",LAPACKtrtrs_("U","T","N",&Blas_N,&Blas_NRHS,qr_basis,&Blas_LDA,trs_rhs,&Blas_LDB,&lierr));
          if (lierr) SETERRQ1(PETSC_COMM_SELF,PETSC_ERR_LIB,"Error in TRTRS Lapack routine %d",(int)lierr);
          ierr = PetscFPTrapPop();CHKERRQ(ierr);

          /* explicitly compute all columns of Q (Q = [Q1 | Q2] ) overwriting QR factorization in qr_basis */
          ierr = PetscBLASIntCast(size_of_constraint,&Blas_M);CHKERRQ(ierr);
          ierr = PetscBLASIntCast(size_of_constraint,&Blas_N);CHKERRQ(ierr);
          ierr = PetscBLASIntCast(primal_dofs,&Blas_K);CHKERRQ(ierr);
          ierr = PetscBLASIntCast(size_of_constraint,&Blas_LDA);CHKERRQ(ierr);
          ierr = PetscFPTrapPush(PETSC_FP_TRAP_OFF);CHKERRQ(ierr);
          PetscStackCallBLAS("LAPACKungqr",LAPACKungqr_(&Blas_M,&Blas_N,&Blas_K,qr_basis,&Blas_LDA,qr_tau,gqr_work,&lgqr_work,&lierr));
          if (lierr) SETERRQ1(PETSC_COMM_SELF,PETSC_ERR_LIB,"Error in UNGQR Lapack routine %d",(int)lierr);
          ierr = PetscFPTrapPop();CHKERRQ(ierr);

          /* first primal_dofs columns of Q need to be re-scaled in order to be unitary w.r.t constraints
             i.e. C_{pxn}*Q_{nxn} should be equal to [I_pxp | 0_pxd] (see check below)
             where n=size_of_constraint, p=primal_dofs, d=dual_dofs (n=p+d), I and 0 identity and null matrix resp. */
          ierr = PetscBLASIntCast(size_of_constraint,&Blas_M);CHKERRQ(ierr);
          ierr = PetscBLASIntCast(primal_dofs,&Blas_N);CHKERRQ(ierr);
          ierr = PetscBLASIntCast(primal_dofs,&Blas_K);CHKERRQ(ierr);
          ierr = PetscBLASIntCast(size_of_constraint,&Blas_LDA);CHKERRQ(ierr);
          ierr = PetscBLASIntCast(primal_dofs,&Blas_LDB);CHKERRQ(ierr);
          ierr = PetscBLASIntCast(size_of_constraint,&Blas_LDC);CHKERRQ(ierr);
          ierr = PetscFPTrapPush(PETSC_FP_TRAP_OFF);CHKERRQ(ierr);
          PetscStackCallBLAS("BLASgemm",BLASgemm_("N","N",&Blas_M,&Blas_N,&Blas_K,&one,qr_basis,&Blas_LDA,trs_rhs,&Blas_LDB,&zero,constraints_data+constraints_data_ptr[total_counts],&Blas_LDC));
          ierr = PetscFPTrapPop();CHKERRQ(ierr);
          ierr = PetscMemcpy(qr_basis,&constraints_data[constraints_data_ptr[total_counts]],size_of_constraint*primal_dofs*sizeof(PetscScalar));CHKERRQ(ierr);

          /* insert values in change of basis matrix respecting global ordering of new primal dofs */
          start_rows = &constraints_idxs[constraints_idxs_ptr[total_counts]];
          /* insert cols for primal dofs */
          for (j=0;j<primal_dofs;j++) {
            start_vals = &qr_basis[j*size_of_constraint];
            start_cols = &constraints_idxs[constraints_idxs_ptr[total_counts]+j];
            ierr = MatSetValues(localChangeOfBasisMatrix,size_of_constraint,start_rows,1,start_cols,start_vals,INSERT_VALUES);CHKERRQ(ierr);
          }
          /* insert cols for dual dofs */
          for (j=0,k=0;j<dual_dofs;k++) {
            if (!PetscBTLookup(is_primal,constraints_idxs_B[constraints_idxs_ptr[total_counts]+k])) {
              start_vals = &qr_basis[(primal_dofs+j)*size_of_constraint];
              start_cols = &constraints_idxs[constraints_idxs_ptr[total_counts]+k];
              ierr = MatSetValues(localChangeOfBasisMatrix,size_of_constraint,start_rows,1,start_cols,start_vals,INSERT_VALUES);CHKERRQ(ierr);
              j++;
            }
          }

          /* check change of basis */
          if (pcbddc->dbg_flag) {
            PetscInt   ii,jj;
            PetscBool valid_qr=PETSC_TRUE;
            ierr = PetscBLASIntCast(primal_dofs,&Blas_M);CHKERRQ(ierr);
            ierr = PetscBLASIntCast(size_of_constraint,&Blas_N);CHKERRQ(ierr);
            ierr = PetscBLASIntCast(size_of_constraint,&Blas_K);CHKERRQ(ierr);
            ierr = PetscBLASIntCast(size_of_constraint,&Blas_LDA);CHKERRQ(ierr);
            ierr = PetscBLASIntCast(size_of_constraint,&Blas_LDB);CHKERRQ(ierr);
            ierr = PetscBLASIntCast(primal_dofs,&Blas_LDC);CHKERRQ(ierr);
            ierr = PetscFPTrapPush(PETSC_FP_TRAP_OFF);CHKERRQ(ierr);
            PetscStackCallBLAS("BLASgemm",BLASgemm_("T","N",&Blas_M,&Blas_N,&Blas_K,&one,dbg_work,&Blas_LDA,qr_basis,&Blas_LDB,&zero,&dbg_work[size_of_constraint*primal_dofs],&Blas_LDC));
            ierr = PetscFPTrapPop();CHKERRQ(ierr);
            for (jj=0;jj<size_of_constraint;jj++) {
              for (ii=0;ii<primal_dofs;ii++) {
                if (ii != jj && PetscAbsScalar(dbg_work[size_of_constraint*primal_dofs+jj*primal_dofs+ii]) > 1.e-12) valid_qr = PETSC_FALSE;
                if (ii == jj && PetscAbsScalar(dbg_work[size_of_constraint*primal_dofs+jj*primal_dofs+ii]-1.0) > 1.e-12) valid_qr = PETSC_FALSE;
              }
            }
            if (!valid_qr) {
              ierr = PetscViewerASCIISynchronizedPrintf(pcbddc->dbg_viewer,"\t-> wrong change of basis!\n");CHKERRQ(ierr);
              for (jj=0;jj<size_of_constraint;jj++) {
                for (ii=0;ii<primal_dofs;ii++) {
                  if (ii != jj && PetscAbsScalar(dbg_work[size_of_constraint*primal_dofs+jj*primal_dofs+ii]) > 1.e-12) {
                    PetscViewerASCIISynchronizedPrintf(pcbddc->dbg_viewer,"\tQr basis function %d is not orthogonal to constraint %d (%1.14e)!\n",jj,ii,PetscAbsScalar(dbg_work[size_of_constraint*primal_dofs+jj*primal_dofs+ii]));
                  }
                  if (ii == jj && PetscAbsScalar(dbg_work[size_of_constraint*primal_dofs+jj*primal_dofs+ii]-1.0) > 1.e-12) {
                    PetscViewerASCIISynchronizedPrintf(pcbddc->dbg_viewer,"\tQr basis function %d is not unitary w.r.t constraint %d (%1.14e)!\n",jj,ii,PetscAbsScalar(dbg_work[size_of_constraint*primal_dofs+jj*primal_dofs+ii]));
                  }
                }
              }
            } else {
              ierr = PetscViewerASCIISynchronizedPrintf(pcbddc->dbg_viewer,"\t-> right change of basis!\n");CHKERRQ(ierr);
            }
          }
        } else { /* simple transformation block */
          PetscInt    row,col;
          PetscScalar val,norm;

          ierr = PetscBLASIntCast(size_of_constraint,&Blas_N);CHKERRQ(ierr);
          PetscStackCallBLAS("BLASdot",norm = BLASdot_(&Blas_N,constraints_data+constraints_data_ptr[total_counts],&Blas_one,constraints_data+constraints_data_ptr[total_counts],&Blas_one));
          for (j=0;j<size_of_constraint;j++) {
            PetscInt row_B = constraints_idxs_B[constraints_idxs_ptr[total_counts]+j];
            row = constraints_idxs[constraints_idxs_ptr[total_counts]+j];
            if (!PetscBTLookup(is_primal,row_B)) {
              col = constraints_idxs[constraints_idxs_ptr[total_counts]];
              ierr = MatSetValue(localChangeOfBasisMatrix,row,row,1.0,INSERT_VALUES);CHKERRQ(ierr);
              ierr = MatSetValue(localChangeOfBasisMatrix,row,col,constraints_data[constraints_data_ptr[total_counts]+j]/norm,INSERT_VALUES);CHKERRQ(ierr);
            } else {
              for (k=0;k<size_of_constraint;k++) {
                col = constraints_idxs[constraints_idxs_ptr[total_counts]+k];
                if (row != col) {
                  val = -constraints_data[constraints_data_ptr[total_counts]+k]/constraints_data[constraints_data_ptr[total_counts]];
                } else {
                  val = constraints_data[constraints_data_ptr[total_counts]]/norm;
                }
                ierr = MatSetValue(localChangeOfBasisMatrix,row,col,val,INSERT_VALUES);CHKERRQ(ierr);
              }
            }
          }
          if (pcbddc->dbg_flag) {
            ierr = PetscViewerASCIISynchronizedPrintf(pcbddc->dbg_viewer,"\t-> using standard change of basis\n");CHKERRQ(ierr);
          }
        }
      } else {
        if (pcbddc->dbg_flag) {
          ierr = PetscViewerASCIISynchronizedPrintf(pcbddc->dbg_viewer,"Constraint %d does not need a change of basis (size %d)\n",total_counts,size_of_constraint);CHKERRQ(ierr);
        }
      }
    }

    /* free workspace */
    if (qr_needed) {
      if (pcbddc->dbg_flag) {
        ierr = PetscFree(dbg_work);CHKERRQ(ierr);
      }
      ierr = PetscFree(trs_rhs);CHKERRQ(ierr);
      ierr = PetscFree(qr_tau);CHKERRQ(ierr);
      ierr = PetscFree(qr_work);CHKERRQ(ierr);
      ierr = PetscFree(gqr_work);CHKERRQ(ierr);
      ierr = PetscFree(qr_basis);CHKERRQ(ierr);
    }
    ierr = PetscBTDestroy(&is_primal);CHKERRQ(ierr);
    ierr = MatAssemblyBegin(localChangeOfBasisMatrix,MAT_FINAL_ASSEMBLY);CHKERRQ(ierr);
    ierr = MatAssemblyEnd(localChangeOfBasisMatrix,MAT_FINAL_ASSEMBLY);CHKERRQ(ierr);

    /* assembling of global change of variable */
    if (!pcbddc->fake_change) {
      Mat      tmat;
      PetscInt bs;

      ierr = VecGetSize(pcis->vec1_global,&global_size);CHKERRQ(ierr);
      ierr = VecGetLocalSize(pcis->vec1_global,&local_size);CHKERRQ(ierr);
      ierr = MatDuplicate(pc->pmat,MAT_DO_NOT_COPY_VALUES,&tmat);CHKERRQ(ierr);
      ierr = MatISSetLocalMat(tmat,localChangeOfBasisMatrix);CHKERRQ(ierr);
      ierr = MatCreate(PetscObjectComm((PetscObject)pc),&pcbddc->ChangeOfBasisMatrix);CHKERRQ(ierr);
      ierr = MatSetType(pcbddc->ChangeOfBasisMatrix,MATAIJ);CHKERRQ(ierr);
      ierr = MatGetBlockSize(pc->pmat,&bs);CHKERRQ(ierr);
      ierr = MatSetBlockSize(pcbddc->ChangeOfBasisMatrix,bs);CHKERRQ(ierr);
      ierr = MatSetSizes(pcbddc->ChangeOfBasisMatrix,local_size,local_size,global_size,global_size);CHKERRQ(ierr);
      ierr = MatISSetMPIXAIJPreallocation_Private(tmat,pcbddc->ChangeOfBasisMatrix,PETSC_TRUE);CHKERRQ(ierr);
      ierr = MatISGetMPIXAIJ(tmat,MAT_REUSE_MATRIX,&pcbddc->ChangeOfBasisMatrix);CHKERRQ(ierr);
      ierr = MatDestroy(&tmat);CHKERRQ(ierr);
      ierr = VecSet(pcis->vec1_global,0.0);CHKERRQ(ierr);
      ierr = VecSet(pcis->vec1_N,1.0);CHKERRQ(ierr);
      ierr = VecScatterBegin(matis->rctx,pcis->vec1_N,pcis->vec1_global,ADD_VALUES,SCATTER_REVERSE);CHKERRQ(ierr);
      ierr = VecScatterEnd(matis->rctx,pcis->vec1_N,pcis->vec1_global,ADD_VALUES,SCATTER_REVERSE);CHKERRQ(ierr);
      ierr = VecReciprocal(pcis->vec1_global);CHKERRQ(ierr);
      ierr = MatDiagonalScale(pcbddc->ChangeOfBasisMatrix,pcis->vec1_global,NULL);CHKERRQ(ierr);

      /* check */
      if (pcbddc->dbg_flag) {
        PetscReal error;
        Vec       x,x_change;

        ierr = VecDuplicate(pcis->vec1_global,&x);CHKERRQ(ierr);
        ierr = VecDuplicate(pcis->vec1_global,&x_change);CHKERRQ(ierr);
        ierr = VecSetRandom(x,NULL);CHKERRQ(ierr);
        ierr = VecCopy(x,pcis->vec1_global);CHKERRQ(ierr);
        ierr = VecScatterBegin(matis->rctx,x,pcis->vec1_N,INSERT_VALUES,SCATTER_FORWARD);CHKERRQ(ierr);
        ierr = VecScatterEnd(matis->rctx,x,pcis->vec1_N,INSERT_VALUES,SCATTER_FORWARD);CHKERRQ(ierr);
        ierr = MatMult(localChangeOfBasisMatrix,pcis->vec1_N,pcis->vec2_N);CHKERRQ(ierr);
        ierr = VecScatterBegin(matis->rctx,pcis->vec2_N,x,INSERT_VALUES,SCATTER_REVERSE);CHKERRQ(ierr);
        ierr = VecScatterEnd(matis->rctx,pcis->vec2_N,x,INSERT_VALUES,SCATTER_REVERSE);CHKERRQ(ierr);
        ierr = MatMult(pcbddc->ChangeOfBasisMatrix,pcis->vec1_global,x_change);CHKERRQ(ierr);
        ierr = VecAXPY(x,-1.0,x_change);CHKERRQ(ierr);
        ierr = VecNorm(x,NORM_INFINITY,&error);CHKERRQ(ierr);
        if (error > PETSC_SMALL) {
          SETERRQ1(PetscObjectComm((PetscObject)pc),PETSC_ERR_PLIB,"Error global vs local change on N: %1.6e\n",error);
        }
        ierr = VecDestroy(&x);CHKERRQ(ierr);
        ierr = VecDestroy(&x_change);CHKERRQ(ierr);
      }
      /* adapt sub_schurs computed (if any) */
      if (pcbddc->use_deluxe_scaling) {
        PCBDDCSubSchurs sub_schurs=pcbddc->sub_schurs;

        if (pcbddc->use_change_of_basis && pcbddc->adaptive_userdefined) SETERRQ(PetscObjectComm((PetscObject)pc),PETSC_ERR_SUP,"Cannot mix automatic change of basis, adaptive selection and user-defined constraints");CHKERRQ(ierr);
        if (sub_schurs && sub_schurs->S_Ej_all) {
          Mat                    S_new,tmat;
          IS                     is_all_N,is_V_Sall = NULL;

          ierr = ISLocalToGlobalMappingApplyIS(pcis->BtoNmap,sub_schurs->is_Ej_all,&is_all_N);CHKERRQ(ierr);
          ierr = MatCreateSubMatrix(localChangeOfBasisMatrix,is_all_N,is_all_N,MAT_INITIAL_MATRIX,&tmat);CHKERRQ(ierr);
          if (pcbddc->deluxe_zerorows) {
            ISLocalToGlobalMapping NtoSall;
            IS                     is_V;
            ierr = ISCreateGeneral(PETSC_COMM_SELF,pcbddc->n_vertices,pcbddc->local_primal_ref_node,PETSC_COPY_VALUES,&is_V);CHKERRQ(ierr);
            ierr = ISLocalToGlobalMappingCreateIS(is_all_N,&NtoSall);CHKERRQ(ierr);
            ierr = ISGlobalToLocalMappingApplyIS(NtoSall,IS_GTOLM_DROP,is_V,&is_V_Sall);CHKERRQ(ierr);
            ierr = ISLocalToGlobalMappingDestroy(&NtoSall);CHKERRQ(ierr);
            ierr = ISDestroy(&is_V);CHKERRQ(ierr);
          }
          ierr = ISDestroy(&is_all_N);CHKERRQ(ierr);
          ierr = MatPtAP(sub_schurs->S_Ej_all,tmat,MAT_INITIAL_MATRIX,1.0,&S_new);CHKERRQ(ierr);
          ierr = MatDestroy(&sub_schurs->S_Ej_all);CHKERRQ(ierr);
          ierr = PetscObjectReference((PetscObject)S_new);CHKERRQ(ierr);
          if (pcbddc->deluxe_zerorows) {
            const PetscScalar *array;
            const PetscInt    *idxs_V,*idxs_all;
            PetscInt          i,n_V;

            ierr = MatZeroRowsColumnsIS(S_new,is_V_Sall,1.,NULL,NULL);CHKERRQ(ierr);
            ierr = ISGetLocalSize(is_V_Sall,&n_V);CHKERRQ(ierr);
            ierr = ISGetIndices(is_V_Sall,&idxs_V);CHKERRQ(ierr);
            ierr = ISGetIndices(sub_schurs->is_Ej_all,&idxs_all);CHKERRQ(ierr);
            ierr = VecGetArrayRead(pcis->D,&array);CHKERRQ(ierr);
            for (i=0;i<n_V;i++) {
              PetscScalar val;
              PetscInt    idx;

              idx = idxs_V[i];
              val = array[idxs_all[idxs_V[i]]];
              ierr = MatSetValue(S_new,idx,idx,val,INSERT_VALUES);CHKERRQ(ierr);
            }
            ierr = MatAssemblyBegin(S_new,MAT_FINAL_ASSEMBLY);CHKERRQ(ierr);
            ierr = MatAssemblyEnd(S_new,MAT_FINAL_ASSEMBLY);CHKERRQ(ierr);
            ierr = VecRestoreArrayRead(pcis->D,&array);CHKERRQ(ierr);
            ierr = ISRestoreIndices(sub_schurs->is_Ej_all,&idxs_all);CHKERRQ(ierr);
            ierr = ISRestoreIndices(is_V_Sall,&idxs_V);CHKERRQ(ierr);
          }
          sub_schurs->S_Ej_all = S_new;
          ierr = MatDestroy(&S_new);CHKERRQ(ierr);
          if (sub_schurs->sum_S_Ej_all) {
            ierr = MatPtAP(sub_schurs->sum_S_Ej_all,tmat,MAT_INITIAL_MATRIX,1.0,&S_new);CHKERRQ(ierr);
            ierr = MatDestroy(&sub_schurs->sum_S_Ej_all);CHKERRQ(ierr);
            ierr = PetscObjectReference((PetscObject)S_new);CHKERRQ(ierr);
            if (pcbddc->deluxe_zerorows) {
              ierr = MatZeroRowsColumnsIS(S_new,is_V_Sall,1.,NULL,NULL);CHKERRQ(ierr);
            }
            sub_schurs->sum_S_Ej_all = S_new;
            ierr = MatDestroy(&S_new);CHKERRQ(ierr);
          }
          ierr = ISDestroy(&is_V_Sall);CHKERRQ(ierr);
          ierr = MatDestroy(&tmat);CHKERRQ(ierr);
        }
        /* destroy any change of basis context in sub_schurs */
        if (sub_schurs && sub_schurs->change) {
          PetscInt i;

          for (i=0;i<sub_schurs->n_subs;i++) {
            ierr = KSPDestroy(&sub_schurs->change[i]);CHKERRQ(ierr);
          }
          ierr = PetscFree(sub_schurs->change);CHKERRQ(ierr);
        }
      }
      if (pcbddc->switch_static) { /* need to save the local change */
        pcbddc->switch_static_change = localChangeOfBasisMatrix;
      } else {
        ierr = MatDestroy(&localChangeOfBasisMatrix);CHKERRQ(ierr);
      }
      /* determine if any process has changed the pressures locally */
      pcbddc->change_interior = pcbddc->benign_have_null;
    } else { /* fake change (get back change of basis into ConstraintMatrix and info on qr) */
      ierr = MatDestroy(&pcbddc->ConstraintMatrix);CHKERRQ(ierr);
      pcbddc->ConstraintMatrix = localChangeOfBasisMatrix;
      pcbddc->use_qr_single = qr_needed;
    }
  } else if (pcbddc->user_ChangeOfBasisMatrix || pcbddc->benign_saddle_point) {
    if (!pcbddc->benign_have_null && pcbddc->user_ChangeOfBasisMatrix) {
      ierr = PetscObjectReference((PetscObject)pcbddc->user_ChangeOfBasisMatrix);CHKERRQ(ierr);
      pcbddc->ChangeOfBasisMatrix = pcbddc->user_ChangeOfBasisMatrix;
    } else {
      Mat benign_global = NULL;
      if (pcbddc->benign_have_null) {
        Mat tmat;

        pcbddc->change_interior = PETSC_TRUE;
        ierr = VecSet(pcis->vec1_global,0.0);CHKERRQ(ierr);
        ierr = VecSet(pcis->vec1_N,1.0);CHKERRQ(ierr);
        ierr = VecScatterBegin(matis->rctx,pcis->vec1_N,pcis->vec1_global,ADD_VALUES,SCATTER_REVERSE);CHKERRQ(ierr);
        ierr = VecScatterEnd(matis->rctx,pcis->vec1_N,pcis->vec1_global,ADD_VALUES,SCATTER_REVERSE);CHKERRQ(ierr);
        ierr = VecReciprocal(pcis->vec1_global);CHKERRQ(ierr);
        ierr = VecScatterBegin(matis->rctx,pcis->vec1_global,pcis->vec1_N,INSERT_VALUES,SCATTER_FORWARD);CHKERRQ(ierr);
        ierr = VecScatterEnd(matis->rctx,pcis->vec1_global,pcis->vec1_N,INSERT_VALUES,SCATTER_FORWARD);CHKERRQ(ierr);
        ierr = MatDuplicate(pc->pmat,MAT_DO_NOT_COPY_VALUES,&tmat);CHKERRQ(ierr);
        if (pcbddc->benign_change) {
          Mat M;

          ierr = MatDuplicate(pcbddc->benign_change,MAT_COPY_VALUES,&M);CHKERRQ(ierr);
          ierr = MatDiagonalScale(M,pcis->vec1_N,NULL);CHKERRQ(ierr);
          ierr = MatISSetLocalMat(tmat,M);CHKERRQ(ierr);
          ierr = MatDestroy(&M);CHKERRQ(ierr);
        } else {
          Mat         eye;
          PetscScalar *array;

          ierr = VecGetArray(pcis->vec1_N,&array);CHKERRQ(ierr);
          ierr = MatCreateSeqAIJ(PETSC_COMM_SELF,pcis->n,pcis->n,1,NULL,&eye);CHKERRQ(ierr);
          for (i=0;i<pcis->n;i++) {
            ierr = MatSetValue(eye,i,i,array[i],INSERT_VALUES);CHKERRQ(ierr);
          }
          ierr = VecRestoreArray(pcis->vec1_N,&array);CHKERRQ(ierr);
          ierr = MatAssemblyBegin(eye,MAT_FINAL_ASSEMBLY);CHKERRQ(ierr);
          ierr = MatAssemblyEnd(eye,MAT_FINAL_ASSEMBLY);CHKERRQ(ierr);
          ierr = MatISSetLocalMat(tmat,eye);CHKERRQ(ierr);
          ierr = MatDestroy(&eye);CHKERRQ(ierr);
        }
        ierr = MatISGetMPIXAIJ(tmat,MAT_INITIAL_MATRIX,&benign_global);CHKERRQ(ierr);
        ierr = MatDestroy(&tmat);CHKERRQ(ierr);
      }
      if (pcbddc->user_ChangeOfBasisMatrix) {
        ierr = MatMatMult(pcbddc->user_ChangeOfBasisMatrix,benign_global,MAT_INITIAL_MATRIX,PETSC_DEFAULT,&pcbddc->ChangeOfBasisMatrix);CHKERRQ(ierr);
        ierr = MatDestroy(&benign_global);CHKERRQ(ierr);
      } else if (pcbddc->benign_have_null) {
        pcbddc->ChangeOfBasisMatrix = benign_global;
      }
    }
    if (pcbddc->switch_static && pcbddc->ChangeOfBasisMatrix) { /* need to save the local change */
      IS             is_global;
      const PetscInt *gidxs;

      ierr = ISLocalToGlobalMappingGetIndices(pc->pmat->rmap->mapping,&gidxs);CHKERRQ(ierr);
      ierr = ISCreateGeneral(PetscObjectComm((PetscObject)pc),pcis->n,gidxs,PETSC_COPY_VALUES,&is_global);CHKERRQ(ierr);
      ierr = ISLocalToGlobalMappingRestoreIndices(pc->pmat->rmap->mapping,&gidxs);CHKERRQ(ierr);
      ierr = MatCreateSubMatrixUnsorted(pcbddc->ChangeOfBasisMatrix,is_global,is_global,&pcbddc->switch_static_change);CHKERRQ(ierr);
      ierr = ISDestroy(&is_global);CHKERRQ(ierr);
    }
  }
  if (!pcbddc->fake_change && pcbddc->ChangeOfBasisMatrix && !pcbddc->work_change) {
    ierr = VecDuplicate(pcis->vec1_global,&pcbddc->work_change);CHKERRQ(ierr);
  }

  if (!pcbddc->fake_change) {
    /* add pressure dofs to set of primal nodes for numbering purposes */
    for (i=0;i<pcbddc->benign_n;i++) {
      pcbddc->local_primal_ref_node[pcbddc->local_primal_size_cc] = pcbddc->benign_p0_lidx[i];
      pcbddc->primal_indices_local_idxs[pcbddc->local_primal_size] = pcbddc->benign_p0_lidx[i];
      pcbddc->local_primal_ref_mult[pcbddc->local_primal_size_cc] = 1;
      pcbddc->local_primal_size_cc++;
      pcbddc->local_primal_size++;
    }

    /* check if a new primal space has been introduced (also take into account benign trick) */
    pcbddc->new_primal_space_local = PETSC_TRUE;
    if (olocal_primal_size == pcbddc->local_primal_size) {
      ierr = PetscMemcmp(pcbddc->local_primal_ref_node,olocal_primal_ref_node,olocal_primal_size_cc*sizeof(PetscInt),&pcbddc->new_primal_space_local);CHKERRQ(ierr);
      pcbddc->new_primal_space_local = (PetscBool)(!pcbddc->new_primal_space_local);
      if (!pcbddc->new_primal_space_local) {
        ierr = PetscMemcmp(pcbddc->local_primal_ref_mult,olocal_primal_ref_mult,olocal_primal_size_cc*sizeof(PetscInt),&pcbddc->new_primal_space_local);CHKERRQ(ierr);
        pcbddc->new_primal_space_local = (PetscBool)(!pcbddc->new_primal_space_local);
      }
    }
    /* new_primal_space will be used for numbering of coarse dofs, so it should be the same across all subdomains */
    ierr = MPIU_Allreduce(&pcbddc->new_primal_space_local,&pcbddc->new_primal_space,1,MPIU_BOOL,MPI_LOR,PetscObjectComm((PetscObject)pc));CHKERRQ(ierr);
  }
  ierr = PetscFree2(olocal_primal_ref_node,olocal_primal_ref_mult);CHKERRQ(ierr);

  /* flush dbg viewer */
  if (pcbddc->dbg_flag) {
    ierr = PetscViewerFlush(pcbddc->dbg_viewer);CHKERRQ(ierr);
  }

  /* free workspace */
  ierr = PetscBTDestroy(&qr_needed_idx);CHKERRQ(ierr);
  ierr = PetscBTDestroy(&change_basis);CHKERRQ(ierr);
  if (!pcbddc->adaptive_selection) {
    ierr = PetscFree3(constraints_idxs_ptr,constraints_data_ptr,constraints_n);CHKERRQ(ierr);
    ierr = PetscFree3(constraints_data,constraints_idxs,constraints_idxs_B);CHKERRQ(ierr);
  } else {
    ierr = PetscFree5(pcbddc->adaptive_constraints_n,
                      pcbddc->adaptive_constraints_idxs_ptr,
                      pcbddc->adaptive_constraints_data_ptr,
                      pcbddc->adaptive_constraints_idxs,
                      pcbddc->adaptive_constraints_data);CHKERRQ(ierr);
    ierr = PetscFree(constraints_n);CHKERRQ(ierr);
    ierr = PetscFree(constraints_idxs_B);CHKERRQ(ierr);
  }
  PetscFunctionReturn(0);
}

PetscErrorCode PCBDDCAnalyzeInterface(PC pc)
{
  ISLocalToGlobalMapping map;
  PC_BDDC                *pcbddc = (PC_BDDC*)pc->data;
  Mat_IS                 *matis  = (Mat_IS*)pc->pmat->data;
  PetscInt               i,N;
  PetscBool              rcsr = PETSC_FALSE;
  PetscErrorCode         ierr;

  PetscFunctionBegin;
  if (pcbddc->recompute_topography) {
    pcbddc->graphanalyzed = PETSC_FALSE;
    /* Reset previously computed graph */
    ierr = PCBDDCGraphReset(pcbddc->mat_graph);CHKERRQ(ierr);
    /* Init local Graph struct */
    ierr = MatGetSize(pc->pmat,&N,NULL);CHKERRQ(ierr);
    ierr = MatGetLocalToGlobalMapping(pc->pmat,&map,NULL);CHKERRQ(ierr);
    ierr = PCBDDCGraphInit(pcbddc->mat_graph,map,N,pcbddc->graphmaxcount);CHKERRQ(ierr);

    if (pcbddc->user_primal_vertices_local && !pcbddc->user_primal_vertices) {
      ierr = PCBDDCConsistencyCheckIS(pc,MPI_LOR,&pcbddc->user_primal_vertices_local);CHKERRQ(ierr);
    }
    /* Check validity of the csr graph passed in by the user */
    if (pcbddc->mat_graph->nvtxs_csr && pcbddc->mat_graph->nvtxs_csr != pcbddc->mat_graph->nvtxs) SETERRQ2(PETSC_COMM_SELF,PETSC_ERR_ARG_WRONG,"Invalid size of local CSR graph! Found %d, expected %d\n",pcbddc->mat_graph->nvtxs_csr,pcbddc->mat_graph->nvtxs);

    /* Set default CSR adjacency of local dofs if not provided by the user with PCBDDCSetLocalAdjacencyGraph */
    if (!pcbddc->mat_graph->xadj && pcbddc->use_local_adj) {
      PetscInt  *xadj,*adjncy;
      PetscInt  nvtxs;
      PetscBool flg_row=PETSC_FALSE;

      ierr = MatGetRowIJ(matis->A,0,PETSC_TRUE,PETSC_FALSE,&nvtxs,(const PetscInt**)&xadj,(const PetscInt**)&adjncy,&flg_row);CHKERRQ(ierr);
      if (flg_row) {
        ierr = PCBDDCSetLocalAdjacencyGraph(pc,nvtxs,xadj,adjncy,PETSC_COPY_VALUES);CHKERRQ(ierr);
        pcbddc->computed_rowadj = PETSC_TRUE;
      }
      ierr = MatRestoreRowIJ(matis->A,0,PETSC_TRUE,PETSC_FALSE,&nvtxs,(const PetscInt**)&xadj,(const PetscInt**)&adjncy,&flg_row);CHKERRQ(ierr);
      rcsr = PETSC_TRUE;
    }
    if (pcbddc->dbg_flag) {
      ierr = PetscViewerFlush(pcbddc->dbg_viewer);CHKERRQ(ierr);
    }

    /* Setup of Graph */
    pcbddc->mat_graph->commsizelimit = 0; /* don't use the COMM_SELF variant of the graph */
    ierr = PCBDDCGraphSetUp(pcbddc->mat_graph,pcbddc->vertex_size,pcbddc->NeumannBoundariesLocal,pcbddc->DirichletBoundariesLocal,pcbddc->n_ISForDofsLocal,pcbddc->ISForDofsLocal,pcbddc->user_primal_vertices_local);CHKERRQ(ierr);

    /* attach info on disconnected subdomains if present */
    if (pcbddc->n_local_subs) {
      PetscInt *local_subs;

      ierr = PetscMalloc1(N,&local_subs);CHKERRQ(ierr);
      for (i=0;i<pcbddc->n_local_subs;i++) {
        const PetscInt *idxs;
        PetscInt       nl,j;

        ierr = ISGetLocalSize(pcbddc->local_subs[i],&nl);CHKERRQ(ierr);
        ierr = ISGetIndices(pcbddc->local_subs[i],&idxs);CHKERRQ(ierr);
        for (j=0;j<nl;j++) local_subs[idxs[j]] = i;
        ierr = ISRestoreIndices(pcbddc->local_subs[i],&idxs);CHKERRQ(ierr);
      }
      pcbddc->mat_graph->n_local_subs = pcbddc->n_local_subs;
      pcbddc->mat_graph->local_subs = local_subs;
    }
  }

  if (!pcbddc->graphanalyzed) {
    /* Graph's connected components analysis */
    ierr = PCBDDCGraphComputeConnectedComponents(pcbddc->mat_graph);CHKERRQ(ierr);
    pcbddc->graphanalyzed = PETSC_TRUE;
  }
  if (rcsr) pcbddc->mat_graph->nvtxs_csr = 0;
  PetscFunctionReturn(0);
}

PetscErrorCode PCBDDCOrthonormalizeVecs(PetscInt n, Vec vecs[])
{
  PetscInt       i,j;
  PetscScalar    *alphas;
  PetscErrorCode ierr;

  PetscFunctionBegin;
  ierr = PetscMalloc1(n,&alphas);CHKERRQ(ierr);
  for (i=0;i<n;i++) {
    ierr = VecNormalize(vecs[i],NULL);CHKERRQ(ierr);
    ierr = VecMDot(vecs[i],n-i-1,&vecs[i+1],alphas);CHKERRQ(ierr);
    for (j=0;j<n-i-1;j++) alphas[j] = PetscConj(-alphas[j]);
    ierr = VecMAXPY(vecs[j],n-i-1,alphas,vecs+i);CHKERRQ(ierr);
  }
  ierr = PetscFree(alphas);CHKERRQ(ierr);
  PetscFunctionReturn(0);
}

PetscErrorCode PCBDDCMatISGetSubassemblingPattern(Mat mat, PetscInt *n_subdomains, PetscInt redprocs, IS* is_sends, PetscBool *have_void)
{
  Mat            A;
  PetscInt       n_neighs,*neighs,*n_shared,**shared;
  PetscMPIInt    size,rank,color;
  PetscInt       *xadj,*adjncy;
  PetscInt       *adjncy_wgt,*v_wgt,*ranks_send_to_idx;
  PetscInt       im_active,active_procs,N,n,i,j,threshold = 2;
  PetscInt       void_procs,*procs_candidates = NULL;
  PetscInt       xadj_count,*count;
  PetscBool      ismatis,use_vwgt=PETSC_FALSE;
  PetscSubcomm   psubcomm;
  MPI_Comm       subcomm;
  PetscErrorCode ierr;

  PetscFunctionBegin;
  PetscValidHeaderSpecific(mat,MAT_CLASSID,1);
  ierr = PetscObjectTypeCompare((PetscObject)mat,MATIS,&ismatis);CHKERRQ(ierr);
  if (!ismatis) SETERRQ1(PetscObjectComm((PetscObject)mat),PETSC_ERR_SUP,"Cannot use %s on a matrix object which is not of type MATIS",PETSC_FUNCTION_NAME);
  PetscValidLogicalCollectiveInt(mat,*n_subdomains,2);
  PetscValidLogicalCollectiveInt(mat,redprocs,3);
  if (*n_subdomains <=0) SETERRQ1(PetscObjectComm((PetscObject)mat),PETSC_ERR_ARG_WRONG,"Invalid number of subdomains requested %d\n",*n_subdomains);

  if (have_void) *have_void = PETSC_FALSE;
  ierr = MPI_Comm_size(PetscObjectComm((PetscObject)mat),&size);CHKERRQ(ierr);
  ierr = MPI_Comm_rank(PetscObjectComm((PetscObject)mat),&rank);CHKERRQ(ierr);
  ierr = MatISGetLocalMat(mat,&A);CHKERRQ(ierr);
  ierr = MatGetLocalSize(A,&n,NULL);CHKERRQ(ierr);
  im_active = !!n;
  ierr = MPIU_Allreduce(&im_active,&active_procs,1,MPIU_INT,MPI_SUM,PetscObjectComm((PetscObject)mat));CHKERRQ(ierr);
  void_procs = size - active_procs;
  /* get ranks of of non-active processes in mat communicator */
  if (void_procs) {
    PetscInt ncand;

    if (have_void) *have_void = PETSC_TRUE;
    ierr = PetscMalloc1(size,&procs_candidates);CHKERRQ(ierr);
    ierr = MPI_Allgather(&im_active,1,MPIU_INT,procs_candidates,1,MPIU_INT,PetscObjectComm((PetscObject)mat));CHKERRQ(ierr);
    for (i=0,ncand=0;i<size;i++) {
      if (!procs_candidates[i]) {
        procs_candidates[ncand++] = i;
      }
    }
    /* force n_subdomains to be not greater that the number of non-active processes */
    *n_subdomains = PetscMin(void_procs,*n_subdomains);
  }

  /* number of subdomains requested greater than active processes or matrix size -> just shift the matrix
     number of subdomains requested 1 -> send to master or first candidate in voids  */
  ierr = MatGetSize(mat,&N,NULL);CHKERRQ(ierr);
  if (active_procs < *n_subdomains || *n_subdomains == 1 || N <= *n_subdomains) {
    PetscInt issize,isidx,dest;
    if (*n_subdomains == 1) dest = 0;
    else dest = rank;
    if (im_active) {
      issize = 1;
      if (procs_candidates) { /* shift the pattern on non-active candidates (if any) */
        isidx = procs_candidates[dest];
      } else {
        isidx = dest;
      }
    } else {
      issize = 0;
      isidx = -1;
    }
    if (*n_subdomains != 1) *n_subdomains = active_procs;
    ierr = ISCreateGeneral(PetscObjectComm((PetscObject)mat),issize,&isidx,PETSC_COPY_VALUES,is_sends);CHKERRQ(ierr);
    ierr = PetscFree(procs_candidates);CHKERRQ(ierr);
    PetscFunctionReturn(0);
  }
  ierr = PetscOptionsGetBool(NULL,NULL,"-matis_partitioning_use_vwgt",&use_vwgt,NULL);CHKERRQ(ierr);
  ierr = PetscOptionsGetInt(NULL,NULL,"-matis_partitioning_threshold",&threshold,NULL);CHKERRQ(ierr);
  threshold = PetscMax(threshold,2);

  /* Get info on mapping */
  ierr = ISLocalToGlobalMappingGetInfo(mat->rmap->mapping,&n_neighs,&neighs,&n_shared,&shared);CHKERRQ(ierr);

  /* build local CSR graph of subdomains' connectivity */
  ierr = PetscMalloc1(2,&xadj);CHKERRQ(ierr);
  xadj[0] = 0;
  xadj[1] = PetscMax(n_neighs-1,0);
  ierr = PetscMalloc1(xadj[1],&adjncy);CHKERRQ(ierr);
  ierr = PetscMalloc1(xadj[1],&adjncy_wgt);CHKERRQ(ierr);
  ierr = PetscCalloc1(n,&count);CHKERRQ(ierr);
  for (i=1;i<n_neighs;i++)
    for (j=0;j<n_shared[i];j++)
      count[shared[i][j]] += 1;

  xadj_count = 0;
  for (i=1;i<n_neighs;i++) {
    for (j=0;j<n_shared[i];j++) {
      if (count[shared[i][j]] < threshold) {
        adjncy[xadj_count] = neighs[i];
        adjncy_wgt[xadj_count] = n_shared[i];
        xadj_count++;
        break;
      }
    }
  }
  xadj[1] = xadj_count;
  ierr = PetscFree(count);CHKERRQ(ierr);
  ierr = ISLocalToGlobalMappingRestoreInfo(mat->rmap->mapping,&n_neighs,&neighs,&n_shared,&shared);CHKERRQ(ierr);
  ierr = PetscSortIntWithArray(xadj[1],adjncy,adjncy_wgt);CHKERRQ(ierr);

  ierr = PetscMalloc1(1,&ranks_send_to_idx);CHKERRQ(ierr);

  /* Restrict work on active processes only */
  ierr = PetscMPIIntCast(im_active,&color);CHKERRQ(ierr);
  if (void_procs) {
    ierr = PetscSubcommCreate(PetscObjectComm((PetscObject)mat),&psubcomm);CHKERRQ(ierr);
    ierr = PetscSubcommSetNumber(psubcomm,2);CHKERRQ(ierr); /* 2 groups, active process and not active processes */
    ierr = PetscSubcommSetTypeGeneral(psubcomm,color,rank);CHKERRQ(ierr);
    subcomm = PetscSubcommChild(psubcomm);
  } else {
    psubcomm = NULL;
    subcomm = PetscObjectComm((PetscObject)mat);
  }

  v_wgt = NULL;
  if (!color) {
    ierr = PetscFree(xadj);CHKERRQ(ierr);
    ierr = PetscFree(adjncy);CHKERRQ(ierr);
    ierr = PetscFree(adjncy_wgt);CHKERRQ(ierr);
  } else {
    Mat             subdomain_adj;
    IS              new_ranks,new_ranks_contig;
    MatPartitioning partitioner;
    PetscInt        rstart=0,rend=0;
    PetscInt        *is_indices,*oldranks;
    PetscMPIInt     size;
    PetscBool       aggregate;

    ierr = MPI_Comm_size(subcomm,&size);CHKERRQ(ierr);
    if (void_procs) {
      PetscInt prank = rank;
      ierr = PetscMalloc1(size,&oldranks);CHKERRQ(ierr);
      ierr = MPI_Allgather(&prank,1,MPIU_INT,oldranks,1,MPIU_INT,subcomm);CHKERRQ(ierr);
      for (i=0;i<xadj[1];i++) {
        ierr = PetscFindInt(adjncy[i],size,oldranks,&adjncy[i]);CHKERRQ(ierr);
      }
      ierr = PetscSortIntWithArray(xadj[1],adjncy,adjncy_wgt);CHKERRQ(ierr);
    } else {
      oldranks = NULL;
    }
    aggregate = ((redprocs > 0 && redprocs < size) ? PETSC_TRUE : PETSC_FALSE);
    if (aggregate) { /* TODO: all this part could be made more efficient */
      PetscInt    lrows,row,ncols,*cols;
      PetscMPIInt nrank;
      PetscScalar *vals;

      ierr = MPI_Comm_rank(subcomm,&nrank);CHKERRQ(ierr);
      lrows = 0;
      if (nrank<redprocs) {
        lrows = size/redprocs;
        if (nrank<size%redprocs) lrows++;
      }
      ierr = MatCreateAIJ(subcomm,lrows,lrows,size,size,50,NULL,50,NULL,&subdomain_adj);CHKERRQ(ierr);
      ierr = MatGetOwnershipRange(subdomain_adj,&rstart,&rend);CHKERRQ(ierr);
      ierr = MatSetOption(subdomain_adj,MAT_NEW_NONZERO_LOCATION_ERR,PETSC_FALSE);CHKERRQ(ierr);
      ierr = MatSetOption(subdomain_adj,MAT_NEW_NONZERO_ALLOCATION_ERR,PETSC_FALSE);CHKERRQ(ierr);
      row = nrank;
      ncols = xadj[1]-xadj[0];
      cols = adjncy;
      ierr = PetscMalloc1(ncols,&vals);CHKERRQ(ierr);
      for (i=0;i<ncols;i++) vals[i] = adjncy_wgt[i];
      ierr = MatSetValues(subdomain_adj,1,&row,ncols,cols,vals,INSERT_VALUES);CHKERRQ(ierr);
      ierr = MatAssemblyBegin(subdomain_adj,MAT_FINAL_ASSEMBLY);CHKERRQ(ierr);
      ierr = MatAssemblyEnd(subdomain_adj,MAT_FINAL_ASSEMBLY);CHKERRQ(ierr);
      ierr = PetscFree(xadj);CHKERRQ(ierr);
      ierr = PetscFree(adjncy);CHKERRQ(ierr);
      ierr = PetscFree(adjncy_wgt);CHKERRQ(ierr);
      ierr = PetscFree(vals);CHKERRQ(ierr);
      if (use_vwgt) {
        Vec               v;
        const PetscScalar *array;
        PetscInt          nl;

        ierr = MatCreateVecs(subdomain_adj,&v,NULL);CHKERRQ(ierr);
        ierr = VecSetValue(v,row,(PetscScalar)n,INSERT_VALUES);CHKERRQ(ierr);
        ierr = VecAssemblyBegin(v);CHKERRQ(ierr);
        ierr = VecAssemblyEnd(v);CHKERRQ(ierr);
        ierr = VecGetLocalSize(v,&nl);CHKERRQ(ierr);
        ierr = VecGetArrayRead(v,&array);CHKERRQ(ierr);
        ierr = PetscMalloc1(nl,&v_wgt);CHKERRQ(ierr);
        for (i=0;i<nl;i++) v_wgt[i] = (PetscInt)PetscRealPart(array[i]);
        ierr = VecRestoreArrayRead(v,&array);CHKERRQ(ierr);
        ierr = VecDestroy(&v);CHKERRQ(ierr);
      }
    } else {
      ierr = MatCreateMPIAdj(subcomm,1,(PetscInt)size,xadj,adjncy,adjncy_wgt,&subdomain_adj);CHKERRQ(ierr);
      if (use_vwgt) {
        ierr = PetscMalloc1(1,&v_wgt);CHKERRQ(ierr);
        v_wgt[0] = n;
      }
    }
    /* ierr = MatView(subdomain_adj,0);CHKERRQ(ierr); */

    /* Partition */
    ierr = MatPartitioningCreate(subcomm,&partitioner);CHKERRQ(ierr);
    ierr = MatPartitioningSetAdjacency(partitioner,subdomain_adj);CHKERRQ(ierr);
    if (v_wgt) {
      ierr = MatPartitioningSetVertexWeights(partitioner,v_wgt);CHKERRQ(ierr);
    }
    *n_subdomains = PetscMin((PetscInt)size,*n_subdomains);
    ierr = MatPartitioningSetNParts(partitioner,*n_subdomains);CHKERRQ(ierr);
    ierr = MatPartitioningSetFromOptions(partitioner);CHKERRQ(ierr);
    ierr = MatPartitioningApply(partitioner,&new_ranks);CHKERRQ(ierr);
    /* ierr = MatPartitioningView(partitioner,0);CHKERRQ(ierr); */

    /* renumber new_ranks to avoid "holes" in new set of processors */
    ierr = ISRenumber(new_ranks,NULL,NULL,&new_ranks_contig);CHKERRQ(ierr);
    ierr = ISDestroy(&new_ranks);CHKERRQ(ierr);
    ierr = ISGetIndices(new_ranks_contig,(const PetscInt**)&is_indices);CHKERRQ(ierr);
    if (!aggregate) {
      if (procs_candidates) { /* shift the pattern on non-active candidates (if any) */
#if defined(PETSC_USE_DEBUG)
        if (!oldranks) SETERRQ(PETSC_COMM_SELF,PETSC_ERR_PLIB,"This should not happen");
#endif
        ranks_send_to_idx[0] = procs_candidates[oldranks[is_indices[0]]];
      } else if (oldranks) {
        ranks_send_to_idx[0] = oldranks[is_indices[0]];
      } else {
        ranks_send_to_idx[0] = is_indices[0];
      }
    } else {
      PetscInt    idxs[1];
      PetscMPIInt tag;
      MPI_Request *reqs;

      ierr = PetscObjectGetNewTag((PetscObject)subdomain_adj,&tag);CHKERRQ(ierr);
      ierr = PetscMalloc1(rend-rstart,&reqs);CHKERRQ(ierr);
      for (i=rstart;i<rend;i++) {
        ierr = MPI_Isend(is_indices+i-rstart,1,MPIU_INT,i,tag,subcomm,&reqs[i-rstart]);CHKERRQ(ierr);
      }
      ierr = MPI_Recv(idxs,1,MPIU_INT,MPI_ANY_SOURCE,tag,subcomm,MPI_STATUS_IGNORE);CHKERRQ(ierr);
      ierr = MPI_Waitall(rend-rstart,reqs,MPI_STATUSES_IGNORE);CHKERRQ(ierr);
      ierr = PetscFree(reqs);CHKERRQ(ierr);
      if (procs_candidates) { /* shift the pattern on non-active candidates (if any) */
#if defined(PETSC_USE_DEBUG)
        if (!oldranks) SETERRQ(PETSC_COMM_SELF,PETSC_ERR_PLIB,"This should not happen");
#endif
        ranks_send_to_idx[0] = procs_candidates[oldranks[idxs[0]]];
      } else if (oldranks) {
        ranks_send_to_idx[0] = oldranks[idxs[0]];
      } else {
        ranks_send_to_idx[0] = idxs[0];
      }
    }
    ierr = ISRestoreIndices(new_ranks_contig,(const PetscInt**)&is_indices);CHKERRQ(ierr);
    /* clean up */
    ierr = PetscFree(oldranks);CHKERRQ(ierr);
    ierr = ISDestroy(&new_ranks_contig);CHKERRQ(ierr);
    ierr = MatDestroy(&subdomain_adj);CHKERRQ(ierr);
    ierr = MatPartitioningDestroy(&partitioner);CHKERRQ(ierr);
  }
  ierr = PetscSubcommDestroy(&psubcomm);CHKERRQ(ierr);
  ierr = PetscFree(procs_candidates);CHKERRQ(ierr);

  /* assemble parallel IS for sends */
  i = 1;
  if (!color) i=0;
  ierr = ISCreateGeneral(PetscObjectComm((PetscObject)mat),i,ranks_send_to_idx,PETSC_OWN_POINTER,is_sends);CHKERRQ(ierr);
  PetscFunctionReturn(0);
}

typedef enum {MATDENSE_PRIVATE=0,MATAIJ_PRIVATE,MATBAIJ_PRIVATE,MATSBAIJ_PRIVATE}MatTypePrivate;

PetscErrorCode PCBDDCMatISSubassemble(Mat mat, IS is_sends, PetscInt n_subdomains, PetscBool restrict_comm, PetscBool restrict_full, PetscBool reuse, Mat *mat_n, PetscInt nis, IS isarray[], PetscInt nvecs, Vec nnsp_vec[])
{
  Mat                    local_mat;
  IS                     is_sends_internal;
  PetscInt               rows,cols,new_local_rows;
  PetscInt               i,bs,buf_size_idxs,buf_size_idxs_is,buf_size_vals,buf_size_vecs;
  PetscBool              ismatis,isdense,newisdense,destroy_mat;
  ISLocalToGlobalMapping l2gmap;
  PetscInt*              l2gmap_indices;
  const PetscInt*        is_indices;
  MatType                new_local_type;
  /* buffers */
  PetscInt               *ptr_idxs,*send_buffer_idxs,*recv_buffer_idxs;
  PetscInt               *ptr_idxs_is,*send_buffer_idxs_is,*recv_buffer_idxs_is;
  PetscInt               *recv_buffer_idxs_local;
  PetscScalar            *ptr_vals,*send_buffer_vals,*recv_buffer_vals;
  PetscScalar            *ptr_vecs,*send_buffer_vecs,*recv_buffer_vecs;
  /* MPI */
  MPI_Comm               comm,comm_n;
  PetscSubcomm           subcomm;
  PetscMPIInt            n_sends,n_recvs,commsize;
  PetscMPIInt            *iflags,*ilengths_idxs,*ilengths_vals,*ilengths_idxs_is;
  PetscMPIInt            *onodes,*onodes_is,*olengths_idxs,*olengths_idxs_is,*olengths_vals;
  PetscMPIInt            len,tag_idxs,tag_idxs_is,tag_vals,tag_vecs,source_dest;
  MPI_Request            *send_req_idxs,*send_req_idxs_is,*send_req_vals,*send_req_vecs;
  MPI_Request            *recv_req_idxs,*recv_req_idxs_is,*recv_req_vals,*recv_req_vecs;
  PetscErrorCode         ierr;

  PetscFunctionBegin;
  PetscValidHeaderSpecific(mat,MAT_CLASSID,1);
  ierr = PetscObjectTypeCompare((PetscObject)mat,MATIS,&ismatis);CHKERRQ(ierr);
  if (!ismatis) SETERRQ1(PetscObjectComm((PetscObject)mat),PETSC_ERR_SUP,"Cannot use %s on a matrix object which is not of type MATIS",PETSC_FUNCTION_NAME);
  PetscValidLogicalCollectiveInt(mat,n_subdomains,3);
  PetscValidLogicalCollectiveBool(mat,restrict_comm,4);
  PetscValidLogicalCollectiveBool(mat,restrict_full,5);
  PetscValidLogicalCollectiveBool(mat,reuse,6);
  PetscValidLogicalCollectiveInt(mat,nis,8);
  PetscValidLogicalCollectiveInt(mat,nvecs,10);
  if (nvecs) {
    if (nvecs > 1) SETERRQ(PetscObjectComm((PetscObject)mat),PETSC_ERR_SUP,"Just 1 vector supported");
    PetscValidHeaderSpecific(nnsp_vec[0],VEC_CLASSID,11);
  }
  /* further checks */
  ierr = MatISGetLocalMat(mat,&local_mat);CHKERRQ(ierr);
  ierr = PetscObjectTypeCompare((PetscObject)local_mat,MATSEQDENSE,&isdense);CHKERRQ(ierr);
  if (!isdense) SETERRQ(PetscObjectComm((PetscObject)mat),PETSC_ERR_SUP,"Currently cannot subassemble MATIS when local matrix type is not of type SEQDENSE");
  ierr = MatGetSize(local_mat,&rows,&cols);CHKERRQ(ierr);
  if (rows != cols) SETERRQ(PetscObjectComm((PetscObject)mat),PETSC_ERR_SUP,"Local MATIS matrices should be square");
  if (reuse && *mat_n) {
    PetscInt mrows,mcols,mnrows,mncols;
    PetscValidHeaderSpecific(*mat_n,MAT_CLASSID,7);
    ierr = PetscObjectTypeCompare((PetscObject)*mat_n,MATIS,&ismatis);CHKERRQ(ierr);
    if (!ismatis) SETERRQ(PetscObjectComm((PetscObject)*mat_n),PETSC_ERR_SUP,"Cannot reuse a matrix which is not of type MATIS");
    ierr = MatGetSize(mat,&mrows,&mcols);CHKERRQ(ierr);
    ierr = MatGetSize(*mat_n,&mnrows,&mncols);CHKERRQ(ierr);
    if (mrows != mnrows) SETERRQ2(PetscObjectComm((PetscObject)mat),PETSC_ERR_SUP,"Cannot reuse matrix! Wrong number of rows %D != %D",mrows,mnrows);
    if (mcols != mncols) SETERRQ2(PetscObjectComm((PetscObject)mat),PETSC_ERR_SUP,"Cannot reuse matrix! Wrong number of cols %D != %D",mcols,mncols);
  }
  ierr = MatGetBlockSize(local_mat,&bs);CHKERRQ(ierr);
  PetscValidLogicalCollectiveInt(mat,bs,0);

  /* prepare IS for sending if not provided */
  if (!is_sends) {
    if (!n_subdomains) SETERRQ(PetscObjectComm((PetscObject)mat),PETSC_ERR_SUP,"You should specify either an IS or a target number of subdomains");
    ierr = PCBDDCMatISGetSubassemblingPattern(mat,&n_subdomains,0,&is_sends_internal,NULL);CHKERRQ(ierr);
  } else {
    ierr = PetscObjectReference((PetscObject)is_sends);CHKERRQ(ierr);
    is_sends_internal = is_sends;
  }

  /* get comm */
  ierr = PetscObjectGetComm((PetscObject)mat,&comm);CHKERRQ(ierr);

  /* compute number of sends */
  ierr = ISGetLocalSize(is_sends_internal,&i);CHKERRQ(ierr);
  ierr = PetscMPIIntCast(i,&n_sends);CHKERRQ(ierr);

  /* compute number of receives */
  ierr = MPI_Comm_size(comm,&commsize);CHKERRQ(ierr);
  ierr = PetscMalloc1(commsize,&iflags);CHKERRQ(ierr);
  ierr = PetscMemzero(iflags,commsize*sizeof(*iflags));CHKERRQ(ierr);
  ierr = ISGetIndices(is_sends_internal,&is_indices);CHKERRQ(ierr);
  for (i=0;i<n_sends;i++) iflags[is_indices[i]] = 1;
  ierr = PetscGatherNumberOfMessages(comm,iflags,NULL,&n_recvs);CHKERRQ(ierr);
  ierr = PetscFree(iflags);CHKERRQ(ierr);

  /* restrict comm if requested */
  subcomm = 0;
  destroy_mat = PETSC_FALSE;
  if (restrict_comm) {
    PetscMPIInt color,subcommsize;

    color = 0;
    if (restrict_full) {
      if (!n_recvs) color = 1; /* processes not receiving anything will not partecipate in new comm (full restriction) */
    } else {
      if (!n_recvs && n_sends) color = 1; /* just those processes that are sending but not receiving anything will not partecipate in new comm */
    }
    ierr = MPIU_Allreduce(&color,&subcommsize,1,MPI_INT,MPI_SUM,comm);CHKERRQ(ierr);
    subcommsize = commsize - subcommsize;
    /* check if reuse has been requested */
    if (reuse) {
      if (*mat_n) {
        PetscMPIInt subcommsize2;
        ierr = MPI_Comm_size(PetscObjectComm((PetscObject)*mat_n),&subcommsize2);CHKERRQ(ierr);
        if (subcommsize != subcommsize2) SETERRQ2(PetscObjectComm((PetscObject)*mat_n),PETSC_ERR_PLIB,"Cannot reuse matrix! wrong subcomm size %d != %d",subcommsize,subcommsize2);
        comm_n = PetscObjectComm((PetscObject)*mat_n);
      } else {
        comm_n = PETSC_COMM_SELF;
      }
    } else { /* MAT_INITIAL_MATRIX */
      PetscMPIInt rank;

      ierr = MPI_Comm_rank(comm,&rank);CHKERRQ(ierr);
      ierr = PetscSubcommCreate(comm,&subcomm);CHKERRQ(ierr);
      ierr = PetscSubcommSetNumber(subcomm,2);CHKERRQ(ierr);
      ierr = PetscSubcommSetTypeGeneral(subcomm,color,rank);CHKERRQ(ierr);
      comm_n = PetscSubcommChild(subcomm);
    }
    /* flag to destroy *mat_n if not significative */
    if (color) destroy_mat = PETSC_TRUE;
  } else {
    comm_n = comm;
  }

  /* prepare send/receive buffers */
  ierr = PetscMalloc1(commsize,&ilengths_idxs);CHKERRQ(ierr);
  ierr = PetscMemzero(ilengths_idxs,commsize*sizeof(*ilengths_idxs));CHKERRQ(ierr);
  ierr = PetscMalloc1(commsize,&ilengths_vals);CHKERRQ(ierr);
  ierr = PetscMemzero(ilengths_vals,commsize*sizeof(*ilengths_vals));CHKERRQ(ierr);
  if (nis) {
    ierr = PetscCalloc1(commsize,&ilengths_idxs_is);CHKERRQ(ierr);
  }

  /* Get data from local matrices */
  if (!isdense) SETERRQ(PetscObjectComm((PetscObject)mat),PETSC_ERR_SUP,"Subassembling of AIJ local matrices not yet implemented");
    /* TODO: See below some guidelines on how to prepare the local buffers */
    /*
       send_buffer_vals should contain the raw values of the local matrix
       send_buffer_idxs should contain:
       - MatType_PRIVATE type
       - PetscInt        size_of_l2gmap
       - PetscInt        global_row_indices[size_of_l2gmap]
       - PetscInt        all_other_info_which_is_needed_to_compute_preallocation_and_set_values
    */
  else {
    ierr = MatDenseGetArray(local_mat,&send_buffer_vals);CHKERRQ(ierr);
    ierr = ISLocalToGlobalMappingGetSize(mat->rmap->mapping,&i);CHKERRQ(ierr);
    ierr = PetscMalloc1(i+2,&send_buffer_idxs);CHKERRQ(ierr);
    send_buffer_idxs[0] = (PetscInt)MATDENSE_PRIVATE;
    send_buffer_idxs[1] = i;
    ierr = ISLocalToGlobalMappingGetIndices(mat->rmap->mapping,(const PetscInt**)&ptr_idxs);CHKERRQ(ierr);
    ierr = PetscMemcpy(&send_buffer_idxs[2],ptr_idxs,i*sizeof(PetscInt));CHKERRQ(ierr);
    ierr = ISLocalToGlobalMappingRestoreIndices(mat->rmap->mapping,(const PetscInt**)&ptr_idxs);CHKERRQ(ierr);
    ierr = PetscMPIIntCast(i,&len);CHKERRQ(ierr);
    for (i=0;i<n_sends;i++) {
      ilengths_vals[is_indices[i]] = len*len;
      ilengths_idxs[is_indices[i]] = len+2;
    }
  }
  ierr = PetscGatherMessageLengths2(comm,n_sends,n_recvs,ilengths_idxs,ilengths_vals,&onodes,&olengths_idxs,&olengths_vals);CHKERRQ(ierr);
  /* additional is (if any) */
  if (nis) {
    PetscMPIInt psum;
    PetscInt j;
    for (j=0,psum=0;j<nis;j++) {
      PetscInt plen;
      ierr = ISGetLocalSize(isarray[j],&plen);CHKERRQ(ierr);
      ierr = PetscMPIIntCast(plen,&len);CHKERRQ(ierr);
      psum += len+1; /* indices + lenght */
    }
    ierr = PetscMalloc1(psum,&send_buffer_idxs_is);CHKERRQ(ierr);
    for (j=0,psum=0;j<nis;j++) {
      PetscInt plen;
      const PetscInt *is_array_idxs;
      ierr = ISGetLocalSize(isarray[j],&plen);CHKERRQ(ierr);
      send_buffer_idxs_is[psum] = plen;
      ierr = ISGetIndices(isarray[j],&is_array_idxs);CHKERRQ(ierr);
      ierr = PetscMemcpy(&send_buffer_idxs_is[psum+1],is_array_idxs,plen*sizeof(PetscInt));CHKERRQ(ierr);
      ierr = ISRestoreIndices(isarray[j],&is_array_idxs);CHKERRQ(ierr);
      psum += plen+1; /* indices + lenght */
    }
    for (i=0;i<n_sends;i++) {
      ilengths_idxs_is[is_indices[i]] = psum;
    }
    ierr = PetscGatherMessageLengths(comm,n_sends,n_recvs,ilengths_idxs_is,&onodes_is,&olengths_idxs_is);CHKERRQ(ierr);
  }

  buf_size_idxs = 0;
  buf_size_vals = 0;
  buf_size_idxs_is = 0;
  buf_size_vecs = 0;
  for (i=0;i<n_recvs;i++) {
    buf_size_idxs += (PetscInt)olengths_idxs[i];
    buf_size_vals += (PetscInt)olengths_vals[i];
    if (nis) buf_size_idxs_is += (PetscInt)olengths_idxs_is[i];
    if (nvecs) buf_size_vecs += (PetscInt)olengths_idxs[i];
  }
  ierr = PetscMalloc1(buf_size_idxs,&recv_buffer_idxs);CHKERRQ(ierr);
  ierr = PetscMalloc1(buf_size_vals,&recv_buffer_vals);CHKERRQ(ierr);
  ierr = PetscMalloc1(buf_size_idxs_is,&recv_buffer_idxs_is);CHKERRQ(ierr);
  ierr = PetscMalloc1(buf_size_vecs,&recv_buffer_vecs);CHKERRQ(ierr);

  /* get new tags for clean communications */
  ierr = PetscObjectGetNewTag((PetscObject)mat,&tag_idxs);CHKERRQ(ierr);
  ierr = PetscObjectGetNewTag((PetscObject)mat,&tag_vals);CHKERRQ(ierr);
  ierr = PetscObjectGetNewTag((PetscObject)mat,&tag_idxs_is);CHKERRQ(ierr);
  ierr = PetscObjectGetNewTag((PetscObject)mat,&tag_vecs);CHKERRQ(ierr);

  /* allocate for requests */
  ierr = PetscMalloc1(n_sends,&send_req_idxs);CHKERRQ(ierr);
  ierr = PetscMalloc1(n_sends,&send_req_vals);CHKERRQ(ierr);
  ierr = PetscMalloc1(n_sends,&send_req_idxs_is);CHKERRQ(ierr);
  ierr = PetscMalloc1(n_sends,&send_req_vecs);CHKERRQ(ierr);
  ierr = PetscMalloc1(n_recvs,&recv_req_idxs);CHKERRQ(ierr);
  ierr = PetscMalloc1(n_recvs,&recv_req_vals);CHKERRQ(ierr);
  ierr = PetscMalloc1(n_recvs,&recv_req_idxs_is);CHKERRQ(ierr);
  ierr = PetscMalloc1(n_recvs,&recv_req_vecs);CHKERRQ(ierr);

  /* communications */
  ptr_idxs = recv_buffer_idxs;
  ptr_vals = recv_buffer_vals;
  ptr_idxs_is = recv_buffer_idxs_is;
  ptr_vecs = recv_buffer_vecs;
  for (i=0;i<n_recvs;i++) {
    source_dest = onodes[i];
    ierr = MPI_Irecv(ptr_idxs,olengths_idxs[i],MPIU_INT,source_dest,tag_idxs,comm,&recv_req_idxs[i]);CHKERRQ(ierr);
    ierr = MPI_Irecv(ptr_vals,olengths_vals[i],MPIU_SCALAR,source_dest,tag_vals,comm,&recv_req_vals[i]);CHKERRQ(ierr);
    ptr_idxs += olengths_idxs[i];
    ptr_vals += olengths_vals[i];
    if (nis) {
      source_dest = onodes_is[i];
      ierr = MPI_Irecv(ptr_idxs_is,olengths_idxs_is[i],MPIU_INT,source_dest,tag_idxs_is,comm,&recv_req_idxs_is[i]);CHKERRQ(ierr);
      ptr_idxs_is += olengths_idxs_is[i];
    }
    if (nvecs) {
      source_dest = onodes[i];
      ierr = MPI_Irecv(ptr_vecs,olengths_idxs[i]-2,MPIU_SCALAR,source_dest,tag_vecs,comm,&recv_req_vecs[i]);CHKERRQ(ierr);
      ptr_vecs += olengths_idxs[i]-2;
    }
  }
  for (i=0;i<n_sends;i++) {
    ierr = PetscMPIIntCast(is_indices[i],&source_dest);CHKERRQ(ierr);
    ierr = MPI_Isend(send_buffer_idxs,ilengths_idxs[source_dest],MPIU_INT,source_dest,tag_idxs,comm,&send_req_idxs[i]);CHKERRQ(ierr);
    ierr = MPI_Isend(send_buffer_vals,ilengths_vals[source_dest],MPIU_SCALAR,source_dest,tag_vals,comm,&send_req_vals[i]);CHKERRQ(ierr);
    if (nis) {
      ierr = MPI_Isend(send_buffer_idxs_is,ilengths_idxs_is[source_dest],MPIU_INT,source_dest,tag_idxs_is,comm,&send_req_idxs_is[i]);CHKERRQ(ierr);
    }
    if (nvecs) {
      ierr = VecGetArray(nnsp_vec[0],&send_buffer_vecs);CHKERRQ(ierr);
      ierr = MPI_Isend(send_buffer_vecs,ilengths_idxs[source_dest]-2,MPIU_SCALAR,source_dest,tag_vecs,comm,&send_req_vecs[i]);CHKERRQ(ierr);
    }
  }
  ierr = ISRestoreIndices(is_sends_internal,&is_indices);CHKERRQ(ierr);
  ierr = ISDestroy(&is_sends_internal);CHKERRQ(ierr);

  /* assemble new l2g map */
  ierr = MPI_Waitall(n_recvs,recv_req_idxs,MPI_STATUSES_IGNORE);CHKERRQ(ierr);
  ptr_idxs = recv_buffer_idxs;
  new_local_rows = 0;
  for (i=0;i<n_recvs;i++) {
    new_local_rows += *(ptr_idxs+1); /* second element is the local size of the l2gmap */
    ptr_idxs += olengths_idxs[i];
  }
  ierr = PetscMalloc1(new_local_rows,&l2gmap_indices);CHKERRQ(ierr);
  ptr_idxs = recv_buffer_idxs;
  new_local_rows = 0;
  for (i=0;i<n_recvs;i++) {
    ierr = PetscMemcpy(&l2gmap_indices[new_local_rows],ptr_idxs+2,(*(ptr_idxs+1))*sizeof(PetscInt));CHKERRQ(ierr);
    new_local_rows += *(ptr_idxs+1); /* second element is the local size of the l2gmap */
    ptr_idxs += olengths_idxs[i];
  }
  ierr = PetscSortRemoveDupsInt(&new_local_rows,l2gmap_indices);CHKERRQ(ierr);
  ierr = ISLocalToGlobalMappingCreate(comm_n,1,new_local_rows,l2gmap_indices,PETSC_COPY_VALUES,&l2gmap);CHKERRQ(ierr);
  ierr = PetscFree(l2gmap_indices);CHKERRQ(ierr);

  /* infer new local matrix type from received local matrices type */
  /* currently if all local matrices are of type X, then the resulting matrix will be of type X, except for the dense case */
  /* it also assumes that if the block size is set, than it is the same among all local matrices (see checks at the beginning of the function) */
  if (n_recvs) {
    MatTypePrivate new_local_type_private = (MatTypePrivate)send_buffer_idxs[0];
    ptr_idxs = recv_buffer_idxs;
    for (i=0;i<n_recvs;i++) {
      if ((PetscInt)new_local_type_private != *ptr_idxs) {
        new_local_type_private = MATAIJ_PRIVATE;
        break;
      }
      ptr_idxs += olengths_idxs[i];
    }
    switch (new_local_type_private) {
      case MATDENSE_PRIVATE:
        new_local_type = MATSEQAIJ;
        bs = 1;
        break;
      case MATAIJ_PRIVATE:
        new_local_type = MATSEQAIJ;
        bs = 1;
        break;
      case MATBAIJ_PRIVATE:
        new_local_type = MATSEQBAIJ;
        break;
      case MATSBAIJ_PRIVATE:
        new_local_type = MATSEQSBAIJ;
        break;
      default:
        SETERRQ2(comm,PETSC_ERR_SUP,"Unsupported private type %d in %s",new_local_type_private,PETSC_FUNCTION_NAME);
        break;
    }
  } else { /* by default, new_local_type is seqaij */
    new_local_type = MATSEQAIJ;
    bs = 1;
  }

  /* create MATIS object if needed */
  if (!reuse) {
    ierr = MatGetSize(mat,&rows,&cols);CHKERRQ(ierr);
    ierr = MatCreateIS(comm_n,bs,PETSC_DECIDE,PETSC_DECIDE,rows,cols,l2gmap,NULL,mat_n);CHKERRQ(ierr);
  } else {
    /* it also destroys the local matrices */
    if (*mat_n) {
      ierr = MatSetLocalToGlobalMapping(*mat_n,l2gmap,l2gmap);CHKERRQ(ierr);
    } else { /* this is a fake object */
      ierr = MatCreateIS(comm_n,bs,PETSC_DECIDE,PETSC_DECIDE,rows,cols,l2gmap,NULL,mat_n);CHKERRQ(ierr);
    }
  }
  ierr = MatISGetLocalMat(*mat_n,&local_mat);CHKERRQ(ierr);
  ierr = MatSetType(local_mat,new_local_type);CHKERRQ(ierr);

  ierr = MPI_Waitall(n_recvs,recv_req_vals,MPI_STATUSES_IGNORE);CHKERRQ(ierr);

  /* Global to local map of received indices */
  ierr = PetscMalloc1(buf_size_idxs,&recv_buffer_idxs_local);CHKERRQ(ierr); /* needed for values insertion */
  ierr = ISGlobalToLocalMappingApply(l2gmap,IS_GTOLM_MASK,buf_size_idxs,recv_buffer_idxs,&i,recv_buffer_idxs_local);CHKERRQ(ierr);
  ierr = ISLocalToGlobalMappingDestroy(&l2gmap);CHKERRQ(ierr);

  /* restore attributes -> type of incoming data and its size */
  buf_size_idxs = 0;
  for (i=0;i<n_recvs;i++) {
    recv_buffer_idxs_local[buf_size_idxs] = recv_buffer_idxs[buf_size_idxs];
    recv_buffer_idxs_local[buf_size_idxs+1] = recv_buffer_idxs[buf_size_idxs+1];
    buf_size_idxs += (PetscInt)olengths_idxs[i];
  }
  ierr = PetscFree(recv_buffer_idxs);CHKERRQ(ierr);

  /* set preallocation */
  ierr = PetscObjectTypeCompare((PetscObject)local_mat,MATSEQDENSE,&newisdense);CHKERRQ(ierr);
  if (!newisdense) {
    PetscInt *new_local_nnz=0;

    ptr_idxs = recv_buffer_idxs_local;
    if (n_recvs) {
      ierr = PetscCalloc1(new_local_rows,&new_local_nnz);CHKERRQ(ierr);
    }
    for (i=0;i<n_recvs;i++) {
      PetscInt j;
      if (*ptr_idxs == (PetscInt)MATDENSE_PRIVATE) { /* preallocation provided for dense case only */
        for (j=0;j<*(ptr_idxs+1);j++) {
          new_local_nnz[*(ptr_idxs+2+j)] += *(ptr_idxs+1);
        }
      } else {
        /* TODO */
      }
      ptr_idxs += olengths_idxs[i];
    }
    if (new_local_nnz) {
      for (i=0;i<new_local_rows;i++) new_local_nnz[i] = PetscMin(new_local_nnz[i],new_local_rows);
      ierr = MatSeqAIJSetPreallocation(local_mat,0,new_local_nnz);CHKERRQ(ierr);
      for (i=0;i<new_local_rows;i++) new_local_nnz[i] /= bs;
      ierr = MatSeqBAIJSetPreallocation(local_mat,bs,0,new_local_nnz);CHKERRQ(ierr);
      for (i=0;i<new_local_rows;i++) new_local_nnz[i] = PetscMax(new_local_nnz[i]-i,0);
      ierr = MatSeqSBAIJSetPreallocation(local_mat,bs,0,new_local_nnz);CHKERRQ(ierr);
    } else {
      ierr = MatSetUp(local_mat);CHKERRQ(ierr);
    }
    ierr = PetscFree(new_local_nnz);CHKERRQ(ierr);
  } else {
    ierr = MatSetUp(local_mat);CHKERRQ(ierr);
  }

  /* set values */
  ptr_vals = recv_buffer_vals;
  ptr_idxs = recv_buffer_idxs_local;
  for (i=0;i<n_recvs;i++) {
    if (*ptr_idxs == (PetscInt)MATDENSE_PRIVATE) { /* values insertion provided for dense case only */
      ierr = MatSetOption(local_mat,MAT_ROW_ORIENTED,PETSC_FALSE);CHKERRQ(ierr);
      ierr = MatSetValues(local_mat,*(ptr_idxs+1),ptr_idxs+2,*(ptr_idxs+1),ptr_idxs+2,ptr_vals,ADD_VALUES);CHKERRQ(ierr);
      ierr = MatAssemblyBegin(local_mat,MAT_FLUSH_ASSEMBLY);CHKERRQ(ierr);
      ierr = MatAssemblyEnd(local_mat,MAT_FLUSH_ASSEMBLY);CHKERRQ(ierr);
      ierr = MatSetOption(local_mat,MAT_ROW_ORIENTED,PETSC_TRUE);CHKERRQ(ierr);
    } else {
      /* TODO */
    }
    ptr_idxs += olengths_idxs[i];
    ptr_vals += olengths_vals[i];
  }
  ierr = MatAssemblyBegin(local_mat,MAT_FINAL_ASSEMBLY);CHKERRQ(ierr);
  ierr = MatAssemblyEnd(local_mat,MAT_FINAL_ASSEMBLY);CHKERRQ(ierr);
  ierr = MatAssemblyBegin(*mat_n,MAT_FINAL_ASSEMBLY);CHKERRQ(ierr);
  ierr = MatAssemblyEnd(*mat_n,MAT_FINAL_ASSEMBLY);CHKERRQ(ierr);
  ierr = PetscFree(recv_buffer_vals);CHKERRQ(ierr);

#if 0
  if (!restrict_comm) { /* check */
    Vec       lvec,rvec;
    PetscReal infty_error;

    ierr = MatCreateVecs(mat,&rvec,&lvec);CHKERRQ(ierr);
    ierr = VecSetRandom(rvec,NULL);CHKERRQ(ierr);
    ierr = MatMult(mat,rvec,lvec);CHKERRQ(ierr);
    ierr = VecScale(lvec,-1.0);CHKERRQ(ierr);
    ierr = MatMultAdd(*mat_n,rvec,lvec,lvec);CHKERRQ(ierr);
    ierr = VecNorm(lvec,NORM_INFINITY,&infty_error);CHKERRQ(ierr);
    ierr = PetscPrintf(PetscObjectComm((PetscObject)mat),"Infinity error subassembling %1.6e\n",infty_error);
    ierr = VecDestroy(&rvec);CHKERRQ(ierr);
    ierr = VecDestroy(&lvec);CHKERRQ(ierr);
  }
#endif

  /* assemble new additional is (if any) */
  if (nis) {
    PetscInt **temp_idxs,*count_is,j,psum;

    ierr = MPI_Waitall(n_recvs,recv_req_idxs_is,MPI_STATUSES_IGNORE);CHKERRQ(ierr);
    ierr = PetscCalloc1(nis,&count_is);CHKERRQ(ierr);
    ptr_idxs = recv_buffer_idxs_is;
    psum = 0;
    for (i=0;i<n_recvs;i++) {
      for (j=0;j<nis;j++) {
        PetscInt plen = *(ptr_idxs); /* first element is the local size of IS's indices */
        count_is[j] += plen; /* increment counting of buffer for j-th IS */
        psum += plen;
        ptr_idxs += plen+1; /* shift pointer to received data */
      }
    }
    ierr = PetscMalloc1(nis,&temp_idxs);CHKERRQ(ierr);
    ierr = PetscMalloc1(psum,&temp_idxs[0]);CHKERRQ(ierr);
    for (i=1;i<nis;i++) {
      temp_idxs[i] = temp_idxs[i-1]+count_is[i-1];
    }
    ierr = PetscMemzero(count_is,nis*sizeof(PetscInt));CHKERRQ(ierr);
    ptr_idxs = recv_buffer_idxs_is;
    for (i=0;i<n_recvs;i++) {
      for (j=0;j<nis;j++) {
        PetscInt plen = *(ptr_idxs); /* first element is the local size of IS's indices */
        ierr = PetscMemcpy(&temp_idxs[j][count_is[j]],ptr_idxs+1,plen*sizeof(PetscInt));CHKERRQ(ierr);
        count_is[j] += plen; /* increment starting point of buffer for j-th IS */
        ptr_idxs += plen+1; /* shift pointer to received data */
      }
    }
    for (i=0;i<nis;i++) {
      ierr = ISDestroy(&isarray[i]);CHKERRQ(ierr);
      ierr = PetscSortRemoveDupsInt(&count_is[i],temp_idxs[i]);CHKERRQ(ierr);CHKERRQ(ierr);
      ierr = ISCreateGeneral(comm_n,count_is[i],temp_idxs[i],PETSC_COPY_VALUES,&isarray[i]);CHKERRQ(ierr);
    }
    ierr = PetscFree(count_is);CHKERRQ(ierr);
    ierr = PetscFree(temp_idxs[0]);CHKERRQ(ierr);
    ierr = PetscFree(temp_idxs);CHKERRQ(ierr);
  }
  /* free workspace */
  ierr = PetscFree(recv_buffer_idxs_is);CHKERRQ(ierr);
  ierr = MPI_Waitall(n_sends,send_req_idxs,MPI_STATUSES_IGNORE);CHKERRQ(ierr);
  ierr = PetscFree(send_buffer_idxs);CHKERRQ(ierr);
  ierr = MPI_Waitall(n_sends,send_req_vals,MPI_STATUSES_IGNORE);CHKERRQ(ierr);
  if (isdense) {
    ierr = MatISGetLocalMat(mat,&local_mat);CHKERRQ(ierr);
    ierr = MatDenseRestoreArray(local_mat,&send_buffer_vals);CHKERRQ(ierr);
  } else {
    /* ierr = PetscFree(send_buffer_vals);CHKERRQ(ierr); */
  }
  if (nis) {
    ierr = MPI_Waitall(n_sends,send_req_idxs_is,MPI_STATUSES_IGNORE);CHKERRQ(ierr);
    ierr = PetscFree(send_buffer_idxs_is);CHKERRQ(ierr);
  }

  if (nvecs) {
    ierr = MPI_Waitall(n_recvs,recv_req_vecs,MPI_STATUSES_IGNORE);CHKERRQ(ierr);
    ierr = MPI_Waitall(n_sends,send_req_vecs,MPI_STATUSES_IGNORE);CHKERRQ(ierr);
    ierr = VecRestoreArray(nnsp_vec[0],&send_buffer_vecs);CHKERRQ(ierr);
    ierr = VecDestroy(&nnsp_vec[0]);CHKERRQ(ierr);
    ierr = VecCreate(comm_n,&nnsp_vec[0]);CHKERRQ(ierr);
    ierr = VecSetSizes(nnsp_vec[0],new_local_rows,PETSC_DECIDE);CHKERRQ(ierr);
    ierr = VecSetType(nnsp_vec[0],VECSTANDARD);CHKERRQ(ierr);
    /* set values */
    ptr_vals = recv_buffer_vecs;
    ptr_idxs = recv_buffer_idxs_local;
    ierr = VecGetArray(nnsp_vec[0],&send_buffer_vecs);CHKERRQ(ierr);
    for (i=0;i<n_recvs;i++) {
      PetscInt j;
      for (j=0;j<*(ptr_idxs+1);j++) {
        send_buffer_vecs[*(ptr_idxs+2+j)] += *(ptr_vals + j);
      }
      ptr_idxs += olengths_idxs[i];
      ptr_vals += olengths_idxs[i]-2;
    }
    ierr = VecRestoreArray(nnsp_vec[0],&send_buffer_vecs);CHKERRQ(ierr);
    ierr = VecAssemblyBegin(nnsp_vec[0]);CHKERRQ(ierr);
    ierr = VecAssemblyEnd(nnsp_vec[0]);CHKERRQ(ierr);
  }

  ierr = PetscFree(recv_buffer_vecs);CHKERRQ(ierr);
  ierr = PetscFree(recv_buffer_idxs_local);CHKERRQ(ierr);
  ierr = PetscFree(recv_req_idxs);CHKERRQ(ierr);
  ierr = PetscFree(recv_req_vals);CHKERRQ(ierr);
  ierr = PetscFree(recv_req_vecs);CHKERRQ(ierr);
  ierr = PetscFree(recv_req_idxs_is);CHKERRQ(ierr);
  ierr = PetscFree(send_req_idxs);CHKERRQ(ierr);
  ierr = PetscFree(send_req_vals);CHKERRQ(ierr);
  ierr = PetscFree(send_req_vecs);CHKERRQ(ierr);
  ierr = PetscFree(send_req_idxs_is);CHKERRQ(ierr);
  ierr = PetscFree(ilengths_vals);CHKERRQ(ierr);
  ierr = PetscFree(ilengths_idxs);CHKERRQ(ierr);
  ierr = PetscFree(olengths_vals);CHKERRQ(ierr);
  ierr = PetscFree(olengths_idxs);CHKERRQ(ierr);
  ierr = PetscFree(onodes);CHKERRQ(ierr);
  if (nis) {
    ierr = PetscFree(ilengths_idxs_is);CHKERRQ(ierr);
    ierr = PetscFree(olengths_idxs_is);CHKERRQ(ierr);
    ierr = PetscFree(onodes_is);CHKERRQ(ierr);
  }
  ierr = PetscSubcommDestroy(&subcomm);CHKERRQ(ierr);
  if (destroy_mat) { /* destroy mat is true only if restrict comm is true and process will not partecipate */
    ierr = MatDestroy(mat_n);CHKERRQ(ierr);
    for (i=0;i<nis;i++) {
      ierr = ISDestroy(&isarray[i]);CHKERRQ(ierr);
    }
    if (nvecs) { /* need to match VecDestroy nnsp_vec called in the other code path */
      ierr = VecDestroy(&nnsp_vec[0]);CHKERRQ(ierr);
    }
    *mat_n = NULL;
  }
  PetscFunctionReturn(0);
}

/* temporary hack into ksp private data structure */
#include <petsc/private/kspimpl.h>

PetscErrorCode PCBDDCSetUpCoarseSolver(PC pc,PetscScalar* coarse_submat_vals)
{
  PC_BDDC                *pcbddc = (PC_BDDC*)pc->data;
  PC_IS                  *pcis = (PC_IS*)pc->data;
  Mat                    coarse_mat,coarse_mat_is,coarse_submat_dense;
  Mat                    coarsedivudotp = NULL;
  Mat                    coarseG,t_coarse_mat_is;
  MatNullSpace           CoarseNullSpace = NULL;
  ISLocalToGlobalMapping coarse_islg;
  IS                     coarse_is,*isarray;
  PetscInt               i,im_active=-1,active_procs=-1;
  PetscInt               nis,nisdofs,nisneu,nisvert;
  PC                     pc_temp;
  PCType                 coarse_pc_type;
  KSPType                coarse_ksp_type;
  PetscBool              multilevel_requested,multilevel_allowed;
  PetscBool              isredundant,isbddc,isnn,coarse_reuse;
  PetscInt               ncoarse,nedcfield;
  PetscBool              compute_vecs = PETSC_FALSE;
  PetscScalar            *array;
  MatReuse               coarse_mat_reuse;
  PetscBool              restr, full_restr, have_void;
  PetscMPIInt            commsize;
  PetscErrorCode         ierr;

  PetscFunctionBegin;
  /* Assign global numbering to coarse dofs */
  if (pcbddc->new_primal_space || pcbddc->coarse_size == -1) { /* a new primal space is present or it is the first initialization, so recompute global numbering */
    PetscInt ocoarse_size;
    compute_vecs = PETSC_TRUE;

    pcbddc->new_primal_space = PETSC_TRUE;
    ocoarse_size = pcbddc->coarse_size;
    ierr = PetscFree(pcbddc->global_primal_indices);CHKERRQ(ierr);
    ierr = PCBDDCComputePrimalNumbering(pc,&pcbddc->coarse_size,&pcbddc->global_primal_indices);CHKERRQ(ierr);
    /* see if we can avoid some work */
    if (pcbddc->coarse_ksp) { /* coarse ksp has already been created */
      /* if the coarse size is different or we are using adaptive selection, better to not reuse the coarse matrix */
      if (ocoarse_size != pcbddc->coarse_size || pcbddc->adaptive_selection) {
        ierr = KSPReset(pcbddc->coarse_ksp);CHKERRQ(ierr);
        coarse_reuse = PETSC_FALSE;
      } else { /* we can safely reuse already computed coarse matrix */
        coarse_reuse = PETSC_TRUE;
      }
    } else { /* there's no coarse ksp, so we need to create the coarse matrix too */
      coarse_reuse = PETSC_FALSE;
    }
    /* reset any subassembling information */
    if (!coarse_reuse || pcbddc->recompute_topography) {
      ierr = ISDestroy(&pcbddc->coarse_subassembling);CHKERRQ(ierr);
    }
  } else { /* primal space is unchanged, so we can reuse coarse matrix */
    coarse_reuse = PETSC_TRUE;
  }
  /* assemble coarse matrix */
  if (coarse_reuse && pcbddc->coarse_ksp) {
    ierr = KSPGetOperators(pcbddc->coarse_ksp,&coarse_mat,NULL);CHKERRQ(ierr);
    ierr = PetscObjectReference((PetscObject)coarse_mat);CHKERRQ(ierr);
    coarse_mat_reuse = MAT_REUSE_MATRIX;
  } else {
    coarse_mat = NULL;
    coarse_mat_reuse = MAT_INITIAL_MATRIX;
  }

  /* creates temporary l2gmap and IS for coarse indexes */
  ierr = ISCreateGeneral(PetscObjectComm((PetscObject)pc),pcbddc->local_primal_size,pcbddc->global_primal_indices,PETSC_COPY_VALUES,&coarse_is);CHKERRQ(ierr);
  ierr = ISLocalToGlobalMappingCreateIS(coarse_is,&coarse_islg);CHKERRQ(ierr);

  /* creates temporary MATIS object for coarse matrix */
  ierr = MatCreateSeqDense(PETSC_COMM_SELF,pcbddc->local_primal_size,pcbddc->local_primal_size,NULL,&coarse_submat_dense);CHKERRQ(ierr);
  ierr = MatDenseGetArray(coarse_submat_dense,&array);CHKERRQ(ierr);
  ierr = PetscMemcpy(array,coarse_submat_vals,sizeof(*coarse_submat_vals)*pcbddc->local_primal_size*pcbddc->local_primal_size);CHKERRQ(ierr);
  ierr = MatDenseRestoreArray(coarse_submat_dense,&array);CHKERRQ(ierr);
  ierr = MatCreateIS(PetscObjectComm((PetscObject)pc),1,PETSC_DECIDE,PETSC_DECIDE,pcbddc->coarse_size,pcbddc->coarse_size,coarse_islg,NULL,&t_coarse_mat_is);CHKERRQ(ierr);
  ierr = MatISSetLocalMat(t_coarse_mat_is,coarse_submat_dense);CHKERRQ(ierr);
  ierr = MatAssemblyBegin(t_coarse_mat_is,MAT_FINAL_ASSEMBLY);CHKERRQ(ierr);
  ierr = MatAssemblyEnd(t_coarse_mat_is,MAT_FINAL_ASSEMBLY);CHKERRQ(ierr);
  ierr = MatDestroy(&coarse_submat_dense);CHKERRQ(ierr);

  /* count "active" (i.e. with positive local size) and "void" processes */
  im_active = !!(pcis->n);
  ierr = MPIU_Allreduce(&im_active,&active_procs,1,MPIU_INT,MPI_SUM,PetscObjectComm((PetscObject)pc));CHKERRQ(ierr);

  /* determine number of processes partecipating to coarse solver and compute subassembling pattern */
  /* restr : whether if we want to exclude senders (which are not receivers) from the subassembling pattern */
  /* full_restr : just use the receivers from the subassembling pattern */
  ierr = MPI_Comm_size(PetscObjectComm((PetscObject)pc),&commsize);CHKERRQ(ierr);
  coarse_mat_is = NULL;
  multilevel_allowed = PETSC_FALSE;
  multilevel_requested = PETSC_FALSE;
  pcbddc->coarse_eqs_per_proc = PetscMin(PetscMax(pcbddc->coarse_size,1),pcbddc->coarse_eqs_per_proc);
  if (pcbddc->current_level < pcbddc->max_levels) multilevel_requested = PETSC_TRUE;
  if (multilevel_requested) {
    ncoarse = active_procs/pcbddc->coarsening_ratio;
    restr = PETSC_FALSE;
    full_restr = PETSC_FALSE;
  } else {
    ncoarse = pcbddc->coarse_size/pcbddc->coarse_eqs_per_proc;
    restr = PETSC_TRUE;
    full_restr = PETSC_TRUE;
  }
  if (!pcbddc->coarse_size || commsize == 1) multilevel_allowed = multilevel_requested = restr = full_restr = PETSC_FALSE;
  ncoarse = PetscMax(1,ncoarse);
  if (!pcbddc->coarse_subassembling) {
    if (pcbddc->coarsening_ratio > 1) {
      if (multilevel_requested) {
        ierr = PCBDDCMatISGetSubassemblingPattern(pc->pmat,&ncoarse,pcbddc->coarse_adj_red,&pcbddc->coarse_subassembling,&have_void);CHKERRQ(ierr);
      } else {
        ierr = PCBDDCMatISGetSubassemblingPattern(t_coarse_mat_is,&ncoarse,pcbddc->coarse_adj_red,&pcbddc->coarse_subassembling,&have_void);CHKERRQ(ierr);
      }
    } else {
      PetscMPIInt rank;
      ierr = MPI_Comm_rank(PetscObjectComm((PetscObject)pc),&rank);CHKERRQ(ierr);
      have_void = (active_procs == (PetscInt)commsize) ? PETSC_FALSE : PETSC_TRUE;
      ierr = ISCreateStride(PetscObjectComm((PetscObject)pc),1,rank,1,&pcbddc->coarse_subassembling);CHKERRQ(ierr);
    }
  } else { /* if a subassembling pattern exists, then we can reuse the coarse ksp and compute the number of process involved */
    PetscInt    psum;
    if (pcbddc->coarse_ksp) psum = 1;
    else psum = 0;
    ierr = MPIU_Allreduce(&psum,&ncoarse,1,MPIU_INT,MPI_SUM,PetscObjectComm((PetscObject)pc));CHKERRQ(ierr);
    if (ncoarse < commsize) have_void = PETSC_TRUE;
  }
  /* determine if we can go multilevel */
  if (multilevel_requested) {
    if (ncoarse > 1) multilevel_allowed = PETSC_TRUE; /* found enough processes */
    else restr = full_restr = PETSC_TRUE; /* 1 subdomain, use a direct solver */
  }
  if (multilevel_allowed && have_void) restr = PETSC_TRUE;

  /* dump subassembling pattern */
  if (pcbddc->dbg_flag && multilevel_allowed) {
    ierr = ISView(pcbddc->coarse_subassembling,pcbddc->dbg_viewer);CHKERRQ(ierr);
  }

  /* compute dofs splitting and neumann boundaries for coarse dofs */
  nedcfield = -1;
  if (multilevel_allowed && !coarse_reuse && (pcbddc->n_ISForDofsLocal || pcbddc->NeumannBoundariesLocal || pcbddc->nedclocal)) { /* protects from unneded computations */
    PetscInt               *tidxs,*tidxs2,nout,tsize,i;
    const PetscInt         *idxs;
    ISLocalToGlobalMapping tmap;

    /* create map between primal indices (in local representative ordering) and local primal numbering */
    ierr = ISLocalToGlobalMappingCreate(PETSC_COMM_SELF,1,pcbddc->local_primal_size,pcbddc->primal_indices_local_idxs,PETSC_COPY_VALUES,&tmap);CHKERRQ(ierr);
    /* allocate space for temporary storage */
    ierr = PetscMalloc1(pcbddc->local_primal_size,&tidxs);CHKERRQ(ierr);
    ierr = PetscMalloc1(pcbddc->local_primal_size,&tidxs2);CHKERRQ(ierr);
    /* allocate for IS array */
    nisdofs = pcbddc->n_ISForDofsLocal;
    if (pcbddc->nedclocal) {
      if (pcbddc->nedfield > -1) {
        nedcfield = pcbddc->nedfield;
      } else {
        nedcfield = 0;
        if (nisdofs) SETERRQ1(PetscObjectComm((PetscObject)pc),PETSC_ERR_PLIB,"This should not happen (%d)",nisdofs);
        nisdofs = 1;
      }
    }
    nisneu = !!pcbddc->NeumannBoundariesLocal;
    nisvert = 0; /* nisvert is not used */
    nis = nisdofs + nisneu + nisvert;
    ierr = PetscMalloc1(nis,&isarray);CHKERRQ(ierr);
    /* dofs splitting */
    for (i=0;i<nisdofs;i++) {
      /* ierr = ISView(pcbddc->ISForDofsLocal[i],0);CHKERRQ(ierr); */
      if (nedcfield != i) {
        ierr = ISGetLocalSize(pcbddc->ISForDofsLocal[i],&tsize);CHKERRQ(ierr);
        ierr = ISGetIndices(pcbddc->ISForDofsLocal[i],&idxs);CHKERRQ(ierr);
        ierr = ISGlobalToLocalMappingApply(tmap,IS_GTOLM_DROP,tsize,idxs,&nout,tidxs);CHKERRQ(ierr);
        ierr = ISRestoreIndices(pcbddc->ISForDofsLocal[i],&idxs);CHKERRQ(ierr);
      } else {
        ierr = ISGetLocalSize(pcbddc->nedclocal,&tsize);CHKERRQ(ierr);
        ierr = ISGetIndices(pcbddc->nedclocal,&idxs);CHKERRQ(ierr);
        ierr = ISGlobalToLocalMappingApply(tmap,IS_GTOLM_DROP,tsize,idxs,&nout,tidxs);CHKERRQ(ierr);
        if (tsize != nout) SETERRQ2(PETSC_COMM_SELF,PETSC_ERR_PLIB,"Failed when mapping coarse nedelec field! %d != %d\n",tsize,nout);
        ierr = ISRestoreIndices(pcbddc->nedclocal,&idxs);CHKERRQ(ierr);
      }
      ierr = ISLocalToGlobalMappingApply(coarse_islg,nout,tidxs,tidxs2);CHKERRQ(ierr);
      ierr = ISCreateGeneral(PetscObjectComm((PetscObject)pc),nout,tidxs2,PETSC_COPY_VALUES,&isarray[i]);CHKERRQ(ierr);
      /* ierr = ISView(isarray[i],0);CHKERRQ(ierr); */
    }
    /* neumann boundaries */
    if (pcbddc->NeumannBoundariesLocal) {
      /* ierr = ISView(pcbddc->NeumannBoundariesLocal,0);CHKERRQ(ierr); */
      ierr = ISGetLocalSize(pcbddc->NeumannBoundariesLocal,&tsize);CHKERRQ(ierr);
      ierr = ISGetIndices(pcbddc->NeumannBoundariesLocal,&idxs);CHKERRQ(ierr);
      ierr = ISGlobalToLocalMappingApply(tmap,IS_GTOLM_DROP,tsize,idxs,&nout,tidxs);CHKERRQ(ierr);
      ierr = ISRestoreIndices(pcbddc->NeumannBoundariesLocal,&idxs);CHKERRQ(ierr);
      ierr = ISLocalToGlobalMappingApply(coarse_islg,nout,tidxs,tidxs2);CHKERRQ(ierr);
      ierr = ISCreateGeneral(PetscObjectComm((PetscObject)pc),nout,tidxs2,PETSC_COPY_VALUES,&isarray[nisdofs]);CHKERRQ(ierr);
      /* ierr = ISView(isarray[nisdofs],0);CHKERRQ(ierr); */
    }
    /* free memory */
    ierr = PetscFree(tidxs);CHKERRQ(ierr);
    ierr = PetscFree(tidxs2);CHKERRQ(ierr);
    ierr = ISLocalToGlobalMappingDestroy(&tmap);CHKERRQ(ierr);
  } else {
    nis = 0;
    nisdofs = 0;
    nisneu = 0;
    nisvert = 0;
    isarray = NULL;
  }
  /* destroy no longer needed map */
  ierr = ISLocalToGlobalMappingDestroy(&coarse_islg);CHKERRQ(ierr);

  /* subassemble */
  if (multilevel_allowed) {
    Vec       vp[1];
    PetscInt  nvecs = 0;
    PetscBool reuse,reuser;

    if (coarse_mat) reuse = PETSC_TRUE;
    else reuse = PETSC_FALSE;
    ierr = MPIU_Allreduce(&reuse,&reuser,1,MPIU_BOOL,MPI_LOR,PetscObjectComm((PetscObject)pc));CHKERRQ(ierr);
    vp[0] = NULL;
    if (pcbddc->benign_have_null) { /* propagate no-net-flux quadrature to coarser level */
      ierr = VecCreate(PetscObjectComm((PetscObject)pc),&vp[0]);CHKERRQ(ierr);
      ierr = VecSetSizes(vp[0],pcbddc->local_primal_size,PETSC_DECIDE);CHKERRQ(ierr);
      ierr = VecSetType(vp[0],VECSTANDARD);CHKERRQ(ierr);
      nvecs = 1;

      if (pcbddc->divudotp) {
        Mat      B,loc_divudotp;
        Vec      v,p;
        IS       dummy;
        PetscInt np;

        ierr = MatISGetLocalMat(pcbddc->divudotp,&loc_divudotp);CHKERRQ(ierr);
        ierr = MatGetSize(loc_divudotp,&np,NULL);CHKERRQ(ierr);
        ierr = ISCreateStride(PETSC_COMM_SELF,np,0,1,&dummy);CHKERRQ(ierr);
        ierr = MatCreateSubMatrix(loc_divudotp,dummy,pcis->is_B_local,MAT_INITIAL_MATRIX,&B);CHKERRQ(ierr);
        ierr = MatCreateVecs(B,&v,&p);CHKERRQ(ierr);
        ierr = VecSet(p,1.);CHKERRQ(ierr);
        ierr = MatMultTranspose(B,p,v);CHKERRQ(ierr);
        ierr = VecDestroy(&p);CHKERRQ(ierr);
        ierr = MatDestroy(&B);CHKERRQ(ierr);
        ierr = VecGetArray(vp[0],&array);CHKERRQ(ierr);
        ierr = VecPlaceArray(pcbddc->vec1_P,array);CHKERRQ(ierr);
        ierr = VecRestoreArray(vp[0],&array);CHKERRQ(ierr);
        ierr = MatMultTranspose(pcbddc->coarse_phi_B,v,pcbddc->vec1_P);CHKERRQ(ierr);
        ierr = VecResetArray(pcbddc->vec1_P);CHKERRQ(ierr);
        ierr = ISDestroy(&dummy);CHKERRQ(ierr);
        ierr = VecDestroy(&v);CHKERRQ(ierr);
      }
    }
    if (reuser) {
      ierr = PCBDDCMatISSubassemble(t_coarse_mat_is,pcbddc->coarse_subassembling,0,restr,full_restr,PETSC_TRUE,&coarse_mat,nis,isarray,nvecs,vp);CHKERRQ(ierr);
    } else {
      ierr = PCBDDCMatISSubassemble(t_coarse_mat_is,pcbddc->coarse_subassembling,0,restr,full_restr,PETSC_FALSE,&coarse_mat_is,nis,isarray,nvecs,vp);CHKERRQ(ierr);
    }
    if (vp[0]) { /* vp[0] could have been placed on a different set of processes */
      PetscScalar *arraym,*arrayv;
      PetscInt    nl;
      ierr = VecGetLocalSize(vp[0],&nl);CHKERRQ(ierr);
      ierr = MatCreateSeqDense(PETSC_COMM_SELF,1,nl,NULL,&coarsedivudotp);CHKERRQ(ierr);
      ierr = MatDenseGetArray(coarsedivudotp,&arraym);CHKERRQ(ierr);
      ierr = VecGetArray(vp[0],&arrayv);CHKERRQ(ierr);
      ierr = PetscMemcpy(arraym,arrayv,nl*sizeof(PetscScalar));CHKERRQ(ierr);
      ierr = VecRestoreArray(vp[0],&arrayv);CHKERRQ(ierr);
      ierr = MatDenseRestoreArray(coarsedivudotp,&arraym);CHKERRQ(ierr);
      ierr = VecDestroy(&vp[0]);CHKERRQ(ierr);
    } else {
      ierr = MatCreateSeqAIJ(PETSC_COMM_SELF,0,0,1,NULL,&coarsedivudotp);CHKERRQ(ierr);
    }
  } else {
    ierr = PCBDDCMatISSubassemble(t_coarse_mat_is,pcbddc->coarse_subassembling,0,restr,full_restr,PETSC_FALSE,&coarse_mat_is,0,NULL,0,NULL);CHKERRQ(ierr);
  }
  if (coarse_mat_is || coarse_mat) {
    PetscMPIInt size;
    ierr = MPI_Comm_size(PetscObjectComm((PetscObject)coarse_mat_is),&size);CHKERRQ(ierr);
    if (!multilevel_allowed) {
      ierr = MatISGetMPIXAIJ(coarse_mat_is,coarse_mat_reuse,&coarse_mat);CHKERRQ(ierr);
    } else {
      Mat A;

      /* if this matrix is present, it means we are not reusing the coarse matrix */
      if (coarse_mat_is) {
        if (coarse_mat) SETERRQ(PetscObjectComm((PetscObject)coarse_mat_is),PETSC_ERR_PLIB,"This should not happen");
        ierr = PetscObjectReference((PetscObject)coarse_mat_is);CHKERRQ(ierr);
        coarse_mat = coarse_mat_is;
      }
      /* be sure we don't have MatSeqDENSE as local mat */
      ierr = MatISGetLocalMat(coarse_mat,&A);CHKERRQ(ierr);
      ierr = MatConvert(A,MATSEQAIJ,MAT_INPLACE_MATRIX,&A);CHKERRQ(ierr);
    }
  }
  ierr = MatDestroy(&t_coarse_mat_is);CHKERRQ(ierr);
  ierr = MatDestroy(&coarse_mat_is);CHKERRQ(ierr);

  /* create local to global scatters for coarse problem */
  if (compute_vecs) {
    PetscInt lrows;
    ierr = VecDestroy(&pcbddc->coarse_vec);CHKERRQ(ierr);
    if (coarse_mat) {
      ierr = MatGetLocalSize(coarse_mat,&lrows,NULL);CHKERRQ(ierr);
    } else {
      lrows = 0;
    }
    ierr = VecCreate(PetscObjectComm((PetscObject)pc),&pcbddc->coarse_vec);CHKERRQ(ierr);
    ierr = VecSetSizes(pcbddc->coarse_vec,lrows,PETSC_DECIDE);CHKERRQ(ierr);
    ierr = VecSetType(pcbddc->coarse_vec,VECSTANDARD);CHKERRQ(ierr);
    ierr = VecScatterDestroy(&pcbddc->coarse_loc_to_glob);CHKERRQ(ierr);
    ierr = VecScatterCreate(pcbddc->vec1_P,NULL,pcbddc->coarse_vec,coarse_is,&pcbddc->coarse_loc_to_glob);CHKERRQ(ierr);
  }
  ierr = ISDestroy(&coarse_is);CHKERRQ(ierr);

  /* set defaults for coarse KSP and PC */
  if (multilevel_allowed) {
    coarse_ksp_type = KSPRICHARDSON;
    coarse_pc_type = PCBDDC;
  } else {
    coarse_ksp_type = KSPPREONLY;
    coarse_pc_type = PCREDUNDANT;
  }

  /* print some info if requested */
  if (pcbddc->dbg_flag) {
    if (!multilevel_allowed) {
      ierr = PetscViewerASCIIPrintf(pcbddc->dbg_viewer,"--------------------------------------------------\n");CHKERRQ(ierr);
      if (multilevel_requested) {
        ierr = PetscViewerASCIIPrintf(pcbddc->dbg_viewer,"Not enough active processes on level %d (active processes %d, coarsening ratio %d)\n",pcbddc->current_level,active_procs,pcbddc->coarsening_ratio);CHKERRQ(ierr);
      } else if (pcbddc->max_levels) {
        ierr = PetscViewerASCIIPrintf(pcbddc->dbg_viewer,"Maximum number of requested levels reached (%d)\n",pcbddc->max_levels);CHKERRQ(ierr);
      }
      ierr = PetscViewerFlush(pcbddc->dbg_viewer);CHKERRQ(ierr);
    }
  }

  /* communicate coarse discrete gradient */
  coarseG = NULL;
  if (pcbddc->nedcG && multilevel_allowed) {
    MPI_Comm ccomm;
    if (coarse_mat) {
      ccomm = PetscObjectComm((PetscObject)coarse_mat);
    } else {
      ccomm = MPI_COMM_NULL;
    }
    ierr = MatMPIAIJRestrict(pcbddc->nedcG,ccomm,&coarseG);CHKERRQ(ierr);
  }

  /* create the coarse KSP object only once with defaults */
  if (coarse_mat) {
    PetscViewer dbg_viewer = NULL;
    if (pcbddc->dbg_flag) {
      dbg_viewer = PETSC_VIEWER_STDOUT_(PetscObjectComm((PetscObject)coarse_mat));
      ierr = PetscViewerASCIIAddTab(dbg_viewer,2*pcbddc->current_level);CHKERRQ(ierr);
    }
    if (!pcbddc->coarse_ksp) {
      char prefix[256],str_level[16];
      size_t len;

      ierr = KSPCreate(PetscObjectComm((PetscObject)coarse_mat),&pcbddc->coarse_ksp);CHKERRQ(ierr);
      ierr = KSPSetErrorIfNotConverged(pcbddc->coarse_ksp,pc->erroriffailure);CHKERRQ(ierr);
      ierr = PetscObjectIncrementTabLevel((PetscObject)pcbddc->coarse_ksp,(PetscObject)pc,1);CHKERRQ(ierr);
      ierr = KSPSetTolerances(pcbddc->coarse_ksp,PETSC_DEFAULT,PETSC_DEFAULT,PETSC_DEFAULT,1);CHKERRQ(ierr);
      ierr = KSPSetOperators(pcbddc->coarse_ksp,coarse_mat,coarse_mat);CHKERRQ(ierr);
      ierr = KSPSetType(pcbddc->coarse_ksp,coarse_ksp_type);CHKERRQ(ierr);
      ierr = KSPSetNormType(pcbddc->coarse_ksp,KSP_NORM_NONE);CHKERRQ(ierr);
      ierr = KSPGetPC(pcbddc->coarse_ksp,&pc_temp);CHKERRQ(ierr);
      /* TODO is this logic correct? should check for coarse_mat type */
      ierr = PCSetType(pc_temp,coarse_pc_type);CHKERRQ(ierr);
      /* prefix */
      ierr = PetscStrcpy(prefix,"");CHKERRQ(ierr);
      ierr = PetscStrcpy(str_level,"");CHKERRQ(ierr);
      if (!pcbddc->current_level) {
        ierr = PetscStrcpy(prefix,((PetscObject)pc)->prefix);CHKERRQ(ierr);
        ierr = PetscStrcat(prefix,"pc_bddc_coarse_");CHKERRQ(ierr);
      } else {
        ierr = PetscStrlen(((PetscObject)pc)->prefix,&len);CHKERRQ(ierr);
        if (pcbddc->current_level>1) len -= 3; /* remove "lX_" with X level number */
        if (pcbddc->current_level>10) len -= 1; /* remove another char from level number */
        ierr = PetscStrncpy(prefix,((PetscObject)pc)->prefix,len+1);CHKERRQ(ierr);
        sprintf(str_level,"l%d_",(int)(pcbddc->current_level));
        ierr = PetscStrcat(prefix,str_level);CHKERRQ(ierr);
      }
      ierr = KSPSetOptionsPrefix(pcbddc->coarse_ksp,prefix);CHKERRQ(ierr);
      /* propagate BDDC info to the next level (these are dummy calls if pc_temp is not of type PCBDDC) */
      ierr = PCBDDCSetLevel(pc_temp,pcbddc->current_level+1);CHKERRQ(ierr);
      ierr = PCBDDCSetCoarseningRatio(pc_temp,pcbddc->coarsening_ratio);CHKERRQ(ierr);
      ierr = PCBDDCSetLevels(pc_temp,pcbddc->max_levels);CHKERRQ(ierr);
      /* allow user customization */
      ierr = KSPSetFromOptions(pcbddc->coarse_ksp);CHKERRQ(ierr);
    }
    /* propagate BDDC info to the next level (these are dummy calls if pc_temp is not of type PCBDDC) */
    ierr = KSPGetPC(pcbddc->coarse_ksp,&pc_temp);CHKERRQ(ierr);
    if (nisdofs) {
      ierr = PCBDDCSetDofsSplitting(pc_temp,nisdofs,isarray);CHKERRQ(ierr);
      for (i=0;i<nisdofs;i++) {
        ierr = ISDestroy(&isarray[i]);CHKERRQ(ierr);
      }
    }
    if (nisneu) {
      ierr = PCBDDCSetNeumannBoundaries(pc_temp,isarray[nisdofs]);CHKERRQ(ierr);
      ierr = ISDestroy(&isarray[nisdofs]);CHKERRQ(ierr);
    }
    if (nisvert) {
      ierr = PCBDDCSetPrimalVerticesIS(pc_temp,isarray[nis-1]);CHKERRQ(ierr);
      ierr = ISDestroy(&isarray[nis-1]);CHKERRQ(ierr);
    }
    if (coarseG) {
      ierr = PCBDDCSetDiscreteGradient(pc_temp,coarseG,1,nedcfield,PETSC_FALSE,PETSC_TRUE);CHKERRQ(ierr);
    }

    /* get some info after set from options */
    ierr = PetscObjectTypeCompare((PetscObject)pc_temp,PCNN,&isnn);CHKERRQ(ierr);
    ierr = PetscObjectTypeCompare((PetscObject)pc_temp,PCBDDC,&isbddc);CHKERRQ(ierr);
    ierr = PetscObjectTypeCompare((PetscObject)pc_temp,PCREDUNDANT,&isredundant);CHKERRQ(ierr);
    /* multilevel can only be requested via -pc_bddc_levels or PCBDDCSetLevels */
    if (isbddc && !multilevel_allowed) {
      ierr   = PCSetType(pc_temp,coarse_pc_type);CHKERRQ(ierr);
      isbddc = PETSC_FALSE;
    }
    /* multilevel cannot be done with coarse PCs different from BDDC or NN */
    if (multilevel_requested && !isbddc && !isnn) {
      ierr   = PCSetType(pc_temp,PCBDDC);CHKERRQ(ierr);
      isbddc = PETSC_TRUE;
      isnn   = PETSC_FALSE;
    }
    ierr = PCFactorSetReuseFill(pc_temp,PETSC_TRUE);CHKERRQ(ierr);
    if (isredundant) {
      KSP inner_ksp;
      PC  inner_pc;

      ierr = PCRedundantGetKSP(pc_temp,&inner_ksp);CHKERRQ(ierr);
      ierr = KSPGetPC(inner_ksp,&inner_pc);CHKERRQ(ierr);
      ierr = PCFactorSetReuseFill(inner_pc,PETSC_TRUE);CHKERRQ(ierr);
    }

    /* parameters which miss an API */
    if (isbddc) {
      PC_BDDC* pcbddc_coarse = (PC_BDDC*)pc_temp->data;
      pcbddc_coarse->detect_disconnected = PETSC_TRUE;
      pcbddc_coarse->coarse_eqs_per_proc = pcbddc->coarse_eqs_per_proc;
      pcbddc_coarse->benign_saddle_point = pcbddc->benign_have_null;
      if (pcbddc_coarse->benign_saddle_point) {
        Mat                    coarsedivudotp_is;
        ISLocalToGlobalMapping l2gmap,rl2g,cl2g;
        IS                     row,col;
        const PetscInt         *gidxs;
        PetscInt               n,st,M,N;

        ierr = MatGetSize(coarsedivudotp,&n,NULL);CHKERRQ(ierr);
        ierr = MPI_Scan(&n,&st,1,MPIU_INT,MPI_SUM,PetscObjectComm((PetscObject)coarse_mat));CHKERRQ(ierr);
        st   = st-n;
        ierr = ISCreateStride(PetscObjectComm((PetscObject)coarse_mat),1,st,1,&row);CHKERRQ(ierr);
        ierr = MatGetLocalToGlobalMapping(coarse_mat,&l2gmap,NULL);CHKERRQ(ierr);
        ierr = ISLocalToGlobalMappingGetSize(l2gmap,&n);CHKERRQ(ierr);
        ierr = ISLocalToGlobalMappingGetIndices(l2gmap,&gidxs);CHKERRQ(ierr);
        ierr = ISCreateGeneral(PetscObjectComm((PetscObject)coarse_mat),n,gidxs,PETSC_COPY_VALUES,&col);CHKERRQ(ierr);
        ierr = ISLocalToGlobalMappingRestoreIndices(l2gmap,&gidxs);CHKERRQ(ierr);
        ierr = ISLocalToGlobalMappingCreateIS(row,&rl2g);CHKERRQ(ierr);
        ierr = ISLocalToGlobalMappingCreateIS(col,&cl2g);CHKERRQ(ierr);
        ierr = ISGetSize(row,&M);CHKERRQ(ierr);
        ierr = MatGetSize(coarse_mat,&N,NULL);CHKERRQ(ierr);
        ierr = ISDestroy(&row);CHKERRQ(ierr);
        ierr = ISDestroy(&col);CHKERRQ(ierr);
        ierr = MatCreate(PetscObjectComm((PetscObject)coarse_mat),&coarsedivudotp_is);CHKERRQ(ierr);
        ierr = MatSetType(coarsedivudotp_is,MATIS);CHKERRQ(ierr);
        ierr = MatSetSizes(coarsedivudotp_is,PETSC_DECIDE,PETSC_DECIDE,M,N);CHKERRQ(ierr);
        ierr = MatSetLocalToGlobalMapping(coarsedivudotp_is,rl2g,cl2g);CHKERRQ(ierr);
        ierr = ISLocalToGlobalMappingDestroy(&rl2g);CHKERRQ(ierr);
        ierr = ISLocalToGlobalMappingDestroy(&cl2g);CHKERRQ(ierr);
        ierr = MatISSetLocalMat(coarsedivudotp_is,coarsedivudotp);CHKERRQ(ierr);
        ierr = MatDestroy(&coarsedivudotp);CHKERRQ(ierr);
        ierr = PCBDDCSetDivergenceMat(pc_temp,coarsedivudotp_is,PETSC_FALSE,NULL);CHKERRQ(ierr);
        ierr = MatDestroy(&coarsedivudotp_is);CHKERRQ(ierr);
        pcbddc_coarse->adaptive_userdefined = PETSC_TRUE;
        if (pcbddc->adaptive_threshold < 1.0) pcbddc_coarse->deluxe_zerorows = PETSC_TRUE;
      }
    }

    /* propagate symmetry info of coarse matrix */
    ierr = MatSetOption(coarse_mat,MAT_STRUCTURALLY_SYMMETRIC,PETSC_TRUE);CHKERRQ(ierr);
    if (pc->pmat->symmetric_set) {
      ierr = MatSetOption(coarse_mat,MAT_SYMMETRIC,pc->pmat->symmetric);CHKERRQ(ierr);
    }
    if (pc->pmat->hermitian_set) {
      ierr = MatSetOption(coarse_mat,MAT_HERMITIAN,pc->pmat->hermitian);CHKERRQ(ierr);
    }
    if (pc->pmat->spd_set) {
      ierr = MatSetOption(coarse_mat,MAT_SPD,pc->pmat->spd);CHKERRQ(ierr);
    }
    if (pcbddc->benign_saddle_point && !pcbddc->benign_have_null) {
      ierr = MatSetOption(coarse_mat,MAT_SPD,PETSC_TRUE);CHKERRQ(ierr);
    }
    /* set operators */
    ierr = KSPSetOperators(pcbddc->coarse_ksp,coarse_mat,coarse_mat);CHKERRQ(ierr);
    if (pcbddc->dbg_flag) {
      ierr = PetscViewerASCIISubtractTab(dbg_viewer,2*pcbddc->current_level);CHKERRQ(ierr);
    }
  }
  ierr = MatDestroy(&coarseG);CHKERRQ(ierr);
  ierr = PetscFree(isarray);CHKERRQ(ierr);
#if 0
  {
    PetscViewer viewer;
    char filename[256];
    sprintf(filename,"coarse_mat_level%d.m",pcbddc->current_level);
    ierr = PetscViewerASCIIOpen(PetscObjectComm((PetscObject)coarse_mat),filename,&viewer);CHKERRQ(ierr);
    ierr = PetscViewerPushFormat(viewer,PETSC_VIEWER_ASCII_MATLAB);CHKERRQ(ierr);
    ierr = MatView(coarse_mat,viewer);CHKERRQ(ierr);
    ierr = PetscViewerPopFormat(viewer);CHKERRQ(ierr);
    ierr = PetscViewerDestroy(&viewer);CHKERRQ(ierr);
  }
#endif

  if (pcbddc->coarse_ksp) {
    Vec crhs,csol;

    ierr = KSPGetSolution(pcbddc->coarse_ksp,&csol);CHKERRQ(ierr);
    ierr = KSPGetRhs(pcbddc->coarse_ksp,&crhs);CHKERRQ(ierr);
    if (!csol) {
      ierr = MatCreateVecs(coarse_mat,&((pcbddc->coarse_ksp)->vec_sol),NULL);CHKERRQ(ierr);
    }
    if (!crhs) {
      ierr = MatCreateVecs(coarse_mat,NULL,&((pcbddc->coarse_ksp)->vec_rhs));CHKERRQ(ierr);
    }
  }
  ierr = MatDestroy(&coarsedivudotp);CHKERRQ(ierr);

  /* compute null space for coarse solver if the benign trick has been requested */
  if (pcbddc->benign_null) {

    ierr = VecSet(pcbddc->vec1_P,0.);CHKERRQ(ierr);
    for (i=0;i<pcbddc->benign_n;i++) {
      ierr = VecSetValue(pcbddc->vec1_P,pcbddc->local_primal_size-pcbddc->benign_n+i,1.0,INSERT_VALUES);CHKERRQ(ierr);
    }
    ierr = VecAssemblyBegin(pcbddc->vec1_P);CHKERRQ(ierr);
    ierr = VecAssemblyEnd(pcbddc->vec1_P);CHKERRQ(ierr);
    ierr = VecScatterBegin(pcbddc->coarse_loc_to_glob,pcbddc->vec1_P,pcbddc->coarse_vec,INSERT_VALUES,SCATTER_FORWARD);CHKERRQ(ierr);
    ierr = VecScatterEnd(pcbddc->coarse_loc_to_glob,pcbddc->vec1_P,pcbddc->coarse_vec,INSERT_VALUES,SCATTER_FORWARD);CHKERRQ(ierr);
    if (coarse_mat) {
      Vec         nullv;
      PetscScalar *array,*array2;
      PetscInt    nl;

      ierr = MatCreateVecs(coarse_mat,&nullv,NULL);CHKERRQ(ierr);
      ierr = VecGetLocalSize(nullv,&nl);CHKERRQ(ierr);
      ierr = VecGetArrayRead(pcbddc->coarse_vec,(const PetscScalar**)&array);CHKERRQ(ierr);
      ierr = VecGetArray(nullv,&array2);CHKERRQ(ierr);
      ierr = PetscMemcpy(array2,array,nl*sizeof(*array));CHKERRQ(ierr);
      ierr = VecRestoreArray(nullv,&array2);CHKERRQ(ierr);
      ierr = VecRestoreArrayRead(pcbddc->coarse_vec,(const PetscScalar**)&array);CHKERRQ(ierr);
      ierr = VecNormalize(nullv,NULL);CHKERRQ(ierr);
      ierr = MatNullSpaceCreate(PetscObjectComm((PetscObject)coarse_mat),PETSC_FALSE,1,&nullv,&CoarseNullSpace);CHKERRQ(ierr);
      ierr = VecDestroy(&nullv);CHKERRQ(ierr);
    }
  }

  if (pcbddc->coarse_ksp) {
    PetscBool ispreonly;

    if (CoarseNullSpace) {
      PetscBool isnull;
      ierr = MatNullSpaceTest(CoarseNullSpace,coarse_mat,&isnull);CHKERRQ(ierr);
      if (isnull) {
        ierr = MatSetNullSpace(coarse_mat,CoarseNullSpace);CHKERRQ(ierr);
      }
      /* TODO: add local nullspaces (if any) */
    }
    /* setup coarse ksp */
    ierr = KSPSetUp(pcbddc->coarse_ksp);CHKERRQ(ierr);
    /* Check coarse problem if in debug mode or if solving with an iterative method */
    ierr = PetscObjectTypeCompare((PetscObject)pcbddc->coarse_ksp,KSPPREONLY,&ispreonly);CHKERRQ(ierr);
    if (pcbddc->dbg_flag || (!ispreonly && pcbddc->use_coarse_estimates) ) {
      KSP       check_ksp;
      KSPType   check_ksp_type;
      PC        check_pc;
      Vec       check_vec,coarse_vec;
      PetscReal abs_infty_error,infty_error,lambda_min=1.0,lambda_max=1.0;
      PetscInt  its;
      PetscBool compute_eigs;
      PetscReal *eigs_r,*eigs_c;
      PetscInt  neigs;
      const char *prefix;

      /* Create ksp object suitable for estimation of extreme eigenvalues */
      ierr = KSPCreate(PetscObjectComm((PetscObject)pcbddc->coarse_ksp),&check_ksp);CHKERRQ(ierr);
      ierr = KSPSetErrorIfNotConverged(pcbddc->coarse_ksp,pc->erroriffailure);CHKERRQ(ierr);
      ierr = KSPSetOperators(check_ksp,coarse_mat,coarse_mat);CHKERRQ(ierr);
      ierr = KSPSetTolerances(check_ksp,1.e-12,1.e-12,PETSC_DEFAULT,pcbddc->coarse_size);CHKERRQ(ierr);
      /* prevent from setup unneeded object */
      ierr = KSPGetPC(check_ksp,&check_pc);CHKERRQ(ierr);
      ierr = PCSetType(check_pc,PCNONE);CHKERRQ(ierr);
      if (ispreonly) {
        check_ksp_type = KSPPREONLY;
        compute_eigs = PETSC_FALSE;
      } else {
        check_ksp_type = KSPGMRES;
        compute_eigs = PETSC_TRUE;
      }
      ierr = KSPSetType(check_ksp,check_ksp_type);CHKERRQ(ierr);
      ierr = KSPSetComputeSingularValues(check_ksp,compute_eigs);CHKERRQ(ierr);
      ierr = KSPSetComputeEigenvalues(check_ksp,compute_eigs);CHKERRQ(ierr);
      ierr = KSPGMRESSetRestart(check_ksp,pcbddc->coarse_size+1);CHKERRQ(ierr);
      ierr = KSPGetOptionsPrefix(pcbddc->coarse_ksp,&prefix);CHKERRQ(ierr);
      ierr = KSPSetOptionsPrefix(check_ksp,prefix);CHKERRQ(ierr);
      ierr = KSPAppendOptionsPrefix(check_ksp,"check_");CHKERRQ(ierr);
      ierr = KSPSetFromOptions(check_ksp);CHKERRQ(ierr);
      ierr = KSPSetUp(check_ksp);CHKERRQ(ierr);
      ierr = KSPGetPC(pcbddc->coarse_ksp,&check_pc);CHKERRQ(ierr);
      ierr = KSPSetPC(check_ksp,check_pc);CHKERRQ(ierr);
      /* create random vec */
      ierr = MatCreateVecs(coarse_mat,&coarse_vec,&check_vec);CHKERRQ(ierr);
      ierr = VecSetRandom(check_vec,NULL);CHKERRQ(ierr);
      ierr = MatMult(coarse_mat,check_vec,coarse_vec);CHKERRQ(ierr);
      /* solve coarse problem */
      ierr = KSPSolve(check_ksp,coarse_vec,coarse_vec);CHKERRQ(ierr);
      /* set eigenvalue estimation if preonly has not been requested */
      if (compute_eigs) {
        ierr = PetscMalloc1(pcbddc->coarse_size+1,&eigs_r);CHKERRQ(ierr);
        ierr = PetscMalloc1(pcbddc->coarse_size+1,&eigs_c);CHKERRQ(ierr);
        ierr = KSPComputeEigenvalues(check_ksp,pcbddc->coarse_size+1,eigs_r,eigs_c,&neigs);CHKERRQ(ierr);
        if (neigs) {
          lambda_max = eigs_r[neigs-1];
          lambda_min = eigs_r[0];
          if (pcbddc->use_coarse_estimates) {
            if (lambda_max>=lambda_min) { /* using PETSC_SMALL since lambda_max == lambda_min is not allowed by KSPChebyshevSetEigenvalues */
              ierr = KSPChebyshevSetEigenvalues(pcbddc->coarse_ksp,lambda_max+PETSC_SMALL,lambda_min);CHKERRQ(ierr);
              ierr = KSPRichardsonSetScale(pcbddc->coarse_ksp,2.0/(lambda_max+lambda_min));CHKERRQ(ierr);
            }
          }
        }
      }

      /* check coarse problem residual error */
      if (pcbddc->dbg_flag) {
        PetscViewer dbg_viewer = PETSC_VIEWER_STDOUT_(PetscObjectComm((PetscObject)pcbddc->coarse_ksp));
        ierr = PetscViewerASCIIAddTab(dbg_viewer,2*(pcbddc->current_level+1));CHKERRQ(ierr);
        ierr = VecAXPY(check_vec,-1.0,coarse_vec);CHKERRQ(ierr);
        ierr = VecNorm(check_vec,NORM_INFINITY,&infty_error);CHKERRQ(ierr);
        ierr = MatMult(coarse_mat,check_vec,coarse_vec);CHKERRQ(ierr);
        ierr = VecNorm(coarse_vec,NORM_INFINITY,&abs_infty_error);CHKERRQ(ierr);
        ierr = PetscViewerASCIIPrintf(dbg_viewer,"Coarse problem details (use estimates %d)\n",pcbddc->use_coarse_estimates);CHKERRQ(ierr);
        ierr = PetscObjectPrintClassNamePrefixType((PetscObject)(pcbddc->coarse_ksp),dbg_viewer);CHKERRQ(ierr);
        ierr = PetscObjectPrintClassNamePrefixType((PetscObject)(check_pc),dbg_viewer);CHKERRQ(ierr);
        ierr = PetscViewerASCIIPrintf(dbg_viewer,"Coarse problem exact infty_error   : %1.6e\n",infty_error);CHKERRQ(ierr);
        ierr = PetscViewerASCIIPrintf(dbg_viewer,"Coarse problem residual infty_error: %1.6e\n",abs_infty_error);CHKERRQ(ierr);
        if (CoarseNullSpace) {
          ierr = PetscViewerASCIIPrintf(dbg_viewer,"Coarse problem is singular\n");CHKERRQ(ierr);
        }
        if (compute_eigs) {
          PetscReal          lambda_max_s,lambda_min_s;
          KSPConvergedReason reason;
          ierr = KSPGetType(check_ksp,&check_ksp_type);CHKERRQ(ierr);
          ierr = KSPGetIterationNumber(check_ksp,&its);CHKERRQ(ierr);
          ierr = KSPGetConvergedReason(check_ksp,&reason);CHKERRQ(ierr);
          ierr = KSPComputeExtremeSingularValues(check_ksp,&lambda_max_s,&lambda_min_s);CHKERRQ(ierr);
          ierr = PetscViewerASCIIPrintf(dbg_viewer,"Coarse problem eigenvalues (estimated with %d iterations of %s, conv reason %d): %1.6e %1.6e (%1.6e %1.6e)\n",its,check_ksp_type,reason,lambda_min,lambda_max,lambda_min_s,lambda_max_s);CHKERRQ(ierr);
          for (i=0;i<neigs;i++) {
            ierr = PetscViewerASCIIPrintf(dbg_viewer,"%1.6e %1.6ei\n",eigs_r[i],eigs_c[i]);CHKERRQ(ierr);
          }
        }
        ierr = PetscViewerFlush(dbg_viewer);CHKERRQ(ierr);
        ierr = PetscViewerASCIISubtractTab(dbg_viewer,2*(pcbddc->current_level+1));CHKERRQ(ierr);
      }
      ierr = VecDestroy(&check_vec);CHKERRQ(ierr);
      ierr = VecDestroy(&coarse_vec);CHKERRQ(ierr);
      ierr = KSPDestroy(&check_ksp);CHKERRQ(ierr);
      if (compute_eigs) {
        ierr = PetscFree(eigs_r);CHKERRQ(ierr);
        ierr = PetscFree(eigs_c);CHKERRQ(ierr);
      }
    }
  }
  ierr = MatNullSpaceDestroy(&CoarseNullSpace);CHKERRQ(ierr);
  /* print additional info */
  if (pcbddc->dbg_flag) {
    /* waits until all processes reaches this point */
    ierr = PetscBarrier((PetscObject)pc);CHKERRQ(ierr);
    ierr = PetscViewerASCIIPrintf(pcbddc->dbg_viewer,"Coarse solver setup completed at level %d\n",pcbddc->current_level);CHKERRQ(ierr);
    ierr = PetscViewerFlush(pcbddc->dbg_viewer);CHKERRQ(ierr);
  }

  /* free memory */
  ierr = MatDestroy(&coarse_mat);CHKERRQ(ierr);
  PetscFunctionReturn(0);
}

PetscErrorCode PCBDDCComputePrimalNumbering(PC pc,PetscInt* coarse_size_n,PetscInt** local_primal_indices_n)
{
  PC_BDDC*       pcbddc = (PC_BDDC*)pc->data;
  PC_IS*         pcis = (PC_IS*)pc->data;
  Mat_IS*        matis = (Mat_IS*)pc->pmat->data;
  IS             subset,subset_mult,subset_n;
  PetscInt       local_size,coarse_size=0;
  PetscInt       *local_primal_indices=NULL;
  const PetscInt *t_local_primal_indices;
  PetscErrorCode ierr;

  PetscFunctionBegin;
  /* Compute global number of coarse dofs */
  if (pcbddc->local_primal_size && !pcbddc->local_primal_ref_node) SETERRQ(PETSC_COMM_SELF,PETSC_ERR_PLIB,"BDDC ConstraintsSetUp should be called first");
  ierr = ISCreateGeneral(PetscObjectComm((PetscObject)(pc->pmat)),pcbddc->local_primal_size_cc,pcbddc->local_primal_ref_node,PETSC_COPY_VALUES,&subset_n);CHKERRQ(ierr);
  ierr = ISLocalToGlobalMappingApplyIS(pcis->mapping,subset_n,&subset);CHKERRQ(ierr);
  ierr = ISDestroy(&subset_n);CHKERRQ(ierr);
  ierr = ISCreateGeneral(PetscObjectComm((PetscObject)(pc->pmat)),pcbddc->local_primal_size_cc,pcbddc->local_primal_ref_mult,PETSC_COPY_VALUES,&subset_mult);CHKERRQ(ierr);
  ierr = ISRenumber(subset,subset_mult,&coarse_size,&subset_n);CHKERRQ(ierr);
  ierr = ISDestroy(&subset);CHKERRQ(ierr);
  ierr = ISDestroy(&subset_mult);CHKERRQ(ierr);
  ierr = ISGetLocalSize(subset_n,&local_size);CHKERRQ(ierr);
  if (local_size != pcbddc->local_primal_size) SETERRQ2(PETSC_COMM_SELF,PETSC_ERR_PLIB,"Invalid number of local primal indices computed %D != %D",local_size,pcbddc->local_primal_size);
  ierr = PetscMalloc1(local_size,&local_primal_indices);CHKERRQ(ierr);
  ierr = ISGetIndices(subset_n,&t_local_primal_indices);CHKERRQ(ierr);
  ierr = PetscMemcpy(local_primal_indices,t_local_primal_indices,local_size*sizeof(PetscInt));CHKERRQ(ierr);
  ierr = ISRestoreIndices(subset_n,&t_local_primal_indices);CHKERRQ(ierr);
  ierr = ISDestroy(&subset_n);CHKERRQ(ierr);

  /* check numbering */
  if (pcbddc->dbg_flag) {
    PetscScalar coarsesum,*array,*array2;
    PetscInt    i;
    PetscBool   set_error = PETSC_FALSE,set_error_reduced = PETSC_FALSE;

    ierr = PetscViewerFlush(pcbddc->dbg_viewer);CHKERRQ(ierr);
    ierr = PetscViewerASCIIPrintf(pcbddc->dbg_viewer,"--------------------------------------------------\n");CHKERRQ(ierr);
    ierr = PetscViewerASCIIPrintf(pcbddc->dbg_viewer,"Check coarse indices\n");CHKERRQ(ierr);
    ierr = PetscViewerASCIIPushSynchronized(pcbddc->dbg_viewer);CHKERRQ(ierr);
    /* counter */
    ierr = VecSet(pcis->vec1_global,0.0);CHKERRQ(ierr);
    ierr = VecSet(pcis->vec1_N,1.0);CHKERRQ(ierr);
    ierr = VecScatterBegin(matis->rctx,pcis->vec1_N,pcis->vec1_global,ADD_VALUES,SCATTER_REVERSE);CHKERRQ(ierr);
    ierr = VecScatterEnd(matis->rctx,pcis->vec1_N,pcis->vec1_global,ADD_VALUES,SCATTER_REVERSE);CHKERRQ(ierr);
    ierr = VecScatterBegin(matis->rctx,pcis->vec1_global,pcis->vec2_N,INSERT_VALUES,SCATTER_FORWARD);CHKERRQ(ierr);
    ierr = VecScatterEnd(matis->rctx,pcis->vec1_global,pcis->vec2_N,INSERT_VALUES,SCATTER_FORWARD);CHKERRQ(ierr);
    ierr = VecSet(pcis->vec1_N,0.0);CHKERRQ(ierr);
    for (i=0;i<pcbddc->local_primal_size;i++) {
      ierr = VecSetValue(pcis->vec1_N,pcbddc->primal_indices_local_idxs[i],1.0,INSERT_VALUES);CHKERRQ(ierr);
    }
    ierr = VecAssemblyBegin(pcis->vec1_N);CHKERRQ(ierr);
    ierr = VecAssemblyEnd(pcis->vec1_N);CHKERRQ(ierr);
    ierr = VecSet(pcis->vec1_global,0.0);CHKERRQ(ierr);
    ierr = VecScatterBegin(matis->rctx,pcis->vec1_N,pcis->vec1_global,ADD_VALUES,SCATTER_REVERSE);CHKERRQ(ierr);
    ierr = VecScatterEnd(matis->rctx,pcis->vec1_N,pcis->vec1_global,ADD_VALUES,SCATTER_REVERSE);CHKERRQ(ierr);
    ierr = VecScatterBegin(matis->rctx,pcis->vec1_global,pcis->vec1_N,INSERT_VALUES,SCATTER_FORWARD);CHKERRQ(ierr);
    ierr = VecScatterEnd(matis->rctx,pcis->vec1_global,pcis->vec1_N,INSERT_VALUES,SCATTER_FORWARD);CHKERRQ(ierr);
    ierr = VecGetArray(pcis->vec1_N,&array);CHKERRQ(ierr);
    ierr = VecGetArray(pcis->vec2_N,&array2);CHKERRQ(ierr);
    for (i=0;i<pcis->n;i++) {
      if (array[i] != 0.0 && array[i] != array2[i]) {
        PetscInt owned = (PetscInt)PetscRealPart(array[i]),gi;
        PetscInt neigh = (PetscInt)PetscRealPart(array2[i]);
        set_error = PETSC_TRUE;
        ierr = ISLocalToGlobalMappingApply(pcis->mapping,1,&i,&gi);CHKERRQ(ierr);
        ierr = PetscViewerASCIISynchronizedPrintf(pcbddc->dbg_viewer,"Subdomain %04d: local index %d (gid %d) owned by %d processes instead of %d!\n",PetscGlobalRank,i,gi,owned,neigh);CHKERRQ(ierr);
      }
    }
    ierr = VecRestoreArray(pcis->vec2_N,&array2);CHKERRQ(ierr);
    ierr = MPIU_Allreduce(&set_error,&set_error_reduced,1,MPIU_BOOL,MPI_LOR,PetscObjectComm((PetscObject)pc));CHKERRQ(ierr);
    ierr = PetscViewerFlush(pcbddc->dbg_viewer);CHKERRQ(ierr);
    for (i=0;i<pcis->n;i++) {
      if (PetscRealPart(array[i]) > 0.0) array[i] = 1.0/PetscRealPart(array[i]);
    }
    ierr = VecRestoreArray(pcis->vec1_N,&array);CHKERRQ(ierr);
    ierr = VecSet(pcis->vec1_global,0.0);CHKERRQ(ierr);
    ierr = VecScatterBegin(matis->rctx,pcis->vec1_N,pcis->vec1_global,ADD_VALUES,SCATTER_REVERSE);CHKERRQ(ierr);
    ierr = VecScatterEnd(matis->rctx,pcis->vec1_N,pcis->vec1_global,ADD_VALUES,SCATTER_REVERSE);CHKERRQ(ierr);
    ierr = VecSum(pcis->vec1_global,&coarsesum);CHKERRQ(ierr);
    ierr = PetscViewerASCIIPrintf(pcbddc->dbg_viewer,"Size of coarse problem is %d (%lf)\n",coarse_size,PetscRealPart(coarsesum));CHKERRQ(ierr);
    if (pcbddc->dbg_flag > 1 || set_error_reduced) {
      PetscInt *gidxs;

      ierr = PetscMalloc1(pcbddc->local_primal_size,&gidxs);CHKERRQ(ierr);
      ierr = ISLocalToGlobalMappingApply(pcis->mapping,pcbddc->local_primal_size,pcbddc->primal_indices_local_idxs,gidxs);CHKERRQ(ierr);
      ierr = PetscViewerASCIIPrintf(pcbddc->dbg_viewer,"Distribution of local primal indices\n");CHKERRQ(ierr);
      ierr = PetscViewerFlush(pcbddc->dbg_viewer);CHKERRQ(ierr);
      ierr = PetscViewerASCIISynchronizedPrintf(pcbddc->dbg_viewer,"Subdomain %04d\n",PetscGlobalRank);CHKERRQ(ierr);
      for (i=0;i<pcbddc->local_primal_size;i++) {
        ierr = PetscViewerASCIISynchronizedPrintf(pcbddc->dbg_viewer,"local_primal_indices[%d]=%d (%d,%d)\n",i,local_primal_indices[i],pcbddc->primal_indices_local_idxs[i],gidxs[i]);CHKERRQ(ierr);
      }
      ierr = PetscViewerFlush(pcbddc->dbg_viewer);CHKERRQ(ierr);
      ierr = PetscFree(gidxs);CHKERRQ(ierr);
    }
    ierr = PetscViewerFlush(pcbddc->dbg_viewer);CHKERRQ(ierr);
    ierr = PetscViewerASCIIPushSynchronized(pcbddc->dbg_viewer);CHKERRQ(ierr);
    if (set_error_reduced) SETERRQ(PetscObjectComm((PetscObject)pc),PETSC_ERR_PLIB,"BDDC Numbering of coarse dofs failed");
  }
  /* ierr = PetscPrintf(PetscObjectComm((PetscObject)pc),"Size of coarse problem is %d\n",coarse_size);CHKERRQ(ierr); */
  /* get back data */
  *coarse_size_n = coarse_size;
  *local_primal_indices_n = local_primal_indices;
  PetscFunctionReturn(0);
}

PetscErrorCode PCBDDCGlobalToLocal(VecScatter g2l_ctx,Vec gwork, Vec lwork, IS globalis, IS* localis)
{
  IS             localis_t;
  PetscInt       i,lsize,*idxs,n;
  PetscScalar    *vals;
  PetscErrorCode ierr;

  PetscFunctionBegin;
  /* get indices in local ordering exploiting local to global map */
  ierr = ISGetLocalSize(globalis,&lsize);CHKERRQ(ierr);
  ierr = PetscMalloc1(lsize,&vals);CHKERRQ(ierr);
  for (i=0;i<lsize;i++) vals[i] = 1.0;
  ierr = ISGetIndices(globalis,(const PetscInt**)&idxs);CHKERRQ(ierr);
  ierr = VecSet(gwork,0.0);CHKERRQ(ierr);
  ierr = VecSet(lwork,0.0);CHKERRQ(ierr);
  if (idxs) { /* multilevel guard */
    ierr = VecSetValues(gwork,lsize,idxs,vals,INSERT_VALUES);CHKERRQ(ierr);
  }
  ierr = VecAssemblyBegin(gwork);CHKERRQ(ierr);
  ierr = ISRestoreIndices(globalis,(const PetscInt**)&idxs);CHKERRQ(ierr);
  ierr = PetscFree(vals);CHKERRQ(ierr);
  ierr = VecAssemblyEnd(gwork);CHKERRQ(ierr);
  /* now compute set in local ordering */
  ierr = VecScatterBegin(g2l_ctx,gwork,lwork,INSERT_VALUES,SCATTER_FORWARD);CHKERRQ(ierr);
  ierr = VecScatterEnd(g2l_ctx,gwork,lwork,INSERT_VALUES,SCATTER_FORWARD);CHKERRQ(ierr);
  ierr = VecGetArrayRead(lwork,(const PetscScalar**)&vals);CHKERRQ(ierr);
  ierr = VecGetSize(lwork,&n);CHKERRQ(ierr);
  for (i=0,lsize=0;i<n;i++) {
    if (PetscRealPart(vals[i]) > 0.5) {
      lsize++;
    }
  }
  ierr = PetscMalloc1(lsize,&idxs);CHKERRQ(ierr);
  for (i=0,lsize=0;i<n;i++) {
    if (PetscRealPart(vals[i]) > 0.5) {
      idxs[lsize++] = i;
    }
  }
  ierr = VecRestoreArrayRead(lwork,(const PetscScalar**)&vals);CHKERRQ(ierr);
  ierr = ISCreateGeneral(PetscObjectComm((PetscObject)gwork),lsize,idxs,PETSC_OWN_POINTER,&localis_t);CHKERRQ(ierr);
  *localis = localis_t;
  PetscFunctionReturn(0);
}

PetscErrorCode PCBDDCSetUpSubSchurs(PC pc)
{
  PC_IS               *pcis=(PC_IS*)pc->data;
  PC_BDDC             *pcbddc=(PC_BDDC*)pc->data;
  PCBDDCSubSchurs     sub_schurs=pcbddc->sub_schurs;
  Mat                 S_j;
  PetscInt            *used_xadj,*used_adjncy;
  PetscBool           free_used_adj;
  PetscErrorCode      ierr;

  PetscFunctionBegin;
  /* decide the adjacency to be used for determining internal problems for local schur on subsets */
  free_used_adj = PETSC_FALSE;
  if (pcbddc->sub_schurs_layers == -1) {
    used_xadj = NULL;
    used_adjncy = NULL;
  } else {
    if (pcbddc->sub_schurs_use_useradj && pcbddc->mat_graph->xadj) {
      used_xadj = pcbddc->mat_graph->xadj;
      used_adjncy = pcbddc->mat_graph->adjncy;
    } else if (pcbddc->computed_rowadj) {
      used_xadj = pcbddc->mat_graph->xadj;
      used_adjncy = pcbddc->mat_graph->adjncy;
    } else {
      PetscBool      flg_row=PETSC_FALSE;
      const PetscInt *xadj,*adjncy;
      PetscInt       nvtxs;

      ierr = MatGetRowIJ(pcbddc->local_mat,0,PETSC_TRUE,PETSC_FALSE,&nvtxs,&xadj,&adjncy,&flg_row);CHKERRQ(ierr);
      if (flg_row) {
        ierr = PetscMalloc2(nvtxs+1,&used_xadj,xadj[nvtxs],&used_adjncy);CHKERRQ(ierr);
        ierr = PetscMemcpy(used_xadj,xadj,(nvtxs+1)*sizeof(*xadj));CHKERRQ(ierr);
        ierr = PetscMemcpy(used_adjncy,adjncy,(xadj[nvtxs])*sizeof(*adjncy));CHKERRQ(ierr);
        free_used_adj = PETSC_TRUE;
      } else {
        pcbddc->sub_schurs_layers = -1;
        used_xadj = NULL;
        used_adjncy = NULL;
      }
      ierr = MatRestoreRowIJ(pcbddc->local_mat,0,PETSC_TRUE,PETSC_FALSE,&nvtxs,&xadj,&adjncy,&flg_row);CHKERRQ(ierr);
    }
  }

  /* setup sub_schurs data */
  ierr = MatCreateSchurComplement(pcis->A_II,pcis->A_II,pcis->A_IB,pcis->A_BI,pcis->A_BB,&S_j);CHKERRQ(ierr);
  if (!sub_schurs->schur_explicit) {
    /* pcbddc->ksp_D up to date only if not using MatFactor with Schur complement support */
    ierr = MatSchurComplementSetKSP(S_j,pcbddc->ksp_D);CHKERRQ(ierr);
    ierr = PCBDDCSubSchursSetUp(sub_schurs,NULL,S_j,PETSC_FALSE,used_xadj,used_adjncy,pcbddc->sub_schurs_layers,NULL,pcbddc->adaptive_selection,PETSC_FALSE,PETSC_FALSE,0,NULL,NULL,NULL,NULL);CHKERRQ(ierr);
  } else {
    Mat       change = NULL;
    Vec       scaling = NULL;
    IS        change_primal = NULL, iP;
    PetscInt  benign_n;
    PetscBool reuse_solvers = (PetscBool)!pcbddc->use_change_of_basis;
    PetscBool isseqaij,need_change = PETSC_FALSE;
    PetscBool discrete_harmonic = PETSC_FALSE;

    if (!pcbddc->use_vertices && reuse_solvers) {
      PetscInt n_vertices;

      ierr = ISGetLocalSize(sub_schurs->is_vertices,&n_vertices);CHKERRQ(ierr);
      reuse_solvers = (PetscBool)!n_vertices;
    }
    ierr = PetscObjectTypeCompare((PetscObject)pcbddc->local_mat,MATSEQAIJ,&isseqaij);CHKERRQ(ierr);
    if (!isseqaij) {
      Mat_IS* matis = (Mat_IS*)pc->pmat->data;
      if (matis->A == pcbddc->local_mat) {
        ierr = MatDestroy(&pcbddc->local_mat);CHKERRQ(ierr);
        ierr = MatConvert(matis->A,MATSEQAIJ,MAT_INITIAL_MATRIX,&pcbddc->local_mat);CHKERRQ(ierr);
      } else {
        ierr = MatConvert(pcbddc->local_mat,MATSEQAIJ,MAT_INPLACE_MATRIX,&pcbddc->local_mat);CHKERRQ(ierr);
      }
    }
    if (!pcbddc->benign_change_explicit) {
      benign_n = pcbddc->benign_n;
    } else {
      benign_n = 0;
    }
    /* sub_schurs->change is a local object; instead, PCBDDCConstraintsSetUp and the quantities used in the test below are logically collective on pc.
       We need a global reduction to avoid possible deadlocks.
       We assume that sub_schurs->change is created once, and then reused for different solves, unless the topography has been recomputed */
    if (pcbddc->adaptive_userdefined || (pcbddc->deluxe_zerorows && !pcbddc->use_change_of_basis)) {
      PetscBool have_loc_change = (PetscBool)(!!sub_schurs->change);
      ierr = MPIU_Allreduce(&have_loc_change,&need_change,1,MPIU_BOOL,MPI_LOR,PetscObjectComm((PetscObject)pc));CHKERRQ(ierr);
      need_change = (PetscBool)(!need_change);
    }
    /* If the user defines additional constraints, we import them here.
       We need to compute the change of basis according to the quadrature weights attached to pmat via MatSetNearNullSpace, and this could not be done (at the moment) without some hacking */
    if (need_change) {
      PC_IS   *pcisf;
      PC_BDDC *pcbddcf;
      PC      pcf;

      if (pcbddc->sub_schurs_rebuild) SETERRQ(PETSC_COMM_SELF,PETSC_ERR_SUP,"Cannot compute change of basis with a different graph");
      ierr = PCCreate(PetscObjectComm((PetscObject)pc),&pcf);CHKERRQ(ierr);
      ierr = PCSetOperators(pcf,pc->mat,pc->pmat);CHKERRQ(ierr);
      ierr = PCSetType(pcf,PCBDDC);CHKERRQ(ierr);

      /* hacks */
      pcisf                        = (PC_IS*)pcf->data;
      pcisf->is_B_local            = pcis->is_B_local;
      pcisf->vec1_N                = pcis->vec1_N;
      pcisf->BtoNmap               = pcis->BtoNmap;
      pcisf->n                     = pcis->n;
      pcisf->n_B                   = pcis->n_B;
      pcbddcf                      = (PC_BDDC*)pcf->data;
      ierr                         = PetscFree(pcbddcf->mat_graph);CHKERRQ(ierr);
      pcbddcf->mat_graph           = pcbddc->mat_graph;
      pcbddcf->use_faces           = PETSC_TRUE;
      pcbddcf->use_change_of_basis = PETSC_TRUE;
      pcbddcf->use_change_on_faces = PETSC_TRUE;
      pcbddcf->use_qr_single       = PETSC_TRUE;
      pcbddcf->fake_change         = PETSC_TRUE;

      /* setup constraints so that we can get information on primal vertices and change of basis (in local numbering) */
      ierr = PCBDDCConstraintsSetUp(pcf);CHKERRQ(ierr);
      sub_schurs->change_with_qr = pcbddcf->use_qr_single;
      ierr = ISCreateGeneral(PETSC_COMM_SELF,pcbddcf->n_vertices,pcbddcf->local_primal_ref_node,PETSC_COPY_VALUES,&change_primal);CHKERRQ(ierr);
      change = pcbddcf->ConstraintMatrix;
      pcbddcf->ConstraintMatrix = NULL;

      /* free unneeded memory allocated in PCBDDCConstraintsSetUp */
      ierr = PetscFree(pcbddcf->sub_schurs);CHKERRQ(ierr);
      ierr = MatNullSpaceDestroy(&pcbddcf->onearnullspace);CHKERRQ(ierr);
      ierr = PetscFree2(pcbddcf->local_primal_ref_node,pcbddcf->local_primal_ref_mult);CHKERRQ(ierr);
      ierr = PetscFree(pcbddcf->primal_indices_local_idxs);CHKERRQ(ierr);
      ierr = PetscFree(pcbddcf->onearnullvecs_state);CHKERRQ(ierr);
      ierr = PetscFree(pcf->data);CHKERRQ(ierr);
      pcf->ops->destroy = NULL;
      pcf->ops->reset   = NULL;
      ierr = PCDestroy(&pcf);CHKERRQ(ierr);
    }
    if (!pcbddc->use_deluxe_scaling) scaling = pcis->D;

    ierr = PetscObjectQuery((PetscObject)pc,"__KSPFETIDP_iP",(PetscObject*)&iP);CHKERRQ(ierr);
    if (iP) {
      ierr = PetscOptionsBegin(PetscObjectComm((PetscObject)iP),sub_schurs->prefix,"BDDC sub_schurs options","PC");CHKERRQ(ierr);
      ierr = PetscOptionsBool("-sub_schurs_discrete_harmonic",NULL,NULL,discrete_harmonic,&discrete_harmonic,NULL);CHKERRQ(ierr);
      ierr = PetscOptionsEnd();CHKERRQ(ierr);
    }
    if (discrete_harmonic) {
      Mat A;
      ierr = MatDuplicate(pcbddc->local_mat,MAT_COPY_VALUES,&A);CHKERRQ(ierr);
      ierr = MatZeroRowsColumnsIS(A,iP,1.0,NULL,NULL);CHKERRQ(ierr);
      ierr = PetscObjectCompose((PetscObject)A,"__KSPFETIDP_iP",(PetscObject)iP);CHKERRQ(ierr);
      ierr = PCBDDCSubSchursSetUp(sub_schurs,A,S_j,pcbddc->sub_schurs_exact_schur,used_xadj,used_adjncy,pcbddc->sub_schurs_layers,scaling,pcbddc->adaptive_selection,reuse_solvers,pcbddc->benign_saddle_point,benign_n,pcbddc->benign_p0_lidx,pcbddc->benign_zerodiag_subs,change,change_primal);CHKERRQ(ierr);
      ierr = MatDestroy(&A);CHKERRQ(ierr);
    } else {
      ierr = PCBDDCSubSchursSetUp(sub_schurs,pcbddc->local_mat,S_j,pcbddc->sub_schurs_exact_schur,used_xadj,used_adjncy,pcbddc->sub_schurs_layers,scaling,pcbddc->adaptive_selection,reuse_solvers,pcbddc->benign_saddle_point,benign_n,pcbddc->benign_p0_lidx,pcbddc->benign_zerodiag_subs,change,change_primal);CHKERRQ(ierr);
    }
    ierr = MatDestroy(&change);CHKERRQ(ierr);
    ierr = ISDestroy(&change_primal);CHKERRQ(ierr);
  }
  ierr = MatDestroy(&S_j);CHKERRQ(ierr);

  /* free adjacency */
  if (free_used_adj) {
    ierr = PetscFree2(used_xadj,used_adjncy);CHKERRQ(ierr);
  }
  PetscFunctionReturn(0);
}

PetscErrorCode PCBDDCInitSubSchurs(PC pc)
{
  PC_IS               *pcis=(PC_IS*)pc->data;
  PC_BDDC             *pcbddc=(PC_BDDC*)pc->data;
  PCBDDCGraph         graph;
  PetscErrorCode      ierr;

  PetscFunctionBegin;
  /* attach interface graph for determining subsets */
  if (pcbddc->sub_schurs_rebuild) { /* in case rebuild has been requested, it uses a graph generated only by the neighbouring information */
    IS       verticesIS,verticescomm;
    PetscInt vsize,*idxs;

    ierr = PCBDDCGraphGetCandidatesIS(pcbddc->mat_graph,NULL,NULL,NULL,NULL,&verticesIS);CHKERRQ(ierr);
    ierr = ISGetSize(verticesIS,&vsize);CHKERRQ(ierr);
    ierr = ISGetIndices(verticesIS,(const PetscInt**)&idxs);CHKERRQ(ierr);
    ierr = ISCreateGeneral(PetscObjectComm((PetscObject)pc),vsize,idxs,PETSC_COPY_VALUES,&verticescomm);CHKERRQ(ierr);
    ierr = ISRestoreIndices(verticesIS,(const PetscInt**)&idxs);CHKERRQ(ierr);
    ierr = PCBDDCGraphRestoreCandidatesIS(pcbddc->mat_graph,NULL,NULL,NULL,NULL,&verticesIS);CHKERRQ(ierr);
    ierr = PCBDDCGraphCreate(&graph);CHKERRQ(ierr);
    ierr = PCBDDCGraphInit(graph,pcbddc->mat_graph->l2gmap,pcbddc->mat_graph->nvtxs_global,pcbddc->graphmaxcount);CHKERRQ(ierr);
    ierr = PCBDDCGraphSetUp(graph,pcbddc->mat_graph->custom_minimal_size,NULL,pcbddc->DirichletBoundariesLocal,0,NULL,verticescomm);CHKERRQ(ierr);
    ierr = ISDestroy(&verticescomm);CHKERRQ(ierr);
    ierr = PCBDDCGraphComputeConnectedComponents(graph);CHKERRQ(ierr);
  } else {
    graph = pcbddc->mat_graph;
  }
  /* print some info */
  if (pcbddc->dbg_flag && !pcbddc->sub_schurs_rebuild) {
    IS       vertices;
    PetscInt nv,nedges,nfaces;
    ierr = PCBDDCGraphASCIIView(graph,pcbddc->dbg_flag,pcbddc->dbg_viewer);CHKERRQ(ierr);
    ierr = PCBDDCGraphGetCandidatesIS(graph,&nfaces,NULL,&nedges,NULL,&vertices);CHKERRQ(ierr);
    ierr = ISGetSize(vertices,&nv);CHKERRQ(ierr);
    ierr = PetscViewerASCIIPushSynchronized(pcbddc->dbg_viewer);CHKERRQ(ierr);
    ierr = PetscViewerASCIISynchronizedPrintf(pcbddc->dbg_viewer,"--------------------------------------------------------------\n");CHKERRQ(ierr);
    ierr = PetscViewerASCIISynchronizedPrintf(pcbddc->dbg_viewer,"Subdomain %04d got %02d local candidate vertices (%d)\n",PetscGlobalRank,nv,pcbddc->use_vertices);CHKERRQ(ierr);
    ierr = PetscViewerASCIISynchronizedPrintf(pcbddc->dbg_viewer,"Subdomain %04d got %02d local candidate edges    (%d)\n",PetscGlobalRank,nedges,pcbddc->use_edges);CHKERRQ(ierr);
    ierr = PetscViewerASCIISynchronizedPrintf(pcbddc->dbg_viewer,"Subdomain %04d got %02d local candidate faces    (%d)\n",PetscGlobalRank,nfaces,pcbddc->use_faces);CHKERRQ(ierr);
    ierr = PetscViewerFlush(pcbddc->dbg_viewer);CHKERRQ(ierr);
    ierr = PetscViewerASCIIPopSynchronized(pcbddc->dbg_viewer);CHKERRQ(ierr);
    ierr = PCBDDCGraphRestoreCandidatesIS(graph,&nfaces,NULL,&nedges,NULL,&vertices);CHKERRQ(ierr);
  }

  /* sub_schurs init */
  if (!pcbddc->sub_schurs) {
    ierr = PCBDDCSubSchursCreate(&pcbddc->sub_schurs);CHKERRQ(ierr);
  }
  ierr = PCBDDCSubSchursInit(pcbddc->sub_schurs,pcis->is_I_local,pcis->is_B_local,graph,pcis->BtoNmap,pcbddc->sub_schurs_rebuild);CHKERRQ(ierr);
  pcbddc->sub_schurs->prefix = ((PetscObject)pc)->prefix;

  /* free graph struct */
  if (pcbddc->sub_schurs_rebuild) {
    ierr = PCBDDCGraphDestroy(&graph);CHKERRQ(ierr);
  }
  PetscFunctionReturn(0);
}

PetscErrorCode PCBDDCCheckOperator(PC pc)
{
  PC_IS               *pcis=(PC_IS*)pc->data;
  PC_BDDC             *pcbddc=(PC_BDDC*)pc->data;
  PetscErrorCode      ierr;

  PetscFunctionBegin;
  if (pcbddc->n_vertices == pcbddc->local_primal_size) {
    IS             zerodiag = NULL;
    Mat            S_j,B0_B=NULL;
    Vec            dummy_vec=NULL,vec_check_B,vec_scale_P;
    PetscScalar    *p0_check,*array,*array2;
    PetscReal      norm;
    PetscInt       i;

    /* B0 and B0_B */
    if (zerodiag) {
      IS       dummy;

      ierr = ISCreateStride(PETSC_COMM_SELF,pcbddc->benign_n,0,1,&dummy);CHKERRQ(ierr);
      ierr = MatCreateSubMatrix(pcbddc->benign_B0,dummy,pcis->is_B_local,MAT_INITIAL_MATRIX,&B0_B);CHKERRQ(ierr);
      ierr = MatCreateVecs(B0_B,NULL,&dummy_vec);CHKERRQ(ierr);
      ierr = ISDestroy(&dummy);CHKERRQ(ierr);
    }
    /* I need a primal vector to scale primal nodes since BDDC sums contibutions */
    ierr = VecDuplicate(pcbddc->vec1_P,&vec_scale_P);CHKERRQ(ierr);
    ierr = VecSet(pcbddc->vec1_P,1.0);CHKERRQ(ierr);
    ierr = VecScatterBegin(pcbddc->coarse_loc_to_glob,pcbddc->vec1_P,pcbddc->coarse_vec,ADD_VALUES,SCATTER_FORWARD);CHKERRQ(ierr);
    ierr = VecScatterEnd(pcbddc->coarse_loc_to_glob,pcbddc->vec1_P,pcbddc->coarse_vec,ADD_VALUES,SCATTER_FORWARD);CHKERRQ(ierr);
    ierr = VecScatterBegin(pcbddc->coarse_loc_to_glob,pcbddc->coarse_vec,vec_scale_P,INSERT_VALUES,SCATTER_REVERSE);CHKERRQ(ierr);
    ierr = VecScatterEnd(pcbddc->coarse_loc_to_glob,pcbddc->coarse_vec,vec_scale_P,INSERT_VALUES,SCATTER_REVERSE);CHKERRQ(ierr);
    ierr = VecReciprocal(vec_scale_P);CHKERRQ(ierr);
    /* S_j */
    ierr = MatCreateSchurComplement(pcis->A_II,pcis->A_II,pcis->A_IB,pcis->A_BI,pcis->A_BB,&S_j);CHKERRQ(ierr);
    ierr = MatSchurComplementSetKSP(S_j,pcbddc->ksp_D);CHKERRQ(ierr);

    /* mimic vector in \widetilde{W}_\Gamma */
    ierr = VecSetRandom(pcis->vec1_N,NULL);CHKERRQ(ierr);
    /* continuous in primal space */
    ierr = VecSetRandom(pcbddc->coarse_vec,NULL);CHKERRQ(ierr);
    ierr = VecScatterBegin(pcbddc->coarse_loc_to_glob,pcbddc->coarse_vec,pcbddc->vec1_P,INSERT_VALUES,SCATTER_REVERSE);CHKERRQ(ierr);
    ierr = VecScatterEnd(pcbddc->coarse_loc_to_glob,pcbddc->coarse_vec,pcbddc->vec1_P,INSERT_VALUES,SCATTER_REVERSE);CHKERRQ(ierr);
    ierr = VecGetArray(pcbddc->vec1_P,&array);CHKERRQ(ierr);
    ierr = PetscCalloc1(pcbddc->benign_n,&p0_check);CHKERRQ(ierr);
    for (i=0;i<pcbddc->benign_n;i++) p0_check[i] = array[pcbddc->local_primal_size-pcbddc->benign_n+i];
    ierr = VecSetValues(pcis->vec1_N,pcbddc->local_primal_size,pcbddc->local_primal_ref_node,array,INSERT_VALUES);CHKERRQ(ierr);
    ierr = VecRestoreArray(pcbddc->vec1_P,&array);CHKERRQ(ierr);
    ierr = VecAssemblyBegin(pcis->vec1_N);CHKERRQ(ierr);
    ierr = VecAssemblyEnd(pcis->vec1_N);CHKERRQ(ierr);
    ierr = VecScatterBegin(pcis->N_to_B,pcis->vec1_N,pcis->vec2_B,INSERT_VALUES,SCATTER_FORWARD);CHKERRQ(ierr);
    ierr = VecScatterEnd(pcis->N_to_B,pcis->vec1_N,pcis->vec2_B,INSERT_VALUES,SCATTER_FORWARD);CHKERRQ(ierr);
    ierr = VecDuplicate(pcis->vec2_B,&vec_check_B);CHKERRQ(ierr);
    ierr = VecCopy(pcis->vec2_B,vec_check_B);CHKERRQ(ierr);

    /* assemble rhs for coarse problem */
    /* widetilde{S}_\Gamma w_\Gamma + \widetilde{B0}^T_B p0 */
    /* local with Schur */
    ierr = MatMult(S_j,pcis->vec2_B,pcis->vec1_B);CHKERRQ(ierr);
    if (zerodiag) {
      ierr = VecGetArray(dummy_vec,&array);CHKERRQ(ierr);
      for (i=0;i<pcbddc->benign_n;i++) array[i] = p0_check[i];
      ierr = VecRestoreArray(dummy_vec,&array);CHKERRQ(ierr);
      ierr = MatMultTransposeAdd(B0_B,dummy_vec,pcis->vec1_B,pcis->vec1_B);CHKERRQ(ierr);
    }
    /* sum on primal nodes the local contributions */
    ierr = VecScatterBegin(pcis->N_to_B,pcis->vec1_B,pcis->vec1_N,INSERT_VALUES,SCATTER_REVERSE);CHKERRQ(ierr);
    ierr = VecScatterEnd(pcis->N_to_B,pcis->vec1_B,pcis->vec1_N,INSERT_VALUES,SCATTER_REVERSE);CHKERRQ(ierr);
    ierr = VecGetArray(pcis->vec1_N,&array);CHKERRQ(ierr);
    ierr = VecGetArray(pcbddc->vec1_P,&array2);CHKERRQ(ierr);
    for (i=0;i<pcbddc->local_primal_size;i++) array2[i] = array[pcbddc->local_primal_ref_node[i]];
    ierr = VecRestoreArray(pcbddc->vec1_P,&array2);CHKERRQ(ierr);
    ierr = VecRestoreArray(pcis->vec1_N,&array);CHKERRQ(ierr);
    ierr = VecSet(pcbddc->coarse_vec,0.);CHKERRQ(ierr);
    ierr = VecScatterBegin(pcbddc->coarse_loc_to_glob,pcbddc->vec1_P,pcbddc->coarse_vec,ADD_VALUES,SCATTER_FORWARD);CHKERRQ(ierr);
    ierr = VecScatterEnd(pcbddc->coarse_loc_to_glob,pcbddc->vec1_P,pcbddc->coarse_vec,ADD_VALUES,SCATTER_FORWARD);CHKERRQ(ierr);
    ierr = VecScatterBegin(pcbddc->coarse_loc_to_glob,pcbddc->coarse_vec,pcbddc->vec1_P,INSERT_VALUES,SCATTER_REVERSE);CHKERRQ(ierr);
    ierr = VecScatterEnd(pcbddc->coarse_loc_to_glob,pcbddc->coarse_vec,pcbddc->vec1_P,INSERT_VALUES,SCATTER_REVERSE);CHKERRQ(ierr);
    ierr = VecGetArray(pcbddc->vec1_P,&array);CHKERRQ(ierr);
    /* scale primal nodes (BDDC sums contibutions) */
    ierr = VecPointwiseMult(pcbddc->vec1_P,vec_scale_P,pcbddc->vec1_P);CHKERRQ(ierr);
    ierr = VecSetValues(pcis->vec1_N,pcbddc->local_primal_size,pcbddc->local_primal_ref_node,array,INSERT_VALUES);CHKERRQ(ierr);
    ierr = VecRestoreArray(pcbddc->vec1_P,&array);CHKERRQ(ierr);
    ierr = VecAssemblyBegin(pcis->vec1_N);CHKERRQ(ierr);
    ierr = VecAssemblyEnd(pcis->vec1_N);CHKERRQ(ierr);
    ierr = VecScatterBegin(pcis->N_to_B,pcis->vec1_N,pcis->vec1_B,INSERT_VALUES,SCATTER_FORWARD);CHKERRQ(ierr);
    ierr = VecScatterEnd(pcis->N_to_B,pcis->vec1_N,pcis->vec1_B,INSERT_VALUES,SCATTER_FORWARD);CHKERRQ(ierr);
    /* global: \widetilde{B0}_B w_\Gamma */
    if (zerodiag) {
      ierr = MatMult(B0_B,pcis->vec2_B,dummy_vec);CHKERRQ(ierr);
      ierr = VecGetArray(dummy_vec,&array);CHKERRQ(ierr);
      for (i=0;i<pcbddc->benign_n;i++) pcbddc->benign_p0[i] = array[i];
      ierr = VecRestoreArray(dummy_vec,&array);CHKERRQ(ierr);
    }
    /* BDDC */
    ierr = VecSet(pcis->vec1_D,0.);CHKERRQ(ierr);
    ierr = PCBDDCApplyInterfacePreconditioner(pc,PETSC_FALSE);CHKERRQ(ierr);

    ierr = VecCopy(pcis->vec1_B,pcis->vec2_B);CHKERRQ(ierr);
    ierr = VecAXPY(pcis->vec1_B,-1.0,vec_check_B);CHKERRQ(ierr);
    ierr = VecNorm(pcis->vec1_B,NORM_INFINITY,&norm);CHKERRQ(ierr);
    PetscPrintf(PETSC_COMM_SELF,"[%d] BDDC local error is %1.4e\n",PetscGlobalRank,norm);
    for (i=0;i<pcbddc->benign_n;i++) {
      PetscPrintf(PETSC_COMM_SELF,"[%d] BDDC p0[%d] error is %1.4e\n",PetscGlobalRank,i,PetscAbsScalar(pcbddc->benign_p0[i]-p0_check[i]));
    }
    ierr = PetscFree(p0_check);CHKERRQ(ierr);
    ierr = VecDestroy(&vec_scale_P);CHKERRQ(ierr);
    ierr = VecDestroy(&vec_check_B);CHKERRQ(ierr);
    ierr = VecDestroy(&dummy_vec);CHKERRQ(ierr);
    ierr = MatDestroy(&S_j);CHKERRQ(ierr);
    ierr = MatDestroy(&B0_B);CHKERRQ(ierr);
  }
  PetscFunctionReturn(0);
}

#include <../src/mat/impls/aij/mpi/mpiaij.h>
PetscErrorCode MatMPIAIJRestrict(Mat A, MPI_Comm ccomm, Mat *B)
{
  Mat            At;
  IS             rows;
  PetscInt       rst,ren;
  PetscErrorCode ierr;
  PetscLayout    rmap;

  PetscFunctionBegin;
  rst = ren = 0;
  if (ccomm != MPI_COMM_NULL) {
    ierr = PetscLayoutCreate(ccomm,&rmap);CHKERRQ(ierr);
    ierr = PetscLayoutSetSize(rmap,A->rmap->N);CHKERRQ(ierr);
    ierr = PetscLayoutSetBlockSize(rmap,1);CHKERRQ(ierr);
    ierr = PetscLayoutSetUp(rmap);CHKERRQ(ierr);
    ierr = PetscLayoutGetRange(rmap,&rst,&ren);CHKERRQ(ierr);
  }
  ierr = ISCreateStride(PetscObjectComm((PetscObject)A),ren-rst,rst,1,&rows);CHKERRQ(ierr);
  ierr = MatCreateSubMatrix(A,rows,NULL,MAT_INITIAL_MATRIX,&At);CHKERRQ(ierr);
  ierr = ISDestroy(&rows);CHKERRQ(ierr);

  if (ccomm != MPI_COMM_NULL) {
    Mat_MPIAIJ *a,*b;
    IS         from,to;
    Vec        gvec;
    PetscInt   lsize;

    ierr = MatCreate(ccomm,B);CHKERRQ(ierr);
    ierr = MatSetSizes(*B,ren-rst,PETSC_DECIDE,PETSC_DECIDE,At->cmap->N);CHKERRQ(ierr);
    ierr = MatSetType(*B,MATAIJ);CHKERRQ(ierr);
    ierr = PetscLayoutDestroy(&((*B)->rmap));CHKERRQ(ierr);
    ierr = PetscLayoutSetUp((*B)->cmap);CHKERRQ(ierr);
    a    = (Mat_MPIAIJ*)At->data;
    b    = (Mat_MPIAIJ*)(*B)->data;
    ierr = MPI_Comm_size(ccomm,&b->size);CHKERRQ(ierr);
    ierr = MPI_Comm_rank(ccomm,&b->rank);CHKERRQ(ierr);
    ierr = PetscObjectReference((PetscObject)a->A);CHKERRQ(ierr);
    ierr = PetscObjectReference((PetscObject)a->B);CHKERRQ(ierr);
    b->A = a->A;
    b->B = a->B;

    b->donotstash      = a->donotstash;
    b->roworiented     = a->roworiented;
    b->rowindices      = 0;
    b->rowvalues       = 0;
    b->getrowactive    = PETSC_FALSE;

    (*B)->rmap         = rmap;
    (*B)->factortype   = A->factortype;
    (*B)->assembled    = PETSC_TRUE;
    (*B)->insertmode   = NOT_SET_VALUES;
    (*B)->preallocated = PETSC_TRUE;

    if (a->colmap) {
#if defined(PETSC_USE_CTABLE)
      ierr = PetscTableCreateCopy(a->colmap,&b->colmap);CHKERRQ(ierr);
#else
      ierr = PetscMalloc1(At->cmap->N,&b->colmap);CHKERRQ(ierr);
      ierr = PetscLogObjectMemory((PetscObject)*B,At->cmap->N*sizeof(PetscInt));CHKERRQ(ierr);
      ierr = PetscMemcpy(b->colmap,a->colmap,At->cmap->N*sizeof(PetscInt));CHKERRQ(ierr);
#endif
    } else b->colmap = 0;
    if (a->garray) {
      PetscInt len;
      len  = a->B->cmap->n;
      ierr = PetscMalloc1(len+1,&b->garray);CHKERRQ(ierr);
      ierr = PetscLogObjectMemory((PetscObject)(*B),len*sizeof(PetscInt));CHKERRQ(ierr);
      if (len) { ierr = PetscMemcpy(b->garray,a->garray,len*sizeof(PetscInt));CHKERRQ(ierr); }
    } else b->garray = 0;

    ierr    = PetscObjectReference((PetscObject)a->lvec);CHKERRQ(ierr);
    b->lvec = a->lvec;
    ierr    = PetscLogObjectParent((PetscObject)*B,(PetscObject)b->lvec);CHKERRQ(ierr);

    /* cannot use VecScatterCopy */
    ierr = VecGetLocalSize(b->lvec,&lsize);CHKERRQ(ierr);
    ierr = ISCreateGeneral(ccomm,lsize,b->garray,PETSC_USE_POINTER,&from);CHKERRQ(ierr);
    ierr = ISCreateStride(PETSC_COMM_SELF,lsize,0,1,&to);CHKERRQ(ierr);
    ierr = MatCreateVecs(*B,&gvec,NULL);CHKERRQ(ierr);
    ierr = VecScatterCreate(gvec,from,b->lvec,to,&b->Mvctx);CHKERRQ(ierr);
    ierr = PetscLogObjectParent((PetscObject)*B,(PetscObject)b->Mvctx);CHKERRQ(ierr);
    ierr = ISDestroy(&from);CHKERRQ(ierr);
    ierr = ISDestroy(&to);CHKERRQ(ierr);
    ierr = VecDestroy(&gvec);CHKERRQ(ierr);
  }
  ierr = MatDestroy(&At);CHKERRQ(ierr);
  PetscFunctionReturn(0);
}<|MERGE_RESOLUTION|>--- conflicted
+++ resolved
@@ -1646,13 +1646,9 @@
   PetscBool      monolithic = PETSC_FALSE;
 
   PetscFunctionBegin;
-<<<<<<< HEAD
-=======
   ierr = PetscOptionsBegin(PetscObjectComm((PetscObject)pc),((PetscObject)pc)->prefix,"BDDC topology options","PC");CHKERRQ(ierr);
   ierr = PetscOptionsBool("-pc_bddc_monolithic","Don't split dofs by block size",NULL,monolithic,&monolithic,NULL);CHKERRQ(ierr);
   ierr = PetscOptionsEnd();CHKERRQ(ierr);
-  ierr = MatCreateVecs(pc->pmat,&global,NULL);CHKERRQ(ierr);
->>>>>>> 1d75c216
   /* need to convert from global to local topology information and remove references to information in global ordering */
   ierr = MatCreateVecs(pc->pmat,&global,NULL);CHKERRQ(ierr);
   ierr = MatCreateVecs(matis->A,&local,NULL);CHKERRQ(ierr);
@@ -1669,7 +1665,6 @@
       ierr = PetscFree(pcbddc->ISForDofs);CHKERRQ(ierr);
     }
   } else {
-<<<<<<< HEAD
     if (!pcbddc->n_ISForDofsLocal) { /* field split not present */
       DM dm;
 
@@ -1677,7 +1672,7 @@
       if (!dm) {
         ierr = MatGetDM(pc->pmat, &dm);CHKERRQ(ierr);
       }
-      if (dm) {
+      if (dm && !monolithic) {
         IS      *fields;
         PetscInt nf,i;
         ierr = DMCreateFieldDecomposition(dm,&nf,NULL,&fields,NULL);CHKERRQ(ierr);
@@ -1692,30 +1687,20 @@
         PetscContainer   c;
 
         ierr = PetscObjectQuery((PetscObject)pc->pmat,"_convert_nest_lfields",(PetscObject*)&c);CHKERRQ(ierr);
-        if (c) {
+        if (c && !monolithic) {
           MatISLocalFields lf;
           ierr = PetscContainerGetPointer(c,(void**)&lf);CHKERRQ(ierr);
           ierr = PCBDDCSetDofsSplittingLocal(pc,lf->nr,lf->rf);CHKERRQ(ierr);
         } else { /* fallback, create the default fields if bs > 1 */
           PetscInt i, n = matis->A->rmap->n;
           ierr = MatGetBlockSize(pc->pmat,&i);CHKERRQ(ierr);
-          if (i > 1) {
+          if (i > 1 && !monolithic) {
             pcbddc->n_ISForDofsLocal = i;
             ierr = PetscMalloc1(pcbddc->n_ISForDofsLocal,&pcbddc->ISForDofsLocal);CHKERRQ(ierr);
             for (i=0;i<pcbddc->n_ISForDofsLocal;i++) {
               ierr = ISCreateStride(PetscObjectComm((PetscObject)pc),n/pcbddc->n_ISForDofsLocal,i,pcbddc->n_ISForDofsLocal,&pcbddc->ISForDofsLocal[i]);CHKERRQ(ierr);
             }
           }
-=======
-    if (!pcbddc->n_ISForDofsLocal) { /* field split not present, create it in local ordering if bs > 1 */
-      PetscInt i, n = matis->A->rmap->n;
-      ierr = MatGetBlockSize(pc->pmat,&i);CHKERRQ(ierr);
-      if (i > 1 && !monolithic) {
-        pcbddc->n_ISForDofsLocal = i;
-        ierr = PetscMalloc1(pcbddc->n_ISForDofsLocal,&pcbddc->ISForDofsLocal);CHKERRQ(ierr);
-        for (i=0;i<pcbddc->n_ISForDofsLocal;i++) {
-          ierr = ISCreateStride(PetscObjectComm((PetscObject)pc),n/pcbddc->n_ISForDofsLocal,i,pcbddc->n_ISForDofsLocal,&pcbddc->ISForDofsLocal[i]);CHKERRQ(ierr);
->>>>>>> 1d75c216
         }
       }
     } else {
