--- conflicted
+++ resolved
@@ -216,15 +216,8 @@
   for (i=0;i<pcis->n;i++) auxindices[i]=i;
 
   /* vertices in boundary numbering */
-<<<<<<< HEAD
   ierr = PetscMalloc1(n_vertices,&idx_V_B);CHKERRQ(ierr);
-  ierr = ISLocalToGlobalMappingCreateIS(pcis->is_B_local,&BtoNmap);CHKERRQ(ierr);
-  ierr = ISGlobalToLocalMappingApply(BtoNmap,IS_GTOLM_DROP,n_vertices,vertices,&i,idx_V_B);CHKERRQ(ierr);
-  ierr = ISLocalToGlobalMappingDestroy(&BtoNmap);CHKERRQ(ierr);
-=======
-  ierr = PetscMalloc(n_vertices*sizeof(PetscInt),&idx_V_B);CHKERRQ(ierr);
   ierr = ISGlobalToLocalMappingApply(pcbddc->BtoNmap,IS_GTOLM_DROP,n_vertices,pcbddc->primal_indices_local_idxs,&i,idx_V_B);CHKERRQ(ierr);
->>>>>>> 165b64e2
   if (i != n_vertices) {
     SETERRQ2(PETSC_COMM_SELF,PETSC_ERR_SUP,"Error in boundary numbering for BDDC vertices! %d != %d\n",n_vertices,i);
   }
@@ -1378,7 +1371,7 @@
     /* store information for BDDC solver reuse */
     ierr = PetscObjectReference((PetscObject)nearnullsp);CHKERRQ(ierr);
     pcbddc->onearnullspace = nearnullsp;
-    ierr = PetscMalloc(nnsp_size*sizeof(PetscObjectState),&pcbddc->onearnullvecs_state);CHKERRQ(ierr);
+    ierr = PetscMalloc1(nnsp_size,&pcbddc->onearnullvecs_state);CHKERRQ(ierr);
     for (i=0;i<nnsp_size;i++) {
       ierr = PetscObjectStateGet((PetscObject)nearnullvecs[i],&pcbddc->onearnullvecs_state[i]);CHKERRQ(ierr);
     }
@@ -1420,21 +1413,9 @@
   }
   total_counts *= max_constraints;
   total_counts += n_vertices;
-<<<<<<< HEAD
   ierr = PetscMalloc1(total_counts,&temp_quadrature_constraint);CHKERRQ(ierr);
   ierr = PetscMalloc1(total_counts,&temp_indices_to_constraint);CHKERRQ(ierr);
   ierr = PetscMalloc1(total_counts,&temp_indices_to_constraint_B);CHKERRQ(ierr);
-  /* local to boundary numbering */
-  ierr = PetscMalloc1(pcis->n,&local_to_B);CHKERRQ(ierr);
-  ierr = ISGetIndices(pcis->is_B_local,(const PetscInt**)&is_indices);CHKERRQ(ierr);
-  for (i=0;i<pcis->n;i++) local_to_B[i]=-1;
-  for (i=0;i<pcis->n_B;i++) local_to_B[is_indices[i]]=i;
-  ierr = ISRestoreIndices(pcis->is_B_local,(const PetscInt**)&is_indices);CHKERRQ(ierr);
-=======
-  ierr = PetscMalloc(total_counts*sizeof(PetscScalar),&temp_quadrature_constraint);CHKERRQ(ierr);
-  ierr = PetscMalloc(total_counts*sizeof(PetscInt),&temp_indices_to_constraint);CHKERRQ(ierr);
-  ierr = PetscMalloc(total_counts*sizeof(PetscInt),&temp_indices_to_constraint_B);CHKERRQ(ierr);
->>>>>>> 165b64e2
   /* get local part of global near null space vectors */
   ierr = PetscMalloc1(nnsp_size,&localnearnullsp);CHKERRQ(ierr);
   for (k=0;k<nnsp_size;k++) {
@@ -1883,13 +1864,8 @@
           - via QR decomposition of constraints otherwise
     */
     if (qr_needed) {
-<<<<<<< HEAD
-      /* space to store Q */ 
+      /* space to store Q */
       ierr = PetscMalloc1((max_size_of_constraint)*(max_size_of_constraint),&qr_basis);CHKERRQ(ierr);
-=======
-      /* space to store Q */
-      ierr = PetscMalloc((max_size_of_constraint)*(max_size_of_constraint)*sizeof(PetscScalar),&qr_basis);CHKERRQ(ierr);
->>>>>>> 165b64e2
       /* first we issue queries for optimal work */
       ierr = PetscBLASIntCast(max_size_of_constraint,&Blas_M);CHKERRQ(ierr);
       ierr = PetscBLASIntCast(max_constraints,&Blas_N);CHKERRQ(ierr);
@@ -1920,7 +1896,7 @@
     }
     /* array to store whether a node is primal or not */
     ierr = PetscBTCreate(pcis->n_B,&is_primal);CHKERRQ(ierr);
-    ierr = PetscMalloc(total_primal_vertices*sizeof(PetscInt),&aux_primal_numbering_B);CHKERRQ(ierr);
+    ierr = PetscMalloc1(total_primal_vertices,&aux_primal_numbering_B);CHKERRQ(ierr);
     ierr = ISGlobalToLocalMappingApply(pcbddc->BtoNmap,IS_GTOLM_DROP,total_primal_vertices,aux_primal_numbering,&i,aux_primal_numbering_B);CHKERRQ(ierr);
     if (i != total_primal_vertices) {
       SETERRQ2(PETSC_COMM_SELF,PETSC_ERR_SUP,"Error in boundary numbering for BDDC vertices! %d != %d\n",total_primal_vertices,i);
@@ -2112,11 +2088,11 @@
 
   /* get indices in local ordering for vertices and constraints */
   if (olocal_primal_size == pcbddc->local_primal_size) { /* if this is true, I need to check if a new primal space has been introduced */
-    ierr = PetscMalloc(olocal_primal_size*sizeof(PetscInt),&oprimal_indices_local_idxs);CHKERRQ(ierr);
+    ierr = PetscMalloc1(olocal_primal_size,&oprimal_indices_local_idxs);CHKERRQ(ierr);
     ierr = PetscMemcpy(oprimal_indices_local_idxs,pcbddc->primal_indices_local_idxs,olocal_primal_size*sizeof(PetscInt));CHKERRQ(ierr);
   }
   ierr = PetscFree(aux_primal_numbering);CHKERRQ(ierr);
-  ierr = PetscMalloc(pcbddc->local_primal_size*sizeof(PetscInt),&pcbddc->primal_indices_local_idxs);CHKERRQ(ierr);
+  ierr = PetscMalloc1(pcbddc->local_primal_size,&pcbddc->primal_indices_local_idxs);CHKERRQ(ierr);
   ierr = PCBDDCGetPrimalVerticesLocalIdx(pc,&i,&aux_primal_numbering);CHKERRQ(ierr);
   ierr = PetscMemcpy(pcbddc->primal_indices_local_idxs,aux_primal_numbering,i*sizeof(PetscInt));CHKERRQ(ierr);
   ierr = PetscFree(aux_primal_numbering);CHKERRQ(ierr);
@@ -2554,60 +2530,14 @@
   ierr = MatGetBlockSize(mat,&bs);CHKERRQ(ierr);
   ierr = MatGetSize(matis->A,&local_rows,&local_cols);CHKERRQ(ierr);
 
-<<<<<<< HEAD
-  ierr = MatPreallocateInitialize(PetscObjectComm((PetscObject)new_mat),lrows,lcols,dnz,onz);CHKERRQ(ierr);
-  /*
-     Some vectors are needed to sum up properly on shared interface dofs.
-     Note that preallocation is not exact, since it overestimates nonzeros
-  */
-/*
-  ierr = VecCreate(PetscObjectComm((PetscObject)mat),&vec_dnz);CHKERRQ(ierr);
-  ierr = VecSetBlockSize(vec_dnz,bs);CHKERRQ(ierr);
-  ierr = VecSetSizes(vec_dnz,PETSC_DECIDE,rows);CHKERRQ(ierr);
-  ierr = VecSetType(vec_dnz,VECSTANDARD);CHKERRQ(ierr);
-*/
-  ierr = MatGetVecs(new_mat,NULL,&vec_dnz);CHKERRQ(ierr);
-  ierr = VecDuplicate(vec_dnz,&vec_onz);CHKERRQ(ierr);
-  /* All processes need to compute entire row ownership */
-  ierr = PetscMalloc1(rows,&row_ownership);CHKERRQ(ierr);
-  ierr = MatGetOwnershipRanges(new_mat,(const PetscInt**)&mat_ranges);CHKERRQ(ierr);
-  for (i=0;i<nsubdomains;i++) {
-    for (j=mat_ranges[i];j<mat_ranges[i+1];j++) {
-      row_ownership[j]=i;
-    }
-  }
-  /* map indices of local mat to global values */
-  ierr = PetscMalloc(PetscMax(local_cols,local_rows)*sizeof(*global_indices),&global_indices);CHKERRQ(ierr);
+  /* work */
   ierr = PetscMalloc1(local_rows,&local_indices);CHKERRQ(ierr);
-=======
-  /* work */
-  ierr = PetscMalloc(local_rows*sizeof(*local_indices),&local_indices);CHKERRQ(ierr);
->>>>>>> 165b64e2
   for (i=0;i<local_rows;i++) local_indices[i]=i;
   /* map indices of local mat to global values */
   ierr = PetscMalloc(PetscMax(local_cols,local_rows)*sizeof(*global_indices),&global_indices);CHKERRQ(ierr);
   /* ierr = ISLocalToGlobalMappingApply(rmapping,local_rows,local_indices,global_indices);CHKERRQ(ierr); */
   ierr = ISLocalToGlobalMappingApply(matis->mapping,local_rows,local_indices,global_indices);CHKERRQ(ierr);
 
-<<<<<<< HEAD
-  /*
-     my_dnz and my_onz contains exact contribution to preallocation from each local mat
-     then, they will be summed up properly. This way, preallocation is always sufficient
-  */
-  ierr = PetscMalloc1(local_rows,&my_dnz);CHKERRQ(ierr);
-  ierr = PetscMalloc1(local_rows,&my_onz);CHKERRQ(ierr);
-  ierr = PetscMemzero(my_dnz,local_rows*sizeof(*my_dnz));CHKERRQ(ierr);
-  ierr = PetscMemzero(my_onz,local_rows*sizeof(*my_onz));CHKERRQ(ierr);
-  for (i=0;i<local_rows;i++) {
-    index_row = global_indices[i];
-    for (j=i;j<local_rows;j++) {
-      owner = row_ownership[index_row];
-      index_col = global_indices[j];
-      if (index_col > mat_ranges[owner]-1 && index_col < mat_ranges[owner+1] ) { /* diag block */
-        my_dnz[i] += 1.0;
-      } else { /* offdiag block */
-        my_onz[i] += 1.0;
-=======
   if (reuse==MAT_INITIAL_MATRIX) {
     Vec         vec_dnz,vec_onz;
     PetscScalar *my_dnz,*my_onz;
@@ -2638,12 +2568,11 @@
     ierr = VecSetLocalToGlobalMapping(vec_dnz,matis->mapping);CHKERRQ(ierr);
     ierr = VecDuplicate(vec_dnz,&vec_onz);CHKERRQ(ierr);
     /* All processes need to compute entire row ownership */
-    ierr = PetscMalloc(rows*sizeof(*row_ownership),&row_ownership);CHKERRQ(ierr);
+    ierr = PetscMalloc1(rows,&row_ownership);CHKERRQ(ierr);
     ierr = MatGetOwnershipRanges(new_mat,(const PetscInt**)&mat_ranges);CHKERRQ(ierr);
     for (i=0;i<nsubdomains;i++) {
       for (j=mat_ranges[i];j<mat_ranges[i+1];j++) {
         row_ownership[j]=i;
->>>>>>> 165b64e2
       }
     }
 
@@ -2651,8 +2580,8 @@
        my_dnz and my_onz contains exact contribution to preallocation from each local mat
        then, they will be summed up properly. This way, preallocation is always sufficient
     */
-    ierr = PetscMalloc(local_rows*sizeof(*my_dnz),&my_dnz);CHKERRQ(ierr);
-    ierr = PetscMalloc(local_rows*sizeof(*my_onz),&my_onz);CHKERRQ(ierr);
+    ierr = PetscMalloc1(local_rows,&my_dnz);CHKERRQ(ierr);
+    ierr = PetscMalloc1(local_rows,&my_onz);CHKERRQ(ierr);
     ierr = PetscMemzero(my_dnz,local_rows*sizeof(*my_dnz));CHKERRQ(ierr);
     ierr = PetscMemzero(my_onz,local_rows*sizeof(*my_onz));CHKERRQ(ierr);
     for (i=0;i<local_rows;i++) {
@@ -2977,13 +2906,8 @@
   ierr = PetscGatherNumberOfMessages(comm,iflags,NULL,&n_recvs);CHKERRQ(ierr);
   ierr = PetscFree(iflags);CHKERRQ(ierr);
 
-<<<<<<< HEAD
-  /* prepare send/receive buffers */ 
+  /* prepare send/receive buffers */
   ierr = PetscMalloc1(commsize,&ilengths_idxs);CHKERRQ(ierr);
-=======
-  /* prepare send/receive buffers */
-  ierr = PetscMalloc(commsize*sizeof(*ilengths_idxs),&ilengths_idxs);CHKERRQ(ierr);
->>>>>>> 165b64e2
   ierr = PetscMemzero(ilengths_idxs,commsize*sizeof(*ilengths_idxs));CHKERRQ(ierr);
   ierr = PetscMalloc1(commsize,&ilengths_vals);CHKERRQ(ierr);
   ierr = PetscMemzero(ilengths_vals,commsize*sizeof(*ilengths_vals));CHKERRQ(ierr);
@@ -3455,18 +3379,6 @@
   PetscErrorCode ierr;
 
   PetscFunctionBegin;
-<<<<<<< HEAD
-  /* get indices in local ordering for vertices and constraints */
-  ierr = PetscMalloc1(pcbddc->local_primal_size,&auxlocal_primal);CHKERRQ(ierr);
-  ierr = PCBDDCGetPrimalVerticesLocalIdx(pc,&i,&aux_idx);CHKERRQ(ierr);
-  ierr = PetscMemcpy(auxlocal_primal,aux_idx,i*sizeof(PetscInt));CHKERRQ(ierr);
-  ierr = PetscFree(aux_idx);CHKERRQ(ierr);
-  ierr = PCBDDCGetPrimalConstraintsLocalIdx(pc,&j,&aux_idx);CHKERRQ(ierr);
-  ierr = PetscMemcpy(&auxlocal_primal[i],aux_idx,j*sizeof(PetscInt));CHKERRQ(ierr);
-  ierr = PetscFree(aux_idx);CHKERRQ(ierr);
-
-=======
->>>>>>> 165b64e2
   /* Compute global number of coarse dofs */
   if (!pcbddc->primal_indices_local_idxs) {
     SETERRQ(PetscObjectComm((PetscObject)pc),PETSC_ERR_PLIB,"BDDC Constraint matrix has not been created");
