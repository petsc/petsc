#include <../src/ksp/pc/impls/bddc/bddc.h>
#include <../src/ksp/pc/impls/bddc/bddcprivate.h>

/* prototypes for deluxe functions */
static PetscErrorCode PCBDDCScalingCreate_Deluxe(PC);
static PetscErrorCode PCBDDCScalingDestroy_Deluxe(PC);
static PetscErrorCode PCBDDCScalingSetUp_Deluxe(PC);
static PetscErrorCode PCBDDCScalingSetUp_Deluxe_Private(PC);
static PetscErrorCode PCBDDCScalingReset_Deluxe_Solvers(PCBDDCDeluxeScaling);

#undef __FUNCT__
#define __FUNCT__ "PCBDDCScalingExtension_Basic"
static PetscErrorCode PCBDDCScalingExtension_Basic(PC pc, Vec local_interface_vector, Vec global_vector)
{
  PC_IS*         pcis = (PC_IS*)pc->data;
  PC_BDDC*       pcbddc = (PC_BDDC*)pc->data;
  PetscErrorCode ierr;

  PetscFunctionBegin;
  /* Apply partition of unity */
  ierr = VecPointwiseMult(pcbddc->work_scaling,pcis->D,local_interface_vector);CHKERRQ(ierr);
  ierr = VecSet(global_vector,0.0);CHKERRQ(ierr);
  ierr = VecScatterBegin(pcis->global_to_B,pcbddc->work_scaling,global_vector,ADD_VALUES,SCATTER_REVERSE);CHKERRQ(ierr);
  ierr = VecScatterEnd(pcis->global_to_B,pcbddc->work_scaling,global_vector,ADD_VALUES,SCATTER_REVERSE);CHKERRQ(ierr);
  PetscFunctionReturn(0);
}

#undef __FUNCT__
#define __FUNCT__ "PCBDDCScalingExtension_Deluxe"
static PetscErrorCode PCBDDCScalingExtension_Deluxe(PC pc, Vec x, Vec y)
{
  PC_IS*              pcis=(PC_IS*)pc->data;
  PC_BDDC*            pcbddc=(PC_BDDC*)pc->data;
  PCBDDCDeluxeScaling deluxe_ctx = pcbddc->deluxe_ctx;
  PetscErrorCode      ierr;

  PetscFunctionBegin;
  ierr = VecSet(pcbddc->work_scaling,0.0);CHKERRQ(ierr);
  ierr = VecSet(y,0.0);CHKERRQ(ierr);
  if (deluxe_ctx->n_simple) { /* scale deluxe vertices using diagonal scaling */
    PetscInt          i;
    const PetscScalar *array_x,*array_D;
    PetscScalar       *array;
    ierr = VecGetArrayRead(x,&array_x);CHKERRQ(ierr);
    ierr = VecGetArrayRead(pcis->D,&array_D);CHKERRQ(ierr);
    ierr = VecGetArray(pcbddc->work_scaling,&array);CHKERRQ(ierr);
    for (i=0;i<deluxe_ctx->n_simple;i++) {
      array[deluxe_ctx->idx_simple_B[i]] = array_x[deluxe_ctx->idx_simple_B[i]]*array_D[deluxe_ctx->idx_simple_B[i]];
    }
    ierr = VecRestoreArray(pcbddc->work_scaling,&array);CHKERRQ(ierr);
    ierr = VecRestoreArrayRead(pcis->D,&array_D);CHKERRQ(ierr);
    ierr = VecRestoreArrayRead(x,&array_x);CHKERRQ(ierr);
  }
  /* sequential part : all problems and Schur applications collapsed into a single matrix vector multiplication or a matvec and a solve */
  if (deluxe_ctx->seq_mat) {
    ierr = VecScatterBegin(deluxe_ctx->seq_scctx,x,deluxe_ctx->seq_work1,INSERT_VALUES,SCATTER_FORWARD);CHKERRQ(ierr);
    ierr = VecScatterEnd(deluxe_ctx->seq_scctx,x,deluxe_ctx->seq_work1,INSERT_VALUES,SCATTER_FORWARD);CHKERRQ(ierr);
    ierr = MatMultTranspose(deluxe_ctx->seq_mat,deluxe_ctx->seq_work1,deluxe_ctx->seq_work2);CHKERRQ(ierr);
    if (deluxe_ctx->seq_ksp) {
      ierr = KSPSolveTranspose(deluxe_ctx->seq_ksp,deluxe_ctx->seq_work2,deluxe_ctx->seq_work2);CHKERRQ(ierr);
    }
    ierr = VecScatterBegin(deluxe_ctx->seq_scctx,deluxe_ctx->seq_work2,pcbddc->work_scaling,INSERT_VALUES,SCATTER_REVERSE);CHKERRQ(ierr);
    ierr = VecScatterEnd(deluxe_ctx->seq_scctx,deluxe_ctx->seq_work2,pcbddc->work_scaling,INSERT_VALUES,SCATTER_REVERSE);CHKERRQ(ierr);
  }
  /* put local boundary part in global vector */
  ierr = VecScatterBegin(pcis->global_to_B,pcbddc->work_scaling,y,ADD_VALUES,SCATTER_REVERSE);CHKERRQ(ierr);
  ierr = VecScatterEnd(pcis->global_to_B,pcbddc->work_scaling,y,ADD_VALUES,SCATTER_REVERSE);CHKERRQ(ierr);
  PetscFunctionReturn(0);
}

#undef __FUNCT__
#define __FUNCT__ "PCBDDCScalingExtension"
PetscErrorCode PCBDDCScalingExtension(PC pc, Vec local_interface_vector, Vec global_vector)
{
  PC_BDDC *pcbddc=(PC_BDDC*)pc->data;
  PetscErrorCode ierr;

  PetscFunctionBegin;
  PetscValidHeaderSpecific(pc,PC_CLASSID,1);
  PetscValidHeaderSpecific(local_interface_vector,VEC_CLASSID,2);
  PetscValidHeaderSpecific(global_vector,VEC_CLASSID,3);
  if (local_interface_vector == pcbddc->work_scaling) {
    SETERRQ(PETSC_COMM_WORLD,PETSC_ERR_SUP,"Local vector cannot be pcbddc->work_scaling!\n");
  }
  ierr = PetscTryMethod(pc,"PCBDDCScalingExtension_C",(PC,Vec,Vec),(pc,local_interface_vector,global_vector));CHKERRQ(ierr);
  PetscFunctionReturn(0);
}

#undef __FUNCT__
#define __FUNCT__ "PCBDDCScalingRestriction_Basic"
static PetscErrorCode PCBDDCScalingRestriction_Basic(PC pc, Vec global_vector, Vec local_interface_vector)
{
  PetscErrorCode ierr;
  PC_IS* pcis = (PC_IS*)pc->data;

  PetscFunctionBegin;
  ierr = VecScatterBegin(pcis->global_to_B,global_vector,local_interface_vector,INSERT_VALUES,SCATTER_FORWARD);CHKERRQ(ierr);
  ierr = VecScatterEnd(pcis->global_to_B,global_vector,local_interface_vector,INSERT_VALUES,SCATTER_FORWARD);CHKERRQ(ierr);
  /* Apply partition of unity */
  ierr = VecPointwiseMult(local_interface_vector,pcis->D,local_interface_vector);CHKERRQ(ierr);
  PetscFunctionReturn(0);
}

#undef __FUNCT__
#define __FUNCT__ "PCBDDCScalingRestriction_Deluxe"
static PetscErrorCode PCBDDCScalingRestriction_Deluxe(PC pc, Vec x, Vec y)
{
  PC_IS*              pcis=(PC_IS*)pc->data;
  PC_BDDC*            pcbddc=(PC_BDDC*)pc->data;
  PCBDDCDeluxeScaling deluxe_ctx = pcbddc->deluxe_ctx;
  PetscErrorCode      ierr;

  PetscFunctionBegin;
  /* get local boundary part of global vector */
  ierr = VecScatterBegin(pcis->global_to_B,x,y,INSERT_VALUES,SCATTER_FORWARD);CHKERRQ(ierr);
  ierr = VecScatterEnd(pcis->global_to_B,x,y,INSERT_VALUES,SCATTER_FORWARD);CHKERRQ(ierr);
  if (deluxe_ctx->n_simple) { /* scale deluxe vertices using diagonal scaling */
    PetscInt          i;
    PetscScalar       *array_y;
    const PetscScalar *array_D;
    ierr = VecGetArray(y,&array_y);CHKERRQ(ierr);
    ierr = VecGetArrayRead(pcis->D,&array_D);CHKERRQ(ierr);
    for (i=0;i<deluxe_ctx->n_simple;i++) {
      array_y[deluxe_ctx->idx_simple_B[i]] *= array_D[deluxe_ctx->idx_simple_B[i]];
    }
    ierr = VecRestoreArrayRead(pcis->D,&array_D);CHKERRQ(ierr);
    ierr = VecRestoreArray(y,&array_y);CHKERRQ(ierr);
  }
  /* sequential part : all problems and Schur applications collapsed into a single matrix vector multiplication and ksp solution */
  if (deluxe_ctx->seq_mat) {
    ierr = VecScatterBegin(deluxe_ctx->seq_scctx,y,deluxe_ctx->seq_work1,INSERT_VALUES,SCATTER_FORWARD);CHKERRQ(ierr);
    ierr = VecScatterEnd(deluxe_ctx->seq_scctx,y,deluxe_ctx->seq_work1,INSERT_VALUES,SCATTER_FORWARD);CHKERRQ(ierr);
    if (deluxe_ctx->seq_ksp) {
      ierr = KSPSolve(deluxe_ctx->seq_ksp,deluxe_ctx->seq_work1,deluxe_ctx->seq_work1);CHKERRQ(ierr);
    }
    ierr = MatMult(deluxe_ctx->seq_mat,deluxe_ctx->seq_work1,deluxe_ctx->seq_work2);CHKERRQ(ierr);
    ierr = VecScatterBegin(deluxe_ctx->seq_scctx,deluxe_ctx->seq_work2,y,INSERT_VALUES,SCATTER_REVERSE);CHKERRQ(ierr);
    ierr = VecScatterEnd(deluxe_ctx->seq_scctx,deluxe_ctx->seq_work2,y,INSERT_VALUES,SCATTER_REVERSE);CHKERRQ(ierr);
  }
  PetscFunctionReturn(0);
}

#undef __FUNCT__
#define __FUNCT__ "PCBDDCScalingRestriction"
PetscErrorCode PCBDDCScalingRestriction(PC pc, Vec global_vector, Vec local_interface_vector)
{
  PC_BDDC        *pcbddc=(PC_BDDC*)pc->data;
  PetscErrorCode ierr;

  PetscFunctionBegin;
  PetscValidHeaderSpecific(pc,PC_CLASSID,1);
  PetscValidHeaderSpecific(global_vector,VEC_CLASSID,2);
  PetscValidHeaderSpecific(local_interface_vector,VEC_CLASSID,3);
  if (local_interface_vector == pcbddc->work_scaling) {
    SETERRQ(PETSC_COMM_WORLD,PETSC_ERR_SUP,"Local vector should cannot be pcbddc->work_scaling!\n");
  }
  ierr = PetscTryMethod(pc,"PCBDDCScalingRestriction_C",(PC,Vec,Vec),(pc,global_vector,local_interface_vector));CHKERRQ(ierr);
  PetscFunctionReturn(0);
}

#undef __FUNCT__
#define __FUNCT__ "PCBDDCScalingSetUp"
PetscErrorCode PCBDDCScalingSetUp(PC pc)
{
  PC_IS* pcis=(PC_IS*)pc->data;
  PC_BDDC* pcbddc=(PC_BDDC*)pc->data;
  PetscErrorCode ierr;

  PetscFunctionBegin;
  PetscValidHeaderSpecific(pc,PC_CLASSID,1);
  /* create work vector for the operator */
  ierr = VecDestroy(&pcbddc->work_scaling);CHKERRQ(ierr);
  ierr = VecDuplicate(pcis->vec1_B,&pcbddc->work_scaling);CHKERRQ(ierr);
  /* always rebuild pcis->D */
  if (pcis->use_stiffness_scaling) {
    ierr = MatGetDiagonal(pcbddc->local_mat,pcis->vec1_N);CHKERRQ(ierr);
    ierr = VecScatterBegin(pcis->N_to_B,pcis->vec1_N,pcis->D,INSERT_VALUES,SCATTER_FORWARD);CHKERRQ(ierr);
    ierr = VecScatterEnd(pcis->N_to_B,pcis->vec1_N,pcis->D,INSERT_VALUES,SCATTER_FORWARD);CHKERRQ(ierr);
  }
  ierr = VecCopy(pcis->D,pcis->vec1_B);CHKERRQ(ierr);
  ierr = VecSet(pcis->vec1_global,0.0);CHKERRQ(ierr);
  ierr = VecScatterBegin(pcis->global_to_B,pcis->vec1_B,pcis->vec1_global,ADD_VALUES,SCATTER_REVERSE);CHKERRQ(ierr);
  ierr = VecScatterEnd(pcis->global_to_B,pcis->vec1_B,pcis->vec1_global,ADD_VALUES,SCATTER_REVERSE);CHKERRQ(ierr);
  ierr = VecScatterBegin(pcis->global_to_B,pcis->vec1_global,pcis->vec1_B,INSERT_VALUES,SCATTER_FORWARD);CHKERRQ(ierr);
  ierr = VecScatterEnd(pcis->global_to_B,pcis->vec1_global,pcis->vec1_B,INSERT_VALUES,SCATTER_FORWARD);CHKERRQ(ierr);
  ierr = VecPointwiseDivide(pcis->D,pcis->D,pcis->vec1_B);CHKERRQ(ierr);
  /* now setup */
  if (pcbddc->use_deluxe_scaling) {
    if (!pcbddc->deluxe_ctx) {
      ierr = PCBDDCScalingCreate_Deluxe(pc);CHKERRQ(ierr);
    }
    ierr = PCBDDCScalingSetUp_Deluxe(pc);CHKERRQ(ierr);
    ierr = PetscObjectComposeFunction((PetscObject)pc,"PCBDDCScalingRestriction_C",PCBDDCScalingRestriction_Deluxe);CHKERRQ(ierr);
    ierr = PetscObjectComposeFunction((PetscObject)pc,"PCBDDCScalingExtension_C",PCBDDCScalingExtension_Deluxe);CHKERRQ(ierr);
  } else {
    ierr = PetscObjectComposeFunction((PetscObject)pc,"PCBDDCScalingRestriction_C",PCBDDCScalingRestriction_Basic);CHKERRQ(ierr);
    ierr = PetscObjectComposeFunction((PetscObject)pc,"PCBDDCScalingExtension_C",PCBDDCScalingExtension_Basic);CHKERRQ(ierr);
  }

  /* test */
  if (pcbddc->dbg_flag) {
    Vec         vec2_global;
    PetscViewer viewer=pcbddc->dbg_viewer;
    PetscReal   error;

    /* extension -> from local to parallel */
    ierr = VecSet(pcis->vec1_global,0.0);CHKERRQ(ierr);
    ierr = VecSetRandom(pcis->vec1_B,NULL);CHKERRQ(ierr);
    ierr = VecScatterBegin(pcis->global_to_B,pcis->vec1_B,pcis->vec1_global,ADD_VALUES,SCATTER_REVERSE);CHKERRQ(ierr);
    ierr = VecScatterEnd(pcis->global_to_B,pcis->vec1_B,pcis->vec1_global,ADD_VALUES,SCATTER_REVERSE);CHKERRQ(ierr);
    ierr = VecDuplicate(pcis->vec1_global,&vec2_global);CHKERRQ(ierr);
    ierr = VecCopy(pcis->vec1_global,vec2_global);CHKERRQ(ierr);

    ierr = VecScatterBegin(pcis->global_to_B,pcis->vec1_global,pcis->vec1_B,INSERT_VALUES,SCATTER_FORWARD);CHKERRQ(ierr);
    ierr = VecScatterEnd(pcis->global_to_B,pcis->vec1_global,pcis->vec1_B,INSERT_VALUES,SCATTER_FORWARD);CHKERRQ(ierr);
    ierr = PCBDDCScalingExtension(pc,pcis->vec1_B,pcis->vec1_global);CHKERRQ(ierr);
    ierr = VecAXPY(pcis->vec1_global,-1.0,vec2_global);CHKERRQ(ierr);
    ierr = VecNorm(pcis->vec1_global,NORM_INFINITY,&error);CHKERRQ(ierr);
    ierr = PetscViewerASCIIPrintf(viewer,"Error scaling extension %1.14e\n",error);CHKERRQ(ierr);
    if (error>1.e-8 && pcbddc->dbg_flag>1) {
      ierr = VecView(pcis->vec1_global,viewer);CHKERRQ(ierr);
    }
    ierr = VecDestroy(&vec2_global);CHKERRQ(ierr);

    /* restriction -> from parallel to local */
    ierr = VecSet(pcis->vec1_global,0.0);CHKERRQ(ierr);
    ierr = VecSetRandom(pcis->vec1_B,NULL);CHKERRQ(ierr);
    ierr = VecScatterBegin(pcis->global_to_B,pcis->vec1_B,pcis->vec1_global,ADD_VALUES,SCATTER_REVERSE);CHKERRQ(ierr);
    ierr = VecScatterEnd(pcis->global_to_B,pcis->vec1_B,pcis->vec1_global,ADD_VALUES,SCATTER_REVERSE);CHKERRQ(ierr);

    ierr = PCBDDCScalingRestriction(pc,pcis->vec1_global,pcis->vec1_B);CHKERRQ(ierr);
    ierr = VecScale(pcis->vec1_B,-1.0);CHKERRQ(ierr);
    ierr = VecScatterBegin(pcis->global_to_B,pcis->vec1_B,pcis->vec1_global,ADD_VALUES,SCATTER_REVERSE);CHKERRQ(ierr);
    ierr = VecScatterEnd(pcis->global_to_B,pcis->vec1_B,pcis->vec1_global,ADD_VALUES,SCATTER_REVERSE);CHKERRQ(ierr);
    ierr = VecNorm(pcis->vec1_global,NORM_INFINITY,&error);CHKERRQ(ierr);
    ierr = PetscViewerASCIIPrintf(viewer,"Error scaling restriction %1.14e\n",error);CHKERRQ(ierr);
    if (error>1.e-8 && pcbddc->dbg_flag>1) {
      ierr = VecView(pcis->vec1_global,viewer);CHKERRQ(ierr);
    }
  }
  PetscFunctionReturn(0);
}

#undef __FUNCT__
#define __FUNCT__ "PCBDDCScalingDestroy"
PetscErrorCode PCBDDCScalingDestroy(PC pc)
{
  PC_BDDC* pcbddc=(PC_BDDC*)pc->data;
  PetscErrorCode ierr;

  PetscFunctionBegin;
  if (pcbddc->deluxe_ctx) {
    ierr = PCBDDCScalingDestroy_Deluxe(pc);CHKERRQ(ierr);
  }
  ierr = VecDestroy(&pcbddc->work_scaling);CHKERRQ(ierr);
  /* remove functions */
  ierr = PetscObjectComposeFunction((PetscObject)pc,"PCBDDCScalingRestriction_C",NULL);CHKERRQ(ierr);
  ierr = PetscObjectComposeFunction((PetscObject)pc,"PCBDDCScalingExtension_C",NULL);CHKERRQ(ierr);
  PetscFunctionReturn(0);
}

#undef __FUNCT__
#define __FUNCT__ "PCBDDCScalingCreate_Deluxe"
static PetscErrorCode PCBDDCScalingCreate_Deluxe(PC pc)
{
  PC_BDDC*            pcbddc=(PC_BDDC*)pc->data;
  PCBDDCDeluxeScaling deluxe_ctx;
  PetscErrorCode      ierr;

  PetscFunctionBegin;
  ierr = PetscNew(&deluxe_ctx);CHKERRQ(ierr);
  pcbddc->deluxe_ctx = deluxe_ctx;
  PetscFunctionReturn(0);
}

#undef __FUNCT__
#define __FUNCT__ "PCBDDCScalingDestroy_Deluxe"
static PetscErrorCode PCBDDCScalingDestroy_Deluxe(PC pc)
{
  PC_BDDC*            pcbddc=(PC_BDDC*)pc->data;
  PetscErrorCode      ierr;

  PetscFunctionBegin;
  ierr = PCBDDCScalingReset_Deluxe_Solvers(pcbddc->deluxe_ctx);CHKERRQ(ierr);
  ierr = PetscFree(pcbddc->deluxe_ctx);CHKERRQ(ierr);
  PetscFunctionReturn(0);
}

#undef __FUNCT__
#define __FUNCT__ "PCBDDCScalingReset_Deluxe_Solvers"
static PetscErrorCode PCBDDCScalingReset_Deluxe_Solvers(PCBDDCDeluxeScaling deluxe_ctx)
{
  PetscErrorCode      ierr;

  PetscFunctionBegin;
  ierr = PetscFree(deluxe_ctx->idx_simple_B);CHKERRQ(ierr);
  deluxe_ctx->n_simple = 0;
  ierr = VecScatterDestroy(&deluxe_ctx->seq_scctx);CHKERRQ(ierr);
  ierr = VecDestroy(&deluxe_ctx->seq_work1);CHKERRQ(ierr);
  ierr = VecDestroy(&deluxe_ctx->seq_work2);CHKERRQ(ierr);
  ierr = MatDestroy(&deluxe_ctx->seq_mat);CHKERRQ(ierr);
  ierr = KSPDestroy(&deluxe_ctx->seq_ksp);CHKERRQ(ierr);
  PetscFunctionReturn(0);
}

#undef __FUNCT__
#define __FUNCT__ "PCBDDCScalingSetUp_Deluxe"
static PetscErrorCode PCBDDCScalingSetUp_Deluxe(PC pc)
{
  PC_IS               *pcis=(PC_IS*)pc->data;
  PC_BDDC             *pcbddc=(PC_BDDC*)pc->data;
  PCBDDCDeluxeScaling deluxe_ctx=pcbddc->deluxe_ctx;
  PCBDDCSubSchurs     sub_schurs=pcbddc->sub_schurs;
  IS                  dirIS;
  PetscErrorCode      ierr;

  PetscFunctionBegin;
  /* (TODO: reuse) throw away the solvers */
  ierr = PCBDDCScalingReset_Deluxe_Solvers(deluxe_ctx);CHKERRQ(ierr);

  /* Compute data structures to solve sequential problems */
  ierr = PCBDDCScalingSetUp_Deluxe_Private(pc);CHKERRQ(ierr);

  /* diagonal scaling on interface dofs not contained in cc */
  dirIS = NULL;
  if (pcbddc->DirichletBoundariesLocal) {
    ierr = PCBDDCGraphGetDirichletDofs(pcbddc->mat_graph,&dirIS);CHKERRQ(ierr);
  }
  if (sub_schurs->is_Ej_com || dirIS) {
    PetscInt n_com,n_dir;
    n_com = 0;
    if (sub_schurs->is_Ej_com) {
      ierr = ISGetLocalSize(sub_schurs->is_Ej_com,&n_com);CHKERRQ(ierr);
    }
    n_dir = 0;
    if (dirIS) {
      ierr = ISGetLocalSize(dirIS,&n_dir);CHKERRQ(ierr);
    }
    deluxe_ctx->n_simple = n_dir + n_com;
    ierr = PetscMalloc1(deluxe_ctx->n_simple,&deluxe_ctx->idx_simple_B);CHKERRQ(ierr);
    if (sub_schurs->is_Ej_com) {
      PetscInt       nmap;
      const PetscInt *idxs;

      ierr = ISGetIndices(sub_schurs->is_Ej_com,&idxs);CHKERRQ(ierr);
      ierr = ISGlobalToLocalMappingApply(pcis->BtoNmap,IS_GTOLM_DROP,n_com,idxs,&nmap,deluxe_ctx->idx_simple_B);CHKERRQ(ierr);
      if (nmap != n_com) {
        SETERRQ2(PETSC_COMM_SELF,PETSC_ERR_PLIB,"Error when mapping simply scaled dofs (is_Ej_com)! %d != %d",nmap,n_com);
      }
      ierr = ISRestoreIndices(sub_schurs->is_Ej_com,&idxs);CHKERRQ(ierr);
    }
    if (dirIS) {
      PetscInt       nmap;
      const PetscInt *idxs;

      ierr = ISGetIndices(dirIS,&idxs);CHKERRQ(ierr);
      ierr = ISGlobalToLocalMappingApply(pcis->BtoNmap,IS_GTOLM_DROP,n_dir,idxs,&nmap,deluxe_ctx->idx_simple_B+n_com);CHKERRQ(ierr);
      ierr = ISRestoreIndices(dirIS,&idxs);CHKERRQ(ierr);
    }
    ierr = PetscSortInt(deluxe_ctx->n_simple,deluxe_ctx->idx_simple_B);CHKERRQ(ierr);
  } else {
    deluxe_ctx->n_simple = 0;
    deluxe_ctx->idx_simple_B = 0;
  }
<<<<<<< HEAD
  ierr = ISDestroy(&dirIS);CHKERRQ(ierr);
=======
  for (i=0;i<n_all_cc;i++) {
    ierr = ISDestroy(&all_cc[i]);CHKERRQ(ierr);
  }
  ierr = PetscFree(all_cc);CHKERRQ(ierr);

  /* Number parallel problems */
  auxglobal_parallel = 0;
  ierr = PCBDDCSubsetNumbering(PetscObjectComm((PetscObject)pc),graph->l2gmap,n_local_parallel_problems,auxlocal_parallel,PETSC_NULL,&n_parallel_problems,&auxglobal_parallel);CHKERRQ(ierr);
  if (pcbddc->dbg_flag) {
    ierr = PetscViewerASCIIPrintf(pcbddc->dbg_viewer,"Deluxe global number of parallel subproblems: %d\n",n_parallel_problems);CHKERRQ(ierr);
  }

  /* Compute data structures to solve parallel problems */
  ierr = PCBDDCScalingSetUp_Deluxe_Par(pc,n_local_parallel_problems,n_parallel_problems,auxglobal_parallel,index_parallel);CHKERRQ(ierr);
  ierr = PetscFree(auxglobal_parallel);CHKERRQ(ierr);


  /* Number sequential problems */
  auxglobal_sequential = 0;
  ierr = PCBDDCSubsetNumbering(PetscObjectComm((PetscObject)pc),graph->l2gmap,n_local_sequential_problems,auxlocal_sequential,PETSC_NULL,&n_sequential_problems,&auxglobal_sequential);CHKERRQ(ierr);
  if (pcbddc->dbg_flag) {
    ierr = PetscViewerASCIIPrintf(pcbddc->dbg_viewer,"Deluxe global number of sequential subproblems: %d\n",n_sequential_problems);CHKERRQ(ierr);
  }

  /* Compute data structures to solve sequential problems */
  ierr = PCBDDCScalingSetUp_Deluxe_Seq(pc,n_local_sequential_problems,n_sequential_problems,auxglobal_sequential,index_sequential);CHKERRQ(ierr);
  ierr = PetscFree(auxglobal_sequential);CHKERRQ(ierr);
>>>>>>> 3beb2758

  PetscFunctionReturn(0);
}

#undef __FUNCT__
#define __FUNCT__ "PCBDDCScalingSetUp_Deluxe_Private"
static PetscErrorCode PCBDDCScalingSetUp_Deluxe_Private(PC pc)
{
  PC_BDDC                *pcbddc=(PC_BDDC*)pc->data;
  PCBDDCDeluxeScaling    deluxe_ctx=pcbddc->deluxe_ctx;
  PCBDDCSubSchurs        sub_schurs = pcbddc->sub_schurs;
  PetscErrorCode         ierr;

  PetscFunctionBegin;
  if (!sub_schurs->n_subs) {
    PetscFunctionReturn(0);
  }

  /* Create work vectors for sequential part of deluxe */
  ierr = MatCreateVecs(sub_schurs->S_Ej_all,&deluxe_ctx->seq_work1,&deluxe_ctx->seq_work2);CHKERRQ(ierr);

  /* Compute deluxe sequential scatter */
  ierr = VecScatterCreate(pcbddc->work_scaling,sub_schurs->is_Ej_all,deluxe_ctx->seq_work1,NULL,&deluxe_ctx->seq_scctx);CHKERRQ(ierr);

  /* Create Mat object for deluxe scaling */
  ierr = PetscObjectReference((PetscObject)sub_schurs->S_Ej_all);CHKERRQ(ierr);
  deluxe_ctx->seq_mat = sub_schurs->S_Ej_all;
  if (sub_schurs->sum_S_Ej_all) { /* if this matrix is present, then we need to create the KSP object to invert it */
    PC               pc_temp;
    MatSolverPackage solver=NULL;
    char             ksp_prefix[256];
    size_t           len;

    ierr = KSPCreate(PETSC_COMM_SELF,&deluxe_ctx->seq_ksp);CHKERRQ(ierr);
    ierr = KSPSetOperators(deluxe_ctx->seq_ksp,sub_schurs->sum_S_Ej_all,sub_schurs->sum_S_Ej_all);CHKERRQ(ierr);
    ierr = KSPSetType(deluxe_ctx->seq_ksp,KSPPREONLY);CHKERRQ(ierr);
    ierr = KSPGetPC(deluxe_ctx->seq_ksp,&pc_temp);CHKERRQ(ierr);
    ierr = PCSetType(pc_temp,PCLU);CHKERRQ(ierr);
    ierr = KSPGetPC(pcbddc->ksp_D,&pc_temp);CHKERRQ(ierr);
    ierr = PCFactorGetMatSolverPackage(pc_temp,(const MatSolverPackage*)&solver);CHKERRQ(ierr);
    if (solver) {
      PC     new_pc;
      PCType type;

      ierr = PCGetType(pc_temp,&type);CHKERRQ(ierr);
      ierr = KSPGetPC(deluxe_ctx->seq_ksp,&new_pc);CHKERRQ(ierr);
      ierr = PCSetType(new_pc,type);CHKERRQ(ierr);
      ierr = PCFactorSetMatSolverPackage(new_pc,solver);CHKERRQ(ierr);
    }
    ierr = PetscStrlen(((PetscObject)(pcbddc->ksp_D))->prefix,&len);CHKERRQ(ierr);
    len -= 10; /* remove "dirichlet_" */
    ierr = PetscStrncpy(ksp_prefix,((PetscObject)(pcbddc->ksp_D))->prefix,len+1);CHKERRQ(ierr);
    ierr = PetscStrcat(ksp_prefix,"deluxe_");CHKERRQ(ierr);
    ierr = KSPSetOptionsPrefix(deluxe_ctx->seq_ksp,ksp_prefix);CHKERRQ(ierr);
    ierr = KSPSetFromOptions(deluxe_ctx->seq_ksp);CHKERRQ(ierr);
    ierr = KSPSetUp(deluxe_ctx->seq_ksp);CHKERRQ(ierr);
  }
  PetscFunctionReturn(0);
}<|MERGE_RESOLUTION|>--- conflicted
+++ resolved
@@ -362,38 +362,7 @@
     deluxe_ctx->n_simple = 0;
     deluxe_ctx->idx_simple_B = 0;
   }
-<<<<<<< HEAD
   ierr = ISDestroy(&dirIS);CHKERRQ(ierr);
-=======
-  for (i=0;i<n_all_cc;i++) {
-    ierr = ISDestroy(&all_cc[i]);CHKERRQ(ierr);
-  }
-  ierr = PetscFree(all_cc);CHKERRQ(ierr);
-
-  /* Number parallel problems */
-  auxglobal_parallel = 0;
-  ierr = PCBDDCSubsetNumbering(PetscObjectComm((PetscObject)pc),graph->l2gmap,n_local_parallel_problems,auxlocal_parallel,PETSC_NULL,&n_parallel_problems,&auxglobal_parallel);CHKERRQ(ierr);
-  if (pcbddc->dbg_flag) {
-    ierr = PetscViewerASCIIPrintf(pcbddc->dbg_viewer,"Deluxe global number of parallel subproblems: %d\n",n_parallel_problems);CHKERRQ(ierr);
-  }
-
-  /* Compute data structures to solve parallel problems */
-  ierr = PCBDDCScalingSetUp_Deluxe_Par(pc,n_local_parallel_problems,n_parallel_problems,auxglobal_parallel,index_parallel);CHKERRQ(ierr);
-  ierr = PetscFree(auxglobal_parallel);CHKERRQ(ierr);
-
-
-  /* Number sequential problems */
-  auxglobal_sequential = 0;
-  ierr = PCBDDCSubsetNumbering(PetscObjectComm((PetscObject)pc),graph->l2gmap,n_local_sequential_problems,auxlocal_sequential,PETSC_NULL,&n_sequential_problems,&auxglobal_sequential);CHKERRQ(ierr);
-  if (pcbddc->dbg_flag) {
-    ierr = PetscViewerASCIIPrintf(pcbddc->dbg_viewer,"Deluxe global number of sequential subproblems: %d\n",n_sequential_problems);CHKERRQ(ierr);
-  }
-
-  /* Compute data structures to solve sequential problems */
-  ierr = PCBDDCScalingSetUp_Deluxe_Seq(pc,n_local_sequential_problems,n_sequential_problems,auxglobal_sequential,index_sequential);CHKERRQ(ierr);
-  ierr = PetscFree(auxglobal_sequential);CHKERRQ(ierr);
->>>>>>> 3beb2758
-
   PetscFunctionReturn(0);
 }
 
