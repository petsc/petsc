--- conflicted
+++ resolved
@@ -915,15 +915,8 @@
       for (i=0;i<is_size;i++){
         if (is_indices[i] > -1 && is_indices[i] < graph->nvtxs) { /* out of bounds indices (if any) are skipped */
           k = is_indices[i];
-<<<<<<< HEAD
           if (!PetscBTLookup(graph->touched,k)) {
-            if (PetscRealPart(array[k]) > 0.1) {
-              SETERRQ1(comm,PETSC_ERR_USER,"BDDC cannot have boundary nodes which are marked Neumann and Dirichlet at the same time! Local node %d is wrong\n",k);
-            }
-=======
-          if (graph->count[k] && !PetscBTLookup(graph->touched,k)) {
-            if (PetscRealPart(array[k]) > 0.1) SETERRQ1(comm,PETSC_ERR_USER,"BDDC cannot have boundary nodes which are marked Neumann and Dirichlet at the same time! Local node %D is wrong\n",k);
->>>>>>> 8643b2f8
+            if (PetscRealPart(array[k]) > 0.1) SETERRQ1(comm,PETSC_ERR_USER,"BDDC cannot have boundary nodes which are marked Neumann and Dirichlet at the same time! Local node %d is wrong\n",k);
             array2[k] = 1.0;
           }
         }
