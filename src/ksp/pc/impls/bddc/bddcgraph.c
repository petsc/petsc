--- conflicted
+++ resolved
@@ -668,14 +668,6 @@
   ierr = VecScatterCreate(global_vec,from,local_vec,to,&scatter_ctx);CHKERRQ(ierr);
 
   /* get local periodic nodes */
-<<<<<<< HEAD
-  mirrors_found = PETSC_FALSE;
-  if (graph->nvtxs) {
-    for (i=0; i<n_shared[0]; i++) graph->count[shared[0][i]] += 1;
-    for (i=0; i<n_shared[0]; i++) {
-      if (graph->count[shared[0][i]] > 1) {
-        mirrors_found = PETSC_TRUE;
-=======
   mirrors_found=PETSC_FALSE;
   if (graph->nvtxs && n_neigh) { 
     for (i=0;i<n_shared[0];i++)
@@ -683,7 +675,6 @@
     for (i=0;i<n_shared[0];i++) {
       if (graph->count[shared[0][i]] > 1) {
         mirrors_found=PETSC_TRUE;
->>>>>>> 47f4ddc3
         break;
       }
     }
