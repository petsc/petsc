#include <../src/ksp/pc/impls/bddc/bddc.h>
#include <../src/ksp/pc/impls/bddc/bddcprivate.h>
#include <petscblaslapack.h>

PETSC_STATIC_INLINE PetscErrorCode PCBDDCAdjGetNextLayer_Private(PetscInt*,PetscInt,PetscBT,PetscInt*,PetscInt*,PetscInt*);
static PetscErrorCode PCBDDCComputeExplicitSchur(Mat,PetscBool,MatReuse,Mat*);
static PetscErrorCode PCBDDCReuseSolvers_Interior(PC,Vec,Vec);
static PetscErrorCode PCBDDCReuseSolvers_Correction(PC,Vec,Vec);

/* performs S = S + a * v_2 *v_1^T on the lower-triangular part, n the size of the matrix */
#undef __FUNCT__
#define __FUNCT__ "SparseRankOneUpdate"
PETSC_STATIC_INLINE PetscErrorCode SparseRankOneUpdate(PetscScalar *S,PetscInt n,PetscScalar a,PetscScalar *v1,PetscScalar *v2)
{
  PetscInt i;

  PetscFunctionBegin;
  for (i=0;i<n;i++) {
    if (PetscUnlikely(PetscAbsScalar(v2[i]) > PETSC_SMALL)) {
      PetscScalar  v2v = a*v2[i];
      PetscBLASInt B_N = n-i,B_one = 1;
      PetscStackCallBLAS("BLASaxpy",BLASaxpy_(&B_N,&v2v,v1+i,&B_one,S+i*(n+1),&B_one));
    }
  }
  PetscFunctionReturn(0);
}

/* if v2 is not present, correction is done in-place */
#undef __FUNCT__
#define __FUNCT__ "PCBDDCReuseSolversBenignAdapt"
PetscErrorCode PCBDDCReuseSolversBenignAdapt(PCBDDCReuseSolvers ctx, Vec v, Vec v2, PetscBool sol, PetscBool full)
{
  PetscScalar    *array;
  PetscScalar    *array2;
  PetscErrorCode ierr;

  PetscFunctionBegin;
  if (!ctx->benign_n) PetscFunctionReturn(0);
  if (sol && full) {
    PetscInt n_I,size_schur;

    /* get sizes */
    ierr = MatGetSize(ctx->benign_csAIB,NULL,&size_schur);CHKERRQ(ierr);
    ierr = VecGetSize(v,&n_I);CHKERRQ(ierr);
    n_I = n_I - size_schur;
    /* get schur sol from array */
    ierr = VecGetArray(v,&array);CHKERRQ(ierr);
    ierr = VecPlaceArray(ctx->benign_dummy_schur_vec,array+n_I);CHKERRQ(ierr);
    ierr = VecRestoreArray(v,&array);CHKERRQ(ierr);
    /* apply interior sol correction */
    ierr = MatMult(ctx->benign_csAIB,ctx->benign_dummy_schur_vec,ctx->benign_corr_work);CHKERRQ(ierr);
    ierr = VecResetArray(ctx->benign_dummy_schur_vec);CHKERRQ(ierr);
    ierr = MatMultAdd(ctx->benign_AIIm1ones,ctx->benign_corr_work,v,v);CHKERRQ(ierr);
  }
  if (v2) {
    PetscInt nl;

    ierr = VecGetArrayRead(v,(const PetscScalar**)&array);CHKERRQ(ierr);
    ierr = VecGetLocalSize(v2,&nl);CHKERRQ(ierr);
    ierr = VecGetArray(v2,&array2);CHKERRQ(ierr);
    ierr = PetscMemcpy(array2,array,nl*sizeof(PetscScalar));CHKERRQ(ierr);
  } else {
    ierr = VecGetArray(v,&array);CHKERRQ(ierr);
    array2 = array;
  }
  if (!sol) { /* change rhs */
    PetscInt n;
    for (n=0;n<ctx->benign_n;n++) {
      PetscScalar    sum = 0.;
      const PetscInt *cols;
      PetscInt       nz,i;

      ierr = ISGetLocalSize(ctx->benign_zerodiag_subs[n],&nz);CHKERRQ(ierr);
      ierr = ISGetIndices(ctx->benign_zerodiag_subs[n],&cols);CHKERRQ(ierr);
      for (i=0;i<nz-1;i++) sum += array[cols[i]];
      sum = -sum/nz;
      for (i=0;i<nz-1;i++) array2[cols[i]] += sum;
      ctx->benign_save_vals[n] = array2[cols[nz-1]];
      array2[cols[nz-1]] = sum;
      ierr = ISRestoreIndices(ctx->benign_zerodiag_subs[n],&cols);CHKERRQ(ierr);
    }
  } else {
    PetscInt n;
    for (n=0;n<ctx->benign_n;n++) {
      PetscScalar    sum = 0.;
      const PetscInt *cols;
      PetscInt       nz,i;
      ierr = ISGetLocalSize(ctx->benign_zerodiag_subs[n],&nz);CHKERRQ(ierr);
      ierr = ISGetIndices(ctx->benign_zerodiag_subs[n],&cols);CHKERRQ(ierr);
      for (i=0;i<nz-1;i++) sum += array[cols[i]];
      sum = -sum/nz;
      for (i=0;i<nz-1;i++) array2[cols[i]] += sum;
      array2[cols[nz-1]] = ctx->benign_save_vals[n];
      ierr = ISRestoreIndices(ctx->benign_zerodiag_subs[n],&cols);CHKERRQ(ierr);
    }
  }
  if (v2) {
    ierr = VecRestoreArrayRead(v,(const PetscScalar**)&array);CHKERRQ(ierr);
    ierr = VecRestoreArray(v2,&array2);CHKERRQ(ierr);
  } else {
    ierr = VecRestoreArray(v,&array);CHKERRQ(ierr);
  }
  if (!sol && full) {
    Vec      usedv;
    PetscInt n_I,size_schur;

    /* get sizes */
    ierr = MatGetSize(ctx->benign_csAIB,NULL,&size_schur);CHKERRQ(ierr);
    ierr = VecGetSize(v,&n_I);CHKERRQ(ierr);
    n_I = n_I - size_schur;
    /* compute schur rhs correction */
    if (v2) {
      usedv = v2;
    } else {
      usedv = v;
    }
    /* apply schur rhs correction */
    ierr = MatMultTranspose(ctx->benign_AIIm1ones,usedv,ctx->benign_corr_work);CHKERRQ(ierr);
    ierr = VecGetArrayRead(usedv,(const PetscScalar**)&array);CHKERRQ(ierr);
    ierr = VecPlaceArray(ctx->benign_dummy_schur_vec,array+n_I);CHKERRQ(ierr);
    ierr = VecRestoreArrayRead(usedv,(const PetscScalar**)&array);CHKERRQ(ierr);
    ierr = MatMultTransposeAdd(ctx->benign_csAIB,ctx->benign_corr_work,ctx->benign_dummy_schur_vec,ctx->benign_dummy_schur_vec);CHKERRQ(ierr);
    ierr = VecResetArray(ctx->benign_dummy_schur_vec);CHKERRQ(ierr);
  }
  PetscFunctionReturn(0);
}

#undef __FUNCT__
#define __FUNCT__ "PCBDDCReuseSolvers_Solve_Private"
static PetscErrorCode PCBDDCReuseSolvers_Solve_Private(PC pc, Vec rhs, Vec sol, PetscBool transpose, PetscBool full)
{
  PCBDDCReuseSolvers ctx;
  PetscBool          copy = PETSC_FALSE;
  PetscErrorCode     ierr;

  PetscFunctionBegin;
  ierr = PCShellGetContext(pc,(void **)&ctx);CHKERRQ(ierr);
  if (full) {
#if defined(PETSC_HAVE_MUMPS)
    ierr = MatMumpsSetIcntl(ctx->F,26,-1);CHKERRQ(ierr);
#endif
#if defined(PETSC_HAVE_MKL_PARDISO)
    ierr = MatMkl_PardisoSetCntl(ctx->F,70,0);CHKERRQ(ierr);
#endif
    copy = ctx->has_vertices;
  } else { /* interior solver */
#if defined(PETSC_HAVE_MUMPS)
    ierr = MatMumpsSetIcntl(ctx->F,26,0);CHKERRQ(ierr);
#endif
#if defined(PETSC_HAVE_MKL_PARDISO)
    ierr = MatMkl_PardisoSetCntl(ctx->F,70,1);CHKERRQ(ierr);
#endif
    copy = PETSC_TRUE;
  }
  /* copy rhs into factored matrix workspace */
  if (copy) {
    PetscInt    n;
    PetscScalar *array,*array_solver;

    ierr = VecGetLocalSize(rhs,&n);CHKERRQ(ierr);
    ierr = VecGetArrayRead(rhs,(const PetscScalar**)&array);CHKERRQ(ierr);
    ierr = VecGetArray(ctx->rhs,&array_solver);CHKERRQ(ierr);
    ierr = PetscMemcpy(array_solver,array,n*sizeof(PetscScalar));CHKERRQ(ierr);
    ierr = VecRestoreArray(ctx->rhs,&array_solver);CHKERRQ(ierr);
    ierr = VecRestoreArrayRead(rhs,(const PetscScalar**)&array);CHKERRQ(ierr);

    ierr = PCBDDCReuseSolversBenignAdapt(ctx,ctx->rhs,NULL,PETSC_FALSE,full);CHKERRQ(ierr);
    if (transpose) {
      ierr = MatSolveTranspose(ctx->F,ctx->rhs,ctx->sol);CHKERRQ(ierr);
    } else {
      ierr = MatSolve(ctx->F,ctx->rhs,ctx->sol);CHKERRQ(ierr);
    }
    ierr = PCBDDCReuseSolversBenignAdapt(ctx,ctx->sol,NULL,PETSC_TRUE,full);CHKERRQ(ierr);

    /* get back data to caller worskpace */
    ierr = VecGetArrayRead(ctx->sol,(const PetscScalar**)&array_solver);CHKERRQ(ierr);
    ierr = VecGetArray(sol,&array);CHKERRQ(ierr);
    ierr = PetscMemcpy(array,array_solver,n*sizeof(PetscScalar));CHKERRQ(ierr);
    ierr = VecRestoreArray(sol,&array);CHKERRQ(ierr);
    ierr = VecRestoreArrayRead(ctx->sol,(const PetscScalar**)&array_solver);CHKERRQ(ierr);
  } else {
    if (ctx->benign_n) {
      ierr = PCBDDCReuseSolversBenignAdapt(ctx,rhs,ctx->rhs,PETSC_FALSE,full);CHKERRQ(ierr);
      if (transpose) {
        ierr = MatSolveTranspose(ctx->F,ctx->rhs,sol);CHKERRQ(ierr);
      } else {
        ierr = MatSolve(ctx->F,ctx->rhs,sol);CHKERRQ(ierr);
      }
      ierr = PCBDDCReuseSolversBenignAdapt(ctx,sol,NULL,PETSC_TRUE,full);CHKERRQ(ierr);
    } else {
      if (transpose) {
        ierr = MatSolveTranspose(ctx->F,rhs,sol);CHKERRQ(ierr);
      } else {
        ierr = MatSolve(ctx->F,rhs,sol);CHKERRQ(ierr);
      }
    }
  }
  /* restore defaults */
#if defined(PETSC_HAVE_MUMPS)
  ierr = MatMumpsSetIcntl(ctx->F,26,-1);CHKERRQ(ierr);
#endif
#if defined(PETSC_HAVE_MKL_PARDISO)
  ierr = MatMkl_PardisoSetCntl(ctx->F,70,0);CHKERRQ(ierr);
#endif
  PetscFunctionReturn(0);
}

#undef __FUNCT__
#define __FUNCT__ "PCBDDCReuseSolvers_Correction"
static PetscErrorCode PCBDDCReuseSolvers_Correction(PC pc, Vec rhs, Vec sol)
{
  PetscErrorCode   ierr;

  PetscFunctionBegin;
  ierr = PCBDDCReuseSolvers_Solve_Private(pc,rhs,sol,PETSC_FALSE,PETSC_TRUE);CHKERRQ(ierr);
  PetscFunctionReturn(0);
}

#undef __FUNCT__
#define __FUNCT__ "PCBDDCReuseSolvers_CorrectionTranspose"
static PetscErrorCode PCBDDCReuseSolvers_CorrectionTranspose(PC pc, Vec rhs, Vec sol)
{
  PetscErrorCode   ierr;

  PetscFunctionBegin;
  ierr = PCBDDCReuseSolvers_Solve_Private(pc,rhs,sol,PETSC_TRUE,PETSC_TRUE);CHKERRQ(ierr);
  PetscFunctionReturn(0);
}

#undef __FUNCT__
#define __FUNCT__ "PCBDDCReuseSolvers_Interior"
static PetscErrorCode PCBDDCReuseSolvers_Interior(PC pc, Vec rhs, Vec sol)
{
  PetscErrorCode   ierr;

  PetscFunctionBegin;
  ierr = PCBDDCReuseSolvers_Solve_Private(pc,rhs,sol,PETSC_FALSE,PETSC_FALSE);CHKERRQ(ierr);
  PetscFunctionReturn(0);
}

#undef __FUNCT__
#define __FUNCT__ "PCBDDCReuseSolvers_InteriorTranspose"
static PetscErrorCode PCBDDCReuseSolvers_InteriorTranspose(PC pc, Vec rhs, Vec sol)
{
  PetscErrorCode   ierr;

  PetscFunctionBegin;
  ierr = PCBDDCReuseSolvers_Solve_Private(pc,rhs,sol,PETSC_TRUE,PETSC_FALSE);CHKERRQ(ierr);
  PetscFunctionReturn(0);
}

#undef __FUNCT__
#define __FUNCT__ "PCBDDCReuseSolversReset"
static PetscErrorCode PCBDDCReuseSolversReset(PCBDDCReuseSolvers reuse)
{
  PetscInt       i;
  PetscErrorCode ierr;

  PetscFunctionBegin;
  ierr = MatDestroy(&reuse->F);CHKERRQ(ierr);
  ierr = VecDestroy(&reuse->sol);CHKERRQ(ierr);
  ierr = VecDestroy(&reuse->rhs);CHKERRQ(ierr);
  ierr = PCDestroy(&reuse->interior_solver);CHKERRQ(ierr);
  ierr = PCDestroy(&reuse->correction_solver);CHKERRQ(ierr);
  ierr = ISDestroy(&reuse->is_R);CHKERRQ(ierr);
  ierr = ISDestroy(&reuse->is_B);CHKERRQ(ierr);
  ierr = VecScatterDestroy(&reuse->correction_scatter_B);CHKERRQ(ierr);
  ierr = VecDestroy(&reuse->sol_B);CHKERRQ(ierr);
  ierr = VecDestroy(&reuse->rhs_B);CHKERRQ(ierr);
  for (i=0;i<reuse->benign_n;i++) {
    ierr = ISDestroy(&reuse->benign_zerodiag_subs[i]);CHKERRQ(ierr);
  }
  ierr = PetscFree(reuse->benign_zerodiag_subs);CHKERRQ(ierr);
  ierr = PetscFree(reuse->benign_save_vals);CHKERRQ(ierr);
  ierr = MatDestroy(&reuse->benign_csAIB);CHKERRQ(ierr);
  ierr = MatDestroy(&reuse->benign_AIIm1ones);CHKERRQ(ierr);
  ierr = VecDestroy(&reuse->benign_corr_work);CHKERRQ(ierr);
  ierr = VecDestroy(&reuse->benign_dummy_schur_vec);CHKERRQ(ierr);
  PetscFunctionReturn(0);
}

#undef __FUNCT__
#define __FUNCT__ "PCBDDCComputeExplicitSchur"
static PetscErrorCode PCBDDCComputeExplicitSchur(Mat M, PetscBool issym, MatReuse reuse, Mat *S)
{
  Mat            B, C, D, Bd, Cd, AinvBd;
  KSP            ksp;
  PC             pc;
  PetscBool      isLU, isILU, isCHOL, Bdense, Cdense;
  PetscReal      fill = 2.0;
  PetscInt       n_I;
  PetscMPIInt    size;
  PetscErrorCode ierr;

  PetscFunctionBegin;
  ierr = MPI_Comm_size(PetscObjectComm((PetscObject)M),&size);CHKERRQ(ierr);
  if (size != 1) SETERRQ(PETSC_COMM_SELF,PETSC_ERR_SUP,"Not for parallel matrices");
  if (reuse == MAT_REUSE_MATRIX) {
    PetscBool Sdense;

    ierr = PetscObjectTypeCompare((PetscObject)*S, MATSEQDENSE, &Sdense);CHKERRQ(ierr);
<<<<<<< HEAD
    if (!Sdense) {
      SETERRQ(PetscObjectComm((PetscObject)M),PETSC_ERR_SUP,"S should be dense");
    }
=======
    if (!Sdense) SETERRQ(PetscObjectComm((PetscObject)M),PETSC_ERR_SUP,"S should dense");
>>>>>>> 8643b2f8
  }
  ierr = MatSchurComplementGetSubMatrices(M, NULL, NULL, &B, &C, &D);CHKERRQ(ierr);
  ierr = MatSchurComplementGetKSP(M, &ksp);CHKERRQ(ierr);
  ierr = KSPGetPC(ksp, &pc);CHKERRQ(ierr);
  ierr = PetscObjectTypeCompare((PetscObject) pc, PCLU, &isLU);CHKERRQ(ierr);
  ierr = PetscObjectTypeCompare((PetscObject) pc, PCILU, &isILU);CHKERRQ(ierr);
  ierr = PetscObjectTypeCompare((PetscObject) pc, PCCHOLESKY, &isCHOL);CHKERRQ(ierr);
  ierr = PetscObjectTypeCompare((PetscObject) B, MATSEQDENSE, &Bdense);CHKERRQ(ierr);
  ierr = PetscObjectTypeCompare((PetscObject) C, MATSEQDENSE, &Cdense);CHKERRQ(ierr);
  ierr = MatGetSize(B,&n_I,NULL);CHKERRQ(ierr);
  if (n_I) {
    if (!Bdense) {
      ierr = MatConvert(B, MATSEQDENSE, MAT_INITIAL_MATRIX, &Bd);CHKERRQ(ierr);
    } else {
      Bd = B;
    }

    if (isLU || isILU || isCHOL) {
      Mat fact;
      ierr = KSPSetUp(ksp);CHKERRQ(ierr);
      ierr = PCFactorGetMatrix(pc, &fact);CHKERRQ(ierr);
      ierr = MatDuplicate(Bd, MAT_DO_NOT_COPY_VALUES, &AinvBd);CHKERRQ(ierr);
      ierr = MatMatSolve(fact, Bd, AinvBd);CHKERRQ(ierr);
    } else {
      PetscBool ex = PETSC_TRUE;

      if (ex) {
        Mat Ainvd;

        ierr = PCComputeExplicitOperator(pc, &Ainvd);CHKERRQ(ierr);
        ierr = MatMatMult(Ainvd, Bd, MAT_INITIAL_MATRIX, fill, &AinvBd);CHKERRQ(ierr);
        ierr = MatDestroy(&Ainvd);CHKERRQ(ierr);
      } else {
        Vec         sol,rhs;
        PetscScalar *arrayrhs,*arraysol;
        PetscInt    i,nrhs,n;

        ierr = MatDuplicate(Bd, MAT_DO_NOT_COPY_VALUES, &AinvBd);CHKERRQ(ierr);
        ierr = MatGetSize(Bd,&n,&nrhs);CHKERRQ(ierr);
        ierr = MatDenseGetArray(Bd,&arrayrhs);CHKERRQ(ierr);
        ierr = MatDenseGetArray(AinvBd,&arraysol);CHKERRQ(ierr);
        ierr = KSPGetSolution(ksp,&sol);CHKERRQ(ierr);
        ierr = KSPGetRhs(ksp,&rhs);CHKERRQ(ierr);
        for (i=0;i<nrhs;i++) {
          ierr = VecPlaceArray(rhs,arrayrhs+i*n);CHKERRQ(ierr);
          ierr = VecPlaceArray(sol,arraysol+i*n);CHKERRQ(ierr);
          ierr = KSPSolve(ksp,rhs,sol);CHKERRQ(ierr);
          ierr = VecResetArray(rhs);CHKERRQ(ierr);
          ierr = VecResetArray(sol);CHKERRQ(ierr);
        }
        ierr = MatDenseRestoreArray(Bd,&arrayrhs);CHKERRQ(ierr);
        ierr = MatDenseRestoreArray(AinvBd,&arrayrhs);CHKERRQ(ierr);
      }
    }
    if (!Bdense & !issym) {
      ierr = MatDestroy(&Bd);CHKERRQ(ierr);
    }

    if (!issym) {
      if (!Cdense) {
        ierr = MatConvert(C, MATSEQDENSE, MAT_INITIAL_MATRIX, &Cd);CHKERRQ(ierr);
      } else {
        Cd = C;
      }
      ierr = MatMatMult(Cd, AinvBd, reuse, fill, S);CHKERRQ(ierr);
      if (!Cdense) {
        ierr = MatDestroy(&Cd);CHKERRQ(ierr);
      }
    } else {
      ierr = MatTransposeMatMult(Bd, AinvBd, reuse, fill, S);CHKERRQ(ierr);
      if (!Bdense) {
        ierr = MatDestroy(&Bd);CHKERRQ(ierr);
      }
    }
    ierr = MatDestroy(&AinvBd);CHKERRQ(ierr);
  }

  if (D) {
    Mat       Dd;
    PetscBool Ddense;

    ierr = PetscObjectTypeCompare((PetscObject)D,MATSEQDENSE,&Ddense);CHKERRQ(ierr);
    if (!Ddense) {
      ierr = MatConvert(D, MATSEQDENSE, MAT_INITIAL_MATRIX, &Dd);CHKERRQ(ierr);
    } else {
      Dd = D;
    }
    if (n_I) {
      ierr = MatAYPX(*S,-1.0,Dd,SAME_NONZERO_PATTERN);CHKERRQ(ierr);
    } else {
      if (reuse == MAT_INITIAL_MATRIX) {
        ierr = MatDuplicate(Dd,MAT_COPY_VALUES,S);CHKERRQ(ierr);
      } else {
        ierr = MatCopy(Dd,*S,SAME_NONZERO_PATTERN);CHKERRQ(ierr);
      }
    }
    if (!Ddense) {
      ierr = MatDestroy(&Dd);CHKERRQ(ierr);
    }
  } else {
    ierr = MatScale(*S,-1.0);CHKERRQ(ierr);
  }
  PetscFunctionReturn(0);
}

#undef __FUNCT__
#define __FUNCT__ "PCBDDCSubSchursSetUp"
PetscErrorCode PCBDDCSubSchursSetUp(PCBDDCSubSchurs sub_schurs, Mat Ain, Mat Sin, PetscBool exact_schur, PetscInt xadj[], PetscInt adjncy[], PetscInt nlayers, PetscBool faster_deluxe, PetscBool compute_Stilda, PetscBool reuse_solvers, PetscBool benign_trick, PetscInt benign_n, PetscInt benign_p0_lidx[], IS benign_zerodiag_subs[], Mat change, IS change_primal)
{
  Mat                    F,A_II,A_IB,A_BI,A_BB,AE_II;
  Mat                    S_all;
  Mat                    global_schur_subsets,work_mat,*submats;
  ISLocalToGlobalMapping l2gmap_subsets;
  IS                     is_I,is_I_layer,*change_primal_sub;
  IS                     all_subsets,all_subsets_mult,all_subsets_n;
  PetscInt               *nnz,*all_local_idx_N;
  PetscInt               *auxnum1,*auxnum2;
  PetscInt               i,subset_size,max_subset_size;
  PetscInt               n_B,extra,local_size,global_size;
  PetscBLASInt           B_N,B_ierr,B_lwork,*pivots;
  PetscScalar            *Bwork;
  PetscSubcomm           subcomm;
  PetscMPIInt            color,rank;
  MPI_Comm               comm_n;
  PetscBool              use_getr = PETSC_FALSE;
  PetscErrorCode         ierr;

  PetscFunctionBegin;
  /* update info in sub_schurs */
  ierr = MatDestroy(&sub_schurs->A);CHKERRQ(ierr);
  ierr = MatDestroy(&sub_schurs->S);CHKERRQ(ierr);
  sub_schurs->is_hermitian = PETSC_FALSE;
  sub_schurs->is_posdef = PETSC_FALSE;
  if (Ain) {
    PetscBool isseqaij;
    /* determine if we are dealing with hermitian positive definite problems */
#if !defined(PETSC_USE_COMPLEX)
    if (Ain->symmetric_set) {
      sub_schurs->is_hermitian = Ain->symmetric;
    }
#else
    if (Ain->hermitian_set) {
      sub_schurs->is_hermitian = Ain->hermitian;
    }
#endif
    if (Ain->spd_set) {
      sub_schurs->is_posdef = Ain->spd;
    }

    /* check */
    ierr = PetscObjectTypeCompare((PetscObject)Ain,MATSEQAIJ,&isseqaij);CHKERRQ(ierr);
    if (compute_Stilda && (!Ain->hermitian_set || !Ain->spd_set)) { /* these are lazy checks, maybe I should throw an error if they are not set */
      PetscInt lsize;

      ierr = MatGetSize(Ain,&lsize,NULL);CHKERRQ(ierr);
      if (lsize) {
        PetscScalar val;
        PetscReal   norm;
        Vec         vec1,vec2,vec3;

        ierr = MatCreateVecs(Ain,&vec1,&vec2);CHKERRQ(ierr);
        ierr = VecDuplicate(vec1,&vec3);CHKERRQ(ierr);
        ierr = VecSetRandom(vec1,NULL);CHKERRQ(ierr);
        ierr = MatMult(Ain,vec1,vec2);CHKERRQ(ierr);
#if !defined(PETSC_USE_COMPLEX)
        ierr = MatMultTranspose(Ain,vec1,vec3);CHKERRQ(ierr);
#else
        ierr = MatMultHermitianTranspose(Ain,vec1,vec3);CHKERRQ(ierr);
#endif
        ierr = VecAXPY(vec3,-1.0,vec2);CHKERRQ(ierr);
        ierr = VecNorm(vec3,NORM_INFINITY,&norm);CHKERRQ(ierr);
        if (!Ain->hermitian_set) {
          if (norm > PetscSqrtReal(PETSC_SMALL)) {
            sub_schurs->is_hermitian = PETSC_FALSE;
          } else {
            sub_schurs->is_hermitian = PETSC_TRUE;
          }
        }
        if (!Ain->spd_set && !benign_trick) {
          ierr = VecDot(vec1,vec2,&val);CHKERRQ(ierr);
          if (PetscRealPart(val) > 0. && PetscAbsReal(PetscImaginaryPart(val)) < PETSC_SMALL) sub_schurs->is_posdef = PETSC_TRUE;
        }
        ierr = VecDestroy(&vec1);CHKERRQ(ierr);
        ierr = VecDestroy(&vec2);CHKERRQ(ierr);
        ierr = VecDestroy(&vec3);CHKERRQ(ierr);
      } else {
        sub_schurs->is_hermitian = PETSC_TRUE;
        sub_schurs->is_posdef = PETSC_TRUE;
      }
    }
    if (isseqaij) {
      ierr = PetscObjectReference((PetscObject)Ain);CHKERRQ(ierr);
      sub_schurs->A = Ain;
    } else {
      ierr = MatConvert(Ain,MATSEQAIJ,MAT_INITIAL_MATRIX,&sub_schurs->A);CHKERRQ(ierr);
    }
  }
<<<<<<< HEAD
=======
  if (compute_Stilda && (!sub_schurs->is_hermitian || !sub_schurs->is_posdef)) SETERRQ2(PETSC_COMM_SELF,PETSC_ERR_SUP,"General matrix pencils are not currently supported (%D,%D)",sub_schurs->is_hermitian,sub_schurs->is_posdef);
>>>>>>> 8643b2f8

  ierr = PetscObjectReference((PetscObject)Sin);CHKERRQ(ierr);
  sub_schurs->S = Sin;
  if (sub_schurs->schur_explicit) {
    sub_schurs->schur_explicit = (PetscBool)(!!sub_schurs->A);
  }

  /* preliminary checks */
<<<<<<< HEAD
  if (!sub_schurs->schur_explicit && compute_Stilda) {
    SETERRQ(PetscObjectComm((PetscObject)sub_schurs->l2gmap),PETSC_ERR_SUP,"Adaptive selection of constraints requires MUMPS and/or MKL_PARDISO");
  }
=======
  if (!sub_schurs->use_mumps && compute_Stilda) SETERRQ(PetscObjectComm((PetscObject)sub_schurs->l2gmap),PETSC_ERR_SUP,"Adaptive selection of constraints requires MUMPS");
>>>>>>> 8643b2f8

  /* restrict work on active processes */
  color = 0;
  if (!sub_schurs->n_subs) color = 1; /* this can happen if we are in a multilevel case or if the subdomain is disconnected */
  ierr = MPI_Comm_rank(PetscObjectComm((PetscObject)sub_schurs->l2gmap),&rank);CHKERRQ(ierr);
  ierr = PetscSubcommCreate(PetscObjectComm((PetscObject)sub_schurs->l2gmap),&subcomm);CHKERRQ(ierr);
  ierr = PetscSubcommSetNumber(subcomm,2);CHKERRQ(ierr);
  ierr = PetscSubcommSetTypeGeneral(subcomm,color,rank);CHKERRQ(ierr);
  ierr = PetscCommDuplicate(PetscSubcommChild(subcomm),&comm_n,NULL);CHKERRQ(ierr);
  ierr = PetscSubcommDestroy(&subcomm);CHKERRQ(ierr);
  if (!sub_schurs->n_subs) {
    ierr = PetscCommDestroy(&comm_n);CHKERRQ(ierr);
    PetscFunctionReturn(0);
  }
  /* ierr = PetscCommDuplicate(PetscObjectComm((PetscObject)sub_schurs->l2gmap),&comm_n,NULL);CHKERRQ(ierr); */

  /* get Schur complement matrices */
  if (!sub_schurs->schur_explicit) {
    Mat       tA_IB,tA_BI,tA_BB;
    PetscBool isseqsbaij;
    ierr = MatSchurComplementGetSubMatrices(sub_schurs->S,&A_II,NULL,&tA_IB,&tA_BI,&tA_BB);CHKERRQ(ierr);
    ierr = PetscObjectTypeCompare((PetscObject)tA_BB,MATSEQSBAIJ,&isseqsbaij);CHKERRQ(ierr);
    if (isseqsbaij) {
      ierr = MatConvert(tA_BB,MATSEQAIJ,MAT_INITIAL_MATRIX,&A_BB);CHKERRQ(ierr);
      ierr = MatConvert(tA_IB,MATSEQAIJ,MAT_INITIAL_MATRIX,&A_IB);CHKERRQ(ierr);
      ierr = MatConvert(tA_BI,MATSEQAIJ,MAT_INITIAL_MATRIX,&A_BI);CHKERRQ(ierr);
    } else {
      ierr = PetscObjectReference((PetscObject)tA_BB);CHKERRQ(ierr);
      A_BB = tA_BB;
      ierr = PetscObjectReference((PetscObject)tA_IB);CHKERRQ(ierr);
      A_IB = tA_IB;
      ierr = PetscObjectReference((PetscObject)tA_BI);CHKERRQ(ierr);
      A_BI = tA_BI;
    }
  } else {
    A_II = NULL;
    A_IB = NULL;
    A_BI = NULL;
    A_BB = NULL;
  }
  S_all = NULL;

  /* determine interior problems */
  ierr = ISGetLocalSize(sub_schurs->is_I,&i);CHKERRQ(ierr);
  if (nlayers >= 0 && i) { /* Interior problems can be different from the original one */
    PetscBT                touched;
    const PetscInt*        idx_B;
    PetscInt               n_I,n_B,n_local_dofs,n_prev_added,j,layer,*local_numbering;

    if (!xadj || !adjncy) SETERRQ(PETSC_COMM_SELF,PETSC_ERR_PLIB,"Cannot request layering without adjacency");
    /* get sizes */
    ierr = ISGetLocalSize(sub_schurs->is_I,&n_I);CHKERRQ(ierr);
    ierr = ISGetLocalSize(sub_schurs->is_B,&n_B);CHKERRQ(ierr);

    ierr = PetscMalloc1(n_I+n_B,&local_numbering);CHKERRQ(ierr);
    ierr = PetscBTCreate(n_I+n_B,&touched);CHKERRQ(ierr);
    ierr = PetscBTMemzero(n_I+n_B,touched);CHKERRQ(ierr);

    /* all boundary dofs must be skipped when adding layers */
    ierr = ISGetIndices(sub_schurs->is_B,&idx_B);CHKERRQ(ierr);
    for (j=0;j<n_B;j++) {
      ierr = PetscBTSet(touched,idx_B[j]);CHKERRQ(ierr);
    }
    ierr = PetscMemcpy(local_numbering,idx_B,n_B*sizeof(PetscInt));CHKERRQ(ierr);
    ierr = ISRestoreIndices(sub_schurs->is_B,&idx_B);CHKERRQ(ierr);

    /* add prescribed number of layers of dofs */
    n_local_dofs = n_B;
    n_prev_added = n_B;
    for (layer=0;layer<nlayers;layer++) {
      PetscInt n_added;
      if (n_local_dofs == n_I+n_B) break;
      if (n_local_dofs > n_I+n_B) SETERRQ3(PETSC_COMM_SELF,PETSC_ERR_PLIB,"Error querying layer %D. Out of bound access (%D > %D)",layer,n_local_dofs,n_I+n_B);
      ierr = PCBDDCAdjGetNextLayer_Private(local_numbering+n_local_dofs,n_prev_added,touched,xadj,adjncy,&n_added);CHKERRQ(ierr);
      n_prev_added = n_added;
      n_local_dofs += n_added;
      if (!n_added) break;
    }
    ierr = PetscBTDestroy(&touched);CHKERRQ(ierr);

    /* IS for I layer dofs in original numbering */
    ierr = ISCreateGeneral(PetscObjectComm((PetscObject)sub_schurs->is_I),n_local_dofs-n_B,local_numbering+n_B,PETSC_COPY_VALUES,&is_I_layer);CHKERRQ(ierr);
    ierr = PetscFree(local_numbering);CHKERRQ(ierr);
    ierr = ISSort(is_I_layer);CHKERRQ(ierr);
    /* IS for I layer dofs in I numbering */
    if (!sub_schurs->schur_explicit) {
      ISLocalToGlobalMapping ItoNmap;
      ierr = ISLocalToGlobalMappingCreateIS(sub_schurs->is_I,&ItoNmap);CHKERRQ(ierr);
      ierr = ISGlobalToLocalMappingApplyIS(ItoNmap,IS_GTOLM_DROP,is_I_layer,&is_I);CHKERRQ(ierr);
      ierr = ISLocalToGlobalMappingDestroy(&ItoNmap);CHKERRQ(ierr);

      /* II block */
      ierr = MatGetSubMatrix(A_II,is_I,is_I,MAT_INITIAL_MATRIX,&AE_II);CHKERRQ(ierr);
    }
  } else {
    PetscInt n_I;

    /* IS for I dofs in original numbering */
    ierr = PetscObjectReference((PetscObject)sub_schurs->is_I);CHKERRQ(ierr);
    is_I_layer = sub_schurs->is_I;

    /* IS for I dofs in I numbering (strided 1) */
    if (!sub_schurs->schur_explicit) {
      ierr = ISGetSize(sub_schurs->is_I,&n_I);CHKERRQ(ierr);
      ierr = ISCreateStride(PetscObjectComm((PetscObject)sub_schurs->is_I),n_I,0,1,&is_I);CHKERRQ(ierr);

      /* II block is the same */
      ierr = PetscObjectReference((PetscObject)A_II);CHKERRQ(ierr);
      AE_II = A_II;
    }
  }

  /* Get info on subset sizes and sum of all subsets sizes */
  max_subset_size = 0;
  local_size = 0;
  for (i=0;i<sub_schurs->n_subs;i++) {
    ierr = ISGetLocalSize(sub_schurs->is_subs[i],&subset_size);CHKERRQ(ierr);
    max_subset_size = PetscMax(subset_size,max_subset_size);
    local_size += subset_size;
  }

  /* Work arrays for local indices */
  extra = 0;
  ierr = ISGetLocalSize(sub_schurs->is_B,&n_B);CHKERRQ(ierr);
  if (sub_schurs->schur_explicit && is_I_layer) {
    ierr = ISGetLocalSize(is_I_layer,&extra);CHKERRQ(ierr);
  }
  ierr = PetscMalloc1(n_B+extra,&all_local_idx_N);CHKERRQ(ierr);
  if (extra) {
    const PetscInt *idxs;
    ierr = ISGetIndices(is_I_layer,&idxs);CHKERRQ(ierr);
    ierr = PetscMemcpy(all_local_idx_N,idxs,extra*sizeof(PetscInt));CHKERRQ(ierr);
    ierr = ISRestoreIndices(is_I_layer,&idxs);CHKERRQ(ierr);
  }
  ierr = PetscMalloc1(local_size,&nnz);CHKERRQ(ierr);
  ierr = PetscMalloc1(sub_schurs->n_subs,&auxnum1);CHKERRQ(ierr);
  ierr = PetscMalloc1(sub_schurs->n_subs,&auxnum2);CHKERRQ(ierr);

  /* Get local indices in local numbering */
  local_size = 0;
  for (i=0;i<sub_schurs->n_subs;i++) {
    PetscInt j;
    const    PetscInt *idxs;

    ierr = ISGetLocalSize(sub_schurs->is_subs[i],&subset_size);CHKERRQ(ierr);
    ierr = ISGetIndices(sub_schurs->is_subs[i],&idxs);CHKERRQ(ierr);
    /* start (smallest in global ordering) and multiplicity */
    auxnum1[i] = idxs[0];
    auxnum2[i] = subset_size;
    /* subset indices in local numbering */
    ierr = PetscMemcpy(all_local_idx_N+local_size+extra,idxs,subset_size*sizeof(PetscInt));CHKERRQ(ierr);
    ierr = ISRestoreIndices(sub_schurs->is_subs[i],&idxs);CHKERRQ(ierr);
    for (j=0;j<subset_size;j++) nnz[local_size+j] = subset_size;
    local_size += subset_size;
  }

  /* allocate extra workspace needed only for GETRI */
  Bwork = NULL;
  pivots = NULL;
  if (local_size && !benign_trick && (!sub_schurs->is_hermitian || !sub_schurs->is_posdef)) {
    PetscScalar lwork;

    use_getr = PETSC_TRUE;
    B_lwork = -1;
    ierr = PetscBLASIntCast(local_size,&B_N);CHKERRQ(ierr);
    ierr = PetscFPTrapPush(PETSC_FP_TRAP_OFF);CHKERRQ(ierr);
    PetscStackCallBLAS("LAPACKgetri",LAPACKgetri_(&B_N,Bwork,&B_N,pivots,&lwork,&B_lwork,&B_ierr));
    ierr = PetscFPTrapPop();CHKERRQ(ierr);
    if (B_ierr) SETERRQ1(PETSC_COMM_SELF,PETSC_ERR_LIB,"Error in query to GETRI Lapack routine %d",(int)B_ierr);
    ierr = PetscBLASIntCast((PetscInt)PetscRealPart(lwork),&B_lwork);CHKERRQ(ierr);
    ierr = PetscMalloc2(B_lwork,&Bwork,B_N,&pivots);CHKERRQ(ierr);
  }

  /* prepare parallel matrices for summing up properly schurs on subsets */
  ierr = ISCreateGeneral(comm_n,sub_schurs->n_subs,auxnum1,PETSC_OWN_POINTER,&all_subsets_n);CHKERRQ(ierr);
  ierr = ISLocalToGlobalMappingApplyIS(sub_schurs->l2gmap,all_subsets_n,&all_subsets);CHKERRQ(ierr);
  ierr = ISDestroy(&all_subsets_n);CHKERRQ(ierr);
  ierr = ISCreateGeneral(comm_n,sub_schurs->n_subs,auxnum2,PETSC_OWN_POINTER,&all_subsets_mult);CHKERRQ(ierr);
  ierr = PCBDDCSubsetNumbering(all_subsets,all_subsets_mult,&global_size,&all_subsets_n);CHKERRQ(ierr);
  ierr = ISDestroy(&all_subsets);CHKERRQ(ierr);
  ierr = ISDestroy(&all_subsets_mult);CHKERRQ(ierr);
  ierr = ISGetLocalSize(all_subsets_n,&i);CHKERRQ(ierr);
  if (i != local_size) SETERRQ2(PETSC_COMM_SELF,PETSC_ERR_PLIB,"Invalid size of new subset! %D != %D",i,local_size);
  ierr = ISLocalToGlobalMappingCreateIS(all_subsets_n,&l2gmap_subsets);CHKERRQ(ierr);
  ierr = MatCreateIS(comm_n,1,PETSC_DECIDE,PETSC_DECIDE,global_size,global_size,l2gmap_subsets,NULL,&work_mat);CHKERRQ(ierr);
  ierr = ISLocalToGlobalMappingDestroy(&l2gmap_subsets);CHKERRQ(ierr);
  ierr = MatCreate(PetscObjectComm((PetscObject)work_mat),&global_schur_subsets);CHKERRQ(ierr);
  ierr = MatSetSizes(global_schur_subsets,PETSC_DECIDE,PETSC_DECIDE,global_size,global_size);CHKERRQ(ierr);
  ierr = MatSetType(global_schur_subsets,MATMPIAIJ);CHKERRQ(ierr);

  /* subset indices in local boundary numbering */
  if (!sub_schurs->is_Ej_all) {
    PetscInt *all_local_idx_B;

    ierr = PetscMalloc1(local_size,&all_local_idx_B);CHKERRQ(ierr);
    ierr = ISGlobalToLocalMappingApply(sub_schurs->BtoNmap,IS_GTOLM_DROP,local_size,all_local_idx_N+extra,&subset_size,all_local_idx_B);CHKERRQ(ierr);
    if (subset_size != local_size) SETERRQ2(PETSC_COMM_SELF,PETSC_ERR_PLIB,"Error in sub_schurs serial (BtoNmap)! %D != %D\n",subset_size,local_size);
    ierr = ISCreateGeneral(PETSC_COMM_SELF,local_size,all_local_idx_B,PETSC_OWN_POINTER,&sub_schurs->is_Ej_all);CHKERRQ(ierr);
  }

  change_primal_sub = NULL;
  if (change) {
    ISLocalToGlobalMapping BtoS;
    IS                     change_primal_B;
    IS                     change_primal_all;

    ierr = PetscMalloc1(sub_schurs->n_subs,&change_primal_sub);CHKERRQ(ierr);
    for (i=0;i<sub_schurs->n_subs;i++) {
      ISLocalToGlobalMapping NtoS;
      ierr = ISLocalToGlobalMappingCreateIS(sub_schurs->is_subs[i],&NtoS);CHKERRQ(ierr);
      ierr = ISGlobalToLocalMappingApplyIS(NtoS,IS_GTOLM_DROP,change_primal,&change_primal_sub[i]);CHKERRQ(ierr);
      ierr = ISLocalToGlobalMappingDestroy(&NtoS);CHKERRQ(ierr);
    }
    ierr = ISGlobalToLocalMappingApplyIS(sub_schurs->BtoNmap,IS_GTOLM_DROP,change_primal,&change_primal_B);CHKERRQ(ierr);
    ierr = ISLocalToGlobalMappingCreateIS(sub_schurs->is_Ej_all,&BtoS);CHKERRQ(ierr);
    ierr = ISGlobalToLocalMappingApplyIS(BtoS,IS_GTOLM_DROP,change_primal_B,&change_primal_all);CHKERRQ(ierr);
    ierr = ISLocalToGlobalMappingDestroy(&BtoS);CHKERRQ(ierr);
    ierr = ISDestroy(&change_primal_B);CHKERRQ(ierr);
    if (!sub_schurs->change) {
      ierr = PetscCalloc1(sub_schurs->n_subs,&sub_schurs->change);CHKERRQ(ierr);
    }
    for (i=0;i<sub_schurs->n_subs;i++) {
      ierr = ISGetLocalSize(sub_schurs->is_subs[i],&subset_size);CHKERRQ(ierr);
      if (!sub_schurs->change[i]) {
        Mat change_sub;

        ierr = KSPCreate(PETSC_COMM_SELF,&sub_schurs->change[i]);CHKERRQ(ierr);
        ierr = KSPSetType(sub_schurs->change[i],KSPPREONLY);CHKERRQ(ierr);
        if (!sub_schurs->change_with_qr) {
          ierr = MatGetSubMatrix(change,sub_schurs->is_subs[i],sub_schurs->is_subs[i],MAT_INITIAL_MATRIX,&change_sub);CHKERRQ(ierr);
        } else {
          Mat change_subt;
          ierr = MatGetSubMatrix(change,sub_schurs->is_subs[i],sub_schurs->is_subs[i],MAT_INITIAL_MATRIX,&change_subt);CHKERRQ(ierr);
          ierr = MatConvert(change_subt,MATSEQDENSE,MAT_INITIAL_MATRIX,&change_sub);CHKERRQ(ierr);
          ierr = MatDestroy(&change_subt);CHKERRQ(ierr);
        }
        ierr = KSPSetOperators(sub_schurs->change[i],change_sub,change_sub);CHKERRQ(ierr);
        ierr = MatDestroy(&change_sub);CHKERRQ(ierr);
        ierr = KSPSetOptionsPrefix(sub_schurs->change[i],"sub_schurs_change_");CHKERRQ(ierr);
      }
    }
    ierr = ISDestroy(&change_primal_all);CHKERRQ(ierr);
  }

  /* Local matrix of all local Schur on subsets (transposed) */
  if (!sub_schurs->S_Ej_all) {
    ierr = MatCreate(PETSC_COMM_SELF,&sub_schurs->S_Ej_all);CHKERRQ(ierr);
    ierr = MatSetSizes(sub_schurs->S_Ej_all,PETSC_DECIDE,PETSC_DECIDE,local_size,local_size);CHKERRQ(ierr);
    ierr = MatSetType(sub_schurs->S_Ej_all,MATAIJ);CHKERRQ(ierr);
    ierr = MatSeqAIJSetPreallocation(sub_schurs->S_Ej_all,0,nnz);CHKERRQ(ierr);
  }

  /* Compute Schur complements explicitly */
  F = NULL;
  if (!sub_schurs->schur_explicit) { /* this code branch is used when MatFactor with Schur complemnent support is not present; it is not very efficient, unless the economic version of the scaling is required */
    Mat         S_Ej_expl;
    PetscScalar *work;
    PetscInt    j,*dummy_idx;
    PetscBool   Sdense;

    ierr = PetscMalloc2(max_subset_size,&dummy_idx,max_subset_size*max_subset_size,&work);CHKERRQ(ierr);
    local_size = 0;
    for (i=0;i<sub_schurs->n_subs;i++) {
      IS  is_subset_B;
      Mat AE_EE,AE_IE,AE_EI,S_Ej;

      /* subsets in original and boundary numbering */
      ierr = ISGlobalToLocalMappingApplyIS(sub_schurs->BtoNmap,IS_GTOLM_DROP,sub_schurs->is_subs[i],&is_subset_B);CHKERRQ(ierr);
      /* EE block */
      ierr = MatGetSubMatrix(A_BB,is_subset_B,is_subset_B,MAT_INITIAL_MATRIX,&AE_EE);CHKERRQ(ierr);
      /* IE block */
      ierr = MatGetSubMatrix(A_IB,is_I,is_subset_B,MAT_INITIAL_MATRIX,&AE_IE);CHKERRQ(ierr);
      /* EI block */
      if (sub_schurs->is_hermitian) {
        ierr = MatCreateTranspose(AE_IE,&AE_EI);CHKERRQ(ierr);
      } else {
        ierr = MatGetSubMatrix(A_BI,is_subset_B,is_I,MAT_INITIAL_MATRIX,&AE_EI);CHKERRQ(ierr);
      }
      ierr = ISDestroy(&is_subset_B);CHKERRQ(ierr);
      ierr = MatCreateSchurComplement(AE_II,AE_II,AE_IE,AE_EI,AE_EE,&S_Ej);CHKERRQ(ierr);
      ierr = MatDestroy(&AE_EE);CHKERRQ(ierr);
      ierr = MatDestroy(&AE_IE);CHKERRQ(ierr);
      ierr = MatDestroy(&AE_EI);CHKERRQ(ierr);
      if (AE_II == A_II) { /* we can reuse the same ksp */
        KSP ksp;
        ierr = MatSchurComplementGetKSP(sub_schurs->S,&ksp);CHKERRQ(ierr);
        ierr = MatSchurComplementSetKSP(S_Ej,ksp);CHKERRQ(ierr);
      } else { /* build new ksp object which inherits ksp and pc types from the original one */
        KSP       origksp,schurksp;
        PC        origpc,schurpc;
        KSPType   ksp_type;
        PetscInt  n_internal;
        PetscBool ispcnone;

        ierr = MatSchurComplementGetKSP(sub_schurs->S,&origksp);CHKERRQ(ierr);
        ierr = MatSchurComplementGetKSP(S_Ej,&schurksp);CHKERRQ(ierr);
        ierr = KSPGetType(origksp,&ksp_type);CHKERRQ(ierr);
        ierr = KSPSetType(schurksp,ksp_type);CHKERRQ(ierr);
        ierr = KSPGetPC(schurksp,&schurpc);CHKERRQ(ierr);
        ierr = KSPGetPC(origksp,&origpc);CHKERRQ(ierr);
        ierr = PetscObjectTypeCompare((PetscObject)origpc,PCNONE,&ispcnone);CHKERRQ(ierr);
        if (!ispcnone) {
          PCType pc_type;
          ierr = PCGetType(origpc,&pc_type);CHKERRQ(ierr);
          ierr = PCSetType(schurpc,pc_type);CHKERRQ(ierr);
        } else {
          ierr = PCSetType(schurpc,PCLU);CHKERRQ(ierr);
        }
        ierr = ISGetSize(is_I,&n_internal);CHKERRQ(ierr);
        if (n_internal) { /* UMFPACK gives error with 0 sized problems */
          MatSolverPackage solver=NULL;
          ierr = PCFactorGetMatSolverPackage(origpc,(const MatSolverPackage*)&solver);CHKERRQ(ierr);
          if (solver) {
            ierr = PCFactorSetMatSolverPackage(schurpc,solver);CHKERRQ(ierr);
          }
        }
        ierr = KSPSetUp(schurksp);CHKERRQ(ierr);
      }
      ierr = ISGetLocalSize(sub_schurs->is_subs[i],&subset_size);CHKERRQ(ierr);
      ierr = MatCreateSeqDense(PETSC_COMM_SELF,subset_size,subset_size,work,&S_Ej_expl);CHKERRQ(ierr);
      ierr = PCBDDCComputeExplicitSchur(S_Ej,sub_schurs->is_hermitian,MAT_REUSE_MATRIX,&S_Ej_expl);CHKERRQ(ierr);
      ierr = PetscObjectTypeCompare((PetscObject)S_Ej_expl,MATSEQDENSE,&Sdense);CHKERRQ(ierr);
      if (Sdense) {
        for (j=0;j<subset_size;j++) {
          dummy_idx[j]=local_size+j;
        }
        ierr = MatSetValues(sub_schurs->S_Ej_all,subset_size,dummy_idx,subset_size,dummy_idx,work,INSERT_VALUES);CHKERRQ(ierr);
      } else SETERRQ(PETSC_COMM_SELF,PETSC_ERR_SUP,"Not yet implemented for sparse matrices");
      ierr = MatDestroy(&S_Ej);CHKERRQ(ierr);
      ierr = MatDestroy(&S_Ej_expl);CHKERRQ(ierr);
      local_size += subset_size;
    }
    ierr = PetscFree2(dummy_idx,work);CHKERRQ(ierr);
    /* free */
    ierr = ISDestroy(&is_I);CHKERRQ(ierr);
    ierr = MatDestroy(&AE_II);CHKERRQ(ierr);
    ierr = PetscFree(all_local_idx_N);CHKERRQ(ierr);
  } else {
    Mat         A,cs_AIB_mat = NULL,benign_AIIm1_ones_mat = NULL;
    IS          is_A_all,*is_p_r = NULL;
    PetscScalar *work,*S_data,*schur_factor,infty = PETSC_MAX_REAL;
    PetscInt    n,n_I,*dummy_idx,size_schur,size_active_schur,cum,cum2;
    PetscBool   economic,solver_S,S_lower_triangular = PETSC_FALSE,factor_workaround;
    char        solver[256];

    /* get sizes */
    n_I = 0;
    if (is_I_layer) {
      ierr = ISGetLocalSize(is_I_layer,&n_I);CHKERRQ(ierr);
    }
    economic = PETSC_FALSE;
    ierr = ISGetLocalSize(sub_schurs->is_I,&cum);CHKERRQ(ierr);
    if (cum != n_I) economic = PETSC_TRUE;
    ierr = MatGetLocalSize(sub_schurs->A,&n,NULL);CHKERRQ(ierr);

    /* size active schurs does not count any dirichlet or vertex dof on the interface */
    size_active_schur = local_size;
    cum = n_I+size_active_schur;
    if (sub_schurs->is_dir) {
      const PetscInt* idxs;
      PetscInt        n_dir;

      ierr = ISGetLocalSize(sub_schurs->is_dir,&n_dir);CHKERRQ(ierr);
      ierr = ISGetIndices(sub_schurs->is_dir,&idxs);CHKERRQ(ierr);
      ierr = PetscMemcpy(all_local_idx_N+cum,idxs,n_dir*sizeof(PetscInt));CHKERRQ(ierr);
      ierr = ISRestoreIndices(sub_schurs->is_dir,&idxs);CHKERRQ(ierr);
      cum += n_dir;
    }
    factor_workaround = PETSC_FALSE;
    /* include the primal vertices in the Schur complement */
    if (exact_schur && sub_schurs->is_vertices && (compute_Stilda || benign_n)) {
      PetscInt n_v;

      ierr = ISGetLocalSize(sub_schurs->is_vertices,&n_v);CHKERRQ(ierr);
      if (n_v) {
        const PetscInt* idxs;

        ierr = ISGetIndices(sub_schurs->is_vertices,&idxs);CHKERRQ(ierr);
        ierr = PetscMemcpy(all_local_idx_N+cum,idxs,n_v*sizeof(PetscInt));CHKERRQ(ierr);
        ierr = ISRestoreIndices(sub_schurs->is_vertices,&idxs);CHKERRQ(ierr);
        cum += n_v;
        factor_workaround = PETSC_TRUE;
      }
    }
    size_schur = cum - n_I;
    ierr = ISCreateGeneral(PETSC_COMM_SELF,cum,all_local_idx_N,PETSC_OWN_POINTER,&is_A_all);CHKERRQ(ierr);
    /* get working mat (TODO: factorize without actually permuting)  */
    if (cum == n) {
      ierr = ISSetPermutation(is_A_all);CHKERRQ(ierr);
      ierr = MatPermute(sub_schurs->A,is_A_all,is_A_all,&A);CHKERRQ(ierr);
    } else {
      ierr = MatGetSubMatrix(sub_schurs->A,is_A_all,is_A_all,MAT_INITIAL_MATRIX,&A);CHKERRQ(ierr);
    }
    ierr = MatSetOptionsPrefix(A,"sub_schurs_");CHKERRQ(ierr);

    /* if we actually change the basis for the pressures, LDL^T factors will use a lot of memory
       n^2 instead of n^1.5 or something. This is a workaround */
    if (benign_n) {
      Vec                    v;
      ISLocalToGlobalMapping N_to_reor;
      IS                     is_p0,is_p0_p;
      PetscScalar            *cs_AIB,*AIIm1_data;
      PetscInt               sizeA;

      ierr = ISLocalToGlobalMappingCreateIS(is_A_all,&N_to_reor);CHKERRQ(ierr);
      ierr = ISCreateGeneral(PETSC_COMM_SELF,benign_n,benign_p0_lidx,PETSC_COPY_VALUES,&is_p0);CHKERRQ(ierr);
      ierr = ISGlobalToLocalMappingApplyIS(N_to_reor,IS_GTOLM_DROP,is_p0,&is_p0_p);CHKERRQ(ierr);
      ierr = ISDestroy(&is_p0);CHKERRQ(ierr);
      ierr = MatCreateVecs(A,&v,NULL);CHKERRQ(ierr);
      ierr = VecGetSize(v,&sizeA);CHKERRQ(ierr);
      ierr = MatCreateSeqDense(PETSC_COMM_SELF,sizeA,benign_n,NULL,&benign_AIIm1_ones_mat);CHKERRQ(ierr);
      ierr = MatCreateSeqDense(PETSC_COMM_SELF,benign_n,size_schur,NULL,&cs_AIB_mat);CHKERRQ(ierr);
      ierr = MatDenseGetArray(cs_AIB_mat,&cs_AIB);CHKERRQ(ierr);
      ierr = MatDenseGetArray(benign_AIIm1_ones_mat,&AIIm1_data);CHKERRQ(ierr);
      ierr = PetscMalloc1(benign_n,&is_p_r);CHKERRQ(ierr);
      /* compute colsum of A_IB restricted to pressures */
      for (i=0;i<benign_n;i++) {
        Vec            benign_AIIm1_ones;
        PetscScalar    *array;
        const PetscInt *idxs;
        PetscInt       j,nz;

        ierr = ISGlobalToLocalMappingApplyIS(N_to_reor,IS_GTOLM_DROP,benign_zerodiag_subs[i],&is_p_r[i]);CHKERRQ(ierr);
        ierr = ISGetLocalSize(is_p_r[i],&nz);CHKERRQ(ierr);
        ierr = ISGetIndices(is_p_r[i],&idxs);CHKERRQ(ierr);
        for (j=0;j<nz;j++) AIIm1_data[idxs[j]+sizeA*i] = 1.;
        ierr = ISRestoreIndices(is_p_r[i],&idxs);CHKERRQ(ierr);
        ierr = VecCreateSeqWithArray(PETSC_COMM_SELF,1,sizeA,AIIm1_data+sizeA*i,&benign_AIIm1_ones);CHKERRQ(ierr);
        ierr = MatMult(A,benign_AIIm1_ones,v);CHKERRQ(ierr);
        ierr = VecDestroy(&benign_AIIm1_ones);CHKERRQ(ierr);
        ierr = VecGetArray(v,&array);CHKERRQ(ierr);
        for (j=0;j<size_schur;j++) cs_AIB[i*size_schur + j] = array[j+n_I]/nz;
        ierr = VecRestoreArray(v,&array);CHKERRQ(ierr);
      }
      ierr = MatDenseRestoreArray(cs_AIB_mat,&cs_AIB);CHKERRQ(ierr);
      ierr = MatDenseRestoreArray(benign_AIIm1_ones_mat,&AIIm1_data);CHKERRQ(ierr);
      ierr = VecDestroy(&v);CHKERRQ(ierr);
      ierr = MatSetOption(A,MAT_KEEP_NONZERO_PATTERN,PETSC_FALSE);CHKERRQ(ierr);
      ierr = MatZeroRowsColumnsIS(A,is_p0_p,1.0,NULL,NULL);CHKERRQ(ierr);
      ierr = ISDestroy(&is_p0_p);CHKERRQ(ierr);
      ierr = ISLocalToGlobalMappingDestroy(&N_to_reor);CHKERRQ(ierr);
    }
    ierr = MatSetOption(A,MAT_SYMMETRIC,sub_schurs->is_hermitian);CHKERRQ(ierr);
    ierr = MatSetOption(A,MAT_HERMITIAN,sub_schurs->is_hermitian);CHKERRQ(ierr);
    ierr = MatSetOption(A,MAT_SPD,sub_schurs->is_posdef);CHKERRQ(ierr);
#if defined(PETSC_HAVE_MUMPS)
    ierr = PetscStrcpy(solver,MATSOLVERMUMPS);CHKERRQ(ierr);
#else
    ierr = PetscStrcpy(solver,MATSOLVERMKL_PARDISO);CHKERRQ(ierr);
#endif
    ierr = PetscOptionsGetString("sub_schurs_","-mat_solver_package",solver,256,NULL);CHKERRQ(ierr);

    /* when using the benign subspace trick, the local Schur complements are SPD */
    if (benign_trick) sub_schurs->is_posdef = PETSC_TRUE;

    if (n_I) { /* TODO add ordering from options */
      IS is_schur;

      if (sub_schurs->is_hermitian && sub_schurs->is_posdef) {
        ierr = MatGetFactor(A,solver,MAT_FACTOR_CHOLESKY,&F);CHKERRQ(ierr);
      } else {
        ierr = MatGetFactor(A,solver,MAT_FACTOR_LU,&F);CHKERRQ(ierr);
      }
      /* subsets ordered last */
      ierr = ISCreateStride(PETSC_COMM_SELF,size_schur,n_I,1,&is_schur);CHKERRQ(ierr);
      ierr = MatFactorSetSchurIS(F,is_schur);CHKERRQ(ierr);
      ierr = ISDestroy(&is_schur);CHKERRQ(ierr);

      /* factorization step */
      if (sub_schurs->is_hermitian && sub_schurs->is_posdef) {
        ierr = MatCholeskyFactorSymbolic(F,A,NULL,NULL);CHKERRQ(ierr);
#if defined(PETSC_HAVE_MUMPS) /* be sure that icntl 19 is not set by command line */
        ierr = MatMumpsSetIcntl(F,19,2);CHKERRQ(ierr);
#endif
        if (sub_schurs->is_posdef) {
          ierr = MatFactorSetSchurComplementSolverType(F,1);CHKERRQ(ierr);
        } else {
          ierr = MatFactorSetSchurComplementSolverType(F,2);CHKERRQ(ierr);
        }
        ierr = MatCholeskyFactorNumeric(F,A,NULL);CHKERRQ(ierr);
        S_lower_triangular = PETSC_TRUE;
      } else {
        ierr = MatLUFactorSymbolic(F,A,NULL,NULL,NULL);CHKERRQ(ierr);
#if defined(PETSC_HAVE_MUMPS) /* be sure that icntl 19 is not set by command line */
        ierr = MatMumpsSetIcntl(F,19,3);CHKERRQ(ierr);
#endif
        ierr = MatLUFactorNumeric(F,A,NULL);CHKERRQ(ierr);
      }

      /* get explicit Schur Complement computed during numeric factorization */
      ierr = MatFactorGetSchurComplement(F,&S_all);CHKERRQ(ierr);
      /* we can reuse the solvers if we are not using the economic version */
      reuse_solvers = (PetscBool)(reuse_solvers && !economic);
      factor_workaround = (PetscBool)(reuse_solvers && factor_workaround);
      solver_S = PETSC_TRUE;

      /* update the Schur complement with the change of basis on the pressures */
      if (benign_n) {
        PetscScalar *S_data,*cs_AIB,*AIIm1_data;
        Vec         v;
        PetscInt    sizeA;

        ierr = MatDenseGetArray(S_all,&S_data);CHKERRQ(ierr);
        ierr = MatCreateVecs(A,&v,NULL);CHKERRQ(ierr);
        ierr = VecGetSize(v,&sizeA);CHKERRQ(ierr);
#if defined(PETSC_HAVE_MUMPS)
        ierr = MatMumpsSetIcntl(F,26,0);CHKERRQ(ierr);
#endif
#if defined(PETSC_HAVE_MKL_PARDISO)
        ierr = MatMkl_PardisoSetCntl(F,70,1);CHKERRQ(ierr);
#endif
        ierr = MatDenseGetArray(cs_AIB_mat,&cs_AIB);CHKERRQ(ierr);
        ierr = MatDenseGetArray(benign_AIIm1_ones_mat,&AIIm1_data);CHKERRQ(ierr);
        for (i=0;i<benign_n;i++) {
          Vec            benign_AIIm1_ones;
          PetscScalar    *array,sum = 0.;
          const PetscInt *idxs;
          PetscInt       j,nz;

          ierr = VecCreateSeqWithArray(PETSC_COMM_SELF,1,sizeA,AIIm1_data+sizeA*i,&benign_AIIm1_ones);CHKERRQ(ierr);
          ierr = VecCopy(benign_AIIm1_ones,v);CHKERRQ(ierr);
          ierr = MatSolve(F,v,benign_AIIm1_ones);CHKERRQ(ierr);
          ierr = ISGetLocalSize(is_p_r[i],&nz);CHKERRQ(ierr);
          ierr = ISGetIndices(is_p_r[i],&idxs);CHKERRQ(ierr);
          for (j=0;j<nz;j++) sum += AIIm1_data[idxs[j]+sizeA*i];
          sum -= 1.; /* p0 dof (eliminated) is excluded from the sum */
          ierr = ISRestoreIndices(is_p_r[i],&idxs);CHKERRQ(ierr);
          ierr = MatMult(A,benign_AIIm1_ones,v);CHKERRQ(ierr);
          ierr = VecGetArray(v,&array);CHKERRQ(ierr);
          /* perform sparse rank-1 updates on symmetric Schur (TODO: use dense linear algebra?)*/
          /* cs_AIB already scaled by 1./nz */;
          sum  = -sum;
          ierr = SparseRankOneUpdate(S_data,size_schur,sum,cs_AIB+i*size_schur,cs_AIB+i*size_schur);CHKERRQ(ierr);
          sum  = 1.;
          ierr = SparseRankOneUpdate(S_data,size_schur,sum,array+n_I,cs_AIB+i*size_schur);CHKERRQ(ierr);
          ierr = SparseRankOneUpdate(S_data,size_schur,sum,cs_AIB+i*size_schur,array+n_I);CHKERRQ(ierr);
          ierr = VecRestoreArray(v,&array);CHKERRQ(ierr);
          /* set p0 entry of AIIm1_ones to zero */
          ierr = ISGetIndices(is_p_r[i],&idxs);CHKERRQ(ierr);
          AIIm1_data[idxs[nz-1]+sizeA*i] = 0.;
          ierr = ISRestoreIndices(is_p_r[i],&idxs);CHKERRQ(ierr);
          ierr = VecDestroy(&benign_AIIm1_ones);CHKERRQ(ierr);
        }
  /* restore defaults */
#if defined(PETSC_HAVE_MUMPS)
        ierr = MatMumpsSetIcntl(F,26,-1);CHKERRQ(ierr);
#endif
#if defined(PETSC_HAVE_MKL_PARDISO)
        ierr = MatMkl_PardisoSetCntl(F,70,0);CHKERRQ(ierr);
#endif
        ierr = MatDenseRestoreArray(cs_AIB_mat,&cs_AIB);CHKERRQ(ierr);
        ierr = MatDenseRestoreArray(benign_AIIm1_ones_mat,&AIIm1_data);CHKERRQ(ierr);
        ierr = VecDestroy(&v);CHKERRQ(ierr);
        ierr = MatDenseRestoreArray(S_all,&S_data);CHKERRQ(ierr);
      }
      if (!reuse_solvers) {
        for (i=0;i<benign_n;i++) {
          ierr = ISDestroy(&is_p_r[i]);CHKERRQ(ierr);
        }
        ierr = PetscFree(is_p_r);CHKERRQ(ierr);
        ierr = MatDestroy(&cs_AIB_mat);CHKERRQ(ierr);
        ierr = MatDestroy(&benign_AIIm1_ones_mat);CHKERRQ(ierr);
      }
    } else { /* we can't use MatFactor when size_schur == size_of_the_problem */
      ierr = MatConvert(A,MATSEQDENSE,MAT_INITIAL_MATRIX,&S_all);CHKERRQ(ierr);
      reuse_solvers = PETSC_FALSE; /* TODO: why we can't reuse the solvers here? */
      solver_S = PETSC_FALSE;
    }

    if (reuse_solvers) {
      Mat                A_II,Afake;
      Vec                vec1_B;
      PCBDDCReuseSolvers msolv_ctx;
      PetscInt           n_R;

      if (sub_schurs->reuse_solver) {
        ierr = PCBDDCReuseSolversReset(sub_schurs->reuse_solver);CHKERRQ(ierr);
      } else {
        ierr = PetscNew(&sub_schurs->reuse_solver);CHKERRQ(ierr);
      }
      msolv_ctx = sub_schurs->reuse_solver;
      ierr = MatSchurComplementGetSubMatrices(sub_schurs->S,&A_II,NULL,NULL,NULL,NULL);CHKERRQ(ierr);
      ierr = PetscObjectReference((PetscObject)F);CHKERRQ(ierr);
      msolv_ctx->F = F;
      ierr = MatCreateVecs(F,&msolv_ctx->sol,NULL);CHKERRQ(ierr);
      /* currently PETSc has no support for MatSolve(F,x,x), so cheat and let rhs and sol share the same memory */
      {
        PetscScalar *array;
        PetscInt    n;

        ierr = VecGetLocalSize(msolv_ctx->sol,&n);CHKERRQ(ierr);
        ierr = VecGetArray(msolv_ctx->sol,&array);CHKERRQ(ierr);
        ierr = VecCreateSeqWithArray(PetscObjectComm((PetscObject)msolv_ctx->sol),1,n,array,&msolv_ctx->rhs);CHKERRQ(ierr);
        ierr = VecRestoreArray(msolv_ctx->sol,&array);CHKERRQ(ierr);
      }
      msolv_ctx->has_vertices = factor_workaround;

      /* interior solver */
      ierr = PCCreate(PetscObjectComm((PetscObject)A_II),&msolv_ctx->interior_solver);CHKERRQ(ierr);
      ierr = PCSetOperators(msolv_ctx->interior_solver,A_II,A_II);CHKERRQ(ierr);
      ierr = PCSetType(msolv_ctx->interior_solver,PCSHELL);CHKERRQ(ierr);
      ierr = PCShellSetContext(msolv_ctx->interior_solver,msolv_ctx);CHKERRQ(ierr);
      ierr = PCShellSetApply(msolv_ctx->interior_solver,PCBDDCReuseSolvers_Interior);CHKERRQ(ierr);
      ierr = PCShellSetApplyTranspose(msolv_ctx->interior_solver,PCBDDCReuseSolvers_InteriorTranspose);CHKERRQ(ierr);

      /* correction solver */
      ierr = PCCreate(PetscObjectComm((PetscObject)A_II),&msolv_ctx->correction_solver);CHKERRQ(ierr);
      ierr = PCSetType(msolv_ctx->correction_solver,PCSHELL);CHKERRQ(ierr);
      ierr = PCShellSetContext(msolv_ctx->correction_solver,msolv_ctx);CHKERRQ(ierr);
      ierr = PCShellSetApply(msolv_ctx->correction_solver,PCBDDCReuseSolvers_Correction);CHKERRQ(ierr);
      ierr = PCShellSetApplyTranspose(msolv_ctx->correction_solver,PCBDDCReuseSolvers_CorrectionTranspose);CHKERRQ(ierr);

      /* scatter and vecs for Schur complement solver */
      ierr = MatCreateVecs(S_all,&msolv_ctx->sol_B,&msolv_ctx->rhs_B);CHKERRQ(ierr);
      ierr = MatCreateVecs(sub_schurs->S,&vec1_B,NULL);CHKERRQ(ierr);
      if (!factor_workaround) {
        ierr = ISGlobalToLocalMappingApplyIS(sub_schurs->BtoNmap,IS_GTOLM_DROP,is_A_all,&msolv_ctx->is_B);CHKERRQ(ierr);
        ierr = VecScatterCreate(vec1_B,msolv_ctx->is_B,msolv_ctx->sol_B,NULL,&msolv_ctx->correction_scatter_B);CHKERRQ(ierr);
        ierr = PetscObjectReference((PetscObject)is_A_all);CHKERRQ(ierr);
        msolv_ctx->is_R = is_A_all;
      } else {
        IS              is_B_all;
        const PetscInt* idxs;
        PetscInt        dual,n_v,n;

        ierr = ISGetLocalSize(sub_schurs->is_vertices,&n_v);CHKERRQ(ierr);
        dual = size_schur - n_v;
        ierr = ISGetLocalSize(is_A_all,&n);CHKERRQ(ierr);
        ierr = ISGetIndices(is_A_all,&idxs);CHKERRQ(ierr);
        ierr = ISCreateGeneral(PetscObjectComm((PetscObject)is_A_all),dual,idxs+n_I,PETSC_COPY_VALUES,&is_B_all);CHKERRQ(ierr);
        ierr = ISGlobalToLocalMappingApplyIS(sub_schurs->BtoNmap,IS_GTOLM_DROP,is_B_all,&msolv_ctx->is_B);CHKERRQ(ierr);
        ierr = ISDestroy(&is_B_all);CHKERRQ(ierr);
        ierr = ISCreateStride(PetscObjectComm((PetscObject)is_A_all),dual,0,1,&is_B_all);CHKERRQ(ierr);
        ierr = VecScatterCreate(vec1_B,msolv_ctx->is_B,msolv_ctx->sol_B,is_B_all,&msolv_ctx->correction_scatter_B);CHKERRQ(ierr);
        ierr = ISDestroy(&is_B_all);CHKERRQ(ierr);
        ierr = ISCreateGeneral(PetscObjectComm((PetscObject)is_A_all),n-n_v,idxs,PETSC_COPY_VALUES,&msolv_ctx->is_R);CHKERRQ(ierr);
        ierr = ISRestoreIndices(is_A_all,&idxs);CHKERRQ(ierr);
      }
      ierr = ISGetLocalSize(msolv_ctx->is_R,&n_R);CHKERRQ(ierr);
      ierr = MatCreateSeqAIJ(PETSC_COMM_SELF,n_R,n_R,0,NULL,&Afake);CHKERRQ(ierr);
      ierr = PCSetOperators(msolv_ctx->correction_solver,Afake,Afake);CHKERRQ(ierr);
      ierr = MatDestroy(&Afake);CHKERRQ(ierr);
      ierr = VecDestroy(&vec1_B);CHKERRQ(ierr);

      /* communicate benign info to solver context */
      if (benign_n) {
        PetscScalar *array;

        msolv_ctx->benign_n = benign_n;
        msolv_ctx->benign_zerodiag_subs = is_p_r;
        ierr = PetscMalloc1(benign_n,&msolv_ctx->benign_save_vals);CHKERRQ(ierr);
        msolv_ctx->benign_csAIB = cs_AIB_mat;
        ierr = MatCreateVecs(cs_AIB_mat,NULL,&msolv_ctx->benign_corr_work);CHKERRQ(ierr);
        ierr = VecGetArray(msolv_ctx->benign_corr_work,&array);CHKERRQ(ierr);
        ierr = VecCreateSeqWithArray(PETSC_COMM_SELF,1,size_schur,array,&msolv_ctx->benign_dummy_schur_vec);CHKERRQ(ierr);
        ierr = VecRestoreArray(msolv_ctx->benign_corr_work,&array);CHKERRQ(ierr);
        msolv_ctx->benign_AIIm1ones = benign_AIIm1_ones_mat;
      }
    }
    ierr = MatDestroy(&A);CHKERRQ(ierr);
    ierr = ISDestroy(&is_A_all);CHKERRQ(ierr);

    /* Work arrays */
    ierr = PetscMalloc2(max_subset_size,&dummy_idx,max_subset_size*max_subset_size,&work);CHKERRQ(ierr);

    /* matrices for adaptive selection */
    if (compute_Stilda) {
      if (!sub_schurs->sum_S_Ej_tilda_all) {
        ierr = MatCreate(PETSC_COMM_SELF,&sub_schurs->sum_S_Ej_tilda_all);CHKERRQ(ierr);
        ierr = MatSetSizes(sub_schurs->sum_S_Ej_tilda_all,PETSC_DECIDE,PETSC_DECIDE,size_active_schur,size_active_schur);CHKERRQ(ierr);
        ierr = MatSetType(sub_schurs->sum_S_Ej_tilda_all,MATAIJ);CHKERRQ(ierr);
        ierr = MatSeqAIJSetPreallocation(sub_schurs->sum_S_Ej_tilda_all,0,nnz);CHKERRQ(ierr);
      }
      if (!sub_schurs->sum_S_Ej_inv_all) {
        ierr = MatCreate(PETSC_COMM_SELF,&sub_schurs->sum_S_Ej_inv_all);CHKERRQ(ierr);
        ierr = MatSetSizes(sub_schurs->sum_S_Ej_inv_all,PETSC_DECIDE,PETSC_DECIDE,size_active_schur,size_active_schur);CHKERRQ(ierr);
        ierr = MatSetType(sub_schurs->sum_S_Ej_inv_all,MATAIJ);CHKERRQ(ierr);
        ierr = MatSeqAIJSetPreallocation(sub_schurs->sum_S_Ej_inv_all,0,nnz);CHKERRQ(ierr);
      }
    }

    /* S_Ej_all */
    cum = cum2 = 0;
    ierr = MatDenseGetArray(S_all,&S_data);CHKERRQ(ierr);
    for (i=0;i<sub_schurs->n_subs;i++) {
      PetscInt j;

      /* get S_E */
      ierr = ISGetLocalSize(sub_schurs->is_subs[i],&subset_size);CHKERRQ(ierr);
      if (S_lower_triangular) { /* I need to expand the upper triangular data (column oriented) */
        PetscInt k;
        for (k=0;k<subset_size;k++) {
          for (j=k;j<subset_size;j++) {
            work[k*subset_size+j] = S_data[cum2+k*size_schur+j];
            work[j*subset_size+k] = PetscConj(S_data[cum2+k*size_schur+j]);
          }
        }
      } else { /* just copy to workspace */
        PetscInt k;
        for (k=0;k<subset_size;k++) {
          for (j=0;j<subset_size;j++) {
            work[k*subset_size+j] = S_data[cum2+k*size_schur+j];
          }
        }
      }
      /* insert S_E values */
      for (j=0;j<subset_size;j++) dummy_idx[j] = cum+j;
      if (change) {
        Mat change_sub,SEj;

        /* change basis */
        ierr = KSPGetOperators(sub_schurs->change[i],&change_sub,NULL);CHKERRQ(ierr);
        ierr = MatCreateSeqDense(PETSC_COMM_SELF,subset_size,subset_size,work,&SEj);CHKERRQ(ierr);
        { /* currently there's no support for PtAP with A dense */
          Mat T,T2,SEj2;
          ierr = MatConvert(SEj,MATSEQAIJ,MAT_INITIAL_MATRIX,&T);CHKERRQ(ierr);
          ierr = MatConvert(change_sub,MATSEQAIJ,MAT_INITIAL_MATRIX,&T2);CHKERRQ(ierr);
          ierr = MatPtAP(T,T2,MAT_INITIAL_MATRIX,1.0,&SEj2);CHKERRQ(ierr);
          ierr = MatDestroy(&T);CHKERRQ(ierr);
          ierr = MatDestroy(&T2);CHKERRQ(ierr);
          ierr = MatCopy(SEj2,SEj,SAME_NONZERO_PATTERN);CHKERRQ(ierr);
          ierr = MatDestroy(&SEj2);CHKERRQ(ierr);
        }
        { /* currently there's no support for ZeroRows with A dense */
          Mat T;
          ierr = MatConvert(SEj,MATSEQAIJ,MAT_INITIAL_MATRIX,&T);CHKERRQ(ierr);
          ierr = MatZeroRowsColumnsIS(T,change_primal_sub[i],1.,NULL,NULL);CHKERRQ(ierr);
          ierr = MatConvert(T,MATSEQDENSE,MAT_REUSE_MATRIX,&T);CHKERRQ(ierr);
          ierr = MatCopy(T,SEj,SAME_NONZERO_PATTERN);CHKERRQ(ierr);
          ierr = MatDestroy(&T);CHKERRQ(ierr);
        }
        ierr = MatDestroy(&SEj);CHKERRQ(ierr);
      }
      ierr = MatSetValues(sub_schurs->S_Ej_all,subset_size,dummy_idx,subset_size,dummy_idx,work,INSERT_VALUES);CHKERRQ(ierr);

      /* if adaptivity is requested, invert S_E blocks */
      if (compute_Stilda) {
        ierr = PetscBLASIntCast(subset_size,&B_N);CHKERRQ(ierr);
        ierr = PetscFPTrapPush(PETSC_FP_TRAP_OFF);CHKERRQ(ierr);
        if (!use_getr) { /* TODO add sytrf/i for symmetric non hermitian */
          PetscInt k;
          PetscStackCallBLAS("LAPACKpotrf",LAPACKpotrf_("L",&B_N,work,&B_N,&B_ierr));
          if (B_ierr) SETERRQ1(PETSC_COMM_SELF,PETSC_ERR_LIB,"Error in POTRF Lapack routine %d",(int)B_ierr);
          PetscStackCallBLAS("LAPACKpotri",LAPACKpotri_("L",&B_N,work,&B_N,&B_ierr));
          if (B_ierr) SETERRQ1(PETSC_COMM_SELF,PETSC_ERR_LIB,"Error in POTRI Lapack routine %d",(int)B_ierr);
          for (k=0;k<subset_size;k++) {
            for (j=k;j<subset_size;j++) {
              work[j*subset_size+k] = work[k*subset_size+j];
            }
          }
        } else {
          PetscStackCallBLAS("LAPACKgetrf",LAPACKgetrf_(&B_N,&B_N,work,&B_N,pivots,&B_ierr));
          if (B_ierr) SETERRQ1(PETSC_COMM_SELF,PETSC_ERR_LIB,"Error in GETRF Lapack routine %d",(int)B_ierr);
          PetscStackCallBLAS("LAPACKgetri",LAPACKgetri_(&B_N,work,&B_N,pivots,Bwork,&B_lwork,&B_ierr));
          if (B_ierr) SETERRQ1(PETSC_COMM_SELF,PETSC_ERR_LIB,"Error in GETRI Lapack routine %d",(int)B_ierr);
        }
        ierr = PetscFPTrapPop();CHKERRQ(ierr);
        ierr = MatSetValues(sub_schurs->sum_S_Ej_inv_all,subset_size,dummy_idx,subset_size,dummy_idx,work,INSERT_VALUES);CHKERRQ(ierr);
      }
      cum += subset_size;
      cum2 += subset_size*(size_schur + 1);
    }
    ierr = MatDenseRestoreArray(S_all,&S_data);CHKERRQ(ierr);

    if (solver_S) {
      ierr = MatFactorRestoreSchurComplement(F,&S_all);CHKERRQ(ierr);
    }

    schur_factor = NULL;
    if (compute_Stilda && size_active_schur) {

      if (sub_schurs->n_subs == 1 && size_schur == size_active_schur) { /* we already computed the inverse */
        PetscInt j;
        for (j=0;j<size_schur;j++) dummy_idx[j] = j;
        ierr = MatSetValues(sub_schurs->sum_S_Ej_tilda_all,size_schur,dummy_idx,size_schur,dummy_idx,work,INSERT_VALUES);CHKERRQ(ierr);
      } else {
        Mat S_all_inv=NULL;
        if (solver_S) { /* use MatFactor calls to invert S */
            /* let MatFactor factor the Schur complement */
          ierr = MatFactorFactorizeSchurComplement(F);CHKERRQ(ierr);
          /* for adaptive selection we need S^-1; for solver reusage we need S_\Delta\Delta^-1.
             The latter is not the principal subminor for S^-1. However, the factors can be reused since S_\Delta\Delta is the leading principal submatrix of S */
          if (factor_workaround) {
            PetscScalar *data;
            PetscInt nd = 0;

            if (!sub_schurs->is_posdef) {
              SETERRQ(PETSC_COMM_SELF,PETSC_ERR_SUP,"Factor update not yet implemented for non SPD matrices");
            }
            ierr = MatFactorGetSchurComplement(F,&S_all_inv);CHKERRQ(ierr);
            ierr = MatDenseGetArray(S_all_inv,&data);CHKERRQ(ierr);
            if (sub_schurs->is_dir) { /* dirichlet dofs could have different scalings */
              ierr = ISGetLocalSize(sub_schurs->is_dir,&nd);CHKERRQ(ierr);
            }
            ierr = PetscMalloc1((size_active_schur*(size_active_schur+1))/2+nd,&schur_factor);CHKERRQ(ierr);
            cum = 0;
            for (i=0;i<size_active_schur;i++) {
              ierr = PetscMemcpy(schur_factor+cum,data+i*(size_schur+1),(size_active_schur-i)*sizeof(PetscScalar));CHKERRQ(ierr);
              cum += size_active_schur-i;
            }
            for (i=0;i<nd;i++) schur_factor[cum+i] = data[(i+size_active_schur)*(size_schur+1)];
            /* invert without calling MatFactorInvertSchurComplement, since we are hacking */
            ierr = PetscBLASIntCast(size_schur,&B_N);CHKERRQ(ierr);
            ierr = PetscFPTrapPush(PETSC_FP_TRAP_OFF);CHKERRQ(ierr);
            PetscStackCallBLAS("LAPACKpotri",LAPACKpotri_("L",&B_N,data,&B_N,&B_ierr));
            ierr = PetscFPTrapPop();CHKERRQ(ierr);
            if (B_ierr) SETERRQ1(PETSC_COMM_SELF,PETSC_ERR_LIB,"Error in POTRI Lapack routine %d",(int)B_ierr);
            ierr = MatDenseRestoreArray(S_all_inv,&data);CHKERRQ(ierr);
          } else {
            ierr = MatFactorInvertSchurComplement(F);CHKERRQ(ierr);
            ierr = MatFactorGetSchurComplement(F,&S_all_inv);CHKERRQ(ierr);
          }
        } else { /* we need to invert explicitly since we are not using MatFactor for S */
          ierr = PetscObjectReference((PetscObject)S_all);CHKERRQ(ierr);
          S_all_inv = S_all;
          ierr = MatDenseGetArray(S_all_inv,&S_data);CHKERRQ(ierr);
          ierr = PetscBLASIntCast(size_schur,&B_N);CHKERRQ(ierr);
          ierr = PetscFPTrapPush(PETSC_FP_TRAP_OFF);CHKERRQ(ierr);
          if (!use_getr) { /* TODO add sytrf/i for symmetric non hermitian */
            PetscStackCallBLAS("LAPACKpotrf",LAPACKpotrf_("L",&B_N,S_data,&B_N,&B_ierr));
            if (B_ierr) SETERRQ1(PETSC_COMM_SELF,PETSC_ERR_LIB,"Error in POTRF Lapack routine %d",(int)B_ierr);
            PetscStackCallBLAS("LAPACKpotri",LAPACKpotri_("L",&B_N,S_data,&B_N,&B_ierr));
            if (B_ierr) SETERRQ1(PETSC_COMM_SELF,PETSC_ERR_LIB,"Error in POTRI Lapack routine %d",(int)B_ierr);
          } else {
            PetscStackCallBLAS("LAPACKgetrf",LAPACKgetrf_(&B_N,&B_N,S_data,&B_N,pivots,&B_ierr));
            if (B_ierr) SETERRQ1(PETSC_COMM_SELF,PETSC_ERR_LIB,"Error in GETRF Lapack routine %d",(int)B_ierr);
            PetscStackCallBLAS("LAPACKgetri",LAPACKgetri_(&B_N,S_data,&B_N,pivots,Bwork,&B_lwork,&B_ierr));
            if (B_ierr) SETERRQ1(PETSC_COMM_SELF,PETSC_ERR_LIB,"Error in GETRI Lapack routine %d",(int)B_ierr);
          }
          ierr = PetscFPTrapPop();CHKERRQ(ierr);
          ierr = MatDenseRestoreArray(S_all_inv,&S_data);CHKERRQ(ierr);
        }
        /* S_Ej_tilda_all */
        cum = cum2 = 0;
        ierr = MatDenseGetArray(S_all_inv,&S_data);CHKERRQ(ierr);
        for (i=0;i<sub_schurs->n_subs;i++) {
          PetscInt j;

          ierr = ISGetLocalSize(sub_schurs->is_subs[i],&subset_size);CHKERRQ(ierr);
          /* get (St^-1)_E */
          /* Unless we are changing the variables, I don't need to expand to upper triangular since St^-1
             will be properly accessed later during adaptive selection */
          if (S_lower_triangular) {
            PetscInt k;
            if (change) {
              for (k=0;k<subset_size;k++) {
                for (j=k;j<subset_size;j++) {
                  work[k*subset_size+j] = S_data[cum2+k*size_schur+j];
                  work[j*subset_size+k] = work[k*subset_size+j];
                }
              }
            } else {
              for (k=0;k<subset_size;k++) {
                for (j=k;j<subset_size;j++) {
                  work[k*subset_size+j] = S_data[cum2+k*size_schur+j];
                }
              }
            }
          } else {
            PetscInt k;
            for (k=0;k<subset_size;k++) {
              for (j=0;j<subset_size;j++) {
                work[k*subset_size+j] = S_data[cum2+k*size_schur+j];
              }
            }
          }
          if (change) {
            Mat change_sub,SEj;

            /* change basis */
            ierr = KSPGetOperators(sub_schurs->change[i],&change_sub,NULL);CHKERRQ(ierr);
            ierr = MatCreateSeqDense(PETSC_COMM_SELF,subset_size,subset_size,work,&SEj);CHKERRQ(ierr);
            {
              Mat T,T2,SEj2;
              ierr = MatConvert(SEj,MATSEQAIJ,MAT_INITIAL_MATRIX,&T);CHKERRQ(ierr);
              ierr = MatConvert(change_sub,MATSEQAIJ,MAT_INITIAL_MATRIX,&T2);CHKERRQ(ierr);
              ierr = MatPtAP(T,T2,MAT_INITIAL_MATRIX,1.0,&SEj2);CHKERRQ(ierr);
              ierr = MatDestroy(&T);CHKERRQ(ierr);
              ierr = MatDestroy(&T2);CHKERRQ(ierr);
              ierr = MatCopy(SEj2,SEj,SAME_NONZERO_PATTERN);CHKERRQ(ierr);
              ierr = MatDestroy(&SEj2);CHKERRQ(ierr);
            }
            /* set diagonal entry to a very large value to pick the basis we are eliminating as the first eigenvectors with adaptive selection */
            {
              const PetscInt *idxs;
              PetscInt n,j;
              ierr = ISGetLocalSize(change_primal_sub[i],&n);CHKERRQ(ierr);
              ierr = ISGetIndices(change_primal_sub[i],&idxs);CHKERRQ(ierr);
              for (j=0;j<n;j++) {
                PetscInt k;
                for (k=0;k<subset_size;k++) {
                  work[k+idxs[j]*subset_size] = work[idxs[j]+k*subset_size] = 0.;
                }
                work[idxs[j] + idxs[j]*subset_size] = 1./PETSC_SMALL;
              }
              ierr = ISRestoreIndices(change_primal_sub[i],&idxs);CHKERRQ(ierr);
            }
            ierr = MatDestroy(&SEj);CHKERRQ(ierr);
          }
          for (j=0;j<subset_size;j++) dummy_idx[j] = cum+j;
          ierr = MatSetValues(sub_schurs->sum_S_Ej_tilda_all,subset_size,dummy_idx,subset_size,dummy_idx,work,INSERT_VALUES);CHKERRQ(ierr);
          cum += subset_size;
          cum2 += subset_size*(size_schur + 1);
        }
        ierr = MatDenseRestoreArray(S_all_inv,&S_data);CHKERRQ(ierr);
        if (solver_S) {
          ierr = MatFactorRestoreSchurComplement(F,&S_all_inv);CHKERRQ(ierr);
        }
        ierr = MatDestroy(&S_all_inv);CHKERRQ(ierr);
      }

      /* move back factors to Schur data into F */
      if (factor_workaround) {
        Mat S_tmp;
        PetscInt nv,nd=0;

        if (!solver_S) {
          SETERRQ(PETSC_COMM_SELF,PETSC_ERR_PLIB,"This should not happen");
        }
        ierr = ISGetLocalSize(sub_schurs->is_vertices,&nv);CHKERRQ(ierr);
        ierr = MatFactorGetSchurComplement(F,&S_tmp);CHKERRQ(ierr);
        if (sub_schurs->is_posdef) {
          PetscScalar *data;

          ierr = MatZeroEntries(S_tmp);CHKERRQ(ierr);
          ierr = MatDenseGetArray(S_tmp,&data);CHKERRQ(ierr);

          if (S_lower_triangular) {
            cum = 0;
            for (i=0;i<size_active_schur;i++) {
              ierr = PetscMemcpy(data+i*(size_schur+1),schur_factor+cum,(size_active_schur-i)*sizeof(PetscScalar));CHKERRQ(ierr);
              cum += size_active_schur-i;
	    }
          } else {
            ierr = PetscMemcpy(data,schur_factor,size_schur*size_schur*sizeof(PetscScalar));CHKERRQ(ierr);
          }
          if (sub_schurs->is_dir) {
            ierr = ISGetLocalSize(sub_schurs->is_dir,&nd);CHKERRQ(ierr);
	    for (i=0;i<nd;i++) {
	      data[(i+size_active_schur)*(size_schur+1)] = schur_factor[cum+i];
	    }
          }
          /* workaround: since I cannot modify the matrices used inside the solvers for the forward and backward substitutions,
             set the diagonal entry of the Schur factor to a very large value */
          for (i=size_active_schur+nd;i<size_schur;i++) {
            data[i*(size_schur+1)] = infty;
          }
          ierr = MatDenseRestoreArray(S_tmp,&data);CHKERRQ(ierr);
        } else {
          SETERRQ(PETSC_COMM_SELF,PETSC_ERR_SUP,"Factor update not yet implemented for non SPD matrices");
        }
        ierr = MatFactorRestoreSchurComplement(F,&S_tmp);CHKERRQ(ierr);
      }
    } else if (factor_workaround) { /* we need to eliminate any unneeded coupling */
      PetscScalar *data;
      PetscInt    nd = 0;

      if (sub_schurs->is_dir) { /* dirichlet dofs could have different scalings */
        ierr = ISGetLocalSize(sub_schurs->is_dir,&nd);CHKERRQ(ierr);
      }
      ierr = MatFactorGetSchurComplement(F,&S_all);CHKERRQ(ierr);
      ierr = MatDenseGetArray(S_all,&data);CHKERRQ(ierr);
      for (i=0;i<size_active_schur;i++) {
        ierr = PetscMemzero(data+i*size_schur+size_active_schur,(size_schur-size_active_schur)*sizeof(PetscScalar));CHKERRQ(ierr);
      }
      for (i=size_active_schur+nd;i<size_schur;i++) {
        ierr = PetscMemzero(data+i*size_schur+size_active_schur,(size_schur-size_active_schur)*sizeof(PetscScalar));CHKERRQ(ierr);
        data[i*(size_schur+1)] = infty;
      }
      ierr = MatDenseRestoreArray(S_all,&data);CHKERRQ(ierr);
      ierr = MatFactorRestoreSchurComplement(F,&S_all);CHKERRQ(ierr);
    }
    ierr = PetscFree2(dummy_idx,work);CHKERRQ(ierr);
    ierr = PetscFree(schur_factor);CHKERRQ(ierr);
  }
  if (change_primal_sub) {
    for (i=0;i<sub_schurs->n_subs;i++) {
      ierr = ISDestroy(&change_primal_sub[i]);CHKERRQ(ierr);
    }
  }
  ierr = PetscFree(change_primal_sub);CHKERRQ(ierr);
  ierr = PetscFree(nnz);CHKERRQ(ierr);
  ierr = MatDestroy(&F);CHKERRQ(ierr);
  ierr = ISDestroy(&is_I_layer);CHKERRQ(ierr);
  ierr = MatDestroy(&S_all);CHKERRQ(ierr);
  ierr = MatDestroy(&A_BB);CHKERRQ(ierr);
  ierr = MatDestroy(&A_IB);CHKERRQ(ierr);
  ierr = MatDestroy(&A_BI);CHKERRQ(ierr);
  ierr = MatAssemblyBegin(sub_schurs->S_Ej_all,MAT_FINAL_ASSEMBLY);CHKERRQ(ierr);
  ierr = MatAssemblyEnd(sub_schurs->S_Ej_all,MAT_FINAL_ASSEMBLY);CHKERRQ(ierr);
  if (compute_Stilda) {
    ierr = MatAssemblyBegin(sub_schurs->sum_S_Ej_tilda_all,MAT_FINAL_ASSEMBLY);CHKERRQ(ierr);
    ierr = MatAssemblyEnd(sub_schurs->sum_S_Ej_tilda_all,MAT_FINAL_ASSEMBLY);CHKERRQ(ierr);
    ierr = MatAssemblyBegin(sub_schurs->sum_S_Ej_inv_all,MAT_FINAL_ASSEMBLY);CHKERRQ(ierr);
    ierr = MatAssemblyEnd(sub_schurs->sum_S_Ej_inv_all,MAT_FINAL_ASSEMBLY);CHKERRQ(ierr);
  }

  /* Global matrix of all assembled Schur on subsets */
  ierr = MatISSetLocalMat(work_mat,sub_schurs->S_Ej_all);CHKERRQ(ierr);
  ierr = MatISSetMPIXAIJPreallocation_Private(work_mat,global_schur_subsets,PETSC_TRUE);CHKERRQ(ierr);
  ierr = MatISGetMPIXAIJ(work_mat,MAT_REUSE_MATRIX,&global_schur_subsets);CHKERRQ(ierr);

  /* Get local part of (\sum_j S_Ej) */
  if (!sub_schurs->sum_S_Ej_all) {
    ierr = MatGetSubMatrices(global_schur_subsets,1,&all_subsets_n,&all_subsets_n,MAT_INITIAL_MATRIX,&submats);CHKERRQ(ierr);
    sub_schurs->sum_S_Ej_all = submats[0];
  } else {
    ierr = PetscMalloc1(1,&submats);CHKERRQ(ierr);
    submats[0] = sub_schurs->sum_S_Ej_all;
    ierr = MatGetSubMatrices(global_schur_subsets,1,&all_subsets_n,&all_subsets_n,MAT_REUSE_MATRIX,&submats);CHKERRQ(ierr);
  }

  /* Compute explicitly (\sum_j S_Ej)^-1 (faster scaling during PCApply, needs extra work when doing setup) */
#if 0
  if (faster_deluxe) {
    Mat         tmpmat;
    PetscScalar *array;
    PetscInt    cum;

    ierr = MatSeqAIJGetArray(sub_schurs->sum_S_Ej_all,&array);CHKERRQ(ierr);
    cum = 0;
    for (i=0;i<sub_schurs->n_subs;i++) {
      ierr = ISGetLocalSize(sub_schurs->is_subs[i],&subset_size);CHKERRQ(ierr);
      ierr = PetscBLASIntCast(subset_size,&B_N);CHKERRQ(ierr);
      ierr = PetscFPTrapPush(PETSC_FP_TRAP_OFF);CHKERRQ(ierr);
      if (!use_getr) {
        PetscInt j,k;

        PetscStackCallBLAS("LAPACKpotrf",LAPACKpotrf_("L",&B_N,array+cum,&B_N,&B_ierr));
        if (B_ierr) SETERRQ1(PETSC_COMM_SELF,PETSC_ERR_LIB,"Error in POTRF Lapack routine %d",(int)B_ierr);
        PetscStackCallBLAS("LAPACKpotri",LAPACKpotri_("L",&B_N,array+cum,&B_N,&B_ierr));
        if (B_ierr) SETERRQ1(PETSC_COMM_SELF,PETSC_ERR_LIB,"Error in POTRI Lapack routine %d",(int)B_ierr);
        for (j=0;j<B_N;j++) {
          for (k=j+1;k<B_N;k++) {
            array[k*B_N+j+cum] = array[j*B_N+k+cum];
          }
        }
      } else {
        PetscStackCallBLAS("LAPACKgetrf",LAPACKgetrf_(&B_N,&B_N,array+cum,&B_N,pivots,&B_ierr));
        if (B_ierr) SETERRQ1(PETSC_COMM_SELF,PETSC_ERR_LIB,"Error in GETRF Lapack routine %d",(int)B_ierr);
        PetscStackCallBLAS("LAPACKgetri",LAPACKgetri_(&B_N,array+cum,&B_N,pivots,Bwork,&B_lwork,&B_ierr));
        if (B_ierr) SETERRQ1(PETSC_COMM_SELF,PETSC_ERR_LIB,"Error in GETRI Lapack routine %d",(int)B_ierr);
      }
      ierr = PetscFPTrapPop();CHKERRQ(ierr);
      cum += subset_size*subset_size;
    }
    ierr = MatSeqAIJRestoreArray(sub_schurs->sum_S_Ej_all,&array);CHKERRQ(ierr);
    ierr = MatMatMult(sub_schurs->S_Ej_all,sub_schurs->sum_S_Ej_all,MAT_INITIAL_MATRIX,1.0,&tmpmat);CHKERRQ(ierr);
    ierr = MatDestroy(&sub_schurs->S_Ej_all);CHKERRQ(ierr);
    ierr = MatDestroy(&sub_schurs->sum_S_Ej_all);CHKERRQ(ierr);
    sub_schurs->S_Ej_all = tmpmat;
  }
#endif
  /* Get local part of (\sum_j S^-1_Ej) (\sum_j St^-1_Ej) */
  if (compute_Stilda) {
    ierr = MatISSetLocalMat(work_mat,sub_schurs->sum_S_Ej_tilda_all);CHKERRQ(ierr);
    ierr = MatISGetMPIXAIJ(work_mat,MAT_REUSE_MATRIX,&global_schur_subsets);CHKERRQ(ierr);
    submats[0] = sub_schurs->sum_S_Ej_tilda_all;
    ierr = MatGetSubMatrices(global_schur_subsets,1,&all_subsets_n,&all_subsets_n,MAT_REUSE_MATRIX,&submats);CHKERRQ(ierr);
    ierr = MatISSetLocalMat(work_mat,sub_schurs->sum_S_Ej_inv_all);CHKERRQ(ierr);
    ierr = MatISGetMPIXAIJ(work_mat,MAT_REUSE_MATRIX,&global_schur_subsets);CHKERRQ(ierr);
    submats[0] = sub_schurs->sum_S_Ej_inv_all;
    ierr = MatGetSubMatrices(global_schur_subsets,1,&all_subsets_n,&all_subsets_n,MAT_REUSE_MATRIX,&submats);CHKERRQ(ierr);
  }

  /* free workspace */
  ierr = PetscFree(submats);CHKERRQ(ierr);
  ierr = PetscFree2(Bwork,pivots);CHKERRQ(ierr);
  ierr = MatDestroy(&global_schur_subsets);CHKERRQ(ierr);
  ierr = MatDestroy(&work_mat);CHKERRQ(ierr);
  ierr = ISDestroy(&all_subsets_n);CHKERRQ(ierr);
  ierr = PetscCommDestroy(&comm_n);CHKERRQ(ierr);
  PetscFunctionReturn(0);
}

#undef __FUNCT__
#define __FUNCT__ "PCBDDCSubSchursInit"
PetscErrorCode PCBDDCSubSchursInit(PCBDDCSubSchurs sub_schurs, IS is_I, IS is_B, PCBDDCGraph graph, ISLocalToGlobalMapping BtoNmap)
{
  IS              *faces,*edges,*all_cc,vertices;
  PetscInt        i,n_faces,n_edges,n_all_cc;
  PetscBool       is_sorted;
  PetscErrorCode  ierr;

  PetscFunctionBegin;
  ierr = ISSorted(is_I,&is_sorted);CHKERRQ(ierr);
  if (!is_sorted) SETERRQ(PetscObjectComm((PetscObject)is_I),PETSC_ERR_PLIB,"IS for I dofs should be shorted");
  ierr = ISSorted(is_B,&is_sorted);CHKERRQ(ierr);
  if (!is_sorted) SETERRQ(PetscObjectComm((PetscObject)is_B),PETSC_ERR_PLIB,"IS for B dofs should be shorted");

  /* reset any previous data */
  ierr = PCBDDCSubSchursReset(sub_schurs);CHKERRQ(ierr);

  /* get index sets for faces and edges (already sorted by global ordering) */
  ierr = PCBDDCGraphGetCandidatesIS(graph,&n_faces,&faces,&n_edges,&edges,&vertices);CHKERRQ(ierr);
  n_all_cc = n_faces+n_edges;
  ierr = PetscBTCreate(n_all_cc,&sub_schurs->is_edge);CHKERRQ(ierr);
  ierr = PetscMalloc1(n_all_cc,&all_cc);CHKERRQ(ierr);
  for (i=0;i<n_faces;i++) {
    all_cc[i] = faces[i];
  }
  for (i=0;i<n_edges;i++) {
    all_cc[n_faces+i] = edges[i];
    ierr = PetscBTSet(sub_schurs->is_edge,n_faces+i);CHKERRQ(ierr);
  }
  ierr = PetscFree(faces);CHKERRQ(ierr);
  ierr = PetscFree(edges);CHKERRQ(ierr);
  sub_schurs->is_dir = NULL;
  ierr = PCBDDCGraphGetDirichletDofsB(graph,&sub_schurs->is_dir);CHKERRQ(ierr);

  /* Determine if MatFactor can be used */
  sub_schurs->schur_explicit = PETSC_FALSE;
#if defined(PETSC_HAVE_MUMPS)
  sub_schurs->schur_explicit = PETSC_TRUE;
#endif
#if defined(PETSC_HAVE_MKL_PARDISO)
  sub_schurs->schur_explicit = PETSC_TRUE;
#endif

  ierr = PetscObjectReference((PetscObject)is_I);CHKERRQ(ierr);
  sub_schurs->is_I = is_I;
  ierr = PetscObjectReference((PetscObject)is_B);CHKERRQ(ierr);
  sub_schurs->is_B = is_B;
  ierr = PetscObjectReference((PetscObject)graph->l2gmap);CHKERRQ(ierr);
  sub_schurs->l2gmap = graph->l2gmap;
  ierr = PetscObjectReference((PetscObject)BtoNmap);CHKERRQ(ierr);
  sub_schurs->BtoNmap = BtoNmap;
  sub_schurs->n_subs = n_all_cc;
  sub_schurs->is_subs = all_cc;
  if (!sub_schurs->schur_explicit) { /* sort by local ordering if we are not using MatFactor */
    for (i=0;i<sub_schurs->n_subs;i++) {
      ierr = ISSort(sub_schurs->is_subs[i]);CHKERRQ(ierr);
    }
  }
  sub_schurs->is_vertices = vertices;
  sub_schurs->S_Ej_all = NULL;
  sub_schurs->sum_S_Ej_all = NULL;
  sub_schurs->sum_S_Ej_inv_all = NULL;
  sub_schurs->sum_S_Ej_tilda_all = NULL;
  sub_schurs->is_Ej_all = NULL;
  PetscFunctionReturn(0);
}

#undef __FUNCT__
#define __FUNCT__ "PCBDDCSubSchursCreate"
PetscErrorCode PCBDDCSubSchursCreate(PCBDDCSubSchurs *sub_schurs)
{
  PCBDDCSubSchurs schurs_ctx;
  PetscErrorCode  ierr;

  PetscFunctionBegin;
  ierr = PetscNew(&schurs_ctx);CHKERRQ(ierr);
  schurs_ctx->n_subs = 0;
  *sub_schurs = schurs_ctx;
  PetscFunctionReturn(0);
}

#undef __FUNCT__
#define __FUNCT__ "PCBDDCSubSchursReset"
PetscErrorCode PCBDDCSubSchursReset(PCBDDCSubSchurs sub_schurs)
{
  PetscInt       i;
  PetscErrorCode ierr;

  PetscFunctionBegin;
  ierr = MatDestroy(&sub_schurs->A);CHKERRQ(ierr);
  ierr = MatDestroy(&sub_schurs->S);CHKERRQ(ierr);
  ierr = ISDestroy(&sub_schurs->is_I);CHKERRQ(ierr);
  ierr = ISDestroy(&sub_schurs->is_B);CHKERRQ(ierr);
  ierr = ISLocalToGlobalMappingDestroy(&sub_schurs->l2gmap);CHKERRQ(ierr);
  ierr = ISLocalToGlobalMappingDestroy(&sub_schurs->BtoNmap);CHKERRQ(ierr);
  ierr = MatDestroy(&sub_schurs->S_Ej_all);CHKERRQ(ierr);
  ierr = MatDestroy(&sub_schurs->sum_S_Ej_all);CHKERRQ(ierr);
  ierr = MatDestroy(&sub_schurs->sum_S_Ej_inv_all);CHKERRQ(ierr);
  ierr = MatDestroy(&sub_schurs->sum_S_Ej_tilda_all);CHKERRQ(ierr);
  ierr = ISDestroy(&sub_schurs->is_Ej_all);CHKERRQ(ierr);
  ierr = ISDestroy(&sub_schurs->is_vertices);CHKERRQ(ierr);
  ierr = ISDestroy(&sub_schurs->is_dir);CHKERRQ(ierr);
  ierr = PetscBTDestroy(&sub_schurs->is_edge);CHKERRQ(ierr);
  for (i=0;i<sub_schurs->n_subs;i++) {
    ierr = ISDestroy(&sub_schurs->is_subs[i]);CHKERRQ(ierr);
  }
  if (sub_schurs->n_subs) {
    ierr = PetscFree(sub_schurs->is_subs);CHKERRQ(ierr);
  }
  if (sub_schurs->reuse_solver) {
    ierr = PCBDDCReuseSolversReset(sub_schurs->reuse_solver);CHKERRQ(ierr);
  }
  ierr = PetscFree(sub_schurs->reuse_solver);CHKERRQ(ierr);
  if (sub_schurs->change) {
    for (i=0;i<sub_schurs->n_subs;i++) {
      ierr = KSPDestroy(&sub_schurs->change[i]);CHKERRQ(ierr);
    }
  }
  ierr = PetscFree(sub_schurs->change);CHKERRQ(ierr);
  sub_schurs->n_subs = 0;
  PetscFunctionReturn(0);
}

#undef __FUNCT__
#define __FUNCT__ "PCBDDCAdjGetNextLayer_Private"
PETSC_STATIC_INLINE PetscErrorCode PCBDDCAdjGetNextLayer_Private(PetscInt* queue_tip,PetscInt n_prev,PetscBT touched,PetscInt* xadj,PetscInt* adjncy,PetscInt* n_added)
{
  PetscInt       i,j,n;
  PetscErrorCode ierr;

  PetscFunctionBegin;
  n = 0;
  for (i=-n_prev;i<0;i++) {
    PetscInt start_dof = queue_tip[i];
    for (j=xadj[start_dof];j<xadj[start_dof+1];j++) {
      PetscInt dof = adjncy[j];
      if (!PetscBTLookup(touched,dof)) {
        ierr = PetscBTSet(touched,dof);CHKERRQ(ierr);
        queue_tip[n] = dof;
        n++;
      }
    }
  }
  *n_added = n;
  PetscFunctionReturn(0);
}<|MERGE_RESOLUTION|>--- conflicted
+++ resolved
@@ -299,13 +299,7 @@
     PetscBool Sdense;
 
     ierr = PetscObjectTypeCompare((PetscObject)*S, MATSEQDENSE, &Sdense);CHKERRQ(ierr);
-<<<<<<< HEAD
-    if (!Sdense) {
-      SETERRQ(PetscObjectComm((PetscObject)M),PETSC_ERR_SUP,"S should be dense");
-    }
-=======
     if (!Sdense) SETERRQ(PetscObjectComm((PetscObject)M),PETSC_ERR_SUP,"S should dense");
->>>>>>> 8643b2f8
   }
   ierr = MatSchurComplementGetSubMatrices(M, NULL, NULL, &B, &C, &D);CHKERRQ(ierr);
   ierr = MatSchurComplementGetKSP(M, &ksp);CHKERRQ(ierr);
@@ -503,10 +497,6 @@
       ierr = MatConvert(Ain,MATSEQAIJ,MAT_INITIAL_MATRIX,&sub_schurs->A);CHKERRQ(ierr);
     }
   }
-<<<<<<< HEAD
-=======
-  if (compute_Stilda && (!sub_schurs->is_hermitian || !sub_schurs->is_posdef)) SETERRQ2(PETSC_COMM_SELF,PETSC_ERR_SUP,"General matrix pencils are not currently supported (%D,%D)",sub_schurs->is_hermitian,sub_schurs->is_posdef);
->>>>>>> 8643b2f8
 
   ierr = PetscObjectReference((PetscObject)Sin);CHKERRQ(ierr);
   sub_schurs->S = Sin;
@@ -515,13 +505,7 @@
   }
 
   /* preliminary checks */
-<<<<<<< HEAD
-  if (!sub_schurs->schur_explicit && compute_Stilda) {
-    SETERRQ(PetscObjectComm((PetscObject)sub_schurs->l2gmap),PETSC_ERR_SUP,"Adaptive selection of constraints requires MUMPS and/or MKL_PARDISO");
-  }
-=======
-  if (!sub_schurs->use_mumps && compute_Stilda) SETERRQ(PetscObjectComm((PetscObject)sub_schurs->l2gmap),PETSC_ERR_SUP,"Adaptive selection of constraints requires MUMPS");
->>>>>>> 8643b2f8
+  if (!sub_schurs->schur_explicit && compute_Stilda) SETERRQ(PetscObjectComm((PetscObject)sub_schurs->l2gmap),PETSC_ERR_SUP,"Adaptive selection of constraints requires MUMPS and/or MKL_PARDISO");
 
   /* restrict work on active processes */
   color = 0;
