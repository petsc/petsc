#define PETSCKSP_DLL

/*

*/
#include "private/pcimpl.h"     /*I "petscpc.h" I*/

typedef struct _PC_FieldSplitLink *PC_FieldSplitLink;
struct _PC_FieldSplitLink {
  KSP               ksp;
  Vec               x,y;
  PetscInt          nfields;
  PetscInt          *fields;
  VecScatter        sctx;
  PC_FieldSplitLink next,previous;
};

typedef struct {
  PCCompositeType   type;              /* additive or multiplicative */
  PetscTruth        defaultsplit;
  PetscInt          bs;
  PetscInt          nsplits,*csize;
  Vec               *x,*y,w1,w2;
  Mat               *pmat;
  IS                *is,*cis;
  PC_FieldSplitLink head;
} PC_FieldSplit;

#undef __FUNCT__  
#define __FUNCT__ "PCView_FieldSplit"
static PetscErrorCode PCView_FieldSplit(PC pc,PetscViewer viewer)
{
  PC_FieldSplit     *jac = (PC_FieldSplit*)pc->data;
  PetscErrorCode    ierr;
  PetscTruth        iascii;
  PetscInt          i,j;
  PC_FieldSplitLink ilink = jac->head;

  PetscFunctionBegin;
  ierr = PetscTypeCompare((PetscObject)viewer,PETSC_VIEWER_ASCII,&iascii);CHKERRQ(ierr);
  if (iascii) {
    ierr = PetscViewerASCIIPrintf(viewer,"  FieldSplit with %s composition: total splits = %D, blocksize = %D\n",PCCompositeTypes[jac->type],jac->nsplits,jac->bs);CHKERRQ(ierr);
    ierr = PetscViewerASCIIPrintf(viewer,"  Solver info for each split is in the following KSP objects:\n");CHKERRQ(ierr);
    ierr = PetscViewerASCIIPushTab(viewer);CHKERRQ(ierr);
    for (i=0; i<jac->nsplits; i++) {
      ierr = PetscViewerASCIIPrintf(viewer,"Split number %D Fields ",i);CHKERRQ(ierr);
      ierr = PetscViewerASCIIUseTabs(viewer,PETSC_FALSE);CHKERRQ(ierr);
      for (j=0; j<ilink->nfields; j++) {
        if (j > 0) {
          ierr = PetscViewerASCIIPrintf(viewer,",");CHKERRQ(ierr);
        }
        ierr = PetscViewerASCIIPrintf(viewer," %D",ilink->fields[j]);CHKERRQ(ierr);
      }
      ierr = PetscViewerASCIIPrintf(viewer,"\n");CHKERRQ(ierr);
      ierr = PetscViewerASCIIUseTabs(viewer,PETSC_TRUE);CHKERRQ(ierr);
      ierr = KSPView(ilink->ksp,viewer);CHKERRQ(ierr);
      ilink = ilink->next;
    }
    ierr = PetscViewerASCIIPopTab(viewer);CHKERRQ(ierr);
  } else {
    SETERRQ1(PETSC_ERR_SUP,"Viewer type %s not supported for PCFieldSplit",((PetscObject)viewer)->type_name);
  }
  PetscFunctionReturn(0);
}

#undef __FUNCT__  
#define __FUNCT__ "PCFieldSplitSetDefaults"
static PetscErrorCode PCFieldSplitSetDefaults(PC pc)
{
  PC_FieldSplit     *jac  = (PC_FieldSplit*)pc->data;
  PetscErrorCode    ierr;
  PC_FieldSplitLink ilink = jac->head;
  PetscInt          i;
  PetscTruth        flg = PETSC_FALSE,*fields;

  PetscFunctionBegin;
  ierr = PetscOptionsGetTruth(((PetscObject)pc)->prefix,"-pc_fieldsplit_default",&flg,PETSC_NULL);CHKERRQ(ierr);
  if (!ilink || flg) { 
    ierr = PetscInfo(pc,"Using default splitting of fields\n");CHKERRQ(ierr);
    if (jac->bs <= 0) {
      ierr   = MatGetBlockSize(pc->pmat,&jac->bs);CHKERRQ(ierr);
    }
    ierr = PetscMalloc(jac->bs*sizeof(PetscTruth),&fields);CHKERRQ(ierr);
    ierr = PetscMemzero(fields,jac->bs*sizeof(PetscTruth));CHKERRQ(ierr);
    while (ilink) {
      for (i=0; i<ilink->nfields; i++) {
        fields[ilink->fields[i]] = PETSC_TRUE;
      }
      ilink = ilink->next;
    }
    jac->defaultsplit = PETSC_TRUE;
    for (i=0; i<jac->bs; i++) {
      if (!fields[i]) {
	ierr = PCFieldSplitSetFields(pc,1,&i);CHKERRQ(ierr);
      } else {
        jac->defaultsplit = PETSC_FALSE;
      }
    }
  }
  PetscFunctionReturn(0);
}


#undef __FUNCT__  
#define __FUNCT__ "PCSetUp_FieldSplit"
static PetscErrorCode PCSetUp_FieldSplit(PC pc)
{
  PC_FieldSplit     *jac = (PC_FieldSplit*)pc->data;
  PetscErrorCode    ierr;
  PC_FieldSplitLink ilink;
  PetscInt          i,nsplit,ccsize;
  MatStructure      flag = pc->flag;
  PetscTruth        sorted;

  PetscFunctionBegin;
  ierr   = PCFieldSplitSetDefaults(pc);CHKERRQ(ierr);
  nsplit = jac->nsplits;
  ilink  = jac->head;

  /* get the matrices for each split */
  if (!jac->is) {
    PetscInt rstart,rend,nslots,bs;

    bs     = jac->bs;
    ierr   = MatGetOwnershipRange(pc->pmat,&rstart,&rend);CHKERRQ(ierr);
    ierr   = MatGetLocalSize(pc->pmat,PETSC_NULL,&ccsize);CHKERRQ(ierr);
    nslots = (rend - rstart)/bs;
    ierr   = PetscMalloc(nsplit*sizeof(IS),&jac->is);CHKERRQ(ierr);
    ierr   = PetscMalloc(nsplit*sizeof(IS),&jac->cis);CHKERRQ(ierr);
    ierr   = PetscMalloc(nsplit*sizeof(PetscInt),&jac->csize);CHKERRQ(ierr);
    for (i=0; i<nsplit; i++) {
      if (jac->defaultsplit) {
        ierr = ISCreateStride(((PetscObject)pc)->comm,nslots,rstart+i,nsplit,&jac->is[i]);CHKERRQ(ierr);
        jac->csize[i] = ccsize/nsplit;
      } else {
        if (ilink->nfields > 1) {
          PetscInt   *ii,j,k,nfields = ilink->nfields,*fields = ilink->fields;
          ierr = PetscMalloc(ilink->nfields*nslots*sizeof(PetscInt),&ii);CHKERRQ(ierr);
          for (j=0; j<nslots; j++) {
            for (k=0; k<nfields; k++) {
              ii[nfields*j + k] = rstart + bs*j + fields[k];
            }
          }
          ierr = ISCreateGeneral(((PetscObject)pc)->comm,nslots*nfields,ii,&jac->is[i]);CHKERRQ(ierr);       
          ierr = PetscFree(ii);CHKERRQ(ierr);
        } else { 
<<<<<<< HEAD
          ierr = ISCreateStride(((PetscObject)pc)->comm,nslots,ilink->fields[0],bs,&jac->is[i]);CHKERRQ(ierr);
=======
          ierr = ISCreateStride(pc->comm,nslots,rstart+ilink->fields[0],bs,&jac->is[i]);CHKERRQ(ierr);
>>>>>>> 780ab381
        }
        jac->csize[i] = (ccsize/bs)*ilink->nfields;
        ierr = ISSorted(jac->is[i],&sorted);CHKERRQ(ierr);
        if (!sorted) SETERRQ(PETSC_ERR_USER,"Fields must be sorted when creating split");
        ilink = ilink->next;
      }
      ierr = ISAllGather(jac->is[i],&jac->cis[i]);CHKERRQ(ierr);
    }
  }
  
  if (!jac->pmat) {
    ierr = PetscMalloc(nsplit*sizeof(Mat),&jac->pmat);CHKERRQ(ierr);
    for (i=0; i<nsplit; i++) {
      ierr = MatGetSubMatrix(pc->pmat,jac->is[i],jac->cis[i],jac->csize[i],MAT_INITIAL_MATRIX,&jac->pmat[i]);CHKERRQ(ierr);
    }
  } else {
    for (i=0; i<nsplit; i++) {
      ierr = MatGetSubMatrix(pc->pmat,jac->is[i],jac->cis[i],jac->csize[i],MAT_REUSE_MATRIX,&jac->pmat[i]);CHKERRQ(ierr);
    }
  }

  /* set up the individual PCs */
  i    = 0;
  ilink = jac->head;
  while (ilink) {
    ierr = KSPSetOperators(ilink->ksp,jac->pmat[i],jac->pmat[i],flag);CHKERRQ(ierr);
    ierr = KSPSetFromOptions(ilink->ksp);CHKERRQ(ierr);
    ierr = KSPSetUp(ilink->ksp);CHKERRQ(ierr);
    i++;
    ilink = ilink->next;
  }
  
  /* create work vectors for each split */
  if (!jac->x) {
    Vec xtmp;
    ierr = PetscMalloc2(nsplit,Vec,&jac->x,nsplit,Vec,&jac->y);CHKERRQ(ierr);
    ilink = jac->head;
    for (i=0; i<nsplit; i++) {
      Vec *vl,*vr;

      ierr      = KSPGetVecs(ilink->ksp,1,&vr,1,&vl);CHKERRQ(ierr);
      ilink->x  = *vr;
      ilink->y  = *vl;
      ierr      = PetscFree(vr);CHKERRQ(ierr);
      ierr      = PetscFree(vl);CHKERRQ(ierr);
      jac->x[i] = ilink->x;
      jac->y[i] = ilink->y;
      ilink     = ilink->next;
    }
    /* compute scatter contexts needed by multiplicative versions and non-default splits */
    
    ilink = jac->head;
    ierr = MatGetVecs(pc->pmat,&xtmp,PETSC_NULL);CHKERRQ(ierr);
    for (i=0; i<nsplit; i++) {
      ierr = VecScatterCreate(xtmp,jac->is[i],jac->x[i],PETSC_NULL,&ilink->sctx);CHKERRQ(ierr);
      ilink = ilink->next;
    }
    ierr = VecDestroy(xtmp);CHKERRQ(ierr);
  }
  PetscFunctionReturn(0);
}

#define FieldSplitSplitSolveAdd(ilink,xx,yy) \
    (VecScatterBegin(ilink->sctx,xx,ilink->x,INSERT_VALUES,SCATTER_FORWARD) || \
     VecScatterEnd(ilink->sctx,xx,ilink->x,INSERT_VALUES,SCATTER_FORWARD) || \
     KSPSolve(ilink->ksp,ilink->x,ilink->y) || \
     VecScatterBegin(ilink->sctx,ilink->y,yy,ADD_VALUES,SCATTER_REVERSE) || \
     VecScatterEnd(ilink->sctx,ilink->y,yy,ADD_VALUES,SCATTER_REVERSE))

#undef __FUNCT__  
#define __FUNCT__ "PCApply_FieldSplit"
static PetscErrorCode PCApply_FieldSplit(PC pc,Vec x,Vec y)
{
  PC_FieldSplit     *jac = (PC_FieldSplit*)pc->data;
  PetscErrorCode    ierr;
  PC_FieldSplitLink ilink = jac->head;
  PetscInt          bs;

  PetscFunctionBegin;
  CHKMEMQ;
  ierr = VecGetBlockSize(x,&bs);CHKERRQ(ierr);
  ierr = VecSetBlockSize(x,jac->bs);CHKERRQ(ierr);
  ierr = VecSetBlockSize(y,jac->bs);CHKERRQ(ierr);

  if (jac->type == PC_COMPOSITE_ADDITIVE) {
    if (jac->defaultsplit) {
      ierr = VecStrideGatherAll(x,jac->x,INSERT_VALUES);CHKERRQ(ierr);
      while (ilink) {
	ierr = KSPSolve(ilink->ksp,ilink->x,ilink->y);CHKERRQ(ierr);
	ilink = ilink->next;
      }
      ierr = VecStrideScatterAll(jac->y,y,INSERT_VALUES);CHKERRQ(ierr);
    } else {
      ierr = VecSet(y,0.0);CHKERRQ(ierr);
      while (ilink) {
        ierr = FieldSplitSplitSolveAdd(ilink,x,y);CHKERRQ(ierr);
	ilink = ilink->next;
      }
    }
  } else {
    if (!jac->w1) {
      ierr = VecDuplicate(x,&jac->w1);CHKERRQ(ierr);
      ierr = VecDuplicate(x,&jac->w2);CHKERRQ(ierr);
    }
    ierr = VecSet(y,0.0);CHKERRQ(ierr);
    ierr = FieldSplitSplitSolveAdd(ilink,x,y);CHKERRQ(ierr);
    while (ilink->next) {
      ilink = ilink->next;
      ierr  = MatMult(pc->pmat,y,jac->w1);CHKERRQ(ierr);
      ierr  = VecWAXPY(jac->w2,-1.0,jac->w1,x);CHKERRQ(ierr);
      ierr  = FieldSplitSplitSolveAdd(ilink,jac->w2,y);CHKERRQ(ierr);
    }
    if (jac->type == PC_COMPOSITE_SYMMETRIC_MULTIPLICATIVE) {
      while (ilink->previous) {
        ilink = ilink->previous;
        ierr  = MatMult(pc->pmat,y,jac->w1);CHKERRQ(ierr);
        ierr  = VecWAXPY(jac->w2,-1.0,jac->w1,x);CHKERRQ(ierr);
        ierr  = FieldSplitSplitSolveAdd(ilink,jac->w2,y);CHKERRQ(ierr);
      }
    }
  }
  CHKMEMQ;
  PetscFunctionReturn(0);
}

#define FieldSplitSplitSolveAddTranspose(ilink,xx,yy) \
    (VecScatterBegin(ilink->sctx,xx,ilink->y,INSERT_VALUES,SCATTER_FORWARD) || \
     VecScatterEnd(ilink->sctx,xx,ilink->y,INSERT_VALUES,SCATTER_FORWARD) || \
     KSPSolveTranspose(ilink->ksp,ilink->y,ilink->x) || \
     VecScatterBegin(ilink->sctx,ilink->x,yy,ADD_VALUES,SCATTER_REVERSE) || \
     VecScatterEnd(ilink->sctx,ilink->x,yy,ADD_VALUES,SCATTER_REVERSE))

#undef __FUNCT__  
#define __FUNCT__ "PCApply_FieldSplit"
static PetscErrorCode PCApplyTranspose_FieldSplit(PC pc,Vec x,Vec y)
{
  PC_FieldSplit     *jac = (PC_FieldSplit*)pc->data;
  PetscErrorCode    ierr;
  PC_FieldSplitLink ilink = jac->head;
  PetscInt          bs;

  PetscFunctionBegin;
  CHKMEMQ;
  ierr = VecGetBlockSize(x,&bs);CHKERRQ(ierr);
  ierr = VecSetBlockSize(x,jac->bs);CHKERRQ(ierr);
  ierr = VecSetBlockSize(y,jac->bs);CHKERRQ(ierr);

  if (jac->type == PC_COMPOSITE_ADDITIVE) {
    if (jac->defaultsplit) {
      ierr = VecStrideGatherAll(x,jac->x,INSERT_VALUES);CHKERRQ(ierr);
      while (ilink) {
	ierr = KSPSolveTranspose(ilink->ksp,ilink->x,ilink->y);CHKERRQ(ierr);
	ilink = ilink->next;
      }
      ierr = VecStrideScatterAll(jac->y,y,INSERT_VALUES);CHKERRQ(ierr);
    } else {
      ierr = VecSet(y,0.0);CHKERRQ(ierr);
      while (ilink) {
        ierr = FieldSplitSplitSolveAddTranspose(ilink,x,y);CHKERRQ(ierr);
	ilink = ilink->next;
      }
    }
  } else {
    if (!jac->w1) {
      ierr = VecDuplicate(x,&jac->w1);CHKERRQ(ierr);
      ierr = VecDuplicate(x,&jac->w2);CHKERRQ(ierr);
    }
    ierr = VecSet(y,0.0);CHKERRQ(ierr);
    if (jac->type == PC_COMPOSITE_SYMMETRIC_MULTIPLICATIVE) {
      ierr = FieldSplitSplitSolveAddTranspose(ilink,x,y);CHKERRQ(ierr);
      while (ilink->next) {
        ilink = ilink->next;
        ierr  = MatMultTranspose(pc->pmat,y,jac->w1);CHKERRQ(ierr);
        ierr  = VecWAXPY(jac->w2,-1.0,jac->w1,x);CHKERRQ(ierr);
        ierr  = FieldSplitSplitSolveAddTranspose(ilink,jac->w2,y);CHKERRQ(ierr);
      }
      while (ilink->previous) {
        ilink = ilink->previous;
        ierr  = MatMultTranspose(pc->pmat,y,jac->w1);CHKERRQ(ierr);
        ierr  = VecWAXPY(jac->w2,-1.0,jac->w1,x);CHKERRQ(ierr);
        ierr  = FieldSplitSplitSolveAddTranspose(ilink,jac->w2,y);CHKERRQ(ierr);
      }
    } else {
      while (ilink->next) {   /* get to last entry in linked list */
	ilink = ilink->next;
      }
      ierr = FieldSplitSplitSolveAddTranspose(ilink,x,y);CHKERRQ(ierr);
      while (ilink->previous) {
	ilink = ilink->previous;
	ierr  = MatMultTranspose(pc->pmat,y,jac->w1);CHKERRQ(ierr);
	ierr  = VecWAXPY(jac->w2,-1.0,jac->w1,x);CHKERRQ(ierr);
	ierr  = FieldSplitSplitSolveAddTranspose(ilink,jac->w2,y);CHKERRQ(ierr);
      }
    }
  }
  CHKMEMQ;
  PetscFunctionReturn(0);
}

#undef __FUNCT__  
#define __FUNCT__ "PCDestroy_FieldSplit"
static PetscErrorCode PCDestroy_FieldSplit(PC pc)
{
  PC_FieldSplit     *jac = (PC_FieldSplit*)pc->data;
  PetscErrorCode    ierr;
  PC_FieldSplitLink ilink = jac->head,next;

  PetscFunctionBegin;
  while (ilink) {
    ierr = KSPDestroy(ilink->ksp);CHKERRQ(ierr);
    if (ilink->x) {ierr = VecDestroy(ilink->x);CHKERRQ(ierr);}
    if (ilink->y) {ierr = VecDestroy(ilink->y);CHKERRQ(ierr);}
    if (ilink->sctx) {ierr = VecScatterDestroy(ilink->sctx);CHKERRQ(ierr);}
    next = ilink->next;
    ierr = PetscFree2(ilink,ilink->fields);CHKERRQ(ierr);
    ilink = next;
  }
  ierr = PetscFree2(jac->x,jac->y);CHKERRQ(ierr);
  if (jac->pmat) {ierr = MatDestroyMatrices(jac->nsplits,&jac->pmat);CHKERRQ(ierr);}
  if (jac->is) {
    PetscInt i;
    for (i=0; i<jac->nsplits; i++) {ierr = ISDestroy(jac->is[i]);CHKERRQ(ierr);}
    ierr = PetscFree(jac->is);CHKERRQ(ierr);
  }
  if (jac->cis) {
    PetscInt i;
    for (i=0; i<jac->nsplits; i++) {ierr = ISDestroy(jac->cis[i]);CHKERRQ(ierr);}
    ierr = PetscFree(jac->cis);CHKERRQ(ierr);
  }
  if (jac->w1) {ierr = VecDestroy(jac->w1);CHKERRQ(ierr);}
  if (jac->w2) {ierr = VecDestroy(jac->w2);CHKERRQ(ierr);}
  ierr = PetscFree(jac->csize);CHKERRQ(ierr);
  ierr = PetscFree(jac);CHKERRQ(ierr);
  PetscFunctionReturn(0);
}

#undef __FUNCT__  
#define __FUNCT__ "PCSetFromOptions_FieldSplit"
static PetscErrorCode PCSetFromOptions_FieldSplit(PC pc)
{
  PetscErrorCode ierr;
  PetscInt       i = 0,nfields,*fields,bs;
  PetscTruth     flg;
  char           optionname[128];
  PC_FieldSplit  *jac = (PC_FieldSplit*)pc->data;

  PetscFunctionBegin;
  ierr = PetscOptionsHead("FieldSplit options");CHKERRQ(ierr);
  ierr = PetscOptionsInt("-pc_fieldsplit_block_size","Blocksize that defines number of fields","PCFieldSplitSetBlockSize",jac->bs,&bs,&flg);CHKERRQ(ierr);
  if (flg) {
    ierr = PCFieldSplitSetBlockSize(pc,bs);CHKERRQ(ierr);
  }
  if (jac->bs <= 0) {
    ierr = PCFieldSplitSetBlockSize(pc,1);CHKERRQ(ierr);
  }
  ierr = PetscOptionsEnum("-pc_fieldsplit_type","Type of composition","PCFieldSplitSetType",PCCompositeTypes,(PetscEnum)jac->type,(PetscEnum*)&jac->type,&flg);CHKERRQ(ierr);
  ierr = PetscMalloc(jac->bs*sizeof(PetscInt),&fields);CHKERRQ(ierr);
  while (PETSC_TRUE) {
    sprintf(optionname,"-pc_fieldsplit_%d_fields",(int)i++);
    nfields = jac->bs;
    ierr    = PetscOptionsIntArray(optionname,"Fields in this split","PCFieldSplitSetFields",fields,&nfields,&flg);CHKERRQ(ierr);
    if (!flg) break;
    if (!nfields) SETERRQ(PETSC_ERR_USER,"Cannot list zero fields");
    ierr = PCFieldSplitSetFields(pc,nfields,fields);CHKERRQ(ierr);
  }
  ierr = PetscFree(fields);CHKERRQ(ierr);
  ierr = PetscOptionsTail();CHKERRQ(ierr);  
  PetscFunctionReturn(0);
}

/*------------------------------------------------------------------------------------*/

EXTERN_C_BEGIN
#undef __FUNCT__  
#define __FUNCT__ "PCFieldSplitSetFields_FieldSplit"
PetscErrorCode PETSCKSP_DLLEXPORT PCFieldSplitSetFields_FieldSplit(PC pc,PetscInt n,PetscInt *fields)
{
  PC_FieldSplit     *jac = (PC_FieldSplit*)pc->data;
  PetscErrorCode    ierr;
  PC_FieldSplitLink ilink,next = jac->head;
  char              prefix[128];
  PetscInt          i;

  PetscFunctionBegin;
  if (n <= 0) SETERRQ(PETSC_ERR_ARG_OUTOFRANGE,"Negative number of fields requested");
  for (i=0; i<n; i++) {
    if (fields[i] >= jac->bs) SETERRQ2(PETSC_ERR_ARG_OUTOFRANGE,"Field %D requested but only %D exist",fields[i],jac->bs);
    if (fields[i] < 0) SETERRQ1(PETSC_ERR_ARG_OUTOFRANGE,"Negative field %D requested",fields[i]);
  }
  ierr = PetscMalloc2(1,struct _PC_FieldSplitLink,&ilink,n,PetscInt,&ilink->fields);CHKERRQ(ierr);
  ierr = PetscMemcpy(ilink->fields,fields,n*sizeof(PetscInt));CHKERRQ(ierr);
  ilink->nfields = n;
  ilink->next    = PETSC_NULL;
  ierr           = KSPCreate(((PetscObject)pc)->comm,&ilink->ksp);CHKERRQ(ierr);
  ierr           = KSPSetType(ilink->ksp,KSPPREONLY);CHKERRQ(ierr);

  if (((PetscObject)pc)->prefix) {
    sprintf(prefix,"%sfieldsplit_%d_",((PetscObject)pc)->prefix,(int)jac->nsplits);
  } else {
    sprintf(prefix,"fieldsplit_%d_",(int)jac->nsplits);
  }
  ierr = KSPSetOptionsPrefix(ilink->ksp,prefix);CHKERRQ(ierr);

  if (!next) {
    jac->head       = ilink;
    ilink->previous = PETSC_NULL;
  } else {
    while (next->next) {
      next = next->next;
    }
    next->next      = ilink;
    ilink->previous = next;
  }
  jac->nsplits++;
  PetscFunctionReturn(0);
}
EXTERN_C_END


EXTERN_C_BEGIN
#undef __FUNCT__  
#define __FUNCT__ "PCFieldSplitGetSubKSP_FieldSplit"
PetscErrorCode PETSCKSP_DLLEXPORT PCFieldSplitGetSubKSP_FieldSplit(PC pc,PetscInt *n,KSP **subksp)
{
  PC_FieldSplit     *jac = (PC_FieldSplit*)pc->data;
  PetscErrorCode    ierr;
  PetscInt          cnt = 0;
  PC_FieldSplitLink ilink = jac->head;

  PetscFunctionBegin;
  ierr = PetscMalloc(jac->nsplits*sizeof(KSP*),subksp);CHKERRQ(ierr);
  while (ilink) {
    (*subksp)[cnt++] = ilink->ksp;
    ilink = ilink->next;
  }
  if (cnt != jac->nsplits) SETERRQ2(PETSC_ERR_PLIB,"Corrupt PCFIELDSPLIT object: number splits in linked list %D in object %D",cnt,jac->nsplits);
  *n = jac->nsplits;
  PetscFunctionReturn(0);
}
EXTERN_C_END

#undef __FUNCT__  
#define __FUNCT__ "PCFieldSplitSetFields"
/*@
    PCFieldSplitSetFields - Sets the fields for one particular split in the field split preconditioner

    Collective on PC

    Input Parameters:
+   pc  - the preconditioner context
.   n - the number of fields in this split
.   fields - the fields in this split

    Level: intermediate

.seealso: PCFieldSplitGetSubKSP(), PCFIELDSPLIT, PCFieldSplitSetBlockSize()

@*/
PetscErrorCode PETSCKSP_DLLEXPORT PCFieldSplitSetFields(PC pc,PetscInt n, PetscInt *fields)
{
  PetscErrorCode ierr,(*f)(PC,PetscInt,PetscInt *);

  PetscFunctionBegin;
  PetscValidHeaderSpecific(pc,PC_COOKIE,1);
  ierr = PetscObjectQueryFunction((PetscObject)pc,"PCFieldSplitSetFields_C",(void (**)(void))&f);CHKERRQ(ierr);
  if (f) {
    ierr = (*f)(pc,n,fields);CHKERRQ(ierr);
  } 
  PetscFunctionReturn(0);
}

#undef __FUNCT__  
#define __FUNCT__ "PCFieldSplitSetBlockSize"
/*@
    PCFieldSplitSetBlockSize - Sets the block size for defining where fields start in the 
      fieldsplit preconditioner. If not set the matrix block size is used.

    Collective on PC

    Input Parameters:
+   pc  - the preconditioner context
-   bs - the block size

    Level: intermediate

.seealso: PCFieldSplitGetSubKSP(), PCFIELDSPLIT, PCFieldSplitSetFields()

@*/
PetscErrorCode PETSCKSP_DLLEXPORT PCFieldSplitSetBlockSize(PC pc,PetscInt bs)
{
  PetscErrorCode ierr,(*f)(PC,PetscInt);

  PetscFunctionBegin;
  PetscValidHeaderSpecific(pc,PC_COOKIE,1);
  ierr = PetscObjectQueryFunction((PetscObject)pc,"PCFieldSplitSetBlockSize_C",(void (**)(void))&f);CHKERRQ(ierr);
  if (f) {
    ierr = (*f)(pc,bs);CHKERRQ(ierr);
  } 
  PetscFunctionReturn(0);
}

#undef __FUNCT__  
#define __FUNCT__ "PCFieldSplitGetSubKSP"
/*@C
   PCFieldSplitGetSubKSP - Gets the KSP contexts for all splits
   
   Collective on KSP

   Input Parameter:
.  pc - the preconditioner context

   Output Parameters:
+  n - the number of split
-  pc - the array of KSP contexts

   Note:  
   After PCFieldSplitGetSubKSP() the array of KSPs IS to be freed

   You must call KSPSetUp() before calling PCFieldSplitGetSubKSP().

   Level: advanced

.seealso: PCFIELDSPLIT
@*/
PetscErrorCode PETSCKSP_DLLEXPORT PCFieldSplitGetSubKSP(PC pc,PetscInt *n,KSP *subksp[])
{
  PetscErrorCode ierr,(*f)(PC,PetscInt*,KSP **);

  PetscFunctionBegin;
  PetscValidHeaderSpecific(pc,PC_COOKIE,1);
  PetscValidIntPointer(n,2);
  ierr = PetscObjectQueryFunction((PetscObject)pc,"PCFieldSplitGetSubKSP_C",(void (**)(void))&f);CHKERRQ(ierr);
  if (f) {
    ierr = (*f)(pc,n,subksp);CHKERRQ(ierr);
  } else {
    SETERRQ(PETSC_ERR_ARG_WRONG,"Cannot get subksp for this type of PC");
  }
  PetscFunctionReturn(0);
}

EXTERN_C_BEGIN
#undef __FUNCT__  
#define __FUNCT__ "PCFieldSplitSetType_FieldSplit"
PetscErrorCode PETSCKSP_DLLEXPORT PCFieldSplitSetType_FieldSplit(PC pc,PCCompositeType type)
{
  PC_FieldSplit  *jac = (PC_FieldSplit*)pc->data;

  PetscFunctionBegin;
  jac->type = type;
  PetscFunctionReturn(0);
}
EXTERN_C_END

EXTERN_C_BEGIN
#undef __FUNCT__  
#define __FUNCT__ "PCFieldSplitSetBlockSize_FieldSplit"
PetscErrorCode PETSCKSP_DLLEXPORT PCFieldSplitSetBlockSize_FieldSplit(PC pc,PetscInt bs)
{
  PC_FieldSplit  *jac = (PC_FieldSplit*)pc->data;

  PetscFunctionBegin;
  if (bs < 1) SETERRQ1(PETSC_ERR_ARG_OUTOFRANGE,"Blocksize must be positive, you gave %D",bs);
  if (jac->bs > 0 && jac->bs != bs) SETERRQ2(PETSC_ERR_ARG_WRONGSTATE,"Cannot change fieldsplit blocksize from %D to %D after it has been set",jac->bs,bs);
  jac->bs = bs;
  PetscFunctionReturn(0);
}
EXTERN_C_END

#undef __FUNCT__  
#define __FUNCT__ "PCFieldSplitSetType"
/*@
   PCFieldSplitSetType - Sets the type of fieldsplit preconditioner.
   
   Collective on PC

   Input Parameter:
.  pc - the preconditioner context
.  type - PC_COMPOSITE_ADDITIVE (default), PC_COMPOSITE_MULTIPLICATIVE, PC_COMPOSITE_SYMMETRIC_MULTIPLICATIVE

   Options Database Key:
.  -pc_fieldsplit_type <type: one of multiplicative, additive, symmetric_multiplicative, special> - Sets fieldsplit preconditioner type

   Level: Developer

.keywords: PC, set, type, composite preconditioner, additive, multiplicative

.seealso: PCCompositeSetType()

@*/
PetscErrorCode PETSCKSP_DLLEXPORT PCFieldSplitSetType(PC pc,PCCompositeType type)
{
  PetscErrorCode ierr,(*f)(PC,PCCompositeType);

  PetscFunctionBegin;
  PetscValidHeaderSpecific(pc,PC_COOKIE,1);
  ierr = PetscObjectQueryFunction((PetscObject)pc,"PCFieldSplitSetType_C",(void (**)(void))&f);CHKERRQ(ierr);
  if (f) {
    ierr = (*f)(pc,type);CHKERRQ(ierr);
  } 
  PetscFunctionReturn(0);
}

/* -------------------------------------------------------------------------------------*/
/*MC
   PCFIELDSPLIT - Preconditioner created by combining separate preconditioners for individual
                  fields or groups of fields


     To set options on the solvers for each block append -sub_ to all the PC
        options database keys. For example, -sub_pc_type ilu -sub_pc_factor_levels 1
        
     To set the options on the solvers separate for each block call PCFieldSplitGetSubKSP()
         and set the options directly on the resulting KSP object

   Level: intermediate

   Options Database Keys:
+   -pc_splitfield_%d_fields <a,b,..> - indicates the fields to be used in the %d'th split
.   -pc_splitfield_default - automatically add any fields to additional splits that have not
                              been supplied explicitly by -pc_splitfield_%d_fields
.   -pc_splitfield_block_size <bs> - size of block that defines fields (i.e. there are bs fields)
-   -pc_splitfield_type <additive,multiplicative>

   Concepts: physics based preconditioners

.seealso:  PCCreate(), PCSetType(), PCType (for list of available types), PC,
           PCFieldSplitGetSubKSP(), PCFieldSplitSetFields(),PCFieldSplitSetType()
M*/

EXTERN_C_BEGIN
#undef __FUNCT__  
#define __FUNCT__ "PCCreate_FieldSplit"
PetscErrorCode PETSCKSP_DLLEXPORT PCCreate_FieldSplit(PC pc)
{
  PetscErrorCode ierr;
  PC_FieldSplit  *jac;

  PetscFunctionBegin;
  ierr = PetscNewLog(pc,PC_FieldSplit,&jac);CHKERRQ(ierr);
  jac->bs        = -1;
  jac->nsplits   = 0;
  jac->type      = PC_COMPOSITE_ADDITIVE;

  pc->data     = (void*)jac;

  pc->ops->apply             = PCApply_FieldSplit;
  pc->ops->applytranspose    = PCApplyTranspose_FieldSplit;
  pc->ops->setup             = PCSetUp_FieldSplit;
  pc->ops->destroy           = PCDestroy_FieldSplit;
  pc->ops->setfromoptions    = PCSetFromOptions_FieldSplit;
  pc->ops->view              = PCView_FieldSplit;
  pc->ops->applyrichardson   = 0;

  ierr = PetscObjectComposeFunctionDynamic((PetscObject)pc,"PCFieldSplitGetSubKSP_C","PCFieldSplitGetSubKSP_FieldSplit",
                    PCFieldSplitGetSubKSP_FieldSplit);CHKERRQ(ierr);
  ierr = PetscObjectComposeFunctionDynamic((PetscObject)pc,"PCFieldSplitSetFields_C","PCFieldSplitSetFields_FieldSplit",
                    PCFieldSplitSetFields_FieldSplit);CHKERRQ(ierr);
  ierr = PetscObjectComposeFunctionDynamic((PetscObject)pc,"PCFieldSplitSetType_C","PCFieldSplitSetType_FieldSplit",
                    PCFieldSplitSetType_FieldSplit);CHKERRQ(ierr);
  ierr = PetscObjectComposeFunctionDynamic((PetscObject)pc,"PCFieldSplitSetBlockSize_C","PCFieldSplitSetBlockSize_FieldSplit",
                    PCFieldSplitSetBlockSize_FieldSplit);CHKERRQ(ierr);
  PetscFunctionReturn(0);
}
EXTERN_C_END

<|MERGE_RESOLUTION|>--- conflicted
+++ resolved
@@ -144,11 +144,7 @@
           ierr = ISCreateGeneral(((PetscObject)pc)->comm,nslots*nfields,ii,&jac->is[i]);CHKERRQ(ierr);       
           ierr = PetscFree(ii);CHKERRQ(ierr);
         } else { 
-<<<<<<< HEAD
-          ierr = ISCreateStride(((PetscObject)pc)->comm,nslots,ilink->fields[0],bs,&jac->is[i]);CHKERRQ(ierr);
-=======
-          ierr = ISCreateStride(pc->comm,nslots,rstart+ilink->fields[0],bs,&jac->is[i]);CHKERRQ(ierr);
->>>>>>> 780ab381
+          ierr = ISCreateStride(((PetscObject)pc)->comm,nslots,rstart+ilink->fields[0],bs,&jac->is[i]);CHKERRQ(ierr);
         }
         jac->csize[i] = (ccsize/bs)*ilink->nfields;
         ierr = ISSorted(jac->is[i],&sorted);CHKERRQ(ierr);
