

#include <petsc/private/pcimpl.h>     /*I "petscpc.h" I*/
#include <petsc/private/kspimpl.h>    /*  This is needed to provide the appropriate PETSC_EXTERN for KSP_Solve_FS ....*/
#include <petscdm.h>

const char *const PCFieldSplitSchurPreTypes[] = {"SELF","SELFP","A11","USER","FULL","PCFieldSplitSchurPreType","PC_FIELDSPLIT_SCHUR_PRE_",0};
const char *const PCFieldSplitSchurFactTypes[] = {"DIAG","LOWER","UPPER","FULL","PCFieldSplitSchurFactType","PC_FIELDSPLIT_SCHUR_FACT_",0};

PetscLogEvent KSP_Solve_FS_0,KSP_Solve_FS_1,KSP_Solve_FS_S,KSP_Solve_FS_U,KSP_Solve_FS_L,KSP_Solve_FS_2,KSP_Solve_FS_3,KSP_Solve_FS_4;

typedef struct _PC_FieldSplitLink *PC_FieldSplitLink;
struct _PC_FieldSplitLink {
  KSP               ksp;
  Vec               x,y,z;
  char              *splitname;
  PetscInt          nfields;
  PetscInt          *fields,*fields_col;
  VecScatter        sctx;
  IS                is,is_col;
  PC_FieldSplitLink next,previous;
  PetscLogEvent     event;
};

typedef struct {
  PCCompositeType type;
  PetscBool       defaultsplit;                    /* Flag for a system with a set of 'k' scalar fields with the same layout (and bs = k) */
  PetscBool       splitdefined;                    /* Flag is set after the splits have been defined, to prevent more splits from being added */
  PetscInt        bs;                              /* Block size for IS and Mat structures */
  PetscInt        nsplits;                         /* Number of field divisions defined */
  Vec             *x,*y,w1,w2;
  Mat             *mat;                            /* The diagonal block for each split */
  Mat             *pmat;                           /* The preconditioning diagonal block for each split */
  Mat             *Afield;                         /* The rows of the matrix associated with each split */
  PetscBool       issetup;

  /* Only used when Schur complement preconditioning is used */
  Mat                       B;                     /* The (0,1) block */
  Mat                       C;                     /* The (1,0) block */
  Mat                       schur;                 /* The Schur complement S = A11 - A10 A00^{-1} A01, the KSP here, kspinner, is H_1 in [El08] */
  Mat                       schurp;                /* Assembled approximation to S built by MatSchurComplement to be used as a preconditioning matrix when solving with S */
  Mat                       schur_user;            /* User-provided preconditioning matrix for the Schur complement */
  PCFieldSplitSchurPreType  schurpre;              /* Determines which preconditioning matrix is used for the Schur complement */
  PCFieldSplitSchurFactType schurfactorization;
  KSP                       kspschur;              /* The solver for S */
  KSP                       kspupper;              /* The solver for A in the upper diagonal part of the factorization (H_2 in [El08]) */
  PetscScalar               schurscale;            /* Scaling factor for the Schur complement solution with DIAG factorization */

  PC_FieldSplitLink         head;
  PetscBool                 isrestrict;             /* indicates PCFieldSplitRestrictIS() has been last called on this object, hack */
  PetscBool                 suboptionsset;          /* Indicates that the KSPSetFromOptions() has been called on the sub-KSPs */
  PetscBool                 dm_splits;              /* Whether to use DMCreateFieldDecomposition() whenever possible */
  PetscBool                 diag_use_amat;          /* Whether to extract diagonal matrix blocks from Amat, rather than Pmat (weaker than -pc_use_amat) */
  PetscBool                 offdiag_use_amat;       /* Whether to extract off-diagonal matrix blocks from Amat, rather than Pmat (weaker than -pc_use_amat) */
} PC_FieldSplit;

/*
    Notes: there is no particular reason that pmat, x, and y are stored as arrays in PC_FieldSplit instead of
   inside PC_FieldSplitLink, just historical. If you want to be able to add new fields after already using the
   PC you could change this.
*/

/* This helper is so that setting a user-provided preconditioning matrix is orthogonal to choosing to use it.  This way the
* application-provided FormJacobian can provide this matrix without interfering with the user's (command-line) choices. */
static Mat FieldSplitSchurPre(PC_FieldSplit *jac)
{
  switch (jac->schurpre) {
  case PC_FIELDSPLIT_SCHUR_PRE_SELF: return jac->schur;
  case PC_FIELDSPLIT_SCHUR_PRE_SELFP: return jac->schurp;
  case PC_FIELDSPLIT_SCHUR_PRE_A11: return jac->pmat[1];
  case PC_FIELDSPLIT_SCHUR_PRE_FULL: /* We calculate this and store it in schur_user */
  case PC_FIELDSPLIT_SCHUR_PRE_USER: /* Use a user-provided matrix if it is given, otherwise diagonal block */
  default:
    return jac->schur_user ? jac->schur_user : jac->pmat[1];
  }
}


#include <petscdraw.h>
static PetscErrorCode PCView_FieldSplit(PC pc,PetscViewer viewer)
{
  PC_FieldSplit     *jac = (PC_FieldSplit*)pc->data;
  PetscErrorCode    ierr;
  PetscBool         iascii,isdraw;
  PetscInt          i,j;
  PC_FieldSplitLink ilink = jac->head;

  PetscFunctionBegin;
  ierr = PetscObjectTypeCompare((PetscObject)viewer,PETSCVIEWERASCII,&iascii);CHKERRQ(ierr);
  ierr = PetscObjectTypeCompare((PetscObject)viewer,PETSCVIEWERDRAW,&isdraw);CHKERRQ(ierr);
  if (iascii) {
    if (jac->bs > 0) {
      ierr = PetscViewerASCIIPrintf(viewer,"  FieldSplit with %s composition: total splits = %D, blocksize = %D\n",PCCompositeTypes[jac->type],jac->nsplits,jac->bs);CHKERRQ(ierr);
    } else {
      ierr = PetscViewerASCIIPrintf(viewer,"  FieldSplit with %s composition: total splits = %D\n",PCCompositeTypes[jac->type],jac->nsplits);CHKERRQ(ierr);
    }
    if (pc->useAmat) {
      ierr = PetscViewerASCIIPrintf(viewer,"  using Amat (not Pmat) as operator for blocks\n");CHKERRQ(ierr);
    }
    if (jac->diag_use_amat) {
      ierr = PetscViewerASCIIPrintf(viewer,"  using Amat (not Pmat) as operator for diagonal blocks\n");CHKERRQ(ierr);
    }
    if (jac->offdiag_use_amat) {
      ierr = PetscViewerASCIIPrintf(viewer,"  using Amat (not Pmat) as operator for off-diagonal blocks\n");CHKERRQ(ierr);
    }
    ierr = PetscViewerASCIIPrintf(viewer,"  Solver info for each split is in the following KSP objects:\n");CHKERRQ(ierr);
    ierr = PetscViewerASCIIPushTab(viewer);CHKERRQ(ierr);
    for (i=0; i<jac->nsplits; i++) {
      if (ilink->fields) {
        ierr = PetscViewerASCIIPrintf(viewer,"Split number %D Fields ",i);CHKERRQ(ierr);
        ierr = PetscViewerASCIIUseTabs(viewer,PETSC_FALSE);CHKERRQ(ierr);
        for (j=0; j<ilink->nfields; j++) {
          if (j > 0) {
            ierr = PetscViewerASCIIPrintf(viewer,",");CHKERRQ(ierr);
          }
          ierr = PetscViewerASCIIPrintf(viewer," %D",ilink->fields[j]);CHKERRQ(ierr);
        }
        ierr = PetscViewerASCIIPrintf(viewer,"\n");CHKERRQ(ierr);
        ierr = PetscViewerASCIIUseTabs(viewer,PETSC_TRUE);CHKERRQ(ierr);
      } else {
        ierr = PetscViewerASCIIPrintf(viewer,"Split number %D Defined by IS\n",i);CHKERRQ(ierr);
      }
      ierr  = KSPView(ilink->ksp,viewer);CHKERRQ(ierr);
      ilink = ilink->next;
    }
    ierr = PetscViewerASCIIPopTab(viewer);CHKERRQ(ierr);
  }

 if (isdraw) {
    PetscDraw draw;
    PetscReal x,y,w,wd;

    ierr = PetscViewerDrawGetDraw(viewer,0,&draw);CHKERRQ(ierr);
    ierr = PetscDrawGetCurrentPoint(draw,&x,&y);CHKERRQ(ierr);
    w    = 2*PetscMin(1.0 - x,x);
    wd   = w/(jac->nsplits + 1);
    x    = x - wd*(jac->nsplits-1)/2.0;
    for (i=0; i<jac->nsplits; i++) {
      ierr  = PetscDrawPushCurrentPoint(draw,x,y);CHKERRQ(ierr);
      ierr  = KSPView(ilink->ksp,viewer);CHKERRQ(ierr);
      ierr  = PetscDrawPopCurrentPoint(draw);CHKERRQ(ierr);
      x    += wd;
      ilink = ilink->next;
    }
  }
  PetscFunctionReturn(0);
}

static PetscErrorCode PCView_FieldSplit_Schur(PC pc,PetscViewer viewer)
{
  PC_FieldSplit              *jac = (PC_FieldSplit*)pc->data;
  PetscErrorCode             ierr;
  PetscBool                  iascii,isdraw;
  PetscInt                   i,j;
  PC_FieldSplitLink          ilink = jac->head;
  MatSchurComplementAinvType atype;

  PetscFunctionBegin;
  ierr = PetscObjectTypeCompare((PetscObject)viewer,PETSCVIEWERASCII,&iascii);CHKERRQ(ierr);
  ierr = PetscObjectTypeCompare((PetscObject)viewer,PETSCVIEWERDRAW,&isdraw);CHKERRQ(ierr);
  if (iascii) {
    if (jac->bs > 0) {
      ierr = PetscViewerASCIIPrintf(viewer,"  FieldSplit with Schur preconditioner, blocksize = %D, factorization %s\n",jac->bs,PCFieldSplitSchurFactTypes[jac->schurfactorization]);CHKERRQ(ierr);
    } else {
      ierr = PetscViewerASCIIPrintf(viewer,"  FieldSplit with Schur preconditioner, factorization %s\n",PCFieldSplitSchurFactTypes[jac->schurfactorization]);CHKERRQ(ierr);
    }
    if (pc->useAmat) {
      ierr = PetscViewerASCIIPrintf(viewer,"  using Amat (not Pmat) as operator for blocks\n");CHKERRQ(ierr);
    }
    switch (jac->schurpre) {
    case PC_FIELDSPLIT_SCHUR_PRE_SELF:
      ierr = PetscViewerASCIIPrintf(viewer,"  Preconditioner for the Schur complement formed from S itself\n");CHKERRQ(ierr);
      break;
    case PC_FIELDSPLIT_SCHUR_PRE_SELFP:
      ierr = MatSchurComplementGetAinvType(jac->schur,&atype);CHKERRQ(ierr);
      ierr = PetscViewerASCIIPrintf(viewer,"  Preconditioner for the Schur complement formed from Sp, an assembled approximation to S, which uses A00's %sdiagonal's inverse\n",atype == MAT_SCHUR_COMPLEMENT_AINV_DIAG ? "" : "lumped ");CHKERRQ(ierr);break;
    case PC_FIELDSPLIT_SCHUR_PRE_A11:
      ierr = PetscViewerASCIIPrintf(viewer,"  Preconditioner for the Schur complement formed from A11\n");CHKERRQ(ierr);
      break;
    case PC_FIELDSPLIT_SCHUR_PRE_FULL:
      ierr = PetscViewerASCIIPrintf(viewer,"  Preconditioner for the Schur complement formed from the exact Schur complement\n");CHKERRQ(ierr);
      break;
    case PC_FIELDSPLIT_SCHUR_PRE_USER:
      if (jac->schur_user) {
        ierr = PetscViewerASCIIPrintf(viewer,"  Preconditioner for the Schur complement formed from user provided matrix\n");CHKERRQ(ierr);
      } else {
        ierr = PetscViewerASCIIPrintf(viewer,"  Preconditioner for the Schur complement formed from A11\n");CHKERRQ(ierr);
      }
      break;
    default:
      SETERRQ1(PetscObjectComm((PetscObject)pc), PETSC_ERR_ARG_OUTOFRANGE, "Invalid Schur preconditioning type: %d", jac->schurpre);
    }
    ierr = PetscViewerASCIIPrintf(viewer,"  Split info:\n");CHKERRQ(ierr);
    ierr = PetscViewerASCIIPushTab(viewer);CHKERRQ(ierr);
    for (i=0; i<jac->nsplits; i++) {
      if (ilink->fields) {
        ierr = PetscViewerASCIIPrintf(viewer,"Split number %D Fields ",i);CHKERRQ(ierr);
        ierr = PetscViewerASCIIUseTabs(viewer,PETSC_FALSE);CHKERRQ(ierr);
        for (j=0; j<ilink->nfields; j++) {
          if (j > 0) {
            ierr = PetscViewerASCIIPrintf(viewer,",");CHKERRQ(ierr);
          }
          ierr = PetscViewerASCIIPrintf(viewer," %D",ilink->fields[j]);CHKERRQ(ierr);
        }
        ierr = PetscViewerASCIIPrintf(viewer,"\n");CHKERRQ(ierr);
        ierr = PetscViewerASCIIUseTabs(viewer,PETSC_TRUE);CHKERRQ(ierr);
      } else {
        ierr = PetscViewerASCIIPrintf(viewer,"Split number %D Defined by IS\n",i);CHKERRQ(ierr);
      }
      ilink = ilink->next;
    }
    ierr = PetscViewerASCIIPrintf(viewer,"KSP solver for A00 block\n");CHKERRQ(ierr);
    ierr = PetscViewerASCIIPushTab(viewer);CHKERRQ(ierr);
    if (jac->head) {
      ierr = KSPView(jac->head->ksp,viewer);CHKERRQ(ierr);
    } else  {ierr = PetscViewerASCIIPrintf(viewer,"  not yet available\n");CHKERRQ(ierr);}
    ierr = PetscViewerASCIIPopTab(viewer);CHKERRQ(ierr);
    if (jac->head && jac->kspupper != jac->head->ksp) {
      ierr = PetscViewerASCIIPrintf(viewer,"KSP solver for upper A00 in upper triangular factor \n");CHKERRQ(ierr);
      ierr = PetscViewerASCIIPushTab(viewer);CHKERRQ(ierr);
      if (jac->kspupper) {ierr = KSPView(jac->kspupper,viewer);CHKERRQ(ierr);}
      else {ierr = PetscViewerASCIIPrintf(viewer,"  not yet available\n");CHKERRQ(ierr);}
      ierr = PetscViewerASCIIPopTab(viewer);CHKERRQ(ierr);
    }
    ierr = PetscViewerASCIIPrintf(viewer,"KSP solver for S = A11 - A10 inv(A00) A01 \n");CHKERRQ(ierr);
    ierr = PetscViewerASCIIPushTab(viewer);CHKERRQ(ierr);
    if (jac->kspschur) {
      ierr = KSPView(jac->kspschur,viewer);CHKERRQ(ierr);
    } else {
      ierr = PetscViewerASCIIPrintf(viewer,"  not yet available\n");CHKERRQ(ierr);
    }
    ierr = PetscViewerASCIIPopTab(viewer);CHKERRQ(ierr);
    ierr = PetscViewerASCIIPopTab(viewer);CHKERRQ(ierr);
  } else if (isdraw && jac->head) {
    PetscDraw draw;
    PetscReal x,y,w,wd,h;
    PetscInt  cnt = 2;
    char      str[32];

    ierr = PetscViewerDrawGetDraw(viewer,0,&draw);CHKERRQ(ierr);
    ierr = PetscDrawGetCurrentPoint(draw,&x,&y);CHKERRQ(ierr);
    if (jac->kspupper != jac->head->ksp) cnt++;
    w  = 2*PetscMin(1.0 - x,x);
    wd = w/(cnt + 1);

    ierr = PetscSNPrintf(str,32,"Schur fact. %s",PCFieldSplitSchurFactTypes[jac->schurfactorization]);CHKERRQ(ierr);
    ierr = PetscDrawStringBoxed(draw,x,y,PETSC_DRAW_RED,PETSC_DRAW_BLACK,str,NULL,&h);CHKERRQ(ierr);
    y   -= h;
    if (jac->schurpre == PC_FIELDSPLIT_SCHUR_PRE_USER &&  !jac->schur_user) {
      ierr = PetscSNPrintf(str,32,"Prec. for Schur from %s",PCFieldSplitSchurPreTypes[PC_FIELDSPLIT_SCHUR_PRE_A11]);CHKERRQ(ierr);
    } else {
      ierr = PetscSNPrintf(str,32,"Prec. for Schur from %s",PCFieldSplitSchurPreTypes[jac->schurpre]);CHKERRQ(ierr);
    }
    ierr = PetscDrawStringBoxed(draw,x+wd*(cnt-1)/2.0,y,PETSC_DRAW_RED,PETSC_DRAW_BLACK,str,NULL,&h);CHKERRQ(ierr);
    y   -= h;
    x    = x - wd*(cnt-1)/2.0;

    ierr = PetscDrawPushCurrentPoint(draw,x,y);CHKERRQ(ierr);
    ierr = KSPView(jac->head->ksp,viewer);CHKERRQ(ierr);
    ierr = PetscDrawPopCurrentPoint(draw);CHKERRQ(ierr);
    if (jac->kspupper != jac->head->ksp) {
      x   += wd;
      ierr = PetscDrawPushCurrentPoint(draw,x,y);CHKERRQ(ierr);
      ierr = KSPView(jac->kspupper,viewer);CHKERRQ(ierr);
      ierr = PetscDrawPopCurrentPoint(draw);CHKERRQ(ierr);
    }
    x   += wd;
    ierr = PetscDrawPushCurrentPoint(draw,x,y);CHKERRQ(ierr);
    ierr = KSPView(jac->kspschur,viewer);CHKERRQ(ierr);
    ierr = PetscDrawPopCurrentPoint(draw);CHKERRQ(ierr);
  }
  PetscFunctionReturn(0);
}

/* Precondition: jac->bs is set to a meaningful value */
static PetscErrorCode PCFieldSplitSetRuntimeSplits_Private(PC pc)
{
  PetscErrorCode ierr;
  PC_FieldSplit  *jac = (PC_FieldSplit*)pc->data;
  PetscInt       i,nfields,*ifields,nfields_col,*ifields_col;
  PetscBool      flg,flg_col;
  char           optionname[128],splitname[8],optionname_col[128];

  PetscFunctionBegin;
  ierr = PetscMalloc1(jac->bs,&ifields);CHKERRQ(ierr);
  ierr = PetscMalloc1(jac->bs,&ifields_col);CHKERRQ(ierr);
  for (i=0,flg=PETSC_TRUE;; i++) {
    ierr        = PetscSNPrintf(splitname,sizeof(splitname),"%D",i);CHKERRQ(ierr);
    ierr        = PetscSNPrintf(optionname,sizeof(optionname),"-pc_fieldsplit_%D_fields",i);CHKERRQ(ierr);
    ierr        = PetscSNPrintf(optionname_col,sizeof(optionname_col),"-pc_fieldsplit_%D_fields_col",i);CHKERRQ(ierr);
    nfields     = jac->bs;
    nfields_col = jac->bs;
    ierr        = PetscOptionsGetIntArray(((PetscObject)pc)->options,((PetscObject)pc)->prefix,optionname,ifields,&nfields,&flg);CHKERRQ(ierr);
    ierr        = PetscOptionsGetIntArray(((PetscObject)pc)->options,((PetscObject)pc)->prefix,optionname_col,ifields_col,&nfields_col,&flg_col);CHKERRQ(ierr);
    if (!flg) break;
    else if (flg && !flg_col) {
      if (!nfields) SETERRQ(PETSC_COMM_SELF,PETSC_ERR_USER,"Cannot list zero fields");
      ierr = PCFieldSplitSetFields(pc,splitname,nfields,ifields,ifields);CHKERRQ(ierr);
    } else {
      if (!nfields || !nfields_col) SETERRQ(PETSC_COMM_SELF,PETSC_ERR_USER,"Cannot list zero fields");
      if (nfields != nfields_col) SETERRQ(PETSC_COMM_SELF,PETSC_ERR_USER,"Number of row and column fields must match");
      ierr = PCFieldSplitSetFields(pc,splitname,nfields,ifields,ifields_col);CHKERRQ(ierr);
    }
  }
  if (i > 0) {
    /* Makes command-line setting of splits take precedence over setting them in code.
       Otherwise subsequent calls to PCFieldSplitSetIS() or PCFieldSplitSetFields() would
       create new splits, which would probably not be what the user wanted. */
    jac->splitdefined = PETSC_TRUE;
  }
  ierr = PetscFree(ifields);CHKERRQ(ierr);
  ierr = PetscFree(ifields_col);CHKERRQ(ierr);
  PetscFunctionReturn(0);
}

static PetscErrorCode PCFieldSplitSetDefaults(PC pc)
{
  PC_FieldSplit     *jac = (PC_FieldSplit*)pc->data;
  PetscErrorCode    ierr;
  PC_FieldSplitLink ilink = jac->head;
  PetscBool         fieldsplit_default = PETSC_FALSE,stokes = PETSC_FALSE,coupling = PETSC_FALSE;
  PetscInt          i;

  PetscFunctionBegin;
  /*
   Kinda messy, but at least this now uses DMCreateFieldDecomposition().
   Should probably be rewritten.
   */
  if (!ilink) {
    ierr = PetscOptionsGetBool(((PetscObject)pc)->options,((PetscObject)pc)->prefix,"-pc_fieldsplit_detect_saddle_point",&stokes,NULL);CHKERRQ(ierr);
    ierr = PetscOptionsGetBool(((PetscObject)pc)->options,((PetscObject)pc)->prefix,"-pc_fieldsplit_detect_coupling",&coupling,NULL);CHKERRQ(ierr);
    if (pc->dm && jac->dm_splits && !stokes && !coupling) {
      PetscInt  numFields, f, i, j;
      char      **fieldNames;
      IS        *fields;
      DM        *dms;
      DM        subdm[128];
      PetscBool flg;

      ierr = DMCreateFieldDecomposition(pc->dm, &numFields, &fieldNames, &fields, &dms);CHKERRQ(ierr);
      /* Allow the user to prescribe the splits */
      for (i = 0, flg = PETSC_TRUE;; i++) {
        PetscInt ifields[128];
        IS       compField;
        char     optionname[128], splitname[8];
        PetscInt nfields = numFields;

        ierr = PetscSNPrintf(optionname, sizeof(optionname), "-pc_fieldsplit_%D_fields", i);CHKERRQ(ierr);
        ierr = PetscOptionsGetIntArray(((PetscObject)pc)->options,((PetscObject)pc)->prefix, optionname, ifields, &nfields, &flg);CHKERRQ(ierr);
        if (!flg) break;
        if (numFields > 128) SETERRQ1(PetscObjectComm((PetscObject)pc),PETSC_ERR_SUP,"Cannot currently support %d > 128 fields", numFields);
        ierr = DMCreateSubDM(pc->dm, nfields, ifields, &compField, &subdm[i]);CHKERRQ(ierr);
        if (nfields == 1) {
          ierr = PCFieldSplitSetIS(pc, fieldNames[ifields[0]], compField);CHKERRQ(ierr);
        } else {
          ierr = PetscSNPrintf(splitname, sizeof(splitname), "%D", i);CHKERRQ(ierr);
          ierr = PCFieldSplitSetIS(pc, splitname, compField);CHKERRQ(ierr);
        }
        ierr = ISDestroy(&compField);CHKERRQ(ierr);
        for (j = 0; j < nfields; ++j) {
          f    = ifields[j];
          ierr = PetscFree(fieldNames[f]);CHKERRQ(ierr);
          ierr = ISDestroy(&fields[f]);CHKERRQ(ierr);
        }
      }
      if (i == 0) {
        for (f = 0; f < numFields; ++f) {
          ierr = PCFieldSplitSetIS(pc, fieldNames[f], fields[f]);CHKERRQ(ierr);
          ierr = PetscFree(fieldNames[f]);CHKERRQ(ierr);
          ierr = ISDestroy(&fields[f]);CHKERRQ(ierr);
        }
      } else {
        for (j=0; j<numFields; j++) {
          ierr = DMDestroy(dms+j);CHKERRQ(ierr);
        }
        ierr = PetscFree(dms);CHKERRQ(ierr);
        ierr = PetscMalloc1(i, &dms);CHKERRQ(ierr);
        for (j = 0; j < i; ++j) dms[j] = subdm[j];
      }
      ierr = PetscFree(fieldNames);CHKERRQ(ierr);
      ierr = PetscFree(fields);CHKERRQ(ierr);
      if (dms) {
        ierr = PetscInfo(pc, "Setting up physics based fieldsplit preconditioner using the embedded DM\n");CHKERRQ(ierr);
        for (ilink = jac->head, i = 0; ilink; ilink = ilink->next, ++i) {
          const char *prefix;
          ierr = PetscObjectGetOptionsPrefix((PetscObject)(ilink->ksp),&prefix);CHKERRQ(ierr);
          ierr = PetscObjectSetOptionsPrefix((PetscObject)(dms[i]), prefix);CHKERRQ(ierr);
          ierr = KSPSetDM(ilink->ksp, dms[i]);CHKERRQ(ierr);
          ierr = KSPSetDMActive(ilink->ksp, PETSC_FALSE);CHKERRQ(ierr);
          ierr = PetscObjectIncrementTabLevel((PetscObject)dms[i],(PetscObject)ilink->ksp,0);CHKERRQ(ierr);
          ierr = DMDestroy(&dms[i]);CHKERRQ(ierr);
        }
        ierr = PetscFree(dms);CHKERRQ(ierr);
      }
    } else {
      if (jac->bs <= 0) {
        if (pc->pmat) {
          ierr = MatGetBlockSize(pc->pmat,&jac->bs);CHKERRQ(ierr);
        } else jac->bs = 1;
      }

      if (stokes) {
        IS       zerodiags,rest;
        PetscInt nmin,nmax;

        ierr = MatGetOwnershipRange(pc->mat,&nmin,&nmax);CHKERRQ(ierr);
        ierr = MatFindZeroDiagonals(pc->mat,&zerodiags);CHKERRQ(ierr);
        ierr = ISComplement(zerodiags,nmin,nmax,&rest);CHKERRQ(ierr);
        ierr = PCFieldSplitSetIS(pc,"0",rest);CHKERRQ(ierr);
        ierr = PCFieldSplitSetIS(pc,"1",zerodiags);CHKERRQ(ierr);
        ierr = ISDestroy(&zerodiags);CHKERRQ(ierr);
        ierr = ISDestroy(&rest);CHKERRQ(ierr);
      } else if (coupling) {
        IS       coupling,rest;
        PetscInt nmin,nmax;

        ierr = MatGetOwnershipRange(pc->mat,&nmin,&nmax);CHKERRQ(ierr);
        ierr = MatFindOffBlockDiagonalEntries(pc->mat,&coupling);CHKERRQ(ierr);
        ierr = ISCreateStride(PetscObjectComm((PetscObject)pc->mat),nmax-nmin,nmin,1,&rest);CHKERRQ(ierr);
        ierr = ISSetIdentity(rest);CHKERRQ(ierr);
        ierr = PCFieldSplitSetIS(pc,"0",rest);CHKERRQ(ierr);
        ierr = PCFieldSplitSetIS(pc,"1",coupling);CHKERRQ(ierr);
        ierr = ISDestroy(&coupling);CHKERRQ(ierr);
        ierr = ISDestroy(&rest);CHKERRQ(ierr);
      } else {
        ierr = PetscOptionsGetBool(((PetscObject)pc)->options,((PetscObject)pc)->prefix,"-pc_fieldsplit_default",&fieldsplit_default,NULL);CHKERRQ(ierr);
        if (!fieldsplit_default) {
          /* Allow user to set fields from command line,  if bs was known at the time of PCSetFromOptions_FieldSplit()
           then it is set there. This is not ideal because we should only have options set in XXSetFromOptions(). */
          ierr = PCFieldSplitSetRuntimeSplits_Private(pc);CHKERRQ(ierr);
          if (jac->splitdefined) {ierr = PetscInfo(pc,"Splits defined using the options database\n");CHKERRQ(ierr);}
        }
        if ((fieldsplit_default || !jac->splitdefined) && !jac->isrestrict) {
          ierr = PetscInfo(pc,"Using default splitting of fields\n");CHKERRQ(ierr);
          for (i=0; i<jac->bs; i++) {
            char splitname[8];
            ierr = PetscSNPrintf(splitname,sizeof(splitname),"%D",i);CHKERRQ(ierr);
            ierr = PCFieldSplitSetFields(pc,splitname,1,&i,&i);CHKERRQ(ierr);
          }
          jac->defaultsplit = PETSC_TRUE;
        }
      }
    }
  } else if (jac->nsplits == 1) {
    if (ilink->is) {
      IS       is2;
      PetscInt nmin,nmax;

      ierr = MatGetOwnershipRange(pc->mat,&nmin,&nmax);CHKERRQ(ierr);
      ierr = ISComplement(ilink->is,nmin,nmax,&is2);CHKERRQ(ierr);
      ierr = PCFieldSplitSetIS(pc,"1",is2);CHKERRQ(ierr);
      ierr = ISDestroy(&is2);CHKERRQ(ierr);
    } else SETERRQ(PetscObjectComm((PetscObject)pc),PETSC_ERR_SUP,"Must provide at least two sets of fields to PCFieldSplit()");
  }

  if (jac->nsplits < 2) SETERRQ1(PetscObjectComm((PetscObject)pc),PETSC_ERR_PLIB,"Unhandled case, must have at least two fields, not %d", jac->nsplits);
  PetscFunctionReturn(0);
}

PETSC_EXTERN PetscErrorCode PetscOptionsFindPairPrefix_Private(PetscOptions,const char pre[], const char name[], char *value[], PetscBool *flg);

static PetscErrorCode PCSetUp_FieldSplit(PC pc)
{
  PC_FieldSplit     *jac = (PC_FieldSplit*)pc->data;
  PetscErrorCode    ierr;
  PC_FieldSplitLink ilink;
  PetscInt          i,nsplit;
  PetscBool         sorted, sorted_col;

  PetscFunctionBegin;
  ierr   = PCFieldSplitSetDefaults(pc);CHKERRQ(ierr);
  nsplit = jac->nsplits;
  ilink  = jac->head;

  /* get the matrices for each split */
  if (!jac->issetup) {
    PetscInt rstart,rend,nslots,bs;

    jac->issetup = PETSC_TRUE;

    /* This is done here instead of in PCFieldSplitSetFields() because may not have matrix at that point */
    if (jac->defaultsplit || !ilink->is) {
      if (jac->bs <= 0) jac->bs = nsplit;
    }
    bs     = jac->bs;
    ierr   = MatGetOwnershipRange(pc->pmat,&rstart,&rend);CHKERRQ(ierr);
    nslots = (rend - rstart)/bs;
    for (i=0; i<nsplit; i++) {
      if (jac->defaultsplit) {
        ierr = ISCreateStride(PetscObjectComm((PetscObject)pc),nslots,rstart+i,nsplit,&ilink->is);CHKERRQ(ierr);
        ierr = ISDuplicate(ilink->is,&ilink->is_col);CHKERRQ(ierr);
      } else if (!ilink->is) {
        if (ilink->nfields > 1) {
          PetscInt *ii,*jj,j,k,nfields = ilink->nfields,*fields = ilink->fields,*fields_col = ilink->fields_col;
          ierr = PetscMalloc1(ilink->nfields*nslots,&ii);CHKERRQ(ierr);
          ierr = PetscMalloc1(ilink->nfields*nslots,&jj);CHKERRQ(ierr);
          for (j=0; j<nslots; j++) {
            for (k=0; k<nfields; k++) {
              ii[nfields*j + k] = rstart + bs*j + fields[k];
              jj[nfields*j + k] = rstart + bs*j + fields_col[k];
            }
          }
          ierr = ISCreateGeneral(PetscObjectComm((PetscObject)pc),nslots*nfields,ii,PETSC_OWN_POINTER,&ilink->is);CHKERRQ(ierr);
          ierr = ISCreateGeneral(PetscObjectComm((PetscObject)pc),nslots*nfields,jj,PETSC_OWN_POINTER,&ilink->is_col);CHKERRQ(ierr);
          ierr = ISSetBlockSize(ilink->is, nfields);CHKERRQ(ierr);
          ierr = ISSetBlockSize(ilink->is_col, nfields);CHKERRQ(ierr);
        } else {
          ierr = ISCreateStride(PetscObjectComm((PetscObject)pc),nslots,rstart+ilink->fields[0],bs,&ilink->is);CHKERRQ(ierr);
          ierr = ISCreateStride(PetscObjectComm((PetscObject)pc),nslots,rstart+ilink->fields_col[0],bs,&ilink->is_col);CHKERRQ(ierr);
       }
      }
      ierr = ISSorted(ilink->is,&sorted);CHKERRQ(ierr);
      if (ilink->is_col) { ierr = ISSorted(ilink->is_col,&sorted_col);CHKERRQ(ierr); }
      if (!sorted || !sorted_col) SETERRQ(PETSC_COMM_SELF,PETSC_ERR_USER,"Fields must be sorted when creating split");
      ilink = ilink->next;
    }
  }

  ilink = jac->head;
  if (!jac->pmat) {
    Vec xtmp;

    ierr = MatCreateVecs(pc->pmat,&xtmp,NULL);CHKERRQ(ierr);
    ierr = PetscMalloc1(nsplit,&jac->pmat);CHKERRQ(ierr);
    ierr = PetscMalloc2(nsplit,&jac->x,nsplit,&jac->y);CHKERRQ(ierr);
    for (i=0; i<nsplit; i++) {
      MatNullSpace sp;

      /* Check for preconditioning matrix attached to IS */
      ierr = PetscObjectQuery((PetscObject) ilink->is, "pmat", (PetscObject*) &jac->pmat[i]);CHKERRQ(ierr);
      if (jac->pmat[i]) {
        ierr = PetscObjectReference((PetscObject) jac->pmat[i]);CHKERRQ(ierr);
        if (jac->type == PC_COMPOSITE_SCHUR) {
          jac->schur_user = jac->pmat[i];

          ierr = PetscObjectReference((PetscObject) jac->schur_user);CHKERRQ(ierr);
        }
      } else {
        const char *prefix;
        ierr = MatCreateSubMatrix(pc->pmat,ilink->is,ilink->is_col,MAT_INITIAL_MATRIX,&jac->pmat[i]);CHKERRQ(ierr);
        ierr = KSPGetOptionsPrefix(ilink->ksp,&prefix);CHKERRQ(ierr);
        ierr = MatSetOptionsPrefix(jac->pmat[i],prefix);CHKERRQ(ierr);
        ierr = MatViewFromOptions(jac->pmat[i],NULL,"-mat_view");CHKERRQ(ierr);
      }
      /* create work vectors for each split */
      ierr     = MatCreateVecs(jac->pmat[i],&jac->x[i],&jac->y[i]);CHKERRQ(ierr);
      ilink->x = jac->x[i]; ilink->y = jac->y[i]; ilink->z = NULL;
      /* compute scatter contexts needed by multiplicative versions and non-default splits */
      ierr = VecScatterCreate(xtmp,ilink->is,jac->x[i],NULL,&ilink->sctx);CHKERRQ(ierr);
      ierr = PetscObjectQuery((PetscObject) ilink->is, "nearnullspace", (PetscObject*) &sp);CHKERRQ(ierr);
      if (sp) {
        ierr = MatSetNearNullSpace(jac->pmat[i], sp);CHKERRQ(ierr);
      }
      ilink = ilink->next;
    }
    ierr = VecDestroy(&xtmp);CHKERRQ(ierr);
  } else {
    for (i=0; i<nsplit; i++) {
      Mat pmat;

      /* Check for preconditioning matrix attached to IS */
      ierr = PetscObjectQuery((PetscObject) ilink->is, "pmat", (PetscObject*) &pmat);CHKERRQ(ierr);
      if (!pmat) {
        ierr = MatCreateSubMatrix(pc->pmat,ilink->is,ilink->is_col,MAT_REUSE_MATRIX,&jac->pmat[i]);CHKERRQ(ierr);
      }
      ilink = ilink->next;
    }
  }
  if (jac->diag_use_amat) {
    ilink = jac->head;
    if (!jac->mat) {
      ierr = PetscMalloc1(nsplit,&jac->mat);CHKERRQ(ierr);
      for (i=0; i<nsplit; i++) {
        ierr  = MatCreateSubMatrix(pc->mat,ilink->is,ilink->is_col,MAT_INITIAL_MATRIX,&jac->mat[i]);CHKERRQ(ierr);
        ilink = ilink->next;
      }
    } else {
      for (i=0; i<nsplit; i++) {
        if (jac->mat[i]) {ierr = MatCreateSubMatrix(pc->mat,ilink->is,ilink->is_col,MAT_REUSE_MATRIX,&jac->mat[i]);CHKERRQ(ierr);}
        ilink = ilink->next;
      }
    }
  } else {
    jac->mat = jac->pmat;
  }

  /* Check for null space attached to IS */
  ilink = jac->head;
  for (i=0; i<nsplit; i++) {
    MatNullSpace sp;

    ierr = PetscObjectQuery((PetscObject) ilink->is, "nullspace", (PetscObject*) &sp);CHKERRQ(ierr);
    if (sp) {
      ierr = MatSetNullSpace(jac->mat[i], sp);CHKERRQ(ierr);
    }
    ilink = ilink->next;
  }

  if (jac->type != PC_COMPOSITE_ADDITIVE  && jac->type != PC_COMPOSITE_SCHUR) {
    /* extract the rows of the matrix associated with each field: used for efficient computation of residual inside algorithm */
    /* FIXME: Can/should we reuse jac->mat whenever (jac->diag_use_amat) is true? */
    ilink = jac->head;
    if (nsplit == 2 && jac->type == PC_COMPOSITE_MULTIPLICATIVE) {
      /* special case need where Afield[0] is not needed and only certain columns of Afield[1] are needed since update is only on those rows of the solution */
      if (!jac->Afield) {
        ierr = PetscCalloc1(nsplit,&jac->Afield);CHKERRQ(ierr);
        if (jac->offdiag_use_amat) {
          ierr  = MatCreateSubMatrix(pc->mat,ilink->next->is,ilink->is,MAT_INITIAL_MATRIX,&jac->Afield[1]);CHKERRQ(ierr);
        } else {
          ierr  = MatCreateSubMatrix(pc->pmat,ilink->next->is,ilink->is,MAT_INITIAL_MATRIX,&jac->Afield[1]);CHKERRQ(ierr);
        }
      } else {
        if (jac->offdiag_use_amat) {
          ierr  = MatCreateSubMatrix(pc->mat,ilink->next->is,ilink->is,MAT_REUSE_MATRIX,&jac->Afield[1]);CHKERRQ(ierr);
        } else {
          ierr  = MatCreateSubMatrix(pc->pmat,ilink->next->is,ilink->is,MAT_REUSE_MATRIX,&jac->Afield[1]);CHKERRQ(ierr);
        }
      }
    } else {
      if (!jac->Afield) {
        ierr = PetscMalloc1(nsplit,&jac->Afield);CHKERRQ(ierr);
        for (i=0; i<nsplit; i++) {
          if (jac->offdiag_use_amat) {
            ierr  = MatCreateSubMatrix(pc->mat,ilink->is,NULL,MAT_INITIAL_MATRIX,&jac->Afield[i]);CHKERRQ(ierr);
          } else {
            ierr  = MatCreateSubMatrix(pc->pmat,ilink->is,NULL,MAT_INITIAL_MATRIX,&jac->Afield[i]);CHKERRQ(ierr);
          }
          ilink = ilink->next;
        }
      } else {
        for (i=0; i<nsplit; i++) {
          if (jac->offdiag_use_amat) {
            ierr  = MatCreateSubMatrix(pc->mat,ilink->is,NULL,MAT_REUSE_MATRIX,&jac->Afield[i]);CHKERRQ(ierr);
          } else {
            ierr  = MatCreateSubMatrix(pc->pmat,ilink->is,NULL,MAT_REUSE_MATRIX,&jac->Afield[i]);CHKERRQ(ierr);
          }
          ilink = ilink->next;
        }
      }
    }
  }

  if (jac->type == PC_COMPOSITE_SCHUR) {
    IS          ccis;
    PetscBool   isspd;
    PetscInt    rstart,rend;
    char        lscname[256];
    PetscObject LSC_L;

    if (nsplit != 2) SETERRQ(PetscObjectComm((PetscObject)pc),PETSC_ERR_ARG_INCOMP,"To use Schur complement preconditioner you must have exactly 2 fields");

    /* If pc->mat is SPD, don't scale by -1 the Schur complement */
    if (jac->schurscale == (PetscScalar)-1.0) {
      ierr = MatGetOption(pc->pmat,MAT_SPD,&isspd);CHKERRQ(ierr);
      jac->schurscale = (isspd == PETSC_TRUE) ? 1.0 : -1.0;
    }

    /* When extracting off-diagonal submatrices, we take complements from this range */
    ierr = MatGetOwnershipRangeColumn(pc->mat,&rstart,&rend);CHKERRQ(ierr);

    /* need to handle case when one is resetting up the preconditioner */
    if (jac->schur) {
      KSP kspA = jac->head->ksp, kspInner = NULL, kspUpper = jac->kspupper;

      ierr  = MatSchurComplementGetKSP(jac->schur, &kspInner);CHKERRQ(ierr);
      ilink = jac->head;
      ierr  = ISComplement(ilink->is_col,rstart,rend,&ccis);CHKERRQ(ierr);
      if (jac->offdiag_use_amat) {
	ierr  = MatCreateSubMatrix(pc->mat,ilink->is,ccis,MAT_REUSE_MATRIX,&jac->B);CHKERRQ(ierr);
      } else {
	ierr  = MatCreateSubMatrix(pc->pmat,ilink->is,ccis,MAT_REUSE_MATRIX,&jac->B);CHKERRQ(ierr);
      }
      ierr  = ISDestroy(&ccis);CHKERRQ(ierr);
      ilink = ilink->next;
      ierr  = ISComplement(ilink->is_col,rstart,rend,&ccis);CHKERRQ(ierr);
      if (jac->offdiag_use_amat) {
	ierr  = MatCreateSubMatrix(pc->mat,ilink->is,ccis,MAT_REUSE_MATRIX,&jac->C);CHKERRQ(ierr);
      } else {
	ierr  = MatCreateSubMatrix(pc->pmat,ilink->is,ccis,MAT_REUSE_MATRIX,&jac->C);CHKERRQ(ierr);
      }
      ierr  = ISDestroy(&ccis);CHKERRQ(ierr);
      ierr  = MatSchurComplementUpdateSubMatrices(jac->schur,jac->mat[0],jac->pmat[0],jac->B,jac->C,jac->mat[1]);CHKERRQ(ierr);
      if (jac->schurpre == PC_FIELDSPLIT_SCHUR_PRE_SELFP) {
	ierr = MatDestroy(&jac->schurp);CHKERRQ(ierr);
	ierr = MatSchurComplementGetPmat(jac->schur,MAT_INITIAL_MATRIX,&jac->schurp);CHKERRQ(ierr);
      }
      if (kspA != kspInner) {
        ierr = KSPSetOperators(kspA,jac->mat[0],jac->pmat[0]);CHKERRQ(ierr);
      }
      if (kspUpper != kspA) {
        ierr = KSPSetOperators(kspUpper,jac->mat[0],jac->pmat[0]);CHKERRQ(ierr);
      }
      ierr = KSPSetOperators(jac->kspschur,jac->schur,FieldSplitSchurPre(jac));CHKERRQ(ierr);
    } else {
      const char   *Dprefix;
      char         schurprefix[256], schurmatprefix[256];
      char         schurtestoption[256];
      MatNullSpace sp;
      PetscBool    flg;

      /* extract the A01 and A10 matrices */
      ilink = jac->head;
      ierr  = ISComplement(ilink->is_col,rstart,rend,&ccis);CHKERRQ(ierr);
      if (jac->offdiag_use_amat) {
	ierr  = MatCreateSubMatrix(pc->mat,ilink->is,ccis,MAT_INITIAL_MATRIX,&jac->B);CHKERRQ(ierr);
      } else {
	ierr  = MatCreateSubMatrix(pc->pmat,ilink->is,ccis,MAT_INITIAL_MATRIX,&jac->B);CHKERRQ(ierr);
      }
      ierr  = ISDestroy(&ccis);CHKERRQ(ierr);
      ilink = ilink->next;
      ierr  = ISComplement(ilink->is_col,rstart,rend,&ccis);CHKERRQ(ierr);
      if (jac->offdiag_use_amat) {
	ierr  = MatCreateSubMatrix(pc->mat,ilink->is,ccis,MAT_INITIAL_MATRIX,&jac->C);CHKERRQ(ierr);
      } else {
	ierr  = MatCreateSubMatrix(pc->pmat,ilink->is,ccis,MAT_INITIAL_MATRIX,&jac->C);CHKERRQ(ierr);
      }
      ierr  = ISDestroy(&ccis);CHKERRQ(ierr);

      /* Use mat[0] (diagonal block of Amat) preconditioned by pmat[0] to define Schur complement */
      ierr = MatCreate(((PetscObject)jac->mat[0])->comm,&jac->schur);CHKERRQ(ierr);
      ierr = MatSetType(jac->schur,MATSCHURCOMPLEMENT);CHKERRQ(ierr);
      ierr = MatSchurComplementSetSubMatrices(jac->schur,jac->mat[0],jac->pmat[0],jac->B,jac->C,jac->mat[1]);CHKERRQ(ierr);
      ierr = PetscSNPrintf(schurmatprefix, sizeof(schurmatprefix), "%sfieldsplit_%s_", ((PetscObject)pc)->prefix ? ((PetscObject)pc)->prefix : "", ilink->splitname);CHKERRQ(ierr);
      /* Note that the inner KSP is NOT going to inherit this prefix, and if it did, it would be reset just below.  Is that what we want? */
      ierr = MatSetOptionsPrefix(jac->schur,schurmatprefix);CHKERRQ(ierr);
      ierr = MatSetFromOptions(jac->schur);CHKERRQ(ierr);
      ierr = MatGetNullSpace(jac->mat[1], &sp);CHKERRQ(ierr);
      if (sp) {
        ierr = MatSetNullSpace(jac->schur, sp);CHKERRQ(ierr);
      }

      ierr = PetscSNPrintf(schurtestoption, sizeof(schurtestoption), "-fieldsplit_%s_inner_", ilink->splitname);CHKERRQ(ierr);
      ierr = PetscOptionsFindPairPrefix_Private(((PetscObject)pc)->options,((PetscObject)pc)->prefix, schurtestoption, NULL, &flg);CHKERRQ(ierr);
      if (flg) {
        DM  dmInner;
        KSP kspInner;

        ierr = MatSchurComplementGetKSP(jac->schur, &kspInner);CHKERRQ(ierr);
        ierr = PetscSNPrintf(schurprefix, sizeof(schurprefix), "%sfieldsplit_%s_inner_", ((PetscObject)pc)->prefix ? ((PetscObject)pc)->prefix : "", ilink->splitname);CHKERRQ(ierr);
        /* Indent this deeper to emphasize the "inner" nature of this solver. */
        ierr = PetscObjectIncrementTabLevel((PetscObject)kspInner, (PetscObject) pc, 2);CHKERRQ(ierr);
        ierr = KSPSetOptionsPrefix(kspInner, schurprefix);CHKERRQ(ierr);

        /* Set DM for new solver */
        ierr = KSPGetDM(jac->head->ksp, &dmInner);CHKERRQ(ierr);
        ierr = KSPSetDM(kspInner, dmInner);CHKERRQ(ierr);
        ierr = KSPSetDMActive(kspInner, PETSC_FALSE);CHKERRQ(ierr);
      } else {
         /* Use the outer solver for the inner solve, but revert the KSPPREONLY from PCFieldSplitSetFields_FieldSplit or
          * PCFieldSplitSetIS_FieldSplit. We don't want KSPPREONLY because it makes the Schur complement inexact,
          * preventing Schur complement reduction to be an accurate solve. Usually when an iterative solver is used for
          * S = D - C A_inner^{-1} B, we expect S to be defined using an accurate definition of A_inner^{-1}, so we make
          * GMRES the default. Note that it is also common to use PREONLY for S, in which case S may not be used
          * directly, and the user is responsible for setting an inexact method for fieldsplit's A^{-1}. */
        ierr = KSPSetType(jac->head->ksp,KSPGMRES);CHKERRQ(ierr);
        ierr = MatSchurComplementSetKSP(jac->schur,jac->head->ksp);CHKERRQ(ierr);
      }
      ierr = KSPSetOperators(jac->head->ksp,jac->mat[0],jac->pmat[0]);CHKERRQ(ierr);
      ierr = KSPSetFromOptions(jac->head->ksp);CHKERRQ(ierr);
      ierr = MatSetFromOptions(jac->schur);CHKERRQ(ierr);

      ierr = PetscSNPrintf(schurtestoption, sizeof(schurtestoption), "-fieldsplit_%s_upper_", ilink->splitname);CHKERRQ(ierr);
      ierr = PetscOptionsFindPairPrefix_Private(((PetscObject)pc)->options,((PetscObject)pc)->prefix, schurtestoption, NULL, &flg);CHKERRQ(ierr);
      if (flg) {
        DM dmInner;

        ierr = PetscSNPrintf(schurprefix, sizeof(schurprefix), "%sfieldsplit_%s_upper_", ((PetscObject)pc)->prefix ? ((PetscObject)pc)->prefix : "", ilink->splitname);CHKERRQ(ierr);
        ierr = KSPCreate(PetscObjectComm((PetscObject)pc), &jac->kspupper);CHKERRQ(ierr);
        ierr = KSPSetErrorIfNotConverged(jac->kspupper,pc->erroriffailure);CHKERRQ(ierr);
        ierr = KSPSetOptionsPrefix(jac->kspupper, schurprefix);CHKERRQ(ierr);
        ierr = KSPGetDM(jac->head->ksp, &dmInner);CHKERRQ(ierr);
        ierr = KSPSetDM(jac->kspupper, dmInner);CHKERRQ(ierr);
        ierr = KSPSetDMActive(jac->kspupper, PETSC_FALSE);CHKERRQ(ierr);
        ierr = KSPSetFromOptions(jac->kspupper);CHKERRQ(ierr);
        ierr = KSPSetOperators(jac->kspupper,jac->mat[0],jac->pmat[0]);CHKERRQ(ierr);
        ierr = VecDuplicate(jac->head->x, &jac->head->z);CHKERRQ(ierr);
      } else {
        jac->kspupper = jac->head->ksp;
        ierr          = PetscObjectReference((PetscObject) jac->head->ksp);CHKERRQ(ierr);
      }

      if (jac->schurpre == PC_FIELDSPLIT_SCHUR_PRE_SELFP) {
	ierr = MatSchurComplementGetPmat(jac->schur,MAT_INITIAL_MATRIX,&jac->schurp);CHKERRQ(ierr);
      }
      ierr = KSPCreate(PetscObjectComm((PetscObject)pc),&jac->kspschur);CHKERRQ(ierr);
      ierr = KSPSetErrorIfNotConverged(jac->kspschur,pc->erroriffailure);CHKERRQ(ierr);
      ierr = PetscLogObjectParent((PetscObject)pc,(PetscObject)jac->kspschur);CHKERRQ(ierr);
      ierr = PetscObjectIncrementTabLevel((PetscObject)jac->kspschur,(PetscObject)pc,1);CHKERRQ(ierr);
      if (jac->schurpre == PC_FIELDSPLIT_SCHUR_PRE_SELF) {
        PC pcschur;
        ierr = KSPGetPC(jac->kspschur,&pcschur);CHKERRQ(ierr);
        ierr = PCSetType(pcschur,PCNONE);CHKERRQ(ierr);
        /* Note: This is bad if there exist preconditioners for MATSCHURCOMPLEMENT */
      } else if (jac->schurpre == PC_FIELDSPLIT_SCHUR_PRE_FULL) {
        ierr = MatSchurComplementComputeExplicitOperator(jac->schur, &jac->schur_user);CHKERRQ(ierr);
      }
      ierr = KSPSetOperators(jac->kspschur,jac->schur,FieldSplitSchurPre(jac));CHKERRQ(ierr);
      ierr = KSPGetOptionsPrefix(jac->head->next->ksp, &Dprefix);CHKERRQ(ierr);
      ierr = KSPSetOptionsPrefix(jac->kspschur,         Dprefix);CHKERRQ(ierr);
      /* propagate DM */
      {
        DM sdm;
        ierr = KSPGetDM(jac->head->next->ksp, &sdm);CHKERRQ(ierr);
        if (sdm) {
          ierr = KSPSetDM(jac->kspschur, sdm);CHKERRQ(ierr);
          ierr = KSPSetDMActive(jac->kspschur, PETSC_FALSE);CHKERRQ(ierr);
        }
      }
      /* really want setfromoptions called in PCSetFromOptions_FieldSplit(), but it is not ready yet */
      /* need to call this every time, since the jac->kspschur is freshly created, otherwise its options never get set */
      ierr = KSPSetFromOptions(jac->kspschur);CHKERRQ(ierr);
    }

    /* HACK: special support to forward L and Lp matrices that might be used by PCLSC */
    ierr = PetscSNPrintf(lscname,sizeof(lscname),"%s_LSC_L",ilink->splitname);CHKERRQ(ierr);
    ierr = PetscObjectQuery((PetscObject)pc->mat,lscname,(PetscObject*)&LSC_L);CHKERRQ(ierr);
    if (!LSC_L) {ierr = PetscObjectQuery((PetscObject)pc->pmat,lscname,(PetscObject*)&LSC_L);CHKERRQ(ierr);}
    if (LSC_L) {ierr = PetscObjectCompose((PetscObject)jac->schur,"LSC_L",(PetscObject)LSC_L);CHKERRQ(ierr);}
    ierr = PetscSNPrintf(lscname,sizeof(lscname),"%s_LSC_Lp",ilink->splitname);CHKERRQ(ierr);
    ierr = PetscObjectQuery((PetscObject)pc->pmat,lscname,(PetscObject*)&LSC_L);CHKERRQ(ierr);
    if (!LSC_L) {ierr = PetscObjectQuery((PetscObject)pc->mat,lscname,(PetscObject*)&LSC_L);CHKERRQ(ierr);}
    if (LSC_L) {ierr = PetscObjectCompose((PetscObject)jac->schur,"LSC_Lp",(PetscObject)LSC_L);CHKERRQ(ierr);}
  } else {
    /* set up the individual splits' PCs */
    i     = 0;
    ilink = jac->head;
    while (ilink) {
      ierr = KSPSetOperators(ilink->ksp,jac->mat[i],jac->pmat[i]);CHKERRQ(ierr);
      /* really want setfromoptions called in PCSetFromOptions_FieldSplit(), but it is not ready yet */
      if (!jac->suboptionsset) {ierr = KSPSetFromOptions(ilink->ksp);CHKERRQ(ierr);}
      i++;
      ilink = ilink->next;
    }
  }

  jac->suboptionsset = PETSC_TRUE;
  PetscFunctionReturn(0);
}

#define FieldSplitSplitSolveAdd(ilink,xx,yy) \
  (VecScatterBegin(ilink->sctx,xx,ilink->x,INSERT_VALUES,SCATTER_FORWARD) || \
   VecScatterEnd(ilink->sctx,xx,ilink->x,INSERT_VALUES,SCATTER_FORWARD) || \
   PetscLogEventBegin(ilink->event,ilink->ksp,ilink->x,ilink->y,NULL) ||\
   KSPSolve(ilink->ksp,ilink->x,ilink->y) ||                               \
   PetscLogEventEnd(ilink->event,ilink->ksp,ilink->x,ilink->y,NULL) ||\
   VecScatterBegin(ilink->sctx,ilink->y,yy,ADD_VALUES,SCATTER_REVERSE) ||  \
   VecScatterEnd(ilink->sctx,ilink->y,yy,ADD_VALUES,SCATTER_REVERSE))

static PetscErrorCode PCApply_FieldSplit_Schur(PC pc,Vec x,Vec y)
{
  PC_FieldSplit     *jac = (PC_FieldSplit*)pc->data;
  PetscErrorCode    ierr;
  PC_FieldSplitLink ilinkA = jac->head, ilinkD = ilinkA->next;
  KSP               kspA   = ilinkA->ksp, kspLower = kspA, kspUpper = jac->kspupper;

  PetscFunctionBegin;
  switch (jac->schurfactorization) {
  case PC_FIELDSPLIT_SCHUR_FACT_DIAG:
    /* [A00 0; 0 -S], positive definite, suitable for MINRES */
    ierr = VecScatterBegin(ilinkA->sctx,x,ilinkA->x,INSERT_VALUES,SCATTER_FORWARD);CHKERRQ(ierr);
    ierr = VecScatterBegin(ilinkD->sctx,x,ilinkD->x,INSERT_VALUES,SCATTER_FORWARD);CHKERRQ(ierr);
    ierr = VecScatterEnd(ilinkA->sctx,x,ilinkA->x,INSERT_VALUES,SCATTER_FORWARD);CHKERRQ(ierr);
    ierr = PetscLogEventBegin(ilinkA->event,kspA,ilinkA->x,ilinkA->y,NULL);CHKERRQ(ierr);
    ierr = KSPSolve(kspA,ilinkA->x,ilinkA->y);CHKERRQ(ierr);
    ierr = PetscLogEventEnd(ilinkA->event,kspA,ilinkA->x,ilinkA->y,NULL);CHKERRQ(ierr);
    ierr = VecScatterBegin(ilinkA->sctx,ilinkA->y,y,INSERT_VALUES,SCATTER_REVERSE);CHKERRQ(ierr);
    ierr = VecScatterEnd(ilinkD->sctx,x,ilinkD->x,INSERT_VALUES,SCATTER_FORWARD);CHKERRQ(ierr);
    ierr = PetscLogEventBegin(KSP_Solve_FS_S,jac->kspschur,ilinkD->x,ilinkD->y,NULL);CHKERRQ(ierr);
    ierr = KSPSolve(jac->kspschur,ilinkD->x,ilinkD->y);CHKERRQ(ierr);
    ierr = PetscLogEventEnd(KSP_Solve_FS_S,jac->kspschur,ilinkD->x,ilinkD->y,NULL);CHKERRQ(ierr);
    ierr = VecScale(ilinkD->y,jac->schurscale);CHKERRQ(ierr);
    ierr = VecScatterBegin(ilinkD->sctx,ilinkD->y,y,INSERT_VALUES,SCATTER_REVERSE);CHKERRQ(ierr);
    ierr = VecScatterEnd(ilinkA->sctx,ilinkA->y,y,INSERT_VALUES,SCATTER_REVERSE);CHKERRQ(ierr);
    ierr = VecScatterEnd(ilinkD->sctx,ilinkD->y,y,INSERT_VALUES,SCATTER_REVERSE);CHKERRQ(ierr);
    break;
  case PC_FIELDSPLIT_SCHUR_FACT_LOWER:
    /* [A00 0; A10 S], suitable for left preconditioning */
    ierr = VecScatterBegin(ilinkA->sctx,x,ilinkA->x,INSERT_VALUES,SCATTER_FORWARD);CHKERRQ(ierr);
    ierr = VecScatterEnd(ilinkA->sctx,x,ilinkA->x,INSERT_VALUES,SCATTER_FORWARD);CHKERRQ(ierr);
    ierr = PetscLogEventBegin(ilinkA->event,kspA,ilinkA->x,ilinkA->y,NULL);CHKERRQ(ierr);
    ierr = KSPSolve(kspA,ilinkA->x,ilinkA->y);CHKERRQ(ierr);
    ierr = PetscLogEventEnd(ilinkA->event,kspA,ilinkA->x,ilinkA->y,NULL);CHKERRQ(ierr);
    ierr = MatMult(jac->C,ilinkA->y,ilinkD->x);CHKERRQ(ierr);
    ierr = VecScale(ilinkD->x,-1.);CHKERRQ(ierr);
    ierr = VecScatterBegin(ilinkD->sctx,x,ilinkD->x,ADD_VALUES,SCATTER_FORWARD);CHKERRQ(ierr);
    ierr = VecScatterBegin(ilinkA->sctx,ilinkA->y,y,INSERT_VALUES,SCATTER_REVERSE);CHKERRQ(ierr);
    ierr = VecScatterEnd(ilinkD->sctx,x,ilinkD->x,ADD_VALUES,SCATTER_FORWARD);CHKERRQ(ierr);
    ierr = PetscLogEventBegin(KSP_Solve_FS_S,jac->kspschur,ilinkD->x,ilinkD->y,NULL);CHKERRQ(ierr);
    ierr = KSPSolve(jac->kspschur,ilinkD->x,ilinkD->y);CHKERRQ(ierr);
    ierr = PetscLogEventEnd(KSP_Solve_FS_S,jac->kspschur,ilinkD->x,ilinkD->y,NULL);CHKERRQ(ierr);
    ierr = VecScatterBegin(ilinkD->sctx,ilinkD->y,y,INSERT_VALUES,SCATTER_REVERSE);CHKERRQ(ierr);
    ierr = VecScatterEnd(ilinkA->sctx,ilinkA->y,y,INSERT_VALUES,SCATTER_REVERSE);CHKERRQ(ierr);
    ierr = VecScatterEnd(ilinkD->sctx,ilinkD->y,y,INSERT_VALUES,SCATTER_REVERSE);CHKERRQ(ierr);
    break;
  case PC_FIELDSPLIT_SCHUR_FACT_UPPER:
    /* [A00 A01; 0 S], suitable for right preconditioning */
    ierr = VecScatterBegin(ilinkD->sctx,x,ilinkD->x,INSERT_VALUES,SCATTER_FORWARD);CHKERRQ(ierr);
    ierr = VecScatterEnd(ilinkD->sctx,x,ilinkD->x,INSERT_VALUES,SCATTER_FORWARD);CHKERRQ(ierr);
    ierr = PetscLogEventBegin(KSP_Solve_FS_S,jac->kspschur,ilinkD->x,ilinkD->y,NULL);CHKERRQ(ierr);
    ierr = KSPSolve(jac->kspschur,ilinkD->x,ilinkD->y);CHKERRQ(ierr);
    ierr = PetscLogEventEnd(KSP_Solve_FS_S,jac->kspschur,ilinkD->x,ilinkD->y,NULL);CHKERRQ(ierr);    ierr = MatMult(jac->B,ilinkD->y,ilinkA->x);CHKERRQ(ierr);
    ierr = VecScale(ilinkA->x,-1.);CHKERRQ(ierr);
    ierr = VecScatterBegin(ilinkA->sctx,x,ilinkA->x,ADD_VALUES,SCATTER_FORWARD);CHKERRQ(ierr);
    ierr = VecScatterBegin(ilinkD->sctx,ilinkD->y,y,INSERT_VALUES,SCATTER_REVERSE);CHKERRQ(ierr);
    ierr = VecScatterEnd(ilinkA->sctx,x,ilinkA->x,ADD_VALUES,SCATTER_FORWARD);CHKERRQ(ierr);
    ierr = PetscLogEventBegin(ilinkA->event,kspA,ilinkA->x,ilinkA->y,NULL);CHKERRQ(ierr);
    ierr = KSPSolve(kspA,ilinkA->x,ilinkA->y);CHKERRQ(ierr);
    ierr = PetscLogEventEnd(ilinkA->event,kspA,ilinkA->x,ilinkA->y,NULL);CHKERRQ(ierr);
    ierr = VecScatterBegin(ilinkA->sctx,ilinkA->y,y,INSERT_VALUES,SCATTER_REVERSE);CHKERRQ(ierr);
    ierr = VecScatterEnd(ilinkD->sctx,ilinkD->y,y,INSERT_VALUES,SCATTER_REVERSE);CHKERRQ(ierr);
    ierr = VecScatterEnd(ilinkA->sctx,ilinkA->y,y,INSERT_VALUES,SCATTER_REVERSE);CHKERRQ(ierr);
    break;
  case PC_FIELDSPLIT_SCHUR_FACT_FULL:
    /* [1 0; A10 A00^{-1} 1] [A00 0; 0 S] [1 A00^{-1}A01; 0 1], an exact solve if applied exactly, needs one extra solve with A */
    ierr = VecScatterBegin(ilinkA->sctx,x,ilinkA->x,INSERT_VALUES,SCATTER_FORWARD);CHKERRQ(ierr);
    ierr = VecScatterEnd(ilinkA->sctx,x,ilinkA->x,INSERT_VALUES,SCATTER_FORWARD);CHKERRQ(ierr);
    ierr = PetscLogEventBegin(KSP_Solve_FS_L,kspLower,ilinkA->x,ilinkA->y,NULL);CHKERRQ(ierr);
    ierr = KSPSolve(kspLower,ilinkA->x,ilinkA->y);CHKERRQ(ierr);
    ierr = PetscLogEventEnd(KSP_Solve_FS_L,kspLower,ilinkA->x,ilinkA->y,NULL);CHKERRQ(ierr);
    ierr = MatMult(jac->C,ilinkA->y,ilinkD->x);CHKERRQ(ierr);
    ierr = VecScale(ilinkD->x,-1.0);CHKERRQ(ierr);
    ierr = VecScatterBegin(ilinkD->sctx,x,ilinkD->x,ADD_VALUES,SCATTER_FORWARD);CHKERRQ(ierr);
    ierr = VecScatterEnd(ilinkD->sctx,x,ilinkD->x,ADD_VALUES,SCATTER_FORWARD);CHKERRQ(ierr);

    ierr = PetscLogEventBegin(KSP_Solve_FS_S,jac->kspschur,ilinkD->x,ilinkD->y,NULL);CHKERRQ(ierr);
    ierr = KSPSolve(jac->kspschur,ilinkD->x,ilinkD->y);CHKERRQ(ierr);
    ierr = PetscLogEventEnd(KSP_Solve_FS_S,jac->kspschur,ilinkD->x,ilinkD->y,NULL);CHKERRQ(ierr);
    ierr = VecScatterBegin(ilinkD->sctx,ilinkD->y,y,INSERT_VALUES,SCATTER_REVERSE);CHKERRQ(ierr);
    ierr = VecScatterEnd(ilinkD->sctx,ilinkD->y,y,INSERT_VALUES,SCATTER_REVERSE);CHKERRQ(ierr);

    if (kspUpper == kspA) {
      ierr = MatMult(jac->B,ilinkD->y,ilinkA->y);CHKERRQ(ierr);
      ierr = VecAXPY(ilinkA->x,-1.0,ilinkA->y);CHKERRQ(ierr);
      ierr = PetscLogEventBegin(ilinkA->event,kspA,ilinkA->x,ilinkA->y,NULL);CHKERRQ(ierr);
      ierr = KSPSolve(kspA,ilinkA->x,ilinkA->y);CHKERRQ(ierr);
      ierr = PetscLogEventEnd(ilinkA->event,kspA,ilinkA->x,ilinkA->y,NULL);CHKERRQ(ierr);
    } else {
      ierr = PetscLogEventBegin(ilinkA->event,kspA,ilinkA->x,ilinkA->y,NULL);CHKERRQ(ierr);
      ierr = KSPSolve(kspA,ilinkA->x,ilinkA->y);CHKERRQ(ierr);
      ierr = PetscLogEventEnd(ilinkA->event,kspA,ilinkA->x,ilinkA->y,NULL);CHKERRQ(ierr);
      ierr = MatMult(jac->B,ilinkD->y,ilinkA->x);CHKERRQ(ierr);
      ierr = PetscLogEventBegin(KSP_Solve_FS_U,kspUpper,ilinkA->x,ilinkA->z,NULL);CHKERRQ(ierr);
      ierr = KSPSolve(kspUpper,ilinkA->x,ilinkA->z);CHKERRQ(ierr);
      ierr = PetscLogEventEnd(KSP_Solve_FS_U,kspUpper,ilinkA->x,ilinkA->z,NULL);CHKERRQ(ierr);
      ierr = VecAXPY(ilinkA->y,-1.0,ilinkA->z);CHKERRQ(ierr);
    }
    ierr = VecScatterBegin(ilinkA->sctx,ilinkA->y,y,INSERT_VALUES,SCATTER_REVERSE);CHKERRQ(ierr);
    ierr = VecScatterEnd(ilinkA->sctx,ilinkA->y,y,INSERT_VALUES,SCATTER_REVERSE);CHKERRQ(ierr);
  }
  PetscFunctionReturn(0);
}

static PetscErrorCode PCApply_FieldSplit(PC pc,Vec x,Vec y)
{
  PC_FieldSplit      *jac = (PC_FieldSplit*)pc->data;
  PetscErrorCode     ierr;
  PC_FieldSplitLink  ilink = jac->head;
  PetscInt           cnt,bs;
  KSPConvergedReason reason;

  PetscFunctionBegin;
  if (jac->type == PC_COMPOSITE_ADDITIVE) {
    if (jac->defaultsplit) {
      ierr = VecGetBlockSize(x,&bs);CHKERRQ(ierr);
      if (jac->bs > 0 && bs != jac->bs) SETERRQ2(PetscObjectComm((PetscObject)pc),PETSC_ERR_ARG_WRONGSTATE,"Blocksize of x vector %D does not match fieldsplit blocksize %D",bs,jac->bs);
      ierr = VecGetBlockSize(y,&bs);CHKERRQ(ierr);
      if (jac->bs > 0 && bs != jac->bs) SETERRQ2(PetscObjectComm((PetscObject)pc),PETSC_ERR_ARG_WRONGSTATE,"Blocksize of y vector %D does not match fieldsplit blocksize %D",bs,jac->bs);
      ierr = VecStrideGatherAll(x,jac->x,INSERT_VALUES);CHKERRQ(ierr);
      while (ilink) {
        ierr  = PetscLogEventBegin(ilink->event,ilink->ksp,ilink->x,ilink->y,NULL);CHKERRQ(ierr);
        ierr  = KSPSolve(ilink->ksp,ilink->x,ilink->y);CHKERRQ(ierr);
        ierr  = PetscLogEventEnd(ilink->event,ilink->ksp,ilink->x,ilink->y,NULL);CHKERRQ(ierr);
        ierr = KSPGetConvergedReason(ilink->ksp,&reason);CHKERRQ(ierr);
        if (reason == KSP_DIVERGED_PCSETUP_FAILED) {
          pc->failedreason = PC_SUBPC_ERROR;
        }
        ilink = ilink->next;
      }
      ierr = VecStrideScatterAll(jac->y,y,INSERT_VALUES);CHKERRQ(ierr);
    } else {
      ierr = VecSet(y,0.0);CHKERRQ(ierr);
      while (ilink) {
        ierr  = FieldSplitSplitSolveAdd(ilink,x,y);CHKERRQ(ierr);
        ierr = KSPGetConvergedReason(ilink->ksp,&reason);CHKERRQ(ierr);
        if (reason == KSP_DIVERGED_PCSETUP_FAILED) {
          pc->failedreason = PC_SUBPC_ERROR;
        }
        ilink = ilink->next;
      }
    }
  } else if (jac->type == PC_COMPOSITE_MULTIPLICATIVE && jac->nsplits == 2) {
    ierr = VecSet(y,0.0);CHKERRQ(ierr);
    /* solve on first block for first block variables */
    ierr = VecScatterBegin(ilink->sctx,x,ilink->x,INSERT_VALUES,SCATTER_FORWARD);CHKERRQ(ierr);
    ierr = VecScatterEnd(ilink->sctx,x,ilink->x,INSERT_VALUES,SCATTER_FORWARD);CHKERRQ(ierr);
    ierr = PetscLogEventBegin(ilink->event,ilink->ksp,ilink->x,ilink->y,NULL);CHKERRQ(ierr);
    ierr = KSPSolve(ilink->ksp,ilink->x,ilink->y);CHKERRQ(ierr);
    ierr = PetscLogEventEnd(ilink->event,ilink->ksp,ilink->x,ilink->y,NULL);CHKERRQ(ierr);
    ierr = KSPGetConvergedReason(ilink->ksp,&reason);CHKERRQ(ierr);
    if (reason == KSP_DIVERGED_PCSETUP_FAILED) {
      pc->failedreason = PC_SUBPC_ERROR;
    }
    ierr = VecScatterBegin(ilink->sctx,ilink->y,y,ADD_VALUES,SCATTER_REVERSE);CHKERRQ(ierr);
    ierr = VecScatterEnd(ilink->sctx,ilink->y,y,ADD_VALUES,SCATTER_REVERSE);CHKERRQ(ierr);

    /* compute the residual only onto second block variables using first block variables */
    ierr = MatMult(jac->Afield[1],ilink->y,ilink->next->x);CHKERRQ(ierr);
    ilink = ilink->next;
    ierr = VecScale(ilink->x,-1.0);CHKERRQ(ierr);
    ierr = VecScatterBegin(ilink->sctx,x,ilink->x,ADD_VALUES,SCATTER_FORWARD);CHKERRQ(ierr);
    ierr = VecScatterEnd(ilink->sctx,x,ilink->x,ADD_VALUES,SCATTER_FORWARD);CHKERRQ(ierr);

    /* solve on second block variables */
    ierr = PetscLogEventBegin(ilink->event,ilink->ksp,ilink->x,ilink->y,NULL);CHKERRQ(ierr);
    ierr = KSPSolve(ilink->ksp,ilink->x,ilink->y);CHKERRQ(ierr);
    ierr = PetscLogEventEnd(ilink->event,ilink->ksp,ilink->x,ilink->y,NULL);CHKERRQ(ierr);
    ierr = KSPGetConvergedReason(ilink->ksp,&reason);CHKERRQ(ierr);
    if (reason == KSP_DIVERGED_PCSETUP_FAILED) {
      pc->failedreason = PC_SUBPC_ERROR;
    }
    ierr = VecScatterBegin(ilink->sctx,ilink->y,y,ADD_VALUES,SCATTER_REVERSE);CHKERRQ(ierr);
    ierr = VecScatterEnd(ilink->sctx,ilink->y,y,ADD_VALUES,SCATTER_REVERSE);CHKERRQ(ierr);
  } else if (jac->type == PC_COMPOSITE_MULTIPLICATIVE || jac->type == PC_COMPOSITE_SYMMETRIC_MULTIPLICATIVE) {
    if (!jac->w1) {
      ierr = VecDuplicate(x,&jac->w1);CHKERRQ(ierr);
      ierr = VecDuplicate(x,&jac->w2);CHKERRQ(ierr);
    }
    ierr = VecSet(y,0.0);CHKERRQ(ierr);
    ierr = FieldSplitSplitSolveAdd(ilink,x,y);CHKERRQ(ierr);
    ierr = KSPGetConvergedReason(ilink->ksp,&reason);CHKERRQ(ierr);
    if (reason == KSP_DIVERGED_PCSETUP_FAILED) {
      pc->failedreason = PC_SUBPC_ERROR;
    }
    cnt  = 1;
    while (ilink->next) {
      ilink = ilink->next;
      /* compute the residual only over the part of the vector needed */
      ierr = MatMult(jac->Afield[cnt++],y,ilink->x);CHKERRQ(ierr);
      ierr = VecScale(ilink->x,-1.0);CHKERRQ(ierr);
      ierr = VecScatterBegin(ilink->sctx,x,ilink->x,ADD_VALUES,SCATTER_FORWARD);CHKERRQ(ierr);
      ierr = VecScatterEnd(ilink->sctx,x,ilink->x,ADD_VALUES,SCATTER_FORWARD);CHKERRQ(ierr);
      ierr = PetscLogEventBegin(ilink->event,ilink->ksp,ilink->x,ilink->y,NULL);CHKERRQ(ierr);
      ierr = KSPSolve(ilink->ksp,ilink->x,ilink->y);CHKERRQ(ierr);
      ierr = PetscLogEventEnd(ilink->event,ilink->ksp,ilink->x,ilink->y,NULL);CHKERRQ(ierr);
      ierr = KSPGetConvergedReason(ilink->ksp,&reason);CHKERRQ(ierr);
      if (reason == KSP_DIVERGED_PCSETUP_FAILED) {
        pc->failedreason = PC_SUBPC_ERROR;
      }
      ierr = VecScatterBegin(ilink->sctx,ilink->y,y,ADD_VALUES,SCATTER_REVERSE);CHKERRQ(ierr);
      ierr = VecScatterEnd(ilink->sctx,ilink->y,y,ADD_VALUES,SCATTER_REVERSE);CHKERRQ(ierr);
    }
    if (jac->type == PC_COMPOSITE_SYMMETRIC_MULTIPLICATIVE) {
      cnt -= 2;
      while (ilink->previous) {
        ilink = ilink->previous;
        /* compute the residual only over the part of the vector needed */
        ierr = MatMult(jac->Afield[cnt--],y,ilink->x);CHKERRQ(ierr);
        ierr = VecScale(ilink->x,-1.0);CHKERRQ(ierr);
        ierr = VecScatterBegin(ilink->sctx,x,ilink->x,ADD_VALUES,SCATTER_FORWARD);CHKERRQ(ierr);
        ierr = VecScatterEnd(ilink->sctx,x,ilink->x,ADD_VALUES,SCATTER_FORWARD);CHKERRQ(ierr);
        ierr = PetscLogEventBegin(ilink->event,ilink->ksp,ilink->x,ilink->y,NULL);CHKERRQ(ierr);
        ierr = KSPSolve(ilink->ksp,ilink->x,ilink->y);CHKERRQ(ierr);
        ierr = PetscLogEventEnd(ilink->event,ilink->ksp,ilink->x,ilink->y,NULL);CHKERRQ(ierr);
        ierr = KSPGetConvergedReason(ilink->ksp,&reason);CHKERRQ(ierr);
        if (reason == KSP_DIVERGED_PCSETUP_FAILED) {
          pc->failedreason = PC_SUBPC_ERROR;
        }
        ierr = VecScatterBegin(ilink->sctx,ilink->y,y,ADD_VALUES,SCATTER_REVERSE);CHKERRQ(ierr);
        ierr = VecScatterEnd(ilink->sctx,ilink->y,y,ADD_VALUES,SCATTER_REVERSE);CHKERRQ(ierr);
      }
    }
  } else SETERRQ1(PetscObjectComm((PetscObject)pc),PETSC_ERR_SUP,"Unsupported or unknown composition",(int) jac->type);
  PetscFunctionReturn(0);
}

#define FieldSplitSplitSolveAddTranspose(ilink,xx,yy) \
  (VecScatterBegin(ilink->sctx,xx,ilink->y,INSERT_VALUES,SCATTER_FORWARD) || \
   VecScatterEnd(ilink->sctx,xx,ilink->y,INSERT_VALUES,SCATTER_FORWARD) || \
   PetscLogEventBegin(ilink->event,ilink->ksp,ilink->y,ilink->x,NULL) || \
   KSPSolveTranspose(ilink->ksp,ilink->y,ilink->x) ||                  \
   PetscLogEventBegin(ilink->event,ilink->ksp,ilink->y,ilink->x,NULL) || \
   VecScatterBegin(ilink->sctx,ilink->x,yy,ADD_VALUES,SCATTER_REVERSE) || \
   VecScatterEnd(ilink->sctx,ilink->x,yy,ADD_VALUES,SCATTER_REVERSE))

static PetscErrorCode PCApplyTranspose_FieldSplit(PC pc,Vec x,Vec y)
{
  PC_FieldSplit      *jac = (PC_FieldSplit*)pc->data;
  PetscErrorCode     ierr;
  PC_FieldSplitLink  ilink = jac->head;
  PetscInt           bs;
  KSPConvergedReason reason;

  PetscFunctionBegin;
  if (jac->type == PC_COMPOSITE_ADDITIVE) {
    if (jac->defaultsplit) {
      ierr = VecGetBlockSize(x,&bs);CHKERRQ(ierr);
      if (jac->bs > 0 && bs != jac->bs) SETERRQ2(PetscObjectComm((PetscObject)pc),PETSC_ERR_ARG_WRONGSTATE,"Blocksize of x vector %D does not match fieldsplit blocksize %D",bs,jac->bs);
      ierr = VecGetBlockSize(y,&bs);CHKERRQ(ierr);
      if (jac->bs > 0 && bs != jac->bs) SETERRQ2(PetscObjectComm((PetscObject)pc),PETSC_ERR_ARG_WRONGSTATE,"Blocksize of y vector %D does not match fieldsplit blocksize %D",bs,jac->bs);
      ierr = VecStrideGatherAll(x,jac->x,INSERT_VALUES);CHKERRQ(ierr);
      while (ilink) {
        ierr = PetscLogEventBegin(ilink->event,ilink->ksp,ilink->x,ilink->y,NULL);CHKERRQ(ierr);
        ierr  = KSPSolveTranspose(ilink->ksp,ilink->x,ilink->y);CHKERRQ(ierr);
        ierr = PetscLogEventEnd(ilink->event,ilink->ksp,ilink->x,ilink->y,NULL);CHKERRQ(ierr);
        ierr = KSPGetConvergedReason(ilink->ksp,&reason);CHKERRQ(ierr);
        if (reason == KSP_DIVERGED_PCSETUP_FAILED) {
          pc->failedreason = PC_SUBPC_ERROR;
        }
        ilink = ilink->next;
      }
      ierr = VecStrideScatterAll(jac->y,y,INSERT_VALUES);CHKERRQ(ierr);
    } else {
      ierr = VecSet(y,0.0);CHKERRQ(ierr);
      while (ilink) {
        ierr = FieldSplitSplitSolveAddTranspose(ilink,x,y);CHKERRQ(ierr);
        ierr = KSPGetConvergedReason(ilink->ksp,&reason);CHKERRQ(ierr);
        if (reason == KSP_DIVERGED_PCSETUP_FAILED) {
          pc->failedreason = PC_SUBPC_ERROR;
        }
        ilink = ilink->next;
      }
    }
  } else {
    if (!jac->w1) {
      ierr = VecDuplicate(x,&jac->w1);CHKERRQ(ierr);
      ierr = VecDuplicate(x,&jac->w2);CHKERRQ(ierr);
    }
    ierr = VecSet(y,0.0);CHKERRQ(ierr);
    if (jac->type == PC_COMPOSITE_SYMMETRIC_MULTIPLICATIVE) {
      ierr = FieldSplitSplitSolveAddTranspose(ilink,x,y);CHKERRQ(ierr);
      ierr = KSPGetConvergedReason(ilink->ksp,&reason);CHKERRQ(ierr);
      if (reason == KSP_DIVERGED_PCSETUP_FAILED) {
        pc->failedreason = PC_SUBPC_ERROR;
      }
      while (ilink->next) {
        ilink = ilink->next;
        ierr  = MatMultTranspose(pc->mat,y,jac->w1);CHKERRQ(ierr);
        ierr  = VecWAXPY(jac->w2,-1.0,jac->w1,x);CHKERRQ(ierr);
        ierr  = FieldSplitSplitSolveAddTranspose(ilink,jac->w2,y);CHKERRQ(ierr);
      }
      while (ilink->previous) {
        ilink = ilink->previous;
        ierr  = MatMultTranspose(pc->mat,y,jac->w1);CHKERRQ(ierr);
        ierr  = VecWAXPY(jac->w2,-1.0,jac->w1,x);CHKERRQ(ierr);
        ierr  = FieldSplitSplitSolveAddTranspose(ilink,jac->w2,y);CHKERRQ(ierr);
      }
    } else {
      while (ilink->next) {   /* get to last entry in linked list */
        ilink = ilink->next;
      }
      ierr = FieldSplitSplitSolveAddTranspose(ilink,x,y);CHKERRQ(ierr);
      ierr = KSPGetConvergedReason(ilink->ksp,&reason);CHKERRQ(ierr);
      if (reason == KSP_DIVERGED_PCSETUP_FAILED) {
        pc->failedreason = PC_SUBPC_ERROR;
      }
      while (ilink->previous) {
        ilink = ilink->previous;
        ierr  = MatMultTranspose(pc->mat,y,jac->w1);CHKERRQ(ierr);
        ierr  = VecWAXPY(jac->w2,-1.0,jac->w1,x);CHKERRQ(ierr);
        ierr  = FieldSplitSplitSolveAddTranspose(ilink,jac->w2,y);CHKERRQ(ierr);
      }
    }
  }
  PetscFunctionReturn(0);
}

static PetscErrorCode PCReset_FieldSplit(PC pc)
{
  PC_FieldSplit     *jac = (PC_FieldSplit*)pc->data;
  PetscErrorCode    ierr;
  PC_FieldSplitLink ilink = jac->head,next;

  PetscFunctionBegin;
  while (ilink) {
    ierr  = KSPDestroy(&ilink->ksp);CHKERRQ(ierr);
    ierr  = VecDestroy(&ilink->x);CHKERRQ(ierr);
    ierr  = VecDestroy(&ilink->y);CHKERRQ(ierr);
    ierr  = VecDestroy(&ilink->z);CHKERRQ(ierr);
    ierr  = VecScatterDestroy(&ilink->sctx);CHKERRQ(ierr);
    ierr  = ISDestroy(&ilink->is);CHKERRQ(ierr);
    ierr  = ISDestroy(&ilink->is_col);CHKERRQ(ierr);
    ierr  = PetscFree(ilink->splitname);CHKERRQ(ierr);
    ierr  = PetscFree(ilink->fields);CHKERRQ(ierr);
    ierr  = PetscFree(ilink->fields_col);CHKERRQ(ierr);
    next  = ilink->next;
    ierr  = PetscFree(ilink);CHKERRQ(ierr);
    ilink = next;
  }
  jac->head = NULL;
  ierr = PetscFree2(jac->x,jac->y);CHKERRQ(ierr);
  if (jac->mat && jac->mat != jac->pmat) {
    ierr = MatDestroyMatrices(jac->nsplits,&jac->mat);CHKERRQ(ierr);
  } else if (jac->mat) {
    jac->mat = NULL;
  }
  if (jac->pmat) {ierr = MatDestroyMatrices(jac->nsplits,&jac->pmat);CHKERRQ(ierr);}
  if (jac->Afield) {ierr = MatDestroyMatrices(jac->nsplits,&jac->Afield);CHKERRQ(ierr);}
  jac->nsplits = 0;
  ierr       = VecDestroy(&jac->w1);CHKERRQ(ierr);
  ierr       = VecDestroy(&jac->w2);CHKERRQ(ierr);
  ierr       = MatDestroy(&jac->schur);CHKERRQ(ierr);
  ierr       = MatDestroy(&jac->schurp);CHKERRQ(ierr);
  ierr       = MatDestroy(&jac->schur_user);CHKERRQ(ierr);
  ierr       = KSPDestroy(&jac->kspschur);CHKERRQ(ierr);
  ierr       = KSPDestroy(&jac->kspupper);CHKERRQ(ierr);
  ierr       = MatDestroy(&jac->B);CHKERRQ(ierr);
  ierr       = MatDestroy(&jac->C);CHKERRQ(ierr);
  jac->isrestrict = PETSC_FALSE;
  PetscFunctionReturn(0);
}

static PetscErrorCode PCDestroy_FieldSplit(PC pc)
{
  PetscErrorCode    ierr;

  PetscFunctionBegin;
  ierr = PCReset_FieldSplit(pc);CHKERRQ(ierr);
  ierr = PetscFree(pc->data);CHKERRQ(ierr);
  ierr = PetscObjectComposeFunction((PetscObject)pc,"PCFieldSplitGetSubKSP_C",NULL);CHKERRQ(ierr);
  ierr = PetscObjectComposeFunction((PetscObject)pc,"PCFieldSplitSetFields_C",NULL);CHKERRQ(ierr);
  ierr = PetscObjectComposeFunction((PetscObject)pc,"PCFieldSplitSetIS_C",NULL);CHKERRQ(ierr);
  ierr = PetscObjectComposeFunction((PetscObject)pc,"PCFieldSplitSetType_C",NULL);CHKERRQ(ierr);
  ierr = PetscObjectComposeFunction((PetscObject)pc,"PCFieldSplitSetBlockSize_C",NULL);CHKERRQ(ierr);
  ierr = PetscObjectComposeFunction((PetscObject)pc,"PCFieldSplitSetSchurPre_C",NULL);CHKERRQ(ierr);
  ierr = PetscObjectComposeFunction((PetscObject)pc,"PCFieldSplitGetSchurPre_C",NULL);CHKERRQ(ierr);
  ierr = PetscObjectComposeFunction((PetscObject)pc,"PCFieldSplitSetSchurFactType_C",NULL);CHKERRQ(ierr);
  ierr = PetscObjectComposeFunction((PetscObject)pc,"PCFieldSplitRestrictIS_C",NULL);CHKERRQ(ierr);
  PetscFunctionReturn(0);
}

static PetscErrorCode PCSetFromOptions_FieldSplit(PetscOptionItems *PetscOptionsObject,PC pc)
{
  PetscErrorCode  ierr;
  PetscInt        bs;
  PetscBool       flg,stokes = PETSC_FALSE;
  PC_FieldSplit   *jac = (PC_FieldSplit*)pc->data;
  PCCompositeType ctype;

  PetscFunctionBegin;
  ierr = PetscOptionsHead(PetscOptionsObject,"FieldSplit options");CHKERRQ(ierr);
  ierr = PetscOptionsBool("-pc_fieldsplit_dm_splits","Whether to use DMCreateFieldDecomposition() for splits","PCFieldSplitSetDMSplits",jac->dm_splits,&jac->dm_splits,NULL);CHKERRQ(ierr);
  ierr = PetscOptionsInt("-pc_fieldsplit_block_size","Blocksize that defines number of fields","PCFieldSplitSetBlockSize",jac->bs,&bs,&flg);CHKERRQ(ierr);
  if (flg) {
    ierr = PCFieldSplitSetBlockSize(pc,bs);CHKERRQ(ierr);
  }
  jac->diag_use_amat = pc->useAmat;
  ierr = PetscOptionsBool("-pc_fieldsplit_diag_use_amat","Use Amat (not Pmat) to extract diagonal fieldsplit blocks", "PCFieldSplitSetDiagUseAmat",jac->diag_use_amat,&jac->diag_use_amat,NULL);CHKERRQ(ierr);
  jac->offdiag_use_amat = pc->useAmat;
  ierr = PetscOptionsBool("-pc_fieldsplit_off_diag_use_amat","Use Amat (not Pmat) to extract off-diagonal fieldsplit blocks", "PCFieldSplitSetOffDiagUseAmat",jac->offdiag_use_amat,&jac->offdiag_use_amat,NULL);CHKERRQ(ierr);
  /* FIXME: No programmatic equivalent to the following. */
  ierr = PetscOptionsGetBool(((PetscObject)pc)->options,((PetscObject)pc)->prefix,"-pc_fieldsplit_detect_saddle_point",&stokes,NULL);CHKERRQ(ierr);
  if (stokes) {
    ierr          = PCFieldSplitSetType(pc,PC_COMPOSITE_SCHUR);CHKERRQ(ierr);
    jac->schurpre = PC_FIELDSPLIT_SCHUR_PRE_SELF;
  }

  ierr = PetscOptionsEnum("-pc_fieldsplit_type","Type of composition","PCFieldSplitSetType",PCCompositeTypes,(PetscEnum)jac->type,(PetscEnum*)&ctype,&flg);CHKERRQ(ierr);
  if (flg) {
    ierr = PCFieldSplitSetType(pc,ctype);CHKERRQ(ierr);
  }
  /* Only setup fields once */
  if ((jac->bs > 0) && (jac->nsplits == 0)) {
    /* only allow user to set fields from command line if bs is already known.
       otherwise user can set them in PCFieldSplitSetDefaults() */
    ierr = PCFieldSplitSetRuntimeSplits_Private(pc);CHKERRQ(ierr);
    if (jac->splitdefined) {ierr = PetscInfo(pc,"Splits defined using the options database\n");CHKERRQ(ierr);}
  }
  if (jac->type == PC_COMPOSITE_SCHUR) {
    ierr = PetscOptionsGetEnum(((PetscObject)pc)->options,((PetscObject)pc)->prefix,"-pc_fieldsplit_schur_factorization_type",PCFieldSplitSchurFactTypes,(PetscEnum*)&jac->schurfactorization,&flg);CHKERRQ(ierr);
    if (flg) {ierr = PetscInfo(pc,"Deprecated use of -pc_fieldsplit_schur_factorization_type\n");CHKERRQ(ierr);}
    ierr = PetscOptionsEnum("-pc_fieldsplit_schur_fact_type","Which off-diagonal parts of the block factorization to use","PCFieldSplitSetSchurFactType",PCFieldSplitSchurFactTypes,(PetscEnum)jac->schurfactorization,(PetscEnum*)&jac->schurfactorization,NULL);CHKERRQ(ierr);
    ierr = PetscOptionsEnum("-pc_fieldsplit_schur_precondition","How to build preconditioner for Schur complement","PCFieldSplitSetSchurPre",PCFieldSplitSchurPreTypes,(PetscEnum)jac->schurpre,(PetscEnum*)&jac->schurpre,NULL);CHKERRQ(ierr);
    ierr = PetscOptionsScalar("-pc_fieldsplit_schur_scale","Scale Schur complement","PCFieldSplitSetSchurScale",jac->schurscale,&jac->schurscale,NULL);CHKERRQ(ierr);
  }
  ierr = PetscOptionsTail();CHKERRQ(ierr);
  PetscFunctionReturn(0);
}

/*------------------------------------------------------------------------------------*/

static PetscErrorCode  PCFieldSplitSetFields_FieldSplit(PC pc,const char splitname[],PetscInt n,const PetscInt *fields,const PetscInt *fields_col)
{
  PC_FieldSplit     *jac = (PC_FieldSplit*)pc->data;
  PetscErrorCode    ierr;
  PC_FieldSplitLink ilink,next = jac->head;
  char              prefix[128];
  PetscInt          i;

  PetscFunctionBegin;
  if (jac->splitdefined) {
    ierr = PetscInfo1(pc,"Ignoring new split \"%s\" because the splits have already been defined\n",splitname);CHKERRQ(ierr);
    PetscFunctionReturn(0);
  }
  for (i=0; i<n; i++) {
    if (fields[i] >= jac->bs) SETERRQ2(PETSC_COMM_SELF,PETSC_ERR_ARG_OUTOFRANGE,"Field %D requested but only %D exist",fields[i],jac->bs);
    if (fields[i] < 0) SETERRQ1(PETSC_COMM_SELF,PETSC_ERR_ARG_OUTOFRANGE,"Negative field %D requested",fields[i]);
  }
  ierr = PetscNew(&ilink);CHKERRQ(ierr);
  if (splitname) {
    ierr = PetscStrallocpy(splitname,&ilink->splitname);CHKERRQ(ierr);
  } else {
    ierr = PetscMalloc1(3,&ilink->splitname);CHKERRQ(ierr);
    ierr = PetscSNPrintf(ilink->splitname,2,"%s",jac->nsplits);CHKERRQ(ierr);
  }
  ilink->event = jac->nsplits < 5 ? KSP_Solve_FS_0 + jac->nsplits : KSP_Solve_FS_0 + 4; /* Any split great than 4 gets logged in the 4th split */
  ierr = PetscMalloc1(n,&ilink->fields);CHKERRQ(ierr);
  ierr = PetscMemcpy(ilink->fields,fields,n*sizeof(PetscInt));CHKERRQ(ierr);
  ierr = PetscMalloc1(n,&ilink->fields_col);CHKERRQ(ierr);
  ierr = PetscMemcpy(ilink->fields_col,fields_col,n*sizeof(PetscInt));CHKERRQ(ierr);

  ilink->nfields = n;
  ilink->next    = NULL;
  ierr           = KSPCreate(PetscObjectComm((PetscObject)pc),&ilink->ksp);CHKERRQ(ierr);
  ierr           = KSPSetErrorIfNotConverged(ilink->ksp,pc->erroriffailure);CHKERRQ(ierr);
  ierr           = PetscObjectIncrementTabLevel((PetscObject)ilink->ksp,(PetscObject)pc,1);CHKERRQ(ierr);
  ierr           = KSPSetType(ilink->ksp,KSPPREONLY);CHKERRQ(ierr);
  ierr           = PetscLogObjectParent((PetscObject)pc,(PetscObject)ilink->ksp);CHKERRQ(ierr);

  ierr = PetscSNPrintf(prefix,sizeof(prefix),"%sfieldsplit_%s_",((PetscObject)pc)->prefix ? ((PetscObject)pc)->prefix : "",ilink->splitname);CHKERRQ(ierr);
  ierr = KSPSetOptionsPrefix(ilink->ksp,prefix);CHKERRQ(ierr);

  if (!next) {
    jac->head       = ilink;
    ilink->previous = NULL;
  } else {
    while (next->next) {
      next = next->next;
    }
    next->next      = ilink;
    ilink->previous = next;
  }
  jac->nsplits++;
  PetscFunctionReturn(0);
}

static PetscErrorCode  PCFieldSplitGetSubKSP_FieldSplit_Schur(PC pc,PetscInt *n,KSP **subksp)
{
  PC_FieldSplit  *jac = (PC_FieldSplit*)pc->data;
  PetscErrorCode ierr;

  PetscFunctionBegin;
  if (!jac->schur) SETERRQ(PetscObjectComm((PetscObject)pc),PETSC_ERR_ARG_WRONGSTATE,"Must call KSPSetUp() or PCSetUp() before calling PCFieldSplitGetSubKSP()");
  ierr = PetscMalloc1(jac->nsplits,subksp);CHKERRQ(ierr);
  ierr = MatSchurComplementGetKSP(jac->schur,*subksp);CHKERRQ(ierr);

  (*subksp)[1] = jac->kspschur;
  if (n) *n = jac->nsplits;
  PetscFunctionReturn(0);
}

static PetscErrorCode  PCFieldSplitGetSubKSP_FieldSplit(PC pc,PetscInt *n,KSP **subksp)
{
  PC_FieldSplit     *jac = (PC_FieldSplit*)pc->data;
  PetscErrorCode    ierr;
  PetscInt          cnt   = 0;
  PC_FieldSplitLink ilink = jac->head;

  PetscFunctionBegin;
  ierr = PetscMalloc1(jac->nsplits,subksp);CHKERRQ(ierr);
  while (ilink) {
    (*subksp)[cnt++] = ilink->ksp;
    ilink            = ilink->next;
  }
  if (cnt != jac->nsplits) SETERRQ2(PETSC_COMM_SELF,PETSC_ERR_PLIB,"Corrupt PCFIELDSPLIT object: number of splits in linked list %D does not match number in object %D",cnt,jac->nsplits);
  if (n) *n = jac->nsplits;
  PetscFunctionReturn(0);
}

/*@C
    PCFieldSplitRestrictIS - Restricts the fieldsplit ISs to be within a given IS.

    Input Parameters:
+   pc  - the preconditioner context
+   is - the index set that defines the indices to which the fieldsplit is to be restricted

    Level: advanced

@*/
PetscErrorCode  PCFieldSplitRestrictIS(PC pc,IS isy)
{
  PetscErrorCode ierr;

  PetscFunctionBegin;
  PetscValidHeaderSpecific(pc,PC_CLASSID,1);
  PetscValidHeaderSpecific(isy,IS_CLASSID,2);
  ierr = PetscTryMethod(pc,"PCFieldSplitRestrictIS_C",(PC,IS),(pc,isy));CHKERRQ(ierr);
  PetscFunctionReturn(0);
}


static PetscErrorCode  PCFieldSplitRestrictIS_FieldSplit(PC pc, IS isy)
{
  PC_FieldSplit     *jac = (PC_FieldSplit*)pc->data;
  PetscErrorCode    ierr;
  PC_FieldSplitLink ilink = jac->head, next;
  PetscInt          localsize,size,sizez,i;
  const PetscInt    *ind, *indz;
  PetscInt          *indc, *indcz;
  PetscBool         flg;

  PetscFunctionBegin;
  ierr = ISGetLocalSize(isy,&localsize);CHKERRQ(ierr);
  ierr = MPI_Scan(&localsize,&size,1,MPIU_INT,MPI_SUM,PetscObjectComm((PetscObject)isy));CHKERRQ(ierr);
  size -= localsize;
  while(ilink) {
    IS isrl,isr;
    PC subpc;
    ierr          = ISEmbed(ilink->is, isy, PETSC_TRUE, &isrl);CHKERRQ(ierr);
    ierr          = ISGetLocalSize(isrl,&localsize);CHKERRQ(ierr);
    ierr          = PetscMalloc1(localsize,&indc);CHKERRQ(ierr);
    ierr          = ISGetIndices(isrl,&ind);CHKERRQ(ierr);
    ierr          = PetscMemcpy(indc,ind,localsize*sizeof(PetscInt));CHKERRQ(ierr);
    ierr          = ISRestoreIndices(isrl,&ind);CHKERRQ(ierr);
    ierr          = ISDestroy(&isrl);CHKERRQ(ierr);
    for (i=0; i<localsize; i++) *(indc+i) += size;
    ierr          = ISCreateGeneral(PetscObjectComm((PetscObject)isy),localsize,indc,PETSC_OWN_POINTER,&isr);CHKERRQ(ierr);
    ierr          = PetscObjectReference((PetscObject)isr);CHKERRQ(ierr);
    ierr          = ISDestroy(&ilink->is);CHKERRQ(ierr);
    ilink->is     = isr;
    ierr          = PetscObjectReference((PetscObject)isr);CHKERRQ(ierr);
    ierr          = ISDestroy(&ilink->is_col);CHKERRQ(ierr);
    ilink->is_col = isr;
    ierr          = ISDestroy(&isr);CHKERRQ(ierr);
    ierr          = KSPGetPC(ilink->ksp, &subpc);CHKERRQ(ierr);
    ierr          = PetscObjectTypeCompare((PetscObject)subpc,PCFIELDSPLIT,&flg);CHKERRQ(ierr);
    if(flg) {
      IS iszl,isz;
      MPI_Comm comm;
      ierr   = ISGetLocalSize(ilink->is,&localsize);CHKERRQ(ierr);
      comm   = PetscObjectComm((PetscObject)ilink->is);
      ierr   = ISEmbed(isy, ilink->is, PETSC_TRUE, &iszl);CHKERRQ(ierr);
      ierr   = MPI_Scan(&localsize,&sizez,1,MPIU_INT,MPI_SUM,comm);CHKERRQ(ierr);
      sizez -= localsize;
      ierr   = ISGetLocalSize(iszl,&localsize);CHKERRQ(ierr);
      ierr   = PetscMalloc1(localsize,&indcz);CHKERRQ(ierr);
      ierr   = ISGetIndices(iszl,&indz);CHKERRQ(ierr);
      ierr   = PetscMemcpy(indcz,indz,localsize*sizeof(PetscInt));CHKERRQ(ierr);
      ierr   = ISRestoreIndices(iszl,&indz);CHKERRQ(ierr);
      ierr   = ISDestroy(&iszl);CHKERRQ(ierr);
      for (i=0; i<localsize; i++) *(indcz+i) += sizez;
      ierr   = ISCreateGeneral(comm,localsize,indcz,PETSC_OWN_POINTER,&isz);CHKERRQ(ierr);
      ierr   = PCFieldSplitRestrictIS(subpc,isz);CHKERRQ(ierr);
      ierr   = ISDestroy(&isz);CHKERRQ(ierr);
    }
    next = ilink->next;
    ilink = next;
  }
  jac->isrestrict = PETSC_TRUE;
  PetscFunctionReturn(0);
}

static PetscErrorCode  PCFieldSplitSetIS_FieldSplit(PC pc,const char splitname[],IS is)
{
  PC_FieldSplit     *jac = (PC_FieldSplit*)pc->data;
  PetscErrorCode    ierr;
  PC_FieldSplitLink ilink, next = jac->head;
  char              prefix[128];

  PetscFunctionBegin;
  if (jac->splitdefined) {
    ierr = PetscInfo1(pc,"Ignoring new split \"%s\" because the splits have already been defined\n",splitname);CHKERRQ(ierr);
    PetscFunctionReturn(0);
  }
  ierr = PetscNew(&ilink);CHKERRQ(ierr);
  if (splitname) {
    ierr = PetscStrallocpy(splitname,&ilink->splitname);CHKERRQ(ierr);
  } else {
    ierr = PetscMalloc1(8,&ilink->splitname);CHKERRQ(ierr);
    ierr = PetscSNPrintf(ilink->splitname,7,"%D",jac->nsplits);CHKERRQ(ierr);
  }
  ilink->event = jac->nsplits < 5 ? KSP_Solve_FS_0 + jac->nsplits : KSP_Solve_FS_0 + 4; /* Any split great than 4 gets logged in the 4th split */
  ierr          = PetscObjectReference((PetscObject)is);CHKERRQ(ierr);
  ierr          = ISDestroy(&ilink->is);CHKERRQ(ierr);
  ilink->is     = is;
  ierr          = PetscObjectReference((PetscObject)is);CHKERRQ(ierr);
  ierr          = ISDestroy(&ilink->is_col);CHKERRQ(ierr);
  ilink->is_col = is;
  ilink->next   = NULL;
  ierr          = KSPCreate(PetscObjectComm((PetscObject)pc),&ilink->ksp);CHKERRQ(ierr);
  ierr          = KSPSetErrorIfNotConverged(ilink->ksp,pc->erroriffailure);CHKERRQ(ierr);
  ierr          = PetscObjectIncrementTabLevel((PetscObject)ilink->ksp,(PetscObject)pc,1);CHKERRQ(ierr);
  ierr          = KSPSetType(ilink->ksp,KSPPREONLY);CHKERRQ(ierr);
  ierr          = PetscLogObjectParent((PetscObject)pc,(PetscObject)ilink->ksp);CHKERRQ(ierr);

  ierr = PetscSNPrintf(prefix,sizeof(prefix),"%sfieldsplit_%s_",((PetscObject)pc)->prefix ? ((PetscObject)pc)->prefix : "",ilink->splitname);CHKERRQ(ierr);
  ierr = KSPSetOptionsPrefix(ilink->ksp,prefix);CHKERRQ(ierr);

  if (!next) {
    jac->head       = ilink;
    ilink->previous = NULL;
  } else {
    while (next->next) {
      next = next->next;
    }
    next->next      = ilink;
    ilink->previous = next;
  }
  jac->nsplits++;
  PetscFunctionReturn(0);
}

/*@C
    PCFieldSplitSetFields - Sets the fields for one particular split in the field split preconditioner

    Logically Collective on PC

    Input Parameters:
+   pc  - the preconditioner context
.   splitname - name of this split, if NULL the number of the split is used
.   n - the number of fields in this split
-   fields - the fields in this split

    Level: intermediate

    Notes: Use PCFieldSplitSetIS() to set a completely general set of indices as a field.

     The PCFieldSplitSetFields() is for defining fields as strided blocks. For example, if the block
     size is three then one can define a field as 0, or 1 or 2 or 0,1 or 0,2 or 1,2 which mean
     0xx3xx6xx9xx12 ... x1xx4xx7xx ... xx2xx5xx8xx.. 01x34x67x... 0x1x3x5x7.. x12x45x78x....
     where the numbered entries indicate what is in the field.

     This function is called once per split (it creates a new split each time).  Solve options
     for this split will be available under the prefix -fieldsplit_SPLITNAME_.

     Developer Note: This routine does not actually create the IS representing the split, that is delayed
     until PCSetUp_FieldSplit(), because information about the vector/matrix layouts may not be
     available when this routine is called.

.seealso: PCFieldSplitGetSubKSP(), PCFIELDSPLIT, PCFieldSplitSetBlockSize(), PCFieldSplitSetIS()

@*/
PetscErrorCode  PCFieldSplitSetFields(PC pc,const char splitname[],PetscInt n,const PetscInt *fields,const PetscInt *fields_col)
{
  PetscErrorCode ierr;

  PetscFunctionBegin;
  PetscValidHeaderSpecific(pc,PC_CLASSID,1);
  PetscValidCharPointer(splitname,2);
  if (n < 1) SETERRQ2(PetscObjectComm((PetscObject)pc),PETSC_ERR_ARG_OUTOFRANGE,"Provided number of fields %D in split \"%s\" not positive",n,splitname);
  PetscValidIntPointer(fields,3);
  ierr = PetscTryMethod(pc,"PCFieldSplitSetFields_C",(PC,const char[],PetscInt,const PetscInt*,const PetscInt*),(pc,splitname,n,fields,fields_col));CHKERRQ(ierr);
  PetscFunctionReturn(0);
}

/*@
    PCFieldSplitSetDiagUseAmat - set flag indicating whether to extract diagonal blocks from Amat (rather than Pmat)

    Logically Collective on PC

    Input Parameters:
+   pc  - the preconditioner object
-   flg - boolean flag indicating whether or not to use Amat to extract the diagonal blocks from

    Options Database:
.     -pc_fieldsplit_diag_use_amat

    Level: intermediate

.seealso: PCFieldSplitGetDiagUseAmat(), PCFieldSplitSetOffDiagUseAmat(), PCFIELDSPLIT

@*/
PetscErrorCode  PCFieldSplitSetDiagUseAmat(PC pc,PetscBool flg)
{
  PC_FieldSplit  *jac = (PC_FieldSplit*)pc->data;
  PetscBool      isfs;
  PetscErrorCode ierr;

  PetscFunctionBegin;
  PetscValidHeaderSpecific(pc,PC_CLASSID,1);
  ierr = PetscObjectTypeCompare((PetscObject)pc,PCFIELDSPLIT,&isfs);CHKERRQ(ierr);
  if (!isfs) SETERRQ1(PETSC_COMM_SELF,PETSC_ERR_ARG_WRONG,"PC not of type %s",PCFIELDSPLIT);
  jac->diag_use_amat = flg;
  PetscFunctionReturn(0);
}

/*@
    PCFieldSplitGetDiagUseAmat - get the flag indicating whether to extract diagonal blocks from Amat (rather than Pmat)

    Logically Collective on PC

    Input Parameters:
.   pc  - the preconditioner object

    Output Parameters:
.   flg - boolean flag indicating whether or not to use Amat to extract the diagonal blocks from


    Level: intermediate

.seealso: PCFieldSplitSetDiagUseAmat(), PCFieldSplitGetOffDiagUseAmat(), PCFIELDSPLIT

@*/
PetscErrorCode  PCFieldSplitGetDiagUseAmat(PC pc,PetscBool *flg)
{
  PC_FieldSplit  *jac = (PC_FieldSplit*)pc->data;
  PetscBool      isfs;
  PetscErrorCode ierr;

  PetscFunctionBegin;
  PetscValidHeaderSpecific(pc,PC_CLASSID,1);
  PetscValidPointer(flg,2);
  ierr = PetscObjectTypeCompare((PetscObject)pc,PCFIELDSPLIT,&isfs);CHKERRQ(ierr);
  if (!isfs) SETERRQ1(PETSC_COMM_SELF,PETSC_ERR_ARG_WRONG,"PC not of type %s",PCFIELDSPLIT);
  *flg = jac->diag_use_amat;
  PetscFunctionReturn(0);
}

/*@
    PCFieldSplitSetOffDiagUseAmat - set flag indicating whether to extract off-diagonal blocks from Amat (rather than Pmat)

    Logically Collective on PC

    Input Parameters:
+   pc  - the preconditioner object
-   flg - boolean flag indicating whether or not to use Amat to extract the off-diagonal blocks from

    Options Database:
.     -pc_fieldsplit_off_diag_use_amat

    Level: intermediate

.seealso: PCFieldSplitGetOffDiagUseAmat(), PCFieldSplitSetDiagUseAmat(), PCFIELDSPLIT

@*/
PetscErrorCode  PCFieldSplitSetOffDiagUseAmat(PC pc,PetscBool flg)
{
  PC_FieldSplit *jac = (PC_FieldSplit*)pc->data;
  PetscBool      isfs;
  PetscErrorCode ierr;

  PetscFunctionBegin;
  PetscValidHeaderSpecific(pc,PC_CLASSID,1);
  ierr = PetscObjectTypeCompare((PetscObject)pc,PCFIELDSPLIT,&isfs);CHKERRQ(ierr);
  if (!isfs) SETERRQ1(PETSC_COMM_SELF,PETSC_ERR_ARG_WRONG,"PC not of type %s",PCFIELDSPLIT);
  jac->offdiag_use_amat = flg;
  PetscFunctionReturn(0);
}

/*@
    PCFieldSplitGetOffDiagUseAmat - get the flag indicating whether to extract off-diagonal blocks from Amat (rather than Pmat)

    Logically Collective on PC

    Input Parameters:
.   pc  - the preconditioner object

    Output Parameters:
.   flg - boolean flag indicating whether or not to use Amat to extract the off-diagonal blocks from


    Level: intermediate

.seealso: PCFieldSplitSetOffDiagUseAmat(), PCFieldSplitGetDiagUseAmat(), PCFIELDSPLIT

@*/
PetscErrorCode  PCFieldSplitGetOffDiagUseAmat(PC pc,PetscBool *flg)
{
  PC_FieldSplit  *jac = (PC_FieldSplit*)pc->data;
  PetscBool      isfs;
  PetscErrorCode ierr;

  PetscFunctionBegin;
  PetscValidHeaderSpecific(pc,PC_CLASSID,1);
  PetscValidPointer(flg,2);
  ierr = PetscObjectTypeCompare((PetscObject)pc,PCFIELDSPLIT,&isfs);CHKERRQ(ierr);
  if (!isfs) SETERRQ1(PETSC_COMM_SELF,PETSC_ERR_ARG_WRONG,"PC not of type %s",PCFIELDSPLIT);
  *flg = jac->offdiag_use_amat;
  PetscFunctionReturn(0);
}



/*@C
    PCFieldSplitSetIS - Sets the exact elements for field

    Logically Collective on PC

    Input Parameters:
+   pc  - the preconditioner context
.   splitname - name of this split, if NULL the number of the split is used
-   is - the index set that defines the vector elements in this field


    Notes:
    Use PCFieldSplitSetFields(), for fields defined by strided types.

    This function is called once per split (it creates a new split each time).  Solve options
    for this split will be available under the prefix -fieldsplit_SPLITNAME_.

    Level: intermediate

.seealso: PCFieldSplitGetSubKSP(), PCFIELDSPLIT, PCFieldSplitSetBlockSize()

@*/
PetscErrorCode  PCFieldSplitSetIS(PC pc,const char splitname[],IS is)
{
  PetscErrorCode ierr;

  PetscFunctionBegin;
  PetscValidHeaderSpecific(pc,PC_CLASSID,1);
  if (splitname) PetscValidCharPointer(splitname,2);
  PetscValidHeaderSpecific(is,IS_CLASSID,3);
  ierr = PetscTryMethod(pc,"PCFieldSplitSetIS_C",(PC,const char[],IS),(pc,splitname,is));CHKERRQ(ierr);
  PetscFunctionReturn(0);
}

/*@C
    PCFieldSplitGetIS - Retrieves the elements for a field as an IS

    Logically Collective on PC

    Input Parameters:
+   pc  - the preconditioner context
-   splitname - name of this split

    Output Parameter:
-   is - the index set that defines the vector elements in this field, or NULL if the field is not found

    Level: intermediate

.seealso: PCFieldSplitGetSubKSP(), PCFIELDSPLIT, PCFieldSplitSetIS()

@*/
PetscErrorCode PCFieldSplitGetIS(PC pc,const char splitname[],IS *is)
{
  PetscErrorCode ierr;

  PetscFunctionBegin;
  PetscValidHeaderSpecific(pc,PC_CLASSID,1);
  PetscValidCharPointer(splitname,2);
  PetscValidPointer(is,3);
  {
    PC_FieldSplit     *jac  = (PC_FieldSplit*) pc->data;
    PC_FieldSplitLink ilink = jac->head;
    PetscBool         found;

    *is = NULL;
    while (ilink) {
      ierr = PetscStrcmp(ilink->splitname, splitname, &found);CHKERRQ(ierr);
      if (found) {
        *is = ilink->is;
        break;
      }
      ilink = ilink->next;
    }
  }
  PetscFunctionReturn(0);
}

/*@
    PCFieldSplitSetBlockSize - Sets the block size for defining where fields start in the
      fieldsplit preconditioner. If not set the matrix block size is used.

    Logically Collective on PC

    Input Parameters:
+   pc  - the preconditioner context
-   bs - the block size

    Level: intermediate

.seealso: PCFieldSplitGetSubKSP(), PCFIELDSPLIT, PCFieldSplitSetFields()

@*/
PetscErrorCode  PCFieldSplitSetBlockSize(PC pc,PetscInt bs)
{
  PetscErrorCode ierr;

  PetscFunctionBegin;
  PetscValidHeaderSpecific(pc,PC_CLASSID,1);
  PetscValidLogicalCollectiveInt(pc,bs,2);
  ierr = PetscTryMethod(pc,"PCFieldSplitSetBlockSize_C",(PC,PetscInt),(pc,bs));CHKERRQ(ierr);
  PetscFunctionReturn(0);
}

/*@C
   PCFieldSplitGetSubKSP - Gets the KSP contexts for all splits

   Collective on KSP

   Input Parameter:
.  pc - the preconditioner context

   Output Parameters:
+  n - the number of splits
-  subksp - the array of KSP contexts

   Note:
   After PCFieldSplitGetSubKSP() the array of KSPs is to be freed by the user with PetscFree()
   (not the KSP just the array that contains them).

   You must call KSPSetUp() before calling PCFieldSplitGetSubKSP().

   Fortran Usage: You must pass in a KSP array that is large enough to contain all the local KSPs.
      You can call PCFieldSplitGetSubKSP(pc,n,PETSC_NULL_KSP,ierr) to determine how large the
      KSP array must be.


   Level: advanced

.seealso: PCFIELDSPLIT
@*/
PetscErrorCode  PCFieldSplitGetSubKSP(PC pc,PetscInt *n,KSP *subksp[])
{
  PetscErrorCode ierr;

  PetscFunctionBegin;
  PetscValidHeaderSpecific(pc,PC_CLASSID,1);
  if (n) PetscValidIntPointer(n,2);
  ierr = PetscUseMethod(pc,"PCFieldSplitGetSubKSP_C",(PC,PetscInt*,KSP **),(pc,n,subksp));CHKERRQ(ierr);
  PetscFunctionReturn(0);
}

/*@
    PCFieldSplitSetSchurPre -  Indicates what operator is used to construct the preconditioner for the Schur complement.
      A11 matrix. Otherwise no preconditioner is used.

    Collective on PC

    Input Parameters:
+   pc      - the preconditioner context
.   ptype   - which matrix to use for preconditioning the Schur complement: PC_FIELDSPLIT_SCHUR_PRE_A11 (default), PC_FIELDSPLIT_SCHUR_PRE_SELF, PC_FIELDSPLIT_SCHUR_PRE_USER 
              PC_FIELDSPLIT_SCHUR_PRE_SELFP, and PC_FIELDSPLIT_SCHUR_PRE_FULL
-   userpre - matrix to use for preconditioning, or NULL

    Options Database:
.     -pc_fieldsplit_schur_precondition <self,selfp,user,a11,full> - default is a11. See notes for meaning of various arguments

    Notes:
$    If ptype is
$        a11 then the preconditioner for the Schur complement is generated from the block diagonal part of the preconditioner
$             matrix associated with the Schur complement (i.e. A11), not the Schur complement matrix
$        self the preconditioner for the Schur complement is generated from the symbolic representation of the Schur complement matrix:
$             The only preconditioner that currently works with this symbolic respresentation matrix object is the PCLSC
$             preconditioner
$        user then the preconditioner for the Schur complement is generated from the user provided matrix (pre argument
$             to this function).
$        selfp then the preconditioning for the Schur complement is generated from an explicitly-assembled approximation Sp = A11 - A10 inv(diag(A00)) A01
$             This is only a good preconditioner when diag(A00) is a good preconditioner for A00. Optionally, A00 can be
$             lumped before extracting the diagonal using the additional option -fieldsplit_1_mat_schur_complement_ainv_type lump
$        full then the preconditioner for the Schur complement is generated from the exact Schur complement matrix representation computed internally by PFIELDSPLIT (this is expensive)
$             useful mostly as a test that the Schur complement approach can work for your problem

     When solving a saddle point problem, where the A11 block is identically zero, using a11 as the ptype only makes sense
    with the additional option -fieldsplit_1_pc_type none. Usually for saddle point problems one would use a ptype of self and
    -fieldsplit_1_pc_type lsc which uses the least squares commutator to compute a preconditioner for the Schur complement.

    Level: intermediate

.seealso: PCFieldSplitGetSchurPre(), PCFieldSplitGetSubKSP(), PCFIELDSPLIT, PCFieldSplitSetFields(), PCFieldSplitSchurPreType,
          MatSchurComplementSetAinvType(), PCLSC

@*/
PetscErrorCode PCFieldSplitSetSchurPre(PC pc,PCFieldSplitSchurPreType ptype,Mat pre)
{
  PetscErrorCode ierr;

  PetscFunctionBegin;
  PetscValidHeaderSpecific(pc,PC_CLASSID,1);
  ierr = PetscTryMethod(pc,"PCFieldSplitSetSchurPre_C",(PC,PCFieldSplitSchurPreType,Mat),(pc,ptype,pre));CHKERRQ(ierr);
  PetscFunctionReturn(0);
}
PetscErrorCode PCFieldSplitSchurPrecondition(PC pc,PCFieldSplitSchurPreType ptype,Mat pre) {return PCFieldSplitSetSchurPre(pc,ptype,pre);} /* Deprecated name */

/*@
    PCFieldSplitGetSchurPre - For Schur complement fieldsplit, determine how the Schur complement will be
    preconditioned.  See PCFieldSplitSetSchurPre() for details.

    Logically Collective on PC

    Input Parameters:
.   pc      - the preconditioner context

    Output Parameters:
+   ptype   - which matrix to use for preconditioning the Schur complement: PC_FIELDSPLIT_SCHUR_PRE_A11, PC_FIELDSPLIT_SCHUR_PRE_SELF, PC_FIELDSPLIT_PRE_USER
-   userpre - matrix to use for preconditioning (with PC_FIELDSPLIT_PRE_USER), or NULL

    Level: intermediate

.seealso: PCFieldSplitSetSchurPre(), PCFieldSplitGetSubKSP(), PCFIELDSPLIT, PCFieldSplitSetFields(), PCFieldSplitSchurPreType, PCLSC

@*/
PetscErrorCode PCFieldSplitGetSchurPre(PC pc,PCFieldSplitSchurPreType *ptype,Mat *pre)
{
  PetscErrorCode ierr;

  PetscFunctionBegin;
  PetscValidHeaderSpecific(pc,PC_CLASSID,1);
  ierr = PetscUseMethod(pc,"PCFieldSplitGetSchurPre_C",(PC,PCFieldSplitSchurPreType*,Mat*),(pc,ptype,pre));CHKERRQ(ierr);
  PetscFunctionReturn(0);
}

/*@
    PCFieldSplitSchurGetS -  extract the MatSchurComplement object used by this PC in case it needs to be configured separately

    Not collective

    Input Parameter:
.   pc      - the preconditioner context

    Output Parameter:
.   S       - the Schur complement matrix

    Notes:
    This matrix should not be destroyed using MatDestroy(); rather, use PCFieldSplitSchurRestoreS().

    Level: advanced

.seealso: PCFieldSplitGetSubKSP(), PCFIELDSPLIT, PCFieldSplitSchurPreType, PCFieldSplitSetSchurPre(), MatSchurComplement, PCFieldSplitSchurRestoreS()

@*/
PetscErrorCode  PCFieldSplitSchurGetS(PC pc,Mat *S)
{
  PetscErrorCode ierr;
  const char*    t;
  PetscBool      isfs;
  PC_FieldSplit  *jac;

  PetscFunctionBegin;
  PetscValidHeaderSpecific(pc,PC_CLASSID,1);
  ierr = PetscObjectGetType((PetscObject)pc,&t);CHKERRQ(ierr);
  ierr = PetscStrcmp(t,PCFIELDSPLIT,&isfs);CHKERRQ(ierr);
  if (!isfs) SETERRQ1(PETSC_COMM_SELF,PETSC_ERR_ARG_WRONG,"Expected PC of type PCFIELDSPLIT, got %s instead",t);
  jac = (PC_FieldSplit*)pc->data;
  if (jac->type != PC_COMPOSITE_SCHUR) SETERRQ1(PETSC_COMM_SELF,PETSC_ERR_ARG_WRONG,"Expected PCFIELDSPLIT of type SCHUR, got %D instead",jac->type);
  if (S) *S = jac->schur;
  PetscFunctionReturn(0);
}

/*@
    PCFieldSplitSchurRestoreS -  restores the MatSchurComplement object used by this PC

    Not collective

    Input Parameters:
+   pc      - the preconditioner context
.   S       - the Schur complement matrix

    Level: advanced

.seealso: PCFieldSplitGetSubKSP(), PCFIELDSPLIT, PCFieldSplitSchurPreType, PCFieldSplitSetSchurPre(), MatSchurComplement, PCFieldSplitSchurGetS()

@*/
PetscErrorCode  PCFieldSplitSchurRestoreS(PC pc,Mat *S)
{
  PetscErrorCode ierr;
  const char*    t;
  PetscBool      isfs;
  PC_FieldSplit  *jac;

  PetscFunctionBegin;
  PetscValidHeaderSpecific(pc,PC_CLASSID,1);
  ierr = PetscObjectGetType((PetscObject)pc,&t);CHKERRQ(ierr);
  ierr = PetscStrcmp(t,PCFIELDSPLIT,&isfs);CHKERRQ(ierr);
  if (!isfs) SETERRQ1(PETSC_COMM_SELF,PETSC_ERR_ARG_WRONG,"Expected PC of type PCFIELDSPLIT, got %s instead",t);
  jac = (PC_FieldSplit*)pc->data;
  if (jac->type != PC_COMPOSITE_SCHUR) SETERRQ1(PETSC_COMM_SELF,PETSC_ERR_ARG_WRONG,"Expected PCFIELDSPLIT of type SCHUR, got %D instead",jac->type);
  if (!S || *S != jac->schur) SETERRQ(PETSC_COMM_SELF,PETSC_ERR_ARG_WRONG,"MatSchurComplement restored is not the same as gotten");
  PetscFunctionReturn(0);
}


static PetscErrorCode  PCFieldSplitSetSchurPre_FieldSplit(PC pc,PCFieldSplitSchurPreType ptype,Mat pre)
{
  PC_FieldSplit  *jac = (PC_FieldSplit*)pc->data;
  PetscErrorCode ierr;

  PetscFunctionBegin;
  jac->schurpre = ptype;
  if (ptype == PC_FIELDSPLIT_SCHUR_PRE_USER && pre) {
    ierr            = MatDestroy(&jac->schur_user);CHKERRQ(ierr);
    jac->schur_user = pre;
    ierr            = PetscObjectReference((PetscObject)jac->schur_user);CHKERRQ(ierr);
  }
  PetscFunctionReturn(0);
}

static PetscErrorCode  PCFieldSplitGetSchurPre_FieldSplit(PC pc,PCFieldSplitSchurPreType *ptype,Mat *pre)
{
  PC_FieldSplit  *jac = (PC_FieldSplit*)pc->data;

  PetscFunctionBegin;
  *ptype = jac->schurpre;
  *pre   = jac->schur_user;
  PetscFunctionReturn(0);
}

/*@
    PCFieldSplitSetSchurFactType -  sets which blocks of the approximate block factorization to retain in the preconditioner

    Collective on PC

    Input Parameters:
+   pc  - the preconditioner context
-   ftype - which blocks of factorization to retain, PC_FIELDSPLIT_SCHUR_FACT_FULL is default

    Options Database:
.     -pc_fieldsplit_schur_fact_type <diag,lower,upper,full> default is full


    Level: intermediate

    Notes:
    The FULL factorization is

$   (A   B)  = (1       0) (A   0) (1  Ainv*B)  = L D U
$   (C   E)    (C*Ainv  1) (0   S) (0     1  )

<<<<<<< HEAD
    where S = E - C*Ainv*B. In practice, the full factorization is applied via block triangular solves with the grouping L*(D*U). UPPER uses D*U, LOWER uses L*D,
    and DIAG is the diagonal part with the sign of S flipped (because this makes the preconditioner positive definite for many formulations, thus allowing the use of KSPMINRES).
=======
    where S = D - C*Ainv*B. In practice, the full factorization is applied via block triangular solves with the grouping L*(D*U). UPPER uses D*U, LOWER uses L*D,
    and DIAG is the diagonal part with the sign of S flipped (because this makes the preconditioner positive definite for many formulations, thus allowing the use of KSPMINRES). Sign flipping of S can be turned off with PCFieldSplitSetSchurScale().
>>>>>>> fd35b619

$    If A and S are solved exactly
$      *) FULL factorization is a direct solver.
$      *) The preconditioned operator with LOWER or UPPER has all eigenvalues equal to 1 and minimal polynomial of degree 2, so KSPGMRES converges in 2 iterations.
$      *) With DIAG, the preconditioned operator has three distinct nonzero eigenvalues and minimal polynomial of degree at most 4, so KSPGMRES converges in at most 4 iterations.

    If the iteration count is very low, consider using KSPFGMRES or KSPGCR which can use one less preconditioner
    application in this case. Note that the preconditioned operator may be highly non-normal, so such fast convergence may not be observed in practice.

    For symmetric problems in which A is positive definite and S is negative definite, DIAG can be used with KSPMINRES.

    Note that a flexible method like KSPFGMRES or KSPGCR must be used if the fieldsplit preconditioner is nonlinear (e.g. a few iterations of a Krylov method is used to solve with A or S).

    References:
+   1. - Murphy, Golub, and Wathen, A note on preconditioning indefinite linear systems, SIAM J. Sci. Comput., 21 (2000).
-   2. - Ipsen, A note on preconditioning nonsymmetric matrices, SIAM J. Sci. Comput., 23 (2001).

.seealso: PCFieldSplitGetSubKSP(), PCFIELDSPLIT, PCFieldSplitSetFields(), PCFieldSplitSchurPreType, PCFieldSplitSetSchurScale()
@*/
PetscErrorCode  PCFieldSplitSetSchurFactType(PC pc,PCFieldSplitSchurFactType ftype)
{
  PetscErrorCode ierr;

  PetscFunctionBegin;
  PetscValidHeaderSpecific(pc,PC_CLASSID,1);
  ierr = PetscTryMethod(pc,"PCFieldSplitSetSchurFactType_C",(PC,PCFieldSplitSchurFactType),(pc,ftype));CHKERRQ(ierr);
  PetscFunctionReturn(0);
}

static PetscErrorCode PCFieldSplitSetSchurFactType_FieldSplit(PC pc,PCFieldSplitSchurFactType ftype)
{
  PC_FieldSplit *jac = (PC_FieldSplit*)pc->data;

  PetscFunctionBegin;
  jac->schurfactorization = ftype;
  PetscFunctionReturn(0);
}

/*@
    PCFieldSplitSetSchurScale -  Controls the sign flip of S for PC_FIELDSPLIT_SCHUR_FACT_DIAG.

    Collective on PC

    Input Parameters:
+   pc    - the preconditioner context
-   scale - scaling factor for the Schur complement

    Options Database:
.     -pc_fieldsplit_schur_scale - default is -1.0

    Level: intermediate

.seealso: PCFIELDSPLIT, PCFieldSplitSetFields(), PCFieldSplitSchurFactType, PCFieldSplitSetSchurScale()
@*/
PetscErrorCode PCFieldSplitSetSchurScale(PC pc,PetscScalar scale)
{
  PetscErrorCode ierr;

  PetscFunctionBegin;
  PetscValidHeaderSpecific(pc,PC_CLASSID,1);
  PetscValidLogicalCollectiveScalar(pc,scale,2);
  ierr = PetscTryMethod(pc,"PCFieldSplitSetSchurScale_C",(PC,PetscScalar),(pc,scale));CHKERRQ(ierr);
  PetscFunctionReturn(0);
}

static PetscErrorCode PCFieldSplitSetSchurScale_FieldSplit(PC pc,PetscScalar scale)
{
  PC_FieldSplit *jac = (PC_FieldSplit*)pc->data;

  PetscFunctionBegin;
  jac->schurscale = scale;
  PetscFunctionReturn(0);
}

/*@C
   PCFieldSplitGetSchurBlocks - Gets all matrix blocks for the Schur complement

   Collective on KSP

   Input Parameter:
.  pc - the preconditioner context

   Output Parameters:
+  A00 - the (0,0) block
.  A01 - the (0,1) block
.  A10 - the (1,0) block
-  A11 - the (1,1) block

   Level: advanced

.seealso: PCFIELDSPLIT
@*/
PetscErrorCode  PCFieldSplitGetSchurBlocks(PC pc,Mat *A00,Mat *A01,Mat *A10, Mat *A11)
{
  PC_FieldSplit *jac = (PC_FieldSplit*) pc->data;

  PetscFunctionBegin;
  PetscValidHeaderSpecific(pc,PC_CLASSID,1);
  if (jac->type != PC_COMPOSITE_SCHUR) SETERRQ(PetscObjectComm((PetscObject)pc),PETSC_ERR_ARG_WRONG, "FieldSplit is not using a Schur complement approach.");
  if (A00) *A00 = jac->pmat[0];
  if (A01) *A01 = jac->B;
  if (A10) *A10 = jac->C;
  if (A11) *A11 = jac->pmat[1];
  PetscFunctionReturn(0);
}

static PetscErrorCode  PCFieldSplitSetType_FieldSplit(PC pc,PCCompositeType type)
{
  PC_FieldSplit  *jac = (PC_FieldSplit*)pc->data;
  PetscErrorCode ierr;

  PetscFunctionBegin;
  jac->type = type;
  if (type == PC_COMPOSITE_SCHUR) {
    pc->ops->apply = PCApply_FieldSplit_Schur;
    pc->ops->view  = PCView_FieldSplit_Schur;

    ierr = PetscObjectComposeFunction((PetscObject)pc,"PCFieldSplitGetSubKSP_C",PCFieldSplitGetSubKSP_FieldSplit_Schur);CHKERRQ(ierr);
    ierr = PetscObjectComposeFunction((PetscObject)pc,"PCFieldSplitSetSchurPre_C",PCFieldSplitSetSchurPre_FieldSplit);CHKERRQ(ierr);
    ierr = PetscObjectComposeFunction((PetscObject)pc,"PCFieldSplitGetSchurPre_C",PCFieldSplitGetSchurPre_FieldSplit);CHKERRQ(ierr);
    ierr = PetscObjectComposeFunction((PetscObject)pc,"PCFieldSplitSetSchurFactType_C",PCFieldSplitSetSchurFactType_FieldSplit);CHKERRQ(ierr);
    ierr = PetscObjectComposeFunction((PetscObject)pc,"PCFieldSplitSetSchurScale_C",PCFieldSplitSetSchurScale_FieldSplit);CHKERRQ(ierr);

  } else {
    pc->ops->apply = PCApply_FieldSplit;
    pc->ops->view  = PCView_FieldSplit;

    ierr = PetscObjectComposeFunction((PetscObject)pc,"PCFieldSplitGetSubKSP_C",PCFieldSplitGetSubKSP_FieldSplit);CHKERRQ(ierr);
    ierr = PetscObjectComposeFunction((PetscObject)pc,"PCFieldSplitSetSchurPre_C",0);CHKERRQ(ierr);
    ierr = PetscObjectComposeFunction((PetscObject)pc,"PCFieldSplitGetSchurPre_C",0);CHKERRQ(ierr);
    ierr = PetscObjectComposeFunction((PetscObject)pc,"PCFieldSplitSetSchurFactType_C",0);CHKERRQ(ierr);
    ierr = PetscObjectComposeFunction((PetscObject)pc,"PCFieldSplitSetSchurScale_C",0);CHKERRQ(ierr);
  }
  PetscFunctionReturn(0);
}

static PetscErrorCode  PCFieldSplitSetBlockSize_FieldSplit(PC pc,PetscInt bs)
{
  PC_FieldSplit *jac = (PC_FieldSplit*)pc->data;

  PetscFunctionBegin;
  if (bs < 1) SETERRQ1(PetscObjectComm((PetscObject)pc),PETSC_ERR_ARG_OUTOFRANGE,"Blocksize must be positive, you gave %D",bs);
  if (jac->bs > 0 && jac->bs != bs) SETERRQ2(PetscObjectComm((PetscObject)pc),PETSC_ERR_ARG_WRONGSTATE,"Cannot change fieldsplit blocksize from %D to %D after it has been set",jac->bs,bs);
  jac->bs = bs;
  PetscFunctionReturn(0);
}

/*@
   PCFieldSplitSetType - Sets the type of fieldsplit preconditioner.

   Collective on PC

   Input Parameter:
.  pc - the preconditioner context
.  type - PC_COMPOSITE_ADDITIVE, PC_COMPOSITE_MULTIPLICATIVE (default), PC_COMPOSITE_SYMMETRIC_MULTIPLICATIVE, PC_COMPOSITE_SPECIAL, PC_COMPOSITE_SCHUR

   Options Database Key:
.  -pc_fieldsplit_type <type: one of multiplicative, additive, symmetric_multiplicative, special, schur> - Sets fieldsplit preconditioner type

   Level: Intermediate

.keywords: PC, set, type, composite preconditioner, additive, multiplicative

.seealso: PCCompositeSetType()

@*/
PetscErrorCode  PCFieldSplitSetType(PC pc,PCCompositeType type)
{
  PetscErrorCode ierr;

  PetscFunctionBegin;
  PetscValidHeaderSpecific(pc,PC_CLASSID,1);
  ierr = PetscTryMethod(pc,"PCFieldSplitSetType_C",(PC,PCCompositeType),(pc,type));CHKERRQ(ierr);
  PetscFunctionReturn(0);
}

/*@
  PCFieldSplitGetType - Gets the type of fieldsplit preconditioner.

  Not collective

  Input Parameter:
. pc - the preconditioner context

  Output Parameter:
. type - PC_COMPOSITE_ADDITIVE, PC_COMPOSITE_MULTIPLICATIVE (default), PC_COMPOSITE_SYMMETRIC_MULTIPLICATIVE, PC_COMPOSITE_SPECIAL, PC_COMPOSITE_SCHUR

  Level: Intermediate

.keywords: PC, set, type, composite preconditioner, additive, multiplicative
.seealso: PCCompositeSetType()
@*/
PetscErrorCode PCFieldSplitGetType(PC pc, PCCompositeType *type)
{
  PC_FieldSplit *jac = (PC_FieldSplit*) pc->data;

  PetscFunctionBegin;
  PetscValidHeaderSpecific(pc,PC_CLASSID,1);
  PetscValidIntPointer(type,2);
  *type = jac->type;
  PetscFunctionReturn(0);
}

/*@
   PCFieldSplitSetDMSplits - Flags whether DMCreateFieldDecomposition() should be used to define the splits, whenever possible.

   Logically Collective

   Input Parameters:
+  pc   - the preconditioner context
-  flg  - boolean indicating whether to use field splits defined by the DM

   Options Database Key:
.  -pc_fieldsplit_dm_splits

   Level: Intermediate

.keywords: PC, DM, composite preconditioner, additive, multiplicative

.seealso: PCFieldSplitGetDMSplits()

@*/
PetscErrorCode  PCFieldSplitSetDMSplits(PC pc,PetscBool flg)
{
  PC_FieldSplit  *jac = (PC_FieldSplit*)pc->data;
  PetscBool      isfs;
  PetscErrorCode ierr;

  PetscFunctionBegin;
  PetscValidHeaderSpecific(pc,PC_CLASSID,1);
  PetscValidLogicalCollectiveBool(pc,flg,2);
  ierr = PetscObjectTypeCompare((PetscObject)pc,PCFIELDSPLIT,&isfs);CHKERRQ(ierr);
  if (isfs) {
    jac->dm_splits = flg;
  }
  PetscFunctionReturn(0);
}


/*@
   PCFieldSplitGetDMSplits - Returns flag indicating whether DMCreateFieldDecomposition() should be used to define the splits, whenever possible.

   Logically Collective

   Input Parameter:
.  pc   - the preconditioner context

   Output Parameter:
.  flg  - boolean indicating whether to use field splits defined by the DM

   Level: Intermediate

.keywords: PC, DM, composite preconditioner, additive, multiplicative

.seealso: PCFieldSplitSetDMSplits()

@*/
PetscErrorCode  PCFieldSplitGetDMSplits(PC pc,PetscBool* flg)
{
  PC_FieldSplit  *jac = (PC_FieldSplit*)pc->data;
  PetscBool      isfs;
  PetscErrorCode ierr;

  PetscFunctionBegin;
  PetscValidHeaderSpecific(pc,PC_CLASSID,1);
  PetscValidPointer(flg,2);
  ierr = PetscObjectTypeCompare((PetscObject)pc,PCFIELDSPLIT,&isfs);CHKERRQ(ierr);
  if (isfs) {
    if(flg) *flg = jac->dm_splits;
  }
  PetscFunctionReturn(0);
}

/* -------------------------------------------------------------------------------------*/
/*MC
   PCFIELDSPLIT - Preconditioner created by combining separate preconditioners for individual
                  fields or groups of fields. See the users manual section "Solving Block Matrices" for more details.

     To set options on the solvers for each block append -fieldsplit_ to all the PC
        options database keys. For example, -fieldsplit_pc_type ilu -fieldsplit_pc_factor_levels 1

     To set the options on the solvers separate for each block call PCFieldSplitGetSubKSP()
         and set the options directly on the resulting KSP object

   Level: intermediate

   Options Database Keys:
+   -pc_fieldsplit_%d_fields <a,b,..> - indicates the fields to be used in the %d'th split
.   -pc_fieldsplit_default - automatically add any fields to additional splits that have not
                              been supplied explicitly by -pc_fieldsplit_%d_fields
.   -pc_fieldsplit_block_size <bs> - size of block that defines fields (i.e. there are bs fields)
.   -pc_fieldsplit_type <additive,multiplicative,symmetric_multiplicative,schur> - type of relaxation or factorization splitting
.   -pc_fieldsplit_schur_precondition <self,selfp,user,a11,full> - default is a11; see PCFieldSplitSetSchurPre()
.   -pc_fieldsplit_detect_saddle_point - automatically finds rows with zero or negative diagonal and uses Schur complement with no preconditioner as the solver

-    Options prefix for inner solvers when using Schur complement preconditioner are -fieldsplit_0_ and -fieldsplit_1_
     for all other solvers they are -fieldsplit_%d_ for the dth field, use -fieldsplit_ for all fields

   Notes:
    Use PCFieldSplitSetFields() to set fields defined by "strided" entries and PCFieldSplitSetIS()
     to define a field by an arbitrary collection of entries.

      If no fields are set the default is used. The fields are defined by entries strided by bs,
      beginning at 0 then 1, etc to bs-1. The block size can be set with PCFieldSplitSetBlockSize(),
      if this is not called the block size defaults to the blocksize of the second matrix passed
      to KSPSetOperators()/PCSetOperators().

$     For the Schur complement preconditioner if J = ( A00 A01 )
$                                                    ( A10 A11 )
$     the preconditioner using full factorization is
$              ( I   -ksp(A00) A01 ) ( inv(A00)     0  ) (     I          0  )
$              ( 0         I       ) (   0      ksp(S) ) ( -A10 ksp(A00)  I  )
     where the action of inv(A00) is applied using the KSP solver with prefix -fieldsplit_0_.  S is the Schur complement
$              S = A11 - A10 ksp(A00) A01
     which is usually dense and not stored explicitly.  The action of ksp(S) is computed using the KSP solver with prefix -fieldsplit_splitname_ (where splitname was given
     in providing the SECOND split or 1 if not give). For PCFieldSplitGetKSP() when field number is 0,
     it returns the KSP associated with -fieldsplit_0_ while field number 1 gives -fieldsplit_1_ KSP. By default
     A11 is used to construct a preconditioner for S, use PCFieldSplitSetSchurPre() for all the possible ways to construct the preconditioner for S.

     The factorization type is set using -pc_fieldsplit_schur_fact_type <diag, lower, upper, full>. The full is shown above,
     diag gives
$              ( inv(A00)     0   )
$              (   0      -ksp(S) )
     note that slightly counter intuitively there is a negative in front of the ksp(S) so that the preconditioner is positive definite. For SPD matrices J, the sign flip
     can be turned off with PCFieldSplitSetSchurScale() or by command line -pc_fieldsplit_schur_scale 1.0. The lower factorization is the inverse of
$              (  A00   0 )
$              (  A10   S )
     where the inverses of A00 and S are applied using KSPs. The upper factorization is the inverse of
$              ( A00 A01 )
$              (  0   S  )
     where again the inverses of A00 and S are applied using KSPs.

     If only one set of indices (one IS) is provided with PCFieldSplitSetIS() then the complement of that IS
     is used automatically for a second block.

     The fieldsplit preconditioner cannot currently be used with the BAIJ or SBAIJ data formats if the blocksize is larger than 1.
     Generally it should be used with the AIJ format.

     The forms of these preconditioners are closely related if not identical to forms derived as "Distributive Iterations", see,
     for example, page 294 in "Principles of Computational Fluid Dynamics" by Pieter Wesseling. Note that one can also use PCFIELDSPLIT
     inside a smoother resulting in "Distributive Smoothers".

   Concepts: physics based preconditioners, block preconditioners

   There is a nice discussion of block preconditioners in

[El08] A taxonomy and comparison of parallel block multi-level preconditioners for the incompressible Navier-Stokes equations
       Howard Elman, V.E. Howle, John Shadid, Robert Shuttleworth, Ray Tuminaro, Journal of Computational Physics 227 (2008) 1790--1808
       http://chess.cs.umd.edu/~elman/papers/tax.pdf

   The Constrained Pressure Preconditioner (CPR) can be implemented using PCCOMPOSITE with PCGALERKIN. CPR first solves an R A P subsystem, updates the
   residual on all variables (PCCompositeSetType(pc,PC_COMPOSITE_MULTIPLICATIVE)), and then applies a simple ILU like preconditioner on all the variables.

.seealso:  PCCreate(), PCSetType(), PCType (for list of available types), PC, Block_Preconditioners, PCLSC,
           PCFieldSplitGetSubKSP(), PCFieldSplitSetFields(), PCFieldSplitSetType(), PCFieldSplitSetIS(), PCFieldSplitSetSchurPre(),
          MatSchurComplementSetAinvType(), PCFieldSplitSetSchurScale()
M*/

PETSC_EXTERN PetscErrorCode PCCreate_FieldSplit(PC pc)
{
  PetscErrorCode ierr;
  PC_FieldSplit  *jac;

  PetscFunctionBegin;
  ierr = PetscNewLog(pc,&jac);CHKERRQ(ierr);

  jac->bs                 = -1;
  jac->nsplits            = 0;
  jac->type               = PC_COMPOSITE_MULTIPLICATIVE;
  jac->schurpre           = PC_FIELDSPLIT_SCHUR_PRE_USER; /* Try user preconditioner first, fall back on diagonal */
  jac->schurfactorization = PC_FIELDSPLIT_SCHUR_FACT_FULL;
  jac->schurscale         = -1.0;
  jac->dm_splits          = PETSC_TRUE;

  pc->data = (void*)jac;

  pc->ops->apply           = PCApply_FieldSplit;
  pc->ops->applytranspose  = PCApplyTranspose_FieldSplit;
  pc->ops->setup           = PCSetUp_FieldSplit;
  pc->ops->reset           = PCReset_FieldSplit;
  pc->ops->destroy         = PCDestroy_FieldSplit;
  pc->ops->setfromoptions  = PCSetFromOptions_FieldSplit;
  pc->ops->view            = PCView_FieldSplit;
  pc->ops->applyrichardson = 0;

  ierr = PetscObjectComposeFunction((PetscObject)pc,"PCFieldSplitGetSubKSP_C",PCFieldSplitGetSubKSP_FieldSplit);CHKERRQ(ierr);
  ierr = PetscObjectComposeFunction((PetscObject)pc,"PCFieldSplitSetFields_C",PCFieldSplitSetFields_FieldSplit);CHKERRQ(ierr);
  ierr = PetscObjectComposeFunction((PetscObject)pc,"PCFieldSplitSetIS_C",PCFieldSplitSetIS_FieldSplit);CHKERRQ(ierr);
  ierr = PetscObjectComposeFunction((PetscObject)pc,"PCFieldSplitSetType_C",PCFieldSplitSetType_FieldSplit);CHKERRQ(ierr);
  ierr = PetscObjectComposeFunction((PetscObject)pc,"PCFieldSplitSetBlockSize_C",PCFieldSplitSetBlockSize_FieldSplit);CHKERRQ(ierr);
  ierr = PetscObjectComposeFunction((PetscObject)pc,"PCFieldSplitRestrictIS_C",PCFieldSplitRestrictIS_FieldSplit);CHKERRQ(ierr);
  PetscFunctionReturn(0);
}


<|MERGE_RESOLUTION|>--- conflicted
+++ resolved
@@ -2006,13 +2006,8 @@
 $   (A   B)  = (1       0) (A   0) (1  Ainv*B)  = L D U
 $   (C   E)    (C*Ainv  1) (0   S) (0     1  )
 
-<<<<<<< HEAD
     where S = E - C*Ainv*B. In practice, the full factorization is applied via block triangular solves with the grouping L*(D*U). UPPER uses D*U, LOWER uses L*D,
-    and DIAG is the diagonal part with the sign of S flipped (because this makes the preconditioner positive definite for many formulations, thus allowing the use of KSPMINRES).
-=======
-    where S = D - C*Ainv*B. In practice, the full factorization is applied via block triangular solves with the grouping L*(D*U). UPPER uses D*U, LOWER uses L*D,
     and DIAG is the diagonal part with the sign of S flipped (because this makes the preconditioner positive definite for many formulations, thus allowing the use of KSPMINRES). Sign flipping of S can be turned off with PCFieldSplitSetSchurScale().
->>>>>>> fd35b619
 
 $    If A and S are solved exactly
 $      *) FULL factorization is a direct solver.
