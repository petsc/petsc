#define PETSCKSP_DLL

/*
   This provides a simple shell for Fortran (and C programmers) to 
  create their own preconditioner without writing much interface code.
*/

#include "src/ksp/pc/pcimpl.h"        /*I "petscpc.h" I*/
#include "private/vecimpl.h"  

EXTERN_C_BEGIN 
typedef struct {
  void           *ctx;                     /* user provided contexts for preconditioner */
  PetscErrorCode (*destroy)(void*);
  PetscErrorCode (*setup)(void*);
  PetscErrorCode (*apply)(void*,Vec,Vec);
  PetscErrorCode (*presolve)(void*,KSP,Vec,Vec);
  PetscErrorCode (*postsolve)(void*,KSP,Vec,Vec);
  PetscErrorCode (*view)(void*,PetscViewer);
  PetscErrorCode (*applytranspose)(void*,Vec,Vec);
  PetscErrorCode (*applyrich)(void*,Vec,Vec,Vec,PetscReal,PetscReal,PetscReal,PetscInt);
  char           *name;
} PC_Shell;
EXTERN_C_END

#undef __FUNCT__  
#define __FUNCT__ "PCShellGetContext"
/*@
    PCShellGetContext - Returns the user-provided context associated with a shell PC

    Not Collective

    Input Parameter:
.   pc - should have been created with PCCreateShell()

    Output Parameter:
.   ctx - the user provided context

    Level: advanced

    Notes:
    This routine is intended for use within various shell routines
    
.keywords: PC, shell, get, context

.seealso: PCCreateShell(), PCShellSetContext()
@*/
PetscErrorCode PETSCKSP_DLLEXPORT PCShellGetContext(PC pc,void **ctx)
{
  PetscErrorCode ierr;
  PetscTruth     flg;

  PetscFunctionBegin;
  PetscValidHeaderSpecific(pc,PC_COOKIE,1);
  PetscValidPointer(ctx,2); 
  ierr = PetscTypeCompare((PetscObject)pc,PCSHELL,&flg);CHKERRQ(ierr);
  if (!flg) *ctx = 0; 
  else      *ctx = ((PC_Shell*)(pc->data))->ctx; 
  PetscFunctionReturn(0);
}

#undef __FUNCT__  
#define __FUNCT__ "PCShellSetContext"
/*@C
    PCShellSetContext - sets the context for a shell PC

   Collective on PC

    Input Parameters:
+   pc - the shell PC
-   ctx - the context

   Level: advanced

   Fortran Notes: The context can only be an integer or a PetscObject
      unfortunately it cannot be a Fortran array or derived type.

.seealso: PCCreateShell(), PCShellGetContext()
@*/
PetscErrorCode PETSCKSP_DLLEXPORT PCShellSetContext(PC pc,void *ctx)
{
  PC_Shell      *shell = (PC_Shell*)pc->data;
  PetscErrorCode ierr;
  PetscTruth     flg;

  PetscFunctionBegin;
  PetscValidHeaderSpecific(pc,PC_COOKIE,1);
  ierr = PetscTypeCompare((PetscObject)pc,PCSHELL,&flg);CHKERRQ(ierr);
  if (flg) {
    shell->ctx = ctx;
  }
  PetscFunctionReturn(0);
}

#undef __FUNCT__  
#define __FUNCT__ "PCSetUp_Shell"
static PetscErrorCode PCSetUp_Shell(PC pc)
{
  PC_Shell       *shell;
  PetscErrorCode ierr;

  PetscFunctionBegin;
  shell = (PC_Shell*)pc->data;
  if (shell->setup) {
    CHKMEMQ;
    ierr  = (*shell->setup)(shell->ctx);CHKERRQ(ierr);
    CHKMEMQ;
  }
  PetscFunctionReturn(0);
}

#undef __FUNCT__  
#define __FUNCT__ "PCApply_Shell"
static PetscErrorCode PCApply_Shell(PC pc,Vec x,Vec y)
{
  PC_Shell       *shell;
  PetscErrorCode ierr;

  PetscFunctionBegin;
  shell = (PC_Shell*)pc->data;
  if (!shell->apply) SETERRQ(PETSC_ERR_USER,"No apply() routine provided to Shell PC");
  PetscStackPush("PCSHELL user function");
  CHKMEMQ;
  ierr  = (*shell->apply)(shell->ctx,x,y);CHKERRQ(ierr);
  CHKMEMQ;
  PetscStackPop;
  PetscFunctionReturn(0);
}

#undef __FUNCT__  
#define __FUNCT__ "PCPreSolve_Shell"
static PetscErrorCode PCPreSolve_Shell(PC pc,KSP ksp,Vec b,Vec x)
{
  PC_Shell       *shell;
  PetscErrorCode ierr;

  PetscFunctionBegin;
  shell = (PC_Shell*)pc->data;
  if (!shell->presolve) SETERRQ(PETSC_ERR_USER,"No presolve() routine provided to Shell PC");
  ierr  = (*shell->presolve)(shell->ctx,ksp,b,x);CHKERRQ(ierr);
  PetscFunctionReturn(0);
}

#undef __FUNCT__  
#define __FUNCT__ "PCPostSolve_Shell"
static PetscErrorCode PCPostSolve_Shell(PC pc,KSP ksp,Vec b,Vec x)
{
  PC_Shell       *shell;
  PetscErrorCode ierr;

  PetscFunctionBegin;
  shell = (PC_Shell*)pc->data;
  if (!shell->postsolve) SETERRQ(PETSC_ERR_USER,"No postsolve() routine provided to Shell PC");
  ierr  = (*shell->postsolve)(shell->ctx,ksp,b,x);CHKERRQ(ierr);
  PetscFunctionReturn(0);
}

#undef __FUNCT__  
#define __FUNCT__ "PCApplyTranspose_Shell"
static PetscErrorCode PCApplyTranspose_Shell(PC pc,Vec x,Vec y)
{
  PC_Shell       *shell;
  PetscErrorCode ierr;

  PetscFunctionBegin;
  shell = (PC_Shell*)pc->data;
  if (!shell->applytranspose) SETERRQ(PETSC_ERR_USER,"No applytranspose() routine provided to Shell PC");
  ierr  = (*shell->applytranspose)(shell->ctx,x,y);CHKERRQ(ierr);
  PetscFunctionReturn(0);
}

#undef __FUNCT__  
#define __FUNCT__ "PCApplyRichardson_Shell"
static PetscErrorCode PCApplyRichardson_Shell(PC pc,Vec x,Vec y,Vec w,PetscReal rtol,PetscReal abstol, PetscReal dtol,PetscInt it)
{
  PetscErrorCode ierr;
  PC_Shell       *shell;

  PetscFunctionBegin;
  shell = (PC_Shell*)pc->data;
  ierr  = (*shell->applyrich)(shell->ctx,x,y,w,rtol,abstol,dtol,it);CHKERRQ(ierr);
  PetscFunctionReturn(0);
}

#undef __FUNCT__  
#define __FUNCT__ "PCDestroy_Shell"
static PetscErrorCode PCDestroy_Shell(PC pc)
{
  PC_Shell       *shell = (PC_Shell*)pc->data;
  PetscErrorCode ierr;

  PetscFunctionBegin;
  if (shell->name) {ierr = PetscFree(shell->name);CHKERRQ(ierr);}
  if (shell->destroy) {
    ierr  = (*shell->destroy)(shell->ctx);CHKERRQ(ierr);
  }
  ierr = PetscFree(shell);CHKERRQ(ierr);
  PetscFunctionReturn(0);
}

#undef __FUNCT__  
#define __FUNCT__ "PCView_Shell"
static PetscErrorCode PCView_Shell(PC pc,PetscViewer viewer)
{
  PC_Shell       *shell = (PC_Shell*)pc->data;
  PetscErrorCode ierr;
  PetscTruth     iascii;

  PetscFunctionBegin;
  ierr = PetscTypeCompare((PetscObject)viewer,PETSC_VIEWER_ASCII,&iascii);CHKERRQ(ierr);
  if (iascii) {
    if (shell->name) {ierr = PetscViewerASCIIPrintf(viewer,"  Shell: %s\n",shell->name);CHKERRQ(ierr);}
    else             {ierr = PetscViewerASCIIPrintf(viewer,"  Shell: no name\n");CHKERRQ(ierr);}
  }
  if (shell->view) {
    ierr = PetscViewerASCIIPushTab(viewer);CHKERRQ(ierr);
    ierr  = (*shell->view)(shell->ctx,viewer);CHKERRQ(ierr);
    ierr = PetscViewerASCIIPopTab(viewer);CHKERRQ(ierr);
  }
  PetscFunctionReturn(0);
}

/* ------------------------------------------------------------------------------*/
EXTERN_C_BEGIN
#undef __FUNCT__  
#define __FUNCT__ "PCShellSetDestroy_Shell"
PetscErrorCode PETSCKSP_DLLEXPORT PCShellSetDestroy_Shell(PC pc, PetscErrorCode (*destroy)(void*))
{
  PC_Shell *shell;

  PetscFunctionBegin;
  shell          = (PC_Shell*)pc->data;
  shell->destroy = destroy;
  PetscFunctionReturn(0);
}
EXTERN_C_END

EXTERN_C_BEGIN
#undef __FUNCT__  
#define __FUNCT__ "PCShellSetSetUp_Shell"
PetscErrorCode PETSCKSP_DLLEXPORT PCShellSetSetUp_Shell(PC pc, PetscErrorCode (*setup)(void*))
{
  PC_Shell *shell;

  PetscFunctionBegin;
  shell        = (PC_Shell*)pc->data;
  shell->setup = setup;
  PetscFunctionReturn(0);
}
EXTERN_C_END

EXTERN_C_BEGIN
#undef __FUNCT__  
#define __FUNCT__ "PCShellSetApply_Shell"
PetscErrorCode PETSCKSP_DLLEXPORT PCShellSetApply_Shell(PC pc,PetscErrorCode (*apply)(void*,Vec,Vec))
{
  PC_Shell *shell;

  PetscFunctionBegin;
  shell        = (PC_Shell*)pc->data;
  shell->apply = apply;
  PetscFunctionReturn(0);
}
EXTERN_C_END

EXTERN_C_BEGIN
#undef __FUNCT__  
#define __FUNCT__ "PCShellSetPreSolve_Shell"
PetscErrorCode PETSCKSP_DLLEXPORT PCShellSetPreSolve_Shell(PC pc,PetscErrorCode (*presolve)(void*,KSP,Vec,Vec))
{
  PC_Shell *shell;

  PetscFunctionBegin;
  shell             = (PC_Shell*)pc->data;
  shell->presolve   = presolve;
  if (presolve) {
    pc->ops->presolve = PCPreSolve_Shell;
  } else {
    pc->ops->presolve = 0;
  }
  PetscFunctionReturn(0);
}
EXTERN_C_END

EXTERN_C_BEGIN
#undef __FUNCT__  
#define __FUNCT__ "PCShellSetPostSolve_Shell"
PetscErrorCode PETSCKSP_DLLEXPORT PCShellSetPostSolve_Shell(PC pc,PetscErrorCode (*postsolve)(void*,KSP,Vec,Vec))
{
  PC_Shell *shell;

  PetscFunctionBegin;
  shell           = (PC_Shell*)pc->data;
  shell->postsolve = postsolve;
  if (postsolve) {
    pc->ops->postsolve = PCPostSolve_Shell;
  } else {
    pc->ops->postsolve = 0;
  }
  PetscFunctionReturn(0);
}
EXTERN_C_END

EXTERN_C_BEGIN
#undef __FUNCT__  
#define __FUNCT__ "PCShellSetView_Shell"
PetscErrorCode PETSCKSP_DLLEXPORT PCShellSetView_Shell(PC pc,PetscErrorCode (*view)(void*,PetscViewer))
{
  PC_Shell *shell;

  PetscFunctionBegin;
  shell        = (PC_Shell*)pc->data;
  shell->view = view;
  PetscFunctionReturn(0);
}
EXTERN_C_END

EXTERN_C_BEGIN
#undef __FUNCT__  
#define __FUNCT__ "PCShellSetApplyTranspose_Shell"
PetscErrorCode PETSCKSP_DLLEXPORT PCShellSetApplyTranspose_Shell(PC pc,PetscErrorCode (*applytranspose)(void*,Vec,Vec))
{
  PC_Shell *shell;

  PetscFunctionBegin;
  shell                 = (PC_Shell*)pc->data;
  shell->applytranspose = applytranspose;
  PetscFunctionReturn(0);
}
EXTERN_C_END

EXTERN_C_BEGIN
#undef __FUNCT__  
#define __FUNCT__ "PCShellSetName_Shell"
PetscErrorCode PETSCKSP_DLLEXPORT PCShellSetName_Shell(PC pc,const char name[])
{
  PC_Shell       *shell;
  PetscErrorCode ierr;

  PetscFunctionBegin;
  shell = (PC_Shell*)pc->data;
<<<<<<< HEAD
  ierr = PetscStrfree(shell->name);CHKERRQ(ierr);    
  ierr = PetscStrallocpy(name,&shell->name);CHKERRQ(ierr);
=======
  ierr  = PetscStrfree(shell->name);CHKERRQ(ierr);
  ierr  = PetscStrallocpy(name,&shell->name);CHKERRQ(ierr);
>>>>>>> 18be62a5
  PetscFunctionReturn(0);
}
EXTERN_C_END

EXTERN_C_BEGIN
#undef __FUNCT__  
#define __FUNCT__ "PCShellGetName_Shell"
PetscErrorCode PETSCKSP_DLLEXPORT PCShellGetName_Shell(PC pc,char *name[])
{
  PC_Shell *shell;

  PetscFunctionBegin;
  shell  = (PC_Shell*)pc->data;
  *name  = shell->name;
  PetscFunctionReturn(0);
}
EXTERN_C_END

EXTERN_C_BEGIN
#undef __FUNCT__  
#define __FUNCT__ "PCShellSetApplyRichardson_Shell"
PetscErrorCode PETSCKSP_DLLEXPORT PCShellSetApplyRichardson_Shell(PC pc,PetscErrorCode (*apply)(void*,Vec,Vec,Vec,PetscReal,PetscReal,PetscReal,PetscInt))
{
  PC_Shell *shell;

  PetscFunctionBegin;
  shell                     = (PC_Shell*)pc->data;
  pc->ops->applyrichardson  = PCApplyRichardson_Shell;
  shell->applyrich          = apply;
  PetscFunctionReturn(0);
}
EXTERN_C_END

/* -------------------------------------------------------------------------------*/

#undef __FUNCT__  
#define __FUNCT__ "PCShellSetDestroy"
/*@C
   PCShellSetDestroy - Sets routine to use to destroy the user-provided 
   application context.

   Collective on PC

   Input Parameters:
+  pc - the preconditioner context
.  destroy - the application-provided destroy routine

   Calling sequence of destroy:
.vb
   PetscErrorCode destroy (void *ptr)
.ve

.  ptr - the application context

   Level: developer

.keywords: PC, shell, set, destroy, user-provided

.seealso: PCShellSetApply(), PCShellSetContext()
@*/
PetscErrorCode PETSCKSP_DLLEXPORT PCShellSetDestroy(PC pc,PetscErrorCode (*destroy)(void*))
{
  PetscErrorCode ierr,(*f)(PC,PetscErrorCode (*)(void*));

  PetscFunctionBegin;
  PetscValidHeaderSpecific(pc,PC_COOKIE,1);
  ierr = PetscObjectQueryFunction((PetscObject)pc,"PCShellSetDestroy_C",(void (**)(void))&f);CHKERRQ(ierr);
  if (f) {
    ierr = (*f)(pc,destroy);CHKERRQ(ierr);
  }
  PetscFunctionReturn(0);
}


#undef __FUNCT__  
#define __FUNCT__ "PCShellSetSetUp"
/*@C
   PCShellSetSetUp - Sets routine to use to "setup" the preconditioner whenever the 
   matrix operator is changed.

   Collective on PC

   Input Parameters:
+  pc - the preconditioner context
.  setup - the application-provided setup routine

   Calling sequence of setup:
.vb
   PetscErrorCode setup (void *ptr)
.ve

.  ptr - the application context

   Level: developer

.keywords: PC, shell, set, setup, user-provided

.seealso: PCShellSetApplyRichardson(), PCShellSetApply(), PCShellSetContext()
@*/
PetscErrorCode PETSCKSP_DLLEXPORT PCShellSetSetUp(PC pc,PetscErrorCode (*setup)(void*))
{
  PetscErrorCode ierr,(*f)(PC,PetscErrorCode (*)(void*));

  PetscFunctionBegin;
  PetscValidHeaderSpecific(pc,PC_COOKIE,1);
  ierr = PetscObjectQueryFunction((PetscObject)pc,"PCShellSetSetUp_C",(void (**)(void))&f);CHKERRQ(ierr);
  if (f) {
    ierr = (*f)(pc,setup);CHKERRQ(ierr);
  }
  PetscFunctionReturn(0);
}


#undef __FUNCT__  
#define __FUNCT__ "PCShellSetView"
/*@C
   PCShellSetView - Sets routine to use as viewer of shell preconditioner

   Collective on PC

   Input Parameters:
+  pc - the preconditioner context
-  view - the application-provided view routine

   Calling sequence of apply:
.vb
   PetscErrorCode view(void *ptr,PetscViewer v)
.ve

+  ptr - the application context
-  v   - viewer

   Level: developer

.keywords: PC, shell, set, apply, user-provided

.seealso: PCShellSetApplyRichardson(), PCShellSetSetUp(), PCShellSetApplyTranspose()
@*/
PetscErrorCode PETSCKSP_DLLEXPORT PCShellSetView(PC pc,PetscErrorCode (*view)(void*,PetscViewer))
{
  PetscErrorCode ierr,(*f)(PC,PetscErrorCode (*)(void*,PetscViewer));

  PetscFunctionBegin;
  PetscValidHeaderSpecific(pc,PC_COOKIE,1);
  ierr = PetscObjectQueryFunction((PetscObject)pc,"PCShellSetView_C",(void (**)(void))&f);CHKERRQ(ierr);
  if (f) {
    ierr = (*f)(pc,view);CHKERRQ(ierr);
  }
  PetscFunctionReturn(0);
}

#undef __FUNCT__  
#define __FUNCT__ "PCShellSetApply"
/*@C
   PCShellSetApply - Sets routine to use as preconditioner.

   Collective on PC

   Input Parameters:
+  pc - the preconditioner context
-  apply - the application-provided preconditioning routine

   Calling sequence of apply:
.vb
   PetscErrorCode apply (void *ptr,Vec xin,Vec xout)
.ve

+  ptr - the application context
.  xin - input vector
-  xout - output vector

   Level: developer

.keywords: PC, shell, set, apply, user-provided

.seealso: PCShellSetApplyRichardson(), PCShellSetSetUp(), PCShellSetApplyTranspose(), PCShellSetContext()
@*/
PetscErrorCode PETSCKSP_DLLEXPORT PCShellSetApply(PC pc,PetscErrorCode (*apply)(void*,Vec,Vec))
{
  PetscErrorCode ierr,(*f)(PC,PetscErrorCode (*)(void*,Vec,Vec));

  PetscFunctionBegin;
  PetscValidHeaderSpecific(pc,PC_COOKIE,1);
  ierr = PetscObjectQueryFunction((PetscObject)pc,"PCShellSetApply_C",(void (**)(void))&f);CHKERRQ(ierr);
  if (f) {
    ierr = (*f)(pc,apply);CHKERRQ(ierr);
  }
  PetscFunctionReturn(0);
}

#undef __FUNCT__  
#define __FUNCT__ "PCShellSetApplyTranspose"
/*@C
   PCShellSetApplyTranspose - Sets routine to use as preconditioner transpose.

   Collective on PC

   Input Parameters:
+  pc - the preconditioner context
-  apply - the application-provided preconditioning transpose routine

   Calling sequence of apply:
.vb
   PetscErrorCode applytranspose (void *ptr,Vec xin,Vec xout)
.ve

+  ptr - the application context
.  xin - input vector
-  xout - output vector

   Level: developer

   Notes: 
   Uses the same context variable as PCShellSetApply().

.keywords: PC, shell, set, apply, user-provided

.seealso: PCShellSetApplyRichardson(), PCShellSetSetUp(), PCShellSetApply(), PCSetContext()
@*/
PetscErrorCode PETSCKSP_DLLEXPORT PCShellSetApplyTranspose(PC pc,PetscErrorCode (*applytranspose)(void*,Vec,Vec))
{
  PetscErrorCode ierr,(*f)(PC,PetscErrorCode (*)(void*,Vec,Vec));

  PetscFunctionBegin;
  PetscValidHeaderSpecific(pc,PC_COOKIE,1);
  ierr = PetscObjectQueryFunction((PetscObject)pc,"PCShellSetApplyTranspose_C",(void (**)(void))&f);CHKERRQ(ierr);
  if (f) {
    ierr = (*f)(pc,applytranspose);CHKERRQ(ierr);
  }
  PetscFunctionReturn(0);
}

#undef __FUNCT__  
#define __FUNCT__ "PCShellSetPreSolve"
/*@C
   PCShellSetPreSolve - Sets routine to apply to the operators/vectors before a KSPSolve() is
      applied. This usually does something like scale the linear system in some application 
      specific way.

   Collective on PC

   Input Parameters:
+  pc - the preconditioner context
-  presolve - the application-provided presolve routine

   Calling sequence of presolve:
.vb
   PetscErrorCode presolve (void *ptr,KSP ksp,Vec b,Vec x)
.ve

+  ptr - the application context
.  xin - input vector
-  xout - output vector

   Level: developer

.keywords: PC, shell, set, apply, user-provided

.seealso: PCShellSetApplyRichardson(), PCShellSetSetUp(), PCShellSetApplyTranspose(), PCShellSetPostSolve(), PCShellSetContext()
@*/
PetscErrorCode PETSCKSP_DLLEXPORT PCShellSetPreSolve(PC pc,PetscErrorCode (*presolve)(void*,KSP,Vec,Vec))
{
  PetscErrorCode ierr,(*f)(PC,PetscErrorCode (*)(void*,KSP,Vec,Vec));

  PetscFunctionBegin;
  PetscValidHeaderSpecific(pc,PC_COOKIE,1);
  ierr = PetscObjectQueryFunction((PetscObject)pc,"PCShellSetPreSolve_C",(void (**)(void))&f);CHKERRQ(ierr);
  if (f) {
    ierr = (*f)(pc,presolve);CHKERRQ(ierr);
  }
  PetscFunctionReturn(0);
}

#undef __FUNCT__  
#define __FUNCT__ "PCShellSetPostSolve"
/*@C
   PCShellSetPostSolve - Sets routine to apply to the operators/vectors before a KSPSolve() is
      applied. This usually does something like scale the linear system in some application 
      specific way.

   Collective on PC

   Input Parameters:
+  pc - the preconditioner context
-  postsolve - the application-provided presolve routine

   Calling sequence of postsolve:
.vb
   PetscErrorCode postsolve(void *ptr,KSP ksp,Vec b,Vec x)
.ve

+  ptr - the application context
.  xin - input vector
-  xout - output vector

   Level: developer

.keywords: PC, shell, set, apply, user-provided

.seealso: PCShellSetApplyRichardson(), PCShellSetSetUp(), PCShellSetApplyTranspose(), PCShellSetPreSolve(), PCShellSetContext()
@*/
PetscErrorCode PETSCKSP_DLLEXPORT PCShellSetPostSolve(PC pc,PetscErrorCode (*postsolve)(void*,KSP,Vec,Vec))
{
  PetscErrorCode ierr,(*f)(PC,PetscErrorCode (*)(void*,KSP,Vec,Vec));

  PetscFunctionBegin;
  PetscValidHeaderSpecific(pc,PC_COOKIE,1);
  ierr = PetscObjectQueryFunction((PetscObject)pc,"PCShellSetPostSolve_C",(void (**)(void))&f);CHKERRQ(ierr);
  if (f) {
    ierr = (*f)(pc,postsolve);CHKERRQ(ierr);
  }
  PetscFunctionReturn(0);
}

#undef __FUNCT__  
#define __FUNCT__ "PCShellSetName"
/*@C
   PCShellSetName - Sets an optional name to associate with a shell
   preconditioner.

   Not Collective

   Input Parameters:
+  pc - the preconditioner context
-  name - character string describing shell preconditioner

   Level: developer

.keywords: PC, shell, set, name, user-provided

.seealso: PCShellGetName()
@*/
PetscErrorCode PETSCKSP_DLLEXPORT PCShellSetName(PC pc,const char name[])
{
  PetscErrorCode ierr,(*f)(PC,const char []);

  PetscFunctionBegin;
  PetscValidHeaderSpecific(pc,PC_COOKIE,1);
  ierr = PetscObjectQueryFunction((PetscObject)pc,"PCShellSetName_C",(void (**)(void))&f);CHKERRQ(ierr);
  if (f) {
    ierr = (*f)(pc,name);CHKERRQ(ierr);
  }
  PetscFunctionReturn(0);
}

#undef __FUNCT__  
#define __FUNCT__ "PCShellGetName"
/*@C
   PCShellGetName - Gets an optional name that the user has set for a shell
   preconditioner.

   Not Collective

   Input Parameter:
.  pc - the preconditioner context

   Output Parameter:
.  name - character string describing shell preconditioner (you should not free this)

   Level: developer

.keywords: PC, shell, get, name, user-provided

.seealso: PCShellSetName()
@*/
PetscErrorCode PETSCKSP_DLLEXPORT PCShellGetName(PC pc,char *name[])
{
  PetscErrorCode ierr,(*f)(PC,char *[]);

  PetscFunctionBegin;
  PetscValidHeaderSpecific(pc,PC_COOKIE,1);
  PetscValidPointer(name,2);
  ierr = PetscObjectQueryFunction((PetscObject)pc,"PCShellGetName_C",(void (**)(void))&f);CHKERRQ(ierr);
  if (f) {
    ierr = (*f)(pc,name);CHKERRQ(ierr);
  } else {
    SETERRQ(PETSC_ERR_ARG_WRONG,"Not shell preconditioner, cannot get name");
  }
  PetscFunctionReturn(0);
}

#undef __FUNCT__  
#define __FUNCT__ "PCShellSetApplyRichardson"
/*@C
   PCShellSetApplyRichardson - Sets routine to use as preconditioner
   in Richardson iteration.

   Collective on PC

   Input Parameters:
+  pc - the preconditioner context
-  apply - the application-provided preconditioning routine

   Calling sequence of apply:
.vb
   PetscErrorCode apply (void *ptr,Vec b,Vec x,Vec r,PetscReal rtol,PetscReal abstol,PetscReal dtol,PetscInt maxits)
.ve

+  ptr - the application context
.  b - right-hand-side
.  x - current iterate
.  r - work space
.  rtol - relative tolerance of residual norm to stop at
.  abstol - absolute tolerance of residual norm to stop at
.  dtol - if residual norm increases by this factor than return
-  maxits - number of iterations to run

   Level: developer

.keywords: PC, shell, set, apply, Richardson, user-provided

.seealso: PCShellSetApply(), PCShellSetContext()
@*/
PetscErrorCode PETSCKSP_DLLEXPORT PCShellSetApplyRichardson(PC pc,PetscErrorCode (*apply)(void*,Vec,Vec,Vec,PetscReal,PetscReal,PetscReal,PetscInt))
{
  PetscErrorCode ierr,(*f)(PC,PetscErrorCode (*)(void*,Vec,Vec,Vec,PetscReal,PetscReal,PetscReal,PetscInt));

  PetscFunctionBegin;
  PetscValidHeaderSpecific(pc,PC_COOKIE,1);
  ierr = PetscObjectQueryFunction((PetscObject)pc,"PCShellSetApplyRichardson_C",(void (**)(void))&f);CHKERRQ(ierr);
  if (f) {
    ierr = (*f)(pc,apply);CHKERRQ(ierr);
  }
  PetscFunctionReturn(0);
}

/*MC
   PCSHELL - Creates a new preconditioner class for use with your 
              own private data storage format.

   Level: advanced

   Concepts: providing your own preconditioner

  Usage:
$             PetscErrorCode (*mult)(void*,Vec,Vec);
$             PetscErrorCode (*setup)(void*);
$             PCCreate(comm,&pc);
$             PCSetType(pc,PCSHELL);
$             PCShellSetApply(pc,mult);
$             PCShellSetContext(pc,ctx)
$             PCShellSetSetUp(pc,setup);       (optional)

.seealso:  PCCreate(), PCSetType(), PCType (for list of available types), PC,
           MATSHELL, PCShellSetSetUp(), PCShellSetApply(), PCShellSetView(), 
           PCShellSetApplyTranspose(), PCShellSetName(), PCShellSetApplyRichardson(), 
           PCShellGetName(), PCShellSetContext(), PCShellGetContext()
M*/

EXTERN_C_BEGIN
#undef __FUNCT__  
#define __FUNCT__ "PCCreate_Shell"
PetscErrorCode PETSCKSP_DLLEXPORT PCCreate_Shell(PC pc)
{
  PetscErrorCode ierr;
  PC_Shell       *shell;

  PetscFunctionBegin;
  pc->ops->destroy    = PCDestroy_Shell;
  ierr                = PetscNew(PC_Shell,&shell);CHKERRQ(ierr);
  ierr = PetscLogObjectMemory(pc,sizeof(PC_Shell));CHKERRQ(ierr);
  pc->data         = (void*)shell;
  pc->name         = 0;

  pc->ops->apply           = PCApply_Shell;
  pc->ops->view            = PCView_Shell;
  pc->ops->applytranspose  = PCApplyTranspose_Shell;
  pc->ops->applyrichardson = 0;
  pc->ops->setup           = PCSetUp_Shell;
  pc->ops->presolve        = 0;
  pc->ops->postsolve       = 0;
  pc->ops->view            = PCView_Shell;

  shell->apply          = 0;
  shell->applytranspose = 0;
  shell->name           = 0;
  shell->applyrich      = 0;
  shell->presolve       = 0;
  shell->postsolve      = 0;
  shell->ctx            = 0;
  shell->setup          = 0;
  shell->view           = 0;
  shell->destroy        = 0;

  ierr = PetscObjectComposeFunctionDynamic((PetscObject)pc,"PCShellSetDestroy_C","PCShellSetDestroy_Shell",
                    PCShellSetDestroy_Shell);CHKERRQ(ierr);
  ierr = PetscObjectComposeFunctionDynamic((PetscObject)pc,"PCShellSetSetUp_C","PCShellSetSetUp_Shell",
                    PCShellSetSetUp_Shell);CHKERRQ(ierr);
  ierr = PetscObjectComposeFunctionDynamic((PetscObject)pc,"PCShellSetApply_C","PCShellSetApply_Shell",
                    PCShellSetApply_Shell);CHKERRQ(ierr);
  ierr = PetscObjectComposeFunctionDynamic((PetscObject)pc,"PCShellSetPreSolve_C","PCShellSetPreSolve_Shell",
                    PCShellSetPreSolve_Shell);CHKERRQ(ierr);
  ierr = PetscObjectComposeFunctionDynamic((PetscObject)pc,"PCShellSetPostSolve_C","PCShellSetPostSolve_Shell",
                    PCShellSetPostSolve_Shell);CHKERRQ(ierr);
  ierr = PetscObjectComposeFunctionDynamic((PetscObject)pc,"PCShellSetView_C","PCShellSetView_Shell",
                    PCShellSetView_Shell);CHKERRQ(ierr);
  ierr = PetscObjectComposeFunctionDynamic((PetscObject)pc,"PCShellSetApplyTranspose_C","PCShellSetApplyTranspose_Shell",
                    PCShellSetApplyTranspose_Shell);CHKERRQ(ierr);
  ierr = PetscObjectComposeFunctionDynamic((PetscObject)pc,"PCShellSetName_C","PCShellSetName_Shell",
                    PCShellSetName_Shell);CHKERRQ(ierr);
  ierr = PetscObjectComposeFunctionDynamic((PetscObject)pc,"PCShellGetName_C","PCShellGetName_Shell",
                    PCShellGetName_Shell);CHKERRQ(ierr);
  ierr = PetscObjectComposeFunctionDynamic((PetscObject)pc,"PCShellSetApplyRichardson_C","PCShellSetApplyRichardson_Shell",
                    PCShellSetApplyRichardson_Shell);CHKERRQ(ierr);
  PetscFunctionReturn(0);
}
EXTERN_C_END





<|MERGE_RESOLUTION|>--- conflicted
+++ resolved
@@ -339,13 +339,8 @@
 
   PetscFunctionBegin;
   shell = (PC_Shell*)pc->data;
-<<<<<<< HEAD
   ierr = PetscStrfree(shell->name);CHKERRQ(ierr);    
   ierr = PetscStrallocpy(name,&shell->name);CHKERRQ(ierr);
-=======
-  ierr  = PetscStrfree(shell->name);CHKERRQ(ierr);
-  ierr  = PetscStrallocpy(name,&shell->name);CHKERRQ(ierr);
->>>>>>> 18be62a5
   PetscFunctionReturn(0);
 }
 EXTERN_C_END
