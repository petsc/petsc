--- conflicted
+++ resolved
@@ -156,12 +156,8 @@
   ! Deallocate and finalize
   call DMRestoreLocalVector(SolScal,Lvec,ierr)
   call DMDestroy(SolScal,ierr)
-<<<<<<< HEAD
-  deallocate(f,grid)
-=======
   deallocate(f)
   deallocate(grid)
->>>>>>> 1692a7d8
   call PetscFinalize(ierr)
 
   ! Format for writing output to screen
