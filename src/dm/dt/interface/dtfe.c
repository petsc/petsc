--- conflicted
+++ resolved
@@ -4091,16 +4091,11 @@
       CoordinatesRefToReal(dim, dim, v0, J, &quadPoints[q*dim], x);
       EvaluateFieldJets(dim, Nf, Nb, Nc, q, B, D, refSpaceDer, invJ, &coefficients[cOffset], &coefficients_t[cOffset], u, u_x, u_t);
       if (probAux) EvaluateFieldJets(dim, NfAux, NbAux, NcAux, q, BAux, DAux, refSpaceDerAux, invJ, &coefficientsAux[cOffsetAux], NULL, a, a_x, NULL);
-<<<<<<< HEAD
-      if (f0_func) f0_func(dim, Nf, NfAux, uOff, uOff_x, u, u_t, u_x, aOff, aOff_x, a, NULL, a_x, t, x, &f0[q*NcI]);
+      if (f0_func) f0_func(dim, Nf, NfAux, uOff, uOff_x, u, u_t, u_x, aOff, aOff_x, a, NULL, a_x, t, x, numConstants, constants, &f0[q*NcI]);
       if (f1_func) {
         ierr = PetscMemzero(refSpaceDer, NcI*dim * sizeof(PetscScalar));CHKERRQ(ierr);
-        f1_func(dim, Nf, NfAux, uOff, uOff_x, u, u_t, u_x, aOff, aOff_x, a, NULL, a_x, t, x, refSpaceDer);
+        f1_func(dim, Nf, NfAux, uOff, uOff_x, u, u_t, u_x, aOff, aOff_x, a, NULL, a_x, t, x, numConstants, constants, refSpaceDer);
       }
-=======
-      if (f0_func) f0_func(dim, Nf, NfAux, uOff, uOff_x, u, u_t, u_x, aOff, aOff_x, a, NULL, a_x, t, x, numConstants, constants, &f0[q*NcI]);
-      if (f1_func) f1_func(dim, Nf, NfAux, uOff, uOff_x, u, u_t, u_x, aOff, aOff_x, a, NULL, a_x, t, x, numConstants, constants, refSpaceDer);
->>>>>>> f821e0b5
       TransformF(dim, NcI, q, invJ, detJ, quadWeights, refSpaceDer, f0_func ? f0 : NULL, f1_func ? f1 : NULL);
     }
     UpdateElementVec(dim, Nq, NbI, NcI, BI, DI, f0, f1, &elemVec[cOffset+fOffset]);
@@ -4176,17 +4171,16 @@
 #ifndef PETSC_USE_COMPLEX
       ierr = DMPrintCellMatrix(e, "invJ", dim, dim, invJ);CHKERRQ(ierr);
 #endif
-<<<<<<< HEAD
      }
      for (q = 0; q < Nq; ++q) {
        if (debug) {ierr = PetscPrintf(PETSC_COMM_SELF, "  quad point %d\n", q);CHKERRQ(ierr);}
        CoordinatesRefToReal(dim, dim-1, v0, J, &quadPoints[q*(dim-1)], x);
        EvaluateFieldJets(dim, Nf, Nb, Nc, face*Nq+q, B, D, refSpaceDer, invJ, &coefficients[cOffset], &coefficients_t[cOffset], u, u_x, u_t);
        if (probAux) EvaluateFieldJets(dim, NfAux, NbAux, NcAux, face*Nq+q, BAux, DAux, refSpaceDerAux, invJ, &coefficientsAux[cOffsetAux], NULL, a, a_x, NULL);
-       if (f0_func) f0_func(dim, Nf, NfAux, uOff, uOff_x, u, u_t, u_x, aOff, aOff_x, a, NULL, a_x, t, x, n, &f0[q*NcI]);
+       if (f0_func) f0_func(dim, Nf, NfAux, uOff, uOff_x, u, u_t, u_x, aOff, aOff_x, a, NULL, a_x, t, x, n, numConstants, constants, &f0[q*NcI]);
        if (f1_func) {
          ierr = PetscMemzero(refSpaceDer, NcI*dim * sizeof(PetscScalar));CHKERRQ(ierr);
-         f1_func(dim, Nf, NfAux, uOff, uOff_x, u, u_t, u_x, aOff, aOff_x, a, NULL, a_x, t, x, n, refSpaceDer);
+         f1_func(dim, Nf, NfAux, uOff, uOff_x, u, u_t, u_x, aOff, aOff_x, a, NULL, a_x, t, x, n, numConstants, constants, refSpaceDer);
        }
        TransformF(dim, NcI, q, invJ, detJ, quadWeights, refSpaceDer, f0_func ? f0 : NULL, f1_func ? f1 : NULL);
      }
@@ -4195,23 +4189,6 @@
      cOffsetAux += totDimAux;
    }
    PetscFunctionReturn(0);
-=======
-    }
-    for (q = 0; q < Nq; ++q) {
-      if (debug) {ierr = PetscPrintf(PETSC_COMM_SELF, "  quad point %d\n", q);CHKERRQ(ierr);}
-      CoordinatesRefToReal(dim, dim-1, v0, J, &quadPoints[q*(dim-1)], x);
-      EvaluateFieldJets(dim, Nf, Nb, Nc, face*Nq+q, B, D, refSpaceDer, invJ, &coefficients[cOffset], &coefficients_t[cOffset], u, u_x, u_t);
-      if (probAux) EvaluateFieldJets(dim, NfAux, NbAux, NcAux, face*Nq+q, BAux, DAux, refSpaceDerAux, invJ, &coefficientsAux[cOffsetAux], NULL, a, a_x, NULL);
-      if (f0_func) f0_func(dim, Nf, NfAux, uOff, uOff_x, u, u_t, u_x, aOff, aOff_x, a, NULL, a_x, t, x, n, numConstants, constants, &f0[q*NcI]);
-      if (f1_func) f1_func(dim, Nf, NfAux, uOff, uOff_x, u, u_t, u_x, aOff, aOff_x, a, NULL, a_x, t, x, n, numConstants, constants, refSpaceDer);
-      TransformF(dim, NcI, q, invJ, detJ, quadWeights, refSpaceDer, f0_func ? f0 : NULL, f1_func ? f1 : NULL);
-    }
-    UpdateElementVec(dim, Nq, NbI, NcI, &BI[face*Nq*NbI*NcI], &DI[face*Nq*NbI*NcI*dim], f0, f1, &elemVec[cOffset+fOffset]);
-    cOffset    += totDim;
-    cOffsetAux += totDimAux;
-  }
-  PetscFunctionReturn(0);
->>>>>>> f821e0b5
 }
 
 PetscErrorCode PetscFEIntegrateJacobian_Basic(PetscFE fem, PetscDS prob, PetscFEJacobianType jtype, PetscInt fieldI, PetscInt fieldJ, PetscInt Ne, PetscFECellGeom *geom,
@@ -4699,16 +4676,11 @@
       CoordinatesRefToReal(dim, dim, v0, J, &quadPoints[q*dim], x);
       EvaluateFieldJets(dim, Nf, Nb, Nc, q, B, D, refSpaceDer, invJ, &coefficients[cOffset], &coefficients_t[cOffset], u, u_x, u_t);
       if (probAux) EvaluateFieldJets(dim, NfAux, NbAux, NcAux, q, BAux, DAux, refSpaceDerAux, invJ, &coefficientsAux[cOffsetAux], NULL, a, a_x, NULL);
-<<<<<<< HEAD
-      if (f0_func) f0_func(dim, Nf, NfAux, uOff, uOff_x, u, u_t, u_x, aOff, aOff_x, a, NULL, a_x, t, x, &f0[q*NcI]);
+      if (f0_func) f0_func(dim, Nf, NfAux, uOff, uOff_x, u, u_t, u_x, aOff, aOff_x, a, NULL, a_x, t, x, numConstants, constants, &f0[q*NcI]);
       if (f1_func) {
         ierr = PetscMemzero(refSpaceDer, NcI*dim * sizeof(PetscScalar));CHKERRQ(ierr);
-        f1_func(dim, Nf, NfAux, uOff, uOff_x, u, u_t, u_x, aOff, aOff_x, a, NULL, a_x, t, x, refSpaceDer);
+        f1_func(dim, Nf, NfAux, uOff, uOff_x, u, u_t, u_x, aOff, aOff_x, a, NULL, a_x, t, x, numConstants, constants, refSpaceDer);
       }
-=======
-      if (f0_func) f0_func(dim, Nf, NfAux, uOff, uOff_x, u, u_t, u_x, aOff, aOff_x, a, NULL, a_x, t, x, numConstants, constants, &f0[q*NcI]);
-      if (f1_func) f1_func(dim, Nf, NfAux, uOff, uOff_x, u, u_t, u_x, aOff, aOff_x, a, NULL, a_x, t, x, numConstants, constants, refSpaceDer);
->>>>>>> f821e0b5
       TransformF(dim, NcI, q, invJ, detJ, quadWeights, refSpaceDer, f0, f1);
     }
     UpdateElementVec(dim, Nq, NbI, NcI, BI, DI, f0, f1, &elemVec[cOffset+fOffset]);
@@ -4771,7 +4743,6 @@
 
     ierr = PetscQuadratureGetData(quad, NULL, &qNc, &Nq, &quadPoints, &quadWeights);CHKERRQ(ierr);
     if (qNc != 1) SETERRQ1(PETSC_COMM_SELF, PETSC_ERR_SUP, "Only supports scalar quadrature, not %D components\n", qNc);
-<<<<<<< HEAD
      face = fgeom[e*Nq].face[0];
      ierr = PetscMemzero(f0, Nq*NcI* sizeof(PetscScalar));CHKERRQ(ierr);
      ierr = PetscMemzero(f1, Nq*NcI*dim * sizeof(PetscScalar));CHKERRQ(ierr);
@@ -4786,10 +4757,10 @@
        CoordinatesRefToReal(dim, dim-1, v0, J, &quadPoints[q*(dim-1)], x);
        EvaluateFieldJets(dim, Nf, Nb, Nc, face*Nq+q, B, D, refSpaceDer, invJ, &coefficients[cOffset], &coefficients_t[cOffset], u, u_x, u_t);
        if (probAux) EvaluateFieldJets(dim, NfAux, NbAux, NcAux, face*Nq+q, BAux, DAux, refSpaceDerAux, invJ, &coefficientsAux[cOffsetAux], NULL, a, a_x, NULL);
-       if (f0_func) f0_func(dim, Nf, NfAux, uOff, uOff_x, u, u_t, u_x, aOff, aOff_x, a, NULL, a_x, t, x, n, &f0[q*NcI]);
+       if (f0_func) f0_func(dim, Nf, NfAux, uOff, uOff_x, u, u_t, u_x, aOff, aOff_x, a, NULL, a_x, t, x, n, numConstants, constants, &f0[q*NcI]);
        if (f1_func) {
          ierr = PetscMemzero(refSpaceDer, NcI*dim * sizeof(PetscScalar));CHKERRQ(ierr);
-         f1_func(dim, Nf, NfAux, uOff, uOff_x, u, u_t, u_x, aOff, aOff_x, a, NULL, a_x, t, x, n, refSpaceDer);
+         f1_func(dim, Nf, NfAux, uOff, uOff_x, u, u_t, u_x, aOff, aOff_x, a, NULL, a_x, t, x, n, numConstants, constants, refSpaceDer);
        }
        TransformF(dim, NcI, q, invJ, detJ, quadWeights, refSpaceDer, f0_func ? f0 : NULL, f1_func ? f1 : NULL);
      }
@@ -4798,31 +4769,6 @@
      cOffsetAux += totDimAux;
    }
    PetscFunctionReturn(0);
-=======
-    face = fgeom[e*Nq].face[0];
-    ierr = PetscMemzero(f0, Nq*NcI* sizeof(PetscScalar));CHKERRQ(ierr);
-    ierr = PetscMemzero(f1, Nq*NcI*dim * sizeof(PetscScalar));CHKERRQ(ierr);
-    for (q = 0; q < Nq; ++q) {
-      const PetscReal *v0   = fgeom[e*Nq+q].v0;
-      const PetscReal *J    = fgeom[e*Nq+q].J;
-      const PetscReal *invJ = fgeom[e*Nq+q].invJ[0];
-      const PetscReal  detJ = fgeom[e*Nq+q].detJ;
-      const PetscReal *n    = fgeom[e*Nq+q].n;
-
-      if (debug) {ierr = PetscPrintf(PETSC_COMM_SELF, "  quad point %d\n", q);CHKERRQ(ierr);}
-      CoordinatesRefToReal(dim, dim-1, v0, J, &quadPoints[q*(dim-1)], x);
-      EvaluateFieldJets(dim, Nf, Nb, Nc, face*Nq+q, B, D, refSpaceDer, invJ, &coefficients[cOffset], &coefficients_t[cOffset], u, u_x, u_t);
-      if (probAux) EvaluateFieldJets(dim, NfAux, NbAux, NcAux, face*Nq+q, BAux, DAux, refSpaceDerAux, invJ, &coefficientsAux[cOffsetAux], NULL, a, a_x, NULL);
-      if (f0_func) f0_func(dim, Nf, NfAux, uOff, uOff_x, u, u_t, u_x, aOff, aOff_x, a, NULL, a_x, t, x, n, numConstants, constants, &f0[q*NcI]);
-      if (f1_func) f1_func(dim, Nf, NfAux, uOff, uOff_x, u, u_t, u_x, aOff, aOff_x, a, NULL, a_x, t, x, n, numConstants, constants, refSpaceDer);
-      TransformF(dim, NcI, q, invJ, detJ, quadWeights, refSpaceDer, f0_func ? f0 : NULL, f1_func ? f1 : NULL);
-    }
-    UpdateElementVec(dim, Nq, NbI, NcI, &BI[face*Nq*NbI*NcI], &DI[face*Nq*NbI*NcI*dim], f0, f1, &elemVec[cOffset+fOffset]);
-    cOffset    += totDim;
-    cOffsetAux += totDimAux;
-  }
-  PetscFunctionReturn(0);
->>>>>>> f821e0b5
 }
 
 PetscErrorCode PetscFEIntegrateJacobian_Nonaffine(PetscFE fem, PetscDS prob, PetscFEJacobianType jtype, PetscInt fieldI, PetscInt fieldJ, PetscInt Ne, PetscFECellGeom *cgeom,
