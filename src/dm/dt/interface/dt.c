--- conflicted
+++ resolved
@@ -147,12 +147,7 @@
     x[i] = 0;                   /* diagonal is 0 */
     if (i) w[i-1] = 0.5 / PetscSqrtReal(1 - 1./PetscSqr(2*i));
   }
-<<<<<<< HEAD
-  ierr = PetscRealView(npoints-1,w,PETSC_VIEWER_STDOUT_SELF);CHKERRQ(ierr);
   ierr = PetscMalloc2(npoints*npoints,&Z,PetscMax(1,2*npoints-2),&work);CHKERRQ(ierr);
-=======
-  ierr = PetscMalloc2(npoints*npoints,PetscScalar,&Z,PetscMax(1,2*npoints-2),PetscReal,&work);CHKERRQ(ierr);
->>>>>>> c7322fd6
   ierr = PetscBLASIntCast(npoints,&N);CHKERRQ(ierr);
   LDZ  = N;
   ierr = PetscFPTrapPush(PETSC_FP_TRAP_OFF);CHKERRQ(ierr);
