#include <petsc/private/dmimpl.h>           /*I      "petscdm.h"          I*/
#include <petsc/private/dmlabelimpl.h>      /*I      "petscdmlabel.h"     I*/
#include <petscsf.h>
#include <petscds.h>

PetscClassId  DM_CLASSID;
PetscLogEvent DM_Convert, DM_GlobalToLocal, DM_LocalToGlobal, DM_LocalToLocal, DM_LocatePoints, DM_Coarsen, DM_CreateInterpolation;

const char *const DMBoundaryTypes[] = {"NONE","GHOSTED","MIRROR","PERIODIC","TWIST","DM_BOUNDARY_",0};

#undef __FUNCT__
#define __FUNCT__ "DMCreate"
/*@
  DMCreate - Creates an empty DM object. The type can then be set with DMSetType().

   If you never  call DMSetType()  it will generate an
   error when you try to use the vector.

  Collective on MPI_Comm

  Input Parameter:
. comm - The communicator for the DM object

  Output Parameter:
. dm - The DM object

  Level: beginner

.seealso: DMSetType(), DMDA, DMSLICED, DMCOMPOSITE, DMPLEX, DMMOAB, DMNETWORK
@*/
PetscErrorCode  DMCreate(MPI_Comm comm,DM *dm)
{
  DM             v;
  PetscErrorCode ierr;

  PetscFunctionBegin;
  PetscValidPointer(dm,2);
  *dm = NULL;
  ierr = PetscSysInitializePackage();CHKERRQ(ierr);
  ierr = VecInitializePackage();CHKERRQ(ierr);
  ierr = MatInitializePackage();CHKERRQ(ierr);
  ierr = DMInitializePackage();CHKERRQ(ierr);

  ierr = PetscHeaderCreate(v, DM_CLASSID, "DM", "Distribution Manager", "DM", comm, DMDestroy, DMView);CHKERRQ(ierr);

  v->ltogmap                  = NULL;
  v->bs                       = 1;
  v->coloringtype             = IS_COLORING_GLOBAL;
  ierr                        = PetscSFCreate(comm, &v->sf);CHKERRQ(ierr);
  ierr                        = PetscSFCreate(comm, &v->defaultSF);CHKERRQ(ierr);
  v->labels                   = NULL;
  v->depthLabel               = NULL;
  v->defaultSection           = NULL;
  v->defaultGlobalSection     = NULL;
  v->defaultConstraintSection = NULL;
  v->defaultConstraintMat     = NULL;
  v->L                        = NULL;
  v->maxCell                  = NULL;
  v->bdtype                   = NULL;
  v->dimEmbed                 = PETSC_DEFAULT;
  {
    PetscInt i;
    for (i = 0; i < 10; ++i) {
      v->nullspaceConstructors[i] = NULL;
    }
  }
  ierr = PetscDSCreate(comm, &v->prob);CHKERRQ(ierr);
  v->dmBC = NULL;
  v->coarseMesh = NULL;
  v->outputSequenceNum = -1;
  v->outputSequenceVal = 0.0;
  ierr = DMSetVecType(v,VECSTANDARD);CHKERRQ(ierr);
  ierr = DMSetMatType(v,MATAIJ);CHKERRQ(ierr);
<<<<<<< HEAD
  ierr = PetscNew(&(v->labels));CHKERRQ(ierr);
  v->labels->refct = 1;
  ierr = PetscNew(&(v->boundary));CHKERRQ(ierr);
  v->boundary->refct = 1;
=======
  ierr = PetscCalloc1(1,&(v->labels));CHKERRQ(ierr);
  v->labels->refct = 1;
>>>>>>> e03cc9b8
  *dm = v;
  PetscFunctionReturn(0);
}

#undef __FUNCT__
#define __FUNCT__ "DMClone"
/*@
  DMClone - Creates a DM object with the same topology as the original.

  Collective on MPI_Comm

  Input Parameter:
. dm - The original DM object

  Output Parameter:
. newdm  - The new DM object

  Level: beginner

.keywords: DM, topology, create
@*/
PetscErrorCode DMClone(DM dm, DM *newdm)
{
  PetscSF        sf;
  Vec            coords;
  void          *ctx;
  PetscInt       dim;
  PetscErrorCode ierr;

  PetscFunctionBegin;
  PetscValidHeaderSpecific(dm, DM_CLASSID, 1);
  PetscValidPointer(newdm,2);
  ierr = DMCreate(PetscObjectComm((PetscObject)dm), newdm);CHKERRQ(ierr);
  ierr = PetscFree((*newdm)->labels);CHKERRQ(ierr);
  dm->labels->refct++;
  (*newdm)->labels = dm->labels;
  (*newdm)->depthLabel = dm->depthLabel;
  ierr = DMGetDimension(dm, &dim);CHKERRQ(ierr);
  ierr = DMSetDimension(*newdm, dim);CHKERRQ(ierr);
  if (dm->ops->clone) {
    ierr = (*dm->ops->clone)(dm, newdm);CHKERRQ(ierr);
  }
  (*newdm)->setupcalled = PETSC_TRUE;
  ierr = DMGetPointSF(dm, &sf);CHKERRQ(ierr);
  ierr = DMSetPointSF(*newdm, sf);CHKERRQ(ierr);
  ierr = DMGetApplicationContext(dm, &ctx);CHKERRQ(ierr);
  ierr = DMSetApplicationContext(*newdm, ctx);CHKERRQ(ierr);
  if (dm->coordinateDM) {
    DM           ncdm;
    PetscSection cs;
    PetscInt     pEnd = -1;

    ierr = DMGetDefaultSection(dm->coordinateDM, &cs);CHKERRQ(ierr);
    if (cs) {ierr = PetscSectionGetChart(cs, NULL, &pEnd);CHKERRQ(ierr);}
    if (pEnd >= 0) {
      ierr = DMClone(dm->coordinateDM, &ncdm);CHKERRQ(ierr);
      ierr = DMSetCoordinateDM(*newdm, ncdm);CHKERRQ(ierr);
      ierr = DMSetDefaultSection(ncdm, cs);CHKERRQ(ierr);
      ierr = DMDestroy(&ncdm);CHKERRQ(ierr);
    }
  }
  ierr = DMGetCoordinatesLocal(dm, &coords);CHKERRQ(ierr);
  if (coords) {
    ierr = DMSetCoordinatesLocal(*newdm, coords);CHKERRQ(ierr);
  } else {
    ierr = DMGetCoordinates(dm, &coords);CHKERRQ(ierr);
    if (coords) {ierr = DMSetCoordinates(*newdm, coords);CHKERRQ(ierr);}
  }
  if (dm->maxCell) {
    const PetscReal *maxCell, *L;
    const DMBoundaryType *bd;
    ierr = DMGetPeriodicity(dm,     &maxCell, &L, &bd);CHKERRQ(ierr);
    ierr = DMSetPeriodicity(*newdm,  maxCell,  L,  bd);CHKERRQ(ierr);
  }
  PetscFunctionReturn(0);
}

#undef __FUNCT__
#define __FUNCT__ "DMSetVecType"
/*@C
       DMSetVecType - Sets the type of vector created with DMCreateLocalVector() and DMCreateGlobalVector()

   Logically Collective on DM

   Input Parameter:
+  da - initial distributed array
.  ctype - the vector type, currently either VECSTANDARD or VECCUSP

   Options Database:
.   -dm_vec_type ctype

   Level: intermediate

.seealso: DMCreate(), DMDestroy(), DM, DMDAInterpolationType, VecType, DMGetVecType()
@*/
PetscErrorCode  DMSetVecType(DM da,VecType ctype)
{
  PetscErrorCode ierr;

  PetscFunctionBegin;
  PetscValidHeaderSpecific(da,DM_CLASSID,1);
  ierr = PetscFree(da->vectype);CHKERRQ(ierr);
  ierr = PetscStrallocpy(ctype,(char**)&da->vectype);CHKERRQ(ierr);
  PetscFunctionReturn(0);
}

#undef __FUNCT__
#define __FUNCT__ "DMGetVecType"
/*@C
       DMGetVecType - Gets the type of vector created with DMCreateLocalVector() and DMCreateGlobalVector()

   Logically Collective on DM

   Input Parameter:
.  da - initial distributed array

   Output Parameter:
.  ctype - the vector type

   Level: intermediate

.seealso: DMCreate(), DMDestroy(), DM, DMDAInterpolationType, VecType
@*/
PetscErrorCode  DMGetVecType(DM da,VecType *ctype)
{
  PetscFunctionBegin;
  PetscValidHeaderSpecific(da,DM_CLASSID,1);
  *ctype = da->vectype;
  PetscFunctionReturn(0);
}

#undef __FUNCT__
#define __FUNCT__ "VecGetDM"
/*@
  VecGetDM - Gets the DM defining the data layout of the vector

  Not collective

  Input Parameter:
. v - The Vec

  Output Parameter:
. dm - The DM

  Level: intermediate

.seealso: VecSetDM(), DMGetLocalVector(), DMGetGlobalVector(), DMSetVecType()
@*/
PetscErrorCode VecGetDM(Vec v, DM *dm)
{
  PetscErrorCode ierr;

  PetscFunctionBegin;
  PetscValidHeaderSpecific(v,VEC_CLASSID,1);
  PetscValidPointer(dm,2);
  ierr = PetscObjectQuery((PetscObject) v, "__PETSc_dm", (PetscObject*) dm);CHKERRQ(ierr);
  PetscFunctionReturn(0);
}

#undef __FUNCT__
#define __FUNCT__ "VecSetDM"
/*@
  VecSetDM - Sets the DM defining the data layout of the vector.

  Not collective

  Input Parameters:
+ v - The Vec
- dm - The DM

  Note: This is NOT the same as DMCreateGlobalVector() since it does not change the view methods or perform other customization, but merely sets the DM member.

  Level: intermediate

.seealso: VecGetDM(), DMGetLocalVector(), DMGetGlobalVector(), DMSetVecType()
@*/
PetscErrorCode VecSetDM(Vec v, DM dm)
{
  PetscErrorCode ierr;

  PetscFunctionBegin;
  PetscValidHeaderSpecific(v,VEC_CLASSID,1);
  if (dm) PetscValidHeaderSpecific(dm,DM_CLASSID,2);
  ierr = PetscObjectCompose((PetscObject) v, "__PETSc_dm", (PetscObject) dm);CHKERRQ(ierr);
  PetscFunctionReturn(0);
}

#undef __FUNCT__
#define __FUNCT__ "DMSetMatType"
/*@C
       DMSetMatType - Sets the type of matrix created with DMCreateMatrix()

   Logically Collective on DM

   Input Parameter:
+  dm - the DM context
.  ctype - the matrix type

   Options Database:
.   -dm_mat_type ctype

   Level: intermediate

.seealso: DMDACreate1d(), DMDACreate2d(), DMDACreate3d(), DMCreateMatrix(), DMSetMatrixPreallocateOnly(), MatType, DMGetMatType()
@*/
PetscErrorCode  DMSetMatType(DM dm,MatType ctype)
{
  PetscErrorCode ierr;

  PetscFunctionBegin;
  PetscValidHeaderSpecific(dm,DM_CLASSID,1);
  ierr = PetscFree(dm->mattype);CHKERRQ(ierr);
  ierr = PetscStrallocpy(ctype,(char**)&dm->mattype);CHKERRQ(ierr);
  PetscFunctionReturn(0);
}

#undef __FUNCT__
#define __FUNCT__ "DMGetMatType"
/*@C
       DMGetMatType - Gets the type of matrix created with DMCreateMatrix()

   Logically Collective on DM

   Input Parameter:
.  dm - the DM context

   Output Parameter:
.  ctype - the matrix type

   Options Database:
.   -dm_mat_type ctype

   Level: intermediate

.seealso: DMDACreate1d(), DMDACreate2d(), DMDACreate3d(), DMCreateMatrix(), DMSetMatrixPreallocateOnly(), MatType, DMSetMatType()
@*/
PetscErrorCode  DMGetMatType(DM dm,MatType *ctype)
{
  PetscFunctionBegin;
  PetscValidHeaderSpecific(dm,DM_CLASSID,1);
  *ctype = dm->mattype;
  PetscFunctionReturn(0);
}

#undef __FUNCT__
#define __FUNCT__ "MatGetDM"
/*@
  MatGetDM - Gets the DM defining the data layout of the matrix

  Not collective

  Input Parameter:
. A - The Mat

  Output Parameter:
. dm - The DM

  Level: intermediate

.seealso: MatSetDM(), DMCreateMatrix(), DMSetMatType()
@*/
PetscErrorCode MatGetDM(Mat A, DM *dm)
{
  PetscErrorCode ierr;

  PetscFunctionBegin;
  PetscValidHeaderSpecific(A,MAT_CLASSID,1);
  PetscValidPointer(dm,2);
  ierr = PetscObjectQuery((PetscObject) A, "__PETSc_dm", (PetscObject*) dm);CHKERRQ(ierr);
  PetscFunctionReturn(0);
}

#undef __FUNCT__
#define __FUNCT__ "MatSetDM"
/*@
  MatSetDM - Sets the DM defining the data layout of the matrix

  Not collective

  Input Parameters:
+ A - The Mat
- dm - The DM

  Level: intermediate

.seealso: MatGetDM(), DMCreateMatrix(), DMSetMatType()
@*/
PetscErrorCode MatSetDM(Mat A, DM dm)
{
  PetscErrorCode ierr;

  PetscFunctionBegin;
  PetscValidHeaderSpecific(A,MAT_CLASSID,1);
  if (dm) PetscValidHeaderSpecific(dm,DM_CLASSID,2);
  ierr = PetscObjectCompose((PetscObject) A, "__PETSc_dm", (PetscObject) dm);CHKERRQ(ierr);
  PetscFunctionReturn(0);
}

#undef __FUNCT__
#define __FUNCT__ "DMSetOptionsPrefix"
/*@C
   DMSetOptionsPrefix - Sets the prefix used for searching for all
   DM options in the database.

   Logically Collective on DM

   Input Parameter:
+  da - the DM context
-  prefix - the prefix to prepend to all option names

   Notes:
   A hyphen (-) must NOT be given at the beginning of the prefix name.
   The first character of all runtime options is AUTOMATICALLY the hyphen.

   Level: advanced

.keywords: DM, set, options, prefix, database

.seealso: DMSetFromOptions()
@*/
PetscErrorCode  DMSetOptionsPrefix(DM dm,const char prefix[])
{
  PetscErrorCode ierr;

  PetscFunctionBegin;
  PetscValidHeaderSpecific(dm,DM_CLASSID,1);
  ierr = PetscObjectSetOptionsPrefix((PetscObject)dm,prefix);CHKERRQ(ierr);
  if (dm->sf) {
    ierr = PetscObjectSetOptionsPrefix((PetscObject)dm->sf,prefix);CHKERRQ(ierr);
  }
  if (dm->defaultSF) {
    ierr = PetscObjectSetOptionsPrefix((PetscObject)dm->defaultSF,prefix);CHKERRQ(ierr);
  }
  PetscFunctionReturn(0);
}

#undef __FUNCT__
#define __FUNCT__ "DMAppendOptionsPrefix"
/*@C
   DMAppendOptionsPrefix - Appends to the prefix used for searching for all
   DM options in the database.

   Logically Collective on DM

   Input Parameters:
+  dm - the DM context
-  prefix - the prefix string to prepend to all DM option requests

   Notes:
   A hyphen (-) must NOT be given at the beginning of the prefix name.
   The first character of all runtime options is AUTOMATICALLY the hyphen.

   Level: advanced

.keywords: DM, append, options, prefix, database

.seealso: DMSetOptionsPrefix(), DMGetOptionsPrefix()
@*/
PetscErrorCode  DMAppendOptionsPrefix(DM dm,const char prefix[])
{
  PetscErrorCode ierr;

  PetscFunctionBegin;
  PetscValidHeaderSpecific(dm,DM_CLASSID,1);
  ierr = PetscObjectAppendOptionsPrefix((PetscObject)dm,prefix);CHKERRQ(ierr);
  PetscFunctionReturn(0);
}

#undef __FUNCT__
#define __FUNCT__ "DMGetOptionsPrefix"
/*@C
   DMGetOptionsPrefix - Gets the prefix used for searching for all
   DM options in the database.

   Not Collective

   Input Parameters:
.  dm - the DM context

   Output Parameters:
.  prefix - pointer to the prefix string used is returned

   Notes: On the fortran side, the user should pass in a string 'prefix' of
   sufficient length to hold the prefix.

   Level: advanced

.keywords: DM, set, options, prefix, database

.seealso: DMSetOptionsPrefix(), DMAppendOptionsPrefix()
@*/
PetscErrorCode  DMGetOptionsPrefix(DM dm,const char *prefix[])
{
  PetscErrorCode ierr;

  PetscFunctionBegin;
  PetscValidHeaderSpecific(dm,DM_CLASSID,1);
  ierr = PetscObjectGetOptionsPrefix((PetscObject)dm,prefix);CHKERRQ(ierr);
  PetscFunctionReturn(0);
}

#undef __FUNCT__
#define __FUNCT__ "DMCountNonCyclicReferences"
static PetscErrorCode DMCountNonCyclicReferences(DM dm, PetscBool recurseCoarse, PetscBool recurseFine, PetscInt *ncrefct)
{
  PetscInt i, refct = ((PetscObject) dm)->refct;
  DMNamedVecLink nlink;
  PetscErrorCode ierr;

  PetscFunctionBegin;
  /* count all the circular references of DM and its contained Vecs */
  for (i=0; i<DM_MAX_WORK_VECTORS; i++) {
    if (dm->localin[i])  refct--;
    if (dm->globalin[i]) refct--;
  }
  for (nlink=dm->namedglobal; nlink; nlink=nlink->next) refct--;
  for (nlink=dm->namedlocal; nlink; nlink=nlink->next) refct--;
  if (dm->x) {
    DM obj;
    ierr = VecGetDM(dm->x, &obj);CHKERRQ(ierr);
    if (obj == dm) refct--;
  }
  if (dm->coarseMesh && dm->coarseMesh->fineMesh == dm) {
    refct--;
    if (recurseCoarse) {
      PetscInt coarseCount;

      ierr = DMCountNonCyclicReferences(dm->coarseMesh, PETSC_TRUE, PETSC_FALSE,&coarseCount);CHKERRQ(ierr);
      refct += coarseCount;
    }
  }
  if (dm->fineMesh && dm->fineMesh->coarseMesh == dm) {
    refct--;
    if (recurseFine) {
      PetscInt fineCount;

      ierr = DMCountNonCyclicReferences(dm->fineMesh, PETSC_FALSE, PETSC_TRUE,&fineCount);CHKERRQ(ierr);
      refct += fineCount;
    }
  }
  *ncrefct = refct;
  PetscFunctionReturn(0);
}

PetscErrorCode DMBoundaryDestroy(DMBoundaryLinkList *boundary);

#undef __FUNCT__
#define __FUNCT__ "DMDestroyLabelLinkList"
PetscErrorCode DMDestroyLabelLinkList(DM dm)
{
  PetscErrorCode ierr;

  PetscFunctionBegin;
  if (!--(dm->labels->refct)) {
    DMLabelLink next = dm->labels->next;

    /* destroy the labels */
    while (next) {
      DMLabelLink tmp = next->next;

      ierr = DMLabelDestroy(&next->label);CHKERRQ(ierr);
      ierr = PetscFree(next);CHKERRQ(ierr);
      next = tmp;
    }
    ierr = PetscFree(dm->labels);CHKERRQ(ierr);
  }
  PetscFunctionReturn(0);
}

#undef __FUNCT__
#define __FUNCT__ "DMDestroy"
/*@
    DMDestroy - Destroys a vector packer or DM.

    Collective on DM

    Input Parameter:
.   dm - the DM object to destroy

    Level: developer

.seealso DMView(), DMCreateGlobalVector(), DMCreateInterpolation(), DMCreateColoring(), DMCreateMatrix()

@*/
PetscErrorCode  DMDestroy(DM *dm)
{
  PetscInt       i, cnt;
  DMNamedVecLink nlink,nnext;
  PetscErrorCode ierr;

  PetscFunctionBegin;
  if (!*dm) PetscFunctionReturn(0);
  PetscValidHeaderSpecific((*dm),DM_CLASSID,1);

  /* count all non-cyclic references in the doubly-linked list of coarse<->fine meshes */
  ierr = DMCountNonCyclicReferences(*dm,PETSC_TRUE,PETSC_TRUE,&cnt);CHKERRQ(ierr);
  --((PetscObject)(*dm))->refct;
  if (--cnt > 0) {*dm = 0; PetscFunctionReturn(0);}
  /*
     Need this test because the dm references the vectors that
     reference the dm, so destroying the dm calls destroy on the
     vectors that cause another destroy on the dm
  */
  if (((PetscObject)(*dm))->refct < 0) PetscFunctionReturn(0);
  ((PetscObject) (*dm))->refct = 0;
  for (i=0; i<DM_MAX_WORK_VECTORS; i++) {
    if ((*dm)->localout[i]) SETERRQ(PETSC_COMM_SELF,PETSC_ERR_ARG_WRONGSTATE,"Destroying a DM that has a local vector obtained with DMGetLocalVector()");
    ierr = VecDestroy(&(*dm)->localin[i]);CHKERRQ(ierr);
  }
  nnext=(*dm)->namedglobal;
  (*dm)->namedglobal = NULL;
  for (nlink=nnext; nlink; nlink=nnext) { /* Destroy the named vectors */
    nnext = nlink->next;
    if (nlink->status != DMVEC_STATUS_IN) SETERRQ1(((PetscObject)*dm)->comm,PETSC_ERR_ARG_WRONGSTATE,"DM still has Vec named '%s' checked out",nlink->name);
    ierr = PetscFree(nlink->name);CHKERRQ(ierr);
    ierr = VecDestroy(&nlink->X);CHKERRQ(ierr);
    ierr = PetscFree(nlink);CHKERRQ(ierr);
  }
  nnext=(*dm)->namedlocal;
  (*dm)->namedlocal = NULL;
  for (nlink=nnext; nlink; nlink=nnext) { /* Destroy the named local vectors */
    nnext = nlink->next;
    if (nlink->status != DMVEC_STATUS_IN) SETERRQ1(((PetscObject)*dm)->comm,PETSC_ERR_ARG_WRONGSTATE,"DM still has Vec named '%s' checked out",nlink->name);
    ierr = PetscFree(nlink->name);CHKERRQ(ierr);
    ierr = VecDestroy(&nlink->X);CHKERRQ(ierr);
    ierr = PetscFree(nlink);CHKERRQ(ierr);
  }

  /* Destroy the list of hooks */
  {
    DMCoarsenHookLink link,next;
    for (link=(*dm)->coarsenhook; link; link=next) {
      next = link->next;
      ierr = PetscFree(link);CHKERRQ(ierr);
    }
    (*dm)->coarsenhook = NULL;
  }
  {
    DMRefineHookLink link,next;
    for (link=(*dm)->refinehook; link; link=next) {
      next = link->next;
      ierr = PetscFree(link);CHKERRQ(ierr);
    }
    (*dm)->refinehook = NULL;
  }
  {
    DMSubDomainHookLink link,next;
    for (link=(*dm)->subdomainhook; link; link=next) {
      next = link->next;
      ierr = PetscFree(link);CHKERRQ(ierr);
    }
    (*dm)->subdomainhook = NULL;
  }
  {
    DMGlobalToLocalHookLink link,next;
    for (link=(*dm)->gtolhook; link; link=next) {
      next = link->next;
      ierr = PetscFree(link);CHKERRQ(ierr);
    }
    (*dm)->gtolhook = NULL;
  }
  {
    DMLocalToGlobalHookLink link,next;
    for (link=(*dm)->ltoghook; link; link=next) {
      next = link->next;
      ierr = PetscFree(link);CHKERRQ(ierr);
    }
    (*dm)->ltoghook = NULL;
  }
  /* Destroy the work arrays */
  {
    DMWorkLink link,next;
    if ((*dm)->workout) SETERRQ(PETSC_COMM_SELF,PETSC_ERR_ARG_WRONGSTATE,"Work array still checked out");
    for (link=(*dm)->workin; link; link=next) {
      next = link->next;
      ierr = PetscFree(link->mem);CHKERRQ(ierr);
      ierr = PetscFree(link);CHKERRQ(ierr);
    }
    (*dm)->workin = NULL;
  }
  if (!--((*dm)->labels->refct)) {
    DMLabelLink next = (*dm)->labels->next;

    /* destroy the labels */
    while (next) {
      DMLabelLink tmp = next->next;

      ierr = DMLabelDestroy(&next->label);CHKERRQ(ierr);
      ierr = PetscFree(next);CHKERRQ(ierr);
      next = tmp;
    }
    ierr = PetscFree((*dm)->labels);CHKERRQ(ierr);
  }
<<<<<<< HEAD
  ierr = DMBoundaryDestroy(&(*dm)->boundary);CHKERRQ(ierr);
=======
>>>>>>> e03cc9b8

  ierr = PetscObjectDestroy(&(*dm)->dmksp);CHKERRQ(ierr);
  ierr = PetscObjectDestroy(&(*dm)->dmsnes);CHKERRQ(ierr);
  ierr = PetscObjectDestroy(&(*dm)->dmts);CHKERRQ(ierr);

  if ((*dm)->ctx && (*dm)->ctxdestroy) {
    ierr = (*(*dm)->ctxdestroy)(&(*dm)->ctx);CHKERRQ(ierr);
  }
  ierr = VecDestroy(&(*dm)->x);CHKERRQ(ierr);
  ierr = MatFDColoringDestroy(&(*dm)->fd);CHKERRQ(ierr);
  ierr = DMClearGlobalVectors(*dm);CHKERRQ(ierr);
  ierr = ISLocalToGlobalMappingDestroy(&(*dm)->ltogmap);CHKERRQ(ierr);
  ierr = PetscFree((*dm)->vectype);CHKERRQ(ierr);
  ierr = PetscFree((*dm)->mattype);CHKERRQ(ierr);

  ierr = PetscSectionDestroy(&(*dm)->defaultSection);CHKERRQ(ierr);
  ierr = PetscSectionDestroy(&(*dm)->defaultGlobalSection);CHKERRQ(ierr);
  ierr = PetscLayoutDestroy(&(*dm)->map);CHKERRQ(ierr);
  ierr = PetscSectionDestroy(&(*dm)->defaultConstraintSection);CHKERRQ(ierr);
  ierr = MatDestroy(&(*dm)->defaultConstraintMat);CHKERRQ(ierr);
  ierr = PetscSFDestroy(&(*dm)->sf);CHKERRQ(ierr);
  ierr = PetscSFDestroy(&(*dm)->defaultSF);CHKERRQ(ierr);
  ierr = PetscSFDestroy(&(*dm)->sfNatural);CHKERRQ(ierr);

  if ((*dm)->coarseMesh && (*dm)->coarseMesh->fineMesh == *dm) {
    ierr = DMSetFineDM((*dm)->coarseMesh,NULL);CHKERRQ(ierr);
  }
  ierr = DMDestroy(&(*dm)->coarseMesh);CHKERRQ(ierr);
  if ((*dm)->fineMesh && (*dm)->fineMesh->coarseMesh == *dm) {
    ierr = DMSetCoarseDM((*dm)->fineMesh,NULL);CHKERRQ(ierr);
  }
  ierr = DMDestroy(&(*dm)->fineMesh);CHKERRQ(ierr);
  ierr = DMDestroy(&(*dm)->coordinateDM);CHKERRQ(ierr);
  ierr = VecDestroy(&(*dm)->coordinates);CHKERRQ(ierr);
  ierr = VecDestroy(&(*dm)->coordinatesLocal);CHKERRQ(ierr);
  ierr = PetscFree3((*dm)->L,(*dm)->maxCell,(*dm)->bdtype);CHKERRQ(ierr);

  ierr = PetscDSDestroy(&(*dm)->prob);CHKERRQ(ierr);
  ierr = DMDestroy(&(*dm)->dmBC);CHKERRQ(ierr);
  /* if memory was published with SAWs then destroy it */
  ierr = PetscObjectSAWsViewOff((PetscObject)*dm);CHKERRQ(ierr);

  ierr = (*(*dm)->ops->destroy)(*dm);CHKERRQ(ierr);
  /* We do not destroy (*dm)->data here so that we can reference count backend objects */
  ierr = PetscHeaderDestroy(dm);CHKERRQ(ierr);
  PetscFunctionReturn(0);
}

#undef __FUNCT__
#define __FUNCT__ "DMSetUp"
/*@
    DMSetUp - sets up the data structures inside a DM object

    Collective on DM

    Input Parameter:
.   dm - the DM object to setup

    Level: developer

.seealso DMView(), DMCreateGlobalVector(), DMCreateInterpolation(), DMCreateColoring(), DMCreateMatrix()

@*/
PetscErrorCode  DMSetUp(DM dm)
{
  PetscErrorCode ierr;

  PetscFunctionBegin;
  PetscValidHeaderSpecific(dm,DM_CLASSID,1);
  if (dm->setupcalled) PetscFunctionReturn(0);
  if (dm->ops->setup) {
    ierr = (*dm->ops->setup)(dm);CHKERRQ(ierr);
  }
  dm->setupcalled = PETSC_TRUE;
  PetscFunctionReturn(0);
}

#undef __FUNCT__
#define __FUNCT__ "DMSetFromOptions"
/*@
    DMSetFromOptions - sets parameters in a DM from the options database

    Collective on DM

    Input Parameter:
.   dm - the DM object to set options for

    Options Database:
+   -dm_preallocate_only - Only preallocate the matrix for DMCreateMatrix(), but do not fill it with zeros
.   -dm_vec_type <type>  - type of vector to create inside DM
.   -dm_mat_type <type>  - type of matrix to create inside DM
-   -dm_coloring_type    - <global or ghosted>

    Level: developer

.seealso DMView(), DMCreateGlobalVector(), DMCreateInterpolation(), DMCreateColoring(), DMCreateMatrix()

@*/
PetscErrorCode  DMSetFromOptions(DM dm)
{
  char           typeName[256];
  PetscBool      flg;
  PetscErrorCode ierr;

  PetscFunctionBegin;
  PetscValidHeaderSpecific(dm,DM_CLASSID,1);
  if (dm->sf) {
    ierr = PetscSFSetFromOptions(dm->sf);CHKERRQ(ierr);
  }
  if (dm->defaultSF) {
    ierr = PetscSFSetFromOptions(dm->defaultSF);CHKERRQ(ierr);
  }
  ierr = PetscObjectOptionsBegin((PetscObject)dm);CHKERRQ(ierr);
  ierr = PetscOptionsBool("-dm_preallocate_only","only preallocate matrix, but do not set column indices","DMSetMatrixPreallocateOnly",dm->prealloc_only,&dm->prealloc_only,NULL);CHKERRQ(ierr);
  ierr = PetscOptionsFList("-dm_vec_type","Vector type used for created vectors","DMSetVecType",VecList,dm->vectype,typeName,256,&flg);CHKERRQ(ierr);
  if (flg) {
    ierr = DMSetVecType(dm,typeName);CHKERRQ(ierr);
  }
  ierr = PetscOptionsFList("-dm_mat_type","Matrix type used for created matrices","DMSetMatType",MatList,dm->mattype ? dm->mattype : typeName,typeName,sizeof(typeName),&flg);CHKERRQ(ierr);
  if (flg) {
    ierr = DMSetMatType(dm,typeName);CHKERRQ(ierr);
  }
  ierr = PetscOptionsEnum("-dm_is_coloring_type","Global or local coloring of Jacobian","ISColoringType",ISColoringTypes,(PetscEnum)dm->coloringtype,(PetscEnum*)&dm->coloringtype,NULL);CHKERRQ(ierr);
  if (dm->ops->setfromoptions) {
    ierr = (*dm->ops->setfromoptions)(PetscOptionsObject,dm);CHKERRQ(ierr);
  }
  /* process any options handlers added with PetscObjectAddOptionsHandler() */
  ierr = PetscObjectProcessOptionsHandlers(PetscOptionsObject,(PetscObject) dm);CHKERRQ(ierr);
  ierr = PetscOptionsEnd();CHKERRQ(ierr);
  PetscFunctionReturn(0);
}

#undef __FUNCT__
#define __FUNCT__ "DMView"
/*@C
    DMView - Views a DM

    Collective on DM

    Input Parameter:
+   dm - the DM object to view
-   v - the viewer

    Level: beginner

.seealso DMDestroy(), DMCreateGlobalVector(), DMCreateInterpolation(), DMCreateColoring(), DMCreateMatrix()

@*/
PetscErrorCode  DMView(DM dm,PetscViewer v)
{
  PetscErrorCode ierr;
  PetscBool      isbinary;

  PetscFunctionBegin;
  PetscValidHeaderSpecific(dm,DM_CLASSID,1);
  if (!v) {
    ierr = PetscViewerASCIIGetStdout(PetscObjectComm((PetscObject)dm),&v);CHKERRQ(ierr);
  }
  ierr = PetscObjectPrintClassNamePrefixType((PetscObject)dm,v);CHKERRQ(ierr);
  ierr = PetscObjectTypeCompare((PetscObject)v,PETSCVIEWERBINARY,&isbinary);CHKERRQ(ierr);
  if (isbinary) {
    PetscInt classid = DM_FILE_CLASSID;
    char     type[256];

    ierr = PetscViewerBinaryWrite(v,&classid,1,PETSC_INT,PETSC_FALSE);CHKERRQ(ierr);
    ierr = PetscStrncpy(type,((PetscObject)dm)->type_name,256);CHKERRQ(ierr);
    ierr = PetscViewerBinaryWrite(v,type,256,PETSC_CHAR,PETSC_FALSE);CHKERRQ(ierr);
  }
  if (dm->ops->view) {
    ierr = (*dm->ops->view)(dm,v);CHKERRQ(ierr);
  }
  PetscFunctionReturn(0);
}

#undef __FUNCT__
#define __FUNCT__ "DMCreateGlobalVector"
/*@
    DMCreateGlobalVector - Creates a global vector from a DM object

    Collective on DM

    Input Parameter:
.   dm - the DM object

    Output Parameter:
.   vec - the global vector

    Level: beginner

.seealso DMDestroy(), DMView(), DMCreateInterpolation(), DMCreateColoring(), DMCreateMatrix()

@*/
PetscErrorCode  DMCreateGlobalVector(DM dm,Vec *vec)
{
  PetscErrorCode ierr;

  PetscFunctionBegin;
  PetscValidHeaderSpecific(dm,DM_CLASSID,1);
  ierr = (*dm->ops->createglobalvector)(dm,vec);CHKERRQ(ierr);
  PetscFunctionReturn(0);
}

#undef __FUNCT__
#define __FUNCT__ "DMCreateLocalVector"
/*@
    DMCreateLocalVector - Creates a local vector from a DM object

    Not Collective

    Input Parameter:
.   dm - the DM object

    Output Parameter:
.   vec - the local vector

    Level: beginner

.seealso DMDestroy(), DMView(), DMCreateInterpolation(), DMCreateColoring(), DMCreateMatrix()

@*/
PetscErrorCode  DMCreateLocalVector(DM dm,Vec *vec)
{
  PetscErrorCode ierr;

  PetscFunctionBegin;
  PetscValidHeaderSpecific(dm,DM_CLASSID,1);
  ierr = (*dm->ops->createlocalvector)(dm,vec);CHKERRQ(ierr);
  PetscFunctionReturn(0);
}

#undef __FUNCT__
#define __FUNCT__ "DMGetLocalToGlobalMapping"
/*@
   DMGetLocalToGlobalMapping - Accesses the local-to-global mapping in a DM.

   Collective on DM

   Input Parameter:
.  dm - the DM that provides the mapping

   Output Parameter:
.  ltog - the mapping

   Level: intermediate

   Notes:
   This mapping can then be used by VecSetLocalToGlobalMapping() or
   MatSetLocalToGlobalMapping().

.seealso: DMCreateLocalVector()
@*/
PetscErrorCode  DMGetLocalToGlobalMapping(DM dm,ISLocalToGlobalMapping *ltog)
{
  PetscErrorCode ierr;

  PetscFunctionBegin;
  PetscValidHeaderSpecific(dm,DM_CLASSID,1);
  PetscValidPointer(ltog,2);
  if (!dm->ltogmap) {
    PetscSection section, sectionGlobal;

    ierr = DMGetDefaultSection(dm, &section);CHKERRQ(ierr);
    if (section) {
      PetscInt *ltog;
      PetscInt pStart, pEnd, size, p, l;

      ierr = DMGetDefaultGlobalSection(dm, &sectionGlobal);CHKERRQ(ierr);
      ierr = PetscSectionGetChart(section, &pStart, &pEnd);CHKERRQ(ierr);
      ierr = PetscSectionGetStorageSize(section, &size);CHKERRQ(ierr);
      ierr = PetscMalloc1(size, &ltog);CHKERRQ(ierr); /* We want the local+overlap size */
      for (p = pStart, l = 0; p < pEnd; ++p) {
        PetscInt dof, off, c;

        /* Should probably use constrained dofs */
        ierr = PetscSectionGetDof(section, p, &dof);CHKERRQ(ierr);
        ierr = PetscSectionGetOffset(sectionGlobal, p, &off);CHKERRQ(ierr);
        for (c = 0; c < dof; ++c, ++l) {
          ltog[l] = off+c;
        }
      }
      ierr = ISLocalToGlobalMappingCreate(PETSC_COMM_SELF, 1,size, ltog, PETSC_OWN_POINTER, &dm->ltogmap);CHKERRQ(ierr);
      ierr = PetscLogObjectParent((PetscObject)dm, (PetscObject)dm->ltogmap);CHKERRQ(ierr);
    } else {
      if (!dm->ops->getlocaltoglobalmapping) SETERRQ(PetscObjectComm((PetscObject)dm),PETSC_ERR_SUP,"DM can not create LocalToGlobalMapping");
      ierr = (*dm->ops->getlocaltoglobalmapping)(dm);CHKERRQ(ierr);
    }
  }
  *ltog = dm->ltogmap;
  PetscFunctionReturn(0);
}

#undef __FUNCT__
#define __FUNCT__ "DMGetBlockSize"
/*@
   DMGetBlockSize - Gets the inherent block size associated with a DM

   Not Collective

   Input Parameter:
.  dm - the DM with block structure

   Output Parameter:
.  bs - the block size, 1 implies no exploitable block structure

   Level: intermediate

.seealso: ISCreateBlock(), VecSetBlockSize(), MatSetBlockSize(), DMGetLocalToGlobalMapping()
@*/
PetscErrorCode  DMGetBlockSize(DM dm,PetscInt *bs)
{
  PetscFunctionBegin;
  PetscValidHeaderSpecific(dm,DM_CLASSID,1);
  PetscValidPointer(bs,2);
  if (dm->bs < 1) SETERRQ(PETSC_COMM_SELF,PETSC_ERR_ARG_WRONGSTATE,"DM does not have enough information to provide a block size yet");
  *bs = dm->bs;
  PetscFunctionReturn(0);
}

#undef __FUNCT__
#define __FUNCT__ "DMCreateInterpolation"
/*@
    DMCreateInterpolation - Gets interpolation matrix between two DM objects

    Collective on DM

    Input Parameter:
+   dm1 - the DM object
-   dm2 - the second, finer DM object

    Output Parameter:
+  mat - the interpolation
-  vec - the scaling (optional)

    Level: developer

    Notes:  For DMDA objects this only works for "uniform refinement", that is the refined mesh was obtained DMRefine() or the coarse mesh was obtained by
        DMCoarsen(). The coordinates set into the DMDA are completely ignored in computing the interpolation.

        For DMDA objects you can use this interpolation (more precisely the interpolation from the DMGetCoordinateDM()) to interpolate the mesh coordinate vectors
        EXCEPT in the periodic case where it does not make sense since the coordinate vectors are not periodic.


.seealso DMDestroy(), DMView(), DMCreateGlobalVector(), DMCreateColoring(), DMCreateMatrix(), DMRefine(), DMCoarsen()

@*/
PetscErrorCode  DMCreateInterpolation(DM dm1,DM dm2,Mat *mat,Vec *vec)
{
  PetscErrorCode ierr;

  PetscFunctionBegin;
  PetscValidHeaderSpecific(dm1,DM_CLASSID,1);
  PetscValidHeaderSpecific(dm2,DM_CLASSID,2);
  ierr = PetscLogEventBegin(DM_CreateInterpolation,dm1,dm2,0,0);CHKERRQ(ierr);
  ierr = (*dm1->ops->createinterpolation)(dm1,dm2,mat,vec);CHKERRQ(ierr);
  ierr = PetscLogEventEnd(DM_CreateInterpolation,dm1,dm2,0,0);CHKERRQ(ierr);
  PetscFunctionReturn(0);
}

#undef __FUNCT__
#define __FUNCT__ "DMCreateInjection"
/*@
    DMCreateInjection - Gets injection matrix between two DM objects

    Collective on DM

    Input Parameter:
+   dm1 - the DM object
-   dm2 - the second, finer DM object

    Output Parameter:
.   mat - the injection

    Level: developer

   Notes:  For DMDA objects this only works for "uniform refinement", that is the refined mesh was obtained DMRefine() or the coarse mesh was obtained by
        DMCoarsen(). The coordinates set into the DMDA are completely ignored in computing the injection.

.seealso DMDestroy(), DMView(), DMCreateGlobalVector(), DMCreateColoring(), DMCreateMatrix(), DMCreateInterpolation()

@*/
PetscErrorCode  DMCreateInjection(DM dm1,DM dm2,Mat *mat)
{
  PetscErrorCode ierr;

  PetscFunctionBegin;
  PetscValidHeaderSpecific(dm1,DM_CLASSID,1);
  PetscValidHeaderSpecific(dm2,DM_CLASSID,2);
  ierr = (*dm1->ops->getinjection)(dm1,dm2,mat);CHKERRQ(ierr);
  PetscFunctionReturn(0);
}

#undef __FUNCT__
#define __FUNCT__ "DMCreateColoring"
/*@
    DMCreateColoring - Gets coloring for a DM

    Collective on DM

    Input Parameter:
+   dm - the DM object
-   ctype - IS_COLORING_GHOSTED or IS_COLORING_GLOBAL

    Output Parameter:
.   coloring - the coloring

    Level: developer

.seealso DMDestroy(), DMView(), DMCreateGlobalVector(), DMCreateInterpolation(), DMCreateMatrix(), DMSetMatType()

@*/
PetscErrorCode  DMCreateColoring(DM dm,ISColoringType ctype,ISColoring *coloring)
{
  PetscErrorCode ierr;

  PetscFunctionBegin;
  PetscValidHeaderSpecific(dm,DM_CLASSID,1);
  if (!dm->ops->getcoloring) SETERRQ(PetscObjectComm((PetscObject)dm),PETSC_ERR_SUP,"No coloring for this type of DM yet");
  ierr = (*dm->ops->getcoloring)(dm,ctype,coloring);CHKERRQ(ierr);
  PetscFunctionReturn(0);
}

#undef __FUNCT__
#define __FUNCT__ "DMCreateMatrix"
/*@
    DMCreateMatrix - Gets empty Jacobian for a DM

    Collective on DM

    Input Parameter:
.   dm - the DM object

    Output Parameter:
.   mat - the empty Jacobian

    Level: beginner

    Notes: This properly preallocates the number of nonzeros in the sparse matrix so you
       do not need to do it yourself.

       By default it also sets the nonzero structure and puts in the zero entries. To prevent setting
       the nonzero pattern call DMDASetMatPreallocateOnly()

       For structured grid problems, when you call MatView() on this matrix it is displayed using the global natural ordering, NOT in the ordering used
       internally by PETSc.

       For structured grid problems, in general it is easiest to use MatSetValuesStencil() or MatSetValuesLocal() to put values into the matrix because MatSetValues() requires
       the indices for the global numbering for DMDAs which is complicated.

.seealso DMDestroy(), DMView(), DMCreateGlobalVector(), DMCreateInterpolation(), DMSetMatType()

@*/
PetscErrorCode  DMCreateMatrix(DM dm,Mat *mat)
{
  PetscErrorCode ierr;

  PetscFunctionBegin;
  PetscValidHeaderSpecific(dm,DM_CLASSID,1);
  ierr = MatInitializePackage();CHKERRQ(ierr);
  PetscValidHeaderSpecific(dm,DM_CLASSID,1);
  PetscValidPointer(mat,3);
  ierr = (*dm->ops->creatematrix)(dm,mat);CHKERRQ(ierr);
  PetscFunctionReturn(0);
}

#undef __FUNCT__
#define __FUNCT__ "DMSetMatrixPreallocateOnly"
/*@
  DMSetMatrixPreallocateOnly - When DMCreateMatrix() is called the matrix will be properly
    preallocated but the nonzero structure and zero values will not be set.

  Logically Collective on DM

  Input Parameter:
+ dm - the DM
- only - PETSC_TRUE if only want preallocation

  Level: developer
.seealso DMCreateMatrix()
@*/
PetscErrorCode DMSetMatrixPreallocateOnly(DM dm, PetscBool only)
{
  PetscFunctionBegin;
  PetscValidHeaderSpecific(dm,DM_CLASSID,1);
  dm->prealloc_only = only;
  PetscFunctionReturn(0);
}

#undef __FUNCT__
#define __FUNCT__ "DMGetWorkArray"
/*@C
  DMGetWorkArray - Gets a work array guaranteed to be at least the input size, restore with DMRestoreWorkArray()

  Not Collective

  Input Parameters:
+ dm - the DM object
. count - The minium size
- dtype - data type (PETSC_REAL, PETSC_SCALAR, PETSC_INT)

  Output Parameter:
. array - the work array

  Level: developer

.seealso DMDestroy(), DMCreate()
@*/
PetscErrorCode DMGetWorkArray(DM dm,PetscInt count,PetscDataType dtype,void *mem)
{
  PetscErrorCode ierr;
  DMWorkLink     link;
  size_t         dsize;

  PetscFunctionBegin;
  PetscValidHeaderSpecific(dm,DM_CLASSID,1);
  PetscValidPointer(mem,4);
  if (dm->workin) {
    link       = dm->workin;
    dm->workin = dm->workin->next;
  } else {
    ierr = PetscNewLog(dm,&link);CHKERRQ(ierr);
  }
  ierr = PetscDataTypeGetSize(dtype,&dsize);CHKERRQ(ierr);
  if (dsize*count > link->bytes) {
    ierr        = PetscFree(link->mem);CHKERRQ(ierr);
    ierr        = PetscMalloc(dsize*count,&link->mem);CHKERRQ(ierr);
    link->bytes = dsize*count;
  }
  link->next   = dm->workout;
  dm->workout  = link;
  *(void**)mem = link->mem;
  PetscFunctionReturn(0);
}

#undef __FUNCT__
#define __FUNCT__ "DMRestoreWorkArray"
/*@C
  DMRestoreWorkArray - Restores a work array guaranteed to be at least the input size, restore with DMRestoreWorkArray()

  Not Collective

  Input Parameters:
+ dm - the DM object
. count - The minium size
- dtype - data type (PETSC_REAL, PETSC_SCALAR, PETSC_INT)

  Output Parameter:
. array - the work array

  Level: developer

.seealso DMDestroy(), DMCreate()
@*/
PetscErrorCode DMRestoreWorkArray(DM dm,PetscInt count,PetscDataType dtype,void *mem)
{
  DMWorkLink *p,link;

  PetscFunctionBegin;
  PetscValidHeaderSpecific(dm,DM_CLASSID,1);
  PetscValidPointer(mem,4);
  for (p=&dm->workout; (link=*p); p=&link->next) {
    if (link->mem == *(void**)mem) {
      *p           = link->next;
      link->next   = dm->workin;
      dm->workin   = link;
      *(void**)mem = NULL;
      PetscFunctionReturn(0);
    }
  }
  SETERRQ(PETSC_COMM_SELF,PETSC_ERR_ARG_WRONGSTATE,"Array was not checked out");
}

#undef __FUNCT__
#define __FUNCT__ "DMSetNullSpaceConstructor"
PetscErrorCode DMSetNullSpaceConstructor(DM dm, PetscInt field, PetscErrorCode (*nullsp)(DM dm, PetscInt field, MatNullSpace *nullSpace))
{
  PetscFunctionBegin;
  PetscValidHeaderSpecific(dm, DM_CLASSID, 1);
  if (field >= 10) SETERRQ1(PetscObjectComm((PetscObject)dm), PETSC_ERR_ARG_OUTOFRANGE, "Cannot handle %d >= 10 fields", field);
  dm->nullspaceConstructors[field] = nullsp;
  PetscFunctionReturn(0);
}

#undef __FUNCT__
#define __FUNCT__ "DMCreateFieldIS"
/*@C
  DMCreateFieldIS - Creates a set of IS objects with the global indices of dofs for each field

  Not collective

  Input Parameter:
. dm - the DM object

  Output Parameters:
+ numFields  - The number of fields (or NULL if not requested)
. fieldNames - The name for each field (or NULL if not requested)
- fields     - The global indices for each field (or NULL if not requested)

  Level: intermediate

  Notes:
  The user is responsible for freeing all requested arrays. In particular, every entry of names should be freed with
  PetscFree(), every entry of fields should be destroyed with ISDestroy(), and both arrays should be freed with
  PetscFree().

.seealso DMDestroy(), DMView(), DMCreateInterpolation(), DMCreateColoring(), DMCreateMatrix()
@*/
PetscErrorCode DMCreateFieldIS(DM dm, PetscInt *numFields, char ***fieldNames, IS **fields)
{
  PetscSection   section, sectionGlobal;
  PetscErrorCode ierr;

  PetscFunctionBegin;
  PetscValidHeaderSpecific(dm,DM_CLASSID,1);
  if (numFields) {
    PetscValidPointer(numFields,2);
    *numFields = 0;
  }
  if (fieldNames) {
    PetscValidPointer(fieldNames,3);
    *fieldNames = NULL;
  }
  if (fields) {
    PetscValidPointer(fields,4);
    *fields = NULL;
  }
  ierr = DMGetDefaultSection(dm, &section);CHKERRQ(ierr);
  if (section) {
    PetscInt *fieldSizes, **fieldIndices;
    PetscInt nF, f, pStart, pEnd, p;

    ierr = DMGetDefaultGlobalSection(dm, &sectionGlobal);CHKERRQ(ierr);
    ierr = PetscSectionGetNumFields(section, &nF);CHKERRQ(ierr);
    ierr = PetscMalloc2(nF,&fieldSizes,nF,&fieldIndices);CHKERRQ(ierr);
    ierr = PetscSectionGetChart(sectionGlobal, &pStart, &pEnd);CHKERRQ(ierr);
    for (f = 0; f < nF; ++f) {
      fieldSizes[f] = 0;
    }
    for (p = pStart; p < pEnd; ++p) {
      PetscInt gdof;

      ierr = PetscSectionGetDof(sectionGlobal, p, &gdof);CHKERRQ(ierr);
      if (gdof > 0) {
        for (f = 0; f < nF; ++f) {
          PetscInt fdof, fcdof;

          ierr           = PetscSectionGetFieldDof(section, p, f, &fdof);CHKERRQ(ierr);
          ierr           = PetscSectionGetFieldConstraintDof(section, p, f, &fcdof);CHKERRQ(ierr);
          fieldSizes[f] += fdof-fcdof;
        }
      }
    }
    for (f = 0; f < nF; ++f) {
      ierr          = PetscMalloc1(fieldSizes[f], &fieldIndices[f]);CHKERRQ(ierr);
      fieldSizes[f] = 0;
    }
    for (p = pStart; p < pEnd; ++p) {
      PetscInt gdof, goff;

      ierr = PetscSectionGetDof(sectionGlobal, p, &gdof);CHKERRQ(ierr);
      if (gdof > 0) {
        ierr = PetscSectionGetOffset(sectionGlobal, p, &goff);CHKERRQ(ierr);
        for (f = 0; f < nF; ++f) {
          PetscInt fdof, fcdof, fc;

          ierr = PetscSectionGetFieldDof(section, p, f, &fdof);CHKERRQ(ierr);
          ierr = PetscSectionGetFieldConstraintDof(section, p, f, &fcdof);CHKERRQ(ierr);
          for (fc = 0; fc < fdof-fcdof; ++fc, ++fieldSizes[f]) {
            fieldIndices[f][fieldSizes[f]] = goff++;
          }
        }
      }
    }
    if (numFields) *numFields = nF;
    if (fieldNames) {
      ierr = PetscMalloc1(nF, fieldNames);CHKERRQ(ierr);
      for (f = 0; f < nF; ++f) {
        const char *fieldName;

        ierr = PetscSectionGetFieldName(section, f, &fieldName);CHKERRQ(ierr);
        ierr = PetscStrallocpy(fieldName, (char**) &(*fieldNames)[f]);CHKERRQ(ierr);
      }
    }
    if (fields) {
      ierr = PetscMalloc1(nF, fields);CHKERRQ(ierr);
      for (f = 0; f < nF; ++f) {
        ierr = ISCreateGeneral(PetscObjectComm((PetscObject)dm), fieldSizes[f], fieldIndices[f], PETSC_OWN_POINTER, &(*fields)[f]);CHKERRQ(ierr);
      }
    }
    ierr = PetscFree2(fieldSizes,fieldIndices);CHKERRQ(ierr);
  } else if (dm->ops->createfieldis) {
    ierr = (*dm->ops->createfieldis)(dm, numFields, fieldNames, fields);CHKERRQ(ierr);
  }
  PetscFunctionReturn(0);
}


#undef __FUNCT__
#define __FUNCT__ "DMCreateFieldDecomposition"
/*@C
  DMCreateFieldDecomposition - Returns a list of IS objects defining a decomposition of a problem into subproblems
                          corresponding to different fields: each IS contains the global indices of the dofs of the
                          corresponding field. The optional list of DMs define the DM for each subproblem.
                          Generalizes DMCreateFieldIS().

  Not collective

  Input Parameter:
. dm - the DM object

  Output Parameters:
+ len       - The number of subproblems in the field decomposition (or NULL if not requested)
. namelist  - The name for each field (or NULL if not requested)
. islist    - The global indices for each field (or NULL if not requested)
- dmlist    - The DMs for each field subproblem (or NULL, if not requested; if NULL is returned, no DMs are defined)

  Level: intermediate

  Notes:
  The user is responsible for freeing all requested arrays. In particular, every entry of names should be freed with
  PetscFree(), every entry of is should be destroyed with ISDestroy(), every entry of dm should be destroyed with DMDestroy(),
  and all of the arrays should be freed with PetscFree().

.seealso DMDestroy(), DMView(), DMCreateInterpolation(), DMCreateColoring(), DMCreateMatrix(), DMCreateFieldIS()
@*/
PetscErrorCode DMCreateFieldDecomposition(DM dm, PetscInt *len, char ***namelist, IS **islist, DM **dmlist)
{
  PetscErrorCode ierr;

  PetscFunctionBegin;
  PetscValidHeaderSpecific(dm,DM_CLASSID,1);
  if (len) {
    PetscValidPointer(len,2);
    *len = 0;
  }
  if (namelist) {
    PetscValidPointer(namelist,3);
    *namelist = 0;
  }
  if (islist) {
    PetscValidPointer(islist,4);
    *islist = 0;
  }
  if (dmlist) {
    PetscValidPointer(dmlist,5);
    *dmlist = 0;
  }
  /*
   Is it a good idea to apply the following check across all impls?
   Perhaps some impls can have a well-defined decomposition before DMSetUp?
   This, however, follows the general principle that accessors are not well-behaved until the object is set up.
   */
  if (!dm->setupcalled) SETERRQ(PetscObjectComm((PetscObject)dm),PETSC_ERR_ARG_WRONGSTATE, "Decomposition defined only after DMSetUp");
  if (!dm->ops->createfielddecomposition) {
    PetscSection section;
    PetscInt     numFields, f;

    ierr = DMGetDefaultSection(dm, &section);CHKERRQ(ierr);
    if (section) {ierr = PetscSectionGetNumFields(section, &numFields);CHKERRQ(ierr);}
    if (section && numFields && dm->ops->createsubdm) {
      *len = numFields;
      if (namelist) {ierr = PetscMalloc1(numFields,namelist);CHKERRQ(ierr);}
      if (islist)   {ierr = PetscMalloc1(numFields,islist);CHKERRQ(ierr);}
      if (dmlist)   {ierr = PetscMalloc1(numFields,dmlist);CHKERRQ(ierr);}
      for (f = 0; f < numFields; ++f) {
        const char *fieldName;

        ierr = DMCreateSubDM(dm, 1, &f, islist ? &(*islist)[f] : NULL, dmlist ? &(*dmlist)[f] : NULL);CHKERRQ(ierr);
        if (namelist) {
          ierr = PetscSectionGetFieldName(section, f, &fieldName);CHKERRQ(ierr);
          ierr = PetscStrallocpy(fieldName, (char**) &(*namelist)[f]);CHKERRQ(ierr);
        }
      }
    } else {
      ierr = DMCreateFieldIS(dm, len, namelist, islist);CHKERRQ(ierr);
      /* By default there are no DMs associated with subproblems. */
      if (dmlist) *dmlist = NULL;
    }
  } else {
    ierr = (*dm->ops->createfielddecomposition)(dm,len,namelist,islist,dmlist);CHKERRQ(ierr);
  }
  PetscFunctionReturn(0);
}

#undef __FUNCT__
#define __FUNCT__ "DMCreateSubDM"
/*@
  DMCreateSubDM - Returns an IS and DM encapsulating a subproblem defined by the fields passed in.
                  The fields are defined by DMCreateFieldIS().

  Not collective

  Input Parameters:
+ dm - the DM object
. numFields - number of fields in this subproblem
- len       - The number of subproblems in the decomposition (or NULL if not requested)

  Output Parameters:
. is - The global indices for the subproblem
- dm - The DM for the subproblem

  Level: intermediate

.seealso DMDestroy(), DMView(), DMCreateInterpolation(), DMCreateColoring(), DMCreateMatrix(), DMCreateFieldIS()
@*/
PetscErrorCode DMCreateSubDM(DM dm, PetscInt numFields, PetscInt fields[], IS *is, DM *subdm)
{
  PetscErrorCode ierr;

  PetscFunctionBegin;
  PetscValidHeaderSpecific(dm,DM_CLASSID,1);
  PetscValidPointer(fields,3);
  if (is) PetscValidPointer(is,4);
  if (subdm) PetscValidPointer(subdm,5);
  if (dm->ops->createsubdm) {
    ierr = (*dm->ops->createsubdm)(dm, numFields, fields, is, subdm);CHKERRQ(ierr);
  } else SETERRQ(PetscObjectComm((PetscObject)dm), PETSC_ERR_SUP, "This type has no DMCreateSubDM implementation defined");
  PetscFunctionReturn(0);
}


#undef __FUNCT__
#define __FUNCT__ "DMCreateDomainDecomposition"
/*@C
  DMCreateDomainDecomposition - Returns lists of IS objects defining a decomposition of a problem into subproblems
                          corresponding to restrictions to pairs nested subdomains: each IS contains the global
                          indices of the dofs of the corresponding subdomains.  The inner subdomains conceptually
                          define a nonoverlapping covering, while outer subdomains can overlap.
                          The optional list of DMs define the DM for each subproblem.

  Not collective

  Input Parameter:
. dm - the DM object

  Output Parameters:
+ len         - The number of subproblems in the domain decomposition (or NULL if not requested)
. namelist    - The name for each subdomain (or NULL if not requested)
. innerislist - The global indices for each inner subdomain (or NULL, if not requested)
. outerislist - The global indices for each outer subdomain (or NULL, if not requested)
- dmlist      - The DMs for each subdomain subproblem (or NULL, if not requested; if NULL is returned, no DMs are defined)

  Level: intermediate

  Notes:
  The user is responsible for freeing all requested arrays. In particular, every entry of names should be freed with
  PetscFree(), every entry of is should be destroyed with ISDestroy(), every entry of dm should be destroyed with DMDestroy(),
  and all of the arrays should be freed with PetscFree().

.seealso DMDestroy(), DMView(), DMCreateInterpolation(), DMCreateColoring(), DMCreateMatrix(), DMCreateDomainDecompositionDM(), DMCreateFieldDecomposition()
@*/
PetscErrorCode DMCreateDomainDecomposition(DM dm, PetscInt *len, char ***namelist, IS **innerislist, IS **outerislist, DM **dmlist)
{
  PetscErrorCode      ierr;
  DMSubDomainHookLink link;
  PetscInt            i,l;

  PetscFunctionBegin;
  PetscValidHeaderSpecific(dm,DM_CLASSID,1);
  if (len)           {PetscValidPointer(len,2);            *len         = 0;}
  if (namelist)      {PetscValidPointer(namelist,3);       *namelist    = NULL;}
  if (innerislist)   {PetscValidPointer(innerislist,4);    *innerislist = NULL;}
  if (outerislist)   {PetscValidPointer(outerislist,5);    *outerislist = NULL;}
  if (dmlist)        {PetscValidPointer(dmlist,6);         *dmlist      = NULL;}
  /*
   Is it a good idea to apply the following check across all impls?
   Perhaps some impls can have a well-defined decomposition before DMSetUp?
   This, however, follows the general principle that accessors are not well-behaved until the object is set up.
   */
  if (!dm->setupcalled) SETERRQ(PetscObjectComm((PetscObject)dm),PETSC_ERR_ARG_WRONGSTATE, "Decomposition defined only after DMSetUp");
  if (dm->ops->createdomaindecomposition) {
    ierr = (*dm->ops->createdomaindecomposition)(dm,&l,namelist,innerislist,outerislist,dmlist);CHKERRQ(ierr);
    /* copy subdomain hooks and context over to the subdomain DMs */
    if (dmlist) {
      for (i = 0; i < l; i++) {
        for (link=dm->subdomainhook; link; link=link->next) {
          if (link->ddhook) {ierr = (*link->ddhook)(dm,(*dmlist)[i],link->ctx);CHKERRQ(ierr);}
        }
        (*dmlist)[i]->ctx = dm->ctx;
      }
    }
    if (len) *len = l;
  }
  PetscFunctionReturn(0);
}


#undef __FUNCT__
#define __FUNCT__ "DMCreateDomainDecompositionScatters"
/*@C
  DMCreateDomainDecompositionScatters - Returns scatters to the subdomain vectors from the global vector

  Not collective

  Input Parameters:
+ dm - the DM object
. n  - the number of subdomain scatters
- subdms - the local subdomains

  Output Parameters:
+ n     - the number of scatters returned
. iscat - scatter from global vector to nonoverlapping global vector entries on subdomain
. oscat - scatter from global vector to overlapping global vector entries on subdomain
- gscat - scatter from global vector to local vector on subdomain (fills in ghosts)

  Notes: This is an alternative to the iis and ois arguments in DMCreateDomainDecomposition that allow for the solution
  of general nonlinear problems with overlapping subdomain methods.  While merely having index sets that enable subsets
  of the residual equations to be created is fine for linear problems, nonlinear problems require local assembly of
  solution and residual data.

  Level: developer

.seealso DMDestroy(), DMView(), DMCreateInterpolation(), DMCreateColoring(), DMCreateMatrix(), DMCreateFieldIS()
@*/
PetscErrorCode DMCreateDomainDecompositionScatters(DM dm,PetscInt n,DM *subdms,VecScatter **iscat,VecScatter **oscat,VecScatter **gscat)
{
  PetscErrorCode ierr;

  PetscFunctionBegin;
  PetscValidHeaderSpecific(dm,DM_CLASSID,1);
  PetscValidPointer(subdms,3);
  if (dm->ops->createddscatters) {
    ierr = (*dm->ops->createddscatters)(dm,n,subdms,iscat,oscat,gscat);CHKERRQ(ierr);
  } else SETERRQ(PetscObjectComm((PetscObject)dm), PETSC_ERR_SUP, "This type has no DMCreateDomainDecompositionLocalScatter implementation defined");
  PetscFunctionReturn(0);
}

#undef __FUNCT__
#define __FUNCT__ "DMRefine"
/*@
  DMRefine - Refines a DM object

  Collective on DM

  Input Parameter:
+ dm   - the DM object
- comm - the communicator to contain the new DM object (or MPI_COMM_NULL)

  Output Parameter:
. dmf - the refined DM, or NULL

  Note: If no refinement was done, the return value is NULL

  Level: developer

.seealso DMCoarsen(), DMDestroy(), DMView(), DMCreateGlobalVector(), DMCreateInterpolation()
@*/
PetscErrorCode  DMRefine(DM dm,MPI_Comm comm,DM *dmf)
{
  PetscErrorCode   ierr;
  DMRefineHookLink link;

  PetscFunctionBegin;
  PetscValidHeaderSpecific(dm,DM_CLASSID,1);
  ierr = (*dm->ops->refine)(dm,comm,dmf);CHKERRQ(ierr);
  if (*dmf) {
    (*dmf)->ops->creatematrix = dm->ops->creatematrix;

    ierr = PetscObjectCopyFortranFunctionPointers((PetscObject)dm,(PetscObject)*dmf);CHKERRQ(ierr);

    (*dmf)->ctx       = dm->ctx;
    (*dmf)->leveldown = dm->leveldown;
    (*dmf)->levelup   = dm->levelup + 1;

    ierr = DMSetMatType(*dmf,dm->mattype);CHKERRQ(ierr);
    for (link=dm->refinehook; link; link=link->next) {
      if (link->refinehook) {
        ierr = (*link->refinehook)(dm,*dmf,link->ctx);CHKERRQ(ierr);
      }
    }
  }
  PetscFunctionReturn(0);
}

#undef __FUNCT__
#define __FUNCT__ "DMRefineHookAdd"
/*@C
   DMRefineHookAdd - adds a callback to be run when interpolating a nonlinear problem to a finer grid

   Logically Collective

   Input Arguments:
+  coarse - nonlinear solver context on which to run a hook when restricting to a coarser level
.  refinehook - function to run when setting up a coarser level
.  interphook - function to run to update data on finer levels (once per SNESSolve())
-  ctx - [optional] user-defined context for provide data for the hooks (may be NULL)

   Calling sequence of refinehook:
$    refinehook(DM coarse,DM fine,void *ctx);

+  coarse - coarse level DM
.  fine - fine level DM to interpolate problem to
-  ctx - optional user-defined function context

   Calling sequence for interphook:
$    interphook(DM coarse,Mat interp,DM fine,void *ctx)

+  coarse - coarse level DM
.  interp - matrix interpolating a coarse-level solution to the finer grid
.  fine - fine level DM to update
-  ctx - optional user-defined function context

   Level: advanced

   Notes:
   This function is only needed if auxiliary data needs to be passed to fine grids while grid sequencing

   If this function is called multiple times, the hooks will be run in the order they are added.

   This function is currently not available from Fortran.

.seealso: DMCoarsenHookAdd(), SNESFASGetInterpolation(), SNESFASGetInjection(), PetscObjectCompose(), PetscContainerCreate()
@*/
PetscErrorCode DMRefineHookAdd(DM coarse,PetscErrorCode (*refinehook)(DM,DM,void*),PetscErrorCode (*interphook)(DM,Mat,DM,void*),void *ctx)
{
  PetscErrorCode   ierr;
  DMRefineHookLink link,*p;

  PetscFunctionBegin;
  PetscValidHeaderSpecific(coarse,DM_CLASSID,1);
  for (p=&coarse->refinehook; *p; p=&(*p)->next) {} /* Scan to the end of the current list of hooks */
  ierr             = PetscMalloc(sizeof(struct _DMRefineHookLink),&link);CHKERRQ(ierr);
  link->refinehook = refinehook;
  link->interphook = interphook;
  link->ctx        = ctx;
  link->next       = NULL;
  *p               = link;
  PetscFunctionReturn(0);
}

#undef __FUNCT__
#define __FUNCT__ "DMInterpolate"
/*@
   DMInterpolate - interpolates user-defined problem data to a finer DM by running hooks registered by DMRefineHookAdd()

   Collective if any hooks are

   Input Arguments:
+  coarse - coarser DM to use as a base
.  restrct - interpolation matrix, apply using MatInterpolate()
-  fine - finer DM to update

   Level: developer

.seealso: DMRefineHookAdd(), MatInterpolate()
@*/
PetscErrorCode DMInterpolate(DM coarse,Mat interp,DM fine)
{
  PetscErrorCode   ierr;
  DMRefineHookLink link;

  PetscFunctionBegin;
  for (link=fine->refinehook; link; link=link->next) {
    if (link->interphook) {
      ierr = (*link->interphook)(coarse,interp,fine,link->ctx);CHKERRQ(ierr);
    }
  }
  PetscFunctionReturn(0);
}

#undef __FUNCT__
#define __FUNCT__ "DMGetRefineLevel"
/*@
    DMGetRefineLevel - Get's the number of refinements that have generated this DM.

    Not Collective

    Input Parameter:
.   dm - the DM object

    Output Parameter:
.   level - number of refinements

    Level: developer

.seealso DMCoarsen(), DMGetCoarsenLevel(), DMDestroy(), DMView(), DMCreateGlobalVector(), DMCreateInterpolation()

@*/
PetscErrorCode  DMGetRefineLevel(DM dm,PetscInt *level)
{
  PetscFunctionBegin;
  PetscValidHeaderSpecific(dm,DM_CLASSID,1);
  *level = dm->levelup;
  PetscFunctionReturn(0);
}

#undef __FUNCT__
#define __FUNCT__ "DMGlobalToLocalHookAdd"
/*@C
   DMGlobalToLocalHookAdd - adds a callback to be run when global to local is called

   Logically Collective

   Input Arguments:
+  dm - the DM
.  beginhook - function to run at the beginning of DMGlobalToLocalBegin()
.  endhook - function to run after DMGlobalToLocalEnd() has completed
-  ctx - [optional] user-defined context for provide data for the hooks (may be NULL)

   Calling sequence for beginhook:
$    beginhook(DM fine,VecScatter out,VecScatter in,DM coarse,void *ctx)

+  dm - global DM
.  g - global vector
.  mode - mode
.  l - local vector
-  ctx - optional user-defined function context


   Calling sequence for endhook:
$    endhook(DM fine,VecScatter out,VecScatter in,DM coarse,void *ctx)

+  global - global DM
-  ctx - optional user-defined function context

   Level: advanced

.seealso: DMRefineHookAdd(), SNESFASGetInterpolation(), SNESFASGetInjection(), PetscObjectCompose(), PetscContainerCreate()
@*/
PetscErrorCode DMGlobalToLocalHookAdd(DM dm,PetscErrorCode (*beginhook)(DM,Vec,InsertMode,Vec,void*),PetscErrorCode (*endhook)(DM,Vec,InsertMode,Vec,void*),void *ctx)
{
  PetscErrorCode          ierr;
  DMGlobalToLocalHookLink link,*p;

  PetscFunctionBegin;
  PetscValidHeaderSpecific(dm,DM_CLASSID,1);
  for (p=&dm->gtolhook; *p; p=&(*p)->next) {} /* Scan to the end of the current list of hooks */
  ierr            = PetscMalloc(sizeof(struct _DMGlobalToLocalHookLink),&link);CHKERRQ(ierr);
  link->beginhook = beginhook;
  link->endhook   = endhook;
  link->ctx       = ctx;
  link->next      = NULL;
  *p              = link;
  PetscFunctionReturn(0);
}

#undef __FUNCT__
#define __FUNCT__ "DMGlobalToLocalHook_Constraints"
static PetscErrorCode DMGlobalToLocalHook_Constraints(DM dm, Vec g, InsertMode mode, Vec l, void *ctx)
{
  Mat cMat;
  Vec cVec;
  PetscSection section, cSec;
  PetscInt pStart, pEnd, p, dof;
  PetscErrorCode ierr;

  PetscFunctionBegin;
  PetscValidHeaderSpecific(dm, DM_CLASSID, 1);
  ierr = DMGetDefaultConstraints(dm,&cSec,&cMat);CHKERRQ(ierr);
  if (cMat && (mode == INSERT_VALUES || mode == INSERT_ALL_VALUES || mode == INSERT_BC_VALUES)) {
    ierr = DMGetDefaultSection(dm,&section);CHKERRQ(ierr);
    ierr = MatCreateVecs(cMat,NULL,&cVec);CHKERRQ(ierr);
    ierr = MatMult(cMat,l,cVec);CHKERRQ(ierr);
    ierr = PetscSectionGetChart(cSec,&pStart,&pEnd);CHKERRQ(ierr);
    for (p = pStart; p < pEnd; p++) {
      ierr = PetscSectionGetDof(cSec,p,&dof);CHKERRQ(ierr);
      if (dof) {
        PetscScalar *vals;
        ierr = VecGetValuesSection(cVec,cSec,p,&vals);CHKERRQ(ierr);
        ierr = VecSetValuesSection(l,section,p,vals,INSERT_ALL_VALUES);CHKERRQ(ierr);
      }
    }
    ierr = VecDestroy(&cVec);CHKERRQ(ierr);
  }
  PetscFunctionReturn(0);
}

#undef __FUNCT__
#define __FUNCT__ "DMGlobalToLocalBegin"
/*@
    DMGlobalToLocalBegin - Begins updating local vectors from global vector

    Neighbor-wise Collective on DM

    Input Parameters:
+   dm - the DM object
.   g - the global vector
.   mode - INSERT_VALUES or ADD_VALUES
-   l - the local vector


    Level: beginner

.seealso DMCoarsen(), DMDestroy(), DMView(), DMCreateGlobalVector(), DMCreateInterpolation(), DMGlobalToLocalEnd(), DMLocalToGlobalBegin()

@*/
PetscErrorCode  DMGlobalToLocalBegin(DM dm,Vec g,InsertMode mode,Vec l)
{
  PetscSF                 sf;
  PetscErrorCode          ierr;
  DMGlobalToLocalHookLink link;

  PetscFunctionBegin;
  PetscValidHeaderSpecific(dm,DM_CLASSID,1);
  for (link=dm->gtolhook; link; link=link->next) {
    if (link->beginhook) {
      ierr = (*link->beginhook)(dm,g,mode,l,link->ctx);CHKERRQ(ierr);
    }
  }
  ierr = DMGetDefaultSF(dm, &sf);CHKERRQ(ierr);
  if (sf) {
    const PetscScalar *gArray;
    PetscScalar       *lArray;

    if (mode == ADD_VALUES) SETERRQ1(PetscObjectComm((PetscObject)dm), PETSC_ERR_ARG_OUTOFRANGE, "Invalid insertion mode %D", mode);
    ierr = VecGetArray(l, &lArray);CHKERRQ(ierr);
    ierr = VecGetArrayRead(g, &gArray);CHKERRQ(ierr);
    ierr = PetscSFBcastBegin(sf, MPIU_SCALAR, gArray, lArray);CHKERRQ(ierr);
    ierr = VecRestoreArray(l, &lArray);CHKERRQ(ierr);
    ierr = VecRestoreArrayRead(g, &gArray);CHKERRQ(ierr);
  } else {
    ierr = (*dm->ops->globaltolocalbegin)(dm,g,mode == INSERT_ALL_VALUES ? INSERT_VALUES : (mode == ADD_ALL_VALUES ? ADD_VALUES : mode),l);CHKERRQ(ierr);
  }
  PetscFunctionReturn(0);
}

#undef __FUNCT__
#define __FUNCT__ "DMGlobalToLocalEnd"
/*@
    DMGlobalToLocalEnd - Ends updating local vectors from global vector

    Neighbor-wise Collective on DM

    Input Parameters:
+   dm - the DM object
.   g - the global vector
.   mode - INSERT_VALUES or ADD_VALUES
-   l - the local vector


    Level: beginner

.seealso DMCoarsen(), DMDestroy(), DMView(), DMCreateGlobalVector(), DMCreateInterpolation(), DMGlobalToLocalEnd(), DMLocalToGlobalBegin()

@*/
PetscErrorCode  DMGlobalToLocalEnd(DM dm,Vec g,InsertMode mode,Vec l)
{
  PetscSF                 sf;
  PetscErrorCode          ierr;
  const PetscScalar      *gArray;
  PetscScalar            *lArray;
  DMGlobalToLocalHookLink link;

  PetscFunctionBegin;
  PetscValidHeaderSpecific(dm,DM_CLASSID,1);
  ierr = DMGetDefaultSF(dm, &sf);CHKERRQ(ierr);
  if (sf) {
    if (mode == ADD_VALUES) SETERRQ1(PetscObjectComm((PetscObject)dm), PETSC_ERR_ARG_OUTOFRANGE, "Invalid insertion mode %D", mode);

    ierr = VecGetArray(l, &lArray);CHKERRQ(ierr);
    ierr = VecGetArrayRead(g, &gArray);CHKERRQ(ierr);
    ierr = PetscSFBcastEnd(sf, MPIU_SCALAR, gArray, lArray);CHKERRQ(ierr);
    ierr = VecRestoreArray(l, &lArray);CHKERRQ(ierr);
    ierr = VecRestoreArrayRead(g, &gArray);CHKERRQ(ierr);
  } else {
    ierr = (*dm->ops->globaltolocalend)(dm,g,mode == INSERT_ALL_VALUES ? INSERT_VALUES : (mode == ADD_ALL_VALUES ? ADD_VALUES : mode),l);CHKERRQ(ierr);
  }
  ierr = DMGlobalToLocalHook_Constraints(dm,g,mode,l,NULL);CHKERRQ(ierr);
  for (link=dm->gtolhook; link; link=link->next) {
    if (link->endhook) {ierr = (*link->endhook)(dm,g,mode,l,link->ctx);CHKERRQ(ierr);}
  }
  PetscFunctionReturn(0);
}

#undef __FUNCT__
#define __FUNCT__ "DMLocalToGlobalHookAdd"
/*@C
   DMLocalToGlobalHookAdd - adds a callback to be run when a local to global is called

   Logically Collective

   Input Arguments:
+  dm - the DM
.  beginhook - function to run at the beginning of DMLocalToGlobalBegin()
.  endhook - function to run after DMLocalToGlobalEnd() has completed
-  ctx - [optional] user-defined context for provide data for the hooks (may be NULL)

   Calling sequence for beginhook:
$    beginhook(DM fine,Vec l,InsertMode mode,Vec g,void *ctx)

+  dm - global DM
.  l - local vector
.  mode - mode
.  g - global vector
-  ctx - optional user-defined function context


   Calling sequence for endhook:
$    endhook(DM fine,Vec l,InsertMode mode,Vec g,void *ctx)

+  global - global DM
.  l - local vector
.  mode - mode
.  g - global vector
-  ctx - optional user-defined function context

   Level: advanced

.seealso: DMRefineHookAdd(), SNESFASGetInterpolation(), SNESFASGetInjection(), PetscObjectCompose(), PetscContainerCreate()
@*/
PetscErrorCode DMLocalToGlobalHookAdd(DM dm,PetscErrorCode (*beginhook)(DM,Vec,InsertMode,Vec,void*),PetscErrorCode (*endhook)(DM,Vec,InsertMode,Vec,void*),void *ctx)
{
  PetscErrorCode          ierr;
  DMLocalToGlobalHookLink link,*p;

  PetscFunctionBegin;
  PetscValidHeaderSpecific(dm,DM_CLASSID,1);
  for (p=&dm->ltoghook; *p; p=&(*p)->next) {} /* Scan to the end of the current list of hooks */
  ierr            = PetscMalloc(sizeof(struct _DMLocalToGlobalHookLink),&link);CHKERRQ(ierr);
  link->beginhook = beginhook;
  link->endhook   = endhook;
  link->ctx       = ctx;
  link->next      = NULL;
  *p              = link;
  PetscFunctionReturn(0);
}

#undef __FUNCT__
#define __FUNCT__ "DMLocalToGlobalHook_Constraints"
static PetscErrorCode DMLocalToGlobalHook_Constraints(DM dm, Vec l, InsertMode mode, Vec g, void *ctx)
{
  Mat cMat;
  Vec cVec;
  PetscSection section, cSec;
  PetscInt pStart, pEnd, p, dof;
  PetscErrorCode ierr;

  PetscFunctionBegin;
  PetscValidHeaderSpecific(dm, DM_CLASSID, 1);
  ierr = DMGetDefaultConstraints(dm,&cSec,&cMat);CHKERRQ(ierr);
  if (cMat && (mode == ADD_VALUES || mode == ADD_ALL_VALUES || mode == ADD_BC_VALUES)) {
    ierr = DMGetDefaultSection(dm,&section);CHKERRQ(ierr);
    ierr = MatCreateVecs(cMat,NULL,&cVec);CHKERRQ(ierr);
    ierr = PetscSectionGetChart(cSec,&pStart,&pEnd);CHKERRQ(ierr);
    for (p = pStart; p < pEnd; p++) {
      ierr = PetscSectionGetDof(cSec,p,&dof);CHKERRQ(ierr);
      if (dof) {
        PetscInt d;
        PetscScalar *vals;
        ierr = VecGetValuesSection(l,section,p,&vals);CHKERRQ(ierr);
        ierr = VecSetValuesSection(cVec,cSec,p,vals,mode);CHKERRQ(ierr);
        /* for this to be the true transpose, we have to zero the values that
         * we just extracted */
        for (d = 0; d < dof; d++) {
          vals[d] = 0.;
        }
      }
    }
    ierr = MatMultTransposeAdd(cMat,cVec,l,l);CHKERRQ(ierr);
    ierr = VecDestroy(&cVec);CHKERRQ(ierr);
  }
  PetscFunctionReturn(0);
}

#undef __FUNCT__
#define __FUNCT__ "DMLocalToGlobalBegin"
/*@
    DMLocalToGlobalBegin - updates global vectors from local vectors

    Neighbor-wise Collective on DM

    Input Parameters:
+   dm - the DM object
.   l - the local vector
.   mode - if INSERT_VALUES then no parallel communication is used, if ADD_VALUES then all ghost points from the same base point accumulate into that base point.
-   g - the global vector

    Notes: In the ADD_VALUES case you normally would zero the receiving vector before beginning this operation.
           INSERT_VALUES is not supported for DMDA, in that case simply compute the values directly into a global vector instead of a local one.

    Level: beginner

.seealso DMCoarsen(), DMDestroy(), DMView(), DMCreateGlobalVector(), DMCreateInterpolation(), DMGlobalToLocalEnd(), DMGlobalToLocalBegin()

@*/
PetscErrorCode  DMLocalToGlobalBegin(DM dm,Vec l,InsertMode mode,Vec g)
{
  PetscSF                 sf;
  PetscSection            s, gs;
  DMLocalToGlobalHookLink link;
  const PetscScalar      *lArray;
  PetscScalar            *gArray;
  PetscBool               isInsert;
  PetscErrorCode          ierr;

  PetscFunctionBegin;
  PetscValidHeaderSpecific(dm,DM_CLASSID,1);
  for (link=dm->ltoghook; link; link=link->next) {
    if (link->beginhook) {
      ierr = (*link->beginhook)(dm,l,mode,g,link->ctx);CHKERRQ(ierr);
    }
  }
  ierr = DMLocalToGlobalHook_Constraints(dm,l,mode,g,NULL);CHKERRQ(ierr);
  ierr = DMGetDefaultSF(dm, &sf);CHKERRQ(ierr);
  ierr = DMGetDefaultSection(dm, &s);CHKERRQ(ierr);
  switch (mode) {
  case INSERT_VALUES:
  case INSERT_ALL_VALUES:
    isInsert = PETSC_TRUE; break;
  case ADD_VALUES:
  case ADD_ALL_VALUES:
    isInsert = PETSC_FALSE; break;
  default:
    SETERRQ1(PetscObjectComm((PetscObject) dm), PETSC_ERR_ARG_OUTOFRANGE, "Invalid insertion mode %D", mode);
  }
  if (sf && !isInsert) {
    ierr = VecGetArrayRead(l, &lArray);CHKERRQ(ierr);
    ierr = VecGetArray(g, &gArray);CHKERRQ(ierr);
    ierr = PetscSFReduceBegin(sf, MPIU_SCALAR, lArray, gArray, MPIU_SUM);CHKERRQ(ierr);
    ierr = VecRestoreArrayRead(l, &lArray);CHKERRQ(ierr);
    ierr = VecRestoreArray(g, &gArray);CHKERRQ(ierr);
  } else if (s && isInsert) {
    PetscInt gStart, pStart, pEnd, p;

    ierr = DMGetDefaultGlobalSection(dm, &gs);CHKERRQ(ierr);
    ierr = PetscSectionGetChart(s, &pStart, &pEnd);CHKERRQ(ierr);
    ierr = VecGetOwnershipRange(g, &gStart, NULL);CHKERRQ(ierr);
    ierr = VecGetArrayRead(l, &lArray);CHKERRQ(ierr);
    ierr = VecGetArray(g, &gArray);CHKERRQ(ierr);
    for (p = pStart; p < pEnd; ++p) {
      PetscInt dof, gdof, cdof, gcdof, off, goff, d, e;

      ierr = PetscSectionGetDof(s, p, &dof);CHKERRQ(ierr);
      ierr = PetscSectionGetDof(gs, p, &gdof);CHKERRQ(ierr);
      ierr = PetscSectionGetConstraintDof(s, p, &cdof);CHKERRQ(ierr);
      ierr = PetscSectionGetConstraintDof(gs, p, &gcdof);CHKERRQ(ierr);
      ierr = PetscSectionGetOffset(s, p, &off);CHKERRQ(ierr);
      ierr = PetscSectionGetOffset(gs, p, &goff);CHKERRQ(ierr);
      /* Ignore off-process data and points with no global data */
      if (!gdof || goff < 0) continue;
      if (dof != gdof) SETERRQ5(PETSC_COMM_SELF, PETSC_ERR_ARG_SIZ, "Inconsistent sizes, p: %d dof: %d gdof: %d cdof: %d gcdof: %d", p, dof, gdof, cdof, gcdof);
      /* If no constraints are enforced in the global vector */
      if (!gcdof) {
        for (d = 0; d < dof; ++d) gArray[goff-gStart+d] = lArray[off+d];
      /* If constraints are enforced in the global vector */
      } else if (cdof == gcdof) {
        const PetscInt *cdofs;
        PetscInt        cind = 0;

        ierr = PetscSectionGetConstraintIndices(s, p, &cdofs);CHKERRQ(ierr);
        for (d = 0, e = 0; d < dof; ++d) {
          if ((cind < cdof) && (d == cdofs[cind])) {++cind; continue;}
          gArray[goff-gStart+e++] = lArray[off+d];
        }
      } else SETERRQ5(PETSC_COMM_SELF, PETSC_ERR_ARG_SIZ, "Inconsistent sizes, p: %d dof: %d gdof: %d cdof: %d gcdof: %d", p, dof, gdof, cdof, gcdof);
    }
    ierr = VecRestoreArrayRead(l, &lArray);CHKERRQ(ierr);
    ierr = VecRestoreArray(g, &gArray);CHKERRQ(ierr);
  } else {
    ierr = (*dm->ops->localtoglobalbegin)(dm,l,mode == INSERT_ALL_VALUES ? INSERT_VALUES : (mode == ADD_ALL_VALUES ? ADD_VALUES : mode),g);CHKERRQ(ierr);
  }
  PetscFunctionReturn(0);
}

#undef __FUNCT__
#define __FUNCT__ "DMLocalToGlobalEnd"
/*@
    DMLocalToGlobalEnd - updates global vectors from local vectors

    Neighbor-wise Collective on DM

    Input Parameters:
+   dm - the DM object
.   l - the local vector
.   mode - INSERT_VALUES or ADD_VALUES
-   g - the global vector


    Level: beginner

.seealso DMCoarsen(), DMDestroy(), DMView(), DMCreateGlobalVector(), DMCreateInterpolation(), DMGlobalToLocalEnd(), DMGlobalToLocalEnd()

@*/
PetscErrorCode  DMLocalToGlobalEnd(DM dm,Vec l,InsertMode mode,Vec g)
{
  PetscSF                 sf;
  PetscSection            s;
  DMLocalToGlobalHookLink link;
  PetscBool               isInsert;
  PetscErrorCode          ierr;

  PetscFunctionBegin;
  PetscValidHeaderSpecific(dm,DM_CLASSID,1);
  ierr = DMGetDefaultSF(dm, &sf);CHKERRQ(ierr);
  ierr = DMGetDefaultSection(dm, &s);CHKERRQ(ierr);
  switch (mode) {
  case INSERT_VALUES:
  case INSERT_ALL_VALUES:
    isInsert = PETSC_TRUE; break;
  case ADD_VALUES:
  case ADD_ALL_VALUES:
    isInsert = PETSC_FALSE; break;
  default:
    SETERRQ1(PetscObjectComm((PetscObject) dm), PETSC_ERR_ARG_OUTOFRANGE, "Invalid insertion mode %D", mode);
  }
  if (sf && !isInsert) {
    const PetscScalar *lArray;
    PetscScalar       *gArray;

    ierr = VecGetArrayRead(l, &lArray);CHKERRQ(ierr);
    ierr = VecGetArray(g, &gArray);CHKERRQ(ierr);
    ierr = PetscSFReduceEnd(sf, MPIU_SCALAR, lArray, gArray, MPIU_SUM);CHKERRQ(ierr);
    ierr = VecRestoreArrayRead(l, &lArray);CHKERRQ(ierr);
    ierr = VecRestoreArray(g, &gArray);CHKERRQ(ierr);
  } else if (s && isInsert) {
  } else {
    ierr = (*dm->ops->localtoglobalend)(dm,l,mode == INSERT_ALL_VALUES ? INSERT_VALUES : (mode == ADD_ALL_VALUES ? ADD_VALUES : mode),g);CHKERRQ(ierr);
  }
  for (link=dm->ltoghook; link; link=link->next) {
    if (link->endhook) {ierr = (*link->endhook)(dm,g,mode,l,link->ctx);CHKERRQ(ierr);}
  }
  PetscFunctionReturn(0);
}

#undef __FUNCT__
#define __FUNCT__ "DMLocalToLocalBegin"
/*@
   DMLocalToLocalBegin - Maps from a local vector (including ghost points
   that contain irrelevant values) to another local vector where the ghost
   points in the second are set correctly. Must be followed by DMLocalToLocalEnd().

   Neighbor-wise Collective on DM and Vec

   Input Parameters:
+  dm - the DM object
.  g - the original local vector
-  mode - one of INSERT_VALUES or ADD_VALUES

   Output Parameter:
.  l  - the local vector with correct ghost values

   Level: intermediate

   Notes:
   The local vectors used here need not be the same as those
   obtained from DMCreateLocalVector(), BUT they
   must have the same parallel data layout; they could, for example, be
   obtained with VecDuplicate() from the DM originating vectors.

.keywords: DM, local-to-local, begin
.seealso DMCoarsen(), DMDestroy(), DMView(), DMCreateLocalVector(), DMCreateGlobalVector(), DMCreateInterpolation(), DMLocalToLocalEnd(), DMGlobalToLocalEnd(), DMLocalToGlobalBegin()

@*/
PetscErrorCode  DMLocalToLocalBegin(DM dm,Vec g,InsertMode mode,Vec l)
{
  PetscErrorCode          ierr;

  PetscFunctionBegin;
  PetscValidHeaderSpecific(dm,DM_CLASSID,1);
  ierr = (*dm->ops->localtolocalbegin)(dm,g,mode == INSERT_ALL_VALUES ? INSERT_VALUES : (mode == ADD_ALL_VALUES ? ADD_VALUES : mode),l);CHKERRQ(ierr);
  PetscFunctionReturn(0);
}

#undef __FUNCT__
#define __FUNCT__ "DMLocalToLocalEnd"
/*@
   DMLocalToLocalEnd - Maps from a local vector (including ghost points
   that contain irrelevant values) to another local vector where the ghost
   points in the second are set correctly. Must be preceded by DMLocalToLocalBegin().

   Neighbor-wise Collective on DM and Vec

   Input Parameters:
+  da - the DM object
.  g - the original local vector
-  mode - one of INSERT_VALUES or ADD_VALUES

   Output Parameter:
.  l  - the local vector with correct ghost values

   Level: intermediate

   Notes:
   The local vectors used here need not be the same as those
   obtained from DMCreateLocalVector(), BUT they
   must have the same parallel data layout; they could, for example, be
   obtained with VecDuplicate() from the DM originating vectors.

.keywords: DM, local-to-local, end
.seealso DMCoarsen(), DMDestroy(), DMView(), DMCreateLocalVector(), DMCreateGlobalVector(), DMCreateInterpolation(), DMLocalToLocalBegin(), DMGlobalToLocalEnd(), DMLocalToGlobalBegin()

@*/
PetscErrorCode  DMLocalToLocalEnd(DM dm,Vec g,InsertMode mode,Vec l)
{
  PetscErrorCode          ierr;

  PetscFunctionBegin;
  PetscValidHeaderSpecific(dm,DM_CLASSID,1);
  ierr = (*dm->ops->localtolocalend)(dm,g,mode == INSERT_ALL_VALUES ? INSERT_VALUES : (mode == ADD_ALL_VALUES ? ADD_VALUES : mode),l);CHKERRQ(ierr);
  PetscFunctionReturn(0);
}


#undef __FUNCT__
#define __FUNCT__ "DMCoarsen"
/*@
    DMCoarsen - Coarsens a DM object

    Collective on DM

    Input Parameter:
+   dm - the DM object
-   comm - the communicator to contain the new DM object (or MPI_COMM_NULL)

    Output Parameter:
.   dmc - the coarsened DM

    Level: developer

.seealso DMRefine(), DMDestroy(), DMView(), DMCreateGlobalVector(), DMCreateInterpolation()

@*/
PetscErrorCode DMCoarsen(DM dm, MPI_Comm comm, DM *dmc)
{
  PetscErrorCode    ierr;
  DMCoarsenHookLink link;

  PetscFunctionBegin;
  PetscValidHeaderSpecific(dm,DM_CLASSID,1);
  ierr = PetscLogEventBegin(DM_Coarsen,dm,0,0,0);CHKERRQ(ierr);
  ierr                      = (*dm->ops->coarsen)(dm, comm, dmc);CHKERRQ(ierr);
  if (!(*dmc)) SETERRQ(PETSC_COMM_SELF, PETSC_ERR_ARG_WRONG, "NULL coarse mesh produced");
  ierr = DMSetCoarseDM(dm,*dmc);CHKERRQ(ierr);
  (*dmc)->ops->creatematrix = dm->ops->creatematrix;
  ierr                      = PetscObjectCopyFortranFunctionPointers((PetscObject)dm,(PetscObject)*dmc);CHKERRQ(ierr);
  (*dmc)->ctx               = dm->ctx;
  (*dmc)->levelup           = dm->levelup;
  (*dmc)->leveldown         = dm->leveldown + 1;
  ierr                      = DMSetMatType(*dmc,dm->mattype);CHKERRQ(ierr);
  for (link=dm->coarsenhook; link; link=link->next) {
    if (link->coarsenhook) {ierr = (*link->coarsenhook)(dm,*dmc,link->ctx);CHKERRQ(ierr);}
  }
  ierr = PetscLogEventEnd(DM_Coarsen,dm,0,0,0);CHKERRQ(ierr);
  PetscFunctionReturn(0);
}

#undef __FUNCT__
#define __FUNCT__ "DMCoarsenHookAdd"
/*@C
   DMCoarsenHookAdd - adds a callback to be run when restricting a nonlinear problem to the coarse grid

   Logically Collective

   Input Arguments:
+  fine - nonlinear solver context on which to run a hook when restricting to a coarser level
.  coarsenhook - function to run when setting up a coarser level
.  restricthook - function to run to update data on coarser levels (once per SNESSolve())
-  ctx - [optional] user-defined context for provide data for the hooks (may be NULL)

   Calling sequence of coarsenhook:
$    coarsenhook(DM fine,DM coarse,void *ctx);

+  fine - fine level DM
.  coarse - coarse level DM to restrict problem to
-  ctx - optional user-defined function context

   Calling sequence for restricthook:
$    restricthook(DM fine,Mat mrestrict,Vec rscale,Mat inject,DM coarse,void *ctx)

+  fine - fine level DM
.  mrestrict - matrix restricting a fine-level solution to the coarse grid
.  rscale - scaling vector for restriction
.  inject - matrix restricting by injection
.  coarse - coarse level DM to update
-  ctx - optional user-defined function context

   Level: advanced

   Notes:
   This function is only needed if auxiliary data needs to be set up on coarse grids.

   If this function is called multiple times, the hooks will be run in the order they are added.

   In order to compose with nonlinear preconditioning without duplicating storage, the hook should be implemented to
   extract the finest level information from its context (instead of from the SNES).

   This function is currently not available from Fortran.

.seealso: DMRefineHookAdd(), SNESFASGetInterpolation(), SNESFASGetInjection(), PetscObjectCompose(), PetscContainerCreate()
@*/
PetscErrorCode DMCoarsenHookAdd(DM fine,PetscErrorCode (*coarsenhook)(DM,DM,void*),PetscErrorCode (*restricthook)(DM,Mat,Vec,Mat,DM,void*),void *ctx)
{
  PetscErrorCode    ierr;
  DMCoarsenHookLink link,*p;

  PetscFunctionBegin;
  PetscValidHeaderSpecific(fine,DM_CLASSID,1);
  for (p=&fine->coarsenhook; *p; p=&(*p)->next) {} /* Scan to the end of the current list of hooks */
  ierr               = PetscMalloc(sizeof(struct _DMCoarsenHookLink),&link);CHKERRQ(ierr);
  link->coarsenhook  = coarsenhook;
  link->restricthook = restricthook;
  link->ctx          = ctx;
  link->next         = NULL;
  *p                 = link;
  PetscFunctionReturn(0);
}

#undef __FUNCT__
#define __FUNCT__ "DMRestrict"
/*@
   DMRestrict - restricts user-defined problem data to a coarser DM by running hooks registered by DMCoarsenHookAdd()

   Collective if any hooks are

   Input Arguments:
+  fine - finer DM to use as a base
.  restrct - restriction matrix, apply using MatRestrict()
.  inject - injection matrix, also use MatRestrict()
-  coarse - coarer DM to update

   Level: developer

.seealso: DMCoarsenHookAdd(), MatRestrict()
@*/
PetscErrorCode DMRestrict(DM fine,Mat restrct,Vec rscale,Mat inject,DM coarse)
{
  PetscErrorCode    ierr;
  DMCoarsenHookLink link;

  PetscFunctionBegin;
  for (link=fine->coarsenhook; link; link=link->next) {
    if (link->restricthook) {
      ierr = (*link->restricthook)(fine,restrct,rscale,inject,coarse,link->ctx);CHKERRQ(ierr);
    }
  }
  PetscFunctionReturn(0);
}

#undef __FUNCT__
#define __FUNCT__ "DMSubDomainHookAdd"
/*@C
   DMSubDomainHookAdd - adds a callback to be run when restricting a problem to the coarse grid

   Logically Collective

   Input Arguments:
+  global - global DM
.  ddhook - function to run to pass data to the decomposition DM upon its creation
.  restricthook - function to run to update data on block solve (at the beginning of the block solve)
-  ctx - [optional] user-defined context for provide data for the hooks (may be NULL)


   Calling sequence for ddhook:
$    ddhook(DM global,DM block,void *ctx)

+  global - global DM
.  block  - block DM
-  ctx - optional user-defined function context

   Calling sequence for restricthook:
$    restricthook(DM global,VecScatter out,VecScatter in,DM block,void *ctx)

+  global - global DM
.  out    - scatter to the outer (with ghost and overlap points) block vector
.  in     - scatter to block vector values only owned locally
.  block  - block DM
-  ctx - optional user-defined function context

   Level: advanced

   Notes:
   This function is only needed if auxiliary data needs to be set up on subdomain DMs.

   If this function is called multiple times, the hooks will be run in the order they are added.

   In order to compose with nonlinear preconditioning without duplicating storage, the hook should be implemented to
   extract the global information from its context (instead of from the SNES).

   This function is currently not available from Fortran.

.seealso: DMRefineHookAdd(), SNESFASGetInterpolation(), SNESFASGetInjection(), PetscObjectCompose(), PetscContainerCreate()
@*/
PetscErrorCode DMSubDomainHookAdd(DM global,PetscErrorCode (*ddhook)(DM,DM,void*),PetscErrorCode (*restricthook)(DM,VecScatter,VecScatter,DM,void*),void *ctx)
{
  PetscErrorCode      ierr;
  DMSubDomainHookLink link,*p;

  PetscFunctionBegin;
  PetscValidHeaderSpecific(global,DM_CLASSID,1);
  for (p=&global->subdomainhook; *p; p=&(*p)->next) {} /* Scan to the end of the current list of hooks */
  ierr               = PetscMalloc(sizeof(struct _DMSubDomainHookLink),&link);CHKERRQ(ierr);
  link->restricthook = restricthook;
  link->ddhook       = ddhook;
  link->ctx          = ctx;
  link->next         = NULL;
  *p                 = link;
  PetscFunctionReturn(0);
}

#undef __FUNCT__
#define __FUNCT__ "DMSubDomainRestrict"
/*@
   DMSubDomainRestrict - restricts user-defined problem data to a block DM by running hooks registered by DMSubDomainHookAdd()

   Collective if any hooks are

   Input Arguments:
+  fine - finer DM to use as a base
.  oscatter - scatter from domain global vector filling subdomain global vector with overlap
.  gscatter - scatter from domain global vector filling subdomain local vector with ghosts
-  coarse - coarer DM to update

   Level: developer

.seealso: DMCoarsenHookAdd(), MatRestrict()
@*/
PetscErrorCode DMSubDomainRestrict(DM global,VecScatter oscatter,VecScatter gscatter,DM subdm)
{
  PetscErrorCode      ierr;
  DMSubDomainHookLink link;

  PetscFunctionBegin;
  for (link=global->subdomainhook; link; link=link->next) {
    if (link->restricthook) {
      ierr = (*link->restricthook)(global,oscatter,gscatter,subdm,link->ctx);CHKERRQ(ierr);
    }
  }
  PetscFunctionReturn(0);
}

#undef __FUNCT__
#define __FUNCT__ "DMGetCoarsenLevel"
/*@
    DMGetCoarsenLevel - Get's the number of coarsenings that have generated this DM.

    Not Collective

    Input Parameter:
.   dm - the DM object

    Output Parameter:
.   level - number of coarsenings

    Level: developer

.seealso DMCoarsen(), DMGetRefineLevel(), DMDestroy(), DMView(), DMCreateGlobalVector(), DMCreateInterpolation()

@*/
PetscErrorCode  DMGetCoarsenLevel(DM dm,PetscInt *level)
{
  PetscFunctionBegin;
  PetscValidHeaderSpecific(dm,DM_CLASSID,1);
  *level = dm->leveldown;
  PetscFunctionReturn(0);
}



#undef __FUNCT__
#define __FUNCT__ "DMRefineHierarchy"
/*@C
    DMRefineHierarchy - Refines a DM object, all levels at once

    Collective on DM

    Input Parameter:
+   dm - the DM object
-   nlevels - the number of levels of refinement

    Output Parameter:
.   dmf - the refined DM hierarchy

    Level: developer

.seealso DMCoarsenHierarchy(), DMDestroy(), DMView(), DMCreateGlobalVector(), DMCreateInterpolation()

@*/
PetscErrorCode  DMRefineHierarchy(DM dm,PetscInt nlevels,DM dmf[])
{
  PetscErrorCode ierr;

  PetscFunctionBegin;
  PetscValidHeaderSpecific(dm,DM_CLASSID,1);
  if (nlevels < 0) SETERRQ(PetscObjectComm((PetscObject)dm),PETSC_ERR_ARG_OUTOFRANGE,"nlevels cannot be negative");
  if (nlevels == 0) PetscFunctionReturn(0);
  if (dm->ops->refinehierarchy) {
    ierr = (*dm->ops->refinehierarchy)(dm,nlevels,dmf);CHKERRQ(ierr);
  } else if (dm->ops->refine) {
    PetscInt i;

    ierr = DMRefine(dm,PetscObjectComm((PetscObject)dm),&dmf[0]);CHKERRQ(ierr);
    for (i=1; i<nlevels; i++) {
      ierr = DMRefine(dmf[i-1],PetscObjectComm((PetscObject)dm),&dmf[i]);CHKERRQ(ierr);
    }
  } else SETERRQ(PetscObjectComm((PetscObject)dm),PETSC_ERR_SUP,"No RefineHierarchy for this DM yet");
  PetscFunctionReturn(0);
}

#undef __FUNCT__
#define __FUNCT__ "DMCoarsenHierarchy"
/*@C
    DMCoarsenHierarchy - Coarsens a DM object, all levels at once

    Collective on DM

    Input Parameter:
+   dm - the DM object
-   nlevels - the number of levels of coarsening

    Output Parameter:
.   dmc - the coarsened DM hierarchy

    Level: developer

.seealso DMRefineHierarchy(), DMDestroy(), DMView(), DMCreateGlobalVector(), DMCreateInterpolation()

@*/
PetscErrorCode  DMCoarsenHierarchy(DM dm, PetscInt nlevels, DM dmc[])
{
  PetscErrorCode ierr;

  PetscFunctionBegin;
  PetscValidHeaderSpecific(dm,DM_CLASSID,1);
  if (nlevels < 0) SETERRQ(PetscObjectComm((PetscObject)dm),PETSC_ERR_ARG_OUTOFRANGE,"nlevels cannot be negative");
  if (nlevels == 0) PetscFunctionReturn(0);
  PetscValidPointer(dmc,3);
  if (dm->ops->coarsenhierarchy) {
    ierr = (*dm->ops->coarsenhierarchy)(dm, nlevels, dmc);CHKERRQ(ierr);
  } else if (dm->ops->coarsen) {
    PetscInt i;

    ierr = DMCoarsen(dm,PetscObjectComm((PetscObject)dm),&dmc[0]);CHKERRQ(ierr);
    for (i=1; i<nlevels; i++) {
      ierr = DMCoarsen(dmc[i-1],PetscObjectComm((PetscObject)dm),&dmc[i]);CHKERRQ(ierr);
    }
  } else SETERRQ(PetscObjectComm((PetscObject)dm),PETSC_ERR_SUP,"No CoarsenHierarchy for this DM yet");
  PetscFunctionReturn(0);
}

#undef __FUNCT__
#define __FUNCT__ "DMCreateAggregates"
/*@
   DMCreateAggregates - Gets the aggregates that map between
   grids associated with two DMs.

   Collective on DM

   Input Parameters:
+  dmc - the coarse grid DM
-  dmf - the fine grid DM

   Output Parameters:
.  rest - the restriction matrix (transpose of the projection matrix)

   Level: intermediate

.keywords: interpolation, restriction, multigrid

.seealso: DMRefine(), DMCreateInjection(), DMCreateInterpolation()
@*/
PetscErrorCode  DMCreateAggregates(DM dmc, DM dmf, Mat *rest)
{
  PetscErrorCode ierr;

  PetscFunctionBegin;
  PetscValidHeaderSpecific(dmc,DM_CLASSID,1);
  PetscValidHeaderSpecific(dmf,DM_CLASSID,2);
  ierr = (*dmc->ops->getaggregates)(dmc, dmf, rest);CHKERRQ(ierr);
  PetscFunctionReturn(0);
}

#undef __FUNCT__
#define __FUNCT__ "DMSetApplicationContextDestroy"
/*@C
    DMSetApplicationContextDestroy - Sets a user function that will be called to destroy the application context when the DM is destroyed

    Not Collective

    Input Parameters:
+   dm - the DM object
-   destroy - the destroy function

    Level: intermediate

.seealso DMView(), DMCreateGlobalVector(), DMCreateInterpolation(), DMCreateColoring(), DMCreateMatrix(), DMGetApplicationContext()

@*/
PetscErrorCode  DMSetApplicationContextDestroy(DM dm,PetscErrorCode (*destroy)(void**))
{
  PetscFunctionBegin;
  PetscValidHeaderSpecific(dm,DM_CLASSID,1);
  dm->ctxdestroy = destroy;
  PetscFunctionReturn(0);
}

#undef __FUNCT__
#define __FUNCT__ "DMSetApplicationContext"
/*@
    DMSetApplicationContext - Set a user context into a DM object

    Not Collective

    Input Parameters:
+   dm - the DM object
-   ctx - the user context

    Level: intermediate

.seealso DMView(), DMCreateGlobalVector(), DMCreateInterpolation(), DMCreateColoring(), DMCreateMatrix(), DMGetApplicationContext()

@*/
PetscErrorCode  DMSetApplicationContext(DM dm,void *ctx)
{
  PetscFunctionBegin;
  PetscValidHeaderSpecific(dm,DM_CLASSID,1);
  dm->ctx = ctx;
  PetscFunctionReturn(0);
}

#undef __FUNCT__
#define __FUNCT__ "DMGetApplicationContext"
/*@
    DMGetApplicationContext - Gets a user context from a DM object

    Not Collective

    Input Parameter:
.   dm - the DM object

    Output Parameter:
.   ctx - the user context

    Level: intermediate

.seealso DMView(), DMCreateGlobalVector(), DMCreateInterpolation(), DMCreateColoring(), DMCreateMatrix(), DMGetApplicationContext()

@*/
PetscErrorCode  DMGetApplicationContext(DM dm,void *ctx)
{
  PetscFunctionBegin;
  PetscValidHeaderSpecific(dm,DM_CLASSID,1);
  *(void**)ctx = dm->ctx;
  PetscFunctionReturn(0);
}

#undef __FUNCT__
#define __FUNCT__ "DMSetVariableBounds"
/*@C
    DMSetVariableBounds - sets a function to compute the lower and upper bound vectors for SNESVI.

    Logically Collective on DM

    Input Parameter:
+   dm - the DM object
-   f - the function that computes variable bounds used by SNESVI (use NULL to cancel a previous function that was set)

    Level: intermediate

.seealso DMView(), DMCreateGlobalVector(), DMCreateInterpolation(), DMCreateColoring(), DMCreateMatrix(), DMGetApplicationContext(),
         DMSetJacobian()

@*/
PetscErrorCode  DMSetVariableBounds(DM dm,PetscErrorCode (*f)(DM,Vec,Vec))
{
  PetscFunctionBegin;
  dm->ops->computevariablebounds = f;
  PetscFunctionReturn(0);
}

#undef __FUNCT__
#define __FUNCT__ "DMHasVariableBounds"
/*@
    DMHasVariableBounds - does the DM object have a variable bounds function?

    Not Collective

    Input Parameter:
.   dm - the DM object to destroy

    Output Parameter:
.   flg - PETSC_TRUE if the variable bounds function exists

    Level: developer

.seealso DMView(), DMCreateGlobalVector(), DMCreateInterpolation(), DMCreateColoring(), DMCreateMatrix(), DMGetApplicationContext()

@*/
PetscErrorCode  DMHasVariableBounds(DM dm,PetscBool  *flg)
{
  PetscFunctionBegin;
  *flg =  (dm->ops->computevariablebounds) ? PETSC_TRUE : PETSC_FALSE;
  PetscFunctionReturn(0);
}

#undef __FUNCT__
#define __FUNCT__ "DMComputeVariableBounds"
/*@C
    DMComputeVariableBounds - compute variable bounds used by SNESVI.

    Logically Collective on DM

    Input Parameters:
.   dm - the DM object

    Output parameters:
+   xl - lower bound
-   xu - upper bound

    Level: advanced

    Notes: This is generally not called by users. It calls the function provided by the user with DMSetVariableBounds()

.seealso DMView(), DMCreateGlobalVector(), DMCreateInterpolation(), DMCreateColoring(), DMCreateMatrix(), DMGetApplicationContext()

@*/
PetscErrorCode  DMComputeVariableBounds(DM dm, Vec xl, Vec xu)
{
  PetscErrorCode ierr;

  PetscFunctionBegin;
  PetscValidHeaderSpecific(xl,VEC_CLASSID,2);
  PetscValidHeaderSpecific(xu,VEC_CLASSID,2);
  if (dm->ops->computevariablebounds) {
    ierr = (*dm->ops->computevariablebounds)(dm, xl,xu);CHKERRQ(ierr);
  } else SETERRQ(PETSC_COMM_SELF, PETSC_ERR_ARG_WRONGSTATE, "This DM is incapable of computing variable bounds.");
  PetscFunctionReturn(0);
}

#undef __FUNCT__
#define __FUNCT__ "DMHasColoring"
/*@
    DMHasColoring - does the DM object have a method of providing a coloring?

    Not Collective

    Input Parameter:
.   dm - the DM object

    Output Parameter:
.   flg - PETSC_TRUE if the DM has facilities for DMCreateColoring().

    Level: developer

.seealso DMHasFunction(), DMCreateColoring()

@*/
PetscErrorCode  DMHasColoring(DM dm,PetscBool  *flg)
{
  PetscFunctionBegin;
  *flg =  (dm->ops->getcoloring) ? PETSC_TRUE : PETSC_FALSE;
  PetscFunctionReturn(0);
}

#undef  __FUNCT__
#define __FUNCT__ "DMSetVec"
/*@C
    DMSetVec - set the vector at which to compute residual, Jacobian and VI bounds, if the problem is nonlinear.

    Collective on DM

    Input Parameter:
+   dm - the DM object
-   x - location to compute residual and Jacobian, if NULL is passed to those routines; will be NULL for linear problems.

    Level: developer

.seealso DMView(), DMCreateGlobalVector(), DMCreateInterpolation(), DMCreateColoring(), DMCreateMatrix(), DMGetApplicationContext()

@*/
PetscErrorCode  DMSetVec(DM dm,Vec x)
{
  PetscErrorCode ierr;

  PetscFunctionBegin;
  if (x) {
    if (!dm->x) {
      ierr = DMCreateGlobalVector(dm,&dm->x);CHKERRQ(ierr);
    }
    ierr = VecCopy(x,dm->x);CHKERRQ(ierr);
  } else if (dm->x) {
    ierr = VecDestroy(&dm->x);CHKERRQ(ierr);
  }
  PetscFunctionReturn(0);
}

PetscFunctionList DMList              = NULL;
PetscBool         DMRegisterAllCalled = PETSC_FALSE;

#undef __FUNCT__
#define __FUNCT__ "DMSetType"
/*@C
  DMSetType - Builds a DM, for a particular DM implementation.

  Collective on DM

  Input Parameters:
+ dm     - The DM object
- method - The name of the DM type

  Options Database Key:
. -dm_type <type> - Sets the DM type; use -help for a list of available types

  Notes:
  See "petsc/include/petscdm.h" for available DM types (for instance, DM1D, DM2D, or DM3D).

  Level: intermediate

.keywords: DM, set, type
.seealso: DMGetType(), DMCreate()
@*/
PetscErrorCode  DMSetType(DM dm, DMType method)
{
  PetscErrorCode (*r)(DM);
  PetscBool      match;
  PetscErrorCode ierr;

  PetscFunctionBegin;
  PetscValidHeaderSpecific(dm, DM_CLASSID,1);
  ierr = PetscObjectTypeCompare((PetscObject) dm, method, &match);CHKERRQ(ierr);
  if (match) PetscFunctionReturn(0);

  ierr = DMRegisterAll();CHKERRQ(ierr);
  ierr = PetscFunctionListFind(DMList,method,&r);CHKERRQ(ierr);
  if (!r) SETERRQ1(PetscObjectComm((PetscObject)dm),PETSC_ERR_ARG_UNKNOWN_TYPE, "Unknown DM type: %s", method);

  if (dm->ops->destroy) {
    ierr             = (*dm->ops->destroy)(dm);CHKERRQ(ierr);
    dm->ops->destroy = NULL;
  }
  ierr = (*r)(dm);CHKERRQ(ierr);
  ierr = PetscObjectChangeTypeName((PetscObject)dm,method);CHKERRQ(ierr);
  PetscFunctionReturn(0);
}

#undef __FUNCT__
#define __FUNCT__ "DMGetType"
/*@C
  DMGetType - Gets the DM type name (as a string) from the DM.

  Not Collective

  Input Parameter:
. dm  - The DM

  Output Parameter:
. type - The DM type name

  Level: intermediate

.keywords: DM, get, type, name
.seealso: DMSetType(), DMCreate()
@*/
PetscErrorCode  DMGetType(DM dm, DMType *type)
{
  PetscErrorCode ierr;

  PetscFunctionBegin;
  PetscValidHeaderSpecific(dm, DM_CLASSID,1);
  PetscValidPointer(type,2);
  ierr = DMRegisterAll();CHKERRQ(ierr);
  *type = ((PetscObject)dm)->type_name;
  PetscFunctionReturn(0);
}

#undef __FUNCT__
#define __FUNCT__ "DMConvert"
/*@C
  DMConvert - Converts a DM to another DM, either of the same or different type.

  Collective on DM

  Input Parameters:
+ dm - the DM
- newtype - new DM type (use "same" for the same type)

  Output Parameter:
. M - pointer to new DM

  Notes:
  Cannot be used to convert a sequential DM to parallel or parallel to sequential,
  the MPI communicator of the generated DM is always the same as the communicator
  of the input DM.

  Level: intermediate

.seealso: DMCreate()
@*/
PetscErrorCode DMConvert(DM dm, DMType newtype, DM *M)
{
  DM             B;
  char           convname[256];
  PetscBool      sametype, issame;
  PetscErrorCode ierr;

  PetscFunctionBegin;
  PetscValidHeaderSpecific(dm,DM_CLASSID,1);
  PetscValidType(dm,1);
  PetscValidPointer(M,3);
  ierr = PetscObjectTypeCompare((PetscObject) dm, newtype, &sametype);CHKERRQ(ierr);
  ierr = PetscStrcmp(newtype, "same", &issame);CHKERRQ(ierr);
  {
    PetscErrorCode (*conv)(DM, DMType, DM*) = NULL;

    /*
       Order of precedence:
       1) See if a specialized converter is known to the current DM.
       2) See if a specialized converter is known to the desired DM class.
       3) See if a good general converter is registered for the desired class
       4) See if a good general converter is known for the current matrix.
       5) Use a really basic converter.
    */

    /* 1) See if a specialized converter is known to the current DM and the desired class */
    ierr = PetscStrcpy(convname,"DMConvert_");CHKERRQ(ierr);
    ierr = PetscStrcat(convname,((PetscObject) dm)->type_name);CHKERRQ(ierr);
    ierr = PetscStrcat(convname,"_");CHKERRQ(ierr);
    ierr = PetscStrcat(convname,newtype);CHKERRQ(ierr);
    ierr = PetscStrcat(convname,"_C");CHKERRQ(ierr);
    ierr = PetscObjectQueryFunction((PetscObject)dm,convname,&conv);CHKERRQ(ierr);
    if (conv) goto foundconv;

    /* 2)  See if a specialized converter is known to the desired DM class. */
    ierr = DMCreate(PetscObjectComm((PetscObject)dm), &B);CHKERRQ(ierr);
    ierr = DMSetType(B, newtype);CHKERRQ(ierr);
    ierr = PetscStrcpy(convname,"DMConvert_");CHKERRQ(ierr);
    ierr = PetscStrcat(convname,((PetscObject) dm)->type_name);CHKERRQ(ierr);
    ierr = PetscStrcat(convname,"_");CHKERRQ(ierr);
    ierr = PetscStrcat(convname,newtype);CHKERRQ(ierr);
    ierr = PetscStrcat(convname,"_C");CHKERRQ(ierr);
    ierr = PetscObjectQueryFunction((PetscObject)B,convname,&conv);CHKERRQ(ierr);
    if (conv) {
      ierr = DMDestroy(&B);CHKERRQ(ierr);
      goto foundconv;
    }

#if 0
    /* 3) See if a good general converter is registered for the desired class */
    conv = B->ops->convertfrom;
    ierr = DMDestroy(&B);CHKERRQ(ierr);
    if (conv) goto foundconv;

    /* 4) See if a good general converter is known for the current matrix */
    if (dm->ops->convert) {
      conv = dm->ops->convert;
    }
    if (conv) goto foundconv;
#endif

    /* 5) Use a really basic converter. */
    SETERRQ2(PetscObjectComm((PetscObject)dm), PETSC_ERR_SUP, "No conversion possible between DM types %s and %s", ((PetscObject) dm)->type_name, newtype);

foundconv:
    ierr = PetscLogEventBegin(DM_Convert,dm,0,0,0);CHKERRQ(ierr);
    ierr = (*conv)(dm,newtype,M);CHKERRQ(ierr);
    ierr = PetscLogEventEnd(DM_Convert,dm,0,0,0);CHKERRQ(ierr);
  }
  ierr = PetscObjectStateIncrease((PetscObject) *M);CHKERRQ(ierr);
  PetscFunctionReturn(0);
}

/*--------------------------------------------------------------------------------------------------------------------*/

#undef __FUNCT__
#define __FUNCT__ "DMRegister"
/*@C
  DMRegister -  Adds a new DM component implementation

  Not Collective

  Input Parameters:
+ name        - The name of a new user-defined creation routine
- create_func - The creation routine itself

  Notes:
  DMRegister() may be called multiple times to add several user-defined DMs


  Sample usage:
.vb
    DMRegister("my_da", MyDMCreate);
.ve

  Then, your DM type can be chosen with the procedural interface via
.vb
    DMCreate(MPI_Comm, DM *);
    DMSetType(DM,"my_da");
.ve
   or at runtime via the option
.vb
    -da_type my_da
.ve

  Level: advanced

.keywords: DM, register
.seealso: DMRegisterAll(), DMRegisterDestroy()

@*/
PetscErrorCode  DMRegister(const char sname[],PetscErrorCode (*function)(DM))
{
  PetscErrorCode ierr;

  PetscFunctionBegin;
  ierr = PetscFunctionListAdd(&DMList,sname,function);CHKERRQ(ierr);
  PetscFunctionReturn(0);
}

#undef __FUNCT__
#define __FUNCT__ "DMLoad"
/*@C
  DMLoad - Loads a DM that has been stored in binary  with DMView().

  Collective on PetscViewer

  Input Parameters:
+ newdm - the newly loaded DM, this needs to have been created with DMCreate() or
           some related function before a call to DMLoad().
- viewer - binary file viewer, obtained from PetscViewerBinaryOpen() or
           HDF5 file viewer, obtained from PetscViewerHDF5Open()

   Level: intermediate

  Notes:
   The type is determined by the data in the file, any type set into the DM before this call is ignored.

  Notes for advanced users:
  Most users should not need to know the details of the binary storage
  format, since DMLoad() and DMView() completely hide these details.
  But for anyone who's interested, the standard binary matrix storage
  format is
.vb
     has not yet been determined
.ve

.seealso: PetscViewerBinaryOpen(), DMView(), MatLoad(), VecLoad()
@*/
PetscErrorCode  DMLoad(DM newdm, PetscViewer viewer)
{
  PetscBool      isbinary, ishdf5;
  PetscErrorCode ierr;

  PetscFunctionBegin;
  PetscValidHeaderSpecific(newdm,DM_CLASSID,1);
  PetscValidHeaderSpecific(viewer,PETSC_VIEWER_CLASSID,2);
  ierr = PetscObjectTypeCompare((PetscObject)viewer,PETSCVIEWERBINARY,&isbinary);CHKERRQ(ierr);
  ierr = PetscObjectTypeCompare((PetscObject)viewer,PETSCVIEWERHDF5,&ishdf5);CHKERRQ(ierr);
  if (isbinary) {
    PetscInt classid;
    char     type[256];

    ierr = PetscViewerBinaryRead(viewer,&classid,1,NULL,PETSC_INT);CHKERRQ(ierr);
    if (classid != DM_FILE_CLASSID) SETERRQ1(PetscObjectComm((PetscObject)newdm),PETSC_ERR_ARG_WRONG,"Not DM next in file, classid found %d",(int)classid);
    ierr = PetscViewerBinaryRead(viewer,type,256,NULL,PETSC_CHAR);CHKERRQ(ierr);
    ierr = DMSetType(newdm, type);CHKERRQ(ierr);
    if (newdm->ops->load) {ierr = (*newdm->ops->load)(newdm,viewer);CHKERRQ(ierr);}
  } else if (ishdf5) {
    if (newdm->ops->load) {ierr = (*newdm->ops->load)(newdm,viewer);CHKERRQ(ierr);}
  } else SETERRQ(PETSC_COMM_SELF,PETSC_ERR_ARG_WRONG,"Invalid viewer; open viewer with PetscViewerBinaryOpen() or PetscViewerHDF5Open()");
  PetscFunctionReturn(0);
}

/******************************** FEM Support **********************************/

#undef __FUNCT__
#define __FUNCT__ "DMPrintCellVector"
PetscErrorCode DMPrintCellVector(PetscInt c, const char name[], PetscInt len, const PetscScalar x[])
{
  PetscInt       f;
  PetscErrorCode ierr;

  PetscFunctionBegin;
  ierr = PetscPrintf(PETSC_COMM_SELF, "Cell %D Element %s\n", c, name);CHKERRQ(ierr);
  for (f = 0; f < len; ++f) {
    ierr = PetscPrintf(PETSC_COMM_SELF, "  | %g |\n", (double)PetscRealPart(x[f]));CHKERRQ(ierr);
  }
  PetscFunctionReturn(0);
}

#undef __FUNCT__
#define __FUNCT__ "DMPrintCellMatrix"
PetscErrorCode DMPrintCellMatrix(PetscInt c, const char name[], PetscInt rows, PetscInt cols, const PetscScalar A[])
{
  PetscInt       f, g;
  PetscErrorCode ierr;

  PetscFunctionBegin;
  ierr = PetscPrintf(PETSC_COMM_SELF, "Cell %D Element %s\n", c, name);CHKERRQ(ierr);
  for (f = 0; f < rows; ++f) {
    ierr = PetscPrintf(PETSC_COMM_SELF, "  |");CHKERRQ(ierr);
    for (g = 0; g < cols; ++g) {
      ierr = PetscPrintf(PETSC_COMM_SELF, " % 9.5g", PetscRealPart(A[f*cols+g]));CHKERRQ(ierr);
    }
    ierr = PetscPrintf(PETSC_COMM_SELF, " |\n");CHKERRQ(ierr);
  }
  PetscFunctionReturn(0);
}

#undef __FUNCT__
#define __FUNCT__ "DMPrintLocalVec"
PetscErrorCode DMPrintLocalVec(DM dm, const char name[], PetscReal tol, Vec X)
{
  PetscMPIInt    rank, numProcs;
  PetscInt       p;
  PetscErrorCode ierr;

  PetscFunctionBegin;
  ierr = MPI_Comm_rank(PetscObjectComm((PetscObject) dm), &rank);CHKERRQ(ierr);
  ierr = MPI_Comm_size(PetscObjectComm((PetscObject) dm), &numProcs);CHKERRQ(ierr);
  ierr = PetscPrintf(PetscObjectComm((PetscObject) dm), "%s:\n", name);CHKERRQ(ierr);
  for (p = 0; p < numProcs; ++p) {
    if (p == rank) {
      Vec x;

      ierr = VecDuplicate(X, &x);CHKERRQ(ierr);
      ierr = VecCopy(X, x);CHKERRQ(ierr);
      ierr = VecChop(x, tol);CHKERRQ(ierr);
      ierr = VecView(x, PETSC_VIEWER_STDOUT_SELF);CHKERRQ(ierr);
      ierr = VecDestroy(&x);CHKERRQ(ierr);
      ierr = PetscViewerFlush(PETSC_VIEWER_STDOUT_SELF);CHKERRQ(ierr);
    }
    ierr = PetscBarrier((PetscObject) dm);CHKERRQ(ierr);
  }
  PetscFunctionReturn(0);
}

#undef __FUNCT__
#define __FUNCT__ "DMGetDefaultSection"
/*@
  DMGetDefaultSection - Get the PetscSection encoding the local data layout for the DM.

  Input Parameter:
. dm - The DM

  Output Parameter:
. section - The PetscSection

  Level: intermediate

  Note: This gets a borrowed reference, so the user should not destroy this PetscSection.

.seealso: DMSetDefaultSection(), DMGetDefaultGlobalSection()
@*/
PetscErrorCode DMGetDefaultSection(DM dm, PetscSection *section)
{
  PetscErrorCode ierr;

  PetscFunctionBegin;
  PetscValidHeaderSpecific(dm, DM_CLASSID, 1);
  PetscValidPointer(section, 2);
  if (!dm->defaultSection && dm->ops->createdefaultsection) {
    ierr = (*dm->ops->createdefaultsection)(dm);CHKERRQ(ierr);
    if (dm->defaultSection) {ierr = PetscObjectViewFromOptions((PetscObject) dm->defaultSection, NULL, "-dm_petscsection_view");CHKERRQ(ierr);}
  }
  *section = dm->defaultSection;
  PetscFunctionReturn(0);
}

#undef __FUNCT__
#define __FUNCT__ "DMSetDefaultSection"
/*@
  DMSetDefaultSection - Set the PetscSection encoding the local data layout for the DM.

  Input Parameters:
+ dm - The DM
- section - The PetscSection

  Level: intermediate

  Note: Any existing Section will be destroyed

.seealso: DMSetDefaultSection(), DMGetDefaultGlobalSection()
@*/
PetscErrorCode DMSetDefaultSection(DM dm, PetscSection section)
{
  PetscInt       numFields = 0;
  PetscInt       f;
  PetscErrorCode ierr;

  PetscFunctionBegin;
  PetscValidHeaderSpecific(dm, DM_CLASSID, 1);
  if (section) {
    PetscValidHeaderSpecific(section,PETSC_SECTION_CLASSID,2);
    ierr = PetscObjectReference((PetscObject)section);CHKERRQ(ierr);
  }
  ierr = PetscSectionDestroy(&dm->defaultSection);CHKERRQ(ierr);
  dm->defaultSection = section;
  if (section) {ierr = PetscSectionGetNumFields(dm->defaultSection, &numFields);CHKERRQ(ierr);}
  if (numFields) {
    ierr = DMSetNumFields(dm, numFields);CHKERRQ(ierr);
    for (f = 0; f < numFields; ++f) {
      PetscObject disc;
      const char *name;

      ierr = PetscSectionGetFieldName(dm->defaultSection, f, &name);CHKERRQ(ierr);
      ierr = DMGetField(dm, f, &disc);CHKERRQ(ierr);
      ierr = PetscObjectSetName(disc, name);CHKERRQ(ierr);
    }
  }
  /* The global section will be rebuilt in the next call to DMGetDefaultGlobalSection(). */
  ierr = PetscSectionDestroy(&dm->defaultGlobalSection);CHKERRQ(ierr);
  PetscFunctionReturn(0);
}

#undef __FUNCT__
#define __FUNCT__ "DMGetDefaultConstraints"
/*@
  DMGetDefaultConstraints - Get the PetscSection and Mat the specify the local constraint interpolation. See DMSetDefaultConstraints() for a description of the purpose of constraint interpolation.

  not collective

  Input Parameter:
. dm - The DM

  Output Parameter:
+ section - The PetscSection describing the range of the constraint matrix: relates rows of the constraint matrix to dofs of the default section.  Returns NULL if there are no local constraints.
- mat - The Mat that interpolates local constraints: its width should be the layout size of the default section.  Returns NULL if there are no local constraints.

  Level: advanced

  Note: This gets borrowed references, so the user should not destroy the PetscSection or the Mat.

.seealso: DMSetDefaultConstraints()
@*/
PetscErrorCode DMGetDefaultConstraints(DM dm, PetscSection *section, Mat *mat)
{
  PetscErrorCode ierr;

  PetscFunctionBegin;
  PetscValidHeaderSpecific(dm, DM_CLASSID, 1);
  if (!dm->defaultConstraintSection && !dm->defaultConstraintMat && dm->ops->createdefaultconstraints) {ierr = (*dm->ops->createdefaultconstraints)(dm);CHKERRQ(ierr);}
  if (section) {*section = dm->defaultConstraintSection;}
  if (mat) {*mat = dm->defaultConstraintMat;}
  PetscFunctionReturn(0);
}

#undef __FUNCT__
#define __FUNCT__ "DMSetDefaultConstraints"
/*@
  DMSetDefaultConstraints - Set the PetscSection and Mat the specify the local constraint interpolation.

  If a constraint matrix is specified, then it is applied during DMGlobalToLocalEnd() when mode is INSERT_VALUES, INSERT_BC_VALUES, or INSERT_ALL_VALUES.  Without a constraint matrix, the local vector l returned by DMGlobalToLocalEnd() contains values that have been scattered from a global vector without modification; with a constraint matrix A, l is modified by computing c = A * l, l[s[i]] = c[i], where the scatter s is defined by the PetscSection returned by DMGetDefaultConstraintMatrix().

  If a constraint matrix is specified, then its adjoint is applied during DMLocalToGlobalBegin() when mode is ADD_VALUES, ADD_BC_VALUES, or ADD_ALL_VALUES.  Without a constraint matrix, the local vector l is accumulated into a global vector without modification; with a constraint matrix A, l is first modified by computing c[i] = l[s[i]], l[s[i]] = 0, l = l + A'*c, which is the adjoint of the operation described above.

  collective on dm

  Input Parameters:
+ dm - The DM
+ section - The PetscSection describing the range of the constraint matrix: relates rows of the constraint matrix to dofs of the default section.  Must have a local communicator (PETSC_COMM_SELF or derivative).
- mat - The Mat that interpolates local constraints: its width should be the layout size of the default section:  NULL indicates no constraints.  Must have a local communicator (PETSC_COMM_SELF or derivative).

  Level: advanced

  Note: This increments the references of the PetscSection and the Mat, so they user can destroy them

.seealso: DMGetDefaultConstraints()
@*/
PetscErrorCode DMSetDefaultConstraints(DM dm, PetscSection section, Mat mat)
{
  PetscMPIInt result;
  PetscErrorCode ierr;

  PetscFunctionBegin;
  PetscValidHeaderSpecific(dm, DM_CLASSID, 1);
  if (section) {
    PetscValidHeaderSpecific(section,PETSC_SECTION_CLASSID,2);
    ierr = MPI_Comm_compare(PETSC_COMM_SELF,PetscObjectComm((PetscObject)section),&result);CHKERRQ(ierr);
    if (result != MPI_CONGRUENT) SETERRQ(PETSC_COMM_SELF,PETSC_ERR_ARG_NOTSAMECOMM,"constraint section must have local communicator");
  }
  if (mat) {
    PetscValidHeaderSpecific(mat,MAT_CLASSID,3);
    ierr = MPI_Comm_compare(PETSC_COMM_SELF,PetscObjectComm((PetscObject)mat),&result);CHKERRQ(ierr);
    if (result != MPI_CONGRUENT) SETERRQ(PETSC_COMM_SELF,PETSC_ERR_ARG_NOTSAMECOMM,"constraint matrix must have local communicator");
  }
  ierr = PetscObjectReference((PetscObject)section);CHKERRQ(ierr);
  ierr = PetscSectionDestroy(&dm->defaultConstraintSection);CHKERRQ(ierr);
  dm->defaultConstraintSection = section;
  ierr = PetscObjectReference((PetscObject)mat);CHKERRQ(ierr);
  ierr = MatDestroy(&dm->defaultConstraintMat);CHKERRQ(ierr);
  dm->defaultConstraintMat = mat;
  PetscFunctionReturn(0);
}

#ifdef PETSC_USE_DEBUG
#undef __FUNCT__
#define __FUNCT__ "DMDefaultSectionCheckConsistency_Internal"
/*
  DMDefaultSectionCheckConsistency - Check the consistentcy of the global and local sections.

  Input Parameters:
+ dm - The DM
. localSection - PetscSection describing the local data layout
- globalSection - PetscSection describing the global data layout

  Level: intermediate

.seealso: DMGetDefaultSF(), DMSetDefaultSF()
*/
static PetscErrorCode DMDefaultSectionCheckConsistency_Internal(DM dm, PetscSection localSection, PetscSection globalSection)
{
  MPI_Comm        comm;
  PetscLayout     layout;
  const PetscInt *ranges;
  PetscInt        pStart, pEnd, p, nroots;
  PetscMPIInt     size, rank;
  PetscBool       valid = PETSC_TRUE, gvalid;
  PetscErrorCode  ierr;

  PetscFunctionBegin;
  ierr = PetscObjectGetComm((PetscObject)dm,&comm);CHKERRQ(ierr);
  PetscValidHeaderSpecific(dm, DM_CLASSID, 1);
  ierr = MPI_Comm_size(comm, &size);CHKERRQ(ierr);
  ierr = MPI_Comm_rank(comm, &rank);CHKERRQ(ierr);
  ierr = PetscSectionGetChart(globalSection, &pStart, &pEnd);CHKERRQ(ierr);
  ierr = PetscSectionGetConstrainedStorageSize(globalSection, &nroots);CHKERRQ(ierr);
  ierr = PetscLayoutCreate(comm, &layout);CHKERRQ(ierr);
  ierr = PetscLayoutSetBlockSize(layout, 1);CHKERRQ(ierr);
  ierr = PetscLayoutSetLocalSize(layout, nroots);CHKERRQ(ierr);
  ierr = PetscLayoutSetUp(layout);CHKERRQ(ierr);
  ierr = PetscLayoutGetRanges(layout, &ranges);CHKERRQ(ierr);
  for (p = pStart; p < pEnd; ++p) {
    PetscInt       dof, cdof, off, gdof, gcdof, goff, gsize, d;

    ierr = PetscSectionGetDof(localSection, p, &dof);CHKERRQ(ierr);
    ierr = PetscSectionGetOffset(localSection, p, &off);CHKERRQ(ierr);
    ierr = PetscSectionGetConstraintDof(localSection, p, &cdof);CHKERRQ(ierr);
    ierr = PetscSectionGetDof(globalSection, p, &gdof);CHKERRQ(ierr);
    ierr = PetscSectionGetConstraintDof(globalSection, p, &gcdof);CHKERRQ(ierr);
    ierr = PetscSectionGetOffset(globalSection, p, &goff);CHKERRQ(ierr);
    if (!gdof) continue; /* Censored point */
    if ((gdof < 0 ? -(gdof+1) : gdof) != dof) {ierr = PetscSynchronizedPrintf(comm, "[%d]Global dof %d for point %d not equal to local dof %d\n", rank, gdof, p, dof);CHKERRQ(ierr); valid = PETSC_FALSE;}
    if (gcdof && (gcdof != cdof)) {ierr = PetscSynchronizedPrintf(comm, "[%d]Global constraints %d for point %d not equal to local constraints %d\n", rank, gcdof, p, cdof);CHKERRQ(ierr); valid = PETSC_FALSE;}
    if (gdof < 0) {
      gsize = gdof < 0 ? -(gdof+1)-gcdof : gdof-gcdof;
      for (d = 0; d < gsize; ++d) {
        PetscInt offset = -(goff+1) + d, r;

        ierr = PetscFindInt(offset,size+1,ranges,&r);CHKERRQ(ierr);
        if (r < 0) r = -(r+2);
        if ((r < 0) || (r >= size)) {ierr = PetscSynchronizedPrintf(comm, "[%d]Point %d mapped to invalid process %d (%d, %d)\n", rank, p, r, gdof, goff);CHKERRQ(ierr); valid = PETSC_FALSE;break;}
      }
    }
  }
  ierr = PetscLayoutDestroy(&layout);CHKERRQ(ierr);
  ierr = PetscSynchronizedFlush(comm, NULL);CHKERRQ(ierr);
  ierr = MPIU_Allreduce(&valid, &gvalid, 1, MPIU_BOOL, MPI_LAND, comm);CHKERRQ(ierr);
  if (!gvalid) {
    ierr = DMView(dm, NULL);CHKERRQ(ierr);
    SETERRQ(comm, PETSC_ERR_ARG_WRONG, "Inconsistent local and global sections");
  }
  PetscFunctionReturn(0);
}
#endif

#undef __FUNCT__
#define __FUNCT__ "DMGetDefaultGlobalSection"
/*@
  DMGetDefaultGlobalSection - Get the PetscSection encoding the global data layout for the DM.

  Collective on DM

  Input Parameter:
. dm - The DM

  Output Parameter:
. section - The PetscSection

  Level: intermediate

  Note: This gets a borrowed reference, so the user should not destroy this PetscSection.

.seealso: DMSetDefaultSection(), DMGetDefaultSection()
@*/
PetscErrorCode DMGetDefaultGlobalSection(DM dm, PetscSection *section)
{
  PetscErrorCode ierr;

  PetscFunctionBegin;
  PetscValidHeaderSpecific(dm, DM_CLASSID, 1);
  PetscValidPointer(section, 2);
  if (!dm->defaultGlobalSection) {
    PetscSection s;

    ierr = DMGetDefaultSection(dm, &s);CHKERRQ(ierr);
    if (!s)  SETERRQ(PetscObjectComm((PetscObject) dm), PETSC_ERR_ARG_WRONGSTATE, "DM must have a default PetscSection in order to create a global PetscSection");
    if (!dm->sf) SETERRQ(PetscObjectComm((PetscObject)dm), PETSC_ERR_ARG_WRONGSTATE, "DM must have a default PetscSF in order to create a global PetscSection");
    ierr = PetscSectionCreateGlobalSection(s, dm->sf, PETSC_FALSE, PETSC_FALSE, &dm->defaultGlobalSection);CHKERRQ(ierr);
    ierr = PetscLayoutDestroy(&dm->map);CHKERRQ(ierr);
    ierr = PetscSectionGetValueLayout(PetscObjectComm((PetscObject)dm), dm->defaultGlobalSection, &dm->map);CHKERRQ(ierr);
    ierr = PetscSectionViewFromOptions(dm->defaultGlobalSection, NULL, "-global_section_view");CHKERRQ(ierr);
  }
  *section = dm->defaultGlobalSection;
  PetscFunctionReturn(0);
}

#undef __FUNCT__
#define __FUNCT__ "DMSetDefaultGlobalSection"
/*@
  DMSetDefaultGlobalSection - Set the PetscSection encoding the global data layout for the DM.

  Input Parameters:
+ dm - The DM
- section - The PetscSection, or NULL

  Level: intermediate

  Note: Any existing Section will be destroyed

.seealso: DMGetDefaultGlobalSection(), DMSetDefaultSection()
@*/
PetscErrorCode DMSetDefaultGlobalSection(DM dm, PetscSection section)
{
  PetscErrorCode ierr;

  PetscFunctionBegin;
  PetscValidHeaderSpecific(dm, DM_CLASSID, 1);
  if (section) PetscValidHeaderSpecific(section,PETSC_SECTION_CLASSID,2);
  ierr = PetscObjectReference((PetscObject)section);CHKERRQ(ierr);
  ierr = PetscSectionDestroy(&dm->defaultGlobalSection);CHKERRQ(ierr);
  dm->defaultGlobalSection = section;
#ifdef PETSC_USE_DEBUG
  if (section) {ierr = DMDefaultSectionCheckConsistency_Internal(dm, dm->defaultSection, section);CHKERRQ(ierr);}
#endif
  PetscFunctionReturn(0);
}

#undef __FUNCT__
#define __FUNCT__ "DMGetDefaultSF"
/*@
  DMGetDefaultSF - Get the PetscSF encoding the parallel dof overlap for the DM. If it has not been set,
  it is created from the default PetscSection layouts in the DM.

  Input Parameter:
. dm - The DM

  Output Parameter:
. sf - The PetscSF

  Level: intermediate

  Note: This gets a borrowed reference, so the user should not destroy this PetscSF.

.seealso: DMSetDefaultSF(), DMCreateDefaultSF()
@*/
PetscErrorCode DMGetDefaultSF(DM dm, PetscSF *sf)
{
  PetscInt       nroots;
  PetscErrorCode ierr;

  PetscFunctionBegin;
  PetscValidHeaderSpecific(dm, DM_CLASSID, 1);
  PetscValidPointer(sf, 2);
  ierr = PetscSFGetGraph(dm->defaultSF, &nroots, NULL, NULL, NULL);CHKERRQ(ierr);
  if (nroots < 0) {
    PetscSection section, gSection;

    ierr = DMGetDefaultSection(dm, &section);CHKERRQ(ierr);
    if (section) {
      ierr = DMGetDefaultGlobalSection(dm, &gSection);CHKERRQ(ierr);
      ierr = DMCreateDefaultSF(dm, section, gSection);CHKERRQ(ierr);
    } else {
      *sf = NULL;
      PetscFunctionReturn(0);
    }
  }
  *sf = dm->defaultSF;
  PetscFunctionReturn(0);
}

#undef __FUNCT__
#define __FUNCT__ "DMSetDefaultSF"
/*@
  DMSetDefaultSF - Set the PetscSF encoding the parallel dof overlap for the DM

  Input Parameters:
+ dm - The DM
- sf - The PetscSF

  Level: intermediate

  Note: Any previous SF is destroyed

.seealso: DMGetDefaultSF(), DMCreateDefaultSF()
@*/
PetscErrorCode DMSetDefaultSF(DM dm, PetscSF sf)
{
  PetscErrorCode ierr;

  PetscFunctionBegin;
  PetscValidHeaderSpecific(dm, DM_CLASSID, 1);
  PetscValidHeaderSpecific(sf, PETSCSF_CLASSID, 2);
  ierr          = PetscSFDestroy(&dm->defaultSF);CHKERRQ(ierr);
  dm->defaultSF = sf;
  PetscFunctionReturn(0);
}

#undef __FUNCT__
#define __FUNCT__ "DMCreateDefaultSF"
/*@C
  DMCreateDefaultSF - Create the PetscSF encoding the parallel dof overlap for the DM based upon the PetscSections
  describing the data layout.

  Input Parameters:
+ dm - The DM
. localSection - PetscSection describing the local data layout
- globalSection - PetscSection describing the global data layout

  Level: intermediate

.seealso: DMGetDefaultSF(), DMSetDefaultSF()
@*/
PetscErrorCode DMCreateDefaultSF(DM dm, PetscSection localSection, PetscSection globalSection)
{
  MPI_Comm       comm;
  PetscLayout    layout;
  const PetscInt *ranges;
  PetscInt       *local;
  PetscSFNode    *remote;
  PetscInt       pStart, pEnd, p, nroots, nleaves = 0, l;
  PetscMPIInt    size, rank;
  PetscErrorCode ierr;

  PetscFunctionBegin;
  ierr = PetscObjectGetComm((PetscObject)dm,&comm);CHKERRQ(ierr);
  PetscValidHeaderSpecific(dm, DM_CLASSID, 1);
  ierr = MPI_Comm_size(comm, &size);CHKERRQ(ierr);
  ierr = MPI_Comm_rank(comm, &rank);CHKERRQ(ierr);
  ierr = PetscSectionGetChart(globalSection, &pStart, &pEnd);CHKERRQ(ierr);
  ierr = PetscSectionGetConstrainedStorageSize(globalSection, &nroots);CHKERRQ(ierr);
  ierr = PetscLayoutCreate(comm, &layout);CHKERRQ(ierr);
  ierr = PetscLayoutSetBlockSize(layout, 1);CHKERRQ(ierr);
  ierr = PetscLayoutSetLocalSize(layout, nroots);CHKERRQ(ierr);
  ierr = PetscLayoutSetUp(layout);CHKERRQ(ierr);
  ierr = PetscLayoutGetRanges(layout, &ranges);CHKERRQ(ierr);
  for (p = pStart; p < pEnd; ++p) {
    PetscInt gdof, gcdof;

    ierr     = PetscSectionGetDof(globalSection, p, &gdof);CHKERRQ(ierr);
    ierr     = PetscSectionGetConstraintDof(globalSection, p, &gcdof);CHKERRQ(ierr);
    if (gcdof > (gdof < 0 ? -(gdof+1) : gdof)) SETERRQ3(PETSC_COMM_SELF, PETSC_ERR_ARG_OUTOFRANGE, "Point %d has %d constraints > %d dof", p, gcdof, (gdof < 0 ? -(gdof+1) : gdof));
    nleaves += gdof < 0 ? -(gdof+1)-gcdof : gdof-gcdof;
  }
  ierr = PetscMalloc1(nleaves, &local);CHKERRQ(ierr);
  ierr = PetscMalloc1(nleaves, &remote);CHKERRQ(ierr);
  for (p = pStart, l = 0; p < pEnd; ++p) {
    const PetscInt *cind;
    PetscInt       dof, cdof, off, gdof, gcdof, goff, gsize, d, c;

    ierr = PetscSectionGetDof(localSection, p, &dof);CHKERRQ(ierr);
    ierr = PetscSectionGetOffset(localSection, p, &off);CHKERRQ(ierr);
    ierr = PetscSectionGetConstraintDof(localSection, p, &cdof);CHKERRQ(ierr);
    ierr = PetscSectionGetConstraintIndices(localSection, p, &cind);CHKERRQ(ierr);
    ierr = PetscSectionGetDof(globalSection, p, &gdof);CHKERRQ(ierr);
    ierr = PetscSectionGetConstraintDof(globalSection, p, &gcdof);CHKERRQ(ierr);
    ierr = PetscSectionGetOffset(globalSection, p, &goff);CHKERRQ(ierr);
    if (!gdof) continue; /* Censored point */
    gsize = gdof < 0 ? -(gdof+1)-gcdof : gdof-gcdof;
    if (gsize != dof-cdof) {
      if (gsize != dof) SETERRQ4(comm, PETSC_ERR_ARG_WRONG, "Global dof %d for point %d is neither the constrained size %d, nor the unconstrained %d", gsize, p, dof-cdof, dof);
      cdof = 0; /* Ignore constraints */
    }
    for (d = 0, c = 0; d < dof; ++d) {
      if ((c < cdof) && (cind[c] == d)) {++c; continue;}
      local[l+d-c] = off+d;
    }
    if (gdof < 0) {
      for (d = 0; d < gsize; ++d, ++l) {
        PetscInt offset = -(goff+1) + d, r;

        ierr = PetscFindInt(offset,size+1,ranges,&r);CHKERRQ(ierr);
        if (r < 0) r = -(r+2);
        if ((r < 0) || (r >= size)) SETERRQ4(PETSC_COMM_SELF, PETSC_ERR_ARG_OUTOFRANGE, "Point %d mapped to invalid process %d (%d, %d)", p, r, gdof, goff);
        remote[l].rank  = r;
        remote[l].index = offset - ranges[r];
      }
    } else {
      for (d = 0; d < gsize; ++d, ++l) {
        remote[l].rank  = rank;
        remote[l].index = goff+d - ranges[rank];
      }
    }
  }
  if (l != nleaves) SETERRQ2(comm, PETSC_ERR_PLIB, "Iteration error, l %d != nleaves %d", l, nleaves);
  ierr = PetscLayoutDestroy(&layout);CHKERRQ(ierr);
  ierr = PetscSFSetGraph(dm->defaultSF, nroots, nleaves, local, PETSC_OWN_POINTER, remote, PETSC_OWN_POINTER);CHKERRQ(ierr);
  PetscFunctionReturn(0);
}

#undef __FUNCT__
#define __FUNCT__ "DMGetPointSF"
/*@
  DMGetPointSF - Get the PetscSF encoding the parallel section point overlap for the DM.

  Input Parameter:
. dm - The DM

  Output Parameter:
. sf - The PetscSF

  Level: intermediate

  Note: This gets a borrowed reference, so the user should not destroy this PetscSF.

.seealso: DMSetPointSF(), DMGetDefaultSF(), DMSetDefaultSF(), DMCreateDefaultSF()
@*/
PetscErrorCode DMGetPointSF(DM dm, PetscSF *sf)
{
  PetscFunctionBegin;
  PetscValidHeaderSpecific(dm, DM_CLASSID, 1);
  PetscValidPointer(sf, 2);
  *sf = dm->sf;
  PetscFunctionReturn(0);
}

#undef __FUNCT__
#define __FUNCT__ "DMSetPointSF"
/*@
  DMSetPointSF - Set the PetscSF encoding the parallel section point overlap for the DM.

  Input Parameters:
+ dm - The DM
- sf - The PetscSF

  Level: intermediate

.seealso: DMGetPointSF(), DMGetDefaultSF(), DMSetDefaultSF(), DMCreateDefaultSF()
@*/
PetscErrorCode DMSetPointSF(DM dm, PetscSF sf)
{
  PetscErrorCode ierr;

  PetscFunctionBegin;
  PetscValidHeaderSpecific(dm, DM_CLASSID, 1);
  PetscValidHeaderSpecific(sf, PETSCSF_CLASSID, 1);
  ierr   = PetscSFDestroy(&dm->sf);CHKERRQ(ierr);
  ierr   = PetscObjectReference((PetscObject) sf);CHKERRQ(ierr);
  dm->sf = sf;
  PetscFunctionReturn(0);
}

#undef __FUNCT__
#define __FUNCT__ "DMGetDS"
/*@
  DMGetDS - Get the PetscDS

  Input Parameter:
. dm - The DM

  Output Parameter:
. prob - The PetscDS

  Level: developer

.seealso: DMSetDS()
@*/
PetscErrorCode DMGetDS(DM dm, PetscDS *prob)
{
  PetscFunctionBegin;
  PetscValidHeaderSpecific(dm, DM_CLASSID, 1);
  PetscValidPointer(prob, 2);
  *prob = dm->prob;
  PetscFunctionReturn(0);
}

#undef __FUNCT__
#define __FUNCT__ "DMSetDS"
/*@
  DMSetDS - Set the PetscDS

  Input Parameters:
+ dm - The DM
- prob - The PetscDS

  Level: developer

.seealso: DMGetDS()
@*/
PetscErrorCode DMSetDS(DM dm, PetscDS prob)
{
  PetscErrorCode ierr;

  PetscFunctionBegin;
  PetscValidHeaderSpecific(dm, DM_CLASSID, 1);
  PetscValidHeaderSpecific(prob, PETSCDS_CLASSID, 2);
  ierr = PetscDSDestroy(&dm->prob);CHKERRQ(ierr);
  dm->prob = prob;
  ierr = PetscObjectReference((PetscObject) dm->prob);CHKERRQ(ierr);
  PetscFunctionReturn(0);
}

#undef __FUNCT__
#define __FUNCT__ "DMGetNumFields"
PetscErrorCode DMGetNumFields(DM dm, PetscInt *numFields)
{
  PetscErrorCode ierr;

  PetscFunctionBegin;
  PetscValidHeaderSpecific(dm, DM_CLASSID, 1);
  ierr = PetscDSGetNumFields(dm->prob, numFields);CHKERRQ(ierr);
  PetscFunctionReturn(0);
}

#undef __FUNCT__
#define __FUNCT__ "DMSetNumFields"
PetscErrorCode DMSetNumFields(DM dm, PetscInt numFields)
{
  PetscInt       Nf, f;
  PetscErrorCode ierr;

  PetscFunctionBegin;
  PetscValidHeaderSpecific(dm, DM_CLASSID, 1);
  ierr = PetscDSGetNumFields(dm->prob, &Nf);CHKERRQ(ierr);
  for (f = Nf; f < numFields; ++f) {
    PetscContainer obj;

    ierr = PetscContainerCreate(PetscObjectComm((PetscObject) dm), &obj);CHKERRQ(ierr);
    ierr = PetscDSSetDiscretization(dm->prob, f, (PetscObject) obj);CHKERRQ(ierr);
    ierr = PetscContainerDestroy(&obj);CHKERRQ(ierr);
  }
  PetscFunctionReturn(0);
}

#undef __FUNCT__
#define __FUNCT__ "DMGetField"
/*@
  DMGetField - Return the discretization object for a given DM field

  Not collective

  Input Parameters:
+ dm - The DM
- f  - The field number

  Output Parameter:
. field - The discretization object

  Level: developer

.seealso: DMSetField()
@*/
PetscErrorCode DMGetField(DM dm, PetscInt f, PetscObject *field)
{
  PetscErrorCode ierr;

  PetscFunctionBegin;
  PetscValidHeaderSpecific(dm, DM_CLASSID, 1);
  ierr = PetscDSGetDiscretization(dm->prob, f, field);CHKERRQ(ierr);
  PetscFunctionReturn(0);
}

#undef __FUNCT__
#define __FUNCT__ "DMSetField"
/*@
  DMSetField - Set the discretization object for a given DM field

  Logically collective on DM

  Input Parameters:
+ dm - The DM
. f  - The field number
- field - The discretization object

  Level: developer

.seealso: DMGetField()
@*/
PetscErrorCode DMSetField(DM dm, PetscInt f, PetscObject field)
{
  PetscErrorCode ierr;

  PetscFunctionBegin;
  PetscValidHeaderSpecific(dm, DM_CLASSID, 1);
  ierr = PetscDSSetDiscretization(dm->prob, f, field);CHKERRQ(ierr);
  PetscFunctionReturn(0);
}

#undef __FUNCT__
#define __FUNCT__ "DMRestrictHook_Coordinates"
PetscErrorCode DMRestrictHook_Coordinates(DM dm,DM dmc,void *ctx)
{
  DM dm_coord,dmc_coord;
  PetscErrorCode ierr;
  Vec coords,ccoords;
  Mat inject;
  PetscFunctionBegin;
  ierr = DMGetCoordinateDM(dm,&dm_coord);CHKERRQ(ierr);
  ierr = DMGetCoordinateDM(dmc,&dmc_coord);CHKERRQ(ierr);
  ierr = DMGetCoordinates(dm,&coords);CHKERRQ(ierr);
  ierr = DMGetCoordinates(dmc,&ccoords);CHKERRQ(ierr);
  if (coords && !ccoords) {
    ierr = DMCreateGlobalVector(dmc_coord,&ccoords);CHKERRQ(ierr);
    ierr = DMCreateInjection(dmc_coord,dm_coord,&inject);CHKERRQ(ierr);
    ierr = MatRestrict(inject,coords,ccoords);CHKERRQ(ierr);
    ierr = MatDestroy(&inject);CHKERRQ(ierr);
    ierr = DMSetCoordinates(dmc,ccoords);CHKERRQ(ierr);
    ierr = VecDestroy(&ccoords);CHKERRQ(ierr);
  }
  PetscFunctionReturn(0);
}

#undef __FUNCT__
#define __FUNCT__ "DMSubDomainHook_Coordinates"
static PetscErrorCode DMSubDomainHook_Coordinates(DM dm,DM subdm,void *ctx)
{
  DM dm_coord,subdm_coord;
  PetscErrorCode ierr;
  Vec coords,ccoords,clcoords;
  VecScatter *scat_i,*scat_g;
  PetscFunctionBegin;
  ierr = DMGetCoordinateDM(dm,&dm_coord);CHKERRQ(ierr);
  ierr = DMGetCoordinateDM(subdm,&subdm_coord);CHKERRQ(ierr);
  ierr = DMGetCoordinates(dm,&coords);CHKERRQ(ierr);
  ierr = DMGetCoordinates(subdm,&ccoords);CHKERRQ(ierr);
  if (coords && !ccoords) {
    ierr = DMCreateGlobalVector(subdm_coord,&ccoords);CHKERRQ(ierr);
    ierr = DMCreateLocalVector(subdm_coord,&clcoords);CHKERRQ(ierr);
    ierr = PetscObjectSetName((PetscObject)clcoords,"coordinates");CHKERRQ(ierr);
    ierr = DMCreateDomainDecompositionScatters(dm_coord,1,&subdm_coord,NULL,&scat_i,&scat_g);CHKERRQ(ierr);
    ierr = VecScatterBegin(scat_i[0],coords,ccoords,INSERT_VALUES,SCATTER_FORWARD);CHKERRQ(ierr);
    ierr = VecScatterBegin(scat_g[0],coords,clcoords,INSERT_VALUES,SCATTER_FORWARD);CHKERRQ(ierr);
    ierr = VecScatterEnd(scat_i[0],coords,ccoords,INSERT_VALUES,SCATTER_FORWARD);CHKERRQ(ierr);
    ierr = VecScatterEnd(scat_g[0],coords,clcoords,INSERT_VALUES,SCATTER_FORWARD);CHKERRQ(ierr);
    ierr = DMSetCoordinates(subdm,ccoords);CHKERRQ(ierr);
    ierr = DMSetCoordinatesLocal(subdm,clcoords);CHKERRQ(ierr);
    ierr = VecScatterDestroy(&scat_i[0]);CHKERRQ(ierr);
    ierr = VecScatterDestroy(&scat_g[0]);CHKERRQ(ierr);
    ierr = VecDestroy(&ccoords);CHKERRQ(ierr);
    ierr = VecDestroy(&clcoords);CHKERRQ(ierr);
    ierr = PetscFree(scat_i);CHKERRQ(ierr);
    ierr = PetscFree(scat_g);CHKERRQ(ierr);
  }
  PetscFunctionReturn(0);
}

#undef __FUNCT__
#define __FUNCT__ "DMGetDimension"
/*@
  DMGetDimension - Return the topological dimension of the DM

  Not collective

  Input Parameter:
. dm - The DM

  Output Parameter:
. dim - The topological dimension

  Level: beginner

.seealso: DMSetDimension(), DMCreate()
@*/
PetscErrorCode DMGetDimension(DM dm, PetscInt *dim)
{
  PetscFunctionBegin;
  PetscValidHeaderSpecific(dm, DM_CLASSID, 1);
  PetscValidPointer(dim, 2);
  *dim = dm->dim;
  PetscFunctionReturn(0);
}

#undef __FUNCT__
#define __FUNCT__ "DMSetDimension"
/*@
  DMSetDimension - Set the topological dimension of the DM

  Collective on dm

  Input Parameters:
+ dm - The DM
- dim - The topological dimension

  Level: beginner

.seealso: DMGetDimension(), DMCreate()
@*/
PetscErrorCode DMSetDimension(DM dm, PetscInt dim)
{
  PetscFunctionBegin;
  PetscValidHeaderSpecific(dm, DM_CLASSID, 1);
  PetscValidLogicalCollectiveInt(dm, dim, 2);
  dm->dim = dim;
  PetscFunctionReturn(0);
}

#undef __FUNCT__
#define __FUNCT__ "DMGetDimPoints"
/*@
  DMGetDimPoints - Get the half-open interval for all points of a given dimension

  Collective on DM

  Input Parameters:
+ dm - the DM
- dim - the dimension

  Output Parameters:
+ pStart - The first point of the given dimension
. pEnd - The first point following points of the given dimension

  Note:
  The points are vertices in the Hasse diagram encoding the topology. This is explained in
  http://arxiv.org/abs/0908.4427. If not points exist of this dimension in the storage scheme,
  then the interval is empty.

  Level: intermediate

.keywords: point, Hasse Diagram, dimension
.seealso: DMPLEX, DMPlexGetDepthStratum(), DMPlexGetHeightStratum()
@*/
PetscErrorCode DMGetDimPoints(DM dm, PetscInt dim, PetscInt *pStart, PetscInt *pEnd)
{
  PetscInt       d;
  PetscErrorCode ierr;

  PetscFunctionBegin;
  PetscValidHeaderSpecific(dm,DM_CLASSID,1);
  ierr = DMGetDimension(dm, &d);CHKERRQ(ierr);
  if ((dim < 0) || (dim > d)) SETERRQ2(PetscObjectComm((PetscObject) dm), PETSC_ERR_ARG_OUTOFRANGE, "Invalid dimension %d 1", dim, d);
  ierr = (*dm->ops->getdimpoints)(dm, dim, pStart, pEnd);CHKERRQ(ierr);
  PetscFunctionReturn(0);
}

#undef __FUNCT__
#define __FUNCT__ "DMSetCoordinates"
/*@
  DMSetCoordinates - Sets into the DM a global vector that holds the coordinates

  Collective on DM

  Input Parameters:
+ dm - the DM
- c - coordinate vector

  Note:
  The coordinates do include those for ghost points, which are in the local vector

  Level: intermediate

.keywords: distributed array, get, corners, nodes, local indices, coordinates
.seealso: DMSetCoordinatesLocal(), DMGetCoordinates(), DMGetCoordinatesLoca(), DMGetCoordinateDM()
@*/
PetscErrorCode DMSetCoordinates(DM dm, Vec c)
{
  PetscErrorCode ierr;

  PetscFunctionBegin;
  PetscValidHeaderSpecific(dm,DM_CLASSID,1);
  PetscValidHeaderSpecific(c,VEC_CLASSID,2);
  ierr            = PetscObjectReference((PetscObject) c);CHKERRQ(ierr);
  ierr            = VecDestroy(&dm->coordinates);CHKERRQ(ierr);
  dm->coordinates = c;
  ierr            = VecDestroy(&dm->coordinatesLocal);CHKERRQ(ierr);
  ierr            = DMCoarsenHookAdd(dm,DMRestrictHook_Coordinates,NULL,NULL);CHKERRQ(ierr);
  ierr            = DMSubDomainHookAdd(dm,DMSubDomainHook_Coordinates,NULL,NULL);CHKERRQ(ierr);
  PetscFunctionReturn(0);
}

#undef __FUNCT__
#define __FUNCT__ "DMSetCoordinatesLocal"
/*@
  DMSetCoordinatesLocal - Sets into the DM a local vector that holds the coordinates

  Collective on DM

   Input Parameters:
+  dm - the DM
-  c - coordinate vector

  Note:
  The coordinates of ghost points can be set using DMSetCoordinates()
  followed by DMGetCoordinatesLocal(). This is intended to enable the
  setting of ghost coordinates outside of the domain.

  Level: intermediate

.keywords: distributed array, get, corners, nodes, local indices, coordinates
.seealso: DMGetCoordinatesLocal(), DMSetCoordinates(), DMGetCoordinates(), DMGetCoordinateDM()
@*/
PetscErrorCode DMSetCoordinatesLocal(DM dm, Vec c)
{
  PetscErrorCode ierr;

  PetscFunctionBegin;
  PetscValidHeaderSpecific(dm,DM_CLASSID,1);
  PetscValidHeaderSpecific(c,VEC_CLASSID,2);
  ierr = PetscObjectReference((PetscObject) c);CHKERRQ(ierr);
  ierr = VecDestroy(&dm->coordinatesLocal);CHKERRQ(ierr);

  dm->coordinatesLocal = c;

  ierr = VecDestroy(&dm->coordinates);CHKERRQ(ierr);
  PetscFunctionReturn(0);
}

#undef __FUNCT__
#define __FUNCT__ "DMGetCoordinates"
/*@
  DMGetCoordinates - Gets a global vector with the coordinates associated with the DM.

  Not Collective

  Input Parameter:
. dm - the DM

  Output Parameter:
. c - global coordinate vector

  Note:
  This is a borrowed reference, so the user should NOT destroy this vector

  Each process has only the local coordinates (does NOT have the ghost coordinates).

  For DMDA, in two and three dimensions coordinates are interlaced (x_0,y_0,x_1,y_1,...)
  and (x_0,y_0,z_0,x_1,y_1,z_1...)

  Level: intermediate

.keywords: distributed array, get, corners, nodes, local indices, coordinates
.seealso: DMSetCoordinates(), DMGetCoordinatesLocal(), DMGetCoordinateDM()
@*/
PetscErrorCode DMGetCoordinates(DM dm, Vec *c)
{
  PetscErrorCode ierr;

  PetscFunctionBegin;
  PetscValidHeaderSpecific(dm,DM_CLASSID,1);
  PetscValidPointer(c,2);
  if (!dm->coordinates && dm->coordinatesLocal) {
    DM cdm = NULL;

    ierr = DMGetCoordinateDM(dm, &cdm);CHKERRQ(ierr);
    ierr = DMCreateGlobalVector(cdm, &dm->coordinates);CHKERRQ(ierr);
    ierr = PetscObjectSetName((PetscObject) dm->coordinates, "coordinates");CHKERRQ(ierr);
    ierr = DMLocalToGlobalBegin(cdm, dm->coordinatesLocal, INSERT_VALUES, dm->coordinates);CHKERRQ(ierr);
    ierr = DMLocalToGlobalEnd(cdm, dm->coordinatesLocal, INSERT_VALUES, dm->coordinates);CHKERRQ(ierr);
  }
  *c = dm->coordinates;
  PetscFunctionReturn(0);
}

#undef __FUNCT__
#define __FUNCT__ "DMGetCoordinatesLocal"
/*@
  DMGetCoordinatesLocal - Gets a local vector with the coordinates associated with the DM.

  Collective on DM

  Input Parameter:
. dm - the DM

  Output Parameter:
. c - coordinate vector

  Note:
  This is a borrowed reference, so the user should NOT destroy this vector

  Each process has the local and ghost coordinates

  For DMDA, in two and three dimensions coordinates are interlaced (x_0,y_0,x_1,y_1,...)
  and (x_0,y_0,z_0,x_1,y_1,z_1...)

  Level: intermediate

.keywords: distributed array, get, corners, nodes, local indices, coordinates
.seealso: DMSetCoordinatesLocal(), DMGetCoordinates(), DMSetCoordinates(), DMGetCoordinateDM()
@*/
PetscErrorCode DMGetCoordinatesLocal(DM dm, Vec *c)
{
  PetscErrorCode ierr;

  PetscFunctionBegin;
  PetscValidHeaderSpecific(dm,DM_CLASSID,1);
  PetscValidPointer(c,2);
  if (!dm->coordinatesLocal && dm->coordinates) {
    DM cdm = NULL;

    ierr = DMGetCoordinateDM(dm, &cdm);CHKERRQ(ierr);
    ierr = DMCreateLocalVector(cdm, &dm->coordinatesLocal);CHKERRQ(ierr);
    ierr = PetscObjectSetName((PetscObject) dm->coordinatesLocal, "coordinates");CHKERRQ(ierr);
    ierr = DMGlobalToLocalBegin(cdm, dm->coordinates, INSERT_VALUES, dm->coordinatesLocal);CHKERRQ(ierr);
    ierr = DMGlobalToLocalEnd(cdm, dm->coordinates, INSERT_VALUES, dm->coordinatesLocal);CHKERRQ(ierr);
  }
  *c = dm->coordinatesLocal;
  PetscFunctionReturn(0);
}

#undef __FUNCT__
#define __FUNCT__ "DMGetCoordinateDM"
/*@
  DMGetCoordinateDM - Gets the DM that prescribes coordinate layout and scatters between global and local coordinates

  Collective on DM

  Input Parameter:
. dm - the DM

  Output Parameter:
. cdm - coordinate DM

  Level: intermediate

.keywords: distributed array, get, corners, nodes, local indices, coordinates
.seealso: DMSetCoordinateDM(), DMSetCoordinates(), DMSetCoordinatesLocal(), DMGetCoordinates(), DMGetCoordinatesLocal()
@*/
PetscErrorCode DMGetCoordinateDM(DM dm, DM *cdm)
{
  PetscErrorCode ierr;

  PetscFunctionBegin;
  PetscValidHeaderSpecific(dm,DM_CLASSID,1);
  PetscValidPointer(cdm,2);
  if (!dm->coordinateDM) {
    if (!dm->ops->createcoordinatedm) SETERRQ(PetscObjectComm((PetscObject)dm), PETSC_ERR_SUP, "Unable to create coordinates for this DM");
    ierr = (*dm->ops->createcoordinatedm)(dm, &dm->coordinateDM);CHKERRQ(ierr);
  }
  *cdm = dm->coordinateDM;
  PetscFunctionReturn(0);
}

#undef __FUNCT__
#define __FUNCT__ "DMSetCoordinateDM"
/*@
  DMSetCoordinateDM - Sets the DM that prescribes coordinate layout and scatters between global and local coordinates

  Logically Collective on DM

  Input Parameters:
+ dm - the DM
- cdm - coordinate DM

  Level: intermediate

.keywords: distributed array, get, corners, nodes, local indices, coordinates
.seealso: DMGetCoordinateDM(), DMSetCoordinates(), DMSetCoordinatesLocal(), DMGetCoordinates(), DMGetCoordinatesLocal()
@*/
PetscErrorCode DMSetCoordinateDM(DM dm, DM cdm)
{
  PetscErrorCode ierr;

  PetscFunctionBegin;
  PetscValidHeaderSpecific(dm,DM_CLASSID,1);
  PetscValidHeaderSpecific(cdm,DM_CLASSID,2);
  ierr = DMDestroy(&dm->coordinateDM);CHKERRQ(ierr);
  dm->coordinateDM = cdm;
  ierr = PetscObjectReference((PetscObject) dm->coordinateDM);CHKERRQ(ierr);
  PetscFunctionReturn(0);
}

#undef __FUNCT__
#define __FUNCT__ "DMGetCoordinateDim"
/*@
  DMGetCoordinateDim - Retrieve the dimension of embedding space for coordinate values.

  Not Collective

  Input Parameter:
. dm - The DM object

  Output Parameter:
. dim - The embedding dimension

  Level: intermediate

.keywords: mesh, coordinates
.seealso: DMSetCoordinateDim(), DMGetCoordinateSection(), DMGetCoordinateDM(), DMGetDefaultSection(), DMSetDefaultSection()
@*/
PetscErrorCode DMGetCoordinateDim(DM dm, PetscInt *dim)
{
  PetscFunctionBegin;
  PetscValidHeaderSpecific(dm, DM_CLASSID, 1);
  PetscValidPointer(dim, 2);
  if (dm->dimEmbed == PETSC_DEFAULT) {
    dm->dimEmbed = dm->dim;
  }
  *dim = dm->dimEmbed;
  PetscFunctionReturn(0);
}

#undef __FUNCT__
#define __FUNCT__ "DMSetCoordinateDim"
/*@
  DMSetCoordinateDim - Set the dimension of the embedding space for coordinate values.

  Not Collective

  Input Parameters:
+ dm  - The DM object
- dim - The embedding dimension

  Level: intermediate

.keywords: mesh, coordinates
.seealso: DMGetCoordinateDim(), DMSetCoordinateSection(), DMGetCoordinateSection(), DMGetDefaultSection(), DMSetDefaultSection()
@*/
PetscErrorCode DMSetCoordinateDim(DM dm, PetscInt dim)
{
  PetscFunctionBegin;
  PetscValidHeaderSpecific(dm,DM_CLASSID,1);
  dm->dimEmbed = dim;
  PetscFunctionReturn(0);
}

#undef __FUNCT__
#define __FUNCT__ "DMGetCoordinateSection"
/*@
  DMGetCoordinateSection - Retrieve the layout of coordinate values over the mesh.

  Not Collective

  Input Parameter:
. dm - The DM object

  Output Parameter:
. section - The PetscSection object

  Level: intermediate

.keywords: mesh, coordinates
.seealso: DMGetCoordinateDM(), DMGetDefaultSection(), DMSetDefaultSection()
@*/
PetscErrorCode DMGetCoordinateSection(DM dm, PetscSection *section)
{
  DM             cdm;
  PetscErrorCode ierr;

  PetscFunctionBegin;
  PetscValidHeaderSpecific(dm, DM_CLASSID, 1);
  PetscValidPointer(section, 2);
  ierr = DMGetCoordinateDM(dm, &cdm);CHKERRQ(ierr);
  ierr = DMGetDefaultSection(cdm, section);CHKERRQ(ierr);
  PetscFunctionReturn(0);
}

#undef __FUNCT__
#define __FUNCT__ "DMSetCoordinateSection"
/*@
  DMSetCoordinateSection - Set the layout of coordinate values over the mesh.

  Not Collective

  Input Parameters:
+ dm      - The DM object
. dim     - The embedding dimension, or PETSC_DETERMINE
- section - The PetscSection object

  Level: intermediate

.keywords: mesh, coordinates
.seealso: DMGetCoordinateSection(), DMGetDefaultSection(), DMSetDefaultSection()
@*/
PetscErrorCode DMSetCoordinateSection(DM dm, PetscInt dim, PetscSection section)
{
  DM             cdm;
  PetscErrorCode ierr;

  PetscFunctionBegin;
  PetscValidHeaderSpecific(dm,DM_CLASSID,1);
  PetscValidHeaderSpecific(section,PETSC_SECTION_CLASSID,3);
  ierr = DMGetCoordinateDM(dm, &cdm);CHKERRQ(ierr);
  ierr = DMSetDefaultSection(cdm, section);CHKERRQ(ierr);
  if (dim == PETSC_DETERMINE) {
    PetscInt d = dim;
    PetscInt pStart, pEnd, vStart, vEnd, v, dd;

    ierr = PetscSectionGetChart(section, &pStart, &pEnd);CHKERRQ(ierr);
    ierr = DMGetDimPoints(dm, 0, &vStart, &vEnd);CHKERRQ(ierr);
    pStart = PetscMax(vStart, pStart);
    pEnd   = PetscMin(vEnd, pEnd);
    for (v = pStart; v < pEnd; ++v) {
      ierr = PetscSectionGetDof(section, v, &dd);CHKERRQ(ierr);
      if (dd) {d = dd; break;}
    }
    ierr = DMSetCoordinateDim(dm, d);CHKERRQ(ierr);
  }
  PetscFunctionReturn(0);
}

#undef __FUNCT__
#define __FUNCT__ "DMGetPeriodicity"
/*@C
  DMSetPeriodicity - Set the description of mesh periodicity

  Input Parameters:
+ dm      - The DM object
. maxCell - Over distances greater than this, we can assume a point has crossed over to another sheet, when trying to localize cell coordinates
. L       - If we assume the mesh is a torus, this is the length of each coordinate
- bd      - This describes the type of periodicity in each topological dimension

  Level: developer

.seealso: DMGetPeriodicity()
@*/
PetscErrorCode DMGetPeriodicity(DM dm, const PetscReal **maxCell, const PetscReal **L, const DMBoundaryType **bd)
{
  PetscFunctionBegin;
  PetscValidHeaderSpecific(dm,DM_CLASSID,1);
  if (L)       *L       = dm->L;
  if (maxCell) *maxCell = dm->maxCell;
  if (bd)      *bd      = dm->bdtype;
  PetscFunctionReturn(0);
}

#undef __FUNCT__
#define __FUNCT__ "DMSetPeriodicity"
/*@C
  DMSetPeriodicity - Set the description of mesh periodicity

  Input Parameters:
+ dm      - The DM object
. maxCell - Over distances greater than this, we can assume a point has crossed over to another sheet, when trying to localize cell coordinates
. L       - If we assume the mesh is a torus, this is the length of each coordinate
- bd      - This describes the type of periodicity in each topological dimension

  Level: developer

.seealso: DMGetPeriodicity()
@*/
PetscErrorCode DMSetPeriodicity(DM dm, const PetscReal maxCell[], const PetscReal L[], const DMBoundaryType bd[])
{
  PetscInt       dim, d;
  PetscErrorCode ierr;

  PetscFunctionBegin;
  PetscValidHeaderSpecific(dm,DM_CLASSID,1);
  PetscValidPointer(L,3);PetscValidPointer(maxCell,2);PetscValidPointer(bd,4);
  ierr = PetscFree3(dm->L,dm->maxCell,dm->bdtype);CHKERRQ(ierr);
  ierr = DMGetDimension(dm, &dim);CHKERRQ(ierr);
  ierr = PetscMalloc3(dim,&dm->L,dim,&dm->maxCell,dim,&dm->bdtype);CHKERRQ(ierr);
  for (d = 0; d < dim; ++d) {dm->L[d] = L[d]; dm->maxCell[d] = maxCell[d]; dm->bdtype[d] = bd[d];}
  PetscFunctionReturn(0);
}

#undef __FUNCT__
#define __FUNCT__ "DMLocalizeCoordinate"
/*@
  DMLocalizeCoordinate - If a mesh is periodic (a torus with lengths L_i, some of which can be infinite), project the coordinate onto [0, L_i) in each dimension.

  Input Parameters:
+ dm     - The DM
- in     - The input coordinate point (dim numbers)

  Output Parameter:
. out - The localized coordinate point

  Level: developer

.seealso: DMLocalizeCoordinates(), DMLocalizeAddCoordinate()
@*/
PetscErrorCode DMLocalizeCoordinate(DM dm, const PetscScalar in[], PetscScalar out[])
{
  PetscInt       dim, d;
  PetscErrorCode ierr;

  PetscFunctionBegin;
  ierr = DMGetCoordinateDim(dm, &dim);CHKERRQ(ierr);
  if (!dm->maxCell) {
    for (d = 0; d < dim; ++d) out[d] = in[d];
  } else {
    for (d = 0; d < dim; ++d) {
      out[d] = in[d] - dm->L[d]*floor(PetscRealPart(in[d])/dm->L[d]);
    }
  }
  PetscFunctionReturn(0);
}

#undef __FUNCT__
#define __FUNCT__ "DMLocalizeCoordinate_Internal"
/*
  DMLocalizeCoordinate_Internal - If a mesh is periodic, and the input point is far from the anchor, pick the coordinate sheet of the torus which moves it closer.

  Input Parameters:
+ dm     - The DM
. dim    - The spatial dimension
. anchor - The anchor point, the input point can be no more than maxCell away from it
- in     - The input coordinate point (dim numbers)

  Output Parameter:
. out - The localized coordinate point

  Level: developer

  Note: This is meant to get a set of coordinates close to each other, as in a cell. The anchor is usually the one of the vertices on a containing cell

.seealso: DMLocalizeCoordinates(), DMLocalizeAddCoordinate()
*/
PetscErrorCode DMLocalizeCoordinate_Internal(DM dm, PetscInt dim, const PetscScalar anchor[], const PetscScalar in[], PetscScalar out[])
{
  PetscInt d;

  PetscFunctionBegin;
  if (!dm->maxCell) {
    for (d = 0; d < dim; ++d) out[d] = in[d];
  } else {
    for (d = 0; d < dim; ++d) {
      if (PetscAbsScalar(anchor[d] - in[d]) > dm->maxCell[d]) {
        out[d] = PetscRealPart(anchor[d]) > PetscRealPart(in[d]) ? dm->L[d] + in[d] : in[d] - dm->L[d];
      } else {
        out[d] = in[d];
      }
    }
  }
  PetscFunctionReturn(0);
}
#undef __FUNCT__
#define __FUNCT__ "DMLocalizeCoordinateReal_Internal"
PetscErrorCode DMLocalizeCoordinateReal_Internal(DM dm, PetscInt dim, const PetscReal anchor[], const PetscReal in[], PetscReal out[])
{
  PetscInt d;

  PetscFunctionBegin;
  if (!dm->maxCell) {
    for (d = 0; d < dim; ++d) out[d] = in[d];
  } else {
    for (d = 0; d < dim; ++d) {
      if (PetscAbsReal(anchor[d] - in[d]) > dm->maxCell[d]) {
        out[d] = anchor[d] > in[d] ? dm->L[d] + in[d] : in[d] - dm->L[d];
      } else {
        out[d] = in[d];
      }
    }
  }
  PetscFunctionReturn(0);
}

#undef __FUNCT__
#define __FUNCT__ "DMLocalizeAddCoordinate_Internal"
/*
  DMLocalizeAddCoordinate_Internal - If a mesh is periodic, and the input point is far from the anchor, pick the coordinate sheet of the torus which moves it closer.

  Input Parameters:
+ dm     - The DM
. dim    - The spatial dimension
. anchor - The anchor point, the input point can be no more than maxCell away from it
. in     - The input coordinate delta (dim numbers)
- out    - The input coordinate point (dim numbers)

  Output Parameter:
. out    - The localized coordinate in + out

  Level: developer

  Note: This is meant to get a set of coordinates close to each other, as in a cell. The anchor is usually the one of the vertices on a containing cell

.seealso: DMLocalizeCoordinates(), DMLocalizeCoordinate()
*/
PetscErrorCode DMLocalizeAddCoordinate_Internal(DM dm, PetscInt dim, const PetscScalar anchor[], const PetscScalar in[], PetscScalar out[])
{
  PetscInt d;

  PetscFunctionBegin;
  if (!dm->maxCell) {
    for (d = 0; d < dim; ++d) out[d] += in[d];
  } else {
    for (d = 0; d < dim; ++d) {
      if (PetscAbsScalar(anchor[d] - in[d]) > dm->maxCell[d]) {
        out[d] += PetscRealPart(anchor[d]) > PetscRealPart(in[d]) ? dm->L[d] + in[d] : in[d] - dm->L[d];
      } else {
        out[d] += in[d];
      }
    }
  }
  PetscFunctionReturn(0);
}

PETSC_EXTERN PetscErrorCode DMPlexGetDepthStratum(DM, PetscInt, PetscInt *, PetscInt *);
PETSC_EXTERN PetscErrorCode DMPlexGetHeightStratum(DM, PetscInt, PetscInt *, PetscInt *);
PETSC_EXTERN PetscErrorCode DMPlexVecGetClosure(DM, PetscSection, Vec, PetscInt, PetscInt *, PetscScalar *[]);
PETSC_EXTERN PetscErrorCode DMPlexVecRestoreClosure(DM, PetscSection, Vec, PetscInt, PetscInt *, PetscScalar *[]);

#undef __FUNCT__
#define __FUNCT__ "DMLocalizeCoordinates"
/*@
  DMLocalizeCoordinates - If a mesh is periodic, create local coordinates for each cell

  Input Parameter:
. dm - The DM

  Level: developer

.seealso: DMLocalizeCoordinate(), DMLocalizeAddCoordinate()
@*/
PetscErrorCode DMLocalizeCoordinates(DM dm)
{
  DM             cdm;
  PetscSection   coordSection, cSection;
  Vec            coordinates,  cVec;
  PetscScalar   *coords, *coords2, *anchor;
  PetscInt       Nc, cStart, cEnd, c, vStart, vEnd, v, dof, d, off, off2, bs, coordSize;
  PetscErrorCode ierr;

  PetscFunctionBegin;
  PetscValidHeaderSpecific(dm, DM_CLASSID, 1);
  if (!dm->maxCell) PetscFunctionReturn(0);
  /* We need some generic way of refering to cells/vertices */
  ierr = DMGetCoordinateDM(dm, &cdm);CHKERRQ(ierr);
  {
    PetscBool isplex;

    ierr = PetscObjectTypeCompare((PetscObject) cdm, DMPLEX, &isplex);CHKERRQ(ierr);
    if (isplex) {
      ierr = DMPlexGetHeightStratum(cdm, 0, &cStart, &cEnd);CHKERRQ(ierr);
      ierr = DMPlexGetDepthStratum(cdm, 0, &vStart, &vEnd);CHKERRQ(ierr);
    } else SETERRQ(PetscObjectComm((PetscObject) cdm), PETSC_ERR_ARG_WRONG, "Coordinate localization requires a DMPLEX coordinate DM");
  }
  ierr = DMGetCoordinatesLocal(dm, &coordinates);CHKERRQ(ierr);
  ierr = DMGetCoordinateSection(dm, &coordSection);CHKERRQ(ierr);
  ierr = PetscSectionCreate(PetscObjectComm((PetscObject) dm), &cSection);CHKERRQ(ierr);
  ierr = PetscSectionSetNumFields(cSection, 1);CHKERRQ(ierr);
  ierr = PetscSectionGetFieldComponents(coordSection, 0, &Nc);CHKERRQ(ierr);
  ierr = PetscSectionSetFieldComponents(cSection, 0, Nc);CHKERRQ(ierr);
  ierr = PetscSectionSetChart(cSection, cStart, vEnd);CHKERRQ(ierr);
  for (v = vStart; v < vEnd; ++v) {
    ierr = PetscSectionGetDof(coordSection, v, &dof);CHKERRQ(ierr);
    ierr = PetscSectionSetDof(cSection,     v,  dof);CHKERRQ(ierr);
    ierr = PetscSectionSetFieldDof(cSection, v, 0, dof);CHKERRQ(ierr);
  }
  for (c = cStart; c < cEnd; ++c) {
    ierr = DMPlexVecGetClosure(cdm, coordSection, coordinates, c, &dof, NULL);CHKERRQ(ierr);
    ierr = PetscSectionSetDof(cSection, c, dof);CHKERRQ(ierr);
    ierr = PetscSectionSetFieldDof(cSection, c, 0, dof);CHKERRQ(ierr);
  }
  ierr = PetscSectionSetUp(cSection);CHKERRQ(ierr);
  ierr = PetscSectionGetStorageSize(cSection, &coordSize);CHKERRQ(ierr);
  ierr = VecCreate(PetscObjectComm((PetscObject) dm), &cVec);CHKERRQ(ierr);
  ierr = PetscObjectSetName((PetscObject)cVec,"coordinates");CHKERRQ(ierr);
  ierr = VecGetBlockSize(coordinates, &bs);CHKERRQ(ierr);
  ierr = VecSetBlockSize(cVec,         bs);CHKERRQ(ierr);
  ierr = VecSetSizes(cVec, coordSize, PETSC_DETERMINE);CHKERRQ(ierr);
  ierr = VecSetType(cVec,VECSTANDARD);CHKERRQ(ierr);
  ierr = VecGetArray(coordinates, &coords);CHKERRQ(ierr);
  ierr = VecGetArray(cVec,        &coords2);CHKERRQ(ierr);
  for (v = vStart; v < vEnd; ++v) {
    ierr = PetscSectionGetDof(coordSection, v, &dof);CHKERRQ(ierr);
    ierr = PetscSectionGetOffset(coordSection, v, &off);CHKERRQ(ierr);
    ierr = PetscSectionGetOffset(cSection,     v, &off2);CHKERRQ(ierr);
    for (d = 0; d < dof; ++d) coords2[off2+d] = coords[off+d];
  }
  ierr = DMGetWorkArray(dm, 3, PETSC_SCALAR, &anchor);CHKERRQ(ierr);
  for (c = cStart; c < cEnd; ++c) {
    PetscScalar *cellCoords = NULL;
    PetscInt     b;

    ierr = DMPlexVecGetClosure(cdm, coordSection, coordinates, c, &dof, &cellCoords);CHKERRQ(ierr);
    ierr = PetscSectionGetOffset(cSection, c, &off2);CHKERRQ(ierr);
    for (b = 0; b < bs; ++b) anchor[b] = cellCoords[b];
    for (d = 0; d < dof/bs; ++d) {ierr = DMLocalizeCoordinate_Internal(dm, bs, anchor, &cellCoords[d*bs], &coords2[off2+d*bs]);CHKERRQ(ierr);}
    ierr = DMPlexVecRestoreClosure(cdm, coordSection, coordinates, c, &dof, &cellCoords);CHKERRQ(ierr);
  }
  ierr = DMRestoreWorkArray(dm, 3, PETSC_SCALAR, &anchor);CHKERRQ(ierr);
  ierr = VecRestoreArray(coordinates, &coords);CHKERRQ(ierr);
  ierr = VecRestoreArray(cVec,        &coords2);CHKERRQ(ierr);
  ierr = DMSetCoordinateSection(dm, PETSC_DETERMINE, cSection);CHKERRQ(ierr);
  ierr = DMSetCoordinatesLocal(dm, cVec);CHKERRQ(ierr);
  ierr = VecDestroy(&cVec);CHKERRQ(ierr);
  ierr = PetscSectionDestroy(&cSection);CHKERRQ(ierr);
  PetscFunctionReturn(0);
}

#undef __FUNCT__
#define __FUNCT__ "DMLocatePoints"
/*@
  DMLocatePoints - Locate the points in v in the mesh and return an IS of the containing cells

  Not collective

  Input Parameters:
+ dm - The DM
- v - The Vec of points

  Output Parameter:
. cells - The local cell numbers for cells which contain the points

  Level: developer

.keywords: point location, mesh
.seealso: DMSetCoordinates(), DMSetCoordinatesLocal(), DMGetCoordinates(), DMGetCoordinatesLocal()
@*/
PetscErrorCode DMLocatePoints(DM dm, Vec v, IS *cells)
{
  PetscErrorCode ierr;

  PetscFunctionBegin;
  PetscValidHeaderSpecific(dm,DM_CLASSID,1);
  PetscValidHeaderSpecific(v,VEC_CLASSID,2);
  PetscValidPointer(cells,3);
  ierr = PetscLogEventBegin(DM_LocatePoints,dm,0,0,0);CHKERRQ(ierr);
  if (dm->ops->locatepoints) {
    ierr = (*dm->ops->locatepoints)(dm,v,cells);CHKERRQ(ierr);
  } else SETERRQ(PetscObjectComm((PetscObject)dm), PETSC_ERR_SUP, "Point location not available for this DM");
  ierr = PetscLogEventEnd(DM_LocatePoints,dm,0,0,0);CHKERRQ(ierr);
  PetscFunctionReturn(0);
}

#undef __FUNCT__
#define __FUNCT__ "DMGetOutputDM"
/*@
  DMGetOutputDM - Retrieve the DM associated with the layout for output

  Input Parameter:
. dm - The original DM

  Output Parameter:
. odm - The DM which provides the layout for output

  Level: intermediate

.seealso: VecView(), DMGetDefaultGlobalSection()
@*/
PetscErrorCode DMGetOutputDM(DM dm, DM *odm)
{
  PetscSection   section;
  PetscBool      hasConstraints;
  PetscErrorCode ierr;

  PetscFunctionBegin;
  PetscValidHeaderSpecific(dm,DM_CLASSID,1);
  PetscValidPointer(odm,2);
  ierr = DMGetDefaultSection(dm, &section);CHKERRQ(ierr);
  ierr = PetscSectionHasConstraints(section, &hasConstraints);CHKERRQ(ierr);
  if (!hasConstraints) {
    *odm = dm;
    PetscFunctionReturn(0);
  }
  if (!dm->dmBC) {
    PetscSection newSection, gsection;
    PetscSF      sf;

    ierr = DMClone(dm, &dm->dmBC);CHKERRQ(ierr);
    ierr = PetscSectionClone(section, &newSection);CHKERRQ(ierr);
    ierr = DMSetDefaultSection(dm->dmBC, newSection);CHKERRQ(ierr);
    ierr = PetscSectionDestroy(&newSection);CHKERRQ(ierr);
    ierr = DMGetPointSF(dm->dmBC, &sf);CHKERRQ(ierr);
    ierr = PetscSectionCreateGlobalSection(section, sf, PETSC_TRUE, PETSC_FALSE, &gsection);CHKERRQ(ierr);
    ierr = DMSetDefaultGlobalSection(dm->dmBC, gsection);CHKERRQ(ierr);
    ierr = PetscSectionDestroy(&gsection);CHKERRQ(ierr);
  }
  *odm = dm->dmBC;
  PetscFunctionReturn(0);
}

#undef __FUNCT__
#define __FUNCT__ "DMGetOutputSequenceNumber"
/*@
  DMGetOutputSequenceNumber - Retrieve the sequence number/value for output

  Input Parameter:
. dm - The original DM

  Output Parameters:
+ num - The output sequence number
- val - The output sequence value

  Level: intermediate

  Note: This is intended for output that should appear in sequence, for instance
  a set of timesteps in an HDF5 file, or a set of realizations of a stochastic system.

.seealso: VecView()
@*/
PetscErrorCode DMGetOutputSequenceNumber(DM dm, PetscInt *num, PetscReal *val)
{
  PetscFunctionBegin;
  PetscValidHeaderSpecific(dm,DM_CLASSID,1);
  if (num) {PetscValidPointer(num,2); *num = dm->outputSequenceNum;}
  if (val) {PetscValidPointer(val,3);*val = dm->outputSequenceVal;}
  PetscFunctionReturn(0);
}

#undef __FUNCT__
#define __FUNCT__ "DMSetOutputSequenceNumber"
/*@
  DMSetOutputSequenceNumber - Set the sequence number/value for output

  Input Parameters:
+ dm - The original DM
. num - The output sequence number
- val - The output sequence value

  Level: intermediate

  Note: This is intended for output that should appear in sequence, for instance
  a set of timesteps in an HDF5 file, or a set of realizations of a stochastic system.

.seealso: VecView()
@*/
PetscErrorCode DMSetOutputSequenceNumber(DM dm, PetscInt num, PetscReal val)
{
  PetscFunctionBegin;
  PetscValidHeaderSpecific(dm,DM_CLASSID,1);
  dm->outputSequenceNum = num;
  dm->outputSequenceVal = val;
  PetscFunctionReturn(0);
}

#undef __FUNCT__
#define __FUNCT__ "DMOutputSequenceLoad"
/*@C
  DMOutputSequenceLoad - Retrieve the sequence value from a Viewer

  Input Parameters:
+ dm   - The original DM
. name - The sequence name
- num  - The output sequence number

  Output Parameter:
. val  - The output sequence value

  Level: intermediate

  Note: This is intended for output that should appear in sequence, for instance
  a set of timesteps in an HDF5 file, or a set of realizations of a stochastic system.

.seealso: DMGetOutputSequenceNumber(), DMSetOutputSequenceNumber(), VecView()
@*/
PetscErrorCode DMOutputSequenceLoad(DM dm, PetscViewer viewer, const char *name, PetscInt num, PetscReal *val)
{
  PetscBool      ishdf5;
  PetscErrorCode ierr;

  PetscFunctionBegin;
  PetscValidHeaderSpecific(dm,DM_CLASSID,1);
  PetscValidHeaderSpecific(viewer,PETSC_VIEWER_CLASSID,2);
  PetscValidPointer(val,4);
  ierr = PetscObjectTypeCompare((PetscObject) viewer, PETSCVIEWERHDF5, &ishdf5);CHKERRQ(ierr);
  if (ishdf5) {
#if defined(PETSC_HAVE_HDF5)
    PetscScalar value;

    ierr = DMSequenceLoad_HDF5(dm, name, num, &value, viewer);CHKERRQ(ierr);
    *val = PetscRealPart(value);
#endif
  } else SETERRQ(PETSC_COMM_SELF, PETSC_ERR_ARG_WRONG, "Invalid viewer; open viewer with PetscViewerHDF5Open()");
  PetscFunctionReturn(0);
}

#undef __FUNCT__
#define __FUNCT__ "DMGetUseNatural"
/*@
  DMGetUseNatural - Get the flag for creating a mapping to the natural order on distribution

  Not collective

  Input Parameter:
. dm - The DM

  Output Parameter:
. useNatural - The flag to build the mapping to a natural order during distribution

  Level: beginner

.seealso: DMSetUseNatural(), DMCreate()
@*/
PetscErrorCode DMGetUseNatural(DM dm, PetscBool *useNatural)
{
  PetscFunctionBegin;
  PetscValidHeaderSpecific(dm, DM_CLASSID, 1);
  PetscValidPointer(useNatural, 2);
  *useNatural = dm->useNatural;
  PetscFunctionReturn(0);
}

#undef __FUNCT__
#define __FUNCT__ "DMSetUseNatural"
/*@
  DMSetUseNatural - Set the flag for creating a mapping to the natural order on distribution

  Collective on dm

  Input Parameters:
+ dm - The DM
- useNatural - The flag to build the mapping to a natural order during distribution

  Level: beginner

.seealso: DMGetUseNatural(), DMCreate()
@*/
PetscErrorCode DMSetUseNatural(DM dm, PetscBool useNatural)
{
  PetscFunctionBegin;
  PetscValidHeaderSpecific(dm, DM_CLASSID, 1);
  PetscValidLogicalCollectiveInt(dm, useNatural, 2);
  dm->useNatural = useNatural;
  PetscFunctionReturn(0);
}

#undef __FUNCT__
#define __FUNCT__

#undef __FUNCT__
#define __FUNCT__ "DMCreateLabel"
/*@C
  DMCreateLabel - Create a label of the given name if it does not already exist

  Not Collective

  Input Parameters:
+ dm   - The DM object
- name - The label name

  Level: intermediate

.keywords: mesh
.seealso: DMLabelCreate(), DMHasLabel(), DMGetLabelValue(), DMSetLabelValue(), DMGetStratumIS()
@*/
PetscErrorCode DMCreateLabel(DM dm, const char name[])
{
  DMLabelLink    next  = dm->labels->next;
  PetscBool      flg   = PETSC_FALSE;
  PetscErrorCode ierr;

  PetscFunctionBegin;
  PetscValidHeaderSpecific(dm, DM_CLASSID, 1);
  PetscValidCharPointer(name, 2);
  while (next) {
    ierr = PetscStrcmp(name, next->label->name, &flg);CHKERRQ(ierr);
    if (flg) break;
    next = next->next;
  }
  if (!flg) {
    DMLabelLink tmpLabel;

    ierr = PetscCalloc1(1, &tmpLabel);CHKERRQ(ierr);
    ierr = DMLabelCreate(name, &tmpLabel->label);CHKERRQ(ierr);
    tmpLabel->output = PETSC_TRUE;
    tmpLabel->next   = dm->labels->next;
    dm->labels->next = tmpLabel;
  }
  PetscFunctionReturn(0);
}

#undef __FUNCT__
#define __FUNCT__ "DMGetLabelValue"
/*@C
  DMGetLabelValue - Get the value in a Sieve Label for the given point, with 0 as the default

  Not Collective

  Input Parameters:
+ dm   - The DM object
. name - The label name
- point - The mesh point

  Output Parameter:
. value - The label value for this point, or -1 if the point is not in the label

  Level: beginner

.keywords: mesh
.seealso: DMLabelGetValue(), DMSetLabelValue(), DMGetStratumIS()
@*/
PetscErrorCode DMGetLabelValue(DM dm, const char name[], PetscInt point, PetscInt *value)
{
  DMLabel        label;
  PetscErrorCode ierr;

  PetscFunctionBegin;
  PetscValidHeaderSpecific(dm, DM_CLASSID, 1);
  PetscValidCharPointer(name, 2);
  ierr = DMGetLabel(dm, name, &label);CHKERRQ(ierr);
  if (!label) SETERRQ1(PETSC_COMM_SELF, PETSC_ERR_ARG_WRONG, "No label named %s was found", name);CHKERRQ(ierr);
  ierr = DMLabelGetValue(label, point, value);CHKERRQ(ierr);
  PetscFunctionReturn(0);
}

#undef __FUNCT__
#define __FUNCT__ "DMSetLabelValue"
/*@C
  DMSetLabelValue - Add a point to a Sieve Label with given value

  Not Collective

  Input Parameters:
+ dm   - The DM object
. name - The label name
. point - The mesh point
- value - The label value for this point

  Output Parameter:

  Level: beginner

.keywords: mesh
.seealso: DMLabelSetValue(), DMGetStratumIS(), DMClearLabelValue()
@*/
PetscErrorCode DMSetLabelValue(DM dm, const char name[], PetscInt point, PetscInt value)
{
  DMLabel        label;
  PetscErrorCode ierr;

  PetscFunctionBegin;
  PetscValidHeaderSpecific(dm, DM_CLASSID, 1);
  PetscValidCharPointer(name, 2);
  ierr = DMGetLabel(dm, name, &label);CHKERRQ(ierr);
  if (!label) {
    ierr = DMCreateLabel(dm, name);CHKERRQ(ierr);
    ierr = DMGetLabel(dm, name, &label);CHKERRQ(ierr);
  }
  ierr = DMLabelSetValue(label, point, value);CHKERRQ(ierr);
  PetscFunctionReturn(0);
}

#undef __FUNCT__
#define __FUNCT__ "DMClearLabelValue"
/*@C
  DMClearLabelValue - Remove a point from a Sieve Label with given value

  Not Collective

  Input Parameters:
+ dm   - The DM object
. name - The label name
. point - The mesh point
- value - The label value for this point

  Output Parameter:

  Level: beginner

.keywords: mesh
.seealso: DMLabelClearValue(), DMSetLabelValue(), DMGetStratumIS()
@*/
PetscErrorCode DMClearLabelValue(DM dm, const char name[], PetscInt point, PetscInt value)
{
  DMLabel        label;
  PetscErrorCode ierr;

  PetscFunctionBegin;
  PetscValidHeaderSpecific(dm, DM_CLASSID, 1);
  PetscValidCharPointer(name, 2);
  ierr = DMGetLabel(dm, name, &label);CHKERRQ(ierr);
  if (!label) PetscFunctionReturn(0);
  ierr = DMLabelClearValue(label, point, value);CHKERRQ(ierr);
  PetscFunctionReturn(0);
}

#undef __FUNCT__
#define __FUNCT__ "DMGetLabelSize"
/*@C
  DMGetLabelSize - Get the number of different integer ids in a Label

  Not Collective

  Input Parameters:
+ dm   - The DM object
- name - The label name

  Output Parameter:
. size - The number of different integer ids, or 0 if the label does not exist

  Level: beginner

.keywords: mesh
.seealso: DMLabeGetNumValues(), DMSetLabelValue()
@*/
PetscErrorCode DMGetLabelSize(DM dm, const char name[], PetscInt *size)
{
  DMLabel        label;
  PetscErrorCode ierr;

  PetscFunctionBegin;
  PetscValidHeaderSpecific(dm, DM_CLASSID, 1);
  PetscValidCharPointer(name, 2);
  PetscValidPointer(size, 3);
  ierr  = DMGetLabel(dm, name, &label);CHKERRQ(ierr);
  *size = 0;
  if (!label) PetscFunctionReturn(0);
  ierr = DMLabelGetNumValues(label, size);CHKERRQ(ierr);
  PetscFunctionReturn(0);
}

#undef __FUNCT__
#define __FUNCT__ "DMGetLabelIdIS"
/*@C
  DMGetLabelIdIS - Get the integer ids in a label

  Not Collective

  Input Parameters:
+ mesh - The DM object
- name - The label name

  Output Parameter:
. ids - The integer ids, or NULL if the label does not exist

  Level: beginner

.keywords: mesh
.seealso: DMLabelGetValueIS(), DMGetLabelSize()
@*/
PetscErrorCode DMGetLabelIdIS(DM dm, const char name[], IS *ids)
{
  DMLabel        label;
  PetscErrorCode ierr;

  PetscFunctionBegin;
  PetscValidHeaderSpecific(dm, DM_CLASSID, 1);
  PetscValidCharPointer(name, 2);
  PetscValidPointer(ids, 3);
  ierr = DMGetLabel(dm, name, &label);CHKERRQ(ierr);
  *ids = NULL;
  if (!label) PetscFunctionReturn(0);
  ierr = DMLabelGetValueIS(label, ids);CHKERRQ(ierr);
  PetscFunctionReturn(0);
}

#undef __FUNCT__
#define __FUNCT__ "DMGetStratumSize"
/*@C
  DMGetStratumSize - Get the number of points in a label stratum

  Not Collective

  Input Parameters:
+ dm - The DM object
. name - The label name
- value - The stratum value

  Output Parameter:
. size - The stratum size

  Level: beginner

.keywords: mesh
.seealso: DMLabelGetStratumSize(), DMGetLabelSize(), DMGetLabelIds()
@*/
PetscErrorCode DMGetStratumSize(DM dm, const char name[], PetscInt value, PetscInt *size)
{
  DMLabel        label;
  PetscErrorCode ierr;

  PetscFunctionBegin;
  PetscValidHeaderSpecific(dm, DM_CLASSID, 1);
  PetscValidCharPointer(name, 2);
  PetscValidPointer(size, 4);
  ierr  = DMGetLabel(dm, name, &label);CHKERRQ(ierr);
  *size = 0;
  if (!label) PetscFunctionReturn(0);
  ierr = DMLabelGetStratumSize(label, value, size);CHKERRQ(ierr);
  PetscFunctionReturn(0);
}

#undef __FUNCT__
#define __FUNCT__ "DMGetStratumIS"
/*@C
  DMGetStratumIS - Get the points in a label stratum

  Not Collective

  Input Parameters:
+ dm - The DM object
. name - The label name
- value - The stratum value

  Output Parameter:
. points - The stratum points, or NULL if the label does not exist or does not have that value

  Level: beginner

.keywords: mesh
.seealso: DMLabelGetStratumIS(), DMGetStratumSize()
@*/
PetscErrorCode DMGetStratumIS(DM dm, const char name[], PetscInt value, IS *points)
{
  DMLabel        label;
  PetscErrorCode ierr;

  PetscFunctionBegin;
  PetscValidHeaderSpecific(dm, DM_CLASSID, 1);
  PetscValidCharPointer(name, 2);
  PetscValidPointer(points, 4);
  ierr    = DMGetLabel(dm, name, &label);CHKERRQ(ierr);
  *points = NULL;
  if (!label) PetscFunctionReturn(0);
  ierr = DMLabelGetStratumIS(label, value, points);CHKERRQ(ierr);
  PetscFunctionReturn(0);
}

#undef __FUNCT__
#define __FUNCT__ "DMClearLabelStratum"
/*@C
  DMClearLabelStratum - Remove all points from a stratum from a Sieve Label

  Not Collective

  Input Parameters:
+ dm   - The DM object
. name - The label name
- value - The label value for this point

  Output Parameter:

  Level: beginner

.keywords: mesh
.seealso: DMLabelClearStratum(), DMSetLabelValue(), DMGetStratumIS(), DMClearLabelValue()
@*/
PetscErrorCode DMClearLabelStratum(DM dm, const char name[], PetscInt value)
{
  DMLabel        label;
  PetscErrorCode ierr;

  PetscFunctionBegin;
  PetscValidHeaderSpecific(dm, DM_CLASSID, 1);
  PetscValidCharPointer(name, 2);
  ierr = DMGetLabel(dm, name, &label);CHKERRQ(ierr);
  if (!label) PetscFunctionReturn(0);
  ierr = DMLabelClearStratum(label, value);CHKERRQ(ierr);
  PetscFunctionReturn(0);
}

#undef __FUNCT__
#define __FUNCT__ "DMGetNumLabels"
/*@
  DMGetNumLabels - Return the number of labels defined by the mesh

  Not Collective

  Input Parameter:
. dm   - The DM object

  Output Parameter:
. numLabels - the number of Labels

  Level: intermediate

.keywords: mesh
.seealso: DMGetLabelValue(), DMSetLabelValue(), DMGetStratumIS()
@*/
PetscErrorCode DMGetNumLabels(DM dm, PetscInt *numLabels)
{
  DMLabelLink next = dm->labels->next;
  PetscInt  n    = 0;

  PetscFunctionBegin;
  PetscValidHeaderSpecific(dm, DM_CLASSID, 1);
  PetscValidPointer(numLabels, 2);
  while (next) {++n; next = next->next;}
  *numLabels = n;
  PetscFunctionReturn(0);
}

#undef __FUNCT__
#define __FUNCT__ "DMGetLabelName"
/*@C
  DMGetLabelName - Return the name of nth label

  Not Collective

  Input Parameters:
+ dm - The DM object
- n  - the label number

  Output Parameter:
. name - the label name

  Level: intermediate

.keywords: mesh
.seealso: DMGetLabelValue(), DMSetLabelValue(), DMGetStratumIS()
@*/
PetscErrorCode DMGetLabelName(DM dm, PetscInt n, const char **name)
{
  DMLabelLink next = dm->labels->next;
  PetscInt  l    = 0;

  PetscFunctionBegin;
  PetscValidHeaderSpecific(dm, DM_CLASSID, 1);
  PetscValidPointer(name, 3);
  while (next) {
    if (l == n) {
      *name = next->label->name;
      PetscFunctionReturn(0);
    }
    ++l;
    next = next->next;
  }
  SETERRQ1(PETSC_COMM_SELF, PETSC_ERR_ARG_OUTOFRANGE, "Label %D does not exist in this DM", n);
}

#undef __FUNCT__
#define __FUNCT__ "DMHasLabel"
/*@C
  DMHasLabel - Determine whether the mesh has a label of a given name

  Not Collective

  Input Parameters:
+ dm   - The DM object
- name - The label name

  Output Parameter:
. hasLabel - PETSC_TRUE if the label is present

  Level: intermediate

.keywords: mesh
.seealso: DMCreateLabel(), DMGetLabelValue(), DMSetLabelValue(), DMGetStratumIS()
@*/
PetscErrorCode DMHasLabel(DM dm, const char name[], PetscBool *hasLabel)
{
  DMLabelLink    next = dm->labels->next;
  PetscErrorCode ierr;

  PetscFunctionBegin;
  PetscValidHeaderSpecific(dm, DM_CLASSID, 1);
  PetscValidCharPointer(name, 2);
  PetscValidPointer(hasLabel, 3);
  *hasLabel = PETSC_FALSE;
  while (next) {
    ierr = PetscStrcmp(name, next->label->name, hasLabel);CHKERRQ(ierr);
    if (*hasLabel) break;
    next = next->next;
  }
  PetscFunctionReturn(0);
}

#undef __FUNCT__
#define __FUNCT__ "DMGetLabel"
/*@C
  DMGetLabel - Return the label of a given name, or NULL

  Not Collective

  Input Parameters:
+ dm   - The DM object
- name - The label name

  Output Parameter:
. label - The DMLabel, or NULL if the label is absent

  Level: intermediate

.keywords: mesh
.seealso: DMCreateLabel(), DMHasLabel(), DMGetLabelValue(), DMSetLabelValue(), DMGetStratumIS()
@*/
PetscErrorCode DMGetLabel(DM dm, const char name[], DMLabel *label)
{
  DMLabelLink    next = dm->labels->next;
  PetscBool      hasLabel;
  PetscErrorCode ierr;

  PetscFunctionBegin;
  PetscValidHeaderSpecific(dm, DM_CLASSID, 1);
  PetscValidCharPointer(name, 2);
  PetscValidPointer(label, 3);
  *label = NULL;
  while (next) {
    ierr = PetscStrcmp(name, next->label->name, &hasLabel);CHKERRQ(ierr);
    if (hasLabel) {
      *label = next->label;
      break;
    }
    next = next->next;
  }
  PetscFunctionReturn(0);
}

#undef __FUNCT__
#define __FUNCT__ "DMGetLabelByNum"
/*@C
  DMGetLabelByNum - Return the nth label

  Not Collective

  Input Parameters:
+ dm - The DM object
- n  - the label number

  Output Parameter:
. label - the label

  Level: intermediate

.keywords: mesh
.seealso: DMGetLabelValue(), DMSetLabelValue(), DMGetStratumIS()
@*/
PetscErrorCode DMGetLabelByNum(DM dm, PetscInt n, DMLabel *label)
{
  DMLabelLink next = dm->labels->next;
  PetscInt    l    = 0;

  PetscFunctionBegin;
  PetscValidHeaderSpecific(dm, DM_CLASSID, 1);
  PetscValidPointer(label, 3);
  while (next) {
    if (l == n) {
      *label = next->label;
      PetscFunctionReturn(0);
    }
    ++l;
    next = next->next;
  }
  SETERRQ1(PETSC_COMM_SELF, PETSC_ERR_ARG_OUTOFRANGE, "Label %D does not exist in this DM", n);
}

#undef __FUNCT__
#define __FUNCT__ "DMAddLabel"
/*@C
  DMAddLabel - Add the label to this mesh

  Not Collective

  Input Parameters:
+ dm   - The DM object
- label - The DMLabel

  Level: developer

.keywords: mesh
.seealso: DMCreateLabel(), DMHasLabel(), DMGetLabelValue(), DMSetLabelValue(), DMGetStratumIS()
@*/
PetscErrorCode DMAddLabel(DM dm, DMLabel label)
{
  DMLabelLink    tmpLabel;
  PetscBool      hasLabel;
  PetscErrorCode ierr;

  PetscFunctionBegin;
  PetscValidHeaderSpecific(dm, DM_CLASSID, 1);
  ierr = DMHasLabel(dm, label->name, &hasLabel);CHKERRQ(ierr);
  if (hasLabel) SETERRQ1(PETSC_COMM_SELF, PETSC_ERR_ARG_OUTOFRANGE, "Label %s already exists in this DM", label->name);
  ierr = PetscCalloc1(1, &tmpLabel);CHKERRQ(ierr);
  tmpLabel->label  = label;
  tmpLabel->output = PETSC_TRUE;
  tmpLabel->next   = dm->labels->next;
  dm->labels->next = tmpLabel;
  PetscFunctionReturn(0);
}

#undef __FUNCT__
#define __FUNCT__ "DMRemoveLabel"
/*@C
  DMRemoveLabel - Remove the label from this mesh

  Not Collective

  Input Parameters:
+ dm   - The DM object
- name - The label name

  Output Parameter:
. label - The DMLabel, or NULL if the label is absent

  Level: developer

.keywords: mesh
.seealso: DMCreateLabel(), DMHasLabel(), DMGetLabelValue(), DMSetLabelValue(), DMGetStratumIS()
@*/
PetscErrorCode DMRemoveLabel(DM dm, const char name[], DMLabel *label)
{
  DMLabelLink    next = dm->labels->next;
  DMLabelLink    last = NULL;
  PetscBool      hasLabel;
  PetscErrorCode ierr;

  PetscFunctionBegin;
  PetscValidHeaderSpecific(dm, DM_CLASSID, 1);
  ierr   = DMHasLabel(dm, name, &hasLabel);CHKERRQ(ierr);
  *label = NULL;
  if (!hasLabel) PetscFunctionReturn(0);
  while (next) {
    ierr = PetscStrcmp(name, next->label->name, &hasLabel);CHKERRQ(ierr);
    if (hasLabel) {
      if (last) last->next       = next->next;
      else      dm->labels->next = next->next;
      next->next = NULL;
      *label     = next->label;
      ierr = PetscStrcmp(name, "depth", &hasLabel);CHKERRQ(ierr);
      if (hasLabel) {
        dm->depthLabel = NULL;
      }
      ierr = PetscFree(next);CHKERRQ(ierr);
      break;
    }
    last = next;
    next = next->next;
  }
  PetscFunctionReturn(0);
}

#undef __FUNCT__
#define __FUNCT__ "DMGetLabelOutput"
/*@C
  DMGetLabelOutput - Get the output flag for a given label

  Not Collective

  Input Parameters:
+ dm   - The DM object
- name - The label name

  Output Parameter:
. output - The flag for output

  Level: developer

.keywords: mesh
.seealso: DMSetLabelOutput(), DMCreateLabel(), DMHasLabel(), DMGetLabelValue(), DMSetLabelValue(), DMGetStratumIS()
@*/
PetscErrorCode DMGetLabelOutput(DM dm, const char name[], PetscBool *output)
{
  DMLabelLink    next = dm->labels->next;
  PetscErrorCode ierr;

  PetscFunctionBegin;
  PetscValidHeaderSpecific(dm, DM_CLASSID, 1);
  PetscValidPointer(name, 2);
  PetscValidPointer(output, 3);
  while (next) {
    PetscBool flg;

    ierr = PetscStrcmp(name, next->label->name, &flg);CHKERRQ(ierr);
    if (flg) {*output = next->output; PetscFunctionReturn(0);}
    next = next->next;
  }
  SETERRQ1(PETSC_COMM_SELF, PETSC_ERR_ARG_OUTOFRANGE, "No label named %s was present in this dm", name);
}

#undef __FUNCT__
#define __FUNCT__ "DMSetLabelOutput"
/*@C
  DMSetLabelOutput - Set the output flag for a given label

  Not Collective

  Input Parameters:
+ dm     - The DM object
. name   - The label name
- output - The flag for output

  Level: developer

.keywords: mesh
.seealso: DMGetLabelOutput(), DMCreateLabel(), DMHasLabel(), DMGetLabelValue(), DMSetLabelValue(), DMGetStratumIS()
@*/
PetscErrorCode DMSetLabelOutput(DM dm, const char name[], PetscBool output)
{
  DMLabelLink    next = dm->labels->next;
  PetscErrorCode ierr;

  PetscFunctionBegin;
  PetscValidHeaderSpecific(dm, DM_CLASSID, 1);
  PetscValidPointer(name, 2);
  while (next) {
    PetscBool flg;

    ierr = PetscStrcmp(name, next->label->name, &flg);CHKERRQ(ierr);
    if (flg) {next->output = output; PetscFunctionReturn(0);}
    next = next->next;
  }
  SETERRQ1(PETSC_COMM_SELF, PETSC_ERR_ARG_OUTOFRANGE, "No label named %s was present in this dm", name);
}


#undef __FUNCT__
#define __FUNCT__ "DMCopyLabels"
/*@
  DMCopyLabels - Copy labels from one mesh to another with a superset of the points

  Collective on DM

  Input Parameter:
<<<<<<< HEAD
. dmA - The DM object with initial labels

  Output Parameter:
. dmB - The DM object with copied labels
=======
. dmA - The DMPlex object with initial labels

  Output Parameter:
. dmB - The DMPlex object with copied labels
>>>>>>> e03cc9b8

  Level: intermediate

  Note: This is typically used when interpolating or otherwise adding to a mesh

.keywords: mesh
.seealso: DMCopyCoordinates(), DMGetCoordinates(), DMGetCoordinatesLocal(), DMGetCoordinateDM(), DMGetCoordinateSection()
@*/
PetscErrorCode DMCopyLabels(DM dmA, DM dmB)
{
  PetscInt       numLabels, l;
  PetscErrorCode ierr;

  PetscFunctionBegin;
  if (dmA == dmB) PetscFunctionReturn(0);
  ierr = DMGetNumLabels(dmA, &numLabels);CHKERRQ(ierr);
  for (l = 0; l < numLabels; ++l) {
    DMLabel     label, labelNew;
    const char *name;
    PetscBool   flg;

    ierr = DMGetLabelName(dmA, l, &name);CHKERRQ(ierr);
    ierr = PetscStrcmp(name, "depth", &flg);CHKERRQ(ierr);
    if (flg) continue;
    ierr = DMGetLabel(dmA, name, &label);CHKERRQ(ierr);
    ierr = DMLabelDuplicate(label, &labelNew);CHKERRQ(ierr);
    ierr = DMAddLabel(dmB, labelNew);CHKERRQ(ierr);
  }
  PetscFunctionReturn(0);
<<<<<<< HEAD
}

#undef __FUNCT__
#define __FUNCT__ "DMGetCoarseDM"
/*@
  DMGetCoarseDM - Get the coarse mesh from which this was obtained by refinement

  Input Parameter:
. dm - The DM object

  Output Parameter:
. cdm - The coarse DM

  Level: intermediate

.seealso: DMSetCoarseDM()
@*/
PetscErrorCode DMGetCoarseDM(DM dm, DM *cdm)
{
  PetscFunctionBegin;
  PetscValidHeaderSpecific(dm, DM_CLASSID, 1);
  PetscValidPointer(cdm, 2);
  *cdm = dm->coarseMesh;
  PetscFunctionReturn(0);
}

#undef __FUNCT__
#define __FUNCT__ "DMSetCoarseDM"
/*@
  DMSetCoarseDM - Set the coarse mesh from which this was obtained by refinement

  Input Parameters:
+ dm - The DM object
- cdm - The coarse DM

  Level: intermediate

.seealso: DMGetCoarseDM()
@*/
PetscErrorCode DMSetCoarseDM(DM dm, DM cdm)
{
  PetscErrorCode ierr;

  PetscFunctionBegin;
  PetscValidHeaderSpecific(dm, DM_CLASSID, 1);
  if (cdm) PetscValidHeaderSpecific(cdm, DM_CLASSID, 2);
  ierr = PetscObjectReference((PetscObject)cdm);CHKERRQ(ierr);
  ierr = DMDestroy(&dm->coarseMesh);CHKERRQ(ierr);
  dm->coarseMesh = cdm;
  PetscFunctionReturn(0);
}

#undef __FUNCT__
#define __FUNCT__ "DMGetFineDM"
/*@
  DMGetFineDM - Get the fine mesh from which this was obtained by refinement

  Input Parameter:
. dm - The DM object

  Output Parameter:
. fdm - The fine DM

  Level: intermediate

.seealso: DMSetFineDM()
@*/
PetscErrorCode DMGetFineDM(DM dm, DM *fdm)
{
  PetscFunctionBegin;
  PetscValidHeaderSpecific(dm, DM_CLASSID, 1);
  PetscValidPointer(fdm, 2);
  *fdm = dm->fineMesh;
  PetscFunctionReturn(0);
}

#undef __FUNCT__
#define __FUNCT__ "DMSetFineDM"
/*@
  DMSetFineDM - Set the fine mesh from which this was obtained by refinement

  Input Parameters:
+ dm - The DM object
- fdm - The fine DM

  Level: intermediate

.seealso: DMGetFineDM()
@*/
PetscErrorCode DMSetFineDM(DM dm, DM fdm)
{
  PetscErrorCode ierr;

  PetscFunctionBegin;
  PetscValidHeaderSpecific(dm, DM_CLASSID, 1);
  if (fdm) PetscValidHeaderSpecific(fdm, DM_CLASSID, 2);
  ierr = PetscObjectReference((PetscObject)fdm);CHKERRQ(ierr);
  ierr = DMDestroy(&dm->fineMesh);CHKERRQ(ierr);
  dm->fineMesh = fdm;
  PetscFunctionReturn(0);
}

/*=== DMBoundary code ===*/

#undef __FUNCT__
#define __FUNCT__ "DMBoundaryDuplicate"
PetscErrorCode DMBoundaryDuplicate(DMBoundaryLinkList bd, DMBoundaryLinkList *boundary)
{
  DMBoundary     b = bd->next, b2, bold = NULL;
  PetscErrorCode ierr;

  PetscFunctionBegin;
  ierr = PetscNew(boundary);CHKERRQ(ierr);
  (*boundary)->refct = 1;
  (*boundary)->next = NULL;
  for (; b; b = b->next, bold = b2) {
    ierr = PetscNew(&b2);CHKERRQ(ierr);
    ierr = PetscStrallocpy(b->name, (char **) &b2->name);CHKERRQ(ierr);
    ierr = PetscStrallocpy(b->labelname, (char **) &b2->labelname);CHKERRQ(ierr);
    ierr = PetscMalloc1(b->numids, &b2->ids);CHKERRQ(ierr);
    ierr = PetscMemcpy(b2->ids, b->ids, b->numids*sizeof(PetscInt));CHKERRQ(ierr);
    ierr = PetscMalloc1(b->numcomps, &b2->comps);CHKERRQ(ierr);
    ierr = PetscMemcpy(b2->comps, b->comps, b->numcomps*sizeof(PetscInt));CHKERRQ(ierr);
    b2->label     = NULL;
    b2->essential = b->essential;
    b2->field     = b->field;
    b2->numcomps  = b->numcomps;
    b2->func      = b->func;
    b2->numids    = b->numids;
    b2->ctx       = b->ctx;
    b2->next      = NULL;
    if (!(*boundary)->next) (*boundary)->next   = b2;
    if (bold)        bold->next = b2;
  }
  PetscFunctionReturn(0);
}

#undef __FUNCT__
#define __FUNCT__ "DMBoundaryDestroy"
PetscErrorCode DMBoundaryDestroy(DMBoundaryLinkList *boundary)
{
  DMBoundary     b, next;
  PetscErrorCode ierr;

  PetscFunctionBegin;
  if (!boundary) PetscFunctionReturn(0);
  if (--((*boundary)->refct)) {
    *boundary = NULL;
    PetscFunctionReturn(0);
  }
  b = (*boundary)->next;
  for (; b; b = next) {
    next = b->next;
    ierr = PetscFree(b->comps);CHKERRQ(ierr);
    ierr = PetscFree(b->ids);CHKERRQ(ierr);
    ierr = PetscFree(b->name);CHKERRQ(ierr);
    ierr = PetscFree(b->labelname);CHKERRQ(ierr);
    ierr = PetscFree(b);CHKERRQ(ierr);
  }
  ierr = PetscFree(*boundary);CHKERRQ(ierr);
  PetscFunctionReturn(0);
}

#undef __FUNCT__
#define __FUNCT__ "DMCopyBoundary"
PetscErrorCode DMCopyBoundary(DM dm, DM dmNew)
{
  DMBoundary     b;
  PetscErrorCode ierr;

  PetscFunctionBegin;
  ierr = DMBoundaryDestroy(&dmNew->boundary);CHKERRQ(ierr);
  ierr = DMBoundaryDuplicate(dm->boundary, &dmNew->boundary);CHKERRQ(ierr);
  for (b = dmNew->boundary->next; b; b = b->next) {
    if (b->labelname) {
      ierr = DMGetLabel(dmNew, b->labelname, &b->label);CHKERRQ(ierr);
      if (!b->label) SETERRQ1(PETSC_COMM_SELF, PETSC_ERR_ARG_WRONG, "Label %s does not exist in this DM", b->labelname);
    }
  }
  PetscFunctionReturn(0);
}

#undef __FUNCT__
#define __FUNCT__ "DMAddBoundary"
/*@C
  DMAddBoundary - Add a boundary condition to the model

  Input Parameters:
+ dm          - The mesh object
. isEssential - Flag for an essential (Dirichlet) condition, as opposed to a natural (Neumann) condition
. name        - The BC name
. labelname   - The label defining constrained points
. field       - The field to constrain
. numcomps    - The number of constrained field components
. comps       - An array of constrained component numbers
. bcFunc      - A pointwise function giving boundary values
. numids      - The number of DMLabel ids for constrained points
. ids         - An array of ids for constrained points
- ctx         - An optional user context for bcFunc

  Options Database Keys:
+ -bc_<boundary name> <num> - Overrides the boundary ids
- -bc_<boundary name>_comp <num> - Overrides the boundary components

  Level: developer

.seealso: DMGetBoundary()
@*/
PetscErrorCode DMAddBoundary(DM dm, PetscBool isEssential, const char name[], const char labelname[], PetscInt field, PetscInt numcomps, const PetscInt *comps, void (*bcFunc)(), PetscInt numids, const PetscInt *ids, void *ctx)
{
  DMBoundary     b;
  PetscErrorCode ierr;

  PetscFunctionBegin;
  PetscValidHeaderSpecific(dm, DM_CLASSID, 1);
  ierr = PetscNew(&b);CHKERRQ(ierr);
  ierr = PetscStrallocpy(name, (char **) &b->name);CHKERRQ(ierr);
  ierr = PetscStrallocpy(labelname, (char **) &b->labelname);CHKERRQ(ierr);
  ierr = PetscMalloc1(numcomps, &b->comps);CHKERRQ(ierr);
  if (numcomps) {ierr = PetscMemcpy(b->comps, comps, numcomps*sizeof(PetscInt));CHKERRQ(ierr);}
  ierr = PetscMalloc1(numids, &b->ids);CHKERRQ(ierr);
  if (numids) {ierr = PetscMemcpy(b->ids, ids, numids*sizeof(PetscInt));CHKERRQ(ierr);}
  if (b->labelname) {
    ierr = DMGetLabel(dm, b->labelname, &b->label);CHKERRQ(ierr);
    if (!b->label) SETERRQ1(PETSC_COMM_SELF, PETSC_ERR_ARG_WRONG, "Label %s does not exist in this DM", b->labelname);
  }
  b->essential       = isEssential;
  b->field           = field;
  b->numcomps        = numcomps;
  b->func            = bcFunc;
  b->numids          = numids;
  b->ctx             = ctx;
  b->next            = dm->boundary->next;
  dm->boundary->next = b;
  PetscFunctionReturn(0);
}

#undef __FUNCT__
#define __FUNCT__ "DMGetNumBoundary"
/*@
  DMGetNumBoundary - Get the number of registered BC

  Input Parameters:
. dm - The mesh object

  Output Parameters:
. numBd - The number of BC

  Level: intermediate

.seealso: DMAddBoundary(), DMGetBoundary()
@*/
PetscErrorCode DMGetNumBoundary(DM dm, PetscInt *numBd)
{
  DMBoundary b = dm->boundary->next;

  PetscFunctionBegin;
  PetscValidHeaderSpecific(dm, DM_CLASSID, 1);
  PetscValidPointer(numBd, 2);
  *numBd = 0;
  while (b) {++(*numBd); b = b->next;}
  PetscFunctionReturn(0);
}

#undef __FUNCT__
#define __FUNCT__ "DMGetBoundary"
/*@C
  DMGetBoundary - Add a boundary condition to the model

  Input Parameters:
+ dm          - The mesh object
- bd          - The BC number

  Output Parameters:
+ isEssential - Flag for an essential (Dirichlet) condition, as opposed to a natural (Neumann) condition
. name        - The BC name
. labelname   - The label defining constrained points
. field       - The field to constrain
. numcomps    - The number of constrained field components
. comps       - An array of constrained component numbers
. bcFunc      - A pointwise function giving boundary values
. numids      - The number of DMLabel ids for constrained points
. ids         - An array of ids for constrained points
- ctx         - An optional user context for bcFunc

  Options Database Keys:
+ -bc_<boundary name> <num> - Overrides the boundary ids
- -bc_<boundary name>_comp <num> - Overrides the boundary components

  Level: developer

.seealso: DMAddBoundary()
@*/
PetscErrorCode DMGetBoundary(DM dm, PetscInt bd, PetscBool *isEssential, const char **name, const char **labelname, PetscInt *field, PetscInt *numcomps, const PetscInt **comps, void (**func)(), PetscInt *numids, const PetscInt **ids, void **ctx)
{
  DMBoundary b    = dm->boundary->next;
  PetscInt   n    = 0;

  PetscFunctionBegin;
  PetscValidHeaderSpecific(dm, DM_CLASSID, 1);
  while (b) {
    if (n == bd) break;
    b = b->next;
    ++n;
  }
  if (n != bd) SETERRQ2(PETSC_COMM_SELF, PETSC_ERR_ARG_OUTOFRANGE, "Boundary %d is not in [0, %d)", bd, n);
  if (isEssential) {
    PetscValidPointer(isEssential, 3);
    *isEssential = b->essential;
  }
  if (name) {
    PetscValidPointer(name, 4);
    *name = b->name;
  }
  if (labelname) {
    PetscValidPointer(labelname, 5);
    *labelname = b->labelname;
  }
  if (field) {
    PetscValidPointer(field, 6);
    *field = b->field;
  }
  if (numcomps) {
    PetscValidPointer(numcomps, 7);
    *numcomps = b->numcomps;
  }
  if (comps) {
    PetscValidPointer(comps, 8);
    *comps = b->comps;
  }
  if (func) {
    PetscValidPointer(func, 9);
    *func = b->func;
  }
  if (numids) {
    PetscValidPointer(numids, 10);
    *numids = b->numids;
  }
  if (ids) {
    PetscValidPointer(ids, 11);
    *ids = b->ids;
  }
  if (ctx) {
    PetscValidPointer(ctx, 12);
    *ctx = b->ctx;
  }
  PetscFunctionReturn(0);
}

#undef __FUNCT__
#define __FUNCT__ "DMIsBoundaryPoint"
PetscErrorCode DMIsBoundaryPoint(DM dm, PetscInt point, PetscBool *isBd)
{
  DMBoundary     b    = dm->boundary->next;
  PetscErrorCode ierr;

  PetscFunctionBegin;
  PetscValidHeaderSpecific(dm, DM_CLASSID, 1);
  PetscValidPointer(isBd, 3);
  *isBd = PETSC_FALSE;
  while (b && !(*isBd)) {
    if (b->label) {
      PetscInt i;

      for (i = 0; i < b->numids && !(*isBd); ++i) {
        ierr = DMLabelStratumHasPoint(b->label, b->ids[i], point, isBd);CHKERRQ(ierr);
      }
    }
    b = b->next;
  }
  PetscFunctionReturn(0);
}

#undef __FUNCT__
#define __FUNCT__ "DMProjectFunction"
/*@C
  DMProjectFunction - This projects the given function into the function space provided.

  Input Parameters:
+ dm      - The DM
. time    - The time
. funcs   - The coordinate functions to evaluate, one per field
. ctxs    - Optional array of contexts to pass to each coordinate function.  ctxs itself may be null.
- mode    - The insertion mode for values

  Output Parameter:
. X - vector

   Calling sequence of func:
$    func(PetscInt dim, PetscReal time, const PetscReal x[], PetscInt Nf, PetscScalar u[], void *ctx);

+  dim - The spatial dimension
.  x   - The coordinates
.  Nf  - The number of fields
.  u   - The output field values
-  ctx - optional user-defined function context

  Level: developer

.seealso: DMComputeL2Diff()
@*/
PetscErrorCode DMProjectFunction(DM dm, PetscReal time, PetscErrorCode (**funcs)(PetscInt, PetscReal, const PetscReal [], PetscInt, PetscScalar *, void *), void **ctxs, InsertMode mode, Vec X)
{
  Vec            localX;
  PetscErrorCode ierr;

  PetscFunctionBegin;
  PetscValidHeaderSpecific(dm, DM_CLASSID, 1);
  ierr = DMGetLocalVector(dm, &localX);CHKERRQ(ierr);
  ierr = DMProjectFunctionLocal(dm, time, funcs, ctxs, mode, localX);CHKERRQ(ierr);
  ierr = DMLocalToGlobalBegin(dm, localX, mode, X);CHKERRQ(ierr);
  ierr = DMLocalToGlobalEnd(dm, localX, mode, X);CHKERRQ(ierr);
  ierr = DMRestoreLocalVector(dm, &localX);CHKERRQ(ierr);
  PetscFunctionReturn(0);
}

#undef __FUNCT__
#define __FUNCT__ "DMProjectFunctionLocal"
PetscErrorCode DMProjectFunctionLocal(DM dm, PetscReal time, PetscErrorCode (**funcs)(PetscInt, PetscReal, const PetscReal [], PetscInt, PetscScalar *, void *), void **ctxs, InsertMode mode, Vec localX)
{
  PetscErrorCode ierr;

  PetscFunctionBegin;
  PetscValidHeaderSpecific(dm,DM_CLASSID,1);
  PetscValidHeaderSpecific(localX,VEC_CLASSID,5);
  if (!dm->ops->projectfunctionlocal) SETERRQ1(PetscObjectComm((PetscObject)dm),PETSC_ERR_SUP,"DM type %s does not implemnt DMProjectFunctionLocal",((PetscObject)dm)->type_name);
  ierr = (dm->ops->projectfunctionlocal) (dm, time, funcs, ctxs, mode, localX);CHKERRQ(ierr);
  PetscFunctionReturn(0);
}

#undef __FUNCT__
#define __FUNCT__ "DMProjectFieldLocal"
PetscErrorCode DMProjectFieldLocal(DM dm, Vec localU,
                                   void (**funcs)(PetscInt, PetscInt, PetscInt,
                                                  const PetscInt[], const PetscInt[], const PetscScalar[], const PetscScalar[], const PetscScalar[],
                                                  const PetscInt[], const PetscInt[], const PetscScalar[], const PetscScalar[], const PetscScalar[],
                                                  PetscReal, const PetscReal[], PetscScalar[]),
                                   InsertMode mode, Vec localX)
{
  PetscErrorCode ierr;

  PetscFunctionBegin;
  PetscValidHeaderSpecific(dm,DM_CLASSID,1);
  PetscValidHeaderSpecific(localU,VEC_CLASSID,2);
  PetscValidHeaderSpecific(localX,VEC_CLASSID,5);
  if (!dm->ops->projectfieldlocal) SETERRQ1(PetscObjectComm((PetscObject)dm),PETSC_ERR_SUP,"DM type %s does not implemnt DMProjectFieldLocal",((PetscObject)dm)->type_name);
  ierr = (dm->ops->projectfieldlocal) (dm, localU, funcs, mode, localX);CHKERRQ(ierr);
  PetscFunctionReturn(0);
}

#undef __FUNCT__
#define __FUNCT__ "DMProjectFunctionLabelLocal"
PetscErrorCode DMProjectFunctionLabelLocal(DM dm, PetscReal time, DMLabel label, PetscInt numIds, const PetscInt ids[], PetscErrorCode (**funcs)(PetscInt, PetscReal, const PetscReal [], PetscInt, PetscScalar *, void *), void **ctxs, InsertMode mode, Vec localX)
{
  PetscErrorCode ierr;

  PetscFunctionBegin;
  PetscValidHeaderSpecific(dm,DM_CLASSID,1);
  PetscValidHeaderSpecific(localX,VEC_CLASSID,5);
  if (!dm->ops->projectfunctionlabellocal) SETERRQ1(PetscObjectComm((PetscObject)dm),PETSC_ERR_SUP,"DM type %s does not implemnt DMProjectFunctionLabelLocal",((PetscObject)dm)->type_name);
  ierr = (dm->ops->projectfunctionlabellocal) (dm, time, label, numIds, ids, funcs, ctxs, mode, localX);CHKERRQ(ierr);
  PetscFunctionReturn(0);
}

#undef __FUNCT__
#define __FUNCT__ "DMComputeL2Diff"
/*@C
  DMComputeL2Diff - This function computes the L_2 difference between a function u and an FEM interpolant solution u_h.

  Input Parameters:
+ dm    - The DM
. time  - The time
. funcs - The functions to evaluate for each field component
. ctxs  - Optional array of contexts to pass to each function, or NULL.
- X     - The coefficient vector u_h

  Output Parameter:
. diff - The diff ||u - u_h||_2

  Level: developer

.seealso: DMProjectFunction(), DMPlexComputeL2FieldDiff(), DMComputeL2GradientDiff()
@*/
PetscErrorCode DMComputeL2Diff(DM dm, PetscReal time, PetscErrorCode (**funcs)(PetscInt, PetscReal, const PetscReal [], PetscInt, PetscScalar *, void *), void **ctxs, Vec X, PetscReal *diff)
{
  PetscErrorCode ierr;

  PetscFunctionBegin;
  PetscValidHeaderSpecific(dm,DM_CLASSID,1);
  PetscValidHeaderSpecific(X,VEC_CLASSID,5);
  if (!dm->ops->computel2diff) SETERRQ1(PetscObjectComm((PetscObject)dm),PETSC_ERR_SUP,"DM type %s does not implemnt DMComputeL2Diff",((PetscObject)dm)->type_name);
  ierr = (dm->ops->computel2diff)(dm,time,funcs,ctxs,X,diff);CHKERRQ(ierr);
  PetscFunctionReturn(0);
}

#undef __FUNCT__
#define __FUNCT__ "DMComputeL2GradientDiff"
/*@C
  DMComputeL2GradientDiff - This function computes the L_2 difference between the gradient of a function u and an FEM interpolant solution grad u_h.

  Input Parameters:
+ dm    - The DM
, time  - The time
. funcs - The gradient functions to evaluate for each field component
. ctxs  - Optional array of contexts to pass to each function, or NULL.
. X     - The coefficient vector u_h
- n     - The vector to project along

  Output Parameter:
. diff - The diff ||(grad u - grad u_h) . n||_2

  Level: developer

.seealso: DMProjectFunction(), DMComputeL2Diff()
@*/
PetscErrorCode DMComputeL2GradientDiff(DM dm, PetscReal time, PetscErrorCode (**funcs)(PetscInt, PetscReal, const PetscReal [], const PetscReal[], PetscInt, PetscScalar *, void *), void **ctxs, Vec X, const PetscReal n[], PetscReal *diff)
{
  PetscErrorCode ierr;

  PetscFunctionBegin;
  PetscValidHeaderSpecific(dm,DM_CLASSID,1);
  PetscValidHeaderSpecific(X,VEC_CLASSID,5);
  if (!dm->ops->computel2gradientdiff) SETERRQ1(PetscObjectComm((PetscObject)dm),PETSC_ERR_SUP,"DM type %s does not implement DMComputeL2GradientDiff",((PetscObject)dm)->type_name);
  ierr = (dm->ops->computel2gradientdiff)(dm,time,funcs,ctxs,X,n,diff);CHKERRQ(ierr);
  PetscFunctionReturn(0);
}
=======
}
>>>>>>> e03cc9b8
<|MERGE_RESOLUTION|>--- conflicted
+++ resolved
@@ -71,15 +71,10 @@
   v->outputSequenceVal = 0.0;
   ierr = DMSetVecType(v,VECSTANDARD);CHKERRQ(ierr);
   ierr = DMSetMatType(v,MATAIJ);CHKERRQ(ierr);
-<<<<<<< HEAD
   ierr = PetscNew(&(v->labels));CHKERRQ(ierr);
   v->labels->refct = 1;
   ierr = PetscNew(&(v->boundary));CHKERRQ(ierr);
   v->boundary->refct = 1;
-=======
-  ierr = PetscCalloc1(1,&(v->labels));CHKERRQ(ierr);
-  v->labels->refct = 1;
->>>>>>> e03cc9b8
   *dm = v;
   PetscFunctionReturn(0);
 }
@@ -673,10 +668,7 @@
     }
     ierr = PetscFree((*dm)->labels);CHKERRQ(ierr);
   }
-<<<<<<< HEAD
   ierr = DMBoundaryDestroy(&(*dm)->boundary);CHKERRQ(ierr);
-=======
->>>>>>> e03cc9b8
 
   ierr = PetscObjectDestroy(&(*dm)->dmksp);CHKERRQ(ierr);
   ierr = PetscObjectDestroy(&(*dm)->dmsnes);CHKERRQ(ierr);
@@ -5528,17 +5520,10 @@
   Collective on DM
 
   Input Parameter:
-<<<<<<< HEAD
 . dmA - The DM object with initial labels
 
   Output Parameter:
 . dmB - The DM object with copied labels
-=======
-. dmA - The DMPlex object with initial labels
-
-  Output Parameter:
-. dmB - The DMPlex object with copied labels
->>>>>>> e03cc9b8
 
   Level: intermediate
 
@@ -5568,7 +5553,6 @@
     ierr = DMAddLabel(dmB, labelNew);CHKERRQ(ierr);
   }
   PetscFunctionReturn(0);
-<<<<<<< HEAD
 }
 
 #undef __FUNCT__
@@ -6095,6 +6079,3 @@
   ierr = (dm->ops->computel2gradientdiff)(dm,time,funcs,ctxs,X,n,diff);CHKERRQ(ierr);
   PetscFunctionReturn(0);
 }
-=======
-}
->>>>>>> e03cc9b8
