--- conflicted
+++ resolved
@@ -13,13 +13,8 @@
 #include <BiGraph.hh>
 #include <Delta.hh>
 
-<<<<<<< HEAD
 typedef ALE::Two::BiGraph<int,ALE::Two::Rec<int>,int,ALE::Two::Rec<int>,int> BiGraphInt3;
 typedef std::set<int> int_set;
-=======
-typedef ALE::Two::BiGraph<int,int,int>                          BiGraphInt3;
-typedef std::set<int>                                           int_set;
->>>>>>> 9541c61a
 
 PetscErrorCode   testBiGraphDiv2();
 void             viewConesAndSupports(const ALE::Obj<BiGraphInt3>& bg, const char* name);
