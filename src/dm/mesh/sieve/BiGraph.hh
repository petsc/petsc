#ifndef included_ALE_BiGraph_hh
#define included_ALE_BiGraph_hh

#include <boost/multi_index_container.hpp>
#include <boost/multi_index/member.hpp>
#include <boost/multi_index/ordered_index.hpp>
#include <boost/multi_index/composite_key.hpp>
#include <iostream>

// ALE extensions

#ifndef  included_ALE_hh
#include <ALE.hh>
#endif

namespace ALE {

  namespace Two {

    // Defines the traits of a sequence representing a subset of a multi_index container Index_.
    // A sequence defines output (input in std terminology) iterators for traversing an Index_ object.
    // Upon dereferencing values are extracted from each result record using a ValueExtractor_ object.
    template <typename Index_, typename ValueExtractor_>
    struct IndexSequenceTraits {
      typedef Index_ index_type;
      class iterator_base {
      public:
        // Standard iterator typedefs
        typedef ValueExtractor_                        extractor_type;
        typedef std::input_iterator_tag                iterator_category;
        typedef typename extractor_type::result_type   value_type;
        typedef int                                    difference_type;
        typedef value_type*                            pointer;
        typedef value_type&                            reference;
        
        // Underlying iterator type
        typedef typename index_type::iterator          itor_type;
      protected:
        // Underlying iterator 
        itor_type      _itor;
        // Member extractor
        extractor_type _ex;
      public:
        iterator_base(itor_type itor) {
          this->_itor = itor_type(itor);
        };
        virtual ~iterator_base() {};
        virtual bool              operator==(const iterator_base& iter) const {return this->_itor == iter._itor;};
        virtual bool              operator!=(const iterator_base& iter) const {return this->_itor != iter._itor;};
        // FIX: operator*() should return a const reference, but it won't compile that way, because _ex() returns const value_type
        virtual const value_type  operator*() const {return _ex(*(this->_itor));};
      };// class iterator_base
      class iterator : public iterator_base {
      public:
        // Standard iterator typedefs
        typedef typename iterator_base::iterator_category  iterator_category;
        typedef typename iterator_base::value_type         value_type;
        typedef typename iterator_base::extractor_type     extractor_type;
        typedef typename iterator_base::difference_type    difference_type;
        typedef typename iterator_base::pointer            pointer;
        typedef typename iterator_base::reference          reference;
        // Underlying iterator type
        typedef typename iterator_base::itor_type          itor_type;
      public:
        iterator(const itor_type& itor) : iterator_base(itor) {};
        virtual ~iterator() {};
        //
        virtual iterator   operator++() {++this->_itor; return *this;};
        virtual iterator   operator++(int n) {iterator tmp(this->_itor); ++this->_itor; return tmp;};
      };// class iterator
    }; // struct IndexSequenceTraits
    
    template <typename Index_, typename ValueExtractor_>
    struct ReversibleIndexSequenceTraits {
      typedef IndexSequenceTraits<Index_, ValueExtractor_> base_traits;
      typedef typename base_traits::iterator_base   iterator_base;
      typedef typename base_traits::iterator        iterator;
      typedef typename base_traits::index_type      index_type;

      // reverse_iterator is the reverse of iterator
      class reverse_iterator : public iterator_base {
      public:
        // Standard iterator typedefs
        typedef typename iterator_base::iterator_category  iterator_category;
        typedef typename iterator_base::value_type         value_type;
        typedef typename iterator_base::extractor_type     extractor_type;
        typedef typename iterator_base::difference_type    difference_type;
        typedef typename iterator_base::pointer            pointer;
        typedef typename iterator_base::reference          reference;
        // Underlying iterator type
        typedef typename iterator_base::itor_type          itor_type;
      public:
        reverse_iterator(const itor_type& itor) : iterator_base(itor) {};
        virtual ~reverse_iterator() {};
        //
        virtual reverse_iterator     operator++() {--this->_itor; return *this;};
        virtual reverse_iterator     operator++(int n) {reverse_iterator tmp(this->_itor); --this->_itor; return tmp;};
      };
    }; // class ReversibleIndexSequenceTraits


    //
    // Rec & RecContainer definitions.
    // Rec is intended to denote a graph point record.
    // 
    template <typename Point_>
    struct Rec {
      typedef Point_ point_type;
      point_type     point;
      int            degree;
      // Basic interface
      Rec() : degree(0){};
      Rec(const Rec& r) : point(r.point), degree(r.degree) {}
      Rec(const point_type& p) : point(p), degree(0) {};
      Rec(const point_type& p, const int d) : point(p), degree(d) {};
      // Printing
      friend std::ostream& operator<<(std::ostream& os, const Rec& p) {
        os << "<" << p.point << ", "<< p.degree << ">";
        return os;
      };
      
      struct degreeAdjuster {
        degreeAdjuster(int newDegree) : _newDegree(newDegree) {};
        void operator()(Rec& r) { r.degree = this->_newDegree; }
      private:
        int _newDegree;
      };// degreeAdjuster()

    };// class Rec

    template <typename Point_, typename Rec_>
    struct RecContainerTraits {
      typedef Rec_ rec_type;
      // Index tags
      struct pointTag{};
      // Rec set definition
      typedef ::boost::multi_index::multi_index_container<
        rec_type,
        ::boost::multi_index::indexed_by<
          ::boost::multi_index::ordered_unique<
            ::boost::multi_index::tag<pointTag>, BOOST_MULTI_INDEX_MEMBER(rec_type, typename rec_type::point_type, point)
          >
        >,
        ALE_ALLOCATOR<rec_type>
      > set_type; 
      //
      // Return types
      //

     class PointSequence {
     public:
        typedef IndexSequenceTraits<typename ::boost::multi_index::index<set_type, pointTag>::type,
                                    BOOST_MULTI_INDEX_MEMBER(rec_type, typename rec_type::point_type,point)>
        traits;
      protected:
        const typename traits::index_type& _index;
      public:
        
       // Need to extend the inherited iterator to be able to extract the degree
       class iterator : public traits::iterator {
       public:
         iterator(const typename traits::iterator::itor_type& itor) : traits::iterator(itor) {};
         virtual const int& degree() const {return this->_itor->degree;};
       };
       
       PointSequence(const PointSequence& seq)            : _index(seq._index) {};
       PointSequence(typename traits::index_type& index) : _index(index)     {};
       virtual ~PointSequence(){};
       
       virtual bool empty(){return this->_index.empty();};
       
       virtual typename traits::index_type::size_type size() {return this->_index.size();};

       virtual iterator begin() {
         // Retrieve the beginning iterator of the index
         return iterator(this->_index.begin());
       };
       virtual iterator end() {
         // Retrieve the ending iterator of the index
         // Since the elements in this index are ordered by degree, this amounts to the end() of the index.
         return iterator(this->_index.end());
       };
       virtual bool contains(const typename rec_type::point_type& p) {
         // Check whether a given point is in the index
         return (this->_index.find(p) != this->_index.end());
       }
     }; // class PointSequence
    };// struct RecContainerTraits


    template <typename Point_, typename Rec_>
    struct RecContainer {
      typedef RecContainerTraits<Point_, Rec_> traits;
      typedef typename traits::set_type set_type;
      set_type set;
      //
      void removePoint(const typename traits::rec_type::point_type& p) {
        typename ::boost::multi_index::index<set_type, typename traits::pointTag>::type& index = 
          ::boost::multi_index::get<typename traits::pointTag>(this->set);
        typename ::boost::multi_index::index<set_type, typename traits::pointTag>::type::iterator i = index.find(p);
        if (i != index.end()) { // Point exists
          index.erase(i);
        }
      };
      //
      void adjustDegree(const typename traits::rec_type::point_type& p, int delta) {
        typename ::boost::multi_index::index<set_type, typename traits::pointTag>::type& index = 
          ::boost::multi_index::get<typename traits::pointTag>(this->set);
        typename ::boost::multi_index::index<set_type, typename traits::pointTag>::type::iterator i = index.find(p);
        if (i == index.end()) { // No such point exists
          if(delta < 0) { // Cannot decrease degree of a non-existent point
            ostringstream err;
            err << "ERROR: BiGraph::adjustDegree: Non-existent point " << p;
            std::cout << err << std::endl;
            throw(Exception(err.str().c_str()));
          }
          else { // We CAN INCREASE the degree of a non-existent point: simply insert a new element with degree == delta
            std::pair<typename ::boost::multi_index::index<set_type, typename traits::pointTag>::type::iterator, bool> ii;
            typename traits::rec_type r(p,delta);
            ii = index.insert(r);
            if(ii.second == false) {
              ostringstream err;
              err << "ERROR: BiGraph::adjustDegree: Failed to insert a rec " << r;
              std::cout << err << std::endl;
              throw(Exception(err.str().c_str()));
            }
          }
        }
        else { // Point exists, so we try to modify its degree
          // If the adjustment is zero, there is nothing to do, otherwise ...
          if(delta != 0) {
            int newDegree = i->degree + delta;
            if(newDegree < 0) {
              ostringstream ss;
              ss << "adjustDegree: Adjustment of " << *i << " by " << delta << " would result in negative degree: " << newDegree;
              throw Exception(ss.str().c_str());
            }
            index.modify(i, typename traits::rec_type::degreeAdjuster(newDegree));
          }
        }
      }; // adjustDegree()
    }; // struct RecContainer

    // 
    // Arrow & ArrowContainer definitions
    // 
    template<typename Source_, typename Target_, typename Color_>
    struct  Arrow { //: public ALE::def::Arrow<Source_, Target_, Color_> {
      typedef Arrow   arrow_type;
      typedef Source_ source_type;
      typedef Target_ target_type;
      typedef Color_  color_type;
      source_type source;
      target_type target;
      color_type  color;
      Arrow(const source_type& s, const target_type& t, const color_type& c) : source(s), target(t), color(c) {};

      // Printing
      friend std::ostream& operator<<(std::ostream& os, const Arrow& a) {
        os << a.source << " --(" << a.color << ")--> " << a.target;
        return os;
      }

      // Arrow modifiers
      struct sourceChanger {
        sourceChanger(const source_type& newSource) : _newSource(newSource) {};
        void operator()(arrow_type& a) {a.source = this->_newSource;}
      private:
        source_type _newSource;
      };

      struct targetChanger {
        targetChanger(const target_type& newTarget) : _newTarget(newTarget) {};
        void operator()(arrow_type& a) { a.target = this->_newTarget;}
      private:
        const target_type _newTarget;
      };
    };// struct Arrow
    

    template<typename Source_, typename Target_, typename Color_>
    struct ArrowContainerTraits {
    public:
      //
      // Encapsulated types
      //
      typedef Arrow<Source_,Target_,Color_>    arrow_type;
      typedef typename arrow_type::source_type source_type;
      typedef typename arrow_type::target_type target_type;
      typedef typename arrow_type::color_type  color_type;
      // Index tags
      struct                                   sourceColorTag{};
      struct                                   targetColorTag{};
      struct                                   sourceTargetTag{};      

      // Sequence traits and sequence types
      template <typename Index_, typename Key_, typename SubKey_, typename ValueExtractor_>
      class ArrowSequence {
        // ArrowSequence implements ReversibleIndexSequencTraits with Index_ and ValueExtractor_ types.
        // A Key_ object and an optional SubKey_ object are used to extract the index subset.
      public:
        typedef ReversibleIndexSequenceTraits<Index_, ValueExtractor_>  traits;
        //typedef source_type                                             source_type;
        //typedef target_type                                             target_type;
        //typedef arrow_type                                              arrow_type;
        //
        typedef Key_                                                    key_type;
        typedef SubKey_                                                 subkey_type;
      protected:
        const typename traits::index_type&                              _index;
        const key_type                                                  key;
        const subkey_type                                               subkey;
        const bool                                                      useSubkey;
      public:
        // Need to extend the inherited iterators to be able to extract arrow color
        class iterator : public traits::iterator {
        public:
          iterator(const typename traits::iterator::itor_type& itor) : traits::iterator(itor) {};
          virtual const source_type& source() const {return this->_itor->source;};
          virtual const color_type&  color()  const {return this->_itor->color;};
          virtual const target_type& target() const {return this->_itor->target;};
          virtual const arrow_type&  arrow()  const {return *(this->_itor);};
        };
        class reverse_iterator : public traits::reverse_iterator {
        public:
          reverse_iterator(const typename traits::reverse_iterator::itor_type& itor) : traits::reverse_iterator(itor) {};
          virtual const source_type& source() const {return this->_itor->source;};
          virtual const color_type&  color()  const {return this->_itor->color;};
          virtual const target_type& target() const {return this->_itor->target;};
          virtual const arrow_type&  arrow()  const {return *(this->_itor);};
        };
      public:
        //
        // Basic ArrowSequence interface
        //
        ArrowSequence(const ArrowSequence& seq) : _index(seq._index), key(seq.key), subkey(seq.subkey), useSubkey(seq.useSubkey) {};
        ArrowSequence(const typename traits::index_type& index, const key_type& k) : 
          _index(index), key(k), subkey(subkey_type()), useSubkey(0) {};
        ArrowSequence(const typename traits::index_type& index, const key_type& k, const subkey_type& kk) : 
          _index(index), key(k), subkey(kk), useSubkey(1){};
        virtual ~ArrowSequence() {};
        
        virtual bool         empty() {return this->_index.empty();};

        virtual typename traits::index_type::size_type  size()  {
          if (this->useSubkey) {
            return this->_index.count(::boost::make_tuple(this->key,this->subkey));
          } else {
            return this->_index.count(::boost::make_tuple(this->key));
          }
        };

        virtual iterator begin() {
          if (this->useSubkey) {
            return iterator(this->_index.lower_bound(::boost::make_tuple(this->key,this->subkey)));
          } else {
            return iterator(this->_index.lower_bound(::boost::make_tuple(this->key)));
          }
        };
        
        virtual iterator end() {
          if (this->useSubkey) {
            return iterator(this->_index.upper_bound(::boost::make_tuple(this->key,this->subkey)));
          } else {
            return iterator(this->_index.upper_bound(::boost::make_tuple(this->key)));
          }
        };
        
        virtual reverse_iterator rbegin() {
          if (this->useSubkey) {
            return reverse_iterator(--this->_index.upper_bound(::boost::make_tuple(this->key,this->subkey)));
          } else {
            return reverse_iterator(--this->_index.upper_bound(::boost::make_tuple(this->key)));
          }
        };
        
        virtual reverse_iterator rend() {
          if (this->useSubkey) {
            return reverse_iterator(--this->_index.lower_bound(::boost::make_tuple(this->key,this->subkey)));
          } else {
            return reverse_iterator(--this->_index.lower_bound(::boost::make_tuple(this->key)));
          }
        };
        

        template<typename ostream_type>
        void view(ostream_type& os, const bool& useColor = false, const char* label = NULL){
          if(label != NULL) {
            os << "Viewing " << label << " sequence:" << std::endl;
          } 
          os << "[";
          for(iterator i = this->begin(); i != this->end(); i++) {
            os << " (" << *i;
            if(useColor) {
              os << "," << i.color();
            }
            os  << ")";
          }
          os << " ]" << std::endl;
        };
      };// class ArrowSequence    
    };// class ArrowContainerTraits
  

    // The specialized ArrowContainer types distinguish the cases of unique and multiple colors of arrows on 
    // for each (source,target) pair (i.e., a single arrow, or multiple arrows between each pair of points).
    typedef enum {multiColor, uniColor} ColorMultiplicity;

    template<typename Source_, typename Target_, typename Color_, ColorMultiplicity colorMultiplicity> 
    struct ArrowContainer {};
    
    template<typename Source_, typename Target_, typename Color_>
    struct ArrowContainer<Source_, Target_, Color_, multiColor> {
      // Define container's encapsulated types
      typedef ArrowContainerTraits<Source_, Target_, Color_>      traits;
      // need to def arrow_type locally, since BOOST_MULTI_INDEX_MEMBER barfs when first template parameter starts with 'typename'
      typedef typename traits::arrow_type                         arrow_type; 
      // Container set type
      typedef ::boost::multi_index::multi_index_container<
        typename traits::arrow_type,
        ::boost::multi_index::indexed_by<
          ::boost::multi_index::ordered_non_unique<
            ::boost::multi_index::tag<typename traits::sourceTargetTag>,
            ::boost::multi_index::composite_key<
              typename traits::arrow_type, 
              BOOST_MULTI_INDEX_MEMBER(arrow_type, typename traits::source_type, source), 
              BOOST_MULTI_INDEX_MEMBER(arrow_type, typename traits::target_type, target)
            >
          >,
          ::boost::multi_index::ordered_non_unique<
            ::boost::multi_index::tag<typename traits::sourceColorTag>,
            ::boost::multi_index::composite_key<
              typename traits::arrow_type, 
              BOOST_MULTI_INDEX_MEMBER(arrow_type, typename traits::source_type, source), 
              BOOST_MULTI_INDEX_MEMBER(arrow_type, typename traits::color_type,  color)
            >
          >,
          ::boost::multi_index::ordered_non_unique<
            ::boost::multi_index::tag<typename traits::targetColorTag>,
            ::boost::multi_index::composite_key<
              typename traits::arrow_type, 
              BOOST_MULTI_INDEX_MEMBER(arrow_type, typename traits::target_type, target), 
              BOOST_MULTI_INDEX_MEMBER(arrow_type, typename traits::color_type,  color)
            >
          >
        >,
        ALE_ALLOCATOR<typename traits::arrow_type>
      > set_type;      
     // multi-index set of multicolor arrows
      set_type set;
    }; // class ArrowContainer<multiColor>
    
    template<typename Source_, typename Target_, typename Color_>
    struct ArrowContainer<Source_, Target_, Color_, uniColor> {
      // Define container's encapsulated types
      typedef ArrowContainerTraits<Source_, Target_, Color_>                traits;
      // need to def arrow_type locally, since BOOST_MULTI_INDEX_MEMBER barfs when first template parameter starts with 'typename'
      typedef typename traits::arrow_type                                   arrow_type; 

      // multi-index set type -- arrow set
      typedef ::boost::multi_index::multi_index_container<
        typename traits::arrow_type,
        ::boost::multi_index::indexed_by<
          ::boost::multi_index::ordered_unique<
            ::boost::multi_index::tag<typename traits::sourceTargetTag>,
            ::boost::multi_index::composite_key<
              typename traits::arrow_type, 
              BOOST_MULTI_INDEX_MEMBER(arrow_type, typename traits::source_type, source), 
              BOOST_MULTI_INDEX_MEMBER(arrow_type, typename traits::target_type, target)
            >
          >,
          ::boost::multi_index::ordered_non_unique<
            ::boost::multi_index::tag<typename traits::sourceColorTag>,
            ::boost::multi_index::composite_key<
              typename traits::arrow_type, 
              BOOST_MULTI_INDEX_MEMBER(arrow_type, typename traits::source_type, source), 
              BOOST_MULTI_INDEX_MEMBER(arrow_type, typename traits::color_type,  color)
            >
          >,
          ::boost::multi_index::ordered_non_unique<
            ::boost::multi_index::tag<typename traits::targetColorTag>,
            ::boost::multi_index::composite_key<
              typename traits::arrow_type, 
              BOOST_MULTI_INDEX_MEMBER(arrow_type, typename traits::target_type, target), 
              BOOST_MULTI_INDEX_MEMBER(arrow_type, typename traits::color_type,  color)
            >
          >
        >,
        ALE_ALLOCATOR<typename traits::arrow_type>
      > set_type;      
      // multi-index set of unicolor arrow records 
      set_type set;
    }; // class ArrowContainer<uniColor>



    //
    // ColorBiGraph (short for ColorBipartiteGraph) implements a sequential interface similar to that of Sieve,
    // except the source and target points may have different types and iterated operations (e.g., nCone, closure)
    // are not available.
    // 
    template<typename Source_, typename SourceRec_, typename Target_, typename TargetRec_, typename Color_, ColorMultiplicity colorMultiplicity>
    class ColorBiGraph { // class ColorBiGraph
    public:
      typedef struct {
        // Encapsulated container types
        typedef ArrowContainer<Source_, Target_, Color_, colorMultiplicity>      arrow_container_type;
        typedef RecContainer<Source_, SourceRec_>                                cap_container_type;
        typedef RecContainer<Target_, TargetRec_>                                base_container_type;
        // Types associated with records held in containers
        typedef typename arrow_container_type::traits::arrow_type                arrow_type;
        typedef typename arrow_container_type::traits::source_type               source_type;
        typedef SourceRec_                                                       sourceRec_type;
        typedef typename arrow_container_type::traits::target_type               target_type;
        typedef TargetRec_                                                       targetRec_type;
        typedef typename arrow_container_type::traits::color_type                color_type;
        // Convenient tag names
        typedef typename arrow_container_type::traits::sourceColorTag            supportInd;
        typedef typename arrow_container_type::traits::targetColorTag            coneInd;
        typedef typename arrow_container_type::traits::sourceTargetTag           arrowInd;
        typedef typename base_container_type::traits::pointTag                   baseInd;
        typedef typename cap_container_type::traits::pointTag                    capInd;
        //
        // Return types
        //
        typedef typename
        arrow_container_type::traits::template ArrowSequence<typename ::boost::multi_index::index<typename arrow_container_type::set_type,arrowInd>::type, source_type, target_type, BOOST_MULTI_INDEX_MEMBER(arrow_type, color_type, color)> 
        arrowSequence;

        typedef typename 
        arrow_container_type::traits::template ArrowSequence<typename ::boost::multi_index::index<typename arrow_container_type::set_type,coneInd>::type, target_type, color_type, BOOST_MULTI_INDEX_MEMBER(arrow_type, source_type, source)> 
        coneSequence;

        typedef typename 
        arrow_container_type::traits::template ArrowSequence<typename ::boost::multi_index::index<typename arrow_container_type::set_type, supportInd>::type, source_type, color_type, BOOST_MULTI_INDEX_MEMBER(arrow_type, target_type, target)> 
        supportSequence;
     
        typedef typename base_container_type::traits::PointSequence baseSequence;
        typedef typename cap_container_type::traits::PointSequence  capSequence;
        typedef std::set<source_type> coneSet;
        typedef std::set<target_type> supportSet;
      } traits;

      template <typename OtherSource_, typename OtherSourceRec_, typename OtherTarget_, typename OtherTargetRec_, typename OtherColor_, ColorMultiplicity otherColorMultiplicity>
      struct reparameterize {
        typedef ColorBiGraph<OtherSource_, OtherSourceRec_, OtherTarget_, OtherTargetRec_, OtherColor_, otherColorMultiplicity> type;
      };

    public:
      // Debug level
      int debug;
    protected:
      typename traits::arrow_container_type _arrows;
      typename traits::base_container_type  _base;
      typename traits::cap_container_type   _cap;
    protected:
      MPI_Comm    _comm;
      int         _commRank;
      int         _commSize;
      PetscObject _petscObj;
      void __init(MPI_Comm comm) {    
        PetscErrorCode ierr;
        this->_comm = comm;
        ierr = MPI_Comm_rank(this->_comm, &this->_commRank); CHKERROR(ierr, "Error in MPI_Comm_rank");
        ierr = MPI_Comm_size(this->_comm, &this->_commSize); CHKERROR(ierr, "Error in MPI_Comm_rank"); 
        ierr = PetscObjectCreate(this->_comm, &this->_petscObj); CHKERROR(ierr, "Failed in PetscObjectCreate");
      };
    public:
      // 
      // Basic interface
      //
      ColorBiGraph(MPI_Comm comm = PETSC_COMM_SELF, const int& debug = 0) : debug(debug) {__init(comm);}
      virtual ~ColorBiGraph(){};
      //
      // Query methods
      //
      MPI_Comm comm()     const {return this->_comm;};
      int      commSize() const {return this->_commSize;};
      int      commRank() const {return this->_commRank;}

      // FIX: need const_cap, const_base returning const capSequence etc, but those need to have const_iterators, const_begin etc.
      Obj<typename traits::capSequence>   
      cap()  {
        return typename traits::capSequence(::boost::multi_index::get<typename traits::capInd>(this->_cap.set));
      };
      Obj<typename traits::baseSequence>    
      base() {
        return typename traits::baseSequence(::boost::multi_index::get<typename traits::baseInd>(this->_base.set));
      };
      // FIX: should probably have cone and const_cone etc, since arrows can be modified through an iterator (modifyColor).
      Obj<typename traits::arrowSequence> 
      arrows(const typename traits::source_type& s, const typename traits::target_type& t) {
        return typename traits::arrowSequence(::boost::multi_index::get<typename traits::arrowInd>(this->_arrows.set), s, t);
      };
      Obj<typename traits::coneSequence> 
      cone(const typename traits::target_type& p) {
        return typename traits::coneSequence(::boost::multi_index::get<typename traits::coneInd>(this->_arrows.set), p);
      };
      template<class InputSequence> 
      Obj<typename traits::coneSet> 
      cone(const Obj<InputSequence>& points) {
        return this->cone(points, typename traits::color_type(), false);
      };
      Obj<typename traits::coneSequence> 
      cone(const typename traits::target_type& p, const typename traits::color_type& color) {
        return typename traits::coneSequence(::boost::multi_index::get<typename traits::coneInd>(this->_arrows.set), p, color);
      };
      template<class InputSequence>
      Obj<typename traits::coneSet> 
      cone(const Obj<InputSequence>& points, const typename traits::color_type& color, bool useColor = true) {
        Obj<typename traits::coneSet> cone = typename traits::coneSet();
        for(typename InputSequence::iterator p_itor = points->begin(); p_itor != points->end(); ++p_itor) {
          Obj<typename traits::coneSequence> pCone;
          if (useColor) {
            pCone = this->cone(*p_itor, color);
          } else {
            pCone = this->cone(*p_itor);
          }
          cone->insert(pCone->begin(), pCone->end());
        }
        return cone;
      };
      Obj<typename traits::supportSequence> 
      support(const typename traits::source_type& p) {
        return typename traits::supportSequence(::boost::multi_index::get<typename traits::supportInd>(this->_arrows.set), p);
      };
      Obj<typename traits::supportSequence> 
      support(const typename traits::source_type& p, const typename traits::color_type& color) {
        return typename traits::supportSequence(::boost::multi_index::get<typename traits::supportInd>(this->_arrows.set), p, color);
      };

      template<class InputSequence>
      Obj<typename traits::supportSet>      
      support(const Obj<InputSequence>& sources) {
        return this->support(sources, typename traits::color_type(), false);
      };

      template<class InputSequence>
      Obj<typename traits::supportSet>      
<<<<<<< HEAD
      support(const Obj<InputSequence>& points, const typename traits::color_type& color, bool useColor = true){
        Obj<typename traits::supportSet> supp = typename traits::supportSet();
        for(typename InputSequence::iterator p_itor = points->begin(); p_itor != points->end(); ++p_itor) {
          Obj<typename traits::supportSequence> pSupport;
          if (useColor) {
            pSupport = this->support(*p_itor, color);
          } else {
            pSupport = this->support(*p_itor);
          }
          supp->insert(pSupport->begin(), pSupport->end());
        }
        return supp;
      };
 
=======
      support(const Obj<sourceInputSequence>& sources, const typename traits::color_type& color);
      // unimplemented

>>>>>>> e0846afd
      template<typename ostream_type>
      void view(ostream_type& os, const char* label = NULL, bool rawData = false){
        if(label != NULL) {
          os << "Viewing BiGraph '" << label << "':" << std::endl;
        } 
        else {
          os << "Viewing a BiGraph:" << std::endl;
        }
        if(!rawData) {
          os << "cap --> base:" << std::endl;
          typename traits::capSequence cap = this->cap();
          for(typename traits::capSequence::iterator capi = cap.begin(); capi != cap.end(); capi++) {
            typename traits::supportSequence supp = this->support(*capi);
            for(typename traits::supportSequence::iterator suppi = supp.begin(); suppi != supp.end(); suppi++) {
              os << *capi << "--(" << suppi.color() << ")-->" << *suppi << std::endl;
            }
          }
          os << "base <-- cap:" << std::endl;
          typename traits::baseSequence base = this->base();
          for(typename traits::baseSequence::iterator basei = base.begin(); basei != base.end(); basei++) {
            typename traits::coneSequence cone = this->cone(*basei);
            for(typename traits::coneSequence::iterator conei = cone.begin(); conei != cone.end(); conei++) {
              os << *basei <<  "<--(" << conei.color() << ")--" << *conei << std::endl;
            }
          }
          os << "cap --> outdegrees:" << std::endl;
          for(typename traits::capSequence::iterator capi = cap.begin(); capi != cap.end(); capi++) {
            os << *capi <<  "-->" << capi.degree() << std::endl;
          }
          os << "base <-- indegrees:" << std::endl;
          for(typename traits::baseSequence::iterator basei = base.begin(); basei != base.end(); basei++) {
            os << *basei <<  "<--" << basei.degree() << std::endl;
          }
        }
        else {
          os << "'raw' arrow set:" << std::endl;
          for(typename traits::arrow_container_type::set_type::iterator ai = _arrows.set.begin(); ai != _arrows.set.end(); ai++)
          {
            typename traits::arrow_type arr = *ai;
            os << arr << std::endl;
          }
          os << "'raw' base set:" << std::endl;
          for(typename traits::base_container_type::set_type::iterator bi = _base.set.begin(); bi != _base.set.end(); bi++) 
          {
            typename traits::base_container_type::traits::rec_type bp = *bi;
            os << bp << std::endl;
          }
          os << "'raw' cap set:" << std::endl;
          for(typename traits::cap_container_type::set_type::iterator ci = _cap.set.begin(); ci != _cap.set.end(); ci++) 
          {
            typename traits::cap_container_type::traits::rec_type cp = *ci;
            os << cp << std::endl;
          }
        }
      };
      // A parallel viewer
      PetscErrorCode view(const char* label = NULL){
        PetscErrorCode ierr;
        ostringstream txt;
        PetscFunctionBegin;
        if(debug) {
          std::cout << "viewing a BiGraph, comm = " << this->comm() << ", PETSC_COMM_SELF = " << PETSC_COMM_SELF << ", commRank = " << this->commRank() << std::endl;
        }
        if(label != NULL) {
          if(this->commRank() == 0) {
            txt << "viewing BiGraph :'" << label << "'" << std::endl;
          }
        } 
        else {
          if(this->commRank() == 0) {
            txt << "viewing a BiGraph" << std::endl;
          }
        }
        if(this->commRank() == 0) {
          txt << "cap --> base:\n";
        }
        typename traits::capSequence cap   = this->cap();
        typename traits::baseSequence base = this->base();
        if(cap.empty()) {
          txt << "[" << this->commRank() << "]: empty" << std::endl; 
        }
        for(typename traits::capSequence::iterator capi = cap.begin(); capi != cap.end(); capi++) {
          typename traits::supportSequence supp = this->support(*capi);
          for(typename traits::supportSequence::iterator suppi = supp.begin(); suppi != supp.end(); suppi++) {
            txt << "[" << this->commRank() << "]: " << *capi << "--(" << suppi.color() << ")-->" << *suppi << std::endl;
          }
        }
        //
        ierr = PetscSynchronizedPrintf(this->comm(), txt.str().c_str()); CHKERROR(ierr, "Error in PetscSynchronizedFlush");
        ierr = PetscSynchronizedFlush(this->comm());  CHKERROR(ierr, "Error in PetscSynchronizedFlush");
        //
        ostringstream txt1;
        if(this->commRank() == 0) {
          txt1 << "cap <point,degree>:\n";
        }
        txt1 << "[" << this->commRank() << "]:  [";
        for(typename traits::capSequence::iterator capi = cap.begin(); capi != cap.end(); capi++) {
          txt1 << " <" << *capi << "," << capi.degree() << ">";
        }
        txt1 << " ]" << std::endl;
        //
        ierr = PetscSynchronizedPrintf(this->comm(), txt1.str().c_str()); CHKERROR(ierr, "Error in PetscSynchronizedFlush");
        ierr = PetscSynchronizedFlush(this->comm());  CHKERROR(ierr, "Error in PetscSynchronizedFlush");
        //
        ostringstream txt2;
        if(this->commRank() == 0) {
          txt2 << "base <point,degree>:\n";
        }
        txt2 << "[" << this->commRank() << "]:  [";
        for(typename traits::baseSequence::iterator basei = base.begin(); basei != base.end(); basei++) {
          txt2 << " <" << *basei << "," << basei.degree() << ">";
        }
        txt2 << " ]" << std::endl;
        //
        ierr = PetscSynchronizedPrintf(this->comm(), txt2.str().c_str()); CHKERROR(ierr, "Error in PetscSynchronizedFlush");
        ierr = PetscSynchronizedFlush(this->comm());  CHKERROR(ierr, "Error in PetscSynchronizedFlush");

        PetscFunctionReturn(0);
      };
    public:
      //
      // Lattice queries
      //
      template<class targetInputSequence> 
      Obj<typename traits::coneSequence> meet(const Obj<targetInputSequence>& targets);
      // unimplemented
      template<class targetInputSequence> 
      Obj<typename traits::coneSequence> meet(const Obj<targetInputSequence>& targets, const typename traits::color_type& color);
      // unimplemented
      template<class sourceInputSequence> 
      Obj<typename traits::coneSequence> join(const Obj<sourceInputSequence>& sources);
      // unimplemented
      template<class sourceInputSequence> 
      Obj<typename traits::coneSequence> join(const Obj<sourceInputSequence>& sources, const typename traits::color_type& color);
    public:
      //
      // Structural manipulation
      //
      void clear() {
        this->_arrows.set.clear(); this->_base.set.clear(); this->_cap.set.clear();
      };
<<<<<<< HEAD
      void addBasePoint(const typename traits::target_type t) {
        // Increase degree by 0, which won't affect an existing point and will insert a new point, if necessery
        this->_base.adjustDegree(t,0);
      }
      void removeBasePoint(const typename traits::target_type t) {
        // Clear the cone and remove the point from _base
        this->clearCone(t);
        this->_base.removePoint(t);
      }
      void addCapPoint(const typename traits::source_type s) {
        // Increase degree by 0, which won't affect an existing point and will insert a new point, if necessery
        this->_cap.adjustDegree(s,0);
      }
      void removeCapPoint(const typename traits::source_type s) {
        // Clear the support and remove the point from _cap
        this->clearSupport(s);
        this->_cap.removePoint(s);
      }
      void addArrow(const typename traits::source_type& p, const typename traits::target_type& q) {
=======
      virtual void addArrow(const typename traits::source_type& p, const typename traits::target_type& q) {
>>>>>>> e0846afd
        this->addArrow(p, q, typename traits::color_type());
      };
      virtual void addArrow(const typename traits::source_type& p, const typename traits::target_type& q, const typename traits::color_type& color) {
        this->addArrow(typename traits::arrow_type(p, q, color));
        //std::cout << "Added " << arrow_type(p, q, color);
      };
      virtual void addArrow(const typename traits::arrow_type& a) {
        this->_arrows.set.insert(a); this->_base.adjustDegree(a.target,1); this->_cap.adjustDegree(a.source,1);
        //std::cout << "Added " << Arrow_(p, q, color);
      };
      virtual void removeArrow(const typename traits::arrow_type& a) {
        // First, produce an arrow sequence for the given source, target combination.
        typename traits::arrowSequence::traits::index_type& arrowIndex = 
          ::boost::multi_index::get<typename traits::arrowInd>(this->_arrows.set);
        typename traits::arrowSequence::traits::index_type::iterator i,ii,j;
        i = arrowIndex.lower_bound(::boost::make_tuple(a.source,a.target));
        ii = arrowIndex.upper_bound(::boost::make_tuple(a.source, a.target));
        if(debug) { // if(debug)
          std::cout << "removeArrow: attempting to remove arrow:" << a << std::endl;
          std::cout << "removeArrow: candidate arrows are:" << std::endl;
        }
        for(j = i; j != ii; j++) {
          if(debug) { // if(debug)
            std::cout << " " << *j;
          }
          // Find the arrow of right color and remove it
          if(j->color == a.color) {
            if(debug) { // if(debug)
              std::cout << std::endl << "removeArrow: found:" << *j << std::endl;
            }
            this->_base.adjustDegree(a.target, -1); this->_cap.adjustDegree(a.source,-1);
            arrowIndex.erase(j);
            break;
          }
        }
      };

      void addCone(const typename traits::source_type& source, const typename traits::target_type& target){
        this->addArrow(source, target);
      };
      template<class sourceInputSequence> 
      void addCone(const Obj<sourceInputSequence>& sources, const typename traits::target_type& target) {
        this->addCone(sources, target, typename traits::color_type());
      };
      void addCone(const typename traits::source_type& source, const typename traits::target_type& target, const typename traits::color_type& color) {
        this->addArrow(source, target, color);
      };
      template<class sourceInputSequence> 
      void 
      addCone(const Obj<sourceInputSequence>& sources, const typename traits::target_type& target, const typename traits::color_type& color) {
        if (debug) {std::cout << "Adding a cone " << std::endl;}
        for(typename sourceInputSequence::iterator iter = sources->begin(); iter != sources->end(); ++iter) {
          if (debug) {std::cout << "Adding arrow from " << *iter << " to " << target << "(" << color << ")" << std::endl;}
          this->addArrow(*iter, target, color);
        }
      };
      void clearCone(const typename traits::target_type& t) {
        clearCone(t, typename traits::color_type(), false);
      };

      void clearCone(const typename traits::target_type& t, const typename traits::color_type&  color, bool useColor = true) {
        // Use the cone sequence types to clear the cone
        typename traits::coneSequence::traits::index_type& coneIndex = 
          ::boost::multi_index::get<typename traits::coneInd>(this->_arrows.set);
        typename traits::coneSequence::traits::index_type::iterator i, ii, j;
        if(debug) { // if(debug)
          std::cout << "clearCone: removing cone over " << t;
          if(useColor) {
            std::cout << " with color" << color << std::endl;
            typename traits::coneSequence cone = this->cone(t,color);
            std::cout << "[";
            for(typename traits::coneSequence::iterator ci = cone.begin(); ci != cone.end(); ci++) {
              std::cout << "  " << ci.arrow();
            }
            std::cout << "]" << std::endl;
          }
          else {
            std::cout << std::endl;
            typename traits::coneSequence cone = this->cone(t);
            std::cout << "[";
            for(typename traits::coneSequence::iterator ci = cone.begin(); ci != cone.end(); ci++) {
              std::cout << "  " << ci.arrow();
            }
            std::cout << "]" << std::endl;
          }
        }// if(debug)
        if (useColor) {
           i = coneIndex.lower_bound(::boost::make_tuple(t,color));
           ii = coneIndex.upper_bound(::boost::make_tuple(t,color));
        } else {
          i = coneIndex.lower_bound(::boost::make_tuple(t));
          ii = coneIndex.upper_bound(::boost::make_tuple(t));
        }
        for(j = i; j != ii; j++){          
          // Adjust the degrees before removing the arrow; use a different iterator, since we'll need i,ii to do the arrow erasing.
          if(debug) {
            std::cout << "clearCone: adjusting degrees for endpoints of arrow: " << *j << std::endl;
          }
          this->_cap.adjustDegree(j->source, -1);
          this->_base.adjustDegree(j->target, -1);
        }
        coneIndex.erase(i,ii);
      };// clearCone()

      template<class InputSequence>
      void
      restrictBase(const Obj<InputSequence>& points) {
        typename traits::baseSequence base = this->base();
        for(typename traits::baseSequence::iterator bi = base.begin(); bi != base.end(); bi++) {
          // Check whether *bi is in points, if it is NOT, remove it
          if(points->find(*bi) == points->end()) {
            this->removeBasePoint(*bi);
          }
        }
      };

      template<class InputSequence>
      void
      excludeBase(const Obj<InputSequence>& points) {
        Obj<typename traits::baseSequence> base = this->base();
        for(typename InputSequence::iterator pi = points->begin(); pi != points->end(); pi++) {
            this->removeBasePoint(*pi);
        }
      };

      template<class InputSequence>
      void
      restrictCap(const Obj<InputSequence>& points) {
        typename traits::capSequence cap = this->cap();
        for(typename traits::capSequence::iterator ci = cap.begin(); ci != cap.end(); ci++) {
          // Check whether *ci is in points, if it is NOT, remove it
          if(points->find(*ci) == points->end()) {
            this->removeCapPoint(*ci);
          }
        }
      };

      template<class InputSequence>
      void
      excludeCap(const Obj<InputSequence>& points) {
        Obj<typename traits::capSequence> cap = this->cap();
        for(typename InputSequence::iterator pi = points->begin(); pi != points->end(); pi++) {
            this->removeCapPoint(*pi);
        }
      };

      void clearSupport(const typename traits::source_type& s) {
        clearSupport(s, typename traits::color_type(), false);
      };
      void clearSupport(const typename traits::source_type& s, const typename traits::color_type&  color, bool useColor = true) {
        // Use the cone sequence types to clear the cone
        typename 
          traits::supportSequence::traits::index_type& suppIndex = ::boost::multi_index::get<typename traits::supportInd>(this->_arrows.set);
        typename traits::supportSequence::traits::index_type::iterator i, ii, j;
        if (useColor) {
          i = suppIndex.lower_bound(::boost::make_tuple(s,color));
          ii = suppIndex.upper_bound(::boost::make_tuple(s,color));
        } else {
          i = suppIndex.lower_bound(::boost::make_tuple(s));
          ii = suppIndex.upper_bound(::boost::make_tuple(s));
        }
        for(j = i; j != ii; j++){
          // Adjust the degrees before removing the arrow
          this->_cap.adjustDegree(j->source, -1);
          this->_base.adjustDegree(j->target, -1);
        }
        suppIndex.erase(i,ii);
      };
      void setCone(const typename traits::source_type& source, const typename traits::target_type& target){
        this->clearCone(target, typename traits::color_type(), false); this->addCone(source, target);
      };
      template<class sourceInputSequence> 
      void setCone(const Obj<sourceInputSequence>& sources, const typename traits::target_type& target) {
        this->clearCone(target, typename traits::color_type(), false); this->addCone(sources, target, typename traits::color_type());
      };
      void setCone(const typename traits::source_type& source, const typename traits::target_type& target, const typename traits::color_type& color) {
        this->clearCone(target, color, true); this->addCone(source, target, color);
      };
      template<class sourceInputSequence> 
      void setCone(const Obj<sourceInputSequence>& sources, const typename traits::target_type& target, const typename traits::color_type& color){
        this->clearCone(target, color, true); this->addCone(sources, target, color);
      };
      template<class targetInputSequence> 
      void addSupport(const typename traits::source_type& source, const Obj<targetInputSequence >& targets);
      // Unimplemented
      template<class targetInputSequence> 
      void addSupport(const typename traits::source_type& source, const Obj<targetInputSequence>& targets, const typename traits::color_type& color);
        
      void add(const Obj<ColorBiGraph<typename traits::source_type, typename traits::sourceRec_type, typename traits::target_type, typename traits::targetRec_type, const typename traits::color_type, colorMultiplicity> >& cbg);
      // Unimplemented

    }; // class ColorBiGraph

    // A UniColorBiGraph aka BiGraph
    template <typename Source_, typename SourceRec_, typename Target_, typename TargetRec_, typename Color_>
    class BiGraph : public ColorBiGraph<Source_, SourceRec_, Target_, TargetRec_, Color_, uniColor> {
    public:
      typedef typename ColorBiGraph<Source_, SourceRec_, Target_, TargetRec_, Color_, uniColor>::traits       traits;
      template <typename OtherSource_, typename OtherSourceRec_, typename OtherTarget_, typename OtherTargetRec_, typename OtherColor_>
      struct rebind {
        typedef BiGraph<OtherSource_, OtherSourceRec_, OtherTarget_, OtherTargetRec_, OtherColor_> type;
      };
      //typedef ColorBiGraphTraits<ColorBiGraph<Source_, Target_, Color_, uniColor> >   traits;
      // Re-export some typedefs expected by CoSifter
      typedef typename traits::arrow_type                                             Arrow_;
      typedef typename traits::coneSequence                                           coneSequence;
      typedef typename traits::supportSequence                                        supportSequence;
      typedef typename traits::baseSequence                                           baseSequence;
      typedef typename traits::capSequence                                            capSequence;
      // Basic interface
      BiGraph(MPI_Comm comm = PETSC_COMM_SELF, const int& debug = 0) : 
        ColorBiGraph<Source_, SourceRec_, Target_, TargetRec_, Color_, uniColor>(comm, debug) {};
      
      const typename traits::color_type&
      getColor(const typename traits::source_type& s, const typename traits::target_type& t, bool fail = true) {
        typename traits::arrowSequence arr = this->arrows(s,t);
        if(arr.begin() != arr.end()) {
          return arr.begin().color();
        }
        if (fail) {
          ostringstream o;
          o << "Arrow " << s << " --> " << t << " not present";
          throw ALE::Exception(o.str().c_str());
        } else {
          static typename traits::color_type c;
          return c;
        }
      };

      template<typename ColorChanger>
      void modifyColor(const typename traits::source_type& s, const typename traits::target_type& t, const ColorChanger& changeColor) {
        typename ::boost::multi_index::index<typename traits::arrow_container_type::set_type, typename traits::arrowInd>::type& index = 
          ::boost::multi_index::get<typename traits::arrowInd>(this->_arrows.set);
        typename ::boost::multi_index::index<typename traits::arrow_container_type::set_type, typename traits::arrowInd>::type::iterator i = 
          index.find(::boost::make_tuple(s,t));
        if (i != index.end()) {
          index.modify(i, changeColor);
        } else {
          typename traits::arrow_type a(s, t, typename traits::color_type());
          changeColor(a);
          this->addArrow(a);
        }
      };
      
      struct ColorSetter {
        ColorSetter(const typename traits::color_type& color) : _color(color) {}; 
        void operator()(typename traits::arrow_type& p) const { 
          p.color = _color;
        } 
      private:
        const typename traits::color_type& _color;
      };

      void setColor(const typename traits::source_type& s, const typename traits::target_type& t, const typename traits::color_type& color) {
        ColorSetter colorSetter(color);
        typename ::boost::multi_index::index<typename traits::arrow_container_type::set_type, typename traits::arrowInd>::type& index = 
          ::boost::multi_index::get<typename traits::arrowInd>(this->_arrows.set);
        typename ::boost::multi_index::index<typename traits::arrow_container_type::set_type, typename traits::arrowInd>::type::iterator i = 
          index.find(::boost::make_tuple(s,t));
        if (i != index.end()) {
          index.modify(i, colorSetter);
        } else {
          typename traits::arrow_type a(s, t, color);
          this->addArrow(a);
        }
      };

    };// class BiGraph


  } // namespace Two

} // namespace ALE

#endif<|MERGE_RESOLUTION|>--- conflicted
+++ resolved
@@ -637,7 +637,6 @@
 
       template<class InputSequence>
       Obj<typename traits::supportSet>      
-<<<<<<< HEAD
       support(const Obj<InputSequence>& points, const typename traits::color_type& color, bool useColor = true){
         Obj<typename traits::supportSet> supp = typename traits::supportSet();
         for(typename InputSequence::iterator p_itor = points->begin(); p_itor != points->end(); ++p_itor) {
@@ -651,12 +650,7 @@
         }
         return supp;
       };
- 
-=======
-      support(const Obj<sourceInputSequence>& sources, const typename traits::color_type& color);
-      // unimplemented
-
->>>>>>> e0846afd
+
       template<typename ostream_type>
       void view(ostream_type& os, const char* label = NULL, bool rawData = false){
         if(label != NULL) {
@@ -798,7 +792,6 @@
       void clear() {
         this->_arrows.set.clear(); this->_base.set.clear(); this->_cap.set.clear();
       };
-<<<<<<< HEAD
       void addBasePoint(const typename traits::target_type t) {
         // Increase degree by 0, which won't affect an existing point and will insert a new point, if necessery
         this->_base.adjustDegree(t,0);
@@ -817,10 +810,7 @@
         this->clearSupport(s);
         this->_cap.removePoint(s);
       }
-      void addArrow(const typename traits::source_type& p, const typename traits::target_type& q) {
-=======
       virtual void addArrow(const typename traits::source_type& p, const typename traits::target_type& q) {
->>>>>>> e0846afd
         this->addArrow(p, q, typename traits::color_type());
       };
       virtual void addArrow(const typename traits::source_type& p, const typename traits::target_type& q, const typename traits::color_type& color) {
