#ifndef included_ALE_containers_hh
#define included_ALE_containers_hh
// This should be included indirectly -- only by including ALE.hh

#include <map>
#include <set>
#include <vector>

#ifndef  included_ALE_exception_hh
#include <ALE_exception.hh>
#endif
#ifndef  included_ALE_mem_hh
#include <ALE_mem.hh>
#endif

namespace ALE {

<<<<<<< HEAD
  namespace def {
    //
    // This is a set of abstract classes describing an interface to point containers.
    //

    // Basic object
    class point {
    public:
      int32_t prefix, index;
    };
    
    // point_iterator interface
    class point_iterator {
    public:
      virtual ~point_iterator() = 0;
      //
      virtual void                  operator++();
      virtual void                  operator++(int);
      virtual bool                  operator==(const point_iterator& itor);
      virtual bool                  operator!=(const point_iterator& itor);
      virtual const point&          operator*()  = 0;
    };

    // const_point_sequence interface:
    // a constant sequence of (not necesserily unique) points delineated by begin() & end() iterators; can be traversed linearly
    class const_point_sequence {
    public:
      typedef point_iterator iterator;
      virtual ~const_point_sequence();
      //
      virtual point_iterator& begin();
      virtual point_iterator& end();
      virtual std::size_t     size();
    };

    // const_point_collection interface:
    // a constant collection no particular order; can queried for containment of a given point
    class const_point_collection {
    public:
      virtual ~const_point_collection();
      //
      virtual bool contains(const point& p);
    };

    // const_point_set interface:
    // unites const_point_sequence & const_point_collection
    class const_point_set : public const_point_sequence, public const_point_collection {
    public:
      // destructor
      virtual ~const_point_set();
    };

    // point_set interface:
    // extends const_point_set and allows point addition and removal
    class point_set : public const_point_set {
    public:
      // conversion constructors
      point_set(const const_point_sequence&);
      point_set(const Obj<const_point_sequence>&);
      point_set(const const_point_collection&);
      point_set(const Obj<const_point_collection>&);
      // destructor
      virtual ~point_set();
      // mutating methods
      virtual void insert(const point& p);                     // post: contains(p) == true 
      virtual void remove(const point& p);                     // post: contains(p) == false
      virtual void add(const const_point_sequence& s);         // post: contains points from s and '*this before the call'
      virtual void add(const const_point_collection& s);       // post: contains points from s and '*this before the call'
      virtual void intersect(const const_point_sequence& s);   // post: contains points common to s and '*this before the call'
      virtual void intersect(const const_point_collection& s); // post: contains points common to s and '*this before the call'
      virtual void subtract(const const_point_sequence&  s);   // post: contains points of '*this before call' that are not in s
      virtual void subtract(const const_point_collection&  s); // post: contains points of '*this before call' that are not in s
    };
    
    template<int level>
    class Bundle {
      // destructor
      virtual ~Bundle();
    public:
      // 
      Bundle<level-1> cone(const point& p);
    };

    template<>
    class Bundle<0> {
      const_point_sequence cone(const point& p);
    };
  } // namespace def
=======
>>>>>>> 8cabf9ce

  class Point {
  public:
    int32_t prefix, index;
    typedef ALE_ALLOCATOR<Point> allocator;
    Point() : prefix(0), index(0){};
    Point(const int32_t& p, const int32_t& i) : prefix(p), index(i){};
    //Point(const Point& q) : prefix(q.prefix), index(q.index) {};
    bool operator==(const Point& q) const {
      return ( (this->prefix == q.prefix) && (this->index == q.index) );
    };
    bool operator!=(const Point& q) const {
      return ( (this->prefix != q.prefix) || (this->index != q.index) );
    };
    class less_than {
    public: 
      bool operator()(const Point& p, const Point& q) const {
        return( (p.prefix < q.prefix) || ((p.prefix == q.prefix) && (p.index < q.index)));
      };
    };
    typedef less_than Cmp;
  };
  



  class Point_array : public std::vector<Point, Point::allocator > {
  public:
    Point_array()             : std::vector<Point, Point::allocator >(){};
    Point_array(int32_t size) : std::vector<Point, Point::allocator >(size){};
    //
    void view(const char *name = NULL) {
      printf("Viewing Point_array");
      if(name != NULL) {
        printf(" %s", name);
      }
      printf(" of size %d\n", (int) this->size());
      for(unsigned int cntr = 0; cntr < this->size(); cntr++) {
        Point p = (*this)[cntr];
        printf("element[%d]: (%d,%d)\n", cntr++, p.prefix, p.index);
      }
      
    };
  };



  class Point_set : public std::set<Point, Point::less_than, Point::allocator > {
  public:
    Point_set()        : std::set<Point, Point::less_than, Point::allocator>(){};
    Point_set(Point p) : std::set<Point, Point::less_than, Point::allocator>(){insert(p);};
    //
    void join(Obj<Point_set> s) {
      for(Point_set::iterator s_itor = s->begin(); s_itor != s->end(); s_itor++) {
        this->insert(*s_itor);
      }
    };
    void meet(Obj<Point_set> s) {// this should be called 'intersect' (the verb)
      Point_set removal;
      for(Point_set::iterator self_itor = this->begin(); self_itor != this->end(); self_itor++) {
        Point p = *self_itor;
        if(s->find(p) == s->end()){
          removal.insert(p);
        }
      }
      for(Point_set::iterator rem_itor = removal.begin(); rem_itor != removal.end(); rem_itor++) {
        Point q = *rem_itor;
        this->erase(q);
      }
    };
    void subtract(Obj<Point_set> s) {
      Point_set removal;
      for(Point_set::iterator self_itor = this->begin(); self_itor != this->end(); self_itor++) {
        Point p = *self_itor;
        if(s->find(p) != s->end()){
          removal.insert(p);
        }
      }
      for(Point_set::iterator rem_itor = removal.begin(); rem_itor != removal.end(); rem_itor++) {
        Point q = *rem_itor;
        this->erase(q);
      }
    };

    void view(const char *name = NULL) {
      printf("Viewing Point_set");
      if(name != NULL) {
        printf(" %s", name);
      }
      printf(" of size %d\n", (int) this->size());
      int32_t cntr = 0;
      for(Point_set::iterator s_itor = this->begin(); s_itor != this->end(); s_itor++) {
        Point p = *s_itor;
        printf("element[%d]: (%d,%d)\n", cntr++, p.prefix, p.index);
      }
      
    };
  };

  typedef std::map<int32_t, Point >                       int__Point;
  typedef std::map<Point, int32_t,   Point::less_than >   Point__int;
  typedef std::map<Point, Point,     Point::less_than >   Point__Point;
  typedef std::map<Point, Point_set, Point::less_than >   Point__Point_set;

  typedef std::pair<int32_t, int32_t> int_pair;
  typedef std::set<int32_t> int_set;
  typedef std::set<int_pair> int_pair_set;
  typedef std::map<int32_t, int32_t> int__int;
  typedef std::map<int32_t, int_set> int__int_set;



} // namespace ALE


#endif<|MERGE_RESOLUTION|>--- conflicted
+++ resolved
@@ -15,97 +15,6 @@
 
 namespace ALE {
 
-<<<<<<< HEAD
-  namespace def {
-    //
-    // This is a set of abstract classes describing an interface to point containers.
-    //
-
-    // Basic object
-    class point {
-    public:
-      int32_t prefix, index;
-    };
-    
-    // point_iterator interface
-    class point_iterator {
-    public:
-      virtual ~point_iterator() = 0;
-      //
-      virtual void                  operator++();
-      virtual void                  operator++(int);
-      virtual bool                  operator==(const point_iterator& itor);
-      virtual bool                  operator!=(const point_iterator& itor);
-      virtual const point&          operator*()  = 0;
-    };
-
-    // const_point_sequence interface:
-    // a constant sequence of (not necesserily unique) points delineated by begin() & end() iterators; can be traversed linearly
-    class const_point_sequence {
-    public:
-      typedef point_iterator iterator;
-      virtual ~const_point_sequence();
-      //
-      virtual point_iterator& begin();
-      virtual point_iterator& end();
-      virtual std::size_t     size();
-    };
-
-    // const_point_collection interface:
-    // a constant collection no particular order; can queried for containment of a given point
-    class const_point_collection {
-    public:
-      virtual ~const_point_collection();
-      //
-      virtual bool contains(const point& p);
-    };
-
-    // const_point_set interface:
-    // unites const_point_sequence & const_point_collection
-    class const_point_set : public const_point_sequence, public const_point_collection {
-    public:
-      // destructor
-      virtual ~const_point_set();
-    };
-
-    // point_set interface:
-    // extends const_point_set and allows point addition and removal
-    class point_set : public const_point_set {
-    public:
-      // conversion constructors
-      point_set(const const_point_sequence&);
-      point_set(const Obj<const_point_sequence>&);
-      point_set(const const_point_collection&);
-      point_set(const Obj<const_point_collection>&);
-      // destructor
-      virtual ~point_set();
-      // mutating methods
-      virtual void insert(const point& p);                     // post: contains(p) == true 
-      virtual void remove(const point& p);                     // post: contains(p) == false
-      virtual void add(const const_point_sequence& s);         // post: contains points from s and '*this before the call'
-      virtual void add(const const_point_collection& s);       // post: contains points from s and '*this before the call'
-      virtual void intersect(const const_point_sequence& s);   // post: contains points common to s and '*this before the call'
-      virtual void intersect(const const_point_collection& s); // post: contains points common to s and '*this before the call'
-      virtual void subtract(const const_point_sequence&  s);   // post: contains points of '*this before call' that are not in s
-      virtual void subtract(const const_point_collection&  s); // post: contains points of '*this before call' that are not in s
-    };
-    
-    template<int level>
-    class Bundle {
-      // destructor
-      virtual ~Bundle();
-    public:
-      // 
-      Bundle<level-1> cone(const point& p);
-    };
-
-    template<>
-    class Bundle<0> {
-      const_point_sequence cone(const point& p);
-    };
-  } // namespace def
-=======
->>>>>>> 8cabf9ce
 
   class Point {
   public:
