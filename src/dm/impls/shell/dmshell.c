#include <petscdmshell.h>       /*I    "petscdmshell.h"  I*/
#include <petscmat.h>           /*I    "petscmat.h"      I*/
#include <petsc-private/dmimpl.h>     /*I    "petscdm.h"       I*/

typedef struct  {
  Vec Xglobal;
  Mat A;
} DM_Shell;

#undef __FUNCT__
#define __FUNCT__ "DMCreateMatrix_Shell"
static PetscErrorCode DMCreateMatrix_Shell(DM dm,const MatType mtype,Mat *J)
{
  PetscErrorCode ierr;
  DM_Shell       *shell = (DM_Shell*)dm->data;
  Mat            A;

  PetscFunctionBegin;
  PetscValidHeaderSpecific(dm,DM_CLASSID,1);
  PetscValidPointer(J,3);
  A = shell->A;
  if (!A) SETERRQ(((PetscObject)dm)->comm,PETSC_ERR_USER,"Must call DMShellSetMatrix() or DMShellSetCreateMatrix()");
  if (mtype) {
    PetscBool flg;
    ierr = PetscObjectTypeCompare((PetscObject)A,mtype,&flg);CHKERRQ(ierr);
    if (!flg) SETERRQ2(((PetscObject)dm)->comm,PETSC_ERR_ARG_NOTSAMETYPE,"Requested matrix of type %s, but only %s available",mtype,((PetscObject)A)->type_name);
  }
  if (((PetscObject)A)->refct < 2) { /* We have an exclusive reference so we can give it out */
    ierr = PetscObjectReference((PetscObject)A);CHKERRQ(ierr);
    ierr = MatZeroEntries(A);CHKERRQ(ierr);
    *J = A;
  } else {                      /* Need to create a copy, could use MAT_SHARE_NONZERO_PATTERN in most cases */
    ierr = MatDuplicate(A,MAT_DO_NOT_COPY_VALUES,J);CHKERRQ(ierr);
    ierr = MatZeroEntries(*J);CHKERRQ(ierr);
  }
  PetscFunctionReturn(0);
}

#undef __FUNCT__
#define __FUNCT__ "DMCreateGlobalVector_Shell"
PetscErrorCode DMCreateGlobalVector_Shell(DM dm,Vec *gvec)
{
  PetscErrorCode ierr;
  DM_Shell       *shell = (DM_Shell*)dm->data;
  Vec            X;

  PetscFunctionBegin;
  PetscValidHeaderSpecific(dm,DM_CLASSID,1);
  PetscValidPointer(gvec,2);
  *gvec = 0;
  X = shell->Xglobal;
  if (!X) SETERRQ(((PetscObject)dm)->comm,PETSC_ERR_USER,"Must call DMShellSetGlobalVector() or DMShellSetCreateGlobalVector()");
  if (((PetscObject)X)->refct < 2) { /* We have an exclusive reference so we can give it out */
    ierr = PetscObjectReference((PetscObject)X);CHKERRQ(ierr);
    ierr = VecZeroEntries(X);CHKERRQ(ierr);
    *gvec = X;
  } else {                      /* Need to create a copy, could use MAT_SHARE_NONZERO_PATTERN in most cases */
    ierr = VecDuplicate(X,gvec);CHKERRQ(ierr);
    ierr = VecZeroEntries(*gvec);CHKERRQ(ierr);
  }
  ierr = PetscObjectCompose((PetscObject)*gvec,"DM",(PetscObject)dm);CHKERRQ(ierr);
  PetscFunctionReturn(0);
}

#undef __FUNCT__
#define __FUNCT__ "DMShellSetMatrix"
/*@
   DMShellSetMatrix - sets a template matrix associated with the DMShell

   Collective

   Input Arguments:
+  dm - shell DM
-  J - template matrix

   Level: advanced

.seealso: DMCreateMatrix(), DMShellSetCreateMatrix()
@*/
PetscErrorCode DMShellSetMatrix(DM dm,Mat J)
{
  DM_Shell *shell = (DM_Shell*)dm->data;
  PetscErrorCode ierr;
  PetscBool isshell;

  PetscFunctionBegin;
  PetscValidHeaderSpecific(dm,DM_CLASSID,1);
  PetscValidHeaderSpecific(J,MAT_CLASSID,2);
  ierr = PetscObjectTypeCompare((PetscObject)dm,DMSHELL,&isshell);CHKERRQ(ierr);
  if (!isshell) PetscFunctionReturn(0);
  ierr = PetscObjectReference((PetscObject)J);CHKERRQ(ierr);
  ierr = MatDestroy(&shell->A);CHKERRQ(ierr);
  shell->A = J;
  PetscFunctionReturn(0);
}

#undef __FUNCT__
#define __FUNCT__ "DMShellSetCreateMatrix"
/*@C
   DMShellSetCreateMatrix - sets the routine to create a matrix associated with the shell DM

   Logically Collective on DM

   Input Arguments:
+  dm - the shell DM
-  func - the function to create a matrix

   Level: advanced

.seealso: DMCreateMatrix(), DMShellSetMatrix()
@*/
PetscErrorCode DMShellSetCreateMatrix(DM dm,PetscErrorCode (*func)(DM,const MatType,Mat*))
{

  PetscFunctionBegin;
  PetscValidHeaderSpecific(dm,DM_CLASSID,1);
  dm->ops->creatematrix = func;
  PetscFunctionReturn(0);
}

#undef __FUNCT__
#define __FUNCT__ "DMShellSetGlobalVector"
/*@
   DMShellSetGlobalVector - sets a template global vector associated with the DMShell

   Logically Collective on DM

   Input Arguments:
+  dm - shell DM
-  X - template vector

   Level: advanced

.seealso: DMCreateGlobalVector(), DMShellSetMatrix(), DMShellSetCreateGlobalVector()
@*/
PetscErrorCode DMShellSetGlobalVector(DM dm,Vec X)
{
  DM_Shell *shell = (DM_Shell*)dm->data;
  PetscErrorCode ierr;
  PetscBool isshell;

  PetscFunctionBegin;
  PetscValidHeaderSpecific(dm,DM_CLASSID,1);
  PetscValidHeaderSpecific(X,VEC_CLASSID,2);
  ierr = PetscObjectTypeCompare((PetscObject)dm,DMSHELL,&isshell);CHKERRQ(ierr);
  if (!isshell) PetscFunctionReturn(0);
  ierr = PetscObjectReference((PetscObject)X);CHKERRQ(ierr);
  ierr = VecDestroy(&shell->Xglobal);CHKERRQ(ierr);
  shell->Xglobal = X;
  PetscFunctionReturn(0);
}

#undef __FUNCT__
#define __FUNCT__ "DMShellSetCreateGlobalVector"
/*@C
   DMShellSetCreateGlobalVector - sets the routine to create a global vector associated with the shell DM

   Logically Collective

   Input Arguments:
+  dm - the shell DM
-  func - the creation routine

   Level: advanced

.seealso: DMShellSetGlobalVector(), DMShellSetCreateMatrix()
@*/
PetscErrorCode DMShellSetCreateGlobalVector(DM dm,PetscErrorCode (*func)(DM,Vec*))
{

  PetscFunctionBegin;
  PetscValidHeaderSpecific(dm,DM_CLASSID,1);
  dm->ops->createglobalvector = func;
  PetscFunctionReturn(0);
}

#undef __FUNCT__
#define __FUNCT__ "DMDestroy_Shell"
static PetscErrorCode DMDestroy_Shell(DM dm)
{
  PetscErrorCode ierr;
  DM_Shell       *shell = (DM_Shell*)dm->data;

  PetscFunctionBegin;
  ierr = MatDestroy(&shell->A);CHKERRQ(ierr);
  ierr = VecDestroy(&shell->Xglobal);CHKERRQ(ierr);
  /* This was originally freed in DMDestroy(), but that prevents reference counting of backend objects */
<<<<<<< HEAD
  ierr = PetscFree(dm->data);CHKERRQ(ierr);
=======
  ierr = PetscFree(shell);CHKERRQ(ierr);
>>>>>>> 81d26def
  PetscFunctionReturn(0);
}


#undef __FUNCT__
#define __FUNCT__ "DMCreate_Shell"
PETSC_EXTERN_C PetscErrorCode  DMCreate_Shell(DM dm)
{
  PetscErrorCode ierr;
  DM_Shell      *shell;

  PetscFunctionBegin;
  ierr = PetscNewLog(dm,DM_Shell,&shell);CHKERRQ(ierr);
  dm->data = shell;

  ierr = PetscObjectChangeTypeName((PetscObject)dm,DMSHELL);CHKERRQ(ierr);
  dm->ops->destroy            = DMDestroy_Shell;
  dm->ops->createglobalvector = DMCreateGlobalVector_Shell;
  dm->ops->creatematrix       = DMCreateMatrix_Shell;
  PetscFunctionReturn(0);
}

#undef __FUNCT__  
#define __FUNCT__ "DMShellCreate"
/*@
    DMShellCreate - Creates a shell DM object, used to manage user-defined problem data

    Collective on MPI_Comm

    Input Parameter:
.   comm - the processors that will share the global vector

    Output Parameters:
.   shell - the shell DM

    Level: advanced

.seealso DMDestroy(), DMCreateGlobalVector()
@*/
PetscErrorCode  DMShellCreate(MPI_Comm comm,DM *dm)
{
  PetscErrorCode ierr;

  PetscFunctionBegin;
  PetscValidPointer(dm,2);
  ierr = DMCreate(comm,dm);CHKERRQ(ierr);
  ierr = DMSetType(*dm,DMSHELL);CHKERRQ(ierr);
  PetscFunctionReturn(0);
}<|MERGE_RESOLUTION|>--- conflicted
+++ resolved
@@ -185,11 +185,7 @@
   ierr = MatDestroy(&shell->A);CHKERRQ(ierr);
   ierr = VecDestroy(&shell->Xglobal);CHKERRQ(ierr);
   /* This was originally freed in DMDestroy(), but that prevents reference counting of backend objects */
-<<<<<<< HEAD
-  ierr = PetscFree(dm->data);CHKERRQ(ierr);
-=======
   ierr = PetscFree(shell);CHKERRQ(ierr);
->>>>>>> 81d26def
   PetscFunctionReturn(0);
 }
 
