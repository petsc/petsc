
#include <petscsf.h>
#include <petscdmswarm.h>
#include <petsc/private/dmswarmimpl.h>    /*I   "petscdmswarm.h"   I*/
#include "data_bucket.h"
#include "data_ex.h"


/*
 User loads desired location (MPI rank) into field DMSwarm_rank
*/
#undef __FUNCT__
#define __FUNCT__ "DMSwarmMigrate_Push_Basic"
PetscErrorCode DMSwarmMigrate_Push_Basic(DM dm,PetscBool remove_sent_points)
{
  DM_Swarm *swarm = (DM_Swarm*)dm->data;
  PetscErrorCode ierr;
  DataEx de;
  PetscInt p,npoints,*rankval,n_points_recv;
  PetscMPIInt rank,nrank;
  void *point_buffer,*recv_points;
  size_t sizeof_dmswarm_point;
  
  ierr = MPI_Comm_rank(PetscObjectComm((PetscObject)dm),&rank);CHKERRQ(ierr);

  ierr = DataBucketGetSizes(swarm->db,&npoints,NULL,NULL);CHKERRQ(ierr);
  ierr = DMSwarmGetField(dm,DMSwarmField_rank,NULL,NULL,(void**)&rankval);CHKERRQ(ierr);
  
  de = DataExCreate(PetscObjectComm((PetscObject)dm),0);CHKERRQ(ierr);
  
  ierr = DataExTopologyInitialize(de);CHKERRQ(ierr);
  for (p=0; p<npoints; p++) {
    nrank = rankval[p];
    if (nrank != rank) {
      ierr = DataExTopologyAddNeighbour(de,nrank);CHKERRQ(ierr);
    }
  }
  ierr = DataExTopologyFinalize(de);CHKERRQ(ierr);
  
  ierr = DataExInitializeSendCount(de);CHKERRQ(ierr);
  for (p=0; p<npoints; p++) {
    nrank = rankval[p];
    if (nrank != rank) {
      ierr = DataExAddToSendCount(de,nrank,1);CHKERRQ(ierr);
    }
  }
  ierr = DataExFinalizeSendCount(de);CHKERRQ(ierr);
  
  ierr = DataBucketCreatePackedArray(swarm->db,&sizeof_dmswarm_point,&point_buffer);CHKERRQ(ierr);
  ierr = DataExPackInitialize(de,sizeof_dmswarm_point);CHKERRQ(ierr);
  for (p=0; p<npoints; p++) {
    nrank = rankval[p];
    if (nrank != rank) {
      /* copy point into buffer */
      ierr = DataBucketFillPackedArray(swarm->db,p,point_buffer);CHKERRQ(ierr);
      /* insert point buffer into DataExchanger */
      ierr = DataExPackData(de,nrank,1,point_buffer);CHKERRQ(ierr);
    }
  }
  ierr = DataExPackFinalize(de);CHKERRQ(ierr);

  
  if (remove_sent_points) {
    /* remove points which left processor */
    ierr = DataBucketGetSizes(swarm->db,&npoints,NULL,NULL);CHKERRQ(ierr);
    for (p=0; p<npoints; p++) {
      nrank = rankval[p];
      if (nrank != rank) {
        /* kill point */
        ierr = DataBucketRemovePointAtIndex(swarm->db,p);CHKERRQ(ierr);
        DataBucketGetSizes(swarm->db,&npoints,NULL,NULL);CHKERRQ(ierr); /* you need to update npoints as the list size decreases! */
        p--; /* check replacement point */
      }
    }		
  }
  ierr = DMSwarmRestoreField(dm,DMSwarmField_rank,NULL,NULL,(void**)&rankval);CHKERRQ(ierr);
  
  ierr = DataExBegin(de);CHKERRQ(ierr);
  ierr = DataExEnd(de);CHKERRQ(ierr);
  
  ierr = DataExGetRecvData(de,&n_points_recv,(void**)&recv_points);CHKERRQ(ierr);

	ierr = DataBucketGetSizes(swarm->db,&npoints,NULL,NULL);CHKERRQ(ierr);
	ierr = DataBucketSetSizes(swarm->db,npoints + n_points_recv,-1);CHKERRQ(ierr);
	for (p=0; p<n_points_recv; p++) {
    void *data_p = (void*)( (char*)recv_points + p*sizeof_dmswarm_point );
    
    ierr = DataBucketInsertPackedArray(swarm->db,npoints+p,data_p);CHKERRQ(ierr);
  }
  ierr = DataExView(de);CHKERRQ(ierr);
  ierr = DataBucketDestroyPackedArray(swarm->db,&point_buffer);CHKERRQ(ierr);
  ierr = DataExDestroy(de);CHKERRQ(ierr);
  
  PetscFunctionReturn(0);
}

#undef __FUNCT__
#define __FUNCT__ "DMSwarmMigrate_DMNeighborScatter"
PetscErrorCode DMSwarmMigrate_DMNeighborScatter(DM dm,DM dmcell,PetscBool remove_sent_points,PetscInt *npoints_prior_migration)
{
  DM_Swarm *swarm = (DM_Swarm*)dm->data;
  PetscErrorCode ierr;
  DataEx de;
  PetscInt r,p,npoints,*rankval,n_points_recv;
  PetscMPIInt rank,_rank;
  const PetscMPIInt *neighbourranks;
  void *point_buffer,*recv_points;
  size_t sizeof_dmswarm_point;
  PetscInt nneighbors;
  PetscMPIInt mynneigh,*myneigh;
  
  ierr = MPI_Comm_rank(PetscObjectComm((PetscObject)dm),&rank);CHKERRQ(ierr);
  
  ierr = DataBucketGetSizes(swarm->db,&npoints,NULL,NULL);CHKERRQ(ierr);
  ierr = DMSwarmGetField(dm,DMSwarmField_rank,NULL,NULL,(void**)&rankval);CHKERRQ(ierr);
  
  de = DataExCreate(PetscObjectComm((PetscObject)dm),0);CHKERRQ(ierr);
  
  ierr = DMGetNeighbors(dmcell,&nneighbors,&neighbourranks);CHKERRQ(ierr);
  ierr = DataExTopologyInitialize(de);CHKERRQ(ierr);
  for (r=0; r<nneighbors; r++) {
    _rank = neighbourranks[r];
    if ((_rank != rank) && (_rank > 0)) {
      ierr = DataExTopologyAddNeighbour(de,_rank);CHKERRQ(ierr);
    }
  }
  ierr = DataExTopologyFinalize(de);CHKERRQ(ierr);
  ierr = DataExTopologyGetNeighbours(de,&mynneigh,&myneigh);CHKERRQ(ierr);

  ierr = DataExInitializeSendCount(de);CHKERRQ(ierr);
  for (p=0; p<npoints; p++) {
    if (rankval[p] == DMLOCATEPOINT_POINT_NOT_FOUND) {
      for (r=0; r<mynneigh; r++) {
        _rank = myneigh[r];
        ierr = DataExAddToSendCount(de,_rank,1);CHKERRQ(ierr);
      }
    }
  }
  ierr = DataExFinalizeSendCount(de);CHKERRQ(ierr);
  
  ierr = DataBucketCreatePackedArray(swarm->db,&sizeof_dmswarm_point,&point_buffer);CHKERRQ(ierr);
  ierr = DataExPackInitialize(de,sizeof_dmswarm_point);CHKERRQ(ierr);
  for (p=0; p<npoints; p++) {
    if (rankval[p] == DMLOCATEPOINT_POINT_NOT_FOUND) {
      for (r=0; r<mynneigh; r++) {
        _rank = myneigh[r];
        /* copy point into buffer */
        ierr = DataBucketFillPackedArray(swarm->db,p,point_buffer);CHKERRQ(ierr);
        /* insert point buffer into DataExchanger */
        ierr = DataExPackData(de,_rank,1,point_buffer);CHKERRQ(ierr);
      }
    }
  }
  ierr = DataExPackFinalize(de);CHKERRQ(ierr);
  ierr = DMSwarmRestoreField(dm,DMSwarmField_rank,NULL,NULL,(void**)&rankval);CHKERRQ(ierr);
  
  if (remove_sent_points) {
    DataField PField;
    
    ierr = DataBucketGetDataFieldByName(swarm->db,DMSwarmField_rank,&PField);CHKERRQ(ierr);
    ierr = DataFieldGetEntries(PField,(void**)&rankval);CHKERRQ(ierr);
    
    /* remove points which left processor */
    ierr = DataBucketGetSizes(swarm->db,&npoints,NULL,NULL);CHKERRQ(ierr);
    for (p=0; p<npoints; p++) {
      if (rankval[p] == DMLOCATEPOINT_POINT_NOT_FOUND) {
        /* kill point */
        ierr = DataBucketRemovePointAtIndex(swarm->db,p);CHKERRQ(ierr);
        ierr = DataBucketGetSizes(swarm->db,&npoints,NULL,NULL);CHKERRQ(ierr); /* you need to update npoints as the list size decreases! */
        ierr = DataFieldGetEntries(PField,(void**)&rankval);CHKERRQ(ierr); /* update date point increase realloc performed */
        p--; /* check replacement point */
      }
    }
  }
  ierr = DataBucketGetSizes(swarm->db,npoints_prior_migration,NULL,NULL);CHKERRQ(ierr);
  
  ierr = DataExBegin(de);CHKERRQ(ierr);
  ierr = DataExEnd(de);CHKERRQ(ierr);
  
  ierr = DataExGetRecvData(de,&n_points_recv,(void**)&recv_points);CHKERRQ(ierr);
	ierr = DataBucketGetSizes(swarm->db,&npoints,NULL,NULL);CHKERRQ(ierr);
	ierr = DataBucketSetSizes(swarm->db,npoints + n_points_recv,-1);CHKERRQ(ierr);
	for (p=0; p<n_points_recv; p++) {
    void *data_p = (void*)( (char*)recv_points + p*sizeof_dmswarm_point );
    
    ierr = DataBucketInsertPackedArray(swarm->db,npoints+p,data_p);CHKERRQ(ierr);
  }
  
  //ierr = DataExView(de);CHKERRQ(ierr);
  ierr = DataBucketDestroyPackedArray(swarm->db,&point_buffer);CHKERRQ(ierr);
  ierr = DataExDestroy(de);CHKERRQ(ierr);
  
  PetscFunctionReturn(0);
}

#undef __FUNCT__
#define __FUNCT__ "DMSwarmMigrate_CellDMScatter"
PetscErrorCode DMSwarmMigrate_CellDMScatter(DM dm,PetscBool remove_sent_points)
{
  DM_Swarm *swarm = (DM_Swarm*)dm->data;
  PetscErrorCode ierr;
<<<<<<< HEAD
  PetscInt p,npoints,npointsg=0,npoints2,npoints2g,len,*rankval,npoints_prior_migration;
  PetscSF sfcell;
  const PetscSFNode *LA_sfcell;
=======
  PetscInt p,npoints,npointsg=0,npoints2,npoints2g,*rankval,npoints_prior_migration;
  const PetscInt *LA_iscell;
>>>>>>> 6fbf25f8
  DM dmcell;
  Vec pos;
  PetscBool error_check = swarm->migrate_error_on_missing_point;
  PetscMPIInt commsize,rank;
  
  ierr = DMSwarmGetCellDM(dm,&dmcell);CHKERRQ(ierr);
  if (!dmcell) SETERRQ(PetscObjectComm((PetscObject)dm),PETSC_ERR_SUP,"Only valid if cell DM provided");
  
  ierr = MPI_Comm_size(PetscObjectComm((PetscObject)dm),&commsize);CHKERRQ(ierr);
  ierr = MPI_Comm_rank(PetscObjectComm((PetscObject)dm),&rank);CHKERRQ(ierr);
  
  ierr = DMSwarmCreateGlobalVectorFromField(dm,DMSwarmPICField_coor,&pos);CHKERRQ(ierr);
  ierr = DMLocatePoints(dmcell,pos,DM_POINTLOCATION_NONE,&sfcell);CHKERRQ(ierr);
  ierr = DMSwarmDestroyGlobalVectorFromField(dm,DMSwarmPICField_coor,&pos);CHKERRQ(ierr);

  if (error_check) {
    ierr = DMSwarmGetSize(dm,&npointsg);CHKERRQ(ierr);
  }
  ierr = DataBucketGetSizes(swarm->db,&npoints,NULL,NULL);CHKERRQ(ierr);
  ierr = DMSwarmGetField(dm,DMSwarmField_rank,NULL,NULL,(void**)&rankval);CHKERRQ(ierr);
  ierr = PetscSFGetGraph(sfcell, NULL, NULL, NULL, &LA_sfcell);CHKERRQ(ierr);
  for (p=0; p<npoints; p++) {
    rankval[p] = LA_sfcell[p].index;
  }
  ierr = DMSwarmRestoreField(dm,DMSwarmField_rank,NULL,NULL,(void**)&rankval);CHKERRQ(ierr);
  ierr = PetscSFDestroy(&sfcell);CHKERRQ(ierr);
  
  if (commsize > 1) {
    ierr = DMSwarmMigrate_DMNeighborScatter(dm,dmcell,remove_sent_points,&npoints_prior_migration);CHKERRQ(ierr);
  } else {
    ierr = DMSwarmGetSize(dm,&npoints_prior_migration);CHKERRQ(ierr);
  }
  
  /* locate points newly recevied */
  ierr = DataBucketGetSizes(swarm->db,&npoints2,NULL,NULL);CHKERRQ(ierr);
#if 0
  len = npoints2 - npoints_prior_migration;
  if (len > 0) {
    PetscScalar *LA_coor;
    PetscInt bs;
    
    ierr = DMSwarmGetField(dm,DMSwarmPICField_coor,&bs,NULL,(void**)&LA_coor);CHKERRQ(ierr);
    ierr = VecCreateSeqWithArray(PETSC_COMM_SELF,bs,bs*len,(const PetscScalar*)&LA_coor[bs*npoints_prior_migration],&pos);CHKERRQ(ierr);

    ierr = DMLocatePoints(dmcell,pos,&iscell);CHKERRQ(ierr);
    
    ierr = VecDestroy(&pos);CHKERRQ(ierr);
    ierr = DMSwarmRestoreField(dm,DMSwarmPICField_coor,&bs,NULL,(void**)&LA_coor);CHKERRQ(ierr);

    ierr = ISGetIndices(iscell,&LA_iscell);CHKERRQ(ierr);
    ierr = DMSwarmGetField(dm,DMSwarmField_rank,NULL,NULL,(void**)&rankval);CHKERRQ(ierr);
    for (p=0; p<len; p++) {
      rankval[npoints_prior_migration+p] = LA_iscell[p];
    }
    ierr = ISRestoreIndices(iscell,&LA_iscell);CHKERRQ(ierr);
    ierr = ISDestroy(&iscell);CHKERRQ(ierr);
    ierr = DMSwarmRestoreField(dm,DMSwarmField_rank,NULL,NULL,(void**)&rankval);CHKERRQ(ierr);

    /* remove points which left processor */
    ierr = DataBucketGetDataFieldByName(swarm->db,DMSwarmField_rank,&PField);CHKERRQ(ierr);
    ierr = DataFieldGetEntries(PField,(void**)&rankval);CHKERRQ(ierr);

    ierr = DataBucketGetSizes(swarm->db,&npoints,NULL,NULL);CHKERRQ(ierr);
    for (p=npoints_prior_migration; p<npoints2; p++) {
      if (rankval[p] == DMLOCATEPOINT_POINT_NOT_FOUND) {
        /* kill point */
        ierr = DataBucketRemovePointAtIndex(swarm->db,p);CHKERRQ(ierr);
        ierr = DataBucketGetSizes(swarm->db,&npoints2,NULL,NULL);CHKERRQ(ierr); /* you need to update npoints as the list size decreases! */
        ierr = DataFieldGetEntries(PField,(void**)&rankval);CHKERRQ(ierr); /* update date point increase realloc performed */
        p--; /* check replacement point */
      }
    }

  }
#endif

  {
    PetscScalar *LA_coor;
    PetscInt bs;
    DataField PField;
    
    ierr = DMSwarmGetField(dm,DMSwarmPICField_coor,&bs,NULL,(void**)&LA_coor);CHKERRQ(ierr);
    ierr = VecCreateSeqWithArray(PETSC_COMM_SELF,bs,bs*npoints2,(const PetscScalar*)LA_coor,&pos);CHKERRQ(ierr);
    ierr = DMLocatePoints(dmcell,pos,DM_POINTLOCATION_NONE,&sfcell);CHKERRQ(ierr);
    
    ierr = VecDestroy(&pos);CHKERRQ(ierr);
    ierr = DMSwarmRestoreField(dm,DMSwarmPICField_coor,&bs,NULL,(void**)&LA_coor);CHKERRQ(ierr);
    
    ierr = PetscSFGetGraph(sfcell, NULL, NULL, NULL, &LA_sfcell);CHKERRQ(ierr);
    ierr = DMSwarmGetField(dm,DMSwarmField_rank,NULL,NULL,(void**)&rankval);CHKERRQ(ierr);
    for (p=0; p<npoints2; p++) {
      rankval[p] = LA_sfcell[p].index;
    }
    ierr = PetscSFDestroy(&sfcell);CHKERRQ(ierr);
    ierr = DMSwarmRestoreField(dm,DMSwarmField_rank,NULL,NULL,(void**)&rankval);CHKERRQ(ierr);
    
    /* remove points which left processor */
    ierr = DataBucketGetDataFieldByName(swarm->db,DMSwarmField_rank,&PField);CHKERRQ(ierr);
    ierr = DataFieldGetEntries(PField,(void**)&rankval);CHKERRQ(ierr);

    ierr = DataBucketGetSizes(swarm->db,&npoints2,NULL,NULL);CHKERRQ(ierr);
    for (p=0; p<npoints2; p++) {
      if (rankval[p] == DMLOCATEPOINT_POINT_NOT_FOUND) {
        /* kill point */
        ierr = DataBucketRemovePointAtIndex(swarm->db,p);CHKERRQ(ierr);
        ierr = DataBucketGetSizes(swarm->db,&npoints2,NULL,NULL);CHKERRQ(ierr); /* you need to update npoints as the list size decreases! */
        ierr = DataFieldGetEntries(PField,(void**)&rankval);CHKERRQ(ierr); /* update date point increase realloc performed */
        p--; /* check replacement point */
      }
    }
    
  }

  /* check for error on removed points */
  if (error_check) {
    ierr = DMSwarmGetSize(dm,&npoints2g);CHKERRQ(ierr);
    if (npointsg != npoints2g) SETERRQ2(PetscObjectComm((PetscObject)dm),PETSC_ERR_USER,"Points from the DMSwarm must remain constant during migration (initial %D - final %D)",npointsg,npoints2g);
  }
  PetscFunctionReturn(0);
}

#undef __FUNCT__
#define __FUNCT__ "DMSwarmMigrate_CellDMExact"
PetscErrorCode DMSwarmMigrate_CellDMExact(DM dm,PetscBool remove_sent_points)
{
//  DM_Swarm *swarm = (DM_Swarm*)dm->data;
//  PetscErrorCode ierr;

  PetscFunctionReturn(0);
}

/*
 Redundant as this assumes points can only be sent to a single rank
*/
#undef __FUNCT__
#define __FUNCT__ "DMSwarmMigrate_GlobalToLocal_Basic"
PetscErrorCode DMSwarmMigrate_GlobalToLocal_Basic(DM dm,PetscInt *globalsize)
{
  DM_Swarm *swarm = (DM_Swarm*)dm->data;
  PetscErrorCode ierr;
  DataEx de;
  PetscInt p,npoints,*rankval,n_points_recv;
  PetscMPIInt rank,nrank,negrank;
  void *point_buffer,*recv_points;
  size_t sizeof_dmswarm_point;
  
  ierr = MPI_Comm_rank(PetscObjectComm((PetscObject)dm),&rank);CHKERRQ(ierr);
  
  ierr = DataBucketGetSizes(swarm->db,&npoints,NULL,NULL);CHKERRQ(ierr);
  *globalsize = npoints;
  ierr = DMSwarmGetField(dm,DMSwarmField_rank,NULL,NULL,(void**)&rankval);CHKERRQ(ierr);
  
  de = DataExCreate(PetscObjectComm((PetscObject)dm),0);CHKERRQ(ierr);
  
  ierr = DataExTopologyInitialize(de);CHKERRQ(ierr);
  for (p=0; p<npoints; p++) {
    negrank = rankval[p];
    if (negrank < 0) {
      nrank = -negrank - 1;
      ierr = DataExTopologyAddNeighbour(de,nrank);CHKERRQ(ierr);
    }
  }
  ierr = DataExTopologyFinalize(de);CHKERRQ(ierr);
  
  ierr = DataExInitializeSendCount(de);CHKERRQ(ierr);
  for (p=0; p<npoints; p++) {
    negrank = rankval[p];
    if (negrank < 0) {
      nrank = -negrank - 1;
      ierr = DataExAddToSendCount(de,nrank,1);CHKERRQ(ierr);
    }
  }
  ierr = DataExFinalizeSendCount(de);CHKERRQ(ierr);
  
  ierr = DataBucketCreatePackedArray(swarm->db,&sizeof_dmswarm_point,&point_buffer);CHKERRQ(ierr);
  ierr = DataExPackInitialize(de,sizeof_dmswarm_point);CHKERRQ(ierr);
  for (p=0; p<npoints; p++) {
    negrank = rankval[p];
    if (negrank < 0) {
      nrank = -negrank - 1;
      rankval[p] = nrank;
      /* copy point into buffer */
      ierr = DataBucketFillPackedArray(swarm->db,p,point_buffer);CHKERRQ(ierr);
      /* insert point buffer into DataExchanger */
      ierr = DataExPackData(de,nrank,1,point_buffer);CHKERRQ(ierr);
      rankval[p] = negrank;
    }
  }
  ierr = DataExPackFinalize(de);CHKERRQ(ierr);
  
  ierr = DMSwarmRestoreField(dm,DMSwarmField_rank,NULL,NULL,(void**)&rankval);CHKERRQ(ierr);
  
  ierr = DataExBegin(de);CHKERRQ(ierr);
  ierr = DataExEnd(de);CHKERRQ(ierr);
  
  ierr = DataExGetRecvData(de,&n_points_recv,(void**)&recv_points);CHKERRQ(ierr);
  
	ierr = DataBucketGetSizes(swarm->db,&npoints,NULL,NULL);CHKERRQ(ierr);
	ierr = DataBucketSetSizes(swarm->db,npoints + n_points_recv,-1);CHKERRQ(ierr);
	for (p=0; p<n_points_recv; p++) {
    void *data_p = (void*)( (char*)recv_points + p*sizeof_dmswarm_point );
    
    ierr = DataBucketInsertPackedArray(swarm->db,npoints+p,data_p);CHKERRQ(ierr);
  }
  ierr = DataExView(de);CHKERRQ(ierr);
  ierr = DataBucketDestroyPackedArray(swarm->db,&point_buffer);CHKERRQ(ierr);
  ierr = DataExDestroy(de);CHKERRQ(ierr);
  
  PetscFunctionReturn(0);
}

typedef struct {
  PetscMPIInt owner_rank;
  PetscReal min[3],max[3];
} CollectBBox;

#undef __FUNCT__
#define __FUNCT__ "DMSwarmCollect_DMDABoundingBox"
PETSC_EXTERN PetscErrorCode DMSwarmCollect_DMDABoundingBox(DM dm,PetscInt *globalsize)
{
  DM_Swarm *swarm = (DM_Swarm*)dm->data;
  PetscErrorCode ierr;
  DataEx de;
  PetscInt p,pk,npoints,*rankval,n_points_recv,n_bbox_recv,dim,neighbour_cells;
  PetscMPIInt rank,nrank;
  void *point_buffer,*recv_points;
  size_t sizeof_dmswarm_point,sizeof_bbox_ctx;
  PetscBool isdmda;
  CollectBBox *bbox,*recv_bbox;
  const PetscMPIInt *dmneighborranks;
  DM dmcell;
  
  ierr = MPI_Comm_rank(PetscObjectComm((PetscObject)dm),&rank);CHKERRQ(ierr);

  ierr = DMSwarmGetCellDM(dm,&dmcell);CHKERRQ(ierr);
  if (!dmcell) SETERRQ(PetscObjectComm((PetscObject)dm),PETSC_ERR_SUP,"Only valid if cell DM provided");
  
  isdmda = PETSC_FALSE;
  PetscObjectTypeCompare((PetscObject)dmcell,DMDA,&isdmda);
  if (!isdmda) SETERRQ(PetscObjectComm((PetscObject)dm),PETSC_ERR_SUP,"Only DMDA support for CollectBoundingBox");

  ierr = DMGetDimension(dm,&dim);CHKERRQ(ierr);
  
  sizeof_bbox_ctx = sizeof(CollectBBox);
  PetscMalloc1(1,&bbox);
  bbox->owner_rank = rank;

  /* compute the bounding box based on the overlapping / stenctil size */
  //ierr = DMDAGetLocalBoundingBox(dmcell,bbox->min,bbox->max);CHKERRQ(ierr);
  {
    Vec lcoor;

    ierr = DMGetCoordinatesLocal(dmcell,&lcoor);CHKERRQ(ierr);
    
    if (dim >= 1) {
      ierr = VecStrideMin(lcoor,0,NULL,&bbox->min[0]);CHKERRQ(ierr);
      ierr = VecStrideMax(lcoor,0,NULL,&bbox->max[0]);CHKERRQ(ierr);
    }

    if (dim >= 2) {
      ierr = VecStrideMin(lcoor,1,NULL,&bbox->min[1]);CHKERRQ(ierr);
      ierr = VecStrideMax(lcoor,1,NULL,&bbox->max[1]);CHKERRQ(ierr);
    }

    if (dim == 3) {
      ierr = VecStrideMin(lcoor,2,NULL,&bbox->min[2]);CHKERRQ(ierr);
      ierr = VecStrideMax(lcoor,2,NULL,&bbox->max[2]);CHKERRQ(ierr);
    }
}
  
  ierr = DataBucketGetSizes(swarm->db,&npoints,NULL,NULL);CHKERRQ(ierr);
  *globalsize = npoints;
  ierr = DMSwarmGetField(dm,DMSwarmField_rank,NULL,NULL,(void**)&rankval);CHKERRQ(ierr);
  
  de = DataExCreate(PetscObjectComm((PetscObject)dm),0);CHKERRQ(ierr);

  /* use DMDA neighbours */
	ierr = DMDAGetNeighbors(dmcell,&dmneighborranks);CHKERRQ(ierr);
  if (dim == 1) {
    neighbour_cells = 3;
  } else if (dim == 2) {
    neighbour_cells = 9;
  } else {
    neighbour_cells = 27;
  }

  ierr = DataExTopologyInitialize(de);CHKERRQ(ierr);
  for (p=0; p<neighbour_cells; p++) {
		if ( (dmneighborranks[p] >= 0) && (dmneighborranks[p] != rank) ) {
      ierr = DataExTopologyAddNeighbour(de,dmneighborranks[p]);CHKERRQ(ierr);
    }
  }
  ierr = DataExTopologyFinalize(de);CHKERRQ(ierr);
  
  ierr = DataExInitializeSendCount(de);CHKERRQ(ierr);
  for (p=0; p<neighbour_cells; p++) {
		if ( (dmneighborranks[p] >= 0) && (dmneighborranks[p] != rank) ) {
      ierr = DataExAddToSendCount(de,dmneighborranks[p],1);CHKERRQ(ierr);
    }
  }
  ierr = DataExFinalizeSendCount(de);CHKERRQ(ierr);
  
  
  /* send bounding boxes */
  ierr = DataExPackInitialize(de,sizeof_bbox_ctx);CHKERRQ(ierr);
  for (p=0; p<neighbour_cells; p++) {
    nrank = dmneighborranks[p];
		if ( (nrank >= 0) && (nrank != rank) ) {
      /* insert bbox buffer into DataExchanger */
      ierr = DataExPackData(de,nrank,1,bbox);CHKERRQ(ierr);
    }
  }
  ierr = DataExPackFinalize(de);CHKERRQ(ierr);
  
  /* recv bounding boxes */
  ierr = DataExBegin(de);CHKERRQ(ierr);
  ierr = DataExEnd(de);CHKERRQ(ierr);

  ierr = DataExGetRecvData(de,&n_bbox_recv,(void**)&recv_bbox);CHKERRQ(ierr);

  
  for (p=0; p<n_bbox_recv; p++) {
    printf("[rank %d]: box from %d : range[%+1.4e,%+1.4e]x[%+1.4e,%+1.4e]\n",rank,recv_bbox[p].owner_rank,
           recv_bbox[p].min[0],recv_bbox[p].max[0],recv_bbox[p].min[1],recv_bbox[p].max[1]);
  }
  
  /* of course this is stupid as this "generic" function should have a better way to know what the coordinates are called */
  ierr = DataExInitializeSendCount(de);CHKERRQ(ierr);
  for (pk=0; pk<n_bbox_recv; pk++) {
    PetscReal *array_x,*array_y;
    
    ierr = DMSwarmGetField(dm,"coorx",NULL,NULL,(void**)&array_x);CHKERRQ(ierr);
    ierr = DMSwarmGetField(dm,"coory",NULL,NULL,(void**)&array_y);CHKERRQ(ierr);
    
    for (p=0; p<npoints; p++) {
      if ((array_x[p] >= recv_bbox[pk].min[0]) && (array_x[p] <= recv_bbox[pk].max[0]) ) {
        if ((array_y[p] >= recv_bbox[pk].min[1]) && (array_y[p] <= recv_bbox[pk].max[1]) ) {

          ierr = DataExAddToSendCount(de,recv_bbox[pk].owner_rank,1);CHKERRQ(ierr);
        
        }
      }
    }
    ierr = DMSwarmRestoreField(dm,"coory",NULL,NULL,(void**)&array_y);CHKERRQ(ierr);
    ierr = DMSwarmRestoreField(dm,"coorx",NULL,NULL,(void**)&array_x);CHKERRQ(ierr);
  }
  ierr = DataExFinalizeSendCount(de);CHKERRQ(ierr);


  
  ierr = DataBucketCreatePackedArray(swarm->db,&sizeof_dmswarm_point,&point_buffer);CHKERRQ(ierr);
  ierr = DataExPackInitialize(de,sizeof_dmswarm_point);CHKERRQ(ierr);
  for (pk=0; pk<n_bbox_recv; pk++) {
    PetscReal *array_x,*array_y;

    ierr = DMSwarmGetField(dm,"coorx",NULL,NULL,(void**)&array_x);CHKERRQ(ierr);
    ierr = DMSwarmGetField(dm,"coory",NULL,NULL,(void**)&array_y);CHKERRQ(ierr);

    for (p=0; p<npoints; p++) {
      if ((array_x[p] >= recv_bbox[pk].min[0]) && (array_x[p] <= recv_bbox[pk].max[0]) ) {
        if ((array_y[p] >= recv_bbox[pk].min[1]) && (array_y[p] <= recv_bbox[pk].max[1]) ) {
          // copy point into buffer //
          ierr = DataBucketFillPackedArray(swarm->db,p,point_buffer);CHKERRQ(ierr);
          // insert point buffer into DataExchanger //
          ierr = DataExPackData(de,recv_bbox[pk].owner_rank,1,point_buffer);CHKERRQ(ierr);
        }
      }
    }
  
    ierr = DMSwarmRestoreField(dm,"coory",NULL,NULL,(void**)&array_y);CHKERRQ(ierr);
    ierr = DMSwarmRestoreField(dm,"coorx",NULL,NULL,(void**)&array_x);CHKERRQ(ierr);
  }

  ierr = DataExPackFinalize(de);CHKERRQ(ierr);
  
  ierr = DMSwarmRestoreField(dm,DMSwarmField_rank,NULL,NULL,(void**)&rankval);CHKERRQ(ierr);
  
  ierr = DataExBegin(de);CHKERRQ(ierr);
  ierr = DataExEnd(de);CHKERRQ(ierr);
  
  ierr = DataExGetRecvData(de,&n_points_recv,(void**)&recv_points);CHKERRQ(ierr);
  
	ierr = DataBucketGetSizes(swarm->db,&npoints,NULL,NULL);CHKERRQ(ierr);
	ierr = DataBucketSetSizes(swarm->db,npoints + n_points_recv,-1);CHKERRQ(ierr);
	for (p=0; p<n_points_recv; p++) {
    void *data_p = (void*)( (char*)recv_points + p*sizeof_dmswarm_point );
    
    ierr = DataBucketInsertPackedArray(swarm->db,npoints+p,data_p);CHKERRQ(ierr);
  }

  ierr = DataBucketDestroyPackedArray(swarm->db,&point_buffer);CHKERRQ(ierr);
  PetscFree(bbox);
  ierr = DataExView(de);CHKERRQ(ierr);
  ierr = DataExDestroy(de);CHKERRQ(ierr);
  
  PetscFunctionReturn(0);
}


/* General collection when no order, or neighbour information is provided */
/*
 User provides context and collect() method
 Broadcast user context
 
 for each context / rank {
   collect(swarm,context,n,list)
 }
 
*/
#undef __FUNCT__
#define __FUNCT__ "DMSwarmCollect_General"
PETSC_EXTERN PetscErrorCode DMSwarmCollect_General(DM dm,PetscErrorCode (*collect)(DM,void*,PetscInt*,PetscInt**),size_t ctx_size,void *ctx,PetscInt *globalsize)
{
  DM_Swarm       *swarm = (DM_Swarm*)dm->data;
  PetscErrorCode ierr;
  DataEx         de;
  PetscInt       p,r,npoints,n_points_recv;
  PetscMPIInt    commsize,rank;
  void           *point_buffer,*recv_points;
  void           *ctxlist;
  PetscInt       *n2collect,**collectlist;
  size_t         sizeof_dmswarm_point;
  
  ierr = MPI_Comm_size(PetscObjectComm((PetscObject)dm),&commsize);CHKERRQ(ierr);
  ierr = MPI_Comm_rank(PetscObjectComm((PetscObject)dm),&rank);CHKERRQ(ierr);
  
  ierr = DataBucketGetSizes(swarm->db,&npoints,NULL,NULL);CHKERRQ(ierr);
  *globalsize = npoints;

  /* Broadcast user context */
  PetscMalloc(ctx_size*commsize,&ctxlist);
  ierr = MPI_Allgather(ctx,ctx_size,MPI_CHAR,ctxlist,ctx_size,MPI_CHAR,PetscObjectComm((PetscObject)dm));CHKERRQ(ierr);
  
  PetscMalloc1(commsize,&n2collect);
  PetscMalloc1(commsize,&collectlist);
  
  for (r=0; r<commsize; r++) {
    PetscInt _n2collect;
    PetscInt *_collectlist;
    void     *_ctx_r;
    
    _n2collect   = 0;
    _collectlist = NULL;
    
    if (r != rank) { /* don't collect data from yourself */
      _ctx_r = (void*)( (char*)ctxlist + r * ctx_size );
      ierr = collect(dm,_ctx_r,&_n2collect,&_collectlist);CHKERRQ(ierr);
    }
    
    n2collect[r]   = _n2collect;
    collectlist[r] = _collectlist;
  }
  
  de = DataExCreate(PetscObjectComm((PetscObject)dm),0);CHKERRQ(ierr);
  
  /* Define topology */
  ierr = DataExTopologyInitialize(de);CHKERRQ(ierr);
  for (r=0; r<commsize; r++) {
    if (n2collect[r] > 0) {
      ierr = DataExTopologyAddNeighbour(de,(PetscMPIInt)r);CHKERRQ(ierr);
    }
  }
  ierr = DataExTopologyFinalize(de);CHKERRQ(ierr);

  /* Define send counts */
  ierr = DataExInitializeSendCount(de);CHKERRQ(ierr);
  for (r=0; r<commsize; r++) {
    if (n2collect[r] > 0) {
      ierr = DataExAddToSendCount(de,r,n2collect[r]);CHKERRQ(ierr);
    }
  }
  ierr = DataExFinalizeSendCount(de);CHKERRQ(ierr);
  
  /* Pack data */
  ierr = DataBucketCreatePackedArray(swarm->db,&sizeof_dmswarm_point,&point_buffer);CHKERRQ(ierr);

  ierr = DataExPackInitialize(de,sizeof_dmswarm_point);CHKERRQ(ierr);
  for (r=0; r<commsize; r++) {
    
    for (p=0; p<n2collect[r]; p++) {
      ierr = DataBucketFillPackedArray(swarm->db,collectlist[r][p],point_buffer);CHKERRQ(ierr);
      /* insert point buffer into the data exchanger */
      ierr = DataExPackData(de,r,1,point_buffer);CHKERRQ(ierr);
    }
  }
  
  ierr = DataExPackFinalize(de);CHKERRQ(ierr);
  
  /* Scatter */
  ierr = DataExBegin(de);CHKERRQ(ierr);
  ierr = DataExEnd(de);CHKERRQ(ierr);
  
  /* Collect data in DMSwarm container */
  ierr = DataExGetRecvData(de,&n_points_recv,(void**)&recv_points);CHKERRQ(ierr);
  
	ierr = DataBucketGetSizes(swarm->db,&npoints,NULL,NULL);CHKERRQ(ierr);
	ierr = DataBucketSetSizes(swarm->db,npoints + n_points_recv,-1);CHKERRQ(ierr);
	for (p=0; p<n_points_recv; p++) {
    void *data_p = (void*)( (char*)recv_points + p*sizeof_dmswarm_point );
    
    ierr = DataBucketInsertPackedArray(swarm->db,npoints+p,data_p);CHKERRQ(ierr);
  }

  /* Release memory */
  for (r=0; r<commsize; r++) {
    if (collectlist[r]) PetscFree(collectlist[r]);
  }
  PetscFree(collectlist);
  PetscFree(n2collect);
  PetscFree(ctxlist);
  ierr = DataBucketDestroyPackedArray(swarm->db,&point_buffer);CHKERRQ(ierr);
  ierr = DataExView(de);CHKERRQ(ierr);
  ierr = DataExDestroy(de);CHKERRQ(ierr);
  
  PetscFunctionReturn(0);
}
<|MERGE_RESOLUTION|>--- conflicted
+++ resolved
@@ -199,14 +199,9 @@
 {
   DM_Swarm *swarm = (DM_Swarm*)dm->data;
   PetscErrorCode ierr;
-<<<<<<< HEAD
-  PetscInt p,npoints,npointsg=0,npoints2,npoints2g,len,*rankval,npoints_prior_migration;
+  PetscInt p,npoints,npointsg=0,npoints2,npoints2g,*rankval,npoints_prior_migration;
   PetscSF sfcell;
   const PetscSFNode *LA_sfcell;
-=======
-  PetscInt p,npoints,npointsg=0,npoints2,npoints2g,*rankval,npoints_prior_migration;
-  const PetscInt *LA_iscell;
->>>>>>> 6fbf25f8
   DM dmcell;
   Vec pos;
   PetscBool error_check = swarm->migrate_error_on_missing_point;
