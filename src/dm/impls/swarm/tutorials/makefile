--- conflicted
+++ resolved
@@ -1,13 +1,5 @@
-<<<<<<< HEAD
--include ../petscdir.mk
+-include ../../../../../petscdir.mk
 
-=======
--include ../../../../../petscdir.mk
-CFLAGS	        =
-FFLAGS	        =
-CPPFLAGS        =
-FPPFLAGS        =
->>>>>>> 44b0fa11
 LOCDIR          = src/dm/impls/swarm/tutorials/
 MANSEC          = DM
 
