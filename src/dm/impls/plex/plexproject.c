#include <petsc/private/dmpleximpl.h>   /*I      "petscdmplex.h"   I*/

#include <petsc/private/petscfeimpl.h>

static PetscErrorCode DMProjectPoint_Func_Private(DM dm, PetscDS prob, PetscReal time, PetscFEGeom *fegeom, PetscFVCellGeom *fvgeom, PetscBool isFE[], PetscDualSpace sp[],
                                                  PetscErrorCode (**funcs)(PetscInt, PetscReal, const PetscReal [], PetscInt, PetscScalar *, void *), void **ctxs,
                                                  PetscScalar values[])
{
  PetscInt       coordDim, Nf, *Nc, f, totDim, spDim, d, v, tp;
  PetscBool      isAffine;
  PetscErrorCode ierr;

  PetscFunctionBeginHot;
  ierr = DMGetCoordinateDim(dm,&coordDim);CHKERRQ(ierr);
  ierr = PetscDSGetNumFields(prob, &Nf);CHKERRQ(ierr);
  ierr = PetscDSGetComponents(prob, &Nc);CHKERRQ(ierr);
  ierr = PetscDSGetTotalDimension(prob, &totDim);CHKERRQ(ierr);
  /* Get values for closure */
  isAffine = fegeom->isAffine;
  for (f = 0, v = 0, tp = 0; f < Nf; ++f) {
    void * const ctx = ctxs ? ctxs[f] : NULL;

    if (!sp[f]) continue;
    ierr = PetscDualSpaceGetDimension(sp[f], &spDim);CHKERRQ(ierr);
    if (funcs[f]) {
      if (isFE[f]) {
        PetscQuadrature   allPoints;
        PetscInt          q, dim, numPoints;
        const PetscReal   *points;
        PetscScalar       *pointEval;
        PetscReal         *x;
        DM                dm;

        ierr = PetscDualSpaceGetDM(sp[f],&dm);CHKERRQ(ierr);
        ierr = PetscDualSpaceGetAllPoints(sp[f], &allPoints);CHKERRQ(ierr);
        ierr = PetscQuadratureGetData(allPoints,&dim,NULL,&numPoints,&points,NULL);CHKERRQ(ierr);
        ierr = PetscDualSpaceGetDM(sp[f],&dm);CHKERRQ(ierr);
        ierr = DMGetWorkArray(dm,numPoints*Nc[f],MPIU_SCALAR,&pointEval);CHKERRQ(ierr);
        ierr = DMGetWorkArray(dm,coordDim,MPIU_REAL,&x);CHKERRQ(ierr);
        for (q = 0; q < numPoints; q++, tp++) {
          const PetscReal *v0;

          if (isAffine) {
            CoordinatesRefToReal(coordDim, fegeom->dim, fegeom->xi, fegeom->v, fegeom->J, &points[q*dim], x);
            v0 = x;
          } else {
            v0 = &fegeom->v[tp*coordDim];
          }
          ierr = (*funcs[f])(coordDim,time,v0, Nc[f], &pointEval[Nc[f]*q], ctx);CHKERRQ(ierr);
        }
        ierr = PetscDualSpaceApplyAll(sp[f], pointEval, &values[v]);CHKERRQ(ierr);
        ierr = DMRestoreWorkArray(dm,coordDim,MPIU_REAL,&x);CHKERRQ(ierr);
        ierr = DMRestoreWorkArray(dm,numPoints*Nc[f],MPIU_SCALAR,&pointEval);CHKERRQ(ierr);
        v += spDim;
      } else {
        for (d = 0; d < spDim; ++d, ++v) {
          ierr = PetscDualSpaceApplyFVM(sp[f], d, time, fvgeom, Nc[f], funcs[f], ctx, &values[v]);CHKERRQ(ierr);
        }
      }
    } else {
      for (d = 0; d < spDim; d++, v++) {values[v] = 0.0;}
    }
  }
  PetscFunctionReturn(0);
}

static PetscErrorCode DMProjectPoint_Field_Private(DM dm, PetscDS prob, DM dmAux, PetscDS probAux, PetscReal time, Vec localU, Vec localA, PetscFEGeom *fegeom, PetscDualSpace sp[], PetscInt p, PetscInt Ncc, const PetscInt comps[],
                                                   PetscReal **basisTab, PetscReal **basisDerTab, PetscReal **basisTabAux, PetscReal **basisDerTabAux,
                                                   void (**funcs)(PetscInt, PetscInt, PetscInt,
                                                                  const PetscInt[], const PetscInt[], const PetscScalar[], const PetscScalar[], const PetscScalar[],
                                                                  const PetscInt[], const PetscInt[], const PetscScalar[], const PetscScalar[], const PetscScalar[],
                                                                  PetscReal, const PetscReal[], PetscInt, const PetscScalar[], PetscScalar[]), void **ctxs,
                                                   PetscScalar values[])
{
  PetscSection       section, sectionAux = NULL;
  PetscScalar       *u, *u_t = NULL, *u_x, *a = NULL, *a_t = NULL, *a_x = NULL, *refSpaceDer, *refSpaceDerAux = NULL, *bc;
  PetscScalar       *coefficients   = NULL, *coefficientsAux   = NULL;
  PetscScalar       *coefficients_t = NULL, *coefficientsAux_t = NULL;
  const PetscScalar *constants;
  PetscReal         *x;
  PetscInt          *uOff, *uOff_x, *aOff = NULL, *aOff_x = NULL, *Nb, *Nc, *NbAux = NULL, *NcAux = NULL;
  const PetscInt     dE = fegeom->dimEmbed;
  PetscInt           dimAux = 0, numConstants, Nf, NfAux = 0, f, spDim, d, v, tp = 0;
  PetscBool          isAffine;
  PetscErrorCode     ierr;

  PetscFunctionBeginHot;
  ierr = PetscDSGetNumFields(prob, &Nf);CHKERRQ(ierr);
  ierr = PetscDSGetDimensions(prob, &Nb);CHKERRQ(ierr);
  ierr = PetscDSGetComponents(prob, &Nc);CHKERRQ(ierr);
  ierr = PetscDSGetComponentOffsets(prob, &uOff);CHKERRQ(ierr);
  ierr = PetscDSGetComponentDerivativeOffsets(prob, &uOff_x);CHKERRQ(ierr);
  ierr = PetscDSGetEvaluationArrays(prob, &u, &bc /*&u_t*/, &u_x);CHKERRQ(ierr);
  ierr = PetscDSGetRefCoordArrays(prob, &x, &refSpaceDer);CHKERRQ(ierr);
  ierr = PetscDSGetConstants(prob, &numConstants, &constants);CHKERRQ(ierr);
  ierr = DMGetDefaultSection(dm, &section);CHKERRQ(ierr);
  ierr = DMPlexVecGetClosure(dm, section, localU, p, NULL, &coefficients);CHKERRQ(ierr);
  if (dmAux) {
    PetscInt subp;

    ierr = DMPlexGetSubpoint(dmAux, p, &subp);CHKERRQ(ierr);
    ierr = PetscDSGetSpatialDimension(probAux, &dimAux);CHKERRQ(ierr);
    ierr = PetscDSGetNumFields(probAux, &NfAux);CHKERRQ(ierr);
    ierr = PetscDSGetDimensions(probAux, &NbAux);CHKERRQ(ierr);
    ierr = PetscDSGetComponents(probAux, &NcAux);CHKERRQ(ierr);
    ierr = DMGetDefaultSection(dmAux, &sectionAux);CHKERRQ(ierr);
    ierr = PetscDSGetComponentOffsets(probAux, &aOff);CHKERRQ(ierr);
    ierr = PetscDSGetComponentDerivativeOffsets(probAux, &aOff_x);CHKERRQ(ierr);
    ierr = PetscDSGetEvaluationArrays(probAux, &a, NULL /*&a_t*/, &a_x);CHKERRQ(ierr);
    ierr = PetscDSGetRefCoordArrays(probAux, NULL, &refSpaceDerAux);CHKERRQ(ierr);
    ierr = DMPlexVecGetClosure(dmAux, sectionAux, localA, subp, NULL, &coefficientsAux);CHKERRQ(ierr);
  }
  /* Get values for closure */
  isAffine = fegeom->isAffine;
  for (f = 0, v = 0; f < Nf; ++f) {
    PetscQuadrature   allPoints;
    PetscInt          q, dim, numPoints;
    const PetscReal   *points;
    PetscScalar       *pointEval;
    DM                dm;

    if (!sp[f]) continue;
    ierr = PetscDualSpaceGetDimension(sp[f], &spDim);CHKERRQ(ierr);
    if (!funcs[f]) {
      for (d = 0; d < spDim; d++, v++) values[v] = 0.;
      continue;
    }
    ierr = PetscDualSpaceGetDM(sp[f],&dm);CHKERRQ(ierr);
    ierr = PetscDualSpaceGetAllPoints(sp[f], &allPoints);CHKERRQ(ierr);
    ierr = PetscQuadratureGetData(allPoints,&dim,NULL,&numPoints,&points,NULL);CHKERRQ(ierr);
    ierr = DMGetWorkArray(dm,numPoints*Nc[f],MPIU_SCALAR,&pointEval);CHKERRQ(ierr);
    for (q = 0; q < numPoints; ++q, ++tp) {
      const PetscReal *v0;
      const PetscReal *invJ;

      if (isAffine) {
        CoordinatesRefToReal(dE, dim, fegeom->xi, fegeom->v, fegeom->J, &points[q*dim], x);
        v0 = x;
        invJ = fegeom->invJ;
      } else {
        v0 = &fegeom->v[tp*dE];
        invJ = &fegeom->invJ[tp*dE*dE];
      }
      EvaluateFieldJets(dim, Nf, Nb, Nc, tp, basisTab, basisDerTab, refSpaceDer, invJ, coefficients, coefficients_t, u, u_x, u_t);
      if (probAux) {EvaluateFieldJets(dimAux, NfAux, NbAux, NcAux, tp, basisTabAux, basisDerTabAux, refSpaceDerAux, invJ, coefficientsAux, coefficientsAux_t, a, a_x, a_t);}
      (*funcs[f])(dE, Nf, NfAux, uOff, uOff_x, u, u_t, u_x, aOff, aOff_x, a, a_t, a_x, time, v0, numConstants, constants, &pointEval[Nc[f]*q]);
    }
    ierr = PetscDualSpaceApplyAll(sp[f], pointEval, &values[v]);CHKERRQ(ierr);
    ierr = DMRestoreWorkArray(dm,numPoints*Nc[f],MPIU_SCALAR,&pointEval);CHKERRQ(ierr);
    v += spDim;
  }
  ierr = DMPlexVecRestoreClosure(dm, section, localU, p, NULL, &coefficients);CHKERRQ(ierr);
  if (dmAux) {ierr = DMPlexVecRestoreClosure(dmAux, sectionAux, localA, p, NULL, &coefficientsAux);CHKERRQ(ierr);}
  PetscFunctionReturn(0);
}

static PetscErrorCode DMProjectPoint_Private(DM dm, PetscDS prob, PetscFEGeom *fegeom, DM dmAux, PetscDS probAux, PetscInt effectiveHeight, PetscReal time, Vec localU, Vec localA, PetscBool hasFE, PetscBool hasFV, PetscBool isFE[],
                                             PetscDualSpace sp[], PetscInt p, PetscInt Ncc, const PetscInt comps[],
                                             PetscReal **basisTab, PetscReal **basisDerTab, PetscReal **basisTabAux, PetscReal **basisDerTabAux,
                                             DMBoundaryConditionType type, void (**funcs)(void), void **ctxs, PetscBool fieldActive[], PetscScalar values[])
{
  PetscFVCellGeom fvgeom;
  PetscInt        dim, dimEmbed;
  PetscErrorCode  ierr;

  PetscFunctionBeginHot;
  ierr = DMGetDimension(dm, &dim);CHKERRQ(ierr);
  ierr = DMGetCoordinateDim(dm, &dimEmbed);CHKERRQ(ierr);
  if (hasFV) {ierr = DMPlexComputeCellGeometryFVM(dm, p, &fvgeom.volume, fvgeom.centroid, NULL);CHKERRQ(ierr);}
  switch (type) {
  case DM_BC_ESSENTIAL:
  case DM_BC_NATURAL:
    ierr = DMProjectPoint_Func_Private(dm, prob, time, fegeom, &fvgeom, isFE, sp, (PetscErrorCode (**)(PetscInt, PetscReal, const PetscReal [], PetscInt, PetscScalar *, void *)) funcs, ctxs, values);CHKERRQ(ierr);break;
  case DM_BC_ESSENTIAL_FIELD:
  case DM_BC_NATURAL_FIELD:
    ierr = DMProjectPoint_Field_Private(dm, prob, dmAux, probAux, time, localU, localA, fegeom, sp, p, Ncc, comps,
                                        basisTab, basisDerTab, basisTabAux, basisDerTabAux,
                                        (void (**)(PetscInt, PetscInt, PetscInt,
                                                   const PetscInt[], const PetscInt[], const PetscScalar[], const PetscScalar[], const PetscScalar[],
                                                   const PetscInt[], const PetscInt[], const PetscScalar[], const PetscScalar[], const PetscScalar[],
                                                   PetscReal, const PetscReal[], PetscInt, const PetscScalar[], PetscScalar[])) funcs, ctxs, values);CHKERRQ(ierr);break;
  default: SETERRQ1(PetscObjectComm((PetscObject) dm), PETSC_ERR_ARG_WRONG, "Unknown boundary condition type: %d", (int) type);
  }
  PetscFunctionReturn(0);
}

static PetscErrorCode PetscDualSpaceGetAllPointsUnion(PetscInt Nf, PetscDualSpace *sp, PetscInt dim, void (**funcs)(void), PetscQuadrature *allPoints)
{
  PetscReal      *points;
  PetscInt       f, numPoints;
  PetscErrorCode ierr;

  PetscFunctionBegin;
  numPoints = 0;
  for (f = 0; f < Nf; ++f) {
    if (funcs[f]) {
      PetscQuadrature fAllPoints;
      PetscInt        fNumPoints;

      ierr = PetscDualSpaceGetAllPoints(sp[f],&fAllPoints);CHKERRQ(ierr);
      ierr = PetscQuadratureGetData(fAllPoints, NULL, NULL, &fNumPoints, NULL, NULL);CHKERRQ(ierr);
      numPoints += fNumPoints;
    }
  }
  ierr = PetscMalloc1(dim*numPoints,&points);CHKERRQ(ierr);
  numPoints = 0;
  for (f = 0; f < Nf; ++f) {
    PetscInt spDim;

    ierr = PetscDualSpaceGetDimension(sp[f], &spDim);CHKERRQ(ierr);
    if (funcs[f]) {
      PetscQuadrature fAllPoints;
      PetscInt        qdim, fNumPoints, q;
      const PetscReal *fPoints;

      ierr = PetscDualSpaceGetAllPoints(sp[f],&fAllPoints);CHKERRQ(ierr);
      ierr = PetscQuadratureGetData(fAllPoints, &qdim, NULL, &fNumPoints, &fPoints, NULL);CHKERRQ(ierr);
      if (qdim != dim) SETERRQ2(PETSC_COMM_SELF, PETSC_ERR_ARG_SIZ, "Spatial dimension %D for dual basis does not match input dimension %D", qdim, dim);
      for (q = 0; q < fNumPoints*dim; ++q) points[numPoints*dim+q] = fPoints[q];
      numPoints += fNumPoints;
    }
  }
  ierr = PetscQuadratureCreate(PETSC_COMM_SELF,allPoints);CHKERRQ(ierr);
  ierr = PetscQuadratureSetData(*allPoints,dim,0,numPoints,points,NULL);CHKERRQ(ierr);
  PetscFunctionReturn(0);
}

/*
  This function iterates over a manifold, and interpolates the input function/field using the basis provided by the DS in our DM

  There are several different scenarios:

  1) Volumetric mesh with volumetric auxiliary data

     Here minHeight=0 since we loop over cells.

  2) Boundary mesh with boundary auxiliary data

     Here minHeight=1 since we loop over faces. This normally happens since we hang cells off of our boundary meshes to facilitate computation.

  3) Volumetric mesh with boundary auxiliary data

     Here minHeight=1 and auxbd=PETSC_TRUE since we loop over faces and use data only supported on those faces. This is common when imposing Dirichlet boundary conditions.

  The maxHeight is used to support enforcement of constraints in DMForest.

  If localU is given and not equal to localX, we call DMPlexInsertBoundaryValues() to complete it.

  If we are using an input field (DM_BC_ESSENTIAL_FIELD or DM_BC_NATURAL_FIELD), we need to evaluate it at all the quadrature points of the dual basis functionals.
    - We use effectiveHeight to mean the height above our incoming DS. For example, if the DS is for a submesh then the effective height is zero, whereas if the DS
      is for the volumetric mesh, but we are iterating over a surface, then the effective height is nonzero. When th effective height is nonzero, we need to extract
      dual spaces for the boundary from our input spaces.
    - After extracting all quadrature points, we tabulate the input fields and auxiliary fields on them.

  We check that the #dof(closure(p)) == #dual basis functionals(p) for a representative p in the iteration

  If we have a label, we iterate over those points. This will probably break the maxHeight functionality since we do not check the height of those points.
*/
static PetscErrorCode DMProjectLocal_Generic_Plex(DM dm, PetscReal time, Vec localU,
                                                  PetscInt Ncc, const PetscInt comps[], DMLabel label, PetscInt numIds, const PetscInt ids[],
                                                  DMBoundaryConditionType type, void (**funcs)(void), void **ctxs,
                                                  InsertMode mode, Vec localX)
{
  DM              dmAux = NULL;
  PetscDS         prob, probAux = NULL;
  Vec             localA = NULL;
  PetscSection    section;
  PetscDualSpace *sp, *cellsp;
  PetscReal     **basisTab = NULL, **basisDerTab = NULL, **basisTabAux = NULL, **basisDerTabAux = NULL;
  PetscInt       *Nc;
  PetscInt        dim, dimEmbed, depth, minHeight, maxHeight, h, Nf, NfAux = 0, f;
  PetscBool      *isFE, hasFE = PETSC_FALSE, hasFV = PETSC_FALSE, auxBd = PETSC_FALSE;
  DMField         coordField;
  DMLabel         depthLabel;
  PetscQuadrature allPoints = NULL;
  PetscErrorCode  ierr;

  PetscFunctionBegin;
  ierr = PetscObjectQuery((PetscObject) dm, "dmAux", (PetscObject *) &dmAux);CHKERRQ(ierr);
  ierr = PetscObjectQuery((PetscObject) dm, "A", (PetscObject *) &localA);CHKERRQ(ierr);
  ierr = DMGetDimension(dm, &dim);CHKERRQ(ierr);
  ierr = DMPlexGetVTKCellHeight(dm, &minHeight);CHKERRQ(ierr);
  /* Auxiliary information can only be used with interpolation of field functions */
  if (type == DM_BC_ESSENTIAL_FIELD || type == DM_BC_NATURAL_FIELD) {
    if (!minHeight && dmAux) {
      DMLabel spmap;

      /* If dmAux is a surface, then force the projection to take place over a surface */
      ierr = DMPlexGetSubpointMap(dmAux, &spmap);CHKERRQ(ierr);
      if (spmap) {minHeight = 1; auxBd = PETSC_TRUE;}
    }
  }
  ierr = DMPlexGetMaxProjectionHeight(dm, &maxHeight);CHKERRQ(ierr);
  maxHeight = PetscMax(maxHeight, minHeight);
  if (maxHeight < 0 || maxHeight > dim) {SETERRQ2(PETSC_COMM_SELF, PETSC_ERR_ARG_OUTOFRANGE, "Maximum projection height %d not in [0, %d)\n", maxHeight, dim);}
  ierr = DMGetDS(dm, &prob);CHKERRQ(ierr);
  ierr = DMGetCoordinateDim(dm, &dimEmbed);CHKERRQ(ierr);
  ierr = DMGetDefaultSection(dm, &section);CHKERRQ(ierr);
  ierr = PetscSectionGetNumFields(section, &Nf);CHKERRQ(ierr);
  if (dmAux) {
    ierr = DMGetDS(dmAux, &probAux);CHKERRQ(ierr);
    ierr = PetscDSGetNumFields(probAux, &NfAux);CHKERRQ(ierr);
  }
  ierr = PetscDSGetComponents(prob, &Nc);CHKERRQ(ierr);
  ierr = PetscMalloc2(Nf, &isFE, Nf, &sp);CHKERRQ(ierr);
  if (maxHeight > 0) {ierr = PetscMalloc1(Nf, &cellsp);CHKERRQ(ierr);}
  else               {cellsp = sp;}
  if (localU && localU != localX) {ierr = DMPlexInsertBoundaryValues(dm, PETSC_TRUE, localU, time, NULL, NULL, NULL);CHKERRQ(ierr);}
  /* Get cell dual spaces */
  for (f = 0; f < Nf; ++f) {
    PetscObject  obj;
    PetscClassId id;

    ierr = DMGetField(dm, f, &obj);CHKERRQ(ierr);
    ierr = PetscObjectGetClassId(obj, &id);CHKERRQ(ierr);
    if (id == PETSCFE_CLASSID) {
      PetscFE fe = (PetscFE) obj;

      hasFE   = PETSC_TRUE;
      isFE[f] = PETSC_TRUE;
      ierr  = PetscFEGetDualSpace(fe, &cellsp[f]);CHKERRQ(ierr);
    } else if (id == PETSCFV_CLASSID) {
      PetscFV fv = (PetscFV) obj;

      hasFV   = PETSC_TRUE;
      isFE[f] = PETSC_FALSE;
      ierr = PetscFVGetDualSpace(fv, &cellsp[f]);CHKERRQ(ierr);
    } else SETERRQ1(PetscObjectComm((PetscObject) dm), PETSC_ERR_ARG_WRONG, "Unknown discretization type for field %d", f);
  }
  ierr = DMGetCoordinateField(dm,&coordField);CHKERRQ(ierr);
  if (type == DM_BC_ESSENTIAL_FIELD || type == DM_BC_NATURAL_FIELD) {
    PetscInt         effectiveHeight = auxBd ? minHeight : 0;
    PetscFE          fem, subfem;
    const PetscReal *points;
    PetscInt         numPoints;

    if (maxHeight > minHeight) SETERRQ(PetscObjectComm((PetscObject) dm), PETSC_ERR_SUP, "Field projection not supported for face interpolation");
    for (f = 0; f < Nf; ++f) {
      if (!effectiveHeight) {sp[f] = cellsp[f];}
      else                  {ierr = PetscDualSpaceGetHeightSubspace(cellsp[f], effectiveHeight, &sp[f]);CHKERRQ(ierr);}
    }
<<<<<<< HEAD
    ierr = PetscDualSpaceGetAllPointsUnion(Nf,sp,dim,funcs,&allPoints);CHKERRQ(ierr);
=======
    ierr = PetscDualSpaceGetAllPointsUnion(Nf,sp,dim-effectiveHeight,funcs,&allPoints);CHKERRQ(ierr);
>>>>>>> 3a9f8b3e
    ierr = PetscQuadratureGetData(allPoints,NULL,NULL,&numPoints,&points,NULL);CHKERRQ(ierr);
    ierr = PetscMalloc4(Nf, &basisTab, Nf, &basisDerTab, NfAux, &basisTabAux, NfAux, &basisDerTabAux);CHKERRQ(ierr);
    for (f = 0; f < Nf; ++f) {
      if (!isFE[f]) continue;
      ierr = PetscDSGetDiscretization(prob, f, (PetscObject *) &fem);CHKERRQ(ierr);
      if (!effectiveHeight) {subfem = fem;}
      else                  {ierr = PetscFEGetHeightSubspace(fem, effectiveHeight, &subfem);CHKERRQ(ierr);}
      ierr = PetscFEGetTabulation(subfem, numPoints, points, &basisTab[f], &basisDerTab[f], NULL);CHKERRQ(ierr);
    }
    for (f = 0; f < NfAux; ++f) {
      ierr = PetscDSGetDiscretization(probAux, f, (PetscObject *) &fem);CHKERRQ(ierr);
      if (!effectiveHeight || auxBd) {subfem = fem;}
      else                           {ierr = PetscFEGetHeightSubspace(fem, effectiveHeight, &subfem);CHKERRQ(ierr);}
      ierr = PetscFEGetTabulation(subfem, numPoints, points, &basisTabAux[f], &basisDerTabAux[f], NULL);CHKERRQ(ierr);
    }
  }
  ierr = DMPlexGetDepth(dm,&depth);CHKERRQ(ierr);
  ierr = DMPlexGetDepthLabel(dm,&depthLabel);CHKERRQ(ierr);
  /* Note: We make no attempt to optimize for height. Higher height things just overwrite the lower height results. */
  for (h = minHeight; h <= maxHeight; h++) {
    PetscInt     effectiveHeight = h - (auxBd ? 0 : minHeight);
    PetscDS      probEff         = prob;
    PetscScalar *values;
    PetscBool   *fieldActive, isAffine;
    PetscInt     pStart, pEnd, p, spDim, totDim, numValues;
    IS           heightIS;

    if (effectiveHeight) {ierr = PetscDSGetHeightSubspace(prob, effectiveHeight, &probEff);CHKERRQ(ierr);}
    ierr = DMPlexGetHeightStratum(dm, h, &pStart, &pEnd);CHKERRQ(ierr);
    ierr = DMLabelGetStratumIS(depthLabel,depth - h,&heightIS);CHKERRQ(ierr);
    if (!h) {
      PetscInt cEndInterior;

      ierr = DMPlexGetHybridBounds(dm, &cEndInterior, NULL, NULL, NULL);CHKERRQ(ierr);
      pEnd = cEndInterior < 0 ? pEnd : cEndInterior;
    }
    if (pEnd <= pStart) {
      ierr = ISDestroy(&heightIS);CHKERRQ(ierr);
      continue;
    }
    /* Compute totDim, the number of dofs in the closure of a point at this height */
    totDim = 0;
    for (f = 0; f < Nf; ++f) {
      if (!effectiveHeight) {
        sp[f] = cellsp[f];
      } else {
        ierr = PetscDualSpaceGetHeightSubspace(cellsp[f], effectiveHeight, &sp[f]);CHKERRQ(ierr);
        if (!sp[f]) continue;
      }
      ierr = PetscDualSpaceGetDimension(sp[f], &spDim);CHKERRQ(ierr);
      totDim += spDim;
    }
    ierr = DMPlexVecGetClosure(dm, section, localX, pStart, &numValues, NULL);CHKERRQ(ierr);
    if (numValues != totDim) SETERRQ2(PETSC_COMM_SELF, PETSC_ERR_ARG_SIZ, "The section point closure size %d != dual space dimension %d", numValues, totDim);
    if (!totDim) {
      ierr = ISDestroy(&heightIS);CHKERRQ(ierr);
      continue;
    }
    /* Loop over points at this height */
    ierr = DMGetWorkArray(dm, numValues, MPIU_SCALAR, &values);CHKERRQ(ierr);
    ierr = DMGetWorkArray(dm, Nf, MPI_INT, &fieldActive);CHKERRQ(ierr);
    for (f = 0; f < Nf; ++f) fieldActive[f] = (funcs[f] && sp[f]) ? PETSC_TRUE : PETSC_FALSE;
    if (label) {
      PetscInt i;

      for (i = 0; i < numIds; ++i) {
        IS              pointIS, isectIS;
        const PetscInt *points;
        PetscInt        n;
        PetscFEGeom  *fegeom = NULL, *chunkgeom = NULL;
        PetscQuadrature quad = NULL;

        ierr = DMLabelGetStratumIS(label, ids[i], &pointIS);CHKERRQ(ierr);
        if (!pointIS) continue; /* No points with that id on this process */
        ierr = ISIntersect(pointIS,heightIS,&isectIS);CHKERRQ(ierr);
        ierr = ISDestroy(&pointIS);CHKERRQ(ierr);
        if (!isectIS) continue;
        ierr = ISGetLocalSize(isectIS, &n);CHKERRQ(ierr);
        ierr = ISGetIndices(isectIS, &points);CHKERRQ(ierr);
        ierr = DMFieldGetFEInvariance(coordField,isectIS,NULL,&isAffine,NULL);CHKERRQ(ierr);
        if (isAffine) {
          ierr = DMFieldCreateDefaultQuadrature(coordField,isectIS,&quad);CHKERRQ(ierr);
        }
        if (!quad) {
          if (!h && allPoints) {
            quad = allPoints;
            allPoints = NULL;
          } else {
            ierr = PetscDualSpaceGetAllPointsUnion(Nf,sp,dim-h,funcs,&quad);CHKERRQ(ierr);
          }
        }
        ierr = DMFieldCreateFEGeom(coordField,isectIS,quad,PETSC_FALSE,&fegeom);CHKERRQ(ierr);
        for (p = 0; p < n; ++p) {
          const PetscInt  point = points[p];

          ierr = PetscMemzero(values, numValues * sizeof(PetscScalar));CHKERRQ(ierr);
          ierr = PetscFEGeomGetChunk(fegeom,p,p+1,&chunkgeom);CHKERRQ(ierr);
          ierr = DMProjectPoint_Private(dm, probEff, chunkgeom, dmAux, probAux, effectiveHeight, time, localU, localA, hasFE, hasFV, isFE, sp, point, Ncc, comps, basisTab, basisDerTab, basisTabAux, basisDerTabAux, type, funcs, ctxs, fieldActive, values);
          if (ierr) {
            PetscErrorCode ierr2;
            ierr2 = DMRestoreWorkArray(dm, numValues, MPIU_SCALAR, &values);CHKERRQ(ierr2);
            ierr2 = DMRestoreWorkArray(dm, Nf, MPI_INT, &fieldActive);CHKERRQ(ierr2);
            CHKERRQ(ierr);
          }
          ierr = DMPlexVecSetFieldClosure_Internal(dm, section, localX, fieldActive, point, Ncc, comps, values, mode);CHKERRQ(ierr);
        }
        ierr = PetscFEGeomRestoreChunk(fegeom,p,p+1,&chunkgeom);CHKERRQ(ierr);
        ierr = PetscFEGeomDestroy(&fegeom);CHKERRQ(ierr);
        ierr = PetscQuadratureDestroy(&quad);CHKERRQ(ierr);
        ierr = ISRestoreIndices(isectIS, &points);CHKERRQ(ierr);
        ierr = ISDestroy(&isectIS);CHKERRQ(ierr);
      }
    } else {
      PetscFEGeom    *fegeom = NULL, *chunkgeom = NULL;
      PetscQuadrature quad = NULL;
      IS              pointIS;

      ierr = ISCreateStride(PETSC_COMM_SELF,pEnd-pStart,pStart,1,&pointIS);CHKERRQ(ierr);
      ierr = DMFieldGetFEInvariance(coordField,pointIS,NULL,&isAffine,NULL);CHKERRQ(ierr);
      if (isAffine) {
        ierr = DMFieldCreateDefaultQuadrature(coordField,pointIS,&quad);CHKERRQ(ierr);
      }
      if (!quad) {
        if (!h && allPoints) {
          quad = allPoints;
          allPoints = NULL;
        } else {
          ierr = PetscDualSpaceGetAllPointsUnion(Nf,sp,dim-h,funcs,&quad);CHKERRQ(ierr);
        }
      }
      ierr = DMFieldCreateFEGeom(coordField,pointIS,quad,PETSC_FALSE,&fegeom);CHKERRQ(ierr);
      for (p = pStart; p < pEnd; ++p) {
        ierr = PetscMemzero(values, numValues * sizeof(PetscScalar));CHKERRQ(ierr);
        ierr = PetscFEGeomGetChunk(fegeom,p-pStart,p-pStart+1,&chunkgeom);CHKERRQ(ierr);
        ierr = DMProjectPoint_Private(dm, probEff, chunkgeom, dmAux, probAux, effectiveHeight, time, localU, localA, hasFE, hasFV, isFE, sp, p, Ncc, comps, basisTab, basisDerTab, basisTabAux, basisDerTabAux, type, funcs, ctxs, fieldActive, values);
        if (ierr) {
          PetscErrorCode ierr2;
          ierr2 = DMRestoreWorkArray(dm, numValues, MPIU_SCALAR, &values);CHKERRQ(ierr2);
          ierr2 = DMRestoreWorkArray(dm, Nf, MPI_INT, &fieldActive);CHKERRQ(ierr2);
          CHKERRQ(ierr);
        }
        ierr = DMPlexVecSetFieldClosure_Internal(dm, section, localX, fieldActive, p, Ncc, comps, values, mode);CHKERRQ(ierr);
      }
      ierr = PetscFEGeomRestoreChunk(fegeom,p-pStart,pStart-p+1,&chunkgeom);CHKERRQ(ierr);
      ierr = PetscFEGeomDestroy(&fegeom);CHKERRQ(ierr);
      ierr = PetscQuadratureDestroy(&quad);CHKERRQ(ierr);
      ierr = ISDestroy(&pointIS);CHKERRQ(ierr);
    }
    ierr = ISDestroy(&heightIS);CHKERRQ(ierr);
    ierr = DMRestoreWorkArray(dm, numValues, MPIU_SCALAR, &values);CHKERRQ(ierr);
    ierr = DMRestoreWorkArray(dm, Nf, MPI_INT, &fieldActive);CHKERRQ(ierr);
  }
  /* Cleanup */
  if (type == DM_BC_ESSENTIAL_FIELD || type == DM_BC_NATURAL_FIELD) {
    PetscInt effectiveHeight = auxBd ? minHeight : 0;
    PetscFE  fem, subfem;

    for (f = 0; f < Nf; ++f) {
      if (!isFE[f]) continue;
      ierr = PetscDSGetDiscretization(prob, f, (PetscObject *) &fem);CHKERRQ(ierr);
      if (!effectiveHeight) {subfem = fem;}
      else                  {ierr = PetscFEGetHeightSubspace(fem, effectiveHeight, &subfem);CHKERRQ(ierr);}
      ierr = PetscFERestoreTabulation(subfem, 0, NULL, &basisTab[f], &basisDerTab[f], NULL);CHKERRQ(ierr);
    }
    for (f = 0; f < NfAux; ++f) {
      ierr = PetscDSGetDiscretization(probAux, f, (PetscObject *) &fem);CHKERRQ(ierr);
      if (!effectiveHeight || auxBd) {subfem = fem;}
      else                           {ierr = PetscFEGetHeightSubspace(fem, effectiveHeight, &subfem);CHKERRQ(ierr);}
      ierr = PetscFERestoreTabulation(subfem, 0, NULL, &basisTabAux[f], &basisDerTabAux[f], NULL);CHKERRQ(ierr);
    }
    ierr = PetscFree4(basisTab, basisDerTab, basisTabAux, basisDerTabAux);CHKERRQ(ierr);
  }
  ierr = PetscQuadratureDestroy(&allPoints);CHKERRQ(ierr);
  ierr = PetscFree2(isFE, sp);CHKERRQ(ierr);
  if (maxHeight > 0) {ierr = PetscFree(cellsp);CHKERRQ(ierr);}
  PetscFunctionReturn(0);
}

PetscErrorCode DMProjectFunctionLocal_Plex(DM dm, PetscReal time, PetscErrorCode (**funcs)(PetscInt, PetscReal, const PetscReal [], PetscInt, PetscScalar *, void *), void **ctxs, InsertMode mode, Vec localX)
{
  PetscErrorCode ierr;

  PetscFunctionBegin;
  ierr = DMProjectLocal_Generic_Plex(dm, time, localX, 0, NULL, NULL, 0, NULL, DM_BC_ESSENTIAL, (void (**)(void)) funcs, ctxs, mode, localX);CHKERRQ(ierr);
  PetscFunctionReturn(0);
}

PetscErrorCode DMProjectFunctionLabelLocal_Plex(DM dm, PetscReal time, DMLabel label, PetscInt numIds, const PetscInt ids[], PetscInt Ncc, const PetscInt comps[], PetscErrorCode (**funcs)(PetscInt, PetscReal, const PetscReal [], PetscInt, PetscScalar *, void *), void **ctxs, InsertMode mode, Vec localX)
{
  PetscErrorCode ierr;

  PetscFunctionBegin;
  ierr = DMProjectLocal_Generic_Plex(dm, time, localX, Ncc, comps, label, numIds, ids, DM_BC_ESSENTIAL, (void (**)(void)) funcs, ctxs, mode, localX);CHKERRQ(ierr);
  PetscFunctionReturn(0);
}

PetscErrorCode DMProjectFieldLocal_Plex(DM dm, PetscReal time, Vec localU,
                                        void (**funcs)(PetscInt, PetscInt, PetscInt,
                                                       const PetscInt[], const PetscInt[], const PetscScalar[], const PetscScalar[], const PetscScalar[],
                                                       const PetscInt[], const PetscInt[], const PetscScalar[], const PetscScalar[], const PetscScalar[],
                                                       PetscReal, const PetscReal[], PetscInt, const PetscScalar[], PetscScalar[]),
                                        InsertMode mode, Vec localX)
{
  PetscErrorCode ierr;

  PetscFunctionBegin;
  ierr = DMProjectLocal_Generic_Plex(dm, time, localU, 0, NULL, NULL, 0, NULL, DM_BC_ESSENTIAL_FIELD, (void (**)(void)) funcs, NULL, mode, localX);CHKERRQ(ierr);
  PetscFunctionReturn(0);
}

PetscErrorCode DMProjectFieldLabelLocal_Plex(DM dm, PetscReal time, DMLabel label, PetscInt numIds, const PetscInt ids[], PetscInt Ncc, const PetscInt comps[], Vec localU,
                                             void (**funcs)(PetscInt, PetscInt, PetscInt,
                                                            const PetscInt[], const PetscInt[], const PetscScalar[], const PetscScalar[], const PetscScalar[],
                                                            const PetscInt[], const PetscInt[], const PetscScalar[], const PetscScalar[], const PetscScalar[],
                                                            PetscReal, const PetscReal[], PetscInt, const PetscScalar[], PetscScalar[]),
                                             InsertMode mode, Vec localX)
{
  PetscErrorCode ierr;

  PetscFunctionBegin;
  ierr = DMProjectLocal_Generic_Plex(dm, time, localU, Ncc, comps, label, numIds, ids, DM_BC_ESSENTIAL_FIELD, (void (**)(void)) funcs, NULL, mode, localX);CHKERRQ(ierr);
  PetscFunctionReturn(0);
}<|MERGE_RESOLUTION|>--- conflicted
+++ resolved
@@ -339,11 +339,7 @@
       if (!effectiveHeight) {sp[f] = cellsp[f];}
       else                  {ierr = PetscDualSpaceGetHeightSubspace(cellsp[f], effectiveHeight, &sp[f]);CHKERRQ(ierr);}
     }
-<<<<<<< HEAD
-    ierr = PetscDualSpaceGetAllPointsUnion(Nf,sp,dim,funcs,&allPoints);CHKERRQ(ierr);
-=======
     ierr = PetscDualSpaceGetAllPointsUnion(Nf,sp,dim-effectiveHeight,funcs,&allPoints);CHKERRQ(ierr);
->>>>>>> 3a9f8b3e
     ierr = PetscQuadratureGetData(allPoints,NULL,NULL,&numPoints,&points,NULL);CHKERRQ(ierr);
     ierr = PetscMalloc4(Nf, &basisTab, Nf, &basisDerTab, NfAux, &basisTabAux, NfAux, &basisDerTabAux);CHKERRQ(ierr);
     for (f = 0; f < Nf; ++f) {
