--- conflicted
+++ resolved
@@ -312,75 +312,6 @@
 }
 
 #undef __FUNCT__
-<<<<<<< HEAD
-#define __FUNCT__ "DMPlexEnlargePartition"
-/* Expand the partition by BFS on the adjacency graph */
-PetscErrorCode DMPlexEnlargePartition(DM dm, const PetscInt start[], const PetscInt adjacency[], PetscSection origPartSection, IS origPartition, PetscSection partSection, IS *partition)
-{
-  PetscHashI      h;
-  const PetscInt *points;
-  PetscInt      **tmpPoints, *newPoints, totPoints = 0;
-  PetscInt        pStart, pEnd, part, q;
-  PetscBool       useCone;
-  PetscErrorCode  ierr;
-
-  PetscFunctionBegin;
-  PetscHashICreate(h);
-  ierr = PetscSectionGetChart(origPartSection, &pStart, &pEnd);CHKERRQ(ierr);
-  ierr = PetscSectionSetChart(partSection, pStart, pEnd);CHKERRQ(ierr);
-  ierr = ISGetIndices(origPartition, &points);CHKERRQ(ierr);
-  ierr = PetscMalloc1(pEnd - pStart, &tmpPoints);CHKERRQ(ierr);
-  ierr = DMPlexGetAdjacencyUseCone(dm, &useCone);CHKERRQ(ierr);
-  ierr = DMPlexSetAdjacencyUseCone(dm, PETSC_TRUE);CHKERRQ(ierr);
-  for (part = pStart; part < pEnd; ++part) {
-    PetscInt *adj = NULL;
-    PetscInt  numPoints, nP, numNewPoints, off, p, n = 0;
-
-    PetscHashIClear(h);
-    ierr = PetscSectionGetDof(origPartSection, part, &numPoints);CHKERRQ(ierr);
-    ierr = PetscSectionGetOffset(origPartSection, part, &off);CHKERRQ(ierr);
-    /* Add all existing points to h */
-    for (p = 0; p < numPoints; ++p) {
-      const PetscInt point = points[off+p];
-      PetscHashIAdd(h, point, 1);
-    }
-    PetscHashISize(h, nP);
-    if (nP != numPoints) SETERRQ2(PetscObjectComm((PetscObject)dm), PETSC_ERR_ARG_WRONG, "Invalid partition has %d points, but only %d were unique", numPoints, nP);
-    /* Add all points in next BFS level */
-    for (p = 0; p < numPoints; ++p) {
-      const PetscInt point   = points[off+p];
-      PetscInt       adjSize = PETSC_DETERMINE, a;
-
-      ierr = DMPlexGetAdjacency(dm, point, &adjSize, &adj);CHKERRQ(ierr);
-      for (a = 0; a < adjSize; ++a) PetscHashIAdd(h, adj[a], 1);
-    }
-    PetscHashISize(h, numNewPoints);
-    ierr = PetscSectionSetDof(partSection, part, numNewPoints);CHKERRQ(ierr);
-    ierr = PetscMalloc1(numNewPoints, &tmpPoints[part]);CHKERRQ(ierr);
-    ierr = PetscHashIGetKeys(h, &n, tmpPoints[part]);CHKERRQ(ierr);
-    ierr = PetscFree(adj);CHKERRQ(ierr);
-    totPoints += numNewPoints;
-  }
-  ierr = DMPlexSetAdjacencyUseCone(dm, useCone);CHKERRQ(ierr);
-  ierr = ISRestoreIndices(origPartition, &points);CHKERRQ(ierr);
-  PetscHashIDestroy(h);
-  ierr = PetscSectionSetUp(partSection);CHKERRQ(ierr);
-  ierr = PetscMalloc1(totPoints, &newPoints);CHKERRQ(ierr);
-  for (part = pStart, q = 0; part < pEnd; ++part) {
-    PetscInt numPoints, p;
-
-    ierr = PetscSectionGetDof(partSection, part, &numPoints);CHKERRQ(ierr);
-    for (p = 0; p < numPoints; ++p, ++q) newPoints[q] = tmpPoints[part][p];
-    ierr = PetscFree(tmpPoints[part]);CHKERRQ(ierr);
-  }
-  ierr = PetscFree(tmpPoints);CHKERRQ(ierr);
-  ierr = ISCreateGeneral(PetscObjectComm((PetscObject)dm), totPoints, newPoints, PETSC_OWN_POINTER, partition);CHKERRQ(ierr);
-  PetscFunctionReturn(0);
-}
-
-#undef __FUNCT__
-=======
->>>>>>> 6c844530
 #define __FUNCT__ "PetscPartitionerRegister"
 /*@C
   PetscPartitionerRegister - Adds a new PetscPartitioner implementation
