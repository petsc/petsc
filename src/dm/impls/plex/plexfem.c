#include <petsc-private/dmpleximpl.h>   /*I      "petscdmplex.h"   I*/

#include <petscfe.h>

#undef __FUNCT__
#define __FUNCT__ "DMPlexGetScale"
PetscErrorCode DMPlexGetScale(DM dm, PetscUnit unit, PetscReal *scale)
{
  DM_Plex *mesh = (DM_Plex*) dm->data;

  PetscFunctionBegin;
  PetscValidHeaderSpecific(dm, DM_CLASSID, 1);
  PetscValidPointer(scale, 3);
  *scale = mesh->scale[unit];
  PetscFunctionReturn(0);
}

#undef __FUNCT__
#define __FUNCT__ "DMPlexSetScale"
PetscErrorCode DMPlexSetScale(DM dm, PetscUnit unit, PetscReal scale)
{
  DM_Plex *mesh = (DM_Plex*) dm->data;

  PetscFunctionBegin;
  PetscValidHeaderSpecific(dm, DM_CLASSID, 1);
  mesh->scale[unit] = scale;
  PetscFunctionReturn(0);
}

PETSC_STATIC_INLINE PetscInt epsilon(PetscInt i, PetscInt j, PetscInt k)
{
  switch (i) {
  case 0:
    switch (j) {
    case 0: return 0;
    case 1:
      switch (k) {
      case 0: return 0;
      case 1: return 0;
      case 2: return 1;
      }
    case 2:
      switch (k) {
      case 0: return 0;
      case 1: return -1;
      case 2: return 0;
      }
    }
  case 1:
    switch (j) {
    case 0:
      switch (k) {
      case 0: return 0;
      case 1: return 0;
      case 2: return -1;
      }
    case 1: return 0;
    case 2:
      switch (k) {
      case 0: return 1;
      case 1: return 0;
      case 2: return 0;
      }
    }
  case 2:
    switch (j) {
    case 0:
      switch (k) {
      case 0: return 0;
      case 1: return 1;
      case 2: return 0;
      }
    case 1:
      switch (k) {
      case 0: return -1;
      case 1: return 0;
      case 2: return 0;
      }
    case 2: return 0;
    }
  }
  return 0;
}

#undef __FUNCT__
#define __FUNCT__ "DMPlexCreateRigidBody"
/*@C
  DMPlexCreateRigidBody - create rigid body modes from coordinates

  Collective on DM

  Input Arguments:
+ dm - the DM
. section - the local section associated with the rigid field, or NULL for the default section
- globalSection - the global section associated with the rigid field, or NULL for the default section

  Output Argument:
. sp - the null space

  Note: This is necessary to take account of Dirichlet conditions on the displacements

  Level: advanced

.seealso: MatNullSpaceCreate()
@*/
PetscErrorCode DMPlexCreateRigidBody(DM dm, PetscSection section, PetscSection globalSection, MatNullSpace *sp)
{
  MPI_Comm       comm;
  Vec            coordinates, localMode, mode[6];
  PetscSection   coordSection;
  PetscScalar   *coords;
  PetscInt       dim, vStart, vEnd, v, n, m, d, i, j;
  PetscErrorCode ierr;

  PetscFunctionBegin;
  ierr = PetscObjectGetComm((PetscObject)dm,&comm);CHKERRQ(ierr);
  ierr = DMPlexGetDimension(dm, &dim);CHKERRQ(ierr);
  if (dim == 1) {
    ierr = MatNullSpaceCreate(comm, PETSC_TRUE, 0, NULL, sp);CHKERRQ(ierr);
    PetscFunctionReturn(0);
  }
  if (!section)       {ierr = DMGetDefaultSection(dm, &section);CHKERRQ(ierr);}
  if (!globalSection) {ierr = DMGetDefaultGlobalSection(dm, &globalSection);CHKERRQ(ierr);}
  ierr = PetscSectionGetConstrainedStorageSize(globalSection, &n);CHKERRQ(ierr);
  ierr = DMPlexGetDepthStratum(dm, 0, &vStart, &vEnd);CHKERRQ(ierr);
  ierr = DMPlexGetCoordinateSection(dm, &coordSection);CHKERRQ(ierr);
  ierr = DMGetCoordinatesLocal(dm, &coordinates);CHKERRQ(ierr);
  m    = (dim*(dim+1))/2;
  ierr = VecCreate(comm, &mode[0]);CHKERRQ(ierr);
  ierr = VecSetSizes(mode[0], n, PETSC_DETERMINE);CHKERRQ(ierr);
  ierr = VecSetUp(mode[0]);CHKERRQ(ierr);
  for (i = 1; i < m; ++i) {ierr = VecDuplicate(mode[0], &mode[i]);CHKERRQ(ierr);}
  /* Assume P1 */
  ierr = DMGetLocalVector(dm, &localMode);CHKERRQ(ierr);
  for (d = 0; d < dim; ++d) {
    PetscScalar values[3] = {0.0, 0.0, 0.0};

    values[d] = 1.0;
    ierr      = VecSet(localMode, 0.0);CHKERRQ(ierr);
    for (v = vStart; v < vEnd; ++v) {
      ierr = DMPlexVecSetClosure(dm, section, localMode, v, values, INSERT_VALUES);CHKERRQ(ierr);
    }
    ierr = DMLocalToGlobalBegin(dm, localMode, INSERT_VALUES, mode[d]);CHKERRQ(ierr);
    ierr = DMLocalToGlobalEnd(dm, localMode, INSERT_VALUES, mode[d]);CHKERRQ(ierr);
  }
  ierr = VecGetArray(coordinates, &coords);CHKERRQ(ierr);
  for (d = dim; d < dim*(dim+1)/2; ++d) {
    PetscInt i, j, k = dim > 2 ? d - dim : d;

    ierr = VecSet(localMode, 0.0);CHKERRQ(ierr);
    for (v = vStart; v < vEnd; ++v) {
      PetscScalar values[3] = {0.0, 0.0, 0.0};
      PetscInt    off;

      ierr = PetscSectionGetOffset(coordSection, v, &off);CHKERRQ(ierr);
      for (i = 0; i < dim; ++i) {
        for (j = 0; j < dim; ++j) {
          values[j] += epsilon(i, j, k)*PetscRealPart(coords[off+i]);
        }
      }
      ierr = DMPlexVecSetClosure(dm, section, localMode, v, values, INSERT_VALUES);CHKERRQ(ierr);
    }
    ierr = DMLocalToGlobalBegin(dm, localMode, INSERT_VALUES, mode[d]);CHKERRQ(ierr);
    ierr = DMLocalToGlobalEnd(dm, localMode, INSERT_VALUES, mode[d]);CHKERRQ(ierr);
  }
  ierr = VecRestoreArray(coordinates, &coords);CHKERRQ(ierr);
  ierr = DMRestoreLocalVector(dm, &localMode);CHKERRQ(ierr);
  for (i = 0; i < dim; ++i) {ierr = VecNormalize(mode[i], NULL);CHKERRQ(ierr);}
  /* Orthonormalize system */
  for (i = dim; i < m; ++i) {
    PetscScalar dots[6];

    ierr = VecMDot(mode[i], i, mode, dots);CHKERRQ(ierr);
    for (j = 0; j < i; ++j) dots[j] *= -1.0;
    ierr = VecMAXPY(mode[i], i, dots, mode);CHKERRQ(ierr);
    ierr = VecNormalize(mode[i], NULL);CHKERRQ(ierr);
  }
  ierr = MatNullSpaceCreate(comm, PETSC_FALSE, m, mode, sp);CHKERRQ(ierr);
  for (i = 0; i< m; ++i) {ierr = VecDestroy(&mode[i]);CHKERRQ(ierr);}
  PetscFunctionReturn(0);
}

#undef __FUNCT__
#define __FUNCT__ "DMPlexProjectFunctionLocal"
PetscErrorCode DMPlexProjectFunctionLocal(DM dm, PetscFE fe[], void (**funcs)(const PetscReal [], PetscScalar *), InsertMode mode, Vec localX)
{
  PetscDualSpace *sp;
  PetscSection    section;
  PetscScalar    *values;
  PetscReal      *v0, *J, detJ;
  PetscInt        numFields, numComp, dim, spDim, totDim = 0, numValues, cStart, cEnd, c, f, d, v;
  PetscErrorCode  ierr;

  PetscFunctionBegin;
  ierr = DMGetDefaultSection(dm, &section);CHKERRQ(ierr);
  ierr = PetscSectionGetNumFields(section, &numFields);CHKERRQ(ierr);
  ierr = PetscMalloc(numFields * sizeof(PetscDualSpace), &sp);CHKERRQ(ierr);
  for (f = 0; f < numFields; ++f) {
    ierr = PetscFEGetDualSpace(fe[f], &sp[f]);CHKERRQ(ierr);
    ierr = PetscFEGetNumComponents(fe[f], &numComp);CHKERRQ(ierr);
    ierr = PetscDualSpaceGetDimension(sp[f], &spDim);CHKERRQ(ierr);
    totDim += spDim*numComp;
  }
  ierr = DMPlexGetDimension(dm, &dim);CHKERRQ(ierr);
  ierr = DMPlexGetHeightStratum(dm, 0, &cStart, &cEnd);CHKERRQ(ierr);
  ierr = DMPlexVecGetClosure(dm, section, localX, cStart, &numValues, NULL);CHKERRQ(ierr);
  if (numValues != totDim) SETERRQ2(PETSC_COMM_SELF, PETSC_ERR_ARG_WRONG, "The section cell closure size %d != dual space dimension %d", numValues, totDim);
  ierr = DMGetWorkArray(dm, numValues, PETSC_SCALAR, &values);CHKERRQ(ierr);
  ierr = PetscMalloc2(dim,PetscReal,&v0,dim*dim,PetscReal,&J);CHKERRQ(ierr);
  for (c = cStart; c < cEnd; ++c) {
    PetscCellGeometry geom;

    ierr = DMPlexComputeCellGeometry(dm, c, v0, J, NULL, &detJ);CHKERRQ(ierr);
    geom.v0   = v0;
    geom.J    = J;
    geom.detJ = &detJ;
    for (f = 0, v = 0; f < numFields; ++f) {
      ierr = PetscFEGetNumComponents(fe[f], &numComp);CHKERRQ(ierr);
      ierr = PetscDualSpaceGetDimension(sp[f], &spDim);CHKERRQ(ierr);
      for (d = 0; d < spDim; ++d) {
        ierr = PetscDualSpaceApply(sp[f], d, geom, numComp, funcs[f], &values[v]);CHKERRQ(ierr);
        v += numComp;
      }
    }
    ierr = DMPlexVecSetClosure(dm, section, localX, c, values, mode);CHKERRQ(ierr);
  }
  ierr = DMRestoreWorkArray(dm, numValues, PETSC_SCALAR, &values);CHKERRQ(ierr);
  ierr = PetscFree(sp);CHKERRQ(ierr);
  PetscFunctionReturn(0);
}

#undef __FUNCT__
#define __FUNCT__ "DMPlexProjectFunction"
/*@C
  DMPlexProjectFunction - This projects the given function into the function space provided.

  Input Parameters:
+ dm      - The DM
. fe      - The PetscFE associated with the field
. funcs   - The coordinate functions to evaluate, one per field
- mode    - The insertion mode for values

  Output Parameter:
. X - vector

  Level: developer

.seealso: DMPlexComputeL2Diff()
@*/
PetscErrorCode DMPlexProjectFunction(DM dm, PetscFE fe[], void (**funcs)(const PetscReal [], PetscScalar *), InsertMode mode, Vec X)
{
  Vec            localX;
  PetscErrorCode ierr;

  PetscFunctionBegin;
  ierr = DMGetLocalVector(dm, &localX);CHKERRQ(ierr);
  ierr = DMPlexProjectFunctionLocal(dm, fe, funcs, mode, localX);CHKERRQ(ierr);
  ierr = DMLocalToGlobalBegin(dm, localX, mode, X);CHKERRQ(ierr);
  ierr = DMLocalToGlobalEnd(dm, localX, mode, X);CHKERRQ(ierr);
  ierr = DMRestoreLocalVector(dm, &localX);CHKERRQ(ierr);
  PetscFunctionReturn(0);
}

#undef __FUNCT__
#define __FUNCT__ "DMPlexComputeL2Diff"
/*@C
  DMPlexComputeL2Diff - This function computes the L_2 difference between a function u and an FEM interpolant solution u_h.

  Input Parameters:
+ dm    - The DM
. fe    - The PetscFE object for each field
. funcs - The functions to evaluate for each field component
- X     - The coefficient vector u_h

  Output Parameter:
. diff - The diff ||u - u_h||_2

  Level: developer

.seealso: DMPlexProjectFunction()
@*/
PetscErrorCode DMPlexComputeL2Diff(DM dm, PetscFE fe[], void (**funcs)(const PetscReal [], PetscScalar *), Vec X, PetscReal *diff)
{
  const PetscInt  debug = 0;
  PetscSection    section;
  PetscQuadrature quad;
  Vec             localX;
<<<<<<< HEAD
=======
  PetscScalar    *funcVal;
>>>>>>> d7ef3ee8
  PetscReal      *coords, *v0, *J, *invJ, detJ;
  PetscReal       localDiff = 0.0;
  PetscInt        dim, numFields, numComponents = 0, cStart, cEnd, c, field, fieldOffset, comp;
  PetscErrorCode  ierr;

  PetscFunctionBegin;
  ierr = DMPlexGetDimension(dm, &dim);CHKERRQ(ierr);
  ierr = DMGetDefaultSection(dm, &section);CHKERRQ(ierr);
  ierr = PetscSectionGetNumFields(section, &numFields);CHKERRQ(ierr);
  ierr = DMGetLocalVector(dm, &localX);CHKERRQ(ierr);
  ierr = DMGlobalToLocalBegin(dm, X, INSERT_VALUES, localX);CHKERRQ(ierr);
  ierr = DMGlobalToLocalEnd(dm, X, INSERT_VALUES, localX);CHKERRQ(ierr);
  for (field = 0; field < numFields; ++field) {
    PetscInt Nc;

    ierr = PetscFEGetNumComponents(fe[field], &Nc);CHKERRQ(ierr);
    numComponents += Nc;
  }
  ierr = DMPlexProjectFunctionLocal(dm, fe, funcs, INSERT_BC_VALUES, localX);CHKERRQ(ierr);
  ierr = PetscMalloc5(numComponents,PetscScalar,&funcVal,dim,PetscReal,&coords,dim,PetscReal,&v0,dim*dim,PetscReal,&J,dim*dim,PetscReal,&invJ);CHKERRQ(ierr);
  ierr = DMPlexGetHeightStratum(dm, 0, &cStart, &cEnd);CHKERRQ(ierr);
  ierr = PetscFEGetQuadrature(fe[0], &quad);CHKERRQ(ierr);
  for (c = cStart; c < cEnd; ++c) {
    PetscScalar *x = NULL;
    PetscReal    elemDiff = 0.0;

    ierr = DMPlexComputeCellGeometry(dm, c, v0, J, invJ, &detJ);CHKERRQ(ierr);
    if (detJ <= 0.0) SETERRQ2(PETSC_COMM_SELF, PETSC_ERR_ARG_OUTOFRANGE, "Invalid determinant %g for element %d", detJ, c);
    ierr = DMPlexVecGetClosure(dm, NULL, localX, c, NULL, &x);CHKERRQ(ierr);

    for (field = 0, comp = 0, fieldOffset = 0; field < numFields; ++field) {
      const PetscInt   numQuadPoints = quad.numQuadPoints;
      const PetscReal *quadPoints    = quad.quadPoints;
      const PetscReal *quadWeights   = quad.quadWeights;
      PetscReal       *basis;
      PetscInt         numBasisFuncs, numBasisComps, q, d, e, fc, f;

      ierr = PetscFEGetDimension(fe[field], &numBasisFuncs);CHKERRQ(ierr);
      ierr = PetscFEGetNumComponents(fe[field], &numBasisComps);CHKERRQ(ierr);
      ierr = PetscFEGetDefaultTabulation(fe[field], &basis, NULL, NULL);CHKERRQ(ierr);
      if (debug) {
        char title[1024];
        ierr = PetscSNPrintf(title, 1023, "Solution for Field %d", field);CHKERRQ(ierr);
        ierr = DMPrintCellVector(c, title, numBasisFuncs*numBasisComps, &x[fieldOffset]);CHKERRQ(ierr);
      }
      for (q = 0; q < numQuadPoints; ++q) {
        for (d = 0; d < dim; d++) {
          coords[d] = v0[d];
          for (e = 0; e < dim; e++) {
            coords[d] += J[d*dim+e]*(quadPoints[q*dim+e] + 1.0);
          }
        }
        (*funcs[field])(coords, funcVal);
        for (fc = 0; fc < numBasisComps; ++fc) {
          PetscScalar interpolant = 0.0;

          for (f = 0; f < numBasisFuncs; ++f) {
            const PetscInt fidx = f*numBasisComps+fc;
            interpolant += x[fieldOffset+fidx]*basis[q*numBasisFuncs*numBasisComps+fidx];
          }
          if (debug) {ierr = PetscPrintf(PETSC_COMM_SELF, "    elem %d field %d diff %g\n", c, field, PetscSqr(PetscRealPart(interpolant - funcVal[fc]))*quadWeights[q]*detJ);CHKERRQ(ierr);}
          elemDiff += PetscSqr(PetscRealPart(interpolant - funcVal[fc]))*quadWeights[q]*detJ;
        }
      }
      comp        += numBasisComps;
      fieldOffset += numBasisFuncs*numBasisComps;
    }
    ierr = DMPlexVecRestoreClosure(dm, NULL, localX, c, NULL, &x);CHKERRQ(ierr);
    if (debug) {ierr = PetscPrintf(PETSC_COMM_SELF, "  elem %d diff %g\n", c, elemDiff);CHKERRQ(ierr);}
    localDiff += elemDiff;
  }
  ierr  = PetscFree5(funcVal,coords,v0,J,invJ);CHKERRQ(ierr);
  ierr  = DMRestoreLocalVector(dm, &localX);CHKERRQ(ierr);
  ierr  = MPI_Allreduce(&localDiff, diff, 1, MPIU_REAL, MPI_SUM, PetscObjectComm((PetscObject)dm));CHKERRQ(ierr);
  *diff = PetscSqrtReal(*diff);
  PetscFunctionReturn(0);
}

#if 0

#undef __FUNCT__
#define __FUNCT__ "DMPlexComputeResidualFEM"
PetscErrorCode DMPlexComputeResidualFEM(DM dm, Vec X, Vec F, void *user)
{
  DM_Plex         *mesh   = (DM_Plex *) dm->data;
  PetscFEM        *fem    = (PetscFEM *) user;
  PetscQuadrature *quad   = fem->quad;
  PetscQuadrature *quadBd = fem->quadBd;
  PetscSection     section;
  PetscReal       *v0, *n, *J, *invJ, *detJ;
  PetscScalar     *elemVec, *u;
  PetscInt         dim, numFields, field, numBatchesTmp = 1, numCells, cStart, cEnd, c;
  PetscInt         cellDof, numComponents;
  PetscBool        has;
  PetscErrorCode   ierr;

  PetscFunctionBegin;
  if (has && quadBd) {
    DMLabel         label;
    IS              pointIS;
    const PetscInt *points;
    PetscInt        numPoints, p;

    ierr = DMPlexGetLabel(dm, "boundary", &label);CHKERRQ(ierr);
    ierr = DMLabelGetStratumSize(label, 1, &numPoints);CHKERRQ(ierr);
    ierr = DMLabelGetStratumIS(label, 1, &pointIS);CHKERRQ(ierr);
    ierr = ISGetIndices(pointIS, &points);CHKERRQ(ierr);
    for (field = 0, cellDof = 0, numComponents = 0; field < numFields; ++field) {
      cellDof       += quadBd[field].numBasisFuncs*quadBd[field].numComponents;
      numComponents += quadBd[field].numComponents;
    }
    ierr = PetscMalloc7(numPoints*cellDof,PetscScalar,&u,numPoints*dim,PetscReal,&v0,numPoints*dim,PetscReal,&n,numPoints*dim*dim,PetscReal,&J,numPoints*dim*dim,PetscReal,&invJ,numPoints,PetscReal,&detJ,numPoints*cellDof,PetscScalar,&elemVec);CHKERRQ(ierr);
    for (p = 0; p < numPoints; ++p) {
      const PetscInt point = points[p];
<<<<<<< HEAD
      PetscScalar   *x     = NULL;
=======
      PetscScalar   *x;
>>>>>>> d7ef3ee8
      PetscInt       i;

      /* TODO: Add normal determination here */
      ierr = DMPlexComputeCellGeometry(dm, point, &v0[p*dim], &J[p*dim*dim], &invJ[p*dim*dim], &detJ[p]);CHKERRQ(ierr);
      if (detJ[p] <= 0.0) SETERRQ2(PETSC_COMM_SELF, PETSC_ERR_ARG_OUTOFRANGE, "Invalid determinant %g for face %d", detJ[p], point);
      ierr = DMPlexVecGetClosure(dm, NULL, X, point, NULL, &x);CHKERRQ(ierr);

      for (i = 0; i < cellDof; ++i) u[p*cellDof+i] = x[i];
      ierr = DMPlexVecRestoreClosure(dm, NULL, X, point, NULL, &x);CHKERRQ(ierr);
    }
    for (field = 0; field < numFields; ++field) {
      const PetscInt numQuadPoints = quadBd[field].numQuadPoints;
      const PetscInt numBasisFuncs = quadBd[field].numBasisFuncs;
      void           (*f0)(const PetscScalar[], const PetscScalar[], const PetscReal[], const PetscReal[], PetscScalar[]) = fem->f0BdFuncs[field];
      void           (*f1)(const PetscScalar[], const PetscScalar[], const PetscReal[], const PetscReal[], PetscScalar[]) = fem->f1BdFuncs[field];
      /* Conforming batches */
      PetscInt blockSize  = numBasisFuncs*numQuadPoints;
      PetscInt numBlocks  = 1;
      PetscInt batchSize  = numBlocks * blockSize;
      PetscInt numBatches = numBatchesTmp;
      PetscInt numChunks  = numPoints / (numBatches*batchSize);
      /* Remainder */
      PetscInt numRemainder = numPoints % (numBatches * batchSize);
      PetscInt offset       = numPoints - numRemainder;

      ierr = (*mesh->integrateBdResidualFEM)(numChunks*numBatches*batchSize, numFields, field, quadBd, u, v0, n, J, invJ, detJ, f0, f1, elemVec);CHKERRQ(ierr);
      ierr = (*mesh->integrateBdResidualFEM)(numRemainder, numFields, field, quadBd, &u[offset*cellDof], &v0[offset*dim], &n[offset*dim], &J[offset*dim*dim], &invJ[offset*dim*dim], &detJ[offset],
                                             f0, f1, &elemVec[offset*cellDof]);CHKERRQ(ierr);
    }
    for (p = 0; p < numPoints; ++p) {
      const PetscInt point = points[p];

      if (mesh->printFEM > 1) {ierr = DMPrintCellVector(point, "Residual", cellDof, &elemVec[p*cellDof]);CHKERRQ(ierr);}
      ierr = DMPlexVecSetClosure(dm, NULL, F, point, &elemVec[p*cellDof], ADD_VALUES);CHKERRQ(ierr);
    }
    ierr = ISRestoreIndices(pointIS, &points);CHKERRQ(ierr);
    ierr = ISDestroy(&pointIS);CHKERRQ(ierr);
    ierr = PetscFree7(u,v0,n,J,invJ,detJ,elemVec);CHKERRQ(ierr);
  }
  PetscFunctionReturn(0);
}

#else

#undef __FUNCT__
#define __FUNCT__ "DMPlexComputeResidualFEM"
/*@
  DMPlexComputeResidualFEM - Form the local residual F from the local input X using pointwise functions specified by the user

  Input Parameters:
+ dm - The mesh
. X  - Local input vector
- user - The user context

  Output Parameter:
. F  - Local output vector

  Note:
  The second member of the user context must be an FEMContext.

  We form the residual one batch of elements at a time. This allows us to offload work onto an accelerator,
  like a GPU, or vectorize on a multicore machine.

  Level: developer

.seealso: DMPlexComputeJacobianActionFEM()
@*/
PetscErrorCode DMPlexComputeResidualFEM(DM dm, Vec X, Vec F, void *user)
{
  DM_Plex          *mesh  = (DM_Plex *) dm->data;
  PetscFEM         *fem   = (PetscFEM *) user;
  PetscFE          *fe    = fem->fe;
  PetscFE          *feAux = fem->feAux;
  PetscFE          *feBd  = fem->feBd;
  const char       *name  = "Residual";
  DM                dmAux;
  Vec               A;
  PetscQuadrature   q;
  PetscCellGeometry geom;
  PetscSection      section, sectionAux;
  PetscReal        *v0, *J, *invJ, *detJ;
  PetscScalar      *elemVec, *u, *a;
  PetscInt          dim, Nf, NfAux = 0, f, numCells, cStart, cEnd, c;
  PetscInt          cellDof = 0, numComponents = 0;
  PetscInt          cellDofAux = 0, numComponentsAux = 0;
  PetscErrorCode    ierr;

  PetscFunctionBegin;
  ierr = PetscLogEventBegin(DMPLEX_ResidualFEM,dm,0,0,0);CHKERRQ(ierr);
  ierr = DMPlexGetDimension(dm, &dim);CHKERRQ(ierr);
  ierr = DMGetDefaultSection(dm, &section);CHKERRQ(ierr);
  ierr = PetscSectionGetNumFields(section, &Nf);CHKERRQ(ierr);
  ierr = DMPlexGetHeightStratum(dm, 0, &cStart, &cEnd);CHKERRQ(ierr);
  numCells = cEnd - cStart;
  for (f = 0; f < Nf; ++f) {
    PetscInt Nb, Nc;

    ierr = PetscFEGetDimension(fe[f], &Nb);CHKERRQ(ierr);
    ierr = PetscFEGetNumComponents(fe[f], &Nc);CHKERRQ(ierr);
    cellDof       += Nb*Nc;
    numComponents += Nc;
<<<<<<< HEAD
  }
  ierr = PetscObjectQuery((PetscObject) dm, "dmAux", (PetscObject *) &dmAux);CHKERRQ(ierr);
  ierr = PetscObjectQuery((PetscObject) dm, "A", (PetscObject *) &A);CHKERRQ(ierr);
  if (dmAux) {
    ierr = DMGetDefaultSection(dmAux, &sectionAux);CHKERRQ(ierr);
    ierr = PetscSectionGetNumFields(sectionAux, &NfAux);CHKERRQ(ierr);
  }
  for (f = 0; f < NfAux; ++f) {
    PetscInt Nb, Nc;

    ierr = PetscFEGetDimension(feAux[f], &Nb);CHKERRQ(ierr);
    ierr = PetscFEGetNumComponents(feAux[f], &Nc);CHKERRQ(ierr);
    cellDofAux       += Nb*Nc;
    numComponentsAux += Nc;
=======
>>>>>>> d7ef3ee8
  }
  ierr = PetscObjectQuery((PetscObject) dm, "dmAux", (PetscObject *) &dmAux);CHKERRQ(ierr);
  ierr = PetscObjectQuery((PetscObject) dm, "A", (PetscObject *) &A);CHKERRQ(ierr);
  if (dmAux) {
    ierr = DMGetDefaultSection(dmAux, &sectionAux);CHKERRQ(ierr);
    ierr = PetscSectionGetNumFields(sectionAux, &NfAux);CHKERRQ(ierr);
  }
  for (f = 0; f < NfAux; ++f) {
    PetscInt Nb, Nc;

    ierr = PetscFEGetDimension(feAux[f], &Nb);CHKERRQ(ierr);
    ierr = PetscFEGetNumComponents(feAux[f], &Nc);CHKERRQ(ierr);
    cellDofAux       += Nb*Nc;
    numComponentsAux += Nc;
  }
  ierr = DMPlexProjectFunctionLocal(dm, fe, fem->bcFuncs, INSERT_BC_VALUES, X);CHKERRQ(ierr);
  ierr = VecSet(F, 0.0);CHKERRQ(ierr);
  ierr = PetscMalloc6(numCells*cellDof,PetscScalar,&u,numCells*dim,PetscReal,&v0,numCells*dim*dim,PetscReal,&J,numCells*dim*dim,PetscReal,&invJ,numCells,PetscReal,&detJ,numCells*cellDof,PetscScalar,&elemVec);CHKERRQ(ierr);
  if (dmAux) {ierr = PetscMalloc(numCells*cellDofAux * sizeof(PetscScalar), &a);CHKERRQ(ierr);}
  for (c = cStart; c < cEnd; ++c) {
    PetscScalar *x = NULL;
    PetscInt     i;

    ierr = DMPlexComputeCellGeometry(dm, c, &v0[c*dim], &J[c*dim*dim], &invJ[c*dim*dim], &detJ[c]);CHKERRQ(ierr);
    if (detJ[c] <= 0.0) SETERRQ2(PETSC_COMM_SELF, PETSC_ERR_ARG_OUTOFRANGE, "Invalid determinant %g for element %d", detJ[c], c);
    ierr = DMPlexVecGetClosure(dm, section, X, c, NULL, &x);CHKERRQ(ierr);
    for (i = 0; i < cellDof; ++i) u[c*cellDof+i] = x[i];
    ierr = DMPlexVecRestoreClosure(dm, section, X, c, NULL, &x);CHKERRQ(ierr);
    if (dmAux) {
      ierr = DMPlexVecGetClosure(dmAux, sectionAux, A, c, NULL, &x);CHKERRQ(ierr);
      for (i = 0; i < cellDofAux; ++i) a[c*cellDofAux+i] = x[i];
      ierr = DMPlexVecRestoreClosure(dmAux, sectionAux, A, c, NULL, &x);CHKERRQ(ierr);
    }
  }
  for (f = 0; f < Nf; ++f) {
    void   (*f0)(const PetscScalar[], const PetscScalar[], const PetscScalar[], const PetscScalar[], const PetscReal[], PetscScalar[]) = fem->f0Funcs[f];
    void   (*f1)(const PetscScalar[], const PetscScalar[], const PetscScalar[], const PetscScalar[], const PetscReal[], PetscScalar[]) = fem->f1Funcs[f];
    PetscInt Nb;
    /* Conforming batches */
    PetscInt numChunks, numBatches, numBlocks, Ne, blockSize, batchSize;
    /* Remainder */
    PetscInt Nr, offset;

    ierr = PetscFEGetQuadrature(fe[f], &q);CHKERRQ(ierr);
    ierr = PetscFEGetDimension(fe[f], &Nb);CHKERRQ(ierr);
    ierr = PetscFEGetTileSizes(fe[f], NULL, &numBlocks, NULL, &numBatches);CHKERRQ(ierr);
    blockSize = Nb*q.numQuadPoints;
    batchSize = numBlocks * blockSize;
    ierr =  PetscFESetTileSizes(fe[f], blockSize, numBlocks, batchSize, numBatches);CHKERRQ(ierr);
    numChunks = numCells / (numBatches*batchSize);
    Ne        = numChunks*numBatches*batchSize;
    Nr        = numCells % (numBatches*batchSize);
    offset    = numCells - Nr;
    geom.v0   = v0;
    geom.J    = J;
    geom.invJ = invJ;
    geom.detJ = detJ;
    ierr = PetscFEIntegrateResidual(fe[f], Ne, Nf, fe, f, geom, u, NfAux, feAux, a, f0, f1, elemVec);CHKERRQ(ierr);
    geom.v0   = &v0[offset*dim];
    geom.J    = &J[offset*dim*dim];
    geom.invJ = &invJ[offset*dim*dim];
    geom.detJ = &detJ[offset];
    ierr = PetscFEIntegrateResidual(fe[f], Nr, Nf, fe, f, geom, &u[offset*cellDof], NfAux, feAux, &a[offset*cellDofAux], f0, f1, &elemVec[offset*cellDof]);CHKERRQ(ierr);
  }
  for (c = cStart; c < cEnd; ++c) {
    if (mesh->printFEM > 1) {ierr = DMPrintCellVector(c, name, cellDof, &elemVec[c*cellDof]);CHKERRQ(ierr);}
    ierr = DMPlexVecSetClosure(dm, section, F, c, &elemVec[c*cellDof], ADD_VALUES);CHKERRQ(ierr);
  }
  ierr = PetscFree6(u,v0,J,invJ,detJ,elemVec);CHKERRQ(ierr);
  if (dmAux) {ierr = PetscFree(a);CHKERRQ(ierr);}
  if (feBd) {
    DMLabel         label;
    IS              pointIS;
    const PetscInt *points;
    PetscInt        numPoints, p;
    PetscReal      *n;

    ierr = DMPlexGetLabel(dm, "boundary", &label);CHKERRQ(ierr);
    ierr = DMLabelGetStratumSize(label, 1, &numPoints);CHKERRQ(ierr);
    ierr = DMLabelGetStratumIS(label, 1, &pointIS);CHKERRQ(ierr);
    ierr = ISGetIndices(pointIS, &points);CHKERRQ(ierr);
    for (f = 0, cellDof = 0, numComponents = 0; f < Nf; ++f) {
      PetscInt Nb, Nc;

      ierr = PetscFEGetDimension(feBd[f], &Nb);CHKERRQ(ierr);
      ierr = PetscFEGetNumComponents(feBd[f], &Nc);CHKERRQ(ierr);
      cellDof       += Nb*Nc;
      numComponents += Nc;
    }
    ierr = PetscMalloc7(numPoints*cellDof,PetscScalar,&u,numPoints*dim,PetscReal,&v0,numPoints*dim,PetscReal,&n,numPoints*dim*dim,PetscReal,&J,numPoints*dim*dim,PetscReal,&invJ,numPoints,PetscReal,&detJ,numPoints*cellDof,PetscScalar,&elemVec);CHKERRQ(ierr);
    for (p = 0; p < numPoints; ++p) {
      const PetscInt point = points[p];
      PetscScalar   *x     = NULL;
      PetscInt       i;

      /* TODO: Add normal determination here */
      ierr = DMPlexComputeCellGeometry(dm, point, &v0[p*dim], &J[p*dim*dim], &invJ[p*dim*dim], &detJ[p]);CHKERRQ(ierr);
      if (detJ[p] <= 0.0) SETERRQ2(PETSC_COMM_SELF, PETSC_ERR_ARG_OUTOFRANGE, "Invalid determinant %g for face %d", detJ[p], point);
      ierr = DMPlexVecGetClosure(dm, section, X, point, NULL, &x);CHKERRQ(ierr);
      for (i = 0; i < cellDof; ++i) u[p*cellDof+i] = x[i];
      ierr = DMPlexVecRestoreClosure(dm, section, X, point, NULL, &x);CHKERRQ(ierr);
    }
    for (f = 0; f < Nf; ++f) {
      void   (*f0)(const PetscScalar[], const PetscScalar[], const PetscScalar[], const PetscScalar[], const PetscReal[], const PetscReal[], PetscScalar[]) = fem->f0BdFuncs[f];
      void   (*f1)(const PetscScalar[], const PetscScalar[], const PetscScalar[], const PetscScalar[], const PetscReal[], const PetscReal[], PetscScalar[]) = fem->f1BdFuncs[f];
      PetscInt Nb;
      /* Conforming batches */
      PetscInt numChunks, numBatches, numBlocks, Ne, blockSize, batchSize;
      /* Remainder */
      PetscInt Nr, offset;

      ierr = PetscFEGetQuadrature(feBd[f], &q);CHKERRQ(ierr);
      ierr = PetscFEGetDimension(feBd[f], &Nb);CHKERRQ(ierr);
      ierr = PetscFEGetTileSizes(feBd[f], NULL, &numBlocks, NULL, &numBatches);CHKERRQ(ierr);
      blockSize = Nb*q.numQuadPoints;
      batchSize = numBlocks * blockSize;
      ierr =  PetscFESetTileSizes(feBd[f], blockSize, numBlocks, batchSize, numBatches);CHKERRQ(ierr);
      numChunks = numPoints / (numBatches*batchSize);
      Ne        = numChunks*numBatches*batchSize;
      Nr        = numPoints % (numBatches*batchSize);
      offset    = numPoints - Nr;
      geom.v0   = v0;
      geom.n    = n;
      geom.J    = J;
      geom.invJ = invJ;
      geom.detJ = detJ;
      ierr = PetscFEIntegrateBdResidual(feBd[f], Ne, Nf, feBd, f, geom, u, 0, NULL, NULL, f0, f1, elemVec);CHKERRQ(ierr);
      geom.v0   = &v0[offset*dim];
      geom.n    = &n[offset*dim];
      geom.J    = &J[offset*dim*dim];
      geom.invJ = &invJ[offset*dim*dim];
      geom.detJ = &detJ[offset];
      ierr = PetscFEIntegrateBdResidual(feBd[f], Nr, Nf, feBd, f, geom, &u[offset*cellDof], 0, NULL, NULL, f0, f1, &elemVec[offset*cellDof]);CHKERRQ(ierr);
    }
    for (p = 0; p < numPoints; ++p) {
      const PetscInt point = points[p];

      if (mesh->printFEM > 1) {ierr = DMPrintCellVector(point, "BdResidual", cellDof, &elemVec[p*cellDof]);CHKERRQ(ierr);}
      ierr = DMPlexVecSetClosure(dm, NULL, F, point, &elemVec[p*cellDof], ADD_VALUES);CHKERRQ(ierr);
    }
    ierr = ISRestoreIndices(pointIS, &points);CHKERRQ(ierr);
    ierr = ISDestroy(&pointIS);CHKERRQ(ierr);
    ierr = PetscFree7(u,v0,n,J,invJ,detJ,elemVec);CHKERRQ(ierr);
  }
  if (mesh->printFEM) {ierr = DMPrintLocalVec(dm, name, mesh->printTol, F);CHKERRQ(ierr);}
  ierr = PetscLogEventEnd(DMPLEX_ResidualFEM,dm,0,0,0);CHKERRQ(ierr);
  PetscFunctionReturn(0);
}

#endif

#undef __FUNCT__
#define __FUNCT__ "DMPlexComputeJacobianActionFEM"
/*@C
  DMPlexComputeJacobianActionFEM - Form the local action of Jacobian J(u) on the local input X using pointwise functions specified by the user

  Input Parameters:
+ dm - The mesh
. J  - The Jacobian shell matrix
. X  - Local input vector
- user - The user context

  Output Parameter:
. F  - Local output vector

  Note:
  The second member of the user context must be an FEMContext.

  We form the residual one batch of elements at a time. This allows us to offload work onto an accelerator,
  like a GPU, or vectorize on a multicore machine.

  Level: developer

.seealso: DMPlexComputeResidualFEM()
@*/
PetscErrorCode DMPlexComputeJacobianActionFEM(DM dm, Mat Jac, Vec X, Vec F, void *user)
{
  DM_Plex          *mesh = (DM_Plex *) dm->data;
  PetscFEM         *fem  = (PetscFEM *) user;
  PetscFE          *fe   = fem->fe;
  PetscQuadrature   quad;
  PetscCellGeometry geom;
  PetscSection      section;
  JacActionCtx     *jctx;
  PetscReal        *v0, *J, *invJ, *detJ;
  PetscScalar      *elemVec, *u, *a;
  PetscInt          dim, numFields, field, numCells, cStart, cEnd, c;
  PetscInt          cellDof = 0;
  PetscErrorCode    ierr;

  PetscFunctionBegin;
  /* ierr = PetscLogEventBegin(DMPLEX_JacobianActionFEM,dm,0,0,0);CHKERRQ(ierr); */
  ierr = MatShellGetContext(Jac, &jctx);CHKERRQ(ierr);
  ierr = DMPlexGetDimension(dm, &dim);CHKERRQ(ierr);
  ierr = DMGetDefaultSection(dm, &section);CHKERRQ(ierr);
  ierr = PetscSectionGetNumFields(section, &numFields);CHKERRQ(ierr);
  ierr = DMPlexGetHeightStratum(dm, 0, &cStart, &cEnd);CHKERRQ(ierr);
  numCells = cEnd - cStart;
  for (field = 0; field < numFields; ++field) {
    PetscInt Nb, Nc;

    ierr = PetscFEGetDimension(fe[field], &Nb);CHKERRQ(ierr);
    ierr = PetscFEGetNumComponents(fe[field], &Nc);CHKERRQ(ierr);
    cellDof += Nb*Nc;
  }
  ierr = VecSet(F, 0.0);CHKERRQ(ierr);
  ierr = PetscMalloc7(numCells*cellDof,PetscScalar,&u,numCells*cellDof,PetscScalar,&a,numCells*dim,PetscReal,&v0,numCells*dim*dim,PetscReal,&J,numCells*dim*dim,PetscReal,&invJ,numCells,PetscReal,&detJ,numCells*cellDof,PetscScalar,&elemVec);CHKERRQ(ierr);
  for (c = cStart; c < cEnd; ++c) {
    PetscScalar *x = NULL;
    PetscInt     i;

    ierr = DMPlexComputeCellGeometry(dm, c, &v0[c*dim], &J[c*dim*dim], &invJ[c*dim*dim], &detJ[c]);CHKERRQ(ierr);
    if (detJ[c] <= 0.0) SETERRQ2(PETSC_COMM_SELF, PETSC_ERR_ARG_OUTOFRANGE, "Invalid determinant %g for element %d", detJ[c], c);
    ierr = DMPlexVecGetClosure(dm, NULL, jctx->u, c, NULL, &x);CHKERRQ(ierr);
    for (i = 0; i < cellDof; ++i) u[c*cellDof+i] = x[i];
    ierr = DMPlexVecRestoreClosure(dm, NULL, jctx->u, c, NULL, &x);CHKERRQ(ierr);
    ierr = DMPlexVecGetClosure(dm, NULL, X, c, NULL, &x);CHKERRQ(ierr);
    for (i = 0; i < cellDof; ++i) a[c*cellDof+i] = x[i];
    ierr = DMPlexVecRestoreClosure(dm, NULL, X, c, NULL, &x);CHKERRQ(ierr);
  }
  for (field = 0; field < numFields; ++field) {
    PetscInt Nb;
    /* Conforming batches */
    PetscInt numBlocks  = 1;
    PetscInt numBatches = 1;
    PetscInt numChunks, Ne, blockSize, batchSize;
    /* Remainder */
    PetscInt Nr, offset;

    ierr = PetscFEGetQuadrature(fe[field], &quad);CHKERRQ(ierr);
    ierr = PetscFEGetDimension(fe[field], &Nb);CHKERRQ(ierr);
    blockSize = Nb*quad.numQuadPoints;
    batchSize = numBlocks * blockSize;
    numChunks = numCells / (numBatches*batchSize);
    Ne        = numChunks*numBatches*batchSize;
    Nr        = numCells % (numBatches*batchSize);
    offset    = numCells - Nr;
    geom.v0   = v0;
    geom.J    = J;
    geom.invJ = invJ;
    geom.detJ = detJ;
    ierr = PetscFEIntegrateJacobianAction(fe[field], Ne, numFields, fe, field, geom, u, a, fem->g0Funcs, fem->g1Funcs, fem->g2Funcs, fem->g3Funcs, elemVec);CHKERRQ(ierr);
    geom.v0   = &v0[offset*dim];
    geom.J    = &J[offset*dim*dim];
    geom.invJ = &invJ[offset*dim*dim];
    geom.detJ = &detJ[offset];
    ierr = PetscFEIntegrateJacobianAction(fe[field], Nr, numFields, fe, field, geom, &u[offset*cellDof], &a[offset*cellDof],
                                          fem->g0Funcs, fem->g1Funcs, fem->g2Funcs, fem->g3Funcs, &elemVec[offset*cellDof]);CHKERRQ(ierr);
  }
  for (c = cStart; c < cEnd; ++c) {
    if (mesh->printFEM > 1) {ierr = DMPrintCellVector(c, "Jacobian Action", cellDof, &elemVec[c*cellDof]);CHKERRQ(ierr);}
    ierr = DMPlexVecSetClosure(dm, NULL, F, c, &elemVec[c*cellDof], ADD_VALUES);CHKERRQ(ierr);
  }
  ierr = PetscFree7(u,a,v0,J,invJ,detJ,elemVec);CHKERRQ(ierr);
  if (mesh->printFEM) {
    PetscMPIInt rank, numProcs;
    PetscInt    p;

    ierr = MPI_Comm_rank(PetscObjectComm((PetscObject)dm), &rank);CHKERRQ(ierr);
    ierr = MPI_Comm_size(PetscObjectComm((PetscObject)dm), &numProcs);CHKERRQ(ierr);
    ierr = PetscPrintf(PetscObjectComm((PetscObject)dm), "Jacobian Action:\n");CHKERRQ(ierr);
    for (p = 0; p < numProcs; ++p) {
      if (p == rank) {ierr = VecView(F, PETSC_VIEWER_STDOUT_SELF);CHKERRQ(ierr);}
      ierr = PetscBarrier((PetscObject) dm);CHKERRQ(ierr);
    }
  }
  /* ierr = PetscLogEventEnd(DMPLEX_JacobianActionFEM,dm,0,0,0);CHKERRQ(ierr); */
  PetscFunctionReturn(0);
}

#undef __FUNCT__
#define __FUNCT__ "DMPlexComputeJacobianFEM"
/*@
  DMPlexComputeJacobianFEM - Form the local portion of the Jacobian matrix J at the local solution X using pointwise functions specified by the user.

  Input Parameters:
+ dm - The mesh
. X  - Local input vector
- user - The user context

  Output Parameter:
. Jac  - Jacobian matrix

  Note:
  The second member of the user context must be an FEMContext.

  We form the residual one batch of elements at a time. This allows us to offload work onto an accelerator,
  like a GPU, or vectorize on a multicore machine.

  Level: developer

.seealso: FormFunctionLocal()
@*/
PetscErrorCode DMPlexComputeJacobianFEM(DM dm, Vec X, Mat Jac, Mat JacP, MatStructure *str,void *user)
{
  DM_Plex          *mesh  = (DM_Plex *) dm->data;
  PetscFEM         *fem   = (PetscFEM *) user;
  PetscFE          *fe    = fem->fe;
  PetscFE          *feAux = fem->feAux;
  const char       *name  = "Jacobian";
  DM                dmAux;
  Vec               A;
  PetscQuadrature   quad;
  PetscCellGeometry geom;
  PetscSection      section, globalSection, sectionAux;
  PetscReal        *v0, *J, *invJ, *detJ;
  PetscScalar      *elemMat, *u, *a;
  PetscInt          dim, Nf, NfAux = 0, f, fieldI, fieldJ, numCells, cStart, cEnd, c;
  PetscInt          cellDof = 0, numComponents = 0;
  PetscInt          cellDofAux = 0, numComponentsAux = 0;
  PetscBool         isShell;
  PetscErrorCode    ierr;

  PetscFunctionBegin;
  ierr = PetscLogEventBegin(DMPLEX_JacobianFEM,dm,0,0,0);CHKERRQ(ierr);
  ierr = DMPlexGetDimension(dm, &dim);CHKERRQ(ierr);
  ierr = DMGetDefaultSection(dm, &section);CHKERRQ(ierr);
  ierr = DMGetDefaultGlobalSection(dm, &globalSection);CHKERRQ(ierr);
  ierr = PetscSectionGetNumFields(section, &Nf);CHKERRQ(ierr);
  ierr = DMPlexGetHeightStratum(dm, 0, &cStart, &cEnd);CHKERRQ(ierr);
  numCells = cEnd - cStart;
  for (f = 0; f < Nf; ++f) {
    PetscInt Nb, Nc;

    ierr = PetscFEGetDimension(fe[f], &Nb);CHKERRQ(ierr);
    ierr = PetscFEGetNumComponents(fe[f], &Nc);CHKERRQ(ierr);
    cellDof       += Nb*Nc;
    numComponents += Nc;
<<<<<<< HEAD
  }
  ierr = PetscObjectQuery((PetscObject) dm, "dmAux", (PetscObject *) &dmAux);CHKERRQ(ierr);
  ierr = PetscObjectQuery((PetscObject) dm, "A", (PetscObject *) &A);CHKERRQ(ierr);
  if (dmAux) {
    ierr = DMGetDefaultSection(dmAux, &sectionAux);CHKERRQ(ierr);
    ierr = PetscSectionGetNumFields(sectionAux, &NfAux);CHKERRQ(ierr);
  }
  for (f = 0; f < NfAux; ++f) {
    PetscInt Nb, Nc;

    ierr = PetscFEGetDimension(feAux[f], &Nb);CHKERRQ(ierr);
    ierr = PetscFEGetNumComponents(feAux[f], &Nc);CHKERRQ(ierr);
    cellDofAux       += Nb*Nc;
    numComponentsAux += Nc;
=======
>>>>>>> d7ef3ee8
  }
  ierr = PetscObjectQuery((PetscObject) dm, "dmAux", (PetscObject *) &dmAux);CHKERRQ(ierr);
  ierr = PetscObjectQuery((PetscObject) dm, "A", (PetscObject *) &A);CHKERRQ(ierr);
  if (dmAux) {
    ierr = DMGetDefaultSection(dmAux, &sectionAux);CHKERRQ(ierr);
    ierr = PetscSectionGetNumFields(sectionAux, &NfAux);CHKERRQ(ierr);
  }
  for (f = 0; f < NfAux; ++f) {
    PetscInt Nb, Nc;

    ierr = PetscFEGetDimension(feAux[f], &Nb);CHKERRQ(ierr);
    ierr = PetscFEGetNumComponents(feAux[f], &Nc);CHKERRQ(ierr);
    cellDofAux       += Nb*Nc;
    numComponentsAux += Nc;
  }
  ierr = DMPlexProjectFunctionLocal(dm, fe, fem->bcFuncs, INSERT_BC_VALUES, X);CHKERRQ(ierr);
  ierr = MatZeroEntries(JacP);CHKERRQ(ierr);
  ierr = PetscMalloc6(numCells*cellDof,PetscScalar,&u,numCells*dim,PetscReal,&v0,numCells*dim*dim,PetscReal,&J,numCells*dim*dim,PetscReal,&invJ,numCells,PetscReal,&detJ,numCells*cellDof*cellDof,PetscScalar,&elemMat);CHKERRQ(ierr);
  if (dmAux) {ierr = PetscMalloc(numCells*cellDofAux * sizeof(PetscScalar), &a);CHKERRQ(ierr);}
  for (c = cStart; c < cEnd; ++c) {
    PetscScalar *x = NULL;
    PetscInt     i;

    ierr = DMPlexComputeCellGeometry(dm, c, &v0[c*dim], &J[c*dim*dim], &invJ[c*dim*dim], &detJ[c]);CHKERRQ(ierr);
    if (detJ[c] <= 0.0) SETERRQ2(PETSC_COMM_SELF, PETSC_ERR_ARG_OUTOFRANGE, "Invalid determinant %g for element %d", detJ[c], c);
    ierr = DMPlexVecGetClosure(dm, section, X, c, NULL, &x);CHKERRQ(ierr);
    for (i = 0; i < cellDof; ++i) u[c*cellDof+i] = x[i];
    ierr = DMPlexVecRestoreClosure(dm, section, X, c, NULL, &x);CHKERRQ(ierr);
    if (dmAux) {
      ierr = DMPlexVecGetClosure(dmAux, sectionAux, A, c, NULL, &x);CHKERRQ(ierr);
      for (i = 0; i < cellDofAux; ++i) a[c*cellDofAux+i] = x[i];
      ierr = DMPlexVecRestoreClosure(dmAux, sectionAux, A, c, NULL, &x);CHKERRQ(ierr);
    }
  }
  ierr = PetscMemzero(elemMat, numCells*cellDof*cellDof * sizeof(PetscScalar));CHKERRQ(ierr);
  for (fieldI = 0; fieldI < Nf; ++fieldI) {
    PetscInt Nb;
    /* Conforming batches */
    PetscInt numChunks, numBatches, numBlocks, Ne, blockSize, batchSize;
    /* Remainder */
    PetscInt Nr, offset;

    ierr = PetscFEGetQuadrature(fe[fieldI], &quad);CHKERRQ(ierr);
    ierr = PetscFEGetDimension(fe[fieldI], &Nb);CHKERRQ(ierr);
    ierr = PetscFEGetTileSizes(fe[fieldI], NULL, &numBlocks, NULL, &numBatches);CHKERRQ(ierr);
    blockSize = Nb*quad.numQuadPoints;
    batchSize = numBlocks * blockSize;
    ierr = PetscFESetTileSizes(fe[fieldI], blockSize, numBlocks, batchSize, numBatches);CHKERRQ(ierr);
    numChunks = numCells / (numBatches*batchSize);
    Ne        = numChunks*numBatches*batchSize;
    Nr        = numCells % (numBatches*batchSize);
    offset    = numCells - Nr;
    for (fieldJ = 0; fieldJ < Nf; ++fieldJ) {
      void   (*g0)(const PetscScalar[], const PetscScalar[], const PetscScalar[], const PetscScalar[], const PetscReal[], PetscScalar[]) = fem->g0Funcs[fieldI*Nf+fieldJ];
      void   (*g1)(const PetscScalar[], const PetscScalar[], const PetscScalar[], const PetscScalar[], const PetscReal[], PetscScalar[]) = fem->g1Funcs[fieldI*Nf+fieldJ];
      void   (*g2)(const PetscScalar[], const PetscScalar[], const PetscScalar[], const PetscScalar[], const PetscReal[], PetscScalar[]) = fem->g2Funcs[fieldI*Nf+fieldJ];
      void   (*g3)(const PetscScalar[], const PetscScalar[], const PetscScalar[], const PetscScalar[], const PetscReal[], PetscScalar[]) = fem->g3Funcs[fieldI*Nf+fieldJ];

      geom.v0   = v0;
      geom.J    = J;
      geom.invJ = invJ;
      geom.detJ = detJ;
      ierr = PetscFEIntegrateJacobian(fe[fieldI], Ne, Nf, fe, fieldI, fieldJ, geom, u, NfAux, feAux, a, g0, g1, g2, g3, elemMat);CHKERRQ(ierr);
      geom.v0   = &v0[offset*dim];
      geom.J    = &J[offset*dim*dim];
      geom.invJ = &invJ[offset*dim*dim];
      geom.detJ = &detJ[offset];
      ierr = PetscFEIntegrateJacobian(fe[fieldI], Nr, Nf, fe, fieldI, fieldJ, geom, &u[offset*cellDof], NfAux, feAux, &a[offset*cellDofAux], g0, g1, g2, g3, &elemMat[offset*cellDof*cellDof]);CHKERRQ(ierr);
    }
  }
  for (c = cStart; c < cEnd; ++c) {
    if (mesh->printFEM > 1) {ierr = DMPrintCellMatrix(c, name, cellDof, cellDof, &elemMat[c*cellDof*cellDof]);CHKERRQ(ierr);}
    ierr = DMPlexMatSetClosure(dm, section, globalSection, JacP, c, &elemMat[c*cellDof*cellDof], ADD_VALUES);CHKERRQ(ierr);
  }
  ierr = PetscFree6(u,v0,J,invJ,detJ,elemMat);CHKERRQ(ierr);
  if (dmAux) {ierr = PetscFree(a);CHKERRQ(ierr);}
  ierr = MatAssemblyBegin(JacP, MAT_FINAL_ASSEMBLY);CHKERRQ(ierr);
  ierr = MatAssemblyEnd(JacP, MAT_FINAL_ASSEMBLY);CHKERRQ(ierr);
  if (mesh->printFEM) {
    ierr = PetscPrintf(PETSC_COMM_WORLD, "%s:\n", name);CHKERRQ(ierr);
    ierr = MatChop(JacP, 1.0e-10);CHKERRQ(ierr);
    ierr = MatView(JacP, PETSC_VIEWER_STDOUT_WORLD);CHKERRQ(ierr);
  }
  ierr = PetscLogEventEnd(DMPLEX_JacobianFEM,dm,0,0,0);CHKERRQ(ierr);
  ierr = PetscObjectTypeCompare((PetscObject) Jac, MATSHELL, &isShell);CHKERRQ(ierr);
  if (isShell) {
    JacActionCtx *jctx;

    ierr = MatShellGetContext(Jac, &jctx);CHKERRQ(ierr);
    ierr = VecCopy(X, jctx->u);CHKERRQ(ierr);
  }
  *str = SAME_NONZERO_PATTERN;
  PetscFunctionReturn(0);
}<|MERGE_RESOLUTION|>--- conflicted
+++ resolved
@@ -285,10 +285,7 @@
   PetscSection    section;
   PetscQuadrature quad;
   Vec             localX;
-<<<<<<< HEAD
-=======
   PetscScalar    *funcVal;
->>>>>>> d7ef3ee8
   PetscReal      *coords, *v0, *J, *invJ, detJ;
   PetscReal       localDiff = 0.0;
   PetscInt        dim, numFields, numComponents = 0, cStart, cEnd, c, field, fieldOffset, comp;
@@ -403,11 +400,7 @@
     ierr = PetscMalloc7(numPoints*cellDof,PetscScalar,&u,numPoints*dim,PetscReal,&v0,numPoints*dim,PetscReal,&n,numPoints*dim*dim,PetscReal,&J,numPoints*dim*dim,PetscReal,&invJ,numPoints,PetscReal,&detJ,numPoints*cellDof,PetscScalar,&elemVec);CHKERRQ(ierr);
     for (p = 0; p < numPoints; ++p) {
       const PetscInt point = points[p];
-<<<<<<< HEAD
       PetscScalar   *x     = NULL;
-=======
-      PetscScalar   *x;
->>>>>>> d7ef3ee8
       PetscInt       i;
 
       /* TODO: Add normal determination here */
@@ -509,23 +502,6 @@
     ierr = PetscFEGetNumComponents(fe[f], &Nc);CHKERRQ(ierr);
     cellDof       += Nb*Nc;
     numComponents += Nc;
-<<<<<<< HEAD
-  }
-  ierr = PetscObjectQuery((PetscObject) dm, "dmAux", (PetscObject *) &dmAux);CHKERRQ(ierr);
-  ierr = PetscObjectQuery((PetscObject) dm, "A", (PetscObject *) &A);CHKERRQ(ierr);
-  if (dmAux) {
-    ierr = DMGetDefaultSection(dmAux, &sectionAux);CHKERRQ(ierr);
-    ierr = PetscSectionGetNumFields(sectionAux, &NfAux);CHKERRQ(ierr);
-  }
-  for (f = 0; f < NfAux; ++f) {
-    PetscInt Nb, Nc;
-
-    ierr = PetscFEGetDimension(feAux[f], &Nb);CHKERRQ(ierr);
-    ierr = PetscFEGetNumComponents(feAux[f], &Nc);CHKERRQ(ierr);
-    cellDofAux       += Nb*Nc;
-    numComponentsAux += Nc;
-=======
->>>>>>> d7ef3ee8
   }
   ierr = PetscObjectQuery((PetscObject) dm, "dmAux", (PetscObject *) &dmAux);CHKERRQ(ierr);
   ierr = PetscObjectQuery((PetscObject) dm, "A", (PetscObject *) &A);CHKERRQ(ierr);
@@ -854,23 +830,6 @@
     ierr = PetscFEGetNumComponents(fe[f], &Nc);CHKERRQ(ierr);
     cellDof       += Nb*Nc;
     numComponents += Nc;
-<<<<<<< HEAD
-  }
-  ierr = PetscObjectQuery((PetscObject) dm, "dmAux", (PetscObject *) &dmAux);CHKERRQ(ierr);
-  ierr = PetscObjectQuery((PetscObject) dm, "A", (PetscObject *) &A);CHKERRQ(ierr);
-  if (dmAux) {
-    ierr = DMGetDefaultSection(dmAux, &sectionAux);CHKERRQ(ierr);
-    ierr = PetscSectionGetNumFields(sectionAux, &NfAux);CHKERRQ(ierr);
-  }
-  for (f = 0; f < NfAux; ++f) {
-    PetscInt Nb, Nc;
-
-    ierr = PetscFEGetDimension(feAux[f], &Nb);CHKERRQ(ierr);
-    ierr = PetscFEGetNumComponents(feAux[f], &Nc);CHKERRQ(ierr);
-    cellDofAux       += Nb*Nc;
-    numComponentsAux += Nc;
-=======
->>>>>>> d7ef3ee8
   }
   ierr = PetscObjectQuery((PetscObject) dm, "dmAux", (PetscObject *) &dmAux);CHKERRQ(ierr);
   ierr = PetscObjectQuery((PetscObject) dm, "A", (PetscObject *) &A);CHKERRQ(ierr);
