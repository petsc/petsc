#include <petsc-private/dmpleximpl.h>   /*I      "petscdmplex.h"   I*/

#include <petscfe.h>

#undef __FUNCT__
#define __FUNCT__ "DMPlexGetScale"
PetscErrorCode DMPlexGetScale(DM dm, PetscUnit unit, PetscReal *scale)
{
  DM_Plex *mesh = (DM_Plex*) dm->data;

  PetscFunctionBegin;
  PetscValidHeaderSpecific(dm, DM_CLASSID, 1);
  PetscValidPointer(scale, 3);
  *scale = mesh->scale[unit];
  PetscFunctionReturn(0);
}

#undef __FUNCT__
#define __FUNCT__ "DMPlexSetScale"
PetscErrorCode DMPlexSetScale(DM dm, PetscUnit unit, PetscReal scale)
{
  DM_Plex *mesh = (DM_Plex*) dm->data;

  PetscFunctionBegin;
  PetscValidHeaderSpecific(dm, DM_CLASSID, 1);
  mesh->scale[unit] = scale;
  PetscFunctionReturn(0);
}

PETSC_STATIC_INLINE PetscInt epsilon(PetscInt i, PetscInt j, PetscInt k)
{
  switch (i) {
  case 0:
    switch (j) {
    case 0: return 0;
    case 1:
      switch (k) {
      case 0: return 0;
      case 1: return 0;
      case 2: return 1;
      }
    case 2:
      switch (k) {
      case 0: return 0;
      case 1: return -1;
      case 2: return 0;
      }
    }
  case 1:
    switch (j) {
    case 0:
      switch (k) {
      case 0: return 0;
      case 1: return 0;
      case 2: return -1;
      }
    case 1: return 0;
    case 2:
      switch (k) {
      case 0: return 1;
      case 1: return 0;
      case 2: return 0;
      }
    }
  case 2:
    switch (j) {
    case 0:
      switch (k) {
      case 0: return 0;
      case 1: return 1;
      case 2: return 0;
      }
    case 1:
      switch (k) {
      case 0: return -1;
      case 1: return 0;
      case 2: return 0;
      }
    case 2: return 0;
    }
  }
  return 0;
}

#undef __FUNCT__
#define __FUNCT__ "DMPlexCreateRigidBody"
/*@C
  DMPlexCreateRigidBody - create rigid body modes from coordinates

  Collective on DM

  Input Arguments:
+ dm - the DM
. section - the local section associated with the rigid field, or NULL for the default section
- globalSection - the global section associated with the rigid field, or NULL for the default section

  Output Argument:
. sp - the null space

  Note: This is necessary to take account of Dirichlet conditions on the displacements

  Level: advanced

.seealso: MatNullSpaceCreate()
@*/
PetscErrorCode DMPlexCreateRigidBody(DM dm, PetscSection section, PetscSection globalSection, MatNullSpace *sp)
{
  MPI_Comm       comm;
  Vec            coordinates, localMode, mode[6];
  PetscSection   coordSection;
  PetscScalar   *coords;
  PetscInt       dim, vStart, vEnd, v, n, m, d, i, j;
  PetscErrorCode ierr;

  PetscFunctionBegin;
  ierr = PetscObjectGetComm((PetscObject)dm,&comm);CHKERRQ(ierr);
  ierr = DMPlexGetDimension(dm, &dim);CHKERRQ(ierr);
  if (dim == 1) {
    ierr = MatNullSpaceCreate(comm, PETSC_TRUE, 0, NULL, sp);CHKERRQ(ierr);
    PetscFunctionReturn(0);
  }
  if (!section)       {ierr = DMGetDefaultSection(dm, &section);CHKERRQ(ierr);}
  if (!globalSection) {ierr = DMGetDefaultGlobalSection(dm, &globalSection);CHKERRQ(ierr);}
  ierr = PetscSectionGetConstrainedStorageSize(globalSection, &n);CHKERRQ(ierr);
  ierr = DMPlexGetDepthStratum(dm, 0, &vStart, &vEnd);CHKERRQ(ierr);
  ierr = DMPlexGetCoordinateSection(dm, &coordSection);CHKERRQ(ierr);
  ierr = DMGetCoordinatesLocal(dm, &coordinates);CHKERRQ(ierr);
  m    = (dim*(dim+1))/2;
  ierr = VecCreate(comm, &mode[0]);CHKERRQ(ierr);
  ierr = VecSetSizes(mode[0], n, PETSC_DETERMINE);CHKERRQ(ierr);
  ierr = VecSetUp(mode[0]);CHKERRQ(ierr);
  for (i = 1; i < m; ++i) {ierr = VecDuplicate(mode[0], &mode[i]);CHKERRQ(ierr);}
  /* Assume P1 */
  ierr = DMGetLocalVector(dm, &localMode);CHKERRQ(ierr);
  for (d = 0; d < dim; ++d) {
    PetscScalar values[3] = {0.0, 0.0, 0.0};

    values[d] = 1.0;
    ierr      = VecSet(localMode, 0.0);CHKERRQ(ierr);
    for (v = vStart; v < vEnd; ++v) {
      ierr = DMPlexVecSetClosure(dm, section, localMode, v, values, INSERT_VALUES);CHKERRQ(ierr);
    }
    ierr = DMLocalToGlobalBegin(dm, localMode, INSERT_VALUES, mode[d]);CHKERRQ(ierr);
    ierr = DMLocalToGlobalEnd(dm, localMode, INSERT_VALUES, mode[d]);CHKERRQ(ierr);
  }
  ierr = VecGetArray(coordinates, &coords);CHKERRQ(ierr);
  for (d = dim; d < dim*(dim+1)/2; ++d) {
    PetscInt i, j, k = dim > 2 ? d - dim : d;

    ierr = VecSet(localMode, 0.0);CHKERRQ(ierr);
    for (v = vStart; v < vEnd; ++v) {
      PetscScalar values[3] = {0.0, 0.0, 0.0};
      PetscInt    off;

      ierr = PetscSectionGetOffset(coordSection, v, &off);CHKERRQ(ierr);
      for (i = 0; i < dim; ++i) {
        for (j = 0; j < dim; ++j) {
          values[j] += epsilon(i, j, k)*PetscRealPart(coords[off+i]);
        }
      }
      ierr = DMPlexVecSetClosure(dm, section, localMode, v, values, INSERT_VALUES);CHKERRQ(ierr);
    }
    ierr = DMLocalToGlobalBegin(dm, localMode, INSERT_VALUES, mode[d]);CHKERRQ(ierr);
    ierr = DMLocalToGlobalEnd(dm, localMode, INSERT_VALUES, mode[d]);CHKERRQ(ierr);
  }
  ierr = VecRestoreArray(coordinates, &coords);CHKERRQ(ierr);
  ierr = DMRestoreLocalVector(dm, &localMode);CHKERRQ(ierr);
  for (i = 0; i < dim; ++i) {ierr = VecNormalize(mode[i], NULL);CHKERRQ(ierr);}
  /* Orthonormalize system */
  for (i = dim; i < m; ++i) {
    PetscScalar dots[6];

    ierr = VecMDot(mode[i], i, mode, dots);CHKERRQ(ierr);
    for (j = 0; j < i; ++j) dots[j] *= -1.0;
    ierr = VecMAXPY(mode[i], i, dots, mode);CHKERRQ(ierr);
    ierr = VecNormalize(mode[i], NULL);CHKERRQ(ierr);
  }
  ierr = MatNullSpaceCreate(comm, PETSC_FALSE, m, mode, sp);CHKERRQ(ierr);
  for (i = 0; i< m; ++i) {ierr = VecDestroy(&mode[i]);CHKERRQ(ierr);}
  PetscFunctionReturn(0);
}

#undef __FUNCT__
#define __FUNCT__ "DMPlexProjectFunctionLocal"
PetscErrorCode DMPlexProjectFunctionLocal(DM dm, PetscInt numComp, void (**funcs)(const PetscReal [], PetscScalar *), InsertMode mode, Vec localX)
{
  Vec            coordinates;
  PetscSection   section, cSection;
  PetscInt       dim, vStart, vEnd, v, c, d;
  PetscScalar   *values, *cArray;
  PetscReal     *coords;
  PetscErrorCode ierr;

  PetscFunctionBegin;
  ierr = DMPlexGetDepthStratum(dm, 0, &vStart, &vEnd);CHKERRQ(ierr);
  ierr = DMGetDefaultSection(dm, &section);CHKERRQ(ierr);
  ierr = DMPlexGetCoordinateSection(dm, &cSection);CHKERRQ(ierr);
  ierr = DMGetCoordinatesLocal(dm, &coordinates);CHKERRQ(ierr);
  ierr = PetscMalloc(numComp * sizeof(PetscScalar), &values);CHKERRQ(ierr);
  ierr = VecGetArray(coordinates, &cArray);CHKERRQ(ierr);
  ierr = PetscSectionGetDof(cSection, vStart, &dim);CHKERRQ(ierr);
  ierr = PetscMalloc(dim * sizeof(PetscReal),&coords);CHKERRQ(ierr);
  for (v = vStart; v < vEnd; ++v) {
    PetscInt dof, off;

    ierr = PetscSectionGetDof(cSection, v, &dof);CHKERRQ(ierr);
    ierr = PetscSectionGetOffset(cSection, v, &off);CHKERRQ(ierr);
    if (dof > dim) SETERRQ2(PetscObjectComm((PetscObject)dm), PETSC_ERR_ARG_WRONG, "Cannot have more coordinates %d then dimensions %d", dof, dim);
    for (d = 0; d < dof; ++d) coords[d] = PetscRealPart(cArray[off+d]);
    for (c = 0; c < numComp; ++c) (*funcs[c])(coords, &values[c]);
    ierr = VecSetValuesSection(localX, section, v, values, mode);CHKERRQ(ierr);
  }
  ierr = VecRestoreArray(coordinates, &cArray);CHKERRQ(ierr);
  /* Temporary, must be replaced by a projection on the finite element basis */
  {
    PetscInt eStart = 0, eEnd = 0, e, depth;

    ierr = DMPlexGetLabelSize(dm, "depth", &depth);CHKERRQ(ierr);
    --depth;
    if (depth > 1) {ierr = DMPlexGetDepthStratum(dm, 1, &eStart, &eEnd);CHKERRQ(ierr);}
    for (e = eStart; e < eEnd; ++e) {
      const PetscInt *cone = NULL;
      PetscInt        coneSize, d;
      PetscScalar    *coordsA, *coordsB;

      ierr = DMPlexGetConeSize(dm, e, &coneSize);CHKERRQ(ierr);
      ierr = DMPlexGetCone(dm, e, &cone);CHKERRQ(ierr);
      if (coneSize != 2) SETERRQ2(PetscObjectComm((PetscObject)dm), PETSC_ERR_ARG_SIZ, "Cone size %d for point %d should be 2", coneSize, e);
      ierr = VecGetValuesSection(coordinates, cSection, cone[0], &coordsA);CHKERRQ(ierr);
      ierr = VecGetValuesSection(coordinates, cSection, cone[1], &coordsB);CHKERRQ(ierr);
      for (d = 0; d < dim; ++d) {
        coords[d] = 0.5*(PetscRealPart(coordsA[d]) + PetscRealPart(coordsB[d]));
      }
      for (c = 0; c < numComp; ++c) (*funcs[c])(coords, &values[c]);
      ierr = VecSetValuesSection(localX, section, e, values, mode);CHKERRQ(ierr);
    }
  }

  ierr = PetscFree(coords);CHKERRQ(ierr);
  ierr = PetscFree(values);CHKERRQ(ierr);
#if 0
  const PetscInt localDof = this->_mesh->sizeWithBC(s, *cells->begin());
  PetscReal      detJ;

  ierr = PetscMalloc(localDof * sizeof(PetscScalar), &values);CHKERRQ(ierr);
  ierr = PetscMalloc2(dim,PetscReal,&v0,dim*dim,PetscReal,&J);CHKERRQ(ierr);
  ALE::ISieveVisitor::PointRetriever<PETSC_MESH_TYPE::sieve_type> pV(PetscPowInt(this->_mesh->getSieve()->getMaxConeSize(),dim+1), true);

  for (PetscInt c = cStart; c < cEnd; ++c) {
    ALE::ISieveTraversal<PETSC_MESH_TYPE::sieve_type>::orientedClosure(*this->_mesh->getSieve(), c, pV);
    const PETSC_MESH_TYPE::point_type *oPoints = pV.getPoints();
    const int                          oSize   = pV.getSize();
    int                                v       = 0;

    ierr = DMPlexComputeCellGeometry(dm, c, v0, J, NULL, &detJ);CHKERRQ(ierr);
    for (PetscInt cl = 0; cl < oSize; ++cl) {
      const PetscInt fDim;

      ierr = PetscSectionGetDof(oPoints[cl], &fDim);CHKERRQ(ierr);
      if (pointDim) {
        for (PetscInt d = 0; d < fDim; ++d, ++v) {
          values[v] = (*this->_options.integrate)(v0, J, v, initFunc);
        }
      }
    }
    ierr = DMPlexVecSetClosure(dm, NULL, localX, c, values);CHKERRQ(ierr);
    pV.clear();
  }
  ierr = PetscFree2(v0,J);CHKERRQ(ierr);
  ierr = PetscFree(values);CHKERRQ(ierr);
#endif
  PetscFunctionReturn(0);
}

#undef __FUNCT__
#define __FUNCT__ "DMPlexProjectFunction"
/*@C
  DMPlexProjectFunction - This projects the given function into the function space provided.

  Input Parameters:
+ dm      - The DM
. numComp - The number of components (functions)
. funcs   - The coordinate functions to evaluate
- mode    - The insertion mode for values

  Output Parameter:
. X - vector

  Level: developer

  Note:
  This currently just calls the function with the coordinates of each vertex and edge midpoint, and stores the result in a vector.
  We will eventually fix it.

.seealso: DMPlexComputeL2Diff()
@*/
PetscErrorCode DMPlexProjectFunction(DM dm, PetscInt numComp, void (**funcs)(const PetscReal [], PetscScalar *), InsertMode mode, Vec X)
{
  Vec            localX;
  PetscErrorCode ierr;

  PetscFunctionBegin;
  ierr = DMGetLocalVector(dm, &localX);CHKERRQ(ierr);
  ierr = DMPlexProjectFunctionLocal(dm, numComp, funcs, mode, localX);CHKERRQ(ierr);
  ierr = DMLocalToGlobalBegin(dm, localX, mode, X);CHKERRQ(ierr);
  ierr = DMLocalToGlobalEnd(dm, localX, mode, X);CHKERRQ(ierr);
  ierr = DMRestoreLocalVector(dm, &localX);CHKERRQ(ierr);
  PetscFunctionReturn(0);
}

#undef __FUNCT__
#define __FUNCT__ "DMPlexComputeL2Diff"
/*@C
  DMPlexComputeL2Diff - This function computes the L_2 difference between a function u and an FEM interpolant solution u_h.

  Input Parameters:
+ dm    - The DM
. fe    - The PetscFE object for each field
. funcs - The functions to evaluate for each field component
- X     - The coefficient vector u_h

  Output Parameter:
. diff - The diff ||u - u_h||_2

  Level: developer

.seealso: DMPlexProjectFunction()
@*/
PetscErrorCode DMPlexComputeL2Diff(DM dm, PetscFE fe[], void (**funcs)(const PetscReal [], PetscScalar *), Vec X, PetscReal *diff)
{
  const PetscInt  debug = 0;
  PetscSection    section;
  PetscQuadrature quad;
  Vec             localX;
  PetscReal      *coords, *v0, *J, *invJ, detJ;
  PetscReal       localDiff = 0.0;
  PetscInt        dim, numFields, numComponents = 0, cStart, cEnd, c, field, fieldOffset, comp;
  PetscErrorCode  ierr;

  PetscFunctionBegin;
  ierr = DMPlexGetDimension(dm, &dim);CHKERRQ(ierr);
  ierr = DMGetDefaultSection(dm, &section);CHKERRQ(ierr);
  ierr = PetscSectionGetNumFields(section, &numFields);CHKERRQ(ierr);
  ierr = DMGetLocalVector(dm, &localX);CHKERRQ(ierr);
  ierr = DMGlobalToLocalBegin(dm, X, INSERT_VALUES, localX);CHKERRQ(ierr);
  ierr = DMGlobalToLocalEnd(dm, X, INSERT_VALUES, localX);CHKERRQ(ierr);
  for (field = 0; field < numFields; ++field) {
    PetscInt Nc;

    ierr = PetscFEGetNumComponents(fe[field], &Nc);CHKERRQ(ierr);
    numComponents += Nc;
  }
  ierr = DMPlexProjectFunctionLocal(dm, numComponents, funcs, INSERT_BC_VALUES, localX);CHKERRQ(ierr);
  ierr = PetscMalloc4(dim,PetscReal,&coords,dim,PetscReal,&v0,dim*dim,PetscReal,&J,dim*dim,PetscReal,&invJ);CHKERRQ(ierr);
  ierr = DMPlexGetHeightStratum(dm, 0, &cStart, &cEnd);CHKERRQ(ierr);
  ierr = PetscFEGetQuadrature(fe[0], &quad);CHKERRQ(ierr);
  for (c = cStart; c < cEnd; ++c) {
    PetscScalar *x = NULL;
    PetscReal    elemDiff = 0.0;

    ierr = DMPlexComputeCellGeometry(dm, c, v0, J, invJ, &detJ);CHKERRQ(ierr);
    if (detJ <= 0.0) SETERRQ2(PETSC_COMM_SELF, PETSC_ERR_ARG_OUTOFRANGE, "Invalid determinant %g for element %d", detJ, c);
    ierr = DMPlexVecGetClosure(dm, NULL, localX, c, NULL, &x);CHKERRQ(ierr);

    for (field = 0, comp = 0, fieldOffset = 0; field < numFields; ++field) {
      const PetscInt   numQuadPoints = quad.numQuadPoints;
      const PetscReal *quadPoints    = quad.quadPoints;
      const PetscReal *quadWeights   = quad.quadWeights;
      PetscReal       *basis;
      PetscInt         numBasisFuncs, numBasisComps, q, d, e, fc, f;

      ierr = PetscFEGetDimension(fe[field], &numBasisFuncs);CHKERRQ(ierr);
      ierr = PetscFEGetNumComponents(fe[field], &numBasisComps);CHKERRQ(ierr);
      ierr = PetscFEGetDefaultTabulation(fe[field], &basis, NULL, NULL);CHKERRQ(ierr);
      if (debug) {
        char title[1024];
        ierr = PetscSNPrintf(title, 1023, "Solution for Field %d", field);CHKERRQ(ierr);
        ierr = DMPrintCellVector(c, title, numBasisFuncs*numBasisComps, &x[fieldOffset]);CHKERRQ(ierr);
      }
      for (q = 0; q < numQuadPoints; ++q) {
        for (d = 0; d < dim; d++) {
          coords[d] = v0[d];
          for (e = 0; e < dim; e++) {
            coords[d] += J[d*dim+e]*(quadPoints[q*dim+e] + 1.0);
          }
        }
        for (fc = 0; fc < numBasisComps; ++fc) {
          PetscScalar funcVal;
          PetscScalar interpolant = 0.0;

          (*funcs[comp+fc])(coords, &funcVal);
          for (f = 0; f < numBasisFuncs; ++f) {
            const PetscInt fidx = f*numBasisComps+fc;
            interpolant += x[fieldOffset+fidx]*basis[q*numBasisFuncs*numBasisComps+fidx];
          }
          if (debug) {ierr = PetscPrintf(PETSC_COMM_SELF, "    elem %d field %d diff %g\n", c, field, PetscSqr(PetscRealPart(interpolant - funcVal))*quadWeights[q]*detJ);CHKERRQ(ierr);}
          elemDiff += PetscSqr(PetscRealPart(interpolant - funcVal))*quadWeights[q]*detJ;
        }
      }
      comp        += numBasisComps;
      fieldOffset += numBasisFuncs*numBasisComps;
    }
    ierr = DMPlexVecRestoreClosure(dm, NULL, localX, c, NULL, &x);CHKERRQ(ierr);
    if (debug) {ierr = PetscPrintf(PETSC_COMM_SELF, "  elem %d diff %g\n", c, elemDiff);CHKERRQ(ierr);}
    localDiff += elemDiff;
  }
  ierr  = PetscFree4(coords,v0,J,invJ);CHKERRQ(ierr);
  ierr  = DMRestoreLocalVector(dm, &localX);CHKERRQ(ierr);
  ierr  = MPI_Allreduce(&localDiff, diff, 1, MPIU_REAL, MPI_SUM, PetscObjectComm((PetscObject)dm));CHKERRQ(ierr);
  *diff = PetscSqrtReal(*diff);
  PetscFunctionReturn(0);
}

#if 0

#undef __FUNCT__
#define __FUNCT__ "DMPlexComputeResidualFEM"
PetscErrorCode DMPlexComputeResidualFEM(DM dm, Vec X, Vec F, void *user)
{
  DM_Plex         *mesh   = (DM_Plex *) dm->data;
  PetscFEM        *fem    = (PetscFEM *) user;
  PetscQuadrature *quad   = fem->quad;
  PetscQuadrature *quadBd = fem->quadBd;
  PetscSection     section;
  PetscReal       *v0, *n, *J, *invJ, *detJ;
  PetscScalar     *elemVec, *u;
  PetscInt         dim, numFields, field, numBatchesTmp = 1, numCells, cStart, cEnd, c;
  PetscInt         cellDof, numComponents;
  PetscBool        has;
  PetscErrorCode   ierr;

  PetscFunctionBegin;
  if (has && quadBd) {
    DMLabel         label;
    IS              pointIS;
    const PetscInt *points;
    PetscInt        numPoints, p;

    ierr = DMPlexGetLabel(dm, "boundary", &label);CHKERRQ(ierr);
    ierr = DMLabelGetStratumSize(label, 1, &numPoints);CHKERRQ(ierr);
    ierr = DMLabelGetStratumIS(label, 1, &pointIS);CHKERRQ(ierr);
    ierr = ISGetIndices(pointIS, &points);CHKERRQ(ierr);
    for (field = 0, cellDof = 0, numComponents = 0; field < numFields; ++field) {
      cellDof       += quadBd[field].numBasisFuncs*quadBd[field].numComponents;
      numComponents += quadBd[field].numComponents;
    }
    ierr = PetscMalloc7(numPoints*cellDof,PetscScalar,&u,numPoints*dim,PetscReal,&v0,numPoints*dim,PetscReal,&n,numPoints*dim*dim,PetscReal,&J,numPoints*dim*dim,PetscReal,&invJ,numPoints,PetscReal,&detJ,numPoints*cellDof,PetscScalar,&elemVec);CHKERRQ(ierr);
    for (p = 0; p < numPoints; ++p) {
      const PetscInt point = points[p];
<<<<<<< HEAD
      PetscScalar   *x     = NULL;
=======
      PetscScalar   *x;
>>>>>>> c012ea0a
      PetscInt       i;

      /* TODO: Add normal determination here */
      ierr = DMPlexComputeCellGeometry(dm, point, &v0[p*dim], &J[p*dim*dim], &invJ[p*dim*dim], &detJ[p]);CHKERRQ(ierr);
      if (detJ[p] <= 0.0) SETERRQ2(PETSC_COMM_SELF, PETSC_ERR_ARG_OUTOFRANGE, "Invalid determinant %g for face %d", detJ[p], point);
      ierr = DMPlexVecGetClosure(dm, NULL, X, point, NULL, &x);CHKERRQ(ierr);

      for (i = 0; i < cellDof; ++i) u[p*cellDof+i] = x[i];
      ierr = DMPlexVecRestoreClosure(dm, NULL, X, point, NULL, &x);CHKERRQ(ierr);
    }
    for (field = 0; field < numFields; ++field) {
      const PetscInt numQuadPoints = quadBd[field].numQuadPoints;
      const PetscInt numBasisFuncs = quadBd[field].numBasisFuncs;
      void           (*f0)(const PetscScalar[], const PetscScalar[], const PetscReal[], const PetscReal[], PetscScalar[]) = fem->f0BdFuncs[field];
      void           (*f1)(const PetscScalar[], const PetscScalar[], const PetscReal[], const PetscReal[], PetscScalar[]) = fem->f1BdFuncs[field];
      /* Conforming batches */
      PetscInt blockSize  = numBasisFuncs*numQuadPoints;
      PetscInt numBlocks  = 1;
      PetscInt batchSize  = numBlocks * blockSize;
      PetscInt numBatches = numBatchesTmp;
      PetscInt numChunks  = numPoints / (numBatches*batchSize);
      /* Remainder */
      PetscInt numRemainder = numPoints % (numBatches * batchSize);
      PetscInt offset       = numPoints - numRemainder;

      ierr = (*mesh->integrateBdResidualFEM)(numChunks*numBatches*batchSize, numFields, field, quadBd, u, v0, n, J, invJ, detJ, f0, f1, elemVec);CHKERRQ(ierr);
      ierr = (*mesh->integrateBdResidualFEM)(numRemainder, numFields, field, quadBd, &u[offset*cellDof], &v0[offset*dim], &n[offset*dim], &J[offset*dim*dim], &invJ[offset*dim*dim], &detJ[offset],
                                             f0, f1, &elemVec[offset*cellDof]);CHKERRQ(ierr);
    }
    for (p = 0; p < numPoints; ++p) {
      const PetscInt point = points[p];

      if (mesh->printFEM > 1) {ierr = DMPrintCellVector(point, "Residual", cellDof, &elemVec[p*cellDof]);CHKERRQ(ierr);}
      ierr = DMPlexVecSetClosure(dm, NULL, F, point, &elemVec[p*cellDof], ADD_VALUES);CHKERRQ(ierr);
    }
    ierr = ISRestoreIndices(pointIS, &points);CHKERRQ(ierr);
    ierr = ISDestroy(&pointIS);CHKERRQ(ierr);
    ierr = PetscFree7(u,v0,n,J,invJ,detJ,elemVec);CHKERRQ(ierr);
  }
  PetscFunctionReturn(0);
}

#else

#undef __FUNCT__
#define __FUNCT__ "DMPlexComputeResidualFEM"
/*@
  DMPlexComputeResidualFEM - Form the local residual F from the local input X using pointwise functions specified by the user

  Input Parameters:
+ dm - The mesh
. X  - Local input vector
- user - The user context

  Output Parameter:
. F  - Local output vector

  Note:
  The second member of the user context must be an FEMContext.

  We form the residual one batch of elements at a time. This allows us to offload work onto an accelerator,
  like a GPU, or vectorize on a multicore machine.

  Level: developer

.seealso: DMPlexComputeJacobianActionFEM()
@*/
PetscErrorCode DMPlexComputeResidualFEM(DM dm, Vec X, Vec F, void *user)
{
  DM_Plex          *mesh  = (DM_Plex *) dm->data;
  PetscFEM         *fem   = (PetscFEM *) user;
  PetscFE          *fe    = fem->fe;
  PetscFE          *feAux = fem->feAux;
  PetscFE          *feBd  = fem->feBd;
  const char       *name  = "Residual";
  DM                dmAux;
  Vec               A;
  PetscQuadrature   q;
  PetscCellGeometry geom;
  PetscSection      section, sectionAux;
  PetscReal        *v0, *J, *invJ, *detJ;
  PetscScalar      *elemVec, *u, *a;
  PetscInt          dim, Nf, NfAux = 0, f, numCells, cStart, cEnd, c;
  PetscInt          cellDof = 0, numComponents = 0;
  PetscInt          cellDofAux = 0, numComponentsAux = 0;
  PetscErrorCode    ierr;

  PetscFunctionBegin;
  ierr = PetscLogEventBegin(DMPLEX_ResidualFEM,dm,0,0,0);CHKERRQ(ierr);
  ierr = DMPlexGetDimension(dm, &dim);CHKERRQ(ierr);
  ierr = DMGetDefaultSection(dm, &section);CHKERRQ(ierr);
  ierr = PetscSectionGetNumFields(section, &Nf);CHKERRQ(ierr);
  ierr = DMPlexGetHeightStratum(dm, 0, &cStart, &cEnd);CHKERRQ(ierr);
  numCells = cEnd - cStart;
  for (f = 0; f < Nf; ++f) {
    PetscInt Nb, Nc;

    ierr = PetscFEGetDimension(fe[f], &Nb);CHKERRQ(ierr);
    ierr = PetscFEGetNumComponents(fe[f], &Nc);CHKERRQ(ierr);
    cellDof       += Nb*Nc;
    numComponents += Nc;
  }
  ierr = PetscObjectQuery((PetscObject) dm, "dmAux", (PetscObject *) &dmAux);CHKERRQ(ierr);
  ierr = PetscObjectQuery((PetscObject) dm, "A", (PetscObject *) &A);CHKERRQ(ierr);
  if (dmAux) {
    ierr = DMGetDefaultSection(dmAux, &sectionAux);CHKERRQ(ierr);
    ierr = PetscSectionGetNumFields(sectionAux, &NfAux);CHKERRQ(ierr);
  }
  for (f = 0; f < NfAux; ++f) {
    PetscInt Nb, Nc;

    ierr = PetscFEGetDimension(feAux[f], &Nb);CHKERRQ(ierr);
    ierr = PetscFEGetNumComponents(feAux[f], &Nc);CHKERRQ(ierr);
    cellDofAux       += Nb*Nc;
    numComponentsAux += Nc;
  }
  ierr = DMPlexProjectFunctionLocal(dm, numComponents, fem->bcFuncs, INSERT_BC_VALUES, X);CHKERRQ(ierr);
  ierr = VecSet(F, 0.0);CHKERRQ(ierr);
  ierr = PetscMalloc6(numCells*cellDof,PetscScalar,&u,numCells*dim,PetscReal,&v0,numCells*dim*dim,PetscReal,&J,numCells*dim*dim,PetscReal,&invJ,numCells,PetscReal,&detJ,numCells*cellDof,PetscScalar,&elemVec);CHKERRQ(ierr);
  if (dmAux) {ierr = PetscMalloc(numCells*cellDofAux * sizeof(PetscScalar), &a);CHKERRQ(ierr);}
  for (c = cStart; c < cEnd; ++c) {
    PetscScalar *x = NULL;
    PetscInt     i;

    ierr = DMPlexComputeCellGeometry(dm, c, &v0[c*dim], &J[c*dim*dim], &invJ[c*dim*dim], &detJ[c]);CHKERRQ(ierr);
    if (detJ[c] <= 0.0) SETERRQ2(PETSC_COMM_SELF, PETSC_ERR_ARG_OUTOFRANGE, "Invalid determinant %g for element %d", detJ[c], c);
    ierr = DMPlexVecGetClosure(dm, section, X, c, NULL, &x);CHKERRQ(ierr);
    for (i = 0; i < cellDof; ++i) u[c*cellDof+i] = x[i];
    ierr = DMPlexVecRestoreClosure(dm, section, X, c, NULL, &x);CHKERRQ(ierr);
    if (dmAux) {
      ierr = DMPlexVecGetClosure(dmAux, sectionAux, A, c, NULL, &x);CHKERRQ(ierr);
      for (i = 0; i < cellDofAux; ++i) a[c*cellDofAux+i] = x[i];
      ierr = DMPlexVecRestoreClosure(dmAux, sectionAux, A, c, NULL, &x);CHKERRQ(ierr);
    }
  }
  for (f = 0; f < Nf; ++f) {
<<<<<<< HEAD
    void   (*f0)(const PetscScalar[], const PetscScalar[], const PetscReal[], const PetscScalar[], const PetscScalar[], PetscScalar[]) = fem->f0Funcs[f];
    void   (*f1)(const PetscScalar[], const PetscScalar[], const PetscReal[], const PetscScalar[], const PetscScalar[], PetscScalar[]) = fem->f1Funcs[f];
=======
    void   (*f0)(const PetscScalar[], const PetscScalar[], const PetscScalar[], const PetscScalar[], const PetscReal[], PetscScalar[]) = fem->f0Funcs[f];
    void   (*f1)(const PetscScalar[], const PetscScalar[], const PetscScalar[], const PetscScalar[], const PetscReal[], PetscScalar[]) = fem->f1Funcs[f];
>>>>>>> c012ea0a
    PetscInt Nb;
    /* Conforming batches */
    PetscInt numChunks, numBatches, numBlocks, Ne, blockSize, batchSize;
    /* Remainder */
    PetscInt Nr, offset;

    ierr = PetscFEGetQuadrature(fe[f], &q);CHKERRQ(ierr);
    ierr = PetscFEGetDimension(fe[f], &Nb);CHKERRQ(ierr);
    ierr = PetscFEGetTileSizes(fe[f], NULL, &numBlocks, NULL, &numBatches);CHKERRQ(ierr);
    blockSize = Nb*q.numQuadPoints;
    batchSize = numBlocks * blockSize;
    ierr =  PetscFESetTileSizes(fe[f], blockSize, numBlocks, batchSize, numBatches);CHKERRQ(ierr);
    numChunks = numCells / (numBatches*batchSize);
    Ne        = numChunks*numBatches*batchSize;
    Nr        = numCells % (numBatches*batchSize);
    offset    = numCells - Nr;
    geom.v0   = v0;
    geom.J    = J;
    geom.invJ = invJ;
    geom.detJ = detJ;
    ierr = PetscFEIntegrateResidual(fe[f], Ne, Nf, fe, f, geom, u, NfAux, feAux, a, f0, f1, elemVec);CHKERRQ(ierr);
    geom.v0   = &v0[offset*dim];
    geom.J    = &J[offset*dim*dim];
    geom.invJ = &invJ[offset*dim*dim];
    geom.detJ = &detJ[offset];
    ierr = PetscFEIntegrateResidual(fe[f], Nr, Nf, fe, f, geom, &u[offset*cellDof], NfAux, feAux, &a[offset*cellDofAux], f0, f1, &elemVec[offset*cellDof]);CHKERRQ(ierr);
  }
  for (c = cStart; c < cEnd; ++c) {
    if (mesh->printFEM > 1) {ierr = DMPrintCellVector(c, name, cellDof, &elemVec[c*cellDof]);CHKERRQ(ierr);}
    ierr = DMPlexVecSetClosure(dm, section, F, c, &elemVec[c*cellDof], ADD_VALUES);CHKERRQ(ierr);
  }
  ierr = PetscFree6(u,v0,J,invJ,detJ,elemVec);CHKERRQ(ierr);
  if (dmAux) {ierr = PetscFree(a);CHKERRQ(ierr);}
  if (feBd) {
    DMLabel         label;
    IS              pointIS;
    const PetscInt *points;
    PetscInt        numPoints, p;
    PetscReal      *n;

    ierr = DMPlexGetLabel(dm, "boundary", &label);CHKERRQ(ierr);
    ierr = DMLabelGetStratumSize(label, 1, &numPoints);CHKERRQ(ierr);
    ierr = DMLabelGetStratumIS(label, 1, &pointIS);CHKERRQ(ierr);
    ierr = ISGetIndices(pointIS, &points);CHKERRQ(ierr);
    for (f = 0, cellDof = 0, numComponents = 0; f < Nf; ++f) {
      PetscInt Nb, Nc;

      ierr = PetscFEGetDimension(feBd[f], &Nb);CHKERRQ(ierr);
      ierr = PetscFEGetNumComponents(feBd[f], &Nc);CHKERRQ(ierr);
      cellDof       += Nb*Nc;
      numComponents += Nc;
    }
    ierr = PetscMalloc7(numPoints*cellDof,PetscScalar,&u,numPoints*dim,PetscReal,&v0,numPoints*dim,PetscReal,&n,numPoints*dim*dim,PetscReal,&J,numPoints*dim*dim,PetscReal,&invJ,numPoints,PetscReal,&detJ,numPoints*cellDof,PetscScalar,&elemVec);CHKERRQ(ierr);
    for (p = 0; p < numPoints; ++p) {
      const PetscInt point = points[p];
      PetscScalar   *x     = NULL;
      PetscInt       i;

      /* TODO: Add normal determination here */
      ierr = DMPlexComputeCellGeometry(dm, point, &v0[p*dim], &J[p*dim*dim], &invJ[p*dim*dim], &detJ[p]);CHKERRQ(ierr);
      if (detJ[p] <= 0.0) SETERRQ2(PETSC_COMM_SELF, PETSC_ERR_ARG_OUTOFRANGE, "Invalid determinant %g for face %d", detJ[p], point);
      ierr = DMPlexVecGetClosure(dm, section, X, point, NULL, &x);CHKERRQ(ierr);
      for (i = 0; i < cellDof; ++i) u[p*cellDof+i] = x[i];
      ierr = DMPlexVecRestoreClosure(dm, section, X, point, NULL, &x);CHKERRQ(ierr);
    }
    for (f = 0; f < Nf; ++f) {
      void   (*f0)(const PetscScalar[], const PetscScalar[], const PetscScalar[], const PetscScalar[], const PetscReal[], const PetscReal[], PetscScalar[]) = fem->f0BdFuncs[f];
      void   (*f1)(const PetscScalar[], const PetscScalar[], const PetscScalar[], const PetscScalar[], const PetscReal[], const PetscReal[], PetscScalar[]) = fem->f1BdFuncs[f];
      PetscInt Nb;
      /* Conforming batches */
      PetscInt numChunks, numBatches, numBlocks, Ne, blockSize, batchSize;
      /* Remainder */
      PetscInt Nr, offset;

      ierr = PetscFEGetQuadrature(feBd[f], &q);CHKERRQ(ierr);
      ierr = PetscFEGetDimension(feBd[f], &Nb);CHKERRQ(ierr);
      ierr = PetscFEGetTileSizes(feBd[f], NULL, &numBlocks, NULL, &numBatches);CHKERRQ(ierr);
      blockSize = Nb*q.numQuadPoints;
      batchSize = numBlocks * blockSize;
      ierr =  PetscFESetTileSizes(feBd[f], blockSize, numBlocks, batchSize, numBatches);CHKERRQ(ierr);
      numChunks = numPoints / (numBatches*batchSize);
      Ne        = numChunks*numBatches*batchSize;
      Nr        = numPoints % (numBatches*batchSize);
      offset    = numPoints - Nr;
      geom.v0   = v0;
      geom.n    = n;
      geom.J    = J;
      geom.invJ = invJ;
      geom.detJ = detJ;
      ierr = PetscFEIntegrateBdResidual(feBd[f], Ne, Nf, feBd, f, geom, u, 0, NULL, NULL, f0, f1, elemVec);CHKERRQ(ierr);
      geom.v0   = &v0[offset*dim];
      geom.n    = &n[offset*dim];
      geom.J    = &J[offset*dim*dim];
      geom.invJ = &invJ[offset*dim*dim];
      geom.detJ = &detJ[offset];
      ierr = PetscFEIntegrateBdResidual(feBd[f], Nr, Nf, feBd, f, geom, &u[offset*cellDof], 0, NULL, NULL, f0, f1, &elemVec[offset*cellDof]);CHKERRQ(ierr);
    }
    for (p = 0; p < numPoints; ++p) {
      const PetscInt point = points[p];

      if (mesh->printFEM > 1) {ierr = DMPrintCellVector(point, "BdResidual", cellDof, &elemVec[p*cellDof]);CHKERRQ(ierr);}
      ierr = DMPlexVecSetClosure(dm, NULL, F, point, &elemVec[p*cellDof], ADD_VALUES);CHKERRQ(ierr);
    }
    ierr = ISRestoreIndices(pointIS, &points);CHKERRQ(ierr);
    ierr = ISDestroy(&pointIS);CHKERRQ(ierr);
    ierr = PetscFree7(u,v0,n,J,invJ,detJ,elemVec);CHKERRQ(ierr);
  }
  if (mesh->printFEM) {ierr = DMPrintLocalVec(dm, name, mesh->printTol, F);CHKERRQ(ierr);}
  ierr = PetscLogEventEnd(DMPLEX_ResidualFEM,dm,0,0,0);CHKERRQ(ierr);
  PetscFunctionReturn(0);
}

#endif

#undef __FUNCT__
#define __FUNCT__ "DMPlexComputeJacobianActionFEM"
/*@C
  DMPlexComputeJacobianActionFEM - Form the local action of Jacobian J(u) on the local input X using pointwise functions specified by the user

  Input Parameters:
+ dm - The mesh
. J  - The Jacobian shell matrix
. X  - Local input vector
- user - The user context

  Output Parameter:
. F  - Local output vector

  Note:
  The second member of the user context must be an FEMContext.

  We form the residual one batch of elements at a time. This allows us to offload work onto an accelerator,
  like a GPU, or vectorize on a multicore machine.

  Level: developer

.seealso: DMPlexComputeResidualFEM()
@*/
PetscErrorCode DMPlexComputeJacobianActionFEM(DM dm, Mat Jac, Vec X, Vec F, void *user)
{
  DM_Plex          *mesh = (DM_Plex *) dm->data;
  PetscFEM         *fem  = (PetscFEM *) user;
  PetscFE          *fe   = fem->fe;
  PetscQuadrature   quad;
  PetscCellGeometry geom;
  PetscSection      section;
  JacActionCtx     *jctx;
  PetscReal        *v0, *J, *invJ, *detJ;
  PetscScalar      *elemVec, *u, *a;
  PetscInt          dim, numFields, field, numCells, cStart, cEnd, c;
  PetscInt          cellDof = 0;
  PetscErrorCode    ierr;

  PetscFunctionBegin;
  /* ierr = PetscLogEventBegin(DMPLEX_JacobianActionFEM,dm,0,0,0);CHKERRQ(ierr); */
  ierr = MatShellGetContext(Jac, &jctx);CHKERRQ(ierr);
  ierr = DMPlexGetDimension(dm, &dim);CHKERRQ(ierr);
  ierr = DMGetDefaultSection(dm, &section);CHKERRQ(ierr);
  ierr = PetscSectionGetNumFields(section, &numFields);CHKERRQ(ierr);
  ierr = DMPlexGetHeightStratum(dm, 0, &cStart, &cEnd);CHKERRQ(ierr);
  numCells = cEnd - cStart;
  for (field = 0; field < numFields; ++field) {
    PetscInt Nb, Nc;

    ierr = PetscFEGetDimension(fe[field], &Nb);CHKERRQ(ierr);
    ierr = PetscFEGetNumComponents(fe[field], &Nc);CHKERRQ(ierr);
    cellDof += Nb*Nc;
  }
  ierr = VecSet(F, 0.0);CHKERRQ(ierr);
  ierr = PetscMalloc7(numCells*cellDof,PetscScalar,&u,numCells*cellDof,PetscScalar,&a,numCells*dim,PetscReal,&v0,numCells*dim*dim,PetscReal,&J,numCells*dim*dim,PetscReal,&invJ,numCells,PetscReal,&detJ,numCells*cellDof,PetscScalar,&elemVec);CHKERRQ(ierr);
  for (c = cStart; c < cEnd; ++c) {
    PetscScalar *x = NULL;
    PetscInt     i;

    ierr = DMPlexComputeCellGeometry(dm, c, &v0[c*dim], &J[c*dim*dim], &invJ[c*dim*dim], &detJ[c]);CHKERRQ(ierr);
    if (detJ[c] <= 0.0) SETERRQ2(PETSC_COMM_SELF, PETSC_ERR_ARG_OUTOFRANGE, "Invalid determinant %g for element %d", detJ[c], c);
    ierr = DMPlexVecGetClosure(dm, NULL, jctx->u, c, NULL, &x);CHKERRQ(ierr);
    for (i = 0; i < cellDof; ++i) u[c*cellDof+i] = x[i];
    ierr = DMPlexVecRestoreClosure(dm, NULL, jctx->u, c, NULL, &x);CHKERRQ(ierr);
    ierr = DMPlexVecGetClosure(dm, NULL, X, c, NULL, &x);CHKERRQ(ierr);
    for (i = 0; i < cellDof; ++i) a[c*cellDof+i] = x[i];
    ierr = DMPlexVecRestoreClosure(dm, NULL, X, c, NULL, &x);CHKERRQ(ierr);
  }
  for (field = 0; field < numFields; ++field) {
    PetscInt Nb;
    /* Conforming batches */
    PetscInt numBlocks  = 1;
    PetscInt numBatches = 1;
    PetscInt numChunks, Ne, blockSize, batchSize;
    /* Remainder */
    PetscInt Nr, offset;

    ierr = PetscFEGetQuadrature(fe[field], &quad);CHKERRQ(ierr);
    ierr = PetscFEGetDimension(fe[field], &Nb);CHKERRQ(ierr);
    blockSize = Nb*quad.numQuadPoints;
    batchSize = numBlocks * blockSize;
    numChunks = numCells / (numBatches*batchSize);
    Ne        = numChunks*numBatches*batchSize;
    Nr        = numCells % (numBatches*batchSize);
    offset    = numCells - Nr;
    geom.v0   = v0;
    geom.J    = J;
    geom.invJ = invJ;
    geom.detJ = detJ;
    ierr = PetscFEIntegrateJacobianAction(fe[field], Ne, numFields, fe, field, geom, u, a, fem->g0Funcs, fem->g1Funcs, fem->g2Funcs, fem->g3Funcs, elemVec);CHKERRQ(ierr);
    geom.v0   = &v0[offset*dim];
    geom.J    = &J[offset*dim*dim];
    geom.invJ = &invJ[offset*dim*dim];
    geom.detJ = &detJ[offset];
    ierr = PetscFEIntegrateJacobianAction(fe[field], Nr, numFields, fe, field, geom, &u[offset*cellDof], &a[offset*cellDof],
                                          fem->g0Funcs, fem->g1Funcs, fem->g2Funcs, fem->g3Funcs, &elemVec[offset*cellDof]);CHKERRQ(ierr);
  }
  for (c = cStart; c < cEnd; ++c) {
    if (mesh->printFEM > 1) {ierr = DMPrintCellVector(c, "Jacobian Action", cellDof, &elemVec[c*cellDof]);CHKERRQ(ierr);}
    ierr = DMPlexVecSetClosure(dm, NULL, F, c, &elemVec[c*cellDof], ADD_VALUES);CHKERRQ(ierr);
  }
  ierr = PetscFree7(u,a,v0,J,invJ,detJ,elemVec);CHKERRQ(ierr);
  if (mesh->printFEM) {
    PetscMPIInt rank, numProcs;
    PetscInt    p;

    ierr = MPI_Comm_rank(PetscObjectComm((PetscObject)dm), &rank);CHKERRQ(ierr);
    ierr = MPI_Comm_size(PetscObjectComm((PetscObject)dm), &numProcs);CHKERRQ(ierr);
    ierr = PetscPrintf(PetscObjectComm((PetscObject)dm), "Jacobian Action:\n");CHKERRQ(ierr);
    for (p = 0; p < numProcs; ++p) {
      if (p == rank) {ierr = VecView(F, PETSC_VIEWER_STDOUT_SELF);CHKERRQ(ierr);}
      ierr = PetscBarrier((PetscObject) dm);CHKERRQ(ierr);
    }
  }
  /* ierr = PetscLogEventEnd(DMPLEX_JacobianActionFEM,dm,0,0,0);CHKERRQ(ierr); */
  PetscFunctionReturn(0);
}

#undef __FUNCT__
#define __FUNCT__ "DMPlexComputeJacobianFEM"
/*@
  DMPlexComputeJacobianFEM - Form the local portion of the Jacobian matrix J at the local solution X using pointwise functions specified by the user.

  Input Parameters:
+ dm - The mesh
. X  - Local input vector
- user - The user context

  Output Parameter:
. Jac  - Jacobian matrix

  Note:
  The second member of the user context must be an FEMContext.

  We form the residual one batch of elements at a time. This allows us to offload work onto an accelerator,
  like a GPU, or vectorize on a multicore machine.

  Level: developer

.seealso: FormFunctionLocal()
@*/
PetscErrorCode DMPlexComputeJacobianFEM(DM dm, Vec X, Mat Jac, Mat JacP, MatStructure *str,void *user)
{
  DM_Plex          *mesh = (DM_Plex *) dm->data;
  PetscFEM         *fem  = (PetscFEM *) user;
  PetscFE          *fe   = fem->fe;
  const char       *name = "Jacobian";
  PetscQuadrature   quad;
  PetscCellGeometry geom;
  PetscSection      section, globalSection;
  PetscReal        *v0, *J, *invJ, *detJ;
  PetscScalar      *elemMat, *u;
  PetscInt          dim, numFields, f, fieldI, fieldJ, numCells, cStart, cEnd, c;
  PetscInt          cellDof = 0, numComponents = 0;
  PetscBool         isShell;
  PetscErrorCode    ierr;

  PetscFunctionBegin;
  ierr = PetscLogEventBegin(DMPLEX_JacobianFEM,dm,0,0,0);CHKERRQ(ierr);
  ierr = DMPlexGetDimension(dm, &dim);CHKERRQ(ierr);
  ierr = DMGetDefaultSection(dm, &section);CHKERRQ(ierr);
  ierr = DMGetDefaultGlobalSection(dm, &globalSection);CHKERRQ(ierr);
  ierr = PetscSectionGetNumFields(section, &numFields);CHKERRQ(ierr);
  ierr = DMPlexGetHeightStratum(dm, 0, &cStart, &cEnd);CHKERRQ(ierr);
  numCells = cEnd - cStart;
  for (f = 0; f < numFields; ++f) {
    PetscInt Nb, Nc;

    ierr = PetscFEGetDimension(fe[f], &Nb);CHKERRQ(ierr);
    ierr = PetscFEGetNumComponents(fe[f], &Nc);CHKERRQ(ierr);
    cellDof       += Nb*Nc;
    numComponents += Nc;
  }
  ierr = DMPlexProjectFunctionLocal(dm, numComponents, fem->bcFuncs, INSERT_BC_VALUES, X);CHKERRQ(ierr);
  ierr = MatZeroEntries(JacP);CHKERRQ(ierr);
  ierr = PetscMalloc6(numCells*cellDof,PetscScalar,&u,numCells*dim,PetscReal,&v0,numCells*dim*dim,PetscReal,&J,numCells*dim*dim,PetscReal,&invJ,numCells,PetscReal,&detJ,numCells*cellDof*cellDof,PetscScalar,&elemMat);CHKERRQ(ierr);
  for (c = cStart; c < cEnd; ++c) {
    PetscScalar *x = NULL;
    PetscInt     i;

    ierr = DMPlexComputeCellGeometry(dm, c, &v0[c*dim], &J[c*dim*dim], &invJ[c*dim*dim], &detJ[c]);CHKERRQ(ierr);
    if (detJ[c] <= 0.0) SETERRQ2(PETSC_COMM_SELF, PETSC_ERR_ARG_OUTOFRANGE, "Invalid determinant %g for element %d", detJ[c], c);
    ierr = DMPlexVecGetClosure(dm, section, X, c, NULL, &x);CHKERRQ(ierr);
    for (i = 0; i < cellDof; ++i) u[c*cellDof+i] = x[i];
    ierr = DMPlexVecRestoreClosure(dm, section, X, c, NULL, &x);CHKERRQ(ierr);
  }
  ierr = PetscMemzero(elemMat, numCells*cellDof*cellDof * sizeof(PetscScalar));CHKERRQ(ierr);
  for (fieldI = 0; fieldI < numFields; ++fieldI) {
    PetscInt Nb;
    ierr = PetscFEGetQuadrature(fe[fieldI], &quad);CHKERRQ(ierr);
    ierr = PetscFEGetDimension(fe[fieldI], &Nb);CHKERRQ(ierr);
    for (fieldJ = 0; fieldJ < numFields; ++fieldJ) {
      void   (*g0)(const PetscScalar[], const PetscScalar[], const PetscScalar[], const PetscScalar[], const PetscReal[], PetscScalar[]) = fem->g0Funcs[fieldI*numFields+fieldJ];
      void   (*g1)(const PetscScalar[], const PetscScalar[], const PetscScalar[], const PetscScalar[], const PetscReal[], PetscScalar[]) = fem->g1Funcs[fieldI*numFields+fieldJ];
      void   (*g2)(const PetscScalar[], const PetscScalar[], const PetscScalar[], const PetscScalar[], const PetscReal[], PetscScalar[]) = fem->g2Funcs[fieldI*numFields+fieldJ];
      void   (*g3)(const PetscScalar[], const PetscScalar[], const PetscScalar[], const PetscScalar[], const PetscReal[], PetscScalar[]) = fem->g3Funcs[fieldI*numFields+fieldJ];
      /* Conforming batches */
      PetscInt numBlocks  = 1;
      PetscInt numBatches = 1;
      PetscInt numChunks, Ne, blockSize, batchSize;
      /* Remainder */
      PetscInt Nr, offset;

      blockSize = Nb*quad.numQuadPoints;
      batchSize = numBlocks * blockSize;
      numChunks = numCells / (numBatches*batchSize);
      Ne        = numChunks*numBatches*batchSize;
      Nr        = numCells % (numBatches*batchSize);
      offset    = numCells - Nr;
      geom.v0   = v0;
      geom.J    = J;
      geom.invJ = invJ;
      geom.detJ = detJ;
      ierr = PetscFEIntegrateJacobian(fe[fieldI], Ne, numFields, fe, fieldI, fieldJ, geom, u, g0, g1, g2, g3, elemMat);CHKERRQ(ierr);
      geom.v0   = &v0[offset*dim];
      geom.J    = &J[offset*dim*dim];
      geom.invJ = &invJ[offset*dim*dim];
      geom.detJ = &detJ[offset];
      ierr = PetscFEIntegrateJacobian(fe[fieldI], Nr, numFields, fe, fieldI, fieldJ, geom, &u[offset*cellDof], g0, g1, g2, g3, &elemMat[offset*cellDof*cellDof]);CHKERRQ(ierr);
    }
  }
  for (c = cStart; c < cEnd; ++c) {
    if (mesh->printFEM > 1) {ierr = DMPrintCellMatrix(c, name, cellDof, cellDof, &elemMat[c*cellDof*cellDof]);CHKERRQ(ierr);}
    ierr = DMPlexMatSetClosure(dm, section, globalSection, JacP, c, &elemMat[c*cellDof*cellDof], ADD_VALUES);CHKERRQ(ierr);
  }
  ierr = PetscFree6(u,v0,J,invJ,detJ,elemMat);CHKERRQ(ierr);
  ierr = MatAssemblyBegin(JacP, MAT_FINAL_ASSEMBLY);CHKERRQ(ierr);
  ierr = MatAssemblyEnd(JacP, MAT_FINAL_ASSEMBLY);CHKERRQ(ierr);
  if (mesh->printFEM) {
    ierr = PetscPrintf(PETSC_COMM_WORLD, "%s:\n", name);CHKERRQ(ierr);
    ierr = MatChop(JacP, 1.0e-10);CHKERRQ(ierr);
    ierr = MatView(JacP, PETSC_VIEWER_STDOUT_WORLD);CHKERRQ(ierr);
  }
  ierr = PetscLogEventEnd(DMPLEX_JacobianFEM,dm,0,0,0);CHKERRQ(ierr);
  ierr = PetscObjectTypeCompare((PetscObject) Jac, MATSHELL, &isShell);CHKERRQ(ierr);
  if (isShell) {
    JacActionCtx *jctx;

    ierr = MatShellGetContext(Jac, &jctx);CHKERRQ(ierr);
    ierr = VecCopy(X, jctx->u);CHKERRQ(ierr);
  }
  *str = SAME_NONZERO_PATTERN;
  PetscFunctionReturn(0);
}<|MERGE_RESOLUTION|>--- conflicted
+++ resolved
@@ -447,11 +447,7 @@
     ierr = PetscMalloc7(numPoints*cellDof,PetscScalar,&u,numPoints*dim,PetscReal,&v0,numPoints*dim,PetscReal,&n,numPoints*dim*dim,PetscReal,&J,numPoints*dim*dim,PetscReal,&invJ,numPoints,PetscReal,&detJ,numPoints*cellDof,PetscScalar,&elemVec);CHKERRQ(ierr);
     for (p = 0; p < numPoints; ++p) {
       const PetscInt point = points[p];
-<<<<<<< HEAD
       PetscScalar   *x     = NULL;
-=======
-      PetscScalar   *x;
->>>>>>> c012ea0a
       PetscInt       i;
 
       /* TODO: Add normal determination here */
@@ -588,13 +584,8 @@
     }
   }
   for (f = 0; f < Nf; ++f) {
-<<<<<<< HEAD
-    void   (*f0)(const PetscScalar[], const PetscScalar[], const PetscReal[], const PetscScalar[], const PetscScalar[], PetscScalar[]) = fem->f0Funcs[f];
-    void   (*f1)(const PetscScalar[], const PetscScalar[], const PetscReal[], const PetscScalar[], const PetscScalar[], PetscScalar[]) = fem->f1Funcs[f];
-=======
     void   (*f0)(const PetscScalar[], const PetscScalar[], const PetscScalar[], const PetscScalar[], const PetscReal[], PetscScalar[]) = fem->f0Funcs[f];
     void   (*f1)(const PetscScalar[], const PetscScalar[], const PetscScalar[], const PetscScalar[], const PetscReal[], PetscScalar[]) = fem->f1Funcs[f];
->>>>>>> c012ea0a
     PetscInt Nb;
     /* Conforming batches */
     PetscInt numChunks, numBatches, numBlocks, Ne, blockSize, batchSize;
