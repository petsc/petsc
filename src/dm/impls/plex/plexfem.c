#include <petsc-private/dmpleximpl.h>   /*I      "petscdmplex.h"   I*/

#include <petscfe.h>

#undef __FUNCT__
#define __FUNCT__ "DMPlexGetScale"
PetscErrorCode DMPlexGetScale(DM dm, PetscUnit unit, PetscReal *scale)
{
  DM_Plex *mesh = (DM_Plex*) dm->data;

  PetscFunctionBegin;
  PetscValidHeaderSpecific(dm, DM_CLASSID, 1);
  PetscValidPointer(scale, 3);
  *scale = mesh->scale[unit];
  PetscFunctionReturn(0);
}

#undef __FUNCT__
#define __FUNCT__ "DMPlexSetScale"
PetscErrorCode DMPlexSetScale(DM dm, PetscUnit unit, PetscReal scale)
{
  DM_Plex *mesh = (DM_Plex*) dm->data;

  PetscFunctionBegin;
  PetscValidHeaderSpecific(dm, DM_CLASSID, 1);
  mesh->scale[unit] = scale;
  PetscFunctionReturn(0);
}

PETSC_STATIC_INLINE PetscInt epsilon(PetscInt i, PetscInt j, PetscInt k)
{
  switch (i) {
  case 0:
    switch (j) {
    case 0: return 0;
    case 1:
      switch (k) {
      case 0: return 0;
      case 1: return 0;
      case 2: return 1;
      }
    case 2:
      switch (k) {
      case 0: return 0;
      case 1: return -1;
      case 2: return 0;
      }
    }
  case 1:
    switch (j) {
    case 0:
      switch (k) {
      case 0: return 0;
      case 1: return 0;
      case 2: return -1;
      }
    case 1: return 0;
    case 2:
      switch (k) {
      case 0: return 1;
      case 1: return 0;
      case 2: return 0;
      }
    }
  case 2:
    switch (j) {
    case 0:
      switch (k) {
      case 0: return 0;
      case 1: return 1;
      case 2: return 0;
      }
    case 1:
      switch (k) {
      case 0: return -1;
      case 1: return 0;
      case 2: return 0;
      }
    case 2: return 0;
    }
  }
  return 0;
}

#undef __FUNCT__
#define __FUNCT__ "DMPlexCreateRigidBody"
/*@C
  DMPlexCreateRigidBody - create rigid body modes from coordinates

  Collective on DM

  Input Arguments:
+ dm - the DM
. section - the local section associated with the rigid field, or NULL for the default section
- globalSection - the global section associated with the rigid field, or NULL for the default section

  Output Argument:
. sp - the null space

  Note: This is necessary to take account of Dirichlet conditions on the displacements

  Level: advanced

.seealso: MatNullSpaceCreate()
@*/
PetscErrorCode DMPlexCreateRigidBody(DM dm, PetscSection section, PetscSection globalSection, MatNullSpace *sp)
{
  MPI_Comm       comm;
  Vec            coordinates, localMode, mode[6];
  PetscSection   coordSection;
  PetscScalar   *coords;
  PetscInt       dim, vStart, vEnd, v, n, m, d, i, j;
  PetscErrorCode ierr;

  PetscFunctionBegin;
  ierr = PetscObjectGetComm((PetscObject)dm,&comm);CHKERRQ(ierr);
  ierr = DMPlexGetDimension(dm, &dim);CHKERRQ(ierr);
  if (dim == 1) {
    ierr = MatNullSpaceCreate(comm, PETSC_TRUE, 0, NULL, sp);CHKERRQ(ierr);
    PetscFunctionReturn(0);
  }
  if (!section)       {ierr = DMGetDefaultSection(dm, &section);CHKERRQ(ierr);}
  if (!globalSection) {ierr = DMGetDefaultGlobalSection(dm, &globalSection);CHKERRQ(ierr);}
  ierr = PetscSectionGetConstrainedStorageSize(globalSection, &n);CHKERRQ(ierr);
  ierr = DMPlexGetDepthStratum(dm, 0, &vStart, &vEnd);CHKERRQ(ierr);
  ierr = DMPlexGetCoordinateSection(dm, &coordSection);CHKERRQ(ierr);
  ierr = DMGetCoordinatesLocal(dm, &coordinates);CHKERRQ(ierr);
  m    = (dim*(dim+1))/2;
  ierr = VecCreate(comm, &mode[0]);CHKERRQ(ierr);
  ierr = VecSetSizes(mode[0], n, PETSC_DETERMINE);CHKERRQ(ierr);
  ierr = VecSetUp(mode[0]);CHKERRQ(ierr);
  for (i = 1; i < m; ++i) {ierr = VecDuplicate(mode[0], &mode[i]);CHKERRQ(ierr);}
  /* Assume P1 */
  ierr = DMGetLocalVector(dm, &localMode);CHKERRQ(ierr);
  for (d = 0; d < dim; ++d) {
    PetscScalar values[3] = {0.0, 0.0, 0.0};

    values[d] = 1.0;
    ierr      = VecSet(localMode, 0.0);CHKERRQ(ierr);
    for (v = vStart; v < vEnd; ++v) {
      ierr = DMPlexVecSetClosure(dm, section, localMode, v, values, INSERT_VALUES);CHKERRQ(ierr);
    }
    ierr = DMLocalToGlobalBegin(dm, localMode, INSERT_VALUES, mode[d]);CHKERRQ(ierr);
    ierr = DMLocalToGlobalEnd(dm, localMode, INSERT_VALUES, mode[d]);CHKERRQ(ierr);
  }
  ierr = VecGetArray(coordinates, &coords);CHKERRQ(ierr);
  for (d = dim; d < dim*(dim+1)/2; ++d) {
    PetscInt i, j, k = dim > 2 ? d - dim : d;

    ierr = VecSet(localMode, 0.0);CHKERRQ(ierr);
    for (v = vStart; v < vEnd; ++v) {
      PetscScalar values[3] = {0.0, 0.0, 0.0};
      PetscInt    off;

      ierr = PetscSectionGetOffset(coordSection, v, &off);CHKERRQ(ierr);
      for (i = 0; i < dim; ++i) {
        for (j = 0; j < dim; ++j) {
          values[j] += epsilon(i, j, k)*PetscRealPart(coords[off+i]);
        }
      }
      ierr = DMPlexVecSetClosure(dm, section, localMode, v, values, INSERT_VALUES);CHKERRQ(ierr);
    }
    ierr = DMLocalToGlobalBegin(dm, localMode, INSERT_VALUES, mode[d]);CHKERRQ(ierr);
    ierr = DMLocalToGlobalEnd(dm, localMode, INSERT_VALUES, mode[d]);CHKERRQ(ierr);
  }
  ierr = VecRestoreArray(coordinates, &coords);CHKERRQ(ierr);
  ierr = DMRestoreLocalVector(dm, &localMode);CHKERRQ(ierr);
  for (i = 0; i < dim; ++i) {ierr = VecNormalize(mode[i], NULL);CHKERRQ(ierr);}
  /* Orthonormalize system */
  for (i = dim; i < m; ++i) {
    PetscScalar dots[6];

    ierr = VecMDot(mode[i], i, mode, dots);CHKERRQ(ierr);
    for (j = 0; j < i; ++j) dots[j] *= -1.0;
    ierr = VecMAXPY(mode[i], i, dots, mode);CHKERRQ(ierr);
    ierr = VecNormalize(mode[i], NULL);CHKERRQ(ierr);
  }
  ierr = MatNullSpaceCreate(comm, PETSC_FALSE, m, mode, sp);CHKERRQ(ierr);
  for (i = 0; i< m; ++i) {ierr = VecDestroy(&mode[i]);CHKERRQ(ierr);}
  PetscFunctionReturn(0);
}
/*******************************************************************************
This should be in a separate Discretization object, but I am not sure how to lay
it out yet, so I am stuffing things here while I experiment.
*******************************************************************************/
#undef __FUNCT__
#define __FUNCT__ "DMPlexSetFEMIntegration"
PetscErrorCode DMPlexSetFEMIntegration(DM dm,
                                       PetscErrorCode (*integrateResidualFEM)(PetscInt, PetscInt, PetscFE[], PetscInt, PetscCellGeometry, const PetscScalar[],
                                                                              void (*)(const PetscScalar[], const PetscScalar[], const PetscScalar[], const PetscScalar[], const PetscReal[], PetscScalar[]),
                                                                              void (*)(const PetscScalar[], const PetscScalar[], const PetscScalar[], const PetscScalar[], const PetscReal[], PetscScalar[]),
                                                                              PetscScalar[]),
                                       PetscErrorCode (*integrateBdResidualFEM)(PetscInt, PetscInt, PetscInt, PetscQuadrature[], const PetscScalar[],
                                                                                const PetscReal[], const PetscReal[], const PetscReal[], const PetscReal[], const PetscReal[],
                                                                                void (*)(const PetscScalar[], const PetscScalar[], const PetscScalar[], const PetscScalar[], const PetscReal[], const PetscReal[], PetscScalar[]),
                                                                                void (*)(const PetscScalar[], const PetscScalar[], const PetscScalar[], const PetscScalar[], const PetscReal[], const PetscReal[], PetscScalar[]), PetscScalar[]),
                                       PetscErrorCode (*integrateJacobianActionFEM)(PetscInt, PetscInt, PetscInt, PetscQuadrature[], const PetscScalar[], const PetscScalar[],
                                                                                    const PetscReal[], const PetscReal[], const PetscReal[], const PetscReal[],
                                                                                    void (**)(const PetscScalar[], const PetscScalar[], const PetscScalar[], const PetscScalar[], const PetscReal[], PetscScalar[]),
                                                                                    void (**)(const PetscScalar[], const PetscScalar[], const PetscScalar[], const PetscScalar[], const PetscReal[], PetscScalar[]),
                                                                                    void (**)(const PetscScalar[], const PetscScalar[], const PetscScalar[], const PetscScalar[], const PetscReal[], PetscScalar[]),
                                                                                    void (**)(const PetscScalar[], const PetscScalar[], const PetscScalar[], const PetscScalar[], const PetscReal[], PetscScalar[]), PetscScalar[]),
                                       PetscErrorCode (*integrateJacobianFEM)(PetscInt, PetscInt, PetscFE[], PetscInt, PetscInt, PetscCellGeometry, const PetscScalar[],
                                                                              void (*)(const PetscScalar[], const PetscScalar[], const PetscScalar[], const PetscScalar[], const PetscReal[], PetscScalar[]),
                                                                              void (*)(const PetscScalar[], const PetscScalar[], const PetscScalar[], const PetscScalar[], const PetscReal[], PetscScalar[]),
                                                                              void (*)(const PetscScalar[], const PetscScalar[], const PetscScalar[], const PetscScalar[], const PetscReal[], PetscScalar[]),
                                                                              void (*)(const PetscScalar[], const PetscScalar[], const PetscScalar[], const PetscScalar[], const PetscReal[], PetscScalar[]),
                                                                              PetscScalar[]))
{
  DM_Plex *mesh = (DM_Plex*) dm->data;

  PetscFunctionBegin;
  PetscValidHeaderSpecific(dm, DM_CLASSID, 1);
  mesh->integrateResidualFEM       = integrateResidualFEM;
  mesh->integrateBdResidualFEM     = integrateBdResidualFEM;
  mesh->integrateJacobianActionFEM = integrateJacobianActionFEM;
  mesh->integrateJacobianFEM       = integrateJacobianFEM;
  PetscFunctionReturn(0);
}

#undef __FUNCT__
#define __FUNCT__ "DMPlexProjectFunctionLocal"
PetscErrorCode DMPlexProjectFunctionLocal(DM dm, PetscInt numComp, void (**funcs)(const PetscReal [], PetscScalar *), InsertMode mode, Vec localX)
{
  Vec            coordinates;
  PetscSection   section, cSection;
  PetscInt       dim, vStart, vEnd, v, c, d;
  PetscScalar   *values, *cArray;
  PetscReal     *coords;
  PetscErrorCode ierr;

  PetscFunctionBegin;
  ierr = DMPlexGetDepthStratum(dm, 0, &vStart, &vEnd);CHKERRQ(ierr);
  ierr = DMGetDefaultSection(dm, &section);CHKERRQ(ierr);
  ierr = DMPlexGetCoordinateSection(dm, &cSection);CHKERRQ(ierr);
  ierr = DMGetCoordinatesLocal(dm, &coordinates);CHKERRQ(ierr);
  ierr = PetscMalloc(numComp * sizeof(PetscScalar), &values);CHKERRQ(ierr);
  ierr = VecGetArray(coordinates, &cArray);CHKERRQ(ierr);
  ierr = PetscSectionGetDof(cSection, vStart, &dim);CHKERRQ(ierr);
  ierr = PetscMalloc(dim * sizeof(PetscReal),&coords);CHKERRQ(ierr);
  for (v = vStart; v < vEnd; ++v) {
    PetscInt dof, off;

    ierr = PetscSectionGetDof(cSection, v, &dof);CHKERRQ(ierr);
    ierr = PetscSectionGetOffset(cSection, v, &off);CHKERRQ(ierr);
    if (dof > dim) SETERRQ2(PetscObjectComm((PetscObject)dm), PETSC_ERR_ARG_WRONG, "Cannot have more coordinates %d then dimensions %d", dof, dim);
    for (d = 0; d < dof; ++d) coords[d] = PetscRealPart(cArray[off+d]);
    for (c = 0; c < numComp; ++c) (*funcs[c])(coords, &values[c]);
    ierr = VecSetValuesSection(localX, section, v, values, mode);CHKERRQ(ierr);
  }
  ierr = VecRestoreArray(coordinates, &cArray);CHKERRQ(ierr);
  /* Temporary, must be replaced by a projection on the finite element basis */
  {
    PetscInt eStart = 0, eEnd = 0, e, depth;

    ierr = DMPlexGetLabelSize(dm, "depth", &depth);CHKERRQ(ierr);
    --depth;
    if (depth > 1) {ierr = DMPlexGetDepthStratum(dm, 1, &eStart, &eEnd);CHKERRQ(ierr);}
    for (e = eStart; e < eEnd; ++e) {
      const PetscInt *cone = NULL;
      PetscInt        coneSize, d;
      PetscScalar    *coordsA, *coordsB;

      ierr = DMPlexGetConeSize(dm, e, &coneSize);CHKERRQ(ierr);
      ierr = DMPlexGetCone(dm, e, &cone);CHKERRQ(ierr);
      if (coneSize != 2) SETERRQ2(PetscObjectComm((PetscObject)dm), PETSC_ERR_ARG_SIZ, "Cone size %d for point %d should be 2", coneSize, e);
      ierr = VecGetValuesSection(coordinates, cSection, cone[0], &coordsA);CHKERRQ(ierr);
      ierr = VecGetValuesSection(coordinates, cSection, cone[1], &coordsB);CHKERRQ(ierr);
      for (d = 0; d < dim; ++d) {
        coords[d] = 0.5*(PetscRealPart(coordsA[d]) + PetscRealPart(coordsB[d]));
      }
      for (c = 0; c < numComp; ++c) (*funcs[c])(coords, &values[c]);
      ierr = VecSetValuesSection(localX, section, e, values, mode);CHKERRQ(ierr);
    }
  }

  ierr = PetscFree(coords);CHKERRQ(ierr);
  ierr = PetscFree(values);CHKERRQ(ierr);
#if 0
  const PetscInt localDof = this->_mesh->sizeWithBC(s, *cells->begin());
  PetscReal      detJ;

  ierr = PetscMalloc(localDof * sizeof(PetscScalar), &values);CHKERRQ(ierr);
  ierr = PetscMalloc2(dim,PetscReal,&v0,dim*dim,PetscReal,&J);CHKERRQ(ierr);
  ALE::ISieveVisitor::PointRetriever<PETSC_MESH_TYPE::sieve_type> pV(PetscPowInt(this->_mesh->getSieve()->getMaxConeSize(),dim+1), true);

  for (PetscInt c = cStart; c < cEnd; ++c) {
    ALE::ISieveTraversal<PETSC_MESH_TYPE::sieve_type>::orientedClosure(*this->_mesh->getSieve(), c, pV);
    const PETSC_MESH_TYPE::point_type *oPoints = pV.getPoints();
    const int                          oSize   = pV.getSize();
    int                                v       = 0;

    ierr = DMPlexComputeCellGeometry(dm, c, v0, J, NULL, &detJ);CHKERRQ(ierr);
    for (PetscInt cl = 0; cl < oSize; ++cl) {
      const PetscInt fDim;

      ierr = PetscSectionGetDof(oPoints[cl], &fDim);CHKERRQ(ierr);
      if (pointDim) {
        for (PetscInt d = 0; d < fDim; ++d, ++v) {
          values[v] = (*this->_options.integrate)(v0, J, v, initFunc);
        }
      }
    }
    ierr = DMPlexVecSetClosure(dm, NULL, localX, c, values);CHKERRQ(ierr);
    pV.clear();
  }
  ierr = PetscFree2(v0,J);CHKERRQ(ierr);
  ierr = PetscFree(values);CHKERRQ(ierr);
#endif
  PetscFunctionReturn(0);
}

#undef __FUNCT__
#define __FUNCT__ "DMPlexProjectFunction"
/*@C
  DMPlexProjectFunction - This projects the given function into the function space provided.

  Input Parameters:
+ dm      - The DM
. numComp - The number of components (functions)
. funcs   - The coordinate functions to evaluate
- mode    - The insertion mode for values

  Output Parameter:
. X - vector

  Level: developer

  Note:
  This currently just calls the function with the coordinates of each vertex and edge midpoint, and stores the result in a vector.
  We will eventually fix it.

.seealso: DMPlexComputeL2Diff()
@*/
PetscErrorCode DMPlexProjectFunction(DM dm, PetscInt numComp, void (**funcs)(const PetscReal [], PetscScalar *), InsertMode mode, Vec X)
{
  Vec            localX;
  PetscErrorCode ierr;

  PetscFunctionBegin;
  ierr = DMGetLocalVector(dm, &localX);CHKERRQ(ierr);
  ierr = DMPlexProjectFunctionLocal(dm, numComp, funcs, mode, localX);CHKERRQ(ierr);
  ierr = DMLocalToGlobalBegin(dm, localX, mode, X);CHKERRQ(ierr);
  ierr = DMLocalToGlobalEnd(dm, localX, mode, X);CHKERRQ(ierr);
  ierr = DMRestoreLocalVector(dm, &localX);CHKERRQ(ierr);
  PetscFunctionReturn(0);
}

#undef __FUNCT__
#define __FUNCT__ "DMPlexComputeL2Diff"
/*@C
  DMPlexComputeL2Diff - This function computes the L_2 difference between a function u and an FEM interpolant solution u_h.

  Input Parameters:
+ dm    - The DM
. quad  - The PetscQuadrature object for each field
. funcs - The functions to evaluate for each field component
- X     - The coefficient vector u_h

  Output Parameter:
. diff - The diff ||u - u_h||_2

  Level: developer

.seealso: DMPlexProjectFunction()
@*/
PetscErrorCode DMPlexComputeL2Diff(DM dm, PetscQuadrature quad[], void (**funcs)(const PetscReal [], PetscScalar *), Vec X, PetscReal *diff)
{
  const PetscInt debug = 0;
  PetscSection   section;
  Vec            localX;
  PetscReal     *coords, *v0, *J, *invJ, detJ;
  PetscReal      localDiff = 0.0;
  PetscInt       dim, numFields, numComponents = 0, cStart, cEnd, c, field, fieldOffset, comp;
  PetscErrorCode ierr;

  PetscFunctionBegin;
  ierr = DMPlexGetDimension(dm, &dim);CHKERRQ(ierr);
  ierr = DMGetDefaultSection(dm, &section);CHKERRQ(ierr);
  ierr = PetscSectionGetNumFields(section, &numFields);CHKERRQ(ierr);
  ierr = DMGetLocalVector(dm, &localX);CHKERRQ(ierr);
  ierr = DMGlobalToLocalBegin(dm, X, INSERT_VALUES, localX);CHKERRQ(ierr);
  ierr = DMGlobalToLocalEnd(dm, X, INSERT_VALUES, localX);CHKERRQ(ierr);
  for (field = 0; field < numFields; ++field) {
    numComponents += quad[field].numComponents;
  }
  ierr = DMPlexProjectFunctionLocal(dm, numComponents, funcs, INSERT_BC_VALUES, localX);CHKERRQ(ierr);
  ierr = PetscMalloc4(dim,PetscReal,&coords,dim,PetscReal,&v0,dim*dim,PetscReal,&J,dim*dim,PetscReal,&invJ);CHKERRQ(ierr);
  ierr = DMPlexGetHeightStratum(dm, 0, &cStart, &cEnd);CHKERRQ(ierr);
  for (c = cStart; c < cEnd; ++c) {
    PetscScalar *x = NULL;
    PetscReal    elemDiff = 0.0;

    ierr = DMPlexComputeCellGeometry(dm, c, v0, J, invJ, &detJ);CHKERRQ(ierr);
    if (detJ <= 0.0) SETERRQ2(PETSC_COMM_SELF, PETSC_ERR_ARG_OUTOFRANGE, "Invalid determinant %g for element %d", detJ, c);
    ierr = DMPlexVecGetClosure(dm, NULL, localX, c, NULL, &x);CHKERRQ(ierr);

    for (field = 0, comp = 0, fieldOffset = 0; field < numFields; ++field) {
      const PetscInt   numQuadPoints = quad[field].numQuadPoints;
      const PetscReal *quadPoints    = quad[field].quadPoints;
      const PetscReal *quadWeights   = quad[field].quadWeights;
      const PetscInt   numBasisFuncs = quad[field].numBasisFuncs;
      const PetscInt   numBasisComps = quad[field].numComponents;
      const PetscReal *basis         = quad[field].basis;
      PetscInt         q, d, e, fc, f;

      if (debug) {
        char title[1024];
        ierr = PetscSNPrintf(title, 1023, "Solution for Field %d", field);CHKERRQ(ierr);
        ierr = DMPrintCellVector(c, title, numBasisFuncs*numBasisComps, &x[fieldOffset]);CHKERRQ(ierr);
      }
      for (q = 0; q < numQuadPoints; ++q) {
        for (d = 0; d < dim; d++) {
          coords[d] = v0[d];
          for (e = 0; e < dim; e++) {
            coords[d] += J[d*dim+e]*(quadPoints[q*dim+e] + 1.0);
          }
        }
        for (fc = 0; fc < numBasisComps; ++fc) {
          PetscScalar funcVal;
          PetscScalar interpolant = 0.0;

          (*funcs[comp+fc])(coords, &funcVal);
          for (f = 0; f < numBasisFuncs; ++f) {
            const PetscInt fidx = f*numBasisComps+fc;
            interpolant += x[fieldOffset+fidx]*basis[q*numBasisFuncs*numBasisComps+fidx];
          }
          if (debug) {ierr = PetscPrintf(PETSC_COMM_SELF, "    elem %d field %d diff %g\n", c, field, PetscSqr(PetscRealPart(interpolant - funcVal))*quadWeights[q]*detJ);CHKERRQ(ierr);}
          elemDiff += PetscSqr(PetscRealPart(interpolant - funcVal))*quadWeights[q]*detJ;
        }
      }
      comp        += numBasisComps;
      fieldOffset += numBasisFuncs*numBasisComps;
    }
    ierr = DMPlexVecRestoreClosure(dm, NULL, localX, c, NULL, &x);CHKERRQ(ierr);
    if (debug) {ierr = PetscPrintf(PETSC_COMM_SELF, "  elem %d diff %g\n", c, elemDiff);CHKERRQ(ierr);}
    localDiff += elemDiff;
  }
  ierr  = PetscFree4(coords,v0,J,invJ);CHKERRQ(ierr);
  ierr  = DMRestoreLocalVector(dm, &localX);CHKERRQ(ierr);
  ierr  = MPI_Allreduce(&localDiff, diff, 1, MPIU_REAL, MPI_SUM, PetscObjectComm((PetscObject)dm));CHKERRQ(ierr);
  *diff = PetscSqrtReal(*diff);
  PetscFunctionReturn(0);
}

#if 0

#undef __FUNCT__
#define __FUNCT__ "DMPlexComputeResidualFEM"
/*@
  DMPlexComputeResidualFEM - Form the local residual F from the local input X using pointwise functions specified by the user

  Input Parameters:
+ dm - The mesh
. X  - Local input vector
- user - The user context

  Output Parameter:
. F  - Local output vector

  Note:
  The second member of the user context must be an FEMContext.

  We form the residual one batch of elements at a time. This allows us to offload work onto an accelerator,
  like a GPU, or vectorize on a multicore machine.

  Level: developer

.seealso: DMPlexComputeJacobianActionFEM()
@*/
PetscErrorCode DMPlexComputeResidualFEM(DM dm, Vec X, Vec F, void *user)
{
  DM_Plex         *mesh   = (DM_Plex*) dm->data;
  PetscFEM        *fem    = (PetscFEM*) &((DM*) user)[1];
  PetscQuadrature *quad   = fem->quad;
  PetscQuadrature *quadBd = fem->quadBd;
  PetscSection     section;
  PetscReal       *v0, *n, *J, *invJ, *detJ;
  PetscScalar     *elemVec, *u;
  PetscInt         dim, numFields, field, numBatchesTmp = 1, numCells, cStart, cEnd, c;
  PetscInt         cellDof, numComponents;
  PetscBool        has;
  PetscErrorCode   ierr;

  PetscFunctionBegin;
  /* ierr = PetscLogEventBegin(ResidualFEMEvent,0,0,0,0);CHKERRQ(ierr); */
  ierr     = DMPlexGetDimension(dm, &dim);CHKERRQ(ierr);
  ierr     = DMGetDefaultSection(dm, &section);CHKERRQ(ierr);
  ierr     = PetscSectionGetNumFields(section, &numFields);CHKERRQ(ierr);
  ierr     = DMPlexGetHeightStratum(dm, 0, &cStart, &cEnd);CHKERRQ(ierr);
  numCells = cEnd - cStart;
  for (field = 0, cellDof = 0, numComponents = 0; field < numFields; ++field) {
    cellDof       += quad[field].numBasisFuncs*quad[field].numComponents;
    numComponents += quad[field].numComponents;
  }
  ierr = DMPlexProjectFunctionLocal(dm, numComponents, fem->bcFuncs, INSERT_BC_VALUES, X);CHKERRQ(ierr);
  ierr = VecSet(F, 0.0);CHKERRQ(ierr);
  ierr = PetscMalloc6(numCells*cellDof,PetscScalar,&u,numCells*dim,PetscReal,&v0,numCells*dim*dim,PetscReal,&J,numCells*dim*dim,PetscReal,&invJ,numCells,PetscReal,&detJ,numCells*cellDof,PetscScalar,&elemVec);CHKERRQ(ierr);
  for (c = cStart; c < cEnd; ++c) {
    PetscScalar *x = NULL;
    PetscInt     i;

    ierr = DMPlexComputeCellGeometry(dm, c, &v0[c*dim], &J[c*dim*dim], &invJ[c*dim*dim], &detJ[c]);CHKERRQ(ierr);
    if (detJ[c] <= 0.0) SETERRQ2(PETSC_COMM_SELF, PETSC_ERR_ARG_OUTOFRANGE, "Invalid determinant %g for element %d", detJ[c], c);
    ierr = DMPlexVecGetClosure(dm, NULL, X, c, NULL, &x);CHKERRQ(ierr);

    for (i = 0; i < cellDof; ++i) u[c*cellDof+i] = x[i];
    ierr = DMPlexVecRestoreClosure(dm, NULL, X, c, NULL, &x);CHKERRQ(ierr);
  }
  for (field = 0; field < numFields; ++field) {
    const PetscInt numQuadPoints = quad[field].numQuadPoints;
    const PetscInt numBasisFuncs = quad[field].numBasisFuncs;
    void           (*f0)(const PetscScalar[], const PetscScalar[], const PetscReal[], PetscScalar[]) = fem->f0Funcs[field];
    void           (*f1)(const PetscScalar[], const PetscScalar[], const PetscReal[], PetscScalar[]) = fem->f1Funcs[field];
    /* Conforming batches */
    PetscInt blockSize  = numBasisFuncs*numQuadPoints;
    PetscInt numBlocks  = 1;
    PetscInt batchSize  = numBlocks * blockSize;
    PetscInt numBatches = numBatchesTmp;
    PetscInt numChunks  = numCells / (numBatches*batchSize);
    /* Remainder */
    PetscInt numRemainder = numCells % (numBatches * batchSize);
    PetscInt offset       = numCells - numRemainder;

    ierr = (*mesh->integrateResidualFEM)(numChunks*numBatches*batchSize, numFields, field, quad, u, v0, J, invJ, detJ, f0, f1, elemVec);CHKERRQ(ierr);
    ierr = (*mesh->integrateResidualFEM)(numRemainder, numFields, field, quad, &u[offset*cellDof], &v0[offset*dim], &J[offset*dim*dim], &invJ[offset*dim*dim], &detJ[offset],
                                         f0, f1, &elemVec[offset*cellDof]);CHKERRQ(ierr);
  }
  for (c = cStart; c < cEnd; ++c) {
    if (mesh->printFEM > 1) {ierr = DMPrintCellVector(c, "Residual", cellDof, &elemVec[c*cellDof]);CHKERRQ(ierr);}
    ierr = DMPlexVecSetClosure(dm, NULL, F, c, &elemVec[c*cellDof], ADD_VALUES);CHKERRQ(ierr);
  }
  ierr = PetscFree6(u,v0,J,invJ,detJ,elemVec);CHKERRQ(ierr);
  /* Integration over the boundary:
     - This can probably be generalized to integration over a set of labels, however
       the idea here is to do integration where we need the cell normal
     - We can replace hardcoding with a registration process, and this is how we hook
       up the system to something like FEniCS
  */
  ierr = DMPlexHasLabel(dm, "boundary", &has);CHKERRQ(ierr);
  if (has && quadBd) {
    DMLabel         label;
    IS              pointIS;
    const PetscInt *points;
    PetscInt        numPoints, p;

    ierr = DMPlexGetLabel(dm, "boundary", &label);CHKERRQ(ierr);
    ierr = DMLabelGetStratumSize(label, 1, &numPoints);CHKERRQ(ierr);
    ierr = DMLabelGetStratumIS(label, 1, &pointIS);CHKERRQ(ierr);
    ierr = ISGetIndices(pointIS, &points);CHKERRQ(ierr);
    for (field = 0, cellDof = 0, numComponents = 0; field < numFields; ++field) {
      cellDof       += quadBd[field].numBasisFuncs*quadBd[field].numComponents;
      numComponents += quadBd[field].numComponents;
    }
    ierr = PetscMalloc7(numPoints*cellDof,PetscScalar,&u,numPoints*dim,PetscReal,&v0,numPoints*dim,PetscReal,&n,numPoints*dim*dim,PetscReal,&J,numPoints*dim*dim,PetscReal,&invJ,numPoints,PetscReal,&detJ,numPoints*cellDof,PetscScalar,&elemVec);CHKERRQ(ierr);
    for (p = 0; p < numPoints; ++p) {
      const PetscInt point = points[p];
      PetscScalar   *x     = NULL;
      PetscInt       i;

      /* TODO: Add normal determination here */
      ierr = DMPlexComputeCellGeometry(dm, point, &v0[p*dim], &J[p*dim*dim], &invJ[p*dim*dim], &detJ[p]);CHKERRQ(ierr);
      if (detJ[p] <= 0.0) SETERRQ2(PETSC_COMM_SELF, PETSC_ERR_ARG_OUTOFRANGE, "Invalid determinant %g for face %d", detJ[p], point);
      ierr = DMPlexVecGetClosure(dm, NULL, X, point, NULL, &x);CHKERRQ(ierr);

      for (i = 0; i < cellDof; ++i) u[p*cellDof+i] = x[i];
      ierr = DMPlexVecRestoreClosure(dm, NULL, X, point, NULL, &x);CHKERRQ(ierr);
    }
    for (field = 0; field < numFields; ++field) {
      const PetscInt numQuadPoints = quadBd[field].numQuadPoints;
      const PetscInt numBasisFuncs = quadBd[field].numBasisFuncs;
      void           (*f0)(const PetscScalar[], const PetscScalar[], const PetscReal[], const PetscReal[], PetscScalar[]) = fem->f0BdFuncs[field];
      void           (*f1)(const PetscScalar[], const PetscScalar[], const PetscReal[], const PetscReal[], PetscScalar[]) = fem->f1BdFuncs[field];
      /* Conforming batches */
      PetscInt blockSize  = numBasisFuncs*numQuadPoints;
      PetscInt numBlocks  = 1;
      PetscInt batchSize  = numBlocks * blockSize;
      PetscInt numBatches = numBatchesTmp;
      PetscInt numChunks  = numPoints / (numBatches*batchSize);
      /* Remainder */
      PetscInt numRemainder = numPoints % (numBatches * batchSize);
      PetscInt offset       = numPoints - numRemainder;

      ierr = (*mesh->integrateBdResidualFEM)(numChunks*numBatches*batchSize, numFields, field, quadBd, u, v0, n, J, invJ, detJ, f0, f1, elemVec);CHKERRQ(ierr);
      ierr = (*mesh->integrateBdResidualFEM)(numRemainder, numFields, field, quadBd, &u[offset*cellDof], &v0[offset*dim], &n[offset*dim], &J[offset*dim*dim], &invJ[offset*dim*dim], &detJ[offset],
                                             f0, f1, &elemVec[offset*cellDof]);CHKERRQ(ierr);
    }
    for (p = 0; p < numPoints; ++p) {
      const PetscInt point = points[p];

      if (mesh->printFEM > 1) {ierr = DMPrintCellVector(point, "Residual", cellDof, &elemVec[p*cellDof]);CHKERRQ(ierr);}
      ierr = DMPlexVecSetClosure(dm, NULL, F, point, &elemVec[p*cellDof], ADD_VALUES);CHKERRQ(ierr);
    }
    ierr = ISRestoreIndices(pointIS, &points);CHKERRQ(ierr);
    ierr = ISDestroy(&pointIS);CHKERRQ(ierr);
    ierr = PetscFree7(u,v0,n,J,invJ,detJ,elemVec);CHKERRQ(ierr);
  }
  if (mesh->printFEM) {
    PetscMPIInt rank, numProcs;
    PetscInt    p;

    ierr = MPI_Comm_rank(PetscObjectComm((PetscObject)dm), &rank);CHKERRQ(ierr);
    ierr = MPI_Comm_size(PetscObjectComm((PetscObject)dm), &numProcs);CHKERRQ(ierr);
    ierr = PetscPrintf(PetscObjectComm((PetscObject)dm), "Residual:\n");CHKERRQ(ierr);
    for (p = 0; p < numProcs; ++p) {
      if (p == rank) {
        Vec f;

        ierr = VecDuplicate(F, &f);CHKERRQ(ierr);
        ierr = VecCopy(F, f);CHKERRQ(ierr);
        ierr = VecChop(f, 1.0e-10);CHKERRQ(ierr);
        ierr = VecView(f, PETSC_VIEWER_STDOUT_SELF);CHKERRQ(ierr);
        ierr = VecDestroy(&f);CHKERRQ(ierr);
        ierr = PetscViewerFlush(PETSC_VIEWER_STDOUT_SELF);CHKERRQ(ierr);
      }
      ierr = PetscBarrier((PetscObject) dm);CHKERRQ(ierr);
    }
  }
  /* ierr = PetscLogEventEnd(ResidualFEMEvent,0,0,0,0);CHKERRQ(ierr); */
  PetscFunctionReturn(0);
}

#else

#undef __FUNCT__
#define __FUNCT__ "DMPlexComputeResidualFEM"
/*@
  DMPlexComputeResidualFEM - Form the local residual F from the local input X using pointwise functions specified by the user

  Input Parameters:
+ dm - The mesh
. X  - Local input vector
- user - The user context

  Output Parameter:
. F  - Local output vector

  Note:
  The second member of the user context must be an FEMContext.

  We form the residual one batch of elements at a time. This allows us to offload work onto an accelerator,
  like a GPU, or vectorize on a multicore machine.

  Level: developer

.seealso: DMPlexComputeJacobianActionFEM()
@*/
PetscErrorCode DMPlexComputeResidualFEM(DM dm, Vec X, Vec F, void *user)
{
  DM_Plex          *mesh = (DM_Plex*) dm->data;
  PetscFEM         *fem  = (PetscFEM*) &((DM*) user)[1];
  PetscFE          *fe   = fem->fe;
  const char       *name = "Residual";
  PetscQuadrature   q;
  PetscCellGeometry geom;
  PetscSection      section;
  PetscReal        *v0, *J, *invJ, *detJ;
  PetscScalar      *elemVec, *u;
  PetscInt          dim, numFields, f, numCells, cStart, cEnd, c;
  PetscInt          cellDof = 0, numComponents = 0;
  PetscErrorCode    ierr;

  PetscFunctionBegin;
  ierr = PetscLogEventBegin(DMPLEX_ResidualFEM,dm,0,0,0);CHKERRQ(ierr);
  ierr = DMPlexGetDimension(dm, &dim);CHKERRQ(ierr);
  ierr = DMGetDefaultSection(dm, &section);CHKERRQ(ierr);
  ierr = PetscSectionGetNumFields(section, &numFields);CHKERRQ(ierr);
  ierr = DMPlexGetHeightStratum(dm, 0, &cStart, &cEnd);CHKERRQ(ierr);
  numCells = cEnd - cStart;
  for (f = 0; f < numFields; ++f) {
    PetscInt Nb, Nc;

    ierr = PetscFEGetDimension(fe[f], &Nb);CHKERRQ(ierr);
    ierr = PetscFEGetNumComponents(fe[f], &Nc);CHKERRQ(ierr);
    cellDof       += Nb*Nc;
    numComponents += Nc;
  }
  ierr = DMPlexProjectFunctionLocal(dm, numComponents, fem->bcFuncs, INSERT_BC_VALUES, X);CHKERRQ(ierr);
  ierr = VecSet(F, 0.0);CHKERRQ(ierr);
  ierr = PetscMalloc6(numCells*cellDof,PetscScalar,&u,numCells*dim,PetscReal,&v0,numCells*dim*dim,PetscReal,&J,numCells*dim*dim,PetscReal,&invJ,numCells,PetscReal,&detJ,numCells*cellDof,PetscScalar,&elemVec);CHKERRQ(ierr);
  for (c = cStart; c < cEnd; ++c) {
    PetscScalar *x = NULL;
    PetscInt     i;

    ierr = DMPlexComputeCellGeometry(dm, c, &v0[c*dim], &J[c*dim*dim], &invJ[c*dim*dim], &detJ[c]);CHKERRQ(ierr);
    if (detJ[c] <= 0.0) SETERRQ2(PETSC_COMM_SELF, PETSC_ERR_ARG_OUTOFRANGE, "Invalid determinant %g for element %d", detJ[c], c);
    ierr = DMPlexVecGetClosure(dm, section, X, c, NULL, &x);CHKERRQ(ierr);
    for (i = 0; i < cellDof; ++i) u[c*cellDof+i] = x[i];
    ierr = DMPlexVecRestoreClosure(dm, section, X, c, NULL, &x);CHKERRQ(ierr);
  }
  for (f = 0; f < numFields; ++f) {
    void   (*f0)(const PetscScalar[], const PetscScalar[], const PetscReal[], const PetscScalar[], const PetscScalar[], PetscScalar[]) = fem->f0Funcs[f];
    void   (*f1)(const PetscScalar[], const PetscScalar[], const PetscReal[], const PetscScalar[], const PetscScalar[], PetscScalar[]) = fem->f1Funcs[f];
    PetscInt Nb;
    /* Conforming batches */
    PetscInt numBlocks  = 1;
    PetscInt numBatches = 1;
    PetscInt numChunks, Ne, blockSize, batchSize;
    /* Remainder */
    PetscInt Nr, offset;

    ierr = PetscFEGetQuadrature(fe[f], &q);CHKERRQ(ierr);
    ierr = PetscFEGetDimension(fe[f], &Nb);CHKERRQ(ierr);
    blockSize = Nb*q.numQuadPoints;
    batchSize = numBlocks * blockSize;
    numChunks = numCells / (numBatches*batchSize);
    Ne        = numChunks*numBatches*batchSize;
    Nr        = numCells % (numBatches*batchSize);
    offset    = numCells - Nr;
    geom.v0   = v0;
    geom.J    = J;
    geom.invJ = invJ;
    geom.detJ = detJ;
    ierr = (*mesh->integrateResidualFEM)(Ne, numFields, fe, f, geom, u, f0, f1, elemVec);CHKERRQ(ierr);
    geom.v0   = &v0[offset*dim];
    geom.J    = &J[offset*dim*dim];
    geom.invJ = &invJ[offset*dim*dim];
    geom.detJ = &detJ[offset];
    ierr = (*mesh->integrateResidualFEM)(Nr, numFields, fe, f, geom, &u[offset*cellDof], f0, f1, &elemVec[offset*cellDof]);CHKERRQ(ierr);
  }
  for (c = cStart; c < cEnd; ++c) {
    if (mesh->printFEM > 1) {ierr = DMPrintCellVector(c, name, cellDof, &elemVec[c*cellDof]);CHKERRQ(ierr);}
    ierr = DMPlexVecSetClosure(dm, section, F, c, &elemVec[c*cellDof], ADD_VALUES);CHKERRQ(ierr);
  }
  ierr = PetscFree6(u,v0,J,invJ,detJ,elemVec);CHKERRQ(ierr);
  if (mesh->printFEM) {ierr = DMPrintLocalVec(dm, name, F);CHKERRQ(ierr);}
  ierr = PetscLogEventEnd(DMPLEX_ResidualFEM,dm,0,0,0);CHKERRQ(ierr);
  PetscFunctionReturn(0);
}

#endif

#undef __FUNCT__
#define __FUNCT__ "DMPlexComputeJacobianActionFEM"
/*@C
  DMPlexComputeJacobianActionFEM - Form the local action of Jacobian J(u) on the local input X using pointwise functions specified by the user

  Input Parameters:
+ dm - The mesh
. J  - The Jacobian shell matrix
. X  - Local input vector
- user - The user context

  Output Parameter:
. F  - Local output vector

  Note:
  The second member of the user context must be an FEMContext.

  We form the residual one batch of elements at a time. This allows us to offload work onto an accelerator,
  like a GPU, or vectorize on a multicore machine.

  Level: developer

.seealso: DMPlexComputeResidualFEM()
@*/
PetscErrorCode DMPlexComputeJacobianActionFEM(DM dm, Mat Jac, Vec X, Vec F, void *user)
{
  DM_Plex         *mesh = (DM_Plex*) dm->data;
  PetscFEM        *fem  = (PetscFEM*) &((DM*) user)[1];
  PetscQuadrature *quad = fem->quad;
  PetscSection     section;
  JacActionCtx    *jctx;
  PetscReal       *v0, *J, *invJ, *detJ;
  PetscScalar     *elemVec, *u, *a;
  PetscInt         dim, numFields, field, numBatchesTmp = 1, numCells, cStart, cEnd, c;
  PetscInt         cellDof = 0;
  PetscErrorCode   ierr;

  PetscFunctionBegin;
  /* ierr = PetscLogEventBegin(JacobianActionFEMEvent,0,0,0,0);CHKERRQ(ierr); */
  ierr     = MatShellGetContext(Jac, &jctx);CHKERRQ(ierr);
  ierr     = DMPlexGetDimension(dm, &dim);CHKERRQ(ierr);
  ierr     = DMGetDefaultSection(dm, &section);CHKERRQ(ierr);
  ierr     = PetscSectionGetNumFields(section, &numFields);CHKERRQ(ierr);
  ierr     = DMPlexGetHeightStratum(dm, 0, &cStart, &cEnd);CHKERRQ(ierr);
  numCells = cEnd - cStart;
  for (field = 0; field < numFields; ++field) {
    cellDof += quad[field].numBasisFuncs*quad[field].numComponents;
  }
  ierr = VecSet(F, 0.0);CHKERRQ(ierr);
  ierr = PetscMalloc7(numCells*cellDof,PetscScalar,&u,numCells*cellDof,PetscScalar,&a,numCells*dim,PetscReal,&v0,numCells*dim*dim,PetscReal,&J,numCells*dim*dim,PetscReal,&invJ,numCells,PetscReal,&detJ,numCells*cellDof,PetscScalar,&elemVec);CHKERRQ(ierr);
  for (c = cStart; c < cEnd; ++c) {
    PetscScalar *x = NULL;
    PetscInt     i;

    ierr = DMPlexComputeCellGeometry(dm, c, &v0[c*dim], &J[c*dim*dim], &invJ[c*dim*dim], &detJ[c]);CHKERRQ(ierr);
    if (detJ[c] <= 0.0) SETERRQ2(PETSC_COMM_SELF, PETSC_ERR_ARG_OUTOFRANGE, "Invalid determinant %g for element %d", detJ[c], c);
    ierr = DMPlexVecGetClosure(dm, NULL, jctx->u, c, NULL, &x);CHKERRQ(ierr);
    for (i = 0; i < cellDof; ++i) u[c*cellDof+i] = x[i];
    ierr = DMPlexVecRestoreClosure(dm, NULL, jctx->u, c, NULL, &x);CHKERRQ(ierr);
    ierr = DMPlexVecGetClosure(dm, NULL, X, c, NULL, &x);CHKERRQ(ierr);
    for (i = 0; i < cellDof; ++i) a[c*cellDof+i] = x[i];
    ierr = DMPlexVecRestoreClosure(dm, NULL, X, c, NULL, &x);CHKERRQ(ierr);
  }
  for (field = 0; field < numFields; ++field) {
    const PetscInt numQuadPoints = quad[field].numQuadPoints;
    const PetscInt numBasisFuncs = quad[field].numBasisFuncs;
    /* Conforming batches */
    PetscInt blockSize  = numBasisFuncs*numQuadPoints;
    PetscInt numBlocks  = 1;
    PetscInt batchSize  = numBlocks * blockSize;
    PetscInt numBatches = numBatchesTmp;
    PetscInt numChunks  = numCells / (numBatches*batchSize);
    /* Remainder */
    PetscInt numRemainder = numCells % (numBatches * batchSize);
    PetscInt offset       = numCells - numRemainder;

    ierr = (*mesh->integrateJacobianActionFEM)(numChunks*numBatches*batchSize, numFields, field, quad, u, a, v0, J, invJ, detJ, fem->g0Funcs, fem->g1Funcs, fem->g2Funcs, fem->g3Funcs, elemVec);CHKERRQ(ierr);
    ierr = (*mesh->integrateJacobianActionFEM)(numRemainder, numFields, field, quad, &u[offset*cellDof], &a[offset*cellDof], &v0[offset*dim], &J[offset*dim*dim], &invJ[offset*dim*dim], &detJ[offset],
                                               fem->g0Funcs, fem->g1Funcs, fem->g2Funcs, fem->g3Funcs, &elemVec[offset*cellDof]);CHKERRQ(ierr);
  }
  for (c = cStart; c < cEnd; ++c) {
    if (mesh->printFEM > 1) {ierr = DMPrintCellVector(c, "Jacobian Action", cellDof, &elemVec[c*cellDof]);CHKERRQ(ierr);}
    ierr = DMPlexVecSetClosure(dm, NULL, F, c, &elemVec[c*cellDof], ADD_VALUES);CHKERRQ(ierr);
  }
  ierr = PetscFree7(u,a,v0,J,invJ,detJ,elemVec);CHKERRQ(ierr);
  if (mesh->printFEM) {
    PetscMPIInt rank, numProcs;
    PetscInt    p;

    ierr = MPI_Comm_rank(PetscObjectComm((PetscObject)dm), &rank);CHKERRQ(ierr);
    ierr = MPI_Comm_size(PetscObjectComm((PetscObject)dm), &numProcs);CHKERRQ(ierr);
    ierr = PetscPrintf(PetscObjectComm((PetscObject)dm), "Jacobian Action:\n");CHKERRQ(ierr);
    for (p = 0; p < numProcs; ++p) {
      if (p == rank) {ierr = VecView(F, PETSC_VIEWER_STDOUT_SELF);CHKERRQ(ierr);}
      ierr = PetscBarrier((PetscObject) dm);CHKERRQ(ierr);
    }
  }
  /* ierr = PetscLogEventEnd(JacobianActionFEMEvent,0,0,0,0);CHKERRQ(ierr); */
  PetscFunctionReturn(0);
}

#undef __FUNCT__
#define __FUNCT__ "DMPlexComputeJacobianFEM"
/*@
  DMPlexComputeJacobianFEM - Form the local portion of the Jacobian matrix J at the local solution X using pointwise functions specified by the user.

  Input Parameters:
+ dm - The mesh
. X  - Local input vector
- user - The user context

  Output Parameter:
. Jac  - Jacobian matrix

  Note:
  The second member of the user context must be an FEMContext.

  We form the residual one batch of elements at a time. This allows us to offload work onto an accelerator,
  like a GPU, or vectorize on a multicore machine.

  Level: developer

.seealso: FormFunctionLocal()
@*/
PetscErrorCode DMPlexComputeJacobianFEM(DM dm, Vec X, Mat Jac, Mat JacP, MatStructure *str,void *user)
{
<<<<<<< HEAD
  DM_Plex         *mesh = (DM_Plex*) dm->data;
  PetscFEM        *fem  = (PetscFEM*) &((DM*) user)[1];
  PetscQuadrature *quad = fem->quad;
  PetscSection     section, globalSection;
  PetscReal       *v0, *J, *invJ, *detJ;
  PetscScalar     *elemMat, *u;
  PetscInt         dim, numFields, field, fieldI, numBatchesTmp = 1, numCells, cStart, cEnd, c;
  PetscInt         cellDof = 0, numComponents = 0;
  PetscBool        isShell;
  PetscErrorCode   ierr;

  PetscFunctionBegin;
  /* ierr = PetscLogEventBegin(JacobianFEMEvent,0,0,0,0);CHKERRQ(ierr); */
  ierr     = DMPlexGetDimension(dm, &dim);CHKERRQ(ierr);
  ierr     = DMGetDefaultSection(dm, &section);CHKERRQ(ierr);
  ierr     = DMGetDefaultGlobalSection(dm, &globalSection);CHKERRQ(ierr);
  ierr     = PetscSectionGetNumFields(section, &numFields);CHKERRQ(ierr);
  ierr     = DMPlexGetHeightStratum(dm, 0, &cStart, &cEnd);CHKERRQ(ierr);
=======
  DM_Plex          *mesh = (DM_Plex*) dm->data;
  PetscFEM         *fem  = (PetscFEM*) &((DM*) user)[1];
  PetscFE          *fe   = fem->fe;
  const char       *name = "Jacobian";
  PetscQuadrature   quad;
  PetscCellGeometry geom;
  PetscSection      section, globalSection;
  PetscReal        *v0, *J, *invJ, *detJ;
  PetscScalar      *elemMat, *u;
  PetscInt          dim, numFields, f, fieldI, fieldJ, numCells, cStart, cEnd, c;
  PetscInt          cellDof = 0, numComponents = 0;
  PetscBool         isShell;
  PetscErrorCode    ierr;

  PetscFunctionBegin;
  ierr = PetscLogEventBegin(DMPLEX_JacobianFEM,dm,0,0,0);CHKERRQ(ierr);
  ierr = DMPlexGetDimension(dm, &dim);CHKERRQ(ierr);
  ierr = DMGetDefaultSection(dm, &section);CHKERRQ(ierr);
  ierr = DMGetDefaultGlobalSection(dm, &globalSection);CHKERRQ(ierr);
  ierr = PetscSectionGetNumFields(section, &numFields);CHKERRQ(ierr);
  ierr = DMPlexGetHeightStratum(dm, 0, &cStart, &cEnd);CHKERRQ(ierr);
>>>>>>> b07b24c7
  numCells = cEnd - cStart;
  for (f = 0; f < numFields; ++f) {
    PetscInt Nb, Nc;

    ierr = PetscFEGetDimension(fe[f], &Nb);CHKERRQ(ierr);
    ierr = PetscFEGetNumComponents(fe[f], &Nc);CHKERRQ(ierr);
    cellDof       += Nb*Nc;
    numComponents += Nc;
  }
  ierr = DMPlexProjectFunctionLocal(dm, numComponents, fem->bcFuncs, INSERT_BC_VALUES, X);CHKERRQ(ierr);
  ierr = MatZeroEntries(JacP);CHKERRQ(ierr);
  ierr = PetscMalloc6(numCells*cellDof,PetscScalar,&u,numCells*dim,PetscReal,&v0,numCells*dim*dim,PetscReal,&J,numCells*dim*dim,PetscReal,&invJ,numCells,PetscReal,&detJ,numCells*cellDof*cellDof,PetscScalar,&elemMat);CHKERRQ(ierr);
  for (c = cStart; c < cEnd; ++c) {
    PetscScalar *x = NULL;
    PetscInt     i;

    ierr = DMPlexComputeCellGeometry(dm, c, &v0[c*dim], &J[c*dim*dim], &invJ[c*dim*dim], &detJ[c]);CHKERRQ(ierr);
    if (detJ[c] <= 0.0) SETERRQ2(PETSC_COMM_SELF, PETSC_ERR_ARG_OUTOFRANGE, "Invalid determinant %g for element %d", detJ[c], c);
    ierr = DMPlexVecGetClosure(dm, section, X, c, NULL, &x);CHKERRQ(ierr);
    for (i = 0; i < cellDof; ++i) u[c*cellDof+i] = x[i];
    ierr = DMPlexVecRestoreClosure(dm, section, X, c, NULL, &x);CHKERRQ(ierr);
  }
  ierr = PetscMemzero(elemMat, numCells*cellDof*cellDof * sizeof(PetscScalar));CHKERRQ(ierr);
  for (fieldI = 0; fieldI < numFields; ++fieldI) {
    PetscInt Nb;
    ierr = PetscFEGetQuadrature(fe[fieldI], &quad);CHKERRQ(ierr);
    ierr = PetscFEGetDimension(fe[fieldI], &Nb);CHKERRQ(ierr);
    for (fieldJ = 0; fieldJ < numFields; ++fieldJ) {
      void   (*g0)(const PetscScalar[], const PetscScalar[], const PetscScalar[], const PetscScalar[], const PetscReal[], PetscScalar[]) = fem->g0Funcs[fieldI*numFields+fieldJ];
      void   (*g1)(const PetscScalar[], const PetscScalar[], const PetscScalar[], const PetscScalar[], const PetscReal[], PetscScalar[]) = fem->g1Funcs[fieldI*numFields+fieldJ];
      void   (*g2)(const PetscScalar[], const PetscScalar[], const PetscScalar[], const PetscScalar[], const PetscReal[], PetscScalar[]) = fem->g2Funcs[fieldI*numFields+fieldJ];
      void   (*g3)(const PetscScalar[], const PetscScalar[], const PetscScalar[], const PetscScalar[], const PetscReal[], PetscScalar[]) = fem->g3Funcs[fieldI*numFields+fieldJ];
      /* Conforming batches */
      PetscInt numBlocks  = 1;
      PetscInt numBatches = 1;
      PetscInt numChunks, Ne, blockSize, batchSize;
      /* Remainder */
      PetscInt Nr, offset;

      blockSize = Nb*quad.numQuadPoints;
      batchSize = numBlocks * blockSize;
      numChunks = numCells / (numBatches*batchSize);
      Ne        = numChunks*numBatches*batchSize;
      Nr        = numCells % (numBatches*batchSize);
      offset    = numCells - Nr;
      geom.v0   = v0;
      geom.J    = J;
      geom.invJ = invJ;
      geom.detJ = detJ;
      ierr = (*mesh->integrateJacobianFEM)(Ne, numFields, fe, fieldI, fieldJ, geom, u, g0, g1, g2, g3, elemMat);CHKERRQ(ierr);
      geom.v0   = &v0[offset*dim];
      geom.J    = &J[offset*dim*dim];
      geom.invJ = &invJ[offset*dim*dim];
      geom.detJ = &detJ[offset];
      ierr = (*mesh->integrateJacobianFEM)(Nr, numFields, fe, fieldI, fieldJ, geom, &u[offset*cellDof], g0, g1, g2, g3, &elemMat[offset*cellDof*cellDof]);CHKERRQ(ierr);
    }
  }
  for (c = cStart; c < cEnd; ++c) {
<<<<<<< HEAD
    if (mesh->printFEM > 1) {ierr = DMPrintCellMatrix(c, "Jacobian", cellDof, cellDof, &elemMat[c*cellDof*cellDof]);CHKERRQ(ierr);}
=======
    if (mesh->printFEM > 1) {ierr = DMPrintCellMatrix(c, name, cellDof, cellDof, &elemMat[c*cellDof*cellDof]);CHKERRQ(ierr);}
>>>>>>> b07b24c7
    ierr = DMPlexMatSetClosure(dm, section, globalSection, JacP, c, &elemMat[c*cellDof*cellDof], ADD_VALUES);CHKERRQ(ierr);
  }
  ierr = PetscFree6(u,v0,J,invJ,detJ,elemMat);CHKERRQ(ierr);
  ierr = MatAssemblyBegin(JacP, MAT_FINAL_ASSEMBLY);CHKERRQ(ierr);
  ierr = MatAssemblyEnd(JacP, MAT_FINAL_ASSEMBLY);CHKERRQ(ierr);
  if (mesh->printFEM) {
    ierr = PetscPrintf(PETSC_COMM_WORLD, "%s:\n", name);CHKERRQ(ierr);
    ierr = MatChop(JacP, 1.0e-10);CHKERRQ(ierr);
    ierr = MatView(JacP, PETSC_VIEWER_STDOUT_WORLD);CHKERRQ(ierr);
  }
  ierr = PetscLogEventEnd(DMPLEX_JacobianFEM,dm,0,0,0);CHKERRQ(ierr);
  ierr = PetscObjectTypeCompare((PetscObject) Jac, MATSHELL, &isShell);CHKERRQ(ierr);
  if (isShell) {
    JacActionCtx *jctx;

    ierr = MatShellGetContext(Jac, &jctx);CHKERRQ(ierr);
    ierr = VecCopy(X, jctx->u);CHKERRQ(ierr);
  }
  *str = SAME_NONZERO_PATTERN;
  PetscFunctionReturn(0);
}<|MERGE_RESOLUTION|>--- conflicted
+++ resolved
@@ -856,26 +856,6 @@
 @*/
 PetscErrorCode DMPlexComputeJacobianFEM(DM dm, Vec X, Mat Jac, Mat JacP, MatStructure *str,void *user)
 {
-<<<<<<< HEAD
-  DM_Plex         *mesh = (DM_Plex*) dm->data;
-  PetscFEM        *fem  = (PetscFEM*) &((DM*) user)[1];
-  PetscQuadrature *quad = fem->quad;
-  PetscSection     section, globalSection;
-  PetscReal       *v0, *J, *invJ, *detJ;
-  PetscScalar     *elemMat, *u;
-  PetscInt         dim, numFields, field, fieldI, numBatchesTmp = 1, numCells, cStart, cEnd, c;
-  PetscInt         cellDof = 0, numComponents = 0;
-  PetscBool        isShell;
-  PetscErrorCode   ierr;
-
-  PetscFunctionBegin;
-  /* ierr = PetscLogEventBegin(JacobianFEMEvent,0,0,0,0);CHKERRQ(ierr); */
-  ierr     = DMPlexGetDimension(dm, &dim);CHKERRQ(ierr);
-  ierr     = DMGetDefaultSection(dm, &section);CHKERRQ(ierr);
-  ierr     = DMGetDefaultGlobalSection(dm, &globalSection);CHKERRQ(ierr);
-  ierr     = PetscSectionGetNumFields(section, &numFields);CHKERRQ(ierr);
-  ierr     = DMPlexGetHeightStratum(dm, 0, &cStart, &cEnd);CHKERRQ(ierr);
-=======
   DM_Plex          *mesh = (DM_Plex*) dm->data;
   PetscFEM         *fem  = (PetscFEM*) &((DM*) user)[1];
   PetscFE          *fe   = fem->fe;
@@ -897,7 +877,6 @@
   ierr = DMGetDefaultGlobalSection(dm, &globalSection);CHKERRQ(ierr);
   ierr = PetscSectionGetNumFields(section, &numFields);CHKERRQ(ierr);
   ierr = DMPlexGetHeightStratum(dm, 0, &cStart, &cEnd);CHKERRQ(ierr);
->>>>>>> b07b24c7
   numCells = cEnd - cStart;
   for (f = 0; f < numFields; ++f) {
     PetscInt Nb, Nc;
@@ -956,11 +935,7 @@
     }
   }
   for (c = cStart; c < cEnd; ++c) {
-<<<<<<< HEAD
-    if (mesh->printFEM > 1) {ierr = DMPrintCellMatrix(c, "Jacobian", cellDof, cellDof, &elemMat[c*cellDof*cellDof]);CHKERRQ(ierr);}
-=======
     if (mesh->printFEM > 1) {ierr = DMPrintCellMatrix(c, name, cellDof, cellDof, &elemMat[c*cellDof*cellDof]);CHKERRQ(ierr);}
->>>>>>> b07b24c7
     ierr = DMPlexMatSetClosure(dm, section, globalSection, JacP, c, &elemMat[c*cellDof*cellDof], ADD_VALUES);CHKERRQ(ierr);
   }
   ierr = PetscFree6(u,v0,J,invJ,detJ,elemMat);CHKERRQ(ierr);
