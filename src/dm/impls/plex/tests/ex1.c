static char help[] = "Tests various DMPlex routines to construct, refine and distribute a mesh.\n\n";

#include <petscdmplex.h>
#include <petscsf.h>

typedef enum {BOX, CYLINDER, SPHERE, BALL} DomainShape;
enum {STAGE_LOAD, STAGE_DISTRIBUTE, STAGE_REFINE, STAGE_OVERLAP};

typedef struct {
  DM            dm;                /* REQUIRED in order to use SNES evaluation functions */
  PetscInt      debug;             /* The debugging level */
  PetscLogEvent createMeshEvent;
  PetscLogStage stages[4];
  /* Domain and mesh definition */
  PetscInt      dim;                             /* The topological mesh dimension */
  PetscBool     interpolate;                     /* Generate intermediate mesh elements */
  PetscReal     refinementLimit;                 /* The largest allowable cell volume */
  PetscBool     cellSimplex;                     /* Use simplices or hexes */
  PetscBool     cellWedge;                       /* Use wedges */
  DomainShape   domainShape;                     /* Shape of the region to be meshed */
  PetscInt      *domainBoxSizes;                 /* Sizes of the box mesh */
  PetscReal     *domainBoxL,*domainBoxU;         /* Lower left, upper right corner of the box mesh */
  DMBoundaryType periodicity[3];                 /* The domain periodicity */
  char          filename[PETSC_MAX_PATH_LEN];    /* Import mesh from file */
  char          bdfilename[PETSC_MAX_PATH_LEN];  /* Import mesh boundary from file */
  char          extfilename[PETSC_MAX_PATH_LEN]; /* Import 2D mesh to be extruded from file */
  PetscBool     testPartition;                   /* Use a fixed partitioning for testing */
  PetscInt      overlap;                         /* The cell overlap to use during partitioning */
  PetscReal     extrude_thickness;               /* Thickness of extrusion */
  PetscInt      extrude_layers;                  /* Layers to be extruded */
  PetscBool     extrude_hfirst;                  /* New numbering: height first? */
  PetscBool     testp4est[2];
  PetscBool     redistribute;
  PetscBool     final_ref;                       /* Run refinement at the end */
  PetscBool     final_diagnostics;               /* Run diagnostics on the final mesh */
} AppCtx;

PetscErrorCode ProcessOptions(MPI_Comm comm, AppCtx *options)
{
  const char       *dShapes[4] = {"box", "cylinder", "sphere", "ball"};
  PetscInt         shape, bd, n;
  static PetscInt  domainBoxSizes[3] = {1,1,1};
  static PetscReal domainBoxL[3] = {0.,0.,0.};
  static PetscReal domainBoxU[3] = {1.,1.,1.};
  PetscBool        flg;
  PetscErrorCode   ierr;

  PetscFunctionBegin;
  options->debug             = 0;
  options->dim               = 2;
  options->interpolate       = PETSC_FALSE;
  options->refinementLimit   = 0.0;
  options->cellSimplex       = PETSC_TRUE;
  options->cellWedge         = PETSC_FALSE;
  options->domainShape       = BOX;
  options->domainBoxSizes    = NULL;
  options->domainBoxL        = NULL;
  options->domainBoxU        = NULL;
  options->periodicity[0]    = DM_BOUNDARY_NONE;
  options->periodicity[1]    = DM_BOUNDARY_NONE;
  options->periodicity[2]    = DM_BOUNDARY_NONE;
  options->filename[0]       = '\0';
  options->bdfilename[0]     = '\0';
  options->extfilename[0]    = '\0';
  options->testPartition     = PETSC_FALSE;
  options->overlap           = 0;
  options->extrude_layers    = 0;
  options->extrude_thickness = 0.1;
  options->extrude_hfirst    = PETSC_TRUE;
  options->testp4est[0]      = PETSC_FALSE;
  options->testp4est[1]      = PETSC_FALSE;
  options->redistribute      = PETSC_FALSE;
  options->final_ref         = PETSC_FALSE;
  options->final_diagnostics = PETSC_TRUE;

  ierr = PetscOptionsBegin(comm, "", "Meshing Problem Options", "DMPLEX");CHKERRQ(ierr);
  ierr = PetscOptionsBoundedInt("-debug", "The debugging level", "ex1.c", options->debug, &options->debug, NULL,0);CHKERRQ(ierr);
  ierr = PetscOptionsRangeInt("-dim", "The topological mesh dimension", "ex1.c", options->dim, &options->dim, NULL,1,3);CHKERRQ(ierr);
  ierr = PetscOptionsBool("-interpolate", "Generate intermediate mesh elements", "ex1.c", options->interpolate, &options->interpolate, NULL);CHKERRQ(ierr);
  ierr = PetscOptionsReal("-refinement_limit", "The largest allowable cell volume", "ex1.c", options->refinementLimit, &options->refinementLimit, NULL);CHKERRQ(ierr);
  ierr = PetscOptionsBool("-cell_simplex", "Use simplices if true, otherwise hexes", "ex1.c", options->cellSimplex, &options->cellSimplex, NULL);CHKERRQ(ierr);
  ierr = PetscOptionsBool("-cell_wedge", "Use wedges if true", "ex1.c", options->cellWedge, &options->cellWedge, NULL);CHKERRQ(ierr);
  shape = options->domainShape;
  ierr = PetscOptionsEList("-domain_shape","The shape of the domain","ex1.c", dShapes, 4, dShapes[options->domainShape], &shape, NULL);CHKERRQ(ierr);
  options->domainShape = (DomainShape) shape;
  ierr = PetscOptionsIntArray("-domain_box_sizes","The sizes of the box domain","ex1.c", domainBoxSizes, (n=3,&n), &flg);CHKERRQ(ierr);
  if (flg) { options->domainShape = BOX; options->domainBoxSizes = domainBoxSizes;}
  ierr = PetscOptionsRealArray("-domain_box_ll","Coordinates of the lower left corner of the box domain","ex1.c", domainBoxL, (n=3,&n), &flg);CHKERRQ(ierr);
  if (flg) { options->domainBoxL = domainBoxL;}
  ierr = PetscOptionsRealArray("-domain_box_ur","Coordinates of the upper right corner of the box domain","ex1.c", domainBoxU, (n=3,&n), &flg);CHKERRQ(ierr);
  if (flg) { options->domainBoxU = domainBoxU;}
  bd = options->periodicity[0];
  ierr = PetscOptionsEList("-x_periodicity", "The x-boundary periodicity", "ex1.c", DMBoundaryTypes, 5, DMBoundaryTypes[options->periodicity[0]], &bd, NULL);CHKERRQ(ierr);
  options->periodicity[0] = (DMBoundaryType) bd;
  bd = options->periodicity[1];
  ierr = PetscOptionsEList("-y_periodicity", "The y-boundary periodicity", "ex1.c", DMBoundaryTypes, 5, DMBoundaryTypes[options->periodicity[1]], &bd, NULL);CHKERRQ(ierr);
  options->periodicity[1] = (DMBoundaryType) bd;
  bd = options->periodicity[2];
  ierr = PetscOptionsEList("-z_periodicity", "The z-boundary periodicity", "ex1.c", DMBoundaryTypes, 5, DMBoundaryTypes[options->periodicity[2]], &bd, NULL);CHKERRQ(ierr);
  options->periodicity[2] = (DMBoundaryType) bd;
  ierr = PetscOptionsString("-filename", "The mesh file", "ex1.c", options->filename, options->filename, PETSC_MAX_PATH_LEN, NULL);CHKERRQ(ierr);
  ierr = PetscOptionsString("-bd_filename", "The mesh boundary file", "ex1.c", options->bdfilename, options->bdfilename, sizeof(options->bdfilename), NULL);CHKERRQ(ierr);
  ierr = PetscOptionsString("-ext_filename", "The 2D mesh file to be extruded", "ex1.c", options->extfilename, options->extfilename, sizeof(options->extfilename), &flg);CHKERRQ(ierr);
  if (flg) options->extrude_layers = 2;
  ierr = PetscOptionsBoundedInt("-ext_layers", "The number of layers to extrude", "ex1.c", options->extrude_layers, &options->extrude_layers, NULL,0);CHKERRQ(ierr);
  ierr = PetscOptionsReal("-ext_thickness", "The thickness of the layer to be extruded", "ex1.c", options->extrude_thickness, &options->extrude_thickness, NULL);CHKERRQ(ierr);
  ierr = PetscOptionsBool("-ext_hfirst", "Order the cells in the height first", "ex1.c", options->extrude_hfirst, &options->extrude_hfirst, NULL);CHKERRQ(ierr);
  ierr = PetscOptionsBool("-test_partition", "Use a fixed partition for testing", "ex1.c", options->testPartition, &options->testPartition, NULL);CHKERRQ(ierr);
  ierr = PetscOptionsBoundedInt("-overlap", "The cell overlap for partitioning", "ex1.c", options->overlap, &options->overlap, NULL,0);CHKERRQ(ierr);
  ierr = PetscOptionsBool("-test_p4est_seq", "Test p4est with sequential base DM", "ex1.c", options->testp4est[0], &options->testp4est[0], NULL);CHKERRQ(ierr);
  ierr = PetscOptionsBool("-test_p4est_par", "Test p4est with parallel base DM", "ex1.c", options->testp4est[1], &options->testp4est[1], NULL);CHKERRQ(ierr);
  ierr = PetscOptionsBool("-test_redistribute", "Test redistribution", "ex1.c", options->redistribute, &options->redistribute, NULL);CHKERRQ(ierr);
  ierr = PetscOptionsBool("-final_ref", "Run uniform refinement on the final mesh", "ex1.c", options->final_ref, &options->final_ref, NULL);CHKERRQ(ierr);
  ierr = PetscOptionsBool("-final_diagnostics", "Run diagnostics on the final mesh", "ex1.c", options->final_diagnostics, &options->final_diagnostics, NULL);CHKERRQ(ierr);
  ierr = PetscOptionsEnd();

  ierr = PetscLogEventRegister("CreateMesh", DM_CLASSID, &options->createMeshEvent);CHKERRQ(ierr);
  ierr = PetscLogStageRegister("MeshLoad",       &options->stages[STAGE_LOAD]);CHKERRQ(ierr);
  ierr = PetscLogStageRegister("MeshDistribute", &options->stages[STAGE_DISTRIBUTE]);CHKERRQ(ierr);
  ierr = PetscLogStageRegister("MeshRefine",     &options->stages[STAGE_REFINE]);CHKERRQ(ierr);
  ierr = PetscLogStageRegister("MeshOverlap",    &options->stages[STAGE_OVERLAP]);CHKERRQ(ierr);
  PetscFunctionReturn(0);
}

PetscErrorCode CreateMesh(MPI_Comm comm, AppCtx *user, DM *dm)
{
  PetscInt       dim                  = user->dim;
  PetscBool      interpolate          = user->interpolate;
  PetscReal      refinementLimit      = user->refinementLimit;
  PetscBool      cellSimplex          = user->cellSimplex;
  PetscBool      cellWedge            = user->cellWedge;
  const char    *filename             = user->filename;
  const char    *bdfilename           = user->bdfilename;
  const char    *extfilename          = user->extfilename;
  PetscBool      testp4est_seq        = user->testp4est[0];
  PetscBool      testp4est_par        = user->testp4est[1];
  PetscInt       triSizes_n2[2]       = {4, 4};
  PetscInt       triPoints_n2[8]      = {3, 5, 6, 7, 0, 1, 2, 4};
  PetscInt       triSizes_n8[8]       = {1, 1, 1, 1, 1, 1, 1, 1};
  PetscInt       triPoints_n8[8]      = {0, 1, 2, 3, 4, 5, 6, 7};
  PetscInt       quadSizes[2]         = {2, 2};
  PetscInt       quadPoints[4]        = {2, 3, 0, 1};
  PetscInt       gmshSizes_n3[3]      = {14, 14, 14};
  PetscInt       gmshPoints_n3[42]    = {1, 2,  4,  5,  9, 10, 11, 15, 16, 20, 21, 27, 28, 29,
                                         3, 8, 12, 30, 31, 32, 33, 34, 35, 36, 37, 38, 39, 40,
                                         0, 6,  7, 13, 14, 17, 18, 19, 22, 23, 24, 25, 26, 41};
  PetscInt       fluentSizes_n3[3]    = {50, 50, 50};
  PetscInt       fluentPoints_n3[150] = { 5,  6,  7,  8, 12, 14, 16,  34,  36,  37,  38,  39,  40,  41,  42,  43,  44,  45,  46,  48,  50,  51,  80,  81,  89,
                                         91, 93, 94, 95, 96, 97, 98,  99, 100, 101, 104, 121, 122, 124, 125, 126, 127, 128, 129, 131, 133, 143, 144, 145, 147,
                                          1,  3,  4,  9, 10, 17, 18,  19,  24,  25,  26,  27,  28,  29,  30,  31,  32,  33,  35,  47,  61,  71,  72,  73,  74,
                                         75, 76, 77, 78, 79, 86, 87,  88,  90,  92, 113, 115, 116, 117, 118, 119, 120, 123, 138, 140, 141, 142, 146, 148, 149,
                                          0,  2, 11, 13, 15, 20, 21,  22,  23,  49,  52,  53,  54,  55,  56,  57,  58,  59,  60,  62,  63,  64,  65,  66,  67,
                                         68, 69, 70, 82, 83, 84, 85, 102, 103, 105, 106, 107, 108, 109, 110, 111, 112, 114, 130, 132, 134, 135, 136, 137, 139};
  size_t         len, bdlen, extlen;
  PetscMPIInt    rank, size;
  PetscBool      periodic;
  PetscErrorCode ierr;

  PetscFunctionBegin;
  ierr = PetscLogEventBegin(user->createMeshEvent,0,0,0,0);CHKERRQ(ierr);
  ierr = MPI_Comm_rank(comm, &rank);CHKERRQ(ierr);
  ierr = MPI_Comm_size(comm, &size);CHKERRQ(ierr);
  ierr = PetscStrlen(filename, &len);CHKERRQ(ierr);
  ierr = PetscStrlen(bdfilename, &bdlen);CHKERRQ(ierr);
  ierr = PetscStrlen(extfilename, &extlen);CHKERRQ(ierr);
  ierr = PetscLogStagePush(user->stages[STAGE_LOAD]);CHKERRQ(ierr);
  if (len) {
    ierr = DMPlexCreateFromFile(comm, filename, interpolate, dm);CHKERRQ(ierr);
  } else if (bdlen) {
    DM boundary;

    ierr = DMPlexCreateFromFile(comm, bdfilename, interpolate, &boundary);CHKERRQ(ierr);
    ierr = DMPlexGenerate(boundary, NULL, interpolate, dm);CHKERRQ(ierr);
    ierr = DMDestroy(&boundary);CHKERRQ(ierr);
  } else if (extlen) {
    DM edm;

    ierr = DMPlexCreateFromFile(comm, extfilename, interpolate, &edm);CHKERRQ(ierr);
    ierr = DMPlexExtrude(edm, user->extrude_layers, user->extrude_thickness, user->extrude_hfirst, NULL, interpolate, dm);CHKERRQ(ierr);
    ierr = DMDestroy(&edm);CHKERRQ(ierr);
  } else {
    switch (user->domainShape) {
    case BOX:
      if (cellWedge) {
        if (dim != 3) SETERRQ1(comm, PETSC_ERR_ARG_WRONG, "Dimension must be 3 for a wedge mesh, not %D", dim);
        ierr = DMPlexCreateWedgeBoxMesh(comm, user->domainBoxSizes, user->domainBoxL, user->domainBoxU, user->periodicity, PETSC_FALSE, interpolate, dm);CHKERRQ(ierr);
      } else {
        ierr = DMPlexCreateBoxMesh(comm, dim, cellSimplex, user->domainBoxSizes, user->domainBoxL, user->domainBoxU, user->periodicity, interpolate, dm);CHKERRQ(ierr);
      }
      break;
    case CYLINDER:
      if (cellSimplex) SETERRQ(comm, PETSC_ERR_ARG_WRONG, "Cannot mesh a cylinder with simplices");
      if (dim != 3)    SETERRQ1(comm, PETSC_ERR_ARG_WRONG, "Dimension must be 3 for a cylinder mesh, not %D", dim);
      if (cellWedge) {
        ierr = DMPlexCreateWedgeCylinderMesh(comm, 6, interpolate, dm);CHKERRQ(ierr);
      } else {
        ierr = DMPlexCreateHexCylinderMesh(comm, 1, user->periodicity[2], dm);CHKERRQ(ierr);
      }
      break;
    case SPHERE:
      ierr = DMPlexCreateSphereMesh(comm, dim, cellSimplex, 1.0, dm);CHKERRQ(ierr);
      break;
    case BALL:
      ierr = DMPlexCreateBallMesh(comm, dim, 1.0, dm);CHKERRQ(ierr);
      break;
    default: SETERRQ1(comm, PETSC_ERR_ARG_WRONG, "Unknown domain shape %D", user->domainShape);
    }
  }
<<<<<<< HEAD
  if (!extlen && user->extrude_layers > 0) {
    DM edm;

    ierr = DMPlexExtrude(*dm, user->extrude_layers, user->extrude_thickness, user->extrude_hfirst, NULL, interpolate, &edm);CHKERRQ(ierr);
    ierr = DMDestroy(dm);CHKERRQ(ierr);
    *dm  = edm;
  }
  ierr = DMLocalizeCoordinates(*dm);CHKERRQ(ierr); /* needed for periodic */
=======

  /* For topologically periodic meshes, we first localize coordinates,
     and then remove any information related with the
     automatic computation of localized vertices.
     This way, refinement operations and conversions to p4est
     will preserve the shape of the domain in physical space */
  ierr = DMLocalizeCoordinates(*dm);CHKERRQ(ierr);
  ierr = DMGetPeriodicity(*dm,&periodic,NULL,NULL,NULL);CHKERRQ(ierr);
  if (periodic) {
    ierr = DMSetPeriodicity(*dm,PETSC_TRUE,NULL,NULL,NULL);CHKERRQ(ierr);
  }

>>>>>>> d1a73fc6
  ierr = DMViewFromOptions(*dm,NULL,"-init_dm_view");CHKERRQ(ierr);
  ierr = DMGetDimension(*dm,&dim);CHKERRQ(ierr);

  if (testp4est_seq) {
#if defined(PETSC_HAVE_P4EST)
    DM dmConv = NULL;

    ierr = DMPlexCheckSymmetry(*dm);CHKERRQ(ierr);
    ierr = DMPlexCheckSkeleton(*dm, 0);CHKERRQ(ierr);
    ierr = DMPlexCheckFaces(*dm, 0);CHKERRQ(ierr);
    ierr = DMPlexCheckGeometry(*dm);CHKERRQ(ierr);
    ierr = DMPlexCheckPointSF(*dm);CHKERRQ(ierr);
    ierr = DMPlexCheckInterfaceCones(*dm);CHKERRQ(ierr);
    ierr = DMPlexSetRefinementUniform(*dm, PETSC_TRUE);CHKERRQ(ierr);
    ierr = DMPlexSetCellRefinerType(*dm, DM_REFINER_TO_BOX);CHKERRQ(ierr);
    ierr = DMRefine(*dm, PETSC_COMM_WORLD, &dmConv);CHKERRQ(ierr);
    if (dmConv) {
      ierr = DMDestroy(dm);CHKERRQ(ierr);
      *dm  = dmConv;
    }
    ierr = DMViewFromOptions(*dm,NULL,"-initref_dm_view");CHKERRQ(ierr);
    ierr = DMPlexCheckSymmetry(*dm);CHKERRQ(ierr);
    ierr = DMPlexCheckSkeleton(*dm, 0);CHKERRQ(ierr);
    ierr = DMPlexCheckFaces(*dm, 0);CHKERRQ(ierr);
    ierr = DMPlexCheckGeometry(*dm);CHKERRQ(ierr);
    ierr = DMPlexCheckPointSF(*dm);CHKERRQ(ierr);
    ierr = DMPlexCheckInterfaceCones(*dm);CHKERRQ(ierr);
    user->cellSimplex = PETSC_FALSE;

    ierr = DMConvert(*dm,dim == 2 ? DMP4EST : DMP8EST,&dmConv);CHKERRQ(ierr);
    if (dmConv) {
      ierr = PetscObjectSetOptionsPrefix((PetscObject) dmConv, "conv_seq_1_");CHKERRQ(ierr);
      ierr = DMSetFromOptions(dmConv);CHKERRQ(ierr);
      ierr = DMDestroy(dm);CHKERRQ(ierr);
      *dm  = dmConv;
    }
    ierr = PetscObjectSetOptionsPrefix((PetscObject) *dm, "conv_seq_1_");CHKERRQ(ierr);
    ierr = DMSetUp(*dm);CHKERRQ(ierr);
    ierr = DMViewFromOptions(*dm, NULL, "-dm_view");CHKERRQ(ierr);
    ierr = DMConvert(*dm,DMPLEX,&dmConv);CHKERRQ(ierr);
    if (dmConv) {
      ierr = PetscObjectSetOptionsPrefix((PetscObject) dmConv, "conv_seq_2_");CHKERRQ(ierr);
      ierr = DMSetFromOptions(dmConv);CHKERRQ(ierr);
      ierr = DMDestroy(dm);CHKERRQ(ierr);
      *dm  = dmConv;
    }
    ierr = PetscObjectSetOptionsPrefix((PetscObject) *dm, "conv_seq_2_");CHKERRQ(ierr);
    ierr = DMViewFromOptions(*dm, NULL, "-dm_view");CHKERRQ(ierr);
    ierr = PetscObjectSetOptionsPrefix((PetscObject) *dm, NULL);CHKERRQ(ierr);
#else
    SETERRQ(PETSC_COMM_WORLD,PETSC_ERR_SUP,"Recompile with --download-p4est");
#endif
  }

  ierr = PetscLogStagePop();CHKERRQ(ierr);
  if (!testp4est_seq) {
    DM refinedMesh     = NULL;
    DM distributedMesh = NULL;

    if (user->testPartition) {
      const PetscInt  *sizes = NULL;
      const PetscInt  *points = NULL;
      PetscPartitioner part;

      if (!rank) {
        if (dim == 2 && cellSimplex && size == 2) {
           sizes = triSizes_n2; points = triPoints_n2;
        } else if (dim == 2 && cellSimplex && size == 8) {
          sizes = triSizes_n8; points = triPoints_n8;
        } else if (dim == 2 && !cellSimplex && size == 2) {
          sizes = quadSizes; points = quadPoints;
        } else if (dim == 2 && size == 3) {
          PetscInt Nc;

          ierr = DMPlexGetHeightStratum(*dm, 0, NULL, &Nc);CHKERRQ(ierr);
          if (Nc == 42) { /* Gmsh 3 & 4 */
            sizes = gmshSizes_n3; points = gmshPoints_n3;
          } else if (Nc == 150) { /* Fluent 1 */
            sizes = fluentSizes_n3; points = fluentPoints_n3;
          } else if (Nc == 42) { /* Med 1 */
          } else if (Nc == 161) { /* Med 3 */
          }
        }
      }
      ierr = DMPlexGetPartitioner(*dm, &part);CHKERRQ(ierr);
      ierr = PetscPartitionerSetType(part, PETSCPARTITIONERSHELL);CHKERRQ(ierr);
      ierr = PetscPartitionerShellSetPartition(part, size, sizes, points);CHKERRQ(ierr);
    } else {
      PetscPartitioner part;

      ierr = DMPlexGetPartitioner(*dm,&part);CHKERRQ(ierr);
      ierr = PetscPartitionerSetFromOptions(part);CHKERRQ(ierr);
    }
    /* Distribute mesh over processes */
    ierr = PetscLogStagePush(user->stages[STAGE_DISTRIBUTE]);CHKERRQ(ierr);
    ierr = DMViewFromOptions(*dm, NULL, "-dm_pre_dist_view");CHKERRQ(ierr);
    ierr = DMPlexDistribute(*dm, 0, NULL, &distributedMesh);CHKERRQ(ierr);
    if (distributedMesh) {
      ierr = DMDestroy(dm);CHKERRQ(ierr);
      *dm  = distributedMesh;
    }
    ierr = PetscLogStagePop();CHKERRQ(ierr);
    ierr = DMViewFromOptions(*dm, NULL, "-distributed_dm_view");CHKERRQ(ierr);
    /* Refine mesh using a volume constraint */
    ierr = PetscLogStagePush(user->stages[STAGE_REFINE]);CHKERRQ(ierr);
    ierr = DMPlexSetRefinementUniform(*dm, PETSC_FALSE);CHKERRQ(ierr);
    ierr = DMPlexSetRefinementLimit(*dm, refinementLimit);CHKERRQ(ierr);
    ierr = DMRefine(*dm, comm, &refinedMesh);CHKERRQ(ierr);
    if (refinedMesh) {
      ierr = DMDestroy(dm);CHKERRQ(ierr);
      *dm  = refinedMesh;
    }
    ierr = PetscLogStagePop();CHKERRQ(ierr);
  }
  ierr = PetscLogStagePush(user->stages[STAGE_REFINE]);CHKERRQ(ierr);
  ierr = DMSetFromOptions(*dm);CHKERRQ(ierr);
  ierr = PetscLogStagePop();CHKERRQ(ierr);

  if (testp4est_par) {
#if defined(PETSC_HAVE_P4EST)
    DM dmConv = NULL;

    ierr = DMViewFromOptions(*dm, NULL, "-dm_tobox_view");CHKERRQ(ierr);
    ierr = DMPlexSetRefinementUniform(*dm, PETSC_TRUE);CHKERRQ(ierr);
    ierr = DMPlexSetCellRefinerType(*dm, DM_REFINER_TO_BOX);CHKERRQ(ierr);
    ierr = DMRefine(*dm, PETSC_COMM_WORLD, &dmConv);CHKERRQ(ierr);
    if (dmConv) {
      ierr = DMDestroy(dm);CHKERRQ(ierr);
      *dm  = dmConv;
    }
    user->cellSimplex = PETSC_FALSE;
    ierr = DMViewFromOptions(*dm, NULL, "-dm_tobox_view");CHKERRQ(ierr);
    ierr = DMPlexCheckSymmetry(*dm);CHKERRQ(ierr);
    ierr = DMPlexCheckSkeleton(*dm, 0);CHKERRQ(ierr);
    ierr = DMPlexCheckFaces(*dm, 0);CHKERRQ(ierr);
    ierr = DMPlexCheckGeometry(*dm);CHKERRQ(ierr);
    ierr = DMPlexCheckPointSF(*dm);CHKERRQ(ierr);
    ierr = DMPlexCheckInterfaceCones(*dm);CHKERRQ(ierr);

    ierr = DMConvert(*dm,dim == 2 ? DMP4EST : DMP8EST,&dmConv);CHKERRQ(ierr);
    if (dmConv) {
      ierr = PetscObjectSetOptionsPrefix((PetscObject) dmConv, "conv_par_1_");CHKERRQ(ierr);
      ierr = DMSetFromOptions(dmConv);CHKERRQ(ierr);
      ierr = DMDestroy(dm);CHKERRQ(ierr);
      *dm  = dmConv;
    }
    ierr = PetscObjectSetOptionsPrefix((PetscObject) *dm, "conv_par_1_");CHKERRQ(ierr);
    ierr = DMSetUp(*dm);CHKERRQ(ierr);
    ierr = DMViewFromOptions(*dm, NULL, "-dm_view");CHKERRQ(ierr);
    ierr = DMConvert(*dm, DMPLEX, &dmConv);CHKERRQ(ierr);
    if (dmConv) {
      ierr = PetscObjectSetOptionsPrefix((PetscObject) dmConv, "conv_par_2_");CHKERRQ(ierr);
      ierr = DMSetFromOptions(dmConv);CHKERRQ(ierr);
      ierr = DMDestroy(dm);CHKERRQ(ierr);
      *dm  = dmConv;
    }
    ierr = PetscObjectSetOptionsPrefix((PetscObject) *dm, "conv_par_2_");CHKERRQ(ierr);
    ierr = DMViewFromOptions(*dm, NULL, "-dm_view");CHKERRQ(ierr);
    ierr = PetscObjectSetOptionsPrefix((PetscObject) *dm, NULL);CHKERRQ(ierr);
#else
    SETERRQ(PETSC_COMM_WORLD,PETSC_ERR_SUP,"Recompile with --download-p4est");
#endif
  }

  /* test redistribution of an already distributed mesh */
  if (user->redistribute) {
    DM       distributedMesh;
    PetscSF  sf;
    PetscInt nranks;

    ierr = DMViewFromOptions(*dm, NULL, "-dm_pre_redist_view");CHKERRQ(ierr);
    ierr = DMPlexDistribute(*dm, 0, NULL, &distributedMesh);CHKERRQ(ierr);
    if (distributedMesh) {
      ierr = DMGetPointSF(distributedMesh, &sf);CHKERRQ(ierr);
      ierr = PetscSFSetUp(sf);CHKERRQ(ierr);
      ierr = DMGetNeighbors(distributedMesh, &nranks, NULL);CHKERRQ(ierr);
      ierr = MPI_Allreduce(MPI_IN_PLACE, &nranks, 1, MPIU_INT, MPI_MIN, PetscObjectComm((PetscObject)*dm));CHKERRQ(ierr);
      ierr = PetscViewerASCIIPrintf(PETSC_VIEWER_STDOUT_(PetscObjectComm((PetscObject)*dm)), "Minimum number of neighbors: %D\n", nranks);CHKERRQ(ierr);
      ierr = DMDestroy(dm);CHKERRQ(ierr);
      *dm  = distributedMesh;
    }
    ierr = DMViewFromOptions(*dm, NULL, "-dm_post_redist_view");CHKERRQ(ierr);
  }

  if (user->overlap) {
    DM overlapMesh = NULL;

    /* Add the overlap to refined mesh */
    ierr = PetscLogStagePush(user->stages[STAGE_OVERLAP]);CHKERRQ(ierr);
    ierr = DMViewFromOptions(*dm, NULL, "-dm_pre_overlap_view");CHKERRQ(ierr);
    ierr = DMPlexDistributeOverlap(*dm, user->overlap, NULL, &overlapMesh);CHKERRQ(ierr);
    if (overlapMesh) {
      PetscInt overlap;
      ierr = DMPlexGetOverlap(overlapMesh, &overlap);CHKERRQ(ierr);
      ierr = PetscViewerASCIIPrintf(PETSC_VIEWER_STDOUT_WORLD, "Overlap: %D\n", overlap);CHKERRQ(ierr);
      ierr = DMDestroy(dm);CHKERRQ(ierr);
      *dm = overlapMesh;
    }
    ierr = DMViewFromOptions(*dm, NULL, "-dm_post_overlap_view");CHKERRQ(ierr);
    ierr = PetscLogStagePop();CHKERRQ(ierr);
  }
  if (user->final_ref) {
    DM refinedMesh = NULL;

    ierr = DMPlexSetRefinementUniform(*dm, PETSC_TRUE);CHKERRQ(ierr);
    ierr = DMRefine(*dm, comm, &refinedMesh);CHKERRQ(ierr);
    if (refinedMesh) {
      ierr = DMDestroy(dm);CHKERRQ(ierr);
      *dm  = refinedMesh;
    }
  }

  ierr = PetscObjectSetName((PetscObject) *dm, "Simplicial Mesh");CHKERRQ(ierr);
  ierr = DMViewFromOptions(*dm, NULL, "-dm_view");CHKERRQ(ierr);
  if (user->final_diagnostics) {
    DMPlexInterpolatedFlag interpolated;
    PetscInt  dim, depth;

    ierr = DMGetDimension(*dm, &dim);CHKERRQ(ierr);
    ierr = DMPlexGetDepth(*dm, &depth);CHKERRQ(ierr);
    ierr = DMPlexIsInterpolatedCollective(*dm, &interpolated);CHKERRQ(ierr);

    ierr = DMPlexCheckSymmetry(*dm);CHKERRQ(ierr);
    if (interpolated == DMPLEX_INTERPOLATED_FULL) {
      ierr = DMPlexCheckFaces(*dm, 0);CHKERRQ(ierr);
    }
    ierr = DMPlexCheckSkeleton(*dm, 0);CHKERRQ(ierr);
    ierr = DMPlexCheckGeometry(*dm);CHKERRQ(ierr);
  }
  ierr = PetscLogEventEnd(user->createMeshEvent,0,0,0,0);CHKERRQ(ierr);
  user->dm = *dm;
  PetscFunctionReturn(0);
}

int main(int argc, char **argv)
{
  AppCtx         user;                 /* user-defined work context */
  PetscErrorCode ierr;

  ierr = PetscInitialize(&argc, &argv, NULL, help);if (ierr) return ierr;
  ierr = ProcessOptions(PETSC_COMM_WORLD, &user);CHKERRQ(ierr);
  ierr = CreateMesh(PETSC_COMM_WORLD, &user, &user.dm);CHKERRQ(ierr);
  ierr = DMDestroy(&user.dm);CHKERRQ(ierr);
  ierr = PetscFinalize();
  return ierr;
}

/*TEST

  # CTetGen 0-1
  test:
    suffix: 0
    requires: ctetgen
    args: -dim 3 -ctetgen_verbose 4 -dm_view ascii::ascii_info_detail -info :~sys
  test:
    suffix: 1
    requires: ctetgen
    args: -dim 3 -ctetgen_verbose 4 -refinement_limit 0.0625 -dm_view ascii::ascii_info_detail -info :~sys


  # 2D LaTex and ASCII output 2-9
  test:
    suffix: 2
    requires: triangle
    args: -dim 2 -dm_view ascii::ascii_latex
  test:
    suffix: 3
    requires: triangle
    args: -dim 2 -dm_refine 1 -interpolate 1 -dm_view ascii::ascii_info_detail
  test:
    suffix: 4
    requires: triangle
    nsize: 2
    args: -dim 2 -dm_refine 1 -interpolate 1 -test_partition -dm_view ascii::ascii_info_detail
  test:
    suffix: 5
    requires: triangle
    nsize: 2
    args: -dim 2 -dm_refine 1 -interpolate 1 -test_partition -dm_view ascii::ascii_latex
  test:
    suffix: 6
    args: -dim 2 -cell_simplex 0 -interpolate -dm_view ascii::ascii_info_detail
  test:
    suffix: 7
    args: -dim 2 -cell_simplex 0 -interpolate -dm_refine 1 -dm_view ascii::ascii_info_detail
  test:
    suffix: 8
    nsize: 2
    args: -dim 2 -cell_simplex 0 -interpolate -dm_refine 1 -interpolate 1 -test_partition -dm_view ascii::ascii_latex

  # 1D ASCII output
  test:
    suffix: 1d_0
    args: -dim 1 -domain_shape box -dm_view ascii::ascii_info_detail
  test:
    suffix: 1d_1
    args: -dim 1 -domain_shape box -dm_refine 2 -dm_view ascii::ascii_info_detail
  test:
    suffix: 1d_2
    args: -dim 1 -domain_box_sizes 5 -x_periodicity periodic -dm_view ascii::ascii_info_detail -dm_plex_check_all

  # Parallel refinement tests with overlap
  test:
    suffix: refine_overlap_1d
    nsize: 2
    args: -dim 1 -domain_box_sizes 4 -dm_refine 1 -overlap {{0 1 2}separate output} -petscpartitioner_type simple -dm_view ascii::ascii_info
  test:
    suffix: refine_overlap_2d
    requires: triangle
    nsize: {{2 8}separate output}
    args: -dim 2 -cell_simplex 1 -dm_refine 1 -interpolate 1 -test_partition -overlap {{0 1 2}separate output} -dm_view ascii::ascii_info

  # Parallel simple partitioner tests
  test:
    suffix: part_simple_0
    requires: triangle
    nsize: 2
    args: -dim 2 -cell_simplex 1 -dm_refine 0 -interpolate 0 -petscpartitioner_type simple -partition_view -dm_view ascii::ascii_info_detail
  test:
    suffix: part_simple_1
    requires: triangle
    nsize: 8
    args: -dim 2 -cell_simplex 1 -dm_refine 1 -interpolate 1 -petscpartitioner_type simple -partition_view -dm_view ascii::ascii_info_detail

  # Parallel partitioner tests
  test:
    suffix: part_parmetis_0
    requires: parmetis
    nsize: 2
    args: -dim 2 -cell_simplex 0 -dm_refine 1 -interpolate 1 -petscpartitioner_type parmetis -dm_view -petscpartitioner_view -test_redistribute -dm_plex_csr_via_mat {{0 1}} -dm_pre_redist_view ::load_balance -dm_post_redist_view ::load_balance -petscpartitioner_view_graph
  test:
    suffix: part_ptscotch_0
    requires: ptscotch
    nsize: 2
    args: -dim 2 -cell_simplex 0 -dm_refine 0 -interpolate 1 -petscpartitioner_type ptscotch -petscpartitioner_view -petscpartitioner_ptscotch_strategy quality -test_redistribute -dm_plex_csr_via_mat {{0 1}} -dm_pre_redist_view ::load_balance -dm_post_redist_view ::load_balance -petscpartitioner_view_graph
  test:
    suffix: part_ptscotch_1
    requires: ptscotch
    nsize: 8
    args: -dim 2 -cell_simplex 0 -dm_refine 1 -interpolate 1 -petscpartitioner_type ptscotch -petscpartitioner_view -petscpartitioner_ptscotch_imbalance 0.1

  # CGNS reader tests 10-11 (need to find smaller test meshes)
  test:
    suffix: cgns_0
    requires: cgns
    args: -filename ${wPETSC_DIR}/share/petsc/datafiles/meshes/tut21.cgns -interpolate 1 -dm_view

  # Gmsh mesh reader tests
  test:
    suffix: gmsh_0
    requires: !single
    args: -filename ${wPETSC_DIR}/share/petsc/datafiles/meshes/doublet-tet.msh -interpolate 1 -dm_view
  test:
    suffix: gmsh_1
    requires: !single
    args: -filename ${wPETSC_DIR}/share/petsc/datafiles/meshes/square.msh -interpolate 1 -dm_view
  test:
    suffix: gmsh_2
    requires: !single
    args: -filename ${wPETSC_DIR}/share/petsc/datafiles/meshes/square_bin.msh -interpolate 1 -dm_view
  test:
    suffix: gmsh_3
    nsize: 3
    requires: !single
    args: -filename ${wPETSC_DIR}/share/petsc/datafiles/meshes/square.msh -test_partition -interpolate 1 -dm_view
  test:
    suffix: gmsh_4
    nsize: 3
    requires: !single
    args: -filename ${wPETSC_DIR}/share/petsc/datafiles/meshes/square_bin.msh -test_partition -interpolate 1 -dm_view
  test:
    suffix: gmsh_5
    requires: !single
    args: -filename ${wPETSC_DIR}/share/petsc/datafiles/meshes/square_quad.msh -interpolate 1 -dm_view
  # TODO: it seems the mesh is not a valid gmsh (inverted cell)
  test:
    suffix: gmsh_6
    requires: !single
    args: -filename ${wPETSC_DIR}/share/petsc/datafiles/meshes/square_bin_physnames.msh -interpolate 1 -dm_view -final_diagnostics 0
  test:
    suffix: gmsh_7
    args: -filename ${wPETSC_DIR}/share/petsc/datafiles/meshes/mesh-3d-box-innersphere_bin.msh -dm_view ::ascii_info_detail -interpolate -dm_plex_check_all
  test:
    suffix: gmsh_8
    args: -filename ${wPETSC_DIR}/share/petsc/datafiles/meshes/mesh-3d-box-innersphere.msh -dm_view ::ascii_info_detail -interpolate -dm_plex_check_all
  testset:
    args: -filename ${wPETSC_DIR}/share/petsc/datafiles/meshes/square_periodic_bin.msh -dm_view ::ascii_info_detail -interpolate -dm_plex_check_all
    test:
      suffix: gmsh_9
    test:
      suffix: gmsh_9_periodic_0
      args: -dm_plex_gmsh_periodic 0
  testset:
    args: -filename ${wPETSC_DIR}/share/petsc/datafiles/meshes/square_periodic.msh -dm_view ::ascii_info_detail -interpolate -dm_plex_check_all
    test:
      suffix: gmsh_10
    test:
      suffix: gmsh_10_periodic_0
      args: -dm_plex_gmsh_periodic 0
  testset:
    args: -filename ${wPETSC_DIR}/share/petsc/datafiles/meshes/square_periodic.msh -dm_view ::ascii_info_detail -interpolate -dm_plex_check_all -dm_refine 1
    test:
      suffix: gmsh_11
    test:
      suffix: gmsh_11_periodic_0
      args: -dm_plex_gmsh_periodic 0
  # TODO: it seems the mesh is not a valid gmsh (inverted cell)
  test:
    suffix: gmsh_12
    nsize: 4
    requires: !single mpiio
    args: -filename ${wPETSC_DIR}/share/petsc/datafiles/meshes/square_bin_physnames.msh -viewer_binary_mpiio -petscpartitioner_type simple -interpolate 1 -dm_view -final_diagnostics 0
  test:
    suffix: gmsh_13_hybs2t
    nsize: 4
    args: -filename ${wPETSC_DIR}/share/petsc/datafiles/meshes/hybrid_triquad.msh -petscpartitioner_type simple -interpolate 1 -dm_view -dm_refine 1 -dm_plex_cell_refiner tobox -dm_plex_check_all
  test:
    suffix: gmsh_14_ext
    requires: !single
    args: -ext_layers 2 -ext_thickness 1.5 -ext_filename ${wPETSC_DIR}/share/petsc/datafiles/meshes/square_bin.msh -dm_view -interpolate -dm_plex_check_all
  test:
    suffix: gmsh_14_ext_s2t
    requires: !single
    args: -ext_layers 2 -ext_thickness 1.5 -ext_filename ${wPETSC_DIR}/share/petsc/datafiles/meshes/square_bin.msh -dm_view -interpolate -dm_plex_check_all -dm_refine 1 -dm_plex_cell_refiner tobox
  test:
    suffix: gmsh_15_hyb3d
    args: -filename ${wPETSC_DIR}/share/petsc/datafiles/meshes/hybrid_tetwedge.msh -dm_view -interpolate -dm_plex_check_all
  test:
    suffix: gmsh_15_hyb3d_vtk
    args: -filename ${wPETSC_DIR}/share/petsc/datafiles/meshes/hybrid_tetwedge.msh -dm_view vtk: -interpolate -dm_plex_gmsh_hybrid -dm_plex_check_all
  test:
    suffix: gmsh_15_hyb3d_s2t
    args: -filename ${wPETSC_DIR}/share/petsc/datafiles/meshes/hybrid_tetwedge.msh -dm_view -interpolate -dm_plex_check_all -dm_refine 1 -dm_plex_cell_refiner tobox
  test:
    suffix: gmsh_16_spheresurface
    nsize : 4
    args: -filename ${wPETSC_DIR}/share/petsc/datafiles/meshes/surfacesphere_bin.msh -dm_plex_gmsh_spacedim 3 -dm_plex_check_all -dm_view -interpolate -petscpartitioner_type simple
  test:
    suffix: gmsh_16_spheresurface_s2t
    nsize : 4
    args: -filename ${wPETSC_DIR}/share/petsc/datafiles/meshes/surfacesphere_bin.msh -dm_plex_gmsh_spacedim 3 -dm_refine 1 -dm_plex_cell_refiner tobox -dm_plex_check_all -dm_view -interpolate -petscpartitioner_type simple
  test:
    suffix: gmsh_16_spheresurface_extruded
    nsize : 4
    args: -ext_layers 3 -ext_filename ${wPETSC_DIR}/share/petsc/datafiles/meshes/surfacesphere_bin.msh -dm_plex_gmsh_spacedim 3 -dm_plex_check_all -dm_view -interpolate -petscpartitioner_type simple
  test:
    suffix: gmsh_16_spheresurface_extruded_s2t
    nsize : 4
    args: -ext_layers 3 -ext_filename ${wPETSC_DIR}/share/petsc/datafiles/meshes/surfacesphere_bin.msh -dm_plex_gmsh_spacedim 3 -dm_refine 1 -dm_plex_cell_refiner tobox -dm_plex_check_all -dm_view -interpolate -petscpartitioner_type simple
  test:
    suffix: gmsh_17_hyb3d_interp_ascii
    args: -filename ${wPETSC_DIR}/share/petsc/datafiles/meshes/hybrid_hexwedge.msh -dm_view -interpolate -dm_plex_check_all
  test:
    suffix: exodus_17_hyb3d_interp_ascii
    requires: exodusii
    args: -filename ${wPETSC_DIR}/share/petsc/datafiles/meshes/hybrid_hexwedge.exo -dm_view -interpolate -dm_plex_check_all

  # Legacy Gmsh v22/v40 ascii/binary reader tests
  testset:
    output_file: output/ex1_gmsh_3d_legacy.out
    args: -dm_view ::ascii_info_detail -interpolate -dm_plex_check_all
    test:
      suffix: gmsh_3d_ascii_v22
      args: -filename ${wPETSC_DIR}/share/petsc/datafiles/meshes/gmsh-3d-ascii.msh2
    test:
      suffix: gmsh_3d_ascii_v40
      args: -filename ${wPETSC_DIR}/share/petsc/datafiles/meshes/gmsh-3d-ascii.msh4
    test:
      suffix: gmsh_3d_binary_v22
      args: -filename ${wPETSC_DIR}/share/petsc/datafiles/meshes/gmsh-3d-binary.msh2
    test:
      suffix: gmsh_3d_binary_v40
      requires: long64
      args: -filename ${wPETSC_DIR}/share/petsc/datafiles/meshes/gmsh-3d-binary.msh4

  # Gmsh v41 ascii/binary reader tests
  testset: # 32bit mesh, sequential
    args: -dm_view ::ascii_info_detail -interpolate -dm_plex_check_all
    output_file: output/ex1_gmsh_3d_32.out
    test:
      suffix: gmsh_3d_ascii_v41_32
      args: -filename ${wPETSC_DIR}/share/petsc/datafiles/meshes/gmsh-3d-ascii-32.msh
    test:
      suffix: gmsh_3d_binary_v41_32
      args: -filename ${wPETSC_DIR}/share/petsc/datafiles/meshes/gmsh-3d-binary-32.msh
    test:
      suffix: gmsh_3d_binary_v41_32_mpiio
      requires: define(PETSC_HAVE_MPIIO)
      args: -filename ${wPETSC_DIR}/share/petsc/datafiles/meshes/gmsh-3d-binary-32.msh -viewer_binary_mpiio
  testset:  # 32bit mesh, parallel
    args:  -petscpartitioner_type simple -dm_view ::ascii_info_detail -interpolate -dm_plex_check_all
    nsize: 2
    output_file: output/ex1_gmsh_3d_32_np2.out
    test:
      suffix: gmsh_3d_ascii_v41_32_np2
      args: -filename ${wPETSC_DIR}/share/petsc/datafiles/meshes/gmsh-3d-ascii-32.msh
    test:
      suffix: gmsh_3d_binary_v41_32_np2
      args: -filename ${wPETSC_DIR}/share/petsc/datafiles/meshes/gmsh-3d-binary-32.msh
    test:
      suffix: gmsh_3d_binary_v41_32_np2_mpiio
      requires: define(PETSC_HAVE_MPIIO)
      args: -filename ${wPETSC_DIR}/share/petsc/datafiles/meshes/gmsh-3d-binary-32.msh -viewer_binary_mpiio
  testset: # 64bit mesh, sequential
    args: -dm_view ::ascii_info_detail -interpolate -dm_plex_check_all
    output_file: output/ex1_gmsh_3d_64.out
    test:
      suffix: gmsh_3d_ascii_v41_64
      args: -filename ${wPETSC_DIR}/share/petsc/datafiles/meshes/gmsh-3d-ascii-64.msh
    test:
      suffix: gmsh_3d_binary_v41_64
      args: -filename ${wPETSC_DIR}/share/petsc/datafiles/meshes/gmsh-3d-binary-64.msh
    test:
      suffix: gmsh_3d_binary_v41_64_mpiio
      requires: define(PETSC_HAVE_MPIIO)
      args: -filename ${wPETSC_DIR}/share/petsc/datafiles/meshes/gmsh-3d-binary-64.msh -viewer_binary_mpiio
  testset:  # 64bit mesh, parallel
    args:  -petscpartitioner_type simple -dm_view ::ascii_info_detail -interpolate -dm_plex_check_all
    nsize: 2
    output_file: output/ex1_gmsh_3d_64_np2.out
    test:
      suffix: gmsh_3d_ascii_v41_64_np2
      args: -filename ${wPETSC_DIR}/share/petsc/datafiles/meshes/gmsh-3d-ascii-64.msh
    test:
      suffix: gmsh_3d_binary_v41_64_np2
      args: -filename ${wPETSC_DIR}/share/petsc/datafiles/meshes/gmsh-3d-binary-64.msh
    test:
      suffix: gmsh_3d_binary_v41_64_np2_mpiio
      requires: define(PETSC_HAVE_MPIIO)
      args: -filename ${wPETSC_DIR}/share/petsc/datafiles/meshes/gmsh-3d-binary-64.msh -viewer_binary_mpiio

  # Fluent mesh reader tests
  # TODO: Geometry checks fail
  test:
    suffix: fluent_0
    requires: !complex
    args: -filename ${wPETSC_DIR}/share/petsc/datafiles/meshes/square.cas -interpolate 1 -dm_view -final_diagnostics 0
  test:
    suffix: fluent_1
    nsize: 3
    requires: !complex
    args: -filename ${wPETSC_DIR}/share/petsc/datafiles/meshes/square.cas -interpolate 1 -test_partition -dm_view -final_diagnostics 0
  test:
    suffix: fluent_2
    requires: !complex
    args: -filename ${wPETSC_DIR}/share/petsc/datafiles/meshes/cube_5tets_ascii.cas -interpolate 1 -dm_view -final_diagnostics 0
  test:
    suffix: fluent_3
    requires: !complex
    TODO: Fails on non-linux: fseek(), fileno() ? https://gitlab.com/petsc/petsc/merge_requests/2206#note_238166382
    args: -filename ${wPETSC_DIR}/share/petsc/datafiles/meshes/cube_5tets.cas -interpolate 1 -dm_view -final_diagnostics 0

  # Med mesh reader tests, including parallel file reads
  test:
    suffix: med_0
    requires: med
    args: -filename ${wPETSC_DIR}/share/petsc/datafiles/meshes/square.med -interpolate 1 -dm_view
  test:
    suffix: med_1
    requires: med
    nsize: 3
    args: -filename ${wPETSC_DIR}/share/petsc/datafiles/meshes/square.med -interpolate 1 -petscpartitioner_type simple -dm_view
  test:
    suffix: med_2
    requires: med
    args: -filename ${wPETSC_DIR}/share/petsc/datafiles/meshes/cylinder.med -interpolate 1 -dm_view
  test:
    suffix: med_3
    requires: med
    TODO: MED
    nsize: 3
    args: -filename ${wPETSC_DIR}/share/petsc/datafiles/meshes/cylinder.med -interpolate 1 -petscpartitioner_type simple -dm_view

  # Test shape quality
  test:
    suffix: test_shape
    requires: ctetgen
    args: -dim 3 -interpolate -dm_refine_hierarchy 3 -dm_plex_check_all -dm_plex_check_cell_shape

  # Test simplex to tensor conversion
  test:
    suffix: s2t2
    requires: triangle
    args: -dim 2 -dm_refine 1 -interpolate -dm_plex_cell_refiner tobox -refinement_limit 0.0625 -dm_view ascii::ascii_info_detail

  test:
    suffix: s2t3
    requires: ctetgen
    args: -dim 3 -dm_refine 1 -interpolate -dm_plex_cell_refiner tobox -refinement_limit 0.0625 -dm_view ascii::ascii_info_detail

  # Test domain shapes
  test:
    suffix: cylinder
    args: -dim 3 -cell_simplex 0 -interpolate -domain_shape cylinder -dm_plex_check_all -dm_view

  test:
    suffix: cylinder_per
    args: -dim 3 -cell_simplex 0 -interpolate -domain_shape cylinder -z_periodicity periodic -dm_plex_check_all -dm_view

  test:
    suffix: cylinder_wedge
    args: -dim 3 -cell_simplex 0 -interpolate -cell_wedge -domain_shape cylinder -dm_view vtk: -dm_plex_check_all

  test:
    suffix: cylinder_wedge_int
    output_file: output/ex1_cylinder_wedge.out
    args: -dim 3 -cell_simplex 0 -interpolate -cell_wedge -domain_shape cylinder -dm_view vtk: -dm_plex_check_all

  test:
    suffix: box_2d
    args: -dim 2 -cell_simplex 0 -interpolate -domain_shape box -dm_refine 2 -dm_plex_check_all -dm_view

  test:
    suffix: box_2d_per
    args: -dim 2 -cell_simplex 0 -interpolate -domain_shape box -dm_refine 2 -dm_plex_check_all -dm_view

  test:
    suffix: box_2d_per_unint
    args: -dim 2 -cell_simplex 0 -interpolate 0 -domain_shape box -domain_box_sizes 3,3 -dm_plex_check_all -dm_view ::ascii_info_detail

  test:
    suffix: box_3d
    args: -dim 3 -cell_simplex 0 -interpolate -domain_shape box -dm_refine 3 -dm_plex_check_all -dm_view

  test:
    requires: triangle
    suffix: box_wedge
    args: -dim 3 -cell_simplex 0 -interpolate -cell_wedge -domain_shape box -dm_view vtk: -dm_plex_check_all

  testset:
    requires: triangle
    args: -dim 3 -cell_simplex 0 -interpolate -cell_wedge -domain_shape box -domain_box_sizes 2,3,1 -dm_view -dm_plex_check_all -dm_refine 1 -dm_plex_cell_refiner tobox
    test:
      suffix: box_wedge_s2t
    test:
      nsize: 3
      args: -petscpartitioner_type simple
      suffix: box_wedge_s2t_parallel

  # Test GLVis output
  test:
    suffix: glvis_2d_tet
    args: -filename ${wPETSC_DIR}/share/petsc/datafiles/meshes/square_periodic.msh -dm_plex_gmsh_periodic 0 -dm_view glvis:

  test:
    suffix: glvis_2d_tet_per
    args: -filename ${wPETSC_DIR}/share/petsc/datafiles/meshes/square_periodic.msh -dm_view glvis: -viewer_glvis_dm_plex_enable_boundary 0

  test:
    suffix: glvis_2d_tet_per_mfem
    args: -filename ${wPETSC_DIR}/share/petsc/datafiles/meshes/square_periodic.msh -viewer_glvis_dm_plex_enable_boundary -viewer_glvis_dm_plex_enable_mfem -dm_view glvis: -interpolate

  test:
    suffix: glvis_2d_quad
    args: -dim 2 -cell_simplex 0 -interpolate -domain_shape box -domain_box_sizes 3,3 -dm_view glvis:

  test:
    suffix: glvis_2d_quad_per
    args: -dim 2 -cell_simplex 0 -interpolate -domain_shape box -domain_box_sizes 3,3 -x_periodicity periodic -y_periodicity periodic -dm_view glvis: -viewer_glvis_dm_plex_enable_boundary

  test:
    suffix: glvis_2d_quad_per_mfem
    args: -dim 2 -cell_simplex 0 -interpolate -domain_shape box -domain_box_sizes 3,3 -x_periodicity periodic -y_periodicity periodic -dm_view glvis: -viewer_glvis_dm_plex_enable_boundary -viewer_glvis_dm_plex_enable_mfem

  test:
    suffix: glvis_3d_tet
    args: -filename ${wPETSC_DIR}/share/petsc/datafiles/meshes/mesh-3d-box-innersphere_bin.msh -dm_plex_gmsh_periodic 0 -dm_view glvis:

  test:
    suffix: glvis_3d_tet_per
    args: -filename ${wPETSC_DIR}/share/petsc/datafiles/meshes/mesh-3d-box-innersphere_bin.msh -dm_view glvis: -interpolate -viewer_glvis_dm_plex_enable_boundary

  test:
    suffix: glvis_3d_tet_per_mfem
    TODO: broken
    args: -filename ${wPETSC_DIR}/share/petsc/datafiles/meshes/mesh-3d-box-innersphere_bin.msh -viewer_glvis_dm_plex_enable_mfem -dm_view glvis: -interpolate

  test:
    suffix: glvis_3d_hex
    args: -dim 3 -cell_simplex 0 -interpolate -domain_shape box -domain_box_sizes 3,3,3 -dm_view glvis:

  test:
    suffix: glvis_3d_hex_per
    args: -dim 3 -cell_simplex 0 -interpolate -domain_shape box -domain_box_sizes 3,3,3 -x_periodicity periodic -y_periodicity periodic -z_periodicity periodic -dm_view glvis: -viewer_glvis_dm_plex_enable_boundary 0

  test:
    suffix: glvis_3d_hex_per_mfem
    args: -dim 3 -cell_simplex 0 -domain_shape box -domain_box_sizes 3,3,3 -x_periodicity periodic -y_periodicity periodic -z_periodicity periodic -dm_view glvis: -viewer_glvis_dm_plex_enable_boundary -viewer_glvis_dm_plex_enable_mfem -interpolate

  # Test P4EST
  testset:
    requires: p4est
    args: -interpolate -dm_view -test_p4est_seq -conv_seq_2_dm_plex_check_all -conv_seq_1_dm_forest_minimum_refinement 1
    test:
      suffix: p4est_periodic
      args: -dim 2 -domain_shape box -cell_simplex 0 -x_periodicity periodic -y_periodicity periodic -domain_box_sizes 3,5 -conv_seq_1_dm_forest_initial_refinement 0 -conv_seq_1_dm_forest_maximum_refinement 2 -conv_seq_1_dm_p4est_refine_pattern hash
    test:
      suffix: p4est_periodic_3d
      args: -dim 3 -domain_shape box -cell_simplex 0 -x_periodicity periodic -y_periodicity periodic -z_periodicity -domain_box_sizes 3,5,4 -conv_seq_1_dm_forest_initial_refinement 0 -conv_seq_1_dm_forest_maximum_refinement 2 -conv_seq_1_dm_p4est_refine_pattern hash
    test:
      suffix: p4est_gmsh_periodic
      args: -conv_seq_1_dm_forest_initial_refinement 0 -conv_seq_1_dm_forest_maximum_refinement 1 -conv_seq_1_dm_p4est_refine_pattern hash -filename ${wPETSC_DIR}/share/petsc/datafiles/meshes/square_periodic.msh
    test:
      suffix: p4est_gmsh_surface
      args: -conv_seq_1_dm_forest_initial_refinement 0 -conv_seq_1_dm_forest_maximum_refinement 1 -conv_seq_1_dm_p4est_refine_pattern hash -filename ${wPETSC_DIR}/share/petsc/datafiles/meshes/surfacesphere_bin.msh -dm_plex_gmsh_spacedim 3
    test:
      suffix: p4est_gmsh_surface_parallel
      nsize: 2
      args: -conv_seq_1_dm_forest_initial_refinement 0 -conv_seq_1_dm_forest_maximum_refinement 1 -conv_seq_1_dm_p4est_refine_pattern hash -filename ${wPETSC_DIR}/share/petsc/datafiles/meshes/surfacesphere_bin.msh -dm_plex_gmsh_spacedim 3 -petscpartitioner_type simple -dm_view ::load_balance
    test:
      suffix: p4est_hyb_2d
      args: -conv_seq_1_dm_forest_initial_refinement 0 -conv_seq_1_dm_forest_maximum_refinement 1 -conv_seq_1_dm_p4est_refine_pattern hash -filename ${wPETSC_DIR}/share/petsc/datafiles/meshes/hybrid_triquad.msh
    test:
      suffix: p4est_hyb_3d
      args: -conv_seq_1_dm_forest_initial_refinement 0 -conv_seq_1_dm_forest_maximum_refinement 1 -conv_seq_1_dm_p4est_refine_pattern hash -filename ${wPETSC_DIR}/share/petsc/datafiles/meshes/hybrid_tetwedge.msh
    test:
      requires: ctetgen
      suffix: p4est_s2t_bugfaces_3d
      args: -conv_seq_1_dm_forest_initial_refinement 0 -conv_seq_1_dm_forest_maximum_refinement 0 -dim 3 -domain_box_sizes 1,1 -cell_simplex
    test:
      suffix: p4est_bug_overlapsf
      nsize: 3
      args: -dim 3 -cell_simplex 0 -domain_box_sizes 2,2,1 -conv_seq_1_dm_forest_initial_refinement 0 -conv_seq_1_dm_forest_maximum_refinement 1 -conv_seq_1_dm_p4est_refine_pattern hash  -petscpartitioner_type simple
    test:
      suffix: p4est_redistribute
      nsize: 3
      args: -dim 3 -cell_simplex 0 -domain_box_sizes 2,2,1 -conv_seq_1_dm_forest_initial_refinement 0 -conv_seq_1_dm_forest_maximum_refinement 1 -conv_seq_1_dm_p4est_refine_pattern hash  -petscpartitioner_type simple -test_redistribute -dm_plex_csr_via_mat {{0 1}} -dm_view ::load_balance
    test:
      suffix: p4est_gmsh_s2t_3d
      args: -conv_seq_1_dm_forest_initial_refinement 1 -filename ${wPETSC_DIR}/share/petsc/datafiles/meshes/doublet-tet.msh
    test:
      suffix: p4est_gmsh_s2t_3d_hash
      args: -conv_seq_1_dm_forest_initial_refinement 1 -conv_seq_1_dm_forest_maximum_refinement 2 -conv_seq_1_dm_p4est_refine_pattern hash -filename ${wPETSC_DIR}/share/petsc/datafiles/meshes/doublet-tet.msh
    test:
      requires: long_runtime
      suffix: p4est_gmsh_periodic_3d
      args: -conv_seq_1_dm_forest_initial_refinement 0 -conv_seq_1_dm_forest_maximum_refinement 1 -conv_seq_1_dm_p4est_refine_pattern hash -filename ${wPETSC_DIR}/share/petsc/datafiles/meshes/mesh-3d-box-innersphere.msh

  testset:
    requires: p4est
    nsize: 6
    args: -interpolate -test_p4est_par -conv_par_2_dm_plex_check_all -conv_par_1_dm_forest_minimum_refinement 1 -conv_par_1_dm_forest_partition_overlap 0
    test:
      TODO: interface cones do not conform
      suffix: p4est_par_periodic
      args: -dim 2 -domain_shape box -cell_simplex 0 -x_periodicity periodic -y_periodicity periodic -domain_box_sizes 3,5 -conv_par_1_dm_forest_initial_refinement 0 -conv_par_1_dm_forest_maximum_refinement 2 -conv_par_1_dm_p4est_refine_pattern hash
    test:
      TODO: interface cones do not conform
      suffix: p4est_par_periodic_3d
      args: -dim 3 -domain_shape box -cell_simplex 0 -x_periodicity periodic -y_periodicity periodic -z_periodicity periodic -domain_box_sizes 3,5,4 -conv_par_1_dm_forest_initial_refinement 0 -conv_par_1_dm_forest_maximum_refinement 2 -conv_par_1_dm_p4est_refine_pattern hash
    test:
      TODO: interface cones do not conform
      suffix: p4est_par_gmsh_periodic
      args: -conv_par_1_dm_forest_initial_refinement 0 -conv_par_1_dm_forest_maximum_refinement 1 -conv_par_1_dm_p4est_refine_pattern hash -filename ${wPETSC_DIR}/share/petsc/datafiles/meshes/square_periodic.msh
    test:
      suffix: p4est_par_gmsh_surface
      args: -conv_par_1_dm_forest_initial_refinement 0 -conv_par_1_dm_forest_maximum_refinement 1 -conv_par_1_dm_p4est_refine_pattern hash -filename ${wPETSC_DIR}/share/petsc/datafiles/meshes/surfacesphere_bin.msh -dm_plex_gmsh_spacedim 3
    test:
      suffix: p4est_par_gmsh_s2t_3d
      args: -conv_par_1_dm_forest_initial_refinement 1 -filename ${wPETSC_DIR}/share/petsc/datafiles/meshes/doublet-tet.msh
    test:
      TODO: interface cones do not conform
      suffix: p4est_par_gmsh_s2t_3d_hash
      args: -conv_par_1_dm_forest_initial_refinement 1 -conv_par_1_dm_forest_maximum_refinement 2 -conv_par_1_dm_p4est_refine_pattern hash -filename ${wPETSC_DIR}/share/petsc/datafiles/meshes/doublet-tet.msh
    test:
      requires: long_runtime
      suffix: p4est_par_gmsh_periodic_3d
      args: -conv_par_1_dm_forest_initial_refinement 0 -conv_par_1_dm_forest_maximum_refinement 1 -conv_par_1_dm_p4est_refine_pattern hash -filename ${wPETSC_DIR}/share/petsc/datafiles/meshes/mesh-3d-box-innersphere.msh

  testset:
    requires: p4est
    nsize: 6
    args: -interpolate -test_p4est_par -conv_par_2_dm_plex_check_all -conv_par_1_dm_forest_minimum_refinement 1 -conv_par_1_dm_forest_partition_overlap 1 -petscpartitioner_type simple
    test:
      suffix: p4est_par_ovl_periodic
      args: -dim 2 -domain_shape box -cell_simplex 0 -x_periodicity periodic -y_periodicity periodic -domain_box_sizes 3,5 -conv_par_1_dm_forest_initial_refinement 0 -conv_par_1_dm_forest_maximum_refinement 2 -conv_par_1_dm_p4est_refine_pattern hash
    #TODO Mesh cell 201 is inverted, vol = 0. (FVM Volume. Is it correct? -> Diagnostics disabled)
    test:
      suffix: p4est_par_ovl_periodic_3d
      args: -dim 3 -domain_shape box -cell_simplex 0 -x_periodicity periodic -y_periodicity periodic -z_periodicity -domain_box_sizes 3,5,4 -conv_par_1_dm_forest_initial_refinement 0 -conv_par_1_dm_forest_maximum_refinement 2 -conv_par_1_dm_p4est_refine_pattern hash -final_diagnostics 0
    test:
      suffix: p4est_par_ovl_gmsh_periodic
      args: -conv_par_1_dm_forest_initial_refinement 0 -conv_par_1_dm_forest_maximum_refinement 1 -conv_par_1_dm_p4est_refine_pattern hash -filename ${wPETSC_DIR}/share/petsc/datafiles/meshes/square_periodic.msh
    test:
      suffix: p4est_par_ovl_gmsh_surface
      args: -conv_par_1_dm_forest_initial_refinement 0 -conv_par_1_dm_forest_maximum_refinement 1 -conv_par_1_dm_p4est_refine_pattern hash -filename ${wPETSC_DIR}/share/petsc/datafiles/meshes/surfacesphere_bin.msh -dm_plex_gmsh_spacedim 3
    test:
      suffix: p4est_par_ovl_gmsh_s2t_3d
      args: -conv_par_1_dm_forest_initial_refinement 1 -filename ${wPETSC_DIR}/share/petsc/datafiles/meshes/doublet-tet.msh
    test:
      suffix: p4est_par_ovl_gmsh_s2t_3d_hash
      args: -conv_par_1_dm_forest_initial_refinement 1 -conv_par_1_dm_forest_maximum_refinement 2 -conv_par_1_dm_p4est_refine_pattern hash -filename ${wPETSC_DIR}/share/petsc/datafiles/meshes/doublet-tet.msh
    test:
      requires: long_runtime
      suffix: p4est_par_ovl_gmsh_periodic_3d
      args: -conv_par_1_dm_forest_initial_refinement 0 -conv_par_1_dm_forest_maximum_refinement 1 -conv_par_1_dm_p4est_refine_pattern hash -filename ${wPETSC_DIR}/share/petsc/datafiles/meshes/mesh-3d-box-innersphere.msh
    test:
      suffix: p4est_par_ovl_hyb_2d
      args: -conv_par_1_dm_forest_initial_refinement 0 -conv_par_1_dm_forest_maximum_refinement 1 -conv_par_1_dm_p4est_refine_pattern hash -filename ${wPETSC_DIR}/share/petsc/datafiles/meshes/hybrid_triquad.msh
    test:
      suffix: p4est_par_ovl_hyb_3d
      args: -conv_par_1_dm_forest_initial_refinement 0 -conv_par_1_dm_forest_maximum_refinement 1 -conv_par_1_dm_p4est_refine_pattern hash -filename ${wPETSC_DIR}/share/petsc/datafiles/meshes/hybrid_tetwedge.msh

  test:
    TODO: broken
    requires: p4est
    nsize: 2
    suffix: p4est_bug_labels_noovl
    args: -interpolate -test_p4est_seq -dm_plex_check_all -dm_forest_minimum_refinement 0 -dm_forest_partition_overlap 1 -dim 2 -domain_shape box -cell_simplex 0 -domain_box_sizes 3,3 -dm_forest_initial_refinement 0 -dm_forest_maximum_refinement 2 -dm_p4est_refine_pattern hash -petscpartitioner_type simple -dm_forest_print_label_error

  test:
    requires: p4est
    nsize: 2
    suffix: p4est_bug_distribute_overlap
    args: -interpolate -test_p4est_seq -conv_seq_2_dm_plex_check_all -conv_seq_1_dm_forest_minimum_refinement 0 -conv_seq_1_dm_forest_partition_overlap 0 -dim 2 -domain_shape box -cell_simplex 0 -domain_box_sizes 3,3 -conv_seq_1_dm_forest_initial_refinement 0 -conv_seq_1_dm_forest_maximum_refinement 2 -conv_seq_1_dm_p4est_refine_pattern hash -petscpartitioner_type simple -overlap 1 -dm_view ::load_balance
    args: -dm_post_overlap_view

  test:
    suffix: glvis_2d_hyb
    args: -dim 2 -filename ${wPETSC_DIR}/share/petsc/datafiles/meshes/hybrid_triquad.msh -interpolate -dm_view glvis: -viewer_glvis_dm_plex_enable_boundary -petscpartitioner_type simple

  test:
    suffix: glvis_3d_hyb
    args: -dim 3 -filename ${wPETSC_DIR}/share/petsc/datafiles/meshes/hybrid_tetwedge.msh -interpolate -dm_view glvis: -viewer_glvis_dm_plex_enable_boundary -petscpartitioner_type simple

  test:
    suffix: glvis_3d_hyb_s2t
    args: -dim 3 -filename ${wPETSC_DIR}/share/petsc/datafiles/meshes/hybrid_3d_cube.msh -interpolate -dm_view glvis: -viewer_glvis_dm_plex_enable_boundary -petscpartitioner_type simple -dm_refine 1 -dm_plex_cell_refiner tobox -dm_plex_check_all

  test:
    suffix: ref_alfeld2d_0
    requires: triangle
    args: -dim 2 -domain_shape box -cell_simplex 1 -domain_box_sizes 5 -dm_view -interpolate -dm_plex_check_all -dm_refine 1 -dm_plex_cell_refiner alfeld2d -final_diagnostics
  test:
    suffix: ref_alfeld3d_0
    requires: ctetgen
    args: -dim 3 -domain_shape box -cell_simplex 1 -domain_box_sizes 5 -dm_view -interpolate -dm_plex_check_all -dm_refine 1 -dm_plex_cell_refiner alfeld3d -final_diagnostics

  # Boundary layer refiners
  test:
    suffix: ref_bl_1
    args: -dim 1 -domain_shape box -cell_simplex 0 -domain_box_sizes 5 -dm_view -interpolate -dm_plex_check_all 0 -dm_refine 1 -dm_plex_cell_refiner boundarylayer -ext_layers 2 -final_diagnostics -dm_plex_refine_boundarylayer_splits 3 -ext_hfirst {{0 1}}
  test:
    suffix: ref_bl_2_tri
    requires: triangle
    args: -dim 2 -domain_shape box -cell_simplex 1 -domain_box_sizes 5 -dm_view -interpolate -dm_plex_check_all 0 -dm_refine 1 -dm_plex_cell_refiner boundarylayer -ext_layers 3 -final_diagnostics -dm_plex_refine_boundarylayer_splits 4 -ext_hfirst {{0 1}}
  test:
    suffix: ref_bl_3_quad
    args: -dim 2 -domain_shape box -cell_simplex 0 -domain_box_sizes 5 -dm_view -interpolate -dm_plex_check_all 0 -dm_refine 1 -dm_plex_cell_refiner boundarylayer -ext_layers 3 -final_diagnostics -dm_plex_refine_boundarylayer_splits 4 -ext_hfirst {{0 1}}
  test:
    suffix: ref_bl_spheresurface_extruded
    nsize : 4
    args: -ext_layers 3 -ext_filename ${wPETSC_DIR}/share/petsc/datafiles/meshes/surfacesphere_bin.msh -dm_plex_gmsh_spacedim 3 -dm_plex_check_all -dm_view -interpolate -petscpartitioner_type simple -ext_hfirst {{0 1}separate output} -final_diagnostics -dm_refine 1 -dm_plex_cell_refiner boundarylayer -dm_plex_refine_boundarylayer_splits 2
  test:
    suffix: ref_bl_3d_hyb
    nsize : 4
    args: -filename ${wPETSC_DIR}/share/petsc/datafiles/meshes/hybrid_3d_cube.msh -dm_plex_check_all -dm_view -interpolate -petscpartitioner_type simple -final_diagnostics -dm_refine 1 -dm_plex_cell_refiner boundarylayer -dm_plex_refine_boundarylayer_splits 4 -dm_plex_refine_boundarylayer_progression 3.1

  test:
    suffix: sphere_0
    args: -dim 2 -domain_shape sphere -dm_plex_check_all -dm_view ::ascii_info_detail

  test:
    suffix: sphere_1
    args: -dim 2 -domain_shape sphere -dm_plex_check_all -dm_refine 2 -dm_view

  test:
    suffix: sphere_2
    args: -dim 2 -cell_simplex 0 -domain_shape sphere -dm_plex_check_all -dm_view ::ascii_info_detail

  test:
    suffix: sphere_3
    args: -dim 2 -cell_simplex 0 -domain_shape sphere -dm_plex_check_all -dm_refine 2 -dm_view

  test:
    suffix: ball_0
    requires: ctetgen
    args: -dim 3 -domain_shape ball -dm_plex_check_all -dm_view

  test:
    suffix: ball_1
    requires: ctetgen
    args: -dim 3 -domain_shape ball -bd_dm_refine 2 -dm_plex_check_all -dm_view

TEST*/<|MERGE_RESOLUTION|>--- conflicted
+++ resolved
@@ -206,7 +206,6 @@
     default: SETERRQ1(comm, PETSC_ERR_ARG_WRONG, "Unknown domain shape %D", user->domainShape);
     }
   }
-<<<<<<< HEAD
   if (!extlen && user->extrude_layers > 0) {
     DM edm;
 
@@ -214,8 +213,6 @@
     ierr = DMDestroy(dm);CHKERRQ(ierr);
     *dm  = edm;
   }
-  ierr = DMLocalizeCoordinates(*dm);CHKERRQ(ierr); /* needed for periodic */
-=======
 
   /* For topologically periodic meshes, we first localize coordinates,
      and then remove any information related with the
@@ -228,7 +225,6 @@
     ierr = DMSetPeriodicity(*dm,PETSC_TRUE,NULL,NULL,NULL);CHKERRQ(ierr);
   }
 
->>>>>>> d1a73fc6
   ierr = DMViewFromOptions(*dm,NULL,"-init_dm_view");CHKERRQ(ierr);
   ierr = DMGetDimension(*dm,&dim);CHKERRQ(ierr);
 
