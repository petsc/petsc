#include <petsc/private/dmpleximpl.h>    /*I      "petscdmplex.h"    I*/
#include <petsc/private/dmlabelimpl.h>   /*I      "petscdmlabel.h"   I*/
#include <petscsf.h>

static PetscErrorCode DMPlexMarkBoundaryFaces_Internal(DM dm, PetscInt val, PetscInt cellHeight, DMLabel label)
{
  PetscInt       fStart, fEnd, f;
  PetscErrorCode ierr;

  PetscFunctionBegin;
  PetscValidHeaderSpecific(dm, DM_CLASSID, 1);
  ierr = DMPlexGetHeightStratum(dm, cellHeight+1, &fStart, &fEnd);CHKERRQ(ierr);
  for (f = fStart; f < fEnd; ++f) {
    PetscInt supportSize;

    ierr = DMPlexGetSupportSize(dm, f, &supportSize);CHKERRQ(ierr);
    if (supportSize == 1) {
      if (val < 0) {
        PetscInt *closure = NULL;
        PetscInt  clSize, cl, cval;

        ierr = DMPlexGetTransitiveClosure(dm, f, PETSC_TRUE, &clSize, &closure);CHKERRQ(ierr);
        for (cl = 0; cl < clSize*2; cl += 2) {
          ierr = DMLabelGetValue(label, closure[cl], &cval);CHKERRQ(ierr);
          if (cval < 0) continue;
          ierr = DMLabelSetValue(label, f, cval);CHKERRQ(ierr);
          break;
        }
        if (cl == clSize*2) {ierr = DMLabelSetValue(label, f, 1);CHKERRQ(ierr);}
        ierr = DMPlexRestoreTransitiveClosure(dm, f, PETSC_TRUE, &clSize, &closure);CHKERRQ(ierr);
      } else {
        ierr = DMLabelSetValue(label, f, val);CHKERRQ(ierr);
      }
    }
  }
  PetscFunctionReturn(0);
}

/*@
  DMPlexMarkBoundaryFaces - Mark all faces on the boundary

  Not Collective

  Input Parameter:
+ dm - The original DM
- val - The marker value, or PETSC_DETERMINE to use some value in the closure (or 1 if none are found)

  Output Parameter:
. label - The DMLabel marking boundary faces with the given value

  Level: developer

.seealso: DMLabelCreate(), DMCreateLabel()
@*/
PetscErrorCode DMPlexMarkBoundaryFaces(DM dm, PetscInt val, DMLabel label)
{
  PetscErrorCode ierr;

  PetscFunctionBegin;
  ierr = DMPlexMarkBoundaryFaces_Internal(dm, val, 0, label);CHKERRQ(ierr);
  PetscFunctionReturn(0);
}

static PetscErrorCode DMPlexLabelComplete_Internal(DM dm, DMLabel label, PetscBool completeCells)
{
  IS              valueIS;
  PetscSF         sfPoint;
  const PetscInt *values;
  PetscInt        numValues, v, cStart, cEnd, nroots;
  PetscErrorCode  ierr;

  PetscFunctionBegin;
  ierr = DMLabelGetNumValues(label, &numValues);CHKERRQ(ierr);
  ierr = DMLabelGetValueIS(label, &valueIS);CHKERRQ(ierr);
  ierr = DMPlexGetHeightStratum(dm,0,&cStart,&cEnd);CHKERRQ(ierr);
  ierr = ISGetIndices(valueIS, &values);CHKERRQ(ierr);
  for (v = 0; v < numValues; ++v) {
    IS              pointIS;
    const PetscInt *points;
    PetscInt        numPoints, p;

    ierr = DMLabelGetStratumSize(label, values[v], &numPoints);CHKERRQ(ierr);
    ierr = DMLabelGetStratumIS(label, values[v], &pointIS);CHKERRQ(ierr);
    ierr = ISGetIndices(pointIS, &points);CHKERRQ(ierr);
    for (p = 0; p < numPoints; ++p) {
      PetscInt  q = points[p];
      PetscInt *closure = NULL;
      PetscInt  closureSize, c;

      if (cStart <= q && q < cEnd && !completeCells) { /* skip cells */
        continue;
      }
      ierr = DMPlexGetTransitiveClosure(dm, q, PETSC_TRUE, &closureSize, &closure);CHKERRQ(ierr);
      for (c = 0; c < closureSize*2; c += 2) {
        ierr = DMLabelSetValue(label, closure[c], values[v]);CHKERRQ(ierr);
      }
      ierr = DMPlexRestoreTransitiveClosure(dm, q, PETSC_TRUE, &closureSize, &closure);CHKERRQ(ierr);
    }
    ierr = ISRestoreIndices(pointIS, &points);CHKERRQ(ierr);
    ierr = ISDestroy(&pointIS);CHKERRQ(ierr);
  }
  ierr = ISRestoreIndices(valueIS, &values);CHKERRQ(ierr);
  ierr = ISDestroy(&valueIS);CHKERRQ(ierr);
  ierr = DMGetPointSF(dm, &sfPoint);CHKERRQ(ierr);
  ierr = PetscSFGetGraph(sfPoint, &nroots, NULL, NULL, NULL);CHKERRQ(ierr);
  if (nroots >= 0) {
    DMLabel         lblRoots, lblLeaves;
    IS              valueIS, pointIS;
    const PetscInt *values;
    PetscInt        numValues, v;
    PetscErrorCode  ierr;

    ierr = DMGetPointSF(dm, &sfPoint);CHKERRQ(ierr);
    /* Pull point contributions from remote leaves into local roots */
    ierr = DMLabelGather(label, sfPoint, &lblLeaves);CHKERRQ(ierr);
    ierr = DMLabelGetValueIS(lblLeaves, &valueIS);CHKERRQ(ierr);
    ierr = ISGetLocalSize(valueIS, &numValues);CHKERRQ(ierr);
    ierr = ISGetIndices(valueIS, &values);CHKERRQ(ierr);
    for (v = 0; v < numValues; ++v) {
      const PetscInt value = values[v];
      
      ierr = DMLabelGetStratumIS(lblLeaves, value, &pointIS);CHKERRQ(ierr);
      ierr = DMLabelInsertIS(label, pointIS, value);CHKERRQ(ierr);
      ierr = ISDestroy(&pointIS);CHKERRQ(ierr);
    }
    ierr = ISRestoreIndices(valueIS, &values);CHKERRQ(ierr);
    ierr = ISDestroy(&valueIS);CHKERRQ(ierr);
    ierr = DMLabelDestroy(&lblLeaves);CHKERRQ(ierr);
    /* Push point contributions from roots into remote leaves */
    ierr = DMLabelDistribute(label, sfPoint, &lblRoots);CHKERRQ(ierr);
    ierr = DMLabelGetValueIS(lblRoots, &valueIS);CHKERRQ(ierr);
    ierr = ISGetLocalSize(valueIS, &numValues);CHKERRQ(ierr);
    ierr = ISGetIndices(valueIS, &values);CHKERRQ(ierr);
    for (v = 0; v < numValues; ++v) {
      const PetscInt value = values[v];
      
      ierr = DMLabelGetStratumIS(lblRoots, value, &pointIS);CHKERRQ(ierr);
      ierr = DMLabelInsertIS(label, pointIS, value);CHKERRQ(ierr);
      ierr = ISDestroy(&pointIS);CHKERRQ(ierr);
    }
    ierr = ISRestoreIndices(valueIS, &values);CHKERRQ(ierr);
    ierr = ISDestroy(&valueIS);CHKERRQ(ierr);
    ierr = DMLabelDestroy(&lblRoots);CHKERRQ(ierr);
  }
  PetscFunctionReturn(0);
}

/*@
  DMPlexLabelComplete - Starting with a label marking points on a surface, we add the transitive closure to the surface

  Input Parameters:
+ dm - The DM
- label - A DMLabel marking the surface points

  Output Parameter:
. label - A DMLabel marking all surface points in the transitive closure

  Level: developer

.seealso: DMPlexLabelCohesiveComplete()
@*/
PetscErrorCode DMPlexLabelComplete(DM dm, DMLabel label)
{
  PetscErrorCode ierr;

  PetscFunctionBegin;
  ierr = DMPlexLabelComplete_Internal(dm, label, PETSC_TRUE);CHKERRQ(ierr);
  PetscFunctionReturn(0);
}

/*@
  DMPlexLabelAddCells - Starting with a label marking faces on a surface, we add a cell for each face

  Input Parameters:
+ dm - The DM
- label - A DMLabel marking the surface points

  Output Parameter:
. label - A DMLabel incorporating cells

  Level: developer

  Note: The cells allow FEM boundary conditions to be applied using the cell geometry

.seealso: DMPlexLabelComplete(), DMPlexLabelCohesiveComplete()
@*/
PetscErrorCode DMPlexLabelAddCells(DM dm, DMLabel label)
{
  IS              valueIS;
  const PetscInt *values;
  PetscInt        numValues, v, cStart, cEnd, cEndInterior;
  PetscErrorCode  ierr;

  PetscFunctionBegin;
  ierr = DMPlexGetHeightStratum(dm, 0, &cStart, &cEnd);CHKERRQ(ierr);
  ierr = DMPlexGetHybridBounds(dm, &cEndInterior, NULL, NULL, NULL);CHKERRQ(ierr);
  cEnd = cEndInterior < 0 ? cEnd : cEndInterior;
  ierr = DMLabelGetNumValues(label, &numValues);CHKERRQ(ierr);
  ierr = DMLabelGetValueIS(label, &valueIS);CHKERRQ(ierr);
  ierr = ISGetIndices(valueIS, &values);CHKERRQ(ierr);
  for (v = 0; v < numValues; ++v) {
    IS              pointIS;
    const PetscInt *points;
    PetscInt        numPoints, p;

    ierr = DMLabelGetStratumSize(label, values[v], &numPoints);CHKERRQ(ierr);
    ierr = DMLabelGetStratumIS(label, values[v], &pointIS);CHKERRQ(ierr);
    ierr = ISGetIndices(pointIS, &points);CHKERRQ(ierr);
    for (p = 0; p < numPoints; ++p) {
      PetscInt *closure = NULL;
      PetscInt  closureSize, point, cl;

      ierr = DMPlexGetTransitiveClosure(dm, points[p], PETSC_FALSE, &closureSize, &closure);CHKERRQ(ierr);
      for (cl = closureSize-1; cl > 0; --cl) {
        point = closure[cl*2];
        if ((point >= cStart) && (point < cEnd)) {ierr = DMLabelSetValue(label, point, values[v]);CHKERRQ(ierr); break;}
      }
      ierr = DMPlexRestoreTransitiveClosure(dm, points[p], PETSC_FALSE, &closureSize, &closure);CHKERRQ(ierr);
    }
    ierr = ISRestoreIndices(pointIS, &points);CHKERRQ(ierr);
    ierr = ISDestroy(&pointIS);CHKERRQ(ierr);
  }
  ierr = ISRestoreIndices(valueIS, &values);CHKERRQ(ierr);
  ierr = ISDestroy(&valueIS);CHKERRQ(ierr);
  PetscFunctionReturn(0);
}

/*@
  DMPlexLabelClearCells - Remove cells from a label

  Input Parameters:
+ dm - The DM
- label - A DMLabel marking surface points and their adjacent cells

  Output Parameter:
. label - A DMLabel without cells

  Level: developer

  Note: This undoes DMPlexLabelAddCells()

.seealso: DMPlexLabelComplete(), DMPlexLabelCohesiveComplete(), DMPlexLabelAddCells()
@*/
PetscErrorCode DMPlexLabelClearCells(DM dm, DMLabel label)
{
  IS              valueIS;
  const PetscInt *values;
  PetscInt        numValues, v, cStart, cEnd, cEndInterior;
  PetscErrorCode  ierr;

  PetscFunctionBegin;
  ierr = DMPlexGetHeightStratum(dm, 0, &cStart, &cEnd);CHKERRQ(ierr);
  ierr = DMPlexGetHybridBounds(dm, &cEndInterior, NULL, NULL, NULL);CHKERRQ(ierr);
  cEnd = cEndInterior < 0 ? cEnd : cEndInterior;
  ierr = DMLabelGetNumValues(label, &numValues);CHKERRQ(ierr);
  ierr = DMLabelGetValueIS(label, &valueIS);CHKERRQ(ierr);
  ierr = ISGetIndices(valueIS, &values);CHKERRQ(ierr);
  for (v = 0; v < numValues; ++v) {
    IS              pointIS;
    const PetscInt *points;
    PetscInt        numPoints, p;

    ierr = DMLabelGetStratumSize(label, values[v], &numPoints);CHKERRQ(ierr);
    ierr = DMLabelGetStratumIS(label, values[v], &pointIS);CHKERRQ(ierr);
    ierr = ISGetIndices(pointIS, &points);CHKERRQ(ierr);
    for (p = 0; p < numPoints; ++p) {
      PetscInt point = points[p];

      if (point >= cStart && point < cEnd) {
        ierr = DMLabelClearValue(label,point,values[v]);CHKERRQ(ierr);
      }
    }
    ierr = ISRestoreIndices(pointIS, &points);CHKERRQ(ierr);
    ierr = ISDestroy(&pointIS);CHKERRQ(ierr);
  }
  ierr = ISRestoreIndices(valueIS, &values);CHKERRQ(ierr);
  ierr = ISDestroy(&valueIS);CHKERRQ(ierr);
  PetscFunctionReturn(0);
}

/* take (oldEnd, added) pairs, ordered by height and convert them to (oldstart, newstart) pairs, ordered by ascending
 * index (skipping first, which is (0,0)) */
PETSC_STATIC_INLINE PetscErrorCode DMPlexShiftPointSetUp_Internal(PetscInt depth, PetscInt depthShift[])
{
  PetscInt d, off = 0;

  PetscFunctionBegin;
  /* sort by (oldend): yes this is an O(n^2) sort, we expect depth <= 3 */
  for (d = 0; d < depth; d++) {
    PetscInt firstd = d;
    PetscInt firstStart = depthShift[2*d];
    PetscInt e;

    for (e = d+1; e <= depth; e++) {
      if (depthShift[2*e] < firstStart) {
        firstd = e;
        firstStart = depthShift[2*d];
      }
    }
    if (firstd != d) {
      PetscInt swap[2];

      e = firstd;
      swap[0] = depthShift[2*d];
      swap[1] = depthShift[2*d+1];
      depthShift[2*d]   = depthShift[2*e];
      depthShift[2*d+1] = depthShift[2*e+1];
      depthShift[2*e]   = swap[0];
      depthShift[2*e+1] = swap[1];
    }
  }
  /* convert (oldstart, added) to (oldstart, newstart) */
  for (d = 0; d <= depth; d++) {
    off += depthShift[2*d+1];
    depthShift[2*d+1] = depthShift[2*d] + off;
  }
  PetscFunctionReturn(0);
}

/* depthShift is a list of (old, new) pairs */
PETSC_STATIC_INLINE PetscInt DMPlexShiftPoint_Internal(PetscInt p, PetscInt depth, PetscInt depthShift[])
{
  PetscInt d;
  PetscInt newOff = 0;

  for (d = 0; d <= depth; d++) {
    if (p < depthShift[2*d]) return p + newOff;
    else newOff = depthShift[2*d+1] - depthShift[2*d];
  }
  return p + newOff;
}

/* depthShift is a list of (old, new) pairs */
PETSC_STATIC_INLINE PetscInt DMPlexShiftPointInverse_Internal(PetscInt p, PetscInt depth, PetscInt depthShift[])
{
  PetscInt d;
  PetscInt newOff = 0;

  for (d = 0; d <= depth; d++) {
    if (p < depthShift[2*d+1]) return p + newOff;
    else newOff = depthShift[2*d] - depthShift[2*d+1];
  }
  return p + newOff;
}

static PetscErrorCode DMPlexShiftSizes_Internal(DM dm, PetscInt depthShift[], DM dmNew)
{
  PetscInt       depth = 0, d, pStart, pEnd, p;
  DMLabel        depthLabel;
  PetscErrorCode ierr;

  PetscFunctionBegin;
  ierr = DMPlexGetDepth(dm, &depth);CHKERRQ(ierr);
  if (depth < 0) PetscFunctionReturn(0);
  /* Step 1: Expand chart */
  ierr = DMPlexGetChart(dm, &pStart, &pEnd);CHKERRQ(ierr);
  pEnd = DMPlexShiftPoint_Internal(pEnd,depth,depthShift);
  ierr = DMPlexSetChart(dmNew, pStart, pEnd);CHKERRQ(ierr);
  ierr = DMCreateLabel(dmNew,"depth");CHKERRQ(ierr);
  ierr = DMPlexGetDepthLabel(dmNew,&depthLabel);CHKERRQ(ierr);
  /* Step 2: Set cone and support sizes */
  for (d = 0; d <= depth; ++d) {
    PetscInt pStartNew, pEndNew;
    IS pIS;

    ierr = DMPlexGetDepthStratum(dm, d, &pStart, &pEnd);CHKERRQ(ierr);
    pStartNew = DMPlexShiftPoint_Internal(pStart, depth, depthShift);
    pEndNew = DMPlexShiftPoint_Internal(pEnd, depth, depthShift);
    ierr = ISCreateStride(PETSC_COMM_SELF, pEndNew - pStartNew, pStartNew, 1, &pIS);CHKERRQ(ierr);
    ierr = DMLabelSetStratumIS(depthLabel, d, pIS);CHKERRQ(ierr);
    ierr = ISDestroy(&pIS);CHKERRQ(ierr);
    for (p = pStart; p < pEnd; ++p) {
      PetscInt newp = DMPlexShiftPoint_Internal(p, depth, depthShift);
      PetscInt size;

      ierr = DMPlexGetConeSize(dm, p, &size);CHKERRQ(ierr);
      ierr = DMPlexSetConeSize(dmNew, newp, size);CHKERRQ(ierr);
      ierr = DMPlexGetSupportSize(dm, p, &size);CHKERRQ(ierr);
      ierr = DMPlexSetSupportSize(dmNew, newp, size);CHKERRQ(ierr);
    }
  }
  PetscFunctionReturn(0);
}

static PetscErrorCode DMPlexShiftPoints_Internal(DM dm, PetscInt depthShift[], DM dmNew)
{
  PetscInt      *newpoints;
  PetscInt       depth = 0, maxConeSize, maxSupportSize, maxConeSizeNew, maxSupportSizeNew, pStart, pEnd, p;
  PetscErrorCode ierr;

  PetscFunctionBegin;
  ierr = DMPlexGetDepth(dm, &depth);CHKERRQ(ierr);
  if (depth < 0) PetscFunctionReturn(0);
  ierr = DMPlexGetMaxSizes(dm, &maxConeSize, &maxSupportSize);CHKERRQ(ierr);
  ierr = DMPlexGetMaxSizes(dmNew, &maxConeSizeNew, &maxSupportSizeNew);CHKERRQ(ierr);
  ierr = PetscMalloc1(PetscMax(PetscMax(maxConeSize, maxSupportSize), PetscMax(maxConeSizeNew, maxSupportSizeNew)),&newpoints);CHKERRQ(ierr);
  /* Step 5: Set cones and supports */
  ierr = DMPlexGetChart(dm, &pStart, &pEnd);CHKERRQ(ierr);
  for (p = pStart; p < pEnd; ++p) {
    const PetscInt *points = NULL, *orientations = NULL;
    PetscInt        size,sizeNew, i, newp = DMPlexShiftPoint_Internal(p, depth, depthShift);

    ierr = DMPlexGetConeSize(dm, p, &size);CHKERRQ(ierr);
    ierr = DMPlexGetCone(dm, p, &points);CHKERRQ(ierr);
    ierr = DMPlexGetConeOrientation(dm, p, &orientations);CHKERRQ(ierr);
    for (i = 0; i < size; ++i) {
      newpoints[i] = DMPlexShiftPoint_Internal(points[i], depth, depthShift);
    }
    ierr = DMPlexSetCone(dmNew, newp, newpoints);CHKERRQ(ierr);
    ierr = DMPlexSetConeOrientation(dmNew, newp, orientations);CHKERRQ(ierr);
    ierr = DMPlexGetSupportSize(dm, p, &size);CHKERRQ(ierr);
    ierr = DMPlexGetSupportSize(dmNew, newp, &sizeNew);CHKERRQ(ierr);
    ierr = DMPlexGetSupport(dm, p, &points);CHKERRQ(ierr);
    for (i = 0; i < size; ++i) {
      newpoints[i] = DMPlexShiftPoint_Internal(points[i], depth, depthShift);
    }
    for (i = size; i < sizeNew; ++i) newpoints[i] = 0;
    ierr = DMPlexSetSupport(dmNew, newp, newpoints);CHKERRQ(ierr);
  }
  ierr = PetscFree(newpoints);CHKERRQ(ierr);
  PetscFunctionReturn(0);
}

static PetscErrorCode DMPlexShiftCoordinates_Internal(DM dm, PetscInt depthShift[], DM dmNew)
{
  PetscSection   coordSection, newCoordSection;
  Vec            coordinates, newCoordinates;
  PetscScalar   *coords, *newCoords;
  PetscInt       coordSize, sStart, sEnd;
  PetscInt       dim, depth = 0, cStart, cEnd, cStartNew, cEndNew, c, vStart, vEnd, vStartNew, vEndNew, v;
  PetscBool      hasCells;
  PetscErrorCode ierr;

  PetscFunctionBegin;
  ierr = DMGetCoordinateDim(dm, &dim);CHKERRQ(ierr);
  ierr = DMSetCoordinateDim(dmNew, dim);CHKERRQ(ierr);
  ierr = DMPlexGetDepth(dm, &depth);CHKERRQ(ierr);
  /* Step 8: Convert coordinates */
  ierr = DMPlexGetDepthStratum(dm, 0, &vStart, &vEnd);CHKERRQ(ierr);
  ierr = DMPlexGetHeightStratum(dm, 0, &cStart, &cEnd);CHKERRQ(ierr);
  ierr = DMPlexGetDepthStratum(dmNew, 0, &vStartNew, &vEndNew);CHKERRQ(ierr);
  ierr = DMPlexGetHeightStratum(dmNew, 0, &cStartNew, &cEndNew);CHKERRQ(ierr);
  ierr = DMGetCoordinateSection(dm, &coordSection);CHKERRQ(ierr);
  ierr = PetscSectionCreate(PetscObjectComm((PetscObject)dm), &newCoordSection);CHKERRQ(ierr);
  ierr = PetscSectionSetNumFields(newCoordSection, 1);CHKERRQ(ierr);
  ierr = PetscSectionSetFieldComponents(newCoordSection, 0, dim);CHKERRQ(ierr);
  ierr = PetscSectionGetChart(coordSection, &sStart, &sEnd);CHKERRQ(ierr);
  hasCells = sStart == cStart ? PETSC_TRUE : PETSC_FALSE;
  ierr = PetscSectionSetChart(newCoordSection, hasCells ? cStartNew : vStartNew, vEndNew);CHKERRQ(ierr);
  if (hasCells) {
    for (c = cStart; c < cEnd; ++c) {
      PetscInt cNew = DMPlexShiftPoint_Internal(c, depth, depthShift), dof;

      ierr = PetscSectionGetDof(coordSection, c, &dof);CHKERRQ(ierr);
      ierr = PetscSectionSetDof(newCoordSection, cNew, dof);CHKERRQ(ierr);
      ierr = PetscSectionSetFieldDof(newCoordSection, cNew, 0, dof);CHKERRQ(ierr);
    }
  }
  for (v = vStartNew; v < vEndNew; ++v) {
    ierr = PetscSectionSetDof(newCoordSection, v, dim);CHKERRQ(ierr);
    ierr = PetscSectionSetFieldDof(newCoordSection, v, 0, dim);CHKERRQ(ierr);
  }
  ierr = PetscSectionSetUp(newCoordSection);CHKERRQ(ierr);
  ierr = DMSetCoordinateSection(dmNew, PETSC_DETERMINE, newCoordSection);CHKERRQ(ierr);
  ierr = PetscSectionGetStorageSize(newCoordSection, &coordSize);CHKERRQ(ierr);
  ierr = VecCreate(PETSC_COMM_SELF, &newCoordinates);CHKERRQ(ierr);
  ierr = PetscObjectSetName((PetscObject) newCoordinates, "coordinates");CHKERRQ(ierr);
  ierr = VecSetSizes(newCoordinates, coordSize, PETSC_DETERMINE);CHKERRQ(ierr);
  ierr = VecSetBlockSize(newCoordinates, dim);CHKERRQ(ierr);
  ierr = VecSetType(newCoordinates,VECSTANDARD);CHKERRQ(ierr);
  ierr = DMSetCoordinatesLocal(dmNew, newCoordinates);CHKERRQ(ierr);
  ierr = DMGetCoordinatesLocal(dm, &coordinates);CHKERRQ(ierr);
  ierr = VecGetArray(coordinates, &coords);CHKERRQ(ierr);
  ierr = VecGetArray(newCoordinates, &newCoords);CHKERRQ(ierr);
  if (hasCells) {
    for (c = cStart; c < cEnd; ++c) {
      PetscInt cNew = DMPlexShiftPoint_Internal(c, depth, depthShift), dof, off, noff, d;

      ierr = PetscSectionGetDof(coordSection, c, &dof);CHKERRQ(ierr);
      ierr = PetscSectionGetOffset(coordSection, c, &off);CHKERRQ(ierr);
      ierr = PetscSectionGetOffset(newCoordSection, cNew, &noff);CHKERRQ(ierr);
      for (d = 0; d < dof; ++d) newCoords[noff+d] = coords[off+d];
    }
  }
  for (v = vStart; v < vEnd; ++v) {
    PetscInt dof, off, noff, d;

    ierr = PetscSectionGetDof(coordSection, v, &dof);CHKERRQ(ierr);
    ierr = PetscSectionGetOffset(coordSection, v, &off);CHKERRQ(ierr);
    ierr = PetscSectionGetOffset(newCoordSection, DMPlexShiftPoint_Internal(v, depth, depthShift), &noff);CHKERRQ(ierr);
    for (d = 0; d < dof; ++d) newCoords[noff+d] = coords[off+d];
  }
  ierr = VecRestoreArray(coordinates, &coords);CHKERRQ(ierr);
  ierr = VecRestoreArray(newCoordinates, &newCoords);CHKERRQ(ierr);
  ierr = VecDestroy(&newCoordinates);CHKERRQ(ierr);
  ierr = PetscSectionDestroy(&newCoordSection);CHKERRQ(ierr);
  PetscFunctionReturn(0);
}

static PetscErrorCode DMPlexShiftSF_Internal(DM dm, PetscInt depthShift[], DM dmNew)
{
  PetscInt           depth = 0;
  PetscSF            sfPoint, sfPointNew;
  const PetscSFNode *remotePoints;
  PetscSFNode       *gremotePoints;
  const PetscInt    *localPoints;
  PetscInt          *glocalPoints, *newLocation, *newRemoteLocation;
  PetscInt           numRoots, numLeaves, l, pStart, pEnd, totShift = 0;
  PetscErrorCode     ierr;

  PetscFunctionBegin;
  ierr = DMPlexGetDepth(dm, &depth);CHKERRQ(ierr);
  /* Step 9: Convert pointSF */
  ierr = DMGetPointSF(dm, &sfPoint);CHKERRQ(ierr);
  ierr = DMGetPointSF(dmNew, &sfPointNew);CHKERRQ(ierr);
  ierr = DMPlexGetChart(dm, &pStart, &pEnd);CHKERRQ(ierr);
  ierr = PetscSFGetGraph(sfPoint, &numRoots, &numLeaves, &localPoints, &remotePoints);CHKERRQ(ierr);
  totShift = DMPlexShiftPoint_Internal(pEnd,depth,depthShift) - pEnd;
  if (numRoots >= 0) {
    ierr = PetscMalloc2(numRoots,&newLocation,pEnd-pStart,&newRemoteLocation);CHKERRQ(ierr);
    for (l=0; l<numRoots; l++) newLocation[l] = DMPlexShiftPoint_Internal(l, depth, depthShift);
    ierr = PetscSFBcastBegin(sfPoint, MPIU_INT, newLocation, newRemoteLocation);CHKERRQ(ierr);
    ierr = PetscSFBcastEnd(sfPoint, MPIU_INT, newLocation, newRemoteLocation);CHKERRQ(ierr);
    ierr = PetscMalloc1(numLeaves,    &glocalPoints);CHKERRQ(ierr);
    ierr = PetscMalloc1(numLeaves, &gremotePoints);CHKERRQ(ierr);
    for (l = 0; l < numLeaves; ++l) {
      glocalPoints[l]        = DMPlexShiftPoint_Internal(localPoints[l], depth, depthShift);
      gremotePoints[l].rank  = remotePoints[l].rank;
      gremotePoints[l].index = newRemoteLocation[localPoints[l]];
    }
    ierr = PetscFree2(newLocation,newRemoteLocation);CHKERRQ(ierr);
    ierr = PetscSFSetGraph(sfPointNew, numRoots + totShift, numLeaves, glocalPoints, PETSC_OWN_POINTER, gremotePoints, PETSC_OWN_POINTER);CHKERRQ(ierr);
  }
  PetscFunctionReturn(0);
}

static PetscErrorCode DMPlexShiftLabels_Internal(DM dm, PetscInt depthShift[], DM dmNew)
{
  PetscSF            sfPoint;
  DMLabel            vtkLabel, ghostLabel;
  const PetscSFNode *leafRemote;
  const PetscInt    *leafLocal;
  PetscInt           depth = 0, numLeaves, numLabels, l, cStart, cEnd, c, fStart, fEnd, f;
  PetscMPIInt        rank;
  PetscErrorCode     ierr;

  PetscFunctionBegin;
  ierr = DMPlexGetDepth(dm, &depth);CHKERRQ(ierr);
  /* Step 10: Convert labels */
  ierr = DMGetNumLabels(dm, &numLabels);CHKERRQ(ierr);
  for (l = 0; l < numLabels; ++l) {
    DMLabel         label, newlabel;
    const char     *lname;
    PetscBool       isDepth, isDim;
    IS              valueIS;
    const PetscInt *values;
    PetscInt        numValues, val;

    ierr = DMGetLabelName(dm, l, &lname);CHKERRQ(ierr);
    ierr = PetscStrcmp(lname, "depth", &isDepth);CHKERRQ(ierr);
    if (isDepth) continue;
    ierr = PetscStrcmp(lname, "dim", &isDim);CHKERRQ(ierr);
    if (isDim) continue;
    ierr = DMCreateLabel(dmNew, lname);CHKERRQ(ierr);
    ierr = DMGetLabel(dm, lname, &label);CHKERRQ(ierr);
    ierr = DMGetLabel(dmNew, lname, &newlabel);CHKERRQ(ierr);
    ierr = DMLabelGetDefaultValue(label,&val);CHKERRQ(ierr);
    ierr = DMLabelSetDefaultValue(newlabel,val);CHKERRQ(ierr);
    ierr = DMLabelGetValueIS(label, &valueIS);CHKERRQ(ierr);
    ierr = ISGetLocalSize(valueIS, &numValues);CHKERRQ(ierr);
    ierr = ISGetIndices(valueIS, &values);CHKERRQ(ierr);
    for (val = 0; val < numValues; ++val) {
      IS              pointIS;
      const PetscInt *points;
      PetscInt        numPoints, p;

      ierr = DMLabelGetStratumIS(label, values[val], &pointIS);CHKERRQ(ierr);
      ierr = ISGetLocalSize(pointIS, &numPoints);CHKERRQ(ierr);
      ierr = ISGetIndices(pointIS, &points);CHKERRQ(ierr);
      for (p = 0; p < numPoints; ++p) {
        const PetscInt newpoint = DMPlexShiftPoint_Internal(points[p], depth, depthShift);

        ierr = DMLabelSetValue(newlabel, newpoint, values[val]);CHKERRQ(ierr);
      }
      ierr = ISRestoreIndices(pointIS, &points);CHKERRQ(ierr);
      ierr = ISDestroy(&pointIS);CHKERRQ(ierr);
    }
    ierr = ISRestoreIndices(valueIS, &values);CHKERRQ(ierr);
    ierr = ISDestroy(&valueIS);CHKERRQ(ierr);
  }
  /* Step 11: Make label for output (vtk) and to mark ghost points (ghost) */
  ierr = MPI_Comm_rank(PetscObjectComm((PetscObject)dm), &rank);CHKERRQ(ierr);
  ierr = DMGetPointSF(dm, &sfPoint);CHKERRQ(ierr);
  ierr = DMPlexGetHeightStratum(dm, 0, &cStart, &cEnd);CHKERRQ(ierr);
  ierr = PetscSFGetGraph(sfPoint, NULL, &numLeaves, &leafLocal, &leafRemote);CHKERRQ(ierr);
  ierr = DMCreateLabel(dmNew, "vtk");CHKERRQ(ierr);
  ierr = DMCreateLabel(dmNew, "ghost");CHKERRQ(ierr);
  ierr = DMGetLabel(dmNew, "vtk", &vtkLabel);CHKERRQ(ierr);
  ierr = DMGetLabel(dmNew, "ghost", &ghostLabel);CHKERRQ(ierr);
  for (l = 0, c = cStart; l < numLeaves && c < cEnd; ++l, ++c) {
    for (; c < leafLocal[l] && c < cEnd; ++c) {
      ierr = DMLabelSetValue(vtkLabel, c, 1);CHKERRQ(ierr);
    }
    if (leafLocal[l] >= cEnd) break;
    if (leafRemote[l].rank == rank) {
      ierr = DMLabelSetValue(vtkLabel, c, 1);CHKERRQ(ierr);
    } else {
      ierr = DMLabelSetValue(ghostLabel, c, 2);CHKERRQ(ierr);
    }
  }
  for (; c < cEnd; ++c) {
    ierr = DMLabelSetValue(vtkLabel, c, 1);CHKERRQ(ierr);
  }
  if (0) {
    ierr = DMLabelView(vtkLabel, PETSC_VIEWER_STDOUT_WORLD);CHKERRQ(ierr);
  }
  ierr = DMPlexGetHeightStratum(dmNew, 1, &fStart, &fEnd);CHKERRQ(ierr);
  for (f = fStart; f < fEnd; ++f) {
    PetscInt numCells;

    ierr = DMPlexGetSupportSize(dmNew, f, &numCells);CHKERRQ(ierr);
    if (numCells < 2) {
      ierr = DMLabelSetValue(ghostLabel, f, 1);CHKERRQ(ierr);
    } else {
      const PetscInt *cells = NULL;
      PetscInt        vA, vB;

      ierr = DMPlexGetSupport(dmNew, f, &cells);CHKERRQ(ierr);
      ierr = DMLabelGetValue(vtkLabel, cells[0], &vA);CHKERRQ(ierr);
      ierr = DMLabelGetValue(vtkLabel, cells[1], &vB);CHKERRQ(ierr);
      if (vA != 1 && vB != 1) {ierr = DMLabelSetValue(ghostLabel, f, 1);CHKERRQ(ierr);}
    }
  }
  if (0) {
    ierr = DMLabelView(ghostLabel, PETSC_VIEWER_STDOUT_WORLD);CHKERRQ(ierr);
  }
  PetscFunctionReturn(0);
}

static PetscErrorCode DMPlexShiftTree_Internal(DM dm, PetscInt depthShift[], DM dmNew)
{
  DM             refTree;
  PetscSection   pSec;
  PetscInt       *parents, *childIDs;
  PetscErrorCode ierr;

  PetscFunctionBegin;
  ierr = DMPlexGetReferenceTree(dm,&refTree);CHKERRQ(ierr);
  ierr = DMPlexSetReferenceTree(dmNew,refTree);CHKERRQ(ierr);
  ierr = DMPlexGetTree(dm,&pSec,&parents,&childIDs,NULL,NULL);CHKERRQ(ierr);
  if (pSec) {
    PetscInt p, pStart, pEnd, *parentsShifted, pStartShifted, pEndShifted, depth;
    PetscInt *childIDsShifted;
    PetscSection pSecShifted;

    ierr = PetscSectionGetChart(pSec,&pStart,&pEnd);CHKERRQ(ierr);
    ierr = DMPlexGetDepth(dm,&depth);CHKERRQ(ierr);
    pStartShifted = DMPlexShiftPoint_Internal(pStart,depth,depthShift);
    pEndShifted   = DMPlexShiftPoint_Internal(pEnd,depth,depthShift);
    ierr = PetscMalloc2(pEndShifted - pStartShifted,&parentsShifted,pEndShifted-pStartShifted,&childIDsShifted);CHKERRQ(ierr);
    ierr = PetscSectionCreate(PetscObjectComm((PetscObject)dmNew),&pSecShifted);CHKERRQ(ierr);
    ierr = PetscSectionSetChart(pSecShifted,pStartShifted,pEndShifted);CHKERRQ(ierr);
    for (p = pStartShifted; p < pEndShifted; p++) {
      /* start off assuming no children */
      ierr = PetscSectionSetDof(pSecShifted,p,0);CHKERRQ(ierr);
    }
    for (p = pStart; p < pEnd; p++) {
      PetscInt dof;
      PetscInt pNew = DMPlexShiftPoint_Internal(p,depth,depthShift);

      ierr = PetscSectionGetDof(pSec,p,&dof);CHKERRQ(ierr);
      ierr = PetscSectionSetDof(pSecShifted,pNew,dof);CHKERRQ(ierr);
    }
    ierr = PetscSectionSetUp(pSecShifted);CHKERRQ(ierr);
    for (p = pStart; p < pEnd; p++) {
      PetscInt dof;
      PetscInt pNew = DMPlexShiftPoint_Internal(p,depth,depthShift);

      ierr = PetscSectionGetDof(pSec,p,&dof);CHKERRQ(ierr);
      if (dof) {
        PetscInt off, offNew;

        ierr = PetscSectionGetOffset(pSec,p,&off);CHKERRQ(ierr);
        ierr = PetscSectionGetOffset(pSecShifted,pNew,&offNew);CHKERRQ(ierr);
        parentsShifted[offNew] = DMPlexShiftPoint_Internal(parents[off],depth,depthShift);
        childIDsShifted[offNew] = childIDs[off];
      }
    }
    ierr = DMPlexSetTree(dmNew,pSecShifted,parentsShifted,childIDsShifted);CHKERRQ(ierr);
    ierr = PetscFree2(parentsShifted,childIDsShifted);CHKERRQ(ierr);
    ierr = PetscSectionDestroy(&pSecShifted);CHKERRQ(ierr);
  }
  PetscFunctionReturn(0);
}

static PetscErrorCode DMPlexConstructGhostCells_Internal(DM dm, DMLabel label, PetscInt *numGhostCells, DM gdm)
{
  PetscSF               sf;
  IS                    valueIS;
  const PetscInt       *values, *leaves;
  PetscInt             *depthShift;
  PetscInt              d, depth = 0, nleaves, loc, Ng, numFS, fs, fStart, fEnd, ghostCell, cEnd, c;
  PetscBool             isper;
  const PetscReal      *maxCell, *L;
  const DMBoundaryType *bd;
  PetscErrorCode        ierr;

  PetscFunctionBegin;
  ierr = DMGetPointSF(dm, &sf);CHKERRQ(ierr);
  ierr = PetscSFGetGraph(sf, NULL, &nleaves, &leaves, NULL);CHKERRQ(ierr);
  nleaves = PetscMax(0, nleaves);
  ierr = DMPlexGetHeightStratum(dm, 1, &fStart, &fEnd);CHKERRQ(ierr);
  /* Count ghost cells */
  ierr = DMLabelGetValueIS(label, &valueIS);CHKERRQ(ierr);
  ierr = ISGetLocalSize(valueIS, &numFS);CHKERRQ(ierr);
  ierr = ISGetIndices(valueIS, &values);CHKERRQ(ierr);
  Ng   = 0;
  for (fs = 0; fs < numFS; ++fs) {
    IS              faceIS;
    const PetscInt *faces;
    PetscInt        numFaces, f, numBdFaces = 0;

    ierr = DMLabelGetStratumIS(label, values[fs], &faceIS);CHKERRQ(ierr);
    ierr = ISGetLocalSize(faceIS, &numFaces);CHKERRQ(ierr);
    ierr = ISGetIndices(faceIS, &faces);CHKERRQ(ierr);
    for (f = 0; f < numFaces; ++f) {
      PetscInt numChildren;

      ierr = PetscFindInt(faces[f], nleaves, leaves, &loc);CHKERRQ(ierr);
      ierr = DMPlexGetTreeChildren(dm,faces[f],&numChildren,NULL);CHKERRQ(ierr);
      /* non-local and ancestors points don't get to register ghosts */
      if (loc >= 0 || numChildren) continue;
      if ((faces[f] >= fStart) && (faces[f] < fEnd)) ++numBdFaces;
    }
    Ng += numBdFaces;
    ierr = ISDestroy(&faceIS);CHKERRQ(ierr);
  }
  ierr = DMPlexGetDepth(dm, &depth);CHKERRQ(ierr);
  ierr = PetscMalloc1(2*(depth+1), &depthShift);CHKERRQ(ierr);
  for (d = 0; d <= depth; d++) {
    PetscInt dEnd;

    ierr = DMPlexGetDepthStratum(dm,d,NULL,&dEnd);CHKERRQ(ierr);
    depthShift[2*d]   = dEnd;
    depthShift[2*d+1] = 0;
  }
  if (depth >= 0) depthShift[2*depth+1] = Ng;
  ierr = DMPlexShiftPointSetUp_Internal(depth,depthShift);CHKERRQ(ierr);
  ierr = DMPlexShiftSizes_Internal(dm, depthShift, gdm);CHKERRQ(ierr);
  /* Step 3: Set cone/support sizes for new points */
  ierr = DMPlexGetHeightStratum(dm, 0, NULL, &cEnd);CHKERRQ(ierr);
  ierr = DMPlexSetHybridBounds(gdm, cEnd, PETSC_DETERMINE, PETSC_DETERMINE, PETSC_DETERMINE);CHKERRQ(ierr);
  for (c = cEnd; c < cEnd + Ng; ++c) {
    ierr = DMPlexSetConeSize(gdm, c, 1);CHKERRQ(ierr);
  }
  for (fs = 0; fs < numFS; ++fs) {
    IS              faceIS;
    const PetscInt *faces;
    PetscInt        numFaces, f;

    ierr = DMLabelGetStratumIS(label, values[fs], &faceIS);CHKERRQ(ierr);
    ierr = ISGetLocalSize(faceIS, &numFaces);CHKERRQ(ierr);
    ierr = ISGetIndices(faceIS, &faces);CHKERRQ(ierr);
    for (f = 0; f < numFaces; ++f) {
      PetscInt size, numChildren;

      ierr = PetscFindInt(faces[f], nleaves, leaves, &loc);CHKERRQ(ierr);
      ierr = DMPlexGetTreeChildren(dm,faces[f],&numChildren,NULL);CHKERRQ(ierr);
      if (loc >= 0 || numChildren) continue;
      if ((faces[f] < fStart) || (faces[f] >= fEnd)) continue;
      ierr = DMPlexGetSupportSize(dm, faces[f], &size);CHKERRQ(ierr);
      if (size != 1) SETERRQ2(PETSC_COMM_SELF, PETSC_ERR_ARG_WRONG, "DM has boundary face %d with %d support cells", faces[f], size);
      ierr = DMPlexSetSupportSize(gdm, faces[f] + Ng, 2);CHKERRQ(ierr);
    }
    ierr = ISRestoreIndices(faceIS, &faces);CHKERRQ(ierr);
    ierr = ISDestroy(&faceIS);CHKERRQ(ierr);
  }
  /* Step 4: Setup ghosted DM */
  ierr = DMSetUp(gdm);CHKERRQ(ierr);
  ierr = DMPlexShiftPoints_Internal(dm, depthShift, gdm);CHKERRQ(ierr);
  /* Step 6: Set cones and supports for new points */
  ghostCell = cEnd;
  for (fs = 0; fs < numFS; ++fs) {
    IS              faceIS;
    const PetscInt *faces;
    PetscInt        numFaces, f;

    ierr = DMLabelGetStratumIS(label, values[fs], &faceIS);CHKERRQ(ierr);
    ierr = ISGetLocalSize(faceIS, &numFaces);CHKERRQ(ierr);
    ierr = ISGetIndices(faceIS, &faces);CHKERRQ(ierr);
    for (f = 0; f < numFaces; ++f) {
      PetscInt newFace = faces[f] + Ng, numChildren;

      ierr = PetscFindInt(faces[f], nleaves, leaves, &loc);CHKERRQ(ierr);
      ierr = DMPlexGetTreeChildren(dm,faces[f],&numChildren,NULL);CHKERRQ(ierr);
      if (loc >= 0 || numChildren) continue;
      if ((faces[f] < fStart) || (faces[f] >= fEnd)) continue;
      ierr = DMPlexSetCone(gdm, ghostCell, &newFace);CHKERRQ(ierr);
      ierr = DMPlexInsertSupport(gdm, newFace, 1, ghostCell);CHKERRQ(ierr);
      ++ghostCell;
    }
    ierr = ISRestoreIndices(faceIS, &faces);CHKERRQ(ierr);
    ierr = ISDestroy(&faceIS);CHKERRQ(ierr);
  }
  ierr = ISRestoreIndices(valueIS, &values);CHKERRQ(ierr);
  ierr = ISDestroy(&valueIS);CHKERRQ(ierr);
  ierr = DMPlexShiftCoordinates_Internal(dm, depthShift, gdm);CHKERRQ(ierr);
  ierr = DMPlexShiftSF_Internal(dm, depthShift, gdm);CHKERRQ(ierr);
  ierr = DMPlexShiftLabels_Internal(dm, depthShift, gdm);CHKERRQ(ierr);
  ierr = DMPlexShiftTree_Internal(dm, depthShift, gdm);CHKERRQ(ierr);
  ierr = PetscFree(depthShift);CHKERRQ(ierr);
  /* Step 7: Periodicity */
  ierr = DMGetPeriodicity(dm, &isper, &maxCell, &L, &bd);CHKERRQ(ierr);
  ierr = DMSetPeriodicity(gdm, isper, maxCell,  L,  bd);CHKERRQ(ierr);
  if (numGhostCells) *numGhostCells = Ng;
  PetscFunctionReturn(0);
}

/*@C
  DMPlexConstructGhostCells - Construct ghost cells which connect to every boundary face

  Collective on dm

  Input Parameters:
+ dm - The original DM
- labelName - The label specifying the boundary faces, or "Face Sets" if this is NULL

  Output Parameters:
+ numGhostCells - The number of ghost cells added to the DM
- dmGhosted - The new DM

  Note: If no label exists of that name, one will be created marking all boundary faces

  Level: developer

.seealso: DMCreate()
@*/
PetscErrorCode DMPlexConstructGhostCells(DM dm, const char labelName[], PetscInt *numGhostCells, DM *dmGhosted)
{
  DM             gdm;
  DMLabel        label;
  const char    *name = labelName ? labelName : "Face Sets";
  PetscInt       dim;
  PetscBool      flag;
  PetscErrorCode ierr;

  PetscFunctionBegin;
  PetscValidHeaderSpecific(dm, DM_CLASSID, 1);
  if (numGhostCells) PetscValidPointer(numGhostCells, 3);
  PetscValidPointer(dmGhosted, 4);
  ierr = DMCreate(PetscObjectComm((PetscObject)dm), &gdm);CHKERRQ(ierr);
  ierr = DMSetType(gdm, DMPLEX);CHKERRQ(ierr);
  ierr = DMGetDimension(dm, &dim);CHKERRQ(ierr);
  ierr = DMSetDimension(gdm, dim);CHKERRQ(ierr);
  ierr = DMPlexGetAdjacencyUseCone(dm, &flag);CHKERRQ(ierr);
  ierr = DMPlexSetAdjacencyUseCone(gdm, flag);CHKERRQ(ierr);
  ierr = DMPlexGetAdjacencyUseClosure(dm, &flag);CHKERRQ(ierr);
  ierr = DMPlexSetAdjacencyUseClosure(gdm, flag);CHKERRQ(ierr);
  ierr = DMGetLabel(dm, name, &label);CHKERRQ(ierr);
  if (!label) {
    /* Get label for boundary faces */
    ierr = DMCreateLabel(dm, name);CHKERRQ(ierr);
    ierr = DMGetLabel(dm, name, &label);CHKERRQ(ierr);
    ierr = DMPlexMarkBoundaryFaces(dm, 1, label);CHKERRQ(ierr);
  }
  ierr = DMPlexConstructGhostCells_Internal(dm, label, numGhostCells, gdm);CHKERRQ(ierr);
  ierr = DMCopyBoundary(dm, gdm);CHKERRQ(ierr);
  *dmGhosted = gdm;
  PetscFunctionReturn(0);
}

/*
  We are adding three kinds of points here:
    Replicated:     Copies of points which exist in the mesh, such as vertices identified across a fault
    Non-replicated: Points which exist on the fault, but are not replicated
    Hybrid:         Entirely new points, such as cohesive cells

  When creating subsequent cohesive cells, we shift the old hybrid cells to the end of the numbering at
  each depth so that the new split/hybrid points can be inserted as a block.
*/
static PetscErrorCode DMPlexConstructCohesiveCells_Internal(DM dm, DMLabel label, DMLabel splitLabel, DM sdm)
{
  MPI_Comm         comm;
  IS               valueIS;
  PetscInt         numSP = 0;       /* The number of depths for which we have replicated points */
  const PetscInt  *values;          /* List of depths for which we have replicated points */
  IS              *splitIS;
  IS              *unsplitIS;
  PetscInt        *numSplitPoints;     /* The number of replicated points at each depth */
  PetscInt        *numUnsplitPoints;   /* The number of non-replicated points at each depth which still give rise to hybrid points */
  PetscInt        *numHybridPoints;    /* The number of new hybrid points at each depth */
  PetscInt        *numHybridPointsOld; /* The number of existing hybrid points at each depth */
  const PetscInt **splitPoints;        /* Replicated points for each depth */
  const PetscInt **unsplitPoints;      /* Non-replicated points for each depth */
  PetscSection     coordSection;
  Vec              coordinates;
  PetscScalar     *coords;
  PetscInt        *depthMax;           /* The first hybrid point at each depth in the original mesh */
  PetscInt        *depthEnd;           /* The point limit at each depth in the original mesh */
  PetscInt        *depthShift;         /* Number of replicated+hybrid points at each depth */
  PetscInt        *pMaxNew;            /* The first replicated point at each depth in the new mesh, hybrids come after this */
  PetscInt        *coneNew, *coneONew, *supportNew;
  PetscInt         shift = 100, shift2 = 200, depth = 0, dep, dim, d, sp, maxConeSize, maxSupportSize, maxConeSizeNew, maxSupportSizeNew, numLabels, vStart, vEnd, pEnd, p, v;
  PetscErrorCode   ierr;

  PetscFunctionBegin;
  ierr = PetscObjectGetComm((PetscObject)dm,&comm);CHKERRQ(ierr);
  ierr = DMGetDimension(dm, &dim);CHKERRQ(ierr);
  ierr = DMPlexGetDepth(dm, &depth);CHKERRQ(ierr);
  ierr = DMPlexGetDepthStratum(dm, 0, &vStart, &vEnd);CHKERRQ(ierr);
  /* Count split points and add cohesive cells */
  ierr = DMPlexGetMaxSizes(dm, &maxConeSize, &maxSupportSize);CHKERRQ(ierr);
  ierr = PetscMalloc5(depth+1,&depthMax,depth+1,&depthEnd,2*(depth+1),&depthShift,depth+1,&pMaxNew,depth+1,&numHybridPointsOld);CHKERRQ(ierr);
  ierr = PetscMalloc7(depth+1,&splitIS,depth+1,&unsplitIS,depth+1,&numSplitPoints,depth+1,&numUnsplitPoints,depth+1,&numHybridPoints,depth+1,&splitPoints,depth+1,&unsplitPoints);CHKERRQ(ierr);
  ierr = DMPlexGetHybridBounds(dm, depth >= 0 ? &depthMax[depth] : NULL, depth>1 ? &depthMax[depth-1] : NULL, depth>2 ? &depthMax[1] : NULL, depth >= 0 ? &depthMax[0] : NULL);CHKERRQ(ierr);
  for (d = 0; d <= depth; ++d) {
    ierr = DMPlexGetDepthStratum(dm, d, NULL, &pMaxNew[d]);CHKERRQ(ierr);
    depthEnd[d]           = pMaxNew[d];
    depthMax[d]           = depthMax[d] < 0 ? depthEnd[d] : depthMax[d];
    numSplitPoints[d]     = 0;
    numUnsplitPoints[d]   = 0;
    numHybridPoints[d]    = 0;
    numHybridPointsOld[d] = depthMax[d] < 0 ? 0 : depthEnd[d] - depthMax[d];
    splitPoints[d]        = NULL;
    unsplitPoints[d]      = NULL;
    splitIS[d]            = NULL;
    unsplitIS[d]          = NULL;
    /* we are shifting the existing hybrid points with the stratum behind them, so
     * the split comes at the end of the normal points, i.e., at depthMax[d] */
    depthShift[2*d]       = depthMax[d];
    depthShift[2*d+1]     = 0;
  }
  if (label) {
    ierr = DMLabelGetValueIS(label, &valueIS);CHKERRQ(ierr);
    ierr = ISGetLocalSize(valueIS, &numSP);CHKERRQ(ierr);
    ierr = ISGetIndices(valueIS, &values);CHKERRQ(ierr);
  }
  for (sp = 0; sp < numSP; ++sp) {
    const PetscInt dep = values[sp];

    if ((dep < 0) || (dep > depth)) continue;
    ierr = DMLabelGetStratumIS(label, dep, &splitIS[dep]);CHKERRQ(ierr);
    if (splitIS[dep]) {
      ierr = ISGetLocalSize(splitIS[dep], &numSplitPoints[dep]);CHKERRQ(ierr);
      ierr = ISGetIndices(splitIS[dep], &splitPoints[dep]);CHKERRQ(ierr);
    }
    ierr = DMLabelGetStratumIS(label, shift2+dep, &unsplitIS[dep]);CHKERRQ(ierr);
    if (unsplitIS[dep]) {
      ierr = ISGetLocalSize(unsplitIS[dep], &numUnsplitPoints[dep]);CHKERRQ(ierr);
      ierr = ISGetIndices(unsplitIS[dep], &unsplitPoints[dep]);CHKERRQ(ierr);
    }
  }
  /* Calculate number of hybrid points */
  for (d = 1; d <= depth; ++d) numHybridPoints[d]     = numSplitPoints[d-1] + numUnsplitPoints[d-1]; /* There is a hybrid cell/face/edge for every split face/edge/vertex   */
  for (d = 0; d <= depth; ++d) depthShift[2*d+1]      = numSplitPoints[d] + numHybridPoints[d];
  ierr = DMPlexShiftPointSetUp_Internal(depth,depthShift);CHKERRQ(ierr);
  /* the end of the points in this stratum that come before the new points:
   * shifting pMaxNew[d] gets the new start of the next stratum, then count back the old hybrid points and the newly
   * added points */
  for (d = 0; d <= depth; ++d) pMaxNew[d]             = DMPlexShiftPoint_Internal(pMaxNew[d],depth,depthShift) - (numHybridPointsOld[d] + numSplitPoints[d] + numHybridPoints[d]);
  ierr = DMPlexShiftSizes_Internal(dm, depthShift, sdm);CHKERRQ(ierr);
  /* Step 3: Set cone/support sizes for new points */
  for (dep = 0; dep <= depth; ++dep) {
    for (p = 0; p < numSplitPoints[dep]; ++p) {
      const PetscInt  oldp   = splitPoints[dep][p];
      const PetscInt  newp   = DMPlexShiftPoint_Internal(oldp, depth, depthShift) /*oldp + depthOffset[dep]*/;
      const PetscInt  splitp = p    + pMaxNew[dep];
      const PetscInt *support;
      PetscInt        coneSize, supportSize, qf, qn, qp, e;

      ierr = DMPlexGetConeSize(dm, oldp, &coneSize);CHKERRQ(ierr);
      ierr = DMPlexSetConeSize(sdm, splitp, coneSize);CHKERRQ(ierr);
      ierr = DMPlexGetSupportSize(dm, oldp, &supportSize);CHKERRQ(ierr);
      ierr = DMPlexSetSupportSize(sdm, splitp, supportSize);CHKERRQ(ierr);
      if (dep == depth-1) {
        const PetscInt hybcell = p + pMaxNew[dep+1] + numSplitPoints[dep+1];

        /* Add cohesive cells, they are prisms */
        ierr = DMPlexSetConeSize(sdm, hybcell, 2 + coneSize);CHKERRQ(ierr);
      } else if (dep == 0) {
        const PetscInt hybedge = p + pMaxNew[dep+1] + numSplitPoints[dep+1];

        ierr = DMPlexGetSupport(dm, oldp, &support);CHKERRQ(ierr);
        for (e = 0, qn = 0, qp = 0, qf = 0; e < supportSize; ++e) {
          PetscInt val;

          ierr = DMLabelGetValue(label, support[e], &val);CHKERRQ(ierr);
          if (val == 1) ++qf;
          if ((val == 1) || (val ==  (shift + 1))) ++qn;
          if ((val == 1) || (val == -(shift + 1))) ++qp;
        }
        /* Split old vertex: Edges into original vertex and new cohesive edge */
        ierr = DMPlexSetSupportSize(sdm, newp, qn+1);CHKERRQ(ierr);
        /* Split new vertex: Edges into split vertex and new cohesive edge */
        ierr = DMPlexSetSupportSize(sdm, splitp, qp+1);CHKERRQ(ierr);
        /* Add hybrid edge */
        ierr = DMPlexSetConeSize(sdm, hybedge, 2);CHKERRQ(ierr);
        ierr = DMPlexSetSupportSize(sdm, hybedge, qf);CHKERRQ(ierr);
      } else if (dep == dim-2) {
        const PetscInt hybface = p + pMaxNew[dep+1] + numSplitPoints[dep+1];

        ierr = DMPlexGetSupport(dm, oldp, &support);CHKERRQ(ierr);
        for (e = 0, qn = 0, qp = 0, qf = 0; e < supportSize; ++e) {
          PetscInt val;

          ierr = DMLabelGetValue(label, support[e], &val);CHKERRQ(ierr);
          if (val == dim-1) ++qf;
          if ((val == dim-1) || (val ==  (shift + dim-1))) ++qn;
          if ((val == dim-1) || (val == -(shift + dim-1))) ++qp;
        }
        /* Split old edge: Faces into original edge and cohesive face (positive side?) */
        ierr = DMPlexSetSupportSize(sdm, newp, qn+1);CHKERRQ(ierr);
        /* Split new edge: Faces into split edge and cohesive face (negative side?) */
        ierr = DMPlexSetSupportSize(sdm, splitp, qp+1);CHKERRQ(ierr);
        /* Add hybrid face */
        ierr = DMPlexSetConeSize(sdm, hybface, 4);CHKERRQ(ierr);
        ierr = DMPlexSetSupportSize(sdm, hybface, qf);CHKERRQ(ierr);
      }
    }
  }
  for (dep = 0; dep <= depth; ++dep) {
    for (p = 0; p < numUnsplitPoints[dep]; ++p) {
      const PetscInt  oldp   = unsplitPoints[dep][p];
      const PetscInt  newp   = DMPlexShiftPoint_Internal(oldp, depth, depthShift) /*oldp + depthOffset[dep]*/;
      const PetscInt *support;
      PetscInt        coneSize, supportSize, qf, e, s;

      ierr = DMPlexGetConeSize(dm, oldp, &coneSize);CHKERRQ(ierr);
      ierr = DMPlexGetSupportSize(dm, oldp, &supportSize);CHKERRQ(ierr);
      ierr = DMPlexGetSupport(dm, oldp, &support);CHKERRQ(ierr);
      if (dep == 0) {
        const PetscInt hybedge = p + pMaxNew[dep+1] + numSplitPoints[dep+1] + numSplitPoints[dep];

        /* Unsplit vertex: Edges into original vertex, split edges, and new cohesive edge twice */
        for (s = 0, qf = 0; s < supportSize; ++s, ++qf) {
          ierr = PetscFindInt(support[s], numSplitPoints[dep+1], splitPoints[dep+1], &e);CHKERRQ(ierr);
          if (e >= 0) ++qf;
        }
        ierr = DMPlexSetSupportSize(sdm, newp, qf+2);CHKERRQ(ierr);
        /* Add hybrid edge */
        ierr = DMPlexSetConeSize(sdm, hybedge, 2);CHKERRQ(ierr);
        for (e = 0, qf = 0; e < supportSize; ++e) {
          PetscInt val;

          ierr = DMLabelGetValue(label, support[e], &val);CHKERRQ(ierr);
          /* Split and unsplit edges produce hybrid faces */
          if (val == 1) ++qf;
          if (val == (shift2 + 1)) ++qf;
        }
        ierr = DMPlexSetSupportSize(sdm, hybedge, qf);CHKERRQ(ierr);
      } else if (dep == dim-2) {
        const PetscInt hybface = p + pMaxNew[dep+1] + numSplitPoints[dep+1] + numSplitPoints[dep];
        PetscInt       val;

        for (e = 0, qf = 0; e < supportSize; ++e) {
          ierr = DMLabelGetValue(label, support[e], &val);CHKERRQ(ierr);
          if (val == dim-1) qf += 2;
          else              ++qf;
        }
        /* Unsplit edge: Faces into original edge, split face, and cohesive face twice */
        ierr = DMPlexSetSupportSize(sdm, newp, qf+2);CHKERRQ(ierr);
        /* Add hybrid face */
        for (e = 0, qf = 0; e < supportSize; ++e) {
          ierr = DMLabelGetValue(label, support[e], &val);CHKERRQ(ierr);
          if (val == dim-1) ++qf;
        }
        ierr = DMPlexSetConeSize(sdm, hybface, 4);CHKERRQ(ierr);
        ierr = DMPlexSetSupportSize(sdm, hybface, qf);CHKERRQ(ierr);
      }
    }
  }
  /* Step 4: Setup split DM */
  ierr = DMSetUp(sdm);CHKERRQ(ierr);
  ierr = DMPlexShiftPoints_Internal(dm, depthShift, sdm);CHKERRQ(ierr);
  ierr = DMPlexGetMaxSizes(sdm, &maxConeSizeNew, &maxSupportSizeNew);CHKERRQ(ierr);
  ierr = PetscMalloc3(PetscMax(maxConeSize, maxConeSizeNew)*3,&coneNew,PetscMax(maxConeSize, maxConeSizeNew)*3,&coneONew,PetscMax(maxSupportSize, maxSupportSizeNew),&supportNew);CHKERRQ(ierr);
  /* Step 6: Set cones and supports for new points */
  for (dep = 0; dep <= depth; ++dep) {
    for (p = 0; p < numSplitPoints[dep]; ++p) {
      const PetscInt  oldp   = splitPoints[dep][p];
      const PetscInt  newp   = DMPlexShiftPoint_Internal(oldp, depth, depthShift) /*oldp + depthOffset[dep]*/;
      const PetscInt  splitp = p    + pMaxNew[dep];
      const PetscInt *cone, *support, *ornt;
      PetscInt        coneSize, supportSize, q, qf, qn, qp, v, e, s;

      ierr = DMPlexGetConeSize(dm, oldp, &coneSize);CHKERRQ(ierr);
      ierr = DMPlexGetCone(dm, oldp, &cone);CHKERRQ(ierr);
      ierr = DMPlexGetConeOrientation(dm, oldp, &ornt);CHKERRQ(ierr);
      ierr = DMPlexGetSupportSize(dm, oldp, &supportSize);CHKERRQ(ierr);
      ierr = DMPlexGetSupport(dm, oldp, &support);CHKERRQ(ierr);
      if (dep == depth-1) {
        PetscBool       hasUnsplit = PETSC_FALSE;
        const PetscInt  hybcell    = p + pMaxNew[dep+1] + numSplitPoints[dep+1];
        const PetscInt *supportF;

        /* Split face:       copy in old face to new face to start */
        ierr = DMPlexGetSupport(sdm, newp,  &supportF);CHKERRQ(ierr);
        ierr = DMPlexSetSupport(sdm, splitp, supportF);CHKERRQ(ierr);
        /* Split old face:   old vertices/edges in cone so no change */
        /* Split new face:   new vertices/edges in cone */
        for (q = 0; q < coneSize; ++q) {
          ierr = PetscFindInt(cone[q], numSplitPoints[dep-1], splitPoints[dep-1], &v);CHKERRQ(ierr);
          if (v < 0) {
            ierr = PetscFindInt(cone[q], numUnsplitPoints[dep-1], unsplitPoints[dep-1], &v);CHKERRQ(ierr);
            if (v < 0) SETERRQ2(PETSC_COMM_SELF, PETSC_ERR_ARG_WRONG, "Could not locate point %d in split or unsplit points of depth %d", cone[q], dep-1);
            coneNew[2+q] = DMPlexShiftPoint_Internal(cone[q], depth, depthShift) /*cone[q] + depthOffset[dep-1]*/;
            hasUnsplit   = PETSC_TRUE;
          } else {
            coneNew[2+q] = v + pMaxNew[dep-1];
            if (dep > 1) {
              const PetscInt *econe;
              PetscInt        econeSize, r, vs, vu;

              ierr = DMPlexGetConeSize(dm, cone[q], &econeSize);CHKERRQ(ierr);
              ierr = DMPlexGetCone(dm, cone[q], &econe);CHKERRQ(ierr);
              for (r = 0; r < econeSize; ++r) {
                ierr = PetscFindInt(econe[r], numSplitPoints[dep-2],   splitPoints[dep-2],   &vs);CHKERRQ(ierr);
                ierr = PetscFindInt(econe[r], numUnsplitPoints[dep-2], unsplitPoints[dep-2], &vu);CHKERRQ(ierr);
                if (vs >= 0) continue;
                if (vu < 0) SETERRQ2(PETSC_COMM_SELF, PETSC_ERR_ARG_WRONG, "Could not locate point %d in split or unsplit points of depth %d", econe[r], dep-2);
                hasUnsplit   = PETSC_TRUE;
              }
            }
          }
        }
        ierr = DMPlexSetCone(sdm, splitp, &coneNew[2]);CHKERRQ(ierr);
        ierr = DMPlexSetConeOrientation(sdm, splitp, ornt);CHKERRQ(ierr);
        /* Face support */
        for (s = 0; s < supportSize; ++s) {
          PetscInt val;

          ierr = DMLabelGetValue(label, support[s], &val);CHKERRQ(ierr);
          if (val < 0) {
            /* Split old face:   Replace negative side cell with cohesive cell */
             ierr = DMPlexInsertSupport(sdm, newp, s, hybcell);CHKERRQ(ierr);
          } else {
            /* Split new face:   Replace positive side cell with cohesive cell */
            ierr = DMPlexInsertSupport(sdm, splitp, s, hybcell);CHKERRQ(ierr);
            /* Get orientation for cohesive face */
            {
              const PetscInt *ncone, *nconeO;
              PetscInt        nconeSize, nc;

              ierr = DMPlexGetConeSize(dm, support[s], &nconeSize);CHKERRQ(ierr);
              ierr = DMPlexGetCone(dm, support[s], &ncone);CHKERRQ(ierr);
              ierr = DMPlexGetConeOrientation(dm, support[s], &nconeO);CHKERRQ(ierr);
              for (nc = 0; nc < nconeSize; ++nc) {
                if (ncone[nc] == oldp) {
                  coneONew[0] = nconeO[nc];
                  break;
                }
              }
              if (nc >= nconeSize) SETERRQ2(PETSC_COMM_SELF, PETSC_ERR_ARG_WRONG, "Could not locate face %d in neighboring cell %d", oldp, support[s]);
            }
          }
        }
        /* Cohesive cell:    Old and new split face, then new cohesive faces */
        coneNew[0]  = newp;   /* Extracted negative side orientation above */
        coneNew[1]  = splitp;
        coneONew[1] = coneONew[0];
        for (q = 0; q < coneSize; ++q) {
          ierr = PetscFindInt(cone[q], numSplitPoints[dep-1], splitPoints[dep-1], &v);CHKERRQ(ierr);
          if (v < 0) {
            ierr = PetscFindInt(cone[q], numUnsplitPoints[dep-1], unsplitPoints[dep-1], &v);CHKERRQ(ierr);
            coneNew[2+q]  = v + pMaxNew[dep] + numSplitPoints[dep] + numSplitPoints[dep-1];
            coneONew[2+q] = 0;
          } else {
            coneNew[2+q]  = v + pMaxNew[dep] + numSplitPoints[dep];
          }
          coneONew[2+q] = 0;
        }
        ierr = DMPlexSetCone(sdm, hybcell, coneNew);CHKERRQ(ierr);
        ierr = DMPlexSetConeOrientation(sdm, hybcell, coneONew);CHKERRQ(ierr);
        /* Label the hybrid cells on the boundary of the split */
        if (hasUnsplit) {ierr = DMLabelSetValue(label, -hybcell, dim);CHKERRQ(ierr);}
      } else if (dep == 0) {
        const PetscInt hybedge = p + pMaxNew[dep+1] + numSplitPoints[dep+1];

        /* Split old vertex: Edges in old split faces and new cohesive edge */
        for (e = 0, qn = 0; e < supportSize; ++e) {
          PetscInt val;

          ierr = DMLabelGetValue(label, support[e], &val);CHKERRQ(ierr);
          if ((val == 1) || (val == (shift + 1))) {
            supportNew[qn++] = DMPlexShiftPoint_Internal(support[e], depth, depthShift) /*support[e] + depthOffset[dep+1]*/;
          }
        }
        supportNew[qn] = hybedge;
        ierr = DMPlexSetSupport(sdm, newp, supportNew);CHKERRQ(ierr);
        /* Split new vertex: Edges in new split faces and new cohesive edge */
        for (e = 0, qp = 0; e < supportSize; ++e) {
          PetscInt val, edge;

          ierr = DMLabelGetValue(label, support[e], &val);CHKERRQ(ierr);
          if (val == 1) {
            ierr = PetscFindInt(support[e], numSplitPoints[dep+1], splitPoints[dep+1], &edge);CHKERRQ(ierr);
            if (edge < 0) SETERRQ1(comm, PETSC_ERR_ARG_WRONG, "Edge %d is not a split edge", support[e]);
            supportNew[qp++] = edge + pMaxNew[dep+1];
          } else if (val == -(shift + 1)) {
            supportNew[qp++] = DMPlexShiftPoint_Internal(support[e], depth, depthShift) /*support[e] + depthOffset[dep+1]*/;
          }
        }
        supportNew[qp] = hybedge;
        ierr = DMPlexSetSupport(sdm, splitp, supportNew);CHKERRQ(ierr);
        /* Hybrid edge:    Old and new split vertex */
        coneNew[0] = newp;
        coneNew[1] = splitp;
        ierr = DMPlexSetCone(sdm, hybedge, coneNew);CHKERRQ(ierr);
        for (e = 0, qf = 0; e < supportSize; ++e) {
          PetscInt val, edge;

          ierr = DMLabelGetValue(label, support[e], &val);CHKERRQ(ierr);
          if (val == 1) {
            ierr = PetscFindInt(support[e], numSplitPoints[dep+1], splitPoints[dep+1], &edge);CHKERRQ(ierr);
            if (edge < 0) SETERRQ1(comm, PETSC_ERR_ARG_WRONG, "Edge %d is not a split edge", support[e]);
            supportNew[qf++] = edge + pMaxNew[dep+2] + numSplitPoints[dep+2];
          }
        }
        ierr = DMPlexSetSupport(sdm, hybedge, supportNew);CHKERRQ(ierr);
      } else if (dep == dim-2) {
        const PetscInt hybface = p + pMaxNew[dep+1] + numSplitPoints[dep+1];

        /* Split old edge:   old vertices in cone so no change */
        /* Split new edge:   new vertices in cone */
        for (q = 0; q < coneSize; ++q) {
          ierr = PetscFindInt(cone[q], numSplitPoints[dep-1], splitPoints[dep-1], &v);CHKERRQ(ierr);
          if (v < 0) {
            ierr = PetscFindInt(cone[q], numUnsplitPoints[dep-1], unsplitPoints[dep-1], &v);CHKERRQ(ierr);
            if (v < 0) SETERRQ2(PETSC_COMM_SELF, PETSC_ERR_ARG_WRONG, "Could not locate point %d in split or unsplit points of depth %d", cone[q], dep-1);
            coneNew[q] = DMPlexShiftPoint_Internal(cone[q], depth, depthShift) /*cone[q] + depthOffset[dep-1]*/;
          } else {
            coneNew[q] = v + pMaxNew[dep-1];
          }
        }
        ierr = DMPlexSetCone(sdm, splitp, coneNew);CHKERRQ(ierr);
        /* Split old edge: Faces in positive side cells and old split faces */
        for (e = 0, q = 0; e < supportSize; ++e) {
          PetscInt val;

          ierr = DMLabelGetValue(label, support[e], &val);CHKERRQ(ierr);
          if (val == dim-1) {
            supportNew[q++] = DMPlexShiftPoint_Internal(support[e], depth, depthShift) /*support[e] + depthOffset[dep+1]*/;
          } else if (val == (shift + dim-1)) {
            supportNew[q++] = DMPlexShiftPoint_Internal(support[e], depth, depthShift) /*support[e] + depthOffset[dep+1]*/;
          }
        }
        supportNew[q++] = p + pMaxNew[dep+1] + numSplitPoints[dep+1];
        ierr = DMPlexSetSupport(sdm, newp, supportNew);CHKERRQ(ierr);
        /* Split new edge: Faces in negative side cells and new split faces */
        for (e = 0, q = 0; e < supportSize; ++e) {
          PetscInt val, face;

          ierr = DMLabelGetValue(label, support[e], &val);CHKERRQ(ierr);
          if (val == dim-1) {
            ierr = PetscFindInt(support[e], numSplitPoints[dep+1], splitPoints[dep+1], &face);CHKERRQ(ierr);
            if (face < 0) SETERRQ1(comm, PETSC_ERR_ARG_WRONG, "Face %d is not a split face", support[e]);
            supportNew[q++] = face + pMaxNew[dep+1];
          } else if (val == -(shift + dim-1)) {
            supportNew[q++] = DMPlexShiftPoint_Internal(support[e], depth, depthShift) /*support[e] + depthOffset[dep+1]*/;
          }
        }
        supportNew[q++] = p + pMaxNew[dep+1] + numSplitPoints[dep+1];
        ierr = DMPlexSetSupport(sdm, splitp, supportNew);CHKERRQ(ierr);
        /* Hybrid face */
        coneNew[0] = newp;
        coneNew[1] = splitp;
        for (v = 0; v < coneSize; ++v) {
          PetscInt vertex;
          ierr = PetscFindInt(cone[v], numSplitPoints[dep-1], splitPoints[dep-1], &vertex);CHKERRQ(ierr);
          if (vertex < 0) {
            ierr = PetscFindInt(cone[v], numUnsplitPoints[dep-1], unsplitPoints[dep-1], &vertex);CHKERRQ(ierr);
            if (vertex < 0) SETERRQ2(PETSC_COMM_SELF, PETSC_ERR_ARG_WRONG, "Could not locate point %d in split or unsplit points of depth %d", cone[v], dep-1);
            coneNew[2+v] = vertex + pMaxNew[dep] + numSplitPoints[dep] + numSplitPoints[dep-1];
          } else {
            coneNew[2+v] = vertex + pMaxNew[dep] + numSplitPoints[dep];
          }
        }
        ierr = DMPlexSetCone(sdm, hybface, coneNew);CHKERRQ(ierr);
        for (e = 0, qf = 0; e < supportSize; ++e) {
          PetscInt val, face;

          ierr = DMLabelGetValue(label, support[e], &val);CHKERRQ(ierr);
          if (val == dim-1) {
            ierr = PetscFindInt(support[e], numSplitPoints[dep+1], splitPoints[dep+1], &face);CHKERRQ(ierr);
            if (face < 0) SETERRQ1(comm, PETSC_ERR_ARG_WRONG, "Face %d is not a split face", support[e]);
            supportNew[qf++] = face + pMaxNew[dep+2] + numSplitPoints[dep+2];
          }
        }
        ierr = DMPlexSetSupport(sdm, hybface, supportNew);CHKERRQ(ierr);
      }
    }
  }
  for (dep = 0; dep <= depth; ++dep) {
    for (p = 0; p < numUnsplitPoints[dep]; ++p) {
      const PetscInt  oldp   = unsplitPoints[dep][p];
      const PetscInt  newp   = DMPlexShiftPoint_Internal(oldp, depth, depthShift) /*oldp + depthOffset[dep]*/;
      const PetscInt *cone, *support, *ornt;
      PetscInt        coneSize, supportSize, supportSizeNew, q, qf, e, f, s;

      ierr = DMPlexGetConeSize(dm, oldp, &coneSize);CHKERRQ(ierr);
      ierr = DMPlexGetCone(dm, oldp, &cone);CHKERRQ(ierr);
      ierr = DMPlexGetConeOrientation(dm, oldp, &ornt);CHKERRQ(ierr);
      ierr = DMPlexGetSupportSize(dm, oldp, &supportSize);CHKERRQ(ierr);
      ierr = DMPlexGetSupport(dm, oldp, &support);CHKERRQ(ierr);
      if (dep == 0) {
        const PetscInt hybedge = p + pMaxNew[dep+1] + numSplitPoints[dep+1] + numSplitPoints[dep];

        /* Unsplit vertex */
        ierr = DMPlexGetSupportSize(sdm, newp, &supportSizeNew);CHKERRQ(ierr);
        for (s = 0, q = 0; s < supportSize; ++s) {
          supportNew[q++] = DMPlexShiftPoint_Internal(support[s], depth, depthShift) /*support[s] + depthOffset[dep+1]*/;
          ierr = PetscFindInt(support[s], numSplitPoints[dep+1], splitPoints[dep+1], &e);CHKERRQ(ierr);
          if (e >= 0) {
            supportNew[q++] = e + pMaxNew[dep+1];
          }
        }
        supportNew[q++] = hybedge;
        supportNew[q++] = hybedge;
        if (q != supportSizeNew) SETERRQ3(comm, PETSC_ERR_ARG_WRONG, "Support size %d != %d for vertex %d", q, supportSizeNew, newp);
        ierr = DMPlexSetSupport(sdm, newp, supportNew);CHKERRQ(ierr);
        /* Hybrid edge */
        coneNew[0] = newp;
        coneNew[1] = newp;
        ierr = DMPlexSetCone(sdm, hybedge, coneNew);CHKERRQ(ierr);
        for (e = 0, qf = 0; e < supportSize; ++e) {
          PetscInt val, edge;

          ierr = DMLabelGetValue(label, support[e], &val);CHKERRQ(ierr);
          if (val == 1) {
            ierr = PetscFindInt(support[e], numSplitPoints[dep+1], splitPoints[dep+1], &edge);CHKERRQ(ierr);
            if (edge < 0) SETERRQ1(comm, PETSC_ERR_ARG_WRONG, "Edge %d is not a split edge", support[e]);
            supportNew[qf++] = edge + pMaxNew[dep+2] + numSplitPoints[dep+2];
          } else if  (val ==  (shift2 + 1)) {
            ierr = PetscFindInt(support[e], numUnsplitPoints[dep+1], unsplitPoints[dep+1], &edge);CHKERRQ(ierr);
            if (edge < 0) SETERRQ1(comm, PETSC_ERR_ARG_WRONG, "Edge %d is not a unsplit edge", support[e]);
            supportNew[qf++] = edge + pMaxNew[dep+2] + numSplitPoints[dep+2] + numSplitPoints[dep+1];
          }
        }
        ierr = DMPlexSetSupport(sdm, hybedge, supportNew);CHKERRQ(ierr);
      } else if (dep == dim-2) {
        const PetscInt hybface = p + pMaxNew[dep+1] + numSplitPoints[dep+1] + numSplitPoints[dep];

        /* Unsplit edge: Faces into original edge, split face, and hybrid face twice */
        for (f = 0, qf = 0; f < supportSize; ++f) {
          PetscInt val, face;

          ierr = DMLabelGetValue(label, support[f], &val);CHKERRQ(ierr);
          if (val == dim-1) {
            ierr = PetscFindInt(support[f], numSplitPoints[dep+1], splitPoints[dep+1], &face);CHKERRQ(ierr);
            if (face < 0) SETERRQ1(comm, PETSC_ERR_ARG_WRONG, "Face %d is not a split face", support[f]);
            supportNew[qf++] = DMPlexShiftPoint_Internal(support[f], depth, depthShift) /*support[f] + depthOffset[dep+1]*/;
            supportNew[qf++] = face + pMaxNew[dep+1];
          } else {
            supportNew[qf++] = DMPlexShiftPoint_Internal(support[f], depth, depthShift) /*support[f] + depthOffset[dep+1]*/;
          }
        }
        supportNew[qf++] = hybface;
        supportNew[qf++] = hybface;
        ierr = DMPlexGetSupportSize(sdm, newp, &supportSizeNew);CHKERRQ(ierr);
        if (qf != supportSizeNew) SETERRQ3(PETSC_COMM_SELF, PETSC_ERR_PLIB, "Support size for unsplit edge %d is %d != %d\n", newp, qf, supportSizeNew);
        ierr = DMPlexSetSupport(sdm, newp, supportNew);CHKERRQ(ierr);
        /* Add hybrid face */
        coneNew[0] = newp;
        coneNew[1] = newp;
        ierr = PetscFindInt(cone[0], numUnsplitPoints[dep-1], unsplitPoints[dep-1], &v);CHKERRQ(ierr);
        if (v < 0) SETERRQ1(comm, PETSC_ERR_ARG_WRONG, "Vertex %d is not an unsplit vertex", cone[0]);
        coneNew[2] = v + pMaxNew[dep] + numSplitPoints[dep] + numSplitPoints[dep-1];
        ierr = PetscFindInt(cone[1], numUnsplitPoints[dep-1], unsplitPoints[dep-1], &v);CHKERRQ(ierr);
        if (v < 0) SETERRQ1(comm, PETSC_ERR_ARG_WRONG, "Vertex %d is not an unsplit vertex", cone[1]);
        coneNew[3] = v + pMaxNew[dep] + numSplitPoints[dep] + numSplitPoints[dep-1];
        ierr = DMPlexSetCone(sdm, hybface, coneNew);CHKERRQ(ierr);
        for (f = 0, qf = 0; f < supportSize; ++f) {
          PetscInt val, face;

          ierr = DMLabelGetValue(label, support[f], &val);CHKERRQ(ierr);
          if (val == dim-1) {
            ierr = PetscFindInt(support[f], numSplitPoints[dep+1], splitPoints[dep+1], &face);CHKERRQ(ierr);
            supportNew[qf++] = face + pMaxNew[dep+2] + numSplitPoints[dep+2];
          }
        }
        ierr = DMPlexGetSupportSize(sdm, hybface, &supportSizeNew);CHKERRQ(ierr);
        if (qf != supportSizeNew) SETERRQ3(PETSC_COMM_SELF, PETSC_ERR_PLIB, "Support size for hybrid face %d is %d != %d\n", hybface, qf, supportSizeNew);
        ierr = DMPlexSetSupport(sdm, hybface, supportNew);CHKERRQ(ierr);
      }
    }
  }
  /* Step 6b: Replace split points in negative side cones */
  for (sp = 0; sp < numSP; ++sp) {
    PetscInt        dep = values[sp];
    IS              pIS;
    PetscInt        numPoints;
    const PetscInt *points;

    if (dep >= 0) continue;
    ierr = DMLabelGetStratumIS(label, dep, &pIS);CHKERRQ(ierr);
    if (!pIS) continue;
    dep  = -dep - shift;
    ierr = ISGetLocalSize(pIS, &numPoints);CHKERRQ(ierr);
    ierr = ISGetIndices(pIS, &points);CHKERRQ(ierr);
    for (p = 0; p < numPoints; ++p) {
      const PetscInt  oldp = points[p];
      const PetscInt  newp = DMPlexShiftPoint_Internal(oldp, depth, depthShift) /*depthOffset[dep] + oldp*/;
      const PetscInt *cone;
      PetscInt        coneSize, c;
      /* PetscBool       replaced = PETSC_FALSE; */

      /* Negative edge: replace split vertex */
      /* Negative cell: replace split face */
      ierr = DMPlexGetConeSize(sdm, newp, &coneSize);CHKERRQ(ierr);
      ierr = DMPlexGetCone(sdm, newp, &cone);CHKERRQ(ierr);
      for (c = 0; c < coneSize; ++c) {
        const PetscInt coldp = DMPlexShiftPointInverse_Internal(cone[c],depth,depthShift);
        PetscInt       csplitp, cp, val;

        ierr = DMLabelGetValue(label, coldp, &val);CHKERRQ(ierr);
        if (val == dep-1) {
          ierr = PetscFindInt(coldp, numSplitPoints[dep-1], splitPoints[dep-1], &cp);CHKERRQ(ierr);
          if (cp < 0) SETERRQ2(comm, PETSC_ERR_ARG_WRONG, "Point %d is not a split point of dimension %d", oldp, dep-1);
          csplitp  = pMaxNew[dep-1] + cp;
          ierr     = DMPlexInsertCone(sdm, newp, c, csplitp);CHKERRQ(ierr);
          /* replaced = PETSC_TRUE; */
        }
      }
      /* Cells with only a vertex or edge on the submesh have no replacement */
      /* if (!replaced) SETERRQ1(comm, PETSC_ERR_ARG_WRONG, "The cone of point %d does not contain split points", oldp); */
    }
    ierr = ISRestoreIndices(pIS, &points);CHKERRQ(ierr);
    ierr = ISDestroy(&pIS);CHKERRQ(ierr);
  }
  /* Step 7: Coordinates */
  ierr = DMPlexShiftCoordinates_Internal(dm, depthShift, sdm);CHKERRQ(ierr);
  ierr = DMGetCoordinateSection(sdm, &coordSection);CHKERRQ(ierr);
  ierr = DMGetCoordinatesLocal(sdm, &coordinates);CHKERRQ(ierr);
  ierr = VecGetArray(coordinates, &coords);CHKERRQ(ierr);
  for (v = 0; v < (numSplitPoints ? numSplitPoints[0] : 0); ++v) {
    const PetscInt newp   = DMPlexShiftPoint_Internal(splitPoints[0][v], depth, depthShift) /*depthOffset[0] + splitPoints[0][v]*/;
    const PetscInt splitp = pMaxNew[0] + v;
    PetscInt       dof, off, soff, d;

    ierr = PetscSectionGetDof(coordSection, newp, &dof);CHKERRQ(ierr);
    ierr = PetscSectionGetOffset(coordSection, newp, &off);CHKERRQ(ierr);
    ierr = PetscSectionGetOffset(coordSection, splitp, &soff);CHKERRQ(ierr);
    for (d = 0; d < dof; ++d) coords[soff+d] = coords[off+d];
  }
  ierr = VecRestoreArray(coordinates, &coords);CHKERRQ(ierr);
  /* Step 8: SF, if I can figure this out we can split the mesh in parallel */
  ierr = DMPlexShiftSF_Internal(dm, depthShift, sdm);CHKERRQ(ierr);
  /* Step 9: Labels */
  ierr = DMPlexShiftLabels_Internal(dm, depthShift, sdm);CHKERRQ(ierr);
  ierr = DMGetNumLabels(sdm, &numLabels);CHKERRQ(ierr);
  for (dep = 0; dep <= depth; ++dep) {
    for (p = 0; p < numSplitPoints[dep]; ++p) {
      const PetscInt newp   = DMPlexShiftPoint_Internal(splitPoints[dep][p], depth, depthShift) /*depthOffset[dep] + splitPoints[dep][p]*/;
      const PetscInt splitp = pMaxNew[dep] + p;
      PetscInt       l;

      if (splitLabel) {
        const PetscInt val = 100 + dep;

        ierr = DMLabelSetValue(splitLabel, newp,    val);CHKERRQ(ierr);
        ierr = DMLabelSetValue(splitLabel, splitp, -val);CHKERRQ(ierr);
      }
      for (l = 0; l < numLabels; ++l) {
        DMLabel     mlabel;
        const char *lname;
        PetscInt    val;
        PetscBool   isDepth;

        ierr = DMGetLabelName(sdm, l, &lname);CHKERRQ(ierr);
        ierr = PetscStrcmp(lname, "depth", &isDepth);CHKERRQ(ierr);
        if (isDepth) continue;
        ierr = DMGetLabel(sdm, lname, &mlabel);CHKERRQ(ierr);
        ierr = DMLabelGetValue(mlabel, newp, &val);CHKERRQ(ierr);
        if (val >= 0) {
          ierr = DMLabelSetValue(mlabel, splitp, val);CHKERRQ(ierr);
        }
      }
    }
  }
  for (sp = 0; sp < numSP; ++sp) {
    const PetscInt dep = values[sp];

    if ((dep < 0) || (dep > depth)) continue;
    if (splitIS[dep]) {ierr = ISRestoreIndices(splitIS[dep], &splitPoints[dep]);CHKERRQ(ierr);}
    ierr = ISDestroy(&splitIS[dep]);CHKERRQ(ierr);
    if (unsplitIS[dep]) {ierr = ISRestoreIndices(unsplitIS[dep], &unsplitPoints[dep]);CHKERRQ(ierr);}
    ierr = ISDestroy(&unsplitIS[dep]);CHKERRQ(ierr);
  }
  if (label) {
    ierr = ISRestoreIndices(valueIS, &values);CHKERRQ(ierr);
    ierr = ISDestroy(&valueIS);CHKERRQ(ierr);
  }
  for (d = 0; d <= depth; ++d) {
    ierr = DMPlexGetDepthStratum(sdm, d, NULL, &pEnd);CHKERRQ(ierr);
    pMaxNew[d] = pEnd - numHybridPoints[d] - numHybridPointsOld[d];
  }
  ierr = DMPlexSetHybridBounds(sdm, depth >= 0 ? pMaxNew[depth] : PETSC_DETERMINE, depth>1 ? pMaxNew[depth-1] : PETSC_DETERMINE, depth>2 ? pMaxNew[1] : PETSC_DETERMINE, depth >= 0 ? pMaxNew[0] : PETSC_DETERMINE);CHKERRQ(ierr);
  ierr = PetscFree3(coneNew, coneONew, supportNew);CHKERRQ(ierr);
  ierr = PetscFree5(depthMax, depthEnd, depthShift, pMaxNew, numHybridPointsOld);CHKERRQ(ierr);
  ierr = PetscFree7(splitIS, unsplitIS, numSplitPoints, numUnsplitPoints, numHybridPoints, splitPoints, unsplitPoints);CHKERRQ(ierr);
  PetscFunctionReturn(0);
}

/*@C
  DMPlexConstructCohesiveCells - Construct cohesive cells which split the face along an internal interface

  Collective on dm

  Input Parameters:
+ dm - The original DM
- label - The label specifying the boundary faces (this could be auto-generated)

  Output Parameters:
+ splitLabel - The label containing the split points, or NULL if no output is desired
- dmSplit - The new DM

  Level: developer

.seealso: DMCreate(), DMPlexLabelCohesiveComplete()
@*/
PetscErrorCode DMPlexConstructCohesiveCells(DM dm, DMLabel label, DMLabel splitLabel, DM *dmSplit)
{
  DM             sdm;
  PetscInt       dim;
  PetscErrorCode ierr;

  PetscFunctionBegin;
  PetscValidHeaderSpecific(dm, DM_CLASSID, 1);
  PetscValidPointer(dmSplit, 3);
  ierr = DMCreate(PetscObjectComm((PetscObject)dm), &sdm);CHKERRQ(ierr);
  ierr = DMSetType(sdm, DMPLEX);CHKERRQ(ierr);
  ierr = DMGetDimension(dm, &dim);CHKERRQ(ierr);
  ierr = DMSetDimension(sdm, dim);CHKERRQ(ierr);
  switch (dim) {
  case 2:
  case 3:
    ierr = DMPlexConstructCohesiveCells_Internal(dm, label, splitLabel, sdm);CHKERRQ(ierr);
    break;
  default:
    SETERRQ1(PetscObjectComm((PetscObject)dm), PETSC_ERR_ARG_OUTOFRANGE, "Cannot construct cohesive cells for dimension %d", dim);
  }
  *dmSplit = sdm;
  PetscFunctionReturn(0);
}

/* Returns the side of the surface for a given cell with a face on the surface */
static PetscErrorCode GetSurfaceSide_Static(DM dm, DM subdm, PetscInt numSubpoints, const PetscInt *subpoints, PetscInt cell, PetscInt face, PetscBool *pos)
{
  const PetscInt *cone, *ornt;
  PetscInt        dim, coneSize, c;
  PetscErrorCode  ierr;

  PetscFunctionBegin;
  *pos = PETSC_TRUE;
  ierr = DMGetDimension(dm, &dim);CHKERRQ(ierr);
  ierr = DMPlexGetConeSize(dm, cell, &coneSize);CHKERRQ(ierr);
  ierr = DMPlexGetCone(dm, cell, &cone);CHKERRQ(ierr);
  ierr = DMPlexGetConeOrientation(dm, cell, &ornt);CHKERRQ(ierr);
  for (c = 0; c < coneSize; ++c) {
    if (cone[c] == face) {
      PetscInt o = ornt[c];

      if (subdm) {
        const PetscInt *subcone, *subornt;
        PetscInt        subpoint, subface, subconeSize, sc;

        ierr = PetscFindInt(cell, numSubpoints, subpoints, &subpoint);CHKERRQ(ierr);
        ierr = PetscFindInt(face, numSubpoints, subpoints, &subface);CHKERRQ(ierr);
        ierr = DMPlexGetConeSize(subdm, subpoint, &subconeSize);CHKERRQ(ierr);
        ierr = DMPlexGetCone(subdm, subpoint, &subcone);CHKERRQ(ierr);
        ierr = DMPlexGetConeOrientation(subdm, subpoint, &subornt);CHKERRQ(ierr);
        for (sc = 0; sc < subconeSize; ++sc) {
          if (subcone[sc] == subface) {
            o = subornt[0];
            break;
          }
        }
        if (sc >= subconeSize) SETERRQ4(PETSC_COMM_SELF, PETSC_ERR_ARG_WRONG, "Could not find subpoint %d (%d) in cone for subpoint %d (%d)", subface, face, subpoint, cell);
      }
      if (o >= 0) *pos = PETSC_TRUE;
      else        *pos = PETSC_FALSE;
      break;
    }
  }
  if (c == coneSize) SETERRQ2(PetscObjectComm((PetscObject)dm), PETSC_ERR_ARG_WRONG, "Cell %d in split face %d support does not have it in the cone", cell, face);
  PetscFunctionReturn(0);
}

/*@
  DMPlexLabelCohesiveComplete - Starting with a label marking points on an internal surface, we add all other mesh pieces
  to complete the surface

  Input Parameters:
+ dm     - The DM
. label  - A DMLabel marking the surface
. blabel - A DMLabel marking the vertices on the boundary which will not be duplicated, or NULL to find them automatically
. flip   - Flag to flip the submesh normal and replace points on the other side
- subdm  - The subDM associated with the label, or NULL

  Output Parameter:
. label - A DMLabel marking all surface points

  Note: The vertices in blabel are called "unsplit" in the terminology from hybrid cell creation.

  Level: developer

.seealso: DMPlexConstructCohesiveCells(), DMPlexLabelComplete()
@*/
PetscErrorCode DMPlexLabelCohesiveComplete(DM dm, DMLabel label, DMLabel blabel, PetscBool flip, DM subdm)
{
  DMLabel         depthLabel;
  IS              dimIS, subpointIS = NULL, facePosIS, faceNegIS, crossEdgeIS = NULL;
  const PetscInt *points, *subpoints;
  const PetscInt  rev   = flip ? -1 : 1;
  PetscInt       *pMax;
  PetscInt        shift = 100, shift2 = 200, dim, depth, pSize, dep, cStart, cEnd, cMax, fStart, fEnd, vStart, vEnd, numPoints, numSubpoints, p, val;
  PetscErrorCode  ierr;

  PetscFunctionBegin;
  ierr = DMPlexGetDepth(dm, &depth);CHKERRQ(ierr);
  ierr = DMGetDimension(dm, &dim);CHKERRQ(ierr);
  pSize = PetscMax(depth, dim) + 1;
  ierr = PetscMalloc1(pSize,&pMax);CHKERRQ(ierr);
  ierr = DMPlexGetHybridBounds(dm, depth >= 0 ? &pMax[depth] : NULL, depth>1 ? &pMax[depth-1] : NULL, depth>2 ? &pMax[1] : NULL, &pMax[0]);CHKERRQ(ierr);
  ierr = DMPlexGetDepthLabel(dm, &depthLabel);CHKERRQ(ierr);
  ierr = DMGetDimension(dm, &dim);CHKERRQ(ierr);
  if (subdm) {
    ierr = DMPlexCreateSubpointIS(subdm, &subpointIS);CHKERRQ(ierr);
    if (subpointIS) {
      ierr = ISGetLocalSize(subpointIS, &numSubpoints);CHKERRQ(ierr);
      ierr = ISGetIndices(subpointIS, &subpoints);CHKERRQ(ierr);
    }
  }
  /* Mark cell on the fault, and its faces which touch the fault: cell orientation for face gives the side of the fault */
  ierr = DMLabelGetStratumIS(label, dim-1, &dimIS);CHKERRQ(ierr);
  if (!dimIS) {
    ierr = PetscFree(pMax);CHKERRQ(ierr);
    ierr = ISDestroy(&subpointIS);CHKERRQ(ierr);
    PetscFunctionReturn(0);
  }
  ierr = ISGetLocalSize(dimIS, &numPoints);CHKERRQ(ierr);
  ierr = ISGetIndices(dimIS, &points);CHKERRQ(ierr);
  for (p = 0; p < numPoints; ++p) { /* Loop over fault faces */
    const PetscInt *support;
    PetscInt        supportSize, s;

    ierr = DMPlexGetSupportSize(dm, points[p], &supportSize);CHKERRQ(ierr);
#if 0
    if (supportSize != 2) {
      const PetscInt *lp;
      PetscInt        Nlp, pind;

      /* Check that for a cell with a single support face, that face is in the SF */
      /*   THis check only works for the remote side. We would need root side information */
      ierr = PetscSFGetGraph(dm->sf, NULL, &Nlp, &lp, NULL);CHKERRQ(ierr);
      ierr = PetscFindInt(points[p], Nlp, lp, &pind);CHKERRQ(ierr);
      if (pind < 0) SETERRQ2(PetscObjectComm((PetscObject) dm), PETSC_ERR_ARG_WRONG, "Split face %d has %d != 2 supports, and the face is not shared with another process", points[p], supportSize);
    }
#endif
    ierr = DMPlexGetSupport(dm, points[p], &support);CHKERRQ(ierr);
    for (s = 0; s < supportSize; ++s) {
      const PetscInt *cone;
      PetscInt        coneSize, c;
      PetscBool       pos;

      ierr = GetSurfaceSide_Static(dm, subdm, numSubpoints, subpoints, support[s], points[p], &pos);CHKERRQ(ierr);
      if (pos) {ierr = DMLabelSetValue(label, support[s],  rev*(shift+dim));CHKERRQ(ierr);}
      else     {ierr = DMLabelSetValue(label, support[s], -rev*(shift+dim));CHKERRQ(ierr);}
      if (rev < 0) pos = !pos ? PETSC_TRUE : PETSC_FALSE;
      /* Put faces touching the fault in the label */
      ierr = DMPlexGetConeSize(dm, support[s], &coneSize);CHKERRQ(ierr);
      ierr = DMPlexGetCone(dm, support[s], &cone);CHKERRQ(ierr);
      for (c = 0; c < coneSize; ++c) {
        const PetscInt point = cone[c];

        ierr = DMLabelGetValue(label, point, &val);CHKERRQ(ierr);
        if (val == -1) {
          PetscInt *closure = NULL;
          PetscInt  closureSize, cl;

          ierr = DMPlexGetTransitiveClosure(dm, point, PETSC_TRUE, &closureSize, &closure);CHKERRQ(ierr);
          for (cl = 0; cl < closureSize*2; cl += 2) {
            const PetscInt clp  = closure[cl];
            PetscInt       bval = -1;

            ierr = DMLabelGetValue(label, clp, &val);CHKERRQ(ierr);
            if (blabel) {ierr = DMLabelGetValue(blabel, clp, &bval);CHKERRQ(ierr);}
            if ((val >= 0) && (val < dim-1) && (bval < 0)) {
              ierr = DMLabelSetValue(label, point, pos == PETSC_TRUE ? shift+dim-1 : -(shift+dim-1));CHKERRQ(ierr);
              break;
            }
          }
          ierr = DMPlexRestoreTransitiveClosure(dm, point, PETSC_TRUE, &closureSize, &closure);CHKERRQ(ierr);
        }
      }
    }
  }
  ierr = ISRestoreIndices(dimIS, &points);CHKERRQ(ierr);
  ierr = ISDestroy(&dimIS);CHKERRQ(ierr);
  if (subpointIS) {ierr = ISRestoreIndices(subpointIS, &subpoints);CHKERRQ(ierr);}
  ierr = ISDestroy(&subpointIS);CHKERRQ(ierr);
  /* Mark boundary points as unsplit */
  if (blabel) {
    ierr = DMLabelGetStratumIS(blabel, 1, &dimIS);CHKERRQ(ierr);
    ierr = ISGetLocalSize(dimIS, &numPoints);CHKERRQ(ierr);
    ierr = ISGetIndices(dimIS, &points);CHKERRQ(ierr);
    for (p = 0; p < numPoints; ++p) {
      const PetscInt point = points[p];
      PetscInt       val, bval;

      ierr = DMLabelGetValue(blabel, point, &bval);CHKERRQ(ierr);
      if (bval >= 0) {
        ierr = DMLabelGetValue(label, point, &val);CHKERRQ(ierr);
        if ((val < 0) || (val > dim)) {
          /* This could be a point added from splitting a vertex on an adjacent fault, otherwise its just wrong */
          ierr = DMLabelClearValue(blabel, point, bval);CHKERRQ(ierr);
        }
      }
    }
    for (p = 0; p < numPoints; ++p) {
      const PetscInt point = points[p];
      PetscInt       val, bval;

      ierr = DMLabelGetValue(blabel, point, &bval);CHKERRQ(ierr);
      if (bval >= 0) {
        const PetscInt *cone,    *support;
        PetscInt        coneSize, supportSize, s, valA, valB, valE;

        /* Mark as unsplit */
        ierr = DMLabelGetValue(label, point, &val);CHKERRQ(ierr);
        if ((val < 0) || (val > dim)) SETERRQ2(PETSC_COMM_SELF, PETSC_ERR_PLIB, "Point %d has label value %d, should be part of the fault", point, val);
        ierr = DMLabelClearValue(label, point, val);CHKERRQ(ierr);
        ierr = DMLabelSetValue(label, point, shift2+val);CHKERRQ(ierr);
        /* Check for cross-edge
             A cross-edge has endpoints which are both on the boundary of the surface, but the edge itself is not. */
        if (val != 0) continue;
        ierr = DMPlexGetSupport(dm, point, &support);CHKERRQ(ierr);
        ierr = DMPlexGetSupportSize(dm, point, &supportSize);CHKERRQ(ierr);
        for (s = 0; s < supportSize; ++s) {
          ierr = DMPlexGetCone(dm, support[s], &cone);CHKERRQ(ierr);
          ierr = DMPlexGetConeSize(dm, support[s], &coneSize);CHKERRQ(ierr);
          if (coneSize != 2) SETERRQ2(PETSC_COMM_SELF, PETSC_ERR_PLIB, "Edge %D has %D vertices != 2", support[s], coneSize);
          ierr = DMLabelGetValue(blabel, cone[0], &valA);CHKERRQ(ierr);
          ierr = DMLabelGetValue(blabel, cone[1], &valB);CHKERRQ(ierr);
          ierr = DMLabelGetValue(blabel, support[s], &valE);CHKERRQ(ierr);
          if ((valE < 0) && (valA >= 0) && (valB >= 0) && (cone[0] != cone[1])) {ierr = DMLabelSetValue(blabel, support[s], 2);CHKERRQ(ierr);}
        }
      }
    }
    ierr = ISRestoreIndices(dimIS, &points);CHKERRQ(ierr);
    ierr = ISDestroy(&dimIS);CHKERRQ(ierr);
  }
  /* Search for other cells/faces/edges connected to the fault by a vertex */
  ierr = DMPlexGetDepthStratum(dm, 0, &vStart, &vEnd);CHKERRQ(ierr);
  ierr = DMPlexGetHeightStratum(dm, 0, &cStart, &cEnd);CHKERRQ(ierr);
  ierr = DMPlexGetHybridBounds(dm, &cMax, NULL, NULL, NULL);CHKERRQ(ierr);
  cMax = cMax < 0 ? cEnd : cMax;
  ierr = DMPlexGetHeightStratum(dm, 1, &fStart, &fEnd);CHKERRQ(ierr);
  ierr = DMLabelGetStratumIS(label, 0, &dimIS);CHKERRQ(ierr);
  if (blabel) {ierr = DMLabelGetStratumIS(blabel, 2, &crossEdgeIS);CHKERRQ(ierr);}
  if (dimIS && crossEdgeIS) {
    IS vertIS = dimIS;

    ierr = ISExpand(vertIS, crossEdgeIS, &dimIS);CHKERRQ(ierr);
    ierr = ISDestroy(&crossEdgeIS);CHKERRQ(ierr);
    ierr = ISDestroy(&vertIS);CHKERRQ(ierr);
  }
  if (!dimIS) {
    ierr = PetscFree(pMax);CHKERRQ(ierr);
    PetscFunctionReturn(0);
  }
  ierr = ISGetLocalSize(dimIS, &numPoints);CHKERRQ(ierr);
  ierr = ISGetIndices(dimIS, &points);CHKERRQ(ierr);
  for (p = 0; p < numPoints; ++p) { /* Loop over fault vertices */
    PetscInt *star = NULL;
    PetscInt  starSize, s;
    PetscInt  again = 1;  /* 0: Finished 1: Keep iterating after a change 2: No change */

    /* All points connected to the fault are inside a cell, so at the top level we will only check cells */
    ierr = DMPlexGetTransitiveClosure(dm, points[p], PETSC_FALSE, &starSize, &star);CHKERRQ(ierr);
    while (again) {
      if (again > 1) SETERRQ(PetscObjectComm((PetscObject)dm), PETSC_ERR_PLIB, "Could not classify all cells connected to the fault");
      again = 0;
      for (s = 0; s < starSize*2; s += 2) {
        const PetscInt  point = star[s];
        const PetscInt *cone;
        PetscInt        coneSize, c;

        if ((point < cStart) || (point >= cMax)) continue;
        ierr = DMLabelGetValue(label, point, &val);CHKERRQ(ierr);
        if (val != -1) continue;
        again = again == 1 ? 1 : 2;
        ierr  = DMPlexGetConeSize(dm, point, &coneSize);CHKERRQ(ierr);
        ierr  = DMPlexGetCone(dm, point, &cone);CHKERRQ(ierr);
        for (c = 0; c < coneSize; ++c) {
          ierr = DMLabelGetValue(label, cone[c], &val);CHKERRQ(ierr);
          if (val != -1) {
            const PetscInt *ccone;
            PetscInt        cconeSize, cc, side;

            if (PetscAbs(val) < shift) SETERRQ3(PetscObjectComm((PetscObject)dm), PETSC_ERR_PLIB, "Face %d on cell %d has an invalid label %d", cone[c], point, val);
            if (val > 0) side =  1;
            else         side = -1;
            ierr = DMLabelSetValue(label, point, side*(shift+dim));CHKERRQ(ierr);
            /* Mark cell faces which touch the fault */
            ierr = DMPlexGetConeSize(dm, point, &cconeSize);CHKERRQ(ierr);
            ierr = DMPlexGetCone(dm, point, &ccone);CHKERRQ(ierr);
            for (cc = 0; cc < cconeSize; ++cc) {
              PetscInt *closure = NULL;
              PetscInt  closureSize, cl;

              ierr = DMLabelGetValue(label, ccone[cc], &val);CHKERRQ(ierr);
              if (val != -1) continue;
              ierr = DMPlexGetTransitiveClosure(dm, ccone[cc], PETSC_TRUE, &closureSize, &closure);CHKERRQ(ierr);
              for (cl = 0; cl < closureSize*2; cl += 2) {
                const PetscInt clp = closure[cl];

                ierr = DMLabelGetValue(label, clp, &val);CHKERRQ(ierr);
                if (val == -1) continue;
                ierr = DMLabelSetValue(label, ccone[cc], side*(shift+dim-1));CHKERRQ(ierr);
                break;
              }
              ierr = DMPlexRestoreTransitiveClosure(dm, ccone[cc], PETSC_TRUE, &closureSize, &closure);CHKERRQ(ierr);
            }
            again = 1;
            break;
          }
        }
      }
    }
    /* Classify the rest by cell membership */
    for (s = 0; s < starSize*2; s += 2) {
      const PetscInt point = star[s];

      ierr = DMLabelGetValue(label, point, &val);CHKERRQ(ierr);
      if (val == -1) {
        PetscInt  *sstar = NULL;
        PetscInt   sstarSize, ss;
        PetscBool  marked = PETSC_FALSE;

        ierr = DMPlexGetTransitiveClosure(dm, point, PETSC_FALSE, &sstarSize, &sstar);CHKERRQ(ierr);
        for (ss = 0; ss < sstarSize*2; ss += 2) {
          const PetscInt spoint = sstar[ss];

          if ((spoint < cStart) || (spoint >= cMax)) continue;
          ierr = DMLabelGetValue(label, spoint, &val);CHKERRQ(ierr);
          if (val == -1) SETERRQ2(PetscObjectComm((PetscObject)dm), PETSC_ERR_PLIB, "Cell %d in star of %d does not have a valid label", spoint, point);
          ierr = DMLabelGetValue(depthLabel, point, &dep);CHKERRQ(ierr);
          if (val > 0) {
            ierr = DMLabelSetValue(label, point,   shift+dep);CHKERRQ(ierr);
          } else {
            ierr = DMLabelSetValue(label, point, -(shift+dep));CHKERRQ(ierr);
          }
          marked = PETSC_TRUE;
          break;
        }
        ierr = DMPlexRestoreTransitiveClosure(dm, point, PETSC_FALSE, &sstarSize, &sstar);CHKERRQ(ierr);
        ierr = DMLabelGetValue(depthLabel, point, &dep);CHKERRQ(ierr);
        if (point < pMax[dep] && !marked) SETERRQ1(PetscObjectComm((PetscObject)dm), PETSC_ERR_PLIB, "Point %d could not be classified", point);
      }
    }
    ierr = DMPlexRestoreTransitiveClosure(dm, points[p], PETSC_FALSE, &starSize, &star);CHKERRQ(ierr);
  }
  ierr = ISRestoreIndices(dimIS, &points);CHKERRQ(ierr);
  ierr = ISDestroy(&dimIS);CHKERRQ(ierr);
  /* If any faces touching the fault divide cells on either side, split them */
  ierr = DMLabelGetStratumIS(label,   shift+dim-1,  &facePosIS);CHKERRQ(ierr);
  ierr = DMLabelGetStratumIS(label, -(shift+dim-1), &faceNegIS);CHKERRQ(ierr);
  ierr = ISExpand(facePosIS, faceNegIS, &dimIS);CHKERRQ(ierr);
  ierr = ISDestroy(&facePosIS);CHKERRQ(ierr);
  ierr = ISDestroy(&faceNegIS);CHKERRQ(ierr);
  ierr = ISGetLocalSize(dimIS, &numPoints);CHKERRQ(ierr);
  ierr = ISGetIndices(dimIS, &points);CHKERRQ(ierr);
  for (p = 0; p < numPoints; ++p) {
    const PetscInt  point = points[p];
    const PetscInt *support;
    PetscInt        supportSize, valA, valB;

    ierr = DMPlexGetSupportSize(dm, point, &supportSize);CHKERRQ(ierr);
    if (supportSize != 2) continue;
    ierr = DMPlexGetSupport(dm, point, &support);CHKERRQ(ierr);
    ierr = DMLabelGetValue(label, support[0], &valA);CHKERRQ(ierr);
    ierr = DMLabelGetValue(label, support[1], &valB);CHKERRQ(ierr);
    if ((valA == -1) || (valB == -1)) continue;
    if (valA*valB > 0) continue;
    /* Split the face */
    ierr = DMLabelGetValue(label, point, &valA);CHKERRQ(ierr);
    ierr = DMLabelClearValue(label, point, valA);CHKERRQ(ierr);
    ierr = DMLabelSetValue(label, point, dim-1);CHKERRQ(ierr);
    /* Label its closure:
      unmarked: label as unsplit
      incident: relabel as split
      split:    do nothing
    */
    {
      PetscInt *closure = NULL;
      PetscInt  closureSize, cl;

      ierr = DMPlexGetTransitiveClosure(dm, point, PETSC_TRUE, &closureSize, &closure);CHKERRQ(ierr);
      for (cl = 0; cl < closureSize*2; cl += 2) {
        ierr = DMLabelGetValue(label, closure[cl], &valA);CHKERRQ(ierr);
        if (valA == -1) { /* Mark as unsplit */
          ierr = DMLabelGetValue(depthLabel, closure[cl], &dep);CHKERRQ(ierr);
          ierr = DMLabelSetValue(label, closure[cl], shift2+dep);CHKERRQ(ierr);
        } else if (((valA >= shift) && (valA < shift2)) || ((valA <= -shift) && (valA > -shift2))) {
          ierr = DMLabelGetValue(depthLabel, closure[cl], &dep);CHKERRQ(ierr);
          ierr = DMLabelClearValue(label, closure[cl], valA);CHKERRQ(ierr);
          ierr = DMLabelSetValue(label, closure[cl], dep);CHKERRQ(ierr);
        }
      }
      ierr = DMPlexRestoreTransitiveClosure(dm, point, PETSC_TRUE, &closureSize, &closure);CHKERRQ(ierr);
    }
  }
  ierr = ISRestoreIndices(dimIS, &points);CHKERRQ(ierr);
  ierr = ISDestroy(&dimIS);CHKERRQ(ierr);
  ierr = PetscFree(pMax);CHKERRQ(ierr);
  PetscFunctionReturn(0);
}

/* Check that no cell have all vertices on the fault */
PetscErrorCode DMPlexCheckValidSubmesh_Private(DM dm, DMLabel label, DM subdm)
{
  IS              subpointIS;
  const PetscInt *dmpoints;
  PetscInt        defaultValue, cStart, cEnd, c, vStart, vEnd;
  PetscErrorCode  ierr;

  PetscFunctionBegin;
  if (!label) PetscFunctionReturn(0);
  ierr = DMLabelGetDefaultValue(label, &defaultValue);CHKERRQ(ierr);
  ierr = DMPlexCreateSubpointIS(subdm, &subpointIS);CHKERRQ(ierr);
  if (!subpointIS) PetscFunctionReturn(0);
  ierr = DMPlexGetHeightStratum(subdm, 0, &cStart, &cEnd);CHKERRQ(ierr);
  ierr = DMPlexGetDepthStratum(dm, 0, &vStart, &vEnd);CHKERRQ(ierr);
  ierr = ISGetIndices(subpointIS, &dmpoints);CHKERRQ(ierr);
  for (c = cStart; c < cEnd; ++c) {
    PetscBool invalidCell = PETSC_TRUE;
    PetscInt *closure     = NULL;
    PetscInt  closureSize, cl;

    ierr = DMPlexGetTransitiveClosure(dm, dmpoints[c], PETSC_TRUE, &closureSize, &closure);CHKERRQ(ierr);
    for (cl = 0; cl < closureSize*2; cl += 2) {
      PetscInt value = 0;

      if ((closure[cl] < vStart) || (closure[cl] >= vEnd)) continue;
      ierr = DMLabelGetValue(label, closure[cl], &value);CHKERRQ(ierr);
      if (value == defaultValue) {invalidCell = PETSC_FALSE; break;}
    }
    ierr = DMPlexRestoreTransitiveClosure(dm, dmpoints[c], PETSC_TRUE, &closureSize, &closure);CHKERRQ(ierr);
    if (invalidCell) {
      ierr = ISRestoreIndices(subpointIS, &dmpoints);CHKERRQ(ierr);
      ierr = ISDestroy(&subpointIS);CHKERRQ(ierr);
      ierr = DMDestroy(&subdm);CHKERRQ(ierr);
      SETERRQ1(PETSC_COMM_SELF, PETSC_ERR_ARG_WRONG, "Ambiguous submesh. Cell %D has all of its vertices on the submesh.", dmpoints[c]);
    }
  }
  ierr = ISRestoreIndices(subpointIS, &dmpoints);CHKERRQ(ierr);
  ierr = ISDestroy(&subpointIS);CHKERRQ(ierr);
  PetscFunctionReturn(0);
}


/*@
  DMPlexCreateHybridMesh - Create a mesh with hybrid cells along an internal interface

  Collective on dm

  Input Parameters:
+ dm - The original DM
. label - The label specifying the interface vertices
- bdlabel - The optional label specifying the interface boundary vertices

  Output Parameters:
<<<<<<< HEAD
+ hybridLabel - The label fully marking the interface
=======
+ hybridLabel - The label fully marking the interface, or NULL if no output is desired
. splitLabel - The label containing the split points, or NULL if no output is desired
>>>>>>> 7c51ed3c
. dmInterface - The new interface DM, or NULL
- dmHybrid - The new DM with cohesive cells

  Level: developer

.seealso: DMPlexConstructCohesiveCells(), DMPlexLabelCohesiveComplete(), DMCreate()
@*/
<<<<<<< HEAD
PetscErrorCode DMPlexCreateHybridMesh(DM dm, DMLabel label, DMLabel bdlabel, DMLabel *hybridLabel, DM *dmInterface, DM *dmHybrid)
=======
PetscErrorCode DMPlexCreateHybridMesh(DM dm, DMLabel label, DMLabel bdlabel, DMLabel *hybridLabel, DMLabel *splitLabel, DM *dmInterface, DM *dmHybrid)
>>>>>>> 7c51ed3c
{
  DM             idm;
  DMLabel        subpointMap, hlabel, slabel = NULL;
  PetscInt       dim;
  PetscErrorCode ierr;

  PetscFunctionBegin;
  PetscValidHeaderSpecific(dm, DM_CLASSID, 1);
  if (bdlabel) PetscValidPointer(bdlabel, 3);
  if (hybridLabel) PetscValidPointer(hybridLabel, 4);
<<<<<<< HEAD
  if (dmInterface) PetscValidPointer(dmInterface, 5);
  PetscValidPointer(dmHybrid, 6);
  ierr = DMGetDimension(dm, &dim);CHKERRQ(ierr);
  ierr = DMPlexCreateSubmesh(dm, label, 1, &idm);CHKERRQ(ierr);
=======
  if (splitLabel)  PetscValidPointer(splitLabel, 5);
  if (dmInterface) PetscValidPointer(dmInterface, 6);
  PetscValidPointer(dmHybrid, 7);
  ierr = DMGetDimension(dm, &dim);CHKERRQ(ierr);
  ierr = DMPlexCreateSubmesh(dm, label, 1, PETSC_FALSE, &idm);CHKERRQ(ierr);
>>>>>>> 7c51ed3c
  ierr = DMPlexCheckValidSubmesh_Private(dm, label, idm);CHKERRQ(ierr);
  ierr = DMPlexOrient(idm);CHKERRQ(ierr);
  ierr = DMPlexGetSubpointMap(idm, &subpointMap);CHKERRQ(ierr);
  ierr = DMLabelDuplicate(subpointMap, &hlabel);CHKERRQ(ierr);
  ierr = DMLabelClearStratum(hlabel, dim);CHKERRQ(ierr);
<<<<<<< HEAD
  ierr = DMPlexLabelCohesiveComplete(dm, hlabel, bdlabel, PETSC_FALSE, idm);CHKERRQ(ierr);
  if (dmInterface) {*dmInterface = idm;}
  else             {ierr = DMDestroy(&idm);CHKERRQ(ierr);}
  ierr = DMPlexConstructCohesiveCells(dm, hlabel, dmHybrid);CHKERRQ(ierr);
=======
  if (splitLabel) {
    const char *name;
    char        sname[PETSC_MAX_PATH_LEN];

    ierr = DMLabelGetName(hlabel, &name);CHKERRQ(ierr);
    ierr = PetscStrncpy(sname, name, PETSC_MAX_PATH_LEN);CHKERRQ(ierr);
    ierr = PetscStrcat(sname, " split");CHKERRQ(ierr);
    ierr = DMLabelCreate(sname, &slabel);CHKERRQ(ierr);
  }
  ierr = DMPlexLabelCohesiveComplete(dm, hlabel, bdlabel, PETSC_FALSE, idm);CHKERRQ(ierr);
  if (dmInterface) {*dmInterface = idm;}
  else             {ierr = DMDestroy(&idm);CHKERRQ(ierr);}
  ierr = DMPlexConstructCohesiveCells(dm, hlabel, slabel, dmHybrid);CHKERRQ(ierr);
>>>>>>> 7c51ed3c
  if (hybridLabel) *hybridLabel = hlabel;
  else             {ierr = DMLabelDestroy(&hlabel);CHKERRQ(ierr);}
  if (splitLabel)  *splitLabel  = slabel;
  PetscFunctionReturn(0);
}

/* Here we need the explicit assumption that:

     For any marked cell, the marked vertices constitute a single face
*/
static PetscErrorCode DMPlexMarkSubmesh_Uninterpolated(DM dm, DMLabel vertexLabel, PetscInt value, DMLabel subpointMap, PetscInt *numFaces, PetscInt *nFV, DM subdm)
{
  IS               subvertexIS = NULL;
  const PetscInt  *subvertices;
  PetscInt        *pStart, *pEnd, *pMax, pSize;
  PetscInt         depth, dim, d, numSubVerticesInitial = 0, v;
  PetscErrorCode   ierr;

  PetscFunctionBegin;
  *numFaces = 0;
  *nFV      = 0;
  ierr = DMPlexGetDepth(dm, &depth);CHKERRQ(ierr);
  ierr = DMGetDimension(dm, &dim);CHKERRQ(ierr);
  pSize = PetscMax(depth, dim) + 1;
  ierr = PetscMalloc3(pSize,&pStart,pSize,&pEnd,pSize,&pMax);CHKERRQ(ierr);
  ierr = DMPlexGetHybridBounds(dm, depth >= 0 ? &pMax[depth] : NULL, depth>1 ? &pMax[depth-1] : NULL, depth>2 ? &pMax[1] : NULL, &pMax[0]);CHKERRQ(ierr);
  for (d = 0; d <= depth; ++d) {
    ierr = DMPlexGetDepthStratum(dm, d, &pStart[d], &pEnd[d]);CHKERRQ(ierr);
    if (pMax[d] >= 0) pEnd[d] = PetscMin(pEnd[d], pMax[d]);
  }
  /* Loop over initial vertices and mark all faces in the collective star() */
  if (vertexLabel) {ierr = DMLabelGetStratumIS(vertexLabel, value, &subvertexIS);CHKERRQ(ierr);}
  if (subvertexIS) {
    ierr = ISGetSize(subvertexIS, &numSubVerticesInitial);CHKERRQ(ierr);
    ierr = ISGetIndices(subvertexIS, &subvertices);CHKERRQ(ierr);
  }
  for (v = 0; v < numSubVerticesInitial; ++v) {
    const PetscInt vertex = subvertices[v];
    PetscInt      *star   = NULL;
    PetscInt       starSize, s, numCells = 0, c;

    ierr = DMPlexGetTransitiveClosure(dm, vertex, PETSC_FALSE, &starSize, &star);CHKERRQ(ierr);
    for (s = 0; s < starSize*2; s += 2) {
      const PetscInt point = star[s];
      if ((point >= pStart[depth]) && (point < pEnd[depth])) star[numCells++] = point;
    }
    for (c = 0; c < numCells; ++c) {
      const PetscInt cell    = star[c];
      PetscInt      *closure = NULL;
      PetscInt       closureSize, cl;
      PetscInt       cellLoc, numCorners = 0, faceSize = 0;

      ierr = DMLabelGetValue(subpointMap, cell, &cellLoc);CHKERRQ(ierr);
      if (cellLoc == 2) continue;
      if (cellLoc >= 0) SETERRQ2(PetscObjectComm((PetscObject)dm), PETSC_ERR_PLIB, "Cell %d has dimension %d in the surface label", cell, cellLoc);
      ierr = DMPlexGetTransitiveClosure(dm, cell, PETSC_TRUE, &closureSize, &closure);CHKERRQ(ierr);
      for (cl = 0; cl < closureSize*2; cl += 2) {
        const PetscInt point = closure[cl];
        PetscInt       vertexLoc;

        if ((point >= pStart[0]) && (point < pEnd[0])) {
          ++numCorners;
          ierr = DMLabelGetValue(vertexLabel, point, &vertexLoc);CHKERRQ(ierr);
          if (vertexLoc == value) closure[faceSize++] = point;
        }
      }
      if (!(*nFV)) {ierr = DMPlexGetNumFaceVertices(dm, dim, numCorners, nFV);CHKERRQ(ierr);}
      if (faceSize > *nFV) SETERRQ1(PetscObjectComm((PetscObject)dm), PETSC_ERR_ARG_WRONG, "Invalid submesh: Too many vertices %d of an element on the surface", faceSize);
      if (faceSize == *nFV) {
        const PetscInt *cells = NULL;
        PetscInt        numCells, nc;

        ++(*numFaces);
        for (cl = 0; cl < faceSize; ++cl) {
          ierr = DMLabelSetValue(subpointMap, closure[cl], 0);CHKERRQ(ierr);
        }
        ierr = DMPlexGetJoin(dm, faceSize, closure, &numCells, &cells);CHKERRQ(ierr);
        for (nc = 0; nc < numCells; ++nc) {
          ierr = DMLabelSetValue(subpointMap, cells[nc], 2);CHKERRQ(ierr);
        }
        ierr = DMPlexRestoreJoin(dm, faceSize, closure, &numCells, &cells);CHKERRQ(ierr);
      }
      ierr = DMPlexRestoreTransitiveClosure(dm, cell, PETSC_TRUE, &closureSize, &closure);CHKERRQ(ierr);
    }
    ierr = DMPlexRestoreTransitiveClosure(dm, vertex, PETSC_FALSE, &starSize, &star);CHKERRQ(ierr);
  }
  if (subvertexIS) {
    ierr = ISRestoreIndices(subvertexIS, &subvertices);CHKERRQ(ierr);
  }
  ierr = ISDestroy(&subvertexIS);CHKERRQ(ierr);
  ierr = PetscFree3(pStart,pEnd,pMax);CHKERRQ(ierr);
  PetscFunctionReturn(0);
}

static PetscErrorCode DMPlexMarkSubmesh_Interpolated(DM dm, DMLabel vertexLabel, PetscInt value, PetscBool markedFaces, DMLabel subpointMap, DM subdm)
{
  IS               subvertexIS = NULL;
  const PetscInt  *subvertices;
  PetscInt        *pStart, *pEnd, *pMax;
  PetscInt         dim, d, numSubVerticesInitial = 0, v;
  PetscErrorCode   ierr;

  PetscFunctionBegin;
  ierr = DMGetDimension(dm, &dim);CHKERRQ(ierr);
  ierr = PetscMalloc3(dim+1,&pStart,dim+1,&pEnd,dim+1,&pMax);CHKERRQ(ierr);
  ierr = DMPlexGetHybridBounds(dm, &pMax[dim], dim>1 ? &pMax[dim-1] : NULL, dim > 2 ? &pMax[1] : NULL, &pMax[0]);CHKERRQ(ierr);
  for (d = 0; d <= dim; ++d) {
    ierr = DMPlexGetDepthStratum(dm, d, &pStart[d], &pEnd[d]);CHKERRQ(ierr);
    if (pMax[d] >= 0) pEnd[d] = PetscMin(pEnd[d], pMax[d]);
  }
  /* Loop over initial vertices and mark all faces in the collective star() */
  if (vertexLabel) {
    ierr = DMLabelGetStratumIS(vertexLabel, value, &subvertexIS);CHKERRQ(ierr);
    if (subvertexIS) {
      ierr = ISGetSize(subvertexIS, &numSubVerticesInitial);CHKERRQ(ierr);
      ierr = ISGetIndices(subvertexIS, &subvertices);CHKERRQ(ierr);
    }
  }
  for (v = 0; v < numSubVerticesInitial; ++v) {
    const PetscInt vertex = subvertices[v];
    PetscInt      *star   = NULL;
    PetscInt       starSize, s, numFaces = 0, f;

    ierr = DMPlexGetTransitiveClosure(dm, vertex, PETSC_FALSE, &starSize, &star);CHKERRQ(ierr);
    for (s = 0; s < starSize*2; s += 2) {
      const PetscInt point = star[s];
      PetscInt       faceLoc;

      if ((point >= pStart[dim-1]) && (point < pEnd[dim-1])) {
        if (markedFaces) {
          ierr = DMLabelGetValue(vertexLabel, point, &faceLoc);CHKERRQ(ierr);
          if (faceLoc < 0) continue;
        }
        star[numFaces++] = point;
      }
    }
    for (f = 0; f < numFaces; ++f) {
      const PetscInt face    = star[f];
      PetscInt      *closure = NULL;
      PetscInt       closureSize, c;
      PetscInt       faceLoc;

      ierr = DMLabelGetValue(subpointMap, face, &faceLoc);CHKERRQ(ierr);
      if (faceLoc == dim-1) continue;
      if (faceLoc >= 0) SETERRQ2(PetscObjectComm((PetscObject)dm), PETSC_ERR_PLIB, "Face %d has dimension %d in the surface label", face, faceLoc);
      ierr = DMPlexGetTransitiveClosure(dm, face, PETSC_TRUE, &closureSize, &closure);CHKERRQ(ierr);
      for (c = 0; c < closureSize*2; c += 2) {
        const PetscInt point = closure[c];
        PetscInt       vertexLoc;

        if ((point >= pStart[0]) && (point < pEnd[0])) {
          ierr = DMLabelGetValue(vertexLabel, point, &vertexLoc);CHKERRQ(ierr);
          if (vertexLoc != value) break;
        }
      }
      if (c == closureSize*2) {
        const PetscInt *support;
        PetscInt        supportSize, s;

        for (c = 0; c < closureSize*2; c += 2) {
          const PetscInt point = closure[c];

          for (d = 0; d < dim; ++d) {
            if ((point >= pStart[d]) && (point < pEnd[d])) {
              ierr = DMLabelSetValue(subpointMap, point, d);CHKERRQ(ierr);
              break;
            }
          }
        }
        ierr = DMPlexGetSupportSize(dm, face, &supportSize);CHKERRQ(ierr);
        ierr = DMPlexGetSupport(dm, face, &support);CHKERRQ(ierr);
        for (s = 0; s < supportSize; ++s) {
          ierr = DMLabelSetValue(subpointMap, support[s], dim);CHKERRQ(ierr);
        }
      }
      ierr = DMPlexRestoreTransitiveClosure(dm, face, PETSC_TRUE, &closureSize, &closure);CHKERRQ(ierr);
    }
    ierr = DMPlexRestoreTransitiveClosure(dm, vertex, PETSC_FALSE, &starSize, &star);CHKERRQ(ierr);
  }
  if (subvertexIS) {ierr = ISRestoreIndices(subvertexIS, &subvertices);CHKERRQ(ierr);}
  ierr = ISDestroy(&subvertexIS);CHKERRQ(ierr);
  ierr = PetscFree3(pStart,pEnd,pMax);CHKERRQ(ierr);
  PetscFunctionReturn(0);
}

static PetscErrorCode DMPlexMarkCohesiveSubmesh_Uninterpolated(DM dm, PetscBool hasLagrange, const char labelname[], PetscInt value, DMLabel subpointMap, PetscInt *numFaces, PetscInt *nFV, PetscInt *subCells[], DM subdm)
{
  DMLabel         label = NULL;
  const PetscInt *cone;
  PetscInt        dim, cMax, cEnd, c, subc = 0, p, coneSize = -1;
  PetscErrorCode  ierr;

  PetscFunctionBegin;
  *numFaces = 0;
  *nFV = 0;
  if (labelname) {ierr = DMGetLabel(dm, labelname, &label);CHKERRQ(ierr);}
  *subCells = NULL;
  ierr = DMGetDimension(dm, &dim);CHKERRQ(ierr);
  ierr = DMPlexGetHeightStratum(dm, 0, NULL, &cEnd);CHKERRQ(ierr);
  ierr = DMPlexGetHybridBounds(dm, &cMax, NULL, NULL, NULL);CHKERRQ(ierr);
  if (cMax < 0) PetscFunctionReturn(0);
  if (label) {
    for (c = cMax; c < cEnd; ++c) {
      PetscInt val;

      ierr = DMLabelGetValue(label, c, &val);CHKERRQ(ierr);
      if (val == value) {
        ++(*numFaces);
        ierr = DMPlexGetConeSize(dm, c, &coneSize);CHKERRQ(ierr);
      }
    }
  } else {
    *numFaces = cEnd - cMax;
    ierr = DMPlexGetConeSize(dm, cMax, &coneSize);CHKERRQ(ierr);
  }
  ierr = PetscMalloc1(*numFaces *2, subCells);CHKERRQ(ierr);
  if (!(*numFaces)) PetscFunctionReturn(0);
  *nFV = hasLagrange ? coneSize/3 : coneSize/2;
  for (c = cMax; c < cEnd; ++c) {
    const PetscInt *cells;
    PetscInt        numCells;

    if (label) {
      PetscInt val;

      ierr = DMLabelGetValue(label, c, &val);CHKERRQ(ierr);
      if (val != value) continue;
    }
    ierr = DMPlexGetCone(dm, c, &cone);CHKERRQ(ierr);
    for (p = 0; p < *nFV; ++p) {
      ierr = DMLabelSetValue(subpointMap, cone[p], 0);CHKERRQ(ierr);
    }
    /* Negative face */
    ierr = DMPlexGetJoin(dm, *nFV, cone, &numCells, &cells);CHKERRQ(ierr);
    /* Not true in parallel
    if (numCells != 2) SETERRQ(PETSC_COMM_SELF, PETSC_ERR_ARG_WRONG, "Cohesive cells should separate two cells"); */
    for (p = 0; p < numCells; ++p) {
      ierr = DMLabelSetValue(subpointMap, cells[p], 2);CHKERRQ(ierr);
      (*subCells)[subc++] = cells[p];
    }
    ierr = DMPlexRestoreJoin(dm, *nFV, cone, &numCells, &cells);CHKERRQ(ierr);
    /* Positive face is not included */
  }
  PetscFunctionReturn(0);
}

static PetscErrorCode DMPlexMarkCohesiveSubmesh_Interpolated(DM dm, DMLabel label, PetscInt value, DMLabel subpointMap, DM subdm)
{
  PetscInt      *pStart, *pEnd;
  PetscInt       dim, cMax, cEnd, c, d;
  PetscErrorCode ierr;

  PetscFunctionBegin;
  ierr = DMGetDimension(dm, &dim);CHKERRQ(ierr);
  ierr = DMPlexGetHeightStratum(dm, 0, NULL, &cEnd);CHKERRQ(ierr);
  ierr = DMPlexGetHybridBounds(dm, &cMax, NULL, NULL, NULL);CHKERRQ(ierr);
  if (cMax < 0) PetscFunctionReturn(0);
  ierr = PetscMalloc2(dim+1,&pStart,dim+1,&pEnd);CHKERRQ(ierr);
  for (d = 0; d <= dim; ++d) {ierr = DMPlexGetDepthStratum(dm, d, &pStart[d], &pEnd[d]);CHKERRQ(ierr);}
  for (c = cMax; c < cEnd; ++c) {
    const PetscInt *cone;
    PetscInt       *closure = NULL;
    PetscInt        fconeSize, coneSize, closureSize, cl, val;

    if (label) {
      ierr = DMLabelGetValue(label, c, &val);CHKERRQ(ierr);
      if (val != value) continue;
    }
    ierr = DMPlexGetConeSize(dm, c, &coneSize);CHKERRQ(ierr);
    ierr = DMPlexGetCone(dm, c, &cone);CHKERRQ(ierr);
    ierr = DMPlexGetConeSize(dm, cone[0], &fconeSize);CHKERRQ(ierr);
    if (coneSize != (fconeSize ? fconeSize : 1) + 2) SETERRQ(PETSC_COMM_SELF, PETSC_ERR_ARG_WRONG, "Cohesive cells should separate two cells");
    /* Negative face */
    ierr = DMPlexGetTransitiveClosure(dm, cone[0], PETSC_TRUE, &closureSize, &closure);CHKERRQ(ierr);
    for (cl = 0; cl < closureSize*2; cl += 2) {
      const PetscInt point = closure[cl];

      for (d = 0; d <= dim; ++d) {
        if ((point >= pStart[d]) && (point < pEnd[d])) {
          ierr = DMLabelSetValue(subpointMap, point, d);CHKERRQ(ierr);
          break;
        }
      }
    }
    ierr = DMPlexRestoreTransitiveClosure(dm, cone[0], PETSC_TRUE, &closureSize, &closure);CHKERRQ(ierr);
    /* Cells -- positive face is not included */
    for (cl = 0; cl < 1; ++cl) {
      const PetscInt *support;
      PetscInt        supportSize, s;

      ierr = DMPlexGetSupportSize(dm, cone[cl], &supportSize);CHKERRQ(ierr);
      /* if (supportSize != 2) SETERRQ(PETSC_COMM_SELF, PETSC_ERR_ARG_WRONG, "Cohesive faces should separate two cells"); */
      ierr = DMPlexGetSupport(dm, cone[cl], &support);CHKERRQ(ierr);
      for (s = 0; s < supportSize; ++s) {
        ierr = DMLabelSetValue(subpointMap, support[s], dim);CHKERRQ(ierr);
      }
    }
  }
  ierr = PetscFree2(pStart, pEnd);CHKERRQ(ierr);
  PetscFunctionReturn(0);
}

static PetscErrorCode DMPlexGetFaceOrientation(DM dm, PetscInt cell, PetscInt numCorners, PetscInt indices[], PetscInt oppositeVertex, PetscInt origVertices[], PetscInt faceVertices[], PetscBool *posOriented)
{
  MPI_Comm       comm;
  PetscBool      posOrient = PETSC_FALSE;
  const PetscInt debug     = 0;
  PetscInt       cellDim, faceSize, f;
  PetscErrorCode ierr;

  PetscFunctionBegin;
  ierr = PetscObjectGetComm((PetscObject)dm,&comm);CHKERRQ(ierr);
  ierr = DMGetDimension(dm, &cellDim);CHKERRQ(ierr);
  if (debug) {PetscPrintf(comm, "cellDim: %d numCorners: %d\n", cellDim, numCorners);CHKERRQ(ierr);}

  if (cellDim == 1 && numCorners == 2) {
    /* Triangle */
    faceSize  = numCorners-1;
    posOrient = !(oppositeVertex%2) ? PETSC_TRUE : PETSC_FALSE;
  } else if (cellDim == 2 && numCorners == 3) {
    /* Triangle */
    faceSize  = numCorners-1;
    posOrient = !(oppositeVertex%2) ? PETSC_TRUE : PETSC_FALSE;
  } else if (cellDim == 3 && numCorners == 4) {
    /* Tetrahedron */
    faceSize  = numCorners-1;
    posOrient = (oppositeVertex%2) ? PETSC_TRUE : PETSC_FALSE;
  } else if (cellDim == 1 && numCorners == 3) {
    /* Quadratic line */
    faceSize  = 1;
    posOrient = PETSC_TRUE;
  } else if (cellDim == 2 && numCorners == 4) {
    /* Quads */
    faceSize = 2;
    if ((indices[1] > indices[0]) && (indices[1] - indices[0] == 1)) {
      posOrient = PETSC_TRUE;
    } else if ((indices[0] == 3) && (indices[1] == 0)) {
      posOrient = PETSC_TRUE;
    } else {
      if (((indices[0] > indices[1]) && (indices[0] - indices[1] == 1)) || ((indices[0] == 0) && (indices[1] == 3))) {
        posOrient = PETSC_FALSE;
      } else SETERRQ(comm, PETSC_ERR_ARG_WRONG, "Invalid quad crossedge");
    }
  } else if (cellDim == 2 && numCorners == 6) {
    /* Quadratic triangle (I hate this) */
    /* Edges are determined by the first 2 vertices (corners of edges) */
    const PetscInt faceSizeTri = 3;
    PetscInt       sortedIndices[3], i, iFace;
    PetscBool      found                    = PETSC_FALSE;
    PetscInt       faceVerticesTriSorted[9] = {
      0, 3,  4, /* bottom */
      1, 4,  5, /* right */
      2, 3,  5, /* left */
    };
    PetscInt       faceVerticesTri[9] = {
      0, 3,  4, /* bottom */
      1, 4,  5, /* right */
      2, 5,  3, /* left */
    };

    for (i = 0; i < faceSizeTri; ++i) sortedIndices[i] = indices[i];
    ierr = PetscSortInt(faceSizeTri, sortedIndices);CHKERRQ(ierr);
    for (iFace = 0; iFace < 3; ++iFace) {
      const PetscInt ii = iFace*faceSizeTri;
      PetscInt       fVertex, cVertex;

      if ((sortedIndices[0] == faceVerticesTriSorted[ii+0]) &&
          (sortedIndices[1] == faceVerticesTriSorted[ii+1])) {
        for (fVertex = 0; fVertex < faceSizeTri; ++fVertex) {
          for (cVertex = 0; cVertex < faceSizeTri; ++cVertex) {
            if (indices[cVertex] == faceVerticesTri[ii+fVertex]) {
              faceVertices[fVertex] = origVertices[cVertex];
              break;
            }
          }
        }
        found = PETSC_TRUE;
        break;
      }
    }
    if (!found) SETERRQ(comm, PETSC_ERR_ARG_WRONG, "Invalid tri crossface");
    if (posOriented) *posOriented = PETSC_TRUE;
    PetscFunctionReturn(0);
  } else if (cellDim == 2 && numCorners == 9) {
    /* Quadratic quad (I hate this) */
    /* Edges are determined by the first 2 vertices (corners of edges) */
    const PetscInt faceSizeQuad = 3;
    PetscInt       sortedIndices[3], i, iFace;
    PetscBool      found                      = PETSC_FALSE;
    PetscInt       faceVerticesQuadSorted[12] = {
      0, 1,  4, /* bottom */
      1, 2,  5, /* right */
      2, 3,  6, /* top */
      0, 3,  7, /* left */
    };
    PetscInt       faceVerticesQuad[12] = {
      0, 1,  4, /* bottom */
      1, 2,  5, /* right */
      2, 3,  6, /* top */
      3, 0,  7, /* left */
    };

    for (i = 0; i < faceSizeQuad; ++i) sortedIndices[i] = indices[i];
    ierr = PetscSortInt(faceSizeQuad, sortedIndices);CHKERRQ(ierr);
    for (iFace = 0; iFace < 4; ++iFace) {
      const PetscInt ii = iFace*faceSizeQuad;
      PetscInt       fVertex, cVertex;

      if ((sortedIndices[0] == faceVerticesQuadSorted[ii+0]) &&
          (sortedIndices[1] == faceVerticesQuadSorted[ii+1])) {
        for (fVertex = 0; fVertex < faceSizeQuad; ++fVertex) {
          for (cVertex = 0; cVertex < faceSizeQuad; ++cVertex) {
            if (indices[cVertex] == faceVerticesQuad[ii+fVertex]) {
              faceVertices[fVertex] = origVertices[cVertex];
              break;
            }
          }
        }
        found = PETSC_TRUE;
        break;
      }
    }
    if (!found) SETERRQ(comm, PETSC_ERR_ARG_WRONG, "Invalid quad crossface");
    if (posOriented) *posOriented = PETSC_TRUE;
    PetscFunctionReturn(0);
  } else if (cellDim == 3 && numCorners == 8) {
    /* Hexes
       A hex is two oriented quads with the normal of the first
       pointing up at the second.

          7---6
         /|  /|
        4---5 |
        | 1-|-2
        |/  |/
        0---3

        Faces are determined by the first 4 vertices (corners of faces) */
    const PetscInt faceSizeHex = 4;
    PetscInt       sortedIndices[4], i, iFace;
    PetscBool      found                     = PETSC_FALSE;
    PetscInt       faceVerticesHexSorted[24] = {
      0, 1, 2, 3,  /* bottom */
      4, 5, 6, 7,  /* top */
      0, 3, 4, 5,  /* front */
      2, 3, 5, 6,  /* right */
      1, 2, 6, 7,  /* back */
      0, 1, 4, 7,  /* left */
    };
    PetscInt       faceVerticesHex[24] = {
      1, 2, 3, 0,  /* bottom */
      4, 5, 6, 7,  /* top */
      0, 3, 5, 4,  /* front */
      3, 2, 6, 5,  /* right */
      2, 1, 7, 6,  /* back */
      1, 0, 4, 7,  /* left */
    };

    for (i = 0; i < faceSizeHex; ++i) sortedIndices[i] = indices[i];
    ierr = PetscSortInt(faceSizeHex, sortedIndices);CHKERRQ(ierr);
    for (iFace = 0; iFace < 6; ++iFace) {
      const PetscInt ii = iFace*faceSizeHex;
      PetscInt       fVertex, cVertex;

      if ((sortedIndices[0] == faceVerticesHexSorted[ii+0]) &&
          (sortedIndices[1] == faceVerticesHexSorted[ii+1]) &&
          (sortedIndices[2] == faceVerticesHexSorted[ii+2]) &&
          (sortedIndices[3] == faceVerticesHexSorted[ii+3])) {
        for (fVertex = 0; fVertex < faceSizeHex; ++fVertex) {
          for (cVertex = 0; cVertex < faceSizeHex; ++cVertex) {
            if (indices[cVertex] == faceVerticesHex[ii+fVertex]) {
              faceVertices[fVertex] = origVertices[cVertex];
              break;
            }
          }
        }
        found = PETSC_TRUE;
        break;
      }
    }
    if (!found) SETERRQ(comm, PETSC_ERR_ARG_WRONG, "Invalid hex crossface");
    if (posOriented) *posOriented = PETSC_TRUE;
    PetscFunctionReturn(0);
  } else if (cellDim == 3 && numCorners == 10) {
    /* Quadratic tet */
    /* Faces are determined by the first 3 vertices (corners of faces) */
    const PetscInt faceSizeTet = 6;
    PetscInt       sortedIndices[6], i, iFace;
    PetscBool      found                     = PETSC_FALSE;
    PetscInt       faceVerticesTetSorted[24] = {
      0, 1, 2,  6, 7, 8, /* bottom */
      0, 3, 4,  6, 7, 9,  /* front */
      1, 4, 5,  7, 8, 9,  /* right */
      2, 3, 5,  6, 8, 9,  /* left */
    };
    PetscInt       faceVerticesTet[24] = {
      0, 1, 2,  6, 7, 8, /* bottom */
      0, 4, 3,  6, 7, 9,  /* front */
      1, 5, 4,  7, 8, 9,  /* right */
      2, 3, 5,  8, 6, 9,  /* left */
    };

    for (i = 0; i < faceSizeTet; ++i) sortedIndices[i] = indices[i];
    ierr = PetscSortInt(faceSizeTet, sortedIndices);CHKERRQ(ierr);
    for (iFace=0; iFace < 4; ++iFace) {
      const PetscInt ii = iFace*faceSizeTet;
      PetscInt       fVertex, cVertex;

      if ((sortedIndices[0] == faceVerticesTetSorted[ii+0]) &&
          (sortedIndices[1] == faceVerticesTetSorted[ii+1]) &&
          (sortedIndices[2] == faceVerticesTetSorted[ii+2]) &&
          (sortedIndices[3] == faceVerticesTetSorted[ii+3])) {
        for (fVertex = 0; fVertex < faceSizeTet; ++fVertex) {
          for (cVertex = 0; cVertex < faceSizeTet; ++cVertex) {
            if (indices[cVertex] == faceVerticesTet[ii+fVertex]) {
              faceVertices[fVertex] = origVertices[cVertex];
              break;
            }
          }
        }
        found = PETSC_TRUE;
        break;
      }
    }
    if (!found) SETERRQ(comm, PETSC_ERR_ARG_WRONG, "Invalid tet crossface");
    if (posOriented) *posOriented = PETSC_TRUE;
    PetscFunctionReturn(0);
  } else if (cellDim == 3 && numCorners == 27) {
    /* Quadratic hexes (I hate this)
       A hex is two oriented quads with the normal of the first
       pointing up at the second.

         7---6
        /|  /|
       4---5 |
       | 3-|-2
       |/  |/
       0---1

       Faces are determined by the first 4 vertices (corners of faces) */
    const PetscInt faceSizeQuadHex = 9;
    PetscInt       sortedIndices[9], i, iFace;
    PetscBool      found                         = PETSC_FALSE;
    PetscInt       faceVerticesQuadHexSorted[54] = {
      0, 1, 2, 3,  8, 9, 10, 11,  24, /* bottom */
      4, 5, 6, 7,  12, 13, 14, 15,  25, /* top */
      0, 1, 4, 5,  8, 12, 16, 17,  22, /* front */
      1, 2, 5, 6,  9, 13, 17, 18,  21, /* right */
      2, 3, 6, 7,  10, 14, 18, 19,  23, /* back */
      0, 3, 4, 7,  11, 15, 16, 19,  20, /* left */
    };
    PetscInt       faceVerticesQuadHex[54] = {
      3, 2, 1, 0,  10, 9, 8, 11,  24, /* bottom */
      4, 5, 6, 7,  12, 13, 14, 15,  25, /* top */
      0, 1, 5, 4,  8, 17, 12, 16,  22, /* front */
      1, 2, 6, 5,  9, 18, 13, 17,  21, /* right */
      2, 3, 7, 6,  10, 19, 14, 18,  23, /* back */
      3, 0, 4, 7,  11, 16, 15, 19,  20 /* left */
    };

    for (i = 0; i < faceSizeQuadHex; ++i) sortedIndices[i] = indices[i];
    ierr = PetscSortInt(faceSizeQuadHex, sortedIndices);CHKERRQ(ierr);
    for (iFace = 0; iFace < 6; ++iFace) {
      const PetscInt ii = iFace*faceSizeQuadHex;
      PetscInt       fVertex, cVertex;

      if ((sortedIndices[0] == faceVerticesQuadHexSorted[ii+0]) &&
          (sortedIndices[1] == faceVerticesQuadHexSorted[ii+1]) &&
          (sortedIndices[2] == faceVerticesQuadHexSorted[ii+2]) &&
          (sortedIndices[3] == faceVerticesQuadHexSorted[ii+3])) {
        for (fVertex = 0; fVertex < faceSizeQuadHex; ++fVertex) {
          for (cVertex = 0; cVertex < faceSizeQuadHex; ++cVertex) {
            if (indices[cVertex] == faceVerticesQuadHex[ii+fVertex]) {
              faceVertices[fVertex] = origVertices[cVertex];
              break;
            }
          }
        }
        found = PETSC_TRUE;
        break;
      }
    }
    if (!found) SETERRQ(comm, PETSC_ERR_ARG_WRONG, "Invalid hex crossface");
    if (posOriented) *posOriented = PETSC_TRUE;
    PetscFunctionReturn(0);
  } else SETERRQ(comm, PETSC_ERR_ARG_WRONG, "Unknown cell type for faceOrientation().");
  if (!posOrient) {
    if (debug) {ierr = PetscPrintf(comm, "  Reversing initial face orientation\n");CHKERRQ(ierr);}
    for (f = 0; f < faceSize; ++f) faceVertices[f] = origVertices[faceSize-1 - f];
  } else {
    if (debug) {ierr = PetscPrintf(comm, "  Keeping initial face orientation\n");CHKERRQ(ierr);}
    for (f = 0; f < faceSize; ++f) faceVertices[f] = origVertices[f];
  }
  if (posOriented) *posOriented = posOrient;
  PetscFunctionReturn(0);
}

/*@
  DMPlexGetOrientedFace - Given a cell and a face, as a set of vertices, return the oriented face, as a set of vertices,
  in faceVertices. The orientation is such that the face normal points out of the cell

  Not collective

  Input Parameters:
+ dm           - The original mesh
. cell         - The cell mesh point
. faceSize     - The number of vertices on the face
. face         - The face vertices
. numCorners   - The number of vertices on the cell
. indices      - Local numbering of face vertices in cell cone
- origVertices - Original face vertices

  Output Parameter:
+ faceVertices - The face vertices properly oriented
- posOriented  - PETSC_TRUE if the face was oriented with outward normal

  Level: developer

.seealso: DMPlexGetCone()
@*/
PetscErrorCode DMPlexGetOrientedFace(DM dm, PetscInt cell, PetscInt faceSize, const PetscInt face[], PetscInt numCorners, PetscInt indices[], PetscInt origVertices[], PetscInt faceVertices[], PetscBool *posOriented)
{
  const PetscInt *cone = NULL;
  PetscInt        coneSize, v, f, v2;
  PetscInt        oppositeVertex = -1;
  PetscErrorCode  ierr;

  PetscFunctionBegin;
  ierr = DMPlexGetConeSize(dm, cell, &coneSize);CHKERRQ(ierr);
  ierr = DMPlexGetCone(dm, cell, &cone);CHKERRQ(ierr);
  for (v = 0, v2 = 0; v < coneSize; ++v) {
    PetscBool found = PETSC_FALSE;

    for (f = 0; f < faceSize; ++f) {
      if (face[f] == cone[v]) {
        found = PETSC_TRUE; break;
      }
    }
    if (found) {
      indices[v2]      = v;
      origVertices[v2] = cone[v];
      ++v2;
    } else {
      oppositeVertex = v;
    }
  }
  ierr = DMPlexGetFaceOrientation(dm, cell, numCorners, indices, oppositeVertex, origVertices, faceVertices, posOriented);CHKERRQ(ierr);
  PetscFunctionReturn(0);
}

/*
  DMPlexInsertFace_Internal - Puts a face into the mesh

  Not collective

  Input Parameters:
  + dm              - The DMPlex
  . numFaceVertex   - The number of vertices in the face
  . faceVertices    - The vertices in the face for dm
  . subfaceVertices - The vertices in the face for subdm
  . numCorners      - The number of vertices in the cell
  . cell            - A cell in dm containing the face
  . subcell         - A cell in subdm containing the face
  . firstFace       - First face in the mesh
  - newFacePoint    - Next face in the mesh

  Output Parameters:
  . newFacePoint - Contains next face point number on input, updated on output

  Level: developer
*/
static PetscErrorCode DMPlexInsertFace_Internal(DM dm, DM subdm, PetscInt numFaceVertices, const PetscInt faceVertices[], const PetscInt subfaceVertices[], PetscInt numCorners, PetscInt cell, PetscInt subcell, PetscInt firstFace, PetscInt *newFacePoint)
{
  MPI_Comm        comm;
  DM_Plex        *submesh = (DM_Plex*) subdm->data;
  const PetscInt *faces;
  PetscInt        numFaces, coneSize;
  PetscErrorCode  ierr;

  PetscFunctionBegin;
  ierr = PetscObjectGetComm((PetscObject)dm,&comm);CHKERRQ(ierr);
  ierr = DMPlexGetConeSize(subdm, subcell, &coneSize);CHKERRQ(ierr);
  if (coneSize != 1) SETERRQ2(comm, PETSC_ERR_ARG_OUTOFRANGE, "Cone size of cell %d is %d != 1", cell, coneSize);
#if 0
  /* Cannot use this because support() has not been constructed yet */
  ierr = DMPlexGetJoin(subdm, numFaceVertices, subfaceVertices, &numFaces, &faces);CHKERRQ(ierr);
#else
  {
    PetscInt f;

    numFaces = 0;
    ierr     = DMGetWorkArray(subdm, 1, MPIU_INT, (void **) &faces);CHKERRQ(ierr);
    for (f = firstFace; f < *newFacePoint; ++f) {
      PetscInt dof, off, d;

      ierr = PetscSectionGetDof(submesh->coneSection, f, &dof);CHKERRQ(ierr);
      ierr = PetscSectionGetOffset(submesh->coneSection, f, &off);CHKERRQ(ierr);
      /* Yes, I know this is quadratic, but I expect the sizes to be <5 */
      for (d = 0; d < dof; ++d) {
        const PetscInt p = submesh->cones[off+d];
        PetscInt       v;

        for (v = 0; v < numFaceVertices; ++v) {
          if (subfaceVertices[v] == p) break;
        }
        if (v == numFaceVertices) break;
      }
      if (d == dof) {
        numFaces               = 1;
        ((PetscInt*) faces)[0] = f;
      }
    }
  }
#endif
  if (numFaces > 1) SETERRQ1(comm, PETSC_ERR_ARG_WRONG, "Vertex set had %d faces, not one", numFaces);
  else if (numFaces == 1) {
    /* Add the other cell neighbor for this face */
    ierr = DMPlexSetCone(subdm, subcell, faces);CHKERRQ(ierr);
  } else {
    PetscInt *indices, *origVertices, *orientedVertices, *orientedSubVertices, v, ov;
    PetscBool posOriented;

    ierr                = DMGetWorkArray(subdm, 4*numFaceVertices * sizeof(PetscInt), MPIU_INT, &orientedVertices);CHKERRQ(ierr);
    origVertices        = &orientedVertices[numFaceVertices];
    indices             = &orientedVertices[numFaceVertices*2];
    orientedSubVertices = &orientedVertices[numFaceVertices*3];
    ierr                = DMPlexGetOrientedFace(dm, cell, numFaceVertices, faceVertices, numCorners, indices, origVertices, orientedVertices, &posOriented);CHKERRQ(ierr);
    /* TODO: I know that routine should return a permutation, not the indices */
    for (v = 0; v < numFaceVertices; ++v) {
      const PetscInt vertex = faceVertices[v], subvertex = subfaceVertices[v];
      for (ov = 0; ov < numFaceVertices; ++ov) {
        if (orientedVertices[ov] == vertex) {
          orientedSubVertices[ov] = subvertex;
          break;
        }
      }
      if (ov == numFaceVertices) SETERRQ1(comm, PETSC_ERR_PLIB, "Could not find face vertex %d in orientated set", vertex);
    }
    ierr = DMPlexSetCone(subdm, *newFacePoint, orientedSubVertices);CHKERRQ(ierr);
    ierr = DMPlexSetCone(subdm, subcell, newFacePoint);CHKERRQ(ierr);
    ierr = DMRestoreWorkArray(subdm, 4*numFaceVertices * sizeof(PetscInt), MPIU_INT, &orientedVertices);CHKERRQ(ierr);
    ++(*newFacePoint);
  }
#if 0
  ierr = DMPlexRestoreJoin(subdm, numFaceVertices, subfaceVertices, &numFaces, &faces);CHKERRQ(ierr);
#else
  ierr = DMRestoreWorkArray(subdm, 1, MPIU_INT, (void **) &faces);CHKERRQ(ierr);
#endif
  PetscFunctionReturn(0);
}

static PetscErrorCode DMPlexCreateSubmesh_Uninterpolated(DM dm, DMLabel vertexLabel, PetscInt value, DM subdm)
{
  MPI_Comm        comm;
  DMLabel         subpointMap;
  IS              subvertexIS,  subcellIS;
  const PetscInt *subVertices, *subCells;
  PetscInt        numSubVertices, firstSubVertex, numSubCells;
  PetscInt       *subface, maxConeSize, numSubFaces = 0, firstSubFace, newFacePoint, nFV = 0;
  PetscInt        vStart, vEnd, c, f;
  PetscErrorCode  ierr;

  PetscFunctionBegin;
  ierr = PetscObjectGetComm((PetscObject)dm,&comm);CHKERRQ(ierr);
  /* Create subpointMap which marks the submesh */
  ierr = DMLabelCreate("subpoint_map", &subpointMap);CHKERRQ(ierr);
  ierr = DMPlexSetSubpointMap(subdm, subpointMap);CHKERRQ(ierr);
  ierr = DMLabelDestroy(&subpointMap);CHKERRQ(ierr);
  if (vertexLabel) {ierr = DMPlexMarkSubmesh_Uninterpolated(dm, vertexLabel, value, subpointMap, &numSubFaces, &nFV, subdm);CHKERRQ(ierr);}
  /* Setup chart */
  ierr = DMLabelGetStratumSize(subpointMap, 0, &numSubVertices);CHKERRQ(ierr);
  ierr = DMLabelGetStratumSize(subpointMap, 2, &numSubCells);CHKERRQ(ierr);
  ierr = DMPlexSetChart(subdm, 0, numSubCells+numSubFaces+numSubVertices);CHKERRQ(ierr);
  ierr = DMPlexSetVTKCellHeight(subdm, 1);CHKERRQ(ierr);
  /* Set cone sizes */
  firstSubVertex = numSubCells;
  firstSubFace   = numSubCells+numSubVertices;
  newFacePoint   = firstSubFace;
  ierr = DMLabelGetStratumIS(subpointMap, 0, &subvertexIS);CHKERRQ(ierr);
  if (subvertexIS) {ierr = ISGetIndices(subvertexIS, &subVertices);CHKERRQ(ierr);}
  ierr = DMLabelGetStratumIS(subpointMap, 2, &subcellIS);CHKERRQ(ierr);
  if (subcellIS) {ierr = ISGetIndices(subcellIS, &subCells);CHKERRQ(ierr);}
  for (c = 0; c < numSubCells; ++c) {
    ierr = DMPlexSetConeSize(subdm, c, 1);CHKERRQ(ierr);
  }
  for (f = firstSubFace; f < firstSubFace+numSubFaces; ++f) {
    ierr = DMPlexSetConeSize(subdm, f, nFV);CHKERRQ(ierr);
  }
  ierr = DMSetUp(subdm);CHKERRQ(ierr);
  /* Create face cones */
  ierr = DMPlexGetDepthStratum(dm, 0, &vStart, &vEnd);CHKERRQ(ierr);
  ierr = DMPlexGetMaxSizes(dm, &maxConeSize, NULL);CHKERRQ(ierr);
  ierr = DMGetWorkArray(subdm, maxConeSize, MPIU_INT, (void**) &subface);CHKERRQ(ierr);
  for (c = 0; c < numSubCells; ++c) {
    const PetscInt cell    = subCells[c];
    const PetscInt subcell = c;
    PetscInt      *closure = NULL;
    PetscInt       closureSize, cl, numCorners = 0, faceSize = 0;

    ierr = DMPlexGetTransitiveClosure(dm, cell, PETSC_TRUE, &closureSize, &closure);CHKERRQ(ierr);
    for (cl = 0; cl < closureSize*2; cl += 2) {
      const PetscInt point = closure[cl];
      PetscInt       subVertex;

      if ((point >= vStart) && (point < vEnd)) {
        ++numCorners;
        ierr = PetscFindInt(point, numSubVertices, subVertices, &subVertex);CHKERRQ(ierr);
        if (subVertex >= 0) {
          closure[faceSize] = point;
          subface[faceSize] = firstSubVertex+subVertex;
          ++faceSize;
        }
      }
    }
    if (faceSize > nFV) SETERRQ1(comm, PETSC_ERR_ARG_WRONG, "Invalid submesh: Too many vertices %d of an element on the surface", faceSize);
    if (faceSize == nFV) {
      ierr = DMPlexInsertFace_Internal(dm, subdm, faceSize, closure, subface, numCorners, cell, subcell, firstSubFace, &newFacePoint);CHKERRQ(ierr);
    }
    ierr = DMPlexRestoreTransitiveClosure(dm, cell, PETSC_TRUE, &closureSize, &closure);CHKERRQ(ierr);
  }
  ierr = DMRestoreWorkArray(subdm, maxConeSize, MPIU_INT, (void**) &subface);CHKERRQ(ierr);
  ierr = DMPlexSymmetrize(subdm);CHKERRQ(ierr);
  ierr = DMPlexStratify(subdm);CHKERRQ(ierr);
  /* Build coordinates */
  {
    PetscSection coordSection, subCoordSection;
    Vec          coordinates, subCoordinates;
    PetscScalar *coords, *subCoords;
    PetscInt     numComp, coordSize, v;
    const char  *name;

    ierr = DMGetCoordinateSection(dm, &coordSection);CHKERRQ(ierr);
    ierr = DMGetCoordinatesLocal(dm, &coordinates);CHKERRQ(ierr);
    ierr = DMGetCoordinateSection(subdm, &subCoordSection);CHKERRQ(ierr);
    ierr = PetscSectionSetNumFields(subCoordSection, 1);CHKERRQ(ierr);
    ierr = PetscSectionGetFieldComponents(coordSection, 0, &numComp);CHKERRQ(ierr);
    ierr = PetscSectionSetFieldComponents(subCoordSection, 0, numComp);CHKERRQ(ierr);
    ierr = PetscSectionSetChart(subCoordSection, firstSubVertex, firstSubVertex+numSubVertices);CHKERRQ(ierr);
    for (v = 0; v < numSubVertices; ++v) {
      const PetscInt vertex    = subVertices[v];
      const PetscInt subvertex = firstSubVertex+v;
      PetscInt       dof;

      ierr = PetscSectionGetDof(coordSection, vertex, &dof);CHKERRQ(ierr);
      ierr = PetscSectionSetDof(subCoordSection, subvertex, dof);CHKERRQ(ierr);
      ierr = PetscSectionSetFieldDof(subCoordSection, subvertex, 0, dof);CHKERRQ(ierr);
    }
    ierr = PetscSectionSetUp(subCoordSection);CHKERRQ(ierr);
    ierr = PetscSectionGetStorageSize(subCoordSection, &coordSize);CHKERRQ(ierr);
    ierr = VecCreate(PETSC_COMM_SELF, &subCoordinates);CHKERRQ(ierr);
    ierr = PetscObjectGetName((PetscObject)coordinates,&name);CHKERRQ(ierr);
    ierr = PetscObjectSetName((PetscObject)subCoordinates,name);CHKERRQ(ierr);
    ierr = VecSetSizes(subCoordinates, coordSize, PETSC_DETERMINE);CHKERRQ(ierr);
    ierr = VecSetType(subCoordinates,VECSTANDARD);CHKERRQ(ierr);
    if (coordSize) {
      ierr = VecGetArray(coordinates,    &coords);CHKERRQ(ierr);
      ierr = VecGetArray(subCoordinates, &subCoords);CHKERRQ(ierr);
      for (v = 0; v < numSubVertices; ++v) {
        const PetscInt vertex    = subVertices[v];
        const PetscInt subvertex = firstSubVertex+v;
        PetscInt       dof, off, sdof, soff, d;

        ierr = PetscSectionGetDof(coordSection, vertex, &dof);CHKERRQ(ierr);
        ierr = PetscSectionGetOffset(coordSection, vertex, &off);CHKERRQ(ierr);
        ierr = PetscSectionGetDof(subCoordSection, subvertex, &sdof);CHKERRQ(ierr);
        ierr = PetscSectionGetOffset(subCoordSection, subvertex, &soff);CHKERRQ(ierr);
        if (dof != sdof) SETERRQ4(comm, PETSC_ERR_PLIB, "Coordinate dimension %d on subvertex %d, vertex %d should be %d", sdof, subvertex, vertex, dof);
        for (d = 0; d < dof; ++d) subCoords[soff+d] = coords[off+d];
      }
      ierr = VecRestoreArray(coordinates,    &coords);CHKERRQ(ierr);
      ierr = VecRestoreArray(subCoordinates, &subCoords);CHKERRQ(ierr);
    }
    ierr = DMSetCoordinatesLocal(subdm, subCoordinates);CHKERRQ(ierr);
    ierr = VecDestroy(&subCoordinates);CHKERRQ(ierr);
  }
  /* Cleanup */
  if (subvertexIS) {ierr = ISRestoreIndices(subvertexIS, &subVertices);CHKERRQ(ierr);}
  ierr = ISDestroy(&subvertexIS);CHKERRQ(ierr);
  if (subcellIS) {ierr = ISRestoreIndices(subcellIS, &subCells);CHKERRQ(ierr);}
  ierr = ISDestroy(&subcellIS);CHKERRQ(ierr);
  PetscFunctionReturn(0);
}

PETSC_STATIC_INLINE PetscInt DMPlexFilterPoint_Internal(PetscInt point, PetscInt firstSubPoint, PetscInt numSubPoints, const PetscInt subPoints[])
{
  PetscInt       subPoint;
  PetscErrorCode ierr;

  ierr = PetscFindInt(point, numSubPoints, subPoints, &subPoint); if (ierr < 0) return ierr;
  return subPoint < 0 ? subPoint : firstSubPoint+subPoint;
}

static PetscErrorCode DMPlexCreateSubmeshGeneric_Interpolated(DM dm, DMLabel label, PetscInt value, PetscBool markedFaces, PetscBool isCohesive, PetscInt cellHeight, DM subdm)
{
  MPI_Comm         comm;
  DMLabel          subpointMap;
  IS              *subpointIS;
  const PetscInt **subpoints;
  PetscInt        *numSubPoints, *firstSubPoint, *coneNew, *orntNew;
  PetscInt         totSubPoints = 0, maxConeSize, cMax, cEnd, dim, p, d, v;
  PetscMPIInt      rank;
  PetscErrorCode   ierr;

  PetscFunctionBegin;
  ierr = PetscObjectGetComm((PetscObject)dm,&comm);CHKERRQ(ierr);
  ierr = MPI_Comm_rank(comm, &rank);CHKERRQ(ierr);
  /* Create subpointMap which marks the submesh */
  ierr = DMLabelCreate("subpoint_map", &subpointMap);CHKERRQ(ierr);
  ierr = DMPlexSetSubpointMap(subdm, subpointMap);CHKERRQ(ierr);
  if (cellHeight) {
    if (isCohesive) {ierr = DMPlexMarkCohesiveSubmesh_Interpolated(dm, label, value, subpointMap, subdm);CHKERRQ(ierr);}
    else            {ierr = DMPlexMarkSubmesh_Interpolated(dm, label, value, markedFaces, subpointMap, subdm);CHKERRQ(ierr);}
  } else {
    DMLabel         depth;
    IS              pointIS;
    const PetscInt *points;
    PetscInt        numPoints;

    ierr = DMPlexGetDepthLabel(dm, &depth);CHKERRQ(ierr);
    ierr = DMLabelGetStratumSize(label, value, &numPoints);CHKERRQ(ierr);
    ierr = DMLabelGetStratumIS(label, value, &pointIS);CHKERRQ(ierr);
    ierr = ISGetIndices(pointIS, &points);CHKERRQ(ierr);
    for (p = 0; p < numPoints; ++p) {
      PetscInt *closure = NULL;
      PetscInt  closureSize, c, pdim;

      ierr = DMPlexGetTransitiveClosure(dm, points[p], PETSC_TRUE, &closureSize, &closure);CHKERRQ(ierr);
      for (c = 0; c < closureSize*2; c += 2) {
        ierr = DMLabelGetValue(depth, closure[c], &pdim);CHKERRQ(ierr);
        ierr = DMLabelSetValue(subpointMap, closure[c], pdim);CHKERRQ(ierr);
      }
      ierr = DMPlexRestoreTransitiveClosure(dm, points[p], PETSC_TRUE, &closureSize, &closure);CHKERRQ(ierr);
    }
    ierr = ISRestoreIndices(pointIS, &points);CHKERRQ(ierr);
    ierr = ISDestroy(&pointIS);CHKERRQ(ierr);
  }
  ierr = DMLabelDestroy(&subpointMap);CHKERRQ(ierr);
  ierr = DMPlexGetHeightStratum(dm, 0, NULL, &cEnd);CHKERRQ(ierr);
  ierr = DMPlexGetHybridBounds(dm, &cMax, NULL, NULL, NULL);CHKERRQ(ierr);
  cMax = (cMax < 0) ? cEnd : cMax;
  /* Setup chart */
  ierr = DMGetDimension(dm, &dim);CHKERRQ(ierr);
  ierr = PetscMalloc4(dim+1,&numSubPoints,dim+1,&firstSubPoint,dim+1,&subpointIS,dim+1,&subpoints);CHKERRQ(ierr);
  for (d = 0; d <= dim; ++d) {
    ierr = DMLabelGetStratumSize(subpointMap, d, &numSubPoints[d]);CHKERRQ(ierr);
    totSubPoints += numSubPoints[d];
  }
  ierr = DMPlexSetChart(subdm, 0, totSubPoints);CHKERRQ(ierr);
  ierr = DMPlexSetVTKCellHeight(subdm, cellHeight);CHKERRQ(ierr);
  /* Set cone sizes */
  firstSubPoint[dim] = 0;
  firstSubPoint[0]   = firstSubPoint[dim] + numSubPoints[dim];
  if (dim > 1) {firstSubPoint[dim-1] = firstSubPoint[0]     + numSubPoints[0];}
  if (dim > 2) {firstSubPoint[dim-2] = firstSubPoint[dim-1] + numSubPoints[dim-1];}
  for (d = 0; d <= dim; ++d) {
    ierr = DMLabelGetStratumIS(subpointMap, d, &subpointIS[d]);CHKERRQ(ierr);
    if (subpointIS[d]) {ierr = ISGetIndices(subpointIS[d], &subpoints[d]);CHKERRQ(ierr);}
  }
  for (d = 0; d <= dim; ++d) {
    for (p = 0; p < numSubPoints[d]; ++p) {
      const PetscInt  point    = subpoints[d][p];
      const PetscInt  subpoint = firstSubPoint[d] + p;
      const PetscInt *cone;
      PetscInt        coneSize, coneSizeNew, c, val;

      ierr = DMPlexGetConeSize(dm, point, &coneSize);CHKERRQ(ierr);
      ierr = DMPlexSetConeSize(subdm, subpoint, coneSize);CHKERRQ(ierr);
      if (cellHeight && (d == dim)) {
        ierr = DMPlexGetCone(dm, point, &cone);CHKERRQ(ierr);
        for (c = 0, coneSizeNew = 0; c < coneSize; ++c) {
          ierr = DMLabelGetValue(subpointMap, cone[c], &val);CHKERRQ(ierr);
          if (val >= 0) coneSizeNew++;
        }
        ierr = DMPlexSetConeSize(subdm, subpoint, coneSizeNew);CHKERRQ(ierr);
      }
    }
  }
  ierr = DMSetUp(subdm);CHKERRQ(ierr);
  /* Set cones */
  ierr = DMPlexGetMaxSizes(dm, &maxConeSize, NULL);CHKERRQ(ierr);
  ierr = PetscMalloc2(maxConeSize,&coneNew,maxConeSize,&orntNew);CHKERRQ(ierr);
  for (d = 0; d <= dim; ++d) {
    for (p = 0; p < numSubPoints[d]; ++p) {
      const PetscInt  point    = subpoints[d][p];
      const PetscInt  subpoint = firstSubPoint[d] + p;
      const PetscInt *cone, *ornt;
      PetscInt        coneSize, subconeSize, coneSizeNew, c, subc, fornt = 0;

      if (d == dim-1) {
        const PetscInt *support, *cone, *ornt;
        PetscInt        supportSize, coneSize, s, subc;

        ierr = DMPlexGetSupport(dm, point, &support);CHKERRQ(ierr);
        ierr = DMPlexGetSupportSize(dm, point, &supportSize);CHKERRQ(ierr);
        for (s = 0; s < supportSize; ++s) {
          if ((support[s] < cMax) || (support[s] >= cEnd)) continue;
          ierr = PetscFindInt(support[s], numSubPoints[d+1], subpoints[d+1], &subc);CHKERRQ(ierr);
          if (subc >= 0) {
            const PetscInt ccell = subpoints[d+1][subc];

            ierr = DMPlexGetCone(dm, ccell, &cone);CHKERRQ(ierr);
            ierr = DMPlexGetConeSize(dm, ccell, &coneSize);CHKERRQ(ierr);
            ierr = DMPlexGetConeOrientation(dm, ccell, &ornt);CHKERRQ(ierr);
            for (c = 0; c < coneSize; ++c) {
              if (cone[c] == point) {
                fornt = ornt[c];
                break;
              }
            }
            break;
          }
        }
      }
      ierr = DMPlexGetConeSize(dm, point, &coneSize);CHKERRQ(ierr);
      ierr = DMPlexGetConeSize(subdm, subpoint, &subconeSize);CHKERRQ(ierr);
      ierr = DMPlexGetCone(dm, point, &cone);CHKERRQ(ierr);
      ierr = DMPlexGetConeOrientation(dm, point, &ornt);CHKERRQ(ierr);
      for (c = 0, coneSizeNew = 0; c < coneSize; ++c) {
        ierr = PetscFindInt(cone[c], numSubPoints[d-1], subpoints[d-1], &subc);CHKERRQ(ierr);
        if (subc >= 0) {
          coneNew[coneSizeNew] = firstSubPoint[d-1] + subc;
          orntNew[coneSizeNew] = ornt[c];
          ++coneSizeNew;
        }
      }
      if (coneSizeNew != subconeSize) SETERRQ2(comm, PETSC_ERR_PLIB, "Number of cone points located %d does not match subcone size %d", coneSizeNew, subconeSize);
      if (fornt < 0) {
        /* This should be replaced by a call to DMPlexReverseCell() */
#if 0
        ierr = DMPlexReverseCell(subdm, subpoint);CHKERRQ(ierr);
#else
        for (c = 0; c < coneSizeNew/2 + coneSizeNew%2; ++c) {
          PetscInt faceSize, tmp;

          tmp        = coneNew[c];
          coneNew[c] = coneNew[coneSizeNew-1-c];
          coneNew[coneSizeNew-1-c] = tmp;
          ierr = DMPlexGetConeSize(dm, cone[c], &faceSize);CHKERRQ(ierr);
          tmp        = orntNew[c] >= 0 ? -(faceSize-orntNew[c]) : faceSize+orntNew[c];
          orntNew[c] = orntNew[coneSizeNew-1-c] >= 0 ? -(faceSize-orntNew[coneSizeNew-1-c]) : faceSize+orntNew[coneSizeNew-1-c];
          orntNew[coneSizeNew-1-c] = tmp;
        }
      }
      ierr = DMPlexSetCone(subdm, subpoint, coneNew);CHKERRQ(ierr);
      ierr = DMPlexSetConeOrientation(subdm, subpoint, orntNew);CHKERRQ(ierr);
#endif
    }
  }
  ierr = PetscFree2(coneNew,orntNew);CHKERRQ(ierr);
  ierr = DMPlexSymmetrize(subdm);CHKERRQ(ierr);
  ierr = DMPlexStratify(subdm);CHKERRQ(ierr);
  /* Build coordinates */
  {
    PetscSection coordSection, subCoordSection;
    Vec          coordinates, subCoordinates;
    PetscScalar *coords, *subCoords;
    PetscInt     cdim, numComp, coordSize;
    const char  *name;

    ierr = DMGetCoordinateDim(dm, &cdim);CHKERRQ(ierr);
    ierr = DMGetCoordinateSection(dm, &coordSection);CHKERRQ(ierr);
    ierr = DMGetCoordinatesLocal(dm, &coordinates);CHKERRQ(ierr);
    ierr = DMGetCoordinateSection(subdm, &subCoordSection);CHKERRQ(ierr);
    ierr = PetscSectionSetNumFields(subCoordSection, 1);CHKERRQ(ierr);
    ierr = PetscSectionGetFieldComponents(coordSection, 0, &numComp);CHKERRQ(ierr);
    ierr = PetscSectionSetFieldComponents(subCoordSection, 0, numComp);CHKERRQ(ierr);
    ierr = PetscSectionSetChart(subCoordSection, firstSubPoint[0], firstSubPoint[0]+numSubPoints[0]);CHKERRQ(ierr);
    for (v = 0; v < numSubPoints[0]; ++v) {
      const PetscInt vertex    = subpoints[0][v];
      const PetscInt subvertex = firstSubPoint[0]+v;
      PetscInt       dof;

      ierr = PetscSectionGetDof(coordSection, vertex, &dof);CHKERRQ(ierr);
      ierr = PetscSectionSetDof(subCoordSection, subvertex, dof);CHKERRQ(ierr);
      ierr = PetscSectionSetFieldDof(subCoordSection, subvertex, 0, dof);CHKERRQ(ierr);
    }
    ierr = PetscSectionSetUp(subCoordSection);CHKERRQ(ierr);
    ierr = PetscSectionGetStorageSize(subCoordSection, &coordSize);CHKERRQ(ierr);
    ierr = VecCreate(PETSC_COMM_SELF, &subCoordinates);CHKERRQ(ierr);
    ierr = PetscObjectGetName((PetscObject)coordinates,&name);CHKERRQ(ierr);
    ierr = PetscObjectSetName((PetscObject)subCoordinates,name);CHKERRQ(ierr);
    ierr = VecSetSizes(subCoordinates, coordSize, PETSC_DETERMINE);CHKERRQ(ierr);
    ierr = VecSetBlockSize(subCoordinates, cdim);CHKERRQ(ierr);
    ierr = VecSetType(subCoordinates,VECSTANDARD);CHKERRQ(ierr);
    ierr = VecGetArray(coordinates,    &coords);CHKERRQ(ierr);
    ierr = VecGetArray(subCoordinates, &subCoords);CHKERRQ(ierr);
    for (v = 0; v < numSubPoints[0]; ++v) {
      const PetscInt vertex    = subpoints[0][v];
      const PetscInt subvertex = firstSubPoint[0]+v;
      PetscInt dof, off, sdof, soff, d;

      ierr = PetscSectionGetDof(coordSection, vertex, &dof);CHKERRQ(ierr);
      ierr = PetscSectionGetOffset(coordSection, vertex, &off);CHKERRQ(ierr);
      ierr = PetscSectionGetDof(subCoordSection, subvertex, &sdof);CHKERRQ(ierr);
      ierr = PetscSectionGetOffset(subCoordSection, subvertex, &soff);CHKERRQ(ierr);
      if (dof != sdof) SETERRQ4(comm, PETSC_ERR_PLIB, "Coordinate dimension %d on subvertex %d, vertex %d should be %d", sdof, subvertex, vertex, dof);
      for (d = 0; d < dof; ++d) subCoords[soff+d] = coords[off+d];
    }
    ierr = VecRestoreArray(coordinates,    &coords);CHKERRQ(ierr);
    ierr = VecRestoreArray(subCoordinates, &subCoords);CHKERRQ(ierr);
    ierr = DMSetCoordinatesLocal(subdm, subCoordinates);CHKERRQ(ierr);
    ierr = VecDestroy(&subCoordinates);CHKERRQ(ierr);
  }
  /* Build SF: We need this complexity because subpoints might not be selected on the owning process */
  {
    PetscSF            sfPoint, sfPointSub;
    IS                 subpIS;
    const PetscSFNode *remotePoints;
    PetscSFNode       *sremotePoints, *newLocalPoints, *newOwners;
    const PetscInt    *localPoints, *subpoints;
    PetscInt          *slocalPoints;
    PetscInt           numRoots, numLeaves, numSubpoints = 0, numSubroots, numSubleaves = 0, l, sl, ll, pStart, pEnd, p;
    PetscMPIInt        rank;

    ierr = MPI_Comm_rank(PetscObjectComm((PetscObject) dm), &rank);CHKERRQ(ierr);
    ierr = DMGetPointSF(dm, &sfPoint);CHKERRQ(ierr);
    ierr = DMGetPointSF(subdm, &sfPointSub);CHKERRQ(ierr);
    ierr = DMPlexGetChart(dm, &pStart, &pEnd);CHKERRQ(ierr);
    ierr = DMPlexGetChart(subdm, NULL, &numSubroots);CHKERRQ(ierr);
    ierr = DMPlexCreateSubpointIS(subdm, &subpIS);CHKERRQ(ierr);
    if (subpIS) {
      ierr = ISGetIndices(subpIS, &subpoints);CHKERRQ(ierr);
      ierr = ISGetLocalSize(subpIS, &numSubpoints);CHKERRQ(ierr);
    }
    ierr = PetscSFGetGraph(sfPoint, &numRoots, &numLeaves, &localPoints, &remotePoints);CHKERRQ(ierr);
    if (numRoots >= 0) {
      ierr = PetscMalloc2(pEnd-pStart,&newLocalPoints,numRoots,&newOwners);CHKERRQ(ierr);
      for (p = 0; p < pEnd-pStart; ++p) {
        newLocalPoints[p].rank  = -2;
        newLocalPoints[p].index = -2;
      }
      /* Set subleaves */
      for (l = 0; l < numLeaves; ++l) {
        const PetscInt point    = localPoints[l];
        const PetscInt subpoint = DMPlexFilterPoint_Internal(point, 0, numSubpoints, subpoints);

        if (subpoint < 0) continue;
        newLocalPoints[point-pStart].rank  = rank;
        newLocalPoints[point-pStart].index = subpoint;
        ++numSubleaves;
      }
      /* Must put in owned subpoints */
      for (p = pStart; p < pEnd; ++p) {
        const PetscInt subpoint = DMPlexFilterPoint_Internal(p, 0, numSubpoints, subpoints);

        if (subpoint < 0) {
          newOwners[p-pStart].rank  = -3;
          newOwners[p-pStart].index = -3;
        } else {
          newOwners[p-pStart].rank  = rank;
          newOwners[p-pStart].index = subpoint;
        }
      }
      ierr = PetscSFReduceBegin(sfPoint, MPIU_2INT, newLocalPoints, newOwners, MPI_MAXLOC);CHKERRQ(ierr);
      ierr = PetscSFReduceEnd(sfPoint, MPIU_2INT, newLocalPoints, newOwners, MPI_MAXLOC);CHKERRQ(ierr);
      ierr = PetscSFBcastBegin(sfPoint, MPIU_2INT, newOwners, newLocalPoints);CHKERRQ(ierr);
      ierr = PetscSFBcastEnd(sfPoint, MPIU_2INT, newOwners, newLocalPoints);CHKERRQ(ierr);
      ierr = PetscMalloc1(numSubleaves, &slocalPoints);CHKERRQ(ierr);
      ierr = PetscMalloc1(numSubleaves, &sremotePoints);CHKERRQ(ierr);
      for (l = 0, sl = 0, ll = 0; l < numLeaves; ++l) {
        const PetscInt point    = localPoints[l];
        const PetscInt subpoint = DMPlexFilterPoint_Internal(point, 0, numSubpoints, subpoints);

        if (subpoint < 0) continue;
        if (newLocalPoints[point].rank == rank) {++ll; continue;}
        slocalPoints[sl]        = subpoint;
        sremotePoints[sl].rank  = newLocalPoints[point].rank;
        sremotePoints[sl].index = newLocalPoints[point].index;
        if (sremotePoints[sl].rank  < 0) SETERRQ1(PETSC_COMM_SELF, PETSC_ERR_PLIB, "Invalid remote rank for local point %d", point);
        if (sremotePoints[sl].index < 0) SETERRQ1(PETSC_COMM_SELF, PETSC_ERR_PLIB, "Invalid remote subpoint for local point %d", point);
        ++sl;
      }
      if (sl + ll != numSubleaves) SETERRQ3(PETSC_COMM_SELF, PETSC_ERR_PLIB, "Mismatch in number of subleaves %d + %d != %d", sl, ll, numSubleaves);
      ierr = PetscFree2(newLocalPoints,newOwners);CHKERRQ(ierr);
      ierr = PetscSFSetGraph(sfPointSub, numSubroots, sl, slocalPoints, PETSC_OWN_POINTER, sremotePoints, PETSC_OWN_POINTER);CHKERRQ(ierr);
    }
    if (subpIS) {
      ierr = ISRestoreIndices(subpIS, &subpoints);CHKERRQ(ierr);
      ierr = ISDestroy(&subpIS);CHKERRQ(ierr);
    }
  }
  /* Cleanup */
  for (d = 0; d <= dim; ++d) {
    if (subpointIS[d]) {ierr = ISRestoreIndices(subpointIS[d], &subpoints[d]);CHKERRQ(ierr);}
    ierr = ISDestroy(&subpointIS[d]);CHKERRQ(ierr);
  }
  ierr = PetscFree4(numSubPoints,firstSubPoint,subpointIS,subpoints);CHKERRQ(ierr);
  PetscFunctionReturn(0);
}

static PetscErrorCode DMPlexCreateSubmesh_Interpolated(DM dm, DMLabel vertexLabel, PetscInt value, PetscBool markedFaces, DM subdm)
{
  PetscErrorCode ierr;

  PetscFunctionBegin;
  ierr = DMPlexCreateSubmeshGeneric_Interpolated(dm, vertexLabel, value, markedFaces, PETSC_FALSE, 1, subdm);CHKERRQ(ierr);
  PetscFunctionReturn(0);
}

/*@
  DMPlexCreateSubmesh - Extract a hypersurface from the mesh using vertices defined by a label

  Input Parameters:
+ dm           - The original mesh
. vertexLabel  - The DMLabel marking points contained in the surface
. value        - The label value to use
- markedFaces  - PETSC_TRUE if surface faces are marked in addition to vertices, PETSC_FALSE if only vertices are marked

  Output Parameter:
. subdm - The surface mesh

  Note: This function produces a DMLabel mapping original points in the submesh to their depth. This can be obtained using DMPlexGetSubpointMap().

  Level: developer

.seealso: DMPlexGetSubpointMap(), DMGetLabel(), DMLabelSetValue()
@*/
PetscErrorCode DMPlexCreateSubmesh(DM dm, DMLabel vertexLabel, PetscInt value, PetscBool markedFaces, DM *subdm)
{
  PetscInt       dim, cdim, depth;
  PetscErrorCode ierr;

  PetscFunctionBegin;
  PetscValidHeaderSpecific(dm, DM_CLASSID, 1);
  PetscValidPointer(subdm, 3);
  ierr = DMGetDimension(dm, &dim);CHKERRQ(ierr);
  ierr = DMPlexGetDepth(dm, &depth);CHKERRQ(ierr);
  ierr = DMCreate(PetscObjectComm((PetscObject)dm), subdm);CHKERRQ(ierr);
  ierr = DMSetType(*subdm, DMPLEX);CHKERRQ(ierr);
  ierr = DMSetDimension(*subdm, dim-1);CHKERRQ(ierr);
  ierr = DMGetCoordinateDim(dm, &cdim);CHKERRQ(ierr);
  ierr = DMSetCoordinateDim(*subdm, cdim);CHKERRQ(ierr);
  if (depth == dim) {
    ierr = DMPlexCreateSubmesh_Interpolated(dm, vertexLabel, value, markedFaces, *subdm);CHKERRQ(ierr);
  } else {
    ierr = DMPlexCreateSubmesh_Uninterpolated(dm, vertexLabel, value, *subdm);CHKERRQ(ierr);
  }
  PetscFunctionReturn(0);
}

static PetscErrorCode DMPlexCreateCohesiveSubmesh_Uninterpolated(DM dm, PetscBool hasLagrange, const char label[], PetscInt value, DM subdm)
{
  MPI_Comm        comm;
  DMLabel         subpointMap;
  IS              subvertexIS;
  const PetscInt *subVertices;
  PetscInt        numSubVertices, firstSubVertex, numSubCells, *subCells = NULL;
  PetscInt       *subface, maxConeSize, numSubFaces, firstSubFace, newFacePoint, nFV;
  PetscInt        cMax, c, f;
  PetscErrorCode  ierr;

  PetscFunctionBegin;
  ierr = PetscObjectGetComm((PetscObject)dm, &comm);CHKERRQ(ierr);
  /* Create subpointMap which marks the submesh */
  ierr = DMLabelCreate("subpoint_map", &subpointMap);CHKERRQ(ierr);
  ierr = DMPlexSetSubpointMap(subdm, subpointMap);CHKERRQ(ierr);
  ierr = DMLabelDestroy(&subpointMap);CHKERRQ(ierr);
  ierr = DMPlexMarkCohesiveSubmesh_Uninterpolated(dm, hasLagrange, label, value, subpointMap, &numSubFaces, &nFV, &subCells, subdm);CHKERRQ(ierr);
  /* Setup chart */
  ierr = DMLabelGetStratumSize(subpointMap, 0, &numSubVertices);CHKERRQ(ierr);
  ierr = DMLabelGetStratumSize(subpointMap, 2, &numSubCells);CHKERRQ(ierr);
  ierr = DMPlexSetChart(subdm, 0, numSubCells+numSubFaces+numSubVertices);CHKERRQ(ierr);
  ierr = DMPlexSetVTKCellHeight(subdm, 1);CHKERRQ(ierr);
  /* Set cone sizes */
  firstSubVertex = numSubCells;
  firstSubFace   = numSubCells+numSubVertices;
  newFacePoint   = firstSubFace;
  ierr = DMLabelGetStratumIS(subpointMap, 0, &subvertexIS);CHKERRQ(ierr);
  if (subvertexIS) {ierr = ISGetIndices(subvertexIS, &subVertices);CHKERRQ(ierr);}
  for (c = 0; c < numSubCells; ++c) {
    ierr = DMPlexSetConeSize(subdm, c, 1);CHKERRQ(ierr);
  }
  for (f = firstSubFace; f < firstSubFace+numSubFaces; ++f) {
    ierr = DMPlexSetConeSize(subdm, f, nFV);CHKERRQ(ierr);
  }
  ierr = DMSetUp(subdm);CHKERRQ(ierr);
  /* Create face cones */
  ierr = DMPlexGetMaxSizes(dm, &maxConeSize, NULL);CHKERRQ(ierr);
  ierr = DMPlexGetHybridBounds(dm, &cMax, NULL, NULL, NULL);CHKERRQ(ierr);
  ierr = DMGetWorkArray(subdm, maxConeSize, MPIU_INT, (void**) &subface);CHKERRQ(ierr);
  for (c = 0; c < numSubCells; ++c) {
    const PetscInt  cell    = subCells[c];
    const PetscInt  subcell = c;
    const PetscInt *cone, *cells;
    PetscInt        numCells, subVertex, p, v;

    if (cell < cMax) continue;
    ierr = DMPlexGetCone(dm, cell, &cone);CHKERRQ(ierr);
    for (v = 0; v < nFV; ++v) {
      ierr = PetscFindInt(cone[v], numSubVertices, subVertices, &subVertex);CHKERRQ(ierr);
      subface[v] = firstSubVertex+subVertex;
    }
    ierr = DMPlexSetCone(subdm, newFacePoint, subface);CHKERRQ(ierr);
    ierr = DMPlexSetCone(subdm, subcell, &newFacePoint);CHKERRQ(ierr);
    ierr = DMPlexGetJoin(dm, nFV, cone, &numCells, &cells);CHKERRQ(ierr);
    /* Not true in parallel
    if (numCells != 2) SETERRQ(PETSC_COMM_SELF, PETSC_ERR_ARG_WRONG, "Cohesive cells should separate two cells"); */
    for (p = 0; p < numCells; ++p) {
      PetscInt negsubcell;

      if (cells[p] >= cMax) continue;
      /* I know this is a crap search */
      for (negsubcell = 0; negsubcell < numSubCells; ++negsubcell) {
        if (subCells[negsubcell] == cells[p]) break;
      }
      if (negsubcell == numSubCells) SETERRQ1(PETSC_COMM_SELF, PETSC_ERR_ARG_WRONG, "Could not find negative face neighbor for cohesive cell %d", cell);
      ierr = DMPlexSetCone(subdm, negsubcell, &newFacePoint);CHKERRQ(ierr);
    }
    ierr = DMPlexRestoreJoin(dm, nFV, cone, &numCells, &cells);CHKERRQ(ierr);
    ++newFacePoint;
  }
  ierr = DMRestoreWorkArray(subdm, maxConeSize, MPIU_INT, (void**) &subface);CHKERRQ(ierr);
  ierr = DMPlexSymmetrize(subdm);CHKERRQ(ierr);
  ierr = DMPlexStratify(subdm);CHKERRQ(ierr);
  /* Build coordinates */
  {
    PetscSection coordSection, subCoordSection;
    Vec          coordinates, subCoordinates;
    PetscScalar *coords, *subCoords;
    PetscInt     cdim, numComp, coordSize, v;
    const char  *name;

    ierr = DMGetCoordinateDim(dm, &cdim);CHKERRQ(ierr);
    ierr = DMGetCoordinateSection(dm, &coordSection);CHKERRQ(ierr);
    ierr = DMGetCoordinatesLocal(dm, &coordinates);CHKERRQ(ierr);
    ierr = DMGetCoordinateSection(subdm, &subCoordSection);CHKERRQ(ierr);
    ierr = PetscSectionSetNumFields(subCoordSection, 1);CHKERRQ(ierr);
    ierr = PetscSectionGetFieldComponents(coordSection, 0, &numComp);CHKERRQ(ierr);
    ierr = PetscSectionSetFieldComponents(subCoordSection, 0, numComp);CHKERRQ(ierr);
    ierr = PetscSectionSetChart(subCoordSection, firstSubVertex, firstSubVertex+numSubVertices);CHKERRQ(ierr);
    for (v = 0; v < numSubVertices; ++v) {
      const PetscInt vertex    = subVertices[v];
      const PetscInt subvertex = firstSubVertex+v;
      PetscInt       dof;

      ierr = PetscSectionGetDof(coordSection, vertex, &dof);CHKERRQ(ierr);
      ierr = PetscSectionSetDof(subCoordSection, subvertex, dof);CHKERRQ(ierr);
      ierr = PetscSectionSetFieldDof(subCoordSection, subvertex, 0, dof);CHKERRQ(ierr);
    }
    ierr = PetscSectionSetUp(subCoordSection);CHKERRQ(ierr);
    ierr = PetscSectionGetStorageSize(subCoordSection, &coordSize);CHKERRQ(ierr);
    ierr = VecCreate(PETSC_COMM_SELF, &subCoordinates);CHKERRQ(ierr);
    ierr = PetscObjectGetName((PetscObject)coordinates,&name);CHKERRQ(ierr);
    ierr = PetscObjectSetName((PetscObject)subCoordinates,name);CHKERRQ(ierr);
    ierr = VecSetSizes(subCoordinates, coordSize, PETSC_DETERMINE);CHKERRQ(ierr);
    ierr = VecSetBlockSize(subCoordinates, cdim);CHKERRQ(ierr);
    ierr = VecSetType(subCoordinates,VECSTANDARD);CHKERRQ(ierr);
    ierr = VecGetArray(coordinates,    &coords);CHKERRQ(ierr);
    ierr = VecGetArray(subCoordinates, &subCoords);CHKERRQ(ierr);
    for (v = 0; v < numSubVertices; ++v) {
      const PetscInt vertex    = subVertices[v];
      const PetscInt subvertex = firstSubVertex+v;
      PetscInt       dof, off, sdof, soff, d;

      ierr = PetscSectionGetDof(coordSection, vertex, &dof);CHKERRQ(ierr);
      ierr = PetscSectionGetOffset(coordSection, vertex, &off);CHKERRQ(ierr);
      ierr = PetscSectionGetDof(subCoordSection, subvertex, &sdof);CHKERRQ(ierr);
      ierr = PetscSectionGetOffset(subCoordSection, subvertex, &soff);CHKERRQ(ierr);
      if (dof != sdof) SETERRQ4(comm, PETSC_ERR_PLIB, "Coordinate dimension %d on subvertex %d, vertex %d should be %d", sdof, subvertex, vertex, dof);
      for (d = 0; d < dof; ++d) subCoords[soff+d] = coords[off+d];
    }
    ierr = VecRestoreArray(coordinates,    &coords);CHKERRQ(ierr);
    ierr = VecRestoreArray(subCoordinates, &subCoords);CHKERRQ(ierr);
    ierr = DMSetCoordinatesLocal(subdm, subCoordinates);CHKERRQ(ierr);
    ierr = VecDestroy(&subCoordinates);CHKERRQ(ierr);
  }
  /* Build SF */
  CHKMEMQ;
  {
    PetscSF            sfPoint, sfPointSub;
    const PetscSFNode *remotePoints;
    PetscSFNode       *sremotePoints, *newLocalPoints, *newOwners;
    const PetscInt    *localPoints;
    PetscInt          *slocalPoints;
    PetscInt           numRoots, numLeaves, numSubRoots = numSubCells+numSubFaces+numSubVertices, numSubLeaves = 0, l, sl, ll, pStart, pEnd, p, vStart, vEnd;
    PetscMPIInt        rank;

    ierr = MPI_Comm_rank(PetscObjectComm((PetscObject) dm), &rank);CHKERRQ(ierr);
    ierr = DMGetPointSF(dm, &sfPoint);CHKERRQ(ierr);
    ierr = DMGetPointSF(subdm, &sfPointSub);CHKERRQ(ierr);
    ierr = DMPlexGetChart(dm, &pStart, &pEnd);CHKERRQ(ierr);
    ierr = DMPlexGetDepthStratum(dm, 0, &vStart, &vEnd);CHKERRQ(ierr);
    ierr = PetscSFGetGraph(sfPoint, &numRoots, &numLeaves, &localPoints, &remotePoints);CHKERRQ(ierr);
    if (numRoots >= 0) {
      /* Only vertices should be shared */
      ierr = PetscMalloc2(pEnd-pStart,&newLocalPoints,numRoots,&newOwners);CHKERRQ(ierr);
      for (p = 0; p < pEnd-pStart; ++p) {
        newLocalPoints[p].rank  = -2;
        newLocalPoints[p].index = -2;
      }
      /* Set subleaves */
      for (l = 0; l < numLeaves; ++l) {
        const PetscInt point    = localPoints[l];
        const PetscInt subPoint = DMPlexFilterPoint_Internal(point, firstSubVertex, numSubVertices, subVertices);

        if ((point < vStart) && (point >= vEnd)) SETERRQ1(PETSC_COMM_SELF, PETSC_ERR_ARG_OUTOFRANGE, "Should not be mapping anything but vertices, %d", point);
        if (subPoint < 0) continue;
        newLocalPoints[point-pStart].rank  = rank;
        newLocalPoints[point-pStart].index = subPoint;
        ++numSubLeaves;
      }
      /* Must put in owned subpoints */
      for (p = pStart; p < pEnd; ++p) {
        const PetscInt subPoint = DMPlexFilterPoint_Internal(p, firstSubVertex, numSubVertices, subVertices);

        if (subPoint < 0) {
          newOwners[p-pStart].rank  = -3;
          newOwners[p-pStart].index = -3;
        } else {
          newOwners[p-pStart].rank  = rank;
          newOwners[p-pStart].index = subPoint;
        }
      }
      ierr = PetscSFReduceBegin(sfPoint, MPIU_2INT, newLocalPoints, newOwners, MPI_MAXLOC);CHKERRQ(ierr);
      ierr = PetscSFReduceEnd(sfPoint, MPIU_2INT, newLocalPoints, newOwners, MPI_MAXLOC);CHKERRQ(ierr);
      ierr = PetscSFBcastBegin(sfPoint, MPIU_2INT, newOwners, newLocalPoints);CHKERRQ(ierr);
      ierr = PetscSFBcastEnd(sfPoint, MPIU_2INT, newOwners, newLocalPoints);CHKERRQ(ierr);
      ierr = PetscMalloc1(numSubLeaves,    &slocalPoints);CHKERRQ(ierr);
      ierr = PetscMalloc1(numSubLeaves, &sremotePoints);CHKERRQ(ierr);
      for (l = 0, sl = 0, ll = 0; l < numLeaves; ++l) {
        const PetscInt point    = localPoints[l];
        const PetscInt subPoint = DMPlexFilterPoint_Internal(point, firstSubVertex, numSubVertices, subVertices);

        if (subPoint < 0) continue;
        if (newLocalPoints[point].rank == rank) {++ll; continue;}
        slocalPoints[sl]        = subPoint;
        sremotePoints[sl].rank  = newLocalPoints[point].rank;
        sremotePoints[sl].index = newLocalPoints[point].index;
        if (sremotePoints[sl].rank  < 0) SETERRQ1(PETSC_COMM_SELF, PETSC_ERR_PLIB, "Invalid remote rank for local point %d", point);
        if (sremotePoints[sl].index < 0) SETERRQ1(PETSC_COMM_SELF, PETSC_ERR_PLIB, "Invalid remote subpoint for local point %d", point);
        ++sl;
      }
      ierr = PetscFree2(newLocalPoints,newOwners);CHKERRQ(ierr);
      if (sl + ll != numSubLeaves) SETERRQ3(PETSC_COMM_SELF, PETSC_ERR_PLIB, "Mismatch in number of subleaves %d + %d != %d", sl, ll, numSubLeaves);
      ierr = PetscSFSetGraph(sfPointSub, numSubRoots, sl, slocalPoints, PETSC_OWN_POINTER, sremotePoints, PETSC_OWN_POINTER);CHKERRQ(ierr);
    }
  }
  CHKMEMQ;
  /* Cleanup */
  if (subvertexIS) {ierr = ISRestoreIndices(subvertexIS, &subVertices);CHKERRQ(ierr);}
  ierr = ISDestroy(&subvertexIS);CHKERRQ(ierr);
  ierr = PetscFree(subCells);CHKERRQ(ierr);
  PetscFunctionReturn(0);
}

static PetscErrorCode DMPlexCreateCohesiveSubmesh_Interpolated(DM dm, const char labelname[], PetscInt value, DM subdm)
{
  DMLabel        label = NULL;
  PetscErrorCode ierr;

  PetscFunctionBegin;
  if (labelname) {ierr = DMGetLabel(dm, labelname, &label);CHKERRQ(ierr);}
  ierr = DMPlexCreateSubmeshGeneric_Interpolated(dm, label, value, PETSC_FALSE, PETSC_TRUE, 1, subdm);CHKERRQ(ierr);
  PetscFunctionReturn(0);
}

/*@C
  DMPlexCreateCohesiveSubmesh - Extract from a mesh with cohesive cells the hypersurface defined by one face of the cells. Optionally, a Label an be given to restrict the cells.

  Input Parameters:
+ dm          - The original mesh
. hasLagrange - The mesh has Lagrange unknowns in the cohesive cells
. label       - A label name, or NULL
- value  - A label value

  Output Parameter:
. subdm - The surface mesh

  Note: This function produces a DMLabel mapping original points in the submesh to their depth. This can be obtained using DMPlexGetSubpointMap().

  Level: developer

.seealso: DMPlexGetSubpointMap(), DMPlexCreateSubmesh()
@*/
PetscErrorCode DMPlexCreateCohesiveSubmesh(DM dm, PetscBool hasLagrange, const char label[], PetscInt value, DM *subdm)
{
  PetscInt       dim, cdim, depth;
  PetscErrorCode ierr;

  PetscFunctionBegin;
  PetscValidHeaderSpecific(dm, DM_CLASSID, 1);
  PetscValidPointer(subdm, 5);
  ierr = DMGetDimension(dm, &dim);CHKERRQ(ierr);
  ierr = DMPlexGetDepth(dm, &depth);CHKERRQ(ierr);
  ierr = DMCreate(PetscObjectComm((PetscObject)dm), subdm);CHKERRQ(ierr);
  ierr = DMSetType(*subdm, DMPLEX);CHKERRQ(ierr);
  ierr = DMSetDimension(*subdm, dim-1);CHKERRQ(ierr);
  ierr = DMGetCoordinateDim(dm, &cdim);CHKERRQ(ierr);
  ierr = DMSetCoordinateDim(*subdm, cdim);CHKERRQ(ierr);
  if (depth == dim) {
    ierr = DMPlexCreateCohesiveSubmesh_Interpolated(dm, label, value, *subdm);CHKERRQ(ierr);
  } else {
    ierr = DMPlexCreateCohesiveSubmesh_Uninterpolated(dm, hasLagrange, label, value, *subdm);CHKERRQ(ierr);
  }
  PetscFunctionReturn(0);
}

/*@
  DMPlexFilter - Extract a subset of mesh cells defined by a label as a separate mesh

  Input Parameters:
+ dm        - The original mesh
. cellLabel - The DMLabel marking cells contained in the new mesh
- value     - The label value to use

  Output Parameter:
. subdm - The new mesh

  Note: This function produces a DMLabel mapping original points in the submesh to their depth. This can be obtained using DMPlexGetSubpointMap().

  Level: developer

.seealso: DMPlexGetSubpointMap(), DMGetLabel(), DMLabelSetValue()
@*/
PetscErrorCode DMPlexFilter(DM dm, DMLabel cellLabel, PetscInt value, DM *subdm)
{
  PetscInt       dim;
  PetscErrorCode ierr;

  PetscFunctionBegin;
  PetscValidHeaderSpecific(dm, DM_CLASSID, 1);
  PetscValidPointer(subdm, 3);
  ierr = DMGetDimension(dm, &dim);CHKERRQ(ierr);
  ierr = DMCreate(PetscObjectComm((PetscObject) dm), subdm);CHKERRQ(ierr);
  ierr = DMSetType(*subdm, DMPLEX);CHKERRQ(ierr);
  ierr = DMSetDimension(*subdm, dim);CHKERRQ(ierr);
  /* Extract submesh in place, could be empty on some procs, could have inconsistency if procs do not both extract a shared cell */
  ierr = DMPlexCreateSubmeshGeneric_Interpolated(dm, cellLabel, value, PETSC_FALSE, PETSC_FALSE, 0, *subdm);CHKERRQ(ierr);
  PetscFunctionReturn(0);
}

/*@
  DMPlexGetSubpointMap - Returns a DMLabel with point dimension as values

  Input Parameter:
. dm - The submesh DM

  Output Parameter:
. subpointMap - The DMLabel of all the points from the original mesh in this submesh, or NULL if this is not a submesh

  Level: developer

.seealso: DMPlexCreateSubmesh(), DMPlexCreateSubpointIS()
@*/
PetscErrorCode DMPlexGetSubpointMap(DM dm, DMLabel *subpointMap)
{
  PetscFunctionBegin;
  PetscValidHeaderSpecific(dm, DM_CLASSID, 1);
  PetscValidPointer(subpointMap, 2);
  *subpointMap = ((DM_Plex*) dm->data)->subpointMap;
  PetscFunctionReturn(0);
}

/*@
  DMPlexSetSubpointMap - Sets the DMLabel with point dimension as values

  Input Parameters:
+ dm - The submesh DM
- subpointMap - The DMLabel of all the points from the original mesh in this submesh

  Note: Should normally not be called by the user, since it is set in DMPlexCreateSubmesh()

  Level: developer

.seealso: DMPlexCreateSubmesh(), DMPlexCreateSubpointIS()
@*/
PetscErrorCode DMPlexSetSubpointMap(DM dm, DMLabel subpointMap)
{
  DM_Plex       *mesh = (DM_Plex *) dm->data;
  DMLabel        tmp;
  PetscErrorCode ierr;

  PetscFunctionBegin;
  PetscValidHeaderSpecific(dm, DM_CLASSID, 1);
  tmp  = mesh->subpointMap;
  mesh->subpointMap = subpointMap;
  ++mesh->subpointMap->refct;
  ierr = DMLabelDestroy(&tmp);CHKERRQ(ierr);
  PetscFunctionReturn(0);
}

/*@
  DMPlexCreateSubpointIS - Creates an IS covering the entire subdm chart with the original points as data

  Input Parameter:
. dm - The submesh DM

  Output Parameter:
. subpointIS - The IS of all the points from the original mesh in this submesh, or NULL if this is not a submesh

  Note: This IS is guaranteed to be sorted by the construction of the submesh

  Level: developer

.seealso: DMPlexCreateSubmesh(), DMPlexGetSubpointMap()
@*/
PetscErrorCode DMPlexCreateSubpointIS(DM dm, IS *subpointIS)
{
  MPI_Comm        comm;
  DMLabel         subpointMap;
  IS              is;
  const PetscInt *opoints;
  PetscInt       *points, *depths;
  PetscInt        depth, depStart, depEnd, d, pStart, pEnd, p, n, off;
  PetscErrorCode  ierr;

  PetscFunctionBegin;
  PetscValidHeaderSpecific(dm, DM_CLASSID, 1);
  PetscValidPointer(subpointIS, 2);
  ierr = PetscObjectGetComm((PetscObject)dm,&comm);CHKERRQ(ierr);
  *subpointIS = NULL;
  ierr = DMPlexGetSubpointMap(dm, &subpointMap);CHKERRQ(ierr);
  ierr = DMPlexGetDepth(dm, &depth);CHKERRQ(ierr);
  if (subpointMap && depth >= 0) {
    ierr = DMPlexGetChart(dm, &pStart, &pEnd);CHKERRQ(ierr);
    if (pStart) SETERRQ1(comm, PETSC_ERR_ARG_WRONG, "Submeshes must start the point numbering at 0, not %d", pStart);
    ierr = DMGetWorkArray(dm, depth+1, MPIU_INT, &depths);CHKERRQ(ierr);
    depths[0] = depth;
    depths[1] = 0;
    for(d = 2; d <= depth; ++d) {depths[d] = depth+1 - d;}
    ierr = PetscMalloc1(pEnd, &points);CHKERRQ(ierr);
    for(d = 0, off = 0; d <= depth; ++d) {
      const PetscInt dep = depths[d];

      ierr = DMPlexGetDepthStratum(dm, dep, &depStart, &depEnd);CHKERRQ(ierr);
      ierr = DMLabelGetStratumSize(subpointMap, dep, &n);CHKERRQ(ierr);
      if (((d < 2) && (depth > 1)) || (d == 1)) { /* Only check vertices and cells for now since the map is broken for others */
        if (n != depEnd-depStart) SETERRQ3(comm, PETSC_ERR_ARG_WRONG, "The number of mapped submesh points %d at depth %d should be %d", n, dep, depEnd-depStart);
      } else {
        if (!n) {
          if (d == 0) {
            /* Missing cells */
            for(p = 0; p < depEnd-depStart; ++p, ++off) points[off] = -1;
          } else {
            /* Missing faces */
            for(p = 0; p < depEnd-depStart; ++p, ++off) points[off] = PETSC_MAX_INT;
          }
        }
      }
      if (n) {
        ierr = DMLabelGetStratumIS(subpointMap, dep, &is);CHKERRQ(ierr);
        ierr = ISGetIndices(is, &opoints);CHKERRQ(ierr);
        for(p = 0; p < n; ++p, ++off) points[off] = opoints[p];
        ierr = ISRestoreIndices(is, &opoints);CHKERRQ(ierr);
        ierr = ISDestroy(&is);CHKERRQ(ierr);
      }
    }
    ierr = DMRestoreWorkArray(dm, depth+1, MPIU_INT, &depths);CHKERRQ(ierr);
    if (off != pEnd) SETERRQ2(comm, PETSC_ERR_ARG_WRONG, "The number of mapped submesh points %d should be %d", off, pEnd);
    ierr = ISCreateGeneral(PETSC_COMM_SELF, pEnd, points, PETSC_OWN_POINTER, subpointIS);CHKERRQ(ierr);
  }
  PetscFunctionReturn(0);
}

/*@
  DMPlexGetSubpoint - Return the subpoint corresponding to a point in the original mesh. If the DM
                      is not a submesh, just return the input point.

  Note collective

  Input Parameters:
+ dm - The submesh DM
- p  - The point in the original, from which the submesh was created

  Output Parameter:
. subp - The point in the submesh

  Level: developer

.seealso: DMPlexCreateSubmesh(), DMPlexGetSubpointMap(), DMPlexCreateSubpointIS()
@*/
PetscErrorCode DMPlexGetSubpoint(DM dm, PetscInt p, PetscInt *subp)
{
  DMLabel        spmap;
  PetscErrorCode ierr;

  *subp = p;
  ierr = DMPlexGetSubpointMap(dm, &spmap);CHKERRQ(ierr);
  if (spmap) {
    IS              subpointIS;
    const PetscInt *subpoints;
    PetscInt        numSubpoints;

    /* TODO Cache the IS, making it look like an index */
    ierr = DMPlexCreateSubpointIS(dm, &subpointIS);CHKERRQ(ierr);
    ierr = ISGetLocalSize(subpointIS, &numSubpoints);CHKERRQ(ierr);
    ierr = ISGetIndices(subpointIS, &subpoints);CHKERRQ(ierr);
    ierr = PetscFindInt(p, numSubpoints, subpoints, subp);CHKERRQ(ierr);
    if (*subp < 0) SETERRQ1(PETSC_COMM_SELF, PETSC_ERR_ARG_OUTOFRANGE, "Point %d not found in submesh", p);
    ierr = ISRestoreIndices(subpointIS, &subpoints);CHKERRQ(ierr);
    ierr = ISDestroy(&subpointIS);CHKERRQ(ierr);
  }
  PetscFunctionReturn(0);
}<|MERGE_RESOLUTION|>--- conflicted
+++ resolved
@@ -1971,12 +1971,8 @@
 - bdlabel - The optional label specifying the interface boundary vertices
 
   Output Parameters:
-<<<<<<< HEAD
-+ hybridLabel - The label fully marking the interface
-=======
 + hybridLabel - The label fully marking the interface, or NULL if no output is desired
 . splitLabel - The label containing the split points, or NULL if no output is desired
->>>>>>> 7c51ed3c
 . dmInterface - The new interface DM, or NULL
 - dmHybrid - The new DM with cohesive cells
 
@@ -1984,11 +1980,7 @@
 
 .seealso: DMPlexConstructCohesiveCells(), DMPlexLabelCohesiveComplete(), DMCreate()
 @*/
-<<<<<<< HEAD
-PetscErrorCode DMPlexCreateHybridMesh(DM dm, DMLabel label, DMLabel bdlabel, DMLabel *hybridLabel, DM *dmInterface, DM *dmHybrid)
-=======
 PetscErrorCode DMPlexCreateHybridMesh(DM dm, DMLabel label, DMLabel bdlabel, DMLabel *hybridLabel, DMLabel *splitLabel, DM *dmInterface, DM *dmHybrid)
->>>>>>> 7c51ed3c
 {
   DM             idm;
   DMLabel        subpointMap, hlabel, slabel = NULL;
@@ -1999,29 +1991,16 @@
   PetscValidHeaderSpecific(dm, DM_CLASSID, 1);
   if (bdlabel) PetscValidPointer(bdlabel, 3);
   if (hybridLabel) PetscValidPointer(hybridLabel, 4);
-<<<<<<< HEAD
-  if (dmInterface) PetscValidPointer(dmInterface, 5);
-  PetscValidPointer(dmHybrid, 6);
-  ierr = DMGetDimension(dm, &dim);CHKERRQ(ierr);
-  ierr = DMPlexCreateSubmesh(dm, label, 1, &idm);CHKERRQ(ierr);
-=======
   if (splitLabel)  PetscValidPointer(splitLabel, 5);
   if (dmInterface) PetscValidPointer(dmInterface, 6);
   PetscValidPointer(dmHybrid, 7);
   ierr = DMGetDimension(dm, &dim);CHKERRQ(ierr);
   ierr = DMPlexCreateSubmesh(dm, label, 1, PETSC_FALSE, &idm);CHKERRQ(ierr);
->>>>>>> 7c51ed3c
   ierr = DMPlexCheckValidSubmesh_Private(dm, label, idm);CHKERRQ(ierr);
   ierr = DMPlexOrient(idm);CHKERRQ(ierr);
   ierr = DMPlexGetSubpointMap(idm, &subpointMap);CHKERRQ(ierr);
   ierr = DMLabelDuplicate(subpointMap, &hlabel);CHKERRQ(ierr);
   ierr = DMLabelClearStratum(hlabel, dim);CHKERRQ(ierr);
-<<<<<<< HEAD
-  ierr = DMPlexLabelCohesiveComplete(dm, hlabel, bdlabel, PETSC_FALSE, idm);CHKERRQ(ierr);
-  if (dmInterface) {*dmInterface = idm;}
-  else             {ierr = DMDestroy(&idm);CHKERRQ(ierr);}
-  ierr = DMPlexConstructCohesiveCells(dm, hlabel, dmHybrid);CHKERRQ(ierr);
-=======
   if (splitLabel) {
     const char *name;
     char        sname[PETSC_MAX_PATH_LEN];
@@ -2035,7 +2014,6 @@
   if (dmInterface) {*dmInterface = idm;}
   else             {ierr = DMDestroy(&idm);CHKERRQ(ierr);}
   ierr = DMPlexConstructCohesiveCells(dm, hlabel, slabel, dmHybrid);CHKERRQ(ierr);
->>>>>>> 7c51ed3c
   if (hybridLabel) *hybridLabel = hlabel;
   else             {ierr = DMLabelDestroy(&hlabel);CHKERRQ(ierr);}
   if (splitLabel)  *splitLabel  = slabel;
