--- conflicted
+++ resolved
@@ -320,11 +320,7 @@
   const PetscScalar *coords;
   PetscInt          *dboxes, *boxes;
   PetscInt           n[3] = {10, 10, 10};
-<<<<<<< HEAD
-  PetscInt           dim, N, cStart, cEnd, c, i;
-=======
   PetscInt           dim, N, cStart, cEnd, cMax, c, i;
->>>>>>> f6a9b476
   PetscErrorCode     ierr;
 
   PetscFunctionBegin;
@@ -339,55 +335,33 @@
   ierr = PetscGridHashSetGrid(lbox, n, NULL);CHKERRQ(ierr);
 #if 0
   /* Could define a custom reduction to merge these */
-<<<<<<< HEAD
-  ierr = MPI_Allreduce(lbox->lower, gbox->lower, 3, MPIU_REAL, MPI_MIN, comm);CHKERRQ(ierr);
-  ierr = MPI_Allreduce(lbox->upper, gbox->upper, 3, MPIU_REAL, MPI_MAX, comm);CHKERRQ(ierr);
-=======
   ierr = MPIU_Allreduce(lbox->lower, gbox->lower, 3, MPIU_REAL, MPI_MIN, comm);CHKERRQ(ierr);
   ierr = MPIU_Allreduce(lbox->upper, gbox->upper, 3, MPIU_REAL, MPI_MAX, comm);CHKERRQ(ierr);
->>>>>>> f6a9b476
 #endif
   /* Is there a reason to snap the local bounding box to a division of the global box? */
   /* Should we compute all overlaps of local boxes? We could do this with a rendevouz scheme partitioning the global box */
   /* Create label */
   ierr = DMPlexGetHeightStratum(dm, 0, &cStart, &cEnd);CHKERRQ(ierr);
-<<<<<<< HEAD
-=======
   ierr = DMPlexGetHybridBounds(dm, &cMax, NULL, NULL, NULL);CHKERRQ(ierr);
   if (cMax >= 0) cEnd = PetscMin(cEnd, cMax);
->>>>>>> f6a9b476
   ierr = DMLabelCreate("cells", &lbox->cellsSparse);CHKERRQ(ierr);
   ierr = DMLabelCreateIndex(lbox->cellsSparse, cStart, cEnd);CHKERRQ(ierr);
   /* Compute boxes which overlap each cell: http://stackoverflow.com/questions/13790208/triangle-square-intersection-test-in-2d */
   ierr = DMGetCoordinatesLocal(dm, &coordsLocal);CHKERRQ(ierr);
   ierr = DMGetCoordinateSection(dm, &coordSection);CHKERRQ(ierr);
-<<<<<<< HEAD
-  ierr = PetscCalloc2((dim+1) * dim, &dboxes, dim+1, &boxes);CHKERRQ(ierr);
-  for (c = cStart; c < cEnd; ++c) {
-    const PetscReal *h       = lbox->h;
-    PetscScalar     *ccoords = NULL;
-=======
   ierr = PetscCalloc2(16 * dim, &dboxes, 16, &boxes);CHKERRQ(ierr);
   for (c = cStart; c < cEnd; ++c) {
     const PetscReal *h       = lbox->h;
     PetscScalar     *ccoords = NULL;
     PetscInt         csize   = 0;
->>>>>>> f6a9b476
     PetscScalar      point[3];
     PetscInt         dlim[6], d, e, i, j, k;
 
     /* Find boxes enclosing each vertex */
-<<<<<<< HEAD
-    ierr = DMPlexVecGetClosure(dm, coordSection, coordsLocal, c, NULL, &ccoords);CHKERRQ(ierr);
-    ierr = PetscGridHashGetEnclosingBox(lbox, dim+1, ccoords, dboxes, boxes);CHKERRQ(ierr);
-    /* Mark cells containing the vertices */
-    for (e = 0; e < dim+1; ++e) {ierr = DMLabelSetValue(lbox->cellsSparse, c, boxes[e]);CHKERRQ(ierr);}
-=======
     ierr = DMPlexVecGetClosure(dm, coordSection, coordsLocal, c, &csize, &ccoords);CHKERRQ(ierr);
     ierr = PetscGridHashGetEnclosingBox(lbox, csize/dim, ccoords, dboxes, boxes);CHKERRQ(ierr);
     /* Mark cells containing the vertices */
     for (e = 0; e < csize/dim; ++e) {ierr = DMLabelSetValue(lbox->cellsSparse, c, boxes[e]);CHKERRQ(ierr);}
->>>>>>> f6a9b476
     /* Get grid of boxes containing these */
     for (d = 0;   d < dim; ++d) {dlim[d*2+0] = dlim[d*2+1] = dboxes[d];}
     for (d = dim; d < 3;   ++d) {dlim[d*2+0] = dlim[d*2+1] = 0;}
@@ -454,10 +428,7 @@
 PetscErrorCode DMLocatePoints_Plex(DM dm, Vec v, IS *cellIS)
 {
   DM_Plex        *mesh = (DM_Plex *) dm->data;
-<<<<<<< HEAD
-=======
   PetscBool       hash = mesh->useHashLocation;
->>>>>>> f6a9b476
   PetscInt        bs, numPoints, p;
   PetscInt        dim, cStart, cEnd, cMax, numCells, c;
   const PetscInt *boxCells;
@@ -466,10 +437,6 @@
   PetscErrorCode  ierr;
 
   PetscFunctionBegin;
-<<<<<<< HEAD
-  if (!mesh->lbox) {ierr = DMPlexComputeGridHash_Internal(dm, &mesh->lbox);CHKERRQ(ierr);}
-=======
->>>>>>> f6a9b476
   ierr = DMGetCoordinateDim(dm, &dim);CHKERRQ(ierr);
   ierr = VecGetBlockSize(v, &bs);CHKERRQ(ierr);
   if (bs != dim) SETERRQ2(PetscObjectComm((PetscObject)dm), PETSC_ERR_ARG_WRONG, "Block size for point vector %D must be the mesh coordinate dimension %D", bs, dim);
@@ -479,25 +446,6 @@
   ierr = VecGetLocalSize(v, &numPoints);CHKERRQ(ierr);
   ierr = VecGetArray(v, &a);CHKERRQ(ierr);
   numPoints /= bs;
-<<<<<<< HEAD
-  ierr       = PetscMalloc1(numPoints, &cells);CHKERRQ(ierr);
-  /* Designate the local box for each point */
-  /* Send points to correct process */
-  /* Search cells that lie in each subbox */
-  /*   Should we bin points before doing search? */
-  ierr = ISGetIndices(mesh->lbox->cells, &boxCells);CHKERRQ(ierr);
-  for (p = 0; p < numPoints; ++p) {
-    const PetscScalar *point = &a[p*bs];
-    PetscInt           dbin[3], bin, cell, cellOffset;
-
-    ierr = PetscGridHashGetEnclosingBox(mesh->lbox, 1, point, dbin, &bin);CHKERRQ(ierr);
-    /* TODO Lay an interface over this so we can switch between Section (dense) and Label (sparse) */
-    ierr = PetscSectionGetDof(mesh->lbox->cellSection, bin, &numCells);CHKERRQ(ierr);
-    ierr = PetscSectionGetOffset(mesh->lbox->cellSection, bin, &cellOffset);CHKERRQ(ierr);
-    for (c = cellOffset; c < cellOffset + numCells; ++c) {
-      ierr = DMPlexLocatePoint_Internal(dm, dim, point, boxCells[c], &cell);CHKERRQ(ierr);
-      if (cell >= 0) break;
-=======
   ierr = PetscMalloc1(numPoints, &cells);CHKERRQ(ierr);
   if (hash) {
     if (!mesh->lbox) {ierr = DMPlexComputeGridHash_Internal(dm, &mesh->lbox);CHKERRQ(ierr);}
@@ -526,16 +474,10 @@
         ierr = DMPlexLocatePoint_Internal(dm, dim, point, c, &cell);CHKERRQ(ierr);
         if (cell >= 0) break;
       }
->>>>>>> f6a9b476
-    }
-    if (cell < 0) SETERRQ1(PETSC_COMM_SELF, PETSC_ERR_ARG_WRONG, "Point %D not found in mesh", p);
+    }
     cells[p] = cell;
   }
-<<<<<<< HEAD
-  ierr = ISRestoreIndices(mesh->lbox->cells, &boxCells);CHKERRQ(ierr);
-=======
   if (hash) {ierr = ISRestoreIndices(mesh->lbox->cells, &boxCells);CHKERRQ(ierr);}
->>>>>>> f6a9b476
   /* Check for highest numbered proc that claims a point (do we care?) */
   ierr = VecRestoreArray(v, &a);CHKERRQ(ierr);
   ierr = ISCreateGeneral(PETSC_COMM_SELF, numPoints, cells, PETSC_OWN_POINTER, cellIS);CHKERRQ(ierr);
