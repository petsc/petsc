--- conflicted
+++ resolved
@@ -84,15 +84,9 @@
 {
   PetscSection       coordSection;
   Vec            coordsLocal;
-<<<<<<< HEAD
-  PetscScalar   *coords;
+  PetscScalar   *coords = NULL;
   const PetscInt faces[24] = {0, 3, 2, 1,  5, 4, 7, 6,  3, 0, 4, 5,
                               1, 2, 6, 7,  3, 5, 6, 2,  0, 1, 7, 4};
-=======
-  PetscScalar   *coords = NULL;
-  const PetscInt faces[24] = {0, 1, 2, 3,  5, 4, 7, 6,  1, 0, 4, 5,
-                              3, 2, 6, 7,  1, 5, 6, 2,  0, 3, 7, 4};
->>>>>>> c2010266
   PetscBool      found = PETSC_TRUE;
   PetscInt       f;
   PetscErrorCode ierr;
