#include <petsc-private/dmpleximpl.h>   /*I      "petscdmplex.h"   I*/
#include <petscsf.h>

#undef __FUNCT__
#define __FUNCT__ "DMLabelCreate"
PetscErrorCode DMLabelCreate(const char name[], DMLabel *label)
{
  PetscErrorCode ierr;

  PetscFunctionBegin;
  ierr = PetscNew(label);CHKERRQ(ierr);
  ierr = PetscStrallocpy(name, &(*label)->name);CHKERRQ(ierr);

  (*label)->refct          = 1;
  (*label)->numStrata      = 0;
  (*label)->stratumValues  = NULL;
  (*label)->arrayValid     = NULL;
  (*label)->stratumSizes   = NULL;
  (*label)->points         = NULL;
  (*label)->ht             = NULL;
  (*label)->pStart         = -1;
  (*label)->pEnd           = -1;
  (*label)->bt             = NULL;
  PetscFunctionReturn(0);
}

#undef __FUNCT__
#define __FUNCT__ "DMLabelMakeValid_Private"
static PetscErrorCode DMLabelMakeValid_Private(DMLabel label, PetscInt v)
{
  PetscInt       off;
  PetscErrorCode ierr;

  if (label->arrayValid[v]) return 0;
  if (v >= label->numStrata) SETERRQ1(PETSC_COMM_SELF, PETSC_ERR_ARG_WRONG, "Trying to access invalid stratum %d in DMLabelMakeValid_Private\n", v);
  PetscFunctionBegin;
  PetscHashISize(label->ht[v], label->stratumSizes[v]);

  ierr = PetscMalloc1(label->stratumSizes[v], &label->points[v]);CHKERRQ(ierr);
  off = 0;
  ierr = PetscHashIGetKeys(label->ht[v], &off, &(label->points[v][0]));CHKERRQ(ierr);
  if (off != label->stratumSizes[v]) SETERRQ3(PETSC_COMM_SELF, PETSC_ERR_ARG_WRONG, "Invalid number of contributed points %d from value %d should be %d", off, label->stratumValues[v], label->stratumSizes[v]);
  PetscHashIClear(label->ht[v]);
  ierr = PetscSortInt(label->stratumSizes[v], label->points[v]);CHKERRQ(ierr);
  if (label->bt) {
    PetscInt p;

    for (p = 0; p < label->stratumSizes[v]; ++p) {
      const PetscInt point = label->points[v][p];

      if ((point < label->pStart) || (point >= label->pEnd)) SETERRQ3(PETSC_COMM_SELF, PETSC_ERR_ARG_OUTOFRANGE, "Label point %d is not in [%d, %d)", point, label->pStart, label->pEnd);
      ierr = PetscBTSet(label->bt, point - label->pStart);CHKERRQ(ierr);
    }
  }
  label->arrayValid[v] = PETSC_TRUE;
  PetscFunctionReturn(0);
}

#undef __FUNCT__
#define __FUNCT__ "DMLabelMakeAllValid_Private"
static PetscErrorCode DMLabelMakeAllValid_Private(DMLabel label)
{
  PetscInt       v;
  PetscErrorCode ierr;

  PetscFunctionBegin;
  for (v = 0; v < label->numStrata; v++){
    ierr = DMLabelMakeValid_Private(label, v);CHKERRQ(ierr);
  }
  PetscFunctionReturn(0);
}

#undef __FUNCT__
#define __FUNCT__ "DMLabelMakeInvalid_Private"
static PetscErrorCode DMLabelMakeInvalid_Private(DMLabel label, PetscInt v)
{
  PETSC_UNUSED PetscHashIIter ret, iter;
  PetscInt                    p;
  PetscErrorCode ierr;

  PetscFunctionBegin;
  if (!label->arrayValid[v]) PetscFunctionReturn(0);
  for (p = 0; p < label->stratumSizes[v]; ++p) PetscHashIPut(label->ht[v], label->points[v][p], ret, iter);
  ierr = PetscFree(label->points[v]);CHKERRQ(ierr);
  label->arrayValid[v] = PETSC_FALSE;
  PetscFunctionReturn(0);
}

#undef __FUNCT__
#define __FUNCT__ "DMLabelAddStratum_Private"
static PetscErrorCode DMLabelAddStratum_Private(DMLabel label, PetscInt value)
{
  PetscInt    v, *tmpV, *tmpS, **tmpP;
  PetscHashI *tmpH;
  PetscBool  *tmpB;
  PetscErrorCode ierr;

  PetscFunctionBegin;

  ierr = PetscMalloc1((label->numStrata+1), &tmpV);CHKERRQ(ierr);
  ierr = PetscMalloc1((label->numStrata+1), &tmpS);CHKERRQ(ierr);
  ierr = PetscMalloc1((label->numStrata+1), &tmpH);CHKERRQ(ierr);
  ierr = PetscMalloc1((label->numStrata+1), &tmpP);CHKERRQ(ierr);
  ierr = PetscMalloc1((label->numStrata+1), &tmpB);CHKERRQ(ierr);
  for (v = 0; v < label->numStrata; ++v) {
    tmpV[v] = label->stratumValues[v];
    tmpS[v] = label->stratumSizes[v];
    tmpH[v] = label->ht[v];
    tmpP[v] = label->points[v];
    tmpB[v] = label->arrayValid[v];
  }
  tmpV[v] = value;
  tmpS[v] = 0;
  PetscHashICreate(tmpH[v]);
  tmpP[v] = NULL;
  tmpB[v] = PETSC_TRUE;
  ++label->numStrata;
  ierr = PetscFree(label->stratumValues);CHKERRQ(ierr);
  ierr = PetscFree(label->stratumSizes);CHKERRQ(ierr);
  ierr = PetscFree(label->ht);CHKERRQ(ierr);
  ierr = PetscFree(label->points);CHKERRQ(ierr);
  ierr = PetscFree(label->arrayValid);CHKERRQ(ierr);
  label->stratumValues = tmpV;
  label->stratumSizes  = tmpS;
  label->ht            = tmpH;
  label->points        = tmpP;
  label->arrayValid    = tmpB;

  PetscFunctionReturn(0);
}

#undef __FUNCT__
#define __FUNCT__ "DMLabelGetName"
PetscErrorCode DMLabelGetName(DMLabel label, const char **name)
{
  PetscFunctionBegin;
  PetscValidPointer(name, 2);
  *name = label->name;
  PetscFunctionReturn(0);
}

#undef __FUNCT__
#define __FUNCT__ "DMLabelView_Ascii"
static PetscErrorCode DMLabelView_Ascii(DMLabel label, PetscViewer viewer)
{
  PetscInt       v;
  PetscMPIInt    rank;
  PetscErrorCode ierr;

  PetscFunctionBegin;
  ierr = MPI_Comm_rank(PetscObjectComm((PetscObject)viewer), &rank);CHKERRQ(ierr);
  if (label) {
    ierr = PetscViewerASCIIPrintf(viewer, "Label '%s':\n", label->name);CHKERRQ(ierr);
    if (label->bt) {ierr = PetscViewerASCIIPrintf(viewer, "  Index has been calculated in [%d, %d)\n", label->pStart, label->pEnd);CHKERRQ(ierr);}
    for (v = 0; v < label->numStrata; ++v) {
      const PetscInt value = label->stratumValues[v];
      PetscInt       p;

      for (p = 0; p < label->stratumSizes[v]; ++p) {
        ierr = PetscViewerASCIISynchronizedPrintf(viewer, "[%D]: %D (%D)\n", rank, label->points[v][p], value);CHKERRQ(ierr);
      }
    }
  }
  ierr = PetscViewerFlush(viewer);CHKERRQ(ierr);
  PetscFunctionReturn(0);
}

#undef __FUNCT__
#define __FUNCT__ "DMLabelView"
PetscErrorCode DMLabelView(DMLabel label, PetscViewer viewer)
{
  PetscBool      iascii;
  PetscErrorCode ierr;

  PetscFunctionBegin;
  PetscValidHeaderSpecific(viewer, PETSC_VIEWER_CLASSID, 2);
  if (label) {ierr = DMLabelMakeAllValid_Private(label);CHKERRQ(ierr);}
  ierr = PetscObjectTypeCompare((PetscObject) viewer, PETSCVIEWERASCII, &iascii);CHKERRQ(ierr);
  if (iascii) {
    ierr = DMLabelView_Ascii(label, viewer);CHKERRQ(ierr);
  } else SETERRQ1(PetscObjectComm((PetscObject)viewer), PETSC_ERR_SUP, "Viewer type %s not supported by this mesh object", ((PetscObject) viewer)->type_name);
  PetscFunctionReturn(0);
}

#undef __FUNCT__
#define __FUNCT__ "DMLabelDestroy"
PetscErrorCode DMLabelDestroy(DMLabel *label)
{
  PetscInt       v;
  PetscErrorCode ierr;

  PetscFunctionBegin;
  if (!(*label)) PetscFunctionReturn(0);
  if (--(*label)->refct > 0) PetscFunctionReturn(0);
  ierr = PetscFree((*label)->name);CHKERRQ(ierr);
  ierr = PetscFree((*label)->stratumValues);CHKERRQ(ierr);
  ierr = PetscFree((*label)->stratumSizes);CHKERRQ(ierr);
  for (v = 0; v < (*label)->numStrata; ++v) {ierr = PetscFree((*label)->points[v]);CHKERRQ(ierr);}
  ierr = PetscFree((*label)->points);CHKERRQ(ierr);
  ierr = PetscFree((*label)->arrayValid);CHKERRQ(ierr);
  if ((*label)->ht) {
    for (v = 0; v < (*label)->numStrata; ++v) {PetscHashIDestroy((*label)->ht[v]);}
    ierr = PetscFree((*label)->ht);CHKERRQ(ierr);
  }
  ierr = PetscBTDestroy(&(*label)->bt);CHKERRQ(ierr);
  ierr = PetscFree(*label);CHKERRQ(ierr);
  PetscFunctionReturn(0);
}

#undef __FUNCT__
#define __FUNCT__ "DMLabelDuplicate"
PetscErrorCode DMLabelDuplicate(DMLabel label, DMLabel *labelnew)
{
  PetscInt       v, q;
  PetscErrorCode ierr;

  PetscFunctionBegin;
  ierr = DMLabelMakeAllValid_Private(label);CHKERRQ(ierr);
  ierr = PetscNew(labelnew);CHKERRQ(ierr);
  ierr = PetscStrallocpy(label->name, &(*labelnew)->name);CHKERRQ(ierr);

  (*labelnew)->refct      = 1;
  (*labelnew)->numStrata  = label->numStrata;
  if (label->numStrata) {
    ierr = PetscMalloc1(label->numStrata, &(*labelnew)->stratumValues);CHKERRQ(ierr);
    ierr = PetscMalloc1(label->numStrata, &(*labelnew)->stratumSizes);CHKERRQ(ierr);
    ierr = PetscMalloc1(label->numStrata, &(*labelnew)->ht);CHKERRQ(ierr);
    ierr = PetscMalloc1(label->numStrata, &(*labelnew)->points);CHKERRQ(ierr);
    ierr = PetscMalloc1(label->numStrata, &(*labelnew)->arrayValid);CHKERRQ(ierr);
    /* Could eliminate unused space here */
    for (v = 0; v < label->numStrata; ++v) {
      ierr = PetscMalloc1(label->stratumSizes[v], &(*labelnew)->points[v]);CHKERRQ(ierr);
      PetscHashICreate((*labelnew)->ht[v]);
      (*labelnew)->arrayValid[v]     = PETSC_TRUE;
      (*labelnew)->stratumValues[v]  = label->stratumValues[v];
      (*labelnew)->stratumSizes[v]   = label->stratumSizes[v];
      for (q = 0; q < label->stratumSizes[v]; ++q) {
        (*labelnew)->points[v][q] = label->points[v][q];
      }
    }
  }
  (*labelnew)->pStart = -1;
  (*labelnew)->pEnd   = -1;
  (*labelnew)->bt     = NULL;
  PetscFunctionReturn(0);
}

#undef __FUNCT__
#define __FUNCT__ "DMLabelCreateIndex"
/* This can be hooked into SetValue(),  ClearValue(), etc. for updating */
PetscErrorCode DMLabelCreateIndex(DMLabel label, PetscInt pStart, PetscInt pEnd)
{
  PetscInt       v;
  PetscErrorCode ierr;

  PetscFunctionBegin;
  ierr = DMLabelMakeAllValid_Private(label);CHKERRQ(ierr);
  if (label->bt) {ierr = PetscBTDestroy(&label->bt);CHKERRQ(ierr);}
  label->pStart = pStart;
  label->pEnd   = pEnd;
  ierr = PetscBTCreate(pEnd - pStart, &label->bt);CHKERRQ(ierr);
  ierr = PetscBTMemzero(pEnd - pStart, label->bt);CHKERRQ(ierr);
  for (v = 0; v < label->numStrata; ++v) {
    PetscInt i;

    for (i = 0; i < label->stratumSizes[v]; ++i) {
      const PetscInt point = label->points[v][i];

      if ((point < pStart) || (point >= pEnd)) SETERRQ3(PETSC_COMM_SELF, PETSC_ERR_ARG_OUTOFRANGE, "Label point %d is not in [%d, %d)", point, pStart, pEnd);
      ierr = PetscBTSet(label->bt, point - pStart);CHKERRQ(ierr);
    }
  }
  PetscFunctionReturn(0);
}

#undef __FUNCT__
#define __FUNCT__ "DMLabelDestroyIndex"
PetscErrorCode DMLabelDestroyIndex(DMLabel label)
{
  PetscErrorCode ierr;

  PetscFunctionBegin;
  label->pStart = -1;
  label->pEnd   = -1;
  if (label->bt) {ierr = PetscBTDestroy(&label->bt);CHKERRQ(ierr);}
  PetscFunctionReturn(0);
}

#undef __FUNCT__
#define __FUNCT__ "DMLabelHasValue"
/*@
  DMLabelHasValue - Determine whether a label assigns the value to any point

  Input Parameters:
+ label - the DMLabel
- value - the value

  Output Parameter:
. contains - Flag indicating whether the label maps this value to any point

  Level: developer

.seealso: DMLabelHasPoint(), DMLabelGetValue(), DMLabelSetValue()
@*/
PetscErrorCode DMLabelHasValue(DMLabel label, PetscInt value, PetscBool *contains)
{
  PetscInt v;

  PetscFunctionBegin;
  PetscValidPointer(contains, 3);
  for (v = 0; v < label->numStrata; ++v) {
    if (value == label->stratumValues[v]) break;
  }
  *contains = (v < label->numStrata ? PETSC_TRUE : PETSC_FALSE);
  PetscFunctionReturn(0);
}

#undef __FUNCT__
#define __FUNCT__ "DMLabelHasPoint"
/*@
  DMLabelHasPoint - Determine whether a label assigns a value to a point

  Input Parameters:
+ label - the DMLabel
- point - the point

  Output Parameter:
. contains - Flag indicating whether the label maps this point to a value

  Note: The user must call DMLabelCreateIndex() before this function.

  Level: developer

.seealso: DMLabelCreateIndex(), DMLabelGetValue(), DMLabelSetValue()
@*/
PetscErrorCode DMLabelHasPoint(DMLabel label, PetscInt point, PetscBool *contains)
{
  PetscErrorCode ierr;

  PetscFunctionBeginHot;
  PetscValidPointer(contains, 3);
  ierr = DMLabelMakeAllValid_Private(label);CHKERRQ(ierr);
#if defined(PETSC_USE_DEBUG)
  if (!label->bt) SETERRQ(PETSC_COMM_SELF, PETSC_ERR_ARG_WRONGSTATE, "Must call DMLabelCreateIndex() before DMLabelHasPoint()");
  if ((point < label->pStart) || (point >= label->pEnd)) SETERRQ3(PETSC_COMM_SELF, PETSC_ERR_ARG_OUTOFRANGE, "Label point %d is not in [%d, %d)", point, label->pStart, label->pEnd);
#endif
  *contains = PetscBTLookup(label->bt, point - label->pStart) ? PETSC_TRUE : PETSC_FALSE;
  PetscFunctionReturn(0);
}

#undef __FUNCT__
#define __FUNCT__ "DMLabelStratumHasPoint"
/*@
  DMLabelStratumHasPoint - Return true if the stratum contains a point

  Input Parameters:
+ label - the DMLabel
. value - the stratum value
- point - the point

  Output Parameter:
. contains - true if the stratum contains the point

  Level: intermediate

.seealso: DMLabelCreate(), DMLabelSetValue(), DMLabelClearValue()
@*/
PetscErrorCode DMLabelStratumHasPoint(DMLabel label, PetscInt value, PetscInt point, PetscBool *contains)
{
  PetscInt       v;
  PetscErrorCode ierr;

  PetscFunctionBegin;
  PetscValidPointer(contains, 4);
  *contains = PETSC_FALSE;
  for (v = 0; v < label->numStrata; ++v) {
    if (label->stratumValues[v] == value) {
      if (label->arrayValid[v]) {
        PetscInt i;

        ierr = PetscFindInt(point, label->stratumSizes[v], &label->points[v][0], &i);CHKERRQ(ierr);
        if (i >= 0) {
          *contains = PETSC_TRUE;
          break;
        }
      } else {
        PetscBool has;

        PetscHashIHasKey(label->ht[v], point, has);
        if (has) {
          *contains = PETSC_TRUE;
          break;
        }
      }
    }
  }
  PetscFunctionReturn(0);
}

#undef __FUNCT__
#define __FUNCT__ "DMLabelGetValue"
/*@
  DMLabelGetValue - Return the value a label assigns to a point, or -1

  Input Parameters:
+ label - the DMLabel
- point - the point

  Output Parameter:
. value - The point value, or -1

  Level: intermediate

.seealso: DMLabelCreate(), DMLabelSetValue(), DMLabelClearValue()
@*/
PetscErrorCode DMLabelGetValue(DMLabel label, PetscInt point, PetscInt *value)
{
  PetscInt       v;
  PetscErrorCode ierr;

  PetscFunctionBegin;
  PetscValidPointer(value, 3);
  *value = -1;
  for (v = 0; v < label->numStrata; ++v) {
    if (label->arrayValid[v]) {
      PetscInt i;

      ierr = PetscFindInt(point, label->stratumSizes[v], &label->points[v][0], &i);CHKERRQ(ierr);
      if (i >= 0) {
        *value = label->stratumValues[v];
        break;
      }
    } else {
      PetscBool has;

      PetscHashIHasKey(label->ht[v], point, has);
      if (has) {
        *value = label->stratumValues[v];
        break;
      }
    }
  }
  PetscFunctionReturn(0);
}

#undef __FUNCT__
#define __FUNCT__ "DMLabelSetValue"
/*@
  DMLabelSetValue - Set the value a label assigns to a point

  Input Parameters:
+ label - the DMLabel
. point - the point
- value - The point value

  Level: intermediate

.seealso: DMLabelCreate(), DMLabelGetValue(), DMLabelClearValue()
@*/
PetscErrorCode DMLabelSetValue(DMLabel label, PetscInt point, PetscInt value)
{
  PETSC_UNUSED PetscHashIIter iter, ret;
  PetscInt                    v;
  PetscErrorCode              ierr;

  PetscFunctionBegin;
  /* Find, or add, label value */
  for (v = 0; v < label->numStrata; ++v) {
    if (label->stratumValues[v] == value) break;
  }
  /* Create new table */
  if (v >= label->numStrata) {
<<<<<<< HEAD
    PetscInt   *tmpV;
    PetscHashI *tmpH;

    ierr = PetscMalloc1(label->numStrata+1, &tmpV);CHKERRQ(ierr);
    ierr = PetscMalloc1(label->numStrata+1, &tmpH);CHKERRQ(ierr);
    for (v = 0; v < label->numStrata; ++v) {
      tmpV[v] = label->stratumValues[v];
      tmpH[v] = label->ht[v];
    }
    tmpV[v] = value;
    PetscHashICreate(tmpH[v]);
    ++label->numStrata;
    ierr = PetscFree(label->stratumValues);CHKERRQ(ierr);
    ierr = PetscFree(label->ht);CHKERRQ(ierr);
    label->stratumValues = tmpV;
    label->ht            = tmpH;
=======
    ierr = DMLabelAddStratum_Private(label, value);CHKERRQ(ierr);
>>>>>>> 6c844530
  }
  ierr = DMLabelMakeInvalid_Private(label, v);CHKERRQ(ierr);
  /* Set key */
  PetscHashIPut(label->ht[v], point, ret, iter);
  PetscFunctionReturn(0);
}

#undef __FUNCT__
#define __FUNCT__ "DMLabelClearValue"
/*@
  DMLabelClearValue - Clear the value a label assigns to a point

  Input Parameters:
+ label - the DMLabel
. point - the point
- value - The point value

  Level: intermediate

.seealso: DMLabelCreate(), DMLabelGetValue(), DMLabelSetValue()
@*/
PetscErrorCode DMLabelClearValue(DMLabel label, PetscInt point, PetscInt value)
{
  PetscInt       v, p;
  PetscErrorCode ierr;

  PetscFunctionBegin;
  /* Find label value */
  for (v = 0; v < label->numStrata; ++v) {
    if (label->stratumValues[v] == value) break;
  }
  if (v >= label->numStrata) PetscFunctionReturn(0);
  if (label->arrayValid[v]) {
    /* Check whether point exists */
    ierr = PetscFindInt(point, label->stratumSizes[v], &label->points[v][0], &p);CHKERRQ(ierr);
    if (p >= 0) {
      ierr = PetscMemmove(&label->points[v][p], &label->points[v][p+1], (label->stratumSizes[v]-p-1) * sizeof(PetscInt));CHKERRQ(ierr);
      --label->stratumSizes[v];
      if (label->bt) {
        if ((point < label->pStart) || (point >= label->pEnd)) SETERRQ3(PETSC_COMM_SELF, PETSC_ERR_ARG_OUTOFRANGE, "Label point %d is not in [%d, %d)", point, label->pStart, label->pEnd);
        ierr = PetscBTClear(label->bt, point - label->pStart);CHKERRQ(ierr);
      }
    }
  } else {
    ierr = PetscHashIDelKey(label->ht[v], point);CHKERRQ(ierr);
  }
  PetscFunctionReturn(0);
}

#undef __FUNCT__
#define __FUNCT__ "DMLabelGetNumValues"
PetscErrorCode DMLabelGetNumValues(DMLabel label, PetscInt *numValues)
{
  PetscFunctionBegin;
  PetscValidPointer(numValues, 2);
  *numValues = label->numStrata;
  PetscFunctionReturn(0);
}

#undef __FUNCT__
#define __FUNCT__ "DMLabelGetValueIS"
PetscErrorCode DMLabelGetValueIS(DMLabel label, IS *values)
{
  PetscErrorCode ierr;

  PetscFunctionBegin;
  PetscValidPointer(values, 2);
  ierr = ISCreateGeneral(PETSC_COMM_SELF, label->numStrata, label->stratumValues, PETSC_USE_POINTER, values);CHKERRQ(ierr);
  PetscFunctionReturn(0);
}

#undef __FUNCT__
#define __FUNCT__ "DMLabelGetStratumSize"
PetscErrorCode DMLabelGetStratumSize(DMLabel label, PetscInt value, PetscInt *size)
{
  PetscInt       v;
  PetscErrorCode ierr;

  PetscFunctionBegin;
  PetscValidPointer(size, 3);
  *size = 0;
  for (v = 0; v < label->numStrata; ++v) {
    if (label->stratumValues[v] == value) {
      ierr = DMLabelMakeValid_Private(label, v);CHKERRQ(ierr);
      *size = label->stratumSizes[v];
      break;
    }
  }
  PetscFunctionReturn(0);
}

#undef __FUNCT__
#define __FUNCT__ "DMLabelGetStratumBounds"
PetscErrorCode DMLabelGetStratumBounds(DMLabel label, PetscInt value, PetscInt *start, PetscInt *end)
{
  PetscInt       v;
  PetscErrorCode ierr;

  PetscFunctionBegin;
  if (start) {PetscValidPointer(start, 3); *start = 0;}
  if (end)   {PetscValidPointer(end,   4); *end   = 0;}
  for (v = 0; v < label->numStrata; ++v) {
    if (label->stratumValues[v] != value) continue;
    ierr = DMLabelMakeValid_Private(label, v);CHKERRQ(ierr);
    if (start) *start = label->points[v][0];
    if (end)   *end   = label->points[v][label->stratumSizes[v]-1]+1;
    break;
  }
  PetscFunctionReturn(0);
}

#undef __FUNCT__
#define __FUNCT__ "DMLabelGetStratumIS"
PetscErrorCode DMLabelGetStratumIS(DMLabel label, PetscInt value, IS *points)
{
  PetscInt       v;
  PetscErrorCode ierr;

  PetscFunctionBegin;
  PetscValidPointer(points, 3);
  *points = NULL;
  for (v = 0; v < label->numStrata; ++v) {
    if (label->stratumValues[v] == value) {
      ierr = DMLabelMakeValid_Private(label, v);CHKERRQ(ierr);
      if (label->arrayValid[v]) {
        ierr = ISCreateGeneral(PETSC_COMM_SELF, label->stratumSizes[v], &label->points[v][0], PETSC_COPY_VALUES, points);CHKERRQ(ierr);
        ierr = PetscObjectSetName((PetscObject) *points, "indices");CHKERRQ(ierr);
      } else {
        SETERRQ(PETSC_COMM_SELF, PETSC_ERR_SUP, "Need to implement this to speedup Stratify");
      }
      break;
    }
  }
  PetscFunctionReturn(0);
}

#undef __FUNCT__
#define __FUNCT__ "DMLabelClearStratum"
PetscErrorCode DMLabelClearStratum(DMLabel label, PetscInt value)
{
  PetscInt       v;
  PetscErrorCode ierr;

  PetscFunctionBegin;
  for (v = 0; v < label->numStrata; ++v) {
    if (label->stratumValues[v] == value) break;
  }
  if (v >= label->numStrata) PetscFunctionReturn(0);
  if (label->bt) {
    PetscInt i;

    for (i = 0; i < label->stratumSizes[v]; ++i) {
      const PetscInt point = label->points[v][i];

      if ((point < label->pStart) || (point >= label->pEnd)) SETERRQ3(PETSC_COMM_SELF, PETSC_ERR_ARG_OUTOFRANGE, "Label point %d is not in [%d, %d)", point, label->pStart, label->pEnd);
      ierr = PetscBTClear(label->bt, point - label->pStart);CHKERRQ(ierr);
    }
  }
  if (label->arrayValid[v]) {
    label->stratumSizes[v] = 0;
  } else {
    PetscHashIClear(label->ht[v]);
  }
  PetscFunctionReturn(0);
}

#undef __FUNCT__
#define __FUNCT__ "DMLabelFilter"
PetscErrorCode DMLabelFilter(DMLabel label, PetscInt start, PetscInt end)
{
  PetscInt       v;
  PetscErrorCode ierr;

  PetscFunctionBegin;
  ierr = DMLabelMakeAllValid_Private(label);CHKERRQ(ierr);
  label->pStart = start;
  label->pEnd   = end;
  if (label->bt) {ierr = PetscBTDestroy(&label->bt);CHKERRQ(ierr);}
  /* Could squish offsets, but would only make sense if I reallocate the storage */
  for (v = 0; v < label->numStrata; ++v) {
    PetscInt off, q;

    for (off = 0, q = 0; q < label->stratumSizes[v]; ++q) {
      const PetscInt point = label->points[v][q];

      if ((point < start) || (point >= end)) continue;
      label->points[v][off++] = point;
    }
    label->stratumSizes[v] = off;
  }
  ierr = DMLabelCreateIndex(label, start, end);CHKERRQ(ierr);
  PetscFunctionReturn(0);
}

#undef __FUNCT__
#define __FUNCT__ "DMLabelPermute"
PetscErrorCode DMLabelPermute(DMLabel label, IS permutation, DMLabel *labelNew)
{
  const PetscInt *perm;
  PetscInt        numValues, numPoints, v, q;
  PetscErrorCode  ierr;

  PetscFunctionBegin;
  ierr = DMLabelMakeAllValid_Private(label);CHKERRQ(ierr);
  ierr = DMLabelDuplicate(label, labelNew);CHKERRQ(ierr);
  ierr = DMLabelGetNumValues(*labelNew, &numValues);CHKERRQ(ierr);
  ierr = ISGetLocalSize(permutation, &numPoints);CHKERRQ(ierr);
  ierr = ISGetIndices(permutation, &perm);CHKERRQ(ierr);
  for (v = 0; v < numValues; ++v) {
    const PetscInt size   = (*labelNew)->stratumSizes[v];

    for (q = 0; q < size; ++q) {
      const PetscInt point = (*labelNew)->points[v][q];

      if ((point < 0) || (point >= numPoints)) SETERRQ2(PETSC_COMM_SELF, PETSC_ERR_ARG_OUTOFRANGE, "Label point %d is not in [0, %d) for the remapping", point, numPoints);
      (*labelNew)->points[v][q] = perm[point];
    }
    ierr = PetscSortInt(size, &(*labelNew)->points[v][0]);CHKERRQ(ierr);
  }
  ierr = ISRestoreIndices(permutation, &perm);CHKERRQ(ierr);
  if (label->bt) {
    ierr = PetscBTDestroy(&label->bt);CHKERRQ(ierr);
    ierr = DMLabelCreateIndex(label, label->pStart, label->pEnd);CHKERRQ(ierr);
  }
  PetscFunctionReturn(0);
}

#undef __FUNCT__
#define __FUNCT__ "DMLabelDistribute"
PetscErrorCode DMLabelDistribute(DMLabel label, PetscSF sf, DMLabel *labelNew)
{
  MPI_Comm       comm;
  PetscSection   rootSection, leafSection;
  PetscSF        labelSF;
  PetscInt       p, pStart, pEnd, l, lStart, lEnd, s, nroots, nleaves, size, dof, offset, stratum;
  PetscInt      *remoteOffsets, *rootStrata, *rootIdx, *leafStrata, *strataIdx;
  char          *name;
  PetscInt       nameSize;
  size_t         len = 0;
  PetscMPIInt    rank, numProcs;
  PetscErrorCode ierr;

  PetscFunctionBegin;
  if (label) {ierr = DMLabelMakeAllValid_Private(label);CHKERRQ(ierr);}
  ierr = PetscObjectGetComm((PetscObject)sf, &comm);CHKERRQ(ierr);
  ierr = MPI_Comm_rank(comm, &rank);CHKERRQ(ierr);
  ierr = MPI_Comm_size(comm, &numProcs);CHKERRQ(ierr);
  /* Bcast name */
  if (!rank) {ierr = PetscStrlen(label->name, &len);CHKERRQ(ierr);}
  nameSize = len;
  ierr = MPI_Bcast(&nameSize, 1, MPIU_INT, 0, comm);CHKERRQ(ierr);
  ierr = PetscMalloc1(nameSize+1, &name);CHKERRQ(ierr);
  if (!rank) {ierr = PetscMemcpy(name, label->name, nameSize+1);CHKERRQ(ierr);}
  ierr = MPI_Bcast(name, nameSize+1, MPI_CHAR, 0, comm);CHKERRQ(ierr);
  ierr = DMLabelCreate(name, labelNew);CHKERRQ(ierr);
  ierr = PetscFree(name);CHKERRQ(ierr);
  /* Bcast numStrata */
  if (!rank) (*labelNew)->numStrata = label->numStrata;
  ierr = MPI_Bcast(&(*labelNew)->numStrata, 1, MPIU_INT, 0, comm);CHKERRQ(ierr);
  /* Bcast stratumValues */
  ierr = PetscMalloc1((*labelNew)->numStrata, &(*labelNew)->stratumValues);CHKERRQ(ierr);
  if (!rank) {ierr = PetscMemcpy((*labelNew)->stratumValues, label->stratumValues, label->numStrata * sizeof(PetscInt));CHKERRQ(ierr);}
  ierr = MPI_Bcast((*labelNew)->stratumValues, (*labelNew)->numStrata, MPIU_INT, 0, comm);CHKERRQ(ierr);
  ierr = PetscMalloc1((*labelNew)->numStrata, &(*labelNew)->arrayValid);CHKERRQ(ierr);
  for (s = 0; s < (*labelNew)->numStrata; ++s) (*labelNew)->arrayValid[s] = PETSC_TRUE;

  /* Build a section detailing strata-per-point, distribute and build SF
     from that and then send our points. */
  ierr = PetscSFGetGraph(sf, &nroots, &nleaves, NULL, NULL);CHKERRQ(ierr);
  ierr = PetscSectionCreate(comm, &rootSection);CHKERRQ(ierr);
  ierr = PetscSectionSetChart(rootSection, 0, nroots);CHKERRQ(ierr);
  if (label) {
    for (s = 0; s < label->numStrata; ++s) {
      lStart = 0;
      lEnd = label->stratumSizes[s];
      for (l=lStart; l<lEnd; l++) {
        ierr = PetscSectionGetDof(rootSection, label->points[s][l], &dof);CHKERRQ(ierr);
        ierr = PetscSectionSetDof(rootSection, label->points[s][l], dof+1);CHKERRQ(ierr);
      }
    }
  }
  ierr = PetscSectionSetUp(rootSection);CHKERRQ(ierr);

  /* Create a point-wise array of point strata */
  ierr = PetscSectionGetStorageSize(rootSection, &size);CHKERRQ(ierr);
  ierr = PetscMalloc1(size, &rootStrata);CHKERRQ(ierr);
  ierr = PetscCalloc1(nroots, &rootIdx);CHKERRQ(ierr);
  if (label) {
    for (s = 0; s < label->numStrata; ++s) {
      lStart = 0;
      lEnd = label->stratumSizes[s];
      for (l=lStart; l<lEnd; l++) {
        p = label->points[s][l];
        ierr = PetscSectionGetOffset(rootSection, p, &offset);CHKERRQ(ierr);
        rootStrata[offset+rootIdx[p]++] = s;
      }
    }
  }

  /* Build SF that maps label points to remote processes */
  ierr = PetscSectionCreate(comm, &leafSection);CHKERRQ(ierr);
  ierr = PetscSFDistributeSection(sf, rootSection, &remoteOffsets, leafSection);CHKERRQ(ierr);
  ierr = PetscSFCreateSectionSF(sf, rootSection, remoteOffsets, leafSection, &labelSF);CHKERRQ(ierr);

  /* Send the strata for each point over the derived SF */
  ierr = PetscSectionGetStorageSize(leafSection, &size);CHKERRQ(ierr);
  ierr = PetscMalloc1(size, &leafStrata);CHKERRQ(ierr);
  ierr = PetscSFBcastBegin(labelSF, MPIU_INT, rootStrata, leafStrata);CHKERRQ(ierr);
  ierr = PetscSFBcastEnd(labelSF, MPIU_INT, rootStrata, leafStrata);CHKERRQ(ierr);

  /* Rebuild the point strata on the receiver */
  ierr = PetscCalloc1((*labelNew)->numStrata,&(*labelNew)->stratumSizes);CHKERRQ(ierr);
  ierr = PetscSectionGetChart(leafSection, &pStart, &pEnd);CHKERRQ(ierr);
  for (p=pStart; p<pEnd; p++) {
    ierr = PetscSectionGetDof(leafSection, p, &dof);CHKERRQ(ierr);
    ierr = PetscSectionGetOffset(leafSection, p, &offset);CHKERRQ(ierr);
    for (s=0; s<dof; s++) {
      (*labelNew)->stratumSizes[leafStrata[offset+s]]++;
    }
  }
  ierr = PetscMalloc1((*labelNew)->numStrata,&(*labelNew)->points);CHKERRQ(ierr);
  for (s = 0; s < (*labelNew)->numStrata; ++s) {
    ierr = PetscMalloc1((*labelNew)->stratumSizes[s], &(*labelNew)->points[s]);CHKERRQ(ierr);
  }

  /* Insert points into new strata */
  ierr = PetscCalloc1((*labelNew)->numStrata, &strataIdx);CHKERRQ(ierr);
  ierr = PetscSectionGetChart(leafSection, &pStart, &pEnd);CHKERRQ(ierr);
  for (p=pStart; p<pEnd; p++) {
    ierr = PetscSectionGetDof(leafSection, p, &dof);CHKERRQ(ierr);
    ierr = PetscSectionGetOffset(leafSection, p, &offset);CHKERRQ(ierr);
    for (s=0; s<dof; s++) {
      stratum = leafStrata[offset+s];
      (*labelNew)->points[stratum][strataIdx[stratum]++] = p;
    }
  }
  ierr = PetscFree2(rootStrata, leafStrata);CHKERRQ(ierr);
  ierr = PetscFree2(rootIdx, strataIdx);CHKERRQ(ierr);
  ierr = PetscSectionDestroy(&rootSection);CHKERRQ(ierr);
  ierr = PetscSectionDestroy(&leafSection);CHKERRQ(ierr);
  ierr = PetscSFDestroy(&labelSF);CHKERRQ(ierr);
  PetscFunctionReturn(0);
}


#undef __FUNCT__
#define __FUNCT__ "DMPlexCreateLabel"
/*@C
  DMPlexCreateLabel - Create a label of the given name if it does not already exist

  Not Collective

  Input Parameters:
+ dm   - The DMPlex object
- name - The label name

  Level: intermediate

.keywords: mesh
.seealso: DMLabelCreate(), DMPlexHasLabel(), DMPlexGetLabelValue(), DMPlexSetLabelValue(), DMPlexGetStratumIS()
@*/
PetscErrorCode DMPlexCreateLabel(DM dm, const char name[])
{
  DM_Plex        *mesh = (DM_Plex*) dm->data;
  PlexLabel      next  = mesh->labels;
  PetscBool      flg   = PETSC_FALSE;
  PetscErrorCode ierr;

  PetscFunctionBegin;
  PetscValidHeaderSpecific(dm, DM_CLASSID, 1);
  PetscValidCharPointer(name, 2);
  while (next) {
    ierr = PetscStrcmp(name, next->label->name, &flg);CHKERRQ(ierr);
    if (flg) break;
    next = next->next;
  }
  if (!flg) {
    PlexLabel tmpLabel;

    ierr = PetscCalloc1(1, &tmpLabel);CHKERRQ(ierr);
    ierr = DMLabelCreate(name, &tmpLabel->label);CHKERRQ(ierr);
    tmpLabel->output = PETSC_TRUE;
    tmpLabel->next   = mesh->labels;
    mesh->labels     = tmpLabel;
  }
  PetscFunctionReturn(0);
}

#undef __FUNCT__
#define __FUNCT__ "DMPlexGetLabelValue"
/*@C
  DMPlexGetLabelValue - Get the value in a Sieve Label for the given point, with 0 as the default

  Not Collective

  Input Parameters:
+ dm   - The DMPlex object
. name - The label name
- point - The mesh point

  Output Parameter:
. value - The label value for this point, or -1 if the point is not in the label

  Level: beginner

.keywords: mesh
.seealso: DMLabelGetValue(), DMPlexSetLabelValue(), DMPlexGetStratumIS()
@*/
PetscErrorCode DMPlexGetLabelValue(DM dm, const char name[], PetscInt point, PetscInt *value)
{
  DMLabel        label;
  PetscErrorCode ierr;

  PetscFunctionBegin;
  PetscValidHeaderSpecific(dm, DM_CLASSID, 1);
  PetscValidCharPointer(name, 2);
  ierr = DMPlexGetLabel(dm, name, &label);CHKERRQ(ierr);
  if (!label) SETERRQ1(PETSC_COMM_SELF, PETSC_ERR_ARG_WRONG, "No label named %s was found", name);CHKERRQ(ierr);
  ierr = DMLabelGetValue(label, point, value);CHKERRQ(ierr);
  PetscFunctionReturn(0);
}

#undef __FUNCT__
#define __FUNCT__ "DMPlexSetLabelValue"
/*@C
  DMPlexSetLabelValue - Add a point to a Sieve Label with given value

  Not Collective

  Input Parameters:
+ dm   - The DMPlex object
. name - The label name
. point - The mesh point
- value - The label value for this point

  Output Parameter:

  Level: beginner

.keywords: mesh
.seealso: DMLabelSetValue(), DMPlexGetStratumIS(), DMPlexClearLabelValue()
@*/
PetscErrorCode DMPlexSetLabelValue(DM dm, const char name[], PetscInt point, PetscInt value)
{
  DMLabel        label;
  PetscErrorCode ierr;

  PetscFunctionBegin;
  PetscValidHeaderSpecific(dm, DM_CLASSID, 1);
  PetscValidCharPointer(name, 2);
  ierr = DMPlexGetLabel(dm, name, &label);CHKERRQ(ierr);
  if (!label) {
    ierr = DMPlexCreateLabel(dm, name);CHKERRQ(ierr);
    ierr = DMPlexGetLabel(dm, name, &label);CHKERRQ(ierr);
  }
  ierr = DMLabelSetValue(label, point, value);CHKERRQ(ierr);
  PetscFunctionReturn(0);
}

#undef __FUNCT__
#define __FUNCT__ "DMPlexClearLabelValue"
/*@C
  DMPlexClearLabelValue - Remove a point from a Sieve Label with given value

  Not Collective

  Input Parameters:
+ dm   - The DMPlex object
. name - The label name
. point - The mesh point
- value - The label value for this point

  Output Parameter:

  Level: beginner

.keywords: mesh
.seealso: DMLabelClearValue(), DMPlexSetLabelValue(), DMPlexGetStratumIS()
@*/
PetscErrorCode DMPlexClearLabelValue(DM dm, const char name[], PetscInt point, PetscInt value)
{
  DMLabel        label;
  PetscErrorCode ierr;

  PetscFunctionBegin;
  PetscValidHeaderSpecific(dm, DM_CLASSID, 1);
  PetscValidCharPointer(name, 2);
  ierr = DMPlexGetLabel(dm, name, &label);CHKERRQ(ierr);
  if (!label) PetscFunctionReturn(0);
  ierr = DMLabelClearValue(label, point, value);CHKERRQ(ierr);
  PetscFunctionReturn(0);
}

#undef __FUNCT__
#define __FUNCT__ "DMPlexGetLabelSize"
/*@C
  DMPlexGetLabelSize - Get the number of different integer ids in a Label

  Not Collective

  Input Parameters:
+ dm   - The DMPlex object
- name - The label name

  Output Parameter:
. size - The number of different integer ids, or 0 if the label does not exist

  Level: beginner

.keywords: mesh
.seealso: DMLabeGetNumValues(), DMPlexSetLabelValue()
@*/
PetscErrorCode DMPlexGetLabelSize(DM dm, const char name[], PetscInt *size)
{
  DMLabel        label;
  PetscErrorCode ierr;

  PetscFunctionBegin;
  PetscValidHeaderSpecific(dm, DM_CLASSID, 1);
  PetscValidCharPointer(name, 2);
  PetscValidPointer(size, 3);
  ierr  = DMPlexGetLabel(dm, name, &label);CHKERRQ(ierr);
  *size = 0;
  if (!label) PetscFunctionReturn(0);
  ierr = DMLabelGetNumValues(label, size);CHKERRQ(ierr);
  PetscFunctionReturn(0);
}

#undef __FUNCT__
#define __FUNCT__ "DMPlexGetLabelIdIS"
/*@C
  DMPlexGetLabelIdIS - Get the integer ids in a label

  Not Collective

  Input Parameters:
+ mesh - The DMPlex object
- name - The label name

  Output Parameter:
. ids - The integer ids, or NULL if the label does not exist

  Level: beginner

.keywords: mesh
.seealso: DMLabelGetValueIS(), DMPlexGetLabelSize()
@*/
PetscErrorCode DMPlexGetLabelIdIS(DM dm, const char name[], IS *ids)
{
  DMLabel        label;
  PetscErrorCode ierr;

  PetscFunctionBegin;
  PetscValidHeaderSpecific(dm, DM_CLASSID, 1);
  PetscValidCharPointer(name, 2);
  PetscValidPointer(ids, 3);
  ierr = DMPlexGetLabel(dm, name, &label);CHKERRQ(ierr);
  *ids = NULL;
  if (!label) PetscFunctionReturn(0);
  ierr = DMLabelGetValueIS(label, ids);CHKERRQ(ierr);
  PetscFunctionReturn(0);
}

#undef __FUNCT__
#define __FUNCT__ "DMPlexGetStratumSize"
/*@C
  DMPlexGetStratumSize - Get the number of points in a label stratum

  Not Collective

  Input Parameters:
+ dm - The DMPlex object
. name - The label name
- value - The stratum value

  Output Parameter:
. size - The stratum size

  Level: beginner

.keywords: mesh
.seealso: DMLabelGetStratumSize(), DMPlexGetLabelSize(), DMPlexGetLabelIds()
@*/
PetscErrorCode DMPlexGetStratumSize(DM dm, const char name[], PetscInt value, PetscInt *size)
{
  DMLabel        label;
  PetscErrorCode ierr;

  PetscFunctionBegin;
  PetscValidHeaderSpecific(dm, DM_CLASSID, 1);
  PetscValidCharPointer(name, 2);
  PetscValidPointer(size, 4);
  ierr  = DMPlexGetLabel(dm, name, &label);CHKERRQ(ierr);
  *size = 0;
  if (!label) PetscFunctionReturn(0);
  ierr = DMLabelGetStratumSize(label, value, size);CHKERRQ(ierr);
  PetscFunctionReturn(0);
}

#undef __FUNCT__
#define __FUNCT__ "DMPlexGetStratumIS"
/*@C
  DMPlexGetStratumIS - Get the points in a label stratum

  Not Collective

  Input Parameters:
+ dm - The DMPlex object
. name - The label name
- value - The stratum value

  Output Parameter:
. points - The stratum points, or NULL if the label does not exist or does not have that value

  Level: beginner

.keywords: mesh
.seealso: DMLabelGetStratumIS(), DMPlexGetStratumSize()
@*/
PetscErrorCode DMPlexGetStratumIS(DM dm, const char name[], PetscInt value, IS *points)
{
  DMLabel        label;
  PetscErrorCode ierr;

  PetscFunctionBegin;
  PetscValidHeaderSpecific(dm, DM_CLASSID, 1);
  PetscValidCharPointer(name, 2);
  PetscValidPointer(points, 4);
  ierr    = DMPlexGetLabel(dm, name, &label);CHKERRQ(ierr);
  *points = NULL;
  if (!label) PetscFunctionReturn(0);
  ierr = DMLabelGetStratumIS(label, value, points);CHKERRQ(ierr);
  PetscFunctionReturn(0);
}

#undef __FUNCT__
#define __FUNCT__ "DMPlexClearLabelStratum"
/*@C
  DMPlexClearLabelStratum - Remove all points from a stratum from a Sieve Label

  Not Collective

  Input Parameters:
+ dm   - The DMPlex object
. name - The label name
- value - The label value for this point

  Output Parameter:

  Level: beginner

.keywords: mesh
.seealso: DMLabelClearStratum(), DMPlexSetLabelValue(), DMPlexGetStratumIS(), DMPlexClearLabelValue()
@*/
PetscErrorCode DMPlexClearLabelStratum(DM dm, const char name[], PetscInt value)
{
  DMLabel        label;
  PetscErrorCode ierr;

  PetscFunctionBegin;
  PetscValidHeaderSpecific(dm, DM_CLASSID, 1);
  PetscValidCharPointer(name, 2);
  ierr = DMPlexGetLabel(dm, name, &label);CHKERRQ(ierr);
  if (!label) PetscFunctionReturn(0);
  ierr = DMLabelClearStratum(label, value);CHKERRQ(ierr);
  PetscFunctionReturn(0);
}

#undef __FUNCT__
#define __FUNCT__ "DMPlexGetNumLabels"
/*@
  DMPlexGetNumLabels - Return the number of labels defined by the mesh

  Not Collective

  Input Parameter:
. dm   - The DMPlex object

  Output Parameter:
. numLabels - the number of Labels

  Level: intermediate

.keywords: mesh
.seealso: DMPlexGetLabelValue(), DMPlexSetLabelValue(), DMPlexGetStratumIS()
@*/
PetscErrorCode DMPlexGetNumLabels(DM dm, PetscInt *numLabels)
{
  DM_Plex  *mesh = (DM_Plex*) dm->data;
  PlexLabel next = mesh->labels;
  PetscInt  n    = 0;

  PetscFunctionBegin;
  PetscValidHeaderSpecific(dm, DM_CLASSID, 1);
  PetscValidPointer(numLabels, 2);
  while (next) {++n; next = next->next;}
  *numLabels = n;
  PetscFunctionReturn(0);
}

#undef __FUNCT__
#define __FUNCT__ "DMPlexGetLabelName"
/*@C
  DMPlexGetLabelName - Return the name of nth label

  Not Collective

  Input Parameters:
+ dm - The DMPlex object
- n  - the label number

  Output Parameter:
. name - the label name

  Level: intermediate

.keywords: mesh
.seealso: DMPlexGetLabelValue(), DMPlexSetLabelValue(), DMPlexGetStratumIS()
@*/
PetscErrorCode DMPlexGetLabelName(DM dm, PetscInt n, const char **name)
{
  DM_Plex  *mesh = (DM_Plex*) dm->data;
  PlexLabel next = mesh->labels;
  PetscInt  l    = 0;

  PetscFunctionBegin;
  PetscValidHeaderSpecific(dm, DM_CLASSID, 1);
  PetscValidPointer(name, 3);
  while (next) {
    if (l == n) {
      *name = next->label->name;
      PetscFunctionReturn(0);
    }
    ++l;
    next = next->next;
  }
  SETERRQ1(PETSC_COMM_SELF, PETSC_ERR_ARG_OUTOFRANGE, "Label %d does not exist in this DM", n);
}

#undef __FUNCT__
#define __FUNCT__ "DMPlexHasLabel"
/*@C
  DMPlexHasLabel - Determine whether the mesh has a label of a given name

  Not Collective

  Input Parameters:
+ dm   - The DMPlex object
- name - The label name

  Output Parameter:
. hasLabel - PETSC_TRUE if the label is present

  Level: intermediate

.keywords: mesh
.seealso: DMPlexCreateLabel(), DMPlexGetLabelValue(), DMPlexSetLabelValue(), DMPlexGetStratumIS()
@*/
PetscErrorCode DMPlexHasLabel(DM dm, const char name[], PetscBool *hasLabel)
{
  DM_Plex       *mesh = (DM_Plex*) dm->data;
  PlexLabel      next = mesh->labels;
  PetscErrorCode ierr;

  PetscFunctionBegin;
  PetscValidHeaderSpecific(dm, DM_CLASSID, 1);
  PetscValidCharPointer(name, 2);
  PetscValidPointer(hasLabel, 3);
  *hasLabel = PETSC_FALSE;
  while (next) {
    ierr = PetscStrcmp(name, next->label->name, hasLabel);CHKERRQ(ierr);
    if (*hasLabel) break;
    next = next->next;
  }
  PetscFunctionReturn(0);
}

#undef __FUNCT__
#define __FUNCT__ "DMPlexGetLabel"
/*@C
  DMPlexGetLabel - Return the label of a given name, or NULL

  Not Collective

  Input Parameters:
+ dm   - The DMPlex object
- name - The label name

  Output Parameter:
. label - The DMLabel, or NULL if the label is absent

  Level: intermediate

.keywords: mesh
.seealso: DMPlexCreateLabel(), DMPlexHasLabel(), DMPlexGetLabelValue(), DMPlexSetLabelValue(), DMPlexGetStratumIS()
@*/
PetscErrorCode DMPlexGetLabel(DM dm, const char name[], DMLabel *label)
{
  DM_Plex       *mesh = (DM_Plex*) dm->data;
  PlexLabel      next = mesh->labels;
  PetscBool      hasLabel;
  PetscErrorCode ierr;

  PetscFunctionBegin;
  PetscValidHeaderSpecific(dm, DM_CLASSID, 1);
  PetscValidCharPointer(name, 2);
  PetscValidPointer(label, 3);
  *label = NULL;
  while (next) {
    ierr = PetscStrcmp(name, next->label->name, &hasLabel);CHKERRQ(ierr);
    if (hasLabel) {
      *label = next->label;
      break;
    }
    next = next->next;
  }
  PetscFunctionReturn(0);
}

#undef __FUNCT__
#define __FUNCT__ "DMPlexGetLabelByNum"
/*@C
  DMPlexGetLabelByNum - Return the nth label

  Not Collective

  Input Parameters:
+ dm - The DMPlex object
- n  - the label number

  Output Parameter:
. label - the label

  Level: intermediate

.keywords: mesh
.seealso: DMPlexGetLabelValue(), DMPlexSetLabelValue(), DMPlexGetStratumIS()
@*/
PetscErrorCode DMPlexGetLabelByNum(DM dm, PetscInt n, DMLabel *label)
{
  DM_Plex  *mesh = (DM_Plex*) dm->data;
  PlexLabel next = mesh->labels;
  PetscInt  l    = 0;

  PetscFunctionBegin;
  PetscValidHeaderSpecific(dm, DM_CLASSID, 1);
  PetscValidPointer(label, 3);
  while (next) {
    if (l == n) {
      *label = next->label;
      PetscFunctionReturn(0);
    }
    ++l;
    next = next->next;
  }
  SETERRQ1(PETSC_COMM_SELF, PETSC_ERR_ARG_OUTOFRANGE, "Label %d does not exist in this DM", n);
}

#undef __FUNCT__
#define __FUNCT__ "DMPlexAddLabel"
/*@C
  DMPlexAddLabel - Add the label to this mesh

  Not Collective

  Input Parameters:
+ dm   - The DMPlex object
- label - The DMLabel

  Level: developer

.keywords: mesh
.seealso: DMPlexCreateLabel(), DMPlexHasLabel(), DMPlexGetLabelValue(), DMPlexSetLabelValue(), DMPlexGetStratumIS()
@*/
PetscErrorCode DMPlexAddLabel(DM dm, DMLabel label)
{
  DM_Plex       *mesh = (DM_Plex*) dm->data;
  PlexLabel      tmpLabel;
  PetscBool      hasLabel;
  PetscErrorCode ierr;

  PetscFunctionBegin;
  PetscValidHeaderSpecific(dm, DM_CLASSID, 1);
  ierr = DMPlexHasLabel(dm, label->name, &hasLabel);CHKERRQ(ierr);
  if (hasLabel) SETERRQ1(PETSC_COMM_SELF, PETSC_ERR_ARG_OUTOFRANGE, "Label %s already exists in this DM", label->name);
  ierr = PetscCalloc1(1, &tmpLabel);CHKERRQ(ierr);
  tmpLabel->label  = label;
  tmpLabel->output = PETSC_TRUE;
  tmpLabel->next   = mesh->labels;
  mesh->labels     = tmpLabel;
  PetscFunctionReturn(0);
}

#undef __FUNCT__
#define __FUNCT__ "DMPlexRemoveLabel"
/*@C
  DMPlexRemoveLabel - Remove the label from this mesh

  Not Collective

  Input Parameters:
+ dm   - The DMPlex object
- name - The label name

  Output Parameter:
. label - The DMLabel, or NULL if the label is absent

  Level: developer

.keywords: mesh
.seealso: DMPlexCreateLabel(), DMPlexHasLabel(), DMPlexGetLabelValue(), DMPlexSetLabelValue(), DMPlexGetStratumIS()
@*/
PetscErrorCode DMPlexRemoveLabel(DM dm, const char name[], DMLabel *label)
{
  DM_Plex       *mesh = (DM_Plex*) dm->data;
  PlexLabel      next = mesh->labels;
  PlexLabel      last = NULL;
  PetscBool      hasLabel;
  PetscErrorCode ierr;

  PetscFunctionBegin;
  PetscValidHeaderSpecific(dm, DM_CLASSID, 1);
  ierr   = DMPlexHasLabel(dm, name, &hasLabel);CHKERRQ(ierr);
  *label = NULL;
  if (!hasLabel) PetscFunctionReturn(0);
  while (next) {
    ierr = PetscStrcmp(name, next->label->name, &hasLabel);CHKERRQ(ierr);
    if (hasLabel) {
      if (last) last->next   = next->next;
      else      mesh->labels = next->next;
      next->next = NULL;
      *label     = next->label;
      ierr = PetscFree(next);CHKERRQ(ierr);
      break;
    }
    last = next;
    next = next->next;
  }
  PetscFunctionReturn(0);
}

#undef __FUNCT__
#define __FUNCT__ "DMPlexGetLabelOutput"
/*@C
  DMPlexGetLabelOutput - Get the output flag for a given label

  Not Collective

  Input Parameters:
+ dm   - The DMPlex object
- name - The label name

  Output Parameter:
. output - The flag for output

  Level: developer

.keywords: mesh
.seealso: DMPlexSetLabelOutput(), DMPlexCreateLabel(), DMPlexHasLabel(), DMPlexGetLabelValue(), DMPlexSetLabelValue(), DMPlexGetStratumIS()
@*/
PetscErrorCode DMPlexGetLabelOutput(DM dm, const char name[], PetscBool *output)
{
  DM_Plex       *mesh = (DM_Plex*) dm->data;
  PlexLabel      next = mesh->labels;
  PetscErrorCode ierr;

  PetscFunctionBegin;
  PetscValidHeaderSpecific(dm, DM_CLASSID, 1);
  PetscValidPointer(name, 2);
  PetscValidPointer(output, 3);
  while (next) {
    PetscBool flg;

    ierr = PetscStrcmp(name, next->label->name, &flg);CHKERRQ(ierr);
    if (flg) {*output = next->output; PetscFunctionReturn(0);}
    next = next->next;
  }
  SETERRQ1(PETSC_COMM_SELF, PETSC_ERR_ARG_OUTOFRANGE, "No label named %s was present in this mesh", name);
}

#undef __FUNCT__
#define __FUNCT__ "DMPlexSetLabelOutput"
/*@C
  DMPlexSetLabelOutput - Set the output flag for a given label

  Not Collective

  Input Parameters:
+ dm     - The DMPlex object
. name   - The label name
- output - The flag for output

  Level: developer

.keywords: mesh
.seealso: DMPlexGetLabelOutput(), DMPlexCreateLabel(), DMPlexHasLabel(), DMPlexGetLabelValue(), DMPlexSetLabelValue(), DMPlexGetStratumIS()
@*/
PetscErrorCode DMPlexSetLabelOutput(DM dm, const char name[], PetscBool output)
{
  DM_Plex       *mesh = (DM_Plex*) dm->data;
  PlexLabel      next = mesh->labels;
  PetscErrorCode ierr;

  PetscFunctionBegin;
  PetscValidHeaderSpecific(dm, DM_CLASSID, 1);
  PetscValidPointer(name, 2);
  while (next) {
    PetscBool flg;

    ierr = PetscStrcmp(name, next->label->name, &flg);CHKERRQ(ierr);
    if (flg) {next->output = output; PetscFunctionReturn(0);}
    next = next->next;
  }
  SETERRQ1(PETSC_COMM_SELF, PETSC_ERR_ARG_OUTOFRANGE, "No label named %s was present in this mesh", name);
}<|MERGE_RESOLUTION|>--- conflicted
+++ resolved
@@ -470,26 +470,7 @@
   }
   /* Create new table */
   if (v >= label->numStrata) {
-<<<<<<< HEAD
-    PetscInt   *tmpV;
-    PetscHashI *tmpH;
-
-    ierr = PetscMalloc1(label->numStrata+1, &tmpV);CHKERRQ(ierr);
-    ierr = PetscMalloc1(label->numStrata+1, &tmpH);CHKERRQ(ierr);
-    for (v = 0; v < label->numStrata; ++v) {
-      tmpV[v] = label->stratumValues[v];
-      tmpH[v] = label->ht[v];
-    }
-    tmpV[v] = value;
-    PetscHashICreate(tmpH[v]);
-    ++label->numStrata;
-    ierr = PetscFree(label->stratumValues);CHKERRQ(ierr);
-    ierr = PetscFree(label->ht);CHKERRQ(ierr);
-    label->stratumValues = tmpV;
-    label->ht            = tmpH;
-=======
     ierr = DMLabelAddStratum_Private(label, value);CHKERRQ(ierr);
->>>>>>> 6c844530
   }
   ierr = DMLabelMakeInvalid_Private(label, v);CHKERRQ(ierr);
   /* Set key */
