static char help[] = "Tests for uniform refinement\n\n";

#include <petscdmplex.h>

typedef struct {
  PetscInt  debug;          /* The debugging level */
  PetscInt  dim;            /* The topological mesh dimension */
  PetscInt  numRefinements; /* The number of refinement steps */
  PetscBool cellHybrid;     /* Use a hybrid mesh */
  PetscBool cellSimplex;    /* Use simplices or hexes */
  PetscInt  testNum;        /* The particular mesh to test */
} AppCtx;

#undef __FUNCT__
#define __FUNCT__ "ProcessOptions"
PetscErrorCode ProcessOptions(MPI_Comm comm, AppCtx *options)
{
  PetscErrorCode ierr;

  PetscFunctionBegin;
  options->debug          = 0;
  options->dim            = 2;
  options->numRefinements = 0;
  options->cellHybrid     = PETSC_TRUE;
  options->cellSimplex    = PETSC_TRUE;
  options->testNum        = 0;

  ierr = PetscOptionsBegin(comm, "", "Meshing Problem Options", "DMPLEX");CHKERRQ(ierr);
  ierr = PetscOptionsInt("-debug", "The debugging level", "ex4.c", options->debug, &options->debug, NULL);CHKERRQ(ierr);
  ierr = PetscOptionsInt("-dim", "The topological mesh dimension", "ex4.c", options->dim, &options->dim, NULL);CHKERRQ(ierr);
  ierr = PetscOptionsInt("-num_refinements", "The number of refinement steps", "ex4.c", options->numRefinements, &options->numRefinements, NULL);CHKERRQ(ierr);
  ierr = PetscOptionsBool("-cell_hybrid", "Use a hyrbid mesh", "ex4.c", options->cellHybrid, &options->cellHybrid, NULL);CHKERRQ(ierr);
  ierr = PetscOptionsBool("-cell_simplex", "Use simplices if true, otherwise hexes", "ex4.c", options->cellSimplex, &options->cellSimplex, NULL);CHKERRQ(ierr);
  ierr = PetscOptionsInt("-test_num", "The particular mesh to test", "ex4.c", options->testNum, &options->testNum, NULL);CHKERRQ(ierr);
  ierr = PetscOptionsEnd();
  PetscFunctionReturn(0);
};

#undef __FUNCT__
#define __FUNCT__ "CreateSimplex_2D"
/* Two triangles
        4
      / | \
     8  |  10
    /   |   \
   2  0 7  1 5
    \   |   /
     6  |  9
      \ | /
        3

Becomes
           10
          / | \
        21  |  26
        /   |   \
      14 2 20 4  16
      /|\   |   /|\
    22 | 28 | 32 | 25
    /  |  \ | /  | 6\
   8  29 3 13  7 31  11
    \0 |  / | \  |  /
    17 | 27 | 30 | 24
      \|/   |   \|/
      12 1 19 5  15
        \   |   /
        18  |  23
          \ | /
            9
*/
PetscErrorCode CreateSimplex_2D(MPI_Comm comm, DM *dm)
{
  PetscInt       depth = 2;
  PetscMPIInt    rank;
  PetscErrorCode ierr;

  PetscFunctionBegin;
  ierr = MPI_Comm_rank(comm, &rank);CHKERRQ(ierr);
  if (!rank) {
    PetscInt    numPoints[3]         = {4, 5, 2};
    PetscInt    coneSize[11]         = {3, 3, 0, 0, 0, 0, 2, 2, 2, 2, 2};
    PetscInt    cones[16]            = {6, 7, 8,  7, 9, 10,  2, 3,  3, 4,  4, 2,  3, 5,  5, 4};
    PetscInt    coneOrientations[16] = {0, 0, 0, -2, 0,  0,  0, 0,  0, 0,  0, 0,  0, 0,  0, 0};
    PetscScalar vertexCoords[8]      = {-0.5, 0.0,  0.0, -0.5,  0.0, 0.5,  0.5, 0.0};

    ierr = DMPlexCreateFromDAG(*dm, depth, numPoints, coneSize, cones, coneOrientations, vertexCoords);CHKERRQ(ierr);
  } else {
    PetscInt numPoints[3] = {0, 0, 0};

    ierr = DMPlexCreateFromDAG(*dm, depth, numPoints, NULL, NULL, NULL, NULL);CHKERRQ(ierr);
  }
  PetscFunctionReturn(0);
}

#undef __FUNCT__
#define __FUNCT__ "CreateSimplexHybrid_2D"
/* Two triangles separated by a zero-volume cell with 4 vertices/2 edges
        5--16--8
      / |      | \
    11  |      |  12
    /   |      |   \
   3  0 10  2 14 1  6
    \   |      |   /
     9  |      |  13
      \ |      | /
        4--15--7
*/
PetscErrorCode CreateSimplexHybrid_2D(MPI_Comm comm, PetscInt testNum, DM *dm)
{
  DM             idm, hdm;
  DMLabel        faultLabel, hybridLabel;
  PetscInt       p;
  PetscMPIInt    rank;
  PetscErrorCode ierr;

  PetscFunctionBegin;
  ierr = MPI_Comm_rank(comm, &rank);CHKERRQ(ierr);
  if (!rank) {
    switch (testNum) {
    case 0:
    {
      PetscInt    numPoints[2]        = {4, 2};
      PetscInt    coneSize[6]         = {3, 3, 0, 0, 0, 0};
      PetscInt    cones[6]            = {2, 3, 4,  5, 4, 3};
      PetscInt    coneOrientations[6] = {0, 0, 0,  0, 0, 0};
      PetscScalar vertexCoords[8]     = {-1.0, -0.5,  0.0, -0.5,  0.0, 0.5,  1.0, 0.5};
      PetscInt    faultPoints[2]      = {3, 4};

      ierr = DMPlexCreateFromDAG(*dm, 1, numPoints, coneSize, cones, coneOrientations, vertexCoords);CHKERRQ(ierr);
      for(p = 0; p < 2; ++p) {ierr = DMPlexSetLabelValue(*dm, "fault", faultPoints[p], 1);CHKERRQ(ierr);}
    }
    break;
    case 1:
    {
      PetscInt    numPoints[2]         = {5, 4};
      PetscInt    coneSize[9]          = {3, 3, 3, 3, 0, 0, 0, 0, 0};
      PetscInt    cones[12]            = {4, 5, 6,  6, 7, 4,  6, 5, 8,  6, 8, 7};
      PetscInt    coneOrientations[12] = {0, 0, 0,  0, 0, 0,  0, 0, 0,  0, 0, 0};
      PetscScalar vertexCoords[10]     = {-1.0, 0.0,  0.0, -1.0,  0.0, 0.0,  0.0, 1.0,  1.0, 0.0};
      PetscInt    faultPoints[3]       = {5, 6, 7};

      ierr = DMPlexCreateFromDAG(*dm, 1, numPoints, coneSize, cones, coneOrientations, vertexCoords);CHKERRQ(ierr);
      for(p = 0; p < 3; ++p) {ierr = DMPlexSetLabelValue(*dm, "fault", faultPoints[p], 1);CHKERRQ(ierr);}
    }
    break;
    default: SETERRQ1(comm, PETSC_ERR_ARG_OUTOFRANGE, "No test mesh %d", testNum);
    }
    ierr = DMPlexCheckSymmetry(*dm);CHKERRQ(ierr);
    ierr = DMPlexInterpolate(*dm, &idm);CHKERRQ(ierr);
    ierr = DMPlexCopyCoordinates(*dm, idm);CHKERRQ(ierr);
    ierr = PetscObjectSetOptionsPrefix((PetscObject) idm, "in_");CHKERRQ(ierr);
    ierr = DMSetFromOptions(idm);CHKERRQ(ierr);
    ierr = DMPlexCheckSymmetry(idm);CHKERRQ(ierr);
    ierr = DMPlexGetLabel(*dm, "fault", &faultLabel);CHKERRQ(ierr);
    ierr = DMPlexCreateHybridMesh(idm, faultLabel, &hybridLabel, &hdm);CHKERRQ(ierr);
    ierr = DMLabelDestroy(&hybridLabel);CHKERRQ(ierr);
    ierr = DMDestroy(&idm);CHKERRQ(ierr);
    ierr = DMDestroy(dm);CHKERRQ(ierr);
    *dm  = hdm;
  } else {
    PetscInt numPoints[2] = {0, 0};

    ierr = DMPlexCreateFromDAG(*dm, 1, numPoints, NULL, NULL, NULL, NULL);CHKERRQ(ierr);
    ierr = DMPlexInterpolate(*dm, &idm);CHKERRQ(ierr);
    ierr = DMPlexCopyCoordinates(*dm, idm);CHKERRQ(ierr);
    ierr = PetscObjectSetOptionsPrefix((PetscObject) idm, "in_");CHKERRQ(ierr);
    ierr = DMSetFromOptions(idm);CHKERRQ(ierr);
    ierr = DMPlexCreateHybridMesh(idm, NULL, NULL, &hdm);CHKERRQ(ierr);
    ierr = DMDestroy(&idm);CHKERRQ(ierr);
    ierr = DMDestroy(dm);CHKERRQ(ierr);
    *dm  = hdm;
  }
  PetscFunctionReturn(0);
}

#undef __FUNCT__
#define __FUNCT__ "CreateTensorProduct_2D"
/* Two quadrilaterals

  5----10-----4----14-----7
  |           |           |
  |           |           |
  |           |           |
 11     0     9     1     13
  |           |           |
  |           |           |
  |           |           |
  2-----8-----3----12-----6
*/
PetscErrorCode CreateTensorProduct_2D(MPI_Comm comm, PetscInt testNum, DM *dm)
{
  PetscInt       depth = 2;
  PetscMPIInt    rank;
  PetscErrorCode ierr;

  PetscFunctionBegin;
  ierr = MPI_Comm_rank(comm, &rank);CHKERRQ(ierr);
  if (!rank) {
    PetscInt    numPoints[3]         = {6, 7, 2};
    PetscInt    coneSize[15]         = {4, 4, 0, 0, 0, 0, 0, 0, 2, 2, 2, 2, 2, 2, 2};
    PetscInt    cones[22]            = {8, 9, 10, 11,  12, 13, 14,  9,  2, 3,  3, 4,  4, 5,  5, 2,  3, 6,  6, 7,  7, 4};
    PetscInt    coneOrientations[22] = {0, 0,  0,  0,   0,  0,  0, -2,  0, 0,  0, 0,  0, 0,  0, 0,  0, 0,  0, 0,  0, 0};
    PetscScalar vertexCoords[12]     = {-1.0, -0.5,  0.0, -0.5,  0.0, 0.5,  -1.0, 0.5,  1.0, -0.5,  1.0, 0.5};

    ierr = DMPlexCreateFromDAG(*dm, depth, numPoints, coneSize, cones, coneOrientations, vertexCoords);CHKERRQ(ierr);
  } else {
    PetscInt numPoints[3] = {0, 0, 0};

    ierr = DMPlexCreateFromDAG(*dm, depth, numPoints, NULL, NULL, NULL, NULL);CHKERRQ(ierr);
  }
  PetscFunctionReturn(0);
}

#undef __FUNCT__
#define __FUNCT__ "CreateSimplex_3D"
/* Two tetrahedrons

 cell   5          5______    cell
 0    / | \        |\      \     1
    17  |  18      | 18 13  21
    /8 19 10\     19  \      \
   2-14-|----4     |   4--22--6
    \ 9 | 7 /      |10 /      /
    16  |  15      | 15  12 20
      \ | /        |/      /
        3          3------
*/
PetscErrorCode CreateSimplex_3D(MPI_Comm comm, PetscInt testNum, DM *dm)
{
  DM             idm;
  PetscInt       depth = 3;
  PetscMPIInt    rank;
  PetscErrorCode ierr;

  PetscFunctionBegin;
  ierr = MPI_Comm_rank(comm, &rank);CHKERRQ(ierr);
  if (!rank) {
    switch (testNum) {
    case 0:
    {
      PetscInt    numPoints[4]         = {5, 9, 7, 2};
      PetscInt    coneSize[23]         = {4, 4, 0, 0, 0, 0, 0, 3, 3, 3, 3, 3, 3, 3, 2, 2, 2, 2, 2, 2, 2, 2, 2};
      PetscInt    cones[47]            = { 7,  8,  9, 10,  10, 11, 12, 13,  14, 15, 16,  17, 18, 14,  16, 19, 17,  15, 18, 19,  20, 21, 19,  15, 22, 20,  18, 21, 22,  2, 4,  4, 3,  3, 2,  2, 5,  5, 4,  3, 5,  3, 6,  6, 5,  4, 6};
      PetscInt    coneOrientations[47] = { 0,  0,  0,  0,  -3,  0,  0,  0,   0,  0,  0,   0,  0, -2,  -2,  0, -2,  -2, -2, -2,   0,  0, -2,  -2,  0, -2,  -2, -2, -2,  0, 0,  0, 0,  0, 0,  0, 0,  0, 0,  0, 0,  0, 0,  0, 0,  0, 0};
      PetscScalar vertexCoords[15]     = {0.0, 0.0, -0.5,  0.0, -0.5, 0.0,  1.0, 0.0, 0.0,  0.0, 0.5, 0.0,  0.0, 0.0, 0.5};

      ierr = DMPlexCreateFromDAG(*dm, depth, numPoints, coneSize, cones, coneOrientations, vertexCoords);CHKERRQ(ierr);
    }
    break;
    case 1:
    {
      PetscInt    numPoints[2]        = {5, 2};
      PetscInt    coneSize[7]         = {4, 4, 0, 0, 0, 0, 0};
      PetscInt    cones[8]            = {4, 3, 5, 2,  5, 3, 4, 6};
      PetscInt    coneOrientations[8] = {0, 0, 0, 0,  0, 0, 0, 0};
      PetscScalar vertexCoords[15]    = {-1.0, 0.0, 0.0,  0.0, -1.0, 0.0,  0.0, 0.0, 1.0,  0.0, 1.0, 0.0,  1.0, 0.0, 0.0};

      depth = 1;
      ierr = DMPlexCreateFromDAG(*dm, depth, numPoints, coneSize, cones, coneOrientations, vertexCoords);CHKERRQ(ierr);
      ierr = DMPlexInterpolate(*dm, &idm);CHKERRQ(ierr);
      ierr = DMPlexCopyCoordinates(*dm, idm);CHKERRQ(ierr);
      ierr = PetscObjectSetOptionsPrefix((PetscObject) idm, "in_");CHKERRQ(ierr);
      ierr = DMSetFromOptions(idm);CHKERRQ(ierr);
      ierr = DMDestroy(dm);CHKERRQ(ierr);
      *dm  = idm;
    }
    break;
    case 2:
    {
      PetscInt    numPoints[2]        = {4, 1};
      PetscInt    coneSize[5]         = {4, 0, 0, 0, 0};
      PetscInt    cones[4]            = {2, 3, 4, 1};
      PetscInt    coneOrientations[4] = {0, 0, 0, 0};
      PetscScalar vertexCoords[12]    = {0.0, 0.0, 0.0,  1.0, 0.0, 0.0,  0.0, 1.0, 0.0,  0.0, 0.0, 1.0};

      depth = 1;
      ierr = DMPlexCreateFromDAG(*dm, depth, numPoints, coneSize, cones, coneOrientations, vertexCoords);CHKERRQ(ierr);
      ierr = DMPlexInterpolate(*dm, &idm);CHKERRQ(ierr);
      ierr = DMPlexCopyCoordinates(*dm, idm);CHKERRQ(ierr);
      ierr = PetscObjectSetOptionsPrefix((PetscObject) idm, "in_");CHKERRQ(ierr);
      ierr = DMSetFromOptions(idm);CHKERRQ(ierr);
      ierr = DMDestroy(dm);CHKERRQ(ierr);
      *dm  = idm;
    }
    break;
    default: SETERRQ1(comm, PETSC_ERR_ARG_OUTOFRANGE, "No test mesh %d", testNum);
    }
  } else {
    PetscInt numPoints[4] = {0, 0, 0, 0};

    ierr = DMPlexCreateFromDAG(*dm, depth, numPoints, NULL, NULL, NULL, NULL);CHKERRQ(ierr);
    switch (testNum) {
    case 1:
      ierr = DMPlexInterpolate(*dm, &idm);CHKERRQ(ierr);
      ierr = DMPlexCopyCoordinates(*dm, idm);CHKERRQ(ierr);
      ierr = PetscObjectSetOptionsPrefix((PetscObject) idm, "in_");CHKERRQ(ierr);
      ierr = DMSetFromOptions(idm);CHKERRQ(ierr);
      ierr = DMDestroy(dm);CHKERRQ(ierr);
      *dm  = idm;
      break;
    }
  }
  PetscFunctionReturn(0);
}

#undef __FUNCT__
#define __FUNCT__ "CreateSimplexHybrid_3D"
/* Two tetrahedrons separated by a zero-volume cell with 6 vertices

 cell   6 ___33___10______    cell
 0    / | \        |\      \     1
    21  |  23      | 29     27
    /12 24 14\    30  \      \
   3-20-|----5--32-|---9--26--7
    \ 13| 11/      |18 /      /
    19  |  22      | 28     25
      \ | /        |/      /
        4----31----8------
         cell 2
*/
PetscErrorCode CreateSimplexHybrid_3D(MPI_Comm comm, PetscInt testNum, DM *dm)
{
  DM             idm, hdm;
  DMLabel        faultLabel, hybridLabel;
  PetscInt       p;
  PetscMPIInt    rank;
  PetscErrorCode ierr;

  PetscFunctionBegin;
  ierr = MPI_Comm_rank(comm, &rank);CHKERRQ(ierr);
  if (!rank) {
    switch (testNum) {
    case 0:
    {
      PetscInt    numPoints[2]        = {5, 2};
      PetscInt    coneSize[7]         = {4, 4, 0, 0, 0, 0, 0};
      PetscInt    cones[8]            = {4, 3, 5, 2,  5, 3, 4, 6};
      PetscInt    coneOrientations[8] = {0, 0, 0, 0,  0, 0, 0, 0};
      PetscScalar vertexCoords[15]    = {-1.0, 0.0, 0.0,  0.0, -1.0, 0.0,  0.0, 0.0, 1.0,  0.0, 1.0, 0.0,  1.0, 0.0, 0.0};
      PetscInt    faultPoints[3]      = {3, 4, 5};

      ierr = DMPlexCreateFromDAG(*dm, 1, numPoints, coneSize, cones, coneOrientations, vertexCoords);CHKERRQ(ierr);
      for(p = 0; p < 3; ++p) {ierr = DMPlexSetLabelValue(*dm, "fault", faultPoints[p], 1);CHKERRQ(ierr);}
    }
    break;
    case 1:
    {
      /* Tets 0,3,5 and 1,2,4 */
      PetscInt    numPoints[2]         = {9, 6};
      PetscInt    coneSize[15]         = {4, 4, 4, 4, 4, 4, 0, 0, 0, 0, 0, 0, 0, 0, 0};
      PetscInt    cones[24]            = { 7, 9,  8, 6,  11,  9, 13, 14,  10, 13, 11, 9,
                                          10, 9, 11, 7,   9, 13, 14, 12,   7, 11,  8, 9};
      PetscInt    coneOrientations[24] = { 0, 0,  0, 0,   0,  0,  0,  0,   0,  0,  0, 0,
                                           0, 0,  0, 0,   0,  0,  0,  0,   0,  0,  0, 0};
      PetscScalar vertexCoords[27]     = {-2.0, -1.0,  0.0,  -2.0,  0.0,  0.0,  -2.0,  0.0,  1.0,
                                           0.0, -1.0,  0.0,   0.0,  0.0,  0.0,   0.0,  0.0,  1.0,
                                           2.0, -1.0,  0.0,   2.0,  0.0,  0.0,   2.0,  0.0,  1.0};
      PetscInt    faultPoints[3]       = {9, 10, 11};

      ierr = DMPlexCreateFromDAG(*dm, 1, numPoints, coneSize, cones, coneOrientations, vertexCoords);CHKERRQ(ierr);
      for(p = 0; p < 3; ++p) {ierr = DMPlexSetLabelValue(*dm, "fault", faultPoints[p], 1);CHKERRQ(ierr);}
    }
    break;
    default: SETERRQ1(comm, PETSC_ERR_ARG_OUTOFRANGE, "No test mesh %d", testNum);
    }
    ierr = DMPlexCheckSymmetry(*dm);CHKERRQ(ierr);
    ierr = DMPlexInterpolate(*dm, &idm);CHKERRQ(ierr);
    ierr = DMPlexCopyCoordinates(*dm, idm);CHKERRQ(ierr);
    ierr = PetscObjectSetOptionsPrefix((PetscObject) idm, "in_");CHKERRQ(ierr);
    ierr = DMSetFromOptions(idm);CHKERRQ(ierr);
    ierr = DMPlexCheckSymmetry(idm);CHKERRQ(ierr);
    ierr = DMPlexGetLabel(*dm, "fault", &faultLabel);CHKERRQ(ierr);
    ierr = DMPlexCreateHybridMesh(idm, faultLabel, &hybridLabel, &hdm);CHKERRQ(ierr);
    ierr = DMLabelDestroy(&hybridLabel);CHKERRQ(ierr);
    ierr = DMDestroy(&idm);CHKERRQ(ierr);
    ierr = DMDestroy(dm);CHKERRQ(ierr);
    *dm  = hdm;
  } else {
    PetscInt numPoints[4] = {0, 0, 0, 0};

    ierr = DMPlexCreateFromDAG(*dm, 1, numPoints, NULL, NULL, NULL, NULL);CHKERRQ(ierr);
    ierr = DMPlexInterpolate(*dm, &idm);CHKERRQ(ierr);
    ierr = DMPlexCopyCoordinates(*dm, idm);CHKERRQ(ierr);
    ierr = PetscObjectSetOptionsPrefix((PetscObject) idm, "in_");CHKERRQ(ierr);
    ierr = DMSetFromOptions(idm);CHKERRQ(ierr);
    ierr = DMPlexCreateHybridMesh(idm, NULL, NULL, &hdm);CHKERRQ(ierr);
    ierr = DMDestroy(&idm);CHKERRQ(ierr);
    ierr = DMDestroy(dm);CHKERRQ(ierr);
    *dm  = hdm;
  }
  PetscFunctionReturn(0);
}

#undef __FUNCT__
#define __FUNCT__ "CreateTensorProduct_3D"
PetscErrorCode CreateTensorProduct_3D(MPI_Comm comm, PetscInt testNum, DM *dm)
{
  DM             idm;
  PetscMPIInt    rank;
  PetscErrorCode ierr;

  PetscFunctionBegin;
  ierr = MPI_Comm_rank(comm, &rank);CHKERRQ(ierr);
  if (!rank) {
    switch (testNum) {
    case 0:
    {
      PetscInt    numPoints[2]         = {12, 2};
      PetscInt    coneSize[14]         = {8, 8, 0, 0, 0, 0, 0, 0, 0, 0, 0, 0, 0, 0};
      PetscInt    cones[16]            = {2, 3, 4, 5, 6, 7, 8, 9,  5, 4, 10, 11, 7, 12, 13, 8};
      PetscInt    coneOrientations[16] = {0, 0, 0, 0, 0, 0, 0, 0,  0, 0,  0,  0, 0,  0,  0, 0};
      PetscScalar vertexCoords[36]     = {-1.0, -0.5, -0.5,  -1.0,  0.5, -0.5,  0.0,  0.5, -0.5,   0.0, -0.5, -0.5,
                                          -1.0, -0.5,  0.5,   0.0, -0.5,  0.5,  0.0,  0.5,  0.5,  -1.0,  0.5,  0.5,
                                          1.0,  0.5, -0.5,   1.0, -0.5, -0.5,  1.0, -0.5,  0.5,   1.0,  0.5,  0.5};

      ierr = DMPlexCreateFromDAG(*dm, 1, numPoints, coneSize, cones, coneOrientations, vertexCoords);CHKERRQ(ierr);
    }
    break;
    case 1:
    {
      PetscInt    numPoints[2]        = {8, 1};
      PetscInt    coneSize[9]         = {8, 0, 0, 0, 0, 0, 0, 0, 0};
      PetscInt    cones[8]            = {1, 2, 3, 4, 5, 6, 7, 8};
      PetscInt    coneOrientations[8] = {0, 0, 0, 0, 0, 0, 0, 0};
      PetscScalar vertexCoords[24]    = {-1.0, -1.0, -1.0,  -1.0,  1.0, -1.0,  1.0,  1.0, -1.0,   1.0, -1.0, -1.0,
                                         -1.0, -1.0,  1.0,   1.0, -1.0,  1.0,  1.0,  1.0,  1.0,  -1.0,  1.0,  1.0};

      ierr = DMPlexCreateFromDAG(*dm, 1, numPoints, coneSize, cones, coneOrientations, vertexCoords);CHKERRQ(ierr);
    }
    break;
    default: SETERRQ1(comm, PETSC_ERR_ARG_OUTOFRANGE, "No test mesh %d", testNum);
    }
  } else {
    PetscInt numPoints[4] = {0, 0, 0, 0};

    ierr = DMPlexCreateFromDAG(*dm, 1, numPoints, NULL, NULL, NULL, NULL);CHKERRQ(ierr);
  }
  ierr = DMPlexInterpolate(*dm, &idm);CHKERRQ(ierr);
  ierr = DMPlexCopyCoordinates(*dm, idm);CHKERRQ(ierr);
  ierr = PetscObjectSetOptionsPrefix((PetscObject) idm, "in_");CHKERRQ(ierr);
  ierr = DMSetFromOptions(idm);CHKERRQ(ierr);
  ierr = DMDestroy(dm);CHKERRQ(ierr);
  *dm  = idm;
  PetscFunctionReturn(0);
}

#undef __FUNCT__
#define __FUNCT__ "CreateTensorProductHybrid_3D"
PetscErrorCode CreateTensorProductHybrid_3D(MPI_Comm comm, PetscInt testNum, DM *dm)
{
  DM             idm, hdm;
  DMLabel        faultLabel;
  PetscInt       p;
  PetscMPIInt    rank;
  PetscErrorCode ierr;

  PetscFunctionBegin;
  ierr = MPI_Comm_rank(comm, &rank);CHKERRQ(ierr);
  if (!rank) {
    switch (testNum) {
    case 0:
    {
      PetscInt    numPoints[2]         = {12, 2};
      PetscInt    coneSize[14]         = {8, 8, 0, 0, 0, 0, 0, 0, 0, 0, 0, 0, 0, 0};
      PetscInt    cones[16]            = {2, 3, 4, 5, 6, 7, 8, 9,  5, 4, 10, 11, 7, 12, 13, 8};
      PetscInt    coneOrientations[16] = {0, 0, 0, 0, 0, 0, 0, 0,  0, 0,  0,  0, 0,  0,  0, 0};
      PetscScalar vertexCoords[36]     = {-1.0, -0.5, -0.5,  -1.0,  0.5, -0.5,  0.0,  0.5, -0.5,   0.0, -0.5, -0.5,
                                          -1.0, -0.5,  0.5,   0.0, -0.5,  0.5,  0.0,  0.5,  0.5,  -1.0,  0.5,  0.5,
                                          1.0,  0.5, -0.5,   1.0, -0.5, -0.5,  1.0, -0.5,  0.5,   1.0,  0.5,  0.5};
      PetscInt    faultPoints[4]       = {2, 3, 5, 6};

      ierr = DMPlexCreateFromDAG(*dm, 1, numPoints, coneSize, cones, coneOrientations, vertexCoords);CHKERRQ(ierr);
      for(p = 0; p < 4; ++p) {ierr = DMPlexSetLabelValue(*dm, "fault", faultPoints[p], 1);CHKERRQ(ierr);}
    }
    break;
    case 1:
    {
      PetscInt    numPoints[2]         = {30, 7};
      PetscInt    coneSize[37]         = {8,8,8,8,8,8,8, 0,0,0,0,0,0,0,0,0,0,0,0,0,0,0,0,0,0,0,0,0,0,0,0,0,0,0,0,0,0};
      PetscInt    cones[56]            = { 8, 21, 20,  7, 13, 12, 23, 24,
                                          14, 15, 10,  9, 13,  8, 21, 24,
                                          15, 16, 11, 10, 24, 21, 22, 25,
                                          30, 29, 28, 21, 35, 24, 33, 34,
                                          24, 21, 30, 35, 25, 36, 31, 22,
                                          27, 20, 21, 28, 32, 33, 24, 23,
                                          15, 24, 13, 14, 19, 18, 17, 26};
      PetscInt    coneOrientations[56] = {0,0,0,0,0,0,0,0,0,0,0,0,0,0,0,0,0,0,0,0,0,0,0,0,0,0,0,0,0,0,0,0,0,0,0,0,0,0,0,0,0,0,0,0,0,0,0,0,0,0,0,0,0,0,0};
      PetscScalar vertexCoords[90]     = {-2.0, -2.0, -2.0,  -2.0, -1.0, -2.0,  -3.0,  0.0, -2.0,  -2.0,  1.0, -2.0,  -2.0,  2.0, -2.0,  -2.0, -2.0,  0.0,
                                          -2.0, -1.0,  0.0,  -3.0,  0.0,  0.0,  -2.0,  1.0,  0.0,  -2.0,  2.0,  0.0,  -2.0, -1.0,  2.0,  -3.0,  0.0,  2.0,
                                          -2.0,  1.0,  2.0,   0.0, -2.0, -2.0,   0.0,  0.0, -2.0,   0.0,  2.0, -2.0,   0.0, -2.0,  0.0,   0.0,  0.0,  0.0,
                                           0.0,  2.0,  0.0,   0.0,  0.0,  2.0,   2.0, -2.0, -2.0,   2.0, -1.0, -2.0,   3.0,  0.0, -2.0,   2.0,  1.0, -2.0,
                                           2.0,  2.0, -2.0,   2.0, -2.0,  0.0,   2.0, -1.0,  0.0,   3.0,  0.0,  0.0,   2.0,  1.0,  0.0,   2.0,  2.0,  0.0};
      PetscInt    faultPoints[6]       = {20, 21, 22, 23, 24, 25};

      ierr = DMPlexCreateFromDAG(*dm, 1, numPoints, coneSize, cones, coneOrientations, vertexCoords);CHKERRQ(ierr);
      for(p = 0; p < 6; ++p) {ierr = DMPlexSetLabelValue(*dm, "fault", faultPoints[p], 1);CHKERRQ(ierr);}
    }
    break;
    default: SETERRQ1(comm, PETSC_ERR_ARG_OUTOFRANGE, "No test mesh %d", testNum);
    }
    ierr = DMPlexCheckSymmetry(*dm);CHKERRQ(ierr);
    ierr = DMPlexInterpolate(*dm, &idm);CHKERRQ(ierr);
    ierr = DMPlexCopyCoordinates(*dm, idm);CHKERRQ(ierr);
    ierr = PetscObjectSetOptionsPrefix((PetscObject) idm, "in_");CHKERRQ(ierr);
    ierr = DMSetFromOptions(idm);CHKERRQ(ierr);
    ierr = DMPlexCheckSymmetry(idm);CHKERRQ(ierr);
    ierr = DMPlexGetLabel(*dm, "fault", &faultLabel);CHKERRQ(ierr);
    ierr = DMPlexCreateHybridMesh(idm, faultLabel, NULL, &hdm);CHKERRQ(ierr);
    ierr = DMDestroy(&idm);CHKERRQ(ierr);
    ierr = DMDestroy(dm);CHKERRQ(ierr);
    *dm  = hdm;
  } else {
    PetscInt numPoints[4] = {0, 0, 0, 0};

    ierr = DMPlexCreateFromDAG(*dm, 1, numPoints, NULL, NULL, NULL, NULL);CHKERRQ(ierr);
    ierr = DMPlexInterpolate(*dm, &idm);CHKERRQ(ierr);
    ierr = DMPlexCopyCoordinates(*dm, idm);CHKERRQ(ierr);
    ierr = PetscObjectSetOptionsPrefix((PetscObject) idm, "in_");CHKERRQ(ierr);
    ierr = DMSetFromOptions(idm);CHKERRQ(ierr);
    ierr = DMPlexCreateHybridMesh(idm, NULL, NULL, &hdm);CHKERRQ(ierr);
    ierr = DMDestroy(&idm);CHKERRQ(ierr);
    ierr = DMDestroy(dm);CHKERRQ(ierr);
    *dm  = hdm;
  }
  PetscFunctionReturn(0);
}

#undef __FUNCT__
#define __FUNCT__ "CreateMesh"
PetscErrorCode CreateMesh(MPI_Comm comm, AppCtx *user, DM *dm)
{
  PetscInt       dim            = user->dim;
  PetscInt       numRefinements = user->numRefinements;
  PetscBool      cellHybrid     = user->cellHybrid;
  PetscBool      cellSimplex    = user->cellSimplex;
  const char    *partitioner    = "chaco";
  PetscMPIInt    rank;
  PetscErrorCode ierr;

  PetscFunctionBegin;
  ierr = MPI_Comm_rank(comm, &rank);CHKERRQ(ierr);
  ierr = DMCreate(comm, dm);CHKERRQ(ierr);
  ierr = DMSetType(*dm, DMPLEX);CHKERRQ(ierr);
  ierr = DMPlexSetDimension(*dm, dim);CHKERRQ(ierr);
  switch (dim) {
  case 2:
    if (cellSimplex) {
      if (cellHybrid) {
        ierr = CreateSimplexHybrid_2D(comm, user->testNum, dm);CHKERRQ(ierr);
      } else {
        ierr = CreateSimplex_2D(comm, dm);CHKERRQ(ierr);
      }
    } else {
      if (cellHybrid) {
        SETERRQ(comm, PETSC_ERR_ARG_OUTOFRANGE, "Cannot make hybrid meshes for quadrilaterals");
      } else {
        ierr = CreateTensorProduct_2D(comm, user->testNum, dm);CHKERRQ(ierr);
      }
    }
    break;
  case 3:
    if (cellSimplex) {
      if (cellHybrid) {
        ierr = CreateSimplexHybrid_3D(comm, user->testNum, dm);CHKERRQ(ierr);
      } else {
        ierr = CreateSimplex_3D(comm, user->testNum, dm);CHKERRQ(ierr);
      }
    } else {
      if (cellHybrid) {
        ierr = CreateTensorProductHybrid_3D(comm, user->testNum, dm);CHKERRQ(ierr);
      } else {
        ierr = CreateTensorProduct_3D(comm, user->testNum, dm);CHKERRQ(ierr);
      }
    }
    break;
  default:
    SETERRQ1(comm, PETSC_ERR_ARG_OUTOFRANGE, "Cannot make hybrid meshes for dimension %d", dim);
  }
  {
    DM refinedMesh     = NULL;
    DM distributedMesh = NULL;
    PetscInt r;

    /* Distribute mesh over processes */
    ierr = DMPlexDistribute(*dm, partitioner, 0, NULL, &distributedMesh);CHKERRQ(ierr);
    if (distributedMesh) {
      ierr = DMDestroy(dm);CHKERRQ(ierr);
      *dm  = distributedMesh;
    }
    for (r = 0; r < numRefinements; ++r) {
      ierr = PetscObjectSetOptionsPrefix((PetscObject) *dm, "orig_");CHKERRQ(ierr);
      ierr = DMSetFromOptions(*dm);CHKERRQ(ierr);
      ierr = DMPlexCheckSymmetry(*dm);CHKERRQ(ierr);
      ierr = DMPlexCheckSkeleton(*dm, user->cellSimplex, 0);CHKERRQ(ierr);
      ierr = DMPlexCheckFaces(*dm, user->cellSimplex, 0);CHKERRQ(ierr);
      ierr = DMPlexSetRefinementUniform(*dm, PETSC_TRUE);CHKERRQ(ierr);
      ierr = DMRefine(*dm, comm, &refinedMesh);CHKERRQ(ierr);
      if (refinedMesh) {
        ierr = DMDestroy(dm);CHKERRQ(ierr);
        *dm  = refinedMesh;
      }
    }
  }
  ierr = PetscObjectSetName((PetscObject) *dm, "Hybrid Mesh");CHKERRQ(ierr);
  ierr = DMSetFromOptions(*dm);CHKERRQ(ierr);
  PetscFunctionReturn(0);
}

#undef __FUNCT__
<<<<<<< HEAD
#define __FUNCT__ "DMPlexEqualReordered"
/*@C
  DMPlexEqualReordered - Determine if two DMs have the same topology, perhaps with a renumbering of the points

  Not Collective

  Input Parameters:
+ dmA - A DMPlex object
- dmB - A DMPlex object

  Output Parameters:
. equal - PETSC_TRUE if the topologies are identical

  Level: intermediate

  Notes:
  I know that this is graph isomorphism, so of course this is only a partial solution.

.keywords: mesh
.seealso: DMPlexGetCone(), DMPlexEqual()
@*/
PetscErrorCode DMPlexEqualReordered(DM dmA, DM dmB, PetscBool *equal)
{
  PetscInt      *perm;
  PetscInt       depth, depthB, pStart, pEnd, pStartB, pEndB, p;
  PetscErrorCode ierr;

  PetscFunctionBegin;
  *equal = PETSC_FALSE;
  ierr = DMPlexGetDepth(dmA, &depth);CHKERRQ(ierr);
  ierr = DMPlexGetDepth(dmB, &depthB);CHKERRQ(ierr);
  if (depth != depthB) PetscFunctionReturn(0);
  ierr = DMPlexGetChart(dmA, &pStart,  &pEnd);CHKERRQ(ierr);
  ierr = DMPlexGetChart(dmB, &pStartB, &pEndB);CHKERRQ(ierr);
  if ((pStart != pStartB) || (pEnd != pEndB)) PetscFunctionReturn(0);
  ierr = PetscMalloc1((pEnd - pStart), &perm);CHKERRQ(ierr);
  perm -= pStart;
  for (p = pStart; p < pEnd; ++p) perm[p] = -1;
  for (p = pStart; p < pEnd; ++p) {
    const PetscInt *cone, *coneB, *ornt, *orntB, *support, *supportB;
    PetscInt        coneSize, coneSizeB, c, supportSize, supportSizeB, s;

    perm[p] = p;
    ierr = DMPlexGetConeSize(dmA, p, &coneSize);CHKERRQ(ierr);
    ierr = DMPlexGetCone(dmA, p, &cone);CHKERRQ(ierr);
    ierr = DMPlexGetConeOrientation(dmA, p, &ornt);CHKERRQ(ierr);
    ierr = DMPlexGetConeSize(dmB, perm[p], &coneSizeB);CHKERRQ(ierr);
    ierr = DMPlexGetCone(dmB, perm[p], &coneB);CHKERRQ(ierr);
    ierr = DMPlexGetConeOrientation(dmB, perm[p], &orntB);CHKERRQ(ierr);
    if (coneSize != coneSizeB) {ierr = PetscPrintf(PETSC_COMM_SELF, "Invalid cone size %d != %d for point %d (%d)", coneSize, coneSizeB, p, perm[p]);CHKERRQ(ierr); goto end;}
    for (c = 0; c < coneSize; ++c) {
      if (perm[coneB[c]] < 0) perm[coneB[c]] = cone[c];
      if (cone[c] != perm[coneB[c]]) {ierr = PetscPrintf(PETSC_COMM_SELF, "Invalid cone %d point %d != %d (%d) for point %d (%d)", c, cone[c], coneB[c], perm[coneB[c]], p, perm[p]);CHKERRQ(ierr); goto end;}
      if (ornt[c] != orntB[c])       {ierr = PetscPrintf(PETSC_COMM_SELF, "Invalid cone %d orientation %d != %d for point %d (%d)", c, ornt[c], orntB[c], p, perm[p]);CHKERRQ(ierr); goto end;}
    }
    ierr = DMPlexGetSupportSize(dmA, p, &supportSize);CHKERRQ(ierr);
    ierr = DMPlexGetSupport(dmA, p, &support);CHKERRQ(ierr);
    ierr = DMPlexGetSupportSize(dmB, perm[p], &supportSizeB);CHKERRQ(ierr);
    ierr = DMPlexGetSupport(dmB, perm[p], &supportB);CHKERRQ(ierr);
    if (supportSize != supportSizeB) {ierr = PetscPrintf(PETSC_COMM_SELF, "Invalid support size %d != %d for point %d (%d)", supportSize, supportSizeB, p, perm[p]);CHKERRQ(ierr); goto end;}
    for (s = 0; s < supportSize; ++s) {
      if (perm[supportB[s]] < 0) perm[supportB[s]] = support[s];
      if (support[s] != perm[supportB[s]]) goto end;
    }
  }
  *equal = PETSC_TRUE;
  end:
  perm += pStart;
  ierr = PetscFree(perm);CHKERRQ(ierr);
  PetscFunctionReturn(0);
}

#undef __FUNCT__
#define __FUNCT__ "CheckOrientation"
PetscErrorCode CheckOrientation(DM dm)
{
  DM             udm, idm;
  PetscBool      equal;
  PetscErrorCode ierr;

  PetscFunctionBegin;
  ierr = DMPlexUninterpolate(dm, &udm);CHKERRQ(ierr);
  ierr = DMSetFromOptions(udm);CHKERRQ(ierr);
  ierr = DMPlexInterpolate(udm, &idm);CHKERRQ(ierr);
  ierr = DMSetFromOptions(idm);CHKERRQ(ierr);
  ierr = DMDestroy(&udm);CHKERRQ(ierr);
  ierr = DMPlexEqualReordered(dm, idm, &equal);CHKERRQ(ierr);
  ierr = DMDestroy(&idm);CHKERRQ(ierr);
  if (!equal) SETERRQ(PETSC_COMM_SELF, PETSC_ERR_ARG_WRONG, "Invalid orientation in refined mesh");
  PetscFunctionReturn(0);
}

#undef __FUNCT__
=======
>>>>>>> 23639bf2
#define __FUNCT__ "main"
int main(int argc, char **argv)
{
  DM             dm;
  AppCtx         user;                 /* user-defined work context */
  PetscErrorCode ierr;

  ierr = PetscInitialize(&argc, &argv, NULL, help);CHKERRQ(ierr);
  ierr = ProcessOptions(PETSC_COMM_WORLD, &user);CHKERRQ(ierr);
  ierr = CreateMesh(PETSC_COMM_WORLD, &user, &dm);CHKERRQ(ierr);
  ierr = DMPlexCheckSymmetry(dm);CHKERRQ(ierr);
  ierr = DMPlexCheckSkeleton(dm, user.cellSimplex, 0);CHKERRQ(ierr);
  ierr = DMPlexCheckFaces(dm, user.cellSimplex, 0);CHKERRQ(ierr);
  ierr = DMDestroy(&dm);CHKERRQ(ierr);
  ierr = PetscFinalize();
  return 0;
}<|MERGE_RESOLUTION|>--- conflicted
+++ resolved
@@ -607,102 +607,6 @@
 }
 
 #undef __FUNCT__
-<<<<<<< HEAD
-#define __FUNCT__ "DMPlexEqualReordered"
-/*@C
-  DMPlexEqualReordered - Determine if two DMs have the same topology, perhaps with a renumbering of the points
-
-  Not Collective
-
-  Input Parameters:
-+ dmA - A DMPlex object
-- dmB - A DMPlex object
-
-  Output Parameters:
-. equal - PETSC_TRUE if the topologies are identical
-
-  Level: intermediate
-
-  Notes:
-  I know that this is graph isomorphism, so of course this is only a partial solution.
-
-.keywords: mesh
-.seealso: DMPlexGetCone(), DMPlexEqual()
-@*/
-PetscErrorCode DMPlexEqualReordered(DM dmA, DM dmB, PetscBool *equal)
-{
-  PetscInt      *perm;
-  PetscInt       depth, depthB, pStart, pEnd, pStartB, pEndB, p;
-  PetscErrorCode ierr;
-
-  PetscFunctionBegin;
-  *equal = PETSC_FALSE;
-  ierr = DMPlexGetDepth(dmA, &depth);CHKERRQ(ierr);
-  ierr = DMPlexGetDepth(dmB, &depthB);CHKERRQ(ierr);
-  if (depth != depthB) PetscFunctionReturn(0);
-  ierr = DMPlexGetChart(dmA, &pStart,  &pEnd);CHKERRQ(ierr);
-  ierr = DMPlexGetChart(dmB, &pStartB, &pEndB);CHKERRQ(ierr);
-  if ((pStart != pStartB) || (pEnd != pEndB)) PetscFunctionReturn(0);
-  ierr = PetscMalloc1((pEnd - pStart), &perm);CHKERRQ(ierr);
-  perm -= pStart;
-  for (p = pStart; p < pEnd; ++p) perm[p] = -1;
-  for (p = pStart; p < pEnd; ++p) {
-    const PetscInt *cone, *coneB, *ornt, *orntB, *support, *supportB;
-    PetscInt        coneSize, coneSizeB, c, supportSize, supportSizeB, s;
-
-    perm[p] = p;
-    ierr = DMPlexGetConeSize(dmA, p, &coneSize);CHKERRQ(ierr);
-    ierr = DMPlexGetCone(dmA, p, &cone);CHKERRQ(ierr);
-    ierr = DMPlexGetConeOrientation(dmA, p, &ornt);CHKERRQ(ierr);
-    ierr = DMPlexGetConeSize(dmB, perm[p], &coneSizeB);CHKERRQ(ierr);
-    ierr = DMPlexGetCone(dmB, perm[p], &coneB);CHKERRQ(ierr);
-    ierr = DMPlexGetConeOrientation(dmB, perm[p], &orntB);CHKERRQ(ierr);
-    if (coneSize != coneSizeB) {ierr = PetscPrintf(PETSC_COMM_SELF, "Invalid cone size %d != %d for point %d (%d)", coneSize, coneSizeB, p, perm[p]);CHKERRQ(ierr); goto end;}
-    for (c = 0; c < coneSize; ++c) {
-      if (perm[coneB[c]] < 0) perm[coneB[c]] = cone[c];
-      if (cone[c] != perm[coneB[c]]) {ierr = PetscPrintf(PETSC_COMM_SELF, "Invalid cone %d point %d != %d (%d) for point %d (%d)", c, cone[c], coneB[c], perm[coneB[c]], p, perm[p]);CHKERRQ(ierr); goto end;}
-      if (ornt[c] != orntB[c])       {ierr = PetscPrintf(PETSC_COMM_SELF, "Invalid cone %d orientation %d != %d for point %d (%d)", c, ornt[c], orntB[c], p, perm[p]);CHKERRQ(ierr); goto end;}
-    }
-    ierr = DMPlexGetSupportSize(dmA, p, &supportSize);CHKERRQ(ierr);
-    ierr = DMPlexGetSupport(dmA, p, &support);CHKERRQ(ierr);
-    ierr = DMPlexGetSupportSize(dmB, perm[p], &supportSizeB);CHKERRQ(ierr);
-    ierr = DMPlexGetSupport(dmB, perm[p], &supportB);CHKERRQ(ierr);
-    if (supportSize != supportSizeB) {ierr = PetscPrintf(PETSC_COMM_SELF, "Invalid support size %d != %d for point %d (%d)", supportSize, supportSizeB, p, perm[p]);CHKERRQ(ierr); goto end;}
-    for (s = 0; s < supportSize; ++s) {
-      if (perm[supportB[s]] < 0) perm[supportB[s]] = support[s];
-      if (support[s] != perm[supportB[s]]) goto end;
-    }
-  }
-  *equal = PETSC_TRUE;
-  end:
-  perm += pStart;
-  ierr = PetscFree(perm);CHKERRQ(ierr);
-  PetscFunctionReturn(0);
-}
-
-#undef __FUNCT__
-#define __FUNCT__ "CheckOrientation"
-PetscErrorCode CheckOrientation(DM dm)
-{
-  DM             udm, idm;
-  PetscBool      equal;
-  PetscErrorCode ierr;
-
-  PetscFunctionBegin;
-  ierr = DMPlexUninterpolate(dm, &udm);CHKERRQ(ierr);
-  ierr = DMSetFromOptions(udm);CHKERRQ(ierr);
-  ierr = DMPlexInterpolate(udm, &idm);CHKERRQ(ierr);
-  ierr = DMSetFromOptions(idm);CHKERRQ(ierr);
-  ierr = DMDestroy(&udm);CHKERRQ(ierr);
-  ierr = DMPlexEqualReordered(dm, idm, &equal);CHKERRQ(ierr);
-  ierr = DMDestroy(&idm);CHKERRQ(ierr);
-  if (!equal) SETERRQ(PETSC_COMM_SELF, PETSC_ERR_ARG_WRONG, "Invalid orientation in refined mesh");
-  PetscFunctionReturn(0);
-}
-
-#undef __FUNCT__
-=======
->>>>>>> 23639bf2
 #define __FUNCT__ "main"
 int main(int argc, char **argv)
 {
