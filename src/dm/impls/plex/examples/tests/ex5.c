--- conflicted
+++ resolved
@@ -524,10 +524,6 @@
     ierr = DMLabelView(label, PETSC_VIEWER_STDOUT_WORLD);CHKERRQ(ierr);
     ierr = DMPlexConstructCohesiveCells(*dm, label, &hybridMesh);CHKERRQ(ierr);
     ierr = DMLabelDestroy(&label);CHKERRQ(ierr);
-<<<<<<< HEAD
-=======
-    ierr = DMDestroy(&faultMesh);CHKERRQ(ierr);
->>>>>>> 64ef2356
     ierr = DMDestroy(dm);CHKERRQ(ierr);
     *dm  = hybridMesh;
   }
