static char help[] = "Partition a mesh in parallel, perhaps with overlap\n\n";

#include <petscdmplex.h>

enum {STAGE_LOAD, STAGE_DISTRIBUTE, STAGE_REFINE, STAGE_REDISTRIBUTE};

typedef struct {
  /* Domain and mesh definition */
  PetscInt  dim;                          /* The topological mesh dimension */
  PetscBool cellSimplex;                  /* Use simplices or hexes */
  char      filename[PETSC_MAX_PATH_LEN]; /* Import mesh from file */
  PetscInt  overlap;                      /* The cell overlap to use during partitioning */
  PetscBool testPartition;                /* Use a fixed partitioning for testing */
  PetscBool testRedundant;                /* Use a redundant partitioning for testing */
  PetscBool loadBalance;                  /* Load balance via a second distribute step */
  PetscLogStage stages[4];
} AppCtx;

PetscErrorCode ProcessOptions(MPI_Comm comm, AppCtx *options)
{
  PetscErrorCode ierr;

  PetscFunctionBegin;
  options->dim           = 2;
  options->cellSimplex   = PETSC_TRUE;
  options->filename[0]   = '\0';
  options->overlap       = 0;
  options->testPartition = PETSC_FALSE;
  options->testRedundant = PETSC_FALSE;
  options->loadBalance   = PETSC_FALSE;

  ierr = PetscOptionsBegin(comm, "", "Meshing Problem Options", "DMPLEX");CHKERRQ(ierr);
  ierr = PetscOptionsInt("-dim", "The topological mesh dimension", "ex12.c", options->dim, &options->dim, NULL);CHKERRQ(ierr);
  ierr = PetscOptionsBool("-cell_simplex", "Use simplices if true, otherwise hexes", "ex12.c", options->cellSimplex, &options->cellSimplex, NULL);CHKERRQ(ierr);
  ierr = PetscOptionsString("-filename", "The mesh file", "ex12.c", options->filename, options->filename, PETSC_MAX_PATH_LEN, NULL);CHKERRQ(ierr);
  ierr = PetscOptionsInt("-overlap", "The cell overlap for partitioning", "ex12.c", options->overlap, &options->overlap, NULL);CHKERRQ(ierr);
  ierr = PetscOptionsBool("-test_partition", "Use a fixed partition for testing", "ex12.c", options->testPartition, &options->testPartition, NULL);CHKERRQ(ierr);
  ierr = PetscOptionsBool("-test_redundant", "Use a redundant partition for testing", "ex12.c", options->testRedundant, &options->testRedundant, NULL);CHKERRQ(ierr);
  ierr = PetscOptionsBool("-load_balance", "Perform parallel load balancing in a second distribution step", "ex12.c", options->loadBalance, &options->loadBalance, NULL);CHKERRQ(ierr);
  ierr = PetscOptionsEnd();

  ierr = PetscLogStageRegister("MeshLoad",         &options->stages[STAGE_LOAD]);CHKERRQ(ierr);
  ierr = PetscLogStageRegister("MeshDistribute",   &options->stages[STAGE_DISTRIBUTE]);CHKERRQ(ierr);
  ierr = PetscLogStageRegister("MeshRefine",       &options->stages[STAGE_REFINE]);CHKERRQ(ierr);
  ierr = PetscLogStageRegister("MeshRedistribute", &options->stages[STAGE_REDISTRIBUTE]);CHKERRQ(ierr);
  PetscFunctionReturn(0);
}

PetscErrorCode CreateMesh(MPI_Comm comm, AppCtx *user, DM *dm)
{
  DM             distMesh        = NULL;
  PetscInt       dim             = user->dim;
  PetscBool      cellSimplex     = user->cellSimplex;
  const char    *filename        = user->filename;
  PetscInt       triSizes_n2[2]  = {4, 4};
  PetscInt       triPoints_n2[8] = {0, 1, 4, 6, 2, 3, 5, 7};
  PetscInt       triSizes_n3[3]  = {3, 2, 3};
  PetscInt       triPoints_n3[8] = {3, 5, 6, 1, 7, 0, 2, 4};
  PetscInt       triSizes_n4[4]  = {2, 2, 2, 2};
  PetscInt       triPoints_n4[8] = {0, 7, 1, 5, 2, 3, 4, 6};
  PetscInt       triSizes_n8[8]  = {1, 1, 1, 1, 1, 1, 1, 1};
  PetscInt       triPoints_n8[8] = {0, 1, 2, 3, 4, 5, 6, 7};
  PetscInt       quadSizes[2]    = {2, 2};
  PetscInt       quadPoints[4]   = {2, 3, 0, 1};
  PetscInt       overlap         = user->overlap >= 0 ? user->overlap : 0;
  const PetscInt cells[3]        = {2, 2, 2};
  size_t         len;
  PetscMPIInt    rank, size;
  PetscErrorCode ierr;

  PetscFunctionBegin;
  ierr = MPI_Comm_rank(comm, &rank);CHKERRQ(ierr);
  ierr = MPI_Comm_size(comm, &size);CHKERRQ(ierr);
  ierr = PetscStrlen(filename, &len);CHKERRQ(ierr);
<<<<<<< HEAD
  if (len) {
    const char *extGmsh = ".msh";
    PetscBool   isGmsh;

    ierr = PetscStrncmp(&filename[PetscMax(0,len-4)], extGmsh, 4, &isGmsh);CHKERRQ(ierr);
    if (isGmsh) {
      PetscViewer viewer;

      ierr = PetscViewerCreate(comm, &viewer);CHKERRQ(ierr);
      ierr = PetscViewerSetType(viewer, PETSCVIEWERASCII);CHKERRQ(ierr);
      ierr = PetscViewerFileSetMode(viewer, FILE_MODE_READ);CHKERRQ(ierr);
      ierr = PetscViewerFileSetName(viewer, filename);CHKERRQ(ierr);
      ierr = DMPlexCreateGmsh(comm, viewer, PETSC_TRUE, dm);CHKERRQ(ierr);
      ierr = PetscViewerDestroy(&viewer);CHKERRQ(ierr);
    } else {
      ierr = DMPlexCreateCGNSFromFile(comm, filename, PETSC_TRUE, dm);CHKERRQ(ierr);
    }
  } else if (cellSimplex) {
    ierr = DMPlexCreateBoxMesh(comm, dim, dim == 2 ? 2 : 1, PETSC_TRUE, dm);CHKERRQ(ierr);
  } else {
    const PetscInt cells[3] = {2, 2, 2};

    ierr = DMPlexCreateHexBoxMesh(comm, dim, cells, DM_BOUNDARY_NONE, DM_BOUNDARY_NONE, DM_BOUNDARY_NONE, dm);CHKERRQ(ierr);
  }
=======
  ierr = PetscLogStagePush(user->stages[STAGE_LOAD]);CHKERRQ(ierr);
  if (len)              {ierr = DMPlexCreateFromFile(comm, filename, PETSC_TRUE, dm);CHKERRQ(ierr);}
  else if (cellSimplex) {ierr = DMPlexCreateBoxMesh(comm, dim, dim == 2 ? 2 : 1, PETSC_TRUE, dm);CHKERRQ(ierr);}
  else                  {ierr = DMPlexCreateHexBoxMesh(comm, dim, cells, DM_BOUNDARY_NONE, DM_BOUNDARY_NONE, DM_BOUNDARY_NONE, dm);CHKERRQ(ierr);}
  ierr = PetscLogStagePop();CHKERRQ(ierr);
  ierr = PetscLogStagePush(user->stages[STAGE_DISTRIBUTE]);CHKERRQ(ierr);
>>>>>>> f8be1459
  if (!user->testRedundant) {
    if (user->testPartition) {
      const PetscInt  *sizes = NULL;
      const PetscInt  *points = NULL;
      PetscPartitioner part;

      if (!rank) {
        if (dim == 2 && cellSimplex && size == 2) {
          sizes = triSizes_n2; points = triPoints_n2;
        } else if (dim == 2 && cellSimplex && size == 3) {
          sizes = triSizes_n3; points = triPoints_n3;
        } else if (dim == 2 && cellSimplex && size == 4) {
          sizes = triSizes_n4; points = triPoints_n4;
        } else if (dim == 2 && cellSimplex && size == 8) {
          sizes = triSizes_n8; points = triPoints_n8;
        } else if (dim == 2 && !cellSimplex && size == 2) {
          sizes = quadSizes; points = quadPoints;
        }
      }
      ierr = DMPlexGetPartitioner(*dm, &part);CHKERRQ(ierr);
      ierr = PetscPartitionerSetType(part, PETSCPARTITIONERSHELL);CHKERRQ(ierr);
      ierr = PetscPartitionerShellSetPartition(part, size, sizes, points);CHKERRQ(ierr);
    }
    ierr = DMPlexDistribute(*dm, overlap, NULL, &distMesh);CHKERRQ(ierr);
  } else {
    ierr = DMPlexGetRedundantDM(*dm, &distMesh);CHKERRQ(ierr);
  }
  if (distMesh) {
    ierr = DMDestroy(dm);CHKERRQ(ierr);
    *dm  = distMesh;
  }
  ierr = PetscLogStagePop();CHKERRQ(ierr);
  if (user->loadBalance) {
    PetscPartitioner part;
    PetscInt         reSizes_n2[2]  = {2, 2};
    PetscInt         rePoints_n2[4] = {2, 3, 0, 1};
    if (rank) {rePoints_n2[0] = 1; rePoints_n2[1] = 2, rePoints_n2[2] = 0, rePoints_n2[3] = 3;}

    ierr = PetscLogStagePush(user->stages[STAGE_REDISTRIBUTE]);CHKERRQ(ierr);
    ierr = DMPlexGetPartitioner(*dm, &part);CHKERRQ(ierr);
    ierr = PetscPartitionerSetType(part, PETSCPARTITIONERSHELL);CHKERRQ(ierr);
    ierr = PetscPartitionerShellSetPartition(part, size, reSizes_n2, rePoints_n2);CHKERRQ(ierr);

    ierr = DMPlexDistribute(*dm, overlap, NULL, &distMesh);CHKERRQ(ierr);
    if (distMesh) {
      ierr = DMDestroy(dm);CHKERRQ(ierr);
      *dm  = distMesh;
    }
    ierr = PetscLogStagePop();CHKERRQ(ierr);
  }
  ierr = PetscObjectSetName((PetscObject) *dm, cellSimplex ? "Simplicial Mesh" : "Tensor Product Mesh");CHKERRQ(ierr);
  ierr = PetscLogStagePush(user->stages[STAGE_REFINE]);CHKERRQ(ierr);
  ierr = DMViewFromOptions(*dm, NULL, "-dm_view");CHKERRQ(ierr);
  ierr = PetscLogStagePop();CHKERRQ(ierr);
  PetscFunctionReturn(0);
}


int main(int argc, char **argv)
{
  DM             dm;
  AppCtx         user; /* user-defined work context */
  PetscErrorCode ierr;

  ierr = PetscInitialize(&argc, &argv, NULL, help);if (ierr) return ierr;
  ierr = ProcessOptions(PETSC_COMM_WORLD, &user);CHKERRQ(ierr);
  ierr = CreateMesh(PETSC_COMM_WORLD, &user, &dm);CHKERRQ(ierr);
  ierr = DMDestroy(&dm);CHKERRQ(ierr);
  ierr = PetscFinalize();
  return ierr;
}

/*TEST
  # Parallel, no overlap tests 0-2
  test:
    suffix: 0
    requires: triangle
    args: -dm_view ascii:mesh.tex:ascii_latex
  test:
    suffix: 1
    requires: triangle
    nsize: 3
    args: -test_partition -dm_view ::ascii_info_detail
  test:
    suffix: 2
    requires: triangle
    nsize: 8
    args: -test_partition -dm_view ::ascii_info_detail
  # Parallel, level-1 overlap tests 3-4
  test:
    suffix: 3
    requires: triangle
    nsize: 3
    args: -test_partition -overlap 1 -dm_view ::ascii_info_detail
  test:
    suffix: 4
    requires: triangle
    nsize: 8
    args: -test_partition -overlap 1 -dm_view ::ascii_info_detail
  # Parallel, level-2 overlap test 5
  test:
    suffix: 5
    requires: triangle
    nsize: 8
    args: -test_partition -overlap 2 -dm_view ::ascii_info_detail
  # Parallel load balancing, test 6-7
  test:
    suffix: 6
    requires: triangle
    nsize: 2
    args: -test_partition -overlap 1 -dm_view ::ascii_info_detail
  test:
    suffix: 7
    requires: triangle
    nsize: 2
    args: -test_partition -overlap 1 -load_balance -dm_view ::ascii_info_detail
  # Parallel redundant copying, test 8
  test:
    suffix: 8
    requires: triangle
    nsize: 2
    args: -test_redundant -dm_view ::ascii_info_detail

TEST*/<|MERGE_RESOLUTION|>--- conflicted
+++ resolved
@@ -72,39 +72,12 @@
   ierr = MPI_Comm_rank(comm, &rank);CHKERRQ(ierr);
   ierr = MPI_Comm_size(comm, &size);CHKERRQ(ierr);
   ierr = PetscStrlen(filename, &len);CHKERRQ(ierr);
-<<<<<<< HEAD
-  if (len) {
-    const char *extGmsh = ".msh";
-    PetscBool   isGmsh;
-
-    ierr = PetscStrncmp(&filename[PetscMax(0,len-4)], extGmsh, 4, &isGmsh);CHKERRQ(ierr);
-    if (isGmsh) {
-      PetscViewer viewer;
-
-      ierr = PetscViewerCreate(comm, &viewer);CHKERRQ(ierr);
-      ierr = PetscViewerSetType(viewer, PETSCVIEWERASCII);CHKERRQ(ierr);
-      ierr = PetscViewerFileSetMode(viewer, FILE_MODE_READ);CHKERRQ(ierr);
-      ierr = PetscViewerFileSetName(viewer, filename);CHKERRQ(ierr);
-      ierr = DMPlexCreateGmsh(comm, viewer, PETSC_TRUE, dm);CHKERRQ(ierr);
-      ierr = PetscViewerDestroy(&viewer);CHKERRQ(ierr);
-    } else {
-      ierr = DMPlexCreateCGNSFromFile(comm, filename, PETSC_TRUE, dm);CHKERRQ(ierr);
-    }
-  } else if (cellSimplex) {
-    ierr = DMPlexCreateBoxMesh(comm, dim, dim == 2 ? 2 : 1, PETSC_TRUE, dm);CHKERRQ(ierr);
-  } else {
-    const PetscInt cells[3] = {2, 2, 2};
-
-    ierr = DMPlexCreateHexBoxMesh(comm, dim, cells, DM_BOUNDARY_NONE, DM_BOUNDARY_NONE, DM_BOUNDARY_NONE, dm);CHKERRQ(ierr);
-  }
-=======
   ierr = PetscLogStagePush(user->stages[STAGE_LOAD]);CHKERRQ(ierr);
   if (len)              {ierr = DMPlexCreateFromFile(comm, filename, PETSC_TRUE, dm);CHKERRQ(ierr);}
   else if (cellSimplex) {ierr = DMPlexCreateBoxMesh(comm, dim, dim == 2 ? 2 : 1, PETSC_TRUE, dm);CHKERRQ(ierr);}
   else                  {ierr = DMPlexCreateHexBoxMesh(comm, dim, cells, DM_BOUNDARY_NONE, DM_BOUNDARY_NONE, DM_BOUNDARY_NONE, dm);CHKERRQ(ierr);}
   ierr = PetscLogStagePop();CHKERRQ(ierr);
   ierr = PetscLogStagePush(user->stages[STAGE_DISTRIBUTE]);CHKERRQ(ierr);
->>>>>>> f8be1459
   if (!user->testRedundant) {
     if (user->testPartition) {
       const PetscInt  *sizes = NULL;
