static char help[] = "Partition a mesh in parallel, perhaps with overlap\n\n";

#include <petscdmplex.h>

enum {STAGE_LOAD, STAGE_DISTRIBUTE, STAGE_REFINE, STAGE_REDISTRIBUTE};

typedef struct {
  /* Domain and mesh definition */
  PetscInt  dim;                          /* The topological mesh dimension */
  PetscBool cellSimplex;                  /* Use simplices or hexes */
  char      filename[PETSC_MAX_PATH_LEN]; /* Import mesh from file */
  PetscInt  overlap;                      /* The cell overlap to use during partitioning */
  PetscBool testPartition;                /* Use a fixed partitioning for testing */
  PetscBool testRedundant;                /* Use a redundant partitioning for testing */
  PetscBool loadBalance;                  /* Load balance via a second distribute step */
  PetscLogStage stages[4];
} AppCtx;

PetscErrorCode ProcessOptions(MPI_Comm comm, AppCtx *options)
{
  PetscErrorCode ierr;

  PetscFunctionBegin;
  options->dim           = 2;
  options->cellSimplex   = PETSC_TRUE;
  options->filename[0]   = '\0';
  options->overlap       = 0;
  options->testPartition = PETSC_FALSE;
  options->testRedundant = PETSC_FALSE;
  options->loadBalance   = PETSC_FALSE;

  ierr = PetscOptionsBegin(comm, "", "Meshing Problem Options", "DMPLEX");CHKERRQ(ierr);
  ierr = PetscOptionsInt("-dim", "The topological mesh dimension", "ex12.c", options->dim, &options->dim, NULL);CHKERRQ(ierr);
  ierr = PetscOptionsBool("-cell_simplex", "Use simplices if true, otherwise hexes", "ex12.c", options->cellSimplex, &options->cellSimplex, NULL);CHKERRQ(ierr);
  ierr = PetscOptionsString("-filename", "The mesh file", "ex12.c", options->filename, options->filename, PETSC_MAX_PATH_LEN, NULL);CHKERRQ(ierr);
  ierr = PetscOptionsInt("-overlap", "The cell overlap for partitioning", "ex12.c", options->overlap, &options->overlap, NULL);CHKERRQ(ierr);
  ierr = PetscOptionsBool("-test_partition", "Use a fixed partition for testing", "ex12.c", options->testPartition, &options->testPartition, NULL);CHKERRQ(ierr);
  ierr = PetscOptionsBool("-test_redundant", "Use a redundant partition for testing", "ex12.c", options->testRedundant, &options->testRedundant, NULL);CHKERRQ(ierr);
  ierr = PetscOptionsBool("-load_balance", "Perform parallel load balancing in a second distribution step", "ex12.c", options->loadBalance, &options->loadBalance, NULL);CHKERRQ(ierr);
  ierr = PetscOptionsEnd();

  ierr = PetscLogStageRegister("MeshLoad",         &options->stages[STAGE_LOAD]);CHKERRQ(ierr);
  ierr = PetscLogStageRegister("MeshDistribute",   &options->stages[STAGE_DISTRIBUTE]);CHKERRQ(ierr);
  ierr = PetscLogStageRegister("MeshRefine",       &options->stages[STAGE_REFINE]);CHKERRQ(ierr);
  ierr = PetscLogStageRegister("MeshRedistribute", &options->stages[STAGE_REDISTRIBUTE]);CHKERRQ(ierr);
  PetscFunctionReturn(0);
};

PetscErrorCode CreateMesh(MPI_Comm comm, AppCtx *user, DM *dm)
{
  DM             distMesh        = NULL;
  PetscInt       dim             = user->dim;
  PetscBool      cellSimplex     = user->cellSimplex;
  const char    *filename        = user->filename;
  PetscInt       triSizes_n2[2]  = {4, 4};
  PetscInt       triPoints_n2[8] = {0, 1, 4, 6, 2, 3, 5, 7};
  PetscInt       triSizes_n3[3]  = {3, 2, 3};
  PetscInt       triPoints_n3[8] = {3, 5, 6, 1, 7, 0, 2, 4};
  PetscInt       triSizes_n4[4]  = {2, 2, 2, 2};
  PetscInt       triPoints_n4[8] = {0, 7, 1, 5, 2, 3, 4, 6};
  PetscInt       triSizes_n8[8]  = {1, 1, 1, 1, 1, 1, 1, 1};
  PetscInt       triPoints_n8[8] = {0, 1, 2, 3, 4, 5, 6, 7};
  PetscInt       quadSizes[2]    = {2, 2};
  PetscInt       quadPoints[4]   = {2, 3, 0, 1};
  PetscInt       overlap         = user->overlap >= 0 ? user->overlap : 0;
  const PetscInt cells[3]        = {2, 2, 2};
  size_t         len;
  PetscMPIInt    rank, size;
  PetscErrorCode ierr;

  PetscFunctionBegin;
  ierr = MPI_Comm_rank(comm, &rank);CHKERRQ(ierr);
  ierr = MPI_Comm_size(comm, &size);CHKERRQ(ierr);
  ierr = PetscStrlen(filename, &len);CHKERRQ(ierr);
<<<<<<< HEAD
  ierr = PetscLogStagePush(user->stages[STAGE_LOAD]);CHKERRQ(ierr);
  if (len)              {ierr = DMPlexCreateFromFile(comm, filename, PETSC_TRUE, dm);CHKERRQ(ierr);}
  else if (cellSimplex) {ierr = DMPlexCreateBoxMesh(comm, dim, dim == 2 ? 2 : 1, PETSC_TRUE, dm);CHKERRQ(ierr);}
  else                  {ierr = DMPlexCreateHexBoxMesh(comm, dim, cells, DM_BOUNDARY_NONE, DM_BOUNDARY_NONE, DM_BOUNDARY_NONE, dm);CHKERRQ(ierr);}
  ierr = PetscLogStagePop();CHKERRQ(ierr);
  ierr = PetscLogStagePush(user->stages[STAGE_DISTRIBUTE]);CHKERRQ(ierr);
=======
  if (len) {
    const char *extGmsh = ".msh";
    PetscBool   isGmsh;

    ierr = PetscStrncmp(&filename[PetscMax(0,len-4)], extGmsh, 4, &isGmsh);CHKERRQ(ierr);
    if (isGmsh) {
      PetscViewer viewer;

      ierr = PetscViewerCreate(comm, &viewer);CHKERRQ(ierr);
      ierr = PetscViewerSetType(viewer, PETSCVIEWERASCII);CHKERRQ(ierr);
      ierr = PetscViewerFileSetMode(viewer, FILE_MODE_READ);CHKERRQ(ierr);
      ierr = PetscViewerFileSetName(viewer, filename);CHKERRQ(ierr);
      ierr = DMPlexCreateGmsh(comm, viewer, PETSC_TRUE, dm);CHKERRQ(ierr);
      ierr = PetscViewerDestroy(&viewer);CHKERRQ(ierr);
    } else {
      ierr = DMPlexCreateCGNSFromFile(comm, filename, PETSC_TRUE, dm);CHKERRQ(ierr);
    }
  } else if (cellSimplex) {
    ierr = DMPlexCreateBoxMesh(comm, dim, dim == 2 ? 2 : 1, PETSC_TRUE, dm);CHKERRQ(ierr);
  } else {
    const PetscInt cells[3] = {2, 2, 2};

    ierr = DMPlexCreateHexBoxMesh(comm, dim, cells, DM_BOUNDARY_NONE, DM_BOUNDARY_NONE, DM_BOUNDARY_NONE, dm);CHKERRQ(ierr);
  }
>>>>>>> 15feba74
  if (!user->testRedundant) {
    if (user->testPartition) {
      const PetscInt  *sizes = NULL;
      const PetscInt  *points = NULL;
      PetscPartitioner part;

      if (!rank) {
        if (dim == 2 && cellSimplex && size == 2) {
          sizes = triSizes_n2; points = triPoints_n2;
        } else if (dim == 2 && cellSimplex && size == 3) {
          sizes = triSizes_n3; points = triPoints_n3;
        } else if (dim == 2 && cellSimplex && size == 4) {
          sizes = triSizes_n4; points = triPoints_n4;
        } else if (dim == 2 && cellSimplex && size == 8) {
          sizes = triSizes_n8; points = triPoints_n8;
        } else if (dim == 2 && !cellSimplex && size == 2) {
          sizes = quadSizes; points = quadPoints;
        }
      }
      ierr = DMPlexGetPartitioner(*dm, &part);CHKERRQ(ierr);
      ierr = PetscPartitionerSetType(part, PETSCPARTITIONERSHELL);CHKERRQ(ierr);
      ierr = PetscPartitionerShellSetPartition(part, size, sizes, points);CHKERRQ(ierr);
    }
    ierr = DMPlexDistribute(*dm, overlap, NULL, &distMesh);CHKERRQ(ierr);
  } else {
    ierr = DMPlexGetRedundantDM(*dm, &distMesh);CHKERRQ(ierr);
  }
  if (distMesh) {
    ierr = DMDestroy(dm);CHKERRQ(ierr);
    *dm  = distMesh;
  }
  ierr = PetscLogStagePop();CHKERRQ(ierr);
  if (user->loadBalance) {
    PetscPartitioner part;
    PetscInt         reSizes_n2[2]  = {2, 2};
    PetscInt         rePoints_n2[4] = {2, 3, 0, 1};
    if (rank) {rePoints_n2[0] = 1; rePoints_n2[1] = 2, rePoints_n2[2] = 0, rePoints_n2[3] = 3;}

    ierr = PetscLogStagePush(user->stages[STAGE_REDISTRIBUTE]);CHKERRQ(ierr);
    ierr = DMPlexGetPartitioner(*dm, &part);CHKERRQ(ierr);
    ierr = PetscPartitionerSetType(part, PETSCPARTITIONERSHELL);CHKERRQ(ierr);
    ierr = PetscPartitionerShellSetPartition(part, size, reSizes_n2, rePoints_n2);CHKERRQ(ierr);

    ierr = DMPlexDistribute(*dm, overlap, NULL, &distMesh);CHKERRQ(ierr);
    if (distMesh) {
      ierr = DMDestroy(dm);CHKERRQ(ierr);
      *dm  = distMesh;
    }
    ierr = PetscLogStagePop();CHKERRQ(ierr);
  }
  ierr = PetscObjectSetName((PetscObject) *dm, cellSimplex ? "Simplicial Mesh" : "Tensor Product Mesh");CHKERRQ(ierr);
  ierr = PetscLogStagePush(user->stages[STAGE_REFINE]);CHKERRQ(ierr);
  ierr = DMViewFromOptions(*dm, NULL, "-dm_view");CHKERRQ(ierr);
  ierr = PetscLogStagePop();CHKERRQ(ierr);
  PetscFunctionReturn(0);
}


int main(int argc, char **argv)
{
  DM             dm;
  AppCtx         user; /* user-defined work context */
  PetscErrorCode ierr;

  ierr = PetscInitialize(&argc, &argv, NULL, help);if (ierr) return ierr;
  ierr = ProcessOptions(PETSC_COMM_WORLD, &user);CHKERRQ(ierr);
  ierr = CreateMesh(PETSC_COMM_WORLD, &user, &dm);CHKERRQ(ierr);
  ierr = DMDestroy(&dm);CHKERRQ(ierr);
  ierr = PetscFinalize();
  return ierr;
}

/*TEST
  # Parallel, no overlap tests 0-2
  test:
    suffix: 0
    requires: triangle
    args: -dm_view ascii:mesh.tex:ascii_latex
  test:
    suffix: 1
    requires: triangle
    nsize: 3
    args: -test_partition -dm_view ::ascii_info_detail
  test:
    suffix: 2
    requires: triangle
    nsize: 8
    args: -test_partition -dm_view ::ascii_info_detail
  # Parallel, level-1 overlap tests 3-4
  test:
    suffix: 3
    requires: triangle
    nsize: 3
    args: -test_partition -overlap 1 -dm_view ::ascii_info_detail
  test:
    suffix: 4
    requires: triangle
    nsize: 8
    args: -test_partition -overlap 1 -dm_view ::ascii_info_detail
  # Parallel, level-2 overlap test 5
  test:
    suffix: 5
    requires: triangle
    nsize: 8
    args: -test_partition -overlap 2 -dm_view ::ascii_info_detail
  # Parallel load balancing, test 6-7
  test:
    suffix: 6
    requires: triangle
    nsize: 2
    args: -test_partition -overlap 1 -dm_view ::ascii_info_detail
  test:
    suffix: 7
    requires: triangle
    nsize: 2
    args: -test_partition -overlap 1 -load_balance -dm_view ::ascii_info_detail
  # Parallel redundant copying, test 8
  test:
    suffix: 8
    requires: triangle
    nsize: 2
    args: -test_redundant -dm_view ::ascii_info_detail

TEST*/<|MERGE_RESOLUTION|>--- conflicted
+++ resolved
@@ -72,14 +72,6 @@
   ierr = MPI_Comm_rank(comm, &rank);CHKERRQ(ierr);
   ierr = MPI_Comm_size(comm, &size);CHKERRQ(ierr);
   ierr = PetscStrlen(filename, &len);CHKERRQ(ierr);
-<<<<<<< HEAD
-  ierr = PetscLogStagePush(user->stages[STAGE_LOAD]);CHKERRQ(ierr);
-  if (len)              {ierr = DMPlexCreateFromFile(comm, filename, PETSC_TRUE, dm);CHKERRQ(ierr);}
-  else if (cellSimplex) {ierr = DMPlexCreateBoxMesh(comm, dim, dim == 2 ? 2 : 1, PETSC_TRUE, dm);CHKERRQ(ierr);}
-  else                  {ierr = DMPlexCreateHexBoxMesh(comm, dim, cells, DM_BOUNDARY_NONE, DM_BOUNDARY_NONE, DM_BOUNDARY_NONE, dm);CHKERRQ(ierr);}
-  ierr = PetscLogStagePop();CHKERRQ(ierr);
-  ierr = PetscLogStagePush(user->stages[STAGE_DISTRIBUTE]);CHKERRQ(ierr);
-=======
   if (len) {
     const char *extGmsh = ".msh";
     PetscBool   isGmsh;
@@ -104,7 +96,6 @@
 
     ierr = DMPlexCreateHexBoxMesh(comm, dim, cells, DM_BOUNDARY_NONE, DM_BOUNDARY_NONE, DM_BOUNDARY_NONE, dm);CHKERRQ(ierr);
   }
->>>>>>> 15feba74
   if (!user->testRedundant) {
     if (user->testPartition) {
       const PetscInt  *sizes = NULL;
