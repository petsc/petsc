static char help[] = "Orient a mesh in parallel\n\n";

#include <petscdmplex.h>

typedef struct {
  /* Domain and mesh definition */
  PetscInt  dim;                          /* The topological mesh dimension */
  PetscBool cellSimplex;                  /* Use simplices or hexes */
  char      filename[PETSC_MAX_PATH_LEN]; /* Import mesh from file */
  PetscBool testPartition;                /* Use a fixed partitioning for testing */
  PetscInt  testNum;                      /* Labels the different test partitions */
} AppCtx;

static PetscErrorCode ProcessOptions(MPI_Comm comm, AppCtx *options)
{
  PetscErrorCode ierr;

  PetscFunctionBeginUser;
  options->dim           = 2;
  options->cellSimplex   = PETSC_TRUE;
  options->filename[0]   = '\0';
  options->testPartition = PETSC_TRUE;
  options->testNum       = 0;

  ierr = PetscOptionsBegin(comm, "", "Meshing Problem Options", "DMPLEX");CHKERRQ(ierr);
  ierr = PetscOptionsInt("-dim", "The topological mesh dimension", "ex13.c", options->dim, &options->dim, NULL);CHKERRQ(ierr);
  ierr = PetscOptionsBool("-cell_simplex", "Use simplices if true, otherwise hexes", "ex13.c", options->cellSimplex, &options->cellSimplex, NULL);CHKERRQ(ierr);
  ierr = PetscOptionsString("-filename", "The mesh file", "ex13.c", options->filename, options->filename, PETSC_MAX_PATH_LEN, NULL);CHKERRQ(ierr);
  ierr = PetscOptionsBool("-test_partition", "Use a fixed partition for testing", "ex13.c", options->testPartition, &options->testPartition, NULL);CHKERRQ(ierr);
  ierr = PetscOptionsInt("-test_num", "The test partition number", "ex13.c", options->testNum, &options->testNum, NULL);CHKERRQ(ierr);
  ierr = PetscOptionsEnd();
  PetscFunctionReturn(0);
};

static PetscErrorCode CreateMesh(MPI_Comm comm, AppCtx *user, DM *dm)
{
  DM             dmDist      = NULL;
  PetscInt       dim         = user->dim;
  PetscBool      cellSimplex = user->cellSimplex;
  const char    *filename    = user->filename;
  const PetscInt cells[3]    = {2, 2, 2};
  size_t         len;
  PetscErrorCode ierr;

  PetscFunctionBeginUser;
  ierr = PetscStrlen(filename, &len);CHKERRQ(ierr);
  if (len)              {ierr = DMPlexCreateFromFile(comm, filename, PETSC_TRUE, dm);CHKERRQ(ierr);}
  else if (cellSimplex) {ierr = DMPlexCreateBoxMesh(comm, dim, dim == 2 ? 2 : 1, PETSC_TRUE, dm);CHKERRQ(ierr);}
  else                  {ierr = DMPlexCreateHexBoxMesh(comm, dim, cells, DM_BOUNDARY_NONE, DM_BOUNDARY_NONE, DM_BOUNDARY_NONE, dm);CHKERRQ(ierr);}
  if (user->testPartition) {
    PetscPartitioner part;
<<<<<<< HEAD
    PetscInt        *sizes  = NULL;
    PetscInt        *points = NULL;
    PetscMPIInt      rank, numProcs;
=======
    const PetscInt  *sizes  = NULL;
    const PetscInt  *points = NULL;
    PetscMPIInt      rank, size;
>>>>>>> 47920aae

    ierr = MPI_Comm_rank(comm, &rank);CHKERRQ(ierr);
    ierr = MPI_Comm_size(comm, &size);CHKERRQ(ierr);
    if (!rank) {
      if (dim == 2 && cellSimplex && size == 2) {
        switch (user->testNum) {
        case 0: {
          PetscInt triSizes_p2[2]  = {4, 4};
          PetscInt triPoints_p2[8] = {3, 5, 6, 7, 0, 1, 2, 4};

          ierr = PetscMalloc2(2, &sizes, 8, &points);CHKERRQ(ierr);
          ierr = PetscMemcpy(sizes,  triSizes_p2, 2 * sizeof(PetscInt));CHKERRQ(ierr);
          ierr = PetscMemcpy(points, triPoints_p2, 8 * sizeof(PetscInt));CHKERRQ(ierr);break;}
        case 1: {
          PetscInt triSizes_p2[2]  = {6, 2};
          PetscInt triPoints_p2[8] = {1, 2, 3, 4, 6, 7, 0, 5};

          ierr = PetscMalloc2(2, &sizes, 8, &points);CHKERRQ(ierr);
          ierr = PetscMemcpy(sizes,  triSizes_p2, 2 * sizeof(PetscInt));CHKERRQ(ierr);
          ierr = PetscMemcpy(points, triPoints_p2, 8 * sizeof(PetscInt));CHKERRQ(ierr);break;}
        default:
          SETERRQ1(PETSC_COMM_WORLD, PETSC_ERR_ARG_WRONG, "Could not find matching test number %d for triangular mesh on 2 procs", user->testNum);
        }
      } else if (dim == 2 && cellSimplex && size == 3) {
        PetscInt triSizes_p3[3]  = {3, 3, 2};
        PetscInt triPoints_p3[8] = {1, 2, 4, 3, 6, 7, 0, 5};

        ierr = PetscMalloc2(3, &sizes, 8, &points);CHKERRQ(ierr);
        ierr = PetscMemcpy(sizes,  triSizes_p3, 3 * sizeof(PetscInt));CHKERRQ(ierr);
        ierr = PetscMemcpy(points, triPoints_p3, 8 * sizeof(PetscInt));CHKERRQ(ierr);
      } else if (dim == 2 && !cellSimplex && size == 2) {
        PetscInt quadSizes_p2[2]  = {2, 2};
        PetscInt quadPoints_p2[4] = {2, 3, 0, 1};

        ierr = PetscMalloc2(2, &sizes, 4, &points);CHKERRQ(ierr);
        ierr = PetscMemcpy(sizes,  quadSizes_p2, 2 * sizeof(PetscInt));CHKERRQ(ierr);
        ierr = PetscMemcpy(points, quadPoints_p2, 4 * sizeof(PetscInt));CHKERRQ(ierr);
      } else SETERRQ(PETSC_COMM_WORLD, PETSC_ERR_ARG_WRONG, "Could not find matching test partition");
    }
    ierr = DMPlexGetPartitioner(*dm, &part);CHKERRQ(ierr);
    ierr = PetscPartitionerSetType(part, PETSCPARTITIONERSHELL);CHKERRQ(ierr);
    ierr = PetscPartitionerShellSetPartition(part, size, sizes, points);CHKERRQ(ierr);
    ierr = PetscFree2(sizes, points);CHKERRQ(ierr);
  }
  ierr = DMPlexDistribute(*dm, 0, NULL, &dmDist);CHKERRQ(ierr);
  if (dmDist) {
    ierr = DMDestroy(dm);CHKERRQ(ierr);
    *dm  = dmDist;
  }
  ierr = PetscObjectSetName((PetscObject) *dm, cellSimplex ? "Simplicial Mesh" : "Tensor Product Mesh");CHKERRQ(ierr);
  ierr = DMViewFromOptions(*dm, NULL, "-dm_view");CHKERRQ(ierr);
  PetscFunctionReturn(0);
}

static PetscErrorCode ScrambleOrientation(DM dm, AppCtx *user)
{
  PetscInt       h, cStart, cEnd, c;
  PetscErrorCode ierr;

  PetscFunctionBeginUser;
  ierr = DMPlexGetVTKCellHeight(dm, &h);CHKERRQ(ierr);
  ierr = DMPlexGetHeightStratum(dm, h, &cStart, &cEnd);CHKERRQ(ierr);
  for (c = cStart; c < cEnd; ++c) {
    /* Could use PetscRand instead */
    if (c%2) {ierr = DMPlexReverseCell(dm, c);CHKERRQ(ierr);}
  }
  PetscFunctionReturn(0);
}

static PetscErrorCode TestOrientation(DM dm, AppCtx *user)
{
  PetscErrorCode ierr;

  PetscFunctionBeginUser;
  ierr = ScrambleOrientation(dm, user);CHKERRQ(ierr);
  ierr = DMPlexOrient(dm);CHKERRQ(ierr);
  ierr = DMViewFromOptions(dm, NULL, "-oriented_dm_view");CHKERRQ(ierr);
  PetscFunctionReturn(0);
}

int main(int argc, char **argv)
{
  DM             dm;
  AppCtx         user; /* user-defined work context */
  PetscErrorCode ierr;

  ierr = PetscInitialize(&argc, &argv, NULL, help);if (ierr) return ierr;
  ierr = ProcessOptions(PETSC_COMM_WORLD, &user);CHKERRQ(ierr);
  ierr = CreateMesh(PETSC_COMM_WORLD, &user, &dm);CHKERRQ(ierr);
  ierr = TestOrientation(dm, &user);CHKERRQ(ierr);
  ierr = DMDestroy(&dm);CHKERRQ(ierr);
  ierr = PetscFinalize();
  return ierr;
}

/*TEST
  test:
    suffix: 0
    requires: triangle
    args: -test_partition 0 -dm_view ascii::ascii_info_detail -oriented_dm_view ascii::ascii_info_detail -orientation_view
  test:
    suffix: 1
    requires: triangle
    nsize: 2
    args: -dm_view ascii::ascii_info_detail -oriented_dm_view ascii::ascii_info_detail -orientation_view
  test:
    suffix: 2
    requires: triangle
    nsize: 2
    args: -test_num 1 -dm_view ascii::ascii_info_detail -oriented_dm_view ascii::ascii_info_detail -orientation_view
  test:
    suffix: 3
    requires: triangle
    nsize: 3
    args: -dm_view ascii::ascii_info_detail -oriented_dm_view ascii::ascii_info_detail -orientation_view

TEST*/<|MERGE_RESOLUTION|>--- conflicted
+++ resolved
@@ -49,15 +49,9 @@
   else                  {ierr = DMPlexCreateHexBoxMesh(comm, dim, cells, DM_BOUNDARY_NONE, DM_BOUNDARY_NONE, DM_BOUNDARY_NONE, dm);CHKERRQ(ierr);}
   if (user->testPartition) {
     PetscPartitioner part;
-<<<<<<< HEAD
     PetscInt        *sizes  = NULL;
     PetscInt        *points = NULL;
-    PetscMPIInt      rank, numProcs;
-=======
-    const PetscInt  *sizes  = NULL;
-    const PetscInt  *points = NULL;
     PetscMPIInt      rank, size;
->>>>>>> 47920aae
 
     ierr = MPI_Comm_rank(comm, &rank);CHKERRQ(ierr);
     ierr = MPI_Comm_size(comm, &size);CHKERRQ(ierr);
