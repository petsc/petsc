#define PETSCDM_DLL
#include <petsc-private/dmpleximpl.h>    /*I   "petscdmplex.h"   I*/
#include <petscdmda.h>
#include <petscsf.h>

#undef __FUNCT__
#define __FUNCT__ "DMPlexCreateDoublet"
/*@
  DMPlexCreateDoublet - Creates a mesh of two cells of the specified type, optionally with later refinement.

  Collective on MPI_Comm

  Input Parameters:
+ comm - The communicator for the DM object
. dim - The spatial dimension
. simplex - Flag for simplicial cells, otherwise they are tensor product cells
. interpolate - Flag to create intermediate mesh pieces (edges, faces)
. refinementUniform - Flag for uniform parallel refinement
- refinementLimit - A nonzero number indicates the largest admissible volume for a refined cell

  Output Parameter:
. dm  - The DM object

  Level: beginner

.keywords: DM, create
.seealso: DMSetType(), DMCreate()
@*/
PetscErrorCode DMPlexCreateDoublet(MPI_Comm comm, PetscInt dim, PetscBool simplex, PetscBool interpolate, PetscBool refinementUniform, PetscReal refinementLimit, DM *newdm)
{
  DM             dm;
  PetscInt       p;
  PetscMPIInt    rank;
  PetscErrorCode ierr;

  PetscFunctionBegin;
  ierr = DMCreate(comm, &dm);CHKERRQ(ierr);
  ierr = DMSetType(dm, DMPLEX);CHKERRQ(ierr);
  ierr = DMSetDimension(dm, dim);CHKERRQ(ierr);
  ierr = MPI_Comm_rank(comm, &rank);CHKERRQ(ierr);
  switch (dim) {
  case 2:
    if (simplex) {ierr = PetscObjectSetName((PetscObject) dm, "triangular");CHKERRQ(ierr);}
    else         {ierr = PetscObjectSetName((PetscObject) dm, "quadrilateral");CHKERRQ(ierr);}
    break;
  case 3:
    if (simplex) {ierr = PetscObjectSetName((PetscObject) dm, "tetrahedral");CHKERRQ(ierr);}
    else         {ierr = PetscObjectSetName((PetscObject) dm, "hexahedral");CHKERRQ(ierr);}
    break;
  default:
    SETERRQ1(comm, PETSC_ERR_ARG_OUTOFRANGE, "Cannot make meshes for dimension %d", dim);
  }
  if (rank) {
    PetscInt numPoints[2] = {0, 0};
    ierr = DMPlexCreateFromDAG(dm, 1, numPoints, NULL, NULL, NULL, NULL);CHKERRQ(ierr);
  } else {
    switch (dim) {
    case 2:
      if (simplex) {
        PetscInt    numPoints[2]        = {4, 2};
        PetscInt    coneSize[6]         = {3, 3, 0, 0, 0, 0};
        PetscInt    cones[6]            = {2, 3, 4,  5, 4, 3};
        PetscInt    coneOrientations[6] = {0, 0, 0,  0, 0, 0};
        PetscScalar vertexCoords[8]     = {-0.5, 0.5, 0.0, 0.0, 0.0, 1.0, 0.5, 0.5};
        PetscInt    markerPoints[8]     = {2, 1, 3, 1, 4, 1, 5, 1};

        ierr = DMPlexCreateFromDAG(dm, 1, numPoints, coneSize, cones, coneOrientations, vertexCoords);CHKERRQ(ierr);
        for (p = 0; p < 4; ++p) {ierr = DMPlexSetLabelValue(dm, "marker", markerPoints[p*2], markerPoints[p*2+1]);CHKERRQ(ierr);}
      } else {
        PetscInt    numPoints[2]        = {6, 2};
        PetscInt    coneSize[8]         = {4, 4, 0, 0, 0, 0, 0, 0};
        PetscInt    cones[8]            = {2, 3, 4, 5,  3, 6, 7, 4};
        PetscInt    coneOrientations[8] = {0, 0, 0, 0,  0, 0, 0, 0};
        PetscScalar vertexCoords[12]    = {-1.0, -0.5,  0.0, -0.5,  0.0, 0.5,  -1.0, 0.5,  1.0, -0.5,  1.0, 0.5};

        ierr = DMPlexCreateFromDAG(dm, 1, numPoints, coneSize, cones, coneOrientations, vertexCoords);CHKERRQ(ierr);
      }
      break;
    case 3:
      if (simplex) {
        PetscInt    numPoints[2]        = {5, 2};
        PetscInt    coneSize[7]         = {4, 4, 0, 0, 0, 0, 0};
        PetscInt    cones[8]            = {4, 3, 5, 2,  5, 3, 4, 6};
        PetscInt    coneOrientations[8] = {0, 0, 0, 0,  0, 0, 0, 0};
        PetscScalar vertexCoords[15]    = {-1.0, 0.0, 0.0,  0.0, -1.0, 0.0,  0.0, 0.0, 1.0,  0.0, 1.0, 0.0,  1.0, 0.0, 0.0};
        PetscInt    markerPoints[10]    = {2, 1, 3, 1, 4, 1, 5, 1, 6, 1};

        ierr = DMPlexCreateFromDAG(dm, 1, numPoints, coneSize, cones, coneOrientations, vertexCoords);CHKERRQ(ierr);
        for (p = 0; p < 5; ++p) {ierr = DMPlexSetLabelValue(dm, "marker", markerPoints[p*2], markerPoints[p*2+1]);CHKERRQ(ierr);}
      } else {
        PetscInt    numPoints[2]         = {12, 2};
        PetscInt    coneSize[14]         = {8, 8, 0, 0, 0, 0, 0, 0, 0, 0, 0, 0, 0, 0};
        PetscInt    cones[16]            = {2, 3, 4, 5, 6, 7, 8, 9,  5, 4, 10, 11, 7, 12, 13, 8};
        PetscInt    coneOrientations[16] = {0, 0, 0, 0, 0, 0, 0, 0,  0, 0,  0,  0, 0,  0,  0, 0};
        PetscScalar vertexCoords[36]     = {-1.0, -0.5, -0.5,  -1.0,  0.5, -0.5,  0.0,  0.5, -0.5,   0.0, -0.5, -0.5,
                                            -1.0, -0.5,  0.5,   0.0, -0.5,  0.5,  0.0,  0.5,  0.5,  -1.0,  0.5,  0.5,
                                             1.0,  0.5, -0.5,   1.0, -0.5, -0.5,  1.0, -0.5,  0.5,   1.0,  0.5,  0.5};

        ierr = DMPlexCreateFromDAG(dm, 1, numPoints, coneSize, cones, coneOrientations, vertexCoords);CHKERRQ(ierr);
      }
      break;
    default:
      SETERRQ1(comm, PETSC_ERR_ARG_OUTOFRANGE, "Cannot make meshes for dimension %d", dim);
    }
  }
  *newdm = dm;
  if (refinementLimit > 0.0) {
    DM rdm;
    const char *name;

    ierr = DMPlexSetRefinementUniform(*newdm, PETSC_FALSE);CHKERRQ(ierr);
    ierr = DMPlexSetRefinementLimit(*newdm, refinementLimit);CHKERRQ(ierr);
    ierr = DMRefine(*newdm, comm, &rdm);CHKERRQ(ierr);
    ierr = PetscObjectGetName((PetscObject) *newdm, &name);CHKERRQ(ierr);
    ierr = PetscObjectSetName((PetscObject)    rdm,  name);CHKERRQ(ierr);
    ierr = DMDestroy(newdm);CHKERRQ(ierr);
    *newdm = rdm;
  }
  if (interpolate) {
    DM idm = NULL;
    const char *name;

    ierr = DMPlexInterpolate(*newdm, &idm);CHKERRQ(ierr);
    ierr = PetscObjectGetName((PetscObject) *newdm, &name);CHKERRQ(ierr);
    ierr = PetscObjectSetName((PetscObject)    idm,  name);CHKERRQ(ierr);
    ierr = DMPlexCopyCoordinates(*newdm, idm);CHKERRQ(ierr);
    ierr = DMPlexCopyLabels(*newdm, idm);CHKERRQ(ierr);
    ierr = DMDestroy(newdm);CHKERRQ(ierr);
    *newdm = idm;
  }
  {
    DM refinedMesh     = NULL;
    DM distributedMesh = NULL;

    /* Distribute mesh over processes */
    ierr = DMPlexDistribute(*newdm, 0, NULL, &distributedMesh);CHKERRQ(ierr);
    if (distributedMesh) {
      ierr = DMDestroy(newdm);CHKERRQ(ierr);
      *newdm = distributedMesh;
    }
    if (refinementUniform) {
      ierr = DMPlexSetRefinementUniform(*newdm, refinementUniform);CHKERRQ(ierr);
      ierr = DMRefine(*newdm, comm, &refinedMesh);CHKERRQ(ierr);
      if (refinedMesh) {
        ierr = DMDestroy(newdm);CHKERRQ(ierr);
        *newdm = refinedMesh;
      }
    }
  }
  PetscFunctionReturn(0);
}

#undef __FUNCT__
#define __FUNCT__ "DMPlexCreateSquareBoundary"
/*@
  DMPlexCreateSquareBoundary - Creates a 1D mesh the is the boundary of a square lattice.

  Collective on MPI_Comm

  Input Parameters:
+ comm  - The communicator for the DM object
. lower - The lower left corner coordinates
. upper - The upper right corner coordinates
- edges - The number of cells in each direction

  Output Parameter:
. dm  - The DM object

  Note: Here is the numbering returned for 2 cells in each direction:
$ 18--5-17--4--16
$  |     |     |
$  6    10     3
$  |     |     |
$ 19-11-20--9--15
$  |     |     |
$  7     8     2
$  |     |     |
$ 12--0-13--1--14

  Level: beginner

.keywords: DM, create
.seealso: DMPlexCreateBoxMesh(), DMPlexCreateCubeBoundary(), DMSetType(), DMCreate()
@*/
PetscErrorCode DMPlexCreateSquareBoundary(DM dm, const PetscReal lower[], const PetscReal upper[], const PetscInt edges[])
{
  PetscInt       numVertices    = (edges[0]+1)*(edges[1]+1);
  PetscInt       numEdges       = edges[0]*(edges[1]+1) + (edges[0]+1)*edges[1];
  PetscInt       markerTop      = 1;
  PetscInt       markerBottom   = 1;
  PetscInt       markerRight    = 1;
  PetscInt       markerLeft     = 1;
  PetscBool      markerSeparate = PETSC_FALSE;
  Vec            coordinates;
  PetscSection   coordSection;
  PetscScalar    *coords;
  PetscInt       coordSize;
  PetscMPIInt    rank;
  PetscInt       v, vx, vy;
  PetscErrorCode ierr;

  PetscFunctionBegin;
  ierr = PetscOptionsGetBool(((PetscObject) dm)->prefix, "-dm_plex_separate_marker", &markerSeparate, NULL);CHKERRQ(ierr);
  if (markerSeparate) {
    markerTop    = 1;
    markerBottom = 0;
    markerRight  = 0;
    markerLeft   = 0;
  }
  ierr = MPI_Comm_rank(PetscObjectComm((PetscObject)dm), &rank);CHKERRQ(ierr);
  if (!rank) {
    PetscInt e, ex, ey;

    ierr = DMPlexSetChart(dm, 0, numEdges+numVertices);CHKERRQ(ierr);
    for (e = 0; e < numEdges; ++e) {
      ierr = DMPlexSetConeSize(dm, e, 2);CHKERRQ(ierr);
    }
    ierr = DMSetUp(dm);CHKERRQ(ierr); /* Allocate space for cones */
    for (vx = 0; vx <= edges[0]; vx++) {
      for (ey = 0; ey < edges[1]; ey++) {
        PetscInt edge   = vx*edges[1] + ey + edges[0]*(edges[1]+1);
        PetscInt vertex = ey*(edges[0]+1) + vx + numEdges;
        PetscInt cone[2];

        cone[0] = vertex; cone[1] = vertex+edges[0]+1;
        ierr    = DMPlexSetCone(dm, edge, cone);CHKERRQ(ierr);
        if (vx == edges[0]) {
          ierr = DMPlexSetLabelValue(dm, "marker", edge,    markerRight);CHKERRQ(ierr);
          ierr = DMPlexSetLabelValue(dm, "marker", cone[0], markerRight);CHKERRQ(ierr);
          if (ey == edges[1]-1) {
            ierr = DMPlexSetLabelValue(dm, "marker", cone[1], markerRight);CHKERRQ(ierr);
          }
        } else if (vx == 0) {
          ierr = DMPlexSetLabelValue(dm, "marker", edge,    markerLeft);CHKERRQ(ierr);
          ierr = DMPlexSetLabelValue(dm, "marker", cone[0], markerLeft);CHKERRQ(ierr);
          if (ey == edges[1]-1) {
            ierr = DMPlexSetLabelValue(dm, "marker", cone[1], markerLeft);CHKERRQ(ierr);
          }
        }
      }
    }
    for (vy = 0; vy <= edges[1]; vy++) {
      for (ex = 0; ex < edges[0]; ex++) {
        PetscInt edge   = vy*edges[0]     + ex;
        PetscInt vertex = vy*(edges[0]+1) + ex + numEdges;
        PetscInt cone[2];

        cone[0] = vertex; cone[1] = vertex+1;
        ierr    = DMPlexSetCone(dm, edge, cone);CHKERRQ(ierr);
        if (vy == edges[1]) {
          ierr = DMPlexSetLabelValue(dm, "marker", edge,    markerTop);CHKERRQ(ierr);
          ierr = DMPlexSetLabelValue(dm, "marker", cone[0], markerTop);CHKERRQ(ierr);
          if (ex == edges[0]-1) {
            ierr = DMPlexSetLabelValue(dm, "marker", cone[1], markerTop);CHKERRQ(ierr);
          }
        } else if (vy == 0) {
          ierr = DMPlexSetLabelValue(dm, "marker", edge,    markerBottom);CHKERRQ(ierr);
          ierr = DMPlexSetLabelValue(dm, "marker", cone[0], markerBottom);CHKERRQ(ierr);
          if (ex == edges[0]-1) {
            ierr = DMPlexSetLabelValue(dm, "marker", cone[1], markerBottom);CHKERRQ(ierr);
          }
        }
      }
    }
  }
  ierr = DMPlexSymmetrize(dm);CHKERRQ(ierr);
  ierr = DMPlexStratify(dm);CHKERRQ(ierr);
  /* Build coordinates */
  ierr = DMGetCoordinateSection(dm, &coordSection);CHKERRQ(ierr);
  ierr = PetscSectionSetChart(coordSection, numEdges, numEdges + numVertices);CHKERRQ(ierr);
  for (v = numEdges; v < numEdges+numVertices; ++v) {
    ierr = PetscSectionSetDof(coordSection, v, 2);CHKERRQ(ierr);
  }
  ierr = PetscSectionSetUp(coordSection);CHKERRQ(ierr);
  ierr = PetscSectionGetStorageSize(coordSection, &coordSize);CHKERRQ(ierr);
  ierr = VecCreate(PetscObjectComm((PetscObject)dm), &coordinates);CHKERRQ(ierr);
  ierr = VecSetBlockSize(coordinates, 2);CHKERRQ(ierr);
  ierr = PetscObjectSetName((PetscObject) coordinates, "coordinates");CHKERRQ(ierr);
  ierr = VecSetSizes(coordinates, coordSize, PETSC_DETERMINE);CHKERRQ(ierr);
  ierr = VecSetType(coordinates,VECSTANDARD);CHKERRQ(ierr);
  ierr = VecGetArray(coordinates, &coords);CHKERRQ(ierr);
  for (vy = 0; vy <= edges[1]; ++vy) {
    for (vx = 0; vx <= edges[0]; ++vx) {
      coords[(vy*(edges[0]+1)+vx)*2+0] = lower[0] + ((upper[0] - lower[0])/edges[0])*vx;
      coords[(vy*(edges[0]+1)+vx)*2+1] = lower[1] + ((upper[1] - lower[1])/edges[1])*vy;
    }
  }
  ierr = VecRestoreArray(coordinates, &coords);CHKERRQ(ierr);
  ierr = DMSetCoordinatesLocal(dm, coordinates);CHKERRQ(ierr);
  ierr = VecDestroy(&coordinates);CHKERRQ(ierr);
  PetscFunctionReturn(0);
}

#undef __FUNCT__
#define __FUNCT__ "DMPlexCreateCubeBoundary"
/*@
  DMPlexCreateCubeBoundary - Creates a 2D mesh the is the boundary of a cubic lattice.

  Collective on MPI_Comm

  Input Parameters:
+ comm  - The communicator for the DM object
. lower - The lower left front corner coordinates
. upper - The upper right back corner coordinates
- edges - The number of cells in each direction

  Output Parameter:
. dm  - The DM object

  Level: beginner

.keywords: DM, create
.seealso: DMPlexCreateBoxMesh(), DMPlexCreateSquareBoundary(), DMSetType(), DMCreate()
@*/
PetscErrorCode DMPlexCreateCubeBoundary(DM dm, const PetscReal lower[], const PetscReal upper[], const PetscInt faces[])
{
  PetscInt       vertices[3], numVertices;
  PetscInt       numFaces    = 2*faces[0]*faces[1] + 2*faces[1]*faces[2] + 2*faces[0]*faces[2];
  Vec            coordinates;
  PetscSection   coordSection;
  PetscScalar    *coords;
  PetscInt       coordSize;
  PetscMPIInt    rank;
  PetscInt       v, vx, vy, vz;
  PetscInt       voffset, iface=0, cone[4];
  PetscErrorCode ierr;

  PetscFunctionBegin;
  if ((faces[0] < 1) || (faces[1] < 1) || (faces[2] < 1)) SETERRQ(PetscObjectComm((PetscObject)dm), PETSC_ERR_SUP, "Must have at least 1 face per side");
  ierr = MPI_Comm_rank(PetscObjectComm((PetscObject)dm), &rank);CHKERRQ(ierr);
  vertices[0] = faces[0]+1; vertices[1] = faces[1]+1; vertices[2] = faces[2]+1;
  numVertices = vertices[0]*vertices[1]*vertices[2];
  if (!rank) {
    PetscInt f;

    ierr = DMPlexSetChart(dm, 0, numFaces+numVertices);CHKERRQ(ierr);
    for (f = 0; f < numFaces; ++f) {
      ierr = DMPlexSetConeSize(dm, f, 4);CHKERRQ(ierr);
    }
    ierr = DMSetUp(dm);CHKERRQ(ierr); /* Allocate space for cones */
    for (v = 0; v < numFaces+numVertices; ++v) {
      ierr = DMPlexSetLabelValue(dm, "marker", v, 1);CHKERRQ(ierr);
    }

    /* Side 0 (Top) */
    for (vy = 0; vy < faces[1]; vy++) {
      for (vx = 0; vx < faces[0]; vx++) {
        voffset = numFaces + vertices[0]*vertices[1]*(vertices[2]-1) + vy*vertices[0] + vx;
        cone[0] = voffset; cone[1] = voffset+1; cone[2] = voffset+vertices[0]+1; cone[3] = voffset+vertices[0];
        ierr    = DMPlexSetCone(dm, iface, cone);CHKERRQ(ierr);
        iface++;
      }
    }

    /* Side 1 (Bottom) */
    for (vy = 0; vy < faces[1]; vy++) {
      for (vx = 0; vx < faces[0]; vx++) {
        voffset = numFaces + vy*(faces[0]+1) + vx;
        cone[0] = voffset+1; cone[1] = voffset; cone[2] = voffset+vertices[0]; cone[3] = voffset+vertices[0]+1;
        ierr    = DMPlexSetCone(dm, iface, cone);CHKERRQ(ierr);
        iface++;
      }
    }

    /* Side 2 (Front) */
    for (vz = 0; vz < faces[2]; vz++) {
      for (vx = 0; vx < faces[0]; vx++) {
        voffset = numFaces + vz*vertices[0]*vertices[1] + vx;
        cone[0] = voffset; cone[1] = voffset+1; cone[2] = voffset+vertices[0]*vertices[1]+1; cone[3] = voffset+vertices[0]*vertices[1];
        ierr    = DMPlexSetCone(dm, iface, cone);CHKERRQ(ierr);
        iface++;
      }
    }

    /* Side 3 (Back) */
    for (vz = 0; vz < faces[2]; vz++) {
      for (vx = 0; vx < faces[0]; vx++) {
        voffset = numFaces + vz*vertices[0]*vertices[1] + vertices[0]*(vertices[1]-1) + vx;
        cone[0] = voffset+vertices[0]*vertices[1]; cone[1] = voffset+vertices[0]*vertices[1]+1;
        cone[2] = voffset+1; cone[3] = voffset;
        ierr    = DMPlexSetCone(dm, iface, cone);CHKERRQ(ierr);
        iface++;
      }
    }

    /* Side 4 (Left) */
    for (vz = 0; vz < faces[2]; vz++) {
      for (vy = 0; vy < faces[1]; vy++) {
        voffset = numFaces + vz*vertices[0]*vertices[1] + vy*vertices[0];
        cone[0] = voffset; cone[1] = voffset+vertices[0]*vertices[1];
        cone[2] = voffset+vertices[0]*vertices[1]+vertices[0]; cone[3] = voffset+vertices[0];
        ierr    = DMPlexSetCone(dm, iface, cone);CHKERRQ(ierr);
        iface++;
      }
    }

    /* Side 5 (Right) */
    for (vz = 0; vz < faces[2]; vz++) {
      for (vy = 0; vy < faces[1]; vy++) {
        voffset = numFaces + vz*vertices[0]*vertices[1] + vy*vertices[0] + vx;
        cone[0] = voffset+vertices[0]*vertices[1]; cone[1] = voffset;
        cone[2] = voffset+vertices[0]; cone[3] = voffset+vertices[0]*vertices[1]+vertices[0];
        ierr    = DMPlexSetCone(dm, iface, cone);CHKERRQ(ierr);
        iface++;
      }
    }
  }
  ierr = DMPlexSymmetrize(dm);CHKERRQ(ierr);
  ierr = DMPlexStratify(dm);CHKERRQ(ierr);
  /* Build coordinates */
  ierr = DMGetCoordinateSection(dm, &coordSection);CHKERRQ(ierr);
  ierr = PetscSectionSetChart(coordSection, numFaces, numFaces + numVertices);CHKERRQ(ierr);
  for (v = numFaces; v < numFaces+numVertices; ++v) {
    ierr = PetscSectionSetDof(coordSection, v, 3);CHKERRQ(ierr);
  }
  ierr = PetscSectionSetUp(coordSection);CHKERRQ(ierr);
  ierr = PetscSectionGetStorageSize(coordSection, &coordSize);CHKERRQ(ierr);
  ierr = VecCreate(PetscObjectComm((PetscObject)dm), &coordinates);CHKERRQ(ierr);
  ierr = VecSetBlockSize(coordinates, 3);CHKERRQ(ierr);
  ierr = PetscObjectSetName((PetscObject) coordinates, "coordinates");CHKERRQ(ierr);
  ierr = VecSetSizes(coordinates, coordSize, PETSC_DETERMINE);CHKERRQ(ierr);
  ierr = VecSetType(coordinates,VECSTANDARD);CHKERRQ(ierr);
  ierr = VecGetArray(coordinates, &coords);CHKERRQ(ierr);
  for (vz = 0; vz <= faces[2]; ++vz) {
    for (vy = 0; vy <= faces[1]; ++vy) {
      for (vx = 0; vx <= faces[0]; ++vx) {
        coords[((vz*(faces[1]+1)+vy)*(faces[0]+1)+vx)*3+0] = lower[0] + ((upper[0] - lower[0])/faces[0])*vx;
        coords[((vz*(faces[1]+1)+vy)*(faces[0]+1)+vx)*3+1] = lower[1] + ((upper[1] - lower[1])/faces[1])*vy;
        coords[((vz*(faces[1]+1)+vy)*(faces[0]+1)+vx)*3+2] = lower[2] + ((upper[2] - lower[2])/faces[2])*vz;
      }
    }
  }
  ierr = VecRestoreArray(coordinates, &coords);CHKERRQ(ierr);
  ierr = DMSetCoordinatesLocal(dm, coordinates);CHKERRQ(ierr);
  ierr = VecDestroy(&coordinates);CHKERRQ(ierr);
  PetscFunctionReturn(0);
}

#undef __FUNCT__
#define __FUNCT__ "DMPlexCreateCubeMesh_Internal"
static PetscErrorCode DMPlexCreateCubeMesh_Internal(DM dm, const PetscReal lower[], const PetscReal upper[], const PetscInt edges[], DMBoundaryType bdX, DMBoundaryType bdY, DMBoundaryType bdZ)
{
  PetscInt       markerTop      = 1;
  PetscInt       markerBottom   = 1;
  PetscInt       markerFront    = 1;
  PetscInt       markerBack     = 1;
  PetscInt       markerRight    = 1;
  PetscInt       markerLeft     = 1;
  PetscInt       dim;
  PetscBool      markerSeparate = PETSC_FALSE;
  PetscMPIInt    rank;
  PetscErrorCode ierr;

  PetscFunctionBegin;
  ierr = DMGetDimension(dm,&dim);CHKERRQ(ierr);
  ierr = MPI_Comm_rank(PetscObjectComm((PetscObject)dm), &rank);CHKERRQ(ierr);
  ierr = PetscOptionsGetBool(((PetscObject) dm)->prefix, "-dm_plex_separate_marker", &markerSeparate, NULL);CHKERRQ(ierr);
  if (markerSeparate) {
    switch (dim) {
    case 2:
      markerTop    = 3;
      markerBottom = 1;
      markerRight  = 2;
      markerLeft   = 4;
      break;
    case 3:
      markerBottom = 1;
      markerTop    = 2;
      markerFront  = 3;
      markerBack   = 4;
      markerRight  = 5;
      markerLeft   = 6;
      break;
    default:
      SETERRQ1(PETSC_COMM_SELF,PETSC_ERR_SUP,"Dimension %d not supported",dim);
      break;
    }
  }
  {
    const PetscInt numXEdges    = !rank ? edges[0]   : 0;
    const PetscInt numYEdges    = !rank ? edges[1]   : 0;
    const PetscInt numZEdges    = !rank ? edges[2]   : 0;
    const PetscInt numXVertices = !rank ? (bdX == DM_BOUNDARY_PERIODIC || bdX == DM_BOUNDARY_TWIST ? edges[0] : edges[0]+1) : 0;
    const PetscInt numYVertices = !rank ? (bdY == DM_BOUNDARY_PERIODIC || bdY == DM_BOUNDARY_TWIST ? edges[1] : edges[1]+1) : 0;
    const PetscInt numZVertices = !rank ? (bdZ == DM_BOUNDARY_PERIODIC || bdY == DM_BOUNDARY_TWIST ? edges[2] : edges[2]+1) : 0;
    const PetscInt numCells     = numXEdges*numYEdges*numZEdges;
    const PetscInt numXFaces    = numYEdges*numZEdges;
    const PetscInt numYFaces    = numXEdges*numZEdges;
    const PetscInt numZFaces    = numXEdges*numYEdges;
    const PetscInt numTotXFaces = numXVertices*numXFaces;
    const PetscInt numTotYFaces = numYVertices*numYFaces;
    const PetscInt numTotZFaces = numZVertices*numZFaces;
    const PetscInt numFaces     = numTotXFaces + numTotYFaces + numTotZFaces;
    const PetscInt numTotXEdges = numXEdges*numYVertices*numZVertices;
    const PetscInt numTotYEdges = numYEdges*numXVertices*numZVertices;
    const PetscInt numTotZEdges = numZEdges*numXVertices*numYVertices;
    const PetscInt numVertices  = numXVertices*numYVertices*numZVertices;
    const PetscInt numEdges     = numTotXEdges + numTotYEdges + numTotZEdges;
    const PetscInt firstVertex  = (dim == 2) ? numFaces : numCells;
    const PetscInt firstXFace   = (dim == 2) ? 0 : numCells + numVertices;
    const PetscInt firstYFace   = firstXFace + numTotXFaces;
    const PetscInt firstZFace   = firstYFace + numTotYFaces;
    const PetscInt firstXEdge   = numCells + numFaces + numVertices;
    const PetscInt firstYEdge   = firstXEdge + numTotXEdges;
    const PetscInt firstZEdge   = firstYEdge + numTotYEdges;
    Vec            coordinates;
    PetscSection   coordSection;
    PetscScalar   *coords;
    PetscInt       coordSize;
    PetscInt       v, vx, vy, vz;
    PetscInt       c, f, fx, fy, fz, e, ex, ey, ez;

    ierr = DMPlexSetChart(dm, 0, numCells+numFaces+numEdges+numVertices);CHKERRQ(ierr);
    for (c = 0; c < numCells; c++) {
      ierr = DMPlexSetConeSize(dm, c, 6);CHKERRQ(ierr);
    }
    for (f = firstXFace; f < firstXFace+numFaces; ++f) {
      ierr = DMPlexSetConeSize(dm, f, 4);CHKERRQ(ierr);
    }
    for (e = firstXEdge; e < firstXEdge+numEdges; ++e) {
      ierr = DMPlexSetConeSize(dm, e, 2);CHKERRQ(ierr);
    }
    ierr = DMSetUp(dm);CHKERRQ(ierr); /* Allocate space for cones */
    /* Build cells */
    for (fz = 0; fz < numZEdges; ++fz) {
      for (fy = 0; fy < numYEdges; ++fy) {
        for (fx = 0; fx < numXEdges; ++fx) {
          PetscInt cell    = (fz*numYEdges + fy)*numXEdges + fx;
          PetscInt faceB   = firstZFace + (fy*numXEdges+fx)*numZVertices +   fz;
          PetscInt faceT   = firstZFace + (fy*numXEdges+fx)*numZVertices + ((fz+1)%numZVertices);
          PetscInt faceF   = firstYFace + (fz*numXEdges+fx)*numYVertices +   fy;
          PetscInt faceK   = firstYFace + (fz*numXEdges+fx)*numYVertices + ((fy+1)%numYVertices);
          PetscInt faceL   = firstXFace + (fz*numYEdges+fy)*numXVertices +   fx;
          PetscInt faceR   = firstXFace + (fz*numYEdges+fy)*numXVertices + ((fx+1)%numXVertices);
                            /* B,  T,  F,  K,  R,  L */
          PetscInt ornt[8] = {-4,  0,  0, -1,  0, -4}; /* ??? */
          PetscInt cone[8];

          /* no boundary twisting in 3D */
          cone[0] = faceB; cone[1] = faceT; cone[2] = faceF; cone[3] = faceK; cone[4] = faceR; cone[5] = faceL;
          ierr    = DMPlexSetCone(dm, cell, cone);CHKERRQ(ierr);
          ierr    = DMPlexSetConeOrientation(dm, cell, ornt);CHKERRQ(ierr);
        }
      }
    }
    /* Build x faces */
    for (fz = 0; fz < numZEdges; ++fz) {
      for (fy = 0; fy < numYEdges; ++fy) {
        for (fx = 0; fx < numXVertices; ++fx) {
          PetscInt face    = firstXFace + (fz*numYEdges+fy)*numXVertices + fx;
          PetscInt edgeL   = firstZEdge + (  fy*                 numXVertices+fx)*numZEdges + fz;
          PetscInt edgeR   = firstZEdge + (((fy+1)%numYVertices)*numXVertices+fx)*numZEdges + fz;
          PetscInt edgeB   = firstYEdge + (  fz*                 numXVertices+fx)*numYEdges + fy;
          PetscInt edgeT   = firstYEdge + (((fz+1)%numZVertices)*numXVertices+fx)*numYEdges + fy;
          PetscInt ornt[4] = {0, 0, -2, -2};
          PetscInt cone[4];

          if (dim == 3) {
            /* markers */
            if (bdX != DM_BOUNDARY_PERIODIC) {
              if (fx == numXVertices-1) {
                ierr = DMPlexSetLabelValue(dm, "marker", face, markerRight);CHKERRQ(ierr);
              }
              else if (fx == 0) {
                ierr = DMPlexSetLabelValue(dm, "marker", face, markerLeft);CHKERRQ(ierr);
              }
            }
          }
          cone[0] = edgeB; cone[1] = edgeR; cone[2] = edgeT; cone[3] = edgeL;
          ierr    = DMPlexSetCone(dm, face, cone);CHKERRQ(ierr);
          ierr    = DMPlexSetConeOrientation(dm, face, ornt);CHKERRQ(ierr);
        }
      }
    }
    /* Build y faces */
    for (fz = 0; fz < numZEdges; ++fz) {
      for (fx = 0; fx < numYEdges; ++fx) {
        for (fy = 0; fy < numYVertices; ++fy) {
          PetscInt face    = firstYFace + (fz*numXEdges+fx)*numYVertices + fy;
          PetscInt edgeL   = firstZEdge + (fy*numXVertices+  fx                 )*numZEdges + fz;
          PetscInt edgeR   = firstZEdge + (fy*numXVertices+((fx+1)%numXVertices))*numZEdges + fz;
          PetscInt edgeB   = firstXEdge + (  fz                 *numYVertices+fy)*numXEdges + fx;
          PetscInt edgeT   = firstXEdge + (((fz+1)%numZVertices)*numYVertices+fy)*numXEdges + fx;
          PetscInt ornt[4] = {0, 0, -2, -2};
          PetscInt cone[4];

          if (dim == 3) {
            /* markers */
            if (bdY != DM_BOUNDARY_PERIODIC) {
              if (fy == numYVertices-1) {
                ierr = DMPlexSetLabelValue(dm, "marker", face, markerBack);CHKERRQ(ierr);
              }
              else if (fy == 0) {
                ierr = DMPlexSetLabelValue(dm, "marker", face, markerFront);CHKERRQ(ierr);
              }
            }
          }
          cone[0] = edgeB; cone[1] = edgeR; cone[2] = edgeT; cone[3] = edgeL;
          ierr    = DMPlexSetCone(dm, face, cone);CHKERRQ(ierr);
          ierr    = DMPlexSetConeOrientation(dm, face, ornt);CHKERRQ(ierr);
        }
      }
    }
    /* Build z faces */
    for (fy = 0; fy < numYEdges; ++fy) {
      for (fx = 0; fx < numXEdges; ++fx) {
        for (fz = 0; fz < numZVertices; fz++) {
          PetscInt face    = firstZFace + (fy*numXEdges+fx)*numZVertices + fz;
          PetscInt edgeL   = firstYEdge + (fz*numXVertices+  fx                 )*numYEdges + fy;
          PetscInt edgeR   = firstYEdge + (fz*numXVertices+((fx+1)%numXVertices))*numYEdges + fy;
          PetscInt edgeB   = firstXEdge + (fz*numYVertices+  fy                 )*numXEdges + fx;
          PetscInt edgeT   = firstXEdge + (fz*numYVertices+((fy+1)%numYVertices))*numXEdges + fx;
          PetscInt ornt[4] = {0, 0, -2, -2};
          PetscInt cone[4];

          if (dim == 2) {
            if (bdX == DM_BOUNDARY_TWIST && fx == numXEdges-1) {edgeR += numYEdges-1-2*fy; ornt[1] = -2;}
            if (bdY == DM_BOUNDARY_TWIST && fy == numYEdges-1) {edgeT += numXEdges-1-2*fx; ornt[2] =  0;}
          }
          else {
            /* markers */
            if (bdZ != DM_BOUNDARY_PERIODIC) {
              if (fz == numZVertices-1) {
                ierr = DMPlexSetLabelValue(dm, "marker", face, markerTop);CHKERRQ(ierr);
              }
              else if (fz == 0) {
                ierr = DMPlexSetLabelValue(dm, "marker", face, markerBottom);CHKERRQ(ierr);
              }
            }
          }
          cone[0] = edgeB; cone[1] = edgeR; cone[2] = edgeT; cone[3] = edgeL;
          ierr    = DMPlexSetCone(dm, face, cone);CHKERRQ(ierr);
          ierr    = DMPlexSetConeOrientation(dm, face, ornt);CHKERRQ(ierr);
        }
      }
    }
    /* Build Z edges*/
    for (vy = 0; vy < numYVertices; vy++) {
      for (vx = 0; vx < numXVertices; vx++) {
        for (ez = 0; ez < numZEdges; ez++) {
          const PetscInt edge    = firstZEdge  + (vy*numXVertices+vx)*numZEdges + ez;
          const PetscInt vertexB = firstVertex + (  ez                 *numYVertices+vy)*numXVertices + vx;
          const PetscInt vertexT = firstVertex + (((ez+1)%numZVertices)*numYVertices+vy)*numXVertices + vx;
          PetscInt       cone[2];

          if (dim == 3) {
            if (bdX != DM_BOUNDARY_PERIODIC) {
              if (vx == numXVertices-1) {
                ierr = DMPlexSetLabelValue(dm, "marker", edge, markerRight);CHKERRQ(ierr);
              }
              else if (vx == 0) {
                ierr = DMPlexSetLabelValue(dm, "marker", edge, markerLeft);CHKERRQ(ierr);
              }
            }
            if (bdY != DM_BOUNDARY_PERIODIC) {
              if (vy == numYVertices-1) {
                ierr = DMPlexSetLabelValue(dm, "marker", edge, markerBack);CHKERRQ(ierr);
              }
              else if (vy == 0) {
                ierr = DMPlexSetLabelValue(dm, "marker", edge, markerFront);CHKERRQ(ierr);
              }
            }
          }
          cone[0] = vertexB; cone[1] = vertexT;
          ierr = DMPlexSetCone(dm, edge, cone);CHKERRQ(ierr);
        }
      }
    }
    /* Build Y edges*/
    for (vz = 0; vz < numZVertices; vz++) {
      for (vx = 0; vx < numXVertices; vx++) {
        for (ey = 0; ey < numYEdges; ey++) {
          const PetscInt nextv   = (dim == 2 && bdY == DM_BOUNDARY_TWIST && ey == numYEdges-1) ? (numXVertices-vx-1) : (vz*numYVertices+((ey+1)%numYVertices))*numXVertices + vx;
          const PetscInt edge    = firstYEdge  + (vz*numXVertices+vx)*numYEdges + ey;
          const PetscInt vertexF = firstVertex + (vz*numYVertices+ey)*numXVertices + vx;
          const PetscInt vertexK = firstVertex + nextv;
          PetscInt       cone[2];

          cone[0] = vertexF; cone[1] = vertexK;
          ierr = DMPlexSetCone(dm, edge, cone);CHKERRQ(ierr);
          if (dim == 2) {
            if ((bdX != DM_BOUNDARY_PERIODIC) && (bdX != DM_BOUNDARY_TWIST)) {
              if (vx == numXVertices-1) {
                ierr = DMPlexSetLabelValue(dm, "marker", edge,    markerRight);CHKERRQ(ierr);
                ierr = DMPlexSetLabelValue(dm, "marker", cone[0], markerRight);CHKERRQ(ierr);
                if (ey == numYEdges-1) {
                  ierr = DMPlexSetLabelValue(dm, "marker", cone[1], markerRight);CHKERRQ(ierr);
                }
              }
              else if (vx == 0) {
                ierr = DMPlexSetLabelValue(dm, "marker", edge,    markerLeft);CHKERRQ(ierr);
                ierr = DMPlexSetLabelValue(dm, "marker", cone[0], markerLeft);CHKERRQ(ierr);
                if (ey == numYEdges-1) {
                  ierr = DMPlexSetLabelValue(dm, "marker", cone[1], markerLeft);CHKERRQ(ierr);
                }
              }
            }
          }
          else {
            if (bdX != DM_BOUNDARY_PERIODIC) {
              if (vx == numXVertices-1) {
                ierr = DMPlexSetLabelValue(dm, "marker", edge, markerRight);CHKERRQ(ierr);
              }
              else if (vx == 0) {
                ierr = DMPlexSetLabelValue(dm, "marker", edge, markerLeft);CHKERRQ(ierr);
              }
            }
            if (bdZ != DM_BOUNDARY_PERIODIC) {
              if (vz == numZVertices-1) {
                ierr = DMPlexSetLabelValue(dm, "marker", edge, markerTop);CHKERRQ(ierr);
              }
              else if (vz == 0) {
                ierr = DMPlexSetLabelValue(dm, "marker", edge, markerBottom);CHKERRQ(ierr);
              }
            }
          }
        }
      }
    }
    /* Build X edges*/
    for (vz = 0; vz < numZVertices; vz++) {
      for (vy = 0; vy < numYVertices; vy++) {
        for (ex = 0; ex < numXEdges; ex++) {
          const PetscInt nextv   = (dim == 2 && bdX == DM_BOUNDARY_TWIST && ex == numXEdges-1) ? (numYVertices-vy-1)*numXVertices : (vz*numYVertices+vy)*numXVertices + (ex+1)%numXVertices;
          const PetscInt edge    = firstXEdge  + (vz*numYVertices+vy)*numXEdges + ex;
          const PetscInt vertexL = firstVertex + (vz*numYVertices+vy)*numXVertices + ex;
          const PetscInt vertexR = firstVertex + nextv;
          PetscInt       cone[2];

          cone[0] = vertexL; cone[1] = vertexR;
          ierr = DMPlexSetCone(dm, edge, cone);CHKERRQ(ierr);
          if (dim == 2) {
            if ((bdY != DM_BOUNDARY_PERIODIC) && (bdY != DM_BOUNDARY_TWIST)) {
              if (vy == numYVertices-1) {
                ierr = DMPlexSetLabelValue(dm, "marker", edge,    markerTop);CHKERRQ(ierr);
                ierr = DMPlexSetLabelValue(dm, "marker", cone[0], markerTop);CHKERRQ(ierr);
                if (ex == numXEdges-1) {
                  ierr = DMPlexSetLabelValue(dm, "marker", cone[1], markerTop);CHKERRQ(ierr);
                }
              }
              else if (vy == 0) {
                ierr = DMPlexSetLabelValue(dm, "marker", edge,    markerBottom);CHKERRQ(ierr);
                ierr = DMPlexSetLabelValue(dm, "marker", cone[0], markerBottom);CHKERRQ(ierr);
                if (ex == numXEdges-1) {
                  ierr = DMPlexSetLabelValue(dm, "marker", cone[1], markerBottom);CHKERRQ(ierr);
                }
              }
            }
          }
          else {
            if (bdY != DM_BOUNDARY_PERIODIC) {
              if (vy == numYVertices-1) {
                ierr = DMPlexSetLabelValue(dm, "marker", edge, markerBack);CHKERRQ(ierr);
              }
              else if (vy == 0) {
                ierr = DMPlexSetLabelValue(dm, "marker", edge, markerFront);CHKERRQ(ierr);
              }
            }
            if (bdZ != DM_BOUNDARY_PERIODIC) {
              if (vz == numZVertices-1) {
                ierr = DMPlexSetLabelValue(dm, "marker", edge, markerTop);CHKERRQ(ierr);
              }
              else if (vz == 0) {
                ierr = DMPlexSetLabelValue(dm, "marker", edge, markerBottom);CHKERRQ(ierr);
              }
            }
          }
        }
      }
    }
    ierr = DMPlexSymmetrize(dm);CHKERRQ(ierr);
    ierr = DMPlexStratify(dm);CHKERRQ(ierr);
    /* Build coordinates */
    ierr = DMGetCoordinateSection(dm, &coordSection);CHKERRQ(ierr);
    ierr = PetscSectionSetNumFields(coordSection, 1);CHKERRQ(ierr);
    ierr = PetscSectionSetFieldComponents(coordSection, 0, dim);CHKERRQ(ierr);
    ierr = PetscSectionSetChart(coordSection, firstVertex, firstVertex+numVertices);CHKERRQ(ierr);
    for (v = firstVertex; v < firstVertex+numVertices; ++v) {
      ierr = PetscSectionSetDof(coordSection, v, dim);CHKERRQ(ierr);
      ierr = PetscSectionSetFieldDof(coordSection, v, 0, dim);CHKERRQ(ierr);
    }
    ierr = PetscSectionSetUp(coordSection);CHKERRQ(ierr);
    ierr = PetscSectionGetStorageSize(coordSection, &coordSize);CHKERRQ(ierr);
    ierr = VecCreate(PetscObjectComm((PetscObject)dm), &coordinates);CHKERRQ(ierr);
    ierr = VecSetBlockSize(coordinates, dim);CHKERRQ(ierr);
    ierr = PetscObjectSetName((PetscObject) coordinates, "coordinates");CHKERRQ(ierr);
    ierr = VecSetSizes(coordinates, coordSize, PETSC_DETERMINE);CHKERRQ(ierr);
    ierr = VecSetType(coordinates,VECSTANDARD);CHKERRQ(ierr);
    ierr = VecGetArray(coordinates, &coords);CHKERRQ(ierr);
    for (vz = 0; vz < numZVertices; ++vz) {
      for (vy = 0; vy < numYVertices; ++vy) {
        for (vx = 0; vx < numXVertices; ++vx) {
          coords[((vz*numYVertices+vy)*numXVertices+vx)*dim+0] = lower[0] + ((upper[0] - lower[0])/numXEdges)*vx;
          coords[((vz*numYVertices+vy)*numXVertices+vx)*dim+1] = lower[1] + ((upper[1] - lower[1])/numYEdges)*vy;
          if (dim == 3) {
            coords[((vz*numYVertices+vy)*numXVertices+vx)*dim+2] = lower[2] + ((upper[2] - lower[2])/numZEdges)*vz;
          }
        }
      }
    }
    ierr = VecRestoreArray(coordinates, &coords);CHKERRQ(ierr);
    ierr = DMSetCoordinatesLocal(dm, coordinates);CHKERRQ(ierr);
    ierr = VecDestroy(&coordinates);CHKERRQ(ierr);
  }
  PetscFunctionReturn(0);
}

#undef __FUNCT__
#define __FUNCT__ "DMPlexCreateSquareMesh"
/*@
  DMPlexCreateSquareMesh - Creates a 2D mesh for a square lattice.

  Collective on MPI_Comm

  Input Parameters:
+ comm  - The communicator for the DM object
. lower - The lower left corner coordinates
. upper - The upper right corner coordinates
. edges - The number of cells in each direction
. bdX   - The boundary type for the X direction
- bdY   - The boundary type for the Y direction

  Output Parameter:
. dm  - The DM object

  Note: Here is the numbering returned for 2 cells in each direction:
$ 22--8-23--9--24
$  |     |     |
$ 13  2 14  3  15
$  |     |     |
$ 19--6-20--7--21
$  |     |     |
$ 10  0 11  1 12
$  |     |     |
$ 16--4-17--5--18

  Level: beginner

.keywords: DM, create
.seealso: DMPlexCreateBoxMesh(), DMPlexCreateSquareBoundary(), DMPlexCreateCubeBoundary(), DMSetType(), DMCreate()
@*/
PetscErrorCode DMPlexCreateSquareMesh(DM dm, const PetscReal lower[], const PetscReal upper[], const PetscInt edges[], DMBoundaryType bdX, DMBoundaryType bdY)
{
  PetscReal      lower3[3], upper3[3];
  PetscInt       edges3[3];
  PetscErrorCode ierr;

  PetscFunctionBegin;
  lower3[0] = lower[0]; lower3[1] = lower[1]; lower3[2] = 0.;
  upper3[0] = upper[0]; upper3[1] = upper[1]; upper3[2] = 0.;
  edges3[0] = edges[0]; edges3[1] = edges[1]; edges3[2] = 0;
  ierr = DMPlexCreateCubeMesh_Internal(dm, lower3, upper3, edges3, bdX, bdY, DM_BOUNDARY_NONE);CHKERRQ(ierr);
  PetscFunctionReturn(0);
}

#undef __FUNCT__
#define __FUNCT__ "DMPlexCreateBoxMesh"
/*@
  DMPlexCreateBoxMesh - Creates a mesh on the tensor product of unit intervals (box) using simplices.

  Collective on MPI_Comm

  Input Parameters:
+ comm - The communicator for the DM object
. dim - The spatial dimension
- interpolate - Flag to create intermediate mesh pieces (edges, faces)

  Output Parameter:
. dm  - The DM object

  Level: beginner

.keywords: DM, create
.seealso: DMPlexCreateHexBoxMesh(), DMSetType(), DMCreate()
@*/
PetscErrorCode DMPlexCreateBoxMesh(MPI_Comm comm, PetscInt dim, PetscBool interpolate, DM *dm)
{
  DM             boundary;
  PetscErrorCode ierr;

  PetscFunctionBegin;
  PetscValidPointer(dm, 4);
  ierr = DMCreate(comm, &boundary);CHKERRQ(ierr);
  PetscValidLogicalCollectiveInt(boundary,dim,2);
  ierr = DMSetType(boundary, DMPLEX);CHKERRQ(ierr);
  ierr = DMSetDimension(boundary, dim-1);CHKERRQ(ierr);
  switch (dim) {
  case 2:
  {
    PetscReal lower[2] = {0.0, 0.0};
    PetscReal upper[2] = {1.0, 1.0};
    PetscInt  edges[2] = {2, 2};

    ierr = DMPlexCreateSquareBoundary(boundary, lower, upper, edges);CHKERRQ(ierr);
    break;
  }
  case 3:
  {
    PetscReal lower[3] = {0.0, 0.0, 0.0};
    PetscReal upper[3] = {1.0, 1.0, 1.0};
    PetscInt  faces[3] = {1, 1, 1};

    ierr = DMPlexCreateCubeBoundary(boundary, lower, upper, faces);CHKERRQ(ierr);
    break;
  }
  default:
    SETERRQ1(comm, PETSC_ERR_SUP, "Dimension not supported: %d", dim);
  }
  ierr = DMPlexGenerate(boundary, NULL, interpolate, dm);CHKERRQ(ierr);
  ierr = DMDestroy(&boundary);CHKERRQ(ierr);
  PetscFunctionReturn(0);
}

#undef __FUNCT__
#define __FUNCT__ "DMPlexCreateHexBoxMesh"
/*@
  DMPlexCreateHexBoxMesh - Creates a mesh on the tensor product of unit intervals (box) using hexahedra.

  Collective on MPI_Comm

  Input Parameters:
+ comm  - The communicator for the DM object
. dim   - The spatial dimension
. periodicX - The boundary type for the X direction
. periodicY - The boundary type for the Y direction
. periodicZ - The boundary type for the Z direction
- cells - The number of cells in each direction

  Output Parameter:
. dm  - The DM object

  Level: beginner

.keywords: DM, create
.seealso: DMPlexCreateBoxMesh(), DMSetType(), DMCreate()
@*/
PetscErrorCode DMPlexCreateHexBoxMesh(MPI_Comm comm, PetscInt dim, const PetscInt cells[], DMBoundaryType periodicX, DMBoundaryType periodicY, DMBoundaryType periodicZ, DM *dm)
{
  PetscErrorCode ierr;

  PetscFunctionBegin;
  PetscValidPointer(dm, 4);
  ierr = DMCreate(comm, dm);CHKERRQ(ierr);
  PetscValidLogicalCollectiveInt(*dm,dim,2);
  ierr = DMSetType(*dm, DMPLEX);CHKERRQ(ierr);
  ierr = DMSetDimension(*dm, dim);CHKERRQ(ierr);
  switch (dim) {
  case 2:
  {
    PetscReal lower[2] = {0.0, 0.0};
    PetscReal upper[2] = {1.0, 1.0};

    ierr = DMPlexCreateSquareMesh(*dm, lower, upper, cells, periodicX, periodicY);CHKERRQ(ierr);
    break;
  }
  case 3:
  {
    PetscReal lower[3] = {0.0, 0.0, 0.0};
    PetscReal upper[3] = {1.0, 1.0, 1.0};

    ierr = DMPlexCreateCubeMesh_Internal(*dm, lower, upper, cells, periodicX, periodicY, periodicZ);CHKERRQ(ierr);
    break;
  }
  default:
    SETERRQ1(comm, PETSC_ERR_SUP, "Dimension not supported: %d", dim);
  }
  PetscFunctionReturn(0);
}

/* External function declarations here */
extern PetscErrorCode DMCreateInterpolation_Plex(DM dmCoarse, DM dmFine, Mat *interpolation, Vec *scaling);
extern PetscErrorCode DMCreateInjection_Plex(DM dmCoarse, DM dmFine, VecScatter *ctx);
extern PetscErrorCode DMCreateDefaultSection_Plex(DM dm);
extern PetscErrorCode DMCreateDefaultConstraints_Plex(DM dm);
extern PetscErrorCode DMCreateMatrix_Plex(DM dm,  Mat *J);
extern PetscErrorCode DMCreateCoordinateDM_Plex(DM dm, DM *cdm);
extern PetscErrorCode DMRefine_Plex(DM dm, MPI_Comm comm, DM *dmRefined);
extern PetscErrorCode DMCoarsen_Plex(DM dm, MPI_Comm comm, DM *dmCoarsened);
extern PetscErrorCode DMRefineHierarchy_Plex(DM dm, PetscInt nlevels, DM dmRefined[]);
extern PetscErrorCode DMClone_Plex(DM dm, DM *newdm);
extern PetscErrorCode DMSetUp_Plex(DM dm);
extern PetscErrorCode DMDestroy_Plex(DM dm);
extern PetscErrorCode DMView_Plex(DM dm, PetscViewer viewer);
extern PetscErrorCode DMLoad_Plex(DM dm, PetscViewer viewer);
extern PetscErrorCode DMCreateSubDM_Plex(DM dm, PetscInt numFields, PetscInt fields[], IS *is, DM *subdm);
extern PetscErrorCode DMLocatePoints_Plex(DM dm, Vec v, IS *cellIS);

#undef __FUNCT__
#define __FUNCT__ "DMPlexReplace_Static"
/* Replace dm with the contents of dmNew
   - Share the DM_Plex structure
   - Share the coordinates
   - Share the SF
*/
static PetscErrorCode DMPlexReplace_Static(DM dm, DM dmNew)
{
  PetscSF          sf;
  DM               coordDM;
  Vec              coords;
  const PetscReal *maxCell, *L;
  PetscErrorCode   ierr;

  PetscFunctionBegin;
  ierr = DMGetPointSF(dmNew, &sf);CHKERRQ(ierr);
  ierr = DMSetPointSF(dm, sf);CHKERRQ(ierr);
  ierr = DMGetCoordinateDM(dmNew, &coordDM);CHKERRQ(ierr);
  ierr = DMGetCoordinatesLocal(dmNew, &coords);CHKERRQ(ierr);
  ierr = DMSetCoordinateDM(dm, coordDM);CHKERRQ(ierr);
  ierr = DMSetCoordinatesLocal(dm, coords);CHKERRQ(ierr);
  ierr = DMGetPeriodicity(dm, &maxCell, &L);CHKERRQ(ierr);
  if (L) {ierr = DMSetPeriodicity(dmNew, maxCell, L);CHKERRQ(ierr);}
  ierr = DMDestroy_Plex(dm);CHKERRQ(ierr);
  dm->data = dmNew->data;
  ((DM_Plex *) dmNew->data)->refct++;
  PetscFunctionReturn(0);
}

#undef __FUNCT__
#define __FUNCT__ "DMPlexSwap_Static"
/* Swap dm with the contents of dmNew
   - Swap the DM_Plex structure
   - Swap the coordinates
*/
static PetscErrorCode DMPlexSwap_Static(DM dmA, DM dmB)
{
  DM             coordDMA, coordDMB;
  Vec            coordsA,  coordsB;
  void          *tmp;
  PetscErrorCode ierr;

  PetscFunctionBegin;
  ierr = DMGetCoordinateDM(dmA, &coordDMA);CHKERRQ(ierr);
  ierr = DMGetCoordinateDM(dmB, &coordDMB);CHKERRQ(ierr);
  ierr = PetscObjectReference((PetscObject) coordDMA);CHKERRQ(ierr);
  ierr = DMSetCoordinateDM(dmA, coordDMB);CHKERRQ(ierr);
  ierr = DMSetCoordinateDM(dmB, coordDMA);CHKERRQ(ierr);
  ierr = PetscObjectDereference((PetscObject) coordDMA);CHKERRQ(ierr);

  ierr = DMGetCoordinatesLocal(dmA, &coordsA);CHKERRQ(ierr);
  ierr = DMGetCoordinatesLocal(dmB, &coordsB);CHKERRQ(ierr);
  ierr = PetscObjectReference((PetscObject) coordsA);CHKERRQ(ierr);
  ierr = DMSetCoordinatesLocal(dmA, coordsB);CHKERRQ(ierr);
  ierr = DMSetCoordinatesLocal(dmB, coordsA);CHKERRQ(ierr);
  ierr = PetscObjectDereference((PetscObject) coordsA);CHKERRQ(ierr);
  tmp       = dmA->data;
  dmA->data = dmB->data;
  dmB->data = tmp;
  PetscFunctionReturn(0);
}

#undef __FUNCT__
#define __FUNCT__ "DMSetFromOptions_NonRefinement_Plex"
PetscErrorCode  DMSetFromOptions_NonRefinement_Plex(DM dm)
{
  DM_Plex       *mesh = (DM_Plex*) dm->data;
  DMBoundary     b;
  PetscErrorCode ierr;

  PetscFunctionBegin;
  /* Handle boundary conditions */
  ierr = PetscOptionsBegin(PetscObjectComm((PetscObject) dm), NULL, "Boundary condition options", "");CHKERRQ(ierr);
  for (b = mesh->boundary; b; b = b->next) {
    char      optname[1024];
    PetscInt  ids[1024], len = 1024, i;
    PetscBool flg;

    ierr = PetscSNPrintf(optname, sizeof(optname), "-bc_%s", b->name);CHKERRQ(ierr);
    ierr = PetscMemzero(ids, sizeof(ids));CHKERRQ(ierr);
    ierr = PetscOptionsIntArray(optname, "List of boundary IDs", "", ids, &len, &flg);CHKERRQ(ierr);
    if (flg) {
      DMLabel label;

      ierr = DMPlexGetLabel(dm, b->labelname, &label);CHKERRQ(ierr);
      for (i = 0; i < len; ++i) {
        PetscBool has;

        ierr = DMLabelHasValue(label, ids[i], &has);CHKERRQ(ierr);
        if (!has) SETERRQ2(PetscObjectComm((PetscObject) dm), PETSC_ERR_ARG_WRONG, "Boundary id %D is not present in the label %s", ids[i], b->name);
      }
      b->numids = len;
      ierr = PetscFree(b->ids);CHKERRQ(ierr);
      ierr = PetscMalloc1(len, &b->ids);CHKERRQ(ierr);
      ierr = PetscMemcpy(b->ids, ids, len*sizeof(PetscInt));CHKERRQ(ierr);
    }
  }
  ierr = PetscOptionsEnd();CHKERRQ(ierr);
  /* Handle viewing */
  ierr = PetscOptionsBool("-dm_plex_print_set_values", "Output all set values info", "DMView", PETSC_FALSE, &mesh->printSetValues, NULL);CHKERRQ(ierr);
<<<<<<< HEAD
  ierr = PetscOptionsInt("-dm_plex_print_fem", "Debug output level all fem computations", "DMView", mesh->printFEM, &mesh->printFEM, NULL);CHKERRQ(ierr);
  ierr = PetscOptionsReal("-dm_plex_print_tol", "Tolerance for FEM output", "DMView", mesh->printTol, &mesh->printTol, NULL);CHKERRQ(ierr);
=======
  ierr = PetscOptionsInt("-dm_plex_print_fem", "Debug output level all fem computations", "DMView", 0, &mesh->printFEM, NULL);CHKERRQ(ierr);
  ierr = PetscOptionsReal("-dm_plex_print_tol", "Tolerance for FEM output", "DMView", PETSC_FALSE, &mesh->printTol, NULL);CHKERRQ(ierr);
  /* Projection behavior */
  ierr = PetscOptionsInt("-dm_plex_max_projection_height", "Maxmimum mesh point height used to project locally", "DMPlexSetMaxProjectionHeight", 0, &mesh->maxProjectionHeight, NULL);CHKERRQ(ierr);
>>>>>>> 233e10f0
  PetscFunctionReturn(0);
}

#undef __FUNCT__
#define __FUNCT__ "DMSetFromOptions_Plex"
PetscErrorCode  DMSetFromOptions_Plex(DM dm)
{
  PetscInt       refine = 0, r;
  PetscBool      isHierarchy;
  PetscErrorCode ierr;

  PetscFunctionBegin;
  PetscValidHeaderSpecific(dm, DM_CLASSID, 1);
  ierr = PetscOptionsHead("DMPlex Options");CHKERRQ(ierr);
  /* Handle DMPlex refinement */
  ierr = PetscOptionsInt("-dm_refine", "The number of uniform refinements", "DMCreate", refine, &refine, NULL);CHKERRQ(ierr);
  ierr = PetscOptionsInt("-dm_refine_hierarchy", "The number of uniform refinements", "DMCreate", refine, &refine, &isHierarchy);CHKERRQ(ierr);
  if (refine) {ierr = DMPlexSetRefinementUniform(dm, PETSC_TRUE);CHKERRQ(ierr);}
  if (refine && isHierarchy) {
    DM *dms;

    ierr = PetscMalloc1(refine,&dms);CHKERRQ(ierr);
    ierr = DMRefineHierarchy(dm, refine, dms);CHKERRQ(ierr);
    /* Total hack since we do not pass in a pointer */
    ierr = DMPlexSwap_Static(dm, dms[refine-1]);CHKERRQ(ierr);
    if (refine == 1) {
      ierr = DMPlexSetCoarseDM(dm, dms[0]);CHKERRQ(ierr);
    } else {
      ierr = DMPlexSetCoarseDM(dm, dms[refine-2]);CHKERRQ(ierr);
      ierr = DMPlexSetCoarseDM(dms[0], dms[refine-1]);CHKERRQ(ierr);
    }
    /* Free DMs */
    for (r = 0; r < refine; ++r) {
      ierr = DMSetFromOptions_NonRefinement_Plex(dm);CHKERRQ(ierr);
      ierr = DMDestroy(&dms[r]);CHKERRQ(ierr);
    }
    ierr = PetscFree(dms);CHKERRQ(ierr);
  } else {
    for (r = 0; r < refine; ++r) {
      DM refinedMesh;

      ierr = DMSetFromOptions_NonRefinement_Plex(dm);CHKERRQ(ierr);
      ierr = DMRefine(dm, PetscObjectComm((PetscObject) dm), &refinedMesh);CHKERRQ(ierr);
      /* Total hack since we do not pass in a pointer */
      ierr = DMPlexReplace_Static(dm, refinedMesh);CHKERRQ(ierr);
      ierr = DMDestroy(&refinedMesh);CHKERRQ(ierr);
    }
  }
  ierr = DMSetFromOptions_NonRefinement_Plex(dm);CHKERRQ(ierr);
  ierr = PetscOptionsTail();CHKERRQ(ierr);
  PetscFunctionReturn(0);
}

#undef __FUNCT__
#define __FUNCT__ "DMCreateGlobalVector_Plex"
static PetscErrorCode DMCreateGlobalVector_Plex(DM dm,Vec *vec)
{
  PetscErrorCode ierr;

  PetscFunctionBegin;
  ierr = DMCreateGlobalVector_Section_Private(dm,vec);CHKERRQ(ierr);
  /* ierr = VecSetOperation(*vec, VECOP_DUPLICATE, (void(*)(void)) VecDuplicate_MPI_DM);CHKERRQ(ierr); */
  ierr = VecSetOperation(*vec, VECOP_VIEW, (void (*)(void)) VecView_Plex);CHKERRQ(ierr);
  ierr = VecSetOperation(*vec, VECOP_LOAD, (void (*)(void)) VecLoad_Plex);CHKERRQ(ierr);
  PetscFunctionReturn(0);
}

#undef __FUNCT__
#define __FUNCT__ "DMCreateLocalVector_Plex"
static PetscErrorCode DMCreateLocalVector_Plex(DM dm,Vec *vec)
{
  PetscErrorCode ierr;

  PetscFunctionBegin;
  ierr = DMCreateLocalVector_Section_Private(dm,vec);CHKERRQ(ierr);
  ierr = VecSetOperation(*vec, VECOP_VIEW, (void (*)(void)) VecView_Plex_Local);CHKERRQ(ierr);
  ierr = VecSetOperation(*vec, VECOP_LOAD, (void (*)(void)) VecLoad_Plex_Local);CHKERRQ(ierr);
  PetscFunctionReturn(0);
}

#undef __FUNCT__
#define __FUNCT__ "DMGetDimPoints_Plex"
static PetscErrorCode DMGetDimPoints_Plex(DM dm, PetscInt dim, PetscInt *pStart, PetscInt *pEnd)
{
  PetscInt       depth, d;
  PetscErrorCode ierr;

  PetscFunctionBegin;
  ierr = DMPlexGetDepth(dm, &depth);CHKERRQ(ierr);
  if (depth == 1) {
    ierr = DMGetDimension(dm, &d);CHKERRQ(ierr);
    if (dim == 0)      {ierr = DMPlexGetDepthStratum(dm, dim, pStart, pEnd);CHKERRQ(ierr);}
    else if (dim == d) {ierr = DMPlexGetDepthStratum(dm, 1, pStart, pEnd);CHKERRQ(ierr);}
    else               {*pStart = 0; *pEnd = 0;}
  } else {
    ierr = DMPlexGetDepthStratum(dm, dim, pStart, pEnd);CHKERRQ(ierr);
  }
  PetscFunctionReturn(0);
}

#undef __FUNCT__
#define __FUNCT__ "DMInitialize_Plex"
PetscErrorCode DMInitialize_Plex(DM dm)
{
  PetscFunctionBegin;
  dm->ops->view                            = DMView_Plex;
  dm->ops->load                            = DMLoad_Plex;
  dm->ops->setfromoptions                  = DMSetFromOptions_Plex;
  dm->ops->clone                           = DMClone_Plex;
  dm->ops->setup                           = DMSetUp_Plex;
  dm->ops->createdefaultsection            = DMCreateDefaultSection_Plex;
  dm->ops->createdefaultconstraints        = DMCreateDefaultConstraints_Plex;
  dm->ops->createglobalvector              = DMCreateGlobalVector_Plex;
  dm->ops->createlocalvector               = DMCreateLocalVector_Plex;
  dm->ops->getlocaltoglobalmapping         = NULL;
  dm->ops->createfieldis                   = NULL;
  dm->ops->createcoordinatedm              = DMCreateCoordinateDM_Plex;
  dm->ops->getcoloring                     = NULL;
  dm->ops->creatematrix                    = DMCreateMatrix_Plex;
  dm->ops->createinterpolation             = DMCreateInterpolation_Plex;
  dm->ops->getaggregates                   = NULL;
  dm->ops->getinjection                    = DMCreateInjection_Plex;
  dm->ops->refine                          = DMRefine_Plex;
  dm->ops->coarsen                         = DMCoarsen_Plex;
  dm->ops->refinehierarchy                 = DMRefineHierarchy_Plex;
  dm->ops->coarsenhierarchy                = NULL;
  dm->ops->globaltolocalbegin              = NULL;
  dm->ops->globaltolocalend                = NULL;
  dm->ops->localtoglobalbegin              = NULL;
  dm->ops->localtoglobalend                = NULL;
  dm->ops->destroy                         = DMDestroy_Plex;
  dm->ops->createsubdm                     = DMCreateSubDM_Plex;
  dm->ops->getdimpoints                    = DMGetDimPoints_Plex;
  dm->ops->locatepoints                    = DMLocatePoints_Plex;
  PetscFunctionReturn(0);
}

#undef __FUNCT__
#define __FUNCT__ "DMClone_Plex"
PetscErrorCode DMClone_Plex(DM dm, DM *newdm)
{
  DM_Plex        *mesh = (DM_Plex *) dm->data;
  PetscErrorCode ierr;

  PetscFunctionBegin;
  mesh->refct++;
  (*newdm)->data = mesh;
  ierr = PetscObjectChangeTypeName((PetscObject) *newdm, DMPLEX);CHKERRQ(ierr);
  ierr = DMInitialize_Plex(*newdm);CHKERRQ(ierr);
  PetscFunctionReturn(0);
}

/*MC
  DMPLEX = "plex" - A DM object that encapsulates an unstructured mesh, or CW Complex, which can be expressed using a Hasse Diagram.
                    In the local representation, Vecs contain all unknowns in the interior and shared boundary. This is
                    specified by a PetscSection object. Ownership in the global representation is determined by
                    ownership of the underlying DMPlex points. This is specified by another PetscSection object.

  Level: intermediate

.seealso: DMType, DMPlexCreate(), DMCreate(), DMSetType()
M*/

#undef __FUNCT__
#define __FUNCT__ "DMCreate_Plex"
PETSC_EXTERN PetscErrorCode DMCreate_Plex(DM dm)
{
  DM_Plex        *mesh;
  PetscInt       unit, d;
  PetscErrorCode ierr;

  PetscFunctionBegin;
  PetscValidHeaderSpecific(dm, DM_CLASSID, 1);
  ierr     = PetscNewLog(dm,&mesh);CHKERRQ(ierr);
  dm->dim  = 0;
  dm->data = mesh;

  mesh->refct             = 1;
  ierr                    = PetscSectionCreate(PetscObjectComm((PetscObject)dm), &mesh->coneSection);CHKERRQ(ierr);
  mesh->maxConeSize       = 0;
  mesh->cones             = NULL;
  mesh->coneOrientations  = NULL;
  ierr                    = PetscSectionCreate(PetscObjectComm((PetscObject)dm), &mesh->supportSection);CHKERRQ(ierr);
  mesh->maxSupportSize    = 0;
  mesh->supports          = NULL;
  mesh->refinementUniform = PETSC_TRUE;
  mesh->refinementLimit   = -1.0;

  mesh->facesTmp = NULL;

  mesh->tetgenOpts   = NULL;
  mesh->triangleOpts = NULL;
  ierr = PetscPartitionerCreate(PetscObjectComm((PetscObject)dm), &mesh->partitioner);CHKERRQ(ierr);
  ierr = PetscPartitionerSetTypeFromOptions_Internal(mesh->partitioner);CHKERRQ(ierr);

  mesh->subpointMap = NULL;

  for (unit = 0; unit < NUM_PETSC_UNITS; ++unit) mesh->scale[unit] = 1.0;

  mesh->labels              = NULL;
  mesh->depthLabel          = NULL;
  mesh->globalVertexNumbers = NULL;
  mesh->globalCellNumbers   = NULL;
  mesh->anchorSection       = NULL;
  mesh->anchorIS            = NULL;
  mesh->createanchors       = NULL;
  mesh->computeanchormatrix = NULL;
  mesh->parentSection       = NULL;
  mesh->parents             = NULL;
  mesh->childIDs            = NULL;
  mesh->childSection        = NULL;
  mesh->children            = NULL;
  mesh->referenceTree       = NULL;
  mesh->getchildsymmetry    = NULL;
  for (d = 0; d < 8; ++d) mesh->hybridPointMax[d] = PETSC_DETERMINE;
  mesh->vtkCellHeight       = 0;
  mesh->useCone             = PETSC_FALSE;
  mesh->useClosure          = PETSC_TRUE;
  mesh->useAnchors          = PETSC_FALSE;

  mesh->maxProjectionHeight = 0;

  mesh->printSetValues = PETSC_FALSE;
  mesh->printFEM       = 0;
  mesh->printTol       = 1.0e-10;

  ierr = DMInitialize_Plex(dm);CHKERRQ(ierr);
  PetscFunctionReturn(0);
}

#undef __FUNCT__
#define __FUNCT__ "DMPlexCreate"
/*@
  DMPlexCreate - Creates a DMPlex object, which encapsulates an unstructured mesh, or CW complex, which can be expressed using a Hasse Diagram.

  Collective on MPI_Comm

  Input Parameter:
. comm - The communicator for the DMPlex object

  Output Parameter:
. mesh  - The DMPlex object

  Level: beginner

.keywords: DMPlex, create
@*/
PetscErrorCode DMPlexCreate(MPI_Comm comm, DM *mesh)
{
  PetscErrorCode ierr;

  PetscFunctionBegin;
  PetscValidPointer(mesh,2);
  ierr = DMCreate(comm, mesh);CHKERRQ(ierr);
  ierr = DMSetType(*mesh, DMPLEX);CHKERRQ(ierr);
  PetscFunctionReturn(0);
}

#undef __FUNCT__
#define __FUNCT__ "DMPlexBuildFromCellList_Private"
/*
  This takes as input the common mesh generator output, a list of the vertices for each cell
*/
PetscErrorCode DMPlexBuildFromCellList_Private(DM dm, PetscInt numCells, PetscInt numVertices, PetscInt numCorners, const int cells[])
{
  PetscInt      *cone, c, p;
  PetscErrorCode ierr;

  PetscFunctionBegin;
  ierr = DMPlexSetChart(dm, 0, numCells+numVertices);CHKERRQ(ierr);
  for (c = 0; c < numCells; ++c) {
    ierr = DMPlexSetConeSize(dm, c, numCorners);CHKERRQ(ierr);
  }
  ierr = DMSetUp(dm);CHKERRQ(ierr);
  ierr = DMGetWorkArray(dm, numCorners, PETSC_INT, &cone);CHKERRQ(ierr);
  for (c = 0; c < numCells; ++c) {
    for (p = 0; p < numCorners; ++p) {
      cone[p] = cells[c*numCorners+p]+numCells;
    }
    ierr = DMPlexSetCone(dm, c, cone);CHKERRQ(ierr);
  }
  ierr = DMRestoreWorkArray(dm, numCorners, PETSC_INT, &cone);CHKERRQ(ierr);
  ierr = DMPlexSymmetrize(dm);CHKERRQ(ierr);
  ierr = DMPlexStratify(dm);CHKERRQ(ierr);
  PetscFunctionReturn(0);
}

#undef __FUNCT__
#define __FUNCT__ "DMPlexBuildCoordinates_Private"
/*
  This takes as input the coordinates for each vertex
*/
PetscErrorCode DMPlexBuildCoordinates_Private(DM dm, PetscInt spaceDim, PetscInt numCells, PetscInt numVertices, const double vertexCoords[])
{
  PetscSection   coordSection;
  Vec            coordinates;
  PetscScalar   *coords;
  PetscInt       coordSize, v, d;
  PetscErrorCode ierr;

  PetscFunctionBegin;
  ierr = DMGetCoordinateSection(dm, &coordSection);CHKERRQ(ierr);
  ierr = PetscSectionSetNumFields(coordSection, 1);CHKERRQ(ierr);
  ierr = PetscSectionSetFieldComponents(coordSection, 0, spaceDim);CHKERRQ(ierr);
  ierr = PetscSectionSetChart(coordSection, numCells, numCells + numVertices);CHKERRQ(ierr);
  for (v = numCells; v < numCells+numVertices; ++v) {
    ierr = PetscSectionSetDof(coordSection, v, spaceDim);CHKERRQ(ierr);
    ierr = PetscSectionSetFieldDof(coordSection, v, 0, spaceDim);CHKERRQ(ierr);
  }
  ierr = PetscSectionSetUp(coordSection);CHKERRQ(ierr);
  ierr = PetscSectionGetStorageSize(coordSection, &coordSize);CHKERRQ(ierr);
  ierr = VecCreate(PetscObjectComm((PetscObject)dm), &coordinates);CHKERRQ(ierr);
  ierr = VecSetBlockSize(coordinates, spaceDim);CHKERRQ(ierr);
  ierr = PetscObjectSetName((PetscObject) coordinates, "coordinates");CHKERRQ(ierr);
  ierr = VecSetSizes(coordinates, coordSize, PETSC_DETERMINE);CHKERRQ(ierr);
  ierr = VecSetType(coordinates,VECSTANDARD);CHKERRQ(ierr);
  ierr = VecGetArray(coordinates, &coords);CHKERRQ(ierr);
  for (v = 0; v < numVertices; ++v) {
    for (d = 0; d < spaceDim; ++d) {
      coords[v*spaceDim+d] = vertexCoords[v*spaceDim+d];
    }
  }
  ierr = VecRestoreArray(coordinates, &coords);CHKERRQ(ierr);
  ierr = DMSetCoordinatesLocal(dm, coordinates);CHKERRQ(ierr);
  ierr = VecDestroy(&coordinates);CHKERRQ(ierr);
  PetscFunctionReturn(0);
}

#undef __FUNCT__
#define __FUNCT__ "DMPlexCreateFromCellList"
/*@C
  DMPlexCreateFromCellList - This takes as input common mesh generator output, a list of the vertices for each cell, and produces a DM

  Input Parameters:
+ comm - The communicator
. dim - The topological dimension of the mesh
. numCells - The number of cells
. numVertices - The number of vertices
. numCorners - The number of vertices for each cell
. interpolate - Flag indicating that intermediate mesh entities (faces, edges) should be created automatically
. cells - An array of numCells*numCorners numbers, the vertices for each cell
. spaceDim - The spatial dimension used for coordinates
- vertexCoords - An array of numVertices*spaceDim numbers, the coordinates of each vertex

  Output Parameter:
. dm - The DM

  Note: Two triangles sharing a face
$
$        2
$      / | \
$     /  |  \
$    /   |   \
$   0  0 | 1  3
$    \   |   /
$     \  |  /
$      \ | /
$        1
would have input
$  numCells = 2, numVertices = 4
$  cells = [0 1 2  1 3 2]
$
which would result in the DMPlex
$
$        4
$      / | \
$     /  |  \
$    /   |   \
$   2  0 | 1  5
$    \   |   /
$     \  |  /
$      \ | /
$        3

  Level: beginner

.seealso: DMPlexCreateFromDAG(), DMPlexCreate()
@*/
PetscErrorCode DMPlexCreateFromCellList(MPI_Comm comm, PetscInt dim, PetscInt numCells, PetscInt numVertices, PetscInt numCorners, PetscBool interpolate, const int cells[], PetscInt spaceDim, const double vertexCoords[], DM *dm)
{
  PetscErrorCode ierr;

  PetscFunctionBegin;
  ierr = DMCreate(comm, dm);CHKERRQ(ierr);
  ierr = DMSetType(*dm, DMPLEX);CHKERRQ(ierr);
  ierr = DMSetDimension(*dm, dim);CHKERRQ(ierr);
  ierr = DMPlexBuildFromCellList_Private(*dm, numCells, numVertices, numCorners, cells);CHKERRQ(ierr);
  if (interpolate) {
    DM idm = NULL;

    ierr = DMPlexInterpolate(*dm, &idm);CHKERRQ(ierr);
    ierr = DMDestroy(dm);CHKERRQ(ierr);
    *dm  = idm;
  }
  ierr = DMPlexBuildCoordinates_Private(*dm, spaceDim, numCells, numVertices, vertexCoords);CHKERRQ(ierr);
  PetscFunctionReturn(0);
}

#undef __FUNCT__
#define __FUNCT__ "DMPlexCreateFromDAG"
/*@
  DMPlexCreateFromDAG - This takes as input the adjacency-list representation of the Directed Acyclic Graph (Hasse Diagram) encoding a mesh, and produces a DM

  Input Parameters:
+ dm - The empty DM object, usually from DMCreate() and DMSetDimension()
. depth - The depth of the DAG
. numPoints - The number of points at each depth
. coneSize - The cone size of each point
. cones - The concatenation of the cone points for each point, the cone list must be oriented correctly for each point
. coneOrientations - The orientation of each cone point
- vertexCoords - An array of numVertices*dim numbers, the coordinates of each vertex

  Output Parameter:
. dm - The DM

  Note: Two triangles sharing a face would have input
$  depth = 1, numPoints = [4 2], coneSize = [3 3 0 0 0 0]
$  cones = [2 3 4  3 5 4], coneOrientations = [0 0 0  0 0 0]
$ vertexCoords = [-1.0 0.0  0.0 -1.0  0.0 1.0  1.0 0.0]
$
which would result in the DMPlex
$
$        4
$      / | \
$     /  |  \
$    /   |   \
$   2  0 | 1  5
$    \   |   /
$     \  |  /
$      \ | /
$        3
$
$ Notice that all points are numbered consecutively, unlikely DMPlexCreateFromCellList()

  Level: advanced

.seealso: DMPlexCreateFromCellList(), DMPlexCreate()
@*/
PetscErrorCode DMPlexCreateFromDAG(DM dm, PetscInt depth, const PetscInt numPoints[], const PetscInt coneSize[], const PetscInt cones[], const PetscInt coneOrientations[], const PetscScalar vertexCoords[])
{
  Vec            coordinates;
  PetscSection   coordSection;
  PetscScalar    *coords;
  PetscInt       coordSize, firstVertex = -1, pStart = 0, pEnd = 0, p, v, dim, dimEmbed, d, off;
  PetscErrorCode ierr;

  PetscFunctionBegin;
  ierr = DMGetDimension(dm, &dim);CHKERRQ(ierr);
  ierr = DMGetCoordinateDim(dm, &dimEmbed);CHKERRQ(ierr);
  if (dimEmbed < dim) SETERRQ2(PETSC_COMM_SELF,PETSC_ERR_PLIB,"Embedding dimension %d cannot be less than intrinsic dimension %d",dimEmbed,dim);
  for (d = 0; d <= depth; ++d) pEnd += numPoints[d];
  ierr = DMPlexSetChart(dm, pStart, pEnd);CHKERRQ(ierr);
  for (p = pStart; p < pEnd; ++p) {
    ierr = DMPlexSetConeSize(dm, p, coneSize[p-pStart]);CHKERRQ(ierr);
    if (firstVertex < 0 && !coneSize[p - pStart]) {
      firstVertex = p - pStart;
    }
  }
  if (firstVertex < 0 && numPoints[0]) SETERRQ1(PETSC_COMM_SELF,PETSC_ERR_ARG_WRONG,"Expected %d vertices but could not find any", numPoints[0]);
  ierr = DMSetUp(dm);CHKERRQ(ierr); /* Allocate space for cones */
  for (p = pStart, off = 0; p < pEnd; off += coneSize[p-pStart], ++p) {
    ierr = DMPlexSetCone(dm, p, &cones[off]);CHKERRQ(ierr);
    ierr = DMPlexSetConeOrientation(dm, p, &coneOrientations[off]);CHKERRQ(ierr);
  }
  ierr = DMPlexSymmetrize(dm);CHKERRQ(ierr);
  ierr = DMPlexStratify(dm);CHKERRQ(ierr);
  /* Build coordinates */
  ierr = DMGetCoordinateSection(dm, &coordSection);CHKERRQ(ierr);
  ierr = PetscSectionSetNumFields(coordSection, 1);CHKERRQ(ierr);
  ierr = PetscSectionSetFieldComponents(coordSection, 0, dimEmbed);CHKERRQ(ierr);
  ierr = PetscSectionSetChart(coordSection, firstVertex, firstVertex+numPoints[0]);CHKERRQ(ierr);
  for (v = firstVertex; v < firstVertex+numPoints[0]; ++v) {
    ierr = PetscSectionSetDof(coordSection, v, dimEmbed);CHKERRQ(ierr);
    ierr = PetscSectionSetFieldDof(coordSection, v, 0, dimEmbed);CHKERRQ(ierr);
  }
  ierr = PetscSectionSetUp(coordSection);CHKERRQ(ierr);
  ierr = PetscSectionGetStorageSize(coordSection, &coordSize);CHKERRQ(ierr);
  ierr = VecCreate(PetscObjectComm((PetscObject)dm), &coordinates);CHKERRQ(ierr);
  ierr = VecSetBlockSize(coordinates, dimEmbed);CHKERRQ(ierr);
  ierr = PetscObjectSetName((PetscObject) coordinates, "coordinates");CHKERRQ(ierr);
  ierr = VecSetSizes(coordinates, coordSize, PETSC_DETERMINE);CHKERRQ(ierr);
  ierr = VecSetType(coordinates,VECSTANDARD);CHKERRQ(ierr);
  ierr = VecGetArray(coordinates, &coords);CHKERRQ(ierr);
  for (v = 0; v < numPoints[0]; ++v) {
    PetscInt off;

    ierr = PetscSectionGetOffset(coordSection, v+firstVertex, &off);CHKERRQ(ierr);
    for (d = 0; d < dimEmbed; ++d) {
      coords[off+d] = vertexCoords[v*dimEmbed+d];
    }
  }
  ierr = VecRestoreArray(coordinates, &coords);CHKERRQ(ierr);
  ierr = DMSetCoordinatesLocal(dm, coordinates);CHKERRQ(ierr);
  ierr = VecDestroy(&coordinates);CHKERRQ(ierr);
  PetscFunctionReturn(0);
}

#undef __FUNCT__
#define __FUNCT__ "DMPlexCreateFromFile"
/*@C
  DMPlexCreateFromFile - This takes a filename and produces a DM

  Input Parameters:
+ comm - The communicator
. filename - A file name
- interpolate - Flag to create intermediate mesh pieces (edges, faces)

  Output Parameter:
. dm - The DM

  Level: beginner

.seealso: DMPlexCreateFromDAG(), DMPlexCreateFromCellList(), DMPlexCreate()
@*/
PetscErrorCode DMPlexCreateFromFile(MPI_Comm comm, const char filename[], PetscBool interpolate, DM *dm)
{
  const char    *extGmsh   = ".msh";
  const char    *extCGNS   = ".cgns";
  const char    *extExodus = ".exo";
  size_t         len;
  PetscBool      isGmsh, isCGNS, isExodus;
  PetscMPIInt    rank;
  PetscErrorCode ierr;

  PetscFunctionBegin;
  PetscValidPointer(filename, 2);
  PetscValidPointer(dm, 4);
  ierr = MPI_Comm_rank(comm, &rank);CHKERRQ(ierr);
  ierr = PetscStrlen(filename, &len);CHKERRQ(ierr);
  if (!len) SETERRQ(comm, PETSC_ERR_ARG_WRONG, "Filename must be a valid path");
  ierr = PetscStrncmp(&filename[PetscMax(0,len-4)], extGmsh,   4, &isGmsh);CHKERRQ(ierr);
  ierr = PetscStrncmp(&filename[PetscMax(0,len-5)], extCGNS,   5, &isCGNS);CHKERRQ(ierr);
  ierr = PetscStrncmp(&filename[PetscMax(0,len-4)], extExodus, 4, &isExodus);CHKERRQ(ierr);
  if (isGmsh) {
    PetscViewer viewer;

    ierr = PetscViewerCreate(comm, &viewer);CHKERRQ(ierr);
    ierr = PetscViewerSetType(viewer, PETSCVIEWERASCII);CHKERRQ(ierr);
    ierr = PetscViewerFileSetMode(viewer, FILE_MODE_READ);CHKERRQ(ierr);
    ierr = PetscViewerFileSetName(viewer, filename);CHKERRQ(ierr);
    ierr = DMPlexCreateGmsh(comm, viewer, interpolate, dm);CHKERRQ(ierr);
    ierr = PetscViewerDestroy(&viewer);CHKERRQ(ierr);
  } else if (isCGNS) {
    ierr = DMPlexCreateCGNSFromFile(comm, filename, interpolate, dm);CHKERRQ(ierr);
  } else if (isExodus) {
    ierr = DMPlexCreateExodusFromFile(comm, filename, interpolate, dm);CHKERRQ(ierr);
  } else SETERRQ1(PETSC_COMM_SELF, PETSC_ERR_ARG_WRONG, "Cannot load file %s: unrecognized extension", filename);
  PetscFunctionReturn(0);
}

#undef __FUNCT__
#define __FUNCT__ "DMPlexCreateReferenceCell"
/*@
  DMPlexCreateReferenceCell - Create a DMPLEX with the appropriate FEM reference cell

  Collective on comm

  Input Parameters:
+ comm    - The communicator
. dim     - The spatial dimension
- simplex - Flag for simplex, otherwise use a tensor-product cell

  Output Parameter:
. refdm - The reference cell

  Level: intermediate

.keywords: reference cell
.seealso:
@*/
PetscErrorCode DMPlexCreateReferenceCell(MPI_Comm comm, PetscInt dim, PetscBool simplex, DM *refdm)
{
  DM             rdm;
  PetscErrorCode ierr;

  PetscFunctionBeginUser;
  ierr = DMCreate(comm, &rdm);CHKERRQ(ierr);
  ierr = DMSetType(rdm, DMPLEX);CHKERRQ(ierr);
  ierr = DMSetDimension(rdm, dim);CHKERRQ(ierr);
  switch (dim) {
  case 0:
  {
    PetscInt    numPoints[1]        = {1};
    PetscInt    coneSize[1]         = {0};
    PetscInt    cones[1]            = {0};
    PetscInt    coneOrientations[1] = {0};
    PetscScalar vertexCoords[1]     = {0.0};

    ierr = DMPlexCreateFromDAG(rdm, 0, numPoints, coneSize, cones, coneOrientations, vertexCoords);CHKERRQ(ierr);
  }
  break;
  case 1:
  {
    PetscInt    numPoints[2]        = {2, 1};
    PetscInt    coneSize[3]         = {2, 0, 0};
    PetscInt    cones[2]            = {1, 2};
    PetscInt    coneOrientations[2] = {0, 0};
    PetscScalar vertexCoords[2]     = {-1.0,  1.0};

    ierr = DMPlexCreateFromDAG(rdm, 1, numPoints, coneSize, cones, coneOrientations, vertexCoords);CHKERRQ(ierr);
  }
  break;
  case 2:
    if (simplex) {
      PetscInt    numPoints[2]        = {3, 1};
      PetscInt    coneSize[4]         = {3, 0, 0, 0};
      PetscInt    cones[3]            = {1, 2, 3};
      PetscInt    coneOrientations[3] = {0, 0, 0};
      PetscScalar vertexCoords[6]     = {-1.0, -1.0,  1.0, -1.0,  -1.0, 1.0};

      ierr = DMPlexCreateFromDAG(rdm, 1, numPoints, coneSize, cones, coneOrientations, vertexCoords);CHKERRQ(ierr);
    } else {
      PetscInt    numPoints[2]        = {4, 1};
      PetscInt    coneSize[5]         = {4, 0, 0, 0, 0};
      PetscInt    cones[4]            = {1, 2, 3, 4};
      PetscInt    coneOrientations[4] = {0, 0, 0, 0};
      PetscScalar vertexCoords[8]     = {-1.0, -1.0,  1.0, -1.0,  1.0, 1.0,  -1.0, 1.0};

      ierr = DMPlexCreateFromDAG(rdm, 1, numPoints, coneSize, cones, coneOrientations, vertexCoords);CHKERRQ(ierr);
    }
  break;
  case 3:
    if (simplex) {
      PetscInt    numPoints[2]        = {4, 1};
      PetscInt    coneSize[5]         = {4, 0, 0, 0, 0};
      PetscInt    cones[4]            = {1, 3, 2, 4};
      PetscInt    coneOrientations[4] = {0, 0, 0, 0};
      PetscScalar vertexCoords[12]    = {-1.0, -1.0, -1.0,  1.0, -1.0, -1.0,  -1.0, 1.0, -1.0,  -1.0, -1.0, 1.0};

      ierr = DMPlexCreateFromDAG(rdm, 1, numPoints, coneSize, cones, coneOrientations, vertexCoords);CHKERRQ(ierr);
    } else {
      PetscInt    numPoints[2]        = {8, 1};
      PetscInt    coneSize[9]         = {8, 0, 0, 0, 0, 0, 0, 0, 0};
      PetscInt    cones[8]            = {1, 4, 3, 2, 5, 6, 7, 8};
      PetscInt    coneOrientations[8] = {0, 0, 0, 0, 0, 0, 0, 0};
      PetscScalar vertexCoords[24]    = {-1.0, -1.0, -1.0,  1.0, -1.0, -1.0,  1.0, 1.0, -1.0,  -1.0, 1.0, -1.0,
                                         -1.0, -1.0,  1.0,  1.0, -1.0,  1.0,  1.0, 1.0,  1.0,  -1.0, 1.0,  1.0};

      ierr = DMPlexCreateFromDAG(rdm, 1, numPoints, coneSize, cones, coneOrientations, vertexCoords);CHKERRQ(ierr);
    }
  break;
  default:
    SETERRQ1(comm, PETSC_ERR_ARG_WRONG, "Cannot create reference cell for dimension %d", dim);
  }
  *refdm = NULL;
  ierr = DMPlexInterpolate(rdm, refdm);CHKERRQ(ierr);
  ierr = DMPlexCopyCoordinates(rdm, *refdm);CHKERRQ(ierr);
  ierr = DMDestroy(&rdm);CHKERRQ(ierr);
  PetscFunctionReturn(0);
}<|MERGE_RESOLUTION|>--- conflicted
+++ resolved
@@ -1086,15 +1086,10 @@
   ierr = PetscOptionsEnd();CHKERRQ(ierr);
   /* Handle viewing */
   ierr = PetscOptionsBool("-dm_plex_print_set_values", "Output all set values info", "DMView", PETSC_FALSE, &mesh->printSetValues, NULL);CHKERRQ(ierr);
-<<<<<<< HEAD
-  ierr = PetscOptionsInt("-dm_plex_print_fem", "Debug output level all fem computations", "DMView", mesh->printFEM, &mesh->printFEM, NULL);CHKERRQ(ierr);
+  ierr = PetscOptionsInt("-dm_plex_print_fem", "Debug output level all fem computations", "DMView", 0, &mesh->printFEM, NULL);CHKERRQ(ierr);
   ierr = PetscOptionsReal("-dm_plex_print_tol", "Tolerance for FEM output", "DMView", mesh->printTol, &mesh->printTol, NULL);CHKERRQ(ierr);
-=======
-  ierr = PetscOptionsInt("-dm_plex_print_fem", "Debug output level all fem computations", "DMView", 0, &mesh->printFEM, NULL);CHKERRQ(ierr);
-  ierr = PetscOptionsReal("-dm_plex_print_tol", "Tolerance for FEM output", "DMView", PETSC_FALSE, &mesh->printTol, NULL);CHKERRQ(ierr);
   /* Projection behavior */
   ierr = PetscOptionsInt("-dm_plex_max_projection_height", "Maxmimum mesh point height used to project locally", "DMPlexSetMaxProjectionHeight", 0, &mesh->maxProjectionHeight, NULL);CHKERRQ(ierr);
->>>>>>> 233e10f0
   PetscFunctionReturn(0);
 }
 
