#include <petsc-private/dmpleximpl.h>   /*I      "petscdmplex.h"   I*/
#include <../src/sys/utils/hash.h>
#include <petsc-private/isimpl.h>
#include <petscsf.h>

/* Logging support */
PetscLogEvent DMPLEX_Partition, DMPLEX_Distribute, DMPLEX_DistributeLabels, DMPLEX_DistributeSF, DMPLEX_Stratify, DMPLEX_ResidualFEM, DMPLEX_JacobianFEM;

PETSC_EXTERN PetscErrorCode VecView_Seq(Vec, PetscViewer);
PETSC_EXTERN PetscErrorCode VecView_MPI(Vec, PetscViewer);

#undef __FUNCT__
#define __FUNCT__ "VecView_Plex_Local"
PetscErrorCode VecView_Plex_Local(Vec v, PetscViewer viewer)
{
  DM             dm;
  PetscBool      isvtk;
  PetscErrorCode ierr;

  PetscFunctionBegin;
  ierr = VecGetDM(v, &dm);CHKERRQ(ierr);
  if (!dm) SETERRQ(PetscObjectComm((PetscObject)v), PETSC_ERR_ARG_WRONG, "Vector not generated from a DM");
  ierr = PetscObjectTypeCompare((PetscObject) viewer, PETSCVIEWERVTK, &isvtk);CHKERRQ(ierr);
  if (isvtk) {
    PetscViewerVTKFieldType ft = PETSC_VTK_POINT_FIELD;
    PetscSection            section;
    PetscInt                dim, pStart, pEnd, cStart, fStart, vStart, cdof = 0, fdof = 0, vdof = 0;

    ierr = DMPlexGetDimension(dm, &dim);CHKERRQ(ierr);
    ierr = DMGetDefaultSection(dm, &section);CHKERRQ(ierr);
    ierr = DMPlexGetHeightStratum(dm, 0, &cStart, NULL);CHKERRQ(ierr);
    ierr = DMPlexGetHeightStratum(dm, 1, &fStart, NULL);CHKERRQ(ierr);
    ierr = DMPlexGetDepthStratum(dm, 0, &vStart, NULL);CHKERRQ(ierr);
    ierr = PetscSectionGetChart(section, &pStart, &pEnd);CHKERRQ(ierr);
    /* Assumes that numer of dofs per point of each stratum is constant, natural for VTK */
    if ((cStart >= pStart) && (cStart < pEnd)) {ierr = PetscSectionGetDof(section, cStart, &cdof);CHKERRQ(ierr);}
    if ((fStart >= pStart) && (fStart < pEnd)) {ierr = PetscSectionGetDof(section, fStart, &fdof);CHKERRQ(ierr);}
    if ((vStart >= pStart) && (vStart < pEnd)) {ierr = PetscSectionGetDof(section, vStart, &vdof);CHKERRQ(ierr);}
    if (cdof && fdof && vdof) { /* Actually Q2 or some such, but visualize as Q1 */
      ft = (cdof == dim) ? PETSC_VTK_POINT_VECTOR_FIELD : PETSC_VTK_POINT_FIELD;
    } else if (cdof && vdof) {
      SETERRQ(PetscObjectComm((PetscObject)viewer),PETSC_ERR_SUP,"No support for viewing mixed space with dofs at both vertices and cells");
    } else if (cdof) {
      /* TODO: This assumption should be removed when there is a way of identifying whether a space is conceptually a
       * vector or just happens to have the same number of dofs as the dimension. */
      if (cdof == dim) {
        ft = PETSC_VTK_CELL_VECTOR_FIELD;
      } else {
        ft = PETSC_VTK_CELL_FIELD;
      }
    } else if (vdof) {
      if (vdof == dim) {
        ft = PETSC_VTK_POINT_VECTOR_FIELD;
      } else {
        ft = PETSC_VTK_POINT_FIELD;
      }
    } else SETERRQ(PetscObjectComm((PetscObject)dm), PETSC_ERR_ARG_WRONG, "Could not classify input Vec for VTK");

    ierr = PetscObjectReference((PetscObject) dm);CHKERRQ(ierr); /* viewer drops reference */
    ierr = PetscObjectReference((PetscObject) v);CHKERRQ(ierr);  /* viewer drops reference */
    ierr = PetscViewerVTKAddField(viewer, (PetscObject) dm, DMPlexVTKWriteAll, ft, (PetscObject) v);CHKERRQ(ierr);
  } else {
    PetscBool isseq;

    ierr = PetscObjectTypeCompare((PetscObject) v, VECSEQ, &isseq);CHKERRQ(ierr);
    if (isseq) {
      ierr = VecView_Seq(v, viewer);CHKERRQ(ierr);
    } else {
      ierr = VecView_MPI(v, viewer);CHKERRQ(ierr);
    }
  }
  PetscFunctionReturn(0);
}

#undef __FUNCT__
#define __FUNCT__ "VecView_Plex"
PetscErrorCode VecView_Plex(Vec v, PetscViewer viewer)
{
  DM             dm;
  PetscBool      isvtk;
  PetscErrorCode ierr;

  PetscFunctionBegin;
  ierr = VecGetDM(v, &dm);CHKERRQ(ierr);
  if (!dm) SETERRQ(PetscObjectComm((PetscObject)v), PETSC_ERR_ARG_WRONG, "Vector not generated from a DM");
  ierr = PetscObjectTypeCompare((PetscObject) viewer, PETSCVIEWERVTK, &isvtk);CHKERRQ(ierr);
  if (isvtk) {
    Vec         locv;
    const char *name;

    ierr = DMGetLocalVector(dm, &locv);CHKERRQ(ierr);
    ierr = PetscObjectGetName((PetscObject) v, &name);CHKERRQ(ierr);
    ierr = PetscObjectSetName((PetscObject) locv, name);CHKERRQ(ierr);
    ierr = DMGlobalToLocalBegin(dm, v, INSERT_VALUES, locv);CHKERRQ(ierr);
    ierr = DMGlobalToLocalEnd(dm, v, INSERT_VALUES, locv);CHKERRQ(ierr);
    ierr = VecView_Plex_Local(locv, viewer);CHKERRQ(ierr);
    ierr = DMRestoreLocalVector(dm, &locv);CHKERRQ(ierr);
  } else {
    PetscBool isseq;

    ierr = PetscObjectTypeCompare((PetscObject) v, VECSEQ, &isseq);CHKERRQ(ierr);
    if (isseq) {
      ierr = VecView_Seq(v, viewer);CHKERRQ(ierr);
    } else {
      ierr = VecView_MPI(v, viewer);CHKERRQ(ierr);
    }
  }
  PetscFunctionReturn(0);
}

#undef __FUNCT__
#define __FUNCT__ "DMPlexView_Ascii"
PetscErrorCode DMPlexView_Ascii(DM dm, PetscViewer viewer)
{
  DM_Plex          *mesh = (DM_Plex*) dm->data;
  DM                cdm;
  DMLabel           markers;
  PetscSection      coordSection;
  Vec               coordinates;
  PetscViewerFormat format;
  PetscErrorCode    ierr;

  PetscFunctionBegin;
  ierr = DMGetCoordinateDM(dm, &cdm);CHKERRQ(ierr);
  ierr = DMGetDefaultSection(cdm, &coordSection);CHKERRQ(ierr);
  ierr = DMGetCoordinatesLocal(dm, &coordinates);CHKERRQ(ierr);
  ierr = PetscViewerGetFormat(viewer, &format);CHKERRQ(ierr);
  if (format == PETSC_VIEWER_ASCII_INFO_DETAIL) {
    const char *name;
    PetscInt    maxConeSize, maxSupportSize;
    PetscInt    pStart, pEnd, p;
    PetscMPIInt rank, size;

    ierr = MPI_Comm_rank(PetscObjectComm((PetscObject)dm), &rank);CHKERRQ(ierr);
    ierr = MPI_Comm_size(PetscObjectComm((PetscObject)dm), &size);CHKERRQ(ierr);
    ierr = PetscObjectGetName((PetscObject) dm, &name);CHKERRQ(ierr);
    ierr = DMPlexGetChart(dm, &pStart, &pEnd);CHKERRQ(ierr);
    ierr = DMPlexGetMaxSizes(dm, &maxConeSize, &maxSupportSize);CHKERRQ(ierr);
    ierr = PetscViewerASCIISynchronizedAllow(viewer, PETSC_TRUE);CHKERRQ(ierr);
    ierr = PetscViewerASCIIPrintf(viewer, "Mesh '%s':\n", name);CHKERRQ(ierr);
    ierr = PetscViewerASCIISynchronizedPrintf(viewer, "Max sizes cone: %D support: %D\n", maxConeSize, maxSupportSize);CHKERRQ(ierr);
    ierr = PetscViewerASCIIPrintf(viewer, "orientation is missing\n", name);CHKERRQ(ierr);
    ierr = PetscViewerASCIIPrintf(viewer, "cap --> base:\n", name);CHKERRQ(ierr);
    for (p = pStart; p < pEnd; ++p) {
      PetscInt dof, off, s;

      ierr = PetscSectionGetDof(mesh->supportSection, p, &dof);CHKERRQ(ierr);
      ierr = PetscSectionGetOffset(mesh->supportSection, p, &off);CHKERRQ(ierr);
      for (s = off; s < off+dof; ++s) {
        ierr = PetscViewerASCIISynchronizedPrintf(viewer, "[%D]: %D ----> %D\n", rank, p, mesh->supports[s]);CHKERRQ(ierr);
      }
    }
    ierr = PetscViewerFlush(viewer);CHKERRQ(ierr);
    ierr = PetscViewerASCIIPrintf(viewer, "base <-- cap:\n", name);CHKERRQ(ierr);
    for (p = pStart; p < pEnd; ++p) {
      PetscInt dof, off, c;

      ierr = PetscSectionGetDof(mesh->coneSection, p, &dof);CHKERRQ(ierr);
      ierr = PetscSectionGetOffset(mesh->coneSection, p, &off);CHKERRQ(ierr);
      for (c = off; c < off+dof; ++c) {
        ierr = PetscViewerASCIISynchronizedPrintf(viewer, "[%D]: %D <---- %D (%D)\n", rank, p, mesh->cones[c], mesh->coneOrientations[c]);CHKERRQ(ierr);
      }
    }
    ierr = PetscViewerFlush(viewer);CHKERRQ(ierr);
    ierr = PetscSectionGetChart(coordSection, &pStart, NULL);CHKERRQ(ierr);
    if (pStart >= 0) {ierr = PetscSectionVecView(coordSection, coordinates, viewer);CHKERRQ(ierr);}
    ierr = DMPlexGetLabel(dm, "marker", &markers);CHKERRQ(ierr);
    ierr = DMLabelView(markers,viewer);CHKERRQ(ierr);
    if (size > 1) {
      PetscSF sf;

      ierr = DMGetPointSF(dm, &sf);CHKERRQ(ierr);
      ierr = PetscSFView(sf, viewer);CHKERRQ(ierr);
    }
    ierr = PetscViewerFlush(viewer);CHKERRQ(ierr);
  } else if (format == PETSC_VIEWER_ASCII_LATEX) {
    const char  *name;
    const char  *colors[3] = {"red", "blue", "green"};
    const int    numColors  = 3;
    PetscReal    scale      = 2.0;
    PetscScalar *coords;
    PetscInt     depth, cStart, cEnd, c, vStart, vEnd, v, eStart = 0, eEnd = 0, e, p;
    PetscMPIInt  rank, size;

    ierr = DMPlexGetDepth(dm, &depth);CHKERRQ(ierr);
    ierr = MPI_Comm_rank(PetscObjectComm((PetscObject)dm), &rank);CHKERRQ(ierr);
    ierr = MPI_Comm_size(PetscObjectComm((PetscObject)dm), &size);CHKERRQ(ierr);
    ierr = PetscObjectGetName((PetscObject) dm, &name);CHKERRQ(ierr);
    ierr = PetscViewerASCIISynchronizedAllow(viewer, PETSC_TRUE);CHKERRQ(ierr);
    ierr = PetscViewerASCIIPrintf(viewer, "\
\\documentclass[crop,multi=false]{standalone}\n\n\
\\usepackage{tikz}\n\
\\usepackage{pgflibraryshapes}\n\
\\usetikzlibrary{backgrounds}\n\
\\usetikzlibrary{arrows}\n\
\\begin{document}\n\
\\section{%s}\n\
\\begin{center}\n", name, 8.0/scale);CHKERRQ(ierr);
    ierr = PetscViewerASCIIPrintf(viewer, "Mesh for process ");CHKERRQ(ierr);
    for (p = 0; p < size; ++p) {
      if (p > 0 && p == size-1) {
        ierr = PetscViewerASCIIPrintf(viewer, ", and ", colors[p%numColors], p);CHKERRQ(ierr);
      } else if (p > 0) {
        ierr = PetscViewerASCIIPrintf(viewer, ", ", colors[p%numColors], p);CHKERRQ(ierr);
      }
      ierr = PetscViewerASCIIPrintf(viewer, "{\\textcolor{%s}%D}", colors[p%numColors], p);CHKERRQ(ierr);
    }
    ierr = PetscViewerASCIIPrintf(viewer, ".\n\n\n\
\\begin{tikzpicture}[scale = %g,font=\\fontsize{8}{8}\\selectfont]\n");CHKERRQ(ierr);
    /* Plot vertices */
    ierr = DMPlexGetDepthStratum(dm, 0, &vStart, &vEnd);CHKERRQ(ierr);
    ierr = VecGetArray(coordinates, &coords);CHKERRQ(ierr);
    ierr = PetscViewerASCIIPrintf(viewer, "\\path\n");CHKERRQ(ierr);
    for (v = vStart; v < vEnd; ++v) {
      PetscInt off, dof, d;

      ierr = PetscSectionGetDof(coordSection, v, &dof);CHKERRQ(ierr);
      ierr = PetscSectionGetOffset(coordSection, v, &off);CHKERRQ(ierr);
      ierr = PetscViewerASCIISynchronizedPrintf(viewer, "(");CHKERRQ(ierr);
      for (d = 0; d < dof; ++d) {
        if (d > 0) {ierr = PetscViewerASCIISynchronizedPrintf(viewer, ",");CHKERRQ(ierr);}
        ierr = PetscViewerASCIISynchronizedPrintf(viewer, "%G", scale*PetscRealPart(coords[off+d]));CHKERRQ(ierr);
      }
      ierr = PetscViewerASCIISynchronizedPrintf(viewer, ") node(%D_%D) [draw,shape=circle,color=%s] {%D} --\n", v, rank, colors[rank%numColors], v);CHKERRQ(ierr);
    }
    ierr = VecRestoreArray(coordinates, &coords);CHKERRQ(ierr);
    ierr = PetscViewerFlush(viewer);CHKERRQ(ierr);
    ierr = PetscViewerASCIIPrintf(viewer, "(0,0);\n");CHKERRQ(ierr);
    /* Plot edges */
    ierr = VecGetArray(coordinates, &coords);CHKERRQ(ierr);
    ierr = PetscViewerASCIIPrintf(viewer, "\\path\n");CHKERRQ(ierr);
    if (depth > 1) {ierr = DMPlexGetDepthStratum(dm, 1, &eStart, &eEnd);CHKERRQ(ierr);}
    for (e = eStart; e < eEnd; ++e) {
      const PetscInt *cone;
      PetscInt        coneSize, offA, offB, dof, d;

      ierr = DMPlexGetConeSize(dm, e, &coneSize);CHKERRQ(ierr);
      if (coneSize != 2) SETERRQ2(PetscObjectComm((PetscObject)dm), PETSC_ERR_ARG_WRONG, "Edge %d cone should have two vertices, not %d", e, coneSize);
      ierr = DMPlexGetCone(dm, e, &cone);CHKERRQ(ierr);
      ierr = PetscSectionGetDof(coordSection, cone[0], &dof);CHKERRQ(ierr);
      ierr = PetscSectionGetOffset(coordSection, cone[0], &offA);CHKERRQ(ierr);
      ierr = PetscSectionGetOffset(coordSection, cone[1], &offB);CHKERRQ(ierr);
      ierr = PetscViewerASCIISynchronizedPrintf(viewer, "(");CHKERRQ(ierr);
      for (d = 0; d < dof; ++d) {
        if (d > 0) {ierr = PetscViewerASCIISynchronizedPrintf(viewer, ",");CHKERRQ(ierr);}
        ierr = PetscViewerASCIISynchronizedPrintf(viewer, "%G", scale*0.5*PetscRealPart(coords[offA+d]+coords[offB+d]));CHKERRQ(ierr);
      }
      ierr = PetscViewerASCIISynchronizedPrintf(viewer, ") node(%D_%D) [draw,shape=circle,color=%s] {%D} --\n", e, rank, colors[rank%numColors], e);CHKERRQ(ierr);
    }
    ierr = VecRestoreArray(coordinates, &coords);CHKERRQ(ierr);
    ierr = PetscViewerFlush(viewer);CHKERRQ(ierr);
    ierr = PetscViewerASCIIPrintf(viewer, "(0,0);\n");CHKERRQ(ierr);
    /* Plot cells */
    ierr = DMPlexGetHeightStratum(dm, 0, &cStart, &cEnd);CHKERRQ(ierr);
    for (c = cStart; c < cEnd; ++c) {
      PetscInt *closure = NULL;
      PetscInt  closureSize, firstPoint = -1;

      ierr = DMPlexGetTransitiveClosure(dm, c, PETSC_TRUE, &closureSize, &closure);CHKERRQ(ierr);
      ierr = PetscViewerASCIISynchronizedPrintf(viewer, "\\draw[color=%s] ", colors[rank%numColors]);CHKERRQ(ierr);
      for (p = 0; p < closureSize*2; p += 2) {
        const PetscInt point = closure[p];

        if ((point < vStart) || (point >= vEnd)) continue;
        if (firstPoint >= 0) {ierr = PetscViewerASCIISynchronizedPrintf(viewer, " -- ");CHKERRQ(ierr);}
        ierr = PetscViewerASCIISynchronizedPrintf(viewer, "(%D_%D)", point, rank);CHKERRQ(ierr);
        if (firstPoint < 0) firstPoint = point;
      }
      /* Why doesn't this work? ierr = PetscViewerASCIISynchronizedPrintf(viewer, " -- cycle;\n");CHKERRQ(ierr); */
      ierr = PetscViewerASCIISynchronizedPrintf(viewer, " -- (%D_%D);\n", firstPoint, rank);CHKERRQ(ierr);
      ierr = DMPlexRestoreTransitiveClosure(dm, c, PETSC_TRUE, &closureSize, &closure);CHKERRQ(ierr);
    }
    ierr = PetscViewerFlush(viewer);CHKERRQ(ierr);
    ierr = PetscViewerASCIIPrintf(viewer, "\\end{tikzpicture}\n\\end{center}\n");CHKERRQ(ierr);
    ierr = PetscViewerASCIIPrintf(viewer, "\\end{document}\n", name);CHKERRQ(ierr);
  } else {
    MPI_Comm    comm;
    PetscInt   *sizes;
    PetscInt    locDepth, depth, dim, d;
    PetscInt    pStart, pEnd, p;
    PetscInt    numLabels, l;
    PetscMPIInt size;

    ierr = PetscObjectGetComm((PetscObject)dm,&comm);CHKERRQ(ierr);
    ierr = MPI_Comm_size(comm, &size);CHKERRQ(ierr);
    ierr = DMPlexGetDimension(dm, &dim);CHKERRQ(ierr);
    ierr = PetscViewerASCIIPrintf(viewer, "Mesh in %D dimensions:\n", dim);CHKERRQ(ierr);
    ierr = DMPlexGetDepth(dm, &locDepth);CHKERRQ(ierr);
    ierr = MPI_Allreduce(&locDepth, &depth, 1, MPIU_INT, MPI_MAX, comm);CHKERRQ(ierr);
    ierr = PetscMalloc(size * sizeof(PetscInt), &sizes);CHKERRQ(ierr);
    if (depth == 1) {
      ierr = DMPlexGetDepthStratum(dm, 0, &pStart, &pEnd);CHKERRQ(ierr);
      pEnd = pEnd - pStart;
      ierr = MPI_Gather(&pEnd, 1, MPIU_INT, sizes, 1, MPIU_INT, 0, comm);CHKERRQ(ierr);
      ierr = PetscViewerASCIIPrintf(viewer, "  %D-cells:", 0);CHKERRQ(ierr);
      for (p = 0; p < size; ++p) {ierr = PetscViewerASCIIPrintf(viewer, " %D", sizes[p]);CHKERRQ(ierr);}
      ierr = PetscViewerASCIIPrintf(viewer, "\n");CHKERRQ(ierr);
      ierr = DMPlexGetHeightStratum(dm, 0, &pStart, &pEnd);CHKERRQ(ierr);
      pEnd = pEnd - pStart;
      ierr = MPI_Gather(&pEnd, 1, MPIU_INT, sizes, 1, MPIU_INT, 0, comm);CHKERRQ(ierr);
      ierr = PetscViewerASCIIPrintf(viewer, "  %D-cells:", dim);CHKERRQ(ierr);
      for (p = 0; p < size; ++p) {ierr = PetscViewerASCIIPrintf(viewer, " %D", sizes[p]);CHKERRQ(ierr);}
      ierr = PetscViewerASCIIPrintf(viewer, "\n");CHKERRQ(ierr);
    } else {
      for (d = 0; d <= dim; d++) {
        ierr = DMPlexGetDepthStratum(dm, d, &pStart, &pEnd);CHKERRQ(ierr);
        pEnd = pEnd - pStart;
        ierr = MPI_Gather(&pEnd, 1, MPIU_INT, sizes, 1, MPIU_INT, 0, comm);CHKERRQ(ierr);
        ierr = PetscViewerASCIIPrintf(viewer, "  %D-cells:", d);CHKERRQ(ierr);
        for (p = 0; p < size; ++p) {ierr = PetscViewerASCIIPrintf(viewer, " %D", sizes[p]);CHKERRQ(ierr);}
        ierr = PetscViewerASCIIPrintf(viewer, "\n");CHKERRQ(ierr);
      }
    }
    ierr = PetscFree(sizes);CHKERRQ(ierr);
    ierr = DMPlexGetNumLabels(dm, &numLabels);CHKERRQ(ierr);
    if (numLabels) {ierr = PetscViewerASCIIPrintf(viewer, "Labels:\n");CHKERRQ(ierr);}
    for (l = 0; l < numLabels; ++l) {
      DMLabel         label;
      const char     *name;
      IS              valueIS;
      const PetscInt *values;
      PetscInt        numValues, v;

      ierr = DMPlexGetLabelName(dm, l, &name);CHKERRQ(ierr);
      ierr = DMPlexGetLabel(dm, name, &label);CHKERRQ(ierr);
      ierr = DMLabelGetNumValues(label, &numValues);CHKERRQ(ierr);
      ierr = PetscViewerASCIIPrintf(viewer, "  %s: %d strata of sizes (", name, numValues);CHKERRQ(ierr);
      ierr = DMLabelGetValueIS(label, &valueIS);CHKERRQ(ierr);
      ierr = ISGetIndices(valueIS, &values);CHKERRQ(ierr);
      for (v = 0; v < numValues; ++v) {
        PetscInt size;

        ierr = DMLabelGetStratumSize(label, values[v], &size);CHKERRQ(ierr);
        if (v > 0) {ierr = PetscViewerASCIIPrintf(viewer, ", ");CHKERRQ(ierr);}
        ierr = PetscViewerASCIIPrintf(viewer, "%d", size);CHKERRQ(ierr);
      }
      ierr = PetscViewerASCIIPrintf(viewer, ")\n");CHKERRQ(ierr);
      ierr = ISRestoreIndices(valueIS, &values);CHKERRQ(ierr);
      ierr = ISDestroy(&valueIS);CHKERRQ(ierr);
    }
  }
  PetscFunctionReturn(0);
}

#undef __FUNCT__
#define __FUNCT__ "DMView_Plex"
PetscErrorCode DMView_Plex(DM dm, PetscViewer viewer)
{
  PetscBool      iascii, isbinary;
  PetscErrorCode ierr;

  PetscFunctionBegin;
  PetscValidHeaderSpecific(dm, DM_CLASSID, 1);
  PetscValidHeaderSpecific(viewer, PETSC_VIEWER_CLASSID, 2);
  ierr = PetscObjectTypeCompare((PetscObject) viewer, PETSCVIEWERASCII, &iascii);CHKERRQ(ierr);
  ierr = PetscObjectTypeCompare((PetscObject) viewer, PETSCVIEWERBINARY, &isbinary);CHKERRQ(ierr);
  if (iascii) {
    ierr = DMPlexView_Ascii(dm, viewer);CHKERRQ(ierr);
#if 0
  } else if (isbinary) {
    ierr = DMPlexView_Binary(dm, viewer);CHKERRQ(ierr);
#endif
  }
  PetscFunctionReturn(0);
}

#undef __FUNCT__
#define __FUNCT__ "DMDestroy_Plex"
PetscErrorCode DMDestroy_Plex(DM dm)
{
  DM_Plex       *mesh = (DM_Plex*) dm->data;
  DMLabel        next  = mesh->labels;
  PetscErrorCode ierr;

  PetscFunctionBegin;
  if (--mesh->refct > 0) PetscFunctionReturn(0);
  ierr = PetscSectionDestroy(&mesh->coneSection);CHKERRQ(ierr);
  ierr = PetscFree(mesh->cones);CHKERRQ(ierr);
  ierr = PetscFree(mesh->coneOrientations);CHKERRQ(ierr);
  ierr = PetscSectionDestroy(&mesh->supportSection);CHKERRQ(ierr);
  ierr = PetscFree(mesh->supports);CHKERRQ(ierr);
  ierr = PetscFree(mesh->facesTmp);CHKERRQ(ierr);
  while (next) {
    DMLabel tmp = next->next;

    ierr = DMLabelDestroy(&next);CHKERRQ(ierr);
    next = tmp;
  }
  ierr = DMLabelDestroy(&mesh->subpointMap);CHKERRQ(ierr);
  ierr = ISDestroy(&mesh->globalVertexNumbers);CHKERRQ(ierr);
  ierr = ISDestroy(&mesh->globalCellNumbers);CHKERRQ(ierr);
  /* This was originally freed in DMDestroy(), but that prevents reference counting of backend objects */
  ierr = PetscFree(mesh);CHKERRQ(ierr);
  PetscFunctionReturn(0);
}

#undef __FUNCT__
#define __FUNCT__ "DMCreateMatrix_Plex"
PetscErrorCode DMCreateMatrix_Plex(DM dm, MatType mtype, Mat *J)
{
  PetscSection   section, sectionGlobal;
  PetscInt       bs = -1;
  PetscInt       localSize;
  PetscBool      isShell, isBlock, isSeqBlock, isMPIBlock, isSymBlock, isSymSeqBlock, isSymMPIBlock;
  PetscErrorCode ierr;

  PetscFunctionBegin;
#if !defined(PETSC_USE_DYNAMIC_LIBRARIES)
  ierr = MatInitializePackage();CHKERRQ(ierr);
#endif
  if (!mtype) mtype = MATAIJ;
  ierr = DMGetDefaultSection(dm, &section);CHKERRQ(ierr);
  ierr = DMGetDefaultGlobalSection(dm, &sectionGlobal);CHKERRQ(ierr);
  /* ierr = PetscSectionGetStorageSize(sectionGlobal, &localSize);CHKERRQ(ierr); */
  ierr = PetscSectionGetConstrainedStorageSize(sectionGlobal, &localSize);CHKERRQ(ierr);
  ierr = MatCreate(PetscObjectComm((PetscObject)dm), J);CHKERRQ(ierr);
  ierr = MatSetSizes(*J, localSize, localSize, PETSC_DETERMINE, PETSC_DETERMINE);CHKERRQ(ierr);
  ierr = MatSetType(*J, mtype);CHKERRQ(ierr);
  ierr = MatSetFromOptions(*J);CHKERRQ(ierr);
  ierr = PetscStrcmp(mtype, MATSHELL, &isShell);CHKERRQ(ierr);
  ierr = PetscStrcmp(mtype, MATBAIJ, &isBlock);CHKERRQ(ierr);
  ierr = PetscStrcmp(mtype, MATSEQBAIJ, &isSeqBlock);CHKERRQ(ierr);
  ierr = PetscStrcmp(mtype, MATMPIBAIJ, &isMPIBlock);CHKERRQ(ierr);
  ierr = PetscStrcmp(mtype, MATSBAIJ, &isSymBlock);CHKERRQ(ierr);
  ierr = PetscStrcmp(mtype, MATSEQSBAIJ, &isSymSeqBlock);CHKERRQ(ierr);
  ierr = PetscStrcmp(mtype, MATMPISBAIJ, &isSymMPIBlock);CHKERRQ(ierr);
  if (!isShell) {
    PetscBool fillMatrix = (PetscBool) !dm->prealloc_only;
    PetscInt *dnz, *onz, *dnzu, *onzu, bsLocal, bsMax, bsMin;

    if (bs < 0) {
      if (isBlock || isSeqBlock || isMPIBlock || isSymBlock || isSymSeqBlock || isSymMPIBlock) {
        PetscInt pStart, pEnd, p, dof, cdof;

        ierr = PetscSectionGetChart(sectionGlobal, &pStart, &pEnd);CHKERRQ(ierr);
        for (p = pStart; p < pEnd; ++p) {
          ierr = PetscSectionGetDof(sectionGlobal, p, &dof);CHKERRQ(ierr);
          ierr = PetscSectionGetConstraintDof(sectionGlobal, p, &cdof);CHKERRQ(ierr);
          if (dof-cdof) {
            if (bs < 0) {
              bs = dof-cdof;
            } else if (bs != dof-cdof) {
              /* Layout does not admit a pointwise block size */
              bs = 1;
              break;
            }
          }
        }
        /* Must have same blocksize on all procs (some might have no points) */
        bsLocal = bs;
        ierr = MPI_Allreduce(&bsLocal, &bsMax, 1, MPIU_INT, MPI_MAX, PetscObjectComm((PetscObject)dm));CHKERRQ(ierr);
        bsLocal = bs < 0 ? bsMax : bs;
        ierr = MPI_Allreduce(&bsLocal, &bsMin, 1, MPIU_INT, MPI_MIN, PetscObjectComm((PetscObject)dm));CHKERRQ(ierr);
        if (bsMin != bsMax) {
          bs = 1;
        } else {
          bs = bsMax;
        }
      } else {
        bs = 1;
      }
    }
    ierr = PetscMalloc4(localSize/bs, PetscInt, &dnz, localSize/bs, PetscInt, &onz, localSize/bs, PetscInt, &dnzu, localSize/bs, PetscInt, &onzu);CHKERRQ(ierr);
    ierr = PetscMemzero(dnz,  localSize/bs * sizeof(PetscInt));CHKERRQ(ierr);
    ierr = PetscMemzero(onz,  localSize/bs * sizeof(PetscInt));CHKERRQ(ierr);
    ierr = PetscMemzero(dnzu, localSize/bs * sizeof(PetscInt));CHKERRQ(ierr);
    ierr = PetscMemzero(onzu, localSize/bs * sizeof(PetscInt));CHKERRQ(ierr);
    ierr = DMPlexPreallocateOperator(dm, bs, section, sectionGlobal, dnz, onz, dnzu, onzu, *J, fillMatrix);CHKERRQ(ierr);
    ierr = PetscFree4(dnz, onz, dnzu, onzu);CHKERRQ(ierr);
  }
  PetscFunctionReturn(0);
}

#undef __FUNCT__
#define __FUNCT__ "DMPlexGetDimension"
/*@
  DMPlexGetDimension - Return the topological mesh dimension

  Not collective

  Input Parameter:
. mesh - The DMPlex

  Output Parameter:
. dim - The topological mesh dimension

  Level: beginner

.seealso: DMPlexCreate()
@*/
PetscErrorCode DMPlexGetDimension(DM dm, PetscInt *dim)
{
  DM_Plex *mesh = (DM_Plex*) dm->data;

  PetscFunctionBegin;
  PetscValidHeaderSpecific(dm, DM_CLASSID, 1);
  PetscValidPointer(dim, 2);
  *dim = mesh->dim;
  PetscFunctionReturn(0);
}

#undef __FUNCT__
#define __FUNCT__ "DMPlexSetDimension"
/*@
  DMPlexSetDimension - Set the topological mesh dimension

  Collective on mesh

  Input Parameters:
+ mesh - The DMPlex
- dim - The topological mesh dimension

  Level: beginner

.seealso: DMPlexCreate()
@*/
PetscErrorCode DMPlexSetDimension(DM dm, PetscInt dim)
{
  DM_Plex *mesh = (DM_Plex*) dm->data;

  PetscFunctionBegin;
  PetscValidHeaderSpecific(dm, DM_CLASSID, 1);
  PetscValidLogicalCollectiveInt(dm, dim, 2);
  mesh->dim               = dim;
  mesh->preallocCenterDim = dim;
  PetscFunctionReturn(0);
}

#undef __FUNCT__
#define __FUNCT__ "DMPlexGetChart"
/*@
  DMPlexGetChart - Return the interval for all mesh points [pStart, pEnd)

  Not collective

  Input Parameter:
. mesh - The DMPlex

  Output Parameters:
+ pStart - The first mesh point
- pEnd   - The upper bound for mesh points

  Level: beginner

.seealso: DMPlexCreate(), DMPlexSetChart()
@*/
PetscErrorCode DMPlexGetChart(DM dm, PetscInt *pStart, PetscInt *pEnd)
{
  DM_Plex       *mesh = (DM_Plex*) dm->data;
  PetscErrorCode ierr;

  PetscFunctionBegin;
  PetscValidHeaderSpecific(dm, DM_CLASSID, 1);
  ierr = PetscSectionGetChart(mesh->coneSection, pStart, pEnd);CHKERRQ(ierr);
  PetscFunctionReturn(0);
}

#undef __FUNCT__
#define __FUNCT__ "DMPlexSetChart"
/*@
  DMPlexSetChart - Set the interval for all mesh points [pStart, pEnd)

  Not collective

  Input Parameters:
+ mesh - The DMPlex
. pStart - The first mesh point
- pEnd   - The upper bound for mesh points

  Output Parameters:

  Level: beginner

.seealso: DMPlexCreate(), DMPlexGetChart()
@*/
PetscErrorCode DMPlexSetChart(DM dm, PetscInt pStart, PetscInt pEnd)
{
  DM_Plex       *mesh = (DM_Plex*) dm->data;
  PetscErrorCode ierr;

  PetscFunctionBegin;
  PetscValidHeaderSpecific(dm, DM_CLASSID, 1);
  ierr = PetscSectionSetChart(mesh->coneSection, pStart, pEnd);CHKERRQ(ierr);
  ierr = PetscSectionSetChart(mesh->supportSection, pStart, pEnd);CHKERRQ(ierr);
  PetscFunctionReturn(0);
}

#undef __FUNCT__
#define __FUNCT__ "DMPlexGetConeSize"
/*@
  DMPlexGetConeSize - Return the number of in-edges for this point in the Sieve DAG

  Not collective

  Input Parameters:
+ mesh - The DMPlex
- p - The Sieve point, which must lie in the chart set with DMPlexSetChart()

  Output Parameter:
. size - The cone size for point p

  Level: beginner

.seealso: DMPlexCreate(), DMPlexSetConeSize(), DMPlexSetChart()
@*/
PetscErrorCode DMPlexGetConeSize(DM dm, PetscInt p, PetscInt *size)
{
  DM_Plex       *mesh = (DM_Plex*) dm->data;
  PetscErrorCode ierr;

  PetscFunctionBegin;
  PetscValidHeaderSpecific(dm, DM_CLASSID, 1);
  PetscValidPointer(size, 3);
  ierr = PetscSectionGetDof(mesh->coneSection, p, size);CHKERRQ(ierr);
  PetscFunctionReturn(0);
}

#undef __FUNCT__
#define __FUNCT__ "DMPlexSetConeSize"
/*@
  DMPlexSetConeSize - Set the number of in-edges for this point in the Sieve DAG

  Not collective

  Input Parameters:
+ mesh - The DMPlex
. p - The Sieve point, which must lie in the chart set with DMPlexSetChart()
- size - The cone size for point p

  Output Parameter:

  Note:
  This should be called after DMPlexSetChart().

  Level: beginner

.seealso: DMPlexCreate(), DMPlexGetConeSize(), DMPlexSetChart()
@*/
PetscErrorCode DMPlexSetConeSize(DM dm, PetscInt p, PetscInt size)
{
  DM_Plex       *mesh = (DM_Plex*) dm->data;
  PetscErrorCode ierr;

  PetscFunctionBegin;
  PetscValidHeaderSpecific(dm, DM_CLASSID, 1);
  ierr = PetscSectionSetDof(mesh->coneSection, p, size);CHKERRQ(ierr);

  mesh->maxConeSize = PetscMax(mesh->maxConeSize, size);
  PetscFunctionReturn(0);
}

#undef __FUNCT__
#define __FUNCT__ "DMPlexGetCone"
/*@C
  DMPlexGetCone - Return the points on the in-edges for this point in the Sieve DAG

  Not collective

  Input Parameters:
+ mesh - The DMPlex
- p - The Sieve point, which must lie in the chart set with DMPlexSetChart()

  Output Parameter:
. cone - An array of points which are on the in-edges for point p

  Level: beginner

  Fortran Notes:
  Since it returns an array, this routine is only available in Fortran 90, and you must
  include petsc.h90 in your code.

  You must also call DMPlexRestoreCone() after you finish using the returned array.

.seealso: DMPlexCreate(), DMPlexSetCone(), DMPlexSetChart()
@*/
PetscErrorCode DMPlexGetCone(DM dm, PetscInt p, const PetscInt *cone[])
{
  DM_Plex       *mesh = (DM_Plex*) dm->data;
  PetscInt       off;
  PetscErrorCode ierr;

  PetscFunctionBegin;
  PetscValidHeaderSpecific(dm, DM_CLASSID, 1);
  PetscValidPointer(cone, 3);
  ierr  = PetscSectionGetOffset(mesh->coneSection, p, &off);CHKERRQ(ierr);
  *cone = &mesh->cones[off];
  PetscFunctionReturn(0);
}

#undef __FUNCT__
#define __FUNCT__ "DMPlexSetCone"
/*@
  DMPlexSetCone - Set the points on the in-edges for this point in the Sieve DAG

  Not collective

  Input Parameters:
+ mesh - The DMPlex
. p - The Sieve point, which must lie in the chart set with DMPlexSetChart()
- cone - An array of points which are on the in-edges for point p

  Output Parameter:

  Note:
  This should be called after all calls to DMPlexSetConeSize() and DMSetUp().

  Level: beginner

.seealso: DMPlexCreate(), DMPlexGetCone(), DMPlexSetChart(), DMPlexSetConeSize(), DMSetUp()
@*/
PetscErrorCode DMPlexSetCone(DM dm, PetscInt p, const PetscInt cone[])
{
  DM_Plex       *mesh = (DM_Plex*) dm->data;
  PetscInt       pStart, pEnd;
  PetscInt       dof, off, c;
  PetscErrorCode ierr;

  PetscFunctionBegin;
  PetscValidHeaderSpecific(dm, DM_CLASSID, 1);
  ierr = PetscSectionGetChart(mesh->coneSection, &pStart, &pEnd);CHKERRQ(ierr);
  ierr = PetscSectionGetDof(mesh->coneSection, p, &dof);CHKERRQ(ierr);
  if (dof) PetscValidPointer(cone, 3);
  ierr = PetscSectionGetOffset(mesh->coneSection, p, &off);CHKERRQ(ierr);
  if ((p < pStart) || (p >= pEnd)) SETERRQ3(PetscObjectComm((PetscObject)dm), PETSC_ERR_ARG_OUTOFRANGE, "Mesh point %D is not in the valid range [%D, %D)", p, pStart, pEnd);
  for (c = 0; c < dof; ++c) {
    if ((cone[c] < pStart) || (cone[c] >= pEnd)) SETERRQ3(PetscObjectComm((PetscObject)dm), PETSC_ERR_ARG_OUTOFRANGE, "Cone point %D is not in the valid range [%D, %D)", cone[c], pStart, pEnd);
    mesh->cones[off+c] = cone[c];
  }
  PetscFunctionReturn(0);
}

#undef __FUNCT__
#define __FUNCT__ "DMPlexGetConeOrientation"
/*@C
  DMPlexGetConeOrientation - Return the orientations on the in-edges for this point in the Sieve DAG

  Not collective

  Input Parameters:
+ mesh - The DMPlex
- p - The Sieve point, which must lie in the chart set with DMPlexSetChart()

  Output Parameter:
. coneOrientation - An array of orientations which are on the in-edges for point p. An orientation is an
                    integer giving the prescription for cone traversal. If it is negative, the cone is
                    traversed in the opposite direction. Its value 'o', or if negative '-(o+1)', gives
                    the index of the cone point on which to start.

  Level: beginner

  Fortran Notes:
  Since it returns an array, this routine is only available in Fortran 90, and you must
  include petsc.h90 in your code.

  You must also call DMPlexRestoreConeOrientation() after you finish using the returned array.

.seealso: DMPlexCreate(), DMPlexGetCone(), DMPlexSetCone(), DMPlexSetChart()
@*/
PetscErrorCode DMPlexGetConeOrientation(DM dm, PetscInt p, const PetscInt *coneOrientation[])
{
  DM_Plex       *mesh = (DM_Plex*) dm->data;
  PetscInt       off;
  PetscErrorCode ierr;

  PetscFunctionBegin;
  PetscValidHeaderSpecific(dm, DM_CLASSID, 1);
#if defined(PETSC_USE_DEBUG)
  {
    PetscInt dof;
    ierr = PetscSectionGetDof(mesh->coneSection, p, &dof);CHKERRQ(ierr);
    if (dof) PetscValidPointer(coneOrientation, 3);
  }
#endif
  ierr = PetscSectionGetOffset(mesh->coneSection, p, &off);CHKERRQ(ierr);

  *coneOrientation = &mesh->coneOrientations[off];
  PetscFunctionReturn(0);
}

#undef __FUNCT__
#define __FUNCT__ "DMPlexSetConeOrientation"
/*@
  DMPlexSetConeOrientation - Set the orientations on the in-edges for this point in the Sieve DAG

  Not collective

  Input Parameters:
+ mesh - The DMPlex
. p - The Sieve point, which must lie in the chart set with DMPlexSetChart()
- coneOrientation - An array of orientations which are on the in-edges for point p. An orientation is an
                    integer giving the prescription for cone traversal. If it is negative, the cone is
                    traversed in the opposite direction. Its value 'o', or if negative '-(o+1)', gives
                    the index of the cone point on which to start.

  Output Parameter:

  Note:
  This should be called after all calls to DMPlexSetConeSize() and DMSetUp().

  Level: beginner

.seealso: DMPlexCreate(), DMPlexGetConeOrientation(), DMPlexSetCone(), DMPlexSetChart(), DMPlexSetConeSize(), DMSetUp()
@*/
PetscErrorCode DMPlexSetConeOrientation(DM dm, PetscInt p, const PetscInt coneOrientation[])
{
  DM_Plex       *mesh = (DM_Plex*) dm->data;
  PetscInt       pStart, pEnd;
  PetscInt       dof, off, c;
  PetscErrorCode ierr;

  PetscFunctionBegin;
  PetscValidHeaderSpecific(dm, DM_CLASSID, 1);
  ierr = PetscSectionGetChart(mesh->coneSection, &pStart, &pEnd);CHKERRQ(ierr);
  ierr = PetscSectionGetDof(mesh->coneSection, p, &dof);CHKERRQ(ierr);
  if (dof) PetscValidPointer(coneOrientation, 3);
  ierr = PetscSectionGetOffset(mesh->coneSection, p, &off);CHKERRQ(ierr);
  if ((p < pStart) || (p >= pEnd)) SETERRQ3(PetscObjectComm((PetscObject)dm), PETSC_ERR_ARG_OUTOFRANGE, "Mesh point %D is not in the valid range [%D, %D)", p, pStart, pEnd);
  for (c = 0; c < dof; ++c) {
    PetscInt cdof, o = coneOrientation[c];

    ierr = PetscSectionGetDof(mesh->coneSection, mesh->cones[off+c], &cdof);CHKERRQ(ierr);
    if (o && ((o < -(cdof+1)) || (o >= cdof))) SETERRQ3(PetscObjectComm((PetscObject)dm), PETSC_ERR_ARG_OUTOFRANGE, "Cone orientation %D is not in the valid range [%D. %D)", o, -(cdof+1), cdof);
    mesh->coneOrientations[off+c] = o;
  }
  PetscFunctionReturn(0);
}

#undef __FUNCT__
#define __FUNCT__ "DMPlexInsertCone"
PetscErrorCode DMPlexInsertCone(DM dm, PetscInt p, PetscInt conePos, PetscInt conePoint)
{
  DM_Plex       *mesh = (DM_Plex*) dm->data;
  PetscInt       pStart, pEnd;
  PetscInt       dof, off;
  PetscErrorCode ierr;

  PetscFunctionBegin;
  PetscValidHeaderSpecific(dm, DM_CLASSID, 1);
  ierr = PetscSectionGetChart(mesh->coneSection, &pStart, &pEnd);CHKERRQ(ierr);
  if ((p < pStart) || (p >= pEnd)) SETERRQ3(PetscObjectComm((PetscObject)dm), PETSC_ERR_ARG_OUTOFRANGE, "Mesh point %D is not in the valid range [%D, %D)", p, pStart, pEnd);
  if ((conePoint < pStart) || (conePoint >= pEnd)) SETERRQ3(PetscObjectComm((PetscObject)dm), PETSC_ERR_ARG_OUTOFRANGE, "Cone point %D is not in the valid range [%D, %D)", conePoint, pStart, pEnd);
  ierr = PetscSectionGetDof(mesh->coneSection, p, &dof);CHKERRQ(ierr);
  ierr = PetscSectionGetOffset(mesh->coneSection, p, &off);CHKERRQ(ierr);
  if ((conePos < 0) || (conePos >= dof)) SETERRQ3(PetscObjectComm((PetscObject)dm), PETSC_ERR_ARG_OUTOFRANGE, "Cone position %D of point %D is not in the valid range [0, %D)", conePos, p, dof);
  mesh->cones[off+conePos] = conePoint;
  PetscFunctionReturn(0);
}

#undef __FUNCT__
#define __FUNCT__ "DMPlexInsertConeOrientation"
PetscErrorCode DMPlexInsertConeOrientation(DM dm, PetscInt p, PetscInt conePos, PetscInt coneOrientation)
{
  DM_Plex       *mesh = (DM_Plex*) dm->data;
  PetscInt       pStart, pEnd;
  PetscInt       dof, off;
  PetscErrorCode ierr;

  PetscFunctionBegin;
  PetscValidHeaderSpecific(dm, DM_CLASSID, 1);
  ierr = PetscSectionGetChart(mesh->coneSection, &pStart, &pEnd);CHKERRQ(ierr);
  if ((p < pStart) || (p >= pEnd)) SETERRQ3(PetscObjectComm((PetscObject)dm), PETSC_ERR_ARG_OUTOFRANGE, "Mesh point %D is not in the valid range [%D, %D)", p, pStart, pEnd);
  ierr = PetscSectionGetDof(mesh->coneSection, p, &dof);CHKERRQ(ierr);
  ierr = PetscSectionGetOffset(mesh->coneSection, p, &off);CHKERRQ(ierr);
  if ((conePos < 0) || (conePos >= dof)) SETERRQ3(PetscObjectComm((PetscObject)dm), PETSC_ERR_ARG_OUTOFRANGE, "Cone position %D of point %D is not in the valid range [0, %D)", conePos, p, dof);
  mesh->coneOrientations[off+conePos] = coneOrientation;
  PetscFunctionReturn(0);
}

#undef __FUNCT__
#define __FUNCT__ "DMPlexGetSupportSize"
/*@
  DMPlexGetSupportSize - Return the number of out-edges for this point in the Sieve DAG

  Not collective

  Input Parameters:
+ mesh - The DMPlex
- p - The Sieve point, which must lie in the chart set with DMPlexSetChart()

  Output Parameter:
. size - The support size for point p

  Level: beginner

.seealso: DMPlexCreate(), DMPlexSetConeSize(), DMPlexSetChart(), DMPlexGetConeSize()
@*/
PetscErrorCode DMPlexGetSupportSize(DM dm, PetscInt p, PetscInt *size)
{
  DM_Plex       *mesh = (DM_Plex*) dm->data;
  PetscErrorCode ierr;

  PetscFunctionBegin;
  PetscValidHeaderSpecific(dm, DM_CLASSID, 1);
  PetscValidPointer(size, 3);
  ierr = PetscSectionGetDof(mesh->supportSection, p, size);CHKERRQ(ierr);
  PetscFunctionReturn(0);
}

#undef __FUNCT__
#define __FUNCT__ "DMPlexSetSupportSize"
/*@
  DMPlexSetSupportSize - Set the number of out-edges for this point in the Sieve DAG

  Not collective

  Input Parameters:
+ mesh - The DMPlex
. p - The Sieve point, which must lie in the chart set with DMPlexSetChart()
- size - The support size for point p

  Output Parameter:

  Note:
  This should be called after DMPlexSetChart().

  Level: beginner

.seealso: DMPlexCreate(), DMPlexGetSupportSize(), DMPlexSetChart()
@*/
PetscErrorCode DMPlexSetSupportSize(DM dm, PetscInt p, PetscInt size)
{
  DM_Plex       *mesh = (DM_Plex*) dm->data;
  PetscErrorCode ierr;

  PetscFunctionBegin;
  PetscValidHeaderSpecific(dm, DM_CLASSID, 1);
  ierr = PetscSectionSetDof(mesh->supportSection, p, size);CHKERRQ(ierr);

  mesh->maxSupportSize = PetscMax(mesh->maxSupportSize, size);
  PetscFunctionReturn(0);
}

#undef __FUNCT__
#define __FUNCT__ "DMPlexGetSupport"
/*@C
  DMPlexGetSupport - Return the points on the out-edges for this point in the Sieve DAG

  Not collective

  Input Parameters:
+ mesh - The DMPlex
- p - The Sieve point, which must lie in the chart set with DMPlexSetChart()

  Output Parameter:
. support - An array of points which are on the out-edges for point p

  Level: beginner

  Fortran Notes:
  Since it returns an array, this routine is only available in Fortran 90, and you must
  include petsc.h90 in your code.

  You must also call DMPlexRestoreSupport() after you finish using the returned array.

.seealso: DMPlexCreate(), DMPlexSetCone(), DMPlexSetChart(), DMPlexGetCone()
@*/
PetscErrorCode DMPlexGetSupport(DM dm, PetscInt p, const PetscInt *support[])
{
  DM_Plex       *mesh = (DM_Plex*) dm->data;
  PetscInt       off;
  PetscErrorCode ierr;

  PetscFunctionBegin;
  PetscValidHeaderSpecific(dm, DM_CLASSID, 1);
  PetscValidPointer(support, 3);
  ierr     = PetscSectionGetOffset(mesh->supportSection, p, &off);CHKERRQ(ierr);
  *support = &mesh->supports[off];
  PetscFunctionReturn(0);
}

#undef __FUNCT__
#define __FUNCT__ "DMPlexSetSupport"
/*@
  DMPlexSetSupport - Set the points on the out-edges for this point in the Sieve DAG

  Not collective

  Input Parameters:
+ mesh - The DMPlex
. p - The Sieve point, which must lie in the chart set with DMPlexSetChart()
- support - An array of points which are on the in-edges for point p

  Output Parameter:

  Note:
  This should be called after all calls to DMPlexSetSupportSize() and DMSetUp().

  Level: beginner

.seealso: DMPlexCreate(), DMPlexGetSupport(), DMPlexSetChart(), DMPlexSetSupportSize(), DMSetUp()
@*/
PetscErrorCode DMPlexSetSupport(DM dm, PetscInt p, const PetscInt support[])
{
  DM_Plex       *mesh = (DM_Plex*) dm->data;
  PetscInt       pStart, pEnd;
  PetscInt       dof, off, c;
  PetscErrorCode ierr;

  PetscFunctionBegin;
  PetscValidHeaderSpecific(dm, DM_CLASSID, 1);
  ierr = PetscSectionGetChart(mesh->supportSection, &pStart, &pEnd);CHKERRQ(ierr);
  ierr = PetscSectionGetDof(mesh->supportSection, p, &dof);CHKERRQ(ierr);
  if (dof) PetscValidPointer(support, 3);
  ierr = PetscSectionGetOffset(mesh->supportSection, p, &off);CHKERRQ(ierr);
  if ((p < pStart) || (p >= pEnd)) SETERRQ3(PetscObjectComm((PetscObject)dm), PETSC_ERR_ARG_OUTOFRANGE, "Mesh point %D is not in the valid range [%D, %D)", p, pStart, pEnd);
  for (c = 0; c < dof; ++c) {
    if ((support[c] < pStart) || (support[c] >= pEnd)) SETERRQ3(PetscObjectComm((PetscObject)dm), PETSC_ERR_ARG_OUTOFRANGE, "Support point %D is not in the valid range [%D, %D)", support[c], pStart, pEnd);
    mesh->supports[off+c] = support[c];
  }
  PetscFunctionReturn(0);
}

#undef __FUNCT__
#define __FUNCT__ "DMPlexInsertSupport"
PetscErrorCode DMPlexInsertSupport(DM dm, PetscInt p, PetscInt supportPos, PetscInt supportPoint)
{
  DM_Plex       *mesh = (DM_Plex*) dm->data;
  PetscInt       pStart, pEnd;
  PetscInt       dof, off;
  PetscErrorCode ierr;

  PetscFunctionBegin;
  PetscValidHeaderSpecific(dm, DM_CLASSID, 1);
  ierr = PetscSectionGetChart(mesh->supportSection, &pStart, &pEnd);CHKERRQ(ierr);
  ierr = PetscSectionGetDof(mesh->supportSection, p, &dof);CHKERRQ(ierr);
  ierr = PetscSectionGetOffset(mesh->supportSection, p, &off);CHKERRQ(ierr);
  if ((p < pStart) || (p >= pEnd)) SETERRQ3(PetscObjectComm((PetscObject)dm), PETSC_ERR_ARG_OUTOFRANGE, "Mesh point %D is not in the valid range [%D, %D)", p, pStart, pEnd);
  if ((supportPoint < pStart) || (supportPoint >= pEnd)) SETERRQ3(PetscObjectComm((PetscObject)dm), PETSC_ERR_ARG_OUTOFRANGE, "Support point %D is not in the valid range [%D, %D)", supportPoint, pStart, pEnd);
  if (supportPos >= dof) SETERRQ3(PetscObjectComm((PetscObject)dm), PETSC_ERR_ARG_OUTOFRANGE, "Support position %D of point %D is not in the valid range [0, %D)", supportPos, p, dof);
  mesh->supports[off+supportPos] = supportPoint;
  PetscFunctionReturn(0);
}

#undef __FUNCT__
#define __FUNCT__ "DMPlexGetTransitiveClosure"
/*@C
  DMPlexGetTransitiveClosure - Return the points on the transitive closure of the in-edges or out-edges for this point in the Sieve DAG

  Not collective

  Input Parameters:
+ mesh - The DMPlex
. p - The Sieve point, which must lie in the chart set with DMPlexSetChart()
. useCone - PETSC_TRUE for in-edges,  otherwise use out-edges
- points - If points is NULL on input, internal storage will be returned, otherwise the provided array is used

  Output Parameters:
+ numPoints - The number of points in the closure, so points[] is of size 2*numPoints
- points - The points and point orientations, interleaved as pairs [p0, o0, p1, o1, ...]

  Note:
  If using internal storage (points is NULL on input), each call overwrites the last output.

  Fortran Notes:
  Since it returns an array, this routine is only available in Fortran 90, and you must
  include petsc.h90 in your code.

  The numPoints argument is not present in the Fortran 90 binding since it is internal to the array.

  Level: beginner

.seealso: DMPlexRestoreTransitiveClosure(), DMPlexCreate(), DMPlexSetCone(), DMPlexSetChart(), DMPlexGetCone()
@*/
PetscErrorCode DMPlexGetTransitiveClosure(DM dm, PetscInt p, PetscBool useCone, PetscInt *numPoints, PetscInt *points[])
{
  DM_Plex        *mesh = (DM_Plex*) dm->data;
  PetscInt       *closure, *fifo;
  const PetscInt *tmp = NULL, *tmpO = NULL;
  PetscInt        tmpSize, t;
  PetscInt        depth       = 0, maxSize;
  PetscInt        closureSize = 2, fifoSize = 0, fifoStart = 0;
  PetscErrorCode  ierr;

  PetscFunctionBegin;
  PetscValidHeaderSpecific(dm, DM_CLASSID, 1);
  ierr    = DMPlexGetDepth(dm, &depth);CHKERRQ(ierr);
  /* This is only 1-level */
  if (useCone) {
    ierr = DMPlexGetConeSize(dm, p, &tmpSize);CHKERRQ(ierr);
    ierr = DMPlexGetCone(dm, p, &tmp);CHKERRQ(ierr);
    ierr = DMPlexGetConeOrientation(dm, p, &tmpO);CHKERRQ(ierr);
  } else {
    ierr = DMPlexGetSupportSize(dm, p, &tmpSize);CHKERRQ(ierr);
    ierr = DMPlexGetSupport(dm, p, &tmp);CHKERRQ(ierr);
  }
  if (depth == 1) {
    if (*points) {
      closure = *points;
    } else {
      maxSize = 2*(PetscMax(mesh->maxConeSize, mesh->maxSupportSize)+1);
      ierr = DMGetWorkArray(dm, maxSize, PETSC_INT, &closure);CHKERRQ(ierr);
    }
    closure[0] = p; closure[1] = 0;
    for (t = 0; t < tmpSize; ++t, closureSize += 2) {
      closure[closureSize]   = tmp[t];
      closure[closureSize+1] = tmpO ? tmpO[t] : 0;
    }
    if (numPoints) *numPoints = closureSize/2;
    if (points)    *points    = closure;
    PetscFunctionReturn(0);
  }
  maxSize = 2*PetscMax(PetscMax(PetscPowInt(mesh->maxConeSize,depth+1),PetscPowInt(mesh->maxSupportSize,depth+1)),depth+1);
  ierr    = DMGetWorkArray(dm, maxSize, PETSC_INT, &fifo);CHKERRQ(ierr);
  if (*points) {
    closure = *points;
  } else {
    ierr = DMGetWorkArray(dm, maxSize, PETSC_INT, &closure);CHKERRQ(ierr);
  }
  closure[0] = p; closure[1] = 0;
  for (t = 0; t < tmpSize; ++t, closureSize += 2, fifoSize += 2) {
    const PetscInt cp = tmp[t];
    const PetscInt co = tmpO ? tmpO[t] : 0;

    closure[closureSize]   = cp;
    closure[closureSize+1] = co;
    fifo[fifoSize]         = cp;
    fifo[fifoSize+1]       = co;
  }
  /* Should kick out early when depth is reached, rather than checking all vertices for empty cones */
  while (fifoSize - fifoStart) {
    const PetscInt q   = fifo[fifoStart];
    const PetscInt o   = fifo[fifoStart+1];
    const PetscInt rev = o >= 0 ? 0 : 1;
    const PetscInt off = rev ? -(o+1) : o;

    if (useCone) {
      ierr = DMPlexGetConeSize(dm, q, &tmpSize);CHKERRQ(ierr);
      ierr = DMPlexGetCone(dm, q, &tmp);CHKERRQ(ierr);
      ierr = DMPlexGetConeOrientation(dm, q, &tmpO);CHKERRQ(ierr);
    } else {
      ierr = DMPlexGetSupportSize(dm, q, &tmpSize);CHKERRQ(ierr);
      ierr = DMPlexGetSupport(dm, q, &tmp);CHKERRQ(ierr);
      tmpO = NULL;
    }
    for (t = 0; t < tmpSize; ++t) {
      const PetscInt i  = ((rev ? tmpSize-t : t) + off)%tmpSize;
      const PetscInt cp = tmp[i];
      /* Must propogate orientation: When we reverse orientation, we both reverse the direction of iteration and start at the other end of the chain. */
      /* HACK: It is worse to get the size here, than to change the interpretation of -(*+1)
       const PetscInt co = tmpO ? (rev ? -(tmpO[i]+1) : tmpO[i]) : 0; */
      PetscInt       co = tmpO ? tmpO[i] : 0;
      PetscInt       c;

      if (rev) {
        PetscInt childSize, coff;
        ierr = DMPlexGetConeSize(dm, cp, &childSize);CHKERRQ(ierr);
        coff = tmpO[i] < 0 ? -(tmpO[i]+1) : tmpO[i];
        co   = childSize ? -(((coff+childSize-1)%childSize)+1) : 0;
      }
      /* Check for duplicate */
      for (c = 0; c < closureSize; c += 2) {
        if (closure[c] == cp) break;
      }
      if (c == closureSize) {
        closure[closureSize]   = cp;
        closure[closureSize+1] = co;
        fifo[fifoSize]         = cp;
        fifo[fifoSize+1]       = co;
        closureSize           += 2;
        fifoSize              += 2;
      }
    }
    fifoStart += 2;
  }
  if (numPoints) *numPoints = closureSize/2;
  if (points)    *points    = closure;
  ierr = DMRestoreWorkArray(dm, maxSize, PETSC_INT, &fifo);CHKERRQ(ierr);
  PetscFunctionReturn(0);
}

#undef __FUNCT__
#define __FUNCT__ "DMPlexRestoreTransitiveClosure"
/*@C
  DMPlexRestoreTransitiveClosure - Restore the array of points on the transitive closure of the in-edges or out-edges for this point in the Sieve DAG

  Not collective

  Input Parameters:
+ mesh - The DMPlex
. p - The Sieve point, which must lie in the chart set with DMPlexSetChart()
. useCone - PETSC_TRUE for in-edges,  otherwise use out-edges
- points - If points is NULL on input, internal storage will be returned, otherwise the provided array is used

  Output Parameters:
+ numPoints - The number of points in the closure, so points[] is of size 2*numPoints
- points - The points and point orientations, interleaved as pairs [p0, o0, p1, o1, ...]

  Note:
  If not using internal storage (points is not NULL on input), this call is unnecessary

  Fortran Notes:
  Since it returns an array, this routine is only available in Fortran 90, and you must
  include petsc.h90 in your code.

  The numPoints argument is not present in the Fortran 90 binding since it is internal to the array.

  Level: beginner

.seealso: DMPlexGetTransitiveClosure(), DMPlexCreate(), DMPlexSetCone(), DMPlexSetChart(), DMPlexGetCone()
@*/
PetscErrorCode DMPlexRestoreTransitiveClosure(DM dm, PetscInt p, PetscBool useCone, PetscInt *numPoints, PetscInt *points[])
{
  PetscErrorCode ierr;

  PetscFunctionBegin;
  PetscValidHeaderSpecific(dm, DM_CLASSID, 1);
  ierr = DMRestoreWorkArray(dm, 0, PETSC_INT, points);CHKERRQ(ierr);
  PetscFunctionReturn(0);
}

#undef __FUNCT__
#define __FUNCT__ "DMPlexGetMaxSizes"
/*@
  DMPlexGetMaxSizes - Return the maximum number of in-edges (cone) and out-edges (support) for any point in the Sieve DAG

  Not collective

  Input Parameter:
. mesh - The DMPlex

  Output Parameters:
+ maxConeSize - The maximum number of in-edges
- maxSupportSize - The maximum number of out-edges

  Level: beginner

.seealso: DMPlexCreate(), DMPlexSetConeSize(), DMPlexSetChart()
@*/
PetscErrorCode DMPlexGetMaxSizes(DM dm, PetscInt *maxConeSize, PetscInt *maxSupportSize)
{
  DM_Plex *mesh = (DM_Plex*) dm->data;

  PetscFunctionBegin;
  PetscValidHeaderSpecific(dm, DM_CLASSID, 1);
  if (maxConeSize)    *maxConeSize    = mesh->maxConeSize;
  if (maxSupportSize) *maxSupportSize = mesh->maxSupportSize;
  PetscFunctionReturn(0);
}

#undef __FUNCT__
#define __FUNCT__ "DMSetUp_Plex"
PetscErrorCode DMSetUp_Plex(DM dm)
{
  DM_Plex       *mesh = (DM_Plex*) dm->data;
  PetscInt       size;
  PetscErrorCode ierr;

  PetscFunctionBegin;
  PetscValidHeaderSpecific(dm, DM_CLASSID, 1);
  ierr = PetscSectionSetUp(mesh->coneSection);CHKERRQ(ierr);
  ierr = PetscSectionGetStorageSize(mesh->coneSection, &size);CHKERRQ(ierr);
  ierr = PetscMalloc(size * sizeof(PetscInt), &mesh->cones);CHKERRQ(ierr);
  ierr = PetscMalloc(size * sizeof(PetscInt), &mesh->coneOrientations);CHKERRQ(ierr);
  ierr = PetscMemzero(mesh->coneOrientations, size * sizeof(PetscInt));CHKERRQ(ierr);
  if (mesh->maxSupportSize) {
    ierr = PetscSectionSetUp(mesh->supportSection);CHKERRQ(ierr);
    ierr = PetscSectionGetStorageSize(mesh->supportSection, &size);CHKERRQ(ierr);
    ierr = PetscMalloc(size * sizeof(PetscInt), &mesh->supports);CHKERRQ(ierr);
  }
  PetscFunctionReturn(0);
}

#undef __FUNCT__
#define __FUNCT__ "DMCreateSubDM_Plex"
PetscErrorCode DMCreateSubDM_Plex(DM dm, PetscInt numFields, PetscInt fields[], IS *is, DM *subdm)
{
  PetscErrorCode ierr;

  PetscFunctionBegin;
  if (subdm) {ierr = DMClone(dm, subdm);CHKERRQ(ierr);}
  ierr = DMCreateSubDM_Section_Private(dm, numFields, fields, is, subdm);CHKERRQ(ierr);
  PetscFunctionReturn(0);
}

#undef __FUNCT__
#define __FUNCT__ "DMPlexSymmetrize"
/*@
  DMPlexSymmetrize - Creates support (out-edge) information from cone (in-edge) inoformation

  Not collective

  Input Parameter:
. mesh - The DMPlex

  Output Parameter:

  Note:
  This should be called after all calls to DMPlexSetCone()

  Level: beginner

.seealso: DMPlexCreate(), DMPlexSetChart(), DMPlexSetConeSize(), DMPlexSetCone()
@*/
PetscErrorCode DMPlexSymmetrize(DM dm)
{
  DM_Plex       *mesh = (DM_Plex*) dm->data;
  PetscInt      *offsets;
  PetscInt       supportSize;
  PetscInt       pStart, pEnd, p;
  PetscErrorCode ierr;

  PetscFunctionBegin;
  PetscValidHeaderSpecific(dm, DM_CLASSID, 1);
  if (mesh->supports) SETERRQ(PetscObjectComm((PetscObject)dm), PETSC_ERR_ARG_WRONGSTATE, "Supports were already setup in this DMPlex");
  /* Calculate support sizes */
  ierr = DMPlexGetChart(dm, &pStart, &pEnd);CHKERRQ(ierr);
  for (p = pStart; p < pEnd; ++p) {
    PetscInt dof, off, c;

    ierr = PetscSectionGetDof(mesh->coneSection, p, &dof);CHKERRQ(ierr);
    ierr = PetscSectionGetOffset(mesh->coneSection, p, &off);CHKERRQ(ierr);
    for (c = off; c < off+dof; ++c) {
      ierr = PetscSectionAddDof(mesh->supportSection, mesh->cones[c], 1);CHKERRQ(ierr);
    }
  }
  for (p = pStart; p < pEnd; ++p) {
    PetscInt dof;

    ierr = PetscSectionGetDof(mesh->supportSection, p, &dof);CHKERRQ(ierr);

    mesh->maxSupportSize = PetscMax(mesh->maxSupportSize, dof);
  }
  ierr = PetscSectionSetUp(mesh->supportSection);CHKERRQ(ierr);
  /* Calculate supports */
  ierr = PetscSectionGetStorageSize(mesh->supportSection, &supportSize);CHKERRQ(ierr);
  ierr = PetscMalloc(supportSize * sizeof(PetscInt), &mesh->supports);CHKERRQ(ierr);
  ierr = PetscMalloc((pEnd - pStart) * sizeof(PetscInt), &offsets);CHKERRQ(ierr);
  ierr = PetscMemzero(offsets, (pEnd - pStart) * sizeof(PetscInt));CHKERRQ(ierr);
  for (p = pStart; p < pEnd; ++p) {
    PetscInt dof, off, c;

    ierr = PetscSectionGetDof(mesh->coneSection, p, &dof);CHKERRQ(ierr);
    ierr = PetscSectionGetOffset(mesh->coneSection, p, &off);CHKERRQ(ierr);
    for (c = off; c < off+dof; ++c) {
      const PetscInt q = mesh->cones[c];
      PetscInt       offS;

      ierr = PetscSectionGetOffset(mesh->supportSection, q, &offS);CHKERRQ(ierr);

      mesh->supports[offS+offsets[q]] = p;
      ++offsets[q];
    }
  }
  ierr = PetscFree(offsets);CHKERRQ(ierr);
  PetscFunctionReturn(0);
}

#undef __FUNCT__
#define __FUNCT__ "DMPlexStratify"
/*@
  DMPlexStratify - The Sieve DAG for most topologies is a graded poset (http://en.wikipedia.org/wiki/Graded_poset), and
  can be illustrated by Hasse Diagram (a http://en.wikipedia.org/wiki/Hasse_diagram). The strata group all points of the
  same grade, and this function calculates the strata. This grade can be seen as the height (or depth) of the point in
  the DAG.

  Not collective

  Input Parameter:
. mesh - The DMPlex

  Output Parameter:

  Notes:
  The normal association for the point grade is element dimension (or co-dimension). For instance, all vertices would
  have depth 0, and all edges depth 1. Likewise, all cells heights would have height 0, and all faces height 1.

  This should be called after all calls to DMPlexSymmetrize()

  Level: beginner

.seealso: DMPlexCreate(), DMPlexSymmetrize()
@*/
PetscErrorCode DMPlexStratify(DM dm)
{
  DMLabel        label;
  PetscInt       pStart, pEnd, p;
  PetscInt       numRoots = 0, numLeaves = 0;
  PetscErrorCode ierr;

  PetscFunctionBegin;
  PetscValidHeaderSpecific(dm, DM_CLASSID, 1);
  ierr = PetscLogEventBegin(DMPLEX_Stratify,dm,0,0,0);CHKERRQ(ierr);
  /* Calculate depth */
  ierr = DMPlexGetChart(dm, &pStart, &pEnd);CHKERRQ(ierr);
  ierr = DMPlexCreateLabel(dm, "depth");CHKERRQ(ierr);
  ierr = DMPlexGetDepthLabel(dm, &label);CHKERRQ(ierr);
  /* Initialize roots and count leaves */
  for (p = pStart; p < pEnd; ++p) {
    PetscInt coneSize, supportSize;

    ierr = DMPlexGetConeSize(dm, p, &coneSize);CHKERRQ(ierr);
    ierr = DMPlexGetSupportSize(dm, p, &supportSize);CHKERRQ(ierr);
    if (!coneSize && supportSize) {
      ++numRoots;
      ierr = DMLabelSetValue(label, p, 0);CHKERRQ(ierr);
    } else if (!supportSize && coneSize) {
      ++numLeaves;
    } else if (!supportSize && !coneSize) {
      /* Isolated points */
      ierr = DMLabelSetValue(label, p, 0);CHKERRQ(ierr);
    }
  }
  if (numRoots + numLeaves == (pEnd - pStart)) {
    for (p = pStart; p < pEnd; ++p) {
      PetscInt coneSize, supportSize;

      ierr = DMPlexGetConeSize(dm, p, &coneSize);CHKERRQ(ierr);
      ierr = DMPlexGetSupportSize(dm, p, &supportSize);CHKERRQ(ierr);
      if (!supportSize && coneSize) {
        ierr = DMLabelSetValue(label, p, 1);CHKERRQ(ierr);
      }
    }
  } else {
    IS       pointIS;
    PetscInt numPoints = 0, level = 0;

    ierr = DMLabelGetStratumIS(label, level, &pointIS);CHKERRQ(ierr);
    if (pointIS) {ierr = ISGetLocalSize(pointIS, &numPoints);CHKERRQ(ierr);}
    while (numPoints) {
      const PetscInt *points;
      const PetscInt  newLevel = level+1;

      ierr = ISGetIndices(pointIS, &points);CHKERRQ(ierr);
      for (p = 0; p < numPoints; ++p) {
        const PetscInt  point = points[p];
        const PetscInt *support;
        PetscInt        supportSize, s;

        ierr = DMPlexGetSupportSize(dm, point, &supportSize);CHKERRQ(ierr);
        ierr = DMPlexGetSupport(dm, point, &support);CHKERRQ(ierr);
        for (s = 0; s < supportSize; ++s) {
          ierr = DMLabelSetValue(label, support[s], newLevel);CHKERRQ(ierr);
        }
      }
      ++level;
      ierr = ISDestroy(&pointIS);CHKERRQ(ierr);
      ierr = DMLabelGetStratumIS(label, level, &pointIS);CHKERRQ(ierr);
      if (pointIS) {ierr = ISGetLocalSize(pointIS, &numPoints);CHKERRQ(ierr);}
      else         {numPoints = 0;}
    }
    ierr = ISDestroy(&pointIS);CHKERRQ(ierr);
  }
  ierr = PetscLogEventEnd(DMPLEX_Stratify,dm,0,0,0);CHKERRQ(ierr);
  PetscFunctionReturn(0);
}

#undef __FUNCT__
#define __FUNCT__ "DMPlexGetJoin"
/*@C
  DMPlexGetJoin - Get an array for the join of the set of points

  Not Collective

  Input Parameters:
+ dm - The DMPlex object
. numPoints - The number of input points for the join
- points - The input points

  Output Parameters:
+ numCoveredPoints - The number of points in the join
- coveredPoints - The points in the join

  Level: intermediate

  Note: Currently, this is restricted to a single level join

  Fortran Notes:
  Since it returns an array, this routine is only available in Fortran 90, and you must
  include petsc.h90 in your code.

  The numCoveredPoints argument is not present in the Fortran 90 binding since it is internal to the array.

.keywords: mesh
.seealso: DMPlexRestoreJoin(), DMPlexGetMeet()
@*/
PetscErrorCode DMPlexGetJoin(DM dm, PetscInt numPoints, const PetscInt points[], PetscInt *numCoveredPoints, const PetscInt **coveredPoints)
{
  DM_Plex       *mesh = (DM_Plex*) dm->data;
  PetscInt      *join[2];
  PetscInt       joinSize, i = 0;
  PetscInt       dof, off, p, c, m;
  PetscErrorCode ierr;

  PetscFunctionBegin;
  PetscValidHeaderSpecific(dm, DM_CLASSID, 1);
  PetscValidPointer(points, 2);
  PetscValidPointer(numCoveredPoints, 3);
  PetscValidPointer(coveredPoints, 4);
  ierr = DMGetWorkArray(dm, mesh->maxSupportSize, PETSC_INT, &join[0]);CHKERRQ(ierr);
  ierr = DMGetWorkArray(dm, mesh->maxSupportSize, PETSC_INT, &join[1]);CHKERRQ(ierr);
  /* Copy in support of first point */
  ierr = PetscSectionGetDof(mesh->supportSection, points[0], &dof);CHKERRQ(ierr);
  ierr = PetscSectionGetOffset(mesh->supportSection, points[0], &off);CHKERRQ(ierr);
  for (joinSize = 0; joinSize < dof; ++joinSize) {
    join[i][joinSize] = mesh->supports[off+joinSize];
  }
  /* Check each successive support */
  for (p = 1; p < numPoints; ++p) {
    PetscInt newJoinSize = 0;

    ierr = PetscSectionGetDof(mesh->supportSection, points[p], &dof);CHKERRQ(ierr);
    ierr = PetscSectionGetOffset(mesh->supportSection, points[p], &off);CHKERRQ(ierr);
    for (c = 0; c < dof; ++c) {
      const PetscInt point = mesh->supports[off+c];

      for (m = 0; m < joinSize; ++m) {
        if (point == join[i][m]) {
          join[1-i][newJoinSize++] = point;
          break;
        }
      }
    }
    joinSize = newJoinSize;
    i        = 1-i;
  }
  *numCoveredPoints = joinSize;
  *coveredPoints    = join[i];
  ierr              = DMRestoreWorkArray(dm, mesh->maxSupportSize, PETSC_INT, &join[1-i]);CHKERRQ(ierr);
  PetscFunctionReturn(0);
}

#undef __FUNCT__
#define __FUNCT__ "DMPlexRestoreJoin"
/*@C
  DMPlexRestoreJoin - Restore an array for the join of the set of points

  Not Collective

  Input Parameters:
+ dm - The DMPlex object
. numPoints - The number of input points for the join
- points - The input points

  Output Parameters:
+ numCoveredPoints - The number of points in the join
- coveredPoints - The points in the join

  Fortran Notes:
  Since it returns an array, this routine is only available in Fortran 90, and you must
  include petsc.h90 in your code.

  The numCoveredPoints argument is not present in the Fortran 90 binding since it is internal to the array.

  Level: intermediate

.keywords: mesh
.seealso: DMPlexGetJoin(), DMPlexGetFullJoin(), DMPlexGetMeet()
@*/
PetscErrorCode DMPlexRestoreJoin(DM dm, PetscInt numPoints, const PetscInt points[], PetscInt *numCoveredPoints, const PetscInt **coveredPoints)
{
  PetscErrorCode ierr;

  PetscFunctionBegin;
  PetscValidHeaderSpecific(dm, DM_CLASSID, 1);
  PetscValidPointer(coveredPoints, 4);
  ierr = DMRestoreWorkArray(dm, 0, PETSC_INT, (void*) coveredPoints);CHKERRQ(ierr);
  PetscFunctionReturn(0);
}

#undef __FUNCT__
#define __FUNCT__ "DMPlexGetFullJoin"
/*@C
  DMPlexGetFullJoin - Get an array for the join of the set of points

  Not Collective

  Input Parameters:
+ dm - The DMPlex object
. numPoints - The number of input points for the join
- points - The input points

  Output Parameters:
+ numCoveredPoints - The number of points in the join
- coveredPoints - The points in the join

  Fortran Notes:
  Since it returns an array, this routine is only available in Fortran 90, and you must
  include petsc.h90 in your code.

  The numCoveredPoints argument is not present in the Fortran 90 binding since it is internal to the array.

  Level: intermediate

.keywords: mesh
.seealso: DMPlexGetJoin(), DMPlexRestoreJoin(), DMPlexGetMeet()
@*/
PetscErrorCode DMPlexGetFullJoin(DM dm, PetscInt numPoints, const PetscInt points[], PetscInt *numCoveredPoints, const PetscInt **coveredPoints)
{
  DM_Plex       *mesh = (DM_Plex*) dm->data;
  PetscInt      *offsets, **closures;
  PetscInt      *join[2];
  PetscInt       depth = 0, maxSize, joinSize = 0, i = 0;
  PetscInt       p, d, c, m;
  PetscErrorCode ierr;

  PetscFunctionBegin;
  PetscValidHeaderSpecific(dm, DM_CLASSID, 1);
  PetscValidPointer(points, 2);
  PetscValidPointer(numCoveredPoints, 3);
  PetscValidPointer(coveredPoints, 4);

  ierr    = DMPlexGetDepth(dm, &depth);CHKERRQ(ierr);
  ierr    = PetscMalloc(numPoints * sizeof(PetscInt*), &closures);CHKERRQ(ierr);
  ierr    = PetscMemzero(closures,numPoints*sizeof(PetscInt*));CHKERRQ(ierr);
  ierr    = DMGetWorkArray(dm, numPoints*(depth+2), PETSC_INT, &offsets);CHKERRQ(ierr);
  maxSize = PetscPowInt(mesh->maxSupportSize,depth+1);
  ierr    = DMGetWorkArray(dm, maxSize, PETSC_INT, &join[0]);CHKERRQ(ierr);
  ierr    = DMGetWorkArray(dm, maxSize, PETSC_INT, &join[1]);CHKERRQ(ierr);

  for (p = 0; p < numPoints; ++p) {
    PetscInt closureSize;

    ierr = DMPlexGetTransitiveClosure(dm, points[p], PETSC_FALSE, &closureSize, &closures[p]);CHKERRQ(ierr);

    offsets[p*(depth+2)+0] = 0;
    for (d = 0; d < depth+1; ++d) {
      PetscInt pStart, pEnd, i;

      ierr = DMPlexGetDepthStratum(dm, d, &pStart, &pEnd);CHKERRQ(ierr);
      for (i = offsets[p*(depth+2)+d]; i < closureSize; ++i) {
        if ((pStart > closures[p][i*2]) || (pEnd <= closures[p][i*2])) {
          offsets[p*(depth+2)+d+1] = i;
          break;
        }
      }
      if (i == closureSize) offsets[p*(depth+2)+d+1] = i;
    }
    if (offsets[p*(depth+2)+depth+1] != closureSize) SETERRQ2(PetscObjectComm((PetscObject)dm), PETSC_ERR_PLIB, "Total size of closure %D should be %D", offsets[p*(depth+2)+depth+1], closureSize);
  }
  for (d = 0; d < depth+1; ++d) {
    PetscInt dof;

    /* Copy in support of first point */
    dof = offsets[d+1] - offsets[d];
    for (joinSize = 0; joinSize < dof; ++joinSize) {
      join[i][joinSize] = closures[0][(offsets[d]+joinSize)*2];
    }
    /* Check each successive cone */
    for (p = 1; p < numPoints && joinSize; ++p) {
      PetscInt newJoinSize = 0;

      dof = offsets[p*(depth+2)+d+1] - offsets[p*(depth+2)+d];
      for (c = 0; c < dof; ++c) {
        const PetscInt point = closures[p][(offsets[p*(depth+2)+d]+c)*2];

        for (m = 0; m < joinSize; ++m) {
          if (point == join[i][m]) {
            join[1-i][newJoinSize++] = point;
            break;
          }
        }
      }
      joinSize = newJoinSize;
      i        = 1-i;
    }
    if (joinSize) break;
  }
  *numCoveredPoints = joinSize;
  *coveredPoints    = join[i];
  for (p = 0; p < numPoints; ++p) {
    ierr = DMPlexRestoreTransitiveClosure(dm, points[p], PETSC_FALSE, NULL, &closures[p]);CHKERRQ(ierr);
  }
  ierr = PetscFree(closures);CHKERRQ(ierr);
  ierr = DMRestoreWorkArray(dm, numPoints*(depth+2), PETSC_INT, &offsets);CHKERRQ(ierr);
  ierr = DMRestoreWorkArray(dm, mesh->maxSupportSize, PETSC_INT, &join[1-i]);CHKERRQ(ierr);
  PetscFunctionReturn(0);
}

#undef __FUNCT__
#define __FUNCT__ "DMPlexGetMeet"
/*@C
  DMPlexGetMeet - Get an array for the meet of the set of points

  Not Collective

  Input Parameters:
+ dm - The DMPlex object
. numPoints - The number of input points for the meet
- points - The input points

  Output Parameters:
+ numCoveredPoints - The number of points in the meet
- coveredPoints - The points in the meet

  Level: intermediate

  Note: Currently, this is restricted to a single level meet

  Fortran Notes:
  Since it returns an array, this routine is only available in Fortran 90, and you must
  include petsc.h90 in your code.

  The numCoveredPoints argument is not present in the Fortran 90 binding since it is internal to the array.

.keywords: mesh
.seealso: DMPlexRestoreMeet(), DMPlexGetJoin()
@*/
PetscErrorCode DMPlexGetMeet(DM dm, PetscInt numPoints, const PetscInt points[], PetscInt *numCoveringPoints, const PetscInt **coveringPoints)
{
  DM_Plex       *mesh = (DM_Plex*) dm->data;
  PetscInt      *meet[2];
  PetscInt       meetSize, i = 0;
  PetscInt       dof, off, p, c, m;
  PetscErrorCode ierr;

  PetscFunctionBegin;
  PetscValidHeaderSpecific(dm, DM_CLASSID, 1);
  PetscValidPointer(points, 2);
  PetscValidPointer(numCoveringPoints, 3);
  PetscValidPointer(coveringPoints, 4);
  ierr = DMGetWorkArray(dm, mesh->maxConeSize, PETSC_INT, &meet[0]);CHKERRQ(ierr);
  ierr = DMGetWorkArray(dm, mesh->maxConeSize, PETSC_INT, &meet[1]);CHKERRQ(ierr);
  /* Copy in cone of first point */
  ierr = PetscSectionGetDof(mesh->coneSection, points[0], &dof);CHKERRQ(ierr);
  ierr = PetscSectionGetOffset(mesh->coneSection, points[0], &off);CHKERRQ(ierr);
  for (meetSize = 0; meetSize < dof; ++meetSize) {
    meet[i][meetSize] = mesh->cones[off+meetSize];
  }
  /* Check each successive cone */
  for (p = 1; p < numPoints; ++p) {
    PetscInt newMeetSize = 0;

    ierr = PetscSectionGetDof(mesh->coneSection, points[p], &dof);CHKERRQ(ierr);
    ierr = PetscSectionGetOffset(mesh->coneSection, points[p], &off);CHKERRQ(ierr);
    for (c = 0; c < dof; ++c) {
      const PetscInt point = mesh->cones[off+c];

      for (m = 0; m < meetSize; ++m) {
        if (point == meet[i][m]) {
          meet[1-i][newMeetSize++] = point;
          break;
        }
      }
    }
    meetSize = newMeetSize;
    i        = 1-i;
  }
  *numCoveringPoints = meetSize;
  *coveringPoints    = meet[i];
  ierr               = DMRestoreWorkArray(dm, mesh->maxConeSize, PETSC_INT, &meet[1-i]);CHKERRQ(ierr);
  PetscFunctionReturn(0);
}

#undef __FUNCT__
#define __FUNCT__ "DMPlexRestoreMeet"
/*@C
  DMPlexRestoreMeet - Restore an array for the meet of the set of points

  Not Collective

  Input Parameters:
+ dm - The DMPlex object
. numPoints - The number of input points for the meet
- points - The input points

  Output Parameters:
+ numCoveredPoints - The number of points in the meet
- coveredPoints - The points in the meet

  Level: intermediate

  Fortran Notes:
  Since it returns an array, this routine is only available in Fortran 90, and you must
  include petsc.h90 in your code.

  The numCoveredPoints argument is not present in the Fortran 90 binding since it is internal to the array.

.keywords: mesh
.seealso: DMPlexGetMeet(), DMPlexGetFullMeet(), DMPlexGetJoin()
@*/
PetscErrorCode DMPlexRestoreMeet(DM dm, PetscInt numPoints, const PetscInt points[], PetscInt *numCoveredPoints, const PetscInt **coveredPoints)
{
  PetscErrorCode ierr;

  PetscFunctionBegin;
  PetscValidHeaderSpecific(dm, DM_CLASSID, 1);
  PetscValidPointer(coveredPoints, 4);
  ierr = DMRestoreWorkArray(dm, 0, PETSC_INT, (void*) coveredPoints);CHKERRQ(ierr);
  PetscFunctionReturn(0);
}

#undef __FUNCT__
#define __FUNCT__ "DMPlexGetFullMeet"
/*@C
  DMPlexGetFullMeet - Get an array for the meet of the set of points

  Not Collective

  Input Parameters:
+ dm - The DMPlex object
. numPoints - The number of input points for the meet
- points - The input points

  Output Parameters:
+ numCoveredPoints - The number of points in the meet
- coveredPoints - The points in the meet

  Level: intermediate

  Fortran Notes:
  Since it returns an array, this routine is only available in Fortran 90, and you must
  include petsc.h90 in your code.

  The numCoveredPoints argument is not present in the Fortran 90 binding since it is internal to the array.

.keywords: mesh
.seealso: DMPlexGetMeet(), DMPlexRestoreMeet(), DMPlexGetJoin()
@*/
PetscErrorCode DMPlexGetFullMeet(DM dm, PetscInt numPoints, const PetscInt points[], PetscInt *numCoveredPoints, const PetscInt **coveredPoints)
{
  DM_Plex       *mesh = (DM_Plex*) dm->data;
  PetscInt      *offsets, **closures;
  PetscInt      *meet[2];
  PetscInt       height = 0, maxSize, meetSize = 0, i = 0;
  PetscInt       p, h, c, m;
  PetscErrorCode ierr;

  PetscFunctionBegin;
  PetscValidHeaderSpecific(dm, DM_CLASSID, 1);
  PetscValidPointer(points, 2);
  PetscValidPointer(numCoveredPoints, 3);
  PetscValidPointer(coveredPoints, 4);

  ierr    = DMPlexGetDepth(dm, &height);CHKERRQ(ierr);
  ierr    = PetscMalloc(numPoints * sizeof(PetscInt*), &closures);CHKERRQ(ierr);
  ierr    = DMGetWorkArray(dm, numPoints*(height+2), PETSC_INT, &offsets);CHKERRQ(ierr);
  maxSize = PetscPowInt(mesh->maxConeSize,height+1);
  ierr    = DMGetWorkArray(dm, maxSize, PETSC_INT, &meet[0]);CHKERRQ(ierr);
  ierr    = DMGetWorkArray(dm, maxSize, PETSC_INT, &meet[1]);CHKERRQ(ierr);

  for (p = 0; p < numPoints; ++p) {
    PetscInt closureSize;

    ierr = DMPlexGetTransitiveClosure(dm, points[p], PETSC_TRUE, &closureSize, &closures[p]);CHKERRQ(ierr);

    offsets[p*(height+2)+0] = 0;
    for (h = 0; h < height+1; ++h) {
      PetscInt pStart, pEnd, i;

      ierr = DMPlexGetHeightStratum(dm, h, &pStart, &pEnd);CHKERRQ(ierr);
      for (i = offsets[p*(height+2)+h]; i < closureSize; ++i) {
        if ((pStart > closures[p][i*2]) || (pEnd <= closures[p][i*2])) {
          offsets[p*(height+2)+h+1] = i;
          break;
        }
      }
      if (i == closureSize) offsets[p*(height+2)+h+1] = i;
    }
    if (offsets[p*(height+2)+height+1] != closureSize) SETERRQ2(PetscObjectComm((PetscObject)dm), PETSC_ERR_PLIB, "Total size of closure %D should be %D", offsets[p*(height+2)+height+1], closureSize);
  }
  for (h = 0; h < height+1; ++h) {
    PetscInt dof;

    /* Copy in cone of first point */
    dof = offsets[h+1] - offsets[h];
    for (meetSize = 0; meetSize < dof; ++meetSize) {
      meet[i][meetSize] = closures[0][(offsets[h]+meetSize)*2];
    }
    /* Check each successive cone */
    for (p = 1; p < numPoints && meetSize; ++p) {
      PetscInt newMeetSize = 0;

      dof = offsets[p*(height+2)+h+1] - offsets[p*(height+2)+h];
      for (c = 0; c < dof; ++c) {
        const PetscInt point = closures[p][(offsets[p*(height+2)+h]+c)*2];

        for (m = 0; m < meetSize; ++m) {
          if (point == meet[i][m]) {
            meet[1-i][newMeetSize++] = point;
            break;
          }
        }
      }
      meetSize = newMeetSize;
      i        = 1-i;
    }
    if (meetSize) break;
  }
  *numCoveredPoints = meetSize;
  *coveredPoints    = meet[i];
  for (p = 0; p < numPoints; ++p) {
    ierr = DMPlexRestoreTransitiveClosure(dm, points[p], PETSC_TRUE, NULL, &closures[p]);CHKERRQ(ierr);
  }
  ierr = PetscFree(closures);CHKERRQ(ierr);
  ierr = DMRestoreWorkArray(dm, numPoints*(height+2), PETSC_INT, &offsets);CHKERRQ(ierr);
  ierr = DMRestoreWorkArray(dm, mesh->maxConeSize, PETSC_INT, &meet[1-i]);CHKERRQ(ierr);
  PetscFunctionReturn(0);
}

#undef __FUNCT__
#define __FUNCT__ "DMPlexGetNumFaceVertices"
PetscErrorCode DMPlexGetNumFaceVertices(DM dm, PetscInt cellDim, PetscInt numCorners, PetscInt *numFaceVertices)
{
  MPI_Comm       comm;
  PetscErrorCode ierr;

  PetscFunctionBegin;
  ierr = PetscObjectGetComm((PetscObject)dm,&comm);CHKERRQ(ierr);
  PetscValidPointer(numFaceVertices,3);
  switch (cellDim) {
  case 0:
    *numFaceVertices = 0;
    break;
  case 1:
    *numFaceVertices = 1;
    break;
  case 2:
    switch (numCorners) {
    case 3: /* triangle */
      *numFaceVertices = 2; /* Edge has 2 vertices */
      break;
    case 4: /* quadrilateral */
      *numFaceVertices = 2; /* Edge has 2 vertices */
      break;
    case 6: /* quadratic triangle, tri and quad cohesive Lagrange cells */
      *numFaceVertices = 3; /* Edge has 3 vertices */
      break;
    case 9: /* quadratic quadrilateral, quadratic quad cohesive Lagrange cells */
      *numFaceVertices = 3; /* Edge has 3 vertices */
      break;
    default:
      SETERRQ2(comm, PETSC_ERR_ARG_OUTOFRANGE, "Invalid number of face corners %d for dimension %d", numCorners, cellDim);
    }
    break;
  case 3:
    switch (numCorners) {
    case 4: /* tetradehdron */
      *numFaceVertices = 3; /* Face has 3 vertices */
      break;
    case 6: /* tet cohesive cells */
      *numFaceVertices = 4; /* Face has 4 vertices */
      break;
    case 8: /* hexahedron */
      *numFaceVertices = 4; /* Face has 4 vertices */
      break;
    case 9: /* tet cohesive Lagrange cells */
      *numFaceVertices = 6; /* Face has 6 vertices */
      break;
    case 10: /* quadratic tetrahedron */
      *numFaceVertices = 6; /* Face has 6 vertices */
      break;
    case 12: /* hex cohesive Lagrange cells */
      *numFaceVertices = 6; /* Face has 6 vertices */
      break;
    case 18: /* quadratic tet cohesive Lagrange cells */
      *numFaceVertices = 6; /* Face has 6 vertices */
      break;
    case 27: /* quadratic hexahedron, quadratic hex cohesive Lagrange cells */
      *numFaceVertices = 9; /* Face has 9 vertices */
      break;
    default:
      SETERRQ2(comm, PETSC_ERR_ARG_OUTOFRANGE, "Invalid number of face corners %d for dimension %d", numCorners, cellDim);
    }
    break;
  default:
    SETERRQ1(comm, PETSC_ERR_ARG_OUTOFRANGE, "Invalid cell dimension %d", cellDim);
  }
  PetscFunctionReturn(0);
}

#undef __FUNCT__
#define __FUNCT__ "DMPlexOrient"
/* Trys to give the mesh a consistent orientation */
PetscErrorCode DMPlexOrient(DM dm)
{
  PetscBT        seenCells, flippedCells, seenFaces;
  PetscInt      *faceFIFO, fTop, fBottom;
  PetscInt       dim, h, cStart, cEnd, c, fStart, fEnd, face, maxConeSize, *revcone, *revconeO;
  PetscErrorCode ierr;

  PetscFunctionBegin;
  /* Truth Table
     mismatch    flips   do action   mismatch   flipA ^ flipB   action
         F       0 flips     no         F             F           F
         F       1 flip      yes        F             T           T
         F       2 flips     no         T             F           T
         T       0 flips     yes        T             T           F
         T       1 flip      no
         T       2 flips     yes
  */
  ierr = DMPlexGetDimension(dm, &dim);CHKERRQ(ierr);
  ierr = DMPlexGetVTKCellHeight(dm, &h);CHKERRQ(ierr);
  ierr = DMPlexGetHeightStratum(dm, h,   &cStart, &cEnd);CHKERRQ(ierr);
  ierr = DMPlexGetHeightStratum(dm, h+1, &fStart, &fEnd);CHKERRQ(ierr);
  ierr = PetscBTCreate(cEnd - cStart, &seenCells);CHKERRQ(ierr);
  ierr = PetscBTMemzero(cEnd - cStart, seenCells);CHKERRQ(ierr);
  ierr = PetscBTCreate(cEnd - cStart, &flippedCells);CHKERRQ(ierr);
  ierr = PetscBTMemzero(cEnd - cStart, flippedCells);CHKERRQ(ierr);
  ierr = PetscBTCreate(fEnd - fStart, &seenFaces);CHKERRQ(ierr);
  ierr = PetscBTMemzero(fEnd - fStart, seenFaces);CHKERRQ(ierr);
  ierr = PetscMalloc((fEnd - fStart) * sizeof(PetscInt), &faceFIFO);CHKERRQ(ierr);
  fTop = fBottom = 0;
  /* Initialize FIFO with first cell */
  if (cEnd > cStart) {
    const PetscInt *cone;
    PetscInt        coneSize;

    ierr = DMPlexGetConeSize(dm, cStart, &coneSize);CHKERRQ(ierr);
    ierr = DMPlexGetCone(dm, cStart, &cone);CHKERRQ(ierr);
    for (c = 0; c < coneSize; ++c) {
      faceFIFO[fBottom++] = cone[c];
      ierr = PetscBTSet(seenFaces, cone[c]-fStart);CHKERRQ(ierr);
    }
  }
  /* Consider each face in FIFO */
  while (fTop < fBottom) {
    const PetscInt *support, *coneA, *coneB, *coneOA, *coneOB;
    PetscInt        supportSize, coneSizeA, coneSizeB, posA = -1, posB = -1;
    PetscInt        seenA, flippedA, seenB, flippedB, mismatch;

    face = faceFIFO[fTop++];
    ierr = DMPlexGetSupportSize(dm, face, &supportSize);CHKERRQ(ierr);
    ierr = DMPlexGetSupport(dm, face, &support);CHKERRQ(ierr);
    if (supportSize < 2) continue;
    if (supportSize != 2) SETERRQ1(PETSC_COMM_SELF, PETSC_ERR_ARG_WRONG, "Faces should separate only two cells, not %d", supportSize);
    seenA    = PetscBTLookup(seenCells,    support[0]-cStart);
    flippedA = PetscBTLookup(flippedCells, support[0]-cStart);
    seenB    = PetscBTLookup(seenCells,    support[1]-cStart);
    flippedB = PetscBTLookup(flippedCells, support[1]-cStart);

    ierr = DMPlexGetConeSize(dm, support[0], &coneSizeA);CHKERRQ(ierr);
    ierr = DMPlexGetConeSize(dm, support[1], &coneSizeB);CHKERRQ(ierr);
    ierr = DMPlexGetCone(dm, support[0], &coneA);CHKERRQ(ierr);
    ierr = DMPlexGetCone(dm, support[1], &coneB);CHKERRQ(ierr);
    ierr = DMPlexGetConeOrientation(dm, support[0], &coneOA);CHKERRQ(ierr);
    ierr = DMPlexGetConeOrientation(dm, support[1], &coneOB);CHKERRQ(ierr);
    for (c = 0; c < coneSizeA; ++c) {
      if (!PetscBTLookup(seenFaces, coneA[c]-fStart)) {
        faceFIFO[fBottom++] = coneA[c];
        ierr = PetscBTSet(seenFaces, coneA[c]-fStart);CHKERRQ(ierr);
      }
      if (coneA[c] == face) posA = c;
      if (fBottom > fEnd-fStart) SETERRQ3(PETSC_COMM_SELF, PETSC_ERR_PLIB, "Face %d was pushed exceeding capacity %d > %d", coneA[c], fBottom, fEnd-fStart);
    }
    if (posA < 0) SETERRQ2(PETSC_COMM_SELF, PETSC_ERR_ARG_WRONG, "Face %d could not be located in cell %d", face, support[0]);
    for (c = 0; c < coneSizeB; ++c) {
      if (!PetscBTLookup(seenFaces, coneB[c]-fStart)) {
        faceFIFO[fBottom++] = coneB[c];
        ierr = PetscBTSet(seenFaces, coneB[c]-fStart);CHKERRQ(ierr);
      }
      if (coneB[c] == face) posB = c;
      if (fBottom > fEnd-fStart) SETERRQ3(PETSC_COMM_SELF, PETSC_ERR_PLIB, "Face %d was pushed exceeding capacity %d > %d", coneA[c], fBottom, fEnd-fStart);
    }
    if (posB < 0) SETERRQ2(PETSC_COMM_SELF, PETSC_ERR_ARG_WRONG, "Face %d could not be located in cell %d", face, support[1]);

    if (dim == 1) {
      mismatch = posA == posB;
    } else {
      mismatch = coneOA[posA] == coneOB[posB];
    }

    if (mismatch ^ (flippedA ^ flippedB)) {
      if (seenA && seenB) SETERRQ2(PETSC_COMM_SELF, PETSC_ERR_ARG_WRONG, "Previously seen cells %d and %d do not match: Fault mesh is non-orientable", support[0], support[1]);
      if (!seenA && !flippedA) {
        ierr = PetscBTSet(flippedCells, support[0]-cStart);CHKERRQ(ierr);
      } else if (!seenB && !flippedB) {
        ierr = PetscBTSet(flippedCells, support[1]-cStart);CHKERRQ(ierr);
      } else SETERRQ(PETSC_COMM_SELF, PETSC_ERR_ARG_WRONG, "Inconsistent mesh orientation: Fault mesh is non-orientable");
    } else if (flippedA && flippedB) SETERRQ(PETSC_COMM_SELF, PETSC_ERR_ARG_WRONG, "Attempt to flip already flipped cell: Fault mesh is non-orientable");
    ierr = PetscBTSet(seenCells, support[0]-cStart);CHKERRQ(ierr);
    ierr = PetscBTSet(seenCells, support[1]-cStart);CHKERRQ(ierr);
  }

  ierr = DMPlexGetMaxSizes(dm, &maxConeSize, NULL);CHKERRQ(ierr);
  ierr = DMGetWorkArray(dm, maxConeSize, PETSC_INT, &revcone);CHKERRQ(ierr);
  ierr = DMGetWorkArray(dm, maxConeSize, PETSC_INT, &revconeO);CHKERRQ(ierr);
  for (c = cStart; c < cEnd; ++c) {
    const PetscInt *cone, *coneO, *support;
    PetscInt        coneSize, supportSize, faceSize, cp, sp;

    if (!PetscBTLookup(flippedCells, c-cStart)) continue;
    ierr = DMPlexGetConeSize(dm, c, &coneSize);CHKERRQ(ierr);
    ierr = DMPlexGetCone(dm, c, &cone);CHKERRQ(ierr);
    ierr = DMPlexGetConeOrientation(dm, c, &coneO);CHKERRQ(ierr);
    for (cp = 0; cp < coneSize; ++cp) {
      const PetscInt rcp = coneSize-cp-1;

      ierr = DMPlexGetConeSize(dm, cone[rcp], &faceSize);CHKERRQ(ierr);
      revcone[cp]  = cone[rcp];
      revconeO[cp] = coneO[rcp] >= 0 ? -(faceSize-coneO[rcp]) : faceSize+coneO[rcp];
    }
    ierr = DMPlexSetCone(dm, c, revcone);CHKERRQ(ierr);
    ierr = DMPlexSetConeOrientation(dm, c, revconeO);CHKERRQ(ierr);
    /* Reverse orientations of support */
    faceSize = coneSize;
    ierr = DMPlexGetSupportSize(dm, c, &supportSize);CHKERRQ(ierr);
    ierr = DMPlexGetSupport(dm, c, &support);CHKERRQ(ierr);
    for (sp = 0; sp < supportSize; ++sp) {
      ierr = DMPlexGetConeSize(dm, support[sp], &coneSize);CHKERRQ(ierr);
      ierr = DMPlexGetCone(dm, support[sp], &cone);CHKERRQ(ierr);
      ierr = DMPlexGetConeOrientation(dm, support[sp], &coneO);CHKERRQ(ierr);
      for (cp = 0; cp < coneSize; ++cp) {
        if (cone[cp] != c) continue;
        ierr = DMPlexInsertConeOrientation(dm, support[sp], cp, coneO[cp] >= 0 ? -(faceSize-coneO[cp]) : faceSize+coneO[cp]);CHKERRQ(ierr);
      }
    }
  }
  ierr = DMRestoreWorkArray(dm, maxConeSize, PETSC_INT, &revcone);CHKERRQ(ierr);
  ierr = DMRestoreWorkArray(dm, maxConeSize, PETSC_INT, &revconeO);CHKERRQ(ierr);
  ierr = PetscBTDestroy(&seenCells);CHKERRQ(ierr);
  ierr = PetscBTDestroy(&flippedCells);CHKERRQ(ierr);
  ierr = PetscBTDestroy(&seenFaces);CHKERRQ(ierr);
  ierr = PetscFree(faceFIFO);CHKERRQ(ierr);
  PetscFunctionReturn(0);
}

#undef __FUNCT__
#define __FUNCT__ "DMPlexGetAdjacencySingleLevel_Internal"
static PetscErrorCode DMPlexGetAdjacencySingleLevel_Internal(DM dm, PetscInt p, PetscBool useClosure, const PetscInt *tmpClosure, PetscInt *adjSize, PetscInt adj[])
{
  const PetscInt *support = NULL;
  PetscInt        numAdj   = 0, maxAdjSize = *adjSize, supportSize, s;
  PetscErrorCode  ierr;

  PetscFunctionBegin;
  if (useClosure) {
    ierr = DMPlexGetConeSize(dm, p, &supportSize);CHKERRQ(ierr);
    ierr = DMPlexGetCone(dm, p, &support);CHKERRQ(ierr);
    for (s = 0; s < supportSize; ++s) {
      const PetscInt *cone = NULL;
      PetscInt        coneSize, c, q;

      ierr = DMPlexGetSupportSize(dm, support[s], &coneSize);CHKERRQ(ierr);
      ierr = DMPlexGetSupport(dm, support[s], &cone);CHKERRQ(ierr);
      for (c = 0; c < coneSize; ++c) {
        for (q = 0; q < numAdj || (adj[numAdj++] = cone[c],0); ++q) {
          if (cone[c] == adj[q]) break;
        }
        if (numAdj > maxAdjSize) SETERRQ1(PETSC_COMM_SELF, PETSC_ERR_PLIB, "Invalid mesh exceeded adjacency allocation (%D)", maxAdjSize);
      }
    }
  } else {
    ierr = DMPlexGetSupportSize(dm, p, &supportSize);CHKERRQ(ierr);
    ierr = DMPlexGetSupport(dm, p, &support);CHKERRQ(ierr);
    for (s = 0; s < supportSize; ++s) {
      const PetscInt *cone = NULL;
      PetscInt        coneSize, c, q;

      ierr = DMPlexGetConeSize(dm, support[s], &coneSize);CHKERRQ(ierr);
      ierr = DMPlexGetCone(dm, support[s], &cone);CHKERRQ(ierr);
      for (c = 0; c < coneSize; ++c) {
        for (q = 0; q < numAdj || (adj[numAdj++] = cone[c],0); ++q) {
          if (cone[c] == adj[q]) break;
        }
        if (numAdj > maxAdjSize) SETERRQ1(PETSC_COMM_SELF, PETSC_ERR_PLIB, "Invalid mesh exceeded adjacency allocation (%D)", maxAdjSize);
      }
    }
  }
  *adjSize = numAdj;
  PetscFunctionReturn(0);
}

#undef __FUNCT__
#define __FUNCT__ "DMPlexCreateNeighborCSR"
PetscErrorCode DMPlexCreateNeighborCSR(DM dm, PetscInt cellHeight, PetscInt *numVertices, PetscInt **offsets, PetscInt **adjacency)
{
  const PetscInt maxFaceCases = 30;
  PetscInt       numFaceCases = 0;
  PetscInt       numFaceVertices[30]; /* maxFaceCases, C89 sucks sucks sucks */
  PetscInt      *off, *adj;
  PetscInt      *neighborCells, *tmpClosure;
  PetscInt       maxConeSize, maxSupportSize, maxClosure, maxNeighbors;
  PetscInt       dim, cellDim, depth = 0, faceDepth, cStart, cEnd, c, numCells, cell;
  PetscErrorCode ierr;

  PetscFunctionBegin;
  /* For parallel partitioning, I think you have to communicate supports */
  ierr = DMPlexGetDimension(dm, &dim);CHKERRQ(ierr);
  cellDim = dim - cellHeight;
  ierr = DMPlexGetDepth(dm, &depth);CHKERRQ(ierr);
  ierr = DMPlexGetHeightStratum(dm, cellHeight, &cStart, &cEnd);CHKERRQ(ierr);
  ierr = DMPlexGetMaxSizes(dm, &maxConeSize, &maxSupportSize);CHKERRQ(ierr);
  if (cEnd - cStart == 0) {
    if (numVertices) *numVertices = 0;
    if (offsets)   *offsets   = NULL;
    if (adjacency) *adjacency = NULL;
    PetscFunctionReturn(0);
  }
  numCells  = cEnd - cStart;
  faceDepth = depth - cellHeight;
  /* Setup face recognition */
  if (faceDepth == 1) {
    PetscInt cornersSeen[30] = {0,0,0,0,0,0,0,0,0,0,0,0,0,0,0,0,0,0,0,0,0,0,0,0,0,0,0,0,0,0}; /* Could use PetscBT */

    for (c = cStart; c < cEnd; ++c) {
      PetscInt corners;

      ierr = DMPlexGetConeSize(dm, c, &corners);CHKERRQ(ierr);
      if (!cornersSeen[corners]) {
        PetscInt nFV;

        if (numFaceCases >= maxFaceCases) SETERRQ(PetscObjectComm((PetscObject)dm), PETSC_ERR_PLIB, "Exceeded maximum number of face recognition cases");
        cornersSeen[corners] = 1;

        ierr = DMPlexGetNumFaceVertices(dm, cellDim, corners, &nFV);CHKERRQ(ierr);

        numFaceVertices[numFaceCases++] = nFV;
      }
    }
  }
  maxClosure   = 2*PetscMax(PetscPowInt(maxConeSize,depth+1),PetscPowInt(maxSupportSize,depth+1));
  maxNeighbors = PetscPowInt(maxConeSize,depth+1)*PetscPowInt(maxSupportSize,depth+1);
  ierr         = PetscMalloc2(maxNeighbors,PetscInt,&neighborCells,maxClosure,PetscInt,&tmpClosure);CHKERRQ(ierr);
  ierr         = PetscMalloc((numCells+1) * sizeof(PetscInt), &off);CHKERRQ(ierr);
  ierr         = PetscMemzero(off, (numCells+1) * sizeof(PetscInt));CHKERRQ(ierr);
  /* Count neighboring cells */
  for (cell = cStart; cell < cEnd; ++cell) {
    PetscInt numNeighbors = maxNeighbors, n;

    ierr = DMPlexGetAdjacencySingleLevel_Internal(dm, cell, PETSC_TRUE, tmpClosure, &numNeighbors, neighborCells);CHKERRQ(ierr);
    /* Get meet with each cell, and check with recognizer (could optimize to check each pair only once) */
    for (n = 0; n < numNeighbors; ++n) {
      PetscInt        cellPair[2];
      PetscBool       found    = faceDepth > 1 ? PETSC_TRUE : PETSC_FALSE;
      PetscInt        meetSize = 0;
      const PetscInt *meet    = NULL;

      cellPair[0] = cell; cellPair[1] = neighborCells[n];
      if (cellPair[0] == cellPair[1]) continue;
      if (!found) {
        ierr = DMPlexGetMeet(dm, 2, cellPair, &meetSize, &meet);CHKERRQ(ierr);
        if (meetSize) {
          PetscInt f;

          for (f = 0; f < numFaceCases; ++f) {
            if (numFaceVertices[f] == meetSize) {
              found = PETSC_TRUE;
              break;
            }
          }
        }
        ierr = DMPlexRestoreMeet(dm, 2, cellPair, &meetSize, &meet);CHKERRQ(ierr);
      }
      if (found) ++off[cell-cStart+1];
    }
  }
  /* Prefix sum */
  for (cell = 1; cell <= numCells; ++cell) off[cell] += off[cell-1];

  if (adjacency) {
    ierr = PetscMalloc(off[numCells] * sizeof(PetscInt), &adj);CHKERRQ(ierr);
    /* Get neighboring cells */
    for (cell = cStart; cell < cEnd; ++cell) {
      PetscInt numNeighbors = maxNeighbors, n;
      PetscInt cellOffset   = 0;

      ierr = DMPlexGetAdjacencySingleLevel_Internal(dm, cell, PETSC_TRUE, tmpClosure, &numNeighbors, neighborCells);CHKERRQ(ierr);
      /* Get meet with each cell, and check with recognizer (could optimize to check each pair only once) */
      for (n = 0; n < numNeighbors; ++n) {
        PetscInt        cellPair[2];
        PetscBool       found    = faceDepth > 1 ? PETSC_TRUE : PETSC_FALSE;
        PetscInt        meetSize = 0;
        const PetscInt *meet    = NULL;

        cellPair[0] = cell; cellPair[1] = neighborCells[n];
        if (cellPair[0] == cellPair[1]) continue;
        if (!found) {
          ierr = DMPlexGetMeet(dm, 2, cellPair, &meetSize, &meet);CHKERRQ(ierr);
          if (meetSize) {
            PetscInt f;

            for (f = 0; f < numFaceCases; ++f) {
              if (numFaceVertices[f] == meetSize) {
                found = PETSC_TRUE;
                break;
              }
            }
          }
          ierr = DMPlexRestoreMeet(dm, 2, cellPair, &meetSize, &meet);CHKERRQ(ierr);
        }
        if (found) {
          adj[off[cell-cStart]+cellOffset] = neighborCells[n];
          ++cellOffset;
        }
      }
    }
  }
  ierr = PetscFree2(neighborCells,tmpClosure);CHKERRQ(ierr);
  if (numVertices) *numVertices = numCells;
  if (offsets)   *offsets   = off;
  if (adjacency) *adjacency = adj;
  PetscFunctionReturn(0);
}

#if defined(PETSC_HAVE_CHACO)
#if defined(PETSC_HAVE_UNISTD_H)
#include <unistd.h>
#endif
/* Chaco does not have an include file */
PETSC_EXTERN int interface(int nvtxs, int *start, int *adjacency, int *vwgts,
                       float *ewgts, float *x, float *y, float *z, char *outassignname,
                       char *outfilename, short *assignment, int architecture, int ndims_tot,
                       int mesh_dims[3], double *goal, int global_method, int local_method,
                       int rqi_flag, int vmax, int ndims, double eigtol, long seed);

extern int FREE_GRAPH;

#undef __FUNCT__
#define __FUNCT__ "DMPlexPartition_Chaco"
PetscErrorCode DMPlexPartition_Chaco(DM dm, PetscInt numVertices, PetscInt start[], PetscInt adjacency[], PetscSection *partSection, IS *partition)
{
  enum {DEFAULT_METHOD = 1, INERTIAL_METHOD = 3};
  MPI_Comm       comm;
  int            nvtxs          = numVertices; /* number of vertices in full graph */
  int           *vwgts          = NULL;   /* weights for all vertices */
  float         *ewgts          = NULL;   /* weights for all edges */
  float         *x              = NULL, *y = NULL, *z = NULL; /* coordinates for inertial method */
  char          *outassignname  = NULL;   /*  name of assignment output file */
  char          *outfilename    = NULL;   /* output file name */
  int            architecture   = 1;      /* 0 => hypercube, d => d-dimensional mesh */
  int            ndims_tot      = 0;      /* total number of cube dimensions to divide */
  int            mesh_dims[3];            /* dimensions of mesh of processors */
  double        *goal          = NULL;    /* desired set sizes for each set */
  int            global_method = 1;       /* global partitioning algorithm */
  int            local_method  = 1;       /* local partitioning algorithm */
  int            rqi_flag      = 0;       /* should I use RQI/Symmlq eigensolver? */
  int            vmax          = 200;     /* how many vertices to coarsen down to? */
  int            ndims         = 1;       /* number of eigenvectors (2^d sets) */
  double         eigtol        = 0.001;   /* tolerance on eigenvectors */
  long           seed          = 123636512; /* for random graph mutations */
  short int     *assignment;              /* Output partition */
  int            fd_stdout, fd_pipe[2];
  PetscInt      *points;
  PetscMPIInt    commSize;
  int            i, v, p;
  PetscErrorCode ierr;

  PetscFunctionBegin;
  ierr = PetscObjectGetComm((PetscObject)dm,&comm);CHKERRQ(ierr);
  ierr = MPI_Comm_size(comm, &commSize);CHKERRQ(ierr);
  if (!numVertices) {
    ierr = PetscSectionCreate(comm, partSection);CHKERRQ(ierr);
    ierr = PetscSectionSetChart(*partSection, 0, commSize);CHKERRQ(ierr);
    ierr = PetscSectionSetUp(*partSection);CHKERRQ(ierr);
    ierr = ISCreateGeneral(comm, 0, NULL, PETSC_OWN_POINTER, partition);CHKERRQ(ierr);
    PetscFunctionReturn(0);
  }
  FREE_GRAPH = 0;                         /* Do not let Chaco free my memory */
  for (i = 0; i < start[numVertices]; ++i) ++adjacency[i];

  if (global_method == INERTIAL_METHOD) {
    /* manager.createCellCoordinates(nvtxs, &x, &y, &z); */
    SETERRQ(comm, PETSC_ERR_SUP, "Inertial partitioning not yet supported");
  }
  mesh_dims[0] = commSize;
  mesh_dims[1] = 1;
  mesh_dims[2] = 1;
  ierr = PetscMalloc(nvtxs * sizeof(short int), &assignment);CHKERRQ(ierr);
  /* Chaco outputs to stdout. We redirect this to a buffer. */
  /* TODO: check error codes for UNIX calls */
#if defined(PETSC_HAVE_UNISTD_H)
  {
    int piperet;
    piperet = pipe(fd_pipe);
    if (piperet) SETERRQ(comm,PETSC_ERR_SYS,"Could not create pipe");
    fd_stdout = dup(1);
    close(1);
    dup2(fd_pipe[1], 1);
  }
#endif
  ierr = interface(nvtxs, (int*) start, (int*) adjacency, vwgts, ewgts, x, y, z, outassignname, outfilename,
                   assignment, architecture, ndims_tot, mesh_dims, goal, global_method, local_method, rqi_flag,
                   vmax, ndims, eigtol, seed);
#if defined(PETSC_HAVE_UNISTD_H)
  {
    char msgLog[10000];
    int  count;

    fflush(stdout);
    count = read(fd_pipe[0], msgLog, (10000-1)*sizeof(char));
    if (count < 0) count = 0;
    msgLog[count] = 0;
    close(1);
    dup2(fd_stdout, 1);
    close(fd_stdout);
    close(fd_pipe[0]);
    close(fd_pipe[1]);
    if (ierr) SETERRQ1(comm, PETSC_ERR_LIB, "Error in Chaco library: %s", msgLog);
  }
#endif
  /* Convert to PetscSection+IS */
  ierr = PetscSectionCreate(comm, partSection);CHKERRQ(ierr);
  ierr = PetscSectionSetChart(*partSection, 0, commSize);CHKERRQ(ierr);
  for (v = 0; v < nvtxs; ++v) {
    ierr = PetscSectionAddDof(*partSection, assignment[v], 1);CHKERRQ(ierr);
  }
  ierr = PetscSectionSetUp(*partSection);CHKERRQ(ierr);
  ierr = PetscMalloc(nvtxs * sizeof(PetscInt), &points);CHKERRQ(ierr);
  for (p = 0, i = 0; p < commSize; ++p) {
    for (v = 0; v < nvtxs; ++v) {
      if (assignment[v] == p) points[i++] = v;
    }
  }
  if (i != nvtxs) SETERRQ2(comm, PETSC_ERR_PLIB, "Number of points %D should be %D", i, nvtxs);
  ierr = ISCreateGeneral(comm, nvtxs, points, PETSC_OWN_POINTER, partition);CHKERRQ(ierr);
  if (global_method == INERTIAL_METHOD) {
    /* manager.destroyCellCoordinates(nvtxs, &x, &y, &z); */
  }
  ierr = PetscFree(assignment);CHKERRQ(ierr);
  for (i = 0; i < start[numVertices]; ++i) --adjacency[i];
  PetscFunctionReturn(0);
}
#endif

#if defined(PETSC_HAVE_PARMETIS)
#include <parmetis.h>

#undef __FUNCT__
#define __FUNCT__ "DMPlexPartition_ParMetis"
PetscErrorCode DMPlexPartition_ParMetis(DM dm, PetscInt numVertices, PetscInt start[], PetscInt adjacency[], PetscSection *partSection, IS *partition)
{
  MPI_Comm       comm;
  PetscInt       nvtxs      = numVertices; // The number of vertices in full graph
  PetscInt      *vtxdist;                  // Distribution of vertices across processes
  PetscInt      *xadj       = start;       // Start of edge list for each vertex
  PetscInt      *adjncy     = adjacency;   // Edge lists for all vertices
  PetscInt      *vwgt       = NULL;        // Vertex weights
  PetscInt      *adjwgt     = NULL;        // Edge weights
  PetscInt       wgtflag    = 0;           // Indicates which weights are present
  PetscInt       numflag    = 0;           // Indicates initial offset (0 or 1)
  PetscInt       ncon       = 1;           // The number of weights per vertex
  PetscInt       nparts;                   // The number of partitions
  PetscReal     *tpwgts;                   // The fraction of vertex weights assigned to each partition
  PetscReal     *ubvec;                    // The balance intolerance for vertex weights
  PetscInt       options[5];               // Options
  PetscInt       maxSize    = 0;
  // Outputs
  PetscInt       edgeCut;                  // The number of edges cut by the partition
  PetscInt      *assignment, *points;
  PetscMPIInt    commSize, rank, p, v, i;
  PetscErrorCode ierr;

  PetscFunctionBegin;
  ierr = PetscObjectGetComm((PetscObject) dm, &comm);CHKERRQ(ierr);
  ierr = MPI_Comm_size(comm, &commSize);CHKERRQ(ierr);
  ierr = MPI_Comm_rank(comm, &rank);CHKERRQ(ierr);
  if (!numVertices) {
    ierr = PetscSectionCreate(comm, partSection);CHKERRQ(ierr);
    ierr = PetscSectionSetChart(*partSection, 0, commSize);CHKERRQ(ierr);
    ierr = PetscSectionSetUp(*partSection);CHKERRQ(ierr);
    ierr = ISCreateGeneral(comm, 0, NULL, PETSC_OWN_POINTER, partition);CHKERRQ(ierr);
    PetscFunctionReturn(0);
  }
  nparts = commSize;
  options[0] = 0; /* Use all defaults */
  /* Calculate vertex distribution */
  ierr = PetscMalloc4(nparts+1,PetscInt,&vtxdist,nparts*ncon,PetscReal,&tpwgts,ncon,PetscReal,&ubvec,nvtxs,PetscInt,&assignment);CHKERRQ(ierr);
  vtxdist[0] = 0;
  ierr = MPI_Allgather(&nvtxs, 1, MPIU_INT, &vtxdist[1], 1, MPIU_INT, comm);CHKERRQ(ierr);
  for (p = 2; p <= nparts; ++p) {
    vtxdist[p] += vtxdist[p-1];
  }
  /* Calculate weights */
  for (p = 0; p < nparts; ++p) {
    tpwgts[p] = 1.0/nparts;
  }
  ubvec[0] = 1.05;

  if (nparts == 1) {
    ierr = PetscMemzero(assignment, nvtxs * sizeof(PetscInt));
  } else {
    if (vtxdist[1] == vtxdist[nparts]) {
      if (!rank) {
        PetscStackCallStandard(METIS_PartGraphKway, (&nvtxs, &ncon, xadj, adjncy, vwgt, NULL, adjwgt, &nparts, tpwgts, ubvec, NULL, &edgeCut, assignment));
      }
    } else {
      PetscStackCallStandard(ParMETIS_V3_PartKway, (vtxdist, xadj, adjncy, vwgt, adjwgt, &wgtflag, &numflag, &ncon, &nparts, tpwgts, ubvec, options, &edgeCut, assignment, &comm));
    }
  }
  /* Convert to PetscSection+IS */
  ierr = PetscSectionCreate(comm, partSection);CHKERRQ(ierr);
  ierr = PetscSectionSetChart(*partSection, 0, commSize);CHKERRQ(ierr);
  for (v = 0; v < nvtxs; ++v) {
    ierr = PetscSectionAddDof(*partSection, assignment[v], 1);CHKERRQ(ierr);
  }
  ierr = PetscSectionSetUp(*partSection);CHKERRQ(ierr);
  ierr = PetscMalloc(nvtxs * sizeof(PetscInt), &points);CHKERRQ(ierr);
  for (p = 0, i = 0; p < commSize; ++p) {
    for (v = 0; v < nvtxs; ++v) {
      if (assignment[v] == p) points[i++] = v;
    }
  }
  if (i != nvtxs) SETERRQ2(comm, PETSC_ERR_PLIB, "Number of points %D should be %D", i, nvtxs);
  ierr = ISCreateGeneral(comm, nvtxs, points, PETSC_OWN_POINTER, partition);CHKERRQ(ierr);
  ierr = PetscFree4(vtxdist,tpwgts,ubvec,assignment);CHKERRQ(ierr);
  PetscFunctionReturn(0);
}
#endif

#undef __FUNCT__
#define __FUNCT__ "DMPlexEnlargePartition"
/* Expand the partition by BFS on the adjacency graph */
PetscErrorCode DMPlexEnlargePartition(DM dm, const PetscInt start[], const PetscInt adjacency[], PetscSection origPartSection, IS origPartition, PetscSection *partSection, IS *partition)
{
  PetscHashI      h;
  const PetscInt *points;
  PetscInt      **tmpPoints, *newPoints, totPoints = 0;
  PetscInt        pStart, pEnd, part, q;
  PetscErrorCode  ierr;

  PetscFunctionBegin;
  PetscHashICreate(h);
  ierr = PetscSectionCreate(PetscObjectComm((PetscObject)dm), partSection);CHKERRQ(ierr);
  ierr = PetscSectionGetChart(origPartSection, &pStart, &pEnd);CHKERRQ(ierr);
  ierr = PetscSectionSetChart(*partSection, pStart, pEnd);CHKERRQ(ierr);
  ierr = ISGetIndices(origPartition, &points);CHKERRQ(ierr);
  ierr = PetscMalloc((pEnd - pStart) * sizeof(PetscInt*), &tmpPoints);CHKERRQ(ierr);
  for (part = pStart; part < pEnd; ++part) {
    PetscInt numPoints, nP, numNewPoints, off, p, n = 0;

    PetscHashIClear(h);
    ierr = PetscSectionGetDof(origPartSection, part, &numPoints);CHKERRQ(ierr);
    ierr = PetscSectionGetOffset(origPartSection, part, &off);CHKERRQ(ierr);
    /* Add all existing points to h */
    for (p = 0; p < numPoints; ++p) {
      const PetscInt point = points[off+p];
      PetscHashIAdd(h, point, 1);
    }
    PetscHashISize(h, nP);
    if (nP != numPoints) SETERRQ2(PetscObjectComm((PetscObject)dm), PETSC_ERR_ARG_WRONG, "Invalid partition has %d points, but only %d were unique", numPoints, nP);
    /* Add all points in next BFS level */
    /*   TODO We are brute forcing here, but could check the adjacency size to find the boundary */
    for (p = 0; p < numPoints; ++p) {
      const PetscInt point = points[off+p];
      PetscInt       s     = start[point], e = start[point+1], a;

      for (a = s; a < e; ++a) PetscHashIAdd(h, adjacency[a], 1);
    }
    PetscHashISize(h, numNewPoints);
    ierr = PetscSectionSetDof(*partSection, part, numNewPoints);CHKERRQ(ierr);
    ierr = PetscMalloc(numNewPoints * sizeof(PetscInt), &tmpPoints[part]);CHKERRQ(ierr);
    if (numNewPoints) PetscHashIGetKeys(h, n, tmpPoints[part]); /* Should not need this conditional */
    totPoints += numNewPoints;
  }
  ierr = ISRestoreIndices(origPartition, &points);CHKERRQ(ierr);
  PetscHashIDestroy(h);
  ierr = PetscSectionSetUp(*partSection);CHKERRQ(ierr);
  ierr = PetscMalloc(totPoints * sizeof(PetscInt), &newPoints);CHKERRQ(ierr);
  for (part = pStart, q = 0; part < pEnd; ++part) {
    PetscInt numPoints, p;

    ierr = PetscSectionGetDof(*partSection, part, &numPoints);CHKERRQ(ierr);
    for (p = 0; p < numPoints; ++p, ++q) newPoints[q] = tmpPoints[part][p];
    ierr = PetscFree(tmpPoints[part]);CHKERRQ(ierr);
  }
  ierr = PetscFree(tmpPoints);CHKERRQ(ierr);
  ierr = ISCreateGeneral(PetscObjectComm((PetscObject)dm), totPoints, newPoints, PETSC_OWN_POINTER, partition);CHKERRQ(ierr);
  PetscFunctionReturn(0);
}

#undef __FUNCT__
#define __FUNCT__ "DMPlexCreatePartition"
/*
  DMPlexCreatePartition - Create a non-overlapping partition of the points at the given height

  Collective on DM

  Input Parameters:
  + dm - The DM
  . height - The height for points in the partition
  - enlarge - Expand each partition with neighbors

  Output Parameters:
  + partSection - The PetscSection giving the division of points by partition
  . partition - The list of points by partition
  . origPartSection - If enlarge is true, the PetscSection giving the division of points before enlarging by partition, otherwise NULL
  - origPartition - If enlarge is true, the list of points before enlarging by partition, otherwise NULL

  Level: developer

.seealso DMPlexDistribute()
*/
PetscErrorCode DMPlexCreatePartition(DM dm, PetscInt height, PetscBool enlarge, PetscSection *partSection, IS *partition, PetscSection *origPartSection, IS *origPartition)
{
  PetscMPIInt    size;
  PetscErrorCode ierr;

  PetscFunctionBegin;
  ierr = MPI_Comm_size(PetscObjectComm((PetscObject)dm), &size);CHKERRQ(ierr);

  *origPartSection = NULL;
  *origPartition   = NULL;
  if (size == 1) {
    PetscInt *points;
    PetscInt  cStart, cEnd, c;

    ierr = DMPlexGetHeightStratum(dm, 0, &cStart, &cEnd);CHKERRQ(ierr);
    ierr = PetscSectionCreate(PetscObjectComm((PetscObject)dm), partSection);CHKERRQ(ierr);
    ierr = PetscSectionSetChart(*partSection, 0, size);CHKERRQ(ierr);
    ierr = PetscSectionSetDof(*partSection, 0, cEnd-cStart);CHKERRQ(ierr);
    ierr = PetscSectionSetUp(*partSection);CHKERRQ(ierr);
    ierr = PetscMalloc((cEnd - cStart) * sizeof(PetscInt), &points);CHKERRQ(ierr);
    for (c = cStart; c < cEnd; ++c) points[c] = c;
    ierr = ISCreateGeneral(PetscObjectComm((PetscObject)dm), cEnd-cStart, points, PETSC_OWN_POINTER, partition);CHKERRQ(ierr);
    PetscFunctionReturn(0);
  }
  if (height == 0) {
    PetscInt  numVertices;
    PetscInt *start     = NULL;
    PetscInt *adjacency = NULL;

    ierr = DMPlexCreateNeighborCSR(dm, 0, &numVertices, &start, &adjacency);CHKERRQ(ierr);
    if (1) {
#if defined(PETSC_HAVE_CHACO)
      ierr = DMPlexPartition_Chaco(dm, numVertices, start, adjacency, partSection, partition);CHKERRQ(ierr);
#endif
    } else {
#if defined(PETSC_HAVE_PARMETIS)
      ierr = DMPlexPartition_ParMetis(dm, numVertices, start, adjacency, partSection, partition);CHKERRQ(ierr);
#endif
    }
    if (enlarge) {
      *origPartSection = *partSection;
      *origPartition   = *partition;

      ierr = DMPlexEnlargePartition(dm, start, adjacency, *origPartSection, *origPartition, partSection, partition);CHKERRQ(ierr);
    }
    ierr = PetscFree(start);CHKERRQ(ierr);
    ierr = PetscFree(adjacency);CHKERRQ(ierr);
# if 0
  } else if (height == 1) {
    /* Build the dual graph for faces and partition the hypergraph */
    PetscInt numEdges;

    buildFaceCSRV(mesh, mesh->getFactory()->getNumbering(mesh, mesh->depth()-1), &numEdges, &start, &adjacency, GraphPartitioner::zeroBase());
    GraphPartitioner().partition(numEdges, start, adjacency, partition, manager);
    destroyCSR(numEdges, start, adjacency);
#endif
  } else SETERRQ1(PetscObjectComm((PetscObject)dm), PETSC_ERR_ARG_OUTOFRANGE, "Invalid partition height %D", height);
  PetscFunctionReturn(0);
}

#undef __FUNCT__
#define __FUNCT__ "DMPlexCreatePartitionClosure"
PetscErrorCode DMPlexCreatePartitionClosure(DM dm, PetscSection pointSection, IS pointPartition, PetscSection *section, IS *partition)
{
  /* const PetscInt  height = 0; */
  const PetscInt *partArray;
  PetscInt       *allPoints, *packPoints;
  PetscInt        rStart, rEnd, rank, pStart, pEnd, newSize;
  PetscErrorCode  ierr;
  PetscBT         bt;
  PetscSegBuffer  segpack,segpart;

  PetscFunctionBegin;
  ierr = PetscSectionGetChart(pointSection, &rStart, &rEnd);CHKERRQ(ierr);
  ierr = ISGetIndices(pointPartition, &partArray);CHKERRQ(ierr);
  ierr = PetscSectionCreate(PetscObjectComm((PetscObject)dm), section);CHKERRQ(ierr);
  ierr = PetscSectionSetChart(*section, rStart, rEnd);CHKERRQ(ierr);
  ierr = DMPlexGetChart(dm,&pStart,&pEnd);CHKERRQ(ierr);
  ierr = PetscBTCreate(pEnd-pStart,&bt);CHKERRQ(ierr);
  ierr = PetscSegBufferCreate(sizeof(PetscInt),1000,&segpack);CHKERRQ(ierr);
  ierr = PetscSegBufferCreate(sizeof(PetscInt),1000,&segpart);CHKERRQ(ierr);
  for (rank = rStart; rank < rEnd; ++rank) {
    PetscInt partSize = 0, numPoints, offset, p, *PETSC_RESTRICT placePoints;

    ierr = PetscSectionGetDof(pointSection, rank, &numPoints);CHKERRQ(ierr);
    ierr = PetscSectionGetOffset(pointSection, rank, &offset);CHKERRQ(ierr);
    for (p = 0; p < numPoints; ++p) {
      PetscInt  point   = partArray[offset+p], closureSize, c;
      PetscInt *closure = NULL;

      /* TODO Include support for height > 0 case */
      ierr = DMPlexGetTransitiveClosure(dm, point, PETSC_TRUE, &closureSize, &closure);CHKERRQ(ierr);
      for (c=0; c<closureSize; c++) {
        PetscInt cpoint = closure[c*2];
        if (!PetscBTLookupSet(bt,cpoint-pStart)) {
          PetscInt *PETSC_RESTRICT pt;
          partSize++;
          ierr = PetscSegBufferGetInts(segpart,1,&pt);CHKERRQ(ierr);
          *pt = cpoint;
        }
      }
      ierr = DMPlexRestoreTransitiveClosure(dm, point, PETSC_TRUE, &closureSize, &closure);CHKERRQ(ierr);
    }
    ierr = PetscSectionSetDof(*section, rank, partSize);CHKERRQ(ierr);
    ierr = PetscSegBufferGetInts(segpack,partSize,&placePoints);CHKERRQ(ierr);
    ierr = PetscSegBufferExtractTo(segpart,placePoints);CHKERRQ(ierr);
    ierr = PetscSortInt(partSize,placePoints);CHKERRQ(ierr);
    for (p=0; p<partSize; p++) {ierr = PetscBTClear(bt,placePoints[p]-pStart);CHKERRQ(ierr);}
  }
  ierr = PetscBTDestroy(&bt);CHKERRQ(ierr);
  ierr = PetscSegBufferDestroy(&segpart);CHKERRQ(ierr);

  ierr = PetscSectionSetUp(*section);CHKERRQ(ierr);
  ierr = PetscSectionGetStorageSize(*section, &newSize);CHKERRQ(ierr);
  ierr = PetscMalloc(newSize * sizeof(PetscInt), &allPoints);CHKERRQ(ierr);

  ierr = PetscSegBufferExtractInPlace(segpack,&packPoints);CHKERRQ(ierr);
  for (rank = rStart; rank < rEnd; ++rank) {
    PetscInt numPoints, offset;

    ierr = PetscSectionGetDof(*section, rank, &numPoints);CHKERRQ(ierr);
    ierr = PetscSectionGetOffset(*section, rank, &offset);CHKERRQ(ierr);
    ierr = PetscMemcpy(&allPoints[offset], packPoints, numPoints * sizeof(PetscInt));CHKERRQ(ierr);
    packPoints += numPoints;
  }

  ierr = PetscSegBufferDestroy(&segpack);CHKERRQ(ierr);
  ierr = ISRestoreIndices(pointPartition, &partArray);CHKERRQ(ierr);
  ierr = ISCreateGeneral(PetscObjectComm((PetscObject)dm), newSize, allPoints, PETSC_OWN_POINTER, partition);CHKERRQ(ierr);
  PetscFunctionReturn(0);
}

#undef __FUNCT__
#define __FUNCT__ "DMPlexDistributeField"
/*
  Input Parameters:
. originalSection
, originalVec

  Output Parameters:
. newSection
. newVec
*/
PetscErrorCode DMPlexDistributeField(DM dm, PetscSF pointSF, PetscSection originalSection, Vec originalVec, PetscSection newSection, Vec newVec)
{
  PetscSF        fieldSF;
  PetscInt      *remoteOffsets, fieldSize;
  PetscScalar   *originalValues, *newValues;
  PetscErrorCode ierr;

  PetscFunctionBegin;
  ierr = PetscSFDistributeSection(pointSF, originalSection, &remoteOffsets, newSection);CHKERRQ(ierr);

  ierr = PetscSectionGetStorageSize(newSection, &fieldSize);CHKERRQ(ierr);
  ierr = VecSetSizes(newVec, fieldSize, PETSC_DETERMINE);CHKERRQ(ierr);
  ierr = VecSetFromOptions(newVec);CHKERRQ(ierr);

  ierr = VecGetArray(originalVec, &originalValues);CHKERRQ(ierr);
  ierr = VecGetArray(newVec, &newValues);CHKERRQ(ierr);
  ierr = PetscSFCreateSectionSF(pointSF, originalSection, remoteOffsets, newSection, &fieldSF);CHKERRQ(ierr);
  ierr = PetscSFBcastBegin(fieldSF, MPIU_SCALAR, originalValues, newValues);CHKERRQ(ierr);
  ierr = PetscSFBcastEnd(fieldSF, MPIU_SCALAR, originalValues, newValues);CHKERRQ(ierr);
  ierr = PetscSFDestroy(&fieldSF);CHKERRQ(ierr);
  ierr = VecRestoreArray(newVec, &newValues);CHKERRQ(ierr);
  ierr = VecRestoreArray(originalVec, &originalValues);CHKERRQ(ierr);
  PetscFunctionReturn(0);
}

#undef __FUNCT__
#define __FUNCT__ "DMPlexDistribute"
/*@C
  DMPlexDistribute - Distributes the mesh and any associated sections.

  Not Collective

  Input Parameter:
+ dm  - The original DMPlex object
. partitioner - The partitioning package, or NULL for the default
- overlap - The overlap of partitions, 0 is the default

  Output Parameter:
. parallelMesh - The distributed DMPlex object, or NULL

  Note: If the mesh was not distributed, the return value is NULL

  Level: intermediate

.keywords: mesh, elements
.seealso: DMPlexCreate(), DMPlexDistributeByFace()
@*/
PetscErrorCode DMPlexDistribute(DM dm, const char partitioner[], PetscInt overlap, DM *dmParallel)
{
  DM_Plex               *mesh   = (DM_Plex*) dm->data, *pmesh;
  MPI_Comm               comm;
  const PetscInt         height = 0;
  PetscInt               dim, numRemoteRanks;
  IS                     origCellPart,        cellPart,        part;
  PetscSection           origCellPartSection, cellPartSection, partSection;
  PetscSFNode           *remoteRanks;
  PetscSF                partSF, pointSF, coneSF;
  ISLocalToGlobalMapping renumbering;
  PetscSection           originalConeSection, newConeSection;
  PetscInt              *remoteOffsets;
  PetscInt              *cones, *newCones, newConesSize;
  PetscBool              flg;
  PetscMPIInt            rank, numProcs, p;
  PetscErrorCode         ierr;

  PetscFunctionBegin;
  PetscValidHeaderSpecific(dm, DM_CLASSID, 1);
  PetscValidPointer(dmParallel,4);

  ierr = PetscLogEventBegin(DMPLEX_Distribute,dm,0,0,0);CHKERRQ(ierr);
  ierr = PetscObjectGetComm((PetscObject)dm,&comm);CHKERRQ(ierr);
  ierr = MPI_Comm_rank(comm, &rank);CHKERRQ(ierr);
  ierr = MPI_Comm_size(comm, &numProcs);CHKERRQ(ierr);

  *dmParallel = NULL;
  if (numProcs == 1) PetscFunctionReturn(0);

  ierr = DMPlexGetDimension(dm, &dim);CHKERRQ(ierr);
  /* Create cell partition - We need to rewrite to use IS, use the MatPartition stuff */
  ierr = PetscLogEventBegin(DMPLEX_Partition,dm,0,0,0);CHKERRQ(ierr);
  if (overlap > 1) SETERRQ(PetscObjectComm((PetscObject)dm), PETSC_ERR_SUP, "Overlap > 1 not yet implemented");
  ierr = DMPlexCreatePartition(dm, height, overlap > 0 ? PETSC_TRUE : PETSC_FALSE, &cellPartSection, &cellPart, &origCellPartSection, &origCellPart);CHKERRQ(ierr);
  /* Create SF assuming a serial partition for all processes: Could check for IS length here */
  if (!rank) numRemoteRanks = numProcs;
  else       numRemoteRanks = 0;
  ierr = PetscMalloc(numRemoteRanks * sizeof(PetscSFNode), &remoteRanks);CHKERRQ(ierr);
  for (p = 0; p < numRemoteRanks; ++p) {
    remoteRanks[p].rank  = p;
    remoteRanks[p].index = 0;
  }
  ierr = PetscSFCreate(comm, &partSF);CHKERRQ(ierr);
  ierr = PetscSFSetGraph(partSF, 1, numRemoteRanks, NULL, PETSC_OWN_POINTER, remoteRanks, PETSC_OWN_POINTER);CHKERRQ(ierr);
  ierr = PetscOptionsHasName(((PetscObject) dm)->prefix, "-partition_view", &flg);CHKERRQ(ierr);
  if (flg) {
    ierr = PetscPrintf(comm, "Cell Partition:\n");CHKERRQ(ierr);
    ierr = PetscSectionView(cellPartSection, PETSC_VIEWER_STDOUT_WORLD);CHKERRQ(ierr);
    ierr = ISView(cellPart, NULL);CHKERRQ(ierr);
    if (origCellPart) {
      ierr = PetscPrintf(comm, "Original Cell Partition:\n");CHKERRQ(ierr);
      ierr = PetscSectionView(origCellPartSection, PETSC_VIEWER_STDOUT_WORLD);CHKERRQ(ierr);
      ierr = ISView(origCellPart, NULL);CHKERRQ(ierr);
    }
    ierr = PetscSFView(partSF, NULL);CHKERRQ(ierr);
  }
  /* Close the partition over the mesh */
  ierr = DMPlexCreatePartitionClosure(dm, cellPartSection, cellPart, &partSection, &part);CHKERRQ(ierr);
  ierr = ISDestroy(&cellPart);CHKERRQ(ierr);
  ierr = PetscSectionDestroy(&cellPartSection);CHKERRQ(ierr);
  /* Create new mesh */
  ierr  = DMPlexCreate(comm, dmParallel);CHKERRQ(ierr);
  ierr  = DMPlexSetDimension(*dmParallel, dim);CHKERRQ(ierr);
  ierr  = PetscObjectSetName((PetscObject) *dmParallel, "Parallel Mesh");CHKERRQ(ierr);
  pmesh = (DM_Plex*) (*dmParallel)->data;
  /* Distribute sieve points and the global point numbering (replaces creating remote bases) */
  ierr = PetscSFConvertPartition(partSF, partSection, part, &renumbering, &pointSF);CHKERRQ(ierr);
  if (flg) {
    ierr = PetscPrintf(comm, "Point Partition:\n");CHKERRQ(ierr);
    ierr = PetscSectionView(partSection, PETSC_VIEWER_STDOUT_WORLD);CHKERRQ(ierr);
    ierr = ISView(part, NULL);CHKERRQ(ierr);
    ierr = PetscSFView(pointSF, NULL);CHKERRQ(ierr);
    ierr = PetscPrintf(comm, "Point Renumbering after partition:\n");CHKERRQ(ierr);
    ierr = ISLocalToGlobalMappingView(renumbering, NULL);CHKERRQ(ierr);
  }
  ierr = PetscLogEventEnd(DMPLEX_Partition,dm,0,0,0);CHKERRQ(ierr);
  /* Distribute cone section */
  ierr = DMPlexGetConeSection(dm, &originalConeSection);CHKERRQ(ierr);
  ierr = DMPlexGetConeSection(*dmParallel, &newConeSection);CHKERRQ(ierr);
  ierr = PetscSFDistributeSection(pointSF, originalConeSection, &remoteOffsets, newConeSection);CHKERRQ(ierr);
  ierr = DMSetUp(*dmParallel);CHKERRQ(ierr);
  {
    PetscInt pStart, pEnd, p;

    ierr = PetscSectionGetChart(newConeSection, &pStart, &pEnd);CHKERRQ(ierr);
    for (p = pStart; p < pEnd; ++p) {
      PetscInt coneSize;
      ierr               = PetscSectionGetDof(newConeSection, p, &coneSize);CHKERRQ(ierr);
      pmesh->maxConeSize = PetscMax(pmesh->maxConeSize, coneSize);
    }
  }
  /* Communicate and renumber cones */
  ierr = PetscSFCreateSectionSF(pointSF, originalConeSection, remoteOffsets, newConeSection, &coneSF);CHKERRQ(ierr);
  ierr = DMPlexGetCones(dm, &cones);CHKERRQ(ierr);
  ierr = DMPlexGetCones(*dmParallel, &newCones);CHKERRQ(ierr);
  ierr = PetscSFBcastBegin(coneSF, MPIU_INT, cones, newCones);CHKERRQ(ierr);
  ierr = PetscSFBcastEnd(coneSF, MPIU_INT, cones, newCones);CHKERRQ(ierr);
  ierr = PetscSectionGetStorageSize(newConeSection, &newConesSize);CHKERRQ(ierr);
  ierr = ISGlobalToLocalMappingApply(renumbering, IS_GTOLM_MASK, newConesSize, newCones, NULL, newCones);CHKERRQ(ierr);
  ierr = PetscOptionsHasName(((PetscObject) dm)->prefix, "-cones_view", &flg);CHKERRQ(ierr);
  if (flg) {
    ierr = PetscPrintf(comm, "Serial Cone Section:\n");CHKERRQ(ierr);
    ierr = PetscSectionView(originalConeSection, PETSC_VIEWER_STDOUT_WORLD);CHKERRQ(ierr);
    ierr = PetscPrintf(comm, "Parallel Cone Section:\n");CHKERRQ(ierr);
    ierr = PetscSectionView(newConeSection, PETSC_VIEWER_STDOUT_WORLD);CHKERRQ(ierr);
    ierr = PetscSFView(coneSF, NULL);CHKERRQ(ierr);
  }
  ierr = DMPlexGetConeOrientations(dm, &cones);CHKERRQ(ierr);
  ierr = DMPlexGetConeOrientations(*dmParallel, &newCones);CHKERRQ(ierr);
  ierr = PetscSFBcastBegin(coneSF, MPIU_INT, cones, newCones);CHKERRQ(ierr);
  ierr = PetscSFBcastEnd(coneSF, MPIU_INT, cones, newCones);CHKERRQ(ierr);
  ierr = PetscSFDestroy(&coneSF);CHKERRQ(ierr);
  /* Create supports and stratify sieve */
  {
    PetscInt pStart, pEnd;

    ierr = PetscSectionGetChart(pmesh->coneSection, &pStart, &pEnd);CHKERRQ(ierr);
    ierr = PetscSectionSetChart(pmesh->supportSection, pStart, pEnd);CHKERRQ(ierr);
  }
  ierr = DMPlexSymmetrize(*dmParallel);CHKERRQ(ierr);
  ierr = DMPlexStratify(*dmParallel);CHKERRQ(ierr);
  /* Distribute Coordinates */
  {
    PetscSection originalCoordSection, newCoordSection;
    Vec          originalCoordinates, newCoordinates;
    const char  *name;

    ierr = DMPlexGetCoordinateSection(dm, &originalCoordSection);CHKERRQ(ierr);
    ierr = DMPlexGetCoordinateSection(*dmParallel, &newCoordSection);CHKERRQ(ierr);
    ierr = DMGetCoordinatesLocal(dm, &originalCoordinates);CHKERRQ(ierr);
    ierr = VecCreate(comm, &newCoordinates);CHKERRQ(ierr);
    ierr = PetscObjectGetName((PetscObject) originalCoordinates, &name);CHKERRQ(ierr);
    ierr = PetscObjectSetName((PetscObject) newCoordinates, name);CHKERRQ(ierr);

    ierr = DMPlexDistributeField(dm, pointSF, originalCoordSection, originalCoordinates, newCoordSection, newCoordinates);CHKERRQ(ierr);
    ierr = DMSetCoordinatesLocal(*dmParallel, newCoordinates);CHKERRQ(ierr);
    ierr = VecDestroy(&newCoordinates);CHKERRQ(ierr);
  }
  /* Distribute labels */
  ierr = PetscLogEventBegin(DMPLEX_DistributeLabels,dm,0,0,0);CHKERRQ(ierr);
  {
    DMLabel  next      = mesh->labels, newNext = pmesh->labels;
    PetscInt numLabels = 0, l;

    /* Bcast number of labels */
    while (next) {
      ++numLabels; next = next->next;
    }
    ierr = MPI_Bcast(&numLabels, 1, MPIU_INT, 0, comm);CHKERRQ(ierr);
    next = mesh->labels;
    for (l = 0; l < numLabels; ++l) {
      DMLabel         newLabel;
      const PetscInt *partArray;
      char           *name;
      PetscInt       *stratumSizes = NULL, *points = NULL;
      PetscMPIInt    *sendcnts     = NULL, *offsets = NULL, *displs = NULL;
      PetscInt        nameSize, s, p;
      PetscBool       isdepth;
      size_t          len = 0;

      /* Bcast name (could filter for no points) */
      if (!rank) {ierr = PetscStrlen(next->name, &len);CHKERRQ(ierr);}
      nameSize = len;
      ierr     = MPI_Bcast(&nameSize, 1, MPIU_INT, 0, comm);CHKERRQ(ierr);
      ierr     = PetscMalloc(nameSize+1, &name);CHKERRQ(ierr);
      if (!rank) {ierr = PetscMemcpy(name, next->name, nameSize+1);CHKERRQ(ierr);}
      ierr = MPI_Bcast(name, nameSize+1, MPI_CHAR, 0, comm);CHKERRQ(ierr);
      ierr = PetscStrcmp(name, "depth", &isdepth);CHKERRQ(ierr);
      if (isdepth) {            /* skip because "depth" is not distributed */
        ierr = PetscFree(name);CHKERRQ(ierr);
        if (!rank) next = next->next;
        continue;
      }
      ierr           = PetscNew(struct _n_DMLabel, &newLabel);CHKERRQ(ierr);
      newLabel->name = name;
      /* Bcast numStrata (could filter for no points in stratum) */
      if (!rank) newLabel->numStrata = next->numStrata;
      ierr = MPI_Bcast(&newLabel->numStrata, 1, MPIU_INT, 0, comm);CHKERRQ(ierr);
      ierr = PetscMalloc3(newLabel->numStrata,PetscInt,&newLabel->stratumValues,
                          newLabel->numStrata,PetscInt,&newLabel->stratumSizes,
                          newLabel->numStrata+1,PetscInt,&newLabel->stratumOffsets);CHKERRQ(ierr);
      /* Bcast stratumValues (could filter for no points in stratum) */
      if (!rank) {ierr = PetscMemcpy(newLabel->stratumValues, next->stratumValues, next->numStrata * sizeof(PetscInt));CHKERRQ(ierr);}
      ierr = MPI_Bcast(newLabel->stratumValues, newLabel->numStrata, MPIU_INT, 0, comm);CHKERRQ(ierr);
      /* Find size on each process and Scatter */
      if (!rank) {
        ierr = ISGetIndices(part, &partArray);CHKERRQ(ierr);
        ierr = PetscMalloc(numProcs*next->numStrata * sizeof(PetscInt), &stratumSizes);CHKERRQ(ierr);
        ierr = PetscMemzero(stratumSizes, numProcs*next->numStrata * sizeof(PetscInt));CHKERRQ(ierr);
        for (s = 0; s < next->numStrata; ++s) {
          for (p = next->stratumOffsets[s]; p < next->stratumOffsets[s]+next->stratumSizes[s]; ++p) {
            const PetscInt point = next->points[p];
            PetscInt       proc;

            for (proc = 0; proc < numProcs; ++proc) {
              PetscInt dof, off, pPart;

              ierr = PetscSectionGetDof(partSection, proc, &dof);CHKERRQ(ierr);
              ierr = PetscSectionGetOffset(partSection, proc, &off);CHKERRQ(ierr);
              for (pPart = off; pPart < off+dof; ++pPart) {
                if (partArray[pPart] == point) {
                  ++stratumSizes[proc*next->numStrata+s];
                  break;
                }
              }
            }
          }
        }
        ierr = ISRestoreIndices(part, &partArray);CHKERRQ(ierr);
      }
      ierr = MPI_Scatter(stratumSizes, newLabel->numStrata, MPIU_INT, newLabel->stratumSizes, newLabel->numStrata, MPIU_INT, 0, comm);CHKERRQ(ierr);
      /* Calculate stratumOffsets */
      newLabel->stratumOffsets[0] = 0;
      for (s = 0; s < newLabel->numStrata; ++s) {
        newLabel->stratumOffsets[s+1] = newLabel->stratumSizes[s] + newLabel->stratumOffsets[s];
      }
      /* Pack points and Scatter */
      if (!rank) {
        ierr = PetscMalloc3(numProcs,PetscMPIInt,&sendcnts,numProcs,PetscMPIInt,&offsets,numProcs+1,PetscMPIInt,&displs);CHKERRQ(ierr);
        displs[0] = 0;
        for (p = 0; p < numProcs; ++p) {
          sendcnts[p] = 0;
          for (s = 0; s < next->numStrata; ++s) {
            sendcnts[p] += stratumSizes[p*next->numStrata+s];
          }
          offsets[p]  = displs[p];
          displs[p+1] = displs[p] + sendcnts[p];
        }
        ierr = PetscMalloc(displs[numProcs] * sizeof(PetscInt), &points);CHKERRQ(ierr);
        for (s = 0; s < next->numStrata; ++s) {
          for (p = next->stratumOffsets[s]; p < next->stratumOffsets[s]+next->stratumSizes[s]; ++p) {
            const PetscInt point = next->points[p];
            PetscInt       proc;

            for (proc = 0; proc < numProcs; ++proc) {
              PetscInt dof, off, pPart;

              ierr = PetscSectionGetDof(partSection, proc, &dof);CHKERRQ(ierr);
              ierr = PetscSectionGetOffset(partSection, proc, &off);CHKERRQ(ierr);
              for (pPart = off; pPart < off+dof; ++pPart) {
                if (partArray[pPart] == point) {
                  points[offsets[proc]++] = point;
                  break;
                }
              }
            }
          }
        }
      }
      ierr = PetscMalloc(newLabel->stratumOffsets[newLabel->numStrata] * sizeof(PetscInt), &newLabel->points);CHKERRQ(ierr);
      ierr = MPI_Scatterv(points, sendcnts, displs, MPIU_INT, newLabel->points, newLabel->stratumOffsets[newLabel->numStrata], MPIU_INT, 0, comm);CHKERRQ(ierr);
      ierr = PetscFree(points);CHKERRQ(ierr);
      ierr = PetscFree3(sendcnts,offsets,displs);CHKERRQ(ierr);
      ierr = PetscFree(stratumSizes);CHKERRQ(ierr);
      /* Renumber points */
      ierr = ISGlobalToLocalMappingApply(renumbering, IS_GTOLM_MASK, newLabel->stratumOffsets[newLabel->numStrata], newLabel->points, NULL, newLabel->points);CHKERRQ(ierr);
      /* Sort points */
      for (s = 0; s < newLabel->numStrata; ++s) {
        ierr = PetscSortInt(newLabel->stratumSizes[s], &newLabel->points[newLabel->stratumOffsets[s]]);CHKERRQ(ierr);
      }
      /* Insert into list */
      if (newNext) newNext->next = newLabel;
      else pmesh->labels = newLabel;
      newNext = newLabel;
      if (!rank) next = next->next;
    }
  }
  ierr = PetscLogEventEnd(DMPLEX_DistributeLabels,dm,0,0,0);CHKERRQ(ierr);
  /* Cleanup Partition */
  ierr = ISLocalToGlobalMappingDestroy(&renumbering);CHKERRQ(ierr);
  ierr = PetscSFDestroy(&partSF);CHKERRQ(ierr);
  ierr = PetscSectionDestroy(&partSection);CHKERRQ(ierr);
  ierr = ISDestroy(&part);CHKERRQ(ierr);
  /* Create point SF for parallel mesh */
  ierr = PetscLogEventBegin(DMPLEX_DistributeSF,dm,0,0,0);CHKERRQ(ierr);
  {
    const PetscInt *leaves;
    PetscSFNode    *remotePoints, *rowners, *lowners;
    PetscInt        numRoots, numLeaves, numGhostPoints = 0, p, gp, *ghostPoints;
    PetscInt        pStart, pEnd;

    ierr = DMPlexGetChart(*dmParallel, &pStart, &pEnd);CHKERRQ(ierr);
    ierr = PetscSFGetGraph(pointSF, &numRoots, &numLeaves, &leaves, NULL);CHKERRQ(ierr);
    ierr = PetscMalloc2(numRoots,PetscSFNode,&rowners,numLeaves,PetscSFNode,&lowners);CHKERRQ(ierr);
    for (p=0; p<numRoots; p++) {
      rowners[p].rank  = -1;
      rowners[p].index = -1;
    }
    if (origCellPart) {
      /* Make sure cells in the original partition are not assigned to other procs */
      const PetscInt *origCells;

      ierr = ISGetIndices(origCellPart, &origCells);CHKERRQ(ierr);
      for (p = 0; p < numProcs; ++p) {
        PetscInt dof, off, d;

        ierr = PetscSectionGetDof(origCellPartSection, p, &dof);CHKERRQ(ierr);
        ierr = PetscSectionGetOffset(origCellPartSection, p, &off);CHKERRQ(ierr);
        for (d = off; d < off+dof; ++d) {
          rowners[origCells[d]].rank = p;
        }
      }
      ierr = ISRestoreIndices(origCellPart, &origCells);CHKERRQ(ierr);
    }
    ierr = ISDestroy(&origCellPart);CHKERRQ(ierr);
    ierr = PetscSectionDestroy(&origCellPartSection);CHKERRQ(ierr);

    ierr = PetscSFBcastBegin(pointSF, MPIU_2INT, rowners, lowners);CHKERRQ(ierr);
    ierr = PetscSFBcastEnd(pointSF, MPIU_2INT, rowners, lowners);CHKERRQ(ierr);
    for (p = 0; p < numLeaves; ++p) {
      if (lowners[p].rank < 0 || lowners[p].rank == rank) { /* Either put in a bid or we know we own it */
        lowners[p].rank  = rank;
        lowners[p].index = leaves ? leaves[p] : p;
      } else if (lowners[p].rank >= 0) { /* Point already claimed so flag so that MAXLOC does not listen to us */
        lowners[p].rank  = -2;
        lowners[p].index = -2;
      }
    }
    for (p=0; p<numRoots; p++) { /* Root must not participate in the rediction, flag so that MAXLOC does not use */
      rowners[p].rank  = -3;
      rowners[p].index = -3;
    }
    ierr = PetscSFReduceBegin(pointSF, MPIU_2INT, lowners, rowners, MPI_MAXLOC);CHKERRQ(ierr);
    ierr = PetscSFReduceEnd(pointSF, MPIU_2INT, lowners, rowners, MPI_MAXLOC);CHKERRQ(ierr);
    ierr = PetscSFBcastBegin(pointSF, MPIU_2INT, rowners, lowners);CHKERRQ(ierr);
    ierr = PetscSFBcastEnd(pointSF, MPIU_2INT, rowners, lowners);CHKERRQ(ierr);
    for (p = 0; p < numLeaves; ++p) {
      if (lowners[p].rank < 0 || lowners[p].index < 0) SETERRQ(PETSC_COMM_SELF,PETSC_ERR_PLIB,"Cell partition corrupt: point not claimed");
      if (lowners[p].rank != rank) ++numGhostPoints;
    }
    ierr = PetscMalloc(numGhostPoints * sizeof(PetscInt),    &ghostPoints);CHKERRQ(ierr);
    ierr = PetscMalloc(numGhostPoints * sizeof(PetscSFNode), &remotePoints);CHKERRQ(ierr);
    for (p = 0, gp = 0; p < numLeaves; ++p) {
      if (lowners[p].rank != rank) {
        ghostPoints[gp]        = leaves ? leaves[p] : p;
        remotePoints[gp].rank  = lowners[p].rank;
        remotePoints[gp].index = lowners[p].index;
        ++gp;
      }
    }
    ierr = PetscFree2(rowners,lowners);CHKERRQ(ierr);
    ierr = PetscSFSetGraph((*dmParallel)->sf, pEnd - pStart, numGhostPoints, ghostPoints, PETSC_OWN_POINTER, remotePoints, PETSC_OWN_POINTER);CHKERRQ(ierr);
    ierr = PetscSFSetFromOptions((*dmParallel)->sf);CHKERRQ(ierr);
  }
  ierr = PetscLogEventEnd(DMPLEX_DistributeSF,dm,0,0,0);CHKERRQ(ierr);
  /* Cleanup */
  ierr = PetscSFDestroy(&pointSF);CHKERRQ(ierr);
  ierr = DMSetFromOptions(*dmParallel);CHKERRQ(ierr);
  ierr = PetscLogEventEnd(DMPLEX_Distribute,dm,0,0,0);CHKERRQ(ierr);
  PetscFunctionReturn(0);
}

#undef __FUNCT__
#define __FUNCT__ "DMPlexInvertCell"
/*@C
  DMPlexInvertCell - This flips tetrahedron and hexahedron orientation since Plex stores them internally with outward normals. Other cells are left untouched.

  Input Parameters:
+ numCorners - The number of vertices in a cell
- cone - The incoming cone

  Output Parameter:
. cone - The inverted cone (in-place)

  Level: developer

.seealso: DMPlexGenerate()
@*/
PetscErrorCode DMPlexInvertCell(PetscInt dim, PetscInt numCorners, int cone[])
{
  int tmpc;

  PetscFunctionBegin;
  if (dim != 3) PetscFunctionReturn(0);
  switch (numCorners) {
  case 4:
    tmpc    = cone[0];
    cone[0] = cone[1];
    cone[1] = tmpc;
    break;
  case 8:
    tmpc    = cone[1];
    cone[1] = cone[3];
    cone[3] = tmpc;
    break;
  default: break;
  }
  PetscFunctionReturn(0);
}

#undef __FUNCT__
#define __FUNCT__ "DMPlexInvertCells_Internal"
/* This is to fix the tetrahedron orientation from TetGen */
PETSC_UNUSED static PetscErrorCode DMPlexInvertCells_Internal(PetscInt dim, PetscInt numCells, PetscInt numCorners, int cells[])
{
  PetscInt       bound = numCells*numCorners, coff;
  PetscErrorCode ierr;

  PetscFunctionBegin;
  for (coff = 0; coff < bound; coff += numCorners) {
    ierr = DMPlexInvertCell(dim, numCorners, &cells[coff]);CHKERRQ(ierr);
  }
  PetscFunctionReturn(0);
}

#if defined(PETSC_HAVE_TRIANGLE)
#include <triangle.h>

#undef __FUNCT__
#define __FUNCT__ "InitInput_Triangle"
PetscErrorCode InitInput_Triangle(struct triangulateio *inputCtx)
{
  PetscFunctionBegin;
  inputCtx->numberofpoints             = 0;
  inputCtx->numberofpointattributes    = 0;
  inputCtx->pointlist                  = NULL;
  inputCtx->pointattributelist         = NULL;
  inputCtx->pointmarkerlist            = NULL;
  inputCtx->numberofsegments           = 0;
  inputCtx->segmentlist                = NULL;
  inputCtx->segmentmarkerlist          = NULL;
  inputCtx->numberoftriangleattributes = 0;
  inputCtx->trianglelist               = NULL;
  inputCtx->numberofholes              = 0;
  inputCtx->holelist                   = NULL;
  inputCtx->numberofregions            = 0;
  inputCtx->regionlist                 = NULL;
  PetscFunctionReturn(0);
}

#undef __FUNCT__
#define __FUNCT__ "InitOutput_Triangle"
PetscErrorCode InitOutput_Triangle(struct triangulateio *outputCtx)
{
  PetscFunctionBegin;
  outputCtx->numberofpoints        = 0;
  outputCtx->pointlist             = NULL;
  outputCtx->pointattributelist    = NULL;
  outputCtx->pointmarkerlist       = NULL;
  outputCtx->numberoftriangles     = 0;
  outputCtx->trianglelist          = NULL;
  outputCtx->triangleattributelist = NULL;
  outputCtx->neighborlist          = NULL;
  outputCtx->segmentlist           = NULL;
  outputCtx->segmentmarkerlist     = NULL;
  outputCtx->numberofedges         = 0;
  outputCtx->edgelist              = NULL;
  outputCtx->edgemarkerlist        = NULL;
  PetscFunctionReturn(0);
}

#undef __FUNCT__
#define __FUNCT__ "FiniOutput_Triangle"
PetscErrorCode FiniOutput_Triangle(struct triangulateio *outputCtx)
{
  PetscFunctionBegin;
  free(outputCtx->pointmarkerlist);
  free(outputCtx->edgelist);
  free(outputCtx->edgemarkerlist);
  free(outputCtx->trianglelist);
  free(outputCtx->neighborlist);
  PetscFunctionReturn(0);
}

#undef __FUNCT__
#define __FUNCT__ "DMPlexGenerate_Triangle"
PetscErrorCode DMPlexGenerate_Triangle(DM boundary, PetscBool interpolate, DM *dm)
{
  MPI_Comm             comm;
  PetscInt             dim              = 2;
  const PetscBool      createConvexHull = PETSC_FALSE;
  const PetscBool      constrained      = PETSC_FALSE;
  struct triangulateio in;
  struct triangulateio out;
  PetscInt             vStart, vEnd, v, eStart, eEnd, e;
  PetscMPIInt          rank;
  PetscErrorCode       ierr;

  PetscFunctionBegin;
  ierr = PetscObjectGetComm((PetscObject)boundary,&comm);CHKERRQ(ierr);
  ierr = MPI_Comm_rank(comm, &rank);CHKERRQ(ierr);
  ierr = InitInput_Triangle(&in);CHKERRQ(ierr);
  ierr = InitOutput_Triangle(&out);CHKERRQ(ierr);
  ierr = DMPlexGetDepthStratum(boundary, 0, &vStart, &vEnd);CHKERRQ(ierr);

  in.numberofpoints = vEnd - vStart;
  if (in.numberofpoints > 0) {
    PetscSection coordSection;
    Vec          coordinates;
    PetscScalar *array;

    ierr = PetscMalloc(in.numberofpoints*dim * sizeof(double), &in.pointlist);CHKERRQ(ierr);
    ierr = PetscMalloc(in.numberofpoints * sizeof(int), &in.pointmarkerlist);CHKERRQ(ierr);
    ierr = DMGetCoordinatesLocal(boundary, &coordinates);CHKERRQ(ierr);
    ierr = DMPlexGetCoordinateSection(boundary, &coordSection);CHKERRQ(ierr);
    ierr = VecGetArray(coordinates, &array);CHKERRQ(ierr);
    for (v = vStart; v < vEnd; ++v) {
      const PetscInt idx = v - vStart;
      PetscInt       off, d;

      ierr = PetscSectionGetOffset(coordSection, v, &off);CHKERRQ(ierr);
      for (d = 0; d < dim; ++d) {
        in.pointlist[idx*dim + d] = PetscRealPart(array[off+d]);
      }
      ierr = DMPlexGetLabelValue(boundary, "marker", v, &in.pointmarkerlist[idx]);CHKERRQ(ierr);
    }
    ierr = VecRestoreArray(coordinates, &array);CHKERRQ(ierr);
  }
  ierr  = DMPlexGetHeightStratum(boundary, 0, &eStart, &eEnd);CHKERRQ(ierr);
  in.numberofsegments = eEnd - eStart;
  if (in.numberofsegments > 0) {
    ierr = PetscMalloc(in.numberofsegments*2 * sizeof(int), &in.segmentlist);CHKERRQ(ierr);
    ierr = PetscMalloc(in.numberofsegments   * sizeof(int), &in.segmentmarkerlist);CHKERRQ(ierr);
    for (e = eStart; e < eEnd; ++e) {
      const PetscInt  idx = e - eStart;
      const PetscInt *cone;

      ierr = DMPlexGetCone(boundary, e, &cone);CHKERRQ(ierr);

      in.segmentlist[idx*2+0] = cone[0] - vStart;
      in.segmentlist[idx*2+1] = cone[1] - vStart;

      ierr = DMPlexGetLabelValue(boundary, "marker", e, &in.segmentmarkerlist[idx]);CHKERRQ(ierr);
    }
  }
#if 0 /* Do not currently support holes */
  PetscReal *holeCoords;
  PetscInt   h, d;

  ierr = DMPlexGetHoles(boundary, &in.numberofholes, &holeCords);CHKERRQ(ierr);
  if (in.numberofholes > 0) {
    ierr = PetscMalloc(in.numberofholes*dim * sizeof(double), &in.holelist);CHKERRQ(ierr);
    for (h = 0; h < in.numberofholes; ++h) {
      for (d = 0; d < dim; ++d) {
        in.holelist[h*dim+d] = holeCoords[h*dim+d];
      }
    }
  }
#endif
  if (!rank) {
    char args[32];

    /* Take away 'Q' for verbose output */
    ierr = PetscStrcpy(args, "pqezQ");CHKERRQ(ierr);
    if (createConvexHull) {
      ierr = PetscStrcat(args, "c");CHKERRQ(ierr);
    }
    if (constrained) {
      ierr = PetscStrcpy(args, "zepDQ");CHKERRQ(ierr);
    }
    triangulate(args, &in, &out, NULL);
  }
  ierr = PetscFree(in.pointlist);CHKERRQ(ierr);
  ierr = PetscFree(in.pointmarkerlist);CHKERRQ(ierr);
  ierr = PetscFree(in.segmentlist);CHKERRQ(ierr);
  ierr = PetscFree(in.segmentmarkerlist);CHKERRQ(ierr);
  ierr = PetscFree(in.holelist);CHKERRQ(ierr);

  {
    const PetscInt numCorners  = 3;
    const PetscInt numCells    = out.numberoftriangles;
    const PetscInt numVertices = out.numberofpoints;
    const int     *cells      = out.trianglelist;
    const double  *meshCoords = out.pointlist;

    ierr = DMPlexCreateFromCellList(comm, dim, numCells, numVertices, numCorners, interpolate, cells, dim, meshCoords, dm);CHKERRQ(ierr);
    /* Set labels */
    for (v = 0; v < numVertices; ++v) {
      if (out.pointmarkerlist[v]) {
        ierr = DMPlexSetLabelValue(*dm, "marker", v+numCells, out.pointmarkerlist[v]);CHKERRQ(ierr);
      }
    }
    if (interpolate) {
      for (e = 0; e < out.numberofedges; e++) {
        if (out.edgemarkerlist[e]) {
          const PetscInt  vertices[2] = {out.edgelist[e*2+0]+numCells, out.edgelist[e*2+1]+numCells};
          const PetscInt *edges;
          PetscInt        numEdges;

          ierr = DMPlexGetJoin(*dm, 2, vertices, &numEdges, &edges);CHKERRQ(ierr);
          if (numEdges != 1) SETERRQ1(PETSC_COMM_SELF, PETSC_ERR_PLIB, "Two vertices must cover only one edge, not %D", numEdges);
          ierr = DMPlexSetLabelValue(*dm, "marker", edges[0], out.edgemarkerlist[e]);CHKERRQ(ierr);
          ierr = DMPlexRestoreJoin(*dm, 2, vertices, &numEdges, &edges);CHKERRQ(ierr);
        }
      }
    }
    ierr = DMPlexSetRefinementUniform(*dm, PETSC_FALSE);CHKERRQ(ierr);
  }
#if 0 /* Do not currently support holes */
  ierr = DMPlexCopyHoles(*dm, boundary);CHKERRQ(ierr);
#endif
  ierr = FiniOutput_Triangle(&out);CHKERRQ(ierr);
  PetscFunctionReturn(0);
}

#undef __FUNCT__
#define __FUNCT__ "DMPlexRefine_Triangle"
PetscErrorCode DMPlexRefine_Triangle(DM dm, double *maxVolumes, DM *dmRefined)
{
  MPI_Comm             comm;
  PetscInt             dim  = 2;
  struct triangulateio in;
  struct triangulateio out;
  PetscInt             vStart, vEnd, v, cStart, cEnd, c, depth, depthGlobal;
  PetscMPIInt          rank;
  PetscErrorCode       ierr;

  PetscFunctionBegin;
  ierr = PetscObjectGetComm((PetscObject)dm,&comm);CHKERRQ(ierr);
  ierr = MPI_Comm_rank(comm, &rank);CHKERRQ(ierr);
  ierr = InitInput_Triangle(&in);CHKERRQ(ierr);
  ierr = InitOutput_Triangle(&out);CHKERRQ(ierr);
  ierr = DMPlexGetDepth(dm, &depth);CHKERRQ(ierr);
  ierr = MPI_Allreduce(&depth, &depthGlobal, 1, MPIU_INT, MPI_MAX, comm);CHKERRQ(ierr);
  ierr = DMPlexGetDepthStratum(dm, 0, &vStart, &vEnd);CHKERRQ(ierr);

  in.numberofpoints = vEnd - vStart;
  if (in.numberofpoints > 0) {
    PetscSection coordSection;
    Vec          coordinates;
    PetscScalar *array;

    ierr = PetscMalloc(in.numberofpoints*dim * sizeof(double), &in.pointlist);CHKERRQ(ierr);
    ierr = PetscMalloc(in.numberofpoints * sizeof(int), &in.pointmarkerlist);CHKERRQ(ierr);
    ierr = DMGetCoordinatesLocal(dm, &coordinates);CHKERRQ(ierr);
    ierr = DMPlexGetCoordinateSection(dm, &coordSection);CHKERRQ(ierr);
    ierr = VecGetArray(coordinates, &array);CHKERRQ(ierr);
    for (v = vStart; v < vEnd; ++v) {
      const PetscInt idx = v - vStart;
      PetscInt       off, d;

      ierr = PetscSectionGetOffset(coordSection, v, &off);CHKERRQ(ierr);
      for (d = 0; d < dim; ++d) {
        in.pointlist[idx*dim + d] = PetscRealPart(array[off+d]);
      }
      ierr = DMPlexGetLabelValue(dm, "marker", v, &in.pointmarkerlist[idx]);CHKERRQ(ierr);
    }
    ierr = VecRestoreArray(coordinates, &array);CHKERRQ(ierr);
  }
  ierr  = DMPlexGetHeightStratum(dm, 0, &cStart, &cEnd);CHKERRQ(ierr);

  in.numberofcorners   = 3;
  in.numberoftriangles = cEnd - cStart;

  in.trianglearealist  = (double*) maxVolumes;
  if (in.numberoftriangles > 0) {
    ierr = PetscMalloc(in.numberoftriangles*in.numberofcorners * sizeof(int), &in.trianglelist);CHKERRQ(ierr);
    for (c = cStart; c < cEnd; ++c) {
      const PetscInt idx      = c - cStart;
      PetscInt      *closure = NULL;
      PetscInt       closureSize;

      ierr = DMPlexGetTransitiveClosure(dm, c, PETSC_TRUE, &closureSize, &closure);CHKERRQ(ierr);
      if ((closureSize != 4) && (closureSize != 7)) SETERRQ1(comm, PETSC_ERR_ARG_WRONG, "Mesh has cell which is not a triangle, %D vertices in closure", closureSize);
      for (v = 0; v < 3; ++v) {
        in.trianglelist[idx*in.numberofcorners + v] = closure[(v+closureSize-3)*2] - vStart;
      }
      ierr = DMPlexRestoreTransitiveClosure(dm, c, PETSC_TRUE, &closureSize, &closure);CHKERRQ(ierr);
    }
  }
  /* TODO: Segment markers are missing on input */
#if 0 /* Do not currently support holes */
  PetscReal *holeCoords;
  PetscInt   h, d;

  ierr = DMPlexGetHoles(boundary, &in.numberofholes, &holeCords);CHKERRQ(ierr);
  if (in.numberofholes > 0) {
    ierr = PetscMalloc(in.numberofholes*dim * sizeof(double), &in.holelist);CHKERRQ(ierr);
    for (h = 0; h < in.numberofholes; ++h) {
      for (d = 0; d < dim; ++d) {
        in.holelist[h*dim+d] = holeCoords[h*dim+d];
      }
    }
  }
#endif
  if (!rank) {
    char args[32];

    /* Take away 'Q' for verbose output */
    ierr = PetscStrcpy(args, "pqezQra");CHKERRQ(ierr);
    triangulate(args, &in, &out, NULL);
  }
  ierr = PetscFree(in.pointlist);CHKERRQ(ierr);
  ierr = PetscFree(in.pointmarkerlist);CHKERRQ(ierr);
  ierr = PetscFree(in.segmentlist);CHKERRQ(ierr);
  ierr = PetscFree(in.segmentmarkerlist);CHKERRQ(ierr);
  ierr = PetscFree(in.trianglelist);CHKERRQ(ierr);

  {
    const PetscInt numCorners  = 3;
    const PetscInt numCells    = out.numberoftriangles;
    const PetscInt numVertices = out.numberofpoints;
    const int     *cells      = out.trianglelist;
    const double  *meshCoords = out.pointlist;
    PetscBool      interpolate = depthGlobal > 1 ? PETSC_TRUE : PETSC_FALSE;

    ierr = DMPlexCreateFromCellList(comm, dim, numCells, numVertices, numCorners, interpolate, cells, dim, meshCoords, dmRefined);CHKERRQ(ierr);
    /* Set labels */
    for (v = 0; v < numVertices; ++v) {
      if (out.pointmarkerlist[v]) {
        ierr = DMPlexSetLabelValue(*dmRefined, "marker", v+numCells, out.pointmarkerlist[v]);CHKERRQ(ierr);
      }
    }
    if (interpolate) {
      PetscInt e;

      for (e = 0; e < out.numberofedges; e++) {
        if (out.edgemarkerlist[e]) {
          const PetscInt  vertices[2] = {out.edgelist[e*2+0]+numCells, out.edgelist[e*2+1]+numCells};
          const PetscInt *edges;
          PetscInt        numEdges;

          ierr = DMPlexGetJoin(*dmRefined, 2, vertices, &numEdges, &edges);CHKERRQ(ierr);
          if (numEdges != 1) SETERRQ1(PETSC_COMM_SELF, PETSC_ERR_PLIB, "Two vertices must cover only one edge, not %D", numEdges);
          ierr = DMPlexSetLabelValue(*dmRefined, "marker", edges[0], out.edgemarkerlist[e]);CHKERRQ(ierr);
          ierr = DMPlexRestoreJoin(*dmRefined, 2, vertices, &numEdges, &edges);CHKERRQ(ierr);
        }
      }
    }
    ierr = DMPlexSetRefinementUniform(*dmRefined, PETSC_FALSE);CHKERRQ(ierr);
  }
#if 0 /* Do not currently support holes */
  ierr = DMPlexCopyHoles(*dm, boundary);CHKERRQ(ierr);
#endif
  ierr = FiniOutput_Triangle(&out);CHKERRQ(ierr);
  PetscFunctionReturn(0);
}
#endif

#if defined(PETSC_HAVE_TETGEN)
#include <tetgen.h>
#undef __FUNCT__
#define __FUNCT__ "DMPlexGenerate_Tetgen"
PetscErrorCode DMPlexGenerate_Tetgen(DM boundary, PetscBool interpolate, DM *dm)
{
  MPI_Comm       comm;
  const PetscInt dim  = 3;
  ::tetgenio     in;
  ::tetgenio     out;
  PetscInt       vStart, vEnd, v, fStart, fEnd, f;
  PetscMPIInt    rank;
  PetscErrorCode ierr;

  PetscFunctionBegin;
  ierr              = PetscObjectGetComm((PetscObject)boundary,&comm);CHKERRQ(ierr);
  ierr              = MPI_Comm_rank(comm, &rank);CHKERRQ(ierr);
  ierr              = DMPlexGetDepthStratum(boundary, 0, &vStart, &vEnd);CHKERRQ(ierr);
  in.numberofpoints = vEnd - vStart;
  if (in.numberofpoints > 0) {
    PetscSection coordSection;
    Vec          coordinates;
    PetscScalar *array;

    in.pointlist       = new double[in.numberofpoints*dim];
    in.pointmarkerlist = new int[in.numberofpoints];

    ierr = DMGetCoordinatesLocal(boundary, &coordinates);CHKERRQ(ierr);
    ierr = DMPlexGetCoordinateSection(boundary, &coordSection);CHKERRQ(ierr);
    ierr = VecGetArray(coordinates, &array);CHKERRQ(ierr);
    for (v = vStart; v < vEnd; ++v) {
      const PetscInt idx = v - vStart;
      PetscInt       off, d;

      ierr = PetscSectionGetOffset(coordSection, v, &off);CHKERRQ(ierr);
      for (d = 0; d < dim; ++d) in.pointlist[idx*dim + d] = array[off+d];
      ierr = DMPlexGetLabelValue(boundary, "marker", v, &in.pointmarkerlist[idx]);CHKERRQ(ierr);
    }
    ierr = VecRestoreArray(coordinates, &array);CHKERRQ(ierr);
  }
  ierr  = DMPlexGetHeightStratum(boundary, 0, &fStart, &fEnd);CHKERRQ(ierr);

  in.numberoffacets = fEnd - fStart;
  if (in.numberoffacets > 0) {
    in.facetlist       = new tetgenio::facet[in.numberoffacets];
    in.facetmarkerlist = new int[in.numberoffacets];
    for (f = fStart; f < fEnd; ++f) {
      const PetscInt idx     = f - fStart;
      PetscInt      *points = NULL, numPoints, p, numVertices = 0, v;

      in.facetlist[idx].numberofpolygons = 1;
      in.facetlist[idx].polygonlist      = new tetgenio::polygon[in.facetlist[idx].numberofpolygons];
      in.facetlist[idx].numberofholes    = 0;
      in.facetlist[idx].holelist         = NULL;

      ierr = DMPlexGetTransitiveClosure(boundary, f, PETSC_TRUE, &numPoints, &points);CHKERRQ(ierr);
      for (p = 0; p < numPoints*2; p += 2) {
        const PetscInt point = points[p];
        if ((point >= vStart) && (point < vEnd)) points[numVertices++] = point;
      }

      tetgenio::polygon *poly = in.facetlist[idx].polygonlist;
      poly->numberofvertices = numVertices;
      poly->vertexlist       = new int[poly->numberofvertices];
      for (v = 0; v < numVertices; ++v) {
        const PetscInt vIdx = points[v] - vStart;
        poly->vertexlist[v] = vIdx;
      }
      ierr = DMPlexGetLabelValue(boundary, "marker", f, &in.facetmarkerlist[idx]);CHKERRQ(ierr);
      ierr = DMPlexRestoreTransitiveClosure(boundary, f, PETSC_TRUE, &numPoints, &points);CHKERRQ(ierr);
    }
  }
  if (!rank) {
    char args[32];

    /* Take away 'Q' for verbose output */
    ierr = PetscStrcpy(args, "pqezQ");CHKERRQ(ierr);
    ::tetrahedralize(args, &in, &out);
  }
  {
    const PetscInt numCorners  = 4;
    const PetscInt numCells    = out.numberoftetrahedra;
    const PetscInt numVertices = out.numberofpoints;
    const double   *meshCoords = out.pointlist;
    int            *cells      = out.tetrahedronlist;

    ierr = DMPlexInvertCells_Internal(dim, numCells, numCorners, cells);CHKERRQ(ierr);
    ierr = DMPlexCreateFromCellList(comm, dim, numCells, numVertices, numCorners, interpolate, cells, dim, meshCoords, dm);CHKERRQ(ierr);
    /* Set labels */
    for (v = 0; v < numVertices; ++v) {
      if (out.pointmarkerlist[v]) {
        ierr = DMPlexSetLabelValue(*dm, "marker", v+numCells, out.pointmarkerlist[v]);CHKERRQ(ierr);
      }
    }
    if (interpolate) {
      PetscInt e;

      for (e = 0; e < out.numberofedges; e++) {
        if (out.edgemarkerlist[e]) {
          const PetscInt  vertices[2] = {out.edgelist[e*2+0]+numCells, out.edgelist[e*2+1]+numCells};
          const PetscInt *edges;
          PetscInt        numEdges;

          ierr = DMPlexGetJoin(*dm, 2, vertices, &numEdges, &edges);CHKERRQ(ierr);
          if (numEdges != 1) SETERRQ1(PETSC_COMM_SELF, PETSC_ERR_PLIB, "Two vertices must cover only one edge, not %D", numEdges);
          ierr = DMPlexSetLabelValue(*dm, "marker", edges[0], out.edgemarkerlist[e]);CHKERRQ(ierr);
          ierr = DMPlexRestoreJoin(*dm, 2, vertices, &numEdges, &edges);CHKERRQ(ierr);
        }
      }
      for (f = 0; f < out.numberoftrifaces; f++) {
        if (out.trifacemarkerlist[f]) {
          const PetscInt  vertices[3] = {out.trifacelist[f*3+0]+numCells, out.trifacelist[f*3+1]+numCells, out.trifacelist[f*3+2]+numCells};
          const PetscInt *faces;
          PetscInt        numFaces;

          ierr = DMPlexGetJoin(*dm, 3, vertices, &numFaces, &faces);CHKERRQ(ierr);
          if (numFaces != 1) SETERRQ1(PETSC_COMM_SELF, PETSC_ERR_PLIB, "Three vertices must cover only one face, not %D", numFaces);
          ierr = DMPlexSetLabelValue(*dm, "marker", faces[0], out.trifacemarkerlist[f]);CHKERRQ(ierr);
          ierr = DMPlexRestoreJoin(*dm, 3, vertices, &numFaces, &faces);CHKERRQ(ierr);
        }
      }
    }
    ierr = DMPlexSetRefinementUniform(*dm, PETSC_FALSE);CHKERRQ(ierr);
  }
  PetscFunctionReturn(0);
}

#undef __FUNCT__
#define __FUNCT__ "DMPlexRefine_Tetgen"
PetscErrorCode DMPlexRefine_Tetgen(DM dm, double *maxVolumes, DM *dmRefined)
{
  MPI_Comm       comm;
  const PetscInt dim  = 3;
  ::tetgenio     in;
  ::tetgenio     out;
  PetscInt       vStart, vEnd, v, cStart, cEnd, c, depth, depthGlobal;
  PetscMPIInt    rank;
  PetscErrorCode ierr;

  PetscFunctionBegin;
  ierr = PetscObjectGetComm((PetscObject)dm,&comm);CHKERRQ(ierr);
  ierr = MPI_Comm_rank(comm, &rank);CHKERRQ(ierr);
  ierr = DMPlexGetDepth(dm, &depth);CHKERRQ(ierr);
  ierr = MPI_Allreduce(&depth, &depthGlobal, 1, MPIU_INT, MPI_MAX, comm);CHKERRQ(ierr);
  ierr = DMPlexGetDepthStratum(dm, 0, &vStart, &vEnd);CHKERRQ(ierr);

  in.numberofpoints = vEnd - vStart;
  if (in.numberofpoints > 0) {
    PetscSection coordSection;
    Vec          coordinates;
    PetscScalar *array;

    in.pointlist       = new double[in.numberofpoints*dim];
    in.pointmarkerlist = new int[in.numberofpoints];

    ierr = DMGetCoordinatesLocal(dm, &coordinates);CHKERRQ(ierr);
    ierr = DMPlexGetCoordinateSection(dm, &coordSection);CHKERRQ(ierr);
    ierr = VecGetArray(coordinates, &array);CHKERRQ(ierr);
    for (v = vStart; v < vEnd; ++v) {
      const PetscInt idx = v - vStart;
      PetscInt       off, d;

      ierr = PetscSectionGetOffset(coordSection, v, &off);CHKERRQ(ierr);
      for (d = 0; d < dim; ++d) in.pointlist[idx*dim + d] = array[off+d];
      ierr = DMPlexGetLabelValue(dm, "marker", v, &in.pointmarkerlist[idx]);CHKERRQ(ierr);
    }
    ierr = VecRestoreArray(coordinates, &array);CHKERRQ(ierr);
  }
  ierr  = DMPlexGetHeightStratum(dm, 0, &cStart, &cEnd);CHKERRQ(ierr);

  in.numberofcorners       = 4;
  in.numberoftetrahedra    = cEnd - cStart;
  in.tetrahedronvolumelist = (double*) maxVolumes;
  if (in.numberoftetrahedra > 0) {
    in.tetrahedronlist = new int[in.numberoftetrahedra*in.numberofcorners];
    for (c = cStart; c < cEnd; ++c) {
      const PetscInt idx      = c - cStart;
      PetscInt      *closure = NULL;
      PetscInt       closureSize;

      ierr = DMPlexGetTransitiveClosure(dm, c, PETSC_TRUE, &closureSize, &closure);CHKERRQ(ierr);
      if ((closureSize != 5) && (closureSize != 15)) SETERRQ1(comm, PETSC_ERR_ARG_WRONG, "Mesh has cell which is not a tetrahedron, %D vertices in closure", closureSize);
      for (v = 0; v < 4; ++v) {
        in.tetrahedronlist[idx*in.numberofcorners + v] = closure[(v+closureSize-4)*2] - vStart;
      }
      ierr = DMPlexRestoreTransitiveClosure(dm, c, PETSC_TRUE, &closureSize, &closure);CHKERRQ(ierr);
    }
  }
  /* TODO: Put in boundary faces with markers */
  if (!rank) {
    char args[32];

    /* Take away 'Q' for verbose output */
    /*ierr = PetscStrcpy(args, "qezQra");CHKERRQ(ierr); */
    ierr = PetscStrcpy(args, "qezraVVVV");CHKERRQ(ierr);
    ::tetrahedralize(args, &in, &out);
  }
  in.tetrahedronvolumelist = NULL;

  {
    const PetscInt numCorners  = 4;
    const PetscInt numCells    = out.numberoftetrahedra;
    const PetscInt numVertices = out.numberofpoints;
    const double   *meshCoords = out.pointlist;
    int            *cells      = out.tetrahedronlist;

    PetscBool      interpolate = depthGlobal > 1 ? PETSC_TRUE : PETSC_FALSE;

    ierr = DMPlexInvertCells_Internal(dim, numCells, numCorners, cells);CHKERRQ(ierr);
    ierr = DMPlexCreateFromCellList(comm, dim, numCells, numVertices, numCorners, interpolate, cells, dim, meshCoords, dmRefined);CHKERRQ(ierr);
    /* Set labels */
    for (v = 0; v < numVertices; ++v) {
      if (out.pointmarkerlist[v]) {
        ierr = DMPlexSetLabelValue(*dmRefined, "marker", v+numCells, out.pointmarkerlist[v]);CHKERRQ(ierr);
      }
    }
    if (interpolate) {
      PetscInt e, f;

      for (e = 0; e < out.numberofedges; e++) {
        if (out.edgemarkerlist[e]) {
          const PetscInt  vertices[2] = {out.edgelist[e*2+0]+numCells, out.edgelist[e*2+1]+numCells};
          const PetscInt *edges;
          PetscInt        numEdges;

          ierr = DMPlexGetJoin(*dmRefined, 2, vertices, &numEdges, &edges);CHKERRQ(ierr);
          if (numEdges != 1) SETERRQ1(PETSC_COMM_SELF, PETSC_ERR_PLIB, "Two vertices must cover only one edge, not %D", numEdges);
          ierr = DMPlexSetLabelValue(*dmRefined, "marker", edges[0], out.edgemarkerlist[e]);CHKERRQ(ierr);
          ierr = DMPlexRestoreJoin(*dmRefined, 2, vertices, &numEdges, &edges);CHKERRQ(ierr);
        }
      }
      for (f = 0; f < out.numberoftrifaces; f++) {
        if (out.trifacemarkerlist[f]) {
          const PetscInt  vertices[3] = {out.trifacelist[f*3+0]+numCells, out.trifacelist[f*3+1]+numCells, out.trifacelist[f*3+2]+numCells};
          const PetscInt *faces;
          PetscInt        numFaces;

          ierr = DMPlexGetJoin(*dmRefined, 3, vertices, &numFaces, &faces);CHKERRQ(ierr);
          if (numFaces != 1) SETERRQ1(PETSC_COMM_SELF, PETSC_ERR_PLIB, "Three vertices must cover only one face, not %D", numFaces);
          ierr = DMPlexSetLabelValue(*dmRefined, "marker", faces[0], out.trifacemarkerlist[f]);CHKERRQ(ierr);
          ierr = DMPlexRestoreJoin(*dmRefined, 3, vertices, &numFaces, &faces);CHKERRQ(ierr);
        }
      }
    }
    ierr = DMPlexSetRefinementUniform(*dmRefined, PETSC_FALSE);CHKERRQ(ierr);
  }
  PetscFunctionReturn(0);
}
#endif

#if defined(PETSC_HAVE_CTETGEN)
#include "ctetgen.h"

#undef __FUNCT__
#define __FUNCT__ "DMPlexGenerate_CTetgen"
PetscErrorCode DMPlexGenerate_CTetgen(DM boundary, PetscBool interpolate, DM *dm)
{
  MPI_Comm       comm;
  const PetscInt dim  = 3;
  PLC           *in, *out;
  PetscInt       verbose = 0, vStart, vEnd, v, fStart, fEnd, f;
  PetscMPIInt    rank;
  PetscErrorCode ierr;

  PetscFunctionBegin;
  ierr = PetscObjectGetComm((PetscObject)boundary,&comm);CHKERRQ(ierr);
  ierr = PetscOptionsGetInt(((PetscObject) boundary)->prefix, "-ctetgen_verbose", &verbose, NULL);CHKERRQ(ierr);
  ierr = MPI_Comm_rank(comm, &rank);CHKERRQ(ierr);
  ierr = DMPlexGetDepthStratum(boundary, 0, &vStart, &vEnd);CHKERRQ(ierr);
  ierr = PLCCreate(&in);CHKERRQ(ierr);
  ierr = PLCCreate(&out);CHKERRQ(ierr);

  in->numberofpoints = vEnd - vStart;
  if (in->numberofpoints > 0) {
    PetscSection coordSection;
    Vec          coordinates;
    PetscScalar *array;

    ierr = PetscMalloc(in->numberofpoints*dim * sizeof(PetscReal), &in->pointlist);CHKERRQ(ierr);
    ierr = PetscMalloc(in->numberofpoints     * sizeof(int),       &in->pointmarkerlist);CHKERRQ(ierr);
    ierr = DMGetCoordinatesLocal(boundary, &coordinates);CHKERRQ(ierr);
    ierr = DMPlexGetCoordinateSection(boundary, &coordSection);CHKERRQ(ierr);
    ierr = VecGetArray(coordinates, &array);CHKERRQ(ierr);
    for (v = vStart; v < vEnd; ++v) {
      const PetscInt idx = v - vStart;
      PetscInt       off, d, m;

      ierr = PetscSectionGetOffset(coordSection, v, &off);CHKERRQ(ierr);
      for (d = 0; d < dim; ++d) {
        in->pointlist[idx*dim + d] = PetscRealPart(array[off+d]);
      }
      ierr = DMPlexGetLabelValue(boundary, "marker", v, &m);CHKERRQ(ierr);

      in->pointmarkerlist[idx] = (int) m;
    }
    ierr = VecRestoreArray(coordinates, &array);CHKERRQ(ierr);
  }
  ierr  = DMPlexGetHeightStratum(boundary, 0, &fStart, &fEnd);CHKERRQ(ierr);

  in->numberoffacets = fEnd - fStart;
  if (in->numberoffacets > 0) {
    ierr = PetscMalloc(in->numberoffacets * sizeof(facet), &in->facetlist);CHKERRQ(ierr);
    ierr = PetscMalloc(in->numberoffacets * sizeof(int),   &in->facetmarkerlist);CHKERRQ(ierr);
    for (f = fStart; f < fEnd; ++f) {
      const PetscInt idx     = f - fStart;
      PetscInt      *points = NULL, numPoints, p, numVertices = 0, v, m;
      polygon       *poly;

      in->facetlist[idx].numberofpolygons = 1;

      ierr = PetscMalloc(in->facetlist[idx].numberofpolygons * sizeof(polygon), &in->facetlist[idx].polygonlist);CHKERRQ(ierr);

      in->facetlist[idx].numberofholes    = 0;
      in->facetlist[idx].holelist         = NULL;

      ierr = DMPlexGetTransitiveClosure(boundary, f, PETSC_TRUE, &numPoints, &points);CHKERRQ(ierr);
      for (p = 0; p < numPoints*2; p += 2) {
        const PetscInt point = points[p];
        if ((point >= vStart) && (point < vEnd)) points[numVertices++] = point;
      }

      poly                   = in->facetlist[idx].polygonlist;
      poly->numberofvertices = numVertices;
      ierr                   = PetscMalloc(poly->numberofvertices * sizeof(int), &poly->vertexlist);CHKERRQ(ierr);
      for (v = 0; v < numVertices; ++v) {
        const PetscInt vIdx = points[v] - vStart;
        poly->vertexlist[v] = vIdx;
      }
      ierr                     = DMPlexGetLabelValue(boundary, "marker", f, &m);CHKERRQ(ierr);
      in->facetmarkerlist[idx] = (int) m;
      ierr                     = DMPlexRestoreTransitiveClosure(boundary, f, PETSC_TRUE, &numPoints, &points);CHKERRQ(ierr);
    }
  }
  if (!rank) {
    TetGenOpts t;

    ierr        = TetGenOptsInitialize(&t);CHKERRQ(ierr);
    t.in        = boundary; /* Should go away */
    t.plc       = 1;
    t.quality   = 1;
    t.edgesout  = 1;
    t.zeroindex = 1;
    t.quiet     = 1;
    t.verbose   = verbose;
    ierr        = TetGenCheckOpts(&t);CHKERRQ(ierr);
    ierr        = TetGenTetrahedralize(&t, in, out);CHKERRQ(ierr);
  }
  {
    const PetscInt numCorners  = 4;
    const PetscInt numCells    = out->numberoftetrahedra;
    const PetscInt numVertices = out->numberofpoints;
    const double   *meshCoords = out->pointlist;
    int            *cells      = out->tetrahedronlist;

    ierr = DMPlexInvertCells_Internal(dim, numCells, numCorners, cells);CHKERRQ(ierr);
    ierr = DMPlexCreateFromCellList(comm, dim, numCells, numVertices, numCorners, interpolate, cells, dim, meshCoords, dm);CHKERRQ(ierr);
    /* Set labels */
    for (v = 0; v < numVertices; ++v) {
      if (out->pointmarkerlist[v]) {
        ierr = DMPlexSetLabelValue(*dm, "marker", v+numCells, out->pointmarkerlist[v]);CHKERRQ(ierr);
      }
    }
    if (interpolate) {
      PetscInt e;

      for (e = 0; e < out->numberofedges; e++) {
        if (out->edgemarkerlist[e]) {
          const PetscInt  vertices[2] = {out->edgelist[e*2+0]+numCells, out->edgelist[e*2+1]+numCells};
          const PetscInt *edges;
          PetscInt        numEdges;

          ierr = DMPlexGetJoin(*dm, 2, vertices, &numEdges, &edges);CHKERRQ(ierr);
          if (numEdges != 1) SETERRQ1(PETSC_COMM_SELF, PETSC_ERR_PLIB, "Two vertices must cover only one edge, not %D", numEdges);
          ierr = DMPlexSetLabelValue(*dm, "marker", edges[0], out->edgemarkerlist[e]);CHKERRQ(ierr);
          ierr = DMPlexRestoreJoin(*dm, 2, vertices, &numEdges, &edges);CHKERRQ(ierr);
        }
      }
      for (f = 0; f < out->numberoftrifaces; f++) {
        if (out->trifacemarkerlist[f]) {
          const PetscInt  vertices[3] = {out->trifacelist[f*3+0]+numCells, out->trifacelist[f*3+1]+numCells, out->trifacelist[f*3+2]+numCells};
          const PetscInt *faces;
          PetscInt        numFaces;

          ierr = DMPlexGetFullJoin(*dm, 3, vertices, &numFaces, &faces);CHKERRQ(ierr);
          if (numFaces != 1) SETERRQ1(PETSC_COMM_SELF, PETSC_ERR_PLIB, "Three vertices must cover only one face, not %D", numFaces);
          ierr = DMPlexSetLabelValue(*dm, "marker", faces[0], out->trifacemarkerlist[f]);CHKERRQ(ierr);
          ierr = DMPlexRestoreJoin(*dm, 3, vertices, &numFaces, &faces);CHKERRQ(ierr);
        }
      }
    }
    ierr = DMPlexSetRefinementUniform(*dm, PETSC_FALSE);CHKERRQ(ierr);
  }

  ierr = PLCDestroy(&in);CHKERRQ(ierr);
  ierr = PLCDestroy(&out);CHKERRQ(ierr);
  PetscFunctionReturn(0);
}

#undef __FUNCT__
#define __FUNCT__ "DMPlexRefine_CTetgen"
PetscErrorCode DMPlexRefine_CTetgen(DM dm, PetscReal *maxVolumes, DM *dmRefined)
{
  MPI_Comm       comm;
  const PetscInt dim  = 3;
  PLC           *in, *out;
  PetscInt       verbose = 0, vStart, vEnd, v, cStart, cEnd, c, depth, depthGlobal;
  PetscMPIInt    rank;
  PetscErrorCode ierr;

  PetscFunctionBegin;
  ierr = PetscObjectGetComm((PetscObject)dm,&comm);CHKERRQ(ierr);
  ierr = PetscOptionsGetInt(((PetscObject) dm)->prefix, "-ctetgen_verbose", &verbose, NULL);CHKERRQ(ierr);
  ierr = MPI_Comm_rank(comm, &rank);CHKERRQ(ierr);
  ierr = DMPlexGetDepth(dm, &depth);CHKERRQ(ierr);
  ierr = MPI_Allreduce(&depth, &depthGlobal, 1, MPIU_INT, MPI_MAX, comm);CHKERRQ(ierr);
  ierr = DMPlexGetDepthStratum(dm, 0, &vStart, &vEnd);CHKERRQ(ierr);
  ierr = PLCCreate(&in);CHKERRQ(ierr);
  ierr = PLCCreate(&out);CHKERRQ(ierr);

  in->numberofpoints = vEnd - vStart;
  if (in->numberofpoints > 0) {
    PetscSection coordSection;
    Vec          coordinates;
    PetscScalar *array;

    ierr = PetscMalloc(in->numberofpoints*dim * sizeof(PetscReal), &in->pointlist);CHKERRQ(ierr);
    ierr = PetscMalloc(in->numberofpoints     * sizeof(int),       &in->pointmarkerlist);CHKERRQ(ierr);
    ierr = DMGetCoordinatesLocal(dm, &coordinates);CHKERRQ(ierr);
    ierr = DMPlexGetCoordinateSection(dm, &coordSection);CHKERRQ(ierr);
    ierr = VecGetArray(coordinates, &array);CHKERRQ(ierr);
    for (v = vStart; v < vEnd; ++v) {
      const PetscInt idx = v - vStart;
      PetscInt       off, d, m;

      ierr = PetscSectionGetOffset(coordSection, v, &off);CHKERRQ(ierr);
      for (d = 0; d < dim; ++d) {
        in->pointlist[idx*dim + d] = PetscRealPart(array[off+d]);
      }
      ierr = DMPlexGetLabelValue(dm, "marker", v, &m);CHKERRQ(ierr);

      in->pointmarkerlist[idx] = (int) m;
    }
    ierr = VecRestoreArray(coordinates, &array);CHKERRQ(ierr);
  }
  ierr  = DMPlexGetHeightStratum(dm, 0, &cStart, &cEnd);CHKERRQ(ierr);

  in->numberofcorners       = 4;
  in->numberoftetrahedra    = cEnd - cStart;
  in->tetrahedronvolumelist = maxVolumes;
  if (in->numberoftetrahedra > 0) {
    ierr = PetscMalloc(in->numberoftetrahedra*in->numberofcorners * sizeof(int), &in->tetrahedronlist);CHKERRQ(ierr);
    for (c = cStart; c < cEnd; ++c) {
      const PetscInt idx      = c - cStart;
      PetscInt      *closure = NULL;
      PetscInt       closureSize;

      ierr = DMPlexGetTransitiveClosure(dm, c, PETSC_TRUE, &closureSize, &closure);CHKERRQ(ierr);
      if ((closureSize != 5) && (closureSize != 15)) SETERRQ1(comm, PETSC_ERR_ARG_WRONG, "Mesh has cell which is not a tetrahedron, %D vertices in closure", closureSize);
      for (v = 0; v < 4; ++v) {
        in->tetrahedronlist[idx*in->numberofcorners + v] = closure[(v+closureSize-4)*2] - vStart;
      }
      ierr = DMPlexRestoreTransitiveClosure(dm, c, PETSC_TRUE, &closureSize, &closure);CHKERRQ(ierr);
    }
  }
  if (!rank) {
    TetGenOpts t;

    ierr = TetGenOptsInitialize(&t);CHKERRQ(ierr);

    t.in        = dm; /* Should go away */
    t.refine    = 1;
    t.varvolume = 1;
    t.quality   = 1;
    t.edgesout  = 1;
    t.zeroindex = 1;
    t.quiet     = 1;
    t.verbose   = verbose; /* Change this */

    ierr = TetGenCheckOpts(&t);CHKERRQ(ierr);
    ierr = TetGenTetrahedralize(&t, in, out);CHKERRQ(ierr);
  }
  {
    const PetscInt numCorners  = 4;
    const PetscInt numCells    = out->numberoftetrahedra;
    const PetscInt numVertices = out->numberofpoints;
    const double   *meshCoords = out->pointlist;
    int            *cells      = out->tetrahedronlist;
    PetscBool      interpolate = depthGlobal > 1 ? PETSC_TRUE : PETSC_FALSE;

    ierr = DMPlexInvertCells_Internal(dim, numCells, numCorners, cells);CHKERRQ(ierr);
    ierr = DMPlexCreateFromCellList(comm, dim, numCells, numVertices, numCorners, interpolate, cells, dim, meshCoords, dmRefined);CHKERRQ(ierr);
    /* Set labels */
    for (v = 0; v < numVertices; ++v) {
      if (out->pointmarkerlist[v]) {
        ierr = DMPlexSetLabelValue(*dmRefined, "marker", v+numCells, out->pointmarkerlist[v]);CHKERRQ(ierr);
      }
    }
    if (interpolate) {
      PetscInt e, f;

      for (e = 0; e < out->numberofedges; e++) {
        if (out->edgemarkerlist[e]) {
          const PetscInt  vertices[2] = {out->edgelist[e*2+0]+numCells, out->edgelist[e*2+1]+numCells};
          const PetscInt *edges;
          PetscInt        numEdges;

          ierr = DMPlexGetJoin(*dmRefined, 2, vertices, &numEdges, &edges);CHKERRQ(ierr);
          if (numEdges != 1) SETERRQ1(PETSC_COMM_SELF, PETSC_ERR_PLIB, "Two vertices must cover only one edge, not %D", numEdges);
          ierr = DMPlexSetLabelValue(*dmRefined, "marker", edges[0], out->edgemarkerlist[e]);CHKERRQ(ierr);
          ierr = DMPlexRestoreJoin(*dmRefined, 2, vertices, &numEdges, &edges);CHKERRQ(ierr);
        }
      }
      for (f = 0; f < out->numberoftrifaces; f++) {
        if (out->trifacemarkerlist[f]) {
          const PetscInt  vertices[3] = {out->trifacelist[f*3+0]+numCells, out->trifacelist[f*3+1]+numCells, out->trifacelist[f*3+2]+numCells};
          const PetscInt *faces;
          PetscInt        numFaces;

          ierr = DMPlexGetFullJoin(*dmRefined, 3, vertices, &numFaces, &faces);CHKERRQ(ierr);
          if (numFaces != 1) SETERRQ1(PETSC_COMM_SELF, PETSC_ERR_PLIB, "Three vertices must cover only one face, not %D", numFaces);
          ierr = DMPlexSetLabelValue(*dmRefined, "marker", faces[0], out->trifacemarkerlist[f]);CHKERRQ(ierr);
          ierr = DMPlexRestoreJoin(*dmRefined, 3, vertices, &numFaces, &faces);CHKERRQ(ierr);
        }
      }
    }
    ierr = DMPlexSetRefinementUniform(*dmRefined, PETSC_FALSE);CHKERRQ(ierr);
  }
  ierr = PLCDestroy(&in);CHKERRQ(ierr);
  ierr = PLCDestroy(&out);CHKERRQ(ierr);
  PetscFunctionReturn(0);
}
#endif

#undef __FUNCT__
#define __FUNCT__ "DMPlexGenerate"
/*@C
  DMPlexGenerate - Generates a mesh.

  Not Collective

  Input Parameters:
+ boundary - The DMPlex boundary object
. name - The mesh generation package name
- interpolate - Flag to create intermediate mesh elements

  Output Parameter:
. mesh - The DMPlex object

  Level: intermediate

.keywords: mesh, elements
.seealso: DMPlexCreate(), DMRefine()
@*/
PetscErrorCode DMPlexGenerate(DM boundary, const char name[], PetscBool interpolate, DM *mesh)
{
  PetscInt       dim;
  char           genname[1024];
  PetscBool      isTriangle = PETSC_FALSE, isTetgen = PETSC_FALSE, isCTetgen = PETSC_FALSE, flg;
  PetscErrorCode ierr;

  PetscFunctionBegin;
  PetscValidHeaderSpecific(boundary, DM_CLASSID, 1);
  PetscValidLogicalCollectiveBool(boundary, interpolate, 2);
  ierr = DMPlexGetDimension(boundary, &dim);CHKERRQ(ierr);
  ierr = PetscOptionsGetString(((PetscObject) boundary)->prefix, "-dm_plex_generator", genname, 1024, &flg);CHKERRQ(ierr);
  if (flg) name = genname;
  if (name) {
    ierr = PetscStrcmp(name, "triangle", &isTriangle);CHKERRQ(ierr);
    ierr = PetscStrcmp(name, "tetgen",   &isTetgen);CHKERRQ(ierr);
    ierr = PetscStrcmp(name, "ctetgen",  &isCTetgen);CHKERRQ(ierr);
  }
  switch (dim) {
  case 1:
    if (!name || isTriangle) {
#if defined(PETSC_HAVE_TRIANGLE)
      ierr = DMPlexGenerate_Triangle(boundary, interpolate, mesh);CHKERRQ(ierr);
#else
      SETERRQ(PetscObjectComm((PetscObject)boundary), PETSC_ERR_SUP, "Mesh generation needs external package support.\nPlease reconfigure with --download-triangle.");
#endif
    } else SETERRQ1(PetscObjectComm((PetscObject)boundary), PETSC_ERR_SUP, "Unknown 2D mesh generation package %s", name);
    break;
  case 2:
    if (!name || isCTetgen) {
#if defined(PETSC_HAVE_CTETGEN)
      ierr = DMPlexGenerate_CTetgen(boundary, interpolate, mesh);CHKERRQ(ierr);
#else
      SETERRQ(PetscObjectComm((PetscObject)boundary), PETSC_ERR_SUP, "CTetgen needs external package support.\nPlease reconfigure with --download-ctetgen.");
#endif
    } else if (isTetgen) {
#if defined(PETSC_HAVE_TETGEN)
      ierr = DMPlexGenerate_Tetgen(boundary, interpolate, mesh);CHKERRQ(ierr);
#else
      SETERRQ(PetscObjectComm((PetscObject)boundary), PETSC_ERR_SUP, "Tetgen needs external package support.\nPlease reconfigure with --with-c-language=cxx --download-tetgen.");
#endif
    } else SETERRQ1(PetscObjectComm((PetscObject)boundary), PETSC_ERR_SUP, "Unknown 3D mesh generation package %s", name);
    break;
  default:
    SETERRQ1(PetscObjectComm((PetscObject)boundary), PETSC_ERR_SUP, "Mesh generation for a dimension %d boundary is not supported.", dim);
  }
  PetscFunctionReturn(0);
}

typedef PetscInt CellRefiner;

#undef __FUNCT__
#define __FUNCT__ "GetDepthStart_Private"
PETSC_STATIC_INLINE PetscErrorCode GetDepthStart_Private(PetscInt depth, PetscInt depthSize[], PetscInt *cStart, PetscInt *fStart, PetscInt *eStart, PetscInt *vStart)
{
  PetscFunctionBegin;
  if (cStart) *cStart = 0;
  if (vStart) *vStart = depthSize[depth];
  if (fStart) *fStart = depthSize[depth] + depthSize[0];
  if (eStart) *eStart = depthSize[depth] + depthSize[0] + depthSize[depth-1];
  PetscFunctionReturn(0);
}

#undef __FUNCT__
#define __FUNCT__ "GetDepthEnd_Private"
PETSC_STATIC_INLINE PetscErrorCode GetDepthEnd_Private(PetscInt depth, PetscInt depthSize[], PetscInt *cEnd, PetscInt *fEnd, PetscInt *eEnd, PetscInt *vEnd)
{
  PetscFunctionBegin;
  if (cEnd) *cEnd = depthSize[depth];
  if (vEnd) *vEnd = depthSize[depth] + depthSize[0];
  if (fEnd) *fEnd = depthSize[depth] + depthSize[0] + depthSize[depth-1];
  if (eEnd) *eEnd = depthSize[depth] + depthSize[0] + depthSize[depth-1] + depthSize[1];
  PetscFunctionReturn(0);
}

#undef __FUNCT__
#define __FUNCT__ "CellRefinerGetSizes"
PetscErrorCode CellRefinerGetSizes(CellRefiner refiner, DM dm, PetscInt depthSize[])
{
  PetscInt       cStart, cEnd, cMax, vStart, vEnd, vMax, fStart, fEnd, fMax, eStart, eEnd, eMax;
  PetscErrorCode ierr;

  PetscFunctionBegin;
  ierr = DMPlexGetDepthStratum(dm, 0, &vStart, &vEnd);CHKERRQ(ierr);
  ierr = DMPlexGetDepthStratum(dm, 1, &eStart, &eEnd);CHKERRQ(ierr);
  ierr = DMPlexGetHeightStratum(dm, 0, &cStart, &cEnd);CHKERRQ(ierr);
  ierr = DMPlexGetHeightStratum(dm, 1, &fStart, &fEnd);CHKERRQ(ierr);
  ierr = DMPlexGetHybridBounds(dm, &cMax, &fMax, &eMax, &vMax);CHKERRQ(ierr);
  switch (refiner) {
  case 1:
    /* Simplicial 2D */
    depthSize[0] = vEnd - vStart + fEnd - fStart;         /* Add a vertex on every face */
    depthSize[1] = 2*(fEnd - fStart) + 3*(cEnd - cStart); /* Every face is split into 2 faces and 3 faces are added for each cell */
    depthSize[2] = 4*(cEnd - cStart);                     /* Every cell split into 4 cells */
    break;
  case 3:
    /* Hybrid 2D */
    if (cMax < 0) SETERRQ(PETSC_COMM_SELF, PETSC_ERR_ARG_WRONG, "No cell maximum specified in hybrid mesh");
    cMax = PetscMin(cEnd, cMax);
    if (fMax < 0) SETERRQ(PETSC_COMM_SELF, PETSC_ERR_ARG_WRONG, "No face maximum specified in hybrid mesh");
    fMax         = PetscMin(fEnd, fMax);
    depthSize[0] = vEnd - vStart + fMax - fStart;                                         /* Add a vertex on every face, but not hybrid faces */
    depthSize[1] = 2*(fMax - fStart) + 3*(cMax - cStart) + (fEnd - fMax) + (cEnd - cMax); /* Every interior face is split into 2 faces, 3 faces are added for each interior cell, and one in each hybrid cell */
    depthSize[2] = 4*(cMax - cStart) + 2*(cEnd - cMax);                                   /* Interior cells split into 4 cells, Hybrid cells split into 2 cells */
    break;
  case 2:
    /* Hex 2D */
    depthSize[0] = vEnd - vStart + cEnd - cStart + fEnd - fStart; /* Add a vertex on every face and cell */
    depthSize[1] = 2*(fEnd - fStart) + 4*(cEnd - cStart);         /* Every face is split into 2 faces and 4 faces are added for each cell */
    depthSize[2] = 4*(cEnd - cStart);                             /* Every cell split into 4 cells */
    break;
  default:
    SETERRQ1(PETSC_COMM_SELF, PETSC_ERR_ARG_WRONG, "Unknown cell refiner %d", refiner);
  }
  PetscFunctionReturn(0);
}

#undef __FUNCT__
#define __FUNCT__ "CellRefinerSetConeSizes"
PetscErrorCode CellRefinerSetConeSizes(CellRefiner refiner, DM dm, PetscInt depthSize[], DM rdm)
{
  PetscInt       depth, cStart, cStartNew, cEnd, cMax, c, vStart, vStartNew, vEnd, vMax, v, fStart, fStartNew, fEnd, fMax, f, eStart, eStartNew, eEnd, eMax, r;
  PetscErrorCode ierr;

  PetscFunctionBegin;
  ierr = DMPlexGetDepth(dm, &depth);CHKERRQ(ierr);
  ierr = DMPlexGetDepthStratum(dm, 0, &vStart, &vEnd);CHKERRQ(ierr);
  ierr = DMPlexGetDepthStratum(dm, 1, &eStart, &eEnd);CHKERRQ(ierr);
  ierr = DMPlexGetHeightStratum(dm, 0, &cStart, &cEnd);CHKERRQ(ierr);
  ierr = DMPlexGetHeightStratum(dm, 1, &fStart, &fEnd);CHKERRQ(ierr);
  ierr = DMPlexGetHybridBounds(dm, &cMax, &fMax, &eMax, &vMax);CHKERRQ(ierr);
  ierr = GetDepthStart_Private(depth, depthSize, &cStartNew, &fStartNew, &eStartNew, &vStartNew);CHKERRQ(ierr);
  switch (refiner) {
  case 1:
    /* Simplicial 2D */
    /* All cells have 3 faces */
    for (c = cStart; c < cEnd; ++c) {
      for (r = 0; r < 4; ++r) {
        const PetscInt newp = (c - cStart)*4 + r;

        ierr = DMPlexSetConeSize(rdm, newp, 3);CHKERRQ(ierr);
      }
    }
    /* Split faces have 2 vertices and the same cells as the parent */
    for (f = fStart; f < fEnd; ++f) {
      for (r = 0; r < 2; ++r) {
        const PetscInt newp = fStartNew + (f - fStart)*2 + r;
        PetscInt       size;

        ierr = DMPlexSetConeSize(rdm, newp, 2);CHKERRQ(ierr);
        ierr = DMPlexGetSupportSize(dm, f, &size);CHKERRQ(ierr);
        ierr = DMPlexSetSupportSize(rdm, newp, size);CHKERRQ(ierr);
      }
    }
    /* Interior faces have 2 vertices and 2 cells */
    for (c = cStart; c < cEnd; ++c) {
      for (r = 0; r < 3; ++r) {
        const PetscInt newp = fStartNew + (fEnd - fStart)*2 + (c - cStart)*3 + r;

        ierr = DMPlexSetConeSize(rdm, newp, 2);CHKERRQ(ierr);
        ierr = DMPlexSetSupportSize(rdm, newp, 2);CHKERRQ(ierr);
      }
    }
    /* Old vertices have identical supports */
    for (v = vStart; v < vEnd; ++v) {
      const PetscInt newp = vStartNew + (v - vStart);
      PetscInt       size;

      ierr = DMPlexGetSupportSize(dm, v, &size);CHKERRQ(ierr);
      ierr = DMPlexSetSupportSize(rdm, newp, size);CHKERRQ(ierr);
    }
    /* Face vertices have 2 + cells*2 supports */
    for (f = fStart; f < fEnd; ++f) {
      const PetscInt newp = vStartNew + (vEnd - vStart) + (f - fStart);
      PetscInt       size;

      ierr = DMPlexGetSupportSize(dm, f, &size);CHKERRQ(ierr);
      ierr = DMPlexSetSupportSize(rdm, newp, 2 + size*2);CHKERRQ(ierr);
    }
    break;
  case 2:
    /* Hex 2D */
    /* All cells have 4 faces */
    for (c = cStart; c < cEnd; ++c) {
      for (r = 0; r < 4; ++r) {
        const PetscInt newp = (c - cStart)*4 + r;

        ierr = DMPlexSetConeSize(rdm, newp, 4);CHKERRQ(ierr);
      }
    }
    /* Split faces have 2 vertices and the same cells as the parent */
    for (f = fStart; f < fEnd; ++f) {
      for (r = 0; r < 2; ++r) {
        const PetscInt newp = fStartNew + (f - fStart)*2 + r;
        PetscInt       size;

        ierr = DMPlexSetConeSize(rdm, newp, 2);CHKERRQ(ierr);
        ierr = DMPlexGetSupportSize(dm, f, &size);CHKERRQ(ierr);
        ierr = DMPlexSetSupportSize(rdm, newp, size);CHKERRQ(ierr);
      }
    }
    /* Interior faces have 2 vertices and 2 cells */
    for (c = cStart; c < cEnd; ++c) {
      for (r = 0; r < 4; ++r) {
        const PetscInt newp = fStartNew + (fEnd - fStart)*2 + (c - cStart)*4 + r;

        ierr = DMPlexSetConeSize(rdm, newp, 2);CHKERRQ(ierr);
        ierr = DMPlexSetSupportSize(rdm, newp, 2);CHKERRQ(ierr);
      }
    }
    /* Old vertices have identical supports */
    for (v = vStart; v < vEnd; ++v) {
      const PetscInt newp = vStartNew + (v - vStart);
      PetscInt       size;

      ierr = DMPlexGetSupportSize(dm, v, &size);CHKERRQ(ierr);
      ierr = DMPlexSetSupportSize(rdm, newp, size);CHKERRQ(ierr);
    }
    /* Face vertices have 2 + cells supports */
    for (f = fStart; f < fEnd; ++f) {
      const PetscInt newp = vStartNew + (vEnd - vStart) + (f - fStart);
      PetscInt       size;

      ierr = DMPlexGetSupportSize(dm, f, &size);CHKERRQ(ierr);
      ierr = DMPlexSetSupportSize(rdm, newp, 2 + size);CHKERRQ(ierr);
    }
    /* Cell vertices have 4 supports */
    for (c = cStart; c < cEnd; ++c) {
      const PetscInt newp = vStartNew + (vEnd - vStart) + (fEnd - fStart) + (c - cStart);

      ierr = DMPlexSetSupportSize(rdm, newp, 4);CHKERRQ(ierr);
    }
    break;
  case 3:
    /* Hybrid 2D */
    if (cMax < 0) SETERRQ(PETSC_COMM_SELF, PETSC_ERR_ARG_WRONG, "No cell maximum specified in hybrid mesh");
    cMax = PetscMin(cEnd, cMax);
    if (fMax < 0) SETERRQ(PETSC_COMM_SELF, PETSC_ERR_ARG_WRONG, "No face maximum specified in hybrid mesh");
    fMax = PetscMin(fEnd, fMax);
    ierr = DMPlexSetHybridBounds(rdm, cStartNew + (cMax - cStart)*4, fStartNew + (fMax - fStart)*2 + (cMax - cStart)*3, PETSC_DETERMINE, PETSC_DETERMINE);CHKERRQ(ierr);
    /* Interior cells have 3 faces */
    for (c = cStart; c < cMax; ++c) {
      for (r = 0; r < 4; ++r) {
        const PetscInt newp = cStartNew + (c - cStart)*4 + r;

        ierr = DMPlexSetConeSize(rdm, newp, 3);CHKERRQ(ierr);
      }
    }
    /* Hybrid cells have 4 faces */
    for (c = cMax; c < cEnd; ++c) {
      for (r = 0; r < 2; ++r) {
        const PetscInt newp = cStartNew + (cMax - cStart)*4 + (c - cMax)*2 + r;

        ierr = DMPlexSetConeSize(rdm, newp, 4);CHKERRQ(ierr);
      }
    }
    /* Interior split faces have 2 vertices and the same cells as the parent */
    for (f = fStart; f < fMax; ++f) {
      for (r = 0; r < 2; ++r) {
        const PetscInt newp = fStartNew + (f - fStart)*2 + r;
        PetscInt       size;

        ierr = DMPlexSetConeSize(rdm, newp, 2);CHKERRQ(ierr);
        ierr = DMPlexGetSupportSize(dm, f, &size);CHKERRQ(ierr);
        ierr = DMPlexSetSupportSize(rdm, newp, size);CHKERRQ(ierr);
      }
    }
    /* Interior cell faces have 2 vertices and 2 cells */
    for (c = cStart; c < cMax; ++c) {
      for (r = 0; r < 3; ++r) {
        const PetscInt newp = fStartNew + (fMax - fStart)*2 + (c - cStart)*3 + r;

        ierr = DMPlexSetConeSize(rdm, newp, 2);CHKERRQ(ierr);
        ierr = DMPlexSetSupportSize(rdm, newp, 2);CHKERRQ(ierr);
      }
    }
    /* Hybrid faces have 2 vertices and the same cells */
    for (f = fMax; f < fEnd; ++f) {
      const PetscInt newp = fStartNew + (fMax - fStart)*2 + (cMax - cStart)*3 + (f - fMax);
      PetscInt       size;

      ierr = DMPlexSetConeSize(rdm, newp, 2);CHKERRQ(ierr);
      ierr = DMPlexGetSupportSize(dm, f, &size);CHKERRQ(ierr);
      ierr = DMPlexSetSupportSize(rdm, newp, size);CHKERRQ(ierr);
    }
    /* Hybrid cell faces have 2 vertices and 2 cells */
    for (c = cMax; c < cEnd; ++c) {
      const PetscInt newp = fStartNew + (fMax - fStart)*2 + (cMax - cStart)*3 + (fEnd - fMax) + (c - cMax);

      ierr = DMPlexSetConeSize(rdm, newp, 2);CHKERRQ(ierr);
      ierr = DMPlexSetSupportSize(rdm, newp, 2);CHKERRQ(ierr);
    }
    /* Old vertices have identical supports */
    for (v = vStart; v < vEnd; ++v) {
      const PetscInt newp = vStartNew + (v - vStart);
      PetscInt       size;

      ierr = DMPlexGetSupportSize(dm, v, &size);CHKERRQ(ierr);
      ierr = DMPlexSetSupportSize(rdm, newp, size);CHKERRQ(ierr);
    }
    /* Face vertices have 2 + (2 interior, 1 hybrid) supports */
    for (f = fStart; f < fMax; ++f) {
      const PetscInt newp = vStartNew + (vEnd - vStart) + (f - fStart);
      const PetscInt *support;
      PetscInt       size, newSize = 2, s;

      ierr = DMPlexGetSupportSize(dm, f, &size);CHKERRQ(ierr);
      ierr = DMPlexGetSupport(dm, f, &support);CHKERRQ(ierr);
      for (s = 0; s < size; ++s) {
        if (support[s] >= cMax) newSize += 1;
        else newSize += 2;
      }
      ierr = DMPlexSetSupportSize(rdm, newp, newSize);CHKERRQ(ierr);
    }
    break;
  default:
    SETERRQ1(PETSC_COMM_SELF, PETSC_ERR_ARG_WRONG, "Unknown cell refiner %d", refiner);
  }
  PetscFunctionReturn(0);
}

#undef __FUNCT__
#define __FUNCT__ "CellRefinerSetCones"
PetscErrorCode CellRefinerSetCones(CellRefiner refiner, DM dm, PetscInt depthSize[], DM rdm)
{
  PetscInt       depth, cStart, cEnd, cMax, cStartNew, cEndNew, c, vStart, vEnd, vMax, vStartNew, vEndNew, v, fStart, fEnd, fMax, fStartNew, fEndNew, f, eStart, eEnd, eMax, eStartNew, eEndNew, r, p;
  PetscInt       maxSupportSize, *supportRef;
  PetscErrorCode ierr;

  PetscFunctionBegin;
  ierr = DMPlexGetDepth(dm, &depth);CHKERRQ(ierr);
  ierr = DMPlexGetDepthStratum(dm, 0, &vStart, &vEnd);CHKERRQ(ierr);
  ierr = DMPlexGetDepthStratum(dm, 1, &eStart, &eEnd);CHKERRQ(ierr);
  ierr = DMPlexGetHeightStratum(dm, 0, &cStart, &cEnd);CHKERRQ(ierr);
  ierr = DMPlexGetHeightStratum(dm, 1, &fStart, &fEnd);CHKERRQ(ierr);
  ierr = DMPlexGetHybridBounds(dm, &cMax, &fMax, &eMax, &vMax);CHKERRQ(ierr);
  ierr = GetDepthStart_Private(depth, depthSize, &cStartNew, &fStartNew, &eStartNew, &vStartNew);CHKERRQ(ierr);
  ierr = GetDepthEnd_Private(depth, depthSize, &cEndNew, &fEndNew, &eEndNew, &vEndNew);CHKERRQ(ierr);
  switch (refiner) {
  case 1:
    /* Simplicial 2D */
    /*
     2
     |\
     | \
     |  \
     |   \
     | C  \
     |     \
     |      \
     2---1---1
     |\  D  / \
     | 2   0   \
     |A \ /  B  \
     0---0-------1
     */
    /* All cells have 3 faces */
    for (c = cStart; c < cEnd; ++c) {
      const PetscInt  newp = cStartNew + (c - cStart)*4;
      const PetscInt *cone, *ornt;
      PetscInt        coneNew[3], orntNew[3];

      ierr = DMPlexGetCone(dm, c, &cone);CHKERRQ(ierr);
      ierr = DMPlexGetConeOrientation(dm, c, &ornt);CHKERRQ(ierr);
      /* A triangle */
      coneNew[0] = fStartNew + (cone[0] - fStart)*2 + (ornt[0] < 0 ? 1 : 0);
      orntNew[0] = ornt[0];
      coneNew[1] = fStartNew + (fEnd    - fStart)*2 + (c - cStart)*3 + 2;
      orntNew[1] = -2;
      coneNew[2] = fStartNew + (cone[2] - fStart)*2 + (ornt[2] < 0 ? 0 : 1);
      orntNew[2] = ornt[2];
      ierr       = DMPlexSetCone(rdm, newp+0, coneNew);CHKERRQ(ierr);
      ierr       = DMPlexSetConeOrientation(rdm, newp+0, orntNew);CHKERRQ(ierr);
#if 1
      if ((newp+0 < cStartNew) || (newp+0 >= cEndNew)) SETERRQ3(PetscObjectComm((PetscObject)dm), PETSC_ERR_PLIB, "Point %d is not a cell [%d, %d)", newp+0, cStartNew, cEndNew);
      for (p = 0; p < 3; ++p) {
        if ((coneNew[p] < fStartNew) || (coneNew[p] >= fEndNew)) SETERRQ3(PetscObjectComm((PetscObject)dm), PETSC_ERR_PLIB, "Point %d is not a face [%d, %d)", coneNew[p], fStartNew, fEndNew);
      }
#endif
      /* B triangle */
      coneNew[0] = fStartNew + (cone[0] - fStart)*2 + (ornt[0] < 0 ? 0 : 1);
      orntNew[0] = ornt[0];
      coneNew[1] = fStartNew + (cone[1] - fStart)*2 + (ornt[1] < 0 ? 1 : 0);
      orntNew[1] = ornt[1];
      coneNew[2] = fStartNew + (fEnd    - fStart)*2 + (c - cStart)*3 + 0;
      orntNew[2] = -2;
      ierr       = DMPlexSetCone(rdm, newp+1, coneNew);CHKERRQ(ierr);
      ierr       = DMPlexSetConeOrientation(rdm, newp+1, orntNew);CHKERRQ(ierr);
#if 1
      if ((newp+1 < cStartNew) || (newp+1 >= cEndNew)) SETERRQ3(PetscObjectComm((PetscObject)dm), PETSC_ERR_PLIB, "Point %d is not a cell [%d, %d)", newp+1, cStartNew, cEndNew);
      for (p = 0; p < 3; ++p) {
        if ((coneNew[p] < fStartNew) || (coneNew[p] >= fEndNew)) SETERRQ3(PetscObjectComm((PetscObject)dm), PETSC_ERR_PLIB, "Point %d is not a face [%d, %d)", coneNew[p], fStartNew, fEndNew);
      }
#endif
      /* C triangle */
      coneNew[0] = fStartNew + (fEnd    - fStart)*2 + (c - cStart)*3 + 1;
      orntNew[0] = -2;
      coneNew[1] = fStartNew + (cone[1] - fStart)*2 + (ornt[1] < 0 ? 0 : 1);
      orntNew[1] = ornt[1];
      coneNew[2] = fStartNew + (cone[2] - fStart)*2 + (ornt[2] < 0 ? 1 : 0);
      orntNew[2] = ornt[2];
      ierr       = DMPlexSetCone(rdm, newp+2, coneNew);CHKERRQ(ierr);
      ierr       = DMPlexSetConeOrientation(rdm, newp+2, orntNew);CHKERRQ(ierr);
#if 1
      if ((newp+2 < cStartNew) || (newp+2 >= cEndNew)) SETERRQ3(PetscObjectComm((PetscObject)dm), PETSC_ERR_PLIB, "Point %d is not a cell [%d, %d)", newp+2, cStartNew, cEndNew);
      for (p = 0; p < 3; ++p) {
        if ((coneNew[p] < fStartNew) || (coneNew[p] >= fEndNew)) SETERRQ3(PetscObjectComm((PetscObject)dm), PETSC_ERR_PLIB, "Point %d is not a face [%d, %d)", coneNew[p], fStartNew, fEndNew);
      }
#endif
      /* D triangle */
      coneNew[0] = fStartNew + (fEnd    - fStart)*2 + (c - cStart)*3 + 0;
      orntNew[0] = 0;
      coneNew[1] = fStartNew + (fEnd    - fStart)*2 + (c - cStart)*3 + 1;
      orntNew[1] = 0;
      coneNew[2] = fStartNew + (fEnd    - fStart)*2 + (c - cStart)*3 + 2;
      orntNew[2] = 0;
      ierr       = DMPlexSetCone(rdm, newp+3, coneNew);CHKERRQ(ierr);
      ierr       = DMPlexSetConeOrientation(rdm, newp+3, orntNew);CHKERRQ(ierr);
#if 1
      if ((newp+3 < cStartNew) || (newp+3 >= cEndNew)) SETERRQ3(PetscObjectComm((PetscObject)dm), PETSC_ERR_PLIB, "Point %d is not a cell [%d, %d)", newp+3, cStartNew, cEndNew);
      for (p = 0; p < 3; ++p) {
        if ((coneNew[p] < fStartNew) || (coneNew[p] >= fEndNew)) SETERRQ3(PetscObjectComm((PetscObject)dm), PETSC_ERR_PLIB, "Point %d is not a face [%d, %d)", coneNew[p], fStartNew, fEndNew);
      }
#endif
    }
    /* Split faces have 2 vertices and the same cells as the parent */
    ierr = DMPlexGetMaxSizes(dm, NULL, &maxSupportSize);CHKERRQ(ierr);
    ierr = PetscMalloc((2 + maxSupportSize*2) * sizeof(PetscInt), &supportRef);CHKERRQ(ierr);
    for (f = fStart; f < fEnd; ++f) {
      const PetscInt newv = vStartNew + (vEnd - vStart) + (f - fStart);

      for (r = 0; r < 2; ++r) {
        const PetscInt  newp = fStartNew + (f - fStart)*2 + r;
        const PetscInt *cone, *support;
        PetscInt        coneNew[2], coneSize, c, supportSize, s;

        ierr             = DMPlexGetCone(dm, f, &cone);CHKERRQ(ierr);
        coneNew[0]       = vStartNew + (cone[0] - vStart);
        coneNew[1]       = vStartNew + (cone[1] - vStart);
        coneNew[(r+1)%2] = newv;
        ierr             = DMPlexSetCone(rdm, newp, coneNew);CHKERRQ(ierr);
#if 1
        if ((newp < fStartNew) || (newp >= fEndNew)) SETERRQ3(PetscObjectComm((PetscObject)dm), PETSC_ERR_PLIB, "Point %d is not a face [%d, %d)", newp, fStartNew, fEndNew);
        for (p = 0; p < 2; ++p) {
          if ((coneNew[p] < vStartNew) || (coneNew[p] >= vEndNew)) SETERRQ3(PetscObjectComm((PetscObject)dm), PETSC_ERR_PLIB, "Point %d is not a vertex [%d, %d)", coneNew[p], vStartNew, vEndNew);
        }
#endif
        ierr = DMPlexGetSupportSize(dm, f, &supportSize);CHKERRQ(ierr);
        ierr = DMPlexGetSupport(dm, f, &support);CHKERRQ(ierr);
        for (s = 0; s < supportSize; ++s) {
          ierr = DMPlexGetConeSize(dm, support[s], &coneSize);CHKERRQ(ierr);
          ierr = DMPlexGetCone(dm, support[s], &cone);CHKERRQ(ierr);
          for (c = 0; c < coneSize; ++c) {
            if (cone[c] == f) break;
          }
          supportRef[s] = cStartNew + (support[s] - cStart)*4 + (c+r)%3;
        }
        ierr = DMPlexSetSupport(rdm, newp, supportRef);CHKERRQ(ierr);
#if 1
        if ((newp < fStartNew) || (newp >= fEndNew)) SETERRQ3(PetscObjectComm((PetscObject)dm), PETSC_ERR_PLIB, "Point %d is not a face [%d, %d)", newp, fStartNew, fEndNew);
        for (p = 0; p < supportSize; ++p) {
          if ((supportRef[p] < cStartNew) || (supportRef[p] >= cEndNew)) SETERRQ3(PetscObjectComm((PetscObject)dm), PETSC_ERR_PLIB, "Point %d is not a cell [%d, %d)", supportRef[p], cStartNew, cEndNew);
        }
#endif
      }
    }
    /* Interior faces have 2 vertices and 2 cells */
    for (c = cStart; c < cEnd; ++c) {
      const PetscInt *cone;

      ierr = DMPlexGetCone(dm, c, &cone);CHKERRQ(ierr);
      for (r = 0; r < 3; ++r) {
        const PetscInt newp = fStartNew + (fEnd - fStart)*2 + (c - cStart)*3 + r;
        PetscInt       coneNew[2];
        PetscInt       supportNew[2];

        coneNew[0] = vStartNew + (vEnd - vStart) + (cone[r]       - fStart);
        coneNew[1] = vStartNew + (vEnd - vStart) + (cone[(r+1)%3] - fStart);
        ierr       = DMPlexSetCone(rdm, newp, coneNew);CHKERRQ(ierr);
#if 1
        if ((newp < fStartNew) || (newp >= fEndNew)) SETERRQ3(PetscObjectComm((PetscObject)dm), PETSC_ERR_PLIB, "Point %d is not a face [%d, %d)", newp, fStartNew, fEndNew);
        for (p = 0; p < 2; ++p) {
          if ((coneNew[p] < vStartNew) || (coneNew[p] >= vEndNew)) SETERRQ3(PetscObjectComm((PetscObject)dm), PETSC_ERR_PLIB, "Point %d is not a vertex [%d, %d)", coneNew[p], vStartNew, vEndNew);
        }
#endif
        supportNew[0] = (c - cStart)*4 + (r+1)%3;
        supportNew[1] = (c - cStart)*4 + 3;
        ierr          = DMPlexSetSupport(rdm, newp, supportNew);CHKERRQ(ierr);
#if 1
        if ((newp < fStartNew) || (newp >= fEndNew)) SETERRQ3(PetscObjectComm((PetscObject)dm), PETSC_ERR_PLIB, "Point %d is not a face [%d, %d)", newp, fStartNew, fEndNew);
        for (p = 0; p < 2; ++p) {
          if ((supportNew[p] < cStartNew) || (supportNew[p] >= cEndNew)) SETERRQ3(PetscObjectComm((PetscObject)dm), PETSC_ERR_PLIB, "Point %d is not a cell [%d, %d)", supportNew[p], cStartNew, cEndNew);
        }
#endif
      }
    }
    /* Old vertices have identical supports */
    for (v = vStart; v < vEnd; ++v) {
      const PetscInt  newp = vStartNew + (v - vStart);
      const PetscInt *support, *cone;
      PetscInt        size, s;

      ierr = DMPlexGetSupportSize(dm, v, &size);CHKERRQ(ierr);
      ierr = DMPlexGetSupport(dm, v, &support);CHKERRQ(ierr);
      for (s = 0; s < size; ++s) {
        PetscInt r = 0;

        ierr = DMPlexGetCone(dm, support[s], &cone);CHKERRQ(ierr);
        if (cone[1] == v) r = 1;
        supportRef[s] = fStartNew + (support[s] - fStart)*2 + r;
      }
      ierr = DMPlexSetSupport(rdm, newp, supportRef);CHKERRQ(ierr);
#if 1
      if ((newp < vStartNew) || (newp >= vEndNew)) SETERRQ3(PetscObjectComm((PetscObject)dm), PETSC_ERR_PLIB, "Point %d is not a vertex [%d, %d)", newp, vStartNew, vEndNew);
      for (p = 0; p < size; ++p) {
        if ((supportRef[p] < fStartNew) || (supportRef[p] >= fEndNew)) SETERRQ3(PetscObjectComm((PetscObject)dm), PETSC_ERR_PLIB, "Point %d is not a face [%d, %d)", supportRef[p], fStartNew, fEndNew);
      }
#endif
    }
    /* Face vertices have 2 + cells*2 supports */
    for (f = fStart; f < fEnd; ++f) {
      const PetscInt  newp = vStartNew + (vEnd - vStart) + (f - fStart);
      const PetscInt *cone, *support;
      PetscInt        size, s;

      ierr          = DMPlexGetSupportSize(dm, f, &size);CHKERRQ(ierr);
      ierr          = DMPlexGetSupport(dm, f, &support);CHKERRQ(ierr);
      supportRef[0] = fStartNew + (f - fStart)*2 + 0;
      supportRef[1] = fStartNew + (f - fStart)*2 + 1;
      for (s = 0; s < size; ++s) {
        PetscInt r = 0;

        ierr = DMPlexGetCone(dm, support[s], &cone);CHKERRQ(ierr);
        if      (cone[1] == f) r = 1;
        else if (cone[2] == f) r = 2;
        supportRef[2+s*2+0] = fStartNew + (fEnd - fStart)*2 + (support[s] - cStart)*3 + (r+2)%3;
        supportRef[2+s*2+1] = fStartNew + (fEnd - fStart)*2 + (support[s] - cStart)*3 + r;
      }
      ierr = DMPlexSetSupport(rdm, newp, supportRef);CHKERRQ(ierr);
#if 1
      if ((newp < vStartNew) || (newp >= vEndNew)) SETERRQ3(PetscObjectComm((PetscObject)dm), PETSC_ERR_PLIB, "Point %d is not a vertex [%d, %d)", newp, vStartNew, vEndNew);
      for (p = 0; p < 2+size*2; ++p) {
        if ((supportRef[p] < fStartNew) || (supportRef[p] >= fEndNew)) SETERRQ3(PetscObjectComm((PetscObject)dm), PETSC_ERR_PLIB, "Point %d is not a face [%d, %d)", supportRef[p], fStartNew, fEndNew);
      }
#endif
    }
    ierr = PetscFree(supportRef);CHKERRQ(ierr);
    break;
  case 2:
    /* Hex 2D */
    /*
     3---------2---------2
     |         |         |
     |    D    2    C    |
     |         |         |
     3----3----0----1----1
     |         |         |
     |    A    0    B    |
     |         |         |
     0---------0---------1
     */
    /* All cells have 4 faces */
    for (c = cStart; c < cEnd; ++c) {
      const PetscInt  newp = (c - cStart)*4;
      const PetscInt *cone, *ornt;
      PetscInt        coneNew[4], orntNew[4];

      ierr = DMPlexGetCone(dm, c, &cone);CHKERRQ(ierr);
      ierr = DMPlexGetConeOrientation(dm, c, &ornt);CHKERRQ(ierr);
      /* A quad */
      coneNew[0] = fStartNew + (cone[0] - fStart)*2 + (ornt[0] < 0 ? 1 : 0);
      orntNew[0] = ornt[0];
      coneNew[1] = fStartNew + (fEnd    - fStart)*2 + (c - cStart)*4 + 0;
      orntNew[1] = 0;
      coneNew[2] = fStartNew + (fEnd    - fStart)*2 + (c - cStart)*4 + 3;
      orntNew[2] = -2;
      coneNew[3] = fStartNew + (cone[3] - fStart)*2 + (ornt[3] < 0 ? 0 : 1);
      orntNew[3] = ornt[3];
      ierr       = DMPlexSetCone(rdm, newp+0, coneNew);CHKERRQ(ierr);
      ierr       = DMPlexSetConeOrientation(rdm, newp+0, orntNew);CHKERRQ(ierr);
#if 1
      if ((newp+0 < cStartNew) || (newp+0 >= cEndNew)) SETERRQ3(PetscObjectComm((PetscObject)dm), PETSC_ERR_PLIB, "Point %d is not a cell [%d, %d)", newp+0, cStartNew, cEndNew);
      for (p = 0; p < 4; ++p) {
        if ((coneNew[p] < fStartNew) || (coneNew[p] >= fEndNew)) SETERRQ3(PetscObjectComm((PetscObject)dm), PETSC_ERR_PLIB, "Point %d is not a face [%d, %d)", coneNew[p], fStartNew, fEndNew);
      }
#endif
      /* B quad */
      coneNew[0] = fStartNew + (cone[0] - fStart)*2 + (ornt[0] < 0 ? 0 : 1);
      orntNew[0] = ornt[0];
      coneNew[1] = fStartNew + (cone[1] - fStart)*2 + (ornt[1] < 0 ? 1 : 0);
      orntNew[1] = ornt[1];
      coneNew[2] = fStartNew + (fEnd    - fStart)*2 + (c - cStart)*4 + 1;
      orntNew[2] = 0;
      coneNew[3] = fStartNew + (fEnd    - fStart)*2 + (c - cStart)*4 + 0;
      orntNew[3] = -2;
      ierr       = DMPlexSetCone(rdm, newp+1, coneNew);CHKERRQ(ierr);
      ierr       = DMPlexSetConeOrientation(rdm, newp+1, orntNew);CHKERRQ(ierr);
#if 1
      if ((newp+1 < cStartNew) || (newp+1 >= cEndNew)) SETERRQ3(PetscObjectComm((PetscObject)dm), PETSC_ERR_PLIB, "Point %d is not a cell [%d, %d)", newp+1, cStartNew, cEndNew);
      for (p = 0; p < 4; ++p) {
        if ((coneNew[p] < fStartNew) || (coneNew[p] >= fEndNew)) SETERRQ3(PetscObjectComm((PetscObject)dm), PETSC_ERR_PLIB, "Point %d is not a face [%d, %d)", coneNew[p], fStartNew, fEndNew);
      }
#endif
      /* C quad */
      coneNew[0] = fStartNew + (fEnd    - fStart)*2 + (c - cStart)*4 + 1;
      orntNew[0] = -2;
      coneNew[1] = fStartNew + (cone[1] - fStart)*2 + (ornt[1] < 0 ? 0 : 1);
      orntNew[1] = ornt[1];
      coneNew[2] = fStartNew + (cone[2] - fStart)*2 + (ornt[2] < 0 ? 1 : 0);
      orntNew[2] = ornt[2];
      coneNew[3] = fStartNew + (fEnd    - fStart)*2 + (c - cStart)*4 + 2;
      orntNew[3] = 0;
      ierr       = DMPlexSetCone(rdm, newp+2, coneNew);CHKERRQ(ierr);
      ierr       = DMPlexSetConeOrientation(rdm, newp+2, orntNew);CHKERRQ(ierr);
#if 1
      if ((newp+2 < cStartNew) || (newp+2 >= cEndNew)) SETERRQ3(PetscObjectComm((PetscObject)dm), PETSC_ERR_PLIB, "Point %d is not a cell [%d, %d)", newp+2, cStartNew, cEndNew);
      for (p = 0; p < 4; ++p) {
        if ((coneNew[p] < fStartNew) || (coneNew[p] >= fEndNew)) SETERRQ3(PetscObjectComm((PetscObject)dm), PETSC_ERR_PLIB, "Point %d is not a face [%d, %d)", coneNew[p], fStartNew, fEndNew);
      }
#endif
      /* D quad */
      coneNew[0] = fStartNew + (fEnd    - fStart)*2 + (c - cStart)*4 + 3;
      orntNew[0] = 0;
      coneNew[1] = fStartNew + (fEnd    - fStart)*2 + (c - cStart)*4 + 2;
      orntNew[1] = -2;
      coneNew[2] = fStartNew + (cone[2] - fStart)*2 + (ornt[2] < 0 ? 0 : 1);
      orntNew[2] = ornt[2];
      coneNew[3] = fStartNew + (cone[3] - fStart)*2 + (ornt[3] < 0 ? 1 : 0);
      orntNew[3] = ornt[3];
      ierr       = DMPlexSetCone(rdm, newp+3, coneNew);CHKERRQ(ierr);
      ierr       = DMPlexSetConeOrientation(rdm, newp+3, orntNew);CHKERRQ(ierr);
#if 1
      if ((newp+3 < cStartNew) || (newp+3 >= cEndNew)) SETERRQ3(PetscObjectComm((PetscObject)dm), PETSC_ERR_PLIB, "Point %d is not a cell [%d, %d)", newp+3, cStartNew, cEndNew);
      for (p = 0; p < 4; ++p) {
        if ((coneNew[p] < fStartNew) || (coneNew[p] >= fEndNew)) SETERRQ3(PetscObjectComm((PetscObject)dm), PETSC_ERR_PLIB, "Point %d is not a face [%d, %d)", coneNew[p], fStartNew, fEndNew);
      }
#endif
    }
    /* Split faces have 2 vertices and the same cells as the parent */
    ierr = DMPlexGetMaxSizes(dm, NULL, &maxSupportSize);CHKERRQ(ierr);
    ierr = PetscMalloc((2 + maxSupportSize*2) * sizeof(PetscInt), &supportRef);CHKERRQ(ierr);
    for (f = fStart; f < fEnd; ++f) {
      const PetscInt newv = vStartNew + (vEnd - vStart) + (f - fStart);

      for (r = 0; r < 2; ++r) {
        const PetscInt  newp = fStartNew + (f - fStart)*2 + r;
        const PetscInt *cone, *support;
        PetscInt        coneNew[2], coneSize, c, supportSize, s;

        ierr             = DMPlexGetCone(dm, f, &cone);CHKERRQ(ierr);
        coneNew[0]       = vStartNew + (cone[0] - vStart);
        coneNew[1]       = vStartNew + (cone[1] - vStart);
        coneNew[(r+1)%2] = newv;
        ierr             = DMPlexSetCone(rdm, newp, coneNew);CHKERRQ(ierr);
#if 1
        if ((newp < fStartNew) || (newp >= fEndNew)) SETERRQ3(PetscObjectComm((PetscObject)dm), PETSC_ERR_PLIB, "Point %d is not a face [%d, %d)", newp, fStartNew, fEndNew);
        for (p = 0; p < 2; ++p) {
          if ((coneNew[p] < vStartNew) || (coneNew[p] >= vEndNew)) SETERRQ3(PetscObjectComm((PetscObject)dm), PETSC_ERR_PLIB, "Point %d is not a vertex [%d, %d)", coneNew[p], vStartNew, vEndNew);
        }
#endif
        ierr = DMPlexGetSupportSize(dm, f, &supportSize);CHKERRQ(ierr);
        ierr = DMPlexGetSupport(dm, f, &support);CHKERRQ(ierr);
        for (s = 0; s < supportSize; ++s) {
          ierr = DMPlexGetConeSize(dm, support[s], &coneSize);CHKERRQ(ierr);
          ierr = DMPlexGetCone(dm, support[s], &cone);CHKERRQ(ierr);
          for (c = 0; c < coneSize; ++c) {
            if (cone[c] == f) break;
          }
          supportRef[s] = cStartNew + (support[s] - cStart)*4 + (c+r)%4;
        }
        ierr = DMPlexSetSupport(rdm, newp, supportRef);CHKERRQ(ierr);
#if 1
        if ((newp < fStartNew) || (newp >= fEndNew)) SETERRQ3(PetscObjectComm((PetscObject)dm), PETSC_ERR_PLIB, "Point %d is not a face [%d, %d)", newp, fStartNew, fEndNew);
        for (p = 0; p < supportSize; ++p) {
          if ((supportRef[p] < cStartNew) || (supportRef[p] >= cEndNew)) SETERRQ3(PetscObjectComm((PetscObject)dm), PETSC_ERR_PLIB, "Point %d is not a cell [%d, %d)", supportRef[p], cStartNew, cEndNew);
        }
#endif
      }
    }
    /* Interior faces have 2 vertices and 2 cells */
    for (c = cStart; c < cEnd; ++c) {
      const PetscInt *cone;
      PetscInt        coneNew[2], supportNew[2];

      ierr = DMPlexGetCone(dm, c, &cone);CHKERRQ(ierr);
      for (r = 0; r < 4; ++r) {
        const PetscInt newp = fStartNew + (fEnd - fStart)*2 + (c - cStart)*4 + r;

        coneNew[0] = vStartNew + (vEnd - vStart) + (cone[r] - fStart);
        coneNew[1] = vStartNew + (vEnd - vStart) + (fEnd    - fStart) + (c - cStart);
        ierr       = DMPlexSetCone(rdm, newp, coneNew);CHKERRQ(ierr);
#if 1
        if ((newp < fStartNew) || (newp >= fEndNew)) SETERRQ3(PetscObjectComm((PetscObject)dm), PETSC_ERR_PLIB, "Point %d is not a face [%d, %d)", newp, fStartNew, fEndNew);
        for (p = 0; p < 2; ++p) {
          if ((coneNew[p] < vStartNew) || (coneNew[p] >= vEndNew)) SETERRQ3(PetscObjectComm((PetscObject)dm), PETSC_ERR_PLIB, "Point %d is not a vertex [%d, %d)", coneNew[p], vStartNew, vEndNew);
        }
#endif
        supportNew[0] = (c - cStart)*4 + r;
        supportNew[1] = (c - cStart)*4 + (r+1)%4;
        ierr          = DMPlexSetSupport(rdm, newp, supportNew);CHKERRQ(ierr);
#if 1
        if ((newp < fStartNew) || (newp >= fEndNew)) SETERRQ3(PetscObjectComm((PetscObject)dm), PETSC_ERR_PLIB, "Point %d is not a face [%d, %d)", newp, fStartNew, fEndNew);
        for (p = 0; p < 2; ++p) {
          if ((supportNew[p] < cStartNew) || (supportNew[p] >= cEndNew)) SETERRQ3(PetscObjectComm((PetscObject)dm), PETSC_ERR_PLIB, "Point %d is not a cell [%d, %d)", supportNew[p], cStartNew, cEndNew);
        }
#endif
      }
    }
    /* Old vertices have identical supports */
    for (v = vStart; v < vEnd; ++v) {
      const PetscInt  newp = vStartNew + (v - vStart);
      const PetscInt *support, *cone;
      PetscInt        size, s;

      ierr = DMPlexGetSupportSize(dm, v, &size);CHKERRQ(ierr);
      ierr = DMPlexGetSupport(dm, v, &support);CHKERRQ(ierr);
      for (s = 0; s < size; ++s) {
        PetscInt r = 0;

        ierr = DMPlexGetCone(dm, support[s], &cone);CHKERRQ(ierr);
        if (cone[1] == v) r = 1;
        supportRef[s] = fStartNew + (support[s] - fStart)*2 + r;
      }
      ierr = DMPlexSetSupport(rdm, newp, supportRef);CHKERRQ(ierr);
#if 1
      if ((newp < vStartNew) || (newp >= vEndNew)) SETERRQ3(PetscObjectComm((PetscObject)dm), PETSC_ERR_PLIB, "Point %d is not a vertex [%d, %d)", newp, vStartNew, vEndNew);
      for (p = 0; p < size; ++p) {
        if ((supportRef[p] < fStartNew) || (supportRef[p] >= fEndNew)) SETERRQ3(PetscObjectComm((PetscObject)dm), PETSC_ERR_PLIB, "Point %d is not a face [%d, %d)", supportRef[p], fStartNew, fEndNew);
      }
#endif
    }
    /* Face vertices have 2 + cells supports */
    for (f = fStart; f < fEnd; ++f) {
      const PetscInt  newp = vStartNew + (vEnd - vStart) + (f - fStart);
      const PetscInt *cone, *support;
      PetscInt        size, s;

      ierr          = DMPlexGetSupportSize(dm, f, &size);CHKERRQ(ierr);
      ierr          = DMPlexGetSupport(dm, f, &support);CHKERRQ(ierr);
      supportRef[0] = fStartNew + (f - fStart)*2 + 0;
      supportRef[1] = fStartNew + (f - fStart)*2 + 1;
      for (s = 0; s < size; ++s) {
        PetscInt r = 0;

        ierr = DMPlexGetCone(dm, support[s], &cone);CHKERRQ(ierr);
        if      (cone[1] == f) r = 1;
        else if (cone[2] == f) r = 2;
        else if (cone[3] == f) r = 3;
        supportRef[2+s] = fStartNew + (fEnd - fStart)*2 + (support[s] - cStart)*4 + r;
      }
      ierr = DMPlexSetSupport(rdm, newp, supportRef);CHKERRQ(ierr);
#if 1
      if ((newp < vStartNew) || (newp >= vEndNew)) SETERRQ3(PetscObjectComm((PetscObject)dm), PETSC_ERR_PLIB, "Point %d is not a vertex [%d, %d)", newp, vStartNew, vEndNew);
      for (p = 0; p < 2+size; ++p) {
        if ((supportRef[p] < fStartNew) || (supportRef[p] >= fEndNew)) SETERRQ3(PetscObjectComm((PetscObject)dm), PETSC_ERR_PLIB, "Point %d is not a face [%d, %d)", supportRef[p], fStartNew, fEndNew);
      }
#endif
    }
    /* Cell vertices have 4 supports */
    for (c = cStart; c < cEnd; ++c) {
      const PetscInt newp = vStartNew + (vEnd - vStart) + (fEnd - fStart) + (c - cStart);
      PetscInt       supportNew[4];

      for (r = 0; r < 4; ++r) {
        supportNew[r] = fStartNew + (fEnd - fStart)*2 + (c - cStart)*4 + r;
      }
      ierr = DMPlexSetSupport(rdm, newp, supportNew);CHKERRQ(ierr);
    }
    break;
  case 3:
    if (cMax < 0) SETERRQ(PETSC_COMM_SELF, PETSC_ERR_ARG_WRONG, "No cell maximum specified in hybrid mesh");
    cMax = PetscMin(cEnd, cMax);
    if (fMax < 0) SETERRQ(PETSC_COMM_SELF, PETSC_ERR_ARG_WRONG, "No face maximum specified in hybrid mesh");
    fMax = PetscMin(fEnd, fMax);
    /* Interior cells have 3 faces */
    for (c = cStart; c < cMax; ++c) {
      const PetscInt  newp = cStartNew + (c - cStart)*4;
      const PetscInt *cone, *ornt;
      PetscInt        coneNew[3], orntNew[3];

      ierr = DMPlexGetCone(dm, c, &cone);CHKERRQ(ierr);
      ierr = DMPlexGetConeOrientation(dm, c, &ornt);CHKERRQ(ierr);
      /* A triangle */
      coneNew[0] = fStartNew + (cone[0] - fStart)*2 + (ornt[0] < 0 ? 1 : 0);
      orntNew[0] = ornt[0];
      coneNew[1] = fStartNew + (fMax    - fStart)*2 + (c - cStart)*3 + 2;
      orntNew[1] = -2;
      coneNew[2] = fStartNew + (cone[2] - fStart)*2 + (ornt[2] < 0 ? 0 : 1);
      orntNew[2] = ornt[2];
      ierr       = DMPlexSetCone(rdm, newp+0, coneNew);CHKERRQ(ierr);
      ierr       = DMPlexSetConeOrientation(rdm, newp+0, orntNew);CHKERRQ(ierr);
#if 1
      if ((newp+0 < cStartNew) || (newp+0 >= cEndNew)) SETERRQ3(PetscObjectComm((PetscObject)dm), PETSC_ERR_PLIB, "Point %d is not a cell [%d, %d)", newp+0, cStartNew, cEndNew);
      for (p = 0; p < 3; ++p) {
        if ((coneNew[p] < fStartNew) || (coneNew[p] >= fEndNew)) SETERRQ3(PetscObjectComm((PetscObject)dm), PETSC_ERR_PLIB, "Point %d is not a face [%d, %d)", coneNew[p], fStartNew, fEndNew);
      }
#endif
      /* B triangle */
      coneNew[0] = fStartNew + (cone[0] - fStart)*2 + (ornt[0] < 0 ? 0 : 1);
      orntNew[0] = ornt[0];
      coneNew[1] = fStartNew + (cone[1] - fStart)*2 + (ornt[1] < 0 ? 1 : 0);
      orntNew[1] = ornt[1];
      coneNew[2] = fStartNew + (fMax    - fStart)*2 + (c - cStart)*3 + 0;
      orntNew[2] = -2;
      ierr       = DMPlexSetCone(rdm, newp+1, coneNew);CHKERRQ(ierr);
      ierr       = DMPlexSetConeOrientation(rdm, newp+1, orntNew);CHKERRQ(ierr);
#if 1
      if ((newp+1 < cStartNew) || (newp+1 >= cEndNew)) SETERRQ3(PetscObjectComm((PetscObject)dm), PETSC_ERR_PLIB, "Point %d is not a cell [%d, %d)", newp+1, cStartNew, cEndNew);
      for (p = 0; p < 3; ++p) {
        if ((coneNew[p] < fStartNew) || (coneNew[p] >= fEndNew)) SETERRQ3(PetscObjectComm((PetscObject)dm), PETSC_ERR_PLIB, "Point %d is not a face [%d, %d)", coneNew[p], fStartNew, fEndNew);
      }
#endif
      /* C triangle */
      coneNew[0] = fStartNew + (fMax    - fStart)*2 + (c - cStart)*3 + 1;
      orntNew[0] = -2;
      coneNew[1] = fStartNew + (cone[1] - fStart)*2 + (ornt[1] < 0 ? 0 : 1);
      orntNew[1] = ornt[1];
      coneNew[2] = fStartNew + (cone[2] - fStart)*2 + (ornt[2] < 0 ? 1 : 0);
      orntNew[2] = ornt[2];
      ierr       = DMPlexSetCone(rdm, newp+2, coneNew);CHKERRQ(ierr);
      ierr       = DMPlexSetConeOrientation(rdm, newp+2, orntNew);CHKERRQ(ierr);
#if 1
      if ((newp+2 < cStartNew) || (newp+2 >= cEndNew)) SETERRQ3(PetscObjectComm((PetscObject)dm), PETSC_ERR_PLIB, "Point %d is not a cell [%d, %d)", newp+2, cStartNew, cEndNew);
      for (p = 0; p < 3; ++p) {
        if ((coneNew[p] < fStartNew) || (coneNew[p] >= fEndNew)) SETERRQ3(PetscObjectComm((PetscObject)dm), PETSC_ERR_PLIB, "Point %d is not a face [%d, %d)", coneNew[p], fStartNew, fEndNew);
      }
#endif
      /* D triangle */
      coneNew[0] = fStartNew + (fMax    - fStart)*2 + (c - cStart)*3 + 0;
      orntNew[0] = 0;
      coneNew[1] = fStartNew + (fMax    - fStart)*2 + (c - cStart)*3 + 1;
      orntNew[1] = 0;
      coneNew[2] = fStartNew + (fMax    - fStart)*2 + (c - cStart)*3 + 2;
      orntNew[2] = 0;
      ierr       = DMPlexSetCone(rdm, newp+3, coneNew);CHKERRQ(ierr);
      ierr       = DMPlexSetConeOrientation(rdm, newp+3, orntNew);CHKERRQ(ierr);
#if 1
      if ((newp+3 < cStartNew) || (newp+3 >= cEndNew)) SETERRQ3(PetscObjectComm((PetscObject)dm), PETSC_ERR_PLIB, "Point %d is not a cell [%d, %d)", newp+3, cStartNew, cEndNew);
      for (p = 0; p < 3; ++p) {
        if ((coneNew[p] < fStartNew) || (coneNew[p] >= fEndNew)) SETERRQ3(PetscObjectComm((PetscObject)dm), PETSC_ERR_PLIB, "Point %d is not a face [%d, %d)", coneNew[p], fStartNew, fEndNew);
      }
#endif
    }
    /*
     2----3----3
     |         |
     |    B    |
     |         |
     0----4--- 1
     |         |
     |    A    |
     |         |
     0----2----1
     */
    /* Hybrid cells have 4 faces */
    for (c = cMax; c < cEnd; ++c) {
      const PetscInt  newp = cStartNew + (cMax - cStart)*4 + (c - cMax)*2;
      const PetscInt *cone, *ornt;
      PetscInt        coneNew[4], orntNew[4];

      ierr = DMPlexGetCone(dm, c, &cone);CHKERRQ(ierr);
      ierr = DMPlexGetConeOrientation(dm, c, &ornt);CHKERRQ(ierr);
      /* A quad */
      coneNew[0] = fStartNew + (cone[0] - fStart)*2 + (ornt[0] < 0 ? 1 : 0);
      orntNew[0] = ornt[0];
      coneNew[1] = fStartNew + (cone[1] - fStart)*2 + (ornt[1] < 0 ? 1 : 0);
      orntNew[1] = ornt[1];
      coneNew[2] = fStartNew + (fMax    - fStart)*2 + (cMax - cStart)*3 + (cone[2] - fMax);
      orntNew[2] = 0;
      coneNew[3] = fStartNew + (fMax    - fStart)*2 + (cMax - cStart)*3 + (fEnd    - fMax) + (c - cMax);
      orntNew[3] = 0;
      ierr       = DMPlexSetCone(rdm, newp+0, coneNew);CHKERRQ(ierr);
      ierr       = DMPlexSetConeOrientation(rdm, newp+0, orntNew);CHKERRQ(ierr);
#if 1
      if ((newp+0 < cStartNew) || (newp+0 >= cEndNew)) SETERRQ3(PetscObjectComm((PetscObject)dm), PETSC_ERR_PLIB, "Point %d is not a cell [%d, %d)", newp+0, cStartNew, cEndNew);
      for (p = 0; p < 4; ++p) {
        if ((coneNew[p] < fStartNew) || (coneNew[p] >= fEndNew)) SETERRQ3(PetscObjectComm((PetscObject)dm), PETSC_ERR_PLIB, "Point %d is not a face [%d, %d)", coneNew[p], fStartNew, fEndNew);
      }
#endif
      /* B quad */
      coneNew[0] = fStartNew + (cone[0] - fStart)*2 + (ornt[0] < 0 ? 0 : 1);
      orntNew[0] = ornt[0];
      coneNew[1] = fStartNew + (cone[1] - fStart)*2 + (ornt[1] < 0 ? 0 : 1);
      orntNew[1] = ornt[1];
      coneNew[2] = fStartNew + (fMax    - fStart)*2 + (cMax - cStart)*3 + (fEnd    - fMax) + (c - cMax);
      orntNew[2] = 0;
      coneNew[3] = fStartNew + (fMax    - fStart)*2 + (cMax - cStart)*3 + (cone[3] - fMax);
      orntNew[3] = 0;
      ierr       = DMPlexSetCone(rdm, newp+1, coneNew);CHKERRQ(ierr);
      ierr       = DMPlexSetConeOrientation(rdm, newp+1, orntNew);CHKERRQ(ierr);
#if 1
      if ((newp+1 < cStartNew) || (newp+1 >= cEndNew)) SETERRQ3(PetscObjectComm((PetscObject)dm), PETSC_ERR_PLIB, "Point %d is not a cell [%d, %d)", newp+1, cStartNew, cEndNew);
      for (p = 0; p < 4; ++p) {
        if ((coneNew[p] < fStartNew) || (coneNew[p] >= fEndNew)) SETERRQ3(PetscObjectComm((PetscObject)dm), PETSC_ERR_PLIB, "Point %d is not a face [%d, %d)", coneNew[p], fStartNew, fEndNew);
      }
#endif
    }
    /* Interior split faces have 2 vertices and the same cells as the parent */
    ierr = DMPlexGetMaxSizes(dm, NULL, &maxSupportSize);CHKERRQ(ierr);
    ierr = PetscMalloc((2 + maxSupportSize*2) * sizeof(PetscInt), &supportRef);CHKERRQ(ierr);
    for (f = fStart; f < fMax; ++f) {
      const PetscInt newv = vStartNew + (vEnd - vStart) + (f - fStart);

      for (r = 0; r < 2; ++r) {
        const PetscInt  newp = fStartNew + (f - fStart)*2 + r;
        const PetscInt *cone, *support;
        PetscInt        coneNew[2], coneSize, c, supportSize, s;

        ierr             = DMPlexGetCone(dm, f, &cone);CHKERRQ(ierr);
        coneNew[0]       = vStartNew + (cone[0] - vStart);
        coneNew[1]       = vStartNew + (cone[1] - vStart);
        coneNew[(r+1)%2] = newv;
        ierr             = DMPlexSetCone(rdm, newp, coneNew);CHKERRQ(ierr);
#if 1
        if ((newp < fStartNew) || (newp >= fEndNew)) SETERRQ3(PetscObjectComm((PetscObject)dm), PETSC_ERR_PLIB, "Point %d is not a face [%d, %d)", newp, fStartNew, fEndNew);
        for (p = 0; p < 2; ++p) {
          if ((coneNew[p] < vStartNew) || (coneNew[p] >= vEndNew)) SETERRQ3(PetscObjectComm((PetscObject)dm), PETSC_ERR_PLIB, "Point %d is not a vertex [%d, %d)", coneNew[p], vStartNew, vEndNew);
        }
#endif
        ierr = DMPlexGetSupportSize(dm, f, &supportSize);CHKERRQ(ierr);
        ierr = DMPlexGetSupport(dm, f, &support);CHKERRQ(ierr);
        for (s = 0; s < supportSize; ++s) {
          if (support[s] >= cMax) {
            supportRef[s] = cStartNew + (cMax - cStart)*4 + (support[s] - cMax)*2 + r;
          } else {
            ierr = DMPlexGetConeSize(dm, support[s], &coneSize);CHKERRQ(ierr);
            ierr = DMPlexGetCone(dm, support[s], &cone);CHKERRQ(ierr);
            for (c = 0; c < coneSize; ++c) {
              if (cone[c] == f) break;
            }
            supportRef[s] = cStartNew + (support[s] - cStart)*4 + (c+r)%3;
          }
        }
        ierr = DMPlexSetSupport(rdm, newp, supportRef);CHKERRQ(ierr);
#if 1
        if ((newp < fStartNew) || (newp >= fEndNew)) SETERRQ3(PetscObjectComm((PetscObject)dm), PETSC_ERR_PLIB, "Point %d is not a face [%d, %d)", newp, fStartNew, fEndNew);
        for (p = 0; p < supportSize; ++p) {
          if ((supportRef[p] < cStartNew) || (supportRef[p] >= cEndNew)) SETERRQ3(PetscObjectComm((PetscObject)dm), PETSC_ERR_PLIB, "Point %d is not a cell [%d, %d)", supportRef[p], cStartNew, cEndNew);
        }
#endif
      }
    }
    /* Interior cell faces have 2 vertices and 2 cells */
    for (c = cStart; c < cMax; ++c) {
      const PetscInt *cone;

      ierr = DMPlexGetCone(dm, c, &cone);CHKERRQ(ierr);
      for (r = 0; r < 3; ++r) {
        const PetscInt newp = fStartNew + (fMax - fStart)*2 + (c - cStart)*3 + r;
        PetscInt       coneNew[2];
        PetscInt       supportNew[2];

        coneNew[0] = vStartNew + (vEnd - vStart) + (cone[r]       - fStart);
        coneNew[1] = vStartNew + (vEnd - vStart) + (cone[(r+1)%3] - fStart);
        ierr       = DMPlexSetCone(rdm, newp, coneNew);CHKERRQ(ierr);
#if 1
        if ((newp < fStartNew) || (newp >= fEndNew)) SETERRQ3(PetscObjectComm((PetscObject)dm), PETSC_ERR_PLIB, "Point %d is not a face [%d, %d)", newp, fStartNew, fEndNew);
        for (p = 0; p < 2; ++p) {
          if ((coneNew[p] < vStartNew) || (coneNew[p] >= vEndNew)) SETERRQ3(PetscObjectComm((PetscObject)dm), PETSC_ERR_PLIB, "Point %d is not a vertex [%d, %d)", coneNew[p], vStartNew, vEndNew);
        }
#endif
        supportNew[0] = (c - cStart)*4 + (r+1)%3;
        supportNew[1] = (c - cStart)*4 + 3;
        ierr          = DMPlexSetSupport(rdm, newp, supportNew);CHKERRQ(ierr);
#if 1
        if ((newp < fStartNew) || (newp >= fEndNew)) SETERRQ3(PetscObjectComm((PetscObject)dm), PETSC_ERR_PLIB, "Point %d is not a face [%d, %d)", newp, fStartNew, fEndNew);
        for (p = 0; p < 2; ++p) {
          if ((supportNew[p] < cStartNew) || (supportNew[p] >= cEndNew)) SETERRQ3(PetscObjectComm((PetscObject)dm), PETSC_ERR_PLIB, "Point %d is not a cell [%d, %d)", supportNew[p], cStartNew, cEndNew);
        }
#endif
      }
    }
    /* Interior hybrid faces have 2 vertices and the same cells */
    for (f = fMax; f < fEnd; ++f) {
      const PetscInt  newp = fStartNew + (fMax - fStart)*2 + (cMax - cStart)*3 + (f - fMax);
      const PetscInt *cone;
      const PetscInt *support;
      PetscInt        coneNew[2];
      PetscInt        supportNew[2];
      PetscInt        size, s, r;

      ierr       = DMPlexGetCone(dm, f, &cone);CHKERRQ(ierr);
      coneNew[0] = vStartNew + (cone[0] - vStart);
      coneNew[1] = vStartNew + (cone[1] - vStart);
      ierr       = DMPlexSetCone(rdm, newp, coneNew);CHKERRQ(ierr);
#if 1
      if ((newp < fStartNew) || (newp >= fEndNew)) SETERRQ3(PetscObjectComm((PetscObject)dm), PETSC_ERR_PLIB, "Point %d is not a face [%d, %d)", newp, fStartNew, fEndNew);
      for (p = 0; p < 2; ++p) {
        if ((coneNew[p] < vStartNew) || (coneNew[p] >= vEndNew)) SETERRQ3(PetscObjectComm((PetscObject)dm), PETSC_ERR_PLIB, "Point %d is not a vertex [%d, %d)", coneNew[p], vStartNew, vEndNew);
      }
#endif
      ierr = DMPlexGetSupportSize(dm, f, &size);CHKERRQ(ierr);
      ierr = DMPlexGetSupport(dm, f, &support);CHKERRQ(ierr);
      for (s = 0; s < size; ++s) {
        ierr = DMPlexGetCone(dm, support[s], &cone);CHKERRQ(ierr);
        for (r = 0; r < 2; ++r) {
          if (cone[r+2] == f) break;
        }
        supportNew[s] = (cMax - cStart)*4 + (support[s] - cMax)*2 + r;
      }
      ierr = DMPlexSetSupport(rdm, newp, supportNew);CHKERRQ(ierr);
#if 1
      if ((newp < fStartNew) || (newp >= fEndNew)) SETERRQ3(PetscObjectComm((PetscObject)dm), PETSC_ERR_PLIB, "Point %d is not a face [%d, %d)", newp, fStartNew, fEndNew);
      for (p = 0; p < size; ++p) {
        if ((supportNew[p] < cStartNew) || (supportNew[p] >= cEndNew)) SETERRQ3(PetscObjectComm((PetscObject)dm), PETSC_ERR_PLIB, "Point %d is not a cell [%d, %d)", supportNew[p], cStartNew, cEndNew);
      }
#endif
    }
    /* Cell hybrid faces have 2 vertices and 2 cells */
    for (c = cMax; c < cEnd; ++c) {
      const PetscInt  newp = fStartNew + (fMax - fStart)*2 + (cMax - cStart)*3 + (fEnd - fMax) + (c - cMax);
      const PetscInt *cone;
      PetscInt        coneNew[2];
      PetscInt        supportNew[2];

      ierr       = DMPlexGetCone(dm, c, &cone);CHKERRQ(ierr);
      coneNew[0] = vStartNew + (vEnd - vStart) + (cone[0] - fStart);
      coneNew[1] = vStartNew + (vEnd - vStart) + (cone[1] - fStart);
      ierr       = DMPlexSetCone(rdm, newp, coneNew);CHKERRQ(ierr);
#if 1
      if ((newp < fStartNew) || (newp >= fEndNew)) SETERRQ3(PetscObjectComm((PetscObject)dm), PETSC_ERR_PLIB, "Point %d is not a face [%d, %d)", newp, fStartNew, fEndNew);
      for (p = 0; p < 2; ++p) {
        if ((coneNew[p] < vStartNew) || (coneNew[p] >= vEndNew)) SETERRQ3(PetscObjectComm((PetscObject)dm), PETSC_ERR_PLIB, "Point %d is not a vertex [%d, %d)", coneNew[p], vStartNew, vEndNew);
      }
#endif
      supportNew[0] = (cMax - cStart)*4 + (c - cMax)*2 + 0;
      supportNew[1] = (cMax - cStart)*4 + (c - cMax)*2 + 1;
      ierr          = DMPlexSetSupport(rdm, newp, supportNew);CHKERRQ(ierr);
#if 1
      if ((newp < fStartNew) || (newp >= fEndNew)) SETERRQ3(PetscObjectComm((PetscObject)dm), PETSC_ERR_PLIB, "Point %d is not a face [%d, %d)", newp, fStartNew, fEndNew);
      for (p = 0; p < 2; ++p) {
        if ((supportNew[p] < cStartNew) || (supportNew[p] >= cEndNew)) SETERRQ3(PetscObjectComm((PetscObject)dm), PETSC_ERR_PLIB, "Point %d is not a cell [%d, %d)", supportNew[p], cStartNew, cEndNew);
      }
#endif
    }
    /* Old vertices have identical supports */
    for (v = vStart; v < vEnd; ++v) {
      const PetscInt  newp = vStartNew + (v - vStart);
      const PetscInt *support, *cone;
      PetscInt        size, s;

      ierr = DMPlexGetSupportSize(dm, v, &size);CHKERRQ(ierr);
      ierr = DMPlexGetSupport(dm, v, &support);CHKERRQ(ierr);
      for (s = 0; s < size; ++s) {
        if (support[s] >= fMax) {
          supportRef[s] = fStartNew + (fMax - fStart)*2 + (cMax - cStart)*3 + (support[s] - fMax);
        } else {
          PetscInt r = 0;

          ierr = DMPlexGetCone(dm, support[s], &cone);CHKERRQ(ierr);
          if (cone[1] == v) r = 1;
          supportRef[s] = fStartNew + (support[s] - fStart)*2 + r;
        }
      }
      ierr = DMPlexSetSupport(rdm, newp, supportRef);CHKERRQ(ierr);
#if 1
      if ((newp < vStartNew) || (newp >= vEndNew)) SETERRQ3(PetscObjectComm((PetscObject)dm), PETSC_ERR_PLIB, "Point %d is not a vertex [%d, %d)", newp, vStartNew, vEndNew);
      for (p = 0; p < size; ++p) {
        if ((supportRef[p] < fStartNew) || (supportRef[p] >= fEndNew)) SETERRQ3(PetscObjectComm((PetscObject)dm), PETSC_ERR_PLIB, "Point %d is not a face [%d, %d)", supportRef[p], fStartNew, fEndNew);
      }
#endif
    }
    /* Face vertices have 2 + (2 interior, 1 hybrid) supports */
    for (f = fStart; f < fMax; ++f) {
      const PetscInt  newp = vStartNew + (vEnd - vStart) + (f - fStart);
      const PetscInt *cone, *support;
      PetscInt        size, newSize = 2, s;

      ierr          = DMPlexGetSupportSize(dm, f, &size);CHKERRQ(ierr);
      ierr          = DMPlexGetSupport(dm, f, &support);CHKERRQ(ierr);
      supportRef[0] = fStartNew + (f - fStart)*2 + 0;
      supportRef[1] = fStartNew + (f - fStart)*2 + 1;
      for (s = 0; s < size; ++s) {
        PetscInt r = 0;

        ierr = DMPlexGetCone(dm, support[s], &cone);CHKERRQ(ierr);
        if (support[s] >= cMax) {
          supportRef[newSize+0] = fStartNew + (fMax - fStart)*2 + (cMax - cStart)*3 + (fEnd - fMax) + (support[s] - cMax);

          newSize += 1;
        } else {
          if      (cone[1] == f) r = 1;
          else if (cone[2] == f) r = 2;
          supportRef[newSize+0] = fStartNew + (fMax - fStart)*2 + (support[s] - cStart)*3 + (r+2)%3;
          supportRef[newSize+1] = fStartNew + (fMax - fStart)*2 + (support[s] - cStart)*3 + r;

          newSize += 2;
        }
      }
      ierr = DMPlexSetSupport(rdm, newp, supportRef);CHKERRQ(ierr);
#if 1
      if ((newp < vStartNew) || (newp >= vEndNew)) SETERRQ3(PetscObjectComm((PetscObject)dm), PETSC_ERR_PLIB, "Point %d is not a vertex [%d, %d)", newp, vStartNew, vEndNew);
      for (p = 0; p < newSize; ++p) {
        if ((supportRef[p] < fStartNew) || (supportRef[p] >= fEndNew)) SETERRQ3(PetscObjectComm((PetscObject)dm), PETSC_ERR_PLIB, "Point %d is not a face [%d, %d)", supportRef[p], fStartNew, fEndNew);
      }
#endif
    }
    ierr = PetscFree(supportRef);CHKERRQ(ierr);
    break;
  default:
    SETERRQ1(PETSC_COMM_SELF, PETSC_ERR_ARG_WRONG, "Unknown cell refiner %d", refiner);
  }
  PetscFunctionReturn(0);
}

#undef __FUNCT__
#define __FUNCT__ "CellRefinerSetCoordinates"
PetscErrorCode CellRefinerSetCoordinates(CellRefiner refiner, DM dm, PetscInt depthSize[], DM rdm)
{
  PetscSection   coordSection, coordSectionNew;
  Vec            coordinates, coordinatesNew;
  PetscScalar   *coords, *coordsNew;
  PetscInt       dim, depth, coordSizeNew, cStart, cEnd, c, vStart, vStartNew, vEnd, v, fStart, fEnd, fMax, f;
  PetscErrorCode ierr;

  PetscFunctionBegin;
  ierr = DMPlexGetDimension(dm, &dim);CHKERRQ(ierr);
  ierr = DMPlexGetDepth(dm, &depth);CHKERRQ(ierr);
  ierr = DMPlexGetDepthStratum(dm, 0, &vStart, &vEnd);CHKERRQ(ierr);
  ierr = DMPlexGetHeightStratum(dm, 0, &cStart, &cEnd);CHKERRQ(ierr);
  ierr = DMPlexGetHeightStratum(dm, 1, &fStart, &fEnd);CHKERRQ(ierr);
  ierr = DMPlexGetHybridBounds(dm, NULL, &fMax, NULL, NULL);CHKERRQ(ierr);
  ierr = GetDepthStart_Private(depth, depthSize, NULL, NULL, NULL, &vStartNew);CHKERRQ(ierr);
  ierr = DMPlexGetCoordinateSection(dm, &coordSection);CHKERRQ(ierr);
  ierr = PetscSectionCreate(PetscObjectComm((PetscObject)dm), &coordSectionNew);CHKERRQ(ierr);
  ierr = PetscSectionSetNumFields(coordSectionNew, 1);CHKERRQ(ierr);
  ierr = PetscSectionSetFieldComponents(coordSectionNew, 0, dim);CHKERRQ(ierr);
  ierr = PetscSectionSetChart(coordSectionNew, vStartNew, vStartNew+depthSize[0]);CHKERRQ(ierr);
  if (fMax < 0) fMax = fEnd;
  switch (refiner) {
  case 1:
  case 2:
  case 3:
    /* Simplicial and Hex 2D */
    /* All vertices have the dim coordinates */
    for (v = vStartNew; v < vStartNew+depthSize[0]; ++v) {
      ierr = PetscSectionSetDof(coordSectionNew, v, dim);CHKERRQ(ierr);
      ierr = PetscSectionSetFieldDof(coordSectionNew, v, 0, dim);CHKERRQ(ierr);
    }
    ierr = PetscSectionSetUp(coordSectionNew);CHKERRQ(ierr);
    ierr = DMPlexSetCoordinateSection(rdm, coordSectionNew);CHKERRQ(ierr);
    ierr = DMGetCoordinatesLocal(dm, &coordinates);CHKERRQ(ierr);
    ierr = PetscSectionGetStorageSize(coordSectionNew, &coordSizeNew);CHKERRQ(ierr);
    ierr = VecCreate(PetscObjectComm((PetscObject)dm), &coordinatesNew);CHKERRQ(ierr);
    ierr = PetscObjectSetName((PetscObject) coordinatesNew, "coordinates");CHKERRQ(ierr);
    ierr = VecSetSizes(coordinatesNew, coordSizeNew, PETSC_DETERMINE);CHKERRQ(ierr);
    ierr = VecSetFromOptions(coordinatesNew);CHKERRQ(ierr);
    ierr = VecGetArray(coordinates, &coords);CHKERRQ(ierr);
    ierr = VecGetArray(coordinatesNew, &coordsNew);CHKERRQ(ierr);
    /* Old vertices have the same coordinates */
    for (v = vStart; v < vEnd; ++v) {
      const PetscInt newv = vStartNew + (v - vStart);
      PetscInt       off, offnew, d;

      ierr = PetscSectionGetOffset(coordSection, v, &off);CHKERRQ(ierr);
      ierr = PetscSectionGetOffset(coordSectionNew, newv, &offnew);CHKERRQ(ierr);
      for (d = 0; d < dim; ++d) {
        coordsNew[offnew+d] = coords[off+d];
      }
    }
    /* Face vertices have the average of endpoint coordinates */
    for (f = fStart; f < fMax; ++f) {
      const PetscInt  newv = vStartNew + (vEnd - vStart) + (f - fStart);
      const PetscInt *cone;
      PetscInt        coneSize, offA, offB, offnew, d;

      ierr = DMPlexGetConeSize(dm, f, &coneSize);CHKERRQ(ierr);
      if (coneSize != 2) SETERRQ2(PetscObjectComm((PetscObject)dm), PETSC_ERR_ARG_WRONG, "Face %d cone should have two vertices, not %d", f, coneSize);
      ierr = DMPlexGetCone(dm, f, &cone);CHKERRQ(ierr);
      ierr = PetscSectionGetOffset(coordSection, cone[0], &offA);CHKERRQ(ierr);
      ierr = PetscSectionGetOffset(coordSection, cone[1], &offB);CHKERRQ(ierr);
      ierr = PetscSectionGetOffset(coordSectionNew, newv, &offnew);CHKERRQ(ierr);
      for (d = 0; d < dim; ++d) {
        coordsNew[offnew+d] = 0.5*(coords[offA+d] + coords[offB+d]);
      }
    }
    /* Just Hex 2D */
    if (refiner == 2) {
      /* Cell vertices have the average of corner coordinates */
      for (c = cStart; c < cEnd; ++c) {
        const PetscInt newv = vStartNew + (vEnd - vStart) + (fEnd - fStart) + (c - cStart);
        PetscInt      *cone = NULL;
        PetscInt       closureSize, coneSize = 0, offA, offB, offC, offD, offnew, p, d;

        ierr = DMPlexGetTransitiveClosure(dm, c, PETSC_TRUE, &closureSize, &cone);CHKERRQ(ierr);
        for (p = 0; p < closureSize*2; p += 2) {
          const PetscInt point = cone[p];
          if ((point >= vStart) && (point < vEnd)) cone[coneSize++] = point;
        }
        if (coneSize != 4) SETERRQ2(PetscObjectComm((PetscObject)dm), PETSC_ERR_ARG_WRONG, "Quad %d cone should have four vertices, not %d", c, coneSize);
        ierr = PetscSectionGetOffset(coordSection, cone[0], &offA);CHKERRQ(ierr);
        ierr = PetscSectionGetOffset(coordSection, cone[1], &offB);CHKERRQ(ierr);
        ierr = PetscSectionGetOffset(coordSection, cone[2], &offC);CHKERRQ(ierr);
        ierr = PetscSectionGetOffset(coordSection, cone[3], &offD);CHKERRQ(ierr);
        ierr = PetscSectionGetOffset(coordSectionNew, newv, &offnew);CHKERRQ(ierr);
        for (d = 0; d < dim; ++d) {
          coordsNew[offnew+d] = 0.25*(coords[offA+d] + coords[offB+d] + coords[offC+d] + coords[offD+d]);
        }
        ierr = DMPlexRestoreTransitiveClosure(dm, c, PETSC_TRUE, &closureSize, &cone);CHKERRQ(ierr);
      }
    }
    ierr = VecRestoreArray(coordinates, &coords);CHKERRQ(ierr);
    ierr = VecRestoreArray(coordinatesNew, &coordsNew);CHKERRQ(ierr);
    ierr = DMSetCoordinatesLocal(rdm, coordinatesNew);CHKERRQ(ierr);
    ierr = VecDestroy(&coordinatesNew);CHKERRQ(ierr);
    ierr = PetscSectionDestroy(&coordSectionNew);CHKERRQ(ierr);
    break;
  default:
    SETERRQ1(PETSC_COMM_SELF, PETSC_ERR_ARG_WRONG, "Unknown cell refiner %d", refiner);
  }
  PetscFunctionReturn(0);
}

#undef __FUNCT__
#define __FUNCT__ "DMPlexCreateProcessSF"
PetscErrorCode DMPlexCreateProcessSF(DM dm, PetscSF sfPoint, IS *processRanks, PetscSF *sfProcess)
{
  PetscInt           numRoots, numLeaves, l;
  const PetscInt    *localPoints;
  const PetscSFNode *remotePoints;
  PetscInt          *localPointsNew;
  PetscSFNode       *remotePointsNew;
  PetscInt          *ranks, *ranksNew;
  PetscErrorCode     ierr;

  PetscFunctionBegin;
  ierr = PetscSFGetGraph(sfPoint, &numRoots, &numLeaves, &localPoints, &remotePoints);CHKERRQ(ierr);
  ierr = PetscMalloc(numLeaves * sizeof(PetscInt), &ranks);CHKERRQ(ierr);
  for (l = 0; l < numLeaves; ++l) {
    ranks[l] = remotePoints[l].rank;
  }
  ierr = PetscSortRemoveDupsInt(&numLeaves, ranks);CHKERRQ(ierr);
  ierr = PetscMalloc(numLeaves * sizeof(PetscInt),    &ranksNew);CHKERRQ(ierr);
  ierr = PetscMalloc(numLeaves * sizeof(PetscInt),    &localPointsNew);CHKERRQ(ierr);
  ierr = PetscMalloc(numLeaves * sizeof(PetscSFNode), &remotePointsNew);CHKERRQ(ierr);
  for (l = 0; l < numLeaves; ++l) {
    ranksNew[l]              = ranks[l];
    localPointsNew[l]        = l;
    remotePointsNew[l].index = 0;
    remotePointsNew[l].rank  = ranksNew[l];
  }
  ierr = PetscFree(ranks);CHKERRQ(ierr);
  ierr = ISCreateGeneral(PetscObjectComm((PetscObject)dm), numLeaves, ranksNew, PETSC_OWN_POINTER, processRanks);CHKERRQ(ierr);
  ierr = PetscSFCreate(PetscObjectComm((PetscObject)dm), sfProcess);CHKERRQ(ierr);
  ierr = PetscSFSetFromOptions(*sfProcess);CHKERRQ(ierr);
  ierr = PetscSFSetGraph(*sfProcess, 1, numLeaves, localPointsNew, PETSC_OWN_POINTER, remotePointsNew, PETSC_OWN_POINTER);CHKERRQ(ierr);
  PetscFunctionReturn(0);
}

#undef __FUNCT__
#define __FUNCT__ "CellRefinerCreateSF"
PetscErrorCode CellRefinerCreateSF(CellRefiner refiner, DM dm, PetscInt depthSize[], DM rdm)
{
  PetscSF            sf, sfNew, sfProcess;
  IS                 processRanks;
  MPI_Datatype       depthType;
  PetscInt           numRoots, numLeaves, numLeavesNew = 0, l, m;
  const PetscInt    *localPoints, *neighbors;
  const PetscSFNode *remotePoints;
  PetscInt          *localPointsNew;
  PetscSFNode       *remotePointsNew;
  PetscInt          *depthSizeOld, *rdepthSize, *rdepthSizeOld, *rdepthMaxOld, *rvStart, *rvStartNew, *reStart, *reStartNew, *rfStart, *rfStartNew, *rcStart, *rcStartNew;
  PetscInt           depth, numNeighbors, pStartNew, pEndNew, cStart, cStartNew, cEnd, cMax, vStart, vStartNew, vEnd, vMax, fStart, fStartNew, fEnd, fMax, eStart, eStartNew, eEnd, eMax, r, n;
  PetscErrorCode     ierr;

  PetscFunctionBegin;
  ierr = DMPlexGetChart(rdm, &pStartNew, &pEndNew);CHKERRQ(ierr);
  ierr = DMPlexGetDepth(dm, &depth);CHKERRQ(ierr);
  ierr = DMPlexGetDepthStratum(dm, 0, &vStart, &vEnd);CHKERRQ(ierr);
  ierr = DMPlexGetDepthStratum(dm, 1, &eStart, &eEnd);CHKERRQ(ierr);
  ierr = DMPlexGetHeightStratum(dm, 0, &cStart, &cEnd);CHKERRQ(ierr);
  ierr = DMPlexGetHeightStratum(dm, 1, &fStart, &fEnd);CHKERRQ(ierr);
  ierr = DMPlexGetHybridBounds(dm, &cMax, &fMax, &eMax, &vMax);CHKERRQ(ierr);
  ierr = GetDepthStart_Private(depth, depthSize, &cStartNew, &fStartNew, &eStartNew, &vStartNew);CHKERRQ(ierr);
  switch (refiner) {
  case 3:
    if (cMax < 0) SETERRQ(PETSC_COMM_SELF, PETSC_ERR_ARG_WRONG, "No cell maximum specified in hybrid mesh");
    cMax = PetscMin(cEnd, cMax);
    if (fMax < 0) SETERRQ(PETSC_COMM_SELF, PETSC_ERR_ARG_WRONG, "No face maximum specified in hybrid mesh");
    fMax = PetscMin(fEnd, fMax);
  }
  ierr = DMGetPointSF(dm, &sf);CHKERRQ(ierr);
  ierr = DMGetPointSF(rdm, &sfNew);CHKERRQ(ierr);
  /* Caculate size of new SF */
  ierr = PetscSFGetGraph(sf, &numRoots, &numLeaves, &localPoints, &remotePoints);CHKERRQ(ierr);
  if (numRoots < 0) PetscFunctionReturn(0);
  for (l = 0; l < numLeaves; ++l) {
    const PetscInt p = localPoints[l];

    switch (refiner) {
    case 1:
      /* Simplicial 2D */
      if ((p >= vStart) && (p < vEnd)) {
        /* Old vertices stay the same */
        ++numLeavesNew;
      } else if ((p >= fStart) && (p < fEnd)) {
        /* Old faces add new faces and vertex */
        numLeavesNew += 1 + 2;
      } else if ((p >= cStart) && (p < cEnd)) {
        /* Old cells add new cells and interior faces */
        numLeavesNew += 4 + 3;
      }
      break;
    case 2:
      /* Hex 2D */
      if ((p >= vStart) && (p < vEnd)) {
        /* Old vertices stay the same */
        ++numLeavesNew;
      } else if ((p >= fStart) && (p < fEnd)) {
        /* Old faces add new faces and vertex */
        numLeavesNew += 1 + 2;
      } else if ((p >= cStart) && (p < cEnd)) {
        /* Old cells add new cells and interior faces */
        numLeavesNew += 4 + 4;
      }
      break;
    default:
      SETERRQ1(PETSC_COMM_SELF, PETSC_ERR_ARG_WRONG, "Unknown cell refiner %d", refiner);
    }
  }
  /* Communicate depthSizes for each remote rank */
  ierr = DMPlexCreateProcessSF(dm, sf, &processRanks, &sfProcess);CHKERRQ(ierr);
  ierr = ISGetLocalSize(processRanks, &numNeighbors);CHKERRQ(ierr);
  ierr = PetscMalloc5((depth+1)*numNeighbors,PetscInt,&rdepthSize,numNeighbors,PetscInt,&rvStartNew,numNeighbors,PetscInt,&reStartNew,numNeighbors,PetscInt,&rfStartNew,numNeighbors,PetscInt,&rcStartNew);CHKERRQ(ierr);
  ierr = PetscMalloc7(depth+1,PetscInt,&depthSizeOld,(depth+1)*numNeighbors,PetscInt,&rdepthSizeOld,(depth+1)*numNeighbors,PetscInt,&rdepthMaxOld,numNeighbors,PetscInt,&rvStart,numNeighbors,PetscInt,&reStart,numNeighbors,PetscInt,&rfStart,numNeighbors,PetscInt,&rcStart);CHKERRQ(ierr);
  ierr = MPI_Type_contiguous(depth+1, MPIU_INT, &depthType);CHKERRQ(ierr);
  ierr = MPI_Type_commit(&depthType);CHKERRQ(ierr);
  ierr = PetscSFBcastBegin(sfProcess, depthType, depthSize, rdepthSize);CHKERRQ(ierr);
  ierr = PetscSFBcastEnd(sfProcess, depthType, depthSize, rdepthSize);CHKERRQ(ierr);
  for (n = 0; n < numNeighbors; ++n) {
    ierr = GetDepthStart_Private(depth, &rdepthSize[n*(depth+1)], &rcStartNew[n], &rfStartNew[n], &reStartNew[n], &rvStartNew[n]);CHKERRQ(ierr);
  }
  depthSizeOld[depth]   = cMax;
  depthSizeOld[0]       = vMax;
  depthSizeOld[depth-1] = fMax;
  depthSizeOld[1]       = eMax;

  ierr = PetscSFBcastBegin(sfProcess, depthType, depthSizeOld, rdepthMaxOld);CHKERRQ(ierr);
  ierr = PetscSFBcastEnd(sfProcess, depthType, depthSizeOld, rdepthMaxOld);CHKERRQ(ierr);

  depthSizeOld[depth]   = cEnd - cStart;
  depthSizeOld[0]       = vEnd - vStart;
  depthSizeOld[depth-1] = fEnd - fStart;
  depthSizeOld[1]       = eEnd - eStart;

  ierr = PetscSFBcastBegin(sfProcess, depthType, depthSizeOld, rdepthSizeOld);CHKERRQ(ierr);
  ierr = PetscSFBcastEnd(sfProcess, depthType, depthSizeOld, rdepthSizeOld);CHKERRQ(ierr);
  for (n = 0; n < numNeighbors; ++n) {
    ierr = GetDepthStart_Private(depth, &rdepthSizeOld[n*(depth+1)], &rcStart[n], &rfStart[n], &reStart[n], &rvStart[n]);CHKERRQ(ierr);
  }
  ierr = MPI_Type_free(&depthType);CHKERRQ(ierr);
  ierr = PetscSFDestroy(&sfProcess);CHKERRQ(ierr);
  /* Calculate new point SF */
  ierr = PetscMalloc(numLeavesNew * sizeof(PetscInt),    &localPointsNew);CHKERRQ(ierr);
  ierr = PetscMalloc(numLeavesNew * sizeof(PetscSFNode), &remotePointsNew);CHKERRQ(ierr);
  ierr = ISGetIndices(processRanks, &neighbors);CHKERRQ(ierr);
  for (l = 0, m = 0; l < numLeaves; ++l) {
    PetscInt    p     = localPoints[l];
    PetscInt    rp    = remotePoints[l].index, n;
    PetscMPIInt rrank = remotePoints[l].rank;

    ierr = PetscFindInt(rrank, numNeighbors, neighbors, &n);CHKERRQ(ierr);
    if (n < 0) SETERRQ1(PETSC_COMM_SELF, PETSC_ERR_ARG_OUTOFRANGE, "Could not locate remote rank %d", rrank);
    switch (refiner) {
    case 1:
      /* Simplicial 2D */
      if ((p >= vStart) && (p < vEnd)) {
        /* Old vertices stay the same */
        localPointsNew[m]        = vStartNew     + (p  - vStart);
        remotePointsNew[m].index = rvStartNew[n] + (rp - rvStart[n]);
        remotePointsNew[m].rank  = rrank;
        ++m;
      } else if ((p >= fStart) && (p < fEnd)) {
        /* Old faces add new faces and vertex */
        localPointsNew[m]        = vStartNew     + (vEnd - vStart)              + (p  - fStart);
        remotePointsNew[m].index = rvStartNew[n] + rdepthSizeOld[n*(depth+1)+0] + (rp - rfStart[n]);
        remotePointsNew[m].rank  = rrank;
        ++m;
        for (r = 0; r < 2; ++r, ++m) {
          localPointsNew[m]        = fStartNew     + (p  - fStart)*2     + r;
          remotePointsNew[m].index = rfStartNew[n] + (rp - rfStart[n])*2 + r;
          remotePointsNew[m].rank  = rrank;
        }
      } else if ((p >= cStart) && (p < cEnd)) {
        /* Old cells add new cells and interior faces */
        for (r = 0; r < 4; ++r, ++m) {
          localPointsNew[m]        = cStartNew     + (p  - cStart)*4     + r;
          remotePointsNew[m].index = rcStartNew[n] + (rp - rcStart[n])*4 + r;
          remotePointsNew[m].rank  = rrank;
        }
        for (r = 0; r < 3; ++r, ++m) {
          localPointsNew[m]        = fStartNew     + (fEnd - fStart)*2                    + (p  - cStart)*3     + r;
          remotePointsNew[m].index = rfStartNew[n] + rdepthSizeOld[n*(depth+1)+depth-1]*2 + (rp - rcStart[n])*3 + r;
          remotePointsNew[m].rank  = rrank;
        }
      }
      break;
    case 2:
      /* Hex 2D */
      if ((p >= vStart) && (p < vEnd)) {
        /* Old vertices stay the same */
        localPointsNew[m]        = vStartNew     + (p  - vStart);
        remotePointsNew[m].index = rvStartNew[n] + (rp - rvStart[n]);
        remotePointsNew[m].rank  = rrank;
        ++m;
      } else if ((p >= fStart) && (p < fEnd)) {
        /* Old faces add new faces and vertex */
        localPointsNew[m]        = vStartNew     + (vEnd - vStart)              + (p  - fStart);
        remotePointsNew[m].index = rvStartNew[n] + rdepthSizeOld[n*(depth+1)+0] + (rp - rfStart[n]);
        remotePointsNew[m].rank  = rrank;
        ++m;
        for (r = 0; r < 2; ++r, ++m) {
          localPointsNew[m]        = fStartNew     + (p  - fStart)*2     + r;
          remotePointsNew[m].index = rfStartNew[n] + (rp - rfStart[n])*2 + r;
          remotePointsNew[m].rank  = rrank;
        }
      } else if ((p >= cStart) && (p < cEnd)) {
        /* Old cells add new cells and interior faces */
        for (r = 0; r < 4; ++r, ++m) {
          localPointsNew[m]        = cStartNew     + (p  - cStart)*4     + r;
          remotePointsNew[m].index = rcStartNew[n] + (rp - rcStart[n])*4 + r;
          remotePointsNew[m].rank  = rrank;
        }
        for (r = 0; r < 4; ++r, ++m) {
          localPointsNew[m]        = fStartNew     + (fEnd - fStart)*2                    + (p  - cStart)*4     + r;
          remotePointsNew[m].index = rfStartNew[n] + rdepthSizeOld[n*(depth+1)+depth-1]*2 + (rp - rcStart[n])*4 + r;
          remotePointsNew[m].rank  = rrank;
        }
      }
      break;
    case 3:
      /* Hybrid simplicial 2D */
      if ((p >= vStart) && (p < vEnd)) {
        /* Old vertices stay the same */
        localPointsNew[m]        = vStartNew     + (p  - vStart);
        remotePointsNew[m].index = rvStartNew[n] + (rp - rvStart[n]);
        remotePointsNew[m].rank  = rrank;
        ++m;
      } else if ((p >= fStart) && (p < fMax)) {
        /* Old interior faces add new faces and vertex */
        localPointsNew[m]        = vStartNew     + (vEnd - vStart)              + (p  - fStart);
        remotePointsNew[m].index = rvStartNew[n] + rdepthSizeOld[n*(depth+1)+0] + (rp - rfStart[n]);
        remotePointsNew[m].rank  = rrank;
        ++m;
        for (r = 0; r < 2; ++r, ++m) {
          localPointsNew[m]        = fStartNew     + (p  - fStart)*2     + r;
          remotePointsNew[m].index = rfStartNew[n] + (rp - rfStart[n])*2 + r;
          remotePointsNew[m].rank  = rrank;
        }
      } else if ((p >= fMax) && (p < fEnd)) {
        /* Old hybrid faces stay the same */
        localPointsNew[m]        = fStartNew     + (fMax                              - fStart)*2     + (p  - fMax);
        remotePointsNew[m].index = rfStartNew[n] + (rdepthMaxOld[n*(depth+1)+depth-1] - rfStart[n])*2 + (rp - rdepthMaxOld[n*(depth+1)+depth-1]);
        remotePointsNew[m].rank  = rrank;
        ++m;
      } else if ((p >= cStart) && (p < cMax)) {
        /* Old interior cells add new cells and interior faces */
        for (r = 0; r < 4; ++r, ++m) {
          localPointsNew[m]        = cStartNew     + (p  - cStart)*4     + r;
          remotePointsNew[m].index = rcStartNew[n] + (rp - rcStart[n])*4 + r;
          remotePointsNew[m].rank  = rrank;
        }
        for (r = 0; r < 3; ++r, ++m) {
          localPointsNew[m]        = fStartNew     + (fMax                              - fStart)*2     + (p  - cStart)*3     + r;
          remotePointsNew[m].index = rfStartNew[n] + (rdepthMaxOld[n*(depth+1)+depth-1] - rfStart[n])*2 + (rp - rcStart[n])*3 + r;
          remotePointsNew[m].rank  = rrank;
        }
      } else if ((p >= cStart) && (p < cMax)) {
        /* Old hybrid cells add new cells and hybrid face */
        for (r = 0; r < 2; ++r, ++m) {
          localPointsNew[m]        = cStartNew     + (p  - cStart)*4     + r;
          remotePointsNew[m].index = rcStartNew[n] + (rp - rcStart[n])*4 + r;
          remotePointsNew[m].rank  = rrank;
        }
        localPointsNew[m]        = fStartNew     + (fMax                              - fStart)*2     + (cMax                            - cStart)*3     + (p  - cMax);
        remotePointsNew[m].index = rfStartNew[n] + (rdepthMaxOld[n*(depth+1)+depth-1] - rfStart[n])*2 + (rdepthMaxOld[n*(depth+1)+depth] - rcStart[n])*3 + (rp - rdepthMaxOld[n*(depth+1)+depth]);
        remotePointsNew[m].rank  = rrank;
        ++m;
      }
      break;
    default:
      SETERRQ1(PETSC_COMM_SELF, PETSC_ERR_ARG_WRONG, "Unknown cell refiner %d", refiner);
    }
  }
  ierr = ISRestoreIndices(processRanks, &neighbors);CHKERRQ(ierr);
  ierr = ISDestroy(&processRanks);CHKERRQ(ierr);
  ierr = PetscSFSetGraph(sfNew, pEndNew-pStartNew, numLeavesNew, localPointsNew, PETSC_OWN_POINTER, remotePointsNew, PETSC_OWN_POINTER);CHKERRQ(ierr);
  ierr = PetscFree5(rdepthSize,rvStartNew,reStartNew,rfStartNew,rcStartNew);CHKERRQ(ierr);
  ierr = PetscFree6(depthSizeOld,rdepthSizeOld,rvStart,reStart,rfStart,rcStart);CHKERRQ(ierr);
  PetscFunctionReturn(0);
}

#undef __FUNCT__
#define __FUNCT__ "CellRefinerCreateLabels"
PetscErrorCode CellRefinerCreateLabels(CellRefiner refiner, DM dm, PetscInt depthSize[], DM rdm)
{
  PetscInt       numLabels, l;
  PetscInt       newp, cStart, cStartNew, cEnd, cMax, vStart, vStartNew, vEnd, vMax, fStart, fStartNew, fEnd, fMax, eStart, eEnd, eMax, r;
  PetscErrorCode ierr;

  PetscFunctionBegin;
  ierr = DMPlexGetDepthStratum(dm, 0, &vStart, &vEnd);CHKERRQ(ierr);
  ierr = DMPlexGetDepthStratum(dm, 1, &eStart, &eEnd);CHKERRQ(ierr);
  ierr = DMPlexGetHeightStratum(dm, 0, &cStart, &cEnd);CHKERRQ(ierr);
  ierr = DMPlexGetHeightStratum(dm, 1, &fStart, &fEnd);CHKERRQ(ierr);

  cStartNew = 0;
  vStartNew = depthSize[2];
  fStartNew = depthSize[2] + depthSize[0];

  ierr = DMPlexGetNumLabels(dm, &numLabels);CHKERRQ(ierr);
  ierr = DMPlexGetHybridBounds(dm, &cMax, &fMax, &eMax, &vMax);CHKERRQ(ierr);
  switch (refiner) {
  case 3:
    if (cMax < 0) SETERRQ(PETSC_COMM_SELF, PETSC_ERR_ARG_WRONG, "No cell maximum specified in hybrid mesh");
    cMax = PetscMin(cEnd, cMax);
    if (fMax < 0) SETERRQ(PETSC_COMM_SELF, PETSC_ERR_ARG_WRONG, "No face maximum specified in hybrid mesh");
    fMax = PetscMin(fEnd, fMax);
  }
  for (l = 0; l < numLabels; ++l) {
    DMLabel         label, labelNew;
    const char     *lname;
    PetscBool       isDepth;
    IS              valueIS;
    const PetscInt *values;
    PetscInt        numValues, val;

    ierr = DMPlexGetLabelName(dm, l, &lname);CHKERRQ(ierr);
    ierr = PetscStrcmp(lname, "depth", &isDepth);CHKERRQ(ierr);
    if (isDepth) continue;
    ierr = DMPlexCreateLabel(rdm, lname);CHKERRQ(ierr);
    ierr = DMPlexGetLabel(dm, lname, &label);CHKERRQ(ierr);
    ierr = DMPlexGetLabel(rdm, lname, &labelNew);CHKERRQ(ierr);
    ierr = DMLabelGetValueIS(label, &valueIS);CHKERRQ(ierr);
    ierr = ISGetLocalSize(valueIS, &numValues);CHKERRQ(ierr);
    ierr = ISGetIndices(valueIS, &values);CHKERRQ(ierr);
    for (val = 0; val < numValues; ++val) {
      IS              pointIS;
      const PetscInt *points;
      PetscInt        numPoints, n;

      ierr = DMLabelGetStratumIS(label, values[val], &pointIS);CHKERRQ(ierr);
      ierr = ISGetLocalSize(pointIS, &numPoints);CHKERRQ(ierr);
      ierr = ISGetIndices(pointIS, &points);CHKERRQ(ierr);
      for (n = 0; n < numPoints; ++n) {
        const PetscInt p = points[n];
        switch (refiner) {
        case 1:
          /* Simplicial 2D */
          if ((p >= vStart) && (p < vEnd)) {
            /* Old vertices stay the same */
            newp = vStartNew + (p - vStart);
            ierr = DMLabelSetValue(labelNew, newp, values[val]);CHKERRQ(ierr);
          } else if ((p >= fStart) && (p < fEnd)) {
            /* Old faces add new faces and vertex */
            newp = vStartNew + (vEnd - vStart) + (p - fStart);
            ierr = DMLabelSetValue(labelNew, newp, values[val]);CHKERRQ(ierr);
            for (r = 0; r < 2; ++r) {
              newp = fStartNew + (p - fStart)*2 + r;
              ierr = DMLabelSetValue(labelNew, newp, values[val]);CHKERRQ(ierr);
            }
          } else if ((p >= cStart) && (p < cEnd)) {
            /* Old cells add new cells and interior faces */
            for (r = 0; r < 4; ++r) {
              newp = cStartNew + (p - cStart)*4 + r;
              ierr = DMLabelSetValue(labelNew, newp, values[val]);CHKERRQ(ierr);
            }
            for (r = 0; r < 3; ++r) {
              newp = fStartNew + (fEnd - fStart)*2 + (p - cStart)*3 + r;
              ierr = DMLabelSetValue(labelNew, newp, values[val]);CHKERRQ(ierr);
            }
          }
          break;
        case 2:
          /* Hex 2D */
          if ((p >= vStart) && (p < vEnd)) {
            /* Old vertices stay the same */
            newp = vStartNew + (p - vStart);
            ierr = DMLabelSetValue(labelNew, newp, values[val]);CHKERRQ(ierr);
          } else if ((p >= fStart) && (p < fEnd)) {
            /* Old faces add new faces and vertex */
            newp = vStartNew + (vEnd - vStart) + (p - fStart);
            ierr = DMLabelSetValue(labelNew, newp, values[val]);CHKERRQ(ierr);
            for (r = 0; r < 2; ++r) {
              newp = fStartNew + (p - fStart)*2 + r;
              ierr = DMLabelSetValue(labelNew, newp, values[val]);CHKERRQ(ierr);
            }
          } else if ((p >= cStart) && (p < cEnd)) {
            /* Old cells add new cells and interior faces and vertex */
            for (r = 0; r < 4; ++r) {
              newp = cStartNew + (p - cStart)*4 + r;
              ierr = DMLabelSetValue(labelNew, newp, values[val]);CHKERRQ(ierr);
            }
            for (r = 0; r < 4; ++r) {
              newp = fStartNew + (fEnd - fStart)*2 + (p - cStart)*4 + r;
              ierr = DMLabelSetValue(labelNew, newp, values[val]);CHKERRQ(ierr);
            }
            newp = vStartNew + (vEnd - vStart) + (fEnd - fStart) + (p - cStart);
            ierr = DMLabelSetValue(labelNew, newp, values[val]);CHKERRQ(ierr);
          }
          break;
        case 3:
          /* Hybrid simplicial 2D */
          if ((p >= vStart) && (p < vEnd)) {
            /* Old vertices stay the same */
            newp = vStartNew + (p - vStart);
            ierr = DMLabelSetValue(labelNew, newp, values[val]);CHKERRQ(ierr);
          } else if ((p >= fStart) && (p < fMax)) {
            /* Old interior faces add new faces and vertex */
            newp = vStartNew + (vEnd - vStart) + (p - fStart);
            ierr = DMLabelSetValue(labelNew, newp, values[val]);CHKERRQ(ierr);
            for (r = 0; r < 2; ++r) {
              newp = fStartNew + (p - fStart)*2 + r;
              ierr = DMLabelSetValue(labelNew, newp, values[val]);CHKERRQ(ierr);
            }
          } else if ((p >= fMax) && (p < fEnd)) {
            /* Old hybrid faces stay the same */
            newp = fStartNew + (fMax - fStart)*2 + (p - fMax);
            ierr = DMLabelSetValue(labelNew, newp, values[val]);CHKERRQ(ierr);
          } else if ((p >= cStart) && (p < cMax)) {
            /* Old interior cells add new cells and interior faces */
            for (r = 0; r < 4; ++r) {
              newp = cStartNew + (p - cStart)*4 + r;
              ierr = DMLabelSetValue(labelNew, newp, values[val]);CHKERRQ(ierr);
            }
            for (r = 0; r < 3; ++r) {
              newp = fStartNew + (fEnd - fStart)*2 + (p - cStart)*3 + r;
              ierr = DMLabelSetValue(labelNew, newp, values[val]);CHKERRQ(ierr);
            }
          } else if ((p >= cMax) && (p < cEnd)) {
            /* Old hybrid cells add new cells and hybrid face */
            for (r = 0; r < 2; ++r) {
              newp = cStartNew + (cMax - cStart)*4 + (p - cMax)*2 + r;
              ierr = DMLabelSetValue(labelNew, newp, values[val]);CHKERRQ(ierr);
            }
            newp = fStartNew + (fMax - fStart)*2 + (cMax - cStart)*3 + (p - cMax);
            ierr = DMLabelSetValue(labelNew, newp, values[val]);CHKERRQ(ierr);
          }
          break;
        default:
          SETERRQ1(PETSC_COMM_SELF, PETSC_ERR_ARG_WRONG, "Unknown cell refiner %d", refiner);
        }
      }
      ierr = ISRestoreIndices(pointIS, &points);CHKERRQ(ierr);
      ierr = ISDestroy(&pointIS);CHKERRQ(ierr);
    }
    ierr = ISRestoreIndices(valueIS, &values);CHKERRQ(ierr);
    ierr = ISDestroy(&valueIS);CHKERRQ(ierr);
    if (0) {
      ierr = PetscViewerASCIISynchronizedAllow(PETSC_VIEWER_STDOUT_WORLD, PETSC_TRUE);CHKERRQ(ierr);
      ierr = DMLabelView(labelNew, PETSC_VIEWER_STDOUT_WORLD);CHKERRQ(ierr);
      ierr = PetscViewerFlush(PETSC_VIEWER_STDOUT_WORLD);CHKERRQ(ierr);
    }
  }
  PetscFunctionReturn(0);
}

#undef __FUNCT__
#define __FUNCT__ "DMPlexRefine_Uniform"
/* This will only work for interpolated meshes */
PetscErrorCode DMPlexRefine_Uniform(DM dm, CellRefiner cellRefiner, DM *dmRefined)
{
  DM             rdm;
  PetscInt      *depthSize;
  PetscInt       dim, depth = 0, d, pStart = 0, pEnd = 0;
  PetscErrorCode ierr;

  PetscFunctionBegin;
  ierr = DMCreate(PetscObjectComm((PetscObject)dm), &rdm);CHKERRQ(ierr);
  ierr = DMSetType(rdm, DMPLEX);CHKERRQ(ierr);
  ierr = DMPlexGetDimension(dm, &dim);CHKERRQ(ierr);
  ierr = DMPlexSetDimension(rdm, dim);CHKERRQ(ierr);
  /* Calculate number of new points of each depth */
  ierr = DMPlexGetDepth(dm, &depth);CHKERRQ(ierr);
  if (depth != dim) SETERRQ(PetscObjectComm((PetscObject) dm), PETSC_ERR_ARG_WRONG, "Mesh must be fully interpolated for uniform refinement");
  ierr = PetscMalloc((depth+1) * sizeof(PetscInt), &depthSize);CHKERRQ(ierr);
  ierr = PetscMemzero(depthSize, (depth+1) * sizeof(PetscInt));CHKERRQ(ierr);
  ierr = CellRefinerGetSizes(cellRefiner, dm, depthSize);CHKERRQ(ierr);
  /* Step 1: Set chart */
  for (d = 0; d <= depth; ++d) pEnd += depthSize[d];
  ierr = DMPlexSetChart(rdm, pStart, pEnd);CHKERRQ(ierr);
  /* Step 2: Set cone/support sizes */
  ierr = CellRefinerSetConeSizes(cellRefiner, dm, depthSize, rdm);CHKERRQ(ierr);
  /* Step 3: Setup refined DM */
  ierr = DMSetUp(rdm);CHKERRQ(ierr);
  /* Step 4: Set cones and supports */
  ierr = CellRefinerSetCones(cellRefiner, dm, depthSize, rdm);CHKERRQ(ierr);
  /* Step 5: Stratify */
  ierr = DMPlexStratify(rdm);CHKERRQ(ierr);
  /* Step 6: Set coordinates for vertices */
  ierr = CellRefinerSetCoordinates(cellRefiner, dm, depthSize, rdm);CHKERRQ(ierr);
  /* Step 7: Create pointSF */
  ierr = CellRefinerCreateSF(cellRefiner, dm, depthSize, rdm);CHKERRQ(ierr);
  /* Step 8: Create labels */
  ierr = CellRefinerCreateLabels(cellRefiner, dm, depthSize, rdm);CHKERRQ(ierr);
  ierr = PetscFree(depthSize);CHKERRQ(ierr);

  *dmRefined = rdm;
  PetscFunctionReturn(0);
}

#undef __FUNCT__
#define __FUNCT__ "DMPlexSetRefinementUniform"
PetscErrorCode DMPlexSetRefinementUniform(DM dm, PetscBool refinementUniform)
{
  DM_Plex *mesh = (DM_Plex*) dm->data;

  PetscFunctionBegin;
  PetscValidHeaderSpecific(dm, DM_CLASSID, 1);
  mesh->refinementUniform = refinementUniform;
  PetscFunctionReturn(0);
}

#undef __FUNCT__
#define __FUNCT__ "DMPlexGetRefinementUniform"
PetscErrorCode DMPlexGetRefinementUniform(DM dm, PetscBool *refinementUniform)
{
  DM_Plex *mesh = (DM_Plex*) dm->data;

  PetscFunctionBegin;
  PetscValidHeaderSpecific(dm, DM_CLASSID, 1);
  PetscValidPointer(refinementUniform,  2);
  *refinementUniform = mesh->refinementUniform;
  PetscFunctionReturn(0);
}

#undef __FUNCT__
#define __FUNCT__ "DMPlexSetRefinementLimit"
PetscErrorCode DMPlexSetRefinementLimit(DM dm, PetscReal refinementLimit)
{
  DM_Plex *mesh = (DM_Plex*) dm->data;

  PetscFunctionBegin;
  PetscValidHeaderSpecific(dm, DM_CLASSID, 1);
  mesh->refinementLimit = refinementLimit;
  PetscFunctionReturn(0);
}

#undef __FUNCT__
#define __FUNCT__ "DMPlexGetRefinementLimit"
PetscErrorCode DMPlexGetRefinementLimit(DM dm, PetscReal *refinementLimit)
{
  DM_Plex *mesh = (DM_Plex*) dm->data;

  PetscFunctionBegin;
  PetscValidHeaderSpecific(dm, DM_CLASSID, 1);
  PetscValidPointer(refinementLimit,  2);
  /* if (mesh->refinementLimit < 0) = getMaxVolume()/2.0; */
  *refinementLimit = mesh->refinementLimit;
  PetscFunctionReturn(0);
}

#undef __FUNCT__
#define __FUNCT__ "DMPlexGetCellRefiner_Private"
PetscErrorCode DMPlexGetCellRefiner_Private(DM dm, CellRefiner *cellRefiner)
{
  PetscInt       dim, cStart, coneSize, cMax;
  PetscErrorCode ierr;

  PetscFunctionBegin;
  ierr = DMPlexGetDimension(dm, &dim);CHKERRQ(ierr);
  ierr = DMPlexGetHeightStratum(dm, 0, &cStart, NULL);CHKERRQ(ierr);
  ierr = DMPlexGetConeSize(dm, cStart, &coneSize);CHKERRQ(ierr);
  ierr = DMPlexGetHybridBounds(dm, &cMax, NULL, NULL, NULL);CHKERRQ(ierr);
  switch (dim) {
  case 2:
    switch (coneSize) {
    case 3:
      if (cMax >= 0) *cellRefiner = 3; /* Hybrid */
      else *cellRefiner = 1; /* Triangular */
      break;
    case 4:
      if (cMax >= 0) *cellRefiner = 4; /* Hybrid */
      else *cellRefiner = 2; /* Quadrilateral */
      break;
    default:
      SETERRQ2(PETSC_COMM_SELF, PETSC_ERR_ARG_WRONG, "Unknown coneSize %d in dimension %d for cell refiner", coneSize, dim);
    }
    break;
  default:
    SETERRQ1(PETSC_COMM_SELF, PETSC_ERR_ARG_WRONG, "Unknown dimension %d for cell refiner", dim);
  }
  PetscFunctionReturn(0);
}

#undef __FUNCT__
#define __FUNCT__ "DMRefine_Plex"
PetscErrorCode DMRefine_Plex(DM dm, MPI_Comm comm, DM *dmRefined)
{
  PetscReal      refinementLimit;
  PetscInt       dim, cStart, cEnd;
  char           genname[1024], *name = NULL;
  PetscBool      isUniform, isTriangle = PETSC_FALSE, isTetgen = PETSC_FALSE, isCTetgen = PETSC_FALSE, flg;
  PetscErrorCode ierr;

  PetscFunctionBegin;
  ierr = DMPlexGetRefinementUniform(dm, &isUniform);CHKERRQ(ierr);
  if (isUniform) {
    CellRefiner cellRefiner;

    ierr = DMPlexGetCellRefiner_Private(dm, &cellRefiner);CHKERRQ(ierr);
    ierr = DMPlexRefine_Uniform(dm, cellRefiner, dmRefined);CHKERRQ(ierr);
    PetscFunctionReturn(0);
  }
  ierr = DMPlexGetRefinementLimit(dm, &refinementLimit);CHKERRQ(ierr);
  if (refinementLimit == 0.0) PetscFunctionReturn(0);
  ierr = DMPlexGetDimension(dm, &dim);CHKERRQ(ierr);
  ierr = DMPlexGetHeightStratum(dm, 0, &cStart, &cEnd);CHKERRQ(ierr);
  ierr = PetscOptionsGetString(((PetscObject) dm)->prefix, "-dm_plex_generator", genname, 1024, &flg);CHKERRQ(ierr);
  if (flg) name = genname;
  if (name) {
    ierr = PetscStrcmp(name, "triangle", &isTriangle);CHKERRQ(ierr);
    ierr = PetscStrcmp(name, "tetgen",   &isTetgen);CHKERRQ(ierr);
    ierr = PetscStrcmp(name, "ctetgen",  &isCTetgen);CHKERRQ(ierr);
  }
  switch (dim) {
  case 2:
    if (!name || isTriangle) {
#if defined(PETSC_HAVE_TRIANGLE)
      double  *maxVolumes;
      PetscInt c;

      ierr = PetscMalloc((cEnd - cStart) * sizeof(double), &maxVolumes);CHKERRQ(ierr);
      for (c = 0; c < cEnd-cStart; ++c) maxVolumes[c] = refinementLimit;
      ierr = DMPlexRefine_Triangle(dm, maxVolumes, dmRefined);CHKERRQ(ierr);
#else
      SETERRQ(PetscObjectComm((PetscObject)dm), PETSC_ERR_SUP, "Mesh refinement needs external package support.\nPlease reconfigure with --download-triangle.");
#endif
    } else SETERRQ1(PetscObjectComm((PetscObject)dm), PETSC_ERR_SUP, "Unknown 2D mesh generation package %s", name);
    break;
  case 3:
    if (!name || isCTetgen) {
#if defined(PETSC_HAVE_CTETGEN)
      PetscReal *maxVolumes;
      PetscInt   c;

      ierr = PetscMalloc((cEnd - cStart) * sizeof(PetscReal), &maxVolumes);CHKERRQ(ierr);
      for (c = 0; c < cEnd-cStart; ++c) maxVolumes[c] = refinementLimit;
      ierr = DMPlexRefine_CTetgen(dm, maxVolumes, dmRefined);CHKERRQ(ierr);
#else
      SETERRQ(PetscObjectComm((PetscObject)dm), PETSC_ERR_SUP, "CTetgen needs external package support.\nPlease reconfigure with --download-ctetgen.");
#endif
    } else if (isTetgen) {
#if defined(PETSC_HAVE_TETGEN)
      double  *maxVolumes;
      PetscInt c;

      ierr = PetscMalloc((cEnd - cStart) * sizeof(double), &maxVolumes);CHKERRQ(ierr);
      for (c = 0; c < cEnd-cStart; ++c) maxVolumes[c] = refinementLimit;
      ierr = DMPlexRefine_Tetgen(dm, maxVolumes, dmRefined);CHKERRQ(ierr);
#else
      SETERRQ(PetscObjectComm((PetscObject)dm), PETSC_ERR_SUP, "Tetgen needs external package support.\nPlease reconfigure with --with-c-language=cxx --download-tetgen.");
#endif
    } else SETERRQ1(PetscObjectComm((PetscObject)dm), PETSC_ERR_SUP, "Unknown 3D mesh generation package %s", name);
    break;
  default:
    SETERRQ1(PetscObjectComm((PetscObject)dm), PETSC_ERR_SUP, "Mesh refinement in dimension %d is not supported.", dim);
  }
  PetscFunctionReturn(0);
}

#undef __FUNCT__
#define __FUNCT__ "DMPlexGetDepthLabel"
/*@
  DMPlexGetDepthLabel - Get the DMLabel recording the depth of each point

  Not Collective

  Input Parameter:
. dm    - The DMPlex object

  Output Parameter:
. depthLabel - The DMLabel recording point depth

  Level: developer

.keywords: mesh, points
.seealso: DMPlexGetDepth(), DMPlexGetHeightStratum(), DMPlexGetDepthStratum()
@*/
PetscErrorCode DMPlexGetDepthLabel(DM dm, DMLabel *depthLabel)
{
  DM_Plex       *mesh = (DM_Plex*) dm->data;
  PetscErrorCode ierr;

  PetscFunctionBegin;
  PetscValidHeaderSpecific(dm, DM_CLASSID, 1);
  PetscValidPointer(depthLabel, 2);
  if (!mesh->depthLabel) {
    ierr = DMPlexGetLabel(dm, "depth", &mesh->depthLabel);CHKERRQ(ierr);
  }
  *depthLabel = mesh->depthLabel;
  PetscFunctionReturn(0);
}

#undef __FUNCT__
#define __FUNCT__ "DMPlexGetDepth"
/*@
  DMPlexGetDepth - Get the depth of the DAG representing this mesh

  Not Collective

  Input Parameter:
. dm    - The DMPlex object

  Output Parameter:
. depth - The number of strata (breadth first levels) in the DAG

  Level: developer

.keywords: mesh, points
.seealso: DMPlexGetDepthLabel(), DMPlexGetHeightStratum(), DMPlexGetDepthStratum()
@*/
PetscErrorCode DMPlexGetDepth(DM dm, PetscInt *depth)
{
  DMLabel        label;
  PetscInt       d = 0;
  PetscErrorCode ierr;

  PetscFunctionBegin;
  PetscValidHeaderSpecific(dm, DM_CLASSID, 1);
  PetscValidPointer(depth, 2);
  ierr = DMPlexGetDepthLabel(dm, &label);CHKERRQ(ierr);
  if (label) {ierr = DMLabelGetNumValues(label, &d);CHKERRQ(ierr);}
  *depth = d-1;
  PetscFunctionReturn(0);
}

#undef __FUNCT__
#define __FUNCT__ "DMPlexGetDepthStratum"
/*@
  DMPlexGetDepthStratum - Get the bounds [start, end) for all points at a certain depth.

  Not Collective

  Input Parameters:
+ dm           - The DMPlex object
- stratumValue - The requested depth

  Output Parameters:
+ start - The first point at this depth
- end   - One beyond the last point at this depth

  Level: developer

.keywords: mesh, points
.seealso: DMPlexGetHeightStratum(), DMPlexGetDepth()
@*/
PetscErrorCode DMPlexGetDepthStratum(DM dm, PetscInt stratumValue, PetscInt *start, PetscInt *end)
{
<<<<<<< HEAD
  DM_Plex       *mesh = (DM_Plex*) dm->data;
=======
>>>>>>> e08f174e
  DMLabel        label;
  PetscInt       depth;
  PetscErrorCode ierr;

  PetscFunctionBegin;
  PetscValidHeaderSpecific(dm, DM_CLASSID, 1);
  if (stratumValue < 0) {
    ierr = DMPlexGetChart(dm, start, end);CHKERRQ(ierr);
    PetscFunctionReturn(0);
  } else {
    PetscInt pStart, pEnd;

    if (start) *start = 0;
    if (end)   *end   = 0;
    ierr = DMPlexGetChart(dm, &pStart, &pEnd);CHKERRQ(ierr);
    if (pStart == pEnd) PetscFunctionReturn(0);
  }
  ierr = DMPlexGetDepthLabel(dm, &label);CHKERRQ(ierr);
  if (!label) SETERRQ(PetscObjectComm((PetscObject)dm), PETSC_ERR_ARG_WRONG, "No label named depth was found");CHKERRQ(ierr);
  /* Strata are sorted and contiguous -- In addition, depth/height is either full or 1-level */
  depth = stratumValue;
  if ((depth < 0) || (depth >= label->numStrata)) {
    if (start) *start = 0;
    if (end)   *end   = 0;
  } else {
    if (start) *start = label->points[label->stratumOffsets[depth]];
    if (end)   *end   = label->points[label->stratumOffsets[depth]+label->stratumSizes[depth]-1]+1;
  }
  PetscFunctionReturn(0);
}

#undef __FUNCT__
#define __FUNCT__ "DMPlexGetHeightStratum"
/*@
  DMPlexGetHeightStratum - Get the bounds [start, end) for all points at a certain height.

  Not Collective

  Input Parameters:
+ dm           - The DMPlex object
- stratumValue - The requested height

  Output Parameters:
+ start - The first point at this height
- end   - One beyond the last point at this height

  Level: developer

.keywords: mesh, points
.seealso: DMPlexGetDepthStratum(), DMPlexGetDepth()
@*/
PetscErrorCode DMPlexGetHeightStratum(DM dm, PetscInt stratumValue, PetscInt *start, PetscInt *end)
{
<<<<<<< HEAD
  DM_Plex       *mesh = (DM_Plex*) dm->data;
=======
>>>>>>> e08f174e
  DMLabel        label;
  PetscInt       depth;
  PetscErrorCode ierr;

  PetscFunctionBegin;
  PetscValidHeaderSpecific(dm, DM_CLASSID, 1);
  if (stratumValue < 0) {
    ierr = DMPlexGetChart(dm, start, end);CHKERRQ(ierr);
  } else {
    PetscInt pStart, pEnd;

    if (start) *start = 0;
    if (end)   *end   = 0;
    ierr = DMPlexGetChart(dm, &pStart, &pEnd);CHKERRQ(ierr);
    if (pStart == pEnd) PetscFunctionReturn(0);
  }
  ierr = DMPlexGetDepthLabel(dm, &label);CHKERRQ(ierr);
  if (!label) SETERRQ(PetscObjectComm((PetscObject)dm), PETSC_ERR_ARG_WRONG, "No label named depth was found");CHKERRQ(ierr);
  /* Strata are sorted and contiguous -- In addition, depth/height is either full or 1-level */
  depth = label->stratumValues[label->numStrata-1] - stratumValue;
  if ((depth < 0) || (depth >= label->numStrata)) {
    if (start) *start = 0;
    if (end)   *end   = 0;
  } else {
    if (start) *start = label->points[label->stratumOffsets[depth]];
    if (end)   *end   = label->points[label->stratumOffsets[depth]+label->stratumSizes[depth]-1]+1;
  }
  PetscFunctionReturn(0);
}

#undef __FUNCT__
#define __FUNCT__ "DMPlexCreateSectionInitial"
/* Set the number of dof on each point and separate by fields */
PetscErrorCode DMPlexCreateSectionInitial(DM dm, PetscInt dim, PetscInt numFields,const PetscInt numComp[],const PetscInt numDof[], PetscSection *section)
{
  PetscInt      *numDofTot;
  PetscInt       pStart = 0, pEnd = 0;
  PetscInt       p, d, f;
  PetscErrorCode ierr;

  PetscFunctionBegin;
  ierr = PetscMalloc((dim+1) * sizeof(PetscInt), &numDofTot);CHKERRQ(ierr);
  for (d = 0; d <= dim; ++d) {
    numDofTot[d] = 0;
    for (f = 0; f < numFields; ++f) numDofTot[d] += numDof[f*(dim+1)+d];
  }
  ierr = PetscSectionCreate(PetscObjectComm((PetscObject)dm), section);CHKERRQ(ierr);
  if (numFields > 0) {
    ierr = PetscSectionSetNumFields(*section, numFields);CHKERRQ(ierr);
    if (numComp) {
      for (f = 0; f < numFields; ++f) {
        ierr = PetscSectionSetFieldComponents(*section, f, numComp[f]);CHKERRQ(ierr);
      }
    }
  }
  ierr = DMPlexGetChart(dm, &pStart, &pEnd);CHKERRQ(ierr);
  ierr = PetscSectionSetChart(*section, pStart, pEnd);CHKERRQ(ierr);
  for (d = 0; d <= dim; ++d) {
    ierr = DMPlexGetDepthStratum(dm, d, &pStart, &pEnd);CHKERRQ(ierr);
    for (p = pStart; p < pEnd; ++p) {
      for (f = 0; f < numFields; ++f) {
        ierr = PetscSectionSetFieldDof(*section, p, f, numDof[f*(dim+1)+d]);CHKERRQ(ierr);
      }
      ierr = PetscSectionSetDof(*section, p, numDofTot[d]);CHKERRQ(ierr);
    }
  }
  ierr = PetscFree(numDofTot);CHKERRQ(ierr);
  PetscFunctionReturn(0);
}

#undef __FUNCT__
#define __FUNCT__ "DMPlexCreateSectionBCDof"
/* Set the number of dof on each point and separate by fields
   If constDof is PETSC_DETERMINE, constrain every dof on the point
*/
PetscErrorCode DMPlexCreateSectionBCDof(DM dm, PetscInt numBC,const PetscInt bcField[],const IS bcPoints[], PetscInt constDof, PetscSection section)
{
  PetscInt       numFields;
  PetscInt       bc;
  PetscErrorCode ierr;

  PetscFunctionBegin;
  ierr = PetscSectionGetNumFields(section, &numFields);CHKERRQ(ierr);
  for (bc = 0; bc < numBC; ++bc) {
    PetscInt        field = 0;
    const PetscInt *idx;
    PetscInt        n, i;

    if (numFields) field = bcField[bc];
    ierr = ISGetLocalSize(bcPoints[bc], &n);CHKERRQ(ierr);
    ierr = ISGetIndices(bcPoints[bc], &idx);CHKERRQ(ierr);
    for (i = 0; i < n; ++i) {
      const PetscInt p        = idx[i];
      PetscInt       numConst = constDof;

      /* Constrain every dof on the point */
      if (numConst < 0) {
        if (numFields) {
          ierr = PetscSectionGetFieldDof(section, p, field, &numConst);CHKERRQ(ierr);
        } else {
          ierr = PetscSectionGetDof(section, p, &numConst);CHKERRQ(ierr);
        }
      }
      if (numFields) {
        ierr = PetscSectionAddFieldConstraintDof(section, p, field, numConst);CHKERRQ(ierr);
      }
      ierr = PetscSectionAddConstraintDof(section, p, numConst);CHKERRQ(ierr);
    }
    ierr = ISRestoreIndices(bcPoints[bc], &idx);CHKERRQ(ierr);
  }
  PetscFunctionReturn(0);
}

#undef __FUNCT__
#define __FUNCT__ "DMPlexCreateSectionBCIndicesAll"
/* Set the constrained indices on each point and separate by fields */
PetscErrorCode DMPlexCreateSectionBCIndicesAll(DM dm, PetscSection section)
{
  PetscInt      *maxConstraints;
  PetscInt       numFields, f, pStart = 0, pEnd = 0, p;
  PetscErrorCode ierr;

  PetscFunctionBegin;
  ierr = PetscSectionGetNumFields(section, &numFields);CHKERRQ(ierr);
  ierr = PetscSectionGetChart(section, &pStart, &pEnd);CHKERRQ(ierr);
  ierr = PetscMalloc((numFields+1) * sizeof(PetscInt), &maxConstraints);CHKERRQ(ierr);
  for (f = 0; f <= numFields; ++f) maxConstraints[f] = 0;
  for (p = pStart; p < pEnd; ++p) {
    PetscInt cdof;

    if (numFields) {
      for (f = 0; f < numFields; ++f) {
        ierr              = PetscSectionGetFieldConstraintDof(section, p, f, &cdof);CHKERRQ(ierr);
        maxConstraints[f] = PetscMax(maxConstraints[f], cdof);
      }
    } else {
      ierr              = PetscSectionGetConstraintDof(section, p, &cdof);CHKERRQ(ierr);
      maxConstraints[0] = PetscMax(maxConstraints[0], cdof);
    }
  }
  for (f = 0; f < numFields; ++f) {
    maxConstraints[numFields] += maxConstraints[f];
  }
  if (maxConstraints[numFields]) {
    PetscInt *indices;

    ierr = PetscMalloc(maxConstraints[numFields] * sizeof(PetscInt), &indices);CHKERRQ(ierr);
    for (p = pStart; p < pEnd; ++p) {
      PetscInt cdof, d;

      ierr = PetscSectionGetConstraintDof(section, p, &cdof);CHKERRQ(ierr);
      if (cdof) {
        if (cdof > maxConstraints[numFields]) SETERRQ3(PETSC_COMM_SELF, PETSC_ERR_LIB, "Likely memory corruption, point %D cDof %D > maxConstraints %D", p, cdof, maxConstraints[numFields]);
        if (numFields) {
          PetscInt numConst = 0, foff = 0;

          for (f = 0; f < numFields; ++f) {
            PetscInt cfdof, fdof;

            ierr = PetscSectionGetFieldDof(section, p, f, &fdof);CHKERRQ(ierr);
            ierr = PetscSectionGetFieldConstraintDof(section, p, f, &cfdof);CHKERRQ(ierr);
            /* Change constraint numbering from absolute local dof number to field relative local dof number */
            for (d = 0; d < cfdof; ++d) indices[numConst+d] = d;
            ierr = PetscSectionSetFieldConstraintIndices(section, p, f, &indices[numConst]);CHKERRQ(ierr);
            for (d = 0; d < cfdof; ++d) indices[numConst+d] += foff;
            numConst += cfdof;
            foff     += fdof;
          }
          if (cdof != numConst) SETERRQ2(PETSC_COMM_SELF, PETSC_ERR_LIB, "Total number of field constraints %D should be %D", numConst, cdof);
        } else {
          for (d = 0; d < cdof; ++d) indices[d] = d;
        }
        ierr = PetscSectionSetConstraintIndices(section, p, indices);CHKERRQ(ierr);
      }
    }
    ierr = PetscFree(indices);CHKERRQ(ierr);
  }
  ierr = PetscFree(maxConstraints);CHKERRQ(ierr);
  PetscFunctionReturn(0);
}

#undef __FUNCT__
#define __FUNCT__ "DMPlexCreateSectionBCIndicesField"
/* Set the constrained field indices on each point */
PetscErrorCode DMPlexCreateSectionBCIndicesField(DM dm, PetscInt field, IS bcPoints, IS constraintIndices, PetscSection section)
{
  const PetscInt *points, *indices;
  PetscInt        numFields, maxDof, numPoints, p, numConstraints;
  PetscErrorCode  ierr;

  PetscFunctionBegin;
  ierr = PetscSectionGetNumFields(section, &numFields);CHKERRQ(ierr);
  if ((field < 0) || (field >= numFields)) SETERRQ3(PETSC_COMM_SELF, PETSC_ERR_ARG_OUTOFRANGE, "Section field %d should be in [%d, %d)", field, 0, numFields);

  ierr = ISGetLocalSize(bcPoints, &numPoints);CHKERRQ(ierr);
  ierr = ISGetIndices(bcPoints, &points);CHKERRQ(ierr);
  if (!constraintIndices) {
    PetscInt *idx, i;

    ierr = PetscSectionGetMaxDof(section, &maxDof);CHKERRQ(ierr);
    ierr = PetscMalloc(maxDof * sizeof(PetscInt), &idx);CHKERRQ(ierr);
    for (i = 0; i < maxDof; ++i) idx[i] = i;
    for (p = 0; p < numPoints; ++p) {
      ierr = PetscSectionSetFieldConstraintIndices(section, points[p], field, idx);CHKERRQ(ierr);
    }
    ierr = PetscFree(idx);CHKERRQ(ierr);
  } else {
    ierr = ISGetLocalSize(constraintIndices, &numConstraints);CHKERRQ(ierr);
    ierr = ISGetIndices(constraintIndices, &indices);CHKERRQ(ierr);
    for (p = 0; p < numPoints; ++p) {
      PetscInt fcdof;

      ierr = PetscSectionGetFieldConstraintDof(section, points[p], field, &fcdof);CHKERRQ(ierr);
      if (fcdof != numConstraints) SETERRQ4(PetscObjectComm((PetscObject)dm), PETSC_ERR_ARG_WRONG, "Section point %d field %d has %d constraints, but yo ugave %d indices", p, field, fcdof, numConstraints);
      ierr = PetscSectionSetFieldConstraintIndices(section, points[p], field, indices);CHKERRQ(ierr);
    }
    ierr = ISRestoreIndices(constraintIndices, &indices);CHKERRQ(ierr);
  }
  ierr = ISRestoreIndices(bcPoints, &points);CHKERRQ(ierr);
  PetscFunctionReturn(0);
}

#undef __FUNCT__
#define __FUNCT__ "DMPlexCreateSectionBCIndices"
/* Set the constrained indices on each point and separate by fields */
PetscErrorCode DMPlexCreateSectionBCIndices(DM dm, PetscSection section)
{
  PetscInt      *indices;
  PetscInt       numFields, maxDof, f, pStart = 0, pEnd = 0, p;
  PetscErrorCode ierr;

  PetscFunctionBegin;
  ierr = PetscSectionGetMaxDof(section, &maxDof);CHKERRQ(ierr);
  ierr = PetscMalloc(maxDof * sizeof(PetscInt), &indices);CHKERRQ(ierr);
  ierr = PetscSectionGetNumFields(section, &numFields);CHKERRQ(ierr);
  if (!numFields) SETERRQ(PetscObjectComm((PetscObject)dm), PETSC_ERR_ARG_WRONG, "This function only works after users have set field constraint indices.");
  ierr = PetscSectionGetChart(section, &pStart, &pEnd);CHKERRQ(ierr);
  for (p = pStart; p < pEnd; ++p) {
    PetscInt cdof, d;

    ierr = PetscSectionGetConstraintDof(section, p, &cdof);CHKERRQ(ierr);
    if (cdof) {
      PetscInt numConst = 0, foff = 0;

      for (f = 0; f < numFields; ++f) {
        const PetscInt *fcind;
        PetscInt        fdof, fcdof;

        ierr = PetscSectionGetFieldDof(section, p, f, &fdof);CHKERRQ(ierr);
        ierr = PetscSectionGetFieldConstraintDof(section, p, f, &fcdof);CHKERRQ(ierr);
        if (fcdof) {ierr = PetscSectionGetFieldConstraintIndices(section, p, f, &fcind);CHKERRQ(ierr);}
        /* Change constraint numbering from field relative local dof number to absolute local dof number */
        for (d = 0; d < fcdof; ++d) indices[numConst+d] = fcind[d]+foff;
        foff     += fdof;
        numConst += fcdof;
      }
      if (cdof != numConst) SETERRQ2(PetscObjectComm((PetscObject)dm), PETSC_ERR_LIB, "Total number of field constraints %D should be %D", numConst, cdof);
      ierr = PetscSectionSetConstraintIndices(section, p, indices);CHKERRQ(ierr);
    }
  }
  ierr = PetscFree(indices);CHKERRQ(ierr);
  PetscFunctionReturn(0);
}

#undef __FUNCT__
#define __FUNCT__ "DMPlexCreateSection"
/*@C
  DMPlexCreateSection - Create a PetscSection based upon the dof layout specification provided.

  Not Collective

  Input Parameters:
+ dm        - The DMPlex object
. dim       - The spatial dimension of the problem
. numFields - The number of fields in the problem
. numComp   - An array of size numFields that holds the number of components for each field
. numDof    - An array of size numFields*(dim+1) which holds the number of dof for each field on a mesh piece of dimension d
. numBC     - The number of boundary conditions
. bcField   - An array of size numBC giving the field number for each boundry condition
- bcPoints  - An array of size numBC giving an IS holding the sieve points to which each boundary condition applies

  Output Parameter:
. section - The PetscSection object

  Notes: numDof[f*(dim+1)+d] gives the number of dof for field f on sieve points of dimension d. For instance, numDof[1] is the
  nubmer of dof for field 0 on each edge.

  Level: developer

  Fortran Notes:
  A Fortran 90 version is available as DMPlexCreateSectionF90()

.keywords: mesh, elements
.seealso: DMPlexCreate(), PetscSectionCreate()
@*/
PetscErrorCode DMPlexCreateSection(DM dm, PetscInt dim, PetscInt numFields,const PetscInt numComp[],const PetscInt numDof[], PetscInt numBC,const PetscInt bcField[],const IS bcPoints[], PetscSection *section)
{
  PetscErrorCode ierr;

  PetscFunctionBegin;
  ierr = DMPlexCreateSectionInitial(dm, dim, numFields, numComp, numDof, section);CHKERRQ(ierr);
  ierr = DMPlexCreateSectionBCDof(dm, numBC, bcField, bcPoints, PETSC_DETERMINE, *section);CHKERRQ(ierr);
  ierr = PetscSectionSetUp(*section);CHKERRQ(ierr);
  if (numBC) {ierr = DMPlexCreateSectionBCIndicesAll(dm, *section);CHKERRQ(ierr);}
  {
    PetscBool view = PETSC_FALSE;

    ierr = PetscOptionsHasName(((PetscObject) dm)->prefix, "-section_view", &view);CHKERRQ(ierr);
    if (view) {ierr = PetscSectionView(*section, PETSC_VIEWER_STDOUT_WORLD);CHKERRQ(ierr);}
  }
  PetscFunctionReturn(0);
}

#undef __FUNCT__
#define __FUNCT__ "DMCreateCoordinateDM_Plex"
PetscErrorCode DMCreateCoordinateDM_Plex(DM dm, DM *cdm)
{
  PetscSection   section;
  PetscErrorCode ierr;

  PetscFunctionBegin;
  ierr = DMClone(dm, cdm);CHKERRQ(ierr);
  ierr = PetscSectionCreate(PetscObjectComm((PetscObject)dm), &section);CHKERRQ(ierr);
  ierr = DMSetDefaultSection(*cdm, section);CHKERRQ(ierr);
  ierr = PetscSectionDestroy(&section);CHKERRQ(ierr);
  PetscFunctionReturn(0);
}

#undef __FUNCT__
#define __FUNCT__ "DMPlexGetCoordinateSection"
/*@
  DMPlexGetCoordinateSection - Retrieve the layout of coordinate values over the mesh.

  Not Collective

  Input Parameter:
. dm - The DMPlex object

  Output Parameter:
. section - The PetscSection object

  Level: intermediate

.keywords: mesh, coordinates
.seealso: DMGetCoordinateDM(), DMPlexGetDefaultSection(), DMPlexSetDefaultSection()
@*/
PetscErrorCode DMPlexGetCoordinateSection(DM dm, PetscSection *section)
{
  DM             cdm;
  PetscErrorCode ierr;

  PetscFunctionBegin;
  PetscValidHeaderSpecific(dm, DM_CLASSID, 1);
  PetscValidPointer(section, 2);
  ierr = DMGetCoordinateDM(dm, &cdm);CHKERRQ(ierr);
  ierr = DMGetDefaultSection(cdm, section);CHKERRQ(ierr);
  PetscFunctionReturn(0);
}

#undef __FUNCT__
#define __FUNCT__ "DMPlexSetCoordinateSection"
/*@
  DMPlexSetCoordinateSection - Set the layout of coordinate values over the mesh.

  Not Collective

  Input Parameters:
+ dm      - The DMPlex object
- section - The PetscSection object

  Level: intermediate

.keywords: mesh, coordinates
.seealso: DMPlexGetCoordinateSection(), DMPlexGetDefaultSection(), DMPlexSetDefaultSection()
@*/
PetscErrorCode DMPlexSetCoordinateSection(DM dm, PetscSection section)
{
  DM             cdm;
  PetscErrorCode ierr;

  PetscFunctionBegin;
  PetscValidHeaderSpecific(dm,DM_CLASSID,1);
  PetscValidHeaderSpecific(section,PETSC_SECTION_CLASSID,2);
  ierr = DMGetCoordinateDM(dm, &cdm);CHKERRQ(ierr);
  ierr = DMSetDefaultSection(cdm, section);CHKERRQ(ierr);
  PetscFunctionReturn(0);
}

#undef __FUNCT__
#define __FUNCT__ "DMPlexGetConeSection"
PetscErrorCode DMPlexGetConeSection(DM dm, PetscSection *section)
{
  DM_Plex *mesh = (DM_Plex*) dm->data;

  PetscFunctionBegin;
  PetscValidHeaderSpecific(dm, DM_CLASSID, 1);
  if (section) *section = mesh->coneSection;
  PetscFunctionReturn(0);
}

#undef __FUNCT__
#define __FUNCT__ "DMPlexGetCones"
PetscErrorCode DMPlexGetCones(DM dm, PetscInt *cones[])
{
  DM_Plex *mesh = (DM_Plex*) dm->data;

  PetscFunctionBegin;
  PetscValidHeaderSpecific(dm, DM_CLASSID, 1);
  if (cones) *cones = mesh->cones;
  PetscFunctionReturn(0);
}

#undef __FUNCT__
#define __FUNCT__ "DMPlexGetConeOrientations"
PetscErrorCode DMPlexGetConeOrientations(DM dm, PetscInt *coneOrientations[])
{
  DM_Plex *mesh = (DM_Plex*) dm->data;

  PetscFunctionBegin;
  PetscValidHeaderSpecific(dm, DM_CLASSID, 1);
  if (coneOrientations) *coneOrientations = mesh->coneOrientations;
  PetscFunctionReturn(0);
}

/******************************** FEM Support **********************************/

#undef __FUNCT__
#define __FUNCT__ "DMPlexVecGetClosure"
/*@C
  DMPlexVecGetClosure - Get an array of the values on the closure of 'point'

  Not collective

  Input Parameters:
+ dm - The DM
. section - The section describing the layout in v, or NULL to use the default section
. v - The local vector
- point - The sieve point in the DM

  Output Parameters:
+ csize - The number of values in the closure, or NULL
- values - The array of values, which is a borrowed array and should not be freed

  Fortran Notes:
  Since it returns an array, this routine is only available in Fortran 90, and you must
  include petsc.h90 in your code.

  The csize argument is not present in the Fortran 90 binding since it is internal to the array.

  Level: intermediate

.seealso DMPlexVecRestoreClosure(), DMPlexVecSetClosure(), DMPlexMatSetClosure()
@*/
PetscErrorCode DMPlexVecGetClosure(DM dm, PetscSection section, Vec v, PetscInt point, PetscInt *csize, PetscScalar *values[])
{
  PetscScalar   *array, *vArray;
  PetscInt      *points = NULL;
  PetscInt       offsets[32];
  PetscInt       depth, numFields, size = 0, numPoints, pStart, pEnd, p, q, f;
  PetscErrorCode ierr;

  PetscFunctionBegin;
  PetscValidHeaderSpecific(dm, DM_CLASSID, 1);
  PetscValidHeaderSpecific(v, VEC_CLASSID, 3);
  if (!section) {
    ierr = DMGetDefaultSection(dm, &section);CHKERRQ(ierr);
  }
  ierr = DMPlexGetDepth(dm, &depth);CHKERRQ(ierr);
  ierr = PetscSectionGetNumFields(section, &numFields);CHKERRQ(ierr);
  ierr = PetscSectionGetChart(section, &pStart, &pEnd);CHKERRQ(ierr);
  if (numFields > 31) SETERRQ1(PetscObjectComm((PetscObject)dm), PETSC_ERR_ARG_OUTOFRANGE, "Number of fields %D limited to 31", numFields);
  ierr = PetscMemzero(offsets, 32 * sizeof(PetscInt));CHKERRQ(ierr);
  if (depth == 1 && numFields < 2) {
    const PetscInt *cone, *coneO;

    ierr = DMPlexGetConeSize(dm, point, &numPoints);CHKERRQ(ierr);
    ierr = DMPlexGetCone(dm, point, &cone);CHKERRQ(ierr);
    ierr = DMPlexGetConeOrientation(dm, point, &coneO);CHKERRQ(ierr);
    if (!*values) {
      if ((point >= pStart) && (point < pEnd)) {
        PetscInt dof;
        ierr = PetscSectionGetDof(section, point, &dof);CHKERRQ(ierr);
        size += dof;
      }
      for (p = 0; p < numPoints; ++p) {
        const PetscInt cp = cone[p];
        PetscInt       dof;

        if ((cp < pStart) || (cp >= pEnd)) continue;
        ierr = PetscSectionGetDof(section, cp, &dof);CHKERRQ(ierr);
        size += dof;
      }
      ierr = DMGetWorkArray(dm, size, PETSC_SCALAR, &array);CHKERRQ(ierr);
    } else {
      array = *values;
    }
    size = 0;
    ierr = VecGetArray(v, &vArray);CHKERRQ(ierr);
    if ((point >= pStart) && (point < pEnd)) {
      PetscInt     dof, off, d;
      PetscScalar *varr;
      ierr = PetscSectionGetDof(section, point, &dof);CHKERRQ(ierr);
      ierr = PetscSectionGetOffset(section, point, &off);CHKERRQ(ierr);
      varr = &vArray[off];
      for (d = 0; d < dof; ++d, ++offsets[0]) {
        array[offsets[0]] = varr[d];
      }
      size += dof;
    }
    for (p = 0; p < numPoints; ++p) {
      const PetscInt cp = cone[p];
      PetscInt       o  = coneO[p];
      PetscInt       dof, off, d;
      PetscScalar   *varr;

      if ((cp < pStart) || (cp >= pEnd)) continue;
      ierr = PetscSectionGetDof(section, cp, &dof);CHKERRQ(ierr);
      ierr = PetscSectionGetOffset(section, cp, &off);CHKERRQ(ierr);
      varr = &vArray[off];
      if (o >= 0) {
        for (d = 0; d < dof; ++d, ++offsets[0]) {
          array[offsets[0]] = varr[d];
        }
      } else {
        for (d = dof-1; d >= 0; --d, ++offsets[0]) {
          array[offsets[0]] = varr[d];
        }
      }
      size += dof;
    }
    ierr = VecRestoreArray(v, &vArray);CHKERRQ(ierr);
    if (!*values) {
      if (csize) *csize = size;
      *values = array;
    } else {
      if (size > *csize) SETERRQ2(PETSC_COMM_SELF, PETSC_ERR_ARG_OUTOFRANGE, "Size of input array %d < actual size %d", *csize, size);
      *csize = size;
    }
    PetscFunctionReturn(0);
  }
  ierr = DMPlexGetTransitiveClosure(dm, point, PETSC_TRUE, &numPoints, &points);CHKERRQ(ierr);
  /* Compress out points not in the section */
  for (p = 0, q = 0; p < numPoints*2; p += 2) {
    if ((points[p] >= pStart) && (points[p] < pEnd)) {
      points[q*2]   = points[p];
      points[q*2+1] = points[p+1];
      ++q;
    }
  }
  numPoints = q;
  for (p = 0, size = 0; p < numPoints*2; p += 2) {
    PetscInt dof, fdof;

    ierr = PetscSectionGetDof(section, points[p], &dof);CHKERRQ(ierr);
    for (f = 0; f < numFields; ++f) {
      ierr          = PetscSectionGetFieldDof(section, points[p], f, &fdof);CHKERRQ(ierr);
      offsets[f+1] += fdof;
    }
    size += dof;
  }
  for (f = 1; f < numFields; ++f) offsets[f+1] += offsets[f];
  if (numFields && offsets[numFields] != size) SETERRQ2(PetscObjectComm((PetscObject)dm), PETSC_ERR_PLIB, "Invalid size for closure %d should be %d", offsets[numFields], size);
  ierr = DMGetWorkArray(dm, size, PETSC_SCALAR, &array);CHKERRQ(ierr);
  ierr = VecGetArray(v, &vArray);CHKERRQ(ierr);
  for (p = 0; p < numPoints*2; p += 2) {
    PetscInt     o = points[p+1];
    PetscInt     dof, off, d;
    PetscScalar *varr;

    ierr = PetscSectionGetDof(section, points[p], &dof);CHKERRQ(ierr);
    ierr = PetscSectionGetOffset(section, points[p], &off);CHKERRQ(ierr);
    varr = &vArray[off];
    if (numFields) {
      PetscInt fdof, foff, fcomp, f, c;

      for (f = 0, foff = 0; f < numFields; ++f) {
        ierr = PetscSectionGetFieldDof(section, points[p], f, &fdof);CHKERRQ(ierr);
        if (o >= 0) {
          for (d = 0; d < fdof; ++d, ++offsets[f]) {
            array[offsets[f]] = varr[foff+d];
          }
        } else {
          ierr = PetscSectionGetFieldComponents(section, f, &fcomp);CHKERRQ(ierr);
          for (d = fdof/fcomp-1; d >= 0; --d) {
            for (c = 0; c < fcomp; ++c, ++offsets[f]) {
              array[offsets[f]] = varr[foff+d*fcomp+c];
            }
          }
        }
        foff += fdof;
      }
    } else {
      if (o >= 0) {
        for (d = 0; d < dof; ++d, ++offsets[0]) {
          array[offsets[0]] = varr[d];
        }
      } else {
        for (d = dof-1; d >= 0; --d, ++offsets[0]) {
          array[offsets[0]] = varr[d];
        }
      }
    }
  }
  ierr = DMPlexRestoreTransitiveClosure(dm, point, PETSC_TRUE, &numPoints, &points);CHKERRQ(ierr);
  ierr = VecRestoreArray(v, &vArray);CHKERRQ(ierr);
  if (csize) *csize = size;
  *values = array;
  PetscFunctionReturn(0);
}

#undef __FUNCT__
#define __FUNCT__ "DMPlexVecRestoreClosure"
/*@C
  DMPlexVecRestoreClosure - Restore the array of the values on the closure of 'point'

  Not collective

  Input Parameters:
+ dm - The DM
. section - The section describing the layout in v, or NULL to use the default section
. v - The local vector
. point - The sieve point in the DM
. csize - The number of values in the closure, or NULL
- values - The array of values, which is a borrowed array and should not be freed

  Fortran Notes:
  Since it returns an array, this routine is only available in Fortran 90, and you must
  include petsc.h90 in your code.

  The csize argument is not present in the Fortran 90 binding since it is internal to the array.

  Level: intermediate

.seealso DMPlexVecGetClosure(), DMPlexVecSetClosure(), DMPlexMatSetClosure()
@*/
PetscErrorCode DMPlexVecRestoreClosure(DM dm, PetscSection section, Vec v, PetscInt point, PetscInt *csize, PetscScalar *values[])
{
  PetscInt       size = 0;
  PetscErrorCode ierr;

  PetscFunctionBegin;
  /* Should work without recalculating size */
  ierr = DMRestoreWorkArray(dm, size, PETSC_SCALAR, (void*) values);CHKERRQ(ierr);
  PetscFunctionReturn(0);
}

PETSC_STATIC_INLINE void add   (PetscScalar *x, PetscScalar y) {*x += y;}
PETSC_STATIC_INLINE void insert(PetscScalar *x, PetscScalar y) {*x  = y;}

#undef __FUNCT__
#define __FUNCT__ "updatePoint_private"
PetscErrorCode updatePoint_private(PetscSection section, PetscInt point, PetscInt dof, void (*fuse)(PetscScalar*, PetscScalar), PetscBool setBC, PetscInt orientation, const PetscScalar values[], PetscScalar array[])
{
  PetscInt        cdof;   /* The number of constraints on this point */
  const PetscInt *cdofs; /* The indices of the constrained dofs on this point */
  PetscScalar    *a;
  PetscInt        off, cind = 0, k;
  PetscErrorCode  ierr;

  PetscFunctionBegin;
  ierr = PetscSectionGetConstraintDof(section, point, &cdof);CHKERRQ(ierr);
  ierr = PetscSectionGetOffset(section, point, &off);CHKERRQ(ierr);
  a    = &array[off];
  if (!cdof || setBC) {
    if (orientation >= 0) {
      for (k = 0; k < dof; ++k) {
        fuse(&a[k], values[k]);
      }
    } else {
      for (k = 0; k < dof; ++k) {
        fuse(&a[k], values[dof-k-1]);
      }
    }
  } else {
    ierr = PetscSectionGetConstraintIndices(section, point, &cdofs);CHKERRQ(ierr);
    if (orientation >= 0) {
      for (k = 0; k < dof; ++k) {
        if ((cind < cdof) && (k == cdofs[cind])) {++cind; continue;}
        fuse(&a[k], values[k]);
      }
    } else {
      for (k = 0; k < dof; ++k) {
        if ((cind < cdof) && (k == cdofs[cind])) {++cind; continue;}
        fuse(&a[k], values[dof-k-1]);
      }
    }
  }
  PetscFunctionReturn(0);
}

#undef __FUNCT__
#define __FUNCT__ "updatePointFields_private"
PetscErrorCode updatePointFields_private(PetscSection section, PetscInt point, PetscInt foffs[], void (*fuse)(PetscScalar*, PetscScalar), PetscBool setBC, PetscInt orientation, const PetscScalar values[], PetscScalar array[])
{
  PetscScalar   *a;
  PetscInt       numFields, off, foff, f;
  PetscErrorCode ierr;

  PetscFunctionBegin;
  ierr = PetscSectionGetNumFields(section, &numFields);CHKERRQ(ierr);
  ierr = PetscSectionGetOffset(section, point, &off);CHKERRQ(ierr);
  a    = &array[off];
  for (f = 0, foff = 0; f < numFields; ++f) {
    PetscInt        fdof, fcomp, fcdof;
    const PetscInt *fcdofs; /* The indices of the constrained dofs for field f on this point */
    PetscInt        cind = 0, k, c;

    ierr = PetscSectionGetFieldComponents(section, f, &fcomp);CHKERRQ(ierr);
    ierr = PetscSectionGetFieldDof(section, point, f, &fdof);CHKERRQ(ierr);
    ierr = PetscSectionGetFieldConstraintDof(section, point, f, &fcdof);CHKERRQ(ierr);
    if (!fcdof || setBC) {
      if (orientation >= 0) {
        for (k = 0; k < fdof; ++k) {
          fuse(&a[foff+k], values[foffs[f]+k]);
        }
      } else {
        for (k = fdof/fcomp-1; k >= 0; --k) {
          for (c = 0; c < fcomp; ++c) {
            fuse(&a[foff+(fdof/fcomp-1-k)*fcomp+c], values[foffs[f]+k*fcomp+c]);
          }
        }
      }
    } else {
      ierr = PetscSectionGetFieldConstraintIndices(section, point, f, &fcdofs);CHKERRQ(ierr);
      if (orientation >= 0) {
        for (k = 0; k < fdof; ++k) {
          if ((cind < fcdof) && (k == fcdofs[cind])) {++cind; continue;}
          fuse(&a[foff+k], values[foffs[f]+k]);
        }
      } else {
        for (k = fdof/fcomp-1; k >= 0; --k) {
          for (c = 0; c < fcomp; ++c) {
            if ((cind < fcdof) && (k*fcomp+c == fcdofs[cind])) {++cind; continue;}
            fuse(&a[foff+(fdof/fcomp-1-k)*fcomp+c], values[foffs[f]+k*fcomp+c]);
          }
        }
      }
    }
    foff     += fdof;
    foffs[f] += fdof;
  }
  PetscFunctionReturn(0);
}

#undef __FUNCT__
#define __FUNCT__ "DMPlexVecSetClosure"
/*@C
  DMPlexVecSetClosure - Set an array of the values on the closure of 'point'

  Not collective

  Input Parameters:
+ dm - The DM
. section - The section describing the layout in v, or NULL to use the default section
. v - The local vector
. point - The sieve point in the DM
. values - The array of values
- mode - The insert mode, where INSERT_ALL_VALUES and ADD_ALL_VALUES also overwrite boundary conditions

  Fortran Notes:
  This routine is only available in Fortran 90, and you must include petsc.h90 in your code.

  Level: intermediate

.seealso DMPlexVecGetClosure(), DMPlexMatSetClosure()
@*/
PetscErrorCode DMPlexVecSetClosure(DM dm, PetscSection section, Vec v, PetscInt point, const PetscScalar values[], InsertMode mode)
{
  PetscScalar   *array;
  PetscInt      *points = NULL;
  PetscInt       offsets[32];
  PetscInt       depth, numFields, numPoints, off, dof, pStart, pEnd, p, q, f;
  PetscErrorCode ierr;

  PetscFunctionBegin;
  PetscValidHeaderSpecific(dm, DM_CLASSID, 1);
  PetscValidHeaderSpecific(v, VEC_CLASSID, 3);
  if (!section) {
    ierr = DMGetDefaultSection(dm, &section);CHKERRQ(ierr);
  }
  ierr = DMPlexGetDepth(dm, &depth);CHKERRQ(ierr);
  ierr = PetscSectionGetNumFields(section, &numFields);CHKERRQ(ierr);
  ierr = PetscSectionGetChart(section, &pStart, &pEnd);CHKERRQ(ierr);
  if (numFields > 31) SETERRQ1(PetscObjectComm((PetscObject)dm), PETSC_ERR_ARG_OUTOFRANGE, "Number of fields %D limited to 31", numFields);
  ierr = PetscMemzero(offsets, 32 * sizeof(PetscInt));CHKERRQ(ierr);
  if (depth == 1 && numFields < 2 && mode == ADD_VALUES) {
    const PetscInt *cone, *coneO;

    ierr = DMPlexGetConeSize(dm, point, &numPoints);CHKERRQ(ierr);
    ierr = DMPlexGetCone(dm, point, &cone);CHKERRQ(ierr);
    ierr = DMPlexGetConeOrientation(dm, point, &coneO);CHKERRQ(ierr);
    ierr = VecGetArray(v, &array);CHKERRQ(ierr);
    for (p = 0, off = 0; p <= numPoints; ++p, off += dof) {
      const PetscInt cp = !p ? point : cone[p-1];
      const PetscInt o  = !p ? 0     : coneO[p-1];

      if ((cp < pStart) || (cp >= pEnd)) {dof = 0; continue;}
      ierr = PetscSectionGetDof(section, cp, &dof);CHKERRQ(ierr);
      /* ADD_VALUES */
      {
        const PetscInt *cdofs; /* The indices of the constrained dofs on this point */
        PetscScalar    *a;
        PetscInt        cdof, coff, cind = 0, k;

        ierr = PetscSectionGetConstraintDof(section, cp, &cdof);CHKERRQ(ierr);
        ierr = PetscSectionGetOffset(section, cp, &coff);CHKERRQ(ierr);
        a    = &array[coff];
        if (!cdof) {
          if (o >= 0) {
            for (k = 0; k < dof; ++k) {
              a[k] += values[off+k];
            }
          } else {
            for (k = 0; k < dof; ++k) {
              a[k] += values[off+dof-k-1];
            }
          }
        } else {
          ierr = PetscSectionGetConstraintIndices(section, cp, &cdofs);CHKERRQ(ierr);
          if (o >= 0) {
            for (k = 0; k < dof; ++k) {
              if ((cind < cdof) && (k == cdofs[cind])) {++cind; continue;}
              a[k] += values[off+k];
            }
          } else {
            for (k = 0; k < dof; ++k) {
              if ((cind < cdof) && (k == cdofs[cind])) {++cind; continue;}
              a[k] += values[off+dof-k-1];
            }
          }
        }
      }
    }
    ierr = VecRestoreArray(v, &array);CHKERRQ(ierr);
    PetscFunctionReturn(0);
  }
  ierr = DMPlexGetTransitiveClosure(dm, point, PETSC_TRUE, &numPoints, &points);CHKERRQ(ierr);
  /* Compress out points not in the section */
  for (p = 0, q = 0; p < numPoints*2; p += 2) {
    if ((points[p] >= pStart) && (points[p] < pEnd)) {
      points[q*2]   = points[p];
      points[q*2+1] = points[p+1];
      ++q;
    }
  }
  numPoints = q;
  for (p = 0; p < numPoints*2; p += 2) {
    PetscInt fdof;

    for (f = 0; f < numFields; ++f) {
      ierr          = PetscSectionGetFieldDof(section, points[p], f, &fdof);CHKERRQ(ierr);
      offsets[f+1] += fdof;
    }
  }
  for (f = 1; f < numFields; ++f) offsets[f+1] += offsets[f];
  ierr = VecGetArray(v, &array);CHKERRQ(ierr);
  if (numFields) {
    switch (mode) {
    case INSERT_VALUES:
      for (p = 0; p < numPoints*2; p += 2) {
        PetscInt o = points[p+1];
        updatePointFields_private(section, points[p], offsets, insert, PETSC_FALSE, o, values, array);
      } break;
    case INSERT_ALL_VALUES:
      for (p = 0; p < numPoints*2; p += 2) {
        PetscInt o = points[p+1];
        updatePointFields_private(section, points[p], offsets, insert, PETSC_TRUE,  o, values, array);
      } break;
    case ADD_VALUES:
      for (p = 0; p < numPoints*2; p += 2) {
        PetscInt o = points[p+1];
        updatePointFields_private(section, points[p], offsets, add,    PETSC_FALSE, o, values, array);
      } break;
    case ADD_ALL_VALUES:
      for (p = 0; p < numPoints*2; p += 2) {
        PetscInt o = points[p+1];
        updatePointFields_private(section, points[p], offsets, add,    PETSC_TRUE,  o, values, array);
      } break;
    default:
      SETERRQ1(PetscObjectComm((PetscObject)dm), PETSC_ERR_ARG_OUTOFRANGE, "Invalid insert mode %D", mode);
    }
  } else {
    switch (mode) {
    case INSERT_VALUES:
      for (p = 0, off = 0; p < numPoints*2; p += 2, off += dof) {
        PetscInt o = points[p+1];
        ierr = PetscSectionGetDof(section, points[p], &dof);CHKERRQ(ierr);
        updatePoint_private(section, points[p], dof, insert, PETSC_FALSE, o, &values[off], array);
      } break;
    case INSERT_ALL_VALUES:
      for (p = 0, off = 0; p < numPoints*2; p += 2, off += dof) {
        PetscInt o = points[p+1];
        ierr = PetscSectionGetDof(section, points[p], &dof);CHKERRQ(ierr);
        updatePoint_private(section, points[p], dof, insert, PETSC_TRUE,  o, &values[off], array);
      } break;
    case ADD_VALUES:
      for (p = 0, off = 0; p < numPoints*2; p += 2, off += dof) {
        PetscInt o = points[p+1];
        ierr = PetscSectionGetDof(section, points[p], &dof);CHKERRQ(ierr);
        updatePoint_private(section, points[p], dof, add,    PETSC_FALSE, o, &values[off], array);
      } break;
    case ADD_ALL_VALUES:
      for (p = 0, off = 0; p < numPoints*2; p += 2, off += dof) {
        PetscInt o = points[p+1];
        ierr = PetscSectionGetDof(section, points[p], &dof);CHKERRQ(ierr);
        updatePoint_private(section, points[p], dof, add,    PETSC_TRUE,  o, &values[off], array);
      } break;
    default:
      SETERRQ1(PetscObjectComm((PetscObject)dm), PETSC_ERR_ARG_OUTOFRANGE, "Invalid insert mode %D", mode);
    }
  }
  ierr = DMPlexRestoreTransitiveClosure(dm, point, PETSC_TRUE, &numPoints, &points);CHKERRQ(ierr);
  ierr = VecRestoreArray(v, &array);CHKERRQ(ierr);
  PetscFunctionReturn(0);
}

#undef __FUNCT__
#define __FUNCT__ "DMPlexPrintMatSetValues"
PetscErrorCode DMPlexPrintMatSetValues(PetscViewer viewer, Mat A, PetscInt point, PetscInt numIndices, const PetscInt indices[], const PetscScalar values[])
{
  PetscMPIInt    rank;
  PetscInt       i, j;
  PetscErrorCode ierr;

  PetscFunctionBegin;
  ierr = MPI_Comm_rank(PetscObjectComm((PetscObject)A), &rank);CHKERRQ(ierr);
  ierr = PetscViewerASCIIPrintf(viewer, "[%D]mat for sieve point %D\n", rank, point);CHKERRQ(ierr);
  for (i = 0; i < numIndices; i++) {
    ierr = PetscViewerASCIIPrintf(viewer, "[%D]mat indices[%D] = %D\n", rank, i, indices[i]);CHKERRQ(ierr);
  }
  for (i = 0; i < numIndices; i++) {
    ierr = PetscViewerASCIIPrintf(viewer, "[%D]", rank);CHKERRQ(ierr);
    for (j = 0; j < numIndices; j++) {
#if defined(PETSC_USE_COMPLEX)
      ierr = PetscViewerASCIIPrintf(viewer, " (%G,%G)", PetscRealPart(values[i*numIndices+j]), PetscImaginaryPart(values[i*numIndices+j]));CHKERRQ(ierr);
#else
      ierr = PetscViewerASCIIPrintf(viewer, " %G", values[i*numIndices+j]);CHKERRQ(ierr);
#endif
    }
    ierr = PetscViewerASCIIPrintf(viewer, "\n");CHKERRQ(ierr);
  }
  PetscFunctionReturn(0);
}

#undef __FUNCT__
#define __FUNCT__ "indicesPoint_private"
/* . off - The global offset of this point */
PetscErrorCode indicesPoint_private(PetscSection section, PetscInt point, PetscInt off, PetscInt *loff, PetscBool setBC, PetscInt orientation, PetscInt indices[])
{
  PetscInt        dof;    /* The number of unknowns on this point */
  PetscInt        cdof;   /* The number of constraints on this point */
  const PetscInt *cdofs; /* The indices of the constrained dofs on this point */
  PetscInt        cind = 0, k;
  PetscErrorCode  ierr;

  PetscFunctionBegin;
  ierr = PetscSectionGetDof(section, point, &dof);CHKERRQ(ierr);
  ierr = PetscSectionGetConstraintDof(section, point, &cdof);CHKERRQ(ierr);
  if (!cdof || setBC) {
    if (orientation >= 0) {
      for (k = 0; k < dof; ++k) indices[*loff+k] = off+k;
    } else {
      for (k = 0; k < dof; ++k) indices[*loff+dof-k-1] = off+k;
    }
  } else {
    ierr = PetscSectionGetConstraintIndices(section, point, &cdofs);CHKERRQ(ierr);
    if (orientation >= 0) {
      for (k = 0; k < dof; ++k) {
        if ((cind < cdof) && (k == cdofs[cind])) {
          /* Insert check for returning constrained indices */
          indices[*loff+k] = -(off+k+1);
          ++cind;
        } else {
          indices[*loff+k] = off+k-cind;
        }
      }
    } else {
      for (k = 0; k < dof; ++k) {
        if ((cind < cdof) && (k == cdofs[cind])) {
          /* Insert check for returning constrained indices */
          indices[*loff+dof-k-1] = -(off+k+1);
          ++cind;
        } else {
          indices[*loff+dof-k-1] = off+k-cind;
        }
      }
    }
  }
  *loff += dof;
  PetscFunctionReturn(0);
}

#undef __FUNCT__
#define __FUNCT__ "indicesPointFields_private"
/* . off - The global offset of this point */
PetscErrorCode indicesPointFields_private(PetscSection section, PetscInt point, PetscInt off, PetscInt foffs[], PetscBool setBC, PetscInt orientation, PetscInt indices[])
{
  PetscInt       numFields, foff, f;
  PetscErrorCode ierr;

  PetscFunctionBegin;
  ierr = PetscSectionGetNumFields(section, &numFields);CHKERRQ(ierr);
  for (f = 0, foff = 0; f < numFields; ++f) {
    PetscInt        fdof, fcomp, cfdof;
    const PetscInt *fcdofs; /* The indices of the constrained dofs for field f on this point */
    PetscInt        cind = 0, k, c;

    ierr = PetscSectionGetFieldComponents(section, f, &fcomp);CHKERRQ(ierr);
    ierr = PetscSectionGetFieldDof(section, point, f, &fdof);CHKERRQ(ierr);
    ierr = PetscSectionGetFieldConstraintDof(section, point, f, &cfdof);CHKERRQ(ierr);
    if (!cfdof || setBC) {
      if (orientation >= 0) {
        for (k = 0; k < fdof; ++k) indices[foffs[f]+k] = off+foff+k;
      } else {
        for (k = fdof/fcomp-1; k >= 0; --k) {
          for (c = 0; c < fcomp; ++c) {
            indices[foffs[f]+k*fcomp+c] = off+foff+(fdof/fcomp-1-k)*fcomp+c;
          }
        }
      }
    } else {
      ierr = PetscSectionGetFieldConstraintIndices(section, point, f, &fcdofs);CHKERRQ(ierr);
      if (orientation >= 0) {
        for (k = 0; k < fdof; ++k) {
          if ((cind < cfdof) && (k == fcdofs[cind])) {
            indices[foffs[f]+k] = -(off+foff+k+1);
            ++cind;
          } else {
            indices[foffs[f]+k] = off+foff+k-cind;
          }
        }
      } else {
        for (k = fdof/fcomp-1; k >= 0; --k) {
          for (c = 0; c < fcomp; ++c) {
            if ((cind < cfdof) && ((fdof/fcomp-1-k)*fcomp+c == fcdofs[cind])) {
              indices[foffs[f]+k*fcomp+c] = -(off+foff+(fdof/fcomp-1-k)*fcomp+c+1);
              ++cind;
            } else {
              indices[foffs[f]+k*fcomp+c] = off+foff+(fdof/fcomp-1-k)*fcomp+c-cind;
            }
          }
        }
      }
    }
    foff     += fdof - cfdof;
    foffs[f] += fdof;
  }
  PetscFunctionReturn(0);
}

#undef __FUNCT__
#define __FUNCT__ "DMPlexMatSetClosure"
/*@C
  DMPlexMatSetClosure - Set an array of the values on the closure of 'point'

  Not collective

  Input Parameters:
+ dm - The DM
. section - The section describing the layout in v
. globalSection - The section describing the layout in v
. A - The matrix
. point - The sieve point in the DM
. values - The array of values
- mode - The insert mode, where INSERT_ALL_VALUES and ADD_ALL_VALUES also overwrite boundary conditions

  Fortran Notes:
  This routine is only available in Fortran 90, and you must include petsc.h90 in your code.

  Level: intermediate

.seealso DMPlexVecGetClosure(), DMPlexVecSetClosure()
@*/
PetscErrorCode DMPlexMatSetClosure(DM dm, PetscSection section, PetscSection globalSection, Mat A, PetscInt point, const PetscScalar values[], InsertMode mode)
{
  DM_Plex       *mesh   = (DM_Plex*) dm->data;
  PetscInt      *points = NULL;
  PetscInt      *indices;
  PetscInt       offsets[32];
  PetscInt       numFields, numPoints, numIndices, dof, off, globalOff, pStart, pEnd, p, q, f;
  PetscErrorCode ierr;

  PetscFunctionBegin;
  PetscValidHeaderSpecific(dm, DM_CLASSID, 1);
  PetscValidHeaderSpecific(section, PETSC_SECTION_CLASSID, 2);
  PetscValidHeaderSpecific(globalSection, PETSC_SECTION_CLASSID, 3);
  PetscValidHeaderSpecific(A, MAT_CLASSID, 4);
  ierr = PetscSectionGetNumFields(section, &numFields);CHKERRQ(ierr);
  if (numFields > 31) SETERRQ1(PetscObjectComm((PetscObject)dm), PETSC_ERR_ARG_OUTOFRANGE, "Number of fields %D limited to 31", numFields);
  ierr = PetscMemzero(offsets, 32 * sizeof(PetscInt));CHKERRQ(ierr);
  ierr = DMPlexGetTransitiveClosure(dm, point, PETSC_TRUE, &numPoints, &points);CHKERRQ(ierr);
  /* Compress out points not in the section */
  ierr = PetscSectionGetChart(section, &pStart, &pEnd);CHKERRQ(ierr);
  for (p = 0, q = 0; p < numPoints*2; p += 2) {
    if ((points[p] >= pStart) && (points[p] < pEnd)) {
      points[q*2]   = points[p];
      points[q*2+1] = points[p+1];
      ++q;
    }
  }
  numPoints = q;
  for (p = 0, numIndices = 0; p < numPoints*2; p += 2) {
    PetscInt fdof;

    ierr = PetscSectionGetDof(section, points[p], &dof);CHKERRQ(ierr);
    for (f = 0; f < numFields; ++f) {
      ierr          = PetscSectionGetFieldDof(section, points[p], f, &fdof);CHKERRQ(ierr);
      offsets[f+1] += fdof;
    }
    numIndices += dof;
  }
  for (f = 1; f < numFields; ++f) offsets[f+1] += offsets[f];

  if (numFields && offsets[numFields] != numIndices) SETERRQ2(PetscObjectComm((PetscObject)dm), PETSC_ERR_PLIB, "Invalid size for closure %d should be %d", offsets[numFields], numIndices);
  ierr = DMGetWorkArray(dm, numIndices, PETSC_INT, &indices);CHKERRQ(ierr);
  if (numFields) {
    for (p = 0; p < numPoints*2; p += 2) {
      PetscInt o = points[p+1];
      ierr = PetscSectionGetOffset(globalSection, points[p], &globalOff);CHKERRQ(ierr);
      indicesPointFields_private(section, points[p], globalOff < 0 ? -(globalOff+1) : globalOff, offsets, PETSC_FALSE, o, indices);
    }
  } else {
    for (p = 0, off = 0; p < numPoints*2; p += 2) {
      PetscInt o = points[p+1];
      ierr = PetscSectionGetOffset(globalSection, points[p], &globalOff);CHKERRQ(ierr);
      indicesPoint_private(section, points[p], globalOff < 0 ? -(globalOff+1) : globalOff, &off, PETSC_FALSE, o, indices);
    }
  }
  if (mesh->printSetValues) {ierr = DMPlexPrintMatSetValues(PETSC_VIEWER_STDOUT_SELF, A, point, numIndices, indices, values);CHKERRQ(ierr);}
  ierr = MatSetValues(A, numIndices, indices, numIndices, indices, values, mode);
  if (ierr) {
    PetscMPIInt    rank;
    PetscErrorCode ierr2;

    ierr2 = MPI_Comm_rank(PetscObjectComm((PetscObject)A), &rank);CHKERRQ(ierr2);
    ierr2 = (*PetscErrorPrintf)("[%D]ERROR in DMPlexMatSetClosure\n", rank);CHKERRQ(ierr2);
    ierr2 = DMPlexPrintMatSetValues(PETSC_VIEWER_STDERR_SELF, A, point, numIndices, indices, values);CHKERRQ(ierr2);
    ierr2 = DMRestoreWorkArray(dm, numIndices, PETSC_INT, &indices);CHKERRQ(ierr2);
    CHKERRQ(ierr);
  }
  ierr = DMPlexRestoreTransitiveClosure(dm, point, PETSC_TRUE, &numPoints, &points);CHKERRQ(ierr);
  ierr = DMRestoreWorkArray(dm, numIndices, PETSC_INT, &indices);CHKERRQ(ierr);
  PetscFunctionReturn(0);
}

#undef __FUNCT__
#define __FUNCT__ "DMPlexGetHybridBounds"
PetscErrorCode DMPlexGetHybridBounds(DM dm, PetscInt *cMax, PetscInt *fMax, PetscInt *eMax, PetscInt *vMax)
{
  DM_Plex       *mesh = (DM_Plex*) dm->data;
  PetscInt       dim;
  PetscErrorCode ierr;

  PetscFunctionBegin;
  PetscValidHeaderSpecific(dm, DM_CLASSID, 1);
  ierr = DMPlexGetDimension(dm, &dim);CHKERRQ(ierr);
  if (cMax) *cMax = mesh->hybridPointMax[dim];
  if (fMax) *fMax = mesh->hybridPointMax[dim-1];
  if (eMax) *eMax = mesh->hybridPointMax[1];
  if (vMax) *vMax = mesh->hybridPointMax[0];
  PetscFunctionReturn(0);
}

#undef __FUNCT__
#define __FUNCT__ "DMPlexSetHybridBounds"
PetscErrorCode DMPlexSetHybridBounds(DM dm, PetscInt cMax, PetscInt fMax, PetscInt eMax, PetscInt vMax)
{
  DM_Plex       *mesh = (DM_Plex*) dm->data;
  PetscInt       dim;
  PetscErrorCode ierr;

  PetscFunctionBegin;
  PetscValidHeaderSpecific(dm, DM_CLASSID, 1);
  ierr = DMPlexGetDimension(dm, &dim);CHKERRQ(ierr);
  if (cMax >= 0) mesh->hybridPointMax[dim]   = cMax;
  if (fMax >= 0) mesh->hybridPointMax[dim-1] = fMax;
  if (eMax >= 0) mesh->hybridPointMax[1]     = eMax;
  if (vMax >= 0) mesh->hybridPointMax[0]     = vMax;
  PetscFunctionReturn(0);
}

#undef __FUNCT__
#define __FUNCT__ "DMPlexGetVTKCellHeight"
PetscErrorCode DMPlexGetVTKCellHeight(DM dm, PetscInt *cellHeight)
{
  DM_Plex *mesh = (DM_Plex*) dm->data;

  PetscFunctionBegin;
  PetscValidHeaderSpecific(dm, DM_CLASSID, 1);
  PetscValidPointer(cellHeight, 2);
  *cellHeight = mesh->vtkCellHeight;
  PetscFunctionReturn(0);
}

#undef __FUNCT__
#define __FUNCT__ "DMPlexSetVTKCellHeight"
PetscErrorCode DMPlexSetVTKCellHeight(DM dm, PetscInt cellHeight)
{
  DM_Plex *mesh = (DM_Plex*) dm->data;

  PetscFunctionBegin;
  PetscValidHeaderSpecific(dm, DM_CLASSID, 1);
  mesh->vtkCellHeight = cellHeight;
  PetscFunctionReturn(0);
}

#undef __FUNCT__
#define __FUNCT__ "DMPlexCreateNumbering_Private"
/* We can easily have a form that takes an IS instead */
PetscErrorCode DMPlexCreateNumbering_Private(DM dm, PetscInt pStart, PetscInt pEnd, PetscSF sf, IS *numbering)
{
  PetscSection   section, globalSection;
  PetscInt      *numbers, p;
  PetscErrorCode ierr;

  PetscFunctionBegin;
  ierr = PetscSectionCreate(PetscObjectComm((PetscObject)dm), &section);CHKERRQ(ierr);
  ierr = PetscSectionSetChart(section, pStart, pEnd);CHKERRQ(ierr);
  for (p = pStart; p < pEnd; ++p) {
    ierr = PetscSectionSetDof(section, p, 1);CHKERRQ(ierr);
  }
  ierr = PetscSectionSetUp(section);CHKERRQ(ierr);
  ierr = PetscSectionCreateGlobalSection(section, sf, PETSC_FALSE, &globalSection);CHKERRQ(ierr);
  ierr = PetscMalloc((pEnd - pStart) * sizeof(PetscInt), &numbers);CHKERRQ(ierr);
  for (p = pStart; p < pEnd; ++p) {
    ierr = PetscSectionGetOffset(globalSection, p, &numbers[p-pStart]);CHKERRQ(ierr);
  }
  ierr = ISCreateGeneral(PetscObjectComm((PetscObject)dm), pEnd - pStart, numbers, PETSC_OWN_POINTER, numbering);CHKERRQ(ierr);
  ierr = PetscSectionDestroy(&section);CHKERRQ(ierr);
  ierr = PetscSectionDestroy(&globalSection);CHKERRQ(ierr);
  PetscFunctionReturn(0);
}

#undef __FUNCT__
#define __FUNCT__ "DMPlexGetCellNumbering"
PetscErrorCode DMPlexGetCellNumbering(DM dm, IS *globalCellNumbers)
{
  DM_Plex       *mesh = (DM_Plex*) dm->data;
  PetscInt       cellHeight, cStart, cEnd, cMax;
  PetscErrorCode ierr;

  PetscFunctionBegin;
  PetscValidHeaderSpecific(dm, DM_CLASSID, 1);
  if (!mesh->globalCellNumbers) {
    ierr = DMPlexGetVTKCellHeight(dm, &cellHeight);CHKERRQ(ierr);
    ierr = DMPlexGetHeightStratum(dm, cellHeight, &cStart, &cEnd);CHKERRQ(ierr);
    ierr = DMPlexGetHybridBounds(dm, &cMax, NULL, NULL, NULL);CHKERRQ(ierr);
    if (cMax >= 0) cEnd = PetscMin(cEnd, cMax);
    ierr = DMPlexCreateNumbering_Private(dm, cStart, cEnd, dm->sf, &mesh->globalCellNumbers);CHKERRQ(ierr);
  }
  *globalCellNumbers = mesh->globalCellNumbers;
  PetscFunctionReturn(0);
}

#undef __FUNCT__
#define __FUNCT__ "DMPlexGetVertexNumbering"
PetscErrorCode DMPlexGetVertexNumbering(DM dm, IS *globalVertexNumbers)
{
  DM_Plex       *mesh = (DM_Plex*) dm->data;
  PetscInt       vStart, vEnd, vMax;
  PetscErrorCode ierr;

  PetscFunctionBegin;
  PetscValidHeaderSpecific(dm, DM_CLASSID, 1);
  if (!mesh->globalVertexNumbers) {
    ierr = DMPlexGetDepthStratum(dm, 0, &vStart, &vEnd);CHKERRQ(ierr);
    ierr = DMPlexGetHybridBounds(dm, NULL, NULL, NULL, &vMax);CHKERRQ(ierr);
    if (vMax >= 0) vEnd = PetscMin(vEnd, vMax);
    ierr = DMPlexCreateNumbering_Private(dm, vStart, vEnd, dm->sf, &mesh->globalVertexNumbers);CHKERRQ(ierr);
  }
  *globalVertexNumbers = mesh->globalVertexNumbers;
  PetscFunctionReturn(0);
}


#undef __FUNCT__
#define __FUNCT__ "PetscSectionCreateGlobalSectionLabel"
/*@C
  PetscSectionCreateGlobalSectionLabel - Create a section describing the global field layout using
  the local section and an SF describing the section point overlap.

  Input Parameters:
  + s - The PetscSection for the local field layout
  . sf - The SF describing parallel layout of the section points
  . includeConstraints - By default this is PETSC_FALSE, meaning that the global field vector will not possess constrained dofs
  . label - The label specifying the points
  - labelValue - The label stratum specifying the points

  Output Parameter:
  . gsection - The PetscSection for the global field layout

  Note: This gives negative sizes and offsets to points not owned by this process

  Level: developer

.seealso: PetscSectionCreate()
@*/
PetscErrorCode PetscSectionCreateGlobalSectionLabel(PetscSection s, PetscSF sf, PetscBool includeConstraints, DMLabel label, PetscInt labelValue, PetscSection *gsection)
{
  PetscInt      *neg = NULL, *tmpOff = NULL;
  PetscInt       pStart, pEnd, p, dof, cdof, off, globalOff = 0, nroots;
  PetscErrorCode ierr;

  PetscFunctionBegin;
  ierr = PetscSectionCreate(s->atlasLayout.comm, gsection);CHKERRQ(ierr);
  ierr = PetscSectionGetChart(s, &pStart, &pEnd);CHKERRQ(ierr);
  ierr = PetscSectionSetChart(*gsection, pStart, pEnd);CHKERRQ(ierr);
  ierr = PetscSFGetGraph(sf, &nroots, NULL, NULL, NULL);CHKERRQ(ierr);
  if (nroots >= 0) {
    if (nroots < pEnd-pStart) SETERRQ2(PETSC_COMM_SELF, PETSC_ERR_ARG_SIZ, "PetscSF nroots %d < %d section size", nroots, pEnd-pStart);
    ierr = PetscMalloc(nroots * sizeof(PetscInt), &neg);CHKERRQ(ierr);
    ierr = PetscMemzero(neg, nroots * sizeof(PetscInt));CHKERRQ(ierr);
    if (nroots > pEnd-pStart) {
      ierr = PetscMalloc(nroots * sizeof(PetscInt), &tmpOff);CHKERRQ(ierr);
      ierr = PetscMemzero(tmpOff, nroots * sizeof(PetscInt));CHKERRQ(ierr);
    } else {
      tmpOff = &(*gsection)->atlasDof[-pStart];
    }
  }
  /* Mark ghost points with negative dof */
  for (p = pStart; p < pEnd; ++p) {
    PetscInt value;

    ierr = DMLabelGetValue(label, p, &value);CHKERRQ(ierr);
    if (value != labelValue) continue;
    ierr = PetscSectionGetDof(s, p, &dof);CHKERRQ(ierr);
    ierr = PetscSectionSetDof(*gsection, p, dof);CHKERRQ(ierr);
    ierr = PetscSectionGetConstraintDof(s, p, &cdof);CHKERRQ(ierr);
    if (!includeConstraints && cdof > 0) {ierr = PetscSectionSetConstraintDof(*gsection, p, cdof);CHKERRQ(ierr);}
    if (neg) neg[p] = -(dof+1);
  }
  ierr = PetscSectionSetUpBC(*gsection);CHKERRQ(ierr);
  if (nroots >= 0) {
    ierr = PetscSFBcastBegin(sf, MPIU_INT, neg, tmpOff);CHKERRQ(ierr);
    ierr = PetscSFBcastEnd(sf, MPIU_INT, neg, tmpOff);CHKERRQ(ierr);
    if (nroots > pEnd-pStart) {
      for (p = pStart; p < pEnd; ++p) {if (tmpOff[p] < 0) (*gsection)->atlasDof[p-pStart] = tmpOff[p];}
    }
  }
  /* Calculate new sizes, get proccess offset, and calculate point offsets */
  for (p = 0, off = 0; p < pEnd-pStart; ++p) {
    cdof = (!includeConstraints && s->bc) ? s->bc->atlasDof[p] : 0;
    (*gsection)->atlasOff[p] = off;
    off += (*gsection)->atlasDof[p] > 0 ? (*gsection)->atlasDof[p]-cdof : 0;
  }
  ierr       = MPI_Scan(&off, &globalOff, 1, MPIU_INT, MPI_SUM, s->atlasLayout.comm);CHKERRQ(ierr);
  globalOff -= off;
  for (p = 0, off = 0; p < pEnd-pStart; ++p) {
    (*gsection)->atlasOff[p] += globalOff;
    if (neg) neg[p] = -((*gsection)->atlasOff[p]+1);
  }
  /* Put in negative offsets for ghost points */
  if (nroots >= 0) {
    ierr = PetscSFBcastBegin(sf, MPIU_INT, neg, tmpOff);CHKERRQ(ierr);
    ierr = PetscSFBcastEnd(sf, MPIU_INT, neg, tmpOff);CHKERRQ(ierr);
    if (nroots > pEnd-pStart) {
      for (p = pStart; p < pEnd; ++p) {if (tmpOff[p] < 0) (*gsection)->atlasOff[p-pStart] = tmpOff[p];}
    }
  }
  if (nroots >= 0 && nroots > pEnd-pStart) {ierr = PetscFree(tmpOff);CHKERRQ(ierr);}
  ierr = PetscFree(neg);CHKERRQ(ierr);
  PetscFunctionReturn(0);
}<|MERGE_RESOLUTION|>--- conflicted
+++ resolved
@@ -5992,10 +5992,6 @@
 @*/
 PetscErrorCode DMPlexGetDepthStratum(DM dm, PetscInt stratumValue, PetscInt *start, PetscInt *end)
 {
-<<<<<<< HEAD
-  DM_Plex       *mesh = (DM_Plex*) dm->data;
-=======
->>>>>>> e08f174e
   DMLabel        label;
   PetscInt       depth;
   PetscErrorCode ierr;
@@ -6049,10 +6045,6 @@
 @*/
 PetscErrorCode DMPlexGetHeightStratum(DM dm, PetscInt stratumValue, PetscInt *start, PetscInt *end)
 {
-<<<<<<< HEAD
-  DM_Plex       *mesh = (DM_Plex*) dm->data;
-=======
->>>>>>> e08f174e
   DMLabel        label;
   PetscInt       depth;
   PetscErrorCode ierr;
