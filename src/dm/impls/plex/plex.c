--- conflicted
+++ resolved
@@ -2503,16 +2503,6 @@
   ierr = PetscObjectGetComm((PetscObject) dm, &comm);CHKERRQ(ierr);
   ierr = MPI_Comm_size(comm, &commSize);CHKERRQ(ierr);
   ierr = MPI_Comm_rank(comm, &rank);CHKERRQ(ierr);
-<<<<<<< HEAD
-  if (!numVertices) {
-    ierr = PetscSectionCreate(comm, partSection);CHKERRQ(ierr);
-    ierr = PetscSectionSetChart(*partSection, 0, commSize);CHKERRQ(ierr);
-    ierr = PetscSectionSetUp(*partSection);CHKERRQ(ierr);
-    ierr = ISCreateGeneral(comm, 0, NULL, PETSC_OWN_POINTER, partition);CHKERRQ(ierr);
-    PetscFunctionReturn(0);
-  }
-=======
->>>>>>> e7ee2502
   nparts = commSize;
   options[0] = 0; /* Use all defaults */
   /* Calculate vertex distribution */
@@ -2533,12 +2523,6 @@
   } else {
     if (vtxdist[1] == vtxdist[nparts]) {
       if (!rank) {
-<<<<<<< HEAD
-        PetscStackCallStandard(METIS_PartGraphKway, (&nvtxs, &ncon, xadj, adjncy, vwgt, NULL, adjwgt, &nparts, tpwgts, ubvec, NULL, &edgeCut, assignment));
-      }
-    } else {
-      PetscStackCallStandard(ParMETIS_V3_PartKway, (vtxdist, xadj, adjncy, vwgt, adjwgt, &wgtflag, &numflag, &ncon, &nparts, tpwgts, ubvec, options, &edgeCut, assignment, &comm));
-=======
         PetscStackPush("METIS_PartGraphKway");
         ierr = METIS_PartGraphKway(&nvtxs, &ncon, xadj, adjncy, vwgt, NULL, adjwgt, &nparts, tpwgts, ubvec, NULL, &edgeCut, assignment);
         PetscStackPop;
@@ -2549,7 +2533,6 @@
       ierr = ParMETIS_V3_PartKway(vtxdist, xadj, adjncy, vwgt, adjwgt, &wgtflag, &numflag, &ncon, &nparts, tpwgts, ubvec, options, &edgeCut, assignment, &comm);
       PetscStackPop;
       if (ierr != METIS_OK) SETERRQ(PETSC_COMM_SELF, PETSC_ERR_LIB, "Error in ParMETIS_V3_PartKway()");
->>>>>>> e7ee2502
     }
   }
   /* Convert to PetscSection+IS */
