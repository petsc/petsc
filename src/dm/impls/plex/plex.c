--- conflicted
+++ resolved
@@ -4268,38 +4268,6 @@
   PetscFunctionReturn(0);
 }
 
-<<<<<<< HEAD
-
-#undef __FUNCT__
-#define __FUNCT__ "DMPlexGetCellRefiner_Private"
-PetscErrorCode DMPlexGetCellRefiner_Private(DM dm, CellRefiner *cellRefiner)
-{
-  PetscInt       dim, cStart, coneSize, cMax;
-  PetscErrorCode ierr;
-
-  PetscFunctionBegin;
-  ierr = DMPlexGetDimension(dm, &dim);CHKERRQ(ierr);
-  ierr = DMPlexGetHeightStratum(dm, 0, &cStart, NULL);CHKERRQ(ierr);
-  ierr = DMPlexGetConeSize(dm, cStart, &coneSize);CHKERRQ(ierr);
-  ierr = DMPlexGetHybridBounds(dm, &cMax, NULL, NULL, NULL);CHKERRQ(ierr);
-  switch (dim) {
-  case 2:
-    switch (coneSize) {
-    case 3:
-      if (cMax >= 0) *cellRefiner = 3; /* Hybrid */
-      else *cellRefiner = 1; /* Triangular */
-      break;
-    case 4:
-      if (cMax >= 0) *cellRefiner = 4; /* Hybrid */
-      else *cellRefiner = 2; /* Quadrilateral */
-      break;
-    default:
-      SETERRQ2(PETSC_COMM_SELF, PETSC_ERR_ARG_WRONG, "Unknown coneSize %d in dimension %d for cell refiner", coneSize, dim);
-    }
-    break;
-  default:
-    SETERRQ1(PETSC_COMM_SELF, PETSC_ERR_ARG_WRONG, "Unknown dimension %d for cell refiner", dim);
-=======
 #undef __FUNCT__
 #define __FUNCT__ "DMRefine_Plex"
 PetscErrorCode DMRefine_Plex(DM dm, MPI_Comm comm, DM *dmRefined)
@@ -4373,85 +4341,6 @@
     break;
   default:
     SETERRQ1(PetscObjectComm((PetscObject)dm), PETSC_ERR_SUP, "Mesh refinement in dimension %d is not supported.", dim);
->>>>>>> 844d33ef
-  }
-  PetscFunctionReturn(0);
-}
-
-#undef __FUNCT__
-<<<<<<< HEAD
-#define __FUNCT__ "DMRefine_Plex"
-PetscErrorCode DMRefine_Plex(DM dm, MPI_Comm comm, DM *dmRefined)
-{
-  PetscReal      refinementLimit;
-  PetscInt       dim, cStart, cEnd;
-  char           genname[1024], *name = NULL;
-  PetscBool      isUniform, isTriangle = PETSC_FALSE, isTetgen = PETSC_FALSE, isCTetgen = PETSC_FALSE, flg;
-  PetscErrorCode ierr;
-
-  PetscFunctionBegin;
-  ierr = DMPlexGetRefinementUniform(dm, &isUniform);CHKERRQ(ierr);
-  if (isUniform) {
-    CellRefiner cellRefiner;
-
-    ierr = DMPlexGetCellRefiner_Internal(dm, &cellRefiner);CHKERRQ(ierr);
-    ierr = DMPlexRefineUniform_Internal(dm, cellRefiner, dmRefined);CHKERRQ(ierr);
-    PetscFunctionReturn(0);
-  }
-  ierr = DMPlexGetRefinementLimit(dm, &refinementLimit);CHKERRQ(ierr);
-  if (refinementLimit == 0.0) PetscFunctionReturn(0);
-  ierr = DMPlexGetDimension(dm, &dim);CHKERRQ(ierr);
-  ierr = DMPlexGetHeightStratum(dm, 0, &cStart, &cEnd);CHKERRQ(ierr);
-  ierr = PetscOptionsGetString(((PetscObject) dm)->prefix, "-dm_plex_generator", genname, 1024, &flg);CHKERRQ(ierr);
-  if (flg) name = genname;
-  if (name) {
-    ierr = PetscStrcmp(name, "triangle", &isTriangle);CHKERRQ(ierr);
-    ierr = PetscStrcmp(name, "tetgen",   &isTetgen);CHKERRQ(ierr);
-    ierr = PetscStrcmp(name, "ctetgen",  &isCTetgen);CHKERRQ(ierr);
-  }
-  switch (dim) {
-  case 2:
-    if (!name || isTriangle) {
-#if defined(PETSC_HAVE_TRIANGLE)
-      double  *maxVolumes;
-      PetscInt c;
-
-      ierr = PetscMalloc((cEnd - cStart) * sizeof(double), &maxVolumes);CHKERRQ(ierr);
-      for (c = 0; c < cEnd-cStart; ++c) maxVolumes[c] = refinementLimit;
-      ierr = DMPlexRefine_Triangle(dm, maxVolumes, dmRefined);CHKERRQ(ierr);
-      ierr = PetscFree(maxVolumes);CHKERRQ(ierr);
-#else
-      SETERRQ(PetscObjectComm((PetscObject)dm), PETSC_ERR_SUP, "Mesh refinement needs external package support.\nPlease reconfigure with --download-triangle.");
-#endif
-    } else SETERRQ1(PetscObjectComm((PetscObject)dm), PETSC_ERR_SUP, "Unknown 2D mesh generation package %s", name);
-    break;
-  case 3:
-    if (!name || isCTetgen) {
-#if defined(PETSC_HAVE_CTETGEN)
-      PetscReal *maxVolumes;
-      PetscInt   c;
-
-      ierr = PetscMalloc((cEnd - cStart) * sizeof(PetscReal), &maxVolumes);CHKERRQ(ierr);
-      for (c = 0; c < cEnd-cStart; ++c) maxVolumes[c] = refinementLimit;
-      ierr = DMPlexRefine_CTetgen(dm, maxVolumes, dmRefined);CHKERRQ(ierr);
-#else
-      SETERRQ(PetscObjectComm((PetscObject)dm), PETSC_ERR_SUP, "CTetgen needs external package support.\nPlease reconfigure with --download-ctetgen.");
-#endif
-    } else if (isTetgen) {
-#if defined(PETSC_HAVE_TETGEN)
-      double  *maxVolumes;
-      PetscInt c;
-
-      ierr = PetscMalloc((cEnd - cStart) * sizeof(double), &maxVolumes);CHKERRQ(ierr);
-      for (c = 0; c < cEnd-cStart; ++c) maxVolumes[c] = refinementLimit;
-      ierr = DMPlexRefine_Tetgen(dm, maxVolumes, dmRefined);CHKERRQ(ierr);
-#else
-      SETERRQ(PetscObjectComm((PetscObject)dm), PETSC_ERR_SUP, "Tetgen needs external package support.\nPlease reconfigure with --with-c-language=cxx --download-tetgen.");
-#endif
-    } else SETERRQ1(PetscObjectComm((PetscObject)dm), PETSC_ERR_SUP, "Unknown 3D mesh generation package %s", name);
-    break;
-  default:
-    SETERRQ1(PetscObjectComm((PetscObject)dm), PETSC_ERR_SUP, "Mesh refinement in dimension %d is not supported.", dim);
   }
   PetscFunctionReturn(0);
 }
@@ -4513,64 +4402,6 @@
   PetscInt       d = 0;
   PetscErrorCode ierr;
 
-=======
-#define __FUNCT__ "DMPlexGetDepthLabel"
-/*@
-  DMPlexGetDepthLabel - Get the DMLabel recording the depth of each point
-
-  Not Collective
-
-  Input Parameter:
-. dm    - The DMPlex object
-
-  Output Parameter:
-. depthLabel - The DMLabel recording point depth
-
-  Level: developer
-
-.keywords: mesh, points
-.seealso: DMPlexGetDepth(), DMPlexGetHeightStratum(), DMPlexGetDepthStratum()
-@*/
-PetscErrorCode DMPlexGetDepthLabel(DM dm, DMLabel *depthLabel)
-{
-  DM_Plex       *mesh = (DM_Plex*) dm->data;
-  PetscErrorCode ierr;
-
-  PetscFunctionBegin;
-  PetscValidHeaderSpecific(dm, DM_CLASSID, 1);
-  PetscValidPointer(depthLabel, 2);
-  if (!mesh->depthLabel) {
-    ierr = DMPlexGetLabel(dm, "depth", &mesh->depthLabel);CHKERRQ(ierr);
-  }
-  *depthLabel = mesh->depthLabel;
-  PetscFunctionReturn(0);
-}
-
-#undef __FUNCT__
-#define __FUNCT__ "DMPlexGetDepth"
-/*@
-  DMPlexGetDepth - Get the depth of the DAG representing this mesh
-
-  Not Collective
-
-  Input Parameter:
-. dm    - The DMPlex object
-
-  Output Parameter:
-. depth - The number of strata (breadth first levels) in the DAG
-
-  Level: developer
-
-.keywords: mesh, points
-.seealso: DMPlexGetDepthLabel(), DMPlexGetHeightStratum(), DMPlexGetDepthStratum()
-@*/
-PetscErrorCode DMPlexGetDepth(DM dm, PetscInt *depth)
-{
-  DMLabel        label;
-  PetscInt       d = 0;
-  PetscErrorCode ierr;
-
->>>>>>> 844d33ef
   PetscFunctionBegin;
   PetscValidHeaderSpecific(dm, DM_CLASSID, 1);
   PetscValidPointer(depth, 2);
