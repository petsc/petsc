#include <petsc-private/dmpleximpl.h>   /*I      "petscdmplex.h"   I*/
#include <../src/sys/utils/hash.h>
#include <petsc-private/isimpl.h>
#include <petscsf.h>

/* Logging support */
PetscLogEvent DMPLEX_Partition, DMPLEX_Distribute, DMPLEX_DistributeLabels, DMPLEX_DistributeSF, DMPLEX_Stratify, DMPLEX_ResidualFEM, DMPLEX_JacobianFEM;

PETSC_EXTERN PetscErrorCode VecView_Seq(Vec, PetscViewer);
PETSC_EXTERN PetscErrorCode VecView_MPI(Vec, PetscViewer);

#undef __FUNCT__
#define __FUNCT__ "VecView_Plex_Local"
PetscErrorCode VecView_Plex_Local(Vec v, PetscViewer viewer)
{
  DM             dm;
  PetscBool      isvtk;
  PetscErrorCode ierr;

  PetscFunctionBegin;
  ierr = VecGetDM(v, &dm);CHKERRQ(ierr);
  if (!dm) SETERRQ(PetscObjectComm((PetscObject)v), PETSC_ERR_ARG_WRONG, "Vector not generated from a DM");
  ierr = PetscObjectTypeCompare((PetscObject) viewer, PETSCVIEWERVTK, &isvtk);CHKERRQ(ierr);
  if (isvtk) {
    PetscViewerVTKFieldType ft = PETSC_VTK_POINT_FIELD;
    PetscSection            section;
    PetscInt                dim, pStart, pEnd, cStart, fStart, vStart, cdof = 0, fdof = 0, vdof = 0;

    ierr = DMPlexGetDimension(dm, &dim);CHKERRQ(ierr);
    ierr = DMGetDefaultSection(dm, &section);CHKERRQ(ierr);
    ierr = DMPlexGetHeightStratum(dm, 0, &cStart, NULL);CHKERRQ(ierr);
    ierr = DMPlexGetHeightStratum(dm, 1, &fStart, NULL);CHKERRQ(ierr);
    ierr = DMPlexGetDepthStratum(dm, 0, &vStart, NULL);CHKERRQ(ierr);
    ierr = PetscSectionGetChart(section, &pStart, &pEnd);CHKERRQ(ierr);
    /* Assumes that numer of dofs per point of each stratum is constant, natural for VTK */
    if ((cStart >= pStart) && (cStart < pEnd)) {ierr = PetscSectionGetDof(section, cStart, &cdof);CHKERRQ(ierr);}
    if ((fStart >= pStart) && (fStart < pEnd)) {ierr = PetscSectionGetDof(section, fStart, &fdof);CHKERRQ(ierr);}
    if ((vStart >= pStart) && (vStart < pEnd)) {ierr = PetscSectionGetDof(section, vStart, &vdof);CHKERRQ(ierr);}
    if (cdof && fdof && vdof) { /* Actually Q2 or some such, but visualize as Q1 */
      ft = (cdof == dim) ? PETSC_VTK_POINT_VECTOR_FIELD : PETSC_VTK_POINT_FIELD;
    } else if (cdof && vdof) {
      SETERRQ(PetscObjectComm((PetscObject)viewer),PETSC_ERR_SUP,"No support for viewing mixed space with dofs at both vertices and cells");
    } else if (cdof) {
      /* TODO: This assumption should be removed when there is a way of identifying whether a space is conceptually a
       * vector or just happens to have the same number of dofs as the dimension. */
      if (cdof == dim) {
        ft = PETSC_VTK_CELL_VECTOR_FIELD;
      } else {
        ft = PETSC_VTK_CELL_FIELD;
      }
    } else if (vdof) {
      if (vdof == dim) {
        ft = PETSC_VTK_POINT_VECTOR_FIELD;
      } else {
        ft = PETSC_VTK_POINT_FIELD;
      }
    } else SETERRQ(PetscObjectComm((PetscObject)dm), PETSC_ERR_ARG_WRONG, "Could not classify input Vec for VTK");

    ierr = PetscObjectReference((PetscObject) dm);CHKERRQ(ierr); /* viewer drops reference */
    ierr = PetscObjectReference((PetscObject) v);CHKERRQ(ierr);  /* viewer drops reference */
    ierr = PetscViewerVTKAddField(viewer, (PetscObject) dm, DMPlexVTKWriteAll, ft, (PetscObject) v);CHKERRQ(ierr);
  } else {
    PetscBool isseq;

    ierr = PetscObjectTypeCompare((PetscObject) v, VECSEQ, &isseq);CHKERRQ(ierr);
    if (isseq) {
      ierr = VecView_Seq(v, viewer);CHKERRQ(ierr);
    } else {
      ierr = VecView_MPI(v, viewer);CHKERRQ(ierr);
    }
  }
  PetscFunctionReturn(0);
}

#undef __FUNCT__
#define __FUNCT__ "VecView_Plex"
PetscErrorCode VecView_Plex(Vec v, PetscViewer viewer)
{
  DM             dm;
  PetscBool      isvtk;
  PetscErrorCode ierr;

  PetscFunctionBegin;
  ierr = VecGetDM(v, &dm);CHKERRQ(ierr);
  if (!dm) SETERRQ(PetscObjectComm((PetscObject)v), PETSC_ERR_ARG_WRONG, "Vector not generated from a DM");
  ierr = PetscObjectTypeCompare((PetscObject) viewer, PETSCVIEWERVTK, &isvtk);CHKERRQ(ierr);
  if (isvtk) {
    Vec         locv;
    const char *name;

    ierr = DMGetLocalVector(dm, &locv);CHKERRQ(ierr);
    ierr = PetscObjectGetName((PetscObject) v, &name);CHKERRQ(ierr);
    ierr = PetscObjectSetName((PetscObject) locv, name);CHKERRQ(ierr);
    ierr = DMGlobalToLocalBegin(dm, v, INSERT_VALUES, locv);CHKERRQ(ierr);
    ierr = DMGlobalToLocalEnd(dm, v, INSERT_VALUES, locv);CHKERRQ(ierr);
    ierr = VecView_Plex_Local(locv, viewer);CHKERRQ(ierr);
    ierr = DMRestoreLocalVector(dm, &locv);CHKERRQ(ierr);
  } else {
    PetscBool isseq;

    ierr = PetscObjectTypeCompare((PetscObject) v, VECSEQ, &isseq);CHKERRQ(ierr);
    if (isseq) {
      ierr = VecView_Seq(v, viewer);CHKERRQ(ierr);
    } else {
      ierr = VecView_MPI(v, viewer);CHKERRQ(ierr);
    }
  }
  PetscFunctionReturn(0);
}

#undef __FUNCT__
#define __FUNCT__ "DMPlexView_Ascii"
PetscErrorCode DMPlexView_Ascii(DM dm, PetscViewer viewer)
{
  DM_Plex          *mesh = (DM_Plex*) dm->data;
  DM                cdm;
  DMLabel           markers;
  PetscSection      coordSection;
  Vec               coordinates;
  PetscViewerFormat format;
  PetscErrorCode    ierr;

  PetscFunctionBegin;
  ierr = DMGetCoordinateDM(dm, &cdm);CHKERRQ(ierr);
  ierr = DMGetDefaultSection(cdm, &coordSection);CHKERRQ(ierr);
  ierr = DMGetCoordinatesLocal(dm, &coordinates);CHKERRQ(ierr);
  ierr = PetscViewerGetFormat(viewer, &format);CHKERRQ(ierr);
  if (format == PETSC_VIEWER_ASCII_INFO_DETAIL) {
    const char *name;
    PetscInt    maxConeSize, maxSupportSize;
    PetscInt    pStart, pEnd, p;
    PetscMPIInt rank, size;

    ierr = MPI_Comm_rank(PetscObjectComm((PetscObject)dm), &rank);CHKERRQ(ierr);
    ierr = MPI_Comm_size(PetscObjectComm((PetscObject)dm), &size);CHKERRQ(ierr);
    ierr = PetscObjectGetName((PetscObject) dm, &name);CHKERRQ(ierr);
    ierr = DMPlexGetChart(dm, &pStart, &pEnd);CHKERRQ(ierr);
    ierr = DMPlexGetMaxSizes(dm, &maxConeSize, &maxSupportSize);CHKERRQ(ierr);
    ierr = PetscViewerASCIISynchronizedAllow(viewer, PETSC_TRUE);CHKERRQ(ierr);
    ierr = PetscViewerASCIIPrintf(viewer, "Mesh '%s':\n", name);CHKERRQ(ierr);
    ierr = PetscViewerASCIISynchronizedPrintf(viewer, "Max sizes cone: %D support: %D\n", maxConeSize, maxSupportSize);CHKERRQ(ierr);
    ierr = PetscViewerASCIIPrintf(viewer, "orientation is missing\n", name);CHKERRQ(ierr);
    ierr = PetscViewerASCIIPrintf(viewer, "cap --> base:\n", name);CHKERRQ(ierr);
    for (p = pStart; p < pEnd; ++p) {
      PetscInt dof, off, s;

      ierr = PetscSectionGetDof(mesh->supportSection, p, &dof);CHKERRQ(ierr);
      ierr = PetscSectionGetOffset(mesh->supportSection, p, &off);CHKERRQ(ierr);
      for (s = off; s < off+dof; ++s) {
        ierr = PetscViewerASCIISynchronizedPrintf(viewer, "[%D]: %D ----> %D\n", rank, p, mesh->supports[s]);CHKERRQ(ierr);
      }
    }
    ierr = PetscViewerFlush(viewer);CHKERRQ(ierr);
    ierr = PetscViewerASCIIPrintf(viewer, "base <-- cap:\n", name);CHKERRQ(ierr);
    for (p = pStart; p < pEnd; ++p) {
      PetscInt dof, off, c;

      ierr = PetscSectionGetDof(mesh->coneSection, p, &dof);CHKERRQ(ierr);
      ierr = PetscSectionGetOffset(mesh->coneSection, p, &off);CHKERRQ(ierr);
      for (c = off; c < off+dof; ++c) {
        ierr = PetscViewerASCIISynchronizedPrintf(viewer, "[%D]: %D <---- %D (%D)\n", rank, p, mesh->cones[c], mesh->coneOrientations[c]);CHKERRQ(ierr);
      }
    }
    ierr = PetscViewerFlush(viewer);CHKERRQ(ierr);
    ierr = PetscSectionGetChart(coordSection, &pStart, NULL);CHKERRQ(ierr);
    if (pStart >= 0) {ierr = PetscSectionVecView(coordSection, coordinates, viewer);CHKERRQ(ierr);}
    ierr = DMPlexGetLabel(dm, "marker", &markers);CHKERRQ(ierr);
    ierr = DMLabelView(markers,viewer);CHKERRQ(ierr);
    if (size > 1) {
      PetscSF sf;

      ierr = DMGetPointSF(dm, &sf);CHKERRQ(ierr);
      ierr = PetscSFView(sf, viewer);CHKERRQ(ierr);
    }
    ierr = PetscViewerFlush(viewer);CHKERRQ(ierr);
  } else if (format == PETSC_VIEWER_ASCII_LATEX) {
    const char  *name;
    const char  *colors[3] = {"red", "blue", "green"};
    const int    numColors  = 3;
    PetscReal    scale      = 2.0;
    PetscScalar *coords;
    PetscInt     depth, cStart, cEnd, c, vStart, vEnd, v, eStart = 0, eEnd = 0, e, p;
    PetscMPIInt  rank, size;

    ierr = DMPlexGetDepth(dm, &depth);CHKERRQ(ierr);
    ierr = MPI_Comm_rank(PetscObjectComm((PetscObject)dm), &rank);CHKERRQ(ierr);
    ierr = MPI_Comm_size(PetscObjectComm((PetscObject)dm), &size);CHKERRQ(ierr);
    ierr = PetscObjectGetName((PetscObject) dm, &name);CHKERRQ(ierr);
    ierr = PetscViewerASCIISynchronizedAllow(viewer, PETSC_TRUE);CHKERRQ(ierr);
    ierr = PetscViewerASCIIPrintf(viewer, "\
\\documentclass[crop,multi=false]{standalone}\n\n\
\\usepackage{tikz}\n\
\\usepackage{pgflibraryshapes}\n\
\\usetikzlibrary{backgrounds}\n\
\\usetikzlibrary{arrows}\n\
\\begin{document}\n\
\\section{%s}\n\
\\begin{center}\n", name, 8.0/scale);CHKERRQ(ierr);
    ierr = PetscViewerASCIIPrintf(viewer, "Mesh for process ");CHKERRQ(ierr);
    for (p = 0; p < size; ++p) {
      if (p > 0 && p == size-1) {
        ierr = PetscViewerASCIIPrintf(viewer, ", and ", colors[p%numColors], p);CHKERRQ(ierr);
      } else if (p > 0) {
        ierr = PetscViewerASCIIPrintf(viewer, ", ", colors[p%numColors], p);CHKERRQ(ierr);
      }
      ierr = PetscViewerASCIIPrintf(viewer, "{\\textcolor{%s}%D}", colors[p%numColors], p);CHKERRQ(ierr);
    }
    ierr = PetscViewerASCIIPrintf(viewer, ".\n\n\n\
\\begin{tikzpicture}[scale = %g,font=\\fontsize{8}{8}\\selectfont]\n");CHKERRQ(ierr);
    /* Plot vertices */
    ierr = DMPlexGetDepthStratum(dm, 0, &vStart, &vEnd);CHKERRQ(ierr);
    ierr = VecGetArray(coordinates, &coords);CHKERRQ(ierr);
    ierr = PetscViewerASCIIPrintf(viewer, "\\path\n");CHKERRQ(ierr);
    for (v = vStart; v < vEnd; ++v) {
      PetscInt off, dof, d;

      ierr = PetscSectionGetDof(coordSection, v, &dof);CHKERRQ(ierr);
      ierr = PetscSectionGetOffset(coordSection, v, &off);CHKERRQ(ierr);
      ierr = PetscViewerASCIISynchronizedPrintf(viewer, "(");CHKERRQ(ierr);
      for (d = 0; d < dof; ++d) {
        if (d > 0) {ierr = PetscViewerASCIISynchronizedPrintf(viewer, ",");CHKERRQ(ierr);}
        ierr = PetscViewerASCIISynchronizedPrintf(viewer, "%G", scale*PetscRealPart(coords[off+d]));CHKERRQ(ierr);
      }
      ierr = PetscViewerASCIISynchronizedPrintf(viewer, ") node(%D_%D) [draw,shape=circle,color=%s] {%D} --\n", v, rank, colors[rank%numColors], v);CHKERRQ(ierr);
    }
    ierr = VecRestoreArray(coordinates, &coords);CHKERRQ(ierr);
    ierr = PetscViewerFlush(viewer);CHKERRQ(ierr);
    ierr = PetscViewerASCIIPrintf(viewer, "(0,0);\n");CHKERRQ(ierr);
    /* Plot edges */
    ierr = VecGetArray(coordinates, &coords);CHKERRQ(ierr);
    ierr = PetscViewerASCIIPrintf(viewer, "\\path\n");CHKERRQ(ierr);
    if (depth > 1) {ierr = DMPlexGetDepthStratum(dm, 1, &eStart, &eEnd);CHKERRQ(ierr);}
    for (e = eStart; e < eEnd; ++e) {
      const PetscInt *cone;
      PetscInt        coneSize, offA, offB, dof, d;

      ierr = DMPlexGetConeSize(dm, e, &coneSize);CHKERRQ(ierr);
      if (coneSize != 2) SETERRQ2(PetscObjectComm((PetscObject)dm), PETSC_ERR_ARG_WRONG, "Edge %d cone should have two vertices, not %d", e, coneSize);
      ierr = DMPlexGetCone(dm, e, &cone);CHKERRQ(ierr);
      ierr = PetscSectionGetDof(coordSection, cone[0], &dof);CHKERRQ(ierr);
      ierr = PetscSectionGetOffset(coordSection, cone[0], &offA);CHKERRQ(ierr);
      ierr = PetscSectionGetOffset(coordSection, cone[1], &offB);CHKERRQ(ierr);
      ierr = PetscViewerASCIISynchronizedPrintf(viewer, "(");CHKERRQ(ierr);
      for (d = 0; d < dof; ++d) {
        if (d > 0) {ierr = PetscViewerASCIISynchronizedPrintf(viewer, ",");CHKERRQ(ierr);}
        ierr = PetscViewerASCIISynchronizedPrintf(viewer, "%G", scale*0.5*PetscRealPart(coords[offA+d]+coords[offB+d]));CHKERRQ(ierr);
      }
      ierr = PetscViewerASCIISynchronizedPrintf(viewer, ") node(%D_%D) [draw,shape=circle,color=%s] {%D} --\n", e, rank, colors[rank%numColors], e);CHKERRQ(ierr);
    }
    ierr = VecRestoreArray(coordinates, &coords);CHKERRQ(ierr);
    ierr = PetscViewerFlush(viewer);CHKERRQ(ierr);
    ierr = PetscViewerASCIIPrintf(viewer, "(0,0);\n");CHKERRQ(ierr);
    /* Plot cells */
    ierr = DMPlexGetHeightStratum(dm, 0, &cStart, &cEnd);CHKERRQ(ierr);
    for (c = cStart; c < cEnd; ++c) {
      PetscInt *closure = NULL;
      PetscInt  closureSize, firstPoint = -1;

      ierr = DMPlexGetTransitiveClosure(dm, c, PETSC_TRUE, &closureSize, &closure);CHKERRQ(ierr);
      ierr = PetscViewerASCIISynchronizedPrintf(viewer, "\\draw[color=%s] ", colors[rank%numColors]);CHKERRQ(ierr);
      for (p = 0; p < closureSize*2; p += 2) {
        const PetscInt point = closure[p];

        if ((point < vStart) || (point >= vEnd)) continue;
        if (firstPoint >= 0) {ierr = PetscViewerASCIISynchronizedPrintf(viewer, " -- ");CHKERRQ(ierr);}
        ierr = PetscViewerASCIISynchronizedPrintf(viewer, "(%D_%D)", point, rank);CHKERRQ(ierr);
        if (firstPoint < 0) firstPoint = point;
      }
      /* Why doesn't this work? ierr = PetscViewerASCIISynchronizedPrintf(viewer, " -- cycle;\n");CHKERRQ(ierr); */
      ierr = PetscViewerASCIISynchronizedPrintf(viewer, " -- (%D_%D);\n", firstPoint, rank);CHKERRQ(ierr);
      ierr = DMPlexRestoreTransitiveClosure(dm, c, PETSC_TRUE, &closureSize, &closure);CHKERRQ(ierr);
    }
    ierr = PetscViewerFlush(viewer);CHKERRQ(ierr);
    ierr = PetscViewerASCIIPrintf(viewer, "\\end{tikzpicture}\n\\end{center}\n");CHKERRQ(ierr);
    ierr = PetscViewerASCIIPrintf(viewer, "\\end{document}\n", name);CHKERRQ(ierr);
  } else {
    MPI_Comm    comm;
    PetscInt   *sizes;
    PetscInt    locDepth, depth, dim, d;
    PetscInt    pStart, pEnd, p;
    PetscInt    numLabels, l;
    PetscMPIInt size;

    ierr = PetscObjectGetComm((PetscObject)dm,&comm);CHKERRQ(ierr);
    ierr = MPI_Comm_size(comm, &size);CHKERRQ(ierr);
    ierr = DMPlexGetDimension(dm, &dim);CHKERRQ(ierr);
    ierr = PetscViewerASCIIPrintf(viewer, "Mesh in %D dimensions:\n", dim);CHKERRQ(ierr);
    ierr = DMPlexGetDepth(dm, &locDepth);CHKERRQ(ierr);
    ierr = MPI_Allreduce(&locDepth, &depth, 1, MPIU_INT, MPI_MAX, comm);CHKERRQ(ierr);
    ierr = PetscMalloc(size * sizeof(PetscInt), &sizes);CHKERRQ(ierr);
    if (depth == 1) {
      ierr = DMPlexGetDepthStratum(dm, 0, &pStart, &pEnd);CHKERRQ(ierr);
      pEnd = pEnd - pStart;
      ierr = MPI_Gather(&pEnd, 1, MPIU_INT, sizes, 1, MPIU_INT, 0, comm);CHKERRQ(ierr);
      ierr = PetscViewerASCIIPrintf(viewer, "  %D-cells:", 0);CHKERRQ(ierr);
      for (p = 0; p < size; ++p) {ierr = PetscViewerASCIIPrintf(viewer, " %D", sizes[p]);CHKERRQ(ierr);}
      ierr = PetscViewerASCIIPrintf(viewer, "\n");CHKERRQ(ierr);
      ierr = DMPlexGetHeightStratum(dm, 0, &pStart, &pEnd);CHKERRQ(ierr);
      pEnd = pEnd - pStart;
      ierr = MPI_Gather(&pEnd, 1, MPIU_INT, sizes, 1, MPIU_INT, 0, comm);CHKERRQ(ierr);
      ierr = PetscViewerASCIIPrintf(viewer, "  %D-cells:", dim);CHKERRQ(ierr);
      for (p = 0; p < size; ++p) {ierr = PetscViewerASCIIPrintf(viewer, " %D", sizes[p]);CHKERRQ(ierr);}
      ierr = PetscViewerASCIIPrintf(viewer, "\n");CHKERRQ(ierr);
    } else {
      for (d = 0; d <= dim; d++) {
        ierr = DMPlexGetDepthStratum(dm, d, &pStart, &pEnd);CHKERRQ(ierr);
        pEnd = pEnd - pStart;
        ierr = MPI_Gather(&pEnd, 1, MPIU_INT, sizes, 1, MPIU_INT, 0, comm);CHKERRQ(ierr);
        ierr = PetscViewerASCIIPrintf(viewer, "  %D-cells:", d);CHKERRQ(ierr);
        for (p = 0; p < size; ++p) {ierr = PetscViewerASCIIPrintf(viewer, " %D", sizes[p]);CHKERRQ(ierr);}
        ierr = PetscViewerASCIIPrintf(viewer, "\n");CHKERRQ(ierr);
      }
    }
    ierr = PetscFree(sizes);CHKERRQ(ierr);
    ierr = DMPlexGetNumLabels(dm, &numLabels);CHKERRQ(ierr);
    if (numLabels) {ierr = PetscViewerASCIIPrintf(viewer, "Labels:\n");CHKERRQ(ierr);}
    for (l = 0; l < numLabels; ++l) {
      DMLabel         label;
      const char     *name;
      IS              valueIS;
      const PetscInt *values;
      PetscInt        numValues, v;

      ierr = DMPlexGetLabelName(dm, l, &name);CHKERRQ(ierr);
      ierr = DMPlexGetLabel(dm, name, &label);CHKERRQ(ierr);
      ierr = DMLabelGetNumValues(label, &numValues);CHKERRQ(ierr);
      ierr = PetscViewerASCIIPrintf(viewer, "  %s: %d strata of sizes (", name, numValues);CHKERRQ(ierr);
      ierr = DMLabelGetValueIS(label, &valueIS);CHKERRQ(ierr);
      ierr = ISGetIndices(valueIS, &values);CHKERRQ(ierr);
      for (v = 0; v < numValues; ++v) {
        PetscInt size;

        ierr = DMLabelGetStratumSize(label, values[v], &size);CHKERRQ(ierr);
        if (v > 0) {ierr = PetscViewerASCIIPrintf(viewer, ", ");CHKERRQ(ierr);}
        ierr = PetscViewerASCIIPrintf(viewer, "%d", size);CHKERRQ(ierr);
      }
      ierr = PetscViewerASCIIPrintf(viewer, ")\n");CHKERRQ(ierr);
      ierr = ISRestoreIndices(valueIS, &values);CHKERRQ(ierr);
      ierr = ISDestroy(&valueIS);CHKERRQ(ierr);
    }
  }
  PetscFunctionReturn(0);
}

#undef __FUNCT__
#define __FUNCT__ "DMView_Plex"
PetscErrorCode DMView_Plex(DM dm, PetscViewer viewer)
{
  PetscBool      iascii, isbinary;
  PetscErrorCode ierr;

  PetscFunctionBegin;
  PetscValidHeaderSpecific(dm, DM_CLASSID, 1);
  PetscValidHeaderSpecific(viewer, PETSC_VIEWER_CLASSID, 2);
  ierr = PetscObjectTypeCompare((PetscObject) viewer, PETSCVIEWERASCII, &iascii);CHKERRQ(ierr);
  ierr = PetscObjectTypeCompare((PetscObject) viewer, PETSCVIEWERBINARY, &isbinary);CHKERRQ(ierr);
  if (iascii) {
    ierr = DMPlexView_Ascii(dm, viewer);CHKERRQ(ierr);
#if 0
  } else if (isbinary) {
    ierr = DMPlexView_Binary(dm, viewer);CHKERRQ(ierr);
#endif
  }
  PetscFunctionReturn(0);
}

#undef __FUNCT__
#define __FUNCT__ "DMDestroy_Plex"
PetscErrorCode DMDestroy_Plex(DM dm)
{
  DM_Plex       *mesh = (DM_Plex*) dm->data;
  DMLabel        next  = mesh->labels;
  PetscErrorCode ierr;

  PetscFunctionBegin;
  if (--mesh->refct > 0) PetscFunctionReturn(0);
  ierr = PetscSectionDestroy(&mesh->coneSection);CHKERRQ(ierr);
  ierr = PetscFree(mesh->cones);CHKERRQ(ierr);
  ierr = PetscFree(mesh->coneOrientations);CHKERRQ(ierr);
  ierr = PetscSectionDestroy(&mesh->supportSection);CHKERRQ(ierr);
  ierr = PetscFree(mesh->supports);CHKERRQ(ierr);
  ierr = PetscFree(mesh->facesTmp);CHKERRQ(ierr);
  while (next) {
    DMLabel tmp = next->next;

    ierr = DMLabelDestroy(&next);CHKERRQ(ierr);
    next = tmp;
  }
  ierr = DMLabelDestroy(&mesh->subpointMap);CHKERRQ(ierr);
  ierr = ISDestroy(&mesh->globalVertexNumbers);CHKERRQ(ierr);
  ierr = ISDestroy(&mesh->globalCellNumbers);CHKERRQ(ierr);
  /* This was originally freed in DMDestroy(), but that prevents reference counting of backend objects */
  ierr = PetscFree(mesh);CHKERRQ(ierr);
  PetscFunctionReturn(0);
}

#undef __FUNCT__
#define __FUNCT__ "DMCreateMatrix_Plex"
PetscErrorCode DMCreateMatrix_Plex(DM dm, Mat *J)
{
  PetscSection   section, sectionGlobal;
  PetscInt       bs = -1;
  PetscInt       localSize;
  PetscBool      isShell, isBlock, isSeqBlock, isMPIBlock, isSymBlock, isSymSeqBlock, isSymMPIBlock;
  PetscErrorCode ierr;
  MatType        mtype;

  PetscFunctionBegin;
  ierr = MatInitializePackage();CHKERRQ(ierr);
<<<<<<< HEAD
  if (!mtype) mtype = MATAIJ;
=======
#endif
  mtype = dm->mattype;
>>>>>>> b056bfe6
  ierr = DMGetDefaultSection(dm, &section);CHKERRQ(ierr);
  ierr = DMGetDefaultGlobalSection(dm, &sectionGlobal);CHKERRQ(ierr);
  /* ierr = PetscSectionGetStorageSize(sectionGlobal, &localSize);CHKERRQ(ierr); */
  ierr = PetscSectionGetConstrainedStorageSize(sectionGlobal, &localSize);CHKERRQ(ierr);
  ierr = MatCreate(PetscObjectComm((PetscObject)dm), J);CHKERRQ(ierr);
  ierr = MatSetSizes(*J, localSize, localSize, PETSC_DETERMINE, PETSC_DETERMINE);CHKERRQ(ierr);
  ierr = MatSetType(*J, mtype);CHKERRQ(ierr);
  ierr = MatSetFromOptions(*J);CHKERRQ(ierr);
  ierr = PetscStrcmp(mtype, MATSHELL, &isShell);CHKERRQ(ierr);
  ierr = PetscStrcmp(mtype, MATBAIJ, &isBlock);CHKERRQ(ierr);
  ierr = PetscStrcmp(mtype, MATSEQBAIJ, &isSeqBlock);CHKERRQ(ierr);
  ierr = PetscStrcmp(mtype, MATMPIBAIJ, &isMPIBlock);CHKERRQ(ierr);
  ierr = PetscStrcmp(mtype, MATSBAIJ, &isSymBlock);CHKERRQ(ierr);
  ierr = PetscStrcmp(mtype, MATSEQSBAIJ, &isSymSeqBlock);CHKERRQ(ierr);
  ierr = PetscStrcmp(mtype, MATMPISBAIJ, &isSymMPIBlock);CHKERRQ(ierr);
  if (!isShell) {
    PetscBool fillMatrix = (PetscBool) !dm->prealloc_only;
    PetscInt *dnz, *onz, *dnzu, *onzu, bsLocal, bsMax, bsMin;

    if (bs < 0) {
      if (isBlock || isSeqBlock || isMPIBlock || isSymBlock || isSymSeqBlock || isSymMPIBlock) {
        PetscInt pStart, pEnd, p, dof, cdof;

        ierr = PetscSectionGetChart(sectionGlobal, &pStart, &pEnd);CHKERRQ(ierr);
        for (p = pStart; p < pEnd; ++p) {
          ierr = PetscSectionGetDof(sectionGlobal, p, &dof);CHKERRQ(ierr);
          ierr = PetscSectionGetConstraintDof(sectionGlobal, p, &cdof);CHKERRQ(ierr);
          if (dof-cdof) {
            if (bs < 0) {
              bs = dof-cdof;
            } else if (bs != dof-cdof) {
              /* Layout does not admit a pointwise block size */
              bs = 1;
              break;
            }
          }
        }
        /* Must have same blocksize on all procs (some might have no points) */
        bsLocal = bs;
        ierr = MPI_Allreduce(&bsLocal, &bsMax, 1, MPIU_INT, MPI_MAX, PetscObjectComm((PetscObject)dm));CHKERRQ(ierr);
        bsLocal = bs < 0 ? bsMax : bs;
        ierr = MPI_Allreduce(&bsLocal, &bsMin, 1, MPIU_INT, MPI_MIN, PetscObjectComm((PetscObject)dm));CHKERRQ(ierr);
        if (bsMin != bsMax) {
          bs = 1;
        } else {
          bs = bsMax;
        }
      } else {
        bs = 1;
      }
    }
    ierr = PetscMalloc4(localSize/bs, PetscInt, &dnz, localSize/bs, PetscInt, &onz, localSize/bs, PetscInt, &dnzu, localSize/bs, PetscInt, &onzu);CHKERRQ(ierr);
    ierr = PetscMemzero(dnz,  localSize/bs * sizeof(PetscInt));CHKERRQ(ierr);
    ierr = PetscMemzero(onz,  localSize/bs * sizeof(PetscInt));CHKERRQ(ierr);
    ierr = PetscMemzero(dnzu, localSize/bs * sizeof(PetscInt));CHKERRQ(ierr);
    ierr = PetscMemzero(onzu, localSize/bs * sizeof(PetscInt));CHKERRQ(ierr);
    ierr = DMPlexPreallocateOperator(dm, bs, section, sectionGlobal, dnz, onz, dnzu, onzu, *J, fillMatrix);CHKERRQ(ierr);
    ierr = PetscFree4(dnz, onz, dnzu, onzu);CHKERRQ(ierr);
  }
  PetscFunctionReturn(0);
}

#undef __FUNCT__
#define __FUNCT__ "DMPlexGetDimension"
/*@
  DMPlexGetDimension - Return the topological mesh dimension

  Not collective

  Input Parameter:
. mesh - The DMPlex

  Output Parameter:
. dim - The topological mesh dimension

  Level: beginner

.seealso: DMPlexCreate()
@*/
PetscErrorCode DMPlexGetDimension(DM dm, PetscInt *dim)
{
  DM_Plex *mesh = (DM_Plex*) dm->data;

  PetscFunctionBegin;
  PetscValidHeaderSpecific(dm, DM_CLASSID, 1);
  PetscValidPointer(dim, 2);
  *dim = mesh->dim;
  PetscFunctionReturn(0);
}

#undef __FUNCT__
#define __FUNCT__ "DMPlexSetDimension"
/*@
  DMPlexSetDimension - Set the topological mesh dimension

  Collective on mesh

  Input Parameters:
+ mesh - The DMPlex
- dim - The topological mesh dimension

  Level: beginner

.seealso: DMPlexCreate()
@*/
PetscErrorCode DMPlexSetDimension(DM dm, PetscInt dim)
{
  DM_Plex *mesh = (DM_Plex*) dm->data;

  PetscFunctionBegin;
  PetscValidHeaderSpecific(dm, DM_CLASSID, 1);
  PetscValidLogicalCollectiveInt(dm, dim, 2);
  mesh->dim               = dim;
  mesh->preallocCenterDim = dim;
  PetscFunctionReturn(0);
}

#undef __FUNCT__
#define __FUNCT__ "DMPlexGetChart"
/*@
  DMPlexGetChart - Return the interval for all mesh points [pStart, pEnd)

  Not collective

  Input Parameter:
. mesh - The DMPlex

  Output Parameters:
+ pStart - The first mesh point
- pEnd   - The upper bound for mesh points

  Level: beginner

.seealso: DMPlexCreate(), DMPlexSetChart()
@*/
PetscErrorCode DMPlexGetChart(DM dm, PetscInt *pStart, PetscInt *pEnd)
{
  DM_Plex       *mesh = (DM_Plex*) dm->data;
  PetscErrorCode ierr;

  PetscFunctionBegin;
  PetscValidHeaderSpecific(dm, DM_CLASSID, 1);
  ierr = PetscSectionGetChart(mesh->coneSection, pStart, pEnd);CHKERRQ(ierr);
  PetscFunctionReturn(0);
}

#undef __FUNCT__
#define __FUNCT__ "DMPlexSetChart"
/*@
  DMPlexSetChart - Set the interval for all mesh points [pStart, pEnd)

  Not collective

  Input Parameters:
+ mesh - The DMPlex
. pStart - The first mesh point
- pEnd   - The upper bound for mesh points

  Output Parameters:

  Level: beginner

.seealso: DMPlexCreate(), DMPlexGetChart()
@*/
PetscErrorCode DMPlexSetChart(DM dm, PetscInt pStart, PetscInt pEnd)
{
  DM_Plex       *mesh = (DM_Plex*) dm->data;
  PetscErrorCode ierr;

  PetscFunctionBegin;
  PetscValidHeaderSpecific(dm, DM_CLASSID, 1);
  ierr = PetscSectionSetChart(mesh->coneSection, pStart, pEnd);CHKERRQ(ierr);
  ierr = PetscSectionSetChart(mesh->supportSection, pStart, pEnd);CHKERRQ(ierr);
  PetscFunctionReturn(0);
}

#undef __FUNCT__
#define __FUNCT__ "DMPlexGetConeSize"
/*@
  DMPlexGetConeSize - Return the number of in-edges for this point in the Sieve DAG

  Not collective

  Input Parameters:
+ mesh - The DMPlex
- p - The Sieve point, which must lie in the chart set with DMPlexSetChart()

  Output Parameter:
. size - The cone size for point p

  Level: beginner

.seealso: DMPlexCreate(), DMPlexSetConeSize(), DMPlexSetChart()
@*/
PetscErrorCode DMPlexGetConeSize(DM dm, PetscInt p, PetscInt *size)
{
  DM_Plex       *mesh = (DM_Plex*) dm->data;
  PetscErrorCode ierr;

  PetscFunctionBegin;
  PetscValidHeaderSpecific(dm, DM_CLASSID, 1);
  PetscValidPointer(size, 3);
  ierr = PetscSectionGetDof(mesh->coneSection, p, size);CHKERRQ(ierr);
  PetscFunctionReturn(0);
}

#undef __FUNCT__
#define __FUNCT__ "DMPlexSetConeSize"
/*@
  DMPlexSetConeSize - Set the number of in-edges for this point in the Sieve DAG

  Not collective

  Input Parameters:
+ mesh - The DMPlex
. p - The Sieve point, which must lie in the chart set with DMPlexSetChart()
- size - The cone size for point p

  Output Parameter:

  Note:
  This should be called after DMPlexSetChart().

  Level: beginner

.seealso: DMPlexCreate(), DMPlexGetConeSize(), DMPlexSetChart()
@*/
PetscErrorCode DMPlexSetConeSize(DM dm, PetscInt p, PetscInt size)
{
  DM_Plex       *mesh = (DM_Plex*) dm->data;
  PetscErrorCode ierr;

  PetscFunctionBegin;
  PetscValidHeaderSpecific(dm, DM_CLASSID, 1);
  ierr = PetscSectionSetDof(mesh->coneSection, p, size);CHKERRQ(ierr);

  mesh->maxConeSize = PetscMax(mesh->maxConeSize, size);
  PetscFunctionReturn(0);
}

#undef __FUNCT__
#define __FUNCT__ "DMPlexGetCone"
/*@C
  DMPlexGetCone - Return the points on the in-edges for this point in the Sieve DAG

  Not collective

  Input Parameters:
+ mesh - The DMPlex
- p - The Sieve point, which must lie in the chart set with DMPlexSetChart()

  Output Parameter:
. cone - An array of points which are on the in-edges for point p

  Level: beginner

  Fortran Notes:
  Since it returns an array, this routine is only available in Fortran 90, and you must
  include petsc.h90 in your code.

  You must also call DMPlexRestoreCone() after you finish using the returned array.

.seealso: DMPlexCreate(), DMPlexSetCone(), DMPlexSetChart()
@*/
PetscErrorCode DMPlexGetCone(DM dm, PetscInt p, const PetscInt *cone[])
{
  DM_Plex       *mesh = (DM_Plex*) dm->data;
  PetscInt       off;
  PetscErrorCode ierr;

  PetscFunctionBegin;
  PetscValidHeaderSpecific(dm, DM_CLASSID, 1);
  PetscValidPointer(cone, 3);
  ierr  = PetscSectionGetOffset(mesh->coneSection, p, &off);CHKERRQ(ierr);
  *cone = &mesh->cones[off];
  PetscFunctionReturn(0);
}

#undef __FUNCT__
#define __FUNCT__ "DMPlexSetCone"
/*@
  DMPlexSetCone - Set the points on the in-edges for this point in the Sieve DAG

  Not collective

  Input Parameters:
+ mesh - The DMPlex
. p - The Sieve point, which must lie in the chart set with DMPlexSetChart()
- cone - An array of points which are on the in-edges for point p

  Output Parameter:

  Note:
  This should be called after all calls to DMPlexSetConeSize() and DMSetUp().

  Level: beginner

.seealso: DMPlexCreate(), DMPlexGetCone(), DMPlexSetChart(), DMPlexSetConeSize(), DMSetUp()
@*/
PetscErrorCode DMPlexSetCone(DM dm, PetscInt p, const PetscInt cone[])
{
  DM_Plex       *mesh = (DM_Plex*) dm->data;
  PetscInt       pStart, pEnd;
  PetscInt       dof, off, c;
  PetscErrorCode ierr;

  PetscFunctionBegin;
  PetscValidHeaderSpecific(dm, DM_CLASSID, 1);
  ierr = PetscSectionGetChart(mesh->coneSection, &pStart, &pEnd);CHKERRQ(ierr);
  ierr = PetscSectionGetDof(mesh->coneSection, p, &dof);CHKERRQ(ierr);
  if (dof) PetscValidPointer(cone, 3);
  ierr = PetscSectionGetOffset(mesh->coneSection, p, &off);CHKERRQ(ierr);
  if ((p < pStart) || (p >= pEnd)) SETERRQ3(PetscObjectComm((PetscObject)dm), PETSC_ERR_ARG_OUTOFRANGE, "Mesh point %D is not in the valid range [%D, %D)", p, pStart, pEnd);
  for (c = 0; c < dof; ++c) {
    if ((cone[c] < pStart) || (cone[c] >= pEnd)) SETERRQ3(PetscObjectComm((PetscObject)dm), PETSC_ERR_ARG_OUTOFRANGE, "Cone point %D is not in the valid range [%D, %D)", cone[c], pStart, pEnd);
    mesh->cones[off+c] = cone[c];
  }
  PetscFunctionReturn(0);
}

#undef __FUNCT__
#define __FUNCT__ "DMPlexGetConeOrientation"
/*@C
  DMPlexGetConeOrientation - Return the orientations on the in-edges for this point in the Sieve DAG

  Not collective

  Input Parameters:
+ mesh - The DMPlex
- p - The Sieve point, which must lie in the chart set with DMPlexSetChart()

  Output Parameter:
. coneOrientation - An array of orientations which are on the in-edges for point p. An orientation is an
                    integer giving the prescription for cone traversal. If it is negative, the cone is
                    traversed in the opposite direction. Its value 'o', or if negative '-(o+1)', gives
                    the index of the cone point on which to start.

  Level: beginner

  Fortran Notes:
  Since it returns an array, this routine is only available in Fortran 90, and you must
  include petsc.h90 in your code.

  You must also call DMPlexRestoreConeOrientation() after you finish using the returned array.

.seealso: DMPlexCreate(), DMPlexGetCone(), DMPlexSetCone(), DMPlexSetChart()
@*/
PetscErrorCode DMPlexGetConeOrientation(DM dm, PetscInt p, const PetscInt *coneOrientation[])
{
  DM_Plex       *mesh = (DM_Plex*) dm->data;
  PetscInt       off;
  PetscErrorCode ierr;

  PetscFunctionBegin;
  PetscValidHeaderSpecific(dm, DM_CLASSID, 1);
#if defined(PETSC_USE_DEBUG)
  {
    PetscInt dof;
    ierr = PetscSectionGetDof(mesh->coneSection, p, &dof);CHKERRQ(ierr);
    if (dof) PetscValidPointer(coneOrientation, 3);
  }
#endif
  ierr = PetscSectionGetOffset(mesh->coneSection, p, &off);CHKERRQ(ierr);

  *coneOrientation = &mesh->coneOrientations[off];
  PetscFunctionReturn(0);
}

#undef __FUNCT__
#define __FUNCT__ "DMPlexSetConeOrientation"
/*@
  DMPlexSetConeOrientation - Set the orientations on the in-edges for this point in the Sieve DAG

  Not collective

  Input Parameters:
+ mesh - The DMPlex
. p - The Sieve point, which must lie in the chart set with DMPlexSetChart()
- coneOrientation - An array of orientations which are on the in-edges for point p. An orientation is an
                    integer giving the prescription for cone traversal. If it is negative, the cone is
                    traversed in the opposite direction. Its value 'o', or if negative '-(o+1)', gives
                    the index of the cone point on which to start.

  Output Parameter:

  Note:
  This should be called after all calls to DMPlexSetConeSize() and DMSetUp().

  Level: beginner

.seealso: DMPlexCreate(), DMPlexGetConeOrientation(), DMPlexSetCone(), DMPlexSetChart(), DMPlexSetConeSize(), DMSetUp()
@*/
PetscErrorCode DMPlexSetConeOrientation(DM dm, PetscInt p, const PetscInt coneOrientation[])
{
  DM_Plex       *mesh = (DM_Plex*) dm->data;
  PetscInt       pStart, pEnd;
  PetscInt       dof, off, c;
  PetscErrorCode ierr;

  PetscFunctionBegin;
  PetscValidHeaderSpecific(dm, DM_CLASSID, 1);
  ierr = PetscSectionGetChart(mesh->coneSection, &pStart, &pEnd);CHKERRQ(ierr);
  ierr = PetscSectionGetDof(mesh->coneSection, p, &dof);CHKERRQ(ierr);
  if (dof) PetscValidPointer(coneOrientation, 3);
  ierr = PetscSectionGetOffset(mesh->coneSection, p, &off);CHKERRQ(ierr);
  if ((p < pStart) || (p >= pEnd)) SETERRQ3(PetscObjectComm((PetscObject)dm), PETSC_ERR_ARG_OUTOFRANGE, "Mesh point %D is not in the valid range [%D, %D)", p, pStart, pEnd);
  for (c = 0; c < dof; ++c) {
    PetscInt cdof, o = coneOrientation[c];

    ierr = PetscSectionGetDof(mesh->coneSection, mesh->cones[off+c], &cdof);CHKERRQ(ierr);
    if (o && ((o < -(cdof+1)) || (o >= cdof))) SETERRQ3(PetscObjectComm((PetscObject)dm), PETSC_ERR_ARG_OUTOFRANGE, "Cone orientation %D is not in the valid range [%D. %D)", o, -(cdof+1), cdof);
    mesh->coneOrientations[off+c] = o;
  }
  PetscFunctionReturn(0);
}

#undef __FUNCT__
#define __FUNCT__ "DMPlexInsertCone"
PetscErrorCode DMPlexInsertCone(DM dm, PetscInt p, PetscInt conePos, PetscInt conePoint)
{
  DM_Plex       *mesh = (DM_Plex*) dm->data;
  PetscInt       pStart, pEnd;
  PetscInt       dof, off;
  PetscErrorCode ierr;

  PetscFunctionBegin;
  PetscValidHeaderSpecific(dm, DM_CLASSID, 1);
  ierr = PetscSectionGetChart(mesh->coneSection, &pStart, &pEnd);CHKERRQ(ierr);
  if ((p < pStart) || (p >= pEnd)) SETERRQ3(PetscObjectComm((PetscObject)dm), PETSC_ERR_ARG_OUTOFRANGE, "Mesh point %D is not in the valid range [%D, %D)", p, pStart, pEnd);
  if ((conePoint < pStart) || (conePoint >= pEnd)) SETERRQ3(PetscObjectComm((PetscObject)dm), PETSC_ERR_ARG_OUTOFRANGE, "Cone point %D is not in the valid range [%D, %D)", conePoint, pStart, pEnd);
  ierr = PetscSectionGetDof(mesh->coneSection, p, &dof);CHKERRQ(ierr);
  ierr = PetscSectionGetOffset(mesh->coneSection, p, &off);CHKERRQ(ierr);
  if ((conePos < 0) || (conePos >= dof)) SETERRQ3(PetscObjectComm((PetscObject)dm), PETSC_ERR_ARG_OUTOFRANGE, "Cone position %D of point %D is not in the valid range [0, %D)", conePos, p, dof);
  mesh->cones[off+conePos] = conePoint;
  PetscFunctionReturn(0);
}

#undef __FUNCT__
#define __FUNCT__ "DMPlexInsertConeOrientation"
PetscErrorCode DMPlexInsertConeOrientation(DM dm, PetscInt p, PetscInt conePos, PetscInt coneOrientation)
{
  DM_Plex       *mesh = (DM_Plex*) dm->data;
  PetscInt       pStart, pEnd;
  PetscInt       dof, off;
  PetscErrorCode ierr;

  PetscFunctionBegin;
  PetscValidHeaderSpecific(dm, DM_CLASSID, 1);
  ierr = PetscSectionGetChart(mesh->coneSection, &pStart, &pEnd);CHKERRQ(ierr);
  if ((p < pStart) || (p >= pEnd)) SETERRQ3(PetscObjectComm((PetscObject)dm), PETSC_ERR_ARG_OUTOFRANGE, "Mesh point %D is not in the valid range [%D, %D)", p, pStart, pEnd);
  ierr = PetscSectionGetDof(mesh->coneSection, p, &dof);CHKERRQ(ierr);
  ierr = PetscSectionGetOffset(mesh->coneSection, p, &off);CHKERRQ(ierr);
  if ((conePos < 0) || (conePos >= dof)) SETERRQ3(PetscObjectComm((PetscObject)dm), PETSC_ERR_ARG_OUTOFRANGE, "Cone position %D of point %D is not in the valid range [0, %D)", conePos, p, dof);
  mesh->coneOrientations[off+conePos] = coneOrientation;
  PetscFunctionReturn(0);
}

#undef __FUNCT__
#define __FUNCT__ "DMPlexGetSupportSize"
/*@
  DMPlexGetSupportSize - Return the number of out-edges for this point in the Sieve DAG

  Not collective

  Input Parameters:
+ mesh - The DMPlex
- p - The Sieve point, which must lie in the chart set with DMPlexSetChart()

  Output Parameter:
. size - The support size for point p

  Level: beginner

.seealso: DMPlexCreate(), DMPlexSetConeSize(), DMPlexSetChart(), DMPlexGetConeSize()
@*/
PetscErrorCode DMPlexGetSupportSize(DM dm, PetscInt p, PetscInt *size)
{
  DM_Plex       *mesh = (DM_Plex*) dm->data;
  PetscErrorCode ierr;

  PetscFunctionBegin;
  PetscValidHeaderSpecific(dm, DM_CLASSID, 1);
  PetscValidPointer(size, 3);
  ierr = PetscSectionGetDof(mesh->supportSection, p, size);CHKERRQ(ierr);
  PetscFunctionReturn(0);
}

#undef __FUNCT__
#define __FUNCT__ "DMPlexSetSupportSize"
/*@
  DMPlexSetSupportSize - Set the number of out-edges for this point in the Sieve DAG

  Not collective

  Input Parameters:
+ mesh - The DMPlex
. p - The Sieve point, which must lie in the chart set with DMPlexSetChart()
- size - The support size for point p

  Output Parameter:

  Note:
  This should be called after DMPlexSetChart().

  Level: beginner

.seealso: DMPlexCreate(), DMPlexGetSupportSize(), DMPlexSetChart()
@*/
PetscErrorCode DMPlexSetSupportSize(DM dm, PetscInt p, PetscInt size)
{
  DM_Plex       *mesh = (DM_Plex*) dm->data;
  PetscErrorCode ierr;

  PetscFunctionBegin;
  PetscValidHeaderSpecific(dm, DM_CLASSID, 1);
  ierr = PetscSectionSetDof(mesh->supportSection, p, size);CHKERRQ(ierr);

  mesh->maxSupportSize = PetscMax(mesh->maxSupportSize, size);
  PetscFunctionReturn(0);
}

#undef __FUNCT__
#define __FUNCT__ "DMPlexGetSupport"
/*@C
  DMPlexGetSupport - Return the points on the out-edges for this point in the Sieve DAG

  Not collective

  Input Parameters:
+ mesh - The DMPlex
- p - The Sieve point, which must lie in the chart set with DMPlexSetChart()

  Output Parameter:
. support - An array of points which are on the out-edges for point p

  Level: beginner

  Fortran Notes:
  Since it returns an array, this routine is only available in Fortran 90, and you must
  include petsc.h90 in your code.

  You must also call DMPlexRestoreSupport() after you finish using the returned array.

.seealso: DMPlexCreate(), DMPlexSetCone(), DMPlexSetChart(), DMPlexGetCone()
@*/
PetscErrorCode DMPlexGetSupport(DM dm, PetscInt p, const PetscInt *support[])
{
  DM_Plex       *mesh = (DM_Plex*) dm->data;
  PetscInt       off;
  PetscErrorCode ierr;

  PetscFunctionBegin;
  PetscValidHeaderSpecific(dm, DM_CLASSID, 1);
  PetscValidPointer(support, 3);
  ierr     = PetscSectionGetOffset(mesh->supportSection, p, &off);CHKERRQ(ierr);
  *support = &mesh->supports[off];
  PetscFunctionReturn(0);
}

#undef __FUNCT__
#define __FUNCT__ "DMPlexSetSupport"
/*@
  DMPlexSetSupport - Set the points on the out-edges for this point in the Sieve DAG

  Not collective

  Input Parameters:
+ mesh - The DMPlex
. p - The Sieve point, which must lie in the chart set with DMPlexSetChart()
- support - An array of points which are on the in-edges for point p

  Output Parameter:

  Note:
  This should be called after all calls to DMPlexSetSupportSize() and DMSetUp().

  Level: beginner

.seealso: DMPlexCreate(), DMPlexGetSupport(), DMPlexSetChart(), DMPlexSetSupportSize(), DMSetUp()
@*/
PetscErrorCode DMPlexSetSupport(DM dm, PetscInt p, const PetscInt support[])
{
  DM_Plex       *mesh = (DM_Plex*) dm->data;
  PetscInt       pStart, pEnd;
  PetscInt       dof, off, c;
  PetscErrorCode ierr;

  PetscFunctionBegin;
  PetscValidHeaderSpecific(dm, DM_CLASSID, 1);
  ierr = PetscSectionGetChart(mesh->supportSection, &pStart, &pEnd);CHKERRQ(ierr);
  ierr = PetscSectionGetDof(mesh->supportSection, p, &dof);CHKERRQ(ierr);
  if (dof) PetscValidPointer(support, 3);
  ierr = PetscSectionGetOffset(mesh->supportSection, p, &off);CHKERRQ(ierr);
  if ((p < pStart) || (p >= pEnd)) SETERRQ3(PetscObjectComm((PetscObject)dm), PETSC_ERR_ARG_OUTOFRANGE, "Mesh point %D is not in the valid range [%D, %D)", p, pStart, pEnd);
  for (c = 0; c < dof; ++c) {
    if ((support[c] < pStart) || (support[c] >= pEnd)) SETERRQ3(PetscObjectComm((PetscObject)dm), PETSC_ERR_ARG_OUTOFRANGE, "Support point %D is not in the valid range [%D, %D)", support[c], pStart, pEnd);
    mesh->supports[off+c] = support[c];
  }
  PetscFunctionReturn(0);
}

#undef __FUNCT__
#define __FUNCT__ "DMPlexInsertSupport"
PetscErrorCode DMPlexInsertSupport(DM dm, PetscInt p, PetscInt supportPos, PetscInt supportPoint)
{
  DM_Plex       *mesh = (DM_Plex*) dm->data;
  PetscInt       pStart, pEnd;
  PetscInt       dof, off;
  PetscErrorCode ierr;

  PetscFunctionBegin;
  PetscValidHeaderSpecific(dm, DM_CLASSID, 1);
  ierr = PetscSectionGetChart(mesh->supportSection, &pStart, &pEnd);CHKERRQ(ierr);
  ierr = PetscSectionGetDof(mesh->supportSection, p, &dof);CHKERRQ(ierr);
  ierr = PetscSectionGetOffset(mesh->supportSection, p, &off);CHKERRQ(ierr);
  if ((p < pStart) || (p >= pEnd)) SETERRQ3(PetscObjectComm((PetscObject)dm), PETSC_ERR_ARG_OUTOFRANGE, "Mesh point %D is not in the valid range [%D, %D)", p, pStart, pEnd);
  if ((supportPoint < pStart) || (supportPoint >= pEnd)) SETERRQ3(PetscObjectComm((PetscObject)dm), PETSC_ERR_ARG_OUTOFRANGE, "Support point %D is not in the valid range [%D, %D)", supportPoint, pStart, pEnd);
  if (supportPos >= dof) SETERRQ3(PetscObjectComm((PetscObject)dm), PETSC_ERR_ARG_OUTOFRANGE, "Support position %D of point %D is not in the valid range [0, %D)", supportPos, p, dof);
  mesh->supports[off+supportPos] = supportPoint;
  PetscFunctionReturn(0);
}

#undef __FUNCT__
#define __FUNCT__ "DMPlexGetTransitiveClosure"
/*@C
  DMPlexGetTransitiveClosure - Return the points on the transitive closure of the in-edges or out-edges for this point in the Sieve DAG

  Not collective

  Input Parameters:
+ mesh - The DMPlex
. p - The Sieve point, which must lie in the chart set with DMPlexSetChart()
. useCone - PETSC_TRUE for in-edges,  otherwise use out-edges
- points - If points is NULL on input, internal storage will be returned, otherwise the provided array is used

  Output Parameters:
+ numPoints - The number of points in the closure, so points[] is of size 2*numPoints
- points - The points and point orientations, interleaved as pairs [p0, o0, p1, o1, ...]

  Note:
  If using internal storage (points is NULL on input), each call overwrites the last output.

  Fortran Notes:
  Since it returns an array, this routine is only available in Fortran 90, and you must
  include petsc.h90 in your code.

  The numPoints argument is not present in the Fortran 90 binding since it is internal to the array.

  Level: beginner

.seealso: DMPlexRestoreTransitiveClosure(), DMPlexCreate(), DMPlexSetCone(), DMPlexSetChart(), DMPlexGetCone()
@*/
PetscErrorCode DMPlexGetTransitiveClosure(DM dm, PetscInt p, PetscBool useCone, PetscInt *numPoints, PetscInt *points[])
{
  DM_Plex        *mesh = (DM_Plex*) dm->data;
  PetscInt       *closure, *fifo;
  const PetscInt *tmp = NULL, *tmpO = NULL;
  PetscInt        tmpSize, t;
  PetscInt        depth       = 0, maxSize;
  PetscInt        closureSize = 2, fifoSize = 0, fifoStart = 0;
  PetscErrorCode  ierr;

  PetscFunctionBegin;
  PetscValidHeaderSpecific(dm, DM_CLASSID, 1);
  ierr    = DMPlexGetDepth(dm, &depth);CHKERRQ(ierr);
  /* This is only 1-level */
  if (useCone) {
    ierr = DMPlexGetConeSize(dm, p, &tmpSize);CHKERRQ(ierr);
    ierr = DMPlexGetCone(dm, p, &tmp);CHKERRQ(ierr);
    ierr = DMPlexGetConeOrientation(dm, p, &tmpO);CHKERRQ(ierr);
  } else {
    ierr = DMPlexGetSupportSize(dm, p, &tmpSize);CHKERRQ(ierr);
    ierr = DMPlexGetSupport(dm, p, &tmp);CHKERRQ(ierr);
  }
  if (depth == 1) {
    if (*points) {
      closure = *points;
    } else {
      maxSize = 2*(PetscMax(mesh->maxConeSize, mesh->maxSupportSize)+1);
      ierr = DMGetWorkArray(dm, maxSize, PETSC_INT, &closure);CHKERRQ(ierr);
    }
    closure[0] = p; closure[1] = 0;
    for (t = 0; t < tmpSize; ++t, closureSize += 2) {
      closure[closureSize]   = tmp[t];
      closure[closureSize+1] = tmpO ? tmpO[t] : 0;
    }
    if (numPoints) *numPoints = closureSize/2;
    if (points)    *points    = closure;
    PetscFunctionReturn(0);
  }
  maxSize = 2*PetscMax(PetscMax(PetscPowInt(mesh->maxConeSize,depth+1),PetscPowInt(mesh->maxSupportSize,depth+1)),depth+1);
  ierr    = DMGetWorkArray(dm, maxSize, PETSC_INT, &fifo);CHKERRQ(ierr);
  if (*points) {
    closure = *points;
  } else {
    ierr = DMGetWorkArray(dm, maxSize, PETSC_INT, &closure);CHKERRQ(ierr);
  }
  closure[0] = p; closure[1] = 0;
  for (t = 0; t < tmpSize; ++t, closureSize += 2, fifoSize += 2) {
    const PetscInt cp = tmp[t];
    const PetscInt co = tmpO ? tmpO[t] : 0;

    closure[closureSize]   = cp;
    closure[closureSize+1] = co;
    fifo[fifoSize]         = cp;
    fifo[fifoSize+1]       = co;
  }
  /* Should kick out early when depth is reached, rather than checking all vertices for empty cones */
  while (fifoSize - fifoStart) {
    const PetscInt q   = fifo[fifoStart];
    const PetscInt o   = fifo[fifoStart+1];
    const PetscInt rev = o >= 0 ? 0 : 1;
    const PetscInt off = rev ? -(o+1) : o;

    if (useCone) {
      ierr = DMPlexGetConeSize(dm, q, &tmpSize);CHKERRQ(ierr);
      ierr = DMPlexGetCone(dm, q, &tmp);CHKERRQ(ierr);
      ierr = DMPlexGetConeOrientation(dm, q, &tmpO);CHKERRQ(ierr);
    } else {
      ierr = DMPlexGetSupportSize(dm, q, &tmpSize);CHKERRQ(ierr);
      ierr = DMPlexGetSupport(dm, q, &tmp);CHKERRQ(ierr);
      tmpO = NULL;
    }
    for (t = 0; t < tmpSize; ++t) {
      const PetscInt i  = ((rev ? tmpSize-t : t) + off)%tmpSize;
      const PetscInt cp = tmp[i];
      /* Must propogate orientation: When we reverse orientation, we both reverse the direction of iteration and start at the other end of the chain. */
      /* HACK: It is worse to get the size here, than to change the interpretation of -(*+1)
       const PetscInt co = tmpO ? (rev ? -(tmpO[i]+1) : tmpO[i]) : 0; */
      PetscInt       co = tmpO ? tmpO[i] : 0;
      PetscInt       c;

      if (rev) {
        PetscInt childSize, coff;
        ierr = DMPlexGetConeSize(dm, cp, &childSize);CHKERRQ(ierr);
        coff = tmpO[i] < 0 ? -(tmpO[i]+1) : tmpO[i];
        co   = childSize ? -(((coff+childSize-1)%childSize)+1) : 0;
      }
      /* Check for duplicate */
      for (c = 0; c < closureSize; c += 2) {
        if (closure[c] == cp) break;
      }
      if (c == closureSize) {
        closure[closureSize]   = cp;
        closure[closureSize+1] = co;
        fifo[fifoSize]         = cp;
        fifo[fifoSize+1]       = co;
        closureSize           += 2;
        fifoSize              += 2;
      }
    }
    fifoStart += 2;
  }
  if (numPoints) *numPoints = closureSize/2;
  if (points)    *points    = closure;
  ierr = DMRestoreWorkArray(dm, maxSize, PETSC_INT, &fifo);CHKERRQ(ierr);
  PetscFunctionReturn(0);
}

#undef __FUNCT__
#define __FUNCT__ "DMPlexRestoreTransitiveClosure"
/*@C
  DMPlexRestoreTransitiveClosure - Restore the array of points on the transitive closure of the in-edges or out-edges for this point in the Sieve DAG

  Not collective

  Input Parameters:
+ mesh - The DMPlex
. p - The Sieve point, which must lie in the chart set with DMPlexSetChart()
. useCone - PETSC_TRUE for in-edges,  otherwise use out-edges
- points - If points is NULL on input, internal storage will be returned, otherwise the provided array is used

  Output Parameters:
+ numPoints - The number of points in the closure, so points[] is of size 2*numPoints
- points - The points and point orientations, interleaved as pairs [p0, o0, p1, o1, ...]

  Note:
  If not using internal storage (points is not NULL on input), this call is unnecessary

  Fortran Notes:
  Since it returns an array, this routine is only available in Fortran 90, and you must
  include petsc.h90 in your code.

  The numPoints argument is not present in the Fortran 90 binding since it is internal to the array.

  Level: beginner

.seealso: DMPlexGetTransitiveClosure(), DMPlexCreate(), DMPlexSetCone(), DMPlexSetChart(), DMPlexGetCone()
@*/
PetscErrorCode DMPlexRestoreTransitiveClosure(DM dm, PetscInt p, PetscBool useCone, PetscInt *numPoints, PetscInt *points[])
{
  PetscErrorCode ierr;

  PetscFunctionBegin;
  PetscValidHeaderSpecific(dm, DM_CLASSID, 1);
  ierr = DMRestoreWorkArray(dm, 0, PETSC_INT, points);CHKERRQ(ierr);
  PetscFunctionReturn(0);
}

#undef __FUNCT__
#define __FUNCT__ "DMPlexGetMaxSizes"
/*@
  DMPlexGetMaxSizes - Return the maximum number of in-edges (cone) and out-edges (support) for any point in the Sieve DAG

  Not collective

  Input Parameter:
. mesh - The DMPlex

  Output Parameters:
+ maxConeSize - The maximum number of in-edges
- maxSupportSize - The maximum number of out-edges

  Level: beginner

.seealso: DMPlexCreate(), DMPlexSetConeSize(), DMPlexSetChart()
@*/
PetscErrorCode DMPlexGetMaxSizes(DM dm, PetscInt *maxConeSize, PetscInt *maxSupportSize)
{
  DM_Plex *mesh = (DM_Plex*) dm->data;

  PetscFunctionBegin;
  PetscValidHeaderSpecific(dm, DM_CLASSID, 1);
  if (maxConeSize)    *maxConeSize    = mesh->maxConeSize;
  if (maxSupportSize) *maxSupportSize = mesh->maxSupportSize;
  PetscFunctionReturn(0);
}

#undef __FUNCT__
#define __FUNCT__ "DMSetUp_Plex"
PetscErrorCode DMSetUp_Plex(DM dm)
{
  DM_Plex       *mesh = (DM_Plex*) dm->data;
  PetscInt       size;
  PetscErrorCode ierr;

  PetscFunctionBegin;
  PetscValidHeaderSpecific(dm, DM_CLASSID, 1);
  ierr = PetscSectionSetUp(mesh->coneSection);CHKERRQ(ierr);
  ierr = PetscSectionGetStorageSize(mesh->coneSection, &size);CHKERRQ(ierr);
  ierr = PetscMalloc(size * sizeof(PetscInt), &mesh->cones);CHKERRQ(ierr);
  ierr = PetscMalloc(size * sizeof(PetscInt), &mesh->coneOrientations);CHKERRQ(ierr);
  ierr = PetscMemzero(mesh->coneOrientations, size * sizeof(PetscInt));CHKERRQ(ierr);
  if (mesh->maxSupportSize) {
    ierr = PetscSectionSetUp(mesh->supportSection);CHKERRQ(ierr);
    ierr = PetscSectionGetStorageSize(mesh->supportSection, &size);CHKERRQ(ierr);
    ierr = PetscMalloc(size * sizeof(PetscInt), &mesh->supports);CHKERRQ(ierr);
  }
  PetscFunctionReturn(0);
}

#undef __FUNCT__
#define __FUNCT__ "DMCreateSubDM_Plex"
PetscErrorCode DMCreateSubDM_Plex(DM dm, PetscInt numFields, PetscInt fields[], IS *is, DM *subdm)
{
  PetscErrorCode ierr;

  PetscFunctionBegin;
  if (subdm) {ierr = DMClone(dm, subdm);CHKERRQ(ierr);}
  ierr = DMCreateSubDM_Section_Private(dm, numFields, fields, is, subdm);CHKERRQ(ierr);
  PetscFunctionReturn(0);
}

#undef __FUNCT__
#define __FUNCT__ "DMPlexSymmetrize"
/*@
  DMPlexSymmetrize - Creates support (out-edge) information from cone (in-edge) inoformation

  Not collective

  Input Parameter:
. mesh - The DMPlex

  Output Parameter:

  Note:
  This should be called after all calls to DMPlexSetCone()

  Level: beginner

.seealso: DMPlexCreate(), DMPlexSetChart(), DMPlexSetConeSize(), DMPlexSetCone()
@*/
PetscErrorCode DMPlexSymmetrize(DM dm)
{
  DM_Plex       *mesh = (DM_Plex*) dm->data;
  PetscInt      *offsets;
  PetscInt       supportSize;
  PetscInt       pStart, pEnd, p;
  PetscErrorCode ierr;

  PetscFunctionBegin;
  PetscValidHeaderSpecific(dm, DM_CLASSID, 1);
  if (mesh->supports) SETERRQ(PetscObjectComm((PetscObject)dm), PETSC_ERR_ARG_WRONGSTATE, "Supports were already setup in this DMPlex");
  /* Calculate support sizes */
  ierr = DMPlexGetChart(dm, &pStart, &pEnd);CHKERRQ(ierr);
  for (p = pStart; p < pEnd; ++p) {
    PetscInt dof, off, c;

    ierr = PetscSectionGetDof(mesh->coneSection, p, &dof);CHKERRQ(ierr);
    ierr = PetscSectionGetOffset(mesh->coneSection, p, &off);CHKERRQ(ierr);
    for (c = off; c < off+dof; ++c) {
      ierr = PetscSectionAddDof(mesh->supportSection, mesh->cones[c], 1);CHKERRQ(ierr);
    }
  }
  for (p = pStart; p < pEnd; ++p) {
    PetscInt dof;

    ierr = PetscSectionGetDof(mesh->supportSection, p, &dof);CHKERRQ(ierr);

    mesh->maxSupportSize = PetscMax(mesh->maxSupportSize, dof);
  }
  ierr = PetscSectionSetUp(mesh->supportSection);CHKERRQ(ierr);
  /* Calculate supports */
  ierr = PetscSectionGetStorageSize(mesh->supportSection, &supportSize);CHKERRQ(ierr);
  ierr = PetscMalloc(supportSize * sizeof(PetscInt), &mesh->supports);CHKERRQ(ierr);
  ierr = PetscMalloc((pEnd - pStart) * sizeof(PetscInt), &offsets);CHKERRQ(ierr);
  ierr = PetscMemzero(offsets, (pEnd - pStart) * sizeof(PetscInt));CHKERRQ(ierr);
  for (p = pStart; p < pEnd; ++p) {
    PetscInt dof, off, c;

    ierr = PetscSectionGetDof(mesh->coneSection, p, &dof);CHKERRQ(ierr);
    ierr = PetscSectionGetOffset(mesh->coneSection, p, &off);CHKERRQ(ierr);
    for (c = off; c < off+dof; ++c) {
      const PetscInt q = mesh->cones[c];
      PetscInt       offS;

      ierr = PetscSectionGetOffset(mesh->supportSection, q, &offS);CHKERRQ(ierr);

      mesh->supports[offS+offsets[q]] = p;
      ++offsets[q];
    }
  }
  ierr = PetscFree(offsets);CHKERRQ(ierr);
  PetscFunctionReturn(0);
}

#undef __FUNCT__
#define __FUNCT__ "DMPlexStratify"
/*@
  DMPlexStratify - The Sieve DAG for most topologies is a graded poset (http://en.wikipedia.org/wiki/Graded_poset), and
  can be illustrated by Hasse Diagram (a http://en.wikipedia.org/wiki/Hasse_diagram). The strata group all points of the
  same grade, and this function calculates the strata. This grade can be seen as the height (or depth) of the point in
  the DAG.

  Not collective

  Input Parameter:
. mesh - The DMPlex

  Output Parameter:

  Notes:
  The normal association for the point grade is element dimension (or co-dimension). For instance, all vertices would
  have depth 0, and all edges depth 1. Likewise, all cells heights would have height 0, and all faces height 1.

  This should be called after all calls to DMPlexSymmetrize()

  Level: beginner

.seealso: DMPlexCreate(), DMPlexSymmetrize()
@*/
PetscErrorCode DMPlexStratify(DM dm)
{
  DMLabel        label;
  PetscInt       pStart, pEnd, p;
  PetscInt       numRoots = 0, numLeaves = 0;
  PetscErrorCode ierr;

  PetscFunctionBegin;
  PetscValidHeaderSpecific(dm, DM_CLASSID, 1);
  ierr = PetscLogEventBegin(DMPLEX_Stratify,dm,0,0,0);CHKERRQ(ierr);
  /* Calculate depth */
  ierr = DMPlexGetChart(dm, &pStart, &pEnd);CHKERRQ(ierr);
  ierr = DMPlexCreateLabel(dm, "depth");CHKERRQ(ierr);
  ierr = DMPlexGetDepthLabel(dm, &label);CHKERRQ(ierr);
  /* Initialize roots and count leaves */
  for (p = pStart; p < pEnd; ++p) {
    PetscInt coneSize, supportSize;

    ierr = DMPlexGetConeSize(dm, p, &coneSize);CHKERRQ(ierr);
    ierr = DMPlexGetSupportSize(dm, p, &supportSize);CHKERRQ(ierr);
    if (!coneSize && supportSize) {
      ++numRoots;
      ierr = DMLabelSetValue(label, p, 0);CHKERRQ(ierr);
    } else if (!supportSize && coneSize) {
      ++numLeaves;
    } else if (!supportSize && !coneSize) {
      /* Isolated points */
      ierr = DMLabelSetValue(label, p, 0);CHKERRQ(ierr);
    }
  }
  if (numRoots + numLeaves == (pEnd - pStart)) {
    for (p = pStart; p < pEnd; ++p) {
      PetscInt coneSize, supportSize;

      ierr = DMPlexGetConeSize(dm, p, &coneSize);CHKERRQ(ierr);
      ierr = DMPlexGetSupportSize(dm, p, &supportSize);CHKERRQ(ierr);
      if (!supportSize && coneSize) {
        ierr = DMLabelSetValue(label, p, 1);CHKERRQ(ierr);
      }
    }
  } else {
    IS       pointIS;
    PetscInt numPoints = 0, level = 0;

    ierr = DMLabelGetStratumIS(label, level, &pointIS);CHKERRQ(ierr);
    if (pointIS) {ierr = ISGetLocalSize(pointIS, &numPoints);CHKERRQ(ierr);}
    while (numPoints) {
      const PetscInt *points;
      const PetscInt  newLevel = level+1;

      ierr = ISGetIndices(pointIS, &points);CHKERRQ(ierr);
      for (p = 0; p < numPoints; ++p) {
        const PetscInt  point = points[p];
        const PetscInt *support;
        PetscInt        supportSize, s;

        ierr = DMPlexGetSupportSize(dm, point, &supportSize);CHKERRQ(ierr);
        ierr = DMPlexGetSupport(dm, point, &support);CHKERRQ(ierr);
        for (s = 0; s < supportSize; ++s) {
          ierr = DMLabelSetValue(label, support[s], newLevel);CHKERRQ(ierr);
        }
      }
      ++level;
      ierr = ISDestroy(&pointIS);CHKERRQ(ierr);
      ierr = DMLabelGetStratumIS(label, level, &pointIS);CHKERRQ(ierr);
      if (pointIS) {ierr = ISGetLocalSize(pointIS, &numPoints);CHKERRQ(ierr);}
      else         {numPoints = 0;}
    }
    ierr = ISDestroy(&pointIS);CHKERRQ(ierr);
  }
  ierr = PetscLogEventEnd(DMPLEX_Stratify,dm,0,0,0);CHKERRQ(ierr);
  PetscFunctionReturn(0);
}

#undef __FUNCT__
#define __FUNCT__ "DMPlexGetJoin"
/*@C
  DMPlexGetJoin - Get an array for the join of the set of points

  Not Collective

  Input Parameters:
+ dm - The DMPlex object
. numPoints - The number of input points for the join
- points - The input points

  Output Parameters:
+ numCoveredPoints - The number of points in the join
- coveredPoints - The points in the join

  Level: intermediate

  Note: Currently, this is restricted to a single level join

  Fortran Notes:
  Since it returns an array, this routine is only available in Fortran 90, and you must
  include petsc.h90 in your code.

  The numCoveredPoints argument is not present in the Fortran 90 binding since it is internal to the array.

.keywords: mesh
.seealso: DMPlexRestoreJoin(), DMPlexGetMeet()
@*/
PetscErrorCode DMPlexGetJoin(DM dm, PetscInt numPoints, const PetscInt points[], PetscInt *numCoveredPoints, const PetscInt **coveredPoints)
{
  DM_Plex       *mesh = (DM_Plex*) dm->data;
  PetscInt      *join[2];
  PetscInt       joinSize, i = 0;
  PetscInt       dof, off, p, c, m;
  PetscErrorCode ierr;

  PetscFunctionBegin;
  PetscValidHeaderSpecific(dm, DM_CLASSID, 1);
  PetscValidPointer(points, 2);
  PetscValidPointer(numCoveredPoints, 3);
  PetscValidPointer(coveredPoints, 4);
  ierr = DMGetWorkArray(dm, mesh->maxSupportSize, PETSC_INT, &join[0]);CHKERRQ(ierr);
  ierr = DMGetWorkArray(dm, mesh->maxSupportSize, PETSC_INT, &join[1]);CHKERRQ(ierr);
  /* Copy in support of first point */
  ierr = PetscSectionGetDof(mesh->supportSection, points[0], &dof);CHKERRQ(ierr);
  ierr = PetscSectionGetOffset(mesh->supportSection, points[0], &off);CHKERRQ(ierr);
  for (joinSize = 0; joinSize < dof; ++joinSize) {
    join[i][joinSize] = mesh->supports[off+joinSize];
  }
  /* Check each successive support */
  for (p = 1; p < numPoints; ++p) {
    PetscInt newJoinSize = 0;

    ierr = PetscSectionGetDof(mesh->supportSection, points[p], &dof);CHKERRQ(ierr);
    ierr = PetscSectionGetOffset(mesh->supportSection, points[p], &off);CHKERRQ(ierr);
    for (c = 0; c < dof; ++c) {
      const PetscInt point = mesh->supports[off+c];

      for (m = 0; m < joinSize; ++m) {
        if (point == join[i][m]) {
          join[1-i][newJoinSize++] = point;
          break;
        }
      }
    }
    joinSize = newJoinSize;
    i        = 1-i;
  }
  *numCoveredPoints = joinSize;
  *coveredPoints    = join[i];
  ierr              = DMRestoreWorkArray(dm, mesh->maxSupportSize, PETSC_INT, &join[1-i]);CHKERRQ(ierr);
  PetscFunctionReturn(0);
}

#undef __FUNCT__
#define __FUNCT__ "DMPlexRestoreJoin"
/*@C
  DMPlexRestoreJoin - Restore an array for the join of the set of points

  Not Collective

  Input Parameters:
+ dm - The DMPlex object
. numPoints - The number of input points for the join
- points - The input points

  Output Parameters:
+ numCoveredPoints - The number of points in the join
- coveredPoints - The points in the join

  Fortran Notes:
  Since it returns an array, this routine is only available in Fortran 90, and you must
  include petsc.h90 in your code.

  The numCoveredPoints argument is not present in the Fortran 90 binding since it is internal to the array.

  Level: intermediate

.keywords: mesh
.seealso: DMPlexGetJoin(), DMPlexGetFullJoin(), DMPlexGetMeet()
@*/
PetscErrorCode DMPlexRestoreJoin(DM dm, PetscInt numPoints, const PetscInt points[], PetscInt *numCoveredPoints, const PetscInt **coveredPoints)
{
  PetscErrorCode ierr;

  PetscFunctionBegin;
  PetscValidHeaderSpecific(dm, DM_CLASSID, 1);
  PetscValidPointer(coveredPoints, 4);
  ierr = DMRestoreWorkArray(dm, 0, PETSC_INT, (void*) coveredPoints);CHKERRQ(ierr);
  PetscFunctionReturn(0);
}

#undef __FUNCT__
#define __FUNCT__ "DMPlexGetFullJoin"
/*@C
  DMPlexGetFullJoin - Get an array for the join of the set of points

  Not Collective

  Input Parameters:
+ dm - The DMPlex object
. numPoints - The number of input points for the join
- points - The input points

  Output Parameters:
+ numCoveredPoints - The number of points in the join
- coveredPoints - The points in the join

  Fortran Notes:
  Since it returns an array, this routine is only available in Fortran 90, and you must
  include petsc.h90 in your code.

  The numCoveredPoints argument is not present in the Fortran 90 binding since it is internal to the array.

  Level: intermediate

.keywords: mesh
.seealso: DMPlexGetJoin(), DMPlexRestoreJoin(), DMPlexGetMeet()
@*/
PetscErrorCode DMPlexGetFullJoin(DM dm, PetscInt numPoints, const PetscInt points[], PetscInt *numCoveredPoints, const PetscInt **coveredPoints)
{
  DM_Plex       *mesh = (DM_Plex*) dm->data;
  PetscInt      *offsets, **closures;
  PetscInt      *join[2];
  PetscInt       depth = 0, maxSize, joinSize = 0, i = 0;
  PetscInt       p, d, c, m;
  PetscErrorCode ierr;

  PetscFunctionBegin;
  PetscValidHeaderSpecific(dm, DM_CLASSID, 1);
  PetscValidPointer(points, 2);
  PetscValidPointer(numCoveredPoints, 3);
  PetscValidPointer(coveredPoints, 4);

  ierr    = DMPlexGetDepth(dm, &depth);CHKERRQ(ierr);
  ierr    = PetscMalloc(numPoints * sizeof(PetscInt*), &closures);CHKERRQ(ierr);
  ierr    = PetscMemzero(closures,numPoints*sizeof(PetscInt*));CHKERRQ(ierr);
  ierr    = DMGetWorkArray(dm, numPoints*(depth+2), PETSC_INT, &offsets);CHKERRQ(ierr);
  maxSize = PetscPowInt(mesh->maxSupportSize,depth+1);
  ierr    = DMGetWorkArray(dm, maxSize, PETSC_INT, &join[0]);CHKERRQ(ierr);
  ierr    = DMGetWorkArray(dm, maxSize, PETSC_INT, &join[1]);CHKERRQ(ierr);

  for (p = 0; p < numPoints; ++p) {
    PetscInt closureSize;

    ierr = DMPlexGetTransitiveClosure(dm, points[p], PETSC_FALSE, &closureSize, &closures[p]);CHKERRQ(ierr);

    offsets[p*(depth+2)+0] = 0;
    for (d = 0; d < depth+1; ++d) {
      PetscInt pStart, pEnd, i;

      ierr = DMPlexGetDepthStratum(dm, d, &pStart, &pEnd);CHKERRQ(ierr);
      for (i = offsets[p*(depth+2)+d]; i < closureSize; ++i) {
        if ((pStart > closures[p][i*2]) || (pEnd <= closures[p][i*2])) {
          offsets[p*(depth+2)+d+1] = i;
          break;
        }
      }
      if (i == closureSize) offsets[p*(depth+2)+d+1] = i;
    }
    if (offsets[p*(depth+2)+depth+1] != closureSize) SETERRQ2(PetscObjectComm((PetscObject)dm), PETSC_ERR_PLIB, "Total size of closure %D should be %D", offsets[p*(depth+2)+depth+1], closureSize);
  }
  for (d = 0; d < depth+1; ++d) {
    PetscInt dof;

    /* Copy in support of first point */
    dof = offsets[d+1] - offsets[d];
    for (joinSize = 0; joinSize < dof; ++joinSize) {
      join[i][joinSize] = closures[0][(offsets[d]+joinSize)*2];
    }
    /* Check each successive cone */
    for (p = 1; p < numPoints && joinSize; ++p) {
      PetscInt newJoinSize = 0;

      dof = offsets[p*(depth+2)+d+1] - offsets[p*(depth+2)+d];
      for (c = 0; c < dof; ++c) {
        const PetscInt point = closures[p][(offsets[p*(depth+2)+d]+c)*2];

        for (m = 0; m < joinSize; ++m) {
          if (point == join[i][m]) {
            join[1-i][newJoinSize++] = point;
            break;
          }
        }
      }
      joinSize = newJoinSize;
      i        = 1-i;
    }
    if (joinSize) break;
  }
  *numCoveredPoints = joinSize;
  *coveredPoints    = join[i];
  for (p = 0; p < numPoints; ++p) {
    ierr = DMPlexRestoreTransitiveClosure(dm, points[p], PETSC_FALSE, NULL, &closures[p]);CHKERRQ(ierr);
  }
  ierr = PetscFree(closures);CHKERRQ(ierr);
  ierr = DMRestoreWorkArray(dm, numPoints*(depth+2), PETSC_INT, &offsets);CHKERRQ(ierr);
  ierr = DMRestoreWorkArray(dm, mesh->maxSupportSize, PETSC_INT, &join[1-i]);CHKERRQ(ierr);
  PetscFunctionReturn(0);
}

#undef __FUNCT__
#define __FUNCT__ "DMPlexGetMeet"
/*@C
  DMPlexGetMeet - Get an array for the meet of the set of points

  Not Collective

  Input Parameters:
+ dm - The DMPlex object
. numPoints - The number of input points for the meet
- points - The input points

  Output Parameters:
+ numCoveredPoints - The number of points in the meet
- coveredPoints - The points in the meet

  Level: intermediate

  Note: Currently, this is restricted to a single level meet

  Fortran Notes:
  Since it returns an array, this routine is only available in Fortran 90, and you must
  include petsc.h90 in your code.

  The numCoveredPoints argument is not present in the Fortran 90 binding since it is internal to the array.

.keywords: mesh
.seealso: DMPlexRestoreMeet(), DMPlexGetJoin()
@*/
PetscErrorCode DMPlexGetMeet(DM dm, PetscInt numPoints, const PetscInt points[], PetscInt *numCoveringPoints, const PetscInt **coveringPoints)
{
  DM_Plex       *mesh = (DM_Plex*) dm->data;
  PetscInt      *meet[2];
  PetscInt       meetSize, i = 0;
  PetscInt       dof, off, p, c, m;
  PetscErrorCode ierr;

  PetscFunctionBegin;
  PetscValidHeaderSpecific(dm, DM_CLASSID, 1);
  PetscValidPointer(points, 2);
  PetscValidPointer(numCoveringPoints, 3);
  PetscValidPointer(coveringPoints, 4);
  ierr = DMGetWorkArray(dm, mesh->maxConeSize, PETSC_INT, &meet[0]);CHKERRQ(ierr);
  ierr = DMGetWorkArray(dm, mesh->maxConeSize, PETSC_INT, &meet[1]);CHKERRQ(ierr);
  /* Copy in cone of first point */
  ierr = PetscSectionGetDof(mesh->coneSection, points[0], &dof);CHKERRQ(ierr);
  ierr = PetscSectionGetOffset(mesh->coneSection, points[0], &off);CHKERRQ(ierr);
  for (meetSize = 0; meetSize < dof; ++meetSize) {
    meet[i][meetSize] = mesh->cones[off+meetSize];
  }
  /* Check each successive cone */
  for (p = 1; p < numPoints; ++p) {
    PetscInt newMeetSize = 0;

    ierr = PetscSectionGetDof(mesh->coneSection, points[p], &dof);CHKERRQ(ierr);
    ierr = PetscSectionGetOffset(mesh->coneSection, points[p], &off);CHKERRQ(ierr);
    for (c = 0; c < dof; ++c) {
      const PetscInt point = mesh->cones[off+c];

      for (m = 0; m < meetSize; ++m) {
        if (point == meet[i][m]) {
          meet[1-i][newMeetSize++] = point;
          break;
        }
      }
    }
    meetSize = newMeetSize;
    i        = 1-i;
  }
  *numCoveringPoints = meetSize;
  *coveringPoints    = meet[i];
  ierr               = DMRestoreWorkArray(dm, mesh->maxConeSize, PETSC_INT, &meet[1-i]);CHKERRQ(ierr);
  PetscFunctionReturn(0);
}

#undef __FUNCT__
#define __FUNCT__ "DMPlexRestoreMeet"
/*@C
  DMPlexRestoreMeet - Restore an array for the meet of the set of points

  Not Collective

  Input Parameters:
+ dm - The DMPlex object
. numPoints - The number of input points for the meet
- points - The input points

  Output Parameters:
+ numCoveredPoints - The number of points in the meet
- coveredPoints - The points in the meet

  Level: intermediate

  Fortran Notes:
  Since it returns an array, this routine is only available in Fortran 90, and you must
  include petsc.h90 in your code.

  The numCoveredPoints argument is not present in the Fortran 90 binding since it is internal to the array.

.keywords: mesh
.seealso: DMPlexGetMeet(), DMPlexGetFullMeet(), DMPlexGetJoin()
@*/
PetscErrorCode DMPlexRestoreMeet(DM dm, PetscInt numPoints, const PetscInt points[], PetscInt *numCoveredPoints, const PetscInt **coveredPoints)
{
  PetscErrorCode ierr;

  PetscFunctionBegin;
  PetscValidHeaderSpecific(dm, DM_CLASSID, 1);
  PetscValidPointer(coveredPoints, 4);
  ierr = DMRestoreWorkArray(dm, 0, PETSC_INT, (void*) coveredPoints);CHKERRQ(ierr);
  PetscFunctionReturn(0);
}

#undef __FUNCT__
#define __FUNCT__ "DMPlexGetFullMeet"
/*@C
  DMPlexGetFullMeet - Get an array for the meet of the set of points

  Not Collective

  Input Parameters:
+ dm - The DMPlex object
. numPoints - The number of input points for the meet
- points - The input points

  Output Parameters:
+ numCoveredPoints - The number of points in the meet
- coveredPoints - The points in the meet

  Level: intermediate

  Fortran Notes:
  Since it returns an array, this routine is only available in Fortran 90, and you must
  include petsc.h90 in your code.

  The numCoveredPoints argument is not present in the Fortran 90 binding since it is internal to the array.

.keywords: mesh
.seealso: DMPlexGetMeet(), DMPlexRestoreMeet(), DMPlexGetJoin()
@*/
PetscErrorCode DMPlexGetFullMeet(DM dm, PetscInt numPoints, const PetscInt points[], PetscInt *numCoveredPoints, const PetscInt **coveredPoints)
{
  DM_Plex       *mesh = (DM_Plex*) dm->data;
  PetscInt      *offsets, **closures;
  PetscInt      *meet[2];
  PetscInt       height = 0, maxSize, meetSize = 0, i = 0;
  PetscInt       p, h, c, m;
  PetscErrorCode ierr;

  PetscFunctionBegin;
  PetscValidHeaderSpecific(dm, DM_CLASSID, 1);
  PetscValidPointer(points, 2);
  PetscValidPointer(numCoveredPoints, 3);
  PetscValidPointer(coveredPoints, 4);

  ierr    = DMPlexGetDepth(dm, &height);CHKERRQ(ierr);
  ierr    = PetscMalloc(numPoints * sizeof(PetscInt*), &closures);CHKERRQ(ierr);
  ierr    = DMGetWorkArray(dm, numPoints*(height+2), PETSC_INT, &offsets);CHKERRQ(ierr);
  maxSize = PetscPowInt(mesh->maxConeSize,height+1);
  ierr    = DMGetWorkArray(dm, maxSize, PETSC_INT, &meet[0]);CHKERRQ(ierr);
  ierr    = DMGetWorkArray(dm, maxSize, PETSC_INT, &meet[1]);CHKERRQ(ierr);

  for (p = 0; p < numPoints; ++p) {
    PetscInt closureSize;

    ierr = DMPlexGetTransitiveClosure(dm, points[p], PETSC_TRUE, &closureSize, &closures[p]);CHKERRQ(ierr);

    offsets[p*(height+2)+0] = 0;
    for (h = 0; h < height+1; ++h) {
      PetscInt pStart, pEnd, i;

      ierr = DMPlexGetHeightStratum(dm, h, &pStart, &pEnd);CHKERRQ(ierr);
      for (i = offsets[p*(height+2)+h]; i < closureSize; ++i) {
        if ((pStart > closures[p][i*2]) || (pEnd <= closures[p][i*2])) {
          offsets[p*(height+2)+h+1] = i;
          break;
        }
      }
      if (i == closureSize) offsets[p*(height+2)+h+1] = i;
    }
    if (offsets[p*(height+2)+height+1] != closureSize) SETERRQ2(PetscObjectComm((PetscObject)dm), PETSC_ERR_PLIB, "Total size of closure %D should be %D", offsets[p*(height+2)+height+1], closureSize);
  }
  for (h = 0; h < height+1; ++h) {
    PetscInt dof;

    /* Copy in cone of first point */
    dof = offsets[h+1] - offsets[h];
    for (meetSize = 0; meetSize < dof; ++meetSize) {
      meet[i][meetSize] = closures[0][(offsets[h]+meetSize)*2];
    }
    /* Check each successive cone */
    for (p = 1; p < numPoints && meetSize; ++p) {
      PetscInt newMeetSize = 0;

      dof = offsets[p*(height+2)+h+1] - offsets[p*(height+2)+h];
      for (c = 0; c < dof; ++c) {
        const PetscInt point = closures[p][(offsets[p*(height+2)+h]+c)*2];

        for (m = 0; m < meetSize; ++m) {
          if (point == meet[i][m]) {
            meet[1-i][newMeetSize++] = point;
            break;
          }
        }
      }
      meetSize = newMeetSize;
      i        = 1-i;
    }
    if (meetSize) break;
  }
  *numCoveredPoints = meetSize;
  *coveredPoints    = meet[i];
  for (p = 0; p < numPoints; ++p) {
    ierr = DMPlexRestoreTransitiveClosure(dm, points[p], PETSC_TRUE, NULL, &closures[p]);CHKERRQ(ierr);
  }
  ierr = PetscFree(closures);CHKERRQ(ierr);
  ierr = DMRestoreWorkArray(dm, numPoints*(height+2), PETSC_INT, &offsets);CHKERRQ(ierr);
  ierr = DMRestoreWorkArray(dm, mesh->maxConeSize, PETSC_INT, &meet[1-i]);CHKERRQ(ierr);
  PetscFunctionReturn(0);
}

#undef __FUNCT__
#define __FUNCT__ "DMPlexGetNumFaceVertices"
PetscErrorCode DMPlexGetNumFaceVertices(DM dm, PetscInt cellDim, PetscInt numCorners, PetscInt *numFaceVertices)
{
  MPI_Comm       comm;
  PetscErrorCode ierr;

  PetscFunctionBegin;
  ierr = PetscObjectGetComm((PetscObject)dm,&comm);CHKERRQ(ierr);
  PetscValidPointer(numFaceVertices,3);
  switch (cellDim) {
  case 0:
    *numFaceVertices = 0;
    break;
  case 1:
    *numFaceVertices = 1;
    break;
  case 2:
    switch (numCorners) {
    case 3: /* triangle */
      *numFaceVertices = 2; /* Edge has 2 vertices */
      break;
    case 4: /* quadrilateral */
      *numFaceVertices = 2; /* Edge has 2 vertices */
      break;
    case 6: /* quadratic triangle, tri and quad cohesive Lagrange cells */
      *numFaceVertices = 3; /* Edge has 3 vertices */
      break;
    case 9: /* quadratic quadrilateral, quadratic quad cohesive Lagrange cells */
      *numFaceVertices = 3; /* Edge has 3 vertices */
      break;
    default:
      SETERRQ2(comm, PETSC_ERR_ARG_OUTOFRANGE, "Invalid number of face corners %d for dimension %d", numCorners, cellDim);
    }
    break;
  case 3:
    switch (numCorners) {
    case 4: /* tetradehdron */
      *numFaceVertices = 3; /* Face has 3 vertices */
      break;
    case 6: /* tet cohesive cells */
      *numFaceVertices = 4; /* Face has 4 vertices */
      break;
    case 8: /* hexahedron */
      *numFaceVertices = 4; /* Face has 4 vertices */
      break;
    case 9: /* tet cohesive Lagrange cells */
      *numFaceVertices = 6; /* Face has 6 vertices */
      break;
    case 10: /* quadratic tetrahedron */
      *numFaceVertices = 6; /* Face has 6 vertices */
      break;
    case 12: /* hex cohesive Lagrange cells */
      *numFaceVertices = 6; /* Face has 6 vertices */
      break;
    case 18: /* quadratic tet cohesive Lagrange cells */
      *numFaceVertices = 6; /* Face has 6 vertices */
      break;
    case 27: /* quadratic hexahedron, quadratic hex cohesive Lagrange cells */
      *numFaceVertices = 9; /* Face has 9 vertices */
      break;
    default:
      SETERRQ2(comm, PETSC_ERR_ARG_OUTOFRANGE, "Invalid number of face corners %d for dimension %d", numCorners, cellDim);
    }
    break;
  default:
    SETERRQ1(comm, PETSC_ERR_ARG_OUTOFRANGE, "Invalid cell dimension %d", cellDim);
  }
  PetscFunctionReturn(0);
}

#undef __FUNCT__
#define __FUNCT__ "DMPlexOrient"
/* Trys to give the mesh a consistent orientation */
PetscErrorCode DMPlexOrient(DM dm)
{
  PetscBT        seenCells, flippedCells, seenFaces;
  PetscInt      *faceFIFO, fTop, fBottom;
  PetscInt       dim, h, cStart, cEnd, c, fStart, fEnd, face, maxConeSize, *revcone, *revconeO;
  PetscErrorCode ierr;

  PetscFunctionBegin;
  /* Truth Table
     mismatch    flips   do action   mismatch   flipA ^ flipB   action
         F       0 flips     no         F             F           F
         F       1 flip      yes        F             T           T
         F       2 flips     no         T             F           T
         T       0 flips     yes        T             T           F
         T       1 flip      no
         T       2 flips     yes
  */
  ierr = DMPlexGetDimension(dm, &dim);CHKERRQ(ierr);
  ierr = DMPlexGetVTKCellHeight(dm, &h);CHKERRQ(ierr);
  ierr = DMPlexGetHeightStratum(dm, h,   &cStart, &cEnd);CHKERRQ(ierr);
  ierr = DMPlexGetHeightStratum(dm, h+1, &fStart, &fEnd);CHKERRQ(ierr);
  ierr = PetscBTCreate(cEnd - cStart, &seenCells);CHKERRQ(ierr);
  ierr = PetscBTMemzero(cEnd - cStart, seenCells);CHKERRQ(ierr);
  ierr = PetscBTCreate(cEnd - cStart, &flippedCells);CHKERRQ(ierr);
  ierr = PetscBTMemzero(cEnd - cStart, flippedCells);CHKERRQ(ierr);
  ierr = PetscBTCreate(fEnd - fStart, &seenFaces);CHKERRQ(ierr);
  ierr = PetscBTMemzero(fEnd - fStart, seenFaces);CHKERRQ(ierr);
  ierr = PetscMalloc((fEnd - fStart) * sizeof(PetscInt), &faceFIFO);CHKERRQ(ierr);
  fTop = fBottom = 0;
  /* Initialize FIFO with first cell */
  if (cEnd > cStart) {
    const PetscInt *cone;
    PetscInt        coneSize;

    ierr = DMPlexGetConeSize(dm, cStart, &coneSize);CHKERRQ(ierr);
    ierr = DMPlexGetCone(dm, cStart, &cone);CHKERRQ(ierr);
    for (c = 0; c < coneSize; ++c) {
      faceFIFO[fBottom++] = cone[c];
      ierr = PetscBTSet(seenFaces, cone[c]-fStart);CHKERRQ(ierr);
    }
  }
  /* Consider each face in FIFO */
  while (fTop < fBottom) {
    const PetscInt *support, *coneA, *coneB, *coneOA, *coneOB;
    PetscInt        supportSize, coneSizeA, coneSizeB, posA = -1, posB = -1;
    PetscInt        seenA, flippedA, seenB, flippedB, mismatch;

    face = faceFIFO[fTop++];
    ierr = DMPlexGetSupportSize(dm, face, &supportSize);CHKERRQ(ierr);
    ierr = DMPlexGetSupport(dm, face, &support);CHKERRQ(ierr);
    if (supportSize < 2) continue;
    if (supportSize != 2) SETERRQ1(PETSC_COMM_SELF, PETSC_ERR_ARG_WRONG, "Faces should separate only two cells, not %d", supportSize);
    seenA    = PetscBTLookup(seenCells,    support[0]-cStart);
    flippedA = PetscBTLookup(flippedCells, support[0]-cStart) ? 1 : 0;
    seenB    = PetscBTLookup(seenCells,    support[1]-cStart);
    flippedB = PetscBTLookup(flippedCells, support[1]-cStart) ? 1 : 0;

    ierr = DMPlexGetConeSize(dm, support[0], &coneSizeA);CHKERRQ(ierr);
    ierr = DMPlexGetConeSize(dm, support[1], &coneSizeB);CHKERRQ(ierr);
    ierr = DMPlexGetCone(dm, support[0], &coneA);CHKERRQ(ierr);
    ierr = DMPlexGetCone(dm, support[1], &coneB);CHKERRQ(ierr);
    ierr = DMPlexGetConeOrientation(dm, support[0], &coneOA);CHKERRQ(ierr);
    ierr = DMPlexGetConeOrientation(dm, support[1], &coneOB);CHKERRQ(ierr);
    for (c = 0; c < coneSizeA; ++c) {
      if (!PetscBTLookup(seenFaces, coneA[c]-fStart)) {
        faceFIFO[fBottom++] = coneA[c];
        ierr = PetscBTSet(seenFaces, coneA[c]-fStart);CHKERRQ(ierr);
      }
      if (coneA[c] == face) posA = c;
      if (fBottom > fEnd-fStart) SETERRQ3(PETSC_COMM_SELF, PETSC_ERR_PLIB, "Face %d was pushed exceeding capacity %d > %d", coneA[c], fBottom, fEnd-fStart);
    }
    if (posA < 0) SETERRQ2(PETSC_COMM_SELF, PETSC_ERR_ARG_WRONG, "Face %d could not be located in cell %d", face, support[0]);
    for (c = 0; c < coneSizeB; ++c) {
      if (!PetscBTLookup(seenFaces, coneB[c]-fStart)) {
        faceFIFO[fBottom++] = coneB[c];
        ierr = PetscBTSet(seenFaces, coneB[c]-fStart);CHKERRQ(ierr);
      }
      if (coneB[c] == face) posB = c;
      if (fBottom > fEnd-fStart) SETERRQ3(PETSC_COMM_SELF, PETSC_ERR_PLIB, "Face %d was pushed exceeding capacity %d > %d", coneA[c], fBottom, fEnd-fStart);
    }
    if (posB < 0) SETERRQ2(PETSC_COMM_SELF, PETSC_ERR_ARG_WRONG, "Face %d could not be located in cell %d", face, support[1]);

    if (dim == 1) {
      mismatch = posA == posB;
    } else {
      mismatch = coneOA[posA] == coneOB[posB];
    }

    if (mismatch ^ (flippedA ^ flippedB)) {
      if (seenA && seenB) SETERRQ2(PETSC_COMM_SELF, PETSC_ERR_ARG_WRONG, "Previously seen cells %d and %d do not match: Fault mesh is non-orientable", support[0], support[1]);
      if (!seenA && !flippedA) {
        ierr = PetscBTSet(flippedCells, support[0]-cStart);CHKERRQ(ierr);
      } else if (!seenB && !flippedB) {
        ierr = PetscBTSet(flippedCells, support[1]-cStart);CHKERRQ(ierr);
      } else SETERRQ(PETSC_COMM_SELF, PETSC_ERR_ARG_WRONG, "Inconsistent mesh orientation: Fault mesh is non-orientable");
    } else if (mismatch && flippedA && flippedB) SETERRQ(PETSC_COMM_SELF, PETSC_ERR_ARG_WRONG, "Attempt to flip already flipped cell: Fault mesh is non-orientable");
    ierr = PetscBTSet(seenCells, support[0]-cStart);CHKERRQ(ierr);
    ierr = PetscBTSet(seenCells, support[1]-cStart);CHKERRQ(ierr);
  }

  ierr = DMPlexGetMaxSizes(dm, &maxConeSize, NULL);CHKERRQ(ierr);
  ierr = DMGetWorkArray(dm, maxConeSize, PETSC_INT, &revcone);CHKERRQ(ierr);
  ierr = DMGetWorkArray(dm, maxConeSize, PETSC_INT, &revconeO);CHKERRQ(ierr);
  for (c = cStart; c < cEnd; ++c) {
    const PetscInt *cone, *coneO, *support;
    PetscInt        coneSize, supportSize, faceSize, cp, sp;

    if (!PetscBTLookup(flippedCells, c-cStart)) continue;
    ierr = DMPlexGetConeSize(dm, c, &coneSize);CHKERRQ(ierr);
    ierr = DMPlexGetCone(dm, c, &cone);CHKERRQ(ierr);
    ierr = DMPlexGetConeOrientation(dm, c, &coneO);CHKERRQ(ierr);
    for (cp = 0; cp < coneSize; ++cp) {
      const PetscInt rcp = coneSize-cp-1;

      ierr = DMPlexGetConeSize(dm, cone[rcp], &faceSize);CHKERRQ(ierr);
      revcone[cp]  = cone[rcp];
      revconeO[cp] = coneO[rcp] >= 0 ? -(faceSize-coneO[rcp]) : faceSize+coneO[rcp];
    }
    ierr = DMPlexSetCone(dm, c, revcone);CHKERRQ(ierr);
    ierr = DMPlexSetConeOrientation(dm, c, revconeO);CHKERRQ(ierr);
    /* Reverse orientations of support */
    faceSize = coneSize;
    ierr = DMPlexGetSupportSize(dm, c, &supportSize);CHKERRQ(ierr);
    ierr = DMPlexGetSupport(dm, c, &support);CHKERRQ(ierr);
    for (sp = 0; sp < supportSize; ++sp) {
      ierr = DMPlexGetConeSize(dm, support[sp], &coneSize);CHKERRQ(ierr);
      ierr = DMPlexGetCone(dm, support[sp], &cone);CHKERRQ(ierr);
      ierr = DMPlexGetConeOrientation(dm, support[sp], &coneO);CHKERRQ(ierr);
      for (cp = 0; cp < coneSize; ++cp) {
        if (cone[cp] != c) continue;
        ierr = DMPlexInsertConeOrientation(dm, support[sp], cp, coneO[cp] >= 0 ? -(faceSize-coneO[cp]) : faceSize+coneO[cp]);CHKERRQ(ierr);
      }
    }
  }
  ierr = DMRestoreWorkArray(dm, maxConeSize, PETSC_INT, &revcone);CHKERRQ(ierr);
  ierr = DMRestoreWorkArray(dm, maxConeSize, PETSC_INT, &revconeO);CHKERRQ(ierr);
  ierr = PetscBTDestroy(&seenCells);CHKERRQ(ierr);
  ierr = PetscBTDestroy(&flippedCells);CHKERRQ(ierr);
  ierr = PetscBTDestroy(&seenFaces);CHKERRQ(ierr);
  ierr = PetscFree(faceFIFO);CHKERRQ(ierr);
  PetscFunctionReturn(0);
}

#undef __FUNCT__
#define __FUNCT__ "DMPlexGetAdjacencySingleLevel_Internal"
static PetscErrorCode DMPlexGetAdjacencySingleLevel_Internal(DM dm, PetscInt p, PetscBool useClosure, const PetscInt *tmpClosure, PetscInt *adjSize, PetscInt adj[])
{
  const PetscInt *support = NULL;
  PetscInt        numAdj   = 0, maxAdjSize = *adjSize, supportSize, s;
  PetscErrorCode  ierr;

  PetscFunctionBegin;
  if (useClosure) {
    ierr = DMPlexGetConeSize(dm, p, &supportSize);CHKERRQ(ierr);
    ierr = DMPlexGetCone(dm, p, &support);CHKERRQ(ierr);
    for (s = 0; s < supportSize; ++s) {
      const PetscInt *cone = NULL;
      PetscInt        coneSize, c, q;

      ierr = DMPlexGetSupportSize(dm, support[s], &coneSize);CHKERRQ(ierr);
      ierr = DMPlexGetSupport(dm, support[s], &cone);CHKERRQ(ierr);
      for (c = 0; c < coneSize; ++c) {
        for (q = 0; q < numAdj || (adj[numAdj++] = cone[c],0); ++q) {
          if (cone[c] == adj[q]) break;
        }
        if (numAdj > maxAdjSize) SETERRQ1(PETSC_COMM_SELF, PETSC_ERR_PLIB, "Invalid mesh exceeded adjacency allocation (%D)", maxAdjSize);
      }
    }
  } else {
    ierr = DMPlexGetSupportSize(dm, p, &supportSize);CHKERRQ(ierr);
    ierr = DMPlexGetSupport(dm, p, &support);CHKERRQ(ierr);
    for (s = 0; s < supportSize; ++s) {
      const PetscInt *cone = NULL;
      PetscInt        coneSize, c, q;

      ierr = DMPlexGetConeSize(dm, support[s], &coneSize);CHKERRQ(ierr);
      ierr = DMPlexGetCone(dm, support[s], &cone);CHKERRQ(ierr);
      for (c = 0; c < coneSize; ++c) {
        for (q = 0; q < numAdj || (adj[numAdj++] = cone[c],0); ++q) {
          if (cone[c] == adj[q]) break;
        }
        if (numAdj > maxAdjSize) SETERRQ1(PETSC_COMM_SELF, PETSC_ERR_PLIB, "Invalid mesh exceeded adjacency allocation (%D)", maxAdjSize);
      }
    }
  }
  *adjSize = numAdj;
  PetscFunctionReturn(0);
}

#undef __FUNCT__
#define __FUNCT__ "DMPlexCreateNeighborCSR"
PetscErrorCode DMPlexCreateNeighborCSR(DM dm, PetscInt cellHeight, PetscInt *numVertices, PetscInt **offsets, PetscInt **adjacency)
{
  const PetscInt maxFaceCases = 30;
  PetscInt       numFaceCases = 0;
  PetscInt       numFaceVertices[30]; /* maxFaceCases, C89 sucks sucks sucks */
  PetscInt      *off, *adj;
  PetscInt      *neighborCells, *tmpClosure;
  PetscInt       maxConeSize, maxSupportSize, maxClosure, maxNeighbors;
  PetscInt       dim, cellDim, depth = 0, faceDepth, cStart, cEnd, c, numCells, cell;
  PetscErrorCode ierr;

  PetscFunctionBegin;
  /* For parallel partitioning, I think you have to communicate supports */
  ierr = DMPlexGetDimension(dm, &dim);CHKERRQ(ierr);
  cellDim = dim - cellHeight;
  ierr = DMPlexGetDepth(dm, &depth);CHKERRQ(ierr);
  ierr = DMPlexGetHeightStratum(dm, cellHeight, &cStart, &cEnd);CHKERRQ(ierr);
  ierr = DMPlexGetMaxSizes(dm, &maxConeSize, &maxSupportSize);CHKERRQ(ierr);
  if (cEnd - cStart == 0) {
    if (numVertices) *numVertices = 0;
    if (offsets)   *offsets   = NULL;
    if (adjacency) *adjacency = NULL;
    PetscFunctionReturn(0);
  }
  numCells  = cEnd - cStart;
  faceDepth = depth - cellHeight;
  /* Setup face recognition */
  if (faceDepth == 1) {
    PetscInt cornersSeen[30] = {0,0,0,0,0,0,0,0,0,0,0,0,0,0,0,0,0,0,0,0,0,0,0,0,0,0,0,0,0,0}; /* Could use PetscBT */

    for (c = cStart; c < cEnd; ++c) {
      PetscInt corners;

      ierr = DMPlexGetConeSize(dm, c, &corners);CHKERRQ(ierr);
      if (!cornersSeen[corners]) {
        PetscInt nFV;

        if (numFaceCases >= maxFaceCases) SETERRQ(PetscObjectComm((PetscObject)dm), PETSC_ERR_PLIB, "Exceeded maximum number of face recognition cases");
        cornersSeen[corners] = 1;

        ierr = DMPlexGetNumFaceVertices(dm, cellDim, corners, &nFV);CHKERRQ(ierr);

        numFaceVertices[numFaceCases++] = nFV;
      }
    }
  }
  maxClosure   = 2*PetscMax(PetscPowInt(maxConeSize,depth+1),PetscPowInt(maxSupportSize,depth+1));
  maxNeighbors = PetscPowInt(maxConeSize,depth+1)*PetscPowInt(maxSupportSize,depth+1);
  ierr         = PetscMalloc2(maxNeighbors,PetscInt,&neighborCells,maxClosure,PetscInt,&tmpClosure);CHKERRQ(ierr);
  ierr         = PetscMalloc((numCells+1) * sizeof(PetscInt), &off);CHKERRQ(ierr);
  ierr         = PetscMemzero(off, (numCells+1) * sizeof(PetscInt));CHKERRQ(ierr);
  /* Count neighboring cells */
  for (cell = cStart; cell < cEnd; ++cell) {
    PetscInt numNeighbors = maxNeighbors, n;

    ierr = DMPlexGetAdjacencySingleLevel_Internal(dm, cell, PETSC_TRUE, tmpClosure, &numNeighbors, neighborCells);CHKERRQ(ierr);
    /* Get meet with each cell, and check with recognizer (could optimize to check each pair only once) */
    for (n = 0; n < numNeighbors; ++n) {
      PetscInt        cellPair[2];
      PetscBool       found    = faceDepth > 1 ? PETSC_TRUE : PETSC_FALSE;
      PetscInt        meetSize = 0;
      const PetscInt *meet    = NULL;

      cellPair[0] = cell; cellPair[1] = neighborCells[n];
      if (cellPair[0] == cellPair[1]) continue;
      if (!found) {
        ierr = DMPlexGetMeet(dm, 2, cellPair, &meetSize, &meet);CHKERRQ(ierr);
        if (meetSize) {
          PetscInt f;

          for (f = 0; f < numFaceCases; ++f) {
            if (numFaceVertices[f] == meetSize) {
              found = PETSC_TRUE;
              break;
            }
          }
        }
        ierr = DMPlexRestoreMeet(dm, 2, cellPair, &meetSize, &meet);CHKERRQ(ierr);
      }
      if (found) ++off[cell-cStart+1];
    }
  }
  /* Prefix sum */
  for (cell = 1; cell <= numCells; ++cell) off[cell] += off[cell-1];

  if (adjacency) {
    ierr = PetscMalloc(off[numCells] * sizeof(PetscInt), &adj);CHKERRQ(ierr);
    /* Get neighboring cells */
    for (cell = cStart; cell < cEnd; ++cell) {
      PetscInt numNeighbors = maxNeighbors, n;
      PetscInt cellOffset   = 0;

      ierr = DMPlexGetAdjacencySingleLevel_Internal(dm, cell, PETSC_TRUE, tmpClosure, &numNeighbors, neighborCells);CHKERRQ(ierr);
      /* Get meet with each cell, and check with recognizer (could optimize to check each pair only once) */
      for (n = 0; n < numNeighbors; ++n) {
        PetscInt        cellPair[2];
        PetscBool       found    = faceDepth > 1 ? PETSC_TRUE : PETSC_FALSE;
        PetscInt        meetSize = 0;
        const PetscInt *meet    = NULL;

        cellPair[0] = cell; cellPair[1] = neighborCells[n];
        if (cellPair[0] == cellPair[1]) continue;
        if (!found) {
          ierr = DMPlexGetMeet(dm, 2, cellPair, &meetSize, &meet);CHKERRQ(ierr);
          if (meetSize) {
            PetscInt f;

            for (f = 0; f < numFaceCases; ++f) {
              if (numFaceVertices[f] == meetSize) {
                found = PETSC_TRUE;
                break;
              }
            }
          }
          ierr = DMPlexRestoreMeet(dm, 2, cellPair, &meetSize, &meet);CHKERRQ(ierr);
        }
        if (found) {
          adj[off[cell-cStart]+cellOffset] = neighborCells[n];
          ++cellOffset;
        }
      }
    }
  }
  ierr = PetscFree2(neighborCells,tmpClosure);CHKERRQ(ierr);
  if (numVertices) *numVertices = numCells;
  if (offsets)   *offsets   = off;
  if (adjacency) *adjacency = adj;
  PetscFunctionReturn(0);
}

#if defined(PETSC_HAVE_CHACO)
#if defined(PETSC_HAVE_UNISTD_H)
#include <unistd.h>
#endif
/* Chaco does not have an include file */
PETSC_EXTERN int interface(int nvtxs, int *start, int *adjacency, int *vwgts,
                       float *ewgts, float *x, float *y, float *z, char *outassignname,
                       char *outfilename, short *assignment, int architecture, int ndims_tot,
                       int mesh_dims[3], double *goal, int global_method, int local_method,
                       int rqi_flag, int vmax, int ndims, double eigtol, long seed);

extern int FREE_GRAPH;

#undef __FUNCT__
#define __FUNCT__ "DMPlexPartition_Chaco"
PetscErrorCode DMPlexPartition_Chaco(DM dm, PetscInt numVertices, PetscInt start[], PetscInt adjacency[], PetscSection *partSection, IS *partition)
{
  enum {DEFAULT_METHOD = 1, INERTIAL_METHOD = 3};
  MPI_Comm       comm;
  int            nvtxs          = numVertices; /* number of vertices in full graph */
  int           *vwgts          = NULL;   /* weights for all vertices */
  float         *ewgts          = NULL;   /* weights for all edges */
  float         *x              = NULL, *y = NULL, *z = NULL; /* coordinates for inertial method */
  char          *outassignname  = NULL;   /*  name of assignment output file */
  char          *outfilename    = NULL;   /* output file name */
  int            architecture   = 1;      /* 0 => hypercube, d => d-dimensional mesh */
  int            ndims_tot      = 0;      /* total number of cube dimensions to divide */
  int            mesh_dims[3];            /* dimensions of mesh of processors */
  double        *goal          = NULL;    /* desired set sizes for each set */
  int            global_method = 1;       /* global partitioning algorithm */
  int            local_method  = 1;       /* local partitioning algorithm */
  int            rqi_flag      = 0;       /* should I use RQI/Symmlq eigensolver? */
  int            vmax          = 200;     /* how many vertices to coarsen down to? */
  int            ndims         = 1;       /* number of eigenvectors (2^d sets) */
  double         eigtol        = 0.001;   /* tolerance on eigenvectors */
  long           seed          = 123636512; /* for random graph mutations */
  short int     *assignment;              /* Output partition */
  int            fd_stdout, fd_pipe[2];
  PetscInt      *points;
  PetscMPIInt    commSize;
  int            i, v, p;
  PetscErrorCode ierr;

  PetscFunctionBegin;
  ierr = PetscObjectGetComm((PetscObject)dm,&comm);CHKERRQ(ierr);
  ierr = MPI_Comm_size(comm, &commSize);CHKERRQ(ierr);
  if (!numVertices) {
    ierr = PetscSectionCreate(comm, partSection);CHKERRQ(ierr);
    ierr = PetscSectionSetChart(*partSection, 0, commSize);CHKERRQ(ierr);
    ierr = PetscSectionSetUp(*partSection);CHKERRQ(ierr);
    ierr = ISCreateGeneral(comm, 0, NULL, PETSC_OWN_POINTER, partition);CHKERRQ(ierr);
    PetscFunctionReturn(0);
  }
  FREE_GRAPH = 0;                         /* Do not let Chaco free my memory */
  for (i = 0; i < start[numVertices]; ++i) ++adjacency[i];

  if (global_method == INERTIAL_METHOD) {
    /* manager.createCellCoordinates(nvtxs, &x, &y, &z); */
    SETERRQ(comm, PETSC_ERR_SUP, "Inertial partitioning not yet supported");
  }
  mesh_dims[0] = commSize;
  mesh_dims[1] = 1;
  mesh_dims[2] = 1;
  ierr = PetscMalloc(nvtxs * sizeof(short int), &assignment);CHKERRQ(ierr);
  /* Chaco outputs to stdout. We redirect this to a buffer. */
  /* TODO: check error codes for UNIX calls */
#if defined(PETSC_HAVE_UNISTD_H)
  {
    int piperet;
    piperet = pipe(fd_pipe);
    if (piperet) SETERRQ(comm,PETSC_ERR_SYS,"Could not create pipe");
    fd_stdout = dup(1);
    close(1);
    dup2(fd_pipe[1], 1);
  }
#endif
  ierr = interface(nvtxs, (int*) start, (int*) adjacency, vwgts, ewgts, x, y, z, outassignname, outfilename,
                   assignment, architecture, ndims_tot, mesh_dims, goal, global_method, local_method, rqi_flag,
                   vmax, ndims, eigtol, seed);
#if defined(PETSC_HAVE_UNISTD_H)
  {
    char msgLog[10000];
    int  count;

    fflush(stdout);
    count = read(fd_pipe[0], msgLog, (10000-1)*sizeof(char));
    if (count < 0) count = 0;
    msgLog[count] = 0;
    close(1);
    dup2(fd_stdout, 1);
    close(fd_stdout);
    close(fd_pipe[0]);
    close(fd_pipe[1]);
    if (ierr) SETERRQ1(comm, PETSC_ERR_LIB, "Error in Chaco library: %s", msgLog);
  }
#endif
  /* Convert to PetscSection+IS */
  ierr = PetscSectionCreate(comm, partSection);CHKERRQ(ierr);
  ierr = PetscSectionSetChart(*partSection, 0, commSize);CHKERRQ(ierr);
  for (v = 0; v < nvtxs; ++v) {
    ierr = PetscSectionAddDof(*partSection, assignment[v], 1);CHKERRQ(ierr);
  }
  ierr = PetscSectionSetUp(*partSection);CHKERRQ(ierr);
  ierr = PetscMalloc(nvtxs * sizeof(PetscInt), &points);CHKERRQ(ierr);
  for (p = 0, i = 0; p < commSize; ++p) {
    for (v = 0; v < nvtxs; ++v) {
      if (assignment[v] == p) points[i++] = v;
    }
  }
  if (i != nvtxs) SETERRQ2(comm, PETSC_ERR_PLIB, "Number of points %D should be %D", i, nvtxs);
  ierr = ISCreateGeneral(comm, nvtxs, points, PETSC_OWN_POINTER, partition);CHKERRQ(ierr);
  if (global_method == INERTIAL_METHOD) {
    /* manager.destroyCellCoordinates(nvtxs, &x, &y, &z); */
  }
  ierr = PetscFree(assignment);CHKERRQ(ierr);
  for (i = 0; i < start[numVertices]; ++i) --adjacency[i];
  PetscFunctionReturn(0);
}
#endif

#if defined(PETSC_HAVE_PARMETIS)
#include <parmetis.h>

#undef __FUNCT__
#define __FUNCT__ "DMPlexPartition_ParMetis"
PetscErrorCode DMPlexPartition_ParMetis(DM dm, PetscInt numVertices, PetscInt start[], PetscInt adjacency[], PetscSection *partSection, IS *partition)
{
  MPI_Comm       comm;
  PetscInt       nvtxs      = numVertices; // The number of vertices in full graph
  PetscInt      *vtxdist;                  // Distribution of vertices across processes
  PetscInt      *xadj       = start;       // Start of edge list for each vertex
  PetscInt      *adjncy     = adjacency;   // Edge lists for all vertices
  PetscInt      *vwgt       = NULL;        // Vertex weights
  PetscInt      *adjwgt     = NULL;        // Edge weights
  PetscInt       wgtflag    = 0;           // Indicates which weights are present
  PetscInt       numflag    = 0;           // Indicates initial offset (0 or 1)
  PetscInt       ncon       = 1;           // The number of weights per vertex
  PetscInt       nparts;                   // The number of partitions
  PetscReal     *tpwgts;                   // The fraction of vertex weights assigned to each partition
  PetscReal     *ubvec;                    // The balance intolerance for vertex weights
  PetscInt       options[5];               // Options
  // Outputs
  PetscInt       edgeCut;                  // The number of edges cut by the partition
  PetscInt      *assignment, *points;
  PetscMPIInt    commSize, rank, p, v, i;
  PetscErrorCode ierr;

  PetscFunctionBegin;
  ierr = PetscObjectGetComm((PetscObject) dm, &comm);CHKERRQ(ierr);
  ierr = MPI_Comm_size(comm, &commSize);CHKERRQ(ierr);
  ierr = MPI_Comm_rank(comm, &rank);CHKERRQ(ierr);
  nparts = commSize;
  options[0] = 0; /* Use all defaults */
  /* Calculate vertex distribution */
  ierr = PetscMalloc4(nparts+1,PetscInt,&vtxdist,nparts*ncon,PetscReal,&tpwgts,ncon,PetscReal,&ubvec,nvtxs,PetscInt,&assignment);CHKERRQ(ierr);
  vtxdist[0] = 0;
  ierr = MPI_Allgather(&nvtxs, 1, MPIU_INT, &vtxdist[1], 1, MPIU_INT, comm);CHKERRQ(ierr);
  for (p = 2; p <= nparts; ++p) {
    vtxdist[p] += vtxdist[p-1];
  }
  /* Calculate weights */
  for (p = 0; p < nparts; ++p) {
    tpwgts[p] = 1.0/nparts;
  }
  ubvec[0] = 1.05;

  if (nparts == 1) {
    ierr = PetscMemzero(assignment, nvtxs * sizeof(PetscInt));
  } else {
    if (vtxdist[1] == vtxdist[nparts]) {
      if (!rank) {
        PetscStackPush("METIS_PartGraphKway");
        ierr = METIS_PartGraphKway(&nvtxs, &ncon, xadj, adjncy, vwgt, NULL, adjwgt, &nparts, tpwgts, ubvec, NULL, &edgeCut, assignment);
        PetscStackPop;
        if (ierr != METIS_OK) SETERRQ(PETSC_COMM_SELF, PETSC_ERR_LIB, "Error in METIS_PartGraphKway()");
      }
    } else {
      PetscStackPush("ParMETIS_V3_PartKway");
      ierr = ParMETIS_V3_PartKway(vtxdist, xadj, adjncy, vwgt, adjwgt, &wgtflag, &numflag, &ncon, &nparts, tpwgts, ubvec, options, &edgeCut, assignment, &comm);
      PetscStackPop;
      if (ierr != METIS_OK) SETERRQ(PETSC_COMM_SELF, PETSC_ERR_LIB, "Error in ParMETIS_V3_PartKway()");
    }
  }
  /* Convert to PetscSection+IS */
  ierr = PetscSectionCreate(comm, partSection);CHKERRQ(ierr);
  ierr = PetscSectionSetChart(*partSection, 0, commSize);CHKERRQ(ierr);
  for (v = 0; v < nvtxs; ++v) {
    ierr = PetscSectionAddDof(*partSection, assignment[v], 1);CHKERRQ(ierr);
  }
  ierr = PetscSectionSetUp(*partSection);CHKERRQ(ierr);
  ierr = PetscMalloc(nvtxs * sizeof(PetscInt), &points);CHKERRQ(ierr);
  for (p = 0, i = 0; p < commSize; ++p) {
    for (v = 0; v < nvtxs; ++v) {
      if (assignment[v] == p) points[i++] = v;
    }
  }
  if (i != nvtxs) SETERRQ2(comm, PETSC_ERR_PLIB, "Number of points %D should be %D", i, nvtxs);
  ierr = ISCreateGeneral(comm, nvtxs, points, PETSC_OWN_POINTER, partition);CHKERRQ(ierr);
  ierr = PetscFree4(vtxdist,tpwgts,ubvec,assignment);CHKERRQ(ierr);
  PetscFunctionReturn(0);
}
#endif

#undef __FUNCT__
#define __FUNCT__ "DMPlexEnlargePartition"
/* Expand the partition by BFS on the adjacency graph */
PetscErrorCode DMPlexEnlargePartition(DM dm, const PetscInt start[], const PetscInt adjacency[], PetscSection origPartSection, IS origPartition, PetscSection *partSection, IS *partition)
{
  PetscHashI      h;
  const PetscInt *points;
  PetscInt      **tmpPoints, *newPoints, totPoints = 0;
  PetscInt        pStart, pEnd, part, q;
  PetscErrorCode  ierr;

  PetscFunctionBegin;
  PetscHashICreate(h);
  ierr = PetscSectionCreate(PetscObjectComm((PetscObject)dm), partSection);CHKERRQ(ierr);
  ierr = PetscSectionGetChart(origPartSection, &pStart, &pEnd);CHKERRQ(ierr);
  ierr = PetscSectionSetChart(*partSection, pStart, pEnd);CHKERRQ(ierr);
  ierr = ISGetIndices(origPartition, &points);CHKERRQ(ierr);
  ierr = PetscMalloc((pEnd - pStart) * sizeof(PetscInt*), &tmpPoints);CHKERRQ(ierr);
  for (part = pStart; part < pEnd; ++part) {
    PetscInt numPoints, nP, numNewPoints, off, p, n = 0;

    PetscHashIClear(h);
    ierr = PetscSectionGetDof(origPartSection, part, &numPoints);CHKERRQ(ierr);
    ierr = PetscSectionGetOffset(origPartSection, part, &off);CHKERRQ(ierr);
    /* Add all existing points to h */
    for (p = 0; p < numPoints; ++p) {
      const PetscInt point = points[off+p];
      PetscHashIAdd(h, point, 1);
    }
    PetscHashISize(h, nP);
    if (nP != numPoints) SETERRQ2(PetscObjectComm((PetscObject)dm), PETSC_ERR_ARG_WRONG, "Invalid partition has %d points, but only %d were unique", numPoints, nP);
    /* Add all points in next BFS level */
    /*   TODO We are brute forcing here, but could check the adjacency size to find the boundary */
    for (p = 0; p < numPoints; ++p) {
      const PetscInt point = points[off+p];
      PetscInt       s     = start[point], e = start[point+1], a;

      for (a = s; a < e; ++a) PetscHashIAdd(h, adjacency[a], 1);
    }
    PetscHashISize(h, numNewPoints);
    ierr = PetscSectionSetDof(*partSection, part, numNewPoints);CHKERRQ(ierr);
    ierr = PetscMalloc(numNewPoints * sizeof(PetscInt), &tmpPoints[part]);CHKERRQ(ierr);
    if (numNewPoints) PetscHashIGetKeys(h, n, tmpPoints[part]); /* Should not need this conditional */
    totPoints += numNewPoints;
  }
  ierr = ISRestoreIndices(origPartition, &points);CHKERRQ(ierr);
  PetscHashIDestroy(h);
  ierr = PetscSectionSetUp(*partSection);CHKERRQ(ierr);
  ierr = PetscMalloc(totPoints * sizeof(PetscInt), &newPoints);CHKERRQ(ierr);
  for (part = pStart, q = 0; part < pEnd; ++part) {
    PetscInt numPoints, p;

    ierr = PetscSectionGetDof(*partSection, part, &numPoints);CHKERRQ(ierr);
    for (p = 0; p < numPoints; ++p, ++q) newPoints[q] = tmpPoints[part][p];
    ierr = PetscFree(tmpPoints[part]);CHKERRQ(ierr);
  }
  ierr = PetscFree(tmpPoints);CHKERRQ(ierr);
  ierr = ISCreateGeneral(PetscObjectComm((PetscObject)dm), totPoints, newPoints, PETSC_OWN_POINTER, partition);CHKERRQ(ierr);
  PetscFunctionReturn(0);
}

#undef __FUNCT__
#define __FUNCT__ "DMPlexCreatePartition"
/*
  DMPlexCreatePartition - Create a non-overlapping partition of the points at the given height

  Collective on DM

  Input Parameters:
  + dm - The DM
  . height - The height for points in the partition
  - enlarge - Expand each partition with neighbors

  Output Parameters:
  + partSection - The PetscSection giving the division of points by partition
  . partition - The list of points by partition
  . origPartSection - If enlarge is true, the PetscSection giving the division of points before enlarging by partition, otherwise NULL
  - origPartition - If enlarge is true, the list of points before enlarging by partition, otherwise NULL

  Level: developer

.seealso DMPlexDistribute()
*/
PetscErrorCode DMPlexCreatePartition(DM dm, const char name[], PetscInt height, PetscBool enlarge, PetscSection *partSection, IS *partition, PetscSection *origPartSection, IS *origPartition)
{
  char           partname[1024];
  PetscBool      isChaco = PETSC_FALSE, isMetis = PETSC_FALSE, flg;
  PetscMPIInt    size;
  PetscErrorCode ierr;

  PetscFunctionBegin;
  ierr = MPI_Comm_size(PetscObjectComm((PetscObject)dm), &size);CHKERRQ(ierr);

  *origPartSection = NULL;
  *origPartition   = NULL;
  if (size == 1) {
    PetscInt *points;
    PetscInt  cStart, cEnd, c;

    ierr = DMPlexGetHeightStratum(dm, 0, &cStart, &cEnd);CHKERRQ(ierr);
    ierr = PetscSectionCreate(PetscObjectComm((PetscObject)dm), partSection);CHKERRQ(ierr);
    ierr = PetscSectionSetChart(*partSection, 0, size);CHKERRQ(ierr);
    ierr = PetscSectionSetDof(*partSection, 0, cEnd-cStart);CHKERRQ(ierr);
    ierr = PetscSectionSetUp(*partSection);CHKERRQ(ierr);
    ierr = PetscMalloc((cEnd - cStart) * sizeof(PetscInt), &points);CHKERRQ(ierr);
    for (c = cStart; c < cEnd; ++c) points[c] = c;
    ierr = ISCreateGeneral(PetscObjectComm((PetscObject)dm), cEnd-cStart, points, PETSC_OWN_POINTER, partition);CHKERRQ(ierr);
    PetscFunctionReturn(0);
  }
  ierr = PetscOptionsGetString(((PetscObject) dm)->prefix, "-dm_plex_partitioner", partname, 1024, &flg);CHKERRQ(ierr);
  if (flg) name = partname;
  if (name) {
    ierr = PetscStrcmp(name, "chaco", &isChaco);CHKERRQ(ierr);
    ierr = PetscStrcmp(name, "metis", &isMetis);CHKERRQ(ierr);
  }
  if (height == 0) {
    PetscInt  numVertices;
    PetscInt *start     = NULL;
    PetscInt *adjacency = NULL;

    ierr = DMPlexCreateNeighborCSR(dm, 0, &numVertices, &start, &adjacency);CHKERRQ(ierr);
    if (!name || isChaco) {
#if defined(PETSC_HAVE_CHACO)
      ierr = DMPlexPartition_Chaco(dm, numVertices, start, adjacency, partSection, partition);CHKERRQ(ierr);
#else
      SETERRQ(PetscObjectComm((PetscObject) dm), PETSC_ERR_SUP, "Mesh partitioning needs external package support.\nPlease reconfigure with --download-chaco.");
#endif
    } else if (isMetis) {
#if defined(PETSC_HAVE_PARMETIS)
      ierr = DMPlexPartition_ParMetis(dm, numVertices, start, adjacency, partSection, partition);CHKERRQ(ierr);
#endif
    } else SETERRQ1(PetscObjectComm((PetscObject) dm), PETSC_ERR_SUP, "Unknown mesh partitioning package %s", name);
    if (enlarge) {
      *origPartSection = *partSection;
      *origPartition   = *partition;

      ierr = DMPlexEnlargePartition(dm, start, adjacency, *origPartSection, *origPartition, partSection, partition);CHKERRQ(ierr);
    }
    ierr = PetscFree(start);CHKERRQ(ierr);
    ierr = PetscFree(adjacency);CHKERRQ(ierr);
# if 0
  } else if (height == 1) {
    /* Build the dual graph for faces and partition the hypergraph */
    PetscInt numEdges;

    buildFaceCSRV(mesh, mesh->getFactory()->getNumbering(mesh, mesh->depth()-1), &numEdges, &start, &adjacency, GraphPartitioner::zeroBase());
    GraphPartitioner().partition(numEdges, start, adjacency, partition, manager);
    destroyCSR(numEdges, start, adjacency);
#endif
  } else SETERRQ1(PetscObjectComm((PetscObject)dm), PETSC_ERR_ARG_OUTOFRANGE, "Invalid partition height %D", height);
  PetscFunctionReturn(0);
}

#undef __FUNCT__
#define __FUNCT__ "DMPlexCreatePartitionClosure"
PetscErrorCode DMPlexCreatePartitionClosure(DM dm, PetscSection pointSection, IS pointPartition, PetscSection *section, IS *partition)
{
  /* const PetscInt  height = 0; */
  const PetscInt *partArray;
  PetscInt       *allPoints, *packPoints;
  PetscInt        rStart, rEnd, rank, pStart, pEnd, newSize;
  PetscErrorCode  ierr;
  PetscBT         bt;
  PetscSegBuffer  segpack,segpart;

  PetscFunctionBegin;
  ierr = PetscSectionGetChart(pointSection, &rStart, &rEnd);CHKERRQ(ierr);
  ierr = ISGetIndices(pointPartition, &partArray);CHKERRQ(ierr);
  ierr = PetscSectionCreate(PetscObjectComm((PetscObject)dm), section);CHKERRQ(ierr);
  ierr = PetscSectionSetChart(*section, rStart, rEnd);CHKERRQ(ierr);
  ierr = DMPlexGetChart(dm,&pStart,&pEnd);CHKERRQ(ierr);
  ierr = PetscBTCreate(pEnd-pStart,&bt);CHKERRQ(ierr);
  ierr = PetscSegBufferCreate(sizeof(PetscInt),1000,&segpack);CHKERRQ(ierr);
  ierr = PetscSegBufferCreate(sizeof(PetscInt),1000,&segpart);CHKERRQ(ierr);
  for (rank = rStart; rank < rEnd; ++rank) {
    PetscInt partSize = 0, numPoints, offset, p, *PETSC_RESTRICT placePoints;

    ierr = PetscSectionGetDof(pointSection, rank, &numPoints);CHKERRQ(ierr);
    ierr = PetscSectionGetOffset(pointSection, rank, &offset);CHKERRQ(ierr);
    for (p = 0; p < numPoints; ++p) {
      PetscInt  point   = partArray[offset+p], closureSize, c;
      PetscInt *closure = NULL;

      /* TODO Include support for height > 0 case */
      ierr = DMPlexGetTransitiveClosure(dm, point, PETSC_TRUE, &closureSize, &closure);CHKERRQ(ierr);
      for (c=0; c<closureSize; c++) {
        PetscInt cpoint = closure[c*2];
        if (!PetscBTLookupSet(bt,cpoint-pStart)) {
          PetscInt *PETSC_RESTRICT pt;
          partSize++;
          ierr = PetscSegBufferGetInts(segpart,1,&pt);CHKERRQ(ierr);
          *pt = cpoint;
        }
      }
      ierr = DMPlexRestoreTransitiveClosure(dm, point, PETSC_TRUE, &closureSize, &closure);CHKERRQ(ierr);
    }
    ierr = PetscSectionSetDof(*section, rank, partSize);CHKERRQ(ierr);
    ierr = PetscSegBufferGetInts(segpack,partSize,&placePoints);CHKERRQ(ierr);
    ierr = PetscSegBufferExtractTo(segpart,placePoints);CHKERRQ(ierr);
    ierr = PetscSortInt(partSize,placePoints);CHKERRQ(ierr);
    for (p=0; p<partSize; p++) {ierr = PetscBTClear(bt,placePoints[p]-pStart);CHKERRQ(ierr);}
  }
  ierr = PetscBTDestroy(&bt);CHKERRQ(ierr);
  ierr = PetscSegBufferDestroy(&segpart);CHKERRQ(ierr);

  ierr = PetscSectionSetUp(*section);CHKERRQ(ierr);
  ierr = PetscSectionGetStorageSize(*section, &newSize);CHKERRQ(ierr);
  ierr = PetscMalloc(newSize * sizeof(PetscInt), &allPoints);CHKERRQ(ierr);

  ierr = PetscSegBufferExtractInPlace(segpack,&packPoints);CHKERRQ(ierr);
  for (rank = rStart; rank < rEnd; ++rank) {
    PetscInt numPoints, offset;

    ierr = PetscSectionGetDof(*section, rank, &numPoints);CHKERRQ(ierr);
    ierr = PetscSectionGetOffset(*section, rank, &offset);CHKERRQ(ierr);
    ierr = PetscMemcpy(&allPoints[offset], packPoints, numPoints * sizeof(PetscInt));CHKERRQ(ierr);
    packPoints += numPoints;
  }

  ierr = PetscSegBufferDestroy(&segpack);CHKERRQ(ierr);
  ierr = ISRestoreIndices(pointPartition, &partArray);CHKERRQ(ierr);
  ierr = ISCreateGeneral(PetscObjectComm((PetscObject)dm), newSize, allPoints, PETSC_OWN_POINTER, partition);CHKERRQ(ierr);
  PetscFunctionReturn(0);
}

#undef __FUNCT__
#define __FUNCT__ "DMPlexDistributeField"
/*
  Input Parameters:
. originalSection
, originalVec

  Output Parameters:
. newSection
. newVec
*/
PetscErrorCode DMPlexDistributeField(DM dm, PetscSF pointSF, PetscSection originalSection, Vec originalVec, PetscSection newSection, Vec newVec)
{
  PetscSF        fieldSF;
  PetscInt      *remoteOffsets, fieldSize;
  PetscScalar   *originalValues, *newValues;
  PetscErrorCode ierr;

  PetscFunctionBegin;
  ierr = PetscSFDistributeSection(pointSF, originalSection, &remoteOffsets, newSection);CHKERRQ(ierr);

  ierr = PetscSectionGetStorageSize(newSection, &fieldSize);CHKERRQ(ierr);
  ierr = VecSetSizes(newVec, fieldSize, PETSC_DETERMINE);CHKERRQ(ierr);
  ierr = VecSetType(newVec,dm->vectype);CHKERRQ(ierr);

  ierr = VecGetArray(originalVec, &originalValues);CHKERRQ(ierr);
  ierr = VecGetArray(newVec, &newValues);CHKERRQ(ierr);
  ierr = PetscSFCreateSectionSF(pointSF, originalSection, remoteOffsets, newSection, &fieldSF);CHKERRQ(ierr);
  ierr = PetscSFBcastBegin(fieldSF, MPIU_SCALAR, originalValues, newValues);CHKERRQ(ierr);
  ierr = PetscSFBcastEnd(fieldSF, MPIU_SCALAR, originalValues, newValues);CHKERRQ(ierr);
  ierr = PetscSFDestroy(&fieldSF);CHKERRQ(ierr);
  ierr = VecRestoreArray(newVec, &newValues);CHKERRQ(ierr);
  ierr = VecRestoreArray(originalVec, &originalValues);CHKERRQ(ierr);
  PetscFunctionReturn(0);
}

#undef __FUNCT__
#define __FUNCT__ "DMPlexDistribute"
/*@C
  DMPlexDistribute - Distributes the mesh and any associated sections.

  Not Collective

  Input Parameter:
+ dm  - The original DMPlex object
. partitioner - The partitioning package, or NULL for the default
- overlap - The overlap of partitions, 0 is the default

  Output Parameter:
. parallelMesh - The distributed DMPlex object, or NULL

  Note: If the mesh was not distributed, the return value is NULL

  Level: intermediate

.keywords: mesh, elements
.seealso: DMPlexCreate(), DMPlexDistributeByFace()
@*/
PetscErrorCode DMPlexDistribute(DM dm, const char partitioner[], PetscInt overlap, DM *dmParallel)
{
  DM_Plex               *mesh   = (DM_Plex*) dm->data, *pmesh;
  MPI_Comm               comm;
  const PetscInt         height = 0;
  PetscInt               dim, numRemoteRanks;
  IS                     origCellPart,        cellPart,        part;
  PetscSection           origCellPartSection, cellPartSection, partSection;
  PetscSFNode           *remoteRanks;
  PetscSF                partSF, pointSF, coneSF;
  ISLocalToGlobalMapping renumbering;
  PetscSection           originalConeSection, newConeSection;
  PetscInt              *remoteOffsets;
  PetscInt              *cones, *newCones, newConesSize;
  PetscBool              flg;
  PetscMPIInt            rank, numProcs, p;
  PetscErrorCode         ierr;

  PetscFunctionBegin;
  PetscValidHeaderSpecific(dm, DM_CLASSID, 1);
  PetscValidPointer(dmParallel,4);

  ierr = PetscLogEventBegin(DMPLEX_Distribute,dm,0,0,0);CHKERRQ(ierr);
  ierr = PetscObjectGetComm((PetscObject)dm,&comm);CHKERRQ(ierr);
  ierr = MPI_Comm_rank(comm, &rank);CHKERRQ(ierr);
  ierr = MPI_Comm_size(comm, &numProcs);CHKERRQ(ierr);

  *dmParallel = NULL;
  if (numProcs == 1) PetscFunctionReturn(0);

  ierr = DMPlexGetDimension(dm, &dim);CHKERRQ(ierr);
  /* Create cell partition - We need to rewrite to use IS, use the MatPartition stuff */
  ierr = PetscLogEventBegin(DMPLEX_Partition,dm,0,0,0);CHKERRQ(ierr);
  if (overlap > 1) SETERRQ(PetscObjectComm((PetscObject)dm), PETSC_ERR_SUP, "Overlap > 1 not yet implemented");
  ierr = DMPlexCreatePartition(dm, partitioner, height, overlap > 0 ? PETSC_TRUE : PETSC_FALSE, &cellPartSection, &cellPart, &origCellPartSection, &origCellPart);CHKERRQ(ierr);
  /* Create SF assuming a serial partition for all processes: Could check for IS length here */
  if (!rank) numRemoteRanks = numProcs;
  else       numRemoteRanks = 0;
  ierr = PetscMalloc(numRemoteRanks * sizeof(PetscSFNode), &remoteRanks);CHKERRQ(ierr);
  for (p = 0; p < numRemoteRanks; ++p) {
    remoteRanks[p].rank  = p;
    remoteRanks[p].index = 0;
  }
  ierr = PetscSFCreate(comm, &partSF);CHKERRQ(ierr);
  ierr = PetscSFSetGraph(partSF, 1, numRemoteRanks, NULL, PETSC_OWN_POINTER, remoteRanks, PETSC_OWN_POINTER);CHKERRQ(ierr);
  ierr = PetscOptionsHasName(((PetscObject) dm)->prefix, "-partition_view", &flg);CHKERRQ(ierr);
  if (flg) {
    ierr = PetscPrintf(comm, "Cell Partition:\n");CHKERRQ(ierr);
    ierr = PetscSectionView(cellPartSection, PETSC_VIEWER_STDOUT_WORLD);CHKERRQ(ierr);
    ierr = ISView(cellPart, NULL);CHKERRQ(ierr);
    if (origCellPart) {
      ierr = PetscPrintf(comm, "Original Cell Partition:\n");CHKERRQ(ierr);
      ierr = PetscSectionView(origCellPartSection, PETSC_VIEWER_STDOUT_WORLD);CHKERRQ(ierr);
      ierr = ISView(origCellPart, NULL);CHKERRQ(ierr);
    }
    ierr = PetscSFView(partSF, NULL);CHKERRQ(ierr);
  }
  /* Close the partition over the mesh */
  ierr = DMPlexCreatePartitionClosure(dm, cellPartSection, cellPart, &partSection, &part);CHKERRQ(ierr);
  ierr = ISDestroy(&cellPart);CHKERRQ(ierr);
  ierr = PetscSectionDestroy(&cellPartSection);CHKERRQ(ierr);
  /* Create new mesh */
  ierr  = DMPlexCreate(comm, dmParallel);CHKERRQ(ierr);
  ierr  = DMPlexSetDimension(*dmParallel, dim);CHKERRQ(ierr);
  ierr  = PetscObjectSetName((PetscObject) *dmParallel, "Parallel Mesh");CHKERRQ(ierr);
  pmesh = (DM_Plex*) (*dmParallel)->data;
  /* Distribute sieve points and the global point numbering (replaces creating remote bases) */
  ierr = PetscSFConvertPartition(partSF, partSection, part, &renumbering, &pointSF);CHKERRQ(ierr);
  if (flg) {
    ierr = PetscPrintf(comm, "Point Partition:\n");CHKERRQ(ierr);
    ierr = PetscSectionView(partSection, PETSC_VIEWER_STDOUT_WORLD);CHKERRQ(ierr);
    ierr = ISView(part, NULL);CHKERRQ(ierr);
    ierr = PetscSFView(pointSF, NULL);CHKERRQ(ierr);
    ierr = PetscPrintf(comm, "Point Renumbering after partition:\n");CHKERRQ(ierr);
    ierr = ISLocalToGlobalMappingView(renumbering, NULL);CHKERRQ(ierr);
  }
  ierr = PetscLogEventEnd(DMPLEX_Partition,dm,0,0,0);CHKERRQ(ierr);
  /* Distribute cone section */
  ierr = DMPlexGetConeSection(dm, &originalConeSection);CHKERRQ(ierr);
  ierr = DMPlexGetConeSection(*dmParallel, &newConeSection);CHKERRQ(ierr);
  ierr = PetscSFDistributeSection(pointSF, originalConeSection, &remoteOffsets, newConeSection);CHKERRQ(ierr);
  ierr = DMSetUp(*dmParallel);CHKERRQ(ierr);
  {
    PetscInt pStart, pEnd, p;

    ierr = PetscSectionGetChart(newConeSection, &pStart, &pEnd);CHKERRQ(ierr);
    for (p = pStart; p < pEnd; ++p) {
      PetscInt coneSize;
      ierr               = PetscSectionGetDof(newConeSection, p, &coneSize);CHKERRQ(ierr);
      pmesh->maxConeSize = PetscMax(pmesh->maxConeSize, coneSize);
    }
  }
  /* Communicate and renumber cones */
  ierr = PetscSFCreateSectionSF(pointSF, originalConeSection, remoteOffsets, newConeSection, &coneSF);CHKERRQ(ierr);
  ierr = DMPlexGetCones(dm, &cones);CHKERRQ(ierr);
  ierr = DMPlexGetCones(*dmParallel, &newCones);CHKERRQ(ierr);
  ierr = PetscSFBcastBegin(coneSF, MPIU_INT, cones, newCones);CHKERRQ(ierr);
  ierr = PetscSFBcastEnd(coneSF, MPIU_INT, cones, newCones);CHKERRQ(ierr);
  ierr = PetscSectionGetStorageSize(newConeSection, &newConesSize);CHKERRQ(ierr);
  ierr = ISGlobalToLocalMappingApply(renumbering, IS_GTOLM_MASK, newConesSize, newCones, NULL, newCones);CHKERRQ(ierr);
  ierr = PetscOptionsHasName(((PetscObject) dm)->prefix, "-cones_view", &flg);CHKERRQ(ierr);
  if (flg) {
    ierr = PetscPrintf(comm, "Serial Cone Section:\n");CHKERRQ(ierr);
    ierr = PetscSectionView(originalConeSection, PETSC_VIEWER_STDOUT_WORLD);CHKERRQ(ierr);
    ierr = PetscPrintf(comm, "Parallel Cone Section:\n");CHKERRQ(ierr);
    ierr = PetscSectionView(newConeSection, PETSC_VIEWER_STDOUT_WORLD);CHKERRQ(ierr);
    ierr = PetscSFView(coneSF, NULL);CHKERRQ(ierr);
  }
  ierr = DMPlexGetConeOrientations(dm, &cones);CHKERRQ(ierr);
  ierr = DMPlexGetConeOrientations(*dmParallel, &newCones);CHKERRQ(ierr);
  ierr = PetscSFBcastBegin(coneSF, MPIU_INT, cones, newCones);CHKERRQ(ierr);
  ierr = PetscSFBcastEnd(coneSF, MPIU_INT, cones, newCones);CHKERRQ(ierr);
  ierr = PetscSFDestroy(&coneSF);CHKERRQ(ierr);
  /* Create supports and stratify sieve */
  {
    PetscInt pStart, pEnd;

    ierr = PetscSectionGetChart(pmesh->coneSection, &pStart, &pEnd);CHKERRQ(ierr);
    ierr = PetscSectionSetChart(pmesh->supportSection, pStart, pEnd);CHKERRQ(ierr);
  }
  ierr = DMPlexSymmetrize(*dmParallel);CHKERRQ(ierr);
  ierr = DMPlexStratify(*dmParallel);CHKERRQ(ierr);
  /* Distribute Coordinates */
  {
    PetscSection originalCoordSection, newCoordSection;
    Vec          originalCoordinates, newCoordinates;
    const char  *name;

    ierr = DMPlexGetCoordinateSection(dm, &originalCoordSection);CHKERRQ(ierr);
    ierr = DMPlexGetCoordinateSection(*dmParallel, &newCoordSection);CHKERRQ(ierr);
    ierr = DMGetCoordinatesLocal(dm, &originalCoordinates);CHKERRQ(ierr);
    ierr = VecCreate(comm, &newCoordinates);CHKERRQ(ierr);
    ierr = PetscObjectGetName((PetscObject) originalCoordinates, &name);CHKERRQ(ierr);
    ierr = PetscObjectSetName((PetscObject) newCoordinates, name);CHKERRQ(ierr);

    ierr = DMPlexDistributeField(dm, pointSF, originalCoordSection, originalCoordinates, newCoordSection, newCoordinates);CHKERRQ(ierr);
    ierr = DMSetCoordinatesLocal(*dmParallel, newCoordinates);CHKERRQ(ierr);
    ierr = VecDestroy(&newCoordinates);CHKERRQ(ierr);
  }
  /* Distribute labels */
  ierr = PetscLogEventBegin(DMPLEX_DistributeLabels,dm,0,0,0);CHKERRQ(ierr);
  {
    DMLabel  next      = mesh->labels, newNext = pmesh->labels;
    PetscInt numLabels = 0, l;

    /* Bcast number of labels */
    while (next) {
      ++numLabels; next = next->next;
    }
    ierr = MPI_Bcast(&numLabels, 1, MPIU_INT, 0, comm);CHKERRQ(ierr);
    next = mesh->labels;
    for (l = 0; l < numLabels; ++l) {
      DMLabel         newLabel;
      const PetscInt *partArray;
      char           *name;
      PetscInt       *stratumSizes = NULL, *points = NULL;
      PetscMPIInt    *sendcnts     = NULL, *offsets = NULL, *displs = NULL;
      PetscInt        nameSize, s, p, proc;
      PetscBool       isdepth;
      size_t          len = 0;

      /* Bcast name (could filter for no points) */
      if (!rank) {ierr = PetscStrlen(next->name, &len);CHKERRQ(ierr);}
      nameSize = len;
      ierr     = MPI_Bcast(&nameSize, 1, MPIU_INT, 0, comm);CHKERRQ(ierr);
      ierr     = PetscMalloc(nameSize+1, &name);CHKERRQ(ierr);
      if (!rank) {ierr = PetscMemcpy(name, next->name, nameSize+1);CHKERRQ(ierr);}
      ierr = MPI_Bcast(name, nameSize+1, MPI_CHAR, 0, comm);CHKERRQ(ierr);
      ierr = PetscStrcmp(name, "depth", &isdepth);CHKERRQ(ierr);
      if (isdepth) {            /* skip because "depth" is not distributed */
        ierr = PetscFree(name);CHKERRQ(ierr);
        if (!rank) next = next->next;
        continue;
      }
      ierr           = PetscNew(struct _n_DMLabel, &newLabel);CHKERRQ(ierr);
      newLabel->name = name;
      /* Bcast numStrata (could filter for no points in stratum) */
      if (!rank) newLabel->numStrata = next->numStrata;
      ierr = MPI_Bcast(&newLabel->numStrata, 1, MPIU_INT, 0, comm);CHKERRQ(ierr);
      ierr = PetscMalloc3(newLabel->numStrata,PetscInt,&newLabel->stratumValues,
                          newLabel->numStrata,PetscInt,&newLabel->stratumSizes,
                          newLabel->numStrata+1,PetscInt,&newLabel->stratumOffsets);CHKERRQ(ierr);
      /* Bcast stratumValues (could filter for no points in stratum) */
      if (!rank) {ierr = PetscMemcpy(newLabel->stratumValues, next->stratumValues, next->numStrata * sizeof(PetscInt));CHKERRQ(ierr);}
      ierr = MPI_Bcast(newLabel->stratumValues, newLabel->numStrata, MPIU_INT, 0, comm);CHKERRQ(ierr);
      /* Find size on each process and Scatter
           we use the fact that both the stratum points and partArray are sorted */
      if (!rank) {
        ierr = ISGetIndices(part, &partArray);CHKERRQ(ierr);
        ierr = PetscMalloc(numProcs*next->numStrata * sizeof(PetscInt), &stratumSizes);CHKERRQ(ierr);
        ierr = PetscMemzero(stratumSizes, numProcs*next->numStrata * sizeof(PetscInt));CHKERRQ(ierr);
        /* TODO We should switch to using binary search if the label is a lot smaller than partitions */
        for (proc = 0; proc < numProcs; ++proc) {
          PetscInt dof, off;

          ierr = PetscSectionGetDof(partSection, proc, &dof);CHKERRQ(ierr);
          ierr = PetscSectionGetOffset(partSection, proc, &off);CHKERRQ(ierr);
          for (s = 0; s < next->numStrata; ++s) {
            PetscInt lStart = next->stratumOffsets[s], lEnd = next->stratumOffsets[s]+next->stratumSizes[s];
            PetscInt pStart = off,                     pEnd = off+dof;

            while (pStart < pEnd && lStart < lEnd) {
              if (partArray[pStart] > next->points[lStart]) {
                ++lStart;
              } else if (next->points[lStart] > partArray[pStart]) {
                ++pStart;
              } else {
                ++stratumSizes[proc*next->numStrata+s];
                ++pStart; ++lStart;
              }
            }
          }
        }
        ierr = ISRestoreIndices(part, &partArray);CHKERRQ(ierr);
      }
      ierr = MPI_Scatter(stratumSizes, newLabel->numStrata, MPIU_INT, newLabel->stratumSizes, newLabel->numStrata, MPIU_INT, 0, comm);CHKERRQ(ierr);
      /* Calculate stratumOffsets */
      newLabel->stratumOffsets[0] = 0;
      for (s = 0; s < newLabel->numStrata; ++s) {
        newLabel->stratumOffsets[s+1] = newLabel->stratumSizes[s] + newLabel->stratumOffsets[s];
      }
      /* Pack points and Scatter */
      if (!rank) {
        ierr = PetscMalloc3(numProcs,PetscMPIInt,&sendcnts,numProcs,PetscMPIInt,&offsets,numProcs+1,PetscMPIInt,&displs);CHKERRQ(ierr);
        displs[0] = 0;
        for (p = 0; p < numProcs; ++p) {
          sendcnts[p] = 0;
          for (s = 0; s < next->numStrata; ++s) {
            sendcnts[p] += stratumSizes[p*next->numStrata+s];
          }
          offsets[p]  = displs[p];
          displs[p+1] = displs[p] + sendcnts[p];
        }
        ierr = PetscMalloc(displs[numProcs] * sizeof(PetscInt), &points);CHKERRQ(ierr);
        /* TODO We should switch to using binary search if the label is a lot smaller than partitions */
        for (proc = 0; proc < numProcs; ++proc) {
          PetscInt dof, off;

          ierr = PetscSectionGetDof(partSection, proc, &dof);CHKERRQ(ierr);
          ierr = PetscSectionGetOffset(partSection, proc, &off);CHKERRQ(ierr);
          for (s = 0; s < next->numStrata; ++s) {
            PetscInt lStart = next->stratumOffsets[s], lEnd = next->stratumOffsets[s]+next->stratumSizes[s];
            PetscInt pStart = off,                     pEnd = off+dof;

            while (pStart < pEnd && lStart < lEnd) {
              if (partArray[pStart] > next->points[lStart]) {
                ++lStart;
              } else if (next->points[lStart] > partArray[pStart]) {
                ++pStart;
              } else {
                points[offsets[proc]++] = next->points[lStart];
                ++pStart; ++lStart;
              }
            }
          }
        }
      }
      ierr = PetscMalloc(newLabel->stratumOffsets[newLabel->numStrata] * sizeof(PetscInt), &newLabel->points);CHKERRQ(ierr);
      ierr = MPI_Scatterv(points, sendcnts, displs, MPIU_INT, newLabel->points, newLabel->stratumOffsets[newLabel->numStrata], MPIU_INT, 0, comm);CHKERRQ(ierr);
      ierr = PetscFree(points);CHKERRQ(ierr);
      ierr = PetscFree3(sendcnts,offsets,displs);CHKERRQ(ierr);
      ierr = PetscFree(stratumSizes);CHKERRQ(ierr);
      /* Renumber points */
      ierr = ISGlobalToLocalMappingApply(renumbering, IS_GTOLM_MASK, newLabel->stratumOffsets[newLabel->numStrata], newLabel->points, NULL, newLabel->points);CHKERRQ(ierr);
      /* Sort points */
      for (s = 0; s < newLabel->numStrata; ++s) {
        ierr = PetscSortInt(newLabel->stratumSizes[s], &newLabel->points[newLabel->stratumOffsets[s]]);CHKERRQ(ierr);
      }
      /* Insert into list */
      if (newNext) newNext->next = newLabel;
      else pmesh->labels = newLabel;
      newNext = newLabel;
      if (!rank) next = next->next;
    }
  }
  ierr = PetscLogEventEnd(DMPLEX_DistributeLabels,dm,0,0,0);CHKERRQ(ierr);
  /* Setup hybrid structure */
  {
    const PetscInt *gpoints;
    PetscInt        depth, n, d;

    for (d = 0; d <= dim; ++d) {pmesh->hybridPointMax[d] = mesh->hybridPointMax[d];}
    ierr = MPI_Bcast(pmesh->hybridPointMax, dim+1, MPIU_INT, 0, comm);CHKERRQ(ierr);
    ierr = ISLocalToGlobalMappingGetSize(renumbering, &n);CHKERRQ(ierr);
    ierr = ISLocalToGlobalMappingGetIndices(renumbering, &gpoints);CHKERRQ(ierr);
    ierr = DMPlexGetDepth(dm, &depth);CHKERRQ(ierr);
    for (d = 0; d <= dim; ++d) {
      PetscInt pmax = pmesh->hybridPointMax[d], newmax = 0, pEnd, stratum[2], p;

      if (pmax < 0) continue;
      ierr = DMPlexGetDepthStratum(dm, d > depth ? depth : d, &stratum[0], &stratum[1]);CHKERRQ(ierr);
      /* This mesh is not interpolated, so there is still a problem here */
      ierr = DMPlexGetDepthStratum(*dmParallel, d > 0 ? 1 : d, NULL, &pEnd);CHKERRQ(ierr);
      ierr = MPI_Bcast(stratum, 2, MPIU_INT, 0, comm);CHKERRQ(ierr);
      for (p = 0; p < n; ++p) {
        const PetscInt point = gpoints[p];

        if ((point >= stratum[0]) && (point < stratum[1]) && (point >= pmax)) ++newmax;
      }
      if (newmax > 0) pmesh->hybridPointMax[d] = pEnd - newmax;
      else            pmesh->hybridPointMax[d] = -1;
    }
    ierr = ISLocalToGlobalMappingRestoreIndices(renumbering, &gpoints);CHKERRQ(ierr);
  }
  /* Cleanup Partition */
  ierr = ISLocalToGlobalMappingDestroy(&renumbering);CHKERRQ(ierr);
  ierr = PetscSFDestroy(&partSF);CHKERRQ(ierr);
  ierr = PetscSectionDestroy(&partSection);CHKERRQ(ierr);
  ierr = ISDestroy(&part);CHKERRQ(ierr);
  /* Create point SF for parallel mesh */
  ierr = PetscLogEventBegin(DMPLEX_DistributeSF,dm,0,0,0);CHKERRQ(ierr);
  {
    const PetscInt *leaves;
    PetscSFNode    *remotePoints, *rowners, *lowners;
    PetscInt        numRoots, numLeaves, numGhostPoints = 0, p, gp, *ghostPoints;
    PetscInt        pStart, pEnd;

    ierr = DMPlexGetChart(*dmParallel, &pStart, &pEnd);CHKERRQ(ierr);
    ierr = PetscSFGetGraph(pointSF, &numRoots, &numLeaves, &leaves, NULL);CHKERRQ(ierr);
    ierr = PetscMalloc2(numRoots,PetscSFNode,&rowners,numLeaves,PetscSFNode,&lowners);CHKERRQ(ierr);
    for (p=0; p<numRoots; p++) {
      rowners[p].rank  = -1;
      rowners[p].index = -1;
    }
    if (origCellPart) {
      /* Make sure cells in the original partition are not assigned to other procs */
      const PetscInt *origCells;

      ierr = ISGetIndices(origCellPart, &origCells);CHKERRQ(ierr);
      for (p = 0; p < numProcs; ++p) {
        PetscInt dof, off, d;

        ierr = PetscSectionGetDof(origCellPartSection, p, &dof);CHKERRQ(ierr);
        ierr = PetscSectionGetOffset(origCellPartSection, p, &off);CHKERRQ(ierr);
        for (d = off; d < off+dof; ++d) {
          rowners[origCells[d]].rank = p;
        }
      }
      ierr = ISRestoreIndices(origCellPart, &origCells);CHKERRQ(ierr);
    }
    ierr = ISDestroy(&origCellPart);CHKERRQ(ierr);
    ierr = PetscSectionDestroy(&origCellPartSection);CHKERRQ(ierr);

    ierr = PetscSFBcastBegin(pointSF, MPIU_2INT, rowners, lowners);CHKERRQ(ierr);
    ierr = PetscSFBcastEnd(pointSF, MPIU_2INT, rowners, lowners);CHKERRQ(ierr);
    for (p = 0; p < numLeaves; ++p) {
      if (lowners[p].rank < 0 || lowners[p].rank == rank) { /* Either put in a bid or we know we own it */
        lowners[p].rank  = rank;
        lowners[p].index = leaves ? leaves[p] : p;
      } else if (lowners[p].rank >= 0) { /* Point already claimed so flag so that MAXLOC does not listen to us */
        lowners[p].rank  = -2;
        lowners[p].index = -2;
      }
    }
    for (p=0; p<numRoots; p++) { /* Root must not participate in the rediction, flag so that MAXLOC does not use */
      rowners[p].rank  = -3;
      rowners[p].index = -3;
    }
    ierr = PetscSFReduceBegin(pointSF, MPIU_2INT, lowners, rowners, MPI_MAXLOC);CHKERRQ(ierr);
    ierr = PetscSFReduceEnd(pointSF, MPIU_2INT, lowners, rowners, MPI_MAXLOC);CHKERRQ(ierr);
    ierr = PetscSFBcastBegin(pointSF, MPIU_2INT, rowners, lowners);CHKERRQ(ierr);
    ierr = PetscSFBcastEnd(pointSF, MPIU_2INT, rowners, lowners);CHKERRQ(ierr);
    for (p = 0; p < numLeaves; ++p) {
      if (lowners[p].rank < 0 || lowners[p].index < 0) SETERRQ(PETSC_COMM_SELF,PETSC_ERR_PLIB,"Cell partition corrupt: point not claimed");
      if (lowners[p].rank != rank) ++numGhostPoints;
    }
    ierr = PetscMalloc(numGhostPoints * sizeof(PetscInt),    &ghostPoints);CHKERRQ(ierr);
    ierr = PetscMalloc(numGhostPoints * sizeof(PetscSFNode), &remotePoints);CHKERRQ(ierr);
    for (p = 0, gp = 0; p < numLeaves; ++p) {
      if (lowners[p].rank != rank) {
        ghostPoints[gp]        = leaves ? leaves[p] : p;
        remotePoints[gp].rank  = lowners[p].rank;
        remotePoints[gp].index = lowners[p].index;
        ++gp;
      }
    }
    ierr = PetscFree2(rowners,lowners);CHKERRQ(ierr);
    ierr = PetscSFSetGraph((*dmParallel)->sf, pEnd - pStart, numGhostPoints, ghostPoints, PETSC_OWN_POINTER, remotePoints, PETSC_OWN_POINTER);CHKERRQ(ierr);
    ierr = PetscSFSetFromOptions((*dmParallel)->sf);CHKERRQ(ierr);
  }
  ierr = PetscLogEventEnd(DMPLEX_DistributeSF,dm,0,0,0);CHKERRQ(ierr);
  /* Cleanup */
  ierr = PetscSFDestroy(&pointSF);CHKERRQ(ierr);
  ierr = DMSetFromOptions(*dmParallel);CHKERRQ(ierr);
  ierr = PetscLogEventEnd(DMPLEX_Distribute,dm,0,0,0);CHKERRQ(ierr);
  PetscFunctionReturn(0);
}

#undef __FUNCT__
#define __FUNCT__ "DMPlexInvertCell"
/*@C
  DMPlexInvertCell - This flips tetrahedron and hexahedron orientation since Plex stores them internally with outward normals. Other cells are left untouched.

  Input Parameters:
+ numCorners - The number of vertices in a cell
- cone - The incoming cone

  Output Parameter:
. cone - The inverted cone (in-place)

  Level: developer

.seealso: DMPlexGenerate()
@*/
PetscErrorCode DMPlexInvertCell(PetscInt dim, PetscInt numCorners, int cone[])
{
  int tmpc;

  PetscFunctionBegin;
  if (dim != 3) PetscFunctionReturn(0);
  switch (numCorners) {
  case 4:
    tmpc    = cone[0];
    cone[0] = cone[1];
    cone[1] = tmpc;
    break;
  case 8:
    tmpc    = cone[1];
    cone[1] = cone[3];
    cone[3] = tmpc;
    break;
  default: break;
  }
  PetscFunctionReturn(0);
}

#undef __FUNCT__
#define __FUNCT__ "DMPlexInvertCells_Internal"
/* This is to fix the tetrahedron orientation from TetGen */
PETSC_UNUSED static PetscErrorCode DMPlexInvertCells_Internal(PetscInt dim, PetscInt numCells, PetscInt numCorners, int cells[])
{
  PetscInt       bound = numCells*numCorners, coff;
  PetscErrorCode ierr;

  PetscFunctionBegin;
  for (coff = 0; coff < bound; coff += numCorners) {
    ierr = DMPlexInvertCell(dim, numCorners, &cells[coff]);CHKERRQ(ierr);
  }
  PetscFunctionReturn(0);
}

#if defined(PETSC_HAVE_TRIANGLE)
#include <triangle.h>

#undef __FUNCT__
#define __FUNCT__ "InitInput_Triangle"
PetscErrorCode InitInput_Triangle(struct triangulateio *inputCtx)
{
  PetscFunctionBegin;
  inputCtx->numberofpoints             = 0;
  inputCtx->numberofpointattributes    = 0;
  inputCtx->pointlist                  = NULL;
  inputCtx->pointattributelist         = NULL;
  inputCtx->pointmarkerlist            = NULL;
  inputCtx->numberofsegments           = 0;
  inputCtx->segmentlist                = NULL;
  inputCtx->segmentmarkerlist          = NULL;
  inputCtx->numberoftriangleattributes = 0;
  inputCtx->trianglelist               = NULL;
  inputCtx->numberofholes              = 0;
  inputCtx->holelist                   = NULL;
  inputCtx->numberofregions            = 0;
  inputCtx->regionlist                 = NULL;
  PetscFunctionReturn(0);
}

#undef __FUNCT__
#define __FUNCT__ "InitOutput_Triangle"
PetscErrorCode InitOutput_Triangle(struct triangulateio *outputCtx)
{
  PetscFunctionBegin;
  outputCtx->numberofpoints        = 0;
  outputCtx->pointlist             = NULL;
  outputCtx->pointattributelist    = NULL;
  outputCtx->pointmarkerlist       = NULL;
  outputCtx->numberoftriangles     = 0;
  outputCtx->trianglelist          = NULL;
  outputCtx->triangleattributelist = NULL;
  outputCtx->neighborlist          = NULL;
  outputCtx->segmentlist           = NULL;
  outputCtx->segmentmarkerlist     = NULL;
  outputCtx->numberofedges         = 0;
  outputCtx->edgelist              = NULL;
  outputCtx->edgemarkerlist        = NULL;
  PetscFunctionReturn(0);
}

#undef __FUNCT__
#define __FUNCT__ "FiniOutput_Triangle"
PetscErrorCode FiniOutput_Triangle(struct triangulateio *outputCtx)
{
  PetscFunctionBegin;
  free(outputCtx->pointmarkerlist);
  free(outputCtx->edgelist);
  free(outputCtx->edgemarkerlist);
  free(outputCtx->trianglelist);
  free(outputCtx->neighborlist);
  PetscFunctionReturn(0);
}

#undef __FUNCT__
#define __FUNCT__ "DMPlexGenerate_Triangle"
PetscErrorCode DMPlexGenerate_Triangle(DM boundary, PetscBool interpolate, DM *dm)
{
  MPI_Comm             comm;
  PetscInt             dim              = 2;
  const PetscBool      createConvexHull = PETSC_FALSE;
  const PetscBool      constrained      = PETSC_FALSE;
  struct triangulateio in;
  struct triangulateio out;
  PetscInt             vStart, vEnd, v, eStart, eEnd, e;
  PetscMPIInt          rank;
  PetscErrorCode       ierr;

  PetscFunctionBegin;
  ierr = PetscObjectGetComm((PetscObject)boundary,&comm);CHKERRQ(ierr);
  ierr = MPI_Comm_rank(comm, &rank);CHKERRQ(ierr);
  ierr = InitInput_Triangle(&in);CHKERRQ(ierr);
  ierr = InitOutput_Triangle(&out);CHKERRQ(ierr);
  ierr = DMPlexGetDepthStratum(boundary, 0, &vStart, &vEnd);CHKERRQ(ierr);

  in.numberofpoints = vEnd - vStart;
  if (in.numberofpoints > 0) {
    PetscSection coordSection;
    Vec          coordinates;
    PetscScalar *array;

    ierr = PetscMalloc(in.numberofpoints*dim * sizeof(double), &in.pointlist);CHKERRQ(ierr);
    ierr = PetscMalloc(in.numberofpoints * sizeof(int), &in.pointmarkerlist);CHKERRQ(ierr);
    ierr = DMGetCoordinatesLocal(boundary, &coordinates);CHKERRQ(ierr);
    ierr = DMPlexGetCoordinateSection(boundary, &coordSection);CHKERRQ(ierr);
    ierr = VecGetArray(coordinates, &array);CHKERRQ(ierr);
    for (v = vStart; v < vEnd; ++v) {
      const PetscInt idx = v - vStart;
      PetscInt       off, d;

      ierr = PetscSectionGetOffset(coordSection, v, &off);CHKERRQ(ierr);
      for (d = 0; d < dim; ++d) {
        in.pointlist[idx*dim + d] = PetscRealPart(array[off+d]);
      }
      ierr = DMPlexGetLabelValue(boundary, "marker", v, &in.pointmarkerlist[idx]);CHKERRQ(ierr);
    }
    ierr = VecRestoreArray(coordinates, &array);CHKERRQ(ierr);
  }
  ierr  = DMPlexGetHeightStratum(boundary, 0, &eStart, &eEnd);CHKERRQ(ierr);
  in.numberofsegments = eEnd - eStart;
  if (in.numberofsegments > 0) {
    ierr = PetscMalloc(in.numberofsegments*2 * sizeof(int), &in.segmentlist);CHKERRQ(ierr);
    ierr = PetscMalloc(in.numberofsegments   * sizeof(int), &in.segmentmarkerlist);CHKERRQ(ierr);
    for (e = eStart; e < eEnd; ++e) {
      const PetscInt  idx = e - eStart;
      const PetscInt *cone;

      ierr = DMPlexGetCone(boundary, e, &cone);CHKERRQ(ierr);

      in.segmentlist[idx*2+0] = cone[0] - vStart;
      in.segmentlist[idx*2+1] = cone[1] - vStart;

      ierr = DMPlexGetLabelValue(boundary, "marker", e, &in.segmentmarkerlist[idx]);CHKERRQ(ierr);
    }
  }
#if 0 /* Do not currently support holes */
  PetscReal *holeCoords;
  PetscInt   h, d;

  ierr = DMPlexGetHoles(boundary, &in.numberofholes, &holeCords);CHKERRQ(ierr);
  if (in.numberofholes > 0) {
    ierr = PetscMalloc(in.numberofholes*dim * sizeof(double), &in.holelist);CHKERRQ(ierr);
    for (h = 0; h < in.numberofholes; ++h) {
      for (d = 0; d < dim; ++d) {
        in.holelist[h*dim+d] = holeCoords[h*dim+d];
      }
    }
  }
#endif
  if (!rank) {
    char args[32];

    /* Take away 'Q' for verbose output */
    ierr = PetscStrcpy(args, "pqezQ");CHKERRQ(ierr);
    if (createConvexHull) {
      ierr = PetscStrcat(args, "c");CHKERRQ(ierr);
    }
    if (constrained) {
      ierr = PetscStrcpy(args, "zepDQ");CHKERRQ(ierr);
    }
    triangulate(args, &in, &out, NULL);
  }
  ierr = PetscFree(in.pointlist);CHKERRQ(ierr);
  ierr = PetscFree(in.pointmarkerlist);CHKERRQ(ierr);
  ierr = PetscFree(in.segmentlist);CHKERRQ(ierr);
  ierr = PetscFree(in.segmentmarkerlist);CHKERRQ(ierr);
  ierr = PetscFree(in.holelist);CHKERRQ(ierr);

  {
    const PetscInt numCorners  = 3;
    const PetscInt numCells    = out.numberoftriangles;
    const PetscInt numVertices = out.numberofpoints;
    const int     *cells      = out.trianglelist;
    const double  *meshCoords = out.pointlist;

    ierr = DMPlexCreateFromCellList(comm, dim, numCells, numVertices, numCorners, interpolate, cells, dim, meshCoords, dm);CHKERRQ(ierr);
    /* Set labels */
    for (v = 0; v < numVertices; ++v) {
      if (out.pointmarkerlist[v]) {
        ierr = DMPlexSetLabelValue(*dm, "marker", v+numCells, out.pointmarkerlist[v]);CHKERRQ(ierr);
      }
    }
    if (interpolate) {
      for (e = 0; e < out.numberofedges; e++) {
        if (out.edgemarkerlist[e]) {
          const PetscInt  vertices[2] = {out.edgelist[e*2+0]+numCells, out.edgelist[e*2+1]+numCells};
          const PetscInt *edges;
          PetscInt        numEdges;

          ierr = DMPlexGetJoin(*dm, 2, vertices, &numEdges, &edges);CHKERRQ(ierr);
          if (numEdges != 1) SETERRQ1(PETSC_COMM_SELF, PETSC_ERR_PLIB, "Two vertices must cover only one edge, not %D", numEdges);
          ierr = DMPlexSetLabelValue(*dm, "marker", edges[0], out.edgemarkerlist[e]);CHKERRQ(ierr);
          ierr = DMPlexRestoreJoin(*dm, 2, vertices, &numEdges, &edges);CHKERRQ(ierr);
        }
      }
    }
    ierr = DMPlexSetRefinementUniform(*dm, PETSC_FALSE);CHKERRQ(ierr);
  }
#if 0 /* Do not currently support holes */
  ierr = DMPlexCopyHoles(*dm, boundary);CHKERRQ(ierr);
#endif
  ierr = FiniOutput_Triangle(&out);CHKERRQ(ierr);
  PetscFunctionReturn(0);
}

#undef __FUNCT__
#define __FUNCT__ "DMPlexRefine_Triangle"
PetscErrorCode DMPlexRefine_Triangle(DM dm, double *maxVolumes, DM *dmRefined)
{
  MPI_Comm             comm;
  PetscInt             dim  = 2;
  struct triangulateio in;
  struct triangulateio out;
  PetscInt             vStart, vEnd, v, cStart, cEnd, c, depth, depthGlobal;
  PetscMPIInt          rank;
  PetscErrorCode       ierr;

  PetscFunctionBegin;
  ierr = PetscObjectGetComm((PetscObject)dm,&comm);CHKERRQ(ierr);
  ierr = MPI_Comm_rank(comm, &rank);CHKERRQ(ierr);
  ierr = InitInput_Triangle(&in);CHKERRQ(ierr);
  ierr = InitOutput_Triangle(&out);CHKERRQ(ierr);
  ierr = DMPlexGetDepth(dm, &depth);CHKERRQ(ierr);
  ierr = MPI_Allreduce(&depth, &depthGlobal, 1, MPIU_INT, MPI_MAX, comm);CHKERRQ(ierr);
  ierr = DMPlexGetDepthStratum(dm, 0, &vStart, &vEnd);CHKERRQ(ierr);

  in.numberofpoints = vEnd - vStart;
  if (in.numberofpoints > 0) {
    PetscSection coordSection;
    Vec          coordinates;
    PetscScalar *array;

    ierr = PetscMalloc(in.numberofpoints*dim * sizeof(double), &in.pointlist);CHKERRQ(ierr);
    ierr = PetscMalloc(in.numberofpoints * sizeof(int), &in.pointmarkerlist);CHKERRQ(ierr);
    ierr = DMGetCoordinatesLocal(dm, &coordinates);CHKERRQ(ierr);
    ierr = DMPlexGetCoordinateSection(dm, &coordSection);CHKERRQ(ierr);
    ierr = VecGetArray(coordinates, &array);CHKERRQ(ierr);
    for (v = vStart; v < vEnd; ++v) {
      const PetscInt idx = v - vStart;
      PetscInt       off, d;

      ierr = PetscSectionGetOffset(coordSection, v, &off);CHKERRQ(ierr);
      for (d = 0; d < dim; ++d) {
        in.pointlist[idx*dim + d] = PetscRealPart(array[off+d]);
      }
      ierr = DMPlexGetLabelValue(dm, "marker", v, &in.pointmarkerlist[idx]);CHKERRQ(ierr);
    }
    ierr = VecRestoreArray(coordinates, &array);CHKERRQ(ierr);
  }
  ierr  = DMPlexGetHeightStratum(dm, 0, &cStart, &cEnd);CHKERRQ(ierr);

  in.numberofcorners   = 3;
  in.numberoftriangles = cEnd - cStart;

  in.trianglearealist  = (double*) maxVolumes;
  if (in.numberoftriangles > 0) {
    ierr = PetscMalloc(in.numberoftriangles*in.numberofcorners * sizeof(int), &in.trianglelist);CHKERRQ(ierr);
    for (c = cStart; c < cEnd; ++c) {
      const PetscInt idx      = c - cStart;
      PetscInt      *closure = NULL;
      PetscInt       closureSize;

      ierr = DMPlexGetTransitiveClosure(dm, c, PETSC_TRUE, &closureSize, &closure);CHKERRQ(ierr);
      if ((closureSize != 4) && (closureSize != 7)) SETERRQ1(comm, PETSC_ERR_ARG_WRONG, "Mesh has cell which is not a triangle, %D vertices in closure", closureSize);
      for (v = 0; v < 3; ++v) {
        in.trianglelist[idx*in.numberofcorners + v] = closure[(v+closureSize-3)*2] - vStart;
      }
      ierr = DMPlexRestoreTransitiveClosure(dm, c, PETSC_TRUE, &closureSize, &closure);CHKERRQ(ierr);
    }
  }
  /* TODO: Segment markers are missing on input */
#if 0 /* Do not currently support holes */
  PetscReal *holeCoords;
  PetscInt   h, d;

  ierr = DMPlexGetHoles(boundary, &in.numberofholes, &holeCords);CHKERRQ(ierr);
  if (in.numberofholes > 0) {
    ierr = PetscMalloc(in.numberofholes*dim * sizeof(double), &in.holelist);CHKERRQ(ierr);
    for (h = 0; h < in.numberofholes; ++h) {
      for (d = 0; d < dim; ++d) {
        in.holelist[h*dim+d] = holeCoords[h*dim+d];
      }
    }
  }
#endif
  if (!rank) {
    char args[32];

    /* Take away 'Q' for verbose output */
    ierr = PetscStrcpy(args, "pqezQra");CHKERRQ(ierr);
    triangulate(args, &in, &out, NULL);
  }
  ierr = PetscFree(in.pointlist);CHKERRQ(ierr);
  ierr = PetscFree(in.pointmarkerlist);CHKERRQ(ierr);
  ierr = PetscFree(in.segmentlist);CHKERRQ(ierr);
  ierr = PetscFree(in.segmentmarkerlist);CHKERRQ(ierr);
  ierr = PetscFree(in.trianglelist);CHKERRQ(ierr);

  {
    const PetscInt numCorners  = 3;
    const PetscInt numCells    = out.numberoftriangles;
    const PetscInt numVertices = out.numberofpoints;
    const int     *cells      = out.trianglelist;
    const double  *meshCoords = out.pointlist;
    PetscBool      interpolate = depthGlobal > 1 ? PETSC_TRUE : PETSC_FALSE;

    ierr = DMPlexCreateFromCellList(comm, dim, numCells, numVertices, numCorners, interpolate, cells, dim, meshCoords, dmRefined);CHKERRQ(ierr);
    /* Set labels */
    for (v = 0; v < numVertices; ++v) {
      if (out.pointmarkerlist[v]) {
        ierr = DMPlexSetLabelValue(*dmRefined, "marker", v+numCells, out.pointmarkerlist[v]);CHKERRQ(ierr);
      }
    }
    if (interpolate) {
      PetscInt e;

      for (e = 0; e < out.numberofedges; e++) {
        if (out.edgemarkerlist[e]) {
          const PetscInt  vertices[2] = {out.edgelist[e*2+0]+numCells, out.edgelist[e*2+1]+numCells};
          const PetscInt *edges;
          PetscInt        numEdges;

          ierr = DMPlexGetJoin(*dmRefined, 2, vertices, &numEdges, &edges);CHKERRQ(ierr);
          if (numEdges != 1) SETERRQ1(PETSC_COMM_SELF, PETSC_ERR_PLIB, "Two vertices must cover only one edge, not %D", numEdges);
          ierr = DMPlexSetLabelValue(*dmRefined, "marker", edges[0], out.edgemarkerlist[e]);CHKERRQ(ierr);
          ierr = DMPlexRestoreJoin(*dmRefined, 2, vertices, &numEdges, &edges);CHKERRQ(ierr);
        }
      }
    }
    ierr = DMPlexSetRefinementUniform(*dmRefined, PETSC_FALSE);CHKERRQ(ierr);
  }
#if 0 /* Do not currently support holes */
  ierr = DMPlexCopyHoles(*dm, boundary);CHKERRQ(ierr);
#endif
  ierr = FiniOutput_Triangle(&out);CHKERRQ(ierr);
  PetscFunctionReturn(0);
}
#endif

#if defined(PETSC_HAVE_TETGEN)
#include <tetgen.h>
#undef __FUNCT__
#define __FUNCT__ "DMPlexGenerate_Tetgen"
PetscErrorCode DMPlexGenerate_Tetgen(DM boundary, PetscBool interpolate, DM *dm)
{
  MPI_Comm       comm;
  const PetscInt dim  = 3;
  ::tetgenio     in;
  ::tetgenio     out;
  PetscInt       vStart, vEnd, v, fStart, fEnd, f;
  PetscMPIInt    rank;
  PetscErrorCode ierr;

  PetscFunctionBegin;
  ierr              = PetscObjectGetComm((PetscObject)boundary,&comm);CHKERRQ(ierr);
  ierr              = MPI_Comm_rank(comm, &rank);CHKERRQ(ierr);
  ierr              = DMPlexGetDepthStratum(boundary, 0, &vStart, &vEnd);CHKERRQ(ierr);
  in.numberofpoints = vEnd - vStart;
  if (in.numberofpoints > 0) {
    PetscSection coordSection;
    Vec          coordinates;
    PetscScalar *array;

    in.pointlist       = new double[in.numberofpoints*dim];
    in.pointmarkerlist = new int[in.numberofpoints];

    ierr = DMGetCoordinatesLocal(boundary, &coordinates);CHKERRQ(ierr);
    ierr = DMPlexGetCoordinateSection(boundary, &coordSection);CHKERRQ(ierr);
    ierr = VecGetArray(coordinates, &array);CHKERRQ(ierr);
    for (v = vStart; v < vEnd; ++v) {
      const PetscInt idx = v - vStart;
      PetscInt       off, d;

      ierr = PetscSectionGetOffset(coordSection, v, &off);CHKERRQ(ierr);
      for (d = 0; d < dim; ++d) in.pointlist[idx*dim + d] = array[off+d];
      ierr = DMPlexGetLabelValue(boundary, "marker", v, &in.pointmarkerlist[idx]);CHKERRQ(ierr);
    }
    ierr = VecRestoreArray(coordinates, &array);CHKERRQ(ierr);
  }
  ierr  = DMPlexGetHeightStratum(boundary, 0, &fStart, &fEnd);CHKERRQ(ierr);

  in.numberoffacets = fEnd - fStart;
  if (in.numberoffacets > 0) {
    in.facetlist       = new tetgenio::facet[in.numberoffacets];
    in.facetmarkerlist = new int[in.numberoffacets];
    for (f = fStart; f < fEnd; ++f) {
      const PetscInt idx     = f - fStart;
      PetscInt      *points = NULL, numPoints, p, numVertices = 0, v;

      in.facetlist[idx].numberofpolygons = 1;
      in.facetlist[idx].polygonlist      = new tetgenio::polygon[in.facetlist[idx].numberofpolygons];
      in.facetlist[idx].numberofholes    = 0;
      in.facetlist[idx].holelist         = NULL;

      ierr = DMPlexGetTransitiveClosure(boundary, f, PETSC_TRUE, &numPoints, &points);CHKERRQ(ierr);
      for (p = 0; p < numPoints*2; p += 2) {
        const PetscInt point = points[p];
        if ((point >= vStart) && (point < vEnd)) points[numVertices++] = point;
      }

      tetgenio::polygon *poly = in.facetlist[idx].polygonlist;
      poly->numberofvertices = numVertices;
      poly->vertexlist       = new int[poly->numberofvertices];
      for (v = 0; v < numVertices; ++v) {
        const PetscInt vIdx = points[v] - vStart;
        poly->vertexlist[v] = vIdx;
      }
      ierr = DMPlexGetLabelValue(boundary, "marker", f, &in.facetmarkerlist[idx]);CHKERRQ(ierr);
      ierr = DMPlexRestoreTransitiveClosure(boundary, f, PETSC_TRUE, &numPoints, &points);CHKERRQ(ierr);
    }
  }
  if (!rank) {
    char args[32];

    /* Take away 'Q' for verbose output */
    ierr = PetscStrcpy(args, "pqezQ");CHKERRQ(ierr);
    ::tetrahedralize(args, &in, &out);
  }
  {
    const PetscInt numCorners  = 4;
    const PetscInt numCells    = out.numberoftetrahedra;
    const PetscInt numVertices = out.numberofpoints;
    const double   *meshCoords = out.pointlist;
    int            *cells      = out.tetrahedronlist;

    ierr = DMPlexInvertCells_Internal(dim, numCells, numCorners, cells);CHKERRQ(ierr);
    ierr = DMPlexCreateFromCellList(comm, dim, numCells, numVertices, numCorners, interpolate, cells, dim, meshCoords, dm);CHKERRQ(ierr);
    /* Set labels */
    for (v = 0; v < numVertices; ++v) {
      if (out.pointmarkerlist[v]) {
        ierr = DMPlexSetLabelValue(*dm, "marker", v+numCells, out.pointmarkerlist[v]);CHKERRQ(ierr);
      }
    }
    if (interpolate) {
      PetscInt e;

      for (e = 0; e < out.numberofedges; e++) {
        if (out.edgemarkerlist[e]) {
          const PetscInt  vertices[2] = {out.edgelist[e*2+0]+numCells, out.edgelist[e*2+1]+numCells};
          const PetscInt *edges;
          PetscInt        numEdges;

          ierr = DMPlexGetJoin(*dm, 2, vertices, &numEdges, &edges);CHKERRQ(ierr);
          if (numEdges != 1) SETERRQ1(PETSC_COMM_SELF, PETSC_ERR_PLIB, "Two vertices must cover only one edge, not %D", numEdges);
          ierr = DMPlexSetLabelValue(*dm, "marker", edges[0], out.edgemarkerlist[e]);CHKERRQ(ierr);
          ierr = DMPlexRestoreJoin(*dm, 2, vertices, &numEdges, &edges);CHKERRQ(ierr);
        }
      }
      for (f = 0; f < out.numberoftrifaces; f++) {
        if (out.trifacemarkerlist[f]) {
          const PetscInt  vertices[3] = {out.trifacelist[f*3+0]+numCells, out.trifacelist[f*3+1]+numCells, out.trifacelist[f*3+2]+numCells};
          const PetscInt *faces;
          PetscInt        numFaces;

          ierr = DMPlexGetJoin(*dm, 3, vertices, &numFaces, &faces);CHKERRQ(ierr);
          if (numFaces != 1) SETERRQ1(PETSC_COMM_SELF, PETSC_ERR_PLIB, "Three vertices must cover only one face, not %D", numFaces);
          ierr = DMPlexSetLabelValue(*dm, "marker", faces[0], out.trifacemarkerlist[f]);CHKERRQ(ierr);
          ierr = DMPlexRestoreJoin(*dm, 3, vertices, &numFaces, &faces);CHKERRQ(ierr);
        }
      }
    }
    ierr = DMPlexSetRefinementUniform(*dm, PETSC_FALSE);CHKERRQ(ierr);
  }
  PetscFunctionReturn(0);
}

#undef __FUNCT__
#define __FUNCT__ "DMPlexRefine_Tetgen"
PetscErrorCode DMPlexRefine_Tetgen(DM dm, double *maxVolumes, DM *dmRefined)
{
  MPI_Comm       comm;
  const PetscInt dim  = 3;
  ::tetgenio     in;
  ::tetgenio     out;
  PetscInt       vStart, vEnd, v, cStart, cEnd, c, depth, depthGlobal;
  PetscMPIInt    rank;
  PetscErrorCode ierr;

  PetscFunctionBegin;
  ierr = PetscObjectGetComm((PetscObject)dm,&comm);CHKERRQ(ierr);
  ierr = MPI_Comm_rank(comm, &rank);CHKERRQ(ierr);
  ierr = DMPlexGetDepth(dm, &depth);CHKERRQ(ierr);
  ierr = MPI_Allreduce(&depth, &depthGlobal, 1, MPIU_INT, MPI_MAX, comm);CHKERRQ(ierr);
  ierr = DMPlexGetDepthStratum(dm, 0, &vStart, &vEnd);CHKERRQ(ierr);

  in.numberofpoints = vEnd - vStart;
  if (in.numberofpoints > 0) {
    PetscSection coordSection;
    Vec          coordinates;
    PetscScalar *array;

    in.pointlist       = new double[in.numberofpoints*dim];
    in.pointmarkerlist = new int[in.numberofpoints];

    ierr = DMGetCoordinatesLocal(dm, &coordinates);CHKERRQ(ierr);
    ierr = DMPlexGetCoordinateSection(dm, &coordSection);CHKERRQ(ierr);
    ierr = VecGetArray(coordinates, &array);CHKERRQ(ierr);
    for (v = vStart; v < vEnd; ++v) {
      const PetscInt idx = v - vStart;
      PetscInt       off, d;

      ierr = PetscSectionGetOffset(coordSection, v, &off);CHKERRQ(ierr);
      for (d = 0; d < dim; ++d) in.pointlist[idx*dim + d] = array[off+d];
      ierr = DMPlexGetLabelValue(dm, "marker", v, &in.pointmarkerlist[idx]);CHKERRQ(ierr);
    }
    ierr = VecRestoreArray(coordinates, &array);CHKERRQ(ierr);
  }
  ierr  = DMPlexGetHeightStratum(dm, 0, &cStart, &cEnd);CHKERRQ(ierr);

  in.numberofcorners       = 4;
  in.numberoftetrahedra    = cEnd - cStart;
  in.tetrahedronvolumelist = (double*) maxVolumes;
  if (in.numberoftetrahedra > 0) {
    in.tetrahedronlist = new int[in.numberoftetrahedra*in.numberofcorners];
    for (c = cStart; c < cEnd; ++c) {
      const PetscInt idx      = c - cStart;
      PetscInt      *closure = NULL;
      PetscInt       closureSize;

      ierr = DMPlexGetTransitiveClosure(dm, c, PETSC_TRUE, &closureSize, &closure);CHKERRQ(ierr);
      if ((closureSize != 5) && (closureSize != 15)) SETERRQ1(comm, PETSC_ERR_ARG_WRONG, "Mesh has cell which is not a tetrahedron, %D vertices in closure", closureSize);
      for (v = 0; v < 4; ++v) {
        in.tetrahedronlist[idx*in.numberofcorners + v] = closure[(v+closureSize-4)*2] - vStart;
      }
      ierr = DMPlexRestoreTransitiveClosure(dm, c, PETSC_TRUE, &closureSize, &closure);CHKERRQ(ierr);
    }
  }
  /* TODO: Put in boundary faces with markers */
  if (!rank) {
    char args[32];

    /* Take away 'Q' for verbose output */
    /*ierr = PetscStrcpy(args, "qezQra");CHKERRQ(ierr); */
    ierr = PetscStrcpy(args, "qezraVVVV");CHKERRQ(ierr);
    ::tetrahedralize(args, &in, &out);
  }
  in.tetrahedronvolumelist = NULL;

  {
    const PetscInt numCorners  = 4;
    const PetscInt numCells    = out.numberoftetrahedra;
    const PetscInt numVertices = out.numberofpoints;
    const double   *meshCoords = out.pointlist;
    int            *cells      = out.tetrahedronlist;

    PetscBool      interpolate = depthGlobal > 1 ? PETSC_TRUE : PETSC_FALSE;

    ierr = DMPlexInvertCells_Internal(dim, numCells, numCorners, cells);CHKERRQ(ierr);
    ierr = DMPlexCreateFromCellList(comm, dim, numCells, numVertices, numCorners, interpolate, cells, dim, meshCoords, dmRefined);CHKERRQ(ierr);
    /* Set labels */
    for (v = 0; v < numVertices; ++v) {
      if (out.pointmarkerlist[v]) {
        ierr = DMPlexSetLabelValue(*dmRefined, "marker", v+numCells, out.pointmarkerlist[v]);CHKERRQ(ierr);
      }
    }
    if (interpolate) {
      PetscInt e, f;

      for (e = 0; e < out.numberofedges; e++) {
        if (out.edgemarkerlist[e]) {
          const PetscInt  vertices[2] = {out.edgelist[e*2+0]+numCells, out.edgelist[e*2+1]+numCells};
          const PetscInt *edges;
          PetscInt        numEdges;

          ierr = DMPlexGetJoin(*dmRefined, 2, vertices, &numEdges, &edges);CHKERRQ(ierr);
          if (numEdges != 1) SETERRQ1(PETSC_COMM_SELF, PETSC_ERR_PLIB, "Two vertices must cover only one edge, not %D", numEdges);
          ierr = DMPlexSetLabelValue(*dmRefined, "marker", edges[0], out.edgemarkerlist[e]);CHKERRQ(ierr);
          ierr = DMPlexRestoreJoin(*dmRefined, 2, vertices, &numEdges, &edges);CHKERRQ(ierr);
        }
      }
      for (f = 0; f < out.numberoftrifaces; f++) {
        if (out.trifacemarkerlist[f]) {
          const PetscInt  vertices[3] = {out.trifacelist[f*3+0]+numCells, out.trifacelist[f*3+1]+numCells, out.trifacelist[f*3+2]+numCells};
          const PetscInt *faces;
          PetscInt        numFaces;

          ierr = DMPlexGetJoin(*dmRefined, 3, vertices, &numFaces, &faces);CHKERRQ(ierr);
          if (numFaces != 1) SETERRQ1(PETSC_COMM_SELF, PETSC_ERR_PLIB, "Three vertices must cover only one face, not %D", numFaces);
          ierr = DMPlexSetLabelValue(*dmRefined, "marker", faces[0], out.trifacemarkerlist[f]);CHKERRQ(ierr);
          ierr = DMPlexRestoreJoin(*dmRefined, 3, vertices, &numFaces, &faces);CHKERRQ(ierr);
        }
      }
    }
    ierr = DMPlexSetRefinementUniform(*dmRefined, PETSC_FALSE);CHKERRQ(ierr);
  }
  PetscFunctionReturn(0);
}
#endif

#if defined(PETSC_HAVE_CTETGEN)
#include "ctetgen.h"

#undef __FUNCT__
#define __FUNCT__ "DMPlexGenerate_CTetgen"
PetscErrorCode DMPlexGenerate_CTetgen(DM boundary, PetscBool interpolate, DM *dm)
{
  MPI_Comm       comm;
  const PetscInt dim  = 3;
  PLC           *in, *out;
  PetscInt       verbose = 0, vStart, vEnd, v, fStart, fEnd, f;
  PetscMPIInt    rank;
  PetscErrorCode ierr;

  PetscFunctionBegin;
  ierr = PetscObjectGetComm((PetscObject)boundary,&comm);CHKERRQ(ierr);
  ierr = PetscOptionsGetInt(((PetscObject) boundary)->prefix, "-ctetgen_verbose", &verbose, NULL);CHKERRQ(ierr);
  ierr = MPI_Comm_rank(comm, &rank);CHKERRQ(ierr);
  ierr = DMPlexGetDepthStratum(boundary, 0, &vStart, &vEnd);CHKERRQ(ierr);
  ierr = PLCCreate(&in);CHKERRQ(ierr);
  ierr = PLCCreate(&out);CHKERRQ(ierr);

  in->numberofpoints = vEnd - vStart;
  if (in->numberofpoints > 0) {
    PetscSection coordSection;
    Vec          coordinates;
    PetscScalar *array;

    ierr = PetscMalloc(in->numberofpoints*dim * sizeof(PetscReal), &in->pointlist);CHKERRQ(ierr);
    ierr = PetscMalloc(in->numberofpoints     * sizeof(int),       &in->pointmarkerlist);CHKERRQ(ierr);
    ierr = DMGetCoordinatesLocal(boundary, &coordinates);CHKERRQ(ierr);
    ierr = DMPlexGetCoordinateSection(boundary, &coordSection);CHKERRQ(ierr);
    ierr = VecGetArray(coordinates, &array);CHKERRQ(ierr);
    for (v = vStart; v < vEnd; ++v) {
      const PetscInt idx = v - vStart;
      PetscInt       off, d, m;

      ierr = PetscSectionGetOffset(coordSection, v, &off);CHKERRQ(ierr);
      for (d = 0; d < dim; ++d) {
        in->pointlist[idx*dim + d] = PetscRealPart(array[off+d]);
      }
      ierr = DMPlexGetLabelValue(boundary, "marker", v, &m);CHKERRQ(ierr);

      in->pointmarkerlist[idx] = (int) m;
    }
    ierr = VecRestoreArray(coordinates, &array);CHKERRQ(ierr);
  }
  ierr  = DMPlexGetHeightStratum(boundary, 0, &fStart, &fEnd);CHKERRQ(ierr);

  in->numberoffacets = fEnd - fStart;
  if (in->numberoffacets > 0) {
    ierr = PetscMalloc(in->numberoffacets * sizeof(facet), &in->facetlist);CHKERRQ(ierr);
    ierr = PetscMalloc(in->numberoffacets * sizeof(int),   &in->facetmarkerlist);CHKERRQ(ierr);
    for (f = fStart; f < fEnd; ++f) {
      const PetscInt idx     = f - fStart;
      PetscInt      *points = NULL, numPoints, p, numVertices = 0, v, m;
      polygon       *poly;

      in->facetlist[idx].numberofpolygons = 1;

      ierr = PetscMalloc(in->facetlist[idx].numberofpolygons * sizeof(polygon), &in->facetlist[idx].polygonlist);CHKERRQ(ierr);

      in->facetlist[idx].numberofholes    = 0;
      in->facetlist[idx].holelist         = NULL;

      ierr = DMPlexGetTransitiveClosure(boundary, f, PETSC_TRUE, &numPoints, &points);CHKERRQ(ierr);
      for (p = 0; p < numPoints*2; p += 2) {
        const PetscInt point = points[p];
        if ((point >= vStart) && (point < vEnd)) points[numVertices++] = point;
      }

      poly                   = in->facetlist[idx].polygonlist;
      poly->numberofvertices = numVertices;
      ierr                   = PetscMalloc(poly->numberofvertices * sizeof(int), &poly->vertexlist);CHKERRQ(ierr);
      for (v = 0; v < numVertices; ++v) {
        const PetscInt vIdx = points[v] - vStart;
        poly->vertexlist[v] = vIdx;
      }
      ierr                     = DMPlexGetLabelValue(boundary, "marker", f, &m);CHKERRQ(ierr);
      in->facetmarkerlist[idx] = (int) m;
      ierr                     = DMPlexRestoreTransitiveClosure(boundary, f, PETSC_TRUE, &numPoints, &points);CHKERRQ(ierr);
    }
  }
  if (!rank) {
    TetGenOpts t;

    ierr        = TetGenOptsInitialize(&t);CHKERRQ(ierr);
    t.in        = boundary; /* Should go away */
    t.plc       = 1;
    t.quality   = 1;
    t.edgesout  = 1;
    t.zeroindex = 1;
    t.quiet     = 1;
    t.verbose   = verbose;
    ierr        = TetGenCheckOpts(&t);CHKERRQ(ierr);
    ierr        = TetGenTetrahedralize(&t, in, out);CHKERRQ(ierr);
  }
  {
    const PetscInt numCorners  = 4;
    const PetscInt numCells    = out->numberoftetrahedra;
    const PetscInt numVertices = out->numberofpoints;
    const double   *meshCoords = out->pointlist;
    int            *cells      = out->tetrahedronlist;

    ierr = DMPlexInvertCells_Internal(dim, numCells, numCorners, cells);CHKERRQ(ierr);
    ierr = DMPlexCreateFromCellList(comm, dim, numCells, numVertices, numCorners, interpolate, cells, dim, meshCoords, dm);CHKERRQ(ierr);
    /* Set labels */
    for (v = 0; v < numVertices; ++v) {
      if (out->pointmarkerlist[v]) {
        ierr = DMPlexSetLabelValue(*dm, "marker", v+numCells, out->pointmarkerlist[v]);CHKERRQ(ierr);
      }
    }
    if (interpolate) {
      PetscInt e;

      for (e = 0; e < out->numberofedges; e++) {
        if (out->edgemarkerlist[e]) {
          const PetscInt  vertices[2] = {out->edgelist[e*2+0]+numCells, out->edgelist[e*2+1]+numCells};
          const PetscInt *edges;
          PetscInt        numEdges;

          ierr = DMPlexGetJoin(*dm, 2, vertices, &numEdges, &edges);CHKERRQ(ierr);
          if (numEdges != 1) SETERRQ1(PETSC_COMM_SELF, PETSC_ERR_PLIB, "Two vertices must cover only one edge, not %D", numEdges);
          ierr = DMPlexSetLabelValue(*dm, "marker", edges[0], out->edgemarkerlist[e]);CHKERRQ(ierr);
          ierr = DMPlexRestoreJoin(*dm, 2, vertices, &numEdges, &edges);CHKERRQ(ierr);
        }
      }
      for (f = 0; f < out->numberoftrifaces; f++) {
        if (out->trifacemarkerlist[f]) {
          const PetscInt  vertices[3] = {out->trifacelist[f*3+0]+numCells, out->trifacelist[f*3+1]+numCells, out->trifacelist[f*3+2]+numCells};
          const PetscInt *faces;
          PetscInt        numFaces;

          ierr = DMPlexGetFullJoin(*dm, 3, vertices, &numFaces, &faces);CHKERRQ(ierr);
          if (numFaces != 1) SETERRQ1(PETSC_COMM_SELF, PETSC_ERR_PLIB, "Three vertices must cover only one face, not %D", numFaces);
          ierr = DMPlexSetLabelValue(*dm, "marker", faces[0], out->trifacemarkerlist[f]);CHKERRQ(ierr);
          ierr = DMPlexRestoreJoin(*dm, 3, vertices, &numFaces, &faces);CHKERRQ(ierr);
        }
      }
    }
    ierr = DMPlexSetRefinementUniform(*dm, PETSC_FALSE);CHKERRQ(ierr);
  }

  ierr = PLCDestroy(&in);CHKERRQ(ierr);
  ierr = PLCDestroy(&out);CHKERRQ(ierr);
  PetscFunctionReturn(0);
}

#undef __FUNCT__
#define __FUNCT__ "DMPlexRefine_CTetgen"
PetscErrorCode DMPlexRefine_CTetgen(DM dm, PetscReal *maxVolumes, DM *dmRefined)
{
  MPI_Comm       comm;
  const PetscInt dim  = 3;
  PLC           *in, *out;
  PetscInt       verbose = 0, vStart, vEnd, v, cStart, cEnd, c, depth, depthGlobal;
  PetscMPIInt    rank;
  PetscErrorCode ierr;

  PetscFunctionBegin;
  ierr = PetscObjectGetComm((PetscObject)dm,&comm);CHKERRQ(ierr);
  ierr = PetscOptionsGetInt(((PetscObject) dm)->prefix, "-ctetgen_verbose", &verbose, NULL);CHKERRQ(ierr);
  ierr = MPI_Comm_rank(comm, &rank);CHKERRQ(ierr);
  ierr = DMPlexGetDepth(dm, &depth);CHKERRQ(ierr);
  ierr = MPI_Allreduce(&depth, &depthGlobal, 1, MPIU_INT, MPI_MAX, comm);CHKERRQ(ierr);
  ierr = DMPlexGetDepthStratum(dm, 0, &vStart, &vEnd);CHKERRQ(ierr);
  ierr = PLCCreate(&in);CHKERRQ(ierr);
  ierr = PLCCreate(&out);CHKERRQ(ierr);

  in->numberofpoints = vEnd - vStart;
  if (in->numberofpoints > 0) {
    PetscSection coordSection;
    Vec          coordinates;
    PetscScalar *array;

    ierr = PetscMalloc(in->numberofpoints*dim * sizeof(PetscReal), &in->pointlist);CHKERRQ(ierr);
    ierr = PetscMalloc(in->numberofpoints     * sizeof(int),       &in->pointmarkerlist);CHKERRQ(ierr);
    ierr = DMGetCoordinatesLocal(dm, &coordinates);CHKERRQ(ierr);
    ierr = DMPlexGetCoordinateSection(dm, &coordSection);CHKERRQ(ierr);
    ierr = VecGetArray(coordinates, &array);CHKERRQ(ierr);
    for (v = vStart; v < vEnd; ++v) {
      const PetscInt idx = v - vStart;
      PetscInt       off, d, m;

      ierr = PetscSectionGetOffset(coordSection, v, &off);CHKERRQ(ierr);
      for (d = 0; d < dim; ++d) {
        in->pointlist[idx*dim + d] = PetscRealPart(array[off+d]);
      }
      ierr = DMPlexGetLabelValue(dm, "marker", v, &m);CHKERRQ(ierr);

      in->pointmarkerlist[idx] = (int) m;
    }
    ierr = VecRestoreArray(coordinates, &array);CHKERRQ(ierr);
  }
  ierr  = DMPlexGetHeightStratum(dm, 0, &cStart, &cEnd);CHKERRQ(ierr);

  in->numberofcorners       = 4;
  in->numberoftetrahedra    = cEnd - cStart;
  in->tetrahedronvolumelist = maxVolumes;
  if (in->numberoftetrahedra > 0) {
    ierr = PetscMalloc(in->numberoftetrahedra*in->numberofcorners * sizeof(int), &in->tetrahedronlist);CHKERRQ(ierr);
    for (c = cStart; c < cEnd; ++c) {
      const PetscInt idx      = c - cStart;
      PetscInt      *closure = NULL;
      PetscInt       closureSize;

      ierr = DMPlexGetTransitiveClosure(dm, c, PETSC_TRUE, &closureSize, &closure);CHKERRQ(ierr);
      if ((closureSize != 5) && (closureSize != 15)) SETERRQ1(comm, PETSC_ERR_ARG_WRONG, "Mesh has cell which is not a tetrahedron, %D vertices in closure", closureSize);
      for (v = 0; v < 4; ++v) {
        in->tetrahedronlist[idx*in->numberofcorners + v] = closure[(v+closureSize-4)*2] - vStart;
      }
      ierr = DMPlexRestoreTransitiveClosure(dm, c, PETSC_TRUE, &closureSize, &closure);CHKERRQ(ierr);
    }
  }
  if (!rank) {
    TetGenOpts t;

    ierr = TetGenOptsInitialize(&t);CHKERRQ(ierr);

    t.in        = dm; /* Should go away */
    t.refine    = 1;
    t.varvolume = 1;
    t.quality   = 1;
    t.edgesout  = 1;
    t.zeroindex = 1;
    t.quiet     = 1;
    t.verbose   = verbose; /* Change this */

    ierr = TetGenCheckOpts(&t);CHKERRQ(ierr);
    ierr = TetGenTetrahedralize(&t, in, out);CHKERRQ(ierr);
  }
  {
    const PetscInt numCorners  = 4;
    const PetscInt numCells    = out->numberoftetrahedra;
    const PetscInt numVertices = out->numberofpoints;
    const double   *meshCoords = out->pointlist;
    int            *cells      = out->tetrahedronlist;
    PetscBool      interpolate = depthGlobal > 1 ? PETSC_TRUE : PETSC_FALSE;

    ierr = DMPlexInvertCells_Internal(dim, numCells, numCorners, cells);CHKERRQ(ierr);
    ierr = DMPlexCreateFromCellList(comm, dim, numCells, numVertices, numCorners, interpolate, cells, dim, meshCoords, dmRefined);CHKERRQ(ierr);
    /* Set labels */
    for (v = 0; v < numVertices; ++v) {
      if (out->pointmarkerlist[v]) {
        ierr = DMPlexSetLabelValue(*dmRefined, "marker", v+numCells, out->pointmarkerlist[v]);CHKERRQ(ierr);
      }
    }
    if (interpolate) {
      PetscInt e, f;

      for (e = 0; e < out->numberofedges; e++) {
        if (out->edgemarkerlist[e]) {
          const PetscInt  vertices[2] = {out->edgelist[e*2+0]+numCells, out->edgelist[e*2+1]+numCells};
          const PetscInt *edges;
          PetscInt        numEdges;

          ierr = DMPlexGetJoin(*dmRefined, 2, vertices, &numEdges, &edges);CHKERRQ(ierr);
          if (numEdges != 1) SETERRQ1(PETSC_COMM_SELF, PETSC_ERR_PLIB, "Two vertices must cover only one edge, not %D", numEdges);
          ierr = DMPlexSetLabelValue(*dmRefined, "marker", edges[0], out->edgemarkerlist[e]);CHKERRQ(ierr);
          ierr = DMPlexRestoreJoin(*dmRefined, 2, vertices, &numEdges, &edges);CHKERRQ(ierr);
        }
      }
      for (f = 0; f < out->numberoftrifaces; f++) {
        if (out->trifacemarkerlist[f]) {
          const PetscInt  vertices[3] = {out->trifacelist[f*3+0]+numCells, out->trifacelist[f*3+1]+numCells, out->trifacelist[f*3+2]+numCells};
          const PetscInt *faces;
          PetscInt        numFaces;

          ierr = DMPlexGetFullJoin(*dmRefined, 3, vertices, &numFaces, &faces);CHKERRQ(ierr);
          if (numFaces != 1) SETERRQ1(PETSC_COMM_SELF, PETSC_ERR_PLIB, "Three vertices must cover only one face, not %D", numFaces);
          ierr = DMPlexSetLabelValue(*dmRefined, "marker", faces[0], out->trifacemarkerlist[f]);CHKERRQ(ierr);
          ierr = DMPlexRestoreJoin(*dmRefined, 3, vertices, &numFaces, &faces);CHKERRQ(ierr);
        }
      }
    }
    ierr = DMPlexSetRefinementUniform(*dmRefined, PETSC_FALSE);CHKERRQ(ierr);
  }
  ierr = PLCDestroy(&in);CHKERRQ(ierr);
  ierr = PLCDestroy(&out);CHKERRQ(ierr);
  PetscFunctionReturn(0);
}
#endif

#undef __FUNCT__
#define __FUNCT__ "DMPlexGenerate"
/*@C
  DMPlexGenerate - Generates a mesh.

  Not Collective

  Input Parameters:
+ boundary - The DMPlex boundary object
. name - The mesh generation package name
- interpolate - Flag to create intermediate mesh elements

  Output Parameter:
. mesh - The DMPlex object

  Level: intermediate

.keywords: mesh, elements
.seealso: DMPlexCreate(), DMRefine()
@*/
PetscErrorCode DMPlexGenerate(DM boundary, const char name[], PetscBool interpolate, DM *mesh)
{
  PetscInt       dim;
  char           genname[1024];
  PetscBool      isTriangle = PETSC_FALSE, isTetgen = PETSC_FALSE, isCTetgen = PETSC_FALSE, flg;
  PetscErrorCode ierr;

  PetscFunctionBegin;
  PetscValidHeaderSpecific(boundary, DM_CLASSID, 1);
  PetscValidLogicalCollectiveBool(boundary, interpolate, 2);
  ierr = DMPlexGetDimension(boundary, &dim);CHKERRQ(ierr);
  ierr = PetscOptionsGetString(((PetscObject) boundary)->prefix, "-dm_plex_generator", genname, 1024, &flg);CHKERRQ(ierr);
  if (flg) name = genname;
  if (name) {
    ierr = PetscStrcmp(name, "triangle", &isTriangle);CHKERRQ(ierr);
    ierr = PetscStrcmp(name, "tetgen",   &isTetgen);CHKERRQ(ierr);
    ierr = PetscStrcmp(name, "ctetgen",  &isCTetgen);CHKERRQ(ierr);
  }
  switch (dim) {
  case 1:
    if (!name || isTriangle) {
#if defined(PETSC_HAVE_TRIANGLE)
      ierr = DMPlexGenerate_Triangle(boundary, interpolate, mesh);CHKERRQ(ierr);
#else
      SETERRQ(PetscObjectComm((PetscObject)boundary), PETSC_ERR_SUP, "Mesh generation needs external package support.\nPlease reconfigure with --download-triangle.");
#endif
    } else SETERRQ1(PetscObjectComm((PetscObject)boundary), PETSC_ERR_SUP, "Unknown 2D mesh generation package %s", name);
    break;
  case 2:
    if (!name || isCTetgen) {
#if defined(PETSC_HAVE_CTETGEN)
      ierr = DMPlexGenerate_CTetgen(boundary, interpolate, mesh);CHKERRQ(ierr);
#else
      SETERRQ(PetscObjectComm((PetscObject)boundary), PETSC_ERR_SUP, "CTetgen needs external package support.\nPlease reconfigure with --download-ctetgen.");
#endif
    } else if (isTetgen) {
#if defined(PETSC_HAVE_TETGEN)
      ierr = DMPlexGenerate_Tetgen(boundary, interpolate, mesh);CHKERRQ(ierr);
#else
      SETERRQ(PetscObjectComm((PetscObject)boundary), PETSC_ERR_SUP, "Tetgen needs external package support.\nPlease reconfigure with --with-c-language=cxx --download-tetgen.");
#endif
    } else SETERRQ1(PetscObjectComm((PetscObject)boundary), PETSC_ERR_SUP, "Unknown 3D mesh generation package %s", name);
    break;
  default:
    SETERRQ1(PetscObjectComm((PetscObject)boundary), PETSC_ERR_SUP, "Mesh generation for a dimension %d boundary is not supported.", dim);
  }
  PetscFunctionReturn(0);
}

typedef PetscInt CellRefiner;

#undef __FUNCT__
#define __FUNCT__ "GetDepthStart_Private"
PETSC_STATIC_INLINE PetscErrorCode GetDepthStart_Private(PetscInt depth, PetscInt depthSize[], PetscInt *cStart, PetscInt *fStart, PetscInt *eStart, PetscInt *vStart)
{
  PetscFunctionBegin;
  if (cStart) *cStart = 0;
  if (vStart) *vStart = depthSize[depth];
  if (fStart) *fStart = depthSize[depth] + depthSize[0];
  if (eStart) *eStart = depthSize[depth] + depthSize[0] + depthSize[depth-1];
  PetscFunctionReturn(0);
}

#undef __FUNCT__
#define __FUNCT__ "GetDepthEnd_Private"
PETSC_STATIC_INLINE PetscErrorCode GetDepthEnd_Private(PetscInt depth, PetscInt depthSize[], PetscInt *cEnd, PetscInt *fEnd, PetscInt *eEnd, PetscInt *vEnd)
{
  PetscFunctionBegin;
  if (cEnd) *cEnd = depthSize[depth];
  if (vEnd) *vEnd = depthSize[depth] + depthSize[0];
  if (fEnd) *fEnd = depthSize[depth] + depthSize[0] + depthSize[depth-1];
  if (eEnd) *eEnd = depthSize[depth] + depthSize[0] + depthSize[depth-1] + depthSize[1];
  PetscFunctionReturn(0);
}

#undef __FUNCT__
#define __FUNCT__ "CellRefinerGetSizes"
PetscErrorCode CellRefinerGetSizes(CellRefiner refiner, DM dm, PetscInt depthSize[])
{
  PetscInt       cStart, cEnd, cMax, vStart, vEnd, vMax, fStart, fEnd, fMax, eStart, eEnd, eMax;
  PetscErrorCode ierr;

  PetscFunctionBegin;
  ierr = DMPlexGetDepthStratum(dm, 0, &vStart, &vEnd);CHKERRQ(ierr);
  ierr = DMPlexGetDepthStratum(dm, 1, &eStart, &eEnd);CHKERRQ(ierr);
  ierr = DMPlexGetHeightStratum(dm, 0, &cStart, &cEnd);CHKERRQ(ierr);
  ierr = DMPlexGetHeightStratum(dm, 1, &fStart, &fEnd);CHKERRQ(ierr);
  ierr = DMPlexGetHybridBounds(dm, &cMax, &fMax, &eMax, &vMax);CHKERRQ(ierr);
  switch (refiner) {
  case 1:
    /* Simplicial 2D */
    depthSize[0] = vEnd - vStart + fEnd - fStart;         /* Add a vertex on every face */
    depthSize[1] = 2*(fEnd - fStart) + 3*(cEnd - cStart); /* Every face is split into 2 faces and 3 faces are added for each cell */
    depthSize[2] = 4*(cEnd - cStart);                     /* Every cell split into 4 cells */
    break;
  case 3:
    /* Hybrid 2D */
    if (cMax < 0) SETERRQ(PETSC_COMM_SELF, PETSC_ERR_ARG_WRONG, "No cell maximum specified in hybrid mesh");
    cMax = PetscMin(cEnd, cMax);
    if (fMax < 0) SETERRQ(PETSC_COMM_SELF, PETSC_ERR_ARG_WRONG, "No face maximum specified in hybrid mesh");
    fMax         = PetscMin(fEnd, fMax);
    depthSize[0] = vEnd - vStart + fMax - fStart;                                         /* Add a vertex on every face, but not hybrid faces */
    depthSize[1] = 2*(fMax - fStart) + 3*(cMax - cStart) + (fEnd - fMax) + (cEnd - cMax); /* Every interior face is split into 2 faces, 3 faces are added for each interior cell, and one in each hybrid cell */
    depthSize[2] = 4*(cMax - cStart) + 2*(cEnd - cMax);                                   /* Interior cells split into 4 cells, Hybrid cells split into 2 cells */
    break;
  case 2:
    /* Hex 2D */
    depthSize[0] = vEnd - vStart + cEnd - cStart + fEnd - fStart; /* Add a vertex on every face and cell */
    depthSize[1] = 2*(fEnd - fStart) + 4*(cEnd - cStart);         /* Every face is split into 2 faces and 4 faces are added for each cell */
    depthSize[2] = 4*(cEnd - cStart);                             /* Every cell split into 4 cells */
    break;
  default:
    SETERRQ1(PETSC_COMM_SELF, PETSC_ERR_ARG_WRONG, "Unknown cell refiner %d", refiner);
  }
  PetscFunctionReturn(0);
}

#undef __FUNCT__
#define __FUNCT__ "CellRefinerSetConeSizes"
PetscErrorCode CellRefinerSetConeSizes(CellRefiner refiner, DM dm, PetscInt depthSize[], DM rdm)
{
  PetscInt       depth, cStart, cStartNew, cEnd, cMax, c, vStart, vStartNew, vEnd, vMax, v, fStart, fStartNew, fEnd, fMax, f, eStart, eStartNew, eEnd, eMax, r;
  PetscErrorCode ierr;

  PetscFunctionBegin;
  ierr = DMPlexGetDepth(dm, &depth);CHKERRQ(ierr);
  ierr = DMPlexGetDepthStratum(dm, 0, &vStart, &vEnd);CHKERRQ(ierr);
  ierr = DMPlexGetDepthStratum(dm, 1, &eStart, &eEnd);CHKERRQ(ierr);
  ierr = DMPlexGetHeightStratum(dm, 0, &cStart, &cEnd);CHKERRQ(ierr);
  ierr = DMPlexGetHeightStratum(dm, 1, &fStart, &fEnd);CHKERRQ(ierr);
  ierr = DMPlexGetHybridBounds(dm, &cMax, &fMax, &eMax, &vMax);CHKERRQ(ierr);
  ierr = GetDepthStart_Private(depth, depthSize, &cStartNew, &fStartNew, &eStartNew, &vStartNew);CHKERRQ(ierr);
  switch (refiner) {
  case 1:
    /* Simplicial 2D */
    /* All cells have 3 faces */
    for (c = cStart; c < cEnd; ++c) {
      for (r = 0; r < 4; ++r) {
        const PetscInt newp = (c - cStart)*4 + r;

        ierr = DMPlexSetConeSize(rdm, newp, 3);CHKERRQ(ierr);
      }
    }
    /* Split faces have 2 vertices and the same cells as the parent */
    for (f = fStart; f < fEnd; ++f) {
      for (r = 0; r < 2; ++r) {
        const PetscInt newp = fStartNew + (f - fStart)*2 + r;
        PetscInt       size;

        ierr = DMPlexSetConeSize(rdm, newp, 2);CHKERRQ(ierr);
        ierr = DMPlexGetSupportSize(dm, f, &size);CHKERRQ(ierr);
        ierr = DMPlexSetSupportSize(rdm, newp, size);CHKERRQ(ierr);
      }
    }
    /* Interior faces have 2 vertices and 2 cells */
    for (c = cStart; c < cEnd; ++c) {
      for (r = 0; r < 3; ++r) {
        const PetscInt newp = fStartNew + (fEnd - fStart)*2 + (c - cStart)*3 + r;

        ierr = DMPlexSetConeSize(rdm, newp, 2);CHKERRQ(ierr);
        ierr = DMPlexSetSupportSize(rdm, newp, 2);CHKERRQ(ierr);
      }
    }
    /* Old vertices have identical supports */
    for (v = vStart; v < vEnd; ++v) {
      const PetscInt newp = vStartNew + (v - vStart);
      PetscInt       size;

      ierr = DMPlexGetSupportSize(dm, v, &size);CHKERRQ(ierr);
      ierr = DMPlexSetSupportSize(rdm, newp, size);CHKERRQ(ierr);
    }
    /* Face vertices have 2 + cells*2 supports */
    for (f = fStart; f < fEnd; ++f) {
      const PetscInt newp = vStartNew + (vEnd - vStart) + (f - fStart);
      PetscInt       size;

      ierr = DMPlexGetSupportSize(dm, f, &size);CHKERRQ(ierr);
      ierr = DMPlexSetSupportSize(rdm, newp, 2 + size*2);CHKERRQ(ierr);
    }
    break;
  case 2:
    /* Hex 2D */
    /* All cells have 4 faces */
    for (c = cStart; c < cEnd; ++c) {
      for (r = 0; r < 4; ++r) {
        const PetscInt newp = (c - cStart)*4 + r;

        ierr = DMPlexSetConeSize(rdm, newp, 4);CHKERRQ(ierr);
      }
    }
    /* Split faces have 2 vertices and the same cells as the parent */
    for (f = fStart; f < fEnd; ++f) {
      for (r = 0; r < 2; ++r) {
        const PetscInt newp = fStartNew + (f - fStart)*2 + r;
        PetscInt       size;

        ierr = DMPlexSetConeSize(rdm, newp, 2);CHKERRQ(ierr);
        ierr = DMPlexGetSupportSize(dm, f, &size);CHKERRQ(ierr);
        ierr = DMPlexSetSupportSize(rdm, newp, size);CHKERRQ(ierr);
      }
    }
    /* Interior faces have 2 vertices and 2 cells */
    for (c = cStart; c < cEnd; ++c) {
      for (r = 0; r < 4; ++r) {
        const PetscInt newp = fStartNew + (fEnd - fStart)*2 + (c - cStart)*4 + r;

        ierr = DMPlexSetConeSize(rdm, newp, 2);CHKERRQ(ierr);
        ierr = DMPlexSetSupportSize(rdm, newp, 2);CHKERRQ(ierr);
      }
    }
    /* Old vertices have identical supports */
    for (v = vStart; v < vEnd; ++v) {
      const PetscInt newp = vStartNew + (v - vStart);
      PetscInt       size;

      ierr = DMPlexGetSupportSize(dm, v, &size);CHKERRQ(ierr);
      ierr = DMPlexSetSupportSize(rdm, newp, size);CHKERRQ(ierr);
    }
    /* Face vertices have 2 + cells supports */
    for (f = fStart; f < fEnd; ++f) {
      const PetscInt newp = vStartNew + (vEnd - vStart) + (f - fStart);
      PetscInt       size;

      ierr = DMPlexGetSupportSize(dm, f, &size);CHKERRQ(ierr);
      ierr = DMPlexSetSupportSize(rdm, newp, 2 + size);CHKERRQ(ierr);
    }
    /* Cell vertices have 4 supports */
    for (c = cStart; c < cEnd; ++c) {
      const PetscInt newp = vStartNew + (vEnd - vStart) + (fEnd - fStart) + (c - cStart);

      ierr = DMPlexSetSupportSize(rdm, newp, 4);CHKERRQ(ierr);
    }
    break;
  case 3:
    /* Hybrid 2D */
    if (cMax < 0) SETERRQ(PETSC_COMM_SELF, PETSC_ERR_ARG_WRONG, "No cell maximum specified in hybrid mesh");
    cMax = PetscMin(cEnd, cMax);
    if (fMax < 0) SETERRQ(PETSC_COMM_SELF, PETSC_ERR_ARG_WRONG, "No face maximum specified in hybrid mesh");
    fMax = PetscMin(fEnd, fMax);
    ierr = DMPlexSetHybridBounds(rdm, cStartNew + (cMax - cStart)*4, fStartNew + (fMax - fStart)*2 + (cMax - cStart)*3, PETSC_DETERMINE, PETSC_DETERMINE);CHKERRQ(ierr);
    /* Interior cells have 3 faces */
    for (c = cStart; c < cMax; ++c) {
      for (r = 0; r < 4; ++r) {
        const PetscInt newp = cStartNew + (c - cStart)*4 + r;

        ierr = DMPlexSetConeSize(rdm, newp, 3);CHKERRQ(ierr);
      }
    }
    /* Hybrid cells have 4 faces */
    for (c = cMax; c < cEnd; ++c) {
      for (r = 0; r < 2; ++r) {
        const PetscInt newp = cStartNew + (cMax - cStart)*4 + (c - cMax)*2 + r;

        ierr = DMPlexSetConeSize(rdm, newp, 4);CHKERRQ(ierr);
      }
    }
    /* Interior split faces have 2 vertices and the same cells as the parent */
    for (f = fStart; f < fMax; ++f) {
      for (r = 0; r < 2; ++r) {
        const PetscInt newp = fStartNew + (f - fStart)*2 + r;
        PetscInt       size;

        ierr = DMPlexSetConeSize(rdm, newp, 2);CHKERRQ(ierr);
        ierr = DMPlexGetSupportSize(dm, f, &size);CHKERRQ(ierr);
        ierr = DMPlexSetSupportSize(rdm, newp, size);CHKERRQ(ierr);
      }
    }
    /* Interior cell faces have 2 vertices and 2 cells */
    for (c = cStart; c < cMax; ++c) {
      for (r = 0; r < 3; ++r) {
        const PetscInt newp = fStartNew + (fMax - fStart)*2 + (c - cStart)*3 + r;

        ierr = DMPlexSetConeSize(rdm, newp, 2);CHKERRQ(ierr);
        ierr = DMPlexSetSupportSize(rdm, newp, 2);CHKERRQ(ierr);
      }
    }
    /* Hybrid faces have 2 vertices and the same cells */
    for (f = fMax; f < fEnd; ++f) {
      const PetscInt newp = fStartNew + (fMax - fStart)*2 + (cMax - cStart)*3 + (f - fMax);
      PetscInt       size;

      ierr = DMPlexSetConeSize(rdm, newp, 2);CHKERRQ(ierr);
      ierr = DMPlexGetSupportSize(dm, f, &size);CHKERRQ(ierr);
      ierr = DMPlexSetSupportSize(rdm, newp, size);CHKERRQ(ierr);
    }
    /* Hybrid cell faces have 2 vertices and 2 cells */
    for (c = cMax; c < cEnd; ++c) {
      const PetscInt newp = fStartNew + (fMax - fStart)*2 + (cMax - cStart)*3 + (fEnd - fMax) + (c - cMax);

      ierr = DMPlexSetConeSize(rdm, newp, 2);CHKERRQ(ierr);
      ierr = DMPlexSetSupportSize(rdm, newp, 2);CHKERRQ(ierr);
    }
    /* Old vertices have identical supports */
    for (v = vStart; v < vEnd; ++v) {
      const PetscInt newp = vStartNew + (v - vStart);
      PetscInt       size;

      ierr = DMPlexGetSupportSize(dm, v, &size);CHKERRQ(ierr);
      ierr = DMPlexSetSupportSize(rdm, newp, size);CHKERRQ(ierr);
    }
    /* Face vertices have 2 + (2 interior, 1 hybrid) supports */
    for (f = fStart; f < fMax; ++f) {
      const PetscInt newp = vStartNew + (vEnd - vStart) + (f - fStart);
      const PetscInt *support;
      PetscInt       size, newSize = 2, s;

      ierr = DMPlexGetSupportSize(dm, f, &size);CHKERRQ(ierr);
      ierr = DMPlexGetSupport(dm, f, &support);CHKERRQ(ierr);
      for (s = 0; s < size; ++s) {
        if (support[s] >= cMax) newSize += 1;
        else newSize += 2;
      }
      ierr = DMPlexSetSupportSize(rdm, newp, newSize);CHKERRQ(ierr);
    }
    break;
  default:
    SETERRQ1(PETSC_COMM_SELF, PETSC_ERR_ARG_WRONG, "Unknown cell refiner %d", refiner);
  }
  PetscFunctionReturn(0);
}

#undef __FUNCT__
#define __FUNCT__ "CellRefinerSetCones"
PetscErrorCode CellRefinerSetCones(CellRefiner refiner, DM dm, PetscInt depthSize[], DM rdm)
{
  PetscInt       depth, cStart, cEnd, cMax, cStartNew, cEndNew, c, vStart, vEnd, vMax, vStartNew, vEndNew, v, fStart, fEnd, fMax, fStartNew, fEndNew, f, eStart, eEnd, eMax, eStartNew, eEndNew, r, p;
  PetscInt       maxSupportSize, *supportRef;
  PetscErrorCode ierr;

  PetscFunctionBegin;
  ierr = DMPlexGetDepth(dm, &depth);CHKERRQ(ierr);
  ierr = DMPlexGetDepthStratum(dm, 0, &vStart, &vEnd);CHKERRQ(ierr);
  ierr = DMPlexGetDepthStratum(dm, 1, &eStart, &eEnd);CHKERRQ(ierr);
  ierr = DMPlexGetHeightStratum(dm, 0, &cStart, &cEnd);CHKERRQ(ierr);
  ierr = DMPlexGetHeightStratum(dm, 1, &fStart, &fEnd);CHKERRQ(ierr);
  ierr = DMPlexGetHybridBounds(dm, &cMax, &fMax, &eMax, &vMax);CHKERRQ(ierr);
  ierr = GetDepthStart_Private(depth, depthSize, &cStartNew, &fStartNew, &eStartNew, &vStartNew);CHKERRQ(ierr);
  ierr = GetDepthEnd_Private(depth, depthSize, &cEndNew, &fEndNew, &eEndNew, &vEndNew);CHKERRQ(ierr);
  switch (refiner) {
  case 1:
    /* Simplicial 2D */
    /*
     2
     |\
     | \
     |  \
     |   \
     | C  \
     |     \
     |      \
     2---1---1
     |\  D  / \
     | 2   0   \
     |A \ /  B  \
     0---0-------1
     */
    /* All cells have 3 faces */
    for (c = cStart; c < cEnd; ++c) {
      const PetscInt  newp = cStartNew + (c - cStart)*4;
      const PetscInt *cone, *ornt;
      PetscInt        coneNew[3], orntNew[3];

      ierr = DMPlexGetCone(dm, c, &cone);CHKERRQ(ierr);
      ierr = DMPlexGetConeOrientation(dm, c, &ornt);CHKERRQ(ierr);
      /* A triangle */
      coneNew[0] = fStartNew + (cone[0] - fStart)*2 + (ornt[0] < 0 ? 1 : 0);
      orntNew[0] = ornt[0];
      coneNew[1] = fStartNew + (fEnd    - fStart)*2 + (c - cStart)*3 + 2;
      orntNew[1] = -2;
      coneNew[2] = fStartNew + (cone[2] - fStart)*2 + (ornt[2] < 0 ? 0 : 1);
      orntNew[2] = ornt[2];
      ierr       = DMPlexSetCone(rdm, newp+0, coneNew);CHKERRQ(ierr);
      ierr       = DMPlexSetConeOrientation(rdm, newp+0, orntNew);CHKERRQ(ierr);
#if 1
      if ((newp+0 < cStartNew) || (newp+0 >= cEndNew)) SETERRQ3(PetscObjectComm((PetscObject)dm), PETSC_ERR_PLIB, "Point %d is not a cell [%d, %d)", newp+0, cStartNew, cEndNew);
      for (p = 0; p < 3; ++p) {
        if ((coneNew[p] < fStartNew) || (coneNew[p] >= fEndNew)) SETERRQ3(PetscObjectComm((PetscObject)dm), PETSC_ERR_PLIB, "Point %d is not a face [%d, %d)", coneNew[p], fStartNew, fEndNew);
      }
#endif
      /* B triangle */
      coneNew[0] = fStartNew + (cone[0] - fStart)*2 + (ornt[0] < 0 ? 0 : 1);
      orntNew[0] = ornt[0];
      coneNew[1] = fStartNew + (cone[1] - fStart)*2 + (ornt[1] < 0 ? 1 : 0);
      orntNew[1] = ornt[1];
      coneNew[2] = fStartNew + (fEnd    - fStart)*2 + (c - cStart)*3 + 0;
      orntNew[2] = -2;
      ierr       = DMPlexSetCone(rdm, newp+1, coneNew);CHKERRQ(ierr);
      ierr       = DMPlexSetConeOrientation(rdm, newp+1, orntNew);CHKERRQ(ierr);
#if 1
      if ((newp+1 < cStartNew) || (newp+1 >= cEndNew)) SETERRQ3(PetscObjectComm((PetscObject)dm), PETSC_ERR_PLIB, "Point %d is not a cell [%d, %d)", newp+1, cStartNew, cEndNew);
      for (p = 0; p < 3; ++p) {
        if ((coneNew[p] < fStartNew) || (coneNew[p] >= fEndNew)) SETERRQ3(PetscObjectComm((PetscObject)dm), PETSC_ERR_PLIB, "Point %d is not a face [%d, %d)", coneNew[p], fStartNew, fEndNew);
      }
#endif
      /* C triangle */
      coneNew[0] = fStartNew + (fEnd    - fStart)*2 + (c - cStart)*3 + 1;
      orntNew[0] = -2;
      coneNew[1] = fStartNew + (cone[1] - fStart)*2 + (ornt[1] < 0 ? 0 : 1);
      orntNew[1] = ornt[1];
      coneNew[2] = fStartNew + (cone[2] - fStart)*2 + (ornt[2] < 0 ? 1 : 0);
      orntNew[2] = ornt[2];
      ierr       = DMPlexSetCone(rdm, newp+2, coneNew);CHKERRQ(ierr);
      ierr       = DMPlexSetConeOrientation(rdm, newp+2, orntNew);CHKERRQ(ierr);
#if 1
      if ((newp+2 < cStartNew) || (newp+2 >= cEndNew)) SETERRQ3(PetscObjectComm((PetscObject)dm), PETSC_ERR_PLIB, "Point %d is not a cell [%d, %d)", newp+2, cStartNew, cEndNew);
      for (p = 0; p < 3; ++p) {
        if ((coneNew[p] < fStartNew) || (coneNew[p] >= fEndNew)) SETERRQ3(PetscObjectComm((PetscObject)dm), PETSC_ERR_PLIB, "Point %d is not a face [%d, %d)", coneNew[p], fStartNew, fEndNew);
      }
#endif
      /* D triangle */
      coneNew[0] = fStartNew + (fEnd    - fStart)*2 + (c - cStart)*3 + 0;
      orntNew[0] = 0;
      coneNew[1] = fStartNew + (fEnd    - fStart)*2 + (c - cStart)*3 + 1;
      orntNew[1] = 0;
      coneNew[2] = fStartNew + (fEnd    - fStart)*2 + (c - cStart)*3 + 2;
      orntNew[2] = 0;
      ierr       = DMPlexSetCone(rdm, newp+3, coneNew);CHKERRQ(ierr);
      ierr       = DMPlexSetConeOrientation(rdm, newp+3, orntNew);CHKERRQ(ierr);
#if 1
      if ((newp+3 < cStartNew) || (newp+3 >= cEndNew)) SETERRQ3(PetscObjectComm((PetscObject)dm), PETSC_ERR_PLIB, "Point %d is not a cell [%d, %d)", newp+3, cStartNew, cEndNew);
      for (p = 0; p < 3; ++p) {
        if ((coneNew[p] < fStartNew) || (coneNew[p] >= fEndNew)) SETERRQ3(PetscObjectComm((PetscObject)dm), PETSC_ERR_PLIB, "Point %d is not a face [%d, %d)", coneNew[p], fStartNew, fEndNew);
      }
#endif
    }
    /* Split faces have 2 vertices and the same cells as the parent */
    ierr = DMPlexGetMaxSizes(dm, NULL, &maxSupportSize);CHKERRQ(ierr);
    ierr = PetscMalloc((2 + maxSupportSize*2) * sizeof(PetscInt), &supportRef);CHKERRQ(ierr);
    for (f = fStart; f < fEnd; ++f) {
      const PetscInt newv = vStartNew + (vEnd - vStart) + (f - fStart);

      for (r = 0; r < 2; ++r) {
        const PetscInt  newp = fStartNew + (f - fStart)*2 + r;
        const PetscInt *cone, *support;
        PetscInt        coneNew[2], coneSize, c, supportSize, s;

        ierr             = DMPlexGetCone(dm, f, &cone);CHKERRQ(ierr);
        coneNew[0]       = vStartNew + (cone[0] - vStart);
        coneNew[1]       = vStartNew + (cone[1] - vStart);
        coneNew[(r+1)%2] = newv;
        ierr             = DMPlexSetCone(rdm, newp, coneNew);CHKERRQ(ierr);
#if 1
        if ((newp < fStartNew) || (newp >= fEndNew)) SETERRQ3(PetscObjectComm((PetscObject)dm), PETSC_ERR_PLIB, "Point %d is not a face [%d, %d)", newp, fStartNew, fEndNew);
        for (p = 0; p < 2; ++p) {
          if ((coneNew[p] < vStartNew) || (coneNew[p] >= vEndNew)) SETERRQ3(PetscObjectComm((PetscObject)dm), PETSC_ERR_PLIB, "Point %d is not a vertex [%d, %d)", coneNew[p], vStartNew, vEndNew);
        }
#endif
        ierr = DMPlexGetSupportSize(dm, f, &supportSize);CHKERRQ(ierr);
        ierr = DMPlexGetSupport(dm, f, &support);CHKERRQ(ierr);
        for (s = 0; s < supportSize; ++s) {
          ierr = DMPlexGetConeSize(dm, support[s], &coneSize);CHKERRQ(ierr);
          ierr = DMPlexGetCone(dm, support[s], &cone);CHKERRQ(ierr);
          for (c = 0; c < coneSize; ++c) {
            if (cone[c] == f) break;
          }
          supportRef[s] = cStartNew + (support[s] - cStart)*4 + (c+r)%3;
        }
        ierr = DMPlexSetSupport(rdm, newp, supportRef);CHKERRQ(ierr);
#if 1
        if ((newp < fStartNew) || (newp >= fEndNew)) SETERRQ3(PetscObjectComm((PetscObject)dm), PETSC_ERR_PLIB, "Point %d is not a face [%d, %d)", newp, fStartNew, fEndNew);
        for (p = 0; p < supportSize; ++p) {
          if ((supportRef[p] < cStartNew) || (supportRef[p] >= cEndNew)) SETERRQ3(PetscObjectComm((PetscObject)dm), PETSC_ERR_PLIB, "Point %d is not a cell [%d, %d)", supportRef[p], cStartNew, cEndNew);
        }
#endif
      }
    }
    /* Interior faces have 2 vertices and 2 cells */
    for (c = cStart; c < cEnd; ++c) {
      const PetscInt *cone;

      ierr = DMPlexGetCone(dm, c, &cone);CHKERRQ(ierr);
      for (r = 0; r < 3; ++r) {
        const PetscInt newp = fStartNew + (fEnd - fStart)*2 + (c - cStart)*3 + r;
        PetscInt       coneNew[2];
        PetscInt       supportNew[2];

        coneNew[0] = vStartNew + (vEnd - vStart) + (cone[r]       - fStart);
        coneNew[1] = vStartNew + (vEnd - vStart) + (cone[(r+1)%3] - fStart);
        ierr       = DMPlexSetCone(rdm, newp, coneNew);CHKERRQ(ierr);
#if 1
        if ((newp < fStartNew) || (newp >= fEndNew)) SETERRQ3(PetscObjectComm((PetscObject)dm), PETSC_ERR_PLIB, "Point %d is not a face [%d, %d)", newp, fStartNew, fEndNew);
        for (p = 0; p < 2; ++p) {
          if ((coneNew[p] < vStartNew) || (coneNew[p] >= vEndNew)) SETERRQ3(PetscObjectComm((PetscObject)dm), PETSC_ERR_PLIB, "Point %d is not a vertex [%d, %d)", coneNew[p], vStartNew, vEndNew);
        }
#endif
        supportNew[0] = (c - cStart)*4 + (r+1)%3;
        supportNew[1] = (c - cStart)*4 + 3;
        ierr          = DMPlexSetSupport(rdm, newp, supportNew);CHKERRQ(ierr);
#if 1
        if ((newp < fStartNew) || (newp >= fEndNew)) SETERRQ3(PetscObjectComm((PetscObject)dm), PETSC_ERR_PLIB, "Point %d is not a face [%d, %d)", newp, fStartNew, fEndNew);
        for (p = 0; p < 2; ++p) {
          if ((supportNew[p] < cStartNew) || (supportNew[p] >= cEndNew)) SETERRQ3(PetscObjectComm((PetscObject)dm), PETSC_ERR_PLIB, "Point %d is not a cell [%d, %d)", supportNew[p], cStartNew, cEndNew);
        }
#endif
      }
    }
    /* Old vertices have identical supports */
    for (v = vStart; v < vEnd; ++v) {
      const PetscInt  newp = vStartNew + (v - vStart);
      const PetscInt *support, *cone;
      PetscInt        size, s;

      ierr = DMPlexGetSupportSize(dm, v, &size);CHKERRQ(ierr);
      ierr = DMPlexGetSupport(dm, v, &support);CHKERRQ(ierr);
      for (s = 0; s < size; ++s) {
        PetscInt r = 0;

        ierr = DMPlexGetCone(dm, support[s], &cone);CHKERRQ(ierr);
        if (cone[1] == v) r = 1;
        supportRef[s] = fStartNew + (support[s] - fStart)*2 + r;
      }
      ierr = DMPlexSetSupport(rdm, newp, supportRef);CHKERRQ(ierr);
#if 1
      if ((newp < vStartNew) || (newp >= vEndNew)) SETERRQ3(PetscObjectComm((PetscObject)dm), PETSC_ERR_PLIB, "Point %d is not a vertex [%d, %d)", newp, vStartNew, vEndNew);
      for (p = 0; p < size; ++p) {
        if ((supportRef[p] < fStartNew) || (supportRef[p] >= fEndNew)) SETERRQ3(PetscObjectComm((PetscObject)dm), PETSC_ERR_PLIB, "Point %d is not a face [%d, %d)", supportRef[p], fStartNew, fEndNew);
      }
#endif
    }
    /* Face vertices have 2 + cells*2 supports */
    for (f = fStart; f < fEnd; ++f) {
      const PetscInt  newp = vStartNew + (vEnd - vStart) + (f - fStart);
      const PetscInt *cone, *support;
      PetscInt        size, s;

      ierr          = DMPlexGetSupportSize(dm, f, &size);CHKERRQ(ierr);
      ierr          = DMPlexGetSupport(dm, f, &support);CHKERRQ(ierr);
      supportRef[0] = fStartNew + (f - fStart)*2 + 0;
      supportRef[1] = fStartNew + (f - fStart)*2 + 1;
      for (s = 0; s < size; ++s) {
        PetscInt r = 0;

        ierr = DMPlexGetCone(dm, support[s], &cone);CHKERRQ(ierr);
        if      (cone[1] == f) r = 1;
        else if (cone[2] == f) r = 2;
        supportRef[2+s*2+0] = fStartNew + (fEnd - fStart)*2 + (support[s] - cStart)*3 + (r+2)%3;
        supportRef[2+s*2+1] = fStartNew + (fEnd - fStart)*2 + (support[s] - cStart)*3 + r;
      }
      ierr = DMPlexSetSupport(rdm, newp, supportRef);CHKERRQ(ierr);
#if 1
      if ((newp < vStartNew) || (newp >= vEndNew)) SETERRQ3(PetscObjectComm((PetscObject)dm), PETSC_ERR_PLIB, "Point %d is not a vertex [%d, %d)", newp, vStartNew, vEndNew);
      for (p = 0; p < 2+size*2; ++p) {
        if ((supportRef[p] < fStartNew) || (supportRef[p] >= fEndNew)) SETERRQ3(PetscObjectComm((PetscObject)dm), PETSC_ERR_PLIB, "Point %d is not a face [%d, %d)", supportRef[p], fStartNew, fEndNew);
      }
#endif
    }
    ierr = PetscFree(supportRef);CHKERRQ(ierr);
    break;
  case 2:
    /* Hex 2D */
    /*
     3---------2---------2
     |         |         |
     |    D    2    C    |
     |         |         |
     3----3----0----1----1
     |         |         |
     |    A    0    B    |
     |         |         |
     0---------0---------1
     */
    /* All cells have 4 faces */
    for (c = cStart; c < cEnd; ++c) {
      const PetscInt  newp = (c - cStart)*4;
      const PetscInt *cone, *ornt;
      PetscInt        coneNew[4], orntNew[4];

      ierr = DMPlexGetCone(dm, c, &cone);CHKERRQ(ierr);
      ierr = DMPlexGetConeOrientation(dm, c, &ornt);CHKERRQ(ierr);
      /* A quad */
      coneNew[0] = fStartNew + (cone[0] - fStart)*2 + (ornt[0] < 0 ? 1 : 0);
      orntNew[0] = ornt[0];
      coneNew[1] = fStartNew + (fEnd    - fStart)*2 + (c - cStart)*4 + 0;
      orntNew[1] = 0;
      coneNew[2] = fStartNew + (fEnd    - fStart)*2 + (c - cStart)*4 + 3;
      orntNew[2] = -2;
      coneNew[3] = fStartNew + (cone[3] - fStart)*2 + (ornt[3] < 0 ? 0 : 1);
      orntNew[3] = ornt[3];
      ierr       = DMPlexSetCone(rdm, newp+0, coneNew);CHKERRQ(ierr);
      ierr       = DMPlexSetConeOrientation(rdm, newp+0, orntNew);CHKERRQ(ierr);
#if 1
      if ((newp+0 < cStartNew) || (newp+0 >= cEndNew)) SETERRQ3(PetscObjectComm((PetscObject)dm), PETSC_ERR_PLIB, "Point %d is not a cell [%d, %d)", newp+0, cStartNew, cEndNew);
      for (p = 0; p < 4; ++p) {
        if ((coneNew[p] < fStartNew) || (coneNew[p] >= fEndNew)) SETERRQ3(PetscObjectComm((PetscObject)dm), PETSC_ERR_PLIB, "Point %d is not a face [%d, %d)", coneNew[p], fStartNew, fEndNew);
      }
#endif
      /* B quad */
      coneNew[0] = fStartNew + (cone[0] - fStart)*2 + (ornt[0] < 0 ? 0 : 1);
      orntNew[0] = ornt[0];
      coneNew[1] = fStartNew + (cone[1] - fStart)*2 + (ornt[1] < 0 ? 1 : 0);
      orntNew[1] = ornt[1];
      coneNew[2] = fStartNew + (fEnd    - fStart)*2 + (c - cStart)*4 + 1;
      orntNew[2] = 0;
      coneNew[3] = fStartNew + (fEnd    - fStart)*2 + (c - cStart)*4 + 0;
      orntNew[3] = -2;
      ierr       = DMPlexSetCone(rdm, newp+1, coneNew);CHKERRQ(ierr);
      ierr       = DMPlexSetConeOrientation(rdm, newp+1, orntNew);CHKERRQ(ierr);
#if 1
      if ((newp+1 < cStartNew) || (newp+1 >= cEndNew)) SETERRQ3(PetscObjectComm((PetscObject)dm), PETSC_ERR_PLIB, "Point %d is not a cell [%d, %d)", newp+1, cStartNew, cEndNew);
      for (p = 0; p < 4; ++p) {
        if ((coneNew[p] < fStartNew) || (coneNew[p] >= fEndNew)) SETERRQ3(PetscObjectComm((PetscObject)dm), PETSC_ERR_PLIB, "Point %d is not a face [%d, %d)", coneNew[p], fStartNew, fEndNew);
      }
#endif
      /* C quad */
      coneNew[0] = fStartNew + (fEnd    - fStart)*2 + (c - cStart)*4 + 1;
      orntNew[0] = -2;
      coneNew[1] = fStartNew + (cone[1] - fStart)*2 + (ornt[1] < 0 ? 0 : 1);
      orntNew[1] = ornt[1];
      coneNew[2] = fStartNew + (cone[2] - fStart)*2 + (ornt[2] < 0 ? 1 : 0);
      orntNew[2] = ornt[2];
      coneNew[3] = fStartNew + (fEnd    - fStart)*2 + (c - cStart)*4 + 2;
      orntNew[3] = 0;
      ierr       = DMPlexSetCone(rdm, newp+2, coneNew);CHKERRQ(ierr);
      ierr       = DMPlexSetConeOrientation(rdm, newp+2, orntNew);CHKERRQ(ierr);
#if 1
      if ((newp+2 < cStartNew) || (newp+2 >= cEndNew)) SETERRQ3(PetscObjectComm((PetscObject)dm), PETSC_ERR_PLIB, "Point %d is not a cell [%d, %d)", newp+2, cStartNew, cEndNew);
      for (p = 0; p < 4; ++p) {
        if ((coneNew[p] < fStartNew) || (coneNew[p] >= fEndNew)) SETERRQ3(PetscObjectComm((PetscObject)dm), PETSC_ERR_PLIB, "Point %d is not a face [%d, %d)", coneNew[p], fStartNew, fEndNew);
      }
#endif
      /* D quad */
      coneNew[0] = fStartNew + (fEnd    - fStart)*2 + (c - cStart)*4 + 3;
      orntNew[0] = 0;
      coneNew[1] = fStartNew + (fEnd    - fStart)*2 + (c - cStart)*4 + 2;
      orntNew[1] = -2;
      coneNew[2] = fStartNew + (cone[2] - fStart)*2 + (ornt[2] < 0 ? 0 : 1);
      orntNew[2] = ornt[2];
      coneNew[3] = fStartNew + (cone[3] - fStart)*2 + (ornt[3] < 0 ? 1 : 0);
      orntNew[3] = ornt[3];
      ierr       = DMPlexSetCone(rdm, newp+3, coneNew);CHKERRQ(ierr);
      ierr       = DMPlexSetConeOrientation(rdm, newp+3, orntNew);CHKERRQ(ierr);
#if 1
      if ((newp+3 < cStartNew) || (newp+3 >= cEndNew)) SETERRQ3(PetscObjectComm((PetscObject)dm), PETSC_ERR_PLIB, "Point %d is not a cell [%d, %d)", newp+3, cStartNew, cEndNew);
      for (p = 0; p < 4; ++p) {
        if ((coneNew[p] < fStartNew) || (coneNew[p] >= fEndNew)) SETERRQ3(PetscObjectComm((PetscObject)dm), PETSC_ERR_PLIB, "Point %d is not a face [%d, %d)", coneNew[p], fStartNew, fEndNew);
      }
#endif
    }
    /* Split faces have 2 vertices and the same cells as the parent */
    ierr = DMPlexGetMaxSizes(dm, NULL, &maxSupportSize);CHKERRQ(ierr);
    ierr = PetscMalloc((2 + maxSupportSize*2) * sizeof(PetscInt), &supportRef);CHKERRQ(ierr);
    for (f = fStart; f < fEnd; ++f) {
      const PetscInt newv = vStartNew + (vEnd - vStart) + (f - fStart);

      for (r = 0; r < 2; ++r) {
        const PetscInt  newp = fStartNew + (f - fStart)*2 + r;
        const PetscInt *cone, *support;
        PetscInt        coneNew[2], coneSize, c, supportSize, s;

        ierr             = DMPlexGetCone(dm, f, &cone);CHKERRQ(ierr);
        coneNew[0]       = vStartNew + (cone[0] - vStart);
        coneNew[1]       = vStartNew + (cone[1] - vStart);
        coneNew[(r+1)%2] = newv;
        ierr             = DMPlexSetCone(rdm, newp, coneNew);CHKERRQ(ierr);
#if 1
        if ((newp < fStartNew) || (newp >= fEndNew)) SETERRQ3(PetscObjectComm((PetscObject)dm), PETSC_ERR_PLIB, "Point %d is not a face [%d, %d)", newp, fStartNew, fEndNew);
        for (p = 0; p < 2; ++p) {
          if ((coneNew[p] < vStartNew) || (coneNew[p] >= vEndNew)) SETERRQ3(PetscObjectComm((PetscObject)dm), PETSC_ERR_PLIB, "Point %d is not a vertex [%d, %d)", coneNew[p], vStartNew, vEndNew);
        }
#endif
        ierr = DMPlexGetSupportSize(dm, f, &supportSize);CHKERRQ(ierr);
        ierr = DMPlexGetSupport(dm, f, &support);CHKERRQ(ierr);
        for (s = 0; s < supportSize; ++s) {
          ierr = DMPlexGetConeSize(dm, support[s], &coneSize);CHKERRQ(ierr);
          ierr = DMPlexGetCone(dm, support[s], &cone);CHKERRQ(ierr);
          for (c = 0; c < coneSize; ++c) {
            if (cone[c] == f) break;
          }
          supportRef[s] = cStartNew + (support[s] - cStart)*4 + (c+r)%4;
        }
        ierr = DMPlexSetSupport(rdm, newp, supportRef);CHKERRQ(ierr);
#if 1
        if ((newp < fStartNew) || (newp >= fEndNew)) SETERRQ3(PetscObjectComm((PetscObject)dm), PETSC_ERR_PLIB, "Point %d is not a face [%d, %d)", newp, fStartNew, fEndNew);
        for (p = 0; p < supportSize; ++p) {
          if ((supportRef[p] < cStartNew) || (supportRef[p] >= cEndNew)) SETERRQ3(PetscObjectComm((PetscObject)dm), PETSC_ERR_PLIB, "Point %d is not a cell [%d, %d)", supportRef[p], cStartNew, cEndNew);
        }
#endif
      }
    }
    /* Interior faces have 2 vertices and 2 cells */
    for (c = cStart; c < cEnd; ++c) {
      const PetscInt *cone;
      PetscInt        coneNew[2], supportNew[2];

      ierr = DMPlexGetCone(dm, c, &cone);CHKERRQ(ierr);
      for (r = 0; r < 4; ++r) {
        const PetscInt newp = fStartNew + (fEnd - fStart)*2 + (c - cStart)*4 + r;

        coneNew[0] = vStartNew + (vEnd - vStart) + (cone[r] - fStart);
        coneNew[1] = vStartNew + (vEnd - vStart) + (fEnd    - fStart) + (c - cStart);
        ierr       = DMPlexSetCone(rdm, newp, coneNew);CHKERRQ(ierr);
#if 1
        if ((newp < fStartNew) || (newp >= fEndNew)) SETERRQ3(PetscObjectComm((PetscObject)dm), PETSC_ERR_PLIB, "Point %d is not a face [%d, %d)", newp, fStartNew, fEndNew);
        for (p = 0; p < 2; ++p) {
          if ((coneNew[p] < vStartNew) || (coneNew[p] >= vEndNew)) SETERRQ3(PetscObjectComm((PetscObject)dm), PETSC_ERR_PLIB, "Point %d is not a vertex [%d, %d)", coneNew[p], vStartNew, vEndNew);
        }
#endif
        supportNew[0] = (c - cStart)*4 + r;
        supportNew[1] = (c - cStart)*4 + (r+1)%4;
        ierr          = DMPlexSetSupport(rdm, newp, supportNew);CHKERRQ(ierr);
#if 1
        if ((newp < fStartNew) || (newp >= fEndNew)) SETERRQ3(PetscObjectComm((PetscObject)dm), PETSC_ERR_PLIB, "Point %d is not a face [%d, %d)", newp, fStartNew, fEndNew);
        for (p = 0; p < 2; ++p) {
          if ((supportNew[p] < cStartNew) || (supportNew[p] >= cEndNew)) SETERRQ3(PetscObjectComm((PetscObject)dm), PETSC_ERR_PLIB, "Point %d is not a cell [%d, %d)", supportNew[p], cStartNew, cEndNew);
        }
#endif
      }
    }
    /* Old vertices have identical supports */
    for (v = vStart; v < vEnd; ++v) {
      const PetscInt  newp = vStartNew + (v - vStart);
      const PetscInt *support, *cone;
      PetscInt        size, s;

      ierr = DMPlexGetSupportSize(dm, v, &size);CHKERRQ(ierr);
      ierr = DMPlexGetSupport(dm, v, &support);CHKERRQ(ierr);
      for (s = 0; s < size; ++s) {
        PetscInt r = 0;

        ierr = DMPlexGetCone(dm, support[s], &cone);CHKERRQ(ierr);
        if (cone[1] == v) r = 1;
        supportRef[s] = fStartNew + (support[s] - fStart)*2 + r;
      }
      ierr = DMPlexSetSupport(rdm, newp, supportRef);CHKERRQ(ierr);
#if 1
      if ((newp < vStartNew) || (newp >= vEndNew)) SETERRQ3(PetscObjectComm((PetscObject)dm), PETSC_ERR_PLIB, "Point %d is not a vertex [%d, %d)", newp, vStartNew, vEndNew);
      for (p = 0; p < size; ++p) {
        if ((supportRef[p] < fStartNew) || (supportRef[p] >= fEndNew)) SETERRQ3(PetscObjectComm((PetscObject)dm), PETSC_ERR_PLIB, "Point %d is not a face [%d, %d)", supportRef[p], fStartNew, fEndNew);
      }
#endif
    }
    /* Face vertices have 2 + cells supports */
    for (f = fStart; f < fEnd; ++f) {
      const PetscInt  newp = vStartNew + (vEnd - vStart) + (f - fStart);
      const PetscInt *cone, *support;
      PetscInt        size, s;

      ierr          = DMPlexGetSupportSize(dm, f, &size);CHKERRQ(ierr);
      ierr          = DMPlexGetSupport(dm, f, &support);CHKERRQ(ierr);
      supportRef[0] = fStartNew + (f - fStart)*2 + 0;
      supportRef[1] = fStartNew + (f - fStart)*2 + 1;
      for (s = 0; s < size; ++s) {
        PetscInt r = 0;

        ierr = DMPlexGetCone(dm, support[s], &cone);CHKERRQ(ierr);
        if      (cone[1] == f) r = 1;
        else if (cone[2] == f) r = 2;
        else if (cone[3] == f) r = 3;
        supportRef[2+s] = fStartNew + (fEnd - fStart)*2 + (support[s] - cStart)*4 + r;
      }
      ierr = DMPlexSetSupport(rdm, newp, supportRef);CHKERRQ(ierr);
#if 1
      if ((newp < vStartNew) || (newp >= vEndNew)) SETERRQ3(PetscObjectComm((PetscObject)dm), PETSC_ERR_PLIB, "Point %d is not a vertex [%d, %d)", newp, vStartNew, vEndNew);
      for (p = 0; p < 2+size; ++p) {
        if ((supportRef[p] < fStartNew) || (supportRef[p] >= fEndNew)) SETERRQ3(PetscObjectComm((PetscObject)dm), PETSC_ERR_PLIB, "Point %d is not a face [%d, %d)", supportRef[p], fStartNew, fEndNew);
      }
#endif
    }
    /* Cell vertices have 4 supports */
    for (c = cStart; c < cEnd; ++c) {
      const PetscInt newp = vStartNew + (vEnd - vStart) + (fEnd - fStart) + (c - cStart);
      PetscInt       supportNew[4];

      for (r = 0; r < 4; ++r) {
        supportNew[r] = fStartNew + (fEnd - fStart)*2 + (c - cStart)*4 + r;
      }
      ierr = DMPlexSetSupport(rdm, newp, supportNew);CHKERRQ(ierr);
    }
    break;
  case 3:
    if (cMax < 0) SETERRQ(PETSC_COMM_SELF, PETSC_ERR_ARG_WRONG, "No cell maximum specified in hybrid mesh");
    cMax = PetscMin(cEnd, cMax);
    if (fMax < 0) SETERRQ(PETSC_COMM_SELF, PETSC_ERR_ARG_WRONG, "No face maximum specified in hybrid mesh");
    fMax = PetscMin(fEnd, fMax);
    /* Interior cells have 3 faces */
    for (c = cStart; c < cMax; ++c) {
      const PetscInt  newp = cStartNew + (c - cStart)*4;
      const PetscInt *cone, *ornt;
      PetscInt        coneNew[3], orntNew[3];

      ierr = DMPlexGetCone(dm, c, &cone);CHKERRQ(ierr);
      ierr = DMPlexGetConeOrientation(dm, c, &ornt);CHKERRQ(ierr);
      /* A triangle */
      coneNew[0] = fStartNew + (cone[0] - fStart)*2 + (ornt[0] < 0 ? 1 : 0);
      orntNew[0] = ornt[0];
      coneNew[1] = fStartNew + (fMax    - fStart)*2 + (c - cStart)*3 + 2;
      orntNew[1] = -2;
      coneNew[2] = fStartNew + (cone[2] - fStart)*2 + (ornt[2] < 0 ? 0 : 1);
      orntNew[2] = ornt[2];
      ierr       = DMPlexSetCone(rdm, newp+0, coneNew);CHKERRQ(ierr);
      ierr       = DMPlexSetConeOrientation(rdm, newp+0, orntNew);CHKERRQ(ierr);
#if 1
      if ((newp+0 < cStartNew) || (newp+0 >= cEndNew)) SETERRQ3(PetscObjectComm((PetscObject)dm), PETSC_ERR_PLIB, "Point %d is not a cell [%d, %d)", newp+0, cStartNew, cEndNew);
      for (p = 0; p < 3; ++p) {
        if ((coneNew[p] < fStartNew) || (coneNew[p] >= fEndNew)) SETERRQ3(PetscObjectComm((PetscObject)dm), PETSC_ERR_PLIB, "Point %d is not a face [%d, %d)", coneNew[p], fStartNew, fEndNew);
      }
#endif
      /* B triangle */
      coneNew[0] = fStartNew + (cone[0] - fStart)*2 + (ornt[0] < 0 ? 0 : 1);
      orntNew[0] = ornt[0];
      coneNew[1] = fStartNew + (cone[1] - fStart)*2 + (ornt[1] < 0 ? 1 : 0);
      orntNew[1] = ornt[1];
      coneNew[2] = fStartNew + (fMax    - fStart)*2 + (c - cStart)*3 + 0;
      orntNew[2] = -2;
      ierr       = DMPlexSetCone(rdm, newp+1, coneNew);CHKERRQ(ierr);
      ierr       = DMPlexSetConeOrientation(rdm, newp+1, orntNew);CHKERRQ(ierr);
#if 1
      if ((newp+1 < cStartNew) || (newp+1 >= cEndNew)) SETERRQ3(PetscObjectComm((PetscObject)dm), PETSC_ERR_PLIB, "Point %d is not a cell [%d, %d)", newp+1, cStartNew, cEndNew);
      for (p = 0; p < 3; ++p) {
        if ((coneNew[p] < fStartNew) || (coneNew[p] >= fEndNew)) SETERRQ3(PetscObjectComm((PetscObject)dm), PETSC_ERR_PLIB, "Point %d is not a face [%d, %d)", coneNew[p], fStartNew, fEndNew);
      }
#endif
      /* C triangle */
      coneNew[0] = fStartNew + (fMax    - fStart)*2 + (c - cStart)*3 + 1;
      orntNew[0] = -2;
      coneNew[1] = fStartNew + (cone[1] - fStart)*2 + (ornt[1] < 0 ? 0 : 1);
      orntNew[1] = ornt[1];
      coneNew[2] = fStartNew + (cone[2] - fStart)*2 + (ornt[2] < 0 ? 1 : 0);
      orntNew[2] = ornt[2];
      ierr       = DMPlexSetCone(rdm, newp+2, coneNew);CHKERRQ(ierr);
      ierr       = DMPlexSetConeOrientation(rdm, newp+2, orntNew);CHKERRQ(ierr);
#if 1
      if ((newp+2 < cStartNew) || (newp+2 >= cEndNew)) SETERRQ3(PetscObjectComm((PetscObject)dm), PETSC_ERR_PLIB, "Point %d is not a cell [%d, %d)", newp+2, cStartNew, cEndNew);
      for (p = 0; p < 3; ++p) {
        if ((coneNew[p] < fStartNew) || (coneNew[p] >= fEndNew)) SETERRQ3(PetscObjectComm((PetscObject)dm), PETSC_ERR_PLIB, "Point %d is not a face [%d, %d)", coneNew[p], fStartNew, fEndNew);
      }
#endif
      /* D triangle */
      coneNew[0] = fStartNew + (fMax    - fStart)*2 + (c - cStart)*3 + 0;
      orntNew[0] = 0;
      coneNew[1] = fStartNew + (fMax    - fStart)*2 + (c - cStart)*3 + 1;
      orntNew[1] = 0;
      coneNew[2] = fStartNew + (fMax    - fStart)*2 + (c - cStart)*3 + 2;
      orntNew[2] = 0;
      ierr       = DMPlexSetCone(rdm, newp+3, coneNew);CHKERRQ(ierr);
      ierr       = DMPlexSetConeOrientation(rdm, newp+3, orntNew);CHKERRQ(ierr);
#if 1
      if ((newp+3 < cStartNew) || (newp+3 >= cEndNew)) SETERRQ3(PetscObjectComm((PetscObject)dm), PETSC_ERR_PLIB, "Point %d is not a cell [%d, %d)", newp+3, cStartNew, cEndNew);
      for (p = 0; p < 3; ++p) {
        if ((coneNew[p] < fStartNew) || (coneNew[p] >= fEndNew)) SETERRQ3(PetscObjectComm((PetscObject)dm), PETSC_ERR_PLIB, "Point %d is not a face [%d, %d)", coneNew[p], fStartNew, fEndNew);
      }
#endif
    }
    /*
     2----3----3
     |         |
     |    B    |
     |         |
     0----4--- 1
     |         |
     |    A    |
     |         |
     0----2----1
     */
    /* Hybrid cells have 4 faces */
    for (c = cMax; c < cEnd; ++c) {
      const PetscInt  newp = cStartNew + (cMax - cStart)*4 + (c - cMax)*2;
      const PetscInt *cone, *ornt;
      PetscInt        coneNew[4], orntNew[4];

      ierr = DMPlexGetCone(dm, c, &cone);CHKERRQ(ierr);
      ierr = DMPlexGetConeOrientation(dm, c, &ornt);CHKERRQ(ierr);
      /* A quad */
      coneNew[0] = fStartNew + (cone[0] - fStart)*2 + (ornt[0] < 0 ? 1 : 0);
      orntNew[0] = ornt[0];
      coneNew[1] = fStartNew + (cone[1] - fStart)*2 + (ornt[1] < 0 ? 1 : 0);
      orntNew[1] = ornt[1];
      coneNew[2] = fStartNew + (fMax    - fStart)*2 + (cMax - cStart)*3 + (cone[2] - fMax);
      orntNew[2] = 0;
      coneNew[3] = fStartNew + (fMax    - fStart)*2 + (cMax - cStart)*3 + (fEnd    - fMax) + (c - cMax);
      orntNew[3] = 0;
      ierr       = DMPlexSetCone(rdm, newp+0, coneNew);CHKERRQ(ierr);
      ierr       = DMPlexSetConeOrientation(rdm, newp+0, orntNew);CHKERRQ(ierr);
#if 1
      if ((newp+0 < cStartNew) || (newp+0 >= cEndNew)) SETERRQ3(PetscObjectComm((PetscObject)dm), PETSC_ERR_PLIB, "Point %d is not a cell [%d, %d)", newp+0, cStartNew, cEndNew);
      for (p = 0; p < 4; ++p) {
        if ((coneNew[p] < fStartNew) || (coneNew[p] >= fEndNew)) SETERRQ3(PetscObjectComm((PetscObject)dm), PETSC_ERR_PLIB, "Point %d is not a face [%d, %d)", coneNew[p], fStartNew, fEndNew);
      }
#endif
      /* B quad */
      coneNew[0] = fStartNew + (cone[0] - fStart)*2 + (ornt[0] < 0 ? 0 : 1);
      orntNew[0] = ornt[0];
      coneNew[1] = fStartNew + (cone[1] - fStart)*2 + (ornt[1] < 0 ? 0 : 1);
      orntNew[1] = ornt[1];
      coneNew[2] = fStartNew + (fMax    - fStart)*2 + (cMax - cStart)*3 + (fEnd    - fMax) + (c - cMax);
      orntNew[2] = 0;
      coneNew[3] = fStartNew + (fMax    - fStart)*2 + (cMax - cStart)*3 + (cone[3] - fMax);
      orntNew[3] = 0;
      ierr       = DMPlexSetCone(rdm, newp+1, coneNew);CHKERRQ(ierr);
      ierr       = DMPlexSetConeOrientation(rdm, newp+1, orntNew);CHKERRQ(ierr);
#if 1
      if ((newp+1 < cStartNew) || (newp+1 >= cEndNew)) SETERRQ3(PetscObjectComm((PetscObject)dm), PETSC_ERR_PLIB, "Point %d is not a cell [%d, %d)", newp+1, cStartNew, cEndNew);
      for (p = 0; p < 4; ++p) {
        if ((coneNew[p] < fStartNew) || (coneNew[p] >= fEndNew)) SETERRQ3(PetscObjectComm((PetscObject)dm), PETSC_ERR_PLIB, "Point %d is not a face [%d, %d)", coneNew[p], fStartNew, fEndNew);
      }
#endif
    }
    /* Interior split faces have 2 vertices and the same cells as the parent */
    ierr = DMPlexGetMaxSizes(dm, NULL, &maxSupportSize);CHKERRQ(ierr);
    ierr = PetscMalloc((2 + maxSupportSize*2) * sizeof(PetscInt), &supportRef);CHKERRQ(ierr);
    for (f = fStart; f < fMax; ++f) {
      const PetscInt newv = vStartNew + (vEnd - vStart) + (f - fStart);

      for (r = 0; r < 2; ++r) {
        const PetscInt  newp = fStartNew + (f - fStart)*2 + r;
        const PetscInt *cone, *support;
        PetscInt        coneNew[2], coneSize, c, supportSize, s;

        ierr             = DMPlexGetCone(dm, f, &cone);CHKERRQ(ierr);
        coneNew[0]       = vStartNew + (cone[0] - vStart);
        coneNew[1]       = vStartNew + (cone[1] - vStart);
        coneNew[(r+1)%2] = newv;
        ierr             = DMPlexSetCone(rdm, newp, coneNew);CHKERRQ(ierr);
#if 1
        if ((newp < fStartNew) || (newp >= fEndNew)) SETERRQ3(PetscObjectComm((PetscObject)dm), PETSC_ERR_PLIB, "Point %d is not a face [%d, %d)", newp, fStartNew, fEndNew);
        for (p = 0; p < 2; ++p) {
          if ((coneNew[p] < vStartNew) || (coneNew[p] >= vEndNew)) SETERRQ3(PetscObjectComm((PetscObject)dm), PETSC_ERR_PLIB, "Point %d is not a vertex [%d, %d)", coneNew[p], vStartNew, vEndNew);
        }
#endif
        ierr = DMPlexGetSupportSize(dm, f, &supportSize);CHKERRQ(ierr);
        ierr = DMPlexGetSupport(dm, f, &support);CHKERRQ(ierr);
        for (s = 0; s < supportSize; ++s) {
          if (support[s] >= cMax) {
            supportRef[s] = cStartNew + (cMax - cStart)*4 + (support[s] - cMax)*2 + r;
          } else {
            ierr = DMPlexGetConeSize(dm, support[s], &coneSize);CHKERRQ(ierr);
            ierr = DMPlexGetCone(dm, support[s], &cone);CHKERRQ(ierr);
            for (c = 0; c < coneSize; ++c) {
              if (cone[c] == f) break;
            }
            supportRef[s] = cStartNew + (support[s] - cStart)*4 + (c+r)%3;
          }
        }
        ierr = DMPlexSetSupport(rdm, newp, supportRef);CHKERRQ(ierr);
#if 1
        if ((newp < fStartNew) || (newp >= fEndNew)) SETERRQ3(PetscObjectComm((PetscObject)dm), PETSC_ERR_PLIB, "Point %d is not a face [%d, %d)", newp, fStartNew, fEndNew);
        for (p = 0; p < supportSize; ++p) {
          if ((supportRef[p] < cStartNew) || (supportRef[p] >= cEndNew)) SETERRQ3(PetscObjectComm((PetscObject)dm), PETSC_ERR_PLIB, "Point %d is not a cell [%d, %d)", supportRef[p], cStartNew, cEndNew);
        }
#endif
      }
    }
    /* Interior cell faces have 2 vertices and 2 cells */
    for (c = cStart; c < cMax; ++c) {
      const PetscInt *cone;

      ierr = DMPlexGetCone(dm, c, &cone);CHKERRQ(ierr);
      for (r = 0; r < 3; ++r) {
        const PetscInt newp = fStartNew + (fMax - fStart)*2 + (c - cStart)*3 + r;
        PetscInt       coneNew[2];
        PetscInt       supportNew[2];

        coneNew[0] = vStartNew + (vEnd - vStart) + (cone[r]       - fStart);
        coneNew[1] = vStartNew + (vEnd - vStart) + (cone[(r+1)%3] - fStart);
        ierr       = DMPlexSetCone(rdm, newp, coneNew);CHKERRQ(ierr);
#if 1
        if ((newp < fStartNew) || (newp >= fEndNew)) SETERRQ3(PetscObjectComm((PetscObject)dm), PETSC_ERR_PLIB, "Point %d is not a face [%d, %d)", newp, fStartNew, fEndNew);
        for (p = 0; p < 2; ++p) {
          if ((coneNew[p] < vStartNew) || (coneNew[p] >= vEndNew)) SETERRQ3(PetscObjectComm((PetscObject)dm), PETSC_ERR_PLIB, "Point %d is not a vertex [%d, %d)", coneNew[p], vStartNew, vEndNew);
        }
#endif
        supportNew[0] = (c - cStart)*4 + (r+1)%3;
        supportNew[1] = (c - cStart)*4 + 3;
        ierr          = DMPlexSetSupport(rdm, newp, supportNew);CHKERRQ(ierr);
#if 1
        if ((newp < fStartNew) || (newp >= fEndNew)) SETERRQ3(PetscObjectComm((PetscObject)dm), PETSC_ERR_PLIB, "Point %d is not a face [%d, %d)", newp, fStartNew, fEndNew);
        for (p = 0; p < 2; ++p) {
          if ((supportNew[p] < cStartNew) || (supportNew[p] >= cEndNew)) SETERRQ3(PetscObjectComm((PetscObject)dm), PETSC_ERR_PLIB, "Point %d is not a cell [%d, %d)", supportNew[p], cStartNew, cEndNew);
        }
#endif
      }
    }
    /* Interior hybrid faces have 2 vertices and the same cells */
    for (f = fMax; f < fEnd; ++f) {
      const PetscInt  newp = fStartNew + (fMax - fStart)*2 + (cMax - cStart)*3 + (f - fMax);
      const PetscInt *cone;
      const PetscInt *support;
      PetscInt        coneNew[2];
      PetscInt        supportNew[2];
      PetscInt        size, s, r;

      ierr       = DMPlexGetCone(dm, f, &cone);CHKERRQ(ierr);
      coneNew[0] = vStartNew + (cone[0] - vStart);
      coneNew[1] = vStartNew + (cone[1] - vStart);
      ierr       = DMPlexSetCone(rdm, newp, coneNew);CHKERRQ(ierr);
#if 1
      if ((newp < fStartNew) || (newp >= fEndNew)) SETERRQ3(PetscObjectComm((PetscObject)dm), PETSC_ERR_PLIB, "Point %d is not a face [%d, %d)", newp, fStartNew, fEndNew);
      for (p = 0; p < 2; ++p) {
        if ((coneNew[p] < vStartNew) || (coneNew[p] >= vEndNew)) SETERRQ3(PetscObjectComm((PetscObject)dm), PETSC_ERR_PLIB, "Point %d is not a vertex [%d, %d)", coneNew[p], vStartNew, vEndNew);
      }
#endif
      ierr = DMPlexGetSupportSize(dm, f, &size);CHKERRQ(ierr);
      ierr = DMPlexGetSupport(dm, f, &support);CHKERRQ(ierr);
      for (s = 0; s < size; ++s) {
        ierr = DMPlexGetCone(dm, support[s], &cone);CHKERRQ(ierr);
        for (r = 0; r < 2; ++r) {
          if (cone[r+2] == f) break;
        }
        supportNew[s] = (cMax - cStart)*4 + (support[s] - cMax)*2 + r;
      }
      ierr = DMPlexSetSupport(rdm, newp, supportNew);CHKERRQ(ierr);
#if 1
      if ((newp < fStartNew) || (newp >= fEndNew)) SETERRQ3(PetscObjectComm((PetscObject)dm), PETSC_ERR_PLIB, "Point %d is not a face [%d, %d)", newp, fStartNew, fEndNew);
      for (p = 0; p < size; ++p) {
        if ((supportNew[p] < cStartNew) || (supportNew[p] >= cEndNew)) SETERRQ3(PetscObjectComm((PetscObject)dm), PETSC_ERR_PLIB, "Point %d is not a cell [%d, %d)", supportNew[p], cStartNew, cEndNew);
      }
#endif
    }
    /* Cell hybrid faces have 2 vertices and 2 cells */
    for (c = cMax; c < cEnd; ++c) {
      const PetscInt  newp = fStartNew + (fMax - fStart)*2 + (cMax - cStart)*3 + (fEnd - fMax) + (c - cMax);
      const PetscInt *cone;
      PetscInt        coneNew[2];
      PetscInt        supportNew[2];

      ierr       = DMPlexGetCone(dm, c, &cone);CHKERRQ(ierr);
      coneNew[0] = vStartNew + (vEnd - vStart) + (cone[0] - fStart);
      coneNew[1] = vStartNew + (vEnd - vStart) + (cone[1] - fStart);
      ierr       = DMPlexSetCone(rdm, newp, coneNew);CHKERRQ(ierr);
#if 1
      if ((newp < fStartNew) || (newp >= fEndNew)) SETERRQ3(PetscObjectComm((PetscObject)dm), PETSC_ERR_PLIB, "Point %d is not a face [%d, %d)", newp, fStartNew, fEndNew);
      for (p = 0; p < 2; ++p) {
        if ((coneNew[p] < vStartNew) || (coneNew[p] >= vEndNew)) SETERRQ3(PetscObjectComm((PetscObject)dm), PETSC_ERR_PLIB, "Point %d is not a vertex [%d, %d)", coneNew[p], vStartNew, vEndNew);
      }
#endif
      supportNew[0] = (cMax - cStart)*4 + (c - cMax)*2 + 0;
      supportNew[1] = (cMax - cStart)*4 + (c - cMax)*2 + 1;
      ierr          = DMPlexSetSupport(rdm, newp, supportNew);CHKERRQ(ierr);
#if 1
      if ((newp < fStartNew) || (newp >= fEndNew)) SETERRQ3(PetscObjectComm((PetscObject)dm), PETSC_ERR_PLIB, "Point %d is not a face [%d, %d)", newp, fStartNew, fEndNew);
      for (p = 0; p < 2; ++p) {
        if ((supportNew[p] < cStartNew) || (supportNew[p] >= cEndNew)) SETERRQ3(PetscObjectComm((PetscObject)dm), PETSC_ERR_PLIB, "Point %d is not a cell [%d, %d)", supportNew[p], cStartNew, cEndNew);
      }
#endif
    }
    /* Old vertices have identical supports */
    for (v = vStart; v < vEnd; ++v) {
      const PetscInt  newp = vStartNew + (v - vStart);
      const PetscInt *support, *cone;
      PetscInt        size, s;

      ierr = DMPlexGetSupportSize(dm, v, &size);CHKERRQ(ierr);
      ierr = DMPlexGetSupport(dm, v, &support);CHKERRQ(ierr);
      for (s = 0; s < size; ++s) {
        if (support[s] >= fMax) {
          supportRef[s] = fStartNew + (fMax - fStart)*2 + (cMax - cStart)*3 + (support[s] - fMax);
        } else {
          PetscInt r = 0;

          ierr = DMPlexGetCone(dm, support[s], &cone);CHKERRQ(ierr);
          if (cone[1] == v) r = 1;
          supportRef[s] = fStartNew + (support[s] - fStart)*2 + r;
        }
      }
      ierr = DMPlexSetSupport(rdm, newp, supportRef);CHKERRQ(ierr);
#if 1
      if ((newp < vStartNew) || (newp >= vEndNew)) SETERRQ3(PetscObjectComm((PetscObject)dm), PETSC_ERR_PLIB, "Point %d is not a vertex [%d, %d)", newp, vStartNew, vEndNew);
      for (p = 0; p < size; ++p) {
        if ((supportRef[p] < fStartNew) || (supportRef[p] >= fEndNew)) SETERRQ3(PetscObjectComm((PetscObject)dm), PETSC_ERR_PLIB, "Point %d is not a face [%d, %d)", supportRef[p], fStartNew, fEndNew);
      }
#endif
    }
    /* Face vertices have 2 + (2 interior, 1 hybrid) supports */
    for (f = fStart; f < fMax; ++f) {
      const PetscInt  newp = vStartNew + (vEnd - vStart) + (f - fStart);
      const PetscInt *cone, *support;
      PetscInt        size, newSize = 2, s;

      ierr          = DMPlexGetSupportSize(dm, f, &size);CHKERRQ(ierr);
      ierr          = DMPlexGetSupport(dm, f, &support);CHKERRQ(ierr);
      supportRef[0] = fStartNew + (f - fStart)*2 + 0;
      supportRef[1] = fStartNew + (f - fStart)*2 + 1;
      for (s = 0; s < size; ++s) {
        PetscInt r = 0;

        ierr = DMPlexGetCone(dm, support[s], &cone);CHKERRQ(ierr);
        if (support[s] >= cMax) {
          supportRef[newSize+0] = fStartNew + (fMax - fStart)*2 + (cMax - cStart)*3 + (fEnd - fMax) + (support[s] - cMax);

          newSize += 1;
        } else {
          if      (cone[1] == f) r = 1;
          else if (cone[2] == f) r = 2;
          supportRef[newSize+0] = fStartNew + (fMax - fStart)*2 + (support[s] - cStart)*3 + (r+2)%3;
          supportRef[newSize+1] = fStartNew + (fMax - fStart)*2 + (support[s] - cStart)*3 + r;

          newSize += 2;
        }
      }
      ierr = DMPlexSetSupport(rdm, newp, supportRef);CHKERRQ(ierr);
#if 1
      if ((newp < vStartNew) || (newp >= vEndNew)) SETERRQ3(PetscObjectComm((PetscObject)dm), PETSC_ERR_PLIB, "Point %d is not a vertex [%d, %d)", newp, vStartNew, vEndNew);
      for (p = 0; p < newSize; ++p) {
        if ((supportRef[p] < fStartNew) || (supportRef[p] >= fEndNew)) SETERRQ3(PetscObjectComm((PetscObject)dm), PETSC_ERR_PLIB, "Point %d is not a face [%d, %d)", supportRef[p], fStartNew, fEndNew);
      }
#endif
    }
    ierr = PetscFree(supportRef);CHKERRQ(ierr);
    break;
  default:
    SETERRQ1(PETSC_COMM_SELF, PETSC_ERR_ARG_WRONG, "Unknown cell refiner %d", refiner);
  }
  PetscFunctionReturn(0);
}

#undef __FUNCT__
#define __FUNCT__ "CellRefinerSetCoordinates"
PetscErrorCode CellRefinerSetCoordinates(CellRefiner refiner, DM dm, PetscInt depthSize[], DM rdm)
{
  PetscSection   coordSection, coordSectionNew;
  Vec            coordinates, coordinatesNew;
  PetscScalar   *coords, *coordsNew;
  PetscInt       dim, depth, coordSizeNew, cStart, cEnd, c, vStart, vStartNew, vEnd, v, fStart, fEnd, fMax, f;
  PetscErrorCode ierr;

  PetscFunctionBegin;
  ierr = DMPlexGetDimension(dm, &dim);CHKERRQ(ierr);
  ierr = DMPlexGetDepth(dm, &depth);CHKERRQ(ierr);
  ierr = DMPlexGetDepthStratum(dm, 0, &vStart, &vEnd);CHKERRQ(ierr);
  ierr = DMPlexGetHeightStratum(dm, 0, &cStart, &cEnd);CHKERRQ(ierr);
  ierr = DMPlexGetHeightStratum(dm, 1, &fStart, &fEnd);CHKERRQ(ierr);
  ierr = DMPlexGetHybridBounds(dm, NULL, &fMax, NULL, NULL);CHKERRQ(ierr);
  ierr = GetDepthStart_Private(depth, depthSize, NULL, NULL, NULL, &vStartNew);CHKERRQ(ierr);
  ierr = DMPlexGetCoordinateSection(dm, &coordSection);CHKERRQ(ierr);
  ierr = PetscSectionCreate(PetscObjectComm((PetscObject)dm), &coordSectionNew);CHKERRQ(ierr);
  ierr = PetscSectionSetNumFields(coordSectionNew, 1);CHKERRQ(ierr);
  ierr = PetscSectionSetFieldComponents(coordSectionNew, 0, dim);CHKERRQ(ierr);
  ierr = PetscSectionSetChart(coordSectionNew, vStartNew, vStartNew+depthSize[0]);CHKERRQ(ierr);
  if (fMax < 0) fMax = fEnd;
  switch (refiner) {
  case 1:
  case 2:
  case 3:
    /* Simplicial and Hex 2D */
    /* All vertices have the dim coordinates */
    for (v = vStartNew; v < vStartNew+depthSize[0]; ++v) {
      ierr = PetscSectionSetDof(coordSectionNew, v, dim);CHKERRQ(ierr);
      ierr = PetscSectionSetFieldDof(coordSectionNew, v, 0, dim);CHKERRQ(ierr);
    }
    ierr = PetscSectionSetUp(coordSectionNew);CHKERRQ(ierr);
    ierr = DMPlexSetCoordinateSection(rdm, coordSectionNew);CHKERRQ(ierr);
    ierr = DMGetCoordinatesLocal(dm, &coordinates);CHKERRQ(ierr);
    ierr = PetscSectionGetStorageSize(coordSectionNew, &coordSizeNew);CHKERRQ(ierr);
    ierr = VecCreate(PetscObjectComm((PetscObject)dm), &coordinatesNew);CHKERRQ(ierr);
    ierr = PetscObjectSetName((PetscObject) coordinatesNew, "coordinates");CHKERRQ(ierr);
    ierr = VecSetSizes(coordinatesNew, coordSizeNew, PETSC_DETERMINE);CHKERRQ(ierr);
    ierr = VecSetType(coordinatesNew,dm->vectype);CHKERRQ(ierr);
    ierr = VecGetArray(coordinates, &coords);CHKERRQ(ierr);
    ierr = VecGetArray(coordinatesNew, &coordsNew);CHKERRQ(ierr);
    /* Old vertices have the same coordinates */
    for (v = vStart; v < vEnd; ++v) {
      const PetscInt newv = vStartNew + (v - vStart);
      PetscInt       off, offnew, d;

      ierr = PetscSectionGetOffset(coordSection, v, &off);CHKERRQ(ierr);
      ierr = PetscSectionGetOffset(coordSectionNew, newv, &offnew);CHKERRQ(ierr);
      for (d = 0; d < dim; ++d) {
        coordsNew[offnew+d] = coords[off+d];
      }
    }
    /* Face vertices have the average of endpoint coordinates */
    for (f = fStart; f < fMax; ++f) {
      const PetscInt  newv = vStartNew + (vEnd - vStart) + (f - fStart);
      const PetscInt *cone;
      PetscInt        coneSize, offA, offB, offnew, d;

      ierr = DMPlexGetConeSize(dm, f, &coneSize);CHKERRQ(ierr);
      if (coneSize != 2) SETERRQ2(PetscObjectComm((PetscObject)dm), PETSC_ERR_ARG_WRONG, "Face %d cone should have two vertices, not %d", f, coneSize);
      ierr = DMPlexGetCone(dm, f, &cone);CHKERRQ(ierr);
      ierr = PetscSectionGetOffset(coordSection, cone[0], &offA);CHKERRQ(ierr);
      ierr = PetscSectionGetOffset(coordSection, cone[1], &offB);CHKERRQ(ierr);
      ierr = PetscSectionGetOffset(coordSectionNew, newv, &offnew);CHKERRQ(ierr);
      for (d = 0; d < dim; ++d) {
        coordsNew[offnew+d] = 0.5*(coords[offA+d] + coords[offB+d]);
      }
    }
    /* Just Hex 2D */
    if (refiner == 2) {
      /* Cell vertices have the average of corner coordinates */
      for (c = cStart; c < cEnd; ++c) {
        const PetscInt newv = vStartNew + (vEnd - vStart) + (fEnd - fStart) + (c - cStart);
        PetscInt      *cone = NULL;
        PetscInt       closureSize, coneSize = 0, offA, offB, offC, offD, offnew, p, d;

        ierr = DMPlexGetTransitiveClosure(dm, c, PETSC_TRUE, &closureSize, &cone);CHKERRQ(ierr);
        for (p = 0; p < closureSize*2; p += 2) {
          const PetscInt point = cone[p];
          if ((point >= vStart) && (point < vEnd)) cone[coneSize++] = point;
        }
        if (coneSize != 4) SETERRQ2(PetscObjectComm((PetscObject)dm), PETSC_ERR_ARG_WRONG, "Quad %d cone should have four vertices, not %d", c, coneSize);
        ierr = PetscSectionGetOffset(coordSection, cone[0], &offA);CHKERRQ(ierr);
        ierr = PetscSectionGetOffset(coordSection, cone[1], &offB);CHKERRQ(ierr);
        ierr = PetscSectionGetOffset(coordSection, cone[2], &offC);CHKERRQ(ierr);
        ierr = PetscSectionGetOffset(coordSection, cone[3], &offD);CHKERRQ(ierr);
        ierr = PetscSectionGetOffset(coordSectionNew, newv, &offnew);CHKERRQ(ierr);
        for (d = 0; d < dim; ++d) {
          coordsNew[offnew+d] = 0.25*(coords[offA+d] + coords[offB+d] + coords[offC+d] + coords[offD+d]);
        }
        ierr = DMPlexRestoreTransitiveClosure(dm, c, PETSC_TRUE, &closureSize, &cone);CHKERRQ(ierr);
      }
    }
    ierr = VecRestoreArray(coordinates, &coords);CHKERRQ(ierr);
    ierr = VecRestoreArray(coordinatesNew, &coordsNew);CHKERRQ(ierr);
    ierr = DMSetCoordinatesLocal(rdm, coordinatesNew);CHKERRQ(ierr);
    ierr = VecDestroy(&coordinatesNew);CHKERRQ(ierr);
    ierr = PetscSectionDestroy(&coordSectionNew);CHKERRQ(ierr);
    break;
  default:
    SETERRQ1(PETSC_COMM_SELF, PETSC_ERR_ARG_WRONG, "Unknown cell refiner %d", refiner);
  }
  PetscFunctionReturn(0);
}

#undef __FUNCT__
#define __FUNCT__ "DMPlexCreateProcessSF"
PetscErrorCode DMPlexCreateProcessSF(DM dm, PetscSF sfPoint, IS *processRanks, PetscSF *sfProcess)
{
  PetscInt           numRoots, numLeaves, l;
  const PetscInt    *localPoints;
  const PetscSFNode *remotePoints;
  PetscInt          *localPointsNew;
  PetscSFNode       *remotePointsNew;
  PetscInt          *ranks, *ranksNew;
  PetscErrorCode     ierr;

  PetscFunctionBegin;
  ierr = PetscSFGetGraph(sfPoint, &numRoots, &numLeaves, &localPoints, &remotePoints);CHKERRQ(ierr);
  ierr = PetscMalloc(numLeaves * sizeof(PetscInt), &ranks);CHKERRQ(ierr);
  for (l = 0; l < numLeaves; ++l) {
    ranks[l] = remotePoints[l].rank;
  }
  ierr = PetscSortRemoveDupsInt(&numLeaves, ranks);CHKERRQ(ierr);
  ierr = PetscMalloc(numLeaves * sizeof(PetscInt),    &ranksNew);CHKERRQ(ierr);
  ierr = PetscMalloc(numLeaves * sizeof(PetscInt),    &localPointsNew);CHKERRQ(ierr);
  ierr = PetscMalloc(numLeaves * sizeof(PetscSFNode), &remotePointsNew);CHKERRQ(ierr);
  for (l = 0; l < numLeaves; ++l) {
    ranksNew[l]              = ranks[l];
    localPointsNew[l]        = l;
    remotePointsNew[l].index = 0;
    remotePointsNew[l].rank  = ranksNew[l];
  }
  ierr = PetscFree(ranks);CHKERRQ(ierr);
  ierr = ISCreateGeneral(PetscObjectComm((PetscObject)dm), numLeaves, ranksNew, PETSC_OWN_POINTER, processRanks);CHKERRQ(ierr);
  ierr = PetscSFCreate(PetscObjectComm((PetscObject)dm), sfProcess);CHKERRQ(ierr);
  ierr = PetscSFSetFromOptions(*sfProcess);CHKERRQ(ierr);
  ierr = PetscSFSetGraph(*sfProcess, 1, numLeaves, localPointsNew, PETSC_OWN_POINTER, remotePointsNew, PETSC_OWN_POINTER);CHKERRQ(ierr);
  PetscFunctionReturn(0);
}

#undef __FUNCT__
#define __FUNCT__ "CellRefinerCreateSF"
PetscErrorCode CellRefinerCreateSF(CellRefiner refiner, DM dm, PetscInt depthSize[], DM rdm)
{
  PetscSF            sf, sfNew, sfProcess;
  IS                 processRanks;
  MPI_Datatype       depthType;
  PetscInt           numRoots, numLeaves, numLeavesNew = 0, l, m;
  const PetscInt    *localPoints, *neighbors;
  const PetscSFNode *remotePoints;
  PetscInt          *localPointsNew;
  PetscSFNode       *remotePointsNew;
  PetscInt          *depthSizeOld, *rdepthSize, *rdepthSizeOld, *rdepthMaxOld, *rvStart, *rvStartNew, *reStart, *reStartNew, *rfStart, *rfStartNew, *rcStart, *rcStartNew;
  PetscInt           depth, numNeighbors, pStartNew, pEndNew, cStart, cStartNew, cEnd, cMax, vStart, vStartNew, vEnd, vMax, fStart, fStartNew, fEnd, fMax, eStart, eStartNew, eEnd, eMax, r, n;
  PetscErrorCode     ierr;

  PetscFunctionBegin;
  ierr = DMPlexGetChart(rdm, &pStartNew, &pEndNew);CHKERRQ(ierr);
  ierr = DMPlexGetDepth(dm, &depth);CHKERRQ(ierr);
  ierr = DMPlexGetDepthStratum(dm, 0, &vStart, &vEnd);CHKERRQ(ierr);
  ierr = DMPlexGetDepthStratum(dm, 1, &eStart, &eEnd);CHKERRQ(ierr);
  ierr = DMPlexGetHeightStratum(dm, 0, &cStart, &cEnd);CHKERRQ(ierr);
  ierr = DMPlexGetHeightStratum(dm, 1, &fStart, &fEnd);CHKERRQ(ierr);
  ierr = DMPlexGetHybridBounds(dm, &cMax, &fMax, &eMax, &vMax);CHKERRQ(ierr);
  ierr = GetDepthStart_Private(depth, depthSize, &cStartNew, &fStartNew, &eStartNew, &vStartNew);CHKERRQ(ierr);
  switch (refiner) {
  case 3:
    if (cMax < 0) SETERRQ(PETSC_COMM_SELF, PETSC_ERR_ARG_WRONG, "No cell maximum specified in hybrid mesh");
    cMax = PetscMin(cEnd, cMax);
    if (fMax < 0) SETERRQ(PETSC_COMM_SELF, PETSC_ERR_ARG_WRONG, "No face maximum specified in hybrid mesh");
    fMax = PetscMin(fEnd, fMax);
  }
  ierr = DMGetPointSF(dm, &sf);CHKERRQ(ierr);
  ierr = DMGetPointSF(rdm, &sfNew);CHKERRQ(ierr);
  /* Caculate size of new SF */
  ierr = PetscSFGetGraph(sf, &numRoots, &numLeaves, &localPoints, &remotePoints);CHKERRQ(ierr);
  if (numRoots < 0) PetscFunctionReturn(0);
  for (l = 0; l < numLeaves; ++l) {
    const PetscInt p = localPoints[l];

    switch (refiner) {
    case 1:
      /* Simplicial 2D */
      if ((p >= vStart) && (p < vEnd)) {
        /* Old vertices stay the same */
        ++numLeavesNew;
      } else if ((p >= fStart) && (p < fEnd)) {
        /* Old faces add new faces and vertex */
        numLeavesNew += 1 + 2;
      } else if ((p >= cStart) && (p < cEnd)) {
        /* Old cells add new cells and interior faces */
        numLeavesNew += 4 + 3;
      }
      break;
    case 2:
      /* Hex 2D */
      if ((p >= vStart) && (p < vEnd)) {
        /* Old vertices stay the same */
        ++numLeavesNew;
      } else if ((p >= fStart) && (p < fEnd)) {
        /* Old faces add new faces and vertex */
        numLeavesNew += 1 + 2;
      } else if ((p >= cStart) && (p < cEnd)) {
        /* Old cells add new cells and interior faces */
        numLeavesNew += 4 + 4;
      }
      break;
    default:
      SETERRQ1(PETSC_COMM_SELF, PETSC_ERR_ARG_WRONG, "Unknown cell refiner %d", refiner);
    }
  }
  /* Communicate depthSizes for each remote rank */
  ierr = DMPlexCreateProcessSF(dm, sf, &processRanks, &sfProcess);CHKERRQ(ierr);
  ierr = ISGetLocalSize(processRanks, &numNeighbors);CHKERRQ(ierr);
  ierr = PetscMalloc5((depth+1)*numNeighbors,PetscInt,&rdepthSize,numNeighbors,PetscInt,&rvStartNew,numNeighbors,PetscInt,&reStartNew,numNeighbors,PetscInt,&rfStartNew,numNeighbors,PetscInt,&rcStartNew);CHKERRQ(ierr);
  ierr = PetscMalloc7(depth+1,PetscInt,&depthSizeOld,(depth+1)*numNeighbors,PetscInt,&rdepthSizeOld,(depth+1)*numNeighbors,PetscInt,&rdepthMaxOld,numNeighbors,PetscInt,&rvStart,numNeighbors,PetscInt,&reStart,numNeighbors,PetscInt,&rfStart,numNeighbors,PetscInt,&rcStart);CHKERRQ(ierr);
  ierr = MPI_Type_contiguous(depth+1, MPIU_INT, &depthType);CHKERRQ(ierr);
  ierr = MPI_Type_commit(&depthType);CHKERRQ(ierr);
  ierr = PetscSFBcastBegin(sfProcess, depthType, depthSize, rdepthSize);CHKERRQ(ierr);
  ierr = PetscSFBcastEnd(sfProcess, depthType, depthSize, rdepthSize);CHKERRQ(ierr);
  for (n = 0; n < numNeighbors; ++n) {
    ierr = GetDepthStart_Private(depth, &rdepthSize[n*(depth+1)], &rcStartNew[n], &rfStartNew[n], &reStartNew[n], &rvStartNew[n]);CHKERRQ(ierr);
  }
  depthSizeOld[depth]   = cMax;
  depthSizeOld[0]       = vMax;
  depthSizeOld[depth-1] = fMax;
  depthSizeOld[1]       = eMax;

  ierr = PetscSFBcastBegin(sfProcess, depthType, depthSizeOld, rdepthMaxOld);CHKERRQ(ierr);
  ierr = PetscSFBcastEnd(sfProcess, depthType, depthSizeOld, rdepthMaxOld);CHKERRQ(ierr);

  depthSizeOld[depth]   = cEnd - cStart;
  depthSizeOld[0]       = vEnd - vStart;
  depthSizeOld[depth-1] = fEnd - fStart;
  depthSizeOld[1]       = eEnd - eStart;

  ierr = PetscSFBcastBegin(sfProcess, depthType, depthSizeOld, rdepthSizeOld);CHKERRQ(ierr);
  ierr = PetscSFBcastEnd(sfProcess, depthType, depthSizeOld, rdepthSizeOld);CHKERRQ(ierr);
  for (n = 0; n < numNeighbors; ++n) {
    ierr = GetDepthStart_Private(depth, &rdepthSizeOld[n*(depth+1)], &rcStart[n], &rfStart[n], &reStart[n], &rvStart[n]);CHKERRQ(ierr);
  }
  ierr = MPI_Type_free(&depthType);CHKERRQ(ierr);
  ierr = PetscSFDestroy(&sfProcess);CHKERRQ(ierr);
  /* Calculate new point SF */
  ierr = PetscMalloc(numLeavesNew * sizeof(PetscInt),    &localPointsNew);CHKERRQ(ierr);
  ierr = PetscMalloc(numLeavesNew * sizeof(PetscSFNode), &remotePointsNew);CHKERRQ(ierr);
  ierr = ISGetIndices(processRanks, &neighbors);CHKERRQ(ierr);
  for (l = 0, m = 0; l < numLeaves; ++l) {
    PetscInt    p     = localPoints[l];
    PetscInt    rp    = remotePoints[l].index, n;
    PetscMPIInt rrank = remotePoints[l].rank;

    ierr = PetscFindInt(rrank, numNeighbors, neighbors, &n);CHKERRQ(ierr);
    if (n < 0) SETERRQ1(PETSC_COMM_SELF, PETSC_ERR_ARG_OUTOFRANGE, "Could not locate remote rank %d", rrank);
    switch (refiner) {
    case 1:
      /* Simplicial 2D */
      if ((p >= vStart) && (p < vEnd)) {
        /* Old vertices stay the same */
        localPointsNew[m]        = vStartNew     + (p  - vStart);
        remotePointsNew[m].index = rvStartNew[n] + (rp - rvStart[n]);
        remotePointsNew[m].rank  = rrank;
        ++m;
      } else if ((p >= fStart) && (p < fEnd)) {
        /* Old faces add new faces and vertex */
        localPointsNew[m]        = vStartNew     + (vEnd - vStart)              + (p  - fStart);
        remotePointsNew[m].index = rvStartNew[n] + rdepthSizeOld[n*(depth+1)+0] + (rp - rfStart[n]);
        remotePointsNew[m].rank  = rrank;
        ++m;
        for (r = 0; r < 2; ++r, ++m) {
          localPointsNew[m]        = fStartNew     + (p  - fStart)*2     + r;
          remotePointsNew[m].index = rfStartNew[n] + (rp - rfStart[n])*2 + r;
          remotePointsNew[m].rank  = rrank;
        }
      } else if ((p >= cStart) && (p < cEnd)) {
        /* Old cells add new cells and interior faces */
        for (r = 0; r < 4; ++r, ++m) {
          localPointsNew[m]        = cStartNew     + (p  - cStart)*4     + r;
          remotePointsNew[m].index = rcStartNew[n] + (rp - rcStart[n])*4 + r;
          remotePointsNew[m].rank  = rrank;
        }
        for (r = 0; r < 3; ++r, ++m) {
          localPointsNew[m]        = fStartNew     + (fEnd - fStart)*2                    + (p  - cStart)*3     + r;
          remotePointsNew[m].index = rfStartNew[n] + rdepthSizeOld[n*(depth+1)+depth-1]*2 + (rp - rcStart[n])*3 + r;
          remotePointsNew[m].rank  = rrank;
        }
      }
      break;
    case 2:
      /* Hex 2D */
      if ((p >= vStart) && (p < vEnd)) {
        /* Old vertices stay the same */
        localPointsNew[m]        = vStartNew     + (p  - vStart);
        remotePointsNew[m].index = rvStartNew[n] + (rp - rvStart[n]);
        remotePointsNew[m].rank  = rrank;
        ++m;
      } else if ((p >= fStart) && (p < fEnd)) {
        /* Old faces add new faces and vertex */
        localPointsNew[m]        = vStartNew     + (vEnd - vStart)              + (p  - fStart);
        remotePointsNew[m].index = rvStartNew[n] + rdepthSizeOld[n*(depth+1)+0] + (rp - rfStart[n]);
        remotePointsNew[m].rank  = rrank;
        ++m;
        for (r = 0; r < 2; ++r, ++m) {
          localPointsNew[m]        = fStartNew     + (p  - fStart)*2     + r;
          remotePointsNew[m].index = rfStartNew[n] + (rp - rfStart[n])*2 + r;
          remotePointsNew[m].rank  = rrank;
        }
      } else if ((p >= cStart) && (p < cEnd)) {
        /* Old cells add new cells and interior faces */
        for (r = 0; r < 4; ++r, ++m) {
          localPointsNew[m]        = cStartNew     + (p  - cStart)*4     + r;
          remotePointsNew[m].index = rcStartNew[n] + (rp - rcStart[n])*4 + r;
          remotePointsNew[m].rank  = rrank;
        }
        for (r = 0; r < 4; ++r, ++m) {
          localPointsNew[m]        = fStartNew     + (fEnd - fStart)*2                    + (p  - cStart)*4     + r;
          remotePointsNew[m].index = rfStartNew[n] + rdepthSizeOld[n*(depth+1)+depth-1]*2 + (rp - rcStart[n])*4 + r;
          remotePointsNew[m].rank  = rrank;
        }
      }
      break;
    case 3:
      /* Hybrid simplicial 2D */
      if ((p >= vStart) && (p < vEnd)) {
        /* Old vertices stay the same */
        localPointsNew[m]        = vStartNew     + (p  - vStart);
        remotePointsNew[m].index = rvStartNew[n] + (rp - rvStart[n]);
        remotePointsNew[m].rank  = rrank;
        ++m;
      } else if ((p >= fStart) && (p < fMax)) {
        /* Old interior faces add new faces and vertex */
        localPointsNew[m]        = vStartNew     + (vEnd - vStart)              + (p  - fStart);
        remotePointsNew[m].index = rvStartNew[n] + rdepthSizeOld[n*(depth+1)+0] + (rp - rfStart[n]);
        remotePointsNew[m].rank  = rrank;
        ++m;
        for (r = 0; r < 2; ++r, ++m) {
          localPointsNew[m]        = fStartNew     + (p  - fStart)*2     + r;
          remotePointsNew[m].index = rfStartNew[n] + (rp - rfStart[n])*2 + r;
          remotePointsNew[m].rank  = rrank;
        }
      } else if ((p >= fMax) && (p < fEnd)) {
        /* Old hybrid faces stay the same */
        localPointsNew[m]        = fStartNew     + (fMax                              - fStart)*2     + (p  - fMax);
        remotePointsNew[m].index = rfStartNew[n] + (rdepthMaxOld[n*(depth+1)+depth-1] - rfStart[n])*2 + (rp - rdepthMaxOld[n*(depth+1)+depth-1]);
        remotePointsNew[m].rank  = rrank;
        ++m;
      } else if ((p >= cStart) && (p < cMax)) {
        /* Old interior cells add new cells and interior faces */
        for (r = 0; r < 4; ++r, ++m) {
          localPointsNew[m]        = cStartNew     + (p  - cStart)*4     + r;
          remotePointsNew[m].index = rcStartNew[n] + (rp - rcStart[n])*4 + r;
          remotePointsNew[m].rank  = rrank;
        }
        for (r = 0; r < 3; ++r, ++m) {
          localPointsNew[m]        = fStartNew     + (fMax                              - fStart)*2     + (p  - cStart)*3     + r;
          remotePointsNew[m].index = rfStartNew[n] + (rdepthMaxOld[n*(depth+1)+depth-1] - rfStart[n])*2 + (rp - rcStart[n])*3 + r;
          remotePointsNew[m].rank  = rrank;
        }
      } else if ((p >= cStart) && (p < cMax)) {
        /* Old hybrid cells add new cells and hybrid face */
        for (r = 0; r < 2; ++r, ++m) {
          localPointsNew[m]        = cStartNew     + (p  - cStart)*4     + r;
          remotePointsNew[m].index = rcStartNew[n] + (rp - rcStart[n])*4 + r;
          remotePointsNew[m].rank  = rrank;
        }
        localPointsNew[m]        = fStartNew     + (fMax                              - fStart)*2     + (cMax                            - cStart)*3     + (p  - cMax);
        remotePointsNew[m].index = rfStartNew[n] + (rdepthMaxOld[n*(depth+1)+depth-1] - rfStart[n])*2 + (rdepthMaxOld[n*(depth+1)+depth] - rcStart[n])*3 + (rp - rdepthMaxOld[n*(depth+1)+depth]);
        remotePointsNew[m].rank  = rrank;
        ++m;
      }
      break;
    default:
      SETERRQ1(PETSC_COMM_SELF, PETSC_ERR_ARG_WRONG, "Unknown cell refiner %d", refiner);
    }
  }
  ierr = ISRestoreIndices(processRanks, &neighbors);CHKERRQ(ierr);
  ierr = ISDestroy(&processRanks);CHKERRQ(ierr);
  ierr = PetscSFSetGraph(sfNew, pEndNew-pStartNew, numLeavesNew, localPointsNew, PETSC_OWN_POINTER, remotePointsNew, PETSC_OWN_POINTER);CHKERRQ(ierr);
  ierr = PetscFree5(rdepthSize,rvStartNew,reStartNew,rfStartNew,rcStartNew);CHKERRQ(ierr);
  ierr = PetscFree6(depthSizeOld,rdepthSizeOld,rvStart,reStart,rfStart,rcStart);CHKERRQ(ierr);
  PetscFunctionReturn(0);
}

#undef __FUNCT__
#define __FUNCT__ "CellRefinerCreateLabels"
PetscErrorCode CellRefinerCreateLabels(CellRefiner refiner, DM dm, PetscInt depthSize[], DM rdm)
{
  PetscInt       numLabels, l;
  PetscInt       newp, cStart, cStartNew, cEnd, cMax, vStart, vStartNew, vEnd, vMax, fStart, fStartNew, fEnd, fMax, eStart, eEnd, eMax, r;
  PetscErrorCode ierr;

  PetscFunctionBegin;
  ierr = DMPlexGetDepthStratum(dm, 0, &vStart, &vEnd);CHKERRQ(ierr);
  ierr = DMPlexGetDepthStratum(dm, 1, &eStart, &eEnd);CHKERRQ(ierr);
  ierr = DMPlexGetHeightStratum(dm, 0, &cStart, &cEnd);CHKERRQ(ierr);
  ierr = DMPlexGetHeightStratum(dm, 1, &fStart, &fEnd);CHKERRQ(ierr);

  cStartNew = 0;
  vStartNew = depthSize[2];
  fStartNew = depthSize[2] + depthSize[0];

  ierr = DMPlexGetNumLabels(dm, &numLabels);CHKERRQ(ierr);
  ierr = DMPlexGetHybridBounds(dm, &cMax, &fMax, &eMax, &vMax);CHKERRQ(ierr);
  switch (refiner) {
  case 3:
    if (cMax < 0) SETERRQ(PETSC_COMM_SELF, PETSC_ERR_ARG_WRONG, "No cell maximum specified in hybrid mesh");
    cMax = PetscMin(cEnd, cMax);
    if (fMax < 0) SETERRQ(PETSC_COMM_SELF, PETSC_ERR_ARG_WRONG, "No face maximum specified in hybrid mesh");
    fMax = PetscMin(fEnd, fMax);
  }
  for (l = 0; l < numLabels; ++l) {
    DMLabel         label, labelNew;
    const char     *lname;
    PetscBool       isDepth;
    IS              valueIS;
    const PetscInt *values;
    PetscInt        numValues, val;

    ierr = DMPlexGetLabelName(dm, l, &lname);CHKERRQ(ierr);
    ierr = PetscStrcmp(lname, "depth", &isDepth);CHKERRQ(ierr);
    if (isDepth) continue;
    ierr = DMPlexCreateLabel(rdm, lname);CHKERRQ(ierr);
    ierr = DMPlexGetLabel(dm, lname, &label);CHKERRQ(ierr);
    ierr = DMPlexGetLabel(rdm, lname, &labelNew);CHKERRQ(ierr);
    ierr = DMLabelGetValueIS(label, &valueIS);CHKERRQ(ierr);
    ierr = ISGetLocalSize(valueIS, &numValues);CHKERRQ(ierr);
    ierr = ISGetIndices(valueIS, &values);CHKERRQ(ierr);
    for (val = 0; val < numValues; ++val) {
      IS              pointIS;
      const PetscInt *points;
      PetscInt        numPoints, n;

      ierr = DMLabelGetStratumIS(label, values[val], &pointIS);CHKERRQ(ierr);
      ierr = ISGetLocalSize(pointIS, &numPoints);CHKERRQ(ierr);
      ierr = ISGetIndices(pointIS, &points);CHKERRQ(ierr);
      for (n = 0; n < numPoints; ++n) {
        const PetscInt p = points[n];
        switch (refiner) {
        case 1:
          /* Simplicial 2D */
          if ((p >= vStart) && (p < vEnd)) {
            /* Old vertices stay the same */
            newp = vStartNew + (p - vStart);
            ierr = DMLabelSetValue(labelNew, newp, values[val]);CHKERRQ(ierr);
          } else if ((p >= fStart) && (p < fEnd)) {
            /* Old faces add new faces and vertex */
            newp = vStartNew + (vEnd - vStart) + (p - fStart);
            ierr = DMLabelSetValue(labelNew, newp, values[val]);CHKERRQ(ierr);
            for (r = 0; r < 2; ++r) {
              newp = fStartNew + (p - fStart)*2 + r;
              ierr = DMLabelSetValue(labelNew, newp, values[val]);CHKERRQ(ierr);
            }
          } else if ((p >= cStart) && (p < cEnd)) {
            /* Old cells add new cells and interior faces */
            for (r = 0; r < 4; ++r) {
              newp = cStartNew + (p - cStart)*4 + r;
              ierr = DMLabelSetValue(labelNew, newp, values[val]);CHKERRQ(ierr);
            }
            for (r = 0; r < 3; ++r) {
              newp = fStartNew + (fEnd - fStart)*2 + (p - cStart)*3 + r;
              ierr = DMLabelSetValue(labelNew, newp, values[val]);CHKERRQ(ierr);
            }
          }
          break;
        case 2:
          /* Hex 2D */
          if ((p >= vStart) && (p < vEnd)) {
            /* Old vertices stay the same */
            newp = vStartNew + (p - vStart);
            ierr = DMLabelSetValue(labelNew, newp, values[val]);CHKERRQ(ierr);
          } else if ((p >= fStart) && (p < fEnd)) {
            /* Old faces add new faces and vertex */
            newp = vStartNew + (vEnd - vStart) + (p - fStart);
            ierr = DMLabelSetValue(labelNew, newp, values[val]);CHKERRQ(ierr);
            for (r = 0; r < 2; ++r) {
              newp = fStartNew + (p - fStart)*2 + r;
              ierr = DMLabelSetValue(labelNew, newp, values[val]);CHKERRQ(ierr);
            }
          } else if ((p >= cStart) && (p < cEnd)) {
            /* Old cells add new cells and interior faces and vertex */
            for (r = 0; r < 4; ++r) {
              newp = cStartNew + (p - cStart)*4 + r;
              ierr = DMLabelSetValue(labelNew, newp, values[val]);CHKERRQ(ierr);
            }
            for (r = 0; r < 4; ++r) {
              newp = fStartNew + (fEnd - fStart)*2 + (p - cStart)*4 + r;
              ierr = DMLabelSetValue(labelNew, newp, values[val]);CHKERRQ(ierr);
            }
            newp = vStartNew + (vEnd - vStart) + (fEnd - fStart) + (p - cStart);
            ierr = DMLabelSetValue(labelNew, newp, values[val]);CHKERRQ(ierr);
          }
          break;
        case 3:
          /* Hybrid simplicial 2D */
          if ((p >= vStart) && (p < vEnd)) {
            /* Old vertices stay the same */
            newp = vStartNew + (p - vStart);
            ierr = DMLabelSetValue(labelNew, newp, values[val]);CHKERRQ(ierr);
          } else if ((p >= fStart) && (p < fMax)) {
            /* Old interior faces add new faces and vertex */
            newp = vStartNew + (vEnd - vStart) + (p - fStart);
            ierr = DMLabelSetValue(labelNew, newp, values[val]);CHKERRQ(ierr);
            for (r = 0; r < 2; ++r) {
              newp = fStartNew + (p - fStart)*2 + r;
              ierr = DMLabelSetValue(labelNew, newp, values[val]);CHKERRQ(ierr);
            }
          } else if ((p >= fMax) && (p < fEnd)) {
            /* Old hybrid faces stay the same */
            newp = fStartNew + (fMax - fStart)*2 + (p - fMax);
            ierr = DMLabelSetValue(labelNew, newp, values[val]);CHKERRQ(ierr);
          } else if ((p >= cStart) && (p < cMax)) {
            /* Old interior cells add new cells and interior faces */
            for (r = 0; r < 4; ++r) {
              newp = cStartNew + (p - cStart)*4 + r;
              ierr = DMLabelSetValue(labelNew, newp, values[val]);CHKERRQ(ierr);
            }
            for (r = 0; r < 3; ++r) {
              newp = fStartNew + (fEnd - fStart)*2 + (p - cStart)*3 + r;
              ierr = DMLabelSetValue(labelNew, newp, values[val]);CHKERRQ(ierr);
            }
          } else if ((p >= cMax) && (p < cEnd)) {
            /* Old hybrid cells add new cells and hybrid face */
            for (r = 0; r < 2; ++r) {
              newp = cStartNew + (cMax - cStart)*4 + (p - cMax)*2 + r;
              ierr = DMLabelSetValue(labelNew, newp, values[val]);CHKERRQ(ierr);
            }
            newp = fStartNew + (fMax - fStart)*2 + (cMax - cStart)*3 + (p - cMax);
            ierr = DMLabelSetValue(labelNew, newp, values[val]);CHKERRQ(ierr);
          }
          break;
        default:
          SETERRQ1(PETSC_COMM_SELF, PETSC_ERR_ARG_WRONG, "Unknown cell refiner %d", refiner);
        }
      }
      ierr = ISRestoreIndices(pointIS, &points);CHKERRQ(ierr);
      ierr = ISDestroy(&pointIS);CHKERRQ(ierr);
    }
    ierr = ISRestoreIndices(valueIS, &values);CHKERRQ(ierr);
    ierr = ISDestroy(&valueIS);CHKERRQ(ierr);
    if (0) {
      ierr = PetscViewerASCIISynchronizedAllow(PETSC_VIEWER_STDOUT_WORLD, PETSC_TRUE);CHKERRQ(ierr);
      ierr = DMLabelView(labelNew, PETSC_VIEWER_STDOUT_WORLD);CHKERRQ(ierr);
      ierr = PetscViewerFlush(PETSC_VIEWER_STDOUT_WORLD);CHKERRQ(ierr);
    }
  }
  PetscFunctionReturn(0);
}

#undef __FUNCT__
#define __FUNCT__ "DMPlexRefine_Uniform"
/* This will only work for interpolated meshes */
PetscErrorCode DMPlexRefine_Uniform(DM dm, CellRefiner cellRefiner, DM *dmRefined)
{
  DM             rdm;
  PetscInt      *depthSize;
  PetscInt       dim, depth = 0, d, pStart = 0, pEnd = 0;
  PetscErrorCode ierr;

  PetscFunctionBegin;
  ierr = DMCreate(PetscObjectComm((PetscObject)dm), &rdm);CHKERRQ(ierr);
  ierr = DMSetType(rdm, DMPLEX);CHKERRQ(ierr);
  ierr = DMPlexGetDimension(dm, &dim);CHKERRQ(ierr);
  ierr = DMPlexSetDimension(rdm, dim);CHKERRQ(ierr);
  /* Calculate number of new points of each depth */
  ierr = DMPlexGetDepth(dm, &depth);CHKERRQ(ierr);
  if (depth != dim) SETERRQ(PetscObjectComm((PetscObject) dm), PETSC_ERR_ARG_WRONG, "Mesh must be fully interpolated for uniform refinement");
  ierr = PetscMalloc((depth+1) * sizeof(PetscInt), &depthSize);CHKERRQ(ierr);
  ierr = PetscMemzero(depthSize, (depth+1) * sizeof(PetscInt));CHKERRQ(ierr);
  ierr = CellRefinerGetSizes(cellRefiner, dm, depthSize);CHKERRQ(ierr);
  /* Step 1: Set chart */
  for (d = 0; d <= depth; ++d) pEnd += depthSize[d];
  ierr = DMPlexSetChart(rdm, pStart, pEnd);CHKERRQ(ierr);
  /* Step 2: Set cone/support sizes */
  ierr = CellRefinerSetConeSizes(cellRefiner, dm, depthSize, rdm);CHKERRQ(ierr);
  /* Step 3: Setup refined DM */
  ierr = DMSetUp(rdm);CHKERRQ(ierr);
  /* Step 4: Set cones and supports */
  ierr = CellRefinerSetCones(cellRefiner, dm, depthSize, rdm);CHKERRQ(ierr);
  /* Step 5: Stratify */
  ierr = DMPlexStratify(rdm);CHKERRQ(ierr);
  /* Step 6: Set coordinates for vertices */
  ierr = CellRefinerSetCoordinates(cellRefiner, dm, depthSize, rdm);CHKERRQ(ierr);
  /* Step 7: Create pointSF */
  ierr = CellRefinerCreateSF(cellRefiner, dm, depthSize, rdm);CHKERRQ(ierr);
  /* Step 8: Create labels */
  ierr = CellRefinerCreateLabels(cellRefiner, dm, depthSize, rdm);CHKERRQ(ierr);
  ierr = PetscFree(depthSize);CHKERRQ(ierr);

  *dmRefined = rdm;
  PetscFunctionReturn(0);
}

#undef __FUNCT__
#define __FUNCT__ "DMPlexSetRefinementUniform"
PetscErrorCode DMPlexSetRefinementUniform(DM dm, PetscBool refinementUniform)
{
  DM_Plex *mesh = (DM_Plex*) dm->data;

  PetscFunctionBegin;
  PetscValidHeaderSpecific(dm, DM_CLASSID, 1);
  mesh->refinementUniform = refinementUniform;
  PetscFunctionReturn(0);
}

#undef __FUNCT__
#define __FUNCT__ "DMPlexGetRefinementUniform"
PetscErrorCode DMPlexGetRefinementUniform(DM dm, PetscBool *refinementUniform)
{
  DM_Plex *mesh = (DM_Plex*) dm->data;

  PetscFunctionBegin;
  PetscValidHeaderSpecific(dm, DM_CLASSID, 1);
  PetscValidPointer(refinementUniform,  2);
  *refinementUniform = mesh->refinementUniform;
  PetscFunctionReturn(0);
}

#undef __FUNCT__
#define __FUNCT__ "DMPlexSetRefinementLimit"
PetscErrorCode DMPlexSetRefinementLimit(DM dm, PetscReal refinementLimit)
{
  DM_Plex *mesh = (DM_Plex*) dm->data;

  PetscFunctionBegin;
  PetscValidHeaderSpecific(dm, DM_CLASSID, 1);
  mesh->refinementLimit = refinementLimit;
  PetscFunctionReturn(0);
}

#undef __FUNCT__
#define __FUNCT__ "DMPlexGetRefinementLimit"
PetscErrorCode DMPlexGetRefinementLimit(DM dm, PetscReal *refinementLimit)
{
  DM_Plex *mesh = (DM_Plex*) dm->data;

  PetscFunctionBegin;
  PetscValidHeaderSpecific(dm, DM_CLASSID, 1);
  PetscValidPointer(refinementLimit,  2);
  /* if (mesh->refinementLimit < 0) = getMaxVolume()/2.0; */
  *refinementLimit = mesh->refinementLimit;
  PetscFunctionReturn(0);
}

#undef __FUNCT__
#define __FUNCT__ "DMPlexGetCellRefiner_Private"
PetscErrorCode DMPlexGetCellRefiner_Private(DM dm, CellRefiner *cellRefiner)
{
  PetscInt       dim, cStart, coneSize, cMax;
  PetscErrorCode ierr;

  PetscFunctionBegin;
  ierr = DMPlexGetDimension(dm, &dim);CHKERRQ(ierr);
  ierr = DMPlexGetHeightStratum(dm, 0, &cStart, NULL);CHKERRQ(ierr);
  ierr = DMPlexGetConeSize(dm, cStart, &coneSize);CHKERRQ(ierr);
  ierr = DMPlexGetHybridBounds(dm, &cMax, NULL, NULL, NULL);CHKERRQ(ierr);
  switch (dim) {
  case 2:
    switch (coneSize) {
    case 3:
      if (cMax >= 0) *cellRefiner = 3; /* Hybrid */
      else *cellRefiner = 1; /* Triangular */
      break;
    case 4:
      if (cMax >= 0) *cellRefiner = 4; /* Hybrid */
      else *cellRefiner = 2; /* Quadrilateral */
      break;
    default:
      SETERRQ2(PETSC_COMM_SELF, PETSC_ERR_ARG_WRONG, "Unknown coneSize %d in dimension %d for cell refiner", coneSize, dim);
    }
    break;
  default:
    SETERRQ1(PETSC_COMM_SELF, PETSC_ERR_ARG_WRONG, "Unknown dimension %d for cell refiner", dim);
  }
  PetscFunctionReturn(0);
}

#undef __FUNCT__
#define __FUNCT__ "DMRefine_Plex"
PetscErrorCode DMRefine_Plex(DM dm, MPI_Comm comm, DM *dmRefined)
{
  PetscReal      refinementLimit;
  PetscInt       dim, cStart, cEnd;
  char           genname[1024], *name = NULL;
  PetscBool      isUniform, isTriangle = PETSC_FALSE, isTetgen = PETSC_FALSE, isCTetgen = PETSC_FALSE, flg;
  PetscErrorCode ierr;

  PetscFunctionBegin;
  ierr = DMPlexGetRefinementUniform(dm, &isUniform);CHKERRQ(ierr);
  if (isUniform) {
    CellRefiner cellRefiner;

    ierr = DMPlexGetCellRefiner_Private(dm, &cellRefiner);CHKERRQ(ierr);
    ierr = DMPlexRefine_Uniform(dm, cellRefiner, dmRefined);CHKERRQ(ierr);
    PetscFunctionReturn(0);
  }
  ierr = DMPlexGetRefinementLimit(dm, &refinementLimit);CHKERRQ(ierr);
  if (refinementLimit == 0.0) PetscFunctionReturn(0);
  ierr = DMPlexGetDimension(dm, &dim);CHKERRQ(ierr);
  ierr = DMPlexGetHeightStratum(dm, 0, &cStart, &cEnd);CHKERRQ(ierr);
  ierr = PetscOptionsGetString(((PetscObject) dm)->prefix, "-dm_plex_generator", genname, 1024, &flg);CHKERRQ(ierr);
  if (flg) name = genname;
  if (name) {
    ierr = PetscStrcmp(name, "triangle", &isTriangle);CHKERRQ(ierr);
    ierr = PetscStrcmp(name, "tetgen",   &isTetgen);CHKERRQ(ierr);
    ierr = PetscStrcmp(name, "ctetgen",  &isCTetgen);CHKERRQ(ierr);
  }
  switch (dim) {
  case 2:
    if (!name || isTriangle) {
#if defined(PETSC_HAVE_TRIANGLE)
      double  *maxVolumes;
      PetscInt c;

      ierr = PetscMalloc((cEnd - cStart) * sizeof(double), &maxVolumes);CHKERRQ(ierr);
      for (c = 0; c < cEnd-cStart; ++c) maxVolumes[c] = refinementLimit;
      ierr = DMPlexRefine_Triangle(dm, maxVolumes, dmRefined);CHKERRQ(ierr);
      ierr = PetscFree(maxVolumes);CHKERRQ(ierr);
#else
      SETERRQ(PetscObjectComm((PetscObject)dm), PETSC_ERR_SUP, "Mesh refinement needs external package support.\nPlease reconfigure with --download-triangle.");
#endif
    } else SETERRQ1(PetscObjectComm((PetscObject)dm), PETSC_ERR_SUP, "Unknown 2D mesh generation package %s", name);
    break;
  case 3:
    if (!name || isCTetgen) {
#if defined(PETSC_HAVE_CTETGEN)
      PetscReal *maxVolumes;
      PetscInt   c;

      ierr = PetscMalloc((cEnd - cStart) * sizeof(PetscReal), &maxVolumes);CHKERRQ(ierr);
      for (c = 0; c < cEnd-cStart; ++c) maxVolumes[c] = refinementLimit;
      ierr = DMPlexRefine_CTetgen(dm, maxVolumes, dmRefined);CHKERRQ(ierr);
#else
      SETERRQ(PetscObjectComm((PetscObject)dm), PETSC_ERR_SUP, "CTetgen needs external package support.\nPlease reconfigure with --download-ctetgen.");
#endif
    } else if (isTetgen) {
#if defined(PETSC_HAVE_TETGEN)
      double  *maxVolumes;
      PetscInt c;

      ierr = PetscMalloc((cEnd - cStart) * sizeof(double), &maxVolumes);CHKERRQ(ierr);
      for (c = 0; c < cEnd-cStart; ++c) maxVolumes[c] = refinementLimit;
      ierr = DMPlexRefine_Tetgen(dm, maxVolumes, dmRefined);CHKERRQ(ierr);
#else
      SETERRQ(PetscObjectComm((PetscObject)dm), PETSC_ERR_SUP, "Tetgen needs external package support.\nPlease reconfigure with --with-c-language=cxx --download-tetgen.");
#endif
    } else SETERRQ1(PetscObjectComm((PetscObject)dm), PETSC_ERR_SUP, "Unknown 3D mesh generation package %s", name);
    break;
  default:
    SETERRQ1(PetscObjectComm((PetscObject)dm), PETSC_ERR_SUP, "Mesh refinement in dimension %d is not supported.", dim);
  }
  PetscFunctionReturn(0);
}

#undef __FUNCT__
#define __FUNCT__ "DMPlexGetDepthLabel"
/*@
  DMPlexGetDepthLabel - Get the DMLabel recording the depth of each point

  Not Collective

  Input Parameter:
. dm    - The DMPlex object

  Output Parameter:
. depthLabel - The DMLabel recording point depth

  Level: developer

.keywords: mesh, points
.seealso: DMPlexGetDepth(), DMPlexGetHeightStratum(), DMPlexGetDepthStratum()
@*/
PetscErrorCode DMPlexGetDepthLabel(DM dm, DMLabel *depthLabel)
{
  DM_Plex       *mesh = (DM_Plex*) dm->data;
  PetscErrorCode ierr;

  PetscFunctionBegin;
  PetscValidHeaderSpecific(dm, DM_CLASSID, 1);
  PetscValidPointer(depthLabel, 2);
  if (!mesh->depthLabel) {
    ierr = DMPlexGetLabel(dm, "depth", &mesh->depthLabel);CHKERRQ(ierr);
  }
  *depthLabel = mesh->depthLabel;
  PetscFunctionReturn(0);
}

#undef __FUNCT__
#define __FUNCT__ "DMPlexGetDepth"
/*@
  DMPlexGetDepth - Get the depth of the DAG representing this mesh

  Not Collective

  Input Parameter:
. dm    - The DMPlex object

  Output Parameter:
. depth - The number of strata (breadth first levels) in the DAG

  Level: developer

.keywords: mesh, points
.seealso: DMPlexGetDepthLabel(), DMPlexGetHeightStratum(), DMPlexGetDepthStratum()
@*/
PetscErrorCode DMPlexGetDepth(DM dm, PetscInt *depth)
{
  DMLabel        label;
  PetscInt       d = 0;
  PetscErrorCode ierr;

  PetscFunctionBegin;
  PetscValidHeaderSpecific(dm, DM_CLASSID, 1);
  PetscValidPointer(depth, 2);
  ierr = DMPlexGetDepthLabel(dm, &label);CHKERRQ(ierr);
  if (label) {ierr = DMLabelGetNumValues(label, &d);CHKERRQ(ierr);}
  *depth = d-1;
  PetscFunctionReturn(0);
}

#undef __FUNCT__
#define __FUNCT__ "DMPlexGetDepthStratum"
/*@
  DMPlexGetDepthStratum - Get the bounds [start, end) for all points at a certain depth.

  Not Collective

  Input Parameters:
+ dm           - The DMPlex object
- stratumValue - The requested depth

  Output Parameters:
+ start - The first point at this depth
- end   - One beyond the last point at this depth

  Level: developer

.keywords: mesh, points
.seealso: DMPlexGetHeightStratum(), DMPlexGetDepth()
@*/
PetscErrorCode DMPlexGetDepthStratum(DM dm, PetscInt stratumValue, PetscInt *start, PetscInt *end)
{
  DMLabel        label;
  PetscInt       depth;
  PetscErrorCode ierr;

  PetscFunctionBegin;
  PetscValidHeaderSpecific(dm, DM_CLASSID, 1);
  if (stratumValue < 0) {
    ierr = DMPlexGetChart(dm, start, end);CHKERRQ(ierr);
    PetscFunctionReturn(0);
  } else {
    PetscInt pStart, pEnd;

    if (start) *start = 0;
    if (end)   *end   = 0;
    ierr = DMPlexGetChart(dm, &pStart, &pEnd);CHKERRQ(ierr);
    if (pStart == pEnd) PetscFunctionReturn(0);
  }
  ierr = DMPlexGetDepthLabel(dm, &label);CHKERRQ(ierr);
  if (!label) SETERRQ(PetscObjectComm((PetscObject)dm), PETSC_ERR_ARG_WRONG, "No label named depth was found");CHKERRQ(ierr);
  /* Strata are sorted and contiguous -- In addition, depth/height is either full or 1-level */
  depth = stratumValue;
  if ((depth < 0) || (depth >= label->numStrata)) {
    if (start) *start = 0;
    if (end)   *end   = 0;
  } else {
    if (start) *start = label->points[label->stratumOffsets[depth]];
    if (end)   *end   = label->points[label->stratumOffsets[depth]+label->stratumSizes[depth]-1]+1;
  }
  PetscFunctionReturn(0);
}

#undef __FUNCT__
#define __FUNCT__ "DMPlexGetHeightStratum"
/*@
  DMPlexGetHeightStratum - Get the bounds [start, end) for all points at a certain height.

  Not Collective

  Input Parameters:
+ dm           - The DMPlex object
- stratumValue - The requested height

  Output Parameters:
+ start - The first point at this height
- end   - One beyond the last point at this height

  Level: developer

.keywords: mesh, points
.seealso: DMPlexGetDepthStratum(), DMPlexGetDepth()
@*/
PetscErrorCode DMPlexGetHeightStratum(DM dm, PetscInt stratumValue, PetscInt *start, PetscInt *end)
{
  DMLabel        label;
  PetscInt       depth;
  PetscErrorCode ierr;

  PetscFunctionBegin;
  PetscValidHeaderSpecific(dm, DM_CLASSID, 1);
  if (stratumValue < 0) {
    ierr = DMPlexGetChart(dm, start, end);CHKERRQ(ierr);
  } else {
    PetscInt pStart, pEnd;

    if (start) *start = 0;
    if (end)   *end   = 0;
    ierr = DMPlexGetChart(dm, &pStart, &pEnd);CHKERRQ(ierr);
    if (pStart == pEnd) PetscFunctionReturn(0);
  }
  ierr = DMPlexGetDepthLabel(dm, &label);CHKERRQ(ierr);
  if (!label) SETERRQ(PetscObjectComm((PetscObject)dm), PETSC_ERR_ARG_WRONG, "No label named depth was found");CHKERRQ(ierr);
  /* Strata are sorted and contiguous -- In addition, depth/height is either full or 1-level */
  depth = label->stratumValues[label->numStrata-1] - stratumValue;
  if ((depth < 0) || (depth >= label->numStrata)) {
    if (start) *start = 0;
    if (end)   *end   = 0;
  } else {
    if (start) *start = label->points[label->stratumOffsets[depth]];
    if (end)   *end   = label->points[label->stratumOffsets[depth]+label->stratumSizes[depth]-1]+1;
  }
  PetscFunctionReturn(0);
}

#undef __FUNCT__
#define __FUNCT__ "DMPlexCreateSectionInitial"
/* Set the number of dof on each point and separate by fields */
PetscErrorCode DMPlexCreateSectionInitial(DM dm, PetscInt dim, PetscInt numFields,const PetscInt numComp[],const PetscInt numDof[], PetscSection *section)
{
  PetscInt      *numDofTot;
  PetscInt       pStart = 0, pEnd = 0;
  PetscInt       p, d, f;
  PetscErrorCode ierr;

  PetscFunctionBegin;
  ierr = PetscMalloc((dim+1) * sizeof(PetscInt), &numDofTot);CHKERRQ(ierr);
  for (d = 0; d <= dim; ++d) {
    numDofTot[d] = 0;
    for (f = 0; f < numFields; ++f) numDofTot[d] += numDof[f*(dim+1)+d];
  }
  ierr = PetscSectionCreate(PetscObjectComm((PetscObject)dm), section);CHKERRQ(ierr);
  if (numFields > 0) {
    ierr = PetscSectionSetNumFields(*section, numFields);CHKERRQ(ierr);
    if (numComp) {
      for (f = 0; f < numFields; ++f) {
        ierr = PetscSectionSetFieldComponents(*section, f, numComp[f]);CHKERRQ(ierr);
      }
    }
  }
  ierr = DMPlexGetChart(dm, &pStart, &pEnd);CHKERRQ(ierr);
  ierr = PetscSectionSetChart(*section, pStart, pEnd);CHKERRQ(ierr);
  for (d = 0; d <= dim; ++d) {
    ierr = DMPlexGetDepthStratum(dm, d, &pStart, &pEnd);CHKERRQ(ierr);
    for (p = pStart; p < pEnd; ++p) {
      for (f = 0; f < numFields; ++f) {
        ierr = PetscSectionSetFieldDof(*section, p, f, numDof[f*(dim+1)+d]);CHKERRQ(ierr);
      }
      ierr = PetscSectionSetDof(*section, p, numDofTot[d]);CHKERRQ(ierr);
    }
  }
  ierr = PetscFree(numDofTot);CHKERRQ(ierr);
  PetscFunctionReturn(0);
}

#undef __FUNCT__
#define __FUNCT__ "DMPlexCreateSectionBCDof"
/* Set the number of dof on each point and separate by fields
   If constDof is PETSC_DETERMINE, constrain every dof on the point
*/
PetscErrorCode DMPlexCreateSectionBCDof(DM dm, PetscInt numBC,const PetscInt bcField[],const IS bcPoints[], PetscInt constDof, PetscSection section)
{
  PetscInt       numFields;
  PetscInt       bc;
  PetscErrorCode ierr;

  PetscFunctionBegin;
  ierr = PetscSectionGetNumFields(section, &numFields);CHKERRQ(ierr);
  for (bc = 0; bc < numBC; ++bc) {
    PetscInt        field = 0;
    const PetscInt *idx;
    PetscInt        n, i;

    if (numFields) field = bcField[bc];
    ierr = ISGetLocalSize(bcPoints[bc], &n);CHKERRQ(ierr);
    ierr = ISGetIndices(bcPoints[bc], &idx);CHKERRQ(ierr);
    for (i = 0; i < n; ++i) {
      const PetscInt p        = idx[i];
      PetscInt       numConst = constDof;

      /* Constrain every dof on the point */
      if (numConst < 0) {
        if (numFields) {
          ierr = PetscSectionGetFieldDof(section, p, field, &numConst);CHKERRQ(ierr);
        } else {
          ierr = PetscSectionGetDof(section, p, &numConst);CHKERRQ(ierr);
        }
      }
      if (numFields) {
        ierr = PetscSectionAddFieldConstraintDof(section, p, field, numConst);CHKERRQ(ierr);
      }
      ierr = PetscSectionAddConstraintDof(section, p, numConst);CHKERRQ(ierr);
    }
    ierr = ISRestoreIndices(bcPoints[bc], &idx);CHKERRQ(ierr);
  }
  PetscFunctionReturn(0);
}

#undef __FUNCT__
#define __FUNCT__ "DMPlexCreateSectionBCIndicesAll"
/* Set the constrained indices on each point and separate by fields */
PetscErrorCode DMPlexCreateSectionBCIndicesAll(DM dm, PetscSection section)
{
  PetscInt      *maxConstraints;
  PetscInt       numFields, f, pStart = 0, pEnd = 0, p;
  PetscErrorCode ierr;

  PetscFunctionBegin;
  ierr = PetscSectionGetNumFields(section, &numFields);CHKERRQ(ierr);
  ierr = PetscSectionGetChart(section, &pStart, &pEnd);CHKERRQ(ierr);
  ierr = PetscMalloc((numFields+1) * sizeof(PetscInt), &maxConstraints);CHKERRQ(ierr);
  for (f = 0; f <= numFields; ++f) maxConstraints[f] = 0;
  for (p = pStart; p < pEnd; ++p) {
    PetscInt cdof;

    if (numFields) {
      for (f = 0; f < numFields; ++f) {
        ierr              = PetscSectionGetFieldConstraintDof(section, p, f, &cdof);CHKERRQ(ierr);
        maxConstraints[f] = PetscMax(maxConstraints[f], cdof);
      }
    } else {
      ierr              = PetscSectionGetConstraintDof(section, p, &cdof);CHKERRQ(ierr);
      maxConstraints[0] = PetscMax(maxConstraints[0], cdof);
    }
  }
  for (f = 0; f < numFields; ++f) {
    maxConstraints[numFields] += maxConstraints[f];
  }
  if (maxConstraints[numFields]) {
    PetscInt *indices;

    ierr = PetscMalloc(maxConstraints[numFields] * sizeof(PetscInt), &indices);CHKERRQ(ierr);
    for (p = pStart; p < pEnd; ++p) {
      PetscInt cdof, d;

      ierr = PetscSectionGetConstraintDof(section, p, &cdof);CHKERRQ(ierr);
      if (cdof) {
        if (cdof > maxConstraints[numFields]) SETERRQ3(PETSC_COMM_SELF, PETSC_ERR_LIB, "Likely memory corruption, point %D cDof %D > maxConstraints %D", p, cdof, maxConstraints[numFields]);
        if (numFields) {
          PetscInt numConst = 0, foff = 0;

          for (f = 0; f < numFields; ++f) {
            PetscInt cfdof, fdof;

            ierr = PetscSectionGetFieldDof(section, p, f, &fdof);CHKERRQ(ierr);
            ierr = PetscSectionGetFieldConstraintDof(section, p, f, &cfdof);CHKERRQ(ierr);
            /* Change constraint numbering from absolute local dof number to field relative local dof number */
            for (d = 0; d < cfdof; ++d) indices[numConst+d] = d;
            ierr = PetscSectionSetFieldConstraintIndices(section, p, f, &indices[numConst]);CHKERRQ(ierr);
            for (d = 0; d < cfdof; ++d) indices[numConst+d] += foff;
            numConst += cfdof;
            foff     += fdof;
          }
          if (cdof != numConst) SETERRQ2(PETSC_COMM_SELF, PETSC_ERR_LIB, "Total number of field constraints %D should be %D", numConst, cdof);
        } else {
          for (d = 0; d < cdof; ++d) indices[d] = d;
        }
        ierr = PetscSectionSetConstraintIndices(section, p, indices);CHKERRQ(ierr);
      }
    }
    ierr = PetscFree(indices);CHKERRQ(ierr);
  }
  ierr = PetscFree(maxConstraints);CHKERRQ(ierr);
  PetscFunctionReturn(0);
}

#undef __FUNCT__
#define __FUNCT__ "DMPlexCreateSectionBCIndicesField"
/* Set the constrained field indices on each point */
PetscErrorCode DMPlexCreateSectionBCIndicesField(DM dm, PetscInt field, IS bcPoints, IS constraintIndices, PetscSection section)
{
  const PetscInt *points, *indices;
  PetscInt        numFields, maxDof, numPoints, p, numConstraints;
  PetscErrorCode  ierr;

  PetscFunctionBegin;
  ierr = PetscSectionGetNumFields(section, &numFields);CHKERRQ(ierr);
  if ((field < 0) || (field >= numFields)) SETERRQ3(PETSC_COMM_SELF, PETSC_ERR_ARG_OUTOFRANGE, "Section field %d should be in [%d, %d)", field, 0, numFields);

  ierr = ISGetLocalSize(bcPoints, &numPoints);CHKERRQ(ierr);
  ierr = ISGetIndices(bcPoints, &points);CHKERRQ(ierr);
  if (!constraintIndices) {
    PetscInt *idx, i;

    ierr = PetscSectionGetMaxDof(section, &maxDof);CHKERRQ(ierr);
    ierr = PetscMalloc(maxDof * sizeof(PetscInt), &idx);CHKERRQ(ierr);
    for (i = 0; i < maxDof; ++i) idx[i] = i;
    for (p = 0; p < numPoints; ++p) {
      ierr = PetscSectionSetFieldConstraintIndices(section, points[p], field, idx);CHKERRQ(ierr);
    }
    ierr = PetscFree(idx);CHKERRQ(ierr);
  } else {
    ierr = ISGetLocalSize(constraintIndices, &numConstraints);CHKERRQ(ierr);
    ierr = ISGetIndices(constraintIndices, &indices);CHKERRQ(ierr);
    for (p = 0; p < numPoints; ++p) {
      PetscInt fcdof;

      ierr = PetscSectionGetFieldConstraintDof(section, points[p], field, &fcdof);CHKERRQ(ierr);
      if (fcdof != numConstraints) SETERRQ4(PetscObjectComm((PetscObject)dm), PETSC_ERR_ARG_WRONG, "Section point %d field %d has %d constraints, but yo ugave %d indices", p, field, fcdof, numConstraints);
      ierr = PetscSectionSetFieldConstraintIndices(section, points[p], field, indices);CHKERRQ(ierr);
    }
    ierr = ISRestoreIndices(constraintIndices, &indices);CHKERRQ(ierr);
  }
  ierr = ISRestoreIndices(bcPoints, &points);CHKERRQ(ierr);
  PetscFunctionReturn(0);
}

#undef __FUNCT__
#define __FUNCT__ "DMPlexCreateSectionBCIndices"
/* Set the constrained indices on each point and separate by fields */
PetscErrorCode DMPlexCreateSectionBCIndices(DM dm, PetscSection section)
{
  PetscInt      *indices;
  PetscInt       numFields, maxDof, f, pStart = 0, pEnd = 0, p;
  PetscErrorCode ierr;

  PetscFunctionBegin;
  ierr = PetscSectionGetMaxDof(section, &maxDof);CHKERRQ(ierr);
  ierr = PetscMalloc(maxDof * sizeof(PetscInt), &indices);CHKERRQ(ierr);
  ierr = PetscSectionGetNumFields(section, &numFields);CHKERRQ(ierr);
  if (!numFields) SETERRQ(PetscObjectComm((PetscObject)dm), PETSC_ERR_ARG_WRONG, "This function only works after users have set field constraint indices.");
  ierr = PetscSectionGetChart(section, &pStart, &pEnd);CHKERRQ(ierr);
  for (p = pStart; p < pEnd; ++p) {
    PetscInt cdof, d;

    ierr = PetscSectionGetConstraintDof(section, p, &cdof);CHKERRQ(ierr);
    if (cdof) {
      PetscInt numConst = 0, foff = 0;

      for (f = 0; f < numFields; ++f) {
        const PetscInt *fcind;
        PetscInt        fdof, fcdof;

        ierr = PetscSectionGetFieldDof(section, p, f, &fdof);CHKERRQ(ierr);
        ierr = PetscSectionGetFieldConstraintDof(section, p, f, &fcdof);CHKERRQ(ierr);
        if (fcdof) {ierr = PetscSectionGetFieldConstraintIndices(section, p, f, &fcind);CHKERRQ(ierr);}
        /* Change constraint numbering from field relative local dof number to absolute local dof number */
        for (d = 0; d < fcdof; ++d) indices[numConst+d] = fcind[d]+foff;
        foff     += fdof;
        numConst += fcdof;
      }
      if (cdof != numConst) SETERRQ2(PetscObjectComm((PetscObject)dm), PETSC_ERR_LIB, "Total number of field constraints %D should be %D", numConst, cdof);
      ierr = PetscSectionSetConstraintIndices(section, p, indices);CHKERRQ(ierr);
    }
  }
  ierr = PetscFree(indices);CHKERRQ(ierr);
  PetscFunctionReturn(0);
}

#undef __FUNCT__
#define __FUNCT__ "DMPlexCreateSection"
/*@C
  DMPlexCreateSection - Create a PetscSection based upon the dof layout specification provided.

  Not Collective

  Input Parameters:
+ dm        - The DMPlex object
. dim       - The spatial dimension of the problem
. numFields - The number of fields in the problem
. numComp   - An array of size numFields that holds the number of components for each field
. numDof    - An array of size numFields*(dim+1) which holds the number of dof for each field on a mesh piece of dimension d
. numBC     - The number of boundary conditions
. bcField   - An array of size numBC giving the field number for each boundry condition
- bcPoints  - An array of size numBC giving an IS holding the sieve points to which each boundary condition applies

  Output Parameter:
. section - The PetscSection object

  Notes: numDof[f*(dim+1)+d] gives the number of dof for field f on sieve points of dimension d. For instance, numDof[1] is the
  nubmer of dof for field 0 on each edge.

  Level: developer

  Fortran Notes:
  A Fortran 90 version is available as DMPlexCreateSectionF90()

.keywords: mesh, elements
.seealso: DMPlexCreate(), PetscSectionCreate()
@*/
PetscErrorCode DMPlexCreateSection(DM dm, PetscInt dim, PetscInt numFields,const PetscInt numComp[],const PetscInt numDof[], PetscInt numBC,const PetscInt bcField[],const IS bcPoints[], PetscSection *section)
{
  PetscErrorCode ierr;

  PetscFunctionBegin;
  ierr = DMPlexCreateSectionInitial(dm, dim, numFields, numComp, numDof, section);CHKERRQ(ierr);
  ierr = DMPlexCreateSectionBCDof(dm, numBC, bcField, bcPoints, PETSC_DETERMINE, *section);CHKERRQ(ierr);
  ierr = PetscSectionSetUp(*section);CHKERRQ(ierr);
  if (numBC) {ierr = DMPlexCreateSectionBCIndicesAll(dm, *section);CHKERRQ(ierr);}
  {
    PetscBool view = PETSC_FALSE;

    ierr = PetscOptionsHasName(((PetscObject) dm)->prefix, "-section_view", &view);CHKERRQ(ierr);
    if (view) {ierr = PetscSectionView(*section, PETSC_VIEWER_STDOUT_WORLD);CHKERRQ(ierr);}
  }
  PetscFunctionReturn(0);
}

#undef __FUNCT__
#define __FUNCT__ "DMCreateCoordinateDM_Plex"
PetscErrorCode DMCreateCoordinateDM_Plex(DM dm, DM *cdm)
{
  PetscSection   section;
  PetscErrorCode ierr;

  PetscFunctionBegin;
  ierr = DMClone(dm, cdm);CHKERRQ(ierr);
  ierr = PetscSectionCreate(PetscObjectComm((PetscObject)dm), &section);CHKERRQ(ierr);
  ierr = DMSetDefaultSection(*cdm, section);CHKERRQ(ierr);
  ierr = PetscSectionDestroy(&section);CHKERRQ(ierr);
  PetscFunctionReturn(0);
}

#undef __FUNCT__
#define __FUNCT__ "DMPlexGetCoordinateSection"
/*@
  DMPlexGetCoordinateSection - Retrieve the layout of coordinate values over the mesh.

  Not Collective

  Input Parameter:
. dm - The DMPlex object

  Output Parameter:
. section - The PetscSection object

  Level: intermediate

.keywords: mesh, coordinates
.seealso: DMGetCoordinateDM(), DMPlexGetDefaultSection(), DMPlexSetDefaultSection()
@*/
PetscErrorCode DMPlexGetCoordinateSection(DM dm, PetscSection *section)
{
  DM             cdm;
  PetscErrorCode ierr;

  PetscFunctionBegin;
  PetscValidHeaderSpecific(dm, DM_CLASSID, 1);
  PetscValidPointer(section, 2);
  ierr = DMGetCoordinateDM(dm, &cdm);CHKERRQ(ierr);
  ierr = DMGetDefaultSection(cdm, section);CHKERRQ(ierr);
  PetscFunctionReturn(0);
}

#undef __FUNCT__
#define __FUNCT__ "DMPlexSetCoordinateSection"
/*@
  DMPlexSetCoordinateSection - Set the layout of coordinate values over the mesh.

  Not Collective

  Input Parameters:
+ dm      - The DMPlex object
- section - The PetscSection object

  Level: intermediate

.keywords: mesh, coordinates
.seealso: DMPlexGetCoordinateSection(), DMPlexGetDefaultSection(), DMPlexSetDefaultSection()
@*/
PetscErrorCode DMPlexSetCoordinateSection(DM dm, PetscSection section)
{
  DM             cdm;
  PetscErrorCode ierr;

  PetscFunctionBegin;
  PetscValidHeaderSpecific(dm,DM_CLASSID,1);
  PetscValidHeaderSpecific(section,PETSC_SECTION_CLASSID,2);
  ierr = DMGetCoordinateDM(dm, &cdm);CHKERRQ(ierr);
  ierr = DMSetDefaultSection(cdm, section);CHKERRQ(ierr);
  PetscFunctionReturn(0);
}

#undef __FUNCT__
#define __FUNCT__ "DMPlexGetConeSection"
PetscErrorCode DMPlexGetConeSection(DM dm, PetscSection *section)
{
  DM_Plex *mesh = (DM_Plex*) dm->data;

  PetscFunctionBegin;
  PetscValidHeaderSpecific(dm, DM_CLASSID, 1);
  if (section) *section = mesh->coneSection;
  PetscFunctionReturn(0);
}

#undef __FUNCT__
#define __FUNCT__ "DMPlexGetCones"
PetscErrorCode DMPlexGetCones(DM dm, PetscInt *cones[])
{
  DM_Plex *mesh = (DM_Plex*) dm->data;

  PetscFunctionBegin;
  PetscValidHeaderSpecific(dm, DM_CLASSID, 1);
  if (cones) *cones = mesh->cones;
  PetscFunctionReturn(0);
}

#undef __FUNCT__
#define __FUNCT__ "DMPlexGetConeOrientations"
PetscErrorCode DMPlexGetConeOrientations(DM dm, PetscInt *coneOrientations[])
{
  DM_Plex *mesh = (DM_Plex*) dm->data;

  PetscFunctionBegin;
  PetscValidHeaderSpecific(dm, DM_CLASSID, 1);
  if (coneOrientations) *coneOrientations = mesh->coneOrientations;
  PetscFunctionReturn(0);
}

/******************************** FEM Support **********************************/

#undef __FUNCT__
#define __FUNCT__ "DMPlexVecGetClosure"
/*@C
  DMPlexVecGetClosure - Get an array of the values on the closure of 'point'

  Not collective

  Input Parameters:
+ dm - The DM
. section - The section describing the layout in v, or NULL to use the default section
. v - The local vector
- point - The sieve point in the DM

  Output Parameters:
+ csize - The number of values in the closure, or NULL
- values - The array of values, which is a borrowed array and should not be freed

  Fortran Notes:
  Since it returns an array, this routine is only available in Fortran 90, and you must
  include petsc.h90 in your code.

  The csize argument is not present in the Fortran 90 binding since it is internal to the array.

  Level: intermediate

.seealso DMPlexVecRestoreClosure(), DMPlexVecSetClosure(), DMPlexMatSetClosure()
@*/
PetscErrorCode DMPlexVecGetClosure(DM dm, PetscSection section, Vec v, PetscInt point, PetscInt *csize, PetscScalar *values[])
{
  PetscScalar   *array, *vArray;
  PetscInt      *points = NULL;
  PetscInt       offsets[32];
  PetscInt       depth, numFields, size = 0, numPoints, pStart, pEnd, p, q, f;
  PetscErrorCode ierr;

  PetscFunctionBegin;
  PetscValidHeaderSpecific(dm, DM_CLASSID, 1);
  PetscValidHeaderSpecific(v, VEC_CLASSID, 3);
  if (!section) {
    ierr = DMGetDefaultSection(dm, &section);CHKERRQ(ierr);
  }
  ierr = DMPlexGetDepth(dm, &depth);CHKERRQ(ierr);
  ierr = PetscSectionGetNumFields(section, &numFields);CHKERRQ(ierr);
  ierr = PetscSectionGetChart(section, &pStart, &pEnd);CHKERRQ(ierr);
  if (numFields > 31) SETERRQ1(PetscObjectComm((PetscObject)dm), PETSC_ERR_ARG_OUTOFRANGE, "Number of fields %D limited to 31", numFields);
  ierr = PetscMemzero(offsets, 32 * sizeof(PetscInt));CHKERRQ(ierr);
  if (depth == 1 && numFields < 2) {
    const PetscInt *cone, *coneO;

    ierr = DMPlexGetConeSize(dm, point, &numPoints);CHKERRQ(ierr);
    ierr = DMPlexGetCone(dm, point, &cone);CHKERRQ(ierr);
    ierr = DMPlexGetConeOrientation(dm, point, &coneO);CHKERRQ(ierr);
    if (!values || !*values) {
      if ((point >= pStart) && (point < pEnd)) {
        PetscInt dof;
        ierr = PetscSectionGetDof(section, point, &dof);CHKERRQ(ierr);
        size += dof;
      }
      for (p = 0; p < numPoints; ++p) {
        const PetscInt cp = cone[p];
        PetscInt       dof;

        if ((cp < pStart) || (cp >= pEnd)) continue;
        ierr = PetscSectionGetDof(section, cp, &dof);CHKERRQ(ierr);
        size += dof;
      }
      if (!values) {
        if (csize) *csize = size;
        PetscFunctionReturn(0);
      }
      ierr = DMGetWorkArray(dm, size, PETSC_SCALAR, &array);CHKERRQ(ierr);
    } else {
      array = *values;
    }
    size = 0;
    ierr = VecGetArray(v, &vArray);CHKERRQ(ierr);
    if ((point >= pStart) && (point < pEnd)) {
      PetscInt     dof, off, d;
      PetscScalar *varr;
      ierr = PetscSectionGetDof(section, point, &dof);CHKERRQ(ierr);
      ierr = PetscSectionGetOffset(section, point, &off);CHKERRQ(ierr);
      varr = &vArray[off];
      for (d = 0; d < dof; ++d, ++offsets[0]) {
        array[offsets[0]] = varr[d];
      }
      size += dof;
    }
    for (p = 0; p < numPoints; ++p) {
      const PetscInt cp = cone[p];
      PetscInt       o  = coneO[p];
      PetscInt       dof, off, d;
      PetscScalar   *varr;

      if ((cp < pStart) || (cp >= pEnd)) continue;
      ierr = PetscSectionGetDof(section, cp, &dof);CHKERRQ(ierr);
      ierr = PetscSectionGetOffset(section, cp, &off);CHKERRQ(ierr);
      varr = &vArray[off];
      if (o >= 0) {
        for (d = 0; d < dof; ++d, ++offsets[0]) {
          array[offsets[0]] = varr[d];
        }
      } else {
        for (d = dof-1; d >= 0; --d, ++offsets[0]) {
          array[offsets[0]] = varr[d];
        }
      }
      size += dof;
    }
    ierr = VecRestoreArray(v, &vArray);CHKERRQ(ierr);
    if (!*values) {
      if (csize) *csize = size;
      *values = array;
    } else {
      if (size > *csize) SETERRQ2(PETSC_COMM_SELF, PETSC_ERR_ARG_OUTOFRANGE, "Size of input array %d < actual size %d", *csize, size);
      *csize = size;
    }
    PetscFunctionReturn(0);
  }
  ierr = DMPlexGetTransitiveClosure(dm, point, PETSC_TRUE, &numPoints, &points);CHKERRQ(ierr);
  /* Compress out points not in the section */
  for (p = 0, q = 0; p < numPoints*2; p += 2) {
    if ((points[p] >= pStart) && (points[p] < pEnd)) {
      points[q*2]   = points[p];
      points[q*2+1] = points[p+1];
      ++q;
    }
  }
  numPoints = q;
  if (!values || !*values) {
    for (p = 0, size = 0; p < numPoints*2; p += 2) {
      PetscInt dof, fdof;

      ierr = PetscSectionGetDof(section, points[p], &dof);CHKERRQ(ierr);
      for (f = 0; f < numFields; ++f) {
        ierr          = PetscSectionGetFieldDof(section, points[p], f, &fdof);CHKERRQ(ierr);
        offsets[f+1] += fdof;
      }
      size += dof;
    }
    if (!values) {
      ierr = DMPlexRestoreTransitiveClosure(dm, point, PETSC_TRUE, &numPoints, &points);CHKERRQ(ierr);
      if (csize) *csize = size;
      PetscFunctionReturn(0);
    }
    ierr = DMGetWorkArray(dm, size, PETSC_SCALAR, &array);CHKERRQ(ierr);
  } else {
    array = *values;
  }
  for (f = 1; f < numFields; ++f) offsets[f+1] += offsets[f];
  if (numFields && offsets[numFields] != size) SETERRQ2(PetscObjectComm((PetscObject)dm), PETSC_ERR_PLIB, "Invalid size for closure %d should be %d", offsets[numFields], size);
  ierr = VecGetArray(v, &vArray);CHKERRQ(ierr);
  for (p = 0; p < numPoints*2; p += 2) {
    PetscInt     o = points[p+1];
    PetscInt     dof, off, d;
    PetscScalar *varr;

    ierr = PetscSectionGetDof(section, points[p], &dof);CHKERRQ(ierr);
    ierr = PetscSectionGetOffset(section, points[p], &off);CHKERRQ(ierr);
    varr = &vArray[off];
    if (numFields) {
      PetscInt fdof, foff, fcomp, f, c;

      for (f = 0, foff = 0; f < numFields; ++f) {
        ierr = PetscSectionGetFieldDof(section, points[p], f, &fdof);CHKERRQ(ierr);
        if (o >= 0) {
          for (d = 0; d < fdof; ++d, ++offsets[f]) {
            array[offsets[f]] = varr[foff+d];
          }
        } else {
          ierr = PetscSectionGetFieldComponents(section, f, &fcomp);CHKERRQ(ierr);
          for (d = fdof/fcomp-1; d >= 0; --d) {
            for (c = 0; c < fcomp; ++c, ++offsets[f]) {
              array[offsets[f]] = varr[foff+d*fcomp+c];
            }
          }
        }
        foff += fdof;
      }
    } else {
      if (o >= 0) {
        for (d = 0; d < dof; ++d, ++offsets[0]) {
          array[offsets[0]] = varr[d];
        }
      } else {
        for (d = dof-1; d >= 0; --d, ++offsets[0]) {
          array[offsets[0]] = varr[d];
        }
      }
    }
  }
  ierr = DMPlexRestoreTransitiveClosure(dm, point, PETSC_TRUE, &numPoints, &points);CHKERRQ(ierr);
  ierr = VecRestoreArray(v, &vArray);CHKERRQ(ierr);
  if (!*values) {
    if (csize) *csize = size;
    *values = array;
  } else {
    if (size > *csize) SETERRQ2(PETSC_COMM_SELF, PETSC_ERR_ARG_OUTOFRANGE, "Size of input array %d < actual size %d", *csize, size);
    *csize = size;
  }
  PetscFunctionReturn(0);
}

#undef __FUNCT__
#define __FUNCT__ "DMPlexVecRestoreClosure"
/*@C
  DMPlexVecRestoreClosure - Restore the array of the values on the closure of 'point'

  Not collective

  Input Parameters:
+ dm - The DM
. section - The section describing the layout in v, or NULL to use the default section
. v - The local vector
. point - The sieve point in the DM
. csize - The number of values in the closure, or NULL
- values - The array of values, which is a borrowed array and should not be freed

  Fortran Notes:
  Since it returns an array, this routine is only available in Fortran 90, and you must
  include petsc.h90 in your code.

  The csize argument is not present in the Fortran 90 binding since it is internal to the array.

  Level: intermediate

.seealso DMPlexVecGetClosure(), DMPlexVecSetClosure(), DMPlexMatSetClosure()
@*/
PetscErrorCode DMPlexVecRestoreClosure(DM dm, PetscSection section, Vec v, PetscInt point, PetscInt *csize, PetscScalar *values[])
{
  PetscInt       size = 0;
  PetscErrorCode ierr;

  PetscFunctionBegin;
  /* Should work without recalculating size */
  ierr = DMRestoreWorkArray(dm, size, PETSC_SCALAR, (void*) values);CHKERRQ(ierr);
  PetscFunctionReturn(0);
}

PETSC_STATIC_INLINE void add   (PetscScalar *x, PetscScalar y) {*x += y;}
PETSC_STATIC_INLINE void insert(PetscScalar *x, PetscScalar y) {*x  = y;}

#undef __FUNCT__
#define __FUNCT__ "updatePoint_private"
PetscErrorCode updatePoint_private(PetscSection section, PetscInt point, PetscInt dof, void (*fuse)(PetscScalar*, PetscScalar), PetscBool setBC, PetscInt orientation, const PetscScalar values[], PetscScalar array[])
{
  PetscInt        cdof;   /* The number of constraints on this point */
  const PetscInt *cdofs; /* The indices of the constrained dofs on this point */
  PetscScalar    *a;
  PetscInt        off, cind = 0, k;
  PetscErrorCode  ierr;

  PetscFunctionBegin;
  ierr = PetscSectionGetConstraintDof(section, point, &cdof);CHKERRQ(ierr);
  ierr = PetscSectionGetOffset(section, point, &off);CHKERRQ(ierr);
  a    = &array[off];
  if (!cdof || setBC) {
    if (orientation >= 0) {
      for (k = 0; k < dof; ++k) {
        fuse(&a[k], values[k]);
      }
    } else {
      for (k = 0; k < dof; ++k) {
        fuse(&a[k], values[dof-k-1]);
      }
    }
  } else {
    ierr = PetscSectionGetConstraintIndices(section, point, &cdofs);CHKERRQ(ierr);
    if (orientation >= 0) {
      for (k = 0; k < dof; ++k) {
        if ((cind < cdof) && (k == cdofs[cind])) {++cind; continue;}
        fuse(&a[k], values[k]);
      }
    } else {
      for (k = 0; k < dof; ++k) {
        if ((cind < cdof) && (k == cdofs[cind])) {++cind; continue;}
        fuse(&a[k], values[dof-k-1]);
      }
    }
  }
  PetscFunctionReturn(0);
}

#undef __FUNCT__
#define __FUNCT__ "updatePointBC_private"
PetscErrorCode updatePointBC_private(PetscSection section, PetscInt point, PetscInt dof, void (*fuse)(PetscScalar*, PetscScalar), PetscInt orientation, const PetscScalar values[], PetscScalar array[])
{
  PetscInt        cdof;   /* The number of constraints on this point */
  const PetscInt *cdofs; /* The indices of the constrained dofs on this point */
  PetscScalar    *a;
  PetscInt        off, cind = 0, k;
  PetscErrorCode  ierr;

  PetscFunctionBegin;
  ierr = PetscSectionGetConstraintDof(section, point, &cdof);CHKERRQ(ierr);
  ierr = PetscSectionGetOffset(section, point, &off);CHKERRQ(ierr);
  a    = &array[off];
  if (cdof) {
    ierr = PetscSectionGetConstraintIndices(section, point, &cdofs);CHKERRQ(ierr);
    if (orientation >= 0) {
      for (k = 0; k < dof; ++k) {
        if ((cind < cdof) && (k == cdofs[cind])) {
          fuse(&a[k], values[k]);
          ++cind;
        }
      }
    } else {
      for (k = 0; k < dof; ++k) {
        if ((cind < cdof) && (k == cdofs[cind])) {
          fuse(&a[k], values[dof-k-1]);
          ++cind;
        }
      }
    }
  }
  PetscFunctionReturn(0);
}

#undef __FUNCT__
#define __FUNCT__ "updatePointFields_private"
PetscErrorCode updatePointFields_private(PetscSection section, PetscInt point, PetscInt foffs[], void (*fuse)(PetscScalar*, PetscScalar), PetscBool setBC, PetscInt orientation, const PetscScalar values[], PetscScalar array[])
{
  PetscScalar   *a;
  PetscInt       numFields, off, foff, f;
  PetscErrorCode ierr;

  PetscFunctionBegin;
  ierr = PetscSectionGetNumFields(section, &numFields);CHKERRQ(ierr);
  ierr = PetscSectionGetOffset(section, point, &off);CHKERRQ(ierr);
  a    = &array[off];
  for (f = 0, foff = 0; f < numFields; ++f) {
    PetscInt        fdof, fcomp, fcdof;
    const PetscInt *fcdofs; /* The indices of the constrained dofs for field f on this point */
    PetscInt        cind = 0, k, c;

    ierr = PetscSectionGetFieldComponents(section, f, &fcomp);CHKERRQ(ierr);
    ierr = PetscSectionGetFieldDof(section, point, f, &fdof);CHKERRQ(ierr);
    ierr = PetscSectionGetFieldConstraintDof(section, point, f, &fcdof);CHKERRQ(ierr);
    if (!fcdof || setBC) {
      if (orientation >= 0) {
        for (k = 0; k < fdof; ++k) {
          fuse(&a[foff+k], values[foffs[f]+k]);
        }
      } else {
        for (k = fdof/fcomp-1; k >= 0; --k) {
          for (c = 0; c < fcomp; ++c) {
            fuse(&a[foff+(fdof/fcomp-1-k)*fcomp+c], values[foffs[f]+k*fcomp+c]);
          }
        }
      }
    } else {
      ierr = PetscSectionGetFieldConstraintIndices(section, point, f, &fcdofs);CHKERRQ(ierr);
      if (orientation >= 0) {
        for (k = 0; k < fdof; ++k) {
          if ((cind < fcdof) && (k == fcdofs[cind])) {++cind; continue;}
          fuse(&a[foff+k], values[foffs[f]+k]);
        }
      } else {
        for (k = fdof/fcomp-1; k >= 0; --k) {
          for (c = 0; c < fcomp; ++c) {
            if ((cind < fcdof) && (k*fcomp+c == fcdofs[cind])) {++cind; continue;}
            fuse(&a[foff+(fdof/fcomp-1-k)*fcomp+c], values[foffs[f]+k*fcomp+c]);
          }
        }
      }
    }
    foff     += fdof;
    foffs[f] += fdof;
  }
  PetscFunctionReturn(0);
}

#undef __FUNCT__
#define __FUNCT__ "updatePointFieldsBC_private"
PetscErrorCode updatePointFieldsBC_private(PetscSection section, PetscInt point, PetscInt foffs[], void (*fuse)(PetscScalar*, PetscScalar), PetscInt orientation, const PetscScalar values[], PetscScalar array[])
{
  PetscScalar   *a;
  PetscInt       numFields, off, foff, f;
  PetscErrorCode ierr;

  PetscFunctionBegin;
  ierr = PetscSectionGetNumFields(section, &numFields);CHKERRQ(ierr);
  ierr = PetscSectionGetOffset(section, point, &off);CHKERRQ(ierr);
  a    = &array[off];
  for (f = 0, foff = 0; f < numFields; ++f) {
    PetscInt        fdof, fcomp, fcdof;
    const PetscInt *fcdofs; /* The indices of the constrained dofs for field f on this point */
    PetscInt        cind = 0, k, c;

    ierr = PetscSectionGetFieldComponents(section, f, &fcomp);CHKERRQ(ierr);
    ierr = PetscSectionGetFieldDof(section, point, f, &fdof);CHKERRQ(ierr);
    ierr = PetscSectionGetFieldConstraintDof(section, point, f, &fcdof);CHKERRQ(ierr);
    if (fcdof) {
      ierr = PetscSectionGetFieldConstraintIndices(section, point, f, &fcdofs);CHKERRQ(ierr);
      if (orientation >= 0) {
        for (k = 0; k < fdof; ++k) {
          if ((cind < fcdof) && (k == fcdofs[cind])) {
            fuse(&a[foff+k], values[foffs[f]+k]);
            ++cind;
          }
        }
      } else {
        for (k = fdof/fcomp-1; k >= 0; --k) {
          for (c = 0; c < fcomp; ++c) {
            if ((cind < fcdof) && (k*fcomp+c == fcdofs[cind])) {
              fuse(&a[foff+(fdof/fcomp-1-k)*fcomp+c], values[foffs[f]+k*fcomp+c]);
              ++cind;
            }
          }
        }
      }
    }
    foff     += fdof;
    foffs[f] += fdof;
  }
  PetscFunctionReturn(0);
}

#undef __FUNCT__
#define __FUNCT__ "DMPlexVecSetClosure"
/*@C
  DMPlexVecSetClosure - Set an array of the values on the closure of 'point'

  Not collective

  Input Parameters:
+ dm - The DM
. section - The section describing the layout in v, or NULL to use the default section
. v - The local vector
. point - The sieve point in the DM
. values - The array of values
- mode - The insert mode, where INSERT_ALL_VALUES and ADD_ALL_VALUES also overwrite boundary conditions

  Fortran Notes:
  This routine is only available in Fortran 90, and you must include petsc.h90 in your code.

  Level: intermediate

.seealso DMPlexVecGetClosure(), DMPlexMatSetClosure()
@*/
PetscErrorCode DMPlexVecSetClosure(DM dm, PetscSection section, Vec v, PetscInt point, const PetscScalar values[], InsertMode mode)
{
  PetscScalar   *array;
  PetscInt      *points = NULL;
  PetscInt       offsets[32];
  PetscInt       depth, numFields, numPoints, off, dof, pStart, pEnd, p, q, f;
  PetscErrorCode ierr;

  PetscFunctionBegin;
  PetscValidHeaderSpecific(dm, DM_CLASSID, 1);
  PetscValidHeaderSpecific(v, VEC_CLASSID, 3);
  if (!section) {
    ierr = DMGetDefaultSection(dm, &section);CHKERRQ(ierr);
  }
  ierr = DMPlexGetDepth(dm, &depth);CHKERRQ(ierr);
  ierr = PetscSectionGetNumFields(section, &numFields);CHKERRQ(ierr);
  ierr = PetscSectionGetChart(section, &pStart, &pEnd);CHKERRQ(ierr);
  if (numFields > 31) SETERRQ1(PetscObjectComm((PetscObject)dm), PETSC_ERR_ARG_OUTOFRANGE, "Number of fields %D limited to 31", numFields);
  ierr = PetscMemzero(offsets, 32 * sizeof(PetscInt));CHKERRQ(ierr);
  if (depth == 1 && numFields < 2 && mode == ADD_VALUES) {
    const PetscInt *cone, *coneO;

    ierr = DMPlexGetConeSize(dm, point, &numPoints);CHKERRQ(ierr);
    ierr = DMPlexGetCone(dm, point, &cone);CHKERRQ(ierr);
    ierr = DMPlexGetConeOrientation(dm, point, &coneO);CHKERRQ(ierr);
    ierr = VecGetArray(v, &array);CHKERRQ(ierr);
    for (p = 0, off = 0; p <= numPoints; ++p, off += dof) {
      const PetscInt cp = !p ? point : cone[p-1];
      const PetscInt o  = !p ? 0     : coneO[p-1];

      if ((cp < pStart) || (cp >= pEnd)) {dof = 0; continue;}
      ierr = PetscSectionGetDof(section, cp, &dof);CHKERRQ(ierr);
      /* ADD_VALUES */
      {
        const PetscInt *cdofs; /* The indices of the constrained dofs on this point */
        PetscScalar    *a;
        PetscInt        cdof, coff, cind = 0, k;

        ierr = PetscSectionGetConstraintDof(section, cp, &cdof);CHKERRQ(ierr);
        ierr = PetscSectionGetOffset(section, cp, &coff);CHKERRQ(ierr);
        a    = &array[coff];
        if (!cdof) {
          if (o >= 0) {
            for (k = 0; k < dof; ++k) {
              a[k] += values[off+k];
            }
          } else {
            for (k = 0; k < dof; ++k) {
              a[k] += values[off+dof-k-1];
            }
          }
        } else {
          ierr = PetscSectionGetConstraintIndices(section, cp, &cdofs);CHKERRQ(ierr);
          if (o >= 0) {
            for (k = 0; k < dof; ++k) {
              if ((cind < cdof) && (k == cdofs[cind])) {++cind; continue;}
              a[k] += values[off+k];
            }
          } else {
            for (k = 0; k < dof; ++k) {
              if ((cind < cdof) && (k == cdofs[cind])) {++cind; continue;}
              a[k] += values[off+dof-k-1];
            }
          }
        }
      }
    }
    ierr = VecRestoreArray(v, &array);CHKERRQ(ierr);
    PetscFunctionReturn(0);
  }
  ierr = DMPlexGetTransitiveClosure(dm, point, PETSC_TRUE, &numPoints, &points);CHKERRQ(ierr);
  /* Compress out points not in the section */
  for (p = 0, q = 0; p < numPoints*2; p += 2) {
    if ((points[p] >= pStart) && (points[p] < pEnd)) {
      points[q*2]   = points[p];
      points[q*2+1] = points[p+1];
      ++q;
    }
  }
  numPoints = q;
  for (p = 0; p < numPoints*2; p += 2) {
    PetscInt fdof;

    for (f = 0; f < numFields; ++f) {
      ierr          = PetscSectionGetFieldDof(section, points[p], f, &fdof);CHKERRQ(ierr);
      offsets[f+1] += fdof;
    }
  }
  for (f = 1; f < numFields; ++f) offsets[f+1] += offsets[f];
  ierr = VecGetArray(v, &array);CHKERRQ(ierr);
  if (numFields) {
    switch (mode) {
    case INSERT_VALUES:
      for (p = 0; p < numPoints*2; p += 2) {
        PetscInt o = points[p+1];
        updatePointFields_private(section, points[p], offsets, insert, PETSC_FALSE, o, values, array);
      } break;
    case INSERT_ALL_VALUES:
      for (p = 0; p < numPoints*2; p += 2) {
        PetscInt o = points[p+1];
        updatePointFields_private(section, points[p], offsets, insert, PETSC_TRUE,  o, values, array);
      } break;
    case INSERT_BC_VALUES:
      for (p = 0; p < numPoints*2; p += 2) {
        PetscInt o = points[p+1];
        updatePointFieldsBC_private(section, points[p], offsets, insert,  o, values, array);
      } break;
    case ADD_VALUES:
      for (p = 0; p < numPoints*2; p += 2) {
        PetscInt o = points[p+1];
        updatePointFields_private(section, points[p], offsets, add,    PETSC_FALSE, o, values, array);
      } break;
    case ADD_ALL_VALUES:
      for (p = 0; p < numPoints*2; p += 2) {
        PetscInt o = points[p+1];
        updatePointFields_private(section, points[p], offsets, add,    PETSC_TRUE,  o, values, array);
      } break;
    default:
      SETERRQ1(PetscObjectComm((PetscObject)dm), PETSC_ERR_ARG_OUTOFRANGE, "Invalid insert mode %D", mode);
    }
  } else {
    switch (mode) {
    case INSERT_VALUES:
      for (p = 0, off = 0; p < numPoints*2; p += 2, off += dof) {
        PetscInt o = points[p+1];
        ierr = PetscSectionGetDof(section, points[p], &dof);CHKERRQ(ierr);
        updatePoint_private(section, points[p], dof, insert, PETSC_FALSE, o, &values[off], array);
      } break;
    case INSERT_ALL_VALUES:
      for (p = 0, off = 0; p < numPoints*2; p += 2, off += dof) {
        PetscInt o = points[p+1];
        ierr = PetscSectionGetDof(section, points[p], &dof);CHKERRQ(ierr);
        updatePoint_private(section, points[p], dof, insert, PETSC_TRUE,  o, &values[off], array);
      } break;
    case INSERT_BC_VALUES:
      for (p = 0, off = 0; p < numPoints*2; p += 2, off += dof) {
        PetscInt o = points[p+1];
        ierr = PetscSectionGetDof(section, points[p], &dof);CHKERRQ(ierr);
        updatePointBC_private(section, points[p], dof, insert,  o, &values[off], array);
      } break;
    case ADD_VALUES:
      for (p = 0, off = 0; p < numPoints*2; p += 2, off += dof) {
        PetscInt o = points[p+1];
        ierr = PetscSectionGetDof(section, points[p], &dof);CHKERRQ(ierr);
        updatePoint_private(section, points[p], dof, add,    PETSC_FALSE, o, &values[off], array);
      } break;
    case ADD_ALL_VALUES:
      for (p = 0, off = 0; p < numPoints*2; p += 2, off += dof) {
        PetscInt o = points[p+1];
        ierr = PetscSectionGetDof(section, points[p], &dof);CHKERRQ(ierr);
        updatePoint_private(section, points[p], dof, add,    PETSC_TRUE,  o, &values[off], array);
      } break;
    default:
      SETERRQ1(PetscObjectComm((PetscObject)dm), PETSC_ERR_ARG_OUTOFRANGE, "Invalid insert mode %D", mode);
    }
  }
  ierr = DMPlexRestoreTransitiveClosure(dm, point, PETSC_TRUE, &numPoints, &points);CHKERRQ(ierr);
  ierr = VecRestoreArray(v, &array);CHKERRQ(ierr);
  PetscFunctionReturn(0);
}

#undef __FUNCT__
#define __FUNCT__ "DMPlexPrintMatSetValues"
PetscErrorCode DMPlexPrintMatSetValues(PetscViewer viewer, Mat A, PetscInt point, PetscInt numIndices, const PetscInt indices[], const PetscScalar values[])
{
  PetscMPIInt    rank;
  PetscInt       i, j;
  PetscErrorCode ierr;

  PetscFunctionBegin;
  ierr = MPI_Comm_rank(PetscObjectComm((PetscObject)A), &rank);CHKERRQ(ierr);
  ierr = PetscViewerASCIIPrintf(viewer, "[%D]mat for sieve point %D\n", rank, point);CHKERRQ(ierr);
  for (i = 0; i < numIndices; i++) {
    ierr = PetscViewerASCIIPrintf(viewer, "[%D]mat indices[%D] = %D\n", rank, i, indices[i]);CHKERRQ(ierr);
  }
  for (i = 0; i < numIndices; i++) {
    ierr = PetscViewerASCIIPrintf(viewer, "[%D]", rank);CHKERRQ(ierr);
    for (j = 0; j < numIndices; j++) {
#if defined(PETSC_USE_COMPLEX)
      ierr = PetscViewerASCIIPrintf(viewer, " (%G,%G)", PetscRealPart(values[i*numIndices+j]), PetscImaginaryPart(values[i*numIndices+j]));CHKERRQ(ierr);
#else
      ierr = PetscViewerASCIIPrintf(viewer, " %G", values[i*numIndices+j]);CHKERRQ(ierr);
#endif
    }
    ierr = PetscViewerASCIIPrintf(viewer, "\n");CHKERRQ(ierr);
  }
  PetscFunctionReturn(0);
}

#undef __FUNCT__
#define __FUNCT__ "indicesPoint_private"
/* . off - The global offset of this point */
PetscErrorCode indicesPoint_private(PetscSection section, PetscInt point, PetscInt off, PetscInt *loff, PetscBool setBC, PetscInt orientation, PetscInt indices[])
{
  PetscInt        dof;    /* The number of unknowns on this point */
  PetscInt        cdof;   /* The number of constraints on this point */
  const PetscInt *cdofs; /* The indices of the constrained dofs on this point */
  PetscInt        cind = 0, k;
  PetscErrorCode  ierr;

  PetscFunctionBegin;
  ierr = PetscSectionGetDof(section, point, &dof);CHKERRQ(ierr);
  ierr = PetscSectionGetConstraintDof(section, point, &cdof);CHKERRQ(ierr);
  if (!cdof || setBC) {
    if (orientation >= 0) {
      for (k = 0; k < dof; ++k) indices[*loff+k] = off+k;
    } else {
      for (k = 0; k < dof; ++k) indices[*loff+dof-k-1] = off+k;
    }
  } else {
    ierr = PetscSectionGetConstraintIndices(section, point, &cdofs);CHKERRQ(ierr);
    if (orientation >= 0) {
      for (k = 0; k < dof; ++k) {
        if ((cind < cdof) && (k == cdofs[cind])) {
          /* Insert check for returning constrained indices */
          indices[*loff+k] = -(off+k+1);
          ++cind;
        } else {
          indices[*loff+k] = off+k-cind;
        }
      }
    } else {
      for (k = 0; k < dof; ++k) {
        if ((cind < cdof) && (k == cdofs[cind])) {
          /* Insert check for returning constrained indices */
          indices[*loff+dof-k-1] = -(off+k+1);
          ++cind;
        } else {
          indices[*loff+dof-k-1] = off+k-cind;
        }
      }
    }
  }
  *loff += dof;
  PetscFunctionReturn(0);
}

#undef __FUNCT__
#define __FUNCT__ "indicesPointFields_private"
/* . off - The global offset of this point */
PetscErrorCode indicesPointFields_private(PetscSection section, PetscInt point, PetscInt off, PetscInt foffs[], PetscBool setBC, PetscInt orientation, PetscInt indices[])
{
  PetscInt       numFields, foff, f;
  PetscErrorCode ierr;

  PetscFunctionBegin;
  ierr = PetscSectionGetNumFields(section, &numFields);CHKERRQ(ierr);
  for (f = 0, foff = 0; f < numFields; ++f) {
    PetscInt        fdof, fcomp, cfdof;
    const PetscInt *fcdofs; /* The indices of the constrained dofs for field f on this point */
    PetscInt        cind = 0, k, c;

    ierr = PetscSectionGetFieldComponents(section, f, &fcomp);CHKERRQ(ierr);
    ierr = PetscSectionGetFieldDof(section, point, f, &fdof);CHKERRQ(ierr);
    ierr = PetscSectionGetFieldConstraintDof(section, point, f, &cfdof);CHKERRQ(ierr);
    if (!cfdof || setBC) {
      if (orientation >= 0) {
        for (k = 0; k < fdof; ++k) indices[foffs[f]+k] = off+foff+k;
      } else {
        for (k = fdof/fcomp-1; k >= 0; --k) {
          for (c = 0; c < fcomp; ++c) {
            indices[foffs[f]+k*fcomp+c] = off+foff+(fdof/fcomp-1-k)*fcomp+c;
          }
        }
      }
    } else {
      ierr = PetscSectionGetFieldConstraintIndices(section, point, f, &fcdofs);CHKERRQ(ierr);
      if (orientation >= 0) {
        for (k = 0; k < fdof; ++k) {
          if ((cind < cfdof) && (k == fcdofs[cind])) {
            indices[foffs[f]+k] = -(off+foff+k+1);
            ++cind;
          } else {
            indices[foffs[f]+k] = off+foff+k-cind;
          }
        }
      } else {
        for (k = fdof/fcomp-1; k >= 0; --k) {
          for (c = 0; c < fcomp; ++c) {
            if ((cind < cfdof) && ((fdof/fcomp-1-k)*fcomp+c == fcdofs[cind])) {
              indices[foffs[f]+k*fcomp+c] = -(off+foff+(fdof/fcomp-1-k)*fcomp+c+1);
              ++cind;
            } else {
              indices[foffs[f]+k*fcomp+c] = off+foff+(fdof/fcomp-1-k)*fcomp+c-cind;
            }
          }
        }
      }
    }
    foff     += fdof - cfdof;
    foffs[f] += fdof;
  }
  PetscFunctionReturn(0);
}

#undef __FUNCT__
#define __FUNCT__ "DMPlexMatSetClosure"
/*@C
  DMPlexMatSetClosure - Set an array of the values on the closure of 'point'

  Not collective

  Input Parameters:
+ dm - The DM
. section - The section describing the layout in v
. globalSection - The section describing the layout in v
. A - The matrix
. point - The sieve point in the DM
. values - The array of values
- mode - The insert mode, where INSERT_ALL_VALUES and ADD_ALL_VALUES also overwrite boundary conditions

  Fortran Notes:
  This routine is only available in Fortran 90, and you must include petsc.h90 in your code.

  Level: intermediate

.seealso DMPlexVecGetClosure(), DMPlexVecSetClosure()
@*/
PetscErrorCode DMPlexMatSetClosure(DM dm, PetscSection section, PetscSection globalSection, Mat A, PetscInt point, const PetscScalar values[], InsertMode mode)
{
  DM_Plex       *mesh   = (DM_Plex*) dm->data;
  PetscInt      *points = NULL;
  PetscInt      *indices;
  PetscInt       offsets[32];
  PetscInt       numFields, numPoints, numIndices, dof, off, globalOff, pStart, pEnd, p, q, f;
  PetscErrorCode ierr;

  PetscFunctionBegin;
  PetscValidHeaderSpecific(dm, DM_CLASSID, 1);
  PetscValidHeaderSpecific(section, PETSC_SECTION_CLASSID, 2);
  PetscValidHeaderSpecific(globalSection, PETSC_SECTION_CLASSID, 3);
  PetscValidHeaderSpecific(A, MAT_CLASSID, 4);
  ierr = PetscSectionGetNumFields(section, &numFields);CHKERRQ(ierr);
  if (numFields > 31) SETERRQ1(PetscObjectComm((PetscObject)dm), PETSC_ERR_ARG_OUTOFRANGE, "Number of fields %D limited to 31", numFields);
  ierr = PetscMemzero(offsets, 32 * sizeof(PetscInt));CHKERRQ(ierr);
  ierr = DMPlexGetTransitiveClosure(dm, point, PETSC_TRUE, &numPoints, &points);CHKERRQ(ierr);
  /* Compress out points not in the section */
  ierr = PetscSectionGetChart(section, &pStart, &pEnd);CHKERRQ(ierr);
  for (p = 0, q = 0; p < numPoints*2; p += 2) {
    if ((points[p] >= pStart) && (points[p] < pEnd)) {
      points[q*2]   = points[p];
      points[q*2+1] = points[p+1];
      ++q;
    }
  }
  numPoints = q;
  for (p = 0, numIndices = 0; p < numPoints*2; p += 2) {
    PetscInt fdof;

    ierr = PetscSectionGetDof(section, points[p], &dof);CHKERRQ(ierr);
    for (f = 0; f < numFields; ++f) {
      ierr          = PetscSectionGetFieldDof(section, points[p], f, &fdof);CHKERRQ(ierr);
      offsets[f+1] += fdof;
    }
    numIndices += dof;
  }
  for (f = 1; f < numFields; ++f) offsets[f+1] += offsets[f];

  if (numFields && offsets[numFields] != numIndices) SETERRQ2(PetscObjectComm((PetscObject)dm), PETSC_ERR_PLIB, "Invalid size for closure %d should be %d", offsets[numFields], numIndices);
  ierr = DMGetWorkArray(dm, numIndices, PETSC_INT, &indices);CHKERRQ(ierr);
  if (numFields) {
    for (p = 0; p < numPoints*2; p += 2) {
      PetscInt o = points[p+1];
      ierr = PetscSectionGetOffset(globalSection, points[p], &globalOff);CHKERRQ(ierr);
      indicesPointFields_private(section, points[p], globalOff < 0 ? -(globalOff+1) : globalOff, offsets, PETSC_FALSE, o, indices);
    }
  } else {
    for (p = 0, off = 0; p < numPoints*2; p += 2) {
      PetscInt o = points[p+1];
      ierr = PetscSectionGetOffset(globalSection, points[p], &globalOff);CHKERRQ(ierr);
      indicesPoint_private(section, points[p], globalOff < 0 ? -(globalOff+1) : globalOff, &off, PETSC_FALSE, o, indices);
    }
  }
  if (mesh->printSetValues) {ierr = DMPlexPrintMatSetValues(PETSC_VIEWER_STDOUT_SELF, A, point, numIndices, indices, values);CHKERRQ(ierr);}
  ierr = MatSetValues(A, numIndices, indices, numIndices, indices, values, mode);
  if (ierr) {
    PetscMPIInt    rank;
    PetscErrorCode ierr2;

    ierr2 = MPI_Comm_rank(PetscObjectComm((PetscObject)A), &rank);CHKERRQ(ierr2);
    ierr2 = (*PetscErrorPrintf)("[%D]ERROR in DMPlexMatSetClosure\n", rank);CHKERRQ(ierr2);
    ierr2 = DMPlexPrintMatSetValues(PETSC_VIEWER_STDERR_SELF, A, point, numIndices, indices, values);CHKERRQ(ierr2);
    ierr2 = DMRestoreWorkArray(dm, numIndices, PETSC_INT, &indices);CHKERRQ(ierr2);
    CHKERRQ(ierr);
  }
  ierr = DMPlexRestoreTransitiveClosure(dm, point, PETSC_TRUE, &numPoints, &points);CHKERRQ(ierr);
  ierr = DMRestoreWorkArray(dm, numIndices, PETSC_INT, &indices);CHKERRQ(ierr);
  PetscFunctionReturn(0);
}

#undef __FUNCT__
#define __FUNCT__ "DMPlexGetHybridBounds"
PetscErrorCode DMPlexGetHybridBounds(DM dm, PetscInt *cMax, PetscInt *fMax, PetscInt *eMax, PetscInt *vMax)
{
  DM_Plex       *mesh = (DM_Plex*) dm->data;
  PetscInt       dim;
  PetscErrorCode ierr;

  PetscFunctionBegin;
  PetscValidHeaderSpecific(dm, DM_CLASSID, 1);
  ierr = DMPlexGetDimension(dm, &dim);CHKERRQ(ierr);
  if (cMax) *cMax = mesh->hybridPointMax[dim];
  if (fMax) *fMax = mesh->hybridPointMax[dim-1];
  if (eMax) *eMax = mesh->hybridPointMax[1];
  if (vMax) *vMax = mesh->hybridPointMax[0];
  PetscFunctionReturn(0);
}

#undef __FUNCT__
#define __FUNCT__ "DMPlexSetHybridBounds"
PetscErrorCode DMPlexSetHybridBounds(DM dm, PetscInt cMax, PetscInt fMax, PetscInt eMax, PetscInt vMax)
{
  DM_Plex       *mesh = (DM_Plex*) dm->data;
  PetscInt       dim;
  PetscErrorCode ierr;

  PetscFunctionBegin;
  PetscValidHeaderSpecific(dm, DM_CLASSID, 1);
  ierr = DMPlexGetDimension(dm, &dim);CHKERRQ(ierr);
  if (cMax >= 0) mesh->hybridPointMax[dim]   = cMax;
  if (fMax >= 0) mesh->hybridPointMax[dim-1] = fMax;
  if (eMax >= 0) mesh->hybridPointMax[1]     = eMax;
  if (vMax >= 0) mesh->hybridPointMax[0]     = vMax;
  PetscFunctionReturn(0);
}

#undef __FUNCT__
#define __FUNCT__ "DMPlexGetVTKCellHeight"
PetscErrorCode DMPlexGetVTKCellHeight(DM dm, PetscInt *cellHeight)
{
  DM_Plex *mesh = (DM_Plex*) dm->data;

  PetscFunctionBegin;
  PetscValidHeaderSpecific(dm, DM_CLASSID, 1);
  PetscValidPointer(cellHeight, 2);
  *cellHeight = mesh->vtkCellHeight;
  PetscFunctionReturn(0);
}

#undef __FUNCT__
#define __FUNCT__ "DMPlexSetVTKCellHeight"
PetscErrorCode DMPlexSetVTKCellHeight(DM dm, PetscInt cellHeight)
{
  DM_Plex *mesh = (DM_Plex*) dm->data;

  PetscFunctionBegin;
  PetscValidHeaderSpecific(dm, DM_CLASSID, 1);
  mesh->vtkCellHeight = cellHeight;
  PetscFunctionReturn(0);
}

#undef __FUNCT__
#define __FUNCT__ "DMPlexCreateNumbering_Private"
/* We can easily have a form that takes an IS instead */
PetscErrorCode DMPlexCreateNumbering_Private(DM dm, PetscInt pStart, PetscInt pEnd, PetscSF sf, IS *numbering)
{
  PetscSection   section, globalSection;
  PetscInt      *numbers, p;
  PetscErrorCode ierr;

  PetscFunctionBegin;
  ierr = PetscSectionCreate(PetscObjectComm((PetscObject)dm), &section);CHKERRQ(ierr);
  ierr = PetscSectionSetChart(section, pStart, pEnd);CHKERRQ(ierr);
  for (p = pStart; p < pEnd; ++p) {
    ierr = PetscSectionSetDof(section, p, 1);CHKERRQ(ierr);
  }
  ierr = PetscSectionSetUp(section);CHKERRQ(ierr);
  ierr = PetscSectionCreateGlobalSection(section, sf, PETSC_FALSE, &globalSection);CHKERRQ(ierr);
  ierr = PetscMalloc((pEnd - pStart) * sizeof(PetscInt), &numbers);CHKERRQ(ierr);
  for (p = pStart; p < pEnd; ++p) {
    ierr = PetscSectionGetOffset(globalSection, p, &numbers[p-pStart]);CHKERRQ(ierr);
  }
  ierr = ISCreateGeneral(PetscObjectComm((PetscObject)dm), pEnd - pStart, numbers, PETSC_OWN_POINTER, numbering);CHKERRQ(ierr);
  ierr = PetscSectionDestroy(&section);CHKERRQ(ierr);
  ierr = PetscSectionDestroy(&globalSection);CHKERRQ(ierr);
  PetscFunctionReturn(0);
}

#undef __FUNCT__
#define __FUNCT__ "DMPlexGetCellNumbering"
PetscErrorCode DMPlexGetCellNumbering(DM dm, IS *globalCellNumbers)
{
  DM_Plex       *mesh = (DM_Plex*) dm->data;
  PetscInt       cellHeight, cStart, cEnd, cMax;
  PetscErrorCode ierr;

  PetscFunctionBegin;
  PetscValidHeaderSpecific(dm, DM_CLASSID, 1);
  if (!mesh->globalCellNumbers) {
    ierr = DMPlexGetVTKCellHeight(dm, &cellHeight);CHKERRQ(ierr);
    ierr = DMPlexGetHeightStratum(dm, cellHeight, &cStart, &cEnd);CHKERRQ(ierr);
    ierr = DMPlexGetHybridBounds(dm, &cMax, NULL, NULL, NULL);CHKERRQ(ierr);
    if (cMax >= 0) cEnd = PetscMin(cEnd, cMax);
    ierr = DMPlexCreateNumbering_Private(dm, cStart, cEnd, dm->sf, &mesh->globalCellNumbers);CHKERRQ(ierr);
  }
  *globalCellNumbers = mesh->globalCellNumbers;
  PetscFunctionReturn(0);
}

#undef __FUNCT__
#define __FUNCT__ "DMPlexGetVertexNumbering"
PetscErrorCode DMPlexGetVertexNumbering(DM dm, IS *globalVertexNumbers)
{
  DM_Plex       *mesh = (DM_Plex*) dm->data;
  PetscInt       vStart, vEnd, vMax;
  PetscErrorCode ierr;

  PetscFunctionBegin;
  PetscValidHeaderSpecific(dm, DM_CLASSID, 1);
  if (!mesh->globalVertexNumbers) {
    ierr = DMPlexGetDepthStratum(dm, 0, &vStart, &vEnd);CHKERRQ(ierr);
    ierr = DMPlexGetHybridBounds(dm, NULL, NULL, NULL, &vMax);CHKERRQ(ierr);
    if (vMax >= 0) vEnd = PetscMin(vEnd, vMax);
    ierr = DMPlexCreateNumbering_Private(dm, vStart, vEnd, dm->sf, &mesh->globalVertexNumbers);CHKERRQ(ierr);
  }
  *globalVertexNumbers = mesh->globalVertexNumbers;
  PetscFunctionReturn(0);
}


#undef __FUNCT__
#define __FUNCT__ "PetscSectionCreateGlobalSectionLabel"
/*@C
  PetscSectionCreateGlobalSectionLabel - Create a section describing the global field layout using
  the local section and an SF describing the section point overlap.

  Input Parameters:
  + s - The PetscSection for the local field layout
  . sf - The SF describing parallel layout of the section points
  . includeConstraints - By default this is PETSC_FALSE, meaning that the global field vector will not possess constrained dofs
  . label - The label specifying the points
  - labelValue - The label stratum specifying the points

  Output Parameter:
  . gsection - The PetscSection for the global field layout

  Note: This gives negative sizes and offsets to points not owned by this process

  Level: developer

.seealso: PetscSectionCreate()
@*/
PetscErrorCode PetscSectionCreateGlobalSectionLabel(PetscSection s, PetscSF sf, PetscBool includeConstraints, DMLabel label, PetscInt labelValue, PetscSection *gsection)
{
  PetscInt      *neg = NULL, *tmpOff = NULL;
  PetscInt       pStart, pEnd, p, dof, cdof, off, globalOff = 0, nroots;
  PetscErrorCode ierr;

  PetscFunctionBegin;
  ierr = PetscSectionCreate(s->atlasLayout.comm, gsection);CHKERRQ(ierr);
  ierr = PetscSectionGetChart(s, &pStart, &pEnd);CHKERRQ(ierr);
  ierr = PetscSectionSetChart(*gsection, pStart, pEnd);CHKERRQ(ierr);
  ierr = PetscSFGetGraph(sf, &nroots, NULL, NULL, NULL);CHKERRQ(ierr);
  if (nroots >= 0) {
    if (nroots < pEnd-pStart) SETERRQ2(PETSC_COMM_SELF, PETSC_ERR_ARG_SIZ, "PetscSF nroots %d < %d section size", nroots, pEnd-pStart);
    ierr = PetscMalloc(nroots * sizeof(PetscInt), &neg);CHKERRQ(ierr);
    ierr = PetscMemzero(neg, nroots * sizeof(PetscInt));CHKERRQ(ierr);
    if (nroots > pEnd-pStart) {
      ierr = PetscMalloc(nroots * sizeof(PetscInt), &tmpOff);CHKERRQ(ierr);
      ierr = PetscMemzero(tmpOff, nroots * sizeof(PetscInt));CHKERRQ(ierr);
    } else {
      tmpOff = &(*gsection)->atlasDof[-pStart];
    }
  }
  /* Mark ghost points with negative dof */
  for (p = pStart; p < pEnd; ++p) {
    PetscInt value;

    ierr = DMLabelGetValue(label, p, &value);CHKERRQ(ierr);
    if (value != labelValue) continue;
    ierr = PetscSectionGetDof(s, p, &dof);CHKERRQ(ierr);
    ierr = PetscSectionSetDof(*gsection, p, dof);CHKERRQ(ierr);
    ierr = PetscSectionGetConstraintDof(s, p, &cdof);CHKERRQ(ierr);
    if (!includeConstraints && cdof > 0) {ierr = PetscSectionSetConstraintDof(*gsection, p, cdof);CHKERRQ(ierr);}
    if (neg) neg[p] = -(dof+1);
  }
  ierr = PetscSectionSetUpBC(*gsection);CHKERRQ(ierr);
  if (nroots >= 0) {
    ierr = PetscSFBcastBegin(sf, MPIU_INT, neg, tmpOff);CHKERRQ(ierr);
    ierr = PetscSFBcastEnd(sf, MPIU_INT, neg, tmpOff);CHKERRQ(ierr);
    if (nroots > pEnd-pStart) {
      for (p = pStart; p < pEnd; ++p) {if (tmpOff[p] < 0) (*gsection)->atlasDof[p-pStart] = tmpOff[p];}
    }
  }
  /* Calculate new sizes, get proccess offset, and calculate point offsets */
  for (p = 0, off = 0; p < pEnd-pStart; ++p) {
    cdof = (!includeConstraints && s->bc) ? s->bc->atlasDof[p] : 0;
    (*gsection)->atlasOff[p] = off;
    off += (*gsection)->atlasDof[p] > 0 ? (*gsection)->atlasDof[p]-cdof : 0;
  }
  ierr       = MPI_Scan(&off, &globalOff, 1, MPIU_INT, MPI_SUM, s->atlasLayout.comm);CHKERRQ(ierr);
  globalOff -= off;
  for (p = 0, off = 0; p < pEnd-pStart; ++p) {
    (*gsection)->atlasOff[p] += globalOff;
    if (neg) neg[p] = -((*gsection)->atlasOff[p]+1);
  }
  /* Put in negative offsets for ghost points */
  if (nroots >= 0) {
    ierr = PetscSFBcastBegin(sf, MPIU_INT, neg, tmpOff);CHKERRQ(ierr);
    ierr = PetscSFBcastEnd(sf, MPIU_INT, neg, tmpOff);CHKERRQ(ierr);
    if (nroots > pEnd-pStart) {
      for (p = pStart; p < pEnd; ++p) {if (tmpOff[p] < 0) (*gsection)->atlasOff[p-pStart] = tmpOff[p];}
    }
  }
  if (nroots >= 0 && nroots > pEnd-pStart) {ierr = PetscFree(tmpOff);CHKERRQ(ierr);}
  ierr = PetscFree(neg);CHKERRQ(ierr);
  PetscFunctionReturn(0);
}<|MERGE_RESOLUTION|>--- conflicted
+++ resolved
@@ -407,12 +407,7 @@
 
   PetscFunctionBegin;
   ierr = MatInitializePackage();CHKERRQ(ierr);
-<<<<<<< HEAD
-  if (!mtype) mtype = MATAIJ;
-=======
-#endif
   mtype = dm->mattype;
->>>>>>> b056bfe6
   ierr = DMGetDefaultSection(dm, &section);CHKERRQ(ierr);
   ierr = DMGetDefaultGlobalSection(dm, &sectionGlobal);CHKERRQ(ierr);
   /* ierr = PetscSectionGetStorageSize(sectionGlobal, &localSize);CHKERRQ(ierr); */
