--- conflicted
+++ resolved
@@ -1346,32 +1346,6 @@
 }
 
 #undef __FUNCT__
-<<<<<<< HEAD
-#define __FUNCT__ "DMPlexSetDepth_Private"
-PetscErrorCode DMPlexSetDepth_Private(DM dm, DMLabel label, PetscInt p, PetscInt *depth)
-{
-  PetscInt       d;
-  PetscErrorCode ierr;
-
-  PetscFunctionBegin;
-  ierr = DMLabelGetValue(label, p, &d);CHKERRQ(ierr);
-  if (d < 0) {
-    /* We are guaranteed that the point has a cone since the depth was not yet set */
-    const PetscInt *cone = NULL;
-    PetscInt        dCone;
-
-    ierr = DMPlexGetCone(dm, p, &cone);CHKERRQ(ierr);
-    ierr = DMPlexSetDepth_Private(dm, label, cone[0], &dCone);CHKERRQ(ierr);
-    d    = dCone+1;
-    ierr = DMLabelSetValue(label, p, d);CHKERRQ(ierr);
-  }
-  *depth = d;
-  PetscFunctionReturn(0);
-}
-
-#undef __FUNCT__
-=======
->>>>>>> 74ef644b
 #define __FUNCT__ "DMPlexStratify"
 /*@
   DMPlexStratify - The Sieve DAG for most topologies is a graded poset (http://en.wikipedia.org/wiki/Graded_poset), and
@@ -1440,9 +1414,6 @@
     IS       pointIS;
     PetscInt numPoints = 0, level = 0;
 
-<<<<<<< HEAD
-      ierr = DMPlexSetDepth_Private(dm, label, p, &depth);CHKERRQ(ierr);
-=======
     ierr = DMLabelGetStratumIS(label, level, &pointIS);CHKERRQ(ierr);
     if (pointIS) {ierr = ISGetLocalSize(pointIS, &numPoints);CHKERRQ(ierr);}
     while (numPoints) {
@@ -1466,7 +1437,6 @@
       ierr = DMLabelGetStratumIS(label, level, &pointIS);CHKERRQ(ierr);
       if (pointIS) {ierr = ISGetLocalSize(pointIS, &numPoints);CHKERRQ(ierr);}
       else         {numPoints = 0;}
->>>>>>> 74ef644b
     }
     ierr = ISDestroy(&pointIS);CHKERRQ(ierr);
   }
