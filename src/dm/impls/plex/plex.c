--- conflicted
+++ resolved
@@ -5871,27 +5871,15 @@
 @*/
 PetscErrorCode DMPlexGetDepth(DM dm, PetscInt *depth)
 {
-<<<<<<< HEAD
-  DM_Plex       *mesh = (DM_Plex*) dm->data;
-  PetscInt       d    = 0;
-=======
   DMLabel        label;
   PetscInt       d = 0;
->>>>>>> aa50250d
   PetscErrorCode ierr;
 
   PetscFunctionBegin;
   PetscValidHeaderSpecific(dm, DM_CLASSID, 1);
   PetscValidPointer(depth, 2);
-<<<<<<< HEAD
-  if (!mesh->depthLabel) {
-    ierr = DMPlexGetLabel(dm, "depth", &mesh->depthLabel);CHKERRQ(ierr);
-    if (mesh->depthLabel) {ierr = DMLabelGetNumValues(mesh->depthLabel, &d);CHKERRQ(ierr);}
-  } else {ierr = DMLabelGetNumValues(mesh->depthLabel, &d);CHKERRQ(ierr);}
-=======
   ierr = DMPlexGetDepthLabel(dm, &label);CHKERRQ(ierr);
   if (label) {ierr = DMLabelGetNumValues(label, &d);CHKERRQ(ierr);}
->>>>>>> aa50250d
   *depth = d-1;
   PetscFunctionReturn(0);
 }
