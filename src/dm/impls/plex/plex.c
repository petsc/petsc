--- conflicted
+++ resolved
@@ -3104,9 +3104,7 @@
       if (!rank) next = next->next;
     }
   }
-<<<<<<< HEAD
   ierr = PetscLogEventEnd(DMPLEX_DistributeLabels,dm,0,0,0);CHKERRQ(ierr);
-=======
   /* Setup hybrid structure */
   {
     const PetscInt *gpoints;
@@ -3135,7 +3133,6 @@
     }
     ierr = ISLocalToGlobalMappingRestoreIndices(renumbering, &gpoints);CHKERRQ(ierr);
   }
->>>>>>> 5a9d0af9
   /* Cleanup Partition */
   ierr = ISLocalToGlobalMappingDestroy(&renumbering);CHKERRQ(ierr);
   ierr = PetscSFDestroy(&partSF);CHKERRQ(ierr);
