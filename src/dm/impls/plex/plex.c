--- conflicted
+++ resolved
@@ -2325,326 +2325,6 @@
 }
 
 #undef __FUNCT__
-<<<<<<< HEAD
-#define __FUNCT__ "DMPlexOrient"
-/* Trys to give the mesh a consistent orientation */
-PetscErrorCode DMPlexOrient(DM dm)
-{
-  PetscBT        seenCells, flippedCells, seenFaces;
-  PetscInt      *faceFIFO, fTop, fBottom;
-  PetscInt       dim, h, cStart, cEnd, c, fStart, fEnd, face, maxConeSize, *revcone, *revconeO;
-  PetscErrorCode ierr;
-
-  PetscFunctionBegin;
-  /* Truth Table
-     mismatch    flips   do action   mismatch   flipA ^ flipB   action
-         F       0 flips     no         F             F           F
-         F       1 flip      yes        F             T           T
-         F       2 flips     no         T             F           T
-         T       0 flips     yes        T             T           F
-         T       1 flip      no
-         T       2 flips     yes
-  */
-  ierr = DMGetDimension(dm, &dim);CHKERRQ(ierr);
-  ierr = DMPlexGetVTKCellHeight(dm, &h);CHKERRQ(ierr);
-  ierr = DMPlexGetHeightStratum(dm, h,   &cStart, &cEnd);CHKERRQ(ierr);
-  ierr = DMPlexGetHeightStratum(dm, h+1, &fStart, &fEnd);CHKERRQ(ierr);
-  ierr = PetscBTCreate(cEnd - cStart, &seenCells);CHKERRQ(ierr);
-  ierr = PetscBTMemzero(cEnd - cStart, seenCells);CHKERRQ(ierr);
-  ierr = PetscBTCreate(cEnd - cStart, &flippedCells);CHKERRQ(ierr);
-  ierr = PetscBTMemzero(cEnd - cStart, flippedCells);CHKERRQ(ierr);
-  ierr = PetscBTCreate(fEnd - fStart, &seenFaces);CHKERRQ(ierr);
-  ierr = PetscBTMemzero(fEnd - fStart, seenFaces);CHKERRQ(ierr);
-  ierr = PetscMalloc1(fEnd - fStart, &faceFIFO);CHKERRQ(ierr);
-  fTop = fBottom = 0;
-  /* Initialize FIFO with first cell */
-  if (cEnd > cStart) {
-    const PetscInt *cone;
-    PetscInt        coneSize;
-
-    ierr = DMPlexGetConeSize(dm, cStart, &coneSize);CHKERRQ(ierr);
-    ierr = DMPlexGetCone(dm, cStart, &cone);CHKERRQ(ierr);
-    for (c = 0; c < coneSize; ++c) {
-      faceFIFO[fBottom++] = cone[c];
-      ierr = PetscBTSet(seenFaces, cone[c]-fStart);CHKERRQ(ierr);
-    }
-  }
-  /* Consider each face in FIFO */
-  while (fTop < fBottom) {
-    const PetscInt *support, *coneA, *coneB, *coneOA, *coneOB;
-    PetscInt        supportSize, coneSizeA, coneSizeB, posA = -1, posB = -1;
-    PetscInt        seenA, flippedA, seenB, flippedB, mismatch;
-
-    face = faceFIFO[fTop++];
-    ierr = DMPlexGetSupportSize(dm, face, &supportSize);CHKERRQ(ierr);
-    ierr = DMPlexGetSupport(dm, face, &support);CHKERRQ(ierr);
-    if (supportSize < 2) continue;
-    if (supportSize != 2) SETERRQ1(PETSC_COMM_SELF, PETSC_ERR_ARG_WRONG, "Faces should separate only two cells, not %d", supportSize);
-    seenA    = PetscBTLookup(seenCells,    support[0]-cStart);
-    flippedA = PetscBTLookup(flippedCells, support[0]-cStart) ? 1 : 0;
-    seenB    = PetscBTLookup(seenCells,    support[1]-cStart);
-    flippedB = PetscBTLookup(flippedCells, support[1]-cStart) ? 1 : 0;
-
-    ierr = DMPlexGetConeSize(dm, support[0], &coneSizeA);CHKERRQ(ierr);
-    ierr = DMPlexGetConeSize(dm, support[1], &coneSizeB);CHKERRQ(ierr);
-    ierr = DMPlexGetCone(dm, support[0], &coneA);CHKERRQ(ierr);
-    ierr = DMPlexGetCone(dm, support[1], &coneB);CHKERRQ(ierr);
-    ierr = DMPlexGetConeOrientation(dm, support[0], &coneOA);CHKERRQ(ierr);
-    ierr = DMPlexGetConeOrientation(dm, support[1], &coneOB);CHKERRQ(ierr);
-    for (c = 0; c < coneSizeA; ++c) {
-      if (!PetscBTLookup(seenFaces, coneA[c]-fStart)) {
-        faceFIFO[fBottom++] = coneA[c];
-        ierr = PetscBTSet(seenFaces, coneA[c]-fStart);CHKERRQ(ierr);
-      }
-      if (coneA[c] == face) posA = c;
-      if (fBottom > fEnd-fStart) SETERRQ3(PETSC_COMM_SELF, PETSC_ERR_PLIB, "Face %d was pushed exceeding capacity %d > %d", coneA[c], fBottom, fEnd-fStart);
-    }
-    if (posA < 0) SETERRQ2(PETSC_COMM_SELF, PETSC_ERR_ARG_WRONG, "Face %d could not be located in cell %d", face, support[0]);
-    for (c = 0; c < coneSizeB; ++c) {
-      if (!PetscBTLookup(seenFaces, coneB[c]-fStart)) {
-        faceFIFO[fBottom++] = coneB[c];
-        ierr = PetscBTSet(seenFaces, coneB[c]-fStart);CHKERRQ(ierr);
-      }
-      if (coneB[c] == face) posB = c;
-      if (fBottom > fEnd-fStart) SETERRQ3(PETSC_COMM_SELF, PETSC_ERR_PLIB, "Face %d was pushed exceeding capacity %d > %d", coneA[c], fBottom, fEnd-fStart);
-    }
-    if (posB < 0) SETERRQ2(PETSC_COMM_SELF, PETSC_ERR_ARG_WRONG, "Face %d could not be located in cell %d", face, support[1]);
-
-    if (dim == 1) {
-      mismatch = posA == posB;
-    } else {
-      mismatch = coneOA[posA] == coneOB[posB];
-    }
-
-    if (mismatch ^ (flippedA ^ flippedB)) {
-      if (seenA && seenB) SETERRQ2(PETSC_COMM_SELF, PETSC_ERR_ARG_WRONG, "Previously seen cells %d and %d do not match: Fault mesh is non-orientable", support[0], support[1]);
-      if (!seenA && !flippedA) {
-        ierr = PetscBTSet(flippedCells, support[0]-cStart);CHKERRQ(ierr);
-      } else if (!seenB && !flippedB) {
-        ierr = PetscBTSet(flippedCells, support[1]-cStart);CHKERRQ(ierr);
-      } else SETERRQ(PETSC_COMM_SELF, PETSC_ERR_ARG_WRONG, "Inconsistent mesh orientation: Fault mesh is non-orientable");
-    } else if (mismatch && flippedA && flippedB) SETERRQ(PETSC_COMM_SELF, PETSC_ERR_ARG_WRONG, "Attempt to flip already flipped cell: Fault mesh is non-orientable");
-    ierr = PetscBTSet(seenCells, support[0]-cStart);CHKERRQ(ierr);
-    ierr = PetscBTSet(seenCells, support[1]-cStart);CHKERRQ(ierr);
-  }
-  /* Now all subdomains are oriented, but we need a consistent parallel orientation */
-  {
-    /* Find a representative face (edge) separating pairs of procs */
-    PetscSF            sf;
-    const PetscInt    *lpoints;
-    const PetscSFNode *rpoints;
-    PetscInt          *neighbors, *nranks;
-    PetscInt           numLeaves, numRoots, numNeighbors = 0, l, n;
-
-    ierr = DMGetPointSF(dm, &sf);CHKERRQ(ierr);
-    ierr = PetscSFGetGraph(sf, &numRoots, &numLeaves, &lpoints, &rpoints);CHKERRQ(ierr);
-    if (numLeaves >= 0) {
-      const PetscInt *cone, *ornt, *support;
-      PetscInt        coneSize, supportSize;
-      int            *rornt, *lornt; /* PetscSF cannot handle smaller than int */
-      PetscBool      *match, flipped = PETSC_FALSE;
-
-      ierr = PetscMalloc1(numLeaves,&neighbors);CHKERRQ(ierr);
-      /* I know this is p^2 time in general, but for bounded degree its alright */
-      for (l = 0; l < numLeaves; ++l) {
-        const PetscInt face = lpoints[l];
-        if ((face >= fStart) && (face < fEnd)) {
-          const PetscInt rank = rpoints[l].rank;
-          for (n = 0; n < numNeighbors; ++n) if (rank == rpoints[neighbors[n]].rank) break;
-          if (n >= numNeighbors) {
-            PetscInt supportSize;
-            ierr = DMPlexGetSupportSize(dm, face, &supportSize);CHKERRQ(ierr);
-            if (supportSize != 1) SETERRQ1(PETSC_COMM_SELF, PETSC_ERR_ARG_WRONG, "Boundary faces should see one cell, not %d", supportSize);
-            neighbors[numNeighbors++] = l;
-          }
-        }
-      }
-      ierr = PetscCalloc4(numNeighbors,&match,numNeighbors,&nranks,numRoots,&rornt,numRoots,&lornt);CHKERRQ(ierr);
-      for (face = fStart; face < fEnd; ++face) {
-        ierr = DMPlexGetSupportSize(dm, face, &supportSize);CHKERRQ(ierr);
-        if (supportSize != 1) continue;
-        ierr = DMPlexGetSupport(dm, face, &support);CHKERRQ(ierr);
-
-        ierr = DMPlexGetCone(dm, support[0], &cone);CHKERRQ(ierr);
-        ierr = DMPlexGetConeSize(dm, support[0], &coneSize);CHKERRQ(ierr);
-        ierr = DMPlexGetConeOrientation(dm, support[0], &ornt);CHKERRQ(ierr);
-        for (c = 0; c < coneSize; ++c) if (cone[c] == face) break;
-        if (dim == 1) {
-          /* Use cone position instead, shifted to -1 or 1 */
-          rornt[face] = c*2-1;
-        } else {
-          if (PetscBTLookup(flippedCells, support[0]-cStart)) rornt[face] = ornt[c] < 0 ? -1 :  1;
-          else                                                rornt[face] = ornt[c] < 0 ?  1 : -1;
-        }
-      }
-      /* Mark each edge with match or nomatch */
-      ierr = PetscSFBcastBegin(sf, MPI_INT, rornt, lornt);CHKERRQ(ierr);
-      ierr = PetscSFBcastEnd(sf, MPI_INT, rornt, lornt);CHKERRQ(ierr);
-      for (n = 0; n < numNeighbors; ++n) {
-        const PetscInt face = lpoints[neighbors[n]];
-
-        if (rornt[face]*lornt[face] < 0) match[n] = PETSC_TRUE;
-        else                             match[n] = PETSC_FALSE;
-        nranks[n] = rpoints[neighbors[n]].rank;
-      }
-      /* Collect the graph on 0 */
-      {
-        MPI_Comm     comm = PetscObjectComm((PetscObject) sf);
-        Mat          G;
-        PetscBT      seenProcs, flippedProcs;
-        PetscInt    *procFIFO, pTop, pBottom;
-        PetscInt    *adj = NULL;
-        PetscBool   *val = NULL;
-        PetscMPIInt *recvcounts = NULL, *displs = NULL, p;
-        PetscMPIInt  N = numNeighbors, numProcs = 0, rank;
-        PetscInt     debug = 0;
-
-        ierr = MPI_Comm_rank(comm, &rank);CHKERRQ(ierr);
-        if (!rank) {ierr = MPI_Comm_size(comm, &numProcs);CHKERRQ(ierr);}
-        ierr = PetscCalloc2(numProcs,&recvcounts,numProcs+1,&displs);CHKERRQ(ierr);
-        ierr = MPI_Gather(&N, 1, MPI_INT, recvcounts, 1, MPI_INT, 0, comm);CHKERRQ(ierr);
-        for (p = 0; p < numProcs; ++p) {
-          displs[p+1] = displs[p] + recvcounts[p];
-        }
-        if (!rank) {ierr = PetscMalloc2(displs[numProcs],&adj,displs[numProcs],&val);CHKERRQ(ierr);}
-        ierr = MPI_Gatherv(nranks, numNeighbors, MPIU_INT, adj, recvcounts, displs, MPIU_INT, 0, comm);CHKERRQ(ierr);
-        ierr = MPI_Gatherv(match, numNeighbors, MPIU_BOOL, val, recvcounts, displs, MPIU_BOOL, 0, comm);CHKERRQ(ierr);
-        if (debug) {
-          for (p = 0; p < numProcs; ++p) {
-            ierr = PetscPrintf(comm, "Proc %d:\n", p);
-            for (n = 0; n < recvcounts[p]; ++n) {
-              ierr = PetscPrintf(comm, "  edge %d (%d):\n", adj[displs[p]+n], val[displs[p]+n]);
-            }
-          }
-        }
-        /* Symmetrize the graph */
-        ierr = MatCreate(PETSC_COMM_SELF, &G);CHKERRQ(ierr);
-        ierr = MatSetSizes(G, numProcs, numProcs, numProcs, numProcs);CHKERRQ(ierr);
-        ierr = MatSetUp(G);CHKERRQ(ierr);
-        for (p = 0; p < numProcs; ++p) {
-          for (n = 0; n < recvcounts[p]; ++n) {
-            const PetscInt    r = p;
-            const PetscInt    q = adj[displs[p]+n];
-            const PetscScalar o = val[displs[p]+n] ? 1.0 : 0.0;
-
-            ierr = MatSetValues(G, 1, &r, 1, &q, &o, INSERT_VALUES);CHKERRQ(ierr);
-            ierr = MatSetValues(G, 1, &q, 1, &r, &o, INSERT_VALUES);CHKERRQ(ierr);
-          }
-        }
-        ierr = MatAssemblyBegin(G, MAT_FINAL_ASSEMBLY);CHKERRQ(ierr);
-        ierr = MatAssemblyEnd(G, MAT_FINAL_ASSEMBLY);CHKERRQ(ierr);
-
-        ierr = PetscBTCreate(numProcs, &seenProcs);CHKERRQ(ierr);
-        ierr = PetscBTMemzero(numProcs, seenProcs);CHKERRQ(ierr);
-        ierr = PetscBTCreate(numProcs, &flippedProcs);CHKERRQ(ierr);
-        ierr = PetscBTMemzero(numProcs, flippedProcs);CHKERRQ(ierr);
-        ierr = PetscMalloc1(numProcs,&procFIFO);CHKERRQ(ierr);
-        pTop = pBottom = 0;
-        for (p = 0; p < numProcs; ++p) {
-          if (PetscBTLookup(seenProcs, p)) continue;
-          /* Initialize FIFO with next proc */
-          procFIFO[pBottom++] = p;
-          ierr = PetscBTSet(seenProcs, p);CHKERRQ(ierr);
-          /* Consider each proc in FIFO */
-          while (pTop < pBottom) {
-            const PetscScalar *ornt;
-            const PetscInt    *neighbors;
-            PetscInt           proc, nproc, seen, flippedA, flippedB, mismatch, numNeighbors;
-
-            proc     = procFIFO[pTop++];
-            flippedA = PetscBTLookup(flippedProcs, proc) ? 1 : 0;
-            ierr = MatGetRow(G, proc, &numNeighbors, &neighbors, &ornt);CHKERRQ(ierr);
-            /* Loop over neighboring procs */
-            for (n = 0; n < numNeighbors; ++n) {
-              nproc    = neighbors[n];
-              mismatch = PetscRealPart(ornt[n]) > 0.5 ? 0 : 1;
-              seen     = PetscBTLookup(seenProcs, nproc);
-              flippedB = PetscBTLookup(flippedProcs, nproc) ? 1 : 0;
-
-              if (mismatch ^ (flippedA ^ flippedB)) {
-                if (seen) SETERRQ2(PETSC_COMM_SELF, PETSC_ERR_ARG_WRONG, "Previously seen procs %d and %d do not match: Fault mesh is non-orientable", proc, nproc);
-                if (!flippedB) {
-                  ierr = PetscBTSet(flippedProcs, nproc);CHKERRQ(ierr);
-              } else SETERRQ(PETSC_COMM_SELF, PETSC_ERR_ARG_WRONG, "Inconsistent mesh orientation: Fault mesh is non-orientable");
-              } else if (mismatch && flippedA && flippedB) SETERRQ(PETSC_COMM_SELF, PETSC_ERR_ARG_WRONG, "Attempt to flip already flipped cell: Fault mesh is non-orientable");
-              if (!seen) {
-                procFIFO[pBottom++] = nproc;
-                ierr = PetscBTSet(seenProcs, nproc);CHKERRQ(ierr);
-              }
-            }
-          }
-        }
-        ierr = PetscFree(procFIFO);CHKERRQ(ierr);
-        ierr = MatDestroy(&G);CHKERRQ(ierr);
-
-        ierr = PetscFree2(recvcounts,displs);CHKERRQ(ierr);
-        ierr = PetscFree2(adj,val);CHKERRQ(ierr);
-        {
-          PetscBool *flips;
-
-          ierr = PetscMalloc1(numProcs,&flips);CHKERRQ(ierr);
-          for (p = 0; p < numProcs; ++p) {
-            flips[p] = PetscBTLookup(flippedProcs, p) ? PETSC_TRUE : PETSC_FALSE;
-            if (debug && flips[p]) {ierr = PetscPrintf(comm, "Flipping Proc %d:\n", p);}
-          }
-          ierr = MPI_Scatter(flips, 1, MPIU_BOOL, &flipped, 1, MPIU_BOOL, 0, comm);CHKERRQ(ierr);
-          ierr = PetscFree(flips);CHKERRQ(ierr);
-        }
-        ierr = PetscBTDestroy(&seenProcs);CHKERRQ(ierr);
-        ierr = PetscBTDestroy(&flippedProcs);CHKERRQ(ierr);
-      }
-      ierr = PetscFree4(match,nranks,rornt,lornt);CHKERRQ(ierr);
-      ierr = PetscFree(neighbors);CHKERRQ(ierr);
-      if (flipped) {for (c = cStart; c < cEnd; ++c) {ierr = PetscBTNegate(flippedCells, c-cStart);CHKERRQ(ierr);}}
-    }
-  }
-  /* Reverse flipped cells in the mesh */
-  ierr = DMPlexGetMaxSizes(dm, &maxConeSize, NULL);CHKERRQ(ierr);
-  ierr = DMGetWorkArray(dm, maxConeSize, PETSC_INT, &revcone);CHKERRQ(ierr);
-  ierr = DMGetWorkArray(dm, maxConeSize, PETSC_INT, &revconeO);CHKERRQ(ierr);
-  for (c = cStart; c < cEnd; ++c) {
-    const PetscInt *cone, *coneO, *support;
-    PetscInt        coneSize, supportSize, faceSize, cp, sp;
-
-    if (!PetscBTLookup(flippedCells, c-cStart)) continue;
-    ierr = DMPlexGetConeSize(dm, c, &coneSize);CHKERRQ(ierr);
-    ierr = DMPlexGetCone(dm, c, &cone);CHKERRQ(ierr);
-    ierr = DMPlexGetConeOrientation(dm, c, &coneO);CHKERRQ(ierr);
-    for (cp = 0; cp < coneSize; ++cp) {
-      const PetscInt rcp = coneSize-cp-1;
-
-      ierr = DMPlexGetConeSize(dm, cone[rcp], &faceSize);CHKERRQ(ierr);
-      revcone[cp]  = cone[rcp];
-      revconeO[cp] = coneO[rcp] >= 0 ? -(faceSize-coneO[rcp]) : faceSize+coneO[rcp];
-    }
-    ierr = DMPlexSetCone(dm, c, revcone);CHKERRQ(ierr);
-    ierr = DMPlexSetConeOrientation(dm, c, revconeO);CHKERRQ(ierr);
-    /* Reverse orientations of support */
-    faceSize = coneSize;
-    ierr = DMPlexGetSupportSize(dm, c, &supportSize);CHKERRQ(ierr);
-    ierr = DMPlexGetSupport(dm, c, &support);CHKERRQ(ierr);
-    for (sp = 0; sp < supportSize; ++sp) {
-      ierr = DMPlexGetConeSize(dm, support[sp], &coneSize);CHKERRQ(ierr);
-      ierr = DMPlexGetCone(dm, support[sp], &cone);CHKERRQ(ierr);
-      ierr = DMPlexGetConeOrientation(dm, support[sp], &coneO);CHKERRQ(ierr);
-      for (cp = 0; cp < coneSize; ++cp) {
-        if (cone[cp] != c) continue;
-        ierr = DMPlexInsertConeOrientation(dm, support[sp], cp, coneO[cp] >= 0 ? -(faceSize-coneO[cp]) : faceSize+coneO[cp]);CHKERRQ(ierr);
-      }
-    }
-  }
-  ierr = DMRestoreWorkArray(dm, maxConeSize, PETSC_INT, &revcone);CHKERRQ(ierr);
-  ierr = DMRestoreWorkArray(dm, maxConeSize, PETSC_INT, &revconeO);CHKERRQ(ierr);
-  ierr = PetscBTDestroy(&seenCells);CHKERRQ(ierr);
-  ierr = PetscBTDestroy(&flippedCells);CHKERRQ(ierr);
-  ierr = PetscBTDestroy(&seenFaces);CHKERRQ(ierr);
-  ierr = PetscFree(faceFIFO);CHKERRQ(ierr);
-  PetscFunctionReturn(0);
-}
-
-#undef __FUNCT__
-=======
->>>>>>> 39ea070e
 #define __FUNCT__ "DMPlexLocalizeCoordinate_Internal"
 PetscErrorCode DMPlexLocalizeCoordinate_Internal(DM dm, PetscInt dim, const PetscScalar anchor[], const PetscScalar in[], PetscScalar out[])
 {
