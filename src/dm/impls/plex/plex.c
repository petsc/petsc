#include <petsc-private/dmpleximpl.h>   /*I      "petscdmplex.h"   I*/
#include <../src/sys/utils/hash.h>
#include <petsc-private/isimpl.h>
#include <petscsf.h>

/* Logging support */
PetscLogEvent DMPLEX_Distribute, DMPLEX_Stratify;

PETSC_EXTERN PetscErrorCode VecView_Seq(Vec, PetscViewer);
PETSC_EXTERN PetscErrorCode VecView_MPI(Vec, PetscViewer);

#undef __FUNCT__
#define __FUNCT__ "VecView_Plex_Local"
PetscErrorCode VecView_Plex_Local(Vec v, PetscViewer viewer)
{
  DM             dm;
  PetscBool      isvtk;
  PetscErrorCode ierr;

  PetscFunctionBegin;
  ierr = VecGetDM(v, &dm);CHKERRQ(ierr);
  if (!dm) SETERRQ(PetscObjectComm((PetscObject)v), PETSC_ERR_ARG_WRONG, "Vector not generated from a DM");
  ierr = PetscObjectTypeCompare((PetscObject) viewer, PETSCVIEWERVTK, &isvtk);CHKERRQ(ierr);
  if (isvtk) {
    PetscViewerVTKFieldType ft = PETSC_VTK_POINT_FIELD;
    PetscSection            section;
    PetscInt                dim, pStart, pEnd, cStart, fStart, vStart, cdof = 0, fdof = 0, vdof = 0;

    ierr = DMPlexGetDimension(dm, &dim);CHKERRQ(ierr);
    ierr = DMGetDefaultSection(dm, &section);CHKERRQ(ierr);
    ierr = DMPlexGetHeightStratum(dm, 0, &cStart, NULL);CHKERRQ(ierr);
    ierr = DMPlexGetHeightStratum(dm, 1, &fStart, NULL);CHKERRQ(ierr);
    ierr = DMPlexGetDepthStratum(dm, 0, &vStart, NULL);CHKERRQ(ierr);
    ierr = PetscSectionGetChart(section, &pStart, &pEnd);CHKERRQ(ierr);
    /* Assumes that numer of dofs per point of each stratum is constant, natural for VTK */
    if ((cStart >= pStart) && (cStart < pEnd)) {ierr = PetscSectionGetDof(section, cStart, &cdof);CHKERRQ(ierr);}
    if ((fStart >= pStart) && (fStart < pEnd)) {ierr = PetscSectionGetDof(section, fStart, &fdof);CHKERRQ(ierr);}
    if ((vStart >= pStart) && (vStart < pEnd)) {ierr = PetscSectionGetDof(section, vStart, &vdof);CHKERRQ(ierr);}
    if (cdof && fdof && vdof) { /* Actually Q2 or some such, but visualize as Q1 */
      ft = (cdof == dim) ? PETSC_VTK_POINT_VECTOR_FIELD : PETSC_VTK_POINT_FIELD;
    } else if (cdof && vdof) {
      SETERRQ(PetscObjectComm((PetscObject)viewer),PETSC_ERR_SUP,"No support for viewing mixed space with dofs at both vertices and cells");
    } else if (cdof) {
      /* TODO: This assumption should be removed when there is a way of identifying whether a space is conceptually a
       * vector or just happens to have the same number of dofs as the dimension. */
      if (cdof == dim) {
        ft = PETSC_VTK_CELL_VECTOR_FIELD;
      } else {
        ft = PETSC_VTK_CELL_FIELD;
      }
    } else if (vdof) {
      if (vdof == dim) {
        ft = PETSC_VTK_POINT_VECTOR_FIELD;
      } else {
        ft = PETSC_VTK_POINT_FIELD;
      }
    } else SETERRQ(PetscObjectComm((PetscObject)dm), PETSC_ERR_ARG_WRONG, "Could not classify input Vec for VTK");

    ierr = PetscObjectReference((PetscObject) dm);CHKERRQ(ierr); /* viewer drops reference */
    ierr = PetscObjectReference((PetscObject) v);CHKERRQ(ierr);  /* viewer drops reference */
    ierr = PetscViewerVTKAddField(viewer, (PetscObject) dm, DMPlexVTKWriteAll, ft, (PetscObject) v);CHKERRQ(ierr);
  } else {
    PetscBool isseq;

    ierr = PetscObjectTypeCompare((PetscObject) v, VECSEQ, &isseq);CHKERRQ(ierr);
    if (isseq) {
      ierr = VecView_Seq(v, viewer);CHKERRQ(ierr);
    } else {
      ierr = VecView_MPI(v, viewer);CHKERRQ(ierr);
    }
  }
  PetscFunctionReturn(0);
}

#undef __FUNCT__
#define __FUNCT__ "VecView_Plex"
PetscErrorCode VecView_Plex(Vec v, PetscViewer viewer)
{
  DM             dm;
  PetscBool      isvtk;
  PetscErrorCode ierr;

  PetscFunctionBegin;
  ierr = VecGetDM(v, &dm);CHKERRQ(ierr);
  if (!dm) SETERRQ(PetscObjectComm((PetscObject)v), PETSC_ERR_ARG_WRONG, "Vector not generated from a DM");
  ierr = PetscObjectTypeCompare((PetscObject) viewer, PETSCVIEWERVTK, &isvtk);CHKERRQ(ierr);
  if (isvtk) {
    Vec         locv;
    const char *name;

    ierr = DMGetLocalVector(dm, &locv);CHKERRQ(ierr);
    ierr = PetscObjectGetName((PetscObject) v, &name);CHKERRQ(ierr);
    ierr = PetscObjectSetName((PetscObject) locv, name);CHKERRQ(ierr);
    ierr = DMGlobalToLocalBegin(dm, v, INSERT_VALUES, locv);CHKERRQ(ierr);
    ierr = DMGlobalToLocalEnd(dm, v, INSERT_VALUES, locv);CHKERRQ(ierr);
    ierr = VecView_Plex_Local(locv, viewer);CHKERRQ(ierr);
    ierr = DMRestoreLocalVector(dm, &locv);CHKERRQ(ierr);
  } else {
    PetscBool isseq;

    ierr = PetscObjectTypeCompare((PetscObject) v, VECSEQ, &isseq);CHKERRQ(ierr);
    if (isseq) {
      ierr = VecView_Seq(v, viewer);CHKERRQ(ierr);
    } else {
      ierr = VecView_MPI(v, viewer);CHKERRQ(ierr);
    }
  }
  PetscFunctionReturn(0);
}

#undef __FUNCT__
#define __FUNCT__ "DMPlexView_Ascii"
PetscErrorCode DMPlexView_Ascii(DM dm, PetscViewer viewer)
{
  DM_Plex          *mesh = (DM_Plex*) dm->data;
  DM                cdm;
  DMLabel           markers;
  PetscSection      coordSection;
  Vec               coordinates;
  PetscViewerFormat format;
  PetscErrorCode    ierr;

  PetscFunctionBegin;
  ierr = DMGetCoordinateDM(dm, &cdm);CHKERRQ(ierr);
  ierr = DMGetDefaultSection(cdm, &coordSection);CHKERRQ(ierr);
  ierr = DMGetCoordinatesLocal(dm, &coordinates);CHKERRQ(ierr);
  ierr = PetscViewerGetFormat(viewer, &format);CHKERRQ(ierr);
  if (format == PETSC_VIEWER_ASCII_INFO_DETAIL) {
    const char *name;
    PetscInt    maxConeSize, maxSupportSize;
    PetscInt    pStart, pEnd, p;
    PetscMPIInt rank, size;

    ierr = MPI_Comm_rank(PetscObjectComm((PetscObject)dm), &rank);CHKERRQ(ierr);
    ierr = MPI_Comm_size(PetscObjectComm((PetscObject)dm), &size);CHKERRQ(ierr);
    ierr = PetscObjectGetName((PetscObject) dm, &name);CHKERRQ(ierr);
    ierr = DMPlexGetChart(dm, &pStart, &pEnd);CHKERRQ(ierr);
    ierr = DMPlexGetMaxSizes(dm, &maxConeSize, &maxSupportSize);CHKERRQ(ierr);
    ierr = PetscViewerASCIISynchronizedAllow(viewer, PETSC_TRUE);CHKERRQ(ierr);
    ierr = PetscViewerASCIIPrintf(viewer, "Mesh '%s':\n", name);CHKERRQ(ierr);
    ierr = PetscViewerASCIISynchronizedPrintf(viewer, "Max sizes cone: %D support: %D\n", maxConeSize, maxSupportSize);CHKERRQ(ierr);
    ierr = PetscViewerASCIIPrintf(viewer, "orientation is missing\n", name);CHKERRQ(ierr);
    ierr = PetscViewerASCIIPrintf(viewer, "cap --> base:\n", name);CHKERRQ(ierr);
    for (p = pStart; p < pEnd; ++p) {
      PetscInt dof, off, s;

      ierr = PetscSectionGetDof(mesh->supportSection, p, &dof);CHKERRQ(ierr);
      ierr = PetscSectionGetOffset(mesh->supportSection, p, &off);CHKERRQ(ierr);
      for (s = off; s < off+dof; ++s) {
        ierr = PetscViewerASCIISynchronizedPrintf(viewer, "[%D]: %D ----> %D\n", rank, p, mesh->supports[s]);CHKERRQ(ierr);
      }
    }
    ierr = PetscViewerFlush(viewer);CHKERRQ(ierr);
    ierr = PetscViewerASCIIPrintf(viewer, "base <-- cap:\n", name);CHKERRQ(ierr);
    for (p = pStart; p < pEnd; ++p) {
      PetscInt dof, off, c;

      ierr = PetscSectionGetDof(mesh->coneSection, p, &dof);CHKERRQ(ierr);
      ierr = PetscSectionGetOffset(mesh->coneSection, p, &off);CHKERRQ(ierr);
      for (c = off; c < off+dof; ++c) {
        ierr = PetscViewerASCIISynchronizedPrintf(viewer, "[%D]: %D <---- %D (%D)\n", rank, p, mesh->cones[c], mesh->coneOrientations[c]);CHKERRQ(ierr);
      }
    }
    ierr = PetscViewerFlush(viewer);CHKERRQ(ierr);
    ierr = PetscSectionGetChart(coordSection, &pStart, NULL);CHKERRQ(ierr);
    if (pStart >= 0) {ierr = PetscSectionVecView(coordSection, coordinates, viewer);CHKERRQ(ierr);}
    ierr = DMPlexGetLabel(dm, "marker", &markers);CHKERRQ(ierr);
    ierr = DMLabelView(markers,viewer);CHKERRQ(ierr);
    if (size > 1) {
      PetscSF sf;

      ierr = DMGetPointSF(dm, &sf);CHKERRQ(ierr);
      ierr = PetscSFView(sf, viewer);CHKERRQ(ierr);
    }
    ierr = PetscViewerFlush(viewer);CHKERRQ(ierr);
  } else if (format == PETSC_VIEWER_ASCII_LATEX) {
    const char  *name;
    const char  *colors[3] = {"red", "blue", "green"};
    const int    numColors  = 3;
    PetscReal    scale      = 2.0;
    PetscScalar *coords;
    PetscInt     depth, cStart, cEnd, c, vStart, vEnd, v, eStart = 0, eEnd = 0, e, p;
    PetscMPIInt  rank, size;

    ierr = DMPlexGetDepth(dm, &depth);CHKERRQ(ierr);
    ierr = MPI_Comm_rank(PetscObjectComm((PetscObject)dm), &rank);CHKERRQ(ierr);
    ierr = MPI_Comm_size(PetscObjectComm((PetscObject)dm), &size);CHKERRQ(ierr);
    ierr = PetscObjectGetName((PetscObject) dm, &name);CHKERRQ(ierr);
    ierr = PetscViewerASCIISynchronizedAllow(viewer, PETSC_TRUE);CHKERRQ(ierr);
    ierr = PetscViewerASCIIPrintf(viewer, "\
\\documentclass[crop,multi=false]{standalone}\n\n\
\\usepackage{tikz}\n\
\\usepackage{pgflibraryshapes}\n\
\\usetikzlibrary{backgrounds}\n\
\\usetikzlibrary{arrows}\n\
\\begin{document}\n\
\\section{%s}\n\
\\begin{center}\n", name, 8.0/scale);CHKERRQ(ierr);
    ierr = PetscViewerASCIIPrintf(viewer, "Mesh for process ");CHKERRQ(ierr);
    for (p = 0; p < size; ++p) {
      if (p > 0 && p == size-1) {
        ierr = PetscViewerASCIIPrintf(viewer, ", and ", colors[p%numColors], p);CHKERRQ(ierr);
      } else if (p > 0) {
        ierr = PetscViewerASCIIPrintf(viewer, ", ", colors[p%numColors], p);CHKERRQ(ierr);
      }
      ierr = PetscViewerASCIIPrintf(viewer, "{\\textcolor{%s}%D}", colors[p%numColors], p);CHKERRQ(ierr);
    }
    ierr = PetscViewerASCIIPrintf(viewer, ".\n\n\n\
\\begin{tikzpicture}[scale = %g,font=\\fontsize{8}{8}\\selectfont]\n");CHKERRQ(ierr);
    /* Plot vertices */
    ierr = DMPlexGetDepthStratum(dm, 0, &vStart, &vEnd);CHKERRQ(ierr);
    ierr = VecGetArray(coordinates, &coords);CHKERRQ(ierr);
    ierr = PetscViewerASCIIPrintf(viewer, "\\path\n");CHKERRQ(ierr);
    for (v = vStart; v < vEnd; ++v) {
      PetscInt off, dof, d;

      ierr = PetscSectionGetDof(coordSection, v, &dof);CHKERRQ(ierr);
      ierr = PetscSectionGetOffset(coordSection, v, &off);CHKERRQ(ierr);
      ierr = PetscViewerASCIISynchronizedPrintf(viewer, "(");CHKERRQ(ierr);
      for (d = 0; d < dof; ++d) {
        if (d > 0) {ierr = PetscViewerASCIISynchronizedPrintf(viewer, ",");CHKERRQ(ierr);}
        ierr = PetscViewerASCIISynchronizedPrintf(viewer, "%G", scale*PetscRealPart(coords[off+d]));CHKERRQ(ierr);
      }
      ierr = PetscViewerASCIISynchronizedPrintf(viewer, ") node(%D_%D) [draw,shape=circle,color=%s] {%D} --\n", v, rank, colors[rank%numColors], v);CHKERRQ(ierr);
    }
    ierr = VecRestoreArray(coordinates, &coords);CHKERRQ(ierr);
    ierr = PetscViewerFlush(viewer);CHKERRQ(ierr);
    ierr = PetscViewerASCIIPrintf(viewer, "(0,0);\n");CHKERRQ(ierr);
    /* Plot edges */
    ierr = VecGetArray(coordinates, &coords);CHKERRQ(ierr);
    ierr = PetscViewerASCIIPrintf(viewer, "\\path\n");CHKERRQ(ierr);
    if (depth > 1) {ierr = DMPlexGetDepthStratum(dm, 1, &eStart, &eEnd);CHKERRQ(ierr);}
    for (e = eStart; e < eEnd; ++e) {
      const PetscInt *cone;
      PetscInt        coneSize, offA, offB, dof, d;

      ierr = DMPlexGetConeSize(dm, e, &coneSize);CHKERRQ(ierr);
      if (coneSize != 2) SETERRQ2(PetscObjectComm((PetscObject)dm), PETSC_ERR_ARG_WRONG, "Edge %d cone should have two vertices, not %d", e, coneSize);
      ierr = DMPlexGetCone(dm, e, &cone);CHKERRQ(ierr);
      ierr = PetscSectionGetDof(coordSection, cone[0], &dof);CHKERRQ(ierr);
      ierr = PetscSectionGetOffset(coordSection, cone[0], &offA);CHKERRQ(ierr);
      ierr = PetscSectionGetOffset(coordSection, cone[1], &offB);CHKERRQ(ierr);
      ierr = PetscViewerASCIISynchronizedPrintf(viewer, "(");CHKERRQ(ierr);
      for (d = 0; d < dof; ++d) {
        if (d > 0) {ierr = PetscViewerASCIISynchronizedPrintf(viewer, ",");CHKERRQ(ierr);}
        ierr = PetscViewerASCIISynchronizedPrintf(viewer, "%G", scale*0.5*PetscRealPart(coords[offA+d]+coords[offB+d]));CHKERRQ(ierr);
      }
      ierr = PetscViewerASCIISynchronizedPrintf(viewer, ") node(%D_%D) [draw,shape=circle,color=%s] {%D} --\n", e, rank, colors[rank%numColors], e);CHKERRQ(ierr);
    }
    ierr = VecRestoreArray(coordinates, &coords);CHKERRQ(ierr);
    ierr = PetscViewerFlush(viewer);CHKERRQ(ierr);
    ierr = PetscViewerASCIIPrintf(viewer, "(0,0);\n");CHKERRQ(ierr);
    /* Plot cells */
    ierr = DMPlexGetHeightStratum(dm, 0, &cStart, &cEnd);CHKERRQ(ierr);
    for (c = cStart; c < cEnd; ++c) {
      PetscInt *closure = NULL;
      PetscInt  closureSize, firstPoint = -1;

      ierr = DMPlexGetTransitiveClosure(dm, c, PETSC_TRUE, &closureSize, &closure);CHKERRQ(ierr);
      ierr = PetscViewerASCIISynchronizedPrintf(viewer, "\\draw[color=%s] ", colors[rank%numColors]);CHKERRQ(ierr);
      for (p = 0; p < closureSize*2; p += 2) {
        const PetscInt point = closure[p];

        if ((point < vStart) || (point >= vEnd)) continue;
        if (firstPoint >= 0) {ierr = PetscViewerASCIISynchronizedPrintf(viewer, " -- ");CHKERRQ(ierr);}
        ierr = PetscViewerASCIISynchronizedPrintf(viewer, "(%D_%D)", point, rank);CHKERRQ(ierr);
        if (firstPoint < 0) firstPoint = point;
      }
      /* Why doesn't this work? ierr = PetscViewerASCIISynchronizedPrintf(viewer, " -- cycle;\n");CHKERRQ(ierr); */
      ierr = PetscViewerASCIISynchronizedPrintf(viewer, " -- (%D_%D);\n", firstPoint, rank);CHKERRQ(ierr);
      ierr = DMPlexRestoreTransitiveClosure(dm, c, PETSC_TRUE, &closureSize, &closure);CHKERRQ(ierr);
    }
    ierr = PetscViewerFlush(viewer);CHKERRQ(ierr);
    ierr = PetscViewerASCIIPrintf(viewer, "\\end{tikzpicture}\n\\end{center}\n");CHKERRQ(ierr);
    ierr = PetscViewerASCIIPrintf(viewer, "\\end{document}\n", name);CHKERRQ(ierr);
  } else {
    MPI_Comm    comm;
    PetscInt   *sizes;
    PetscInt    locDepth, depth, dim, d;
    PetscInt    pStart, pEnd, p;
    PetscInt    numLabels, l;
    PetscMPIInt size;

    ierr = PetscObjectGetComm((PetscObject)dm,&comm);CHKERRQ(ierr);
    ierr = MPI_Comm_size(comm, &size);CHKERRQ(ierr);
    ierr = DMPlexGetDimension(dm, &dim);CHKERRQ(ierr);
    ierr = PetscViewerASCIIPrintf(viewer, "Mesh in %D dimensions:\n", dim);CHKERRQ(ierr);
    ierr = DMPlexGetDepth(dm, &locDepth);CHKERRQ(ierr);
    ierr = MPI_Allreduce(&locDepth, &depth, 1, MPIU_INT, MPI_MAX, comm);CHKERRQ(ierr);
    ierr = PetscMalloc(size * sizeof(PetscInt), &sizes);CHKERRQ(ierr);
    if (depth == 1) {
      ierr = DMPlexGetDepthStratum(dm, 0, &pStart, &pEnd);CHKERRQ(ierr);
      pEnd = pEnd - pStart;
      ierr = MPI_Gather(&pEnd, 1, MPIU_INT, sizes, 1, MPIU_INT, 0, comm);CHKERRQ(ierr);
      ierr = PetscViewerASCIIPrintf(viewer, "  %D-cells:", 0);CHKERRQ(ierr);
      for (p = 0; p < size; ++p) {ierr = PetscViewerASCIIPrintf(viewer, " %D", sizes[p]);CHKERRQ(ierr);}
      ierr = PetscViewerASCIIPrintf(viewer, "\n");CHKERRQ(ierr);
      ierr = DMPlexGetHeightStratum(dm, 0, &pStart, &pEnd);CHKERRQ(ierr);
      pEnd = pEnd - pStart;
      ierr = MPI_Gather(&pEnd, 1, MPIU_INT, sizes, 1, MPIU_INT, 0, comm);CHKERRQ(ierr);
      ierr = PetscViewerASCIIPrintf(viewer, "  %D-cells:", dim);CHKERRQ(ierr);
      for (p = 0; p < size; ++p) {ierr = PetscViewerASCIIPrintf(viewer, " %D", sizes[p]);CHKERRQ(ierr);}
      ierr = PetscViewerASCIIPrintf(viewer, "\n");CHKERRQ(ierr);
    } else {
      for (d = 0; d <= dim; d++) {
        ierr = DMPlexGetDepthStratum(dm, d, &pStart, &pEnd);CHKERRQ(ierr);
        pEnd = pEnd - pStart;
        ierr = MPI_Gather(&pEnd, 1, MPIU_INT, sizes, 1, MPIU_INT, 0, comm);CHKERRQ(ierr);
        ierr = PetscViewerASCIIPrintf(viewer, "  %D-cells:", d);CHKERRQ(ierr);
        for (p = 0; p < size; ++p) {ierr = PetscViewerASCIIPrintf(viewer, " %D", sizes[p]);CHKERRQ(ierr);}
        ierr = PetscViewerASCIIPrintf(viewer, "\n");CHKERRQ(ierr);
      }
    }
    ierr = PetscFree(sizes);CHKERRQ(ierr);
    ierr = DMPlexGetNumLabels(dm, &numLabels);CHKERRQ(ierr);
    if (numLabels) {ierr = PetscViewerASCIIPrintf(viewer, "Labels:\n");CHKERRQ(ierr);}
    for (l = 0; l < numLabels; ++l) {
      DMLabel         label;
      const char     *name;
      IS              valueIS;
      const PetscInt *values;
      PetscInt        numValues, v;

      ierr = DMPlexGetLabelName(dm, l, &name);CHKERRQ(ierr);
      ierr = DMPlexGetLabel(dm, name, &label);CHKERRQ(ierr);
      ierr = DMLabelGetNumValues(label, &numValues);CHKERRQ(ierr);
      ierr = PetscViewerASCIIPrintf(viewer, "  %s: %d strata of sizes (", name, numValues);CHKERRQ(ierr);
      ierr = DMLabelGetValueIS(label, &valueIS);CHKERRQ(ierr);
      ierr = ISGetIndices(valueIS, &values);CHKERRQ(ierr);
      for (v = 0; v < numValues; ++v) {
        PetscInt size;

        ierr = DMLabelGetStratumSize(label, values[v], &size);CHKERRQ(ierr);
        if (v > 0) {ierr = PetscViewerASCIIPrintf(viewer, ", ");CHKERRQ(ierr);}
        ierr = PetscViewerASCIIPrintf(viewer, "%d", size);CHKERRQ(ierr);
      }
      ierr = PetscViewerASCIIPrintf(viewer, ")\n");CHKERRQ(ierr);
      ierr = ISRestoreIndices(valueIS, &values);CHKERRQ(ierr);
      ierr = ISDestroy(&valueIS);CHKERRQ(ierr);
    }
  }
  PetscFunctionReturn(0);
}

#undef __FUNCT__
#define __FUNCT__ "DMView_Plex"
PetscErrorCode DMView_Plex(DM dm, PetscViewer viewer)
{
  PetscBool      iascii, isbinary;
  PetscErrorCode ierr;

  PetscFunctionBegin;
  PetscValidHeaderSpecific(dm, DM_CLASSID, 1);
  PetscValidHeaderSpecific(viewer, PETSC_VIEWER_CLASSID, 2);
  ierr = PetscObjectTypeCompare((PetscObject) viewer, PETSCVIEWERASCII, &iascii);CHKERRQ(ierr);
  ierr = PetscObjectTypeCompare((PetscObject) viewer, PETSCVIEWERBINARY, &isbinary);CHKERRQ(ierr);
  if (iascii) {
    ierr = DMPlexView_Ascii(dm, viewer);CHKERRQ(ierr);
#if 0
  } else if (isbinary) {
    ierr = DMPlexView_Binary(dm, viewer);CHKERRQ(ierr);
#endif
  }
  PetscFunctionReturn(0);
}

#undef __FUNCT__
#define __FUNCT__ "DMDestroy_Plex"
PetscErrorCode DMDestroy_Plex(DM dm)
{
  DM_Plex       *mesh = (DM_Plex*) dm->data;
  DMLabel        next  = mesh->labels;
  PetscErrorCode ierr;

  PetscFunctionBegin;
  if (--mesh->refct > 0) PetscFunctionReturn(0);
  ierr = PetscSectionDestroy(&mesh->coneSection);CHKERRQ(ierr);
  ierr = PetscFree(mesh->cones);CHKERRQ(ierr);
  ierr = PetscFree(mesh->coneOrientations);CHKERRQ(ierr);
  ierr = PetscSectionDestroy(&mesh->supportSection);CHKERRQ(ierr);
  ierr = PetscFree(mesh->supports);CHKERRQ(ierr);
  ierr = PetscFree(mesh->facesTmp);CHKERRQ(ierr);
  while (next) {
    DMLabel tmp = next->next;

    ierr = DMLabelDestroy(&next);CHKERRQ(ierr);
    next = tmp;
  }
  ierr = DMLabelDestroy(&mesh->subpointMap);CHKERRQ(ierr);
  ierr = ISDestroy(&mesh->globalVertexNumbers);CHKERRQ(ierr);
  ierr = ISDestroy(&mesh->globalCellNumbers);CHKERRQ(ierr);
  /* This was originally freed in DMDestroy(), but that prevents reference counting of backend objects */
  ierr = PetscFree(mesh);CHKERRQ(ierr);
  PetscFunctionReturn(0);
}

#undef __FUNCT__
#define __FUNCT__ "DMCreateMatrix_Plex"
PetscErrorCode DMCreateMatrix_Plex(DM dm, MatType mtype, Mat *J)
{
  PetscSection   section, sectionGlobal;
  PetscInt       bs = -1;
  PetscInt       localSize;
  PetscBool      isShell, isBlock, isSeqBlock, isMPIBlock, isSymBlock, isSymSeqBlock, isSymMPIBlock;
  PetscErrorCode ierr;

  PetscFunctionBegin;
#if !defined(PETSC_USE_DYNAMIC_LIBRARIES)
  ierr = MatInitializePackage();CHKERRQ(ierr);
#endif
  if (!mtype) mtype = MATAIJ;
  ierr = DMGetDefaultSection(dm, &section);CHKERRQ(ierr);
  ierr = DMGetDefaultGlobalSection(dm, &sectionGlobal);CHKERRQ(ierr);
  /* ierr = PetscSectionGetStorageSize(sectionGlobal, &localSize);CHKERRQ(ierr); */
  ierr = PetscSectionGetConstrainedStorageSize(sectionGlobal, &localSize);CHKERRQ(ierr);
  ierr = MatCreate(PetscObjectComm((PetscObject)dm), J);CHKERRQ(ierr);
  ierr = MatSetSizes(*J, localSize, localSize, PETSC_DETERMINE, PETSC_DETERMINE);CHKERRQ(ierr);
  ierr = MatSetType(*J, mtype);CHKERRQ(ierr);
  ierr = MatSetFromOptions(*J);CHKERRQ(ierr);
  ierr = PetscStrcmp(mtype, MATSHELL, &isShell);CHKERRQ(ierr);
  ierr = PetscStrcmp(mtype, MATBAIJ, &isBlock);CHKERRQ(ierr);
  ierr = PetscStrcmp(mtype, MATSEQBAIJ, &isSeqBlock);CHKERRQ(ierr);
  ierr = PetscStrcmp(mtype, MATMPIBAIJ, &isMPIBlock);CHKERRQ(ierr);
  ierr = PetscStrcmp(mtype, MATSBAIJ, &isSymBlock);CHKERRQ(ierr);
  ierr = PetscStrcmp(mtype, MATSEQSBAIJ, &isSymSeqBlock);CHKERRQ(ierr);
  ierr = PetscStrcmp(mtype, MATMPISBAIJ, &isSymMPIBlock);CHKERRQ(ierr);
  if (!isShell) {
    PetscBool fillMatrix = (PetscBool) !dm->prealloc_only;
    PetscInt *dnz, *onz, *dnzu, *onzu, bsLocal, bsMax, bsMin;

    if (bs < 0) {
      if (isBlock || isSeqBlock || isMPIBlock || isSymBlock || isSymSeqBlock || isSymMPIBlock) {
        PetscInt pStart, pEnd, p, dof, cdof;

        ierr = PetscSectionGetChart(sectionGlobal, &pStart, &pEnd);CHKERRQ(ierr);
        for (p = pStart; p < pEnd; ++p) {
          ierr = PetscSectionGetDof(sectionGlobal, p, &dof);CHKERRQ(ierr);
          ierr = PetscSectionGetConstraintDof(sectionGlobal, p, &cdof);CHKERRQ(ierr);
          if (dof-cdof) {
            if (bs < 0) {
              bs = dof-cdof;
            } else if (bs != dof-cdof) {
              /* Layout does not admit a pointwise block size */
              bs = 1;
              break;
            }
          }
        }
        /* Must have same blocksize on all procs (some might have no points) */
        bsLocal = bs;
        ierr = MPI_Allreduce(&bsLocal, &bsMax, 1, MPIU_INT, MPI_MAX, PetscObjectComm((PetscObject)dm));CHKERRQ(ierr);
        bsLocal = bs < 0 ? bsMax : bs;
        ierr = MPI_Allreduce(&bsLocal, &bsMin, 1, MPIU_INT, MPI_MIN, PetscObjectComm((PetscObject)dm));CHKERRQ(ierr);
        if (bsMin != bsMax) {
          bs = 1;
        } else {
          bs = bsMax;
        }
      } else {
        bs = 1;
      }
    }
    ierr = PetscMalloc4(localSize/bs, PetscInt, &dnz, localSize/bs, PetscInt, &onz, localSize/bs, PetscInt, &dnzu, localSize/bs, PetscInt, &onzu);CHKERRQ(ierr);
    ierr = PetscMemzero(dnz,  localSize/bs * sizeof(PetscInt));CHKERRQ(ierr);
    ierr = PetscMemzero(onz,  localSize/bs * sizeof(PetscInt));CHKERRQ(ierr);
    ierr = PetscMemzero(dnzu, localSize/bs * sizeof(PetscInt));CHKERRQ(ierr);
    ierr = PetscMemzero(onzu, localSize/bs * sizeof(PetscInt));CHKERRQ(ierr);
    ierr = DMPlexPreallocateOperator(dm, bs, section, sectionGlobal, dnz, onz, dnzu, onzu, *J, fillMatrix);CHKERRQ(ierr);
    ierr = PetscFree4(dnz, onz, dnzu, onzu);CHKERRQ(ierr);
  }
  PetscFunctionReturn(0);
}

#undef __FUNCT__
#define __FUNCT__ "DMPlexGetDimension"
/*@
  DMPlexGetDimension - Return the topological mesh dimension

  Not collective

  Input Parameter:
. mesh - The DMPlex

  Output Parameter:
. dim - The topological mesh dimension

  Level: beginner

.seealso: DMPlexCreate()
@*/
PetscErrorCode DMPlexGetDimension(DM dm, PetscInt *dim)
{
  DM_Plex *mesh = (DM_Plex*) dm->data;

  PetscFunctionBegin;
  PetscValidHeaderSpecific(dm, DM_CLASSID, 1);
  PetscValidPointer(dim, 2);
  *dim = mesh->dim;
  PetscFunctionReturn(0);
}

#undef __FUNCT__
#define __FUNCT__ "DMPlexSetDimension"
/*@
  DMPlexSetDimension - Set the topological mesh dimension

  Collective on mesh

  Input Parameters:
+ mesh - The DMPlex
- dim - The topological mesh dimension

  Level: beginner

.seealso: DMPlexCreate()
@*/
PetscErrorCode DMPlexSetDimension(DM dm, PetscInt dim)
{
  DM_Plex *mesh = (DM_Plex*) dm->data;

  PetscFunctionBegin;
  PetscValidHeaderSpecific(dm, DM_CLASSID, 1);
  PetscValidLogicalCollectiveInt(dm, dim, 2);
  mesh->dim               = dim;
  mesh->preallocCenterDim = dim;
  PetscFunctionReturn(0);
}

#undef __FUNCT__
#define __FUNCT__ "DMPlexGetChart"
/*@
  DMPlexGetChart - Return the interval for all mesh points [pStart, pEnd)

  Not collective

  Input Parameter:
. mesh - The DMPlex

  Output Parameters:
+ pStart - The first mesh point
- pEnd   - The upper bound for mesh points

  Level: beginner

.seealso: DMPlexCreate(), DMPlexSetChart()
@*/
PetscErrorCode DMPlexGetChart(DM dm, PetscInt *pStart, PetscInt *pEnd)
{
  DM_Plex       *mesh = (DM_Plex*) dm->data;
  PetscErrorCode ierr;

  PetscFunctionBegin;
  PetscValidHeaderSpecific(dm, DM_CLASSID, 1);
  ierr = PetscSectionGetChart(mesh->coneSection, pStart, pEnd);CHKERRQ(ierr);
  PetscFunctionReturn(0);
}

#undef __FUNCT__
#define __FUNCT__ "DMPlexSetChart"
/*@
  DMPlexSetChart - Set the interval for all mesh points [pStart, pEnd)

  Not collective

  Input Parameters:
+ mesh - The DMPlex
. pStart - The first mesh point
- pEnd   - The upper bound for mesh points

  Output Parameters:

  Level: beginner

.seealso: DMPlexCreate(), DMPlexGetChart()
@*/
PetscErrorCode DMPlexSetChart(DM dm, PetscInt pStart, PetscInt pEnd)
{
  DM_Plex       *mesh = (DM_Plex*) dm->data;
  PetscErrorCode ierr;

  PetscFunctionBegin;
  PetscValidHeaderSpecific(dm, DM_CLASSID, 1);
  ierr = PetscSectionSetChart(mesh->coneSection, pStart, pEnd);CHKERRQ(ierr);
  ierr = PetscSectionSetChart(mesh->supportSection, pStart, pEnd);CHKERRQ(ierr);
  PetscFunctionReturn(0);
}

#undef __FUNCT__
#define __FUNCT__ "DMPlexGetConeSize"
/*@
  DMPlexGetConeSize - Return the number of in-edges for this point in the Sieve DAG

  Not collective

  Input Parameters:
+ mesh - The DMPlex
- p - The Sieve point, which must lie in the chart set with DMPlexSetChart()

  Output Parameter:
. size - The cone size for point p

  Level: beginner

.seealso: DMPlexCreate(), DMPlexSetConeSize(), DMPlexSetChart()
@*/
PetscErrorCode DMPlexGetConeSize(DM dm, PetscInt p, PetscInt *size)
{
  DM_Plex       *mesh = (DM_Plex*) dm->data;
  PetscErrorCode ierr;

  PetscFunctionBegin;
  PetscValidHeaderSpecific(dm, DM_CLASSID, 1);
  PetscValidPointer(size, 3);
  ierr = PetscSectionGetDof(mesh->coneSection, p, size);CHKERRQ(ierr);
  PetscFunctionReturn(0);
}

#undef __FUNCT__
#define __FUNCT__ "DMPlexSetConeSize"
/*@
  DMPlexSetConeSize - Set the number of in-edges for this point in the Sieve DAG

  Not collective

  Input Parameters:
+ mesh - The DMPlex
. p - The Sieve point, which must lie in the chart set with DMPlexSetChart()
- size - The cone size for point p

  Output Parameter:

  Note:
  This should be called after DMPlexSetChart().

  Level: beginner

.seealso: DMPlexCreate(), DMPlexGetConeSize(), DMPlexSetChart()
@*/
PetscErrorCode DMPlexSetConeSize(DM dm, PetscInt p, PetscInt size)
{
  DM_Plex       *mesh = (DM_Plex*) dm->data;
  PetscErrorCode ierr;

  PetscFunctionBegin;
  PetscValidHeaderSpecific(dm, DM_CLASSID, 1);
  ierr = PetscSectionSetDof(mesh->coneSection, p, size);CHKERRQ(ierr);

  mesh->maxConeSize = PetscMax(mesh->maxConeSize, size);
  PetscFunctionReturn(0);
}

#undef __FUNCT__
#define __FUNCT__ "DMPlexGetCone"
/*@C
  DMPlexGetCone - Return the points on the in-edges for this point in the Sieve DAG

  Not collective

  Input Parameters:
+ mesh - The DMPlex
- p - The Sieve point, which must lie in the chart set with DMPlexSetChart()

  Output Parameter:
. cone - An array of points which are on the in-edges for point p

  Level: beginner

  Fortran Notes:
  Since it returns an array, this routine is only available in Fortran 90, and you must
  include petsc.h90 in your code.

  You must also call DMPlexRestoreCone() after you finish using the returned array.

.seealso: DMPlexCreate(), DMPlexSetCone(), DMPlexSetChart()
@*/
PetscErrorCode DMPlexGetCone(DM dm, PetscInt p, const PetscInt *cone[])
{
  DM_Plex       *mesh = (DM_Plex*) dm->data;
  PetscInt       off;
  PetscErrorCode ierr;

  PetscFunctionBegin;
  PetscValidHeaderSpecific(dm, DM_CLASSID, 1);
  PetscValidPointer(cone, 3);
  ierr  = PetscSectionGetOffset(mesh->coneSection, p, &off);CHKERRQ(ierr);
  *cone = &mesh->cones[off];
  PetscFunctionReturn(0);
}

#undef __FUNCT__
#define __FUNCT__ "DMPlexSetCone"
/*@
  DMPlexSetCone - Set the points on the in-edges for this point in the Sieve DAG

  Not collective

  Input Parameters:
+ mesh - The DMPlex
. p - The Sieve point, which must lie in the chart set with DMPlexSetChart()
- cone - An array of points which are on the in-edges for point p

  Output Parameter:

  Note:
  This should be called after all calls to DMPlexSetConeSize() and DMSetUp().

  Level: beginner

.seealso: DMPlexCreate(), DMPlexGetCone(), DMPlexSetChart(), DMPlexSetConeSize(), DMSetUp()
@*/
PetscErrorCode DMPlexSetCone(DM dm, PetscInt p, const PetscInt cone[])
{
  DM_Plex       *mesh = (DM_Plex*) dm->data;
  PetscInt       pStart, pEnd;
  PetscInt       dof, off, c;
  PetscErrorCode ierr;

  PetscFunctionBegin;
  PetscValidHeaderSpecific(dm, DM_CLASSID, 1);
  ierr = PetscSectionGetChart(mesh->coneSection, &pStart, &pEnd);CHKERRQ(ierr);
  ierr = PetscSectionGetDof(mesh->coneSection, p, &dof);CHKERRQ(ierr);
  if (dof) PetscValidPointer(cone, 3);
  ierr = PetscSectionGetOffset(mesh->coneSection, p, &off);CHKERRQ(ierr);
  if ((p < pStart) || (p >= pEnd)) SETERRQ3(PetscObjectComm((PetscObject)dm), PETSC_ERR_ARG_OUTOFRANGE, "Mesh point %D is not in the valid range [%D, %D)", p, pStart, pEnd);
  for (c = 0; c < dof; ++c) {
    if ((cone[c] < pStart) || (cone[c] >= pEnd)) SETERRQ3(PetscObjectComm((PetscObject)dm), PETSC_ERR_ARG_OUTOFRANGE, "Cone point %D is not in the valid range [%D, %D)", cone[c], pStart, pEnd);
    mesh->cones[off+c] = cone[c];
  }
  PetscFunctionReturn(0);
}

#undef __FUNCT__
#define __FUNCT__ "DMPlexGetConeOrientation"
/*@C
  DMPlexGetConeOrientation - Return the orientations on the in-edges for this point in the Sieve DAG

  Not collective

  Input Parameters:
+ mesh - The DMPlex
- p - The Sieve point, which must lie in the chart set with DMPlexSetChart()

  Output Parameter:
. coneOrientation - An array of orientations which are on the in-edges for point p. An orientation is an
                    integer giving the prescription for cone traversal. If it is negative, the cone is
                    traversed in the opposite direction. Its value 'o', or if negative '-(o+1)', gives
                    the index of the cone point on which to start.

  Level: beginner

  Fortran Notes:
  Since it returns an array, this routine is only available in Fortran 90, and you must
  include petsc.h90 in your code.

  You must also call DMPlexRestoreConeOrientation() after you finish using the returned array.

.seealso: DMPlexCreate(), DMPlexGetCone(), DMPlexSetCone(), DMPlexSetChart()
@*/
PetscErrorCode DMPlexGetConeOrientation(DM dm, PetscInt p, const PetscInt *coneOrientation[])
{
  DM_Plex       *mesh = (DM_Plex*) dm->data;
  PetscInt       off;
  PetscErrorCode ierr;

  PetscFunctionBegin;
  PetscValidHeaderSpecific(dm, DM_CLASSID, 1);
#if defined(PETSC_USE_DEBUG)
  {
    PetscInt dof;
    ierr = PetscSectionGetDof(mesh->coneSection, p, &dof);CHKERRQ(ierr);
    if (dof) PetscValidPointer(coneOrientation, 3);
  }
#endif
  ierr = PetscSectionGetOffset(mesh->coneSection, p, &off);CHKERRQ(ierr);

  *coneOrientation = &mesh->coneOrientations[off];
  PetscFunctionReturn(0);
}

#undef __FUNCT__
#define __FUNCT__ "DMPlexSetConeOrientation"
/*@
  DMPlexSetConeOrientation - Set the orientations on the in-edges for this point in the Sieve DAG

  Not collective

  Input Parameters:
+ mesh - The DMPlex
. p - The Sieve point, which must lie in the chart set with DMPlexSetChart()
- coneOrientation - An array of orientations which are on the in-edges for point p. An orientation is an
                    integer giving the prescription for cone traversal. If it is negative, the cone is
                    traversed in the opposite direction. Its value 'o', or if negative '-(o+1)', gives
                    the index of the cone point on which to start.

  Output Parameter:

  Note:
  This should be called after all calls to DMPlexSetConeSize() and DMSetUp().

  Level: beginner

.seealso: DMPlexCreate(), DMPlexGetConeOrientation(), DMPlexSetCone(), DMPlexSetChart(), DMPlexSetConeSize(), DMSetUp()
@*/
PetscErrorCode DMPlexSetConeOrientation(DM dm, PetscInt p, const PetscInt coneOrientation[])
{
  DM_Plex       *mesh = (DM_Plex*) dm->data;
  PetscInt       pStart, pEnd;
  PetscInt       dof, off, c;
  PetscErrorCode ierr;

  PetscFunctionBegin;
  PetscValidHeaderSpecific(dm, DM_CLASSID, 1);
  ierr = PetscSectionGetChart(mesh->coneSection, &pStart, &pEnd);CHKERRQ(ierr);
  ierr = PetscSectionGetDof(mesh->coneSection, p, &dof);CHKERRQ(ierr);
  if (dof) PetscValidPointer(coneOrientation, 3);
  ierr = PetscSectionGetOffset(mesh->coneSection, p, &off);CHKERRQ(ierr);
  if ((p < pStart) || (p >= pEnd)) SETERRQ3(PetscObjectComm((PetscObject)dm), PETSC_ERR_ARG_OUTOFRANGE, "Mesh point %D is not in the valid range [%D, %D)", p, pStart, pEnd);
  for (c = 0; c < dof; ++c) {
    PetscInt cdof, o = coneOrientation[c];

    ierr = PetscSectionGetDof(mesh->coneSection, mesh->cones[off+c], &cdof);CHKERRQ(ierr);
    if (o && ((o < -(cdof+1)) || (o >= cdof))) SETERRQ3(PetscObjectComm((PetscObject)dm), PETSC_ERR_ARG_OUTOFRANGE, "Cone orientation %D is not in the valid range [%D. %D)", o, -(cdof+1), cdof);
    mesh->coneOrientations[off+c] = o;
  }
  PetscFunctionReturn(0);
}

#undef __FUNCT__
#define __FUNCT__ "DMPlexInsertCone"
PetscErrorCode DMPlexInsertCone(DM dm, PetscInt p, PetscInt conePos, PetscInt conePoint)
{
  DM_Plex       *mesh = (DM_Plex*) dm->data;
  PetscInt       pStart, pEnd;
  PetscInt       dof, off;
  PetscErrorCode ierr;

  PetscFunctionBegin;
  PetscValidHeaderSpecific(dm, DM_CLASSID, 1);
  ierr = PetscSectionGetChart(mesh->coneSection, &pStart, &pEnd);CHKERRQ(ierr);
  if ((p < pStart) || (p >= pEnd)) SETERRQ3(PetscObjectComm((PetscObject)dm), PETSC_ERR_ARG_OUTOFRANGE, "Mesh point %D is not in the valid range [%D, %D)", p, pStart, pEnd);
  if ((conePoint < pStart) || (conePoint >= pEnd)) SETERRQ3(PetscObjectComm((PetscObject)dm), PETSC_ERR_ARG_OUTOFRANGE, "Cone point %D is not in the valid range [%D, %D)", conePoint, pStart, pEnd);
  ierr = PetscSectionGetDof(mesh->coneSection, p, &dof);CHKERRQ(ierr);
  ierr = PetscSectionGetOffset(mesh->coneSection, p, &off);CHKERRQ(ierr);
  if ((conePos < 0) || (conePos >= dof)) SETERRQ3(PetscObjectComm((PetscObject)dm), PETSC_ERR_ARG_OUTOFRANGE, "Cone position %D of point %D is not in the valid range [0, %D)", conePos, p, dof);
  mesh->cones[off+conePos] = conePoint;
  PetscFunctionReturn(0);
}

#undef __FUNCT__
#define __FUNCT__ "DMPlexInsertConeOrientation"
PetscErrorCode DMPlexInsertConeOrientation(DM dm, PetscInt p, PetscInt conePos, PetscInt coneOrientation)
{
  DM_Plex       *mesh = (DM_Plex*) dm->data;
  PetscInt       pStart, pEnd;
  PetscInt       dof, off;
  PetscErrorCode ierr;

  PetscFunctionBegin;
  PetscValidHeaderSpecific(dm, DM_CLASSID, 1);
  ierr = PetscSectionGetChart(mesh->coneSection, &pStart, &pEnd);CHKERRQ(ierr);
  if ((p < pStart) || (p >= pEnd)) SETERRQ3(PetscObjectComm((PetscObject)dm), PETSC_ERR_ARG_OUTOFRANGE, "Mesh point %D is not in the valid range [%D, %D)", p, pStart, pEnd);
  ierr = PetscSectionGetDof(mesh->coneSection, p, &dof);CHKERRQ(ierr);
  ierr = PetscSectionGetOffset(mesh->coneSection, p, &off);CHKERRQ(ierr);
  if ((conePos < 0) || (conePos >= dof)) SETERRQ3(PetscObjectComm((PetscObject)dm), PETSC_ERR_ARG_OUTOFRANGE, "Cone position %D of point %D is not in the valid range [0, %D)", conePos, p, dof);
  mesh->coneOrientations[off+conePos] = coneOrientation;
  PetscFunctionReturn(0);
}

#undef __FUNCT__
#define __FUNCT__ "DMPlexGetSupportSize"
/*@
  DMPlexGetSupportSize - Return the number of out-edges for this point in the Sieve DAG

  Not collective

  Input Parameters:
+ mesh - The DMPlex
- p - The Sieve point, which must lie in the chart set with DMPlexSetChart()

  Output Parameter:
. size - The support size for point p

  Level: beginner

.seealso: DMPlexCreate(), DMPlexSetConeSize(), DMPlexSetChart(), DMPlexGetConeSize()
@*/
PetscErrorCode DMPlexGetSupportSize(DM dm, PetscInt p, PetscInt *size)
{
  DM_Plex       *mesh = (DM_Plex*) dm->data;
  PetscErrorCode ierr;

  PetscFunctionBegin;
  PetscValidHeaderSpecific(dm, DM_CLASSID, 1);
  PetscValidPointer(size, 3);
  ierr = PetscSectionGetDof(mesh->supportSection, p, size);CHKERRQ(ierr);
  PetscFunctionReturn(0);
}

#undef __FUNCT__
#define __FUNCT__ "DMPlexSetSupportSize"
/*@
  DMPlexSetSupportSize - Set the number of out-edges for this point in the Sieve DAG

  Not collective

  Input Parameters:
+ mesh - The DMPlex
. p - The Sieve point, which must lie in the chart set with DMPlexSetChart()
- size - The support size for point p

  Output Parameter:

  Note:
  This should be called after DMPlexSetChart().

  Level: beginner

.seealso: DMPlexCreate(), DMPlexGetSupportSize(), DMPlexSetChart()
@*/
PetscErrorCode DMPlexSetSupportSize(DM dm, PetscInt p, PetscInt size)
{
  DM_Plex       *mesh = (DM_Plex*) dm->data;
  PetscErrorCode ierr;

  PetscFunctionBegin;
  PetscValidHeaderSpecific(dm, DM_CLASSID, 1);
  ierr = PetscSectionSetDof(mesh->supportSection, p, size);CHKERRQ(ierr);

  mesh->maxSupportSize = PetscMax(mesh->maxSupportSize, size);
  PetscFunctionReturn(0);
}

#undef __FUNCT__
#define __FUNCT__ "DMPlexGetSupport"
/*@C
  DMPlexGetSupport - Return the points on the out-edges for this point in the Sieve DAG

  Not collective

  Input Parameters:
+ mesh - The DMPlex
- p - The Sieve point, which must lie in the chart set with DMPlexSetChart()

  Output Parameter:
. support - An array of points which are on the out-edges for point p

  Level: beginner

  Fortran Notes:
  Since it returns an array, this routine is only available in Fortran 90, and you must
  include petsc.h90 in your code.

  You must also call DMPlexRestoreSupport() after you finish using the returned array.

.seealso: DMPlexCreate(), DMPlexSetCone(), DMPlexSetChart(), DMPlexGetCone()
@*/
PetscErrorCode DMPlexGetSupport(DM dm, PetscInt p, const PetscInt *support[])
{
  DM_Plex       *mesh = (DM_Plex*) dm->data;
  PetscInt       off;
  PetscErrorCode ierr;

  PetscFunctionBegin;
  PetscValidHeaderSpecific(dm, DM_CLASSID, 1);
  PetscValidPointer(support, 3);
  ierr     = PetscSectionGetOffset(mesh->supportSection, p, &off);CHKERRQ(ierr);
  *support = &mesh->supports[off];
  PetscFunctionReturn(0);
}

#undef __FUNCT__
#define __FUNCT__ "DMPlexSetSupport"
/*@
  DMPlexSetSupport - Set the points on the out-edges for this point in the Sieve DAG

  Not collective

  Input Parameters:
+ mesh - The DMPlex
. p - The Sieve point, which must lie in the chart set with DMPlexSetChart()
- support - An array of points which are on the in-edges for point p

  Output Parameter:

  Note:
  This should be called after all calls to DMPlexSetSupportSize() and DMSetUp().

  Level: beginner

.seealso: DMPlexCreate(), DMPlexGetSupport(), DMPlexSetChart(), DMPlexSetSupportSize(), DMSetUp()
@*/
PetscErrorCode DMPlexSetSupport(DM dm, PetscInt p, const PetscInt support[])
{
  DM_Plex       *mesh = (DM_Plex*) dm->data;
  PetscInt       pStart, pEnd;
  PetscInt       dof, off, c;
  PetscErrorCode ierr;

  PetscFunctionBegin;
  PetscValidHeaderSpecific(dm, DM_CLASSID, 1);
  ierr = PetscSectionGetChart(mesh->supportSection, &pStart, &pEnd);CHKERRQ(ierr);
  ierr = PetscSectionGetDof(mesh->supportSection, p, &dof);CHKERRQ(ierr);
  if (dof) PetscValidPointer(support, 3);
  ierr = PetscSectionGetOffset(mesh->supportSection, p, &off);CHKERRQ(ierr);
  if ((p < pStart) || (p >= pEnd)) SETERRQ3(PetscObjectComm((PetscObject)dm), PETSC_ERR_ARG_OUTOFRANGE, "Mesh point %D is not in the valid range [%D, %D)", p, pStart, pEnd);
  for (c = 0; c < dof; ++c) {
    if ((support[c] < pStart) || (support[c] >= pEnd)) SETERRQ3(PetscObjectComm((PetscObject)dm), PETSC_ERR_ARG_OUTOFRANGE, "Support point %D is not in the valid range [%D, %D)", support[c], pStart, pEnd);
    mesh->supports[off+c] = support[c];
  }
  PetscFunctionReturn(0);
}

#undef __FUNCT__
#define __FUNCT__ "DMPlexInsertSupport"
PetscErrorCode DMPlexInsertSupport(DM dm, PetscInt p, PetscInt supportPos, PetscInt supportPoint)
{
  DM_Plex       *mesh = (DM_Plex*) dm->data;
  PetscInt       pStart, pEnd;
  PetscInt       dof, off;
  PetscErrorCode ierr;

  PetscFunctionBegin;
  PetscValidHeaderSpecific(dm, DM_CLASSID, 1);
  ierr = PetscSectionGetChart(mesh->supportSection, &pStart, &pEnd);CHKERRQ(ierr);
  ierr = PetscSectionGetDof(mesh->supportSection, p, &dof);CHKERRQ(ierr);
  ierr = PetscSectionGetOffset(mesh->supportSection, p, &off);CHKERRQ(ierr);
  if ((p < pStart) || (p >= pEnd)) SETERRQ3(PetscObjectComm((PetscObject)dm), PETSC_ERR_ARG_OUTOFRANGE, "Mesh point %D is not in the valid range [%D, %D)", p, pStart, pEnd);
  if ((supportPoint < pStart) || (supportPoint >= pEnd)) SETERRQ3(PetscObjectComm((PetscObject)dm), PETSC_ERR_ARG_OUTOFRANGE, "Support point %D is not in the valid range [%D, %D)", supportPoint, pStart, pEnd);
  if (supportPos >= dof) SETERRQ3(PetscObjectComm((PetscObject)dm), PETSC_ERR_ARG_OUTOFRANGE, "Support position %D of point %D is not in the valid range [0, %D)", supportPos, p, dof);
  mesh->supports[off+supportPos] = supportPoint;
  PetscFunctionReturn(0);
}

#undef __FUNCT__
#define __FUNCT__ "DMPlexGetTransitiveClosure"
/*@C
  DMPlexGetTransitiveClosure - Return the points on the transitive closure of the in-edges or out-edges for this point in the Sieve DAG

  Not collective

  Input Parameters:
+ mesh - The DMPlex
. p - The Sieve point, which must lie in the chart set with DMPlexSetChart()
. useCone - PETSC_TRUE for in-edges,  otherwise use out-edges
- points - If points is NULL on input, internal storage will be returned, otherwise the provided array is used

  Output Parameters:
+ numPoints - The number of points in the closure, so points[] is of size 2*numPoints
- points - The points and point orientations, interleaved as pairs [p0, o0, p1, o1, ...]

  Note:
  If using internal storage (points is NULL on input), each call overwrites the last output.

  Fortran Notes:
  Since it returns an array, this routine is only available in Fortran 90, and you must
  include petsc.h90 in your code.

  The numPoints argument is not present in the Fortran 90 binding since it is internal to the array.

  Level: beginner

.seealso: DMPlexRestoreTransitiveClosure(), DMPlexCreate(), DMPlexSetCone(), DMPlexSetChart(), DMPlexGetCone()
@*/
PetscErrorCode DMPlexGetTransitiveClosure(DM dm, PetscInt p, PetscBool useCone, PetscInt *numPoints, PetscInt *points[])
{
  DM_Plex        *mesh = (DM_Plex*) dm->data;
  PetscInt       *closure, *fifo;
  const PetscInt *tmp = NULL, *tmpO = NULL;
  PetscInt        tmpSize, t;
  PetscInt        depth       = 0, maxSize;
  PetscInt        closureSize = 2, fifoSize = 0, fifoStart = 0;
  PetscErrorCode  ierr;

  PetscFunctionBegin;
  PetscValidHeaderSpecific(dm, DM_CLASSID, 1);
  ierr    = DMPlexGetDepth(dm, &depth);CHKERRQ(ierr);
  /* This is only 1-level */
  if (useCone) {
    ierr = DMPlexGetConeSize(dm, p, &tmpSize);CHKERRQ(ierr);
    ierr = DMPlexGetCone(dm, p, &tmp);CHKERRQ(ierr);
    ierr = DMPlexGetConeOrientation(dm, p, &tmpO);CHKERRQ(ierr);
  } else {
    ierr = DMPlexGetSupportSize(dm, p, &tmpSize);CHKERRQ(ierr);
    ierr = DMPlexGetSupport(dm, p, &tmp);CHKERRQ(ierr);
  }
  if (depth == 1) {
    if (*points) {
      closure = *points;
    } else {
      maxSize = 2*(PetscMax(mesh->maxConeSize, mesh->maxSupportSize)+1);
      ierr = DMGetWorkArray(dm, maxSize, PETSC_INT, &closure);CHKERRQ(ierr);
    }
    closure[0] = p; closure[1] = 0;
    for (t = 0; t < tmpSize; ++t, closureSize += 2) {
      closure[closureSize]   = tmp[t];
      closure[closureSize+1] = tmpO ? tmpO[t] : 0;
    }
    if (numPoints) *numPoints = closureSize/2;
    if (points)    *points    = closure;
    PetscFunctionReturn(0);
  }
  maxSize = 2*PetscMax(PetscMax(PetscPowInt(mesh->maxConeSize,depth+1),PetscPowInt(mesh->maxSupportSize,depth+1)),depth+1);
  ierr    = DMGetWorkArray(dm, maxSize, PETSC_INT, &fifo);CHKERRQ(ierr);
  if (*points) {
    closure = *points;
  } else {
    ierr = DMGetWorkArray(dm, maxSize, PETSC_INT, &closure);CHKERRQ(ierr);
  }
  closure[0] = p; closure[1] = 0;
  for (t = 0; t < tmpSize; ++t, closureSize += 2, fifoSize += 2) {
    const PetscInt cp = tmp[t];
    const PetscInt co = tmpO ? tmpO[t] : 0;

    closure[closureSize]   = cp;
    closure[closureSize+1] = co;
    fifo[fifoSize]         = cp;
    fifo[fifoSize+1]       = co;
  }
  /* Should kick out early when depth is reached, rather than checking all vertices for empty cones */
  while (fifoSize - fifoStart) {
    const PetscInt q   = fifo[fifoStart];
    const PetscInt o   = fifo[fifoStart+1];
    const PetscInt rev = o >= 0 ? 0 : 1;
    const PetscInt off = rev ? -(o+1) : o;

    if (useCone) {
      ierr = DMPlexGetConeSize(dm, q, &tmpSize);CHKERRQ(ierr);
      ierr = DMPlexGetCone(dm, q, &tmp);CHKERRQ(ierr);
      ierr = DMPlexGetConeOrientation(dm, q, &tmpO);CHKERRQ(ierr);
    } else {
      ierr = DMPlexGetSupportSize(dm, q, &tmpSize);CHKERRQ(ierr);
      ierr = DMPlexGetSupport(dm, q, &tmp);CHKERRQ(ierr);
      tmpO = NULL;
    }
    for (t = 0; t < tmpSize; ++t) {
      const PetscInt i  = ((rev ? tmpSize-t : t) + off)%tmpSize;
      const PetscInt cp = tmp[i];
      /* Must propogate orientation: When we reverse orientation, we both reverse the direction of iteration and start at the other end of the chain. */
      /* HACK: It is worse to get the size here, than to change the interpretation of -(*+1)
       const PetscInt co = tmpO ? (rev ? -(tmpO[i]+1) : tmpO[i]) : 0; */
      PetscInt       co = tmpO ? tmpO[i] : 0;
      PetscInt       c;

      if (rev) {
        PetscInt childSize, coff;
        ierr = DMPlexGetConeSize(dm, cp, &childSize);CHKERRQ(ierr);
        coff = tmpO[i] < 0 ? -(tmpO[i]+1) : tmpO[i];
        co   = childSize ? -(((coff+childSize-1)%childSize)+1) : 0;
      }
      /* Check for duplicate */
      for (c = 0; c < closureSize; c += 2) {
        if (closure[c] == cp) break;
      }
      if (c == closureSize) {
        closure[closureSize]   = cp;
        closure[closureSize+1] = co;
        fifo[fifoSize]         = cp;
        fifo[fifoSize+1]       = co;
        closureSize           += 2;
        fifoSize              += 2;
      }
    }
    fifoStart += 2;
  }
  if (numPoints) *numPoints = closureSize/2;
  if (points)    *points    = closure;
  ierr = DMRestoreWorkArray(dm, maxSize, PETSC_INT, &fifo);CHKERRQ(ierr);
  PetscFunctionReturn(0);
}

#undef __FUNCT__
#define __FUNCT__ "DMPlexRestoreTransitiveClosure"
/*@C
  DMPlexRestoreTransitiveClosure - Restore the array of points on the transitive closure of the in-edges or out-edges for this point in the Sieve DAG

  Not collective

  Input Parameters:
+ mesh - The DMPlex
. p - The Sieve point, which must lie in the chart set with DMPlexSetChart()
. useCone - PETSC_TRUE for in-edges,  otherwise use out-edges
- points - If points is NULL on input, internal storage will be returned, otherwise the provided array is used

  Output Parameters:
+ numPoints - The number of points in the closure, so points[] is of size 2*numPoints
- points - The points and point orientations, interleaved as pairs [p0, o0, p1, o1, ...]

  Note:
  If not using internal storage (points is not NULL on input), this call is unnecessary

  Fortran Notes:
  Since it returns an array, this routine is only available in Fortran 90, and you must
  include petsc.h90 in your code.

  The numPoints argument is not present in the Fortran 90 binding since it is internal to the array.

  Level: beginner

.seealso: DMPlexGetTransitiveClosure(), DMPlexCreate(), DMPlexSetCone(), DMPlexSetChart(), DMPlexGetCone()
@*/
PetscErrorCode DMPlexRestoreTransitiveClosure(DM dm, PetscInt p, PetscBool useCone, PetscInt *numPoints, PetscInt *points[])
{
  PetscErrorCode ierr;

  PetscFunctionBegin;
  PetscValidHeaderSpecific(dm, DM_CLASSID, 1);
  ierr = DMRestoreWorkArray(dm, 0, PETSC_INT, points);CHKERRQ(ierr);
  PetscFunctionReturn(0);
}

#undef __FUNCT__
#define __FUNCT__ "DMPlexGetMaxSizes"
/*@
  DMPlexGetMaxSizes - Return the maximum number of in-edges (cone) and out-edges (support) for any point in the Sieve DAG

  Not collective

  Input Parameter:
. mesh - The DMPlex

  Output Parameters:
+ maxConeSize - The maximum number of in-edges
- maxSupportSize - The maximum number of out-edges

  Level: beginner

.seealso: DMPlexCreate(), DMPlexSetConeSize(), DMPlexSetChart()
@*/
PetscErrorCode DMPlexGetMaxSizes(DM dm, PetscInt *maxConeSize, PetscInt *maxSupportSize)
{
  DM_Plex *mesh = (DM_Plex*) dm->data;

  PetscFunctionBegin;
  PetscValidHeaderSpecific(dm, DM_CLASSID, 1);
  if (maxConeSize)    *maxConeSize    = mesh->maxConeSize;
  if (maxSupportSize) *maxSupportSize = mesh->maxSupportSize;
  PetscFunctionReturn(0);
}

#undef __FUNCT__
#define __FUNCT__ "DMSetUp_Plex"
PetscErrorCode DMSetUp_Plex(DM dm)
{
  DM_Plex       *mesh = (DM_Plex*) dm->data;
  PetscInt       size;
  PetscErrorCode ierr;

  PetscFunctionBegin;
  PetscValidHeaderSpecific(dm, DM_CLASSID, 1);
  ierr = PetscSectionSetUp(mesh->coneSection);CHKERRQ(ierr);
  ierr = PetscSectionGetStorageSize(mesh->coneSection, &size);CHKERRQ(ierr);
  ierr = PetscMalloc(size * sizeof(PetscInt), &mesh->cones);CHKERRQ(ierr);
  ierr = PetscMalloc(size * sizeof(PetscInt), &mesh->coneOrientations);CHKERRQ(ierr);
  ierr = PetscMemzero(mesh->coneOrientations, size * sizeof(PetscInt));CHKERRQ(ierr);
  if (mesh->maxSupportSize) {
    ierr = PetscSectionSetUp(mesh->supportSection);CHKERRQ(ierr);
    ierr = PetscSectionGetStorageSize(mesh->supportSection, &size);CHKERRQ(ierr);
    ierr = PetscMalloc(size * sizeof(PetscInt), &mesh->supports);CHKERRQ(ierr);
  }
  PetscFunctionReturn(0);
}

#undef __FUNCT__
#define __FUNCT__ "DMCreateSubDM_Plex"
PetscErrorCode DMCreateSubDM_Plex(DM dm, PetscInt numFields, PetscInt fields[], IS *is, DM *subdm)
{
  PetscSection   section, sectionGlobal;
  PetscInt      *subIndices;
  PetscInt       subSize = 0, subOff = 0, nF, f, pStart, pEnd, p;
  PetscErrorCode ierr;

  PetscFunctionBegin;
<<<<<<< HEAD
  if (!numFields) PetscFunctionReturn(0);
  ierr = DMGetDefaultSection(dm, &section);CHKERRQ(ierr);
  ierr = DMGetDefaultGlobalSection(dm, &sectionGlobal);CHKERRQ(ierr);
  if (!section) SETERRQ(PetscObjectComm((PetscObject)dm), PETSC_ERR_ARG_WRONG, "Must set default section for DMPlex before splitting fields");
  if (!sectionGlobal) SETERRQ(PetscObjectComm((PetscObject)dm), PETSC_ERR_ARG_WRONG, "Must set default global section for DMPlex before splitting fields");
  ierr = PetscSectionGetNumFields(section, &nF);CHKERRQ(ierr);
  if (numFields > nF) SETERRQ2(PetscObjectComm((PetscObject)dm), PETSC_ERR_ARG_WRONG, "Number of requested fields %d greater than number of DM fields %d", numFields, nF);
  if (is) {
    ierr = PetscSectionGetChart(sectionGlobal, &pStart, &pEnd);CHKERRQ(ierr);
    for (p = pStart; p < pEnd; ++p) {
      PetscInt gdof;

      ierr = PetscSectionGetDof(sectionGlobal, p, &gdof);CHKERRQ(ierr);
      if (gdof > 0) {
        for (f = 0; f < numFields; ++f) {
          PetscInt fdof, fcdof;

          ierr     = PetscSectionGetFieldDof(section, p, fields[f], &fdof);CHKERRQ(ierr);
          ierr     = PetscSectionGetFieldConstraintDof(section, p, fields[f], &fcdof);CHKERRQ(ierr);
          subSize += fdof-fcdof;
        }
      }
    }
    ierr = PetscMalloc(subSize * sizeof(PetscInt), &subIndices);CHKERRQ(ierr);
    for (p = pStart; p < pEnd; ++p) {
      PetscInt gdof, goff;

      ierr = PetscSectionGetDof(sectionGlobal, p, &gdof);CHKERRQ(ierr);
      if (gdof > 0) {
        ierr = PetscSectionGetOffset(sectionGlobal, p, &goff);CHKERRQ(ierr);
        for (f = 0; f < numFields; ++f) {
          PetscInt fdof, fcdof, fc, f2, poff = 0;

          /* Can get rid of this loop by storing field information in the global section */
          for (f2 = 0; f2 < fields[f]; ++f2) {
            ierr  = PetscSectionGetFieldDof(section, p, f2, &fdof);CHKERRQ(ierr);
            ierr  = PetscSectionGetFieldConstraintDof(section, p, f2, &fcdof);CHKERRQ(ierr);
            poff += fdof-fcdof;
          }
          ierr = PetscSectionGetFieldDof(section, p, fields[f], &fdof);CHKERRQ(ierr);
          ierr = PetscSectionGetFieldConstraintDof(section, p, fields[f], &fcdof);CHKERRQ(ierr);
          for (fc = 0; fc < fdof-fcdof; ++fc, ++subOff) {
            subIndices[subOff] = goff+poff+fc;
          }
        }
      }
    }
    ierr = ISCreateGeneral(PetscObjectComm((PetscObject)dm), subSize, subIndices, PETSC_OWN_POINTER, is);CHKERRQ(ierr);
  }
  if (subdm) {
    PetscSection subsection;
    PetscBool    haveNull = PETSC_FALSE;
    PetscInt     f, nf = 0;

    ierr = DMClone(dm, subdm);CHKERRQ(ierr);
    ierr = PetscSectionCreateSubsection(section, numFields, fields, &subsection);CHKERRQ(ierr);
    ierr = DMSetDefaultSection(*subdm, subsection);CHKERRQ(ierr);
    ierr = PetscSectionDestroy(&subsection);CHKERRQ(ierr);
    for (f = 0; f < numFields; ++f) {
      (*subdm)->nullspaceConstructors[f] = dm->nullspaceConstructors[fields[f]];
      if ((*subdm)->nullspaceConstructors[f]) {
        haveNull = PETSC_TRUE;
        nf       = f;
      }
    }
    if (haveNull) {
      MatNullSpace nullSpace;

      ierr = (*(*subdm)->nullspaceConstructors[nf])(*subdm, nf, &nullSpace);CHKERRQ(ierr);
      ierr = PetscObjectCompose((PetscObject) *is, "nullspace", (PetscObject) nullSpace);CHKERRQ(ierr);
      ierr = MatNullSpaceDestroy(&nullSpace);CHKERRQ(ierr);
    }
    if (dm->fields) {
      if (nF != dm->numFields) SETERRQ2(PetscObjectComm((PetscObject)dm), PETSC_ERR_ARG_WRONG, "The number of DM fields %d does not match the number of Section fields %d", dm->numFields, nF);
      ierr = DMSetNumFields(*subdm, numFields);CHKERRQ(ierr);
      for (f = 0; f < numFields; ++f) {
        ierr = PetscObjectListDuplicate(dm->fields[fields[f]]->olist, &(*subdm)->fields[f]->olist);CHKERRQ(ierr);
      }
      if (numFields == 1) {
        MatNullSpace space;
        Mat          pmat;

        ierr = PetscObjectQuery((*subdm)->fields[0], "nullspace", (PetscObject*) &space);CHKERRQ(ierr);
        if (space) {ierr = PetscObjectCompose((PetscObject) *is, "nullspace", (PetscObject) space);CHKERRQ(ierr);}
        ierr = PetscObjectQuery((*subdm)->fields[0], "nearnullspace", (PetscObject*) &space);CHKERRQ(ierr);
        if (space) {ierr = PetscObjectCompose((PetscObject) *is, "nearnullspace", (PetscObject) space);CHKERRQ(ierr);}
        ierr = PetscObjectQuery((*subdm)->fields[0], "pmat", (PetscObject*) &pmat);CHKERRQ(ierr);
        if (pmat) {ierr = PetscObjectCompose((PetscObject) *is, "pmat", (PetscObject) pmat);CHKERRQ(ierr);}
      }
    }
  }
=======
  if (subdm) {ierr = DMClone(dm, subdm);CHKERRQ(ierr);}
  ierr = DMCreateSubDM_Section_Private(dm, numFields, fields, is, subdm);CHKERRQ(ierr);
>>>>>>> 4d9407bc
  PetscFunctionReturn(0);
}

#undef __FUNCT__
#define __FUNCT__ "DMPlexSymmetrize"
/*@
  DMPlexSymmetrize - Creates support (out-edge) information from cone (in-edge) inoformation

  Not collective

  Input Parameter:
. mesh - The DMPlex

  Output Parameter:

  Note:
  This should be called after all calls to DMPlexSetCone()

  Level: beginner

.seealso: DMPlexCreate(), DMPlexSetChart(), DMPlexSetConeSize(), DMPlexSetCone()
@*/
PetscErrorCode DMPlexSymmetrize(DM dm)
{
  DM_Plex       *mesh = (DM_Plex*) dm->data;
  PetscInt      *offsets;
  PetscInt       supportSize;
  PetscInt       pStart, pEnd, p;
  PetscErrorCode ierr;

  PetscFunctionBegin;
  PetscValidHeaderSpecific(dm, DM_CLASSID, 1);
  if (mesh->supports) SETERRQ(PetscObjectComm((PetscObject)dm), PETSC_ERR_ARG_WRONGSTATE, "Supports were already setup in this DMPlex");
  /* Calculate support sizes */
  ierr = DMPlexGetChart(dm, &pStart, &pEnd);CHKERRQ(ierr);
  for (p = pStart; p < pEnd; ++p) {
    PetscInt dof, off, c;

    ierr = PetscSectionGetDof(mesh->coneSection, p, &dof);CHKERRQ(ierr);
    ierr = PetscSectionGetOffset(mesh->coneSection, p, &off);CHKERRQ(ierr);
    for (c = off; c < off+dof; ++c) {
      ierr = PetscSectionAddDof(mesh->supportSection, mesh->cones[c], 1);CHKERRQ(ierr);
    }
  }
  for (p = pStart; p < pEnd; ++p) {
    PetscInt dof;

    ierr = PetscSectionGetDof(mesh->supportSection, p, &dof);CHKERRQ(ierr);

    mesh->maxSupportSize = PetscMax(mesh->maxSupportSize, dof);
  }
  ierr = PetscSectionSetUp(mesh->supportSection);CHKERRQ(ierr);
  /* Calculate supports */
  ierr = PetscSectionGetStorageSize(mesh->supportSection, &supportSize);CHKERRQ(ierr);
  ierr = PetscMalloc(supportSize * sizeof(PetscInt), &mesh->supports);CHKERRQ(ierr);
  ierr = PetscMalloc((pEnd - pStart) * sizeof(PetscInt), &offsets);CHKERRQ(ierr);
  ierr = PetscMemzero(offsets, (pEnd - pStart) * sizeof(PetscInt));CHKERRQ(ierr);
  for (p = pStart; p < pEnd; ++p) {
    PetscInt dof, off, c;

    ierr = PetscSectionGetDof(mesh->coneSection, p, &dof);CHKERRQ(ierr);
    ierr = PetscSectionGetOffset(mesh->coneSection, p, &off);CHKERRQ(ierr);
    for (c = off; c < off+dof; ++c) {
      const PetscInt q = mesh->cones[c];
      PetscInt       offS;

      ierr = PetscSectionGetOffset(mesh->supportSection, q, &offS);CHKERRQ(ierr);

      mesh->supports[offS+offsets[q]] = p;
      ++offsets[q];
    }
  }
  ierr = PetscFree(offsets);CHKERRQ(ierr);
  PetscFunctionReturn(0);
}

#undef __FUNCT__
#define __FUNCT__ "DMPlexSetDepth_Private"
PetscErrorCode DMPlexSetDepth_Private(DM dm, PetscInt p, PetscInt *depth)
{
  PetscInt       d;
  PetscErrorCode ierr;

  PetscFunctionBegin;
  ierr = DMPlexGetLabelValue(dm, "depth", p, &d);CHKERRQ(ierr);
  if (d < 0) {
    /* We are guaranteed that the point has a cone since the depth was not yet set */
    const PetscInt *cone = NULL;
    PetscInt        dCone;

    ierr = DMPlexGetCone(dm, p, &cone);CHKERRQ(ierr);
    ierr = DMPlexSetDepth_Private(dm, cone[0], &dCone);CHKERRQ(ierr);
    d    = dCone+1;
    ierr = DMPlexSetLabelValue(dm, "depth", p, d);CHKERRQ(ierr);
  }
  *depth = d;
  PetscFunctionReturn(0);
}

#undef __FUNCT__
#define __FUNCT__ "DMPlexStratify"
/*@
  DMPlexStratify - The Sieve DAG for most topologies is a graded poset (http://en.wikipedia.org/wiki/Graded_poset), and
  can be illustrated by Hasse Diagram (a http://en.wikipedia.org/wiki/Hasse_diagram). The strata group all points of the
  same grade, and this function calculates the strata. This grade can be seen as the height (or depth) of the point in
  the DAG.

  Not collective

  Input Parameter:
. mesh - The DMPlex

  Output Parameter:

  Notes:
  The normal association for the point grade is element dimension (or co-dimension). For instance, all vertices would
  have depth 0, and all edges depth 1. Likewise, all cells heights would have height 0, and all faces height 1.

  This should be called after all calls to DMPlexSymmetrize()

  Level: beginner

.seealso: DMPlexCreate(), DMPlexSymmetrize()
@*/
PetscErrorCode DMPlexStratify(DM dm)
{
  DM_Plex       *mesh = (DM_Plex*) dm->data;
  PetscInt       pStart, pEnd, p;
  PetscInt       numRoots = 0, numLeaves = 0;
  PetscErrorCode ierr;

  PetscFunctionBegin;
  PetscValidHeaderSpecific(dm, DM_CLASSID, 1);
  ierr = PetscLogEventBegin(DMPLEX_Stratify,dm,0,0,0);CHKERRQ(ierr);
  /* Calculate depth */
  ierr = PetscSectionGetChart(mesh->coneSection, &pStart, &pEnd);CHKERRQ(ierr);
  /* Initialize roots and count leaves */
  for (p = pStart; p < pEnd; ++p) {
    PetscInt coneSize, supportSize;

    ierr = DMPlexGetConeSize(dm, p, &coneSize);CHKERRQ(ierr);
    ierr = DMPlexGetSupportSize(dm, p, &supportSize);CHKERRQ(ierr);
    if (!coneSize && supportSize) {
      ++numRoots;
      ierr = DMPlexSetLabelValue(dm, "depth", p, 0);CHKERRQ(ierr);
    } else if (!supportSize && coneSize) {
      ++numLeaves;
    } else if (!supportSize && !coneSize) {
      /* Isolated points */
      ierr = DMPlexSetLabelValue(dm, "depth", p, 0);CHKERRQ(ierr);
    }
  }
  if (numRoots + numLeaves == (pEnd - pStart)) {
    for (p = pStart; p < pEnd; ++p) {
      PetscInt coneSize, supportSize;

      ierr = DMPlexGetConeSize(dm, p, &coneSize);CHKERRQ(ierr);
      ierr = DMPlexGetSupportSize(dm, p, &supportSize);CHKERRQ(ierr);
      if (!supportSize && coneSize) {
        ierr = DMPlexSetLabelValue(dm, "depth", p, 1);CHKERRQ(ierr);
      }
    }
  } else {
    /* This might be slow since lookup is not fast */
    for (p = pStart; p < pEnd; ++p) {
      PetscInt depth;

      ierr = DMPlexSetDepth_Private(dm, p, &depth);CHKERRQ(ierr);
    }
  }
  ierr = PetscLogEventEnd(DMPLEX_Stratify,dm,0,0,0);CHKERRQ(ierr);
  PetscFunctionReturn(0);
}

#undef __FUNCT__
#define __FUNCT__ "DMPlexGetJoin"
/*@C
  DMPlexGetJoin - Get an array for the join of the set of points

  Not Collective

  Input Parameters:
+ dm - The DMPlex object
. numPoints - The number of input points for the join
- points - The input points

  Output Parameters:
+ numCoveredPoints - The number of points in the join
- coveredPoints - The points in the join

  Level: intermediate

  Note: Currently, this is restricted to a single level join

  Fortran Notes:
  Since it returns an array, this routine is only available in Fortran 90, and you must
  include petsc.h90 in your code.

  The numCoveredPoints argument is not present in the Fortran 90 binding since it is internal to the array.

.keywords: mesh
.seealso: DMPlexRestoreJoin(), DMPlexGetMeet()
@*/
PetscErrorCode DMPlexGetJoin(DM dm, PetscInt numPoints, const PetscInt points[], PetscInt *numCoveredPoints, const PetscInt **coveredPoints)
{
  DM_Plex       *mesh = (DM_Plex*) dm->data;
  PetscInt      *join[2];
  PetscInt       joinSize, i = 0;
  PetscInt       dof, off, p, c, m;
  PetscErrorCode ierr;

  PetscFunctionBegin;
  PetscValidHeaderSpecific(dm, DM_CLASSID, 1);
  PetscValidPointer(points, 2);
  PetscValidPointer(numCoveredPoints, 3);
  PetscValidPointer(coveredPoints, 4);
  ierr = DMGetWorkArray(dm, mesh->maxSupportSize, PETSC_INT, &join[0]);CHKERRQ(ierr);
  ierr = DMGetWorkArray(dm, mesh->maxSupportSize, PETSC_INT, &join[1]);CHKERRQ(ierr);
  /* Copy in support of first point */
  ierr = PetscSectionGetDof(mesh->supportSection, points[0], &dof);CHKERRQ(ierr);
  ierr = PetscSectionGetOffset(mesh->supportSection, points[0], &off);CHKERRQ(ierr);
  for (joinSize = 0; joinSize < dof; ++joinSize) {
    join[i][joinSize] = mesh->supports[off+joinSize];
  }
  /* Check each successive support */
  for (p = 1; p < numPoints; ++p) {
    PetscInt newJoinSize = 0;

    ierr = PetscSectionGetDof(mesh->supportSection, points[p], &dof);CHKERRQ(ierr);
    ierr = PetscSectionGetOffset(mesh->supportSection, points[p], &off);CHKERRQ(ierr);
    for (c = 0; c < dof; ++c) {
      const PetscInt point = mesh->supports[off+c];

      for (m = 0; m < joinSize; ++m) {
        if (point == join[i][m]) {
          join[1-i][newJoinSize++] = point;
          break;
        }
      }
    }
    joinSize = newJoinSize;
    i        = 1-i;
  }
  *numCoveredPoints = joinSize;
  *coveredPoints    = join[i];
  ierr              = DMRestoreWorkArray(dm, mesh->maxSupportSize, PETSC_INT, &join[1-i]);CHKERRQ(ierr);
  PetscFunctionReturn(0);
}

#undef __FUNCT__
#define __FUNCT__ "DMPlexRestoreJoin"
/*@C
  DMPlexRestoreJoin - Restore an array for the join of the set of points

  Not Collective

  Input Parameters:
+ dm - The DMPlex object
. numPoints - The number of input points for the join
- points - The input points

  Output Parameters:
+ numCoveredPoints - The number of points in the join
- coveredPoints - The points in the join

  Fortran Notes:
  Since it returns an array, this routine is only available in Fortran 90, and you must
  include petsc.h90 in your code.

  The numCoveredPoints argument is not present in the Fortran 90 binding since it is internal to the array.

  Level: intermediate

.keywords: mesh
.seealso: DMPlexGetJoin(), DMPlexGetFullJoin(), DMPlexGetMeet()
@*/
PetscErrorCode DMPlexRestoreJoin(DM dm, PetscInt numPoints, const PetscInt points[], PetscInt *numCoveredPoints, const PetscInt **coveredPoints)
{
  PetscErrorCode ierr;

  PetscFunctionBegin;
  PetscValidHeaderSpecific(dm, DM_CLASSID, 1);
  PetscValidPointer(coveredPoints, 4);
  ierr = DMRestoreWorkArray(dm, 0, PETSC_INT, (void*) coveredPoints);CHKERRQ(ierr);
  PetscFunctionReturn(0);
}

#undef __FUNCT__
#define __FUNCT__ "DMPlexGetFullJoin"
/*@C
  DMPlexGetFullJoin - Get an array for the join of the set of points

  Not Collective

  Input Parameters:
+ dm - The DMPlex object
. numPoints - The number of input points for the join
- points - The input points

  Output Parameters:
+ numCoveredPoints - The number of points in the join
- coveredPoints - The points in the join

  Fortran Notes:
  Since it returns an array, this routine is only available in Fortran 90, and you must
  include petsc.h90 in your code.

  The numCoveredPoints argument is not present in the Fortran 90 binding since it is internal to the array.

  Level: intermediate

.keywords: mesh
.seealso: DMPlexGetJoin(), DMPlexRestoreJoin(), DMPlexGetMeet()
@*/
PetscErrorCode DMPlexGetFullJoin(DM dm, PetscInt numPoints, const PetscInt points[], PetscInt *numCoveredPoints, const PetscInt **coveredPoints)
{
  DM_Plex       *mesh = (DM_Plex*) dm->data;
  PetscInt      *offsets, **closures;
  PetscInt      *join[2];
  PetscInt       depth = 0, maxSize, joinSize = 0, i = 0;
  PetscInt       p, d, c, m;
  PetscErrorCode ierr;

  PetscFunctionBegin;
  PetscValidHeaderSpecific(dm, DM_CLASSID, 1);
  PetscValidPointer(points, 2);
  PetscValidPointer(numCoveredPoints, 3);
  PetscValidPointer(coveredPoints, 4);

  ierr    = DMPlexGetDepth(dm, &depth);CHKERRQ(ierr);
  ierr    = PetscMalloc(numPoints * sizeof(PetscInt*), &closures);CHKERRQ(ierr);
  ierr    = PetscMemzero(closures,numPoints*sizeof(PetscInt*));CHKERRQ(ierr);
  ierr    = DMGetWorkArray(dm, numPoints*(depth+2), PETSC_INT, &offsets);CHKERRQ(ierr);
  maxSize = PetscPowInt(mesh->maxSupportSize,depth+1);
  ierr    = DMGetWorkArray(dm, maxSize, PETSC_INT, &join[0]);CHKERRQ(ierr);
  ierr    = DMGetWorkArray(dm, maxSize, PETSC_INT, &join[1]);CHKERRQ(ierr);

  for (p = 0; p < numPoints; ++p) {
    PetscInt closureSize;

    ierr = DMPlexGetTransitiveClosure(dm, points[p], PETSC_FALSE, &closureSize, &closures[p]);CHKERRQ(ierr);

    offsets[p*(depth+2)+0] = 0;
    for (d = 0; d < depth+1; ++d) {
      PetscInt pStart, pEnd, i;

      ierr = DMPlexGetDepthStratum(dm, d, &pStart, &pEnd);CHKERRQ(ierr);
      for (i = offsets[p*(depth+2)+d]; i < closureSize; ++i) {
        if ((pStart > closures[p][i*2]) || (pEnd <= closures[p][i*2])) {
          offsets[p*(depth+2)+d+1] = i;
          break;
        }
      }
      if (i == closureSize) offsets[p*(depth+2)+d+1] = i;
    }
    if (offsets[p*(depth+2)+depth+1] != closureSize) SETERRQ2(PetscObjectComm((PetscObject)dm), PETSC_ERR_PLIB, "Total size of closure %D should be %D", offsets[p*(depth+2)+depth+1], closureSize);
  }
  for (d = 0; d < depth+1; ++d) {
    PetscInt dof;

    /* Copy in support of first point */
    dof = offsets[d+1] - offsets[d];
    for (joinSize = 0; joinSize < dof; ++joinSize) {
      join[i][joinSize] = closures[0][(offsets[d]+joinSize)*2];
    }
    /* Check each successive cone */
    for (p = 1; p < numPoints && joinSize; ++p) {
      PetscInt newJoinSize = 0;

      dof = offsets[p*(depth+2)+d+1] - offsets[p*(depth+2)+d];
      for (c = 0; c < dof; ++c) {
        const PetscInt point = closures[p][(offsets[p*(depth+2)+d]+c)*2];

        for (m = 0; m < joinSize; ++m) {
          if (point == join[i][m]) {
            join[1-i][newJoinSize++] = point;
            break;
          }
        }
      }
      joinSize = newJoinSize;
      i        = 1-i;
    }
    if (joinSize) break;
  }
  *numCoveredPoints = joinSize;
  *coveredPoints    = join[i];
  for (p = 0; p < numPoints; ++p) {
    ierr = DMPlexRestoreTransitiveClosure(dm, points[p], PETSC_FALSE, NULL, &closures[p]);CHKERRQ(ierr);
  }
  ierr = PetscFree(closures);CHKERRQ(ierr);
  ierr = DMRestoreWorkArray(dm, numPoints*(depth+2), PETSC_INT, &offsets);CHKERRQ(ierr);
  ierr = DMRestoreWorkArray(dm, mesh->maxSupportSize, PETSC_INT, &join[1-i]);CHKERRQ(ierr);
  PetscFunctionReturn(0);
}

#undef __FUNCT__
#define __FUNCT__ "DMPlexGetMeet"
/*@C
  DMPlexGetMeet - Get an array for the meet of the set of points

  Not Collective

  Input Parameters:
+ dm - The DMPlex object
. numPoints - The number of input points for the meet
- points - The input points

  Output Parameters:
+ numCoveredPoints - The number of points in the meet
- coveredPoints - The points in the meet

  Level: intermediate

  Note: Currently, this is restricted to a single level meet

  Fortran Notes:
  Since it returns an array, this routine is only available in Fortran 90, and you must
  include petsc.h90 in your code.

  The numCoveredPoints argument is not present in the Fortran 90 binding since it is internal to the array.

.keywords: mesh
.seealso: DMPlexRestoreMeet(), DMPlexGetJoin()
@*/
PetscErrorCode DMPlexGetMeet(DM dm, PetscInt numPoints, const PetscInt points[], PetscInt *numCoveringPoints, const PetscInt **coveringPoints)
{
  DM_Plex       *mesh = (DM_Plex*) dm->data;
  PetscInt      *meet[2];
  PetscInt       meetSize, i = 0;
  PetscInt       dof, off, p, c, m;
  PetscErrorCode ierr;

  PetscFunctionBegin;
  PetscValidHeaderSpecific(dm, DM_CLASSID, 1);
  PetscValidPointer(points, 2);
  PetscValidPointer(numCoveringPoints, 3);
  PetscValidPointer(coveringPoints, 4);
  ierr = DMGetWorkArray(dm, mesh->maxConeSize, PETSC_INT, &meet[0]);CHKERRQ(ierr);
  ierr = DMGetWorkArray(dm, mesh->maxConeSize, PETSC_INT, &meet[1]);CHKERRQ(ierr);
  /* Copy in cone of first point */
  ierr = PetscSectionGetDof(mesh->coneSection, points[0], &dof);CHKERRQ(ierr);
  ierr = PetscSectionGetOffset(mesh->coneSection, points[0], &off);CHKERRQ(ierr);
  for (meetSize = 0; meetSize < dof; ++meetSize) {
    meet[i][meetSize] = mesh->cones[off+meetSize];
  }
  /* Check each successive cone */
  for (p = 1; p < numPoints; ++p) {
    PetscInt newMeetSize = 0;

    ierr = PetscSectionGetDof(mesh->coneSection, points[p], &dof);CHKERRQ(ierr);
    ierr = PetscSectionGetOffset(mesh->coneSection, points[p], &off);CHKERRQ(ierr);
    for (c = 0; c < dof; ++c) {
      const PetscInt point = mesh->cones[off+c];

      for (m = 0; m < meetSize; ++m) {
        if (point == meet[i][m]) {
          meet[1-i][newMeetSize++] = point;
          break;
        }
      }
    }
    meetSize = newMeetSize;
    i        = 1-i;
  }
  *numCoveringPoints = meetSize;
  *coveringPoints    = meet[i];
  ierr               = DMRestoreWorkArray(dm, mesh->maxConeSize, PETSC_INT, &meet[1-i]);CHKERRQ(ierr);
  PetscFunctionReturn(0);
}

#undef __FUNCT__
#define __FUNCT__ "DMPlexRestoreMeet"
/*@C
  DMPlexRestoreMeet - Restore an array for the meet of the set of points

  Not Collective

  Input Parameters:
+ dm - The DMPlex object
. numPoints - The number of input points for the meet
- points - The input points

  Output Parameters:
+ numCoveredPoints - The number of points in the meet
- coveredPoints - The points in the meet

  Level: intermediate

  Fortran Notes:
  Since it returns an array, this routine is only available in Fortran 90, and you must
  include petsc.h90 in your code.

  The numCoveredPoints argument is not present in the Fortran 90 binding since it is internal to the array.

.keywords: mesh
.seealso: DMPlexGetMeet(), DMPlexGetFullMeet(), DMPlexGetJoin()
@*/
PetscErrorCode DMPlexRestoreMeet(DM dm, PetscInt numPoints, const PetscInt points[], PetscInt *numCoveredPoints, const PetscInt **coveredPoints)
{
  PetscErrorCode ierr;

  PetscFunctionBegin;
  PetscValidHeaderSpecific(dm, DM_CLASSID, 1);
  PetscValidPointer(coveredPoints, 4);
  ierr = DMRestoreWorkArray(dm, 0, PETSC_INT, (void*) coveredPoints);CHKERRQ(ierr);
  PetscFunctionReturn(0);
}

#undef __FUNCT__
#define __FUNCT__ "DMPlexGetFullMeet"
/*@C
  DMPlexGetFullMeet - Get an array for the meet of the set of points

  Not Collective

  Input Parameters:
+ dm - The DMPlex object
. numPoints - The number of input points for the meet
- points - The input points

  Output Parameters:
+ numCoveredPoints - The number of points in the meet
- coveredPoints - The points in the meet

  Level: intermediate

  Fortran Notes:
  Since it returns an array, this routine is only available in Fortran 90, and you must
  include petsc.h90 in your code.

  The numCoveredPoints argument is not present in the Fortran 90 binding since it is internal to the array.

.keywords: mesh
.seealso: DMPlexGetMeet(), DMPlexRestoreMeet(), DMPlexGetJoin()
@*/
PetscErrorCode DMPlexGetFullMeet(DM dm, PetscInt numPoints, const PetscInt points[], PetscInt *numCoveredPoints, const PetscInt **coveredPoints)
{
  DM_Plex       *mesh = (DM_Plex*) dm->data;
  PetscInt      *offsets, **closures;
  PetscInt      *meet[2];
  PetscInt       height = 0, maxSize, meetSize = 0, i = 0;
  PetscInt       p, h, c, m;
  PetscErrorCode ierr;

  PetscFunctionBegin;
  PetscValidHeaderSpecific(dm, DM_CLASSID, 1);
  PetscValidPointer(points, 2);
  PetscValidPointer(numCoveredPoints, 3);
  PetscValidPointer(coveredPoints, 4);

  ierr    = DMPlexGetDepth(dm, &height);CHKERRQ(ierr);
  ierr    = PetscMalloc(numPoints * sizeof(PetscInt*), &closures);CHKERRQ(ierr);
  ierr    = DMGetWorkArray(dm, numPoints*(height+2), PETSC_INT, &offsets);CHKERRQ(ierr);
  maxSize = PetscPowInt(mesh->maxConeSize,height+1);
  ierr    = DMGetWorkArray(dm, maxSize, PETSC_INT, &meet[0]);CHKERRQ(ierr);
  ierr    = DMGetWorkArray(dm, maxSize, PETSC_INT, &meet[1]);CHKERRQ(ierr);

  for (p = 0; p < numPoints; ++p) {
    PetscInt closureSize;

    ierr = DMPlexGetTransitiveClosure(dm, points[p], PETSC_TRUE, &closureSize, &closures[p]);CHKERRQ(ierr);

    offsets[p*(height+2)+0] = 0;
    for (h = 0; h < height+1; ++h) {
      PetscInt pStart, pEnd, i;

      ierr = DMPlexGetHeightStratum(dm, h, &pStart, &pEnd);CHKERRQ(ierr);
      for (i = offsets[p*(height+2)+h]; i < closureSize; ++i) {
        if ((pStart > closures[p][i*2]) || (pEnd <= closures[p][i*2])) {
          offsets[p*(height+2)+h+1] = i;
          break;
        }
      }
      if (i == closureSize) offsets[p*(height+2)+h+1] = i;
    }
    if (offsets[p*(height+2)+height+1] != closureSize) SETERRQ2(PetscObjectComm((PetscObject)dm), PETSC_ERR_PLIB, "Total size of closure %D should be %D", offsets[p*(height+2)+height+1], closureSize);
  }
  for (h = 0; h < height+1; ++h) {
    PetscInt dof;

    /* Copy in cone of first point */
    dof = offsets[h+1] - offsets[h];
    for (meetSize = 0; meetSize < dof; ++meetSize) {
      meet[i][meetSize] = closures[0][(offsets[h]+meetSize)*2];
    }
    /* Check each successive cone */
    for (p = 1; p < numPoints && meetSize; ++p) {
      PetscInt newMeetSize = 0;

      dof = offsets[p*(height+2)+h+1] - offsets[p*(height+2)+h];
      for (c = 0; c < dof; ++c) {
        const PetscInt point = closures[p][(offsets[p*(height+2)+h]+c)*2];

        for (m = 0; m < meetSize; ++m) {
          if (point == meet[i][m]) {
            meet[1-i][newMeetSize++] = point;
            break;
          }
        }
      }
      meetSize = newMeetSize;
      i        = 1-i;
    }
    if (meetSize) break;
  }
  *numCoveredPoints = meetSize;
  *coveredPoints    = meet[i];
  for (p = 0; p < numPoints; ++p) {
    ierr = DMPlexRestoreTransitiveClosure(dm, points[p], PETSC_TRUE, NULL, &closures[p]);CHKERRQ(ierr);
  }
  ierr = PetscFree(closures);CHKERRQ(ierr);
  ierr = DMRestoreWorkArray(dm, numPoints*(height+2), PETSC_INT, &offsets);CHKERRQ(ierr);
  ierr = DMRestoreWorkArray(dm, mesh->maxConeSize, PETSC_INT, &meet[1-i]);CHKERRQ(ierr);
  PetscFunctionReturn(0);
}

#undef __FUNCT__
#define __FUNCT__ "DMPlexGetNumFaceVertices"
PetscErrorCode DMPlexGetNumFaceVertices(DM dm, PetscInt cellDim, PetscInt numCorners, PetscInt *numFaceVertices)
{
  MPI_Comm       comm;
  PetscErrorCode ierr;

  PetscFunctionBegin;
  ierr = PetscObjectGetComm((PetscObject)dm,&comm);CHKERRQ(ierr);
  PetscValidPointer(numFaceVertices,3);
  switch (cellDim) {
  case 0:
    *numFaceVertices = 0;
    break;
  case 1:
    *numFaceVertices = 1;
    break;
  case 2:
    switch (numCorners) {
    case 3: /* triangle */
      *numFaceVertices = 2; /* Edge has 2 vertices */
      break;
    case 4: /* quadrilateral */
      *numFaceVertices = 2; /* Edge has 2 vertices */
      break;
    case 6: /* quadratic triangle, tri and quad cohesive Lagrange cells */
      *numFaceVertices = 3; /* Edge has 3 vertices */
      break;
    case 9: /* quadratic quadrilateral, quadratic quad cohesive Lagrange cells */
      *numFaceVertices = 3; /* Edge has 3 vertices */
      break;
    default:
      SETERRQ2(comm, PETSC_ERR_ARG_OUTOFRANGE, "Invalid number of face corners %d for dimension %d", numCorners, cellDim);
    }
    break;
  case 3:
    switch (numCorners) {
    case 4: /* tetradehdron */
      *numFaceVertices = 3; /* Face has 3 vertices */
      break;
    case 6: /* tet cohesive cells */
      *numFaceVertices = 4; /* Face has 4 vertices */
      break;
    case 8: /* hexahedron */
      *numFaceVertices = 4; /* Face has 4 vertices */
      break;
    case 9: /* tet cohesive Lagrange cells */
      *numFaceVertices = 6; /* Face has 6 vertices */
      break;
    case 10: /* quadratic tetrahedron */
      *numFaceVertices = 6; /* Face has 6 vertices */
      break;
    case 12: /* hex cohesive Lagrange cells */
      *numFaceVertices = 6; /* Face has 6 vertices */
      break;
    case 18: /* quadratic tet cohesive Lagrange cells */
      *numFaceVertices = 6; /* Face has 6 vertices */
      break;
    case 27: /* quadratic hexahedron, quadratic hex cohesive Lagrange cells */
      *numFaceVertices = 9; /* Face has 9 vertices */
      break;
    default:
      SETERRQ2(comm, PETSC_ERR_ARG_OUTOFRANGE, "Invalid number of face corners %d for dimension %d", numCorners, cellDim);
    }
    break;
  default:
    SETERRQ1(comm, PETSC_ERR_ARG_OUTOFRANGE, "Invalid cell dimension %d", cellDim);
  }
  PetscFunctionReturn(0);
}

#undef __FUNCT__
#define __FUNCT__ "DMPlexOrient"
/* Trys to give the mesh a consistent orientation */
PetscErrorCode DMPlexOrient(DM dm)
{
  PetscBT        seenCells, flippedCells, seenFaces;
  PetscInt      *faceFIFO, fTop, fBottom;
  PetscInt       dim, h, cStart, cEnd, c, fStart, fEnd, face, maxConeSize, *revcone, *revconeO;
  PetscErrorCode ierr;

  PetscFunctionBegin;
  /* Truth Table
     mismatch    flips   do action   mismatch   flipA ^ flipB   action
         F       0 flips     no         F             F           F
         F       1 flip      yes        F             T           T
         F       2 flips     no         T             F           T
         T       0 flips     yes        T             T           F
         T       1 flip      no
         T       2 flips     yes
  */
  ierr = DMPlexGetDimension(dm, &dim);CHKERRQ(ierr);
  ierr = DMPlexGetVTKCellHeight(dm, &h);CHKERRQ(ierr);
  ierr = DMPlexGetHeightStratum(dm, h,   &cStart, &cEnd);CHKERRQ(ierr);
  ierr = DMPlexGetHeightStratum(dm, h+1, &fStart, &fEnd);CHKERRQ(ierr);
  ierr = PetscBTCreate(cEnd - cStart, &seenCells);CHKERRQ(ierr);
  ierr = PetscBTMemzero(cEnd - cStart, seenCells);CHKERRQ(ierr);
  ierr = PetscBTCreate(cEnd - cStart, &flippedCells);CHKERRQ(ierr);
  ierr = PetscBTMemzero(cEnd - cStart, flippedCells);CHKERRQ(ierr);
  ierr = PetscBTCreate(fEnd - fStart, &seenFaces);CHKERRQ(ierr);
  ierr = PetscBTMemzero(fEnd - fStart, seenFaces);CHKERRQ(ierr);
  ierr = PetscMalloc((fEnd - fStart) * sizeof(PetscInt), &faceFIFO);CHKERRQ(ierr);
  fTop = fBottom = 0;
  /* Initialize FIFO with first cell */
  if (cEnd > cStart) {
    const PetscInt *cone;
    PetscInt        coneSize;

    ierr = DMPlexGetConeSize(dm, cStart, &coneSize);CHKERRQ(ierr);
    ierr = DMPlexGetCone(dm, cStart, &cone);CHKERRQ(ierr);
    for (c = 0; c < coneSize; ++c) {
      faceFIFO[fBottom++] = cone[c];
      ierr = PetscBTSet(seenFaces, cone[c]-fStart);CHKERRQ(ierr);
    }
  }
  /* Consider each face in FIFO */
  while (fTop < fBottom) {
    const PetscInt *support, *coneA, *coneB, *coneOA, *coneOB;
    PetscInt        supportSize, coneSizeA, coneSizeB, posA = -1, posB = -1;
    PetscInt        seenA, flippedA, seenB, flippedB, mismatch;

    face = faceFIFO[fTop++];
    ierr = DMPlexGetSupportSize(dm, face, &supportSize);CHKERRQ(ierr);
    ierr = DMPlexGetSupport(dm, face, &support);CHKERRQ(ierr);
    if (supportSize < 2) continue;
    if (supportSize != 2) SETERRQ1(PETSC_COMM_SELF, PETSC_ERR_ARG_WRONG, "Faces should separate only two cells, not %d", supportSize);
    seenA    = PetscBTLookup(seenCells,    support[0]-cStart);
    flippedA = PetscBTLookup(flippedCells, support[0]-cStart);
    seenB    = PetscBTLookup(seenCells,    support[1]-cStart);
    flippedB = PetscBTLookup(flippedCells, support[1]-cStart);

    ierr = DMPlexGetConeSize(dm, support[0], &coneSizeA);CHKERRQ(ierr);
    ierr = DMPlexGetConeSize(dm, support[1], &coneSizeB);CHKERRQ(ierr);
    ierr = DMPlexGetCone(dm, support[0], &coneA);CHKERRQ(ierr);
    ierr = DMPlexGetCone(dm, support[1], &coneB);CHKERRQ(ierr);
    ierr = DMPlexGetConeOrientation(dm, support[0], &coneOA);CHKERRQ(ierr);
    ierr = DMPlexGetConeOrientation(dm, support[1], &coneOB);CHKERRQ(ierr);
    for (c = 0; c < coneSizeA; ++c) {
      if (!PetscBTLookup(seenFaces, coneA[c]-fStart)) {
        faceFIFO[fBottom++] = coneA[c];
        ierr = PetscBTSet(seenFaces, coneA[c]-fStart);CHKERRQ(ierr);
      }
      if (coneA[c] == face) posA = c;
      if (fBottom > fEnd-fStart) SETERRQ3(PETSC_COMM_SELF, PETSC_ERR_PLIB, "Face %d was pushed exceeding capacity %d > %d", coneA[c], fBottom, fEnd-fStart);
    }
    if (posA < 0) SETERRQ2(PETSC_COMM_SELF, PETSC_ERR_ARG_WRONG, "Face %d could not be located in cell %d", face, support[0]);
    for (c = 0; c < coneSizeB; ++c) {
      if (!PetscBTLookup(seenFaces, coneB[c]-fStart)) {
        faceFIFO[fBottom++] = coneB[c];
        ierr = PetscBTSet(seenFaces, coneB[c]-fStart);CHKERRQ(ierr);
      }
      if (coneB[c] == face) posB = c;
      if (fBottom > fEnd-fStart) SETERRQ3(PETSC_COMM_SELF, PETSC_ERR_PLIB, "Face %d was pushed exceeding capacity %d > %d", coneA[c], fBottom, fEnd-fStart);
    }
    if (posB < 0) SETERRQ2(PETSC_COMM_SELF, PETSC_ERR_ARG_WRONG, "Face %d could not be located in cell %d", face, support[1]);

    if (dim == 1) {
      mismatch = posA == posB;
    } else {
      mismatch = coneOA[posA] == coneOB[posB];
    }

    if (mismatch ^ (flippedA ^ flippedB)) {
      if (seenA && seenB) SETERRQ2(PETSC_COMM_SELF, PETSC_ERR_ARG_WRONG, "Previously seen cells %d and %d do not match: Fault mesh is non-orientable", support[0], support[1]);
      if (!seenA && !flippedA) {
        ierr = PetscBTSet(flippedCells, support[0]-cStart);CHKERRQ(ierr);
      } else if (!seenB && !flippedB) {
        ierr = PetscBTSet(flippedCells, support[1]-cStart);CHKERRQ(ierr);
      } else SETERRQ(PETSC_COMM_SELF, PETSC_ERR_ARG_WRONG, "Inconsistent mesh orientation: Fault mesh is non-orientable");
    } else if (flippedA && flippedB) SETERRQ(PETSC_COMM_SELF, PETSC_ERR_ARG_WRONG, "Attempt to flip already flipped cell: Fault mesh is non-orientable");
    ierr = PetscBTSet(seenCells, support[0]-cStart);CHKERRQ(ierr);
    ierr = PetscBTSet(seenCells, support[1]-cStart);CHKERRQ(ierr);
  }

  ierr = DMPlexGetMaxSizes(dm, &maxConeSize, NULL);CHKERRQ(ierr);
  ierr = DMGetWorkArray(dm, maxConeSize, PETSC_INT, &revcone);CHKERRQ(ierr);
  ierr = DMGetWorkArray(dm, maxConeSize, PETSC_INT, &revconeO);CHKERRQ(ierr);
  for (c = cStart; c < cEnd; ++c) {
    const PetscInt *cone, *coneO;
    PetscInt        coneSize, faceSize, cp;

    if (!PetscBTLookup(flippedCells, c-cStart)) continue;
    ierr = DMPlexGetConeSize(dm, c, &coneSize);CHKERRQ(ierr);
    ierr = DMPlexGetCone(dm, c, &cone);CHKERRQ(ierr);
    ierr = DMPlexGetConeOrientation(dm, c, &coneO);CHKERRQ(ierr);
    for (cp = 0; cp < coneSize; ++cp) {
      const PetscInt rcp = coneSize-cp-1;

      ierr = DMPlexGetConeSize(dm, cone[rcp], &faceSize);CHKERRQ(ierr);
      revcone[cp]  = cone[rcp];
      revconeO[cp] = coneO[rcp] >= 0 ? -(faceSize-coneO[rcp]) : faceSize+coneO[rcp];
    }
    ierr = DMPlexSetCone(dm, c, revcone);CHKERRQ(ierr);
    ierr = DMPlexSetConeOrientation(dm, c, revconeO);CHKERRQ(ierr);
  }
  ierr = DMRestoreWorkArray(dm, maxConeSize, PETSC_INT, &revcone);CHKERRQ(ierr);
  ierr = DMRestoreWorkArray(dm, maxConeSize, PETSC_INT, &revconeO);CHKERRQ(ierr);
  ierr = PetscBTDestroy(&seenCells);CHKERRQ(ierr);
  ierr = PetscBTDestroy(&flippedCells);CHKERRQ(ierr);
  ierr = PetscBTDestroy(&seenFaces);CHKERRQ(ierr);
  ierr = PetscFree(faceFIFO);CHKERRQ(ierr);
  PetscFunctionReturn(0);
}

#undef __FUNCT__
#define __FUNCT__ "DMPlexGetAdjacencySingleLevel_Internal"
static PetscErrorCode DMPlexGetAdjacencySingleLevel_Internal(DM dm, PetscInt p, PetscBool useClosure, const PetscInt *tmpClosure, PetscInt *adjSize, PetscInt adj[])
{
  const PetscInt *support = NULL;
  PetscInt        numAdj   = 0, maxAdjSize = *adjSize, supportSize, s;
  PetscErrorCode  ierr;

  PetscFunctionBegin;
  if (useClosure) {
    ierr = DMPlexGetConeSize(dm, p, &supportSize);CHKERRQ(ierr);
    ierr = DMPlexGetCone(dm, p, &support);CHKERRQ(ierr);
    for (s = 0; s < supportSize; ++s) {
      const PetscInt *cone = NULL;
      PetscInt        coneSize, c, q;

      ierr = DMPlexGetSupportSize(dm, support[s], &coneSize);CHKERRQ(ierr);
      ierr = DMPlexGetSupport(dm, support[s], &cone);CHKERRQ(ierr);
      for (c = 0; c < coneSize; ++c) {
        for (q = 0; q < numAdj || (adj[numAdj++] = cone[c],0); ++q) {
          if (cone[c] == adj[q]) break;
        }
        if (numAdj > maxAdjSize) SETERRQ1(PETSC_COMM_SELF, PETSC_ERR_PLIB, "Invalid mesh exceeded adjacency allocation (%D)", maxAdjSize);
      }
    }
  } else {
    ierr = DMPlexGetSupportSize(dm, p, &supportSize);CHKERRQ(ierr);
    ierr = DMPlexGetSupport(dm, p, &support);CHKERRQ(ierr);
    for (s = 0; s < supportSize; ++s) {
      const PetscInt *cone = NULL;
      PetscInt        coneSize, c, q;

      ierr = DMPlexGetConeSize(dm, support[s], &coneSize);CHKERRQ(ierr);
      ierr = DMPlexGetCone(dm, support[s], &cone);CHKERRQ(ierr);
      for (c = 0; c < coneSize; ++c) {
        for (q = 0; q < numAdj || (adj[numAdj++] = cone[c],0); ++q) {
          if (cone[c] == adj[q]) break;
        }
        if (numAdj > maxAdjSize) SETERRQ1(PETSC_COMM_SELF, PETSC_ERR_PLIB, "Invalid mesh exceeded adjacency allocation (%D)", maxAdjSize);
      }
    }
  }
  *adjSize = numAdj;
  PetscFunctionReturn(0);
}

#undef __FUNCT__
#define __FUNCT__ "DMPlexCreateNeighborCSR"
PetscErrorCode DMPlexCreateNeighborCSR(DM dm, PetscInt cellHeight, PetscInt *numVertices, PetscInt **offsets, PetscInt **adjacency)
{
  const PetscInt maxFaceCases = 30;
  PetscInt       numFaceCases = 0;
  PetscInt       numFaceVertices[30]; /* maxFaceCases, C89 sucks sucks sucks */
  PetscInt      *off, *adj;
  PetscInt      *neighborCells, *tmpClosure;
  PetscInt       maxConeSize, maxSupportSize, maxClosure, maxNeighbors;
  PetscInt       dim, cellDim, depth = 0, faceDepth, cStart, cEnd, c, numCells, cell;
  PetscErrorCode ierr;

  PetscFunctionBegin;
  /* For parallel partitioning, I think you have to communicate supports */
  ierr = DMPlexGetDimension(dm, &dim);CHKERRQ(ierr);
  cellDim = dim - cellHeight;
  ierr = DMPlexGetDepth(dm, &depth);CHKERRQ(ierr);
  ierr = DMPlexGetHeightStratum(dm, cellHeight, &cStart, &cEnd);CHKERRQ(ierr);
  ierr = DMPlexGetMaxSizes(dm, &maxConeSize, &maxSupportSize);CHKERRQ(ierr);
  if (cEnd - cStart == 0) {
    if (numVertices) *numVertices = 0;
    if (offsets)   *offsets   = NULL;
    if (adjacency) *adjacency = NULL;
    PetscFunctionReturn(0);
  }
  numCells  = cEnd - cStart;
  faceDepth = depth - cellHeight;
  /* Setup face recognition */
  if (faceDepth == 1) {
    PetscInt cornersSeen[30] = {0,0,0,0,0,0,0,0,0,0,0,0,0,0,0,0,0,0,0,0,0,0,0,0,0,0,0,0,0,0}; /* Could use PetscBT */

    for (c = cStart; c < cEnd; ++c) {
      PetscInt corners;

      ierr = DMPlexGetConeSize(dm, c, &corners);CHKERRQ(ierr);
      if (!cornersSeen[corners]) {
        PetscInt nFV;

        if (numFaceCases >= maxFaceCases) SETERRQ(PetscObjectComm((PetscObject)dm), PETSC_ERR_PLIB, "Exceeded maximum number of face recognition cases");
        cornersSeen[corners] = 1;

        ierr = DMPlexGetNumFaceVertices(dm, cellDim, corners, &nFV);CHKERRQ(ierr);

        numFaceVertices[numFaceCases++] = nFV;
      }
    }
  }
  maxClosure   = 2*PetscMax(PetscPowInt(maxConeSize,depth+1),PetscPowInt(maxSupportSize,depth+1));
  maxNeighbors = PetscPowInt(maxConeSize,depth+1)*PetscPowInt(maxSupportSize,depth+1);
  ierr         = PetscMalloc2(maxNeighbors,PetscInt,&neighborCells,maxClosure,PetscInt,&tmpClosure);CHKERRQ(ierr);
  ierr         = PetscMalloc((numCells+1) * sizeof(PetscInt), &off);CHKERRQ(ierr);
  ierr         = PetscMemzero(off, (numCells+1) * sizeof(PetscInt));CHKERRQ(ierr);
  /* Count neighboring cells */
  for (cell = cStart; cell < cEnd; ++cell) {
    PetscInt numNeighbors = maxNeighbors, n;

    ierr = DMPlexGetAdjacencySingleLevel_Internal(dm, cell, PETSC_TRUE, tmpClosure, &numNeighbors, neighborCells);CHKERRQ(ierr);
    /* Get meet with each cell, and check with recognizer (could optimize to check each pair only once) */
    for (n = 0; n < numNeighbors; ++n) {
      PetscInt        cellPair[2];
      PetscBool       found    = faceDepth > 1 ? PETSC_TRUE : PETSC_FALSE;
      PetscInt        meetSize = 0;
      const PetscInt *meet    = NULL;

      cellPair[0] = cell; cellPair[1] = neighborCells[n];
      if (cellPair[0] == cellPair[1]) continue;
      if (!found) {
        ierr = DMPlexGetMeet(dm, 2, cellPair, &meetSize, &meet);CHKERRQ(ierr);
        if (meetSize) {
          PetscInt f;

          for (f = 0; f < numFaceCases; ++f) {
            if (numFaceVertices[f] == meetSize) {
              found = PETSC_TRUE;
              break;
            }
          }
        }
        ierr = DMPlexRestoreMeet(dm, 2, cellPair, &meetSize, &meet);CHKERRQ(ierr);
      }
      if (found) ++off[cell-cStart+1];
    }
  }
  /* Prefix sum */
  for (cell = 1; cell <= numCells; ++cell) off[cell] += off[cell-1];

  if (adjacency) {
    ierr = PetscMalloc(off[numCells] * sizeof(PetscInt), &adj);CHKERRQ(ierr);
    /* Get neighboring cells */
    for (cell = cStart; cell < cEnd; ++cell) {
      PetscInt numNeighbors = maxNeighbors, n;
      PetscInt cellOffset   = 0;

      ierr = DMPlexGetAdjacencySingleLevel_Internal(dm, cell, PETSC_TRUE, tmpClosure, &numNeighbors, neighborCells);CHKERRQ(ierr);
      /* Get meet with each cell, and check with recognizer (could optimize to check each pair only once) */
      for (n = 0; n < numNeighbors; ++n) {
        PetscInt        cellPair[2];
        PetscBool       found    = faceDepth > 1 ? PETSC_TRUE : PETSC_FALSE;
        PetscInt        meetSize = 0;
        const PetscInt *meet    = NULL;

        cellPair[0] = cell; cellPair[1] = neighborCells[n];
        if (cellPair[0] == cellPair[1]) continue;
        if (!found) {
          ierr = DMPlexGetMeet(dm, 2, cellPair, &meetSize, &meet);CHKERRQ(ierr);
          if (meetSize) {
            PetscInt f;

            for (f = 0; f < numFaceCases; ++f) {
              if (numFaceVertices[f] == meetSize) {
                found = PETSC_TRUE;
                break;
              }
            }
          }
          ierr = DMPlexRestoreMeet(dm, 2, cellPair, &meetSize, &meet);CHKERRQ(ierr);
        }
        if (found) {
          adj[off[cell-cStart]+cellOffset] = neighborCells[n];
          ++cellOffset;
        }
      }
    }
  }
  ierr = PetscFree2(neighborCells,tmpClosure);CHKERRQ(ierr);
  if (numVertices) *numVertices = numCells;
  if (offsets)   *offsets   = off;
  if (adjacency) *adjacency = adj;
  PetscFunctionReturn(0);
}

#if defined(PETSC_HAVE_CHACO)
#if defined(PETSC_HAVE_UNISTD_H)
#include <unistd.h>
#endif
/* Chaco does not have an include file */
PETSC_EXTERN int interface(int nvtxs, int *start, int *adjacency, int *vwgts,
                       float *ewgts, float *x, float *y, float *z, char *outassignname,
                       char *outfilename, short *assignment, int architecture, int ndims_tot,
                       int mesh_dims[3], double *goal, int global_method, int local_method,
                       int rqi_flag, int vmax, int ndims, double eigtol, long seed);

extern int FREE_GRAPH;

#undef __FUNCT__
#define __FUNCT__ "DMPlexPartition_Chaco"
PetscErrorCode DMPlexPartition_Chaco(DM dm, PetscInt numVertices, PetscInt start[], PetscInt adjacency[], PetscSection *partSection, IS *partition)
{
  enum {DEFAULT_METHOD = 1, INERTIAL_METHOD = 3};
  MPI_Comm       comm;
  int            nvtxs          = numVertices; /* number of vertices in full graph */
  int           *vwgts          = NULL;   /* weights for all vertices */
  float         *ewgts          = NULL;   /* weights for all edges */
  float         *x              = NULL, *y = NULL, *z = NULL; /* coordinates for inertial method */
  char          *outassignname  = NULL;   /*  name of assignment output file */
  char          *outfilename    = NULL;   /* output file name */
  int            architecture   = 1;      /* 0 => hypercube, d => d-dimensional mesh */
  int            ndims_tot      = 0;      /* total number of cube dimensions to divide */
  int            mesh_dims[3];            /* dimensions of mesh of processors */
  double        *goal          = NULL;    /* desired set sizes for each set */
  int            global_method = 1;       /* global partitioning algorithm */
  int            local_method  = 1;       /* local partitioning algorithm */
  int            rqi_flag      = 0;       /* should I use RQI/Symmlq eigensolver? */
  int            vmax          = 200;     /* how many vertices to coarsen down to? */
  int            ndims         = 1;       /* number of eigenvectors (2^d sets) */
  double         eigtol        = 0.001;   /* tolerance on eigenvectors */
  long           seed          = 123636512; /* for random graph mutations */
  short int     *assignment;              /* Output partition */
  int            fd_stdout, fd_pipe[2];
  PetscInt      *points;
  PetscMPIInt    commSize;
  int            i, v, p;
  PetscErrorCode ierr;

  PetscFunctionBegin;
  ierr = PetscObjectGetComm((PetscObject)dm,&comm);CHKERRQ(ierr);
  ierr = MPI_Comm_size(comm, &commSize);CHKERRQ(ierr);
  if (!numVertices) {
    ierr = PetscSectionCreate(comm, partSection);CHKERRQ(ierr);
    ierr = PetscSectionSetChart(*partSection, 0, commSize);CHKERRQ(ierr);
    ierr = PetscSectionSetUp(*partSection);CHKERRQ(ierr);
    ierr = ISCreateGeneral(comm, 0, NULL, PETSC_OWN_POINTER, partition);CHKERRQ(ierr);
    PetscFunctionReturn(0);
  }
  FREE_GRAPH = 0;                         /* Do not let Chaco free my memory */
  for (i = 0; i < start[numVertices]; ++i) ++adjacency[i];

  if (global_method == INERTIAL_METHOD) {
    /* manager.createCellCoordinates(nvtxs, &x, &y, &z); */
    SETERRQ(comm, PETSC_ERR_SUP, "Inertial partitioning not yet supported");
  }
  mesh_dims[0] = commSize;
  mesh_dims[1] = 1;
  mesh_dims[2] = 1;
  ierr = PetscMalloc(nvtxs * sizeof(short int), &assignment);CHKERRQ(ierr);
  /* Chaco outputs to stdout. We redirect this to a buffer. */
  /* TODO: check error codes for UNIX calls */
#if defined(PETSC_HAVE_UNISTD_H)
  {
    int piperet;
    piperet = pipe(fd_pipe);
    if (piperet) SETERRQ(comm,PETSC_ERR_SYS,"Could not create pipe");
    fd_stdout = dup(1);
    close(1);
    dup2(fd_pipe[1], 1);
  }
#endif
  ierr = interface(nvtxs, (int*) start, (int*) adjacency, vwgts, ewgts, x, y, z, outassignname, outfilename,
                   assignment, architecture, ndims_tot, mesh_dims, goal, global_method, local_method, rqi_flag,
                   vmax, ndims, eigtol, seed);
#if defined(PETSC_HAVE_UNISTD_H)
  {
    char msgLog[10000];
    int  count;

    fflush(stdout);
    count = read(fd_pipe[0], msgLog, (10000-1)*sizeof(char));
    if (count < 0) count = 0;
    msgLog[count] = 0;
    close(1);
    dup2(fd_stdout, 1);
    close(fd_stdout);
    close(fd_pipe[0]);
    close(fd_pipe[1]);
    if (ierr) SETERRQ1(comm, PETSC_ERR_LIB, "Error in Chaco library: %s", msgLog);
  }
#endif
  /* Convert to PetscSection+IS */
  ierr = PetscSectionCreate(comm, partSection);CHKERRQ(ierr);
  ierr = PetscSectionSetChart(*partSection, 0, commSize);CHKERRQ(ierr);
  for (v = 0; v < nvtxs; ++v) {
    ierr = PetscSectionAddDof(*partSection, assignment[v], 1);CHKERRQ(ierr);
  }
  ierr = PetscSectionSetUp(*partSection);CHKERRQ(ierr);
  ierr = PetscMalloc(nvtxs * sizeof(PetscInt), &points);CHKERRQ(ierr);
  for (p = 0, i = 0; p < commSize; ++p) {
    for (v = 0; v < nvtxs; ++v) {
      if (assignment[v] == p) points[i++] = v;
    }
  }
  if (i != nvtxs) SETERRQ2(comm, PETSC_ERR_PLIB, "Number of points %D should be %D", i, nvtxs);
  ierr = ISCreateGeneral(comm, nvtxs, points, PETSC_OWN_POINTER, partition);CHKERRQ(ierr);
  if (global_method == INERTIAL_METHOD) {
    /* manager.destroyCellCoordinates(nvtxs, &x, &y, &z); */
  }
  ierr = PetscFree(assignment);CHKERRQ(ierr);
  for (i = 0; i < start[numVertices]; ++i) --adjacency[i];
  PetscFunctionReturn(0);
}
#endif

#if defined(PETSC_HAVE_PARMETIS)
#undef __FUNCT__
#define __FUNCT__ "DMPlexPartition_ParMetis"
PetscErrorCode DMPlexPartition_ParMetis(DM dm, PetscInt numVertices, PetscInt start[], PetscInt adjacency[], PetscSection *partSection, IS *partition)
{
  PetscFunctionBegin;
  SETERRQ(PetscObjectComm((PetscObject)dm), PETSC_ERR_SUP, "ParMetis not yet supported");
  PetscFunctionReturn(0);
}
#endif

#undef __FUNCT__
#define __FUNCT__ "DMPlexEnlargePartition"
/* Expand the partition by BFS on the adjacency graph */
PetscErrorCode DMPlexEnlargePartition(DM dm, const PetscInt start[], const PetscInt adjacency[], PetscSection origPartSection, IS origPartition, PetscSection *partSection, IS *partition)
{
  PetscHashI      h;
  const PetscInt *points;
  PetscInt      **tmpPoints, *newPoints, totPoints = 0;
  PetscInt        pStart, pEnd, part, q;
  PetscErrorCode  ierr;

  PetscFunctionBegin;
  PetscHashICreate(h);
  ierr = PetscSectionCreate(PetscObjectComm((PetscObject)dm), partSection);CHKERRQ(ierr);
  ierr = PetscSectionGetChart(origPartSection, &pStart, &pEnd);CHKERRQ(ierr);
  ierr = PetscSectionSetChart(*partSection, pStart, pEnd);CHKERRQ(ierr);
  ierr = ISGetIndices(origPartition, &points);CHKERRQ(ierr);
  ierr = PetscMalloc((pEnd - pStart) * sizeof(PetscInt*), &tmpPoints);CHKERRQ(ierr);
  for (part = pStart; part < pEnd; ++part) {
    PetscInt numPoints, nP, numNewPoints, off, p, n = 0;

    PetscHashIClear(h);
    ierr = PetscSectionGetDof(origPartSection, part, &numPoints);CHKERRQ(ierr);
    ierr = PetscSectionGetOffset(origPartSection, part, &off);CHKERRQ(ierr);
    /* Add all existing points to h */
    for (p = 0; p < numPoints; ++p) {
      const PetscInt point = points[off+p];
      PetscHashIAdd(h, point, 1);
    }
    PetscHashISize(h, nP);
    if (nP != numPoints) SETERRQ2(PetscObjectComm((PetscObject)dm), PETSC_ERR_ARG_WRONG, "Invalid partition has %d points, but only %d were unique", numPoints, nP);
    /* Add all points in next BFS level */
    /*   TODO We are brute forcing here, but could check the adjacency size to find the boundary */
    for (p = 0; p < numPoints; ++p) {
      const PetscInt point = points[off+p];
      PetscInt       s     = start[point], e = start[point+1], a;

      for (a = s; a < e; ++a) PetscHashIAdd(h, adjacency[a], 1);
    }
    PetscHashISize(h, numNewPoints);
    ierr = PetscSectionSetDof(*partSection, part, numNewPoints);CHKERRQ(ierr);
    ierr = PetscMalloc(numNewPoints * sizeof(PetscInt), &tmpPoints[part]);CHKERRQ(ierr);
    if (numNewPoints) PetscHashIGetKeys(h, n, tmpPoints[part]); /* Should not need this conditional */
    totPoints += numNewPoints;
  }
  ierr = ISRestoreIndices(origPartition, &points);CHKERRQ(ierr);
  PetscHashIDestroy(h);
  ierr = PetscSectionSetUp(*partSection);CHKERRQ(ierr);
  ierr = PetscMalloc(totPoints * sizeof(PetscInt), &newPoints);CHKERRQ(ierr);
  for (part = pStart, q = 0; part < pEnd; ++part) {
    PetscInt numPoints, p;

    ierr = PetscSectionGetDof(*partSection, part, &numPoints);CHKERRQ(ierr);
    for (p = 0; p < numPoints; ++p, ++q) newPoints[q] = tmpPoints[part][p];
    ierr = PetscFree(tmpPoints[part]);CHKERRQ(ierr);
  }
  ierr = PetscFree(tmpPoints);CHKERRQ(ierr);
  ierr = ISCreateGeneral(PetscObjectComm((PetscObject)dm), totPoints, newPoints, PETSC_OWN_POINTER, partition);CHKERRQ(ierr);
  PetscFunctionReturn(0);
}

#undef __FUNCT__
#define __FUNCT__ "DMPlexCreatePartition"
/*
  DMPlexCreatePartition - Create a non-overlapping partition of the points at the given height

  Collective on DM

  Input Parameters:
  + dm - The DM
  . height - The height for points in the partition
  - enlarge - Expand each partition with neighbors

  Output Parameters:
  + partSection - The PetscSection giving the division of points by partition
  . partition - The list of points by partition
  . origPartSection - If enlarge is true, the PetscSection giving the division of points before enlarging by partition, otherwise NULL
  - origPartition - If enlarge is true, the list of points before enlarging by partition, otherwise NULL

  Level: developer

.seealso DMPlexDistribute()
*/
PetscErrorCode DMPlexCreatePartition(DM dm, PetscInt height, PetscBool enlarge, PetscSection *partSection, IS *partition, PetscSection *origPartSection, IS *origPartition)
{
  PetscMPIInt    size;
  PetscErrorCode ierr;

  PetscFunctionBegin;
  ierr = MPI_Comm_size(PetscObjectComm((PetscObject)dm), &size);CHKERRQ(ierr);

  *origPartSection = NULL;
  *origPartition   = NULL;
  if (size == 1) {
    PetscInt *points;
    PetscInt  cStart, cEnd, c;

    ierr = DMPlexGetHeightStratum(dm, 0, &cStart, &cEnd);CHKERRQ(ierr);
    ierr = PetscSectionCreate(PetscObjectComm((PetscObject)dm), partSection);CHKERRQ(ierr);
    ierr = PetscSectionSetChart(*partSection, 0, size);CHKERRQ(ierr);
    ierr = PetscSectionSetDof(*partSection, 0, cEnd-cStart);CHKERRQ(ierr);
    ierr = PetscSectionSetUp(*partSection);CHKERRQ(ierr);
    ierr = PetscMalloc((cEnd - cStart) * sizeof(PetscInt), &points);CHKERRQ(ierr);
    for (c = cStart; c < cEnd; ++c) points[c] = c;
    ierr = ISCreateGeneral(PetscObjectComm((PetscObject)dm), cEnd-cStart, points, PETSC_OWN_POINTER, partition);CHKERRQ(ierr);
    PetscFunctionReturn(0);
  }
  if (height == 0) {
    PetscInt  numVertices;
    PetscInt *start     = NULL;
    PetscInt *adjacency = NULL;

    ierr = DMPlexCreateNeighborCSR(dm, 0, &numVertices, &start, &adjacency);CHKERRQ(ierr);
    if (1) {
#if defined(PETSC_HAVE_CHACO)
      ierr = DMPlexPartition_Chaco(dm, numVertices, start, adjacency, partSection, partition);CHKERRQ(ierr);
#endif
    } else {
#if defined(PETSC_HAVE_PARMETIS)
      ierr = DMPlexPartition_ParMetis(dm, numVertices, start, adjacency, partSection, partition);CHKERRQ(ierr);
#endif
    }
    if (enlarge) {
      *origPartSection = *partSection;
      *origPartition   = *partition;

      ierr = DMPlexEnlargePartition(dm, start, adjacency, *origPartSection, *origPartition, partSection, partition);CHKERRQ(ierr);
    }
    ierr = PetscFree(start);CHKERRQ(ierr);
    ierr = PetscFree(adjacency);CHKERRQ(ierr);
# if 0
  } else if (height == 1) {
    /* Build the dual graph for faces and partition the hypergraph */
    PetscInt numEdges;

    buildFaceCSRV(mesh, mesh->getFactory()->getNumbering(mesh, mesh->depth()-1), &numEdges, &start, &adjacency, GraphPartitioner::zeroBase());
    GraphPartitioner().partition(numEdges, start, adjacency, partition, manager);
    destroyCSR(numEdges, start, adjacency);
#endif
  } else SETERRQ1(PetscObjectComm((PetscObject)dm), PETSC_ERR_ARG_OUTOFRANGE, "Invalid partition height %D", height);
  PetscFunctionReturn(0);
}

#undef __FUNCT__
#define __FUNCT__ "DMPlexCreatePartitionClosure"
PetscErrorCode DMPlexCreatePartitionClosure(DM dm, PetscSection pointSection, IS pointPartition, PetscSection *section, IS *partition)
{
  /* const PetscInt  height = 0; */
  const PetscInt *partArray;
  PetscInt       *allPoints, *packPoints;
  PetscInt        rStart, rEnd, rank, pStart, pEnd, newSize;
  PetscErrorCode  ierr;
  PetscBT         bt;
  PetscSegBuffer  segpack,segpart;

  PetscFunctionBegin;
  ierr = PetscSectionGetChart(pointSection, &rStart, &rEnd);CHKERRQ(ierr);
  ierr = ISGetIndices(pointPartition, &partArray);CHKERRQ(ierr);
  ierr = PetscSectionCreate(PetscObjectComm((PetscObject)dm), section);CHKERRQ(ierr);
  ierr = PetscSectionSetChart(*section, rStart, rEnd);CHKERRQ(ierr);
  ierr = DMPlexGetChart(dm,&pStart,&pEnd);CHKERRQ(ierr);
  ierr = PetscBTCreate(pEnd-pStart,&bt);CHKERRQ(ierr);
  ierr = PetscSegBufferCreate(sizeof(PetscInt),1000,&segpack);CHKERRQ(ierr);
  ierr = PetscSegBufferCreate(sizeof(PetscInt),1000,&segpart);CHKERRQ(ierr);
  for (rank = rStart; rank < rEnd; ++rank) {
    PetscInt partSize = 0, numPoints, offset, p, *PETSC_RESTRICT placePoints;

    ierr = PetscSectionGetDof(pointSection, rank, &numPoints);CHKERRQ(ierr);
    ierr = PetscSectionGetOffset(pointSection, rank, &offset);CHKERRQ(ierr);
    for (p = 0; p < numPoints; ++p) {
      PetscInt  point   = partArray[offset+p], closureSize, c;
      PetscInt *closure = NULL;

      /* TODO Include support for height > 0 case */
      ierr = DMPlexGetTransitiveClosure(dm, point, PETSC_TRUE, &closureSize, &closure);CHKERRQ(ierr);
      for (c=0; c<closureSize; c++) {
        PetscInt cpoint = closure[c*2];
        if (!PetscBTLookupSet(bt,cpoint-pStart)) {
          PetscInt *PETSC_RESTRICT pt;
          partSize++;
          ierr = PetscSegBufferGetInts(segpart,1,&pt);CHKERRQ(ierr);
          *pt = cpoint;
        }
      }
      ierr = DMPlexRestoreTransitiveClosure(dm, point, PETSC_TRUE, &closureSize, &closure);CHKERRQ(ierr);
    }
    ierr = PetscSectionSetDof(*section, rank, partSize);CHKERRQ(ierr);
    ierr = PetscSegBufferGetInts(segpack,partSize,&placePoints);CHKERRQ(ierr);
    ierr = PetscSegBufferExtractTo(segpart,placePoints);CHKERRQ(ierr);
    ierr = PetscSortInt(partSize,placePoints);CHKERRQ(ierr);
    for (p=0; p<partSize; p++) {ierr = PetscBTClear(bt,placePoints[p]-pStart);CHKERRQ(ierr);}
  }
  ierr = PetscBTDestroy(&bt);CHKERRQ(ierr);
  ierr = PetscSegBufferDestroy(&segpart);CHKERRQ(ierr);

  ierr = PetscSectionSetUp(*section);CHKERRQ(ierr);
  ierr = PetscSectionGetStorageSize(*section, &newSize);CHKERRQ(ierr);
  ierr = PetscMalloc(newSize * sizeof(PetscInt), &allPoints);CHKERRQ(ierr);

  ierr = PetscSegBufferExtractInPlace(segpack,&packPoints);CHKERRQ(ierr);
  for (rank = rStart; rank < rEnd; ++rank) {
    PetscInt numPoints, offset;

    ierr = PetscSectionGetDof(*section, rank, &numPoints);CHKERRQ(ierr);
    ierr = PetscSectionGetOffset(*section, rank, &offset);CHKERRQ(ierr);
    ierr = PetscMemcpy(&allPoints[offset], packPoints, numPoints * sizeof(PetscInt));CHKERRQ(ierr);
    packPoints += numPoints;
  }

  ierr = PetscSegBufferDestroy(&segpack);CHKERRQ(ierr);
  ierr = ISRestoreIndices(pointPartition, &partArray);CHKERRQ(ierr);
  ierr = ISCreateGeneral(PetscObjectComm((PetscObject)dm), newSize, allPoints, PETSC_OWN_POINTER, partition);CHKERRQ(ierr);
  PetscFunctionReturn(0);
}

#undef __FUNCT__
#define __FUNCT__ "DMPlexDistributeField"
/*
  Input Parameters:
. originalSection
, originalVec

  Output Parameters:
. newSection
. newVec
*/
PetscErrorCode DMPlexDistributeField(DM dm, PetscSF pointSF, PetscSection originalSection, Vec originalVec, PetscSection newSection, Vec newVec)
{
  PetscSF        fieldSF;
  PetscInt      *remoteOffsets, fieldSize;
  PetscScalar   *originalValues, *newValues;
  PetscErrorCode ierr;

  PetscFunctionBegin;
  ierr = PetscSFDistributeSection(pointSF, originalSection, &remoteOffsets, newSection);CHKERRQ(ierr);

  ierr = PetscSectionGetStorageSize(newSection, &fieldSize);CHKERRQ(ierr);
  ierr = VecSetSizes(newVec, fieldSize, PETSC_DETERMINE);CHKERRQ(ierr);
  ierr = VecSetFromOptions(newVec);CHKERRQ(ierr);

  ierr = VecGetArray(originalVec, &originalValues);CHKERRQ(ierr);
  ierr = VecGetArray(newVec, &newValues);CHKERRQ(ierr);
  ierr = PetscSFCreateSectionSF(pointSF, originalSection, remoteOffsets, newSection, &fieldSF);CHKERRQ(ierr);
  ierr = PetscSFBcastBegin(fieldSF, MPIU_SCALAR, originalValues, newValues);CHKERRQ(ierr);
  ierr = PetscSFBcastEnd(fieldSF, MPIU_SCALAR, originalValues, newValues);CHKERRQ(ierr);
  ierr = PetscSFDestroy(&fieldSF);CHKERRQ(ierr);
  ierr = VecRestoreArray(newVec, &newValues);CHKERRQ(ierr);
  ierr = VecRestoreArray(originalVec, &originalValues);CHKERRQ(ierr);
  PetscFunctionReturn(0);
}

#undef __FUNCT__
#define __FUNCT__ "DMPlexDistribute"
/*@C
  DMPlexDistribute - Distributes the mesh and any associated sections.

  Not Collective

  Input Parameter:
+ dm  - The original DMPlex object
. partitioner - The partitioning package, or NULL for the default
- overlap - The overlap of partitions, 0 is the default

  Output Parameter:
. parallelMesh - The distributed DMPlex object, or NULL

  Note: If the mesh was not distributed, the return value is NULL

  Level: intermediate

.keywords: mesh, elements
.seealso: DMPlexCreate(), DMPlexDistributeByFace()
@*/
PetscErrorCode DMPlexDistribute(DM dm, const char partitioner[], PetscInt overlap, DM *dmParallel)
{
  DM_Plex               *mesh   = (DM_Plex*) dm->data, *pmesh;
  MPI_Comm               comm;
  const PetscInt         height = 0;
  PetscInt               dim, numRemoteRanks;
  IS                     origCellPart,        cellPart,        part;
  PetscSection           origCellPartSection, cellPartSection, partSection;
  PetscSFNode           *remoteRanks;
  PetscSF                partSF, pointSF, coneSF;
  ISLocalToGlobalMapping renumbering;
  PetscSection           originalConeSection, newConeSection;
  PetscInt              *remoteOffsets;
  PetscInt              *cones, *newCones, newConesSize;
  PetscBool              flg;
  PetscMPIInt            rank, numProcs, p;
  PetscErrorCode         ierr;

  PetscFunctionBegin;
  PetscValidHeaderSpecific(dm, DM_CLASSID, 1);
  PetscValidPointer(dmParallel,4);

  ierr = PetscLogEventBegin(DMPLEX_Distribute,dm,0,0,0);CHKERRQ(ierr);
  ierr = PetscObjectGetComm((PetscObject)dm,&comm);CHKERRQ(ierr);
  ierr = MPI_Comm_rank(comm, &rank);CHKERRQ(ierr);
  ierr = MPI_Comm_size(comm, &numProcs);CHKERRQ(ierr);

  *dmParallel = NULL;
  if (numProcs == 1) PetscFunctionReturn(0);

  ierr = DMPlexGetDimension(dm, &dim);CHKERRQ(ierr);
  /* Create cell partition - We need to rewrite to use IS, use the MatPartition stuff */
  if (overlap > 1) SETERRQ(PetscObjectComm((PetscObject)dm), PETSC_ERR_SUP, "Overlap > 1 not yet implemented");
  ierr = DMPlexCreatePartition(dm, height, overlap > 0 ? PETSC_TRUE : PETSC_FALSE, &cellPartSection, &cellPart, &origCellPartSection, &origCellPart);CHKERRQ(ierr);
  /* Create SF assuming a serial partition for all processes: Could check for IS length here */
  if (!rank) numRemoteRanks = numProcs;
  else       numRemoteRanks = 0;
  ierr = PetscMalloc(numRemoteRanks * sizeof(PetscSFNode), &remoteRanks);CHKERRQ(ierr);
  for (p = 0; p < numRemoteRanks; ++p) {
    remoteRanks[p].rank  = p;
    remoteRanks[p].index = 0;
  }
  ierr = PetscSFCreate(comm, &partSF);CHKERRQ(ierr);
  ierr = PetscSFSetGraph(partSF, 1, numRemoteRanks, NULL, PETSC_OWN_POINTER, remoteRanks, PETSC_OWN_POINTER);CHKERRQ(ierr);
  ierr = PetscOptionsHasName(((PetscObject) dm)->prefix, "-partition_view", &flg);CHKERRQ(ierr);
  if (flg) {
    ierr = PetscPrintf(comm, "Cell Partition:\n");CHKERRQ(ierr);
    ierr = PetscSectionView(cellPartSection, PETSC_VIEWER_STDOUT_WORLD);CHKERRQ(ierr);
    ierr = ISView(cellPart, NULL);CHKERRQ(ierr);
    if (origCellPart) {
      ierr = PetscPrintf(comm, "Original Cell Partition:\n");CHKERRQ(ierr);
      ierr = PetscSectionView(origCellPartSection, PETSC_VIEWER_STDOUT_WORLD);CHKERRQ(ierr);
      ierr = ISView(origCellPart, NULL);CHKERRQ(ierr);
    }
    ierr = PetscSFView(partSF, NULL);CHKERRQ(ierr);
  }
  /* Close the partition over the mesh */
  ierr = DMPlexCreatePartitionClosure(dm, cellPartSection, cellPart, &partSection, &part);CHKERRQ(ierr);
  ierr = ISDestroy(&cellPart);CHKERRQ(ierr);
  ierr = PetscSectionDestroy(&cellPartSection);CHKERRQ(ierr);
  /* Create new mesh */
  ierr  = DMPlexCreate(comm, dmParallel);CHKERRQ(ierr);
  ierr  = DMPlexSetDimension(*dmParallel, dim);CHKERRQ(ierr);
  ierr  = PetscObjectSetName((PetscObject) *dmParallel, "Parallel Mesh");CHKERRQ(ierr);
  pmesh = (DM_Plex*) (*dmParallel)->data;
  /* Distribute sieve points and the global point numbering (replaces creating remote bases) */
  ierr = PetscSFConvertPartition(partSF, partSection, part, &renumbering, &pointSF);CHKERRQ(ierr);
  if (flg) {
    ierr = PetscPrintf(comm, "Point Partition:\n");CHKERRQ(ierr);
    ierr = PetscSectionView(partSection, PETSC_VIEWER_STDOUT_WORLD);CHKERRQ(ierr);
    ierr = ISView(part, NULL);CHKERRQ(ierr);
    ierr = PetscSFView(pointSF, NULL);CHKERRQ(ierr);
    ierr = PetscPrintf(comm, "Point Renumbering after partition:\n");CHKERRQ(ierr);
    ierr = ISLocalToGlobalMappingView(renumbering, NULL);CHKERRQ(ierr);
  }
  /* Distribute cone section */
  ierr = DMPlexGetConeSection(dm, &originalConeSection);CHKERRQ(ierr);
  ierr = DMPlexGetConeSection(*dmParallel, &newConeSection);CHKERRQ(ierr);
  ierr = PetscSFDistributeSection(pointSF, originalConeSection, &remoteOffsets, newConeSection);CHKERRQ(ierr);
  ierr = DMSetUp(*dmParallel);CHKERRQ(ierr);
  {
    PetscInt pStart, pEnd, p;

    ierr = PetscSectionGetChart(newConeSection, &pStart, &pEnd);CHKERRQ(ierr);
    for (p = pStart; p < pEnd; ++p) {
      PetscInt coneSize;
      ierr               = PetscSectionGetDof(newConeSection, p, &coneSize);CHKERRQ(ierr);
      pmesh->maxConeSize = PetscMax(pmesh->maxConeSize, coneSize);
    }
  }
  /* Communicate and renumber cones */
  ierr = PetscSFCreateSectionSF(pointSF, originalConeSection, remoteOffsets, newConeSection, &coneSF);CHKERRQ(ierr);
  ierr = DMPlexGetCones(dm, &cones);CHKERRQ(ierr);
  ierr = DMPlexGetCones(*dmParallel, &newCones);CHKERRQ(ierr);
  ierr = PetscSFBcastBegin(coneSF, MPIU_INT, cones, newCones);CHKERRQ(ierr);
  ierr = PetscSFBcastEnd(coneSF, MPIU_INT, cones, newCones);CHKERRQ(ierr);
  ierr = PetscSectionGetStorageSize(newConeSection, &newConesSize);CHKERRQ(ierr);
  ierr = ISGlobalToLocalMappingApply(renumbering, IS_GTOLM_MASK, newConesSize, newCones, NULL, newCones);CHKERRQ(ierr);
  ierr = PetscOptionsHasName(((PetscObject) dm)->prefix, "-cones_view", &flg);CHKERRQ(ierr);
  if (flg) {
    ierr = PetscPrintf(comm, "Serial Cone Section:\n");CHKERRQ(ierr);
    ierr = PetscSectionView(originalConeSection, PETSC_VIEWER_STDOUT_WORLD);CHKERRQ(ierr);
    ierr = PetscPrintf(comm, "Parallel Cone Section:\n");CHKERRQ(ierr);
    ierr = PetscSectionView(newConeSection, PETSC_VIEWER_STDOUT_WORLD);CHKERRQ(ierr);
    ierr = PetscSFView(coneSF, NULL);CHKERRQ(ierr);
  }
  ierr = DMPlexGetConeOrientations(dm, &cones);CHKERRQ(ierr);
  ierr = DMPlexGetConeOrientations(*dmParallel, &newCones);CHKERRQ(ierr);
  ierr = PetscSFBcastBegin(coneSF, MPIU_INT, cones, newCones);CHKERRQ(ierr);
  ierr = PetscSFBcastEnd(coneSF, MPIU_INT, cones, newCones);CHKERRQ(ierr);
  ierr = PetscSFDestroy(&coneSF);CHKERRQ(ierr);
  /* Create supports and stratify sieve */
  {
    PetscInt pStart, pEnd;

    ierr = PetscSectionGetChart(pmesh->coneSection, &pStart, &pEnd);CHKERRQ(ierr);
    ierr = PetscSectionSetChart(pmesh->supportSection, pStart, pEnd);CHKERRQ(ierr);
  }
  ierr = DMPlexSymmetrize(*dmParallel);CHKERRQ(ierr);
  ierr = DMPlexStratify(*dmParallel);CHKERRQ(ierr);
  /* Distribute Coordinates */
  {
    PetscSection originalCoordSection, newCoordSection;
    Vec          originalCoordinates, newCoordinates;
    const char  *name;

    ierr = DMPlexGetCoordinateSection(dm, &originalCoordSection);CHKERRQ(ierr);
    ierr = DMPlexGetCoordinateSection(*dmParallel, &newCoordSection);CHKERRQ(ierr);
    ierr = DMGetCoordinatesLocal(dm, &originalCoordinates);CHKERRQ(ierr);
    ierr = VecCreate(comm, &newCoordinates);CHKERRQ(ierr);
    ierr = PetscObjectGetName((PetscObject) originalCoordinates, &name);CHKERRQ(ierr);
    ierr = PetscObjectSetName((PetscObject) newCoordinates, name);CHKERRQ(ierr);

    ierr = DMPlexDistributeField(dm, pointSF, originalCoordSection, originalCoordinates, newCoordSection, newCoordinates);CHKERRQ(ierr);
    ierr = DMSetCoordinatesLocal(*dmParallel, newCoordinates);CHKERRQ(ierr);
    ierr = VecDestroy(&newCoordinates);CHKERRQ(ierr);
  }
  /* Distribute labels */
  {
    DMLabel  next      = mesh->labels, newNext = pmesh->labels;
    PetscInt numLabels = 0, l;

    /* Bcast number of labels */
    while (next) {
      ++numLabels; next = next->next;
    }
    ierr = MPI_Bcast(&numLabels, 1, MPIU_INT, 0, comm);CHKERRQ(ierr);
    next = mesh->labels;
    for (l = 0; l < numLabels; ++l) {
      DMLabel         newLabel;
      const PetscInt *partArray;
      char           *name;
      PetscInt       *stratumSizes = NULL, *points = NULL;
      PetscMPIInt    *sendcnts     = NULL, *offsets = NULL, *displs = NULL;
      PetscInt        nameSize, s, p;
      PetscBool       isdepth;
      size_t          len = 0;

      /* Bcast name (could filter for no points) */
      if (!rank) {ierr = PetscStrlen(next->name, &len);CHKERRQ(ierr);}
      nameSize = len;
      ierr     = MPI_Bcast(&nameSize, 1, MPIU_INT, 0, comm);CHKERRQ(ierr);
      ierr     = PetscMalloc(nameSize+1, &name);CHKERRQ(ierr);
      if (!rank) {ierr = PetscMemcpy(name, next->name, nameSize+1);CHKERRQ(ierr);}
      ierr = MPI_Bcast(name, nameSize+1, MPI_CHAR, 0, comm);CHKERRQ(ierr);
      ierr = PetscStrcmp(name, "depth", &isdepth);CHKERRQ(ierr);
      if (isdepth) {            /* skip because "depth" is not distributed */
        ierr = PetscFree(name);CHKERRQ(ierr);
        if (!rank) next = next->next;
        continue;
      }
      ierr           = PetscNew(struct _n_DMLabel, &newLabel);CHKERRQ(ierr);
      newLabel->name = name;
      /* Bcast numStrata (could filter for no points in stratum) */
      if (!rank) newLabel->numStrata = next->numStrata;
      ierr = MPI_Bcast(&newLabel->numStrata, 1, MPIU_INT, 0, comm);CHKERRQ(ierr);
      ierr = PetscMalloc3(newLabel->numStrata,PetscInt,&newLabel->stratumValues,
                          newLabel->numStrata,PetscInt,&newLabel->stratumSizes,
                          newLabel->numStrata+1,PetscInt,&newLabel->stratumOffsets);CHKERRQ(ierr);
      /* Bcast stratumValues (could filter for no points in stratum) */
      if (!rank) {ierr = PetscMemcpy(newLabel->stratumValues, next->stratumValues, next->numStrata * sizeof(PetscInt));CHKERRQ(ierr);}
      ierr = MPI_Bcast(newLabel->stratumValues, newLabel->numStrata, MPIU_INT, 0, comm);CHKERRQ(ierr);
      /* Find size on each process and Scatter */
      if (!rank) {
        ierr = ISGetIndices(part, &partArray);CHKERRQ(ierr);
        ierr = PetscMalloc(numProcs*next->numStrata * sizeof(PetscInt), &stratumSizes);CHKERRQ(ierr);
        ierr = PetscMemzero(stratumSizes, numProcs*next->numStrata * sizeof(PetscInt));CHKERRQ(ierr);
        for (s = 0; s < next->numStrata; ++s) {
          for (p = next->stratumOffsets[s]; p < next->stratumOffsets[s]+next->stratumSizes[s]; ++p) {
            const PetscInt point = next->points[p];
            PetscInt       proc;

            for (proc = 0; proc < numProcs; ++proc) {
              PetscInt dof, off, pPart;

              ierr = PetscSectionGetDof(partSection, proc, &dof);CHKERRQ(ierr);
              ierr = PetscSectionGetOffset(partSection, proc, &off);CHKERRQ(ierr);
              for (pPart = off; pPart < off+dof; ++pPart) {
                if (partArray[pPart] == point) {
                  ++stratumSizes[proc*next->numStrata+s];
                  break;
                }
              }
            }
          }
        }
        ierr = ISRestoreIndices(part, &partArray);CHKERRQ(ierr);
      }
      ierr = MPI_Scatter(stratumSizes, newLabel->numStrata, MPIU_INT, newLabel->stratumSizes, newLabel->numStrata, MPIU_INT, 0, comm);CHKERRQ(ierr);
      /* Calculate stratumOffsets */
      newLabel->stratumOffsets[0] = 0;
      for (s = 0; s < newLabel->numStrata; ++s) {
        newLabel->stratumOffsets[s+1] = newLabel->stratumSizes[s] + newLabel->stratumOffsets[s];
      }
      /* Pack points and Scatter */
      if (!rank) {
        ierr = PetscMalloc3(numProcs,PetscMPIInt,&sendcnts,numProcs,PetscMPIInt,&offsets,numProcs+1,PetscMPIInt,&displs);CHKERRQ(ierr);
        displs[0] = 0;
        for (p = 0; p < numProcs; ++p) {
          sendcnts[p] = 0;
          for (s = 0; s < next->numStrata; ++s) {
            sendcnts[p] += stratumSizes[p*next->numStrata+s];
          }
          offsets[p]  = displs[p];
          displs[p+1] = displs[p] + sendcnts[p];
        }
        ierr = PetscMalloc(displs[numProcs] * sizeof(PetscInt), &points);CHKERRQ(ierr);
        for (s = 0; s < next->numStrata; ++s) {
          for (p = next->stratumOffsets[s]; p < next->stratumOffsets[s]+next->stratumSizes[s]; ++p) {
            const PetscInt point = next->points[p];
            PetscInt       proc;

            for (proc = 0; proc < numProcs; ++proc) {
              PetscInt dof, off, pPart;

              ierr = PetscSectionGetDof(partSection, proc, &dof);CHKERRQ(ierr);
              ierr = PetscSectionGetOffset(partSection, proc, &off);CHKERRQ(ierr);
              for (pPart = off; pPart < off+dof; ++pPart) {
                if (partArray[pPart] == point) {
                  points[offsets[proc]++] = point;
                  break;
                }
              }
            }
          }
        }
      }
      ierr = PetscMalloc(newLabel->stratumOffsets[newLabel->numStrata] * sizeof(PetscInt), &newLabel->points);CHKERRQ(ierr);
      ierr = MPI_Scatterv(points, sendcnts, displs, MPIU_INT, newLabel->points, newLabel->stratumOffsets[newLabel->numStrata], MPIU_INT, 0, comm);CHKERRQ(ierr);
      ierr = PetscFree(points);CHKERRQ(ierr);
      ierr = PetscFree3(sendcnts,offsets,displs);CHKERRQ(ierr);
      ierr = PetscFree(stratumSizes);CHKERRQ(ierr);
      /* Renumber points */
      ierr = ISGlobalToLocalMappingApply(renumbering, IS_GTOLM_MASK, newLabel->stratumOffsets[newLabel->numStrata], newLabel->points, NULL, newLabel->points);CHKERRQ(ierr);
      /* Sort points */
      for (s = 0; s < newLabel->numStrata; ++s) {
        ierr = PetscSortInt(newLabel->stratumSizes[s], &newLabel->points[newLabel->stratumOffsets[s]]);CHKERRQ(ierr);
      }
      /* Insert into list */
      if (newNext) newNext->next = newLabel;
      else pmesh->labels = newLabel;
      newNext = newLabel;
      if (!rank) next = next->next;
    }
  }
  /* Cleanup Partition */
  ierr = ISLocalToGlobalMappingDestroy(&renumbering);CHKERRQ(ierr);
  ierr = PetscSFDestroy(&partSF);CHKERRQ(ierr);
  ierr = PetscSectionDestroy(&partSection);CHKERRQ(ierr);
  ierr = ISDestroy(&part);CHKERRQ(ierr);
  /* Create point SF for parallel mesh */
  {
    const PetscInt *leaves;
    PetscSFNode    *remotePoints, *rowners, *lowners;
    PetscInt        numRoots, numLeaves, numGhostPoints = 0, p, gp, *ghostPoints;
    PetscInt        pStart, pEnd;

    ierr = DMPlexGetChart(*dmParallel, &pStart, &pEnd);CHKERRQ(ierr);
    ierr = PetscSFGetGraph(pointSF, &numRoots, &numLeaves, &leaves, NULL);CHKERRQ(ierr);
    ierr = PetscMalloc2(numRoots,PetscSFNode,&rowners,numLeaves,PetscSFNode,&lowners);CHKERRQ(ierr);
    for (p=0; p<numRoots; p++) {
      rowners[p].rank  = -1;
      rowners[p].index = -1;
    }
    if (origCellPart) {
      /* Make sure cells in the original partition are not assigned to other procs */
      const PetscInt *origCells;

      ierr = ISGetIndices(origCellPart, &origCells);CHKERRQ(ierr);
      for (p = 0; p < numProcs; ++p) {
        PetscInt dof, off, d;

        ierr = PetscSectionGetDof(origCellPartSection, p, &dof);CHKERRQ(ierr);
        ierr = PetscSectionGetOffset(origCellPartSection, p, &off);CHKERRQ(ierr);
        for (d = off; d < off+dof; ++d) {
          rowners[origCells[d]].rank = p;
        }
      }
      ierr = ISRestoreIndices(origCellPart, &origCells);CHKERRQ(ierr);
    }
    ierr = ISDestroy(&origCellPart);CHKERRQ(ierr);
    ierr = PetscSectionDestroy(&origCellPartSection);CHKERRQ(ierr);

    ierr = PetscSFBcastBegin(pointSF, MPIU_2INT, rowners, lowners);CHKERRQ(ierr);
    ierr = PetscSFBcastEnd(pointSF, MPIU_2INT, rowners, lowners);CHKERRQ(ierr);
    for (p = 0; p < numLeaves; ++p) {
      if (lowners[p].rank < 0 || lowners[p].rank == rank) { /* Either put in a bid or we know we own it */
        lowners[p].rank  = rank;
        lowners[p].index = leaves ? leaves[p] : p;
      } else if (lowners[p].rank >= 0) { /* Point already claimed so flag so that MAXLOC does not listen to us */
        lowners[p].rank  = -2;
        lowners[p].index = -2;
      }
    }
    for (p=0; p<numRoots; p++) { /* Root must not participate in the rediction, flag so that MAXLOC does not use */
      rowners[p].rank  = -3;
      rowners[p].index = -3;
    }
    ierr = PetscSFReduceBegin(pointSF, MPIU_2INT, lowners, rowners, MPI_MAXLOC);CHKERRQ(ierr);
    ierr = PetscSFReduceEnd(pointSF, MPIU_2INT, lowners, rowners, MPI_MAXLOC);CHKERRQ(ierr);
    ierr = PetscSFBcastBegin(pointSF, MPIU_2INT, rowners, lowners);CHKERRQ(ierr);
    ierr = PetscSFBcastEnd(pointSF, MPIU_2INT, rowners, lowners);CHKERRQ(ierr);
    for (p = 0; p < numLeaves; ++p) {
      if (lowners[p].rank < 0 || lowners[p].index < 0) SETERRQ(PETSC_COMM_SELF,PETSC_ERR_PLIB,"Cell partition corrupt: point not claimed");
      if (lowners[p].rank != rank) ++numGhostPoints;
    }
    ierr = PetscMalloc(numGhostPoints * sizeof(PetscInt),    &ghostPoints);CHKERRQ(ierr);
    ierr = PetscMalloc(numGhostPoints * sizeof(PetscSFNode), &remotePoints);CHKERRQ(ierr);
    for (p = 0, gp = 0; p < numLeaves; ++p) {
      if (lowners[p].rank != rank) {
        ghostPoints[gp]        = leaves ? leaves[p] : p;
        remotePoints[gp].rank  = lowners[p].rank;
        remotePoints[gp].index = lowners[p].index;
        ++gp;
      }
    }
    ierr = PetscFree2(rowners,lowners);CHKERRQ(ierr);
    ierr = PetscSFSetGraph((*dmParallel)->sf, pEnd - pStart, numGhostPoints, ghostPoints, PETSC_OWN_POINTER, remotePoints, PETSC_OWN_POINTER);CHKERRQ(ierr);
    ierr = PetscSFSetFromOptions((*dmParallel)->sf);CHKERRQ(ierr);
  }
  /* Cleanup */
  ierr = PetscSFDestroy(&pointSF);CHKERRQ(ierr);
  ierr = DMSetFromOptions(*dmParallel);CHKERRQ(ierr);
  ierr = PetscLogEventEnd(DMPLEX_Distribute,dm,0,0,0);CHKERRQ(ierr);
  PetscFunctionReturn(0);
}

#undef __FUNCT__
#define __FUNCT__ "DMPlexInvertCell"
/*@C
  DMPlexInvertCell - This flips tetrahedron and hexahedron orientation since Plex stores them internally with outward normals. Other cells are left untouched.

  Input Parameters:
+ numCorners - The number of vertices in a cell
- cone - The incoming cone

  Output Parameter:
. cone - The inverted cone (in-place)

  Level: developer

.seealso: DMPlexGenerate()
@*/
PetscErrorCode DMPlexInvertCell(PetscInt dim, PetscInt numCorners, int cone[])
{
  int tmpc;

  PetscFunctionBegin;
  if (dim != 3) PetscFunctionReturn(0);
  switch (numCorners) {
  case 4:
    tmpc    = cone[0];
    cone[0] = cone[1];
    cone[1] = tmpc;
    break;
  case 8:
    tmpc    = cone[1];
    cone[1] = cone[3];
    cone[3] = tmpc;
    break;
  default: break;
  }
  PetscFunctionReturn(0);
}

#undef __FUNCT__
#define __FUNCT__ "DMPlexInvertCells_Internal"
/* This is to fix the tetrahedron orientation from TetGen */
PETSC_UNUSED static PetscErrorCode DMPlexInvertCells_Internal(PetscInt dim, PetscInt numCells, PetscInt numCorners, int cells[])
{
  PetscInt       bound = numCells*numCorners, coff;
  PetscErrorCode ierr;

  PetscFunctionBegin;
  for (coff = 0; coff < bound; coff += numCorners) {
    ierr = DMPlexInvertCell(dim, numCorners, &cells[coff]);CHKERRQ(ierr);
  }
  PetscFunctionReturn(0);
}

#if defined(PETSC_HAVE_TRIANGLE)
#include <triangle.h>

#undef __FUNCT__
#define __FUNCT__ "InitInput_Triangle"
PetscErrorCode InitInput_Triangle(struct triangulateio *inputCtx)
{
  PetscFunctionBegin;
  inputCtx->numberofpoints             = 0;
  inputCtx->numberofpointattributes    = 0;
  inputCtx->pointlist                  = NULL;
  inputCtx->pointattributelist         = NULL;
  inputCtx->pointmarkerlist            = NULL;
  inputCtx->numberofsegments           = 0;
  inputCtx->segmentlist                = NULL;
  inputCtx->segmentmarkerlist          = NULL;
  inputCtx->numberoftriangleattributes = 0;
  inputCtx->trianglelist               = NULL;
  inputCtx->numberofholes              = 0;
  inputCtx->holelist                   = NULL;
  inputCtx->numberofregions            = 0;
  inputCtx->regionlist                 = NULL;
  PetscFunctionReturn(0);
}

#undef __FUNCT__
#define __FUNCT__ "InitOutput_Triangle"
PetscErrorCode InitOutput_Triangle(struct triangulateio *outputCtx)
{
  PetscFunctionBegin;
  outputCtx->numberofpoints        = 0;
  outputCtx->pointlist             = NULL;
  outputCtx->pointattributelist    = NULL;
  outputCtx->pointmarkerlist       = NULL;
  outputCtx->numberoftriangles     = 0;
  outputCtx->trianglelist          = NULL;
  outputCtx->triangleattributelist = NULL;
  outputCtx->neighborlist          = NULL;
  outputCtx->segmentlist           = NULL;
  outputCtx->segmentmarkerlist     = NULL;
  outputCtx->numberofedges         = 0;
  outputCtx->edgelist              = NULL;
  outputCtx->edgemarkerlist        = NULL;
  PetscFunctionReturn(0);
}

#undef __FUNCT__
#define __FUNCT__ "FiniOutput_Triangle"
PetscErrorCode FiniOutput_Triangle(struct triangulateio *outputCtx)
{
  PetscFunctionBegin;
  free(outputCtx->pointmarkerlist);
  free(outputCtx->edgelist);
  free(outputCtx->edgemarkerlist);
  free(outputCtx->trianglelist);
  free(outputCtx->neighborlist);
  PetscFunctionReturn(0);
}

#undef __FUNCT__
#define __FUNCT__ "DMPlexGenerate_Triangle"
PetscErrorCode DMPlexGenerate_Triangle(DM boundary, PetscBool interpolate, DM *dm)
{
  MPI_Comm             comm;
  PetscInt             dim              = 2;
  const PetscBool      createConvexHull = PETSC_FALSE;
  const PetscBool      constrained      = PETSC_FALSE;
  struct triangulateio in;
  struct triangulateio out;
  PetscInt             vStart, vEnd, v, eStart, eEnd, e;
  PetscMPIInt          rank;
  PetscErrorCode       ierr;

  PetscFunctionBegin;
  ierr = PetscObjectGetComm((PetscObject)boundary,&comm);CHKERRQ(ierr);
  ierr = MPI_Comm_rank(comm, &rank);CHKERRQ(ierr);
  ierr = InitInput_Triangle(&in);CHKERRQ(ierr);
  ierr = InitOutput_Triangle(&out);CHKERRQ(ierr);
  ierr = DMPlexGetDepthStratum(boundary, 0, &vStart, &vEnd);CHKERRQ(ierr);

  in.numberofpoints = vEnd - vStart;
  if (in.numberofpoints > 0) {
    PetscSection coordSection;
    Vec          coordinates;
    PetscScalar *array;

    ierr = PetscMalloc(in.numberofpoints*dim * sizeof(double), &in.pointlist);CHKERRQ(ierr);
    ierr = PetscMalloc(in.numberofpoints * sizeof(int), &in.pointmarkerlist);CHKERRQ(ierr);
    ierr = DMGetCoordinatesLocal(boundary, &coordinates);CHKERRQ(ierr);
    ierr = DMPlexGetCoordinateSection(boundary, &coordSection);CHKERRQ(ierr);
    ierr = VecGetArray(coordinates, &array);CHKERRQ(ierr);
    for (v = vStart; v < vEnd; ++v) {
      const PetscInt idx = v - vStart;
      PetscInt       off, d;

      ierr = PetscSectionGetOffset(coordSection, v, &off);CHKERRQ(ierr);
      for (d = 0; d < dim; ++d) {
        in.pointlist[idx*dim + d] = PetscRealPart(array[off+d]);
      }
      ierr = DMPlexGetLabelValue(boundary, "marker", v, &in.pointmarkerlist[idx]);CHKERRQ(ierr);
    }
    ierr = VecRestoreArray(coordinates, &array);CHKERRQ(ierr);
  }
  ierr  = DMPlexGetHeightStratum(boundary, 0, &eStart, &eEnd);CHKERRQ(ierr);
  in.numberofsegments = eEnd - eStart;
  if (in.numberofsegments > 0) {
    ierr = PetscMalloc(in.numberofsegments*2 * sizeof(int), &in.segmentlist);CHKERRQ(ierr);
    ierr = PetscMalloc(in.numberofsegments   * sizeof(int), &in.segmentmarkerlist);CHKERRQ(ierr);
    for (e = eStart; e < eEnd; ++e) {
      const PetscInt  idx = e - eStart;
      const PetscInt *cone;

      ierr = DMPlexGetCone(boundary, e, &cone);CHKERRQ(ierr);

      in.segmentlist[idx*2+0] = cone[0] - vStart;
      in.segmentlist[idx*2+1] = cone[1] - vStart;

      ierr = DMPlexGetLabelValue(boundary, "marker", e, &in.segmentmarkerlist[idx]);CHKERRQ(ierr);
    }
  }
#if 0 /* Do not currently support holes */
  PetscReal *holeCoords;
  PetscInt   h, d;

  ierr = DMPlexGetHoles(boundary, &in.numberofholes, &holeCords);CHKERRQ(ierr);
  if (in.numberofholes > 0) {
    ierr = PetscMalloc(in.numberofholes*dim * sizeof(double), &in.holelist);CHKERRQ(ierr);
    for (h = 0; h < in.numberofholes; ++h) {
      for (d = 0; d < dim; ++d) {
        in.holelist[h*dim+d] = holeCoords[h*dim+d];
      }
    }
  }
#endif
  if (!rank) {
    char args[32];

    /* Take away 'Q' for verbose output */
    ierr = PetscStrcpy(args, "pqezQ");CHKERRQ(ierr);
    if (createConvexHull) {
      ierr = PetscStrcat(args, "c");CHKERRQ(ierr);
    }
    if (constrained) {
      ierr = PetscStrcpy(args, "zepDQ");CHKERRQ(ierr);
    }
    triangulate(args, &in, &out, NULL);
  }
  ierr = PetscFree(in.pointlist);CHKERRQ(ierr);
  ierr = PetscFree(in.pointmarkerlist);CHKERRQ(ierr);
  ierr = PetscFree(in.segmentlist);CHKERRQ(ierr);
  ierr = PetscFree(in.segmentmarkerlist);CHKERRQ(ierr);
  ierr = PetscFree(in.holelist);CHKERRQ(ierr);

  {
    const PetscInt numCorners  = 3;
    const PetscInt numCells    = out.numberoftriangles;
    const PetscInt numVertices = out.numberofpoints;
    const int     *cells      = out.trianglelist;
    const double  *meshCoords = out.pointlist;

    ierr = DMPlexCreateFromCellList(comm, dim, numCells, numVertices, numCorners, interpolate, cells, dim, meshCoords, dm);CHKERRQ(ierr);
    /* Set labels */
    for (v = 0; v < numVertices; ++v) {
      if (out.pointmarkerlist[v]) {
        ierr = DMPlexSetLabelValue(*dm, "marker", v+numCells, out.pointmarkerlist[v]);CHKERRQ(ierr);
      }
    }
    if (interpolate) {
      for (e = 0; e < out.numberofedges; e++) {
        if (out.edgemarkerlist[e]) {
          const PetscInt  vertices[2] = {out.edgelist[e*2+0]+numCells, out.edgelist[e*2+1]+numCells};
          const PetscInt *edges;
          PetscInt        numEdges;

          ierr = DMPlexGetJoin(*dm, 2, vertices, &numEdges, &edges);CHKERRQ(ierr);
          if (numEdges != 1) SETERRQ1(PETSC_COMM_SELF, PETSC_ERR_PLIB, "Two vertices must cover only one edge, not %D", numEdges);
          ierr = DMPlexSetLabelValue(*dm, "marker", edges[0], out.edgemarkerlist[e]);CHKERRQ(ierr);
          ierr = DMPlexRestoreJoin(*dm, 2, vertices, &numEdges, &edges);CHKERRQ(ierr);
        }
      }
    }
    ierr = DMPlexSetRefinementUniform(*dm, PETSC_FALSE);CHKERRQ(ierr);
  }
#if 0 /* Do not currently support holes */
  ierr = DMPlexCopyHoles(*dm, boundary);CHKERRQ(ierr);
#endif
  ierr = FiniOutput_Triangle(&out);CHKERRQ(ierr);
  PetscFunctionReturn(0);
}

#undef __FUNCT__
#define __FUNCT__ "DMPlexRefine_Triangle"
PetscErrorCode DMPlexRefine_Triangle(DM dm, double *maxVolumes, DM *dmRefined)
{
  MPI_Comm             comm;
  PetscInt             dim  = 2;
  struct triangulateio in;
  struct triangulateio out;
  PetscInt             vStart, vEnd, v, cStart, cEnd, c, depth, depthGlobal;
  PetscMPIInt          rank;
  PetscErrorCode       ierr;

  PetscFunctionBegin;
  ierr = PetscObjectGetComm((PetscObject)dm,&comm);CHKERRQ(ierr);
  ierr = MPI_Comm_rank(comm, &rank);CHKERRQ(ierr);
  ierr = InitInput_Triangle(&in);CHKERRQ(ierr);
  ierr = InitOutput_Triangle(&out);CHKERRQ(ierr);
  ierr = DMPlexGetDepth(dm, &depth);CHKERRQ(ierr);
  ierr = MPI_Allreduce(&depth, &depthGlobal, 1, MPIU_INT, MPI_MAX, comm);CHKERRQ(ierr);
  ierr = DMPlexGetDepthStratum(dm, 0, &vStart, &vEnd);CHKERRQ(ierr);

  in.numberofpoints = vEnd - vStart;
  if (in.numberofpoints > 0) {
    PetscSection coordSection;
    Vec          coordinates;
    PetscScalar *array;

    ierr = PetscMalloc(in.numberofpoints*dim * sizeof(double), &in.pointlist);CHKERRQ(ierr);
    ierr = PetscMalloc(in.numberofpoints * sizeof(int), &in.pointmarkerlist);CHKERRQ(ierr);
    ierr = DMGetCoordinatesLocal(dm, &coordinates);CHKERRQ(ierr);
    ierr = DMPlexGetCoordinateSection(dm, &coordSection);CHKERRQ(ierr);
    ierr = VecGetArray(coordinates, &array);CHKERRQ(ierr);
    for (v = vStart; v < vEnd; ++v) {
      const PetscInt idx = v - vStart;
      PetscInt       off, d;

      ierr = PetscSectionGetOffset(coordSection, v, &off);CHKERRQ(ierr);
      for (d = 0; d < dim; ++d) {
        in.pointlist[idx*dim + d] = PetscRealPart(array[off+d]);
      }
      ierr = DMPlexGetLabelValue(dm, "marker", v, &in.pointmarkerlist[idx]);CHKERRQ(ierr);
    }
    ierr = VecRestoreArray(coordinates, &array);CHKERRQ(ierr);
  }
  ierr  = DMPlexGetHeightStratum(dm, 0, &cStart, &cEnd);CHKERRQ(ierr);

  in.numberofcorners   = 3;
  in.numberoftriangles = cEnd - cStart;

  in.trianglearealist  = (double*) maxVolumes;
  if (in.numberoftriangles > 0) {
    ierr = PetscMalloc(in.numberoftriangles*in.numberofcorners * sizeof(int), &in.trianglelist);CHKERRQ(ierr);
    for (c = cStart; c < cEnd; ++c) {
      const PetscInt idx      = c - cStart;
      PetscInt      *closure = NULL;
      PetscInt       closureSize;

      ierr = DMPlexGetTransitiveClosure(dm, c, PETSC_TRUE, &closureSize, &closure);CHKERRQ(ierr);
      if ((closureSize != 4) && (closureSize != 7)) SETERRQ1(comm, PETSC_ERR_ARG_WRONG, "Mesh has cell which is not a triangle, %D vertices in closure", closureSize);
      for (v = 0; v < 3; ++v) {
        in.trianglelist[idx*in.numberofcorners + v] = closure[(v+closureSize-3)*2] - vStart;
      }
      ierr = DMPlexRestoreTransitiveClosure(dm, c, PETSC_TRUE, &closureSize, &closure);CHKERRQ(ierr);
    }
  }
  /* TODO: Segment markers are missing on input */
#if 0 /* Do not currently support holes */
  PetscReal *holeCoords;
  PetscInt   h, d;

  ierr = DMPlexGetHoles(boundary, &in.numberofholes, &holeCords);CHKERRQ(ierr);
  if (in.numberofholes > 0) {
    ierr = PetscMalloc(in.numberofholes*dim * sizeof(double), &in.holelist);CHKERRQ(ierr);
    for (h = 0; h < in.numberofholes; ++h) {
      for (d = 0; d < dim; ++d) {
        in.holelist[h*dim+d] = holeCoords[h*dim+d];
      }
    }
  }
#endif
  if (!rank) {
    char args[32];

    /* Take away 'Q' for verbose output */
    ierr = PetscStrcpy(args, "pqezQra");CHKERRQ(ierr);
    triangulate(args, &in, &out, NULL);
  }
  ierr = PetscFree(in.pointlist);CHKERRQ(ierr);
  ierr = PetscFree(in.pointmarkerlist);CHKERRQ(ierr);
  ierr = PetscFree(in.segmentlist);CHKERRQ(ierr);
  ierr = PetscFree(in.segmentmarkerlist);CHKERRQ(ierr);
  ierr = PetscFree(in.trianglelist);CHKERRQ(ierr);

  {
    const PetscInt numCorners  = 3;
    const PetscInt numCells    = out.numberoftriangles;
    const PetscInt numVertices = out.numberofpoints;
    const int     *cells      = out.trianglelist;
    const double  *meshCoords = out.pointlist;
    PetscBool      interpolate = depthGlobal > 1 ? PETSC_TRUE : PETSC_FALSE;

    ierr = DMPlexCreateFromCellList(comm, dim, numCells, numVertices, numCorners, interpolate, cells, dim, meshCoords, dmRefined);CHKERRQ(ierr);
    /* Set labels */
    for (v = 0; v < numVertices; ++v) {
      if (out.pointmarkerlist[v]) {
        ierr = DMPlexSetLabelValue(*dmRefined, "marker", v+numCells, out.pointmarkerlist[v]);CHKERRQ(ierr);
      }
    }
    if (interpolate) {
      PetscInt e;

      for (e = 0; e < out.numberofedges; e++) {
        if (out.edgemarkerlist[e]) {
          const PetscInt  vertices[2] = {out.edgelist[e*2+0]+numCells, out.edgelist[e*2+1]+numCells};
          const PetscInt *edges;
          PetscInt        numEdges;

          ierr = DMPlexGetJoin(*dmRefined, 2, vertices, &numEdges, &edges);CHKERRQ(ierr);
          if (numEdges != 1) SETERRQ1(PETSC_COMM_SELF, PETSC_ERR_PLIB, "Two vertices must cover only one edge, not %D", numEdges);
          ierr = DMPlexSetLabelValue(*dmRefined, "marker", edges[0], out.edgemarkerlist[e]);CHKERRQ(ierr);
          ierr = DMPlexRestoreJoin(*dmRefined, 2, vertices, &numEdges, &edges);CHKERRQ(ierr);
        }
      }
    }
    ierr = DMPlexSetRefinementUniform(*dmRefined, PETSC_FALSE);CHKERRQ(ierr);
  }
#if 0 /* Do not currently support holes */
  ierr = DMPlexCopyHoles(*dm, boundary);CHKERRQ(ierr);
#endif
  ierr = FiniOutput_Triangle(&out);CHKERRQ(ierr);
  PetscFunctionReturn(0);
}
#endif

#if defined(PETSC_HAVE_TETGEN)
#include <tetgen.h>
#undef __FUNCT__
#define __FUNCT__ "DMPlexGenerate_Tetgen"
PetscErrorCode DMPlexGenerate_Tetgen(DM boundary, PetscBool interpolate, DM *dm)
{
  MPI_Comm       comm;
  const PetscInt dim  = 3;
  ::tetgenio     in;
  ::tetgenio     out;
  PetscInt       vStart, vEnd, v, fStart, fEnd, f;
  PetscMPIInt    rank;
  PetscErrorCode ierr;

  PetscFunctionBegin;
  ierr              = PetscObjectGetComm((PetscObject)boundary,&comm);CHKERRQ(ierr);
  ierr              = MPI_Comm_rank(comm, &rank);CHKERRQ(ierr);
  ierr              = DMPlexGetDepthStratum(boundary, 0, &vStart, &vEnd);CHKERRQ(ierr);
  in.numberofpoints = vEnd - vStart;
  if (in.numberofpoints > 0) {
    PetscSection coordSection;
    Vec          coordinates;
    PetscScalar *array;

    in.pointlist       = new double[in.numberofpoints*dim];
    in.pointmarkerlist = new int[in.numberofpoints];

    ierr = DMGetCoordinatesLocal(boundary, &coordinates);CHKERRQ(ierr);
    ierr = DMPlexGetCoordinateSection(boundary, &coordSection);CHKERRQ(ierr);
    ierr = VecGetArray(coordinates, &array);CHKERRQ(ierr);
    for (v = vStart; v < vEnd; ++v) {
      const PetscInt idx = v - vStart;
      PetscInt       off, d;

      ierr = PetscSectionGetOffset(coordSection, v, &off);CHKERRQ(ierr);
      for (d = 0; d < dim; ++d) in.pointlist[idx*dim + d] = array[off+d];
      ierr = DMPlexGetLabelValue(boundary, "marker", v, &in.pointmarkerlist[idx]);CHKERRQ(ierr);
    }
    ierr = VecRestoreArray(coordinates, &array);CHKERRQ(ierr);
  }
  ierr  = DMPlexGetHeightStratum(boundary, 0, &fStart, &fEnd);CHKERRQ(ierr);

  in.numberoffacets = fEnd - fStart;
  if (in.numberoffacets > 0) {
    in.facetlist       = new tetgenio::facet[in.numberoffacets];
    in.facetmarkerlist = new int[in.numberoffacets];
    for (f = fStart; f < fEnd; ++f) {
      const PetscInt idx     = f - fStart;
      PetscInt      *points = NULL, numPoints, p, numVertices = 0, v;

      in.facetlist[idx].numberofpolygons = 1;
      in.facetlist[idx].polygonlist      = new tetgenio::polygon[in.facetlist[idx].numberofpolygons];
      in.facetlist[idx].numberofholes    = 0;
      in.facetlist[idx].holelist         = NULL;

      ierr = DMPlexGetTransitiveClosure(boundary, f, PETSC_TRUE, &numPoints, &points);CHKERRQ(ierr);
      for (p = 0; p < numPoints*2; p += 2) {
        const PetscInt point = points[p];
        if ((point >= vStart) && (point < vEnd)) points[numVertices++] = point;
      }

      tetgenio::polygon *poly = in.facetlist[idx].polygonlist;
      poly->numberofvertices = numVertices;
      poly->vertexlist       = new int[poly->numberofvertices];
      for (v = 0; v < numVertices; ++v) {
        const PetscInt vIdx = points[v] - vStart;
        poly->vertexlist[v] = vIdx;
      }
      ierr = DMPlexGetLabelValue(boundary, "marker", f, &in.facetmarkerlist[idx]);CHKERRQ(ierr);
      ierr = DMPlexRestoreTransitiveClosure(boundary, f, PETSC_TRUE, &numPoints, &points);CHKERRQ(ierr);
    }
  }
  if (!rank) {
    char args[32];

    /* Take away 'Q' for verbose output */
    ierr = PetscStrcpy(args, "pqezQ");CHKERRQ(ierr);
    ::tetrahedralize(args, &in, &out);
  }
  {
    const PetscInt numCorners  = 4;
    const PetscInt numCells    = out.numberoftetrahedra;
    const PetscInt numVertices = out.numberofpoints;
    const double   *meshCoords = out.pointlist;
    int            *cells      = out.tetrahedronlist;

    ierr = DMPlexInvertCells_Internal(dim, numCells, numCorners, cells);CHKERRQ(ierr);
    ierr = DMPlexCreateFromCellList(comm, dim, numCells, numVertices, numCorners, interpolate, cells, dim, meshCoords, dm);CHKERRQ(ierr);
    /* Set labels */
    for (v = 0; v < numVertices; ++v) {
      if (out.pointmarkerlist[v]) {
        ierr = DMPlexSetLabelValue(*dm, "marker", v+numCells, out.pointmarkerlist[v]);CHKERRQ(ierr);
      }
    }
    if (interpolate) {
      PetscInt e;

      for (e = 0; e < out.numberofedges; e++) {
        if (out.edgemarkerlist[e]) {
          const PetscInt  vertices[2] = {out.edgelist[e*2+0]+numCells, out.edgelist[e*2+1]+numCells};
          const PetscInt *edges;
          PetscInt        numEdges;

          ierr = DMPlexGetJoin(*dm, 2, vertices, &numEdges, &edges);CHKERRQ(ierr);
          if (numEdges != 1) SETERRQ1(PETSC_COMM_SELF, PETSC_ERR_PLIB, "Two vertices must cover only one edge, not %D", numEdges);
          ierr = DMPlexSetLabelValue(*dm, "marker", edges[0], out.edgemarkerlist[e]);CHKERRQ(ierr);
          ierr = DMPlexRestoreJoin(*dm, 2, vertices, &numEdges, &edges);CHKERRQ(ierr);
        }
      }
      for (f = 0; f < out.numberoftrifaces; f++) {
        if (out.trifacemarkerlist[f]) {
          const PetscInt  vertices[3] = {out.trifacelist[f*3+0]+numCells, out.trifacelist[f*3+1]+numCells, out.trifacelist[f*3+2]+numCells};
          const PetscInt *faces;
          PetscInt        numFaces;

          ierr = DMPlexGetJoin(*dm, 3, vertices, &numFaces, &faces);CHKERRQ(ierr);
          if (numFaces != 1) SETERRQ1(PETSC_COMM_SELF, PETSC_ERR_PLIB, "Three vertices must cover only one face, not %D", numFaces);
          ierr = DMPlexSetLabelValue(*dm, "marker", faces[0], out.trifacemarkerlist[f]);CHKERRQ(ierr);
          ierr = DMPlexRestoreJoin(*dm, 3, vertices, &numFaces, &faces);CHKERRQ(ierr);
        }
      }
    }
    ierr = DMPlexSetRefinementUniform(*dm, PETSC_FALSE);CHKERRQ(ierr);
  }
  PetscFunctionReturn(0);
}

#undef __FUNCT__
#define __FUNCT__ "DMPlexRefine_Tetgen"
PetscErrorCode DMPlexRefine_Tetgen(DM dm, double *maxVolumes, DM *dmRefined)
{
  MPI_Comm       comm;
  const PetscInt dim  = 3;
  ::tetgenio     in;
  ::tetgenio     out;
  PetscInt       vStart, vEnd, v, cStart, cEnd, c, depth, depthGlobal;
  PetscMPIInt    rank;
  PetscErrorCode ierr;

  PetscFunctionBegin;
  ierr = PetscObjectGetComm((PetscObject)dm,&comm);CHKERRQ(ierr);
  ierr = MPI_Comm_rank(comm, &rank);CHKERRQ(ierr);
  ierr = DMPlexGetDepth(dm, &depth);CHKERRQ(ierr);
  ierr = MPI_Allreduce(&depth, &depthGlobal, 1, MPIU_INT, MPI_MAX, comm);CHKERRQ(ierr);
  ierr = DMPlexGetDepthStratum(dm, 0, &vStart, &vEnd);CHKERRQ(ierr);

  in.numberofpoints = vEnd - vStart;
  if (in.numberofpoints > 0) {
    PetscSection coordSection;
    Vec          coordinates;
    PetscScalar *array;

    in.pointlist       = new double[in.numberofpoints*dim];
    in.pointmarkerlist = new int[in.numberofpoints];

    ierr = DMGetCoordinatesLocal(dm, &coordinates);CHKERRQ(ierr);
    ierr = DMPlexGetCoordinateSection(dm, &coordSection);CHKERRQ(ierr);
    ierr = VecGetArray(coordinates, &array);CHKERRQ(ierr);
    for (v = vStart; v < vEnd; ++v) {
      const PetscInt idx = v - vStart;
      PetscInt       off, d;

      ierr = PetscSectionGetOffset(coordSection, v, &off);CHKERRQ(ierr);
      for (d = 0; d < dim; ++d) in.pointlist[idx*dim + d] = array[off+d];
      ierr = DMPlexGetLabelValue(dm, "marker", v, &in.pointmarkerlist[idx]);CHKERRQ(ierr);
    }
    ierr = VecRestoreArray(coordinates, &array);CHKERRQ(ierr);
  }
  ierr  = DMPlexGetHeightStratum(dm, 0, &cStart, &cEnd);CHKERRQ(ierr);

  in.numberofcorners       = 4;
  in.numberoftetrahedra    = cEnd - cStart;
  in.tetrahedronvolumelist = (double*) maxVolumes;
  if (in.numberoftetrahedra > 0) {
    in.tetrahedronlist = new int[in.numberoftetrahedra*in.numberofcorners];
    for (c = cStart; c < cEnd; ++c) {
      const PetscInt idx      = c - cStart;
      PetscInt      *closure = NULL;
      PetscInt       closureSize;

      ierr = DMPlexGetTransitiveClosure(dm, c, PETSC_TRUE, &closureSize, &closure);CHKERRQ(ierr);
      if ((closureSize != 5) && (closureSize != 15)) SETERRQ1(comm, PETSC_ERR_ARG_WRONG, "Mesh has cell which is not a tetrahedron, %D vertices in closure", closureSize);
      for (v = 0; v < 4; ++v) {
        in.tetrahedronlist[idx*in.numberofcorners + v] = closure[(v+closureSize-4)*2] - vStart;
      }
      ierr = DMPlexRestoreTransitiveClosure(dm, c, PETSC_TRUE, &closureSize, &closure);CHKERRQ(ierr);
    }
  }
  /* TODO: Put in boundary faces with markers */
  if (!rank) {
    char args[32];

    /* Take away 'Q' for verbose output */
    /*ierr = PetscStrcpy(args, "qezQra");CHKERRQ(ierr); */
    ierr = PetscStrcpy(args, "qezraVVVV");CHKERRQ(ierr);
    ::tetrahedralize(args, &in, &out);
  }
  in.tetrahedronvolumelist = NULL;

  {
    const PetscInt numCorners  = 4;
    const PetscInt numCells    = out.numberoftetrahedra;
    const PetscInt numVertices = out.numberofpoints;
    const double   *meshCoords = out.pointlist;
    int            *cells      = out.tetrahedronlist;

    PetscBool      interpolate = depthGlobal > 1 ? PETSC_TRUE : PETSC_FALSE;

    ierr = DMPlexInvertCells_Internal(dim, numCells, numCorners, cells);CHKERRQ(ierr);
    ierr = DMPlexCreateFromCellList(comm, dim, numCells, numVertices, numCorners, interpolate, cells, dim, meshCoords, dmRefined);CHKERRQ(ierr);
    /* Set labels */
    for (v = 0; v < numVertices; ++v) {
      if (out.pointmarkerlist[v]) {
        ierr = DMPlexSetLabelValue(*dmRefined, "marker", v+numCells, out.pointmarkerlist[v]);CHKERRQ(ierr);
      }
    }
    if (interpolate) {
      PetscInt e, f;

      for (e = 0; e < out.numberofedges; e++) {
        if (out.edgemarkerlist[e]) {
          const PetscInt  vertices[2] = {out.edgelist[e*2+0]+numCells, out.edgelist[e*2+1]+numCells};
          const PetscInt *edges;
          PetscInt        numEdges;

          ierr = DMPlexGetJoin(*dmRefined, 2, vertices, &numEdges, &edges);CHKERRQ(ierr);
          if (numEdges != 1) SETERRQ1(PETSC_COMM_SELF, PETSC_ERR_PLIB, "Two vertices must cover only one edge, not %D", numEdges);
          ierr = DMPlexSetLabelValue(*dmRefined, "marker", edges[0], out.edgemarkerlist[e]);CHKERRQ(ierr);
          ierr = DMPlexRestoreJoin(*dmRefined, 2, vertices, &numEdges, &edges);CHKERRQ(ierr);
        }
      }
      for (f = 0; f < out.numberoftrifaces; f++) {
        if (out.trifacemarkerlist[f]) {
          const PetscInt  vertices[3] = {out.trifacelist[f*3+0]+numCells, out.trifacelist[f*3+1]+numCells, out.trifacelist[f*3+2]+numCells};
          const PetscInt *faces;
          PetscInt        numFaces;

          ierr = DMPlexGetJoin(*dmRefined, 3, vertices, &numFaces, &faces);CHKERRQ(ierr);
          if (numFaces != 1) SETERRQ1(PETSC_COMM_SELF, PETSC_ERR_PLIB, "Three vertices must cover only one face, not %D", numFaces);
          ierr = DMPlexSetLabelValue(*dmRefined, "marker", faces[0], out.trifacemarkerlist[f]);CHKERRQ(ierr);
          ierr = DMPlexRestoreJoin(*dmRefined, 3, vertices, &numFaces, &faces);CHKERRQ(ierr);
        }
      }
    }
    ierr = DMPlexSetRefinementUniform(*dmRefined, PETSC_FALSE);CHKERRQ(ierr);
  }
  PetscFunctionReturn(0);
}
#endif

#if defined(PETSC_HAVE_CTETGEN)
#include "ctetgen.h"

#undef __FUNCT__
#define __FUNCT__ "DMPlexGenerate_CTetgen"
PetscErrorCode DMPlexGenerate_CTetgen(DM boundary, PetscBool interpolate, DM *dm)
{
  MPI_Comm       comm;
  const PetscInt dim  = 3;
  PLC           *in, *out;
  PetscInt       verbose = 0, vStart, vEnd, v, fStart, fEnd, f;
  PetscMPIInt    rank;
  PetscErrorCode ierr;

  PetscFunctionBegin;
  ierr = PetscObjectGetComm((PetscObject)boundary,&comm);CHKERRQ(ierr);
  ierr = PetscOptionsGetInt(((PetscObject) boundary)->prefix, "-ctetgen_verbose", &verbose, NULL);CHKERRQ(ierr);
  ierr = MPI_Comm_rank(comm, &rank);CHKERRQ(ierr);
  ierr = DMPlexGetDepthStratum(boundary, 0, &vStart, &vEnd);CHKERRQ(ierr);
  ierr = PLCCreate(&in);CHKERRQ(ierr);
  ierr = PLCCreate(&out);CHKERRQ(ierr);

  in->numberofpoints = vEnd - vStart;
  if (in->numberofpoints > 0) {
    PetscSection coordSection;
    Vec          coordinates;
    PetscScalar *array;

    ierr = PetscMalloc(in->numberofpoints*dim * sizeof(PetscReal), &in->pointlist);CHKERRQ(ierr);
    ierr = PetscMalloc(in->numberofpoints     * sizeof(int),       &in->pointmarkerlist);CHKERRQ(ierr);
    ierr = DMGetCoordinatesLocal(boundary, &coordinates);CHKERRQ(ierr);
    ierr = DMPlexGetCoordinateSection(boundary, &coordSection);CHKERRQ(ierr);
    ierr = VecGetArray(coordinates, &array);CHKERRQ(ierr);
    for (v = vStart; v < vEnd; ++v) {
      const PetscInt idx = v - vStart;
      PetscInt       off, d, m;

      ierr = PetscSectionGetOffset(coordSection, v, &off);CHKERRQ(ierr);
      for (d = 0; d < dim; ++d) {
        in->pointlist[idx*dim + d] = PetscRealPart(array[off+d]);
      }
      ierr = DMPlexGetLabelValue(boundary, "marker", v, &m);CHKERRQ(ierr);

      in->pointmarkerlist[idx] = (int) m;
    }
    ierr = VecRestoreArray(coordinates, &array);CHKERRQ(ierr);
  }
  ierr  = DMPlexGetHeightStratum(boundary, 0, &fStart, &fEnd);CHKERRQ(ierr);

  in->numberoffacets = fEnd - fStart;
  if (in->numberoffacets > 0) {
    ierr = PetscMalloc(in->numberoffacets * sizeof(facet), &in->facetlist);CHKERRQ(ierr);
    ierr = PetscMalloc(in->numberoffacets * sizeof(int),   &in->facetmarkerlist);CHKERRQ(ierr);
    for (f = fStart; f < fEnd; ++f) {
      const PetscInt idx     = f - fStart;
      PetscInt      *points = NULL, numPoints, p, numVertices = 0, v, m;
      polygon       *poly;

      in->facetlist[idx].numberofpolygons = 1;

      ierr = PetscMalloc(in->facetlist[idx].numberofpolygons * sizeof(polygon), &in->facetlist[idx].polygonlist);CHKERRQ(ierr);

      in->facetlist[idx].numberofholes    = 0;
      in->facetlist[idx].holelist         = NULL;

      ierr = DMPlexGetTransitiveClosure(boundary, f, PETSC_TRUE, &numPoints, &points);CHKERRQ(ierr);
      for (p = 0; p < numPoints*2; p += 2) {
        const PetscInt point = points[p];
        if ((point >= vStart) && (point < vEnd)) points[numVertices++] = point;
      }

      poly                   = in->facetlist[idx].polygonlist;
      poly->numberofvertices = numVertices;
      ierr                   = PetscMalloc(poly->numberofvertices * sizeof(int), &poly->vertexlist);CHKERRQ(ierr);
      for (v = 0; v < numVertices; ++v) {
        const PetscInt vIdx = points[v] - vStart;
        poly->vertexlist[v] = vIdx;
      }
      ierr                     = DMPlexGetLabelValue(boundary, "marker", f, &m);CHKERRQ(ierr);
      in->facetmarkerlist[idx] = (int) m;
      ierr                     = DMPlexRestoreTransitiveClosure(boundary, f, PETSC_TRUE, &numPoints, &points);CHKERRQ(ierr);
    }
  }
  if (!rank) {
    TetGenOpts t;

    ierr        = TetGenOptsInitialize(&t);CHKERRQ(ierr);
    t.in        = boundary; /* Should go away */
    t.plc       = 1;
    t.quality   = 1;
    t.edgesout  = 1;
    t.zeroindex = 1;
    t.quiet     = 1;
    t.verbose   = verbose;
    ierr        = TetGenCheckOpts(&t);CHKERRQ(ierr);
    ierr        = TetGenTetrahedralize(&t, in, out);CHKERRQ(ierr);
  }
  {
    const PetscInt numCorners  = 4;
    const PetscInt numCells    = out->numberoftetrahedra;
    const PetscInt numVertices = out->numberofpoints;
    const double   *meshCoords = out->pointlist;
    int            *cells      = out->tetrahedronlist;

    ierr = DMPlexInvertCells_Internal(dim, numCells, numCorners, cells);CHKERRQ(ierr);
    ierr = DMPlexCreateFromCellList(comm, dim, numCells, numVertices, numCorners, interpolate, cells, dim, meshCoords, dm);CHKERRQ(ierr);
    /* Set labels */
    for (v = 0; v < numVertices; ++v) {
      if (out->pointmarkerlist[v]) {
        ierr = DMPlexSetLabelValue(*dm, "marker", v+numCells, out->pointmarkerlist[v]);CHKERRQ(ierr);
      }
    }
    if (interpolate) {
      PetscInt e;

      for (e = 0; e < out->numberofedges; e++) {
        if (out->edgemarkerlist[e]) {
          const PetscInt  vertices[2] = {out->edgelist[e*2+0]+numCells, out->edgelist[e*2+1]+numCells};
          const PetscInt *edges;
          PetscInt        numEdges;

          ierr = DMPlexGetJoin(*dm, 2, vertices, &numEdges, &edges);CHKERRQ(ierr);
          if (numEdges != 1) SETERRQ1(PETSC_COMM_SELF, PETSC_ERR_PLIB, "Two vertices must cover only one edge, not %D", numEdges);
          ierr = DMPlexSetLabelValue(*dm, "marker", edges[0], out->edgemarkerlist[e]);CHKERRQ(ierr);
          ierr = DMPlexRestoreJoin(*dm, 2, vertices, &numEdges, &edges);CHKERRQ(ierr);
        }
      }
      for (f = 0; f < out->numberoftrifaces; f++) {
        if (out->trifacemarkerlist[f]) {
          const PetscInt  vertices[3] = {out->trifacelist[f*3+0]+numCells, out->trifacelist[f*3+1]+numCells, out->trifacelist[f*3+2]+numCells};
          const PetscInt *faces;
          PetscInt        numFaces;

          ierr = DMPlexGetFullJoin(*dm, 3, vertices, &numFaces, &faces);CHKERRQ(ierr);
          if (numFaces != 1) SETERRQ1(PETSC_COMM_SELF, PETSC_ERR_PLIB, "Three vertices must cover only one face, not %D", numFaces);
          ierr = DMPlexSetLabelValue(*dm, "marker", faces[0], out->trifacemarkerlist[f]);CHKERRQ(ierr);
          ierr = DMPlexRestoreJoin(*dm, 3, vertices, &numFaces, &faces);CHKERRQ(ierr);
        }
      }
    }
    ierr = DMPlexSetRefinementUniform(*dm, PETSC_FALSE);CHKERRQ(ierr);
  }

  ierr = PLCDestroy(&in);CHKERRQ(ierr);
  ierr = PLCDestroy(&out);CHKERRQ(ierr);
  PetscFunctionReturn(0);
}

#undef __FUNCT__
#define __FUNCT__ "DMPlexRefine_CTetgen"
PetscErrorCode DMPlexRefine_CTetgen(DM dm, PetscReal *maxVolumes, DM *dmRefined)
{
  MPI_Comm       comm;
  const PetscInt dim  = 3;
  PLC           *in, *out;
  PetscInt       verbose = 0, vStart, vEnd, v, cStart, cEnd, c, depth, depthGlobal;
  PetscMPIInt    rank;
  PetscErrorCode ierr;

  PetscFunctionBegin;
  ierr = PetscObjectGetComm((PetscObject)dm,&comm);CHKERRQ(ierr);
  ierr = PetscOptionsGetInt(((PetscObject) dm)->prefix, "-ctetgen_verbose", &verbose, NULL);CHKERRQ(ierr);
  ierr = MPI_Comm_rank(comm, &rank);CHKERRQ(ierr);
  ierr = DMPlexGetDepth(dm, &depth);CHKERRQ(ierr);
  ierr = MPI_Allreduce(&depth, &depthGlobal, 1, MPIU_INT, MPI_MAX, comm);CHKERRQ(ierr);
  ierr = DMPlexGetDepthStratum(dm, 0, &vStart, &vEnd);CHKERRQ(ierr);
  ierr = PLCCreate(&in);CHKERRQ(ierr);
  ierr = PLCCreate(&out);CHKERRQ(ierr);

  in->numberofpoints = vEnd - vStart;
  if (in->numberofpoints > 0) {
    PetscSection coordSection;
    Vec          coordinates;
    PetscScalar *array;

    ierr = PetscMalloc(in->numberofpoints*dim * sizeof(PetscReal), &in->pointlist);CHKERRQ(ierr);
    ierr = PetscMalloc(in->numberofpoints     * sizeof(int),       &in->pointmarkerlist);CHKERRQ(ierr);
    ierr = DMGetCoordinatesLocal(dm, &coordinates);CHKERRQ(ierr);
    ierr = DMPlexGetCoordinateSection(dm, &coordSection);CHKERRQ(ierr);
    ierr = VecGetArray(coordinates, &array);CHKERRQ(ierr);
    for (v = vStart; v < vEnd; ++v) {
      const PetscInt idx = v - vStart;
      PetscInt       off, d, m;

      ierr = PetscSectionGetOffset(coordSection, v, &off);CHKERRQ(ierr);
      for (d = 0; d < dim; ++d) {
        in->pointlist[idx*dim + d] = PetscRealPart(array[off+d]);
      }
      ierr = DMPlexGetLabelValue(dm, "marker", v, &m);CHKERRQ(ierr);

      in->pointmarkerlist[idx] = (int) m;
    }
    ierr = VecRestoreArray(coordinates, &array);CHKERRQ(ierr);
  }
  ierr  = DMPlexGetHeightStratum(dm, 0, &cStart, &cEnd);CHKERRQ(ierr);

  in->numberofcorners       = 4;
  in->numberoftetrahedra    = cEnd - cStart;
  in->tetrahedronvolumelist = maxVolumes;
  if (in->numberoftetrahedra > 0) {
    ierr = PetscMalloc(in->numberoftetrahedra*in->numberofcorners * sizeof(int), &in->tetrahedronlist);CHKERRQ(ierr);
    for (c = cStart; c < cEnd; ++c) {
      const PetscInt idx      = c - cStart;
      PetscInt      *closure = NULL;
      PetscInt       closureSize;

      ierr = DMPlexGetTransitiveClosure(dm, c, PETSC_TRUE, &closureSize, &closure);CHKERRQ(ierr);
      if ((closureSize != 5) && (closureSize != 15)) SETERRQ1(comm, PETSC_ERR_ARG_WRONG, "Mesh has cell which is not a tetrahedron, %D vertices in closure", closureSize);
      for (v = 0; v < 4; ++v) {
        in->tetrahedronlist[idx*in->numberofcorners + v] = closure[(v+closureSize-4)*2] - vStart;
      }
      ierr = DMPlexRestoreTransitiveClosure(dm, c, PETSC_TRUE, &closureSize, &closure);CHKERRQ(ierr);
    }
  }
  if (!rank) {
    TetGenOpts t;

    ierr = TetGenOptsInitialize(&t);CHKERRQ(ierr);

    t.in        = dm; /* Should go away */
    t.refine    = 1;
    t.varvolume = 1;
    t.quality   = 1;
    t.edgesout  = 1;
    t.zeroindex = 1;
    t.quiet     = 1;
    t.verbose   = verbose; /* Change this */

    ierr = TetGenCheckOpts(&t);CHKERRQ(ierr);
    ierr = TetGenTetrahedralize(&t, in, out);CHKERRQ(ierr);
  }
  {
    const PetscInt numCorners  = 4;
    const PetscInt numCells    = out->numberoftetrahedra;
    const PetscInt numVertices = out->numberofpoints;
    const double   *meshCoords = out->pointlist;
    int            *cells      = out->tetrahedronlist;
    PetscBool      interpolate = depthGlobal > 1 ? PETSC_TRUE : PETSC_FALSE;

    ierr = DMPlexInvertCells_Internal(dim, numCells, numCorners, cells);CHKERRQ(ierr);
    ierr = DMPlexCreateFromCellList(comm, dim, numCells, numVertices, numCorners, interpolate, cells, dim, meshCoords, dmRefined);CHKERRQ(ierr);
    /* Set labels */
    for (v = 0; v < numVertices; ++v) {
      if (out->pointmarkerlist[v]) {
        ierr = DMPlexSetLabelValue(*dmRefined, "marker", v+numCells, out->pointmarkerlist[v]);CHKERRQ(ierr);
      }
    }
    if (interpolate) {
      PetscInt e, f;

      for (e = 0; e < out->numberofedges; e++) {
        if (out->edgemarkerlist[e]) {
          const PetscInt  vertices[2] = {out->edgelist[e*2+0]+numCells, out->edgelist[e*2+1]+numCells};
          const PetscInt *edges;
          PetscInt        numEdges;

          ierr = DMPlexGetJoin(*dmRefined, 2, vertices, &numEdges, &edges);CHKERRQ(ierr);
          if (numEdges != 1) SETERRQ1(PETSC_COMM_SELF, PETSC_ERR_PLIB, "Two vertices must cover only one edge, not %D", numEdges);
          ierr = DMPlexSetLabelValue(*dmRefined, "marker", edges[0], out->edgemarkerlist[e]);CHKERRQ(ierr);
          ierr = DMPlexRestoreJoin(*dmRefined, 2, vertices, &numEdges, &edges);CHKERRQ(ierr);
        }
      }
      for (f = 0; f < out->numberoftrifaces; f++) {
        if (out->trifacemarkerlist[f]) {
          const PetscInt  vertices[3] = {out->trifacelist[f*3+0]+numCells, out->trifacelist[f*3+1]+numCells, out->trifacelist[f*3+2]+numCells};
          const PetscInt *faces;
          PetscInt        numFaces;

          ierr = DMPlexGetFullJoin(*dmRefined, 3, vertices, &numFaces, &faces);CHKERRQ(ierr);
          if (numFaces != 1) SETERRQ1(PETSC_COMM_SELF, PETSC_ERR_PLIB, "Three vertices must cover only one face, not %D", numFaces);
          ierr = DMPlexSetLabelValue(*dmRefined, "marker", faces[0], out->trifacemarkerlist[f]);CHKERRQ(ierr);
          ierr = DMPlexRestoreJoin(*dmRefined, 3, vertices, &numFaces, &faces);CHKERRQ(ierr);
        }
      }
    }
    ierr = DMPlexSetRefinementUniform(*dmRefined, PETSC_FALSE);CHKERRQ(ierr);
  }
  ierr = PLCDestroy(&in);CHKERRQ(ierr);
  ierr = PLCDestroy(&out);CHKERRQ(ierr);
  PetscFunctionReturn(0);
}
#endif

#undef __FUNCT__
#define __FUNCT__ "DMPlexGenerate"
/*@C
  DMPlexGenerate - Generates a mesh.

  Not Collective

  Input Parameters:
+ boundary - The DMPlex boundary object
. name - The mesh generation package name
- interpolate - Flag to create intermediate mesh elements

  Output Parameter:
. mesh - The DMPlex object

  Level: intermediate

.keywords: mesh, elements
.seealso: DMPlexCreate(), DMRefine()
@*/
PetscErrorCode DMPlexGenerate(DM boundary, const char name[], PetscBool interpolate, DM *mesh)
{
  PetscInt       dim;
  char           genname[1024];
  PetscBool      isTriangle = PETSC_FALSE, isTetgen = PETSC_FALSE, isCTetgen = PETSC_FALSE, flg;
  PetscErrorCode ierr;

  PetscFunctionBegin;
  PetscValidHeaderSpecific(boundary, DM_CLASSID, 1);
  PetscValidLogicalCollectiveBool(boundary, interpolate, 2);
  ierr = DMPlexGetDimension(boundary, &dim);CHKERRQ(ierr);
  ierr = PetscOptionsGetString(((PetscObject) boundary)->prefix, "-dm_plex_generator", genname, 1024, &flg);CHKERRQ(ierr);
  if (flg) name = genname;
  if (name) {
    ierr = PetscStrcmp(name, "triangle", &isTriangle);CHKERRQ(ierr);
    ierr = PetscStrcmp(name, "tetgen",   &isTetgen);CHKERRQ(ierr);
    ierr = PetscStrcmp(name, "ctetgen",  &isCTetgen);CHKERRQ(ierr);
  }
  switch (dim) {
  case 1:
    if (!name || isTriangle) {
#if defined(PETSC_HAVE_TRIANGLE)
      ierr = DMPlexGenerate_Triangle(boundary, interpolate, mesh);CHKERRQ(ierr);
#else
      SETERRQ(PetscObjectComm((PetscObject)boundary), PETSC_ERR_SUP, "Mesh generation needs external package support.\nPlease reconfigure with --download-triangle.");
#endif
    } else SETERRQ1(PetscObjectComm((PetscObject)boundary), PETSC_ERR_SUP, "Unknown 2D mesh generation package %s", name);
    break;
  case 2:
    if (!name || isCTetgen) {
#if defined(PETSC_HAVE_CTETGEN)
      ierr = DMPlexGenerate_CTetgen(boundary, interpolate, mesh);CHKERRQ(ierr);
#else
      SETERRQ(PetscObjectComm((PetscObject)boundary), PETSC_ERR_SUP, "CTetgen needs external package support.\nPlease reconfigure with --download-ctetgen.");
#endif
    } else if (isTetgen) {
#if defined(PETSC_HAVE_TETGEN)
      ierr = DMPlexGenerate_Tetgen(boundary, interpolate, mesh);CHKERRQ(ierr);
#else
      SETERRQ(PetscObjectComm((PetscObject)boundary), PETSC_ERR_SUP, "Tetgen needs external package support.\nPlease reconfigure with --with-c-language=cxx --download-tetgen.");
#endif
    } else SETERRQ1(PetscObjectComm((PetscObject)boundary), PETSC_ERR_SUP, "Unknown 3D mesh generation package %s", name);
    break;
  default:
    SETERRQ1(PetscObjectComm((PetscObject)boundary), PETSC_ERR_SUP, "Mesh generation for a dimension %d boundary is not supported.", dim);
  }
  PetscFunctionReturn(0);
}

typedef PetscInt CellRefiner;

#undef __FUNCT__
#define __FUNCT__ "GetDepthStart_Private"
PETSC_STATIC_INLINE PetscErrorCode GetDepthStart_Private(PetscInt depth, PetscInt depthSize[], PetscInt *cStart, PetscInt *fStart, PetscInt *eStart, PetscInt *vStart)
{
  PetscFunctionBegin;
  if (cStart) *cStart = 0;
  if (vStart) *vStart = depthSize[depth];
  if (fStart) *fStart = depthSize[depth] + depthSize[0];
  if (eStart) *eStart = depthSize[depth] + depthSize[0] + depthSize[depth-1];
  PetscFunctionReturn(0);
}

#undef __FUNCT__
#define __FUNCT__ "GetDepthEnd_Private"
PETSC_STATIC_INLINE PetscErrorCode GetDepthEnd_Private(PetscInt depth, PetscInt depthSize[], PetscInt *cEnd, PetscInt *fEnd, PetscInt *eEnd, PetscInt *vEnd)
{
  PetscFunctionBegin;
  if (cEnd) *cEnd = depthSize[depth];
  if (vEnd) *vEnd = depthSize[depth] + depthSize[0];
  if (fEnd) *fEnd = depthSize[depth] + depthSize[0] + depthSize[depth-1];
  if (eEnd) *eEnd = depthSize[depth] + depthSize[0] + depthSize[depth-1] + depthSize[1];
  PetscFunctionReturn(0);
}

#undef __FUNCT__
#define __FUNCT__ "CellRefinerGetSizes"
PetscErrorCode CellRefinerGetSizes(CellRefiner refiner, DM dm, PetscInt depthSize[])
{
  PetscInt       cStart, cEnd, cMax, vStart, vEnd, vMax, fStart, fEnd, fMax, eStart, eEnd, eMax;
  PetscErrorCode ierr;

  PetscFunctionBegin;
  ierr = DMPlexGetDepthStratum(dm, 0, &vStart, &vEnd);CHKERRQ(ierr);
  ierr = DMPlexGetDepthStratum(dm, 1, &eStart, &eEnd);CHKERRQ(ierr);
  ierr = DMPlexGetHeightStratum(dm, 0, &cStart, &cEnd);CHKERRQ(ierr);
  ierr = DMPlexGetHeightStratum(dm, 1, &fStart, &fEnd);CHKERRQ(ierr);
  ierr = DMPlexGetHybridBounds(dm, &cMax, &fMax, &eMax, &vMax);CHKERRQ(ierr);
  switch (refiner) {
  case 1:
    /* Simplicial 2D */
    depthSize[0] = vEnd - vStart + fEnd - fStart;         /* Add a vertex on every face */
    depthSize[1] = 2*(fEnd - fStart) + 3*(cEnd - cStart); /* Every face is split into 2 faces and 3 faces are added for each cell */
    depthSize[2] = 4*(cEnd - cStart);                     /* Every cell split into 4 cells */
    break;
  case 3:
    /* Hybrid 2D */
    if (cMax < 0) SETERRQ(PETSC_COMM_SELF, PETSC_ERR_ARG_WRONG, "No cell maximum specified in hybrid mesh");
    cMax = PetscMin(cEnd, cMax);
    if (fMax < 0) SETERRQ(PETSC_COMM_SELF, PETSC_ERR_ARG_WRONG, "No face maximum specified in hybrid mesh");
    fMax         = PetscMin(fEnd, fMax);
    depthSize[0] = vEnd - vStart + fMax - fStart;                                         /* Add a vertex on every face, but not hybrid faces */
    depthSize[1] = 2*(fMax - fStart) + 3*(cMax - cStart) + (fEnd - fMax) + (cEnd - cMax); /* Every interior face is split into 2 faces, 3 faces are added for each interior cell, and one in each hybrid cell */
    depthSize[2] = 4*(cMax - cStart) + 2*(cEnd - cMax);                                   /* Interior cells split into 4 cells, Hybrid cells split into 2 cells */
    break;
  case 2:
    /* Hex 2D */
    depthSize[0] = vEnd - vStart + cEnd - cStart + fEnd - fStart; /* Add a vertex on every face and cell */
    depthSize[1] = 2*(fEnd - fStart) + 4*(cEnd - cStart);         /* Every face is split into 2 faces and 4 faces are added for each cell */
    depthSize[2] = 4*(cEnd - cStart);                             /* Every cell split into 4 cells */
    break;
  default:
    SETERRQ1(PETSC_COMM_SELF, PETSC_ERR_ARG_WRONG, "Unknown cell refiner %d", refiner);
  }
  PetscFunctionReturn(0);
}

#undef __FUNCT__
#define __FUNCT__ "CellRefinerSetConeSizes"
PetscErrorCode CellRefinerSetConeSizes(CellRefiner refiner, DM dm, PetscInt depthSize[], DM rdm)
{
  PetscInt       depth, cStart, cStartNew, cEnd, cMax, c, vStart, vStartNew, vEnd, vMax, v, fStart, fStartNew, fEnd, fMax, f, eStart, eStartNew, eEnd, eMax, r;
  PetscErrorCode ierr;

  PetscFunctionBegin;
  ierr = DMPlexGetDepth(dm, &depth);CHKERRQ(ierr);
  ierr = DMPlexGetDepthStratum(dm, 0, &vStart, &vEnd);CHKERRQ(ierr);
  ierr = DMPlexGetDepthStratum(dm, 1, &eStart, &eEnd);CHKERRQ(ierr);
  ierr = DMPlexGetHeightStratum(dm, 0, &cStart, &cEnd);CHKERRQ(ierr);
  ierr = DMPlexGetHeightStratum(dm, 1, &fStart, &fEnd);CHKERRQ(ierr);
  ierr = DMPlexGetHybridBounds(dm, &cMax, &fMax, &eMax, &vMax);CHKERRQ(ierr);
  ierr = GetDepthStart_Private(depth, depthSize, &cStartNew, &fStartNew, &eStartNew, &vStartNew);CHKERRQ(ierr);
  switch (refiner) {
  case 1:
    /* Simplicial 2D */
    /* All cells have 3 faces */
    for (c = cStart; c < cEnd; ++c) {
      for (r = 0; r < 4; ++r) {
        const PetscInt newp = (c - cStart)*4 + r;

        ierr = DMPlexSetConeSize(rdm, newp, 3);CHKERRQ(ierr);
      }
    }
    /* Split faces have 2 vertices and the same cells as the parent */
    for (f = fStart; f < fEnd; ++f) {
      for (r = 0; r < 2; ++r) {
        const PetscInt newp = fStartNew + (f - fStart)*2 + r;
        PetscInt       size;

        ierr = DMPlexSetConeSize(rdm, newp, 2);CHKERRQ(ierr);
        ierr = DMPlexGetSupportSize(dm, f, &size);CHKERRQ(ierr);
        ierr = DMPlexSetSupportSize(rdm, newp, size);CHKERRQ(ierr);
      }
    }
    /* Interior faces have 2 vertices and 2 cells */
    for (c = cStart; c < cEnd; ++c) {
      for (r = 0; r < 3; ++r) {
        const PetscInt newp = fStartNew + (fEnd - fStart)*2 + (c - cStart)*3 + r;

        ierr = DMPlexSetConeSize(rdm, newp, 2);CHKERRQ(ierr);
        ierr = DMPlexSetSupportSize(rdm, newp, 2);CHKERRQ(ierr);
      }
    }
    /* Old vertices have identical supports */
    for (v = vStart; v < vEnd; ++v) {
      const PetscInt newp = vStartNew + (v - vStart);
      PetscInt       size;

      ierr = DMPlexGetSupportSize(dm, v, &size);CHKERRQ(ierr);
      ierr = DMPlexSetSupportSize(rdm, newp, size);CHKERRQ(ierr);
    }
    /* Face vertices have 2 + cells*2 supports */
    for (f = fStart; f < fEnd; ++f) {
      const PetscInt newp = vStartNew + (vEnd - vStart) + (f - fStart);
      PetscInt       size;

      ierr = DMPlexGetSupportSize(dm, f, &size);CHKERRQ(ierr);
      ierr = DMPlexSetSupportSize(rdm, newp, 2 + size*2);CHKERRQ(ierr);
    }
    break;
  case 2:
    /* Hex 2D */
    /* All cells have 4 faces */
    for (c = cStart; c < cEnd; ++c) {
      for (r = 0; r < 4; ++r) {
        const PetscInt newp = (c - cStart)*4 + r;

        ierr = DMPlexSetConeSize(rdm, newp, 4);CHKERRQ(ierr);
      }
    }
    /* Split faces have 2 vertices and the same cells as the parent */
    for (f = fStart; f < fEnd; ++f) {
      for (r = 0; r < 2; ++r) {
        const PetscInt newp = fStartNew + (f - fStart)*2 + r;
        PetscInt       size;

        ierr = DMPlexSetConeSize(rdm, newp, 2);CHKERRQ(ierr);
        ierr = DMPlexGetSupportSize(dm, f, &size);CHKERRQ(ierr);
        ierr = DMPlexSetSupportSize(rdm, newp, size);CHKERRQ(ierr);
      }
    }
    /* Interior faces have 2 vertices and 2 cells */
    for (c = cStart; c < cEnd; ++c) {
      for (r = 0; r < 4; ++r) {
        const PetscInt newp = fStartNew + (fEnd - fStart)*2 + (c - cStart)*4 + r;

        ierr = DMPlexSetConeSize(rdm, newp, 2);CHKERRQ(ierr);
        ierr = DMPlexSetSupportSize(rdm, newp, 2);CHKERRQ(ierr);
      }
    }
    /* Old vertices have identical supports */
    for (v = vStart; v < vEnd; ++v) {
      const PetscInt newp = vStartNew + (v - vStart);
      PetscInt       size;

      ierr = DMPlexGetSupportSize(dm, v, &size);CHKERRQ(ierr);
      ierr = DMPlexSetSupportSize(rdm, newp, size);CHKERRQ(ierr);
    }
    /* Face vertices have 2 + cells supports */
    for (f = fStart; f < fEnd; ++f) {
      const PetscInt newp = vStartNew + (vEnd - vStart) + (f - fStart);
      PetscInt       size;

      ierr = DMPlexGetSupportSize(dm, f, &size);CHKERRQ(ierr);
      ierr = DMPlexSetSupportSize(rdm, newp, 2 + size);CHKERRQ(ierr);
    }
    /* Cell vertices have 4 supports */
    for (c = cStart; c < cEnd; ++c) {
      const PetscInt newp = vStartNew + (vEnd - vStart) + (fEnd - fStart) + (c - cStart);

      ierr = DMPlexSetSupportSize(rdm, newp, 4);CHKERRQ(ierr);
    }
    break;
  case 3:
    /* Hybrid 2D */
    if (cMax < 0) SETERRQ(PETSC_COMM_SELF, PETSC_ERR_ARG_WRONG, "No cell maximum specified in hybrid mesh");
    cMax = PetscMin(cEnd, cMax);
    if (fMax < 0) SETERRQ(PETSC_COMM_SELF, PETSC_ERR_ARG_WRONG, "No face maximum specified in hybrid mesh");
    fMax = PetscMin(fEnd, fMax);
    ierr = DMPlexSetHybridBounds(rdm, cStartNew + (cMax - cStart)*4, fStartNew + (fMax - fStart)*2 + (cMax - cStart)*3, PETSC_DETERMINE, PETSC_DETERMINE);CHKERRQ(ierr);
    /* Interior cells have 3 faces */
    for (c = cStart; c < cMax; ++c) {
      for (r = 0; r < 4; ++r) {
        const PetscInt newp = cStartNew + (c - cStart)*4 + r;

        ierr = DMPlexSetConeSize(rdm, newp, 3);CHKERRQ(ierr);
      }
    }
    /* Hybrid cells have 4 faces */
    for (c = cMax; c < cEnd; ++c) {
      for (r = 0; r < 2; ++r) {
        const PetscInt newp = cStartNew + (cMax - cStart)*4 + (c - cMax)*2 + r;

        ierr = DMPlexSetConeSize(rdm, newp, 4);CHKERRQ(ierr);
      }
    }
    /* Interior split faces have 2 vertices and the same cells as the parent */
    for (f = fStart; f < fMax; ++f) {
      for (r = 0; r < 2; ++r) {
        const PetscInt newp = fStartNew + (f - fStart)*2 + r;
        PetscInt       size;

        ierr = DMPlexSetConeSize(rdm, newp, 2);CHKERRQ(ierr);
        ierr = DMPlexGetSupportSize(dm, f, &size);CHKERRQ(ierr);
        ierr = DMPlexSetSupportSize(rdm, newp, size);CHKERRQ(ierr);
      }
    }
    /* Interior cell faces have 2 vertices and 2 cells */
    for (c = cStart; c < cMax; ++c) {
      for (r = 0; r < 3; ++r) {
        const PetscInt newp = fStartNew + (fMax - fStart)*2 + (c - cStart)*3 + r;

        ierr = DMPlexSetConeSize(rdm, newp, 2);CHKERRQ(ierr);
        ierr = DMPlexSetSupportSize(rdm, newp, 2);CHKERRQ(ierr);
      }
    }
    /* Hybrid faces have 2 vertices and the same cells */
    for (f = fMax; f < fEnd; ++f) {
      const PetscInt newp = fStartNew + (fMax - fStart)*2 + (cMax - cStart)*3 + (f - fMax);
      PetscInt       size;

      ierr = DMPlexSetConeSize(rdm, newp, 2);CHKERRQ(ierr);
      ierr = DMPlexGetSupportSize(dm, f, &size);CHKERRQ(ierr);
      ierr = DMPlexSetSupportSize(rdm, newp, size);CHKERRQ(ierr);
    }
    /* Hybrid cell faces have 2 vertices and 2 cells */
    for (c = cMax; c < cEnd; ++c) {
      const PetscInt newp = fStartNew + (fMax - fStart)*2 + (cMax - cStart)*3 + (fEnd - fMax) + (c - cMax);

      ierr = DMPlexSetConeSize(rdm, newp, 2);CHKERRQ(ierr);
      ierr = DMPlexSetSupportSize(rdm, newp, 2);CHKERRQ(ierr);
    }
    /* Old vertices have identical supports */
    for (v = vStart; v < vEnd; ++v) {
      const PetscInt newp = vStartNew + (v - vStart);
      PetscInt       size;

      ierr = DMPlexGetSupportSize(dm, v, &size);CHKERRQ(ierr);
      ierr = DMPlexSetSupportSize(rdm, newp, size);CHKERRQ(ierr);
    }
    /* Face vertices have 2 + (2 interior, 1 hybrid) supports */
    for (f = fStart; f < fMax; ++f) {
      const PetscInt newp = vStartNew + (vEnd - vStart) + (f - fStart);
      const PetscInt *support;
      PetscInt       size, newSize = 2, s;

      ierr = DMPlexGetSupportSize(dm, f, &size);CHKERRQ(ierr);
      ierr = DMPlexGetSupport(dm, f, &support);CHKERRQ(ierr);
      for (s = 0; s < size; ++s) {
        if (support[s] >= cMax) newSize += 1;
        else newSize += 2;
      }
      ierr = DMPlexSetSupportSize(rdm, newp, newSize);CHKERRQ(ierr);
    }
    break;
  default:
    SETERRQ1(PETSC_COMM_SELF, PETSC_ERR_ARG_WRONG, "Unknown cell refiner %d", refiner);
  }
  PetscFunctionReturn(0);
}

#undef __FUNCT__
#define __FUNCT__ "CellRefinerSetCones"
PetscErrorCode CellRefinerSetCones(CellRefiner refiner, DM dm, PetscInt depthSize[], DM rdm)
{
  PetscInt       depth, cStart, cEnd, cMax, cStartNew, cEndNew, c, vStart, vEnd, vMax, vStartNew, vEndNew, v, fStart, fEnd, fMax, fStartNew, fEndNew, f, eStart, eEnd, eMax, eStartNew, eEndNew, r, p;
  PetscInt       maxSupportSize, *supportRef;
  PetscErrorCode ierr;

  PetscFunctionBegin;
  ierr = DMPlexGetDepth(dm, &depth);CHKERRQ(ierr);
  ierr = DMPlexGetDepthStratum(dm, 0, &vStart, &vEnd);CHKERRQ(ierr);
  ierr = DMPlexGetDepthStratum(dm, 1, &eStart, &eEnd);CHKERRQ(ierr);
  ierr = DMPlexGetHeightStratum(dm, 0, &cStart, &cEnd);CHKERRQ(ierr);
  ierr = DMPlexGetHeightStratum(dm, 1, &fStart, &fEnd);CHKERRQ(ierr);
  ierr = DMPlexGetHybridBounds(dm, &cMax, &fMax, &eMax, &vMax);CHKERRQ(ierr);
  ierr = GetDepthStart_Private(depth, depthSize, &cStartNew, &fStartNew, &eStartNew, &vStartNew);CHKERRQ(ierr);
  ierr = GetDepthEnd_Private(depth, depthSize, &cEndNew, &fEndNew, &eEndNew, &vEndNew);CHKERRQ(ierr);
  switch (refiner) {
  case 1:
    /* Simplicial 2D */
    /*
     2
     |\
     | \
     |  \
     |   \
     | C  \
     |     \
     |      \
     2---1---1
     |\  D  / \
     | 2   0   \
     |A \ /  B  \
     0---0-------1
     */
    /* All cells have 3 faces */
    for (c = cStart; c < cEnd; ++c) {
      const PetscInt  newp = cStartNew + (c - cStart)*4;
      const PetscInt *cone, *ornt;
      PetscInt        coneNew[3], orntNew[3];

      ierr = DMPlexGetCone(dm, c, &cone);CHKERRQ(ierr);
      ierr = DMPlexGetConeOrientation(dm, c, &ornt);CHKERRQ(ierr);
      /* A triangle */
      coneNew[0] = fStartNew + (cone[0] - fStart)*2 + (ornt[0] < 0 ? 1 : 0);
      orntNew[0] = ornt[0];
      coneNew[1] = fStartNew + (fEnd    - fStart)*2 + (c - cStart)*3 + 2;
      orntNew[1] = -2;
      coneNew[2] = fStartNew + (cone[2] - fStart)*2 + (ornt[2] < 0 ? 0 : 1);
      orntNew[2] = ornt[2];
      ierr       = DMPlexSetCone(rdm, newp+0, coneNew);CHKERRQ(ierr);
      ierr       = DMPlexSetConeOrientation(rdm, newp+0, orntNew);CHKERRQ(ierr);
#if 1
      if ((newp+0 < cStartNew) || (newp+0 >= cEndNew)) SETERRQ3(PetscObjectComm((PetscObject)dm), PETSC_ERR_PLIB, "Point %d is not a cell [%d, %d)", newp+0, cStartNew, cEndNew);
      for (p = 0; p < 3; ++p) {
        if ((coneNew[p] < fStartNew) || (coneNew[p] >= fEndNew)) SETERRQ3(PetscObjectComm((PetscObject)dm), PETSC_ERR_PLIB, "Point %d is not a face [%d, %d)", coneNew[p], fStartNew, fEndNew);
      }
#endif
      /* B triangle */
      coneNew[0] = fStartNew + (cone[0] - fStart)*2 + (ornt[0] < 0 ? 0 : 1);
      orntNew[0] = ornt[0];
      coneNew[1] = fStartNew + (cone[1] - fStart)*2 + (ornt[1] < 0 ? 1 : 0);
      orntNew[1] = ornt[1];
      coneNew[2] = fStartNew + (fEnd    - fStart)*2 + (c - cStart)*3 + 0;
      orntNew[2] = -2;
      ierr       = DMPlexSetCone(rdm, newp+1, coneNew);CHKERRQ(ierr);
      ierr       = DMPlexSetConeOrientation(rdm, newp+1, orntNew);CHKERRQ(ierr);
#if 1
      if ((newp+1 < cStartNew) || (newp+1 >= cEndNew)) SETERRQ3(PetscObjectComm((PetscObject)dm), PETSC_ERR_PLIB, "Point %d is not a cell [%d, %d)", newp+1, cStartNew, cEndNew);
      for (p = 0; p < 3; ++p) {
        if ((coneNew[p] < fStartNew) || (coneNew[p] >= fEndNew)) SETERRQ3(PetscObjectComm((PetscObject)dm), PETSC_ERR_PLIB, "Point %d is not a face [%d, %d)", coneNew[p], fStartNew, fEndNew);
      }
#endif
      /* C triangle */
      coneNew[0] = fStartNew + (fEnd    - fStart)*2 + (c - cStart)*3 + 1;
      orntNew[0] = -2;
      coneNew[1] = fStartNew + (cone[1] - fStart)*2 + (ornt[1] < 0 ? 0 : 1);
      orntNew[1] = ornt[1];
      coneNew[2] = fStartNew + (cone[2] - fStart)*2 + (ornt[2] < 0 ? 1 : 0);
      orntNew[2] = ornt[2];
      ierr       = DMPlexSetCone(rdm, newp+2, coneNew);CHKERRQ(ierr);
      ierr       = DMPlexSetConeOrientation(rdm, newp+2, orntNew);CHKERRQ(ierr);
#if 1
      if ((newp+2 < cStartNew) || (newp+2 >= cEndNew)) SETERRQ3(PetscObjectComm((PetscObject)dm), PETSC_ERR_PLIB, "Point %d is not a cell [%d, %d)", newp+2, cStartNew, cEndNew);
      for (p = 0; p < 3; ++p) {
        if ((coneNew[p] < fStartNew) || (coneNew[p] >= fEndNew)) SETERRQ3(PetscObjectComm((PetscObject)dm), PETSC_ERR_PLIB, "Point %d is not a face [%d, %d)", coneNew[p], fStartNew, fEndNew);
      }
#endif
      /* D triangle */
      coneNew[0] = fStartNew + (fEnd    - fStart)*2 + (c - cStart)*3 + 0;
      orntNew[0] = 0;
      coneNew[1] = fStartNew + (fEnd    - fStart)*2 + (c - cStart)*3 + 1;
      orntNew[1] = 0;
      coneNew[2] = fStartNew + (fEnd    - fStart)*2 + (c - cStart)*3 + 2;
      orntNew[2] = 0;
      ierr       = DMPlexSetCone(rdm, newp+3, coneNew);CHKERRQ(ierr);
      ierr       = DMPlexSetConeOrientation(rdm, newp+3, orntNew);CHKERRQ(ierr);
#if 1
      if ((newp+3 < cStartNew) || (newp+3 >= cEndNew)) SETERRQ3(PetscObjectComm((PetscObject)dm), PETSC_ERR_PLIB, "Point %d is not a cell [%d, %d)", newp+3, cStartNew, cEndNew);
      for (p = 0; p < 3; ++p) {
        if ((coneNew[p] < fStartNew) || (coneNew[p] >= fEndNew)) SETERRQ3(PetscObjectComm((PetscObject)dm), PETSC_ERR_PLIB, "Point %d is not a face [%d, %d)", coneNew[p], fStartNew, fEndNew);
      }
#endif
    }
    /* Split faces have 2 vertices and the same cells as the parent */
    ierr = DMPlexGetMaxSizes(dm, NULL, &maxSupportSize);CHKERRQ(ierr);
    ierr = PetscMalloc((2 + maxSupportSize*2) * sizeof(PetscInt), &supportRef);CHKERRQ(ierr);
    for (f = fStart; f < fEnd; ++f) {
      const PetscInt newv = vStartNew + (vEnd - vStart) + (f - fStart);

      for (r = 0; r < 2; ++r) {
        const PetscInt  newp = fStartNew + (f - fStart)*2 + r;
        const PetscInt *cone, *support;
        PetscInt        coneNew[2], coneSize, c, supportSize, s;

        ierr             = DMPlexGetCone(dm, f, &cone);CHKERRQ(ierr);
        coneNew[0]       = vStartNew + (cone[0] - vStart);
        coneNew[1]       = vStartNew + (cone[1] - vStart);
        coneNew[(r+1)%2] = newv;
        ierr             = DMPlexSetCone(rdm, newp, coneNew);CHKERRQ(ierr);
#if 1
        if ((newp < fStartNew) || (newp >= fEndNew)) SETERRQ3(PetscObjectComm((PetscObject)dm), PETSC_ERR_PLIB, "Point %d is not a face [%d, %d)", newp, fStartNew, fEndNew);
        for (p = 0; p < 2; ++p) {
          if ((coneNew[p] < vStartNew) || (coneNew[p] >= vEndNew)) SETERRQ3(PetscObjectComm((PetscObject)dm), PETSC_ERR_PLIB, "Point %d is not a vertex [%d, %d)", coneNew[p], vStartNew, vEndNew);
        }
#endif
        ierr = DMPlexGetSupportSize(dm, f, &supportSize);CHKERRQ(ierr);
        ierr = DMPlexGetSupport(dm, f, &support);CHKERRQ(ierr);
        for (s = 0; s < supportSize; ++s) {
          ierr = DMPlexGetConeSize(dm, support[s], &coneSize);CHKERRQ(ierr);
          ierr = DMPlexGetCone(dm, support[s], &cone);CHKERRQ(ierr);
          for (c = 0; c < coneSize; ++c) {
            if (cone[c] == f) break;
          }
          supportRef[s] = cStartNew + (support[s] - cStart)*4 + (c+r)%3;
        }
        ierr = DMPlexSetSupport(rdm, newp, supportRef);CHKERRQ(ierr);
#if 1
        if ((newp < fStartNew) || (newp >= fEndNew)) SETERRQ3(PetscObjectComm((PetscObject)dm), PETSC_ERR_PLIB, "Point %d is not a face [%d, %d)", newp, fStartNew, fEndNew);
        for (p = 0; p < supportSize; ++p) {
          if ((supportRef[p] < cStartNew) || (supportRef[p] >= cEndNew)) SETERRQ3(PetscObjectComm((PetscObject)dm), PETSC_ERR_PLIB, "Point %d is not a cell [%d, %d)", supportRef[p], cStartNew, cEndNew);
        }
#endif
      }
    }
    /* Interior faces have 2 vertices and 2 cells */
    for (c = cStart; c < cEnd; ++c) {
      const PetscInt *cone;

      ierr = DMPlexGetCone(dm, c, &cone);CHKERRQ(ierr);
      for (r = 0; r < 3; ++r) {
        const PetscInt newp = fStartNew + (fEnd - fStart)*2 + (c - cStart)*3 + r;
        PetscInt       coneNew[2];
        PetscInt       supportNew[2];

        coneNew[0] = vStartNew + (vEnd - vStart) + (cone[r]       - fStart);
        coneNew[1] = vStartNew + (vEnd - vStart) + (cone[(r+1)%3] - fStart);
        ierr       = DMPlexSetCone(rdm, newp, coneNew);CHKERRQ(ierr);
#if 1
        if ((newp < fStartNew) || (newp >= fEndNew)) SETERRQ3(PetscObjectComm((PetscObject)dm), PETSC_ERR_PLIB, "Point %d is not a face [%d, %d)", newp, fStartNew, fEndNew);
        for (p = 0; p < 2; ++p) {
          if ((coneNew[p] < vStartNew) || (coneNew[p] >= vEndNew)) SETERRQ3(PetscObjectComm((PetscObject)dm), PETSC_ERR_PLIB, "Point %d is not a vertex [%d, %d)", coneNew[p], vStartNew, vEndNew);
        }
#endif
        supportNew[0] = (c - cStart)*4 + (r+1)%3;
        supportNew[1] = (c - cStart)*4 + 3;
        ierr          = DMPlexSetSupport(rdm, newp, supportNew);CHKERRQ(ierr);
#if 1
        if ((newp < fStartNew) || (newp >= fEndNew)) SETERRQ3(PetscObjectComm((PetscObject)dm), PETSC_ERR_PLIB, "Point %d is not a face [%d, %d)", newp, fStartNew, fEndNew);
        for (p = 0; p < 2; ++p) {
          if ((supportNew[p] < cStartNew) || (supportNew[p] >= cEndNew)) SETERRQ3(PetscObjectComm((PetscObject)dm), PETSC_ERR_PLIB, "Point %d is not a cell [%d, %d)", supportNew[p], cStartNew, cEndNew);
        }
#endif
      }
    }
    /* Old vertices have identical supports */
    for (v = vStart; v < vEnd; ++v) {
      const PetscInt  newp = vStartNew + (v - vStart);
      const PetscInt *support, *cone;
      PetscInt        size, s;

      ierr = DMPlexGetSupportSize(dm, v, &size);CHKERRQ(ierr);
      ierr = DMPlexGetSupport(dm, v, &support);CHKERRQ(ierr);
      for (s = 0; s < size; ++s) {
        PetscInt r = 0;

        ierr = DMPlexGetCone(dm, support[s], &cone);CHKERRQ(ierr);
        if (cone[1] == v) r = 1;
        supportRef[s] = fStartNew + (support[s] - fStart)*2 + r;
      }
      ierr = DMPlexSetSupport(rdm, newp, supportRef);CHKERRQ(ierr);
#if 1
      if ((newp < vStartNew) || (newp >= vEndNew)) SETERRQ3(PetscObjectComm((PetscObject)dm), PETSC_ERR_PLIB, "Point %d is not a vertex [%d, %d)", newp, vStartNew, vEndNew);
      for (p = 0; p < size; ++p) {
        if ((supportRef[p] < fStartNew) || (supportRef[p] >= fEndNew)) SETERRQ3(PetscObjectComm((PetscObject)dm), PETSC_ERR_PLIB, "Point %d is not a face [%d, %d)", supportRef[p], fStartNew, fEndNew);
      }
#endif
    }
    /* Face vertices have 2 + cells*2 supports */
    for (f = fStart; f < fEnd; ++f) {
      const PetscInt  newp = vStartNew + (vEnd - vStart) + (f - fStart);
      const PetscInt *cone, *support;
      PetscInt        size, s;

      ierr          = DMPlexGetSupportSize(dm, f, &size);CHKERRQ(ierr);
      ierr          = DMPlexGetSupport(dm, f, &support);CHKERRQ(ierr);
      supportRef[0] = fStartNew + (f - fStart)*2 + 0;
      supportRef[1] = fStartNew + (f - fStart)*2 + 1;
      for (s = 0; s < size; ++s) {
        PetscInt r = 0;

        ierr = DMPlexGetCone(dm, support[s], &cone);CHKERRQ(ierr);
        if      (cone[1] == f) r = 1;
        else if (cone[2] == f) r = 2;
        supportRef[2+s*2+0] = fStartNew + (fEnd - fStart)*2 + (support[s] - cStart)*3 + (r+2)%3;
        supportRef[2+s*2+1] = fStartNew + (fEnd - fStart)*2 + (support[s] - cStart)*3 + r;
      }
      ierr = DMPlexSetSupport(rdm, newp, supportRef);CHKERRQ(ierr);
#if 1
      if ((newp < vStartNew) || (newp >= vEndNew)) SETERRQ3(PetscObjectComm((PetscObject)dm), PETSC_ERR_PLIB, "Point %d is not a vertex [%d, %d)", newp, vStartNew, vEndNew);
      for (p = 0; p < 2+size*2; ++p) {
        if ((supportRef[p] < fStartNew) || (supportRef[p] >= fEndNew)) SETERRQ3(PetscObjectComm((PetscObject)dm), PETSC_ERR_PLIB, "Point %d is not a face [%d, %d)", supportRef[p], fStartNew, fEndNew);
      }
#endif
    }
    ierr = PetscFree(supportRef);CHKERRQ(ierr);
    break;
  case 2:
    /* Hex 2D */
    /*
     3---------2---------2
     |         |         |
     |    D    2    C    |
     |         |         |
     3----3----0----1----1
     |         |         |
     |    A    0    B    |
     |         |         |
     0---------0---------1
     */
    /* All cells have 4 faces */
    for (c = cStart; c < cEnd; ++c) {
      const PetscInt  newp = (c - cStart)*4;
      const PetscInt *cone, *ornt;
      PetscInt        coneNew[4], orntNew[4];

      ierr = DMPlexGetCone(dm, c, &cone);CHKERRQ(ierr);
      ierr = DMPlexGetConeOrientation(dm, c, &ornt);CHKERRQ(ierr);
      /* A quad */
      coneNew[0] = fStartNew + (cone[0] - fStart)*2 + (ornt[0] < 0 ? 1 : 0);
      orntNew[0] = ornt[0];
      coneNew[1] = fStartNew + (fEnd    - fStart)*2 + (c - cStart)*4 + 0;
      orntNew[1] = 0;
      coneNew[2] = fStartNew + (fEnd    - fStart)*2 + (c - cStart)*4 + 3;
      orntNew[2] = -2;
      coneNew[3] = fStartNew + (cone[3] - fStart)*2 + (ornt[3] < 0 ? 0 : 1);
      orntNew[3] = ornt[3];
      ierr       = DMPlexSetCone(rdm, newp+0, coneNew);CHKERRQ(ierr);
      ierr       = DMPlexSetConeOrientation(rdm, newp+0, orntNew);CHKERRQ(ierr);
#if 1
      if ((newp+0 < cStartNew) || (newp+0 >= cEndNew)) SETERRQ3(PetscObjectComm((PetscObject)dm), PETSC_ERR_PLIB, "Point %d is not a cell [%d, %d)", newp+0, cStartNew, cEndNew);
      for (p = 0; p < 4; ++p) {
        if ((coneNew[p] < fStartNew) || (coneNew[p] >= fEndNew)) SETERRQ3(PetscObjectComm((PetscObject)dm), PETSC_ERR_PLIB, "Point %d is not a face [%d, %d)", coneNew[p], fStartNew, fEndNew);
      }
#endif
      /* B quad */
      coneNew[0] = fStartNew + (cone[0] - fStart)*2 + (ornt[0] < 0 ? 0 : 1);
      orntNew[0] = ornt[0];
      coneNew[1] = fStartNew + (cone[1] - fStart)*2 + (ornt[1] < 0 ? 1 : 0);
      orntNew[1] = ornt[1];
      coneNew[2] = fStartNew + (fEnd    - fStart)*2 + (c - cStart)*4 + 1;
      orntNew[2] = 0;
      coneNew[3] = fStartNew + (fEnd    - fStart)*2 + (c - cStart)*4 + 0;
      orntNew[3] = -2;
      ierr       = DMPlexSetCone(rdm, newp+1, coneNew);CHKERRQ(ierr);
      ierr       = DMPlexSetConeOrientation(rdm, newp+1, orntNew);CHKERRQ(ierr);
#if 1
      if ((newp+1 < cStartNew) || (newp+1 >= cEndNew)) SETERRQ3(PetscObjectComm((PetscObject)dm), PETSC_ERR_PLIB, "Point %d is not a cell [%d, %d)", newp+1, cStartNew, cEndNew);
      for (p = 0; p < 4; ++p) {
        if ((coneNew[p] < fStartNew) || (coneNew[p] >= fEndNew)) SETERRQ3(PetscObjectComm((PetscObject)dm), PETSC_ERR_PLIB, "Point %d is not a face [%d, %d)", coneNew[p], fStartNew, fEndNew);
      }
#endif
      /* C quad */
      coneNew[0] = fStartNew + (fEnd    - fStart)*2 + (c - cStart)*4 + 1;
      orntNew[0] = -2;
      coneNew[1] = fStartNew + (cone[1] - fStart)*2 + (ornt[1] < 0 ? 0 : 1);
      orntNew[1] = ornt[1];
      coneNew[2] = fStartNew + (cone[2] - fStart)*2 + (ornt[2] < 0 ? 1 : 0);
      orntNew[2] = ornt[2];
      coneNew[3] = fStartNew + (fEnd    - fStart)*2 + (c - cStart)*4 + 2;
      orntNew[3] = 0;
      ierr       = DMPlexSetCone(rdm, newp+2, coneNew);CHKERRQ(ierr);
      ierr       = DMPlexSetConeOrientation(rdm, newp+2, orntNew);CHKERRQ(ierr);
#if 1
      if ((newp+2 < cStartNew) || (newp+2 >= cEndNew)) SETERRQ3(PetscObjectComm((PetscObject)dm), PETSC_ERR_PLIB, "Point %d is not a cell [%d, %d)", newp+2, cStartNew, cEndNew);
      for (p = 0; p < 4; ++p) {
        if ((coneNew[p] < fStartNew) || (coneNew[p] >= fEndNew)) SETERRQ3(PetscObjectComm((PetscObject)dm), PETSC_ERR_PLIB, "Point %d is not a face [%d, %d)", coneNew[p], fStartNew, fEndNew);
      }
#endif
      /* D quad */
      coneNew[0] = fStartNew + (fEnd    - fStart)*2 + (c - cStart)*4 + 3;
      orntNew[0] = 0;
      coneNew[1] = fStartNew + (fEnd    - fStart)*2 + (c - cStart)*4 + 2;
      orntNew[1] = -2;
      coneNew[2] = fStartNew + (cone[2] - fStart)*2 + (ornt[2] < 0 ? 0 : 1);
      orntNew[2] = ornt[2];
      coneNew[3] = fStartNew + (cone[3] - fStart)*2 + (ornt[3] < 0 ? 1 : 0);
      orntNew[3] = ornt[3];
      ierr       = DMPlexSetCone(rdm, newp+3, coneNew);CHKERRQ(ierr);
      ierr       = DMPlexSetConeOrientation(rdm, newp+3, orntNew);CHKERRQ(ierr);
#if 1
      if ((newp+3 < cStartNew) || (newp+3 >= cEndNew)) SETERRQ3(PetscObjectComm((PetscObject)dm), PETSC_ERR_PLIB, "Point %d is not a cell [%d, %d)", newp+3, cStartNew, cEndNew);
      for (p = 0; p < 4; ++p) {
        if ((coneNew[p] < fStartNew) || (coneNew[p] >= fEndNew)) SETERRQ3(PetscObjectComm((PetscObject)dm), PETSC_ERR_PLIB, "Point %d is not a face [%d, %d)", coneNew[p], fStartNew, fEndNew);
      }
#endif
    }
    /* Split faces have 2 vertices and the same cells as the parent */
    ierr = DMPlexGetMaxSizes(dm, NULL, &maxSupportSize);CHKERRQ(ierr);
    ierr = PetscMalloc((2 + maxSupportSize*2) * sizeof(PetscInt), &supportRef);CHKERRQ(ierr);
    for (f = fStart; f < fEnd; ++f) {
      const PetscInt newv = vStartNew + (vEnd - vStart) + (f - fStart);

      for (r = 0; r < 2; ++r) {
        const PetscInt  newp = fStartNew + (f - fStart)*2 + r;
        const PetscInt *cone, *support;
        PetscInt        coneNew[2], coneSize, c, supportSize, s;

        ierr             = DMPlexGetCone(dm, f, &cone);CHKERRQ(ierr);
        coneNew[0]       = vStartNew + (cone[0] - vStart);
        coneNew[1]       = vStartNew + (cone[1] - vStart);
        coneNew[(r+1)%2] = newv;
        ierr             = DMPlexSetCone(rdm, newp, coneNew);CHKERRQ(ierr);
#if 1
        if ((newp < fStartNew) || (newp >= fEndNew)) SETERRQ3(PetscObjectComm((PetscObject)dm), PETSC_ERR_PLIB, "Point %d is not a face [%d, %d)", newp, fStartNew, fEndNew);
        for (p = 0; p < 2; ++p) {
          if ((coneNew[p] < vStartNew) || (coneNew[p] >= vEndNew)) SETERRQ3(PetscObjectComm((PetscObject)dm), PETSC_ERR_PLIB, "Point %d is not a vertex [%d, %d)", coneNew[p], vStartNew, vEndNew);
        }
#endif
        ierr = DMPlexGetSupportSize(dm, f, &supportSize);CHKERRQ(ierr);
        ierr = DMPlexGetSupport(dm, f, &support);CHKERRQ(ierr);
        for (s = 0; s < supportSize; ++s) {
          ierr = DMPlexGetConeSize(dm, support[s], &coneSize);CHKERRQ(ierr);
          ierr = DMPlexGetCone(dm, support[s], &cone);CHKERRQ(ierr);
          for (c = 0; c < coneSize; ++c) {
            if (cone[c] == f) break;
          }
          supportRef[s] = cStartNew + (support[s] - cStart)*4 + (c+r)%4;
        }
        ierr = DMPlexSetSupport(rdm, newp, supportRef);CHKERRQ(ierr);
#if 1
        if ((newp < fStartNew) || (newp >= fEndNew)) SETERRQ3(PetscObjectComm((PetscObject)dm), PETSC_ERR_PLIB, "Point %d is not a face [%d, %d)", newp, fStartNew, fEndNew);
        for (p = 0; p < supportSize; ++p) {
          if ((supportRef[p] < cStartNew) || (supportRef[p] >= cEndNew)) SETERRQ3(PetscObjectComm((PetscObject)dm), PETSC_ERR_PLIB, "Point %d is not a cell [%d, %d)", supportRef[p], cStartNew, cEndNew);
        }
#endif
      }
    }
    /* Interior faces have 2 vertices and 2 cells */
    for (c = cStart; c < cEnd; ++c) {
      const PetscInt *cone;
      PetscInt        coneNew[2], supportNew[2];

      ierr = DMPlexGetCone(dm, c, &cone);CHKERRQ(ierr);
      for (r = 0; r < 4; ++r) {
        const PetscInt newp = fStartNew + (fEnd - fStart)*2 + (c - cStart)*4 + r;

        coneNew[0] = vStartNew + (vEnd - vStart) + (cone[r] - fStart);
        coneNew[1] = vStartNew + (vEnd - vStart) + (fEnd    - fStart) + (c - cStart);
        ierr       = DMPlexSetCone(rdm, newp, coneNew);CHKERRQ(ierr);
#if 1
        if ((newp < fStartNew) || (newp >= fEndNew)) SETERRQ3(PetscObjectComm((PetscObject)dm), PETSC_ERR_PLIB, "Point %d is not a face [%d, %d)", newp, fStartNew, fEndNew);
        for (p = 0; p < 2; ++p) {
          if ((coneNew[p] < vStartNew) || (coneNew[p] >= vEndNew)) SETERRQ3(PetscObjectComm((PetscObject)dm), PETSC_ERR_PLIB, "Point %d is not a vertex [%d, %d)", coneNew[p], vStartNew, vEndNew);
        }
#endif
        supportNew[0] = (c - cStart)*4 + r;
        supportNew[1] = (c - cStart)*4 + (r+1)%4;
        ierr          = DMPlexSetSupport(rdm, newp, supportNew);CHKERRQ(ierr);
#if 1
        if ((newp < fStartNew) || (newp >= fEndNew)) SETERRQ3(PetscObjectComm((PetscObject)dm), PETSC_ERR_PLIB, "Point %d is not a face [%d, %d)", newp, fStartNew, fEndNew);
        for (p = 0; p < 2; ++p) {
          if ((supportNew[p] < cStartNew) || (supportNew[p] >= cEndNew)) SETERRQ3(PetscObjectComm((PetscObject)dm), PETSC_ERR_PLIB, "Point %d is not a cell [%d, %d)", supportNew[p], cStartNew, cEndNew);
        }
#endif
      }
    }
    /* Old vertices have identical supports */
    for (v = vStart; v < vEnd; ++v) {
      const PetscInt  newp = vStartNew + (v - vStart);
      const PetscInt *support, *cone;
      PetscInt        size, s;

      ierr = DMPlexGetSupportSize(dm, v, &size);CHKERRQ(ierr);
      ierr = DMPlexGetSupport(dm, v, &support);CHKERRQ(ierr);
      for (s = 0; s < size; ++s) {
        PetscInt r = 0;

        ierr = DMPlexGetCone(dm, support[s], &cone);CHKERRQ(ierr);
        if (cone[1] == v) r = 1;
        supportRef[s] = fStartNew + (support[s] - fStart)*2 + r;
      }
      ierr = DMPlexSetSupport(rdm, newp, supportRef);CHKERRQ(ierr);
#if 1
      if ((newp < vStartNew) || (newp >= vEndNew)) SETERRQ3(PetscObjectComm((PetscObject)dm), PETSC_ERR_PLIB, "Point %d is not a vertex [%d, %d)", newp, vStartNew, vEndNew);
      for (p = 0; p < size; ++p) {
        if ((supportRef[p] < fStartNew) || (supportRef[p] >= fEndNew)) SETERRQ3(PetscObjectComm((PetscObject)dm), PETSC_ERR_PLIB, "Point %d is not a face [%d, %d)", supportRef[p], fStartNew, fEndNew);
      }
#endif
    }
    /* Face vertices have 2 + cells supports */
    for (f = fStart; f < fEnd; ++f) {
      const PetscInt  newp = vStartNew + (vEnd - vStart) + (f - fStart);
      const PetscInt *cone, *support;
      PetscInt        size, s;

      ierr          = DMPlexGetSupportSize(dm, f, &size);CHKERRQ(ierr);
      ierr          = DMPlexGetSupport(dm, f, &support);CHKERRQ(ierr);
      supportRef[0] = fStartNew + (f - fStart)*2 + 0;
      supportRef[1] = fStartNew + (f - fStart)*2 + 1;
      for (s = 0; s < size; ++s) {
        PetscInt r = 0;

        ierr = DMPlexGetCone(dm, support[s], &cone);CHKERRQ(ierr);
        if      (cone[1] == f) r = 1;
        else if (cone[2] == f) r = 2;
        else if (cone[3] == f) r = 3;
        supportRef[2+s] = fStartNew + (fEnd - fStart)*2 + (support[s] - cStart)*4 + r;
      }
      ierr = DMPlexSetSupport(rdm, newp, supportRef);CHKERRQ(ierr);
#if 1
      if ((newp < vStartNew) || (newp >= vEndNew)) SETERRQ3(PetscObjectComm((PetscObject)dm), PETSC_ERR_PLIB, "Point %d is not a vertex [%d, %d)", newp, vStartNew, vEndNew);
      for (p = 0; p < 2+size; ++p) {
        if ((supportRef[p] < fStartNew) || (supportRef[p] >= fEndNew)) SETERRQ3(PetscObjectComm((PetscObject)dm), PETSC_ERR_PLIB, "Point %d is not a face [%d, %d)", supportRef[p], fStartNew, fEndNew);
      }
#endif
    }
    /* Cell vertices have 4 supports */
    for (c = cStart; c < cEnd; ++c) {
      const PetscInt newp = vStartNew + (vEnd - vStart) + (fEnd - fStart) + (c - cStart);
      PetscInt       supportNew[4];

      for (r = 0; r < 4; ++r) {
        supportNew[r] = fStartNew + (fEnd - fStart)*2 + (c - cStart)*4 + r;
      }
      ierr = DMPlexSetSupport(rdm, newp, supportNew);CHKERRQ(ierr);
    }
    break;
  case 3:
    if (cMax < 0) SETERRQ(PETSC_COMM_SELF, PETSC_ERR_ARG_WRONG, "No cell maximum specified in hybrid mesh");
    cMax = PetscMin(cEnd, cMax);
    if (fMax < 0) SETERRQ(PETSC_COMM_SELF, PETSC_ERR_ARG_WRONG, "No face maximum specified in hybrid mesh");
    fMax = PetscMin(fEnd, fMax);
    /* Interior cells have 3 faces */
    for (c = cStart; c < cMax; ++c) {
      const PetscInt  newp = cStartNew + (c - cStart)*4;
      const PetscInt *cone, *ornt;
      PetscInt        coneNew[3], orntNew[3];

      ierr = DMPlexGetCone(dm, c, &cone);CHKERRQ(ierr);
      ierr = DMPlexGetConeOrientation(dm, c, &ornt);CHKERRQ(ierr);
      /* A triangle */
      coneNew[0] = fStartNew + (cone[0] - fStart)*2 + (ornt[0] < 0 ? 1 : 0);
      orntNew[0] = ornt[0];
      coneNew[1] = fStartNew + (fMax    - fStart)*2 + (c - cStart)*3 + 2;
      orntNew[1] = -2;
      coneNew[2] = fStartNew + (cone[2] - fStart)*2 + (ornt[2] < 0 ? 0 : 1);
      orntNew[2] = ornt[2];
      ierr       = DMPlexSetCone(rdm, newp+0, coneNew);CHKERRQ(ierr);
      ierr       = DMPlexSetConeOrientation(rdm, newp+0, orntNew);CHKERRQ(ierr);
#if 1
      if ((newp+0 < cStartNew) || (newp+0 >= cEndNew)) SETERRQ3(PetscObjectComm((PetscObject)dm), PETSC_ERR_PLIB, "Point %d is not a cell [%d, %d)", newp+0, cStartNew, cEndNew);
      for (p = 0; p < 3; ++p) {
        if ((coneNew[p] < fStartNew) || (coneNew[p] >= fEndNew)) SETERRQ3(PetscObjectComm((PetscObject)dm), PETSC_ERR_PLIB, "Point %d is not a face [%d, %d)", coneNew[p], fStartNew, fEndNew);
      }
#endif
      /* B triangle */
      coneNew[0] = fStartNew + (cone[0] - fStart)*2 + (ornt[0] < 0 ? 0 : 1);
      orntNew[0] = ornt[0];
      coneNew[1] = fStartNew + (cone[1] - fStart)*2 + (ornt[1] < 0 ? 1 : 0);
      orntNew[1] = ornt[1];
      coneNew[2] = fStartNew + (fMax    - fStart)*2 + (c - cStart)*3 + 0;
      orntNew[2] = -2;
      ierr       = DMPlexSetCone(rdm, newp+1, coneNew);CHKERRQ(ierr);
      ierr       = DMPlexSetConeOrientation(rdm, newp+1, orntNew);CHKERRQ(ierr);
#if 1
      if ((newp+1 < cStartNew) || (newp+1 >= cEndNew)) SETERRQ3(PetscObjectComm((PetscObject)dm), PETSC_ERR_PLIB, "Point %d is not a cell [%d, %d)", newp+1, cStartNew, cEndNew);
      for (p = 0; p < 3; ++p) {
        if ((coneNew[p] < fStartNew) || (coneNew[p] >= fEndNew)) SETERRQ3(PetscObjectComm((PetscObject)dm), PETSC_ERR_PLIB, "Point %d is not a face [%d, %d)", coneNew[p], fStartNew, fEndNew);
      }
#endif
      /* C triangle */
      coneNew[0] = fStartNew + (fMax    - fStart)*2 + (c - cStart)*3 + 1;
      orntNew[0] = -2;
      coneNew[1] = fStartNew + (cone[1] - fStart)*2 + (ornt[1] < 0 ? 0 : 1);
      orntNew[1] = ornt[1];
      coneNew[2] = fStartNew + (cone[2] - fStart)*2 + (ornt[2] < 0 ? 1 : 0);
      orntNew[2] = ornt[2];
      ierr       = DMPlexSetCone(rdm, newp+2, coneNew);CHKERRQ(ierr);
      ierr       = DMPlexSetConeOrientation(rdm, newp+2, orntNew);CHKERRQ(ierr);
#if 1
      if ((newp+2 < cStartNew) || (newp+2 >= cEndNew)) SETERRQ3(PetscObjectComm((PetscObject)dm), PETSC_ERR_PLIB, "Point %d is not a cell [%d, %d)", newp+2, cStartNew, cEndNew);
      for (p = 0; p < 3; ++p) {
        if ((coneNew[p] < fStartNew) || (coneNew[p] >= fEndNew)) SETERRQ3(PetscObjectComm((PetscObject)dm), PETSC_ERR_PLIB, "Point %d is not a face [%d, %d)", coneNew[p], fStartNew, fEndNew);
      }
#endif
      /* D triangle */
      coneNew[0] = fStartNew + (fMax    - fStart)*2 + (c - cStart)*3 + 0;
      orntNew[0] = 0;
      coneNew[1] = fStartNew + (fMax    - fStart)*2 + (c - cStart)*3 + 1;
      orntNew[1] = 0;
      coneNew[2] = fStartNew + (fMax    - fStart)*2 + (c - cStart)*3 + 2;
      orntNew[2] = 0;
      ierr       = DMPlexSetCone(rdm, newp+3, coneNew);CHKERRQ(ierr);
      ierr       = DMPlexSetConeOrientation(rdm, newp+3, orntNew);CHKERRQ(ierr);
#if 1
      if ((newp+3 < cStartNew) || (newp+3 >= cEndNew)) SETERRQ3(PetscObjectComm((PetscObject)dm), PETSC_ERR_PLIB, "Point %d is not a cell [%d, %d)", newp+3, cStartNew, cEndNew);
      for (p = 0; p < 3; ++p) {
        if ((coneNew[p] < fStartNew) || (coneNew[p] >= fEndNew)) SETERRQ3(PetscObjectComm((PetscObject)dm), PETSC_ERR_PLIB, "Point %d is not a face [%d, %d)", coneNew[p], fStartNew, fEndNew);
      }
#endif
    }
    /*
     2----3----3
     |         |
     |    B    |
     |         |
     0----4--- 1
     |         |
     |    A    |
     |         |
     0----2----1
     */
    /* Hybrid cells have 4 faces */
    for (c = cMax; c < cEnd; ++c) {
      const PetscInt  newp = cStartNew + (cMax - cStart)*4 + (c - cMax)*2;
      const PetscInt *cone, *ornt;
      PetscInt        coneNew[4], orntNew[4];

      ierr = DMPlexGetCone(dm, c, &cone);CHKERRQ(ierr);
      ierr = DMPlexGetConeOrientation(dm, c, &ornt);CHKERRQ(ierr);
      /* A quad */
      coneNew[0] = fStartNew + (cone[0] - fStart)*2 + (ornt[0] < 0 ? 1 : 0);
      orntNew[0] = ornt[0];
      coneNew[1] = fStartNew + (cone[1] - fStart)*2 + (ornt[1] < 0 ? 1 : 0);
      orntNew[1] = ornt[1];
      coneNew[2] = fStartNew + (fMax    - fStart)*2 + (cMax - cStart)*3 + (cone[2] - fMax);
      orntNew[2] = 0;
      coneNew[3] = fStartNew + (fMax    - fStart)*2 + (cMax - cStart)*3 + (fEnd    - fMax) + (c - cMax);
      orntNew[3] = 0;
      ierr       = DMPlexSetCone(rdm, newp+0, coneNew);CHKERRQ(ierr);
      ierr       = DMPlexSetConeOrientation(rdm, newp+0, orntNew);CHKERRQ(ierr);
#if 1
      if ((newp+0 < cStartNew) || (newp+0 >= cEndNew)) SETERRQ3(PetscObjectComm((PetscObject)dm), PETSC_ERR_PLIB, "Point %d is not a cell [%d, %d)", newp+0, cStartNew, cEndNew);
      for (p = 0; p < 4; ++p) {
        if ((coneNew[p] < fStartNew) || (coneNew[p] >= fEndNew)) SETERRQ3(PetscObjectComm((PetscObject)dm), PETSC_ERR_PLIB, "Point %d is not a face [%d, %d)", coneNew[p], fStartNew, fEndNew);
      }
#endif
      /* B quad */
      coneNew[0] = fStartNew + (cone[0] - fStart)*2 + (ornt[0] < 0 ? 0 : 1);
      orntNew[0] = ornt[0];
      coneNew[1] = fStartNew + (cone[1] - fStart)*2 + (ornt[1] < 0 ? 0 : 1);
      orntNew[1] = ornt[1];
      coneNew[2] = fStartNew + (fMax    - fStart)*2 + (cMax - cStart)*3 + (fEnd    - fMax) + (c - cMax);
      orntNew[2] = 0;
      coneNew[3] = fStartNew + (fMax    - fStart)*2 + (cMax - cStart)*3 + (cone[3] - fMax);
      orntNew[3] = 0;
      ierr       = DMPlexSetCone(rdm, newp+1, coneNew);CHKERRQ(ierr);
      ierr       = DMPlexSetConeOrientation(rdm, newp+1, orntNew);CHKERRQ(ierr);
#if 1
      if ((newp+1 < cStartNew) || (newp+1 >= cEndNew)) SETERRQ3(PetscObjectComm((PetscObject)dm), PETSC_ERR_PLIB, "Point %d is not a cell [%d, %d)", newp+1, cStartNew, cEndNew);
      for (p = 0; p < 4; ++p) {
        if ((coneNew[p] < fStartNew) || (coneNew[p] >= fEndNew)) SETERRQ3(PetscObjectComm((PetscObject)dm), PETSC_ERR_PLIB, "Point %d is not a face [%d, %d)", coneNew[p], fStartNew, fEndNew);
      }
#endif
    }
    /* Interior split faces have 2 vertices and the same cells as the parent */
    ierr = DMPlexGetMaxSizes(dm, NULL, &maxSupportSize);CHKERRQ(ierr);
    ierr = PetscMalloc((2 + maxSupportSize*2) * sizeof(PetscInt), &supportRef);CHKERRQ(ierr);
    for (f = fStart; f < fMax; ++f) {
      const PetscInt newv = vStartNew + (vEnd - vStart) + (f - fStart);

      for (r = 0; r < 2; ++r) {
        const PetscInt  newp = fStartNew + (f - fStart)*2 + r;
        const PetscInt *cone, *support;
        PetscInt        coneNew[2], coneSize, c, supportSize, s;

        ierr             = DMPlexGetCone(dm, f, &cone);CHKERRQ(ierr);
        coneNew[0]       = vStartNew + (cone[0] - vStart);
        coneNew[1]       = vStartNew + (cone[1] - vStart);
        coneNew[(r+1)%2] = newv;
        ierr             = DMPlexSetCone(rdm, newp, coneNew);CHKERRQ(ierr);
#if 1
        if ((newp < fStartNew) || (newp >= fEndNew)) SETERRQ3(PetscObjectComm((PetscObject)dm), PETSC_ERR_PLIB, "Point %d is not a face [%d, %d)", newp, fStartNew, fEndNew);
        for (p = 0; p < 2; ++p) {
          if ((coneNew[p] < vStartNew) || (coneNew[p] >= vEndNew)) SETERRQ3(PetscObjectComm((PetscObject)dm), PETSC_ERR_PLIB, "Point %d is not a vertex [%d, %d)", coneNew[p], vStartNew, vEndNew);
        }
#endif
        ierr = DMPlexGetSupportSize(dm, f, &supportSize);CHKERRQ(ierr);
        ierr = DMPlexGetSupport(dm, f, &support);CHKERRQ(ierr);
        for (s = 0; s < supportSize; ++s) {
          if (support[s] >= cMax) {
            supportRef[s] = cStartNew + (cMax - cStart)*4 + (support[s] - cMax)*2 + r;
          } else {
            ierr = DMPlexGetConeSize(dm, support[s], &coneSize);CHKERRQ(ierr);
            ierr = DMPlexGetCone(dm, support[s], &cone);CHKERRQ(ierr);
            for (c = 0; c < coneSize; ++c) {
              if (cone[c] == f) break;
            }
            supportRef[s] = cStartNew + (support[s] - cStart)*4 + (c+r)%3;
          }
        }
        ierr = DMPlexSetSupport(rdm, newp, supportRef);CHKERRQ(ierr);
#if 1
        if ((newp < fStartNew) || (newp >= fEndNew)) SETERRQ3(PetscObjectComm((PetscObject)dm), PETSC_ERR_PLIB, "Point %d is not a face [%d, %d)", newp, fStartNew, fEndNew);
        for (p = 0; p < supportSize; ++p) {
          if ((supportRef[p] < cStartNew) || (supportRef[p] >= cEndNew)) SETERRQ3(PetscObjectComm((PetscObject)dm), PETSC_ERR_PLIB, "Point %d is not a cell [%d, %d)", supportRef[p], cStartNew, cEndNew);
        }
#endif
      }
    }
    /* Interior cell faces have 2 vertices and 2 cells */
    for (c = cStart; c < cMax; ++c) {
      const PetscInt *cone;

      ierr = DMPlexGetCone(dm, c, &cone);CHKERRQ(ierr);
      for (r = 0; r < 3; ++r) {
        const PetscInt newp = fStartNew + (fMax - fStart)*2 + (c - cStart)*3 + r;
        PetscInt       coneNew[2];
        PetscInt       supportNew[2];

        coneNew[0] = vStartNew + (vEnd - vStart) + (cone[r]       - fStart);
        coneNew[1] = vStartNew + (vEnd - vStart) + (cone[(r+1)%3] - fStart);
        ierr       = DMPlexSetCone(rdm, newp, coneNew);CHKERRQ(ierr);
#if 1
        if ((newp < fStartNew) || (newp >= fEndNew)) SETERRQ3(PetscObjectComm((PetscObject)dm), PETSC_ERR_PLIB, "Point %d is not a face [%d, %d)", newp, fStartNew, fEndNew);
        for (p = 0; p < 2; ++p) {
          if ((coneNew[p] < vStartNew) || (coneNew[p] >= vEndNew)) SETERRQ3(PetscObjectComm((PetscObject)dm), PETSC_ERR_PLIB, "Point %d is not a vertex [%d, %d)", coneNew[p], vStartNew, vEndNew);
        }
#endif
        supportNew[0] = (c - cStart)*4 + (r+1)%3;
        supportNew[1] = (c - cStart)*4 + 3;
        ierr          = DMPlexSetSupport(rdm, newp, supportNew);CHKERRQ(ierr);
#if 1
        if ((newp < fStartNew) || (newp >= fEndNew)) SETERRQ3(PetscObjectComm((PetscObject)dm), PETSC_ERR_PLIB, "Point %d is not a face [%d, %d)", newp, fStartNew, fEndNew);
        for (p = 0; p < 2; ++p) {
          if ((supportNew[p] < cStartNew) || (supportNew[p] >= cEndNew)) SETERRQ3(PetscObjectComm((PetscObject)dm), PETSC_ERR_PLIB, "Point %d is not a cell [%d, %d)", supportNew[p], cStartNew, cEndNew);
        }
#endif
      }
    }
    /* Interior hybrid faces have 2 vertices and the same cells */
    for (f = fMax; f < fEnd; ++f) {
      const PetscInt  newp = fStartNew + (fMax - fStart)*2 + (cMax - cStart)*3 + (f - fMax);
      const PetscInt *cone;
      const PetscInt *support;
      PetscInt        coneNew[2];
      PetscInt        supportNew[2];
      PetscInt        size, s, r;

      ierr       = DMPlexGetCone(dm, f, &cone);CHKERRQ(ierr);
      coneNew[0] = vStartNew + (cone[0] - vStart);
      coneNew[1] = vStartNew + (cone[1] - vStart);
      ierr       = DMPlexSetCone(rdm, newp, coneNew);CHKERRQ(ierr);
#if 1
      if ((newp < fStartNew) || (newp >= fEndNew)) SETERRQ3(PetscObjectComm((PetscObject)dm), PETSC_ERR_PLIB, "Point %d is not a face [%d, %d)", newp, fStartNew, fEndNew);
      for (p = 0; p < 2; ++p) {
        if ((coneNew[p] < vStartNew) || (coneNew[p] >= vEndNew)) SETERRQ3(PetscObjectComm((PetscObject)dm), PETSC_ERR_PLIB, "Point %d is not a vertex [%d, %d)", coneNew[p], vStartNew, vEndNew);
      }
#endif
      ierr = DMPlexGetSupportSize(dm, f, &size);CHKERRQ(ierr);
      ierr = DMPlexGetSupport(dm, f, &support);CHKERRQ(ierr);
      for (s = 0; s < size; ++s) {
        ierr = DMPlexGetCone(dm, support[s], &cone);CHKERRQ(ierr);
        for (r = 0; r < 2; ++r) {
          if (cone[r+2] == f) break;
        }
        supportNew[s] = (cMax - cStart)*4 + (support[s] - cMax)*2 + r;
      }
      ierr = DMPlexSetSupport(rdm, newp, supportNew);CHKERRQ(ierr);
#if 1
      if ((newp < fStartNew) || (newp >= fEndNew)) SETERRQ3(PetscObjectComm((PetscObject)dm), PETSC_ERR_PLIB, "Point %d is not a face [%d, %d)", newp, fStartNew, fEndNew);
      for (p = 0; p < size; ++p) {
        if ((supportNew[p] < cStartNew) || (supportNew[p] >= cEndNew)) SETERRQ3(PetscObjectComm((PetscObject)dm), PETSC_ERR_PLIB, "Point %d is not a cell [%d, %d)", supportNew[p], cStartNew, cEndNew);
      }
#endif
    }
    /* Cell hybrid faces have 2 vertices and 2 cells */
    for (c = cMax; c < cEnd; ++c) {
      const PetscInt  newp = fStartNew + (fMax - fStart)*2 + (cMax - cStart)*3 + (fEnd - fMax) + (c - cMax);
      const PetscInt *cone;
      PetscInt        coneNew[2];
      PetscInt        supportNew[2];

      ierr       = DMPlexGetCone(dm, c, &cone);CHKERRQ(ierr);
      coneNew[0] = vStartNew + (vEnd - vStart) + (cone[0] - fStart);
      coneNew[1] = vStartNew + (vEnd - vStart) + (cone[1] - fStart);
      ierr       = DMPlexSetCone(rdm, newp, coneNew);CHKERRQ(ierr);
#if 1
      if ((newp < fStartNew) || (newp >= fEndNew)) SETERRQ3(PetscObjectComm((PetscObject)dm), PETSC_ERR_PLIB, "Point %d is not a face [%d, %d)", newp, fStartNew, fEndNew);
      for (p = 0; p < 2; ++p) {
        if ((coneNew[p] < vStartNew) || (coneNew[p] >= vEndNew)) SETERRQ3(PetscObjectComm((PetscObject)dm), PETSC_ERR_PLIB, "Point %d is not a vertex [%d, %d)", coneNew[p], vStartNew, vEndNew);
      }
#endif
      supportNew[0] = (cMax - cStart)*4 + (c - cMax)*2 + 0;
      supportNew[1] = (cMax - cStart)*4 + (c - cMax)*2 + 1;
      ierr          = DMPlexSetSupport(rdm, newp, supportNew);CHKERRQ(ierr);
#if 1
      if ((newp < fStartNew) || (newp >= fEndNew)) SETERRQ3(PetscObjectComm((PetscObject)dm), PETSC_ERR_PLIB, "Point %d is not a face [%d, %d)", newp, fStartNew, fEndNew);
      for (p = 0; p < 2; ++p) {
        if ((supportNew[p] < cStartNew) || (supportNew[p] >= cEndNew)) SETERRQ3(PetscObjectComm((PetscObject)dm), PETSC_ERR_PLIB, "Point %d is not a cell [%d, %d)", supportNew[p], cStartNew, cEndNew);
      }
#endif
    }
    /* Old vertices have identical supports */
    for (v = vStart; v < vEnd; ++v) {
      const PetscInt  newp = vStartNew + (v - vStart);
      const PetscInt *support, *cone;
      PetscInt        size, s;

      ierr = DMPlexGetSupportSize(dm, v, &size);CHKERRQ(ierr);
      ierr = DMPlexGetSupport(dm, v, &support);CHKERRQ(ierr);
      for (s = 0; s < size; ++s) {
        if (support[s] >= fMax) {
          supportRef[s] = fStartNew + (fMax - fStart)*2 + (cMax - cStart)*3 + (support[s] - fMax);
        } else {
          PetscInt r = 0;

          ierr = DMPlexGetCone(dm, support[s], &cone);CHKERRQ(ierr);
          if (cone[1] == v) r = 1;
          supportRef[s] = fStartNew + (support[s] - fStart)*2 + r;
        }
      }
      ierr = DMPlexSetSupport(rdm, newp, supportRef);CHKERRQ(ierr);
#if 1
      if ((newp < vStartNew) || (newp >= vEndNew)) SETERRQ3(PetscObjectComm((PetscObject)dm), PETSC_ERR_PLIB, "Point %d is not a vertex [%d, %d)", newp, vStartNew, vEndNew);
      for (p = 0; p < size; ++p) {
        if ((supportRef[p] < fStartNew) || (supportRef[p] >= fEndNew)) SETERRQ3(PetscObjectComm((PetscObject)dm), PETSC_ERR_PLIB, "Point %d is not a face [%d, %d)", supportRef[p], fStartNew, fEndNew);
      }
#endif
    }
    /* Face vertices have 2 + (2 interior, 1 hybrid) supports */
    for (f = fStart; f < fMax; ++f) {
      const PetscInt  newp = vStartNew + (vEnd - vStart) + (f - fStart);
      const PetscInt *cone, *support;
      PetscInt        size, newSize = 2, s;

      ierr          = DMPlexGetSupportSize(dm, f, &size);CHKERRQ(ierr);
      ierr          = DMPlexGetSupport(dm, f, &support);CHKERRQ(ierr);
      supportRef[0] = fStartNew + (f - fStart)*2 + 0;
      supportRef[1] = fStartNew + (f - fStart)*2 + 1;
      for (s = 0; s < size; ++s) {
        PetscInt r = 0;

        ierr = DMPlexGetCone(dm, support[s], &cone);CHKERRQ(ierr);
        if (support[s] >= cMax) {
          supportRef[newSize+0] = fStartNew + (fMax - fStart)*2 + (cMax - cStart)*3 + (fEnd - fMax) + (support[s] - cMax);

          newSize += 1;
        } else {
          if      (cone[1] == f) r = 1;
          else if (cone[2] == f) r = 2;
          supportRef[newSize+0] = fStartNew + (fMax - fStart)*2 + (support[s] - cStart)*3 + (r+2)%3;
          supportRef[newSize+1] = fStartNew + (fMax - fStart)*2 + (support[s] - cStart)*3 + r;

          newSize += 2;
        }
      }
      ierr = DMPlexSetSupport(rdm, newp, supportRef);CHKERRQ(ierr);
#if 1
      if ((newp < vStartNew) || (newp >= vEndNew)) SETERRQ3(PetscObjectComm((PetscObject)dm), PETSC_ERR_PLIB, "Point %d is not a vertex [%d, %d)", newp, vStartNew, vEndNew);
      for (p = 0; p < newSize; ++p) {
        if ((supportRef[p] < fStartNew) || (supportRef[p] >= fEndNew)) SETERRQ3(PetscObjectComm((PetscObject)dm), PETSC_ERR_PLIB, "Point %d is not a face [%d, %d)", supportRef[p], fStartNew, fEndNew);
      }
#endif
    }
    ierr = PetscFree(supportRef);CHKERRQ(ierr);
    break;
  default:
    SETERRQ1(PETSC_COMM_SELF, PETSC_ERR_ARG_WRONG, "Unknown cell refiner %d", refiner);
  }
  PetscFunctionReturn(0);
}

#undef __FUNCT__
#define __FUNCT__ "CellRefinerSetCoordinates"
PetscErrorCode CellRefinerSetCoordinates(CellRefiner refiner, DM dm, PetscInt depthSize[], DM rdm)
{
  PetscSection   coordSection, coordSectionNew;
  Vec            coordinates, coordinatesNew;
  PetscScalar   *coords, *coordsNew;
  PetscInt       dim, depth, coordSizeNew, cStart, cEnd, c, vStart, vStartNew, vEnd, v, fStart, fEnd, fMax, f;
  PetscErrorCode ierr;

  PetscFunctionBegin;
  ierr = DMPlexGetDimension(dm, &dim);CHKERRQ(ierr);
  ierr = DMPlexGetDepth(dm, &depth);CHKERRQ(ierr);
  ierr = DMPlexGetDepthStratum(dm, 0, &vStart, &vEnd);CHKERRQ(ierr);
  ierr = DMPlexGetHeightStratum(dm, 0, &cStart, &cEnd);CHKERRQ(ierr);
  ierr = DMPlexGetHeightStratum(dm, 1, &fStart, &fEnd);CHKERRQ(ierr);
  ierr = DMPlexGetHybridBounds(dm, NULL, &fMax, NULL, NULL);CHKERRQ(ierr);
  ierr = GetDepthStart_Private(depth, depthSize, NULL, NULL, NULL, &vStartNew);CHKERRQ(ierr);
  ierr = DMPlexGetCoordinateSection(dm, &coordSection);CHKERRQ(ierr);
  ierr = PetscSectionCreate(PetscObjectComm((PetscObject)dm), &coordSectionNew);CHKERRQ(ierr);
  ierr = PetscSectionSetNumFields(coordSectionNew, 1);CHKERRQ(ierr);
  ierr = PetscSectionSetFieldComponents(coordSectionNew, 0, dim);CHKERRQ(ierr);
  ierr = PetscSectionSetChart(coordSectionNew, vStartNew, vStartNew+depthSize[0]);CHKERRQ(ierr);
  if (fMax < 0) fMax = fEnd;
  switch (refiner) {
  case 1:
  case 2:
  case 3:
    /* Simplicial and Hex 2D */
    /* All vertices have the dim coordinates */
    for (v = vStartNew; v < vStartNew+depthSize[0]; ++v) {
      ierr = PetscSectionSetDof(coordSectionNew, v, dim);CHKERRQ(ierr);
      ierr = PetscSectionSetFieldDof(coordSectionNew, v, 0, dim);CHKERRQ(ierr);
    }
    ierr = PetscSectionSetUp(coordSectionNew);CHKERRQ(ierr);
    ierr = DMPlexSetCoordinateSection(rdm, coordSectionNew);CHKERRQ(ierr);
    ierr = DMGetCoordinatesLocal(dm, &coordinates);CHKERRQ(ierr);
    ierr = PetscSectionGetStorageSize(coordSectionNew, &coordSizeNew);CHKERRQ(ierr);
    ierr = VecCreate(PetscObjectComm((PetscObject)dm), &coordinatesNew);CHKERRQ(ierr);
    ierr = PetscObjectSetName((PetscObject) coordinatesNew, "coordinates");CHKERRQ(ierr);
    ierr = VecSetSizes(coordinatesNew, coordSizeNew, PETSC_DETERMINE);CHKERRQ(ierr);
    ierr = VecSetFromOptions(coordinatesNew);CHKERRQ(ierr);
    ierr = VecGetArray(coordinates, &coords);CHKERRQ(ierr);
    ierr = VecGetArray(coordinatesNew, &coordsNew);CHKERRQ(ierr);
    /* Old vertices have the same coordinates */
    for (v = vStart; v < vEnd; ++v) {
      const PetscInt newv = vStartNew + (v - vStart);
      PetscInt       off, offnew, d;

      ierr = PetscSectionGetOffset(coordSection, v, &off);CHKERRQ(ierr);
      ierr = PetscSectionGetOffset(coordSectionNew, newv, &offnew);CHKERRQ(ierr);
      for (d = 0; d < dim; ++d) {
        coordsNew[offnew+d] = coords[off+d];
      }
    }
    /* Face vertices have the average of endpoint coordinates */
    for (f = fStart; f < fMax; ++f) {
      const PetscInt  newv = vStartNew + (vEnd - vStart) + (f - fStart);
      const PetscInt *cone;
      PetscInt        coneSize, offA, offB, offnew, d;

      ierr = DMPlexGetConeSize(dm, f, &coneSize);CHKERRQ(ierr);
      if (coneSize != 2) SETERRQ2(PetscObjectComm((PetscObject)dm), PETSC_ERR_ARG_WRONG, "Face %d cone should have two vertices, not %d", f, coneSize);
      ierr = DMPlexGetCone(dm, f, &cone);CHKERRQ(ierr);
      ierr = PetscSectionGetOffset(coordSection, cone[0], &offA);CHKERRQ(ierr);
      ierr = PetscSectionGetOffset(coordSection, cone[1], &offB);CHKERRQ(ierr);
      ierr = PetscSectionGetOffset(coordSectionNew, newv, &offnew);CHKERRQ(ierr);
      for (d = 0; d < dim; ++d) {
        coordsNew[offnew+d] = 0.5*(coords[offA+d] + coords[offB+d]);
      }
    }
    /* Just Hex 2D */
    if (refiner == 2) {
      /* Cell vertices have the average of corner coordinates */
      for (c = cStart; c < cEnd; ++c) {
        const PetscInt newv = vStartNew + (vEnd - vStart) + (fEnd - fStart) + (c - cStart);
        PetscInt      *cone = NULL;
        PetscInt       closureSize, coneSize = 0, offA, offB, offC, offD, offnew, p, d;

        ierr = DMPlexGetTransitiveClosure(dm, c, PETSC_TRUE, &closureSize, &cone);CHKERRQ(ierr);
        for (p = 0; p < closureSize*2; p += 2) {
          const PetscInt point = cone[p];
          if ((point >= vStart) && (point < vEnd)) cone[coneSize++] = point;
        }
        if (coneSize != 4) SETERRQ2(PetscObjectComm((PetscObject)dm), PETSC_ERR_ARG_WRONG, "Quad %d cone should have four vertices, not %d", c, coneSize);
        ierr = PetscSectionGetOffset(coordSection, cone[0], &offA);CHKERRQ(ierr);
        ierr = PetscSectionGetOffset(coordSection, cone[1], &offB);CHKERRQ(ierr);
        ierr = PetscSectionGetOffset(coordSection, cone[2], &offC);CHKERRQ(ierr);
        ierr = PetscSectionGetOffset(coordSection, cone[3], &offD);CHKERRQ(ierr);
        ierr = PetscSectionGetOffset(coordSectionNew, newv, &offnew);CHKERRQ(ierr);
        for (d = 0; d < dim; ++d) {
          coordsNew[offnew+d] = 0.25*(coords[offA+d] + coords[offB+d] + coords[offC+d] + coords[offD+d]);
        }
        ierr = DMPlexRestoreTransitiveClosure(dm, c, PETSC_TRUE, &closureSize, &cone);CHKERRQ(ierr);
      }
    }
    ierr = VecRestoreArray(coordinates, &coords);CHKERRQ(ierr);
    ierr = VecRestoreArray(coordinatesNew, &coordsNew);CHKERRQ(ierr);
    ierr = DMSetCoordinatesLocal(rdm, coordinatesNew);CHKERRQ(ierr);
    ierr = VecDestroy(&coordinatesNew);CHKERRQ(ierr);
    ierr = PetscSectionDestroy(&coordSectionNew);CHKERRQ(ierr);
    break;
  default:
    SETERRQ1(PETSC_COMM_SELF, PETSC_ERR_ARG_WRONG, "Unknown cell refiner %d", refiner);
  }
  PetscFunctionReturn(0);
}

#undef __FUNCT__
#define __FUNCT__ "DMPlexCreateProcessSF"
PetscErrorCode DMPlexCreateProcessSF(DM dm, PetscSF sfPoint, IS *processRanks, PetscSF *sfProcess)
{
  PetscInt           numRoots, numLeaves, l;
  const PetscInt    *localPoints;
  const PetscSFNode *remotePoints;
  PetscInt          *localPointsNew;
  PetscSFNode       *remotePointsNew;
  PetscInt          *ranks, *ranksNew;
  PetscErrorCode     ierr;

  PetscFunctionBegin;
  ierr = PetscSFGetGraph(sfPoint, &numRoots, &numLeaves, &localPoints, &remotePoints);CHKERRQ(ierr);
  ierr = PetscMalloc(numLeaves * sizeof(PetscInt), &ranks);CHKERRQ(ierr);
  for (l = 0; l < numLeaves; ++l) {
    ranks[l] = remotePoints[l].rank;
  }
  ierr = PetscSortRemoveDupsInt(&numLeaves, ranks);CHKERRQ(ierr);
  ierr = PetscMalloc(numLeaves * sizeof(PetscInt),    &ranksNew);CHKERRQ(ierr);
  ierr = PetscMalloc(numLeaves * sizeof(PetscInt),    &localPointsNew);CHKERRQ(ierr);
  ierr = PetscMalloc(numLeaves * sizeof(PetscSFNode), &remotePointsNew);CHKERRQ(ierr);
  for (l = 0; l < numLeaves; ++l) {
    ranksNew[l]              = ranks[l];
    localPointsNew[l]        = l;
    remotePointsNew[l].index = 0;
    remotePointsNew[l].rank  = ranksNew[l];
  }
  ierr = PetscFree(ranks);CHKERRQ(ierr);
  ierr = ISCreateGeneral(PetscObjectComm((PetscObject)dm), numLeaves, ranksNew, PETSC_OWN_POINTER, processRanks);CHKERRQ(ierr);
  ierr = PetscSFCreate(PetscObjectComm((PetscObject)dm), sfProcess);CHKERRQ(ierr);
  ierr = PetscSFSetFromOptions(*sfProcess);CHKERRQ(ierr);
  ierr = PetscSFSetGraph(*sfProcess, 1, numLeaves, localPointsNew, PETSC_OWN_POINTER, remotePointsNew, PETSC_OWN_POINTER);CHKERRQ(ierr);
  PetscFunctionReturn(0);
}

#undef __FUNCT__
#define __FUNCT__ "CellRefinerCreateSF"
PetscErrorCode CellRefinerCreateSF(CellRefiner refiner, DM dm, PetscInt depthSize[], DM rdm)
{
  PetscSF            sf, sfNew, sfProcess;
  IS                 processRanks;
  MPI_Datatype       depthType;
  PetscInt           numRoots, numLeaves, numLeavesNew = 0, l, m;
  const PetscInt    *localPoints, *neighbors;
  const PetscSFNode *remotePoints;
  PetscInt          *localPointsNew;
  PetscSFNode       *remotePointsNew;
  PetscInt          *depthSizeOld, *rdepthSize, *rdepthSizeOld, *rdepthMaxOld, *rvStart, *rvStartNew, *reStart, *reStartNew, *rfStart, *rfStartNew, *rcStart, *rcStartNew;
  PetscInt           depth, numNeighbors, pStartNew, pEndNew, cStart, cStartNew, cEnd, cMax, vStart, vStartNew, vEnd, vMax, fStart, fStartNew, fEnd, fMax, eStart, eStartNew, eEnd, eMax, r, n;
  PetscErrorCode     ierr;

  PetscFunctionBegin;
  ierr = DMPlexGetChart(rdm, &pStartNew, &pEndNew);CHKERRQ(ierr);
  ierr = DMPlexGetDepth(dm, &depth);CHKERRQ(ierr);
  ierr = DMPlexGetDepthStratum(dm, 0, &vStart, &vEnd);CHKERRQ(ierr);
  ierr = DMPlexGetDepthStratum(dm, 1, &eStart, &eEnd);CHKERRQ(ierr);
  ierr = DMPlexGetHeightStratum(dm, 0, &cStart, &cEnd);CHKERRQ(ierr);
  ierr = DMPlexGetHeightStratum(dm, 1, &fStart, &fEnd);CHKERRQ(ierr);
  ierr = DMPlexGetHybridBounds(dm, &cMax, &fMax, &eMax, &vMax);CHKERRQ(ierr);
  ierr = GetDepthStart_Private(depth, depthSize, &cStartNew, &fStartNew, &eStartNew, &vStartNew);CHKERRQ(ierr);
  switch (refiner) {
  case 3:
    if (cMax < 0) SETERRQ(PETSC_COMM_SELF, PETSC_ERR_ARG_WRONG, "No cell maximum specified in hybrid mesh");
    cMax = PetscMin(cEnd, cMax);
    if (fMax < 0) SETERRQ(PETSC_COMM_SELF, PETSC_ERR_ARG_WRONG, "No face maximum specified in hybrid mesh");
    fMax = PetscMin(fEnd, fMax);
  }
  ierr = DMGetPointSF(dm, &sf);CHKERRQ(ierr);
  ierr = DMGetPointSF(rdm, &sfNew);CHKERRQ(ierr);
  /* Caculate size of new SF */
  ierr = PetscSFGetGraph(sf, &numRoots, &numLeaves, &localPoints, &remotePoints);CHKERRQ(ierr);
  if (numRoots < 0) PetscFunctionReturn(0);
  for (l = 0; l < numLeaves; ++l) {
    const PetscInt p = localPoints[l];

    switch (refiner) {
    case 1:
      /* Simplicial 2D */
      if ((p >= vStart) && (p < vEnd)) {
        /* Old vertices stay the same */
        ++numLeavesNew;
      } else if ((p >= fStart) && (p < fEnd)) {
        /* Old faces add new faces and vertex */
        numLeavesNew += 1 + 2;
      } else if ((p >= cStart) && (p < cEnd)) {
        /* Old cells add new cells and interior faces */
        numLeavesNew += 4 + 3;
      }
      break;
    case 2:
      /* Hex 2D */
      if ((p >= vStart) && (p < vEnd)) {
        /* Old vertices stay the same */
        ++numLeavesNew;
      } else if ((p >= fStart) && (p < fEnd)) {
        /* Old faces add new faces and vertex */
        numLeavesNew += 1 + 2;
      } else if ((p >= cStart) && (p < cEnd)) {
        /* Old cells add new cells and interior faces */
        numLeavesNew += 4 + 4;
      }
      break;
    default:
      SETERRQ1(PETSC_COMM_SELF, PETSC_ERR_ARG_WRONG, "Unknown cell refiner %d", refiner);
    }
  }
  /* Communicate depthSizes for each remote rank */
  ierr = DMPlexCreateProcessSF(dm, sf, &processRanks, &sfProcess);CHKERRQ(ierr);
  ierr = ISGetLocalSize(processRanks, &numNeighbors);CHKERRQ(ierr);
  ierr = PetscMalloc5((depth+1)*numNeighbors,PetscInt,&rdepthSize,numNeighbors,PetscInt,&rvStartNew,numNeighbors,PetscInt,&reStartNew,numNeighbors,PetscInt,&rfStartNew,numNeighbors,PetscInt,&rcStartNew);CHKERRQ(ierr);
  ierr = PetscMalloc7(depth+1,PetscInt,&depthSizeOld,(depth+1)*numNeighbors,PetscInt,&rdepthSizeOld,(depth+1)*numNeighbors,PetscInt,&rdepthMaxOld,numNeighbors,PetscInt,&rvStart,numNeighbors,PetscInt,&reStart,numNeighbors,PetscInt,&rfStart,numNeighbors,PetscInt,&rcStart);CHKERRQ(ierr);
  ierr = MPI_Type_contiguous(depth+1, MPIU_INT, &depthType);CHKERRQ(ierr);
  ierr = MPI_Type_commit(&depthType);CHKERRQ(ierr);
  ierr = PetscSFBcastBegin(sfProcess, depthType, depthSize, rdepthSize);CHKERRQ(ierr);
  ierr = PetscSFBcastEnd(sfProcess, depthType, depthSize, rdepthSize);CHKERRQ(ierr);
  for (n = 0; n < numNeighbors; ++n) {
    ierr = GetDepthStart_Private(depth, &rdepthSize[n*(depth+1)], &rcStartNew[n], &rfStartNew[n], &reStartNew[n], &rvStartNew[n]);CHKERRQ(ierr);
  }
  depthSizeOld[depth]   = cMax;
  depthSizeOld[0]       = vMax;
  depthSizeOld[depth-1] = fMax;
  depthSizeOld[1]       = eMax;

  ierr = PetscSFBcastBegin(sfProcess, depthType, depthSizeOld, rdepthMaxOld);CHKERRQ(ierr);
  ierr = PetscSFBcastEnd(sfProcess, depthType, depthSizeOld, rdepthMaxOld);CHKERRQ(ierr);

  depthSizeOld[depth]   = cEnd - cStart;
  depthSizeOld[0]       = vEnd - vStart;
  depthSizeOld[depth-1] = fEnd - fStart;
  depthSizeOld[1]       = eEnd - eStart;

  ierr = PetscSFBcastBegin(sfProcess, depthType, depthSizeOld, rdepthSizeOld);CHKERRQ(ierr);
  ierr = PetscSFBcastEnd(sfProcess, depthType, depthSizeOld, rdepthSizeOld);CHKERRQ(ierr);
  for (n = 0; n < numNeighbors; ++n) {
    ierr = GetDepthStart_Private(depth, &rdepthSizeOld[n*(depth+1)], &rcStart[n], &rfStart[n], &reStart[n], &rvStart[n]);CHKERRQ(ierr);
  }
  ierr = MPI_Type_free(&depthType);CHKERRQ(ierr);
  ierr = PetscSFDestroy(&sfProcess);CHKERRQ(ierr);
  /* Calculate new point SF */
  ierr = PetscMalloc(numLeavesNew * sizeof(PetscInt),    &localPointsNew);CHKERRQ(ierr);
  ierr = PetscMalloc(numLeavesNew * sizeof(PetscSFNode), &remotePointsNew);CHKERRQ(ierr);
  ierr = ISGetIndices(processRanks, &neighbors);CHKERRQ(ierr);
  for (l = 0, m = 0; l < numLeaves; ++l) {
    PetscInt    p     = localPoints[l];
    PetscInt    rp    = remotePoints[l].index, n;
    PetscMPIInt rrank = remotePoints[l].rank;

    ierr = PetscFindInt(rrank, numNeighbors, neighbors, &n);CHKERRQ(ierr);
    if (n < 0) SETERRQ1(PETSC_COMM_SELF, PETSC_ERR_ARG_OUTOFRANGE, "Could not locate remote rank %d", rrank);
    switch (refiner) {
    case 1:
      /* Simplicial 2D */
      if ((p >= vStart) && (p < vEnd)) {
        /* Old vertices stay the same */
        localPointsNew[m]        = vStartNew     + (p  - vStart);
        remotePointsNew[m].index = rvStartNew[n] + (rp - rvStart[n]);
        remotePointsNew[m].rank  = rrank;
        ++m;
      } else if ((p >= fStart) && (p < fEnd)) {
        /* Old faces add new faces and vertex */
        localPointsNew[m]        = vStartNew     + (vEnd - vStart)              + (p  - fStart);
        remotePointsNew[m].index = rvStartNew[n] + rdepthSizeOld[n*(depth+1)+0] + (rp - rfStart[n]);
        remotePointsNew[m].rank  = rrank;
        ++m;
        for (r = 0; r < 2; ++r, ++m) {
          localPointsNew[m]        = fStartNew     + (p  - fStart)*2     + r;
          remotePointsNew[m].index = rfStartNew[n] + (rp - rfStart[n])*2 + r;
          remotePointsNew[m].rank  = rrank;
        }
      } else if ((p >= cStart) && (p < cEnd)) {
        /* Old cells add new cells and interior faces */
        for (r = 0; r < 4; ++r, ++m) {
          localPointsNew[m]        = cStartNew     + (p  - cStart)*4     + r;
          remotePointsNew[m].index = rcStartNew[n] + (rp - rcStart[n])*4 + r;
          remotePointsNew[m].rank  = rrank;
        }
        for (r = 0; r < 3; ++r, ++m) {
          localPointsNew[m]        = fStartNew     + (fEnd - fStart)*2                    + (p  - cStart)*3     + r;
          remotePointsNew[m].index = rfStartNew[n] + rdepthSizeOld[n*(depth+1)+depth-1]*2 + (rp - rcStart[n])*3 + r;
          remotePointsNew[m].rank  = rrank;
        }
      }
      break;
    case 2:
      /* Hex 2D */
      if ((p >= vStart) && (p < vEnd)) {
        /* Old vertices stay the same */
        localPointsNew[m]        = vStartNew     + (p  - vStart);
        remotePointsNew[m].index = rvStartNew[n] + (rp - rvStart[n]);
        remotePointsNew[m].rank  = rrank;
        ++m;
      } else if ((p >= fStart) && (p < fEnd)) {
        /* Old faces add new faces and vertex */
        localPointsNew[m]        = vStartNew     + (vEnd - vStart)              + (p  - fStart);
        remotePointsNew[m].index = rvStartNew[n] + rdepthSizeOld[n*(depth+1)+0] + (rp - rfStart[n]);
        remotePointsNew[m].rank  = rrank;
        ++m;
        for (r = 0; r < 2; ++r, ++m) {
          localPointsNew[m]        = fStartNew     + (p  - fStart)*2     + r;
          remotePointsNew[m].index = rfStartNew[n] + (rp - rfStart[n])*2 + r;
          remotePointsNew[m].rank  = rrank;
        }
      } else if ((p >= cStart) && (p < cEnd)) {
        /* Old cells add new cells and interior faces */
        for (r = 0; r < 4; ++r, ++m) {
          localPointsNew[m]        = cStartNew     + (p  - cStart)*4     + r;
          remotePointsNew[m].index = rcStartNew[n] + (rp - rcStart[n])*4 + r;
          remotePointsNew[m].rank  = rrank;
        }
        for (r = 0; r < 4; ++r, ++m) {
          localPointsNew[m]        = fStartNew     + (fEnd - fStart)*2                    + (p  - cStart)*4     + r;
          remotePointsNew[m].index = rfStartNew[n] + rdepthSizeOld[n*(depth+1)+depth-1]*2 + (rp - rcStart[n])*4 + r;
          remotePointsNew[m].rank  = rrank;
        }
      }
      break;
    case 3:
      /* Hybrid simplicial 2D */
      if ((p >= vStart) && (p < vEnd)) {
        /* Old vertices stay the same */
        localPointsNew[m]        = vStartNew     + (p  - vStart);
        remotePointsNew[m].index = rvStartNew[n] + (rp - rvStart[n]);
        remotePointsNew[m].rank  = rrank;
        ++m;
      } else if ((p >= fStart) && (p < fMax)) {
        /* Old interior faces add new faces and vertex */
        localPointsNew[m]        = vStartNew     + (vEnd - vStart)              + (p  - fStart);
        remotePointsNew[m].index = rvStartNew[n] + rdepthSizeOld[n*(depth+1)+0] + (rp - rfStart[n]);
        remotePointsNew[m].rank  = rrank;
        ++m;
        for (r = 0; r < 2; ++r, ++m) {
          localPointsNew[m]        = fStartNew     + (p  - fStart)*2     + r;
          remotePointsNew[m].index = rfStartNew[n] + (rp - rfStart[n])*2 + r;
          remotePointsNew[m].rank  = rrank;
        }
      } else if ((p >= fMax) && (p < fEnd)) {
        /* Old hybrid faces stay the same */
        localPointsNew[m]        = fStartNew     + (fMax                              - fStart)*2     + (p  - fMax);
        remotePointsNew[m].index = rfStartNew[n] + (rdepthMaxOld[n*(depth+1)+depth-1] - rfStart[n])*2 + (rp - rdepthMaxOld[n*(depth+1)+depth-1]);
        remotePointsNew[m].rank  = rrank;
        ++m;
      } else if ((p >= cStart) && (p < cMax)) {
        /* Old interior cells add new cells and interior faces */
        for (r = 0; r < 4; ++r, ++m) {
          localPointsNew[m]        = cStartNew     + (p  - cStart)*4     + r;
          remotePointsNew[m].index = rcStartNew[n] + (rp - rcStart[n])*4 + r;
          remotePointsNew[m].rank  = rrank;
        }
        for (r = 0; r < 3; ++r, ++m) {
          localPointsNew[m]        = fStartNew     + (fMax                              - fStart)*2     + (p  - cStart)*3     + r;
          remotePointsNew[m].index = rfStartNew[n] + (rdepthMaxOld[n*(depth+1)+depth-1] - rfStart[n])*2 + (rp - rcStart[n])*3 + r;
          remotePointsNew[m].rank  = rrank;
        }
      } else if ((p >= cStart) && (p < cMax)) {
        /* Old hybrid cells add new cells and hybrid face */
        for (r = 0; r < 2; ++r, ++m) {
          localPointsNew[m]        = cStartNew     + (p  - cStart)*4     + r;
          remotePointsNew[m].index = rcStartNew[n] + (rp - rcStart[n])*4 + r;
          remotePointsNew[m].rank  = rrank;
        }
        localPointsNew[m]        = fStartNew     + (fMax                              - fStart)*2     + (cMax                            - cStart)*3     + (p  - cMax);
        remotePointsNew[m].index = rfStartNew[n] + (rdepthMaxOld[n*(depth+1)+depth-1] - rfStart[n])*2 + (rdepthMaxOld[n*(depth+1)+depth] - rcStart[n])*3 + (rp - rdepthMaxOld[n*(depth+1)+depth]);
        remotePointsNew[m].rank  = rrank;
        ++m;
      }
      break;
    default:
      SETERRQ1(PETSC_COMM_SELF, PETSC_ERR_ARG_WRONG, "Unknown cell refiner %d", refiner);
    }
  }
  ierr = ISRestoreIndices(processRanks, &neighbors);CHKERRQ(ierr);
  ierr = ISDestroy(&processRanks);CHKERRQ(ierr);
  ierr = PetscSFSetGraph(sfNew, pEndNew-pStartNew, numLeavesNew, localPointsNew, PETSC_OWN_POINTER, remotePointsNew, PETSC_OWN_POINTER);CHKERRQ(ierr);
  ierr = PetscFree5(rdepthSize,rvStartNew,reStartNew,rfStartNew,rcStartNew);CHKERRQ(ierr);
  ierr = PetscFree6(depthSizeOld,rdepthSizeOld,rvStart,reStart,rfStart,rcStart);CHKERRQ(ierr);
  PetscFunctionReturn(0);
}

#undef __FUNCT__
#define __FUNCT__ "CellRefinerCreateLabels"
PetscErrorCode CellRefinerCreateLabels(CellRefiner refiner, DM dm, PetscInt depthSize[], DM rdm)
{
  PetscInt       numLabels, l;
  PetscInt       newp, cStart, cStartNew, cEnd, cMax, vStart, vStartNew, vEnd, vMax, fStart, fStartNew, fEnd, fMax, eStart, eEnd, eMax, r;
  PetscErrorCode ierr;

  PetscFunctionBegin;
  ierr = DMPlexGetDepthStratum(dm, 0, &vStart, &vEnd);CHKERRQ(ierr);
  ierr = DMPlexGetDepthStratum(dm, 1, &eStart, &eEnd);CHKERRQ(ierr);
  ierr = DMPlexGetHeightStratum(dm, 0, &cStart, &cEnd);CHKERRQ(ierr);
  ierr = DMPlexGetHeightStratum(dm, 1, &fStart, &fEnd);CHKERRQ(ierr);

  cStartNew = 0;
  vStartNew = depthSize[2];
  fStartNew = depthSize[2] + depthSize[0];

  ierr = DMPlexGetNumLabels(dm, &numLabels);CHKERRQ(ierr);
  ierr = DMPlexGetHybridBounds(dm, &cMax, &fMax, &eMax, &vMax);CHKERRQ(ierr);
  switch (refiner) {
  case 3:
    if (cMax < 0) SETERRQ(PETSC_COMM_SELF, PETSC_ERR_ARG_WRONG, "No cell maximum specified in hybrid mesh");
    cMax = PetscMin(cEnd, cMax);
    if (fMax < 0) SETERRQ(PETSC_COMM_SELF, PETSC_ERR_ARG_WRONG, "No face maximum specified in hybrid mesh");
    fMax = PetscMin(fEnd, fMax);
  }
  for (l = 0; l < numLabels; ++l) {
    DMLabel         label, labelNew;
    const char     *lname;
    PetscBool       isDepth;
    IS              valueIS;
    const PetscInt *values;
    PetscInt        numValues, val;

    ierr = DMPlexGetLabelName(dm, l, &lname);CHKERRQ(ierr);
    ierr = PetscStrcmp(lname, "depth", &isDepth);CHKERRQ(ierr);
    if (isDepth) continue;
    ierr = DMPlexCreateLabel(rdm, lname);CHKERRQ(ierr);
    ierr = DMPlexGetLabel(dm, lname, &label);CHKERRQ(ierr);
    ierr = DMPlexGetLabel(rdm, lname, &labelNew);CHKERRQ(ierr);
    ierr = DMLabelGetValueIS(label, &valueIS);CHKERRQ(ierr);
    ierr = ISGetLocalSize(valueIS, &numValues);CHKERRQ(ierr);
    ierr = ISGetIndices(valueIS, &values);CHKERRQ(ierr);
    for (val = 0; val < numValues; ++val) {
      IS              pointIS;
      const PetscInt *points;
      PetscInt        numPoints, n;

      ierr = DMLabelGetStratumIS(label, values[val], &pointIS);CHKERRQ(ierr);
      ierr = ISGetLocalSize(pointIS, &numPoints);CHKERRQ(ierr);
      ierr = ISGetIndices(pointIS, &points);CHKERRQ(ierr);
      for (n = 0; n < numPoints; ++n) {
        const PetscInt p = points[n];
        switch (refiner) {
        case 1:
          /* Simplicial 2D */
          if ((p >= vStart) && (p < vEnd)) {
            /* Old vertices stay the same */
            newp = vStartNew + (p - vStart);
            ierr = DMLabelSetValue(labelNew, newp, values[val]);CHKERRQ(ierr);
          } else if ((p >= fStart) && (p < fEnd)) {
            /* Old faces add new faces and vertex */
            newp = vStartNew + (vEnd - vStart) + (p - fStart);
            ierr = DMLabelSetValue(labelNew, newp, values[val]);CHKERRQ(ierr);
            for (r = 0; r < 2; ++r) {
              newp = fStartNew + (p - fStart)*2 + r;
              ierr = DMLabelSetValue(labelNew, newp, values[val]);CHKERRQ(ierr);
            }
          } else if ((p >= cStart) && (p < cEnd)) {
            /* Old cells add new cells and interior faces */
            for (r = 0; r < 4; ++r) {
              newp = cStartNew + (p - cStart)*4 + r;
              ierr = DMLabelSetValue(labelNew, newp, values[val]);CHKERRQ(ierr);
            }
            for (r = 0; r < 3; ++r) {
              newp = fStartNew + (fEnd - fStart)*2 + (p - cStart)*3 + r;
              ierr = DMLabelSetValue(labelNew, newp, values[val]);CHKERRQ(ierr);
            }
          }
          break;
        case 2:
          /* Hex 2D */
          if ((p >= vStart) && (p < vEnd)) {
            /* Old vertices stay the same */
            newp = vStartNew + (p - vStart);
            ierr = DMLabelSetValue(labelNew, newp, values[val]);CHKERRQ(ierr);
          } else if ((p >= fStart) && (p < fEnd)) {
            /* Old faces add new faces and vertex */
            newp = vStartNew + (vEnd - vStart) + (p - fStart);
            ierr = DMLabelSetValue(labelNew, newp, values[val]);CHKERRQ(ierr);
            for (r = 0; r < 2; ++r) {
              newp = fStartNew + (p - fStart)*2 + r;
              ierr = DMLabelSetValue(labelNew, newp, values[val]);CHKERRQ(ierr);
            }
          } else if ((p >= cStart) && (p < cEnd)) {
            /* Old cells add new cells and interior faces and vertex */
            for (r = 0; r < 4; ++r) {
              newp = cStartNew + (p - cStart)*4 + r;
              ierr = DMLabelSetValue(labelNew, newp, values[val]);CHKERRQ(ierr);
            }
            for (r = 0; r < 4; ++r) {
              newp = fStartNew + (fEnd - fStart)*2 + (p - cStart)*4 + r;
              ierr = DMLabelSetValue(labelNew, newp, values[val]);CHKERRQ(ierr);
            }
            newp = vStartNew + (vEnd - vStart) + (fEnd - fStart) + (p - cStart);
            ierr = DMLabelSetValue(labelNew, newp, values[val]);CHKERRQ(ierr);
          }
          break;
        case 3:
          /* Hybrid simplicial 2D */
          if ((p >= vStart) && (p < vEnd)) {
            /* Old vertices stay the same */
            newp = vStartNew + (p - vStart);
            ierr = DMLabelSetValue(labelNew, newp, values[val]);CHKERRQ(ierr);
          } else if ((p >= fStart) && (p < fMax)) {
            /* Old interior faces add new faces and vertex */
            newp = vStartNew + (vEnd - vStart) + (p - fStart);
            ierr = DMLabelSetValue(labelNew, newp, values[val]);CHKERRQ(ierr);
            for (r = 0; r < 2; ++r) {
              newp = fStartNew + (p - fStart)*2 + r;
              ierr = DMLabelSetValue(labelNew, newp, values[val]);CHKERRQ(ierr);
            }
          } else if ((p >= fMax) && (p < fEnd)) {
            /* Old hybrid faces stay the same */
            newp = fStartNew + (fMax - fStart)*2 + (p - fMax);
            ierr = DMLabelSetValue(labelNew, newp, values[val]);CHKERRQ(ierr);
          } else if ((p >= cStart) && (p < cMax)) {
            /* Old interior cells add new cells and interior faces */
            for (r = 0; r < 4; ++r) {
              newp = cStartNew + (p - cStart)*4 + r;
              ierr = DMLabelSetValue(labelNew, newp, values[val]);CHKERRQ(ierr);
            }
            for (r = 0; r < 3; ++r) {
              newp = fStartNew + (fEnd - fStart)*2 + (p - cStart)*3 + r;
              ierr = DMLabelSetValue(labelNew, newp, values[val]);CHKERRQ(ierr);
            }
          } else if ((p >= cMax) && (p < cEnd)) {
            /* Old hybrid cells add new cells and hybrid face */
            for (r = 0; r < 2; ++r) {
              newp = cStartNew + (cMax - cStart)*4 + (p - cMax)*2 + r;
              ierr = DMLabelSetValue(labelNew, newp, values[val]);CHKERRQ(ierr);
            }
            newp = fStartNew + (fMax - fStart)*2 + (cMax - cStart)*3 + (p - cMax);
            ierr = DMLabelSetValue(labelNew, newp, values[val]);CHKERRQ(ierr);
          }
          break;
        default:
          SETERRQ1(PETSC_COMM_SELF, PETSC_ERR_ARG_WRONG, "Unknown cell refiner %d", refiner);
        }
      }
      ierr = ISRestoreIndices(pointIS, &points);CHKERRQ(ierr);
      ierr = ISDestroy(&pointIS);CHKERRQ(ierr);
    }
    ierr = ISRestoreIndices(valueIS, &values);CHKERRQ(ierr);
    ierr = ISDestroy(&valueIS);CHKERRQ(ierr);
    if (0) {
      ierr = PetscViewerASCIISynchronizedAllow(PETSC_VIEWER_STDOUT_WORLD, PETSC_TRUE);CHKERRQ(ierr);
      ierr = DMLabelView(labelNew, PETSC_VIEWER_STDOUT_WORLD);CHKERRQ(ierr);
      ierr = PetscViewerFlush(PETSC_VIEWER_STDOUT_WORLD);CHKERRQ(ierr);
    }
  }
  PetscFunctionReturn(0);
}

#undef __FUNCT__
#define __FUNCT__ "DMPlexRefine_Uniform"
/* This will only work for interpolated meshes */
PetscErrorCode DMPlexRefine_Uniform(DM dm, CellRefiner cellRefiner, DM *dmRefined)
{
  DM             rdm;
  PetscInt      *depthSize;
  PetscInt       dim, depth = 0, d, pStart = 0, pEnd = 0;
  PetscErrorCode ierr;

  PetscFunctionBegin;
  ierr = DMCreate(PetscObjectComm((PetscObject)dm), &rdm);CHKERRQ(ierr);
  ierr = DMSetType(rdm, DMPLEX);CHKERRQ(ierr);
  ierr = DMPlexGetDimension(dm, &dim);CHKERRQ(ierr);
  ierr = DMPlexSetDimension(rdm, dim);CHKERRQ(ierr);
  /* Calculate number of new points of each depth */
  ierr = DMPlexGetDepth(dm, &depth);CHKERRQ(ierr);
  if (depth != dim) SETERRQ(PetscObjectComm((PetscObject) dm), PETSC_ERR_ARG_WRONG, "Mesh must be fully interpolated for uniform refinement");
  ierr = PetscMalloc((depth+1) * sizeof(PetscInt), &depthSize);CHKERRQ(ierr);
  ierr = PetscMemzero(depthSize, (depth+1) * sizeof(PetscInt));CHKERRQ(ierr);
  ierr = CellRefinerGetSizes(cellRefiner, dm, depthSize);CHKERRQ(ierr);
  /* Step 1: Set chart */
  for (d = 0; d <= depth; ++d) pEnd += depthSize[d];
  ierr = DMPlexSetChart(rdm, pStart, pEnd);CHKERRQ(ierr);
  /* Step 2: Set cone/support sizes */
  ierr = CellRefinerSetConeSizes(cellRefiner, dm, depthSize, rdm);CHKERRQ(ierr);
  /* Step 3: Setup refined DM */
  ierr = DMSetUp(rdm);CHKERRQ(ierr);
  /* Step 4: Set cones and supports */
  ierr = CellRefinerSetCones(cellRefiner, dm, depthSize, rdm);CHKERRQ(ierr);
  /* Step 5: Stratify */
  ierr = DMPlexStratify(rdm);CHKERRQ(ierr);
  /* Step 6: Set coordinates for vertices */
  ierr = CellRefinerSetCoordinates(cellRefiner, dm, depthSize, rdm);CHKERRQ(ierr);
  /* Step 7: Create pointSF */
  ierr = CellRefinerCreateSF(cellRefiner, dm, depthSize, rdm);CHKERRQ(ierr);
  /* Step 8: Create labels */
  ierr = CellRefinerCreateLabels(cellRefiner, dm, depthSize, rdm);CHKERRQ(ierr);
  ierr = PetscFree(depthSize);CHKERRQ(ierr);

  *dmRefined = rdm;
  PetscFunctionReturn(0);
}

#undef __FUNCT__
#define __FUNCT__ "DMPlexSetRefinementUniform"
PetscErrorCode DMPlexSetRefinementUniform(DM dm, PetscBool refinementUniform)
{
  DM_Plex *mesh = (DM_Plex*) dm->data;

  PetscFunctionBegin;
  PetscValidHeaderSpecific(dm, DM_CLASSID, 1);
  mesh->refinementUniform = refinementUniform;
  PetscFunctionReturn(0);
}

#undef __FUNCT__
#define __FUNCT__ "DMPlexGetRefinementUniform"
PetscErrorCode DMPlexGetRefinementUniform(DM dm, PetscBool *refinementUniform)
{
  DM_Plex *mesh = (DM_Plex*) dm->data;

  PetscFunctionBegin;
  PetscValidHeaderSpecific(dm, DM_CLASSID, 1);
  PetscValidPointer(refinementUniform,  2);
  *refinementUniform = mesh->refinementUniform;
  PetscFunctionReturn(0);
}

#undef __FUNCT__
#define __FUNCT__ "DMPlexSetRefinementLimit"
PetscErrorCode DMPlexSetRefinementLimit(DM dm, PetscReal refinementLimit)
{
  DM_Plex *mesh = (DM_Plex*) dm->data;

  PetscFunctionBegin;
  PetscValidHeaderSpecific(dm, DM_CLASSID, 1);
  mesh->refinementLimit = refinementLimit;
  PetscFunctionReturn(0);
}

#undef __FUNCT__
#define __FUNCT__ "DMPlexGetRefinementLimit"
PetscErrorCode DMPlexGetRefinementLimit(DM dm, PetscReal *refinementLimit)
{
  DM_Plex *mesh = (DM_Plex*) dm->data;

  PetscFunctionBegin;
  PetscValidHeaderSpecific(dm, DM_CLASSID, 1);
  PetscValidPointer(refinementLimit,  2);
  /* if (mesh->refinementLimit < 0) = getMaxVolume()/2.0; */
  *refinementLimit = mesh->refinementLimit;
  PetscFunctionReturn(0);
}

#undef __FUNCT__
#define __FUNCT__ "DMPlexGetCellRefiner_Private"
PetscErrorCode DMPlexGetCellRefiner_Private(DM dm, CellRefiner *cellRefiner)
{
  PetscInt       dim, cStart, coneSize, cMax;
  PetscErrorCode ierr;

  PetscFunctionBegin;
  ierr = DMPlexGetDimension(dm, &dim);CHKERRQ(ierr);
  ierr = DMPlexGetHeightStratum(dm, 0, &cStart, NULL);CHKERRQ(ierr);
  ierr = DMPlexGetConeSize(dm, cStart, &coneSize);CHKERRQ(ierr);
  ierr = DMPlexGetHybridBounds(dm, &cMax, NULL, NULL, NULL);CHKERRQ(ierr);
  switch (dim) {
  case 2:
    switch (coneSize) {
    case 3:
      if (cMax >= 0) *cellRefiner = 3; /* Hybrid */
      else *cellRefiner = 1; /* Triangular */
      break;
    case 4:
      if (cMax >= 0) *cellRefiner = 4; /* Hybrid */
      else *cellRefiner = 2; /* Quadrilateral */
      break;
    default:
      SETERRQ2(PETSC_COMM_SELF, PETSC_ERR_ARG_WRONG, "Unknown coneSize %d in dimension %d for cell refiner", coneSize, dim);
    }
    break;
  default:
    SETERRQ1(PETSC_COMM_SELF, PETSC_ERR_ARG_WRONG, "Unknown dimension %d for cell refiner", dim);
  }
  PetscFunctionReturn(0);
}

#undef __FUNCT__
#define __FUNCT__ "DMRefine_Plex"
PetscErrorCode DMRefine_Plex(DM dm, MPI_Comm comm, DM *dmRefined)
{
  PetscReal      refinementLimit;
  PetscInt       dim, cStart, cEnd;
  char           genname[1024], *name = NULL;
  PetscBool      isUniform, isTriangle = PETSC_FALSE, isTetgen = PETSC_FALSE, isCTetgen = PETSC_FALSE, flg;
  PetscErrorCode ierr;

  PetscFunctionBegin;
  ierr = DMPlexGetRefinementUniform(dm, &isUniform);CHKERRQ(ierr);
  if (isUniform) {
    CellRefiner cellRefiner;

    ierr = DMPlexGetCellRefiner_Private(dm, &cellRefiner);CHKERRQ(ierr);
    ierr = DMPlexRefine_Uniform(dm, cellRefiner, dmRefined);CHKERRQ(ierr);
    PetscFunctionReturn(0);
  }
  ierr = DMPlexGetRefinementLimit(dm, &refinementLimit);CHKERRQ(ierr);
  if (refinementLimit == 0.0) PetscFunctionReturn(0);
  ierr = DMPlexGetDimension(dm, &dim);CHKERRQ(ierr);
  ierr = DMPlexGetHeightStratum(dm, 0, &cStart, &cEnd);CHKERRQ(ierr);
  ierr = PetscOptionsGetString(((PetscObject) dm)->prefix, "-dm_plex_generator", genname, 1024, &flg);CHKERRQ(ierr);
  if (flg) name = genname;
  if (name) {
    ierr = PetscStrcmp(name, "triangle", &isTriangle);CHKERRQ(ierr);
    ierr = PetscStrcmp(name, "tetgen",   &isTetgen);CHKERRQ(ierr);
    ierr = PetscStrcmp(name, "ctetgen",  &isCTetgen);CHKERRQ(ierr);
  }
  switch (dim) {
  case 2:
    if (!name || isTriangle) {
#if defined(PETSC_HAVE_TRIANGLE)
      double  *maxVolumes;
      PetscInt c;

      ierr = PetscMalloc((cEnd - cStart) * sizeof(double), &maxVolumes);CHKERRQ(ierr);
      for (c = 0; c < cEnd-cStart; ++c) maxVolumes[c] = refinementLimit;
      ierr = DMPlexRefine_Triangle(dm, maxVolumes, dmRefined);CHKERRQ(ierr);
#else
      SETERRQ(PetscObjectComm((PetscObject)dm), PETSC_ERR_SUP, "Mesh refinement needs external package support.\nPlease reconfigure with --download-triangle.");
#endif
    } else SETERRQ1(PetscObjectComm((PetscObject)dm), PETSC_ERR_SUP, "Unknown 2D mesh generation package %s", name);
    break;
  case 3:
    if (!name || isCTetgen) {
#if defined(PETSC_HAVE_CTETGEN)
      PetscReal *maxVolumes;
      PetscInt   c;

      ierr = PetscMalloc((cEnd - cStart) * sizeof(PetscReal), &maxVolumes);CHKERRQ(ierr);
      for (c = 0; c < cEnd-cStart; ++c) maxVolumes[c] = refinementLimit;
      ierr = DMPlexRefine_CTetgen(dm, maxVolumes, dmRefined);CHKERRQ(ierr);
#else
      SETERRQ(PetscObjectComm((PetscObject)dm), PETSC_ERR_SUP, "CTetgen needs external package support.\nPlease reconfigure with --download-ctetgen.");
#endif
    } else if (isTetgen) {
#if defined(PETSC_HAVE_TETGEN)
      double  *maxVolumes;
      PetscInt c;

      ierr = PetscMalloc((cEnd - cStart) * sizeof(double), &maxVolumes);CHKERRQ(ierr);
      for (c = 0; c < cEnd-cStart; ++c) maxVolumes[c] = refinementLimit;
      ierr = DMPlexRefine_Tetgen(dm, maxVolumes, dmRefined);CHKERRQ(ierr);
#else
      SETERRQ(PetscObjectComm((PetscObject)dm), PETSC_ERR_SUP, "Tetgen needs external package support.\nPlease reconfigure with --with-c-language=cxx --download-tetgen.");
#endif
    } else SETERRQ1(PetscObjectComm((PetscObject)dm), PETSC_ERR_SUP, "Unknown 3D mesh generation package %s", name);
    break;
  default:
    SETERRQ1(PetscObjectComm((PetscObject)dm), PETSC_ERR_SUP, "Mesh refinement in dimension %d is not supported.", dim);
  }
  PetscFunctionReturn(0);
}

#undef __FUNCT__
#define __FUNCT__ "DMPlexGetDepth"
/*@
  DMPlexGetDepth - get the number of strata

  Not Collective

  Input Parameters:
. dm           - The DMPlex object

  Output Parameters:
. depth - number of strata

  Level: developer

  Notes:
  DMPlexGetHeightStratum(dm,0,..) should return the same points as DMPlexGetDepthStratum(dm,depth,..).

.keywords: mesh, points
.seealso: DMPlexGetHeightStratum(), DMPlexGetDepthStratum()
@*/
PetscErrorCode DMPlexGetDepth(DM dm, PetscInt *depth)
{
  DM_Plex       *mesh = (DM_Plex*) dm->data;
  PetscInt       d    = 0;
  PetscErrorCode ierr;

  PetscFunctionBegin;
  PetscValidHeaderSpecific(dm, DM_CLASSID, 1);
  PetscValidPointer(depth, 2);
  if (!mesh->depthLabel) {
    ierr = DMPlexGetLabel(dm, "depth", &mesh->depthLabel);CHKERRQ(ierr);
    if (mesh->depthLabel) {ierr = DMLabelGetNumValues(mesh->depthLabel, &d);CHKERRQ(ierr);}
  } else {ierr = DMLabelGetNumValues(mesh->depthLabel, &d);CHKERRQ(ierr);}
  *depth = d-1;
  PetscFunctionReturn(0);
}

#undef __FUNCT__
#define __FUNCT__ "DMPlexGetDepthStratum"
/*@
  DMPlexGetDepthStratum - Get the bounds [start, end) for all points at a certain depth.

  Not Collective

  Input Parameters:
+ dm           - The DMPlex object
- stratumValue - The requested depth

  Output Parameters:
+ start - The first point at this depth
- end   - One beyond the last point at this depth

  Level: developer

.keywords: mesh, points
.seealso: DMPlexGetHeightStratum(), DMPlexGetDepth()
@*/
PetscErrorCode DMPlexGetDepthStratum(DM dm, PetscInt stratumValue, PetscInt *start, PetscInt *end)
{
  DM_Plex       *mesh = (DM_Plex*) dm->data;
  DMLabel        next  = mesh->labels;
  PetscBool      flg   = PETSC_FALSE;
  PetscInt       depth;
  PetscErrorCode ierr;

  PetscFunctionBegin;
  PetscValidHeaderSpecific(dm, DM_CLASSID, 1);
  if (stratumValue < 0) {
    ierr = DMPlexGetChart(dm, start, end);CHKERRQ(ierr);
    PetscFunctionReturn(0);
  } else {
    PetscInt pStart, pEnd;

    if (start) *start = 0;
    if (end)   *end   = 0;
    ierr = DMPlexGetChart(dm, &pStart, &pEnd);CHKERRQ(ierr);
    if (pStart == pEnd) PetscFunctionReturn(0);
  }
  ierr = DMPlexHasLabel(dm, "depth", &flg);CHKERRQ(ierr);
  if (!flg) SETERRQ(PetscObjectComm((PetscObject)dm), PETSC_ERR_ARG_WRONG, "No label named depth was found");CHKERRQ(ierr);
  /* We should have a generic GetLabel() and a Label class */
  while (next) {
    ierr = PetscStrcmp("depth", next->name, &flg);CHKERRQ(ierr);
    if (flg) break;
    next = next->next;
  }
  /* Strata are sorted and contiguous -- In addition, depth/height is either full or 1-level */
  depth = stratumValue;
  if ((depth < 0) || (depth >= next->numStrata)) {
    if (start) *start = 0;
    if (end)   *end   = 0;
  } else {
    if (start) *start = next->points[next->stratumOffsets[depth]];
    if (end)   *end   = next->points[next->stratumOffsets[depth]+next->stratumSizes[depth]-1]+1;
  }
  PetscFunctionReturn(0);
}

#undef __FUNCT__
#define __FUNCT__ "DMPlexGetHeightStratum"
/*@
  DMPlexGetHeightStratum - Get the bounds [start, end) for all points at a certain height.

  Not Collective

  Input Parameters:
+ dm           - The DMPlex object
- stratumValue - The requested height

  Output Parameters:
+ start - The first point at this height
- end   - One beyond the last point at this height

  Level: developer

.keywords: mesh, points
.seealso: DMPlexGetDepthStratum(), DMPlexGetDepth()
@*/
PetscErrorCode DMPlexGetHeightStratum(DM dm, PetscInt stratumValue, PetscInt *start, PetscInt *end)
{
  DM_Plex       *mesh = (DM_Plex*) dm->data;
  DMLabel        next  = mesh->labels;
  PetscBool      flg   = PETSC_FALSE;
  PetscInt       depth;
  PetscErrorCode ierr;

  PetscFunctionBegin;
  PetscValidHeaderSpecific(dm, DM_CLASSID, 1);
  if (stratumValue < 0) {
    ierr = DMPlexGetChart(dm, start, end);CHKERRQ(ierr);
  } else {
    PetscInt pStart, pEnd;

    if (start) *start = 0;
    if (end)   *end   = 0;
    ierr = DMPlexGetChart(dm, &pStart, &pEnd);CHKERRQ(ierr);
    if (pStart == pEnd) PetscFunctionReturn(0);
  }
  ierr = DMPlexHasLabel(dm, "depth", &flg);CHKERRQ(ierr);
  if (!flg) SETERRQ(PetscObjectComm((PetscObject)dm), PETSC_ERR_ARG_WRONG, "No label named depth was found");CHKERRQ(ierr);
  /* We should have a generic GetLabel() and a Label class */
  while (next) {
    ierr = PetscStrcmp("depth", next->name, &flg);CHKERRQ(ierr);
    if (flg) break;
    next = next->next;
  }
  /* Strata are sorted and contiguous -- In addition, depth/height is either full or 1-level */
  depth = next->stratumValues[next->numStrata-1] - stratumValue;
  if ((depth < 0) || (depth >= next->numStrata)) {
    if (start) *start = 0;
    if (end)   *end   = 0;
  } else {
    if (start) *start = next->points[next->stratumOffsets[depth]];
    if (end)   *end   = next->points[next->stratumOffsets[depth]+next->stratumSizes[depth]-1]+1;
  }
  PetscFunctionReturn(0);
}

#undef __FUNCT__
#define __FUNCT__ "DMPlexCreateSectionInitial"
/* Set the number of dof on each point and separate by fields */
PetscErrorCode DMPlexCreateSectionInitial(DM dm, PetscInt dim, PetscInt numFields,const PetscInt numComp[],const PetscInt numDof[], PetscSection *section)
{
  PetscInt      *numDofTot;
  PetscInt       pStart = 0, pEnd = 0;
  PetscInt       p, d, f;
  PetscErrorCode ierr;

  PetscFunctionBegin;
  ierr = PetscMalloc((dim+1) * sizeof(PetscInt), &numDofTot);CHKERRQ(ierr);
  for (d = 0; d <= dim; ++d) {
    numDofTot[d] = 0;
    for (f = 0; f < numFields; ++f) numDofTot[d] += numDof[f*(dim+1)+d];
  }
  ierr = PetscSectionCreate(PetscObjectComm((PetscObject)dm), section);CHKERRQ(ierr);
  if (numFields > 0) {
    ierr = PetscSectionSetNumFields(*section, numFields);CHKERRQ(ierr);
    if (numComp) {
      for (f = 0; f < numFields; ++f) {
        ierr = PetscSectionSetFieldComponents(*section, f, numComp[f]);CHKERRQ(ierr);
      }
    }
  }
  ierr = DMPlexGetChart(dm, &pStart, &pEnd);CHKERRQ(ierr);
  ierr = PetscSectionSetChart(*section, pStart, pEnd);CHKERRQ(ierr);
  for (d = 0; d <= dim; ++d) {
    ierr = DMPlexGetDepthStratum(dm, d, &pStart, &pEnd);CHKERRQ(ierr);
    for (p = pStart; p < pEnd; ++p) {
      for (f = 0; f < numFields; ++f) {
        ierr = PetscSectionSetFieldDof(*section, p, f, numDof[f*(dim+1)+d]);CHKERRQ(ierr);
      }
      ierr = PetscSectionSetDof(*section, p, numDofTot[d]);CHKERRQ(ierr);
    }
  }
  ierr = PetscFree(numDofTot);CHKERRQ(ierr);
  PetscFunctionReturn(0);
}

#undef __FUNCT__
#define __FUNCT__ "DMPlexCreateSectionBCDof"
/* Set the number of dof on each point and separate by fields
   If constDof is PETSC_DETERMINE, constrain every dof on the point
*/
PetscErrorCode DMPlexCreateSectionBCDof(DM dm, PetscInt numBC,const PetscInt bcField[],const IS bcPoints[], PetscInt constDof, PetscSection section)
{
  PetscInt       numFields;
  PetscInt       bc;
  PetscErrorCode ierr;

  PetscFunctionBegin;
  ierr = PetscSectionGetNumFields(section, &numFields);CHKERRQ(ierr);
  for (bc = 0; bc < numBC; ++bc) {
    PetscInt        field = 0;
    const PetscInt *idx;
    PetscInt        n, i;

    if (numFields) field = bcField[bc];
    ierr = ISGetLocalSize(bcPoints[bc], &n);CHKERRQ(ierr);
    ierr = ISGetIndices(bcPoints[bc], &idx);CHKERRQ(ierr);
    for (i = 0; i < n; ++i) {
      const PetscInt p        = idx[i];
      PetscInt       numConst = constDof;

      /* Constrain every dof on the point */
      if (numConst < 0) {
        if (numFields) {
          ierr = PetscSectionGetFieldDof(section, p, field, &numConst);CHKERRQ(ierr);
        } else {
          ierr = PetscSectionGetDof(section, p, &numConst);CHKERRQ(ierr);
        }
      }
      if (numFields) {
        ierr = PetscSectionAddFieldConstraintDof(section, p, field, numConst);CHKERRQ(ierr);
      }
      ierr = PetscSectionAddConstraintDof(section, p, numConst);CHKERRQ(ierr);
    }
    ierr = ISRestoreIndices(bcPoints[bc], &idx);CHKERRQ(ierr);
  }
  PetscFunctionReturn(0);
}

#undef __FUNCT__
#define __FUNCT__ "DMPlexCreateSectionBCIndicesAll"
/* Set the constrained indices on each point and separate by fields */
PetscErrorCode DMPlexCreateSectionBCIndicesAll(DM dm, PetscSection section)
{
  PetscInt      *maxConstraints;
  PetscInt       numFields, f, pStart = 0, pEnd = 0, p;
  PetscErrorCode ierr;

  PetscFunctionBegin;
  ierr = PetscSectionGetNumFields(section, &numFields);CHKERRQ(ierr);
  ierr = PetscSectionGetChart(section, &pStart, &pEnd);CHKERRQ(ierr);
  ierr = PetscMalloc((numFields+1) * sizeof(PetscInt), &maxConstraints);CHKERRQ(ierr);
  for (f = 0; f <= numFields; ++f) maxConstraints[f] = 0;
  for (p = pStart; p < pEnd; ++p) {
    PetscInt cdof;

    if (numFields) {
      for (f = 0; f < numFields; ++f) {
        ierr              = PetscSectionGetFieldConstraintDof(section, p, f, &cdof);CHKERRQ(ierr);
        maxConstraints[f] = PetscMax(maxConstraints[f], cdof);
      }
    } else {
      ierr              = PetscSectionGetConstraintDof(section, p, &cdof);CHKERRQ(ierr);
      maxConstraints[0] = PetscMax(maxConstraints[0], cdof);
    }
  }
  for (f = 0; f < numFields; ++f) {
    maxConstraints[numFields] += maxConstraints[f];
  }
  if (maxConstraints[numFields]) {
    PetscInt *indices;

    ierr = PetscMalloc(maxConstraints[numFields] * sizeof(PetscInt), &indices);CHKERRQ(ierr);
    for (p = pStart; p < pEnd; ++p) {
      PetscInt cdof, d;

      ierr = PetscSectionGetConstraintDof(section, p, &cdof);CHKERRQ(ierr);
      if (cdof) {
        if (cdof > maxConstraints[numFields]) SETERRQ3(PETSC_COMM_SELF, PETSC_ERR_LIB, "Likely memory corruption, point %D cDof %D > maxConstraints %D", p, cdof, maxConstraints[numFields]);
        if (numFields) {
          PetscInt numConst = 0, foff = 0;

          for (f = 0; f < numFields; ++f) {
            PetscInt cfdof, fdof;

            ierr = PetscSectionGetFieldDof(section, p, f, &fdof);CHKERRQ(ierr);
            ierr = PetscSectionGetFieldConstraintDof(section, p, f, &cfdof);CHKERRQ(ierr);
            /* Change constraint numbering from absolute local dof number to field relative local dof number */
            for (d = 0; d < cfdof; ++d) indices[numConst+d] = d;
            ierr = PetscSectionSetFieldConstraintIndices(section, p, f, &indices[numConst]);CHKERRQ(ierr);
            for (d = 0; d < cfdof; ++d) indices[numConst+d] += foff;
            numConst += cfdof;
            foff     += fdof;
          }
          if (cdof != numConst) SETERRQ2(PETSC_COMM_SELF, PETSC_ERR_LIB, "Total number of field constraints %D should be %D", numConst, cdof);
        } else {
          for (d = 0; d < cdof; ++d) indices[d] = d;
        }
        ierr = PetscSectionSetConstraintIndices(section, p, indices);CHKERRQ(ierr);
      }
    }
    ierr = PetscFree(indices);CHKERRQ(ierr);
  }
  ierr = PetscFree(maxConstraints);CHKERRQ(ierr);
  PetscFunctionReturn(0);
}

#undef __FUNCT__
#define __FUNCT__ "DMPlexCreateSectionBCIndicesField"
/* Set the constrained field indices on each point */
PetscErrorCode DMPlexCreateSectionBCIndicesField(DM dm, PetscInt field, IS bcPoints, IS constraintIndices, PetscSection section)
{
  const PetscInt *points, *indices;
  PetscInt        numFields, maxDof, numPoints, p, numConstraints;
  PetscErrorCode  ierr;

  PetscFunctionBegin;
  ierr = PetscSectionGetNumFields(section, &numFields);CHKERRQ(ierr);
  if ((field < 0) || (field >= numFields)) SETERRQ3(PETSC_COMM_SELF, PETSC_ERR_ARG_OUTOFRANGE, "Section field %d should be in [%d, %d)", field, 0, numFields);

  ierr = ISGetLocalSize(bcPoints, &numPoints);CHKERRQ(ierr);
  ierr = ISGetIndices(bcPoints, &points);CHKERRQ(ierr);
  if (!constraintIndices) {
    PetscInt *idx, i;

    ierr = PetscSectionGetMaxDof(section, &maxDof);CHKERRQ(ierr);
    ierr = PetscMalloc(maxDof * sizeof(PetscInt), &idx);CHKERRQ(ierr);
    for (i = 0; i < maxDof; ++i) idx[i] = i;
    for (p = 0; p < numPoints; ++p) {
      ierr = PetscSectionSetFieldConstraintIndices(section, points[p], field, idx);CHKERRQ(ierr);
    }
    ierr = PetscFree(idx);CHKERRQ(ierr);
  } else {
    ierr = ISGetLocalSize(constraintIndices, &numConstraints);CHKERRQ(ierr);
    ierr = ISGetIndices(constraintIndices, &indices);CHKERRQ(ierr);
    for (p = 0; p < numPoints; ++p) {
      PetscInt fcdof;

      ierr = PetscSectionGetFieldConstraintDof(section, points[p], field, &fcdof);CHKERRQ(ierr);
      if (fcdof != numConstraints) SETERRQ4(PetscObjectComm((PetscObject)dm), PETSC_ERR_ARG_WRONG, "Section point %d field %d has %d constraints, but yo ugave %d indices", p, field, fcdof, numConstraints);
      ierr = PetscSectionSetFieldConstraintIndices(section, points[p], field, indices);CHKERRQ(ierr);
    }
    ierr = ISRestoreIndices(constraintIndices, &indices);CHKERRQ(ierr);
  }
  ierr = ISRestoreIndices(bcPoints, &points);CHKERRQ(ierr);
  PetscFunctionReturn(0);
}

#undef __FUNCT__
#define __FUNCT__ "DMPlexCreateSectionBCIndices"
/* Set the constrained indices on each point and separate by fields */
PetscErrorCode DMPlexCreateSectionBCIndices(DM dm, PetscSection section)
{
  PetscInt      *indices;
  PetscInt       numFields, maxDof, f, pStart = 0, pEnd = 0, p;
  PetscErrorCode ierr;

  PetscFunctionBegin;
  ierr = PetscSectionGetMaxDof(section, &maxDof);CHKERRQ(ierr);
  ierr = PetscMalloc(maxDof * sizeof(PetscInt), &indices);CHKERRQ(ierr);
  ierr = PetscSectionGetNumFields(section, &numFields);CHKERRQ(ierr);
  if (!numFields) SETERRQ(PetscObjectComm((PetscObject)dm), PETSC_ERR_ARG_WRONG, "This function only works after users have set field constraint indices.");
  ierr = PetscSectionGetChart(section, &pStart, &pEnd);CHKERRQ(ierr);
  for (p = pStart; p < pEnd; ++p) {
    PetscInt cdof, d;

    ierr = PetscSectionGetConstraintDof(section, p, &cdof);CHKERRQ(ierr);
    if (cdof) {
      PetscInt numConst = 0, foff = 0;

      for (f = 0; f < numFields; ++f) {
        const PetscInt *fcind;
        PetscInt        fdof, fcdof;

        ierr = PetscSectionGetFieldDof(section, p, f, &fdof);CHKERRQ(ierr);
        ierr = PetscSectionGetFieldConstraintDof(section, p, f, &fcdof);CHKERRQ(ierr);
        if (fcdof) {ierr = PetscSectionGetFieldConstraintIndices(section, p, f, &fcind);CHKERRQ(ierr);}
        /* Change constraint numbering from field relative local dof number to absolute local dof number */
        for (d = 0; d < fcdof; ++d) indices[numConst+d] = fcind[d]+foff;
        foff     += fdof;
        numConst += fcdof;
      }
      if (cdof != numConst) SETERRQ2(PetscObjectComm((PetscObject)dm), PETSC_ERR_LIB, "Total number of field constraints %D should be %D", numConst, cdof);
      ierr = PetscSectionSetConstraintIndices(section, p, indices);CHKERRQ(ierr);
    }
  }
  ierr = PetscFree(indices);CHKERRQ(ierr);
  PetscFunctionReturn(0);
}

#undef __FUNCT__
#define __FUNCT__ "DMPlexCreateSection"
/*@C
  DMPlexCreateSection - Create a PetscSection based upon the dof layout specification provided.

  Not Collective

  Input Parameters:
+ dm        - The DMPlex object
. dim       - The spatial dimension of the problem
. numFields - The number of fields in the problem
. numComp   - An array of size numFields that holds the number of components for each field
. numDof    - An array of size numFields*(dim+1) which holds the number of dof for each field on a mesh piece of dimension d
. numBC     - The number of boundary conditions
. bcField   - An array of size numBC giving the field number for each boundry condition
- bcPoints  - An array of size numBC giving an IS holding the sieve points to which each boundary condition applies

  Output Parameter:
. section - The PetscSection object

  Notes: numDof[f*(dim+1)+d] gives the number of dof for field f on sieve points of dimension d. For instance, numDof[1] is the
  nubmer of dof for field 0 on each edge.

  Level: developer

  Fortran Notes:
  A Fortran 90 version is available as DMPlexCreateSectionF90()

.keywords: mesh, elements
.seealso: DMPlexCreate(), PetscSectionCreate()
@*/
PetscErrorCode DMPlexCreateSection(DM dm, PetscInt dim, PetscInt numFields,const PetscInt numComp[],const PetscInt numDof[], PetscInt numBC,const PetscInt bcField[],const IS bcPoints[], PetscSection *section)
{
  PetscErrorCode ierr;

  PetscFunctionBegin;
  ierr = DMPlexCreateSectionInitial(dm, dim, numFields, numComp, numDof, section);CHKERRQ(ierr);
  ierr = DMPlexCreateSectionBCDof(dm, numBC, bcField, bcPoints, PETSC_DETERMINE, *section);CHKERRQ(ierr);
  ierr = PetscSectionSetUp(*section);CHKERRQ(ierr);
  if (numBC) {ierr = DMPlexCreateSectionBCIndicesAll(dm, *section);CHKERRQ(ierr);}
  {
    PetscBool view = PETSC_FALSE;

    ierr = PetscOptionsHasName(((PetscObject) dm)->prefix, "-section_view", &view);CHKERRQ(ierr);
    if (view) {ierr = PetscSectionView(*section, PETSC_VIEWER_STDOUT_WORLD);CHKERRQ(ierr);}
  }
  PetscFunctionReturn(0);
}

#undef __FUNCT__
#define __FUNCT__ "DMCreateCoordinateDM_Plex"
PetscErrorCode DMCreateCoordinateDM_Plex(DM dm, DM *cdm)
{
  PetscSection   section;
  PetscErrorCode ierr;

  PetscFunctionBegin;
  ierr = DMClone(dm, cdm);CHKERRQ(ierr);
  ierr = PetscSectionCreate(PetscObjectComm((PetscObject)dm), &section);CHKERRQ(ierr);
  ierr = DMSetDefaultSection(*cdm, section);CHKERRQ(ierr);
  ierr = PetscSectionDestroy(&section);CHKERRQ(ierr);
  PetscFunctionReturn(0);
}

#undef __FUNCT__
#define __FUNCT__ "DMPlexGetCoordinateSection"
/*@
  DMPlexGetCoordinateSection - Retrieve the layout of coordinate values over the mesh.

  Not Collective

  Input Parameter:
. dm - The DMPlex object

  Output Parameter:
. section - The PetscSection object

  Level: intermediate

.keywords: mesh, coordinates
.seealso: DMGetCoordinateDM(), DMPlexGetDefaultSection(), DMPlexSetDefaultSection()
@*/
PetscErrorCode DMPlexGetCoordinateSection(DM dm, PetscSection *section)
{
  DM             cdm;
  PetscErrorCode ierr;

  PetscFunctionBegin;
  PetscValidHeaderSpecific(dm, DM_CLASSID, 1);
  PetscValidPointer(section, 2);
  ierr = DMGetCoordinateDM(dm, &cdm);CHKERRQ(ierr);
  ierr = DMGetDefaultSection(cdm, section);CHKERRQ(ierr);
  PetscFunctionReturn(0);
}

#undef __FUNCT__
#define __FUNCT__ "DMPlexSetCoordinateSection"
/*@
  DMPlexSetCoordinateSection - Set the layout of coordinate values over the mesh.

  Not Collective

  Input Parameters:
+ dm      - The DMPlex object
- section - The PetscSection object

  Level: intermediate

.keywords: mesh, coordinates
.seealso: DMPlexGetCoordinateSection(), DMPlexGetDefaultSection(), DMPlexSetDefaultSection()
@*/
PetscErrorCode DMPlexSetCoordinateSection(DM dm, PetscSection section)
{
  DM             cdm;
  PetscErrorCode ierr;

  PetscFunctionBegin;
  PetscValidHeaderSpecific(dm,DM_CLASSID,1);
  PetscValidHeaderSpecific(section,PETSC_SECTION_CLASSID,2);
  ierr = DMGetCoordinateDM(dm, &cdm);CHKERRQ(ierr);
  ierr = DMSetDefaultSection(cdm, section);CHKERRQ(ierr);
  PetscFunctionReturn(0);
}

#undef __FUNCT__
#define __FUNCT__ "DMPlexGetConeSection"
PetscErrorCode DMPlexGetConeSection(DM dm, PetscSection *section)
{
  DM_Plex *mesh = (DM_Plex*) dm->data;

  PetscFunctionBegin;
  PetscValidHeaderSpecific(dm, DM_CLASSID, 1);
  if (section) *section = mesh->coneSection;
  PetscFunctionReturn(0);
}

#undef __FUNCT__
#define __FUNCT__ "DMPlexGetCones"
PetscErrorCode DMPlexGetCones(DM dm, PetscInt *cones[])
{
  DM_Plex *mesh = (DM_Plex*) dm->data;

  PetscFunctionBegin;
  PetscValidHeaderSpecific(dm, DM_CLASSID, 1);
  if (cones) *cones = mesh->cones;
  PetscFunctionReturn(0);
}

#undef __FUNCT__
#define __FUNCT__ "DMPlexGetConeOrientations"
PetscErrorCode DMPlexGetConeOrientations(DM dm, PetscInt *coneOrientations[])
{
  DM_Plex *mesh = (DM_Plex*) dm->data;

  PetscFunctionBegin;
  PetscValidHeaderSpecific(dm, DM_CLASSID, 1);
  if (coneOrientations) *coneOrientations = mesh->coneOrientations;
  PetscFunctionReturn(0);
}

/******************************** FEM Support **********************************/

#undef __FUNCT__
#define __FUNCT__ "DMPlexVecGetClosure"
/*@C
  DMPlexVecGetClosure - Get an array of the values on the closure of 'point'

  Not collective

  Input Parameters:
+ dm - The DM
. section - The section describing the layout in v, or NULL to use the default section
. v - The local vector
- point - The sieve point in the DM

  Output Parameters:
+ csize - The number of values in the closure, or NULL
- values - The array of values, which is a borrowed array and should not be freed

  Fortran Notes:
  Since it returns an array, this routine is only available in Fortran 90, and you must
  include petsc.h90 in your code.

  The csize argument is not present in the Fortran 90 binding since it is internal to the array.

  Level: intermediate

.seealso DMPlexVecRestoreClosure(), DMPlexVecSetClosure(), DMPlexMatSetClosure()
@*/
PetscErrorCode DMPlexVecGetClosure(DM dm, PetscSection section, Vec v, PetscInt point, PetscInt *csize, PetscScalar *values[])
{
  PetscScalar   *array, *vArray;
  PetscInt      *points = NULL;
  PetscInt       offsets[32];
  PetscInt       depth, numFields, size = 0, numPoints, pStart, pEnd, p, q, f;
  PetscErrorCode ierr;

  PetscFunctionBegin;
  PetscValidHeaderSpecific(dm, DM_CLASSID, 1);
  PetscValidHeaderSpecific(v, VEC_CLASSID, 3);
  if (!section) {
    ierr = DMGetDefaultSection(dm, &section);CHKERRQ(ierr);
  }
  ierr = DMPlexGetDepth(dm, &depth);CHKERRQ(ierr);
  ierr = PetscSectionGetNumFields(section, &numFields);CHKERRQ(ierr);
  ierr = PetscSectionGetChart(section, &pStart, &pEnd);CHKERRQ(ierr);
  if (numFields > 31) SETERRQ1(PetscObjectComm((PetscObject)dm), PETSC_ERR_ARG_OUTOFRANGE, "Number of fields %D limited to 31", numFields);
  ierr = PetscMemzero(offsets, 32 * sizeof(PetscInt));CHKERRQ(ierr);
  if (depth == 1 && numFields < 2) {
    const PetscInt *cone, *coneO;

    ierr = DMPlexGetConeSize(dm, point, &numPoints);CHKERRQ(ierr);
    ierr = DMPlexGetCone(dm, point, &cone);CHKERRQ(ierr);
    ierr = DMPlexGetConeOrientation(dm, point, &coneO);CHKERRQ(ierr);
    if (!*values) {
      if ((point >= pStart) && (point < pEnd)) {
        PetscInt dof;
        ierr = PetscSectionGetDof(section, point, &dof);CHKERRQ(ierr);
        size += dof;
      }
      for (p = 0; p < numPoints; ++p) {
        const PetscInt cp = cone[p];
        PetscInt       dof;

        if ((cp < pStart) || (cp >= pEnd)) continue;
        ierr = PetscSectionGetDof(section, cp, &dof);CHKERRQ(ierr);
        size += dof;
      }
      ierr = DMGetWorkArray(dm, size, PETSC_SCALAR, &array);CHKERRQ(ierr);
    } else {
      array = *values;
    }
    size = 0;
    ierr = VecGetArray(v, &vArray);CHKERRQ(ierr);
    if ((point >= pStart) && (point < pEnd)) {
      PetscInt     dof, off, d;
      PetscScalar *varr;
      ierr = PetscSectionGetDof(section, point, &dof);CHKERRQ(ierr);
      ierr = PetscSectionGetOffset(section, point, &off);CHKERRQ(ierr);
      varr = &vArray[off];
      for (d = 0; d < dof; ++d, ++offsets[0]) {
        array[offsets[0]] = varr[d];
      }
      size += dof;
    }
    for (p = 0; p < numPoints; ++p) {
      const PetscInt cp = cone[p];
      PetscInt       o  = coneO[p];
      PetscInt       dof, off, d;
      PetscScalar   *varr;

      if ((cp < pStart) || (cp >= pEnd)) continue;
      ierr = PetscSectionGetDof(section, cp, &dof);CHKERRQ(ierr);
      ierr = PetscSectionGetOffset(section, cp, &off);CHKERRQ(ierr);
      varr = &vArray[off];
      if (o >= 0) {
        for (d = 0; d < dof; ++d, ++offsets[0]) {
          array[offsets[0]] = varr[d];
        }
      } else {
        for (d = dof-1; d >= 0; --d, ++offsets[0]) {
          array[offsets[0]] = varr[d];
        }
      }
      size += dof;
    }
    ierr = VecRestoreArray(v, &vArray);CHKERRQ(ierr);
    if (!*values) {
      if (csize) *csize = size;
      *values = array;
    } else {
      if (size > *csize) SETERRQ2(PETSC_COMM_SELF, PETSC_ERR_ARG_OUTOFRANGE, "Size of input array %d < actual size %d", *csize, size);
      *csize = size;
    }
    PetscFunctionReturn(0);
  }
  ierr = DMPlexGetTransitiveClosure(dm, point, PETSC_TRUE, &numPoints, &points);CHKERRQ(ierr);
  /* Compress out points not in the section */
  for (p = 0, q = 0; p < numPoints*2; p += 2) {
    if ((points[p] >= pStart) && (points[p] < pEnd)) {
      points[q*2]   = points[p];
      points[q*2+1] = points[p+1];
      ++q;
    }
  }
  numPoints = q;
  for (p = 0, size = 0; p < numPoints*2; p += 2) {
    PetscInt dof, fdof;

    ierr = PetscSectionGetDof(section, points[p], &dof);CHKERRQ(ierr);
    for (f = 0; f < numFields; ++f) {
      ierr          = PetscSectionGetFieldDof(section, points[p], f, &fdof);CHKERRQ(ierr);
      offsets[f+1] += fdof;
    }
    size += dof;
  }
  for (f = 1; f < numFields; ++f) offsets[f+1] += offsets[f];
  if (numFields && offsets[numFields] != size) SETERRQ2(PetscObjectComm((PetscObject)dm), PETSC_ERR_PLIB, "Invalid size for closure %d should be %d", offsets[numFields], size);
  ierr = DMGetWorkArray(dm, size, PETSC_SCALAR, &array);CHKERRQ(ierr);
  ierr = VecGetArray(v, &vArray);CHKERRQ(ierr);
  for (p = 0; p < numPoints*2; p += 2) {
    PetscInt     o = points[p+1];
    PetscInt     dof, off, d;
    PetscScalar *varr;

    ierr = PetscSectionGetDof(section, points[p], &dof);CHKERRQ(ierr);
    ierr = PetscSectionGetOffset(section, points[p], &off);CHKERRQ(ierr);
    varr = &vArray[off];
    if (numFields) {
      PetscInt fdof, foff, fcomp, f, c;

      for (f = 0, foff = 0; f < numFields; ++f) {
        ierr = PetscSectionGetFieldDof(section, points[p], f, &fdof);CHKERRQ(ierr);
        if (o >= 0) {
          for (d = 0; d < fdof; ++d, ++offsets[f]) {
            array[offsets[f]] = varr[foff+d];
          }
        } else {
          ierr = PetscSectionGetFieldComponents(section, f, &fcomp);CHKERRQ(ierr);
          for (d = fdof/fcomp-1; d >= 0; --d) {
            for (c = 0; c < fcomp; ++c, ++offsets[f]) {
              array[offsets[f]] = varr[foff+d*fcomp+c];
            }
          }
        }
        foff += fdof;
      }
    } else {
      if (o >= 0) {
        for (d = 0; d < dof; ++d, ++offsets[0]) {
          array[offsets[0]] = varr[d];
        }
      } else {
        for (d = dof-1; d >= 0; --d, ++offsets[0]) {
          array[offsets[0]] = varr[d];
        }
      }
    }
  }
  ierr = DMPlexRestoreTransitiveClosure(dm, point, PETSC_TRUE, &numPoints, &points);CHKERRQ(ierr);
  ierr = VecRestoreArray(v, &vArray);CHKERRQ(ierr);
  if (csize) *csize = size;
  *values = array;
  PetscFunctionReturn(0);
}

#undef __FUNCT__
#define __FUNCT__ "DMPlexVecRestoreClosure"
/*@C
  DMPlexVecRestoreClosure - Restore the array of the values on the closure of 'point'

  Not collective

  Input Parameters:
+ dm - The DM
. section - The section describing the layout in v, or NULL to use the default section
. v - The local vector
. point - The sieve point in the DM
. csize - The number of values in the closure, or NULL
- values - The array of values, which is a borrowed array and should not be freed

  Fortran Notes:
  Since it returns an array, this routine is only available in Fortran 90, and you must
  include petsc.h90 in your code.

  The csize argument is not present in the Fortran 90 binding since it is internal to the array.

  Level: intermediate

.seealso DMPlexVecGetClosure(), DMPlexVecSetClosure(), DMPlexMatSetClosure()
@*/
PetscErrorCode DMPlexVecRestoreClosure(DM dm, PetscSection section, Vec v, PetscInt point, PetscInt *csize, PetscScalar *values[])
{
  PetscInt       size = 0;
  PetscErrorCode ierr;

  PetscFunctionBegin;
  /* Should work without recalculating size */
  ierr = DMRestoreWorkArray(dm, size, PETSC_SCALAR, (void*) values);CHKERRQ(ierr);
  PetscFunctionReturn(0);
}

PETSC_STATIC_INLINE void add   (PetscScalar *x, PetscScalar y) {*x += y;}
PETSC_STATIC_INLINE void insert(PetscScalar *x, PetscScalar y) {*x  = y;}

#undef __FUNCT__
#define __FUNCT__ "updatePoint_private"
PetscErrorCode updatePoint_private(PetscSection section, PetscInt point, PetscInt dof, void (*fuse)(PetscScalar*, PetscScalar), PetscBool setBC, PetscInt orientation, const PetscScalar values[], PetscScalar array[])
{
  PetscInt        cdof;   /* The number of constraints on this point */
  const PetscInt *cdofs; /* The indices of the constrained dofs on this point */
  PetscScalar    *a;
  PetscInt        off, cind = 0, k;
  PetscErrorCode  ierr;

  PetscFunctionBegin;
  ierr = PetscSectionGetConstraintDof(section, point, &cdof);CHKERRQ(ierr);
  ierr = PetscSectionGetOffset(section, point, &off);CHKERRQ(ierr);
  a    = &array[off];
  if (!cdof || setBC) {
    if (orientation >= 0) {
      for (k = 0; k < dof; ++k) {
        fuse(&a[k], values[k]);
      }
    } else {
      for (k = 0; k < dof; ++k) {
        fuse(&a[k], values[dof-k-1]);
      }
    }
  } else {
    ierr = PetscSectionGetConstraintIndices(section, point, &cdofs);CHKERRQ(ierr);
    if (orientation >= 0) {
      for (k = 0; k < dof; ++k) {
        if ((cind < cdof) && (k == cdofs[cind])) {++cind; continue;}
        fuse(&a[k], values[k]);
      }
    } else {
      for (k = 0; k < dof; ++k) {
        if ((cind < cdof) && (k == cdofs[cind])) {++cind; continue;}
        fuse(&a[k], values[dof-k-1]);
      }
    }
  }
  PetscFunctionReturn(0);
}

#undef __FUNCT__
#define __FUNCT__ "updatePointFields_private"
PetscErrorCode updatePointFields_private(PetscSection section, PetscInt point, PetscInt foffs[], void (*fuse)(PetscScalar*, PetscScalar), PetscBool setBC, PetscInt orientation, const PetscScalar values[], PetscScalar array[])
{
  PetscScalar   *a;
  PetscInt       numFields, off, foff, f;
  PetscErrorCode ierr;

  PetscFunctionBegin;
  ierr = PetscSectionGetNumFields(section, &numFields);CHKERRQ(ierr);
  ierr = PetscSectionGetOffset(section, point, &off);CHKERRQ(ierr);
  a    = &array[off];
  for (f = 0, foff = 0; f < numFields; ++f) {
    PetscInt        fdof, fcomp, fcdof;
    const PetscInt *fcdofs; /* The indices of the constrained dofs for field f on this point */
    PetscInt        cind = 0, k, c;

    ierr = PetscSectionGetFieldComponents(section, f, &fcomp);CHKERRQ(ierr);
    ierr = PetscSectionGetFieldDof(section, point, f, &fdof);CHKERRQ(ierr);
    ierr = PetscSectionGetFieldConstraintDof(section, point, f, &fcdof);CHKERRQ(ierr);
    if (!fcdof || setBC) {
      if (orientation >= 0) {
        for (k = 0; k < fdof; ++k) {
          fuse(&a[foff+k], values[foffs[f]+k]);
        }
      } else {
        for (k = fdof/fcomp-1; k >= 0; --k) {
          for (c = 0; c < fcomp; ++c) {
            fuse(&a[foff+(fdof/fcomp-1-k)*fcomp+c], values[foffs[f]+k*fcomp+c]);
          }
        }
      }
    } else {
      ierr = PetscSectionGetFieldConstraintIndices(section, point, f, &fcdofs);CHKERRQ(ierr);
      if (orientation >= 0) {
        for (k = 0; k < fdof; ++k) {
          if ((cind < fcdof) && (k == fcdofs[cind])) {++cind; continue;}
          fuse(&a[foff+k], values[foffs[f]+k]);
        }
      } else {
        for (k = fdof/fcomp-1; k >= 0; --k) {
          for (c = 0; c < fcomp; ++c) {
            if ((cind < fcdof) && (k*fcomp+c == fcdofs[cind])) {++cind; continue;}
            fuse(&a[foff+(fdof/fcomp-1-k)*fcomp+c], values[foffs[f]+k*fcomp+c]);
          }
        }
      }
    }
    foff     += fdof;
    foffs[f] += fdof;
  }
  PetscFunctionReturn(0);
}

#undef __FUNCT__
#define __FUNCT__ "DMPlexVecSetClosure"
/*@C
  DMPlexVecSetClosure - Set an array of the values on the closure of 'point'

  Not collective

  Input Parameters:
+ dm - The DM
. section - The section describing the layout in v, or NULL to use the default section
. v - The local vector
. point - The sieve point in the DM
. values - The array of values
- mode - The insert mode, where INSERT_ALL_VALUES and ADD_ALL_VALUES also overwrite boundary conditions

  Fortran Notes:
  This routine is only available in Fortran 90, and you must include petsc.h90 in your code.

  Level: intermediate

.seealso DMPlexVecGetClosure(), DMPlexMatSetClosure()
@*/
PetscErrorCode DMPlexVecSetClosure(DM dm, PetscSection section, Vec v, PetscInt point, const PetscScalar values[], InsertMode mode)
{
  PetscScalar   *array;
  PetscInt      *points = NULL;
  PetscInt       offsets[32];
  PetscInt       depth, numFields, numPoints, off, dof, pStart, pEnd, p, q, f;
  PetscErrorCode ierr;

  PetscFunctionBegin;
  PetscValidHeaderSpecific(dm, DM_CLASSID, 1);
  PetscValidHeaderSpecific(v, VEC_CLASSID, 3);
  if (!section) {
    ierr = DMGetDefaultSection(dm, &section);CHKERRQ(ierr);
  }
  ierr = DMPlexGetDepth(dm, &depth);CHKERRQ(ierr);
  ierr = PetscSectionGetNumFields(section, &numFields);CHKERRQ(ierr);
  ierr = PetscSectionGetChart(section, &pStart, &pEnd);CHKERRQ(ierr);
  if (numFields > 31) SETERRQ1(PetscObjectComm((PetscObject)dm), PETSC_ERR_ARG_OUTOFRANGE, "Number of fields %D limited to 31", numFields);
  ierr = PetscMemzero(offsets, 32 * sizeof(PetscInt));CHKERRQ(ierr);
  if (depth == 1 && numFields < 2 && mode == ADD_VALUES) {
    void          (*comb)(PetscScalar *, PetscScalar);
    PetscBool       hasBC;
    const PetscInt *cone, *coneO;

    ierr = DMPlexGetConeSize(dm, point, &numPoints);CHKERRQ(ierr);
    ierr = DMPlexGetCone(dm, point, &cone);CHKERRQ(ierr);
    ierr = DMPlexGetConeOrientation(dm, point, &coneO);CHKERRQ(ierr);
    ierr = VecGetArray(v, &array);CHKERRQ(ierr);
    for (p = 0, off = 0; p <= numPoints; ++p, off += dof) {
      const PetscInt cp = !p ? point : cone[p-1];
      const PetscInt o  = !p ? 0     : coneO[p-1];

      if ((cp < pStart) || (cp >= pEnd)) {dof = 0; continue;}
      ierr = PetscSectionGetDof(section, cp, &dof);CHKERRQ(ierr);
      /* ADD_VALUES */
      {
        const PetscInt *cdofs; /* The indices of the constrained dofs on this point */
        PetscScalar    *a;
        PetscInt        cdof, coff, cind = 0, k;

        ierr = PetscSectionGetConstraintDof(section, cp, &cdof);CHKERRQ(ierr);
        ierr = PetscSectionGetOffset(section, cp, &coff);CHKERRQ(ierr);
        a    = &array[coff];
        if (!cdof) {
          if (o >= 0) {
            for (k = 0; k < dof; ++k) {
              a[k] += values[off+k];
            }
          } else {
            for (k = 0; k < dof; ++k) {
              a[k] += values[off+dof-k-1];
            }
          }
        } else {
          ierr = PetscSectionGetConstraintIndices(section, cp, &cdofs);CHKERRQ(ierr);
          if (o >= 0) {
            for (k = 0; k < dof; ++k) {
              if ((cind < cdof) && (k == cdofs[cind])) {++cind; continue;}
              a[k] += values[off+k];
            }
          } else {
            for (k = 0; k < dof; ++k) {
              if ((cind < cdof) && (k == cdofs[cind])) {++cind; continue;}
              a[k] += values[off+dof-k-1];
            }
          }
        }
      }
    }
    ierr = VecRestoreArray(v, &array);CHKERRQ(ierr);
    PetscFunctionReturn(0);
  }
  ierr = DMPlexGetTransitiveClosure(dm, point, PETSC_TRUE, &numPoints, &points);CHKERRQ(ierr);
  /* Compress out points not in the section */
  for (p = 0, q = 0; p < numPoints*2; p += 2) {
    if ((points[p] >= pStart) && (points[p] < pEnd)) {
      points[q*2]   = points[p];
      points[q*2+1] = points[p+1];
      ++q;
    }
  }
  numPoints = q;
  for (p = 0; p < numPoints*2; p += 2) {
    PetscInt fdof;

    for (f = 0; f < numFields; ++f) {
      ierr          = PetscSectionGetFieldDof(section, points[p], f, &fdof);CHKERRQ(ierr);
      offsets[f+1] += fdof;
    }
  }
  for (f = 1; f < numFields; ++f) offsets[f+1] += offsets[f];
  ierr = VecGetArray(v, &array);CHKERRQ(ierr);
  if (numFields) {
    switch (mode) {
    case INSERT_VALUES:
      for (p = 0; p < numPoints*2; p += 2) {
        PetscInt o = points[p+1];
        updatePointFields_private(section, points[p], offsets, insert, PETSC_FALSE, o, values, array);
      } break;
    case INSERT_ALL_VALUES:
      for (p = 0; p < numPoints*2; p += 2) {
        PetscInt o = points[p+1];
        updatePointFields_private(section, points[p], offsets, insert, PETSC_TRUE,  o, values, array);
      } break;
    case ADD_VALUES:
      for (p = 0; p < numPoints*2; p += 2) {
        PetscInt o = points[p+1];
        updatePointFields_private(section, points[p], offsets, add,    PETSC_FALSE, o, values, array);
      } break;
    case ADD_ALL_VALUES:
      for (p = 0; p < numPoints*2; p += 2) {
        PetscInt o = points[p+1];
        updatePointFields_private(section, points[p], offsets, add,    PETSC_TRUE,  o, values, array);
      } break;
    default:
      SETERRQ1(PetscObjectComm((PetscObject)dm), PETSC_ERR_ARG_OUTOFRANGE, "Invalid insert mode %D", mode);
    }
  } else {
    switch (mode) {
    case INSERT_VALUES:
      for (p = 0, off = 0; p < numPoints*2; p += 2, off += dof) {
        PetscInt o = points[p+1];
        ierr = PetscSectionGetDof(section, points[p], &dof);CHKERRQ(ierr);
        updatePoint_private(section, points[p], dof, insert, PETSC_FALSE, o, &values[off], array);
      } break;
    case INSERT_ALL_VALUES:
      for (p = 0, off = 0; p < numPoints*2; p += 2, off += dof) {
        PetscInt o = points[p+1];
        ierr = PetscSectionGetDof(section, points[p], &dof);CHKERRQ(ierr);
        updatePoint_private(section, points[p], dof, insert, PETSC_TRUE,  o, &values[off], array);
      } break;
    case ADD_VALUES:
      for (p = 0, off = 0; p < numPoints*2; p += 2, off += dof) {
        PetscInt o = points[p+1];
        ierr = PetscSectionGetDof(section, points[p], &dof);CHKERRQ(ierr);
        updatePoint_private(section, points[p], dof, add,    PETSC_FALSE, o, &values[off], array);
      } break;
    case ADD_ALL_VALUES:
      for (p = 0, off = 0; p < numPoints*2; p += 2, off += dof) {
        PetscInt o = points[p+1];
        ierr = PetscSectionGetDof(section, points[p], &dof);CHKERRQ(ierr);
        updatePoint_private(section, points[p], dof, add,    PETSC_TRUE,  o, &values[off], array);
      } break;
    default:
      SETERRQ1(PetscObjectComm((PetscObject)dm), PETSC_ERR_ARG_OUTOFRANGE, "Invalid insert mode %D", mode);
    }
  }
  ierr = DMPlexRestoreTransitiveClosure(dm, point, PETSC_TRUE, &numPoints, &points);CHKERRQ(ierr);
  ierr = VecRestoreArray(v, &array);CHKERRQ(ierr);
  PetscFunctionReturn(0);
}

#undef __FUNCT__
#define __FUNCT__ "DMPlexPrintMatSetValues"
PetscErrorCode DMPlexPrintMatSetValues(PetscViewer viewer, Mat A, PetscInt point, PetscInt numIndices, const PetscInt indices[], const PetscScalar values[])
{
  PetscMPIInt    rank;
  PetscInt       i, j;
  PetscErrorCode ierr;

  PetscFunctionBegin;
  ierr = MPI_Comm_rank(PetscObjectComm((PetscObject)A), &rank);CHKERRQ(ierr);
  ierr = PetscViewerASCIIPrintf(viewer, "[%D]mat for sieve point %D\n", rank, point);CHKERRQ(ierr);
  for (i = 0; i < numIndices; i++) {
    ierr = PetscViewerASCIIPrintf(viewer, "[%D]mat indices[%D] = %D\n", rank, i, indices[i]);CHKERRQ(ierr);
  }
  for (i = 0; i < numIndices; i++) {
    ierr = PetscViewerASCIIPrintf(viewer, "[%D]", rank);CHKERRQ(ierr);
    for (j = 0; j < numIndices; j++) {
#if defined(PETSC_USE_COMPLEX)
      ierr = PetscViewerASCIIPrintf(viewer, " (%G,%G)", PetscRealPart(values[i*numIndices+j]), PetscImaginaryPart(values[i*numIndices+j]));CHKERRQ(ierr);
#else
      ierr = PetscViewerASCIIPrintf(viewer, " %G", values[i*numIndices+j]);CHKERRQ(ierr);
#endif
    }
    ierr = PetscViewerASCIIPrintf(viewer, "\n");CHKERRQ(ierr);
  }
  PetscFunctionReturn(0);
}

#undef __FUNCT__
#define __FUNCT__ "indicesPoint_private"
/* . off - The global offset of this point */
PetscErrorCode indicesPoint_private(PetscSection section, PetscInt point, PetscInt off, PetscInt *loff, PetscBool setBC, PetscInt orientation, PetscInt indices[])
{
  PetscInt        dof;    /* The number of unknowns on this point */
  PetscInt        cdof;   /* The number of constraints on this point */
  const PetscInt *cdofs; /* The indices of the constrained dofs on this point */
  PetscInt        cind = 0, k;
  PetscErrorCode  ierr;

  PetscFunctionBegin;
  ierr = PetscSectionGetDof(section, point, &dof);CHKERRQ(ierr);
  ierr = PetscSectionGetConstraintDof(section, point, &cdof);CHKERRQ(ierr);
  if (!cdof || setBC) {
    if (orientation >= 0) {
      for (k = 0; k < dof; ++k) indices[*loff+k] = off+k;
    } else {
      for (k = 0; k < dof; ++k) indices[*loff+dof-k-1] = off+k;
    }
  } else {
    ierr = PetscSectionGetConstraintIndices(section, point, &cdofs);CHKERRQ(ierr);
    if (orientation >= 0) {
      for (k = 0; k < dof; ++k) {
        if ((cind < cdof) && (k == cdofs[cind])) {
          /* Insert check for returning constrained indices */
          indices[*loff+k] = -(off+k+1);
          ++cind;
        } else {
          indices[*loff+k] = off+k-cind;
        }
      }
    } else {
      for (k = 0; k < dof; ++k) {
        if ((cind < cdof) && (k == cdofs[cind])) {
          /* Insert check for returning constrained indices */
          indices[*loff+dof-k-1] = -(off+k+1);
          ++cind;
        } else {
          indices[*loff+dof-k-1] = off+k-cind;
        }
      }
    }
  }
  *loff += dof;
  PetscFunctionReturn(0);
}

#undef __FUNCT__
#define __FUNCT__ "indicesPointFields_private"
/* . off - The global offset of this point */
PetscErrorCode indicesPointFields_private(PetscSection section, PetscInt point, PetscInt off, PetscInt foffs[], PetscBool setBC, PetscInt orientation, PetscInt indices[])
{
  PetscInt       numFields, foff, f;
  PetscErrorCode ierr;

  PetscFunctionBegin;
  ierr = PetscSectionGetNumFields(section, &numFields);CHKERRQ(ierr);
  for (f = 0, foff = 0; f < numFields; ++f) {
    PetscInt        fdof, fcomp, cfdof;
    const PetscInt *fcdofs; /* The indices of the constrained dofs for field f on this point */
    PetscInt        cind = 0, k, c;

    ierr = PetscSectionGetFieldComponents(section, f, &fcomp);CHKERRQ(ierr);
    ierr = PetscSectionGetFieldDof(section, point, f, &fdof);CHKERRQ(ierr);
    ierr = PetscSectionGetFieldConstraintDof(section, point, f, &cfdof);CHKERRQ(ierr);
    if (!cfdof || setBC) {
      if (orientation >= 0) {
        for (k = 0; k < fdof; ++k) indices[foffs[f]+k] = off+foff+k;
      } else {
        for (k = fdof/fcomp-1; k >= 0; --k) {
          for (c = 0; c < fcomp; ++c) {
            indices[foffs[f]+k*fcomp+c] = off+foff+(fdof/fcomp-1-k)*fcomp+c;
          }
        }
      }
    } else {
      ierr = PetscSectionGetFieldConstraintIndices(section, point, f, &fcdofs);CHKERRQ(ierr);
      if (orientation >= 0) {
        for (k = 0; k < fdof; ++k) {
          if ((cind < cfdof) && (k == fcdofs[cind])) {
            indices[foffs[f]+k] = -(off+foff+k+1);
            ++cind;
          } else {
            indices[foffs[f]+k] = off+foff+k-cind;
          }
        }
      } else {
        for (k = fdof/fcomp-1; k >= 0; --k) {
          for (c = 0; c < fcomp; ++c) {
            if ((cind < cfdof) && ((fdof/fcomp-1-k)*fcomp+c == fcdofs[cind])) {
              indices[foffs[f]+k*fcomp+c] = -(off+foff+(fdof/fcomp-1-k)*fcomp+c+1);
              ++cind;
            } else {
              indices[foffs[f]+k*fcomp+c] = off+foff+(fdof/fcomp-1-k)*fcomp+c-cind;
            }
          }
        }
      }
    }
    foff     += fdof - cfdof;
    foffs[f] += fdof;
  }
  PetscFunctionReturn(0);
}

#undef __FUNCT__
#define __FUNCT__ "DMPlexMatSetClosure"
/*@C
  DMPlexMatSetClosure - Set an array of the values on the closure of 'point'

  Not collective

  Input Parameters:
+ dm - The DM
. section - The section describing the layout in v
. globalSection - The section describing the layout in v
. A - The matrix
. point - The sieve point in the DM
. values - The array of values
- mode - The insert mode, where INSERT_ALL_VALUES and ADD_ALL_VALUES also overwrite boundary conditions

  Fortran Notes:
  This routine is only available in Fortran 90, and you must include petsc.h90 in your code.

  Level: intermediate

.seealso DMPlexVecGetClosure(), DMPlexVecSetClosure()
@*/
PetscErrorCode DMPlexMatSetClosure(DM dm, PetscSection section, PetscSection globalSection, Mat A, PetscInt point, const PetscScalar values[], InsertMode mode)
{
  DM_Plex       *mesh   = (DM_Plex*) dm->data;
  PetscInt      *points = NULL;
  PetscInt      *indices;
  PetscInt       offsets[32];
  PetscInt       numFields, numPoints, numIndices, dof, off, globalOff, pStart, pEnd, p, q, f;
  PetscErrorCode ierr;

  PetscFunctionBegin;
  PetscValidHeaderSpecific(dm, DM_CLASSID, 1);
  PetscValidHeaderSpecific(section, PETSC_SECTION_CLASSID, 2);
  PetscValidHeaderSpecific(globalSection, PETSC_SECTION_CLASSID, 3);
  PetscValidHeaderSpecific(A, MAT_CLASSID, 4);
  ierr = PetscSectionGetNumFields(section, &numFields);CHKERRQ(ierr);
  if (numFields > 31) SETERRQ1(PetscObjectComm((PetscObject)dm), PETSC_ERR_ARG_OUTOFRANGE, "Number of fields %D limited to 31", numFields);
  ierr = PetscMemzero(offsets, 32 * sizeof(PetscInt));CHKERRQ(ierr);
  ierr = DMPlexGetTransitiveClosure(dm, point, PETSC_TRUE, &numPoints, &points);CHKERRQ(ierr);
  /* Compress out points not in the section */
  ierr = PetscSectionGetChart(section, &pStart, &pEnd);CHKERRQ(ierr);
  for (p = 0, q = 0; p < numPoints*2; p += 2) {
    if ((points[p] >= pStart) && (points[p] < pEnd)) {
      points[q*2]   = points[p];
      points[q*2+1] = points[p+1];
      ++q;
    }
  }
  numPoints = q;
  for (p = 0, numIndices = 0; p < numPoints*2; p += 2) {
    PetscInt fdof;

    ierr = PetscSectionGetDof(section, points[p], &dof);CHKERRQ(ierr);
    for (f = 0; f < numFields; ++f) {
      ierr          = PetscSectionGetFieldDof(section, points[p], f, &fdof);CHKERRQ(ierr);
      offsets[f+1] += fdof;
    }
    numIndices += dof;
  }
  for (f = 1; f < numFields; ++f) offsets[f+1] += offsets[f];

  if (numFields && offsets[numFields] != numIndices) SETERRQ2(PetscObjectComm((PetscObject)dm), PETSC_ERR_PLIB, "Invalid size for closure %d should be %d", offsets[numFields], numIndices);
  ierr = DMGetWorkArray(dm, numIndices, PETSC_INT, &indices);CHKERRQ(ierr);
  if (numFields) {
    for (p = 0; p < numPoints*2; p += 2) {
      PetscInt o = points[p+1];
      ierr = PetscSectionGetOffset(globalSection, points[p], &globalOff);CHKERRQ(ierr);
      indicesPointFields_private(section, points[p], globalOff < 0 ? -(globalOff+1) : globalOff, offsets, PETSC_FALSE, o, indices);
    }
  } else {
    for (p = 0, off = 0; p < numPoints*2; p += 2) {
      PetscInt o = points[p+1];
      ierr = PetscSectionGetOffset(globalSection, points[p], &globalOff);CHKERRQ(ierr);
      indicesPoint_private(section, points[p], globalOff < 0 ? -(globalOff+1) : globalOff, &off, PETSC_FALSE, o, indices);
    }
  }
  if (mesh->printSetValues) {ierr = DMPlexPrintMatSetValues(PETSC_VIEWER_STDOUT_SELF, A, point, numIndices, indices, values);CHKERRQ(ierr);}
  ierr = MatSetValues(A, numIndices, indices, numIndices, indices, values, mode);
  if (ierr) {
    PetscMPIInt    rank;
    PetscErrorCode ierr2;

    ierr2 = MPI_Comm_rank(PetscObjectComm((PetscObject)A), &rank);CHKERRQ(ierr2);
    ierr2 = (*PetscErrorPrintf)("[%D]ERROR in DMPlexMatSetClosure\n", rank);CHKERRQ(ierr2);
    ierr2 = DMPlexPrintMatSetValues(PETSC_VIEWER_STDERR_SELF, A, point, numIndices, indices, values);CHKERRQ(ierr2);
    ierr2 = DMRestoreWorkArray(dm, numIndices, PETSC_INT, &indices);CHKERRQ(ierr2);
    CHKERRQ(ierr);
  }
  ierr = DMPlexRestoreTransitiveClosure(dm, point, PETSC_TRUE, &numPoints, &points);CHKERRQ(ierr);
  ierr = DMRestoreWorkArray(dm, numIndices, PETSC_INT, &indices);CHKERRQ(ierr);
  PetscFunctionReturn(0);
}

#undef __FUNCT__
#define __FUNCT__ "DMPlexGetHybridBounds"
PetscErrorCode DMPlexGetHybridBounds(DM dm, PetscInt *cMax, PetscInt *fMax, PetscInt *eMax, PetscInt *vMax)
{
  DM_Plex       *mesh = (DM_Plex*) dm->data;
  PetscInt       dim;
  PetscErrorCode ierr;

  PetscFunctionBegin;
  PetscValidHeaderSpecific(dm, DM_CLASSID, 1);
  ierr = DMPlexGetDimension(dm, &dim);CHKERRQ(ierr);
  if (cMax) *cMax = mesh->hybridPointMax[dim];
  if (fMax) *fMax = mesh->hybridPointMax[dim-1];
  if (eMax) *eMax = mesh->hybridPointMax[1];
  if (vMax) *vMax = mesh->hybridPointMax[0];
  PetscFunctionReturn(0);
}

#undef __FUNCT__
#define __FUNCT__ "DMPlexSetHybridBounds"
PetscErrorCode DMPlexSetHybridBounds(DM dm, PetscInt cMax, PetscInt fMax, PetscInt eMax, PetscInt vMax)
{
  DM_Plex       *mesh = (DM_Plex*) dm->data;
  PetscInt       dim;
  PetscErrorCode ierr;

  PetscFunctionBegin;
  PetscValidHeaderSpecific(dm, DM_CLASSID, 1);
  ierr = DMPlexGetDimension(dm, &dim);CHKERRQ(ierr);
  if (cMax >= 0) mesh->hybridPointMax[dim]   = cMax;
  if (fMax >= 0) mesh->hybridPointMax[dim-1] = fMax;
  if (eMax >= 0) mesh->hybridPointMax[1]     = eMax;
  if (vMax >= 0) mesh->hybridPointMax[0]     = vMax;
  PetscFunctionReturn(0);
}

#undef __FUNCT__
#define __FUNCT__ "DMPlexGetVTKCellHeight"
PetscErrorCode DMPlexGetVTKCellHeight(DM dm, PetscInt *cellHeight)
{
  DM_Plex *mesh = (DM_Plex*) dm->data;

  PetscFunctionBegin;
  PetscValidHeaderSpecific(dm, DM_CLASSID, 1);
  PetscValidPointer(cellHeight, 2);
  *cellHeight = mesh->vtkCellHeight;
  PetscFunctionReturn(0);
}

#undef __FUNCT__
#define __FUNCT__ "DMPlexSetVTKCellHeight"
PetscErrorCode DMPlexSetVTKCellHeight(DM dm, PetscInt cellHeight)
{
  DM_Plex *mesh = (DM_Plex*) dm->data;

  PetscFunctionBegin;
  PetscValidHeaderSpecific(dm, DM_CLASSID, 1);
  mesh->vtkCellHeight = cellHeight;
  PetscFunctionReturn(0);
}

#undef __FUNCT__
#define __FUNCT__ "DMPlexCreateNumbering_Private"
/* We can easily have a form that takes an IS instead */
PetscErrorCode DMPlexCreateNumbering_Private(DM dm, PetscInt pStart, PetscInt pEnd, PetscSF sf, IS *numbering)
{
  PetscSection   section, globalSection;
  PetscInt      *numbers, p;
  PetscErrorCode ierr;

  PetscFunctionBegin;
  ierr = PetscSectionCreate(PetscObjectComm((PetscObject)dm), &section);CHKERRQ(ierr);
  ierr = PetscSectionSetChart(section, pStart, pEnd);CHKERRQ(ierr);
  for (p = pStart; p < pEnd; ++p) {
    ierr = PetscSectionSetDof(section, p, 1);CHKERRQ(ierr);
  }
  ierr = PetscSectionSetUp(section);CHKERRQ(ierr);
  ierr = PetscSectionCreateGlobalSection(section, sf, PETSC_FALSE, &globalSection);CHKERRQ(ierr);
  ierr = PetscMalloc((pEnd - pStart) * sizeof(PetscInt), &numbers);CHKERRQ(ierr);
  for (p = pStart; p < pEnd; ++p) {
    ierr = PetscSectionGetOffset(globalSection, p, &numbers[p-pStart]);CHKERRQ(ierr);
  }
  ierr = ISCreateGeneral(PetscObjectComm((PetscObject)dm), pEnd - pStart, numbers, PETSC_OWN_POINTER, numbering);CHKERRQ(ierr);
  ierr = PetscSectionDestroy(&section);CHKERRQ(ierr);
  ierr = PetscSectionDestroy(&globalSection);CHKERRQ(ierr);
  PetscFunctionReturn(0);
}

#undef __FUNCT__
#define __FUNCT__ "DMPlexGetCellNumbering"
PetscErrorCode DMPlexGetCellNumbering(DM dm, IS *globalCellNumbers)
{
  DM_Plex       *mesh = (DM_Plex*) dm->data;
  PetscInt       cellHeight, cStart, cEnd, cMax;
  PetscErrorCode ierr;

  PetscFunctionBegin;
  PetscValidHeaderSpecific(dm, DM_CLASSID, 1);
  if (!mesh->globalCellNumbers) {
    ierr = DMPlexGetVTKCellHeight(dm, &cellHeight);CHKERRQ(ierr);
    ierr = DMPlexGetHeightStratum(dm, cellHeight, &cStart, &cEnd);CHKERRQ(ierr);
    ierr = DMPlexGetHybridBounds(dm, &cMax, NULL, NULL, NULL);CHKERRQ(ierr);
    if (cMax >= 0) cEnd = PetscMin(cEnd, cMax);
    ierr = DMPlexCreateNumbering_Private(dm, cStart, cEnd, dm->sf, &mesh->globalCellNumbers);CHKERRQ(ierr);
  }
  *globalCellNumbers = mesh->globalCellNumbers;
  PetscFunctionReturn(0);
}

#undef __FUNCT__
#define __FUNCT__ "DMPlexGetVertexNumbering"
PetscErrorCode DMPlexGetVertexNumbering(DM dm, IS *globalVertexNumbers)
{
  DM_Plex       *mesh = (DM_Plex*) dm->data;
  PetscInt       vStart, vEnd, vMax;
  PetscErrorCode ierr;

  PetscFunctionBegin;
  PetscValidHeaderSpecific(dm, DM_CLASSID, 1);
  if (!mesh->globalVertexNumbers) {
    ierr = DMPlexGetDepthStratum(dm, 0, &vStart, &vEnd);CHKERRQ(ierr);
    ierr = DMPlexGetHybridBounds(dm, NULL, NULL, NULL, &vMax);CHKERRQ(ierr);
    if (vMax >= 0) vEnd = PetscMin(vEnd, vMax);
    ierr = DMPlexCreateNumbering_Private(dm, vStart, vEnd, dm->sf, &mesh->globalVertexNumbers);CHKERRQ(ierr);
  }
  *globalVertexNumbers = mesh->globalVertexNumbers;
  PetscFunctionReturn(0);
}


#undef __FUNCT__
#define __FUNCT__ "PetscSectionCreateGlobalSectionLabel"
/*@C
  PetscSectionCreateGlobalSectionLabel - Create a section describing the global field layout using
  the local section and an SF describing the section point overlap.

  Input Parameters:
  + s - The PetscSection for the local field layout
  . sf - The SF describing parallel layout of the section points
  . includeConstraints - By default this is PETSC_FALSE, meaning that the global field vector will not possess constrained dofs
  . label - The label specifying the points
  - labelValue - The label stratum specifying the points

  Output Parameter:
  . gsection - The PetscSection for the global field layout

  Note: This gives negative sizes and offsets to points not owned by this process

  Level: developer

.seealso: PetscSectionCreate()
@*/
PetscErrorCode PetscSectionCreateGlobalSectionLabel(PetscSection s, PetscSF sf, PetscBool includeConstraints, DMLabel label, PetscInt labelValue, PetscSection *gsection)
{
  PetscInt      *neg = NULL, *tmpOff = NULL;
  PetscInt       pStart, pEnd, p, dof, cdof, off, globalOff = 0, nroots;
  PetscErrorCode ierr;

  PetscFunctionBegin;
  ierr = PetscSectionCreate(s->atlasLayout.comm, gsection);CHKERRQ(ierr);
  ierr = PetscSectionGetChart(s, &pStart, &pEnd);CHKERRQ(ierr);
  ierr = PetscSectionSetChart(*gsection, pStart, pEnd);CHKERRQ(ierr);
  ierr = PetscSFGetGraph(sf, &nroots, NULL, NULL, NULL);CHKERRQ(ierr);
  if (nroots >= 0) {
    if (nroots < pEnd-pStart) SETERRQ2(PETSC_COMM_SELF, PETSC_ERR_ARG_SIZ, "PetscSF nroots %d < %d section size", nroots, pEnd-pStart);
    ierr = PetscMalloc(nroots * sizeof(PetscInt), &neg);CHKERRQ(ierr);
    ierr = PetscMemzero(neg, nroots * sizeof(PetscInt));CHKERRQ(ierr);
    if (nroots > pEnd-pStart) {
      ierr = PetscMalloc(nroots * sizeof(PetscInt), &tmpOff);CHKERRQ(ierr);
      ierr = PetscMemzero(tmpOff, nroots * sizeof(PetscInt));CHKERRQ(ierr);
    } else {
      tmpOff = &(*gsection)->atlasDof[-pStart];
    }
  }
  /* Mark ghost points with negative dof */
  for (p = pStart; p < pEnd; ++p) {
    PetscInt value;

    ierr = DMLabelGetValue(label, p, &value);CHKERRQ(ierr);
    if (value != labelValue) continue;
    ierr = PetscSectionGetDof(s, p, &dof);CHKERRQ(ierr);
    ierr = PetscSectionSetDof(*gsection, p, dof);CHKERRQ(ierr);
    ierr = PetscSectionGetConstraintDof(s, p, &cdof);CHKERRQ(ierr);
    if (!includeConstraints && cdof > 0) {ierr = PetscSectionSetConstraintDof(*gsection, p, cdof);CHKERRQ(ierr);}
    if (neg) neg[p] = -(dof+1);
  }
  ierr = PetscSectionSetUpBC(*gsection);CHKERRQ(ierr);
  if (nroots >= 0) {
    ierr = PetscSFBcastBegin(sf, MPIU_INT, neg, tmpOff);CHKERRQ(ierr);
    ierr = PetscSFBcastEnd(sf, MPIU_INT, neg, tmpOff);CHKERRQ(ierr);
    if (nroots > pEnd-pStart) {
      for (p = pStart; p < pEnd; ++p) {if (tmpOff[p] < 0) (*gsection)->atlasDof[p-pStart] = tmpOff[p];}
    }
  }
  /* Calculate new sizes, get proccess offset, and calculate point offsets */
  for (p = 0, off = 0; p < pEnd-pStart; ++p) {
    cdof = (!includeConstraints && s->bc) ? s->bc->atlasDof[p] : 0;
    (*gsection)->atlasOff[p] = off;
    off += (*gsection)->atlasDof[p] > 0 ? (*gsection)->atlasDof[p]-cdof : 0;
  }
  ierr       = MPI_Scan(&off, &globalOff, 1, MPIU_INT, MPI_SUM, s->atlasLayout.comm);CHKERRQ(ierr);
  globalOff -= off;
  for (p = 0, off = 0; p < pEnd-pStart; ++p) {
    (*gsection)->atlasOff[p] += globalOff;
    if (neg) neg[p] = -((*gsection)->atlasOff[p]+1);
  }
  /* Put in negative offsets for ghost points */
  if (nroots >= 0) {
    ierr = PetscSFBcastBegin(sf, MPIU_INT, neg, tmpOff);CHKERRQ(ierr);
    ierr = PetscSFBcastEnd(sf, MPIU_INT, neg, tmpOff);CHKERRQ(ierr);
    if (nroots > pEnd-pStart) {
      for (p = pStart; p < pEnd; ++p) {if (tmpOff[p] < 0) (*gsection)->atlasOff[p-pStart] = tmpOff[p];}
    }
  }
  if (nroots >= 0 && nroots > pEnd-pStart) {ierr = PetscFree(tmpOff);CHKERRQ(ierr);}
  ierr = PetscFree(neg);CHKERRQ(ierr);
  PetscFunctionReturn(0);
}<|MERGE_RESOLUTION|>--- conflicted
+++ resolved
@@ -1270,102 +1270,8 @@
   PetscErrorCode ierr;
 
   PetscFunctionBegin;
-<<<<<<< HEAD
-  if (!numFields) PetscFunctionReturn(0);
-  ierr = DMGetDefaultSection(dm, &section);CHKERRQ(ierr);
-  ierr = DMGetDefaultGlobalSection(dm, &sectionGlobal);CHKERRQ(ierr);
-  if (!section) SETERRQ(PetscObjectComm((PetscObject)dm), PETSC_ERR_ARG_WRONG, "Must set default section for DMPlex before splitting fields");
-  if (!sectionGlobal) SETERRQ(PetscObjectComm((PetscObject)dm), PETSC_ERR_ARG_WRONG, "Must set default global section for DMPlex before splitting fields");
-  ierr = PetscSectionGetNumFields(section, &nF);CHKERRQ(ierr);
-  if (numFields > nF) SETERRQ2(PetscObjectComm((PetscObject)dm), PETSC_ERR_ARG_WRONG, "Number of requested fields %d greater than number of DM fields %d", numFields, nF);
-  if (is) {
-    ierr = PetscSectionGetChart(sectionGlobal, &pStart, &pEnd);CHKERRQ(ierr);
-    for (p = pStart; p < pEnd; ++p) {
-      PetscInt gdof;
-
-      ierr = PetscSectionGetDof(sectionGlobal, p, &gdof);CHKERRQ(ierr);
-      if (gdof > 0) {
-        for (f = 0; f < numFields; ++f) {
-          PetscInt fdof, fcdof;
-
-          ierr     = PetscSectionGetFieldDof(section, p, fields[f], &fdof);CHKERRQ(ierr);
-          ierr     = PetscSectionGetFieldConstraintDof(section, p, fields[f], &fcdof);CHKERRQ(ierr);
-          subSize += fdof-fcdof;
-        }
-      }
-    }
-    ierr = PetscMalloc(subSize * sizeof(PetscInt), &subIndices);CHKERRQ(ierr);
-    for (p = pStart; p < pEnd; ++p) {
-      PetscInt gdof, goff;
-
-      ierr = PetscSectionGetDof(sectionGlobal, p, &gdof);CHKERRQ(ierr);
-      if (gdof > 0) {
-        ierr = PetscSectionGetOffset(sectionGlobal, p, &goff);CHKERRQ(ierr);
-        for (f = 0; f < numFields; ++f) {
-          PetscInt fdof, fcdof, fc, f2, poff = 0;
-
-          /* Can get rid of this loop by storing field information in the global section */
-          for (f2 = 0; f2 < fields[f]; ++f2) {
-            ierr  = PetscSectionGetFieldDof(section, p, f2, &fdof);CHKERRQ(ierr);
-            ierr  = PetscSectionGetFieldConstraintDof(section, p, f2, &fcdof);CHKERRQ(ierr);
-            poff += fdof-fcdof;
-          }
-          ierr = PetscSectionGetFieldDof(section, p, fields[f], &fdof);CHKERRQ(ierr);
-          ierr = PetscSectionGetFieldConstraintDof(section, p, fields[f], &fcdof);CHKERRQ(ierr);
-          for (fc = 0; fc < fdof-fcdof; ++fc, ++subOff) {
-            subIndices[subOff] = goff+poff+fc;
-          }
-        }
-      }
-    }
-    ierr = ISCreateGeneral(PetscObjectComm((PetscObject)dm), subSize, subIndices, PETSC_OWN_POINTER, is);CHKERRQ(ierr);
-  }
-  if (subdm) {
-    PetscSection subsection;
-    PetscBool    haveNull = PETSC_FALSE;
-    PetscInt     f, nf = 0;
-
-    ierr = DMClone(dm, subdm);CHKERRQ(ierr);
-    ierr = PetscSectionCreateSubsection(section, numFields, fields, &subsection);CHKERRQ(ierr);
-    ierr = DMSetDefaultSection(*subdm, subsection);CHKERRQ(ierr);
-    ierr = PetscSectionDestroy(&subsection);CHKERRQ(ierr);
-    for (f = 0; f < numFields; ++f) {
-      (*subdm)->nullspaceConstructors[f] = dm->nullspaceConstructors[fields[f]];
-      if ((*subdm)->nullspaceConstructors[f]) {
-        haveNull = PETSC_TRUE;
-        nf       = f;
-      }
-    }
-    if (haveNull) {
-      MatNullSpace nullSpace;
-
-      ierr = (*(*subdm)->nullspaceConstructors[nf])(*subdm, nf, &nullSpace);CHKERRQ(ierr);
-      ierr = PetscObjectCompose((PetscObject) *is, "nullspace", (PetscObject) nullSpace);CHKERRQ(ierr);
-      ierr = MatNullSpaceDestroy(&nullSpace);CHKERRQ(ierr);
-    }
-    if (dm->fields) {
-      if (nF != dm->numFields) SETERRQ2(PetscObjectComm((PetscObject)dm), PETSC_ERR_ARG_WRONG, "The number of DM fields %d does not match the number of Section fields %d", dm->numFields, nF);
-      ierr = DMSetNumFields(*subdm, numFields);CHKERRQ(ierr);
-      for (f = 0; f < numFields; ++f) {
-        ierr = PetscObjectListDuplicate(dm->fields[fields[f]]->olist, &(*subdm)->fields[f]->olist);CHKERRQ(ierr);
-      }
-      if (numFields == 1) {
-        MatNullSpace space;
-        Mat          pmat;
-
-        ierr = PetscObjectQuery((*subdm)->fields[0], "nullspace", (PetscObject*) &space);CHKERRQ(ierr);
-        if (space) {ierr = PetscObjectCompose((PetscObject) *is, "nullspace", (PetscObject) space);CHKERRQ(ierr);}
-        ierr = PetscObjectQuery((*subdm)->fields[0], "nearnullspace", (PetscObject*) &space);CHKERRQ(ierr);
-        if (space) {ierr = PetscObjectCompose((PetscObject) *is, "nearnullspace", (PetscObject) space);CHKERRQ(ierr);}
-        ierr = PetscObjectQuery((*subdm)->fields[0], "pmat", (PetscObject*) &pmat);CHKERRQ(ierr);
-        if (pmat) {ierr = PetscObjectCompose((PetscObject) *is, "pmat", (PetscObject) pmat);CHKERRQ(ierr);}
-      }
-    }
-  }
-=======
   if (subdm) {ierr = DMClone(dm, subdm);CHKERRQ(ierr);}
   ierr = DMCreateSubDM_Section_Private(dm, numFields, fields, is, subdm);CHKERRQ(ierr);
->>>>>>> 4d9407bc
   PetscFunctionReturn(0);
 }
 
