#define PETSCDM_DLL
#include <petsc-private/dmpleximpl.h>    /*I   "petscdmplex.h"   I*/
#include <../src/sys/classes/viewer/impls/vtk/vtkvimpl.h>

#undef __FUNCT__
#define __FUNCT__ "DMPlexVTKGetCellType"
PetscErrorCode DMPlexVTKGetCellType(DM dm, PetscInt dim, PetscInt corners, PetscInt *cellType)
{
  PetscFunctionBegin;
  *cellType = -1;
  switch (dim) {
  case 0:
    switch (corners) {
    case 1:
      *cellType = 1; /* VTK_VERTEX */
      break;
    default:
      break;
    }
    break;
  case 1:
    switch (corners) {
    case 2:
      *cellType = 3; /* VTK_LINE */
      break;
    case 3:
      *cellType = 21; /* VTK_QUADRATIC_EDGE */
      break;
    default:
      break;
    }
    break;
  case 2:
    switch (corners) {
    case 3:
      *cellType = 5; /* VTK_TRIANGLE */
      break;
    case 4:
      *cellType = 9; /* VTK_QUAD */
      break;
    case 6:
      *cellType = 22; /* VTK_QUADRATIC_TRIANGLE */
      break;
    case 9:
      *cellType = 23; /* VTK_QUADRATIC_QUAD */
      break;
    default:
      break;
    }
    break;
  case 3:
    switch (corners) {
    case 4:
      *cellType = 10; /* VTK_TETRA */
      break;
    case 8:
      *cellType = 12; /* VTK_HEXAHEDRON */
      break;
    case 10:
      *cellType = 24; /* VTK_QUADRATIC_TETRA */
      break;
    case 27:
      *cellType = 29; /* VTK_QUADRATIC_HEXAHEDRON */
      break;
    default:
      break;
    }
  }
  PetscFunctionReturn(0);
}

#undef __FUNCT__
#define __FUNCT__ "DMPlexVTKWriteCells_ASCII"
PetscErrorCode DMPlexVTKWriteCells_ASCII(DM dm, FILE *fp, PetscInt *totalCells)
{
  MPI_Comm       comm;
  IS             globalVertexNumbers;
  const PetscInt *gvertex;
  PetscInt       dim;
  PetscInt       numCorners = 0, totCorners = 0, maxCorners, *corners;
  PetscInt       numCells   = 0, totCells   = 0, maxCells, cellHeight;
  PetscInt       numLabelCells, cMax, cStart, cEnd, c, vStart, vEnd, v;
  PetscMPIInt    numProcs, rank, proc, tag;
  PetscBool      hasLabel;
  PetscErrorCode ierr;

  PetscFunctionBegin;
  ierr = PetscObjectGetComm((PetscObject)dm,&comm);CHKERRQ(ierr);
  ierr = PetscCommGetNewTag(comm, &tag);CHKERRQ(ierr);
  ierr = MPI_Comm_size(comm, &numProcs);CHKERRQ(ierr);
  ierr = MPI_Comm_rank(comm, &rank);CHKERRQ(ierr);
  ierr = DMPlexGetDimension(dm, &dim);CHKERRQ(ierr);
  ierr = DMPlexGetVTKCellHeight(dm, &cellHeight);CHKERRQ(ierr);
  ierr = DMPlexGetHeightStratum(dm, cellHeight, &cStart, &cEnd);CHKERRQ(ierr);
  ierr = DMPlexGetDepthStratum(dm, 0, &vStart, &vEnd);CHKERRQ(ierr);
  ierr = DMPlexGetHybridBounds(dm, &cMax, NULL, NULL, NULL);CHKERRQ(ierr);
  if (cMax >= 0) cEnd = PetscMin(cEnd, cMax);
  ierr = DMPlexGetStratumSize(dm, "vtk", 1, &numLabelCells);CHKERRQ(ierr);

  hasLabel = numLabelCells > 0 ? PETSC_TRUE : PETSC_FALSE;
  for (c = cStart; c < cEnd; ++c) {
    PetscInt *closure = NULL;
    PetscInt closureSize;

    if (hasLabel) {
      PetscInt value;

      ierr = DMPlexGetLabelValue(dm, "vtk", c, &value);CHKERRQ(ierr);
      if (value != 1) continue;
    }
    ierr = DMPlexGetTransitiveClosure(dm, c, PETSC_TRUE, &closureSize, &closure);CHKERRQ(ierr);
    for (v = 0; v < closureSize*2; v += 2) {
      if ((closure[v] >= vStart) && (closure[v] < vEnd)) ++numCorners;
    }
    ierr = DMPlexRestoreTransitiveClosure(dm, c, PETSC_TRUE, &closureSize, &closure);CHKERRQ(ierr);
    ++numCells;
  }
  maxCells = numCells;
  ierr     = MPI_Reduce(&numCells, &totCells, 1, MPIU_INT, MPI_SUM, 0, comm);CHKERRQ(ierr);
  ierr     = MPI_Reduce(&numCells, &maxCells, 1, MPIU_INT, MPI_MAX, 0, comm);CHKERRQ(ierr);
  ierr     = MPI_Reduce(&numCorners, &totCorners, 1, MPIU_INT, MPI_SUM, 0, comm);CHKERRQ(ierr);
  ierr     = MPI_Reduce(&numCorners, &maxCorners, 1, MPIU_INT, MPI_MAX, 0, comm);CHKERRQ(ierr);
  ierr     = DMPlexGetVertexNumbering(dm, &globalVertexNumbers);CHKERRQ(ierr);
  ierr     = ISGetIndices(globalVertexNumbers, &gvertex);CHKERRQ(ierr);
  ierr     = PetscMalloc(maxCells * sizeof(PetscInt), &corners);CHKERRQ(ierr);
  ierr     = PetscFPrintf(comm, fp, "CELLS %d %d\n", totCells, totCorners+totCells);CHKERRQ(ierr);
  if (!rank) {
    PetscInt *remoteVertices;
    int      *vertices;

    ierr = PetscMalloc(maxCorners * sizeof(int), &vertices);CHKERRQ(ierr);
    for (c = cStart, numCells = 0; c < cEnd; ++c) {
      PetscInt *closure = NULL;
      PetscInt closureSize, nC = 0;

      if (hasLabel) {
        PetscInt value;

        ierr = DMPlexGetLabelValue(dm, "vtk", c, &value);CHKERRQ(ierr);
        if (value != 1) continue;
      }
      ierr = DMPlexGetTransitiveClosure(dm, c, PETSC_TRUE, &closureSize, &closure);CHKERRQ(ierr);
      for (v = 0; v < closureSize*2; v += 2) {
        if ((closure[v] >= vStart) && (closure[v] < vEnd)) {
          const PetscInt gv = gvertex[closure[v] - vStart];
          vertices[nC++] = gv < 0 ? -(gv+1) : gv;
        }
      }
      ierr = DMPlexRestoreTransitiveClosure(dm, c, PETSC_TRUE, &closureSize, &closure);CHKERRQ(ierr);
      corners[numCells++] = nC;
      ierr = PetscFPrintf(comm, fp, "%d ", nC);CHKERRQ(ierr);
<<<<<<< HEAD
      ierr = DMPlexInvertCell(dim, nC, closure);CHKERRQ(ierr);
=======
      ierr = DMPlexInvertCell(dim, nC, vertices);CHKERRQ(ierr);
>>>>>>> b6d5cb33
      for (v = 0; v < nC; ++v) {
        ierr = PetscFPrintf(comm, fp, " %d", vertices[v]);CHKERRQ(ierr);
      }
      ierr = PetscFPrintf(comm, fp, "\n");CHKERRQ(ierr);
    }
    if (numProcs > 1) {ierr = PetscMalloc((maxCorners+maxCells) * sizeof(PetscInt), &remoteVertices);CHKERRQ(ierr);}
    for (proc = 1; proc < numProcs; ++proc) {
      MPI_Status status;

      ierr = MPI_Recv(&numCorners, 1, MPIU_INT, proc, tag, comm, &status);CHKERRQ(ierr);
      ierr = MPI_Recv(remoteVertices, numCorners, MPIU_INT, proc, tag, comm, &status);CHKERRQ(ierr);
      for (c = 0; c < numCorners;) {
        PetscInt nC = remoteVertices[c++];

        for (v = 0; v < nC; ++v, ++c) {
          vertices[v] = remoteVertices[c];
        }
        ierr = DMPlexInvertCell(dim, nC, vertices);CHKERRQ(ierr);
        ierr = PetscFPrintf(comm, fp, "%d ", nC);CHKERRQ(ierr);
        for (v = 0; v < nC; ++v) {
          ierr = PetscFPrintf(comm, fp, " %d", vertices[v]);CHKERRQ(ierr);
        }
        ierr = PetscFPrintf(comm, fp, "\n");CHKERRQ(ierr);
      }
    }
    if (numProcs > 1) {ierr = PetscFree(remoteVertices);CHKERRQ(ierr);}
    ierr = PetscFree(vertices);CHKERRQ(ierr);
  } else {
    PetscInt *localVertices, numSend = numCells+numCorners, k = 0;

    ierr = PetscMalloc(numSend * sizeof(PetscInt), &localVertices);CHKERRQ(ierr);
    for (c = cStart, numCells = 0; c < cEnd; ++c) {
      PetscInt *closure = NULL;
      PetscInt closureSize, nC = 0;

      if (hasLabel) {
        PetscInt value;

        ierr = DMPlexGetLabelValue(dm, "vtk", c, &value);CHKERRQ(ierr);
        if (value != 1) continue;
      }
      ierr = DMPlexGetTransitiveClosure(dm, c, PETSC_TRUE, &closureSize, &closure);CHKERRQ(ierr);
      for (v = 0; v < closureSize*2; v += 2) {
        if ((closure[v] >= vStart) && (closure[v] < vEnd)) {
          const PetscInt gv = gvertex[closure[v] - vStart];
          closure[nC++] = gv < 0 ? -(gv+1) : gv;
        }
      }
      corners[numCells++] = nC;
      localVertices[k++]  = nC;
      for (v = 0; v < nC; ++v, ++k) {
        localVertices[k] = closure[v];
      }
      ierr = DMPlexRestoreTransitiveClosure(dm, c, PETSC_TRUE, &closureSize, &closure);CHKERRQ(ierr);
    }
    if (k != numSend) SETERRQ2(PETSC_COMM_SELF,PETSC_ERR_PLIB, "Invalid number of vertices to send %d should be %d", k, numSend);
    ierr = MPI_Send(&numSend, 1, MPIU_INT, 0, tag, comm);CHKERRQ(ierr);
    ierr = MPI_Send(localVertices, numSend, MPIU_INT, 0, tag, comm);CHKERRQ(ierr);
    ierr = PetscFree(localVertices);CHKERRQ(ierr);
  }
  ierr = ISRestoreIndices(globalVertexNumbers, &gvertex);CHKERRQ(ierr);
  ierr = PetscFPrintf(comm, fp, "CELL_TYPES %d\n", totCells);CHKERRQ(ierr);
  if (!rank) {
    PetscInt cellType;

    for (c = 0; c < numCells; ++c) {
      ierr = DMPlexVTKGetCellType(dm, dim, corners[c], &cellType);CHKERRQ(ierr);
      ierr = PetscFPrintf(comm, fp, "%d\n", cellType);CHKERRQ(ierr);
    }
    for (proc = 1; proc < numProcs; ++proc) {
      MPI_Status status;

      ierr = MPI_Recv(&numCells, 1, MPIU_INT, proc, tag, comm, &status);CHKERRQ(ierr);
      ierr = MPI_Recv(corners, numCells, MPIU_INT, proc, tag, comm, &status);CHKERRQ(ierr);
      for (c = 0; c < numCells; ++c) {
        ierr = DMPlexVTKGetCellType(dm, dim, corners[c], &cellType);CHKERRQ(ierr);
        ierr = PetscFPrintf(comm, fp, "%d\n", cellType);CHKERRQ(ierr);
      }
    }
  } else {
    ierr = MPI_Send(&numCells, 1, MPIU_INT, 0, tag, comm);CHKERRQ(ierr);
    ierr = MPI_Send(corners, numCells, MPIU_INT, 0, tag, comm);CHKERRQ(ierr);
  }
  ierr        = PetscFree(corners);CHKERRQ(ierr);
  *totalCells = totCells;
  PetscFunctionReturn(0);
}

#undef __FUNCT__
#define __FUNCT__ "DMPlexVTKWritePartition_ASCII"
PetscErrorCode DMPlexVTKWritePartition_ASCII(DM dm, FILE *fp)
{
  MPI_Comm       comm;
  PetscInt       numCells = 0, cellHeight;
  PetscInt       numLabelCells, cMax, cStart, cEnd, c;
  PetscMPIInt    numProcs, rank, proc, tag;
  PetscBool      hasLabel;
  PetscErrorCode ierr;

  PetscFunctionBegin;
  ierr = PetscObjectGetComm((PetscObject)dm,&comm);CHKERRQ(ierr);
  ierr = PetscCommGetNewTag(comm, &tag);CHKERRQ(ierr);
  ierr = MPI_Comm_size(comm, &numProcs);CHKERRQ(ierr);
  ierr = MPI_Comm_rank(comm, &rank);CHKERRQ(ierr);
  ierr = DMPlexGetVTKCellHeight(dm, &cellHeight);CHKERRQ(ierr);
  ierr = DMPlexGetHeightStratum(dm, cellHeight, &cStart, &cEnd);CHKERRQ(ierr);
  ierr = DMPlexGetHybridBounds(dm, &cMax, NULL, NULL, NULL);CHKERRQ(ierr);
  if (cMax >= 0) cEnd = PetscMin(cEnd, cMax);
  ierr = DMPlexGetStratumSize(dm, "vtk", 1, &numLabelCells);CHKERRQ(ierr);
  hasLabel = numLabelCells > 0 ? PETSC_TRUE : PETSC_FALSE;
  for (c = cStart; c < cEnd; ++c) {
    if (hasLabel) {
      PetscInt value;

      ierr = DMPlexGetLabelValue(dm, "vtk", c, &value);CHKERRQ(ierr);
      if (value != 1) continue;
    }
    ++numCells;
  }
  if (!rank) {
    for (c = 0; c < numCells; ++c) {ierr = PetscFPrintf(comm, fp, "%d\n", rank);CHKERRQ(ierr);}
    for (proc = 1; proc < numProcs; ++proc) {
      MPI_Status status;

      ierr = MPI_Recv(&numCells, 1, MPIU_INT, proc, tag, comm, &status);CHKERRQ(ierr);
      for (c = 0; c < numCells; ++c) {ierr = PetscFPrintf(comm, fp, "%d\n", proc);CHKERRQ(ierr);}
    }
  } else {
    ierr = MPI_Send(&numCells, 1, MPIU_INT, 0, tag, comm);CHKERRQ(ierr);
  }
  PetscFunctionReturn(0);
}

#undef __FUNCT__
#define __FUNCT__ "DMPlexVTKWriteSection_ASCII"
PetscErrorCode DMPlexVTKWriteSection_ASCII(DM dm, PetscSection section, PetscSection globalSection, Vec v, FILE *fp, PetscInt enforceDof, PetscInt precision, PetscReal scale)
{
  MPI_Comm           comm;
  const MPI_Datatype mpiType = MPIU_SCALAR;
  PetscScalar        *array;
  PetscInt           numDof = 0, maxDof;
  PetscInt           numLabelCells, cellHeight, cMax, cStart, cEnd, numLabelVertices, vMax, vStart, vEnd, pStart, pEnd, p;
  PetscMPIInt        numProcs, rank, proc, tag;
  PetscBool          hasLabel;
  PetscErrorCode     ierr;

  PetscFunctionBegin;
  ierr = PetscObjectGetComm((PetscObject)dm,&comm);CHKERRQ(ierr);
  PetscValidHeaderSpecific(dm,DM_CLASSID,1);
  PetscValidHeaderSpecific(v,VEC_CLASSID,4);
  if (precision < 0) precision = 6;
  ierr = PetscCommGetNewTag(comm, &tag);CHKERRQ(ierr);
  ierr = MPI_Comm_size(comm, &numProcs);CHKERRQ(ierr);
  ierr = MPI_Comm_rank(comm, &rank);CHKERRQ(ierr);
  ierr = PetscSectionGetChart(section, &pStart, &pEnd);CHKERRQ(ierr);
  /* VTK only wants the values at cells or vertices */
  ierr = DMPlexGetVTKCellHeight(dm, &cellHeight);CHKERRQ(ierr);
  ierr = DMPlexGetHeightStratum(dm, cellHeight, &cStart, &cEnd);CHKERRQ(ierr);
  ierr = DMPlexGetDepthStratum(dm, 0, &vStart, &vEnd);CHKERRQ(ierr);
  ierr = DMPlexGetHybridBounds(dm, &cMax, NULL, NULL, &vMax);CHKERRQ(ierr);
  if (cMax >= 0) cEnd = PetscMin(cEnd, cMax);
  if (vMax >= 0) vEnd = PetscMin(vEnd, vMax);
  pStart   = PetscMax(PetscMin(cStart, vStart), pStart);
  pEnd     = PetscMin(PetscMax(cEnd,   vEnd),   pEnd);
  ierr     = DMPlexGetStratumSize(dm, "vtk", 1, &numLabelCells);CHKERRQ(ierr);
  ierr     = DMPlexGetStratumSize(dm, "vtk", 2, &numLabelVertices);CHKERRQ(ierr);
  hasLabel = numLabelCells > 0 || numLabelVertices > 0 ? PETSC_TRUE : PETSC_FALSE;
  for (p = pStart; p < pEnd; ++p) {
    /* Reject points not either cells or vertices */
    if (((p < cStart) || (p >= cEnd)) && ((p < vStart) || (p >= vEnd))) continue;
    if (hasLabel) {
      PetscInt value;

      if (((p >= cStart) && (p < cEnd) && numLabelCells) ||
          ((p >= vStart) && (p < vEnd) && numLabelVertices)) {
        ierr = DMPlexGetLabelValue(dm, "vtk", p, &value);CHKERRQ(ierr);
        if (value != 1) continue;
      }
    }
    ierr = PetscSectionGetDof(section, p, &numDof);CHKERRQ(ierr);
    if (numDof) break;
  }
  ierr = MPI_Allreduce(&numDof, &maxDof, 1, MPIU_INT, MPI_MAX, comm);CHKERRQ(ierr);
  enforceDof = PetscMax(enforceDof, maxDof);
  ierr = VecGetArray(v, &array);CHKERRQ(ierr);
  if (!rank) {
    char formatString[8];

    ierr = PetscSNPrintf(formatString, 8, "%%.%de", precision);CHKERRQ(ierr);
    for (p = pStart; p < pEnd; ++p) {
      /* Here we lose a way to filter points by keeping them out of the Numbering */
      PetscInt dof, off, goff, d;

      /* Reject points not either cells or vertices */
      if (((p < cStart) || (p >= cEnd)) && ((p < vStart) || (p >= vEnd))) continue;
      if (hasLabel) {
        PetscInt value;

        if (((p >= cStart) && (p < cEnd) && numLabelCells) ||
            ((p >= vStart) && (p < vEnd) && numLabelVertices)) {
          ierr = DMPlexGetLabelValue(dm, "vtk", p, &value);CHKERRQ(ierr);
          if (value != 1) continue;
        }
      }
      ierr = PetscSectionGetDof(section, p, &dof);CHKERRQ(ierr);
      ierr = PetscSectionGetOffset(section, p, &off);CHKERRQ(ierr);
      ierr = PetscSectionGetOffset(globalSection, p, &goff);CHKERRQ(ierr);
      if (dof && goff >= 0) {
        for (d = 0; d < dof; d++) {
          if (d > 0) {
            ierr = PetscFPrintf(comm, fp, " ");CHKERRQ(ierr);
          }
          ierr = PetscFPrintf(comm, fp, formatString, PetscRealPart(array[off+d])*scale);CHKERRQ(ierr);
        }
        for (d = dof; d < enforceDof; d++) {
          ierr = PetscFPrintf(comm, fp, " 0.0");CHKERRQ(ierr);
        }
        ierr = PetscFPrintf(comm, fp, "\n");CHKERRQ(ierr);
      }
    }
    for (proc = 1; proc < numProcs; ++proc) {
      PetscScalar *remoteValues;
      PetscInt    size, d;
      MPI_Status  status;

      ierr = MPI_Recv(&size, 1, MPIU_INT, proc, tag, comm, &status);CHKERRQ(ierr);
      ierr = PetscMalloc(size * sizeof(PetscScalar), &remoteValues);CHKERRQ(ierr);
      ierr = MPI_Recv(remoteValues, size, mpiType, proc, tag, comm, &status);CHKERRQ(ierr);
      for (p = 0; p < size/maxDof; ++p) {
        for (d = 0; d < maxDof; ++d) {
          if (d > 0) {
            ierr = PetscFPrintf(comm, fp, " ");CHKERRQ(ierr);
          }
          ierr = PetscFPrintf(comm, fp, formatString, PetscRealPart(remoteValues[p*maxDof+d])*scale);CHKERRQ(ierr);
        }
        for (d = maxDof; d < enforceDof; ++d) {
          ierr = PetscFPrintf(comm, fp, " 0.0");CHKERRQ(ierr);
        }
        ierr = PetscFPrintf(comm, fp, "\n");CHKERRQ(ierr);
      }
      ierr = PetscFree(remoteValues);CHKERRQ(ierr);
    }
  } else {
    PetscScalar *localValues;
    PetscInt    size, k = 0;

    ierr = PetscSectionGetStorageSize(section, &size);CHKERRQ(ierr);
    ierr = PetscMalloc(size * sizeof(PetscScalar), &localValues);CHKERRQ(ierr);
    for (p = pStart; p < pEnd; ++p) {
      PetscInt dof, off, goff, d;

      /* Reject points not either cells or vertices */
      if (((p < cStart) || (p >= cEnd)) && ((p < vStart) || (p >= vEnd))) continue;
      if (hasLabel) {
        PetscInt value;

        if (((p >= cStart) && (p < cEnd) && numLabelCells) ||
            ((p >= vStart) && (p < vEnd) && numLabelVertices)) {
          ierr = DMPlexGetLabelValue(dm, "vtk", p, &value);CHKERRQ(ierr);
          if (value != 1) continue;
        }
      }
      ierr = PetscSectionGetDof(section, p, &dof);CHKERRQ(ierr);
      ierr = PetscSectionGetOffset(section, p, &off);CHKERRQ(ierr);
      ierr = PetscSectionGetOffset(globalSection, p, &goff);CHKERRQ(ierr);
      if (goff >= 0) {
        for (d = 0; d < dof; ++d) {
          localValues[k++] = array[off+d];
        }
      }
    }
    ierr = MPI_Send(&k, 1, MPIU_INT, 0, tag, comm);CHKERRQ(ierr);
    ierr = MPI_Send(localValues, k, mpiType, 0, tag, comm);CHKERRQ(ierr);
    ierr = PetscFree(localValues);CHKERRQ(ierr);
  }
  ierr = VecRestoreArray(v, &array);CHKERRQ(ierr);
  PetscFunctionReturn(0);
}

#undef __FUNCT__
#define __FUNCT__ "DMPlexVTKWriteField_ASCII"
PetscErrorCode DMPlexVTKWriteField_ASCII(DM dm, PetscSection section, PetscSection globalSection, Vec field, const char name[], FILE *fp, PetscInt enforceDof, PetscInt precision, PetscReal scale)
{
  MPI_Comm       comm;
  PetscInt       numDof = 0, maxDof;
  PetscInt       pStart, pEnd, p;
  PetscErrorCode ierr;

  PetscFunctionBegin;
  ierr = PetscObjectGetComm((PetscObject)dm,&comm);CHKERRQ(ierr);
  ierr = PetscSectionGetChart(section, &pStart, &pEnd);CHKERRQ(ierr);
  for (p = pStart; p < pEnd; ++p) {
    ierr = PetscSectionGetDof(section, p, &numDof);CHKERRQ(ierr);
    if (numDof) break;
  }
  numDof = PetscMax(numDof, enforceDof);
  ierr = MPI_Allreduce(&numDof, &maxDof, 1, MPIU_INT, MPI_MAX, PetscObjectComm((PetscObject)dm));CHKERRQ(ierr);
  if (!name) name = "Unknown";
  if (maxDof == 3) {
    ierr = PetscFPrintf(comm, fp, "VECTORS %s double\n", name);CHKERRQ(ierr);
  } else {
    ierr = PetscFPrintf(comm, fp, "SCALARS %s double %d\n", name, maxDof);CHKERRQ(ierr);
    ierr = PetscFPrintf(comm, fp, "LOOKUP_TABLE default\n");CHKERRQ(ierr);
  }
  ierr = DMPlexVTKWriteSection_ASCII(dm, section, globalSection, field, fp, enforceDof, precision, scale);CHKERRQ(ierr);
  PetscFunctionReturn(0);
}

#undef __FUNCT__
#define __FUNCT__ "DMPlexVTKWriteAll_ASCII"
static PetscErrorCode DMPlexVTKWriteAll_ASCII(DM dm, PetscViewer viewer)
{
  MPI_Comm                 comm;
  PetscViewer_VTK          *vtk = (PetscViewer_VTK*) viewer->data;
  FILE                     *fp;
  PetscViewerVTKObjectLink link;
  PetscSection             coordSection, globalCoordSection;
  PetscLayout              vLayout;
  Vec                      coordinates;
  PetscReal                lengthScale;
  PetscInt                 vMax, totVertices, totCells;
  PetscBool                hasPoint = PETSC_FALSE, hasCell = PETSC_FALSE, writePartition = PETSC_FALSE;
  PetscErrorCode           ierr;

  PetscFunctionBegin;
  ierr = PetscObjectGetComm((PetscObject)dm,&comm);CHKERRQ(ierr);
  ierr = PetscFOpen(comm, vtk->filename, "wb", &fp);CHKERRQ(ierr);
  ierr = PetscFPrintf(comm, fp, "# vtk DataFile Version 2.0\n");CHKERRQ(ierr);
  ierr = PetscFPrintf(comm, fp, "Simplicial Mesh Example\n");CHKERRQ(ierr);
  ierr = PetscFPrintf(comm, fp, "ASCII\n");CHKERRQ(ierr);
  ierr = PetscFPrintf(comm, fp, "DATASET UNSTRUCTURED_GRID\n");CHKERRQ(ierr);
  /* Vertices */
  ierr = DMPlexGetScale(dm, PETSC_UNIT_LENGTH, &lengthScale);CHKERRQ(ierr);
  ierr = DMPlexGetCoordinateSection(dm, &coordSection);CHKERRQ(ierr);
  ierr = PetscSectionCreateGlobalSection(coordSection, dm->sf, PETSC_FALSE, &globalCoordSection);CHKERRQ(ierr);
  ierr = DMGetCoordinatesLocal(dm, &coordinates);CHKERRQ(ierr);
  ierr = DMPlexGetHybridBounds(dm, NULL, NULL, NULL, &vMax);CHKERRQ(ierr);
  if (vMax >= 0) {
    PetscInt pStart, pEnd, p, localSize = 0;

    ierr = PetscSectionGetChart(globalCoordSection, &pStart, &pEnd);CHKERRQ(ierr);
    pEnd = PetscMin(pEnd, vMax);
    for (p = pStart; p < pEnd; ++p) {
      PetscInt dof;

      ierr = PetscSectionGetDof(globalCoordSection, p, &dof);CHKERRQ(ierr);
      if (dof > 0) ++localSize;
    }
    ierr = PetscLayoutCreate(PetscObjectComm((PetscObject)dm), &vLayout);CHKERRQ(ierr);
    ierr = PetscLayoutSetLocalSize(vLayout, localSize);CHKERRQ(ierr);
    ierr = PetscLayoutSetBlockSize(vLayout, 1);CHKERRQ(ierr);
    ierr = PetscLayoutSetUp(vLayout);CHKERRQ(ierr);
  } else {
    ierr = PetscSectionGetPointLayout(PetscObjectComm((PetscObject)dm), globalCoordSection, &vLayout);CHKERRQ(ierr);
  }
  ierr = PetscLayoutGetSize(vLayout, &totVertices);CHKERRQ(ierr);
  ierr = PetscFPrintf(comm, fp, "POINTS %d double\n", totVertices);CHKERRQ(ierr);
  ierr = DMPlexVTKWriteSection_ASCII(dm, coordSection, globalCoordSection, coordinates, fp, 3, PETSC_DETERMINE, lengthScale);CHKERRQ(ierr);
  /* Cells */
  ierr = DMPlexVTKWriteCells_ASCII(dm, fp, &totCells);CHKERRQ(ierr);
  /* Vertex fields */
  for (link = vtk->link; link; link = link->next) {
    if ((link->ft == PETSC_VTK_POINT_FIELD) || (link->ft == PETSC_VTK_POINT_VECTOR_FIELD)) hasPoint = PETSC_TRUE;
    if ((link->ft == PETSC_VTK_CELL_FIELD)  || (link->ft == PETSC_VTK_CELL_VECTOR_FIELD))  hasCell  = PETSC_TRUE;
  }
  if (hasPoint) {
    ierr = PetscFPrintf(comm, fp, "POINT_DATA %d\n", totVertices);CHKERRQ(ierr);
    for (link = vtk->link; link; link = link->next) {
      Vec          X = (Vec) link->vec;
      DM           dmX;
      PetscSection section, globalSection, newSection = NULL;
      const char   *name;
      PetscInt     enforceDof = PETSC_DETERMINE;

      if ((link->ft != PETSC_VTK_POINT_FIELD) && (link->ft != PETSC_VTK_POINT_VECTOR_FIELD)) continue;
      if (link->ft == PETSC_VTK_POINT_VECTOR_FIELD) enforceDof = 3;
      ierr = PetscObjectGetName(link->vec, &name);CHKERRQ(ierr);
      ierr = VecGetDM(X, &dmX);CHKERRQ(ierr);
      if (dmX) {
        DMLabel  subpointMap, subpointMapX;
        PetscInt dim, dimX, pStart, pEnd, qStart, qEnd;

        ierr = DMGetDefaultSection(dmX, &section);CHKERRQ(ierr);
        /* Here is where we check whether dmX is a submesh of dm */
        ierr = DMPlexGetDimension(dm,  &dim);CHKERRQ(ierr);
        ierr = DMPlexGetDimension(dmX, &dimX);CHKERRQ(ierr);
        ierr = DMPlexGetChart(dm,  &pStart, &pEnd);CHKERRQ(ierr);
        ierr = DMPlexGetChart(dmX, &qStart, &qEnd);CHKERRQ(ierr);
        ierr = DMPlexGetSubpointMap(dm,  &subpointMap);CHKERRQ(ierr);
        ierr = DMPlexGetSubpointMap(dmX, &subpointMapX);CHKERRQ(ierr);
        if (((dim != dimX) || ((pEnd-pStart) < (qEnd-qStart))) && subpointMap && !subpointMapX) {
          const PetscInt *ind = NULL;
          IS              subpointIS;
          PetscInt        n = 0, q;

          ierr = PetscPrintf(PETSC_COMM_SELF, "Making translation PetscSection\n");CHKERRQ(ierr);
          ierr = PetscSectionGetChart(section, &qStart, &qEnd);CHKERRQ(ierr);
          ierr = DMPlexCreateSubpointIS(dm, &subpointIS);CHKERRQ(ierr);
          if (subpointIS) {
            ierr = ISGetLocalSize(subpointIS, &n);CHKERRQ(ierr);
            ierr = ISGetIndices(subpointIS, &ind);CHKERRQ(ierr);
          }
          ierr = PetscSectionCreate(comm, &newSection);CHKERRQ(ierr);
          ierr = PetscSectionSetChart(newSection, pStart, pEnd);CHKERRQ(ierr);
          for (q = qStart; q < qEnd; ++q) {
            PetscInt dof, off, p;

            ierr = PetscSectionGetDof(section, q, &dof);CHKERRQ(ierr);
            if (dof) {
              ierr = PetscFindInt(q, n, ind, &p);CHKERRQ(ierr);
              if (p >= pStart) {
                ierr = PetscSectionSetDof(newSection, p, dof);CHKERRQ(ierr);
                ierr = PetscSectionGetOffset(section, q, &off);CHKERRQ(ierr);
                ierr = PetscSectionSetOffset(newSection, p, off);CHKERRQ(ierr);
              }
            }
          }
          if (subpointIS) {
            ierr = ISRestoreIndices(subpointIS, &ind);CHKERRQ(ierr);
            ierr = ISDestroy(&subpointIS);CHKERRQ(ierr);
          }
          /* No need to setup section */
          section = newSection;
        }
      } else {
        ierr = PetscObjectQuery(link->vec, "section", (PetscObject*) &section);CHKERRQ(ierr);
        if (!section) SETERRQ1(PetscObjectComm((PetscObject)dm), PETSC_ERR_ARG_WRONG, "Vector %s had no PetscSection composed with it", name);
      }
      if (!section) SETERRQ1(PetscObjectComm((PetscObject)dm), PETSC_ERR_ARG_WRONG, "Vector %s had no PetscSection composed with it", name);
      ierr = PetscSectionCreateGlobalSection(section, dm->sf, PETSC_FALSE, &globalSection);CHKERRQ(ierr);
      ierr = DMPlexVTKWriteField_ASCII(dm, section, globalSection, X, name, fp, enforceDof, PETSC_DETERMINE, 1.0);CHKERRQ(ierr);
      ierr = PetscSectionDestroy(&globalSection);CHKERRQ(ierr);
      if (newSection) {ierr = PetscSectionDestroy(&newSection);CHKERRQ(ierr);}
    }
  }
  /* Cell Fields */
  ierr = PetscOptionsGetBool(((PetscObject) dm)->prefix, "-dm_view_partition", &writePartition, NULL);CHKERRQ(ierr);
  if (hasCell || writePartition) {
    ierr = PetscFPrintf(comm, fp, "CELL_DATA %d\n", totCells);CHKERRQ(ierr);
    for (link = vtk->link; link; link = link->next) {
      Vec          X = (Vec) link->vec;
      DM           dmX;
      PetscSection section, globalSection;
      const char   *name;
      PetscInt     enforceDof = PETSC_DETERMINE;

      if ((link->ft != PETSC_VTK_CELL_FIELD) && (link->ft != PETSC_VTK_CELL_VECTOR_FIELD)) continue;
      if (link->ft == PETSC_VTK_CELL_VECTOR_FIELD) enforceDof = 3;
      ierr = PetscObjectGetName(link->vec, &name);CHKERRQ(ierr);
      ierr = VecGetDM(X, &dmX);CHKERRQ(ierr);
      if (dmX) {
        ierr = DMGetDefaultSection(dmX, &section);CHKERRQ(ierr);
      } else {
        PetscContainer c;

        ierr = PetscObjectQuery(link->vec, "section", (PetscObject*) &c);CHKERRQ(ierr);
        if (!c) SETERRQ1(PetscObjectComm((PetscObject)dm), PETSC_ERR_ARG_WRONG, "Vector %s had no PetscSection composed with it", name);
        ierr = PetscContainerGetPointer(c, (void**) &section);CHKERRQ(ierr);
      }
      if (!section) SETERRQ1(PetscObjectComm((PetscObject)dm), PETSC_ERR_ARG_WRONG, "Vector %s had no PetscSection composed with it", name);
      ierr = PetscSectionCreateGlobalSection(section, dm->sf, PETSC_FALSE, &globalSection);CHKERRQ(ierr);
      ierr = DMPlexVTKWriteField_ASCII(dm, section, globalSection, X, name, fp, enforceDof, PETSC_DETERMINE, 1.0);CHKERRQ(ierr);
      ierr = PetscSectionDestroy(&globalSection);CHKERRQ(ierr);
    }
    if (writePartition) {
      ierr = PetscFPrintf(comm, fp, "SCALARS partition int 1\n");CHKERRQ(ierr);
      ierr = PetscFPrintf(comm, fp, "LOOKUP_TABLE default\n");CHKERRQ(ierr);
      ierr = DMPlexVTKWritePartition_ASCII(dm, fp);CHKERRQ(ierr);
    }
  }
  /* Cleanup */
  ierr = PetscSectionDestroy(&globalCoordSection);CHKERRQ(ierr);
  ierr = PetscLayoutDestroy(&vLayout);CHKERRQ(ierr);
  ierr = PetscFClose(comm, fp);CHKERRQ(ierr);
  PetscFunctionReturn(0);
}

#undef __FUNCT__
#define __FUNCT__ "DMPlexVTKWriteAll"
/*@C
  DMPlexVTKWriteAll - Write a file containing all the fields that have been provided to the viewer

  Collective

  Input Arguments:
+ odm - The DMPlex specifying the mesh, passed as a PetscObject
- viewer - viewer of type VTK

  Level: developer

  Note:
  This function is a callback used by the VTK viewer to actually write the file.
  The reason for this odd model is that the VTK file format does not provide any way to write one field at a time.
  Instead, metadata for the entire file needs to be available up-front before you can start writing the file.

.seealso: PETSCVIEWERVTK
@*/
PetscErrorCode DMPlexVTKWriteAll(PetscObject odm, PetscViewer viewer)
{
  DM             dm = (DM) odm;
  PetscBool      isvtk;
  PetscErrorCode ierr;

  PetscFunctionBegin;
  PetscValidHeaderSpecific(dm, DM_CLASSID, 1);
  PetscValidHeaderSpecific(viewer, PETSC_VIEWER_CLASSID, 2);
  ierr = PetscObjectTypeCompare((PetscObject) viewer, PETSCVIEWERVTK, &isvtk);CHKERRQ(ierr);
  if (!isvtk) SETERRQ1(PetscObjectComm((PetscObject)viewer), PETSC_ERR_ARG_INCOMP, "Cannot use viewer type %s", ((PetscObject)viewer)->type_name);
  switch (viewer->format) {
  case PETSC_VIEWER_ASCII_VTK:
    ierr = DMPlexVTKWriteAll_ASCII(dm, viewer);CHKERRQ(ierr);
    break;
  case PETSC_VIEWER_VTK_VTU:
    ierr = DMPlexVTKWriteAll_VTU(dm, viewer);CHKERRQ(ierr);
    break;
  default: SETERRQ1(PetscObjectComm((PetscObject)dm), PETSC_ERR_SUP, "No support for format '%s'", PetscViewerFormats[viewer->format]);
  }
  PetscFunctionReturn(0);
}<|MERGE_RESOLUTION|>--- conflicted
+++ resolved
@@ -149,11 +149,7 @@
       ierr = DMPlexRestoreTransitiveClosure(dm, c, PETSC_TRUE, &closureSize, &closure);CHKERRQ(ierr);
       corners[numCells++] = nC;
       ierr = PetscFPrintf(comm, fp, "%d ", nC);CHKERRQ(ierr);
-<<<<<<< HEAD
-      ierr = DMPlexInvertCell(dim, nC, closure);CHKERRQ(ierr);
-=======
       ierr = DMPlexInvertCell(dim, nC, vertices);CHKERRQ(ierr);
->>>>>>> b6d5cb33
       for (v = 0; v < nC; ++v) {
         ierr = PetscFPrintf(comm, fp, " %d", vertices[v]);CHKERRQ(ierr);
       }
