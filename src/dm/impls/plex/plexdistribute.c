--- conflicted
+++ resolved
@@ -1515,10 +1515,6 @@
 @*/
 PetscErrorCode DMPlexCreatePointSF(DM dm, PetscSF migrationSF, PetscBool ownership, PetscSF *pointSF)
 {
-<<<<<<< HEAD
-  DM_Plex           *mesh = (DM_Plex *) dm->data;
-=======
->>>>>>> b7be29c0
   PetscMPIInt        rank, size;
   PetscInt           p, nroots, nleaves, idx, npointLeaves;
   PetscInt          *pointLocal;
@@ -1526,16 +1522,10 @@
   const PetscSFNode *roots;
   PetscSFNode       *rootNodes, *leafNodes, *pointRemote;
   Vec                shifts;
-<<<<<<< HEAD
-  const PetscInt     numShifts = 37; /* TODO Use larger prime */
-  const PetscScalar *shift = NULL;
-  const PetscBool    shiftDebug = PETSC_FALSE;
-=======
   const PetscInt     numShifts = 13759;
   const PetscScalar *shift = NULL;
   const PetscBool    shiftDebug = PETSC_FALSE;
   PetscBool          balance;
->>>>>>> b7be29c0
   PetscErrorCode     ierr;
 
   PetscFunctionBegin;
@@ -1548,19 +1538,11 @@
   ierr = PetscMalloc2(nroots, &rootNodes, nleaves, &leafNodes);CHKERRQ(ierr);
   if (ownership) {
     /* If balancing, we compute a random cyclic shift of the rank for each remote point. That way, the max will evenly distribute among ranks. */
-<<<<<<< HEAD
-    if (mesh->partitionBalance) {
-      PetscRandom r;
-
-      ierr = PetscRandomCreate(PETSC_COMM_SELF, &r);CHKERRQ(ierr);
-      ierr = PetscRandomSetInterval(r, 0, 17*size);CHKERRQ(ierr);
-=======
     if (balance) {
       PetscRandom r;
 
       ierr = PetscRandomCreate(PETSC_COMM_SELF, &r);CHKERRQ(ierr);
       ierr = PetscRandomSetInterval(r, 0, 2467*size);CHKERRQ(ierr);
->>>>>>> b7be29c0
       ierr = VecCreate(PETSC_COMM_SELF, &shifts);CHKERRQ(ierr);
       ierr = VecSetSizes(shifts, numShifts, numShifts);CHKERRQ(ierr);
       ierr = VecSetType(shifts, VECSTANDARD);CHKERRQ(ierr);
@@ -1617,14 +1599,7 @@
   ierr = PetscSFBcastEnd(migrationSF, MPIU_2INT, rootNodes, leafNodes);CHKERRQ(ierr);
 
   for (npointLeaves = 0, p = 0; p < nleaves; p++) {
-<<<<<<< HEAD
-    if (shiftDebug) {
-      ierr = PetscSynchronizedPrintf(PetscObjectComm((PetscObject) dm), "[%d] Root %D, Rank %D MyRank %D\n", rank, roots[p].index, leafNodes[p].rank, (rank + (shift ? (PetscInt) PetscRealPart(shift[roots[p].index%numShifts]) : 0))%size);CHKERRQ(ierr);
-    }
-    if (leafNodes[p].rank != (rank + (shift ? (PetscInt) PetscRealPart(shift[roots[p].index%numShifts]) : 0))%size) npointLeaves++;
-=======
     if (leafNodes[p].rank != rank) npointLeaves++;
->>>>>>> b7be29c0
   }
   ierr = PetscMalloc1(npointLeaves, &pointLocal);CHKERRQ(ierr);
   ierr = PetscMalloc1(npointLeaves, &pointRemote);CHKERRQ(ierr);
@@ -1827,12 +1802,8 @@
   ierr = DMPlexMigrate(dm, sfMigration, *dmParallel);CHKERRQ(ierr);
 
   /* Build the point SF without overlap */
-<<<<<<< HEAD
-  ((DM_Plex*) (*dmParallel)->data)->partitionBalance = ((DM_Plex*) dm->data)->partitionBalance;
-=======
   ierr = DMPlexGetPartitionBalance(dm, &balance);CHKERRQ(ierr);
   ierr = DMPlexSetPartitionBalance(*dmParallel, balance);CHKERRQ(ierr);
->>>>>>> b7be29c0
   ierr = DMPlexCreatePointSF(*dmParallel, sfMigration, PETSC_TRUE, &sfPoint);CHKERRQ(ierr);
   ierr = DMSetPointSF(*dmParallel, sfPoint);CHKERRQ(ierr);
   ierr = DMGetCoordinateDM(*dmParallel, &dmCoord);CHKERRQ(ierr);
