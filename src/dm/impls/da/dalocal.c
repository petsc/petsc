--- conflicted
+++ resolved
@@ -75,7 +75,6 @@
 
 #undef __FUNCT__
 #define __FUNCT__ "DMDAGetNumCells"
-<<<<<<< HEAD
 /*@
   DMDAGetNumCells - Get the number of cells in the local piece of the DMDA. This includes ghost cells.
 
@@ -92,8 +91,6 @@
 
 .seealso: DMDAGetCellPoint()
 @*/
-=======
->>>>>>> 40923405
 PetscErrorCode DMDAGetNumCells(DM dm, PetscInt *numCellsX, PetscInt *numCellsY, PetscInt *numCellsZ, PetscInt *numCells)
 {
   DM_DA         *da  = (DM_DA*) dm->data;
@@ -102,10 +99,7 @@
   const PetscInt nC  = (mx)*(dim > 1 ? (my)*(dim > 2 ? (mz) : 1) : 1);
 
   PetscFunctionBegin;
-<<<<<<< HEAD
   PetscValidHeaderSpecific(dm, DM_CLASSID, 1);
-=======
->>>>>>> 40923405
   if (numCellsX) {
     PetscValidIntPointer(numCellsX,2);
     *numCellsX = mx;
@@ -719,12 +713,8 @@
       }
     }
   }
-<<<<<<< HEAD
   ierr = PetscBTMemzero(pEnd-pStart, isLeaf);CHKERRQ(ierr);
-  ierr = PetscMalloc2(nleaves,PetscInt,&localPoints,nleaves,PetscSFNode,&remotePoints);CHKERRQ(ierr);
-=======
   ierr = PetscMalloc2(nleaves,&localPoints,nleaves,&remotePoints);CHKERRQ(ierr);
->>>>>>> 40923405
   for (zn = 0; zn < (dim > 2 ? 3 : 1); ++zn) {
     for (yn = 0; yn < (dim > 1 ? 3 : 1); ++yn) {
       for (xn = 0; xn < 3; ++xn) {
@@ -1199,15 +1189,10 @@
   ierr = VecCreateSeq(PETSC_COMM_SELF, size, &coordinates);CHKERRQ(ierr);
   ierr = VecGetArray(coordinates, &coords);CHKERRQ(ierr);
   for (k = 0; k < nVz; ++k) {
-<<<<<<< HEAD
-    PetscInt ind[3] = {0, 0, 0}, d, off;
-
-=======
     PetscInt ind[3], d, off;
 
     ind[0] = 0;
     ind[1] = 0;
->>>>>>> 40923405
     ind[2] = k + da->zs;
     for (j = 0; j < nVy; ++j) {
       ind[1] = j + da->ys;
@@ -1258,11 +1243,7 @@
   ierr = DMDAVecGetClosure(dm, section, localX, cStart, &numValues, NULL);CHKERRQ(ierr);
   if (numValues != totDim) SETERRQ2(PETSC_COMM_SELF, PETSC_ERR_ARG_WRONG, "The section cell closure size %d != dual space dimension %d", numValues, totDim);
   ierr = DMGetWorkArray(dm, numValues, PETSC_SCALAR, &values);CHKERRQ(ierr);
-<<<<<<< HEAD
-  ierr = PetscMalloc3(dim*q.numPoints,PetscReal,&v0,dim*dim*q.numPoints,PetscReal,&J,q.numPoints,PetscReal,&detJ);CHKERRQ(ierr);
-=======
   ierr = PetscMalloc3(dim*q.numPoints,&v0,dim*dim*q.numPoints,&J,q.numPoints,&detJ);CHKERRQ(ierr);
->>>>>>> 40923405
   for (c = cStart; c < cEnd; ++c) {
     PetscCellGeometry geom;
 
@@ -1363,19 +1344,11 @@
     numComponents += Nc;
   }
   /* There are no BC values in DAs right now: ierr = DMDAProjectFunctionLocal(dm, fe, funcs, INSERT_BC_VALUES, localX);CHKERRQ(ierr); */
-<<<<<<< HEAD
-  ierr = PetscMalloc5(numComponents,PetscScalar,&funcVal,dim,PetscReal,&coords,dim,PetscReal,&v0,dim*dim,PetscReal,&J,dim*dim,PetscReal,&invJ);CHKERRQ(ierr);
-  ierr = DMDAGetHeightStratum(dm, 0, &cStart, &cEnd);CHKERRQ(ierr);
-  ierr = PetscFEGetQuadrature(fe[0], &quad);CHKERRQ(ierr);
-  for (c = cStart; c < cEnd; ++c) {
-    const PetscScalar *x = NULL;
-=======
   ierr = PetscMalloc5(numComponents,&funcVal,dim,&coords,dim,&v0,dim*dim,&J,dim*dim,&invJ);CHKERRQ(ierr);
   ierr = DMDAGetHeightStratum(dm, 0, &cStart, &cEnd);CHKERRQ(ierr);
   ierr = PetscFEGetQuadrature(fe[0], &quad);CHKERRQ(ierr);
   for (c = cStart; c < cEnd; ++c) {
     PetscScalar *x = NULL;
->>>>>>> 40923405
     PetscReal    elemDiff = 0.0;
 
     ierr = DMDAComputeCellGeometry(dm, c, &quad, v0, J, invJ, &detJ);CHKERRQ(ierr);
