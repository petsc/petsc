
/*
  Code for manipulating distributed regular arrays in parallel.
*/

#include <petsc-private/dmdaimpl.h>    /*I   "petscdmda.h"   I*/
#include <petscbt.h>
#include <petscsf.h>

/*
   This allows the DMDA vectors to properly tell MATLAB their dimensions
*/
#if defined(PETSC_HAVE_MATLAB_ENGINE)
#include <engine.h>   /* MATLAB include file */
#include <mex.h>      /* MATLAB include file */
#undef __FUNCT__
#define __FUNCT__ "VecMatlabEnginePut_DA2d"
static PetscErrorCode  VecMatlabEnginePut_DA2d(PetscObject obj,void *mengine)
{
  PetscErrorCode ierr;
  PetscInt       n,m;
  Vec            vec = (Vec)obj;
  PetscScalar    *array;
  mxArray        *mat;
  DM             da;

  PetscFunctionBegin;
  ierr = VecGetDM(vec, &da);CHKERRQ(ierr);
  if (!da) SETERRQ(PetscObjectComm((PetscObject)vec),PETSC_ERR_ARG_WRONGSTATE,"Vector not associated with a DMDA");
  ierr = DMDAGetGhostCorners(da,0,0,0,&m,&n,0);CHKERRQ(ierr);

  ierr = VecGetArray(vec,&array);CHKERRQ(ierr);
#if !defined(PETSC_USE_COMPLEX)
  mat = mxCreateDoubleMatrix(m,n,mxREAL);
#else
  mat = mxCreateDoubleMatrix(m,n,mxCOMPLEX);
#endif
  ierr = PetscMemcpy(mxGetPr(mat),array,n*m*sizeof(PetscScalar));CHKERRQ(ierr);
  ierr = PetscObjectName(obj);CHKERRQ(ierr);
  engPutVariable((Engine*)mengine,obj->name,mat);

  ierr = VecRestoreArray(vec,&array);CHKERRQ(ierr);
  PetscFunctionReturn(0);
}
#endif


#undef __FUNCT__
#define __FUNCT__ "DMCreateLocalVector_DA"
PetscErrorCode  DMCreateLocalVector_DA(DM da,Vec *g)
{
  PetscErrorCode ierr;
  DM_DA          *dd = (DM_DA*)da->data;

  PetscFunctionBegin;
  PetscValidHeaderSpecific(da,DM_CLASSID,1);
  PetscValidPointer(g,2);
  if (da->defaultSection) {
    ierr = DMCreateLocalVector_Section_Private(da,g);CHKERRQ(ierr);
  } else {
    ierr = VecCreate(PETSC_COMM_SELF,g);CHKERRQ(ierr);
    ierr = VecSetSizes(*g,dd->nlocal,PETSC_DETERMINE);CHKERRQ(ierr);
    ierr = VecSetBlockSize(*g,dd->w);CHKERRQ(ierr);
    ierr = VecSetType(*g,da->vectype);CHKERRQ(ierr);
    ierr = VecSetDM(*g, da);CHKERRQ(ierr);
#if defined(PETSC_HAVE_MATLAB_ENGINE)
    if (dd->w == 1  && dd->dim == 2) {
      ierr = PetscObjectComposeFunction((PetscObject)*g,"PetscMatlabEnginePut_C",VecMatlabEnginePut_DA2d);CHKERRQ(ierr);
    }
#endif
  }
  PetscFunctionReturn(0);
}

#undef __FUNCT__
#define __FUNCT__ "DMDAGetNumCells"
PetscErrorCode DMDAGetNumCells(DM dm, PetscInt *numCells)
{
  DM_DA          *da = (DM_DA*) dm->data;
  const PetscInt dim = da->dim;
  const PetscInt mx  = (da->Xe - da->Xs)/da->w, my = da->Ye - da->Ys, mz = da->Ze - da->Zs;
  const PetscInt nC  = (mx)*(dim > 1 ? (my)*(dim > 2 ? (mz) : 1) : 1);

  PetscFunctionBegin;
  if (numCells) {
    PetscValidIntPointer(numCells,2);
    *numCells = nC;
  }
  PetscFunctionReturn(0);
}

#undef __FUNCT__
#define __FUNCT__ "DMDAGetNumVertices"
PetscErrorCode DMDAGetNumVertices(DM dm, PetscInt *numVerticesX, PetscInt *numVerticesY, PetscInt *numVerticesZ, PetscInt *numVertices)
{
  DM_DA          *da = (DM_DA*) dm->data;
  const PetscInt dim = da->dim;
  const PetscInt mx  = (da->Xe - da->Xs)/da->w, my = da->Ye - da->Ys, mz = da->Ze - da->Zs;
  const PetscInt nVx = mx+1;
  const PetscInt nVy = dim > 1 ? (my+1) : 1;
  const PetscInt nVz = dim > 2 ? (mz+1) : 1;
  const PetscInt nV  = nVx*nVy*nVz;

  PetscFunctionBegin;
  if (numVerticesX) {
    PetscValidIntPointer(numVerticesX,2);
    *numVerticesX = nVx;
  }
  if (numVerticesY) {
    PetscValidIntPointer(numVerticesY,3);
    *numVerticesY = nVy;
  }
  if (numVerticesZ) {
    PetscValidIntPointer(numVerticesZ,4);
    *numVerticesZ = nVz;
  }
  if (numVertices) {
    PetscValidIntPointer(numVertices,5);
    *numVertices = nV;
  }
  PetscFunctionReturn(0);
}

#undef __FUNCT__
#define __FUNCT__ "DMDAGetNumFaces"
PetscErrorCode DMDAGetNumFaces(DM dm, PetscInt *numXFacesX, PetscInt *numXFaces, PetscInt *numYFacesY, PetscInt *numYFaces, PetscInt *numZFacesZ, PetscInt *numZFaces)
{
  DM_DA          *da = (DM_DA*) dm->data;
  const PetscInt dim = da->dim;
  const PetscInt mx  = (da->Xe - da->Xs)/da->w, my = da->Ye - da->Ys, mz = da->Ze - da->Zs;
  const PetscInt nxF = (dim > 1 ? (my)*(dim > 2 ? (mz) : 1) : 1);
  const PetscInt nXF = (mx+1)*nxF;
  const PetscInt nyF = mx*(dim > 2 ? mz : 1);
  const PetscInt nYF = dim > 1 ? (my+1)*nyF : 0;
  const PetscInt nzF = mx*(dim > 1 ? my : 0);
  const PetscInt nZF = dim > 2 ? (mz+1)*nzF : 0;

  PetscFunctionBegin;
  if (numXFacesX) {
    PetscValidIntPointer(numXFacesX,2);
    *numXFacesX = nxF;
  }
  if (numXFaces) {
    PetscValidIntPointer(numXFaces,3);
    *numXFaces = nXF;
  }
  if (numYFacesY) {
    PetscValidIntPointer(numYFacesY,4);
    *numYFacesY = nyF;
  }
  if (numYFaces) {
    PetscValidIntPointer(numYFaces,5);
    *numYFaces = nYF;
  }
  if (numZFacesZ) {
    PetscValidIntPointer(numZFacesZ,6);
    *numZFacesZ = nzF;
  }
  if (numZFaces) {
    PetscValidIntPointer(numZFaces,7);
    *numZFaces = nZF;
  }
  PetscFunctionReturn(0);
}

#undef __FUNCT__
#define __FUNCT__ "DMDAGetHeightStratum"
PetscErrorCode DMDAGetHeightStratum(DM dm, PetscInt height, PetscInt *pStart, PetscInt *pEnd)
{
  DM_DA          *da = (DM_DA*) dm->data;
  const PetscInt dim = da->dim;
  PetscInt       nC, nV, nXF, nYF, nZF;
  PetscErrorCode ierr;

  PetscFunctionBegin;
  if (pStart) PetscValidIntPointer(pStart,3);
  if (pEnd)   PetscValidIntPointer(pEnd,4);
  ierr = DMDAGetNumCells(dm, &nC);CHKERRQ(ierr);
  ierr = DMDAGetNumVertices(dm, NULL, NULL, NULL, &nV);CHKERRQ(ierr);
  ierr = DMDAGetNumFaces(dm, NULL, &nXF, NULL, &nYF, NULL, &nZF);CHKERRQ(ierr);
  if (height == 0) {
    /* Cells */
    if (pStart) *pStart = 0;
    if (pEnd)   *pEnd   = nC;
  } else if (height == 1) {
    /* Faces */
    if (pStart) *pStart = nC+nV;
    if (pEnd)   *pEnd   = nC+nV+nXF+nYF+nZF;
  } else if (height == dim) {
    /* Vertices */
    if (pStart) *pStart = nC;
    if (pEnd)   *pEnd   = nC+nV;
  } else if (height < 0) {
    /* All points */
    if (pStart) *pStart = 0;
    if (pEnd)   *pEnd   = nC+nV+nXF+nYF+nZF;
  } else SETERRQ1(PetscObjectComm((PetscObject)dm), PETSC_ERR_ARG_OUTOFRANGE, "No points of height %d in the DA", height);
  PetscFunctionReturn(0);
}

#undef __FUNCT__
#define __FUNCT__ "DMDACreateSection"
/*@C
  DMDACreateSection - Create a PetscSection inside the DMDA that describes data layout. This allows multiple fields with
  different numbers of dofs on vertices, cells, and faces in each direction.

  Input Parameters:
+ dm- The DMDA
. numFields - The number of fields
. numComp - The number of components in each field, or NULL for 1
. numVertexDof - The number of dofs per vertex for each field, or NULL
. numFaceDof - The number of dofs per face for each field and direction, or NULL
- numCellDof - The number of dofs per cell for each field, or NULL

  Level: developer

  Note:
  The default DMDA numbering is as follows:

    - Cells:    [0,             nC)
    - Vertices: [nC,            nC+nV)
    - X-Faces:  [nC+nV,         nC+nV+nXF)         normal is +- x-dir
    - Y-Faces:  [nC+nV+nXF,     nC+nV+nXF+nYF)     normal is +- y-dir
    - Z-Faces:  [nC+nV+nXF+nYF, nC+nV+nXF+nYF+nZF) normal is +- z-dir

  We interpret the default DMDA partition as a cell partition, and the data assignment as a cell assignment.
@*/
PetscErrorCode DMDACreateSection(DM dm, PetscInt numComp[], PetscInt numVertexDof[], PetscInt numFaceDof[], PetscInt numCellDof[])
{
  DM_DA            *da  = (DM_DA*) dm->data;
<<<<<<< HEAD
=======
  PetscSection      section;
>>>>>>> a4b60ecf
  const PetscInt    dim = da->dim;
  PetscInt          numFields, numVertexTotDof = 0, numCellTotDof = 0, numFaceTotDof[3] = {0, 0, 0};
  PetscBT           isLeaf;
  PetscSF           sf;
  PetscMPIInt       rank;
  const PetscMPIInt *neighbors;
  PetscInt          *localPoints;
  PetscSFNode       *remotePoints;
  PetscInt          nleaves = 0,  nleavesCheck = 0, nL = 0;
  PetscInt          nC, nVx, nVy, nVz, nV, nxF, nXF, nyF, nYF, nzF, nZF;
  PetscInt          pStart, pEnd, cStart, cEnd, vStart, vEnd, fStart, fEnd, xfStart, xfEnd, yfStart, yfEnd, zfStart, zfEnd;
  PetscInt          f, v, c, xf, yf, zf, xn, yn, zn;
  PetscErrorCode    ierr;

  PetscFunctionBegin;
  PetscValidHeaderSpecific(dm, DM_CLASSID, 1);
  ierr    = MPI_Comm_rank(PetscObjectComm((PetscObject)dm), &rank);CHKERRQ(ierr);
  ierr    = DMDAGetNumCells(dm, &nC);CHKERRQ(ierr);
  ierr    = DMDAGetNumVertices(dm, &nVx, &nVy, &nVz, &nV);CHKERRQ(ierr);
  ierr    = DMDAGetNumFaces(dm, &nxF, &nXF, &nyF, &nYF, &nzF, &nZF);CHKERRQ(ierr);
  ierr    = DMDAGetHeightStratum(dm, -1,  &pStart, &pEnd);CHKERRQ(ierr);
  ierr    = DMDAGetHeightStratum(dm, 0,   &cStart, &cEnd);CHKERRQ(ierr);
  ierr    = DMDAGetHeightStratum(dm, 1,   &fStart, &fEnd);CHKERRQ(ierr);
  ierr    = DMDAGetHeightStratum(dm, dim, &vStart, &vEnd);CHKERRQ(ierr);
  xfStart = vEnd;  xfEnd = xfStart+nXF;
  yfStart = xfEnd; yfEnd = yfStart+nYF;
  zfStart = yfEnd; zfEnd = zfStart+nZF;
  if (zfEnd != fEnd) SETERRQ2(PetscObjectComm((PetscObject)dm), PETSC_ERR_PLIB, "Invalid face end %d, should be %d", zfEnd, fEnd);
  /* Create local section */
  ierr = DMDAGetInfo(dm, 0,0,0,0,0,0,0, &numFields, 0,0,0,0,0);CHKERRQ(ierr);
  for (f = 0; f < numFields; ++f) {
    if (numVertexDof) numVertexTotDof  += numVertexDof[f];
    if (numCellDof)   numCellTotDof    += numCellDof[f];
    if (numFaceDof) {
      numFaceTotDof[0] += numFaceDof[f*dim+0];
      numFaceTotDof[1] += dim > 1 ? numFaceDof[f*dim+1] : 0;
      numFaceTotDof[2] += dim > 2 ? numFaceDof[f*dim+2] : 0;
    }
  }
  ierr = PetscSectionCreate(PetscObjectComm((PetscObject)dm), &section);CHKERRQ(ierr);
  if (numFields > 1) {
    ierr = PetscSectionSetNumFields(section, numFields);CHKERRQ(ierr);
    for (f = 0; f < numFields; ++f) {
      const char *name;

      ierr = DMDAGetFieldName(dm, f, &name);CHKERRQ(ierr);
      ierr = PetscSectionSetFieldName(section, f, name);CHKERRQ(ierr);
      if (numComp) {
        ierr = PetscSectionSetFieldComponents(section, f, numComp[f]);CHKERRQ(ierr);
      }
    }
  } else {
    numFields = 0;
  }
  ierr = PetscSectionSetChart(section, pStart, pEnd);CHKERRQ(ierr);
  if (numVertexDof) {
    for (v = vStart; v < vEnd; ++v) {
      for (f = 0; f < numFields; ++f) {
        ierr = PetscSectionSetFieldDof(section, v, f, numVertexDof[f]);CHKERRQ(ierr);
      }
      ierr = PetscSectionSetDof(section, v, numVertexTotDof);CHKERRQ(ierr);
    }
  }
  if (numFaceDof) {
    for (xf = xfStart; xf < xfEnd; ++xf) {
      for (f = 0; f < numFields; ++f) {
        ierr = PetscSectionSetFieldDof(section, xf, f, numFaceDof[f*dim+0]);CHKERRQ(ierr);
      }
      ierr = PetscSectionSetDof(section, xf, numFaceTotDof[0]);CHKERRQ(ierr);
    }
    for (yf = yfStart; yf < yfEnd; ++yf) {
      for (f = 0; f < numFields; ++f) {
        ierr = PetscSectionSetFieldDof(section, yf, f, numFaceDof[f*dim+1]);CHKERRQ(ierr);
      }
      ierr = PetscSectionSetDof(section, yf, numFaceTotDof[1]);CHKERRQ(ierr);
    }
    for (zf = zfStart; zf < zfEnd; ++zf) {
      for (f = 0; f < numFields; ++f) {
        ierr = PetscSectionSetFieldDof(section, zf, f, numFaceDof[f*dim+2]);CHKERRQ(ierr);
      }
      ierr = PetscSectionSetDof(section, zf, numFaceTotDof[2]);CHKERRQ(ierr);
    }
  }
  if (numCellDof) {
    for (c = cStart; c < cEnd; ++c) {
      for (f = 0; f < numFields; ++f) {
        ierr = PetscSectionSetFieldDof(section, c, f, numCellDof[f]);CHKERRQ(ierr);
      }
      ierr = PetscSectionSetDof(section, c, numCellTotDof);CHKERRQ(ierr);
    }
  }
  ierr = PetscSectionSetUp(section);CHKERRQ(ierr);
  /* Create mesh point SF */
  ierr = PetscBTCreate(pEnd-pStart, &isLeaf);CHKERRQ(ierr);
  ierr = DMDAGetNeighbors(dm, &neighbors);CHKERRQ(ierr);
  for (zn = 0; zn < (dim > 2 ? 3 : 1); ++zn) {
    for (yn = 0; yn < (dim > 1 ? 3 : 1); ++yn) {
      for (xn = 0; xn < 3; ++xn) {
        const PetscInt xp       = xn-1, yp = dim > 1 ? yn-1 : 0, zp = dim > 2 ? zn-1 : 0;
        const PetscInt neighbor = neighbors[(zn*3+yn)*3+xn];
        PetscInt       xv, yv, zv;

        if (neighbor >= 0 && neighbor < rank) {
          if (xp < 0) { /* left */
            if (yp < 0) { /* bottom */
              if (zp < 0) { /* back */
                const PetscInt localVertex  = (      0*nVy +     0)*nVx +     0 + nC; /* left bottom back vertex */
                if (!PetscBTLookupSet(isLeaf, localVertex)) ++nleaves;
              } else if (zp > 0) { /* front */
                const PetscInt localVertex  = ((nVz-1)*nVy +     0)*nVx +     0 + nC; /* left bottom front vertex */
                if (!PetscBTLookupSet(isLeaf, localVertex)) ++nleaves;
              } else {
                for (zv = 0; zv < nVz; ++zv) {
                  const PetscInt localVertex  = (zv*nVy +     0)*nVx +     0 + nC; /* left bottom vertices */
                  if (!PetscBTLookupSet(isLeaf, localVertex)) ++nleaves;
                }
              }
            } else if (yp > 0) { /* top */
              if (zp < 0) { /* back */
                const PetscInt localVertex  = (      0*nVy + nVy-1)*nVx +     0 + nC; /* left top back vertex */
                if (!PetscBTLookupSet(isLeaf, localVertex)) ++nleaves;
              } else if (zp > 0) { /* front */
                const PetscInt localVertex  = ((nVz-1)*nVy + nVy-1)*nVx +     0 + nC; /* left top front vertex */
                if (!PetscBTLookupSet(isLeaf, localVertex)) ++nleaves;
              } else {
                for (zv = 0; zv < nVz; ++zv) {
                  const PetscInt localVertex  = (zv*nVy + nVy-1)*nVx +     0 + nC; /* left top vertices */
                  if (!PetscBTLookupSet(isLeaf, localVertex)) ++nleaves;
                }
              }
            } else {
              if (zp < 0) { /* back */
                for (yv = 0; yv < nVy; ++yv) {
                  const PetscInt localVertex  = (      0*nVy + yv)*nVx +     0 + nC; /* left back vertices */
                  if (!PetscBTLookupSet(isLeaf, localVertex)) ++nleaves;
                }
              } else if (zp > 0) { /* front */
                for (yv = 0; yv < nVy; ++yv) {
                  const PetscInt localVertex  = ((nVz-1)*nVy + yv)*nVx +     0 + nC; /* left front vertices */
                  if (!PetscBTLookupSet(isLeaf, localVertex)) ++nleaves;
                }
              } else {
                for (zv = 0; zv < nVz; ++zv) {
                  for (yv = 0; yv < nVy; ++yv) {
                    const PetscInt localVertex  = (zv*nVy + yv)*nVx +     0 + nC; /* left vertices */
                    if (!PetscBTLookupSet(isLeaf, localVertex)) ++nleaves;
                  }
                }
#if 0
                for (xf = 0; xf < nxF; ++xf) {
                  /* THIS IS WRONG */
                  const PetscInt localFace  = 0 + nC+nV; /* left faces */
                  if (!PetscBTLookupSet(isLeaf, localFace)) ++nleaves;
                }
#endif
              }
            }
          } else if (xp > 0) { /* right */
            if (yp < 0) { /* bottom */
              if (zp < 0) { /* back */
                const PetscInt localVertex  = (      0*nVy +     0)*nVx + nVx-1 + nC; /* right bottom back vertex */
                if (!PetscBTLookupSet(isLeaf, localVertex)) ++nleaves;
              } else if (zp > 0) { /* front */
                const PetscInt localVertex  = ((nVz-1)*nVy +     0)*nVx + nVx-1 + nC; /* right bottom front vertex */
                if (!PetscBTLookupSet(isLeaf, localVertex)) ++nleaves;
              } else {
                for (zv = 0; zv < nVz; ++zv) {
                  const PetscInt localVertex  = (zv*nVy +     0)*nVx + nVx-1 + nC; /* right bottom vertices */
                  if (!PetscBTLookupSet(isLeaf, localVertex)) ++nleaves;
                }
              }
            } else if (yp > 0) { /* top */
              if (zp < 0) { /* back */
                const PetscInt localVertex  = (      0*nVy + nVy-1)*nVx + nVx-1 + nC; /* right top back vertex */
                if (!PetscBTLookupSet(isLeaf, localVertex)) ++nleaves;
              } else if (zp > 0) { /* front */
                const PetscInt localVertex  = ((nVz-1)*nVy + nVy-1)*nVx + nVx-1 + nC; /* right top front vertex */
                if (!PetscBTLookupSet(isLeaf, localVertex)) ++nleaves;
              } else {
                for (zv = 0; zv < nVz; ++zv) {
                  const PetscInt localVertex  = (zv*nVy + nVy-1)*nVx + nVx-1 + nC; /* right top vertices */
                  if (!PetscBTLookupSet(isLeaf, localVertex)) ++nleaves;
                }
              }
            } else {
              if (zp < 0) { /* back */
                for (yv = 0; yv < nVy; ++yv) {
                  const PetscInt localVertex  = (      0*nVy + yv)*nVx + nVx-1 + nC; /* right back vertices */
                  if (!PetscBTLookupSet(isLeaf, localVertex)) ++nleaves;
                }
              } else if (zp > 0) { /* front */
                for (yv = 0; yv < nVy; ++yv) {
                  const PetscInt localVertex  = ((nVz-1)*nVy + yv)*nVx + nVx-1 + nC; /* right front vertices */
                  if (!PetscBTLookupSet(isLeaf, localVertex)) ++nleaves;
                }
              } else {
                for (zv = 0; zv < nVz; ++zv) {
                  for (yv = 0; yv < nVy; ++yv) {
                    const PetscInt localVertex  = (zv*nVy + yv)*nVx + nVx-1 + nC; /* right vertices */
                    if (!PetscBTLookupSet(isLeaf, localVertex)) ++nleaves;
                  }
                }
#if 0
                for (xf = 0; xf < nxF; ++xf) {
                  /* THIS IS WRONG */
                  const PetscInt localFace  = 0 + nC+nV; /* right faces */
                  if (!PetscBTLookupSet(isLeaf, localFace)) ++nleaves;
                }
#endif
              }
            }
          } else {
            if (yp < 0) { /* bottom */
              if (zp < 0) { /* back */
                for (xv = 0; xv < nVx; ++xv) {
                  const PetscInt localVertex  = (      0*nVy +     0)*nVx + xv + nC; /* bottom back vertices */
                  if (!PetscBTLookupSet(isLeaf, localVertex)) ++nleaves;
                }
              } else if (zp > 0) { /* front */
                for (xv = 0; xv < nVx; ++xv) {
                  const PetscInt localVertex  = ((nVz-1)*nVy +     0)*nVx + xv + nC; /* bottom front vertices */
                  if (!PetscBTLookupSet(isLeaf, localVertex)) ++nleaves;
                }
              } else {
                for (zv = 0; zv < nVz; ++zv) {
                  for (xv = 0; xv < nVx; ++xv) {
                    const PetscInt localVertex  = (zv*nVy +     0)*nVx + xv + nC; /* bottom vertices */
                    if (!PetscBTLookupSet(isLeaf, localVertex)) ++nleaves;
                  }
                }
#if 0
                for (yf = 0; yf < nyF; ++yf) {
                  /* THIS IS WRONG */
                  const PetscInt localFace  = 0 + nC+nV; /* bottom faces */
                  if (!PetscBTLookupSet(isLeaf, localVFace)) ++nleaves;
                }
#endif
              }
            } else if (yp > 0) { /* top */
              if (zp < 0) { /* back */
                for (xv = 0; xv < nVx; ++xv) {
                  const PetscInt localVertex  = (      0*nVy + nVy-1)*nVx + xv + nC; /* top back vertices */
                  if (!PetscBTLookupSet(isLeaf, localVertex)) ++nleaves;
                }
              } else if (zp > 0) { /* front */
                for (xv = 0; xv < nVx; ++xv) {
                  const PetscInt localVertex  = ((nVz-1)*nVy + nVy-1)*nVx + xv + nC; /* top front vertices */
                  if (!PetscBTLookupSet(isLeaf, localVertex)) ++nleaves;
                }
              } else {
                for (zv = 0; zv < nVz; ++zv) {
                  for (xv = 0; xv < nVx; ++xv) {
                    const PetscInt localVertex  = (zv*nVy + nVy-1)*nVx + xv + nC; /* top vertices */
                    if (!PetscBTLookupSet(isLeaf, localVertex)) ++nleaves;
                  }
                }
#if 0
                for (yf = 0; yf < nyF; ++yf) {
                  /* THIS IS WRONG */
                  const PetscInt localFace  = 0 + nC+nV; /* top faces */
                  if (!PetscBTLookupSet(isLeaf, localVFace)) ++nleaves;
                }
#endif
              }
            } else {
              if (zp < 0) { /* back */
                for (yv = 0; yv < nVy; ++yv) {
                  for (xv = 0; xv < nVx; ++xv) {
                    const PetscInt localVertex  = (      0*nVy + yv)*nVx + xv + nC; /* back vertices */
                    if (!PetscBTLookupSet(isLeaf, localVertex)) ++nleaves;
                  }
                }
#if 0
                for (zf = 0; zf < nzF; ++zf) {
                  /* THIS IS WRONG */
                  const PetscInt localFace  = 0 + nC+nV; /* back faces */
                  if (!PetscBTLookupSet(isLeaf, localFace)) ++nleaves;
                }
#endif
              } else if (zp > 0) { /* front */
                for (yv = 0; yv < nVy; ++yv) {
                  for (xv = 0; xv < nVx; ++xv) {
                    const PetscInt localVertex  = ((nVz-1)*nVy + yv)*nVx + xv + nC; /* front vertices */
                    if (!PetscBTLookupSet(isLeaf, localVertex)) ++nleaves;
                  }
                }
#if 0
                for (zf = 0; zf < nzF; ++zf) {
                  /* THIS IS WRONG */
                  const PetscInt localFace  = 0 + nC+nV; /* front faces */
                  if (!PetscBTLookupSet(isLeaf, localFace)) ++nleaves;
                }
#endif
              } else {
                /* Nothing is shared from the interior */
              }
            }
          }
        }
      }
    }
  }
  ierr = PetscBTMemzero(pEnd-pStart, isLeaf);CHKERRQ(ierr);
  ierr = PetscMalloc2(nleaves,PetscInt,&localPoints,nleaves,PetscSFNode,&remotePoints);CHKERRQ(ierr);
  for (zn = 0; zn < (dim > 2 ? 3 : 1); ++zn) {
    for (yn = 0; yn < (dim > 1 ? 3 : 1); ++yn) {
      for (xn = 0; xn < 3; ++xn) {
        const PetscInt xp       = xn-1, yp = dim > 1 ? yn-1 : 0, zp = dim > 2 ? zn-1 : 0;
        const PetscInt neighbor = neighbors[(zn*3+yn)*3+xn];
        PetscInt       xv, yv, zv;

        if (neighbor >= 0 && neighbor < rank) {
          if (xp < 0) { /* left */
            if (yp < 0) { /* bottom */
              if (zp < 0) { /* back */
                const PetscInt localVertex  = (      0*nVy +     0)*nVx +     0 + nC; /* left bottom back vertex */
                const PetscInt remoteVertex = ((nVz-1)*nVy + nVy-1)*nVx + nVx-1 + nC; /* TODO: Correct this for neighbor sizes */

                if (!PetscBTLookupSet(isLeaf, localVertex)) {
                  localPoints[nL]        = localVertex;
                  remotePoints[nL].rank  = neighbor;
                  remotePoints[nL].index = remoteVertex;
                  ++nL;
                }
              } else if (zp > 0) { /* front */
                const PetscInt localVertex  = ((nVz-1)*nVy +     0)*nVx +     0 + nC; /* left bottom front vertex */
                const PetscInt remoteVertex = (      0*nVy + nVy-1)*nVx + nVx-1 + nC; /* TODO: Correct this for neighbor sizes */

                if (!PetscBTLookupSet(isLeaf, localVertex)) {
                  localPoints[nL]        = localVertex;
                  remotePoints[nL].rank  = neighbor;
                  remotePoints[nL].index = remoteVertex;
                  ++nL;
                }
              } else {
                for (zv = 0; zv < nVz; ++zv) {
                  const PetscInt localVertex  = (zv*nVy +     0)*nVx +     0 + nC; /* left bottom vertices */
                  const PetscInt remoteVertex = (zv*nVy + nVy-1)*nVx + nVx-1 + nC; /* TODO: Correct this for neighbor sizes */

                  if (!PetscBTLookupSet(isLeaf, localVertex)) {
                    localPoints[nL]        = localVertex;
                    remotePoints[nL].rank  = neighbor;
                    remotePoints[nL].index = remoteVertex;
                    ++nL;
                  }
                }
              }
            } else if (yp > 0) { /* top */
              if (zp < 0) { /* back */
                const PetscInt localVertex  = (      0*nVy + nVy-1)*nVx +     0 + nC; /* left top back vertex */
                const PetscInt remoteVertex = ((nVz-1)*nVy +     0)*nVx + nVx-1 + nC; /* TODO: Correct this for neighbor sizes */

                if (!PetscBTLookupSet(isLeaf, localVertex)) {
                  localPoints[nL]        = localVertex;
                  remotePoints[nL].rank  = neighbor;
                  remotePoints[nL].index = remoteVertex;
                  ++nL;
                }
              } else if (zp > 0) { /* front */
                const PetscInt localVertex  = ((nVz-1)*nVy + nVy-1)*nVx +     0 + nC; /* left top front vertex */
                const PetscInt remoteVertex = (      0*nVy +     0)*nVx + nVx-1 + nC; /* TODO: Correct this for neighbor sizes */

                if (!PetscBTLookupSet(isLeaf, localVertex)) {
                  localPoints[nL]        = localVertex;
                  remotePoints[nL].rank  = neighbor;
                  remotePoints[nL].index = remoteVertex;
                  ++nL;
                }
              } else {
                for (zv = 0; zv < nVz; ++zv) {
                  const PetscInt localVertex  = (zv*nVy + nVy-1)*nVx +     0 + nC; /* left top vertices */
                  const PetscInt remoteVertex = (zv*nVy +     0)*nVx + nVx-1 + nC; /* TODO: Correct this for neighbor sizes */

                  if (!PetscBTLookupSet(isLeaf, localVertex)) {
                    localPoints[nL]        = localVertex;
                    remotePoints[nL].rank  = neighbor;
                    remotePoints[nL].index = remoteVertex;
                    ++nL;
                  }
                }
              }
            } else {
              if (zp < 0) { /* back */
                for (yv = 0; yv < nVy; ++yv) {
                  const PetscInt localVertex  = (      0*nVy + yv)*nVx +     0 + nC; /* left back vertices */
                  const PetscInt remoteVertex = ((nVz-1)*nVy + yv)*nVx + nVx-1 + nC; /* TODO: Correct this for neighbor sizes */

                  if (!PetscBTLookupSet(isLeaf, localVertex)) {
                    localPoints[nL]        = localVertex;
                    remotePoints[nL].rank  = neighbor;
                    remotePoints[nL].index = remoteVertex;
                    ++nL;
                  }
                }
              } else if (zp > 0) { /* front */
                for (yv = 0; yv < nVy; ++yv) {
                  const PetscInt localVertex  = ((nVz-1)*nVy + yv)*nVx +     0 + nC; /* left front vertices */
                  const PetscInt remoteVertex = (      0*nVy + yv)*nVx + nVx-1 + nC; /* TODO: Correct this for neighbor sizes */

                  if (!PetscBTLookupSet(isLeaf, localVertex)) {
                    localPoints[nL]        = localVertex;
                    remotePoints[nL].rank  = neighbor;
                    remotePoints[nL].index = remoteVertex;
                    ++nL;
                  }
                }
              } else {
                for (zv = 0; zv < nVz; ++zv) {
                  for (yv = 0; yv < nVy; ++yv) {
                    const PetscInt localVertex  = (zv*nVy + yv)*nVx +     0 + nC; /* left vertices */
                    const PetscInt remoteVertex = (zv*nVy + yv)*nVx + nVx-1 + nC; /* TODO: Correct this for neighbor sizes */

                    if (!PetscBTLookupSet(isLeaf, localVertex)) {
                      localPoints[nL]        = localVertex;
                      remotePoints[nL].rank  = neighbor;
                      remotePoints[nL].index = remoteVertex;
                      ++nL;
                    }
                  }
                }
#if 0
                for (xf = 0; xf < nxF; ++xf) {
                  /* THIS IS WRONG */
                  const PetscInt localFace  = 0 + nC+nV; /* left faces */
                  const PetscInt remoteFace = 0 + nC+nV;

                  if (!PetscBTLookupSet(isLeaf, localFace)) {
                    localPoints[nL]        = localFace;
                    remotePoints[nL].rank  = neighbor;
                    remotePoints[nL].index = remoteFace;
                  }
                }
#endif
              }
            }
          } else if (xp > 0) { /* right */
            if (yp < 0) { /* bottom */
              if (zp < 0) { /* back */
                const PetscInt localVertex  = (      0*nVy +     0)*nVx + nVx-1 + nC; /* right bottom back vertex */
                const PetscInt remoteVertex = ((nVz-1)*nVy + nVy-1)*nVx +     0 + nC; /* TODO: Correct this for neighbor sizes */

                if (!PetscBTLookupSet(isLeaf, localVertex)) {
                  localPoints[nL]        = localVertex;
                  remotePoints[nL].rank  = neighbor;
                  remotePoints[nL].index = remoteVertex;
                  ++nL;
                }
              } else if (zp > 0) { /* front */
                const PetscInt localVertex  = ((nVz-1)*nVy +     0)*nVx + nVx-1 + nC; /* right bottom front vertex */
                const PetscInt remoteVertex = (      0*nVy + nVy-1)*nVx +     0 + nC; /* TODO: Correct this for neighbor sizes */

                if (!PetscBTLookupSet(isLeaf, localVertex)) {
                  localPoints[nL]        = localVertex;
                  remotePoints[nL].rank  = neighbor;
                  remotePoints[nL].index = remoteVertex;
                  ++nL;
                }
              } else {
                nleavesCheck += nVz;
                for (zv = 0; zv < nVz; ++zv) {
                  const PetscInt localVertex  = (zv*nVy +     0)*nVx + nVx-1 + nC; /* right bottom vertices */
                  const PetscInt remoteVertex = (zv*nVy + nVy-1)*nVx +     0 + nC; /* TODO: Correct this for neighbor sizes */

                  if (!PetscBTLookupSet(isLeaf, localVertex)) {
                    localPoints[nL]        = localVertex;
                    remotePoints[nL].rank  = neighbor;
                    remotePoints[nL].index = remoteVertex;
                    ++nL;
                  }
                }
              }
            } else if (yp > 0) { /* top */
              if (zp < 0) { /* back */
                const PetscInt localVertex  = (      0*nVy + nVy-1)*nVx + nVx-1 + nC; /* right top back vertex */
                const PetscInt remoteVertex = ((nVz-1)*nVy +     0)*nVx +     0 + nC; /* TODO: Correct this for neighbor sizes */

                if (!PetscBTLookupSet(isLeaf, localVertex)) {
                  localPoints[nL]        = localVertex;
                  remotePoints[nL].rank  = neighbor;
                  remotePoints[nL].index = remoteVertex;
                  ++nL;
                }
              } else if (zp > 0) { /* front */
                const PetscInt localVertex  = ((nVz-1)*nVy + nVy-1)*nVx + nVx-1 + nC; /* right top front vertex */
                const PetscInt remoteVertex = (      0*nVy +     0)*nVx +     0 + nC; /* TODO: Correct this for neighbor sizes */

                if (!PetscBTLookupSet(isLeaf, localVertex)) {
                  localPoints[nL]        = localVertex;
                  remotePoints[nL].rank  = neighbor;
                  remotePoints[nL].index = remoteVertex;
                  ++nL;
                }
              } else {
                for (zv = 0; zv < nVz; ++zv) {
                  const PetscInt localVertex  = (zv*nVy + nVy-1)*nVx + nVx-1 + nC; /* right top vertices */
                  const PetscInt remoteVertex = (zv*nVy +     0)*nVx +     0 + nC; /* TODO: Correct this for neighbor sizes */

                  if (!PetscBTLookupSet(isLeaf, localVertex)) {
                    localPoints[nL]        = localVertex;
                    remotePoints[nL].rank  = neighbor;
                    remotePoints[nL].index = remoteVertex;
                    ++nL;
                  }
                }
              }
            } else {
              if (zp < 0) { /* back */
                for (yv = 0; yv < nVy; ++yv) {
                  const PetscInt localVertex  = (      0*nVy + yv)*nVx + nVx-1 + nC; /* right back vertices */
                  const PetscInt remoteVertex = ((nVz-1)*nVy + yv)*nVx +     0 + nC; /* TODO: Correct this for neighbor sizes */

                  if (!PetscBTLookupSet(isLeaf, localVertex)) {
                    localPoints[nL]        = localVertex;
                    remotePoints[nL].rank  = neighbor;
                    remotePoints[nL].index = remoteVertex;
                    ++nL;
                  }
                }
              } else if (zp > 0) { /* front */
                for (yv = 0; yv < nVy; ++yv) {
                  const PetscInt localVertex  = ((nVz-1)*nVy + yv)*nVx + nVx-1 + nC; /* right front vertices */
                  const PetscInt remoteVertex = (      0*nVy + yv)*nVx +     0 + nC; /* TODO: Correct this for neighbor sizes */

                  if (!PetscBTLookupSet(isLeaf, localVertex)) {
                    localPoints[nL]        = localVertex;
                    remotePoints[nL].rank  = neighbor;
                    remotePoints[nL].index = remoteVertex;
                    ++nL;
                  }
                }
              } else {
                for (zv = 0; zv < nVz; ++zv) {
                  for (yv = 0; yv < nVy; ++yv) {
                    const PetscInt localVertex  = (zv*nVy + yv)*nVx + nVx-1 + nC; /* right vertices */
                    const PetscInt remoteVertex = (zv*nVy + yv)*nVx + 0     + nC; /* TODO: Correct this for neighbor sizes */

                    if (!PetscBTLookupSet(isLeaf, localVertex)) {
                      localPoints[nL]        = localVertex;
                      remotePoints[nL].rank  = neighbor;
                      remotePoints[nL].index = remoteVertex;
                      ++nL;
                    }
                  }
                }
#if 0
                for (xf = 0; xf < nxF; ++xf) {
                  /* THIS IS WRONG */
                  const PetscInt localFace  = 0 + nC+nV; /* right faces */
                  const PetscInt remoteFace = 0 + nC+nV;

                  if (!PetscBTLookupSet(isLeaf, localFace)) {
                    localPoints[nL]        = localFace;
                    remotePoints[nL].rank  = neighbor;
                    remotePoints[nL].index = remoteFace;
                    ++nL;
                  }
                }
#endif
              }
            }
          } else {
            if (yp < 0) { /* bottom */
              if (zp < 0) { /* back */
                for (xv = 0; xv < nVx; ++xv) {
                  const PetscInt localVertex  = (      0*nVy +     0)*nVx + xv + nC; /* bottom back vertices */
                  const PetscInt remoteVertex = ((nVz-1)*nVy + nVy-1)*nVx + xv + nC; /* TODO: Correct this for neighbor sizes */

                  if (!PetscBTLookupSet(isLeaf, localVertex)) {
                    localPoints[nL]        = localVertex;
                    remotePoints[nL].rank  = neighbor;
                    remotePoints[nL].index = remoteVertex;
                    ++nL;
                  }
                }
              } else if (zp > 0) { /* front */
                for (xv = 0; xv < nVx; ++xv) {
                  const PetscInt localVertex  = ((nVz-1)*nVy +     0)*nVx + xv + nC; /* bottom front vertices */
                  const PetscInt remoteVertex = (      0*nVy + nVy-1)*nVx + xv + nC; /* TODO: Correct this for neighbor sizes */

                  if (!PetscBTLookupSet(isLeaf, localVertex)) {
                    localPoints[nL]        = localVertex;
                    remotePoints[nL].rank  = neighbor;
                    remotePoints[nL].index = remoteVertex;
                    ++nL;
                  }
                }
              } else {
                for (zv = 0; zv < nVz; ++zv) {
                  for (xv = 0; xv < nVx; ++xv) {
                    const PetscInt localVertex  = (zv*nVy +     0)*nVx + xv + nC; /* bottom vertices */
                    const PetscInt remoteVertex = (zv*nVy + nVy-1)*nVx + xv + nC; /* TODO: Correct this for neighbor sizes */

                    if (!PetscBTLookupSet(isLeaf, localVertex)) {
                      localPoints[nL]        = localVertex;
                      remotePoints[nL].rank  = neighbor;
                      remotePoints[nL].index = remoteVertex;
                      ++nL;
                    }
                  }
                }
#if 0
                for (yf = 0; yf < nyF; ++yf) {
                  /* THIS IS WRONG */
                  const PetscInt localFace  = 0 + nC+nV; /* bottom faces */
                  const PetscInt remoteFace = 0 + nC+nV;

                  if (!PetscBTLookupSet(isLeaf, localFace)) {
                    localPoints[nL]        = localFace;
                    remotePoints[nL].rank  = neighbor;
                    remotePoints[nL].index = remoteFace;
                    ++nL;
                  }
                }
#endif
              }
            } else if (yp > 0) { /* top */
              if (zp < 0) { /* back */
                for (xv = 0; xv < nVx; ++xv) {
                  const PetscInt localVertex  = (      0*nVy + nVy-1)*nVx + xv + nC; /* top back vertices */
                  const PetscInt remoteVertex = ((nVz-1)*nVy +     0)*nVx + xv + nC; /* TODO: Correct this for neighbor sizes */

                  if (!PetscBTLookupSet(isLeaf, localVertex)) {
                    localPoints[nL]        = localVertex;
                    remotePoints[nL].rank  = neighbor;
                    remotePoints[nL].index = remoteVertex;
                    ++nL;
                  }
                }
              } else if (zp > 0) { /* front */
                for (xv = 0; xv < nVx; ++xv) {
                  const PetscInt localVertex  = ((nVz-1)*nVy + nVy-1)*nVx + xv + nC; /* top front vertices */
                  const PetscInt remoteVertex = (      0*nVy +     0)*nVx + xv + nC; /* TODO: Correct this for neighbor sizes */

                  if (!PetscBTLookupSet(isLeaf, localVertex)) {
                    localPoints[nL]        = localVertex;
                    remotePoints[nL].rank  = neighbor;
                    remotePoints[nL].index = remoteVertex;
                    ++nL;
                  }
                }
              } else {
                for (zv = 0; zv < nVz; ++zv) {
                  for (xv = 0; xv < nVx; ++xv) {
                    const PetscInt localVertex  = (zv*nVy + nVy-1)*nVx + xv + nC; /* top vertices */
                    const PetscInt remoteVertex = (zv*nVy +     0)*nVx + xv + nC; /* TODO: Correct this for neighbor sizes */

                    if (!PetscBTLookupSet(isLeaf, localVertex)) {
                      localPoints[nL]        = localVertex;
                      remotePoints[nL].rank  = neighbor;
                      remotePoints[nL].index = remoteVertex;
                      ++nL;
                    }
                  }
                }
#if 0
                for (yf = 0; yf < nyF; ++yf) {
                  /* THIS IS WRONG */
                  const PetscInt localFace  = 0 + nC+nV; /* top faces */
                  const PetscInt remoteFace = 0 + nC+nV;

                  if (!PetscBTLookupSet(isLeaf, localFace)) {
                    localPoints[nL]        = localFace;
                    remotePoints[nL].rank  = neighbor;
                    remotePoints[nL].index = remoteFace;
                    ++nL;
                  }
                }
#endif
              }
            } else {
              if (zp < 0) { /* back */
                for (yv = 0; yv < nVy; ++yv) {
                  for (xv = 0; xv < nVx; ++xv) {
                    const PetscInt localVertex  = (      0*nVy + yv)*nVx + xv + nC; /* back vertices */
                    const PetscInt remoteVertex = ((nVz-1)*nVy + yv)*nVx + xv + nC; /* TODO: Correct this for neighbor sizes */

                    if (!PetscBTLookupSet(isLeaf, localVertex)) {
                      localPoints[nL]        = localVertex;
                      remotePoints[nL].rank  = neighbor;
                      remotePoints[nL].index = remoteVertex;
                      ++nL;
                    }
                  }
                }
#if 0
                for (zf = 0; zf < nzF; ++zf) {
                  /* THIS IS WRONG */
                  const PetscInt localFace  = 0 + nC+nV; /* back faces */
                  const PetscInt remoteFace = 0 + nC+nV;

                  if (!PetscBTLookupSet(isLeaf, localFace)) {
                    localPoints[nL]        = localFace;
                    remotePoints[nL].rank  = neighbor;
                    remotePoints[nL].index = remoteFace;
                    ++nL;
                  }
                }
#endif
              } else if (zp > 0) { /* front */
                for (yv = 0; yv < nVy; ++yv) {
                  for (xv = 0; xv < nVx; ++xv) {
                    const PetscInt localVertex  = ((nVz-1)*nVy + yv)*nVx + xv + nC; /* front vertices */
                    const PetscInt remoteVertex = (      0*nVy + yv)*nVx + xv + nC; /* TODO: Correct this for neighbor sizes */

                    if (!PetscBTLookupSet(isLeaf, localVertex)) {
                      localPoints[nL]        = localVertex;
                      remotePoints[nL].rank  = neighbor;
                      remotePoints[nL].index = remoteVertex;
                      ++nL;
                    }
                  }
                }
#if 0
                for (zf = 0; zf < nzF; ++zf) {
                  /* THIS IS WRONG */
                  const PetscInt localFace  = 0 + nC+nV; /* front faces */
                  const PetscInt remoteFace = 0 + nC+nV;

                  if (!PetscBTLookupSet(isLeaf, localFace)) {
                    localPoints[nL]        = localFace;
                    remotePoints[nL].rank  = neighbor;
                    remotePoints[nL].index = remoteFace;
                    ++nL;
                  }
                }
#endif
              } else {
                /* Nothing is shared from the interior */
              }
            }
          }
        }
      }
    }
  }
  ierr = PetscBTDestroy(&isLeaf);CHKERRQ(ierr);
  /* Remove duplication in leaf determination */
  if (nleaves != nL) SETERRQ2(PetscObjectComm((PetscObject)dm), PETSC_ERR_PLIB, "The number of leaves %d did not match the number of remote leaves %d", nleaves, nleavesCheck);
  ierr = PetscSFCreate(PetscObjectComm((PetscObject)dm), &sf);CHKERRQ(ierr);
  ierr = PetscSFSetGraph(sf, pEnd, nleaves, localPoints, PETSC_OWN_POINTER, remotePoints, PETSC_OWN_POINTER);CHKERRQ(ierr);
  ierr = DMSetPointSF(dm, sf);CHKERRQ(ierr);
  ierr = PetscSFDestroy(&sf);CHKERRQ(ierr);
  ierr = DMSetDefaultSection(dm, section);CHKERRQ(ierr);
  ierr = PetscSectionDestroy(&section);CHKERRQ(ierr);
  PetscFunctionReturn(0);
}

/* ------------------------------------------------------------------- */

#undef __FUNCT__
#define __FUNCT__ "DMDAGetArray"
/*@C
     DMDAGetArray - Gets a work array for a DMDA

    Input Parameter:
+    da - information about my local patch
-    ghosted - do you want arrays for the ghosted or nonghosted patch

    Output Parameters:
.    vptr - array data structured

    Note:  The vector values are NOT initialized and may have garbage in them, so you may need
           to zero them.

  Level: advanced

.seealso: DMDARestoreArray()

@*/
PetscErrorCode  DMDAGetArray(DM da,PetscBool ghosted,void *vptr)
{
  PetscErrorCode ierr;
  PetscInt       j,i,xs,ys,xm,ym,zs,zm;
  char           *iarray_start;
  void           **iptr = (void**)vptr;
  DM_DA          *dd    = (DM_DA*)da->data;

  PetscFunctionBegin;
  PetscValidHeaderSpecific(da,DM_CLASSID,1);
  if (ghosted) {
    for (i=0; i<DMDA_MAX_WORK_ARRAYS; i++) {
      if (dd->arrayghostedin[i]) {
        *iptr                 = dd->arrayghostedin[i];
        iarray_start          = (char*)dd->startghostedin[i];
        dd->arrayghostedin[i] = NULL;
        dd->startghostedin[i] = NULL;

        goto done;
      }
    }
    xs = dd->Xs;
    ys = dd->Ys;
    zs = dd->Zs;
    xm = dd->Xe-dd->Xs;
    ym = dd->Ye-dd->Ys;
    zm = dd->Ze-dd->Zs;
  } else {
    for (i=0; i<DMDA_MAX_WORK_ARRAYS; i++) {
      if (dd->arrayin[i]) {
        *iptr          = dd->arrayin[i];
        iarray_start   = (char*)dd->startin[i];
        dd->arrayin[i] = NULL;
        dd->startin[i] = NULL;

        goto done;
      }
    }
    xs = dd->xs;
    ys = dd->ys;
    zs = dd->zs;
    xm = dd->xe-dd->xs;
    ym = dd->ye-dd->ys;
    zm = dd->ze-dd->zs;
  }

  switch (dd->dim) {
  case 1: {
    void *ptr;

    ierr = PetscMalloc(xm*sizeof(PetscScalar),&iarray_start);CHKERRQ(ierr);

    ptr   = (void*)(iarray_start - xs*sizeof(PetscScalar));
    *iptr = (void*)ptr;
    break;
  }
  case 2: {
    void **ptr;

    ierr = PetscMalloc((ym+1)*sizeof(void*)+xm*ym*sizeof(PetscScalar),&iarray_start);CHKERRQ(ierr);

    ptr = (void**)(iarray_start + xm*ym*sizeof(PetscScalar) - ys*sizeof(void*));
    for (j=ys; j<ys+ym; j++) ptr[j] = iarray_start + sizeof(PetscScalar)*(xm*(j-ys) - xs);
    *iptr = (void*)ptr;
    break;
  }
  case 3: {
    void ***ptr,**bptr;

    ierr = PetscMalloc((zm+1)*sizeof(void**)+(ym*zm+1)*sizeof(void*)+xm*ym*zm*sizeof(PetscScalar),&iarray_start);CHKERRQ(ierr);

    ptr  = (void***)(iarray_start + xm*ym*zm*sizeof(PetscScalar) - zs*sizeof(void*));
    bptr = (void**)(iarray_start + xm*ym*zm*sizeof(PetscScalar) + zm*sizeof(void**));
    for (i=zs; i<zs+zm; i++) ptr[i] = bptr + ((i-zs)*ym - ys);
    for (i=zs; i<zs+zm; i++) {
      for (j=ys; j<ys+ym; j++) {
        ptr[i][j] = iarray_start + sizeof(PetscScalar)*(xm*ym*(i-zs) + xm*(j-ys) - xs);
      }
    }
    *iptr = (void*)ptr;
    break;
  }
  default:
    SETERRQ1(PetscObjectComm((PetscObject)da),PETSC_ERR_SUP,"Dimension %D not supported",dd->dim);
  }

done:
  /* add arrays to the checked out list */
  if (ghosted) {
    for (i=0; i<DMDA_MAX_WORK_ARRAYS; i++) {
      if (!dd->arrayghostedout[i]) {
        dd->arrayghostedout[i] = *iptr;
        dd->startghostedout[i] = iarray_start;
        break;
      }
    }
  } else {
    for (i=0; i<DMDA_MAX_WORK_ARRAYS; i++) {
      if (!dd->arrayout[i]) {
        dd->arrayout[i] = *iptr;
        dd->startout[i] = iarray_start;
        break;
      }
    }
  }
  PetscFunctionReturn(0);
}

#undef __FUNCT__
#define __FUNCT__ "DMDARestoreArray"
/*@C
     DMDARestoreArray - Restores an array of derivative types for a DMDA

    Input Parameter:
+    da - information about my local patch
.    ghosted - do you want arrays for the ghosted or nonghosted patch
-    vptr - array data structured to be passed to ad_FormFunctionLocal()

     Level: advanced

.seealso: DMDAGetArray()

@*/
PetscErrorCode  DMDARestoreArray(DM da,PetscBool ghosted,void *vptr)
{
  PetscInt i;
  void     **iptr = (void**)vptr,*iarray_start = 0;
  DM_DA    *dd    = (DM_DA*)da->data;

  PetscFunctionBegin;
  PetscValidHeaderSpecific(da,DM_CLASSID,1);
  if (ghosted) {
    for (i=0; i<DMDA_MAX_WORK_ARRAYS; i++) {
      if (dd->arrayghostedout[i] == *iptr) {
        iarray_start           = dd->startghostedout[i];
        dd->arrayghostedout[i] = NULL;
        dd->startghostedout[i] = NULL;
        break;
      }
    }
    for (i=0; i<DMDA_MAX_WORK_ARRAYS; i++) {
      if (!dd->arrayghostedin[i]) {
        dd->arrayghostedin[i] = *iptr;
        dd->startghostedin[i] = iarray_start;
        break;
      }
    }
  } else {
    for (i=0; i<DMDA_MAX_WORK_ARRAYS; i++) {
      if (dd->arrayout[i] == *iptr) {
        iarray_start    = dd->startout[i];
        dd->arrayout[i] = NULL;
        dd->startout[i] = NULL;
        break;
      }
    }
    for (i=0; i<DMDA_MAX_WORK_ARRAYS; i++) {
      if (!dd->arrayin[i]) {
        dd->arrayin[i] = *iptr;
        dd->startin[i] = iarray_start;
        break;
      }
    }
  }
  PetscFunctionReturn(0);
}
<|MERGE_RESOLUTION|>--- conflicted
+++ resolved
@@ -228,10 +228,7 @@
 PetscErrorCode DMDACreateSection(DM dm, PetscInt numComp[], PetscInt numVertexDof[], PetscInt numFaceDof[], PetscInt numCellDof[])
 {
   DM_DA            *da  = (DM_DA*) dm->data;
-<<<<<<< HEAD
-=======
   PetscSection      section;
->>>>>>> a4b60ecf
   const PetscInt    dim = da->dim;
   PetscInt          numFields, numVertexTotDof = 0, numCellTotDof = 0, numFaceTotDof[3] = {0, 0, 0};
   PetscBT           isLeaf;
