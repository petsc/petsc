--- conflicted
+++ resolved
@@ -286,13 +286,9 @@
 @*/
 PetscErrorCode DMMoabGetInterface(DM dm,moab::Interface **mbiface)
 {
-<<<<<<< HEAD
   PetscErrorCode   ierr;
   static PetscBool cite = PETSC_FALSE;
-=======
-  static PetscBool cite = PETSC_FALSE;
   PetscErrorCode   ierr;
->>>>>>> 850bbba3
 
   PetscFunctionBegin;
   PetscValidHeaderSpecific(dm,DM_CLASSID,1);
