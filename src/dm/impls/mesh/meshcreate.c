#define PETSCDM_DLL
#include <private/meshimpl.h>    /*I   "petscdmmesh.h"   I*/
#include <petscdmda.h>

#undef __FUNCT__
#define __FUNCT__ "DMSetFromOptions_Mesh"
PetscErrorCode  DMSetFromOptions_Mesh(DM dm)
{
  //DM_Mesh       *mesh = (DM_Mesh *) dm->data;
  char           typeName[256];
  PetscBool      flg;
  PetscErrorCode ierr;

  PetscFunctionBegin;
  PetscValidHeaderSpecific(dm, DM_CLASSID, 1);
  ierr = PetscOptionsBegin(((PetscObject) dm)->comm, ((PetscObject) dm)->prefix, "DMMesh Options", "DMMesh");CHKERRQ(ierr);
    /* Handle DMMesh refinement */
    /* Handle associated vectors */
    if (!VecRegisterAllCalled) {ierr = VecRegisterAll(PETSC_NULL);CHKERRQ(ierr);}
    ierr = PetscOptionsList("-dm_vec_type", "Vector type used for created vectors", "DMSetVecType", VecList, dm->vectype, typeName, 256, &flg);CHKERRQ(ierr);
    if (flg) {
      ierr = DMSetVecType(dm, typeName);CHKERRQ(ierr);
    }
    /* process any options handlers added with PetscObjectAddOptionsHandler() */
    ierr = PetscObjectProcessOptionsHandlers((PetscObject) dm);CHKERRQ(ierr);
  ierr = PetscOptionsEnd();CHKERRQ(ierr);
  PetscFunctionReturn(0);
}

/* External function declarations here */
extern PetscErrorCode DMGlobalToLocalBegin_Mesh(DM dm, Vec g, InsertMode mode, Vec l);
extern PetscErrorCode DMGlobalToLocalEnd_Mesh(DM dm, Vec g, InsertMode mode, Vec l);
extern PetscErrorCode DMLocalToGlobalBegin_Mesh(DM dm, Vec l, InsertMode mode, Vec g);
extern PetscErrorCode DMLocalToGlobalEnd_Mesh(DM dm, Vec l, InsertMode mode, Vec g);
extern PetscErrorCode DMCreateGlobalVector_Mesh(DM dm, Vec *gvec);
extern PetscErrorCode DMCreateLocalVector_Mesh(DM dm, Vec *lvec);
extern PetscErrorCode DMCreateLocalToGlobalMapping_Mesh(DM dm);
extern PetscErrorCode DMGetInterpolation_Mesh(DM dmCoarse, DM dmFine, Mat *interpolation, Vec *scaling);
extern PetscErrorCode DMGetMatrix_Mesh(DM dm, const MatType mtype, Mat *J);
extern PetscErrorCode DMRefine_Mesh(DM dm, MPI_Comm comm, DM *dmRefined);
extern PetscErrorCode DMCoarsenHierarchy_Mesh(DM dm, int numLevels, DM *coarseHierarchy);
extern PetscErrorCode DMDestroy_Mesh(DM dm);
extern PetscErrorCode DMView_Mesh(DM dm, PetscViewer viewer);

EXTERN_C_BEGIN
#undef __FUNCT__
#define __FUNCT__ "DMConvert_DA_Mesh"
PetscErrorCode DMConvert_DA_Mesh(DM dm, const DMType newtype, DM *dmNew)
{
  typedef ALE::Mesh<PetscInt,PetscScalar> FlexMesh;
  DM             cda;
  DMDALocalInfo  info;
  Vec            coordinates;
  PetscScalar   *coords;
  PetscInt       M;
  PetscErrorCode ierr;

  PetscFunctionBegin;
  ierr = DMDAGetInfo(dm, 0, &M, 0,0,0,0,0,0,0,0,0,0,0);CHKERRQ(ierr);
  ierr = DMDAGetLocalInfo(dm, &info);CHKERRQ(ierr);
  if (info.dim > 1) SETERRQ(((PetscObject) dm)->comm, PETSC_ERR_SUP, "Currently, only 1D DMDAs can be converted to DMMeshes.");
  if (info.sw  > 1) SETERRQ(((PetscObject) dm)->comm, PETSC_ERR_SUP, "Currently, only DMDAs with unti stencil width can be converted to DMMeshes.");
  ierr = DMDAGetCoordinateDA(dm, &cda);CHKERRQ(ierr);
  ierr = DMDAGetGhostedCoordinates(dm, &coordinates);CHKERRQ(ierr);
  ierr = DMDAVecGetArray(dm, coordinates, &coords);CHKERRQ(ierr);
  //ierr = VecGetArray(coordinates, &coords);CHKERRQ(ierr);

  ierr = DMMeshCreate(((PetscObject) dm)->comm, dmNew);CHKERRQ(ierr);
  ALE::Obj<PETSC_MESH_TYPE>              mesh  = new PETSC_MESH_TYPE(((PetscObject) dm)->comm, info.dim, 0);
  ALE::Obj<PETSC_MESH_TYPE::sieve_type>  sieve = new PETSC_MESH_TYPE::sieve_type(((PetscObject) dm)->comm, 0);
  ALE::Obj<FlexMesh>                     m     = new FlexMesh(((PetscObject) dm)->comm, info.dim, 0);
  ALE::Obj<FlexMesh::sieve_type>         s     = new FlexMesh::sieve_type(((PetscObject) dm)->comm, 0);
  PETSC_MESH_TYPE::renumbering_type      renumbering;

  m->setSieve(s);
  {
    /* WE MUST PUT IN HALO VERTICES, BUT MARK THEM SO WE CAN AVOID THEM WHEN ITERATING */
    /* M edges if its periodic */
    /* Edges are numbered     0..M-2
       Vertices are numbered: M-1..2M-2

       For vertex names, we just add M-1
       Edge i connects vertex (i+M-1) to vertex (i+M), do we add info.xs
    */
    const PetscInt        numGlobalEdges = M-1;
<<<<<<< HEAD
    const PetscInt        numVertices    = info.xm;
    const PetscInt        numEdges       = numVertices-1 + (info.gxs < info.xs) + (info.gxs+info.gxm > info.xs+info.xm);
    FlexMesh::point_type *vertices       = new FlexMesh::point_type[numVertices];
    const ALE::Obj<FlexMesh::label_type>& markers = m->createLabel("marker");

    /* Create sieve and ordering */
    for(int v = info.xs; v < info.xs+info.xm; ++v) {
      vertices[v-info.xs] = FlexMesh::point_type(v+numGlobalEdges);
    }
    int order = 0;

    if (info.gxs < info.xs) {
      FlexMesh::point_type edge(info.gxs);

      s->addArrow(vertices[0],                 edge, order++);
    }
    for(int e = 0; e < numVertices-1; ++e) {
      FlexMesh::point_type edge(info.xs+e);

      s->addArrow(vertices[e],                 edge, order++);
      s->addArrow(vertices[(e+1)%numVertices], edge, order++);
    }
    if (info.gxs+info.gxm > info.xs+info.xm) {
      FlexMesh::point_type edge(info.xs+info.xm-1);

      s->addArrow(vertices[numVertices-1],     edge, order++);
    }
    m->stratify();
    /* Only do this if its not periodic */
=======
    const PetscInt        numVertices    = info.gxm;
    const PetscInt        numEdges       = numVertices-1; /* Do not include edge attached to ghost vertex */
    FlexMesh::point_type *vertices       = new FlexMesh::point_type[numVertices];
    const ALE::Obj<FlexMesh::label_type>& markers = m->createLabel("marker");

    /* Create vertices */
    for(int v = info.gxs; v < info.gxs+info.gxm; ++v) {
      vertices[v-info.gxs] = FlexMesh::point_type(v+numGlobalEdges);
    }
    /* Create edges */
    int order = 0;

    for(int e = 0; e < numVertices-1; ++e) {
      FlexMesh::point_type edge(info.gxs+e);

      s->addArrow(vertices[e],                 edge, order++);
      s->addArrow(vertices[(e+1)%numVertices], edge, order++); /* This must be corrected for periodicity */
    }
    m->stratify();
    /* Mark domain endpoints -- only do this if its not periodic */
>>>>>>> 68b022c8
    if (vertices[0] == M-1) {
      m->setValue(markers, vertices[0], 1);
    }
    if (vertices[numVertices-1] == 2*M-2) {
      m->setValue(markers, vertices[numVertices-1], 2);
    }
<<<<<<< HEAD
    delete [] vertices;
    ALE::SieveBuilder<FlexMesh>::buildCoordinatesMultiple(m, info.dim, coords, numGlobalEdges);
=======
    /* Mark ghost nodes */
    for(int v = info.gxs; v < info.xs; ++v) {
      m->setValue(markers, vertices[v-info.gxs], 3);
    }
    for(int v = info.xs+info.xm; v < info.gxs+info.gxm; ++v) {
      m->setValue(markers, vertices[v-info.gxs], 4);
    }
    delete [] vertices;
    // vertexNumber - (numGlobalEdges - numVertices)
    ALE::SieveBuilder<FlexMesh>::buildCoordinates(m, info.dim, coords, numGlobalEdges);
>>>>>>> 68b022c8
  }
  mesh->setSieve(sieve);
  m->view("Flexible Mesh");
  ALE::ISieveConverter::convertMesh(*m, *mesh, renumbering, true);
  {
    typedef PETSC_MESH_TYPE::point_type point_type;
    PETSc::Log::Event("CreateOverlap").begin();
    ALE::Obj<PETSC_MESH_TYPE::send_overlap_type> sendParallelMeshOverlap = mesh->getSendOverlap();
    ALE::Obj<PETSC_MESH_TYPE::recv_overlap_type> recvParallelMeshOverlap = mesh->getRecvOverlap();
    //   Can I figure this out in a nicer way?
    ALE::SetFromMap<std::map<point_type,point_type> > globalPoints(renumbering);

    ALE::OverlapBuilder<>::constructOverlap(globalPoints, renumbering, sendParallelMeshOverlap, recvParallelMeshOverlap);
<<<<<<< HEAD
=======
    sendParallelMeshOverlap->view("Send Overlap");
    recvParallelMeshOverlap->view("Recieve Overlap");
>>>>>>> 68b022c8
    mesh->setCalculatedOverlap(true);
    PETSc::Log::Event("CreateOverlap").end();
  }
  ierr = VecRestoreArray(coordinates, &coords);CHKERRQ(ierr);
  ierr = DMMeshSetMesh(*dmNew, mesh);CHKERRQ(ierr);
  PetscFunctionReturn(0);
}

#undef __FUNCT__
#define __FUNCT__ "DMCreate_Mesh"
PetscErrorCode DMCreate_Mesh(DM dm)
{
  DM_Mesh       *mesh;
  PetscErrorCode ierr;

  PetscFunctionBegin;
  PetscValidHeaderSpecific(dm, DM_CLASSID, 1);
  ierr = PetscNewLog(dm, DM_Mesh, &mesh);CHKERRQ(ierr);
  dm->data = mesh;

  new(&mesh->m) ALE::Obj<PETSC_MESH_TYPE>(PETSC_NULL);

  mesh->globalScatter = PETSC_NULL;
  mesh->lf            = PETSC_NULL;
  mesh->lj            = PETSC_NULL;

  ierr = PetscStrallocpy(VECSTANDARD, &dm->vectype);CHKERRQ(ierr);
  dm->ops->view               = DMView_Mesh;
  dm->ops->setfromoptions     = DMSetFromOptions_Mesh;
  dm->ops->setup              = 0;
  dm->ops->createglobalvector = DMCreateGlobalVector_Mesh;
  dm->ops->createlocalvector  = DMCreateLocalVector_Mesh;
  dm->ops->createlocaltoglobalmapping      = DMCreateLocalToGlobalMapping_Mesh;
  dm->ops->createlocaltoglobalmappingblock = 0;

  dm->ops->getcoloring        = 0;
  dm->ops->getmatrix          = DMGetMatrix_Mesh;
  dm->ops->getinterpolation   = DMGetInterpolation_Mesh;
  dm->ops->getaggregates      = 0;
  dm->ops->getinjection       = 0;

  dm->ops->refine             = DMRefine_Mesh;
  dm->ops->coarsen            = 0;
  dm->ops->refinehierarchy    = 0;
  dm->ops->coarsenhierarchy   = DMCoarsenHierarchy_Mesh;

  dm->ops->forminitialguess   = 0;
  dm->ops->formfunction       = 0;

  dm->ops->globaltolocalbegin = DMGlobalToLocalBegin_Mesh;
  dm->ops->globaltolocalend   = DMGlobalToLocalEnd_Mesh;
  dm->ops->localtoglobalbegin = DMLocalToGlobalBegin_Mesh;
  dm->ops->localtoglobalend   = DMLocalToGlobalEnd_Mesh;

  dm->ops->getelements        = 0;
  dm->ops->restoreelements    = 0;

  dm->ops->initialguess       = 0;
  dm->ops->function           = 0;
  dm->ops->functionj          = 0;
  dm->ops->jacobian           = 0;

  dm->ops->destroy            = DMDestroy_Mesh;

  ierr = PetscObjectComposeFunction((PetscObject) dm, "DMConvert_da_mesh_C", "DMConvert_DA_Mesh", (void (*)(void)) DMConvert_DA_Mesh);CHKERRQ(ierr);
  PetscFunctionReturn(0);
}
EXTERN_C_END

#undef __FUNCT__
#define __FUNCT__ "DMMeshCreate"
/*@
  DMMeshCreate - Creates a DMMesh object.

  Collective on MPI_Comm

  Input Parameter:
. comm - The communicator for the DMMesh object

  Output Parameter:
. mesh  - The DMMesh object

  Level: beginner

.keywords: DMMesh, create
@*/
PetscErrorCode  DMMeshCreate(MPI_Comm comm, DM *mesh)
{
  PetscErrorCode ierr;

  PetscFunctionBegin;
  PetscValidPointer(mesh,2);
  ierr = DMCreate(comm, mesh);CHKERRQ(ierr);
  ierr = DMSetType(*mesh, DMMESH);CHKERRQ(ierr);
  PetscFunctionReturn(0);
}<|MERGE_RESOLUTION|>--- conflicted
+++ resolved
@@ -83,37 +83,6 @@
        Edge i connects vertex (i+M-1) to vertex (i+M), do we add info.xs
     */
     const PetscInt        numGlobalEdges = M-1;
-<<<<<<< HEAD
-    const PetscInt        numVertices    = info.xm;
-    const PetscInt        numEdges       = numVertices-1 + (info.gxs < info.xs) + (info.gxs+info.gxm > info.xs+info.xm);
-    FlexMesh::point_type *vertices       = new FlexMesh::point_type[numVertices];
-    const ALE::Obj<FlexMesh::label_type>& markers = m->createLabel("marker");
-
-    /* Create sieve and ordering */
-    for(int v = info.xs; v < info.xs+info.xm; ++v) {
-      vertices[v-info.xs] = FlexMesh::point_type(v+numGlobalEdges);
-    }
-    int order = 0;
-
-    if (info.gxs < info.xs) {
-      FlexMesh::point_type edge(info.gxs);
-
-      s->addArrow(vertices[0],                 edge, order++);
-    }
-    for(int e = 0; e < numVertices-1; ++e) {
-      FlexMesh::point_type edge(info.xs+e);
-
-      s->addArrow(vertices[e],                 edge, order++);
-      s->addArrow(vertices[(e+1)%numVertices], edge, order++);
-    }
-    if (info.gxs+info.gxm > info.xs+info.xm) {
-      FlexMesh::point_type edge(info.xs+info.xm-1);
-
-      s->addArrow(vertices[numVertices-1],     edge, order++);
-    }
-    m->stratify();
-    /* Only do this if its not periodic */
-=======
     const PetscInt        numVertices    = info.gxm;
     const PetscInt        numEdges       = numVertices-1; /* Do not include edge attached to ghost vertex */
     FlexMesh::point_type *vertices       = new FlexMesh::point_type[numVertices];
@@ -132,19 +101,25 @@
       s->addArrow(vertices[e],                 edge, order++);
       s->addArrow(vertices[(e+1)%numVertices], edge, order++); /* This must be corrected for periodicity */
     }
+    for(int e = 0; e < numVertices-1; ++e) {
+      FlexMesh::point_type edge(info.xs+e);
+
+      s->addArrow(vertices[e],                 edge, order++);
+      s->addArrow(vertices[(e+1)%numVertices], edge, order++);
+    }
+    if (info.gxs+info.gxm > info.xs+info.xm) {
+      FlexMesh::point_type edge(info.xs+info.xm-1);
+
+      s->addArrow(vertices[numVertices-1],     edge, order++);
+    }
     m->stratify();
     /* Mark domain endpoints -- only do this if its not periodic */
->>>>>>> 68b022c8
     if (vertices[0] == M-1) {
       m->setValue(markers, vertices[0], 1);
     }
     if (vertices[numVertices-1] == 2*M-2) {
       m->setValue(markers, vertices[numVertices-1], 2);
     }
-<<<<<<< HEAD
-    delete [] vertices;
-    ALE::SieveBuilder<FlexMesh>::buildCoordinatesMultiple(m, info.dim, coords, numGlobalEdges);
-=======
     /* Mark ghost nodes */
     for(int v = info.gxs; v < info.xs; ++v) {
       m->setValue(markers, vertices[v-info.gxs], 3);
@@ -155,7 +130,6 @@
     delete [] vertices;
     // vertexNumber - (numGlobalEdges - numVertices)
     ALE::SieveBuilder<FlexMesh>::buildCoordinates(m, info.dim, coords, numGlobalEdges);
->>>>>>> 68b022c8
   }
   mesh->setSieve(sieve);
   m->view("Flexible Mesh");
@@ -169,11 +143,8 @@
     ALE::SetFromMap<std::map<point_type,point_type> > globalPoints(renumbering);
 
     ALE::OverlapBuilder<>::constructOverlap(globalPoints, renumbering, sendParallelMeshOverlap, recvParallelMeshOverlap);
-<<<<<<< HEAD
-=======
     sendParallelMeshOverlap->view("Send Overlap");
     recvParallelMeshOverlap->view("Recieve Overlap");
->>>>>>> 68b022c8
     mesh->setCalculatedOverlap(true);
     PETSc::Log::Event("CreateOverlap").end();
   }
