DM Object: Particles 1 MPI process
  type: swarm
<<<<<<< HEAD
Particles in 0 dimensions:
  Number of particles per rank: 5
DMSwarmDataEx: instance=0
  topology status:        finalized 
  message lengths status: finalized 
  packer status status:   finalized 
  communication status:   finalized 
  Topology:
    [0] neighbours: 0 
  Message lengths:
=======
DMSwarmDataBucketView:
  L                  = 5
  buffer             = 4
  allocated          = 9
  nfields registered = 4
    [  0]     DMSwarm_pid : Mem. usage       = 7.20e-05 (MB) [rank0]
                            blocksize        = 1
                            atomic size      = 8
    [  1]    DMSwarm_rank : Mem. usage       = 3.60e-05 (MB) [rank0]
                            blocksize        = 1
                            atomic size      = 4
    [  2]       viscosity : Mem. usage       = 7.20e-05 (MB) [rank0]
                            blocksize        = 1
                            atomic size      = 8
    [  3]          strain : Mem. usage       = 7.20e-05 (MB) [rank0]
                            blocksize        = 1
                            atomic size      = 8
  Total mem. usage                           = 2.52e-04 (MB) (collective)
>>>>>>> 633e6b52
rank[0] before(5,5) after(5,5)
Vec Object: DMSwarmSharedField_viscosity 1 MPI process
  type: seq
11.1
11.2
11.3
11.4
11.5
Vec Object: DMSwarmSharedField_strain 1 MPI process
  type: seq
0.02
0.021
0.022
0.023
0.024<|MERGE_RESOLUTION|>--- conflicted
+++ resolved
@@ -1,36 +1,7 @@
 DM Object: Particles 1 MPI process
   type: swarm
-<<<<<<< HEAD
 Particles in 0 dimensions:
   Number of particles per rank: 5
-DMSwarmDataEx: instance=0
-  topology status:        finalized 
-  message lengths status: finalized 
-  packer status status:   finalized 
-  communication status:   finalized 
-  Topology:
-    [0] neighbours: 0 
-  Message lengths:
-=======
-DMSwarmDataBucketView:
-  L                  = 5
-  buffer             = 4
-  allocated          = 9
-  nfields registered = 4
-    [  0]     DMSwarm_pid : Mem. usage       = 7.20e-05 (MB) [rank0]
-                            blocksize        = 1
-                            atomic size      = 8
-    [  1]    DMSwarm_rank : Mem. usage       = 3.60e-05 (MB) [rank0]
-                            blocksize        = 1
-                            atomic size      = 4
-    [  2]       viscosity : Mem. usage       = 7.20e-05 (MB) [rank0]
-                            blocksize        = 1
-                            atomic size      = 8
-    [  3]          strain : Mem. usage       = 7.20e-05 (MB) [rank0]
-                            blocksize        = 1
-                            atomic size      = 8
-  Total mem. usage                           = 2.52e-04 (MB) (collective)
->>>>>>> 633e6b52
 rank[0] before(5,5) after(5,5)
 Vec Object: DMSwarmSharedField_viscosity 1 MPI process
   type: seq
