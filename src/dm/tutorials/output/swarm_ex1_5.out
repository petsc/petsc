DM Object: Particles 4 MPI processes
  type: swarm
<<<<<<< HEAD
Particles in 0 dimensions:
  Number of particles per rank: 5 6 7 8
DMSwarmDataEx: instance=0
  topology status:        finalized 
  message lengths status: finalized 
  packer status status:   finalized 
  communication status:   finalized 
  Topology:
    [0] neighbours: 1 
    [0]   neighbour[0] = 1 
    [1] neighbours: 2 
    [1]   neighbour[0] = 0 
    [1]   neighbour[1] = 3 
    [2] neighbours: 0 
    [3] neighbours: 1 
    [3]   neighbour[0] = 1 
  Message lengths:
    [0] >>>>> ( 2 units :: tag = 1) >>>>> [1] 
    [0] <<<<< ( 0 units :: tag = 4) <<<<< [1] 
    [1] >>>>> ( 0 units :: tag = 4) >>>>> [0] 
    [1] >>>>> ( 0 units :: tag = 7) >>>>> [3] 
    [1] <<<<< ( 2 units :: tag = 1) <<<<< [0] 
    [1] <<<<< ( 1 units :: tag = 13) <<<<< [3] 
    [3] >>>>> ( 1 units :: tag = 13) >>>>> [1] 
    [3] <<<<< ( 0 units :: tag = 7) <<<<< [1] 
=======
DMSwarmDataBucketView:
  L                  = 5
  buffer             = 4
  allocated          = 9
  nfields registered = 4
    [  0]     DMSwarm_pid : Mem. usage       = 7.20e-05 (MB) [rank0]
                            blocksize        = 1
                            atomic size      = 8
    [  1]    DMSwarm_rank : Mem. usage       = 3.60e-05 (MB) [rank0]
                            blocksize        = 1
                            atomic size      = 4
    [  2]       viscosity : Mem. usage       = 7.20e-05 (MB) [rank0]
                            blocksize        = 1
                            atomic size      = 8
    [  3]          strain : Mem. usage       = 7.20e-05 (MB) [rank0]
                            blocksize        = 1
                            atomic size      = 8
  Total mem. usage                           = 1.18e-03 (MB) (collective)
>>>>>>> 633e6b52
rank[0] before(5,26) after(3,26)
rank[1] before(6,26) after(9,26)
rank[2] before(7,26) after(7,26)
rank[3] before(8,26) after(7,26)
Vec Object: DMSwarmSharedField_viscosity 4 MPI processes
  type: mpi
Process [0]
11.5
11.2
11.3
Process [1]
111.1
111.2
111.3
111.4
111.5
111.6
11.1
11.4
311.3
Process [2]
211.1
211.2
211.3
211.4
211.5
211.6
211.7
Process [3]
311.1
311.2
311.8
311.4
311.5
311.6
311.7
Vec Object: DMSwarmSharedField_strain 4 MPI processes
  type: mpi
Process [0]
0.024
0.021
0.022
Process [1]
1.02
1.021
1.022
1.023
1.024
1.025
0.02
0.023
3.022
Process [2]
2.02
2.021
2.022
2.023
2.024
2.025
2.026
Process [3]
3.02
3.021
3.027
3.023
3.024
3.025
3.026<|MERGE_RESOLUTION|>--- conflicted
+++ resolved
@@ -1,51 +1,7 @@
 DM Object: Particles 4 MPI processes
   type: swarm
-<<<<<<< HEAD
 Particles in 0 dimensions:
   Number of particles per rank: 5 6 7 8
-DMSwarmDataEx: instance=0
-  topology status:        finalized 
-  message lengths status: finalized 
-  packer status status:   finalized 
-  communication status:   finalized 
-  Topology:
-    [0] neighbours: 1 
-    [0]   neighbour[0] = 1 
-    [1] neighbours: 2 
-    [1]   neighbour[0] = 0 
-    [1]   neighbour[1] = 3 
-    [2] neighbours: 0 
-    [3] neighbours: 1 
-    [3]   neighbour[0] = 1 
-  Message lengths:
-    [0] >>>>> ( 2 units :: tag = 1) >>>>> [1] 
-    [0] <<<<< ( 0 units :: tag = 4) <<<<< [1] 
-    [1] >>>>> ( 0 units :: tag = 4) >>>>> [0] 
-    [1] >>>>> ( 0 units :: tag = 7) >>>>> [3] 
-    [1] <<<<< ( 2 units :: tag = 1) <<<<< [0] 
-    [1] <<<<< ( 1 units :: tag = 13) <<<<< [3] 
-    [3] >>>>> ( 1 units :: tag = 13) >>>>> [1] 
-    [3] <<<<< ( 0 units :: tag = 7) <<<<< [1] 
-=======
-DMSwarmDataBucketView:
-  L                  = 5
-  buffer             = 4
-  allocated          = 9
-  nfields registered = 4
-    [  0]     DMSwarm_pid : Mem. usage       = 7.20e-05 (MB) [rank0]
-                            blocksize        = 1
-                            atomic size      = 8
-    [  1]    DMSwarm_rank : Mem. usage       = 3.60e-05 (MB) [rank0]
-                            blocksize        = 1
-                            atomic size      = 4
-    [  2]       viscosity : Mem. usage       = 7.20e-05 (MB) [rank0]
-                            blocksize        = 1
-                            atomic size      = 8
-    [  3]          strain : Mem. usage       = 7.20e-05 (MB) [rank0]
-                            blocksize        = 1
-                            atomic size      = 8
-  Total mem. usage                           = 1.18e-03 (MB) (collective)
->>>>>>> 633e6b52
 rank[0] before(5,26) after(3,26)
 rank[1] before(6,26) after(9,26)
 rank[2] before(7,26) after(7,26)
