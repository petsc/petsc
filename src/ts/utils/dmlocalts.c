--- conflicted
+++ resolved
@@ -2,21 +2,14 @@
 #include <petsc/private/tsimpl.h>   /*I "petscts.h" I*/
 
 typedef struct {
-  PetscErrorCode (*iboundarylocal)(DM,PetscReal,Vec,Vec,void*);
+  PetscErrorCode (*boundarylocal)(DM,PetscReal,Vec,Vec,void*);
   PetscErrorCode (*ifunctionlocal)(DM,PetscReal,Vec,Vec,Vec,void*);
   PetscErrorCode (*ijacobianlocal)(DM,PetscReal,Vec,Vec,PetscReal,Mat,Mat,void*);
-  PetscErrorCode (*rhsboundarylocal)(DM,PetscReal,Vec,void*);
   PetscErrorCode (*rhsfunctionlocal)(DM,PetscReal,Vec,Vec,void*);
-<<<<<<< HEAD
-  PetscErrorCode (*boundarylocal)(DM,Vec,void*);
-=======
-  void *iboundarylocalctx;
->>>>>>> 291fcb06
+  void *boundarylocalctx;
   void *ifunctionlocalctx;
   void *ijacobianlocalctx;
-  void *rhsboundarylocalctx;
   void *rhsfunctionlocalctx;
-  void *boundarylocalctx;
 } DMTS_Local;
 
 #undef __FUNCT__
@@ -79,9 +72,8 @@
   ierr = DMGetLocalVector(dm, &locX_t);CHKERRQ(ierr);
   ierr = DMGetLocalVector(dm, &locF);CHKERRQ(ierr);
   ierr = VecZeroEntries(locX);CHKERRQ(ierr);
-  if (dmlocalts->boundarylocal) {ierr = (*dmlocalts->boundarylocal)(dm,locX,dmlocalts->boundarylocalctx);CHKERRQ(ierr);}
   ierr = VecZeroEntries(locX_t);CHKERRQ(ierr);
-  if (dmlocalts->iboundarylocal) {ierr = (*dmlocalts->iboundarylocal)(dm, time, locX, locX_t,dmlocalts->iboundarylocalctx);CHKERRQ(ierr);}
+  if (dmlocalts->boundarylocal) {ierr = (*dmlocalts->boundarylocal)(dm, time, locX, locX_t,dmlocalts->boundarylocalctx);CHKERRQ(ierr);}
   ierr = DMGlobalToLocalBegin(dm, X, INSERT_VALUES, locX);CHKERRQ(ierr);
   ierr = DMGlobalToLocalEnd(dm, X, INSERT_VALUES, locX);CHKERRQ(ierr);
   ierr = DMGlobalToLocalBegin(dm, X_t, INSERT_VALUES, locX_t);CHKERRQ(ierr);
@@ -115,11 +107,7 @@
   ierr = TSGetDM(ts, &dm);CHKERRQ(ierr);
   ierr = DMGetLocalVector(dm, &locX);CHKERRQ(ierr);
   ierr = VecZeroEntries(locX);CHKERRQ(ierr);
-<<<<<<< HEAD
-  if (dmlocalts->boundarylocal) {ierr = (*dmlocalts->boundarylocal)(dm,locX,dmlocalts->boundarylocalctx);CHKERRQ(ierr);}
-=======
-  if (dmlocalts->rhsboundarylocal) {ierr = (*dmlocalts->rhsboundarylocal)(dm, time, locX, dmlocalts->rhsboundarylocalctx);CHKERRQ(ierr);}
->>>>>>> 291fcb06
+  if (dmlocalts->boundarylocal) {ierr = (*dmlocalts->boundarylocal)(dm,time,locX,NULL,dmlocalts->boundarylocalctx);CHKERRQ(ierr);}
   ierr = DMGlobalToLocalBegin(dm, X, INSERT_VALUES, locX);CHKERRQ(ierr);
   ierr = DMGlobalToLocalEnd(dm, X, INSERT_VALUES, locX);CHKERRQ(ierr);
   ierr = VecZeroEntries(F);CHKERRQ(ierr);
@@ -145,7 +133,7 @@
     ierr = DMGetLocalVector(dm, &locX);CHKERRQ(ierr);
     ierr = DMGetLocalVector(dm, &locX_t);CHKERRQ(ierr);
     ierr = VecZeroEntries(locX);CHKERRQ(ierr);
-    if (dmlocalts->boundarylocal) {ierr = (*dmlocalts->boundarylocal)(dm,locX,dmlocalts->boundarylocalctx);CHKERRQ(ierr);}
+    if (dmlocalts->boundarylocal) {ierr = (*dmlocalts->boundarylocal)(dm,time,locX,locX_t,dmlocalts->boundarylocalctx);CHKERRQ(ierr);}
     ierr = VecZeroEntries(locX_t);CHKERRQ(ierr);
     ierr = DMGlobalToLocalBegin(dm, X, INSERT_VALUES, locX);CHKERRQ(ierr);
     ierr = DMGlobalToLocalEnd(dm, X, INSERT_VALUES, locX);CHKERRQ(ierr);
@@ -196,38 +184,20 @@
 }
 
 #undef __FUNCT__
-<<<<<<< HEAD
 #define __FUNCT__ "DMTSSetBoundaryLocal"
 /*@C
-  DMTSSetBoundaryLocal - set a local boundary value function. This function is called with local vector
-    containing the local vector information PLUS ghost point information. It should insert values into the
-    local vector that do not come from the global vector, such as essential boundary condition data.
-=======
-#define __FUNCT__ "DMTSSetIBoundaryLocal"
-/*@C
-  DMTSSetIBoundaryLocal - set the function for essential boundary data for a local implicit function evaluation.
+  DMTSSetBoundaryLocal - set the function for essential boundary data for a local implicit function evaluation.
     It should set the essential boundary data for the local portion of the solution X, as well its time derivative X_t (if it is not NULL).
     Vectors are initialized to zero before this function, so it is only needed for non homogeneous data.
 
   Note that this function is somewhat optional: boundary data could potentially be inserted by a function passed to
   DMTSSetIFunctionLocal().  The use case for this function is for discretizations with constraints (see
   DMGetDefaultConstraints()): this function inserts boundary values before constraint interpolation.
->>>>>>> 291fcb06
 
   Logically Collective
 
   Input Arguments:
 + dm   - DM to associate callback with
-<<<<<<< HEAD
-. func - local boundary value evaluation
-- ctx  - optional context for local boundary value evaluation
-
-  Level: intermediate
-
-.seealso: DMTSSetIFunctionLocal(), DMTSetIJacobianLocal(), DMSNESSetBoundaryLocal(), DMSNESSetFunctionLocal()
-@*/
-PetscErrorCode DMTSSetBoundaryLocal(DM dm, PetscErrorCode (*func)(DM, Vec, void *), void *ctx)
-=======
 . func - local function evaluation
 - ctx  - context for function evaluation
 
@@ -235,30 +205,20 @@
 
 .seealso: DMTSSetIFunction(), DMTSSetIJacobianLocal()
 @*/
-PetscErrorCode DMTSSetIBoundaryLocal(DM dm, PetscErrorCode (*func)(DM, PetscReal, Vec, Vec, void *), void *ctx)
->>>>>>> 291fcb06
+PetscErrorCode DMTSSetBoundaryLocal(DM dm, PetscErrorCode (*func)(DM, PetscReal, Vec, Vec, void *), void *ctx)
 {
   DMTS           tdm;
   DMTS_Local    *dmlocalts;
   PetscErrorCode ierr;
 
   PetscFunctionBegin;
-<<<<<<< HEAD
-  PetscValidHeaderSpecific(dm, DM_CLASSID, 1);
-  ierr = DMGetDMTSWrite(dm, &tdm);CHKERRQ(ierr);
-  ierr = DMLocalTSGetContext(dm, tdm, &dmlocalts);CHKERRQ(ierr);
-
-  dmlocalts->boundarylocal    = func;
-  dmlocalts->boundarylocalctx = ctx;
-=======
   PetscValidHeaderSpecific(dm,DM_CLASSID,1);
   ierr = DMGetDMTSWrite(dm, &tdm);CHKERRQ(ierr);
   ierr = DMLocalTSGetContext(dm, tdm, &dmlocalts);CHKERRQ(ierr);
 
-  dmlocalts->iboundarylocal    = func;
-  dmlocalts->iboundarylocalctx = ctx;
-
->>>>>>> 291fcb06
+  dmlocalts->boundarylocal    = func;
+  dmlocalts->boundarylocalctx = ctx;
+
   PetscFunctionReturn(0);
 }
 
@@ -336,45 +296,6 @@
 }
 
 #undef __FUNCT__
-#define __FUNCT__ "DMTSSetRHSBoundaryLocal"
-/*@C
-  DMTSSetRHSBoundaryLocal - set the function for essential boundary data for a local righthand side function evaluation.
-    It should set the essential boundary data for the local portion of the solution X.
-    Vectors are initialized to zero before this function, so it is only needed for non homogeneous data.
-
-  Note that this function is somewhat optional: boundary data could potentially be inserted by a function passed to
-  DMTSSetRHSFunctionLocal().  The use case for this function is for discretizations with constraints (see
-  DMGetDefaultConstraints()): this function inserts boundary values before constraint interpolation.
-
-  Logically Collective
-
-  Input Arguments:
-+ dm   - DM to associate callback with
-. func - local function evaluation
-- ctx  - context for function evaluation
-
-  Level: intermediate
-
-.seealso: DMTSSetRHSFunction()
-@*/
-PetscErrorCode DMTSSetRHSBoundaryLocal(DM dm, PetscErrorCode (*func)(DM, PetscReal, Vec, void *), void *ctx)
-{
-  DMTS           tdm;
-  DMTS_Local    *dmlocalts;
-  PetscErrorCode ierr;
-
-  PetscFunctionBegin;
-  PetscValidHeaderSpecific(dm,DM_CLASSID,1);
-  ierr = DMGetDMTSWrite(dm, &tdm);CHKERRQ(ierr);
-  ierr = DMLocalTSGetContext(dm, tdm, &dmlocalts);CHKERRQ(ierr);
-
-  dmlocalts->rhsboundarylocal    = func;
-  dmlocalts->rhsboundarylocalctx = ctx;
-
-  PetscFunctionReturn(0);
-}
-
-#undef __FUNCT__
 #define __FUNCT__ "DMTSSetRHSFunctionLocal"
 /*@C
   DMTSSetRHSFunctionLocal - set a local rhs function evaluation function. This function is called with local vector
