/*
   Implements the Landau kernel
*/
#include <petscconf.h>
#include <petsc/private/dmpleximpl.h>   /*I  "dmpleximpl.h"   I*/
#include <petsclandau.h>
#define PETSC_SKIP_IMMINTRIN_H_CUDAWORKAROUND 1
#include <../src/mat/impls/aij/seq/aij.h>
#include <petscmat.h>
#include <petsccublas.h>

// hack to avoid configure problems in CI. Delete when resolved
#if !defined (PETSC_HAVE_CUDA_ATOMIC)
#define atomicAdd(e, f) (*e) += f
#endif
#define PETSC_DEVICE_FUNC_DECL __device__
#include "../land_tensors.h"
#include <petscaijdevice.h>

// Macro to catch CUDA errors in CUDA runtime calls
#define CUDA_SAFE_CALL(call)                                          \
do {                                                                  \
    cudaError_t err = call;                                           \
    if (cudaSuccess != err) {                                         \
        fprintf (stderr, "Cuda error in file '%s' in line %i : %s.\n",\
                 __FILE__, __LINE__, cudaGetErrorString(err));        \
        exit(EXIT_FAILURE);                                           \
    }                                                                 \
} while (0)
// Macro to catch CUDA errors in kernel launches
#define CHECK_LAUNCH_ERROR()                                          \
do {                                                                  \
    /* Check synchronous errors, i.e. pre-launch */                   \
    cudaError_t err = cudaGetLastError();                             \
    if (cudaSuccess != err) {                                         \
        fprintf (stderr, "Cuda error in file '%s' in line %i : %s.\n",\
                 __FILE__, __LINE__, cudaGetErrorString(err));        \
        exit(EXIT_FAILURE);                                           \
    }                                                                 \
    /* Check asynchronous errors, i.e. kernel failed (ULF) */         \
    err = cudaDeviceSynchronize();                                    \
    if (cudaSuccess != err) {                                         \
        fprintf (stderr, "Cuda error in file '%s' in line %i : %s.\n",\
                 __FILE__, __LINE__, cudaGetErrorString( err));       \
        exit(EXIT_FAILURE);                                           \
    }                                                                 \
} while (0)

PETSC_EXTERN PetscErrorCode LandauCUDACreateMatMaps(P4estVertexMaps *maps, pointInterpolationP4est (*points)[LANDAU_MAX_Q_FACE], PetscInt Nf, PetscInt Nq)
{
  P4estVertexMaps h_maps;
  PetscFunctionBegin;
  h_maps.num_elements =maps->num_elements;
  h_maps.num_face = maps->num_face;
  h_maps.num_reduced = maps->num_reduced;
  h_maps.deviceType = maps->deviceType;
  h_maps.Nf = Nf;
  h_maps.Nq = Nq;
  CUDA_SAFE_CALL(cudaMalloc((void **)&h_maps.c_maps,               maps->num_reduced  * sizeof *points));
  CUDA_SAFE_CALL(cudaMemcpy(          h_maps.c_maps, maps->c_maps, maps->num_reduced  * sizeof *points, cudaMemcpyHostToDevice));
  CUDA_SAFE_CALL(cudaMalloc((void **)&h_maps.gIdx,                 maps->num_elements * sizeof *maps->gIdx));
  CUDA_SAFE_CALL(cudaMemcpy(          h_maps.gIdx, maps->gIdx,     maps->num_elements * sizeof *maps->gIdx, cudaMemcpyHostToDevice));
  CUDA_SAFE_CALL(cudaMalloc((void **)&maps->data, sizeof(P4estVertexMaps)));
  CUDA_SAFE_CALL(cudaMemcpy(          maps->data,   &h_maps, sizeof(P4estVertexMaps), cudaMemcpyHostToDevice));
  PetscFunctionReturn(0);
}

PETSC_EXTERN PetscErrorCode LandauCUDADestroyMatMaps(P4estVertexMaps *pMaps)
{
  P4estVertexMaps *d_maps = pMaps->data, h_maps;
  PetscFunctionBegin;
  CUDA_SAFE_CALL(cudaMemcpy(&h_maps, d_maps, sizeof(P4estVertexMaps), cudaMemcpyDeviceToHost));
  CUDA_SAFE_CALL(cudaFree(h_maps.c_maps));
  CUDA_SAFE_CALL(cudaFree(h_maps.gIdx));
  CUDA_SAFE_CALL(cudaFree(d_maps));
  PetscFunctionReturn(0);
}

// The GPU Landau kernel
//
__global__
<<<<<<< HEAD
void __launch_bounds__(256,1) landau_form_fdf(const PetscInt nip, const PetscInt dim, const PetscInt Nf, const PetscInt Nb, const PetscReal invJ_a[],
					      const PetscReal * const BB, const PetscReal * const DD, LandauIPReal *IPDataRaw, LandauIPReal d_f[], LandauIPReal d_dfdx[], LandauIPReal d_dfdy[], 
#if LANDAU_DIM==3
					      LandauIPReal d_dfdz[],
#endif
					      PetscErrorCode *ierr) // output
=======
void landau_kernel(const PetscInt nip, const PetscInt dim, const PetscInt totDim, const PetscInt Nf, const PetscInt Nb, const PetscReal invJj[],
                   const PetscReal nu_alpha[], const PetscReal nu_beta[], const PetscReal invMass[], const PetscReal Eq_m[],
                   const PetscReal * const BB, const PetscReal * const DD, const PetscReal * const IPDataGlobal, const PetscReal wiGlobal[],
#if !defined(LANDAU_USE_SHARED_GPU_MEM)
                   PetscReal *g2arr, PetscReal *g3arr,
#endif
                   PetscBool quarter3DDomain, PetscScalar elemMats_out[])
>>>>>>> b2269b27
{
  const PetscInt  Nq = blockDim.y, myelem = blockIdx.x;
  const PetscInt  myQi = threadIdx.y;
  const PetscInt  jpidx = myQi + myelem * Nq;
  const PetscReal *invJ = &invJ_a[jpidx*dim*dim];
  const PetscReal *Bq = &BB[myQi*Nb], *Dq = &DD[myQi*Nb*dim];
  // un pack IPData
  LandauIPReal    *IPData_coefs = &IPDataRaw[nip*(dim+1)];
  LandauIPReal    *coef = &IPData_coefs[myelem*Nb*Nf];
  PetscInt        f,d,b,e;
  PetscScalar     u_x[LANDAU_MAX_SPECIES][LANDAU_DIM];
  *ierr = 0;
  /* get f and df */
  for (f = 0; f < Nf; ++f) {
    PetscScalar refSpaceDer[LANDAU_DIM];
    d_f[jpidx + f*nip] = 0.0;
    for (d = 0; d < LANDAU_DIM; ++d) refSpaceDer[d] = 0.0;
    for (b = 0; b < Nb; ++b) {
      const PetscInt    cidx = b;
      d_f[jpidx + f*nip] += Bq[cidx]*coef[f*Nb+cidx];
      for (d = 0; d < dim; ++d) refSpaceDer[d] += Dq[cidx*dim+d]*coef[f*Nb+cidx];
    }
    for (d = 0; d < dim; ++d) {
      for (e = 0, u_x[f][d] = 0.0; e < dim; ++e) {
	u_x[f][d] += invJ[e*dim+d]*refSpaceDer[e];
      }
    }
  }
  for (f=0;f<Nf;f++) {
    d_dfdx[jpidx + f*nip] = PetscRealPart(u_x[f][0]);
    d_dfdy[jpidx + f*nip] = PetscRealPart(u_x[f][1]);
#if LANDAU_DIM==3
    d_dfdz[jpidx + f*nip] = PetscRealPart(u_x[f][2]);
#endif
  }
}

__device__ void
landau_inner_integral_v2(const PetscInt myQi, const PetscInt jpidx, PetscInt nip, const PetscInt Nq, const PetscInt Nf, const PetscInt Nb,
			 const PetscInt dim, LandauIPReal *IPDataRaw, const PetscReal invJj[], const PetscReal nu_alpha[],
			 const PetscReal nu_beta[], const PetscReal invMass[], const PetscReal Eq_m[],
			 const PetscReal * const BB, const PetscReal * const DD,
			 PetscScalar *elemMat, P4estVertexMaps *d_maps, PetscSplitCSRDataStructure *d_mat, // output
			 PetscScalar fieldMats[][LANDAU_MAX_NQ], // all these arrays are in shared memory
			 PetscReal g2[][LANDAU_MAX_NQ][LANDAU_MAX_SPECIES],
			 PetscReal g3[][LANDAU_DIM][LANDAU_MAX_NQ][LANDAU_MAX_SPECIES],
			 PetscReal gg2[][LANDAU_MAX_NQ][LANDAU_MAX_SPECIES],
			 PetscReal gg3[][LANDAU_DIM][LANDAU_MAX_NQ][LANDAU_MAX_SPECIES],
			 PetscReal s_nu_alpha[],
			 PetscReal s_nu_beta[],
			 PetscReal s_invMass[],
			 PetscReal s_f[],
			 PetscReal s_dfx[],
			 PetscReal s_dfy[],
			 LandauIPReal d_f[], LandauIPReal d_dfdx[], LandauIPReal d_dfdy[], // global memory
#if LANDAU_DIM==3
			 PetscReal s_dfz[], LandauIPReal d_dfdz[],
#endif
			 PetscInt myelem, PetscErrorCode *ierr)
{
  int           delta,d,f,g,d2,dp,d3,fieldA,ipidx_b,nip_pad = nip; // vectorization padding not supported;
  PetscReal     gg2_temp[LANDAU_DIM], gg3_temp[LANDAU_DIM][LANDAU_DIM];
  LandauIPData  IPData;

  *ierr = 0;
  // create g2 & g3
  for (f=threadIdx.x; f<Nf; f+=blockDim.x) {
    for (d=0;d<dim;d++) { // clear accumulation data D & K
      gg2[d][myQi][f] = 0;
      for (d2=0;d2<dim;d2++) gg3[d][d2][myQi][f] = 0;
    }
  }
  if (threadIdx.y == 0) {
    for (int i = threadIdx.x; i < Nf; i += blockDim.x) {
      s_nu_alpha[i] = nu_alpha[i];
      s_nu_beta[i] = nu_beta[i];
      s_invMass[i] = invMass[i];
    }
  }
  for (d2 = 0; d2 < dim; d2++) {
    gg2_temp[d2] = 0;
    for (d3 = 0; d3 < dim; d3++) {
      gg3_temp[d2][d3] = 0;
    }
  }
  __syncthreads();
  // un pack IPData
  IPData.w   = IPDataRaw;
  IPData.x   = IPDataRaw + 1*nip_pad;
  IPData.y   = IPDataRaw + 2*nip_pad;
  IPData.z   = IPDataRaw + 3*nip_pad;

  const PetscReal vj[3] = {IPData.x[jpidx], IPData.y[jpidx], IPData.z ? IPData.z[jpidx] : 0}, wj = IPData.w[jpidx];
  for (ipidx_b = 0; ipidx_b < nip; ipidx_b += blockDim.x) {
    int ipidx = ipidx_b + threadIdx.x;

    __syncthreads();
    if (ipidx < nip) {
      for (fieldA = threadIdx.y; fieldA < Nf; fieldA += blockDim.y) {
        s_f  [fieldA*blockDim.x+threadIdx.x] =    d_f[ipidx + fieldA*nip_pad];
        s_dfx[fieldA*blockDim.x+threadIdx.x] = d_dfdx[ipidx + fieldA*nip_pad];
        s_dfy[fieldA*blockDim.x+threadIdx.x] = d_dfdy[ipidx + fieldA*nip_pad];
#if LANDAU_DIM==3
        s_dfz[fieldA*blockDim.x+threadIdx.x] = d_dfdz[ipidx + fieldA*nip_pad];
#endif
      }
    }
    __syncthreads();
    if (ipidx < nip) {
      const PetscReal wi = IPData.w[ipidx], x = IPData.x[ipidx], y = IPData.y[ipidx];
      PetscReal       temp1[3] = {0, 0, 0}, temp2 = 0;
#if LANDAU_DIM==2
      PetscReal Ud[2][2], Uk[2][2];
      LandauTensor2D(vj, x, y, Ud, Uk, (ipidx==jpidx) ? 0. : 1.);
#else
      PetscReal U[3][3], z = IPData.z[ipidx];
      LandauTensor3D(vj, x, y, z, U, (ipidx==jpidx) ? 0. : 1.);
#endif
      for (fieldA = 0; fieldA < Nf; fieldA++) {
        temp1[0] += s_dfx[fieldA*blockDim.x+threadIdx.x]*s_nu_beta[fieldA]*s_invMass[fieldA];
        temp1[1] += s_dfy[fieldA*blockDim.x+threadIdx.x]*s_nu_beta[fieldA]*s_invMass[fieldA];
#if LANDAU_DIM==3
        temp1[2] += s_dfz[fieldA*blockDim.x+threadIdx.x]*s_nu_beta[fieldA]*s_invMass[fieldA];
#endif
        temp2    += s_f  [fieldA*blockDim.x+threadIdx.x]*s_nu_beta[fieldA];
      }
      temp1[0] *= wi;
      temp1[1] *= wi;
#if LANDAU_DIM==3
      temp1[2] *= wi;
#endif
      temp2    *= wi;
#if LANDAU_DIM==2
      for (d2 = 0; d2 < 2; d2++) {
        for (d3 = 0; d3 < 2; ++d3) {
          /* K = U * grad(f): g2=e: i,A */
          gg2_temp[d2] += Uk[d2][d3]*temp1[d3];
          /* D = -U * (I \kron (fx)): g3=f: i,j,A */
          gg3_temp[d2][d3] += Ud[d2][d3]*temp2;
        }
      }
      #else
      for (d2 = 0; d2 < 3; ++d2) {
        for (d3 = 0; d3 < 3; ++d3) {
          /* K = U * grad(f): g2 = e: i,A */
          gg2_temp[d2] += U[d2][d3]*temp1[d3];
          /* D = -U * (I \kron (fx)): g3 = f: i,j,A */
          gg3_temp[d2][d3] += U[d2][d3]*temp2;
        }
      }
      #endif
    }
  } /* IPs */
 

  /* reduce gg temp sums across threads */
  for (delta = blockDim.x/2; delta > 0; delta /= 2) {
    for (d2 = 0; d2 < dim; d2++) {
      gg2_temp[d2] += __shfl_xor_sync(0xffffffff, gg2_temp[d2], delta, blockDim.x);
      for (d3 = 0; d3 < dim; d3++) {
        gg3_temp[d2][d3] += __shfl_xor_sync(0xffffffff, gg3_temp[d2][d3], delta, blockDim.x);
      }
    }
  }

  // add alpha and put in gg2/3
  for (fieldA = threadIdx.x; fieldA < Nf; fieldA += blockDim.x) {
    for (d2 = 0; d2 < dim; d2++) {
      gg2[d2][myQi][fieldA] += gg2_temp[d2]*s_nu_alpha[fieldA];
      for (d3 = 0; d3 < dim; d3++) {
        gg3[d2][d3][myQi][fieldA] -= gg3_temp[d2][d3]*s_nu_alpha[fieldA]*s_invMass[fieldA];
      }
    }
  }
  __syncthreads();

  /* add electric field term once per IP */
  for (fieldA = threadIdx.x; fieldA < Nf; fieldA += blockDim.x) {
    gg2[dim-1][myQi][fieldA] += Eq_m[fieldA];
  }
  __syncthreads();
  //intf("%d %d gg2[1][1]=%g\n",myelem,qj_start,gg2[1][dim-1]);
  /* Jacobian transform - g2 */
  for (fieldA = threadIdx.x; fieldA < Nf; fieldA += blockDim.x) {
    for (d = 0; d < dim; ++d) {
      g2[d][myQi][fieldA] = 0.0;
      for (d2 = 0; d2 < dim; ++d2) {
        g2[d][myQi][fieldA] += invJj[d*dim+d2]*gg2[d2][myQi][fieldA];
        g3[d][d2][myQi][fieldA] = 0.0;
        for (d3 = 0; d3 < dim; ++d3) {
          for (dp = 0; dp < dim; ++dp) {
            g3[d][d2][myQi][fieldA] += invJj[d*dim + d3]*gg3[d3][dp][myQi][fieldA]*invJj[d2*dim + dp];
          }
        }
        g3[d][d2][myQi][fieldA] *= wj;
      }
      g2[d][myQi][fieldA] *= wj;
    }
  }
  /* FE matrix construction */
  __syncthreads();  // Synchronize (ensure all the data is available) and sum IP matrices
  {
    int fieldA,d,qj,d2,q,idx,totDim=Nb*Nf;
    /* assemble */
    for (fieldA = 0; fieldA < Nf; fieldA++) {
      if (fieldMats) {
	for (f = threadIdx.y; f < Nb ; f += blockDim.y) {
	  for (g = threadIdx.x; g < Nb; g += blockDim.x) {
	    fieldMats[f][g] = 0;
	  }
	}
      }
      for (f = threadIdx.y; f < Nb ; f += blockDim.y) {
        const PetscInt i = fieldA*Nb + f; /* Element matrix row */
        for (g = threadIdx.x; g < Nb; g += blockDim.x) {
          const PetscInt j    = fieldA*Nb + g; /* Element matrix column */
          const PetscInt fOff = i*totDim + j;
          PetscScalar t = elemMat ? elemMat[fOff] : fieldMats[f][g];
          for (qj = 0 ; qj < Nq ; qj++) {
            const PetscReal *BJq = &BB[qj*Nb], *DIq = &DD[qj*Nb*dim];
            for (d = 0; d < dim; ++d) {
              t += DIq[f*dim+d]*g2[d][qj][fieldA]*BJq[g];
              for (d2 = 0; d2 < dim; ++d2) {
                t += DIq[f*dim + d]*g3[d][d2][qj][fieldA]*DIq[g*dim + d2];
              }
            }
          }
	  if (elemMat) elemMat[fOff] = t;
	  else fieldMats[f][g] = t;
	}
      }
      if (fieldMats) {
	PetscScalar            vals[LANDAU_MAX_Q*LANDAU_MAX_Q];
	PetscReal              row_scale[LANDAU_MAX_Q],col_scale[LANDAU_MAX_Q];
	PetscInt               nr,nc,rows0[LANDAU_MAX_Q],cols0[LANDAU_MAX_Q],rows[LANDAU_MAX_Q],cols[LANDAU_MAX_Q];
	const LandauIdx *const Idxs = &d_maps->gIdx[myelem][fieldA][0];
	for (f = threadIdx.y; f < Nb ; f += blockDim.y) {
	  idx = Idxs[f];
	  if (idx >= 0) {
	    nr = 1;
	    rows0[0] = idx;
	    row_scale[0] = 1.;
	  } else {
	    idx = -idx - 1;
	    nr = d_maps->num_face;
	    for (q = 0; q < d_maps->num_face; q++) {
	      rows0[q]     = d_maps->c_maps[idx][q].gid;
	      row_scale[q] = d_maps->c_maps[idx][q].scale;
	    }
	  }
	  for (g = threadIdx.x; g < Nb; g += blockDim.x) {
	    idx = Idxs[g];
	    if (idx >= 0) {
	      nc = 1;
	      cols0[0] = idx;
	      col_scale[0] = 1.;
	    } else {
	      idx = -idx - 1;
	      nc = d_maps->num_face;
	      for (q = 0; q < d_maps->num_face; q++) {
		cols0[q]     = d_maps->c_maps[idx][q].gid;
		col_scale[q] = d_maps->c_maps[idx][q].scale;
	      }
	    }
	    for (q = 0; q < nr; q++) rows[q] = rows0[q];
	    for (q = 0; q < nc; q++) cols[q] = cols0[q];
	    for (q = 0; q < nr; q++) {
	      for (d = 0; d < nc; d++) {
		vals[q*nc + d] = row_scale[q]*col_scale[d]*fieldMats[f][g];
	      }
	    }
	    MatSetValuesDevice(d_mat,nr,rows,nc,cols,vals,ADD_VALUES,ierr);
	    if (*ierr) return;
	  }
	}
      }
    }
  }
}

//
// The GPU Landau kernel
//
__global__
void __launch_bounds__(256,1) landau_kernel_v2(const PetscInt nip, const PetscInt dim, const PetscInt totDim, const PetscInt Nf, const PetscInt Nb, const PetscReal invJj[],
  const PetscReal nu_alpha[], const PetscReal nu_beta[], const PetscReal invMass[], const PetscReal Eq_m[],
  const PetscReal * const BB, const PetscReal * const DD, LandauIPReal *IPDataRaw,
  PetscScalar elemMats_out[], P4estVertexMaps *d_maps, PetscSplitCSRDataStructure *d_mat, LandauIPReal d_f[], LandauIPReal d_dfdx[], LandauIPReal d_dfdy[], 
#if LANDAU_DIM==3
					       LandauIPReal d_dfdz[],
#endif
					       PetscErrorCode *ierr)
{
  const PetscInt  Nq = blockDim.y, myelem = blockIdx.x;
  extern __shared__ PetscReal smem[];
  int size = 0;
  PetscReal (*g2)[LANDAU_DIM][LANDAU_MAX_NQ][LANDAU_MAX_SPECIES]              =
    (PetscReal (*)[LANDAU_DIM][LANDAU_MAX_NQ][LANDAU_MAX_SPECIES])             &smem[size];
  size += LANDAU_MAX_NQ*LANDAU_MAX_SPECIES*LANDAU_DIM;
  PetscReal (*g3)[LANDAU_DIM][LANDAU_DIM][LANDAU_MAX_NQ][LANDAU_MAX_SPECIES]  =
    (PetscReal (*)[LANDAU_DIM][LANDAU_DIM][LANDAU_MAX_NQ][LANDAU_MAX_SPECIES]) &smem[size];
  size += LANDAU_DIM*LANDAU_DIM*LANDAU_MAX_NQ*LANDAU_MAX_SPECIES;
  PetscReal (*gg2)[LANDAU_DIM][LANDAU_MAX_NQ][LANDAU_MAX_SPECIES]             =
    (PetscReal (*)[LANDAU_DIM][LANDAU_MAX_NQ][LANDAU_MAX_SPECIES])             &smem[size];
  size += LANDAU_MAX_NQ*LANDAU_MAX_SPECIES*LANDAU_DIM;
  PetscReal (*gg3)[LANDAU_DIM][LANDAU_DIM][LANDAU_MAX_NQ][LANDAU_MAX_SPECIES] =
    (PetscReal (*)[LANDAU_DIM][LANDAU_DIM][LANDAU_MAX_NQ][LANDAU_MAX_SPECIES]) &smem[size];
  size += LANDAU_DIM*LANDAU_DIM*LANDAU_MAX_NQ*LANDAU_MAX_SPECIES;
  PetscReal *s_nu_alpha = &smem[size];
  size += LANDAU_MAX_SPECIES;
  PetscReal *s_nu_beta  = &smem[size];
  size += LANDAU_MAX_SPECIES;
  PetscReal *s_invMass  = &smem[size];
  size += LANDAU_MAX_SPECIES;
  PetscReal *s_f        = &smem[size];
  size += blockDim.x*LANDAU_MAX_SPECIES;
  PetscReal *s_dfx      = &smem[size];
  size += blockDim.x*LANDAU_MAX_SPECIES;
  PetscReal *s_dfy      = &smem[size];
  size += blockDim.x*LANDAU_MAX_SPECIES;
#if LANDAU_DIM==3
  PetscReal *s_dfz      = &smem[size];
  size += blockDim.x*LANDAU_MAX_SPECIES;
#endif
  PetscScalar (*fieldMats)[LANDAU_MAX_NQ][LANDAU_MAX_NQ] = d_maps ?
    (PetscScalar (*)[LANDAU_MAX_NQ][LANDAU_MAX_NQ]) &smem[size] : NULL;
  if (d_maps) size += LANDAU_MAX_NQ*LANDAU_MAX_NQ;
  const PetscInt  myQi = threadIdx.y;
  const PetscInt  jpidx = myQi + myelem * Nq;
  //const PetscInt  subblocksz = nip/nSubBlks + !!(nip%nSubBlks), ip_start = mySubBlk*subblocksz, ip_end = (mySubBlk+1)*subblocksz > nip ? nip : (mySubBlk+1)*subblocksz; /* this could be wrong with very few global IPs */
  PetscScalar     *elemMat  = elemMats_out ? &elemMats_out[myelem*totDim*totDim] : NULL; /* my output */
  int tid = threadIdx.x + threadIdx.y*blockDim.x;

  if (elemMat) for (int i = tid; i < totDim*totDim; i += blockDim.x*blockDim.y) elemMat[i] = 0;
  __syncthreads();

  landau_inner_integral_v2(myQi, jpidx, nip, Nq, Nf, Nb, dim, IPDataRaw, &invJj[jpidx*dim*dim], nu_alpha, nu_beta, invMass, Eq_m, BB, DD,
			   elemMat, d_maps, d_mat, *fieldMats, *g2, *g3, *gg2, *gg3, s_nu_alpha, s_nu_beta, s_invMass, s_f, s_dfx, s_dfy, d_f, d_dfdx, d_dfdy,
#if LANDAU_DIM==3
			   s_dfz, d_dfdz,
#endif
			   myelem, ierr); /* compact */
}
<<<<<<< HEAD

PetscErrorCode LandauCUDAJacobian(DM plex, const PetscInt Nq, const PetscReal nu_alpha[],const PetscReal nu_beta[], const PetscReal invMass[], const PetscReal Eq_m[],
				  const LandauIPData *const IPData, const PetscReal invJj[], const PetscLogEvent events[], Mat JacP)
=======
static PetscErrorCode LandauAssembleCuda(PetscInt cStart, PetscInt cEnd, PetscInt totDim, DM plex, PetscSection section, PetscSection globalSection, Mat JacP, PetscScalar elemMats[], PetscContainer container, const PetscLogEvent events[]);
__global__ void assemble_kernel(const PetscInt nidx_arr[], PetscInt *idx_arr[], PetscScalar *el_mats[], const ISColoringValue colors[], Mat_SeqAIJ mats[]);
PetscErrorCode LandauCUDAJacobian(DM plex, const PetscInt Nq, const PetscReal nu_alpha[],const PetscReal nu_beta[],
                                  const PetscReal invMass[], const PetscReal Eq_m[], const PetscReal * const IPDataGlobal,
                                  const PetscReal wiGlobal[], const PetscReal invJj[], const PetscInt num_sub_blocks, const PetscLogEvent events[], PetscBool quarter3DDomain,
                                  Mat JacP)
>>>>>>> b2269b27
{
  PetscErrorCode    ierr,*d_ierr;
  //cudaError_t       cerr;
  PetscInt          ii,ej,*Nbf,Nb,nip_dim2,cStart,cEnd,Nf,dim,numGCells,totDim,nip,szf=sizeof(LandauIPReal),ipdatasz;
  PetscReal         *d_BB,*d_DD,*d_invJj,*d_nu_alpha,*d_nu_beta,*d_invMass,*d_Eq_m;
  PetscScalar       *d_elemMats=NULL;
  LandauIPReal       *d_f, *d_dfdx, *d_dfdy;
#if LANDAU_DIM==3
  PetscScalar       *d_dfdz;
#endif
  PetscLogDouble    flops;
  PetscTabulation   *Tf;
  PetscDS           prob;
  PetscSection      section, globalSection;
  LandauIPReal      *d_IPDataRaw;
  LandauCtx         *ctx;
  PetscSplitCSRDataStructure *d_mat=NULL;
  P4estVertexMaps            *h_maps, *d_maps=NULL;
  int               nnn = 256/Nq;

  PetscFunctionBegin;
  while (nnn & nnn - 1) nnn = nnn & nnn - 1;
  if (nnn>16) nnn = 16;
  ierr = PetscLogEventBegin(events[3],0,0,0,0);CHKERRQ(ierr);
  ierr = DMGetDimension(plex, &dim);CHKERRQ(ierr);
  if (dim!=LANDAU_DIM) SETERRQ2(PETSC_COMM_SELF, PETSC_ERR_PLIB, "LANDAU_DIM %D != dim %d",LANDAU_DIM,dim);
  ierr = DMPlexGetHeightStratum(plex,0,&cStart,&cEnd);CHKERRQ(ierr);
  numGCells = cEnd - cStart;
  nip  = numGCells*Nq; /* length of inner global iteration */
  ierr = DMGetDS(plex, &prob);CHKERRQ(ierr);
  ierr = PetscDSGetNumFields(prob, &Nf);CHKERRQ(ierr);
  ierr = PetscDSGetDimensions(prob, &Nbf);CHKERRQ(ierr); Nb = Nbf[0];
  if (Nq != Nb) SETERRQ2(PETSC_COMM_SELF, PETSC_ERR_PLIB, "Nq != Nb. %D  %D",Nq,Nb);
  ierr = PetscDSGetTotalDimension(prob, &totDim);CHKERRQ(ierr);
  ierr = PetscDSGetTabulation(prob, &Tf);CHKERRQ(ierr);
  ierr = DMGetLocalSection(plex, &section);CHKERRQ(ierr);
  ierr = DMGetGlobalSection(plex, &globalSection);CHKERRQ(ierr);
  ipdatasz = LandauGetIPDataSize(IPData);
  // create data
<<<<<<< HEAD
  CUDA_SAFE_CALL(cudaMalloc((void **)&d_IPDataRaw,ipdatasz*szf )); // kernel input
=======
  CUDA_SAFE_CALL(cudaMalloc((void **)&d_IPDataGlobal, nip*(dim + Nf*(dim+1))*szf)); // kernel input
>>>>>>> b2269b27
  CUDA_SAFE_CALL(cudaMalloc((void **)&d_nu_alpha, Nf*szf)); // kernel input
  CUDA_SAFE_CALL(cudaMalloc((void **)&d_nu_beta,  Nf*szf)); // kernel input
  CUDA_SAFE_CALL(cudaMalloc((void **)&d_invMass,  Nf*szf)); // kernel input
  CUDA_SAFE_CALL(cudaMalloc((void **)&d_Eq_m,     Nf*szf)); // kernel input
  CUDA_SAFE_CALL(cudaMemcpy(d_IPDataRaw, IPData->w, ipdatasz*szf, cudaMemcpyHostToDevice));
  CUDA_SAFE_CALL(cudaMemcpy(d_nu_alpha, nu_alpha, Nf*szf,       cudaMemcpyHostToDevice));
  CUDA_SAFE_CALL(cudaMemcpy(d_nu_beta,  nu_beta,  Nf*szf,       cudaMemcpyHostToDevice));
  CUDA_SAFE_CALL(cudaMemcpy(d_invMass,  invMass,  Nf*szf,       cudaMemcpyHostToDevice));
  CUDA_SAFE_CALL(cudaMemcpy(d_Eq_m,     Eq_m,     Nf*szf,       cudaMemcpyHostToDevice));
  CUDA_SAFE_CALL(cudaMalloc((void **)&d_BB,              Nq*Nb*szf));     // kernel input
  CUDA_SAFE_CALL(cudaMemcpy(          d_BB, Tf[0]->T[0], Nq*Nb*szf,   cudaMemcpyHostToDevice));
  CUDA_SAFE_CALL(cudaMalloc((void **)&d_DD,              Nq*Nb*dim*szf)); // kernel input
  CUDA_SAFE_CALL(cudaMemcpy(          d_DD, Tf[0]->T[1], Nq*Nb*dim*szf,   cudaMemcpyHostToDevice));
  // f and df
  CUDA_SAFE_CALL(cudaMalloc((void **)&d_f,    nip*Nf*szf));     // kernel input
  CUDA_SAFE_CALL(cudaMalloc((void **)&d_dfdx, nip*Nf*szf));     // kernel input
  CUDA_SAFE_CALL(cudaMalloc((void **)&d_dfdy, nip*Nf*szf));     // kernel input
#if LANDAU_DIM==3
  CUDA_SAFE_CALL(cudaMalloc((void **)&d_dfdz, nip*Nf*szf));     // kernel input
#endif
  // collect geometry
  flops = (PetscLogDouble)numGCells*(PetscLogDouble)Nq*(PetscLogDouble)(5.*dim*dim*Nf*Nf + 165.);
  nip_dim2 = Nq*numGCells*dim*dim;
  CUDA_SAFE_CALL(cudaMalloc((void **)&d_invJj, nip_dim2*szf)); // kernel input
  CUDA_SAFE_CALL(cudaMemcpy(d_invJj, invJj, nip_dim2*szf,       cudaMemcpyHostToDevice));
  //cerr = WaitForCUDA();CHKERRCUDA(cerr);
  ierr = PetscLogEventEnd(events[3],0,0,0,0);CHKERRQ(ierr);

  ierr = PetscLogEventBegin(events[4],0,0,0,0);CHKERRQ(ierr);
  ierr = PetscLogGpuFlops(flops*nip);CHKERRQ(ierr);
<<<<<<< HEAD
  ierr = DMGetApplicationContext(plex, &ctx);CHKERRQ(ierr);
  if (!ctx) SETERRQ(PETSC_COMM_SELF, PETSC_ERR_PLIB, "no context");
  if (ctx->gpu_assembly) {
    PetscContainer container;
    ierr = PetscObjectQuery((PetscObject) JacP, "assembly_maps", (PetscObject *) &container);CHKERRQ(ierr);
    if (container) { // not here first call
      ierr = PetscContainerGetPointer(container, (void **) &h_maps);CHKERRQ(ierr);
      if (h_maps->data) {
        d_maps = h_maps->data;
	if (!d_maps) SETERRQ(PETSC_COMM_SELF, PETSC_ERR_PLIB, "GPU assembly but no metadata");
      } else {
        SETERRQ(PETSC_COMM_SELF, PETSC_ERR_PLIB, "GPU assembly but no metadata in container");
      }
      // this does the setup the first time called
      ierr = MatCUSPARSEGetDeviceMatWrite(JacP,&d_mat);CHKERRQ(ierr);
    } else {
      CUDA_SAFE_CALL(cudaMalloc((void **)&d_elemMats, totDim*totDim*numGCells*sizeof(PetscScalar))); // kernel output - first call is on CPU
    }
  } else {
    CUDA_SAFE_CALL(cudaMalloc((void **)&d_elemMats, totDim*totDim*numGCells*sizeof(PetscScalar))); // kernel output - no GPU assembly
  }
  CUDA_SAFE_CALL(cudaMalloc((void **)&d_ierr, sizeof(ierr))); // kernel input
  { // form f and df
    dim3 dimBlock(nnn,Nq);
    ierr = PetscLogEventBegin(events[8],0,0,0,0);CHKERRQ(ierr);
    ii = 0;
    // PetscPrintf(PETSC_COMM_SELF, "numGCells=%d dim.x=%d Nq=%d nThreads=%d, %d kB shared mem\n",numGCells,n,Nq,Nq*n,ii*szf/1024);
    landau_form_fdf<<<numGCells,dimBlock,ii*szf>>>( nip, dim, Nf, Nb, d_invJj, d_BB, d_DD, d_IPDataRaw, d_f, d_dfdx, d_dfdy,
#if LANDAU_DIM==3
						    d_dfdz,
#endif
						    d_ierr);
=======
  {
    dim3 dimBlock(Nq,num_sub_blocks);
    CUDA_SAFE_CALL(cudaMalloc((void **)&d_elemMats, totDim*totDim*numGCells*sizeof(PetscScalar))); // kernel output
    ii = LANDAU_MAX_NQ*LANDAU_MAX_SPECIES*LANDAU_DIM*(1+LANDAU_DIM)*LANDAU_MAX_SUB_THREAD_BLOCKS;
#if defined(LANDAU_USE_SHARED_GPU_MEM)
    // PetscPrintf(PETSC_COMM_SELF,"Call land_kernel with %D kB shared memory\n",ii*8/1024);
    landau_kernel<<<numGCells,dimBlock,ii*szf>>>(nip,dim,totDim,Nf,Nb,d_invJj,d_nu_alpha,d_nu_beta,d_invMass,d_Eq_m,
                                                 d_BB, d_DD, d_IPDataGlobal, d_wiGlobal, quarter3DDomain, d_elemMats);
    CHECK_LAUNCH_ERROR();
#else
    PetscReal  *d_g2g3;
    CUDA_SAFE_CALL(cudaMalloc((void **)&d_g2g3, ii*szf*numGCells)); // kernel input
    PetscReal  *g2 = &d_g2g3[0];
    PetscReal  *g3 = &d_g2g3[LANDAU_MAX_SUB_THREAD_BLOCKS*LANDAU_MAX_NQ*LANDAU_MAX_SPECIES*LANDAU_DIM*numGCells];
    landau_kernel<<<numGCells,dimBlock>>>(nip,dim,totDim,Nf,Nb,d_invJj,d_nu_alpha,d_nu_beta,d_invMass,d_Eq_m,
                                          d_BB, d_DD, d_IPDataGlobal, d_wiGlobal, g2, g3, quarter3DDomain, d_elemMats);
>>>>>>> b2269b27
    CHECK_LAUNCH_ERROR();
    CUDA_SAFE_CALL(cudaMemcpy(&ierr, d_ierr, sizeof(ierr), cudaMemcpyDeviceToHost));
    CHKERRQ(ierr);
    ierr = PetscLogEventEnd(events[8],0,0,0,0);CHKERRQ(ierr);
  }
  {
    dim3 dimBlock(nnn,Nq);
    ii = 2*LANDAU_MAX_NQ*LANDAU_MAX_SPECIES*LANDAU_DIM*(1+LANDAU_DIM) + 3*LANDAU_MAX_SPECIES + (1+LANDAU_DIM)*dimBlock.x*LANDAU_MAX_SPECIES;
    ii += (LANDAU_MAX_NQ*LANDAU_MAX_NQ)*LANDAU_MAX_SPECIES;
    if (ii*szf >= 49152) {
      CUDA_SAFE_CALL(cudaFuncSetAttribute(landau_kernel_v2,
					  cudaFuncAttributeMaxDynamicSharedMemorySize,
					  98304));
    }
    // PetscPrintf(PETSC_COMM_SELF, "numGCells=%d dim.x=%d Nq=%d nThreads=%d, %d kB shared mem\n",numGCells,n,Nq,Nq*n,ii*szf/1024);
    landau_kernel_v2<<<numGCells,dimBlock,ii*szf>>>(nip,dim,totDim,Nf,Nb,d_invJj,d_nu_alpha,d_nu_beta,d_invMass,d_Eq_m,
						    d_BB, d_DD, d_IPDataRaw, d_elemMats, d_maps, d_mat, d_f, d_dfdx, d_dfdy,
#if LANDAU_DIM==3
						    d_dfdz,
#endif
						    d_ierr);
    CHECK_LAUNCH_ERROR();
    CUDA_SAFE_CALL(cudaMemcpy(&ierr, d_ierr, sizeof(ierr), cudaMemcpyDeviceToHost));
    CHKERRQ(ierr);
  }
  CUDA_SAFE_CALL(cudaFree(d_ierr));
  //cerr = WaitForCUDA();CHKERRCUDA(cerr);
  ierr = PetscLogEventEnd(events[4],0,0,0,0);CHKERRQ(ierr);
  // delete device data
  ierr = PetscLogEventBegin(events[5],0,0,0,0);CHKERRQ(ierr);
  CUDA_SAFE_CALL(cudaFree(d_IPDataRaw));
  CUDA_SAFE_CALL(cudaFree(d_invJj));
  CUDA_SAFE_CALL(cudaFree(d_nu_alpha));
  CUDA_SAFE_CALL(cudaFree(d_nu_beta));
  CUDA_SAFE_CALL(cudaFree(d_invMass));
  CUDA_SAFE_CALL(cudaFree(d_Eq_m));
  CUDA_SAFE_CALL(cudaFree(d_BB));
  CUDA_SAFE_CALL(cudaFree(d_DD));
  CUDA_SAFE_CALL(cudaFree(d_f));
  CUDA_SAFE_CALL(cudaFree(d_dfdx));
  CUDA_SAFE_CALL(cudaFree(d_dfdy));
#if LANDAU_DIM==3
  CUDA_SAFE_CALL(cudaFree(d_dfdz));
#endif
  //cerr = WaitForCUDA();CHKERRCUDA(cerr);
  ierr = PetscLogEventEnd(events[5],0,0,0,0);CHKERRQ(ierr);
  // First time assembly even with GPU assembly
  if (d_elemMats) {
    PetscScalar *elemMats=NULL,*elMat;
    ierr = PetscLogEventBegin(events[5],0,0,0,0);CHKERRQ(ierr);
    ierr = PetscMalloc1(totDim*totDim*numGCells,&elemMats);CHKERRQ(ierr);
    CUDA_SAFE_CALL(cudaMemcpy(elemMats, d_elemMats, totDim*totDim*numGCells*sizeof(PetscScalar), cudaMemcpyDeviceToHost));
    CUDA_SAFE_CALL(cudaFree(d_elemMats));
    ierr = PetscLogEventEnd(events[5],0,0,0,0);CHKERRQ(ierr);
    ierr = PetscLogEventBegin(events[6],0,0,0,0);CHKERRQ(ierr);
    for (ej = cStart, elMat = elemMats ; ej < cEnd; ++ej, elMat += totDim*totDim) {
      ierr = DMPlexMatSetClosure(plex, section, globalSection, JacP, ej, elMat, ADD_VALUES);CHKERRQ(ierr);
      if (ej==-1) {
        int d,f;
<<<<<<< HEAD
        PetscPrintf(PETSC_COMM_SELF,"GPU Element matrix\n");
        for (d = 0; d < totDim; ++d){
          for (f = 0; f < totDim; ++f) PetscPrintf(PETSC_COMM_SELF," %12.5e",  PetscRealPart(elMat[d*totDim + f]));
          PetscPrintf(PETSC_COMM_SELF,"\n");
=======
        printf("GPU Element matrix\n");
        for (d = 0; d < totDim; ++d) {
          for (f = 0; f < totDim; ++f) printf(" %17.10e",  PetscRealPart(elMat[d*totDim + f]));
          printf("\n");
        }
        exit(12);
      }
    }
  } else {
    PetscContainer container = NULL;
    ierr = PetscObjectQuery((PetscObject)JacP,"coloring",(PetscObject*)&container);CHKERRQ(ierr);
    if (!container) {
      ierr = PetscLogEventBegin(events[8],0,0,0,0);CHKERRQ(ierr);
      ierr = LandauCreateColoring(JacP, plex, &container);CHKERRQ(ierr);
      ierr = PetscLogEventEnd(events[8],0,0,0,0);CHKERRQ(ierr);
    }
    ierr = LandauAssembleCuda(cStart, cEnd, totDim, plex, section, globalSection, JacP, elemMats, container, events);CHKERRQ(ierr);
  }
  ierr = PetscFree(elemMats);CHKERRQ(ierr);
  ierr = PetscLogEventEnd(events[6],0,0,0,0);CHKERRQ(ierr);

  PetscFunctionReturn(0);
}

__global__
void assemble_kernel(const PetscInt nidx_arr[], PetscInt *idx_arr[], PetscScalar *el_mats[], const ISColoringValue colors[], Mat_SeqAIJ mats[])
{
  const PetscInt     myelem = (gridDim.x==1) ? threadIdx.x : blockIdx.x;
  Mat_SeqAIJ         a = mats[colors[myelem]]; /* copy to GPU */
  const PetscScalar *v = el_mats[myelem];
  const PetscInt    *in = idx_arr[myelem], *im = idx_arr[myelem], n = nidx_arr[myelem], m = nidx_arr[myelem];
  /* mat set values */
  PetscInt          *rp,k,low,high,t,row,nrow,i,col,l;
  PetscInt          *ai = a.i,*ailen = a.ilen;
  PetscInt          *aj = a.j,lastcol = -1;
  MatScalar         *ap=NULL,value=0.0,*aa = a.a;
  for (k=0; k<m; k++) { /* loop over added rows */
    row = im[k];
    if (row < 0) continue;
    rp   = aj + ai[row];
    ap = aa + ai[row];
    nrow = ailen[row];
    low  = 0;
    high = nrow;
    for (l=0; l<n; l++) { /* loop over added columns */
      /* if (in[l] < 0) { */
      /*   printf("\t\tin[l] < 0 ?????\n"); */
      /*   continue; */
      /* } */
      while (l<n && (value = v[l + k*n], PetscAbsScalar(value)==0.0)) l++;
      if (l==n) break;
      col = in[l];
      if (col <= lastcol) low = 0;
      else high = nrow;
      lastcol = col;
      while (high-low > 5) {
        t = (low+high)/2;
        if (rp[t] > col) high = t;
        else low = t;
      }
      for (i=low; i<high; i++) {
        // if (rp[i] > col) break;
        if (rp[i] == col) {
          ap[i] += value;
          low = i + 1;
          goto noinsert;
>>>>>>> b2269b27
        }
      }
    }
    ierr = PetscFree(elemMats);CHKERRQ(ierr);
    ierr = PetscLogEventEnd(events[6],0,0,0,0);CHKERRQ(ierr);
  }
  PetscFunctionReturn(0);
}<|MERGE_RESOLUTION|>--- conflicted
+++ resolved
@@ -79,22 +79,12 @@
 // The GPU Landau kernel
 //
 __global__
-<<<<<<< HEAD
 void __launch_bounds__(256,1) landau_form_fdf(const PetscInt nip, const PetscInt dim, const PetscInt Nf, const PetscInt Nb, const PetscReal invJ_a[],
-					      const PetscReal * const BB, const PetscReal * const DD, LandauIPReal *IPDataRaw, LandauIPReal d_f[], LandauIPReal d_dfdx[], LandauIPReal d_dfdy[], 
-#if LANDAU_DIM==3
-					      LandauIPReal d_dfdz[],
-#endif
-					      PetscErrorCode *ierr) // output
-=======
-void landau_kernel(const PetscInt nip, const PetscInt dim, const PetscInt totDim, const PetscInt Nf, const PetscInt Nb, const PetscReal invJj[],
-                   const PetscReal nu_alpha[], const PetscReal nu_beta[], const PetscReal invMass[], const PetscReal Eq_m[],
-                   const PetscReal * const BB, const PetscReal * const DD, const PetscReal * const IPDataGlobal, const PetscReal wiGlobal[],
-#if !defined(LANDAU_USE_SHARED_GPU_MEM)
-                   PetscReal *g2arr, PetscReal *g3arr,
-#endif
-                   PetscBool quarter3DDomain, PetscScalar elemMats_out[])
->>>>>>> b2269b27
+                   const PetscReal * const BB, const PetscReal * const DD, LandauIPReal *IPDataRaw, LandauIPReal d_f[], LandauIPReal d_dfdx[], LandauIPReal d_dfdy[], 
+#if LANDAU_DIM==3
+                   LandauIPReal d_dfdz[],
+#endif
+                   PetscErrorCode *ierr) // output
 {
   const PetscInt  Nq = blockDim.y, myelem = blockIdx.x;
   const PetscInt  myQi = threadIdx.y;
@@ -438,18 +428,9 @@
 #endif
 			   myelem, ierr); /* compact */
 }
-<<<<<<< HEAD
 
 PetscErrorCode LandauCUDAJacobian(DM plex, const PetscInt Nq, const PetscReal nu_alpha[],const PetscReal nu_beta[], const PetscReal invMass[], const PetscReal Eq_m[],
 				  const LandauIPData *const IPData, const PetscReal invJj[], const PetscLogEvent events[], Mat JacP)
-=======
-static PetscErrorCode LandauAssembleCuda(PetscInt cStart, PetscInt cEnd, PetscInt totDim, DM plex, PetscSection section, PetscSection globalSection, Mat JacP, PetscScalar elemMats[], PetscContainer container, const PetscLogEvent events[]);
-__global__ void assemble_kernel(const PetscInt nidx_arr[], PetscInt *idx_arr[], PetscScalar *el_mats[], const ISColoringValue colors[], Mat_SeqAIJ mats[]);
-PetscErrorCode LandauCUDAJacobian(DM plex, const PetscInt Nq, const PetscReal nu_alpha[],const PetscReal nu_beta[],
-                                  const PetscReal invMass[], const PetscReal Eq_m[], const PetscReal * const IPDataGlobal,
-                                  const PetscReal wiGlobal[], const PetscReal invJj[], const PetscInt num_sub_blocks, const PetscLogEvent events[], PetscBool quarter3DDomain,
-                                  Mat JacP)
->>>>>>> b2269b27
 {
   PetscErrorCode    ierr,*d_ierr;
   //cudaError_t       cerr;
@@ -489,11 +470,7 @@
   ierr = DMGetGlobalSection(plex, &globalSection);CHKERRQ(ierr);
   ipdatasz = LandauGetIPDataSize(IPData);
   // create data
-<<<<<<< HEAD
-  CUDA_SAFE_CALL(cudaMalloc((void **)&d_IPDataRaw,ipdatasz*szf )); // kernel input
-=======
-  CUDA_SAFE_CALL(cudaMalloc((void **)&d_IPDataGlobal, nip*(dim + Nf*(dim+1))*szf)); // kernel input
->>>>>>> b2269b27
+  CUDA_SAFE_CALL(cudaMalloc((void **)&d_IPDataRaw,ipdatasz*szf)); // kernel input
   CUDA_SAFE_CALL(cudaMalloc((void **)&d_nu_alpha, Nf*szf)); // kernel input
   CUDA_SAFE_CALL(cudaMalloc((void **)&d_nu_beta,  Nf*szf)); // kernel input
   CUDA_SAFE_CALL(cudaMalloc((void **)&d_invMass,  Nf*szf)); // kernel input
@@ -524,7 +501,6 @@
 
   ierr = PetscLogEventBegin(events[4],0,0,0,0);CHKERRQ(ierr);
   ierr = PetscLogGpuFlops(flops*nip);CHKERRQ(ierr);
-<<<<<<< HEAD
   ierr = DMGetApplicationContext(plex, &ctx);CHKERRQ(ierr);
   if (!ctx) SETERRQ(PETSC_COMM_SELF, PETSC_ERR_PLIB, "no context");
   if (ctx->gpu_assembly) {
@@ -557,24 +533,6 @@
 						    d_dfdz,
 #endif
 						    d_ierr);
-=======
-  {
-    dim3 dimBlock(Nq,num_sub_blocks);
-    CUDA_SAFE_CALL(cudaMalloc((void **)&d_elemMats, totDim*totDim*numGCells*sizeof(PetscScalar))); // kernel output
-    ii = LANDAU_MAX_NQ*LANDAU_MAX_SPECIES*LANDAU_DIM*(1+LANDAU_DIM)*LANDAU_MAX_SUB_THREAD_BLOCKS;
-#if defined(LANDAU_USE_SHARED_GPU_MEM)
-    // PetscPrintf(PETSC_COMM_SELF,"Call land_kernel with %D kB shared memory\n",ii*8/1024);
-    landau_kernel<<<numGCells,dimBlock,ii*szf>>>(nip,dim,totDim,Nf,Nb,d_invJj,d_nu_alpha,d_nu_beta,d_invMass,d_Eq_m,
-                                                 d_BB, d_DD, d_IPDataGlobal, d_wiGlobal, quarter3DDomain, d_elemMats);
-    CHECK_LAUNCH_ERROR();
-#else
-    PetscReal  *d_g2g3;
-    CUDA_SAFE_CALL(cudaMalloc((void **)&d_g2g3, ii*szf*numGCells)); // kernel input
-    PetscReal  *g2 = &d_g2g3[0];
-    PetscReal  *g3 = &d_g2g3[LANDAU_MAX_SUB_THREAD_BLOCKS*LANDAU_MAX_NQ*LANDAU_MAX_SPECIES*LANDAU_DIM*numGCells];
-    landau_kernel<<<numGCells,dimBlock>>>(nip,dim,totDim,Nf,Nb,d_invJj,d_nu_alpha,d_nu_beta,d_invMass,d_Eq_m,
-                                          d_BB, d_DD, d_IPDataGlobal, d_wiGlobal, g2, g3, quarter3DDomain, d_elemMats);
->>>>>>> b2269b27
     CHECK_LAUNCH_ERROR();
     CUDA_SAFE_CALL(cudaMemcpy(&ierr, d_ierr, sizeof(ierr), cudaMemcpyDeviceToHost));
     CHKERRQ(ierr);
@@ -634,79 +592,10 @@
       ierr = DMPlexMatSetClosure(plex, section, globalSection, JacP, ej, elMat, ADD_VALUES);CHKERRQ(ierr);
       if (ej==-1) {
         int d,f;
-<<<<<<< HEAD
         PetscPrintf(PETSC_COMM_SELF,"GPU Element matrix\n");
         for (d = 0; d < totDim; ++d){
           for (f = 0; f < totDim; ++f) PetscPrintf(PETSC_COMM_SELF," %12.5e",  PetscRealPart(elMat[d*totDim + f]));
           PetscPrintf(PETSC_COMM_SELF,"\n");
-=======
-        printf("GPU Element matrix\n");
-        for (d = 0; d < totDim; ++d) {
-          for (f = 0; f < totDim; ++f) printf(" %17.10e",  PetscRealPart(elMat[d*totDim + f]));
-          printf("\n");
-        }
-        exit(12);
-      }
-    }
-  } else {
-    PetscContainer container = NULL;
-    ierr = PetscObjectQuery((PetscObject)JacP,"coloring",(PetscObject*)&container);CHKERRQ(ierr);
-    if (!container) {
-      ierr = PetscLogEventBegin(events[8],0,0,0,0);CHKERRQ(ierr);
-      ierr = LandauCreateColoring(JacP, plex, &container);CHKERRQ(ierr);
-      ierr = PetscLogEventEnd(events[8],0,0,0,0);CHKERRQ(ierr);
-    }
-    ierr = LandauAssembleCuda(cStart, cEnd, totDim, plex, section, globalSection, JacP, elemMats, container, events);CHKERRQ(ierr);
-  }
-  ierr = PetscFree(elemMats);CHKERRQ(ierr);
-  ierr = PetscLogEventEnd(events[6],0,0,0,0);CHKERRQ(ierr);
-
-  PetscFunctionReturn(0);
-}
-
-__global__
-void assemble_kernel(const PetscInt nidx_arr[], PetscInt *idx_arr[], PetscScalar *el_mats[], const ISColoringValue colors[], Mat_SeqAIJ mats[])
-{
-  const PetscInt     myelem = (gridDim.x==1) ? threadIdx.x : blockIdx.x;
-  Mat_SeqAIJ         a = mats[colors[myelem]]; /* copy to GPU */
-  const PetscScalar *v = el_mats[myelem];
-  const PetscInt    *in = idx_arr[myelem], *im = idx_arr[myelem], n = nidx_arr[myelem], m = nidx_arr[myelem];
-  /* mat set values */
-  PetscInt          *rp,k,low,high,t,row,nrow,i,col,l;
-  PetscInt          *ai = a.i,*ailen = a.ilen;
-  PetscInt          *aj = a.j,lastcol = -1;
-  MatScalar         *ap=NULL,value=0.0,*aa = a.a;
-  for (k=0; k<m; k++) { /* loop over added rows */
-    row = im[k];
-    if (row < 0) continue;
-    rp   = aj + ai[row];
-    ap = aa + ai[row];
-    nrow = ailen[row];
-    low  = 0;
-    high = nrow;
-    for (l=0; l<n; l++) { /* loop over added columns */
-      /* if (in[l] < 0) { */
-      /*   printf("\t\tin[l] < 0 ?????\n"); */
-      /*   continue; */
-      /* } */
-      while (l<n && (value = v[l + k*n], PetscAbsScalar(value)==0.0)) l++;
-      if (l==n) break;
-      col = in[l];
-      if (col <= lastcol) low = 0;
-      else high = nrow;
-      lastcol = col;
-      while (high-low > 5) {
-        t = (low+high)/2;
-        if (rp[t] > col) high = t;
-        else low = t;
-      }
-      for (i=low; i<high; i++) {
-        // if (rp[i] > col) break;
-        if (rp[i] == col) {
-          ap[i] += value;
-          low = i + 1;
-          goto noinsert;
->>>>>>> b2269b27
         }
       }
     }
