/*
  Implements the Landau kernel
*/
#include <petscconf.h>

#include <petsclandau.h>
#if defined(PETSC_HAVE_CUDA_CLANG)
  #define LANDAU_NOT_IMPLEMENTED SETERRQ(PETSC_COMM_SELF, PETSC_ERR_SUP, "Not supported with CLANG")
PetscErrorCode LandauCUDAJacobian(DM[], const PetscInt, const PetscInt, const PetscInt, const PetscInt[], PetscReal[], PetscScalar[], const PetscScalar[], const LandauStaticData *, const PetscReal, const PetscLogEvent[], const PetscInt[], const PetscInt[], Mat[], Mat)
{
  LANDAU_NOT_IMPLEMENTED;
}
PetscErrorCode LandauCUDACreateMatMaps(P4estVertexMaps *, pointInterpolationP4est (*)[LANDAU_MAX_Q_FACE], PetscInt[], PetscInt, PetscInt)
{
  LANDAU_NOT_IMPLEMENTED;
}
PetscErrorCode LandauCUDADestroyMatMaps(P4estVertexMaps *, PetscInt)
{
  LANDAU_NOT_IMPLEMENTED;
}
PetscErrorCode LandauCUDAStaticDataSet(DM, const PetscInt, const PetscInt, const PetscInt, PetscInt[], PetscInt[], PetscInt[], PetscReal[], PetscReal[], PetscReal[], PetscReal[], PetscReal[], PetscReal[], PetscReal[], PetscReal[], LandauStaticData *)
{
  LANDAU_NOT_IMPLEMENTED;
}
PetscErrorCode LandauCUDAStaticDataClear(LandauStaticData *)
{
  LANDAU_NOT_IMPLEMENTED;
}
#else
  #include <petsc/private/dmpleximpl.h> /*I  "dmpleximpl.h"   I*/
  #define PETSC_SKIP_IMMINTRIN_H_CUDAWORKAROUND 1
  #include <../src/mat/impls/aij/seq/aij.h>
  #include <petscmat.h>
  #include <petscdevice_cuda.h>

  #include "../land_tensors.h"
  #include <petscaijdevice.h>

PETSC_EXTERN PetscErrorCode LandauCUDACreateMatMaps(P4estVertexMaps maps[], pointInterpolationP4est (*pointMaps)[LANDAU_MAX_Q_FACE], PetscInt Nf[], PetscInt, PetscInt grid)
{
  P4estVertexMaps h_maps;
  PetscFunctionBegin;
  h_maps.num_elements = maps[grid].num_elements;
  h_maps.num_face     = maps[grid].num_face;
  h_maps.num_reduced  = maps[grid].num_reduced;
  h_maps.deviceType   = maps[grid].deviceType;
  h_maps.Nf           = Nf[grid];
  h_maps.numgrids     = maps[grid].numgrids;
  PetscCallCUDA(cudaMalloc((void **)&h_maps.c_maps, maps[grid].num_reduced * sizeof *pointMaps));
  PetscCallCUDA(cudaMemcpy(h_maps.c_maps, maps[grid].c_maps, maps[grid].num_reduced * sizeof *pointMaps, cudaMemcpyHostToDevice));
  PetscCallCUDA(cudaMalloc((void **)&h_maps.gIdx, maps[grid].num_elements * sizeof *maps[grid].gIdx));
  PetscCallCUDA(cudaMemcpy(h_maps.gIdx, maps[grid].gIdx, maps[grid].num_elements * sizeof *maps[grid].gIdx, cudaMemcpyHostToDevice));
  PetscCallCUDA(cudaMalloc((void **)&maps[grid].d_self, sizeof(P4estVertexMaps)));
  PetscCallCUDA(cudaMemcpy(maps[grid].d_self, &h_maps, sizeof(P4estVertexMaps), cudaMemcpyHostToDevice));
  PetscFunctionReturn(PETSC_SUCCESS);
}

PETSC_EXTERN PetscErrorCode LandauCUDADestroyMatMaps(P4estVertexMaps maps[], PetscInt num_grids)
{
  PetscFunctionBegin;
  for (PetscInt grid = 0; grid < num_grids; grid++) {
    P4estVertexMaps *d_maps = maps[grid].d_self, h_maps;
    PetscCallCUDA(cudaMemcpy(&h_maps, d_maps, sizeof(P4estVertexMaps), cudaMemcpyDeviceToHost));
    PetscCallCUDA(cudaFree(h_maps.c_maps));
    PetscCallCUDA(cudaFree(h_maps.gIdx));
    PetscCallCUDA(cudaFree(d_maps));
  }
  PetscFunctionReturn(PETSC_SUCCESS);
}

PetscErrorCode LandauCUDAStaticDataSet(DM plex, const PetscInt Nq, const PetscInt batch_sz, const PetscInt num_grids, PetscInt a_numCells[], PetscInt a_species_offset[], PetscInt a_mat_offset[], PetscReal nu_alpha[], PetscReal nu_beta[], PetscReal a_invMass[], PetscReal a_invJ[], PetscReal a_x[], PetscReal a_y[], PetscReal a_z[], PetscReal a_w[], LandauStaticData *SData_d)
{
  PetscTabulation *Tf;
  PetscReal       *BB, *DD;
  PetscInt         dim, Nb = Nq, szf = sizeof(PetscReal), szs = sizeof(PetscScalar), szi = sizeof(PetscInt);
  PetscInt         h_ip_offset[LANDAU_MAX_GRIDS + 1], h_ipf_offset[LANDAU_MAX_GRIDS + 1], h_elem_offset[LANDAU_MAX_GRIDS + 1], nip, IPfdf_sz, Nf;
  PetscDS          prob;

  PetscFunctionBegin;
  PetscCall(DMGetDimension(plex, &dim));
  PetscCall(DMGetDS(plex, &prob));
  PetscCheck(LANDAU_DIM == dim, PETSC_COMM_WORLD, PETSC_ERR_PLIB, "dim %" PetscInt_FMT " != LANDAU_DIM %d", dim, LANDAU_DIM);
  PetscCall(PetscDSGetTabulation(prob, &Tf));
  BB = Tf[0]->T[0];
  DD = Tf[0]->T[1];
  Nf = h_ip_offset[0] = h_ipf_offset[0] = h_elem_offset[0] = 0;
  nip                                                      = 0;
  IPfdf_sz                                                 = 0;
  for (PetscInt grid = 0; grid < num_grids; grid++) {
    PetscInt nfloc          = a_species_offset[grid + 1] - a_species_offset[grid];
    h_elem_offset[grid + 1] = h_elem_offset[grid] + a_numCells[grid];
    nip += a_numCells[grid] * Nq;
    h_ip_offset[grid + 1] = nip;
    IPfdf_sz += Nq * nfloc * a_numCells[grid];
    h_ipf_offset[grid + 1] = IPfdf_sz;
  }
  Nf = a_species_offset[num_grids];
  {
    PetscCallCUDA(cudaMalloc((void **)&SData_d->B, Nq * Nb * szf)); // kernel input
    PetscCallCUDA(cudaMemcpy(SData_d->B, BB, Nq * Nb * szf, cudaMemcpyHostToDevice));
    PetscCallCUDA(cudaMalloc((void **)&SData_d->D, Nq * Nb * dim * szf)); // kernel input
    PetscCallCUDA(cudaMemcpy(SData_d->D, DD, Nq * Nb * dim * szf, cudaMemcpyHostToDevice));

    PetscCallCUDA(cudaMalloc((void **)&SData_d->alpha, Nf * szf));   // kernel input
    PetscCallCUDA(cudaMalloc((void **)&SData_d->beta, Nf * szf));    // kernel input
    PetscCallCUDA(cudaMalloc((void **)&SData_d->invMass, Nf * szf)); // kernel input

    PetscCallCUDA(cudaMemcpy(SData_d->alpha, nu_alpha, Nf * szf, cudaMemcpyHostToDevice));
    PetscCallCUDA(cudaMemcpy(SData_d->beta, nu_beta, Nf * szf, cudaMemcpyHostToDevice));
    PetscCallCUDA(cudaMemcpy(SData_d->invMass, a_invMass, Nf * szf, cudaMemcpyHostToDevice));

    // collect geometry
    PetscCallCUDA(cudaMalloc((void **)&SData_d->invJ, nip * dim * dim * szf)); // kernel input
    PetscCallCUDA(cudaMemcpy(SData_d->invJ, a_invJ, nip * dim * dim * szf, cudaMemcpyHostToDevice));
    PetscCallCUDA(cudaMalloc((void **)&SData_d->x, nip * szf)); // kernel input
    PetscCallCUDA(cudaMemcpy(SData_d->x, a_x, nip * szf, cudaMemcpyHostToDevice));
    PetscCallCUDA(cudaMalloc((void **)&SData_d->y, nip * szf)); // kernel input
    PetscCallCUDA(cudaMemcpy(SData_d->y, a_y, nip * szf, cudaMemcpyHostToDevice));
  #if LANDAU_DIM == 3
    PetscCallCUDA(cudaMalloc((void **)&SData_d->z, nip * szf)); // kernel input
    PetscCallCUDA(cudaMemcpy(SData_d->z, a_z, nip * szf, cudaMemcpyHostToDevice));
  #else
    (void)a_z;
  #endif
    PetscCallCUDA(cudaMalloc((void **)&SData_d->w, nip * szf)); // kernel input
    PetscCallCUDA(cudaMemcpy(SData_d->w, a_w, nip * szf, cudaMemcpyHostToDevice));

    PetscCallCUDA(cudaMalloc((void **)&SData_d->NCells, num_grids * szi));
    PetscCallCUDA(cudaMemcpy(SData_d->NCells, a_numCells, num_grids * szi, cudaMemcpyHostToDevice));
    PetscCallCUDA(cudaMalloc((void **)&SData_d->species_offset, (num_grids + 1) * szi));
    PetscCallCUDA(cudaMemcpy(SData_d->species_offset, a_species_offset, (num_grids + 1) * szi, cudaMemcpyHostToDevice));
    PetscCallCUDA(cudaMalloc((void **)&SData_d->mat_offset, (num_grids + 1) * szi));
    PetscCallCUDA(cudaMemcpy(SData_d->mat_offset, a_mat_offset, (num_grids + 1) * szi, cudaMemcpyHostToDevice));
    PetscCallCUDA(cudaMalloc((void **)&SData_d->ip_offset, (num_grids + 1) * szi));
    PetscCallCUDA(cudaMemcpy(SData_d->ip_offset, h_ip_offset, (num_grids + 1) * szi, cudaMemcpyHostToDevice));
    PetscCallCUDA(cudaMalloc((void **)&SData_d->ipf_offset, (num_grids + 1) * szi));
    PetscCallCUDA(cudaMemcpy(SData_d->ipf_offset, h_ipf_offset, (num_grids + 1) * szi, cudaMemcpyHostToDevice));
    PetscCallCUDA(cudaMalloc((void **)&SData_d->elem_offset, (num_grids + 1) * szi));
    PetscCallCUDA(cudaMemcpy(SData_d->elem_offset, h_elem_offset, (num_grids + 1) * szi, cudaMemcpyHostToDevice));
    PetscCallCUDA(cudaMalloc((void **)&SData_d->maps, num_grids * sizeof(P4estVertexMaps *)));
    // allocate space for dynamic data once
    PetscCallCUDA(cudaMalloc((void **)&SData_d->Eq_m, Nf * szf));               // this could be for each vertex (todo?)
    PetscCallCUDA(cudaMalloc((void **)&SData_d->f, nip * Nf * szs * batch_sz)); // for each vertex in batch
    PetscCallCUDA(cudaMalloc((void **)&SData_d->dfdx, nip * Nf * szs * batch_sz));
    PetscCallCUDA(cudaMalloc((void **)&SData_d->dfdy, nip * Nf * szs * batch_sz));
  #if LANDAU_DIM == 3
    PetscCallCUDA(cudaMalloc((void **)&SData_d->dfdz, nip * Nf * szs * batch_sz));
  #endif
  }
  PetscFunctionReturn(PETSC_SUCCESS);
}

PetscErrorCode LandauCUDAStaticDataClear(LandauStaticData *SData_d)
{
  PetscFunctionBegin;
  if (SData_d->alpha) {
    PetscCallCUDA(cudaFree(SData_d->alpha));
    SData_d->alpha = NULL;
    PetscCallCUDA(cudaFree(SData_d->beta));
    PetscCallCUDA(cudaFree(SData_d->invMass));
    PetscCallCUDA(cudaFree(SData_d->B));
    PetscCallCUDA(cudaFree(SData_d->D));
    PetscCallCUDA(cudaFree(SData_d->invJ));
  #if LANDAU_DIM == 3
    PetscCallCUDA(cudaFree(SData_d->z));
  #endif
    PetscCallCUDA(cudaFree(SData_d->x));
    PetscCallCUDA(cudaFree(SData_d->y));
    PetscCallCUDA(cudaFree(SData_d->w));
    // dynamic data
    PetscCallCUDA(cudaFree(SData_d->Eq_m));
    PetscCallCUDA(cudaFree(SData_d->f));
    PetscCallCUDA(cudaFree(SData_d->dfdx));
    PetscCallCUDA(cudaFree(SData_d->dfdy));
  #if LANDAU_DIM == 3
    PetscCallCUDA(cudaFree(SData_d->dfdz));
  #endif
    PetscCallCUDA(cudaFree(SData_d->NCells));
    PetscCallCUDA(cudaFree(SData_d->species_offset));
    PetscCallCUDA(cudaFree(SData_d->mat_offset));
    PetscCallCUDA(cudaFree(SData_d->ip_offset));
    PetscCallCUDA(cudaFree(SData_d->ipf_offset));
    PetscCallCUDA(cudaFree(SData_d->elem_offset));
    PetscCallCUDA(cudaFree(SData_d->maps));
  }
  PetscFunctionReturn(PETSC_SUCCESS);
}
//
// The GPU Landau kernel
//
__global__ void landau_form_fdf(const PetscInt dim, const PetscInt Nb, const PetscInt num_grids, const PetscReal d_invJ[], const PetscReal *const BB, const PetscReal *const DD, PetscScalar *d_vertex_f, P4estVertexMaps *d_maps[], PetscReal d_f[], PetscReal d_dfdx[], PetscReal d_dfdy[],
  #if LANDAU_DIM == 3
                                PetscReal      d_dfdz[],
  #endif
                                const PetscInt d_numCells[], const PetscInt d_species_offset[], const PetscInt d_mat_offset[], const PetscInt d_ip_offset[], const PetscInt d_ipf_offset[], const PetscInt d_elem_offset[]) // output
{
  const PetscInt   Nq = blockDim.y, myQi = threadIdx.y;
  const PetscInt   b_elem_idx = blockIdx.y, b_id = blockIdx.x, IPf_sz_glb = d_ipf_offset[num_grids];
  const PetscReal *Bq = &BB[myQi * Nb], *Dq = &DD[myQi * Nb * dim];
  PetscInt         grid = 0, f, d, b, e, q;
  while (b_elem_idx >= d_elem_offset[grid + 1]) grid++;
  {
    const PetscInt     loc_nip = d_numCells[grid] * Nq, loc_Nf = d_species_offset[grid + 1] - d_species_offset[grid], loc_elem = b_elem_idx - d_elem_offset[grid];
    const PetscInt     moffset = LAND_MOFFSET(b_id, grid, gridDim.x, num_grids, d_mat_offset);
    const PetscScalar *coef;
    PetscReal          u_x[LANDAU_DIM];
    const PetscReal   *invJ = &d_invJ[(d_ip_offset[grid] + loc_elem * Nq + myQi) * dim * dim];
    PetscScalar        coef_buff[LANDAU_MAX_SPECIES * LANDAU_MAX_NQ];
    if (!d_maps) {
      coef = &d_vertex_f[b_id * IPf_sz_glb + d_ipf_offset[grid] + loc_elem * Nb * loc_Nf]; // closure and IP indexing are the same
    } else {
      coef = coef_buff;
      for (f = 0; f < loc_Nf; ++f) {
        LandauIdx *const Idxs = &d_maps[grid]->gIdx[loc_elem][f][0];
        for (b = 0; b < Nb; ++b) {
          PetscInt idx = Idxs[b];
          if (idx >= 0) {
            coef_buff[f * Nb + b] = d_vertex_f[idx + moffset];
          } else {
            idx                   = -idx - 1;
            coef_buff[f * Nb + b] = 0;
            for (q = 0; q < d_maps[grid]->num_face; q++) {
              PetscInt  id    = d_maps[grid]->c_maps[idx][q].gid;
              PetscReal scale = d_maps[grid]->c_maps[idx][q].scale;
              if (id >= 0) coef_buff[f * Nb + b] += scale * d_vertex_f[id + moffset];
            }
          }
        }
      }
    }

    /* get f and df */
    for (f = threadIdx.x; f < loc_Nf; f += blockDim.x) {
      PetscReal      refSpaceDer[LANDAU_DIM];
      const PetscInt idx = b_id * IPf_sz_glb + d_ipf_offset[grid] + f * loc_nip + loc_elem * Nq + myQi;
      d_f[idx]           = 0.0;
      for (d = 0; d < LANDAU_DIM; ++d) refSpaceDer[d] = 0.0;
      for (b = 0; b < Nb; ++b) {
        const PetscInt cidx = b;
        d_f[idx] += Bq[cidx] * PetscRealPart(coef[f * Nb + cidx]);
        for (d = 0; d < dim; ++d) refSpaceDer[d] += Dq[cidx * dim + d] * PetscRealPart(coef[f * Nb + cidx]);
      }
      for (d = 0; d < dim; ++d) {
        for (e = 0, u_x[d] = 0.0; e < dim; ++e) u_x[d] += invJ[e * dim + d] * refSpaceDer[e];
      }
      d_dfdx[idx] = u_x[0];
      d_dfdy[idx] = u_x[1];
  #if LANDAU_DIM == 3
      d_dfdz[idx] = u_x[2];
  #endif
    }
  }
}

__device__ void landau_jac_kernel(const PetscInt num_grids, const PetscInt jpidx, PetscInt nip_global, const PetscInt grid, const PetscReal xx[], const PetscReal yy[], const PetscReal ww[], const PetscReal invJj[], const PetscInt Nftot, const PetscReal nu_alpha[], const PetscReal nu_beta[], const PetscReal invMass[], const PetscReal Eq_m[], const PetscReal *const BB, const PetscReal *const DD, PetscScalar *elemMat, P4estVertexMaps *d_maps[], PetscSplitCSRDataStructure d_mat, // output
                                  PetscScalar s_fieldMats[][LANDAU_MAX_NQ], // all these arrays are in shared memory
                                  PetscReal s_scale[][LANDAU_MAX_Q_FACE], PetscInt s_idx[][LANDAU_MAX_Q_FACE], PetscReal s_g2[][LANDAU_MAX_NQ][LANDAU_MAX_SPECIES], PetscReal s_g3[][LANDAU_DIM][LANDAU_MAX_NQ][LANDAU_MAX_SPECIES], PetscReal s_gg2[][LANDAU_MAX_NQ][LANDAU_MAX_SPECIES], PetscReal s_gg3[][LANDAU_DIM][LANDAU_MAX_NQ][LANDAU_MAX_SPECIES], PetscReal s_nu_alpha[], PetscReal s_nu_beta[], PetscReal s_invMass[], PetscReal s_f[], PetscReal s_dfx[], PetscReal s_dfy[], PetscReal d_f[], PetscReal d_dfdx[], PetscReal d_dfdy[], // global memory
  #if LANDAU_DIM == 3
                                  const PetscReal zz[], PetscReal s_dfz[], PetscReal d_dfdz[],
  #endif
                                  const PetscInt d_numCells[], const PetscInt d_species_offset[], const PetscInt d_mat_offset[], const PetscInt d_ip_offset[], const PetscInt d_ipf_offset[], const PetscInt d_elem_offset[])
{
  const PetscInt  Nq = blockDim.y, myQi = threadIdx.y;
  const PetscInt  b_elem_idx = blockIdx.y, b_id = blockIdx.x, IPf_sz_glb = d_ipf_offset[num_grids];
  const PetscInt  loc_Nf = d_species_offset[grid + 1] - d_species_offset[grid], loc_elem = b_elem_idx - d_elem_offset[grid];
  const PetscInt  moffset = LAND_MOFFSET(b_id, grid, gridDim.x, num_grids, d_mat_offset);
  int             delta, d, f, g, d2, dp, d3, fieldA, ipidx_b;
  PetscReal       gg2_temp[LANDAU_DIM], gg3_temp[LANDAU_DIM][LANDAU_DIM];
  #if LANDAU_DIM == 2
  const PetscReal vj[3] = {xx[jpidx], yy[jpidx]};
  constexpr int   dim   = 2;
  #else
  const PetscReal vj[3] = {xx[jpidx], yy[jpidx], zz[jpidx]};
  constexpr int dim = 3;
  #endif
  const PetscInt  f_off = d_species_offset[grid], Nb = Nq;
  // create g2 & g3
  for (f = threadIdx.x; f < loc_Nf; f += blockDim.x) {
    for (d = 0; d < dim; d++) { // clear accumulation data D & K
      s_gg2[d][myQi][f] = 0;
      for (d2 = 0; d2 < dim; d2++) s_gg3[d][d2][myQi][f] = 0;
    }
  }
  #pragma unroll
  for (d2 = 0; d2 < dim; d2++) {
    gg2_temp[d2] = 0;
  #pragma unroll
    for (d3 = 0; d3 < dim; d3++) gg3_temp[d2][d3] = 0;
  }
  if (threadIdx.y == 0) {
    // copy species into shared memory
    for (fieldA = threadIdx.x; fieldA < Nftot; fieldA += blockDim.x) {
      s_nu_alpha[fieldA] = nu_alpha[fieldA];
      s_nu_beta[fieldA]  = nu_beta[fieldA];
      s_invMass[fieldA]  = invMass[fieldA];
    }
  }
  __syncthreads();
  // inner integral, collect gg2/3
  for (ipidx_b = 0; ipidx_b < nip_global; ipidx_b += blockDim.x) {
    const PetscInt ipidx = ipidx_b + threadIdx.x;
    PetscInt       f_off_r, grid_r, loc_Nf_r, nip_loc_r, ipidx_g, fieldB, IPf_idx_r;
    __syncthreads();
    if (ipidx < nip_global) {
      grid_r = 0;
      while (ipidx >= d_ip_offset[grid_r + 1]) grid_r++;
      f_off_r   = d_species_offset[grid_r];
      ipidx_g   = ipidx - d_ip_offset[grid_r];
      nip_loc_r = d_numCells[grid_r] * Nq;
      loc_Nf_r  = d_species_offset[grid_r + 1] - d_species_offset[grid_r];
      IPf_idx_r = b_id * IPf_sz_glb + d_ipf_offset[grid_r] + ipidx_g;
      for (fieldB = threadIdx.y; fieldB < loc_Nf_r; fieldB += blockDim.y) {
        const PetscInt idx                       = IPf_idx_r + fieldB * nip_loc_r;
        s_f[fieldB * blockDim.x + threadIdx.x]   = d_f[idx]; // all vector threads get copy of data
        s_dfx[fieldB * blockDim.x + threadIdx.x] = d_dfdx[idx];
        s_dfy[fieldB * blockDim.x + threadIdx.x] = d_dfdy[idx];
  #if LANDAU_DIM == 3
        s_dfz[fieldB * blockDim.x + threadIdx.x] = d_dfdz[idx];
  #endif
      }
    }
    __syncthreads();
    if (ipidx < nip_global) {
      const PetscReal wi = ww[ipidx], x = xx[ipidx], y = yy[ipidx];
      PetscReal       temp1[3] = {0, 0, 0}, temp2 = 0;
  #if LANDAU_DIM == 2
      PetscReal       Ud[2][2], Uk[2][2], mask = (PetscAbs(vj[0] - x) < 100 * PETSC_SQRT_MACHINE_EPSILON && PetscAbs(vj[1] - y) < 100 * PETSC_SQRT_MACHINE_EPSILON) ? 0. : 1.;
      LandauTensor2D(vj, x, y, Ud, Uk, mask);
  #else
      PetscReal U[3][3], z = zz[ipidx], mask = (PetscAbs(vj[0] - x) < 100 * PETSC_SQRT_MACHINE_EPSILON && PetscAbs(vj[1] - y) < 100 * PETSC_SQRT_MACHINE_EPSILON && PetscAbs(vj[2] - z) < 100 * PETSC_SQRT_MACHINE_EPSILON) ? 0. : 1.;
      LandauTensor3D(vj, x, y, z, U, mask);
  #endif
      for (int fieldB = 0; fieldB < loc_Nf_r; fieldB++) {
        temp1[0] += s_dfx[fieldB * blockDim.x + threadIdx.x] * s_nu_beta[fieldB + f_off_r] * s_invMass[fieldB + f_off_r];
        temp1[1] += s_dfy[fieldB * blockDim.x + threadIdx.x] * s_nu_beta[fieldB + f_off_r] * s_invMass[fieldB + f_off_r];
  #if LANDAU_DIM == 3
        temp1[2] += s_dfz[fieldB * blockDim.x + threadIdx.x] * s_nu_beta[fieldB + f_off_r] * s_invMass[fieldB + f_off_r];
  #endif
        temp2 += s_f[fieldB * blockDim.x + threadIdx.x] * s_nu_beta[fieldB + f_off_r];
      }
      temp1[0] *= wi;
      temp1[1] *= wi;
  #if LANDAU_DIM == 3
      temp1[2] *= wi;
  #endif
      temp2 *= wi;
  #if LANDAU_DIM == 2
    #pragma unroll
      for (d2 = 0; d2 < 2; d2++) {
    #pragma unroll
        for (d3 = 0; d3 < 2; ++d3) {
          /* K = U * grad(f): g2=e: i,A */
          gg2_temp[d2] += Uk[d2][d3] * temp1[d3];
          /* D = -U * (I \kron (fx)): g3=f: i,j,A */
          gg3_temp[d2][d3] += Ud[d2][d3] * temp2;
        }
      }
  #else
    #pragma unroll
      for (d2 = 0; d2 < 3; ++d2) {
    #pragma unroll
        for (d3 = 0; d3 < 3; ++d3) {
          /* K = U * grad(f): g2 = e: i,A */
          gg2_temp[d2] += U[d2][d3] * temp1[d3];
          /* D = -U * (I \kron (fx)): g3 = f: i,j,A */
          gg3_temp[d2][d3] += U[d2][d3] * temp2;
        }
      }
  #endif
    }
  } /* IPs */

  /* reduce gg temp sums across threads */
  for (delta = blockDim.x / 2; delta > 0; delta /= 2) {
  #pragma unroll
    for (d2 = 0; d2 < dim; d2++) {
      gg2_temp[d2] += __shfl_xor_sync(0xffffffff, gg2_temp[d2], delta, blockDim.x);
  #pragma unroll
      for (d3 = 0; d3 < dim; d3++) gg3_temp[d2][d3] += __shfl_xor_sync(0xffffffff, gg3_temp[d2][d3], delta, blockDim.x);
    }
  }
  // add alpha and put in gg2/3
  for (fieldA = threadIdx.x; fieldA < loc_Nf; fieldA += blockDim.x) {
  #pragma unroll
    for (d2 = 0; d2 < dim; d2++) {
      s_gg2[d2][myQi][fieldA] += gg2_temp[d2] * s_nu_alpha[fieldA + f_off];
  #pragma unroll
      for (d3 = 0; d3 < dim; d3++) s_gg3[d2][d3][myQi][fieldA] -= gg3_temp[d2][d3] * s_nu_alpha[fieldA + f_off] * s_invMass[fieldA + f_off];
    }
  }
  __syncthreads();
  /* add electric field term once per IP */
  for (fieldA = threadIdx.x; fieldA < loc_Nf; fieldA += blockDim.x) s_gg2[dim - 1][myQi][fieldA] += Eq_m[fieldA + f_off];
  __syncthreads();
  /* Jacobian transform - g2 */
  for (fieldA = threadIdx.x; fieldA < loc_Nf; fieldA += blockDim.x) {
    PetscReal wj = ww[jpidx];
    for (d = 0; d < dim; ++d) {
      s_g2[d][myQi][fieldA] = 0.0;
      for (d2 = 0; d2 < dim; ++d2) {
        s_g2[d][myQi][fieldA] += invJj[d * dim + d2] * s_gg2[d2][myQi][fieldA];
        s_g3[d][d2][myQi][fieldA] = 0.0;
        for (d3 = 0; d3 < dim; ++d3) {
          for (dp = 0; dp < dim; ++dp) s_g3[d][d2][myQi][fieldA] += invJj[d * dim + d3] * s_gg3[d3][dp][myQi][fieldA] * invJj[d2 * dim + dp];
        }
        s_g3[d][d2][myQi][fieldA] *= wj;
      }
      s_g2[d][myQi][fieldA] *= wj;
    }
  }
  __syncthreads(); // Synchronize (ensure all the data is available) and sum IP matrices
  /* FE matrix construction */
  {
    int fieldA, d, qj, d2, q, idx, totDim = Nb * loc_Nf;
    /* assemble */
    for (fieldA = 0; fieldA < loc_Nf; fieldA++) {
      for (f = threadIdx.y; f < Nb; f += blockDim.y) {
        for (g = threadIdx.x; g < Nb; g += blockDim.x) {
          PetscScalar t = 0;
          for (qj = 0; qj < Nq; qj++) {
            const PetscReal *BJq = &BB[qj * Nb], *DIq = &DD[qj * Nb * dim];
            for (d = 0; d < dim; ++d) {
              t += DIq[f * dim + d] * s_g2[d][qj][fieldA] * BJq[g];
              for (d2 = 0; d2 < dim; ++d2) t += DIq[f * dim + d] * s_g3[d][d2][qj][fieldA] * DIq[g * dim + d2];
            }
          }
          if (elemMat) {
            const PetscInt fOff = (fieldA * Nb + f) * totDim + fieldA * Nb + g;
            elemMat[fOff] += t; // ????
          } else s_fieldMats[f][g] = t;
        }
      }
      if (s_fieldMats) {
        PetscScalar            vals[LANDAU_MAX_Q_FACE * LANDAU_MAX_Q_FACE];
        PetscInt               nr, nc;
        const LandauIdx *const Idxs = &d_maps[grid]->gIdx[loc_elem][fieldA][0];
        __syncthreads();
        if (threadIdx.y == 0) {
          for (f = threadIdx.x; f < Nb; f += blockDim.x) {
            idx = Idxs[f];
            if (idx >= 0) {
              s_idx[f][0]   = idx + moffset;
              s_scale[f][0] = 1.;
            } else {
              idx = -idx - 1;
              for (q = 0; q < d_maps[grid]->num_face; q++) {
                if (d_maps[grid]->c_maps[idx][q].gid >= 0) s_idx[f][q] = d_maps[grid]->c_maps[idx][q].gid + moffset;
                else s_idx[f][q] = -1;
                s_scale[f][q] = d_maps[grid]->c_maps[idx][q].scale;
              }
            }
          }
        }
        __syncthreads();
        for (f = threadIdx.y; f < Nb; f += blockDim.y) {
          idx = Idxs[f];
          if (idx >= 0) {
            nr = 1;
          } else {
            nr = d_maps[grid]->num_face;
          }
          for (g = threadIdx.x; g < Nb; g += blockDim.x) {
            idx = Idxs[g];
            if (idx >= 0) {
              nc = 1;
            } else {
              nc = d_maps[grid]->num_face;
            }
            for (q = 0; q < nr; q++) {
              for (d = 0; d < nc; d++) vals[q * nc + d] = s_scale[f][q] * s_scale[g][d] * s_fieldMats[f][g];
            }
            static_cast<void>(MatSetValuesDevice(d_mat, nr, s_idx[f], nc, s_idx[g], vals, ADD_VALUES));
          }
        }
        __syncthreads();
      }
    }
  }
}

//
// The CUDA Landau kernel
//
__global__ void __launch_bounds__(256, 2) landau_jacobian(const PetscInt nip_global, const PetscInt dim, const PetscInt Nb, const PetscInt num_grids, const PetscReal invJj[], const PetscInt Nftot, const PetscReal nu_alpha[], const PetscReal nu_beta[], const PetscReal invMass[], const PetscReal Eq_m[], const PetscReal *const BB, const PetscReal *const DD, const PetscReal xx[], const PetscReal yy[], const PetscReal ww[], PetscScalar d_elem_mats[], P4estVertexMaps *d_maps[], PetscSplitCSRDataStructure d_mat, PetscReal d_f[], PetscReal d_dfdx[], PetscReal d_dfdy[],
  #if LANDAU_DIM == 3
                                                          const PetscReal zz[], PetscReal d_dfdz[],
  #endif
                                                          const PetscInt d_numCells[], const PetscInt d_species_offset[], const PetscInt d_mat_offset[], const PetscInt d_ip_offset[], const PetscInt d_ipf_offset[], const PetscInt d_elem_offset[])
{
  extern __shared__ PetscReal smem[];
  int                         size                                = 0;
  PetscReal(*s_g2)[LANDAU_DIM][LANDAU_MAX_NQ][LANDAU_MAX_SPECIES] = (PetscReal(*)[LANDAU_DIM][LANDAU_MAX_NQ][LANDAU_MAX_SPECIES]) & smem[size];
  size += LANDAU_MAX_NQ * LANDAU_MAX_SPECIES * LANDAU_DIM;
  PetscReal(*s_g3)[LANDAU_DIM][LANDAU_DIM][LANDAU_MAX_NQ][LANDAU_MAX_SPECIES] = (PetscReal(*)[LANDAU_DIM][LANDAU_DIM][LANDAU_MAX_NQ][LANDAU_MAX_SPECIES]) & smem[size];
  size += LANDAU_DIM * LANDAU_DIM * LANDAU_MAX_NQ * LANDAU_MAX_SPECIES;
  PetscReal(*s_gg2)[LANDAU_DIM][LANDAU_MAX_NQ][LANDAU_MAX_SPECIES] = (PetscReal(*)[LANDAU_DIM][LANDAU_MAX_NQ][LANDAU_MAX_SPECIES]) & smem[size];
  size += LANDAU_MAX_NQ * LANDAU_MAX_SPECIES * LANDAU_DIM;
  PetscReal(*s_gg3)[LANDAU_DIM][LANDAU_DIM][LANDAU_MAX_NQ][LANDAU_MAX_SPECIES] = (PetscReal(*)[LANDAU_DIM][LANDAU_DIM][LANDAU_MAX_NQ][LANDAU_MAX_SPECIES]) & smem[size];
  size += LANDAU_DIM * LANDAU_DIM * LANDAU_MAX_NQ * LANDAU_MAX_SPECIES;
  PetscReal *s_nu_alpha = &smem[size];
  size += LANDAU_MAX_SPECIES;
  PetscReal *s_nu_beta = &smem[size];
  size += LANDAU_MAX_SPECIES;
  PetscReal *s_invMass = &smem[size];
  size += LANDAU_MAX_SPECIES;
  PetscReal *s_f = &smem[size];
  size += blockDim.x * LANDAU_MAX_SPECIES;
  PetscReal *s_dfx = &smem[size];
  size += blockDim.x * LANDAU_MAX_SPECIES;
  PetscReal *s_dfy = &smem[size];
  size += blockDim.x * LANDAU_MAX_SPECIES;
  #if LANDAU_DIM == 3
  PetscReal *s_dfz = &smem[size];
  size += blockDim.x * LANDAU_MAX_SPECIES;
  #endif
  PetscScalar(*s_fieldMats)[LANDAU_MAX_NQ][LANDAU_MAX_NQ];
  PetscReal(*s_scale)[LANDAU_MAX_NQ][LANDAU_MAX_Q_FACE] = nullptr;
  PetscInt(*s_idx)[LANDAU_MAX_NQ][LANDAU_MAX_Q_FACE]    = nullptr;
  const PetscInt b_elem_idx = blockIdx.y, b_id = blockIdx.x;
  PetscInt       Nq = blockDim.y, grid = 0; // Nq == Nb
  PetscScalar   *elemMat = NULL;            /* my output */
  while (b_elem_idx >= d_elem_offset[grid + 1]) grid++;
  {
    const PetscInt   loc_Nf = d_species_offset[grid + 1] - d_species_offset[grid], loc_elem = b_elem_idx - d_elem_offset[grid];
    const PetscInt   myQi  = threadIdx.y;
    const PetscInt   jpidx = d_ip_offset[grid] + myQi + loc_elem * Nq;
    const PetscReal *invJ  = &invJj[jpidx * dim * dim];
    if (d_elem_mats) {
      PetscInt totDim = loc_Nf * Nb;
      elemMat         = d_elem_mats; // start a beginning and get to my element matrix
      for (PetscInt b_id2 = 0; b_id2 < b_id; b_id2++) {
        for (PetscInt grid2 = 0; grid2 < num_grids; grid2++) {
          PetscInt Nfloc2 = d_species_offset[grid2 + 1] - d_species_offset[grid2], totDim2 = Nfloc2 * Nb;
          elemMat += d_numCells[grid2] * totDim2 * totDim2; // jump past grids,could be in an offset
        }
      }
      for (PetscInt grid2 = 0; grid2 < grid; grid2++) {
        PetscInt Nfloc2 = d_species_offset[grid2 + 1] - d_species_offset[grid2], totDim2 = Nfloc2 * Nb;
        elemMat += d_numCells[grid2] * totDim2 * totDim2; // jump past grids, could be in an offset
      }
      elemMat += loc_elem * totDim * totDim; // index into local matrix & zero out
      for (int i = threadIdx.x + threadIdx.y * blockDim.x; i < totDim * totDim; i += blockDim.x * blockDim.y) elemMat[i] = 0;
    }
    __syncthreads();
    if (d_maps) {
      // reuse the space for fieldMats
      s_fieldMats = (PetscScalar(*)[LANDAU_MAX_NQ][LANDAU_MAX_NQ]) & smem[size];
      size += LANDAU_MAX_NQ * LANDAU_MAX_NQ;
      s_scale = (PetscReal(*)[LANDAU_MAX_NQ][LANDAU_MAX_Q_FACE]) & smem[size];
      size += LANDAU_MAX_NQ * LANDAU_MAX_Q_FACE;
      s_idx = (PetscInt(*)[LANDAU_MAX_NQ][LANDAU_MAX_Q_FACE]) & smem[size];
      size += LANDAU_MAX_NQ * LANDAU_MAX_Q_FACE; // this is too big, idx is an integer
    } else {
      s_fieldMats = NULL;
    }
    __syncthreads();
    landau_jac_kernel(num_grids, jpidx, nip_global, grid, xx, yy, ww, invJ, Nftot, nu_alpha, nu_beta, invMass, Eq_m, BB, DD, elemMat, d_maps, d_mat, *s_fieldMats, *s_scale, *s_idx, *s_g2, *s_g3, *s_gg2, *s_gg3, s_nu_alpha, s_nu_beta, s_invMass, s_f, s_dfx, s_dfy, d_f, d_dfdx, d_dfdy,
  #if LANDAU_DIM == 3
                      zz, s_dfz, d_dfdz,
  #endif
                      d_numCells, d_species_offset, d_mat_offset, d_ip_offset, d_ipf_offset, d_elem_offset);
  }
}

__global__ void __launch_bounds__(256, 4) landau_mass(const PetscInt dim, const PetscInt Nb, const PetscInt num_grids, const PetscReal d_w[], const PetscReal *const BB, const PetscReal *const DD, PetscScalar d_elem_mats[], P4estVertexMaps *d_maps[], PetscSplitCSRDataStructure d_mat, PetscReal shift, const PetscInt d_numCells[], const PetscInt d_species_offset[], const PetscInt d_mat_offset[], const PetscInt d_ip_offset[], const PetscInt d_elem_offset[])
{
  extern __shared__ PetscReal smem[];
  const PetscInt              Nq = blockDim.y, b_elem_idx = blockIdx.y, b_id = blockIdx.x;
  PetscScalar                *elemMat = NULL; /* my output */
  PetscInt                    fieldA, d, qj, q, idx, f, g, grid = 0, size = 0;
  PetscScalar(*s_fieldMats)[LANDAU_MAX_NQ][LANDAU_MAX_NQ];
  PetscReal(*s_scale)[LANDAU_MAX_NQ][LANDAU_MAX_Q_FACE];
  PetscInt(*s_idx)[LANDAU_MAX_NQ][LANDAU_MAX_Q_FACE];
  if (d_maps) {
    // reuse the space for fieldMats
    s_fieldMats = (PetscScalar(*)[LANDAU_MAX_NQ][LANDAU_MAX_NQ]) & smem[size];
    size += LANDAU_MAX_NQ * LANDAU_MAX_NQ;
    s_scale = (PetscReal(*)[LANDAU_MAX_NQ][LANDAU_MAX_Q_FACE]) & smem[size];
    size += LANDAU_MAX_NQ * LANDAU_MAX_Q_FACE;
    s_idx = (PetscInt(*)[LANDAU_MAX_NQ][LANDAU_MAX_Q_FACE]) & smem[size];
    size += LANDAU_MAX_NQ * LANDAU_MAX_Q_FACE; // this is too big, idx is an integer
  } else {
    s_fieldMats = NULL;
  }
  while (b_elem_idx >= d_elem_offset[grid + 1]) grid++;
  {
    const PetscInt loc_Nf = d_species_offset[grid + 1] - d_species_offset[grid], loc_elem = b_elem_idx - d_elem_offset[grid];
    const PetscInt moffset = LAND_MOFFSET(b_id, grid, gridDim.x, num_grids, d_mat_offset), totDim = loc_Nf * Nq;
    if (d_elem_mats) {
      elemMat = d_elem_mats; // start a beginning
      for (PetscInt b_id2 = 0; b_id2 < b_id; b_id2++) {
        for (PetscInt grid2 = 0; grid2 < num_grids; grid2++) {
          PetscInt Nfloc2 = d_species_offset[grid2 + 1] - d_species_offset[grid2], totDim2 = Nfloc2 * Nb;
          elemMat += d_numCells[grid2] * totDim2 * totDim2; // jump past grids,could be in an offset
        }
      }
      for (PetscInt grid2 = 0; grid2 < grid; grid2++) {
        PetscInt Nfloc2 = d_species_offset[grid2 + 1] - d_species_offset[grid2], totDim2 = Nfloc2 * Nb;
        elemMat += d_numCells[grid2] * totDim2 * totDim2; // jump past grids,could be in an offset
      }
      elemMat += loc_elem * totDim * totDim;
      for (int i = threadIdx.x + threadIdx.y * blockDim.x; i < totDim * totDim; i += blockDim.x * blockDim.y) elemMat[i] = 0;
    }
    __syncthreads();
    /* FE mass matrix construction */
    for (fieldA = 0; fieldA < loc_Nf; fieldA++) {
      PetscScalar vals[LANDAU_MAX_Q_FACE * LANDAU_MAX_Q_FACE];
      PetscInt    nr, nc;
      for (f = threadIdx.y; f < Nb; f += blockDim.y) {
        for (g = threadIdx.x; g < Nb; g += blockDim.x) {
          PetscScalar t = 0;
          for (qj = 0; qj < Nq; qj++) {
            const PetscReal *BJq   = &BB[qj * Nb];
            const PetscInt   jpidx = d_ip_offset[grid] + qj + loc_elem * Nq;
            if (dim == 2) {
              t += BJq[f] * d_w[jpidx] * shift * BJq[g] * 2. * PETSC_PI;
            } else {
              t += BJq[f] * d_w[jpidx] * shift * BJq[g];
            }
          }
          if (elemMat) {
            const PetscInt fOff = (fieldA * Nb + f) * totDim + fieldA * Nb + g;
            elemMat[fOff] += t; // ????
          } else (*s_fieldMats)[f][g] = t;
        }
      }
      if (!elemMat) {
        const LandauIdx *const Idxs = &d_maps[grid]->gIdx[loc_elem][fieldA][0];
        __syncthreads();
        if (threadIdx.y == 0) {
          for (f = threadIdx.x; f < Nb; f += blockDim.x) {
            idx = Idxs[f];
            if (idx >= 0) {
              (*s_idx)[f][0]   = idx + moffset;
              (*s_scale)[f][0] = 1.;
            } else {
              idx = -idx - 1;
              for (q = 0; q < d_maps[grid]->num_face; q++) {
                if (d_maps[grid]->c_maps[idx][q].gid >= 0) (*s_idx)[f][q] = d_maps[grid]->c_maps[idx][q].gid + moffset;
                else (*s_idx)[f][q] = -1;
                (*s_scale)[f][q] = d_maps[grid]->c_maps[idx][q].scale;
              }
            }
          }
        }
        __syncthreads();
        for (f = threadIdx.y; f < Nb; f += blockDim.y) {
          idx = Idxs[f];
          if (idx >= 0) {
            nr = 1;
          } else {
            nr = d_maps[grid]->num_face;
          }
          for (g = threadIdx.x; g < Nb; g += blockDim.x) {
            idx = Idxs[g];
            if (idx >= 0) {
              nc = 1;
            } else {
              nc = d_maps[grid]->num_face;
            }
            for (q = 0; q < nr; q++) {
              for (d = 0; d < nc; d++) vals[q * nc + d] = (*s_scale)[f][q] * (*s_scale)[g][d] * (*s_fieldMats)[f][g];
            }
            static_cast<void>(MatSetValuesDevice(d_mat, nr, (*s_idx)[f], nc, (*s_idx)[g], vals, ADD_VALUES));
          }
        }
      }
      __syncthreads();
    }
  }
}

PetscErrorCode LandauCUDAJacobian(DM plex[], const PetscInt Nq, const PetscInt batch_sz, const PetscInt num_grids, const PetscInt a_numCells[], PetscReal a_Eq_m[], PetscScalar a_elem_closure[], const PetscScalar a_xarray[], const LandauStaticData *SData_d, const PetscReal shift, const PetscLogEvent events[], const PetscInt a_mat_offset[], const PetscInt a_species_offset[], Mat subJ[], Mat JacP)
{
  cudaError_t                cerr;
  PetscInt                   Nb = Nq, dim, nip_global, num_cells_batch, elem_mat_size_tot;
  PetscInt                  *d_numCells, *d_species_offset, *d_mat_offset, *d_ip_offset, *d_ipf_offset, *d_elem_offset;
  PetscInt                   szf = sizeof(PetscReal), szs = sizeof(PetscScalar), Nftot = a_species_offset[num_grids];
  PetscReal                 *d_BB = NULL, *d_DD = NULL, *d_invJj = NULL, *d_nu_alpha = NULL, *d_nu_beta = NULL, *d_invMass = NULL, *d_Eq_m = NULL, *d_x = NULL, *d_y = NULL, *d_w = NULL;
  PetscScalar               *d_elem_mats = NULL, *d_vertex_f = NULL;
  PetscReal                 *d_f = NULL, *d_dfdx = NULL, *d_dfdy = NULL;
  #if LANDAU_DIM == 3
  PetscReal                 *d_dfdz = NULL, *d_z = NULL;
  #endif
  LandauCtx                 *ctx;
  PetscSplitCSRDataStructure d_mat = NULL;
  P4estVertexMaps          **d_maps, *maps[LANDAU_MAX_GRIDS];
  int                        nnn = 256 / Nq; // machine dependent
  PetscContainer             container;

  PetscFunctionBegin;
  PetscCall(PetscLogEventBegin(events[3], 0, 0, 0, 0));
  while (nnn & nnn - 1) nnn = nnn & nnn - 1;
  if (nnn > 16) nnn = 16;
  PetscCall(DMGetApplicationContext(plex[0], &ctx));
  PetscCheck(ctx, PETSC_COMM_SELF, PETSC_ERR_PLIB, "no context");
  PetscCall(DMGetDimension(plex[0], &dim));
  PetscCheck(dim == LANDAU_DIM, PETSC_COMM_SELF, PETSC_ERR_PLIB, "LANDAU_DIM %d != dim %" PetscInt_FMT, LANDAU_DIM, dim);
  if (ctx->gpu_assembly) {
    PetscCall(PetscObjectQuery((PetscObject)JacP, "assembly_maps", (PetscObject *)&container));
    if (container) {       // not here first call
      static int init = 0; // hack. just do every time, or put in setup (but that is in base class code), or add init_maps flag
      if (!init++) {
        P4estVertexMaps *h_maps = NULL;
        PetscCall(PetscContainerGetPointer(container, (void **)&h_maps));
        for (PetscInt grid = 0; grid < num_grids; grid++) {
          if (h_maps[grid].d_self) {
            maps[grid] = h_maps[grid].d_self;
          } else {
            SETERRQ(PETSC_COMM_SELF, PETSC_ERR_PLIB, "GPU assembly but no metadata in container");
          }
        }
        PetscCallCUDA(cudaMemcpy(SData_d->maps, maps, num_grids * sizeof(P4estVertexMaps *), cudaMemcpyHostToDevice));
      }
      d_maps = (P4estVertexMaps **)SData_d->maps;
      // this does the setup the first time called
      PetscCall(MatCUSPARSEGetDeviceMatWrite(JacP, &d_mat));
    } else {
      d_maps = NULL;
    }
  } else {
    container = NULL;
    d_maps    = NULL;
  }
  PetscCall(PetscLogEventEnd(events[3], 0, 0, 0, 0));
  {
    PetscInt elem_mat_size = 0;
    nip_global = num_cells_batch = 0;
    for (PetscInt grid = 0; grid < num_grids; grid++) {
      PetscInt Nfloc = a_species_offset[grid + 1] - a_species_offset[grid], totDim = Nfloc * Nb;
      nip_global += a_numCells[grid] * Nq;
      num_cells_batch += a_numCells[grid];                 // is in d_elem_offset, but not on host
      elem_mat_size += a_numCells[grid] * totDim * totDim; // could save in an offset here -- batch major ordering
    }
    elem_mat_size_tot = d_maps ? 0 : elem_mat_size;
  }
  dim3 dimGrid(batch_sz, num_cells_batch);
  if (elem_mat_size_tot) {
    PetscCallCUDA(cudaMalloc((void **)&d_elem_mats, batch_sz * elem_mat_size_tot * szs)); // kernel output - first call is on CPU
  } else d_elem_mats = NULL;
  // create data
  d_BB = (PetscReal *)SData_d->B;
  d_DD = (PetscReal *)SData_d->D;
  if (a_elem_closure || a_xarray) { // form f and df
    PetscCall(PetscLogEventBegin(events[1], 0, 0, 0, 0));
    PetscCallCUDA(cudaMemcpy(SData_d->Eq_m, a_Eq_m, Nftot * szf, cudaMemcpyHostToDevice));
    d_invJj    = (PetscReal *)SData_d->invJ;
    d_nu_alpha = (PetscReal *)SData_d->alpha;
    d_nu_beta  = (PetscReal *)SData_d->beta;
    d_invMass  = (PetscReal *)SData_d->invMass;
    d_x        = (PetscReal *)SData_d->x;
    d_y        = (PetscReal *)SData_d->y;
    d_w        = (PetscReal *)SData_d->w;
    d_Eq_m     = (PetscReal *)SData_d->Eq_m;
    d_dfdx     = (PetscReal *)SData_d->dfdx;
    d_dfdy     = (PetscReal *)SData_d->dfdy;
  #if LANDAU_DIM == 3
    d_dfdz     = (PetscReal *)SData_d->dfdz;
    d_z        = (PetscReal *)SData_d->z;
  #endif
    d_f        = (PetscReal *)SData_d->f;
    // get a d_vertex_f
    if (a_elem_closure) {
      PetscInt closure_sz = 0; // argh, don't have this on the host!!!
      for (PetscInt grid = 0; grid < num_grids; grid++) {
        PetscInt nfloc = a_species_offset[grid + 1] - a_species_offset[grid];
        closure_sz += Nq * nfloc * a_numCells[grid];
      }
      closure_sz *= batch_sz;
      PetscCallCUDA(cudaMalloc((void **)&d_vertex_f, closure_sz * sizeof(*a_elem_closure)));
      PetscCallCUDA(cudaMemcpy(d_vertex_f, a_elem_closure, closure_sz * sizeof(*a_elem_closure), cudaMemcpyHostToDevice));
    } else {
      d_vertex_f = (PetscScalar *)a_xarray;
    }
    PetscCall(PetscLogEventEnd(events[1], 0, 0, 0, 0));
  } else {
    d_w = (PetscReal *)SData_d->w; // mass just needs the weights
  }
  //
  d_numCells       = (PetscInt *)SData_d->NCells; // redundant -- remove
  d_species_offset = (PetscInt *)SData_d->species_offset;
  d_mat_offset     = (PetscInt *)SData_d->mat_offset;
  d_ip_offset      = (PetscInt *)SData_d->ip_offset;
  d_ipf_offset     = (PetscInt *)SData_d->ipf_offset;
  d_elem_offset    = (PetscInt *)SData_d->elem_offset;
  if (a_elem_closure || a_xarray) { // form f and df
    dim3 dimBlockFDF(nnn > Nftot ? Nftot : nnn, Nq), dimBlock((nip_global > nnn) ? nnn : nip_global, Nq);
    PetscCall(PetscLogEventBegin(events[8], 0, 0, 0, 0));
    PetscCall(PetscLogGpuTimeBegin());
    PetscCall(PetscInfo(plex[0], "Form F and dF/dx vectors: nip_global=%" PetscInt_FMT " num_grids=%" PetscInt_FMT "\n", nip_global, num_grids));
    landau_form_fdf<<<dimGrid, dimBlockFDF>>>(dim, Nb, num_grids, d_invJj, d_BB, d_DD, d_vertex_f, d_maps, d_f, d_dfdx, d_dfdy,
  #if LANDAU_DIM == 3
                                              d_dfdz,
  #endif
                                              d_numCells, d_species_offset, d_mat_offset, d_ip_offset, d_ipf_offset, d_elem_offset);
    PetscCUDACheckLaunch;
    PetscCall(PetscLogGpuFlops(batch_sz * nip_global * (PetscLogDouble)(2 * Nb * (1 + dim))));
    if (a_elem_closure) {
      PetscCallCUDA(cudaFree(d_vertex_f));
      d_vertex_f = NULL;
    }
    PetscCall(PetscLogGpuTimeEnd());
    PetscCall(PetscLogEventEnd(events[8], 0, 0, 0, 0));
    // Jacobian
    PetscCall(PetscLogEventBegin(events[4], 0, 0, 0, 0));
    PetscCall(PetscLogGpuTimeBegin());
    PetscCall(PetscLogGpuFlops(batch_sz * nip_global * (PetscLogDouble)(a_elem_closure ? (nip_global * (11 * Nftot + 4 * dim * dim) + 6 * Nftot * dim * dim * dim + 10 * Nftot * dim * dim + 4 * Nftot * dim + Nb * Nftot * Nb * Nq * dim * dim * 5) : Nb * Nftot * Nb * Nq * 4)));
    PetscInt ii = 2 * LANDAU_MAX_NQ * LANDAU_MAX_SPECIES * LANDAU_DIM * (1 + LANDAU_DIM) + 3 * LANDAU_MAX_SPECIES + (1 + LANDAU_DIM) * dimBlock.x * LANDAU_MAX_SPECIES + LANDAU_MAX_NQ * LANDAU_MAX_NQ + 2 * LANDAU_MAX_NQ * LANDAU_MAX_Q_FACE;
    if (ii * szf >= 49152) {
      cerr = cudaFuncSetAttribute(landau_jacobian, cudaFuncAttributeMaxDynamicSharedMemorySize, 98304);
      PetscCallCUDA(cerr);
    }
    PetscCall(PetscInfo(plex[0], "Jacobian shared memory size: %" PetscInt_FMT " bytes, d_elem_mats=%p d_maps=%p\n", ii, d_elem_mats, d_maps));
    landau_jacobian<<<dimGrid, dimBlock, ii * szf>>>(nip_global, dim, Nb, num_grids, d_invJj, Nftot, d_nu_alpha, d_nu_beta, d_invMass, d_Eq_m, d_BB, d_DD, d_x, d_y, d_w, d_elem_mats, d_maps, d_mat, d_f, d_dfdx, d_dfdy,
  #if LANDAU_DIM == 3
                                                     d_z, d_dfdz,
  #endif
                                                     d_numCells, d_species_offset, d_mat_offset, d_ip_offset, d_ipf_offset, d_elem_offset);
    PetscCUDACheckLaunch; // has sync
    PetscCall(PetscLogGpuTimeEnd());
    PetscCall(PetscLogEventEnd(events[4], 0, 0, 0, 0));
  } else { // mass
    dim3     dimBlock(nnn, Nq);
    PetscInt ii = LANDAU_MAX_NQ * LANDAU_MAX_NQ + 2 * LANDAU_MAX_NQ * LANDAU_MAX_Q_FACE;
    if (ii * szf >= 49152) {
      cerr = cudaFuncSetAttribute(landau_mass, cudaFuncAttributeMaxDynamicSharedMemorySize, 98304);
      PetscCallCUDA(cerr);
    }
    PetscCall(PetscInfo(plex[0], "Mass d_maps = %p. Nq=%" PetscInt_FMT ", vector size %d num_cells_batch=%" PetscInt_FMT ", %" PetscInt_FMT " shared memory words\n", d_maps, Nq, nnn, num_cells_batch, ii));
    PetscCall(PetscLogEventBegin(events[16], 0, 0, 0, 0));
    PetscCall(PetscLogGpuTimeBegin());
    landau_mass<<<dimGrid, dimBlock, ii * szf>>>(dim, Nb, num_grids, d_w, d_BB, d_DD, d_elem_mats, d_maps, d_mat, shift, d_numCells, d_species_offset, d_mat_offset, d_ip_offset, d_elem_offset);
    PetscCUDACheckLaunch; // has sync
    PetscCall(PetscLogGpuTimeEnd());
    PetscCall(PetscLogEventEnd(events[16], 0, 0, 0, 0));
  }
  // First time assembly with or without GPU assembly
  if (d_elem_mats) {
    PetscInt elem_mats_idx = 0;
    for (PetscInt b_id = 0; b_id < batch_sz; b_id++) {    // OpenMP (once)
      for (PetscInt grid = 0; grid < num_grids; grid++) { // elem_mats_idx += totDim*totDim*a_numCells[grid];
        const PetscInt     Nfloc = a_species_offset[grid + 1] - a_species_offset[grid], totDim = Nfloc * Nq;
        PetscScalar       *elemMats = NULL, *elMat;
        PetscSection       section, globalSection;
        PetscInt           cStart, cEnd, ej;
        PetscInt           moffset = LAND_MOFFSET(b_id, grid, batch_sz, num_grids, a_mat_offset), nloc, nzl, colbuf[1024], row;
        const PetscInt    *cols;
        const PetscScalar *vals;
        Mat                B = subJ[LAND_PACK_IDX(b_id, grid)];
        PetscCall(PetscLogEventBegin(events[5], 0, 0, 0, 0));
        PetscCall(DMPlexGetHeightStratum(plex[grid], 0, &cStart, &cEnd));
        PetscCall(DMGetLocalSection(plex[grid], &section));
        PetscCall(DMGetGlobalSection(plex[grid], &globalSection));
        PetscCall(PetscMalloc1(totDim * totDim * a_numCells[grid], &elemMats));
        PetscCallCUDA(cudaMemcpy(elemMats, &d_elem_mats[elem_mats_idx], totDim * totDim * a_numCells[grid] * sizeof(*elemMats), cudaMemcpyDeviceToHost));
        PetscCall(PetscLogEventEnd(events[5], 0, 0, 0, 0));
        PetscCall(PetscLogEventBegin(events[6], 0, 0, 0, 0));
        for (ej = cStart, elMat = elemMats; ej < cEnd; ++ej, elMat += totDim * totDim) {
          PetscCall(DMPlexMatSetClosure(plex[grid], section, globalSection, B, ej, elMat, ADD_VALUES));
          if (ej == -1) {
            int d, f;
            PetscCall(PetscPrintf(PETSC_COMM_SELF, "GPU Element matrix\n"));
            for (d = 0; d < totDim; ++d) {
              for (f = 0; f < totDim; ++f) PetscCall(PetscPrintf(PETSC_COMM_SELF, " %12.5e", PetscRealPart(elMat[d * totDim + f])));
              PetscCall(PetscPrintf(PETSC_COMM_SELF, "\n"));
            }
          }
        }
        PetscCall(PetscFree(elemMats));
        PetscCall(MatAssemblyBegin(B, MAT_FINAL_ASSEMBLY));
        PetscCall(MatAssemblyEnd(B, MAT_FINAL_ASSEMBLY));
        // move nest matrix to global JacP
        PetscCall(MatGetSize(B, &nloc, NULL));
        for (int i = 0; i < nloc; i++) {
          PetscCall(MatGetRow(B, i, &nzl, &cols, &vals));
          PetscCheck(nzl <= 1024, PetscObjectComm((PetscObject)B), PETSC_ERR_PLIB, "Row too big: %" PetscInt_FMT, nzl);
          for (int j = 0; j < nzl; j++) colbuf[j] = cols[j] + moffset;
          row = i + moffset;
          PetscCall(MatSetValues(JacP, 1, &row, nzl, colbuf, vals, ADD_VALUES));
          PetscCall(MatRestoreRow(B, i, &nzl, &cols, &vals));
        }
        PetscCall(MatDestroy(&B));
        PetscCall(PetscLogEventEnd(events[6], 0, 0, 0, 0));
        elem_mats_idx += totDim * totDim * a_numCells[grid]; // this can be a stored offset?
      }                                                      // grids
    }
    PetscCheck(elem_mats_idx == batch_sz * elem_mat_size_tot, PetscObjectComm((PetscObject)JacP), PETSC_ERR_PLIB, "elem_mats_idx != batch_sz*elem_mat_size_tot: %" PetscInt_FMT " %" PetscInt_FMT, elem_mats_idx, batch_sz * elem_mat_size_tot);
    PetscCallCUDA(cudaFree(d_elem_mats));
  }

<<<<<<< HEAD
  PetscFunctionReturn(PETSC_SUCCESS);
}
=======
  PetscFunctionReturn(0);
}
#endif
>>>>>>> 984ce45b
<|MERGE_RESOLUTION|>--- conflicted
+++ resolved
@@ -888,11 +888,6 @@
     PetscCallCUDA(cudaFree(d_elem_mats));
   }
 
-<<<<<<< HEAD
   PetscFunctionReturn(PETSC_SUCCESS);
 }
-=======
-  PetscFunctionReturn(0);
-}
-#endif
->>>>>>> 984ce45b
+#endif