
#include <petsc-private/tsimpl.h>        /*I "petscts.h"  I*/
#include <petscdmshell.h>
#include <petscdmda.h>
#include <petscviewer.h>
#include <petscdraw.h>

/* Logging support */
PetscClassId  TS_CLASSID, DMTS_CLASSID;
PetscLogEvent TS_Step, TS_PseudoComputeTimeStep, TS_FunctionEval, TS_JacobianEval;

const char *const TSExactFinalTimeOptions[] = {"STEPOVER","INTERPOLATE","MATCHSTEP","TSExactFinalTimeOption","TS_EXACTFINALTIME_",0};

struct _n_TSMonitorDrawCtx {
  PetscViewer   viewer;
  PetscDrawAxis axis;
  Vec           initialsolution;
  PetscBool     showinitial;
  PetscInt      howoften;  /* when > 0 uses step % howoften, when negative only final solution plotted */
  PetscBool     showtimestepandtime;
  int           color;
};

#undef __FUNCT__
#define __FUNCT__ "TSSetFromOptions"
/*@
   TSSetFromOptions - Sets various TS parameters from user options.

   Collective on TS

   Input Parameter:
.  ts - the TS context obtained from TSCreate()

   Options Database Keys:
+  -ts_type <type> - TSEULER, TSBEULER, TSSUNDIALS, TSPSEUDO, TSCN, TSRK, TSTHETA, TSGL, TSSSP
.  -ts_save_trajectories - checkpoint the solution at each time-step
.  -ts_max_steps <maxsteps> - maximum number of time-steps to take
.  -ts_final_time <time> - maximum time to compute to
.  -ts_dt <dt> - initial time step
.  -ts_exact_final_time <stepover,interpolate,matchstep> whether to stop at the exact given final time and how to compute the solution at that ti,e
.  -ts_max_snes_failures <maxfailures> - Maximum number of nonlinear solve failures allowed
.  -ts_max_reject <maxrejects> - Maximum number of step rejections before step fails
.  -ts_error_if_step_fails <true,false> - Error if no step succeeds
.  -ts_rtol <rtol> - relative tolerance for local truncation error
.  -ts_atol <atol> Absolute tolerance for local truncation error
.  -ts_monitor - print information at each timestep
.  -ts_monitor_lg_timestep - Monitor timestep size graphically
.  -ts_monitor_lg_solution - Monitor solution graphically
.  -ts_monitor_lg_error - Monitor error graphically
.  -ts_monitor_lg_snes_iterations - Monitor number nonlinear iterations for each timestep graphically
.  -ts_monitor_lg_ksp_iterations - Monitor number nonlinear iterations for each timestep graphically
.  -ts_monitor_sp_eig - Monitor eigenvalues of linearized operator graphically
.  -ts_monitor_draw_solution - Monitor solution graphically
.  -ts_monitor_draw_solution_phase  <xleft,yleft,xright,yright> - Monitor solution graphically with phase diagram, requires problem with exactly 2 degrees of freedom
.  -ts_monitor_draw_error - Monitor error graphically, requires use to have provided TSSetSolutionFunction()
.  -ts_monitor_solution_binary <filename> - Save each solution to a binary file
.  -ts_monitor_solution_vtk <filename.vts> - Save each time step to a binary file, use filename-%%03D.vts
-  -ts_monitor_envelope - determine maximum and minimum value of each component of the solution over the solution time

   Developer Note: We should unify all the -ts_monitor options in the way that -xxx_view has been unified

   Level: beginner

.keywords: TS, timestep, set, options, database

.seealso: TSGetType()
@*/
PetscErrorCode  TSSetFromOptions(TS ts)
{
  PetscBool              opt,flg,tflg;
  PetscErrorCode         ierr;
  PetscViewer            monviewer;
  char                   monfilename[PETSC_MAX_PATH_LEN];
  SNES                   snes;
  TSAdapt                adapt;
  PetscReal              time_step;
  TSExactFinalTimeOption eftopt;
  char                   dir[16];
  const char             *defaultType;
  char                   typeName[256];

  PetscFunctionBegin;
  PetscValidHeaderSpecific(ts, TS_CLASSID,1);
  ierr = PetscObjectOptionsBegin((PetscObject)ts);CHKERRQ(ierr);
  if (((PetscObject)ts)->type_name) defaultType = ((PetscObject)ts)->type_name;
  else defaultType = TSEULER;

  ierr = TSRegisterAll();CHKERRQ(ierr);
  ierr = PetscOptionsFList("-ts_type", "TS method"," TSSetType", TSList, defaultType, typeName, 256, &opt);CHKERRQ(ierr);
  if (opt) {
    ierr = TSSetType(ts, typeName);CHKERRQ(ierr);
  } else {
    ierr = TSSetType(ts, defaultType);CHKERRQ(ierr);
  }

  /* Handle generic TS options */
  if (ts->trajectory) tflg = PETSC_TRUE;
  else tflg = PETSC_FALSE;
  ierr = PetscOptionsBool("-ts_save_trajectory","Save the solution at each timestep","TSSetSaveTrajectory",tflg,&tflg,NULL);CHKERRQ(ierr);
  if (tflg) {ierr = TSSetSaveTrajectory(ts);CHKERRQ(ierr);}
  ierr = PetscOptionsInt("-ts_max_steps","Maximum number of time steps","TSSetDuration",ts->max_steps,&ts->max_steps,NULL);CHKERRQ(ierr);
  ierr = PetscOptionsReal("-ts_final_time","Time to run to","TSSetDuration",ts->max_time,&ts->max_time,NULL);CHKERRQ(ierr);
  ierr = PetscOptionsReal("-ts_init_time","Initial time","TSSetTime",ts->ptime,&ts->ptime,NULL);CHKERRQ(ierr);
  ierr = PetscOptionsReal("-ts_dt","Initial time step","TSSetTimeStep",ts->time_step,&time_step,&flg);CHKERRQ(ierr);
  if (flg) {
    ierr = TSSetTimeStep(ts,time_step);CHKERRQ(ierr);
  }
  ierr = PetscOptionsEnum("-ts_exact_final_time","Option for handling of final time step","TSSetExactFinalTime",TSExactFinalTimeOptions,(PetscEnum)ts->exact_final_time,(PetscEnum*)&eftopt,&flg);CHKERRQ(ierr);
  if (flg) {ierr = TSSetExactFinalTime(ts,eftopt);CHKERRQ(ierr);}
  ierr = PetscOptionsInt("-ts_max_snes_failures","Maximum number of nonlinear solve failures","TSSetMaxSNESFailures",ts->max_snes_failures,&ts->max_snes_failures,NULL);CHKERRQ(ierr);
  ierr = PetscOptionsInt("-ts_max_reject","Maximum number of step rejections before step fails","TSSetMaxStepRejections",ts->max_reject,&ts->max_reject,NULL);CHKERRQ(ierr);
  ierr = PetscOptionsBool("-ts_error_if_step_fails","Error if no step succeeds","TSSetErrorIfStepFails",ts->errorifstepfailed,&ts->errorifstepfailed,NULL);CHKERRQ(ierr);
  ierr = PetscOptionsReal("-ts_rtol","Relative tolerance for local truncation error","TSSetTolerances",ts->rtol,&ts->rtol,NULL);CHKERRQ(ierr);
  ierr = PetscOptionsReal("-ts_atol","Absolute tolerance for local truncation error","TSSetTolerances",ts->atol,&ts->atol,NULL);CHKERRQ(ierr);

#if defined(PETSC_HAVE_SAWS)
  {
  PetscBool set;
  flg  = PETSC_FALSE;
  ierr = PetscOptionsBool("-ts_saws_block","Block for SAWs memory snooper at end of TSSolve","PetscObjectSAWsBlock",((PetscObject)ts)->amspublishblock,&flg,&set);CHKERRQ(ierr);
  if (set) {
    ierr = PetscObjectSAWsSetBlock((PetscObject)ts,flg);CHKERRQ(ierr);
  }
  }
#endif

  /* Monitor options */
  ierr = PetscOptionsString("-ts_monitor","Monitor timestep size","TSMonitorDefault","stdout",monfilename,PETSC_MAX_PATH_LEN,&flg);CHKERRQ(ierr);
  if (flg) {
    ierr = PetscViewerASCIIOpen(PetscObjectComm((PetscObject)ts),monfilename,&monviewer);CHKERRQ(ierr);
    ierr = TSMonitorSet(ts,TSMonitorDefault,monviewer,(PetscErrorCode (*)(void**))PetscViewerDestroy);CHKERRQ(ierr);
  }
  ierr = PetscOptionsString("-ts_monitor_python","Use Python function","TSMonitorSet",0,monfilename,PETSC_MAX_PATH_LEN,&flg);CHKERRQ(ierr);
  if (flg) {ierr = PetscPythonMonitorSet((PetscObject)ts,monfilename);CHKERRQ(ierr);}

  ierr = PetscOptionsName("-ts_monitor_lg_timestep","Monitor timestep size graphically","TSMonitorLGTimeStep",&opt);CHKERRQ(ierr);
  if (opt) {
    TSMonitorLGCtx ctx;
    PetscInt       howoften = 1;

    ierr = PetscOptionsInt("-ts_monitor_lg_timestep","Monitor timestep size graphically","TSMonitorLGTimeStep",howoften,&howoften,NULL);CHKERRQ(ierr);
    ierr = TSMonitorLGCtxCreate(PetscObjectComm((PetscObject)ts),0,0,PETSC_DECIDE,PETSC_DECIDE,300,300,howoften,&ctx);CHKERRQ(ierr);
    ierr = TSMonitorSet(ts,TSMonitorLGTimeStep,ctx,(PetscErrorCode (*)(void**))TSMonitorLGCtxDestroy);CHKERRQ(ierr);
  }
  ierr = PetscOptionsName("-ts_monitor_lg_solution","Monitor solution graphically","TSMonitorLGSolution",&opt);CHKERRQ(ierr);
  if (opt) {
    TSMonitorLGCtx ctx;
    PetscInt       howoften = 1;

    ierr = PetscOptionsInt("-ts_monitor_lg_solution","Monitor solution graphically","TSMonitorLGSolution",howoften,&howoften,NULL);CHKERRQ(ierr);
    ierr = TSMonitorLGCtxCreate(PETSC_COMM_SELF,0,0,PETSC_DECIDE,PETSC_DECIDE,600,400,howoften,&ctx);CHKERRQ(ierr);
    ierr = TSMonitorSet(ts,TSMonitorLGSolution,ctx,(PetscErrorCode (*)(void**))TSMonitorLGCtxDestroy);CHKERRQ(ierr);
  }
  ierr = PetscOptionsName("-ts_monitor_lg_error","Monitor error graphically","TSMonitorLGError",&opt);CHKERRQ(ierr);
  if (opt) {
    TSMonitorLGCtx ctx;
    PetscInt       howoften = 1;

    ierr = PetscOptionsInt("-ts_monitor_lg_error","Monitor error graphically","TSMonitorLGError",howoften,&howoften,NULL);CHKERRQ(ierr);
    ierr = TSMonitorLGCtxCreate(PETSC_COMM_SELF,0,0,PETSC_DECIDE,PETSC_DECIDE,600,400,howoften,&ctx);CHKERRQ(ierr);
    ierr = TSMonitorSet(ts,TSMonitorLGError,ctx,(PetscErrorCode (*)(void**))TSMonitorLGCtxDestroy);CHKERRQ(ierr);
  }
  ierr = PetscOptionsName("-ts_monitor_lg_snes_iterations","Monitor number nonlinear iterations for each timestep graphically","TSMonitorLGSNESIterations",&opt);CHKERRQ(ierr);
  if (opt) {
    TSMonitorLGCtx ctx;
    PetscInt       howoften = 1;

    ierr = PetscOptionsInt("-ts_monitor_lg_snes_iterations","Monitor number nonlinear iterations for each timestep graphically","TSMonitorLGSNESIterations",howoften,&howoften,NULL);CHKERRQ(ierr);
    ierr = TSMonitorLGCtxCreate(PETSC_COMM_SELF,0,0,PETSC_DECIDE,PETSC_DECIDE,300,300,howoften,&ctx);CHKERRQ(ierr);
    ierr = TSMonitorSet(ts,TSMonitorLGSNESIterations,ctx,(PetscErrorCode (*)(void**))TSMonitorLGCtxDestroy);CHKERRQ(ierr);
  }
  ierr = PetscOptionsName("-ts_monitor_lg_ksp_iterations","Monitor number nonlinear iterations for each timestep graphically","TSMonitorLGKSPIterations",&opt);CHKERRQ(ierr);
  if (opt) {
    TSMonitorLGCtx ctx;
    PetscInt       howoften = 1;

    ierr = PetscOptionsInt("-ts_monitor_lg_ksp_iterations","Monitor number nonlinear iterations for each timestep graphically","TSMonitorLGKSPIterations",howoften,&howoften,NULL);CHKERRQ(ierr);
    ierr = TSMonitorLGCtxCreate(PETSC_COMM_SELF,0,0,PETSC_DECIDE,PETSC_DECIDE,300,300,howoften,&ctx);CHKERRQ(ierr);
    ierr = TSMonitorSet(ts,TSMonitorLGKSPIterations,ctx,(PetscErrorCode (*)(void**))TSMonitorLGCtxDestroy);CHKERRQ(ierr);
  }
  ierr = PetscOptionsName("-ts_monitor_sp_eig","Monitor eigenvalues of linearized operator graphically","TSMonitorSPEig",&opt);CHKERRQ(ierr);
  if (opt) {
    TSMonitorSPEigCtx ctx;
    PetscInt          howoften = 1;

    ierr = PetscOptionsInt("-ts_monitor_sp_eig","Monitor eigenvalues of linearized operator graphically","TSMonitorSPEig",howoften,&howoften,NULL);CHKERRQ(ierr);
    ierr = TSMonitorSPEigCtxCreate(PETSC_COMM_SELF,0,0,PETSC_DECIDE,PETSC_DECIDE,600,400,howoften,&ctx);CHKERRQ(ierr);
    ierr = TSMonitorSet(ts,TSMonitorSPEig,ctx,(PetscErrorCode (*)(void**))TSMonitorSPEigCtxDestroy);CHKERRQ(ierr);
  }
  opt  = PETSC_FALSE;
  ierr = PetscOptionsName("-ts_monitor_draw_solution","Monitor solution graphically","TSMonitorDrawSolution",&opt);CHKERRQ(ierr);
  if (opt) {
    TSMonitorDrawCtx ctx;
    PetscInt         howoften = 1;

    ierr = PetscOptionsInt("-ts_monitor_draw_solution","Monitor solution graphically","TSMonitorDrawSolution",howoften,&howoften,NULL);CHKERRQ(ierr);
    ierr = TSMonitorDrawCtxCreate(PetscObjectComm((PetscObject)ts),0,0,PETSC_DECIDE,PETSC_DECIDE,600,400,howoften,&ctx);CHKERRQ(ierr);
    ierr = TSMonitorSet(ts,TSMonitorDrawSolution,ctx,(PetscErrorCode (*)(void**))TSMonitorDrawCtxDestroy);CHKERRQ(ierr);
  }
  opt  = PETSC_FALSE;
  ierr = PetscOptionsName("-ts_monitor_draw_solution_phase","Monitor solution graphically","TSMonitorDrawSolutionPhase",&opt);CHKERRQ(ierr);
  if (opt) {
    TSMonitorDrawCtx ctx;
    PetscReal        bounds[4];
    PetscInt         n = 4;
    PetscDraw        draw;

    ierr = PetscOptionsRealArray("-ts_monitor_draw_solution_phase","Monitor solution graphically","TSMonitorDrawSolutionPhase",bounds,&n,NULL);CHKERRQ(ierr);
    if (n != 4) SETERRQ(PetscObjectComm((PetscObject)ts),PETSC_ERR_ARG_WRONG,"Must provide bounding box of phase field");
    ierr = TSMonitorDrawCtxCreate(PetscObjectComm((PetscObject)ts),0,0,PETSC_DECIDE,PETSC_DECIDE,600,400,1,&ctx);CHKERRQ(ierr);
    ierr = PetscViewerDrawGetDraw(ctx->viewer,0,&draw);CHKERRQ(ierr);
    ierr = PetscDrawClear(draw);CHKERRQ(ierr);
    ierr = PetscDrawAxisCreate(draw,&ctx->axis);CHKERRQ(ierr);
    ierr = PetscDrawAxisSetLimits(ctx->axis,bounds[0],bounds[2],bounds[1],bounds[3]);CHKERRQ(ierr);
    ierr = PetscDrawAxisSetLabels(ctx->axis,"Phase Diagram","Variable 1","Variable 2");CHKERRQ(ierr);
    ierr = PetscDrawAxisDraw(ctx->axis);CHKERRQ(ierr);
    /* ierr = PetscDrawSetCoordinates(draw,bounds[0],bounds[1],bounds[2],bounds[3]);CHKERRQ(ierr); */
    ierr = TSMonitorSet(ts,TSMonitorDrawSolutionPhase,ctx,(PetscErrorCode (*)(void**))TSMonitorDrawCtxDestroy);CHKERRQ(ierr);
  }
  opt  = PETSC_FALSE;
  ierr = PetscOptionsName("-ts_monitor_draw_error","Monitor error graphically","TSMonitorDrawError",&opt);CHKERRQ(ierr);
  if (opt) {
    TSMonitorDrawCtx ctx;
    PetscInt         howoften = 1;

    ierr = PetscOptionsInt("-ts_monitor_draw_error","Monitor error graphically","TSMonitorDrawError",howoften,&howoften,NULL);CHKERRQ(ierr);
    ierr = TSMonitorDrawCtxCreate(PetscObjectComm((PetscObject)ts),0,0,PETSC_DECIDE,PETSC_DECIDE,600,400,howoften,&ctx);CHKERRQ(ierr);
    ierr = TSMonitorSet(ts,TSMonitorDrawError,ctx,(PetscErrorCode (*)(void**))TSMonitorDrawCtxDestroy);CHKERRQ(ierr);
  }
  opt  = PETSC_FALSE;
  ierr = PetscOptionsString("-ts_monitor_solution_binary","Save each solution to a binary file","TSMonitorSolutionBinary",0,monfilename,PETSC_MAX_PATH_LEN,&flg);CHKERRQ(ierr);
  if (flg) {
    PetscViewer ctx;
    if (monfilename[0]) {
      ierr = PetscViewerBinaryOpen(PetscObjectComm((PetscObject)ts),monfilename,FILE_MODE_WRITE,&ctx);CHKERRQ(ierr);
      ierr = TSMonitorSet(ts,TSMonitorSolutionBinary,ctx,(PetscErrorCode (*)(void**))PetscViewerDestroy);CHKERRQ(ierr);
    } else {
      ctx = PETSC_VIEWER_BINARY_(PetscObjectComm((PetscObject)ts));
      ierr = TSMonitorSet(ts,TSMonitorSolutionBinary,ctx,(PetscErrorCode (*)(void**))NULL);CHKERRQ(ierr);
    }
  }
  opt  = PETSC_FALSE;
  ierr = PetscOptionsString("-ts_monitor_solution_vtk","Save each time step to a binary file, use filename-%%03D.vts","TSMonitorSolutionVTK",0,monfilename,PETSC_MAX_PATH_LEN,&flg);CHKERRQ(ierr);
  if (flg) {
    const char *ptr,*ptr2;
    char       *filetemplate;
    if (!monfilename[0]) SETERRQ(PetscObjectComm((PetscObject)ts),PETSC_ERR_USER,"-ts_monitor_solution_vtk requires a file template, e.g. filename-%%03D.vts");
    /* Do some cursory validation of the input. */
    ierr = PetscStrstr(monfilename,"%",(char**)&ptr);CHKERRQ(ierr);
    if (!ptr) SETERRQ(PetscObjectComm((PetscObject)ts),PETSC_ERR_USER,"-ts_monitor_solution_vtk requires a file template, e.g. filename-%%03D.vts");
    for (ptr++; ptr && *ptr; ptr++) {
      ierr = PetscStrchr("DdiouxX",*ptr,(char**)&ptr2);CHKERRQ(ierr);
      if (!ptr2 && (*ptr < '0' || '9' < *ptr)) SETERRQ(PetscObjectComm((PetscObject)ts),PETSC_ERR_USER,"Invalid file template argument to -ts_monitor_solution_vtk, should look like filename-%%03D.vts");
      if (ptr2) break;
    }
    ierr = PetscStrallocpy(monfilename,&filetemplate);CHKERRQ(ierr);
    ierr = TSMonitorSet(ts,TSMonitorSolutionVTK,filetemplate,(PetscErrorCode (*)(void**))TSMonitorSolutionVTKDestroy);CHKERRQ(ierr);
  }

  ierr = PetscOptionsString("-ts_monitor_dmda_ray","Display a ray of the solution","None","y=0",dir,16,&flg);CHKERRQ(ierr);
  if (flg) {
    TSMonitorDMDARayCtx *rayctx;
    int                  ray = 0;
    DMDADirection        ddir;
    DM                   da;
    PetscMPIInt          rank;

    if (dir[1] != '=') SETERRQ1(PetscObjectComm((PetscObject)ts),PETSC_ERR_ARG_WRONG,"Unknown ray %s",dir);
    if (dir[0] == 'x') ddir = DMDA_X;
    else if (dir[0] == 'y') ddir = DMDA_Y;
    else SETERRQ1(PetscObjectComm((PetscObject)ts),PETSC_ERR_ARG_WRONG,"Unknown ray %s",dir);
    sscanf(dir+2,"%d",&ray);

    ierr = PetscInfo2(((PetscObject)ts),"Displaying DMDA ray %c = %D\n",dir[0],ray);CHKERRQ(ierr);
    ierr = PetscNew(&rayctx);CHKERRQ(ierr);
    ierr = TSGetDM(ts,&da);CHKERRQ(ierr);
    ierr = DMDAGetRay(da,ddir,ray,&rayctx->ray,&rayctx->scatter);CHKERRQ(ierr);
    ierr = MPI_Comm_rank(PetscObjectComm((PetscObject)ts),&rank);CHKERRQ(ierr);
    if (!rank) {
      ierr = PetscViewerDrawOpen(PETSC_COMM_SELF,0,0,0,0,600,300,&rayctx->viewer);CHKERRQ(ierr);
    }
    rayctx->lgctx = NULL;
    ierr = TSMonitorSet(ts,TSMonitorDMDARay,rayctx,TSMonitorDMDARayDestroy);CHKERRQ(ierr);
  }
  ierr = PetscOptionsString("-ts_monitor_lg_dmda_ray","Display a ray of the solution","None","x=0",dir,16,&flg);CHKERRQ(ierr);
  if (flg) {
    TSMonitorDMDARayCtx *rayctx;
    int                 ray = 0;
    DMDADirection       ddir;
    DM                  da;
    PetscInt            howoften = 1;

    if (dir[1] != '=') SETERRQ1(PetscObjectComm((PetscObject) ts), PETSC_ERR_ARG_WRONG, "Malformed ray %s", dir);
    if      (dir[0] == 'x') ddir = DMDA_X;
    else if (dir[0] == 'y') ddir = DMDA_Y;
    else SETERRQ1(PetscObjectComm((PetscObject) ts), PETSC_ERR_ARG_WRONG, "Unknown ray direction %s", dir);
    sscanf(dir+2, "%d", &ray);

    ierr = PetscInfo2(((PetscObject) ts),"Displaying LG DMDA ray %c = %D\n", dir[0], ray);CHKERRQ(ierr);
    ierr = PetscNew(&rayctx);CHKERRQ(ierr);
    ierr = TSGetDM(ts, &da);CHKERRQ(ierr);
    ierr = DMDAGetRay(da, ddir, ray, &rayctx->ray, &rayctx->scatter);CHKERRQ(ierr);
    ierr = TSMonitorLGCtxCreate(PETSC_COMM_SELF,0,0,PETSC_DECIDE,PETSC_DECIDE,600,400,howoften,&rayctx->lgctx);CHKERRQ(ierr);
    ierr = TSMonitorSet(ts, TSMonitorLGDMDARay, rayctx, TSMonitorDMDARayDestroy);CHKERRQ(ierr);
  }

  ierr = PetscOptionsName("-ts_monitor_envelope","Monitor maximum and minimum value of each component of the solution","TSMonitorEnvelope",&opt);CHKERRQ(ierr);
  if (opt) {
    TSMonitorEnvelopeCtx ctx;

    ierr = TSMonitorEnvelopeCtxCreate(ts,&ctx);CHKERRQ(ierr);
    ierr = TSMonitorSet(ts,TSMonitorEnvelope,ctx,(PetscErrorCode (*)(void**))TSMonitorEnvelopeCtxDestroy);CHKERRQ(ierr);
  }

  /*
     This code is all wrong. One is creating objects inside the TSSetFromOptions() so if run with the options gui
     will bleed memory. Also one is using a PetscOptionsBegin() inside a PetscOptionsBegin()
  */
  ierr = TSGetAdapt(ts,&adapt);CHKERRQ(ierr);
  ierr = TSAdaptSetFromOptions(PetscOptionsObject,adapt);CHKERRQ(ierr);

    /* Handle specific TS options */
  if (ts->ops->setfromoptions) {
    ierr = (*ts->ops->setfromoptions)(PetscOptionsObject,ts);CHKERRQ(ierr);
  }
  ierr = PetscOptionsEnd();CHKERRQ(ierr);

  /* process any options handlers added with PetscObjectAddOptionsHandler() */
  ierr = PetscObjectProcessOptionsHandlers((PetscObject)ts);CHKERRQ(ierr);

  if (ts->trajectory) {
    ierr = TSTrajectorySetFromOptions(ts->trajectory);CHKERRQ(ierr);
  }

  ierr = TSGetSNES(ts,&snes);CHKERRQ(ierr);
  if (snes) {
    if (ts->problem_type == TS_LINEAR) {ierr = SNESSetType(snes,SNESKSPONLY);CHKERRQ(ierr);}
    ierr = SNESSetFromOptions(ts->snes);CHKERRQ(ierr);
  }
  PetscFunctionReturn(0);
}

#undef __FUNCT__
#define __FUNCT__ "TSSetSaveTrajectory"
/*@
   TSSetSaveTrajectory - Causes the TS to save its solutions as it iterates forward in time in a TSTrajectory object

   Collective on TS

   Input Parameters:
.  ts - the TS context obtained from TSCreate()


   Level: intermediate

.seealso: TSGetTrajectory(), TSAdjointSolve()

.keywords: TS, set, checkpoint,
@*/
PetscErrorCode  TSSetSaveTrajectory(TS ts)
{
  PetscErrorCode ierr;

  PetscFunctionBegin;
  PetscValidHeaderSpecific(ts,TS_CLASSID,1);
  if (!ts->trajectory) {
    ierr = TSTrajectoryCreate(PetscObjectComm((PetscObject)ts),&ts->trajectory);CHKERRQ(ierr);
    ierr = TSTrajectorySetType(ts->trajectory,TSTRAJECTORYBASIC);CHKERRQ(ierr);
  }
  PetscFunctionReturn(0);
}

#undef __FUNCT__
#define __FUNCT__ "TSComputeRHSJacobian"
/*@
   TSComputeRHSJacobian - Computes the Jacobian matrix that has been
      set with TSSetRHSJacobian().

   Collective on TS and Vec

   Input Parameters:
+  ts - the TS context
.  t - current timestep
-  U - input vector

   Output Parameters:
+  A - Jacobian matrix
.  B - optional preconditioning matrix
-  flag - flag indicating matrix structure

   Notes:
   Most users should not need to explicitly call this routine, as it
   is used internally within the nonlinear solvers.

   See KSPSetOperators() for important information about setting the
   flag parameter.

   Level: developer

.keywords: SNES, compute, Jacobian, matrix

.seealso:  TSSetRHSJacobian(), KSPSetOperators()
@*/
PetscErrorCode  TSComputeRHSJacobian(TS ts,PetscReal t,Vec U,Mat A,Mat B)
{
  PetscErrorCode ierr;
  PetscObjectState Ustate;
  DM             dm;
  DMTS           tsdm;
  TSRHSJacobian  rhsjacobianfunc;
  void           *ctx;
  TSIJacobian    ijacobianfunc;

  PetscFunctionBegin;
  PetscValidHeaderSpecific(ts,TS_CLASSID,1);
  PetscValidHeaderSpecific(U,VEC_CLASSID,3);
  PetscCheckSameComm(ts,1,U,3);
  ierr = TSGetDM(ts,&dm);CHKERRQ(ierr);
  ierr = DMGetDMTS(dm,&tsdm);CHKERRQ(ierr);
  ierr = DMTSGetRHSJacobian(dm,&rhsjacobianfunc,&ctx);CHKERRQ(ierr);
  ierr = DMTSGetIJacobian(dm,&ijacobianfunc,NULL);CHKERRQ(ierr);
  ierr = PetscObjectStateGet((PetscObject)U,&Ustate);CHKERRQ(ierr);
  if (ts->rhsjacobian.time == t && (ts->problem_type == TS_LINEAR || (ts->rhsjacobian.X == U && ts->rhsjacobian.Xstate == Ustate))) {
    PetscFunctionReturn(0);
  }

  if (!rhsjacobianfunc && !ijacobianfunc) SETERRQ(PetscObjectComm((PetscObject)ts),PETSC_ERR_USER,"Must call TSSetRHSJacobian() and / or TSSetIJacobian()");

  if (ts->rhsjacobian.reuse) {
    ierr = MatShift(A,-ts->rhsjacobian.shift);CHKERRQ(ierr);
    ierr = MatScale(A,1./ts->rhsjacobian.scale);CHKERRQ(ierr);
    if (A != B) {
      ierr = MatShift(B,-ts->rhsjacobian.shift);CHKERRQ(ierr);
      ierr = MatScale(B,1./ts->rhsjacobian.scale);CHKERRQ(ierr);
    }
    ts->rhsjacobian.shift = 0;
    ts->rhsjacobian.scale = 1.;
  }

  if (rhsjacobianfunc) {
    ierr = PetscLogEventBegin(TS_JacobianEval,ts,U,A,B);CHKERRQ(ierr);
    PetscStackPush("TS user Jacobian function");
    ierr = (*rhsjacobianfunc)(ts,t,U,A,B,ctx);CHKERRQ(ierr);
    PetscStackPop;
    ierr = PetscLogEventEnd(TS_JacobianEval,ts,U,A,B);CHKERRQ(ierr);
    /* make sure user returned a correct Jacobian and preconditioner */
    PetscValidHeaderSpecific(A,MAT_CLASSID,4);
    PetscValidHeaderSpecific(B,MAT_CLASSID,5);
  } else {
    ierr = MatZeroEntries(A);CHKERRQ(ierr);
    if (A != B) {ierr = MatZeroEntries(B);CHKERRQ(ierr);}
  }
  ts->rhsjacobian.time       = t;
  ts->rhsjacobian.X          = U;
  ierr                       = PetscObjectStateGet((PetscObject)U,&ts->rhsjacobian.Xstate);CHKERRQ(ierr);
  PetscFunctionReturn(0);
}

#undef __FUNCT__
#define __FUNCT__ "TSComputeRHSFunction"
/*@
   TSComputeRHSFunction - Evaluates the right-hand-side function.

   Collective on TS and Vec

   Input Parameters:
+  ts - the TS context
.  t - current time
-  U - state vector

   Output Parameter:
.  y - right hand side

   Note:
   Most users should not need to explicitly call this routine, as it
   is used internally within the nonlinear solvers.

   Level: developer

.keywords: TS, compute

.seealso: TSSetRHSFunction(), TSComputeIFunction()
@*/
PetscErrorCode TSComputeRHSFunction(TS ts,PetscReal t,Vec U,Vec y)
{
  PetscErrorCode ierr;
  TSRHSFunction  rhsfunction;
  TSIFunction    ifunction;
  void           *ctx;
  DM             dm;

  PetscFunctionBegin;
  PetscValidHeaderSpecific(ts,TS_CLASSID,1);
  PetscValidHeaderSpecific(U,VEC_CLASSID,3);
  PetscValidHeaderSpecific(y,VEC_CLASSID,4);
  ierr = TSGetDM(ts,&dm);CHKERRQ(ierr);
  ierr = DMTSGetRHSFunction(dm,&rhsfunction,&ctx);CHKERRQ(ierr);
  ierr = DMTSGetIFunction(dm,&ifunction,NULL);CHKERRQ(ierr);

  if (!rhsfunction && !ifunction) SETERRQ(PetscObjectComm((PetscObject)ts),PETSC_ERR_USER,"Must call TSSetRHSFunction() and / or TSSetIFunction()");

  ierr = PetscLogEventBegin(TS_FunctionEval,ts,U,y,0);CHKERRQ(ierr);
  if (rhsfunction) {
    PetscStackPush("TS user right-hand-side function");
    ierr = (*rhsfunction)(ts,t,U,y,ctx);CHKERRQ(ierr);
    PetscStackPop;
  } else {
    ierr = VecZeroEntries(y);CHKERRQ(ierr);
  }

  ierr = PetscLogEventEnd(TS_FunctionEval,ts,U,y,0);CHKERRQ(ierr);
  PetscFunctionReturn(0);
}

#undef __FUNCT__
#define __FUNCT__ "TSComputeSolutionFunction"
/*@
   TSComputeSolutionFunction - Evaluates the solution function.

   Collective on TS and Vec

   Input Parameters:
+  ts - the TS context
-  t - current time

   Output Parameter:
.  U - the solution

   Note:
   Most users should not need to explicitly call this routine, as it
   is used internally within the nonlinear solvers.

   Level: developer

.keywords: TS, compute

.seealso: TSSetSolutionFunction(), TSSetRHSFunction(), TSComputeIFunction()
@*/
PetscErrorCode TSComputeSolutionFunction(TS ts,PetscReal t,Vec U)
{
  PetscErrorCode     ierr;
  TSSolutionFunction solutionfunction;
  void               *ctx;
  DM                 dm;

  PetscFunctionBegin;
  PetscValidHeaderSpecific(ts,TS_CLASSID,1);
  PetscValidHeaderSpecific(U,VEC_CLASSID,3);
  ierr = TSGetDM(ts,&dm);CHKERRQ(ierr);
  ierr = DMTSGetSolutionFunction(dm,&solutionfunction,&ctx);CHKERRQ(ierr);

  if (solutionfunction) {
    PetscStackPush("TS user solution function");
    ierr = (*solutionfunction)(ts,t,U,ctx);CHKERRQ(ierr);
    PetscStackPop;
  }
  PetscFunctionReturn(0);
}
#undef __FUNCT__
#define __FUNCT__ "TSComputeForcingFunction"
/*@
   TSComputeForcingFunction - Evaluates the forcing function.

   Collective on TS and Vec

   Input Parameters:
+  ts - the TS context
-  t - current time

   Output Parameter:
.  U - the function value

   Note:
   Most users should not need to explicitly call this routine, as it
   is used internally within the nonlinear solvers.

   Level: developer

.keywords: TS, compute

.seealso: TSSetSolutionFunction(), TSSetRHSFunction(), TSComputeIFunction()
@*/
PetscErrorCode TSComputeForcingFunction(TS ts,PetscReal t,Vec U)
{
  PetscErrorCode     ierr, (*forcing)(TS,PetscReal,Vec,void*);
  void               *ctx;
  DM                 dm;

  PetscFunctionBegin;
  PetscValidHeaderSpecific(ts,TS_CLASSID,1);
  PetscValidHeaderSpecific(U,VEC_CLASSID,3);
  ierr = TSGetDM(ts,&dm);CHKERRQ(ierr);
  ierr = DMTSGetForcingFunction(dm,&forcing,&ctx);CHKERRQ(ierr);

  if (forcing) {
    PetscStackPush("TS user forcing function");
    ierr = (*forcing)(ts,t,U,ctx);CHKERRQ(ierr);
    PetscStackPop;
  }
  PetscFunctionReturn(0);
}

#undef __FUNCT__
#define __FUNCT__ "TSGetRHSVec_Private"
static PetscErrorCode TSGetRHSVec_Private(TS ts,Vec *Frhs)
{
  Vec            F;
  PetscErrorCode ierr;

  PetscFunctionBegin;
  *Frhs = NULL;
  ierr  = TSGetIFunction(ts,&F,NULL,NULL);CHKERRQ(ierr);
  if (!ts->Frhs) {
    ierr = VecDuplicate(F,&ts->Frhs);CHKERRQ(ierr);
  }
  *Frhs = ts->Frhs;
  PetscFunctionReturn(0);
}

#undef __FUNCT__
#define __FUNCT__ "TSGetRHSMats_Private"
static PetscErrorCode TSGetRHSMats_Private(TS ts,Mat *Arhs,Mat *Brhs)
{
  Mat            A,B;
  PetscErrorCode ierr;

  PetscFunctionBegin;
  if (Arhs) *Arhs = NULL;
  if (Brhs) *Brhs = NULL;
  ierr = TSGetIJacobian(ts,&A,&B,NULL,NULL);CHKERRQ(ierr);
  if (Arhs) {
    if (!ts->Arhs) {
      ierr = MatDuplicate(A,MAT_DO_NOT_COPY_VALUES,&ts->Arhs);CHKERRQ(ierr);
    }
    *Arhs = ts->Arhs;
  }
  if (Brhs) {
    if (!ts->Brhs) {
      if (A != B) {
        ierr = MatDuplicate(B,MAT_DO_NOT_COPY_VALUES,&ts->Brhs);CHKERRQ(ierr);
      } else {
        ts->Brhs = ts->Arhs;
        ierr = PetscObjectReference((PetscObject)ts->Arhs);CHKERRQ(ierr);
      }
    }
    *Brhs = ts->Brhs;
  }
  PetscFunctionReturn(0);
}

#undef __FUNCT__
#define __FUNCT__ "TSComputeIFunction"
/*@
   TSComputeIFunction - Evaluates the DAE residual written in implicit form F(t,U,Udot)=0

   Collective on TS and Vec

   Input Parameters:
+  ts - the TS context
.  t - current time
.  U - state vector
.  Udot - time derivative of state vector
-  imex - flag indicates if the method is IMEX so that the RHSFunction should be kept separate

   Output Parameter:
.  Y - right hand side

   Note:
   Most users should not need to explicitly call this routine, as it
   is used internally within the nonlinear solvers.

   If the user did did not write their equations in implicit form, this
   function recasts them in implicit form.

   Level: developer

.keywords: TS, compute

.seealso: TSSetIFunction(), TSComputeRHSFunction()
@*/
PetscErrorCode TSComputeIFunction(TS ts,PetscReal t,Vec U,Vec Udot,Vec Y,PetscBool imex)
{
  PetscErrorCode ierr;
  TSIFunction    ifunction;
  TSRHSFunction  rhsfunction;
  void           *ctx;
  DM             dm;

  PetscFunctionBegin;
  PetscValidHeaderSpecific(ts,TS_CLASSID,1);
  PetscValidHeaderSpecific(U,VEC_CLASSID,3);
  PetscValidHeaderSpecific(Udot,VEC_CLASSID,4);
  PetscValidHeaderSpecific(Y,VEC_CLASSID,5);

  ierr = TSGetDM(ts,&dm);CHKERRQ(ierr);
  ierr = DMTSGetIFunction(dm,&ifunction,&ctx);CHKERRQ(ierr);
  ierr = DMTSGetRHSFunction(dm,&rhsfunction,NULL);CHKERRQ(ierr);

  if (!rhsfunction && !ifunction) SETERRQ(PetscObjectComm((PetscObject)ts),PETSC_ERR_USER,"Must call TSSetRHSFunction() and / or TSSetIFunction()");

  ierr = PetscLogEventBegin(TS_FunctionEval,ts,U,Udot,Y);CHKERRQ(ierr);
  if (ifunction) {
    PetscStackPush("TS user implicit function");
    ierr = (*ifunction)(ts,t,U,Udot,Y,ctx);CHKERRQ(ierr);
    PetscStackPop;
  }
  if (imex) {
    if (!ifunction) {
      ierr = VecCopy(Udot,Y);CHKERRQ(ierr);
    }
  } else if (rhsfunction) {
    if (ifunction) {
      Vec Frhs;
      ierr = TSGetRHSVec_Private(ts,&Frhs);CHKERRQ(ierr);
      ierr = TSComputeRHSFunction(ts,t,U,Frhs);CHKERRQ(ierr);
      ierr = VecAXPY(Y,-1,Frhs);CHKERRQ(ierr);
    } else {
      ierr = TSComputeRHSFunction(ts,t,U,Y);CHKERRQ(ierr);
      ierr = VecAYPX(Y,-1,Udot);CHKERRQ(ierr);
    }
  }
  ierr = PetscLogEventEnd(TS_FunctionEval,ts,U,Udot,Y);CHKERRQ(ierr);
  PetscFunctionReturn(0);
}

#undef __FUNCT__
#define __FUNCT__ "TSComputeIJacobian"
/*@
   TSComputeIJacobian - Evaluates the Jacobian of the DAE

   Collective on TS and Vec

   Input
      Input Parameters:
+  ts - the TS context
.  t - current timestep
.  U - state vector
.  Udot - time derivative of state vector
.  shift - shift to apply, see note below
-  imex - flag indicates if the method is IMEX so that the RHSJacobian should be kept separate

   Output Parameters:
+  A - Jacobian matrix
.  B - optional preconditioning matrix
-  flag - flag indicating matrix structure

   Notes:
   If F(t,U,Udot)=0 is the DAE, the required Jacobian is

   dF/dU + shift*dF/dUdot

   Most users should not need to explicitly call this routine, as it
   is used internally within the nonlinear solvers.

   Level: developer

.keywords: TS, compute, Jacobian, matrix

.seealso:  TSSetIJacobian()
@*/
PetscErrorCode TSComputeIJacobian(TS ts,PetscReal t,Vec U,Vec Udot,PetscReal shift,Mat A,Mat B,PetscBool imex)
{
  PetscErrorCode ierr;
  TSIJacobian    ijacobian;
  TSRHSJacobian  rhsjacobian;
  DM             dm;
  void           *ctx;

  PetscFunctionBegin;
  PetscValidHeaderSpecific(ts,TS_CLASSID,1);
  PetscValidHeaderSpecific(U,VEC_CLASSID,3);
  PetscValidHeaderSpecific(Udot,VEC_CLASSID,4);
  PetscValidPointer(A,6);
  PetscValidHeaderSpecific(A,MAT_CLASSID,6);
  PetscValidPointer(B,7);
  PetscValidHeaderSpecific(B,MAT_CLASSID,7);

  ierr = TSGetDM(ts,&dm);CHKERRQ(ierr);
  ierr = DMTSGetIJacobian(dm,&ijacobian,&ctx);CHKERRQ(ierr);
  ierr = DMTSGetRHSJacobian(dm,&rhsjacobian,NULL);CHKERRQ(ierr);

  if (!rhsjacobian && !ijacobian) SETERRQ(PetscObjectComm((PetscObject)ts),PETSC_ERR_USER,"Must call TSSetRHSJacobian() and / or TSSetIJacobian()");

  ierr = PetscLogEventBegin(TS_JacobianEval,ts,U,A,B);CHKERRQ(ierr);
  if (ijacobian) {
    PetscStackPush("TS user implicit Jacobian");
    ierr = (*ijacobian)(ts,t,U,Udot,shift,A,B,ctx);CHKERRQ(ierr);
    PetscStackPop;
    /* make sure user returned a correct Jacobian and preconditioner */
    PetscValidHeaderSpecific(A,MAT_CLASSID,4);
    PetscValidHeaderSpecific(B,MAT_CLASSID,5);
  }
  if (imex) {
    if (!ijacobian) {  /* system was written as Udot = G(t,U) */
      ierr = MatZeroEntries(A);CHKERRQ(ierr);
      ierr = MatShift(A,shift);CHKERRQ(ierr);
      if (A != B) {
        ierr = MatZeroEntries(B);CHKERRQ(ierr);
        ierr = MatShift(B,shift);CHKERRQ(ierr);
      }
    }
  } else {
    Mat Arhs = NULL,Brhs = NULL;
    if (rhsjacobian) {
      if (ijacobian) {
        ierr = TSGetRHSMats_Private(ts,&Arhs,&Brhs);CHKERRQ(ierr);
      } else {
        ierr = TSGetIJacobian(ts,&Arhs,&Brhs,NULL,NULL);CHKERRQ(ierr);
      }
      ierr = TSComputeRHSJacobian(ts,t,U,Arhs,Brhs);CHKERRQ(ierr);
    }
    if (Arhs == A) {           /* No IJacobian, so we only have the RHS matrix */
      ts->rhsjacobian.scale = -1;
      ts->rhsjacobian.shift = shift;
      ierr = MatScale(A,-1);CHKERRQ(ierr);
      ierr = MatShift(A,shift);CHKERRQ(ierr);
      if (A != B) {
        ierr = MatScale(B,-1);CHKERRQ(ierr);
        ierr = MatShift(B,shift);CHKERRQ(ierr);
      }
    } else if (Arhs) {          /* Both IJacobian and RHSJacobian */
      MatStructure axpy = DIFFERENT_NONZERO_PATTERN;
      if (!ijacobian) {         /* No IJacobian provided, but we have a separate RHS matrix */
        ierr = MatZeroEntries(A);CHKERRQ(ierr);
        ierr = MatShift(A,shift);CHKERRQ(ierr);
        if (A != B) {
          ierr = MatZeroEntries(B);CHKERRQ(ierr);
          ierr = MatShift(B,shift);CHKERRQ(ierr);
        }
      }
      ierr = MatAXPY(A,-1,Arhs,axpy);CHKERRQ(ierr);
      if (A != B) {
        ierr = MatAXPY(B,-1,Brhs,axpy);CHKERRQ(ierr);
      }
    }
  }
  ierr = PetscLogEventEnd(TS_JacobianEval,ts,U,A,B);CHKERRQ(ierr);
  PetscFunctionReturn(0);
}

#undef __FUNCT__
#define __FUNCT__ "TSSetRHSFunction"
/*@C
    TSSetRHSFunction - Sets the routine for evaluating the function,
    where U_t = G(t,u).

    Logically Collective on TS

    Input Parameters:
+   ts - the TS context obtained from TSCreate()
.   r - vector to put the computed right hand side (or NULL to have it created)
.   f - routine for evaluating the right-hand-side function
-   ctx - [optional] user-defined context for private data for the
          function evaluation routine (may be NULL)

    Calling sequence of func:
$     func (TS ts,PetscReal t,Vec u,Vec F,void *ctx);

+   t - current timestep
.   u - input vector
.   F - function vector
-   ctx - [optional] user-defined function context

    Level: beginner

    Notes: You must call this function or TSSetIFunction() to define your ODE. You cannot use this function when solving a DAE.

.keywords: TS, timestep, set, right-hand-side, function

.seealso: TSSetRHSJacobian(), TSSetIJacobian(), TSSetIFunction()
@*/
PetscErrorCode  TSSetRHSFunction(TS ts,Vec r,PetscErrorCode (*f)(TS,PetscReal,Vec,Vec,void*),void *ctx)
{
  PetscErrorCode ierr;
  SNES           snes;
  Vec            ralloc = NULL;
  DM             dm;

  PetscFunctionBegin;
  PetscValidHeaderSpecific(ts,TS_CLASSID,1);
  if (r) PetscValidHeaderSpecific(r,VEC_CLASSID,2);

  ierr = TSGetDM(ts,&dm);CHKERRQ(ierr);
  ierr = DMTSSetRHSFunction(dm,f,ctx);CHKERRQ(ierr);
  ierr = TSGetSNES(ts,&snes);CHKERRQ(ierr);
  if (!r && !ts->dm && ts->vec_sol) {
    ierr = VecDuplicate(ts->vec_sol,&ralloc);CHKERRQ(ierr);
    r    = ralloc;
  }
  ierr = SNESSetFunction(snes,r,SNESTSFormFunction,ts);CHKERRQ(ierr);
  ierr = VecDestroy(&ralloc);CHKERRQ(ierr);
  PetscFunctionReturn(0);
}

#undef __FUNCT__
#define __FUNCT__ "TSSetSolutionFunction"
/*@C
    TSSetSolutionFunction - Provide a function that computes the solution of the ODE or DAE

    Logically Collective on TS

    Input Parameters:
+   ts - the TS context obtained from TSCreate()
.   f - routine for evaluating the solution
-   ctx - [optional] user-defined context for private data for the
          function evaluation routine (may be NULL)

    Calling sequence of func:
$     func (TS ts,PetscReal t,Vec u,void *ctx);

+   t - current timestep
.   u - output vector
-   ctx - [optional] user-defined function context

    Notes:
    This routine is used for testing accuracy of time integration schemes when you already know the solution.
    If analytic solutions are not known for your system, consider using the Method of Manufactured Solutions to
    create closed-form solutions with non-physical forcing terms.

    For low-dimensional problems solved in serial, such as small discrete systems, TSMonitorLGError() can be used to monitor the error history.

    Level: beginner

.keywords: TS, timestep, set, right-hand-side, function

.seealso: TSSetRHSJacobian(), TSSetIJacobian(), TSComputeSolutionFunction(), TSSetForcingFunction()
@*/
PetscErrorCode  TSSetSolutionFunction(TS ts,PetscErrorCode (*f)(TS,PetscReal,Vec,void*),void *ctx)
{
  PetscErrorCode ierr;
  DM             dm;

  PetscFunctionBegin;
  PetscValidHeaderSpecific(ts,TS_CLASSID,1);
  ierr = TSGetDM(ts,&dm);CHKERRQ(ierr);
  ierr = DMTSSetSolutionFunction(dm,f,ctx);CHKERRQ(ierr);
  PetscFunctionReturn(0);
}

#undef __FUNCT__
#define __FUNCT__ "TSSetForcingFunction"
/*@C
    TSSetForcingFunction - Provide a function that computes a forcing term for a ODE or PDE

    Logically Collective on TS

    Input Parameters:
+   ts - the TS context obtained from TSCreate()
.   f - routine for evaluating the forcing function
-   ctx - [optional] user-defined context for private data for the
          function evaluation routine (may be NULL)

    Calling sequence of func:
$     func (TS ts,PetscReal t,Vec u,void *ctx);

+   t - current timestep
.   u - output vector
-   ctx - [optional] user-defined function context

    Notes:
    This routine is useful for testing accuracy of time integration schemes when using the Method of Manufactured Solutions to
    create closed-form solutions with a non-physical forcing term.

    For low-dimensional problems solved in serial, such as small discrete systems, TSMonitorLGError() can be used to monitor the error history.

    Level: beginner

.keywords: TS, timestep, set, right-hand-side, function

.seealso: TSSetRHSJacobian(), TSSetIJacobian(), TSComputeSolutionFunction(), TSSetSolutionFunction()
@*/
PetscErrorCode  TSSetForcingFunction(TS ts,PetscErrorCode (*f)(TS,PetscReal,Vec,void*),void *ctx)
{
  PetscErrorCode ierr;
  DM             dm;

  PetscFunctionBegin;
  PetscValidHeaderSpecific(ts,TS_CLASSID,1);
  ierr = TSGetDM(ts,&dm);CHKERRQ(ierr);
  ierr = DMTSSetForcingFunction(dm,f,ctx);CHKERRQ(ierr);
  PetscFunctionReturn(0);
}

#undef __FUNCT__
#define __FUNCT__ "TSSetRHSJacobian"
/*@C
   TSSetRHSJacobian - Sets the function to compute the Jacobian of G,
   where U_t = G(U,t), as well as the location to store the matrix.

   Logically Collective on TS

   Input Parameters:
+  ts  - the TS context obtained from TSCreate()
.  Amat - (approximate) Jacobian matrix
.  Pmat - matrix from which preconditioner is to be constructed (usually the same as Amat)
.  f   - the Jacobian evaluation routine
-  ctx - [optional] user-defined context for private data for the
         Jacobian evaluation routine (may be NULL)

   Calling sequence of f:
$     func (TS ts,PetscReal t,Vec u,Mat A,Mat B,void *ctx);

+  t - current timestep
.  u - input vector
.  Amat - (approximate) Jacobian matrix
.  Pmat - matrix from which preconditioner is to be constructed (usually the same as Amat)
-  ctx - [optional] user-defined context for matrix evaluation routine


   Level: beginner

.keywords: TS, timestep, set, right-hand-side, Jacobian

.seealso: SNESComputeJacobianDefaultColor(), TSSetRHSFunction(), TSRHSJacobianSetReuse(), TSSetIJacobian()

@*/
PetscErrorCode  TSSetRHSJacobian(TS ts,Mat Amat,Mat Pmat,TSRHSJacobian f,void *ctx)
{
  PetscErrorCode ierr;
  SNES           snes;
  DM             dm;
  TSIJacobian    ijacobian;

  PetscFunctionBegin;
  PetscValidHeaderSpecific(ts,TS_CLASSID,1);
  if (Amat) PetscValidHeaderSpecific(Amat,MAT_CLASSID,2);
  if (Pmat) PetscValidHeaderSpecific(Pmat,MAT_CLASSID,3);
  if (Amat) PetscCheckSameComm(ts,1,Amat,2);
  if (Pmat) PetscCheckSameComm(ts,1,Pmat,3);

  ierr = TSGetDM(ts,&dm);CHKERRQ(ierr);
  ierr = DMTSSetRHSJacobian(dm,f,ctx);CHKERRQ(ierr);
  if (f == TSComputeRHSJacobianConstant) {
    /* Handle this case automatically for the user; otherwise user should call themselves. */
    ierr = TSRHSJacobianSetReuse(ts,PETSC_TRUE);CHKERRQ(ierr);
  }
  ierr = DMTSGetIJacobian(dm,&ijacobian,NULL);CHKERRQ(ierr);
  ierr = TSGetSNES(ts,&snes);CHKERRQ(ierr);
  if (!ijacobian) {
    ierr = SNESSetJacobian(snes,Amat,Pmat,SNESTSFormJacobian,ts);CHKERRQ(ierr);
  }
  if (Amat) {
    ierr = PetscObjectReference((PetscObject)Amat);CHKERRQ(ierr);
    ierr = MatDestroy(&ts->Arhs);CHKERRQ(ierr);

    ts->Arhs = Amat;
  }
  if (Pmat) {
    ierr = PetscObjectReference((PetscObject)Pmat);CHKERRQ(ierr);
    ierr = MatDestroy(&ts->Brhs);CHKERRQ(ierr);

    ts->Brhs = Pmat;
  }
  PetscFunctionReturn(0);
}


#undef __FUNCT__
#define __FUNCT__ "TSSetIFunction"
/*@C
   TSSetIFunction - Set the function to compute F(t,U,U_t) where F() = 0 is the DAE to be solved.

   Logically Collective on TS

   Input Parameters:
+  ts  - the TS context obtained from TSCreate()
.  r   - vector to hold the residual (or NULL to have it created internally)
.  f   - the function evaluation routine
-  ctx - user-defined context for private data for the function evaluation routine (may be NULL)

   Calling sequence of f:
$  f(TS ts,PetscReal t,Vec u,Vec u_t,Vec F,ctx);

+  t   - time at step/stage being solved
.  u   - state vector
.  u_t - time derivative of state vector
.  F   - function vector
-  ctx - [optional] user-defined context for matrix evaluation routine

   Important:
   The user MUST call either this routine or TSSetRHSFunction() to define the ODE.  When solving DAEs you must use this function.

   Level: beginner

.keywords: TS, timestep, set, DAE, Jacobian

.seealso: TSSetRHSJacobian(), TSSetRHSFunction(), TSSetIJacobian()
@*/
PetscErrorCode  TSSetIFunction(TS ts,Vec res,TSIFunction f,void *ctx)
{
  PetscErrorCode ierr;
  SNES           snes;
  Vec            resalloc = NULL;
  DM             dm;

  PetscFunctionBegin;
  PetscValidHeaderSpecific(ts,TS_CLASSID,1);
  if (res) PetscValidHeaderSpecific(res,VEC_CLASSID,2);

  ierr = TSGetDM(ts,&dm);CHKERRQ(ierr);
  ierr = DMTSSetIFunction(dm,f,ctx);CHKERRQ(ierr);

  ierr = TSGetSNES(ts,&snes);CHKERRQ(ierr);
  if (!res && !ts->dm && ts->vec_sol) {
    ierr = VecDuplicate(ts->vec_sol,&resalloc);CHKERRQ(ierr);
    res  = resalloc;
  }
  ierr = SNESSetFunction(snes,res,SNESTSFormFunction,ts);CHKERRQ(ierr);
  ierr = VecDestroy(&resalloc);CHKERRQ(ierr);
  PetscFunctionReturn(0);
}

#undef __FUNCT__
#define __FUNCT__ "TSGetIFunction"
/*@C
   TSGetIFunction - Returns the vector where the implicit residual is stored and the function/contex to compute it.

   Not Collective

   Input Parameter:
.  ts - the TS context

   Output Parameter:
+  r - vector to hold residual (or NULL)
.  func - the function to compute residual (or NULL)
-  ctx - the function context (or NULL)

   Level: advanced

.keywords: TS, nonlinear, get, function

.seealso: TSSetIFunction(), SNESGetFunction()
@*/
PetscErrorCode TSGetIFunction(TS ts,Vec *r,TSIFunction *func,void **ctx)
{
  PetscErrorCode ierr;
  SNES           snes;
  DM             dm;

  PetscFunctionBegin;
  PetscValidHeaderSpecific(ts,TS_CLASSID,1);
  ierr = TSGetSNES(ts,&snes);CHKERRQ(ierr);
  ierr = SNESGetFunction(snes,r,NULL,NULL);CHKERRQ(ierr);
  ierr = TSGetDM(ts,&dm);CHKERRQ(ierr);
  ierr = DMTSGetIFunction(dm,func,ctx);CHKERRQ(ierr);
  PetscFunctionReturn(0);
}

#undef __FUNCT__
#define __FUNCT__ "TSGetRHSFunction"
/*@C
   TSGetRHSFunction - Returns the vector where the right hand side is stored and the function/context to compute it.

   Not Collective

   Input Parameter:
.  ts - the TS context

   Output Parameter:
+  r - vector to hold computed right hand side (or NULL)
.  func - the function to compute right hand side (or NULL)
-  ctx - the function context (or NULL)

   Level: advanced

.keywords: TS, nonlinear, get, function

.seealso: TSSetRHSFunction(), SNESGetFunction()
@*/
PetscErrorCode TSGetRHSFunction(TS ts,Vec *r,TSRHSFunction *func,void **ctx)
{
  PetscErrorCode ierr;
  SNES           snes;
  DM             dm;

  PetscFunctionBegin;
  PetscValidHeaderSpecific(ts,TS_CLASSID,1);
  ierr = TSGetSNES(ts,&snes);CHKERRQ(ierr);
  ierr = SNESGetFunction(snes,r,NULL,NULL);CHKERRQ(ierr);
  ierr = TSGetDM(ts,&dm);CHKERRQ(ierr);
  ierr = DMTSGetRHSFunction(dm,func,ctx);CHKERRQ(ierr);
  PetscFunctionReturn(0);
}

#undef __FUNCT__
#define __FUNCT__ "TSSetIJacobian"
/*@C
   TSSetIJacobian - Set the function to compute the matrix dF/dU + a*dF/dU_t where F(t,U,U_t) is the function
        provided with TSSetIFunction().

   Logically Collective on TS

   Input Parameters:
+  ts  - the TS context obtained from TSCreate()
.  Amat - (approximate) Jacobian matrix
.  Pmat - matrix used to compute preconditioner (usually the same as Amat)
.  f   - the Jacobian evaluation routine
-  ctx - user-defined context for private data for the Jacobian evaluation routine (may be NULL)

   Calling sequence of f:
$  f(TS ts,PetscReal t,Vec U,Vec U_t,PetscReal a,Mat Amat,Mat Pmat,void *ctx);

+  t    - time at step/stage being solved
.  U    - state vector
.  U_t  - time derivative of state vector
.  a    - shift
.  Amat - (approximate) Jacobian of F(t,U,W+a*U), equivalent to dF/dU + a*dF/dU_t
.  Pmat - matrix used for constructing preconditioner, usually the same as Amat
-  ctx  - [optional] user-defined context for matrix evaluation routine

   Notes:
   The matrices Amat and Pmat are exactly the matrices that are used by SNES for the nonlinear solve.

   The matrix dF/dU + a*dF/dU_t you provide turns out to be
   the Jacobian of F(t,U,W+a*U) where F(t,U,U_t) = 0 is the DAE to be solved.
   The time integrator internally approximates U_t by W+a*U where the positive "shift"
   a and vector W depend on the integration method, step size, and past states. For example with
   the backward Euler method a = 1/dt and W = -a*U(previous timestep) so
   W + a*U = a*(U - U(previous timestep)) = (U - U(previous timestep))/dt

   Level: beginner

.keywords: TS, timestep, DAE, Jacobian

.seealso: TSSetIFunction(), TSSetRHSJacobian(), SNESComputeJacobianDefaultColor(), SNESComputeJacobianDefault(), TSSetRHSFunction()

@*/
PetscErrorCode  TSSetIJacobian(TS ts,Mat Amat,Mat Pmat,TSIJacobian f,void *ctx)
{
  PetscErrorCode ierr;
  SNES           snes;
  DM             dm;

  PetscFunctionBegin;
  PetscValidHeaderSpecific(ts,TS_CLASSID,1);
  if (Amat) PetscValidHeaderSpecific(Amat,MAT_CLASSID,2);
  if (Pmat) PetscValidHeaderSpecific(Pmat,MAT_CLASSID,3);
  if (Amat) PetscCheckSameComm(ts,1,Amat,2);
  if (Pmat) PetscCheckSameComm(ts,1,Pmat,3);

  ierr = TSGetDM(ts,&dm);CHKERRQ(ierr);
  ierr = DMTSSetIJacobian(dm,f,ctx);CHKERRQ(ierr);

  ierr = TSGetSNES(ts,&snes);CHKERRQ(ierr);
  ierr = SNESSetJacobian(snes,Amat,Pmat,SNESTSFormJacobian,ts);CHKERRQ(ierr);
  PetscFunctionReturn(0);
}

#undef __FUNCT__
#define __FUNCT__ "TSRHSJacobianSetReuse"
/*@
   TSRHSJacobianSetReuse - restore RHS Jacobian before re-evaluating.  Without this flag, TS will change the sign and
   shift the RHS Jacobian for a finite-time-step implicit solve, in which case the user function will need to recompute
   the entire Jacobian.  The reuse flag must be set if the evaluation function will assume that the matrix entries have
   not been changed by the TS.

   Logically Collective

   Input Arguments:
+  ts - TS context obtained from TSCreate()
-  reuse - PETSC_TRUE if the RHS Jacobian

   Level: intermediate

.seealso: TSSetRHSJacobian(), TSComputeRHSJacobianConstant()
@*/
PetscErrorCode TSRHSJacobianSetReuse(TS ts,PetscBool reuse)
{
  PetscFunctionBegin;
  ts->rhsjacobian.reuse = reuse;
  PetscFunctionReturn(0);
}

#undef __FUNCT__
#define __FUNCT__ "TSLoad"
/*@C
  TSLoad - Loads a KSP that has been stored in binary  with KSPView().

  Collective on PetscViewer

  Input Parameters:
+ newdm - the newly loaded TS, this needs to have been created with TSCreate() or
           some related function before a call to TSLoad().
- viewer - binary file viewer, obtained from PetscViewerBinaryOpen()

   Level: intermediate

  Notes:
   The type is determined by the data in the file, any type set into the TS before this call is ignored.

  Notes for advanced users:
  Most users should not need to know the details of the binary storage
  format, since TSLoad() and TSView() completely hide these details.
  But for anyone who's interested, the standard binary matrix storage
  format is
.vb
     has not yet been determined
.ve

.seealso: PetscViewerBinaryOpen(), TSView(), MatLoad(), VecLoad()
@*/
PetscErrorCode  TSLoad(TS ts, PetscViewer viewer)
{
  PetscErrorCode ierr;
  PetscBool      isbinary;
  PetscInt       classid;
  char           type[256];
  DMTS           sdm;
  DM             dm;

  PetscFunctionBegin;
  PetscValidHeaderSpecific(ts,TS_CLASSID,1);
  PetscValidHeaderSpecific(viewer,PETSC_VIEWER_CLASSID,2);
  ierr = PetscObjectTypeCompare((PetscObject)viewer,PETSCVIEWERBINARY,&isbinary);CHKERRQ(ierr);
  if (!isbinary) SETERRQ(PETSC_COMM_SELF,PETSC_ERR_ARG_WRONG,"Invalid viewer; open viewer with PetscViewerBinaryOpen()");

  ierr = PetscViewerBinaryRead(viewer,&classid,1,PETSC_INT);CHKERRQ(ierr);
  if (classid != TS_FILE_CLASSID) SETERRQ(PetscObjectComm((PetscObject)ts),PETSC_ERR_ARG_WRONG,"Not TS next in file");
  ierr = PetscViewerBinaryRead(viewer,type,256,PETSC_CHAR);CHKERRQ(ierr);
  ierr = TSSetType(ts, type);CHKERRQ(ierr);
  if (ts->ops->load) {
    ierr = (*ts->ops->load)(ts,viewer);CHKERRQ(ierr);
  }
  ierr = DMCreate(PetscObjectComm((PetscObject)ts),&dm);CHKERRQ(ierr);
  ierr = DMLoad(dm,viewer);CHKERRQ(ierr);
  ierr = TSSetDM(ts,dm);CHKERRQ(ierr);
  ierr = DMCreateGlobalVector(ts->dm,&ts->vec_sol);CHKERRQ(ierr);
  ierr = VecLoad(ts->vec_sol,viewer);CHKERRQ(ierr);
  ierr = DMGetDMTS(ts->dm,&sdm);CHKERRQ(ierr);
  ierr = DMTSLoad(sdm,viewer);CHKERRQ(ierr);
  PetscFunctionReturn(0);
}

#include <petscdraw.h>
#if defined(PETSC_HAVE_SAWS)
#include <petscviewersaws.h>
#endif
#undef __FUNCT__
#define __FUNCT__ "TSView"
/*@C
    TSView - Prints the TS data structure.

    Collective on TS

    Input Parameters:
+   ts - the TS context obtained from TSCreate()
-   viewer - visualization context

    Options Database Key:
.   -ts_view - calls TSView() at end of TSStep()

    Notes:
    The available visualization contexts include
+     PETSC_VIEWER_STDOUT_SELF - standard output (default)
-     PETSC_VIEWER_STDOUT_WORLD - synchronized standard
         output where only the first processor opens
         the file.  All other processors send their
         data to the first processor to print.

    The user can open an alternative visualization context with
    PetscViewerASCIIOpen() - output to a specified file.

    Level: beginner

.keywords: TS, timestep, view

.seealso: PetscViewerASCIIOpen()
@*/
PetscErrorCode  TSView(TS ts,PetscViewer viewer)
{
  PetscErrorCode ierr;
  TSType         type;
  PetscBool      iascii,isstring,isundials,isbinary,isdraw;
  DMTS           sdm;
#if defined(PETSC_HAVE_SAWS)
  PetscBool      issaws;
#endif

  PetscFunctionBegin;
  PetscValidHeaderSpecific(ts,TS_CLASSID,1);
  if (!viewer) {
    ierr = PetscViewerASCIIGetStdout(PetscObjectComm((PetscObject)ts),&viewer);CHKERRQ(ierr);
  }
  PetscValidHeaderSpecific(viewer,PETSC_VIEWER_CLASSID,2);
  PetscCheckSameComm(ts,1,viewer,2);

  ierr = PetscObjectTypeCompare((PetscObject)viewer,PETSCVIEWERASCII,&iascii);CHKERRQ(ierr);
  ierr = PetscObjectTypeCompare((PetscObject)viewer,PETSCVIEWERSTRING,&isstring);CHKERRQ(ierr);
  ierr = PetscObjectTypeCompare((PetscObject)viewer,PETSCVIEWERBINARY,&isbinary);CHKERRQ(ierr);
  ierr = PetscObjectTypeCompare((PetscObject)viewer,PETSCVIEWERDRAW,&isdraw);CHKERRQ(ierr);
#if defined(PETSC_HAVE_SAWS)
  ierr = PetscObjectTypeCompare((PetscObject)viewer,PETSCVIEWERSAWS,&issaws);CHKERRQ(ierr);
#endif
  if (iascii) {
    ierr = PetscObjectPrintClassNamePrefixType((PetscObject)ts,viewer);CHKERRQ(ierr);
    ierr = PetscViewerASCIIPrintf(viewer,"  maximum steps=%D\n",ts->max_steps);CHKERRQ(ierr);
    ierr = PetscViewerASCIIPrintf(viewer,"  maximum time=%g\n",(double)ts->max_time);CHKERRQ(ierr);
    if (ts->problem_type == TS_NONLINEAR) {
      ierr = PetscViewerASCIIPrintf(viewer,"  total number of nonlinear solver iterations=%D\n",ts->snes_its);CHKERRQ(ierr);
      ierr = PetscViewerASCIIPrintf(viewer,"  total number of nonlinear solve failures=%D\n",ts->num_snes_failures);CHKERRQ(ierr);
    }
    ierr = PetscViewerASCIIPrintf(viewer,"  total number of linear solver iterations=%D\n",ts->ksp_its);CHKERRQ(ierr);
    ierr = PetscViewerASCIIPrintf(viewer,"  total number of rejected steps=%D\n",ts->reject);CHKERRQ(ierr);
    ierr = DMGetDMTS(ts->dm,&sdm);CHKERRQ(ierr);
    ierr = DMTSView(sdm,viewer);CHKERRQ(ierr);
    if (ts->ops->view) {
      ierr = PetscViewerASCIIPushTab(viewer);CHKERRQ(ierr);
      ierr = (*ts->ops->view)(ts,viewer);CHKERRQ(ierr);
      ierr = PetscViewerASCIIPopTab(viewer);CHKERRQ(ierr);
    }
  } else if (isstring) {
    ierr = TSGetType(ts,&type);CHKERRQ(ierr);
    ierr = PetscViewerStringSPrintf(viewer," %-7.7s",type);CHKERRQ(ierr);
  } else if (isbinary) {
    PetscInt    classid = TS_FILE_CLASSID;
    MPI_Comm    comm;
    PetscMPIInt rank;
    char        type[256];

    ierr = PetscObjectGetComm((PetscObject)ts,&comm);CHKERRQ(ierr);
    ierr = MPI_Comm_rank(comm,&rank);CHKERRQ(ierr);
    if (!rank) {
      ierr = PetscViewerBinaryWrite(viewer,&classid,1,PETSC_INT,PETSC_FALSE);CHKERRQ(ierr);
      ierr = PetscStrncpy(type,((PetscObject)ts)->type_name,256);CHKERRQ(ierr);
      ierr = PetscViewerBinaryWrite(viewer,type,256,PETSC_CHAR,PETSC_FALSE);CHKERRQ(ierr);
    }
    if (ts->ops->view) {
      ierr = (*ts->ops->view)(ts,viewer);CHKERRQ(ierr);
    }
    ierr = DMView(ts->dm,viewer);CHKERRQ(ierr);
    ierr = VecView(ts->vec_sol,viewer);CHKERRQ(ierr);
    ierr = DMGetDMTS(ts->dm,&sdm);CHKERRQ(ierr);
    ierr = DMTSView(sdm,viewer);CHKERRQ(ierr);
  } else if (isdraw) {
    PetscDraw draw;
    char      str[36];
    PetscReal x,y,bottom,h;

    ierr   = PetscViewerDrawGetDraw(viewer,0,&draw);CHKERRQ(ierr);
    ierr   = PetscDrawGetCurrentPoint(draw,&x,&y);CHKERRQ(ierr);
    ierr   = PetscStrcpy(str,"TS: ");CHKERRQ(ierr);
    ierr   = PetscStrcat(str,((PetscObject)ts)->type_name);CHKERRQ(ierr);
    ierr   = PetscDrawBoxedString(draw,x,y,PETSC_DRAW_BLACK,PETSC_DRAW_BLACK,str,NULL,&h);CHKERRQ(ierr);
    bottom = y - h;
    ierr   = PetscDrawPushCurrentPoint(draw,x,bottom);CHKERRQ(ierr);
    if (ts->ops->view) {
      ierr = (*ts->ops->view)(ts,viewer);CHKERRQ(ierr);
    }
    ierr = PetscDrawPopCurrentPoint(draw);CHKERRQ(ierr);
#if defined(PETSC_HAVE_SAWS)
  } else if (issaws) {
    PetscMPIInt rank;
    const char  *name;

    ierr = PetscObjectGetName((PetscObject)ts,&name);CHKERRQ(ierr);
    ierr = MPI_Comm_rank(PETSC_COMM_WORLD,&rank);CHKERRQ(ierr);
    if (!((PetscObject)ts)->amsmem && !rank) {
      char       dir[1024];

      ierr = PetscObjectViewSAWs((PetscObject)ts,viewer);CHKERRQ(ierr);
      ierr = PetscSNPrintf(dir,1024,"/PETSc/Objects/%s/time_step",name);CHKERRQ(ierr);
      PetscStackCallSAWs(SAWs_Register,(dir,&ts->steps,1,SAWs_READ,SAWs_INT));
      ierr = PetscSNPrintf(dir,1024,"/PETSc/Objects/%s/time",name);CHKERRQ(ierr);
      PetscStackCallSAWs(SAWs_Register,(dir,&ts->ptime,1,SAWs_READ,SAWs_DOUBLE));
    }
    if (ts->ops->view) {
      ierr = (*ts->ops->view)(ts,viewer);CHKERRQ(ierr);
    }
#endif
  }

  ierr = PetscViewerASCIIPushTab(viewer);CHKERRQ(ierr);
  ierr = PetscObjectTypeCompare((PetscObject)ts,TSSUNDIALS,&isundials);CHKERRQ(ierr);
  ierr = PetscViewerASCIIPopTab(viewer);CHKERRQ(ierr);
  PetscFunctionReturn(0);
}


#undef __FUNCT__
#define __FUNCT__ "TSSetApplicationContext"
/*@
   TSSetApplicationContext - Sets an optional user-defined context for
   the timesteppers.

   Logically Collective on TS

   Input Parameters:
+  ts - the TS context obtained from TSCreate()
-  usrP - optional user context

   Level: intermediate

.keywords: TS, timestep, set, application, context

.seealso: TSGetApplicationContext()
@*/
PetscErrorCode  TSSetApplicationContext(TS ts,void *usrP)
{
  PetscFunctionBegin;
  PetscValidHeaderSpecific(ts,TS_CLASSID,1);
  ts->user = usrP;
  PetscFunctionReturn(0);
}

#undef __FUNCT__
#define __FUNCT__ "TSGetApplicationContext"
/*@
    TSGetApplicationContext - Gets the user-defined context for the
    timestepper.

    Not Collective

    Input Parameter:
.   ts - the TS context obtained from TSCreate()

    Output Parameter:
.   usrP - user context

    Level: intermediate

.keywords: TS, timestep, get, application, context

.seealso: TSSetApplicationContext()
@*/
PetscErrorCode  TSGetApplicationContext(TS ts,void *usrP)
{
  PetscFunctionBegin;
  PetscValidHeaderSpecific(ts,TS_CLASSID,1);
  *(void**)usrP = ts->user;
  PetscFunctionReturn(0);
}

#undef __FUNCT__
#define __FUNCT__ "TSGetTimeStepNumber"
/*@
   TSGetTimeStepNumber - Gets the number of time steps completed.

   Not Collective

   Input Parameter:
.  ts - the TS context obtained from TSCreate()

   Output Parameter:
.  iter - number of steps completed so far

   Level: intermediate

.keywords: TS, timestep, get, iteration, number
.seealso: TSGetTime(), TSGetTimeStep(), TSSetPreStep(), TSSetPreStage(), TSSetPostStage(), TSSetPostStep()
@*/
PetscErrorCode  TSGetTimeStepNumber(TS ts,PetscInt *iter)
{
  PetscFunctionBegin;
  PetscValidHeaderSpecific(ts,TS_CLASSID,1);
  PetscValidIntPointer(iter,2);
  *iter = ts->steps;
  PetscFunctionReturn(0);
}

#undef __FUNCT__
#define __FUNCT__ "TSSetInitialTimeStep"
/*@
   TSSetInitialTimeStep - Sets the initial timestep to be used,
   as well as the initial time.

   Logically Collective on TS

   Input Parameters:
+  ts - the TS context obtained from TSCreate()
.  initial_time - the initial time
-  time_step - the size of the timestep

   Level: intermediate

.seealso: TSSetTimeStep(), TSGetTimeStep()

.keywords: TS, set, initial, timestep
@*/
PetscErrorCode  TSSetInitialTimeStep(TS ts,PetscReal initial_time,PetscReal time_step)
{
  PetscErrorCode ierr;

  PetscFunctionBegin;
  PetscValidHeaderSpecific(ts,TS_CLASSID,1);
  ierr = TSSetTimeStep(ts,time_step);CHKERRQ(ierr);
  ierr = TSSetTime(ts,initial_time);CHKERRQ(ierr);
  PetscFunctionReturn(0);
}

#undef __FUNCT__
#define __FUNCT__ "TSSetTimeStep"
/*@
   TSSetTimeStep - Allows one to reset the timestep at any time,
   useful for simple pseudo-timestepping codes.

   Logically Collective on TS

   Input Parameters:
+  ts - the TS context obtained from TSCreate()
-  time_step - the size of the timestep

   Level: intermediate

.seealso: TSSetInitialTimeStep(), TSGetTimeStep()

.keywords: TS, set, timestep
@*/
PetscErrorCode  TSSetTimeStep(TS ts,PetscReal time_step)
{
  PetscFunctionBegin;
  PetscValidHeaderSpecific(ts,TS_CLASSID,1);
  PetscValidLogicalCollectiveReal(ts,time_step,2);
  ts->time_step      = time_step;
  ts->time_step_orig = time_step;
  PetscFunctionReturn(0);
}

#undef __FUNCT__
#define __FUNCT__ "TSSetExactFinalTime"
/*@
   TSSetExactFinalTime - Determines whether to adapt the final time step to
     match the exact final time, interpolate solution to the exact final time,
     or just return at the final time TS computed.

  Logically Collective on TS

   Input Parameter:
+   ts - the time-step context
-   eftopt - exact final time option

   Level: beginner

.seealso: TSExactFinalTimeOption
@*/
PetscErrorCode  TSSetExactFinalTime(TS ts,TSExactFinalTimeOption eftopt)
{
  PetscFunctionBegin;
  PetscValidHeaderSpecific(ts,TS_CLASSID,1);
  PetscValidLogicalCollectiveEnum(ts,eftopt,2);
  ts->exact_final_time = eftopt;
  PetscFunctionReturn(0);
}

#undef __FUNCT__
#define __FUNCT__ "TSGetTimeStep"
/*@
   TSGetTimeStep - Gets the current timestep size.

   Not Collective

   Input Parameter:
.  ts - the TS context obtained from TSCreate()

   Output Parameter:
.  dt - the current timestep size

   Level: intermediate

.seealso: TSSetInitialTimeStep(), TSGetTimeStep()

.keywords: TS, get, timestep
@*/
PetscErrorCode  TSGetTimeStep(TS ts,PetscReal *dt)
{
  PetscFunctionBegin;
  PetscValidHeaderSpecific(ts,TS_CLASSID,1);
  PetscValidRealPointer(dt,2);
  *dt = ts->time_step;
  PetscFunctionReturn(0);
}

#undef __FUNCT__
#define __FUNCT__ "TSGetSolution"
/*@
   TSGetSolution - Returns the solution at the present timestep. It
   is valid to call this routine inside the function that you are evaluating
   in order to move to the new timestep. This vector not changed until
   the solution at the next timestep has been calculated.

   Not Collective, but Vec returned is parallel if TS is parallel

   Input Parameter:
.  ts - the TS context obtained from TSCreate()

   Output Parameter:
.  v - the vector containing the solution

   Level: intermediate

.seealso: TSGetTimeStep()

.keywords: TS, timestep, get, solution
@*/
PetscErrorCode  TSGetSolution(TS ts,Vec *v)
{
  PetscFunctionBegin;
  PetscValidHeaderSpecific(ts,TS_CLASSID,1);
  PetscValidPointer(v,2);
  *v = ts->vec_sol;
  PetscFunctionReturn(0);
}

#undef __FUNCT__
#define __FUNCT__ "TSAdjointGetCostGradients"
/*@
   TSAdjointGetCostGradients - Returns the gradients from the TSAdjointSolve()

   Not Collective, but Vec returned is parallel if TS is parallel

   Input Parameter:
.  ts - the TS context obtained from TSCreate()

   Output Parameter:
+  lambda - vectors containing the gradients of the cost functions with respect to the ODE/DAE solution variables
-  mu - vectors containing the gradients of the cost functions with respect to the problem parameters

   Level: intermediate

.seealso: TSGetTimeStep()

.keywords: TS, timestep, get, sensitivity
@*/
PetscErrorCode  TSAdjointGetCostGradients(TS ts,PetscInt *numcost,Vec **lambda,Vec **mu)
{
  PetscFunctionBegin;
  PetscValidHeaderSpecific(ts,TS_CLASSID,1);
  if (numcost) *numcost = ts->numcost;
  if (lambda)  *lambda  = ts->vecs_sensi;
  if (mu)      *mu      = ts->vecs_sensip;
  PetscFunctionReturn(0);
}

/* ----- Routines to initialize and destroy a timestepper ---- */
#undef __FUNCT__
#define __FUNCT__ "TSSetProblemType"
/*@
  TSSetProblemType - Sets the type of problem to be solved.

  Not collective

  Input Parameters:
+ ts   - The TS
- type - One of TS_LINEAR, TS_NONLINEAR where these types refer to problems of the forms
.vb
         U_t - A U = 0      (linear)
         U_t - A(t) U = 0   (linear)
         F(t,U,U_t) = 0     (nonlinear)
.ve

   Level: beginner

.keywords: TS, problem type
.seealso: TSSetUp(), TSProblemType, TS
@*/
PetscErrorCode  TSSetProblemType(TS ts, TSProblemType type)
{
  PetscErrorCode ierr;

  PetscFunctionBegin;
  PetscValidHeaderSpecific(ts, TS_CLASSID,1);
  ts->problem_type = type;
  if (type == TS_LINEAR) {
    SNES snes;
    ierr = TSGetSNES(ts,&snes);CHKERRQ(ierr);
    ierr = SNESSetType(snes,SNESKSPONLY);CHKERRQ(ierr);
  }
  PetscFunctionReturn(0);
}

#undef __FUNCT__
#define __FUNCT__ "TSGetProblemType"
/*@C
  TSGetProblemType - Gets the type of problem to be solved.

  Not collective

  Input Parameter:
. ts   - The TS

  Output Parameter:
. type - One of TS_LINEAR, TS_NONLINEAR where these types refer to problems of the forms
.vb
         M U_t = A U
         M(t) U_t = A(t) U
         F(t,U,U_t)
.ve

   Level: beginner

.keywords: TS, problem type
.seealso: TSSetUp(), TSProblemType, TS
@*/
PetscErrorCode  TSGetProblemType(TS ts, TSProblemType *type)
{
  PetscFunctionBegin;
  PetscValidHeaderSpecific(ts, TS_CLASSID,1);
  PetscValidIntPointer(type,2);
  *type = ts->problem_type;
  PetscFunctionReturn(0);
}

#undef __FUNCT__
#define __FUNCT__ "TSSetUp"
/*@
   TSSetUp - Sets up the internal data structures for the later use
   of a timestepper.

   Collective on TS

   Input Parameter:
.  ts - the TS context obtained from TSCreate()

   Notes:
   For basic use of the TS solvers the user need not explicitly call
   TSSetUp(), since these actions will automatically occur during
   the call to TSStep().  However, if one wishes to control this
   phase separately, TSSetUp() should be called after TSCreate()
   and optional routines of the form TSSetXXX(), but before TSStep().

   Level: advanced

.keywords: TS, timestep, setup

.seealso: TSCreate(), TSStep(), TSDestroy()
@*/
PetscErrorCode  TSSetUp(TS ts)
{
  PetscErrorCode ierr;
  DM             dm;
  PetscErrorCode (*func)(SNES,Vec,Vec,void*);
  PetscErrorCode (*jac)(SNES,Vec,Mat,Mat,void*);
  TSIJacobian    ijac;
  TSRHSJacobian  rhsjac;

  PetscFunctionBegin;
  PetscValidHeaderSpecific(ts,TS_CLASSID,1);
  if (ts->setupcalled) PetscFunctionReturn(0);

  ts->total_steps = 0;
  if (!((PetscObject)ts)->type_name) {
    ierr = TSSetType(ts,TSEULER);CHKERRQ(ierr);
  }

  if (!ts->vec_sol) SETERRQ(PETSC_COMM_SELF,PETSC_ERR_ARG_WRONGSTATE,"Must call TSSetSolution() first");


  ierr = TSGetAdapt(ts,&ts->adapt);CHKERRQ(ierr);

  if (ts->rhsjacobian.reuse) {
    Mat Amat,Pmat;
    SNES snes;
    ierr = TSGetSNES(ts,&snes);CHKERRQ(ierr);
    ierr = SNESGetJacobian(snes,&Amat,&Pmat,NULL,NULL);CHKERRQ(ierr);
    /* Matching matrices implies that an IJacobian is NOT set, because if it had been set, the IJacobian's matrix would
     * have displaced the RHS matrix */
    if (Amat == ts->Arhs) {
      ierr = MatDuplicate(ts->Arhs,MAT_DO_NOT_COPY_VALUES,&Amat);CHKERRQ(ierr);
      ierr = SNESSetJacobian(snes,Amat,NULL,NULL,NULL);CHKERRQ(ierr);
      ierr = MatDestroy(&Amat);CHKERRQ(ierr);
    }
    if (Pmat == ts->Brhs) {
      ierr = MatDuplicate(ts->Brhs,MAT_DO_NOT_COPY_VALUES,&Pmat);CHKERRQ(ierr);
      ierr = SNESSetJacobian(snes,NULL,Pmat,NULL,NULL);CHKERRQ(ierr);
      ierr = MatDestroy(&Pmat);CHKERRQ(ierr);
    }
  }
  if (ts->ops->setup) {
    ierr = (*ts->ops->setup)(ts);CHKERRQ(ierr);
  }

  /* in the case where we've set a DMTSFunction or what have you, we need the default SNESFunction
   to be set right but can't do it elsewhere due to the overreliance on ctx=ts.
   */
  ierr = TSGetDM(ts,&dm);CHKERRQ(ierr);
  ierr = DMSNESGetFunction(dm,&func,NULL);CHKERRQ(ierr);
  if (!func) {
    ierr =DMSNESSetFunction(dm,SNESTSFormFunction,ts);CHKERRQ(ierr);
  }
  /* if the SNES doesn't have a jacobian set and the TS has an ijacobian or rhsjacobian set, set the SNES to use it.
     Otherwise, the SNES will use coloring internally to form the Jacobian.
   */
  ierr = DMSNESGetJacobian(dm,&jac,NULL);CHKERRQ(ierr);
  ierr = DMTSGetIJacobian(dm,&ijac,NULL);CHKERRQ(ierr);
  ierr = DMTSGetRHSJacobian(dm,&rhsjac,NULL);CHKERRQ(ierr);
  if (!jac && (ijac || rhsjac)) {
    ierr = DMSNESSetJacobian(dm,SNESTSFormJacobian,ts);CHKERRQ(ierr);
  }
  ts->setupcalled = PETSC_TRUE;
  PetscFunctionReturn(0);
}

#undef __FUNCT__
#define __FUNCT__ "TSAdjointSetUp"
/*@
   TSAdjointSetUp - Sets up the internal data structures for the later use
   of an adjoint solver

   Collective on TS

   Input Parameter:
.  ts - the TS context obtained from TSCreate()

   Notes:
   For basic use of the TS solvers the user need not explicitly call
   TSSetUp(), since these actions will automatically occur during
   the call to TSStep().  However, if one wishes to control this
   phase separately, TSSetUp() should be called after TSCreate()
   and optional routines of the form TSSetXXX(), but before TSStep().

   Level: advanced

.keywords: TS, timestep, setup

.seealso: TSCreate(), TSStep(), TSDestroy()
@*/
PetscErrorCode  TSAdjointSetUp(TS ts)
{
  PetscErrorCode ierr;

  PetscFunctionBegin;
  PetscValidHeaderSpecific(ts,TS_CLASSID,1);
  if (ts->adjointsetupcalled) PetscFunctionReturn(0);
  if (!ts->vecs_sensi) SETERRQ(PETSC_COMM_SELF,PETSC_ERR_ARG_WRONGSTATE,"Must call TSAdjointSetCostGradients() first");

  ierr = VecDuplicateVecs(ts->vecs_sensi[0],ts->numcost,&ts->vecs_drdy);CHKERRQ(ierr);
  if (ts->vecs_sensip){
    ierr = VecDuplicateVecs(ts->vecs_sensip[0],ts->numcost,&ts->vecs_drdp);CHKERRQ(ierr);
  }

  if (ts->ops->adjointsetup) {
    ierr = (*ts->ops->adjointsetup)(ts);CHKERRQ(ierr);
  }
  ts->adjointsetupcalled = PETSC_TRUE;
  PetscFunctionReturn(0);
}

#undef __FUNCT__
#define __FUNCT__ "TSReset"
/*@
   TSReset - Resets a TS context and removes any allocated Vecs and Mats.

   Collective on TS

   Input Parameter:
.  ts - the TS context obtained from TSCreate()

   Level: beginner

.keywords: TS, timestep, reset

.seealso: TSCreate(), TSSetup(), TSDestroy()
@*/
PetscErrorCode  TSReset(TS ts)
{
  PetscErrorCode ierr;

  PetscFunctionBegin;
  PetscValidHeaderSpecific(ts,TS_CLASSID,1);

  if (ts->ops->reset) {
    ierr = (*ts->ops->reset)(ts);CHKERRQ(ierr);
  }
  if (ts->snes) {ierr = SNESReset(ts->snes);CHKERRQ(ierr);}

  ierr = MatDestroy(&ts->Arhs);CHKERRQ(ierr);
  ierr = MatDestroy(&ts->Brhs);CHKERRQ(ierr);
  ierr = VecDestroy(&ts->Frhs);CHKERRQ(ierr);
  ierr = VecDestroy(&ts->vec_sol);CHKERRQ(ierr);
  ierr = VecDestroy(&ts->vatol);CHKERRQ(ierr);
  ierr = VecDestroy(&ts->vrtol);CHKERRQ(ierr);
  ierr = VecDestroyVecs(ts->nwork,&ts->work);CHKERRQ(ierr);
  ierr = VecDestroyVecs(ts->numcost,&ts->vecs_drdy);CHKERRQ(ierr);
  if (ts->vecs_drdp){
    ierr = VecDestroyVecs(ts->numcost,&ts->vecs_drdp);CHKERRQ(ierr);
  }
  ts->vecs_sensi  = NULL;
  ts->vecs_sensip = NULL;
  ierr = MatDestroy(&ts->Jacp);CHKERRQ(ierr);
  ierr = VecDestroy(&ts->vec_costintegral);CHKERRQ(ierr);
  ierr = VecDestroy(&ts->vec_costintegrand);CHKERRQ(ierr);
  ts->setupcalled = PETSC_FALSE;
  PetscFunctionReturn(0);
}

#undef __FUNCT__
#define __FUNCT__ "TSDestroy"
/*@
   TSDestroy - Destroys the timestepper context that was created
   with TSCreate().

   Collective on TS

   Input Parameter:
.  ts - the TS context obtained from TSCreate()

   Level: beginner

.keywords: TS, timestepper, destroy

.seealso: TSCreate(), TSSetUp(), TSSolve()
@*/
PetscErrorCode  TSDestroy(TS *ts)
{
  PetscErrorCode ierr;

  PetscFunctionBegin;
  if (!*ts) PetscFunctionReturn(0);
  PetscValidHeaderSpecific((*ts),TS_CLASSID,1);
  if (--((PetscObject)(*ts))->refct > 0) {*ts = 0; PetscFunctionReturn(0);}

  ierr = TSReset((*ts));CHKERRQ(ierr);

  /* if memory was published with SAWs then destroy it */
  ierr = PetscObjectSAWsViewOff((PetscObject)*ts);CHKERRQ(ierr);
  if ((*ts)->ops->destroy) {ierr = (*(*ts)->ops->destroy)((*ts));CHKERRQ(ierr);}

  ierr = TSTrajectoryDestroy(&(*ts)->trajectory);CHKERRQ(ierr);

  ierr = TSAdaptDestroy(&(*ts)->adapt);CHKERRQ(ierr);
  if ((*ts)->event) {
    ierr = TSEventMonitorDestroy(&(*ts)->event);CHKERRQ(ierr);
  }
  ierr = SNESDestroy(&(*ts)->snes);CHKERRQ(ierr);
  ierr = DMDestroy(&(*ts)->dm);CHKERRQ(ierr);
  ierr = TSMonitorCancel((*ts));CHKERRQ(ierr);

  ierr = PetscHeaderDestroy(ts);CHKERRQ(ierr);
  PetscFunctionReturn(0);
}

#undef __FUNCT__
#define __FUNCT__ "TSGetSNES"
/*@
   TSGetSNES - Returns the SNES (nonlinear solver) associated with
   a TS (timestepper) context. Valid only for nonlinear problems.

   Not Collective, but SNES is parallel if TS is parallel

   Input Parameter:
.  ts - the TS context obtained from TSCreate()

   Output Parameter:
.  snes - the nonlinear solver context

   Notes:
   The user can then directly manipulate the SNES context to set various
   options, etc.  Likewise, the user can then extract and manipulate the
   KSP, KSP, and PC contexts as well.

   TSGetSNES() does not work for integrators that do not use SNES; in
   this case TSGetSNES() returns NULL in snes.

   Level: beginner

.keywords: timestep, get, SNES
@*/
PetscErrorCode  TSGetSNES(TS ts,SNES *snes)
{
  PetscErrorCode ierr;

  PetscFunctionBegin;
  PetscValidHeaderSpecific(ts,TS_CLASSID,1);
  PetscValidPointer(snes,2);
  if (!ts->snes) {
    ierr = SNESCreate(PetscObjectComm((PetscObject)ts),&ts->snes);CHKERRQ(ierr);
    ierr = SNESSetFunction(ts->snes,NULL,SNESTSFormFunction,ts);CHKERRQ(ierr);
    ierr = PetscLogObjectParent((PetscObject)ts,(PetscObject)ts->snes);CHKERRQ(ierr);
    ierr = PetscObjectIncrementTabLevel((PetscObject)ts->snes,(PetscObject)ts,1);CHKERRQ(ierr);
    if (ts->dm) {ierr = SNESSetDM(ts->snes,ts->dm);CHKERRQ(ierr);}
    if (ts->problem_type == TS_LINEAR) {
      ierr = SNESSetType(ts->snes,SNESKSPONLY);CHKERRQ(ierr);
    }
  }
  *snes = ts->snes;
  PetscFunctionReturn(0);
}

#undef __FUNCT__
#define __FUNCT__ "TSSetSNES"
/*@
   TSSetSNES - Set the SNES (nonlinear solver) to be used by the timestepping context

   Collective

   Input Parameter:
+  ts - the TS context obtained from TSCreate()
-  snes - the nonlinear solver context

   Notes:
   Most users should have the TS created by calling TSGetSNES()

   Level: developer

.keywords: timestep, set, SNES
@*/
PetscErrorCode TSSetSNES(TS ts,SNES snes)
{
  PetscErrorCode ierr;
  PetscErrorCode (*func)(SNES,Vec,Mat,Mat,void*);

  PetscFunctionBegin;
  PetscValidHeaderSpecific(ts,TS_CLASSID,1);
  PetscValidHeaderSpecific(snes,SNES_CLASSID,2);
  ierr = PetscObjectReference((PetscObject)snes);CHKERRQ(ierr);
  ierr = SNESDestroy(&ts->snes);CHKERRQ(ierr);

  ts->snes = snes;

  ierr = SNESSetFunction(ts->snes,NULL,SNESTSFormFunction,ts);CHKERRQ(ierr);
  ierr = SNESGetJacobian(ts->snes,NULL,NULL,&func,NULL);CHKERRQ(ierr);
  if (func == SNESTSFormJacobian) {
    ierr = SNESSetJacobian(ts->snes,NULL,NULL,SNESTSFormJacobian,ts);CHKERRQ(ierr);
  }
  PetscFunctionReturn(0);
}

#undef __FUNCT__
#define __FUNCT__ "TSGetKSP"
/*@
   TSGetKSP - Returns the KSP (linear solver) associated with
   a TS (timestepper) context.

   Not Collective, but KSP is parallel if TS is parallel

   Input Parameter:
.  ts - the TS context obtained from TSCreate()

   Output Parameter:
.  ksp - the nonlinear solver context

   Notes:
   The user can then directly manipulate the KSP context to set various
   options, etc.  Likewise, the user can then extract and manipulate the
   KSP and PC contexts as well.

   TSGetKSP() does not work for integrators that do not use KSP;
   in this case TSGetKSP() returns NULL in ksp.

   Level: beginner

.keywords: timestep, get, KSP
@*/
PetscErrorCode  TSGetKSP(TS ts,KSP *ksp)
{
  PetscErrorCode ierr;
  SNES           snes;

  PetscFunctionBegin;
  PetscValidHeaderSpecific(ts,TS_CLASSID,1);
  PetscValidPointer(ksp,2);
  if (!((PetscObject)ts)->type_name) SETERRQ(PETSC_COMM_SELF,PETSC_ERR_ARG_NULL,"KSP is not created yet. Call TSSetType() first");
  if (ts->problem_type != TS_LINEAR) SETERRQ(PETSC_COMM_SELF,PETSC_ERR_ARG_WRONG,"Linear only; use TSGetSNES()");
  ierr = TSGetSNES(ts,&snes);CHKERRQ(ierr);
  ierr = SNESGetKSP(snes,ksp);CHKERRQ(ierr);
  PetscFunctionReturn(0);
}

/* ----------- Routines to set solver parameters ---------- */

#undef __FUNCT__
#define __FUNCT__ "TSGetDuration"
/*@
   TSGetDuration - Gets the maximum number of timesteps to use and
   maximum time for iteration.

   Not Collective

   Input Parameters:
+  ts       - the TS context obtained from TSCreate()
.  maxsteps - maximum number of iterations to use, or NULL
-  maxtime  - final time to iterate to, or NULL

   Level: intermediate

.keywords: TS, timestep, get, maximum, iterations, time
@*/
PetscErrorCode  TSGetDuration(TS ts, PetscInt *maxsteps, PetscReal *maxtime)
{
  PetscFunctionBegin;
  PetscValidHeaderSpecific(ts, TS_CLASSID,1);
  if (maxsteps) {
    PetscValidIntPointer(maxsteps,2);
    *maxsteps = ts->max_steps;
  }
  if (maxtime) {
    PetscValidScalarPointer(maxtime,3);
    *maxtime = ts->max_time;
  }
  PetscFunctionReturn(0);
}

#undef __FUNCT__
#define __FUNCT__ "TSSetDuration"
/*@
   TSSetDuration - Sets the maximum number of timesteps to use and
   maximum time for iteration.

   Logically Collective on TS

   Input Parameters:
+  ts - the TS context obtained from TSCreate()
.  maxsteps - maximum number of iterations to use
-  maxtime - final time to iterate to

   Options Database Keys:
.  -ts_max_steps <maxsteps> - Sets maxsteps
.  -ts_final_time <maxtime> - Sets maxtime

   Notes:
   The default maximum number of iterations is 5000. Default time is 5.0

   Level: intermediate

.keywords: TS, timestep, set, maximum, iterations

.seealso: TSSetExactFinalTime()
@*/
PetscErrorCode  TSSetDuration(TS ts,PetscInt maxsteps,PetscReal maxtime)
{
  PetscFunctionBegin;
  PetscValidHeaderSpecific(ts,TS_CLASSID,1);
  PetscValidLogicalCollectiveInt(ts,maxsteps,2);
  PetscValidLogicalCollectiveReal(ts,maxtime,2);
  if (maxsteps >= 0) ts->max_steps = maxsteps;
  if (maxtime != PETSC_DEFAULT) ts->max_time = maxtime;
  PetscFunctionReturn(0);
}

#undef __FUNCT__
#define __FUNCT__ "TSSetSolution"
/*@
   TSSetSolution - Sets the initial solution vector
   for use by the TS routines.

   Logically Collective on TS and Vec

   Input Parameters:
+  ts - the TS context obtained from TSCreate()
-  u - the solution vector

   Level: beginner

.keywords: TS, timestep, set, solution, initial conditions
@*/
PetscErrorCode  TSSetSolution(TS ts,Vec u)
{
  PetscErrorCode ierr;
  DM             dm;

  PetscFunctionBegin;
  PetscValidHeaderSpecific(ts,TS_CLASSID,1);
  PetscValidHeaderSpecific(u,VEC_CLASSID,2);
  ierr = PetscObjectReference((PetscObject)u);CHKERRQ(ierr);
  ierr = VecDestroy(&ts->vec_sol);CHKERRQ(ierr);

  ts->vec_sol = u;

  ierr = TSGetDM(ts,&dm);CHKERRQ(ierr);
  ierr = DMShellSetGlobalVector(dm,u);CHKERRQ(ierr);
  PetscFunctionReturn(0);
}

#undef __FUNCT__
#define __FUNCT__ "TSAdjointSetSteps"
/*@
   TSAdjointSetSteps - Sets the number of steps the adjoint solver should take backward in time

   Logically Collective on TS

   Input Parameters:
+  ts - the TS context obtained from TSCreate()
.  steps - number of steps to use

   Level: intermediate

   Notes: Normally one does not call this and TSAdjointSolve() integrates back to the original timestep. One can call this
          so as to integrate back to less than the original timestep

.keywords: TS, timestep, set, maximum, iterations

.seealso: TSSetExactFinalTime()
@*/
PetscErrorCode  TSAdjointSetSteps(TS ts,PetscInt steps)
{
  PetscFunctionBegin;
  PetscValidHeaderSpecific(ts,TS_CLASSID,1);
  PetscValidLogicalCollectiveInt(ts,steps,2);
  if (steps < 0) SETERRQ(PetscObjectComm((PetscObject)ts),PETSC_ERR_ARG_OUTOFRANGE,"Cannot step back a negative number of steps");
  if (steps > ts->total_steps) SETERRQ(PetscObjectComm((PetscObject)ts),PETSC_ERR_ARG_OUTOFRANGE,"Cannot step back more than the total number of forward steps");
  ts->adjoint_max_steps = steps;
  PetscFunctionReturn(0);
}

#undef __FUNCT__
#define __FUNCT__ "TSAdjointSetCostGradients"
/*@
   TSAdjointSetCostGradients - Sets the initial value of the gradients of the cost function w.r.t. initial conditions and w.r.t. the problem parameters 
      for use by the TSAdjoint routines.

   Logically Collective on TS and Vec

   Input Parameters:
+  ts - the TS context obtained from TSCreate()
.  lambda - gradients with respect to the initial condition variables, the dimension and parallel layout of these vectors is the same as the ODE solution vector
-  mu - gradients with respect to the parameters, the number of entries in these vectors is the same as the number of parameters

   Level: beginner

   Notes: the entries in these vectors must be correctly initialized with the values lamda_i = df/dy|finaltime  mu_i = df/dp|finaltime

.keywords: TS, timestep, set, sensitivity, initial conditions
@*/
PetscErrorCode  TSAdjointSetCostGradients(TS ts,PetscInt numcost,Vec *lambda,Vec *mu)
{
  PetscFunctionBegin;
  PetscValidHeaderSpecific(ts,TS_CLASSID,1);
  PetscValidPointer(lambda,2);
  ts->vecs_sensi  = lambda;
  ts->vecs_sensip = mu;
  ts->numcost  = numcost;
  PetscFunctionReturn(0);
}

#undef __FUNCT__
#define __FUNCT__ "TSAdjointSetRHSJacobian"
/*@C
  TSAdjointSetRHSJacobian - Sets the function that computes the Jacobian of G w.r.t. the parameters p where y_t = G(y,p,t), as well as the location to store the matrix.

  Logically Collective on TS

  Input Parameters:
+ ts   - The TS context obtained from TSCreate()
- func - The function

  Calling sequence of func:
$ func (TS ts,PetscReal t,Vec y,Mat A,void *ctx);
+   t - current timestep
.   y - input vector (current ODE solution)
.   A - output matrix
-   ctx - [optional] user-defined function context

  Level: intermediate

  Notes: Amat has the same number of rows and the same row parallel layout as u, Amat has the same number of columns and parallel layout as p

.keywords: TS, sensitivity
.seealso:
@*/
PetscErrorCode  TSAdjointSetRHSJacobian(TS ts,Mat Amat,PetscErrorCode (*func)(TS,PetscReal,Vec,Mat,void*),void *ctx)
{
  PetscErrorCode ierr;

  PetscFunctionBegin;
  PetscValidHeaderSpecific(ts, TS_CLASSID,1);
  if (Amat) PetscValidHeaderSpecific(Amat,MAT_CLASSID,2);

  ts->rhsjacobianp    = func;
  ts->rhsjacobianpctx = ctx;
  if(Amat) {
    ierr = PetscObjectReference((PetscObject)Amat);CHKERRQ(ierr);
    ierr = MatDestroy(&ts->Jacp);CHKERRQ(ierr);
    ts->Jacp = Amat;
  }
  PetscFunctionReturn(0);
}

#undef __FUNCT__
#define __FUNCT__ "TSAdjointComputeRHSJacobian"
/*@C
  TSAdjointComputeRHSJacobian - Runs the user-defined Jacobian function.

  Collective on TS

  Input Parameters:
. ts   - The TS context obtained from TSCreate()

  Level: developer

.keywords: TS, sensitivity
.seealso: TSAdjointSetRHSJacobian()
@*/
PetscErrorCode  TSAdjointComputeRHSJacobian(TS ts,PetscReal t,Vec X,Mat Amat)
{
  PetscErrorCode ierr;

  PetscFunctionBegin;
  PetscValidHeaderSpecific(ts,TS_CLASSID,1);
  PetscValidHeaderSpecific(X,VEC_CLASSID,3);
  PetscValidPointer(Amat,4);

  PetscStackPush("TS user JacobianP function for sensitivity analysis");
  ierr = (*ts->rhsjacobianp)(ts,t,X,Amat,ts->rhsjacobianpctx); CHKERRQ(ierr);
  PetscStackPop;
  PetscFunctionReturn(0);
}

#undef __FUNCT__
#define __FUNCT__ "TSAdjointSetCostIntegrand"
/*@C
    TSAdjointSetCostIntegrand - Sets the routine for evaluating the integral term in one or more cost functions

    Logically Collective on TS

    Input Parameters:
+   ts - the TS context obtained from TSCreate()
.   numcost - number of gradients to be computed, this is the number of cost functions
.   rf - routine for evaluating the integrand function
.   drdyf - function that computes the gradients of the r's with respect to y,NULL if not a function y
.   drdpf - function that computes the gradients of the r's with respect to p, NULL if not a function of p
-   ctx - [optional] user-defined context for private data for the function evaluation routine (may be NULL)

    Calling sequence of rf:
$     rf(TS ts,PetscReal t,Vec y,Vec f[],void *ctx);

+   t - current timestep
.   y - input vector
.   f - function result; one vector entry for each cost function
-   ctx - [optional] user-defined function context

   Calling sequence of drdyf:
$    PetscErroCode drdyf(TS ts,PetscReal t,Vec y,Vec *drdy,void *ctx);

   Calling sequence of drdpf:
$    PetscErroCode drdpf(TS ts,PetscReal t,Vec y,Vec *drdp,void *ctx);

    Level: intermediate

    Notes: For optimization there is generally a single cost function, numcost = 1. For sensitivities there may be multiple cost functions

.keywords: TS, sensitivity analysis, timestep, set, quadrature, function

.seealso: TSAdjointSetRHSJacobian(),TSAdjointGetCostGradients(), TSAdjointSetCostGradients()
@*/
PetscErrorCode  TSAdjointSetCostIntegrand(TS ts,PetscInt numcost, PetscErrorCode (*rf)(TS,PetscReal,Vec,Vec,void*),
                                                                  PetscErrorCode (*drdyf)(TS,PetscReal,Vec,Vec*,void*),
                                                                  PetscErrorCode (*drdpf)(TS,PetscReal,Vec,Vec*,void*),void *ctx)
{
  PetscErrorCode ierr;

  PetscFunctionBegin;
  PetscValidHeaderSpecific(ts,TS_CLASSID,1);
  if (!ts->numcost) SETERRQ(PetscObjectComm((PetscObject)ts),PETSC_ERR_USER,"Call TSAdjointSetCostGradients() first so that the number of cost functions can be determined.");
  if (ts->numcost && ts->numcost!=numcost) SETERRQ(PetscObjectComm((PetscObject)ts),PETSC_ERR_USER,"The number of cost functions (2rd parameter of TSAdjointSetCostIntegrand()) is inconsistent with the one set by TSAdjointSetCostGradients()");

  ierr                  = VecCreateSeq(PETSC_COMM_SELF,numcost,&ts->vec_costintegral);CHKERRQ(ierr);
  ierr                  = VecDuplicate(ts->vec_costintegral,&ts->vec_costintegrand);CHKERRQ(ierr);
  ts->costintegrand     = rf;
  ts->costintegrandctx  = ctx;
  ts->drdyfunction    = drdyf;
  ts->drdpfunction    = drdpf;
  PetscFunctionReturn(0);
}

#undef __FUNCT__
#define __FUNCT__ "TSAdjointGetCostIntegral"
/*@
   TSAdjointGetCostIntegral - Returns the values of the integral term in the cost functions.
   It is valid to call the routine after a backward run.

   Not Collective

   Input Parameter:
.  ts - the TS context obtained from TSCreate()

   Output Parameter:
.  v - the vector containing the integrals for each cost function

   Level: intermediate

.seealso: TSAdjointSetCostIntegrand()

.keywords: TS, sensitivity analysis
@*/
PetscErrorCode  TSAdjointGetCostIntegral(TS ts,Vec *v)
{
  PetscFunctionBegin;
  PetscValidHeaderSpecific(ts,TS_CLASSID,1);
  PetscValidPointer(v,2);
  *v = ts->vec_costintegral;
  PetscFunctionReturn(0);
}

#undef __FUNCT__
#define __FUNCT__ "TSAdjointComputeCostIntegrand"
/*@
   TSAdjointComputeCostIntegrand - Evaluates the integral function in the cost functions.

   Input Parameters:
+  ts - the TS context
.  t - current time
-  y - state vector, i.e. current solution

   Output Parameter:
.  q - vector of size numcost to hold the outputs

   Note:
   Most users should not need to explicitly call this routine, as it
   is used internally within the sensitivity analysis context.

   Level: developer

.keywords: TS, compute

.seealso: TSAdjointSetCostIntegrand()
@*/
PetscErrorCode TSAdjointComputeCostIntegrand(TS ts,PetscReal t,Vec y,Vec q)
{
  PetscErrorCode ierr;

  PetscFunctionBegin;
  PetscValidHeaderSpecific(ts,TS_CLASSID,1);
  PetscValidHeaderSpecific(y,VEC_CLASSID,3);
  PetscValidHeaderSpecific(q,VEC_CLASSID,4);

  ierr = PetscLogEventBegin(TS_FunctionEval,ts,y,q,0);CHKERRQ(ierr);
  if (ts->costintegrand) {
    PetscStackPush("TS user integrand in the cost function");
    ierr = (*ts->costintegrand)(ts,t,y,q,ts->costintegrandctx);CHKERRQ(ierr);
    PetscStackPop;
  } else {
    ierr = VecZeroEntries(q);CHKERRQ(ierr);
  }

  ierr = PetscLogEventEnd(TS_FunctionEval,ts,y,q,0);CHKERRQ(ierr);
  PetscFunctionReturn(0);
}

#undef __FUNCT__
#define __FUNCT__ "TSAdjointComputeDRDYFunction"
/*@
  TSAdjointComputeDRDYFunction - Runs the user-defined DRDY function.

  Collective on TS

  Input Parameters:
. ts   - The TS context obtained from TSCreate()

  Notes:
  TSAdjointComputeDRDYFunction() is typically used for sensitivity implementation,
  so most users would not generally call this routine themselves.

  Level: developer

.keywords: TS, sensitivity
.seealso: TSAdjointComputeDRDYFunction()
@*/
PetscErrorCode  TSAdjointComputeDRDYFunction(TS ts,PetscReal t,Vec y,Vec *drdy)
{
  PetscErrorCode ierr;

  PetscFunctionBegin;
  PetscValidHeaderSpecific(ts,TS_CLASSID,1);
  PetscValidHeaderSpecific(y,VEC_CLASSID,3);

  PetscStackPush("TS user DRDY function for sensitivity analysis");
  ierr = (*ts->drdyfunction)(ts,t,y,drdy,ts->costintegrandctx); CHKERRQ(ierr);
  PetscStackPop;
  PetscFunctionReturn(0);
}

#undef __FUNCT__
#define __FUNCT__ "TSAdjointComputeDRDPFunction"
/*@
  TSAdjointComputeDRDPFunction - Runs the user-defined DRDP function.

  Collective on TS

  Input Parameters:
. ts   - The TS context obtained from TSCreate()

  Notes:
  TSDRDPFunction() is typically used for sensitivity implementation,
  so most users would not generally call this routine themselves.

  Level: developer

.keywords: TS, sensitivity
.seealso: TSAdjointSetDRDPFunction()
@*/
PetscErrorCode  TSAdjointComputeDRDPFunction(TS ts,PetscReal t,Vec y,Vec *drdp)
{
  PetscErrorCode ierr;

  PetscFunctionBegin;
  PetscValidHeaderSpecific(ts,TS_CLASSID,1);
  PetscValidHeaderSpecific(y,VEC_CLASSID,3);

  PetscStackPush("TS user DRDP function for sensitivity analysis");
  ierr = (*ts->drdpfunction)(ts,t,y,drdp,ts->costintegrandctx); CHKERRQ(ierr);
  PetscStackPop;
  PetscFunctionReturn(0);
}

#undef __FUNCT__
#define __FUNCT__ "TSSetPreStep"
/*@C
  TSSetPreStep - Sets the general-purpose function
  called once at the beginning of each time step.

  Logically Collective on TS

  Input Parameters:
+ ts   - The TS context obtained from TSCreate()
- func - The function

  Calling sequence of func:
. func (TS ts);

  Level: intermediate

  Note:
  If a step is rejected, TSStep() will call this routine again before each attempt.
  The last completed time step number can be queried using TSGetTimeStepNumber(), the
  size of the step being attempted can be obtained using TSGetTimeStep().

.keywords: TS, timestep
.seealso: TSSetPreStage(), TSSetPostStage(), TSSetPostStep(), TSStep()
@*/
PetscErrorCode  TSSetPreStep(TS ts, PetscErrorCode (*func)(TS))
{
  PetscFunctionBegin;
  PetscValidHeaderSpecific(ts, TS_CLASSID,1);
  ts->prestep = func;
  PetscFunctionReturn(0);
}

#undef __FUNCT__
#define __FUNCT__ "TSPreStep"
/*@
  TSPreStep - Runs the user-defined pre-step function.

  Collective on TS

  Input Parameters:
. ts   - The TS context obtained from TSCreate()

  Notes:
  TSPreStep() is typically used within time stepping implementations,
  so most users would not generally call this routine themselves.

  Level: developer

.keywords: TS, timestep
.seealso: TSSetPreStep(), TSPreStage(), TSPostStage(), TSPostStep()
@*/
PetscErrorCode  TSPreStep(TS ts)
{
  PetscErrorCode ierr;

  PetscFunctionBegin;
  PetscValidHeaderSpecific(ts,TS_CLASSID,1);
  if (ts->prestep) {
    PetscStackCallStandard((*ts->prestep),(ts));
  }
  PetscFunctionReturn(0);
}

#undef __FUNCT__
#define __FUNCT__ "TSSetPreStage"
/*@C
  TSSetPreStage - Sets the general-purpose function
  called once at the beginning of each stage.

  Logically Collective on TS

  Input Parameters:
+ ts   - The TS context obtained from TSCreate()
- func - The function

  Calling sequence of func:
. PetscErrorCode func(TS ts, PetscReal stagetime);

  Level: intermediate

  Note:
  There may be several stages per time step. If the solve for a given stage fails, the step may be rejected and retried.
  The time step number being computed can be queried using TSGetTimeStepNumber() and the total size of the step being
  attempted can be obtained using TSGetTimeStep(). The time at the start of the step is available via TSGetTime().

.keywords: TS, timestep
.seealso: TSSetPostStage(), TSSetPreStep(), TSSetPostStep(), TSGetApplicationContext()
@*/
PetscErrorCode  TSSetPreStage(TS ts, PetscErrorCode (*func)(TS,PetscReal))
{
  PetscFunctionBegin;
  PetscValidHeaderSpecific(ts, TS_CLASSID,1);
  ts->prestage = func;
  PetscFunctionReturn(0);
}

#undef __FUNCT__
#define __FUNCT__ "TSSetPostStage"
/*@C
  TSSetPostStage - Sets the general-purpose function
  called once at the end of each stage.

  Logically Collective on TS

  Input Parameters:
+ ts   - The TS context obtained from TSCreate()
- func - The function

  Calling sequence of func:
. PetscErrorCode func(TS ts, PetscReal stagetime, PetscInt stageindex, Vec* Y);

  Level: intermediate

  Note:
  There may be several stages per time step. If the solve for a given stage fails, the step may be rejected and retried.
  The time step number being computed can be queried using TSGetTimeStepNumber() and the total size of the step being
  attempted can be obtained using TSGetTimeStep(). The time at the start of the step is available via TSGetTime().

.keywords: TS, timestep
.seealso: TSSetPreStage(), TSSetPreStep(), TSSetPostStep(), TSGetApplicationContext()
@*/
PetscErrorCode  TSSetPostStage(TS ts, PetscErrorCode (*func)(TS,PetscReal,PetscInt,Vec*))
{
  PetscFunctionBegin;
  PetscValidHeaderSpecific(ts, TS_CLASSID,1);
  ts->poststage = func;
  PetscFunctionReturn(0);
}

#undef __FUNCT__
#define __FUNCT__ "TSPreStage"
/*@
  TSPreStage - Runs the user-defined pre-stage function set using TSSetPreStage()

  Collective on TS

  Input Parameters:
. ts          - The TS context obtained from TSCreate()
  stagetime   - The absolute time of the current stage

  Notes:
  TSPreStage() is typically used within time stepping implementations,
  most users would not generally call this routine themselves.

  Level: developer

.keywords: TS, timestep
.seealso: TSPostStage(), TSSetPreStep(), TSPreStep(), TSPostStep()
@*/
PetscErrorCode  TSPreStage(TS ts, PetscReal stagetime)
{
  PetscErrorCode ierr;

  PetscFunctionBegin;
  PetscValidHeaderSpecific(ts,TS_CLASSID,1);
  if (ts->prestage) {
    PetscStackCallStandard((*ts->prestage),(ts,stagetime));
  }
  PetscFunctionReturn(0);
}

#undef __FUNCT__
#define __FUNCT__ "TSPostStage"
/*@
  TSPostStage - Runs the user-defined post-stage function set using TSSetPostStage()

  Collective on TS

  Input Parameters:
. ts          - The TS context obtained from TSCreate()
  stagetime   - The absolute time of the current stage
  stageindex  - Stage number
  Y           - Array of vectors (of size = total number
                of stages) with the stage solutions

  Notes:
  TSPostStage() is typically used within time stepping implementations,
  most users would not generally call this routine themselves.

  Level: developer

.keywords: TS, timestep
.seealso: TSPreStage(), TSSetPreStep(), TSPreStep(), TSPostStep()
@*/
PetscErrorCode  TSPostStage(TS ts, PetscReal stagetime, PetscInt stageindex, Vec *Y)
{
  PetscErrorCode ierr;

  PetscFunctionBegin;
  PetscValidHeaderSpecific(ts,TS_CLASSID,1);
  if (ts->poststage) {
    PetscStackCallStandard((*ts->poststage),(ts,stagetime,stageindex,Y));
  }
  PetscFunctionReturn(0);
}

#undef __FUNCT__
#define __FUNCT__ "TSSetPostStep"
/*@C
  TSSetPostStep - Sets the general-purpose function
  called once at the end of each time step.

  Logically Collective on TS

  Input Parameters:
+ ts   - The TS context obtained from TSCreate()
- func - The function

  Calling sequence of func:
$ func (TS ts);

  Level: intermediate

.keywords: TS, timestep
.seealso: TSSetPreStep(), TSSetPreStage(), TSGetTimeStep(), TSGetTimeStepNumber(), TSGetTime()
@*/
PetscErrorCode  TSSetPostStep(TS ts, PetscErrorCode (*func)(TS))
{
  PetscFunctionBegin;
  PetscValidHeaderSpecific(ts, TS_CLASSID,1);
  ts->poststep = func;
  PetscFunctionReturn(0);
}

#undef __FUNCT__
#define __FUNCT__ "TSPostStep"
/*@
  TSPostStep - Runs the user-defined post-step function.

  Collective on TS

  Input Parameters:
. ts   - The TS context obtained from TSCreate()

  Notes:
  TSPostStep() is typically used within time stepping implementations,
  so most users would not generally call this routine themselves.

  Level: developer

.keywords: TS, timestep
@*/
PetscErrorCode  TSPostStep(TS ts)
{
  PetscErrorCode ierr;

  PetscFunctionBegin;
  PetscValidHeaderSpecific(ts,TS_CLASSID,1);
  if (ts->poststep) {
    PetscStackCallStandard((*ts->poststep),(ts));
  }
  PetscFunctionReturn(0);
}

/* ------------ Routines to set performance monitoring options ----------- */

#undef __FUNCT__
#define __FUNCT__ "TSMonitorSet"
/*@C
   TSMonitorSet - Sets an ADDITIONAL function that is to be used at every
   timestep to display the iteration's  progress.

   Logically Collective on TS

   Input Parameters:
+  ts - the TS context obtained from TSCreate()
.  monitor - monitoring routine
.  mctx - [optional] user-defined context for private data for the
             monitor routine (use NULL if no context is desired)
-  monitordestroy - [optional] routine that frees monitor context
          (may be NULL)

   Calling sequence of monitor:
$    int monitor(TS ts,PetscInt steps,PetscReal time,Vec u,void *mctx)

+    ts - the TS context
.    steps - iteration number (after the final time step the monitor routine is called with a step of -1, this is at the final time which may have
                               been interpolated to)
.    time - current time
.    u - current iterate
-    mctx - [optional] monitoring context

   Notes:
   This routine adds an additional monitor to the list of monitors that
   already has been loaded.

   Fortran notes: Only a single monitor function can be set for each TS object

   Level: intermediate

.keywords: TS, timestep, set, monitor

.seealso: TSMonitorDefault(), TSMonitorCancel()
@*/
PetscErrorCode  TSMonitorSet(TS ts,PetscErrorCode (*monitor)(TS,PetscInt,PetscReal,Vec,void*),void *mctx,PetscErrorCode (*mdestroy)(void**))
{
  PetscFunctionBegin;
  PetscValidHeaderSpecific(ts,TS_CLASSID,1);
  if (ts->numbermonitors >= MAXTSMONITORS) SETERRQ(PETSC_COMM_SELF,PETSC_ERR_ARG_OUTOFRANGE,"Too many monitors set");
  ts->monitor[ts->numbermonitors]          = monitor;
  ts->monitordestroy[ts->numbermonitors]   = mdestroy;
  ts->monitorcontext[ts->numbermonitors++] = (void*)mctx;
  PetscFunctionReturn(0);
}

#undef __FUNCT__
#define __FUNCT__ "TSMonitorCancel"
/*@C
   TSMonitorCancel - Clears all the monitors that have been set on a time-step object.

   Logically Collective on TS

   Input Parameters:
.  ts - the TS context obtained from TSCreate()

   Notes:
   There is no way to remove a single, specific monitor.

   Level: intermediate

.keywords: TS, timestep, set, monitor

.seealso: TSMonitorDefault(), TSMonitorSet()
@*/
PetscErrorCode  TSMonitorCancel(TS ts)
{
  PetscErrorCode ierr;
  PetscInt       i;

  PetscFunctionBegin;
  PetscValidHeaderSpecific(ts,TS_CLASSID,1);
  for (i=0; i<ts->numbermonitors; i++) {
    if (ts->monitordestroy[i]) {
      ierr = (*ts->monitordestroy[i])(&ts->monitorcontext[i]);CHKERRQ(ierr);
    }
  }
  ts->numbermonitors = 0;
  PetscFunctionReturn(0);
}

#undef __FUNCT__
#define __FUNCT__ "TSMonitorDefault"
/*@
   TSMonitorDefault - Sets the Default monitor

   Level: intermediate

.keywords: TS, set, monitor

.seealso: TSMonitorDefault(), TSMonitorSet()
@*/
PetscErrorCode TSMonitorDefault(TS ts,PetscInt step,PetscReal ptime,Vec v,void *dummy)
{
  PetscErrorCode ierr;
  PetscViewer    viewer = dummy ? (PetscViewer) dummy : PETSC_VIEWER_STDOUT_(PetscObjectComm((PetscObject)ts));

  PetscFunctionBegin;
  ierr = PetscViewerASCIIAddTab(viewer,((PetscObject)ts)->tablevel);CHKERRQ(ierr);
  ierr = PetscViewerASCIIPrintf(viewer,"%D TS dt %g time %g\n",step,(double)ts->time_step,(double)ptime);CHKERRQ(ierr);
  ierr = PetscViewerASCIISubtractTab(viewer,((PetscObject)ts)->tablevel);CHKERRQ(ierr);
  PetscFunctionReturn(0);
}

#undef __FUNCT__
#define __FUNCT__ "TSSetRetainStages"
/*@
   TSSetRetainStages - Request that all stages in the upcoming step be stored so that interpolation will be available.

   Logically Collective on TS

   Input Argument:
.  ts - time stepping context

   Output Argument:
.  flg - PETSC_TRUE or PETSC_FALSE

   Level: intermediate

.keywords: TS, set

.seealso: TSInterpolate(), TSSetPostStep()
@*/
PetscErrorCode TSSetRetainStages(TS ts,PetscBool flg)
{
  PetscFunctionBegin;
  PetscValidHeaderSpecific(ts,TS_CLASSID,1);
  ts->retain_stages = flg;
  PetscFunctionReturn(0);
}

#undef __FUNCT__
#define __FUNCT__ "TSInterpolate"
/*@
   TSInterpolate - Interpolate the solution computed during the previous step to an arbitrary location in the interval

   Collective on TS

   Input Argument:
+  ts - time stepping context
-  t - time to interpolate to

   Output Argument:
.  U - state at given time

   Notes:
   The user should call TSSetRetainStages() before taking a step in which interpolation will be requested.

   Level: intermediate

   Developer Notes:
   TSInterpolate() and the storing of previous steps/stages should be generalized to support delay differential equations and continuous adjoints.

.keywords: TS, set

.seealso: TSSetRetainStages(), TSSetPostStep()
@*/
PetscErrorCode TSInterpolate(TS ts,PetscReal t,Vec U)
{
  PetscErrorCode ierr;

  PetscFunctionBegin;
  PetscValidHeaderSpecific(ts,TS_CLASSID,1);
  PetscValidHeaderSpecific(U,VEC_CLASSID,3);
  if (t < ts->ptime - ts->time_step_prev || t > ts->ptime) SETERRQ3(PetscObjectComm((PetscObject)ts),PETSC_ERR_ARG_OUTOFRANGE,"Requested time %g not in last time steps [%g,%g]",t,(double)(ts->ptime-ts->time_step_prev),(double)ts->ptime);
  if (!ts->ops->interpolate) SETERRQ1(PetscObjectComm((PetscObject)ts),PETSC_ERR_SUP,"%s does not provide interpolation",((PetscObject)ts)->type_name);
  ierr = (*ts->ops->interpolate)(ts,t,U);CHKERRQ(ierr);
  PetscFunctionReturn(0);
}

#undef __FUNCT__
#define __FUNCT__ "TSStep"
/*@
   TSStep - Steps one time step

   Collective on TS

   Input Parameter:
.  ts - the TS context obtained from TSCreate()

   Level: developer

   Notes:
   The public interface for the ODE/DAE solvers is TSSolve(), you should almost for sure be using that routine and not this routine.

   The hook set using TSSetPreStep() is called before each attempt to take the step. In general, the time step size may
   be changed due to adaptive error controller or solve failures. Note that steps may contain multiple stages.

   This may over-step the final time provided in TSSetDuration() depending on the time-step used. TSSolve() interpolates to exactly the
   time provided in TSSetDuration(). One can use TSInterpolate() to determine an interpolated solution within the final timestep.

.keywords: TS, timestep, solve

.seealso: TSCreate(), TSSetUp(), TSDestroy(), TSSolve(), TSSetPreStep(), TSSetPreStage(), TSSetPostStage(), TSInterpolate()
@*/
PetscErrorCode  TSStep(TS ts)
{
  DM               dm;
  PetscErrorCode   ierr;
  static PetscBool cite = PETSC_FALSE;

  PetscFunctionBegin;
  PetscValidHeaderSpecific(ts, TS_CLASSID,1);
  ierr = PetscCitationsRegister("@techreport{tspaper,\n"
                                "  title       = {{PETSc/TS}: A Modern Scalable {DAE/ODE} Solver Library},\n"
                                "  author      = {Shrirang Abhyankar and Jed Brown and Emil Constantinescu and Debojyoti Ghosh and Barry F. Smith},\n"
                                "  type        = {Preprint},\n"
                                "  number      = {ANL/MCS-P5061-0114},\n"
                                "  institution = {Argonne National Laboratory},\n"
                                "  year        = {2014}\n}\n",&cite);

  ierr = TSGetDM(ts, &dm);CHKERRQ(ierr);
  ierr = TSSetUp(ts);CHKERRQ(ierr);

  ts->reason = TS_CONVERGED_ITERATING;
  ts->ptime_prev = ts->ptime;
  ierr = DMSetOutputSequenceNumber(dm, ts->steps, ts->ptime);CHKERRQ(ierr);

  if (!ts->ops->step) SETERRQ1(PetscObjectComm((PetscObject)ts),PETSC_ERR_SUP,"TSStep not implemented for type '%s'",((PetscObject)ts)->type_name);
  ierr = PetscLogEventBegin(TS_Step,ts,0,0,0);CHKERRQ(ierr);
  ierr = (*ts->ops->step)(ts);CHKERRQ(ierr);
  ierr = PetscLogEventEnd(TS_Step,ts,0,0,0);CHKERRQ(ierr);

  ts->time_step_prev = ts->ptime - ts->ptime_prev;
  ierr = DMSetOutputSequenceNumber(dm, ts->steps, ts->ptime);CHKERRQ(ierr);

  if (ts->reason < 0) {
    if (ts->errorifstepfailed) {
      if (ts->reason == TS_DIVERGED_NONLINEAR_SOLVE) SETERRQ1(PetscObjectComm((PetscObject)ts),PETSC_ERR_NOT_CONVERGED,"TSStep has failed due to %s, increase -ts_max_snes_failures or make negative to attempt recovery",TSConvergedReasons[ts->reason]);
      else SETERRQ1(PetscObjectComm((PetscObject)ts),PETSC_ERR_NOT_CONVERGED,"TSStep has failed due to %s",TSConvergedReasons[ts->reason]);
    }
  } else if (!ts->reason) {
    if (ts->steps >= ts->max_steps)     ts->reason = TS_CONVERGED_ITS;
    else if (ts->ptime >= ts->max_time) ts->reason = TS_CONVERGED_TIME;
  }
  ts->total_steps++;
  PetscFunctionReturn(0);
}

#undef __FUNCT__
#define __FUNCT__ "TSAdjointStep"
/*@
   TSAdjointStep - Steps one time step

   Collective on TS

   Input Parameter:
.  ts - the TS context obtained from TSCreate()

   Level: intermediate

   Notes:
   The hook set using TSSetPreStep() is called before each attempt to take the step. In general, the time step size may
   be changed due to adaptive error controller or solve failures. Note that steps may contain multiple stages.

   This may over-step the final time provided in TSSetDuration() depending on the time-step used. TSSolve() interpolates to exactly the
   time provided in TSSetDuration(). One can use TSInterpolate() to determine an interpolated solution within the final timestep.

.keywords: TS, timestep, solve

.seealso: TSCreate(), TSSetUp(), TSDestroy(), TSSolve(), TSSetPreStep(), TSSetPreStage(), TSSetPostStage(), TSInterpolate()
@*/
PetscErrorCode  TSAdjointStep(TS ts)
{
  DM               dm;
  PetscErrorCode   ierr;

  PetscFunctionBegin;
  PetscValidHeaderSpecific(ts, TS_CLASSID,1);
  ierr = TSGetDM(ts, &dm);CHKERRQ(ierr);
  ierr = TSAdjointSetUp(ts);CHKERRQ(ierr);

  ts->reason = TS_CONVERGED_ITERATING;
  ts->ptime_prev = ts->ptime;
  ierr = DMSetOutputSequenceNumber(dm, ts->steps, ts->ptime);CHKERRQ(ierr);
  ierr = VecViewFromOptions(ts->vec_sol, ((PetscObject) ts)->prefix, "-ts_view_solution");CHKERRQ(ierr);

  ierr = PetscLogEventBegin(TS_Step,ts,0,0,0);CHKERRQ(ierr);
  if (!ts->ops->adjointstep) SETERRQ1(PetscObjectComm((PetscObject)ts),PETSC_ERR_NOT_CONVERGED,"TSStep has failed because the adjoint of  %s has not been implemented, try other time stepping methods for adjoint sensitivity analysis",((PetscObject)ts)->type_name);
  ierr = (*ts->ops->adjointstep)(ts);CHKERRQ(ierr);
  ierr = PetscLogEventEnd(TS_Step,ts,0,0,0);CHKERRQ(ierr);

  ts->time_step_prev = ts->ptime - ts->ptime_prev;
  ierr = DMSetOutputSequenceNumber(dm, ts->steps, ts->ptime);CHKERRQ(ierr);

  if (ts->reason < 0) {
    if (ts->errorifstepfailed) {
      if (ts->reason == TS_DIVERGED_NONLINEAR_SOLVE) {
        SETERRQ1(PetscObjectComm((PetscObject)ts),PETSC_ERR_NOT_CONVERGED,"TSStep has failed due to %s, increase -ts_max_snes_failures or make negative to attempt recovery",TSConvergedReasons[ts->reason]);
      } else if (ts->reason == TS_DIVERGED_STEP_REJECTED) {
        SETERRQ1(PetscObjectComm((PetscObject)ts),PETSC_ERR_NOT_CONVERGED,"TSStep has failed due to %s, increase -ts_max_reject or make negative to attempt recovery",TSConvergedReasons[ts->reason]);
      } else SETERRQ1(PetscObjectComm((PetscObject)ts),PETSC_ERR_NOT_CONVERGED,"TSStep has failed due to %s",TSConvergedReasons[ts->reason]);
    }
  } else if (!ts->reason) {
    if (ts->steps >= ts->adjoint_max_steps)     ts->reason = TS_CONVERGED_ITS;
    else if (ts->ptime >= ts->max_time)         ts->reason = TS_CONVERGED_TIME;
  }
  ts->total_steps--;
  PetscFunctionReturn(0);
}

#undef __FUNCT__
#define __FUNCT__ "TSEvaluateStep"
/*@
   TSEvaluateStep - Evaluate the solution at the end of a time step with a given order of accuracy.

   Collective on TS

   Input Arguments:
+  ts - time stepping context
.  order - desired order of accuracy
-  done - whether the step was evaluated at this order (pass NULL to generate an error if not available)

   Output Arguments:
.  U - state at the end of the current step

   Level: advanced

   Notes:
   This function cannot be called until all stages have been evaluated.
   It is normally called by adaptive controllers before a step has been accepted and may also be called by the user after TSStep() has returned.

.seealso: TSStep(), TSAdapt
@*/
PetscErrorCode TSEvaluateStep(TS ts,PetscInt order,Vec U,PetscBool *done)
{
  PetscErrorCode ierr;

  PetscFunctionBegin;
  PetscValidHeaderSpecific(ts,TS_CLASSID,1);
  PetscValidType(ts,1);
  PetscValidHeaderSpecific(U,VEC_CLASSID,3);
  if (!ts->ops->evaluatestep) SETERRQ1(PetscObjectComm((PetscObject)ts),PETSC_ERR_SUP,"TSEvaluateStep not implemented for type '%s'",((PetscObject)ts)->type_name);
  ierr = (*ts->ops->evaluatestep)(ts,order,U,done);CHKERRQ(ierr);
  PetscFunctionReturn(0);
}


#undef __FUNCT__
#define __FUNCT__ "TSSolve"
/*@
   TSSolve - Steps the requested number of timesteps.

   Collective on TS

   Input Parameter:
+  ts - the TS context obtained from TSCreate()
-  u - the solution vector  (can be null if TSSetSolution() was used, otherwise must contain the initial conditions)

   Level: beginner

   Notes:
   The final time returned by this function may be different from the time of the internally
   held state accessible by TSGetSolution() and TSGetTime() because the method may have
   stepped over the final time.

.keywords: TS, timestep, solve

.seealso: TSCreate(), TSSetSolution(), TSStep()
@*/
PetscErrorCode TSSolve(TS ts,Vec u)
{
  Vec               solution;
  PetscErrorCode    ierr;

  PetscFunctionBegin;
  PetscValidHeaderSpecific(ts,TS_CLASSID,1);
  if (u) PetscValidHeaderSpecific(u,VEC_CLASSID,2);
  if (ts->exact_final_time == TS_EXACTFINALTIME_INTERPOLATE) {   /* Need ts->vec_sol to be distinct so it is not overwritten when we interpolate at the end */
    PetscValidHeaderSpecific(u,VEC_CLASSID,2);
    if (!ts->vec_sol || u == ts->vec_sol) {
      ierr = VecDuplicate(u,&solution);CHKERRQ(ierr);
      ierr = TSSetSolution(ts,solution);CHKERRQ(ierr);
      ierr = VecDestroy(&solution);CHKERRQ(ierr); /* grant ownership */
    }
    ierr = VecCopy(u,ts->vec_sol);CHKERRQ(ierr);
  } else if (u) {
    ierr = TSSetSolution(ts,u);CHKERRQ(ierr);
  }
  ierr = TSSetUp(ts);CHKERRQ(ierr); /*compute adj coefficients if the reverse mode is on*/
  /* reset time step and iteration counters */
  ts->steps             = 0;
  ts->ksp_its           = 0;
  ts->snes_its          = 0;
  ts->num_snes_failures = 0;
  ts->reject            = 0;
  ts->reason            = TS_CONVERGED_ITERATING;

  ierr = TSViewFromOptions(ts,NULL,"-ts_view_pre");CHKERRQ(ierr);

  if (ts->ops->solve) {         /* This private interface is transitional and should be removed when all implementations are updated. */
    ierr = (*ts->ops->solve)(ts);CHKERRQ(ierr);
    ierr = VecCopy(ts->vec_sol,u);CHKERRQ(ierr);
    ts->solvetime = ts->ptime;
  } else {
    /* steps the requested number of timesteps. */   
    if (ts->steps >= ts->max_steps)     ts->reason = TS_CONVERGED_ITS;
    else if (ts->ptime >= ts->max_time) ts->reason = TS_CONVERGED_TIME;
    while (!ts->reason) {
      ierr = TSMonitor(ts,ts->steps,ts->ptime,ts->vec_sol);CHKERRQ(ierr);
      ierr = TSTrajectorySet(ts->trajectory,ts,ts->steps,ts->ptime,ts->vec_sol);CHKERRQ(ierr);
      ierr = TSStep(ts);CHKERRQ(ierr);
      if (ts->event) {
	ierr = TSEventMonitor(ts);CHKERRQ(ierr);
	if (ts->event->status != TSEVENT_PROCESSING) {
	  ierr = TSPostStep(ts);CHKERRQ(ierr);
	}
      } else {
	ierr = TSPostStep(ts);CHKERRQ(ierr);
      }
    }
    if (ts->exact_final_time == TS_EXACTFINALTIME_INTERPOLATE && ts->ptime > ts->max_time) {
      ierr = TSInterpolate(ts,ts->max_time,u);CHKERRQ(ierr);
      ts->solvetime = ts->max_time;
      solution = u;
    } else {
      if (u) {ierr = VecCopy(ts->vec_sol,u);CHKERRQ(ierr);}
      ts->solvetime = ts->ptime;
      solution = ts->vec_sol;
    }
    ierr = TSTrajectorySet(ts->trajectory,ts,ts->steps,ts->solvetime,solution);CHKERRQ(ierr);
    ierr = TSMonitor(ts,ts->steps,ts->solvetime,solution);CHKERRQ(ierr);
    ierr = VecViewFromOptions(solution, ((PetscObject) ts)->prefix, "-ts_view_solution");CHKERRQ(ierr);
  }

  ierr = TSViewFromOptions(ts,NULL,"-ts_view");CHKERRQ(ierr);
  ierr = PetscObjectSAWsBlock((PetscObject)ts);CHKERRQ(ierr);
  PetscFunctionReturn(0);
}

#undef __FUNCT__
#define __FUNCT__ "TSAdjointSolve"
/*@
   TSAdjointSolve - Solves the discrete ajoint problem for an ODE/DAE

   Collective on TS

   Input Parameter:
.  ts - the TS context obtained from TSCreate()

   Level: intermediate

   Notes:
   This must be called after a call to TSSolve() that solves the forward problem

   By default this will integrate back to the initial time, one can use TSAdjointSetSteps() to step back to a later time

.keywords: TS, timestep, solve

.seealso: TSCreate(), TSSetSolution(), TSStep()
@*/
PetscErrorCode TSAdjointSolve(TS ts)
{
  PetscErrorCode    ierr;

  PetscFunctionBegin;
  PetscValidHeaderSpecific(ts,TS_CLASSID,1);
  ierr = TSAdjointSetUp(ts);CHKERRQ(ierr);
  /* reset time step and iteration counters */
  ts->steps             = 0;
  ts->ksp_its           = 0;
  ts->snes_its          = 0;
  ts->num_snes_failures = 0;
  ts->reject            = 0;
  ts->reason            = TS_CONVERGED_ITERATING;

  if (!ts->adjoint_max_steps) ts->adjoint_max_steps = ts->total_steps;

  if (ts->steps >= ts->adjoint_max_steps)     ts->reason = TS_CONVERGED_ITS;
  while (!ts->reason) {
    ierr = TSTrajectoryGet(ts->trajectory,ts,ts->adjoint_max_steps-ts->steps,ts->ptime);CHKERRQ(ierr);
    ierr = TSMonitor(ts,ts->adjoint_max_steps-ts->steps,ts->ptime,ts->vec_sol);CHKERRQ(ierr);
    ierr = TSAdjointStep(ts);CHKERRQ(ierr);
    if (ts->event) {
      ierr = TSEventMonitor(ts);CHKERRQ(ierr);
      if (ts->event->status != TSEVENT_PROCESSING) {
        ierr = TSPostStep(ts);CHKERRQ(ierr);
      }
    } else {
      ierr = TSPostStep(ts);CHKERRQ(ierr);
    }
  }
  ts->solvetime = ts->ptime;
  PetscFunctionReturn(0);
}

#undef __FUNCT__
#define __FUNCT__ "TSMonitor"
/*@
   TSMonitor - Runs all user-provided monitor routines set using TSMonitorSet()

   Collective on TS

   Input Parameters:
+  ts - time stepping context obtained from TSCreate()
.  step - step number that has just completed
.  ptime - model time of the state
-  u - state at the current model time

   Notes:
   TSMonitor() is typically used within the time stepping implementations.
   Users might call this function when using the TSStep() interface instead of TSSolve().

   Level: advanced

.keywords: TS, timestep
@*/
PetscErrorCode TSMonitor(TS ts,PetscInt step,PetscReal ptime,Vec u)
{
  PetscErrorCode ierr;
  PetscInt       i,n = ts->numbermonitors;

  PetscFunctionBegin;
  PetscValidHeaderSpecific(ts,TS_CLASSID,1);
  PetscValidHeaderSpecific(u,VEC_CLASSID,4);
  ierr = VecLockPush(u);CHKERRQ(ierr);
  for (i=0; i<n; i++) {
    ierr = (*ts->monitor[i])(ts,step,ptime,u,ts->monitorcontext[i]);CHKERRQ(ierr);
  }
  ierr = VecLockPop(u);CHKERRQ(ierr);
  PetscFunctionReturn(0);
}

/* ------------------------------------------------------------------------*/
#undef __FUNCT__
#define __FUNCT__ "TSMonitorLGCtxCreate"
/*@C
   TSMonitorLGCtxCreate - Creates a line graph context for use with
   TS to monitor the solution process graphically in various ways

   Collective on TS

   Input Parameters:
+  host - the X display to open, or null for the local machine
.  label - the title to put in the title bar
.  x, y - the screen coordinates of the upper left coordinate of the window
.  m, n - the screen width and height in pixels
-  howoften - if positive then determines the frequency of the plotting, if -1 then only at the final time

   Output Parameter:
.  ctx - the context

   Options Database Key:
+  -ts_monitor_lg_timestep - automatically sets line graph monitor
.  -ts_monitor_lg_solution -
.  -ts_monitor_lg_error -
.  -ts_monitor_lg_ksp_iterations -
.  -ts_monitor_lg_snes_iterations -
-  -lg_indicate_data_points <true,false> - indicate the data points (at each time step) on the plot; default is true

   Notes:
   Use TSMonitorLGCtxDestroy() to destroy.

   Level: intermediate

.keywords: TS, monitor, line graph, residual, seealso

.seealso: TSMonitorLGTimeStep(), TSMonitorSet(), TSMonitorLGSolution(), TSMonitorLGError()

@*/
PetscErrorCode  TSMonitorLGCtxCreate(MPI_Comm comm,const char host[],const char label[],int x,int y,int m,int n,PetscInt howoften,TSMonitorLGCtx *ctx)
{
  PetscDraw      win;
  PetscErrorCode ierr;

  PetscFunctionBegin;
  ierr = PetscNew(ctx);CHKERRQ(ierr);
  ierr = PetscDrawCreate(comm,host,label,x,y,m,n,&win);CHKERRQ(ierr);
  ierr = PetscDrawSetFromOptions(win);CHKERRQ(ierr);
  ierr = PetscDrawLGCreate(win,1,&(*ctx)->lg);CHKERRQ(ierr);
  ierr = PetscLogObjectParent((PetscObject)(*ctx)->lg,(PetscObject)win);CHKERRQ(ierr);
  ierr = PetscDrawLGIndicateDataPoints((*ctx)->lg,PETSC_TRUE);CHKERRQ(ierr);
  ierr = PetscDrawLGSetFromOptions((*ctx)->lg);CHKERRQ(ierr);
  (*ctx)->howoften = howoften;
  PetscFunctionReturn(0);
}

#undef __FUNCT__
#define __FUNCT__ "TSMonitorLGTimeStep"
PetscErrorCode TSMonitorLGTimeStep(TS ts,PetscInt step,PetscReal ptime,Vec v,void *monctx)
{
  TSMonitorLGCtx ctx = (TSMonitorLGCtx) monctx;
  PetscReal      x   = ptime,y;
  PetscErrorCode ierr;

  PetscFunctionBegin;
  if (!step) {
    PetscDrawAxis axis;
    ierr = PetscDrawLGGetAxis(ctx->lg,&axis);CHKERRQ(ierr);
    ierr = PetscDrawAxisSetLabels(axis,"Timestep as function of time","Time","Time step");CHKERRQ(ierr);
    ierr = PetscDrawLGReset(ctx->lg);CHKERRQ(ierr);
    ierr = PetscDrawLGIndicateDataPoints(ctx->lg,PETSC_TRUE);CHKERRQ(ierr);
  }
  ierr = TSGetTimeStep(ts,&y);CHKERRQ(ierr);
  ierr = PetscDrawLGAddPoint(ctx->lg,&x,&y);CHKERRQ(ierr);
  if (((ctx->howoften > 0) && (!(step % ctx->howoften))) || ((ctx->howoften == -1) && ts->reason)) {
    ierr = PetscDrawLGDraw(ctx->lg);CHKERRQ(ierr);
  }
  PetscFunctionReturn(0);
}

#undef __FUNCT__
#define __FUNCT__ "TSMonitorLGCtxDestroy"
/*@C
   TSMonitorLGCtxDestroy - Destroys a line graph context that was created
   with TSMonitorLGCtxCreate().

   Collective on TSMonitorLGCtx

   Input Parameter:
.  ctx - the monitor context

   Level: intermediate

.keywords: TS, monitor, line graph, destroy

.seealso: TSMonitorLGCtxCreate(),  TSMonitorSet(), TSMonitorLGTimeStep();
@*/
PetscErrorCode  TSMonitorLGCtxDestroy(TSMonitorLGCtx *ctx)
{
  PetscDraw      draw;
  PetscErrorCode ierr;

  PetscFunctionBegin;
  ierr = PetscDrawLGGetDraw((*ctx)->lg,&draw);CHKERRQ(ierr);
  ierr = PetscDrawDestroy(&draw);CHKERRQ(ierr);
  ierr = PetscDrawLGDestroy(&(*ctx)->lg);CHKERRQ(ierr);
  ierr = PetscStrArrayDestroy(&(*ctx)->names);CHKERRQ(ierr);
  ierr = PetscStrArrayDestroy(&(*ctx)->displaynames);CHKERRQ(ierr);
  ierr = PetscFree((*ctx)->displayvariables);CHKERRQ(ierr);
  ierr = PetscFree((*ctx)->displayvalues);CHKERRQ(ierr);
  ierr = PetscFree(*ctx);CHKERRQ(ierr);
  PetscFunctionReturn(0);
}

#undef __FUNCT__
#define __FUNCT__ "TSGetTime"
/*@
   TSGetTime - Gets the time of the most recently completed step.

   Not Collective

   Input Parameter:
.  ts - the TS context obtained from TSCreate()

   Output Parameter:
.  t  - the current time

   Level: beginner

   Note:
   When called during time step evaluation (e.g. during residual evaluation or via hooks set using TSSetPreStep(),
   TSSetPreStage(), TSSetPostStage(), or TSSetPostStep()), the time is the time at the start of the step being evaluated.

.seealso: TSSetInitialTimeStep(), TSGetTimeStep()

.keywords: TS, get, time
@*/
PetscErrorCode  TSGetTime(TS ts,PetscReal *t)
{
  PetscFunctionBegin;
  PetscValidHeaderSpecific(ts,TS_CLASSID,1);
  PetscValidRealPointer(t,2);
  *t = ts->ptime;
  PetscFunctionReturn(0);
}

#undef __FUNCT__
#define __FUNCT__ "TSGetPrevTime"
/*@
   TSGetPrevTime - Gets the starting time of the previously completed step.

   Not Collective

   Input Parameter:
.  ts - the TS context obtained from TSCreate()

   Output Parameter:
.  t  - the previous time

   Level: beginner

.seealso: TSSetInitialTimeStep(), TSGetTimeStep()

.keywords: TS, get, time
@*/
PetscErrorCode  TSGetPrevTime(TS ts,PetscReal *t)
{
  PetscFunctionBegin;
  PetscValidHeaderSpecific(ts,TS_CLASSID,1);
  PetscValidRealPointer(t,2);
  *t = ts->ptime_prev;
  PetscFunctionReturn(0);
}

#undef __FUNCT__
#define __FUNCT__ "TSSetTime"
/*@
   TSSetTime - Allows one to reset the time.

   Logically Collective on TS

   Input Parameters:
+  ts - the TS context obtained from TSCreate()
-  time - the time

   Level: intermediate

.seealso: TSGetTime(), TSSetDuration()

.keywords: TS, set, time
@*/
PetscErrorCode  TSSetTime(TS ts, PetscReal t)
{
  PetscFunctionBegin;
  PetscValidHeaderSpecific(ts,TS_CLASSID,1);
  PetscValidLogicalCollectiveReal(ts,t,2);
  ts->ptime = t;
  PetscFunctionReturn(0);
}

#undef __FUNCT__
#define __FUNCT__ "TSSetOptionsPrefix"
/*@C
   TSSetOptionsPrefix - Sets the prefix used for searching for all
   TS options in the database.

   Logically Collective on TS

   Input Parameter:
+  ts     - The TS context
-  prefix - The prefix to prepend to all option names

   Notes:
   A hyphen (-) must NOT be given at the beginning of the prefix name.
   The first character of all runtime options is AUTOMATICALLY the
   hyphen.

   Level: advanced

.keywords: TS, set, options, prefix, database

.seealso: TSSetFromOptions()

@*/
PetscErrorCode  TSSetOptionsPrefix(TS ts,const char prefix[])
{
  PetscErrorCode ierr;
  SNES           snes;

  PetscFunctionBegin;
  PetscValidHeaderSpecific(ts,TS_CLASSID,1);
  ierr = PetscObjectSetOptionsPrefix((PetscObject)ts,prefix);CHKERRQ(ierr);
  ierr = TSGetSNES(ts,&snes);CHKERRQ(ierr);
  ierr = SNESSetOptionsPrefix(snes,prefix);CHKERRQ(ierr);
  PetscFunctionReturn(0);
}


#undef __FUNCT__
#define __FUNCT__ "TSAppendOptionsPrefix"
/*@C
   TSAppendOptionsPrefix - Appends to the prefix used for searching for all
   TS options in the database.

   Logically Collective on TS

   Input Parameter:
+  ts     - The TS context
-  prefix - The prefix to prepend to all option names

   Notes:
   A hyphen (-) must NOT be given at the beginning of the prefix name.
   The first character of all runtime options is AUTOMATICALLY the
   hyphen.

   Level: advanced

.keywords: TS, append, options, prefix, database

.seealso: TSGetOptionsPrefix()

@*/
PetscErrorCode  TSAppendOptionsPrefix(TS ts,const char prefix[])
{
  PetscErrorCode ierr;
  SNES           snes;

  PetscFunctionBegin;
  PetscValidHeaderSpecific(ts,TS_CLASSID,1);
  ierr = PetscObjectAppendOptionsPrefix((PetscObject)ts,prefix);CHKERRQ(ierr);
  ierr = TSGetSNES(ts,&snes);CHKERRQ(ierr);
  ierr = SNESAppendOptionsPrefix(snes,prefix);CHKERRQ(ierr);
  PetscFunctionReturn(0);
}

#undef __FUNCT__
#define __FUNCT__ "TSGetOptionsPrefix"
/*@C
   TSGetOptionsPrefix - Sets the prefix used for searching for all
   TS options in the database.

   Not Collective

   Input Parameter:
.  ts - The TS context

   Output Parameter:
.  prefix - A pointer to the prefix string used

   Notes: On the fortran side, the user should pass in a string 'prifix' of
   sufficient length to hold the prefix.

   Level: intermediate

.keywords: TS, get, options, prefix, database

.seealso: TSAppendOptionsPrefix()
@*/
PetscErrorCode  TSGetOptionsPrefix(TS ts,const char *prefix[])
{
  PetscErrorCode ierr;

  PetscFunctionBegin;
  PetscValidHeaderSpecific(ts,TS_CLASSID,1);
  PetscValidPointer(prefix,2);
  ierr = PetscObjectGetOptionsPrefix((PetscObject)ts,prefix);CHKERRQ(ierr);
  PetscFunctionReturn(0);
}

#undef __FUNCT__
#define __FUNCT__ "TSGetRHSJacobian"
/*@C
   TSGetRHSJacobian - Returns the Jacobian J at the present timestep.

   Not Collective, but parallel objects are returned if TS is parallel

   Input Parameter:
.  ts  - The TS context obtained from TSCreate()

   Output Parameters:
+  Amat - The (approximate) Jacobian J of G, where U_t = G(U,t)  (or NULL)
.  Pmat - The matrix from which the preconditioner is constructed, usually the same as Amat  (or NULL)
.  func - Function to compute the Jacobian of the RHS  (or NULL)
-  ctx - User-defined context for Jacobian evaluation routine  (or NULL)

   Notes: You can pass in NULL for any return argument you do not need.

   Level: intermediate

.seealso: TSGetTimeStep(), TSGetMatrices(), TSGetTime(), TSGetTimeStepNumber()

.keywords: TS, timestep, get, matrix, Jacobian
@*/
PetscErrorCode  TSGetRHSJacobian(TS ts,Mat *Amat,Mat *Pmat,TSRHSJacobian *func,void **ctx)
{
  PetscErrorCode ierr;
  SNES           snes;
  DM             dm;

  PetscFunctionBegin;
  ierr = TSGetSNES(ts,&snes);CHKERRQ(ierr);
  ierr = SNESGetJacobian(snes,Amat,Pmat,NULL,NULL);CHKERRQ(ierr);
  ierr = TSGetDM(ts,&dm);CHKERRQ(ierr);
  ierr = DMTSGetRHSJacobian(dm,func,ctx);CHKERRQ(ierr);
  PetscFunctionReturn(0);
}

#undef __FUNCT__
#define __FUNCT__ "TSGetIJacobian"
/*@C
   TSGetIJacobian - Returns the implicit Jacobian at the present timestep.

   Not Collective, but parallel objects are returned if TS is parallel

   Input Parameter:
.  ts  - The TS context obtained from TSCreate()

   Output Parameters:
+  Amat  - The (approximate) Jacobian of F(t,U,U_t)
.  Pmat - The matrix from which the preconditioner is constructed, often the same as Amat
.  f   - The function to compute the matrices
- ctx - User-defined context for Jacobian evaluation routine

   Notes: You can pass in NULL for any return argument you do not need.

   Level: advanced

.seealso: TSGetTimeStep(), TSGetRHSJacobian(), TSGetMatrices(), TSGetTime(), TSGetTimeStepNumber()

.keywords: TS, timestep, get, matrix, Jacobian
@*/
PetscErrorCode  TSGetIJacobian(TS ts,Mat *Amat,Mat *Pmat,TSIJacobian *f,void **ctx)
{
  PetscErrorCode ierr;
  SNES           snes;
  DM             dm;

  PetscFunctionBegin;
  ierr = TSGetSNES(ts,&snes);CHKERRQ(ierr);
  ierr = SNESSetUpMatrices(snes);CHKERRQ(ierr);
  ierr = SNESGetJacobian(snes,Amat,Pmat,NULL,NULL);CHKERRQ(ierr);
  ierr = TSGetDM(ts,&dm);CHKERRQ(ierr);
  ierr = DMTSGetIJacobian(dm,f,ctx);CHKERRQ(ierr);
  PetscFunctionReturn(0);
}


#undef __FUNCT__
#define __FUNCT__ "TSMonitorDrawSolution"
/*@C
   TSMonitorDrawSolution - Monitors progress of the TS solvers by calling
   VecView() for the solution at each timestep

   Collective on TS

   Input Parameters:
+  ts - the TS context
.  step - current time-step
.  ptime - current time
-  dummy - either a viewer or NULL

   Options Database:
.   -ts_monitor_draw_solution_initial - show initial solution as well as current solution

   Notes: the initial solution and current solution are not display with a common axis scaling so generally the option -ts_monitor_draw_solution_initial
       will look bad

   Level: intermediate

.keywords: TS,  vector, monitor, view

.seealso: TSMonitorSet(), TSMonitorDefault(), VecView()
@*/
PetscErrorCode  TSMonitorDrawSolution(TS ts,PetscInt step,PetscReal ptime,Vec u,void *dummy)
{
  PetscErrorCode   ierr;
  TSMonitorDrawCtx ictx = (TSMonitorDrawCtx)dummy;
  PetscDraw        draw;

  PetscFunctionBegin;
  if (!step && ictx->showinitial) {
    if (!ictx->initialsolution) {
      ierr = VecDuplicate(u,&ictx->initialsolution);CHKERRQ(ierr);
    }
    ierr = VecCopy(u,ictx->initialsolution);CHKERRQ(ierr);
  }
  if (!(((ictx->howoften > 0) && (!(step % ictx->howoften))) || ((ictx->howoften == -1) && ts->reason))) PetscFunctionReturn(0);

  if (ictx->showinitial) {
    PetscReal pause;
    ierr = PetscViewerDrawGetPause(ictx->viewer,&pause);CHKERRQ(ierr);
    ierr = PetscViewerDrawSetPause(ictx->viewer,0.0);CHKERRQ(ierr);
    ierr = VecView(ictx->initialsolution,ictx->viewer);CHKERRQ(ierr);
    ierr = PetscViewerDrawSetPause(ictx->viewer,pause);CHKERRQ(ierr);
    ierr = PetscViewerDrawSetHold(ictx->viewer,PETSC_TRUE);CHKERRQ(ierr);
  }
  ierr = VecView(u,ictx->viewer);CHKERRQ(ierr);
  if (ictx->showtimestepandtime) {
    PetscReal xl,yl,xr,yr,tw,w,h;
    char      time[32];
    size_t    len;

    ierr = PetscViewerDrawGetDraw(ictx->viewer,0,&draw);CHKERRQ(ierr);
    ierr = PetscSNPrintf(time,32,"Timestep %d Time %g",(int)step,(double)ptime);CHKERRQ(ierr);
    ierr = PetscDrawGetCoordinates(draw,&xl,&yl,&xr,&yr);CHKERRQ(ierr);
    ierr =  PetscStrlen(time,&len);CHKERRQ(ierr);
    ierr = PetscDrawStringGetSize(draw,&tw,NULL);CHKERRQ(ierr);
    w    = xl + .5*(xr - xl) - .5*len*tw;
    h    = yl + .95*(yr - yl);
    ierr = PetscDrawString(draw,w,h,PETSC_DRAW_BLACK,time);CHKERRQ(ierr);
    ierr = PetscDrawFlush(draw);CHKERRQ(ierr);
  }

  if (ictx->showinitial) {
    ierr = PetscViewerDrawSetHold(ictx->viewer,PETSC_FALSE);CHKERRQ(ierr);
  }
  PetscFunctionReturn(0);
}

#undef __FUNCT__
#define __FUNCT__ "TSMonitorDrawSolutionPhase"
/*@C
   TSMonitorDrawSolutionPhase - Monitors progress of the TS solvers by plotting the solution as a phase diagram

   Collective on TS

   Input Parameters:
+  ts - the TS context
.  step - current time-step
.  ptime - current time
-  dummy - either a viewer or NULL

   Level: intermediate

.keywords: TS,  vector, monitor, view

.seealso: TSMonitorSet(), TSMonitorDefault(), VecView()
@*/
PetscErrorCode  TSMonitorDrawSolutionPhase(TS ts,PetscInt step,PetscReal ptime,Vec u,void *dummy)
{
  PetscErrorCode    ierr;
  TSMonitorDrawCtx  ictx = (TSMonitorDrawCtx)dummy;
  PetscDraw         draw;
  MPI_Comm          comm;
  PetscInt          n;
  PetscMPIInt       size;
  PetscReal         xl,yl,xr,yr,tw,w,h;
  char              time[32];
  size_t            len;
  const PetscScalar *U;

  PetscFunctionBegin;
  ierr = PetscObjectGetComm((PetscObject)ts,&comm);CHKERRQ(ierr);
  ierr = MPI_Comm_size(comm,&size);CHKERRQ(ierr);
  if (size != 1) SETERRQ(comm,PETSC_ERR_SUP,"Only allowed for sequential runs");
  ierr = VecGetSize(u,&n);CHKERRQ(ierr);
  if (n != 2) SETERRQ(comm,PETSC_ERR_SUP,"Only for ODEs with two unknowns");

  ierr = PetscViewerDrawGetDraw(ictx->viewer,0,&draw);CHKERRQ(ierr);

  ierr = VecGetArrayRead(u,&U);CHKERRQ(ierr);
  ierr = PetscDrawAxisGetLimits(ictx->axis,&xl,&xr,&yl,&yr);CHKERRQ(ierr);
  if ((PetscRealPart(U[0]) < xl) || (PetscRealPart(U[1]) < yl) || (PetscRealPart(U[0]) > xr) || (PetscRealPart(U[1]) > yr)) {
      ierr = VecRestoreArrayRead(u,&U);CHKERRQ(ierr);
      PetscFunctionReturn(0);
  }
  if (!step) ictx->color++;
  ierr = PetscDrawPoint(draw,PetscRealPart(U[0]),PetscRealPart(U[1]),ictx->color);CHKERRQ(ierr);
  ierr = VecRestoreArrayRead(u,&U);CHKERRQ(ierr);

  if (ictx->showtimestepandtime) {
    ierr = PetscDrawGetCoordinates(draw,&xl,&yl,&xr,&yr);CHKERRQ(ierr);
    ierr = PetscSNPrintf(time,32,"Timestep %d Time %g",(int)step,(double)ptime);CHKERRQ(ierr);
    ierr = PetscStrlen(time,&len);CHKERRQ(ierr);
    ierr = PetscDrawStringGetSize(draw,&tw,NULL);CHKERRQ(ierr);
    w    = xl + .5*(xr - xl) - .5*len*tw;
    h    = yl + .95*(yr - yl);
    ierr = PetscDrawString(draw,w,h,PETSC_DRAW_BLACK,time);CHKERRQ(ierr);
  }
  ierr = PetscDrawFlush(draw);CHKERRQ(ierr);
  PetscFunctionReturn(0);
}


#undef __FUNCT__
#define __FUNCT__ "TSMonitorDrawCtxDestroy"
/*@C
   TSMonitorDrawCtxDestroy - Destroys the monitor context for TSMonitorDrawSolution()

   Collective on TS

   Input Parameters:
.    ctx - the monitor context

   Level: intermediate

.keywords: TS,  vector, monitor, view

.seealso: TSMonitorSet(), TSMonitorDefault(), VecView(), TSMonitorDrawSolution(), TSMonitorDrawError()
@*/
PetscErrorCode  TSMonitorDrawCtxDestroy(TSMonitorDrawCtx *ictx)
{
  PetscErrorCode ierr;

  PetscFunctionBegin;
  ierr = PetscDrawAxisDestroy(&(*ictx)->axis);CHKERRQ(ierr);
  ierr = PetscViewerDestroy(&(*ictx)->viewer);CHKERRQ(ierr);
  ierr = VecDestroy(&(*ictx)->initialsolution);CHKERRQ(ierr);
  ierr = PetscFree(*ictx);CHKERRQ(ierr);
  PetscFunctionReturn(0);
}

#undef __FUNCT__
#define __FUNCT__ "TSMonitorDrawCtxCreate"
/*@C
   TSMonitorDrawCtxCreate - Creates the monitor context for TSMonitorDrawCtx

   Collective on TS

   Input Parameter:
.    ts - time-step context

   Output Patameter:
.    ctx - the monitor context

   Options Database:
.   -ts_monitor_draw_solution_initial - show initial solution as well as current solution

   Level: intermediate

.keywords: TS,  vector, monitor, view

.seealso: TSMonitorSet(), TSMonitorDefault(), VecView(), TSMonitorDrawCtx()
@*/
PetscErrorCode  TSMonitorDrawCtxCreate(MPI_Comm comm,const char host[],const char label[],int x,int y,int m,int n,PetscInt howoften,TSMonitorDrawCtx *ctx)
{
  PetscErrorCode   ierr;

  PetscFunctionBegin;
  ierr = PetscNew(ctx);CHKERRQ(ierr);
  ierr = PetscViewerDrawOpen(comm,host,label,x,y,m,n,&(*ctx)->viewer);CHKERRQ(ierr);
  ierr = PetscViewerSetFromOptions((*ctx)->viewer);CHKERRQ(ierr);

  (*ctx)->howoften    = howoften;
  (*ctx)->showinitial = PETSC_FALSE;
  ierr = PetscOptionsGetBool(NULL,"-ts_monitor_draw_solution_initial",&(*ctx)->showinitial,NULL);CHKERRQ(ierr);

  (*ctx)->showtimestepandtime = PETSC_FALSE;
  ierr = PetscOptionsGetBool(NULL,"-ts_monitor_draw_solution_show_time",&(*ctx)->showtimestepandtime,NULL);CHKERRQ(ierr);
  (*ctx)->color = PETSC_DRAW_WHITE;
  PetscFunctionReturn(0);
}

#undef __FUNCT__
#define __FUNCT__ "TSMonitorDrawError"
/*@C
   TSMonitorDrawError - Monitors progress of the TS solvers by calling
   VecView() for the error at each timestep

   Collective on TS

   Input Parameters:
+  ts - the TS context
.  step - current time-step
.  ptime - current time
-  dummy - either a viewer or NULL

   Level: intermediate

.keywords: TS,  vector, monitor, view

.seealso: TSMonitorSet(), TSMonitorDefault(), VecView()
@*/
PetscErrorCode  TSMonitorDrawError(TS ts,PetscInt step,PetscReal ptime,Vec u,void *dummy)
{
  PetscErrorCode   ierr;
  TSMonitorDrawCtx ctx    = (TSMonitorDrawCtx)dummy;
  PetscViewer      viewer = ctx->viewer;
  Vec              work;

  PetscFunctionBegin;
  if (!(((ctx->howoften > 0) && (!(step % ctx->howoften))) || ((ctx->howoften == -1) && ts->reason))) PetscFunctionReturn(0);
  ierr = VecDuplicate(u,&work);CHKERRQ(ierr);
  ierr = TSComputeSolutionFunction(ts,ptime,work);CHKERRQ(ierr);
  ierr = VecAXPY(work,-1.0,u);CHKERRQ(ierr);
  ierr = VecView(work,viewer);CHKERRQ(ierr);
  ierr = VecDestroy(&work);CHKERRQ(ierr);
  PetscFunctionReturn(0);
}

#include <petsc-private/dmimpl.h>
#undef __FUNCT__
#define __FUNCT__ "TSSetDM"
/*@
   TSSetDM - Sets the DM that may be used by some preconditioners

   Logically Collective on TS and DM

   Input Parameters:
+  ts - the preconditioner context
-  dm - the dm

   Level: intermediate


.seealso: TSGetDM(), SNESSetDM(), SNESGetDM()
@*/
PetscErrorCode  TSSetDM(TS ts,DM dm)
{
  PetscErrorCode ierr;
  SNES           snes;
  DMTS           tsdm;

  PetscFunctionBegin;
  PetscValidHeaderSpecific(ts,TS_CLASSID,1);
  ierr = PetscObjectReference((PetscObject)dm);CHKERRQ(ierr);
  if (ts->dm) {               /* Move the DMTS context over to the new DM unless the new DM already has one */
    if (ts->dm->dmts && !dm->dmts) {
      ierr = DMCopyDMTS(ts->dm,dm);CHKERRQ(ierr);
      ierr = DMGetDMTS(ts->dm,&tsdm);CHKERRQ(ierr);
      if (tsdm->originaldm == ts->dm) { /* Grant write privileges to the replacement DM */
        tsdm->originaldm = dm;
      }
    }
    ierr = DMDestroy(&ts->dm);CHKERRQ(ierr);
  }
  ts->dm = dm;

  ierr = TSGetSNES(ts,&snes);CHKERRQ(ierr);
  ierr = SNESSetDM(snes,dm);CHKERRQ(ierr);
  PetscFunctionReturn(0);
}

#undef __FUNCT__
#define __FUNCT__ "TSGetDM"
/*@
   TSGetDM - Gets the DM that may be used by some preconditioners

   Not Collective

   Input Parameter:
. ts - the preconditioner context

   Output Parameter:
.  dm - the dm

   Level: intermediate


.seealso: TSSetDM(), SNESSetDM(), SNESGetDM()
@*/
PetscErrorCode  TSGetDM(TS ts,DM *dm)
{
  PetscErrorCode ierr;

  PetscFunctionBegin;
  PetscValidHeaderSpecific(ts,TS_CLASSID,1);
  if (!ts->dm) {
    ierr = DMShellCreate(PetscObjectComm((PetscObject)ts),&ts->dm);CHKERRQ(ierr);
    if (ts->snes) {ierr = SNESSetDM(ts->snes,ts->dm);CHKERRQ(ierr);}
  }
  *dm = ts->dm;
  PetscFunctionReturn(0);
}

#undef __FUNCT__
#define __FUNCT__ "SNESTSFormFunction"
/*@
   SNESTSFormFunction - Function to evaluate nonlinear residual

   Logically Collective on SNES

   Input Parameter:
+ snes - nonlinear solver
. U - the current state at which to evaluate the residual
- ctx - user context, must be a TS

   Output Parameter:
. F - the nonlinear residual

   Notes:
   This function is not normally called by users and is automatically registered with the SNES used by TS.
   It is most frequently passed to MatFDColoringSetFunction().

   Level: advanced

.seealso: SNESSetFunction(), MatFDColoringSetFunction()
@*/
PetscErrorCode  SNESTSFormFunction(SNES snes,Vec U,Vec F,void *ctx)
{
  TS             ts = (TS)ctx;
  PetscErrorCode ierr;

  PetscFunctionBegin;
  PetscValidHeaderSpecific(snes,SNES_CLASSID,1);
  PetscValidHeaderSpecific(U,VEC_CLASSID,2);
  PetscValidHeaderSpecific(F,VEC_CLASSID,3);
  PetscValidHeaderSpecific(ts,TS_CLASSID,4);
  ierr = (ts->ops->snesfunction)(snes,U,F,ts);CHKERRQ(ierr);
  PetscFunctionReturn(0);
}

#undef __FUNCT__
#define __FUNCT__ "SNESTSFormJacobian"
/*@
   SNESTSFormJacobian - Function to evaluate the Jacobian

   Collective on SNES

   Input Parameter:
+ snes - nonlinear solver
. U - the current state at which to evaluate the residual
- ctx - user context, must be a TS

   Output Parameter:
+ A - the Jacobian
. B - the preconditioning matrix (may be the same as A)
- flag - indicates any structure change in the matrix

   Notes:
   This function is not normally called by users and is automatically registered with the SNES used by TS.

   Level: developer

.seealso: SNESSetJacobian()
@*/
PetscErrorCode  SNESTSFormJacobian(SNES snes,Vec U,Mat A,Mat B,void *ctx)
{
  TS             ts = (TS)ctx;
  PetscErrorCode ierr;

  PetscFunctionBegin;
  PetscValidHeaderSpecific(snes,SNES_CLASSID,1);
  PetscValidHeaderSpecific(U,VEC_CLASSID,2);
  PetscValidPointer(A,3);
  PetscValidHeaderSpecific(A,MAT_CLASSID,3);
  PetscValidPointer(B,4);
  PetscValidHeaderSpecific(B,MAT_CLASSID,4);
  PetscValidHeaderSpecific(ts,TS_CLASSID,6);
  ierr = (ts->ops->snesjacobian)(snes,U,A,B,ts);CHKERRQ(ierr);
  PetscFunctionReturn(0);
}

#undef __FUNCT__
#define __FUNCT__ "TSComputeRHSFunctionLinear"
/*@C
   TSComputeRHSFunctionLinear - Evaluate the right hand side via the user-provided Jacobian, for linear problems only

   Collective on TS

   Input Arguments:
+  ts - time stepping context
.  t - time at which to evaluate
.  U - state at which to evaluate
-  ctx - context

   Output Arguments:
.  F - right hand side

   Level: intermediate

   Notes:
   This function is intended to be passed to TSSetRHSFunction() to evaluate the right hand side for linear problems.
   The matrix (and optionally the evaluation context) should be passed to TSSetRHSJacobian().

.seealso: TSSetRHSFunction(), TSSetRHSJacobian(), TSComputeRHSJacobianConstant()
@*/
PetscErrorCode TSComputeRHSFunctionLinear(TS ts,PetscReal t,Vec U,Vec F,void *ctx)
{
  PetscErrorCode ierr;
  Mat            Arhs,Brhs;

  PetscFunctionBegin;
  ierr = TSGetRHSMats_Private(ts,&Arhs,&Brhs);CHKERRQ(ierr);
  ierr = TSComputeRHSJacobian(ts,t,U,Arhs,Brhs);CHKERRQ(ierr);
  ierr = MatMult(Arhs,U,F);CHKERRQ(ierr);
  PetscFunctionReturn(0);
}

#undef __FUNCT__
#define __FUNCT__ "TSComputeRHSJacobianConstant"
/*@C
   TSComputeRHSJacobianConstant - Reuses a Jacobian that is time-independent.

   Collective on TS

   Input Arguments:
+  ts - time stepping context
.  t - time at which to evaluate
.  U - state at which to evaluate
-  ctx - context

   Output Arguments:
+  A - pointer to operator
.  B - pointer to preconditioning matrix
-  flg - matrix structure flag

   Level: intermediate

   Notes:
   This function is intended to be passed to TSSetRHSJacobian() to evaluate the Jacobian for linear time-independent problems.

.seealso: TSSetRHSFunction(), TSSetRHSJacobian(), TSComputeRHSFunctionLinear()
@*/
PetscErrorCode TSComputeRHSJacobianConstant(TS ts,PetscReal t,Vec U,Mat A,Mat B,void *ctx)
{
  PetscFunctionBegin;
  PetscFunctionReturn(0);
}

#undef __FUNCT__
#define __FUNCT__ "TSComputeIFunctionLinear"
/*@C
   TSComputeIFunctionLinear - Evaluate the left hand side via the user-provided Jacobian, for linear problems only

   Collective on TS

   Input Arguments:
+  ts - time stepping context
.  t - time at which to evaluate
.  U - state at which to evaluate
.  Udot - time derivative of state vector
-  ctx - context

   Output Arguments:
.  F - left hand side

   Level: intermediate

   Notes:
   The assumption here is that the left hand side is of the form A*Udot (and not A*Udot + B*U). For other cases, the
   user is required to write their own TSComputeIFunction.
   This function is intended to be passed to TSSetIFunction() to evaluate the left hand side for linear problems.
   The matrix (and optionally the evaluation context) should be passed to TSSetIJacobian().

.seealso: TSSetIFunction(), TSSetIJacobian(), TSComputeIJacobianConstant()
@*/
PetscErrorCode TSComputeIFunctionLinear(TS ts,PetscReal t,Vec U,Vec Udot,Vec F,void *ctx)
{
  PetscErrorCode ierr;
  Mat            A,B;

  PetscFunctionBegin;
  ierr = TSGetIJacobian(ts,&A,&B,NULL,NULL);CHKERRQ(ierr);
  ierr = TSComputeIJacobian(ts,t,U,Udot,1.0,A,B,PETSC_TRUE);CHKERRQ(ierr);
  ierr = MatMult(A,Udot,F);CHKERRQ(ierr);
  PetscFunctionReturn(0);
}

#undef __FUNCT__
#define __FUNCT__ "TSComputeIJacobianConstant"
/*@C
   TSComputeIJacobianConstant - Reuses a time-independent for a semi-implicit DAE or ODE

   Collective on TS

   Input Arguments:
+  ts - time stepping context
.  t - time at which to evaluate
.  U - state at which to evaluate
.  Udot - time derivative of state vector
.  shift - shift to apply
-  ctx - context

   Output Arguments:
+  A - pointer to operator
.  B - pointer to preconditioning matrix
-  flg - matrix structure flag

   Level: advanced

   Notes:
   This function is intended to be passed to TSSetIJacobian() to evaluate the Jacobian for linear time-independent problems.

   It is only appropriate for problems of the form

$     M Udot = F(U,t)

  where M is constant and F is non-stiff.  The user must pass M to TSSetIJacobian().  The current implementation only
  works with IMEX time integration methods such as TSROSW and TSARKIMEX, since there is no support for de-constructing
  an implicit operator of the form

$    shift*M + J

  where J is the Jacobian of -F(U).  Support may be added in a future version of PETSc, but for now, the user must store
  a copy of M or reassemble it when requested.

.seealso: TSSetIFunction(), TSSetIJacobian(), TSComputeIFunctionLinear()
@*/
PetscErrorCode TSComputeIJacobianConstant(TS ts,PetscReal t,Vec U,Vec Udot,PetscReal shift,Mat A,Mat B,void *ctx)
{
  PetscErrorCode ierr;

  PetscFunctionBegin;
  ierr = MatScale(A, shift / ts->ijacobian.shift);CHKERRQ(ierr);
  ts->ijacobian.shift = shift;
  PetscFunctionReturn(0);
}

#undef __FUNCT__
#define __FUNCT__ "TSGetEquationType"
/*@
   TSGetEquationType - Gets the type of the equation that TS is solving.

   Not Collective

   Input Parameter:
.  ts - the TS context

   Output Parameter:
.  equation_type - see TSEquationType

   Level: beginner

.keywords: TS, equation type

.seealso: TSSetEquationType(), TSEquationType
@*/
PetscErrorCode  TSGetEquationType(TS ts,TSEquationType *equation_type)
{
  PetscFunctionBegin;
  PetscValidHeaderSpecific(ts,TS_CLASSID,1);
  PetscValidPointer(equation_type,2);
  *equation_type = ts->equation_type;
  PetscFunctionReturn(0);
}

#undef __FUNCT__
#define __FUNCT__ "TSSetEquationType"
/*@
   TSSetEquationType - Sets the type of the equation that TS is solving.

   Not Collective

   Input Parameter:
+  ts - the TS context
.  equation_type - see TSEquationType

   Level: advanced

.keywords: TS, equation type

.seealso: TSGetEquationType(), TSEquationType
@*/
PetscErrorCode  TSSetEquationType(TS ts,TSEquationType equation_type)
{
  PetscFunctionBegin;
  PetscValidHeaderSpecific(ts,TS_CLASSID,1);
  ts->equation_type = equation_type;
  PetscFunctionReturn(0);
}

#undef __FUNCT__
#define __FUNCT__ "TSGetConvergedReason"
/*@
   TSGetConvergedReason - Gets the reason the TS iteration was stopped.

   Not Collective

   Input Parameter:
.  ts - the TS context

   Output Parameter:
.  reason - negative value indicates diverged, positive value converged, see TSConvergedReason or the
            manual pages for the individual convergence tests for complete lists

   Level: beginner

   Notes:
   Can only be called after the call to TSSolve() is complete.

.keywords: TS, nonlinear, set, convergence, test

.seealso: TSSetConvergenceTest(), TSConvergedReason
@*/
PetscErrorCode  TSGetConvergedReason(TS ts,TSConvergedReason *reason)
{
  PetscFunctionBegin;
  PetscValidHeaderSpecific(ts,TS_CLASSID,1);
  PetscValidPointer(reason,2);
  *reason = ts->reason;
  PetscFunctionReturn(0);
}

#undef __FUNCT__
#define __FUNCT__ "TSSetConvergedReason"
/*@
   TSSetConvergedReason - Sets the reason for handling the convergence of TSSolve.

   Not Collective

   Input Parameter:
+  ts - the TS context
.  reason - negative value indicates diverged, positive value converged, see TSConvergedReason or the
            manual pages for the individual convergence tests for complete lists

   Level: advanced

   Notes:
   Can only be called during TSSolve() is active.

.keywords: TS, nonlinear, set, convergence, test

.seealso: TSConvergedReason
@*/
PetscErrorCode  TSSetConvergedReason(TS ts,TSConvergedReason reason)
{
  PetscFunctionBegin;
  PetscValidHeaderSpecific(ts,TS_CLASSID,1);
  ts->reason = reason;
  PetscFunctionReturn(0);
}

#undef __FUNCT__
#define __FUNCT__ "TSGetSolveTime"
/*@
   TSGetSolveTime - Gets the time after a call to TSSolve()

   Not Collective

   Input Parameter:
.  ts - the TS context

   Output Parameter:
.  ftime - the final time. This time should correspond to the final time set with TSSetDuration()

   Level: beginner

   Notes:
   Can only be called after the call to TSSolve() is complete.

.keywords: TS, nonlinear, set, convergence, test

.seealso: TSSetConvergenceTest(), TSConvergedReason
@*/
PetscErrorCode  TSGetSolveTime(TS ts,PetscReal *ftime)
{
  PetscFunctionBegin;
  PetscValidHeaderSpecific(ts,TS_CLASSID,1);
  PetscValidPointer(ftime,2);
  *ftime = ts->solvetime;
  PetscFunctionReturn(0);
}

#undef __FUNCT__
#define __FUNCT__ "TSGetTotalSteps"
/*@
   TSGetTotalSteps - Gets the total number of steps done since the last call to TSSetUp() or TSCreate()

   Not Collective

   Input Parameter:
.  ts - the TS context

   Output Parameter:
.  steps - the number of steps

   Level: beginner

   Notes:
   Includes the number of steps for all calls to TSSolve() since TSSetUp() was called

.keywords: TS, nonlinear, set, convergence, test

.seealso: TSSetConvergenceTest(), TSConvergedReason
@*/
PetscErrorCode  TSGetTotalSteps(TS ts,PetscInt *steps)
{
  PetscFunctionBegin;
  PetscValidHeaderSpecific(ts,TS_CLASSID,1);
  PetscValidPointer(steps,2);
  *steps = ts->total_steps;
  PetscFunctionReturn(0);
}

#undef __FUNCT__
#define __FUNCT__ "TSGetSNESIterations"
/*@
   TSGetSNESIterations - Gets the total number of nonlinear iterations
   used by the time integrator.

   Not Collective

   Input Parameter:
.  ts - TS context

   Output Parameter:
.  nits - number of nonlinear iterations

   Notes:
   This counter is reset to zero for each successive call to TSSolve().

   Level: intermediate

.keywords: TS, get, number, nonlinear, iterations

.seealso:  TSGetKSPIterations()
@*/
PetscErrorCode TSGetSNESIterations(TS ts,PetscInt *nits)
{
  PetscFunctionBegin;
  PetscValidHeaderSpecific(ts,TS_CLASSID,1);
  PetscValidIntPointer(nits,2);
  *nits = ts->snes_its;
  PetscFunctionReturn(0);
}

#undef __FUNCT__
#define __FUNCT__ "TSGetKSPIterations"
/*@
   TSGetKSPIterations - Gets the total number of linear iterations
   used by the time integrator.

   Not Collective

   Input Parameter:
.  ts - TS context

   Output Parameter:
.  lits - number of linear iterations

   Notes:
   This counter is reset to zero for each successive call to TSSolve().

   Level: intermediate

.keywords: TS, get, number, linear, iterations

.seealso:  TSGetSNESIterations(), SNESGetKSPIterations()
@*/
PetscErrorCode TSGetKSPIterations(TS ts,PetscInt *lits)
{
  PetscFunctionBegin;
  PetscValidHeaderSpecific(ts,TS_CLASSID,1);
  PetscValidIntPointer(lits,2);
  *lits = ts->ksp_its;
  PetscFunctionReturn(0);
}

#undef __FUNCT__
#define __FUNCT__ "TSGetStepRejections"
/*@
   TSGetStepRejections - Gets the total number of rejected steps.

   Not Collective

   Input Parameter:
.  ts - TS context

   Output Parameter:
.  rejects - number of steps rejected

   Notes:
   This counter is reset to zero for each successive call to TSSolve().

   Level: intermediate

.keywords: TS, get, number

.seealso:  TSGetSNESIterations(), TSGetKSPIterations(), TSSetMaxStepRejections(), TSGetSNESFailures(), TSSetMaxSNESFailures(), TSSetErrorIfStepFails()
@*/
PetscErrorCode TSGetStepRejections(TS ts,PetscInt *rejects)
{
  PetscFunctionBegin;
  PetscValidHeaderSpecific(ts,TS_CLASSID,1);
  PetscValidIntPointer(rejects,2);
  *rejects = ts->reject;
  PetscFunctionReturn(0);
}

#undef __FUNCT__
#define __FUNCT__ "TSGetSNESFailures"
/*@
   TSGetSNESFailures - Gets the total number of failed SNES solves

   Not Collective

   Input Parameter:
.  ts - TS context

   Output Parameter:
.  fails - number of failed nonlinear solves

   Notes:
   This counter is reset to zero for each successive call to TSSolve().

   Level: intermediate

.keywords: TS, get, number

.seealso:  TSGetSNESIterations(), TSGetKSPIterations(), TSSetMaxStepRejections(), TSGetStepRejections(), TSSetMaxSNESFailures()
@*/
PetscErrorCode TSGetSNESFailures(TS ts,PetscInt *fails)
{
  PetscFunctionBegin;
  PetscValidHeaderSpecific(ts,TS_CLASSID,1);
  PetscValidIntPointer(fails,2);
  *fails = ts->num_snes_failures;
  PetscFunctionReturn(0);
}

#undef __FUNCT__
#define __FUNCT__ "TSSetMaxStepRejections"
/*@
   TSSetMaxStepRejections - Sets the maximum number of step rejections before a step fails

   Not Collective

   Input Parameter:
+  ts - TS context
-  rejects - maximum number of rejected steps, pass -1 for unlimited

   Notes:
   The counter is reset to zero for each step

   Options Database Key:
 .  -ts_max_reject - Maximum number of step rejections before a step fails

   Level: intermediate

.keywords: TS, set, maximum, number

.seealso:  TSGetSNESIterations(), TSGetKSPIterations(), TSSetMaxSNESFailures(), TSGetStepRejections(), TSGetSNESFailures(), TSSetErrorIfStepFails(), TSGetConvergedReason()
@*/
PetscErrorCode TSSetMaxStepRejections(TS ts,PetscInt rejects)
{
  PetscFunctionBegin;
  PetscValidHeaderSpecific(ts,TS_CLASSID,1);
  ts->max_reject = rejects;
  PetscFunctionReturn(0);
}

#undef __FUNCT__
#define __FUNCT__ "TSSetMaxSNESFailures"
/*@
   TSSetMaxSNESFailures - Sets the maximum number of failed SNES solves

   Not Collective

   Input Parameter:
+  ts - TS context
-  fails - maximum number of failed nonlinear solves, pass -1 for unlimited

   Notes:
   The counter is reset to zero for each successive call to TSSolve().

   Options Database Key:
 .  -ts_max_snes_failures - Maximum number of nonlinear solve failures

   Level: intermediate

.keywords: TS, set, maximum, number

.seealso:  TSGetSNESIterations(), TSGetKSPIterations(), TSSetMaxStepRejections(), TSGetStepRejections(), TSGetSNESFailures(), SNESGetConvergedReason(), TSGetConvergedReason()
@*/
PetscErrorCode TSSetMaxSNESFailures(TS ts,PetscInt fails)
{
  PetscFunctionBegin;
  PetscValidHeaderSpecific(ts,TS_CLASSID,1);
  ts->max_snes_failures = fails;
  PetscFunctionReturn(0);
}

#undef __FUNCT__
#define __FUNCT__ "TSSetErrorIfStepFails"
/*@
   TSSetErrorIfStepFails - Error if no step succeeds

   Not Collective

   Input Parameter:
+  ts - TS context
-  err - PETSC_TRUE to error if no step succeeds, PETSC_FALSE to return without failure

   Options Database Key:
 .  -ts_error_if_step_fails - Error if no step succeeds

   Level: intermediate

.keywords: TS, set, error

.seealso:  TSGetSNESIterations(), TSGetKSPIterations(), TSSetMaxStepRejections(), TSGetStepRejections(), TSGetSNESFailures(), TSSetErrorIfStepFails(), TSGetConvergedReason()
@*/
PetscErrorCode TSSetErrorIfStepFails(TS ts,PetscBool err)
{
  PetscFunctionBegin;
  PetscValidHeaderSpecific(ts,TS_CLASSID,1);
  ts->errorifstepfailed = err;
  PetscFunctionReturn(0);
}

#undef __FUNCT__
#define __FUNCT__ "TSMonitorSolutionBinary"
/*@C
   TSMonitorSolutionBinary - Monitors progress of the TS solvers by VecView() for the solution at each timestep. Normally the viewer is a binary file

   Collective on TS

   Input Parameters:
+  ts - the TS context
.  step - current time-step
.  ptime - current time
.  u - current state
-  viewer - binary viewer

   Level: intermediate

.keywords: TS,  vector, monitor, view

.seealso: TSMonitorSet(), TSMonitorDefault(), VecView()
@*/
PetscErrorCode  TSMonitorSolutionBinary(TS ts,PetscInt step,PetscReal ptime,Vec u,void *viewer)
{
  PetscErrorCode ierr;
  PetscViewer    v = (PetscViewer)viewer;

  PetscFunctionBegin;
  ierr = VecView(u,v);CHKERRQ(ierr);
  PetscFunctionReturn(0);
}

#undef __FUNCT__
#define __FUNCT__ "TSMonitorSolutionVTK"
/*@C
   TSMonitorSolutionVTK - Monitors progress of the TS solvers by VecView() for the solution at each timestep.

   Collective on TS

   Input Parameters:
+  ts - the TS context
.  step - current time-step
.  ptime - current time
.  u - current state
-  filenametemplate - string containing a format specifier for the integer time step (e.g. %03D)

   Level: intermediate

   Notes:
   The VTK format does not allow writing multiple time steps in the same file, therefore a different file will be written for each time step.
   These are named according to the file name template.

   This function is normally passed as an argument to TSMonitorSet() along with TSMonitorSolutionVTKDestroy().

.keywords: TS,  vector, monitor, view

.seealso: TSMonitorSet(), TSMonitorDefault(), VecView()
@*/
PetscErrorCode TSMonitorSolutionVTK(TS ts,PetscInt step,PetscReal ptime,Vec u,void *filenametemplate)
{
  PetscErrorCode ierr;
  char           filename[PETSC_MAX_PATH_LEN];
  PetscViewer    viewer;

  PetscFunctionBegin;
  ierr = PetscSNPrintf(filename,sizeof(filename),(const char*)filenametemplate,step);CHKERRQ(ierr);
  ierr = PetscViewerVTKOpen(PetscObjectComm((PetscObject)ts),filename,FILE_MODE_WRITE,&viewer);CHKERRQ(ierr);
  ierr = VecView(u,viewer);CHKERRQ(ierr);
  ierr = PetscViewerDestroy(&viewer);CHKERRQ(ierr);
  PetscFunctionReturn(0);
}

#undef __FUNCT__
#define __FUNCT__ "TSMonitorSolutionVTKDestroy"
/*@C
   TSMonitorSolutionVTKDestroy - Destroy context for monitoring

   Collective on TS

   Input Parameters:
.  filenametemplate - string containing a format specifier for the integer time step (e.g. %03D)

   Level: intermediate

   Note:
   This function is normally passed to TSMonitorSet() along with TSMonitorSolutionVTK().

.keywords: TS,  vector, monitor, view

.seealso: TSMonitorSet(), TSMonitorSolutionVTK()
@*/
PetscErrorCode TSMonitorSolutionVTKDestroy(void *filenametemplate)
{
  PetscErrorCode ierr;

  PetscFunctionBegin;
  ierr = PetscFree(*(char**)filenametemplate);CHKERRQ(ierr);
  PetscFunctionReturn(0);
}

#undef __FUNCT__
#define __FUNCT__ "TSGetAdapt"
/*@
   TSGetAdapt - Get the adaptive controller context for the current method

   Collective on TS if controller has not been created yet

   Input Arguments:
.  ts - time stepping context

   Output Arguments:
.  adapt - adaptive controller

   Level: intermediate

.seealso: TSAdapt, TSAdaptSetType(), TSAdaptChoose()
@*/
PetscErrorCode TSGetAdapt(TS ts,TSAdapt *adapt)
{
  PetscErrorCode ierr;

  PetscFunctionBegin;
  PetscValidHeaderSpecific(ts,TS_CLASSID,1);
  PetscValidPointer(adapt,2);
  if (!ts->adapt) {
    ierr = TSAdaptCreate(PetscObjectComm((PetscObject)ts),&ts->adapt);CHKERRQ(ierr);
    ierr = PetscLogObjectParent((PetscObject)ts,(PetscObject)ts->adapt);CHKERRQ(ierr);
    ierr = PetscObjectIncrementTabLevel((PetscObject)ts->adapt,(PetscObject)ts,1);CHKERRQ(ierr);
  }
  *adapt = ts->adapt;
  PetscFunctionReturn(0);
}

#undef __FUNCT__
#define __FUNCT__ "TSSetTolerances"
/*@
   TSSetTolerances - Set tolerances for local truncation error when using adaptive controller

   Logically Collective

   Input Arguments:
+  ts - time integration context
.  atol - scalar absolute tolerances, PETSC_DECIDE to leave current value
.  vatol - vector of absolute tolerances or NULL, used in preference to atol if present
.  rtol - scalar relative tolerances, PETSC_DECIDE to leave current value
-  vrtol - vector of relative tolerances or NULL, used in preference to atol if present

   Options Database keys:
+  -ts_rtol <rtol> - relative tolerance for local truncation error
-  -ts_atol <atol> Absolute tolerance for local truncation error

   Level: beginner

.seealso: TS, TSAdapt, TSVecNormWRMS(), TSGetTolerances()
@*/
PetscErrorCode TSSetTolerances(TS ts,PetscReal atol,Vec vatol,PetscReal rtol,Vec vrtol)
{
  PetscErrorCode ierr;

  PetscFunctionBegin;
  if (atol != PETSC_DECIDE && atol != PETSC_DEFAULT) ts->atol = atol;
  if (vatol) {
    ierr = PetscObjectReference((PetscObject)vatol);CHKERRQ(ierr);
    ierr = VecDestroy(&ts->vatol);CHKERRQ(ierr);

    ts->vatol = vatol;
  }
  if (rtol != PETSC_DECIDE && rtol != PETSC_DEFAULT) ts->rtol = rtol;
  if (vrtol) {
    ierr = PetscObjectReference((PetscObject)vrtol);CHKERRQ(ierr);
    ierr = VecDestroy(&ts->vrtol);CHKERRQ(ierr);

    ts->vrtol = vrtol;
  }
  PetscFunctionReturn(0);
}

#undef __FUNCT__
#define __FUNCT__ "TSGetTolerances"
/*@
   TSGetTolerances - Get tolerances for local truncation error when using adaptive controller

   Logically Collective

   Input Arguments:
.  ts - time integration context

   Output Arguments:
+  atol - scalar absolute tolerances, NULL to ignore
.  vatol - vector of absolute tolerances, NULL to ignore
.  rtol - scalar relative tolerances, NULL to ignore
-  vrtol - vector of relative tolerances, NULL to ignore

   Level: beginner

.seealso: TS, TSAdapt, TSVecNormWRMS(), TSSetTolerances()
@*/
PetscErrorCode TSGetTolerances(TS ts,PetscReal *atol,Vec *vatol,PetscReal *rtol,Vec *vrtol)
{
  PetscFunctionBegin;
  if (atol)  *atol  = ts->atol;
  if (vatol) *vatol = ts->vatol;
  if (rtol)  *rtol  = ts->rtol;
  if (vrtol) *vrtol = ts->vrtol;
  PetscFunctionReturn(0);
}

#undef __FUNCT__
#define __FUNCT__ "TSErrorNormWRMS"
/*@
   TSErrorNormWRMS - compute a weighted norm of the difference between a vector and the current state

   Collective on TS

   Input Arguments:
+  ts - time stepping context
-  Y - state vector to be compared to ts->vec_sol

   Output Arguments:
.  norm - weighted norm, a value of 1.0 is considered small

   Level: developer

.seealso: TSSetTolerances()
@*/
PetscErrorCode TSErrorNormWRMS(TS ts,Vec Y,PetscReal *norm)
{
  PetscErrorCode    ierr;
  PetscInt          i,n,N;
  const PetscScalar *u,*y;
  Vec               U;
  PetscReal         sum,gsum;

  PetscFunctionBegin;
  PetscValidHeaderSpecific(ts,TS_CLASSID,1);
  PetscValidHeaderSpecific(Y,VEC_CLASSID,2);
  PetscValidPointer(norm,3);
  U = ts->vec_sol;
  PetscCheckSameTypeAndComm(U,1,Y,2);
  if (U == Y) SETERRQ(PetscObjectComm((PetscObject)U),PETSC_ERR_ARG_IDN,"Y cannot be the TS solution vector");

  ierr = VecGetSize(U,&N);CHKERRQ(ierr);
  ierr = VecGetLocalSize(U,&n);CHKERRQ(ierr);
  ierr = VecGetArrayRead(U,&u);CHKERRQ(ierr);
  ierr = VecGetArrayRead(Y,&y);CHKERRQ(ierr);
  sum  = 0.;
  if (ts->vatol && ts->vrtol) {
    const PetscScalar *atol,*rtol;
    ierr = VecGetArrayRead(ts->vatol,&atol);CHKERRQ(ierr);
    ierr = VecGetArrayRead(ts->vrtol,&rtol);CHKERRQ(ierr);
    for (i=0; i<n; i++) {
      PetscReal tol = PetscRealPart(atol[i]) + PetscRealPart(rtol[i]) * PetscMax(PetscAbsScalar(u[i]),PetscAbsScalar(y[i]));
      sum += PetscSqr(PetscAbsScalar(y[i] - u[i]) / tol);
    }
    ierr = VecRestoreArrayRead(ts->vatol,&atol);CHKERRQ(ierr);
    ierr = VecRestoreArrayRead(ts->vrtol,&rtol);CHKERRQ(ierr);
  } else if (ts->vatol) {       /* vector atol, scalar rtol */
    const PetscScalar *atol;
    ierr = VecGetArrayRead(ts->vatol,&atol);CHKERRQ(ierr);
    for (i=0; i<n; i++) {
      PetscReal tol = PetscRealPart(atol[i]) + ts->rtol * PetscMax(PetscAbsScalar(u[i]),PetscAbsScalar(y[i]));
      sum += PetscSqr(PetscAbsScalar(y[i] - u[i]) / tol);
    }
    ierr = VecRestoreArrayRead(ts->vatol,&atol);CHKERRQ(ierr);
  } else if (ts->vrtol) {       /* scalar atol, vector rtol */
    const PetscScalar *rtol;
    ierr = VecGetArrayRead(ts->vrtol,&rtol);CHKERRQ(ierr);
    for (i=0; i<n; i++) {
      PetscReal tol = ts->atol + PetscRealPart(rtol[i]) * PetscMax(PetscAbsScalar(u[i]),PetscAbsScalar(y[i]));
      sum += PetscSqr(PetscAbsScalar(y[i] - u[i]) / tol);
    }
    ierr = VecRestoreArrayRead(ts->vrtol,&rtol);CHKERRQ(ierr);
  } else {                      /* scalar atol, scalar rtol */
    for (i=0; i<n; i++) {
      PetscReal tol = ts->atol + ts->rtol * PetscMax(PetscAbsScalar(u[i]),PetscAbsScalar(y[i]));
      sum += PetscSqr(PetscAbsScalar(y[i] - u[i]) / tol);
    }
  }
  ierr = VecRestoreArrayRead(U,&u);CHKERRQ(ierr);
  ierr = VecRestoreArrayRead(Y,&y);CHKERRQ(ierr);

  ierr  = MPI_Allreduce(&sum,&gsum,1,MPIU_REAL,MPIU_SUM,PetscObjectComm((PetscObject)ts));CHKERRQ(ierr);
  *norm = PetscSqrtReal(gsum / N);
  if (PetscIsInfOrNanReal(*norm)) SETERRQ(PetscObjectComm((PetscObject)ts),PETSC_ERR_FP,"Infinite or not-a-number generated in norm");
  PetscFunctionReturn(0);
}

#undef __FUNCT__
#define __FUNCT__ "TSSetCFLTimeLocal"
/*@
   TSSetCFLTimeLocal - Set the local CFL constraint relative to forward Euler

   Logically Collective on TS

   Input Arguments:
+  ts - time stepping context
-  cfltime - maximum stable time step if using forward Euler (value can be different on each process)

   Note:
   After calling this function, the global CFL time can be obtained by calling TSGetCFLTime()

   Level: intermediate

.seealso: TSGetCFLTime(), TSADAPTCFL
@*/
PetscErrorCode TSSetCFLTimeLocal(TS ts,PetscReal cfltime)
{
  PetscFunctionBegin;
  PetscValidHeaderSpecific(ts,TS_CLASSID,1);
  ts->cfltime_local = cfltime;
  ts->cfltime       = -1.;
  PetscFunctionReturn(0);
}

#undef __FUNCT__
#define __FUNCT__ "TSGetCFLTime"
/*@
   TSGetCFLTime - Get the maximum stable time step according to CFL criteria applied to forward Euler

   Collective on TS

   Input Arguments:
.  ts - time stepping context

   Output Arguments:
.  cfltime - maximum stable time step for forward Euler

   Level: advanced

.seealso: TSSetCFLTimeLocal()
@*/
PetscErrorCode TSGetCFLTime(TS ts,PetscReal *cfltime)
{
  PetscErrorCode ierr;

  PetscFunctionBegin;
  if (ts->cfltime < 0) {
    ierr = MPI_Allreduce(&ts->cfltime_local,&ts->cfltime,1,MPIU_REAL,MPIU_MIN,PetscObjectComm((PetscObject)ts));CHKERRQ(ierr);
  }
  *cfltime = ts->cfltime;
  PetscFunctionReturn(0);
}

#undef __FUNCT__
#define __FUNCT__ "TSVISetVariableBounds"
/*@
   TSVISetVariableBounds - Sets the lower and upper bounds for the solution vector. xl <= x <= xu

   Input Parameters:
.  ts   - the TS context.
.  xl   - lower bound.
.  xu   - upper bound.

   Notes:
   If this routine is not called then the lower and upper bounds are set to
   PETSC_NINFINITY and PETSC_INFINITY respectively during SNESSetUp().

   Level: advanced

@*/
PetscErrorCode TSVISetVariableBounds(TS ts, Vec xl, Vec xu)
{
  PetscErrorCode ierr;
  SNES           snes;

  PetscFunctionBegin;
  ierr = TSGetSNES(ts,&snes);CHKERRQ(ierr);
  ierr = SNESVISetVariableBounds(snes,xl,xu);CHKERRQ(ierr);
  PetscFunctionReturn(0);
}

#if defined(PETSC_HAVE_MATLAB_ENGINE)
#include <mex.h>

typedef struct {char *funcname; mxArray *ctx;} TSMatlabContext;

#undef __FUNCT__
#define __FUNCT__ "TSComputeFunction_Matlab"
/*
   TSComputeFunction_Matlab - Calls the function that has been set with
                         TSSetFunctionMatlab().

   Collective on TS

   Input Parameters:
+  snes - the TS context
-  u - input vector

   Output Parameter:
.  y - function vector, as set by TSSetFunction()

   Notes:
   TSComputeFunction() is typically used within nonlinear solvers
   implementations, so most users would not generally call this routine
   themselves.

   Level: developer

.keywords: TS, nonlinear, compute, function

.seealso: TSSetFunction(), TSGetFunction()
*/
PetscErrorCode  TSComputeFunction_Matlab(TS snes,PetscReal time,Vec u,Vec udot,Vec y, void *ctx)
{
  PetscErrorCode  ierr;
  TSMatlabContext *sctx = (TSMatlabContext*)ctx;
  int             nlhs  = 1,nrhs = 7;
  mxArray         *plhs[1],*prhs[7];
  long long int   lx = 0,lxdot = 0,ly = 0,ls = 0;

  PetscFunctionBegin;
  PetscValidHeaderSpecific(snes,TS_CLASSID,1);
  PetscValidHeaderSpecific(u,VEC_CLASSID,3);
  PetscValidHeaderSpecific(udot,VEC_CLASSID,4);
  PetscValidHeaderSpecific(y,VEC_CLASSID,5);
  PetscCheckSameComm(snes,1,u,3);
  PetscCheckSameComm(snes,1,y,5);

  ierr = PetscMemcpy(&ls,&snes,sizeof(snes));CHKERRQ(ierr);
  ierr = PetscMemcpy(&lx,&u,sizeof(u));CHKERRQ(ierr);
  ierr = PetscMemcpy(&lxdot,&udot,sizeof(udot));CHKERRQ(ierr);
  ierr = PetscMemcpy(&ly,&y,sizeof(u));CHKERRQ(ierr);

  prhs[0] =  mxCreateDoubleScalar((double)ls);
  prhs[1] =  mxCreateDoubleScalar(time);
  prhs[2] =  mxCreateDoubleScalar((double)lx);
  prhs[3] =  mxCreateDoubleScalar((double)lxdot);
  prhs[4] =  mxCreateDoubleScalar((double)ly);
  prhs[5] =  mxCreateString(sctx->funcname);
  prhs[6] =  sctx->ctx;
  ierr    =  mexCallMATLAB(nlhs,plhs,nrhs,prhs,"PetscTSComputeFunctionInternal");CHKERRQ(ierr);
  ierr    =  mxGetScalar(plhs[0]);CHKERRQ(ierr);
  mxDestroyArray(prhs[0]);
  mxDestroyArray(prhs[1]);
  mxDestroyArray(prhs[2]);
  mxDestroyArray(prhs[3]);
  mxDestroyArray(prhs[4]);
  mxDestroyArray(prhs[5]);
  mxDestroyArray(plhs[0]);
  PetscFunctionReturn(0);
}


#undef __FUNCT__
#define __FUNCT__ "TSSetFunctionMatlab"
/*
   TSSetFunctionMatlab - Sets the function evaluation routine and function
   vector for use by the TS routines in solving ODEs
   equations from MATLAB. Here the function is a string containing the name of a MATLAB function

   Logically Collective on TS

   Input Parameters:
+  ts - the TS context
-  func - function evaluation routine

   Calling sequence of func:
$    func (TS ts,PetscReal time,Vec u,Vec udot,Vec f,void *ctx);

   Level: beginner

.keywords: TS, nonlinear, set, function

.seealso: TSGetFunction(), TSComputeFunction(), TSSetJacobian(), TSSetFunction()
*/
PetscErrorCode  TSSetFunctionMatlab(TS ts,const char *func,mxArray *ctx)
{
  PetscErrorCode  ierr;
  TSMatlabContext *sctx;

  PetscFunctionBegin;
  /* currently sctx is memory bleed */
  ierr = PetscMalloc(sizeof(TSMatlabContext),&sctx);CHKERRQ(ierr);
  ierr = PetscStrallocpy(func,&sctx->funcname);CHKERRQ(ierr);
  /*
     This should work, but it doesn't
  sctx->ctx = ctx;
  mexMakeArrayPersistent(sctx->ctx);
  */
  sctx->ctx = mxDuplicateArray(ctx);

  ierr = TSSetIFunction(ts,NULL,TSComputeFunction_Matlab,sctx);CHKERRQ(ierr);
  PetscFunctionReturn(0);
}

#undef __FUNCT__
#define __FUNCT__ "TSComputeJacobian_Matlab"
/*
   TSComputeJacobian_Matlab - Calls the function that has been set with
                         TSSetJacobianMatlab().

   Collective on TS

   Input Parameters:
+  ts - the TS context
.  u - input vector
.  A, B - the matrices
-  ctx - user context

   Level: developer

.keywords: TS, nonlinear, compute, function

.seealso: TSSetFunction(), TSGetFunction()
@*/
PetscErrorCode  TSComputeJacobian_Matlab(TS ts,PetscReal time,Vec u,Vec udot,PetscReal shift,Mat A,Mat B,void *ctx)
{
  PetscErrorCode  ierr;
  TSMatlabContext *sctx = (TSMatlabContext*)ctx;
  int             nlhs  = 2,nrhs = 9;
  mxArray         *plhs[2],*prhs[9];
  long long int   lx = 0,lxdot = 0,lA = 0,ls = 0, lB = 0;

  PetscFunctionBegin;
  PetscValidHeaderSpecific(ts,TS_CLASSID,1);
  PetscValidHeaderSpecific(u,VEC_CLASSID,3);

  /* call Matlab function in ctx with arguments u and y */

  ierr = PetscMemcpy(&ls,&ts,sizeof(ts));CHKERRQ(ierr);
  ierr = PetscMemcpy(&lx,&u,sizeof(u));CHKERRQ(ierr);
  ierr = PetscMemcpy(&lxdot,&udot,sizeof(u));CHKERRQ(ierr);
  ierr = PetscMemcpy(&lA,A,sizeof(u));CHKERRQ(ierr);
  ierr = PetscMemcpy(&lB,B,sizeof(u));CHKERRQ(ierr);

  prhs[0] =  mxCreateDoubleScalar((double)ls);
  prhs[1] =  mxCreateDoubleScalar((double)time);
  prhs[2] =  mxCreateDoubleScalar((double)lx);
  prhs[3] =  mxCreateDoubleScalar((double)lxdot);
  prhs[4] =  mxCreateDoubleScalar((double)shift);
  prhs[5] =  mxCreateDoubleScalar((double)lA);
  prhs[6] =  mxCreateDoubleScalar((double)lB);
  prhs[7] =  mxCreateString(sctx->funcname);
  prhs[8] =  sctx->ctx;
  ierr    =  mexCallMATLAB(nlhs,plhs,nrhs,prhs,"PetscTSComputeJacobianInternal");CHKERRQ(ierr);
  ierr    =  mxGetScalar(plhs[0]);CHKERRQ(ierr);
  mxDestroyArray(prhs[0]);
  mxDestroyArray(prhs[1]);
  mxDestroyArray(prhs[2]);
  mxDestroyArray(prhs[3]);
  mxDestroyArray(prhs[4]);
  mxDestroyArray(prhs[5]);
  mxDestroyArray(prhs[6]);
  mxDestroyArray(prhs[7]);
  mxDestroyArray(plhs[0]);
  mxDestroyArray(plhs[1]);
  PetscFunctionReturn(0);
}


#undef __FUNCT__
#define __FUNCT__ "TSSetJacobianMatlab"
/*
   TSSetJacobianMatlab - Sets the Jacobian function evaluation routine and two empty Jacobian matrices
   vector for use by the TS routines in solving ODEs from MATLAB. Here the function is a string containing the name of a MATLAB function

   Logically Collective on TS

   Input Parameters:
+  ts - the TS context
.  A,B - Jacobian matrices
.  func - function evaluation routine
-  ctx - user context

   Calling sequence of func:
$    flag = func (TS ts,PetscReal time,Vec u,Vec udot,Mat A,Mat B,void *ctx);


   Level: developer

.keywords: TS, nonlinear, set, function

.seealso: TSGetFunction(), TSComputeFunction(), TSSetJacobian(), TSSetFunction()
*/
PetscErrorCode  TSSetJacobianMatlab(TS ts,Mat A,Mat B,const char *func,mxArray *ctx)
{
  PetscErrorCode  ierr;
  TSMatlabContext *sctx;

  PetscFunctionBegin;
  /* currently sctx is memory bleed */
  ierr = PetscMalloc(sizeof(TSMatlabContext),&sctx);CHKERRQ(ierr);
  ierr = PetscStrallocpy(func,&sctx->funcname);CHKERRQ(ierr);
  /*
     This should work, but it doesn't
  sctx->ctx = ctx;
  mexMakeArrayPersistent(sctx->ctx);
  */
  sctx->ctx = mxDuplicateArray(ctx);

  ierr = TSSetIJacobian(ts,A,B,TSComputeJacobian_Matlab,sctx);CHKERRQ(ierr);
  PetscFunctionReturn(0);
}

#undef __FUNCT__
#define __FUNCT__ "TSMonitor_Matlab"
/*
   TSMonitor_Matlab - Calls the function that has been set with TSMonitorSetMatlab().

   Collective on TS

.seealso: TSSetFunction(), TSGetFunction()
@*/
PetscErrorCode  TSMonitor_Matlab(TS ts,PetscInt it, PetscReal time,Vec u, void *ctx)
{
  PetscErrorCode  ierr;
  TSMatlabContext *sctx = (TSMatlabContext*)ctx;
  int             nlhs  = 1,nrhs = 6;
  mxArray         *plhs[1],*prhs[6];
  long long int   lx = 0,ls = 0;

  PetscFunctionBegin;
  PetscValidHeaderSpecific(ts,TS_CLASSID,1);
  PetscValidHeaderSpecific(u,VEC_CLASSID,4);

  ierr = PetscMemcpy(&ls,&ts,sizeof(ts));CHKERRQ(ierr);
  ierr = PetscMemcpy(&lx,&u,sizeof(u));CHKERRQ(ierr);

  prhs[0] =  mxCreateDoubleScalar((double)ls);
  prhs[1] =  mxCreateDoubleScalar((double)it);
  prhs[2] =  mxCreateDoubleScalar((double)time);
  prhs[3] =  mxCreateDoubleScalar((double)lx);
  prhs[4] =  mxCreateString(sctx->funcname);
  prhs[5] =  sctx->ctx;
  ierr    =  mexCallMATLAB(nlhs,plhs,nrhs,prhs,"PetscTSMonitorInternal");CHKERRQ(ierr);
  ierr    =  mxGetScalar(plhs[0]);CHKERRQ(ierr);
  mxDestroyArray(prhs[0]);
  mxDestroyArray(prhs[1]);
  mxDestroyArray(prhs[2]);
  mxDestroyArray(prhs[3]);
  mxDestroyArray(prhs[4]);
  mxDestroyArray(plhs[0]);
  PetscFunctionReturn(0);
}


#undef __FUNCT__
#define __FUNCT__ "TSMonitorSetMatlab"
/*
   TSMonitorSetMatlab - Sets the monitor function from Matlab

   Level: developer

.keywords: TS, nonlinear, set, function

.seealso: TSGetFunction(), TSComputeFunction(), TSSetJacobian(), TSSetFunction()
*/
PetscErrorCode  TSMonitorSetMatlab(TS ts,const char *func,mxArray *ctx)
{
  PetscErrorCode  ierr;
  TSMatlabContext *sctx;

  PetscFunctionBegin;
  /* currently sctx is memory bleed */
  ierr = PetscMalloc(sizeof(TSMatlabContext),&sctx);CHKERRQ(ierr);
  ierr = PetscStrallocpy(func,&sctx->funcname);CHKERRQ(ierr);
  /*
     This should work, but it doesn't
  sctx->ctx = ctx;
  mexMakeArrayPersistent(sctx->ctx);
  */
  sctx->ctx = mxDuplicateArray(ctx);

  ierr = TSMonitorSet(ts,TSMonitor_Matlab,sctx,NULL);CHKERRQ(ierr);
  PetscFunctionReturn(0);
}
#endif

#undef __FUNCT__
#define __FUNCT__ "TSMonitorLGSolution"
/*@C
   TSMonitorLGSolution - Monitors progress of the TS solvers by plotting each component of the solution vector
       in a time based line graph

   Collective on TS

   Input Parameters:
+  ts - the TS context
.  step - current time-step
.  ptime - current time
-  lg - a line graph object

   Options Database:
.   -ts_lg_monitor_solution_variables

   Level: intermediate

    Notes: each process in a parallel run displays its component solutions in a separate window

.keywords: TS,  vector, monitor, view

.seealso: TSMonitorSet(), TSMonitorDefault(), VecView()
@*/
PetscErrorCode  TSMonitorLGSolution(TS ts,PetscInt step,PetscReal ptime,Vec u,void *dummy)
{
  PetscErrorCode    ierr;
  TSMonitorLGCtx    ctx = (TSMonitorLGCtx)dummy;
  const PetscScalar *yy;
  PetscInt          dim;
  Vec               v;

  PetscFunctionBegin;
  if (!step) {
    PetscDrawAxis axis;
    ierr = PetscDrawLGGetAxis(ctx->lg,&axis);CHKERRQ(ierr);
    ierr = PetscDrawAxisSetLabels(axis,"Solution as function of time","Time","Solution");CHKERRQ(ierr);
    if (ctx->names && !ctx->displaynames) {
      char      **displaynames;
      PetscBool flg;

      ierr = VecGetLocalSize(u,&dim);CHKERRQ(ierr);
      ierr = PetscMalloc((dim+1)*sizeof(char*),&displaynames);CHKERRQ(ierr);
      ierr = PetscMemzero(displaynames,(dim+1)*sizeof(char*));CHKERRQ(ierr);
      ierr = PetscOptionsGetStringArray(((PetscObject)ts)->prefix,"-ts_lg_monitor_solution_variables",displaynames,&dim,&flg);CHKERRQ(ierr);
      if (flg) {
        ierr = TSMonitorLGSetDisplayVariables(ts,(const char *const *)displaynames);CHKERRQ(ierr);
      }
      ierr = PetscStrArrayDestroy(&displaynames);CHKERRQ(ierr);
    }
    if (ctx->displaynames) {
      ierr = PetscDrawLGSetDimension(ctx->lg,ctx->ndisplayvariables);CHKERRQ(ierr);
      ierr = PetscDrawLGSetLegend(ctx->lg,(const char *const *)ctx->displaynames);CHKERRQ(ierr);
    } else if (ctx->names) {
      ierr = VecGetLocalSize(u,&dim);CHKERRQ(ierr);
      ierr = PetscDrawLGSetDimension(ctx->lg,dim);CHKERRQ(ierr);
      ierr = PetscDrawLGSetLegend(ctx->lg,(const char *const *)ctx->names);CHKERRQ(ierr);
    }
    ierr = PetscDrawLGReset(ctx->lg);CHKERRQ(ierr);
  }
  if (ctx->transform) {
    ierr = VecDuplicate(u,&v);CHKERRQ(ierr);
    ierr = (*ctx->transform)(ctx->transformctx,u,v);CHKERRQ(ierr);
  } else {
    v = u;
  }
  ierr = VecGetArrayRead(v,&yy);CHKERRQ(ierr);
#if defined(PETSC_USE_COMPLEX)
  {
    PetscReal *yreal;
    PetscInt  i,n;
<<<<<<< HEAD
    ierr = VecGetLocalSize(v,&n);CHKERRQ(ierr);
    ierr = PetscMalloc(n*sizeof(PetscReal),&yreal);CHKERRQ(ierr);
=======
    ierr = VecGetLocalSize(u,&n);CHKERRQ(ierr);
    ierr = PetscMalloc1(n,&yreal);CHKERRQ(ierr);
>>>>>>> d8151eea
    for (i=0; i<n; i++) yreal[i] = PetscRealPart(yy[i]);
    ierr = PetscDrawLGAddCommonPoint(ctx->lg,ptime,yreal);CHKERRQ(ierr);
    ierr = PetscFree(yreal);CHKERRQ(ierr);
  }
#else
  if (ctx->displaynames) {
    PetscInt i;
    for (i=0; i<ctx->ndisplayvariables; i++) {
      ctx->displayvalues[i] = yy[ctx->displayvariables[i]];
    }
    ierr = PetscDrawLGAddCommonPoint(ctx->lg,ptime,ctx->displayvalues);CHKERRQ(ierr);
  } else {
    ierr = PetscDrawLGAddCommonPoint(ctx->lg,ptime,yy);CHKERRQ(ierr);
  }
#endif
  ierr = VecRestoreArrayRead(v,&yy);CHKERRQ(ierr);
  if (ctx->transform) {
    ierr = VecDestroy(&v);CHKERRQ(ierr);
  }
  if (((ctx->howoften > 0) && (!(step % ctx->howoften))) || ((ctx->howoften == -1) && ts->reason)) {
    ierr = PetscDrawLGDraw(ctx->lg);CHKERRQ(ierr);
  }
  PetscFunctionReturn(0);
}


#undef __FUNCT__
#define __FUNCT__ "TSMonitorLGSetVariableNames"
/*@C
   TSMonitorLGSetVariableNames - Sets the name of each component in the solution vector so that it may be displayed in the plot

   Collective on TS

   Input Parameters:
+  ts - the TS context
-  names - the names of the components, final string must be NULL

   Level: intermediate

.keywords: TS,  vector, monitor, view

.seealso: TSMonitorSet(), TSMonitorDefault(), VecView(), TSMonitorLGSetDisplayVariables()
@*/
PetscErrorCode  TSMonitorLGSetVariableNames(TS ts,const char * const *names)
{
  PetscErrorCode    ierr;
  PetscInt          i;

  PetscFunctionBegin;
  for (i=0; i<ts->numbermonitors; i++) {
    if (ts->monitor[i] == TSMonitorLGSolution) {
      TSMonitorLGCtx  ctx = ts->monitorcontext[i];
      ierr = PetscStrArrayDestroy(&ctx->names);CHKERRQ(ierr);
      ierr = PetscStrArrayallocpy(names,&ctx->names);CHKERRQ(ierr);
      break;
    }
  }
  PetscFunctionReturn(0);
}

#undef __FUNCT__
#define __FUNCT__ "TSMonitorLGGetVariableNames"
/*@C
   TSMonitorLGGetVariableNames - Gets the name of each component in the solution vector so that it may be displayed in the plot

   Collective on TS

   Input Parameter:
.  ts - the TS context

   Output Parameter:
.  names - the names of the components, final string must be NULL

   Level: intermediate

.keywords: TS,  vector, monitor, view

.seealso: TSMonitorSet(), TSMonitorDefault(), VecView(), TSMonitorLGSetDisplayVariables()
@*/
PetscErrorCode  TSMonitorLGGetVariableNames(TS ts,const char *const **names)
{
  PetscInt       i;

  PetscFunctionBegin;
  *names = NULL;
  for (i=0; i<ts->numbermonitors; i++) {
    if (ts->monitor[i] == TSMonitorLGSolution) {
      TSMonitorLGCtx  ctx = ts->monitorcontext[i];
      *names = (const char *const *)ctx->names;
      break;
    }
  }
  PetscFunctionReturn(0);
}

#undef __FUNCT__
#define __FUNCT__ "TSMonitorLGSetDisplayVariables"
/*@C
   TSMonitorLGSetDisplayVariables - Sets the variables that are to be display in the monitor

   Collective on TS

   Input Parameters:
+  ts - the TS context
.  displaynames - the names of the components, final string must be NULL

   Level: intermediate

.keywords: TS,  vector, monitor, view

.seealso: TSMonitorSet(), TSMonitorDefault(), VecView(), TSMonitorLGSetVariableNames()
@*/
PetscErrorCode  TSMonitorLGSetDisplayVariables(TS ts,const char * const *displaynames)
{
  PetscInt          i,j = 0,k;
  PetscErrorCode    ierr;

  PetscFunctionBegin;
  for (i=0; i<ts->numbermonitors; i++) {
    if (ts->monitor[i] == TSMonitorLGSolution) {
      TSMonitorLGCtx  ctx = ts->monitorcontext[i];

      if (!ctx->names) PetscFunctionReturn(0);
      ierr = PetscStrArrayDestroy(&ctx->displaynames);CHKERRQ(ierr);
      ierr = PetscStrArrayallocpy(displaynames,&ctx->displaynames);CHKERRQ(ierr);
      while (displaynames[j]) j++;
      ctx->ndisplayvariables = j;
      ierr = PetscMalloc(ctx->ndisplayvariables*sizeof(PetscInt),&ctx->displayvariables);CHKERRQ(ierr);
      ierr = PetscMalloc(ctx->ndisplayvariables*sizeof(PetscReal),&ctx->displayvalues);CHKERRQ(ierr);
      j = 0; 
      while (displaynames[j]) {
        k = 0;
        while (ctx->names[k]) {
          PetscBool flg;
          ierr = PetscStrcmp(displaynames[j],ctx->names[k],&flg);CHKERRQ(ierr);
          if (flg) {
            ctx->displayvariables[j] = k;
            break;
          }
          k++;
        }
        j++;
      }
      break;
    }
  }
  PetscFunctionReturn(0);
}

#undef __FUNCT__
#define __FUNCT__ "TSMonitorLGSetTransform"
/*@C
   TSMonitorLGSetTransform - Solution vector will be transformed by provided function before being displayed

   Collective on TS

   Input Parameters:
+  ts - the TS context
.  transform - the transform function
-  ctx - optional context used by transform function

   Level: intermediate

.keywords: TS,  vector, monitor, view

.seealso: TSMonitorSet(), TSMonitorDefault(), VecView(), TSMonitorLGSetVariableNames()
@*/
PetscErrorCode  TSMonitorLGSetTransform(TS ts,PetscErrorCode (*transform)(void*,Vec,Vec),void *tctx)
{
  PetscInt          i;

  PetscFunctionBegin;
  for (i=0; i<ts->numbermonitors; i++) {
    if (ts->monitor[i] == TSMonitorLGSolution) {
      TSMonitorLGCtx  ctx = ts->monitorcontext[i];
      ctx->transform    = transform;
      ctx->transformctx = tctx;
    }
  }
  PetscFunctionReturn(0);
}

#undef __FUNCT__
#define __FUNCT__ "TSMonitorLGError"
/*@C
   TSMonitorLGError - Monitors progress of the TS solvers by plotting each component of the solution vector
       in a time based line graph

   Collective on TS

   Input Parameters:
+  ts - the TS context
.  step - current time-step
.  ptime - current time
-  lg - a line graph object

   Level: intermediate

   Notes:
   Only for sequential solves.

   The user must provide the solution using TSSetSolutionFunction() to use this monitor.

   Options Database Keys:
.  -ts_monitor_lg_error - create a graphical monitor of error history

.keywords: TS,  vector, monitor, view

.seealso: TSMonitorSet(), TSMonitorDefault(), VecView(), TSSetSolutionFunction()
@*/
PetscErrorCode  TSMonitorLGError(TS ts,PetscInt step,PetscReal ptime,Vec u,void *dummy)
{
  PetscErrorCode    ierr;
  TSMonitorLGCtx    ctx = (TSMonitorLGCtx)dummy;
  const PetscScalar *yy;
  Vec               y;
  PetscInt          dim;

  PetscFunctionBegin;
  if (!step) {
    PetscDrawAxis axis;
    ierr = PetscDrawLGGetAxis(ctx->lg,&axis);CHKERRQ(ierr);
    ierr = PetscDrawAxisSetLabels(axis,"Error in solution as function of time","Time","Solution");CHKERRQ(ierr);
    ierr = VecGetLocalSize(u,&dim);CHKERRQ(ierr);
    ierr = PetscDrawLGSetDimension(ctx->lg,dim);CHKERRQ(ierr);
    ierr = PetscDrawLGReset(ctx->lg);CHKERRQ(ierr);
  }
  ierr = VecDuplicate(u,&y);CHKERRQ(ierr);
  ierr = TSComputeSolutionFunction(ts,ptime,y);CHKERRQ(ierr);
  ierr = VecAXPY(y,-1.0,u);CHKERRQ(ierr);
  ierr = VecGetArrayRead(y,&yy);CHKERRQ(ierr);
#if defined(PETSC_USE_COMPLEX)
  {
    PetscReal *yreal;
    PetscInt  i,n;
    ierr = VecGetLocalSize(y,&n);CHKERRQ(ierr);
    ierr = PetscMalloc1(n,&yreal);CHKERRQ(ierr);
    for (i=0; i<n; i++) yreal[i] = PetscRealPart(yy[i]);
    ierr = PetscDrawLGAddCommonPoint(ctx->lg,ptime,yreal);CHKERRQ(ierr);
    ierr = PetscFree(yreal);CHKERRQ(ierr);
  }
#else
  ierr = PetscDrawLGAddCommonPoint(ctx->lg,ptime,yy);CHKERRQ(ierr);
#endif
  ierr = VecRestoreArrayRead(y,&yy);CHKERRQ(ierr);
  ierr = VecDestroy(&y);CHKERRQ(ierr);
  if (((ctx->howoften > 0) && (!(step % ctx->howoften))) || ((ctx->howoften == -1) && ts->reason)) {
    ierr = PetscDrawLGDraw(ctx->lg);CHKERRQ(ierr);
  }
  PetscFunctionReturn(0);
}

#undef __FUNCT__
#define __FUNCT__ "TSMonitorLGSNESIterations"
PetscErrorCode TSMonitorLGSNESIterations(TS ts,PetscInt n,PetscReal ptime,Vec v,void *monctx)
{
  TSMonitorLGCtx ctx = (TSMonitorLGCtx) monctx;
  PetscReal      x   = ptime,y;
  PetscErrorCode ierr;
  PetscInt       its;

  PetscFunctionBegin;
  if (!n) {
    PetscDrawAxis axis;

    ierr = PetscDrawLGGetAxis(ctx->lg,&axis);CHKERRQ(ierr);
    ierr = PetscDrawAxisSetLabels(axis,"Nonlinear iterations as function of time","Time","SNES Iterations");CHKERRQ(ierr);
    ierr = PetscDrawLGReset(ctx->lg);CHKERRQ(ierr);

    ctx->snes_its = 0;
  }
  ierr = TSGetSNESIterations(ts,&its);CHKERRQ(ierr);
  y    = its - ctx->snes_its;
  ierr = PetscDrawLGAddPoint(ctx->lg,&x,&y);CHKERRQ(ierr);
  if (((ctx->howoften > 0) && (!(n % ctx->howoften)) && (n > -1)) || ((ctx->howoften == -1) && (n == -1))) {
    ierr = PetscDrawLGDraw(ctx->lg);CHKERRQ(ierr);
  }
  ctx->snes_its = its;
  PetscFunctionReturn(0);
}

#undef __FUNCT__
#define __FUNCT__ "TSMonitorLGKSPIterations"
PetscErrorCode TSMonitorLGKSPIterations(TS ts,PetscInt n,PetscReal ptime,Vec v,void *monctx)
{
  TSMonitorLGCtx ctx = (TSMonitorLGCtx) monctx;
  PetscReal      x   = ptime,y;
  PetscErrorCode ierr;
  PetscInt       its;

  PetscFunctionBegin;
  if (!n) {
    PetscDrawAxis axis;

    ierr = PetscDrawLGGetAxis(ctx->lg,&axis);CHKERRQ(ierr);
    ierr = PetscDrawAxisSetLabels(axis,"Linear iterations as function of time","Time","KSP Iterations");CHKERRQ(ierr);
    ierr = PetscDrawLGReset(ctx->lg);CHKERRQ(ierr);

    ctx->ksp_its = 0;
  }
  ierr = TSGetKSPIterations(ts,&its);CHKERRQ(ierr);
  y    = its - ctx->ksp_its;
  ierr = PetscDrawLGAddPoint(ctx->lg,&x,&y);CHKERRQ(ierr);
  if (((ctx->howoften > 0) && (!(n % ctx->howoften)) && (n > -1)) || ((ctx->howoften == -1) && (n == -1))) {
    ierr = PetscDrawLGDraw(ctx->lg);CHKERRQ(ierr);
  }
  ctx->ksp_its = its;
  PetscFunctionReturn(0);
}

#undef __FUNCT__
#define __FUNCT__ "TSComputeLinearStability"
/*@
   TSComputeLinearStability - computes the linear stability function at a point

   Collective on TS and Vec

   Input Parameters:
+  ts - the TS context
-  xr,xi - real and imaginary part of input arguments

   Output Parameters:
.  yr,yi - real and imaginary part of function value

   Level: developer

.keywords: TS, compute

.seealso: TSSetRHSFunction(), TSComputeIFunction()
@*/
PetscErrorCode TSComputeLinearStability(TS ts,PetscReal xr,PetscReal xi,PetscReal *yr,PetscReal *yi)
{
  PetscErrorCode ierr;

  PetscFunctionBegin;
  PetscValidHeaderSpecific(ts,TS_CLASSID,1);
  if (!ts->ops->linearstability) SETERRQ(PetscObjectComm((PetscObject)ts),PETSC_ERR_SUP,"Linearized stability function not provided for this method");
  ierr = (*ts->ops->linearstability)(ts,xr,xi,yr,yi);CHKERRQ(ierr);
  PetscFunctionReturn(0);
}

<<<<<<< HEAD
/* ------------------------------------------------------------------------*/
#undef __FUNCT__
#define __FUNCT__ "TSMonitorEnvelopeCtxCreate"
/*@C
   TSMonitorEnvelopeCtxCreate - Creates a context for use with TSMonitorEnvelope()

   Collective on TS

   Input Parameters:
.  ts  - the ODE solver object

   Output Parameter:
.  ctx - the context

   Level: intermediate

.keywords: TS, monitor, line graph, residual, seealso

.seealso: TSMonitorLGTimeStep(), TSMonitorSet(), TSMonitorLGSolution(), TSMonitorLGError()

@*/
PetscErrorCode  TSMonitorEnvelopeCtxCreate(TS ts,TSMonitorEnvelopeCtx *ctx)
=======
#undef __FUNCT__
#define __FUNCT__ "TSRollBack"
/*@
   TSRollBack - Rolls back one time step

   Collective on TS

   Input Parameter:
.  ts - the TS context obtained from TSCreate()

   Level: advanced

.keywords: TS, timestep, rollback

.seealso: TSCreate(), TSSetUp(), TSDestroy(), TSSolve(), TSSetPreStep(), TSSetPreStage(), TSInterpolate()
@*/
PetscErrorCode  TSRollBack(TS ts)
>>>>>>> d8151eea
{
  PetscErrorCode ierr;

  PetscFunctionBegin;
<<<<<<< HEAD
  ierr = PetscNew(struct _n_TSMonitorEnvelopeCtx,ctx);CHKERRQ(ierr);
  PetscFunctionReturn(0);
}

#undef __FUNCT__
#define __FUNCT__ "TSMonitorEnvelope"
/*@C
   TSMonitorEnvelope - Monitors the maximum and minimum value of each component of the solution

   Collective on TS

   Input Parameters:
+  ts - the TS context
.  step - current time-step
.  ptime - current time
-  ctx - the envelope context

   Options Database:
.  -ts_monitor_envelope

   Level: intermediate

   Notes: after a solve you can use TSMonitorEnvelopeGetBounds() to access the envelope

.keywords: TS,  vector, monitor, view

.seealso: TSMonitorSet(), TSMonitorDefault(), VecView(), TSMonitorEnvelopeGetBounds()
@*/
PetscErrorCode  TSMonitorEnvelope(TS ts,PetscInt step,PetscReal ptime,Vec u,void *dummy)
{
  PetscErrorCode       ierr;
  TSMonitorEnvelopeCtx ctx = (TSMonitorEnvelopeCtx)dummy;

  PetscFunctionBegin;
  if (!ctx->max) {
    ierr = VecDuplicate(u,&ctx->max);CHKERRQ(ierr);
    ierr = VecDuplicate(u,&ctx->min);CHKERRQ(ierr);
    ierr = VecCopy(u,ctx->max);CHKERRQ(ierr);
    ierr = VecCopy(u,ctx->min);CHKERRQ(ierr);
  } else {
    ierr = VecPointwiseMax(ctx->max,u,ctx->max);CHKERRQ(ierr);
    ierr = VecPointwiseMin(ctx->min,u,ctx->min);CHKERRQ(ierr);
  }
  PetscFunctionReturn(0);
}


#undef __FUNCT__
#define __FUNCT__ "TSMonitorEnvelopeGetBounds"
/*@C
   TSMonitorEnvelopeGetBounds - Gets the bounds for the components of the solution

   Collective on TS

   Input Parameter:
.  ts - the TS context

   Output Parameter:
+  max - the maximum values
-  min - the minimum values

   Level: intermediate

.keywords: TS,  vector, monitor, view

.seealso: TSMonitorSet(), TSMonitorDefault(), VecView(), TSMonitorLGSetDisplayVariables()
@*/
PetscErrorCode  TSMonitorEnvelopeGetBounds(TS ts,Vec *max,Vec *min)
{
  PetscInt i;

  PetscFunctionBegin;
  if (max) *max = NULL;
  if (min) *min = NULL;
  for (i=0; i<ts->numbermonitors; i++) {
    if (ts->monitor[i] == TSMonitorEnvelope) {
      TSMonitorEnvelopeCtx  ctx = ts->monitorcontext[i];
      if (max) *max = ctx->max;
      if (min) *min = ctx->min;
      break;
    }
  }
  PetscFunctionReturn(0);
}

#undef __FUNCT__
#define __FUNCT__ "TSMonitorEnvelopeCtxDestroy"
/*@C
   TSMonitorEnvelopeCtxDestroy - Destroys a context that was created  with TSMonitorEnvelopeCtxCreate().

   Collective on TSMonitorEnvelopeCtx

   Input Parameter:
.  ctx - the monitor context

   Level: intermediate

.keywords: TS, monitor, line graph, destroy

.seealso: TSMonitorLGCtxCreate(),  TSMonitorSet(), TSMonitorLGTimeStep();
@*/
PetscErrorCode  TSMonitorEnvelopeCtxDestroy(TSMonitorEnvelopeCtx *ctx)
{
  PetscErrorCode ierr;

  PetscFunctionBegin;
  ierr = VecDestroy(&(*ctx)->min);CHKERRQ(ierr);
  ierr = VecDestroy(&(*ctx)->max);CHKERRQ(ierr);
  ierr = PetscFree(*ctx);CHKERRQ(ierr);
  PetscFunctionReturn(0);
}
=======
  PetscValidHeaderSpecific(ts, TS_CLASSID,1);

  if (!ts->ops->rollback) SETERRQ1(PetscObjectComm((PetscObject)ts),PETSC_ERR_SUP,"TSRollBack not implemented for type '%s'",((PetscObject)ts)->type_name);
  ierr = (*ts->ops->rollback)(ts);CHKERRQ(ierr);
  ts->time_step = ts->ptime - ts->ptime_prev;
  ts->ptime = ts->ptime_prev;
  PetscFunctionReturn(0);
}

#undef __FUNCT__
#define __FUNCT__ "TSGetStages"
/*@
   TSGetStages - Get the number of stages and stage values 

   Input Parameter:
.  ts - the TS context obtained from TSCreate()

   Level: advanced

.keywords: TS, getstages

.seealso: TSCreate()
@*/
PetscErrorCode  TSGetStages(TS ts,PetscInt *ns, Vec **Y)
{
  PetscErrorCode ierr;

  PetscFunctionBegin;
  PetscValidHeaderSpecific(ts, TS_CLASSID,1);
  PetscValidPointer(ns,2);

  if (!ts->ops->getstages) *ns=0;
  else {
    ierr = (*ts->ops->getstages)(ts,ns,Y);CHKERRQ(ierr);
  }
  PetscFunctionReturn(0);
}
>>>>>>> d8151eea
<|MERGE_RESOLUTION|>--- conflicted
+++ resolved
@@ -5441,13 +5441,8 @@
   {
     PetscReal *yreal;
     PetscInt  i,n;
-<<<<<<< HEAD
     ierr = VecGetLocalSize(v,&n);CHKERRQ(ierr);
-    ierr = PetscMalloc(n*sizeof(PetscReal),&yreal);CHKERRQ(ierr);
-=======
-    ierr = VecGetLocalSize(u,&n);CHKERRQ(ierr);
     ierr = PetscMalloc1(n,&yreal);CHKERRQ(ierr);
->>>>>>> d8151eea
     for (i=0; i<n; i++) yreal[i] = PetscRealPart(yy[i]);
     ierr = PetscDrawLGAddCommonPoint(ctx->lg,ptime,yreal);CHKERRQ(ierr);
     ierr = PetscFree(yreal);CHKERRQ(ierr);
@@ -5789,7 +5784,6 @@
   PetscFunctionReturn(0);
 }
 
-<<<<<<< HEAD
 /* ------------------------------------------------------------------------*/
 #undef __FUNCT__
 #define __FUNCT__ "TSMonitorEnvelopeCtxCreate"
@@ -5812,30 +5806,10 @@
 
 @*/
 PetscErrorCode  TSMonitorEnvelopeCtxCreate(TS ts,TSMonitorEnvelopeCtx *ctx)
-=======
-#undef __FUNCT__
-#define __FUNCT__ "TSRollBack"
-/*@
-   TSRollBack - Rolls back one time step
-
-   Collective on TS
-
-   Input Parameter:
-.  ts - the TS context obtained from TSCreate()
-
-   Level: advanced
-
-.keywords: TS, timestep, rollback
-
-.seealso: TSCreate(), TSSetUp(), TSDestroy(), TSSolve(), TSSetPreStep(), TSSetPreStage(), TSInterpolate()
-@*/
-PetscErrorCode  TSRollBack(TS ts)
->>>>>>> d8151eea
-{
-  PetscErrorCode ierr;
-
-  PetscFunctionBegin;
-<<<<<<< HEAD
+{
+  PetscErrorCode ierr;
+
+  PetscFunctionBegin;
   ierr = PetscNew(struct _n_TSMonitorEnvelopeCtx,ctx);CHKERRQ(ierr);
   PetscFunctionReturn(0);
 }
@@ -5947,7 +5921,28 @@
   ierr = PetscFree(*ctx);CHKERRQ(ierr);
   PetscFunctionReturn(0);
 }
-=======
+
+#undef __FUNCT__
+#define __FUNCT__ "TSRollBack"
+/*@
+   TSRollBack - Rolls back one time step
+
+   Collective on TS
+
+   Input Parameter:
+.  ts - the TS context obtained from TSCreate()
+
+   Level: advanced
+
+.keywords: TS, timestep, rollback
+
+.seealso: TSCreate(), TSSetUp(), TSDestroy(), TSSolve(), TSSetPreStep(), TSSetPreStage(), TSInterpolate()
+@*/
+PetscErrorCode  TSRollBack(TS ts)
+{
+  PetscErrorCode ierr;
+
+  PetscFunctionBegin;
   PetscValidHeaderSpecific(ts, TS_CLASSID,1);
 
   if (!ts->ops->rollback) SETERRQ1(PetscObjectComm((PetscObject)ts),PETSC_ERR_SUP,"TSRollBack not implemented for type '%s'",((PetscObject)ts)->type_name);
@@ -5985,4 +5980,3 @@
   }
   PetscFunctionReturn(0);
 }
->>>>>>> d8151eea
