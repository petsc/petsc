--- conflicted
+++ resolved
@@ -3567,11 +3567,7 @@
 
 #undef __FUNCT__
 #define __FUNCT__ "TSAdjointMonitor"
-<<<<<<< HEAD
-/*@
-=======
 /*@C
->>>>>>> f6a9b476
    TSAdjointMonitor - Runs all user-provided adjoint monitor routines set using TSAdjointMonitorSet()
 
    Collective on TS
@@ -3586,17 +3582,10 @@
 -  mu - vectors containing the gradients of the cost functions with respect to the problem parameters
 
    Notes:
-<<<<<<< HEAD
-   TSAdjointMonitor() is typically used within the adjoint implementations.
-   Users might call this function when using the TSAdjointStep() interface instead of TSAdjointSolve().
-
-   Level: advanced
-=======
    TSAdjointMonitor() is typically used automatically within the time stepping implementations.
    Users would almost never call this routine directly.
 
    Level: developer
->>>>>>> f6a9b476
 
 .keywords: TS, timestep
 @*/
