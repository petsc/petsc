--- conflicted
+++ resolved
@@ -12,28 +12,18 @@
   maximum steps=3
   maximum time=100.
   total number of linear solver iterations=3
-<<<<<<< HEAD
-  total number of rejected steps=3
-  SNES Object: 1 MPI processes
-=======
   total number of rejected steps=0
   TSAdapt Object:   1 MPI processes
     type: none
     number of candidates 0
   SNES Object:   1 MPI processes
->>>>>>> 48bdf426
     type: ksponly
     maximum iterations=50, maximum function evaluations=10000
     tolerances: relative=1e-08, absolute=1e-50, solution=1e-08
     total number of linear solver iterations=1
-<<<<<<< HEAD
-    total number of function evaluations=1
-    SNESLineSearch Object: 1 MPI processes
-=======
     total number of function evaluations=2
     norm schedule ALWAYS
     SNESLineSearch Object:     1 MPI processes
->>>>>>> 48bdf426
       type: basic
       maxstep=1.000000e+08, minlambda=1.000000e-12
       tolerances: relative=1.000000e-08, absolute=1.000000e-15, lambda=1.000000e-08
@@ -54,11 +44,7 @@
         matrix ordering: natural
         factor fill ratio given 1., needed 1.
           Factored matrix follows:
-<<<<<<< HEAD
-            Matrix Object: 1 MPI processes
-=======
             Mat Object:             1 MPI processes
->>>>>>> 48bdf426
               type: seqaij
               rows=60, cols=60
               package used to perform factorization: petsc
@@ -66,21 +52,13 @@
               total number of mallocs used during MatSetValues calls =0
                 not using I-node routines
       linear system matrix followed by preconditioner matrix:
-<<<<<<< HEAD
-      Matrix Object: 1 MPI processes
-=======
       Mat Object:       1 MPI processes
->>>>>>> 48bdf426
         type: seqaij
         rows=60, cols=60
         total: nonzeros=176, allocated nonzeros=176
         total number of mallocs used during MatSetValues calls =0
           not using I-node routines
-<<<<<<< HEAD
-      Matrix Object: 1 MPI processes
-=======
       Mat Object:       1 MPI processes
->>>>>>> 48bdf426
         type: seqaij
         rows=60, cols=60
         total: nonzeros=176, allocated nonzeros=176
