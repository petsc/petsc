L_2 Error: [0.00301889, < 1.0e-11]
L_2 Residual: 0.017232
Linear L_2 Residual: 0.017232
0 TS dt 0.01 time 0.
<<<<<<< HEAD
    0 SNES Function norm 0.017232 
      0 KSP Residual norm 0.0108816 
      1 KSP Residual norm 1.2081e-08 
      2 KSP Residual norm < 1.e-11
    1 SNES Function norm < 1.e-11
1 TS dt 0.01 time 0.01
L_2 Error: [0.00171507, < 1.0e-11]
L_2 Residual: 9.43392e-12
Linear L_2 Residual: 1.13429e-10
=======
1 TS dt 0.01 time 0.01
L_2 Error: [0.00316934, < 1.0e-11]
L_2 Residual: 1.54385e-11
Linear L_2 Residual: 6.49801e-11
>>>>>>> e1bd8d32
CONVERGED_ITS at time 0.01 after 1 steps<|MERGE_RESOLUTION|>--- conflicted
+++ resolved
@@ -2,20 +2,8 @@
 L_2 Residual: 0.017232
 Linear L_2 Residual: 0.017232
 0 TS dt 0.01 time 0.
-<<<<<<< HEAD
-    0 SNES Function norm 0.017232 
-      0 KSP Residual norm 0.0108816 
-      1 KSP Residual norm 1.2081e-08 
-      2 KSP Residual norm < 1.e-11
-    1 SNES Function norm < 1.e-11
-1 TS dt 0.01 time 0.01
-L_2 Error: [0.00171507, < 1.0e-11]
-L_2 Residual: 9.43392e-12
-Linear L_2 Residual: 1.13429e-10
-=======
 1 TS dt 0.01 time 0.01
 L_2 Error: [0.00316934, < 1.0e-11]
 L_2 Residual: 1.54385e-11
 Linear L_2 Residual: 6.49801e-11
->>>>>>> e1bd8d32
 CONVERGED_ITS at time 0.01 after 1 steps