L_2 Error: [0.0523783, < 1.0e-11]
L_2 Residual: 5.97873e-16
Linear L_2 Residual: 1.83987e-08
0 TS dt 0.01 time 0.
<<<<<<< HEAD
    0 SNES Function norm < 1.e-11
      0 KSP Residual norm < 1.e-11
      1 KSP Residual norm < 1.e-11
    1 SNES Function norm < 1.e-11
=======
>>>>>>> e1bd8d32
1 TS dt 0.01 time 0.01
L_2 Error: [0.0523783, < 1.0e-11]
L_2 Residual: 4.73881e-16
Linear L_2 Residual: 1.83687e-08
CONVERGED_ITS at time 0.01 after 1 steps<|MERGE_RESOLUTION|>--- conflicted
+++ resolved
@@ -2,13 +2,6 @@
 L_2 Residual: 5.97873e-16
 Linear L_2 Residual: 1.83987e-08
 0 TS dt 0.01 time 0.
-<<<<<<< HEAD
-    0 SNES Function norm < 1.e-11
-      0 KSP Residual norm < 1.e-11
-      1 KSP Residual norm < 1.e-11
-    1 SNES Function norm < 1.e-11
-=======
->>>>>>> e1bd8d32
 1 TS dt 0.01 time 0.01
 L_2 Error: [0.0523783, < 1.0e-11]
 L_2 Residual: 4.73881e-16
