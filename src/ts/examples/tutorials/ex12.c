static char help[] = "Nonlinear, time-dependent PDE in 2d.\n";
/*
  Solves the equation

    u_tt - \Delta u = 0

  which we split into two first-order systems

    u_t -     v    = 0    so that     F(u,v).u = v
    v_t - \Delta u = 0    so that     F(u,v).v = Delta u

   Include "petscdmda.h" so that we can use distributed arrays (DMDAs).
   Include "petscts.h" so that we can use SNES solvers.  Note that this
   file automatically includes:
     petscsys.h       - base PETSc routines   petscvec.h - vectors
     petscmat.h - matrices
     petscis.h     - index sets            petscksp.h - Krylov subspace methods
     petscviewer.h - viewers               petscpc.h  - preconditioners
     petscksp.h   - linear solvers
*/
#include <petscdm.h>
#include <petscdmda.h>
#include <petscts.h>

/*
   User-defined routines
*/
extern PetscErrorCode FormFunction(TS,PetscReal,Vec,Vec,void*),FormInitialSolution(DM,Vec);
extern PetscErrorCode MyTSMonitor(TS,PetscInt,PetscReal,Vec,void*);
extern PetscErrorCode MySNESMonitor(SNES,PetscInt,PetscReal,PetscViewerAndFormat*);

int main(int argc,char **argv)
{
  TS                   ts;                         /* nonlinear solver */
  Vec                  x,r;                        /* solution, residual vectors */
  PetscInt             steps;                      /* iterations for convergence */
  PetscErrorCode       ierr;
  DM                   da;
  PetscReal            ftime;
  SNES                 ts_snes;
  PetscBool            usemonitor = PETSC_TRUE;
  PetscViewerAndFormat *vf;

  /* - - - - - - - - - - - - - - - - - - - - - - - - - - - - - - - - - -
     Initialize program
     - - - - - - - - - - - - - - - - - - - - - - - - - - - - - - - - - - */
  ierr = PetscInitialize(&argc,&argv,(char*)0,help);if (ierr) return ierr;
  ierr = PetscOptionsGetBool(NULL,NULL,"-usemonitor",&usemonitor,NULL);CHKERRQ(ierr);

  /* - - - - - - - - - - - - - - - - - - - - - - - - - - - - - - - - - - -
     Create distributed array (DMDA) to manage parallel grid and vectors
  - - - - - - - - - - - - - - - - - - - - - - - - - - - - - - - - - - - */
  ierr = DMDACreate2d(PETSC_COMM_WORLD, DM_BOUNDARY_NONE, DM_BOUNDARY_NONE,DMDA_STENCIL_STAR,8,8,PETSC_DECIDE,PETSC_DECIDE,2,1,NULL,NULL,&da);CHKERRQ(ierr);
  ierr = DMSetFromOptions(da);CHKERRQ(ierr);
  ierr = DMSetUp(da);CHKERRQ(ierr);
  ierr = DMDASetFieldName(da,0,"u");CHKERRQ(ierr);
  ierr = DMDASetFieldName(da,1,"v");CHKERRQ(ierr);

  /*  - - - - - - - - - - - - - - - - - - - - - - - - - - - - - - - - - - -
     Extract global vectors from DMDA; then duplicate for remaining
     vectors that are the same types
   - - - - - - - - - - - - - - - - - - - - - - - - - - - - - - - - - - - */
  ierr = DMCreateGlobalVector(da,&x);CHKERRQ(ierr);
  ierr = VecDuplicate(x,&r);CHKERRQ(ierr);

  /* - - - - - - - - - - - - - - - - - - - - - - - - - - - - - - - - - -
     Create timestepping solver context
     - - - - - - - - - - - - - - - - - - - - - - - - - - - - - - - - - - */
  ierr = TSCreate(PETSC_COMM_WORLD,&ts);CHKERRQ(ierr);
  ierr = TSSetDM(ts,da);CHKERRQ(ierr);
  ierr = TSSetProblemType(ts,TS_NONLINEAR);CHKERRQ(ierr);
  ierr = TSSetRHSFunction(ts,NULL,FormFunction,da);CHKERRQ(ierr);

  ierr = TSSetMaxTime(ts,1.0);CHKERRQ(ierr);
  if (usemonitor) {
    ierr = TSMonitorSet(ts,MyTSMonitor,0,0);CHKERRQ(ierr);
  }

  /* - - - - - - - - - - - - - - - - - - - - - - - - - - - - - - - - - -
     Customize nonlinear solver
   - - - - - - - - - - - - - - - - - - - - - - - - - - - - - - - - - - - */
  ierr = TSSetType(ts,TSBEULER);CHKERRQ(ierr);
  ierr = TSGetSNES(ts,&ts_snes);CHKERRQ(ierr);
  if (usemonitor) {
    ierr = PetscViewerAndFormatCreate(PETSC_VIEWER_STDOUT_WORLD,PETSC_VIEWER_DEFAULT,&vf);CHKERRQ(ierr);
    ierr = SNESMonitorSet(ts_snes,(PetscErrorCode (*)(SNES,PetscInt,PetscReal,void *))MySNESMonitor,vf,(PetscErrorCode (*)(void**))PetscViewerAndFormatDestroy);CHKERRQ(ierr);
  }
  /* - - - - - - - - - - - - - - - - - - - - - - - - - - - - - - - - - -
     Set initial conditions
   - - - - - - - - - - - - - - - - - - - - - - - - - - - - - - - - - - - */
  ierr = FormInitialSolution(da,x);CHKERRQ(ierr);
  ierr = TSSetTimeStep(ts,.0001);CHKERRQ(ierr);
  ierr = TSSetExactFinalTime(ts,TS_EXACTFINALTIME_STEPOVER);CHKERRQ(ierr);
  ierr = TSSetSolution(ts,x);CHKERRQ(ierr);

  /* - - - - - - - - - - - - - - - - - - - - - - - - - - - - - - - - - -
     Set runtime options
   - - - - - - - - - - - - - - - - - - - - - - - - - - - - - - - - - - - */
  ierr = TSSetFromOptions(ts);CHKERRQ(ierr);

  /* - - - - - - - - - - - - - - - - - - - - - - - - - - - - - - - - - -
     Solve nonlinear system
     - - - - - - - - - - - - - - - - - - - - - - - - - - - - - - - - - - */
  ierr = TSSolve(ts,x);CHKERRQ(ierr);
  ierr = TSGetSolveTime(ts,&ftime);CHKERRQ(ierr);
  ierr = TSGetStepNumber(ts,&steps);CHKERRQ(ierr);
  ierr = VecViewFromOptions(x,NULL,"-final_sol");CHKERRQ(ierr);

  /* - - - - - - - - - - - - - - - - - - - - - - - - - - - - - - - - - -
     Free work space.  All PETSc objects should be destroyed when they
     are no longer needed.
   - - - - - - - - - - - - - - - - - - - - - - - - - - - - - - - - - - - */
  ierr = VecDestroy(&x);CHKERRQ(ierr);
  ierr = VecDestroy(&r);CHKERRQ(ierr);
  ierr = TSDestroy(&ts);CHKERRQ(ierr);
  ierr = DMDestroy(&da);CHKERRQ(ierr);

  ierr = PetscFinalize();
  return ierr;
}
/* ------------------------------------------------------------------- */
/*
   FormFunction - Evaluates nonlinear function, F(x).

   Input Parameters:
.  ts - the TS context
.  X - input vector
.  ptr - optional user-defined context, as set by SNESSetFunction()

   Output Parameter:
.  F - function vector
 */
PetscErrorCode FormFunction(TS ts,PetscReal ftime,Vec X,Vec F,void *ptr)
{
  DM             da = (DM)ptr;
  PetscErrorCode ierr;
  PetscInt       i,j,Mx,My,xs,ys,xm,ym;
  PetscReal      hx,hy,/*hxdhy,hydhx,*/ sx,sy;
  PetscScalar    u,uxx,uyy,v,***x,***f;
  Vec            localX;

  PetscFunctionBeginUser;
  ierr = DMGetLocalVector(da,&localX);CHKERRQ(ierr);
  ierr = DMDAGetInfo(da,PETSC_IGNORE,&Mx,&My,PETSC_IGNORE,PETSC_IGNORE,PETSC_IGNORE,PETSC_IGNORE,PETSC_IGNORE,PETSC_IGNORE,PETSC_IGNORE,PETSC_IGNORE,PETSC_IGNORE,PETSC_IGNORE);CHKERRQ(ierr);

  hx = 1.0/(PetscReal)(Mx-1); sx = 1.0/(hx*hx);
  hy = 1.0/(PetscReal)(My-1); sy = 1.0/(hy*hy);
  /*hxdhy  = hx/hy;*/
  /*hydhx  = hy/hx;*/

  /*
     Scatter ghost points to local vector,using the 2-step process
        DMGlobalToLocalBegin(),DMGlobalToLocalEnd().
     By placing code between these two statements, computations can be
     done while messages are in transition.
  */
  ierr = DMGlobalToLocalBegin(da,X,INSERT_VALUES,localX);CHKERRQ(ierr);
  ierr = DMGlobalToLocalEnd(da,X,INSERT_VALUES,localX);CHKERRQ(ierr);

  /*
     Get pointers to vector data
  */
  ierr = DMDAVecGetArrayDOF(da,localX,&x);CHKERRQ(ierr);
  ierr = DMDAVecGetArrayDOF(da,F,&f);CHKERRQ(ierr);

  /*
     Get local grid boundaries
  */
  ierr = DMDAGetCorners(da,&xs,&ys,NULL,&xm,&ym,NULL);CHKERRQ(ierr);

  /*
     Compute function over the locally owned part of the grid
  */
  for (j=ys; j<ys+ym; j++) {
    for (i=xs; i<xs+xm; i++) {
      if (i == 0 || j == 0 || i == Mx-1 || j == My-1) {
        f[j][i][0] = x[j][i][0];
        f[j][i][1] = x[j][i][1];
        continue;
      }
      u          = x[j][i][0];
      v          = x[j][i][1];
      uxx        = (-2.0*u + x[j][i-1][0] + x[j][i+1][0])*sx;
      uyy        = (-2.0*u + x[j-1][i][0] + x[j+1][i][0])*sy;
      f[j][i][0] = v;
      f[j][i][1] = uxx + uyy;
    }
  }

  /*
     Restore vectors
  */
  ierr = DMDAVecRestoreArrayDOF(da,localX,&x);CHKERRQ(ierr);
  ierr = DMDAVecRestoreArrayDOF(da,F,&f);CHKERRQ(ierr);
  ierr = DMRestoreLocalVector(da,&localX);CHKERRQ(ierr);
  ierr = PetscLogFlops(11.0*ym*xm);CHKERRQ(ierr);
  PetscFunctionReturn(0);
}

/* ------------------------------------------------------------------- */
PetscErrorCode FormInitialSolution(DM da,Vec U)
{
  PetscErrorCode ierr;
  PetscInt       i,j,xs,ys,xm,ym,Mx,My;
  PetscScalar    ***u;
  PetscReal      hx,hy,x,y,r;

  PetscFunctionBeginUser;
  ierr = DMDAGetInfo(da,PETSC_IGNORE,&Mx,&My,PETSC_IGNORE,PETSC_IGNORE,PETSC_IGNORE,PETSC_IGNORE,PETSC_IGNORE,PETSC_IGNORE,PETSC_IGNORE,PETSC_IGNORE,PETSC_IGNORE,PETSC_IGNORE);CHKERRQ(ierr);

  hx = 1.0/(PetscReal)(Mx-1);
  hy = 1.0/(PetscReal)(My-1);

  /*
     Get pointers to vector data
  */
  ierr = DMDAVecGetArrayDOF(da,U,&u);CHKERRQ(ierr);

  /*
     Get local grid boundaries
  */
  ierr = DMDAGetCorners(da,&xs,&ys,NULL,&xm,&ym,NULL);CHKERRQ(ierr);

  /*
     Compute function over the locally owned part of the grid
  */
  for (j=ys; j<ys+ym; j++) {
    y = j*hy;
    for (i=xs; i<xs+xm; i++) {
      x = i*hx;
      r = PetscSqrtReal((x-.5)*(x-.5) + (y-.5)*(y-.5));
      if (r < .125) {
        u[j][i][0] = PetscExpReal(-30.0*r*r*r);
        u[j][i][1] = 0.0;
      } else {
        u[j][i][0] = 0.0;
        u[j][i][1] = 0.0;
      }
    }
  }

  /*
     Restore vectors
  */
  ierr = DMDAVecRestoreArrayDOF(da,U,&u);CHKERRQ(ierr);
  PetscFunctionReturn(0);
}

PetscErrorCode MyTSMonitor(TS ts,PetscInt step,PetscReal ptime,Vec v,void *ctx)
{
  PetscErrorCode ierr;
  PetscReal      norm;
  MPI_Comm       comm;

  PetscFunctionBeginUser;
  ierr = VecNorm(v,NORM_2,&norm);CHKERRQ(ierr);
  ierr = PetscObjectGetComm((PetscObject)ts,&comm);CHKERRQ(ierr);
  if (step > -1) { /* -1 is used to indicate an interpolated value */
    ierr = PetscPrintf(comm,"timestep %D time %g norm %g\n",step,(double)ptime,(double)norm);CHKERRQ(ierr);
  }
  PetscFunctionReturn(0);
}

/*
   MySNESMonitor - illustrate how to set user-defined monitoring routine for SNES.
   Input Parameters:
     snes - the SNES context
     its - iteration number
     fnorm - 2-norm function value (may be estimated)
     ctx - optional user-defined context for private data for the
         monitor routine, as set by SNESMonitorSet()
 */
PetscErrorCode MySNESMonitor(SNES snes,PetscInt its,PetscReal fnorm,PetscViewerAndFormat *vf)
{
  PetscErrorCode ierr;

  PetscFunctionBeginUser;
  ierr = SNESMonitorDefaultShort(snes,its,fnorm,vf);CHKERRQ(ierr);
  PetscFunctionReturn(0);
}
/*TEST

    test:
      args: -da_grid_x 20 -ts_final_time 3 -ts_dt 1e-1 -ts_theta_initial_guess_extrapolate 0 -ts_monitor -ksp_monitor_short 
      requires: !single

    test:
      suffix: 2
      args: -da_grid_x 20 -ts_final_time 0.11 -ts_dt 1e-1 -ts_type glle -ts_monitor -ksp_monitor_short
      requires: !single

    test:
      suffix: glvis_da_2d_vect
      args: -usemonitor 0 -da_grid_x 20 -ts_final_time 0.3 -ts_dt 1e-1 -ts_type glle -final_sol glvis: -viewer_glvis_dm_da_bs 2,0
      requires: !single

    test:
      suffix: glvis_da_2d_vect_ll
<<<<<<< HEAD
      args: -usemonitor 0 -da_grid_x 20 -ts_final_time 0.3 -ts_dt 1e-1 -ts_type glle -final_sol glvis: -viewer_glvis_dm_da_bs 2,0 viewer_glvis_dm_da_ll
=======
      args: -usemonitor 0 -da_grid_x 20 -ts_final_time 0.3 -ts_dt 1e-1 -ts_type glle -final_sol glvis: -viewer_glvis_dm_da_bs 2,0 -viewer_glvis_dm_da_ll
>>>>>>> 80db8efe
      requires: !single

TEST*/<|MERGE_RESOLUTION|>--- conflicted
+++ resolved
@@ -296,11 +296,7 @@
 
     test:
       suffix: glvis_da_2d_vect_ll
-<<<<<<< HEAD
-      args: -usemonitor 0 -da_grid_x 20 -ts_final_time 0.3 -ts_dt 1e-1 -ts_type glle -final_sol glvis: -viewer_glvis_dm_da_bs 2,0 viewer_glvis_dm_da_ll
-=======
       args: -usemonitor 0 -da_grid_x 20 -ts_final_time 0.3 -ts_dt 1e-1 -ts_type glle -final_sol glvis: -viewer_glvis_dm_da_bs 2,0 -viewer_glvis_dm_da_ll
->>>>>>> 80db8efe
       requires: !single
 
 TEST*/