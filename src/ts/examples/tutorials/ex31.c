static char help[] = "Solves the ordinary differential equations (IVPs) using explicit and implicit time-integration methods.\n";

/*

  Concepts:   TS
  Useful command line parameters:
  -problem <hull1972a1>: choose which problem to solve (see references
                      for complete listing of problems).
  -ts_type <euler>: specify time-integrator
  -ts_adapt_type <basic>: specify time-step adapting (none,basic,advanced)
  -refinement_levels <1>: number of refinement levels for convergence analysis
  -refinement_factor <2.0>: factor to refine time step size by for convergence analysis
  -dt <0.01>: specify time step (initial time step for convergence analysis)

*/

/*
List of cases and their names in the code:-
  From Hull, T.E., Enright, W.H., Fellen, B.M., and Sedgwick, A.E.,
      "Comparing Numerical Methods for Ordinary Differential
       Equations", SIAM J. Numer. Anal., 9(4), 1972, pp. 603 - 635
    A1 -> "hull1972a1" (exact solution available)
    A2 -> "hull1972a2" (exact solution available)
    A3 -> "hull1972a3" (exact solution available)
    A4 -> "hull1972a4" (exact solution available)
    A5 -> "hull1972a5"
    B1 -> "hull1972b1"
    B2 -> "hull1972b2"
    B3 -> "hull1972b3"
    B4 -> "hull1972b4"
    B5 -> "hull1972b5"
    C1 -> "hull1972c1"
    C2 -> "hull1972c2"
    C3 -> "hull1972c3"
    C4 -> "hull1972c4"

 From Constantinescu, E. "Estimating Global Errors in Time Stepping" ArXiv e-prints,
       https://arxiv.org/abs/1503.05166, 2016

    Kulikov2013I -> "kulik2013i"

*/

#include <petscts.h>
#if defined(PETSC_HAVE_STRING_H)
#include <string.h>             /* strcmp */
#endif

/* Function declarations */
PetscErrorCode (*RHSFunction) (TS,PetscReal,Vec,Vec,void*);
PetscErrorCode (*RHSJacobian) (TS,PetscReal,Vec,Mat,Mat,void*);
PetscErrorCode (*IFunction)   (TS,PetscReal,Vec,Vec,Vec,void*);
PetscErrorCode (*IJacobian)   (TS,PetscReal,Vec,Vec,PetscReal,Mat,Mat,void*);

/* Returns the size of the system of equations depending on problem specification */
PetscInt GetSize(const char *p)
{
  PetscFunctionBegin;
  if      ((!strcmp(p,"hull1972a1"))
         ||(!strcmp(p,"hull1972a2"))
         ||(!strcmp(p,"hull1972a3"))
         ||(!strcmp(p,"hull1972a4"))
         ||(!strcmp(p,"hull1972a5")) )  PetscFunctionReturn(1);
  else if  (!strcmp(p,"hull1972b1")  )  PetscFunctionReturn(2);
  else if ((!strcmp(p,"hull1972b2"))
         ||(!strcmp(p,"hull1972b3"))
         ||(!strcmp(p,"hull1972b4"))
         ||(!strcmp(p,"hull1972b5")) )  PetscFunctionReturn(3);
  else if ((!strcmp(p,"kulik2013i")) )  PetscFunctionReturn(4);
  else if ((!strcmp(p,"hull1972c1"))
         ||(!strcmp(p,"hull1972c2"))
         ||(!strcmp(p,"hull1972c3")) )  PetscFunctionReturn(10);
  else if  (!strcmp(p,"hull1972c4")  )  PetscFunctionReturn(51);
  else                                  PetscFunctionReturn(-1);
}

/****************************************************************/

/* Problem specific functions */

/* Hull, 1972, Problem A1 */

PetscErrorCode RHSFunction_Hull1972A1(TS ts, PetscReal t, Vec Y, Vec F, void *s)
{
  PetscErrorCode    ierr;
  PetscScalar       *f;
  const PetscScalar *y;

  PetscFunctionBegin;
  ierr = VecGetArrayRead(Y,&y);CHKERRQ(ierr);
  ierr = VecGetArray(F,&f);CHKERRQ(ierr);
  f[0] = -y[0];
  ierr = VecRestoreArrayRead(Y,&y);CHKERRQ(ierr);
  ierr = VecRestoreArray(F,&f);CHKERRQ(ierr);
  PetscFunctionReturn(0);
}

PetscErrorCode RHSJacobian_Hull1972A1(TS ts, PetscReal t, Vec Y, Mat A, Mat B, void *s)
{
  PetscErrorCode    ierr;
  const PetscScalar *y;
  PetscInt          row = 0,col = 0;
  PetscScalar       value = -1.0;

  PetscFunctionBegin;
  ierr = VecGetArrayRead(Y,&y);CHKERRQ(ierr);
  ierr = MatSetValues(A,1,&row,1,&col,&value,INSERT_VALUES);CHKERRQ(ierr);
  ierr = MatAssemblyBegin(A,MAT_FINAL_ASSEMBLY);CHKERRQ(ierr);
  ierr = MatAssemblyEnd  (A,MAT_FINAL_ASSEMBLY);CHKERRQ(ierr);
  ierr = VecRestoreArrayRead(Y,&y);CHKERRQ(ierr);
  PetscFunctionReturn(0);
}

PetscErrorCode IFunction_Hull1972A1(TS ts, PetscReal t, Vec Y, Vec Ydot, Vec F, void *s)
{
  PetscErrorCode    ierr;
  const PetscScalar *y;
  PetscScalar       *f;

  PetscFunctionBegin;
  ierr = VecGetArrayRead(Y,&y);CHKERRQ(ierr);
  ierr = VecGetArray(F,&f);CHKERRQ(ierr);
  f[0] = -y[0];
  ierr = VecRestoreArrayRead(Y,&y);CHKERRQ(ierr);
  ierr = VecRestoreArray(F,&f);CHKERRQ(ierr);
  /* Left hand side = ydot - f(y) */
  ierr = VecAYPX(F,-1.0,Ydot);CHKERRQ(ierr);
  PetscFunctionReturn(0);
}

PetscErrorCode IJacobian_Hull1972A1(TS ts, PetscReal t, Vec Y, Vec Ydot, PetscReal a, Mat A, Mat B, void *s)
{
  PetscErrorCode    ierr;
  const PetscScalar *y;
  PetscInt          row = 0,col = 0;
  PetscScalar       value = a - 1.0;

  PetscFunctionBegin;
  ierr = VecGetArrayRead(Y,&y);CHKERRQ(ierr);
  ierr = MatSetValues(A,1,&row,1,&col,&value,INSERT_VALUES);CHKERRQ(ierr);
  ierr = MatAssemblyBegin(A,MAT_FINAL_ASSEMBLY);CHKERRQ(ierr);
  ierr = MatAssemblyEnd  (A,MAT_FINAL_ASSEMBLY);CHKERRQ(ierr);
  ierr = VecRestoreArrayRead(Y,&y);CHKERRQ(ierr);
  PetscFunctionReturn(0);
}

/* Hull, 1972, Problem A2 */

PetscErrorCode RHSFunction_Hull1972A2(TS ts, PetscReal t, Vec Y, Vec F, void *s)
{
  PetscErrorCode    ierr;
  const PetscScalar *y;
  PetscScalar       *f;  

  PetscFunctionBegin;
  ierr = VecGetArrayRead(Y,&y);CHKERRQ(ierr);
  ierr = VecGetArray(F,&f);CHKERRQ(ierr);
  f[0] = -0.5*y[0]*y[0]*y[0];
  ierr = VecRestoreArrayRead(Y,&y);CHKERRQ(ierr);
  ierr = VecRestoreArray(F,&f);CHKERRQ(ierr);
  PetscFunctionReturn(0);
}

PetscErrorCode RHSJacobian_Hull1972A2(TS ts, PetscReal t, Vec Y, Mat A, Mat B, void *s)
{
  PetscErrorCode    ierr;
  const PetscScalar *y;
  PetscInt          row = 0,col = 0;
  PetscScalar       value;

  PetscFunctionBegin;
  ierr = VecGetArrayRead(Y,&y);CHKERRQ(ierr);
  value = -0.5*3.0*y[0]*y[0];
  ierr = MatSetValues(A,1,&row,1,&col,&value,INSERT_VALUES);CHKERRQ(ierr);
  ierr = MatAssemblyBegin(A,MAT_FINAL_ASSEMBLY);CHKERRQ(ierr);
  ierr = MatAssemblyEnd  (A,MAT_FINAL_ASSEMBLY);CHKERRQ(ierr);
  ierr = VecRestoreArrayRead(Y,&y);CHKERRQ(ierr);
  PetscFunctionReturn(0);
}

PetscErrorCode IFunction_Hull1972A2(TS ts, PetscReal t, Vec Y, Vec Ydot, Vec F, void *s)
{
  PetscErrorCode    ierr;
  PetscScalar       *f;
  const PetscScalar *y;

  PetscFunctionBegin;
  ierr = VecGetArrayRead(Y,&y);CHKERRQ(ierr);
  ierr = VecGetArray(F,&f);CHKERRQ(ierr);
  f[0] = -0.5*y[0]*y[0]*y[0];
  ierr = VecRestoreArrayRead(Y,&y);CHKERRQ(ierr);
  ierr = VecRestoreArray(F,&f);CHKERRQ(ierr);
  /* Left hand side = ydot - f(y) */
  ierr = VecAYPX(F,-1.0,Ydot);CHKERRQ(ierr);
  PetscFunctionReturn(0);
}

PetscErrorCode IJacobian_Hull1972A2(TS ts, PetscReal t, Vec Y, Vec Ydot, PetscReal a, Mat A, Mat B, void *s)
{
  PetscErrorCode    ierr;
  const PetscScalar *y;
  PetscInt          row = 0,col = 0;
  PetscScalar       value;

  PetscFunctionBegin;
  ierr = VecGetArrayRead(Y,&y);CHKERRQ(ierr);
  value = a + 0.5*3.0*y[0]*y[0];
  ierr = MatSetValues(A,1,&row,1,&col,&value,INSERT_VALUES);CHKERRQ(ierr);
  ierr = MatAssemblyBegin(A,MAT_FINAL_ASSEMBLY);CHKERRQ(ierr);
  ierr = MatAssemblyEnd  (A,MAT_FINAL_ASSEMBLY);CHKERRQ(ierr);
  ierr = VecRestoreArrayRead(Y,&y);CHKERRQ(ierr);
  PetscFunctionReturn(0);
}

/* Hull, 1972, Problem A3 */

PetscErrorCode RHSFunction_Hull1972A3(TS ts, PetscReal t, Vec Y, Vec F, void *s)
{
  PetscErrorCode    ierr;
  const PetscScalar *y;
  PetscScalar       *f;

  PetscFunctionBegin;
  ierr = VecGetArrayRead(Y,&y);CHKERRQ(ierr);
  ierr = VecGetArray(F,&f);CHKERRQ(ierr);
  f[0] = y[0]*PetscCosReal(t);
  ierr = VecRestoreArrayRead(Y,&y);CHKERRQ(ierr);
  ierr = VecRestoreArray(F,&f);CHKERRQ(ierr);
  PetscFunctionReturn(0);
}

PetscErrorCode RHSJacobian_Hull1972A3(TS ts, PetscReal t, Vec Y, Mat A, Mat B, void *s)
{
  PetscErrorCode    ierr;
  const PetscScalar *y;
  PetscInt          row = 0,col = 0;
  PetscScalar       value = PetscCosReal(t);

  PetscFunctionBegin;
  ierr = VecGetArrayRead(Y,&y);CHKERRQ(ierr);
  ierr = MatSetValues(A,1,&row,1,&col,&value,INSERT_VALUES);CHKERRQ(ierr);
  ierr = MatAssemblyBegin(A,MAT_FINAL_ASSEMBLY);CHKERRQ(ierr);
  ierr = MatAssemblyEnd  (A,MAT_FINAL_ASSEMBLY);CHKERRQ(ierr);
  ierr = VecRestoreArrayRead(Y,&y);CHKERRQ(ierr);
  PetscFunctionReturn(0);
}

PetscErrorCode IFunction_Hull1972A3(TS ts, PetscReal t, Vec Y, Vec Ydot, Vec F, void *s)
{
  PetscErrorCode    ierr;
  PetscScalar       *f;
  const PetscScalar *y;

  PetscFunctionBegin;
  ierr = VecGetArrayRead(Y,&y);CHKERRQ(ierr);
  ierr = VecGetArray(F,&f);CHKERRQ(ierr);
  f[0] = y[0]*PetscCosReal(t);
  ierr = VecRestoreArrayRead(Y,&y);CHKERRQ(ierr);
  ierr = VecRestoreArray(F,&f);CHKERRQ(ierr);
  /* Left hand side = ydot - f(y) */
  ierr = VecAYPX(F,-1.0,Ydot);CHKERRQ(ierr);
  PetscFunctionReturn(0);
}

PetscErrorCode IJacobian_Hull1972A3(TS ts, PetscReal t, Vec Y, Vec Ydot, PetscReal a, Mat A, Mat B, void *s)
{
  PetscErrorCode    ierr;
  const PetscScalar *y;
  PetscInt          row = 0,col = 0;
  PetscScalar       value = a - PetscCosReal(t);

  PetscFunctionBegin;
  ierr = VecGetArrayRead(Y,&y);CHKERRQ(ierr);
  ierr = MatSetValues(A,1,&row,1,&col,&value,INSERT_VALUES);CHKERRQ(ierr);
  ierr = MatAssemblyBegin(A,MAT_FINAL_ASSEMBLY);CHKERRQ(ierr);
  ierr = MatAssemblyEnd  (A,MAT_FINAL_ASSEMBLY);CHKERRQ(ierr);
  ierr = VecRestoreArrayRead(Y,&y);CHKERRQ(ierr);
  PetscFunctionReturn(0);
}

/* Hull, 1972, Problem A4 */

PetscErrorCode RHSFunction_Hull1972A4(TS ts, PetscReal t, Vec Y, Vec F, void *s)
{
  PetscErrorCode    ierr;
  PetscScalar       *f;
  const PetscScalar *y;

  PetscFunctionBegin;
  ierr = VecGetArrayRead(Y,&y);CHKERRQ(ierr);
  ierr = VecGetArray(F,&f);CHKERRQ(ierr);
  f[0] = (0.25*y[0])*(1.0-0.05*y[0]);
  ierr = VecRestoreArrayRead(Y,&y);CHKERRQ(ierr);
  ierr = VecRestoreArray(F,&f);CHKERRQ(ierr);
  PetscFunctionReturn(0);
}

PetscErrorCode RHSJacobian_Hull1972A4(TS ts, PetscReal t, Vec Y, Mat A, Mat B, void *s)
{
  PetscErrorCode    ierr;
  const PetscScalar *y;
  PetscInt          row = 0,col = 0;
  PetscScalar       value;

  PetscFunctionBegin;
  ierr = VecGetArrayRead(Y,&y);CHKERRQ(ierr);
  value = 0.25*(1.0-0.05*y[0]) - (0.25*y[0])*0.05;
  ierr = MatSetValues(A,1,&row,1,&col,&value,INSERT_VALUES);CHKERRQ(ierr);
  ierr = MatAssemblyBegin(A,MAT_FINAL_ASSEMBLY);CHKERRQ(ierr);
  ierr = MatAssemblyEnd  (A,MAT_FINAL_ASSEMBLY);CHKERRQ(ierr);
  ierr = VecRestoreArrayRead(Y,&y);CHKERRQ(ierr);
  PetscFunctionReturn(0);
}

PetscErrorCode IFunction_Hull1972A4(TS ts, PetscReal t, Vec Y, Vec Ydot, Vec F, void *s)
{
  PetscErrorCode    ierr;
  PetscScalar       *f;
  const PetscScalar *y;

  PetscFunctionBegin;
  ierr = VecGetArrayRead(Y,&y);CHKERRQ(ierr);
  ierr = VecGetArray(F,&f);CHKERRQ(ierr);
  f[0] = (0.25*y[0])*(1.0-0.05*y[0]);
  ierr = VecRestoreArrayRead(Y,&y);CHKERRQ(ierr);
  ierr = VecRestoreArray(F,&f);CHKERRQ(ierr);
  /* Left hand side = ydot - f(y) */
  ierr = VecAYPX(F,-1.0,Ydot);CHKERRQ(ierr);
  PetscFunctionReturn(0);
}

PetscErrorCode IJacobian_Hull1972A4(TS ts, PetscReal t, Vec Y, Vec Ydot, PetscReal a, Mat A, Mat B, void *s)
{
  PetscErrorCode    ierr;
  const PetscScalar *y;
  PetscInt          row = 0,col = 0;
  PetscScalar       value;

  PetscFunctionBegin;
  ierr = VecGetArrayRead(Y,&y);CHKERRQ(ierr);
  value = a - 0.25*(1.0-0.05*y[0]) + (0.25*y[0])*0.05;
  ierr = MatSetValues(A,1,&row,1,&col,&value,INSERT_VALUES);CHKERRQ(ierr);
  ierr = MatAssemblyBegin(A,MAT_FINAL_ASSEMBLY);CHKERRQ(ierr);
  ierr = MatAssemblyEnd  (A,MAT_FINAL_ASSEMBLY);CHKERRQ(ierr);
  ierr = VecRestoreArrayRead(Y,&y);CHKERRQ(ierr);
  PetscFunctionReturn(0);
}

/* Hull, 1972, Problem A5 */

PetscErrorCode RHSFunction_Hull1972A5(TS ts, PetscReal t, Vec Y, Vec F, void *s)
{
  PetscErrorCode    ierr;
  PetscScalar       *f;
  const PetscScalar *y;

  PetscFunctionBegin;
  ierr = VecGetArrayRead(Y,&y);CHKERRQ(ierr);
  ierr = VecGetArray(F,&f);CHKERRQ(ierr);
  f[0] = (y[0]-t)/(y[0]+t);
  ierr = VecRestoreArrayRead(Y,&y);CHKERRQ(ierr);
  ierr = VecRestoreArray(F,&f);CHKERRQ(ierr);
  PetscFunctionReturn(0);
}

PetscErrorCode RHSJacobian_Hull1972A5(TS ts, PetscReal t, Vec Y, Mat A, Mat B, void *s)
{
  PetscErrorCode    ierr;
  const PetscScalar *y;
  PetscInt          row = 0,col = 0;
  PetscScalar       value;

  PetscFunctionBegin;
  ierr = VecGetArrayRead(Y,&y);CHKERRQ(ierr);
  value = 2*t/((t+y[0])*(t+y[0]));
  ierr = MatSetValues(A,1,&row,1,&col,&value,INSERT_VALUES);CHKERRQ(ierr);
  ierr = MatAssemblyBegin(A,MAT_FINAL_ASSEMBLY);CHKERRQ(ierr);
  ierr = MatAssemblyEnd  (A,MAT_FINAL_ASSEMBLY);CHKERRQ(ierr);
  ierr = VecRestoreArrayRead(Y,&y);CHKERRQ(ierr);
  PetscFunctionReturn(0);
}

PetscErrorCode IFunction_Hull1972A5(TS ts, PetscReal t, Vec Y, Vec Ydot, Vec F, void *s)
{
  PetscErrorCode    ierr;
  PetscScalar       *f;
  const PetscScalar *y;

  PetscFunctionBegin;
  ierr = VecGetArrayRead(Y,&y);CHKERRQ(ierr);
  ierr = VecGetArray(F,&f);CHKERRQ(ierr);
  f[0] = (y[0]-t)/(y[0]+t);
  ierr = VecRestoreArrayRead(Y,&y);CHKERRQ(ierr);
  ierr = VecRestoreArray(F,&f);CHKERRQ(ierr);
  /* Left hand side = ydot - f(y) */
  ierr = VecAYPX(F,-1.0,Ydot);CHKERRQ(ierr);
  PetscFunctionReturn(0);
}

PetscErrorCode IJacobian_Hull1972A5(TS ts, PetscReal t, Vec Y, Vec Ydot, PetscReal a, Mat A, Mat B, void *s)
{
  PetscErrorCode    ierr;
  const PetscScalar *y;
  PetscInt          row = 0,col = 0;
  PetscScalar       value;

  PetscFunctionBegin;
  ierr = VecGetArrayRead(Y,&y);CHKERRQ(ierr);
  value = a - 2*t/((t+y[0])*(t+y[0]));
  ierr = MatSetValues(A,1,&row,1,&col,&value,INSERT_VALUES);CHKERRQ(ierr);
  ierr = MatAssemblyBegin(A,MAT_FINAL_ASSEMBLY);CHKERRQ(ierr);
  ierr = MatAssemblyEnd  (A,MAT_FINAL_ASSEMBLY);CHKERRQ(ierr);
  ierr = VecRestoreArrayRead(Y,&y);CHKERRQ(ierr);
  PetscFunctionReturn(0);
}

/* Hull, 1972, Problem B1 */

PetscErrorCode RHSFunction_Hull1972B1(TS ts, PetscReal t, Vec Y, Vec F, void *s)
{
  PetscErrorCode    ierr;
  PetscScalar       *f;
  const PetscScalar *y;

  PetscFunctionBegin;
  ierr = VecGetArrayRead(Y,&y);CHKERRQ(ierr);
  ierr = VecGetArray(F,&f);CHKERRQ(ierr);
  f[0] = 2.0*(y[0] - y[0]*y[1]);
  f[1] = -(y[1]-y[0]*y[1]);
  ierr = VecRestoreArrayRead(Y,&y);CHKERRQ(ierr);
  ierr = VecRestoreArray(F,&f);CHKERRQ(ierr);
  PetscFunctionReturn(0);
}

PetscErrorCode IFunction_Hull1972B1(TS ts, PetscReal t, Vec Y, Vec Ydot, Vec F, void *s)
{
  PetscErrorCode    ierr;
  PetscScalar       *f;
  const PetscScalar *y;

  PetscFunctionBegin;
  ierr = VecGetArrayRead(Y,&y);CHKERRQ(ierr);
  ierr = VecGetArray(F,&f);CHKERRQ(ierr);
  f[0] = 2.0*(y[0] - y[0]*y[1]);
  f[1] = -(y[1]-y[0]*y[1]);
  ierr = VecRestoreArrayRead(Y,&y);CHKERRQ(ierr);
  ierr = VecRestoreArray(F,&f);CHKERRQ(ierr);
  /* Left hand side = ydot - f(y) */
  ierr = VecAYPX(F,-1.0,Ydot);CHKERRQ(ierr);
  PetscFunctionReturn(0);
}

PetscErrorCode IJacobian_Hull1972B1(TS ts, PetscReal t, Vec Y, Vec Ydot, PetscReal a, Mat A, Mat B, void *s)
{
  PetscErrorCode    ierr;
  const PetscScalar *y;
  PetscInt          row[2] = {0,1};
  PetscScalar       value[2][2];

  PetscFunctionBegin;
  ierr = VecGetArrayRead(Y,&y);CHKERRQ(ierr);
  value[0][0] = a - 2.0*(1.0-y[1]);    value[0][1] = 2.0*y[0];
  value[1][0] = -y[1];                 value[1][1] = a + 1.0 - y[0];
  ierr = MatSetValues(A,2,&row[0],2,&row[0],&value[0][0],INSERT_VALUES);CHKERRQ(ierr);
  ierr = MatAssemblyBegin(A,MAT_FINAL_ASSEMBLY);CHKERRQ(ierr);
  ierr = MatAssemblyEnd  (A,MAT_FINAL_ASSEMBLY);CHKERRQ(ierr);
  ierr = VecRestoreArrayRead(Y,&y);CHKERRQ(ierr);
  PetscFunctionReturn(0);
}

/* Hull, 1972, Problem B2 */

PetscErrorCode RHSFunction_Hull1972B2(TS ts, PetscReal t, Vec Y, Vec F, void *s)
{
  PetscErrorCode    ierr;
  PetscScalar       *f;
  const PetscScalar *y;

  PetscFunctionBegin;
  ierr = VecGetArrayRead(Y,&y);CHKERRQ(ierr);
  ierr = VecGetArray(F,&f);CHKERRQ(ierr);
  f[0] = -y[0] + y[1];
  f[1] = y[0] - 2.0*y[1] + y[2];
  f[2] = y[1] - y[2];
  ierr = VecRestoreArrayRead(Y,&y);CHKERRQ(ierr);
  ierr = VecRestoreArray(F,&f);CHKERRQ(ierr);
  PetscFunctionReturn(0);
}

PetscErrorCode IFunction_Hull1972B2(TS ts, PetscReal t, Vec Y, Vec Ydot, Vec F, void *s)
{
  PetscErrorCode    ierr;
  PetscScalar       *f;
  const PetscScalar *y;

  PetscFunctionBegin;
  ierr = VecGetArrayRead(Y,&y);CHKERRQ(ierr);
  ierr = VecGetArray(F,&f);CHKERRQ(ierr);
  f[0] = -y[0] + y[1];
  f[1] = y[0] - 2.0*y[1] + y[2];
  f[2] = y[1] - y[2];
  ierr = VecRestoreArrayRead(Y,&y);CHKERRQ(ierr);
  ierr = VecRestoreArray(F,&f);CHKERRQ(ierr);
  /* Left hand side = ydot - f(y) */
  ierr = VecAYPX(F,-1.0,Ydot);CHKERRQ(ierr);
  PetscFunctionReturn(0);
}

PetscErrorCode IJacobian_Hull1972B2(TS ts, PetscReal t, Vec Y, Vec Ydot, PetscReal a, Mat A, Mat B, void *s)
{
  PetscErrorCode    ierr;
  const PetscScalar *y;
  PetscInt          row[3] = {0,1,2};
  PetscScalar       value[3][3];

  PetscFunctionBegin;
  ierr = VecGetArrayRead(Y,&y);CHKERRQ(ierr);
  value[0][0] = a + 1.0;  value[0][1] = -1.0;     value[0][2] = 0;
  value[1][0] = -1.0;     value[1][1] = a + 2.0;  value[1][2] = -1.0;
  value[2][0] = 0;        value[2][1] = -1.0;     value[2][2] = a + 1.0;
  ierr = MatSetValues(A,3,&row[0],3,&row[0],&value[0][0],INSERT_VALUES);CHKERRQ(ierr);
  ierr = MatAssemblyBegin(A,MAT_FINAL_ASSEMBLY);CHKERRQ(ierr);
  ierr = MatAssemblyEnd  (A,MAT_FINAL_ASSEMBLY);CHKERRQ(ierr);
  ierr = VecRestoreArrayRead(Y,&y);CHKERRQ(ierr);
  PetscFunctionReturn(0);
}

/* Hull, 1972, Problem B3 */

PetscErrorCode RHSFunction_Hull1972B3(TS ts, PetscReal t, Vec Y, Vec F, void *s)
{
  PetscErrorCode    ierr;
  PetscScalar       *f;
  const PetscScalar *y;

  PetscFunctionBegin;
  ierr = VecGetArrayRead(Y,&y);CHKERRQ(ierr);
  ierr = VecGetArray(F,&f);CHKERRQ(ierr);
  f[0] = -y[0];
  f[1] = y[0] - y[1]*y[1];
  f[2] = y[1]*y[1];
  ierr = VecRestoreArrayRead(Y,&y);CHKERRQ(ierr);
  ierr = VecRestoreArray(F,&f);CHKERRQ(ierr);
  PetscFunctionReturn(0);
}

PetscErrorCode IFunction_Hull1972B3(TS ts, PetscReal t, Vec Y, Vec Ydot, Vec F, void *s)
{
  PetscErrorCode    ierr;
  PetscScalar       *f;
  const PetscScalar *y;

  PetscFunctionBegin;
  ierr = VecGetArrayRead(Y,&y);CHKERRQ(ierr);
  ierr = VecGetArray(F,&f);CHKERRQ(ierr);
  f[0] = -y[0];
  f[1] = y[0] - y[1]*y[1];
  f[2] = y[1]*y[1];
  ierr = VecRestoreArrayRead(Y,&y);CHKERRQ(ierr);
  ierr = VecRestoreArray(F,&f);CHKERRQ(ierr);
  /* Left hand side = ydot - f(y) */
  ierr = VecAYPX(F,-1.0,Ydot);CHKERRQ(ierr);
  PetscFunctionReturn(0);
}

PetscErrorCode IJacobian_Hull1972B3(TS ts, PetscReal t, Vec Y, Vec Ydot, PetscReal a, Mat A, Mat B, void *s)
{
  PetscErrorCode    ierr;
  const PetscScalar *y;
  PetscInt          row[3] = {0,1,2};
  PetscScalar       value[3][3];

  PetscFunctionBegin;
  ierr = VecGetArrayRead(Y,&y);CHKERRQ(ierr);
  value[0][0] = a + 1.0; value[0][1] = 0;             value[0][2] = 0;
  value[1][0] = -1.0;    value[1][1] = a + 2.0*y[1];  value[1][2] = 0;
  value[2][0] = 0;       value[2][1] = -2.0*y[1];     value[2][2] = a;
  ierr = MatSetValues(A,3,&row[0],3,&row[0],&value[0][0],INSERT_VALUES);CHKERRQ(ierr);
  ierr = MatAssemblyBegin(A,MAT_FINAL_ASSEMBLY);CHKERRQ(ierr);
  ierr = MatAssemblyEnd  (A,MAT_FINAL_ASSEMBLY);CHKERRQ(ierr);
  ierr = VecRestoreArrayRead(Y,&y);CHKERRQ(ierr);
  PetscFunctionReturn(0);
}

/* Hull, 1972, Problem B4 */

PetscErrorCode RHSFunction_Hull1972B4(TS ts, PetscReal t, Vec Y, Vec F, void *s)
{
  PetscErrorCode    ierr;
  PetscScalar       *f;
  const PetscScalar *y;

  PetscFunctionBegin;
  ierr = VecGetArrayRead(Y,&y);CHKERRQ(ierr);
  ierr = VecGetArray(F,&f);CHKERRQ(ierr);
  f[0] = -y[1] - y[0]*y[2]/PetscSqrtScalar(y[0]*y[0]+y[1]*y[1]);
  f[1] =  y[0] - y[1]*y[2]/PetscSqrtScalar(y[0]*y[0]+y[1]*y[1]);
  f[2] = y[0]/PetscSqrtScalar(y[0]*y[0]+y[1]*y[1]);
  ierr = VecRestoreArrayRead(Y,&y);CHKERRQ(ierr);
  ierr = VecRestoreArray(F,&f);CHKERRQ(ierr);
  PetscFunctionReturn(0);
}

PetscErrorCode IFunction_Hull1972B4(TS ts, PetscReal t, Vec Y, Vec Ydot, Vec F, void *s)
{
  PetscErrorCode    ierr;
  PetscScalar       *f;
  const PetscScalar *y;

  PetscFunctionBegin;
  ierr = VecGetArrayRead(Y,&y);CHKERRQ(ierr);
  ierr = VecGetArray(F,&f);CHKERRQ(ierr);
  f[0] = -y[1] - y[0]*y[2]/PetscSqrtScalar(y[0]*y[0]+y[1]*y[1]);
  f[1] =  y[0] - y[1]*y[2]/PetscSqrtScalar(y[0]*y[0]+y[1]*y[1]);
  f[2] = y[0]/PetscSqrtScalar(y[0]*y[0]+y[1]*y[1]);
  ierr = VecRestoreArrayRead(Y,&y);CHKERRQ(ierr);
  ierr = VecRestoreArray(F,&f);CHKERRQ(ierr);
  /* Left hand side = ydot - f(y) */
  ierr = VecAYPX(F,-1.0,Ydot);CHKERRQ(ierr);
  PetscFunctionReturn(0);
}

PetscErrorCode IJacobian_Hull1972B4(TS ts, PetscReal t, Vec Y, Vec Ydot, PetscReal a, Mat A, Mat B, void *s)
{
  PetscErrorCode    ierr;
  const PetscScalar *y;
  PetscInt          row[3] = {0,1,2};
  PetscScalar       value[3][3],fac,fac2;

  PetscFunctionBegin;
  ierr = VecGetArrayRead(Y,&y);CHKERRQ(ierr);
  fac  = PetscPowScalar(y[0]*y[0]+y[1]*y[1],-1.5);
  fac2 = PetscPowScalar(y[0]*y[0]+y[1]*y[1],-0.5);
  value[0][0] = a + (y[1]*y[1]*y[2])*fac;
  value[0][1] = 1.0 - (y[0]*y[1]*y[2])*fac;
  value[0][2] = y[0]*fac2;
  value[1][0] = -1.0 - y[0]*y[1]*y[2]*fac;
  value[1][1] = a + y[0]*y[0]*y[2]*fac;
  value[1][2] = y[1]*fac2;
  value[2][0] = -y[1]*y[1]*fac;
  value[2][1] = y[0]*y[1]*fac;
  value[2][2] = a;
  ierr = MatSetValues(A,3,&row[0],3,&row[0],&value[0][0],INSERT_VALUES);CHKERRQ(ierr);
  ierr = MatAssemblyBegin(A,MAT_FINAL_ASSEMBLY);CHKERRQ(ierr);
  ierr = MatAssemblyEnd  (A,MAT_FINAL_ASSEMBLY);CHKERRQ(ierr);
  ierr = VecRestoreArrayRead(Y,&y);CHKERRQ(ierr);
  PetscFunctionReturn(0);
}

/* Hull, 1972, Problem B5 */

PetscErrorCode RHSFunction_Hull1972B5(TS ts, PetscReal t, Vec Y, Vec F, void *s)
{
  PetscErrorCode    ierr;
  PetscScalar       *f;
  const PetscScalar *y;

  PetscFunctionBegin;
  ierr = VecGetArrayRead(Y,&y);CHKERRQ(ierr);
  ierr = VecGetArray(F,&f);CHKERRQ(ierr);
  f[0] = y[1]*y[2];
  f[1] = -y[0]*y[2];
  f[2] = -0.51*y[0]*y[1];
  ierr = VecRestoreArrayRead(Y,&y);CHKERRQ(ierr);
  ierr = VecRestoreArray(F,&f);CHKERRQ(ierr);
  PetscFunctionReturn(0);
}

PetscErrorCode IFunction_Hull1972B5(TS ts, PetscReal t, Vec Y, Vec Ydot, Vec F, void *s)
{
  PetscErrorCode    ierr;
  PetscScalar       *f;
  const PetscScalar *y;

  PetscFunctionBegin;
  ierr = VecGetArrayRead(Y,&y);CHKERRQ(ierr);
  ierr = VecGetArray(F,&f);CHKERRQ(ierr);
  f[0] = y[1]*y[2];
  f[1] = -y[0]*y[2];
  f[2] = -0.51*y[0]*y[1];
  ierr = VecRestoreArrayRead(Y,&y);CHKERRQ(ierr);
  ierr = VecRestoreArray(F,&f);CHKERRQ(ierr);
  /* Left hand side = ydot - f(y) */
  ierr = VecAYPX(F,-1.0,Ydot);CHKERRQ(ierr);
  PetscFunctionReturn(0);
}

PetscErrorCode IJacobian_Hull1972B5(TS ts, PetscReal t, Vec Y, Vec Ydot, PetscReal a, Mat A, Mat B, void *s)
{
  PetscErrorCode    ierr;
  const PetscScalar *y;
  PetscInt          row[3] = {0,1,2};
  PetscScalar       value[3][3];

  PetscFunctionBegin;
  ierr = VecGetArrayRead(Y,&y);CHKERRQ(ierr);
  value[0][0] = a;          value[0][1] = -y[2];      value[0][2] = -y[1];
  value[1][0] = y[2];       value[1][1] = a;          value[1][2] = y[0];
  value[2][0] = 0.51*y[1];  value[2][1] = 0.51*y[0];  value[2][2] = a;
  ierr = MatSetValues(A,3,&row[0],3,&row[0],&value[0][0],INSERT_VALUES);CHKERRQ(ierr);
  ierr = MatAssemblyBegin(A,MAT_FINAL_ASSEMBLY);CHKERRQ(ierr);
  ierr = MatAssemblyEnd  (A,MAT_FINAL_ASSEMBLY);CHKERRQ(ierr);
  ierr = VecRestoreArrayRead(Y,&y);CHKERRQ(ierr);
  PetscFunctionReturn(0);
}


/* Kulikov, 2013, Problem I */

PetscErrorCode RHSFunction_Kulikov2013I(TS ts, PetscReal t, Vec Y, Vec F, void *s)
{
  PetscErrorCode    ierr;
  PetscScalar       *f;
  const PetscScalar *y;

  PetscFunctionBegin;
  ierr = VecGetArrayRead(Y,&y);CHKERRQ(ierr);
  ierr = VecGetArray(F,&f);CHKERRQ(ierr);
  f[0] = 2.*t*PetscPowScalar(y[1],1./5.)*y[3];
  f[1] = 10.*t*y[3]*PetscExpScalar(5.0*(y[2]-1.));
  f[2] = 2.*t*y[3];
  f[3] = -2.*t*PetscLogScalar(y[0]);
  ierr = VecRestoreArrayRead(Y,&y);CHKERRQ(ierr);
  ierr = VecRestoreArray(F,&f);CHKERRQ(ierr);
  PetscFunctionReturn(0);
}

PetscErrorCode RHSJacobian_Kulikov2013I(TS ts, PetscReal t, Vec Y, Mat A, Mat B, void *s)
{
  PetscErrorCode    ierr;
  const PetscScalar *y;
  PetscInt          row[4] = {0,1,2,3};
  PetscScalar       value[4][4];
  PetscScalar       m1,m2;
  PetscFunctionBegin;
  ierr = VecGetArrayRead(Y,&y);CHKERRQ(ierr);
  m1=(2.*t*y[3])/(5.*PetscPowScalar(y[1],4./5.));
  m2=2.*t*PetscPowScalar(y[1],1./5.);
  value[0][0] = 0. ;        value[0][1] = m1; value[0][2] = 0.;  value[0][3] = m2;
  m1=50.*t*y[3]*PetscExpScalar(5.0*(y[2]-1.));
  m2=10.*t*PetscExpScalar(5.0*(y[2]-1.));
  value[1][0] = 0.;        value[1][1] = 0. ; value[1][2] = m1; value[1][3] = m2;
  value[2][0] = 0.;        value[2][1] = 0.;  value[2][2] = 0.; value[2][3] = 2*t;
  value[3][0] = -2.*t/y[0];value[3][1] = 0.;  value[3][2] = 0.; value[3][3] = 0.;
  ierr = MatSetValues(A,4,&row[0],4,&row[0],&value[0][0],INSERT_VALUES);CHKERRQ(ierr);
  ierr = MatAssemblyBegin(A,MAT_FINAL_ASSEMBLY);CHKERRQ(ierr);
  ierr = MatAssemblyEnd  (A,MAT_FINAL_ASSEMBLY);CHKERRQ(ierr);
  ierr = VecRestoreArrayRead(Y,&y);CHKERRQ(ierr);
  PetscFunctionReturn(0);
}

PetscErrorCode IFunction_Kulikov2013I(TS ts, PetscReal t, Vec Y, Vec Ydot, Vec F, void *s)
{
  PetscErrorCode    ierr;
  PetscScalar       *f;
  const PetscScalar *y;

  PetscFunctionBegin;
  ierr = VecGetArrayRead(Y,&y);CHKERRQ(ierr);
  ierr = VecGetArray(F,&f);CHKERRQ(ierr);
  f[0] = 2.*t*PetscPowScalar(y[1],1./5.)*y[3];
  f[1] = 10.*t*y[3]*PetscExpScalar(5.0*(y[2]-1.));
  f[2] = 2.*t*y[3];
  f[3] = -2.*t*PetscLogScalar(y[0]);
  ierr = VecRestoreArrayRead(Y,&y);CHKERRQ(ierr);
  ierr = VecRestoreArray(F,&f);CHKERRQ(ierr);
  /* Left hand side = ydot - f(y) */
  ierr = VecAYPX(F,-1.0,Ydot);CHKERRQ(ierr);
  PetscFunctionReturn(0);
}

PetscErrorCode IJacobian_Kulikov2013I(TS ts, PetscReal t, Vec Y, Vec Ydot, PetscReal a, Mat A, Mat B, void *s)
{
  PetscErrorCode    ierr;
  const PetscScalar *y;
  PetscInt          row[4] = {0,1,2,3};
  PetscScalar       value[4][4];
  PetscScalar       m1,m2;

  PetscFunctionBegin;
  ierr = VecGetArrayRead(Y,&y);CHKERRQ(ierr);
  m1=(2.*t*y[3])/(5.*PetscPowScalar(y[1],4./5.));
  m2=2.*t*PetscPowScalar(y[1],1./5.);
  value[0][0] = a ;        value[0][1] = m1;  value[0][2] = 0.; value[0][3] = m2;
  m1=50.*t*y[3]*PetscExpScalar(5.0*(y[2]-1.));
  m2=10.*t*PetscExpScalar(5.0*(y[2]-1.));
  value[1][0] = 0.;        value[1][1] = a ;  value[1][2] = m1; value[1][3] = m2;
  value[2][0] = 0.;        value[2][1] = 0.;  value[2][2] = a;  value[2][3] = 2*t;
  value[3][0] = -2.*t/y[0];value[3][1] = 0.;  value[3][2] = 0.; value[3][3] = a;
  ierr = MatSetValues(A,4,&row[0],4,&row[0],&value[0][0],INSERT_VALUES);CHKERRQ(ierr);
  ierr = MatAssemblyBegin(A,MAT_FINAL_ASSEMBLY);CHKERRQ(ierr);
  ierr = MatAssemblyEnd  (A,MAT_FINAL_ASSEMBLY);CHKERRQ(ierr);
  ierr = VecRestoreArrayRead(Y,&y);CHKERRQ(ierr);
  PetscFunctionReturn(0);
}


/* Hull, 1972, Problem C1 */

PetscErrorCode RHSFunction_Hull1972C1(TS ts, PetscReal t, Vec Y, Vec F, void *s)
{
  PetscErrorCode    ierr;
  PetscScalar       *f;
  const PetscScalar *y;
  PetscInt          N,i;

  PetscFunctionBegin;
  ierr = VecGetSize (Y,&N);CHKERRQ(ierr);
  ierr = VecGetArrayRead(Y,&y);CHKERRQ(ierr);
  ierr = VecGetArray(F,&f);CHKERRQ(ierr);
  f[0] = -y[0];
  for (i = 1; i < N-1; i++) {
    f[i] = y[i-1] - y[i];
  }
  f[N-1] = y[N-2];
  ierr = VecRestoreArrayRead(Y,&y);CHKERRQ(ierr);
  ierr = VecRestoreArray(F,&f);CHKERRQ(ierr);
  PetscFunctionReturn(0);
}

PetscErrorCode IFunction_Hull1972C1(TS ts, PetscReal t, Vec Y, Vec Ydot, Vec F, void *s)
{
  PetscErrorCode    ierr;
  PetscScalar       *f;
  const PetscScalar *y;
  PetscInt          N,i;

  PetscFunctionBegin;
  ierr = VecGetSize (Y,&N);CHKERRQ(ierr);
  ierr = VecGetArrayRead(Y,&y);CHKERRQ(ierr);
  ierr = VecGetArray(F,&f);CHKERRQ(ierr);
  f[0] = -y[0];
  for (i = 1; i < N-1; i++) {
    f[i] = y[i-1] - y[i];
  }
  f[N-1] = y[N-2];
  ierr = VecRestoreArrayRead(Y,&y);CHKERRQ(ierr);
  ierr = VecRestoreArray(F,&f);CHKERRQ(ierr);
  /* Left hand side = ydot - f(y) */
  ierr = VecAYPX(F,-1.0,Ydot);CHKERRQ(ierr);
  PetscFunctionReturn(0);
}

PetscErrorCode IJacobian_Hull1972C1(TS ts, PetscReal t, Vec Y, Vec Ydot, PetscReal a, Mat A, Mat B, void *s)
{
  PetscErrorCode    ierr;
  const PetscScalar *y;
  PetscInt          N,i,col[2];
  PetscScalar       value[2];

  PetscFunctionBegin;
  ierr = VecGetSize (Y,&N);CHKERRQ(ierr);
  ierr = VecGetArrayRead(Y,&y);CHKERRQ(ierr);
  i = 0;
  value[0] = a+1; col[0] = 0;
  value[1] =  0;  col[1] = 1;
  ierr = MatSetValues(A,1,&i,2,col,value,INSERT_VALUES);CHKERRQ(ierr);
  for (i = 0; i < N; i++) {
    value[0] =  -1; col[0] = i-1;
    value[1] = a+1; col[1] = i;
    ierr = MatSetValues(A,1,&i,2,col,value,INSERT_VALUES);CHKERRQ(ierr);
  }
  i = N-1;
  value[0] = -1;  col[0] = N-2;
  value[1] = a;   col[1] = N-1;
  ierr = MatSetValues(A,1,&i,2,col,value,INSERT_VALUES);CHKERRQ(ierr);
  ierr = MatAssemblyBegin(A,MAT_FINAL_ASSEMBLY);CHKERRQ(ierr);
  ierr = MatAssemblyEnd  (A,MAT_FINAL_ASSEMBLY);CHKERRQ(ierr);
  ierr = VecRestoreArrayRead(Y,&y);CHKERRQ(ierr);
  PetscFunctionReturn(0);
}

/* Hull, 1972, Problem C2 */

PetscErrorCode RHSFunction_Hull1972C2(TS ts, PetscReal t, Vec Y, Vec F, void *s)
{
  PetscErrorCode    ierr;
  const PetscScalar *y;
  PetscScalar       *f;
  PetscInt          N,i;

  PetscFunctionBegin;
  ierr = VecGetSize (Y,&N);CHKERRQ(ierr);
  ierr = VecGetArrayRead(Y,&y);CHKERRQ(ierr);
  ierr = VecGetArray(F,&f);CHKERRQ(ierr);
  f[0] = -y[0];
  for (i = 1; i < N-1; i++) {
    f[i] = (PetscReal)i*y[i-1] - (PetscReal)(i+1)*y[i];
  }
  f[N-1] = (PetscReal)(N-1)*y[N-2];
  ierr = VecRestoreArrayRead(Y,&y);CHKERRQ(ierr);
  ierr = VecRestoreArray(F,&f);CHKERRQ(ierr);
  PetscFunctionReturn(0);
}

PetscErrorCode IFunction_Hull1972C2(TS ts, PetscReal t, Vec Y, Vec Ydot, Vec F, void *s)
{
  PetscErrorCode    ierr;
  PetscScalar       *f;
  const PetscScalar *y;
  PetscInt          N,i;

  PetscFunctionBegin;
  ierr = VecGetSize (Y,&N);CHKERRQ(ierr);
  ierr = VecGetArrayRead(Y,&y);CHKERRQ(ierr);
  ierr = VecGetArray(F,&f);CHKERRQ(ierr);
  f[0] = -y[0];
  for (i = 1; i < N-1; i++) {
    f[i] = (PetscReal)i*y[i-1] - (PetscReal)(i+1)*y[i];
  }
  f[N-1] = (PetscReal)(N-1)*y[N-2];
  ierr = VecRestoreArrayRead(Y,&y);CHKERRQ(ierr);
  ierr = VecRestoreArray(F,&f);CHKERRQ(ierr);
  /* Left hand side = ydot - f(y) */
  ierr = VecAYPX(F,-1.0,Ydot);CHKERRQ(ierr);
  PetscFunctionReturn(0);
}

PetscErrorCode IJacobian_Hull1972C2(TS ts, PetscReal t, Vec Y, Vec Ydot, PetscReal a, Mat A, Mat B, void *s)
{
  PetscErrorCode    ierr;
  const PetscScalar *y;
  PetscInt          N,i,col[2];
  PetscScalar       value[2];

  PetscFunctionBegin;
  ierr = VecGetSize (Y,&N);CHKERRQ(ierr);
  ierr = VecGetArrayRead(Y,&y);CHKERRQ(ierr);
  i = 0;
  value[0] = a+1;                 col[0] = 0;
  value[1] = 0;                   col[1] = 1;
  ierr = MatSetValues(A,1,&i,2,col,value,INSERT_VALUES);CHKERRQ(ierr);
  for (i = 0; i < N; i++) {
    value[0] = -(PetscReal) i;      col[0] = i-1;
    value[1] = a+(PetscReal)(i+1);  col[1] = i;
    ierr = MatSetValues(A,1,&i,2,col,value,INSERT_VALUES);CHKERRQ(ierr);
  }
  i = N-1;
  value[0] = -(PetscReal) (N-1);  col[0] = N-2;
  value[1] = a;                   col[1] = N-1;
  ierr = MatSetValues(A,1,&i,2,col,value,INSERT_VALUES);CHKERRQ(ierr);
  ierr = MatAssemblyBegin(A,MAT_FINAL_ASSEMBLY);CHKERRQ(ierr);
  ierr = MatAssemblyEnd  (A,MAT_FINAL_ASSEMBLY);CHKERRQ(ierr);
  ierr = VecRestoreArrayRead(Y,&y);CHKERRQ(ierr);
  PetscFunctionReturn(0);
}

/* Hull, 1972, Problem C3 and C4 */

PetscErrorCode RHSFunction_Hull1972C34(TS ts, PetscReal t, Vec Y, Vec F, void *s)
{
  PetscErrorCode    ierr;
  PetscScalar       *f;
  const PetscScalar *y;
  PetscInt          N,i;

  PetscFunctionBegin;
  ierr = VecGetSize (Y,&N);CHKERRQ(ierr);
  ierr = VecGetArrayRead(Y,&y);CHKERRQ(ierr);
  ierr = VecGetArray(F,&f);CHKERRQ(ierr);
  f[0] = -2.0*y[0] + y[1];
  for (i = 1; i < N-1; i++) {
    f[i] = y[i-1] - 2.0*y[i] + y[i+1];
  }
  f[N-1] = y[N-2] - 2.0*y[N-1];
  ierr = VecRestoreArrayRead(Y,&y);CHKERRQ(ierr);
  ierr = VecRestoreArray(F,&f);CHKERRQ(ierr);
  PetscFunctionReturn(0);
}

PetscErrorCode IFunction_Hull1972C34(TS ts, PetscReal t, Vec Y, Vec Ydot, Vec F, void *s)
{
  PetscErrorCode    ierr;
  PetscScalar       *f;
  const PetscScalar *y;
  PetscInt          N,i;

  PetscFunctionBegin;
  ierr = VecGetSize (Y,&N);CHKERRQ(ierr);
  ierr = VecGetArrayRead(Y,&y);CHKERRQ(ierr);
  ierr = VecGetArray(F,&f);CHKERRQ(ierr);
  f[0] = -2.0*y[0] + y[1];
  for (i = 1; i < N-1; i++) {
    f[i] = y[i-1] - 2.0*y[i] + y[i+1];
  }
  f[N-1] = y[N-2] - 2.0*y[N-1];
  ierr = VecRestoreArrayRead(Y,&y);CHKERRQ(ierr);
  ierr = VecRestoreArray(F,&f);CHKERRQ(ierr);
  /* Left hand side = ydot - f(y) */
  ierr = VecAYPX(F,-1.0,Ydot);CHKERRQ(ierr);
  PetscFunctionReturn(0);
}

PetscErrorCode IJacobian_Hull1972C34(TS ts, PetscReal t, Vec Y, Vec Ydot, PetscReal a, Mat A, Mat B, void *s)
{
  PetscErrorCode    ierr;
  const PetscScalar *y;
  PetscScalar       value[3];  
  PetscInt          N,i,col[3];

  PetscFunctionBegin;
  ierr = VecGetSize (Y,&N);CHKERRQ(ierr);
  ierr = VecGetArrayRead(Y,&y);CHKERRQ(ierr);
  for (i = 0; i < N; i++) {
    if (i == 0) {
      value[0] = a+2;  col[0] = i;
      value[1] =  -1;  col[1] = i+1;
      value[2] =  0;   col[2] = i+2;
    } else if (i == N-1) {
      value[0] =  0;   col[0] = i-2;
      value[1] =  -1;  col[1] = i-1;
      value[2] = a+2;  col[2] = i;
    } else {
      value[0] = -1;   col[0] = i-1;
      value[1] = a+2;  col[1] = i;
      value[2] = -1;   col[2] = i+1;
    }
    ierr = MatSetValues(A,1,&i,3,col,value,INSERT_VALUES);CHKERRQ(ierr);
  }
  ierr = MatAssemblyBegin(A,MAT_FINAL_ASSEMBLY);CHKERRQ(ierr);
  ierr = MatAssemblyEnd  (A,MAT_FINAL_ASSEMBLY);CHKERRQ(ierr);
  ierr = VecRestoreArrayRead(Y,&y);CHKERRQ(ierr);
  PetscFunctionReturn(0);
}

/***************************************************************************/

/* Sets the initial solution for the IVP and sets up the function pointers*/
PetscErrorCode Initialize(Vec Y, void* s)
{
  PetscErrorCode ierr;
  char          *p = (char*) s;
  PetscScalar   *y;
  PetscReal     t0;
  PetscInt      N = GetSize((const char *)s);
  PetscBool     flg;

  PetscFunctionBegin;
  VecZeroEntries(Y);
  ierr = VecGetArray(Y,&y);CHKERRQ(ierr);
  if (!strcmp(p,"hull1972a1")) {
    y[0] = 1.0;
    RHSFunction = RHSFunction_Hull1972A1;
    RHSJacobian = RHSJacobian_Hull1972A1;
    IFunction   = IFunction_Hull1972A1;
    IJacobian   = IJacobian_Hull1972A1;
  } else if (!strcmp(p,"hull1972a2")) {
    y[0] = 1.0;
    RHSFunction = RHSFunction_Hull1972A2;
    RHSJacobian = RHSJacobian_Hull1972A2;
    IFunction   = IFunction_Hull1972A2;
    IJacobian   = IJacobian_Hull1972A2;
  } else if (!strcmp(p,"hull1972a3")) {
    y[0] = 1.0;
    RHSFunction = RHSFunction_Hull1972A3;
    RHSJacobian = RHSJacobian_Hull1972A3;
    IFunction   = IFunction_Hull1972A3;
    IJacobian   = IJacobian_Hull1972A3;
  } else if (!strcmp(p,"hull1972a4")) {
    y[0] = 1.0;
    RHSFunction = RHSFunction_Hull1972A4;
    RHSJacobian = RHSJacobian_Hull1972A4;
    IFunction   = IFunction_Hull1972A4;
    IJacobian   = IJacobian_Hull1972A4;
  } else if (!strcmp(p,"hull1972a5")) {
    y[0] = 4.0;
    RHSFunction = RHSFunction_Hull1972A5;
    RHSJacobian = RHSJacobian_Hull1972A5;
    IFunction   = IFunction_Hull1972A5;
    IJacobian   = IJacobian_Hull1972A5;
  } else if (!strcmp(p,"hull1972b1")) {
    y[0] = 1.0;
    y[1] = 3.0;
    RHSFunction = RHSFunction_Hull1972B1;
    IFunction   = IFunction_Hull1972B1;
    IJacobian   = IJacobian_Hull1972B1;
  } else if (!strcmp(p,"hull1972b2")) {
    y[0] = 2.0;
    y[1] = 0.0;
    y[2] = 1.0;
    RHSFunction = RHSFunction_Hull1972B2;
    IFunction   = IFunction_Hull1972B2;
    IJacobian   = IJacobian_Hull1972B2;
  } else if (!strcmp(p,"hull1972b3")) {
    y[0] = 1.0;
    y[1] = 0.0;
    y[2] = 0.0;
    RHSFunction = RHSFunction_Hull1972B3;
    IFunction   = IFunction_Hull1972B3;
    IJacobian   = IJacobian_Hull1972B3;
  } else if (!strcmp(p,"hull1972b4")) {
    y[0] = 3.0;
    y[1] = 0.0;
    y[2] = 0.0;
    RHSFunction = RHSFunction_Hull1972B4;
    IFunction   = IFunction_Hull1972B4;
    IJacobian   = IJacobian_Hull1972B4;
  } else if (!strcmp(p,"hull1972b5")) {
    y[0] = 0.0;
    y[1] = 1.0;
    y[2] = 1.0;
    RHSFunction = RHSFunction_Hull1972B5;
    IFunction   = IFunction_Hull1972B5;
    IJacobian   = IJacobian_Hull1972B5;
  } else if (!strcmp(p,"kulik2013i")) {
    t0=0.;
    y[0] = PetscExpReal(PetscSinReal(t0*t0));
    y[1] = PetscExpReal(5.*PetscSinReal(t0*t0));
    y[2] = PetscSinReal(t0*t0)+1.0;
    y[3] = PetscCosReal(t0*t0);
    RHSFunction = RHSFunction_Kulikov2013I;
    RHSJacobian = RHSJacobian_Kulikov2013I;
    IFunction   = IFunction_Kulikov2013I;
    IJacobian   = IJacobian_Kulikov2013I;
  } else if (!strcmp(p,"hull1972c1")) {
    y[0] = 1.0;
    RHSFunction = RHSFunction_Hull1972C1;
    IFunction   = IFunction_Hull1972C1;
    IJacobian   = IJacobian_Hull1972C1;
  } else if (!strcmp(p,"hull1972c2")) {
    y[0] = 1.0;
    RHSFunction = RHSFunction_Hull1972C2;
    IFunction   = IFunction_Hull1972C2;
    IJacobian   = IJacobian_Hull1972C2;
  } else if ((!strcmp(p,"hull1972c3"))
           ||(!strcmp(p,"hull1972c4"))){
    y[0] = 1.0;
    RHSFunction = RHSFunction_Hull1972C34;
    IFunction   = IFunction_Hull1972C34;
    IJacobian   = IJacobian_Hull1972C34;
  }
  ierr = PetscOptionsGetScalarArray(NULL,NULL,"-yinit",y,&N,&flg);CHKERRQ(ierr);
  if ((N != GetSize((const char*)s)) && flg) SETERRQ2(PETSC_COMM_WORLD,PETSC_ERR_ARG_SIZ,"Number of initial values %D does not match problem size %D.\n",N,GetSize((const char*)s));
  ierr = VecRestoreArray(Y,&y);CHKERRQ(ierr);
  PetscFunctionReturn(0);
}

/* Calculates the exact solution to problems that have one */
PetscErrorCode ExactSolution(Vec Y, void* s, PetscReal t, PetscBool *flag)
{
  PetscErrorCode ierr;
  char          *p = (char*) s;
  PetscScalar   *y;

  PetscFunctionBegin;
  if (!strcmp(p,"hull1972a1")) {
    ierr = VecGetArray(Y,&y);CHKERRQ(ierr);
    y[0] = PetscExpReal(-t);
    *flag = PETSC_TRUE;
    ierr = VecRestoreArray(Y,&y);CHKERRQ(ierr);
  } else if (!strcmp(p,"hull1972a2")) {
    ierr = VecGetArray(Y,&y);CHKERRQ(ierr);
    y[0] = 1.0/PetscSqrtReal(t+1);
    *flag = PETSC_TRUE;
    ierr = VecRestoreArray(Y,&y);CHKERRQ(ierr);
  } else if (!strcmp(p,"hull1972a3")) {
    ierr = VecGetArray(Y,&y);CHKERRQ(ierr);
    y[0] = PetscExpReal(PetscSinReal(t));
    *flag = PETSC_TRUE;
    ierr = VecRestoreArray(Y,&y);CHKERRQ(ierr);
  } else if (!strcmp(p,"hull1972a4")) {
    ierr = VecGetArray(Y,&y);CHKERRQ(ierr);
    y[0] = 20.0/(1+19.0*PetscExpReal(-t/4.0));
    *flag = PETSC_TRUE;
    ierr = VecRestoreArray(Y,&y);CHKERRQ(ierr);
  } else if (!strcmp(p,"kulik2013i")) {
    ierr = VecGetArray(Y,&y);CHKERRQ(ierr);
    y[0] = PetscExpReal(PetscSinReal(t*t));
    y[1] = PetscExpReal(5.*PetscSinReal(t*t));
    y[2] = PetscSinReal(t*t)+1.0;
    y[3] = PetscCosReal(t*t);
    *flag = PETSC_TRUE;
    ierr = VecRestoreArray(Y,&y);CHKERRQ(ierr);
  } else {
    ierr = VecSet(Y,0);CHKERRQ(ierr);
    *flag = PETSC_FALSE;
  }
  PetscFunctionReturn(0);
}

/* Solves the specified ODE and computes the error if exact solution is available */
PetscErrorCode SolveODE(char* ptype, PetscReal dt, PetscReal tfinal, PetscInt maxiter, PetscReal *error, PetscBool *exact_flag)
{
  PetscErrorCode  ierr;             /* Error code                             */
  TS              ts;               /* time-integrator                        */
  Vec             Y;                /* Solution vector                        */
  Vec             Yex;              /* Exact solution                         */
  PetscInt        N;                /* Size of the system of equations        */
  TSType          time_scheme;      /* Type of time-integration scheme        */
  Mat             Jac = NULL;       /* Jacobian matrix                        */
  Vec             Yerr;             /* Auxiliary solution vector              */
  PetscReal       err_norm;         /* Estimated error norm                   */

  PetscFunctionBegin;
  N = GetSize((const char *)&ptype[0]);
  if (N < 0) SETERRQ(PETSC_COMM_WORLD,PETSC_ERR_ARG_SIZ,"Illegal problem specification.\n");
  ierr = VecCreate(PETSC_COMM_WORLD,&Y);CHKERRQ(ierr);
  ierr = VecSetSizes(Y,N,PETSC_DECIDE);CHKERRQ(ierr);
  ierr = VecSetUp(Y);CHKERRQ(ierr);
  ierr = VecSet(Y,0);CHKERRQ(ierr);

  /* Initialize the problem */
  ierr = Initialize(Y,&ptype[0]);CHKERRQ(ierr);

  /* Create and initialize the time-integrator                            */
  ierr = TSCreate(PETSC_COMM_WORLD,&ts);CHKERRQ(ierr);
  /* Default time integration options                                     */
  ierr = TSSetType(ts,TSRK);CHKERRQ(ierr);
  ierr = TSSetMaxSteps(ts,maxiter);CHKERRQ(ierr);
  ierr = TSSetMaxTime(ts,tfinal);CHKERRQ(ierr);
  ierr = TSSetTimeStep(ts,dt);CHKERRQ(ierr);
  ierr = TSSetExactFinalTime(ts,TS_EXACTFINALTIME_MATCHSTEP);CHKERRQ(ierr);
  /* Read command line options for time integration                       */
  ierr = TSSetFromOptions(ts);CHKERRQ(ierr);
  /* Set solution vector                                                  */
  ierr = TSSetSolution(ts,Y);CHKERRQ(ierr);
  /* Specify left/right-hand side functions                               */
  ierr = TSGetType(ts,&time_scheme);CHKERRQ(ierr);

  if ((!strcmp(time_scheme,TSEULER)) || (!strcmp(time_scheme,TSRK)) || (!strcmp(time_scheme,TSSSP) || (!strcmp(time_scheme,TSGLEE)))) {
    /* Explicit time-integration -> specify right-hand side function ydot = f(y) */
    ierr = TSSetRHSFunction(ts,NULL,RHSFunction,&ptype[0]);CHKERRQ(ierr);
    ierr = MatCreate(PETSC_COMM_WORLD,&Jac);CHKERRQ(ierr);
    ierr = MatSetSizes(Jac,PETSC_DECIDE,PETSC_DECIDE,N,N);CHKERRQ(ierr);
    ierr = MatSetFromOptions(Jac);CHKERRQ(ierr);
    ierr = MatSetUp(Jac);CHKERRQ(ierr);
    ierr = TSSetRHSJacobian(ts,Jac,Jac,RHSJacobian,&ptype[0]);CHKERRQ(ierr);
  } else if ((!strcmp(time_scheme,TSTHETA)) || (!strcmp(time_scheme,TSBEULER)) || (!strcmp(time_scheme,TSCN)) || (!strcmp(time_scheme,TSALPHA)) || (!strcmp(time_scheme,TSARKIMEX))) {
    /* Implicit time-integration -> specify left-hand side function ydot-f(y) = 0 */
    /* and its Jacobian function                                                 */
    ierr = TSSetIFunction(ts,NULL,IFunction,&ptype[0]);CHKERRQ(ierr);
    ierr = MatCreate(PETSC_COMM_WORLD,&Jac);CHKERRQ(ierr);
    ierr = MatSetSizes(Jac,PETSC_DECIDE,PETSC_DECIDE,N,N);CHKERRQ(ierr);
    ierr = MatSetFromOptions(Jac);CHKERRQ(ierr);
    ierr = MatSetUp(Jac);CHKERRQ(ierr);
    ierr = TSSetIJacobian(ts,Jac,Jac,IJacobian,&ptype[0]);CHKERRQ(ierr);
  }

  /* Solve */
  ierr = TSSolve(ts,Y);CHKERRQ(ierr);

  /* Get the estimated error, if available */
  ierr = VecDuplicate(Y,&Yerr);CHKERRQ(ierr);
  ierr = VecZeroEntries(Yerr);CHKERRQ(ierr);
  ierr = TSGetTimeError(ts,0,&Yerr);CHKERRQ(ierr);
  ierr = VecNorm(Yerr,NORM_2,&err_norm);CHKERRQ(ierr);
  ierr = VecDestroy(&Yerr);CHKERRQ(ierr);
  ierr = PetscPrintf(PETSC_COMM_WORLD,"Estimated Error = %E.\n",err_norm);CHKERRQ(ierr);

  /* Exact solution */
  ierr = VecDuplicate(Y,&Yex);CHKERRQ(ierr);
  ierr = ExactSolution(Yex,&ptype[0],tfinal,exact_flag);CHKERRQ(ierr);

  /* Calculate Error */
  ierr = VecAYPX(Yex,-1.0,Y);CHKERRQ(ierr);
  ierr = VecNorm(Yex,NORM_2,error);CHKERRQ(ierr);
  *error = PetscSqrtReal(((*error)*(*error))/N);

  /* Clean up and finalize */
  ierr = MatDestroy(&Jac);CHKERRQ(ierr);
  ierr = TSDestroy(&ts);CHKERRQ(ierr);
  ierr = VecDestroy(&Yex);CHKERRQ(ierr);
  ierr = VecDestroy(&Y);CHKERRQ(ierr);

  PetscFunctionReturn(0);
}

int main(int argc, char **argv)
{
  PetscErrorCode  ierr;                       /* Error code                                           */
  char            ptype[256] = "hull1972a1";  /* Problem specification                                */
  PetscInt        n_refine   = 1;             /* Number of refinement levels for convergence analysis */
  PetscReal       refine_fac = 2.0;           /* Refinement factor for dt                             */
  PetscReal       dt_initial = 0.01;          /* Initial default value of dt                          */
  PetscReal       dt;
  PetscReal       tfinal     = 20.0;          /* Final time for the time-integration                  */
  PetscInt        maxiter    = 100000;        /* Maximum number of time-integration iterations        */
  PetscReal       *error;                     /* Array to store the errors for convergence analysis   */
  PetscMPIInt     size;                      /* No of processors                                     */
  PetscBool       flag;                       /* Flag denoting availability of exact solution         */
  PetscInt        r;

  /* Initialize program */
  ierr = PetscInitialize(&argc,&argv,(char*)0,help);if (ierr) return ierr;

  /* Check if running with only 1 proc */
  ierr = MPI_Comm_size(PETSC_COMM_WORLD,&size);CHKERRQ(ierr);
  if (size>1) SETERRQ(PETSC_COMM_WORLD,PETSC_ERR_SUP,"Only for sequential runs");

  ierr = PetscOptionsBegin(PETSC_COMM_WORLD,NULL,NULL,NULL);CHKERRQ(ierr);
  ierr = PetscOptionsString("-problem","Problem specification","<hull1972a1>",ptype,ptype,sizeof(ptype),NULL);CHKERRQ(ierr);
  ierr = PetscOptionsInt("-refinement_levels","Number of refinement levels for convergence analysis","<1>",n_refine,&n_refine,NULL);CHKERRQ(ierr);
  ierr = PetscOptionsReal("-refinement_factor","Refinement factor for dt","<2.0>",refine_fac,&refine_fac,NULL);CHKERRQ(ierr);
  ierr = PetscOptionsReal("-dt","Time step size (for convergence analysis, initial time step)","<0.01>",dt_initial,&dt_initial,NULL);CHKERRQ(ierr);
  ierr = PetscOptionsReal("-final_time","Final time for the time-integration","<20.0>",tfinal,&tfinal,NULL);CHKERRQ(ierr);
  ierr = PetscOptionsEnd();CHKERRQ(ierr);

  ierr = PetscMalloc1(n_refine,&error);CHKERRQ(ierr);
  for (r = 0,dt = dt_initial; r < n_refine; r++) {
    error[r] = 0;
    if (r > 0) dt /= refine_fac;

    ierr = PetscPrintf(PETSC_COMM_WORLD,"Solving ODE \"%s\" with dt %f, final time %f and system size %D.\n",ptype,(double)dt,(double)tfinal,GetSize(&ptype[0]));CHKERRQ(ierr);
    ierr = SolveODE(&ptype[0],dt,tfinal,maxiter,&error[r],&flag);CHKERRQ(ierr);
    if (flag) {
      /* If exact solution available for the specified ODE */
      if (r > 0) {
        PetscReal conv_rate = (PetscLogReal(error[r]) - PetscLogReal(error[r-1])) / (-PetscLogReal(refine_fac));
        ierr = PetscPrintf(PETSC_COMM_WORLD,"Error           = %E,\tConvergence rate = %f.\n",(double)error[r],(double)conv_rate);CHKERRQ(ierr);
      } else {
        ierr = PetscPrintf(PETSC_COMM_WORLD,"Error           = %E.\n",error[r]);CHKERRQ(ierr);
      }
    }
  }
  ierr = PetscFree(error);CHKERRQ(ierr);
  ierr = PetscFinalize();
  return ierr;
}

/*TEST

    test:

    test:
      suffix: 2
      args: -ts_type glee
<<<<<<< HEAD
      timeoutfactor: 3
=======
      requires: !single
>>>>>>> 513d7a9c

TEST*/<|MERGE_RESOLUTION|>--- conflicted
+++ resolved
@@ -1324,10 +1324,7 @@
     test:
       suffix: 2
       args: -ts_type glee
-<<<<<<< HEAD
       timeoutfactor: 3
-=======
       requires: !single
->>>>>>> 513d7a9c
 
 TEST*/