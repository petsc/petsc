static char help[] = "Power grid stability analysis of WECC 9 bus system.\n\
This example is based on the 9-bus (node) example given in the book Power\n\
Systems Dynamics and Stability (Chapter 7) by P. Sauer and M. A. Pai.\n\
The power grid in this example consists of 9 buses (nodes), 3 generators,\n\
3 loads, and 9 transmission lines. The network equations are written\n\
in current balance form using rectangular coordiantes.\n\n";

/*
   The equations for the stability analysis are described by the DAE

   \dot{x} = f(x,y,t)
     0     = g(x,y,t)

   where the generators are described by differential equations, while the algebraic
   constraints define the network equations.

   The generators are modeled with a 4th order differential equation describing the electrical
   and mechanical dynamics. Each generator also has an exciter system modeled by 3rd order
   diff. eqns. describing the exciter, voltage regulator, and the feedback stabilizer
   mechanism.

   The network equations are described by nodal current balance equations.
    I(x,y) - Y*V = 0

   where:
    I(x,y) is the current injected from generators and loads.
      Y    is the admittance matrix, and
      V    is the voltage vector
*/

/*
   Include "petscts.h" so that we can use TS solvers.  Note that this
   file automatically includes:
     petscsys.h       - base PETSc routines   petscvec.h - vectors
     petscmat.h - matrices
     petscis.h     - index sets            petscksp.h - Krylov subspace methods
     petscviewer.h - viewers               petscpc.h  - preconditioners
     petscksp.h   - linear solvers
*/
#include <petsctao.h>
#include <petscts.h>
#include <petscdm.h>
#include <petscdmda.h>
#include <petscdmcomposite.h>

PetscErrorCode FormFunction(Tao,Vec,PetscReal*,void*);

#define freq 60
#define w_s (2*PETSC_PI*freq)

/* Sizes and indices */
const PetscInt nbus    = 9; /* Number of network buses */
const PetscInt ngen    = 3; /* Number of generators */
const PetscInt nload   = 3; /* Number of loads */
const PetscInt gbus[3] = {0,1,2}; /* Buses at which generators are incident */
const PetscInt lbus[3] = {4,5,7}; /* Buses at which loads are incident */

/* Generator real and reactive powers (found via loadflow) */
PetscScalar PG[3] = { 0.69,1.59,0.69};
/* PetscScalar PG[3] = {0.716786142395021,1.630000000000000,0.850000000000000};*/
const PetscScalar QG[3] = {0.270702180178785,0.066120127797275,-0.108402221791588};
/* Generator constants */
const PetscScalar H[3]    = {23.64,6.4,3.01};   /* Inertia constant */
const PetscScalar Rs[3]   = {0.0,0.0,0.0}; /* Stator Resistance */
const PetscScalar Xd[3]   = {0.146,0.8958,1.3125};  /* d-axis reactance */
const PetscScalar Xdp[3]  = {0.0608,0.1198,0.1813}; /* d-axis transient reactance */
const PetscScalar Xq[3]   = {0.4360,0.8645,1.2578}; /* q-axis reactance Xq(1) set to 0.4360, value given in text 0.0969 */
const PetscScalar Xqp[3]  = {0.0969,0.1969,0.25}; /* q-axis transient reactance */
const PetscScalar Td0p[3] = {8.96,6.0,5.89}; /* d-axis open circuit time constant */
const PetscScalar Tq0p[3] = {0.31,0.535,0.6}; /* q-axis open circuit time constant */
PetscScalar M[3]; /* M = 2*H/w_s */
PetscScalar D[3]; /* D = 0.1*M */

PetscScalar TM[3]; /* Mechanical Torque */
/* Exciter system constants */
const PetscScalar KA[3] = {20.0,20.0,20.0};  /* Voltage regulartor gain constant */
const PetscScalar TA[3] = {0.2,0.2,0.2};     /* Voltage regulator time constant */
const PetscScalar KE[3] = {1.0,1.0,1.0};     /* Exciter gain constant */
const PetscScalar TE[3] = {0.314,0.314,0.314}; /* Exciter time constant */
const PetscScalar KF[3] = {0.063,0.063,0.063};  /* Feedback stabilizer gain constant */
const PetscScalar TF[3] = {0.35,0.35,0.35};    /* Feedback stabilizer time constant */
const PetscScalar k1[3] = {0.0039,0.0039,0.0039};
const PetscScalar k2[3] = {1.555,1.555,1.555};  /* k1 and k2 for calculating the saturation function SE = k1*exp(k2*Efd) */

PetscScalar Vref[3];
/* Load constants
  We use a composite load model that describes the load and reactive powers at each time instant as follows
  P(t) = \sum\limits_{i=0}^ld_nsegsp \ld_alphap_i*P_D0(\frac{V_m(t)}{V_m0})^\ld_betap_i
  Q(t) = \sum\limits_{i=0}^ld_nsegsq \ld_alphaq_i*Q_D0(\frac{V_m(t)}{V_m0})^\ld_betaq_i
  where
    ld_nsegsp,ld_nsegsq - Number of individual load models for real and reactive power loads
    ld_alphap,ld_alphap - Percentage contribution (weights) or loads
    P_D0                - Real power load
    Q_D0                - Reactive power load
    V_m(t)              - Voltage magnitude at time t
    V_m0                - Voltage magnitude at t = 0
    ld_betap, ld_betaq  - exponents describing the load model for real and reactive part

    Note: All loads have the same characteristic currently.
*/
const PetscScalar PD0[3] = {1.25,0.9,1.0};
const PetscScalar QD0[3] = {0.5,0.3,0.35};
const PetscInt    ld_nsegsp[3] = {3,3,3};
const PetscScalar ld_alphap[3] = {1.0,0.0,0.0};
const PetscScalar ld_betap[3]  = {2.0,1.0,0.0};
const PetscInt    ld_nsegsq[3] = {3,3,3};
const PetscScalar ld_alphaq[3] = {1.0,0.0,0.0};
const PetscScalar ld_betaq[3]  = {2.0,1.0,0.0};

typedef struct {
  DM          dmgen, dmnet; /* DMs to manage generator and network subsystem */
  DM          dmpgrid; /* Composite DM to manage the entire power grid */
  Mat         Ybus; /* Network admittance matrix */
  Vec         V0;  /* Initial voltage vector (Power flow solution) */
  PetscReal   tfaulton,tfaultoff; /* Fault on and off times */
  PetscInt    faultbus; /* Fault bus */
  PetscScalar Rfault;
  PetscReal   t0,tmax;
  PetscInt    neqs_gen,neqs_net,neqs_pgrid;
  Mat         Sol; /* Matrix to save solution at each time step */
  PetscInt    stepnum;
  PetscBool   alg_flg;
  PetscReal   t;
  IS          is_diff; /* indices for differential equations */
  IS          is_alg; /* indices for algebraic equations */
  PetscReal   freq_u,freq_l; /* upper and lower frequency limit */
  PetscInt    pow; /* power coefficient used in the cost function */
  Vec         vec_q;
} Userctx;


/* Converts from machine frame (dq) to network (phase a real,imag) reference frame */
#undef __FUNCT__
#define __FUNCT__ "dq2ri"
PetscErrorCode dq2ri(PetscScalar Fd,PetscScalar Fq,PetscScalar delta,PetscScalar *Fr, PetscScalar *Fi)
{
  PetscFunctionBegin;
  *Fr =  Fd*PetscSinScalar(delta) + Fq*PetscCosScalar(delta);
  *Fi = -Fd*PetscCosScalar(delta) + Fq*PetscSinScalar(delta);
  PetscFunctionReturn(0);
}

/* Converts from network frame ([phase a real,imag) to machine (dq) reference frame */
#undef __FUNCT__
#define __FUNCT__ "ri2dq"
PetscErrorCode ri2dq(PetscScalar Fr,PetscScalar Fi,PetscScalar delta,PetscScalar *Fd, PetscScalar *Fq)
{
  PetscFunctionBegin;
  *Fd =  Fr*PetscSinScalar(delta) - Fi*PetscCosScalar(delta);
  *Fq =  Fr*PetscCosScalar(delta) + Fi*PetscSinScalar(delta);
  PetscFunctionReturn(0);
}

#undef __FUNCT__
#define __FUNCT__ "SetInitialGuess"
PetscErrorCode SetInitialGuess(Vec X,Userctx *user)
{
  PetscErrorCode ierr;
  Vec            Xgen,Xnet;
  PetscScalar    *xgen,*xnet;
  PetscInt       i,idx=0;
  PetscScalar    Vr,Vi,IGr,IGi,Vm,Vm2;
  PetscScalar    Eqp,Edp,delta;
  PetscScalar    Efd,RF,VR; /* Exciter variables */
  PetscScalar    Id,Iq;  /* Generator dq axis currents */
  PetscScalar    theta,Vd,Vq,SE;

  PetscFunctionBegin;
  M[0] = 2*H[0]/w_s; M[1] = 2*H[1]/w_s; M[2] = 2*H[2]/w_s;
  D[0] = 0.1*M[0]; D[1] = 0.1*M[1]; D[2] = 0.1*M[2];

  ierr = DMCompositeGetLocalVectors(user->dmpgrid,&Xgen,&Xnet);CHKERRQ(ierr);

  /* Network subsystem initialization */
  ierr = VecCopy(user->V0,Xnet);CHKERRQ(ierr);

  /* Generator subsystem initialization */
  ierr = VecGetArray(Xgen,&xgen);CHKERRQ(ierr);
  ierr = VecGetArray(Xnet,&xnet);CHKERRQ(ierr);

  for (i=0; i < ngen; i++) {
    Vr  = xnet[2*gbus[i]]; /* Real part of generator terminal voltage */
    Vi  = xnet[2*gbus[i]+1]; /* Imaginary part of the generator terminal voltage */
    Vm  = PetscSqrtScalar(Vr*Vr + Vi*Vi); Vm2 = Vm*Vm;
    IGr = (Vr*PG[i] + Vi*QG[i])/Vm2;
    IGi = (Vi*PG[i] - Vr*QG[i])/Vm2;

    delta = atan2(Vi+Xq[i]*IGr,Vr-Xq[i]*IGi); /* Machine angle */

    theta = PETSC_PI/2.0 - delta;

    Id = IGr*PetscCosScalar(theta) - IGi*PetscSinScalar(theta); /* d-axis stator current */
    Iq = IGr*PetscSinScalar(theta) + IGi*PetscCosScalar(theta); /* q-axis stator current */

    Vd = Vr*PetscCosScalar(theta) - Vi*PetscSinScalar(theta);
    Vq = Vr*PetscSinScalar(theta) + Vi*PetscCosScalar(theta);

    Edp = Vd + Rs[i]*Id - Xqp[i]*Iq; /* d-axis transient EMF */
    Eqp = Vq + Rs[i]*Iq + Xdp[i]*Id; /* q-axis transient EMF */

    TM[i] = PG[i];

    /* The generator variables are ordered as [Eqp,Edp,delta,w,Id,Iq] */
    xgen[idx]   = Eqp;
    xgen[idx+1] = Edp;
    xgen[idx+2] = delta;
    xgen[idx+3] = w_s;

    idx = idx + 4;

    xgen[idx]   = Id;
    xgen[idx+1] = Iq;

    idx = idx + 2;

    /* Exciter */
    Efd = Eqp + (Xd[i] - Xdp[i])*Id;
    SE  = k1[i]*PetscExpScalar(k2[i]*Efd);
    VR  =  KE[i]*Efd + SE;
    RF  =  KF[i]*Efd/TF[i];

    xgen[idx]   = Efd;
    xgen[idx+1] = RF;
    xgen[idx+2] = VR;

    Vref[i] = Vm + (VR/KA[i]);

    idx = idx + 3;
  }

  ierr = VecRestoreArray(Xgen,&xgen);CHKERRQ(ierr);
  ierr = VecRestoreArray(Xnet,&xnet);CHKERRQ(ierr);

  /* ierr = VecView(Xgen,0);CHKERRQ(ierr); */
  ierr = DMCompositeGather(user->dmpgrid,X,INSERT_VALUES,Xgen,Xnet);CHKERRQ(ierr);
  ierr = DMCompositeRestoreLocalVectors(user->dmpgrid,&Xgen,&Xnet);CHKERRQ(ierr);
  PetscFunctionReturn(0);
}

/* Computes F = [-f(x,y);g(x,y)] */
#undef __FUNCT__
#define __FUNCT__ "ResidualFunction"
PetscErrorCode ResidualFunction(SNES snes,Vec X, Vec F, Userctx *user)
{
  PetscErrorCode ierr;
  Vec            Xgen,Xnet,Fgen,Fnet;
  PetscScalar    *xgen,*xnet,*fgen,*fnet;
  PetscInt       i,idx=0;
  PetscScalar    Vr,Vi,Vm,Vm2;
  PetscScalar    Eqp,Edp,delta,w; /* Generator variables */
  PetscScalar    Efd,RF,VR; /* Exciter variables */
  PetscScalar    Id,Iq;  /* Generator dq axis currents */
  PetscScalar    Vd,Vq,SE;
  PetscScalar    IGr,IGi,IDr,IDi;
  PetscScalar    Zdq_inv[4],det;
  PetscScalar    PD,QD,Vm0,*v0;
  PetscInt       k;

  PetscFunctionBegin;
  ierr = VecZeroEntries(F);CHKERRQ(ierr);
  ierr = DMCompositeGetLocalVectors(user->dmpgrid,&Xgen,&Xnet);CHKERRQ(ierr);
  ierr = DMCompositeGetLocalVectors(user->dmpgrid,&Fgen,&Fnet);CHKERRQ(ierr);
  ierr = DMCompositeScatter(user->dmpgrid,X,Xgen,Xnet);CHKERRQ(ierr);
  ierr = DMCompositeScatter(user->dmpgrid,F,Fgen,Fnet);CHKERRQ(ierr);

  /* Network current balance residual IG + Y*V + IL = 0. Only YV is added here.
     The generator current injection, IG, and load current injection, ID are added later
  */
  /* Note that the values in Ybus are stored assuming the imaginary current balance
     equation is ordered first followed by real current balance equation for each bus.
     Thus imaginary current contribution goes in location 2*i, and
     real current contribution in 2*i+1
  */
  ierr = MatMult(user->Ybus,Xnet,Fnet);

  ierr = VecGetArray(Xgen,&xgen);CHKERRQ(ierr);
  ierr = VecGetArray(Xnet,&xnet);CHKERRQ(ierr);
  ierr = VecGetArray(Fgen,&fgen);CHKERRQ(ierr);
  ierr = VecGetArray(Fnet,&fnet);CHKERRQ(ierr);

  /* Generator subsystem */
  for (i=0; i < ngen; i++) {
    Eqp   = xgen[idx];
    Edp   = xgen[idx+1];
    delta = xgen[idx+2];
    w     = xgen[idx+3];
    Id    = xgen[idx+4];
    Iq    = xgen[idx+5];
    Efd   = xgen[idx+6];
    RF    = xgen[idx+7];
    VR    = xgen[idx+8];

    /* Generator differential equations */
    fgen[idx]   = (Eqp + (Xd[i] - Xdp[i])*Id - Efd)/Td0p[i];
    fgen[idx+1] = (Edp - (Xq[i] - Xqp[i])*Iq)/Tq0p[i];
    fgen[idx+2] = -w + w_s;
    fgen[idx+3] = (-TM[i] + Edp*Id + Eqp*Iq + (Xqp[i] - Xdp[i])*Id*Iq + D[i]*(w - w_s))/M[i];

    Vr = xnet[2*gbus[i]]; /* Real part of generator terminal voltage */
    Vi = xnet[2*gbus[i]+1]; /* Imaginary part of the generator terminal voltage */

    ierr = ri2dq(Vr,Vi,delta,&Vd,&Vq);CHKERRQ(ierr);
    /* Algebraic equations for stator currents */
    det = Rs[i]*Rs[i] + Xdp[i]*Xqp[i];

    Zdq_inv[0] = Rs[i]/det;
    Zdq_inv[1] = Xqp[i]/det;
    Zdq_inv[2] = -Xdp[i]/det;
    Zdq_inv[3] = Rs[i]/det;

    fgen[idx+4] = Zdq_inv[0]*(-Edp + Vd) + Zdq_inv[1]*(-Eqp + Vq) + Id;
    fgen[idx+5] = Zdq_inv[2]*(-Edp + Vd) + Zdq_inv[3]*(-Eqp + Vq) + Iq;

    /* Add generator current injection to network */
    ierr = dq2ri(Id,Iq,delta,&IGr,&IGi);CHKERRQ(ierr);

    fnet[2*gbus[i]]   -= IGi;
    fnet[2*gbus[i]+1] -= IGr;

    Vm = PetscSqrtScalar(Vd*Vd + Vq*Vq); Vm2 = Vm*Vm;

    SE = k1[i]*PetscExpScalar(k2[i]*Efd);

    /* Exciter differential equations */
    fgen[idx+6] = (KE[i]*Efd + SE - VR)/TE[i];
    fgen[idx+7] = (RF - KF[i]*Efd/TF[i])/TF[i];
    fgen[idx+8] = (VR - KA[i]*RF + KA[i]*KF[i]*Efd/TF[i] - KA[i]*(Vref[i] - Vm))/TA[i];

    idx = idx + 9;
  }

  ierr = VecGetArray(user->V0,&v0);CHKERRQ(ierr);
  for (i=0; i < nload; i++) {
    Vr  = xnet[2*lbus[i]]; /* Real part of load bus voltage */
    Vi  = xnet[2*lbus[i]+1]; /* Imaginary part of the load bus voltage */
    Vm  = PetscSqrtScalar(Vr*Vr + Vi*Vi); Vm2 = Vm*Vm;
    Vm0 = PetscSqrtScalar(v0[2*lbus[i]]*v0[2*lbus[i]] + v0[2*lbus[i]+1]*v0[2*lbus[i]+1]);
    PD  = QD = 0.0;
    for (k=0; k < ld_nsegsp[i]; k++) PD += ld_alphap[k]*PD0[i]*PetscPowScalar((Vm/Vm0),ld_betap[k]);
    for (k=0; k < ld_nsegsq[i]; k++) QD += ld_alphaq[k]*QD0[i]*PetscPowScalar((Vm/Vm0),ld_betaq[k]);

    /* Load currents */
    IDr = (PD*Vr + QD*Vi)/Vm2;
    IDi = (-QD*Vr + PD*Vi)/Vm2;

    fnet[2*lbus[i]]   += IDi;
    fnet[2*lbus[i]+1] += IDr;
  }
  ierr = VecRestoreArray(user->V0,&v0);CHKERRQ(ierr);

  ierr = VecRestoreArray(Xgen,&xgen);CHKERRQ(ierr);
  ierr = VecRestoreArray(Xnet,&xnet);CHKERRQ(ierr);
  ierr = VecRestoreArray(Fgen,&fgen);CHKERRQ(ierr);
  ierr = VecRestoreArray(Fnet,&fnet);CHKERRQ(ierr);

  ierr = DMCompositeGather(user->dmpgrid,F,INSERT_VALUES,Fgen,Fnet);CHKERRQ(ierr);
  ierr = DMCompositeRestoreLocalVectors(user->dmpgrid,&Xgen,&Xnet);CHKERRQ(ierr);
  ierr = DMCompositeRestoreLocalVectors(user->dmpgrid,&Fgen,&Fnet);CHKERRQ(ierr);
  PetscFunctionReturn(0);
}

/* \dot{x} - f(x,y)
     g(x,y) = 0
 */
#undef __FUNCT__
#define __FUNCT__ "IFunction"
PetscErrorCode IFunction(TS ts,PetscReal t, Vec X, Vec Xdot, Vec F, Userctx *user)
{
  PetscErrorCode    ierr;
  SNES              snes;
  PetscScalar       *f;
  const PetscScalar *xdot;  
  PetscInt          i;

  PetscFunctionBegin;
  user->t = t;

  ierr = TSGetSNES(ts,&snes);CHKERRQ(ierr);
  ierr = ResidualFunction(snes,X,F,user);CHKERRQ(ierr);
  ierr = VecGetArray(F,&f);
  ierr = VecGetArrayRead(Xdot,&xdot);CHKERRQ(ierr);
  for (i=0;i < ngen;i++) {
    f[9*i]   += xdot[9*i];
    f[9*i+1] += xdot[9*i+1];
    f[9*i+2] += xdot[9*i+2];
    f[9*i+3] += xdot[9*i+3];
    f[9*i+6] += xdot[9*i+6];
    f[9*i+7] += xdot[9*i+7];
    f[9*i+8] += xdot[9*i+8];
  }
  ierr = VecRestoreArray(F,&f);
  ierr = VecRestoreArrayRead(Xdot,&xdot);CHKERRQ(ierr);
  PetscFunctionReturn(0);
}

/* This function is used for solving the algebraic system only during fault on and
   off times. It computes the entire F and then zeros out the part corresponding to
   differential equations
 F = [0;g(y)];
*/
#undef __FUNCT__
#define __FUNCT__ "AlgFunction"
PetscErrorCode AlgFunction(SNES snes, Vec X, Vec F, void *ctx)
{
  PetscErrorCode ierr;
  Userctx        *user=(Userctx*)ctx;
  PetscScalar    *f;
  PetscInt       i;

  PetscFunctionBegin;
  ierr = ResidualFunction(snes,X,F,user);CHKERRQ(ierr);
  ierr = VecGetArray(F,&f);
  for (i=0; i < ngen; i++) {
    f[9*i]   = 0;
    f[9*i+1] = 0;
    f[9*i+2] = 0;
    f[9*i+3] = 0;
    f[9*i+6] = 0;
    f[9*i+7] = 0;
    f[9*i+8] = 0;
  }
  ierr = VecRestoreArray(F,&f);
  PetscFunctionReturn(0);
}

#undef __FUNCT__
#define __FUNCT__ "PreallocateJacobian"
PetscErrorCode PreallocateJacobian(Mat J, Userctx *user)
{
  PetscErrorCode ierr;
  PetscInt       *d_nnz;
  PetscInt       i,idx=0,start=0;
  PetscInt       ncols;

  PetscFunctionBegin;
  ierr = PetscMalloc1(user->neqs_pgrid,&d_nnz);CHKERRQ(ierr);
  for (i=0; i<user->neqs_pgrid; i++) d_nnz[i] = 0;
  /* Generator subsystem */
  for (i=0; i < ngen; i++) {

    d_nnz[idx]   += 3;
    d_nnz[idx+1] += 2;
    d_nnz[idx+2] += 2;
    d_nnz[idx+3] += 5;
    d_nnz[idx+4] += 6;
    d_nnz[idx+5] += 6;

    d_nnz[user->neqs_gen+2*gbus[i]]   += 3;
    d_nnz[user->neqs_gen+2*gbus[i]+1] += 3;

    d_nnz[idx+6] += 2;
    d_nnz[idx+7] += 2;
    d_nnz[idx+8] += 5;

    idx = idx + 9;
  }

  start = user->neqs_gen;

  for (i=0; i < nbus; i++) {
    ierr = MatGetRow(user->Ybus,2*i,&ncols,NULL,NULL);CHKERRQ(ierr);
    d_nnz[start+2*i]   += ncols;
    d_nnz[start+2*i+1] += ncols;
    ierr = MatRestoreRow(user->Ybus,2*i,&ncols,NULL,NULL);CHKERRQ(ierr);
  }

  ierr = MatSeqAIJSetPreallocation(J,0,d_nnz);CHKERRQ(ierr);

  ierr = PetscFree(d_nnz);CHKERRQ(ierr);
  PetscFunctionReturn(0);
}

/*
   J = [-df_dx, -df_dy
        dg_dx, dg_dy]
*/
#undef __FUNCT__
#define __FUNCT__ "ResidualJacobian"
PetscErrorCode ResidualJacobian(SNES snes,Vec X,Mat J,Mat B,void *ctx)
{
  PetscErrorCode    ierr;
  Userctx           *user=(Userctx*)ctx;
  Vec               Xgen,Xnet;
  PetscScalar       *xgen,*xnet;
  PetscInt          i,idx=0;
  PetscScalar       Vr,Vi,Vm,Vm2;
  PetscScalar       Eqp,Edp,delta; /* Generator variables */
  PetscScalar       Efd; /* Exciter variables */
  PetscScalar       Id,Iq;  /* Generator dq axis currents */
  PetscScalar       Vd,Vq;
  PetscScalar       val[10];
  PetscInt          row[2],col[10];
  PetscInt          net_start=user->neqs_gen;
  PetscScalar       Zdq_inv[4],det;
  PetscScalar       dVd_dVr,dVd_dVi,dVq_dVr,dVq_dVi,dVd_ddelta,dVq_ddelta;
  PetscScalar       dIGr_ddelta,dIGi_ddelta,dIGr_dId,dIGr_dIq,dIGi_dId,dIGi_dIq;
  PetscScalar       dSE_dEfd;
  PetscScalar       dVm_dVd,dVm_dVq,dVm_dVr,dVm_dVi;
  PetscInt          ncols;
  const PetscInt    *cols;
  const PetscScalar *yvals;
  PetscInt          k;
  PetscScalar       PD,QD,Vm0,*v0,Vm4;
  PetscScalar       dPD_dVr,dPD_dVi,dQD_dVr,dQD_dVi;
  PetscScalar       dIDr_dVr,dIDr_dVi,dIDi_dVr,dIDi_dVi;

  PetscFunctionBegin;
  ierr  = MatZeroEntries(B);CHKERRQ(ierr);
  ierr  = DMCompositeGetLocalVectors(user->dmpgrid,&Xgen,&Xnet);CHKERRQ(ierr);
  ierr  = DMCompositeScatter(user->dmpgrid,X,Xgen,Xnet);CHKERRQ(ierr);

  ierr = VecGetArray(Xgen,&xgen);CHKERRQ(ierr);
  ierr = VecGetArray(Xnet,&xnet);CHKERRQ(ierr);

  /* Generator subsystem */
  for (i=0; i < ngen; i++) {
    Eqp   = xgen[idx];
    Edp   = xgen[idx+1];
    delta = xgen[idx+2];
    Id    = xgen[idx+4];
    Iq    = xgen[idx+5];
    Efd   = xgen[idx+6];

    /*    fgen[idx]   = (Eqp + (Xd[i] - Xdp[i])*Id - Efd)/Td0p[i]; */
    row[0] = idx;
    col[0] = idx;           col[1] = idx+4;          col[2] = idx+6;
    val[0] = 1/ Td0p[i]; val[1] = (Xd[i] - Xdp[i])/ Td0p[i]; val[2] = -1/Td0p[i];

    ierr = MatSetValues(J,1,row,3,col,val,INSERT_VALUES);CHKERRQ(ierr);

    /*    fgen[idx+1] = (Edp - (Xq[i] - Xqp[i])*Iq)/Tq0p[i]; */
    row[0] = idx + 1;
    col[0] = idx + 1;       col[1] = idx+5;
    val[0] = 1/Tq0p[i]; val[1] = -(Xq[i] - Xqp[i])/Tq0p[i];
    ierr   = MatSetValues(J,1,row,2,col,val,INSERT_VALUES);CHKERRQ(ierr);

    /*    fgen[idx+2] = - w + w_s; */
    row[0] = idx + 2;
    col[0] = idx + 2; col[1] = idx + 3;
    val[0] = 0;       val[1] = -1;
    ierr   = MatSetValues(J,1,row,2,col,val,INSERT_VALUES);CHKERRQ(ierr);

    /*    fgen[idx+3] = (-TM[i] + Edp*Id + Eqp*Iq + (Xqp[i] - Xdp[i])*Id*Iq + D[i]*(w - w_s))/M[i]; */
    row[0] = idx + 3;
    col[0] = idx; col[1] = idx + 1; col[2] = idx + 3;       col[3] = idx + 4;                  col[4] = idx + 5;
    val[0] = Iq/M[i];  val[1] = Id/M[i];      val[2] = D[i]/M[i]; val[3] = (Edp + (Xqp[i]-Xdp[i])*Iq)/M[i]; val[4] = (Eqp + (Xqp[i] - Xdp[i])*Id)/M[i];
    ierr   = MatSetValues(J,1,row,5,col,val,INSERT_VALUES);CHKERRQ(ierr);

    Vr   = xnet[2*gbus[i]]; /* Real part of generator terminal voltage */
    Vi   = xnet[2*gbus[i]+1]; /* Imaginary part of the generator terminal voltage */
    ierr = ri2dq(Vr,Vi,delta,&Vd,&Vq);CHKERRQ(ierr);

    det = Rs[i]*Rs[i] + Xdp[i]*Xqp[i];

    Zdq_inv[0] = Rs[i]/det;
    Zdq_inv[1] = Xqp[i]/det;
    Zdq_inv[2] = -Xdp[i]/det;
    Zdq_inv[3] = Rs[i]/det;

    dVd_dVr    = PetscSinScalar(delta); dVd_dVi = -PetscCosScalar(delta);
    dVq_dVr    = PetscCosScalar(delta); dVq_dVi = PetscSinScalar(delta);
    dVd_ddelta = Vr*PetscCosScalar(delta) + Vi*PetscSinScalar(delta);
    dVq_ddelta = -Vr*PetscSinScalar(delta) + Vi*PetscCosScalar(delta);

    /*    fgen[idx+4] = Zdq_inv[0]*(-Edp + Vd) + Zdq_inv[1]*(-Eqp + Vq) + Id; */
    row[0] = idx+4;
    col[0] = idx;         col[1] = idx+1;        col[2] = idx + 2;
    val[0] = -Zdq_inv[1]; val[1] = -Zdq_inv[0];  val[2] = Zdq_inv[0]*dVd_ddelta + Zdq_inv[1]*dVq_ddelta;
    col[3] = idx + 4; col[4] = net_start+2*gbus[i];                     col[5] = net_start + 2*gbus[i]+1;
    val[3] = 1;       val[4] = Zdq_inv[0]*dVd_dVr + Zdq_inv[1]*dVq_dVr; val[5] = Zdq_inv[0]*dVd_dVi + Zdq_inv[1]*dVq_dVi;
    ierr   = MatSetValues(J,1,row,6,col,val,INSERT_VALUES);CHKERRQ(ierr);

    /*  fgen[idx+5] = Zdq_inv[2]*(-Edp + Vd) + Zdq_inv[3]*(-Eqp + Vq) + Iq; */
    row[0] = idx+5;
    col[0] = idx;         col[1] = idx+1;        col[2] = idx + 2;
    val[0] = -Zdq_inv[3]; val[1] = -Zdq_inv[2];  val[2] = Zdq_inv[2]*dVd_ddelta + Zdq_inv[3]*dVq_ddelta;
    col[3] = idx + 5; col[4] = net_start+2*gbus[i];                     col[5] = net_start + 2*gbus[i]+1;
    val[3] = 1;       val[4] = Zdq_inv[2]*dVd_dVr + Zdq_inv[3]*dVq_dVr; val[5] = Zdq_inv[2]*dVd_dVi + Zdq_inv[3]*dVq_dVi;
    ierr   = MatSetValues(J,1,row,6,col,val,INSERT_VALUES);CHKERRQ(ierr);

    dIGr_ddelta = Id*PetscCosScalar(delta) - Iq*PetscSinScalar(delta);
    dIGi_ddelta = Id*PetscSinScalar(delta) + Iq*PetscCosScalar(delta);
    dIGr_dId    = PetscSinScalar(delta);  dIGr_dIq = PetscCosScalar(delta);
    dIGi_dId    = -PetscCosScalar(delta); dIGi_dIq = PetscSinScalar(delta);

    /* fnet[2*gbus[i]]   -= IGi; */
    row[0] = net_start + 2*gbus[i];
    col[0] = idx+2;        col[1] = idx + 4;   col[2] = idx + 5;
    val[0] = -dIGi_ddelta; val[1] = -dIGi_dId; val[2] = -dIGi_dIq;
    ierr = MatSetValues(J,1,row,3,col,val,INSERT_VALUES);CHKERRQ(ierr);

    /* fnet[2*gbus[i]+1]   -= IGr; */
    row[0] = net_start + 2*gbus[i]+1;
    col[0] = idx+2;        col[1] = idx + 4;   col[2] = idx + 5;
    val[0] = -dIGr_ddelta; val[1] = -dIGr_dId; val[2] = -dIGr_dIq;
    ierr   = MatSetValues(J,1,row,3,col,val,INSERT_VALUES);CHKERRQ(ierr);

    Vm = PetscSqrtScalar(Vd*Vd + Vq*Vq); Vm2 = Vm*Vm;

    /*    fgen[idx+6] = (KE[i]*Efd + SE - VR)/TE[i]; */
    /*    SE  = k1[i]*PetscExpScalar(k2[i]*Efd); */

    dSE_dEfd = k1[i]*k2[i]*PetscExpScalar(k2[i]*Efd);

    row[0] = idx + 6;
    col[0] = idx + 6;                     col[1] = idx + 8;
    val[0] = (KE[i] + dSE_dEfd)/TE[i];  val[1] = -1/TE[i];
    ierr   = MatSetValues(J,1,row,2,col,val,INSERT_VALUES);CHKERRQ(ierr);

    /* Exciter differential equations */

    /*    fgen[idx+7] = (RF - KF[i]*Efd/TF[i])/TF[i]; */
    row[0] = idx + 7;
    col[0] = idx + 6;       col[1] = idx + 7;
    val[0] = (-KF[i]/TF[i])/TF[i];  val[1] = 1/TF[i];
    ierr   = MatSetValues(J,1,row,2,col,val,INSERT_VALUES);CHKERRQ(ierr);

    /*    fgen[idx+8] = (VR - KA[i]*RF + KA[i]*KF[i]*Efd/TF[i] - KA[i]*(Vref[i] - Vm))/TA[i]; */
    /* Vm = (Vd^2 + Vq^2)^0.5; */
    dVm_dVd    = Vd/Vm; dVm_dVq = Vq/Vm;
    dVm_dVr    = dVm_dVd*dVd_dVr + dVm_dVq*dVq_dVr;
    dVm_dVi    = dVm_dVd*dVd_dVi + dVm_dVq*dVq_dVi;
    row[0]     = idx + 8;
    col[0]     = idx + 6;           col[1] = idx + 7; col[2] = idx + 8;
    val[0]     = (KA[i]*KF[i]/TF[i])/TA[i]; val[1] = -KA[i]/TA[i];  val[2] = 1/TA[i];
    col[3]     = net_start + 2*gbus[i]; col[4] = net_start + 2*gbus[i]+1;
    val[3]     = KA[i]*dVm_dVr/TA[i];         val[4] = KA[i]*dVm_dVi/TA[i];
    ierr       = MatSetValues(J,1,row,5,col,val,INSERT_VALUES);CHKERRQ(ierr);
    idx        = idx + 9;
  }


  for (i=0; i<nbus; i++) {
    ierr   = MatGetRow(user->Ybus,2*i,&ncols,&cols,&yvals);CHKERRQ(ierr);
    row[0] = net_start + 2*i;
    for (k=0; k<ncols; k++) {
      col[k] = net_start + cols[k];
      val[k] = yvals[k];
    }
    ierr = MatSetValues(J,1,row,ncols,col,val,INSERT_VALUES);CHKERRQ(ierr);
    ierr = MatRestoreRow(user->Ybus,2*i,&ncols,&cols,&yvals);CHKERRQ(ierr);

    ierr   = MatGetRow(user->Ybus,2*i+1,&ncols,&cols,&yvals);CHKERRQ(ierr);
    row[0] = net_start + 2*i+1;
    for (k=0; k<ncols; k++) {
      col[k] = net_start + cols[k];
      val[k] = yvals[k];
    }
    ierr = MatSetValues(J,1,row,ncols,col,val,INSERT_VALUES);CHKERRQ(ierr);
    ierr = MatRestoreRow(user->Ybus,2*i+1,&ncols,&cols,&yvals);CHKERRQ(ierr);
  }

  ierr = MatAssemblyBegin(J,MAT_FLUSH_ASSEMBLY);CHKERRQ(ierr);
  ierr = MatAssemblyEnd(J,MAT_FLUSH_ASSEMBLY);CHKERRQ(ierr);

  ierr = VecGetArray(user->V0,&v0);CHKERRQ(ierr);
  for (i=0; i < nload; i++) {
    Vr      = xnet[2*lbus[i]]; /* Real part of load bus voltage */
    Vi      = xnet[2*lbus[i]+1]; /* Imaginary part of the load bus voltage */
    Vm      = PetscSqrtScalar(Vr*Vr + Vi*Vi); Vm2 = Vm*Vm; Vm4 = Vm2*Vm2;
    Vm0     = PetscSqrtScalar(v0[2*lbus[i]]*v0[2*lbus[i]] + v0[2*lbus[i]+1]*v0[2*lbus[i]+1]);
    PD      = QD = 0.0;
    dPD_dVr = dPD_dVi = dQD_dVr = dQD_dVi = 0.0;
    for (k=0; k < ld_nsegsp[i]; k++) {
      PD      += ld_alphap[k]*PD0[i]*PetscPowScalar((Vm/Vm0),ld_betap[k]);
      dPD_dVr += ld_alphap[k]*ld_betap[k]*PD0[i]*PetscPowScalar((1/Vm0),ld_betap[k])*Vr*PetscPowScalar(Vm,(ld_betap[k]-2));
      dPD_dVi += ld_alphap[k]*ld_betap[k]*PD0[i]*PetscPowScalar((1/Vm0),ld_betap[k])*Vi*PetscPowScalar(Vm,(ld_betap[k]-2));
    }
    for (k=0; k < ld_nsegsq[i]; k++) {
      QD      += ld_alphaq[k]*QD0[i]*PetscPowScalar((Vm/Vm0),ld_betaq[k]);
      dQD_dVr += ld_alphaq[k]*ld_betaq[k]*QD0[i]*PetscPowScalar((1/Vm0),ld_betaq[k])*Vr*PetscPowScalar(Vm,(ld_betaq[k]-2));
      dQD_dVi += ld_alphaq[k]*ld_betaq[k]*QD0[i]*PetscPowScalar((1/Vm0),ld_betaq[k])*Vi*PetscPowScalar(Vm,(ld_betaq[k]-2));
    }

    /*    IDr = (PD*Vr + QD*Vi)/Vm2; */
    /*    IDi = (-QD*Vr + PD*Vi)/Vm2; */

    dIDr_dVr = (dPD_dVr*Vr + dQD_dVr*Vi + PD)/Vm2 - ((PD*Vr + QD*Vi)*2*Vr)/Vm4;
    dIDr_dVi = (dPD_dVi*Vr + dQD_dVi*Vi + QD)/Vm2 - ((PD*Vr + QD*Vi)*2*Vi)/Vm4;

    dIDi_dVr = (-dQD_dVr*Vr + dPD_dVr*Vi - QD)/Vm2 - ((-QD*Vr + PD*Vi)*2*Vr)/Vm4;
    dIDi_dVi = (-dQD_dVi*Vr + dPD_dVi*Vi + PD)/Vm2 - ((-QD*Vr + PD*Vi)*2*Vi)/Vm4;


    /*    fnet[2*lbus[i]]   += IDi; */
    row[0] = net_start + 2*lbus[i];
    col[0] = net_start + 2*lbus[i];  col[1] = net_start + 2*lbus[i]+1;
    val[0] = dIDi_dVr;               val[1] = dIDi_dVi;
    ierr   = MatSetValues(J,1,row,2,col,val,ADD_VALUES);CHKERRQ(ierr);
    /*    fnet[2*lbus[i]+1] += IDr; */
    row[0] = net_start + 2*lbus[i]+1;
    col[0] = net_start + 2*lbus[i];  col[1] = net_start + 2*lbus[i]+1;
    val[0] = dIDr_dVr;               val[1] = dIDr_dVi;
    ierr   = MatSetValues(J,1,row,2,col,val,ADD_VALUES);CHKERRQ(ierr);
  }
  ierr = VecRestoreArray(user->V0,&v0);CHKERRQ(ierr);

  ierr = VecRestoreArray(Xgen,&xgen);CHKERRQ(ierr);
  ierr = VecRestoreArray(Xnet,&xnet);CHKERRQ(ierr);

  ierr = DMCompositeRestoreLocalVectors(user->dmpgrid,&Xgen,&Xnet);CHKERRQ(ierr);

  ierr = MatAssemblyBegin(J,MAT_FINAL_ASSEMBLY);CHKERRQ(ierr);
  ierr = MatAssemblyEnd(J,MAT_FINAL_ASSEMBLY);CHKERRQ(ierr);
  PetscFunctionReturn(0);
}

/*
   J = [I, 0
        dg_dx, dg_dy]
*/
#undef __FUNCT__
#define __FUNCT__ "AlgJacobian"
PetscErrorCode AlgJacobian(SNES snes,Vec X,Mat A,Mat B,void *ctx)
{
  PetscErrorCode ierr;
  Userctx        *user=(Userctx*)ctx;

  PetscFunctionBegin;
  ierr = ResidualJacobian(snes,X,A,B,ctx);CHKERRQ(ierr);
  ierr = MatSetOption(A,MAT_KEEP_NONZERO_PATTERN,PETSC_TRUE);CHKERRQ(ierr);
  ierr = MatZeroRowsIS(A,user->is_diff,1.0,NULL,NULL);CHKERRQ(ierr);
  PetscFunctionReturn(0);
}

/*
   J = [a*I-df_dx, -df_dy
        dg_dx, dg_dy]
*/

#undef __FUNCT__
#define __FUNCT__ "IJacobian"
PetscErrorCode IJacobian(TS ts,PetscReal t,Vec X,Vec Xdot,PetscReal a,Mat A,Mat B,Userctx *user)
{
  PetscErrorCode ierr;
  SNES           snes;
  PetscScalar    atmp = (PetscScalar) a;
  PetscInt       i,row;

  PetscFunctionBegin;
  user->t = t;

  ierr = TSGetSNES(ts,&snes);CHKERRQ(ierr);
  ierr = ResidualJacobian(snes,X,A,B,user);CHKERRQ(ierr);
  for (i=0;i < ngen;i++) {
    row = 9*i;
    ierr = MatSetValues(A,1,&row,1,&row,&atmp,ADD_VALUES);CHKERRQ(ierr);
    row  = 9*i+1;
    ierr = MatSetValues(A,1,&row,1,&row,&atmp,ADD_VALUES);CHKERRQ(ierr);
    row  = 9*i+2;
    ierr = MatSetValues(A,1,&row,1,&row,&atmp,ADD_VALUES);CHKERRQ(ierr);
    row  = 9*i+3;
    ierr = MatSetValues(A,1,&row,1,&row,&atmp,ADD_VALUES);CHKERRQ(ierr);
    row  = 9*i+6;
    ierr = MatSetValues(A,1,&row,1,&row,&atmp,ADD_VALUES);CHKERRQ(ierr);
    row  = 9*i+7;
    ierr = MatSetValues(A,1,&row,1,&row,&atmp,ADD_VALUES);CHKERRQ(ierr);
    row  = 9*i+8;
    ierr = MatSetValues(A,1,&row,1,&row,&atmp,ADD_VALUES);CHKERRQ(ierr);
  }
  ierr = MatAssemblyBegin(A,MAT_FINAL_ASSEMBLY);CHKERRQ(ierr);
  ierr = MatAssemblyEnd(A,MAT_FINAL_ASSEMBLY);CHKERRQ(ierr);
  PetscFunctionReturn(0);
}

#undef __FUNCT__
#define __FUNCT__ "CostIntegrand"
static PetscErrorCode CostIntegrand(TS ts,PetscReal t,Vec U,Vec R,Userctx *user)
{
  PetscErrorCode    ierr;
  PetscScalar       *r;
  const PetscScalar *u;
  PetscInt          idx;
  Vec               Xgen,Xnet;
  PetscScalar       *xgen;
  PetscInt          i;

  PetscFunctionBegin;
  ierr = DMCompositeGetLocalVectors(user->dmpgrid,&Xgen,&Xnet);CHKERRQ(ierr);
  ierr = DMCompositeScatter(user->dmpgrid,U,Xgen,Xnet);CHKERRQ(ierr);

  ierr = VecGetArray(Xgen,&xgen);CHKERRQ(ierr);

  ierr = VecGetArrayRead(U,&u);CHKERRQ(ierr);
  ierr = VecGetArray(R,&r);CHKERRQ(ierr);
  r[0] = 0.;

  idx = 0;
  for (i=0;i<ngen;i++) {
    r[0] += PetscPowScalarInt(PetscMax(0.,PetscMax(xgen[idx+3]/(2.*PETSC_PI)-user->freq_u,user->freq_l-xgen[idx+3]/(2.*PETSC_PI))),user->pow);
    idx  += 9;
  }
  ierr = VecRestoreArray(R,&r);CHKERRQ(ierr);
  ierr = VecRestoreArrayRead(U,&u);CHKERRQ(ierr);
  ierr = DMCompositeRestoreLocalVectors(user->dmpgrid,&Xgen,&Xnet);CHKERRQ(ierr);
  PetscFunctionReturn(0);
}

#undef __FUNCT__
#define __FUNCT__ "MonitorUpdateQ"
static PetscErrorCode MonitorUpdateQ(TS ts,PetscInt stepnum,PetscReal time,Vec X,void *ctx0)
{
  PetscErrorCode ierr;
  Vec            C,*Y;
  PetscInt       Nr;
  PetscReal      h,theta; 
  Userctx        *ctx=(Userctx*)ctx0;
 
  PetscFunctionBegin;
  theta = 0.5;
  ierr = TSGetStages(ts,&Nr,&Y);CHKERRQ(ierr);
  ierr = TSGetTimeStep(ts,&h);CHKERRQ(ierr);
  ierr = VecDuplicate(ctx->vec_q,&C);CHKERRQ(ierr);
  /* compute integrals */
  if (stepnum>0) {
    ierr = CostIntegrand(ts,time,X,C,ctx);CHKERRQ(ierr);
    ierr = VecAXPY(ctx->vec_q,h*theta,C);CHKERRQ(ierr);
    ierr = CostIntegrand(ts,time+h*theta,Y[0],C,ctx);CHKERRQ(ierr);
    ierr = VecAXPY(ctx->vec_q,h*(1-theta),C);CHKERRQ(ierr);  
  }
  ierr = VecDestroy(&C);CHKERRQ(ierr);
  PetscFunctionReturn(0);
}

#undef __FUNCT__
#define __FUNCT__ "main"
int main(int argc,char **argv)
{
  Userctx            user;
  Vec                p;
  PetscScalar        *x_ptr;
  PetscErrorCode     ierr;
  PetscMPIInt        size;
  PetscInt           i;
  KSP                ksp;
  PC                 pc;
  PetscInt           *idx2;
  Tao                tao;
  TaoConvergedReason reason;
  Vec                lowerb,upperb;

  PetscFunctionBeginUser;
  ierr = PetscInitialize(&argc,&argv,"petscoptions",help);CHKERRQ(ierr);
  ierr = MPI_Comm_size(PETSC_COMM_WORLD,&size);CHKERRQ(ierr);
  if (size > 1) SETERRQ(PETSC_COMM_WORLD,PETSC_ERR_SUP,"Only for sequential runs");

  ierr = VecCreateSeq(PETSC_COMM_WORLD,1,&user.vec_q);CHKERRQ(ierr); 

  user.neqs_gen   = 9*ngen; /* # eqs. for generator subsystem */
  user.neqs_net   = 2*nbus; /* # eqs. for network subsystem   */
  user.neqs_pgrid = user.neqs_gen + user.neqs_net;

  /* Create indices for differential and algebraic equations */
  ierr = PetscMalloc1(7*ngen,&idx2);CHKERRQ(ierr);
  for (i=0; i<ngen; i++) {
    idx2[7*i]   = 9*i;   idx2[7*i+1] = 9*i+1; idx2[7*i+2] = 9*i+2; idx2[7*i+3] = 9*i+3;
    idx2[7*i+4] = 9*i+6; idx2[7*i+5] = 9*i+7; idx2[7*i+6] = 9*i+8;
  }
  ierr = ISCreateGeneral(PETSC_COMM_WORLD,7*ngen,idx2,PETSC_COPY_VALUES,&user.is_diff);CHKERRQ(ierr);
  ierr = ISComplement(user.is_diff,0,user.neqs_pgrid,&user.is_alg);CHKERRQ(ierr);
  ierr = PetscFree(idx2);CHKERRQ(ierr);

  /* Set run time options */
  ierr = PetscOptionsBegin(PETSC_COMM_WORLD,NULL,"Transient stability fault options","");CHKERRQ(ierr);
  {
    user.tfaulton  = 1.0;
    user.tfaultoff = 1.2;
    user.Rfault    = 0.0001;
    user.faultbus  = 8;
    ierr           = PetscOptionsReal("-tfaulton","","",user.tfaulton,&user.tfaulton,NULL);CHKERRQ(ierr);
    ierr           = PetscOptionsReal("-tfaultoff","","",user.tfaultoff,&user.tfaultoff,NULL);CHKERRQ(ierr);
    ierr           = PetscOptionsInt("-faultbus","","",user.faultbus,&user.faultbus,NULL);CHKERRQ(ierr);
    user.t0        = 0.0;
    user.tmax      = 1.5;
    ierr           = PetscOptionsReal("-t0","","",user.t0,&user.t0,NULL);CHKERRQ(ierr);
    ierr           = PetscOptionsReal("-tmax","","",user.tmax,&user.tmax,NULL);CHKERRQ(ierr);
    user.freq_u    = 61.0;
    user.freq_l    = 59.0;
    user.pow       = 2;
    ierr           = PetscOptionsReal("-frequ","","",user.freq_u,&user.freq_u,NULL);CHKERRQ(ierr);
    ierr           = PetscOptionsReal("-freql","","",user.freq_l,&user.freq_l,NULL);CHKERRQ(ierr);
    ierr           = PetscOptionsInt("-pow","","",user.pow,&user.pow,NULL);CHKERRQ(ierr);

  }
  ierr = PetscOptionsEnd();CHKERRQ(ierr);

  /* Create DMs for generator and network subsystems */
  ierr = DMDACreate1d(PETSC_COMM_WORLD,DM_BOUNDARY_NONE,user.neqs_gen,1,1,NULL,&user.dmgen);CHKERRQ(ierr);
  ierr = DMSetOptionsPrefix(user.dmgen,"dmgen_");CHKERRQ(ierr);
  ierr = DMDACreate1d(PETSC_COMM_WORLD,DM_BOUNDARY_NONE,user.neqs_net,1,1,NULL,&user.dmnet);CHKERRQ(ierr);
  ierr = DMSetOptionsPrefix(user.dmnet,"dmnet_");CHKERRQ(ierr);
  /* Create a composite DM packer and add the two DMs */
  ierr = DMCompositeCreate(PETSC_COMM_WORLD,&user.dmpgrid);CHKERRQ(ierr);
  ierr = DMSetOptionsPrefix(user.dmpgrid,"pgrid_");CHKERRQ(ierr);
  ierr = DMCompositeAddDM(user.dmpgrid,user.dmgen);CHKERRQ(ierr);
  ierr = DMCompositeAddDM(user.dmpgrid,user.dmnet);CHKERRQ(ierr);

  /* Create TAO solver and set desired solution method */
  ierr = TaoCreate(PETSC_COMM_WORLD,&tao);CHKERRQ(ierr);
  ierr = TaoSetType(tao,TAOBLMVM);CHKERRQ(ierr);
  /*
     Optimization starts
  */
  /* Set initial solution guess */
  ierr = VecCreateSeq(PETSC_COMM_WORLD,3,&p);CHKERRQ(ierr);
  ierr = VecGetArray(p,&x_ptr);CHKERRQ(ierr);
  x_ptr[0] = PG[0]; x_ptr[1] = PG[1]; x_ptr[2] = PG[2];
  ierr = VecRestoreArray(p,&x_ptr);CHKERRQ(ierr);

  ierr = TaoSetInitialVector(tao,p);CHKERRQ(ierr);
  /* Set routine for function and gradient evaluation */
  ierr = TaoSetObjectiveRoutine(tao,FormFunction,(void *)&user);CHKERRQ(ierr);
  ierr = TaoSetGradientRoutine(tao,TaoDefaultComputeGradient,(void *)&user);CHKERRQ(ierr);

  /* Set bounds for the optimization */
  ierr = VecDuplicate(p,&lowerb);CHKERRQ(ierr);
  ierr = VecDuplicate(p,&upperb);CHKERRQ(ierr);
  ierr = VecGetArray(lowerb,&x_ptr);CHKERRQ(ierr);
  x_ptr[0] = 0.5; x_ptr[1] = 0.5; x_ptr[2] = 0.5;
  ierr = VecRestoreArray(lowerb,&x_ptr);CHKERRQ(ierr);
  ierr = VecGetArray(upperb,&x_ptr);CHKERRQ(ierr);
  x_ptr[0] = 2.0; x_ptr[1] = 2.0; x_ptr[2] = 2.0;
  ierr = VecRestoreArray(upperb,&x_ptr);CHKERRQ(ierr);
  ierr = TaoSetVariableBounds(tao,lowerb,upperb);

  /* Check for any TAO command line options */
  ierr = TaoSetFromOptions(tao);CHKERRQ(ierr);
  ierr = TaoGetKSP(tao,&ksp);CHKERRQ(ierr);
  if (ksp) {
    ierr = KSPGetPC(ksp,&pc);CHKERRQ(ierr);
    ierr = PCSetType(pc,PCNONE);CHKERRQ(ierr);
  }

  /* SOLVE THE APPLICATION */
  ierr = TaoSolve(tao); CHKERRQ(ierr);
  /* Get information on termination */
  ierr = TaoGetConvergedReason(tao,&reason);CHKERRQ(ierr);
  if (reason <= 0){
    ierr=PetscPrintf(MPI_COMM_WORLD, "Try another method! \n");CHKERRQ(ierr);
  }

  ierr = VecView(p,PETSC_VIEWER_STDOUT_WORLD);CHKERRQ(ierr);
  /* Free TAO data structures */
  ierr = TaoDestroy(&tao);CHKERRQ(ierr);
<<<<<<< HEAD
  ierr = VecDestroy(&p);CHKERRQ(ierr);
  ierr = VecDestroy(&lowerb);CHKERRQ(ierr);
  ierr = VecDestroy(&upperb);CHKERRQ(ierr);
=======
  ierr = VecDestroy(&user.vec_q);CHKERRQ(ierr);
  ierr = VecDestroy(&lowerb);CHKERRQ(ierr);
  ierr = VecDestroy(&upperb);CHKERRQ(ierr);
  ierr = VecDestroy(&p);CHKERRQ(ierr);
>>>>>>> 1692a7d8
  ierr = DMDestroy(&user.dmgen);CHKERRQ(ierr);
  ierr = DMDestroy(&user.dmnet);CHKERRQ(ierr);
  ierr = DMDestroy(&user.dmpgrid);CHKERRQ(ierr);
  ierr = ISDestroy(&user.is_diff);CHKERRQ(ierr);
  ierr = ISDestroy(&user.is_alg);CHKERRQ(ierr);
  ierr = PetscFinalize();
  return(0);
}

/* ------------------------------------------------------------------ */
#undef __FUNCT__
#define __FUNCT__ "FormFunction"
/*
   FormFunction - Evaluates the function and corresponding gradient.

   Input Parameters:
   tao - the Tao context
   X   - the input vector
   ptr - optional user-defined context, as set by TaoSetObjectiveAndGradientRoutine()

   Output Parameters:
   f   - the newly evaluated function
*/
PetscErrorCode FormFunction(Tao tao,Vec P,PetscReal *f,void *ctx0)
{
  TS             ts;
  SNES           snes_alg;
  PetscErrorCode ierr;
  Userctx        *ctx = (Userctx*)ctx0;
  Vec            X;
  Mat            J;
  /* sensitivity context */
  PetscScalar    *x_ptr;
  PetscViewer    Xview,Ybusview;
  Vec            F_alg;
  Vec            Xdot;
  PetscInt       row_loc,col_loc;
  PetscScalar    val;

  ierr  = VecGetArray(P,&x_ptr);CHKERRQ(ierr);
  PG[0] = x_ptr[0];
  PG[1] = x_ptr[1];
  PG[2] = x_ptr[2];
  ierr  = VecRestoreArray(P,&x_ptr);CHKERRQ(ierr);

  ctx->stepnum = 0;

  ierr = VecZeroEntries(ctx->vec_q);CHKERRQ(ierr);

  /* Read initial voltage vector and Ybus */
  ierr = PetscViewerBinaryOpen(PETSC_COMM_WORLD,"X.bin",FILE_MODE_READ,&Xview);CHKERRQ(ierr);
  ierr = PetscViewerBinaryOpen(PETSC_COMM_WORLD,"Ybus.bin",FILE_MODE_READ,&Ybusview);CHKERRQ(ierr);

  ierr = VecCreate(PETSC_COMM_WORLD,&ctx->V0);CHKERRQ(ierr);
  ierr = VecSetSizes(ctx->V0,PETSC_DECIDE,ctx->neqs_net);CHKERRQ(ierr);
  ierr = VecLoad(ctx->V0,Xview);CHKERRQ(ierr);

  ierr = MatCreate(PETSC_COMM_WORLD,&ctx->Ybus);CHKERRQ(ierr);
  ierr = MatSetSizes(ctx->Ybus,PETSC_DECIDE,PETSC_DECIDE,ctx->neqs_net,ctx->neqs_net);CHKERRQ(ierr);
  ierr = MatSetType(ctx->Ybus,MATBAIJ);CHKERRQ(ierr);
  /*  ierr = MatSetBlockSize(ctx->Ybus,2);CHKERRQ(ierr); */
  ierr = MatLoad(ctx->Ybus,Ybusview);CHKERRQ(ierr);

  ierr = PetscViewerDestroy(&Xview);CHKERRQ(ierr);
  ierr = PetscViewerDestroy(&Ybusview);CHKERRQ(ierr);

  ierr = DMCreateGlobalVector(ctx->dmpgrid,&X);CHKERRQ(ierr);

  ierr = MatCreate(PETSC_COMM_WORLD,&J);CHKERRQ(ierr);
  ierr = MatSetSizes(J,PETSC_DECIDE,PETSC_DECIDE,ctx->neqs_pgrid,ctx->neqs_pgrid);CHKERRQ(ierr);
  ierr = MatSetFromOptions(J);CHKERRQ(ierr);
  ierr = PreallocateJacobian(J,ctx);CHKERRQ(ierr);

  /* - - - - - - - - - - - - - - - - - - - - - - - - - - - - - - - - - -
     Create timestepping solver context
     - - - - - - - - - - - - - - - - - - - - - - - - - - - - - - - - - - */
  ierr = TSCreate(PETSC_COMM_WORLD,&ts);CHKERRQ(ierr);
  ierr = TSSetProblemType(ts,TS_NONLINEAR);CHKERRQ(ierr);
  ierr = TSSetType(ts,TSCN);CHKERRQ(ierr);
  ierr = TSSetIFunction(ts,NULL,(TSIFunction) IFunction,ctx);CHKERRQ(ierr);
  ierr = TSSetIJacobian(ts,J,J,(TSIJacobian)IJacobian,ctx);CHKERRQ(ierr);
  ierr = TSSetApplicationContext(ts,ctx);CHKERRQ(ierr);

  ierr = TSMonitorSet(ts,MonitorUpdateQ,ctx,NULL);CHKERRQ(ierr);
  /* - - - - - - - - - - - - - - - - - - - - - - - - - - - - - - - - - -
     Set initial conditions
   - - - - - - - - - - - - - - - - - - - - - - - - - - - - - - - - - - - */
  ierr = SetInitialGuess(X,ctx);CHKERRQ(ierr);

  ierr = VecDuplicate(X,&F_alg);CHKERRQ(ierr);
  ierr = SNESCreate(PETSC_COMM_WORLD,&snes_alg);CHKERRQ(ierr);
  ierr = SNESSetFunction(snes_alg,F_alg,AlgFunction,ctx);CHKERRQ(ierr);
  ierr = MatZeroEntries(J);CHKERRQ(ierr);
  ierr = SNESSetJacobian(snes_alg,J,J,AlgJacobian,ctx);CHKERRQ(ierr);
  ierr = SNESSetOptionsPrefix(snes_alg,"alg_");CHKERRQ(ierr);
  ierr = SNESSetFromOptions(snes_alg);CHKERRQ(ierr);
  ctx->alg_flg = PETSC_TRUE;
  /* Solve the algebraic equations */
  ierr = SNESSolve(snes_alg,NULL,X);CHKERRQ(ierr);

  /* Just to set up the Jacobian structure */
  ierr = VecDuplicate(X,&Xdot);CHKERRQ(ierr);
  ierr = IJacobian(ts,0.0,X,Xdot,0.0,J,J,ctx);CHKERRQ(ierr);
  ierr = VecDestroy(&Xdot);CHKERRQ(ierr);

  ctx->stepnum++;

  ierr = TSSetDuration(ts,1000,ctx->tfaulton);CHKERRQ(ierr);
  ierr = TSSetInitialTimeStep(ts,0.0,0.01);CHKERRQ(ierr);
  ierr = TSSetFromOptions(ts);CHKERRQ(ierr);
  /* ierr = TSSetPostStep(ts,SaveSolution);CHKERRQ(ierr); */

  ctx->alg_flg = PETSC_FALSE;
  /* Prefault period */
  ierr = TSSolve(ts,X);CHKERRQ(ierr);

  /* Create the nonlinear solver for solving the algebraic system */
  /* Note that although the algebraic system needs to be solved only for
     Idq and V, we reuse the entire system including xgen. The xgen
     variables are held constant by setting their residuals to 0 and
     putting a 1 on the Jacobian diagonal for xgen rows
  */
  ierr = MatZeroEntries(J);CHKERRQ(ierr);

  /* Apply disturbance - resistive fault at ctx->faultbus */
  /* This is done by adding shunt conductance to the diagonal location
     in the Ybus matrix */
  row_loc = 2*ctx->faultbus; col_loc = 2*ctx->faultbus+1; /* Location for G */
  val     = 1/ctx->Rfault;
  ierr    = MatSetValues(ctx->Ybus,1,&row_loc,1,&col_loc,&val,ADD_VALUES);CHKERRQ(ierr);
  row_loc = 2*ctx->faultbus+1; col_loc = 2*ctx->faultbus; /* Location for G */
  val     = 1/ctx->Rfault;
  ierr    = MatSetValues(ctx->Ybus,1,&row_loc,1,&col_loc,&val,ADD_VALUES);CHKERRQ(ierr);

  ierr = MatAssemblyBegin(ctx->Ybus,MAT_FINAL_ASSEMBLY);CHKERRQ(ierr);
  ierr = MatAssemblyEnd(ctx->Ybus,MAT_FINAL_ASSEMBLY);CHKERRQ(ierr);

  ctx->alg_flg = PETSC_TRUE;
  /* Solve the algebraic equations */
  ierr = SNESSolve(snes_alg,NULL,X);CHKERRQ(ierr);

  ctx->stepnum++;

  /* Disturbance period */
  ierr = TSSetDuration(ts,1000,ctx->tfaultoff);CHKERRQ(ierr);
  ierr = TSSetInitialTimeStep(ts,ctx->tfaulton,.01);CHKERRQ(ierr);

  ctx->alg_flg = PETSC_FALSE;

  ierr = TSSolve(ts,X);CHKERRQ(ierr);

  /* Remove the fault */
  row_loc = 2*ctx->faultbus; col_loc = 2*ctx->faultbus+1;
  val     = -1/ctx->Rfault;
  ierr    = MatSetValues(ctx->Ybus,1,&row_loc,1,&col_loc,&val,ADD_VALUES);CHKERRQ(ierr);
  row_loc = 2*ctx->faultbus+1; col_loc = 2*ctx->faultbus;
  val     = -1/ctx->Rfault;
  ierr    = MatSetValues(ctx->Ybus,1,&row_loc,1,&col_loc,&val,ADD_VALUES);CHKERRQ(ierr);

  ierr = MatAssemblyBegin(ctx->Ybus,MAT_FINAL_ASSEMBLY);CHKERRQ(ierr);
  ierr = MatAssemblyEnd(ctx->Ybus,MAT_FINAL_ASSEMBLY);CHKERRQ(ierr);

  ierr = MatZeroEntries(J);CHKERRQ(ierr);

  ctx->alg_flg = PETSC_TRUE;

  /* Solve the algebraic equations */
  ierr = SNESSolve(snes_alg,NULL,X);CHKERRQ(ierr);

  ctx->stepnum++;

  /* Post-disturbance period */
  ierr = TSSetDuration(ts,1000,ctx->tmax);CHKERRQ(ierr);
  ierr = TSSetInitialTimeStep(ts,ctx->tfaultoff,.01);CHKERRQ(ierr);

  ctx->alg_flg = PETSC_TRUE;

  ierr = TSSolve(ts,X);CHKERRQ(ierr);
  ierr = VecGetArray(ctx->vec_q,&x_ptr);CHKERRQ(ierr);
  *f   = x_ptr[0];
  ierr = VecRestoreArray(ctx->vec_q,&x_ptr);CHKERRQ(ierr);

  ierr = MatDestroy(&ctx->Ybus);CHKERRQ(ierr);
  ierr = VecDestroy(&ctx->V0);CHKERRQ(ierr);
  ierr = SNESDestroy(&snes_alg);CHKERRQ(ierr);
  ierr = VecDestroy(&F_alg);CHKERRQ(ierr);
  ierr = MatDestroy(&J);CHKERRQ(ierr);
  ierr = VecDestroy(&X);CHKERRQ(ierr);
  ierr = TSDestroy(&ts);CHKERRQ(ierr);

  return 0;
}<|MERGE_RESOLUTION|>--- conflicted
+++ resolved
@@ -942,16 +942,10 @@
   ierr = VecView(p,PETSC_VIEWER_STDOUT_WORLD);CHKERRQ(ierr);
   /* Free TAO data structures */
   ierr = TaoDestroy(&tao);CHKERRQ(ierr);
-<<<<<<< HEAD
-  ierr = VecDestroy(&p);CHKERRQ(ierr);
-  ierr = VecDestroy(&lowerb);CHKERRQ(ierr);
-  ierr = VecDestroy(&upperb);CHKERRQ(ierr);
-=======
   ierr = VecDestroy(&user.vec_q);CHKERRQ(ierr);
   ierr = VecDestroy(&lowerb);CHKERRQ(ierr);
   ierr = VecDestroy(&upperb);CHKERRQ(ierr);
   ierr = VecDestroy(&p);CHKERRQ(ierr);
->>>>>>> 1692a7d8
   ierr = DMDestroy(&user.dmgen);CHKERRQ(ierr);
   ierr = DMDestroy(&user.dmnet);CHKERRQ(ierr);
   ierr = DMDestroy(&user.dmpgrid);CHKERRQ(ierr);
