
CFLAGS	        =
FFLAGS	        =
CPPFLAGS        =
FPPFLAGS        =
LOCDIR          = src/ts/examples/tutorials/
EXAMPLESC       = ex1.c ex2.c ex3.c ex4.c ex5.c ex6.c ex7.c ex8.c \
                ex9.c ex10.c ex11.c ex12.c ex13.c ex14.c ex15.c ex16.c ex17.c \
                ex19.c ex20.c ex21.c ex22.c ex23.c ex24.c ex25.c ex26.c \
                ex28.c ex30.cxx ex31.c ex40.c ex41.c
EXAMPLESF       = ex1f.F ex2f.F ex22f.F # ex22f_mf.F90
EXAMPLESFH      = ex2f.h
MANSEC          = TS
DIRS            = phasefield advection-diffusion-reaction eimex

include ${PETSC_DIR}/conf/variables
include ${PETSC_DIR}/conf/rules

ex1: ex1.o  chkopts
	-${CLINKER} -o ex1 ex1.o  ${PETSC_TS_LIB}
	${RM} ex1.o

ex1f: ex1f.o  chkopts
	-${FLINKER} -o ex1f ex1f.o  ${PETSC_TS_LIB}
	${RM} ex1f.o

ex2: ex2.o chkopts
	-${CLINKER} -o ex2 ex2.o ${PETSC_TS_LIB}
	${RM} ex2.o

ex2f: ex2f.o chkopts
	-${FLINKER} -o ex2f ex2f.o ${PETSC_TS_LIB}
	${RM} ex2f.o

ex3: ex3.o  chkopts
	-${CLINKER} -o ex3 ex3.o  ${PETSC_TS_LIB}
	${RM} ex3.o

ex4: ex4.o  chkopts
	-${CLINKER} -o ex4 ex4.o  ${PETSC_TS_LIB}
	${RM} ex4.o

ex5: ex5.o  chkopts
	-${CLINKER} -o ex5 ex5.o  ${PETSC_TS_LIB}
	${RM} ex5.o

ex6: ex6.o  chkopts
	-${CLINKER} -o ex6 ex6.o  ${PETSC_TS_LIB}
	${RM} ex6.o

ex7: ex7.o  chkopts
	-${CLINKER} -o ex7 ex7.o  ${PETSC_TS_LIB}
	${RM} ex7.o

ex8: ex8.o  chkopts
	-${CLINKER} -o ex8 ex8.o  ${PETSC_TS_LIB}
	${RM} ex8.o

ex9: ex9.o  chkopts
	-${CLINKER} -o ex9 ex9.o  ${PETSC_TS_LIB}
	${RM} ex9.o

ex10: ex10.o  chkopts
	-${CLINKER} -o ex10 ex10.o  ${PETSC_TS_LIB}
	${RM} ex10.o

ex11: ex11.o  chkopts
	-${CLINKER} -o ex11 ex11.o  ${PETSC_TS_LIB}
	${RM} ex11.o

ex12: ex12.o  chkopts
	-${CLINKER} -o ex12 ex12.o  ${PETSC_TS_LIB}
	${RM} ex12.o

ex13: ex13.o  chkopts
	-${CLINKER} -o ex13 ex13.o  ${PETSC_TS_LIB}
	${RM} ex13.o

ex14: ex14.o  chkopts
	-${CLINKER} -o ex14 ex14.o  ${PETSC_TS_LIB}
	${RM} ex14.o

ex15: ex15.o  chkopts
	-${CLINKER} -o ex15 ex15.o  ${PETSC_TS_LIB}
	${RM} ex15.o

ex16: ex16.o  chkopts
	-${CLINKER} -o ex16 ex16.o  ${PETSC_TS_LIB}
	${RM} ex16.o

ex17: ex17.o  chkopts
	-${CLINKER} -o ex17 ex17.o  ${PETSC_TS_LIB}
	${RM} ex17.o

ex19: ex19.o  chkopts
	-${CLINKER} -o ex19 ex19.o  ${PETSC_TS_LIB}
	${RM} ex19.o

ex19a: ex19a.o  chkopts
	-${CLINKER} -o ex19a ex19a.o  ${PETSC_TS_LIB}
	${RM} ex19a.o

ex20: ex20.o  chkopts
	-${CLINKER} -o ex20 ex20.o  ${PETSC_TS_LIB}
	${RM} ex20.o

ex21: ex21.o  chkopts
	-${CLINKER} -o ex21 ex21.o  ${PETSC_TS_LIB}
	${RM} ex21.o

ex22: ex22.o chkopts
	-${CLINKER} -o ex22 ex22.o ${PETSC_TS_LIB}
	${RM} ex22.o

ex22f: ex22f.o  chkopts
	-${FLINKER} -o ex22f ex22f.o ${PETSC_TS_LIB}
	${RM} ex22f.o

ex22f_mf: ex22f_mf.o  chkopts
	-${FLINKER} -o ex22f_mf ex22f_mf.o ${PETSC_TS_LIB}
	${RM} ex22f_mf.o

ex23: ex23.o chkopts
	-${CLINKER} -o ex23 ex23.o ${PETSC_TS_LIB}
	${RM} ex23.o

ex24: ex24.o chkopts
	-${CLINKER} -o ex24 ex24.o ${PETSC_TS_LIB}
	${RM} ex24.o

ex25: ex25.o chkopts
	-${CLINKER} -o ex25 ex25.o ${PETSC_TS_LIB}
	${RM} ex25.o

ex26: ex26.o chkopts
	-${CLINKER} -o ex26 ex26.o ${PETSC_TS_LIB}
	${RM} ex26.o

ex27: ex27.o chkopts
	-${CLINKER} -o ex27 ex27.o ${PETSC_TS_LIB}
	${RM} ex27.o

ex28: ex28.o chkopts
	-${CLINKER} -o ex28 ex28.o ${PETSC_TS_LIB}
	${RM} ex28.o

ex29: ex29.o chkopts
	-${CLINKER} -o ex29 ex29.o ${PETSC_TS_LIB}
	${RM} ex29.o

ex30: ex30.o chkopts
	-${CLINKER} -o ex30 ex30.o ${PETSC_TS_LIB}
	${RM} ex30.o

ex31: ex31.o chkopts
	-${CLINKER} -o ex31 ex31.o ${PETSC_TS_LIB}
	${RM} ex31.o

<<<<<<< HEAD
ex40: ex40.o chkopts
	-${CLINKER} -o ex40 ex40.o ${PETSC_TS_LIB}
	${RM} ex40.o

ex41: ex41.o chkopts
	-${CLINKER} -o ex41 ex41.o ${PETSC_TS_LIB}
	${RM} ex41.o
=======
ex35: ex35.o chkopts
	-${CLINKER} -o ex35 ex35.o ${PETSC_TS_LIB}
	${RM} ex35.o
>>>>>>> da48ddd3

#---------------------------------------------------------------------------------
runex1:
	-@${MPIEXEC} -n 1 ./ex1 -ksp_gmres_cgs_refinement_type refine_always -snes_type newtonls -ts_monitor_pseudo > ex1_1.tmp 2>&1;	  \
	   ${DIFF} output/ex1_1.out ex1_1.tmp || printf "${PWD}\nPossible problem with ex1_1, diffs above\n=========================================\n"; \
	   ${RM} -f ex1_1.tmp
runex1_2:
	-@${MPIEXEC} -n 1 ./ex1 -ts_monitor_pseudo > ex1_2.tmp 2>&1;	  \
	   ${DIFF} output/ex1_2.out ex1_2.tmp || printf "${PWD}\nPossible problem with ex1_2, diffs above\n=========================================\n"; \
	   ${RM} -f ex1_2.tmp

runex1f:
	-@${MPIEXEC} -n 1 ./ex1f -ksp_gmres_cgs_refinement_type refine_always -snes_type newtonls -ts_monitor_pseudo > ex1f_1.tmp 2>&1;	  \
	   ${DIFF} output/ex1f_1.out ex1f_1.tmp || printf "${PWD}\nPossible problem with ex1f_1, diffs above\n=========================================\n"; \
	   ${RM} -f ex1f_1.tmp

runex2:
	-@${MPIEXEC} -n 2 ./ex2 -nox -ts_dt 10 -mymonitor > ex2_1.tmp 2>&1;	  \
	   ${DIFF} output/ex2_1.out ex2_1.tmp || printf "${PWD}\nPossible problem with ex2_1, diffs above\n=========================================\n"; \
	   ${RM} -f ex2_1.tmp

runex2f:
	-@${MPIEXEC} -n 1 ./ex2f -ts_max_steps 100 > ex2f_1.tmp 2>&1; \
	  ${DIFF} output/ex2f_1.out ex2f_1.tmp || printf "${PWD}\nPossible problem with ex2f_1, diffs above\n=========================================\n"; \
	  ${RM} -f ex2_1.tmp

runex3:
	-@${MPIEXEC} -n 1 ./ex3 -nox -ts_type ssp -ts_dt 0.0005 > ex3_1.tmp 2>&1;	  \
	   ${DIFF} output/ex3_1.out ex3_1.tmp || printf "${PWD}\nPossible problem with ex3_1, diffs above\n=========================================\n"; \
	   ${RM} -f ex3_1.tmp
runex3_2:
	-@${MPIEXEC} -n 1 ./ex3 -nox -ts_type ssp -ts_dt 0.0005 -time_dependent_rhs 1 > ex3_2.tmp 2>&1;	  \
	   ${DIFF} output/ex3_1.out ex3_2.tmp || printf "${PWD}\nPossible problem with ex3_2, diffs above\n=========================================\n"; \
	   ${RM} -f ex3_2.tmp
runex3_3:                       # IMEX IJacobian for constant RHS Jacobian
	-@${MPIEXEC} -n 1 ./ex3 -nox -ts_type rosw -ts_max_steps 3 -ksp_converged_reason > ex3_3.tmp 2>&1;	  \
	   ${DIFF} output/ex3_3.out ex3_3.tmp || printf "${PWD}\nPossible problem with ex3_3, diffs above\n=========================================\n"; \
	   ${RM} -f ex3_3.tmp
runex3_4:                       # non-IMEX IJacobian with constant RHS Jacobian
	-@${MPIEXEC} -n 1 ./ex3 -nox -ts_type beuler -ts_max_steps 3 -ksp_converged_reason > ex3_4.tmp 2>&1;	  \
	   ${DIFF} output/ex3_4.out ex3_4.tmp || printf "${PWD}\nPossible problem with ex3_4, diffs above\n=========================================\n"; \
	   ${RM} -f ex3_4.tmp
runex3_5:
	-@${MPIEXEC} -n 1 ./ex3 -nox -ts_type beuler -ts_max_steps 3 -ksp_converged_reason -time_dependent_rhs > ex3_5.tmp 2>&1;	  \
	   ${DIFF} output/ex3_5.out ex3_5.tmp || printf "${PWD}\nPossible problem with ex3_5, diffs above\n=========================================\n"; \
	   ${RM} -f ex3_5.tmp

runex4:
	-@${MPIEXEC} -n 1 ./ex4 -ts_view -nox > ex4_1.tmp 2>&1;	  \
	   if (${DIFF} output/ex4_1.out ex4_1.tmp) then true; \
	   else printf "${PWD}\nPossible problem with with ex4_1, diffs above\n=========================================\n"; fi; \
	   ${RM} -f ex4_1.tmp
runex4_2:
	-@${MPIEXEC} -n 3 ./ex4 -ts_view -nox > ex4_2.tmp 2>&1;	  \
	   if (${DIFF} output/ex4_2.out ex4_2.tmp) then true; \
	   else printf "${PWD}\nPossible problem with with ex4_2, diffs above\n=========================================\n"; fi; \
	   ${RM} -f ex4_2.tmp
runex4_3:
	-@${MPIEXEC} -n 1 ./ex4 -ts_view -nox -nonlinear > ex4_3.tmp 2>&1;	  \
	   if (${DIFF} output/ex4_3.out ex4_3.tmp) then true; \
	   else printf "${PWD}\nPossible problem with with ex4_3, diffs above\n=========================================\n"; fi; \
	   ${RM} -f ex4_3.tmp
runex4_4:
	-@${MPIEXEC} -n 3 ./ex4 -ts_view -nox -nonlinear > ex4_4.tmp 2>&1;	  \
	   if (${DIFF} output/ex4_4.out ex4_4.tmp) then true; \
	   else printf "${PWD}\nPossible problem with with ex4_4, diffs above\n=========================================\n"; fi; \
	   ${RM} -f ex4_4.tmp
runex4_sundials:
	-@${MPIEXEC} -n 4 ./ex4 -nox -ts_type sundials -ts_max_steps 500 -nonlinear > ex4.tmp 2>&1;	  \
	   if (${DIFF} output/ex4_sundials.out ex4.tmp) then true; \
	   else printf "${PWD}\nPossible problem with with ex4_sundials, diffs above\n=========================================\n"; fi; \
	   ${RM} -f ex4.tmp

runex6:
	-@${MPIEXEC} -n 1 ./ex6 -nox -ts_max_steps 4   > ex6_1.tmp 2>&1;	  \
	   if (${DIFF} output/ex6_1.out ex6_1.tmp) then true; \
	   else printf "${PWD}\nPossible problem with with ex6_1, diffs above\n=========================================\n"; fi; \
	   ${RM} -f ex6_1.tmp

runex7:
	-@${MPIEXEC} -n 1 ./ex7 -ts_max_steps 5   > ex7_1.tmp 2>&1;	  \
	   if (${DIFF} output/ex7_1.out ex7_1.tmp) then true; \
	   else printf "${PWD}\nPossible problem with with ex7_1, diffs above\n=========================================\n"; fi; \
	   ${RM} -f ex7_1.tmp

runex7_2:
	-@${MPIEXEC} -n 1 ./ex7 -ts_max_steps 5  -snes_mf_operator > ex7_2.tmp 2>&1;	  \
	   if (${DIFF} output/ex7_2.out ex7_2.tmp) then true; \
	   else printf "${PWD}\nPossible problem with with ex7_2, diffs above\n=========================================\n"; fi; \
	   ${RM} -f ex7_2.tmp

runex7_3:
	-@${MPIEXEC} -n 1 ./ex7 -ts_max_steps 5  -snes_mf > ex7_3.tmp 2>&1;	  \
	   if (${DIFF} output/ex7_3.out ex7_3.tmp) then true; \
	   else printf "${PWD}\nPossible problem with with ex7_3, diffs above\n=========================================\n"; fi; \
	   ${RM} -f ex7_3.tmp

runex8:
	-@${MPIEXEC} -n 1 ./ex8 -monitor_error -ts_atol 1e-2 -ts_rtol 1e-2 -ts_exact_final_time interpolate -ts_type arkimex > ex8_1.tmp 2>&1; \
	   ${DIFF} output/ex8_1.out ex8_1.tmp || printf "${PWD}\nPossible problem with ex8_1, diffs above\n=========================================\n"; \
	   ${RM} -f ex8_1.tmp

runex8_2:
	-@${MPIEXEC} -n 1 ./ex8 -ts_atol 1e-2 -ts_rtol 1e-2 -ts_final_time 15 -ts_type arkimex -ts_arkimex_type 2e -problem_type orego -ts_arkimex_initial_guess_extrapolate 0 > ex8_2.tmp 2>&1; \
	   ${DIFF} output/ex8_2.out ex8_2.tmp || printf "${PWD}\nPossible problem with ex8_2, diffs above\n=========================================\n"; \
	   ${RM} -f ex8_2.tmp

runex8_3:
	-@${MPIEXEC} -n 1 ./ex8 -ts_atol 1e-2 -ts_rtol 1e-2 -ts_final_time 15 -ts_type arkimex -ts_arkimex_type 2e -problem_type orego -ts_arkimex_initial_guess_extrapolate 1 > ex8_3.tmp 2>&1; \
	   ${DIFF} output/ex8_3.out ex8_3.tmp || printf "${PWD}\nPossible problem with ex8_3, diffs above\n=========================================\n"; \
	   ${RM} -f ex8_3.tmp

runex9:
	-@${MPIEXEC} -n 1 ./ex9 -da_grid_x 100 -initial 1 -xmin -2 -xmax 5 -exact -limit mc > ex9_1.tmp 2>&1; \
	   ${DIFF} output/ex9_1.out ex9_1.tmp || printf "${PWD}\nPossible problem with ex9_1, diffs above\n=========================================\n"; \
	   ${RM} -f ex9_1.tmp
runex9_2:
	-@${MPIEXEC} -n 1 ./ex9 -da_grid_x 100 -initial 2 -xmin -2 -xmax 2 -exact -limit mc -physics burgers -bc_type outflow -ts_final_time 1 > ex9_2.tmp 2>&1; \
	   ${DIFF} output/ex9_2.out ex9_2.tmp || printf "${PWD}\nPossible problem with ex9_2, diffs above\n=========================================\n"; \
	   ${RM} -f ex9_2.tmp
runex9_3:
	-@${MPIEXEC} -n 3 ./ex9 -da_grid_x 100 -initial 2 -xmin -2 -xmax 2 -exact -limit mc -physics burgers -bc_type outflow -ts_final_time 1 > ex9_3.tmp 2>&1; \
	   ${DIFF} output/ex9_3.out ex9_3.tmp || printf "${PWD}\nPossible problem with ex9_3, diffs above\n=========================================\n"; \
	   ${RM} -f ex9_3.tmp

runex10:
	-@${MPIEXEC} -n 1 ./ex10 -da_grid_x 20 -rd_initial 1 -rd_discretization fd \
	   -rd_jacobian fd_coloring -rd_endpoint -ts_final_time 1 -ts_dt 2e-1 -ts_theta_extrapolate 0 \
	   -ts_monitor -snes_monitor_short -ksp_monitor_short > ex10_1.tmp 2>&1; \
	   ${DIFF} output/ex10_1.out ex10_1.tmp || printf "${PWD}\nPossible problem with ex10_1, diffs above\n=========================================\n"; \
	   ${RM} -f ex10_1.tmp

runex10_2:
	-@${MPIEXEC} -n 1 ./ex10 -da_grid_x 20 -rd_initial 1 -rd_discretization fe -rd_quadrature lobatto2 \
	   -rd_jacobian fd_coloring -rd_endpoint -ts_final_time 1 -ts_dt 2e-1 -ts_theta_extrapolate 0 \
	   -ts_monitor -snes_monitor_short -ksp_monitor_short > ex10_2.tmp 2>&1; \
	   ${DIFF} output/ex10_2.out ex10_2.tmp || printf "${PWD}\nPossible problem with ex10_2, diffs above\n=========================================\n"; \
	   ${RM} -f ex10_2.tmp

runex10_3:
	-@${MPIEXEC} -n 2 ./ex10 -da_grid_x 20 -rd_initial 1 -rd_discretization fd \
	   -rd_jacobian analytic -rd_endpoint -ts_final_time 3 -ts_dt 1e-1 -ts_theta_extrapolate 0 \
	   -ts_monitor -snes_monitor_short -ksp_monitor_short > ex10_3.tmp 2>&1; \
	   ${DIFF} output/ex10_3.out ex10_3.tmp || printf "${PWD}\nPossible problem with ex10_3, diffs above\n=========================================\n"; \
	   ${RM} -f ex10_3.tmp

#  This currently crashes after a few time steps with nonsolvable nonlinear system
runex10_4:
	-@${MPIEXEC} -n 2 ./ex10 -da_grid_x 20 -rd_initial 1 -rd_discretization fe -rd_quadrature lobatto2 \
	   -rd_jacobian analytic -rd_endpoint -ts_final_time 3 -ts_dt 1e-1 -ts_theta_extrapolate 0 \
	   -ts_monitor -snes_monitor_short -ksp_monitor_short > ex10_4.tmp 2>&1; \
	   ${DIFF} output/ex10_4.out ex10_4.tmp || printf "${PWD}\nPossible problem with ex10_4, diffs above\n=========================================\n"; \
	   ${RM} -f ex10_4.tmp

runex11:
	-@${MPIEXEC} -n 1 ./ex11 -ufv_vtk_interval 0 -f ${PETSC_DIR}/share/petsc/datafiles/meshes/sevenside-quad-15.exo > ex11_1.tmp 2>&1; \
	   ${DIFF} output/ex11_1.out ex11_1.tmp || printf "${PWD}\nPossible problem with ex11_1, diffs above\n=========================================\n"; \
	   ${RM} -f ex11_1.tmp

runex12:
	-@${MPIEXEC} -n 1 ./ex12 -da_grid_x 20 -ts_final_time 3 -ts_dt 1e-1 -ts_theta_extrapolate 0 \
	   -ts_monitor -ksp_monitor_short > ex12_1.tmp 2>&1; \
	   ${DIFF} output/ex12_1.out ex12_1.tmp || printf "${PWD}\nPossible problem with ex12_1, diffs above\n=========================================\n"; \
	   ${RM} -f ex12_1.tmp

runex13:
	-@${MPIEXEC} -n 1 ./ex13 -ts_max_steps 5 -ts_monitor > ex13.tmp 2>&1; \
	   ${DIFF} output/ex13_1.out ex13.tmp || printf "${PWD}\nPossible problem with ex13, diffs above\n=========================================\n"; \
	   ${RM} -f ex13.tmp
runex13_2:
	-@${MPIEXEC} -n 3 ./ex13 -ts_max_steps 5 -ts_monitor > ex13.tmp 2>&1; \
	   ${DIFF} output/ex13_1.out ex13.tmp || printf "${PWD}\nPossible problem with ex13_2, diffs above\n=========================================\n"; \
	   ${RM} -f ex13.tmp
runex13_3:
	-@${MPIEXEC} -n 3 ./ex13 -ts_max_steps 5 -snes_fd_color -ts_monitor > ex13.tmp 2>&1; \
	   ${DIFF} output/ex13_1.out ex13.tmp || printf "${PWD}\nPossible problem with ex13_3, diffs above\n=========================================\n"; \
	   ${RM} -f ex13.tmp

runex15:
	-@${MPIEXEC} -n 1 ./ex15 -da_grid_x 20 -da_grid_y 20 -boundary 0 -ts_max_steps 10 -ts_monitor > ex15.tmp 2>&1; \
	   ${DIFF} output/ex15_1.out ex15.tmp || printf "${PWD}\nPossible problem with ex15_1, diffs above\n=========================================\n"; \
	   ${RM} -f ex15.tmp
runex15_2:
	-@${MPIEXEC} -n 1 ./ex15 -da_grid_x 20 -da_grid_y 20 -boundary 0 -ts_max_steps 10 -Jtype 2 -ts_monitor > ex15.tmp 2>&1; \
	   ${DIFF} output/ex15_1.out ex15.tmp || printf "${PWD}\nPossible problem with ex15_2, diffs above\n=========================================\n"; \
	   ${RM} -f ex15.tmp
runex15_3:
	-@${MPIEXEC} -n 1 ./ex15 -da_grid_x 20 -da_grid_y 20 -boundary 1 -ts_max_steps 10 -ts_monitor > ex15.tmp 2>&1; \
	   ${DIFF} output/ex15_1.out ex15.tmp || printf "${PWD}\nPossible problem with ex15_3, diffs above\n=========================================\n"; \
	   ${RM} -f ex15.tmp
runex15_4:
	-@${MPIEXEC} -n 2 ./ex15 -da_grid_x 20 -da_grid_y 20 -boundary 1 -ts_max_steps 10 -ts_monitor > ex15.tmp 2>&1; \
	   ${DIFF} output/ex15_1.out ex15.tmp || printf "${PWD}\nPossible problem with ex15_4, diffs above\n=========================================\n"; \
	   ${RM} -f ex15.tmp
runex15_5:
	-@${MPIEXEC} -n 1 ./ex15 -da_grid_x 20 -da_grid_y 20 -boundary 0 -ts_max_steps 10 -Jtype 1 -ts_monitor > ex15.tmp 2>&1; \
	   ${DIFF} output/ex15_1.out ex15.tmp || printf "${PWD}\nPossible problem with ex15_2, diffs above\n=========================================\n"; \
	   ${RM} -f ex15.tmp

runex16:
	-@${MPIEXEC} -n 1 ./ex16 -ts_type arkimex -ts_arkimex_type myark2 -ts_adapt_type none > ex16_1.tmp 2>&1; \
	   ${DIFF} output/ex16_1.out ex16_1.tmp || printf "${PWD}\nPossible problem with ex16_1, diffs above\n=========================================\n"; \
	   ${RM} -f ex16_1.tmp

runex17:
	-@${MPIEXEC} -n 1 ./ex17 -da_grid_x 40 -ts_max_steps 2 -snes_monitor_short -ksp_monitor_short -ts_monitor > ex17_1.tmp 2>&1; \
	   ${DIFF} output/ex17_1.out ex17_1.tmp || printf "${PWD}\nPossible problem with ex17_1, diffs above\n=========================================\n"; \
	   ${RM} -f ex17_1.tmp

runex17_2:
	-@${MPIEXEC} -n 1 ./ex17 -da_grid_x 100 -ts_type theta -ts_theta_theta 0.5 > ex17_2.tmp 2>&1; \
	   ${DIFF} output/ex17_2.out ex17_2.tmp || printf "${PWD}\nPossible problem with ex17_2, diffs above\n=========================================\n";  \
	   ${RM} -f ex17_2.tmp

runex20:
	-@${MPIEXEC} -n 1 ./ex20 > ex20_1.tmp 2>&1; \
	   ${DIFF} output/ex20_1.out ex20_1.tmp || printf "${PWD}\nPossible problem with ex20_1, diffs above\n=========================================\n";  \
	   ${RM} -f ex20_1.tmp

runex22:
	-@${MPIEXEC} -n 1 ./ex22 -nox -da_grid_x 200 -ts_monitor_draw_solution -ts_arkimex_type 4 -ts_adapt_type none > ex22_1.tmp 2>&1; \
	   ${DIFF} output/ex22_1.out ex22_1.tmp || printf "${PWD}\nPossible problem with ex22_1, diffs above\n=========================================\n";  \
	   ${RM} -f ex22_1.tmp
runex22_2:
	-@${MPIEXEC} -n 2 ./ex22 -nox -da_grid_x 200 -ts_monitor_draw_solution -ts_type rosw -ts_dt 1e-3 -ts_adapt_type none > ex22_2.tmp 2>&1; \
	   ${DIFF} output/ex22_2.out ex22_2.tmp || printf "${PWD}\nPossible problem with ex22_2, diffs above\n=========================================\n";  \
	   ${RM} -f ex22_2.tmp
runex22_3:
	-@${MPIEXEC} -n 2 ./ex22 -nox -da_grid_x 200 -ts_monitor_draw_solution -ts_type rosw -ts_rosw_type ra34pw2 -ts_dt 5e-3 -ts_adapt_type none > ex22_3.tmp 2>&1; \
	   ${DIFF} output/ex22_3.out ex22_3.tmp || printf "${PWD}\nPossible problem with ex22_3, diffs above\n=========================================\n";  \
	   ${RM} -f ex22_3.tmp
runex22f:
	-@${MPIEXEC} -n 1 ./ex22f -da_grid_x 200 -ts_monitor_draw_solution -ts_arkimex_type 4 > ex22f_1.tmp 2>&1; \
	   ${DIFF} output/ex22f_1.out ex22f_1.tmp || printf "${PWD}\nPossible problem with ex22f_1, diffs above\n=========================================\n";  \
	   ${RM} -f ex22f_1.tmp

runex22f_mf:
	-@${MPIEXEC} -n 1 ./ex22f_mf -da_grid_x 200 -ts_monitor_draw_solution -ts_arkimex_type 4 > ex22f_mf_1.tmp 2>&1; \
	   ${DIFF} output/ex22f_mf_1.out ex22f_mf_1.tmp || printf "${PWD}\nPossible problem with ex22f_mf_1, diffs above\n=========================================\n";  \
	   ${RM} -f ex22f_mf_1.tmp

runex24:                        # This is not in the nightlies because the convergence details are numerically sensitive
	-@${MPIEXEC} -n 1 ./ex24 -pc_type lu -ts_dt 1e-5 -ts_final_time 1e5 -n 50 -monitor_short > ex24_1.tmp 2>&1; \
	   ${DIFF} output/ex24_1.out ex24_1.tmp || printf "${PWD}\nPossible problem with ex24_1, diffs above\n=========================================\n";  \
	   ${RM} -f ex24_1.tmp

runex25:
	-@${MPIEXEC} -n 1 ./ex25 -nox -da_grid_x 20 -ts_monitor_draw_solution -ts_type rosw -ts_rosw_type 2p -ts_dt 5e-2 -ts_adapt_type none > ex25_1.tmp 2>&1; \
	   ${DIFF} output/ex25_1.out ex25_1.tmp || printf "${PWD}\nPossible problem with ex25_1, diffs above\n=========================================\n";  \
	   ${RM} -f ex25_1.tmp

runex26:
	-@${MPIEXEC} -n 1 ./ex26 -da_grid_x 20 -da_grid_y 20 -lidvelocity 100 -grashof 1e3 -ts_max_steps 100 -ts_rtol 1e-3 -ts_atol 1e-3 -ts_type rosw -ts_rosw_type ra3pw -ts_monitor -ts_monitor_solution_vtk 'foo-%03D.vts' > ex26_1.tmp 2>&1; \
	   ${DIFF} output/ex26_1.out ex26_1.tmp || printf "${PWD}\nPossible problem with ex26_1, diffs above\n=========================================\n";  \
	   ${RM} -f ex26_1.tmp

runex26_2:
	-@${MPIEXEC} -n 4 ./ex26 -da_refine 2 -lidvelocity 100 -grashof 1e3 -ts_max_steps 10 -ts_rtol 1e-3 -ts_atol 1e-3 -pc_type lu -ts_type beuler -ts_monitor -snes_monitor_short -snes_type ngmres -npc_snes_type nasm -npc_snes_nasm_type restrict -da_overlap 4  > ex26_2.tmp 2>&1; \
	   ${DIFF} output/ex26_2.out ex26_2.tmp || printf "${PWD}\nPossible problem with ex26_2, diffs above\n=========================================\n";  \
	   ${RM} -f ex26_2.tmp

runex26_3:
	-@${MPIEXEC} -n 4 ./ex26 -da_refine 2 -lidvelocity 100 -grashof 1e3 -ts_max_steps 10 -ts_rtol 1e-3 -ts_atol 1e-3 -pc_type lu -ts_type beuler -ts_monitor -snes_monitor_short -snes_type aspin -da_overlap 4  > ex26_3.tmp 2>&1; \
	   ${DIFF} output/ex26_3.out ex26_3.tmp || printf "${PWD}\nPossible problem with ex26_3, diffs above\n=========================================\n";  \
	   ${RM} -f ex26_3.tmp

runex26_4:
	-@${MPIEXEC} -n 2 ./ex26 -da_refine 1 -lidvelocity 100 -grashof 1e3 -ts_max_steps 10 -ts_rtol 1e-3 -ts_atol 1e-3 \
        -ts_type beuler -ts_monitor -snes_monitor_short -snes_fd_color -pc_type mg  > ex26_4.tmp 2>&1; \
	   ${DIFF} output/ex26_4.out ex26_4.tmp || printf "${PWD}\nPossible problem with ex26_4, diffs above\n=========================================\n";  \
	   ${RM} -f ex26_4.tmp

runex29:
	-@${MPIEXEC} -n 16 ./ex29 -da_refine 4 -ts_max_steps 10 -ts_rtol 1e-3 -ts_atol 1e-3 \
        -ts_type arkimex -ts_monitor -snes_monitor -snes_type ngmres \
        -npc_snes_type nasm -npc_snes_nasm_type restrict -da_overlap 4  > ex29.tmp 2>&1; \
	   ${DIFF} output/ex29.out ex29.tmp || printf "${PWD}\nPossible problem with ex29, diffs above\n=========================================\n";  \
	   ${RM} -f ex29.tmp

runex30:
	-@${MPIEXEC} -n 1 ./ex30 > ex30_1.tmp 2>&1;	  \
	   ${DIFF} output/ex30_1.out ex30_1.tmp || printf "${PWD}\nPossible problem with ex30_1, diffs above\n=========================================\n"; \
	   ${RM} -f ex30_1.tmp

runex30_2:
	-@${MPIEXEC} -n 2 ./ex30 > ex30_2.tmp 2>&1;	  \
	   ${DIFF} output/ex30_2.out ex30_2.tmp || printf "${PWD}\nPossible problem with ex30_2, diffs above\n=========================================\n"; \
	   ${RM} -f ex30_2.tmp

runex31:
	-@${MPIEXEC} -n 1 ./ex31 > ex31_1.tmp 2>&1; \
	   ${DIFF} output/ex31_1.out ex31_1.tmp || printf "${PWD}\nPossible problem with ex20_1, diffs above\n=========================================\n";  \
	   ${RM} -f ex31_1.tmp

runex35:
	-@${MPIEXEC} -n 1 ./ex35 -ts_monitor > ex35_1.tmp 2>&1;	  \
	   ${DIFF} output/ex35_1.out ex35_1.tmp || printf "${PWD}\nPossible problem with ex35_1, diffs above\n=========================================\n"; \
	   ${RM} -f ex35_1.tmp

runex35_2:
	-@${MPIEXEC} -n 2 ./ex35 -ts_monitor -n 100 > ex35_2.tmp 2>&1;	  \
	   ${DIFF} output/ex35_2.out ex35_2.tmp || printf "${PWD}\nPossible problem with ex35_2, diffs above\n=========================================\n"; \
	   ${RM} -f ex35_2.tmp

TESTEXAMPLES_C		  = ex1.PETSc runex1 runex1_2 ex1.rm ex2.PETSc runex2 ex2.rm ex3.PETSc runex3 runex3_2 ex3.rm \
                            ex4.PETSc runex4 runex4_2 runex4_3 runex4_4 ex4.rm ex5.PETSc ex5.rm \
                            ex6.PETSc runex6 ex6.rm ex7.PETSc runex7 runex7_2 runex7_3 ex7.rm \
                            ex8.PETSc runex8 runex8_2 runex8_3 ex8.rm \
                            ex10.PETSc runex10 runex10_2 runex10_3  ex10.rm \
                            ex12.PETSc ex12.rm ex13.PETSc runex13 runex13_2 runex13_3 ex13.rm\
                            ex15.PETSc runex15 runex15_2 runex15_3 runex15_4 runex15_5 ex15.rm \
                            ex17.PETSc runex17 runex17_2 ex17.rm \
                            ex20.PETSc ex20.rm \
                            ex22.PETSc runex22 runex22_2 runex22_3 ex22.rm \
                            ex25.PETSc runex25 ex25.rm \
                            ex31.PETSc ex31.rm
TESTEXAMPLES_C_NOCOMPLEX  = ex9.PETSc runex9 runex9_2 runex9_3 ex9.rm ex26.PETSc runex26 runex26_2 runex26_3 runex26_4 ex26.rm
TESTEXAMPLES_C_X	  =
TESTEXAMPLES_FORTRAN	  = ex1f.PETSc runex1f ex1f.rm ex2f.PETSc runex2f ex2f.rm ex22f.PETSc ex22f.rm # ex22f_mf.PETSc ex22f_mf.rm
TESTEXAMPLES_C_X_MPIUNI =
TESTEXAMPLES_13		  = ex2.PETSc ex2.rm ex3.PETSc ex3.rm ex4.PETSc ex4.rm \
                            ex5.PETSc ex5.rm
TESTEXAMPLES_EXODUSII     = ex11.PETSc runex11 ex11.rm
TESTEXAMPLES_MOAB         = ex30.PETSc runex30 ex30.rm ex35.PETSc runex35 ex35.rm
TESTEXAMPLES_MOAB_HDF5    = ex35.PETSc runex35_2 ex35.rm

include ${PETSC_DIR}/conf/test<|MERGE_RESOLUTION|>--- conflicted
+++ resolved
@@ -156,7 +156,6 @@
 	-${CLINKER} -o ex31 ex31.o ${PETSC_TS_LIB}
 	${RM} ex31.o
 
-<<<<<<< HEAD
 ex40: ex40.o chkopts
 	-${CLINKER} -o ex40 ex40.o ${PETSC_TS_LIB}
 	${RM} ex40.o
@@ -164,11 +163,10 @@
 ex41: ex41.o chkopts
 	-${CLINKER} -o ex41 ex41.o ${PETSC_TS_LIB}
 	${RM} ex41.o
-=======
+
 ex35: ex35.o chkopts
 	-${CLINKER} -o ex35 ex35.o ${PETSC_TS_LIB}
 	${RM} ex35.o
->>>>>>> da48ddd3
 
 #---------------------------------------------------------------------------------
 runex1:
