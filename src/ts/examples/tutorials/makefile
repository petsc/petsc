
CFLAGS          =
FFLAGS          =
CPPFLAGS        =
FPPFLAGS        =
LOCDIR          = src/ts/examples/tutorials/
EXAMPLESC       = ex1.c ex2.c ex3.c ex4.c ex5.c ex6.c ex7.c ex8.c \
                ex9.c ex10.c ex11.c ex12.c ex13.c ex14.c ex15.c ex16.c ex17.c \
                ex19.c ex20.c ex21.c ex22.c ex24.c ex25.c ex26.c \
                ex28.c ex31.c ex34.c ex35.cxx extchem.c\
                ex16adj.c ex16opt_p.c ex16opt_ic.c  \
                ex20adj.c ex20opt_p.c ex20opt_ic.c  \
                ex40.c ex41.c ex42.c
EXAMPLESF       = ex1f.F ex22f.F ex22f_mf.F90
MANSEC          = TS
DIRS            = phasefield advection-diffusion-reaction eimex power_grid network

include ${PETSC_DIR}/lib/petsc/conf/variables
include ${PETSC_DIR}/lib/petsc/conf/rules

ex1: ex1.o  chkopts
	-${CLINKER} -o ex1 ex1.o  ${PETSC_TS_LIB}
	${RM} ex1.o

ex1f: ex1f.o  chkopts
	-${FLINKER} -o ex1f ex1f.o  ${PETSC_TS_LIB}
	${RM} ex1f.o

ex2: ex2.o chkopts
	-${CLINKER} -o ex2 ex2.o ${PETSC_TS_LIB}
	${RM} ex2.o

ex3: ex3.o  chkopts
	-${CLINKER} -o ex3 ex3.o  ${PETSC_TS_LIB}
	${RM} ex3.o

ex4: ex4.o  chkopts
	-${CLINKER} -o ex4 ex4.o  ${PETSC_TS_LIB}
	${RM} ex4.o

ex5: ex5.o  chkopts
	-${CLINKER} -o ex5 ex5.o  ${PETSC_TS_LIB}
	${RM} ex5.o

ex6: ex6.o  chkopts
	-${CLINKER} -o ex6 ex6.o  ${PETSC_TS_LIB}
	${RM} ex6.o

ex7: ex7.o  chkopts
	-${CLINKER} -o ex7 ex7.o  ${PETSC_TS_LIB}
	${RM} ex7.o

ex8: ex8.o  chkopts
	-${CLINKER} -o ex8 ex8.o  ${PETSC_TS_LIB}
	${RM} ex8.o

ex9: ex9.o  chkopts
	-${CLINKER} -o ex9 ex9.o  ${PETSC_TS_LIB}
	${RM} ex9.o

ex10: ex10.o  chkopts
	-${CLINKER} -o ex10 ex10.o  ${PETSC_TS_LIB}
	${RM} ex10.o

ex11: ex11.o  chkopts
	-${CLINKER} -o ex11 ex11.o  ${PETSC_TS_LIB}
	${RM} ex11.o

ex11_sa: ex11_sa.o chkopts
	-${CLINKER} -o ex11_sa ex11_sa.o ${PETSC_TS_LIB}
	${RM} ex11_sa.o

ex12: ex12.o  chkopts
	-${CLINKER} -o ex12 ex12.o  ${PETSC_TS_LIB}
	${RM} ex12.o

ex13: ex13.o  chkopts
	-${CLINKER} -o ex13 ex13.o  ${PETSC_TS_LIB}
	${RM} ex13.o

ex14: ex14.o  chkopts
	-${CLINKER} -o ex14 ex14.o  ${PETSC_TS_LIB}
	${RM} ex14.o

ex15: ex15.o  chkopts
	-${CLINKER} -o ex15 ex15.o  ${PETSC_TS_LIB}
	${RM} ex15.o

ex16: ex16.o  chkopts
	-${CLINKER} -o ex16 ex16.o  ${PETSC_TS_LIB}
	${RM} ex16.o

ex16adj: ex16adj.o chkopts
	-${CLINKER} -o ex16adj ex16adj.o ${PETSC_TS_LIB}
	${RM} ex16adj.o

ex16opt_p: ex16opt_p.o chkopts
	-${CLINKER} -o ex16opt_p ex16opt_p.o ${PETSC_LIB}
	${RM} ex16opt_p.o

ex16opt_ic: ex16opt_ic.o chkopts
	-${CLINKER} -o ex16opt_ic ex16opt_ic.o ${PETSC_LIB}
	${RM} ex16opt_ic.o

ex17: ex17.o  chkopts
	-${CLINKER} -o ex17 ex17.o  ${PETSC_TS_LIB}
	${RM} ex17.o

ex19: ex19.o  chkopts
	-${CLINKER} -o ex19 ex19.o  ${PETSC_TS_LIB}
	${RM} ex19.o

ex20: ex20.o  chkopts
	-${CLINKER} -o ex20 ex20.o  ${PETSC_TS_LIB}
	${RM} ex20.o

ex20adj: ex20adj.o  chkopts
	-${CLINKER} -o ex20adj ex20adj.o  ${PETSC_TS_LIB}
	${RM} ex20adj.o

ex20opt_ic: ex20opt_ic.o chkopts
	-${CLINKER} -o ex20opt_ic ex20opt_ic.o ${PETSC_LIB}
	${RM} ex20opt_ic.o

ex20opt_p: ex20opt_p.o chkopts
	-${CLINKER} -o ex20opt_p ex20opt_p.o ${PETSC_LIB}
	${RM} ex20opt_p.o

ex21: ex21.o  chkopts
	-${CLINKER} -o ex21 ex21.o  ${PETSC_TS_LIB}
	${RM} ex21.o

ex22: ex22.o chkopts
	-${CLINKER} -o ex22 ex22.o ${PETSC_TS_LIB}
	${RM} ex22.o

ex22f: ex22f.o  chkopts
	-${FLINKER} -o ex22f ex22f.o ${PETSC_TS_LIB}
	${RM} ex22f.o

ex22f_mf: ex22f_mf.o  chkopts
	-${FLINKER} -o ex22f_mf ex22f_mf.o ${PETSC_TS_LIB}
	${RM} ex22f_mf.o

ex23: ex23.o chkopts
	-${CLINKER} -o ex23 ex23.o ${PETSC_TS_LIB}
	${RM} ex23.o

ex24: ex24.o chkopts
	-${CLINKER} -o ex24 ex24.o ${PETSC_TS_LIB}
	${RM} ex24.o

ex25: ex25.o chkopts
	-${CLINKER} -o ex25 ex25.o ${PETSC_TS_LIB}
	${RM} ex25.o

ex26: ex26.o chkopts
	-${CLINKER} -o ex26 ex26.o ${PETSC_TS_LIB}
	${RM} ex26.o

ex27: ex27.o chkopts
	-${CLINKER} -o ex27 ex27.o ${PETSC_TS_LIB}
	${RM} ex27.o

ex28: ex28.o chkopts
	-${CLINKER} -o ex28 ex28.o ${PETSC_TS_LIB}
	${RM} ex28.o

ex29: ex29.o chkopts
	-${CLINKER} -o ex29 ex29.o ${PETSC_TS_LIB}
	${RM} ex29.o

ex30: ex30.o chkopts
	-${CLINKER} -o ex30 ex30.o ${PETSC_TS_LIB}
	${RM} ex30.o

ex31: ex31.o chkopts
	-${CLINKER} -o ex31 ex31.o ${PETSC_TS_LIB}
	${RM} ex31.o

ex34: ex34.o chkopts
	-${CLINKER} -o ex34 ex34.o ${PETSC_TS_LIB}
	${RM} ex34.o

ex35: ex35.o chkopts
	-${CLINKER} -o ex35 ex35.o ${PETSC_TS_LIB}
	${RM} ex35.o

ex36: ex36.o chkopts
	-${CLINKER} -o ex36 ex36.o ${PETSC_TS_LIB}
	${RM} ex36.o

ex36SE: ex36SE.o chkopts
	-${CLINKER} -o ex36SE ex36SE.o ${PETSC_TS_LIB}
	${RM} ex36SE.o

ex36A: ex36A.o chkopts
	-${CLINKER} -o ex36A ex36A.o ${PETSC_TS_LIB}
	${RM} ex36A.o

extchem: extchem.o chkopts
	-${CLINKER} -o extchem extchem.o ${PETSC_TS_LIB}
	${RM} extchem.o

extchemfield: extchemfield.o chkopts
	-${CLINKER} -o extchemfield extchemfield.o ${PETSC_TS_LIB}
	${RM} extchemfield.o

ex40: ex40.o chkopts
	-${CLINKER} -o ex40 ex40.o ${PETSC_TS_LIB}
	${RM} ex40.o

ex41: ex41.o chkopts
	-${CLINKER} -o ex41 ex41.o ${PETSC_TS_LIB}
	${RM} ex41.o

ex42: ex42.o chkopts
	-${CLINKER} -o ex42 ex42.o ${PETSC_TS_LIB}
	${RM} ex42.o

ex43: ex43.o chkopts
	-${CLINKER} -o ex43 ex43.o ${PETSC_TS_LIB}
	${RM} ex43.o

ex44: ex44.o chkopts
	-${CLINKER} -o ex44 ex44.o ${PETSC_TS_LIB}
	${RM} ex44.o

#---------------------------------------------------------------------------------
runex1:
<<<<<<< HEAD
	-@${MPIEXEC} -n 1 ./ex1 -ksp_gmres_cgs_refinement_type refine_always -snes_type newtonls -ts_monitor_pseudo -snes_atol 1.e-7 -ts_pseudo_frtol 1.e-5 -ts_view draw:tikz:output/fig.tex > ex1_1.tmp 2>&1;	  \
=======
	-@${MPIEXEC} -n 1 ./ex1 -ksp_gmres_cgs_refinement_type refine_always -snes_type newtonls -ts_monitor_pseudo -snes_atol 1.e-7 -ts_pseudo_frtol 1.e-5 > ex1_1.tmp 2>&1;  \
>>>>>>> 4dd9fcc3
	   ${DIFF} output/ex1_1.out ex1_1.tmp || printf "${PWD}\nPossible problem with ex1_1, diffs above\n=========================================\n"; \
	   ${DIFF} output/fig.tex output/fig.tex.out || printf "${PWD}\nPossible problem with ex1_1, diffs above\n=========================================\n"; \
         ${RM} -f ex1_1.tmp output/fig.tex

runex1_2:
	-@${MPIEXEC} -n 1 ./ex1 -ts_monitor_pseudo -ts_pseudo_frtol 1.e-5 > ex1_2.tmp 2>&1;  \
	   ${DIFF} output/ex1_2.out ex1_2.tmp || printf "${PWD}\nPossible problem with ex1_2, diffs above\n=========================================\n"; \
	   ${RM} -f ex1_2.tmp

runex1f:
	-@${MPIEXEC} -n 1 ./ex1f -ksp_gmres_cgs_refinement_type refine_always -snes_type newtonls -ts_monitor_pseudo -ts_max_snes_failures 3 -ts_pseudo_frtol 1.e-5  -snes_stol 1e-5 > ex1f_1.tmp 2>&1;  \
	   ${DIFF} output/ex1f_1.out ex1f_1.tmp || printf "${PWD}\nPossible problem with ex1f_1, diffs above\n=========================================\n"; \
	   ${RM} -f ex1f_1.tmp

runex2:
	-@${MPIEXEC} -n 2 ./ex2 -nox -ts_dt 10 -mymonitor > ex2_1.tmp 2>&1;  \
	   ${DIFF} output/ex2_1.out ex2_1.tmp || printf "${PWD}\nPossible problem with ex2_1, diffs above\n=========================================\n"; \
	   ${RM} -f ex2_1.tmp

runex3:
	-@${MPIEXEC} -n 1 ./ex3 -nox -ts_type ssp -ts_dt 0.0005 > ex3_1.tmp 2>&1;  \
	   ${DIFF} output/ex3_1.out ex3_1.tmp || printf "${PWD}\nPossible problem with ex3_1, diffs above\n=========================================\n"; \
	   ${RM} -f ex3_1.tmp
runex3_2:
	-@${MPIEXEC} -n 1 ./ex3 -nox -ts_type ssp -ts_dt 0.0005 -time_dependent_rhs 1 > ex3_2.tmp 2>&1;  \
	   ${DIFF} output/ex3_1.out ex3_2.tmp || printf "${PWD}\nPossible problem with ex3_2, diffs above\n=========================================\n"; \
	   ${RM} -f ex3_2.tmp
runex3_3:                       # IMEX IJacobian for constant RHS Jacobian
<<<<<<< HEAD
	-@${MPIEXEC} -n 1 ./ex3 -nox -ts_type rosw -ts_max_steps 3 -ksp_converged_reason | ${SED} "s/ATOL/RTOL/g" > ex3_3.tmp 2>&1;	  \
=======
	-@${MPIEXEC} -n 1 ./ex3 -nox -ts_type rosw -ts_max_steps 3 -ksp_converged_reason > ex3_3.tmp 2>&1;  \
>>>>>>> 4dd9fcc3
	   ${DIFF} output/ex3_3.out ex3_3.tmp || printf "${PWD}\nPossible problem with ex3_3, diffs above\n=========================================\n"; \
	   ${RM} -f ex3_3.tmp
runex3_4:                       # non-IMEX IJacobian with constant RHS Jacobian
	-@${MPIEXEC} -n 1 ./ex3 -nox -ts_type beuler -ts_max_steps 3 -ksp_converged_reason > ex3_4.tmp 2>&1;  \
	   ${DIFF} output/ex3_4.out ex3_4.tmp || printf "${PWD}\nPossible problem with ex3_4, diffs above\n=========================================\n"; \
	   ${RM} -f ex3_4.tmp
runex3_5:
	-@${MPIEXEC} -n 1 ./ex3 -nox -ts_type beuler -ts_max_steps 3 -ksp_converged_reason -time_dependent_rhs > ex3_5.tmp 2>&1;  \
	   ${DIFF} output/ex3_5.out ex3_5.tmp || printf "${PWD}\nPossible problem with ex3_5, diffs above\n=========================================\n"; \
	   ${RM} -f ex3_5.tmp

runex4:
	-@${MPIEXEC} -n 1 ./ex4 -ts_view -nox > ex4_1.tmp 2>&1;  \
	   if (${DIFF} output/ex4_1.out ex4_1.tmp) then true; \
	   else printf "${PWD}\nPossible problem with ex4_1, diffs above\n=========================================\n"; fi; \
	   ${RM} -f ex4_1.tmp
runex4_2:
	-@${MPIEXEC} -n 3 ./ex4 -ts_view -nox > ex4_2.tmp 2>&1;  \
	   if (${DIFF} output/ex4_2.out ex4_2.tmp) then true; \
	   else printf "${PWD}\nPossible problem with ex4_2, diffs above\n=========================================\n"; fi; \
	   ${RM} -f ex4_2.tmp
runex4_3:
	-@${MPIEXEC} -n 1 ./ex4 -ts_view -nox -nonlinear > ex4_3.tmp 2>&1;  \
	   if (${DIFF} output/ex4_3.out ex4_3.tmp) then true; \
	   else printf "${PWD}\nPossible problem with ex4_3, diffs above\n=========================================\n"; fi; \
	   ${RM} -f ex4_3.tmp
runex4_4:
	-@${MPIEXEC} -n 3 ./ex4 -ts_view -nox -nonlinear > ex4_4.tmp 2>&1;  \
	   if (${DIFF} output/ex4_4.out ex4_4.tmp) then true; \
	   else printf "${PWD}\nPossible problem with ex4_4, diffs above\n=========================================\n"; fi; \
	   ${RM} -f ex4_4.tmp
runex4_sundials:
	-@${MPIEXEC} -n 4 ./ex4 -nox -ts_type sundials -ts_max_steps 500 -nonlinear > ex4.tmp 2>&1;  \
	   if (${DIFF} output/ex4_sundials.out ex4.tmp) then true; \
	   else printf "${PWD}\nPossible problem with ex4_sundials, diffs above\n=========================================\n"; fi; \
	   ${RM} -f ex4.tmp
runex5:
	-@${MPIEXEC} -n 1 ./ex5    > ex5_1.tmp 2>&1;  \
	   if (${DIFF} output/ex5_1.out ex5_1.tmp) then true; \
	   else printf "${PWD}\nPossible problem with ex5, diffs above\n=========================================\n"; fi; \
	   ${RM} -f ex5_1.tmp
runex5_nox:
	-@${MPIEXEC} -n 1 ./ex5 -nox   > ex5_1.tmp 2>&1;  \
	   if (${DIFF} output/ex5_1.out ex5_1.tmp) then true; \
	   else printf "${PWD}\nPossible problem with ex5_nox, diffs above\n=========================================\n"; fi; \
	   ${RM} -f ex5_1.tmp
runex6:
	-@${MPIEXEC} -n 1 ./ex6 -nox -ts_max_steps 4   > ex6_1.tmp 2>&1;  \
	   if (${DIFF} output/ex6_1.out ex6_1.tmp) then true; \
	   else printf "${PWD}\nPossible problem with ex6_1, diffs above\n=========================================\n"; fi; \
	   ${RM} -f ex6_1.tmp

runex7:
	-@${MPIEXEC} -n 1 ./ex7 -ts_max_steps 5   > ex7_1.tmp 2>&1;  \
	   if (${DIFF} output/ex7_1.out ex7_1.tmp) then true; \
	   else printf "${PWD}\nPossible problem with ex7_1, diffs above\n=========================================\n"; fi; \
	   ${RM} -f ex7_1.tmp

runex7_2:
	-@${MPIEXEC} -n 1 ./ex7 -ts_max_steps 5  -snes_mf_operator > ex7_2.tmp 2>&1;  \
	   if (${DIFF} output/ex7_2.out ex7_2.tmp) then true; \
	   else printf "${PWD}\nPossible problem with ex7_2, diffs above\n=========================================\n"; fi; \
	   ${RM} -f ex7_2.tmp

runex7_3:
	-@${MPIEXEC} -n 1 ./ex7 -ts_max_steps 5  -snes_mf > ex7_3.tmp 2>&1;  \
	   if (${DIFF} output/ex7_3.out ex7_3.tmp) then true; \
	   else printf "${PWD}\nPossible problem with ex7_3, diffs above\n=========================================\n"; fi; \
	   ${RM} -f ex7_3.tmp

runex8:
	-@${MPIEXEC} -n 1 ./ex8 -monitor_error -ts_atol 1e-2 -ts_rtol 1e-2 -ts_exact_final_time interpolate -ts_type arkimex > ex8_1.tmp 2>&1; \
	   ${DIFF} output/ex8_1.out ex8_1.tmp || printf "${PWD}\nPossible problem with ex8_1, diffs above\n=========================================\n"; \
	   ${RM} -f ex8_1.tmp

runex8_2:
	-@${MPIEXEC} -n 1 ./ex8 -ts_atol 1e-2 -ts_rtol 1e-2 -ts_final_time 15 -ts_type arkimex -ts_arkimex_type 2e -problem_type orego -ts_arkimex_initial_guess_extrapolate 0 > ex8_2.tmp 2>&1; \
	   ${DIFF} output/ex8_2.out ex8_2.tmp || printf "${PWD}\nPossible problem with ex8_2, diffs above\n=========================================\n"; \
	   ${RM} -f ex8_2.tmp

runex8_3:
	-@${MPIEXEC} -n 1 ./ex8 -ts_atol 1e-2 -ts_rtol 1e-2 -ts_final_time 15 -ts_type arkimex -ts_arkimex_type 2e -problem_type orego -ts_arkimex_initial_guess_extrapolate 1 > ex8_3.tmp 2>&1; \
	   ${DIFF} output/ex8_3.out ex8_3.tmp || printf "${PWD}\nPossible problem with ex8_3, diffs above\n=========================================\n"; \
	   ${RM} -f ex8_3.tmp

runex9:
	-@${MPIEXEC} -n 1 ./ex9 -da_grid_x 100 -initial 1 -xmin -2 -xmax 5 -exact -limit mc > ex9_1.tmp 2>&1; \
	   ${DIFF} output/ex9_1.out ex9_1.tmp || printf "${PWD}\nPossible problem with ex9_1, diffs above\n=========================================\n"; \
	   ${RM} -f ex9_1.tmp
runex9_2:
	-@${MPIEXEC} -n 1 ./ex9 -da_grid_x 100 -initial 2 -xmin -2 -xmax 2 -exact -limit mc -physics burgers -bc_type outflow -ts_final_time 1 | sed "s/at 48/at 0/g"> ex9_2.tmp 2>&1; \
	   ${DIFF} output/ex9_2.out ex9_2.tmp || printf "${PWD}\nPossible problem with ex9_2, diffs above\n=========================================\n"; \
	   ${RM} -f ex9_2.tmp
runex9_3:
	-@${MPIEXEC} -n 3 ./ex9 -da_grid_x 100 -initial 2 -xmin -2 -xmax 2 -exact -limit mc -physics burgers -bc_type outflow -ts_final_time 1 | sed "s/at 48/at 0/g" > ex9_3.tmp 2>&1; \
	   ${DIFF} output/ex9_3.out ex9_3.tmp || printf "${PWD}\nPossible problem with ex9_3, diffs above\n=========================================\n"; \
	   ${RM} -f ex9_3.tmp

clean_files:
	-@${RM} SA-data/*.bin; \
	  ${RM} SA-data/*.info

runex10:
	-@${MPIEXEC} -n 1 ./ex10 -da_grid_x 20 -rd_initial 1 -rd_discretization fd \
	   -rd_jacobian fd_coloring -rd_endpoint -ts_final_time 1 -ts_dt 2e-1 -ts_theta_initial_guess_extrapolate 0 \
	   -ts_monitor -snes_monitor_short -ksp_monitor_short > ex10_1.tmp 2>&1; \
	   ${DIFF} output/ex10_1.out ex10_1.tmp || printf "${PWD}\nPossible problem with ex10_1, diffs above\n=========================================\n"; \
	   ${RM} -f ex10_1.tmp

runex10_2:
	-@${MPIEXEC} -n 1 ./ex10 -da_grid_x 20 -rd_initial 1 -rd_discretization fe -rd_quadrature lobatto2 \
	   -rd_jacobian fd_coloring -rd_endpoint -ts_final_time 1 -ts_dt 2e-1 -ts_theta_initial_guess_extrapolate 0 \
	   -ts_monitor -snes_monitor_short -ksp_monitor_short > ex10_2.tmp 2>&1; \
	   ${DIFF} output/ex10_2.out ex10_2.tmp || printf "${PWD}\nPossible problem with ex10_2, diffs above\n=========================================\n"; \
	   ${RM} -f ex10_2.tmp

runex10_3:
	-@${MPIEXEC} -n 2 ./ex10 -da_grid_x 20 -rd_initial 1 -rd_discretization fd \
	   -rd_jacobian analytic -rd_endpoint -ts_final_time 3 -ts_dt 1e-1 -ts_theta_initial_guess_extrapolate 0 \
	   -ts_monitor -snes_monitor_short -ksp_monitor_short > ex10_3.tmp 2>&1; \
	   ${DIFF} output/ex10_3.out ex10_3.tmp || printf "${PWD}\nPossible problem with ex10_3, diffs above\n=========================================\n"; \
	   ${RM} -f ex10_3.tmp

#  This currently crashes after a few time steps with nonsolvable nonlinear system
runex10_4:
	-@${MPIEXEC} -n 2 ./ex10 -da_grid_x 20 -rd_initial 1 -rd_discretization fe -rd_quadrature lobatto2 \
	   -rd_jacobian analytic -rd_endpoint -ts_final_time 3 -ts_dt 1e-1 -ts_theta_initial_guess_extrapolate 0 \
	   -ts_monitor -snes_monitor_short -ksp_monitor_short > ex10_4.tmp 2>&1; \
	   ${DIFF} output/ex10_4.out ex10_4.tmp || printf "${PWD}\nPossible problem with ex10_4, diffs above\n=========================================\n"; \
	   ${RM} -f ex10_4.tmp

runex11:
	-@${MPIEXEC} -n 1 ./ex11 -ufv_vtk_interval 0 -f ${PETSC_DIR}/share/petsc/datafiles/meshes/sevenside-quad-15.exo > ex11_1.tmp 2>&1; \
	   ${DIFF} output/ex11_1.out ex11_1.tmp || printf "${PWD}\nPossible problem with ex11_1, diffs above\n=========================================\n"; \
	   ${RM} -f ex11_1.tmp

runex11_euler:
	-@${MPIEXEC} -n 1 ./ex11 -ufv_vtk_interval 1 -monitor density,energy -f -grid_size 2,1 -grid_bounds -1,1.,0.,1 -bc_wall 1,2,3,4 \
          -dm_refine_hierarchy 5 -physics euler -eu_type iv_shock -ufv_cfl 10 -eu_alpha 60. -eu_gamma 1.4 -eu_amach 2.02 -eu_rho2 3. -ts_final_time 1 \
          -ts_ssp_type rks2 -ts_ssp_nstages 10 -petscfv_type leastsquares -petsclimiter_type minmod
#           > ex11_1.tmp 2>&1; \
#	   ${DIFF} output/ex11_1.out ex11_euler.tmp || printf "${PWD}\nPossible problem with ex11_1, diffs above\n=========================================\n";
	   ${RM} -f ex11_1.tmp
#[-dm_plex_convert_type p4est]

runex11_advect:
	-@${MPIEXEC} -n 4 ./ex11 \
		-physics advect -advect_sol_type bump_cavity -advect_bump_center 0.,0.5 -advect_bump_radius 0.25 -advect_bump_type cos -ufv_cfl 10 \
		-petscfv_type leastsquares -petscfv_compute_gradients 1 -petsclimiter_type minmod \
		-monitor solution,error -ufv_vtk_interval 10 \
		-f -grid_bounds -1.,1.,-1.,1. -bc_outflow 1,2,3,4 -grid_size 64,64 \
		-ts_ssp_type rks2 -ts_ssp_nstages 10 -ts_final_time 1.


runex11_advect_p4est:
	-@${MPIEXEC} -n 4 ./ex11 \
		-physics advect -advect_sol_type bump_cavity -advect_bump_center 0.,0.5 -advect_bump_radius 0.25 -advect_bump_type cos -ufv_cfl 10 \
		-petscfv_type leastsquares -petscfv_compute_gradients 1 -petsclimiter_type minmod \
		-monitor solution,error \
		-f -grid_bounds -1.,1.,-1.,1. -bc_outflow 1,2,3,4 \
			-dm_type p4est -dm_forest_partition_overlap 1 -dm_forest_maximum_refinement 6 -dm_forest_minimum_refinement 2 -dm_forest_initial_refinement 4 \
		-ts_ssp_type rks2 -ts_ssp_nstages 10 -ts_final_time 1. \
		-ufv_use_amr -ufv_refine_tol 1.e-2 -ufv_coarsen_tol 1.e-4

runex11_advect_p4est_fine:
	-@${MPIEXEC} -n 4 ./ex11 \
		-physics advect -advect_sol_type bump_cavity -advect_bump_center 0.,0.5 -advect_bump_radius 0.25 -advect_bump_type cos -ufv_cfl 10 \
		-petscfv_type leastsquares -petscfv_compute_gradients 1 -petsclimiter_type minmod \
		-monitor solution,error \
		-f -grid_bounds -1.,1.,-1.,1. -bc_outflow 1,2,3,4 \
			-dm_type p4est -dm_forest_partition_overlap 1 -dm_forest_maximum_refinement 7 -dm_forest_minimum_refinement 3 -dm_forest_initial_refinement 4 \
		-ts_ssp_type rks2 -ts_ssp_nstages 10 -ts_final_time 1. \
		-ufv_use_amr -ufv_refine_tol 2.5e-3 -ufv_coarsen_tol 2.5e-5

runex11_euler_p4est:
	-@${MPIEXEC} -n 4 ./ex11 -ufv_vtk_interval 1 -monitor density,energy -f -grid_size 2,1 -grid_bounds -1,1.,0.,1 -bc_wall 1,2,3,4 \
          -dm_type p4est -dm_forest_partition_overlap 1 -dm_forest_maximum_refinement 6 -dm_forest_minimum_refinement 2 -dm_forest_initial_refinement 2 -physics euler -eu_type iv_shock -ufv_cfl 10 -eu_alpha 60. -grid_skew_60 -eu_gamma 1.4 -eu_amach 2.02 -eu_rho2 3. -ts_final_time 1 \
          -ts_ssp_type rks2 -ts_ssp_nstages 10 -petscfv_type leastsquares -petscfv_compute_gradients 0 -petsclimiter_type minmod \
					-ufv_use_amr -ufv_view_initial_refinement -ufv_refine_tol 0.5 -ufv_coarsen_tol 1.e-2 -ts_final_time 0.1

runex12:
	-@${MPIEXEC} -n 1 ./ex12 -da_grid_x 20 -ts_final_time 3 -ts_dt 1e-1 -ts_theta_initial_guess_extrapolate 0 \
	   -ts_monitor -ksp_monitor_short > ex12_1.tmp 2>&1; \
	   ${DIFF} output/ex12_1.out ex12_1.tmp || printf "${PWD}\nPossible problem with ex12_1, diffs above\n=========================================\n"; \
	   ${RM} -f ex12_1.tmp

runex12_2:
	-@${MPIEXEC} -n 1 ./ex12 -da_grid_x 20 -ts_final_time 0.11 -ts_dt 1e-1 -ts_type glle \
	   -ts_monitor -ksp_monitor_short > ex12_2.tmp 2>&1; \
	   ${DIFF} output/ex12_2.out ex12_2.tmp || printf "${PWD}\nPossible problem with ex12_2, diffs above\n=========================================\n"; \
	   ${RM} -f ex12_2.tmp

runex13:
	-@${MPIEXEC} -n 1 ./ex13 -ts_max_steps 5 -ts_monitor > ex13.tmp 2>&1; \
	   ${DIFF} output/ex13_1.out ex13.tmp || printf "${PWD}\nPossible problem with ex13, diffs above\n=========================================\n"; \
	   ${RM} -f ex13.tmp
runex13_2:
	-@${MPIEXEC} -n 3 ./ex13 -ts_max_steps 5 -ts_monitor > ex13.tmp 2>&1; \
	   ${DIFF} output/ex13_1.out ex13.tmp || printf "${PWD}\nPossible problem with ex13_2, diffs above\n=========================================\n"; \
	   ${RM} -f ex13.tmp
runex13_3:
	-@${MPIEXEC} -n 3 ./ex13 -ts_max_steps 5 -snes_fd_color -ts_monitor > ex13.tmp 2>&1; \
	   ${DIFF} output/ex13_1.out ex13.tmp || printf "${PWD}\nPossible problem with ex13_3, diffs above\n=========================================\n"; \
	   ${RM} -f ex13.tmp

runex15:
	-@${MPIEXEC} -n 1 ./ex15 -da_grid_x 20 -da_grid_y 20 -boundary 0 -ts_max_steps 10 -ts_monitor > ex15.tmp 2>&1; \
	   ${DIFF} output/ex15_1.out ex15.tmp || printf "${PWD}\nPossible problem with ex15_1, diffs above\n=========================================\n"; \
	   ${RM} -f ex15.tmp
runex15_2:
	-@${MPIEXEC} -n 1 ./ex15 -da_grid_x 20 -da_grid_y 20 -boundary 0 -ts_max_steps 10 -Jtype 2 -ts_monitor > ex15.tmp 2>&1; \
	   ${DIFF} output/ex15_1.out ex15.tmp || printf "${PWD}\nPossible problem with ex15_2, diffs above\n=========================================\n"; \
	   ${RM} -f ex15.tmp
runex15_3:
	-@${MPIEXEC} -n 1 ./ex15 -da_grid_x 20 -da_grid_y 20 -boundary 1 -ts_max_steps 10 -ts_monitor > ex15.tmp 2>&1; \
	   ${DIFF} output/ex15_1.out ex15.tmp || printf "${PWD}\nPossible problem with ex15_3, diffs above\n=========================================\n"; \
	   ${RM} -f ex15.tmp
runex15_4:
	-@${MPIEXEC} -n 2 ./ex15 -da_grid_x 20 -da_grid_y 20 -boundary 1 -ts_max_steps 10 -ts_monitor > ex15.tmp 2>&1; \
	   ${DIFF} output/ex15_1.out ex15.tmp || printf "${PWD}\nPossible problem with ex15_4, diffs above\n=========================================\n"; \
	   ${RM} -f ex15.tmp
runex15_5:
	-@${MPIEXEC} -n 1 ./ex15 -da_grid_x 20 -da_grid_y 20 -boundary 0 -ts_max_steps 10 -Jtype 1 -ts_monitor > ex15.tmp 2>&1; \
	   ${DIFF} output/ex15_1.out ex15.tmp || printf "${PWD}\nPossible problem with ex15_2, diffs above\n=========================================\n"; \
	   ${RM} -f ex15.tmp

runex16:
	-@${MPIEXEC} -n 1 ./ex16 -ts_type arkimex -ts_arkimex_type myark2 -ts_adapt_type none > ex16_1.tmp 2>&1; \
	   ${DIFF} output/ex16_1.out ex16_1.tmp || printf "${PWD}\nPossible problem with ex16_1, diffs above\n=========================================\n"; \
	   ${RM} -f ex16_1.tmp

runex16adj:
	-@${MPIEXEC} -n 1 ./ex16adj -monitor 0 -viewer_binary_skip_info  > ex16adj_1.tmp 2>&1; \
	   ${DIFF} output/ex16adj_1.out ex16adj_1.tmp || printf "${PWD}\nPossible problem with ex16adj_1, diffs above\n=========================================\n"; \
	   ${RM} -f ex16adj_1.tmp

runex16adj_2:
	-@${MPIEXEC} -n 1 ./ex16adj -monitor 0 -ts_trajectory_type memory > ex16adj_2.tmp 2>&1; \
	  ${DIFF} output/ex16adj_1.out ex16adj_2.tmp || printf "${PWD}\nPossible problem with ex16adj_2, diffs above\n=========================================\n"; \
	  ${RM} -f ex16adj_2.tmp

runex16opt_p:
	-@${MPIEXEC} -n 1 ./ex16opt_p -monitor 0 -viewer_binary_skip_info -tao_view -tao_monitor  -tao_gttol 1.e-5 > ex16opt_p_1.tmp 2>&1; \
	   ${DIFF} output/ex16opt_p_1.out ex16opt_p_1.tmp || printf "${PWD}\nPossible problem with ex16opt_p_1, diffs above\n=========================================\n"; \
	   ${RM} -f ex16opt_p_1.tmp


runex16opt_ic:
	-@${MPIEXEC} -n 1 ./ex16opt_ic -monitor 0 -viewer_binary_skip_info -tao_view -tao_monitor  -tao_gttol 1.e-5 > ex16opt_ic_1.tmp 2>&1; \
	   ${DIFF} output/ex16opt_ic_1.out ex16opt_ic_1.tmp || printf "${PWD}\nPossible problem with ex16opt_ic_1, diffs above\n=========================================\n"; \
	   ${RM} -f ex16opt_ic_1.tmp

runex17:
	-@${MPIEXEC} -n 1 ./ex17 -da_grid_x 40 -ts_max_steps 2 -snes_monitor_short -ksp_monitor_short -ts_monitor > ex17_1.tmp 2>&1; \
	   ${DIFF} output/ex17_1.out ex17_1.tmp || printf "${PWD}\nPossible problem with ex17_1, diffs above\n=========================================\n"; \
	   ${RM} -f ex17_1.tmp

runex17_2:
	-@${MPIEXEC} -n 1 ./ex17 -da_grid_x 100 -ts_type theta -ts_theta_theta 0.5 > ex17_2.tmp 2>&1; \
	   ${DIFF} output/ex17_2.out ex17_2.tmp || printf "${PWD}\nPossible problem with ex17_2, diffs above\n=========================================\n";  \
	   ${RM} -f ex17_2.tmp

#  ex20 examples are not in the repository
runex20:
	-@${MPIEXEC} -n 1 ./ex20 > ex20_1.tmp 2>&1; \
	   ${DIFF} output/ex20_1.out ex20_1.tmp || printf "${PWD}\nPossible problem with ex20_1, diffs above\n=========================================\n";  \
	   ${RM} -f ex20_1.tmp

runex20adj:
	-@${MPIEXEC} -n 1 ./ex20adj -monitor 0 -ts_type theta -ts_theta_endpoint -ts_theta_theta 0.5 -viewer_binary_skip_info -ts_dt 0.001 -mu 100000 > ex20adj_1.tmp 2>&1; \
	  ${DIFF} output/ex20adj_1.out ex20adj_1.tmp || printf "${PWD}\nPossible problem with ex20adj_1, diffs above\n=========================================\n"; \
	  ${RM} -f ex20adj_1.tmp

runex20adj_1:
	-@${MPIEXEC} -n 1 ./ex20adj -ts_type cn -ts_dt 0.001 -mu 100000 -ts_max_steps 15 -ts_trajectory_type memory -ts_trajectory_solution_only > ex20adj.tmp 2>&1; \
	  ${DIFF} output/ex20adj_2.out ex20adj.tmp || printf "${PWD}\nPossible problem with ex20adj_1, diffs above\n=========================================\n"; \
	  ${RM} -f ex20adj.tmp

runex20adj_2:
	-@${MPIEXEC} -n 1 ./ex20adj -ts_type cn -ts_dt 0.001 -mu 100000 -ts_max_steps 15 -ts_trajectory_type memory -ts_trajectory_solution_only 0 > ex20adj.tmp 2>&1; \
	  ${DIFF} output/ex20adj_2.out ex20adj.tmp || printf "${PWD}\nPossible problem with ex20adj_2, diffs above\n=========================================\n"; \
	  ${RM} -f ex20adj.tmp

runex20adj_3:
	-@${MPIEXEC} -n 1 ./ex20adj -ts_type cn -ts_dt 0.001 -mu 100000 -ts_max_steps 15 -ts_trajectory_type memory -ts_trajectory_stride 5 -ts_trajectory_solution_only -ts_trajectory_save_stack > ex20adj.tmp 2>&1; \
	  ${DIFF} output/ex20adj_2.out ex20adj.tmp || printf "${PWD}\nPossible problem with ex20adj_3, diffs above\n=========================================\n"; \
	  ${RM} -f ex20adj.tmp SA-data/*

runex20adj_4:
	-@${MPIEXEC} -n 1 ./ex20adj -ts_type cn -ts_dt 0.001 -mu 100000 -ts_max_steps 15 -ts_trajectory_type memory -ts_trajectory_stride 5 -ts_trajectory_solution_only 0 -ts_trajectory_save_stack > ex20adj.tmp 2>&1; \
	  ${DIFF} output/ex20adj_2.out ex20adj.tmp || printf "${PWD}\nPossible problem with ex20adj_4, diffs above\n=========================================\n"; \
	  ${RM} -f ex20adj.tmp SA-data/*

runex20adj_5:
	-@${MPIEXEC} -n 1 ./ex20adj -ts_type cn -ts_dt 0.001 -mu 100000 -ts_max_steps 15 -ts_trajectory_type memory -ts_trajectory_stride 5 -ts_trajectory_solution_only -ts_trajectory_save_stack 0 > ex20adj.tmp 2>&1; \
	  ${DIFF} output/ex20adj_2.out ex20adj.tmp || printf "${PWD}\nPossible problem with ex20adj_5, diffs above\n=========================================\n"; \
	  ${RM} -f ex20adj.tmp SA-data/*

runex20adj_6:
	-@${MPIEXEC} -n 1 ./ex20adj -ts_type cn -ts_dt 0.001 -mu 100000 -ts_max_steps 15 -ts_trajectory_type memory -ts_trajectory_stride 5 -ts_trajectory_solution_only 0 -ts_trajectory_save_stack 0 > ex20adj.tmp 2>&1; \
	  ${DIFF} output/ex20adj_2.out ex20adj.tmp || printf "${PWD}\nPossible problem with ex20adj_6, diffs above\n=========================================\n"; \
	  ${RM} -f ex20adj.tmp SA-data/*

runex20adj_7:
	-@${MPIEXEC} -n 1 ./ex20adj -ts_type cn -ts_dt 0.001 -mu 100000 -ts_max_steps 15 -ts_trajectory_type memory -ts_trajectory_max_cps_ram 5 -ts_trajectory_solution_only -ts_trajectory_monitor > ex20adj.tmp 2>&1; \
	  ${DIFF} output/ex20adj_3.out ex20adj.tmp || printf "${PWD}\nPossible problem with ex20adj_7, diffs above\n=========================================\n"; \
	  ${RM} -f ex20adj.tmp

runex20adj_8:
	-@${MPIEXEC} -n 1 ./ex20adj -ts_type cn -ts_dt 0.001 -mu 100000 -ts_max_steps 15 -ts_trajectory_type memory -ts_trajectory_max_cps_ram 5 -ts_trajectory_solution_only 0 -ts_trajectory_monitor > ex20adj.tmp 2>&1; \
	  ${DIFF} output/ex20adj_4.out ex20adj.tmp || printf "${PWD}\nPossible problem with ex20adj_8, diffs above\n=========================================\n"; \
	  ${RM} -f ex20adj.tmp

runex20adj_9:
	-@${MPIEXEC} -n 1 ./ex20adj -ts_type cn -ts_dt 0.001 -mu 100000 -ts_max_steps 15 -ts_trajectory_type memory -ts_trajectory_max_cps_ram 5 -ts_trajectory_revolve_online -ts_trajectory_solution_only > ex20adj.tmp 2>&1; \
	  ${DIFF} output/ex20adj_2.out ex20adj.tmp || printf "${PWD}\nPossible problem with ex20adj_9, diffs above\n=========================================\n"; \
	  ${RM} -f ex20adj.tmp

runex20adj_10:
	-@${MPIEXEC} -n 1 ./ex20adj -ts_type cn -ts_dt 0.001 -mu 100000 -ts_max_steps 15 -ts_trajectory_type memory -ts_trajectory_max_cps_ram 5 -ts_trajectory_revolve_online -ts_trajectory_solution_only 0 > ex20adj.tmp 2>&1; \
	  ${DIFF} output/ex20adj_2.out ex20adj.tmp || printf "${PWD}\nPossible problem with ex20adj_10, diffs above\n=========================================\n"; \
	  ${RM} -f ex20adj.tmp

runex20adj_11:
	-@${MPIEXEC} -n 1 ./ex20adj -ts_type cn -ts_dt 0.001 -mu 100000 -ts_max_steps 15 -ts_trajectory_type memory -ts_trajectory_max_cps_ram 3 -ts_trajectory_max_cps_disk 8 -ts_trajectory_solution_only > ex20adj.tmp 2>&1; \
	  ${DIFF} output/ex20adj_2.out ex20adj.tmp || printf "${PWD}\nPossible problem with ex20adj_11, diffs above\n=========================================\n"; \
	  ${RM} -f ex20adj.tmp SA-data/*

runex20adj_12:
	-@${MPIEXEC} -n 1 ./ex20adj -ts_type cn -ts_dt 0.001 -mu 100000 -ts_max_steps 15 -ts_trajectory_type memory -ts_trajectory_max_cps_ram 3 -ts_trajectory_max_cps_disk 8 -ts_trajectory_solution_only 0 > ex20adj.tmp 2>&1; \
	  ${DIFF} output/ex20adj_2.out ex20adj.tmp || printf "${PWD}\nPossible problem with ex20adj_12, diffs above\n=========================================\n"; \
	  ${RM} -f ex20adj.tmp SA-data/*

runex20adj_13:
	-@${MPIEXEC} -n 1 ./ex20adj -ts_type cn -ts_dt 0.001 -mu 100000 -ts_max_steps 15 -ts_trajectory_type memory -ts_trajectory_max_cps_ram 3 -ts_trajectory_stride 5 -ts_trajectory_solution_only -ts_trajectory_save_stack > ex20adj.tmp 2>&1; \
	  ${DIFF} output/ex20adj_2.out ex20adj.tmp || printf "${PWD}\nPossible problem with ex20adj_13, diffs above\n=========================================\n"; \
	  ${RM} -f ex20adj.tmp SA-data/*

runex20adj_14:
	-@${MPIEXEC} -n 1 ./ex20adj -ts_type cn -ts_dt 0.001 -mu 100000 -ts_max_steps 15 -ts_trajectory_type memory -ts_trajectory_max_cps_ram 3 -ts_trajectory_stride 5 -ts_trajectory_solution_only -ts_trajectory_save_stack 0 > ex20adj.tmp 2>&1; \
	  ${DIFF} output/ex20adj_2.out ex20adj.tmp || printf "${PWD}\nPossible problem with ex20adj_14, diffs above\n=========================================\n"; \
	  ${RM} -f ex20adj.tmp SA-data/*

runex20adj_15:
	-@${MPIEXEC} -n 1 ./ex20adj -ts_type cn -ts_dt 0.001 -mu 100000 -ts_max_steps 15 -ts_trajectory_type memory -ts_trajectory_max_cps_ram 3 -ts_trajectory_stride 5 -ts_trajectory_solution_only 0 -ts_trajectory_save_stack > ex20adj.tmp 2>&1; \
	  ${DIFF} output/ex20adj_2.out ex20adj.tmp || printf "${PWD}\nPossible problem with ex20adj_15, diffs above\n=========================================\n"; \
	  ${RM} -f ex20adj.tmp SA-data/*

runex20adj_16:
	-@${MPIEXEC} -n 1 ./ex20adj -ts_type cn -ts_dt 0.001 -mu 100000 -ts_max_steps 15 -ts_trajectory_type memory -ts_trajectory_max_cps_ram 3 -ts_trajectory_stride 5 -ts_trajectory_solution_only 0 -ts_trajectory_save_stack 0 > ex20adj.tmp 2>&1; \
	  ${DIFF} output/ex20adj_2.out ex20adj.tmp || printf "${PWD}\nPossible problem with ex20adj_16, diffs above\n=========================================\n"; \
	  ${RM} -f ex20adj.tmp SA-data/*

runex20adj_17:
	-@${MPIEXEC} -n 1 ./ex20adj -ts_type cn -ts_dt 0.001 -mu 100000 -ts_max_steps 15 -ts_trajectory_type memory -ts_trajectory_max_cps_ram 3 -ts_trajectory_max_cps_disk 8 -ts_trajectory_stride 5 -ts_trajectory_solution_only -ts_trajectory_save_stack > ex20adj.tmp 2>&1; \
	  ${DIFF} output/ex20adj_2.out ex20adj.tmp || printf "${PWD}\nPossible problem with ex20adj_13, diffs above\n=========================================\n"; \
	  ${RM} -f ex20adj.tmp SA-data/*

runex20adj_18:
	-@${MPIEXEC} -n 1 ./ex20adj -ts_type cn -ts_dt 0.001 -mu 100000 -ts_max_steps 15 -ts_trajectory_type memory -ts_trajectory_max_cps_ram 3 -ts_trajectory_max_cps_disk 8 -ts_trajectory_stride 5 -ts_trajectory_solution_only 0 -ts_trajectory_save_stack > ex20adj.tmp 2>&1; \
	  ${DIFF} output/ex20adj_2.out ex20adj.tmp || printf "${PWD}\nPossible problem with ex20adj_14, diffs above\n=========================================\n"; \
	  ${RM} -f ex20adj.tmp SA-data/*

runex20adj_19:
	-@${MPIEXEC} -n 1 ./ex20adj -ts_type cn -ts_dt 0.001 -mu 100000 -ts_max_steps 15 -ts_trajectory_type memory -ts_trajectory_max_cps_ram 3 -ts_trajectory_max_cps_disk 8 -ts_trajectory_stride 5 -ts_trajectory_solution_only -ts_trajectory_save_stack 0 > ex20adj.tmp 2>&1; \
	  ${DIFF} output/ex20adj_2.out ex20adj.tmp || printf "${PWD}\nPossible problem with ex20adj_13, diffs above\n=========================================\n"; \
	  ${RM} -f ex20adj.tmp SA-data/*

runex20adj_20:
	-@${MPIEXEC} -n 1 ./ex20adj -ts_type cn -ts_dt 0.001 -mu 100000 -ts_max_steps 15 -ts_trajectory_type memory -ts_trajectory_max_cps_ram 3 -ts_trajectory_max_cps_disk 8 -ts_trajectory_stride 5 -ts_trajectory_solution_only 0 -ts_trajectory_save_stack 0 > ex20adj.tmp 2>&1; \
	  ${DIFF} output/ex20adj_2.out ex20adj.tmp || printf "${PWD}\nPossible problem with ex20adj_14, diffs above\n=========================================\n"; \
	  ${RM} -f ex20adj.tmp SA-data/*

runex20opt_ic:
	-@${MPIEXEC} -n 1 ./ex20opt_ic -monitor 0 -ts_type theta -ts_theta_endpoint -ts_theta_theta 0.5 -viewer_binary_skip_info -ts_dt 0.001 -tao_view -mu 100000 > ex20opt_ic_1.tmp 2>&1; \
	  ${DIFF} output/ex20opt_ic_1.out ex20opt_ic_1.tmp || printf "${PWD}\nPossible problem with ex20opt_ic_1, diffs above\n=========================================\n"; \
	  ${RM} -f ex20opt_ic_1.tmp

runex20opt_p:
	-@${MPIEXEC} -n 1 ./ex20opt_p -monitor 0 -ts_type theta -ts_theta_endpoint -ts_theta_theta 0.5 -viewer_binary_skip_info -ts_dt 0.001 -tao_view > ex20opt_p_1.tmp 2>&1; \
	  ${DIFF} output/ex20opt_p_1.out ex20opt_p_1.tmp || printf "${PWD}\nPossible problem with ex20opt_p_1, diffs above\n=========================================\n"; \
	  ${RM} -f ex20opt_p_1.tmp

runex22:
	-@${MPIEXEC} -n 1 ./ex22 -nox -da_grid_x 200 -ts_monitor_draw_solution -ts_arkimex_type 4 -ts_adapt_type none -ts_dt .005 -ts_final_time .1  > ex22_1.tmp 2>&1; \
	   ${DIFF} output/ex22_1.out ex22_1.tmp || printf "${PWD}\nPossible problem with ex22_1, diffs above\n=========================================\n";  \
	   ${RM} -f ex22_1.tmp
runex22_2:
	-@${MPIEXEC} -n 2 ./ex22 -nox -da_grid_x 200 -ts_monitor_draw_solution -ts_type rosw -ts_dt 1e-3 -ts_adapt_type none -ts_dt .005 -ts_final_time .1 > ex22_2.tmp 2>&1; \
	   ${DIFF} output/ex22_2.out ex22_2.tmp || printf "${PWD}\nPossible problem with ex22_2, diffs above\n=========================================\n";  \
	   ${RM} -f ex22_2.tmp
runex22_3:
	-@${MPIEXEC} -n 2 ./ex22 -nox -da_grid_x 200 -ts_monitor_draw_solution -ts_type rosw -ts_rosw_type ra34pw2 -ts_dt 5e-3 -ts_final_time .1  -ts_adapt_type none > ex22_3.tmp 2>&1; \
	   ${DIFF} output/ex22_3.out ex22_3.tmp || printf "${PWD}\nPossible problem with ex22_3, diffs above\n=========================================\n";  \
	   ${RM} -f ex22_3.tmp

runex22_4:
	-@${MPIEXEC} -n 2 ./ex22 -ts_type eimex -da_grid_x 200 -ts_eimex_order_adapt true -ts_dt 0.001 -ts_monitor > ex22_4.tmp 2>&1; \
	   ${DIFF} output/ex22_4.out ex22_4.tmp || printf "${PWD}\nPossible problem with ex22_4, diffs above\n=========================================\n";  \
	   ${RM} -f ex22_4.tmp

runex22f:
	-@${MPIEXEC} -n 1 ./ex22f -da_grid_x 200 -ts_arkimex_type 4 > ex22f_1.tmp 2>&1; \
	   ${DIFF} output/ex22f_1.out ex22f_1.tmp || printf "${PWD}\nPossible problem with ex22f_1, diffs above\n=========================================\n";  \
	   ${RM} -f ex22f_1.tmp

runex22f_mf:
	-@${MPIEXEC} -n 1 ./ex22f_mf -da_grid_x 200  -ts_arkimex_type 4 > ex22f_mf_1.tmp 2>&1; \
	   ${DIFF} output/ex22f_mf_1.out ex22f_mf_1.tmp || printf "${PWD}\nPossible problem with ex22f_mf_1, diffs above\n=========================================\n";  \
	   ${RM} -f ex22f_mf_1.tmp

runex24:                        # This is not in the nightlies because the convergence details are numerically sensitive
	-@${MPIEXEC} -n 1 ./ex24 -pc_type lu -ts_dt 1e-5 -ts_final_time 1e5 -n 50 -monitor_short > ex24_1.tmp 2>&1; \
	   ${DIFF} output/ex24_1.out ex24_1.tmp || printf "${PWD}\nPossible problem with ex24_1, diffs above\n=========================================\n";  \
	   ${RM} -f ex24_1.tmp

runextchem:
	-@${MPIEXEC} -n 1 ./extchem -Tini 1500 -ts_arkimex_fully_implicit -ts_max_snes_failures -1 -ts_adapt_monitor -ts_adapt_dt_max 1e-4 -ts_arkimex_type 4 -ts_final_time .005 > extchem_1.tmp 2>&1; \
	   ${DIFF} output/extchem_1.out extchem_1.tmp || printf "${PWD}\nPossible problem with extchem_1, diffs above\n=========================================\n";  \
	   ${RM} -f extchem_1.tmp

runex25:
	-@${MPIEXEC} -n 1 ./ex25 -nox -da_grid_x 20 -ts_monitor_draw_solution -ts_type rosw -ts_rosw_type 2p -ts_dt 5e-2 -ts_adapt_type none > ex25_1.tmp 2>&1; \
	   ${DIFF} output/ex25_1.out ex25_1.tmp || printf "${PWD}\nPossible problem with ex25_1, diffs above\n=========================================\n";  \
	   ${RM} -f ex25_1.tmp

runex26:
	-@${MPIEXEC} -n 1 ./ex26 -da_grid_x 20 -da_grid_y 20 -lidvelocity 100 -grashof 1e3 -ts_max_steps 100 -ts_rtol 1e-3 -ts_atol 1e-3 -ts_type rosw -ts_rosw_type ra3pw -ts_monitor -ts_monitor_solution_vtk 'foo-%03D.vts' > ex26_1.tmp 2>&1; \
	   ${DIFF} output/ex26_1.out ex26_1.tmp || printf "${PWD}\nPossible problem with ex26_1, diffs above\n=========================================\n";  \
	   ${RM} -f ex26_1.tmp

runex26_2:
	-@${MPIEXEC} -n 4 ./ex26 -da_refine 2 -lidvelocity 100 -grashof 1e3 -ts_max_steps 10 -ts_rtol 1e-3 -ts_atol 1e-3 -pc_type lu -ts_type beuler -ts_monitor -snes_monitor_short -snes_type ngmres -npc_snes_type nasm -npc_snes_nasm_type restrict -da_overlap 4  > ex26_2.tmp 2>&1; \
	   ${DIFF} output/ex26_2.out ex26_2.tmp || printf "${PWD}\nPossible problem with ex26_2, diffs above\n=========================================\n";  \
	   ${RM} -f ex26_2.tmp

runex26_3:
	-@${MPIEXEC} -n 4 ./ex26 -da_refine 2 -lidvelocity 100 -grashof 1e3 -ts_max_steps 10 -ts_rtol 1e-3 -ts_atol 1e-3 -pc_type lu -ts_type beuler -ts_monitor -snes_monitor_short -snes_type aspin -da_overlap 4  > ex26_3.tmp 2>&1; \
	   ${DIFF} output/ex26_3.out ex26_3.tmp || printf "${PWD}\nPossible problem with ex26_3, diffs above\n=========================================\n";  \
	   ${RM} -f ex26_3.tmp

runex26_4:
	-@${MPIEXEC} -n 2 ./ex26 -da_refine 1 -lidvelocity 100 -grashof 1e3 -ts_max_steps 10 -ts_rtol 1e-3 -ts_atol 1e-3 \
        -ts_type beuler -ts_monitor -snes_monitor_short -snes_fd_color -pc_type mg  > ex26_4.tmp 2>&1; \
	   ${DIFF} output/ex26_4.out ex26_4.tmp || printf "${PWD}\nPossible problem with ex26_4, diffs above\n=========================================\n";  \
	   ${RM} -f ex26_4.tmp

runex29:
	-@${MPIEXEC} -n 16 ./ex29 -da_refine 4 -ts_max_steps 10 -ts_rtol 1e-3 -ts_atol 1e-3 \
        -ts_type arkimex -ts_monitor -snes_monitor -snes_type ngmres \
        -npc_snes_type nasm -npc_snes_nasm_type restrict -da_overlap 4  > ex29.tmp 2>&1; \
	   ${DIFF} output/ex29.out ex29.tmp || printf "${PWD}\nPossible problem with ex29, diffs above\n=========================================\n";  \
	   ${RM} -f ex29.tmp

runex30:
	-@${MPIEXEC} -n 1 ./ex30 > ex30_1.tmp 2>&1;  \
	   ${DIFF} output/ex30_1.out ex30_1.tmp || printf "${PWD}\nPossible problem with ex30_1, diffs above\n=========================================\n"; \
	   ${RM} -f ex30_1.tmp

runex30_2:
	-@${MPIEXEC} -n 2 ./ex30 > ex30_2.tmp 2>&1;  \
	   ${DIFF} output/ex30_2.out ex30_2.tmp || printf "${PWD}\nPossible problem with ex30_2, diffs above\n=========================================\n"; \
	   ${RM} -f ex30_2.tmp

runex31:
	-@${MPIEXEC} -n 1 ./ex31 > ex31_1.tmp 2>&1; \
	   ${DIFF} output/ex31_1.out ex31_1.tmp || printf "${PWD}\nPossible problem with ex31_1, diffs above\n=========================================\n";  \
	   ${RM} -f ex31_1.tmp

runex35:
	-@${MPIEXEC} -n 1 ./ex35 -ts_monitor -ts_adapt_basic_reject_safety 1 > ex35_1.tmp 2>&1;  \
	   ${DIFF} output/ex35_1.out ex35_1.tmp || printf "${PWD}\nPossible problem with ex35_1, diffs above\n=========================================\n"; \
	   ${RM} -f ex35_1.tmp

runex35_2:
	-@${MPIEXEC} -n 2 ./ex35 -ts_monitor -n 100 -ts_adapt_basic_reject_safety 1 > ex35_2.tmp 2>&1;  \
	   ${DIFF} output/ex35_2.out ex35_2.tmp || printf "${PWD}\nPossible problem with ex35_2, diffs above\n=========================================\n"; \
	   ${RM} -f ex35_2.tmp

runex40: runex40_a runex40_b runex40_c runex40_d runex40_e

runex40_a:
	-@${MPIEXEC} -n 1 ./ex40 -snes_stol 1e-4 > ex40.tmp 2>&1; \
	   ${DIFF} output/ex40.out ex40.tmp || printf "${PWD}\nPossible problem with ex40_a, diffs above\n=========================================\n"; \
	   ${RM} -f ex40.tmp

runex40_b:
	-@${MPIEXEC} -n 1 ./ex40 -ts_type arkimex -snes_stol 1e-4 > ex40.tmp 2>&1; \
	   ${DIFF} output/ex40.out ex40.tmp || printf "${PWD}\nPossible problem with ex40_b, diffs above\n=========================================\n"; \
	   ${RM} -f ex40.tmp

runex40_c:
	-@${MPIEXEC} -n 1 ./ex40 -ts_type theta -ts_theta_adapt -ts_atol 1e-1 -snes_stol 1e-4 > ex40.tmp 2>&1; \
	   ${DIFF} output/ex40.out ex40.tmp || printf "${PWD}\nPossible problem with ex40_c, diffs above\n=========================================\n"; \
	   ${RM} -f ex40.tmp

runex40_d:
	-@${MPIEXEC} -n 1 ./ex40 -ts_type alpha -ts_alpha_adapt -ts_atol 1e-1 -snes_stol 1e-4 > ex40.tmp 2>&1; \
	   ${DIFF} output/ex40.out ex40.tmp || printf "${PWD}\nPossible problem with ex40_d, diffs above\n=========================================\n"; \
	   ${RM} -f ex40.tmp

runex40_e:
	-@${MPIEXEC} -n 1 ./ex40 -ts_type bdf -ts_bdf_adapt -ts_adapt_dt_max 0.025 -ts_max_steps 1500 > ex40.tmp 2>&1; \
	   ${DIFF} output/ex40.out ex40.tmp || printf "${PWD}\nPossible problem with ex40_e, diffs above\n=========================================\n"; \
	   ${RM} -f ex40.tmp

runex41: runex41_a runex41_b runex41_c runex41_d runex41_e

runex41_a:
	-@${MPIEXEC} -n 2 ./ex41 -snes_stol 1e-4 > ex41.tmp 2>&1; \
	   ${DIFF} output/ex41.out ex41.tmp || printf "${PWD}\nPossible problem with ex41_a, diffs above\n=========================================\n"; \
	   ${RM} -f ex41.tmp

runex41_b:
	-@${MPIEXEC} -n 2 ./ex41 -ts_type arkimex -snes_stol 1e-4 > ex41.tmp 2>&1; \
	   ${DIFF} output/ex41.out ex41.tmp || printf "${PWD}\nPossible problem with ex41_b, diffs above\n=========================================\n"; \
	   ${RM} -f ex41.tmp

runex41_c:
	-@${MPIEXEC} -n 2 ./ex41 -ts_type theta -ts_theta_adapt -ts_atol 1e-1 -snes_stol 1e-4 > ex41.tmp 2>&1; \
	   ${DIFF} output/ex41.out ex41.tmp || printf "${PWD}\nPossible problem with ex41_c, diffs above\n=========================================\n"; \
	   ${RM} -f ex41.tmp

runex41_d:
	-@${MPIEXEC} -n 2 ./ex41 -ts_type alpha -ts_alpha_adapt -ts_atol 1e-1 -snes_stol 1e-4 > ex41.tmp 2>&1; \
	   ${DIFF} output/ex41.out ex41.tmp || printf "${PWD}\nPossible problem with ex41_d, diffs above\n=========================================\n"; \
	   ${RM} -f ex41.tmp

runex41_e:
	-@${MPIEXEC} -n 2 ./ex41 -ts_type bdf -ts_bdf_adapt -ts_adapt_dt_max 0.015 -ts_max_steps 3000 > ex41.tmp 2>&1; \
	   ${DIFF} output/ex41.out ex41.tmp || printf "${PWD}\nPossible problem with ex41_e, diffs above\n=========================================\n"; \
	   ${RM} -f ex41.tmp

runex42:
	-@${MPIEXEC} -n 1 ./ex42 -ts_max_steps 8  > ex42.tmp 2>&1;  \
	   ${DIFF} output/ex42.out ex42.tmp || printf "${PWD}\nPossible problem with ex42, diffs above\n=========================================\n"; \
	   ${RM} -f ex42.tmp

runex43_a:
	-@${MPIEXEC} -n 1 ./ex43 -ts_max_steps 10 -ts_view > ex43_a.tmp 2>&1; \
	   ${DIFF} output/ex43_a.out ex43_a.tmp || printf "${PWD}\nPossible problem with ex43_a, diffs above\n=========================================\n"; \
	   ${RM} -f ex43_a.tmp

runex43_b:
	-@${MPIEXEC} -n 1 ./ex43 -ts_max_steps 10 -ts_rtol 0 -ts_atol 1e-5 -ts_alpha_adapt -ts_adapt_monitor > ex43_b.tmp 2>&1; \
	   ${DIFF} output/ex43_b.out ex43_b.tmp || printf "${PWD}\nPossible problem with ex43_b, diffs above\n=========================================\n"; \
	   ${RM} -f ex43_b.tmp

runex44: runex44_a runex44_b runex44_2

runex44_a:
	-@${MPIEXEC} -n 1 ./ex44 > ex44_a.tmp 2>&1; \
	   ${DIFF} output/ex44.out ex44_a.tmp || printf "${PWD}\nPossible problem with ex44_a, diffs above\n=========================================\n"; \
	   ${RM} -f ex44_a.tmp

runex44_b:
	-@${MPIEXEC} -n 1 ./ex44 -ts_rtol 0 -ts_atol 1e-1 -ts_alpha_adapt > ex44_b.tmp 2>&1; \
	   ${DIFF} output/ex44.out ex44_b.tmp || printf "${PWD}\nPossible problem with ex44_b, diffs above\n=========================================\n"; \
	   ${RM} -f ex44_b.tmp

runex44_2:
	-@${MPIEXEC} -n 2 ./ex44 > ex44_2.tmp 2>&1; \
	   ${DIFF} output/ex44_2.out ex44_2.tmp || printf "${PWD}\nPossible problem with ex44_2, diffs above\n=========================================\n"; \
	   ${RM} -f ex44_2.tmp

TESTEXAMPLES_C		  = ex1.PETSc runex1 runex1_2 ex1.rm ex3.PETSc runex3 runex3_2 runex3_4 runex3_5 ex3.rm \
                            ex4.PETSc runex4 runex4_2 runex4_3 runex4_4 ex4.rm ex5.PETSc runex5_nox ex5.rm\
                            ex6.PETSc runex6 ex6.rm ex7.PETSc runex7 runex7_2 runex7_3 ex7.rm \
                            ex8.PETSc runex8 ex8.rm \
                            ex13.PETSc runex13 runex13_2 runex13_3 ex13.rm\
                            ex15.PETSc runex15 runex15_2 runex15_5 ex15.rm \
                            ex16adj.PETSc runex16adj runex16adj_2 ex16adj.rm \
                            ex17.PETSc runex17 ex17.rm \
                            ex19.PETSc ex19.rm \
                            ex22.PETSc runex22_2 runex22_3 runex22_4 ex22.rm \
                            ex25.PETSc runex25 ex25.rm \
                            ex31.PETSc ex31.rm \
                            ex40.PETSc runex40 ex40.rm \
                            ex41.PETSc runex41 ex41.rm \
                            ex43.PETSc ex43.rm \
                            ex44.PETSc runex44 ex44.rm
TESTEXAMPLES_C_NOTSINGLE  = ex2.PETSc runex2 ex2.rm ex3.PETSc runex3_3 ex3.rm ex8.PETSc runex8_2 runex8_3 ex8.rm ex10.PETSc runex10 runex10_2 runex10_3  ex10.rm \
                            ex12.PETSc runex12 runex12_2 ex12.rm ex15.PETSc runex15_3 runex15_4 ex15.rm \
                            ex16.PETSc runex16  ex16.rm ex17.PETSc runex17 runex17_2 ex17.rm  ex22.PETSc runex22  ex22.rm \
                            ex43.PETSc runex43_a runex43_b ex43.rm
TESTEXAMPLES_C_NOCOMPLEX_NOTSINGLE  = ex9.PETSc runex9 runex9_2 runex9_3 ex9.rm ex26.PETSc runex26 runex26_2 runex26_3 runex26_4 ex26.rm\
                            ex16opt_p.PETSc  runex16opt_p  ex16opt_p.rm \
                            ex16opt_ic.PETSc runex16opt_ic ex16opt_ic.rm \
                            ex20opt_p.PETSc   ex20opt_p.rm \
                            ex20opt_ic.PETSc  ex20opt_ic.rm
TESTEXAMPLES_C_X	  = ex5.PETSc runex5 ex5.rm
TESTEXAMPLES_FORTRAN	  = ex1f.PETSc runex1f ex1f.rm
TESTEXAMPLES_FORTRAN_NOTSINGLE =  ex22f.PETSc runex22f ex22f.rm ex22f_mf.PETSc runex22f_mf ex22f_mf.rm
TESTEXAMPLES_C_X_MPIUNI   = ex43.PETSc runex43_a runex43_b ex43.rm \
                            ex44.PETSc runex44_a runex44_b ex44.rm
TESTEXAMPLES_13		  = ex2.PETSc ex2.rm ex3.PETSc ex3.rm ex4.PETSc ex4.rm \
                            ex5.PETSc ex5.rm
TESTEXAMPLES_EXODUSII     = ex11.PETSc runex11 ex11.rm
TESTEXAMPLES_MOAB         = ex35.PETSc runex35 ex35.rm
TESTEXAMPLES_MOAB_HDF5    = ex35.PETSc runex35_2 ex35.rm
TESTEXAMPLES_TCHEM        = extchem.PETSc runextchem extchem.rm

TESTEXAMPLES_REVOLVE      = ex20adj.PETSc runex20adj_7 runex20adj_8 runex20adj_9 runex20adj_10 runex20adj_11 runex20adj_12 runex20adj_13 runex20adj_14 runex20adj_15 runex20adj_16 runex20adj_17 runex20adj_18 runex20adj_19 runex20adj_20 ex20adj.rm

include ${PETSC_DIR}/lib/petsc/conf/test<|MERGE_RESOLUTION|>--- conflicted
+++ resolved
@@ -228,11 +228,7 @@
 
 #---------------------------------------------------------------------------------
 runex1:
-<<<<<<< HEAD
 	-@${MPIEXEC} -n 1 ./ex1 -ksp_gmres_cgs_refinement_type refine_always -snes_type newtonls -ts_monitor_pseudo -snes_atol 1.e-7 -ts_pseudo_frtol 1.e-5 -ts_view draw:tikz:output/fig.tex > ex1_1.tmp 2>&1;	  \
-=======
-	-@${MPIEXEC} -n 1 ./ex1 -ksp_gmres_cgs_refinement_type refine_always -snes_type newtonls -ts_monitor_pseudo -snes_atol 1.e-7 -ts_pseudo_frtol 1.e-5 > ex1_1.tmp 2>&1;  \
->>>>>>> 4dd9fcc3
 	   ${DIFF} output/ex1_1.out ex1_1.tmp || printf "${PWD}\nPossible problem with ex1_1, diffs above\n=========================================\n"; \
 	   ${DIFF} output/fig.tex output/fig.tex.out || printf "${PWD}\nPossible problem with ex1_1, diffs above\n=========================================\n"; \
          ${RM} -f ex1_1.tmp output/fig.tex
@@ -261,11 +257,7 @@
 	   ${DIFF} output/ex3_1.out ex3_2.tmp || printf "${PWD}\nPossible problem with ex3_2, diffs above\n=========================================\n"; \
 	   ${RM} -f ex3_2.tmp
 runex3_3:                       # IMEX IJacobian for constant RHS Jacobian
-<<<<<<< HEAD
 	-@${MPIEXEC} -n 1 ./ex3 -nox -ts_type rosw -ts_max_steps 3 -ksp_converged_reason | ${SED} "s/ATOL/RTOL/g" > ex3_3.tmp 2>&1;	  \
-=======
-	-@${MPIEXEC} -n 1 ./ex3 -nox -ts_type rosw -ts_max_steps 3 -ksp_converged_reason > ex3_3.tmp 2>&1;  \
->>>>>>> 4dd9fcc3
 	   ${DIFF} output/ex3_3.out ex3_3.tmp || printf "${PWD}\nPossible problem with ex3_3, diffs above\n=========================================\n"; \
 	   ${RM} -f ex3_3.tmp
 runex3_4:                       # non-IMEX IJacobian with constant RHS Jacobian
