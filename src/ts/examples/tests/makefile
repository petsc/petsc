
CFLAGS	        =
FFLAGS	        =
CPPFLAGS        =
FPPFLAGS        =
LOCDIR          = src/ts/examples/tests/
<<<<<<< HEAD
EXAMPLESC       = ex2.c ex3.c ex4.c ex5.c ex6.c ex7.c ex8.c ex9.c ex10.c ex11.c ex25.c
=======
EXAMPLESC       = ex2.c ex3.c ex4.c ex5.c ex6.c ex7.c ex8.c ex9.c ex10.c ex21.c ex25.c
>>>>>>> 2dc7a7e3
EXAMPLESF       =
EXAMPLESFH      =
MANSEC          = TS

include ${PETSC_DIR}/conf/variables
include ${PETSC_DIR}/conf/rules

ex1: ex1.o  chkopts
	-${CLINKER} -o ex1 ex1.o  ${PETSC_TS_LIB}
	${RM} ex1.o

ex1f: ex1f.o  chkopts
	-${FLINKER} -o ex1f ex1f.o  ${PETSC_TS_LIB}
	${RM} ex1f.o

ex2: ex2.o  chkopts
	-${CLINKER} -o ex2 ex2.o ${PETSC_TS_LIB}
	${RM} ex2.o

ex3: ex3.o  chkopts
	-${CLINKER} -o ex3 ex3.o ${PETSC_TS_LIB}
	${RM} ex3.o

ex4: ex4.o  chkopts
	-${CLINKER} -o ex4 ex4.o ${PETSC_TS_LIB}
	${RM} ex4.o

ex5: ex5.o  chkopts
	-${CLINKER} -o ex5 ex5.o ${PETSC_TS_LIB}
	${RM} ex5.o

ex6: ex6.o  chkopts
	-${CLINKER} -o ex6 ex6.o ${PETSC_TS_LIB}
	${RM} ex6.o

ex7: ex7.o  chkopts
	-${CLINKER} -o ex7 ex7.o ${PETSC_TS_LIB}
	${RM} ex7.o

ex8: ex8.o  chkopts
	-${CLINKER} -o ex8 ex8.o ${PETSC_TS_LIB}
	${RM} ex8.o

ex9: ex9.o  chkopts
	-${CLINKER} -o ex9 ex9.o ${PETSC_TS_LIB}
	${RM} ex9.o

ex10: ex10.o  chkopts
	-${CLINKER} -o ex10 ex10.o ${PETSC_TS_LIB}
	${RM} ex10.o

<<<<<<< HEAD
ex11: ex11.o  chkopts
	-${CLINKER} -o ex11 ex11.o ${PETSC_TS_LIB}
	${RM} ex11.o
=======
ex21: ex21.o  chkopts
	-${CLINKER} -o ex21 ex21.o  ${PETSC_TS_LIB}
	${RM} ex21.o

ex22: ex22.o  chkopts
	-${CLINKER} -o ex22 ex22.o  ${PETSC_TS_LIB}
	${RM} ex22.o

ex23: ex23.o  chkopts
	-${CLINKER} -o ex23 ex23.o  ${PETSC_TS_LIB}
	${RM} ex23.o
>>>>>>> 2dc7a7e3

ex25: ex25.o  chkopts
	-${CLINKER} -o ex25 ex25.o ${PETSC_TS_LIB}
	${RM} ex25.o

#----------------------------------------------------------------------------------
NPROCS    = 1  3

runex2_euler:
	-@${MPIEXEC} -n 1 ./ex2 -ts_type euler > ex2_euler.tmp 2>&1;   \
           ${DIFF} output/ex2_euler.out ex2_euler.tmp || echo  ${PWD} "\nPossible problem with ex2_euler, diffs above \n========================================="; \
           ${RM} -f ex2_euler.tmp

runex2_beuler:
	-@${MPIEXEC} -n 1 ./ex2 -ts_type beuler > ex2_beuler.tmp 2>&1;   \
           ${DIFF} output/ex2_beuler.out ex2_beuler.tmp || echo  ${PWD} "\nPossible problem with ex2_beuler, diffs above \n========================================="; \
           ${RM} -f ex2_beuler.tmp

runex2_sundials:
	-@${MPIEXEC} -n 1 ./ex2 -ts_type sundials -ts_sundials_monitor_steps false > ex2_sundials.tmp 2>&1;   \
           ${DIFF} output/ex2_sundials.out ex2_sundials.tmp || echo  ${PWD} "\nPossible problem with ex2_sundials, diffs above \n========================================="; \
           ${RM} -f ex2_sundials.tmp

runex3:
	-@${MPIEXEC} -n 1 ./ex3 > ex3.tmp 2>&1;	  \
	   ${DIFF} output/ex3.out ex3.tmp || echo  ${PWD} "\nPossible problem with ex3, diffs above \n========================================="; \
	   ${RM} -f ex3.tmp

runex3_2:                       # Broken because SNESComputeJacobianDefault is incompatible with TSComputeIJacobianConstant.
	-@${MPIEXEC} -n 1 ./ex3 -useAlhs > ex3.tmp 2>&1;	  \
	   ${DIFF} output/ex3.out ex3.tmp || echo  ${PWD} "\nPossible problem with ex3_2, diffs above \n========================================="; \
	   ${RM} -f ex3.tmp

runex4:
	-@${MPIEXEC} -n 1 ./ex4 -ts_fd -ts_type beuler> ex4.tmp 2>&1;	  \
	   ${DIFF} output/ex4.out ex4.tmp || echo  ${PWD} "\nPossible problem with ex4, diffs above \n========================================="; \
	   ${RM} -f ex4.tmp
runex4_2:
	-@${MPIEXEC} -n 2 ./ex4 -ts_fd -ts_type beuler > ex4.tmp 2>&1;	  \
	   ${DIFF} output/ex4.out ex4.tmp || echo  ${PWD} "\nPossible problem with ex4_2, diffs above \n========================================="; \
	   ${RM} -f ex4.tmp
runex4_3:
	-@${MPIEXEC} -n 1 ./ex4 -ts_fd -ts_type cn > ex4.tmp 2>&1;	  \
	   ${DIFF} output/ex4_3.out ex4.tmp || echo  ${PWD} "\nPossible problem with ex4_3, diffs above \n========================================="; \
	   ${RM} -f ex4.tmp
runex4_4:
	-@${MPIEXEC} -n 2 ./ex4 -ts_fd -ts_type cn > ex4.tmp 2>&1;	  \
	   ${DIFF} output/ex4_3.out ex4.tmp || echo  ${PWD} "\nPossible problem with ex4_4, diffs above \n========================================="; \
	   ${RM} -f ex4.tmp
runex4_5:
	-@${MPIEXEC} -n 1 ./ex4 -ts_type beuler -ts_fd -fd_color -mat_coloring_type sl > ex4.tmp 2>&1;	  \
	   ${DIFF} output/ex4.out ex4.tmp || echo  ${PWD} "\nPossible problem with ex4_5, diffs above \n========================================="; \
	   ${RM} -f ex4.tmp
runex4_6:
	-@${MPIEXEC} -n 2 ./ex4 -ts_type beuler -ts_fd -fd_color -mat_coloring_type sl > ex4.tmp 2>&1;	  \
	   ${DIFF} output/ex4.out ex4.tmp || echo  ${PWD} "\nPossible problem with ex4_6, diffs above \n========================================="; \
	   ${RM} -f ex4.tmp

runex4_7:
	-@${MPIEXEC} -n 1 ./ex4 -ts_fd -ts_type beuler -test_PostStep > ex4.tmp 2>&1;	  \
	   ${DIFF} output/ex4_7.out ex4.tmp || echo  ${PWD} "\nPossible problem with ex4_7, diffs above \n========================================="; \
	   ${RM} -f ex4.tmp

runex5:
	-@${MPIEXEC} -n 1 ./ex5 -ts_max_steps 130 -monitor_interval 60 > ex5.tmp 2>&1;	  \
	   ${DIFF} output/ex5.out ex5.tmp || echo  ${PWD} "\nPossible problem with ex5_1, diffs above \n========================================="; \
	   ${RM} -f ex5.tmp

runex5_2:
	-@${MPIEXEC} -n 4 ./ex5 -ts_max_steps 130 -monitor_interval 60 > ex5.tmp 2>&1;	  \
	   ${DIFF} output/ex5.out ex5.tmp || echo  ${PWD} "\nPossible problem with ex5_2, diffs above \n========================================="; \
	   ${RM} -f ex5.tmp

runex25:
	-@${MPIEXEC} -n 1 ./ex25 -ts_exact_final_time INTERPOLATE > ex25_1.tmp 2>&1;	  \
	   ${DIFF} output/ex25_1.out ex25_1.tmp || printf "${PWD}\nPossible problem with ex25_1, diffs above \n=========================================\n"; \
	   ${RM} -f ex25_1.tmp

runex25_2:
	-@${MPIEXEC} -n 2 ./ex25 -ts_exact_final_time INTERPOLATE > ex25_2.tmp 2>&1;	  \
	   ${DIFF} output/ex25_2.out ex25_2.tmp || printf "${PWD}\nPossible problem with ex25_2, diffs above \n=========================================\n"; \
	   ${RM} -f ex25_2.tmp

TESTEXAMPLES_C		  = ex4.PETSc runex4 runex4_2 runex4_3 runex4_4 runex4_5 runex4_6 \
                            runex4_7 ex4.rm ex25.PETSc runex25 runex25_2 ex25.rm

TESTEXAMPLES_C_NOCOMPLEX  = ex3.PETSc runex3 ex3.rm ex5.PETSc runex5 runex5_2 ex5.rm
TESTEXAMPLES_C_X	  =
TESTEXAMPLES_FORTRAN	  =
TESTEXAMPLES_C_X_MPIUNI =
TESTEXAMPLES_13		  = ex2.PETSc ex2.rm ex4.PETSc ex4.rm

include ${PETSC_DIR}/conf/test<|MERGE_RESOLUTION|>--- conflicted
+++ resolved
@@ -4,11 +4,7 @@
 CPPFLAGS        =
 FPPFLAGS        =
 LOCDIR          = src/ts/examples/tests/
-<<<<<<< HEAD
-EXAMPLESC       = ex2.c ex3.c ex4.c ex5.c ex6.c ex7.c ex8.c ex9.c ex10.c ex11.c ex25.c
-=======
 EXAMPLESC       = ex2.c ex3.c ex4.c ex5.c ex6.c ex7.c ex8.c ex9.c ex10.c ex21.c ex25.c
->>>>>>> 2dc7a7e3
 EXAMPLESF       =
 EXAMPLESFH      =
 MANSEC          = TS
@@ -60,11 +56,10 @@
 	-${CLINKER} -o ex10 ex10.o ${PETSC_TS_LIB}
 	${RM} ex10.o
 
-<<<<<<< HEAD
 ex11: ex11.o  chkopts
 	-${CLINKER} -o ex11 ex11.o ${PETSC_TS_LIB}
 	${RM} ex11.o
-=======
+
 ex21: ex21.o  chkopts
 	-${CLINKER} -o ex21 ex21.o  ${PETSC_TS_LIB}
 	${RM} ex21.o
@@ -76,7 +71,6 @@
 ex23: ex23.o  chkopts
 	-${CLINKER} -o ex23 ex23.o  ${PETSC_TS_LIB}
 	${RM} ex23.o
->>>>>>> 2dc7a7e3
 
 ex25: ex25.o  chkopts
 	-${CLINKER} -o ex25 ex25.o ${PETSC_TS_LIB}
