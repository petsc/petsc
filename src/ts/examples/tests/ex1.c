/*
       Formatted test for TS routines.

          Solves U_t = U_xx 
     F(t,u) = (u_i+1 - 2u_i + u_i-1)/h^2
       using several different schemes. 
*/

/* Usage: 
   ./ex1 -nox -ts_type beuler -ts_view 
   ./ex1 -nox -linear_constant_matrix -ts_type beuler -pc_type lu
   ./ex1 -nox -linear_variable_matrix -ts_type beuler
*/

static char help[] = "Solves 1D heat equation.\n\n";

#include "petscda.h"
#include "petscsys.h"
#include "petscts.h"

#define PETSC_NEAR(a,b,c) (!(PetscAbsReal((a)-(b)) > (c)*PetscMax(PetscAbsReal(a),PetscAbsReal(b))))

typedef struct {
  Vec         global,local,localwork,solution;    /* location for local work (with ghost points) vector */
  DA          da;                    /* manages ghost point communication */
  PetscViewer viewer1,viewer2;
  PetscInt    M;                     /* total number of grid points */
  PetscReal   h;                     /* mesh width h = 1/(M-1) */
  PetscReal   norm_2,norm_max;
  PetscTruth  nox;                   /* indicates problem is to be run without graphics */ 
} AppCtx;

extern PetscErrorCode Monitor(TS,PetscInt,PetscReal,Vec,void *);
extern PetscErrorCode RHSFunctionHeat(TS,PetscReal,Vec,Vec,void*);
extern PetscErrorCode RHSMatrixFree(Mat,Vec,Vec);
extern PetscErrorCode Initial(Vec,void*);
extern PetscErrorCode RHSMatrixHeat(TS,PetscReal,Mat *,Mat *,MatStructure *,void *);
extern PetscErrorCode LHSMatrixHeat(TS,PetscReal,Mat *,Mat *,MatStructure *,void *);
extern PetscErrorCode RHSJacobianHeat(TS,PetscReal,Vec,Mat*,Mat*,MatStructure *,void*);

#define linear_no_matrix       0
#define linear_no_time         1
#define linear                 2
#define nonlinear_no_jacobian  3
#define nonlinear              4

#undef __FUNCT__
#define __FUNCT__ "main"
int main(int argc,char **argv)
{
  PetscErrorCode ierr;
  PetscInt       maxsteps = 100,steps,m;
  PetscMPIInt    size;
  PetscInt       problem = linear_no_matrix;
  PetscTruth     flg;
  AppCtx         appctx;
  PetscReal      dt,ftime,maxtime=100.;
  TS             ts;
  Mat            A=0,Alhs=0;
  MatStructure   A_structure;
  TSProblemType  tsproblem = TS_LINEAR;
  PetscDraw      draw;
  PetscViewer    viewer;
  char           tsinfo[120];
  TSType         type;
  PetscTruth     isBEULER;
 
  ierr = PetscInitialize(&argc,&argv,(char*)0,help);CHKERRQ(ierr); 
  ierr = MPI_Comm_size(PETSC_COMM_WORLD,&size);CHKERRQ(ierr);

  appctx.M = 60;
  ierr = PetscOptionsGetInt(PETSC_NULL,"-M",&appctx.M,PETSC_NULL);CHKERRQ(ierr);
  ierr = PetscOptionsGetInt(PETSC_NULL,"-time",&maxsteps,PETSC_NULL);CHKERRQ(ierr);
    
  ierr = PetscOptionsHasName(PETSC_NULL,"-nox",&appctx.nox);CHKERRQ(ierr); 
  appctx.norm_2 = 0.0; appctx.norm_max = 0.0;

  /* Set up the ghost point communication pattern */ 
  ierr = DACreate1d(PETSC_COMM_WORLD,DA_NONPERIODIC,appctx.M,1,1,PETSC_NULL,&appctx.da);CHKERRQ(ierr);
  ierr = DACreateGlobalVector(appctx.da,&appctx.global);CHKERRQ(ierr);
  ierr = VecGetLocalSize(appctx.global,&m);CHKERRQ(ierr);
  ierr = DACreateLocalVector(appctx.da,&appctx.local);CHKERRQ(ierr);

  /* Set up display to show wave graph */
  ierr = PetscViewerDrawOpen(PETSC_COMM_WORLD,0,"",80,380,400,160,&appctx.viewer1);CHKERRQ(ierr);
  ierr = PetscViewerDrawGetDraw(appctx.viewer1,0,&draw);CHKERRQ(ierr);
  ierr = PetscDrawSetDoubleBuffer(draw);CHKERRQ(ierr);   
  ierr = PetscViewerDrawOpen(PETSC_COMM_WORLD,0,"",80,0,400,160,&appctx.viewer2);CHKERRQ(ierr);
  ierr = PetscViewerDrawGetDraw(appctx.viewer2,0,&draw);CHKERRQ(ierr);
  ierr = PetscDrawSetDoubleBuffer(draw);CHKERRQ(ierr);   

  /* make work array for evaluating right hand side function */
  ierr = VecDuplicate(appctx.local,&appctx.localwork);CHKERRQ(ierr);

  /* make work array for storing exact solution */
  ierr = VecDuplicate(appctx.global,&appctx.solution);CHKERRQ(ierr);

  appctx.h = 1.0/(appctx.M-1.0);

  /* set initial conditions */
  ierr = Initial(appctx.global,&appctx);CHKERRQ(ierr);
 
  /*
     This example is written to allow one to easily test parts 
    of TS, we do not expect users to generally need to use more
    then a single TSProblemType
  */
  ierr = PetscOptionsHasName(PETSC_NULL,"-linear_no_matrix",&flg);CHKERRQ(ierr);
  if (flg) {
    tsproblem = TS_LINEAR;
    problem   = linear_no_matrix;
  }
  ierr = PetscOptionsHasName(PETSC_NULL,"-linear_constant_matrix",&flg);CHKERRQ(ierr);
  if (flg) {
    tsproblem = TS_LINEAR;
    problem   = linear_no_time;
  }
  ierr = PetscOptionsHasName(PETSC_NULL,"-linear_variable_matrix",&flg);CHKERRQ(ierr);
  if (flg) {
    tsproblem = TS_LINEAR;
    problem   = linear;
  }
  ierr = PetscOptionsHasName(PETSC_NULL,"-nonlinear_no_jacobian",&flg);CHKERRQ(ierr);
  if (flg) {
    tsproblem = TS_NONLINEAR;
    problem   = nonlinear_no_jacobian;
  }
  ierr = PetscOptionsHasName(PETSC_NULL,"-nonlinear_jacobian",&flg);CHKERRQ(ierr);
  if (flg) {
    tsproblem = TS_NONLINEAR;
    problem   = nonlinear;
  }
    
  /* make timestep context */
  ierr = TSCreate(PETSC_COMM_WORLD,&ts);CHKERRQ(ierr);
  ierr = TSSetProblemType(ts,tsproblem);CHKERRQ(ierr);
<<<<<<< HEAD
  ierr = TSMonitorSet(ts,Monitor,&appctx,PETSC_NULL);CHKERRQ(ierr);

  dt = appctx.h*appctx.h/2.01;
=======
  ierr = PetscOptionsHasName(PETSC_NULL,"-monitor",&flg);CHKERRQ(ierr);
  if (flg){
    ierr = TSSetMonitor(ts,Monitor,&appctx,PETSC_NULL);CHKERRQ(ierr);
  }
  dt = appctx.h*appctx.h/2.01; /* initial time step */
>>>>>>> 1a3348e5

  if (problem == linear_no_matrix) {
    /*
         The user provides the RHS as a Shell matrix.
    */
    ierr = MatCreateShell(PETSC_COMM_WORLD,m,appctx.M,appctx.M,appctx.M,&appctx,&A);CHKERRQ(ierr);
    ierr = MatShellSetOperation(A,MATOP_MULT,(void(*)(void))RHSMatrixFree);CHKERRQ(ierr);
    ierr = TSSetRHSMatrix(ts,A,A,PETSC_NULL,&appctx);CHKERRQ(ierr);

  } else if (problem == linear_no_time) {
    /*
         The user provides the RHS as a constant matrix
    */
    ierr = MatCreate(PETSC_COMM_WORLD,&A);CHKERRQ(ierr);
    ierr = MatSetSizes(A,PETSC_DECIDE,PETSC_DECIDE,appctx.M,appctx.M);CHKERRQ(ierr);
    ierr = MatSetFromOptions(A);CHKERRQ(ierr);
    ierr = RHSMatrixHeat(ts,0.0,&A,&A,&A_structure,&appctx);CHKERRQ(ierr);
    ierr = TSSetRHSMatrix(ts,A,A,PETSC_NULL,&appctx);CHKERRQ(ierr);
  } else if (problem == linear) {
    /*
         The user provides the RHS as a time dependent matrix
    */
    ierr = MatCreate(PETSC_COMM_WORLD,&A);CHKERRQ(ierr);
    ierr = MatSetSizes(A,PETSC_DECIDE,PETSC_DECIDE,appctx.M,appctx.M);CHKERRQ(ierr);
    ierr = MatSetFromOptions(A);CHKERRQ(ierr);
    ierr = RHSMatrixHeat(ts,0.0,&A,&A,&A_structure,&appctx);CHKERRQ(ierr);
    ierr = TSSetRHSMatrix(ts,A,A,RHSMatrixHeat,&appctx);CHKERRQ(ierr);
  } else if (problem == nonlinear_no_jacobian) {
    /*
         The user provides the RHS and a Shell Jacobian
    */
    ierr = TSSetRHSFunction(ts,RHSFunctionHeat,&appctx);CHKERRQ(ierr);
    ierr = MatCreateShell(PETSC_COMM_WORLD,m,appctx.M,appctx.M,appctx.M,&appctx,&A);CHKERRQ(ierr);
    ierr = MatShellSetOperation(A,MATOP_MULT,(void(*)(void))RHSMatrixFree);CHKERRQ(ierr);
    ierr = TSSetRHSJacobian(ts,A,A,PETSC_NULL,&appctx);CHKERRQ(ierr);  
  } else if (problem == nonlinear) {
    /*
         The user provides the RHS and Jacobian
    */
    ierr = TSSetRHSFunction(ts,RHSFunctionHeat,&appctx);CHKERRQ(ierr);
    ierr = MatCreate(PETSC_COMM_WORLD,&A);CHKERRQ(ierr);
    ierr = MatSetSizes(A,PETSC_DECIDE,PETSC_DECIDE,appctx.M,appctx.M);CHKERRQ(ierr);
    ierr = MatSetFromOptions(A);CHKERRQ(ierr);
    ierr = RHSMatrixHeat(ts,0.0,&A,&A,&A_structure,&appctx);CHKERRQ(ierr);
    ierr = TSSetRHSJacobian(ts,A,A,RHSJacobianHeat,&appctx);CHKERRQ(ierr);  
  }

  ierr = TSSetFromOptions(ts);CHKERRQ(ierr);

  /* The user also provides the LHS matrix when ts_type = beuler */
  ierr = TSGetType(ts, &type);CHKERRQ(ierr);
  ierr = PetscStrcmp(type,"beuler",&isBEULER);CHKERRQ(ierr);
  if (isBEULER){
    if (problem == linear_no_time) {
      ierr = MatDuplicate(A,MAT_DO_NOT_COPY_VALUES,&Alhs);CHKERRQ(ierr);    
      ierr = MatZeroEntries(Alhs);CHKERRQ(ierr);
      ierr = MatShift(Alhs,1.0);CHKERRQ(ierr);
      ierr = TSSetLHSMatrix(ts,Alhs,Alhs,PETSC_NULL,PETSC_NULL);CHKERRQ(ierr);
    } else if (problem == linear) {
      ierr = MatDuplicate(A,MAT_DO_NOT_COPY_VALUES,&Alhs);CHKERRQ(ierr);    
      ierr = MatZeroEntries(Alhs);CHKERRQ(ierr);
      ierr = MatShift(Alhs,1.0);CHKERRQ(ierr);
      ierr = LHSMatrixHeat(ts,0.0,&Alhs,&Alhs,&A_structure,&appctx);CHKERRQ(ierr);
      ierr = TSSetLHSMatrix(ts,Alhs,Alhs,LHSMatrixHeat,&appctx);CHKERRQ(ierr);
    }
  }
 
  ierr = TSSetInitialTimeStep(ts,0.0,dt);CHKERRQ(ierr);
  ierr = TSSetDuration(ts,maxsteps,maxtime);CHKERRQ(ierr);
  ierr = TSSetSolution(ts,appctx.global);CHKERRQ(ierr);

  ierr = TSSetUp(ts);CHKERRQ(ierr);
  ierr = TSStep(ts,&steps,&ftime);CHKERRQ(ierr);
  ierr = PetscViewerStringOpen(PETSC_COMM_WORLD,tsinfo,120,&viewer);CHKERRQ(ierr);
  ierr = TSView(ts,viewer);CHKERRQ(ierr);

  ierr = PetscOptionsHasName(PETSC_NULL,"-test",&flg);CHKERRQ(ierr);
  if (flg) {
    PetscTruth iseuler;
    ierr = PetscTypeCompare((PetscObject)ts,"euler",&iseuler);CHKERRQ(ierr);
    if (iseuler) {
      if (!PETSC_NEAR(appctx.norm_2/steps,0.00257244,1.e-4)) {
        fprintf(stdout,"Error in Euler method: 2-norm %G expecting: 0.00257244\n",appctx.norm_2/steps);
      }
    } else {
      if (!PETSC_NEAR(appctx.norm_2/steps,0.00506174,1.e-4)) {
        fprintf(stdout,"Error in %s method: 2-norm %G expecting: 0.00506174\n",tsinfo,appctx.norm_2/steps);
      }
    }
  } else {
    ierr = PetscPrintf(PETSC_COMM_WORLD,"%D Procs Avg. error 2 norm %G max norm %G %s\n",
                size,appctx.norm_2/steps,appctx.norm_max/steps,tsinfo);CHKERRQ(ierr);
  }

  ierr = PetscViewerDestroy(viewer);CHKERRQ(ierr);
  ierr = TSDestroy(ts);CHKERRQ(ierr);
  ierr = PetscViewerDestroy(appctx.viewer1);CHKERRQ(ierr);
  ierr = PetscViewerDestroy(appctx.viewer2);CHKERRQ(ierr);
  ierr = VecDestroy(appctx.localwork);CHKERRQ(ierr);
  ierr = VecDestroy(appctx.solution);CHKERRQ(ierr);
  ierr = VecDestroy(appctx.local);CHKERRQ(ierr);
  ierr = VecDestroy(appctx.global);CHKERRQ(ierr);
  ierr = DADestroy(appctx.da);CHKERRQ(ierr);
  if (A) {ierr= MatDestroy(A);CHKERRQ(ierr);}
  if (Alhs) {ierr= MatDestroy(Alhs);CHKERRQ(ierr);}

  ierr = PetscFinalize();CHKERRQ(ierr);
  return 0;
}

/* -------------------------------------------------------------------*/
/*
  Set initial condition: u(t=0) = sin(6*pi*x) + 3*sin(2*pi*x)
*/
#undef __FUNCT__
#define __FUNCT__ "Initial" 
PetscErrorCode Initial(Vec global,void *ctx)
{
  AppCtx         *appctx = (AppCtx*) ctx;
  PetscScalar    *localptr,h = appctx->h;
  PetscInt       i,mybase,myend;
  PetscErrorCode ierr;

  /* determine starting point of each processor */
  ierr = VecGetOwnershipRange(global,&mybase,&myend);CHKERRQ(ierr);

  /* Initialize the array */
  ierr = VecGetArray(global,&localptr);CHKERRQ(ierr);
  for (i=mybase; i<myend; i++) {
    localptr[i-mybase] = PetscSinScalar(PETSC_PI*i*6.*h) + 3.*PetscSinScalar(PETSC_PI*i*2.*h);
  }
  ierr = VecRestoreArray(global,&localptr);CHKERRQ(ierr);
  return 0;
}

#undef __FUNCT__
#define __FUNCT__ "Solution"
/*
       Exact solution: 
         u = sin(6*pi*x)*exp(-36*pi*pi*t) + 3*sin(2*pi*x)*exp(-4*pi*pi*t)
*/
PetscErrorCode Solution(PetscReal t,Vec solution,void *ctx)
{
  AppCtx *       appctx = (AppCtx*) ctx;
  PetscScalar    *localptr,h = appctx->h,ex1,ex2,sc1,sc2;
  PetscInt       i,mybase,myend;
  PetscErrorCode ierr;

  /* determine starting point of each processor */
  ierr = VecGetOwnershipRange(solution,&mybase,&myend);CHKERRQ(ierr);

  ex1 = exp(-36.*PETSC_PI*PETSC_PI*t); 
  ex2 = exp(-4.*PETSC_PI*PETSC_PI*t);
  sc1 = PETSC_PI*6.*h;                 
  sc2 = PETSC_PI*2.*h;
  ierr = VecGetArray(solution,&localptr);CHKERRQ(ierr);
  for (i=mybase; i<myend; i++) {
    localptr[i-mybase] = PetscSinScalar(sc1*(PetscReal)i)*ex1 + 3.*PetscSinScalar(sc2*(PetscReal)i)*ex2;
  }
  ierr = VecRestoreArray(solution,&localptr);CHKERRQ(ierr);
  return 0;
}

/*
  step   - iteration number
  ltime  - current time
  global - current iterate
 */
#undef __FUNCT__
#define __FUNCT__ "Monitor"
PetscErrorCode Monitor(TS ts,PetscInt step,PetscReal ltime,Vec global,void *ctx)
{
  AppCtx         *appctx = (AppCtx*) ctx;
  PetscErrorCode ierr;
  PetscReal      norm_2,norm_max;
  MPI_Comm       comm;

  ierr = PetscObjectGetComm((PetscObject)ts,&comm);CHKERRQ(ierr);
  if (!appctx->nox) {
    ierr = VecView(global,appctx->viewer2);CHKERRQ(ierr); /* show wave graph */
  }
  ierr = Solution(ltime,appctx->solution,ctx);CHKERRQ(ierr); /* get true solution at current time */
  ierr = VecAXPY(appctx->solution,-1.0,global);CHKERRQ(ierr);
  ierr = VecNorm(appctx->solution,NORM_2,&norm_2);CHKERRQ(ierr);
  norm_2 = sqrt(appctx->h)*norm_2;
  ierr = VecNorm(appctx->solution,NORM_MAX,&norm_max);CHKERRQ(ierr);
  ierr = PetscPrintf(comm,"timestep %D time %G norm of error %G %G\n",step,ltime,norm_2,norm_max);CHKERRQ(ierr);

  appctx->norm_2   += norm_2;
  appctx->norm_max += norm_max;
  if (!appctx->nox) {
    ierr = VecView(appctx->solution,appctx->viewer1);CHKERRQ(ierr);
  }
  return 0;
}

/* -----------------------------------------------------------------------*/
#undef __FUNCT__
#define __FUNCT__ "RHSMatrixFree"
PetscErrorCode RHSMatrixFree(Mat mat,Vec x,Vec y)
{
  PetscErrorCode  ierr;
  void            *ctx;

  MatShellGetContext(mat,(void **)&ctx);
  ierr = RHSFunctionHeat(0,0.0,x,y,ctx);CHKERRQ(ierr);
  return 0;
}

#undef __FUNCT__
#define __FUNCT__ "RHSFunctionHeat"
PetscErrorCode RHSFunctionHeat(TS ts,PetscReal t,Vec globalin,Vec globalout,void *ctx)
{
  AppCtx         *appctx = (AppCtx*) ctx;
  DA             da = appctx->da;
  Vec            local = appctx->local,localwork = appctx->localwork;
  PetscErrorCode ierr;
  PetscInt       i,localsize; 
  PetscScalar    *copyptr,*localptr,sc;

  /*Extract local array */ 
  ierr = DAGlobalToLocalBegin(da,globalin,INSERT_VALUES,local);CHKERRQ(ierr);
  ierr = DAGlobalToLocalEnd(da,globalin,INSERT_VALUES,local);CHKERRQ(ierr);
  ierr = VecGetArray(local,&localptr);CHKERRQ(ierr);

  /* Extract work vector */
  ierr = VecGetArray(localwork,&copyptr);CHKERRQ(ierr);

  /* Update Locally - Make array of new values */
  /* Note: For the first and last entry I copy the value */
  /* if this is an interior node it is irrelevant */
  sc = 1.0/(appctx->h*appctx->h);
  ierr = VecGetLocalSize(local,&localsize);CHKERRQ(ierr);
  copyptr[0] = localptr[0];
  for (i=1; i<localsize-1; i++) {
    copyptr[i] = sc * (localptr[i+1] + localptr[i-1] - 2.0*localptr[i]);
  }
  copyptr[localsize-1] = localptr[localsize-1];
  ierr = VecRestoreArray(local,&localptr);CHKERRQ(ierr);
  ierr = VecRestoreArray(localwork,&copyptr);CHKERRQ(ierr);

  /* Local to Global */
  ierr = DALocalToGlobal(da,localwork,INSERT_VALUES,globalout);CHKERRQ(ierr);
  return 0;
}

/* ---------------------------------------------------------------------*/
#undef __FUNCT__
#define __FUNCT__ "RHSMatrixHeat"
PetscErrorCode RHSMatrixHeat(TS ts,PetscReal t,Mat *AA,Mat *BB,MatStructure *str,void *ctx)
{
  Mat            A = *AA;
  AppCtx         *appctx = (AppCtx*) ctx;
  PetscErrorCode ierr;
  PetscInt       i,mstart,mend,idx[3];
  PetscMPIInt    size,rank;
  PetscScalar    v[3],stwo = -2./(appctx->h*appctx->h),sone = -.5*stwo;

  *str = SAME_NONZERO_PATTERN;
 
  ierr = MPI_Comm_rank(PETSC_COMM_WORLD,&rank);CHKERRQ(ierr);
  ierr = MPI_Comm_size(PETSC_COMM_WORLD,&size);CHKERRQ(ierr);

  ierr = MatGetOwnershipRange(A,&mstart,&mend);CHKERRQ(ierr);
  if (mstart == 0) {
    v[0] = 1.0;
    ierr = MatSetValues(A,1,&mstart,1,&mstart,v,INSERT_VALUES);CHKERRQ(ierr);
    mstart++;
  }
  if (mend == appctx->M) {
    mend--;
    v[0] = 1.0;
    ierr = MatSetValues(A,1,&mend,1,&mend,v,INSERT_VALUES);CHKERRQ(ierr);
  }

  /*
     Construct matrice one row at a time
  */
  v[0] = sone; v[1] = stwo; v[2] = sone;  
  for (i=mstart; i<mend; i++) {
    idx[0] = i-1; idx[1] = i; idx[2] = i+1;
    ierr = MatSetValues(A,1,&i,3,idx,v,INSERT_VALUES);CHKERRQ(ierr);
  }

  ierr = MatAssemblyBegin(A,MAT_FINAL_ASSEMBLY);CHKERRQ(ierr);
  ierr = MatAssemblyEnd(A,MAT_FINAL_ASSEMBLY);CHKERRQ(ierr);
  return 0;
}

#undef __FUNCT__
#define __FUNCT__ "RHSJacobianHeat"
PetscErrorCode RHSJacobianHeat(TS ts,PetscReal t,Vec x,Mat *AA,Mat *BB,MatStructure *str,void *ctx)
{
  return RHSMatrixHeat(ts,t,AA,BB,str,ctx);
}

#undef __FUNCT__
#define __FUNCT__ "LHSMatrixHeat"
PetscErrorCode LHSMatrixHeat(TS ts,PetscReal t,Mat *AA,Mat *BB,MatStructure *str,void *ctx)
{
  *str = SAME_NONZERO_PATTERN;
  return 0;
}  


<|MERGE_RESOLUTION|>--- conflicted
+++ resolved
@@ -134,17 +134,9 @@
   /* make timestep context */
   ierr = TSCreate(PETSC_COMM_WORLD,&ts);CHKERRQ(ierr);
   ierr = TSSetProblemType(ts,tsproblem);CHKERRQ(ierr);
-<<<<<<< HEAD
   ierr = TSMonitorSet(ts,Monitor,&appctx,PETSC_NULL);CHKERRQ(ierr);
 
   dt = appctx.h*appctx.h/2.01;
-=======
-  ierr = PetscOptionsHasName(PETSC_NULL,"-monitor",&flg);CHKERRQ(ierr);
-  if (flg){
-    ierr = TSSetMonitor(ts,Monitor,&appctx,PETSC_NULL);CHKERRQ(ierr);
-  }
-  dt = appctx.h*appctx.h/2.01; /* initial time step */
->>>>>>> 1a3348e5
 
   if (problem == linear_no_matrix) {
     /*
