/*
    Provides a PETSc interface to SUNDIALS/CVODE solver.
    The interface to PVODE (old version of CVODE) was originally contributed
    by Liyang Xu. It has been redone by Hong Zhang and Dinesh Kaushik.

    Reference: sundials-2.4.0/examples/cvode/parallel/cvDiurnal_kry_p.c
*/
#include "sundials.h"  /*I "petscts.h" I*/

/*
      TSPrecond_Sundials - function that we provide to SUNDIALS to
                        evaluate the preconditioner.
*/
#undef __FUNCT__
#define __FUNCT__ "TSPrecond_Sundials"
PetscErrorCode TSPrecond_Sundials(realtype tn,N_Vector y,N_Vector fy,
                    booleantype jok,booleantype *jcurPtr,
                    realtype _gamma,void *P_data,
                    N_Vector vtemp1,N_Vector vtemp2,N_Vector vtemp3)
{
  TS             ts = (TS) P_data;
  TS_Sundials    *cvode = (TS_Sundials*)ts->data;
  PC             pc;
  PetscErrorCode ierr;
  Mat            J,P;
  Vec            yy = cvode->w1,yydot = cvode->ydot;
  PetscReal      gm = (PetscReal)_gamma;
  MatStructure   str = DIFFERENT_NONZERO_PATTERN;
  PetscScalar    *y_data;

  PetscFunctionBegin;
  ierr = TSGetIJacobian(ts,&J,&P,PETSC_NULL,PETSC_NULL);CHKERRQ(ierr);
  y_data = (PetscScalar *) N_VGetArrayPointer(y);
  ierr = VecPlaceArray(yy,y_data); CHKERRQ(ierr);
  ierr = VecZeroEntries(yydot);CHKERRQ(ierr); /* The Jacobian is independent of Ydot for ODE which is all that CVode works for */
  /* compute the shifted Jacobian   (1/gm)*I + Jrest */
  ierr = TSComputeIJacobian(ts,ts->ptime,yy,yydot,1/gm,&J,&P,&str,PETSC_FALSE);CHKERRQ(ierr);
  ierr = VecResetArray(yy); CHKERRQ(ierr);
  ierr = MatScale(P,gm);CHKERRQ(ierr);  /* turn into I-gm*Jrest, J is not used by Sundials  */
  *jcurPtr = TRUE;
  ierr = TSSundialsGetPC(ts,&pc); CHKERRQ(ierr);
  ierr = PCSetOperators(pc,J,P,str);CHKERRQ(ierr);
  PetscFunctionReturn(0);
}

/*
     TSPSolve_Sundials -  routine that we provide to Sundials that applies the preconditioner.
*/
#undef __FUNCT__
#define __FUNCT__ "TSPSolve_Sundials"
PetscErrorCode TSPSolve_Sundials(realtype tn,N_Vector y,N_Vector fy,N_Vector r,N_Vector z,
                                 realtype _gamma,realtype delta,int lr,void *P_data,N_Vector vtemp)
{
  TS              ts = (TS) P_data;
  TS_Sundials     *cvode = (TS_Sundials*)ts->data;
  PC              pc;
  Vec             rr = cvode->w1,zz = cvode->w2;
  PetscErrorCode  ierr;
  PetscScalar     *r_data,*z_data;

  PetscFunctionBegin;
  /* Make the PETSc work vectors rr and zz point to the arrays in the SUNDIALS vectors r and z respectively*/
  r_data  = (PetscScalar *) N_VGetArrayPointer(r);
  z_data  = (PetscScalar *) N_VGetArrayPointer(z);
  ierr = VecPlaceArray(rr,r_data); CHKERRQ(ierr);
  ierr = VecPlaceArray(zz,z_data); CHKERRQ(ierr);

  /* Solve the Px=r and put the result in zz */
  ierr = TSSundialsGetPC(ts,&pc); CHKERRQ(ierr);
  ierr = PCApply(pc,rr,zz); CHKERRQ(ierr);
  ierr = VecResetArray(rr); CHKERRQ(ierr);
  ierr = VecResetArray(zz); CHKERRQ(ierr);
  PetscFunctionReturn(0);
}

/*
        TSFunction_Sundials - routine that we provide to Sundials that applies the right hand side.
*/
#undef __FUNCT__
#define __FUNCT__ "TSFunction_Sundials"
int TSFunction_Sundials(realtype t,N_Vector y,N_Vector ydot,void *ctx)
{
  TS              ts = (TS) ctx;
  MPI_Comm        comm = ((PetscObject)ts)->comm;
  TS_Sundials     *cvode = (TS_Sundials*)ts->data;
  Vec             yy = cvode->w1,yyd = cvode->w2,yydot = cvode->ydot;
  PetscScalar     *y_data,*ydot_data;
  PetscErrorCode  ierr;

  PetscFunctionBegin;
  /* Make the PETSc work vectors yy and yyd point to the arrays in the SUNDIALS vectors y and ydot respectively*/
  y_data     = (PetscScalar *) N_VGetArrayPointer(y);
  ydot_data  = (PetscScalar *) N_VGetArrayPointer(ydot);
  ierr = VecPlaceArray(yy,y_data);CHKERRABORT(comm,ierr);
  ierr = VecPlaceArray(yyd,ydot_data); CHKERRABORT(comm,ierr);
  ierr = VecZeroEntries(yydot);CHKERRQ(ierr);

  /* now compute the right hand side function */
  ierr = TSComputeIFunction(ts,t,yy,yydot,yyd,PETSC_FALSE); CHKERRABORT(comm,ierr);
  ierr = VecScale(yyd,-1.);CHKERRQ(ierr);
  ierr = VecResetArray(yy); CHKERRABORT(comm,ierr);
  ierr = VecResetArray(yyd); CHKERRABORT(comm,ierr);
  PetscFunctionReturn(0);
}

/*
       TSSolve_Sundials - Calls Sundials to integrate the ODE.
*/
#undef __FUNCT__
#define __FUNCT__ "TSSolve_Sundials"
PetscErrorCode TSSolve_Sundials(TS ts)
{
  TS_Sundials    *cvode = (TS_Sundials*)ts->data;
  Vec            sol = ts->vec_sol;
  PetscErrorCode ierr;
  PetscInt       i,flag;
  long int       its,nsteps;
  realtype       t,tout;
  PetscScalar    *y_data;
  void           *mem;

  PetscFunctionBegin;
  mem  = cvode->mem;
  tout = ts->max_time;
  ierr = VecGetArray(ts->vec_sol,&y_data);CHKERRQ(ierr);
  N_VSetArrayPointer((realtype *)y_data,cvode->y);
  ierr = VecRestoreArray(ts->vec_sol,PETSC_NULL);CHKERRQ(ierr);

  for (i = 0; i < ts->max_steps; i++) {
    if (ts->ptime >= ts->max_time) break;
    ierr = TSPreStep(ts);CHKERRQ(ierr);

    if (cvode->monitorstep) {
      flag = CVode(mem,tout,cvode->y,&t,CV_ONE_STEP);
    } else {
      flag = CVode(mem,tout,cvode->y,&t,CV_NORMAL);
    }

    if (flag){ /* display error message */
      switch (flag){
      case CV_ILL_INPUT:
        SETERRQ(PETSC_COMM_SELF,PETSC_ERR_LIB,"CVode() fails, CV_ILL_INPUT");
        break;
      case CV_TOO_CLOSE:
        SETERRQ(PETSC_COMM_SELF,PETSC_ERR_LIB,"CVode() fails, CV_TOO_CLOSE");
        break;
      case CV_TOO_MUCH_WORK: {
        PetscReal      tcur;
        ierr = CVodeGetNumSteps(mem,&nsteps);CHKERRQ(ierr);
        ierr = CVodeGetCurrentTime(mem,&tcur);CHKERRQ(ierr);
        SETERRQ3(PETSC_COMM_SELF,PETSC_ERR_LIB,"CVode() fails, CV_TOO_MUCH_WORK. At t=%G, nsteps %D exceeds mxstep %D. Increase '-ts_max_steps <>' or modify TSSetDuration()",tcur,nsteps,ts->max_steps);
      } break;
      case CV_TOO_MUCH_ACC:
        SETERRQ(PETSC_COMM_SELF,PETSC_ERR_LIB,"CVode() fails, CV_TOO_MUCH_ACC");
        break;
      case CV_ERR_FAILURE:
        SETERRQ(PETSC_COMM_SELF,PETSC_ERR_LIB,"CVode() fails, CV_ERR_FAILURE");
        break;
      case CV_CONV_FAILURE:
        SETERRQ(PETSC_COMM_SELF,PETSC_ERR_LIB,"CVode() fails, CV_CONV_FAILURE");
        break;
      case CV_LINIT_FAIL:
        SETERRQ(PETSC_COMM_SELF,PETSC_ERR_LIB,"CVode() fails, CV_LINIT_FAIL");
        break;
      case CV_LSETUP_FAIL:
        SETERRQ(PETSC_COMM_SELF,PETSC_ERR_LIB,"CVode() fails, CV_LSETUP_FAIL");
        break;
      case CV_LSOLVE_FAIL:
        SETERRQ(PETSC_COMM_SELF,PETSC_ERR_LIB,"CVode() fails, CV_LSOLVE_FAIL");
        break;
      case CV_RHSFUNC_FAIL:
        SETERRQ(PETSC_COMM_SELF,PETSC_ERR_LIB,"CVode() fails, CV_RHSFUNC_FAIL");
        break;
      case CV_FIRST_RHSFUNC_ERR:
        SETERRQ(PETSC_COMM_SELF,PETSC_ERR_LIB,"CVode() fails, CV_FIRST_RHSFUNC_ERR");
        break;
      case CV_REPTD_RHSFUNC_ERR:
        SETERRQ(PETSC_COMM_SELF,PETSC_ERR_LIB,"CVode() fails, CV_REPTD_RHSFUNC_ERR");
        break;
      case CV_UNREC_RHSFUNC_ERR:
        SETERRQ(PETSC_COMM_SELF,PETSC_ERR_LIB,"CVode() fails, CV_UNREC_RHSFUNC_ERR");
        break;
      case CV_RTFUNC_FAIL:
        SETERRQ(PETSC_COMM_SELF,PETSC_ERR_LIB,"CVode() fails, CV_RTFUNC_FAIL");
        break;
      default:
        SETERRQ1(PETSC_COMM_SELF,PETSC_ERR_LIB,"CVode() fails, flag %d",flag);
      }
    }

    if (t > ts->max_time && cvode->exact_final_time) {
      /* interpolate to final requested time */
      ierr = CVodeGetDky(mem,tout,0,cvode->y);CHKERRQ(ierr);
      t = tout;
    }

    /* copy the solution from cvode->y to cvode->update and sol */
    ierr = VecPlaceArray(cvode->w1,y_data); CHKERRQ(ierr);
    ierr = VecCopy(cvode->w1,cvode->update);CHKERRQ(ierr);
    ierr = VecResetArray(cvode->w1); CHKERRQ(ierr);
    ierr = VecCopy(cvode->update,sol);CHKERRQ(ierr);
    ierr = CVodeGetNumNonlinSolvIters(mem,&its);CHKERRQ(ierr);
    ierr = CVSpilsGetNumLinIters(mem, &its);
    ts->nonlinear_its = its; ts->linear_its = its;

    ts->time_step = t - ts->ptime;
    ts->ptime     = t;
    ts->steps++;

    ierr = TSPostStep(ts);CHKERRQ(ierr);
    ierr = TSMonitor(ts,ts->steps,t,sol);CHKERRQ(ierr);
  }
  ierr = CVodeGetNumSteps(mem,&nsteps);CHKERRQ(ierr);
  ts->steps = nsteps;
  PetscFunctionReturn(0);
}

#undef __FUNCT__
#define __FUNCT__ "TSReset_Sundials"
PetscErrorCode TSReset_Sundials(TS ts)
{
  TS_Sundials    *cvode = (TS_Sundials*)ts->data;
  PetscErrorCode ierr;

  PetscFunctionBegin;
  ierr = VecDestroy(&cvode->update);CHKERRQ(ierr);
  ierr = VecDestroy(&cvode->ydot);CHKERRQ(ierr);
  ierr = VecDestroy(&cvode->w1);CHKERRQ(ierr);
  ierr = VecDestroy(&cvode->w2);CHKERRQ(ierr);
  if (cvode->mem)    {CVodeFree(&cvode->mem);}
  PetscFunctionReturn(0);
}

#undef __FUNCT__
#define __FUNCT__ "TSDestroy_Sundials"
PetscErrorCode TSDestroy_Sundials(TS ts)
{
  TS_Sundials    *cvode = (TS_Sundials*)ts->data;
  PetscErrorCode ierr;

  PetscFunctionBegin;
  ierr = TSReset_Sundials(ts);CHKERRQ(ierr);
  ierr = MPI_Comm_free(&(cvode->comm_sundials));CHKERRQ(ierr);
  ierr = PetscFree(ts->data);CHKERRQ(ierr);
  ierr = PetscObjectComposeFunctionDynamic((PetscObject)ts,"TSSundialsSetType_C","",PETSC_NULL);CHKERRQ(ierr);
  ierr = PetscObjectComposeFunctionDynamic((PetscObject)ts,"TSSundialsSetGMRESRestart_C","",PETSC_NULL);CHKERRQ(ierr);
  ierr = PetscObjectComposeFunctionDynamic((PetscObject)ts,"TSSundialsSetLinearTolerance_C","",PETSC_NULL);CHKERRQ(ierr);
  ierr = PetscObjectComposeFunctionDynamic((PetscObject)ts,"TSSundialsSetGramSchmidtType_C","",PETSC_NULL);CHKERRQ(ierr);
  ierr = PetscObjectComposeFunctionDynamic((PetscObject)ts,"TSSundialsSetTolerance_C","",PETSC_NULL);CHKERRQ(ierr);
  ierr = PetscObjectComposeFunctionDynamic((PetscObject)ts,"TSSundialsSetMinTimeStep_C","",PETSC_NULL);CHKERRQ(ierr);
  ierr = PetscObjectComposeFunctionDynamic((PetscObject)ts,"TSSundialsSetMaxTimeStep_C","",PETSC_NULL);CHKERRQ(ierr);
  ierr = PetscObjectComposeFunctionDynamic((PetscObject)ts,"TSSundialsGetPC_C","",PETSC_NULL);CHKERRQ(ierr);
  ierr = PetscObjectComposeFunctionDynamic((PetscObject)ts,"TSSundialsGetIterations_C","",PETSC_NULL);CHKERRQ(ierr);
  ierr = PetscObjectComposeFunctionDynamic((PetscObject)ts,"TSSundialsMonitorInternalSteps_C","",PETSC_NULL);CHKERRQ(ierr);
  PetscFunctionReturn(0);
}

#undef __FUNCT__
#define __FUNCT__ "TSSetUp_Sundials"
PetscErrorCode TSSetUp_Sundials(TS ts)
{
  TS_Sundials    *cvode = (TS_Sundials*)ts->data;
  PetscErrorCode ierr;
  PetscInt       glosize,locsize,i,flag;
  PetscScalar    *y_data,*parray;
  void           *mem;
  PC             pc;
  const PCType   pctype;
  PetscBool      pcnone;

  PetscFunctionBegin;

  /* get the vector size */
  ierr = VecGetSize(ts->vec_sol,&glosize);CHKERRQ(ierr);
  ierr = VecGetLocalSize(ts->vec_sol,&locsize);CHKERRQ(ierr);

  /* allocate the memory for N_Vec y */
  cvode->y = N_VNew_Parallel(cvode->comm_sundials,locsize,glosize);
  if (!cvode->y) SETERRQ(PETSC_COMM_SELF,1,"cvode->y is not allocated");

  /* initialize N_Vec y: copy ts->vec_sol to cvode->y */
  ierr = VecGetArray(ts->vec_sol,&parray);CHKERRQ(ierr);
  y_data = (PetscScalar *) N_VGetArrayPointer(cvode->y);
  for (i = 0; i < locsize; i++) y_data[i] = parray[i];
  ierr = VecRestoreArray(ts->vec_sol,PETSC_NULL);CHKERRQ(ierr);

  ierr = VecDuplicate(ts->vec_sol,&cvode->update);CHKERRQ(ierr);
  ierr = VecDuplicate(ts->vec_sol,&cvode->ydot);CHKERRQ(ierr);
  ierr = PetscLogObjectParent(ts,cvode->update);CHKERRQ(ierr);
  ierr = PetscLogObjectParent(ts,cvode->ydot);CHKERRQ(ierr);

  /*
    Create work vectors for the TSPSolve_Sundials() routine. Note these are
    allocated with zero space arrays because the actual array space is provided
    by Sundials and set using VecPlaceArray().
  */
  ierr = VecCreateMPIWithArray(((PetscObject)ts)->comm,locsize,PETSC_DECIDE,0,&cvode->w1);CHKERRQ(ierr);
  ierr = VecCreateMPIWithArray(((PetscObject)ts)->comm,locsize,PETSC_DECIDE,0,&cvode->w2);CHKERRQ(ierr);
  ierr = PetscLogObjectParent(ts,cvode->w1);CHKERRQ(ierr);
  ierr = PetscLogObjectParent(ts,cvode->w2);CHKERRQ(ierr);

  /* Call CVodeCreate to create the solver memory and the use of a Newton iteration */
  mem = CVodeCreate(cvode->cvode_type, CV_NEWTON);
  if (!mem) SETERRQ(PETSC_COMM_SELF,PETSC_ERR_MEM,"CVodeCreate() fails");
  cvode->mem = mem;

  /* Set the pointer to user-defined data */
  flag = CVodeSetUserData(mem, ts);
  if (flag) SETERRQ(PETSC_COMM_SELF,PETSC_ERR_LIB,"CVodeSetUserData() fails");

  /* Sundials may choose to use a smaller initial step, but will never use a larger step. */
  flag = CVodeSetInitStep(mem,(realtype)ts->initial_time_step);
  if (flag) SETERRQ(((PetscObject)ts)->comm,PETSC_ERR_LIB,"CVodeSetInitStep() failed");
  if (cvode->mindt > 0) {
    flag = CVodeSetMinStep(mem,(realtype)cvode->mindt);
    if (flag){
      if (flag == CV_MEM_NULL){
        SETERRQ(((PetscObject)ts)->comm,PETSC_ERR_LIB,"CVodeSetMinStep() failed, cvode_mem pointer is NULL");
      } else if (flag == CV_ILL_INPUT){
        SETERRQ(((PetscObject)ts)->comm,PETSC_ERR_LIB,"CVodeSetMinStep() failed, hmin is nonpositive or it exceeds the maximum allowable step size");
      } else {
        SETERRQ(((PetscObject)ts)->comm,PETSC_ERR_LIB,"CVodeSetMinStep() failed");
      }
    }
  }
  if (cvode->maxdt > 0) {
    flag = CVodeSetMaxStep(mem,(realtype)cvode->maxdt);
    if (flag) SETERRQ(((PetscObject)ts)->comm,PETSC_ERR_LIB,"CVodeSetMaxStep() failed");
  }

  /* Call CVodeInit to initialize the integrator memory and specify the
   * user's right hand side function in u'=f(t,u), the inital time T0, and
   * the initial dependent variable vector cvode->y */
  flag = CVodeInit(mem,TSFunction_Sundials,ts->ptime,cvode->y);
  if (flag){
    SETERRQ1(PETSC_COMM_SELF,PETSC_ERR_LIB,"CVodeInit() fails, flag %d",flag);
  }

  /* specifies scalar relative and absolute tolerances */
  flag = CVodeSStolerances(mem,cvode->reltol,cvode->abstol);
  if (flag){
    SETERRQ1(PETSC_COMM_SELF,PETSC_ERR_LIB,"CVodeSStolerances() fails, flag %d",flag);
  }

  /* Specify max num of steps to be taken by cvode in its attempt to reach the next output time */
  flag = CVodeSetMaxNumSteps(mem,ts->max_steps);

  /* call CVSpgmr to use GMRES as the linear solver.        */
  /* setup the ode integrator with the given preconditioner */
  ierr = TSSundialsGetPC(ts,&pc); CHKERRQ(ierr);
  ierr = PCGetType(pc,&pctype);CHKERRQ(ierr);
  ierr = PetscTypeCompare((PetscObject)pc,PCNONE,&pcnone);CHKERRQ(ierr);
  if (pcnone){
    flag  = CVSpgmr(mem,PREC_NONE,0);
    if (flag) SETERRQ1(PETSC_COMM_SELF,PETSC_ERR_LIB,"CVSpgmr() fails, flag %d",flag);
  } else {
    flag  = CVSpgmr(mem,PREC_LEFT,0);
    if (flag) SETERRQ1(PETSC_COMM_SELF,PETSC_ERR_LIB,"CVSpgmr() fails, flag %d",flag);

    /* Set preconditioner and solve routines Precond and PSolve,
     and the pointer to the user-defined block data */
    flag = CVSpilsSetPreconditioner(mem,TSPrecond_Sundials,TSPSolve_Sundials);
    if (flag) SETERRQ1(PETSC_COMM_SELF,PETSC_ERR_LIB,"CVSpilsSetPreconditioner() fails, flag %d", flag);
  }

  flag = CVSpilsSetGSType(mem, MODIFIED_GS);
  if (flag) SETERRQ1(PETSC_COMM_SELF,PETSC_ERR_LIB,"CVSpgmrSetGSType() fails, flag %d",flag);
  PetscFunctionReturn(0);
}

/* type of CVODE linear multistep method */
const char *TSSundialsLmmTypes[] = {"","adams","bdf","TSSundialsLmmType","SUNDIALS_",0};
/* type of G-S orthogonalization used by CVODE linear solver */
const char *TSSundialsGramSchmidtTypes[] = {"","modified","classical","TSSundialsGramSchmidtType","SUNDIALS_",0};

#undef __FUNCT__
#define __FUNCT__ "TSSetFromOptions_Sundials"
PetscErrorCode TSSetFromOptions_Sundials(TS ts)
{
  TS_Sundials    *cvode = (TS_Sundials*)ts->data;
  PetscErrorCode ierr;
  int            indx;
  PetscBool      flag;

  PetscFunctionBegin;
  ierr = PetscOptionsHead("SUNDIALS ODE solver options");CHKERRQ(ierr);
    ierr = PetscOptionsEList("-ts_sundials_type","Scheme","TSSundialsSetType",TSSundialsLmmTypes,3,TSSundialsLmmTypes[cvode->cvode_type],&indx,&flag);CHKERRQ(ierr);
    if (flag) {
      ierr = TSSundialsSetType(ts,(TSSundialsLmmType)indx);CHKERRQ(ierr);
    }
    ierr = PetscOptionsEList("-ts_sundials_gramschmidt_type","Type of orthogonalization","TSSundialsSetGramSchmidtType",TSSundialsGramSchmidtTypes,3,TSSundialsGramSchmidtTypes[cvode->gtype],&indx,&flag);CHKERRQ(ierr);
    if (flag) {
      ierr = TSSundialsSetGramSchmidtType(ts,(TSSundialsGramSchmidtType)indx);CHKERRQ(ierr);
    }
    ierr = PetscOptionsReal("-ts_sundials_atol","Absolute tolerance for convergence","TSSundialsSetTolerance",cvode->abstol,&cvode->abstol,PETSC_NULL);CHKERRQ(ierr);
    ierr = PetscOptionsReal("-ts_sundials_rtol","Relative tolerance for convergence","TSSundialsSetTolerance",cvode->reltol,&cvode->reltol,PETSC_NULL);CHKERRQ(ierr);
    ierr = PetscOptionsReal("-ts_sundials_mindt","Minimum step size","TSSundialsSetMinTimeStep",cvode->mindt,&cvode->mindt,PETSC_NULL);CHKERRQ(ierr);
    ierr = PetscOptionsReal("-ts_sundials_maxdt","Maximum step size","TSSundialsSetMaxTimeStep",cvode->maxdt,&cvode->maxdt,PETSC_NULL);CHKERRQ(ierr);
    ierr = PetscOptionsReal("-ts_sundials_linear_tolerance","Convergence tolerance for linear solve","TSSundialsSetLinearTolerance",cvode->linear_tol,&cvode->linear_tol,&flag);CHKERRQ(ierr);
    ierr = PetscOptionsInt("-ts_sundials_gmres_restart","Number of GMRES orthogonalization directions","TSSundialsSetGMRESRestart",cvode->restart,&cvode->restart,&flag);CHKERRQ(ierr);
    ierr = PetscOptionsBool("-ts_sundials_monitor_steps","Monitor SUNDIALS internel steps","TSSundialsMonitorInternalSteps",cvode->monitorstep,&cvode->monitorstep,PETSC_NULL);CHKERRQ(ierr);
  ierr = PetscOptionsTail();CHKERRQ(ierr);
  PetscFunctionReturn(0);
}

#undef __FUNCT__
#define __FUNCT__ "TSView_Sundials"
PetscErrorCode TSView_Sundials(TS ts,PetscViewer viewer)
{
  TS_Sundials    *cvode = (TS_Sundials*)ts->data;
  PetscErrorCode ierr;
  char           *type;
  char           atype[] = "Adams";
  char           btype[] = "BDF: backward differentiation formula";
  PetscBool      iascii,isstring;
  long int       nsteps,its,nfevals,nlinsetups,nfails,itmp;
  PetscInt       qlast,qcur;
  PetscReal      hinused,hlast,hcur,tcur,tolsfac;
  PC             pc;

  PetscFunctionBegin;
  if (cvode->cvode_type == SUNDIALS_ADAMS) {type = atype;}
  else                                     {type = btype;}

  ierr = PetscTypeCompare((PetscObject)viewer,PETSCVIEWERASCII,&iascii);CHKERRQ(ierr);
  ierr = PetscTypeCompare((PetscObject)viewer,PETSCVIEWERSTRING,&isstring);CHKERRQ(ierr);
  if (iascii) {
    ierr = PetscViewerASCIIPrintf(viewer,"Sundials integrater does not use SNES!\n");CHKERRQ(ierr);
    ierr = PetscViewerASCIIPrintf(viewer,"Sundials integrater type %s\n",type);CHKERRQ(ierr);
    ierr = PetscViewerASCIIPrintf(viewer,"Sundials abs tol %g rel tol %g\n",cvode->abstol,cvode->reltol);CHKERRQ(ierr);
    ierr = PetscViewerASCIIPrintf(viewer,"Sundials linear solver tolerance factor %g\n",cvode->linear_tol);CHKERRQ(ierr);
    ierr = PetscViewerASCIIPrintf(viewer,"Sundials GMRES max iterations (same as restart in SUNDIALS) %D\n",cvode->restart);CHKERRQ(ierr);
    if (cvode->gtype == SUNDIALS_MODIFIED_GS) {
      ierr = PetscViewerASCIIPrintf(viewer,"Sundials using modified Gram-Schmidt for orthogonalization in GMRES\n");CHKERRQ(ierr);
    } else {
      ierr = PetscViewerASCIIPrintf(viewer,"Sundials using unmodified (classical) Gram-Schmidt for orthogonalization in GMRES\n");CHKERRQ(ierr);
    }
    if (cvode->mindt > 0) {ierr = PetscViewerASCIIPrintf(viewer,"Sundials minimum time step %g\n",cvode->mindt);CHKERRQ(ierr);}
    if (cvode->maxdt > 0) {ierr = PetscViewerASCIIPrintf(viewer,"Sundials maximum time step %g\n",cvode->maxdt);CHKERRQ(ierr);}

    /* Outputs from CVODE, CVSPILS */
    ierr = CVodeGetTolScaleFactor(cvode->mem,&tolsfac);CHKERRQ(ierr);
    ierr = PetscViewerASCIIPrintf(viewer,"Sundials suggested factor for tolerance scaling %g\n",tolsfac);CHKERRQ(ierr);
    ierr = CVodeGetIntegratorStats(cvode->mem,&nsteps,&nfevals,
                                   &nlinsetups,&nfails,&qlast,&qcur,
                                   &hinused,&hlast,&hcur,&tcur);CHKERRQ(ierr);
    ierr = PetscViewerASCIIPrintf(viewer,"Sundials cumulative number of internal steps %D\n",nsteps);CHKERRQ(ierr);
    ierr = PetscViewerASCIIPrintf(viewer,"Sundials no. of calls to rhs function %D\n",nfevals);CHKERRQ(ierr);
    ierr = PetscViewerASCIIPrintf(viewer,"Sundials no. of calls to linear solver setup function %D\n",nlinsetups);CHKERRQ(ierr);
    ierr = PetscViewerASCIIPrintf(viewer,"Sundials no. of error test failures %D\n",nfails);CHKERRQ(ierr);

    ierr = CVodeGetNonlinSolvStats(cvode->mem,&its,&nfails);CHKERRQ(ierr);
    ierr = PetscViewerASCIIPrintf(viewer,"Sundials no. of nonlinear solver iterations %D\n",its);CHKERRQ(ierr);
    ierr = PetscViewerASCIIPrintf(viewer,"Sundials no. of nonlinear convergence failure %D\n",nfails);CHKERRQ(ierr);

    ierr = CVSpilsGetNumLinIters(cvode->mem, &its);CHKERRQ(ierr); /* its = no. of calls to TSPrecond_Sundials() */
    ierr = PetscViewerASCIIPrintf(viewer,"Sundials no. of linear iterations %D\n",its);CHKERRQ(ierr);
    ierr = CVSpilsGetNumConvFails(cvode->mem,&itmp);CHKERRQ(ierr);
    ierr = PetscViewerASCIIPrintf(viewer,"Sundials no. of linear convergence failures %D\n",itmp);CHKERRQ(ierr);

    ierr = TSSundialsGetPC(ts,&pc); CHKERRQ(ierr);
    ierr = PCView(pc,viewer);CHKERRQ(ierr);
    ierr = CVSpilsGetNumPrecEvals(cvode->mem,&itmp);CHKERRQ(ierr);
    ierr = PetscViewerASCIIPrintf(viewer,"Sundials no. of preconditioner evaluations %D\n",itmp);CHKERRQ(ierr);
    ierr = CVSpilsGetNumPrecSolves(cvode->mem,&itmp);CHKERRQ(ierr);
    ierr = PetscViewerASCIIPrintf(viewer,"Sundials no. of preconditioner solves %D\n",itmp);CHKERRQ(ierr);

    ierr = CVSpilsGetNumJtimesEvals(cvode->mem,&itmp);CHKERRQ(ierr);
    ierr = PetscViewerASCIIPrintf(viewer,"Sundials no. of Jacobian-vector product evaluations %D\n",itmp);CHKERRQ(ierr);
    ierr = CVSpilsGetNumRhsEvals(cvode->mem,&itmp);CHKERRQ(ierr);
    ierr = PetscViewerASCIIPrintf(viewer,"Sundials no. of rhs calls for finite diff. Jacobian-vector evals %D\n",itmp);CHKERRQ(ierr);
  } else if (isstring) {
    ierr = PetscViewerStringSPrintf(viewer,"Sundials type %s",type);CHKERRQ(ierr);
  }
  PetscFunctionReturn(0);
}


/* --------------------------------------------------------------------------*/
EXTERN_C_BEGIN
#undef __FUNCT__
#define __FUNCT__ "TSSundialsSetType_Sundials"
PetscErrorCode  TSSundialsSetType_Sundials(TS ts,TSSundialsLmmType type)
{
  TS_Sundials *cvode = (TS_Sundials*)ts->data;

  PetscFunctionBegin;
  cvode->cvode_type = type;
  PetscFunctionReturn(0);
}
EXTERN_C_END

EXTERN_C_BEGIN
#undef __FUNCT__
#define __FUNCT__ "TSSundialsSetGMRESRestart_Sundials"
PetscErrorCode  TSSundialsSetGMRESRestart_Sundials(TS ts,int restart)
{
  TS_Sundials *cvode = (TS_Sundials*)ts->data;

  PetscFunctionBegin;
  cvode->restart = restart;
  PetscFunctionReturn(0);
}
EXTERN_C_END

EXTERN_C_BEGIN
#undef __FUNCT__
#define __FUNCT__ "TSSundialsSetLinearTolerance_Sundials"
PetscErrorCode  TSSundialsSetLinearTolerance_Sundials(TS ts,double tol)
{
  TS_Sundials *cvode = (TS_Sundials*)ts->data;

  PetscFunctionBegin;
  cvode->linear_tol = tol;
  PetscFunctionReturn(0);
}
EXTERN_C_END

EXTERN_C_BEGIN
#undef __FUNCT__
#define __FUNCT__ "TSSundialsSetGramSchmidtType_Sundials"
PetscErrorCode  TSSundialsSetGramSchmidtType_Sundials(TS ts,TSSundialsGramSchmidtType type)
{
  TS_Sundials *cvode = (TS_Sundials*)ts->data;

  PetscFunctionBegin;
  cvode->gtype = type;
  PetscFunctionReturn(0);
}
EXTERN_C_END

EXTERN_C_BEGIN
#undef __FUNCT__
#define __FUNCT__ "TSSundialsSetTolerance_Sundials"
PetscErrorCode  TSSundialsSetTolerance_Sundials(TS ts,double aabs,double rel)
{
  TS_Sundials *cvode = (TS_Sundials*)ts->data;

  PetscFunctionBegin;
  if (aabs != PETSC_DECIDE) cvode->abstol = aabs;
  if (rel != PETSC_DECIDE)  cvode->reltol = rel;
  PetscFunctionReturn(0);
}
EXTERN_C_END

EXTERN_C_BEGIN
#undef __FUNCT__
#define __FUNCT__ "TSSundialsSetMinTimeStep_Sundials"
PetscErrorCode  TSSundialsSetMinTimeStep_Sundials(TS ts,PetscReal mindt)
{
  TS_Sundials *cvode = (TS_Sundials*)ts->data;

  PetscFunctionBegin;
  cvode->mindt = mindt;
  PetscFunctionReturn(0);
}
EXTERN_C_END

EXTERN_C_BEGIN
#undef __FUNCT__
#define __FUNCT__ "TSSundialsSetMaxTimeStep_Sundials"
PetscErrorCode  TSSundialsSetMaxTimeStep_Sundials(TS ts,PetscReal maxdt)
{
  TS_Sundials *cvode = (TS_Sundials*)ts->data;

  PetscFunctionBegin;
  cvode->maxdt = maxdt;
  PetscFunctionReturn(0);
}
EXTERN_C_END

EXTERN_C_BEGIN
#undef __FUNCT__
#define __FUNCT__ "TSSundialsGetPC_Sundials"
PetscErrorCode  TSSundialsGetPC_Sundials(TS ts,PC *pc)
{
  SNES            snes;
  KSP             ksp;
  PetscErrorCode  ierr;

  PetscFunctionBegin;
  ierr = TSGetSNES(ts,&snes);CHKERRQ(ierr);
  ierr = SNESGetKSP(snes,&ksp);CHKERRQ(ierr);
  ierr = KSPGetPC(ksp,pc); CHKERRQ(ierr);
  PetscFunctionReturn(0);
}
EXTERN_C_END

EXTERN_C_BEGIN
#undef __FUNCT__
#define __FUNCT__ "TSSundialsGetIterations_Sundials"
PetscErrorCode  TSSundialsGetIterations_Sundials(TS ts,int *nonlin,int *lin)
{
  PetscFunctionBegin;
  if (nonlin) *nonlin = ts->nonlinear_its;
  if (lin)    *lin    = ts->linear_its;
  PetscFunctionReturn(0);
}
EXTERN_C_END

EXTERN_C_BEGIN
#undef __FUNCT__
#define __FUNCT__ "TSSundialsMonitorInternalSteps_Sundials"
PetscErrorCode  TSSundialsMonitorInternalSteps_Sundials(TS ts,PetscBool  s)
{
  TS_Sundials *cvode = (TS_Sundials*)ts->data;

  PetscFunctionBegin;
  cvode->monitorstep = s;
  PetscFunctionReturn(0);
}
EXTERN_C_END
/* -------------------------------------------------------------------------------------------*/

#undef __FUNCT__
#define __FUNCT__ "TSSundialsGetIterations"
/*@C
   TSSundialsGetIterations - Gets the number of nonlinear and linear iterations used so far by Sundials.

   Not Collective

   Input parameters:
.    ts     - the time-step context

   Output Parameters:
+   nonlin - number of nonlinear iterations
-   lin    - number of linear iterations

   Level: advanced

   Notes:
    These return the number since the creation of the TS object

.keywords: non-linear iterations, linear iterations

.seealso: TSSundialsSetType(), TSSundialsSetGMRESRestart(),
          TSSundialsSetLinearTolerance(), TSSundialsSetGramSchmidtType(), TSSundialsSetTolerance(),
          TSSundialsGetIterations(), TSSundialsSetType(), TSSundialsSetGMRESRestart(),
          TSSundialsSetLinearTolerance(), TSSundialsGetPC(), TSSetExactFinalTime()

@*/
PetscErrorCode  TSSundialsGetIterations(TS ts,int *nonlin,int *lin)
{
  PetscErrorCode ierr;

  PetscFunctionBegin;
  ierr = PetscUseMethod(ts,"TSSundialsGetIterations_C",(TS,int*,int*),(ts,nonlin,lin));CHKERRQ(ierr);
  PetscFunctionReturn(0);
}

#undef __FUNCT__
#define __FUNCT__ "TSSundialsSetType"
/*@
   TSSundialsSetType - Sets the method that Sundials will use for integration.

   Logically Collective on TS

   Input parameters:
+    ts     - the time-step context
-    type   - one of  SUNDIALS_ADAMS or SUNDIALS_BDF

   Level: intermediate

.keywords: Adams, backward differentiation formula

.seealso: TSSundialsGetIterations(),  TSSundialsSetGMRESRestart(),
          TSSundialsSetLinearTolerance(), TSSundialsSetGramSchmidtType(), TSSundialsSetTolerance(),
          TSSundialsGetIterations(), TSSundialsSetType(), TSSundialsSetGMRESRestart(),
          TSSundialsSetLinearTolerance(), TSSundialsSetTolerance(), TSSundialsGetPC(),
          TSSetExactFinalTime()
@*/
PetscErrorCode  TSSundialsSetType(TS ts,TSSundialsLmmType type)
{
  PetscErrorCode ierr;

  PetscFunctionBegin;
  ierr = PetscTryMethod(ts,"TSSundialsSetType_C",(TS,TSSundialsLmmType),(ts,type));CHKERRQ(ierr);
  PetscFunctionReturn(0);
}

#undef __FUNCT__
#define __FUNCT__ "TSSundialsSetGMRESRestart"
/*@
   TSSundialsSetGMRESRestart - Sets the dimension of the Krylov space used by
       GMRES in the linear solver in SUNDIALS. SUNDIALS DOES NOT use restarted GMRES so
       this is ALSO the maximum number of GMRES steps that will be used.

   Logically Collective on TS

   Input parameters:
+    ts      - the time-step context
-    restart - number of direction vectors (the restart size).

   Level: advanced

.keywords: GMRES, restart

.seealso: TSSundialsGetIterations(), TSSundialsSetType(),
          TSSundialsSetLinearTolerance(), TSSundialsSetGramSchmidtType(), TSSundialsSetTolerance(),
          TSSundialsGetIterations(), TSSundialsSetType(), TSSundialsSetGMRESRestart(),
          TSSundialsSetLinearTolerance(), TSSundialsSetTolerance(), TSSundialsGetPC(),
          TSSetExactFinalTime()

@*/
PetscErrorCode  TSSundialsSetGMRESRestart(TS ts,int restart)
{
  PetscErrorCode ierr;

  PetscFunctionBegin;
  PetscValidLogicalCollectiveInt(ts,restart,2);
  ierr = PetscTryMethod(ts,"TSSundialsSetGMRESRestart_C",(TS,int),(ts,restart));CHKERRQ(ierr);
  PetscFunctionReturn(0);
}

#undef __FUNCT__
#define __FUNCT__ "TSSundialsSetLinearTolerance"
/*@
   TSSundialsSetLinearTolerance - Sets the tolerance used to solve the linear
       system by SUNDIALS.

   Logically Collective on TS

   Input parameters:
+    ts     - the time-step context
-    tol    - the factor by which the tolerance on the nonlinear solver is
             multiplied to get the tolerance on the linear solver, .05 by default.

   Level: advanced

.keywords: GMRES, linear convergence tolerance, SUNDIALS

.seealso: TSSundialsGetIterations(), TSSundialsSetType(), TSSundialsSetGMRESRestart(),
          TSSundialsSetGramSchmidtType(), TSSundialsSetTolerance(),
          TSSundialsGetIterations(), TSSundialsSetType(), TSSundialsSetGMRESRestart(),
          TSSundialsSetLinearTolerance(), TSSundialsSetTolerance(), TSSundialsGetPC(),
          TSSetExactFinalTime()

@*/
PetscErrorCode  TSSundialsSetLinearTolerance(TS ts,double tol)
{
  PetscErrorCode ierr;

  PetscFunctionBegin;
  PetscValidLogicalCollectiveReal(ts,tol,2);
  ierr = PetscTryMethod(ts,"TSSundialsSetLinearTolerance_C",(TS,double),(ts,tol));CHKERRQ(ierr);
  PetscFunctionReturn(0);
}

#undef __FUNCT__
#define __FUNCT__ "TSSundialsSetGramSchmidtType"
/*@
   TSSundialsSetGramSchmidtType - Sets type of orthogonalization used
        in GMRES method by SUNDIALS linear solver.

   Logically Collective on TS

   Input parameters:
+    ts  - the time-step context
-    type - either SUNDIALS_MODIFIED_GS or SUNDIALS_CLASSICAL_GS

   Level: advanced

.keywords: Sundials, orthogonalization

.seealso: TSSundialsGetIterations(), TSSundialsSetType(), TSSundialsSetGMRESRestart(),
          TSSundialsSetLinearTolerance(),  TSSundialsSetTolerance(),
          TSSundialsGetIterations(), TSSundialsSetType(), TSSundialsSetGMRESRestart(),
          TSSundialsSetLinearTolerance(), TSSundialsSetTolerance(), TSSundialsGetPC(),
          TSSetExactFinalTime()

@*/
PetscErrorCode  TSSundialsSetGramSchmidtType(TS ts,TSSundialsGramSchmidtType type)
{
  PetscErrorCode ierr;

  PetscFunctionBegin;
  ierr = PetscTryMethod(ts,"TSSundialsSetGramSchmidtType_C",(TS,TSSundialsGramSchmidtType),(ts,type));CHKERRQ(ierr);
  PetscFunctionReturn(0);
}

#undef __FUNCT__
#define __FUNCT__ "TSSundialsSetTolerance"
/*@
   TSSundialsSetTolerance - Sets the absolute and relative tolerance used by
                         Sundials for error control.

   Logically Collective on TS

   Input parameters:
+    ts  - the time-step context
.    aabs - the absolute tolerance
-    rel - the relative tolerance

     See the Cvode/Sundials users manual for exact details on these parameters. Essentially
    these regulate the size of the error for a SINGLE timestep.

   Level: intermediate

.keywords: Sundials, tolerance

.seealso: TSSundialsGetIterations(), TSSundialsSetType(), TSSundialsSetGMRESRestart(),
          TSSundialsSetLinearTolerance(), TSSundialsSetGramSchmidtType(),
          TSSundialsGetIterations(), TSSundialsSetType(), TSSundialsSetGMRESRestart(),
          TSSundialsSetLinearTolerance(), TSSundialsSetTolerance(), TSSundialsGetPC(),
          TSSetExactFinalTime()

@*/
PetscErrorCode  TSSundialsSetTolerance(TS ts,double aabs,double rel)
{
  PetscErrorCode ierr;

  PetscFunctionBegin;
  ierr = PetscTryMethod(ts,"TSSundialsSetTolerance_C",(TS,double,double),(ts,aabs,rel));CHKERRQ(ierr);
  PetscFunctionReturn(0);
}

#undef __FUNCT__
#define __FUNCT__ "TSSundialsGetPC"
/*@
   TSSundialsGetPC - Extract the PC context from a time-step context for Sundials.

   Input Parameter:
.    ts - the time-step context

   Output Parameter:
.    pc - the preconditioner context

   Level: advanced

.seealso: TSSundialsGetIterations(), TSSundialsSetType(), TSSundialsSetGMRESRestart(),
          TSSundialsSetLinearTolerance(), TSSundialsSetGramSchmidtType(), TSSundialsSetTolerance(),
          TSSundialsGetIterations(), TSSundialsSetType(), TSSundialsSetGMRESRestart(),
          TSSundialsSetLinearTolerance(), TSSundialsSetTolerance()
@*/
PetscErrorCode  TSSundialsGetPC(TS ts,PC *pc)
{
  PetscErrorCode ierr;

  PetscFunctionBegin;
  ierr = PetscUseMethod(ts,"TSSundialsGetPC_C",(TS,PC *),(ts,pc));CHKERRQ(ierr);
  PetscFunctionReturn(0);
}

#undef __FUNCT__
#define __FUNCT__ "TSSundialsSetMinTimeStep"
/*@
   TSSundialsSetMinTimeStep - Smallest time step to be chosen by the adaptive controller.

   Input Parameter:
+   ts - the time-step context
-   mindt - lowest time step if positive, negative to deactivate

   Note:
   Sundials will error if it is not possible to keep the estimated truncation error below
   the tolerance set with TSSundialsSetTolerance() without going below this step size.

   Level: beginner

.seealso: TSSundialsSetType(), TSSundialsSetTolerance(),
@*/
PetscErrorCode  TSSundialsSetMinTimeStep(TS ts,PetscReal mindt)
{
  PetscErrorCode ierr;

  PetscFunctionBegin;
  ierr = PetscTryMethod(ts,"TSSundialsSetMinTimeStep_C",(TS,PetscReal),(ts,mindt));CHKERRQ(ierr);
  PetscFunctionReturn(0);
}

#undef __FUNCT__
#define __FUNCT__ "TSSundialsSetMaxTimeStep"
/*@
   TSSundialsSetMaxTimeStep - Largest time step to be chosen by the adaptive controller.

   Input Parameter:
+   ts - the time-step context
-   maxdt - lowest time step if positive, negative to deactivate

   Level: beginner

.seealso: TSSundialsSetType(), TSSundialsSetTolerance(),
@*/
PetscErrorCode  TSSundialsSetMaxTimeStep(TS ts,PetscReal maxdt)
{
  PetscErrorCode ierr;

  PetscFunctionBegin;
  ierr = PetscTryMethod(ts,"TSSundialsSetMaxTimeStep_C",(TS,PetscReal),(ts,maxdt));CHKERRQ(ierr);
  PetscFunctionReturn(0);
}

#undef __FUNCT__
#define __FUNCT__ "TSSundialsMonitorInternalSteps"
/*@
   TSSundialsMonitorInternalSteps - Monitor Sundials internal steps (Defaults to false).

   Input Parameter:
+   ts - the time-step context
-   ft - PETSC_TRUE if monitor, else PETSC_FALSE

   Level: beginner

.seealso:TSSundialsGetIterations(), TSSundialsSetType(), TSSundialsSetGMRESRestart(),
          TSSundialsSetLinearTolerance(), TSSundialsSetGramSchmidtType(), TSSundialsSetTolerance(),
          TSSundialsGetIterations(), TSSundialsSetType(), TSSundialsSetGMRESRestart(),
          TSSundialsSetLinearTolerance(), TSSundialsSetTolerance(), TSSundialsGetPC()
@*/
PetscErrorCode  TSSundialsMonitorInternalSteps(TS ts,PetscBool  ft)
{
  PetscErrorCode ierr;

  PetscFunctionBegin;
  ierr = PetscTryMethod(ts,"TSSundialsMonitorInternalSteps_C",(TS,PetscBool),(ts,ft));CHKERRQ(ierr);
  PetscFunctionReturn(0);
}
/* -------------------------------------------------------------------------------------------*/
/*MC
      TSSUNDIALS - ODE solver using the LLNL CVODE/SUNDIALS package (now called SUNDIALS)

   Options Database:
+    -ts_sundials_type <bdf,adams>
.    -ts_sundials_gramschmidt_type <modified, classical> - type of orthogonalization inside GMRES
.    -ts_sundials_atol <tol> - Absolute tolerance for convergence
.    -ts_sundials_rtol <tol> - Relative tolerance for convergence
.    -ts_sundials_linear_tolerance <tol>
.    -ts_sundials_gmres_restart <restart> - Number of GMRES orthogonalization directions
-    -ts_sundials_monitor_steps - Monitor SUNDIALS internel steps


    Notes: This uses its own nonlinear solver and Krylov method so PETSc SNES and KSP options do not apply
           only PETSc PC options

    Level: beginner

.seealso:  TSCreate(), TS, TSSetType(), TSSundialsSetType(), TSSundialsSetGMRESRestart(), TSSundialsSetLinearTolerance(),
           TSSundialsSetGramSchmidtType(), TSSundialsSetTolerance(), TSSundialsGetPC(), TSSundialsGetIterations(), TSSetExactFinalTime()

M*/
EXTERN_C_BEGIN
#undef __FUNCT__
#define __FUNCT__ "TSCreate_Sundials"
PetscErrorCode  TSCreate_Sundials(TS ts)
{
  TS_Sundials    *cvode;
  PetscErrorCode ierr;
  PC             pc;

  PetscFunctionBegin;
  ts->ops->reset          = TSReset_Sundials;
  ts->ops->destroy        = TSDestroy_Sundials;
  ts->ops->view           = TSView_Sundials;
  ts->ops->setup          = TSSetUp_Sundials;
  ts->ops->solve          = TSSolve_Sundials;
  ts->ops->setfromoptions = TSSetFromOptions_Sundials;

  ierr = PetscNewLog(ts,TS_Sundials,&cvode);CHKERRQ(ierr);
  ts->data          = (void*)cvode;
  cvode->cvode_type = SUNDIALS_BDF;
  cvode->gtype      = SUNDIALS_CLASSICAL_GS;
  cvode->restart    = 5;
  cvode->linear_tol = .05;

  cvode->monitorstep   = PETSC_FALSE;

  ierr = MPI_Comm_dup(((PetscObject)ts)->comm,&(cvode->comm_sundials));CHKERRQ(ierr);

  cvode->mindt = -1.;
  cvode->maxdt = -1.;

  /* set tolerance for Sundials */
  cvode->reltol = 1e-6;
  cvode->abstol = 1e-6;

<<<<<<< HEAD
  if (ts->exact_final_time == PETSC_DECIDE) ts->exact_final_time = PETSC_TRUE;
=======
  /* set PCNONE as default pctype */
  ierr = TSSundialsGetPC_Sundials(ts,&pc);CHKERRQ(ierr);
  ierr = PCSetType(pc,PCNONE);CHKERRQ(ierr);
>>>>>>> 42528757

  ierr = PetscObjectComposeFunctionDynamic((PetscObject)ts,"TSSundialsSetType_C","TSSundialsSetType_Sundials",
                    TSSundialsSetType_Sundials);CHKERRQ(ierr);
  ierr = PetscObjectComposeFunctionDynamic((PetscObject)ts,"TSSundialsSetGMRESRestart_C",
                    "TSSundialsSetGMRESRestart_Sundials",
                    TSSundialsSetGMRESRestart_Sundials);CHKERRQ(ierr);
  ierr = PetscObjectComposeFunctionDynamic((PetscObject)ts,"TSSundialsSetLinearTolerance_C",
                    "TSSundialsSetLinearTolerance_Sundials",
                     TSSundialsSetLinearTolerance_Sundials);CHKERRQ(ierr);
  ierr = PetscObjectComposeFunctionDynamic((PetscObject)ts,"TSSundialsSetGramSchmidtType_C",
                    "TSSundialsSetGramSchmidtType_Sundials",
                     TSSundialsSetGramSchmidtType_Sundials);CHKERRQ(ierr);
  ierr = PetscObjectComposeFunctionDynamic((PetscObject)ts,"TSSundialsSetTolerance_C",
                    "TSSundialsSetTolerance_Sundials",
                     TSSundialsSetTolerance_Sundials);CHKERRQ(ierr);
  ierr = PetscObjectComposeFunctionDynamic((PetscObject)ts,"TSSundialsSetMinTimeStep_C",
                    "TSSundialsSetMinTimeStep_Sundials",
                     TSSundialsSetMinTimeStep_Sundials);CHKERRQ(ierr);
  ierr = PetscObjectComposeFunctionDynamic((PetscObject)ts,"TSSundialsSetMaxTimeStep_C",
                    "TSSundialsSetMaxTimeStep_Sundials",
                     TSSundialsSetMaxTimeStep_Sundials);CHKERRQ(ierr);
  ierr = PetscObjectComposeFunctionDynamic((PetscObject)ts,"TSSundialsGetPC_C",
                    "TSSundialsGetPC_Sundials",
                     TSSundialsGetPC_Sundials);CHKERRQ(ierr);
  ierr = PetscObjectComposeFunctionDynamic((PetscObject)ts,"TSSundialsGetIterations_C",
                    "TSSundialsGetIterations_Sundials",
                     TSSundialsGetIterations_Sundials);CHKERRQ(ierr);
  ierr = PetscObjectComposeFunctionDynamic((PetscObject)ts,"TSSundialsMonitorInternalSteps_C",
                    "TSSundialsMonitorInternalSteps_Sundials",
                     TSSundialsMonitorInternalSteps_Sundials);CHKERRQ(ierr);

  PetscFunctionReturn(0);
}
EXTERN_C_END<|MERGE_RESOLUTION|>--- conflicted
+++ resolved
@@ -971,13 +971,11 @@
   cvode->reltol = 1e-6;
   cvode->abstol = 1e-6;
 
-<<<<<<< HEAD
-  if (ts->exact_final_time == PETSC_DECIDE) ts->exact_final_time = PETSC_TRUE;
-=======
   /* set PCNONE as default pctype */
   ierr = TSSundialsGetPC_Sundials(ts,&pc);CHKERRQ(ierr);
   ierr = PCSetType(pc,PCNONE);CHKERRQ(ierr);
->>>>>>> 42528757
+
+  if (ts->exact_final_time == PETSC_DECIDE) ts->exact_final_time = PETSC_TRUE;
 
   ierr = PetscObjectComposeFunctionDynamic((PetscObject)ts,"TSSundialsSetType_C","TSSundialsSetType_Sundials",
                     TSSundialsSetType_Sundials);CHKERRQ(ierr);
