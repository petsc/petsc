/*
  Code for time stepping with the Runge-Kutta method

  Notes:
  The general system is written as

  Udot = F(t,U)

*/
#include <petsc-private/tsimpl.h>                /*I   "petscts.h"   I*/
#include <petscdm.h>

static TSRKType  TSRKDefault = TSRK3BS;
static PetscBool TSRKRegisterAllCalled;
static PetscBool TSRKPackageInitialized;
static PetscInt  explicit_stage_time_id;

typedef struct _RKTableau *RKTableau;
struct _RKTableau {
  char      *name;
  PetscInt   order;               /* Classical approximation order of the method i              */
  PetscInt   s;                   /* Number of stages                                           */
  PetscBool  FSAL;                /* flag to indicate if tableau is FSAL                        */
  PetscInt   pinterp;             /* Interpolation order                                        */
  PetscReal *A,*b,*c;             /* Tableau                                                    */
  PetscReal *bembed;              /* Embedded formula of order one less (order-1)               */
  PetscReal *binterp;             /* Dense output formula                                       */
  PetscReal  ccfl;                /* Placeholder for CFL coefficient relative to forward Euler  */
};
typedef struct _RKTableauLink *RKTableauLink;
struct _RKTableauLink {
  struct _RKTableau tab;
  RKTableauLink     next;
};
static RKTableauLink RKTableauList;

typedef struct {
  RKTableau   tableau;
  Vec          *Y;               /* States computed during the step */
  Vec          *YdotRHS;         /* Function evaluations for the non-stiff part */
  PetscScalar  *work;            /* Scalar work */
  PetscReal    stage_time;
  TSStepStatus status;
} TS_RK;

/*MC
     TSRK1 - First order forward Euler scheme.

     This method has one stage.

     Level: advanced

.seealso: TSRK
M*/
/*MC
     TSRK2A - Second order RK scheme.

     This method has two stages.

     Level: advanced

.seealso: TSRK
M*/
/*MC
     TSRK3 - Third order RK scheme.

     This method has three stages.

     Level: advanced

.seealso: TSRK
M*/
/*MC
     TSRK3BS - Third order RK scheme of Bogacki-Shampine with 2nd order embedded method.

     This method has four stages.

     Level: advanced

.seealso: TSRK
M*/
/*MC
     TSRK4 - Fourth order RK scheme.

     This is the classical Runge-Kutta method with four stages.

     Level: advanced

.seealso: TSRK
M*/
/*MC
     TSRK5F - Fifth order Fehlberg RK scheme with a 4th order embedded method.

     This method has six stages.

     Level: advanced

.seealso: TSRK
M*/
/*MC
     TSRK5DP - Fifth order Dormand-Prince RK scheme with the 4th order embedded method.

     This method has seven stages.

     Level: advanced

.seealso: TSRK
M*/

#undef __FUNCT__
#define __FUNCT__ "TSRKRegisterAll"
/*@C
  TSRKRegisterAll - Registers all of the Runge-Kutta explicit methods in TSRK

  Not Collective, but should be called by all processes which will need the schemes to be registered

  Level: advanced

.keywords: TS, TSRK, register, all

.seealso:  TSRKRegisterDestroy()
@*/
PetscErrorCode TSRKRegisterAll(void)
{
  PetscErrorCode ierr;

  PetscFunctionBegin;
  if (TSRKRegisterAllCalled) PetscFunctionReturn(0);
  TSRKRegisterAllCalled = PETSC_TRUE;

  {
    const PetscReal
      A[1][1] = {{0.0}},
      b[1]    = {1.0};
    ierr = TSRKRegister(TSRK1FE,1,1,&A[0][0],b,NULL,NULL,1,b);CHKERRQ(ierr);
  }
  {
    const PetscReal
      A[2][2]     = {{0.0,0.0},
                    {1.0,0.0}},
      b[2]        = {0.5,0.5},
      bembed[2]   = {1.0,0};
    ierr = TSRKRegister(TSRK2A,2,2,&A[0][0],b,NULL,bembed,2,b);CHKERRQ(ierr);
  }
  {
    const PetscReal
      A[3][3] = {{0,0,0},
                 {2.0/3.0,0,0},
                 {-1.0/3.0,1.0,0}},
      b[3]    = {0.25,0.5,0.25};
    ierr = TSRKRegister(TSRK3,3,3,&A[0][0],b,NULL,NULL,3,b);CHKERRQ(ierr);
  }
  {
    const PetscReal
      A[4][4] = {{0,0,0,0},
                 {1.0/2.0,0,0,0},
                 {0,3.0/4.0,0,0},
                 {2.0/9.0,1.0/3.0,4.0/9.0,0}},
      b[4]    = {2.0/9.0,1.0/3.0,4.0/9.0,0},
      bembed[4] = {7.0/24.0,1.0/4.0,1.0/3.0,1.0/8.0};
    ierr = TSRKRegister(TSRK3BS,3,4,&A[0][0],b,NULL,bembed,3,b);CHKERRQ(ierr);
  }
  {
    const PetscReal
      A[4][4] = {{0,0,0,0},
                 {0.5,0,0,0},
                 {0,0.5,0,0},
                 {0,0,1.0,0}},
      b[4]    = {1.0/6.0,1.0/3.0,1.0/3.0,1.0/6.0};
    ierr = TSRKRegister(TSRK4,4,4,&A[0][0],b,NULL,NULL,4,b);CHKERRQ(ierr);
  }
  {
    const PetscReal
      A[6][6]   = {{0,0,0,0,0,0},
                   {0.25,0,0,0,0,0},
                   {3.0/32.0,9.0/32.0,0,0,0,0},
                   {1932.0/2197.0,-7200.0/2197.0,7296.0/2197.0,0,0,0},
                   {439.0/216.0,-8.0,3680.0/513.0,-845.0/4104.0,0,0},
                   {-8.0/27.0,2.0,-3544.0/2565.0,1859.0/4104.0,-11.0/40.0,0}},
      b[6]      = {16.0/135.0,0,6656.0/12825.0,28561.0/56430.0,-9.0/50.0,2.0/55.0},
      bembed[6] = {25.0/216.0,0,1408.0/2565.0,2197.0/4104.0,-1.0/5.0,0};
    ierr = TSRKRegister(TSRK5F,5,6,&A[0][0],b,NULL,bembed,5,b);CHKERRQ(ierr);
  }
  {
    const PetscReal
      A[7][7]   = {{0,0,0,0,0,0,0},
                   {1.0/5.0,0,0,0,0,0,0},
                   {3.0/40.0,9.0/40.0,0,0,0,0,0},
                   {44.0/45.0,-56.0/15.0,32.0/9.0,0,0,0,0},
                   {19372.0/6561.0,-25360.0/2187.0,64448.0/6561.0,-212.0/729.0,0,0,0},
                   {9017.0/3168.0,-355.0/33.0,46732.0/5247.0,49.0/176.0,-5103.0/18656.0,0,0},
                   {35.0/384.0,0,500.0/1113.0,125.0/192.0,-2187.0/6784.0,11.0/84.0,0}},
      b[7]      = {35.0/384.0,0,500.0/1113.0,125.0/192.0,-2187.0/6784.0,11.0/84.0,0},
      bembed[7] = {5179.0/57600.0,0,7571.0/16695.0,393.0/640.0,-92097.0/339200.0,187.0/2100.0,1.0/40.0};
    ierr = TSRKRegister(TSRK5DP,5,7,&A[0][0],b,NULL,bembed,5,b);CHKERRQ(ierr);
  }
  PetscFunctionReturn(0);
}

#undef __FUNCT__
#define __FUNCT__ "TSRKRegisterDestroy"
/*@C
   TSRKRegisterDestroy - Frees the list of schemes that were registered by TSRKRegister().

   Not Collective

   Level: advanced

.keywords: TSRK, register, destroy
.seealso: TSRKRegister(), TSRKRegisterAll()
@*/
PetscErrorCode TSRKRegisterDestroy(void)
{
  PetscErrorCode ierr;
  RKTableauLink link;

  PetscFunctionBegin;
  while ((link = RKTableauList)) {
    RKTableau t = &link->tab;
    RKTableauList = link->next;
    ierr = PetscFree3(t->A,t->b,t->c);  CHKERRQ(ierr);
    ierr = PetscFree (t->bembed);       CHKERRQ(ierr);
    ierr = PetscFree (t->binterp);      CHKERRQ(ierr);
    ierr = PetscFree (t->name);         CHKERRQ(ierr);
    ierr = PetscFree (link);            CHKERRQ(ierr);
  }
  TSRKRegisterAllCalled = PETSC_FALSE;
  PetscFunctionReturn(0);
}

#undef __FUNCT__
#define __FUNCT__ "TSRKInitializePackage"
/*@C
  TSRKInitializePackage - This function initializes everything in the TSRK package. It is called
  from PetscDLLibraryRegister() when using dynamic libraries, and on the first call to TSCreate_RK()
  when using static libraries.

  Level: developer

.keywords: TS, TSRK, initialize, package
.seealso: PetscInitialize()
@*/
PetscErrorCode TSRKInitializePackage(void)
{
  PetscErrorCode ierr;

  PetscFunctionBegin;
  if (TSRKPackageInitialized) PetscFunctionReturn(0);
  TSRKPackageInitialized = PETSC_TRUE;
  ierr = TSRKRegisterAll();CHKERRQ(ierr);
  ierr = PetscObjectComposedDataRegister(&explicit_stage_time_id);CHKERRQ(ierr);
  ierr = PetscRegisterFinalize(TSRKFinalizePackage);CHKERRQ(ierr);
  PetscFunctionReturn(0);
}

#undef __FUNCT__
#define __FUNCT__ "TSRKFinalizePackage"
/*@C
  TSRKFinalizePackage - This function destroys everything in the TSRK package. It is
  called from PetscFinalize().

  Level: developer

.keywords: Petsc, destroy, package
.seealso: PetscFinalize()
@*/
PetscErrorCode TSRKFinalizePackage(void)
{
  PetscErrorCode ierr;

  PetscFunctionBegin;
  TSRKPackageInitialized = PETSC_FALSE;
  ierr = TSRKRegisterDestroy();CHKERRQ(ierr);
  PetscFunctionReturn(0);
}

#undef __FUNCT__
#define __FUNCT__ "TSRKRegister"
/*@C
   TSRKRegister - register an RK scheme by providing the entries in the Butcher tableau and optionally embedded approximations and interpolation

   Not Collective, but the same schemes should be registered on all processes on which they will be used

   Input Parameters:
+  name - identifier for method
.  order - approximation order of method
.  s - number of stages, this is the dimension of the matrices below
.  A - stage coefficients (dimension s*s, row-major)
.  b - step completion table (dimension s; NULL to use last row of A)
.  c - abscissa (dimension s; NULL to use row sums of A)
.  bembed - completion table for embedded method (dimension s; NULL if not available)
.  pinterp - Order of the interpolation scheme, equal to the number of columns of binterp
-  binterp - Coefficients of the interpolation formula (dimension s*pinterp; NULL to reuse binterpt)

   Notes:
   Several RK methods are provided, this function is only needed to create new methods.

   Level: advanced

.keywords: TS, register

.seealso: TSRK
@*/
PetscErrorCode TSRKRegister(TSRKType name,PetscInt order,PetscInt s,
                                 const PetscReal A[],const PetscReal b[],const PetscReal c[],
                                 const PetscReal bembed[],
                                 PetscInt pinterp,const PetscReal binterp[])
{
  PetscErrorCode  ierr;
  RKTableauLink   link;
  RKTableau       t;
  PetscInt        i,j;

  PetscFunctionBegin;
  ierr     = PetscMalloc(sizeof(*link),&link);CHKERRQ(ierr);
  ierr     = PetscMemzero(link,sizeof(*link));CHKERRQ(ierr);
  t        = &link->tab;
  ierr     = PetscStrallocpy(name,&t->name);CHKERRQ(ierr);
  t->order = order;
  t->s     = s;
  ierr     = PetscMalloc3(s*s,PetscReal,&t->A,s,PetscReal,&t->b,s,PetscReal,&t->c);CHKERRQ(ierr);
  ierr     = PetscMemcpy(t->A,A,s*s*sizeof(A[0]));CHKERRQ(ierr);
  if (b)  { ierr = PetscMemcpy(t->b,b,s*sizeof(b[0]));CHKERRQ(ierr); }
  else for (i=0; i<s; i++) t->b[i] = A[(s-1)*s+i];
  if (c)  { ierr = PetscMemcpy(t->c,c,s*sizeof(c[0]));CHKERRQ(ierr); }
  else for (i=0; i<s; i++) for (j=0,t->c[i]=0; j<s; j++) t->c[i] += A[i*s+j];
  t->FSAL = PETSC_TRUE;
  for (i=0; i<s; i++) if (t->A[(s-1)*s+i] != t->b[i]) t->FSAL = PETSC_FALSE;
  if (bembed) {
    ierr = PetscMalloc(s*sizeof(PetscReal),&t->bembed);CHKERRQ(ierr);
    ierr = PetscMemcpy(t->bembed,bembed,s*sizeof(bembed[0]));CHKERRQ(ierr);
  }

  t->pinterp     = pinterp;
  ierr           = PetscMalloc(s*pinterp*sizeof(PetscReal),&t->binterp);CHKERRQ(ierr);
  ierr           = PetscMemcpy(t->binterp,binterp,s*pinterp*sizeof(binterp[0]));CHKERRQ(ierr);
  link->next     = RKTableauList;
  RKTableauList = link;
  PetscFunctionReturn(0);
}

#undef __FUNCT__
#define __FUNCT__ "TSEvaluateStep_RK"
/*
 The step completion formula is

 x1 = x0 + h b^T YdotRHS

 This function can be called before or after ts->vec_sol has been updated.
 Suppose we have a completion formula (b) and an embedded formula (be) of different order.
 We can write

 x1e = x0 + h be^T YdotRHS
     = x1 - h b^T YdotRHS + h be^T YdotRHS
     = x1 + h (be - b)^T YdotRHS

 so we can evaluate the method with different order even after the step has been optimistically completed.
*/
static PetscErrorCode TSEvaluateStep_RK(TS ts,PetscInt order,Vec X,PetscBool *done)
{
  TS_RK         *rk   = (TS_RK*)ts->data;
  RKTableau      tab  = rk->tableau;
  PetscScalar   *w    = rk->work;
  PetscReal      h;
  PetscInt       s    = tab->s,j;
  PetscErrorCode ierr;

  PetscFunctionBegin;
  switch (rk->status) {
  case TS_STEP_INCOMPLETE:
  case TS_STEP_PENDING:
    h = ts->time_step; break;
  case TS_STEP_COMPLETE:
    h = ts->time_step_prev; break;
  default: SETERRQ(PetscObjectComm((PetscObject)ts),PETSC_ERR_PLIB,"Invalid TSStepStatus");
  }
  if (order == tab->order) {
    if (rk->status == TS_STEP_INCOMPLETE) {
      ierr = VecCopy(ts->vec_sol,X);CHKERRQ(ierr);
      for (j=0; j<s; j++) w[j] = h*tab->b[j];
      ierr = VecMAXPY(X,s,w,rk->YdotRHS);CHKERRQ(ierr);
    } else {ierr = VecCopy(ts->vec_sol,X);CHKERRQ(ierr);}
    if (done) *done = PETSC_TRUE;
    PetscFunctionReturn(0);
  } else if (order == tab->order-1) {
    if (!tab->bembed) goto unavailable;
    if (rk->status == TS_STEP_INCOMPLETE) { /* Complete with the embedded method (be) */
      ierr = VecCopy(ts->vec_sol,X);CHKERRQ(ierr);
      for (j=0; j<s; j++) w[j] = h*tab->bembed[j];
      ierr = VecMAXPY(X,s,w,rk->YdotRHS);CHKERRQ(ierr);
    } else {                    /* Rollback and re-complete using (be-b) */
      ierr = VecCopy(ts->vec_sol,X);CHKERRQ(ierr);
      for (j=0; j<s; j++) w[j] = h*(tab->bembed[j] - tab->b[j]);
      ierr = VecMAXPY(X,s,w,rk->YdotRHS);CHKERRQ(ierr);
    }
    if (done) *done = PETSC_TRUE;
    PetscFunctionReturn(0);
  }
unavailable:
  if (done) *done = PETSC_FALSE;
  else SETERRQ3(PetscObjectComm((PetscObject)ts),PETSC_ERR_SUP,"RK '%s' of order %D cannot evaluate step at order %D",tab->name,tab->order,order);
  PetscFunctionReturn(0);
}

<<<<<<< HEAD
    /*Computing next stepsize. See page 167 in Solving ODE 1
     *
     * h_new = h * min(facmax , max(facmin , fac * (tol/err)^(1/(p+1))))
     * facmax set above
     * facmin
     */
    dt_fac = PetscExpReal(PetscLogReal((rk->maxerror) / norm) / ((rk->p) + 1)) * 0.9;

    if (dt_fac > fac) dt_fac = fac;
      

    /* computing new ts->time_step */
    ts->time_step = ts->time_step * dt_fac;
=======
#undef __FUNCT__
#define __FUNCT__ "TSStep_RK"
static PetscErrorCode TSStep_RK(TS ts)
{
  TS_RK           *rk   = (TS_RK*)ts->data;
  RKTableau        tab  = rk->tableau;
  const PetscInt   s    = tab->s;
  const PetscReal *A = tab->A,*b = tab->b,*c = tab->c;
  PetscScalar     *w    = rk->work;
  Vec             *Y    = rk->Y,*YdotRHS = rk->YdotRHS;
  TSAdapt          adapt;
  PetscInt         i,j,reject,next_scheme;
  PetscReal        next_time_step;
  PetscReal        t;
  PetscBool        accept;
  PetscErrorCode   ierr;
>>>>>>> 9a7421d0

  PetscFunctionBegin;

  next_time_step = ts->time_step;
  t              = ts->ptime;
  accept         = PETSC_TRUE;
  rk->status     = TS_STEP_INCOMPLETE;


  for (reject=0; reject<ts->max_reject && !ts->reason; reject++,ts->reject++) {
    PetscReal h = ts->time_step;
    ierr = TSPreStep(ts);CHKERRQ(ierr);
    for (i=0; i<s; i++) {
      ierr = VecCopy(ts->vec_sol,Y[i]);CHKERRQ(ierr);
      for (j=0; j<i; j++) w[j] = h*A[i*s+j];
      ierr = VecMAXPY(Y[i],i,w,YdotRHS);CHKERRQ(ierr);
      ierr = TSGetAdapt(ts,&adapt);CHKERRQ(ierr);
      ierr = TSAdaptCheckStage(adapt,ts,&accept);CHKERRQ(ierr);
      if (!accept) goto reject_step;
      ierr = TSComputeRHSFunction(ts,t+h*c[i],Y[i],YdotRHS[i]);CHKERRQ(ierr);
    }
    ierr = TSEvaluateStep(ts,tab->order,ts->vec_sol,NULL);CHKERRQ(ierr);
    rk->status = TS_STEP_PENDING;

    /* Register only the current method as a candidate because we're not supporting multiple candidates yet. */
    ierr = TSGetAdapt(ts,&adapt);CHKERRQ(ierr);
    ierr = TSAdaptCandidatesClear(adapt);CHKERRQ(ierr);
    ierr = TSAdaptCandidateAdd(adapt,tab->name,tab->order,1,tab->ccfl,1.*tab->s,PETSC_TRUE);CHKERRQ(ierr);
    ierr = TSAdaptChoose(adapt,ts,ts->time_step,&next_scheme,&next_time_step,&accept);CHKERRQ(ierr);
    if (accept) {
      /* ignore next_scheme for now */
      ts->ptime    += ts->time_step;
      ts->time_step = next_time_step;
      ts->steps++;
      rk->status = TS_STEP_COMPLETE;
      ierr = PetscObjectComposedDataSetReal((PetscObject)ts->vec_sol,explicit_stage_time_id,ts->ptime);CHKERRQ(ierr);
      break;
    } else {                    /* Roll back the current step */
      for (j=0; j<s; j++) w[j] = -h*b[j];
      ierr = VecMAXPY(ts->vec_sol,s,w,rk->YdotRHS);CHKERRQ(ierr);
      ts->time_step = next_time_step;
      rk->status   = TS_STEP_INCOMPLETE;
    }
reject_step: continue;
  }
  if (rk->status != TS_STEP_COMPLETE && !ts->reason) ts->reason = TS_DIVERGED_STEP_REJECTED;
  PetscFunctionReturn(0);
}

#undef __FUNCT__
#define __FUNCT__ "TSInterpolate_RK"
static PetscErrorCode TSInterpolate_RK(TS ts,PetscReal itime,Vec X)
{
  TS_RK           *rk = (TS_RK*)ts->data;
  PetscInt         s  = rk->tableau->s,pinterp = rk->tableau->pinterp,i,j;
  PetscReal        h;
  PetscReal        tt,t;
  PetscScalar     *b;
  const PetscReal *B = rk->tableau->binterp;
  PetscErrorCode   ierr;

  PetscFunctionBegin;
  if (!B) SETERRQ1(PetscObjectComm((PetscObject)ts),PETSC_ERR_SUP,"TSRK %s does not have an interpolation formula",rk->tableau->name);
  switch (rk->status) {
  case TS_STEP_INCOMPLETE:
  case TS_STEP_PENDING:
    h = ts->time_step;
    t = (itime - ts->ptime)/h;
    break;
  case TS_STEP_COMPLETE:
    h = ts->time_step_prev;
    t = (itime - ts->ptime)/h + 1; /* In the interval [0,1] */
    break;
  default: SETERRQ(PetscObjectComm((PetscObject)ts),PETSC_ERR_PLIB,"Invalid TSStepStatus");
  }
  ierr = PetscMalloc(s*sizeof(PetscScalar),&b);CHKERRQ(ierr);
  for (i=0; i<s; i++) b[i] = 0;
  for (j=0,tt=t; j<pinterp; j++,tt*=t) {
    for (i=0; i<s; i++) {
      b[i]  += h * B[i*pinterp+j] * tt;
    }
  }
  ierr = VecCopy(rk->Y[0],X);CHKERRQ(ierr);
  ierr = VecMAXPY(X,s,b,rk->YdotRHS);CHKERRQ(ierr);
  ierr = PetscFree(b);CHKERRQ(ierr);
  PetscFunctionReturn(0);
}

/*------------------------------------------------------------*/
#undef __FUNCT__
#define __FUNCT__ "TSReset_RK"
static PetscErrorCode TSReset_RK(TS ts)
{
  TS_RK         *rk = (TS_RK*)ts->data;
  PetscInt       s;
  PetscErrorCode ierr;

  PetscFunctionBegin;
  if (!rk->tableau) PetscFunctionReturn(0);
  s    = rk->tableau->s;
  ierr = VecDestroyVecs(s,&rk->Y);CHKERRQ(ierr);
  ierr = VecDestroyVecs(s,&rk->YdotRHS);CHKERRQ(ierr);
  ierr = PetscFree(rk->work);CHKERRQ(ierr);
  PetscFunctionReturn(0);
}

#undef __FUNCT__
#define __FUNCT__ "TSDestroy_RK"
static PetscErrorCode TSDestroy_RK(TS ts)
{
  PetscErrorCode ierr;

  PetscFunctionBegin;
  ierr = TSReset_RK(ts);CHKERRQ(ierr);
  ierr = PetscFree(ts->data);CHKERRQ(ierr);
  ierr = PetscObjectComposeFunction((PetscObject)ts,"TSRKGetType_C",NULL);CHKERRQ(ierr);
  ierr = PetscObjectComposeFunction((PetscObject)ts,"TSRKSetType_C",NULL);CHKERRQ(ierr);
  PetscFunctionReturn(0);
}


#undef __FUNCT__
#define __FUNCT__ "DMCoarsenHook_TSRK"
static PetscErrorCode DMCoarsenHook_TSRK(DM fine,DM coarse,void *ctx)
{
  PetscFunctionBegin;
  PetscFunctionReturn(0);
}

#undef __FUNCT__
#define __FUNCT__ "DMRestrictHook_TSRK"
static PetscErrorCode DMRestrictHook_TSRK(DM fine,Mat restrct,Vec rscale,Mat inject,DM coarse,void *ctx)
{
  PetscFunctionBegin;
  PetscFunctionReturn(0);
}


#undef __FUNCT__
#define __FUNCT__ "DMSubDomainHook_TSRK"
static PetscErrorCode DMSubDomainHook_TSRK(DM dm,DM subdm,void *ctx)
{
  PetscFunctionBegin;
  PetscFunctionReturn(0);
}

#undef __FUNCT__
#define __FUNCT__ "DMSubDomainRestrictHook_TSRK"
static PetscErrorCode DMSubDomainRestrictHook_TSRK(DM dm,VecScatter gscat,VecScatter lscat,DM subdm,void *ctx)
{

  PetscFunctionBegin;
  PetscFunctionReturn(0);
}

#undef __FUNCT__
#define __FUNCT__ "TSSetUp_RK"
static PetscErrorCode TSSetUp_RK(TS ts)
{
  TS_RK         *rk = (TS_RK*)ts->data;
  RKTableau      tab;
  PetscInt       s;
  PetscErrorCode ierr;
  DM             dm;

  PetscFunctionBegin;
  if (!rk->tableau) {
    ierr = TSRKSetType(ts,TSRKDefault);CHKERRQ(ierr);
  }
  tab  = rk->tableau;
  s    = tab->s;
  ierr = VecDuplicateVecs(ts->vec_sol,s,&rk->Y);CHKERRQ(ierr);
  ierr = VecDuplicateVecs(ts->vec_sol,s,&rk->YdotRHS);CHKERRQ(ierr);
  ierr = PetscMalloc(s*sizeof(rk->work[0]),&rk->work);CHKERRQ(ierr);
  ierr = TSGetDM(ts,&dm);CHKERRQ(ierr);
  if (dm) {
    ierr = DMCoarsenHookAdd(dm,DMCoarsenHook_TSRK,DMRestrictHook_TSRK,ts);CHKERRQ(ierr);
    ierr = DMSubDomainHookAdd(dm,DMSubDomainHook_TSRK,DMSubDomainRestrictHook_TSRK,ts);CHKERRQ(ierr);
  }
  PetscFunctionReturn(0);
}
/*------------------------------------------------------------*/

#undef __FUNCT__
#define __FUNCT__ "TSSetFromOptions_RK"
static PetscErrorCode TSSetFromOptions_RK(TS ts)
{
  PetscErrorCode ierr;
  char           rktype[256];

  PetscFunctionBegin;
  ierr = PetscOptionsHead("RK ODE solver options");CHKERRQ(ierr);
  {
    RKTableauLink  link;
    PetscInt       count,choice;
    PetscBool      flg;
    const char   **namelist;
    ierr = PetscStrncpy(rktype,TSRKDefault,sizeof(rktype));CHKERRQ(ierr);
    for (link=RKTableauList,count=0; link; link=link->next,count++) ;
    ierr = PetscMalloc(count*sizeof(char*),&namelist);CHKERRQ(ierr);
    for (link=RKTableauList,count=0; link; link=link->next,count++) namelist[count] = link->tab.name;
    ierr      = PetscOptionsEList("-ts_rk_type","Family of RK method","TSRKSetType",(const char*const*)namelist,count,rktype,&choice,&flg);CHKERRQ(ierr);
    ierr      = TSRKSetType(ts,flg ? namelist[choice] : rktype);CHKERRQ(ierr);
    ierr      = PetscFree(namelist);CHKERRQ(ierr);
  }
  ierr = PetscOptionsTail();CHKERRQ(ierr);
  PetscFunctionReturn(0);
}

#undef __FUNCT__
#define __FUNCT__ "PetscFormatRealArray"
static PetscErrorCode PetscFormatRealArray(char buf[],size_t len,const char *fmt,PetscInt n,const PetscReal x[])
{
  PetscErrorCode ierr;
  PetscInt       i;
  size_t         left,count;
  char           *p;

  PetscFunctionBegin;
  for (i=0,p=buf,left=len; i<n; i++) {
    ierr = PetscSNPrintfCount(p,left,fmt,&count,x[i]);CHKERRQ(ierr);
    if (count >= left) SETERRQ(PETSC_COMM_SELF,PETSC_ERR_ARG_OUTOFRANGE,"Insufficient space in buffer");
    left -= count;
    p    += count;
    *p++  = ' ';
  }
  p[i ? 0 : -1] = 0;
  PetscFunctionReturn(0);
}

#undef __FUNCT__
#define __FUNCT__ "TSView_RK"
static PetscErrorCode TSView_RK(TS ts,PetscViewer viewer)
{
  TS_RK         *rk   = (TS_RK*)ts->data;
  RKTableau      tab  = rk->tableau;
  PetscBool      iascii;
  PetscErrorCode ierr;
  TSAdapt        adapt;

  PetscFunctionBegin;
  ierr = PetscObjectTypeCompare((PetscObject)viewer,PETSCVIEWERASCII,&iascii);CHKERRQ(ierr);
  if (iascii) {
    TSRKType rktype;
    char     buf[512];
    ierr = TSRKGetType(ts,&rktype);CHKERRQ(ierr);
    ierr = PetscViewerASCIIPrintf(viewer,"  RK %s\n",rktype);CHKERRQ(ierr);
    ierr = PetscFormatRealArray(buf,sizeof(buf),"% 8.6f",tab->s,tab->c);CHKERRQ(ierr);
    ierr = PetscViewerASCIIPrintf(viewer,"  Abscissa     c = %s\n",buf);CHKERRQ(ierr);
    ierr = PetscViewerASCIIPrintf(viewer,"FSAL: %s\n",tab->FSAL ? "yes" : "no");CHKERRQ(ierr);
  }
  ierr = TSGetAdapt(ts,&adapt);CHKERRQ(ierr);
  ierr = TSAdaptView(adapt,viewer);CHKERRQ(ierr);
  PetscFunctionReturn(0);
}

#undef __FUNCT__
#define __FUNCT__ "TSLoad_RK"
static PetscErrorCode TSLoad_RK(TS ts,PetscViewer viewer)
{
  PetscErrorCode ierr;
  TSAdapt        tsadapt;

  PetscFunctionBegin;
  ierr = TSGetAdapt(ts,&tsadapt);CHKERRQ(ierr);
  ierr = TSAdaptLoad(tsadapt,viewer);CHKERRQ(ierr);
  PetscFunctionReturn(0);
}

#undef __FUNCT__
#define __FUNCT__ "TSRKSetType"
/*@C
  TSRKSetType - Set the type of RK scheme

  Logically collective

  Input Parameter:
+  ts - timestepping context
-  rktype - type of RK-scheme

  Level: intermediate

.seealso: TSRKGetType(), TSRK, TSRK2, TSRK3, TSRKPRSSP2, TSRK4, TSRK5
@*/
PetscErrorCode TSRKSetType(TS ts,TSRKType rktype)
{
  PetscErrorCode ierr;

  PetscFunctionBegin;
  PetscValidHeaderSpecific(ts,TS_CLASSID,1);
  ierr = PetscTryMethod(ts,"TSRKSetType_C",(TS,TSRKType),(ts,rktype));CHKERRQ(ierr);
  PetscFunctionReturn(0);
}

#undef __FUNCT__
#define __FUNCT__ "TSRKGetType"
/*@C
  TSRKGetType - Get the type of RK scheme

  Logically collective

  Input Parameter:
.  ts - timestepping context

  Output Parameter:
.  rktype - type of RK-scheme

  Level: intermediate

.seealso: TSRKGetType()
@*/
PetscErrorCode TSRKGetType(TS ts,TSRKType *rktype)
{
  PetscErrorCode ierr;

  PetscFunctionBegin;
  PetscValidHeaderSpecific(ts,TS_CLASSID,1);
  ierr = PetscUseMethod(ts,"TSRKGetType_C",(TS,TSRKType*),(ts,rktype));CHKERRQ(ierr);
  PetscFunctionReturn(0);
}

#undef __FUNCT__
#define __FUNCT__ "TSRKGetType_RK"
PetscErrorCode  TSRKGetType_RK(TS ts,TSRKType *rktype)
{
  TS_RK     *rk = (TS_RK*)ts->data;
  PetscErrorCode ierr;

  PetscFunctionBegin;
  if (!rk->tableau) {
    ierr = TSRKSetType(ts,TSRKDefault);CHKERRQ(ierr);
  }
  *rktype = rk->tableau->name;
  PetscFunctionReturn(0);
}
#undef __FUNCT__
#define __FUNCT__ "TSRKSetType_RK"
PetscErrorCode  TSRKSetType_RK(TS ts,TSRKType rktype)
{
  TS_RK     *rk = (TS_RK*)ts->data;
  PetscErrorCode ierr;
  PetscBool      match;
  RKTableauLink link;

  PetscFunctionBegin;
  if (rk->tableau) {
    ierr = PetscStrcmp(rk->tableau->name,rktype,&match);CHKERRQ(ierr);
    if (match) PetscFunctionReturn(0);
  }
  for (link = RKTableauList; link; link=link->next) {
    ierr = PetscStrcmp(link->tab.name,rktype,&match);CHKERRQ(ierr);
    if (match) {
      ierr = TSReset_RK(ts);CHKERRQ(ierr);
      rk->tableau = &link->tab;
      PetscFunctionReturn(0);
    }
  }
  SETERRQ1(PetscObjectComm((PetscObject)ts),PETSC_ERR_ARG_UNKNOWN_TYPE,"Could not find '%s'",rktype);
  PetscFunctionReturn(0);
}

/* ------------------------------------------------------------ */
/*MC
      TSRK - ODE and DAE solver using Runge-Kutta schemes

  The user should provide the right hand side of the equation 
  using TSSetRHSFunction().

  Notes:
  The default is TSRK3, it can be changed with TSRKSetType() or -ts_rk_type

  Level: beginner

.seealso:  TSCreate(), TS, TSSetType(), TSRKSetType(), TSRKGetType(), TSRKSetFullyImplicit(), TSRK2D, TTSRK2E, TSRK3,
           TSRK4, TSRK5, TSRKPRSSP2, TSRKBPR3, TSRKType, TSRKRegister()

M*/
#undef __FUNCT__
#define __FUNCT__ "TSCreate_RK"
PETSC_EXTERN PetscErrorCode TSCreate_RK(TS ts)
{
  TS_RK     *th;
  PetscErrorCode ierr;

  PetscFunctionBegin;
#if !defined(PETSC_USE_DYNAMIC_LIBRARIES)
  ierr = TSRKInitializePackage();CHKERRQ(ierr);
#endif

  ts->ops->reset          = TSReset_RK;
  ts->ops->destroy        = TSDestroy_RK;
  ts->ops->view           = TSView_RK;
  ts->ops->load           = TSLoad_RK;
  ts->ops->setup          = TSSetUp_RK;
  ts->ops->step           = TSStep_RK;
  ts->ops->interpolate    = TSInterpolate_RK;
  ts->ops->evaluatestep   = TSEvaluateStep_RK;
  ts->ops->setfromoptions = TSSetFromOptions_RK;

  ierr = PetscNewLog(ts,TS_RK,&th);CHKERRQ(ierr);
  ts->data = (void*)th;

  ierr = PetscObjectComposeFunction((PetscObject)ts,"TSRKGetType_C",TSRKGetType_RK);CHKERRQ(ierr);
  ierr = PetscObjectComposeFunction((PetscObject)ts,"TSRKSetType_C",TSRKSetType_RK);CHKERRQ(ierr);
  PetscFunctionReturn(0);
}<|MERGE_RESOLUTION|>--- conflicted
+++ resolved
@@ -402,21 +402,6 @@
   PetscFunctionReturn(0);
 }
 
-<<<<<<< HEAD
-    /*Computing next stepsize. See page 167 in Solving ODE 1
-     *
-     * h_new = h * min(facmax , max(facmin , fac * (tol/err)^(1/(p+1))))
-     * facmax set above
-     * facmin
-     */
-    dt_fac = PetscExpReal(PetscLogReal((rk->maxerror) / norm) / ((rk->p) + 1)) * 0.9;
-
-    if (dt_fac > fac) dt_fac = fac;
-      
-
-    /* computing new ts->time_step */
-    ts->time_step = ts->time_step * dt_fac;
-=======
 #undef __FUNCT__
 #define __FUNCT__ "TSStep_RK"
 static PetscErrorCode TSStep_RK(TS ts)
@@ -433,7 +418,6 @@
   PetscReal        t;
   PetscBool        accept;
   PetscErrorCode   ierr;
->>>>>>> 9a7421d0
 
   PetscFunctionBegin;
 
