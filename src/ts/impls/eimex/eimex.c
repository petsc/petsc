--- conflicted
+++ resolved
@@ -150,7 +150,6 @@
     }
   }
 
-<<<<<<< HEAD
   ierr = TSEvaluateStep(ts,ns,ts->vec_sol,NULL);CHKERRQ(ierr);/*update ts solution */
 
   if(ext->ord_adapt && ext->nstages < ext->max_rows){
@@ -189,47 +188,6 @@
 		ierr = PetscInfo(ts,"Max number of rows has been used\n");CHKERRQ(ierr);
 	}
   }/*end if ext->ord_adapt*/
-=======
-  ierr = TSEvaluateStep(ts,ns,ts->vec_sol,NULL);CHKERRQ(ierr);/* update ts solution */
-
-  if (ext->ord_adapt && ext->nstages < ext->max_rows){
-    accept = PETSC_FALSE;
-    while(!accept && ext->nstages < ext->max_rows){
-      ierr = TSErrorNormWRMS(ts,T[Map(ext->nstages-1,ext->nstages-2,ext->nstages)],&local_error);CHKERRQ(ierr);
-      accept = (local_error < 1.0)? PETSC_TRUE : PETSC_FALSE;
-
-      if (!accept){/* add one more stage */
-        ierr = TSStage_EIMEX(ts,ext->nstages);CHKERRQ(ierr);
-        ext->nstages++; ext->row_ind++; ext->col_ind++;
-        /* T table need to be recycled */
-        ierr = VecDuplicateVecs(ts->vec_sol,(1+ext->nstages)*ext->nstages/2,&ext->T);CHKERRQ(ierr);
-        for(i=0; i<ext->nstages-1; i++){
-          for(j=0; j<=i; j++){
-            ierr = VecCopy(T[Map(i,j,ext->nstages-1)],ext->T[Map(i,j,ext->nstages)]);CHKERRQ(ierr);
-          }
-        }
-        ierr = VecDestroyVecs(ext->nstages*(ext->nstages-1)/2,&T);CHKERRQ(ierr);
-        T = ext->T; /* reset the pointer */
-        /* recycling finished, store the new solution */
-        ierr = VecCopy(Y,T[ext->nstages-1]); CHKERRQ(ierr);
-        /* extrapolation for the newly added stage */
-        for(i=1;i<ext->nstages;i++){
-          alpha = -(PetscReal)ext->N[ext->nstages-1]/ext->N[ext->nstages-1-i];
-          ierr  = VecAXPBYPCZ(T[Map(ext->nstages-1,i,ext->nstages)],alpha,1.0,0,T[Map(ext->nstages-1,i-1,ext->nstages)],T[Map(ext->nstages-1-1,i-1,ext->nstages)]);/* T[ext->nstages-1][i]=alpha*T[ext->nstages-1][i-1]+T[ext->nstages-1-1][i-1] */
-          alpha = 1.0/(1.0 + alpha);
-          ierr  = VecScale(T[Map(ext->nstages-1,i,ext->nstages)],alpha);CHKERRQ(ierr);
-        }
-        /* update ts solution */
-        ierr = TSEvaluateStep(ts,ext->nstages,ts->vec_sol,NULL);CHKERRQ(ierr);
-      }/* end if !accept */
-    }/* end while */
-
-    if (ext->nstages == ext->max_rows){
-      ierr = PetscInfo(ts,"Max number of rows has been used\n");CHKERRQ(ierr);
-    }
-  }/* end if ext->ord_adapt */
->>>>>>> 7fb8eca3
-
   ts->ptime += ts->time_step;
   ts->steps++;
   ext->status = TS_STEP_COMPLETE;
