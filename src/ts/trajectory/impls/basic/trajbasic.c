--- conflicted
+++ resolved
@@ -33,22 +33,14 @@
       ierr = PetscRMTree(tj->dirname);CHKERRQ(ierr);
       ierr = PetscMkdir(tj->dirname);CHKERRQ(ierr);
     }
-<<<<<<< HEAD
-    ierr = PetscSNPrintf(filename,sizeof(filename),tj->filetemplate,stepnum);CHKERRQ(ierr);
-=======
     ierr = PetscSNPrintf(filename,sizeof(filename),tj->dirfiletemplate,stepnum);CHKERRQ(ierr);
->>>>>>> c3f6d4ef
     ierr = OutputBIN(comm,filename,&viewer);CHKERRQ(ierr);
     ierr = VecView(X,viewer);CHKERRQ(ierr);
     ierr = PetscViewerBinaryWrite(viewer,&time,1,PETSC_REAL,PETSC_FALSE);CHKERRQ(ierr);
     ierr = PetscViewerDestroy(&viewer);CHKERRQ(ierr);
     PetscFunctionReturn(0);
   }
-<<<<<<< HEAD
-  ierr = PetscSNPrintf(filename,sizeof(filename),tj->filetemplate,stepnum);CHKERRQ(ierr);
-=======
   ierr = PetscSNPrintf(filename,sizeof(filename),tj->dirfiletemplate,stepnum);CHKERRQ(ierr);
->>>>>>> c3f6d4ef
   ierr = OutputBIN(comm,filename,&viewer);CHKERRQ(ierr);
   ierr = VecView(X,viewer);CHKERRQ(ierr);
   ierr = PetscViewerBinaryWrite(viewer,&time,1,PETSC_REAL,PETSC_FALSE);CHKERRQ(ierr);
@@ -75,11 +67,7 @@
   PetscErrorCode ierr;
 
   PetscFunctionBegin;
-<<<<<<< HEAD
-  ierr = PetscSNPrintf(filename,sizeof filename,tj->filetemplate,stepnum);CHKERRQ(ierr);
-=======
   ierr = PetscSNPrintf(filename,sizeof filename,tj->dirfiletemplate,stepnum);CHKERRQ(ierr);
->>>>>>> c3f6d4ef
   ierr = PetscViewerBinaryOpen(PETSC_COMM_WORLD,filename,FILE_MODE_READ,&viewer);CHKERRQ(ierr);
 
   ierr = TSGetSolution(ts,&Sol);CHKERRQ(ierr);
