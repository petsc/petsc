
#include <petsc/private/tsimpl.h>        /*I "petscts.h"  I*/

PetscFunctionList TSTrajectoryList              = NULL;
PetscBool         TSTrajectoryRegisterAllCalled = PETSC_FALSE;
PetscClassId      TSTRAJECTORY_CLASSID;
PetscLogEvent     TSTrajectory_Set, TSTrajectory_Get;

/*@C
  TSTrajectoryRegister - Adds a way of storing trajectories to the TS package

  Not Collective

  Input Parameters:
+ name        - the name of a new user-defined creation routine
- create_func - the creation routine itself

  Notes:
  TSTrajectoryRegister() may be called multiple times to add several user-defined tses.

  Level: developer

.keywords: TS, trajectory, timestep, register

.seealso: TSTrajectoryRegisterAll()
@*/
PetscErrorCode TSTrajectoryRegister(const char sname[],PetscErrorCode (*function)(TSTrajectory,TS))
{
  PetscErrorCode ierr;

  PetscFunctionBegin;
  ierr = PetscFunctionListAdd(&TSTrajectoryList,sname,function);CHKERRQ(ierr);
  PetscFunctionReturn(0);
}

PetscErrorCode TSTrajectorySet(TSTrajectory tj,TS ts,PetscInt stepnum,PetscReal time,Vec X)
{
  PetscErrorCode ierr;

  PetscFunctionBegin;
  if (!tj) PetscFunctionReturn(0);
  ierr = PetscLogEventBegin(TSTrajectory_Set,tj,ts,0,0);CHKERRQ(ierr);
  ierr = (*tj->ops->set)(tj,ts,stepnum,time,X);CHKERRQ(ierr);
  ierr = PetscLogEventEnd(TSTrajectory_Set,tj,ts,0,0);CHKERRQ(ierr);
  PetscFunctionReturn(0);
}

PetscErrorCode TSTrajectoryGet(TSTrajectory tj,TS ts,PetscInt stepnum,PetscReal *time)
{
  PetscErrorCode ierr;

  PetscFunctionBegin;
  if (!tj) SETERRQ(PetscObjectComm((PetscObject)ts),PETSC_ERR_ARG_WRONGSTATE,"TS solver did not save trajectory");
  if (stepnum < 0) SETERRQ(PetscObjectComm((PetscObject)tj),PETSC_ERR_PLIB,"Requesting negative step number");
  ierr = PetscLogEventBegin(TSTrajectory_Get,tj,ts,0,0);CHKERRQ(ierr);
  ierr = (*tj->ops->get)(tj,ts,stepnum,time);CHKERRQ(ierr);
  ierr = PetscLogEventEnd(TSTrajectory_Get,tj,ts,0,0);CHKERRQ(ierr);
  PetscFunctionReturn(0);
}

/*@C
    TSTrajectoryView - Prints information about the trajectory object

    Collective on TSTrajectory

    Input Parameters:
+   tj - the TSTrajectory context obtained from TSTrajectoryCreate()
-   viewer - visualization context

    Options Database Key:
.   -ts_trajectory_view - calls TSTrajectoryView() at end of TSAdjointStep()

    Notes:
    The available visualization contexts include
+     PETSC_VIEWER_STDOUT_SELF - standard output (default)
-     PETSC_VIEWER_STDOUT_WORLD - synchronized standard
         output where only the first processor opens
         the file.  All other processors send their
         data to the first processor to print.

    The user can open an alternative visualization context with
    PetscViewerASCIIOpen() - output to a specified file.

    Level: developer

.keywords: TS, trajectory, timestep, view

.seealso: PetscViewerASCIIOpen()
@*/
PetscErrorCode  TSTrajectoryView(TSTrajectory tj,PetscViewer viewer)
{
  PetscErrorCode ierr;
  PetscBool      iascii;

  PetscFunctionBegin;
  PetscValidHeaderSpecific(tj,TSTRAJECTORY_CLASSID,1);
  if (!viewer) {
    ierr = PetscViewerASCIIGetStdout(PetscObjectComm((PetscObject)tj),&viewer);CHKERRQ(ierr);
  }
  PetscValidHeaderSpecific(viewer,PETSC_VIEWER_CLASSID,2);
  PetscCheckSameComm(tj,1,viewer,2);

  ierr = PetscObjectTypeCompare((PetscObject)viewer,PETSCVIEWERASCII,&iascii);CHKERRQ(ierr);
  if (iascii) {
    ierr = PetscObjectPrintClassNamePrefixType((PetscObject)tj,viewer);CHKERRQ(ierr);
    ierr = PetscViewerASCIIPrintf(viewer,"  total number of recomputations for adjoint calculation = %D\n",tj->recomps);CHKERRQ(ierr);
    ierr = PetscViewerASCIIPrintf(viewer,"  disk checkpoint reads = %D\n",tj->diskreads);CHKERRQ(ierr);
    ierr = PetscViewerASCIIPrintf(viewer,"  disk checkpoint writes = %D\n",tj->diskwrites);CHKERRQ(ierr);
    if (tj->ops->view) {
      ierr = PetscViewerASCIIPushTab(viewer);CHKERRQ(ierr);
      ierr = (*tj->ops->view)(tj,viewer);CHKERRQ(ierr);
      ierr = PetscViewerASCIIPopTab(viewer);CHKERRQ(ierr);
    }
  }
  PetscFunctionReturn(0);
}

/*@C
   TSTrajectorySetVariableNames - Sets the name of each component in the solution vector so that it may be saved with the trajectory

   Collective on TSTrajectory

   Input Parameters:
+  tr - the trajectory context
-  names - the names of the components, final string must be NULL

   Level: intermediate

   Note: Fortran interface is not possible because of the string array argument

.keywords: TS, TSTrajectory, vector, monitor, view

.seealso: TSTrajectory, TSGetTrajectory()
@*/
PetscErrorCode  TSTrajectorySetVariableNames(TSTrajectory ctx,const char * const *names)
{
  PetscErrorCode    ierr;

  PetscFunctionBegin;
  ierr = PetscStrArrayDestroy(&ctx->names);CHKERRQ(ierr);
  ierr = PetscStrArrayallocpy(names,&ctx->names);CHKERRQ(ierr);
  PetscFunctionReturn(0);
}

/*@C
   TSTrjactorySetTransform - Solution vector will be transformed by provided function before being saved to disk

   Collective on TSLGCtx

   Input Parameters:
+  tj - the TSTrajectory context
.  transform - the transform function
.  destroy - function to destroy the optional context
-  ctx - optional context used by transform function

   Level: intermediate

.keywords: TSTrajectory,  vector, monitor, view

.seealso:  TSTrajectorySetVariableNames(), TSTrajectory, TSMonitorLGSetTransform()
@*/
PetscErrorCode  TSTrajectorySetTransform(TSTrajectory tj,PetscErrorCode (*transform)(void*,Vec,Vec*),PetscErrorCode (*destroy)(void*),void *tctx)
{
  PetscFunctionBegin;
  tj->transform        = transform;
  tj->transformdestroy = destroy;
  tj->transformctx     = tctx;
  PetscFunctionReturn(0);
}


/*@
  TSTrajectoryCreate - This function creates an empty trajectory object used to store the time dependent solution of an ODE/DAE

  Collective on MPI_Comm

  Input Parameter:
. comm - the communicator

  Output Parameter:
. tj   - the trajectory object

  Level: developer

  Notes: Usually one does not call this routine, it is called automatically when one calls TSSetSaveTrajectory().

.keywords: TS, trajectory, create

.seealso: TSTrajectorySetUp(), TSTrajectoryDestroy(), TSTrajectorySetType(), TSTrajectorySetVariableNames(), TSGetTrajectory(), TSTrajectorySetKeepFiles()
@*/
PetscErrorCode  TSTrajectoryCreate(MPI_Comm comm,TSTrajectory *tj)
{
  TSTrajectory   t;
  PetscErrorCode ierr;

  PetscFunctionBegin;
  PetscValidPointer(tj,2);
  *tj = NULL;
  ierr = TSInitializePackage();CHKERRQ(ierr);

  ierr = PetscHeaderCreate(t,TSTRAJECTORY_CLASSID,"TSTrajectory","Time stepping","TS",comm,TSTrajectoryDestroy,TSTrajectoryView);CHKERRQ(ierr);
  t->setupcalled = PETSC_FALSE;
  t->keepfiles   = PETSC_TRUE;
<<<<<<< HEAD
  *tj = t;
=======
  *tj  = t;
  ierr = TSTrajectorySetDirname(t,"SA-data");CHKERRQ(ierr);
  ierr = TSTrajectorySetFiletemplate(t,"SA-%06D.bin");CHKERRQ(ierr);
>>>>>>> c3f6d4ef
  PetscFunctionReturn(0);
}

/*@C
  TSTrajectorySetType - Sets the storage method to be used as in a trajectory

  Collective on TS

  Input Parameters:
+ tj   - the TSTrajectory context
. ts   - the TS context
- type - a known method

  Options Database Command:
. -ts_trajectory_type <type> - Sets the method; use -help for a list of available methods (for instance, basic)

   Level: developer

.keywords: TS, trajectory, timestep, set, type

.seealso: TS, TSTrajectoryCreate(), TSTrajectorySetFromOptions(), TSTrajectoryDestroy()

@*/
PetscErrorCode  TSTrajectorySetType(TSTrajectory tj,TS ts,const TSTrajectoryType type)
{
  PetscErrorCode (*r)(TSTrajectory,TS);
  PetscBool      match;
  PetscErrorCode ierr;

  PetscFunctionBegin;
  PetscValidHeaderSpecific(tj,TSTRAJECTORY_CLASSID,1);
  ierr = PetscObjectTypeCompare((PetscObject)tj,type,&match);CHKERRQ(ierr);
  if (match) PetscFunctionReturn(0);

  ierr = PetscFunctionListFind(TSTrajectoryList,type,&r);CHKERRQ(ierr);
  if (!r) SETERRQ1(PETSC_COMM_SELF,PETSC_ERR_ARG_UNKNOWN_TYPE,"Unknown TSTrajectory type: %s",type);
  if (tj->ops->destroy) {
    ierr = (*(tj)->ops->destroy)(tj);CHKERRQ(ierr);

    tj->ops->destroy = NULL;
  }
  ierr = PetscMemzero(tj->ops,sizeof(*tj->ops));CHKERRQ(ierr);

  ierr = PetscObjectChangeTypeName((PetscObject)tj,type);CHKERRQ(ierr);
  ierr = (*r)(tj,ts);CHKERRQ(ierr);
  PetscFunctionReturn(0);
}

PETSC_EXTERN PetscErrorCode TSTrajectoryCreate_Basic(TSTrajectory,TS);
PETSC_EXTERN PetscErrorCode TSTrajectoryCreate_Singlefile(TSTrajectory,TS);
PETSC_EXTERN PetscErrorCode TSTrajectoryCreate_Memory(TSTrajectory,TS);
PETSC_EXTERN PetscErrorCode TSTrajectoryCreate_Visualization(TSTrajectory,TS);

/*@C
  TSTrajectoryRegisterAll - Registers all of the trajectory storage schecmes in the TS package.

  Not Collective

  Level: developer

.keywords: TS, trajectory, register, all

.seealso: TSTrajectoryRegister()
@*/
PetscErrorCode  TSTrajectoryRegisterAll(void)
{
  PetscErrorCode ierr;

  PetscFunctionBegin;
  if (TSTrajectoryRegisterAllCalled) PetscFunctionReturn(0);
  TSTrajectoryRegisterAllCalled = PETSC_TRUE;

  ierr = TSTrajectoryRegister(TSTRAJECTORYBASIC,TSTrajectoryCreate_Basic);CHKERRQ(ierr);
  ierr = TSTrajectoryRegister(TSTRAJECTORYSINGLEFILE,TSTrajectoryCreate_Singlefile);CHKERRQ(ierr);
  ierr = TSTrajectoryRegister(TSTRAJECTORYMEMORY,TSTrajectoryCreate_Memory);CHKERRQ(ierr);
  ierr = TSTrajectoryRegister(TSTRAJECTORYVISUALIZATION,TSTrajectoryCreate_Visualization);CHKERRQ(ierr);
  PetscFunctionReturn(0);
}

/*@
   TSTrajectoryDestroy - Destroys a trajectory context

   Collective on TSTrajectory

   Input Parameter:
.  tj - the TSTrajectory context obtained from TSTrajectoryCreate()

   Level: developer

.keywords: TS, trajectory, timestep, destroy

.seealso: TSTrajectoryCreate(), TSTrajectorySetUp()
@*/
PetscErrorCode  TSTrajectoryDestroy(TSTrajectory *tj)
{
  PetscErrorCode ierr;

  PetscFunctionBegin;
  if (!*tj) PetscFunctionReturn(0);
  PetscValidHeaderSpecific((*tj),TSTRAJECTORY_CLASSID,1);
  if (--((PetscObject)(*tj))->refct > 0) {*tj = 0; PetscFunctionReturn(0);}

  if ((*tj)->transformdestroy) {ierr = (*(*tj)->transformdestroy)((*tj)->transformctx);CHKERRQ(ierr);}
  if ((*tj)->ops->destroy) {ierr = (*(*tj)->ops->destroy)((*tj));CHKERRQ(ierr);}
  ierr = PetscViewerDestroy(&(*tj)->monitor);CHKERRQ(ierr);
  ierr = PetscStrArrayDestroy(&(*tj)->names);CHKERRQ(ierr);
  ierr = PetscFree((*tj)->dirname);CHKERRQ(ierr);
  ierr = PetscFree((*tj)->filetemplate);CHKERRQ(ierr);
<<<<<<< HEAD
=======
  ierr = PetscFree((*tj)->dirfiletemplate);CHKERRQ(ierr);
>>>>>>> c3f6d4ef
  ierr = PetscHeaderDestroy(tj);CHKERRQ(ierr);
  PetscFunctionReturn(0);
}

/*
  TSTrajectorySetTypeFromOptions_Private - Sets the type of ts from user options.

  Collective on TSTrajectory

  Input Parameter:
+ tj - the TSTrajectory context
- ts - the TS context

  Options Database Keys:
. -ts_trajectory_type <type> - TSTRAJECTORYBASIC, TSTRAJECTORYMEMORY, TSTRAJECTORYSINGLEFILE, TSTRAJECTORYVISUALIZATION

  Level: developer

.keywords: TS, trajectory, set, options, type

.seealso: TSTrajectorySetFromOptions(), TSTrajectorySetType()
*/
static PetscErrorCode TSTrajectorySetTypeFromOptions_Private(PetscOptionItems *PetscOptionsObject,TSTrajectory tj,TS ts)
{
  PetscBool      opt;
  const char     *defaultType;
  char           typeName[256];
  PetscBool      flg;
  PetscErrorCode ierr;

  PetscFunctionBegin;
  if (((PetscObject)tj)->type_name) defaultType = ((PetscObject)tj)->type_name;
  else defaultType = TSTRAJECTORYBASIC;

  ierr = TSTrajectoryRegisterAll();CHKERRQ(ierr);
  ierr = PetscOptionsFList("-ts_trajectory_type","TSTrajectory method","TSTrajectorySetType",TSTrajectoryList,defaultType,typeName,256,&opt);CHKERRQ(ierr);
  if (opt) {
    ierr = PetscStrcmp(typeName,TSTRAJECTORYMEMORY,&flg);CHKERRQ(ierr);
    ierr = TSTrajectorySetType(tj,ts,typeName);CHKERRQ(ierr);
  } else {
    ierr = TSTrajectorySetType(tj,ts,defaultType);CHKERRQ(ierr);
  }
  PetscFunctionReturn(0);
}

/*@
   TSTrajectorySetMonitor - Monitor the schedules generated by the checkpointing controller

   Collective on TSTrajectory

   Input Arguments:
+  tj - the TSTrajectory context
-  flg - PETSC_TRUE to active a monitor, PETSC_FALSE to disable

   Options Database Keys:
.  -ts_trajectory_monitor - print TSTrajectory information

   Level: developer

.keywords: TS, trajectory, set, monitor

.seealso: TSTrajectoryCreate(), TSTrajectoryDestroy(), TSTrajectorySetUp()
@*/
PetscErrorCode TSTrajectorySetMonitor(TSTrajectory tj,PetscBool flg)
{
  PetscErrorCode ierr;

  PetscFunctionBegin;
  PetscValidHeaderSpecific(tj,TSTRAJECTORY_CLASSID,1);
  PetscValidLogicalCollectiveBool(tj,flg,2);
  if (flg) {
    if (!tj->monitor) {ierr = PetscViewerASCIIOpen(PetscObjectComm((PetscObject)tj),"stdout",&tj->monitor);CHKERRQ(ierr);}
  } else {
    ierr = PetscViewerDestroy(&tj->monitor);CHKERRQ(ierr);
  }
  PetscFunctionReturn(0);
}

/*@
   TSTrajectorySetKeepFiles - Keep the files generated by the TSTrajectory

   Collective on TSTrajectory

   Input Arguments:
+  tj - the TSTrajectory context
-  flg - PETSC_TRUE to save, PETSC_FALSE to disable

   Options Database Keys:
.  -ts_trajectory_keep_files - have it keep the files

   Notes: By default the TSTrajectory used for adjoint computations, TSTRAJECTORYBASIC, removes the files it generates at the end of the run. This causes the files to be kept.

   Level: advanced

.keywords: TS, trajectory, set, monitor

.seealso: TSTrajectoryCreate(), TSTrajectoryDestroy(), TSTrajectorySetUp(), TSTrajectorySetMonitor()
@*/
PetscErrorCode TSTrajectorySetKeepFiles(TSTrajectory tj,PetscBool flg)
{
  PetscFunctionBegin;
  PetscValidHeaderSpecific(tj,TSTRAJECTORY_CLASSID,1);
  PetscValidLogicalCollectiveBool(tj,flg,2);
  tj->keepfiles = flg;
  PetscFunctionReturn(0);
}

/*@C
   TSTrajectorySetDirname - Specify the name of the directory where disk checkpoints are stored.

   Collective on TSTrajectory

   Input Arguments:
+  tj      - the TSTrajectory context
-  dirname - the directory name

   Options Database Keys:
.  -ts_trajectory_dirname - set the directory name

<<<<<<< HEAD
=======
   Notes: The final location of the files is determined by dirname/filetemplate where filetemplate was provided by TSTrajectorySetFiletemplate()

>>>>>>> c3f6d4ef
   Level: developer

.keywords: TS, trajectory, set

.seealso: TSTrajectorySetFiletemplate(),TSTrajectorySetUp()
@*/
PetscErrorCode TSTrajectorySetDirname(TSTrajectory tj,const char dirname[])
{
  PetscErrorCode ierr;
  PetscFunctionBegin;
  PetscValidHeaderSpecific(tj,TSTRAJECTORY_CLASSID,1);
<<<<<<< HEAD
=======
  if (tj->dirfiletemplate) SETERRQ(PetscObjectComm((PetscObject)tj),PETSC_ERR_ARG_WRONGSTATE,"Cannot set directoryname after it TSTrajectory has been setup");
  ierr = PetscFree(tj->dirname);CHKERRQ(ierr);
>>>>>>> c3f6d4ef
  ierr = PetscStrallocpy(dirname,&tj->dirname);CHKERRQ(ierr);
  PetscFunctionReturn(0);
}

/*@C
   TSTrajectorySetFiletemplate - Specify the name template for the files storing checkpoints.

   Collective on TSTrajectory

   Input Arguments:
+  tj      - the TSTrajectory context
<<<<<<< HEAD
-  filetemplate - the directory name

   Options Database Keys:
.  -ts_trajectory_file - set the file name template
=======
-  filetemplate - the template

   Options Database Keys:
.  -ts_trajectory_file_template - set the file name template

   Notes: The name template should be of the form, for example filename-%06D.bin It should not begin with a leading /

   The final location of the files is determined by dirname/filetemplate where dirname was provided by TSTrajectorySetDirname(). The %06D is replaced by the 
   timestep counter
>>>>>>> c3f6d4ef

   Level: developer

.keywords: TS, trajectory, set

<<<<<<< HEAD
.seealso: TSTrajectorySetFiletemplate(),TSTrajectorySetUp()
=======
.seealso: TSTrajectorySetDirname(),TSTrajectorySetUp()
>>>>>>> c3f6d4ef
@*/
PetscErrorCode TSTrajectorySetFiletemplate(TSTrajectory tj,const char filetemplate[])
{
  PetscErrorCode ierr;
<<<<<<< HEAD
  PetscFunctionBegin;
  PetscValidHeaderSpecific(tj,TSTRAJECTORY_CLASSID,1);
=======
  const char     *ptr,*ptr2;

  PetscFunctionBegin;
  PetscValidHeaderSpecific(tj,TSTRAJECTORY_CLASSID,1);
  if (tj->dirfiletemplate) SETERRQ(PetscObjectComm((PetscObject)tj),PETSC_ERR_ARG_WRONGSTATE,"Cannot set filetemplate after TSTrajectory has been setup");

  if (!filetemplate[0]) SETERRQ(PetscObjectComm((PetscObject)tj),PETSC_ERR_USER,"-ts_trajectory_file_template requires a file name template, e.g. filename-%%06D.bin");
  /* Do some cursory validation of the input. */
  ierr = PetscStrstr(filetemplate,"%",(char**)&ptr);CHKERRQ(ierr);
  if (!ptr) SETERRQ(PetscObjectComm((PetscObject)tj),PETSC_ERR_USER,"-ts_trajectory_file_template requires a file name template, e.g. filename-%%06D.bin");
  for (ptr++; ptr && *ptr; ptr++) {
    ierr = PetscStrchr("DdiouxX",*ptr,(char**)&ptr2);CHKERRQ(ierr);
    if (!ptr2 && (*ptr < '0' || '9' < *ptr)) SETERRQ(PetscObjectComm((PetscObject)tj),PETSC_ERR_USER,"Invalid file template argument to -ts_trajectory_file_template, should look like filename-%%06D.bin");
    if (ptr2) break;
  }
  ierr = PetscFree(tj->filetemplate);CHKERRQ(ierr);
>>>>>>> c3f6d4ef
  ierr = PetscStrallocpy(filetemplate,&tj->filetemplate);CHKERRQ(ierr);
  PetscFunctionReturn(0);
}

/*@
   TSTrajectorySetFromOptions - Sets various TSTrajectory parameters from user options.

   Collective on TSTrajectory

   Input Parameter:
+  tj - the TSTrajectory context obtained from TSTrajectoryCreate()
-  ts - the TS context

   Options Database Keys:
+  -ts_trajectory_type <type> - TSTRAJECTORYBASIC, TSTRAJECTORYMEMORY, TSTRAJECTORYSINGLEFILE, TSTRAJECTORYVISUALIZATION
.  -ts_trajectory_keep_files <true,false> - keep the files generated by the code after the program ends. This is true by default for TSTRAJECTORYSINGLEFILE, TSTRAJECTORYVISUALIZATION
-  -ts_trajectory_monitor - print TSTrajectory information

   Level: developer

   Notes: This is not normally called directly by users

.keywords: TS, trajectory, timestep, set, options, database

.seealso: TSSetSaveTrajectory(), TSTrajectorySetUp()
@*/
PetscErrorCode  TSTrajectorySetFromOptions(TSTrajectory tj,TS ts)
{
  PetscBool      set,flg;
  char           dirname[PETSC_MAX_PATH_LEN],filetemplate[PETSC_MAX_PATH_LEN];
  PetscErrorCode ierr;

  PetscFunctionBegin;
  PetscValidHeaderSpecific(tj,TSTRAJECTORY_CLASSID,1);
  PetscValidHeaderSpecific(ts,TS_CLASSID,2);
  ierr = PetscObjectOptionsBegin((PetscObject)tj);CHKERRQ(ierr);
  ierr = TSTrajectorySetTypeFromOptions_Private(PetscOptionsObject,tj,ts);CHKERRQ(ierr);
  ierr = PetscOptionsBool("-ts_trajectory_monitor","Print checkpointing schedules","TSTrajectorySetMonitor",tj->monitor ? PETSC_TRUE:PETSC_FALSE,&flg,&set);CHKERRQ(ierr);
  if (set) {ierr = TSTrajectorySetMonitor(tj,flg);CHKERRQ(ierr);}

  ierr = PetscOptionsBool("-ts_trajectory_keep_files","Keep any trajectory files generated during the run","TSTrajectorySetKeepFiles",tj->keepfiles,&flg,&set);CHKERRQ(ierr);
  if (set) {ierr = TSTrajectorySetKeepFiles(tj,flg);CHKERRQ(ierr);}

  ierr = PetscOptionsString("-ts_trajectory_dirname","Directory name for TSTrajectory file","TSTrajectorySetDirname",0,dirname,PETSC_MAX_PATH_LEN-14,&set);CHKERRQ(ierr);
<<<<<<< HEAD
  if (!set) {
    ierr = PetscStrcpy(dirname,"SA-data");CHKERRQ(ierr);
  }
  ierr = TSTrajectorySetDirname(tj,dirname);CHKERRQ(ierr);

  ierr = PetscOptionsString("-ts_trajectory_file","Template for TSTrajectory file name, use filename-%06D.bin","TSTrajectorySetFiletemplate",0,filetemplate,PETSC_MAX_PATH_LEN,&set);CHKERRQ(ierr);
  if (set) {
    size_t len;
    const char *ptr,*ptr2;
    if (!filetemplate[0]) SETERRQ(PetscObjectComm((PetscObject)ts),PETSC_ERR_USER,"-ts_trajectory_file requires a file name template, e.g. filename-%%06D.bin");
    /* Do some cursory validation of the input. */
    ierr = PetscStrstr(filetemplate,"%",(char**)&ptr);CHKERRQ(ierr);
    if (!ptr) SETERRQ(PetscObjectComm((PetscObject)ts),PETSC_ERR_USER,"-ts_trajectory_file requires a file name template, e.g. filename-%%06D.bin");
    for (ptr++; ptr && *ptr; ptr++) {
      ierr = PetscStrchr("DdiouxX",*ptr,(char**)&ptr2);CHKERRQ(ierr);
      if (!ptr2 && (*ptr < '0' || '9' < *ptr)) SETERRQ(PetscObjectComm((PetscObject)ts),PETSC_ERR_USER,"Invalid file template argument to -ts_trajectory_file, should look like filename-%%06D.bin");
      if (ptr2) break;
    }
    ierr = PetscStrcat(dirname,"/");CHKERRQ(ierr);
    ierr = PetscStrlen(filetemplate,&len);CHKERRQ(ierr);
    ierr = PetscStrncat(dirname,filetemplate,PETSC_MAX_PATH_LEN-len-1);CHKERRQ(ierr);
  } else {
    ierr = PetscStrcat(dirname,"/SA-%06D.bin");CHKERRQ(ierr);
  }
  ierr = TSTrajectorySetFiletemplate(tj,dirname);CHKERRQ(ierr);
=======
  if (set) {
    ierr = TSTrajectorySetDirname(tj,dirname);CHKERRQ(ierr);
  }

  ierr = PetscOptionsString("-ts_trajectory_file_template","Template for TSTrajectory file name, use filename-%06D.bin","TSTrajectorySetFiletemplate",0,filetemplate,PETSC_MAX_PATH_LEN,&set);CHKERRQ(ierr);
  if (set) {
    ierr = TSTrajectorySetFiletemplate(tj,filetemplate);CHKERRQ(ierr);
  }
>>>>>>> c3f6d4ef

  /* Handle specific TSTrajectory options */
  if (tj->ops->setfromoptions) {
    ierr = (*tj->ops->setfromoptions)(PetscOptionsObject,tj);CHKERRQ(ierr);
  }
  ierr = PetscOptionsEnd();CHKERRQ(ierr);
  PetscFunctionReturn(0);
}

/*@
   TSTrajectorySetUp - Sets up the internal data structures, e.g. stacks, for the later use
   of a TS trajectory.

   Collective on TS

   Input Parameter:
+  ts - the TS context obtained from TSCreate()
-  tj - the TS trajectory context

   Level: developer

.keywords: TS, trajectory, setup

.seealso: TSSetSaveTrajectory(), TSTrajectoryCreate(), TSTrajectoryDestroy()
@*/
PetscErrorCode  TSTrajectorySetUp(TSTrajectory tj,TS ts)
{
  PetscErrorCode ierr;
  size_t         s1,s2;

  PetscFunctionBegin;
  if (!tj) PetscFunctionReturn(0);
  PetscValidHeaderSpecific(tj,TSTRAJECTORY_CLASSID,1);
  PetscValidHeaderSpecific(ts,TS_CLASSID,2);
  if (tj->setupcalled) PetscFunctionReturn(0);

  if (!((PetscObject)tj)->type_name) {
    ierr = TSTrajectorySetType(tj,ts,TSTRAJECTORYBASIC);CHKERRQ(ierr);
  }
  if (tj->ops->setup) {
    ierr = (*tj->ops->setup)(tj,ts);CHKERRQ(ierr);
  }

  tj->setupcalled = PETSC_TRUE;

  /* Set the counters to zero */
  tj->recomps    = 0;
  tj->diskreads  = 0;
  tj->diskwrites = 0;
  ierr = PetscStrlen(tj->dirname,&s1);CHKERRQ(ierr);
  ierr = PetscStrlen(tj->filetemplate,&s2);CHKERRQ(ierr);
  ierr = PetscMalloc((s1 + s2 + 10)*sizeof(char),&tj->dirfiletemplate);CHKERRQ(ierr);
  ierr = PetscSNPrintf(tj->dirfiletemplate,s1+s2+10,"%s/%s",tj->dirname,tj->filetemplate);CHKERRQ(ierr);
  PetscFunctionReturn(0);
}<|MERGE_RESOLUTION|>--- conflicted
+++ resolved
@@ -201,13 +201,9 @@
   ierr = PetscHeaderCreate(t,TSTRAJECTORY_CLASSID,"TSTrajectory","Time stepping","TS",comm,TSTrajectoryDestroy,TSTrajectoryView);CHKERRQ(ierr);
   t->setupcalled = PETSC_FALSE;
   t->keepfiles   = PETSC_TRUE;
-<<<<<<< HEAD
-  *tj = t;
-=======
   *tj  = t;
   ierr = TSTrajectorySetDirname(t,"SA-data");CHKERRQ(ierr);
   ierr = TSTrajectorySetFiletemplate(t,"SA-%06D.bin");CHKERRQ(ierr);
->>>>>>> c3f6d4ef
   PetscFunctionReturn(0);
 }
 
@@ -316,10 +312,7 @@
   ierr = PetscStrArrayDestroy(&(*tj)->names);CHKERRQ(ierr);
   ierr = PetscFree((*tj)->dirname);CHKERRQ(ierr);
   ierr = PetscFree((*tj)->filetemplate);CHKERRQ(ierr);
-<<<<<<< HEAD
-=======
   ierr = PetscFree((*tj)->dirfiletemplate);CHKERRQ(ierr);
->>>>>>> c3f6d4ef
   ierr = PetscHeaderDestroy(tj);CHKERRQ(ierr);
   PetscFunctionReturn(0);
 }
@@ -439,11 +432,8 @@
    Options Database Keys:
 .  -ts_trajectory_dirname - set the directory name
 
-<<<<<<< HEAD
-=======
    Notes: The final location of the files is determined by dirname/filetemplate where filetemplate was provided by TSTrajectorySetFiletemplate()
 
->>>>>>> c3f6d4ef
    Level: developer
 
 .keywords: TS, trajectory, set
@@ -455,11 +445,8 @@
   PetscErrorCode ierr;
   PetscFunctionBegin;
   PetscValidHeaderSpecific(tj,TSTRAJECTORY_CLASSID,1);
-<<<<<<< HEAD
-=======
   if (tj->dirfiletemplate) SETERRQ(PetscObjectComm((PetscObject)tj),PETSC_ERR_ARG_WRONGSTATE,"Cannot set directoryname after it TSTrajectory has been setup");
   ierr = PetscFree(tj->dirname);CHKERRQ(ierr);
->>>>>>> c3f6d4ef
   ierr = PetscStrallocpy(dirname,&tj->dirname);CHKERRQ(ierr);
   PetscFunctionReturn(0);
 }
@@ -471,12 +458,6 @@
 
    Input Arguments:
 +  tj      - the TSTrajectory context
-<<<<<<< HEAD
--  filetemplate - the directory name
-
-   Options Database Keys:
-.  -ts_trajectory_file - set the file name template
-=======
 -  filetemplate - the template
 
    Options Database Keys:
@@ -486,25 +467,16 @@
 
    The final location of the files is determined by dirname/filetemplate where dirname was provided by TSTrajectorySetDirname(). The %06D is replaced by the 
    timestep counter
->>>>>>> c3f6d4ef
 
    Level: developer
 
 .keywords: TS, trajectory, set
 
-<<<<<<< HEAD
-.seealso: TSTrajectorySetFiletemplate(),TSTrajectorySetUp()
-=======
 .seealso: TSTrajectorySetDirname(),TSTrajectorySetUp()
->>>>>>> c3f6d4ef
 @*/
 PetscErrorCode TSTrajectorySetFiletemplate(TSTrajectory tj,const char filetemplate[])
 {
   PetscErrorCode ierr;
-<<<<<<< HEAD
-  PetscFunctionBegin;
-  PetscValidHeaderSpecific(tj,TSTRAJECTORY_CLASSID,1);
-=======
   const char     *ptr,*ptr2;
 
   PetscFunctionBegin;
@@ -521,7 +493,6 @@
     if (ptr2) break;
   }
   ierr = PetscFree(tj->filetemplate);CHKERRQ(ierr);
->>>>>>> c3f6d4ef
   ierr = PetscStrallocpy(filetemplate,&tj->filetemplate);CHKERRQ(ierr);
   PetscFunctionReturn(0);
 }
@@ -566,33 +537,6 @@
   if (set) {ierr = TSTrajectorySetKeepFiles(tj,flg);CHKERRQ(ierr);}
 
   ierr = PetscOptionsString("-ts_trajectory_dirname","Directory name for TSTrajectory file","TSTrajectorySetDirname",0,dirname,PETSC_MAX_PATH_LEN-14,&set);CHKERRQ(ierr);
-<<<<<<< HEAD
-  if (!set) {
-    ierr = PetscStrcpy(dirname,"SA-data");CHKERRQ(ierr);
-  }
-  ierr = TSTrajectorySetDirname(tj,dirname);CHKERRQ(ierr);
-
-  ierr = PetscOptionsString("-ts_trajectory_file","Template for TSTrajectory file name, use filename-%06D.bin","TSTrajectorySetFiletemplate",0,filetemplate,PETSC_MAX_PATH_LEN,&set);CHKERRQ(ierr);
-  if (set) {
-    size_t len;
-    const char *ptr,*ptr2;
-    if (!filetemplate[0]) SETERRQ(PetscObjectComm((PetscObject)ts),PETSC_ERR_USER,"-ts_trajectory_file requires a file name template, e.g. filename-%%06D.bin");
-    /* Do some cursory validation of the input. */
-    ierr = PetscStrstr(filetemplate,"%",(char**)&ptr);CHKERRQ(ierr);
-    if (!ptr) SETERRQ(PetscObjectComm((PetscObject)ts),PETSC_ERR_USER,"-ts_trajectory_file requires a file name template, e.g. filename-%%06D.bin");
-    for (ptr++; ptr && *ptr; ptr++) {
-      ierr = PetscStrchr("DdiouxX",*ptr,(char**)&ptr2);CHKERRQ(ierr);
-      if (!ptr2 && (*ptr < '0' || '9' < *ptr)) SETERRQ(PetscObjectComm((PetscObject)ts),PETSC_ERR_USER,"Invalid file template argument to -ts_trajectory_file, should look like filename-%%06D.bin");
-      if (ptr2) break;
-    }
-    ierr = PetscStrcat(dirname,"/");CHKERRQ(ierr);
-    ierr = PetscStrlen(filetemplate,&len);CHKERRQ(ierr);
-    ierr = PetscStrncat(dirname,filetemplate,PETSC_MAX_PATH_LEN-len-1);CHKERRQ(ierr);
-  } else {
-    ierr = PetscStrcat(dirname,"/SA-%06D.bin");CHKERRQ(ierr);
-  }
-  ierr = TSTrajectorySetFiletemplate(tj,dirname);CHKERRQ(ierr);
-=======
   if (set) {
     ierr = TSTrajectorySetDirname(tj,dirname);CHKERRQ(ierr);
   }
@@ -601,7 +545,6 @@
   if (set) {
     ierr = TSTrajectorySetFiletemplate(tj,filetemplate);CHKERRQ(ierr);
   }
->>>>>>> c3f6d4ef
 
   /* Handle specific TSTrajectory options */
   if (tj->ops->setfromoptions) {
