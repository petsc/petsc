-include ../../../petscdir.mk

include ${PETSC_DIR}/lib/petsc/conf/variables
include ${PETSC_DIR}/lib/petsc/conf/rules

V ?= 0
QUIET = $(shell [ "$(V)" = "0" ] && echo @)

testex55:
<<<<<<< HEAD
	-${QUIET}export PYTHONPATH=$${PYTHONPATH:+$$PYTHONPATH:}${PETSCPYTHONPATH};\
		echo "Using PYTHONPATH=$${PYTHONPATH} to locate mpi4py for test"; \
		${MPIEXEC} -n 2 ${MPIEXEC_TAIL} ${PYTHON_EXE} ./ex55.py > ex55.tmp  2>&1;
	-@if [ ! -s ex55.tmp ]; then \
		echo "C/C++ mpi4py python example src/sys/tests/ex55.py run successfully with 2 MPI processes"; \
	else \
		echo "Possible error running Python src/sys/tests/ex55.py with 2 MPI processes"; \
		echo "See https://petsc.org/release/faq/";\
		cat ex55.tmp; \
		touch ../../../check_error;\
	fi; \
	${RM} -f ex55.tmp
=======
	-@export PYTHONPATH=$${PYTHONPATH:+$$PYTHONPATH:}${PETSCPYTHONPATH};\
         echo "Using PYTHONPATH=$${PYTHONPATH} to locate mpi4py for test"; \
         ${MPIEXEC} -n 2 ${MPIEXEC_TAIL} ${PYTHON_EXE} ./ex55.py > ex55_1.tmp  2>&1;\
         if (test ! -s ex55_1.tmp) then \
             echo "C/C++ mpi4py Python example src/sys/tests/ex55.py run successfully with 2 MPI processes"; \
         else \
           echo "Possible error running Python example src/sys/tests/ex55.py with 2 MPI processes"; \
           echo "See https://petsc.org/release/faq/";\
           cat ex55_1.tmp; \
           touch ../../../check_error;\
         fi; \
         ${RM} -f ex55.tmp
>>>>>>> 58a850c2
<|MERGE_RESOLUTION|>--- conflicted
+++ resolved
@@ -7,30 +7,15 @@
 QUIET = $(shell [ "$(V)" = "0" ] && echo @)
 
 testex55:
-<<<<<<< HEAD
 	-${QUIET}export PYTHONPATH=$${PYTHONPATH:+$$PYTHONPATH:}${PETSCPYTHONPATH};\
 		echo "Using PYTHONPATH=$${PYTHONPATH} to locate mpi4py for test"; \
 		${MPIEXEC} -n 2 ${MPIEXEC_TAIL} ${PYTHON_EXE} ./ex55.py > ex55.tmp  2>&1;
 	-@if [ ! -s ex55.tmp ]; then \
-		echo "C/C++ mpi4py python example src/sys/tests/ex55.py run successfully with 2 MPI processes"; \
+		echo "C/C++ mpi4py Python example src/sys/tests/ex55.py run successfully with 2 MPI processes"; \
 	else \
-		echo "Possible error running Python src/sys/tests/ex55.py with 2 MPI processes"; \
+		echo "Possible error running Python example src/sys/tests/ex55.py with 2 MPI processes"; \
 		echo "See https://petsc.org/release/faq/";\
 		cat ex55.tmp; \
 		touch ../../../check_error;\
 	fi; \
-	${RM} -f ex55.tmp
-=======
-	-@export PYTHONPATH=$${PYTHONPATH:+$$PYTHONPATH:}${PETSCPYTHONPATH};\
-         echo "Using PYTHONPATH=$${PYTHONPATH} to locate mpi4py for test"; \
-         ${MPIEXEC} -n 2 ${MPIEXEC_TAIL} ${PYTHON_EXE} ./ex55.py > ex55_1.tmp  2>&1;\
-         if (test ! -s ex55_1.tmp) then \
-             echo "C/C++ mpi4py Python example src/sys/tests/ex55.py run successfully with 2 MPI processes"; \
-         else \
-           echo "Possible error running Python example src/sys/tests/ex55.py with 2 MPI processes"; \
-           echo "See https://petsc.org/release/faq/";\
-           cat ex55_1.tmp; \
-           touch ../../../check_error;\
-         fi; \
-         ${RM} -f ex55.tmp
->>>>>>> 58a850c2
+	${RM} -f ex55.tmp