
/* Define Feature test macros to make sure atoll is available (SVr4, POSIX.1-2001, 4.3BSD, C99), not in (C89 and POSIX.1-1996) */
#define PETSC_DESIRE_FEATURE_TEST_MACROS

/*
   These routines simplify the use of command line, file options, etc., and are used to manipulate the options database.
   This provides the low-level interface, the high level interface is in aoptions.c

   Some routines use regular malloc and free because it cannot know  what malloc is requested with the 
   options database until it has already processed the input.
*/

#include <petscsys.h>        /*I  "petscsys.h"   I*/
#include <ctype.h>
#if defined(PETSC_HAVE_STDLIB_H)
#include <stdlib.h>
#endif
#if defined(PETSC_HAVE_MALLOC_H)
#include <malloc.h>
#endif
#if defined(PETSC_HAVE_SYS_PARAM_H)
#include <sys/param.h>
#endif
#if defined(PETSC_HAVE_YAML)
#include <yaml.h>
#endif

/* 
    This table holds all the options set by the user. For simplicity, we use a static size database
*/
#define MAXOPTIONS 512
#define MAXALIASES 25
#define MAXOPTIONSMONITORS 5
#define MAXPREFIXES 25

typedef struct {
  int            N,argc,Naliases;
  char           **args,*names[MAXOPTIONS],*values[MAXOPTIONS];
  char           *aliases1[MAXALIASES],*aliases2[MAXALIASES];
  PetscBool      used[MAXOPTIONS];
  PetscBool      namegiven;
  char           programname[PETSC_MAX_PATH_LEN]; /* HP includes entire path in name */

  /* --------User (or default) routines (most return -1 on error) --------*/
  PetscErrorCode (*monitor[MAXOPTIONSMONITORS])(const char[], const char[], void*); /* returns control to user after */
  PetscErrorCode (*monitordestroy[MAXOPTIONSMONITORS])(void**);         /* */
  void           *monitorcontext[MAXOPTIONSMONITORS];                  /* to pass arbitrary user data into monitor */
  PetscInt       numbermonitors;                                       /* to, for instance, detect options being set */

  /* Prefixes */
  PetscInt prefixind,prefixstack[MAXPREFIXES];
  char prefix[2048];
} PetscOptionsTable;


static PetscOptionsTable      *options = 0;
extern PetscOptionsObjectType PetscOptionsObject;

/*
    Options events monitor
*/
#define PetscOptionsMonitor(name,value)                                     \
        { PetscErrorCode _ierr; PetscInt _i,_im = options->numbermonitors; \
          for (_i=0; _i<_im; _i++) {\
            _ierr = (*options->monitor[_i])(name, value, options->monitorcontext[_i]);CHKERRQ(_ierr); \
	  } \
	}

#undef __FUNCT__  
#define __FUNCT__ "PetscOptionsStringToInt"
/*
   PetscOptionsStringToInt - Converts a string to an integer value. Handles special cases such as "default" and "decide"
*/
PetscErrorCode  PetscOptionsStringToInt(const char name[],PetscInt *a)
{
  PetscErrorCode ierr;
  size_t         i,len;
  PetscBool      decide,tdefault,mouse;

  PetscFunctionBegin;
  ierr = PetscStrlen(name,&len);CHKERRQ(ierr);
  if (!len) SETERRQ(PETSC_COMM_SELF,PETSC_ERR_ARG_WRONG,"character string of length zero has no numerical value");

  ierr = PetscStrcasecmp(name,"PETSC_DEFAULT",&tdefault);CHKERRQ(ierr);
  if (!tdefault) {
    ierr = PetscStrcasecmp(name,"DEFAULT",&tdefault);CHKERRQ(ierr);
  }
  ierr = PetscStrcasecmp(name,"PETSC_DECIDE",&decide);CHKERRQ(ierr);
  if (!decide) {
    ierr = PetscStrcasecmp(name,"DECIDE",&decide);CHKERRQ(ierr);
  }
  ierr = PetscStrcasecmp(name,"mouse",&mouse);CHKERRQ(ierr);

  if (tdefault) {
    *a = PETSC_DEFAULT;
  } else if (decide) {
    *a = PETSC_DECIDE;
  } else if (mouse) {
    *a = -1;
  } else {
    if (name[0] != '+' && name[0] != '-' && name[0] < '0' && name[0] > '9') {
      SETERRQ1(PETSC_COMM_SELF,PETSC_ERR_ARG_OUTOFRANGE,"Input string %s has no integer value (do not include . in it)",name);
    }
    for (i=1; i<len; i++) {
      if (name[i] < '0' || name[i] > '9') {
        SETERRQ1(PETSC_COMM_SELF,PETSC_ERR_ARG_OUTOFRANGE,"Input string %s has no integer value (do not include . in it)",name);
      }
    }

#if defined(PETSC_USE_64BIT_INDICES) && defined(PETSC_HAVE_ATOLL)
    *a = atoll(name);
#elif defined(PETSC_USE_64BIT_INDICES) && defined(PETSC_HAVE___INT64)
    *a = _atoi64(name);
#else
    *a = (PetscInt)atoi(name);
#endif
  }
  PetscFunctionReturn(0);
}

#undef __FUNCT__  
#define __FUNCT__ "PetscOptionsStringToReal"
/*
   Converts a string to PetscReal value. Handles special cases like "default" and "decide"
*/
PetscErrorCode  PetscOptionsStringToReal(const char name[],PetscReal *a)
{
  PetscErrorCode ierr;
  size_t         len;
  PetscBool      decide,tdefault;

  PetscFunctionBegin;
  ierr = PetscStrlen(name,&len);CHKERRQ(ierr);
  if (!len) SETERRQ(PETSC_COMM_SELF,PETSC_ERR_ARG_WRONG,"character string of length zero has no numerical value");

  ierr = PetscStrcasecmp(name,"PETSC_DEFAULT",&tdefault);CHKERRQ(ierr);
  if (!tdefault) {
    ierr = PetscStrcasecmp(name,"DEFAULT",&tdefault);CHKERRQ(ierr);
  }
  ierr = PetscStrcasecmp(name,"PETSC_DECIDE",&decide);CHKERRQ(ierr);
  if (!decide) {
    ierr = PetscStrcasecmp(name,"DECIDE",&decide);CHKERRQ(ierr);
  }

  if (tdefault) {
    *a = PETSC_DEFAULT;
  } else if (decide) {
    *a = PETSC_DECIDE;
  } else {
    if (name[0] != '+' && name[0] != '-' && name[0] != '.' && name[0] < '0' && name[0] > '9') {
      SETERRQ1(PETSC_COMM_SELF,PETSC_ERR_ARG_OUTOFRANGE,"Input string %s has no numeric value ",name);
    }
    *a  = atof(name);
  }
  PetscFunctionReturn(0);
}

#undef __FUNCT__  
#define __FUNCT__ "PetscOptionsStringToBool"
/*
   PetscOptionsStringToBool - Converts string to PetscBool , handles cases like "yes", "no", "true", "false", "0", "1"
*/
PetscErrorCode  PetscOptionsStringToBool(const char value[], PetscBool  *a)
{
  PetscBool      istrue, isfalse;
  size_t         len;
  PetscErrorCode ierr;

  PetscFunctionBegin;
  ierr = PetscStrlen(value, &len);CHKERRQ(ierr);
  if (!len) SETERRQ(PETSC_COMM_SELF,PETSC_ERR_ARG_WRONG, "Character string of length zero has no logical value");
  ierr = PetscStrcasecmp(value,"TRUE",&istrue);CHKERRQ(ierr);
  if (istrue) {*a = PETSC_TRUE; PetscFunctionReturn(0);}
  ierr = PetscStrcasecmp(value,"YES",&istrue);CHKERRQ(ierr);
  if (istrue) {*a = PETSC_TRUE; PetscFunctionReturn(0);}
  ierr = PetscStrcasecmp(value,"1",&istrue);CHKERRQ(ierr);
  if (istrue) {*a = PETSC_TRUE; PetscFunctionReturn(0);}
  ierr = PetscStrcasecmp(value,"on",&istrue);CHKERRQ(ierr);
  if (istrue) {*a = PETSC_TRUE; PetscFunctionReturn(0);}
  ierr = PetscStrcasecmp(value,"FALSE",&isfalse);CHKERRQ(ierr);
  if (isfalse) {*a = PETSC_FALSE; PetscFunctionReturn(0);}
  ierr = PetscStrcasecmp(value,"NO",&isfalse);CHKERRQ(ierr);
  if (isfalse) {*a = PETSC_FALSE; PetscFunctionReturn(0);}
  ierr = PetscStrcasecmp(value,"0",&isfalse);CHKERRQ(ierr);
  if (isfalse) {*a = PETSC_FALSE; PetscFunctionReturn(0);}
  ierr = PetscStrcasecmp(value,"off",&isfalse);CHKERRQ(ierr);
  if (isfalse) {*a = PETSC_FALSE; PetscFunctionReturn(0);}
  SETERRQ1(PETSC_COMM_SELF,PETSC_ERR_ARG_WRONG, "Unknown logical value: %s", value);
  PetscFunctionReturn(0);
}

#undef __FUNCT__  
#define __FUNCT__ "PetscGetProgramName"
/*@C
    PetscGetProgramName - Gets the name of the running program. 

    Not Collective

    Input Parameter:
.   len - length of the string name

    Output Parameter:
.   name - the name of the running program

   Level: advanced

    Notes:
    The name of the program is copied into the user-provided character
    array of length len.  On some machines the program name includes 
    its entire path, so one should generally set len >= PETSC_MAX_PATH_LEN.
@*/
PetscErrorCode  PetscGetProgramName(char name[],size_t len)
{
  PetscErrorCode ierr;

  PetscFunctionBegin;
  if (!options) SETERRQ(PETSC_COMM_SELF,PETSC_ERR_ARG_WRONGSTATE,"Must call PetscInitialize() first");
  if (!options->namegiven) SETERRQ(PETSC_COMM_SELF,PETSC_ERR_PLIB,"Unable to determine program name");
  ierr = PetscStrncpy(name,options->programname,len);CHKERRQ(ierr);
  PetscFunctionReturn(0);
}

#undef __FUNCT__  
#define __FUNCT__ "PetscSetProgramName"
PetscErrorCode  PetscSetProgramName(const char name[])
{ 
  PetscErrorCode ierr;

  PetscFunctionBegin;
  options->namegiven = PETSC_TRUE;
  ierr  = PetscStrncpy(options->programname,name,PETSC_MAX_PATH_LEN);CHKERRQ(ierr);
  PetscFunctionReturn(0);
}

#undef __FUNCT__  
#define __FUNCT__ "PetscOptionsValidKey"
/*@
    PetscOptionsValidKey - PETSc Options database keys must begin with one or two dashes (-) followed by a letter.

   Input Parameter:
.    in_str - string to check if valid

   Output Parameter:
.    key - PETSC_TRUE if a valid key

  Level: intermediate

@*/
PetscErrorCode  PetscOptionsValidKey(const char in_str[],PetscBool  *key)
{
  PetscFunctionBegin;
  *key = PETSC_FALSE;
  if (!in_str) PetscFunctionReturn(0);
  if (in_str[0] != '-') PetscFunctionReturn(0);
  if (in_str[1] == '-') in_str++;
  if (!isalpha(in_str[1])) PetscFunctionReturn(0);
  if ((!strncmp(in_str+1,"inf",3) || !strncmp(in_str+1,"INF",3)) && !(in_str[4] == '_' || isalnum(in_str[4]))) PetscFunctionReturn(0);
  *key = PETSC_TRUE;
  PetscFunctionReturn(0);
}

#undef __FUNCT__  
#define __FUNCT__ "PetscOptionsInsertString"
/*@C
     PetscOptionsInsertString - Inserts options into the database from a string

     Not collective: but only processes that call this routine will set the options
                     included in the string

  Input Parameter:
.   in_str - string that contains options separated by blanks


  Level: intermediate

  Contributed by Boyana Norris

.seealso: PetscOptionsSetValue(), PetscOptionsView(), PetscOptionsHasName(), PetscOptionsGetInt(),
          PetscOptionsGetReal(), PetscOptionsGetString(), PetscOptionsGetIntArray(), PetscOptionsBool(),
          PetscOptionsName(), PetscOptionsBegin(), PetscOptionsEnd(), PetscOptionsHead(),
          PetscOptionsStringArray(),PetscOptionsRealArray(), PetscOptionsScalar(),
          PetscOptionsBoolGroupBegin(), PetscOptionsBoolGroup(), PetscOptionsBoolGroupEnd(),
          PetscOptionsList(), PetscOptionsEList(), PetscOptionsInsertFile()

@*/
PetscErrorCode  PetscOptionsInsertString(const char in_str[])
{
  char           *first,*second;
  PetscErrorCode ierr;
  PetscToken     token;
  PetscBool      key,ispush,ispop;

  PetscFunctionBegin;
  ierr = PetscTokenCreate(in_str,' ',&token);CHKERRQ(ierr);
  ierr = PetscTokenFind(token,&first);CHKERRQ(ierr);
  while (first) {
    ierr = PetscStrcasecmp(first,"-prefix_push",&ispush);CHKERRQ(ierr);
    ierr = PetscStrcasecmp(first,"-prefix_pop",&ispop);CHKERRQ(ierr);
    ierr = PetscOptionsValidKey(first,&key);CHKERRQ(ierr);
    if (ispush) {
      ierr = PetscTokenFind(token,&second);CHKERRQ(ierr);
      ierr = PetscOptionsPrefixPush(second);CHKERRQ(ierr);
      ierr = PetscTokenFind(token,&first);CHKERRQ(ierr);
    } else if (ispop) {
      ierr = PetscOptionsPrefixPop();CHKERRQ(ierr);
      ierr = PetscTokenFind(token,&first);CHKERRQ(ierr);
    } else if (key) {
      ierr = PetscTokenFind(token,&second);CHKERRQ(ierr);
      ierr = PetscOptionsValidKey(second,&key);CHKERRQ(ierr);
      if (!key) {
        ierr = PetscOptionsSetValue(first,second);CHKERRQ(ierr);
        ierr = PetscTokenFind(token,&first);CHKERRQ(ierr);        
      } else {
        ierr  = PetscOptionsSetValue(first,PETSC_NULL);CHKERRQ(ierr);
        first = second;
      }
    } else {
      ierr = PetscTokenFind(token,&first);CHKERRQ(ierr);        
    }
  }
  ierr = PetscTokenDestroy(&token);CHKERRQ(ierr);
  PetscFunctionReturn(0);
}

/*
    Returns a line (ended by a \n, \r or null character of any length. Result should be freed with free()
*/
static char *Petscgetline(FILE * f)
{
  size_t size = 0;
  size_t len  = 0;
  size_t last = 0;
  char * buf  = PETSC_NULL;

  if (feof(f)) return 0;
  do {
    size += 1024; /* BUFSIZ is defined as "the optimal read size for this platform" */
    buf = (char*)realloc((void *)buf,size); /* realloc(NULL,n) is the same as malloc(n) */            
    /* Actually do the read. Note that fgets puts a terminal '\0' on the
    end of the string, so we make sure we overwrite this */
    if (!fgets(buf+len,size,f)) buf[len]=0;
    PetscStrlen(buf,&len);
    last = len - 1;
  } while (!feof(f) && buf[last] != '\n' && buf[last] != '\r');
  if (len) return buf;
  free(buf); 
  return 0;
}


#undef __FUNCT__  
#define __FUNCT__ "PetscOptionsInsertFile"
/*@C
     PetscOptionsInsertFile - Inserts options into the database from a file.

     Collective on MPI_Comm

  Input Parameter:
+   comm - the processes that will share the options (usually PETSC_COMM_WORLD)
.   file - name of file
-   require - if PETSC_TRUE will generate an error if the file does not exist


  Level: developer

.seealso: PetscOptionsSetValue(), PetscOptionsView(), PetscOptionsHasName(), PetscOptionsGetInt(),
          PetscOptionsGetReal(), PetscOptionsGetString(), PetscOptionsGetIntArray(), PetscOptionsBool(),
          PetscOptionsName(), PetscOptionsBegin(), PetscOptionsEnd(), PetscOptionsHead(),
          PetscOptionsStringArray(),PetscOptionsRealArray(), PetscOptionsScalar(),
          PetscOptionsBoolGroupBegin(), PetscOptionsBoolGroup(), PetscOptionsBoolGroupEnd(),
          PetscOptionsList(), PetscOptionsEList()

@*/
PetscErrorCode  PetscOptionsInsertFile(MPI_Comm comm,const char file[],PetscBool require)
{
  char           *string,fname[PETSC_MAX_PATH_LEN],*first,*second,*third,*vstring = 0,*astring = 0;
  PetscErrorCode ierr;
  size_t         i,len;
  FILE           *fd;
  PetscToken     token;
  int            err;
  char           cmt[3]={'#','!','%'},*cmatch;
  PetscMPIInt    rank,cnt=0,acnt=0;

  PetscFunctionBegin;
  ierr = MPI_Comm_rank(comm,&rank);CHKERRQ(ierr);
  if (!rank) {
    /* Warning: assume a maximum size for all options in a string */
    ierr = PetscMalloc(128000*sizeof(char),&vstring);CHKERRQ(ierr);
    vstring[0] = 0;
    ierr = PetscMalloc(64000*sizeof(char),&astring);CHKERRQ(ierr);
    astring[0] = 0;
    cnt     = 0;
    acnt    = 0;

    ierr = PetscFixFilename(file,fname);CHKERRQ(ierr);
    fd   = fopen(fname,"r"); 
    if (fd) {
      /* the following line will not work when opening initial files (like .petscrc) since info is not yet set */
      ierr = PetscInfo1(0,"Opened options file %s\n",file);CHKERRQ(ierr);
      while ((string = Petscgetline(fd))) {
        /* eliminate comments from each line */
        for (i=0; i<3; i++){
          ierr = PetscStrchr(string,cmt[i],&cmatch);
          if (cmatch) *cmatch = 0;
        }
        ierr = PetscStrlen(string,&len);CHKERRQ(ierr);
        /* replace tabs, ^M, \n with " " */
        for (i=0; i<len; i++) {
          if (string[i] == '\t' || string[i] == '\r' || string[i] == '\n') {
            string[i] = ' ';
          }
        }
        ierr = PetscTokenCreate(string,' ',&token);CHKERRQ(ierr);
        free(string);
        ierr = PetscTokenFind(token,&first);CHKERRQ(ierr);
        if (!first) {
          goto destroy;
        } else if (!first[0]) { /* if first token is empty spaces, redo first token */
          ierr = PetscTokenFind(token,&first);CHKERRQ(ierr);
        }
        ierr = PetscTokenFind(token,&second);CHKERRQ(ierr);
        if (!first) {
          goto destroy;
        } else if (first[0] == '-') {
          /* warning: should be making sure we do not overfill vstring */
          ierr = PetscStrcat(vstring,first);CHKERRQ(ierr);
          ierr = PetscStrcat(vstring," ");CHKERRQ(ierr);
          if (second) {
            /* protect second with quotes in case it contains strings */
            ierr = PetscStrcat(vstring,"\"");CHKERRQ(ierr);
            ierr = PetscStrcat(vstring,second);CHKERRQ(ierr);
            ierr = PetscStrcat(vstring,"\"");CHKERRQ(ierr);
          }
          ierr = PetscStrcat(vstring," ");CHKERRQ(ierr);
        } else {
          PetscBool  match;

          ierr = PetscStrcasecmp(first,"alias",&match);CHKERRQ(ierr);
          if (match) {
            ierr = PetscTokenFind(token,&third);CHKERRQ(ierr);
            if (!third) SETERRQ1(PETSC_COMM_SELF,PETSC_ERR_ARG_WRONG,"Error in options file:alias missing (%s)",second);
            ierr = PetscStrcat(astring,second);CHKERRQ(ierr);
            ierr = PetscStrcat(astring," ");CHKERRQ(ierr);
            ierr = PetscStrcat(astring,third);CHKERRQ(ierr);
            ierr = PetscStrcat(astring," ");CHKERRQ(ierr);
          } else {
            SETERRQ1(PETSC_COMM_SELF,PETSC_ERR_ARG_WRONG,"Unknown statement in options file: (%s)",string);
          }
        }
        destroy:
        ierr = PetscTokenDestroy(&token);CHKERRQ(ierr);
      }
      err = fclose(fd);
      if (err) SETERRQ(PETSC_COMM_SELF,PETSC_ERR_SYS,"fclose() failed on file");
      ierr = PetscStrlen(astring,&len);CHKERRQ(ierr);
      acnt = PetscMPIIntCast(len);CHKERRQ(ierr);
      ierr = PetscStrlen(vstring,&len);CHKERRQ(ierr);
      cnt  = PetscMPIIntCast(len);CHKERRQ(ierr);
    } else if (require) {
      SETERRQ1(PETSC_COMM_SELF,PETSC_ERR_USER,"Unable to open Options File %s",fname);
    }
  }

  ierr = MPI_Bcast(&acnt,1,MPI_INT,0,comm);CHKERRQ(ierr);
  if (acnt) {
    PetscToken token;
    char       *first,*second;

    if (rank) {
      ierr = PetscMalloc((acnt+1)*sizeof(char),&astring);CHKERRQ(ierr);
    }
    ierr = MPI_Bcast(astring,acnt,MPI_CHAR,0,comm);CHKERRQ(ierr);
    astring[acnt] = 0;
    ierr = PetscTokenCreate(astring,' ',&token);CHKERRQ(ierr);
    ierr = PetscTokenFind(token,&first);CHKERRQ(ierr);
    while (first) {
      ierr = PetscTokenFind(token,&second);CHKERRQ(ierr);
      ierr = PetscOptionsSetAlias(first,second);CHKERRQ(ierr);
      ierr = PetscTokenFind(token,&first);CHKERRQ(ierr);
    }
    ierr = PetscTokenDestroy(&token);CHKERRQ(ierr);
  }

  ierr = MPI_Bcast(&cnt,1,MPI_INT,0,comm);CHKERRQ(ierr);
  if (cnt) {
    if (rank) {
      ierr = PetscMalloc((cnt+1)*sizeof(char),&vstring);CHKERRQ(ierr);
    }
    ierr = MPI_Bcast(vstring,cnt,MPI_CHAR,0,comm);CHKERRQ(ierr);
    vstring[cnt] = 0;
    ierr = PetscOptionsInsertString(vstring);CHKERRQ(ierr);
  }
  ierr = PetscFree(astring);CHKERRQ(ierr);
  ierr = PetscFree(vstring);CHKERRQ(ierr);
  PetscFunctionReturn(0);
}

#undef __FUNCT__  
#define __FUNCT__ "PetscOptionsInsertArgs_Private"
static PetscErrorCode PetscOptionsInsertArgs_Private(int argc,char *args[])
{
  PetscErrorCode ierr;
  int            left    = argc - 1;
  char           **eargs = args + 1;

  PetscFunctionBegin;
  while (left) {
    PetscBool  isoptions_file,isprefixpush,isprefixpop,isp4,tisp4,isp4yourname,isp4rmrank,key;
    ierr = PetscStrcasecmp(eargs[0],"-options_file",&isoptions_file);CHKERRQ(ierr);
    ierr = PetscStrcasecmp(eargs[0],"-prefix_push",&isprefixpush);CHKERRQ(ierr);
    ierr = PetscStrcasecmp(eargs[0],"-prefix_pop",&isprefixpop);CHKERRQ(ierr);
    ierr = PetscStrcasecmp(eargs[0],"-p4pg",&isp4);CHKERRQ(ierr);
    ierr = PetscStrcasecmp(eargs[0],"-p4yourname",&isp4yourname);CHKERRQ(ierr);
    ierr = PetscStrcasecmp(eargs[0],"-p4rmrank",&isp4rmrank);CHKERRQ(ierr);
    ierr = PetscStrcasecmp(eargs[0],"-p4wd",&tisp4);CHKERRQ(ierr);
    isp4 = (PetscBool) (isp4 || tisp4);
    ierr = PetscStrcasecmp(eargs[0],"-np",&tisp4);CHKERRQ(ierr);
    isp4 = (PetscBool) (isp4 || tisp4);
    ierr = PetscStrcasecmp(eargs[0],"-p4amslave",&tisp4);CHKERRQ(ierr);
    ierr = PetscOptionsValidKey(eargs[0],&key);CHKERRQ(ierr);

    if (!key) {
      eargs++; left--;
    } else if (isoptions_file) {
      if (left <= 1) SETERRQ(PETSC_COMM_SELF,PETSC_ERR_USER,"Missing filename for -options_file filename option");
      if (eargs[1][0] == '-') SETERRQ(PETSC_COMM_SELF,PETSC_ERR_USER,"Missing filename for -options_file filename option");
      ierr = PetscOptionsInsertFile(PETSC_COMM_WORLD,eargs[1],PETSC_TRUE);CHKERRQ(ierr);
      eargs += 2; left -= 2;
    } else if (isprefixpush) {
      if (left <= 1) SETERRQ(PETSC_COMM_SELF,PETSC_ERR_USER,"Missing prefix for -prefix_push option");
      if (eargs[1][0] == '-') SETERRQ(PETSC_COMM_SELF,PETSC_ERR_USER,"Missing prefix for -prefix_push option (prefixes cannot start with '-')");
      ierr = PetscOptionsPrefixPush(eargs[1]);CHKERRQ(ierr);
      eargs += 2; left -= 2;
    } else if (isprefixpop) {
      ierr = PetscOptionsPrefixPop();CHKERRQ(ierr);
      eargs++; left--;

      /*
       These are "bad" options that MPICH, etc put on the command line
       we strip them out here.
       */
    } else if (tisp4 || isp4rmrank) {
      eargs += 1; left -= 1;
    } else if (isp4 || isp4yourname) {
      eargs += 2; left -= 2;
    } else {
      PetscBool nextiskey = PETSC_FALSE;
      if (left >= 2) {ierr = PetscOptionsValidKey(eargs[1],&nextiskey);CHKERRQ(ierr);}
      if (left < 2 || nextiskey) {
        ierr = PetscOptionsSetValue(eargs[0],PETSC_NULL);CHKERRQ(ierr);
        eargs++; left--;
      } else {
        ierr = PetscOptionsSetValue(eargs[0],eargs[1]);CHKERRQ(ierr);
        eargs += 2; left -= 2;
      }
    }
  }
  PetscFunctionReturn(0);
}


#undef __FUNCT__  
#define __FUNCT__ "PetscOptionsInsert"
/*@C
   PetscOptionsInsert - Inserts into the options database from the command line,
                   the environmental variable and a file.

   Input Parameters:
+  argc - count of number of command line arguments
.  args - the command line arguments
-  file - optional filename, defaults to ~username/.petscrc

   Note:
   Since PetscOptionsInsert() is automatically called by PetscInitialize(),
   the user does not typically need to call this routine. PetscOptionsInsert()
   can be called several times, adding additional entries into the database.

   Options Database Keys:
+   -options_monitor <optional filename> - print options names and values as they are set
.   -options_file <filename> - read options from a file

   Level: advanced

   Concepts: options database^adding

.seealso: PetscOptionsDestroy_Private(), PetscOptionsView(), PetscOptionsInsertString(), PetscOptionsInsertFile(),
          PetscInitialize()
@*/
PetscErrorCode  PetscOptionsInsert(int *argc,char ***args,const char file[])
{
  PetscErrorCode ierr;
  PetscMPIInt    rank;
  char           pfile[PETSC_MAX_PATH_LEN];
  PetscBool      flag = PETSC_FALSE;

  PetscFunctionBegin;
  if (!options) {
    fprintf(stderr, "Options have not been enabled.\nYou might have forgotten to call PetscInitialize().\n");
    MPI_Abort(MPI_COMM_WORLD, PETSC_ERR_SUP);
  }
  ierr = MPI_Comm_rank(PETSC_COMM_WORLD,&rank);CHKERRQ(ierr);

  options->argc     = (argc) ? *argc : 0;
  options->args     = (args) ? *args : PETSC_NULL;

  if (file && file[0]) {
    ierr = PetscOptionsInsertFile(PETSC_COMM_WORLD,file,PETSC_TRUE);CHKERRQ(ierr);
  }
  /*
     We want to be able to give -skip_petscrc on the command line, but need to parse it first.  Since the command line
     should take precedence, we insert it twice.  It would be sufficient to just scan for -skip_petscrc.
  */
  if (argc && args && *argc) {ierr = PetscOptionsInsertArgs_Private(*argc,*args);CHKERRQ(ierr);}
  ierr = PetscOptionsGetBool(PETSC_NULL,"-skip_petscrc",&flag,PETSC_NULL);CHKERRQ(ierr);
  if (!flag) {
    ierr = PetscGetHomeDirectory(pfile,PETSC_MAX_PATH_LEN-16);CHKERRQ(ierr);
    /* warning: assumes all processes have a home directory or none, but nothing in between */
    if (pfile[0]) {
      ierr = PetscStrcat(pfile,"/.petscrc");CHKERRQ(ierr);
      ierr = PetscOptionsInsertFile(PETSC_COMM_WORLD,pfile,PETSC_FALSE);CHKERRQ(ierr);
    }
    ierr = PetscOptionsInsertFile(PETSC_COMM_WORLD,".petscrc",PETSC_FALSE);CHKERRQ(ierr);
    ierr = PetscOptionsInsertFile(PETSC_COMM_WORLD,"petscrc",PETSC_FALSE);CHKERRQ(ierr);
  }

  /* insert environmental options */
  {
    char   *eoptions = 0;
    size_t len = 0;
    if (!rank) {
      eoptions = (char*)getenv("PETSC_OPTIONS");
      ierr     = PetscStrlen(eoptions,&len);CHKERRQ(ierr);
      ierr     = MPI_Bcast(&len,1,MPIU_SIZE_T,0,PETSC_COMM_WORLD);CHKERRQ(ierr);
    } else {
      ierr = MPI_Bcast(&len,1,MPIU_SIZE_T,0,PETSC_COMM_WORLD);CHKERRQ(ierr);
      if (len) {
        ierr = PetscMalloc((len+1)*sizeof(char*),&eoptions);CHKERRQ(ierr);
      }
    }
    if (len) {
      ierr = MPI_Bcast(eoptions,len,MPI_CHAR,0,PETSC_COMM_WORLD);CHKERRQ(ierr);
      if (rank) eoptions[len] = 0;
      ierr = PetscOptionsInsertString(eoptions);CHKERRQ(ierr);
      if (rank) {ierr = PetscFree(eoptions);CHKERRQ(ierr);}
    }
  }

#if defined(PETSC_HAVE_YAML)
  char yaml_file[PETSC_MAX_PATH_LEN];
  PetscBool yaml_flg = PETSC_FALSE;
  ierr = PetscOptionsGetString(PETSC_NULL,"-options_file_yaml",yaml_file,PETSC_MAX_PATH_LEN,&yaml_flg);CHKERRQ(ierr);
  if (yaml_flg) ierr = PetscOptionsInsertFile_YAML(PETSC_COMM_WORLD,yaml_file,PETSC_TRUE);CHKERRQ(ierr);
#endif

  /* insert command line options again because they take precedence over arguments in petscrc/environment */
  if (argc && args && *argc) {ierr = PetscOptionsInsertArgs_Private(*argc,*args);CHKERRQ(ierr);}

  PetscFunctionReturn(0);
}

#undef __FUNCT__  
#define __FUNCT__ "PetscOptionsView"
/*@C
   PetscOptionsView - Prints the options that have been loaded. This is
   useful for debugging purposes.

   Logically Collective on PetscViewer

   Input Parameter:
.  viewer - must be an PETSCVIEWERASCII viewer

   Options Database Key:
.  -optionstable - Activates PetscOptionsView() within PetscFinalize()

   Level: advanced

   Concepts: options database^printing

.seealso: PetscOptionsAllUsed()
@*/
PetscErrorCode  PetscOptionsView(PetscViewer viewer) 
{
  PetscErrorCode ierr;
  PetscInt       i;
  PetscBool      isascii;

  PetscFunctionBegin;
  if (!viewer) viewer = PETSC_VIEWER_STDOUT_WORLD;
  ierr = PetscTypeCompare((PetscObject)viewer,PETSCVIEWERASCII,&isascii);CHKERRQ(ierr);
  if (!isascii) SETERRQ(((PetscObject)viewer)->comm,PETSC_ERR_SUP,"Only supports ASCII viewer");

  if (!options) {ierr = PetscOptionsInsert(0,0,0);CHKERRQ(ierr);}
  if (options->N) {
    ierr = PetscViewerASCIIPrintf(viewer,"#PETSc Option Table entries:\n");CHKERRQ(ierr);
  } else {
    ierr = PetscViewerASCIIPrintf(viewer,"#No PETSc Option Table entries\n");CHKERRQ(ierr);
  }
  for (i=0; i<options->N; i++) {
    if (options->values[i]) {
      ierr = PetscViewerASCIIPrintf(viewer,"-%s %s\n",options->names[i],options->values[i]);CHKERRQ(ierr);
    } else {
      ierr = PetscViewerASCIIPrintf(viewer,"-%s\n",options->names[i]);CHKERRQ(ierr);
    }
  }
  if (options->N) {
    ierr = PetscViewerASCIIPrintf(viewer,"#End of PETSc Option Table entries\n");CHKERRQ(ierr);
  }
  PetscFunctionReturn(0);
}

#undef __FUNCT__  
#define __FUNCT__ "PetscOptionsGetAll"
/*@C
   PetscOptionsGetAll - Lists all the options the program was run with in a single string.

   Not Collective

   Output Parameter:
.  copts - pointer where string pointer is stored

   Notes: the array and each entry in the array should be freed with PetscFree()

   Level: advanced

   Concepts: options database^listing

.seealso: PetscOptionsAllUsed(), PetscOptionsView()
@*/
PetscErrorCode  PetscOptionsGetAll(char *copts[])
{
  PetscErrorCode ierr;
  PetscInt       i;
  size_t         len = 1,lent = 0;
  char           *coptions = PETSC_NULL;

  PetscFunctionBegin;
  if (!options) {ierr = PetscOptionsInsert(0,0,0);CHKERRQ(ierr);}

  /* count the length of the required string */
  for (i=0; i<options->N; i++) {
    ierr = PetscStrlen(options->names[i],&lent);CHKERRQ(ierr);
    len += 2 + lent;
    if (options->values[i]) {
      ierr = PetscStrlen(options->values[i],&lent);CHKERRQ(ierr);
      len += 1 + lent;
    } 
  }
  ierr = PetscMalloc(len*sizeof(char),&coptions);CHKERRQ(ierr);
  coptions[0] = 0;
  for (i=0; i<options->N; i++) {
    ierr = PetscStrcat(coptions,"-");CHKERRQ(ierr);
    ierr = PetscStrcat(coptions,options->names[i]);CHKERRQ(ierr);
    ierr = PetscStrcat(coptions," ");CHKERRQ(ierr);
    if (options->values[i]) {
      ierr = PetscStrcat(coptions,options->values[i]);CHKERRQ(ierr);
      ierr = PetscStrcat(coptions," ");CHKERRQ(ierr);
    }
  }
  *copts = coptions;
  PetscFunctionReturn(0);
}

#undef __FUNCT__
#define __FUNCT__ "PetscOptionsPrefixPush"
/*@
   PetscOptionsPrefixPush - Designate a prefix to be used by all options insertions to follow.

   Not Collective, but prefix will only be applied on calling ranks

   Input Parameter:
.  prefix - The string to append to the existing prefix

   Options Database Keys:
 +   -prefix_push <some_prefix_> - push the given prefix
 -   -prefix_pop - pop the last prefix

   Notes:
   It is common to use this in conjunction with -options_file as in

 $ -prefix_push system1_ -options_file system1rc -prefix_pop -prefix_push system2_ -options_file system2rc -prefix_pop

   where the files no longer require all options to be prefixed with -system2_.

Level: advanced

.seealso: PetscOptionsPrefixPop()
@*/
PetscErrorCode  PetscOptionsPrefixPush(const char prefix[])
{
  PetscErrorCode ierr;
  size_t n;
  PetscInt start;
  char buf[2048];
  PetscBool  key;

  PetscFunctionBegin;
  PetscValidCharPointer(prefix,1);
  /* Want to check validity of the key using PetscOptionsValidKey(), which requires that the first character is a '-' */
  buf[0] = '-';
  ierr = PetscStrncpy(buf+1,prefix,sizeof buf - 1);
  buf[sizeof buf - 1] = 0;
  ierr = PetscOptionsValidKey(buf,&key);CHKERRQ(ierr);
  if (!key) SETERRQ1(PETSC_COMM_SELF,PETSC_ERR_USER,"Given prefix \"%s\" not valid (the first character must be a letter, do not include leading '-')",prefix);

  if (!options) {ierr = PetscOptionsInsert(0,0,0);CHKERRQ(ierr);}
  if (options->prefixind >= MAXPREFIXES) SETERRQ1(PETSC_COMM_SELF,PETSC_ERR_PLIB,"Maximum depth of prefix stack %d exceeded, recompile \n src/sys/objects/options.c with larger value for MAXPREFIXES",MAXPREFIXES);
  start = options->prefixind ? options->prefixstack[options->prefixind-1] : 0;
  ierr = PetscStrlen(prefix,&n);CHKERRQ(ierr);
  if (n+1 > sizeof(options->prefix)-start) SETERRQ1(PETSC_COMM_SELF,PETSC_ERR_PLIB,"Maximum prefix length %d exceeded",sizeof(options->prefix));
  ierr = PetscMemcpy(options->prefix+start,prefix,n+1);CHKERRQ(ierr);
  options->prefixstack[options->prefixind++] = start+n;
  PetscFunctionReturn(0);
}

#undef __FUNCT__
#define __FUNCT__ "PetscOptionsPrefixPop"
/*@
   PetscOptionsPrefixPop - Remove the latest options prefix, see PetscOptionsPrefixPush() for details

   Not  Collective, but prefix will only be popped on calling ranks

   Level: advanced

.seealso: PetscOptionsPrefixPush()
@*/
PetscErrorCode  PetscOptionsPrefixPop(void)
{
  PetscInt offset;

  PetscFunctionBegin;
  if (options->prefixind < 1) SETERRQ(PETSC_COMM_SELF,PETSC_ERR_ARG_WRONGSTATE,"More prefixes popped than pushed");
  options->prefixind--;
  offset = options->prefixind ? options->prefixstack[options->prefixind-1] : 0;
  options->prefix[offset] = 0;
  PetscFunctionReturn(0);
}

#undef __FUNCT__  
#define __FUNCT__ "PetscOptionsClear"
/*@C
    PetscOptionsClear - Removes all options form the database leaving it empty.

   Level: developer

.seealso: PetscOptionsInsert()
@*/
PetscErrorCode  PetscOptionsClear(void)
{
  PetscInt i;

  PetscFunctionBegin;
  if (!options) PetscFunctionReturn(0);
  for (i=0; i<options->N; i++) {
    if (options->names[i])  free(options->names[i]);
    if (options->values[i]) free(options->values[i]);
  }
  for (i=0; i<options->Naliases; i++) {
    free(options->aliases1[i]);
    free(options->aliases2[i]);
  }
  options->prefix[0] = 0;
  options->prefixind = 0;
  options->N        = 0;
  options->Naliases = 0;
  PetscFunctionReturn(0);
}

#undef __FUNCT__  
#define __FUNCT__ "PetscOptionsDestroy"
/*@C
    PetscOptionsDestroy - Destroys the option database. 

    Note:
    Since PetscOptionsDestroy() is called by PetscFinalize(), the user 
    typically does not need to call this routine.

   Level: developer

.seealso: PetscOptionsInsert()
@*/
PetscErrorCode  PetscOptionsDestroy(void)
{
  PetscErrorCode ierr;

  PetscFunctionBegin;
  if (!options) PetscFunctionReturn(0);
  ierr = PetscOptionsClear();CHKERRQ(ierr);
  free(options);
  options = 0;
  PetscFunctionReturn(0);
}

#undef __FUNCT__  
#define __FUNCT__ "PetscOptionsSetValue"
/*@C
   PetscOptionsSetValue - Sets an option name-value pair in the options 
   database, overriding whatever is already present.

   Not collective, but setting values on certain processors could cause problems
   for parallel objects looking for options.

   Input Parameters:
+  name - name of option, this SHOULD have the - prepended
-  value - the option value (not used for all options)

   Level: intermediate

   Note:
   Only some options have values associated with them, such as
   -ksp_rtol tol.  Other options stand alone, such as -ksp_monitor.

  Concepts: options database^adding option

.seealso: PetscOptionsInsert()
@*/
PetscErrorCode  PetscOptionsSetValue(const char iname[],const char value[])
{
  size_t         len;
  PetscErrorCode ierr;
  PetscInt       N,n,i;
  char           **names;
  char           fullname[2048];
  const char     *name = iname;
  PetscBool      gt,match;

  PetscFunctionBegin;
  if (!options) {ierr = PetscOptionsInsert(0,0,0);CHKERRQ(ierr);}

  /* this is so that -h and -hel\p are equivalent (p4 does not like -help)*/
  ierr = PetscStrcasecmp(name,"-h",&match);CHKERRQ(ierr);
  if (match) name = "-help";

  name++; /* skip starting hyphen */
  if (options->prefixind > 0) {
    ierr = PetscStrncpy(fullname,options->prefix,sizeof fullname);CHKERRQ(ierr);
    ierr = PetscStrncat(fullname,name,sizeof fullname);CHKERRQ(ierr);
    name = fullname;
  }

  /* check against aliases */
  N = options->Naliases; 
  for (i=0; i<N; i++) {
    ierr = PetscStrcasecmp(options->aliases1[i],name,&match);CHKERRQ(ierr);
    if (match) {
      name = options->aliases2[i];
      break;
    }
  }

  N     = options->N;
  n     = N;
  names = options->names; 
 
  for (i=0; i<N; i++) {
    ierr = PetscStrcasecmp(names[i],name,&match);CHKERRQ(ierr);
    ierr  = PetscStrgrt(names[i],name,&gt);CHKERRQ(ierr);
    if (match) {
      if (options->values[i]) free(options->values[i]);
      ierr = PetscStrlen(value,&len);CHKERRQ(ierr);
      if (len) {
        options->values[i] = (char*)malloc((len+1)*sizeof(char));
        ierr = PetscStrcpy(options->values[i],value);CHKERRQ(ierr);
      } else { options->values[i] = 0;}
      PetscOptionsMonitor(name,value);
      PetscFunctionReturn(0);
    } else if (gt) {
      n = i;
      break;
    }
  }
  if (N >= MAXOPTIONS) {
    SETERRQ1(PETSC_COMM_SELF,PETSC_ERR_PLIB,"No more room in option table, limit %d recompile \n src/sys/objects/options.c with larger value for MAXOPTIONS\n",MAXOPTIONS);
  }
  /* shift remaining values down 1 */
  for (i=N; i>n; i--) {
    options->names[i]  = options->names[i-1];
    options->values[i] = options->values[i-1];
    options->used[i]   = options->used[i-1];
  }
  /* insert new name and value */
  ierr = PetscStrlen(name,&len);CHKERRQ(ierr);
  options->names[n] = (char*)malloc((len+1)*sizeof(char));
  ierr = PetscStrcpy(options->names[n],name);CHKERRQ(ierr);
  ierr = PetscStrlen(value,&len);CHKERRQ(ierr);
  if (len) {
    options->values[n] = (char*)malloc((len+1)*sizeof(char));
    ierr = PetscStrcpy(options->values[n],value);CHKERRQ(ierr);
  } else {options->values[n] = 0;}
  options->used[n] = PETSC_FALSE;
  options->N++;
  PetscOptionsMonitor(name,value);
  PetscFunctionReturn(0);
}

#undef __FUNCT__  
#define __FUNCT__ "PetscOptionsClearValue"
/*@C
   PetscOptionsClearValue - Clears an option name-value pair in the options 
   database, overriding whatever is already present.

   Not Collective, but setting values on certain processors could cause problems
   for parallel objects looking for options.

   Input Parameter:
.  name - name of option, this SHOULD have the - prepended

   Level: intermediate

   Concepts: options database^removing option
.seealso: PetscOptionsInsert()
@*/
PetscErrorCode  PetscOptionsClearValue(const char iname[])
{
  PetscErrorCode ierr;
  PetscInt       N,n,i;
  char           **names,*name=(char*)iname;
  PetscBool      gt,match;

  PetscFunctionBegin;
  if (name[0] != '-') SETERRQ1(PETSC_COMM_SELF,PETSC_ERR_ARG_WRONG,"Name must begin with -: Instead %s",name);
  if (!options) {ierr = PetscOptionsInsert(0,0,0);CHKERRQ(ierr);}

  name++;

  N     = options->N; n = 0;
  names = options->names; 
 
  for (i=0; i<N; i++) {
    ierr  = PetscStrcasecmp(names[i],name,&match);CHKERRQ(ierr);
    ierr  = PetscStrgrt(names[i],name,&gt);CHKERRQ(ierr);
    if (match) {
      if (options->names[i])  free(options->names[i]);
      if (options->values[i]) free(options->values[i]);
      PetscOptionsMonitor(name,"");
      break;
    } else if (gt) {
      PetscFunctionReturn(0); /* it was not listed */
    }
    n++;
  }
  if (n == N) PetscFunctionReturn(0); /* it was not listed */

  /* shift remaining values down 1 */
  for (i=n; i<N-1; i++) {
    options->names[i]  = options->names[i+1];
    options->values[i] = options->values[i+1];
    options->used[i]   = options->used[i+1];
  }
  options->N--;
  PetscFunctionReturn(0);
}

#undef __FUNCT__  
#define __FUNCT__ "PetscOptionsSetAlias"
/*@C
   PetscOptionsSetAlias - Makes a key and alias for another key

   Not Collective, but setting values on certain processors could cause problems
   for parallel objects looking for options.

   Input Parameters:
+  inewname - the alias
-  ioldname - the name that alias will refer to 

   Level: advanced

.seealso: PetscOptionsGetInt(), PetscOptionsGetReal(),OptionsHasName(),
           PetscOptionsGetString(), PetscOptionsGetIntArray(), PetscOptionsGetRealArray(),PetscOptionsBool(),
          PetscOptionsName(), PetscOptionsBegin(), PetscOptionsEnd(), PetscOptionsHead(),
          PetscOptionsStringArray(),PetscOptionsRealArray(), PetscOptionsScalar(),
          PetscOptionsBoolGroupBegin(), PetscOptionsBoolGroup(), PetscOptionsBoolGroupEnd(),
          PetscOptionsList(), PetscOptionsEList()
@*/
PetscErrorCode  PetscOptionsSetAlias(const char inewname[],const char ioldname[])
{
  PetscErrorCode ierr;
  PetscInt       n = options->Naliases;
  size_t         len;
  char           *newname = (char *)inewname,*oldname = (char*)ioldname;

  PetscFunctionBegin;
  if (newname[0] != '-') SETERRQ1(PETSC_COMM_SELF,PETSC_ERR_ARG_WRONG,"aliased must have -: Instead %s",newname);
  if (oldname[0] != '-') SETERRQ1(PETSC_COMM_SELF,PETSC_ERR_ARG_WRONG,"aliasee must have -: Instead %s",oldname);
  if (n >= MAXALIASES) {
    SETERRQ1(PETSC_COMM_SELF,PETSC_ERR_MEM,"You have defined to many PETSc options aliases, limit %d recompile \n  src/sys/objects/options.c with larger value for MAXALIASES",MAXALIASES);
  }

  newname++; oldname++;
  ierr = PetscStrlen(newname,&len);CHKERRQ(ierr);
  options->aliases1[n] = (char*)malloc((len+1)*sizeof(char));
  ierr = PetscStrcpy(options->aliases1[n],newname);CHKERRQ(ierr);
  ierr = PetscStrlen(oldname,&len);CHKERRQ(ierr);
  options->aliases2[n] = (char*)malloc((len+1)*sizeof(char));
  ierr = PetscStrcpy(options->aliases2[n],oldname);CHKERRQ(ierr);
  options->Naliases++;
  PetscFunctionReturn(0);
}

#undef __FUNCT__  
#define __FUNCT__ "PetscOptionsFindPair_Private"
static PetscErrorCode PetscOptionsFindPair_Private(const char pre[],const char name[],char *value[],PetscBool  *flg)
{
  PetscErrorCode ierr;
  PetscInt       i,N;
  size_t         len;
  char           **names,tmp[256];
  PetscBool      match;

  PetscFunctionBegin;
  if (!options) {ierr = PetscOptionsInsert(0,0,0);CHKERRQ(ierr);}
  N = options->N;
  names = options->names;

  if (name[0] != '-') SETERRQ1(PETSC_COMM_SELF,PETSC_ERR_ARG_WRONG,"Name must begin with -: Instead %s",name);

  /* append prefix to name, if prefix="foo_" and option='--bar", prefixed option is --foo_bar */
  if (pre) {
    char *ptr = tmp;
    const char *namep = name;
    if (pre[0] == '-') SETERRQ(PETSC_COMM_SELF,PETSC_ERR_ARG_WRONG,"Prefix should not begin with a -");
    if (name[1] == '-') {
      *ptr++ = '-';
      namep++;
    }
    ierr = PetscStrncpy(ptr,pre,tmp+sizeof tmp-ptr);CHKERRQ(ierr);
    tmp[sizeof tmp-1] = 0;
    ierr = PetscStrlen(tmp,&len);CHKERRQ(ierr);
    ierr = PetscStrncat(tmp,namep+1,sizeof tmp-len-1);CHKERRQ(ierr);
  } else {
    ierr = PetscStrncpy(tmp,name+1,sizeof tmp);CHKERRQ(ierr);
    tmp[sizeof tmp-1] = 0;
  }
#if defined(PETSC_USE_DEBUG)
  {
    PetscBool valid;
    char key[sizeof tmp+1] = "-";
    ierr = PetscMemcpy(key+1,tmp,sizeof tmp);CHKERRQ(ierr);
    ierr = PetscOptionsValidKey(key,&valid);CHKERRQ(ierr);
    if (!valid) SETERRQ3(PETSC_COMM_SELF,PETSC_ERR_ARG_WRONG,"Invalid option '%s' obtained from pre='%s' and name='%s'",key,pre?pre:"",name);
  }
#endif

  /* slow search */
  *flg = PETSC_FALSE;
  for (i=0; i<N; i++) {
    ierr = PetscStrcasecmp(names[i],tmp,&match);CHKERRQ(ierr);
    if (match) {
       *value           = options->values[i];
       options->used[i] = PETSC_TRUE;
       *flg             = PETSC_TRUE;
       break;
     }
  }
  if (!*flg) {
    PetscInt j,cnt = 0,locs[16],loce[16];
    size_t   n;
    ierr = PetscStrlen(tmp,&n);CHKERRQ(ierr);
    /* determine the location and number of all _%d_ in the key */
    for (i=0; i< (PetscInt)n; i++) {
      if (tmp[i] == '_') {
        for (j=i+1; j< (PetscInt)n; j++) {
          if (tmp[j] >= '0' && tmp[j] <= '9') continue;
          if (tmp[j] == '_' && j > i+1) { /* found a number */
            locs[cnt]   = i+1;
            loce[cnt++] = j+1;
          }
          break;
        }
      }
    }
    if (cnt) {
      char tmp2[256];
      for (i=0; i<cnt; i++) {
        ierr = PetscStrcpy(tmp2,"-");CHKERRQ(ierr);
        ierr = PetscStrncat(tmp2,tmp,locs[i]);CHKERRQ(ierr);
        ierr = PetscStrcat(tmp2,tmp+loce[i]);CHKERRQ(ierr);
        ierr = PetscOptionsFindPair_Private(PETSC_NULL,tmp2,value,flg);CHKERRQ(ierr);
        if (*flg) break;
      }
    }        
  }
  PetscFunctionReturn(0);
}

#undef __FUNCT__  
#define __FUNCT__ "PetscOptionsReject" 
/*@C
   PetscOptionsReject - Generates an error if a certain option is given.

   Not Collective, but setting values on certain processors could cause problems
   for parallel objects looking for options.

   Input Parameters:
+  name - the option one is seeking 
-  mess - error message (may be PETSC_NULL)

   Level: advanced

   Concepts: options database^rejecting option

.seealso: PetscOptionsGetInt(), PetscOptionsGetReal(),OptionsHasName(),
           PetscOptionsGetString(), PetscOptionsGetIntArray(), PetscOptionsGetRealArray(), PetscOptionsBool(),
          PetscOptionsName(), PetscOptionsBegin(), PetscOptionsEnd(), PetscOptionsHead(),
          PetscOptionsStringArray(),PetscOptionsRealArray(), PetscOptionsScalar(),
          PetscOptionsBoolGroupBegin(), PetscOptionsBoolGroup(), PetscOptionsBoolGroupEnd(),
          PetscOptionsList(), PetscOptionsEList()
@*/
PetscErrorCode  PetscOptionsReject(const char name[],const char mess[])
{
  PetscErrorCode ierr;
  PetscBool      flag = PETSC_FALSE;

  PetscFunctionBegin;
  ierr = PetscOptionsHasName(PETSC_NULL,name,&flag);CHKERRQ(ierr);
  if (flag) {
    if (mess) {
      SETERRQ2(PETSC_COMM_SELF,PETSC_ERR_ARG_OUTOFRANGE,"Program has disabled option: %s with %s",name,mess);
    } else {
      SETERRQ1(PETSC_COMM_SELF,PETSC_ERR_ARG_OUTOFRANGE,"Program has disabled option: %s",name);
    }
  }
  PetscFunctionReturn(0);
}

#undef __FUNCT__  
#define __FUNCT__ "PetscOptionsHasName"
/*@C
   PetscOptionsHasName - Determines whether a certain option is given in the database. This returns true whether the option is a number, string or boolean, even 
                      its value is set to false.

   Not Collective

   Input Parameters:
+  name - the option one is seeking 
-  pre - string to prepend to the name or PETSC_NULL

   Output Parameters:
.  set - PETSC_TRUE if found else PETSC_FALSE.

   Level: beginner

   Concepts: options database^has option name

   Notes: Name cannot be simply -h

          In many cases you probably want to use PetscOptionsGetBool() instead of calling this, to allowing toggling values.

.seealso: PetscOptionsGetInt(), PetscOptionsGetReal(),
           PetscOptionsGetString(), PetscOptionsGetIntArray(), PetscOptionsGetRealArray(), PetscOptionsBool(),
          PetscOptionsName(), PetscOptionsBegin(), PetscOptionsEnd(), PetscOptionsHead(),
          PetscOptionsStringArray(),PetscOptionsRealArray(), PetscOptionsScalar(),
          PetscOptionsBoolGroupBegin(), PetscOptionsBoolGroup(), PetscOptionsBoolGroupEnd(),
          PetscOptionsList(), PetscOptionsEList()
@*/
PetscErrorCode  PetscOptionsHasName(const char pre[],const char name[],PetscBool  *set)
{
  char           *value;
  PetscErrorCode ierr;
  PetscBool      flag;

  PetscFunctionBegin;
  ierr = PetscOptionsFindPair_Private(pre,name,&value,&flag);CHKERRQ(ierr);
  if (set) *set = flag;
  PetscFunctionReturn(0);
}

#undef __FUNCT__  
#define __FUNCT__ "PetscOptionsGetInt"
/*@C
   PetscOptionsGetInt - Gets the integer value for a particular option in the database.

   Not Collective

   Input Parameters:
+  pre - the string to prepend to the name or PETSC_NULL
-  name - the option one is seeking

   Output Parameter:
+  ivalue - the integer value to return
-  set - PETSC_TRUE if found, else PETSC_FALSE

   Level: beginner

   Concepts: options database^has int

.seealso: PetscOptionsGetReal(), PetscOptionsHasName(), PetscOptionsGetString(),
          PetscOptionsGetIntArray(), PetscOptionsGetRealArray(), PetscOptionsBool()
          PetscOptionsInt(), PetscOptionsString(), PetscOptionsReal(), PetscOptionsBool(),
          PetscOptionsName(), PetscOptionsBegin(), PetscOptionsEnd(), PetscOptionsHead(),
          PetscOptionsStringArray(),PetscOptionsRealArray(), PetscOptionsScalar(),
          PetscOptionsBoolGroupBegin(), PetscOptionsBoolGroup(), PetscOptionsBoolGroupEnd(),
          PetscOptionsList(), PetscOptionsEList()
@*/
PetscErrorCode  PetscOptionsGetInt(const char pre[],const char name[],PetscInt *ivalue,PetscBool  *set)
{
  char           *value;
  PetscErrorCode ierr;
  PetscBool      flag;

  PetscFunctionBegin;
  PetscValidCharPointer(name,2);
  PetscValidIntPointer(ivalue,3);
  ierr = PetscOptionsFindPair_Private(pre,name,&value,&flag);CHKERRQ(ierr);
  if (flag) {
    if (!value) {if (set) *set = PETSC_FALSE;}
    else {
      if (set) *set = PETSC_TRUE; 
      ierr = PetscOptionsStringToInt(value,ivalue);CHKERRQ(ierr);
    }
  } else {
    if (set) *set = PETSC_FALSE;
  }
  PetscFunctionReturn(0); 
} 

#undef __FUNCT__  
#define __FUNCT__ "PetscOptionsGetEList"
/*@C
     PetscOptionsGetEList - Puts a list of option values that a single one may be selected from

   Not Collective

   Input Parameters:
+  pre - the string to prepend to the name or PETSC_NULL
.  opt - option name
.  list - the possible choices
.  ntext - number of choices

   Output Parameter:
+  value - the index of the value to return (defaults to zero if the option name is given but choice is listed)
-  set - PETSC_TRUE if found, else PETSC_FALSE
   
   Level: intermediate

   See PetscOptionsList() for when the choices are given in a PetscFList()

   Concepts: options database^list

.seealso: PetscOptionsGetInt(), PetscOptionsGetReal(),  
           PetscOptionsHasName(), PetscOptionsGetIntArray(), PetscOptionsGetRealArray(), PetscOptionsBool(),
          PetscOptionsName(), PetscOptionsBegin(), PetscOptionsEnd(), PetscOptionsHead(),
          PetscOptionsStringArray(),PetscOptionsRealArray(), PetscOptionsScalar(),
          PetscOptionsBoolGroupBegin(), PetscOptionsBoolGroup(), PetscOptionsBoolGroupEnd(),
          PetscOptionsList(), PetscOptionsEList()
@*/
PetscErrorCode  PetscOptionsGetEList(const char pre[],const char opt[],const char *const*list,PetscInt ntext,PetscInt *value,PetscBool  *set)
{
  PetscErrorCode ierr;
  size_t         alen,len = 0;
  char           *svalue;
  PetscBool      aset,flg = PETSC_FALSE;
  PetscInt       i;

  PetscFunctionBegin;
  for ( i=0; i<ntext; i++) {
    ierr = PetscStrlen(list[i],&alen);CHKERRQ(ierr);
    if (alen > len) len = alen;
  }
  len += 5; /* a little extra space for user mistypes */
  ierr = PetscMalloc(len*sizeof(char),&svalue);CHKERRQ(ierr);
  ierr = PetscOptionsGetString(pre,opt,svalue,len,&aset);CHKERRQ(ierr);
  if (aset) {
    if (set) *set = PETSC_TRUE;
    for (i=0; i<ntext; i++) {
      ierr = PetscStrcasecmp(svalue,list[i],&flg);CHKERRQ(ierr);
      if (flg || !svalue[0]) {
        flg    = PETSC_TRUE;
        *value = i;
        break;
      }
    }
    if (!flg) SETERRQ3(PETSC_COMM_SELF,PETSC_ERR_USER,"Unknown option %s for -%s%s",svalue,pre?pre:"",opt+1);
  } else if (set) {
    *set = PETSC_FALSE;
  }
  ierr = PetscFree(svalue);CHKERRQ(ierr);
  PetscFunctionReturn(0);
}

#undef __FUNCT__  
#define __FUNCT__ "PetscOptionsGetEnum"
/*@C
   PetscOptionsGetEnum - Gets the enum value for a particular option in the database.

   Not Collective

   Input Parameters:
+  pre - option prefix or PETSC_NULL
.  opt - option name
.  list - array containing the list of choices, followed by the enum name, followed by the enum prefix, followed by a null
-  defaultv - the default (current) value

   Output Parameter:
+  value - the  value to return
-  set - PETSC_TRUE if found, else PETSC_FALSE

   Level: beginner

   Concepts: options database

   Notes: Must be between a PetscOptionsBegin() and a PetscOptionsEnd()

          list is usually something like PCASMTypes or some other predefined list of enum names

.seealso: PetscOptionsGetReal(), PetscOptionsHasName(), PetscOptionsGetString(), PetscOptionsGetInt(),
          PetscOptionsGetIntArray(), PetscOptionsGetRealArray(), PetscOptionsBool()
          PetscOptionsInt(), PetscOptionsString(), PetscOptionsReal(), PetscOptionsBool(),
          PetscOptionsName(), PetscOptionsBegin(), PetscOptionsEnd(), PetscOptionsHead(),
          PetscOptionsStringArray(),PetscOptionsRealArray(), PetscOptionsScalar(),
          PetscOptionsBoolGroupBegin(), PetscOptionsBoolGroup(), PetscOptionsBoolGroupEnd(),
          PetscOptionsList(), PetscOptionsEList(), PetscOptionsGetEList(), PetscOptionsEnum()
@*/
PetscErrorCode  PetscOptionsGetEnum(const char pre[],const char opt[],const char *const*list,PetscEnum *value,PetscBool  *set)
{
  PetscErrorCode ierr;
  PetscInt       ntext = 0,tval;
  PetscBool      fset;

  PetscFunctionBegin;
  while (list[ntext++]) {
    if (ntext > 50) SETERRQ(PETSC_COMM_SELF,PETSC_ERR_ARG_WRONG,"List argument appears to be wrong or have more than 50 entries");
  }
  if (ntext < 3) SETERRQ(PETSC_COMM_SELF,PETSC_ERR_ARG_WRONG,"List argument must have at least two entries: typename and type prefix");
  ntext -= 3;
  ierr = PetscOptionsGetEList(pre,opt,list,ntext,&tval,&fset);CHKERRQ(ierr);
  /* with PETSC_USE_64BIT_INDICES sizeof(PetscInt) != sizeof(PetscEnum) */
  if (fset) *value = (PetscEnum)tval;
  if (set) *set = fset;
  PetscFunctionReturn(0);
}

#undef __FUNCT__  
#define __FUNCT__ "PetscOptionsGetBool"
/*@C
   PetscOptionsGetBool - Gets the Logical (true or false) value for a particular 
            option in the database.

   Not Collective

   Input Parameters:
+  pre - the string to prepend to the name or PETSC_NULL
-  name - the option one is seeking

   Output Parameter:
+  ivalue - the logical value to return
-  set - PETSC_TRUE  if found, else PETSC_FALSE

   Level: beginner

   Notes:
       TRUE, true, YES, yes, nostring, and 1 all translate to PETSC_TRUE
       FALSE, false, NO, no, and 0 all translate to PETSC_FALSE

       If the user does not supply the option (as either true or false) ivalue is NOT changed. Thus
     you NEED TO ALWAYS initialize the ivalue.

   Concepts: options database^has logical

.seealso: PetscOptionsGetReal(), PetscOptionsHasName(), PetscOptionsGetString(),
          PetscOptionsGetIntArray(), PetscOptionsGetRealArray(), PetscOptionsGetInt(), PetscOptionsBool(),
          PetscOptionsName(), PetscOptionsBegin(), PetscOptionsEnd(), PetscOptionsHead(),
          PetscOptionsStringArray(),PetscOptionsRealArray(), PetscOptionsScalar(),
          PetscOptionsBoolGroupBegin(), PetscOptionsBoolGroup(), PetscOptionsBoolGroupEnd(),
          PetscOptionsList(), PetscOptionsEList()
@*/
PetscErrorCode  PetscOptionsGetBool(const char pre[],const char name[],PetscBool  *ivalue,PetscBool  *set)
{
  char           *value;
  PetscBool      flag;
  PetscErrorCode ierr;

  PetscFunctionBegin;
  PetscValidCharPointer(name,2);
  PetscValidIntPointer(ivalue,3);
  ierr = PetscOptionsFindPair_Private(pre,name,&value,&flag);CHKERRQ(ierr);
  if (flag) {
    if (set) *set = PETSC_TRUE;
    if (!value) {
      *ivalue = PETSC_TRUE;
    } else {
      ierr = PetscOptionsStringToBool(value, ivalue);CHKERRQ(ierr);
    }
  } else {
    if (set) *set = PETSC_FALSE;
  }
  PetscFunctionReturn(0); 
} 

#undef __FUNCT__  
#define __FUNCT__ "PetscOptionsGetBoolArray"
/*@C
   PetscOptionsGetBoolArray - Gets an array of Logical (true or false) values for a particular 
   option in the database.  The values must be separated with commas with 
   no intervening spaces. 

   Not Collective

   Input Parameters:
+  pre - string to prepend to each name or PETSC_NULL
.  name - the option one is seeking
-  nmax - maximum number of values to retrieve

   Output Parameter:
+  dvalue - the integer values to return
.  nmax - actual number of values retreived
-  set - PETSC_TRUE if found, else PETSC_FALSE

   Level: beginner

   Concepts: options database^array of ints

   Notes:
       TRUE, true, YES, yes, nostring, and 1 all translate to PETSC_TRUE
       FALSE, false, NO, no, and 0 all translate to PETSC_FALSE

.seealso: PetscOptionsGetInt(), PetscOptionsHasName(), 
           PetscOptionsGetString(), PetscOptionsGetRealArray(), PetscOptionsBool(),
          PetscOptionsName(), PetscOptionsBegin(), PetscOptionsEnd(), PetscOptionsHead(),
          PetscOptionsStringArray(),PetscOptionsRealArray(), PetscOptionsScalar(),
          PetscOptionsBoolGroupBegin(), PetscOptionsBoolGroup(), PetscOptionsBoolGroupEnd(),
          PetscOptionsList(), PetscOptionsEList()
@*/
PetscErrorCode  PetscOptionsGetBoolArray(const char pre[],const char name[],PetscBool  dvalue[],PetscInt *nmax,PetscBool  *set)
{
  char           *value;
  PetscErrorCode ierr;
  PetscInt       n = 0;
  PetscBool      flag;
  PetscToken     token;

  PetscFunctionBegin;
  PetscValidCharPointer(name,2);
  PetscValidIntPointer(dvalue,3);
  ierr = PetscOptionsFindPair_Private(pre,name,&value,&flag);CHKERRQ(ierr);
  if (!flag)  {if (set) *set = PETSC_FALSE; *nmax = 0; PetscFunctionReturn(0);}
  if (!value) {if (set) *set = PETSC_TRUE; *nmax = 0; PetscFunctionReturn(0);}

  if (set) *set = PETSC_TRUE;

  ierr = PetscTokenCreate(value,',',&token);CHKERRQ(ierr);
  ierr = PetscTokenFind(token,&value);CHKERRQ(ierr);
  while (n < *nmax) {
    if (!value) break;
    ierr = PetscOptionsStringToBool(value,dvalue);CHKERRQ(ierr);
    ierr = PetscTokenFind(token,&value);CHKERRQ(ierr);
    dvalue++;
    n++;
  }
  ierr  = PetscTokenDestroy(&token);CHKERRQ(ierr);
  *nmax = n;
  PetscFunctionReturn(0); 
}

#undef __FUNCT__  
#define __FUNCT__ "PetscOptionsGetReal"
/*@C
   PetscOptionsGetReal - Gets the double precision value for a particular 
   option in the database.

   Not Collective

   Input Parameters:
+  pre - string to prepend to each name or PETSC_NULL
-  name - the option one is seeking

   Output Parameter:
+  dvalue - the double value to return
-  set - PETSC_TRUE if found, PETSC_FALSE if not found

   Note: if the option is given but no value is provided then set is given the value PETSC_FALSE

   Level: beginner

   Concepts: options database^has double

.seealso: PetscOptionsGetInt(), PetscOptionsHasName(), 
           PetscOptionsGetString(), PetscOptionsGetIntArray(), PetscOptionsGetRealArray(),PetscOptionsBool(),
          PetscOptionsName(), PetscOptionsBegin(), PetscOptionsEnd(), PetscOptionsHead(),
          PetscOptionsStringArray(),PetscOptionsRealArray(), PetscOptionsScalar(),
          PetscOptionsBoolGroupBegin(), PetscOptionsBoolGroup(), PetscOptionsBoolGroupEnd(),
          PetscOptionsList(), PetscOptionsEList()
@*/
PetscErrorCode  PetscOptionsGetReal(const char pre[],const char name[],PetscReal *dvalue,PetscBool  *set)
{
  char           *value;
  PetscErrorCode ierr;
  PetscBool      flag;

  PetscFunctionBegin;
  PetscValidCharPointer(name,2);
  PetscValidDoublePointer(dvalue,3);
  ierr = PetscOptionsFindPair_Private(pre,name,&value,&flag);CHKERRQ(ierr);
  if (flag) {
    if (!value) {if (set) *set = PETSC_FALSE;}
    else        {if (set) *set = PETSC_TRUE; ierr = PetscOptionsStringToReal(value,dvalue);CHKERRQ(ierr);}
  } else {
    if (set) *set = PETSC_FALSE;
  }
  PetscFunctionReturn(0); 
} 

#undef __FUNCT__  
#define __FUNCT__ "PetscOptionsGetScalar"
/*@C
   PetscOptionsGetScalar - Gets the scalar value for a particular 
   option in the database.

   Not Collective

   Input Parameters:
+  pre - string to prepend to each name or PETSC_NULL
-  name - the option one is seeking

   Output Parameter:
+  dvalue - the double value to return
-  set - PETSC_TRUE if found, else PETSC_FALSE

   Level: beginner

   Usage:
   A complex number 2+3i can be specified as 2,3 at the command line.
   or a number 2.0e-10 - 3.3e-20 i  can be specified as 2.0e-10,-3.3e-20

   Note: if the option is given but no value is provided then set is given the value PETSC_FALSE

   Concepts: options database^has scalar

.seealso: PetscOptionsGetInt(), PetscOptionsHasName(), 
           PetscOptionsGetString(), PetscOptionsGetIntArray(), PetscOptionsGetRealArray(), PetscOptionsBool(),
          PetscOptionsName(), PetscOptionsBegin(), PetscOptionsEnd(), PetscOptionsHead(),
          PetscOptionsStringArray(),PetscOptionsRealArray(), PetscOptionsScalar(),
          PetscOptionsBoolGroupBegin(), PetscOptionsBoolGroup(), PetscOptionsBoolGroupEnd(),
          PetscOptionsList(), PetscOptionsEList()
@*/
PetscErrorCode  PetscOptionsGetScalar(const char pre[],const char name[],PetscScalar *dvalue,PetscBool  *set)
{
  char           *value;
  PetscBool      flag;
  PetscErrorCode ierr;

  PetscFunctionBegin;
  PetscValidCharPointer(name,2);
  PetscValidScalarPointer(dvalue,3);
  ierr = PetscOptionsFindPair_Private(pre,name,&value,&flag);CHKERRQ(ierr);
  if (flag) {
    if (!value) {
      if (set) *set = PETSC_FALSE;
    } else { 
#if !defined(PETSC_USE_COMPLEX)
      ierr = PetscOptionsStringToReal(value,dvalue);CHKERRQ(ierr);
#else
      PetscReal  re=0.0,im=0.0;
      PetscToken token;
      char       *tvalue = 0;

      ierr = PetscTokenCreate(value,',',&token);CHKERRQ(ierr);
      ierr = PetscTokenFind(token,&tvalue);CHKERRQ(ierr);
      if (!tvalue) { SETERRQ(PETSC_COMM_SELF,PETSC_ERR_ARG_WRONG,"unknown string specified\n"); }
      ierr    = PetscOptionsStringToReal(tvalue,&re);CHKERRQ(ierr);
      ierr    = PetscTokenFind(token,&tvalue);CHKERRQ(ierr);
      if (!tvalue) { /* Unknown separator used. using only real value */
        *dvalue = re;
      } else {
        ierr    = PetscOptionsStringToReal(tvalue,&im);CHKERRQ(ierr);
        *dvalue = re + PETSC_i*im;
      } 
      ierr    = PetscTokenDestroy(&token);CHKERRQ(ierr);
#endif
      if (set) *set    = PETSC_TRUE;
    } 
  } else { /* flag */
    if (set) *set = PETSC_FALSE;
  }
  PetscFunctionReturn(0); 
} 

#undef __FUNCT__  
#define __FUNCT__ "PetscOptionsGetRealArray"
/*@C
   PetscOptionsGetRealArray - Gets an array of double precision values for a 
   particular option in the database.  The values must be separated with 
   commas with no intervening spaces.

   Not Collective

   Input Parameters:
+  pre - string to prepend to each name or PETSC_NULL
.  name - the option one is seeking
-  nmax - maximum number of values to retrieve

   Output Parameters:
+  dvalue - the double value to return
.  nmax - actual number of values retreived
-  set - PETSC_TRUE if found, else PETSC_FALSE

   Level: beginner

   Concepts: options database^array of doubles

.seealso: PetscOptionsGetInt(), PetscOptionsHasName(), 
           PetscOptionsGetString(), PetscOptionsGetIntArray(), PetscOptionsBool(),
          PetscOptionsName(), PetscOptionsBegin(), PetscOptionsEnd(), PetscOptionsHead(),
          PetscOptionsStringArray(),PetscOptionsRealArray(), PetscOptionsScalar(),
          PetscOptionsBoolGroupBegin(), PetscOptionsBoolGroup(), PetscOptionsBoolGroupEnd(),
          PetscOptionsList(), PetscOptionsEList()
@*/
PetscErrorCode  PetscOptionsGetRealArray(const char pre[],const char name[],PetscReal dvalue[],PetscInt *nmax,PetscBool  *set)
{
  char           *value;
  PetscErrorCode ierr;
  PetscInt       n = 0;
  PetscBool      flag;
  PetscToken     token;

  PetscFunctionBegin;
  PetscValidCharPointer(name,2);
  PetscValidDoublePointer(dvalue,3);
  ierr = PetscOptionsFindPair_Private(pre,name,&value,&flag);CHKERRQ(ierr);
  if (!flag)  {if (set) *set = PETSC_FALSE; *nmax = 0; PetscFunctionReturn(0);}
  if (!value) {if (set) *set = PETSC_TRUE; *nmax = 0; PetscFunctionReturn(0);}

  if (set) *set = PETSC_TRUE;

  ierr = PetscTokenCreate(value,',',&token);CHKERRQ(ierr);
  ierr = PetscTokenFind(token,&value);CHKERRQ(ierr);
  while (n < *nmax) {
    if (!value) break;
    ierr = PetscOptionsStringToReal(value,dvalue++);CHKERRQ(ierr);
    ierr = PetscTokenFind(token,&value);CHKERRQ(ierr);
    n++;
  }
  ierr = PetscTokenDestroy(&token);CHKERRQ(ierr);
  *nmax = n;
  PetscFunctionReturn(0); 
} 

#undef __FUNCT__  
#define __FUNCT__ "PetscOptionsGetIntArray"
/*@C
   PetscOptionsGetIntArray - Gets an array of integer values for a particular 
   option in the database.

   Not Collective

   Input Parameters:
+  pre - string to prepend to each name or PETSC_NULL
.  name - the option one is seeking
-  nmax - maximum number of values to retrieve

   Output Parameter:
+  dvalue - the integer values to return
.  nmax - actual number of values retreived
-  set - PETSC_TRUE if found, else PETSC_FALSE

   Level: beginner

   Notes:
   The array can be passed as
   a comma seperated list:                                 0,1,2,3,4,5,6,7
   a range (start-end+1):                                  0-8
   a range with given increment (start-end+1:inc):         0-7:2
   a combination of values and ranges seperated by commas: 0,1-8,8-15:2

   There must be no intervening spaces between the values.

   Concepts: options database^array of ints

.seealso: PetscOptionsGetInt(), PetscOptionsHasName(), 
           PetscOptionsGetString(), PetscOptionsGetRealArray(), PetscOptionsBool(),
          PetscOptionsName(), PetscOptionsBegin(), PetscOptionsEnd(), PetscOptionsHead(),
          PetscOptionsStringArray(),PetscOptionsRealArray(), PetscOptionsScalar(),
          PetscOptionsBoolGroupBegin(), PetscOptionsBoolGroup(), PetscOptionsBoolGroupEnd(),
          PetscOptionsList(), PetscOptionsEList()
@*/
PetscErrorCode  PetscOptionsGetIntArray(const char pre[],const char name[],PetscInt dvalue[],PetscInt *nmax,PetscBool  *set)
{
  char           *value;
  PetscErrorCode ierr;
  PetscInt       n = 0,i,j,start,end,inc,nvalues;
  size_t         len;
  PetscBool      flag,foundrange;
  PetscToken     token;

  PetscFunctionBegin;
  PetscValidCharPointer(name,2);
  PetscValidIntPointer(dvalue,3);
  ierr = PetscOptionsFindPair_Private(pre,name,&value,&flag);CHKERRQ(ierr);
  if (!flag)  {if (set) *set = PETSC_FALSE; *nmax = 0; PetscFunctionReturn(0);}
  if (!value) {if (set) *set = PETSC_TRUE; *nmax = 0; PetscFunctionReturn(0);}

  if (set) *set = PETSC_TRUE;

  ierr = PetscTokenCreate(value,',',&token);CHKERRQ(ierr);
  ierr = PetscTokenFind(token,&value);CHKERRQ(ierr);
  while (n < *nmax) {
    if (!value) break;
    
    /* look for form  d-D where d and D are integers */
    foundrange = PETSC_FALSE;
    ierr      = PetscStrlen(value,&len);CHKERRQ(ierr); 
    if (value[0] == '-') i=2;
    else i=1;
    for (;i<(int)len; i++) {
      if (value[i] == '-') {
        if (i == (int)len-1) SETERRQ2(PETSC_COMM_SELF,PETSC_ERR_USER,"Error in %D-th array entry %s\n",n,value);
        value[i] = 0;
        ierr     = PetscOptionsStringToInt(value,&start);CHKERRQ(ierr);
	inc = 1;
	j = i+1;
	for(;j<(int)len; j++) {
	  if (value[j] == ':') {
	    value[j] = 0;
	    ierr = PetscOptionsStringToInt(value+j+1,&inc);CHKERRQ(ierr);
<<<<<<< HEAD
	    if (inc <= 0) SETERRQ2(PETSC_COMM_SELF,PETSC_ERR_USER,"Error in %D-th array entry,%s cannot have negative increment",n,value+j+1);CHKERRQ(ierr);
=======
	    if(inc <= 0) SETERRQ2(PETSC_COMM_SELF,PETSC_ERR_USER,"Error in %D-th array entry,%s cannot have negative increment",n,value+j+1);CHKERRQ(ierr);
>>>>>>> d4df9ed5
	    break;
	  }
	}
        ierr     = PetscOptionsStringToInt(value+i+1,&end);CHKERRQ(ierr);        
        if (end <= start) SETERRQ3(PETSC_COMM_SELF,PETSC_ERR_USER,"Error in %D-th array entry, %s-%s cannot have decreasing list",n,value,value+i+1);
	nvalues = (end-start)/inc + (end-start)%inc;
        if (n + nvalues  > *nmax) SETERRQ4(PETSC_COMM_SELF,PETSC_ERR_USER,"Error in %D-th array entry, not enough space left in array (%D) to contain entire range from %D to %D",n,*nmax-n,start,end);
        for (;start<end; start+=inc) {
          *dvalue = start; dvalue++;n++;
        }
        foundrange = PETSC_TRUE;
        break;
      }
    }
    if (!foundrange) {
      ierr      = PetscOptionsStringToInt(value,dvalue);CHKERRQ(ierr);
      dvalue++;
      n++;
    }
    ierr      = PetscTokenFind(token,&value);CHKERRQ(ierr);
  }
  ierr      = PetscTokenDestroy(&token);CHKERRQ(ierr);
  *nmax = n;
  PetscFunctionReturn(0); 
} 

#undef __FUNCT__  
#define __FUNCT__ "PetscOptionsGetString"
/*@C
   PetscOptionsGetString - Gets the string value for a particular option in
   the database.

   Not Collective

   Input Parameters:
+  pre - string to prepend to name or PETSC_NULL
.  name - the option one is seeking
-  len - maximum length of the string including null termination

   Output Parameters:
+  string - location to copy string
-  set - PETSC_TRUE if found, else PETSC_FALSE

   Level: beginner

   Fortran Note:
   The Fortran interface is slightly different from the C/C++
   interface (len is not used).  Sample usage in Fortran follows
.vb
      character *20 string
      integer   flg, ierr
      call PetscOptionsGetString(PETSC_NULL_CHARACTER,'-s',string,flg,ierr)
.ve

   Notes: if the option is given but no string is provided then an empty string is returned and set is given the value of PETSC_TRUE

   Concepts: options database^string

    Note:
      Even if the user provided no string (for example -optionname -someotheroption) the flag is set to PETSC_TRUE (and the string is fulled with nulls).

.seealso: PetscOptionsGetInt(), PetscOptionsGetReal(),  
           PetscOptionsHasName(), PetscOptionsGetIntArray(), PetscOptionsGetRealArray(), PetscOptionsBool(),
          PetscOptionsName(), PetscOptionsBegin(), PetscOptionsEnd(), PetscOptionsHead(),
          PetscOptionsStringArray(),PetscOptionsRealArray(), PetscOptionsScalar(),
          PetscOptionsBoolGroupBegin(), PetscOptionsBoolGroup(), PetscOptionsBoolGroupEnd(),
          PetscOptionsList(), PetscOptionsEList()
@*/
PetscErrorCode  PetscOptionsGetString(const char pre[],const char name[],char string[],size_t len,PetscBool  *set)
{
  char           *value;
  PetscErrorCode ierr;
  PetscBool      flag;

  PetscFunctionBegin;
  PetscValidCharPointer(name,2);
  PetscValidCharPointer(string,3);
  ierr = PetscOptionsFindPair_Private(pre,name,&value,&flag);CHKERRQ(ierr); 
  if (!flag) {
    if (set) *set = PETSC_FALSE;
  } else {
    if (set) *set = PETSC_TRUE;
    if (value) {
      ierr = PetscStrncpy(string,value,len);CHKERRQ(ierr);
      string[len-1] = 0;        /* Ensure that the string is NULL terminated */
    } else {
      ierr = PetscMemzero(string,len);CHKERRQ(ierr);
    }
  }
  PetscFunctionReturn(0); 
}

#undef __FUNCT__  
#define __FUNCT__ "PetscOptionsGetStringMatlab"
char* PetscOptionsGetStringMatlab(const char pre[],const char name[])
{
  char           *value;
  PetscErrorCode ierr;
  PetscBool      flag;

  PetscFunctionBegin;
  ierr = PetscOptionsFindPair_Private(pre,name,&value,&flag);if (ierr) PetscFunctionReturn(0);
  if (flag) PetscFunctionReturn(value);
  else PetscFunctionReturn(0);
}


#undef __FUNCT__  
#define __FUNCT__ "PetscOptionsGetStringArray"
/*@C
   PetscOptionsGetStringArray - Gets an array of string values for a particular
   option in the database. The values must be separated with commas with 
   no intervening spaces. 

   Not Collective

   Input Parameters:
+  pre - string to prepend to name or PETSC_NULL
.  name - the option one is seeking
-  nmax - maximum number of strings

   Output Parameter:
+  strings - location to copy strings
-  set - PETSC_TRUE if found, else PETSC_FALSE

   Level: beginner

   Notes: 
   The user should pass in an array of pointers to char, to hold all the
   strings returned by this function.

   The user is responsible for deallocating the strings that are
   returned. The Fortran interface for this routine is not supported.

   Contributed by Matthew Knepley.

   Concepts: options database^array of strings

.seealso: PetscOptionsGetInt(), PetscOptionsGetReal(),  
           PetscOptionsHasName(), PetscOptionsGetIntArray(), PetscOptionsGetRealArray(), PetscOptionsBool(),
          PetscOptionsName(), PetscOptionsBegin(), PetscOptionsEnd(), PetscOptionsHead(),
          PetscOptionsStringArray(),PetscOptionsRealArray(), PetscOptionsScalar(),
          PetscOptionsBoolGroupBegin(), PetscOptionsBoolGroup(), PetscOptionsBoolGroupEnd(),
          PetscOptionsList(), PetscOptionsEList()
@*/
PetscErrorCode  PetscOptionsGetStringArray(const char pre[],const char name[],char *strings[],PetscInt *nmax,PetscBool  *set)
{
  char           *value;
  PetscErrorCode ierr;
  PetscInt       n;
  PetscBool      flag;
  PetscToken     token;
 
  PetscFunctionBegin;
  PetscValidCharPointer(name,2);
  PetscValidPointer(strings,3);
  ierr = PetscOptionsFindPair_Private(pre,name,&value,&flag);CHKERRQ(ierr); 
  if (!flag)  {*nmax = 0; if (set) *set = PETSC_FALSE; PetscFunctionReturn(0);}
  if (!value) {*nmax = 0; if (set) *set = PETSC_FALSE;PetscFunctionReturn(0);}
  if (!*nmax) {if (set) *set = PETSC_FALSE;PetscFunctionReturn(0);}
  if (set) *set = PETSC_TRUE;

  ierr = PetscTokenCreate(value,',',&token);CHKERRQ(ierr);
  ierr = PetscTokenFind(token,&value);CHKERRQ(ierr);
  n = 0;
  while (n < *nmax) {
    if (!value) break;
    ierr = PetscStrallocpy(value,&strings[n]);CHKERRQ(ierr);
    ierr = PetscTokenFind(token,&value);CHKERRQ(ierr);
    n++;
  }
  ierr = PetscTokenDestroy(&token);CHKERRQ(ierr);
  *nmax = n;
  PetscFunctionReturn(0); 
}

#undef __FUNCT__  
#define __FUNCT__ "PetscOptionsUsed"
/*@C
   PetscOptionsUsed - Indicates if PETSc has used a particular option set in the database

   Not Collective

   Input Parameter:
.    option - string name of option

   Output Parameter:
.   used - PETSC_TRUE if the option was used, otherwise false, including if option was not found in options database

   Level: advanced

.seealso: PetscOptionsView(), PetscOptionsLeft(), PetscOptionsAllUsed()
@*/
PetscErrorCode  PetscOptionsUsed(const char *option,PetscBool *used)
{
  PetscInt       i;
  PetscErrorCode ierr;

  PetscFunctionBegin;
  *used = PETSC_FALSE;
  for (i=0; i<options->N; i++) {
    ierr = PetscStrcmp(options->names[i],option,used);CHKERRQ(ierr);
    if (*used) {
      *used = options->used[i];
      break;
    }
  }
  PetscFunctionReturn(0);
}

#undef __FUNCT__  
#define __FUNCT__ "PetscOptionsAllUsed"
/*@C
   PetscOptionsAllUsed - Returns a count of the number of options in the 
   database that have never been selected.

   Not Collective

   Output Parameter:
.   N - count of options not used

   Level: advanced

.seealso: PetscOptionsView()
@*/
PetscErrorCode  PetscOptionsAllUsed(PetscInt *N)
{
  PetscInt i,n = 0;

  PetscFunctionBegin;
  for (i=0; i<options->N; i++) {
    if (!options->used[i]) { n++; }
  }
  *N = n;
  PetscFunctionReturn(0);
}

#undef __FUNCT__  
#define __FUNCT__ "PetscOptionsLeft"
/*@
    PetscOptionsLeft - Prints to screen any options that were set and never used.

  Not collective

   Options Database Key:
.  -options_left - Activates OptionsAllUsed() within PetscFinalize()

  Level: advanced

.seealso: PetscOptionsAllUsed()
@*/
PetscErrorCode  PetscOptionsLeft(void)
{
  PetscErrorCode ierr;
  PetscInt       i;

  PetscFunctionBegin;
  for (i=0; i<options->N; i++) {
    if (!options->used[i]) {
      if (options->values[i]) {
        ierr = PetscPrintf(PETSC_COMM_WORLD,"Option left: name:-%s value: %s\n",options->names[i],options->values[i]);CHKERRQ(ierr);
      } else {
        ierr = PetscPrintf(PETSC_COMM_WORLD,"Option left: name:-%s no value \n",options->names[i]);CHKERRQ(ierr);
      }
    }
  }
  PetscFunctionReturn(0);
}


#undef __FUNCT__  
#define __FUNCT__ "PetscOptionsCreate"
/*
    PetscOptionsCreate - Creates the empty options database.

*/
PetscErrorCode  PetscOptionsCreate(void)
{
  PetscErrorCode ierr;

  PetscFunctionBegin;
  options = (PetscOptionsTable*)malloc(sizeof(PetscOptionsTable));
  ierr    = PetscMemzero(options,sizeof(PetscOptionsTable));CHKERRQ(ierr);
  options->namegiven 		= PETSC_FALSE;
  options->N         		= 0;
  options->Naliases  		= 0;
  options->numbermonitors 	= 0;

  PetscOptionsObject.prefix = PETSC_NULL;
  PetscOptionsObject.title  = PETSC_NULL;
  
  PetscFunctionReturn(0);
}

#undef __FUNCT__
#define __FUNCT__ "PetscOptionsSetFromOptions"
/*@
   PetscOptionsSetFromOptions - Sets various SNES and KSP parameters from user options.

   Collective on PETSC_COMM_WORLD

   Options Database Keys:
+  -options_monitor <optional filename> - prints the names and values of all runtime options as they are set. The monitor functionality is not 
                available for options set through a file, environment variable, or on 
                the command line. Only options set after PetscInitialize completes will 
                be monitored.
.  -options_monitor_cancel - cancel all options database monitors    

   Notes:
   To see all options, run your program with the -help option or consult
   the <A href="../../docs/manual.pdf">users manual</A>.. 

   Level: intermediate

.keywords: set, options, database
@*/
PetscErrorCode  PetscOptionsSetFromOptions(void)
{
  PetscBool           flgc,flgm;
  PetscErrorCode      ierr;
  char                monfilename[PETSC_MAX_PATH_LEN];
  PetscViewer         monviewer; 

  PetscFunctionBegin;
  ierr = PetscOptionsBegin(PETSC_COMM_WORLD,"","Options database options","PetscOptions");CHKERRQ(ierr);
    ierr = PetscOptionsString("-options_monitor","Monitor options database","PetscOptionsMonitorSet","stdout",monfilename,PETSC_MAX_PATH_LEN,&flgm);CHKERRQ(ierr);
    ierr = PetscOptionsBool("-options_monitor_cancel","Cancel all options database monitors","PetscOptionsMonitorCancel",PETSC_FALSE,&flgc,PETSC_NULL);CHKERRQ(ierr);
  ierr = PetscOptionsEnd();CHKERRQ(ierr);
  if (flgm) {
    ierr = PetscViewerASCIIOpen(PETSC_COMM_WORLD,monfilename,&monviewer);CHKERRQ(ierr);
    ierr = PetscOptionsMonitorSet(PetscOptionsMonitorDefault,monviewer,(PetscErrorCode (*)(void**))PetscViewerDestroy);CHKERRQ(ierr);
  }
  if (flgc) { ierr = PetscOptionsMonitorCancel();CHKERRQ(ierr); }
  PetscFunctionReturn(0);
}


#undef __FUNCT__  
#define __FUNCT__ "PetscOptionsMonitorDefault"
/*@C
   PetscOptionsMonitorDefault - Print all options set value events.

   Logically Collective on PETSC_COMM_WORLD

   Input Parameters:
+  name  - option name string
.  value - option value string
-  dummy - unused monitor context 

   Level: intermediate

.keywords: PetscOptions, default, monitor

.seealso: PetscOptionsMonitorSet()
@*/
PetscErrorCode  PetscOptionsMonitorDefault(const char name[], const char value[], void *dummy)
{
  PetscErrorCode ierr;
  PetscViewer    viewer = (PetscViewer) dummy;

  PetscFunctionBegin;
  if (!viewer) {
    ierr = PetscViewerASCIIGetStdout(PETSC_COMM_WORLD,&viewer);CHKERRQ(ierr);
  }
  ierr = PetscViewerASCIIPrintf(viewer,"Setting option: %s = %s\n",name,value);CHKERRQ(ierr);
  PetscFunctionReturn(0);
}

#undef __FUNCT__  
#define __FUNCT__ "PetscOptionsMonitorSet"
/*@C
   PetscOptionsMonitorSet - Sets an ADDITIONAL function to be called at every method that
   modified the PETSc options database.
      
   Not collective

   Input Parameters:
+  monitor - pointer to function (if this is PETSC_NULL, it turns off monitoring
.  mctx    - [optional] context for private data for the
             monitor routine (use PETSC_NULL if no context is desired)
-  monitordestroy - [optional] routine that frees monitor context
          (may be PETSC_NULL)

   Calling Sequence of monitor:
$     monitor (const char name[], const char value[], void *mctx)

+  name - option name string
.  value - option value string
-  mctx  - optional monitoring context, as set by PetscOptionsMonitorSet()

   Options Database Keys:
+    -options_monitor    - sets PetscOptionsMonitorDefault()
-    -options_monitor_cancel - cancels all monitors that have
                          been hardwired into a code by 
                          calls to PetscOptionsMonitorSet(), but
                          does not cancel those set via
                          the options database.

   Notes:  
   The default is to do nothing.  To print the name and value of options 
   being inserted into the database, use PetscOptionsMonitorDefault() as the monitoring routine, 
   with a null monitoring context. 

   Several different monitoring routines may be set by calling
   PetscOptionsMonitorSet() multiple times; all will be called in the 
   order in which they were set.

   Level: beginner

.keywords: PetscOptions, set, monitor

.seealso: PetscOptionsMonitorDefault(), PetscOptionsMonitorCancel()
@*/
PetscErrorCode  PetscOptionsMonitorSet(PetscErrorCode (*monitor)(const char name[], const char value[], void*),void *mctx,PetscErrorCode (*monitordestroy)(void**))
{
  PetscFunctionBegin;
  if (options->numbermonitors >= MAXOPTIONSMONITORS) SETERRQ(PETSC_COMM_SELF,PETSC_ERR_ARG_OUTOFRANGE,"Too many PetscOptions monitors set");
  options->monitor[options->numbermonitors]           = monitor;
  options->monitordestroy[options->numbermonitors]    = monitordestroy;
  options->monitorcontext[options->numbermonitors++]  = (void*)mctx;
  PetscFunctionReturn(0);
}

#undef __FUNCT__  
#define __FUNCT__ "PetscOptionsMonitorCancel"
/*@
   PetscOptionsMonitorCancel - Clears all monitors for a PetscOptions object.

   Not collective 

   Options Database Key:
.  -options_monitor_cancel - Cancels all monitors that have
    been hardwired into a code by calls to PetscOptionsMonitorSet(), 
    but does not cancel those set via the options database.

   Level: intermediate

.keywords: PetscOptions, set, monitor

.seealso: PetscOptionsMonitorDefault(), PetscOptionsMonitorSet()
@*/
PetscErrorCode  PetscOptionsMonitorCancel(void)
{
  PetscErrorCode ierr;
  PetscInt       i;

  PetscFunctionBegin;
  for (i=0; i<options->numbermonitors; i++) {
    if (options->monitordestroy[i]) {
      ierr = (*options->monitordestroy[i])(&options->monitorcontext[i]);CHKERRQ(ierr);
    }
  }
  options->numbermonitors = 0;
  PetscFunctionReturn(0);
}<|MERGE_RESOLUTION|>--- conflicted
+++ resolved
@@ -1812,11 +1812,7 @@
 	  if (value[j] == ':') {
 	    value[j] = 0;
 	    ierr = PetscOptionsStringToInt(value+j+1,&inc);CHKERRQ(ierr);
-<<<<<<< HEAD
 	    if (inc <= 0) SETERRQ2(PETSC_COMM_SELF,PETSC_ERR_USER,"Error in %D-th array entry,%s cannot have negative increment",n,value+j+1);CHKERRQ(ierr);
-=======
-	    if(inc <= 0) SETERRQ2(PETSC_COMM_SELF,PETSC_ERR_USER,"Error in %D-th array entry,%s cannot have negative increment",n,value+j+1);CHKERRQ(ierr);
->>>>>>> d4df9ed5
 	    break;
 	  }
 	}
