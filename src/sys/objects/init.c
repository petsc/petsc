<<<<<<< HEAD
//new kds file - implements all thread pool versions
=======
>>>>>>> af359df3
/*

   This file defines part of the initialization of PETSc

  This file uses regular malloc and free because it cannot know 
  what malloc is being used until it has already processed the input.
*/

#define _GNU_SOURCE
#include <sched.h>
#include <petscsys.h>        /*I  "petscsys.h"   I*/
#if defined(PETSC_USE_PTHREAD)
#include <pthread.h>
#endif
#if defined(PETSC_HAVE_SYS_SYSINFO_H)
#include <sys/sysinfo.h>
#endif
#include <unistd.h>
#if defined(PETSC_HAVE_STDLIB_H)
#include <stdlib.h>
#endif
#if defined(PETSC_HAVE_MALLOC_H)
#include <malloc.h>
#endif
#if defined(PETSC_HAVE_VALGRIND)
#include <valgrind/valgrind.h>
#endif

/* ------------------------Nasty global variables -------------------------------*/
/*
     Indicates if PETSc started up MPI, or it was 
   already started before PETSc was initialized.
*/
PetscBool    PetscBeganMPI         = PETSC_FALSE;
PetscBool    PetscInitializeCalled = PETSC_FALSE;
PetscBool    PetscFinalizeCalled   = PETSC_FALSE;
PetscBool    PetscUseThreadPool    = PETSC_FALSE;
PetscBool    PetscThreadGo         = PETSC_TRUE;
PetscMPIInt  PetscGlobalRank = -1;
PetscMPIInt  PetscGlobalSize = -1;

#if defined(PETSC_USE_PTHREAD_CLASSES)
PetscMPIInt  PetscMaxThreads = 2;
pthread_t*   PetscThreadPoint;
#define PETSC_HAVE_PTHREAD_BARRIER
#if defined(PETSC_HAVE_PTHREAD_BARRIER)
pthread_barrier_t* BarrPoint;   /* used by 'true' thread pool */
#endif
PetscErrorCode ithreaderr = 0;
int*         pVal;

#define CACHE_LINE_SIZE 64  /* used by 'chain', 'main','tree' thread pools */
int* ThreadCoreAffinity;

typedef enum {JobInitiated,ThreadsWorking,JobCompleted} estat;  /* used by 'chain','tree' thread pool */

typedef struct {
  pthread_mutex_t** mutexarray;
  pthread_cond_t**  cond1array;
  pthread_cond_t** cond2array;
  void* (*pfunc)(void*);
  void** pdata;
  PetscBool startJob;
  estat eJobStat;
  PetscBool** arrThreadStarted;
  PetscBool** arrThreadReady;
} sjob_tree;
sjob_tree job_tree;
typedef struct {
  pthread_mutex_t** mutexarray;
  pthread_cond_t**  cond1array;
  pthread_cond_t** cond2array;
  void* (*pfunc)(void*);
  void** pdata;
  PetscBool** arrThreadReady;
} sjob_main;
sjob_main job_main;
typedef struct {
  pthread_mutex_t** mutexarray;
  pthread_cond_t**  cond1array;
  pthread_cond_t** cond2array;
  void* (*pfunc)(void*);
  void** pdata;
  PetscBool startJob;
  estat eJobStat;
  PetscBool** arrThreadStarted;
  PetscBool** arrThreadReady;
} sjob_chain;
sjob_chain job_chain;
#if defined(PETSC_HAVE_PTHREAD_BARRIER)
typedef struct {
  pthread_mutex_t mutex;
  pthread_cond_t cond;
  void* (*pfunc)(void*);
  void** pdata;
  pthread_barrier_t* pbarr;
  int iNumJobThreads;
  int iNumReadyThreads;
  PetscBool startJob;
} sjob_true;
sjob_true job_true = {PTHREAD_MUTEX_INITIALIZER,PTHREAD_COND_INITIALIZER,NULL,NULL,NULL,0,0,PETSC_FALSE};
#endif

pthread_cond_t  main_cond  = PTHREAD_COND_INITIALIZER;  /* used by 'true', 'chain','tree' thread pools */
char* arrmutex; /* used by 'chain','main','tree' thread pools */
char* arrcond1; /* used by 'chain','main','tree' thread pools */
char* arrcond2; /* used by 'chain','main','tree' thread pools */
char* arrstart; /* used by 'chain','main','tree' thread pools */
char* arrready; /* used by 'chain','main','tree' thread pools */

/* Function Pointers */
void*          (*PetscThreadFunc)(void*) = NULL;
void*          (*PetscThreadInitialize)(PetscInt) = NULL;
PetscErrorCode (*PetscThreadFinalize)(void) = NULL;
void           (*MainWait)(void) = NULL;
PetscErrorCode (*MainJob)(void* (*pFunc)(void*),void**,PetscInt) = NULL;
/**** Tree Functions ****/
void*          PetscThreadFunc_Tree(void*);
void*          PetscThreadInitialize_Tree(PetscInt);
PetscErrorCode PetscThreadFinalize_Tree(void);
void           MainWait_Tree(void);
PetscErrorCode MainJob_Tree(void* (*pFunc)(void*),void**,PetscInt);
/**** Main Functions ****/
void*          PetscThreadFunc_Main(void*);
void*          PetscThreadInitialize_Main(PetscInt);
PetscErrorCode PetscThreadFinalize_Main(void);
void           MainWait_Main(void);
PetscErrorCode MainJob_Main(void* (*pFunc)(void*),void**,PetscInt);
/**** Chain Functions ****/
void*          PetscThreadFunc_Chain(void*);
void*          PetscThreadInitialize_Chain(PetscInt);
PetscErrorCode PetscThreadFinalize_Chain(void);
void           MainWait_Chain(void);
PetscErrorCode MainJob_Chain(void* (*pFunc)(void*),void**,PetscInt);
/**** True Functions ****/
void*          PetscThreadFunc_True(void*);
void*          PetscThreadInitialize_True(PetscInt);
PetscErrorCode PetscThreadFinalize_True(void);
void           MainWait_True(void);
PetscErrorCode MainJob_True(void* (*pFunc)(void*),void**,PetscInt);
/****  ****/

void* FuncFinish(void*);
void* PetscThreadRun(MPI_Comm Comm,void* (*pFunc)(void*),int,pthread_t*,void**);
void* PetscThreadStop(MPI_Comm Comm,int,pthread_t*);
#endif

#if defined(PETSC_USE_COMPLEX)
#if defined(PETSC_COMPLEX_INSTANTIATE)
template <> class std::complex<double>; /* instantiate complex template class */
#endif
#if !defined(PETSC_HAVE_MPI_C_DOUBLE_COMPLEX)
MPI_Datatype   MPI_C_DOUBLE_COMPLEX;
MPI_Datatype   MPI_C_COMPLEX;
#endif
PetscScalar    PETSC_i;
#else
PetscScalar    PETSC_i = 0.0;
#endif
#if defined(PETSC_USE_REAL___FLOAT128)
MPI_Datatype   MPIU___FLOAT128 = 0;
#endif
MPI_Datatype   MPIU_2SCALAR = 0;
MPI_Datatype   MPIU_2INT = 0;

/*
     These are needed by petscbt.h
*/
#include <petscbt.h>
char      _BT_mask = ' ';
char      _BT_c = ' ';
PetscInt  _BT_idx  = 0;

/*
       Function that is called to display all error messages
*/
PetscErrorCode  (*PetscErrorPrintf)(const char [],...)          = PetscErrorPrintfDefault;
PetscErrorCode  (*PetscHelpPrintf)(MPI_Comm,const char [],...)  = PetscHelpPrintfDefault;
#if defined(PETSC_HAVE_MATLAB_ENGINE)
PetscErrorCode  (*PetscVFPrintf)(FILE*,const char[],va_list)    = PetscVFPrintf_Matlab;
#else
PetscErrorCode  (*PetscVFPrintf)(FILE*,const char[],va_list)    = PetscVFPrintfDefault;
#endif
/*
  This is needed to turn on/off cusp synchronization */
PetscBool   synchronizeCUSP = PETSC_FALSE;

/* ------------------------------------------------------------------------------*/
/* 
   Optional file where all PETSc output from various prints is saved
*/
FILE *petsc_history = PETSC_NULL;

#undef __FUNCT__  
#define __FUNCT__ "PetscOpenHistoryFile"
PetscErrorCode  PetscOpenHistoryFile(const char filename[],FILE **fd)
{
  PetscErrorCode ierr;
  PetscMPIInt    rank,size;
  char           pfile[PETSC_MAX_PATH_LEN],pname[PETSC_MAX_PATH_LEN],fname[PETSC_MAX_PATH_LEN],date[64];
  char           version[256];

  PetscFunctionBegin;
  ierr = MPI_Comm_rank(PETSC_COMM_WORLD,&rank);CHKERRQ(ierr);
  if (!rank) {
    char        arch[10];
    int         err;
    PetscViewer viewer;

    ierr = PetscGetArchType(arch,10);CHKERRQ(ierr);
    ierr = PetscGetDate(date,64);CHKERRQ(ierr);
    ierr = PetscGetVersion(version,256);CHKERRQ(ierr);
    ierr = MPI_Comm_size(PETSC_COMM_WORLD,&size);CHKERRQ(ierr);
    if (filename) {
      ierr = PetscFixFilename(filename,fname);CHKERRQ(ierr);
    } else {
      ierr = PetscGetHomeDirectory(pfile,240);CHKERRQ(ierr);
      ierr = PetscStrcat(pfile,"/.petschistory");CHKERRQ(ierr);
      ierr = PetscFixFilename(pfile,fname);CHKERRQ(ierr);
    }

    *fd = fopen(fname,"a"); if (!fd) SETERRQ1(PETSC_COMM_SELF,PETSC_ERR_FILE_OPEN,"Cannot open file: %s",fname);
    ierr = PetscFPrintf(PETSC_COMM_SELF,*fd,"---------------------------------------------------------\n");CHKERRQ(ierr);
    ierr = PetscFPrintf(PETSC_COMM_SELF,*fd,"%s %s\n",version,date);CHKERRQ(ierr);
    ierr = PetscGetProgramName(pname,PETSC_MAX_PATH_LEN);CHKERRQ(ierr);
    ierr = PetscFPrintf(PETSC_COMM_SELF,*fd,"%s on a %s, %d proc. with options:\n",pname,arch,size);CHKERRQ(ierr);
    ierr = PetscViewerASCIIOpenWithFILE(PETSC_COMM_WORLD,*fd,&viewer);CHKERRQ(ierr);
    ierr = PetscOptionsView(viewer);CHKERRQ(ierr);
    ierr = PetscViewerDestroy(&viewer);CHKERRQ(ierr);
    ierr = PetscFPrintf(PETSC_COMM_SELF,*fd,"---------------------------------------------------------\n");CHKERRQ(ierr);
    err = fflush(*fd);
    if (err) SETERRQ(PETSC_COMM_SELF,PETSC_ERR_SYS,"fflush() failed on file");        
  }
  PetscFunctionReturn(0); 
}

#undef __FUNCT__  
#define __FUNCT__ "PetscCloseHistoryFile"
PetscErrorCode  PetscCloseHistoryFile(FILE **fd)
{
  PetscErrorCode ierr;
  PetscMPIInt    rank;
  char           date[64];
  int            err;

  PetscFunctionBegin;
  ierr = MPI_Comm_rank(PETSC_COMM_WORLD,&rank);CHKERRQ(ierr);
  if (!rank) {
    ierr = PetscGetDate(date,64);CHKERRQ(ierr);
    ierr = PetscFPrintf(PETSC_COMM_SELF,*fd,"---------------------------------------------------------\n");CHKERRQ(ierr);
    ierr = PetscFPrintf(PETSC_COMM_SELF,*fd,"Finished at %s\n",date);CHKERRQ(ierr);
    ierr = PetscFPrintf(PETSC_COMM_SELF,*fd,"---------------------------------------------------------\n");CHKERRQ(ierr);
    err = fflush(*fd);
    if (err) SETERRQ(PETSC_COMM_SELF,PETSC_ERR_SYS,"fflush() failed on file");        
    err = fclose(*fd);
    if (err) SETERRQ(PETSC_COMM_SELF,PETSC_ERR_SYS,"fclose() failed on file");        
  }
  PetscFunctionReturn(0); 
}

/* ------------------------------------------------------------------------------*/

/* 
   This is ugly and probably belongs somewhere else, but I want to 
  be able to put a true MPI abort error handler with command line args.

    This is so MPI errors in the debugger will leave all the stack 
  frames. The default MP_Abort() cleans up and exits thus providing no useful information
  in the debugger hence we call abort() instead of MPI_Abort().
*/

#undef __FUNCT__  
#define __FUNCT__ "Petsc_MPI_AbortOnError"
void Petsc_MPI_AbortOnError(MPI_Comm *comm,PetscMPIInt *flag) 
{
  PetscFunctionBegin;
  (*PetscErrorPrintf)("MPI error %d\n",*flag);
  abort();
}

#undef __FUNCT__  
#define __FUNCT__ "Petsc_MPI_DebuggerOnError"
void Petsc_MPI_DebuggerOnError(MPI_Comm *comm,PetscMPIInt *flag) 
{
  PetscErrorCode ierr;

  PetscFunctionBegin;
  (*PetscErrorPrintf)("MPI error %d\n",*flag);
  ierr = PetscAttachDebugger();
  if (ierr) { /* hopeless so get out */
    MPI_Abort(*comm,*flag);
  }
}

#undef __FUNCT__  
#define __FUNCT__ "PetscEnd"
/*@C 
   PetscEnd - Calls PetscFinalize() and then ends the program. This is useful if one 
     wishes a clean exit somewhere deep in the program.

   Collective on PETSC_COMM_WORLD

   Options Database Keys are the same as for PetscFinalize()

   Level: advanced

   Note:
   See PetscInitialize() for more general runtime options.

.seealso: PetscInitialize(), PetscOptionsView(), PetscMallocDump(), PetscMPIDump(), PetscFinalize()
@*/
PetscErrorCode  PetscEnd(void)
{
  PetscFunctionBegin;
  PetscFinalize();
  exit(0);
  return 0;
}

PetscBool    PetscOptionsPublish = PETSC_FALSE;
extern PetscErrorCode        PetscSetUseTrMalloc_Private(void);
extern PetscBool  petscsetmallocvisited;
static char       emacsmachinename[256];

PetscErrorCode (*PetscExternalVersionFunction)(MPI_Comm) = 0;
PetscErrorCode (*PetscExternalHelpFunction)(MPI_Comm)    = 0;

#undef __FUNCT__  
#define __FUNCT__ "PetscSetHelpVersionFunctions"
/*@C 
   PetscSetHelpVersionFunctions - Sets functions that print help and version information
   before the PETSc help and version information is printed. Must call BEFORE PetscInitialize().
   This routine enables a "higher-level" package that uses PETSc to print its messages first.

   Input Parameter:
+  help - the help function (may be PETSC_NULL)
-  version - the version function (may be PETSC_NULL)

   Level: developer

   Concepts: package help message

@*/
PetscErrorCode  PetscSetHelpVersionFunctions(PetscErrorCode (*help)(MPI_Comm),PetscErrorCode (*version)(MPI_Comm))
{
  PetscFunctionBegin;
  PetscExternalHelpFunction    = help;
  PetscExternalVersionFunction = version;
  PetscFunctionReturn(0);
}

#undef __FUNCT__  
#define __FUNCT__ "PetscOptionsCheckInitial_Private"
PetscErrorCode  PetscOptionsCheckInitial_Private(void)
{
  char           string[64],mname[PETSC_MAX_PATH_LEN],*f;
  MPI_Comm       comm = PETSC_COMM_WORLD;
  PetscBool      flg1 = PETSC_FALSE,flg2 = PETSC_FALSE,flg3 = PETSC_FALSE,flg4 = PETSC_FALSE,flag,flgz,flgzout;
  PetscErrorCode ierr;
  PetscReal      si;
  int            i;
  PetscMPIInt    rank;
  char           version[256];

  PetscFunctionBegin;
  ierr = MPI_Comm_rank(PETSC_COMM_WORLD,&rank);CHKERRQ(ierr);

  /*
      Setup the memory management; support for tracing malloc() usage 
  */
  ierr = PetscOptionsHasName(PETSC_NULL,"-malloc_log",&flg3);CHKERRQ(ierr);
#if defined(PETSC_USE_DEBUG) && !defined(PETSC_USE_PTHREAD)
  ierr = PetscOptionsGetBool(PETSC_NULL,"-malloc",&flg1,&flg2);CHKERRQ(ierr);
  if ((!flg2 || flg1) && !petscsetmallocvisited) {
#if defined(PETSC_HAVE_VALGRIND)
    if (flg2 || !(RUNNING_ON_VALGRIND)) {
      /* turn off default -malloc if valgrind is being used */
#endif
      ierr = PetscSetUseTrMalloc_Private();CHKERRQ(ierr); 
#if defined(PETSC_HAVE_VALGRIND)
    }
#endif
  }
#else
  ierr = PetscOptionsGetBool(PETSC_NULL,"-malloc_dump",&flg1,PETSC_NULL);CHKERRQ(ierr);
  ierr = PetscOptionsGetBool(PETSC_NULL,"-malloc",&flg2,PETSC_NULL);CHKERRQ(ierr);
  if (flg1 || flg2 || flg3) {ierr = PetscSetUseTrMalloc_Private();CHKERRQ(ierr);}
#endif
  if (flg3) {
    ierr = PetscMallocSetDumpLog();CHKERRQ(ierr); 
  }
  flg1 = PETSC_FALSE;
  ierr = PetscOptionsGetBool(PETSC_NULL,"-malloc_debug",&flg1,PETSC_NULL);CHKERRQ(ierr);
  if (flg1) { 
    ierr = PetscSetUseTrMalloc_Private();CHKERRQ(ierr);
    ierr = PetscMallocDebug(PETSC_TRUE);CHKERRQ(ierr);
  }

  flg1 = PETSC_FALSE;
  ierr = PetscOptionsGetBool(PETSC_NULL,"-malloc_info",&flg1,PETSC_NULL);CHKERRQ(ierr);
  if (!flg1) {
    flg1 = PETSC_FALSE;
    ierr = PetscOptionsGetBool(PETSC_NULL,"-memory_info",&flg1,PETSC_NULL);CHKERRQ(ierr);
  }
  if (flg1) {
    ierr = PetscMemorySetGetMaximumUsage();CHKERRQ(ierr);
  }

  /*
      Set the display variable for graphics
  */
  ierr = PetscSetDisplay();CHKERRQ(ierr);


  /*
<<<<<<< HEAD
      Determine whether to use thread pool
   */
  ierr = PetscOptionsHasName(PETSC_NULL,"-use_thread_pool",&flg1);CHKERRQ(ierr);
  if(flg1) {
    PetscUseThreadPool = PETSC_TRUE;
    PetscInt N_CORES = get_nprocs();
    ThreadCoreAffinity = (int*)malloc(N_CORES*sizeof(int));
    char tstr[9];
    char tbuf[2];
    strcpy(tstr,"-thread");
    for(i=0;i<PetscMaxThreads;i++) {
      ThreadCoreAffinity[i] = i;  //default
      sprintf(tbuf,"%d",i);
      strcat(tstr,tbuf);
      ierr = PetscOptionsHasName(PETSC_NULL,tstr,&flg1);CHKERRQ(ierr);
      if(flg1) {
        ierr = PetscOptionsGetInt(PETSC_NULL,tstr,&ThreadCoreAffinity[i],PETSC_NULL);CHKERRQ(ierr);
        ThreadCoreAffinity[i] = ThreadCoreAffinity[i]%N_CORES; //check on the user
      }
      tstr[7] = '\0';
    }
    //get the thread pool type
    PetscInt ipool = 0;
    ierr = PetscOptionsGetInt(PETSC_NULL,"-pool",&ipool,PETSC_NULL);CHKERRQ(ierr);
    switch(ipool) {
    case 1:
      PetscThreadFunc       = &PetscThreadFunc_Tree;
      PetscThreadInitialize = &PetscThreadInitialize_Tree;
      PetscThreadFinalize   = &PetscThreadFinalize_Tree;
      MainWait              = &MainWait_Tree;
      MainJob               = &MainJob_Tree;
      break;
    case 2:
      PetscThreadFunc       = &PetscThreadFunc_Main;
      PetscThreadInitialize = &PetscThreadInitialize_Main;
      PetscThreadFinalize   = &PetscThreadFinalize_Main;
      MainWait              = &MainWait_Main;
      MainJob               = &MainJob_Main;
      break;
    case 3:
      PetscThreadFunc       = &PetscThreadFunc_Chain;
      PetscThreadInitialize = &PetscThreadInitialize_Chain;
      PetscThreadFinalize   = &PetscThreadFinalize_Chain;
      MainWait              = &MainWait_Chain;
      MainJob               = &MainJob_Chain;
      break;
    default:
      PetscThreadFunc       = &PetscThreadFunc_True;
      PetscThreadInitialize = &PetscThreadInitialize_True;
      PetscThreadFinalize   = &PetscThreadFinalize_True;
      MainWait              = &MainWait_True;
      MainJob               = &MainJob_True;
      break;
    }
  }
  else {
    //need to define these in the case on 'no threads' or 'thread create/destroy'
    //could take any of the above versions
    PetscThreadInitialize = &PetscThreadInitialize_True;
    PetscThreadFinalize   = &PetscThreadFinalize_True;
    MainJob               = &MainJob_True;
  }
  PetscThreadInitialize(PetscMaxThreads);
  /*
=======
>>>>>>> af359df3
      Print the PETSc version information
  */
  ierr = PetscOptionsHasName(PETSC_NULL,"-v",&flg1);CHKERRQ(ierr);
  ierr = PetscOptionsHasName(PETSC_NULL,"-version",&flg2);CHKERRQ(ierr);
  ierr = PetscOptionsHasName(PETSC_NULL,"-help",&flg3);CHKERRQ(ierr);
  if (flg1 || flg2 || flg3){

    /*
       Print "higher-level" package version message 
    */
    if (PetscExternalVersionFunction) {
      ierr = (*PetscExternalVersionFunction)(comm);CHKERRQ(ierr);
    }

    ierr = PetscGetVersion(version,256);CHKERRQ(ierr);
    ierr = (*PetscHelpPrintf)(comm,"--------------------------------------------\
------------------------------\n");CHKERRQ(ierr);
    ierr = (*PetscHelpPrintf)(comm,"%s\n",version);CHKERRQ(ierr);
    ierr = (*PetscHelpPrintf)(comm,"%s",PETSC_AUTHOR_INFO);CHKERRQ(ierr);
    ierr = (*PetscHelpPrintf)(comm,"See docs/changes/index.html for recent updates.\n");CHKERRQ(ierr);
    ierr = (*PetscHelpPrintf)(comm,"See docs/faq.html for problems.\n");CHKERRQ(ierr);
    ierr = (*PetscHelpPrintf)(comm,"See docs/manualpages/index.html for help. \n");CHKERRQ(ierr);
    ierr = (*PetscHelpPrintf)(comm,"Libraries linked from %s\n",PETSC_LIB_DIR);CHKERRQ(ierr);
    ierr = (*PetscHelpPrintf)(comm,"--------------------------------------------\
------------------------------\n");CHKERRQ(ierr);
  }

  /*
       Print "higher-level" package help message 
  */
  if (flg3){
    if (PetscExternalHelpFunction) {
      ierr = (*PetscExternalHelpFunction)(comm);CHKERRQ(ierr);
    }
  }

  /*
      Setup the error handling
  */
  flg1 = PETSC_FALSE;
  ierr = PetscOptionsGetBool(PETSC_NULL,"-on_error_abort",&flg1,PETSC_NULL);CHKERRQ(ierr);
  if (flg1) { ierr = PetscPushErrorHandler(PetscAbortErrorHandler,0);CHKERRQ(ierr);}
  flg1 = PETSC_FALSE;
  ierr = PetscOptionsGetBool(PETSC_NULL,"-on_error_mpiabort",&flg1,PETSC_NULL);CHKERRQ(ierr);
  if (flg1) { ierr = PetscPushErrorHandler(PetscMPIAbortErrorHandler,0);CHKERRQ(ierr);}
  flg1 = PETSC_FALSE;
  ierr = PetscOptionsGetBool(PETSC_NULL,"-mpi_return_on_error",&flg1,PETSC_NULL);CHKERRQ(ierr);
  if (flg1) {
    ierr = MPI_Errhandler_set(comm,MPI_ERRORS_RETURN);CHKERRQ(ierr);
  }
  flg1 = PETSC_FALSE;
  ierr = PetscOptionsGetBool(PETSC_NULL,"-no_signal_handler",&flg1,PETSC_NULL);CHKERRQ(ierr);
  if (!flg1) {ierr = PetscPushSignalHandler(PetscDefaultSignalHandler,(void*)0);CHKERRQ(ierr);}
  flg1 = PETSC_FALSE;
  ierr = PetscOptionsGetBool(PETSC_NULL,"-fp_trap",&flg1,PETSC_NULL);CHKERRQ(ierr);
  if (flg1) {ierr = PetscSetFPTrap(PETSC_FP_TRAP_ON);CHKERRQ(ierr);}

  /*
      Setup debugger information
  */
  ierr = PetscSetDefaultDebugger();CHKERRQ(ierr);
  ierr = PetscOptionsGetString(PETSC_NULL,"-on_error_attach_debugger",string,64,&flg1);CHKERRQ(ierr);
  if (flg1) {
    MPI_Errhandler err_handler;

    ierr = PetscSetDebuggerFromString(string);CHKERRQ(ierr);
    ierr = MPI_Errhandler_create((MPI_Handler_function*)Petsc_MPI_DebuggerOnError,&err_handler);CHKERRQ(ierr);
    ierr = MPI_Errhandler_set(comm,err_handler);CHKERRQ(ierr);
    ierr = PetscPushErrorHandler(PetscAttachDebuggerErrorHandler,0);CHKERRQ(ierr);
  }
  ierr = PetscOptionsGetString(PETSC_NULL,"-debug_terminal",string,64,&flg1);CHKERRQ(ierr);
  if (flg1) { ierr = PetscSetDebugTerminal(string);CHKERRQ(ierr); }
  ierr = PetscOptionsGetString(PETSC_NULL,"-start_in_debugger",string,64,&flg1);CHKERRQ(ierr);
  ierr = PetscOptionsGetString(PETSC_NULL,"-stop_for_debugger",string,64,&flg2);CHKERRQ(ierr);
  if (flg1 || flg2) {
    PetscMPIInt    size;
    PetscInt       lsize,*nodes;
    MPI_Errhandler err_handler;
    /*
       we have to make sure that all processors have opened 
       connections to all other processors, otherwise once the 
       debugger has stated it is likely to receive a SIGUSR1
       and kill the program. 
    */
    ierr = MPI_Comm_size(PETSC_COMM_WORLD,&size);CHKERRQ(ierr);
    if (size > 2) {
      PetscMPIInt dummy = 0;
      MPI_Status  status;
      for (i=0; i<size; i++) {
        if (rank != i) {
          ierr = MPI_Send(&dummy,1,MPI_INT,i,109,PETSC_COMM_WORLD);CHKERRQ(ierr);
        }
      }
      for (i=0; i<size; i++) {
        if (rank != i) {
          ierr = MPI_Recv(&dummy,1,MPI_INT,i,109,PETSC_COMM_WORLD,&status);CHKERRQ(ierr);
        }
      }
    }
    /* check if this processor node should be in debugger */
    ierr  = PetscMalloc(size*sizeof(PetscInt),&nodes);CHKERRQ(ierr);
    lsize = size;
    ierr  = PetscOptionsGetIntArray(PETSC_NULL,"-debugger_nodes",nodes,&lsize,&flag);CHKERRQ(ierr);
    if (flag) {
      for (i=0; i<lsize; i++) {
        if (nodes[i] == rank) { flag = PETSC_FALSE; break; }
      }
    }
    if (!flag) {
      ierr = PetscSetDebuggerFromString(string);CHKERRQ(ierr);
      ierr = PetscPushErrorHandler(PetscAbortErrorHandler,0);CHKERRQ(ierr);
      if (flg1) {
        ierr = PetscAttachDebugger();CHKERRQ(ierr);
      } else {
        ierr = PetscStopForDebugger();CHKERRQ(ierr);
      }
      ierr = MPI_Errhandler_create((MPI_Handler_function*)Petsc_MPI_AbortOnError,&err_handler);CHKERRQ(ierr);
      ierr = MPI_Errhandler_set(comm,err_handler);CHKERRQ(ierr);
    }
    ierr = PetscFree(nodes);CHKERRQ(ierr);
  }

  ierr = PetscOptionsGetString(PETSC_NULL,"-on_error_emacs",emacsmachinename,128,&flg1);CHKERRQ(ierr);
  if (flg1 && !rank) {ierr = PetscPushErrorHandler(PetscEmacsClientErrorHandler,emacsmachinename);CHKERRQ(ierr);}

#if defined(PETSC_USE_SOCKET_VIEWER)
  /*
    Activates new sockets for zope if needed
  */
  ierr = PetscOptionsHasName(PETSC_NULL,"-zope", &flgz);CHKERRQ(ierr);
  ierr = PetscOptionsHasName(PETSC_NULL,"-nostdout", &flgzout);CHKERRQ(ierr);
  if (flgz){
    int  sockfd;
    char hostname[256];
    char username[256];
    int  remoteport = 9999;

    ierr = PetscOptionsGetString(PETSC_NULL, "-zope", hostname, 256, &flgz);CHKERRQ(ierr);
    if (!hostname[0]){
      ierr = PetscGetHostName(hostname,256);CHKERRQ(ierr);
    }
    ierr = PetscOpenSocket(hostname, remoteport, &sockfd);CHKERRQ(ierr);
    ierr = PetscGetUserName(username, 256);CHKERRQ(ierr);
    PETSC_ZOPEFD = fdopen(sockfd, "w");
    if (flgzout){
      PETSC_STDOUT = PETSC_ZOPEFD;
      fprintf(PETSC_STDOUT, "<<<user>>> %s\n",username);
      fprintf(PETSC_STDOUT, "<<<start>>>");
    } else {
      fprintf(PETSC_ZOPEFD, "<<<user>>> %s\n",username);
      fprintf(PETSC_ZOPEFD, "<<<start>>>");
    }
  }
#endif
#if defined(PETSC_USE_SERVER)
  ierr = PetscOptionsHasName(PETSC_NULL,"-server", &flgz);CHKERRQ(ierr);
  if (flgz){
    PetscInt port = PETSC_DECIDE;
    ierr = PetscOptionsGetInt(PETSC_NULL,"-server",&port,PETSC_NULL);CHKERRQ(ierr);
    ierr = PetscWebServe(PETSC_COMM_WORLD,(int)port);CHKERRQ(ierr);
  }
#endif

  /*
        Setup profiling and logging
  */
#if defined (PETSC_USE_INFO)
  { 
    char logname[PETSC_MAX_PATH_LEN]; logname[0] = 0;
    ierr = PetscOptionsGetString(PETSC_NULL,"-info",logname,250,&flg1);CHKERRQ(ierr);
    if (flg1 && logname[0]) {
      ierr = PetscInfoAllow(PETSC_TRUE,logname);CHKERRQ(ierr);
    } else if (flg1) {
      ierr = PetscInfoAllow(PETSC_TRUE,PETSC_NULL);CHKERRQ(ierr); 
    }
  }
#endif
#if defined(PETSC_USE_LOG)
  mname[0] = 0;
  ierr = PetscOptionsGetString(PETSC_NULL,"-history",mname,PETSC_MAX_PATH_LEN,&flg1);CHKERRQ(ierr);
  if (flg1) {
    if (mname[0]) {
      ierr = PetscOpenHistoryFile(mname,&petsc_history);CHKERRQ(ierr);
    } else {
      ierr = PetscOpenHistoryFile(0,&petsc_history);CHKERRQ(ierr);
    }
  }
#if defined(PETSC_HAVE_MPE)
  flg1 = PETSC_FALSE;
  ierr = PetscOptionsHasName(PETSC_NULL,"-log_mpe",&flg1);CHKERRQ(ierr);
  if (flg1) PetscLogMPEBegin();
#endif
  flg1 = PETSC_FALSE;
  flg2 = PETSC_FALSE;
  flg3 = PETSC_FALSE;
  ierr = PetscOptionsGetBool(PETSC_NULL,"-log_all",&flg1,PETSC_NULL);CHKERRQ(ierr);
  ierr = PetscOptionsGetBool(PETSC_NULL,"-log",&flg2,PETSC_NULL);CHKERRQ(ierr);
  ierr = PetscOptionsHasName(PETSC_NULL,"-log_summary",&flg3);CHKERRQ(ierr);
  ierr = PetscOptionsHasName(PETSC_NULL,"-log_summary_python",&flg4);CHKERRQ(ierr);
  if (flg1)                      {  ierr = PetscLogAllBegin();CHKERRQ(ierr); }
  else if (flg2 || flg3 || flg4) {  ierr = PetscLogBegin();CHKERRQ(ierr);}
    
  ierr = PetscOptionsGetString(PETSC_NULL,"-log_trace",mname,250,&flg1);CHKERRQ(ierr);
  if (flg1) { 
    char name[PETSC_MAX_PATH_LEN],fname[PETSC_MAX_PATH_LEN];
    FILE *file;
    if (mname[0]) {
      sprintf(name,"%s.%d",mname,rank);
      ierr = PetscFixFilename(name,fname);CHKERRQ(ierr);
      file = fopen(fname,"w"); 
      if (!file) SETERRQ1(PETSC_COMM_SELF,PETSC_ERR_FILE_OPEN,"Unable to open trace file: %s",fname);
    } else {
      file = PETSC_STDOUT;
    }
    ierr = PetscLogTraceBegin(file);CHKERRQ(ierr);
  }
#endif

  /*
      Setup building of stack frames for all function calls
  */
#if defined(PETSC_USE_DEBUG) && !defined(PETSC_USE_PTHREAD)
  ierr = PetscStackCreate();CHKERRQ(ierr);
#endif

  ierr = PetscOptionsGetBool(PETSC_NULL,"-options_gui",&PetscOptionsPublish,PETSC_NULL);CHKERRQ(ierr);

#if defined(PETSC_USE_PTHREAD_CLASSES)
  /*
      Determine whether user specified maximum number of threads
   */
  ierr = PetscOptionsGetInt(PETSC_NULL,"-thread_max",&PetscMaxThreads,PETSC_NULL);CHKERRQ(ierr);

  /*
      Determine whether to use thread pool
   */
  ierr = PetscOptionsHasName(PETSC_NULL,"-use_thread_pool",&flg1);CHKERRQ(ierr);
  if (flg1) {
    PetscUseThreadPool = PETSC_TRUE;
    PetscInt N_CORES = get_nprocs();
    ThreadCoreAffinity = (int*)malloc(N_CORES*sizeof(int));
    char tstr[9];
    char tbuf[2];
    strcpy(tstr,"-thread");
    for(i=0;i<PetscMaxThreads;i++) {
      ThreadCoreAffinity[i] = i;  
      sprintf(tbuf,"%d",i);
      strcat(tstr,tbuf);
      ierr = PetscOptionsHasName(PETSC_NULL,tstr,&flg1);CHKERRQ(ierr);
      if(flg1) {
        ierr = PetscOptionsGetInt(PETSC_NULL,tstr,&ThreadCoreAffinity[i],PETSC_NULL);CHKERRQ(ierr);
        ThreadCoreAffinity[i] = ThreadCoreAffinity[i]%N_CORES; /* check on the user */
      }
      tstr[7] = '\0';
    }
    /* get the thread pool type */
    PetscInt ipool = 0;
    const char *choices[4] = {"true","tree","main","chain"};

    ierr = PetscOptionsGetEList(PETSC_NULL,"-use_thread_pool",choices,4,&ipool,PETSC_NULL);CHKERRQ(ierr);
    switch(ipool) {
    case 1:
      PetscThreadFunc       = &PetscThreadFunc_Tree;
      PetscThreadInitialize = &PetscThreadInitialize_Tree;
      PetscThreadFinalize   = &PetscThreadFinalize_Tree;
      MainWait              = &MainWait_Tree;
      MainJob               = &MainJob_Tree;
      PetscInfo(PETSC_NULL,"Using tree thread pool\n");
      break;
    case 2:
      PetscThreadFunc       = &PetscThreadFunc_Main;
      PetscThreadInitialize = &PetscThreadInitialize_Main;
      PetscThreadFinalize   = &PetscThreadFinalize_Main;
      MainWait              = &MainWait_Main;
      MainJob               = &MainJob_Main;
      PetscInfo(PETSC_NULL,"Using main thread pool\n");
      break;
#if defined(PETSC_HAVE_PTHREAD_BARRIER)
    case 3:
#else
    default:
#endif
      PetscThreadFunc       = &PetscThreadFunc_Chain;
      PetscThreadInitialize = &PetscThreadInitialize_Chain;
      PetscThreadFinalize   = &PetscThreadFinalize_Chain;
      MainWait              = &MainWait_Chain;
      MainJob               = &MainJob_Chain;
      PetscInfo(PETSC_NULL,"Using chain thread pool\n");
      break;
#if defined(PETSC_HAVE_PTHREAD_BARRIER)
    default:
      PetscThreadFunc       = &PetscThreadFunc_True;
      PetscThreadInitialize = &PetscThreadInitialize_True;
      PetscThreadFinalize   = &PetscThreadFinalize_True;
      MainWait              = &MainWait_True;
      MainJob               = &MainJob_True;
      PetscInfo(PETSC_NULL,"Using true thread pool\n");
      break;
#endif
    }
    PetscThreadInitialize(PetscMaxThreads);
  }
#endif
  /*
       Print basic help message
  */
  ierr = PetscOptionsHasName(PETSC_NULL,"-help",&flg1);CHKERRQ(ierr);
  if (flg1) {
    ierr = (*PetscHelpPrintf)(comm,"Options for all PETSc programs:\n");CHKERRQ(ierr);
    ierr = (*PetscHelpPrintf)(comm," -help: prints help method for each option\n");CHKERRQ(ierr);
    ierr = (*PetscHelpPrintf)(comm," -on_error_abort: cause an abort when an error is detected. Useful \n ");CHKERRQ(ierr);
    ierr = (*PetscHelpPrintf)(comm,"       only when run in the debugger\n");CHKERRQ(ierr);
    ierr = (*PetscHelpPrintf)(comm," -on_error_attach_debugger [gdb,dbx,xxgdb,ups,noxterm]\n");CHKERRQ(ierr);
    ierr = (*PetscHelpPrintf)(comm,"       start the debugger in new xterm\n");CHKERRQ(ierr);
    ierr = (*PetscHelpPrintf)(comm,"       unless noxterm is given\n");CHKERRQ(ierr);
    ierr = (*PetscHelpPrintf)(comm," -start_in_debugger [gdb,dbx,xxgdb,ups,noxterm]\n");CHKERRQ(ierr);
    ierr = (*PetscHelpPrintf)(comm,"       start all processes in the debugger\n");CHKERRQ(ierr);
    ierr = (*PetscHelpPrintf)(comm," -on_error_emacs <machinename>\n");CHKERRQ(ierr);
    ierr = (*PetscHelpPrintf)(comm,"    emacs jumps to error file\n");CHKERRQ(ierr);
    ierr = (*PetscHelpPrintf)(comm," -debugger_nodes [n1,n2,..] Nodes to start in debugger\n");CHKERRQ(ierr);
    ierr = (*PetscHelpPrintf)(comm," -debugger_pause [m] : delay (in seconds) to attach debugger\n");CHKERRQ(ierr);
    ierr = (*PetscHelpPrintf)(comm," -stop_for_debugger : prints message on how to attach debugger manually\n");CHKERRQ(ierr);
    ierr = (*PetscHelpPrintf)(comm,"                      waits the delay for you to attach\n");CHKERRQ(ierr);
    ierr = (*PetscHelpPrintf)(comm," -display display: Location where graphics and debuggers are displayed\n");CHKERRQ(ierr);
    ierr = (*PetscHelpPrintf)(comm," -no_signal_handler: do not trap error signals\n");CHKERRQ(ierr);
    ierr = (*PetscHelpPrintf)(comm," -mpi_return_on_error: MPI returns error code, rather than abort on internal error\n");CHKERRQ(ierr);
    ierr = (*PetscHelpPrintf)(comm," -fp_trap: stop on floating point exceptions\n");CHKERRQ(ierr);
    ierr = (*PetscHelpPrintf)(comm,"           note on IBM RS6000 this slows run greatly\n");CHKERRQ(ierr);
    ierr = (*PetscHelpPrintf)(comm," -malloc_dump <optional filename>: dump list of unfreed memory at conclusion\n");CHKERRQ(ierr);
    ierr = (*PetscHelpPrintf)(comm," -malloc: use our error checking malloc\n");CHKERRQ(ierr);
    ierr = (*PetscHelpPrintf)(comm," -malloc no: don't use error checking malloc\n");CHKERRQ(ierr);
    ierr = (*PetscHelpPrintf)(comm," -malloc_info: prints total memory usage\n");CHKERRQ(ierr);
    ierr = (*PetscHelpPrintf)(comm," -malloc_log: keeps log of all memory allocations\n");CHKERRQ(ierr);
    ierr = (*PetscHelpPrintf)(comm," -malloc_debug: enables extended checking for memory corruption\n");CHKERRQ(ierr);
    ierr = (*PetscHelpPrintf)(comm," -options_table: dump list of options inputted\n");CHKERRQ(ierr);
    ierr = (*PetscHelpPrintf)(comm," -options_left: dump list of unused options\n");CHKERRQ(ierr);
    ierr = (*PetscHelpPrintf)(comm," -options_left no: don't dump list of unused options\n");CHKERRQ(ierr);
    ierr = (*PetscHelpPrintf)(comm," -tmp tmpdir: alternative /tmp directory\n");CHKERRQ(ierr);
    ierr = (*PetscHelpPrintf)(comm," -shared_tmp: tmp directory is shared by all processors\n");CHKERRQ(ierr);
    ierr = (*PetscHelpPrintf)(comm," -not_shared_tmp: each processor has separate tmp directory\n");CHKERRQ(ierr);
    ierr = (*PetscHelpPrintf)(comm," -memory_info: print memory usage at end of run\n");CHKERRQ(ierr);
#if defined(PETSC_USE_LOG)
    ierr = (*PetscHelpPrintf)(comm," -get_total_flops: total flops over all processors\n");CHKERRQ(ierr);
    ierr = (*PetscHelpPrintf)(comm," -log[_all _summary]: logging objects and events\n");CHKERRQ(ierr);
    ierr = (*PetscHelpPrintf)(comm," -log_trace [filename]: prints trace of all PETSc calls\n");CHKERRQ(ierr);
#if defined(PETSC_HAVE_MPE)
    ierr = (*PetscHelpPrintf)(comm," -log_mpe: Also create logfile viewable through upshot\n");CHKERRQ(ierr);
#endif
    ierr = (*PetscHelpPrintf)(comm," -info <optional filename>: print informative messages about the calculations\n");CHKERRQ(ierr);
#endif
    ierr = (*PetscHelpPrintf)(comm," -v: prints PETSc version number and release date\n");CHKERRQ(ierr);
    ierr = (*PetscHelpPrintf)(comm," -options_file <file>: reads options from file\n");CHKERRQ(ierr);
    ierr = (*PetscHelpPrintf)(comm," -petsc_sleep n: sleeps n seconds before running program\n");CHKERRQ(ierr);
    ierr = (*PetscHelpPrintf)(comm,"-----------------------------------------------\n");CHKERRQ(ierr);
  }

  ierr = PetscOptionsGetReal(PETSC_NULL,"-petsc_sleep",&si,&flg1);CHKERRQ(ierr);
  if (flg1) {
    ierr = PetscSleep(si);CHKERRQ(ierr);
  }

  ierr = PetscOptionsGetString(PETSC_NULL,"-info_exclude",mname,PETSC_MAX_PATH_LEN,&flg1);CHKERRQ(ierr);
  ierr = PetscStrstr(mname,"null",&f);CHKERRQ(ierr);
  if (f) {
    ierr = PetscInfoDeactivateClass(PETSC_NULL);CHKERRQ(ierr);
  }

#if defined(PETSC_HAVE_CUSP)
  ierr = PetscOptionsHasName(PETSC_NULL,"-log_summary",&flg3);CHKERRQ(ierr);
  if (flg3) flg1 = PETSC_TRUE;
  else flg1 = PETSC_FALSE;
  ierr = PetscOptionsGetBool(PETSC_NULL,"-cusp_synchronize",&flg1,PETSC_NULL);CHKERRQ(ierr);
  if (flg1) synchronizeCUSP = PETSC_TRUE;
#endif

  PetscFunctionReturn(0);
}

#if defined(PETSC_USE_PTHREAD_CLASSES)

/**** 'Tree' Thread Pool Functions ****/
void* PetscThreadFunc_Tree(void* arg) {
  PetscErrorCode iterr;
  int icorr,ierr;
  int* pId = (int*)arg;
  int ThreadId = *pId,Mary = 2,i,SubWorker;
  PetscBool PeeOn;
  cpu_set_t mset;
  //printf("Thread %d In Tree Thread Function\n",ThreadId);
  icorr = ThreadCoreAffinity[ThreadId];
  CPU_ZERO(&mset);
  CPU_SET(icorr,&mset);
  sched_setaffinity(0,sizeof(cpu_set_t),&mset);

  if((Mary*ThreadId+1)>(PetscMaxThreads-1)) {
    PeeOn = PETSC_TRUE;
  }
  else {
    PeeOn = PETSC_FALSE;
  }
  if(PeeOn==PETSC_FALSE) {
    /* check your subordinates, wait for them to be ready */
    for(i=1;i<=Mary;i++) {
      SubWorker = Mary*ThreadId+i;
      if(SubWorker<PetscMaxThreads) {
        ierr = pthread_mutex_lock(job_tree.mutexarray[SubWorker]);
        while(*(job_tree.arrThreadReady[SubWorker])==PETSC_FALSE) {
          /* upon entry, automically releases the lock and blocks
           upon return, has the lock */
          ierr = pthread_cond_wait(job_tree.cond1array[SubWorker],job_tree.mutexarray[SubWorker]);
        }
        ierr = pthread_mutex_unlock(job_tree.mutexarray[SubWorker]);
      }
    }
    /* your subordinates are now ready */
  }
  ierr = pthread_mutex_lock(job_tree.mutexarray[ThreadId]);
  /* update your ready status */
  *(job_tree.arrThreadReady[ThreadId]) = PETSC_TRUE;
  if(ThreadId==0) {
    job_tree.eJobStat = JobCompleted;
    /* ignal main */
    ierr = pthread_cond_signal(&main_cond);
  }
  else {
    /* tell your boss that you're ready to work */
    ierr = pthread_cond_signal(job_tree.cond1array[ThreadId]);
  }
  /* the while loop needs to have an exit
  the 'main' thread can terminate all the threads by performing a broadcast
   and calling FuncFinish */
  while(PetscThreadGo) {
    /*need to check the condition to ensure we don't have to wait
      waiting when you don't have to causes problems
     also need to check the condition to ensure proper handling of spurious wakeups */
    while(*(job_tree.arrThreadReady[ThreadId])==PETSC_TRUE) {
      /* upon entry, automically releases the lock and blocks
       upon return, has the lock */
        ierr = pthread_cond_wait(job_tree.cond2array[ThreadId],job_tree.mutexarray[ThreadId]);
	*(job_tree.arrThreadStarted[ThreadId]) = PETSC_TRUE;
	*(job_tree.arrThreadReady[ThreadId])   = PETSC_FALSE;
    }
    if(ThreadId==0) {
      job_tree.startJob = PETSC_FALSE;
      job_tree.eJobStat = ThreadsWorking;
    }
    ierr = pthread_mutex_unlock(job_tree.mutexarray[ThreadId]);
    if(PeeOn==PETSC_FALSE) {
      /* tell your subordinates it's time to get to work */
      for(i=1; i<=Mary; i++) {
	SubWorker = Mary*ThreadId+i;
        if(SubWorker<PetscMaxThreads) {
          ierr = pthread_cond_signal(job_tree.cond2array[SubWorker]);
        }
      }
    }
    /* do your job */
    if(job_tree.pdata==NULL) {
      iterr = (PetscErrorCode)(long int)job_tree.pfunc(job_tree.pdata);
    }
    else {
      iterr = (PetscErrorCode)(long int)job_tree.pfunc(job_tree.pdata[ThreadId]);
    }
    if(iterr!=0) {
      ithreaderr = 1;
    }
    if(PetscThreadGo) {
      /* reset job, get ready for more */
      if(PeeOn==PETSC_FALSE) {
        /* check your subordinates, waiting for them to be ready
         how do you know for a fact that a given subordinate has actually started? */
	for(i=1;i<=Mary;i++) {
	  SubWorker = Mary*ThreadId+i;
          if(SubWorker<PetscMaxThreads) {
            ierr = pthread_mutex_lock(job_tree.mutexarray[SubWorker]);
            while(*(job_tree.arrThreadReady[SubWorker])==PETSC_FALSE||*(job_tree.arrThreadStarted[SubWorker])==PETSC_FALSE) {
              /* upon entry, automically releases the lock and blocks
               upon return, has the lock */
              ierr = pthread_cond_wait(job_tree.cond1array[SubWorker],job_tree.mutexarray[SubWorker]);
            }
            ierr = pthread_mutex_unlock(job_tree.mutexarray[SubWorker]);
          }
	}
        /* your subordinates are now ready */
      }
      ierr = pthread_mutex_lock(job_tree.mutexarray[ThreadId]);
      *(job_tree.arrThreadReady[ThreadId]) = PETSC_TRUE;
      if(ThreadId==0) {
	job_tree.eJobStat = JobCompleted; /* oot thread: last thread to complete, guaranteed! */
        /* root thread signals 'main' */
        ierr = pthread_cond_signal(&main_cond);
      }
      else {
        /* signal your boss before you go to sleep */
        ierr = pthread_cond_signal(job_tree.cond1array[ThreadId]);
      }
    }
  }
  return NULL;
}

#undef __FUNCT__
#define __FUNCT__ "PetscThreadInitialize_Tree"
void* PetscThreadInitialize_Tree(PetscInt N) {
  PetscInt i,ierr;
  int status;

  if(PetscUseThreadPool) {
    size_t Val1 = (size_t)CACHE_LINE_SIZE;
    size_t Val2 = (size_t)PetscMaxThreads*CACHE_LINE_SIZE;
    arrmutex = (char*)memalign(Val1,Val2);
    arrcond1 = (char*)memalign(Val1,Val2);
    arrcond2 = (char*)memalign(Val1,Val2);
    arrstart = (char*)memalign(Val1,Val2);
    arrready = (char*)memalign(Val1,Val2);
    job_tree.mutexarray       = (pthread_mutex_t**)malloc(PetscMaxThreads*sizeof(pthread_mutex_t*));
    job_tree.cond1array       = (pthread_cond_t**)malloc(PetscMaxThreads*sizeof(pthread_cond_t*));
    job_tree.cond2array       = (pthread_cond_t**)malloc(PetscMaxThreads*sizeof(pthread_cond_t*));
    job_tree.arrThreadStarted = (PetscBool**)malloc(PetscMaxThreads*sizeof(PetscBool*));
    job_tree.arrThreadReady   = (PetscBool**)malloc(PetscMaxThreads*sizeof(PetscBool*));
    /* initialize job structure */
    for(i=0; i<PetscMaxThreads; i++) {
      job_tree.mutexarray[i]        = (pthread_mutex_t*)(arrmutex+CACHE_LINE_SIZE*i);
      job_tree.cond1array[i]        = (pthread_cond_t*)(arrcond1+CACHE_LINE_SIZE*i);
      job_tree.cond2array[i]        = (pthread_cond_t*)(arrcond2+CACHE_LINE_SIZE*i);
      job_tree.arrThreadStarted[i]  = (PetscBool*)(arrstart+CACHE_LINE_SIZE*i);
      job_tree.arrThreadReady[i]    = (PetscBool*)(arrready+CACHE_LINE_SIZE*i);
    }
    for(i=0; i<PetscMaxThreads; i++) {
      ierr = pthread_mutex_init(job_tree.mutexarray[i],NULL);
      ierr = pthread_cond_init(job_tree.cond1array[i],NULL);
      ierr = pthread_cond_init(job_tree.cond2array[i],NULL);
      *(job_tree.arrThreadStarted[i])  = PETSC_FALSE;
      *(job_tree.arrThreadReady[i])    = PETSC_FALSE;
    }
    job_tree.pfunc = NULL;
    job_tree.pdata = (void**)malloc(N*sizeof(void*));
    job_tree.startJob = PETSC_FALSE;
    job_tree.eJobStat = JobInitiated;
    pVal = (int*)malloc(N*sizeof(int));
    /* allocate memory in the heap for the thread structure */
    PetscThreadPoint = (pthread_t*)malloc(N*sizeof(pthread_t));
    /* create threads */
    for(i=0; i<N; i++) {
      pVal[i] = i;
      status = pthread_create(&PetscThreadPoint[i],NULL,PetscThreadFunc,&pVal[i]);
      /* should check status */
    }
  }
  return NULL;
}

#undef __FUNCT__
#define __FUNCT__ "PetscThreadFinalize_Tree"
PetscErrorCode PetscThreadFinalize_Tree() {
  int i,ierr;
  void* jstatus;

  PetscFunctionBegin;

  if(PetscUseThreadPool) {
    MainJob(FuncFinish,NULL,PetscMaxThreads);  /* set up job and broadcast work */
    /* join the threads */
    for(i=0; i<PetscMaxThreads; i++) {
      ierr = pthread_join(PetscThreadPoint[i],&jstatus);
      /* do error checking*/
    }
    free(PetscThreadPoint);
    free(arrmutex);
    free(arrcond1);
    free(arrcond2);
    free(arrstart);
    free(arrready);
    free(job_tree.pdata);
    free(pVal);
  }
  else {
  }
  PetscFunctionReturn(0);
}

#undef __FUNCT__
#define __FUNCT__ "MainWait_Tree"
void MainWait_Tree() {
  int ierr;
  ierr = pthread_mutex_lock(job_tree.mutexarray[0]);
  while(job_tree.eJobStat<JobCompleted||job_tree.startJob==PETSC_TRUE) {
    ierr = pthread_cond_wait(&main_cond,job_tree.mutexarray[0]);
  }
  ierr = pthread_mutex_unlock(job_tree.mutexarray[0]);
}

#undef __FUNCT__
#define __FUNCT__ "MainJob_Tree"
PetscErrorCode MainJob_Tree(void* (*pFunc)(void*),void** data,PetscInt n) {
  int i,ierr;
  PetscErrorCode ijoberr = 0;
  if(PetscUseThreadPool) {
    MainWait();
    job_tree.pfunc = pFunc;
    job_tree.pdata = data;
    job_tree.startJob = PETSC_TRUE;
    for(i=0; i<PetscMaxThreads; i++) {
      *(job_tree.arrThreadStarted[i]) = PETSC_FALSE;
    }
    job_tree.eJobStat = JobInitiated;
    ierr = pthread_cond_signal(job_tree.cond2array[0]);
    if(pFunc!=FuncFinish) {
      MainWait(); /* why wait after? guarantees that job gets done before proceeding with result collection (if any) */
    }
  }
  else {
    pthread_t* apThread = (pthread_t*)malloc(n*sizeof(pthread_t));
    PetscThreadRun(MPI_COMM_WORLD,pFunc,n,apThread,data);
    PetscThreadStop(MPI_COMM_WORLD,n,apThread); /* ensures that all threads are finished with the job */
    free(apThread);
  }
  if(ithreaderr) {
    ijoberr = ithreaderr;
  }
  return ijoberr;
}
/****  ****/

/**** 'Main' Thread Pool Functions ****/
void* PetscThreadFunc_Main(void* arg) {
  PetscErrorCode iterr;
  int icorr,ierr;
  int* pId = (int*)arg;
  int ThreadId = *pId;
  cpu_set_t mset;
  //printf("Thread %d In Main Thread Function\n",ThreadId);
  icorr = ThreadCoreAffinity[ThreadId];
  CPU_ZERO(&mset);
  CPU_SET(icorr,&mset);
  sched_setaffinity(0,sizeof(cpu_set_t),&mset);

  ierr = pthread_mutex_lock(job_main.mutexarray[ThreadId]);
  /* update your ready status */
  *(job_main.arrThreadReady[ThreadId]) = PETSC_TRUE;
  /* tell the BOSS that you're ready to work before you go to sleep */
  ierr = pthread_cond_signal(job_main.cond1array[ThreadId]);

  /* the while loop needs to have an exit
     the 'main' thread can terminate all the threads by performing a broadcast
     and calling FuncFinish */
  while(PetscThreadGo) {
    /* need to check the condition to ensure we don't have to wait
       waiting when you don't have to causes problems
     also need to check the condition to ensure proper handling of spurious wakeups */
    while(*(job_main.arrThreadReady[ThreadId])==PETSC_TRUE) {
      /* upon entry, atomically releases the lock and blocks
       upon return, has the lock */
        ierr = pthread_cond_wait(job_main.cond2array[ThreadId],job_main.mutexarray[ThreadId]);
	/* (job_main.arrThreadReady[ThreadId])   = PETSC_FALSE; */
    }
    ierr = pthread_mutex_unlock(job_main.mutexarray[ThreadId]);
    if(job_main.pdata==NULL) {
      iterr = (PetscErrorCode)(long int)job_main.pfunc(job_main.pdata);
    }
    else {
      iterr = (PetscErrorCode)(long int)job_main.pfunc(job_main.pdata[ThreadId]);
    }
    if(iterr!=0) {
      ithreaderr = 1;
    }
    if(PetscThreadGo) {
      /* reset job, get ready for more */
      ierr = pthread_mutex_lock(job_main.mutexarray[ThreadId]);
      *(job_main.arrThreadReady[ThreadId]) = PETSC_TRUE;
      /* tell the BOSS that you're ready to work before you go to sleep */
      ierr = pthread_cond_signal(job_main.cond1array[ThreadId]);
    }
  }
  return NULL;
}

#undef __FUNCT__
#define __FUNCT__ "PetscThreadInitialize_Main"
void* PetscThreadInitialize_Main(PetscInt N) {
  PetscInt i,ierr;
  int status;

  if(PetscUseThreadPool) {
    size_t Val1 = (size_t)CACHE_LINE_SIZE;
    size_t Val2 = (size_t)PetscMaxThreads*CACHE_LINE_SIZE;
    arrmutex = (char*)memalign(Val1,Val2);
    arrcond1 = (char*)memalign(Val1,Val2);
    arrcond2 = (char*)memalign(Val1,Val2);
    arrstart = (char*)memalign(Val1,Val2);
    arrready = (char*)memalign(Val1,Val2);
    job_main.mutexarray       = (pthread_mutex_t**)malloc(PetscMaxThreads*sizeof(pthread_mutex_t*));
    job_main.cond1array       = (pthread_cond_t**)malloc(PetscMaxThreads*sizeof(pthread_cond_t*));
    job_main.cond2array       = (pthread_cond_t**)malloc(PetscMaxThreads*sizeof(pthread_cond_t*));
    job_main.arrThreadReady   = (PetscBool**)malloc(PetscMaxThreads*sizeof(PetscBool*));
    /* initialize job structure */
    for(i=0; i<PetscMaxThreads; i++) {
      job_main.mutexarray[i]        = (pthread_mutex_t*)(arrmutex+CACHE_LINE_SIZE*i);
      job_main.cond1array[i]        = (pthread_cond_t*)(arrcond1+CACHE_LINE_SIZE*i);
      job_main.cond2array[i]        = (pthread_cond_t*)(arrcond2+CACHE_LINE_SIZE*i);
      job_main.arrThreadReady[i]    = (PetscBool*)(arrready+CACHE_LINE_SIZE*i);
    }
    for(i=0; i<PetscMaxThreads; i++) {
      ierr = pthread_mutex_init(job_main.mutexarray[i],NULL);
      ierr = pthread_cond_init(job_main.cond1array[i],NULL);
      ierr = pthread_cond_init(job_main.cond2array[i],NULL);
      *(job_main.arrThreadReady[i])    = PETSC_FALSE;
    }
    job_main.pfunc = NULL;
    job_main.pdata = (void**)malloc(N*sizeof(void*));
    pVal = (int*)malloc(N*sizeof(int));
    /* allocate memory in the heap for the thread structure */
    PetscThreadPoint = (pthread_t*)malloc(N*sizeof(pthread_t));
    /* create threads */
    for(i=0; i<N; i++) {
      pVal[i] = i;
      status = pthread_create(&PetscThreadPoint[i],NULL,PetscThreadFunc,&pVal[i]);
      /* error check */
    }
  }
  else {
  }
  return NULL;
}

#undef __FUNCT__
#define __FUNCT__ "PetscThreadFinalize_Main"
PetscErrorCode PetscThreadFinalize_Main() {
  int i,ierr;
  void* jstatus;

  PetscFunctionBegin;

  if(PetscUseThreadPool) {
    MainJob(FuncFinish,NULL,PetscMaxThreads);  /* set up job and broadcast work */
    /* join the threads */
    for(i=0; i<PetscMaxThreads; i++) {
      ierr = pthread_join(PetscThreadPoint[i],&jstatus);CHKERRQ(ierr);
    }
    free(PetscThreadPoint);
    free(arrmutex);
    free(arrcond1);
    free(arrcond2);
    free(arrstart);
    free(arrready);
    free(job_main.pdata);
    free(pVal);
  }
  PetscFunctionReturn(0);
}

#undef __FUNCT__
#define __FUNCT__ "MainWait_Main"
void MainWait_Main() {
  int i,ierr;
  for(i=0; i<PetscMaxThreads; i++) {
    ierr = pthread_mutex_lock(job_main.mutexarray[i]);
    while(*(job_main.arrThreadReady[i])==PETSC_FALSE) {
      ierr = pthread_cond_wait(job_main.cond1array[i],job_main.mutexarray[i]);
    }
    ierr = pthread_mutex_unlock(job_main.mutexarray[i]);
  }
}

#undef __FUNCT__
#define __FUNCT__ "MainJob_Main"
PetscErrorCode MainJob_Main(void* (*pFunc)(void*),void** data,PetscInt n) {
  int i,ierr;
  PetscErrorCode ijoberr = 0;
  if(PetscUseThreadPool) {
    MainWait(); /* you know everyone is waiting to be signalled! */
    job_main.pfunc = pFunc;
    job_main.pdata = data;
    for(i=0; i<PetscMaxThreads; i++) {
      *(job_main.arrThreadReady[i]) = PETSC_FALSE; /* why do this?  suppose you get into MainWait first */
    }
    /* tell the threads to go to work */
    for(i=0; i<PetscMaxThreads; i++) {
      ierr = pthread_cond_signal(job_main.cond2array[i]);
    }
    if(pFunc!=FuncFinish) {
      MainWait(); /* why wait after? guarantees that job gets done before proceeding with result collection (if any) */
    }
  }
  else {
    pthread_t* apThread = (pthread_t*)malloc(n*sizeof(pthread_t));
    PetscThreadRun(MPI_COMM_WORLD,pFunc,n,apThread,data);
    PetscThreadStop(MPI_COMM_WORLD,n,apThread); /* ensures that all threads are finished with the job */
    free(apThread);
  }
  if(ithreaderr) {
    ijoberr = ithreaderr;
  }
  return ijoberr;
}
/****  ****/

/**** Chain Thread Functions ****/
void* PetscThreadFunc_Chain(void* arg) {
  PetscErrorCode iterr;
  int icorr,ierr;
  int* pId = (int*)arg;
  int ThreadId = *pId;
  int SubWorker = ThreadId + 1;
  PetscBool PeeOn;
  cpu_set_t mset;
  //printf("Thread %d In Chain Thread Function\n",ThreadId);
  icorr = ThreadCoreAffinity[ThreadId];
  CPU_ZERO(&mset);
  CPU_SET(icorr,&mset);
  sched_setaffinity(0,sizeof(cpu_set_t),&mset);

  if(ThreadId==(PetscMaxThreads-1)) {
    PeeOn = PETSC_TRUE;
  }
  else {
    PeeOn = PETSC_FALSE;
  }
  if(PeeOn==PETSC_FALSE) {
    /* check your subordinate, wait for him to be ready */
    ierr = pthread_mutex_lock(job_chain.mutexarray[SubWorker]);
    while(*(job_chain.arrThreadReady[SubWorker])==PETSC_FALSE) {
      /* upon entry, automically releases the lock and blocks
       upon return, has the lock */
      ierr = pthread_cond_wait(job_chain.cond1array[SubWorker],job_chain.mutexarray[SubWorker]);
    }
    ierr = pthread_mutex_unlock(job_chain.mutexarray[SubWorker]);
    /* your subordinate is now ready*/
  }
  ierr = pthread_mutex_lock(job_chain.mutexarray[ThreadId]);
  /* update your ready status */
  *(job_chain.arrThreadReady[ThreadId]) = PETSC_TRUE;
  if(ThreadId==0) {
    job_chain.eJobStat = JobCompleted;
    /* signal main */
    ierr = pthread_cond_signal(&main_cond);
  }
  else {
    /* tell your boss that you're ready to work */
    ierr = pthread_cond_signal(job_chain.cond1array[ThreadId]);
  }
  /*  the while loop needs to have an exit
     the 'main' thread can terminate all the threads by performing a broadcast
   and calling FuncFinish */
  while(PetscThreadGo) {
    /* need to check the condition to ensure we don't have to wait
       waiting when you don't have to causes problems
     also need to check the condition to ensure proper handling of spurious wakeups */
    while(*(job_chain.arrThreadReady[ThreadId])==PETSC_TRUE) {
      /*upon entry, automically releases the lock and blocks
       upon return, has the lock */
        ierr = pthread_cond_wait(job_chain.cond2array[ThreadId],job_chain.mutexarray[ThreadId]);
	*(job_chain.arrThreadStarted[ThreadId]) = PETSC_TRUE;
	*(job_chain.arrThreadReady[ThreadId])   = PETSC_FALSE;
    }
    if(ThreadId==0) {
      job_chain.startJob = PETSC_FALSE;
      job_chain.eJobStat = ThreadsWorking;
    }
    ierr = pthread_mutex_unlock(job_chain.mutexarray[ThreadId]);
    if(PeeOn==PETSC_FALSE) {
      /* tell your subworker it's time to get to work */
      ierr = pthread_cond_signal(job_chain.cond2array[SubWorker]);
    }
    /* do your job */
    if(job_chain.pdata==NULL) {
      iterr = (PetscErrorCode)(long int)job_chain.pfunc(job_chain.pdata);
    }
    else {
      iterr = (PetscErrorCode)(long int)job_chain.pfunc(job_chain.pdata[ThreadId]);
    }
    if(iterr!=0) {
      ithreaderr = 1;
    }
    if(PetscThreadGo) {
      /* reset job, get ready for more */
      if(PeeOn==PETSC_FALSE) {
        /* check your subordinate, wait for him to be ready
         how do you know for a fact that your subordinate has actually started? */
        ierr = pthread_mutex_lock(job_chain.mutexarray[SubWorker]);
        while(*(job_chain.arrThreadReady[SubWorker])==PETSC_FALSE||*(job_chain.arrThreadStarted[SubWorker])==PETSC_FALSE) {
          /* upon entry, automically releases the lock and blocks
           upon return, has the lock */
          ierr = pthread_cond_wait(job_chain.cond1array[SubWorker],job_chain.mutexarray[SubWorker]);
        }
        ierr = pthread_mutex_unlock(job_chain.mutexarray[SubWorker]);
        /* your subordinate is now ready */
      }
      ierr = pthread_mutex_lock(job_chain.mutexarray[ThreadId]);
      *(job_chain.arrThreadReady[ThreadId]) = PETSC_TRUE;
      if(ThreadId==0) {
	job_chain.eJobStat = JobCompleted; /* foreman: last thread to complete, guaranteed! */
        /* root thread (foreman) signals 'main' */
        ierr = pthread_cond_signal(&main_cond);
      }
      else {
        /* signal your boss before you go to sleep */
        ierr = pthread_cond_signal(job_chain.cond1array[ThreadId]);
      }
    }
  }
  return NULL;
}

#undef __FUNCT__
#define __FUNCT__ "PetscThreadInitialize_Chain"
void* PetscThreadInitialize_Chain(PetscInt N) {
  PetscInt i,ierr;
  int status;

  if(PetscUseThreadPool) {
    size_t Val1 = (size_t)CACHE_LINE_SIZE;
    size_t Val2 = (size_t)PetscMaxThreads*CACHE_LINE_SIZE;
    arrmutex = (char*)memalign(Val1,Val2);
    arrcond1 = (char*)memalign(Val1,Val2);
    arrcond2 = (char*)memalign(Val1,Val2);
    arrstart = (char*)memalign(Val1,Val2);
    arrready = (char*)memalign(Val1,Val2);
    job_chain.mutexarray       = (pthread_mutex_t**)malloc(PetscMaxThreads*sizeof(pthread_mutex_t*));
    job_chain.cond1array       = (pthread_cond_t**)malloc(PetscMaxThreads*sizeof(pthread_cond_t*));
    job_chain.cond2array       = (pthread_cond_t**)malloc(PetscMaxThreads*sizeof(pthread_cond_t*));
    job_chain.arrThreadStarted = (PetscBool**)malloc(PetscMaxThreads*sizeof(PetscBool*));
    job_chain.arrThreadReady   = (PetscBool**)malloc(PetscMaxThreads*sizeof(PetscBool*));
    /* initialize job structure */
    for(i=0; i<PetscMaxThreads; i++) {
      job_chain.mutexarray[i]        = (pthread_mutex_t*)(arrmutex+CACHE_LINE_SIZE*i);
      job_chain.cond1array[i]        = (pthread_cond_t*)(arrcond1+CACHE_LINE_SIZE*i);
      job_chain.cond2array[i]        = (pthread_cond_t*)(arrcond2+CACHE_LINE_SIZE*i);
      job_chain.arrThreadStarted[i]  = (PetscBool*)(arrstart+CACHE_LINE_SIZE*i);
      job_chain.arrThreadReady[i]    = (PetscBool*)(arrready+CACHE_LINE_SIZE*i);
    }
    for(i=0; i<PetscMaxThreads; i++) {
      ierr = pthread_mutex_init(job_chain.mutexarray[i],NULL);
      ierr = pthread_cond_init(job_chain.cond1array[i],NULL);
      ierr = pthread_cond_init(job_chain.cond2array[i],NULL);
      *(job_chain.arrThreadStarted[i])  = PETSC_FALSE;
      *(job_chain.arrThreadReady[i])    = PETSC_FALSE;
    }
    job_chain.pfunc = NULL;
    job_chain.pdata = (void**)malloc(N*sizeof(void*));
    job_chain.startJob = PETSC_FALSE;
    job_chain.eJobStat = JobInitiated;
    pVal = (int*)malloc(N*sizeof(int));
    /* allocate memory in the heap for the thread structure */
    PetscThreadPoint = (pthread_t*)malloc(N*sizeof(pthread_t));
    /* create threads */
    for(i=0; i<N; i++) {
      pVal[i] = i;
      status = pthread_create(&PetscThreadPoint[i],NULL,PetscThreadFunc,&pVal[i]);
      /* should check error */
    }
  }
  else {
  }
  return NULL;
}


#undef __FUNCT__
#define __FUNCT__ "PetscThreadFinalize_Chain"
PetscErrorCode PetscThreadFinalize_Chain() {
  int i,ierr;
  void* jstatus;

  PetscFunctionBegin;

  if(PetscUseThreadPool) {
    MainJob(FuncFinish,NULL,PetscMaxThreads);  /* set up job and broadcast work */
    /* join the threads */
    for(i=0; i<PetscMaxThreads; i++) {
      ierr = pthread_join(PetscThreadPoint[i],&jstatus);
      /* should check error */
    }
    free(PetscThreadPoint);
    free(arrmutex);
    free(arrcond1);
    free(arrcond2);
    free(arrstart);
    free(arrready);
    free(job_chain.pdata);
    free(pVal);
  }
  else {
  }
  PetscFunctionReturn(0);
}

#undef __FUNCT__
#define __FUNCT__ "MainWait_Chain"
void MainWait_Chain() {
  int ierr;
  ierr = pthread_mutex_lock(job_chain.mutexarray[0]);
  while(job_chain.eJobStat<JobCompleted||job_chain.startJob==PETSC_TRUE) {
    ierr = pthread_cond_wait(&main_cond,job_chain.mutexarray[0]);
  }
  ierr = pthread_mutex_unlock(job_chain.mutexarray[0]);
}

#undef __FUNCT__
#define __FUNCT__ "MainJob_Chain"
PetscErrorCode MainJob_Chain(void* (*pFunc)(void*),void** data,PetscInt n) {
  int i,ierr;
  PetscErrorCode ijoberr = 0;
  if(PetscUseThreadPool) {
    MainWait();
    job_chain.pfunc = pFunc;
    job_chain.pdata = data;
    job_chain.startJob = PETSC_TRUE;
    for(i=0; i<PetscMaxThreads; i++) {
      *(job_chain.arrThreadStarted[i]) = PETSC_FALSE;
    }
    job_chain.eJobStat = JobInitiated;
    ierr = pthread_cond_signal(job_chain.cond2array[0]);
    if(pFunc!=FuncFinish) {
      MainWait(); /* why wait after? guarantees that job gets done before proceeding with result collection (if any) */
    }
  }
  else {
    pthread_t* apThread = (pthread_t*)malloc(n*sizeof(pthread_t));
    PetscThreadRun(MPI_COMM_WORLD,pFunc,n,apThread,data);
    PetscThreadStop(MPI_COMM_WORLD,n,apThread); /* ensures that all threads are finished with the job */
    free(apThread);
  }
  if(ithreaderr) {
    ijoberr = ithreaderr;
  }
  return ijoberr;
}
/****  ****/

#if defined(PETSC_HAVE_PTHREAD_BARRIER)
/**** True Thread Functions ****/
void* PetscThreadFunc_True(void* arg) {
  int icorr,ierr,iVal;
  int* pId = (int*)arg;
  int ThreadId = *pId;
  PetscErrorCode iterr;
  cpu_set_t mset;
  //printf("Thread %d In True Pool Thread Function\n",ThreadId);
  icorr = ThreadCoreAffinity[ThreadId];
  CPU_ZERO(&mset);
  CPU_SET(icorr,&mset);
  sched_setaffinity(0,sizeof(cpu_set_t),&mset);

  ierr = pthread_mutex_lock(&job_true.mutex);
  job_true.iNumReadyThreads++;
  if(job_true.iNumReadyThreads==PetscMaxThreads) {
    ierr = pthread_cond_signal(&main_cond);
  }
  /*the while loop needs to have an exit
    the 'main' thread can terminate all the threads by performing a broadcast
   and calling FuncFinish */
  while(PetscThreadGo) {
    /*need to check the condition to ensure we don't have to wait
      waiting when you don't have to causes problems
     also need to wait if another thread sneaks in and messes with the predicate */
    while(job_true.startJob==PETSC_FALSE&&job_true.iNumJobThreads==0) {
      /* upon entry, automically releases the lock and blocks
       upon return, has the lock */
      ierr = pthread_cond_wait(&job_true.cond,&job_true.mutex);
    }
    job_true.startJob = PETSC_FALSE;
    job_true.iNumJobThreads--;
    job_true.iNumReadyThreads--;
    iVal = PetscMaxThreads-job_true.iNumReadyThreads-1;
    pthread_mutex_unlock(&job_true.mutex);
    if(job_true.pdata==NULL) {
      iterr = (PetscErrorCode)(long int)job_true.pfunc(job_true.pdata);
    }
    else {
      iterr = (PetscErrorCode)(long int)job_true.pfunc(job_true.pdata[iVal]);
    }
    if(iterr!=0) {
      ithreaderr = 1;
    }
    /* the barrier is necessary BECAUSE: look at job_true.iNumReadyThreads
      what happens if a thread finishes before they all start? BAD!
     what happens if a thread finishes before any else start? BAD! */
    pthread_barrier_wait(job_true.pbarr); /* ensures all threads are finished */
    /* reset job */
    if(PetscThreadGo) {
      pthread_mutex_lock(&job_true.mutex);
      job_true.iNumReadyThreads++;
      if(job_true.iNumReadyThreads==PetscMaxThreads) {
	/* signal the 'main' thread that the job is done! (only done once) */
	ierr = pthread_cond_signal(&main_cond);
      }
    }
  }
  return NULL;
}

#undef __FUNCT__
#define __FUNCT__ "PetscThreadInitialize_True"
void* PetscThreadInitialize_True(PetscInt N) {
  PetscInt i;
  int status;

  if(PetscUseThreadPool) {
    pVal = (int*)malloc(N*sizeof(int));
    /* allocate memory in the heap for the thread structure */
    PetscThreadPoint = (pthread_t*)malloc(N*sizeof(pthread_t));
    BarrPoint = (pthread_barrier_t*)malloc((N+1)*sizeof(pthread_barrier_t)); /* BarrPoint[0] makes no sense, don't use it! */
    job_true.pdata = (void**)malloc(N*sizeof(void*));
    for(i=0; i<N; i++) {
      pVal[i] = i;
      status = pthread_create(&PetscThreadPoint[i],NULL,PetscThreadFunc,&pVal[i]);
      /* error check to ensure proper thread creation */
      status = pthread_barrier_init(&BarrPoint[i+1],NULL,i+1);
      /* should check error */
    }
  }
  else {
  }
  return NULL;
}


#undef __FUNCT__
#define __FUNCT__ "PetscThreadFinalize_True"
PetscErrorCode PetscThreadFinalize_True() {
  int i,ierr;
  void* jstatus;

  PetscFunctionBegin;

  if(PetscUseThreadPool) {
    MainJob(FuncFinish,NULL,PetscMaxThreads);  /* set up job and broadcast work */
    /* join the threads */
    for(i=0; i<PetscMaxThreads; i++) {
      ierr = pthread_join(PetscThreadPoint[i],&jstatus);
      /* should check error */
    }
    free(BarrPoint);
    free(PetscThreadPoint);
  }
  else {
  }
  PetscFunctionReturn(0);
}

#undef __FUNCT__
#define __FUNCT__ "MainWait_True"
void MainWait_True() {
  int ierr;
  while(job_true.iNumReadyThreads<PetscMaxThreads||job_true.startJob==PETSC_TRUE) {
    ierr = pthread_cond_wait(&main_cond,&job_true.mutex);
  }
  ierr = pthread_mutex_unlock(&job_true.mutex);
}

#undef __FUNCT__
#define __FUNCT__ "MainJob_True"
PetscErrorCode MainJob_True(void* (*pFunc)(void*),void** data,PetscInt n) {
  int ierr;
  PetscErrorCode ijoberr = 0;
  if(PetscUseThreadPool) {
    MainWait();
    job_true.pfunc = pFunc;
    job_true.pdata = data;
    job_true.pbarr = &BarrPoint[n];
    job_true.iNumJobThreads = n;
    job_true.startJob = PETSC_TRUE;
    ierr = pthread_cond_broadcast(&job_true.cond);
    if(pFunc!=FuncFinish) {
      MainWait(); /* why wait after? guarantees that job gets done */
    }
  }
  else {
    pthread_t* apThread = (pthread_t*)malloc(n*sizeof(pthread_t));
    PetscThreadRun(MPI_COMM_WORLD,pFunc,n,apThread,data);
    PetscThreadStop(MPI_COMM_WORLD,n,apThread); /* ensures that all threads are finished with the job */
    free(apThread);
  }
  if(ithreaderr) {
    ijoberr = ithreaderr;
  }
  return ijoberr;
}
/****  ****/
#endif

void* FuncFinish(void* arg) {
  PetscThreadGo = PETSC_FALSE;
  return(0);
}

#endif<|MERGE_RESOLUTION|>--- conflicted
+++ resolved
@@ -1,7 +1,3 @@
-<<<<<<< HEAD
-//new kds file - implements all thread pool versions
-=======
->>>>>>> af359df3
 /*
 
    This file defines part of the initialization of PETSc
@@ -417,62 +413,6 @@
 
 
   /*
-<<<<<<< HEAD
-      Determine whether to use thread pool
-   */
-  ierr = PetscOptionsHasName(PETSC_NULL,"-use_thread_pool",&flg1);CHKERRQ(ierr);
-  if(flg1) {
-    PetscUseThreadPool = PETSC_TRUE;
-    PetscInt N_CORES = get_nprocs();
-    ThreadCoreAffinity = (int*)malloc(N_CORES*sizeof(int));
-    char tstr[9];
-    char tbuf[2];
-    strcpy(tstr,"-thread");
-    for(i=0;i<PetscMaxThreads;i++) {
-      ThreadCoreAffinity[i] = i;  //default
-      sprintf(tbuf,"%d",i);
-      strcat(tstr,tbuf);
-      ierr = PetscOptionsHasName(PETSC_NULL,tstr,&flg1);CHKERRQ(ierr);
-      if(flg1) {
-        ierr = PetscOptionsGetInt(PETSC_NULL,tstr,&ThreadCoreAffinity[i],PETSC_NULL);CHKERRQ(ierr);
-        ThreadCoreAffinity[i] = ThreadCoreAffinity[i]%N_CORES; //check on the user
-      }
-      tstr[7] = '\0';
-    }
-    //get the thread pool type
-    PetscInt ipool = 0;
-    ierr = PetscOptionsGetInt(PETSC_NULL,"-pool",&ipool,PETSC_NULL);CHKERRQ(ierr);
-    switch(ipool) {
-    case 1:
-      PetscThreadFunc       = &PetscThreadFunc_Tree;
-      PetscThreadInitialize = &PetscThreadInitialize_Tree;
-      PetscThreadFinalize   = &PetscThreadFinalize_Tree;
-      MainWait              = &MainWait_Tree;
-      MainJob               = &MainJob_Tree;
-      break;
-    case 2:
-      PetscThreadFunc       = &PetscThreadFunc_Main;
-      PetscThreadInitialize = &PetscThreadInitialize_Main;
-      PetscThreadFinalize   = &PetscThreadFinalize_Main;
-      MainWait              = &MainWait_Main;
-      MainJob               = &MainJob_Main;
-      break;
-    case 3:
-      PetscThreadFunc       = &PetscThreadFunc_Chain;
-      PetscThreadInitialize = &PetscThreadInitialize_Chain;
-      PetscThreadFinalize   = &PetscThreadFinalize_Chain;
-      MainWait              = &MainWait_Chain;
-      MainJob               = &MainJob_Chain;
-      break;
-    default:
-      PetscThreadFunc       = &PetscThreadFunc_True;
-      PetscThreadInitialize = &PetscThreadInitialize_True;
-      PetscThreadFinalize   = &PetscThreadFinalize_True;
-      MainWait              = &MainWait_True;
-      MainJob               = &MainJob_True;
-      break;
-    }
-  }
   else {
     //need to define these in the case on 'no threads' or 'thread create/destroy'
     //could take any of the above versions
@@ -480,10 +420,6 @@
     PetscThreadFinalize   = &PetscThreadFinalize_True;
     MainJob               = &MainJob_True;
   }
-  PetscThreadInitialize(PetscMaxThreads);
-  /*
-=======
->>>>>>> af359df3
       Print the PETSc version information
   */
   ierr = PetscOptionsHasName(PETSC_NULL,"-v",&flg1);CHKERRQ(ierr);
