#include "zope.h"

/*
 * Opens a socket to the PETSc remote server
 * returns a file descriptor for the socket
 *
 * Note: PETSC_HAVE_SYS_SOCKET_H is not defined on Windows
 * and SO_REUSEADDR is not defined on BGL. In either case,
 * this functionality gets disabled.  
 */  

extern FILE *petsc_history;

PetscErrorCode PETSC_DLLEXPORT PetscOpenSocket(char * hostname, int portnum, int * clientfd){
#if defined(PETSC_HAVE_SYS_SOCKET_H) && defined(SO_REUSEADDR)
    struct sockaddr_in sin;
    typedef struct sockaddr SA;
    struct hostent *host;
    PetscErrorCode ierr;

    PetscFunctionBegin;
    /* retrieve information of host */
    host = gethostbyname(hostname);
    if(!host){
        SETERRQ(PETSC_ERR_ARG_CORRUPT, "unknown host");}
<<<<<<< HEAD
#if defined(PETSC_HAVE_SYS_SOCKET_H) && defined(SO_REUSEADDR)
=======
>>>>>>> b98bf947
    sin.sin_family = AF_INET;
    ierr = PetscMemcpy((char *)&sin.sin_addr,host->h_addr, host->h_length); CHKERRQ(ierr);
    sin.sin_port = htons(portnum);
    /* active open */
    if((*clientfd = socket(AF_INET, SOCK_STREAM, 0)) < 0 ){
        SETERRQ(PETSC_ERR_ARG_CORRUPT,"could not create new socket for client");}
    if(connect(*clientfd, (SA*)&sin, sizeof(sin)) < 0){
        SETERRQ(PETSC_ERR_ARG_CORRUPT,"could not create new connection for client");
        close(*clientfd);}
    PetscFunctionReturn(0);
#else
  SETERRQ(PETSC_ERR_SUP,"Sockets not supported");
#endif
}

/*
 * Recieve function with error handeling
 *
 */
PetscErrorCode PETSC_DLLEXPORT PetscFdRecv(int fd, void *buf, size_t len, int flags, unsigned int *size){
#if defined(PETSC_HAVE_SYS_SOCKET_H) && defined(SO_REUSEADDR)
  ssize_t recvLen;
#endif

  PetscFunctionBegin;
#if defined(PETSC_HAVE_SYS_SOCKET_H) && defined(SO_REUSEADDR)
  recvLen = recv(fd, buf, len, flags);
  if(recvLen < 0) {SETERRQ(PETSC_ERR_ARG_CORRUPT,"Could not complete recv");}
  *size = (unsigned int) recvLen;
#else
  SETERRQ(PETSC_ERR_SUP,"Sockets not supported");
#endif
  PetscFunctionReturn(0);
}   

/*
 * Write function with error handeling
 *
 */
PetscErrorCode PETSC_DLLEXPORT PetscFdWrite(int fd, void *buf, size_t len, unsigned int *size){
#if defined(PETSC_HAVE_SYS_SOCKET_H) && defined(SO_REUSEADDR)
  ssize_t sendLen;
#endif

  PetscFunctionBegin;
#if defined(PETSC_HAVE_SYS_SOCKET_H) && defined(SO_REUSEADDR)
  sendLen = write(fd, buf, len);
  if(sendLen < 0) {SETERRQ(PETSC_ERR_ARG_CORRUPT, "Could not complete write: ");}
  *size = (unsigned int) sendLen;
#else
  SETERRQ(PETSC_ERR_SUP,"Sockets not supported");
#endif
  PetscFunctionReturn(0);
}  

/*
 * Opens a listening socket to allow for the PETSc remote to set options
 *
 */
PetscErrorCode PETSC_DLLEXPORT PetscSocketListen(char * hostname, int portnum, int *listenfd){
    const int MAX_BUF = 256;
    int MAX_PENDING = 1;
    int optval = 1;
    char iname[256];
    char value[256];
    unsigned int len = 0;
    unsigned int len2 = 0;
    int newfd,flags;
    PetscErrorCode ierr;
#if defined(PETSC_HAVE_SYS_SOCKET_H) && defined(SO_REUSEADDR)
    struct sockaddr_in sin;
    typedef struct sockaddr SA;
    socklen_t sin_size, sout_size;
    int PETSC_LISTEN_CHECK = 0;
#endif
    
    PetscFunctionBegin;
#if defined(PETSC_HAVE_SYS_SOCKET_H) && defined(SO_REUSEADDR)
    sin.sin_family = AF_INET;
    sin.sin_addr.s_addr = INADDR_ANY;
    sin.sin_port = htons(portnum);
    /* passive open */
    if((*listenfd = socket(PF_INET, SOCK_STREAM, 0)) < 0){
        SETERRQ(PETSC_ERR_ARG_CORRUPT, "could not make a new socket for server");}

    /* Allow for non-blocking on the socket */
    if(!(flags = fcntl(*listenfd, F_GETFL, NULL)))
      SETERRQ(PETSC_ERR_ARG_CORRUPT,"flags error");
    flags = 0 | O_NONBLOCK;
    if(fcntl(*listenfd, F_SETFL, 0 | O_NONBLOCK)) 
      SETERRQ(PETSC_ERR_ARG_CORRUPT,"flags error");
    /* so it is possible to reuse port numbers */
    if(setsockopt(*listenfd, SOL_SOCKET, SO_REUSEADDR,
                (const void *)&optval, sizeof(int)) < 0)
        SETERRQ(PETSC_ERR_ARG_CORRUPT,"Could not open a new socket");
    if((bind(*listenfd, (SA*)&sin, sizeof(sin))) < 0)
      SETERRQ(PETSC_ERR_ARG_CORRUPT,"Could not complete bind");
    listen(*listenfd, MAX_PENDING);
    /* Non-blocking busy loop waiting for a connnection */
    if(fork() == 0){
      /* PETSC_LISTEN_CHECK is set in PetscInitilize and PetscFinalize to
         tell the forked process when the program has finished */
      while(PETSC_LISTEN_CHECK){
	sin_size = sizeof(struct sockaddr_in);
	/* non-blocking listen */
        if((newfd = accept(*listenfd, (SA*)&sin, &sout_size)) < 0){
	  if(errno == EAGAIN) break;
	  SETERRQ(PETSC_ERR_ARG_CORRUPT,"Could not complete accept");}
        /* If a connection is found, fork off process to handle the connection */
        if(fork() == 0){
          close(*listenfd);
          PetscFdRecv(newfd, iname, MAX_BUF, 0, &len);
	  iname[len] = '\0';
	  printf("len = %d iname = %s\n",len, iname);
	  PetscFdWrite(newfd, iname, MAX_BUF, &len2);
          PetscFdRecv(newfd, value, MAX_BUF, 0, &len);
	  value[len] = '\0';
	  printf("len = %d value = %s\n", len, value);
	  ierr = PetscOptionsSetValue(iname, value); CHKERRQ(ierr);
	  close(newfd);
	  exit(0);}
	close(newfd);
	if(!PETSC_LISTEN_CHECK) exit(0);}
      exit(0);}
#else
  SETERRQ(PETSC_ERR_SUP,"Sockets not supported");
#endif
    PetscFunctionReturn(0);}<|MERGE_RESOLUTION|>--- conflicted
+++ resolved
@@ -23,10 +23,6 @@
     host = gethostbyname(hostname);
     if(!host){
         SETERRQ(PETSC_ERR_ARG_CORRUPT, "unknown host");}
-<<<<<<< HEAD
-#if defined(PETSC_HAVE_SYS_SOCKET_H) && defined(SO_REUSEADDR)
-=======
->>>>>>> b98bf947
     sin.sin_family = AF_INET;
     ierr = PetscMemcpy((char *)&sin.sin_addr,host->h_addr, host->h_length); CHKERRQ(ierr);
     sin.sin_port = htons(portnum);
