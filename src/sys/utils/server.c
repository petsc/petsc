/*
    Code for allocating Unix shared memory on MPI rank 0 and later accessing it from other MPI processes
*/
#include <petscsys.h>

PetscBool PCMPIServerActive    = PETSC_FALSE; // PETSc is running in server mode
PetscBool PCMPIServerInSolve   = PETSC_FALSE; // A parallel server solve is occurring
PetscBool PCMPIServerUseShmget = PETSC_TRUE;  // Use Unix shared memory for distributing objects

#if defined(PETSC_HAVE_SHMGET)
  #include <sys/shm.h>
  #include <sys/mman.h>
  #include <errno.h>

typedef struct _PetscShmgetAllocation *PetscShmgetAllocation;
struct _PetscShmgetAllocation {
  void                 *addr; // address on this process; points to same physical address on all processes
  int                   shmkey, shmid;
  size_t                sz;
  PetscShmgetAllocation next;
};
static PetscShmgetAllocation allocations = NULL;

typedef struct {
  size_t shmkey[3];
  size_t sz[3];
} BcastInfo;

#endif

/*@C
  PetscShmgetAddressesFinalize - frees any shared memory that was allocated by `PetscShmgetAllocateArray()` but
  not deallocated with `PetscShmgetDeallocateArray()`

  Level: developer

  Notes:
  This prevents any shared memory allocated, but not deallocated, from remaining on the system and preventing
  its future use.

  If the program crashes outstanding shared memory allocations may remain.

.seealso: `PetscShmgetAllocateArray()`, `PetscShmgetDeallocateArray()`, `PetscShmgetUnmapAddresses()`
@*/
PetscErrorCode PetscShmgetAddressesFinalize(void)
{
  PetscFunctionBegin;
#if defined(PETSC_HAVE_SHMGET)
  PetscShmgetAllocation next = allocations, previous = NULL;

  while (next) {
    PetscCheck(!shmctl(next->shmid, IPC_RMID, NULL), PETSC_COMM_SELF, PETSC_ERR_SYS, "Unable to free shared memory key %d shmid %d %s, see PCMPIServerBegin()", next->shmkey, next->shmid, strerror(errno));
    previous = next;
    next     = next->next;
    PetscCall(PetscFree(previous));
  }
#endif
  PetscFunctionReturn(PETSC_SUCCESS);
}

/* takes a void so can work bsan safe with PetscObjectContainerCompose() */
PetscErrorCode PCMPIServerAddressesDestroy(void **ctx)
{
  PCMPIServerAddresses *addresses = (PCMPIServerAddresses *)*ctx;

  PetscFunctionBegin;
#if defined(PETSC_HAVE_SHMGET)
  PetscCall(PetscShmgetUnmapAddresses(addresses->n, addresses->addr));
  PetscCall(PetscFree(addresses));
#endif
  PetscFunctionReturn(PETSC_SUCCESS);
}

/*@C
  PetscShmgetMapAddresses - given shared address on the first MPI process determines the
  addresses on the other MPI processes that map to the same physical memory

  Input Parameters:
+ comm       - the `MPI_Comm` to scatter the address
. n          - the number of addresses, each obtained on MPI process zero by `PetscShmgetAllocateArray()`
- baseaddres - the addresses on the first MPI process, ignored on all but first process

  Output Parameter:
. addres - the addresses on each MPI process, the array of void * must already be allocated

  Level: developer

  Note:
  This routine does nothing if `PETSC_HAVE_SHMGET` is not defined

.seealso: `PetscShmgetDeallocateArray()`, `PetscShmgetAllocateArray()`, `PetscShmgetUnmapAddresses()`
@*/
PetscErrorCode PetscShmgetMapAddresses(MPI_Comm comm, PetscInt n, const void **baseaddres, void **addres)
{
  PetscFunctionBegin;
#if defined(PETSC_HAVE_SHMGET)
  if (PetscGlobalRank == 0) {
    BcastInfo bcastinfo = {
      {0, 0, 0},
      {0, 0, 0}
    };
    for (PetscInt i = 0; i < n; i++) {
      PetscShmgetAllocation allocation = allocations;

      while (allocation) {
        if (allocation->addr == baseaddres[i]) {
          bcastinfo.shmkey[i] = allocation->shmkey;
          bcastinfo.sz[i]     = allocation->sz;
          addres[i]           = (void *)baseaddres[i];
          break;
        }
        allocation = allocation->next;
      }
      PetscCheck(allocation, comm, PETSC_ERR_PLIB, "Unable to locate PCMPI allocated shared address %p, see PCMPIServerBegin()", baseaddres[i]);
    }
    PetscCall(PetscInfo(NULL, "Mapping PCMPI Server array %p\n", addres[0]));
    PetscCallMPI(MPI_Bcast(&bcastinfo, 6, MPIU_SIZE_T, 0, comm));
  } else {
    BcastInfo bcastinfo = {
      {0, 0, 0},
      {0, 0, 0}
    };
    int    shmkey = 0;
    size_t sz     = 0;

    PetscCallMPI(MPI_Bcast(&bcastinfo, 6, MPIU_SIZE_T, 0, comm));
    for (PetscInt i = 0; i < n; i++) {
      PetscShmgetAllocation next = allocations, previous = NULL;

      shmkey = (int)bcastinfo.shmkey[i];
      sz     = bcastinfo.sz[i];
      while (next) {
        if (next->shmkey == shmkey) addres[i] = next->addr;
        previous = next;
        next     = next->next;
      }
      if (!next) {
        PetscShmgetAllocation allocation;
        PetscCall(PetscCalloc(sizeof(struct _PetscShmgetAllocation), &allocation));
        allocation->shmkey = shmkey;
        allocation->sz     = sz;
        allocation->shmid  = shmget(allocation->shmkey, allocation->sz, 0666);
        PetscCheck(allocation->shmid != -1, PETSC_COMM_SELF, PETSC_ERR_SYS, "Unable to map PCMPI shared memory key %d of size %d, see PCMPIServerBegin()", allocation->shmkey, (int)allocation->sz);
        allocation->addr = shmat(allocation->shmid, NULL, 0);
        PetscCheck(allocation->addr, PETSC_COMM_SELF, PETSC_ERR_SYS, "Unable to map PCMPI shared memory key %d, see PCMPIServerBegin()", allocation->shmkey);
        addres[i] = allocation->addr;
        if (previous) previous->next = allocation;
        else allocations = allocation;
      }
    }
  }
#endif
  PetscFunctionReturn(PETSC_SUCCESS);
}

/*@C
  PetscShmgetUnmapAddresses - given shared addresses on a MPI process unlink it

  Input Parameters:
+ n      - the number of addresses, each obtained on MPI process zero by `PetscShmgetAllocateArray()`
- addres - the addresses

  Level: developer

  Note:
  This routine does nothing if `PETSC_HAVE_SHMGET` is not defined

.seealso: `PetscShmgetDeallocateArray()`, `PetscShmgetAllocateArray()`, `PetscShmgetMapAddresses()`
@*/
PetscErrorCode PetscShmgetUnmapAddresses(PetscInt n, void **addres)
{
  PetscFunctionBegin;
#if defined(PETSC_HAVE_SHMGET)
  if (PetscGlobalRank > 0) {
    for (PetscInt i = 0; i < n; i++) {
      PetscShmgetAllocation next = allocations, previous = NULL;
      PetscBool             found = PETSC_FALSE;

      while (next) {
        if (next->addr == addres[i]) {
          PetscCheck(!shmdt(next->addr), PETSC_COMM_SELF, PETSC_ERR_SYS, "Unable to shmdt() location %s, see PCMPIServerBegin()", strerror(errno));
          if (previous) previous->next = next->next;
          else allocations = next->next;
          PetscCall(PetscFree(next));
          found = PETSC_TRUE;
          break;
        }
        previous = next;
        next     = next->next;
      }
      PetscCheck(found, PETSC_COMM_SELF, PETSC_ERR_PLIB, "Unable to find address %p to unmap, see PCMPIServerBegin()", addres[i]);
    }
  }
#endif
  PetscFunctionReturn(PETSC_SUCCESS);
}

/*@C
  PetscShmgetAllocateArray - allocates shared memory accessible by all MPI processes in the server

  Not Collective, only called on the first MPI process

  Input Parameters:
+ sz  - the number of elements in the array
- asz - the size of an entry in the array, for example `sizeof(PetscScalar)`

  Output Parameters:
. addr - the address of the array

  Level: developer

  Notes:
  Uses `PetscMalloc()` if `PETSC_HAVE_SHMGET` is not defined or the MPI linear solver server is not running

  Sometimes when a program crashes, shared memory IDs may remain, making it impossible to rerun the program.
  Use
.vb
  $PETSC_DIR/lib/petsc/bin/petscfreesharedmemory
.ve to free that memory. The Linux command `ipcrm --all` or macOS command `for i in $(ipcs -m | tail -$(expr $(ipcs -m | wc -l) - 3) | tr -s ' ' | cut -d" " -f3); do ipcrm -M $i; done`
  will also free the memory.

  Use the Unix command `ipcs -m` to see what memory IDs are currently allocated and `ipcrm -m ID` to remove a memory ID

  Under Apple macOS the following file must be copied to /Library/LaunchDaemons/sharedmemory.plist (ensure this file is owned by root and not the user)
  and the machine rebooted before using shared memory
.vb
<?xml version="1.0" encoding="UTF-8"?>
<!DOCTYPE plist PUBLIC "-//Apple//DTD PLIST 1.0//EN" "http://www.apple.com/DTDs/PropertyList-1.0.dtd">
<plist version="1.0">
<dict>
 <key>Label</key>
 <string>shmemsetup</string>
 <key>UserName</key>
 <string>root</string>
 <key>GroupName</key>
 <string>wheel</string>
 <key>ProgramArguments</key>
 <array>
 <string>/usr/sbin/sysctl</string>
 <string>-w</string>
 <string>kern.sysv.shmmax=4194304000</string>
 <string>kern.sysv.shmmni=2064</string>
 <string>kern.sysv.shmseg=2064</string>
 <string>kern.sysv.shmall=131072000</string>
  </array>
 <key>KeepAlive</key>
 <false/>
 <key>RunAtLoad</key>
 <true/>
</dict>
</plist>
.ve

  Use the command
.vb
  /usr/sbin/sysctl -a | grep shm
.ve
  to confirm that the shared memory limits you have requested are available.

  Fortran Note:
  The calling sequence is `PetscShmgetAllocateArray[Scalar,Int](PetscInt start, PetscInt len, Petsc[Scalar,Int], pointer :: d1(:), ierr)`

  Developer Note:
  More specifically this uses `PetscMalloc()` if `!PCMPIServerUseShmget` || `!PCMPIServerActive` || `PCMPIServerInSolve`
  where `PCMPIServerInSolve` indicates that the solve is nested inside a MPI linear solver server solve and hence should
  not allocate the vector and matrix memory in shared memory.

.seealso: [](sec_pcmpi), `PCMPIServerBegin()`, `PCMPI`, `KSPCheckPCMPI()`, `PetscShmgetDeallocateArray()`
@*/
PetscErrorCode PetscShmgetAllocateArray(size_t sz, size_t asz, void **addr)
{
  PetscFunctionBegin;
  if (!PCMPIServerUseShmget || !PCMPIServerActive || PCMPIServerInSolve) PetscCall(PetscMalloc(sz * asz, addr));
#if defined(PETSC_HAVE_SHMGET)
  else {
    PetscShmgetAllocation allocation;
    static int            shmkeys = 10;

    PetscCall(PetscCalloc(sizeof(struct _PetscShmgetAllocation), &allocation));
    allocation->shmkey = shmkeys++;
    allocation->sz     = sz * asz;
    allocation->shmid  = shmget(allocation->shmkey, allocation->sz, 0666 | IPC_CREAT);
    PetscCheck(allocation->shmid != -1, PETSC_COMM_SELF, PETSC_ERR_LIB, "Unable to schmget() of size %d with key %d %s see PetscShmgetAllocateArray()", (int)allocation->sz, allocation->shmkey, strerror(errno));
    allocation->addr = shmat(allocation->shmid, NULL, 0);
    PetscCheck(allocation->addr, PETSC_COMM_SELF, PETSC_ERR_LIB, "Unable to shmat() of shmid %d %s", allocation->shmid, strerror(errno));
  #if PETSC_SIZEOF_VOID_P == 8
<<<<<<< HEAD
    PetscCheck((uint64_t)allocation->addr != 0xffffffffffffffff, PETSC_COMM_SELF, PETSC_ERR_LIB, "shmat() of shmid %d returned 0xffffffffffffffff %s", allocation->shmid, strerror(errno));
=======
    PetscCheck((uint64_t)allocation->addr != 0xffffffffffffffff, PETSC_COMM_SELF, PETSC_ERR_LIB, "shmat() of shmid %d returned 0xffffffffffffffff %s, see PCMPIServerBegin()", (int)allocation->shmid, strerror(errno));
>>>>>>> b1aa7d88
  #endif

    if (!allocations) allocations = allocation;
    else {
      PetscShmgetAllocation next = allocations;
      while (next->next) next = next->next;
      next->next = allocation;
    }
    *addr = allocation->addr;
    PetscCall(PetscInfo(NULL, "Allocating PCMPI Server array %p shmkey %d shmid %d size %d\n", *addr, allocation->shmkey, allocation->shmid, (int)allocation->sz));
  }
#endif
  PetscFunctionReturn(PETSC_SUCCESS);
}

/*@C
  PetscShmgetDeallocateArray - deallocates shared memory accessible by all MPI processes in the server

  Not Collective, only called on the first MPI process

  Input Parameter:
. addr - the address of array

  Level: developer

  Note:
  Uses `PetscFree()` if `PETSC_HAVE_SHMGET` is not defined or the MPI linear solver server is not running

  Fortran Note:
  The calling sequence is `PetscShmgetDeallocateArray[Scalar,Int](Petsc[Scalar,Int], pointer :: d1(:), ierr)`

.seealso: [](sec_pcmpi), `PCMPIServerBegin()`, `PCMPI`, `KSPCheckPCMPI()`, `PetscShmgetAllocateArray()`
@*/
PetscErrorCode PetscShmgetDeallocateArray(void **addr)
{
  PetscFunctionBegin;
  if (!*addr) PetscFunctionReturn(PETSC_SUCCESS);
  if (!PCMPIServerUseShmget || !PCMPIServerActive || PCMPIServerInSolve) PetscCall(PetscFree(*addr));
#if defined(PETSC_HAVE_SHMGET)
  else {
    PetscShmgetAllocation next = allocations, previous = NULL;

    while (next) {
      if (next->addr == *addr) {
        PetscCall(PetscInfo(NULL, "Deallocating PCMPI Server array %p shmkey %d shmid %d size %d\n", *addr, next->shmkey, next->shmid, (int)next->sz));
        PetscCheck(!shmdt(next->addr), PETSC_COMM_SELF, PETSC_ERR_SYS, "Unable to shmdt() location %s, see PCMPIServerBegin()", strerror(errno));
        PetscCheck(!shmctl(next->shmid, IPC_RMID, NULL), PETSC_COMM_SELF, PETSC_ERR_SYS, "Unable to free shared memory addr %p key %d shmid %d %s, see PCMPIServerBegin()", *addr, next->shmkey, next->shmid, strerror(errno));
        *addr = NULL;
        if (previous) previous->next = next->next;
        else allocations = next->next;
        PetscCall(PetscFree(next));
        PetscFunctionReturn(PETSC_SUCCESS);
      }
      previous = next;
      next     = next->next;
    }
    SETERRQ(PETSC_COMM_SELF, PETSC_ERR_PLIB, "Unable to locate PCMPI allocated shared memory address %p", *addr);
  }
#endif
  PetscFunctionReturn(PETSC_SUCCESS);
}

#if defined(PETSC_USE_FORTRAN_BINDINGS)
  #include <petsc/private/f90impl.h>

  #if defined(PETSC_HAVE_FORTRAN_CAPS)
    #define petscshmgetallocatearrayscalar_   PETSCSHMGETALLOCATEARRAYSCALAR
    #define petscshmgetdeallocatearrayscalar_ PETSCSHMGETDEALLOCATEARRAYSCALAR
    #define petscshmgetallocatearrayint_      PETSCSHMGETALLOCATEARRAYINT
    #define petscshmgetdeallocatearrayint_    PETSCSHMGETDEALLOCATEARRAYINT
  #elif !defined(PETSC_HAVE_FORTRAN_UNDERSCORE)
    #define petscshmgetallocatearrayscalar_   petscshmgetallocatearrayscalar
    #define petscshmgetdeallocatearrayscalar_ petscshmgetdeallocatearrayscalar
    #define petscshmgetallocatearrayint_      petscshmgetallocatearrayint
    #define petscshmgetdeallocatearrayint_    petscshmgetdeallocatearrayint
  #endif

PETSC_EXTERN void petscshmgetallocatearrayscalar_(PetscInt *start, PetscInt *len, F90Array1d *a, PetscErrorCode *ierr PETSC_F90_2PTR_PROTO(ptrd))
{
  PetscScalar *aa;

  *ierr = PetscShmgetAllocateArray(*len, sizeof(PetscScalar), (void **)&aa);
  if (*ierr) return;
  *ierr = F90Array1dCreate(aa, MPIU_SCALAR, *start, *len, a PETSC_F90_2PTR_PARAM(ptrd));
}

PETSC_EXTERN void petscshmgetdeallocatearrayscalar_(F90Array1d *a, PetscErrorCode *ierr PETSC_F90_2PTR_PROTO(ptrd))
{
  PetscScalar *aa;

  *ierr = F90Array1dAccess(a, MPIU_SCALAR, (void **)&aa PETSC_F90_2PTR_PARAM(ptrd));
  if (*ierr) return;
  *ierr = PetscShmgetDeallocateArray((void **)&aa);
  if (*ierr) return;
  *ierr = F90Array1dDestroy(a, MPIU_SCALAR PETSC_F90_2PTR_PARAM(ptrd));
}

PETSC_EXTERN void petscshmgetallocatearrayint_(PetscInt *start, PetscInt *len, F90Array1d *a, PetscErrorCode *ierr PETSC_F90_2PTR_PROTO(ptrd))
{
  PetscScalar *aa;

  *ierr = PetscShmgetAllocateArray(*len, sizeof(PetscInt), (void **)&aa);
  if (*ierr) return;
  *ierr = F90Array1dCreate(aa, MPIU_INT, *start, *len, a PETSC_F90_2PTR_PARAM(ptrd));
}

PETSC_EXTERN void petscshmgetdeallocatearrayint_(F90Array1d *a, PetscErrorCode *ierr PETSC_F90_2PTR_PROTO(ptrd))
{
  PetscScalar *aa;

  *ierr = F90Array1dAccess(a, MPIU_INT, (void **)&aa PETSC_F90_2PTR_PARAM(ptrd));
  if (*ierr) return;
  *ierr = PetscShmgetDeallocateArray((void **)&aa);
  if (*ierr) return;
  *ierr = F90Array1dDestroy(a, MPIU_INT PETSC_F90_2PTR_PARAM(ptrd));
}

#endif<|MERGE_RESOLUTION|>--- conflicted
+++ resolved
@@ -284,11 +284,7 @@
     allocation->addr = shmat(allocation->shmid, NULL, 0);
     PetscCheck(allocation->addr, PETSC_COMM_SELF, PETSC_ERR_LIB, "Unable to shmat() of shmid %d %s", allocation->shmid, strerror(errno));
   #if PETSC_SIZEOF_VOID_P == 8
-<<<<<<< HEAD
-    PetscCheck((uint64_t)allocation->addr != 0xffffffffffffffff, PETSC_COMM_SELF, PETSC_ERR_LIB, "shmat() of shmid %d returned 0xffffffffffffffff %s", allocation->shmid, strerror(errno));
-=======
-    PetscCheck((uint64_t)allocation->addr != 0xffffffffffffffff, PETSC_COMM_SELF, PETSC_ERR_LIB, "shmat() of shmid %d returned 0xffffffffffffffff %s, see PCMPIServerBegin()", (int)allocation->shmid, strerror(errno));
->>>>>>> b1aa7d88
+    PetscCheck((uint64_t)allocation->addr != 0xffffffffffffffff, PETSC_COMM_SELF, PETSC_ERR_LIB, "shmat() of shmid %d returned 0xffffffffffffffff %s, see PCMPIServerBegin()", allocation->shmid, strerror(errno));
   #endif
 
     if (!allocations) allocations = allocation;
