--- conflicted
+++ resolved
@@ -50,13 +50,8 @@
     if ((s[i] == ' ' || s[i] == 0) && !flg) {flg = PETSC_TRUE; (*argc)++;}
     else if (s[i] != ' ') {flg = PETSC_FALSE;}
   }
-<<<<<<< HEAD
   (*args) = (char **) malloc(((*argc)+1)*sizeof(char**)); if (!*args) return PETSC_ERR_MEM;
   lens  = malloc((*argc)*sizeof(int)); if (!lens) return PETSC_ERR_MEM;
-=======
-  (*args) = (char **) malloc((*argc)*sizeof(char**)); if (!*args) return PETSC_ERR_MEM;
-  lens    = (int*) malloc((*argc)*sizeof(int)); if (!lens) return PETSC_ERR_MEM;
->>>>>>> 67877eba
   for (i=0; i<*argc; i++) lens[i] = 0;
 
   *argc = 0;
