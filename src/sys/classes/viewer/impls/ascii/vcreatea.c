
#include <../src/sys/classes/viewer/impls/ascii/asciiimpl.h>  /*I     "petscsys.h"   I*/

/* ---------------------------------------------------------------------*/

/*
    The variable Petsc_Viewer_Stdout_keyval is used to indicate an MPI attribute that
  is attached to a communicator, in this case the attribute is a PetscViewer.
*/
static PetscMPIInt Petsc_Viewer_Stdout_keyval = MPI_KEYVAL_INVALID;

#undef __FUNCT__
#define __FUNCT__ "PetscViewerASCIIGetStdout"
/*@C
   PetscViewerASCIIGetStdout - Creates a ASCII PetscViewer shared by all processors
                    in a communicator. Error returning version of PETSC_VIEWER_STDOUT_()

   Collective on MPI_Comm

   Input Parameter:
.  comm - the MPI communicator to share the PetscViewer

   Level: beginner

   Notes:
     This should be used in all PETSc source code instead of PETSC_VIEWER_STDOUT_()

.seealso: PETSC_VIEWER_DRAW_(), PetscViewerASCIIOpen(), PETSC_VIEWER_STDERR_, PETSC_VIEWER_STDOUT_WORLD,
          PETSC_VIEWER_STDOUT_SELF

@*/
PetscErrorCode  PetscViewerASCIIGetStdout(MPI_Comm comm,PetscViewer *viewer)
{
  PetscErrorCode ierr;
  PetscBool      flg;
  MPI_Comm       ncomm;

  PetscFunctionBegin;
<<<<<<< HEAD
  ierr = PetscSpinlockLock(&PetscViewerASCIISpinLock);CHKERRQ(ierr);
=======
  ierr = PetscSpinlockLock(&PetscViewerASCIISpinLockStdout);CHKERRQ(ierr);
>>>>>>> f6a9b476
  ierr = PetscCommDuplicate(comm,&ncomm,NULL);CHKERRQ(ierr);
  if (Petsc_Viewer_Stdout_keyval == MPI_KEYVAL_INVALID) {
    ierr = MPI_Keyval_create(MPI_NULL_COPY_FN,MPI_NULL_DELETE_FN,&Petsc_Viewer_Stdout_keyval,0);CHKERRQ(ierr);
  }
  ierr = MPI_Attr_get(ncomm,Petsc_Viewer_Stdout_keyval,(void**)viewer,(PetscMPIInt*)&flg);CHKERRQ(ierr);
  if (!flg) { /* PetscViewer not yet created */
    ierr = PetscViewerASCIIOpen(ncomm,"stdout",viewer);CHKERRQ(ierr);
    ierr = PetscObjectRegisterDestroy((PetscObject)*viewer);CHKERRQ(ierr);
    ierr = MPI_Attr_put(ncomm,Petsc_Viewer_Stdout_keyval,(void*)*viewer);CHKERRQ(ierr);
  }
  ierr = PetscCommDestroy(&ncomm);CHKERRQ(ierr);
<<<<<<< HEAD
  ierr = PetscSpinlockUnlock(&PetscViewerASCIISpinLock);CHKERRQ(ierr);
=======
  ierr = PetscSpinlockUnlock(&PetscViewerASCIISpinLockStdout);CHKERRQ(ierr);
>>>>>>> f6a9b476
  PetscFunctionReturn(0);
}

#undef __FUNCT__
#define __FUNCT__ "PETSC_VIEWER_STDOUT_"
/*@C
   PETSC_VIEWER_STDOUT_ - Creates a ASCII PetscViewer shared by all processors
                    in a communicator.

   Collective on MPI_Comm

   Input Parameter:
.  comm - the MPI communicator to share the PetscViewer

   Level: beginner

   Notes:
   Unlike almost all other PETSc routines, this does not return
   an error code. Usually used in the form
$      XXXView(XXX object,PETSC_VIEWER_STDOUT_(comm));

.seealso: PETSC_VIEWER_DRAW_(), PetscViewerASCIIOpen(), PETSC_VIEWER_STDERR_, PETSC_VIEWER_STDOUT_WORLD,
          PETSC_VIEWER_STDOUT_SELF

@*/
PetscViewer  PETSC_VIEWER_STDOUT_(MPI_Comm comm)
{
  PetscErrorCode ierr;
  PetscViewer    viewer;

  PetscFunctionBegin;
  ierr = PetscViewerASCIIGetStdout(comm,&viewer);
  if (ierr) {PetscError(PETSC_COMM_SELF,__LINE__,"PETSC_VIEWER_STDOUT_",__FILE__,PETSC_ERR_PLIB,PETSC_ERROR_INITIAL," "); PetscFunctionReturn(0);}
  PetscFunctionReturn(viewer);
}

/* ---------------------------------------------------------------------*/

/*
    The variable Petsc_Viewer_Stderr_keyval is used to indicate an MPI attribute that
  is attached to a communicator, in this case the attribute is a PetscViewer.
*/
static PetscMPIInt Petsc_Viewer_Stderr_keyval = MPI_KEYVAL_INVALID;

#undef __FUNCT__
#define __FUNCT__ "PetscViewerASCIIGetStderr"
/*@C
   PetscViewerASCIIGetStderr - Creates a ASCII PetscViewer shared by all processors
                    in a communicator. Error returning version of PETSC_VIEWER_STDERR_()

   Collective on MPI_Comm

   Input Parameter:
.  comm - the MPI communicator to share the PetscViewer

   Level: beginner

   Notes:
     This should be used in all PETSc source code instead of PETSC_VIEWER_STDERR_()

.seealso: PETSC_VIEWER_DRAW_(), PetscViewerASCIIOpen(), PETSC_VIEWER_STDERR_, PETSC_VIEWER_STDERR_WORLD,
          PETSC_VIEWER_STDERR_SELF

@*/
PetscErrorCode  PetscViewerASCIIGetStderr(MPI_Comm comm,PetscViewer *viewer)
{
  PetscErrorCode ierr;
  PetscBool      flg;
  MPI_Comm       ncomm;

  PetscFunctionBegin;
<<<<<<< HEAD
  ierr = PetscSpinlockLock(&PetscViewerASCIISpinLock);CHKERRQ(ierr);
=======
  ierr = PetscSpinlockLock(&PetscViewerASCIISpinLockStderr);CHKERRQ(ierr);
>>>>>>> f6a9b476
  ierr = PetscCommDuplicate(comm,&ncomm,NULL);CHKERRQ(ierr);
  if (Petsc_Viewer_Stderr_keyval == MPI_KEYVAL_INVALID) {
    ierr = MPI_Keyval_create(MPI_NULL_COPY_FN,MPI_NULL_DELETE_FN,&Petsc_Viewer_Stderr_keyval,0);CHKERRQ(ierr);
  }
  ierr = MPI_Attr_get(ncomm,Petsc_Viewer_Stderr_keyval,(void**)viewer,(PetscMPIInt*)&flg);CHKERRQ(ierr);
  if (!flg) { /* PetscViewer not yet created */
    ierr = PetscViewerASCIIOpen(ncomm,"stderr",viewer);CHKERRQ(ierr);
    ierr = PetscObjectRegisterDestroy((PetscObject)*viewer);CHKERRQ(ierr);
    ierr = MPI_Attr_put(ncomm,Petsc_Viewer_Stderr_keyval,(void*)*viewer);CHKERRQ(ierr);
  }
  ierr = PetscCommDestroy(&ncomm);CHKERRQ(ierr);
<<<<<<< HEAD
  ierr = PetscSpinlockUnlock(&PetscViewerASCIISpinLock);CHKERRQ(ierr);
=======
  ierr = PetscSpinlockUnlock(&PetscViewerASCIISpinLockStderr);CHKERRQ(ierr);
>>>>>>> f6a9b476
  PetscFunctionReturn(0);
}

#undef __FUNCT__
#define __FUNCT__ "PETSC_VIEWER_STDERR_"
/*@C
   PETSC_VIEWER_STDERR_ - Creates a ASCII PetscViewer shared by all processors
                    in a communicator.

   Collective on MPI_Comm

   Input Parameter:
.  comm - the MPI communicator to share the PetscViewer

   Level: beginner

   Note:
   Unlike almost all other PETSc routines, this does not return
   an error code. Usually used in the form
$      XXXView(XXX object,PETSC_VIEWER_STDERR_(comm));

.seealso: PETSC_VIEWER_DRAW_, PetscViewerASCIIOpen(), PETSC_VIEWER_STDOUT_, PETSC_VIEWER_STDOUT_WORLD,
          PETSC_VIEWER_STDOUT_SELF, PETSC_VIEWER_STDERR_WORLD, PETSC_VIEWER_STDERR_SELF
@*/
PetscViewer  PETSC_VIEWER_STDERR_(MPI_Comm comm)
{
  PetscErrorCode ierr;
  PetscViewer    viewer;

  PetscFunctionBegin;
  ierr = PetscViewerASCIIGetStderr(comm,&viewer);
  if (ierr) {PetscError(PETSC_COMM_SELF,__LINE__,"PETSC_VIEWER_STDERR_",__FILE__,PETSC_ERR_PLIB,PETSC_ERROR_INITIAL," "); PetscFunctionReturn(0);}
  PetscFunctionReturn(viewer);
}


PetscMPIInt Petsc_Viewer_keyval = MPI_KEYVAL_INVALID;
#undef __FUNCT__
#define __FUNCT__ "Petsc_DelViewer"
/*
   Called with MPI_Comm_free() is called on a communicator that has a viewer as an attribute. The viewer is not actually destroyed because that is managed by
   PetscObjectDestroyRegisterAll(). PetscViewerASCIIGetStdout() registers the viewer with PetscObjectDestroyRegister() to be destroyed when PetscFinalize() is called.

  This is called by MPI, not by users.

*/
PETSC_EXTERN PetscMPIInt MPIAPI Petsc_DelViewer(MPI_Comm comm,PetscMPIInt keyval,void *attr_val,void *extra_state)
{
  PetscErrorCode ierr;

  PetscFunctionBegin;
  ierr = PetscInfo1(0,"Removing viewer data attribute in an MPI_Comm %ld\n",(long)comm);if (ierr) PetscFunctionReturn((PetscMPIInt)ierr);
  PetscFunctionReturn(MPI_SUCCESS);
}

#undef __FUNCT__
#define __FUNCT__ "PetscViewerASCIIOpen"
/*@C
   PetscViewerASCIIOpen - Opens an ASCII file as a PetscViewer.

   Collective on MPI_Comm

   Input Parameters:
+  comm - the communicator
-  name - the file name

   Output Parameter:
.  lab - the PetscViewer to use with the specified file

   Level: beginner

   Notes:
   This PetscViewer can be destroyed with PetscViewerDestroy().

   The MPI communicator used here must match that used by the object one is viewing. For example if the 
   Mat was created with a PETSC_COMM_WORLD, then the Viewer must be created with PETSC_COMM_WORLD

   As shown below, PetscViewerASCIIOpen() is useful in conjunction with
   MatView() and VecView()
.vb
     PetscViewerASCIIOpen(PETSC_COMM_WORLD,"mat.output",&viewer);
     MatView(matrix,viewer);
.ve

  Concepts: PetscViewerASCII^creating
  Concepts: printf
  Concepts: printing
  Concepts: accessing remote file
  Concepts: remote file

.seealso: MatView(), VecView(), PetscViewerDestroy(), PetscViewerBinaryOpen(),
          PetscViewerASCIIGetPointer(), PetscViewerSetFormat(), PETSC_VIEWER_STDOUT_, PETSC_VIEWER_STDERR_,
          PETSC_VIEWER_STDOUT_WORLD, PETSC_VIEWER_STDOUT_SELF,
@*/
PetscErrorCode  PetscViewerASCIIOpen(MPI_Comm comm,const char name[],PetscViewer *lab)
{
  PetscErrorCode  ierr;
  PetscViewerLink *vlink,*nv;
  PetscBool       flg,eq;
  size_t          len;

  PetscFunctionBegin;
  ierr = PetscStrlen(name,&len);CHKERRQ(ierr);
  if (!len) {
    ierr = PetscViewerASCIIGetStdout(comm,lab);CHKERRQ(ierr);
    ierr = PetscObjectReference((PetscObject)*lab);CHKERRQ(ierr);
    PetscFunctionReturn(0);
  }
<<<<<<< HEAD
  ierr = PetscSpinlockLock(&PetscViewerASCIISpinLock);CHKERRQ(ierr);
=======
  ierr = PetscSpinlockLock(&PetscViewerASCIISpinLockOpen);CHKERRQ(ierr);
>>>>>>> f6a9b476
  if (Petsc_Viewer_keyval == MPI_KEYVAL_INVALID) {
    ierr = MPI_Keyval_create(MPI_NULL_COPY_FN,Petsc_DelViewer,&Petsc_Viewer_keyval,(void*)0);CHKERRQ(ierr);
  }
  /*
       It would be better to move this code to PetscFileSetName() but since it must return a preexiting communicator
     we cannot do that, since PetscFileSetName() takes a communicator that already exists.

      Plus if the original communicator that created the file has since been close this will not detect the old
      communictor and hence will overwrite the old data. It may be better to simply remove all this code
  */
  /* make sure communicator is a PETSc communicator */
  ierr = PetscCommDuplicate(comm,&comm,NULL);CHKERRQ(ierr);
  /* has file already been opened into a viewer */
  ierr = MPI_Attr_get(comm,Petsc_Viewer_keyval,(void**)&vlink,(PetscMPIInt*)&flg);CHKERRQ(ierr);
  if (flg) {
    while (vlink) {
      ierr = PetscStrcmp(name,((PetscViewer_ASCII*)(vlink->viewer->data))->filename,&eq);CHKERRQ(ierr);
      if (eq) {
        ierr = PetscObjectReference((PetscObject)vlink->viewer);CHKERRQ(ierr);
        *lab = vlink->viewer;
        ierr = PetscCommDestroy(&comm);CHKERRQ(ierr);
<<<<<<< HEAD
        ierr = PetscSpinlockUnlock(&PetscViewerASCIISpinLock);CHKERRQ(ierr);
=======
        ierr = PetscSpinlockUnlock(&PetscViewerASCIISpinLockOpen);CHKERRQ(ierr);
>>>>>>> f6a9b476
        PetscFunctionReturn(0);
      }
      vlink = vlink->next;
    }
  }
  ierr = PetscViewerCreate(comm,lab);CHKERRQ(ierr);
  ierr = PetscViewerSetType(*lab,PETSCVIEWERASCII);CHKERRQ(ierr);
  if (name) {
    ierr = PetscViewerFileSetName(*lab,name);CHKERRQ(ierr);
  }
  /* save viewer into communicator if needed later */
  ierr       = PetscNew(&nv);CHKERRQ(ierr);
  nv->viewer = *lab;
  if (!flg) {
    ierr = MPI_Attr_put(comm,Petsc_Viewer_keyval,nv);CHKERRQ(ierr);
  } else {
    ierr = MPI_Attr_get(comm,Petsc_Viewer_keyval,(void**)&vlink,(PetscMPIInt*)&flg);CHKERRQ(ierr);
    if (vlink) {
      while (vlink->next) vlink = vlink->next;
      vlink->next = nv;
    } else {
      ierr = MPI_Attr_put(comm,Petsc_Viewer_keyval,nv);CHKERRQ(ierr);
    }
  }
  ierr = PetscCommDestroy(&comm);CHKERRQ(ierr);
<<<<<<< HEAD
  ierr = PetscSpinlockUnlock(&PetscViewerASCIISpinLock);CHKERRQ(ierr);
=======
  ierr = PetscSpinlockUnlock(&PetscViewerASCIISpinLockOpen);CHKERRQ(ierr);
>>>>>>> f6a9b476
  PetscFunctionReturn(0);
}

#undef __FUNCT__
#define __FUNCT__ "PetscViewerASCIIOpenWithFILE"
/*@C
   PetscViewerASCIIOpenWithFILE - Given an open file creates an ASCII viewer that prints to it.

   Collective on MPI_Comm

   Input Parameters:
+  comm - the communicator
-  fd - the FILE pointer

   Output Parameter:
.  lab - the PetscViewer to use with the specified file

   Level: beginner

   Notes:
   This PetscViewer can be destroyed with PetscViewerDestroy(), but the fd will NOT be closed.

   If a multiprocessor communicator is used (such as PETSC_COMM_WORLD),
   then only the first processor in the group uses the file.  All other
   processors send their data to the first processor to print.

  Concepts: PetscViewerASCII^creating
  Concepts: printf
  Concepts: printing
  Concepts: accessing remote file
  Concepts: remote file

.seealso: MatView(), VecView(), PetscViewerDestroy(), PetscViewerBinaryOpen(),
          PetscViewerASCIIGetPointer(), PetscViewerSetFormat(), PETSC_VIEWER_STDOUT_, PETSC_VIEWER_STDERR_,
          PETSC_VIEWER_STDOUT_WORLD, PETSC_VIEWER_STDOUT_SELF, PetscViewerASCIIOpen()
@*/
PetscErrorCode  PetscViewerASCIIOpenWithFILE(MPI_Comm comm,FILE *fd,PetscViewer *lab)
{
  PetscErrorCode ierr;

  PetscFunctionBegin;
  ierr = PetscViewerCreate(comm,lab);CHKERRQ(ierr);
  ierr = PetscViewerSetType(*lab,PETSCVIEWERASCII);CHKERRQ(ierr);
  ierr = PetscViewerASCIISetFILE(*lab,fd);CHKERRQ(ierr);
  PetscFunctionReturn(0);
}

#undef __FUNCT__
#define __FUNCT__ "PetscViewerASCIISetFILE"
PetscErrorCode  PetscViewerASCIISetFILE(PetscViewer viewer,FILE *fd)
{
  PetscViewer_ASCII *vascii = (PetscViewer_ASCII*)viewer->data;

  PetscFunctionBegin;
  vascii->fd        = fd;
  vascii->closefile = PETSC_FALSE;
  PetscFunctionReturn(0);
}


<|MERGE_RESOLUTION|>--- conflicted
+++ resolved
@@ -36,11 +36,7 @@
   MPI_Comm       ncomm;
 
   PetscFunctionBegin;
-<<<<<<< HEAD
-  ierr = PetscSpinlockLock(&PetscViewerASCIISpinLock);CHKERRQ(ierr);
-=======
   ierr = PetscSpinlockLock(&PetscViewerASCIISpinLockStdout);CHKERRQ(ierr);
->>>>>>> f6a9b476
   ierr = PetscCommDuplicate(comm,&ncomm,NULL);CHKERRQ(ierr);
   if (Petsc_Viewer_Stdout_keyval == MPI_KEYVAL_INVALID) {
     ierr = MPI_Keyval_create(MPI_NULL_COPY_FN,MPI_NULL_DELETE_FN,&Petsc_Viewer_Stdout_keyval,0);CHKERRQ(ierr);
@@ -52,11 +48,7 @@
     ierr = MPI_Attr_put(ncomm,Petsc_Viewer_Stdout_keyval,(void*)*viewer);CHKERRQ(ierr);
   }
   ierr = PetscCommDestroy(&ncomm);CHKERRQ(ierr);
-<<<<<<< HEAD
-  ierr = PetscSpinlockUnlock(&PetscViewerASCIISpinLock);CHKERRQ(ierr);
-=======
   ierr = PetscSpinlockUnlock(&PetscViewerASCIISpinLockStdout);CHKERRQ(ierr);
->>>>>>> f6a9b476
   PetscFunctionReturn(0);
 }
 
@@ -128,11 +120,7 @@
   MPI_Comm       ncomm;
 
   PetscFunctionBegin;
-<<<<<<< HEAD
-  ierr = PetscSpinlockLock(&PetscViewerASCIISpinLock);CHKERRQ(ierr);
-=======
   ierr = PetscSpinlockLock(&PetscViewerASCIISpinLockStderr);CHKERRQ(ierr);
->>>>>>> f6a9b476
   ierr = PetscCommDuplicate(comm,&ncomm,NULL);CHKERRQ(ierr);
   if (Petsc_Viewer_Stderr_keyval == MPI_KEYVAL_INVALID) {
     ierr = MPI_Keyval_create(MPI_NULL_COPY_FN,MPI_NULL_DELETE_FN,&Petsc_Viewer_Stderr_keyval,0);CHKERRQ(ierr);
@@ -144,11 +132,7 @@
     ierr = MPI_Attr_put(ncomm,Petsc_Viewer_Stderr_keyval,(void*)*viewer);CHKERRQ(ierr);
   }
   ierr = PetscCommDestroy(&ncomm);CHKERRQ(ierr);
-<<<<<<< HEAD
-  ierr = PetscSpinlockUnlock(&PetscViewerASCIISpinLock);CHKERRQ(ierr);
-=======
   ierr = PetscSpinlockUnlock(&PetscViewerASCIISpinLockStderr);CHKERRQ(ierr);
->>>>>>> f6a9b476
   PetscFunctionReturn(0);
 }
 
@@ -257,11 +241,7 @@
     ierr = PetscObjectReference((PetscObject)*lab);CHKERRQ(ierr);
     PetscFunctionReturn(0);
   }
-<<<<<<< HEAD
-  ierr = PetscSpinlockLock(&PetscViewerASCIISpinLock);CHKERRQ(ierr);
-=======
   ierr = PetscSpinlockLock(&PetscViewerASCIISpinLockOpen);CHKERRQ(ierr);
->>>>>>> f6a9b476
   if (Petsc_Viewer_keyval == MPI_KEYVAL_INVALID) {
     ierr = MPI_Keyval_create(MPI_NULL_COPY_FN,Petsc_DelViewer,&Petsc_Viewer_keyval,(void*)0);CHKERRQ(ierr);
   }
@@ -283,11 +263,7 @@
         ierr = PetscObjectReference((PetscObject)vlink->viewer);CHKERRQ(ierr);
         *lab = vlink->viewer;
         ierr = PetscCommDestroy(&comm);CHKERRQ(ierr);
-<<<<<<< HEAD
-        ierr = PetscSpinlockUnlock(&PetscViewerASCIISpinLock);CHKERRQ(ierr);
-=======
         ierr = PetscSpinlockUnlock(&PetscViewerASCIISpinLockOpen);CHKERRQ(ierr);
->>>>>>> f6a9b476
         PetscFunctionReturn(0);
       }
       vlink = vlink->next;
@@ -313,11 +289,7 @@
     }
   }
   ierr = PetscCommDestroy(&comm);CHKERRQ(ierr);
-<<<<<<< HEAD
-  ierr = PetscSpinlockUnlock(&PetscViewerASCIISpinLock);CHKERRQ(ierr);
-=======
   ierr = PetscSpinlockUnlock(&PetscViewerASCIISpinLockOpen);CHKERRQ(ierr);
->>>>>>> f6a9b476
   PetscFunctionReturn(0);
 }
 
