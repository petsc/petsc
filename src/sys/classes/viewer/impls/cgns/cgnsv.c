--- conflicted
+++ resolved
@@ -410,15 +410,9 @@
       PetscCall(CGNS_Find_Array(comm, "FlowSolutionPointers", &A_index, NULL, &dim, size));
       PetscCheck(cgv->solution_index == -1 || cgv->solution_index <= size[1], comm, PETSC_ERR_ARG_OUTOFRANGE, "CGNS Solution index (%" PetscInt_FMT ") not in range of FlowSolutionPointers [1, %" PRIdCGSIZE "]", cgv->solution_index, size[1]);
       PetscCall(PetscCalloc1(size[0] * size[1] + 1, &pointer_names)); // Need the +1 for (possibly) setting \0 for the last pointer name if it's full
-<<<<<<< HEAD
       PetscCallCGNSRead(cg_array_read_as(1, CGNS_ENUMV(Character), pointer_names), viewer, 0);
-      pointer_id          = cgv->solution_index == -1 ? size[1] : cgv->solution_index;
-      pointer_id_name_ref = &pointer_names[size[0] * (pointer_id - 1)];
-=======
-      PetscCallCGNS(cg_array_read_as(1, CGNS_ENUMV(Character), pointer_names));
       cgv->solution_file_pointer_index = cgv->solution_index == -1 ? size[1] : cgv->solution_index;
       pointer_id_name_ref              = &pointer_names[size[0] * (cgv->solution_file_pointer_index - 1)];
->>>>>>> ef1a3005
       { // Set last non-whitespace character of the pointer name to \0 (CGNS pads with spaces)
         int str_idx;
         for (str_idx = size[0] - 1; str_idx > 0; str_idx--) {
@@ -482,14 +476,9 @@
   } else PetscCallCGNS(cgns_ier);
   PetscCall(CGNS_Find_Array(PetscObjectComm((PetscObject)viewer), "TimeValues", &A_index, NULL, NULL, size));
   PetscCall(PetscMalloc1(size[0], &times));
-<<<<<<< HEAD
   PetscCallCGNSRead(cg_array_read_as(A_index, CGNS_ENUMV(RealDouble), times), viewer, 0);
-  *time = times[cgv->solution_index - 1];
-=======
-  PetscCallCGNS(cg_array_read_as(A_index, CGNS_ENUMV(RealDouble), times));
   PetscCall(PetscViewerCGNSGetSolutionFileIndex_Internal(viewer, &sol_id)); // Call to set file pointer index
   *time = times[cgv->solution_file_pointer_index - 1];
->>>>>>> ef1a3005
   *set  = PETSC_TRUE;
   PetscCall(PetscFree(times));
   PetscFunctionReturn(PETSC_SUCCESS);
