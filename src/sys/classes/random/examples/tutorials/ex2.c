--- conflicted
+++ resolved
@@ -33,25 +33,12 @@
 #define __FUNCT__ "main"
 int main(int argc, char *argv[])
 {
-<<<<<<< HEAD
-#if defined(PETSC_USE_COMPLEX) || !defined(PETSC_USE_REAL_DOUBLE)
-  PetscInitialize(&argc,&argv,(char*)0,help);
-  SETERRQ(PETSC_COMM_SELF,PETSC_ERR_SUP,"This example works only for real numbers with precision of double\n");
-#else
-  double         r,dt;
-  PetscInt       n;
-  unsigned long  i,myNumSim,totalNumSim,numdim;
-  double         *vol, *St0, x, totalx;
-  PetscMPIInt    size,rank;
-  double         *eps;
-=======
   PetscReal      r,dt;
   PetscInt       n;
   unsigned long  i,myNumSim,totalNumSim,numdim;
   PetscReal      *vol, *St0, x, totalx;
   PetscMPIInt    size,rank;
   PetscReal      *eps;
->>>>>>> 8fa295da
   himaInfo       hinfo;
   PetscRandom    ran;
   PetscErrorCode ierr;
