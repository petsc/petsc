--- conflicted
+++ resolved
@@ -499,14 +499,9 @@
     fprintf(fd,"See docs/index.html for manual pages.\n");
     fprintf(fd,"--------------------------------------------\
 ---------------------------\n");
-<<<<<<< HEAD
-    fprintf(fd,"%s on a %s named %s by %s %s\n",pname,arch,hostname,username,date);
-=======
     if (PetscErrorPrintfInitializeCalled) {
       fprintf(fd,"%s on a %s named %s by %s %s\n",pname,arch,hostname,username,date);
     }
-#if !defined (PARCH_win32)
->>>>>>> 58b0567f
     fprintf(fd,"Libraries linked from %s\n",PETSC_LIB_DIR);
     fprintf(fd,"--------------------------------------------\
 ---------------------------\n");
