--- conflicted
+++ resolved
@@ -13,11 +13,7 @@
   PetscErrorCode ierr;
   char           access_token[512],refresh_token[512];
 
-<<<<<<< HEAD
-  ierr = PetscInitialize(&argc,&argv,NULL,NULL);CHKERRQ(ierr);
-=======
   ierr = PetscInitialize(&argc,&argv,NULL,NULL);if (ierr) return ierr;
->>>>>>> 5708bc22
   ierr = PetscBoxAuthorize(PETSC_COMM_WORLD,access_token,refresh_token,sizeof(access_token));CHKERRQ(ierr);
   ierr = PetscPrintf(PETSC_COMM_WORLD,"Your one time refresh token is %s\n",refresh_token);CHKERRQ(ierr);
   ierr = PetscFinalize();
