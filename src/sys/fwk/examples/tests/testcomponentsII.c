--- conflicted
+++ resolved
@@ -2,16 +2,9 @@
 EXTERN_C_BEGIN
 
 #undef  __FUNCT__ 
-<<<<<<< HEAD
 #define __FUNCT__ "TestIIACall"
-PetscErrorCode PETSC_DLLEXPORT TestIIACall(PetscFwk component, const char* message) {
+PetscErrorCode PETSCSYS_DLLEXPORT TestIIACall(PetscFwk component, const char* message) {
   MPI_Comm comm = ((PetscObject)component)->comm;
-=======
-#define __FUNCT__ "PetscFwkComponentConfigureTestIIA"
-PetscErrorCode PETSCSYS_DLLEXPORT PetscFwkComponentConfigureTestIIA(PetscFwk fwk, const char* key, const char* conf, PetscObject *component) {
-  MPI_Comm       comm;
-  PetscContainer container;
->>>>>>> 6b508d82
   PetscErrorCode ierr;
   PetscFunctionBegin;
   ierr = PetscPrintf(comm, "%s: running '%s'\n", __FUNCT__, message); CHKERRQ(ierr);
@@ -19,16 +12,9 @@
 }/* TestIIACall() */
 
 #undef  __FUNCT__ 
-<<<<<<< HEAD
 #define __FUNCT__ "TestIIBCall"
-PetscErrorCode PETSC_DLLEXPORT TestIIBCall(PetscFwk component, const char* message) {
+PetscErrorCode PETSCSYS_DLLEXPORT TestIIBCall(PetscFwk component, const char* message) {
   MPI_Comm comm = ((PetscObject)component)->comm;
-=======
-#define __FUNCT__ "PetscFwkComponentConfigureTestIIB"
-PetscErrorCode PETSCSYS_DLLEXPORT PetscFwkComponentConfigureTestIIB(PetscFwk fwk, const char* key, const char* conf, PetscObject *component) {
-  MPI_Comm       comm;
-  PetscContainer container;
->>>>>>> 6b508d82
   PetscErrorCode ierr;
   PetscTruth init;
   PetscFunctionBegin;
@@ -44,16 +30,9 @@
 }/* TestIIBCall() */
 
 #undef  __FUNCT__ 
-<<<<<<< HEAD
 #define __FUNCT__ "TestIICCall"
-PetscErrorCode PETSC_DLLEXPORT TestIICCall(PetscFwk component, const char* message) {
+PetscErrorCode PETSCSYS_DLLEXPORT TestIICCall(PetscFwk component, const char* message) {
   MPI_Comm comm = ((PetscObject)component)->comm;
-=======
-#define __FUNCT__ "PetscFwkComponentConfigureTestIIC"
-PetscErrorCode PETSCSYS_DLLEXPORT PetscFwkComponentConfigureTestIIC(PetscFwk fwk, const char* key, const char* conf, PetscObject *component) {
-  MPI_Comm       comm;
-  PetscContainer container;
->>>>>>> 6b508d82
   PetscErrorCode ierr;
   PetscFunctionBegin;
   ierr = PetscPrintf(comm, "%s: running '%s'\n", __FUNCT__, message); CHKERRQ(ierr);
