--- conflicted
+++ resolved
@@ -4,8 +4,6 @@
 
 #include <petscsys.h>
 
-<<<<<<< HEAD
-=======
 /* for windows - fix up path - so that we can do diff test */
 PetscErrorCode  path_to_unix(char filein[])
 {
@@ -20,9 +18,6 @@
   PetscFunctionReturn(0);
 }
 
-#undef __FUNCT__
-#define __FUNCT__ "main"
->>>>>>> 0aac2865
 int main(int argc,char **argv)
 {
   char           fpath[PETSC_MAX_PATH_LEN];
