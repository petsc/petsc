--- conflicted
+++ resolved
@@ -10,13 +10,8 @@
   char            filename[PETSC_MAX_PATH_LEN];
   PetscBool       flg;
 
-<<<<<<< HEAD
   ierr = PetscInitialize(&argc,&argv,(char*)0,help);if (ierr) return ierr;
-  ierr = PetscOptionsGetString(NULL,NULL,"-f",filename,sizeof filename,&flg);
-=======
-  PetscInitialize(&argc,&argv,(char*)0,help);
   ierr = PetscOptionsGetString(NULL,NULL,"-f",filename,sizeof(filename),&flg);
->>>>>>> 8886ffe3
   if (flg) {
     ierr = PetscOptionsInsertFileYAML(PETSC_COMM_WORLD,filename,PETSC_TRUE);CHKERRQ(ierr);
   }
