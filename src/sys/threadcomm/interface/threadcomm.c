--- conflicted
+++ resolved
@@ -158,11 +158,7 @@
 PetscErrorCode PetscThreadCommStackCreate_kernel(PetscInt trank)
 {
   PetscStack *petscstack_in;
-<<<<<<< HEAD
-  if (PetscStackActive()) return 0;
-=======
   if (!trank && PetscStackActive()) return 0;
->>>>>>> 7eb4f4cb
 
   petscstack_in              = (PetscStack*)malloc(sizeof(PetscStack));
   petscstack_in->currentsize = 0;
