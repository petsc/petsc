--- conflicted
+++ resolved
@@ -12,18 +12,4 @@
 include ${PETSC_DIR}/lib/petsc/conf/variables
 include ${PETSC_DIR}/lib/petsc/conf/rules
 
-<<<<<<< HEAD
-runex1f:
-	-@${MPIEXEC} -n 2 ./ex1f -log_view ascii:filename.xml:ascii_xml  > ex1_1.tmp 2>&1; \
-	if (${DIFF} output/ex1f.out ex1_1.tmp) then true; \
-	else printf "${PWD}\nPossible problem with ex1_1, diffs above\n========================= \n"; fi; \
-	${RM} -f ex1_1.tmp filename.xml
-
-TESTEXAMPLES_FORTRAN	=  ex1f.PETSc runex1f ex1f.rm
-=======
-ex1f: ex1f.o  chkopts
-	-${FLINKER} -o ex1f ex1f.o  ${PETSC_LIB}
-	${RM} -f ex1f.o
->>>>>>> 9b574a0a
-
 include ${PETSC_DIR}/lib/petsc/conf/test