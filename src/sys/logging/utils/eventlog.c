
/*
     This defines part of the private API for logging performance information. It is intended to be used only by the
   PETSc PetscLog...() interface and not elsewhere, nor by users. Hence the prototypes for these functions are NOT
   in the public PETSc include files.

*/
#include <petsc/private/logimpl.h>  /*I    "petscsys.h"   I*/

PetscBool PetscLogSyncOn = PETSC_FALSE;

/*----------------------------------------------- Creation Functions -------------------------------------------------*/
/* Note: these functions do not have prototypes in a public directory, so they are considered "internal" and not exported. */

/*@C
  PetscEventRegLogCreate - This creates a PetscEventRegLog object.

  Not collective

  Input Parameter:
. eventLog - The PetscEventRegLog

  Level: developer

.keywords: log, event, create
.seealso: PetscEventRegLogDestroy(), PetscStageLogCreate()
@*/
PetscErrorCode PetscEventRegLogCreate(PetscEventRegLog *eventLog)
{
  PetscEventRegLog l;
  PetscErrorCode   ierr;

  PetscFunctionBegin;
  ierr         = PetscNew(&l);CHKERRQ(ierr);
  l->numEvents = 0;
  l->maxEvents = 100;
  ierr         = PetscMalloc1(l->maxEvents,&l->eventInfo);CHKERRQ(ierr);
  *eventLog    = l;
  PetscFunctionReturn(0);
}

/*@C
  PetscEventRegLogDestroy - This destroys a PetscEventRegLog object.

  Not collective

  Input Paramter:
. eventLog - The PetscEventRegLog

  Level: developer

.keywords: log, event, destroy
.seealso: PetscEventRegLogCreate()
@*/
PetscErrorCode PetscEventRegLogDestroy(PetscEventRegLog eventLog)
{
  int            e;
  PetscErrorCode ierr;

  PetscFunctionBegin;
  for (e = 0; e < eventLog->numEvents; e++) {
    ierr = PetscFree(eventLog->eventInfo[e].name);CHKERRQ(ierr);
  }
  ierr = PetscFree(eventLog->eventInfo);CHKERRQ(ierr);
  ierr = PetscFree(eventLog);CHKERRQ(ierr);
  PetscFunctionReturn(0);
}

/*@C
  PetscEventPerfLogCreate - This creates a PetscEventPerfLog object.

  Not collective

  Input Parameter:
. eventLog - The PetscEventPerfLog

  Level: developer

.keywords: log, event, create
.seealso: PetscEventPerfLogDestroy(), PetscStageLogCreate()
@*/
PetscErrorCode PetscEventPerfLogCreate(PetscEventPerfLog *eventLog)
{
  PetscEventPerfLog l;
  PetscErrorCode    ierr;

  PetscFunctionBegin;
  ierr         = PetscNew(&l);CHKERRQ(ierr);
  l->numEvents = 0;
  l->maxEvents = 100;
  ierr         = PetscMalloc1(l->maxEvents,&l->eventInfo);CHKERRQ(ierr);
  *eventLog    = l;
  PetscFunctionReturn(0);
}

/*@C
  PetscEventPerfLogDestroy - This destroys a PetscEventPerfLog object.

  Not collective

  Input Paramter:
. eventLog - The PetscEventPerfLog

  Level: developer

.keywords: log, event, destroy
.seealso: PetscEventPerfLogCreate()
@*/
PetscErrorCode PetscEventPerfLogDestroy(PetscEventPerfLog eventLog)
{
  PetscErrorCode ierr;

  PetscFunctionBegin;
  ierr = PetscFree(eventLog->eventInfo);CHKERRQ(ierr);
  ierr = PetscFree(eventLog);CHKERRQ(ierr);
  PetscFunctionReturn(0);
}

/*------------------------------------------------ General Functions -------------------------------------------------*/
/*@C
  PetscEventPerfInfoClear - This clears a PetscEventPerfInfo object.

  Not collective

  Input Paramter:
. eventInfo - The PetscEventPerfInfo

  Level: developer

.keywords: log, event, destroy
.seealso: PetscEventPerfLogCreate()
@*/
PetscErrorCode PetscEventPerfInfoClear(PetscEventPerfInfo *eventInfo)
{
  PetscFunctionBegin;
  eventInfo->id            = -1;
  eventInfo->active        = PETSC_TRUE;
  eventInfo->visible       = PETSC_TRUE;
  eventInfo->depth         = 0;
  eventInfo->count         = 0;
  eventInfo->flops         = 0.0;
  eventInfo->flops2        = 0.0;
  eventInfo->flopsTmp      = 0.0;
  eventInfo->time          = 0.0;
  eventInfo->time2         = 0.0;
  eventInfo->timeTmp       = 0.0;
<<<<<<< HEAD
  eventInfo->dof           = -1.0;
  eventInfo->errors[0]     = -1.0;
  eventInfo->errors[1]     = -1.0;
  eventInfo->errors[2]     = -1.0;
  eventInfo->errors[3]     = -1.0;
  eventInfo->errors[4]     = -1.0;
  eventInfo->errors[5]     = -1.0;
  eventInfo->errors[6]     = -1.0;
  eventInfo->errors[7]     = -1.0;
=======
  eventInfo->syncTime      = 0.0;
>>>>>>> 43ee7ef1
  eventInfo->numMessages   = 0.0;
  eventInfo->messageLength = 0.0;
  eventInfo->numReductions = 0.0;
  PetscFunctionReturn(0);
}

/*@C
  PetscEventPerfInfoCopy - Copy the activity and visibility data in eventInfo to outInfo

  Not collective

  Input Paramter:
. eventInfo - The input PetscEventPerfInfo

  Output Paramter:
. outInfo   - The output PetscEventPerfInfo

  Level: developer

.keywords: log, event, copy
.seealso: PetscEventPerfInfoClear()
@*/
PetscErrorCode PetscEventPerfInfoCopy(PetscEventPerfInfo *eventInfo,PetscEventPerfInfo *outInfo)
{
  PetscFunctionBegin;
  outInfo->id      = eventInfo->id;
  outInfo->active  = eventInfo->active;
  outInfo->visible = eventInfo->visible;
  PetscFunctionReturn(0);
}

/*@C
  PetscEventPerfLogEnsureSize - This ensures that a PetscEventPerfLog is at least of a certain size.

  Not collective

  Input Paramters:
+ eventLog - The PetscEventPerfLog
- size     - The size

  Level: developer

.keywords: log, event, size, ensure
.seealso: PetscEventPerfLogCreate()
@*/
PetscErrorCode PetscEventPerfLogEnsureSize(PetscEventPerfLog eventLog,int size)
{
  PetscEventPerfInfo *eventInfo;
  PetscErrorCode     ierr;

  PetscFunctionBegin;
  while (size > eventLog->maxEvents) {
    ierr = PetscMalloc1(eventLog->maxEvents*2,&eventInfo);CHKERRQ(ierr);
    ierr = PetscMemcpy(eventInfo,eventLog->eventInfo,eventLog->maxEvents * sizeof(PetscEventPerfInfo));CHKERRQ(ierr);
    ierr = PetscFree(eventLog->eventInfo);CHKERRQ(ierr);
    eventLog->eventInfo  = eventInfo;
    eventLog->maxEvents *= 2;
  }
  while (eventLog->numEvents < size) {
    ierr = PetscEventPerfInfoClear(&eventLog->eventInfo[eventLog->numEvents++]);CHKERRQ(ierr);
  }
  PetscFunctionReturn(0);
}

#if defined(PETSC_HAVE_MPE)
#include <mpe.h>
PETSC_INTERN PetscErrorCode PetscLogMPEGetRGBColor(const char*[]);
PetscErrorCode PetscLogEventBeginMPE(PetscLogEvent event,int t,PetscObject o1,PetscObject o2,PetscObject o3,PetscObject o4)
{
  PetscErrorCode    ierr;

  PetscFunctionBegin;
  ierr = MPE_Log_event(petsc_stageLog->eventLog->eventInfo[event].mpe_id_begin,0,NULL);CHKERRQ(ierr);
  PetscFunctionReturn(0);
}

PetscErrorCode PetscLogEventEndMPE(PetscLogEvent event,int t,PetscObject o1,PetscObject o2,PetscObject o3,PetscObject o4)
{
  PetscErrorCode    ierr;

  PetscFunctionBegin;
  ierr = MPE_Log_event(petsc_stageLog->eventLog->eventInfo[event].mpe_id_end,0,NULL);CHKERRQ(ierr);
  PetscFunctionReturn(0);
}
#endif

/*--------------------------------------------- Registration Functions ----------------------------------------------*/
/*@C
  PetscEventRegLogRegister - Registers an event for logging operations in an application code.

  Not Collective

  Input Parameters:
+ eventLog - The PetscEventLog
. ename    - The name associated with the event
- classid   - The classid associated to the class for this event

  Output Parameter:
. event    - The event

  Example of Usage:
.vb
      int USER_EVENT;
      PetscLogDouble user_event_flops;
      PetscLogEventRegister("User event name",0,&USER_EVENT);
      PetscLogEventBegin(USER_EVENT,0,0,0,0);
         [code segment to monitor]
         PetscLogFlops(user_event_flops);
      PetscLogEventEnd(USER_EVENT,0,0,0,0);
.ve

  Notes:

  PETSc can gather data for use with the utilities Jumpshot
  (part of the MPICH distribution).  If PETSc has been compiled
  with flag -DPETSC_HAVE_MPE (MPE is an additional utility within
  MPICH), the user can employ another command line option, -log_mpe,
  to create a logfile, "mpe.log", which can be visualized
  Jumpshot.

  Level: developer

.keywords: log, event, register
.seealso: PetscLogEventBegin(), PetscLogEventEnd(), PetscLogFlops(), 
          PetscEventLogActivate(), PetscEventLogDeactivate()
@*/
PetscErrorCode PetscEventRegLogRegister(PetscEventRegLog eventLog,const char ename[],PetscClassId classid,PetscLogEvent *event)
{
  PetscEventRegInfo *eventInfo;
  char              *str;
  int               e;
  PetscErrorCode    ierr;

  PetscFunctionBegin;
  PetscValidCharPointer(ename,2);
  PetscValidIntPointer(event,4);
  /* Should check classid I think */
  e = eventLog->numEvents++;
  if (eventLog->numEvents > eventLog->maxEvents) {
    ierr = PetscMalloc1(eventLog->maxEvents*2,&eventInfo);CHKERRQ(ierr);
    ierr = PetscMemcpy(eventInfo,eventLog->eventInfo,eventLog->maxEvents * sizeof(PetscEventRegInfo));CHKERRQ(ierr);
    ierr = PetscFree(eventLog->eventInfo);CHKERRQ(ierr);
    eventLog->eventInfo  = eventInfo;
    eventLog->maxEvents *= 2;
  }
  ierr = PetscStrallocpy(ename,&str);CHKERRQ(ierr);

  eventLog->eventInfo[e].name       = str;
  eventLog->eventInfo[e].classid    = classid;
  eventLog->eventInfo[e].collective = PETSC_TRUE;
#if defined(PETSC_HAVE_MPE)
  if (PetscLogPLB == PetscLogEventBeginMPE) {
    const char  *color;
    PetscMPIInt rank;
    int         beginID,endID;

    beginID = MPE_Log_get_event_number();
    endID   = MPE_Log_get_event_number();

    eventLog->eventInfo[e].mpe_id_begin = beginID;
    eventLog->eventInfo[e].mpe_id_end   = endID;

    ierr = MPI_Comm_rank(PETSC_COMM_WORLD,&rank);CHKERRQ(ierr);
    if (!rank) {
      ierr = PetscLogMPEGetRGBColor(&color);CHKERRQ(ierr);
      MPE_Describe_state(beginID,endID,str,(char*)color);
    }
  }
#endif
  *event = e;
  PetscFunctionReturn(0);
}

/*---------------------------------------------- Activation Functions -----------------------------------------------*/
/*@C
  PetscEventPerfLogActivate - Indicates that a particular event should be logged.

  Not Collective

  Input Parameters:
+ eventLog - The PetscEventPerfLog
- event    - The event

   Usage:
.vb
      PetscEventPerfLogDeactivate(log, VEC_SetValues);
        [code where you do not want to log VecSetValues()]
      PetscEventPerfLogActivate(log, VEC_SetValues);
        [code where you do want to log VecSetValues()]
.ve

  Note:
  The event may be either a pre-defined PETSc event (found in
  include/petsclog.h) or an event number obtained with PetscEventRegLogRegister().

  Level: developer

.keywords: log, event, activate
.seealso: PetscEventPerfLogDeactivate()
@*/
PetscErrorCode PetscEventPerfLogActivate(PetscEventPerfLog eventLog,PetscLogEvent event)
{
  PetscFunctionBegin;
  eventLog->eventInfo[event].active = PETSC_TRUE;
  PetscFunctionReturn(0);
}

/*@C
  PetscEventPerfLogDeactivate - Indicates that a particular event should not be logged.

  Not Collective

  Input Parameters:
+ eventLog - The PetscEventPerfLog
- event    - The event

   Usage:
.vb
      PetscEventPerfLogDeactivate(log, VEC_SetValues);
        [code where you do not want to log VecSetValues()]
      PetscEventPerfLogActivate(log, VEC_SetValues);
        [code where you do want to log VecSetValues()]
.ve

  Note:
  The event may be either a pre-defined PETSc event (found in
  include/petsclog.h) or an event number obtained with PetscEventRegLogRegister().

  Level: developer

.keywords: log, event, activate
.seealso: PetscEventPerfLogActivate()
@*/
PetscErrorCode PetscEventPerfLogDeactivate(PetscEventPerfLog eventLog,PetscLogEvent event)
{
  PetscFunctionBegin;
  eventLog->eventInfo[event].active = PETSC_FALSE;
  PetscFunctionReturn(0);
}

/*@C
  PetscEventPerfLogActivateClass - Activates event logging for a PETSc object class.

  Not Collective

  Input Parameters:
+ eventLog    - The PetscEventPerfLog
. eventRegLog - The PetscEventRegLog
- classid      - The class id, for example MAT_CLASSID, SNES_CLASSID,

  Level: developer

.seealso: PetscEventPerfLogDeactivateClass(), PetscEventPerfLogActivate(), PetscEventPerfLogDeactivate()
@*/
PetscErrorCode PetscEventPerfLogActivateClass(PetscEventPerfLog eventLog,PetscEventRegLog eventRegLog,PetscClassId classid)
{
  int e;

  PetscFunctionBegin;
  for (e = 0; e < eventLog->numEvents; e++) {
    int c = eventRegLog->eventInfo[e].classid;
    if (c == classid) eventLog->eventInfo[e].active = PETSC_TRUE;
  }
  PetscFunctionReturn(0);
}

/*@C
  PetscEventPerfLogDeactivateClass - Deactivates event logging for a PETSc object class.

  Not Collective

  Input Parameters:
+ eventLog    - The PetscEventPerfLog
. eventRegLog - The PetscEventRegLog
- classid - The class id, for example MAT_CLASSID, SNES_CLASSID,

  Level: developer

.seealso: PetscEventPerfLogDeactivateClass(), PetscEventPerfLogDeactivate(), PetscEventPerfLogActivate()
@*/
PetscErrorCode PetscEventPerfLogDeactivateClass(PetscEventPerfLog eventLog,PetscEventRegLog eventRegLog,PetscClassId classid)
{
  int e;

  PetscFunctionBegin;
  for (e = 0; e < eventLog->numEvents; e++) {
    int c = eventRegLog->eventInfo[e].classid;
    if (c == classid) eventLog->eventInfo[e].active = PETSC_FALSE;
  }
  PetscFunctionReturn(0);
}

/*------------------------------------------------ Query Functions --------------------------------------------------*/
/*@C
  PetscEventRegLogGetEvent - This function returns the event id given the event name.

  Not Collective

  Input Parameters:
+ eventLog - The PetscEventRegLog
- name     - The stage name

  Output Parameter:
. event    - The event id, or -1 if not found

  Level: developer

.keywords: log, stage
.seealso: PetscEventRegLogRegister()
@*/
PetscErrorCode  PetscEventRegLogGetEvent(PetscEventRegLog eventLog,const char name[],PetscLogEvent *event)
{
  PetscBool      match;
  int            e;
  PetscErrorCode ierr;

  PetscFunctionBegin;
  PetscValidCharPointer(name,2);
  PetscValidIntPointer(event,3);
  *event = -1;
  for (e = 0; e < eventLog->numEvents; e++) {
    ierr = PetscStrcasecmp(eventLog->eventInfo[e].name,name,&match);CHKERRQ(ierr);
    if (match) {
      *event = e;
      break;
    }
  }
  PetscFunctionReturn(0);
}

/*@C
  PetscEventPerfLogSetVisible - This function determines whether an event is printed during PetscLogView()

  Not Collective

  Input Parameters:
+ eventLog  - The PetscEventPerfLog
. event     - The event to log
- isVisible - The visibility flag, PETSC_TRUE for printing, otherwise PETSC_FALSE (default is PETSC_TRUE)

  Database Options:
. -log_view - Activates log summary

  Level: developer

.keywords: log, visible, event
.seealso: PetscEventPerfLogGetVisible(), PetscEventRegLogRegister(), PetscStageLogGetEventLog()
@*/
PetscErrorCode PetscEventPerfLogSetVisible(PetscEventPerfLog eventLog,PetscLogEvent event,PetscBool isVisible)
{
  PetscFunctionBegin;
  eventLog->eventInfo[event].visible = isVisible;
  PetscFunctionReturn(0);
}

/*@C
  PetscEventPerfLogGetVisible - This function returns whether an event is printed during PetscLogView()

  Not Collective

  Input Parameters:
+ eventLog  - The PetscEventPerfLog
- event     - The event id to log

  Output Parameter:
. isVisible - The visibility flag, PETSC_TRUE for printing, otherwise PETSC_FALSE (default is PETSC_TRUE)

  Database Options:
. -log_view - Activates log summary

  Level: developer

.keywords: log, visible, event
.seealso: PetscEventPerfLogSetVisible(), PetscEventRegLogRegister(), PetscStageLogGetEventLog()
@*/
PetscErrorCode PetscEventPerfLogGetVisible(PetscEventPerfLog eventLog,PetscLogEvent event,PetscBool  *isVisible)
{
  PetscFunctionBegin;
  PetscValidIntPointer(isVisible,3);
  *isVisible = eventLog->eventInfo[event].visible;
  PetscFunctionReturn(0);
}

/*@C
  PetscLogEventGetPerfInfo - Return the performance information about the given event in the given stage

  Input Parameters:
+ stage - The stage number or PETSC_DETERMINE for the current stage
- event - The event number

  Output Parameters:
. info - This structure is filled with the performance information

  Level: Intermediate

.seealso: PetscLogEventGetFlops()
@*/
PetscErrorCode PetscLogEventGetPerfInfo(int stage,PetscLogEvent event,PetscEventPerfInfo *info)
{
  PetscStageLog     stageLog;
  PetscEventPerfLog eventLog = NULL;
  PetscErrorCode    ierr;

  PetscFunctionBegin;
  PetscValidPointer(info,3);
  if (!PetscLogPLB) SETERRQ(PETSC_COMM_SELF,PETSC_ERR_SUP,"Must use -log_view or PetscLogDefaultBegin() before calling this routine");
  ierr = PetscLogGetStageLog(&stageLog);CHKERRQ(ierr);
  if (stage < 0) {ierr = PetscStageLogGetCurrent(stageLog,&stage);CHKERRQ(ierr);}
  ierr = PetscStageLogGetEventPerfLog(stageLog,stage,&eventLog);CHKERRQ(ierr);
  *info = eventLog->eventInfo[event];
  PetscFunctionReturn(0);
}

PetscErrorCode PetscLogEventGetFlops(PetscLogEvent event,PetscLogDouble *flops)
{
  PetscStageLog     stageLog;
  PetscEventPerfLog eventLog = NULL;
  int               stage;
  PetscErrorCode    ierr;

  PetscFunctionBegin;
  if (!PetscLogPLB) SETERRQ(PETSC_COMM_SELF,PETSC_ERR_SUP,"Must use -log_view or PetscLogDefaultBegin() before calling this routine");
  ierr   = PetscLogGetStageLog(&stageLog);CHKERRQ(ierr);
  ierr   = PetscStageLogGetCurrent(stageLog,&stage);CHKERRQ(ierr);
  ierr   = PetscStageLogGetEventPerfLog(stageLog,stage,&eventLog);CHKERRQ(ierr);
  *flops = eventLog->eventInfo[event].flops;
  PetscFunctionReturn(0);
}

PetscErrorCode PetscLogEventZeroFlops(PetscLogEvent event)
{
  PetscStageLog     stageLog;
  PetscEventPerfLog eventLog = NULL;
  int               stage;
  PetscErrorCode    ierr;

  PetscFunctionBegin;
  ierr = PetscLogGetStageLog(&stageLog);CHKERRQ(ierr);
  ierr = PetscStageLogGetCurrent(stageLog,&stage);CHKERRQ(ierr);
  ierr = PetscStageLogGetEventPerfLog(stageLog,stage,&eventLog);CHKERRQ(ierr);

  eventLog->eventInfo[event].flops    = 0.0;
  eventLog->eventInfo[event].flops2   = 0.0;
  eventLog->eventInfo[event].flopsTmp = 0.0;
  PetscFunctionReturn(0);
}

PetscErrorCode PetscLogEventSynchronize(PetscLogEvent event,MPI_Comm comm)
{
  PetscStageLog     stageLog;
  PetscEventRegLog  eventRegLog;
  PetscEventPerfLog eventLog = NULL;
  int               stage;
  PetscLogDouble    time = 0.0;
  PetscErrorCode    ierr;

  PetscFunctionBegin;
  if (!PetscLogSyncOn || comm == MPI_COMM_NULL) PetscFunctionReturn(0);
  ierr = PetscLogGetStageLog(&stageLog);CHKERRQ(ierr);
  ierr = PetscStageLogGetEventRegLog(stageLog,&eventRegLog);CHKERRQ(ierr);
  if (!eventRegLog->eventInfo[event].collective) PetscFunctionReturn(0);
  ierr = PetscStageLogGetCurrent(stageLog,&stage);CHKERRQ(ierr);
  ierr = PetscStageLogGetEventPerfLog(stageLog,stage,&eventLog);CHKERRQ(ierr);

  PetscTimeSubtract(&time);
  ierr = MPI_Barrier(comm);CHKERRQ(ierr);
  PetscTimeAdd(&time);
  eventLog->eventInfo[event].syncTime += time;
  PetscFunctionReturn(0);
}

PetscErrorCode PetscLogEventBeginDefault(PetscLogEvent event,int t,PetscObject o1,PetscObject o2,PetscObject o3,PetscObject o4)
{
  PetscStageLog     stageLog;
  PetscEventPerfLog eventLog = NULL;
  int               stage;
  PetscErrorCode    ierr;

  PetscFunctionBegin;
  ierr = PetscLogGetStageLog(&stageLog);CHKERRQ(ierr);
  ierr = PetscStageLogGetCurrent(stageLog,&stage);CHKERRQ(ierr);
  ierr = PetscStageLogGetEventPerfLog(stageLog,stage,&eventLog);CHKERRQ(ierr);
  /* Check for double counting */
  eventLog->eventInfo[event].depth++;
  if (eventLog->eventInfo[event].depth > 1) PetscFunctionReturn(0);
  /* Log the performance info */
  ierr = PetscLogEventSynchronize(event,PetscObjectComm(o1));CHKERRQ(ierr);
  eventLog->eventInfo[event].count++;
  eventLog->eventInfo[event].timeTmp = 0.0;
  PetscTimeSubtract(&eventLog->eventInfo[event].timeTmp);
  eventLog->eventInfo[event].flopsTmp       = 0.0;
  eventLog->eventInfo[event].flopsTmp      -= petsc_TotalFlops;
  eventLog->eventInfo[event].numMessages   -= petsc_irecv_ct  + petsc_isend_ct  + petsc_recv_ct  + petsc_send_ct;
  eventLog->eventInfo[event].messageLength -= petsc_irecv_len + petsc_isend_len + petsc_recv_len + petsc_send_len;
  eventLog->eventInfo[event].numReductions -= petsc_allreduce_ct + petsc_gather_ct + petsc_scatter_ct;
  PetscFunctionReturn(0);
}

PetscErrorCode PetscLogEventEndDefault(PetscLogEvent event,int t,PetscObject o1,PetscObject o2,PetscObject o3,PetscObject o4)
{
  PetscStageLog     stageLog;
  PetscEventPerfLog eventLog = NULL;
  int               stage;
  PetscErrorCode    ierr;

  PetscFunctionBegin;
  ierr = PetscLogGetStageLog(&stageLog);CHKERRQ(ierr);
  ierr = PetscStageLogGetCurrent(stageLog,&stage);CHKERRQ(ierr);
  ierr = PetscStageLogGetEventPerfLog(stageLog,stage,&eventLog);CHKERRQ(ierr);
  /* Check for double counting */
  eventLog->eventInfo[event].depth--;
  if (eventLog->eventInfo[event].depth > 0) PetscFunctionReturn(0);
  else if (eventLog->eventInfo[event].depth < 0) SETERRQ(PETSC_COMM_SELF,PETSC_ERR_ARG_WRONGSTATE,"Logging event had unbalanced begin/end pairs");
  /* Log performance info */
  PetscTimeAdd(&eventLog->eventInfo[event].timeTmp);
  eventLog->eventInfo[event].time          += eventLog->eventInfo[event].timeTmp;
  eventLog->eventInfo[event].time2         += eventLog->eventInfo[event].timeTmp*eventLog->eventInfo[event].timeTmp;
  eventLog->eventInfo[event].flopsTmp      += petsc_TotalFlops;
  eventLog->eventInfo[event].flops         += eventLog->eventInfo[event].flopsTmp;
  eventLog->eventInfo[event].flops2        += eventLog->eventInfo[event].flopsTmp*eventLog->eventInfo[event].flopsTmp;
  eventLog->eventInfo[event].numMessages   += petsc_irecv_ct  + petsc_isend_ct  + petsc_recv_ct  + petsc_send_ct;
  eventLog->eventInfo[event].messageLength += petsc_irecv_len + petsc_isend_len + petsc_recv_len + petsc_send_len;
  eventLog->eventInfo[event].numReductions += petsc_allreduce_ct + petsc_gather_ct + petsc_scatter_ct;
  PetscFunctionReturn(0);
}

PetscErrorCode PetscLogEventBeginComplete(PetscLogEvent event,int t,PetscObject o1,PetscObject o2,PetscObject o3,PetscObject o4)
{
  PetscStageLog     stageLog;
  PetscEventRegLog  eventRegLog;
  PetscEventPerfLog eventPerfLog = NULL;
  Action            *tmpAction;
  PetscLogDouble    start,end;
  PetscLogDouble    curTime;
  int               stage;
  PetscErrorCode    ierr;

  PetscFunctionBegin;
  /* Dynamically enlarge logging structures */
  if (petsc_numActions >= petsc_maxActions) {
    PetscTime(&start);
    ierr = PetscMalloc1(petsc_maxActions*2,&tmpAction);CHKERRQ(ierr);
    ierr = PetscMemcpy(tmpAction,petsc_actions,petsc_maxActions * sizeof(Action));CHKERRQ(ierr);
    ierr = PetscFree(petsc_actions);CHKERRQ(ierr);

    petsc_actions     = tmpAction;
    petsc_maxActions *= 2;
    PetscTime(&end);
    petsc_BaseTime += (end - start);
  }
  /* Record the event */
  ierr = PetscLogGetStageLog(&stageLog);CHKERRQ(ierr);
  ierr = PetscStageLogGetCurrent(stageLog,&stage);CHKERRQ(ierr);
  ierr = PetscStageLogGetEventRegLog(stageLog,&eventRegLog);CHKERRQ(ierr);
  ierr = PetscStageLogGetEventPerfLog(stageLog,stage,&eventPerfLog);CHKERRQ(ierr);
  PetscTime(&curTime);
  if (petsc_logActions) {
    petsc_actions[petsc_numActions].time    = curTime - petsc_BaseTime;
    petsc_actions[petsc_numActions].action  = ACTIONBEGIN;
    petsc_actions[petsc_numActions].event   = event;
    petsc_actions[petsc_numActions].classid = eventRegLog->eventInfo[event].classid;
    if (o1) petsc_actions[petsc_numActions].id1 = o1->id;
    else petsc_actions[petsc_numActions].id1 = -1;
    if (o2) petsc_actions[petsc_numActions].id2 = o2->id;
    else petsc_actions[petsc_numActions].id2 = -1;
    if (o3) petsc_actions[petsc_numActions].id3 = o3->id;
    else petsc_actions[petsc_numActions].id3 = -1;
    petsc_actions[petsc_numActions].flops = petsc_TotalFlops;

    ierr = PetscMallocGetCurrentUsage(&petsc_actions[petsc_numActions].mem);CHKERRQ(ierr);
    ierr = PetscMallocGetMaximumUsage(&petsc_actions[petsc_numActions].maxmem);CHKERRQ(ierr);
    petsc_numActions++;
  }
  /* Check for double counting */
  eventPerfLog->eventInfo[event].depth++;
  if (eventPerfLog->eventInfo[event].depth > 1) PetscFunctionReturn(0);
  /* Log the performance info */
  eventPerfLog->eventInfo[event].count++;
  eventPerfLog->eventInfo[event].time          -= curTime;
  eventPerfLog->eventInfo[event].flops         -= petsc_TotalFlops;
  eventPerfLog->eventInfo[event].numMessages   -= petsc_irecv_ct  + petsc_isend_ct  + petsc_recv_ct  + petsc_send_ct;
  eventPerfLog->eventInfo[event].messageLength -= petsc_irecv_len + petsc_isend_len + petsc_recv_len + petsc_send_len;
  eventPerfLog->eventInfo[event].numReductions -= petsc_allreduce_ct + petsc_gather_ct + petsc_scatter_ct;
  PetscFunctionReturn(0);
}

PetscErrorCode PetscLogEventEndComplete(PetscLogEvent event,int t,PetscObject o1,PetscObject o2,PetscObject o3,PetscObject o4)
{
  PetscStageLog     stageLog;
  PetscEventRegLog  eventRegLog;
  PetscEventPerfLog eventPerfLog = NULL;
  Action            *tmpAction;
  PetscLogDouble    start,end;
  PetscLogDouble    curTime;
  int               stage;
  PetscErrorCode    ierr;

  PetscFunctionBegin;
  /* Dynamically enlarge logging structures */
  if (petsc_numActions >= petsc_maxActions) {
    PetscTime(&start);
    ierr = PetscMalloc1(petsc_maxActions*2,&tmpAction);CHKERRQ(ierr);
    ierr = PetscMemcpy(tmpAction,petsc_actions,petsc_maxActions * sizeof(Action));CHKERRQ(ierr);
    ierr = PetscFree(petsc_actions);CHKERRQ(ierr);

    petsc_actions     = tmpAction;
    petsc_maxActions *= 2;
    PetscTime(&end);
    petsc_BaseTime += (end - start);
  }
  /* Record the event */
  ierr = PetscLogGetStageLog(&stageLog);CHKERRQ(ierr);
  ierr = PetscStageLogGetCurrent(stageLog,&stage);CHKERRQ(ierr);
  ierr = PetscStageLogGetEventRegLog(stageLog,&eventRegLog);CHKERRQ(ierr);
  ierr = PetscStageLogGetEventPerfLog(stageLog,stage,&eventPerfLog);CHKERRQ(ierr);
  PetscTime(&curTime);
  if (petsc_logActions) {
    petsc_actions[petsc_numActions].time    = curTime - petsc_BaseTime;
    petsc_actions[petsc_numActions].action  = ACTIONEND;
    petsc_actions[petsc_numActions].event   = event;
    petsc_actions[petsc_numActions].classid = eventRegLog->eventInfo[event].classid;
    if (o1) petsc_actions[petsc_numActions].id1 = o1->id;
    else petsc_actions[petsc_numActions].id1 = -1;
    if (o2) petsc_actions[petsc_numActions].id2 = o2->id;
    else petsc_actions[petsc_numActions].id2 = -1;
    if (o3) petsc_actions[petsc_numActions].id3 = o3->id;
    else petsc_actions[petsc_numActions].id3 = -1;
    petsc_actions[petsc_numActions].flops = petsc_TotalFlops;

    ierr = PetscMallocGetCurrentUsage(&petsc_actions[petsc_numActions].mem);CHKERRQ(ierr);
    ierr = PetscMallocGetMaximumUsage(&petsc_actions[petsc_numActions].maxmem);CHKERRQ(ierr);
    petsc_numActions++;
  }
  /* Check for double counting */
  eventPerfLog->eventInfo[event].depth--;
  if (eventPerfLog->eventInfo[event].depth > 0) PetscFunctionReturn(0);
  else if (eventPerfLog->eventInfo[event].depth < 0) SETERRQ(PETSC_COMM_SELF,PETSC_ERR_ARG_WRONGSTATE,"Logging event had unbalanced begin/end pairs");
  /* Log the performance info */
  eventPerfLog->eventInfo[event].count++;
  eventPerfLog->eventInfo[event].time          += curTime;
  eventPerfLog->eventInfo[event].flops         += petsc_TotalFlops;
  eventPerfLog->eventInfo[event].numMessages   += petsc_irecv_ct  + petsc_isend_ct  + petsc_recv_ct  + petsc_send_ct;
  eventPerfLog->eventInfo[event].messageLength += petsc_irecv_len + petsc_isend_len + petsc_recv_len + petsc_send_len;
  eventPerfLog->eventInfo[event].numReductions += petsc_allreduce_ct + petsc_gather_ct + petsc_scatter_ct;
  PetscFunctionReturn(0);
}

PetscErrorCode PetscLogEventBeginTrace(PetscLogEvent event,int t,PetscObject o1,PetscObject o2,PetscObject o3,PetscObject o4)
{
  PetscStageLog     stageLog;
  PetscEventRegLog  eventRegLog;
  PetscEventPerfLog eventPerfLog = NULL;
  PetscLogDouble    cur_time;
  PetscMPIInt       rank;
  int               stage,err;
  PetscErrorCode    ierr;

  PetscFunctionBegin;
  if (!petsc_tracetime) PetscTime(&petsc_tracetime);

  petsc_tracelevel++;
  ierr = MPI_Comm_rank(PETSC_COMM_WORLD,&rank);CHKERRQ(ierr);
  ierr = PetscLogGetStageLog(&stageLog);CHKERRQ(ierr);
  ierr = PetscStageLogGetCurrent(stageLog,&stage);CHKERRQ(ierr);
  ierr = PetscStageLogGetEventRegLog(stageLog,&eventRegLog);CHKERRQ(ierr);
  ierr = PetscStageLogGetEventPerfLog(stageLog,stage,&eventPerfLog);CHKERRQ(ierr);
  /* Check for double counting */
  eventPerfLog->eventInfo[event].depth++;
  if (eventPerfLog->eventInfo[event].depth > 1) PetscFunctionReturn(0);
  /* Log performance info */
  PetscTime(&cur_time);
  ierr = PetscFPrintf(PETSC_COMM_SELF,petsc_tracefile,"%s[%d] %g Event begin: %s\n",petsc_tracespace,rank,cur_time-petsc_tracetime,eventRegLog->eventInfo[event].name);CHKERRQ(ierr);
  ierr = PetscStrncpy(petsc_tracespace,petsc_traceblanks,2*petsc_tracelevel);CHKERRQ(ierr);

  petsc_tracespace[2*petsc_tracelevel] = 0;

  err = fflush(petsc_tracefile);
  if (err) SETERRQ(PETSC_COMM_SELF,PETSC_ERR_SYS,"fflush() failed on file");
  PetscFunctionReturn(0);
}

PetscErrorCode PetscLogEventEndTrace(PetscLogEvent event,int t,PetscObject o1,PetscObject o2,PetscObject o3,PetscObject o4)
{
  PetscStageLog     stageLog;
  PetscEventRegLog  eventRegLog;
  PetscEventPerfLog eventPerfLog = NULL;
  PetscLogDouble    cur_time;
  int               stage,err;
  PetscMPIInt       rank;
  PetscErrorCode    ierr;

  PetscFunctionBegin;
  petsc_tracelevel--;
  ierr = MPI_Comm_rank(PETSC_COMM_WORLD,&rank);CHKERRQ(ierr);
  ierr = PetscLogGetStageLog(&stageLog);CHKERRQ(ierr);
  ierr = PetscStageLogGetCurrent(stageLog,&stage);CHKERRQ(ierr);
  ierr = PetscStageLogGetEventRegLog(stageLog,&eventRegLog);CHKERRQ(ierr);
  ierr = PetscStageLogGetEventPerfLog(stageLog,stage,&eventPerfLog);CHKERRQ(ierr);
  /* Check for double counting */
  eventPerfLog->eventInfo[event].depth--;
  if (eventPerfLog->eventInfo[event].depth > 0) PetscFunctionReturn(0);
  else if (eventPerfLog->eventInfo[event].depth < 0 || petsc_tracelevel < 0) SETERRQ(PETSC_COMM_SELF,PETSC_ERR_ARG_WRONGSTATE,"Logging event had unbalanced begin/end pairs");

  /* Log performance info */
  ierr = PetscStrncpy(petsc_tracespace,petsc_traceblanks,2*petsc_tracelevel);CHKERRQ(ierr);

  petsc_tracespace[2*petsc_tracelevel] = 0;
  PetscTime(&cur_time);
  ierr = PetscFPrintf(PETSC_COMM_SELF,petsc_tracefile,"%s[%d] %g Event end: %s\n",petsc_tracespace,rank,cur_time-petsc_tracetime,eventRegLog->eventInfo[event].name);CHKERRQ(ierr);
  err  = fflush(petsc_tracefile);
  if (err) SETERRQ(PETSC_COMM_SELF,PETSC_ERR_SYS,"fflush() failed on file");
  PetscFunctionReturn(0);
}

/*@C
  PetscLogEventSetDof - Set the number of degrees of freedom associated with this event

  Not Collective

  Input Parameters:
+ event - The event id to log
. dof   - The number of dofs

  Database Options:
. -log_view - Activates log summary

  Note: This is to enable logging of convergence

  Level: developer

.keywords: log, visible, event
.seealso: PetscLogEventSetError(), PetscEventRegLogRegister(), PetscStageLogGetEventLog()
@*/
PetscErrorCode PetscLogEventSetDof(PetscLogEvent event, PetscLogDouble dof)
{
  PetscStageLog     stageLog;
  PetscEventPerfLog eventLog = NULL;
  int               stage;
  PetscErrorCode    ierr;

  PetscFunctionBegin;
  ierr = PetscLogGetStageLog(&stageLog);CHKERRQ(ierr);
  ierr = PetscStageLogGetCurrent(stageLog,&stage);CHKERRQ(ierr);
  ierr = PetscStageLogGetEventPerfLog(stageLog,stage,&eventLog);CHKERRQ(ierr);
  eventLog->eventInfo[event].dof = dof;
  PetscFunctionReturn(0);
}

/*@C
  PetscLogEventSetDof - Set the nth error associated with this event

  Not Collective

  Input Parameters:
+ event - The event id to log
. n     - The error index, in [0, 8)
. error - The error

  Database Options:
. -log_view - Activates log summary

  Note: This is to enable logging of convergence, and enable users to interpret the errors as they wish. For example,
  as different norms, or as errors for different fields

  Level: developer

.keywords: log, visible, event
.seealso: PetscLogEventSetDof(), PetscEventRegLogRegister(), PetscStageLogGetEventLog()
@*/
PetscErrorCode PetscLogEventSetError(PetscLogEvent event, PetscInt n, PetscLogDouble error)
{
  PetscStageLog     stageLog;
  PetscEventPerfLog eventLog = NULL;
  int               stage;
  PetscErrorCode    ierr;

  PetscFunctionBegin;
  if ((n < 0) || (n > 7)) SETERRQ1(PETSC_COMM_SELF, PETSC_ERR_ARG_OUTOFRANGE, "Error index %D is not in [0, 8)", n);
  ierr = PetscLogGetStageLog(&stageLog);CHKERRQ(ierr);
  ierr = PetscStageLogGetCurrent(stageLog,&stage);CHKERRQ(ierr);
  ierr = PetscStageLogGetEventPerfLog(stageLog,stage,&eventLog);CHKERRQ(ierr);
  eventLog->eventInfo[event].errors[n] = error;
  PetscFunctionReturn(0);
}<|MERGE_RESOLUTION|>--- conflicted
+++ resolved
@@ -144,7 +144,7 @@
   eventInfo->time          = 0.0;
   eventInfo->time2         = 0.0;
   eventInfo->timeTmp       = 0.0;
-<<<<<<< HEAD
+  eventInfo->syncTime      = 0.0;
   eventInfo->dof           = -1.0;
   eventInfo->errors[0]     = -1.0;
   eventInfo->errors[1]     = -1.0;
@@ -154,9 +154,6 @@
   eventInfo->errors[5]     = -1.0;
   eventInfo->errors[6]     = -1.0;
   eventInfo->errors[7]     = -1.0;
-=======
-  eventInfo->syncTime      = 0.0;
->>>>>>> 43ee7ef1
   eventInfo->numMessages   = 0.0;
   eventInfo->messageLength = 0.0;
   eventInfo->numReductions = 0.0;
