
/*
    Code that allows a user to dictate what malloc() PETSc uses.
*/
#include <petscsys.h>             /*I   "petscsys.h"   I*/
#include <stdarg.h>
#if defined(PETSC_HAVE_MALLOC_H)
#include <malloc.h>
#endif
#if defined(PETSC_HAVE_MEMKIND)
#include <errno.h>
#include <memkind.h>
typedef enum {PETSC_MK_DEFAULT=0,PETSC_MK_HBW=1} PetscMemkindType;
PetscMemkindType currentmktype = PETSC_MK_HBW;
PetscMemkindType previousmktype = PETSC_MK_HBW;
#endif
/*
        We want to make sure that all mallocs of double or complex numbers are complex aligned.
    1) on systems with memalign() we call that routine to get an aligned memory location
    2) on systems without memalign() we
       - allocate one sizeof(PetscScalar) extra space
       - we shift the pointer up slightly if needed to get PetscScalar aligned
       - if shifted we store at ptr[-1] the amount of shift (plus a classid)
*/
#define SHIFT_CLASSID 456123

PetscErrorCode  PetscMallocAlign(size_t mem,int line,const char func[],const char file[],void **result)
{
  if (!mem) { *result = NULL; return 0; }
#if defined(PETSC_HAVE_MEMKIND)
  {
    int ierr;
    if (!currentmktype) ierr = memkind_posix_memalign(MEMKIND_DEFAULT,result,PETSC_MEMALIGN,mem);
<<<<<<< HEAD
    else ierr = memkind_posix_memalign(MEMKIND_HBW,result,PETSC_MEMALIGN,mem);
    if (ierr) SETERRQ1(PETSC_COMM_SELF,PETSC_ERR_MEM,"Memory requested with memkind %.0f",(PetscLogDouble)mem);
=======
    else ierr = memkind_posix_memalign(MEMKIND_HBW_PREFERRED,result,PETSC_MEMALIGN,mem);
    if (ierr == EINVAL) SETERRQ(PETSC_COMM_SELF,PETSC_ERR_MEM,"Memkind: invalid 3rd or 4th argument of memkind_posix_memalign()");
    if (ierr == ENOMEM) PetscInfo1(0,"Memkind: fail to request HBW memory %.0f, falling back to normal memory\n",(PetscLogDouble)mem); 
>>>>>>> c3f6d4ef
  }
#else
#  if defined(PETSC_HAVE_DOUBLE_ALIGN_MALLOC) && (PETSC_MEMALIGN == 8)
  *result = malloc(mem);
#  elif defined(PETSC_HAVE_MEMALIGN)
  *result = memalign(PETSC_MEMALIGN,mem);
#  else
  {
    /*
      malloc space for two extra chunks and shift ptr 1 + enough to get it PetscScalar aligned
    */
    int *ptr = (int*)malloc(mem + 2*PETSC_MEMALIGN);
    if (ptr) {
      int shift    = (int)(((PETSC_UINTPTR_T) ptr) % PETSC_MEMALIGN);
      shift        = (2*PETSC_MEMALIGN - shift)/sizeof(int);
      ptr[shift-1] = shift + SHIFT_CLASSID;
      ptr         += shift;
      *result      = (void*)ptr;
    } else {
      *result      = NULL;
    }
  }
#  endif
#endif
  if (!*result) return PetscError(PETSC_COMM_SELF,line,func,file,PETSC_ERR_MEM,PETSC_ERROR_INITIAL,"Memory requested %.0f",(PetscLogDouble)mem);
  return 0;
}

PetscErrorCode  PetscFreeAlign(void *ptr,int line,const char func[],const char file[])
{
  if (!ptr) return 0;
#if defined(PETSC_HAVE_MEMKIND)
  memkind_free(0,ptr); /* specify the kind to 0 so that memkind will look up for the right type */
#else
#  if (!(defined(PETSC_HAVE_DOUBLE_ALIGN_MALLOC) && (PETSC_MEMALIGN == 8)) && !defined(PETSC_HAVE_MEMALIGN))
  {
    /*
      Previous int tells us how many ints the pointer has been shifted from
      the original address provided by the system malloc().
    */
    int shift = *(((int*)ptr)-1) - SHIFT_CLASSID;
    if (shift > PETSC_MEMALIGN-1) return PetscError(PETSC_COMM_SELF,line,func,file,PETSC_ERR_PLIB,PETSC_ERROR_INITIAL,"Likely memory corruption in heap");
    if (shift < 0) return PetscError(PETSC_COMM_SELF,line,func,file,PETSC_ERR_PLIB,PETSC_ERROR_INITIAL,"Likely memory corruption in heap");
    ptr = (void*)(((int*)ptr) - shift);
  }
#  endif

#  if defined(PETSC_HAVE_FREE_RETURN_INT)
  int err = free(ptr);
  if (err) return PetscError(PETSC_COMM_SELF,line,func,file,PETSC_ERR_PLIB,PETSC_ERROR_INITIAL,"System free returned error %d\n",err);
#  else
  free(ptr);
#  endif
#endif
  return 0;
}

PetscErrorCode PetscReallocAlign(size_t mem, int line, const char func[], const char file[], void **result)
{
  PetscErrorCode ierr;

  if (!mem) {
    ierr = PetscFreeAlign(*result, line, func, file);
    if (ierr) return ierr;
    *result = NULL;
    return 0;
  }
#if defined(PETSC_HAVE_MEMKIND)
  if (!currentmktype) *result = memkind_realloc(MEMKIND_DEFAULT,*result,mem);
  else *result = memkind_realloc(MEMKIND_HBW,*result,mem);
#else
#  if (!(defined(PETSC_HAVE_DOUBLE_ALIGN_MALLOC) && (PETSC_MEMALIGN == 8)) && !defined(PETSC_HAVE_MEMALIGN))
  {
    /*
      Previous int tells us how many ints the pointer has been shifted from
      the original address provided by the system malloc().
    */
    int shift = *(((int*)*result)-1) - SHIFT_CLASSID;
    if (shift > PETSC_MEMALIGN-1) return PetscError(PETSC_COMM_SELF,line,func,file,PETSC_ERR_PLIB,PETSC_ERROR_INITIAL,"Likely memory corruption in heap");
    if (shift < 0) return PetscError(PETSC_COMM_SELF,line,func,file,PETSC_ERR_PLIB,PETSC_ERROR_INITIAL,"Likely memory corruption in heap");
    *result = (void*)(((int*)*result) - shift);
  }
#  endif

#  if (defined(PETSC_HAVE_DOUBLE_ALIGN_MALLOC) && (PETSC_MEMALIGN == 8)) || defined(PETSC_HAVE_MEMALIGN)
  *result = realloc(*result, mem);
#  else
  {
    /*
      malloc space for two extra chunks and shift ptr 1 + enough to get it PetscScalar aligned
    */
    int *ptr = (int *) realloc(*result, mem + 2*PETSC_MEMALIGN);
    if (ptr) {
      int shift    = (int)(((PETSC_UINTPTR_T) ptr) % PETSC_MEMALIGN);
      shift        = (2*PETSC_MEMALIGN - shift)/sizeof(int);
      ptr[shift-1] = shift + SHIFT_CLASSID;
      ptr         += shift;
      *result      = (void*)ptr;
    } else {
      *result      = NULL;
    }
  }
#  endif
#endif
  if (!*result) return PetscError(PETSC_COMM_SELF,line,func,file,PETSC_ERR_MEM,PETSC_ERROR_INITIAL,"Memory requested %.0f",(PetscLogDouble)mem);
#if defined(PETSC_HAVE_MEMALIGN)
  /* There are no standard guarantees that realloc() maintains the alignment of memalign(), so I think we have to
   * realloc and, if the alignment is wrong, malloc/copy/free. */
  if (((size_t) (*result)) % PETSC_MEMALIGN) {
    void *newResult;
#  if defined(PETSC_HAVE_MEMKIND)
    {
      int ierr;
      if (!currentmktype) ierr = memkind_posix_memalign(MEMKIND_DEFAULT,&newResult,PETSC_MEMALIGN,mem);
<<<<<<< HEAD
      else ierr = memkind_posix_memalign(MEMKIND_HBW,&newResult,PETSC_MEMALIGN,mem);
      if (ierr) SETERRQ1(PETSC_COMM_SELF,PETSC_ERR_MEM,"Memory requested with memkind %.0f",(PetscLogDouble)mem);
=======
      else ierr = memkind_posix_memalign(MEMKIND_HBW_PREFERRED,&newResult,PETSC_MEMALIGN,mem);
      if (ierr == EINVAL) SETERRQ(PETSC_COMM_SELF,PETSC_ERR_MEM,"Memkind: invalid 3rd or 4th argument of memkind_posix_memalign()");
      if (ierr == ENOMEM) PetscInfo1(0,"Memkind: fail to request HBW memory %.0f, falling back to normal memory\n",(PetscLogDouble)mem); 
>>>>>>> c3f6d4ef
    }
#  else
    newResult = memalign(PETSC_MEMALIGN,mem);
#  endif
    if (!newResult) return PetscError(PETSC_COMM_SELF,line,func,file,PETSC_ERR_MEM,PETSC_ERROR_INITIAL,"Memory requested %.0f",(PetscLogDouble)mem);
    ierr = PetscMemcpy(newResult,*result,mem);
    if (ierr) return ierr;
#  if defined(PETSC_HAVE_FREE_RETURN_INT)
    {
      int err = free(*result);
      if (err) return PetscError(PETSC_COMM_SELF,line,func,file,PETSC_ERR_PLIB,PETSC_ERROR_INITIAL,"System free returned error %d\n",err);
    }
#  else
#    if defined(PETSC_HAVE_MEMKIND)
    memkind_free(0,*result);
#    else
    free(*result);
#    endif
#  endif
    *result = newResult;
  }
#endif
  return 0;
}

PetscErrorCode (*PetscTrMalloc)(size_t,int,const char[],const char[],void**) = PetscMallocAlign;
PetscErrorCode (*PetscTrFree)(void*,int,const char[],const char[])           = PetscFreeAlign;
PetscErrorCode (*PetscTrRealloc)(size_t,int,const char[],const char[],void**) = PetscReallocAlign;

PetscBool petscsetmallocvisited = PETSC_FALSE;

/*@C
   PetscMallocSet - Sets the routines used to do mallocs and frees.
   This routine MUST be called before PetscInitialize() and may be
   called only once.

   Not Collective

   Input Parameters:
+  malloc - the malloc routine
-  free - the free routine

   Level: developer

   Concepts: malloc
   Concepts: memory^allocation

@*/
PetscErrorCode  PetscMallocSet(PetscErrorCode (*imalloc)(size_t,int,const char[],const char[],void**),
                                              PetscErrorCode (*ifree)(void*,int,const char[],const char[]))
{
  PetscFunctionBegin;
  if (petscsetmallocvisited && (imalloc != PetscTrMalloc || ifree != PetscTrFree)) SETERRQ(PETSC_COMM_SELF,PETSC_ERR_SUP,"cannot call multiple times");
  PetscTrMalloc         = imalloc;
  PetscTrFree           = ifree;
  petscsetmallocvisited = PETSC_TRUE;
  PetscFunctionReturn(0);
}

/*@C
   PetscMallocClear - Resets the routines used to do mallocs and frees to the
        defaults.

   Not Collective

   Level: developer

   Notes:
    In general one should never run a PETSc program with different malloc() and
    free() settings for different parts; this is because one NEVER wants to
    free() an address that was malloced by a different memory management system

@*/
PetscErrorCode  PetscMallocClear(void)
{
  PetscFunctionBegin;
  PetscTrMalloc         = PetscMallocAlign;
  PetscTrFree           = PetscFreeAlign;
  petscsetmallocvisited = PETSC_FALSE;
  PetscFunctionReturn(0);
}

PetscErrorCode PetscMemoryTrace(const char label[])
{
  PetscErrorCode        ierr;
  PetscLogDouble        mem,mal;
  static PetscLogDouble oldmem = 0,oldmal = 0;

  PetscFunctionBegin;
  ierr = PetscMemoryGetCurrentUsage(&mem);CHKERRQ(ierr);
  ierr = PetscMallocGetCurrentUsage(&mal);CHKERRQ(ierr);

  ierr = PetscPrintf(PETSC_COMM_WORLD,"%s High water  %8.3f MB increase %8.3f MB Current %8.3f MB increase %8.3f MB\n",label,mem*1e-6,(mem - oldmem)*1e-6,mal*1e-6,(mal - oldmal)*1e-6);CHKERRQ(ierr);
  oldmem = mem;
  oldmal = mal;
  PetscFunctionReturn(0);
}

static PetscErrorCode (*PetscTrMallocOld)(size_t,int,const char[],const char[],void**) = PetscMallocAlign;
static PetscErrorCode (*PetscTrFreeOld)(void*,int,const char[],const char[])           = PetscFreeAlign;

/*@C
   PetscMallocSetDRAM - Set PetscMalloc to use DRAM.
     If memkind is available, change the memkind type. Otherwise, switch the
     current malloc and free routines to the PetscMallocAlign and
     PetscFreeAlign (PETSc default).

   Not Collective

   Level: developer

   Notes:
     This provides a way to do the allocation on DRAM temporarily. One
     can switch back to the previous choice by calling PetscMallocReset().
 
.seealso: PetscMallocReset()
@*/
PetscErrorCode PetscMallocSetDRAM(void)
{
  PetscFunctionBegin;
  if (PetscTrMalloc == PetscMallocAlign) {
#if defined(PETSC_HAVE_MEMKIND)
    previousmktype = currentmktype;
    currentmktype  = PETSC_MK_DEFAULT;
#endif
  } else { 
    /* Save the previous choice */
    PetscTrMallocOld = PetscTrMalloc;
    PetscTrFreeOld   = PetscTrFree;
    PetscTrMalloc    = PetscMallocAlign;
    PetscTrFree      = PetscFreeAlign;
  }
  PetscFunctionReturn(0);
}

/*@C
   PetscMallocResetDRAM - Reset the changes made by PetscMallocSetDRAM

   Not Collective

   Level: developer

.seealso: PetscMallocSetDRAM()
@*/
PetscErrorCode PetscMallocResetDRAM(void)
{
  PetscFunctionBegin;
  if (PetscTrMalloc == PetscMallocAlign) {
#if defined(PETSC_HAVE_MEMKIND)
    currentmktype = previousmktype;
#endif 
  } else {
    /* Reset to the previous choice */
    PetscTrMalloc = PetscTrMallocOld;
    PetscTrFree   = PetscTrFreeOld;
  }
  PetscFunctionReturn(0);
}

static PetscBool petscmalloccoalesce =
#if defined(PETSC_USE_MALLOC_COALESCED)
  PETSC_TRUE;
#else
  PETSC_FALSE;
#endif

/*@C
   PetscMallocSetCoalesce - Use coalesced malloc when allocating groups of objects

   Not Collective

   Input Parameters:
.  coalesce - PETSC_TRUE to use coalesced malloc for multi-object allocation.

   Options Database Keys:
.  -malloc_coalesce - turn coalesced malloc on or off

   Note:
   PETSc uses coalesced malloc by default for optimized builds and not for debugging builds.  This default can be changed via the command-line option -malloc_coalesce or by calling this function.

   Level: developer

.seealso: PetscMallocA()
@*/
PetscErrorCode PetscMallocSetCoalesce(PetscBool coalesce)
{
  PetscFunctionBegin;
  petscmalloccoalesce = coalesce;
  PetscFunctionReturn(0);
}

/*@C
   PetscMallocA - Allocate and optionally clear one or more objects, possibly using coalesced malloc

   Not Collective

   Input Parameters:
+  n - number of objects to allocate (at least 1)
.  lineno - line number to attribute allocation (typically __LINE__)
.  function - function to attribute allocation (typically PETSC_FUNCTION_NAME)
.  filename - file name to attribute allocation (typically __FILE__)
-  bytes0 - first of n object sizes

   Output Parameters:
.  ptr0 - first of n pointers to allocate

   Notes:
   This function is not normally called directly by users, but rather via the macros PetscMalloc1(), PetscMalloc2(), or PetscCalloc1(), etc.

   Level: developer

.seealso: PetscMallocAlign(), PetscMallocSet(), PetscMalloc1(), PetscMalloc2(), PetscMalloc3(), PetscMalloc4(), PetscMalloc5(), PetscMalloc6(), PetscMalloc7(), PetscCalloc1(), PetscCalloc2(), PetscCalloc3(), PetscCalloc4(), PetscCalloc5(), PetscCalloc6(), PetscCalloc7(), PetscFreeA()
@*/
PetscErrorCode PetscMallocA(int n,PetscBool clear,int lineno,const char *function,const char *filename,size_t bytes0,void *ptr0,...)
{
  PetscErrorCode ierr;
  va_list Argp;
  size_t bytes[8],sumbytes;
  void **ptr[8];
  int i;

  PetscFunctionBegin;
  if (n > 8) SETERRQ1(PETSC_COMM_SELF,PETSC_ERR_ARG_OUTOFRANGE,"Attempt to allocate %d objects but only 8 supported",n);
  bytes[0] = bytes0;
  ptr[0] = (void**)ptr0;
  sumbytes = (bytes0 + PETSC_MEMALIGN-1) & ~(PETSC_MEMALIGN-1);
  va_start(Argp,ptr0);
  for (i=1; i<n; i++) {
    bytes[i] = va_arg(Argp,size_t);
    ptr[i] = va_arg(Argp,void**);
    sumbytes += (bytes[i] + PETSC_MEMALIGN-1) & ~(PETSC_MEMALIGN-1);
  }
  va_end(Argp);
  if (petscmalloccoalesce) {
    char *p;
    ierr = (*PetscTrMalloc)(sumbytes,lineno,function,filename,(void**)&p);CHKERRQ(ierr);
    for (i=0; i<n; i++) {
      *ptr[i] = bytes[i] ? p : NULL;
      p = (char*)PetscAddrAlign(p + bytes[i]);
    }
  } else {
    for (i=0; i<n; i++) {
      ierr = (*PetscTrMalloc)(bytes[i],lineno,function,filename,(void**)ptr[i]);CHKERRQ(ierr);
    }
  }
  if (clear) {
    for (i=0; i<n; i++) {
      ierr = PetscMemzero(*ptr[i],bytes[i]);CHKERRQ(ierr);
    }
  }
  PetscFunctionReturn(0);
}

/*@C
   PetscFreeA - Free one or more objects, possibly allocated using coalesced malloc

   Not Collective

   Input Parameters:
+  n - number of objects to free (at least 1)
.  lineno - line number to attribute deallocation (typically __LINE__)
.  function - function to attribute deallocation (typically PETSC_FUNCTION_NAME)
.  filename - file name to attribute deallocation (typically __FILE__)
-  ptr0 ... - first of n pointers to free

   Note:
   This function is not normally called directly by users, but rather via the macros PetscFree1(), PetscFree2(), etc.

   Level: developer

.seealso: PetscMallocAlign(), PetscMallocSet(), PetscMallocA(), PetscFree1(), PetscFree2(), PetscFree3(), PetscFree4(), PetscFree5(), PetscFree6(), PetscFree7()
@*/
PetscErrorCode PetscFreeA(int n,int lineno,const char *function,const char *filename,void *ptr0,...)
{
  PetscErrorCode ierr;
  va_list Argp;
  void **ptr[8];
  int i;

  PetscFunctionBegin;
  if (n > 8) SETERRQ1(PETSC_COMM_SELF,PETSC_ERR_ARG_OUTOFRANGE,"Attempt to allocate %d objects but only 8 supported",n);
  ptr[0] = (void**)ptr0;
  va_start(Argp,ptr0);
  for (i=1; i<n; i++) {
    ptr[i] = va_arg(Argp,void**);
  }
  va_end(Argp);
  if (petscmalloccoalesce) {
    for (i=0; i<n; i++) {       /* Find first nonempty allocation */
      if (*ptr[i]) break;
    }
    while (--n > i) {
      *ptr[n] = NULL;
    }
    ierr = (*PetscTrFree)(*ptr[n],lineno,function,filename);CHKERRQ(ierr);
    *ptr[n] = NULL;
  } else {
    while (--n >= 0) {
      ierr = (*PetscTrFree)(*ptr[n],lineno,function,filename);CHKERRQ(ierr);
      *ptr[n] = NULL;
    }
  }
  PetscFunctionReturn(0);
}<|MERGE_RESOLUTION|>--- conflicted
+++ resolved
@@ -10,9 +10,9 @@
 #if defined(PETSC_HAVE_MEMKIND)
 #include <errno.h>
 #include <memkind.h>
-typedef enum {PETSC_MK_DEFAULT=0,PETSC_MK_HBW=1} PetscMemkindType;
-PetscMemkindType currentmktype = PETSC_MK_HBW;
-PetscMemkindType previousmktype = PETSC_MK_HBW;
+typedef enum {PETSC_MK_DEFAULT=0,PETSC_MK_HBW_PREFERRED=1} PetscMemkindType;
+PetscMemkindType currentmktype = PETSC_MK_HBW_PREFERRED;
+PetscMemkindType previousmktype = PETSC_MK_HBW_PREFERRED;
 #endif
 /*
         We want to make sure that all mallocs of double or complex numbers are complex aligned.
@@ -31,14 +31,9 @@
   {
     int ierr;
     if (!currentmktype) ierr = memkind_posix_memalign(MEMKIND_DEFAULT,result,PETSC_MEMALIGN,mem);
-<<<<<<< HEAD
-    else ierr = memkind_posix_memalign(MEMKIND_HBW,result,PETSC_MEMALIGN,mem);
-    if (ierr) SETERRQ1(PETSC_COMM_SELF,PETSC_ERR_MEM,"Memory requested with memkind %.0f",(PetscLogDouble)mem);
-=======
     else ierr = memkind_posix_memalign(MEMKIND_HBW_PREFERRED,result,PETSC_MEMALIGN,mem);
     if (ierr == EINVAL) SETERRQ(PETSC_COMM_SELF,PETSC_ERR_MEM,"Memkind: invalid 3rd or 4th argument of memkind_posix_memalign()");
     if (ierr == ENOMEM) PetscInfo1(0,"Memkind: fail to request HBW memory %.0f, falling back to normal memory\n",(PetscLogDouble)mem); 
->>>>>>> c3f6d4ef
   }
 #else
 #  if defined(PETSC_HAVE_DOUBLE_ALIGN_MALLOC) && (PETSC_MEMALIGN == 8)
@@ -108,7 +103,7 @@
   }
 #if defined(PETSC_HAVE_MEMKIND)
   if (!currentmktype) *result = memkind_realloc(MEMKIND_DEFAULT,*result,mem);
-  else *result = memkind_realloc(MEMKIND_HBW,*result,mem);
+  else *result = memkind_realloc(MEMKIND_HBW_PREFERRED,*result,mem);
 #else
 #  if (!(defined(PETSC_HAVE_DOUBLE_ALIGN_MALLOC) && (PETSC_MEMALIGN == 8)) && !defined(PETSC_HAVE_MEMALIGN))
   {
@@ -153,14 +148,9 @@
     {
       int ierr;
       if (!currentmktype) ierr = memkind_posix_memalign(MEMKIND_DEFAULT,&newResult,PETSC_MEMALIGN,mem);
-<<<<<<< HEAD
-      else ierr = memkind_posix_memalign(MEMKIND_HBW,&newResult,PETSC_MEMALIGN,mem);
-      if (ierr) SETERRQ1(PETSC_COMM_SELF,PETSC_ERR_MEM,"Memory requested with memkind %.0f",(PetscLogDouble)mem);
-=======
       else ierr = memkind_posix_memalign(MEMKIND_HBW_PREFERRED,&newResult,PETSC_MEMALIGN,mem);
       if (ierr == EINVAL) SETERRQ(PETSC_COMM_SELF,PETSC_ERR_MEM,"Memkind: invalid 3rd or 4th argument of memkind_posix_memalign()");
       if (ierr == ENOMEM) PetscInfo1(0,"Memkind: fail to request HBW memory %.0f, falling back to normal memory\n",(PetscLogDouble)mem); 
->>>>>>> c3f6d4ef
     }
 #  else
     newResult = memalign(PETSC_MEMALIGN,mem);
