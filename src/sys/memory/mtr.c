
/*
     Interface to malloc() and free(). This code allows for
  logging of memory usage and some error checking
*/
#include <petscsys.h>           /*I "petscsys.h" I*/
#include <petscviewer.h>
#if defined(PETSC_HAVE_MALLOC_H)
#include <malloc.h>
#endif


/*
     These are defined in mal.c and ensure that malloced space is PetscScalar aligned
*/
extern PetscErrorCode  PetscMallocAlign(size_t,int,const char[],const char[],void**);
extern PetscErrorCode  PetscFreeAlign(void*,int,const char[],const char[]);
extern PetscErrorCode  PetscReallocAlign(size_t,int,const char[],const char[],void**);
extern PetscErrorCode  PetscTrMallocDefault(size_t,int,const char[],const char[],void**);
extern PetscErrorCode  PetscTrFreeDefault(void*,int,const char[],const char[]);
extern PetscErrorCode  PetscTrReallocDefault(size_t,int,const char[],const char[],void**);


#define CLASSID_VALUE  ((PetscClassId) 0xf0e0d0c9)
#define ALREADY_FREED  ((PetscClassId) 0x0f0e0d9c)

typedef struct _trSPACE {
  size_t       size;
  int          id;
  int          lineno;
  const char   *filename;
  const char   *functionname;
  PetscClassId classid;
#if defined(PETSC_USE_DEBUG)
  PetscStack   stack;
#endif
  struct _trSPACE *next,*prev;
} TRSPACE;

/* HEADER_BYTES is the number of bytes in a PetscMalloc() header.
   It is sizeof(TRSPACE) padded to be a multiple of PETSC_MEMALIGN.
*/

#define HEADER_BYTES  ((sizeof(TRSPACE)+(PETSC_MEMALIGN-1)) & ~(PETSC_MEMALIGN-1))


/* This union is used to insure that the block passed to the user retains
   a minimum alignment of PETSC_MEMALIGN.
*/
typedef union {
  TRSPACE sp;
  char    v[HEADER_BYTES];
} TrSPACE;


static size_t    TRallocated  = 0;
static int       TRfrags      = 0;
static TRSPACE   *TRhead      = NULL;
static int       TRid         = 0;
static PetscBool TRdebugLevel = PETSC_FALSE;
static size_t    TRMaxMem     = 0;
/*
      Arrays to log information on all Mallocs
*/
static int        PetscLogMallocMax       = 10000;
static int        PetscLogMalloc          = -1;
static size_t     PetscLogMallocThreshold = 0;
static size_t     *PetscLogMallocLength;
static const char **PetscLogMallocFile,**PetscLogMallocFunction;

PetscErrorCode PetscSetUseTrMalloc_Private(void)
{
  PetscErrorCode ierr;

  PetscFunctionBegin;
  ierr = PetscMallocSet(PetscTrMallocDefault,PetscTrFreeDefault);CHKERRQ(ierr);
  PetscTrRealloc = PetscTrReallocDefault;

  TRallocated       = 0;
  TRfrags           = 0;
  TRhead            = NULL;
  TRid              = 0;
  TRdebugLevel      = PETSC_FALSE;
  TRMaxMem          = 0;
  PetscLogMallocMax = 10000;
  PetscLogMalloc    = -1;
  PetscFunctionReturn(0);
}

/*@C
   PetscMallocValidate - Test the memory for corruption.  This can be used to
   check for memory overwrites.

   Input Parameter:
+  line - line number where call originated.
.  function - name of function calling
-  file - file where function is

   Return value:
   The number of errors detected.

   Output Effect:
   Error messages are written to stdout.

   Level: advanced

   Notes:
    You should generally use CHKMEMQ as a short cut for calling this
    routine.

    The line, function, file are given by the C preprocessor as

    The Fortran calling sequence is simply PetscMallocValidate(ierr)

   No output is generated if there are no problems detected.

.seealso: CHKMEMQ

@*/
PetscErrorCode  PetscMallocValidate(int line,const char function[],const char file[])
{
  TRSPACE      *head,*lasthead;
  char         *a;
  PetscClassId *nend;

  PetscFunctionBegin;
  head = TRhead; lasthead = NULL;
  while (head) {
    if (head->classid != CLASSID_VALUE) {
      (*PetscErrorPrintf)("PetscMallocValidate: error detected at  %s() line %d in %s\n",function,line,file);
      (*PetscErrorPrintf)("Memory at address %p is corrupted\n",head);
      (*PetscErrorPrintf)("Probably write past beginning or end of array\n");
      if (lasthead) (*PetscErrorPrintf)("Last intact block allocated in %s() line %d in %s\n",lasthead->functionname,lasthead->lineno,lasthead->filename);
      SETERRQ(PETSC_COMM_SELF,PETSC_ERR_MEMC," ");
    }
    a    = (char*)(((TrSPACE*)head) + 1);
    nend = (PetscClassId*)(a + head->size);
    if (*nend != CLASSID_VALUE) {
      (*PetscErrorPrintf)("PetscMallocValidate: error detected at %s() line %d in %s\n",function,line,file);
      if (*nend == ALREADY_FREED) {
        (*PetscErrorPrintf)("Memory [id=%d(%.0f)] at address %p already freed\n",head->id,(PetscLogDouble)head->size,a);
        SETERRQ(PETSC_COMM_SELF,PETSC_ERR_MEMC," ");
      } else {
        (*PetscErrorPrintf)("Memory [id=%d(%.0f)] at address %p is corrupted (probably write past end of array)\n",head->id,(PetscLogDouble)head->size,a);
        (*PetscErrorPrintf)("Memory originally allocated in %s() line %d in %s\n",head->functionname,head->lineno,head->filename);
        SETERRQ(PETSC_COMM_SELF,PETSC_ERR_MEMC," ");
      }
    }
    lasthead = head;
    head     = head->next;
  }
  PetscFunctionReturn(0);
}

/*
    PetscTrMallocDefault - Malloc with tracing.

    Input Parameters:
+   a   - number of bytes to allocate
.   lineno - line number where used.  Use __LINE__ for this
-   filename  - file name where used.  Use __FILE__ for this

    Returns:
    double aligned pointer to requested storage, or null if not
    available.
 */
PetscErrorCode  PetscTrMallocDefault(size_t a,int lineno,const char function[],const char filename[],void **result)
{
  TRSPACE        *head;
  char           *inew;
  size_t         nsize;
  PetscErrorCode ierr;

  PetscFunctionBegin;
  /* Do not try to handle empty blocks */
  if (!a) { *result = NULL; PetscFunctionReturn(0); }

  if (TRdebugLevel) {
    ierr = PetscMallocValidate(lineno,function,filename); if (ierr) PetscFunctionReturn(ierr);
  }

  nsize = (a + (PETSC_MEMALIGN-1)) & ~(PETSC_MEMALIGN-1);
  ierr  = PetscMallocAlign(nsize+sizeof(TrSPACE)+sizeof(PetscClassId),lineno,function,filename,(void**)&inew);CHKERRQ(ierr);

  head  = (TRSPACE*)inew;
  inew += sizeof(TrSPACE);

  if (TRhead) TRhead->prev = head;
  head->next   = TRhead;
  TRhead       = head;
  head->prev   = NULL;
  head->size   = nsize;
  head->id     = TRid;
  head->lineno = lineno;

  head->filename                 = filename;
  head->functionname             = function;
  head->classid                  = CLASSID_VALUE;
  *(PetscClassId*)(inew + nsize) = CLASSID_VALUE;

  TRallocated += nsize;
  if (TRallocated > TRMaxMem) TRMaxMem = TRallocated;
  TRfrags++;

#if defined(PETSC_USE_DEBUG)
  if (PetscStackActive()) {
    ierr = PetscStackCopy(petscstack,&head->stack);CHKERRQ(ierr);
    /* fix the line number to where the malloc() was called, not the PetscFunctionBegin; */
    head->stack.line[head->stack.currentsize-2] = lineno;
  } else {
    head->stack.currentsize = 0;
  }
#endif

  /*
         Allow logging of all mallocs made
  */
  if (PetscLogMalloc > -1 && PetscLogMalloc < PetscLogMallocMax && a >= PetscLogMallocThreshold) {
    if (!PetscLogMalloc) {
      PetscLogMallocLength = (size_t*)malloc(PetscLogMallocMax*sizeof(size_t));
      if (!PetscLogMallocLength) SETERRQ(PETSC_COMM_SELF,PETSC_ERR_MEM," ");

      PetscLogMallocFile = (const char**)malloc(PetscLogMallocMax*sizeof(char*));
      if (!PetscLogMallocFile) SETERRQ(PETSC_COMM_SELF,PETSC_ERR_MEM," ");

      PetscLogMallocFunction = (const char**)malloc(PetscLogMallocMax*sizeof(char*));
      if (!PetscLogMallocFunction) SETERRQ(PETSC_COMM_SELF,PETSC_ERR_MEM," ");
    }
    PetscLogMallocLength[PetscLogMalloc]     = nsize;
    PetscLogMallocFile[PetscLogMalloc]       = filename;
    PetscLogMallocFunction[PetscLogMalloc++] = function;
  }
  *result = (void*)inew;
  PetscFunctionReturn(0);
}


/*
   PetscTrFreeDefault - Free with tracing.

   Input Parameters:
.   a    - pointer to a block allocated with PetscTrMalloc
.   lineno - line number where used.  Use __LINE__ for this
.   file  - file name where used.  Use __FILE__ for this
 */
PetscErrorCode  PetscTrFreeDefault(void *aa,int line,const char function[],const char file[])
{
  char           *a = (char*)aa;
  TRSPACE        *head;
  char           *ahead;
  PetscErrorCode ierr;
  PetscClassId   *nend;

  PetscFunctionBegin;
  /* Do not try to handle empty blocks */
  if (!a) PetscFunctionReturn(0);

  if (TRdebugLevel) {
    ierr = PetscMallocValidate(line,function,file);CHKERRQ(ierr);
  }

  ahead = a;
  a     = a - sizeof(TrSPACE);
  head  = (TRSPACE*)a;

  if (head->classid != CLASSID_VALUE) {
    (*PetscErrorPrintf)("PetscTrFreeDefault() called from %s() line %d in %s\n",function,line,file);
    (*PetscErrorPrintf)("Block at address %p is corrupted; cannot free;\nmay be block not allocated with PetscMalloc()\n",a);
    SETERRQ(PETSC_COMM_SELF,PETSC_ERR_MEMC,"Bad location or corrupted memory");
  }
  nend = (PetscClassId*)(ahead + head->size);
  if (*nend != CLASSID_VALUE) {
    if (*nend == ALREADY_FREED) {
      (*PetscErrorPrintf)("PetscTrFreeDefault() called from %s() line %d in %s\n",function,line,file);
      (*PetscErrorPrintf)("Block [id=%d(%.0f)] at address %p was already freed\n",head->id,(PetscLogDouble)head->size,a + sizeof(TrSPACE));
      if (head->lineno > 0 && head->lineno < 50000 /* sanity check */) {
        (*PetscErrorPrintf)("Block freed in %s() line %d in %s\n",head->functionname,head->lineno,head->filename);
      } else {
        (*PetscErrorPrintf)("Block allocated in %s() line %d in %s\n",head->functionname,-head->lineno,head->filename);
      }
      SETERRQ(PETSC_COMM_SELF,PETSC_ERR_ARG_WRONG,"Memory already freed");
    } else {
      /* Damaged tail */
      (*PetscErrorPrintf)("PetscTrFreeDefault() called from %s() line %d in %s\n",function,line,file);
      (*PetscErrorPrintf)("Block [id=%d(%.0f)] at address %p is corrupted (probably write past end of array)\n",head->id,(PetscLogDouble)head->size,a);
      (*PetscErrorPrintf)("Block allocated in %s() line %d in %s\n",head->functionname,head->lineno,head->filename);
      SETERRQ(PETSC_COMM_SELF,PETSC_ERR_MEMC,"Corrupted memory");
    }
  }
  /* Mark the location freed */
  *nend = ALREADY_FREED;
  /* Save location where freed.  If we suspect the line number, mark as  allocated location */
  if (line > 0 && line < 50000) {
    head->lineno       = line;
    head->filename     = file;
    head->functionname = function;
  } else {
    head->lineno = -head->lineno;
  }
  /* zero out memory - helps to find some reuse of already freed memory */
  ierr = PetscMemzero(aa,head->size);CHKERRQ(ierr);

  TRallocated -= head->size;
  TRfrags--;
  if (head->prev) head->prev->next = head->next;
  else TRhead = head->next;

  if (head->next) head->next->prev = head->prev;
  ierr = PetscFreeAlign(a,line,function,file);CHKERRQ(ierr);
  PetscFunctionReturn(0);
}



/*
  PetscTrReallocDefault - Realloc with tracing.

  Input Parameters:
+ len      - number of bytes to allocate
. lineno   - line number where used.  Use __LINE__ for this
. filename - file name where used.  Use __FILE__ for this
- result   - double aligned pointer to initial storage.

  Output Parameter:
. result - double aligned pointer to requested storage, or null if not available.

  Level: developer

.seealso: PetscTrMallocDefault(), PetscTrFreeDefault()
*/
PetscErrorCode PetscTrReallocDefault(size_t len, int lineno, const char function[], const char filename[], void **result)
{
  char           *a = (char *) *result;
  TRSPACE        *head;
  char           *ahead, *inew;
  PetscClassId   *nend;
  size_t         nsize;
  PetscErrorCode ierr;

  PetscFunctionBegin;
  /* Realloc to zero = free */
  if (!len) {
    ierr = PetscTrFreeDefault(*result,lineno,function,filename);CHKERRQ(ierr);
    *result = NULL;
    PetscFunctionReturn(0);
  }

  if (TRdebugLevel) {ierr = PetscMallocValidate(lineno,function,filename); if (ierr) PetscFunctionReturn(ierr);}

  ahead = a;
  a     = a - sizeof(TrSPACE);
  head  = (TRSPACE *) a;
  inew  = a;

  if (head->classid != CLASSID_VALUE) {
    (*PetscErrorPrintf)("PetscTrReallocDefault() called from %s() line %d in %s\n",function,lineno,filename);
    (*PetscErrorPrintf)("Block at address %p is corrupted; cannot free;\nmay be block not allocated with PetscMalloc()\n",a);
    SETERRQ(PETSC_COMM_SELF,PETSC_ERR_MEMC,"Bad location or corrupted memory");
  }
  nend = (PetscClassId *)(ahead + head->size);
  if (*nend != CLASSID_VALUE) {
    if (*nend == ALREADY_FREED) {
      (*PetscErrorPrintf)("PetscTrReallocDefault() called from %s() line %d in %s\n",function,lineno,filename);
      (*PetscErrorPrintf)("Block [id=%d(%.0f)] at address %p was already freed\n",head->id,(PetscLogDouble)head->size,a + sizeof(TrSPACE));
      if (head->lineno > 0 && head->lineno < 50000 /* sanity check */) {
        (*PetscErrorPrintf)("Block freed in %s() line %d in %s\n",head->functionname,head->lineno,head->filename);
      } else {
        (*PetscErrorPrintf)("Block allocated in %s() line %d in %s\n",head->functionname,-head->lineno,head->filename);
      }
      SETERRQ(PETSC_COMM_SELF,PETSC_ERR_ARG_WRONG,"Memory already freed");
    } else {
      /* Damaged tail */
      (*PetscErrorPrintf)("PetscTrReallocDefault() called from %s() line %d in %s\n",function,lineno,filename);
      (*PetscErrorPrintf)("Block [id=%d(%.0f)] at address %p is corrupted (probably write past end of array)\n",head->id,(PetscLogDouble)head->size,a);
      (*PetscErrorPrintf)("Block allocated in %s() line %d in %s\n",head->functionname,head->lineno,head->filename);
      SETERRQ(PETSC_COMM_SELF,PETSC_ERR_MEMC,"Corrupted memory");
    }
  }

  TRallocated -= head->size;
  TRfrags--;
  if (head->prev) head->prev->next = head->next;
  else TRhead = head->next;
  if (head->next) head->next->prev = head->prev;

  nsize = (len + (PETSC_MEMALIGN-1)) & ~(PETSC_MEMALIGN-1);
  ierr  = PetscReallocAlign(nsize+sizeof(TrSPACE)+sizeof(PetscClassId),lineno,function,filename,(void**)&inew);CHKERRQ(ierr);

  head  = (TRSPACE*)inew;
  inew += sizeof(TrSPACE);

  if (TRhead) TRhead->prev = head;
  head->next   = TRhead;
  TRhead       = head;
  head->prev   = NULL;
  head->size   = nsize;
  head->id     = TRid;
  head->lineno = lineno;

  head->filename                 = filename;
  head->functionname             = function;
  head->classid                  = CLASSID_VALUE;
  *(PetscClassId*)(inew + nsize) = CLASSID_VALUE;

  TRallocated += nsize;
  if (TRallocated > TRMaxMem) TRMaxMem = TRallocated;
  TRfrags++;

#if defined(PETSC_USE_DEBUG)
  if (PetscStackActive()) {
    ierr = PetscStackCopy(petscstack,&head->stack);CHKERRQ(ierr);
    /* fix the line number to where the malloc() was called, not the PetscFunctionBegin; */
    head->stack.line[head->stack.currentsize-2] = lineno;
  } else {
    head->stack.currentsize = 0;
  }
#endif

  /*
         Allow logging of all mallocs made
  */
  if (PetscLogMalloc > -1 && PetscLogMalloc < PetscLogMallocMax && len >= PetscLogMallocThreshold) {
    if (!PetscLogMalloc) {
      PetscLogMallocLength = (size_t*)malloc(PetscLogMallocMax*sizeof(size_t));
      if (!PetscLogMallocLength) SETERRQ(PETSC_COMM_SELF,PETSC_ERR_MEM," ");

      PetscLogMallocFile = (const char**)malloc(PetscLogMallocMax*sizeof(char*));
      if (!PetscLogMallocFile) SETERRQ(PETSC_COMM_SELF,PETSC_ERR_MEM," ");

      PetscLogMallocFunction = (const char**)malloc(PetscLogMallocMax*sizeof(char*));
      if (!PetscLogMallocFunction) SETERRQ(PETSC_COMM_SELF,PETSC_ERR_MEM," ");
    }
    PetscLogMallocLength[PetscLogMalloc]     = nsize;
    PetscLogMallocFile[PetscLogMalloc]       = filename;
    PetscLogMallocFunction[PetscLogMalloc++] = function;
  }
  *result = (void*)inew;
  PetscFunctionReturn(0);
}


/*@C
    PetscMemoryView - Shows the amount of memory currently being used
        in a communicator.

    Collective on PetscViewer

    Input Parameter:
+    viewer - the viewer that defines the communicator
-    message - string printed before values

    Options Database:
+    -malloc - have PETSc track how much memory it has allocated
-    -memory_view - during PetscFinalize() have this routine called

    Level: intermediate

    Concepts: memory usage

.seealso: PetscMallocDump(), PetscMemoryGetCurrentUsage(), PetscMemorySetGetMaximumUsage()
 @*/
PetscErrorCode  PetscMemoryView(PetscViewer viewer,const char message[])
{
  PetscLogDouble allocated,allocatedmax,resident,residentmax,gallocated,gallocatedmax,gresident,gresidentmax,maxgallocated,maxgallocatedmax,maxgresident,maxgresidentmax;
  PetscLogDouble mingallocated,mingallocatedmax,mingresident,mingresidentmax;
  PetscErrorCode ierr;
  MPI_Comm       comm;

  PetscFunctionBegin;
  if (!viewer) viewer = PETSC_VIEWER_STDOUT_WORLD;
  ierr = PetscMallocGetCurrentUsage(&allocated);CHKERRQ(ierr);
  ierr = PetscMallocGetMaximumUsage(&allocatedmax);CHKERRQ(ierr);
  ierr = PetscMemoryGetCurrentUsage(&resident);CHKERRQ(ierr);
  ierr = PetscMemoryGetMaximumUsage(&residentmax);CHKERRQ(ierr);
  if (residentmax > 0) residentmax = PetscMax(resident,residentmax);
  ierr = PetscObjectGetComm((PetscObject)viewer,&comm);CHKERRQ(ierr);
  ierr = PetscViewerASCIIPrintf(viewer,message);CHKERRQ(ierr);
  if (resident && residentmax && allocated) {
    ierr = MPI_Reduce(&residentmax,&gresidentmax,1,MPIU_PETSCLOGDOUBLE,MPI_SUM,0,comm);CHKERRQ(ierr);
    ierr = MPI_Reduce(&residentmax,&maxgresidentmax,1,MPIU_PETSCLOGDOUBLE,MPI_MAX,0,comm);CHKERRQ(ierr);
    ierr = MPI_Reduce(&residentmax,&mingresidentmax,1,MPIU_PETSCLOGDOUBLE,MPI_MIN,0,comm);CHKERRQ(ierr);
    ierr = PetscViewerASCIIPrintf(viewer,"Maximum (over computational time) process memory:        total %5.4e max %5.4e min %5.4e\n",gresidentmax,maxgresidentmax,mingresidentmax);CHKERRQ(ierr);
    ierr = MPI_Reduce(&resident,&gresident,1,MPIU_PETSCLOGDOUBLE,MPI_SUM,0,comm);CHKERRQ(ierr);
    ierr = MPI_Reduce(&resident,&maxgresident,1,MPIU_PETSCLOGDOUBLE,MPI_MAX,0,comm);CHKERRQ(ierr);
    ierr = MPI_Reduce(&resident,&mingresident,1,MPIU_PETSCLOGDOUBLE,MPI_MIN,0,comm);CHKERRQ(ierr);
    ierr = PetscViewerASCIIPrintf(viewer,"Current process memory:                                  total %5.4e max %5.4e min %5.4e\n",gresident,maxgresident,mingresident);CHKERRQ(ierr);
    ierr = MPI_Reduce(&allocatedmax,&gallocatedmax,1,MPIU_PETSCLOGDOUBLE,MPI_SUM,0,comm);CHKERRQ(ierr);
    ierr = MPI_Reduce(&allocatedmax,&maxgallocatedmax,1,MPIU_PETSCLOGDOUBLE,MPI_MAX,0,comm);CHKERRQ(ierr);
    ierr = MPI_Reduce(&allocatedmax,&mingallocatedmax,1,MPIU_PETSCLOGDOUBLE,MPI_MIN,0,comm);CHKERRQ(ierr);
    ierr = PetscViewerASCIIPrintf(viewer,"Maximum (over computational time) space PetscMalloc()ed: total %5.4e max %5.4e min %5.4e\n",gallocatedmax,maxgallocatedmax,mingallocatedmax);CHKERRQ(ierr);
    ierr = MPI_Reduce(&allocated,&gallocated,1,MPIU_PETSCLOGDOUBLE,MPI_SUM,0,comm);CHKERRQ(ierr);
    ierr = MPI_Reduce(&allocated,&maxgallocated,1,MPIU_PETSCLOGDOUBLE,MPI_MAX,0,comm);CHKERRQ(ierr);
    ierr = MPI_Reduce(&allocated,&mingallocated,1,MPIU_PETSCLOGDOUBLE,MPI_MIN,0,comm);CHKERRQ(ierr);
    ierr = PetscViewerASCIIPrintf(viewer,"Current space PetscMalloc()ed:                           total %5.4e max %5.4e min %5.4e\n",gallocated,maxgallocated,mingallocated);CHKERRQ(ierr);
  } else if (resident && residentmax) {
    ierr = MPI_Reduce(&residentmax,&gresidentmax,1,MPIU_PETSCLOGDOUBLE,MPI_SUM,0,comm);CHKERRQ(ierr);
    ierr = MPI_Reduce(&residentmax,&maxgresidentmax,1,MPIU_PETSCLOGDOUBLE,MPI_MAX,0,comm);CHKERRQ(ierr);
    ierr = MPI_Reduce(&residentmax,&mingresidentmax,1,MPIU_PETSCLOGDOUBLE,MPI_MIN,0,comm);CHKERRQ(ierr);
    ierr = PetscViewerASCIIPrintf(viewer,"Maximum (over computational time) process memory:        total %5.4e max %5.4e min %5.4e\n",gresidentmax,maxgresidentmax,mingresidentmax);CHKERRQ(ierr);
    ierr = MPI_Reduce(&resident,&gresident,1,MPIU_PETSCLOGDOUBLE,MPI_SUM,0,comm);CHKERRQ(ierr);
    ierr = MPI_Reduce(&resident,&maxgresident,1,MPIU_PETSCLOGDOUBLE,MPI_MAX,0,comm);CHKERRQ(ierr);
    ierr = MPI_Reduce(&resident,&mingresident,1,MPIU_PETSCLOGDOUBLE,MPI_MIN,0,comm);CHKERRQ(ierr);
    ierr = PetscViewerASCIIPrintf(viewer,"Current process memory:                                  total %5.4e max %5.4e min %5.4e\n",gresident,maxgresident,mingresident);CHKERRQ(ierr);
  } else if (resident && allocated) {
    ierr = MPI_Reduce(&resident,&gresident,1,MPIU_PETSCLOGDOUBLE,MPI_SUM,0,comm);CHKERRQ(ierr);
    ierr = MPI_Reduce(&resident,&maxgresident,1,MPIU_PETSCLOGDOUBLE,MPI_MAX,0,comm);CHKERRQ(ierr);
    ierr = MPI_Reduce(&resident,&mingresident,1,MPIU_PETSCLOGDOUBLE,MPI_MIN,0,comm);CHKERRQ(ierr);
    ierr = PetscViewerASCIIPrintf(viewer,"Current process memory:                                  total %5.4e max %5.4e min %5.4e\n",gresident,maxgresident,mingresident);CHKERRQ(ierr);
    ierr = MPI_Reduce(&allocated,&gallocated,1,MPIU_PETSCLOGDOUBLE,MPI_SUM,0,comm);CHKERRQ(ierr);
    ierr = MPI_Reduce(&allocated,&maxgallocated,1,MPIU_PETSCLOGDOUBLE,MPI_MAX,0,comm);CHKERRQ(ierr);
    ierr = MPI_Reduce(&allocated,&mingallocated,1,MPIU_PETSCLOGDOUBLE,MPI_MIN,0,comm);CHKERRQ(ierr);
    ierr = PetscViewerASCIIPrintf(viewer,"Current space PetscMalloc()ed:                           total %5.4e max %5.4e min %5.4e\n",gallocated,maxgallocated,mingallocated);CHKERRQ(ierr);
    ierr = PetscViewerASCIIPrintf(viewer,"Run with -memory_view to get maximum memory usage\n");CHKERRQ(ierr);
  } else if (allocated) {
    ierr = MPI_Reduce(&allocated,&gallocated,1,MPIU_PETSCLOGDOUBLE,MPI_SUM,0,comm);CHKERRQ(ierr);
    ierr = MPI_Reduce(&allocated,&maxgallocated,1,MPIU_PETSCLOGDOUBLE,MPI_MAX,0,comm);CHKERRQ(ierr);
    ierr = MPI_Reduce(&allocated,&mingallocated,1,MPIU_PETSCLOGDOUBLE,MPI_MIN,0,comm);CHKERRQ(ierr);
    ierr = PetscViewerASCIIPrintf(viewer,"Current space PetscMalloc()ed:                           total %5.4e max %5.4e min %5.4e\n",gallocated,maxgallocated,mingallocated);CHKERRQ(ierr);
    ierr = PetscViewerASCIIPrintf(viewer,"Run with -memory_view to get maximum memory usage\n");CHKERRQ(ierr);
    ierr = PetscViewerASCIIPrintf(viewer,"OS cannot compute process memory\n");CHKERRQ(ierr);
  } else {
    ierr = PetscViewerASCIIPrintf(viewer,"Run with -malloc to get statistics on PetscMalloc() calls\nOS cannot compute process memory\n");CHKERRQ(ierr);
  }
  ierr = PetscViewerFlush(viewer);CHKERRQ(ierr);
  PetscFunctionReturn(0);
}

<<<<<<< HEAD
/*@C
=======
#undef __FUNCT__
#define __FUNCT__ "PetscMallocGetCurrentUsage"
/*@
>>>>>>> 46eb3923
    PetscMallocGetCurrentUsage - gets the current amount of memory used that was PetscMalloc()ed

    Not Collective

    Output Parameters:
.   space - number of bytes currently allocated

    Level: intermediate

    Concepts: memory usage

.seealso: PetscMallocDump(), PetscMallocDumpLog(), PetscMallocGetMaximumUsage(), PetscMemoryGetCurrentUsage(),
          PetscMemoryGetMaximumUsage()
 @*/
PetscErrorCode  PetscMallocGetCurrentUsage(PetscLogDouble *space)
{
  PetscFunctionBegin;
  *space = (PetscLogDouble) TRallocated;
  PetscFunctionReturn(0);
}

/*@C
    PetscMallocGetMaximumUsage - gets the maximum amount of memory used that was PetscMalloc()ed at any time
        during this run.

    Not Collective

    Output Parameters:
.   space - maximum number of bytes ever allocated at one time

    Level: intermediate

    Concepts: memory usage

.seealso: PetscMallocDump(), PetscMallocDumpLog(), PetscMallocGetMaximumUsage(), PetscMemoryGetCurrentUsage(),
          PetscMemoryGetCurrentUsage()
 @*/
PetscErrorCode  PetscMallocGetMaximumUsage(PetscLogDouble *space)
{
  PetscFunctionBegin;
  *space = (PetscLogDouble) TRMaxMem;
  PetscFunctionReturn(0);
}

#if defined(PETSC_USE_DEBUG)
/*@C
   PetscMallocGetStack - returns a pointer to the stack for the location in the program a call to PetscMalloc() was used to obtain that memory

   Collective on PETSC_COMM_WORLD

   Input Parameter:
.    ptr - the memory location

   Output Paramter:
.    stack - the stack indicating where the program allocated this memory

   Level: intermediate

.seealso:  PetscMallocGetCurrentUsage(), PetscMallocDumpLog()
@*/
PetscErrorCode  PetscMallocGetStack(void *ptr,PetscStack **stack)
{
  TRSPACE *head;

  PetscFunctionBegin;
  head   = (TRSPACE*) (((char*)ptr) - HEADER_BYTES);
  *stack = &head->stack;
  PetscFunctionReturn(0);
}
#else
PetscErrorCode  PetscMallocGetStack(void *ptr,void **stack)
{
  PetscFunctionBegin;
  *stack = NULL;
  PetscFunctionReturn(0);
}
#endif

/*@C
   PetscMallocDump - Dumps the allocated memory blocks to a file. The information
   printed is: size of space (in bytes), address of space, id of space,
   file in which space was allocated, and line number at which it was
   allocated.

   Collective on PETSC_COMM_WORLD

   Input Parameter:
.  fp  - file pointer.  If fp is NULL, stdout is assumed.

   Options Database Key:
.  -malloc_dump - Dumps unfreed memory during call to PetscFinalize()

   Level: intermediate

   Fortran Note:
   The calling sequence in Fortran is PetscMallocDump(integer ierr)
   The fp defaults to stdout.

   Notes: uses MPI_COMM_WORLD, because this may be called in PetscFinalize() after PETSC_COMM_WORLD
          has been freed.

   Concepts: memory usage
   Concepts: memory bleeding
   Concepts: bleeding memory

.seealso:  PetscMallocGetCurrentUsage(), PetscMallocDumpLog()
@*/
PetscErrorCode  PetscMallocDump(FILE *fp)
{
  TRSPACE        *head;
  PetscInt       libAlloc = 0;
  PetscErrorCode ierr;
  PetscMPIInt    rank;

  PetscFunctionBegin;
  ierr = MPI_Comm_rank(MPI_COMM_WORLD,&rank);CHKERRQ(ierr);
  if (!fp) fp = PETSC_STDOUT;
  head = TRhead;
  while (head) {
    PetscBool isLib;

    ierr = PetscStrcmp(head->functionname, "PetscDLLibraryOpen", &isLib);CHKERRQ(ierr);
    libAlloc += head->size;
    head = head->next;
  }
  if (TRallocated - libAlloc > 0) fprintf(fp,"[%d]Total space allocated %.0f bytes\n",rank,(PetscLogDouble)TRallocated);
  head = TRhead;
  while (head) {
    PetscBool isLib;

    ierr = PetscStrcmp(head->functionname, "PetscDLLibraryOpen", &isLib);CHKERRQ(ierr);
    if (!isLib) {
      fprintf(fp,"[%2d]%.0f bytes %s() line %d in %s\n",rank,(PetscLogDouble)head->size,head->functionname,head->lineno,head->filename);
#if defined(PETSC_USE_DEBUG)
      ierr = PetscStackPrint(&head->stack,fp);CHKERRQ(ierr);
#endif
    }
    head = head->next;
  }
  PetscFunctionReturn(0);
}

/* ---------------------------------------------------------------------------- */

/*@C
    PetscMallocSetDumpLog - Activates logging of all calls to PetscMalloc().

    Not Collective

    Options Database Key:
+  -malloc_log <filename> - Activates PetscMallocDumpLog()
-  -malloc_log_threshold <min> - Activates logging and sets a minimum size

    Level: advanced

.seealso: PetscMallocDump(), PetscMallocDumpLog(), PetscMallocSetDumpLogThreshold()
@*/
PetscErrorCode PetscMallocSetDumpLog(void)
{
  PetscErrorCode ierr;

  PetscFunctionBegin;
  PetscLogMalloc = 0;

  ierr = PetscMemorySetGetMaximumUsage();CHKERRQ(ierr);
  PetscFunctionReturn(0);
}

/*@C
    PetscMallocSetDumpLogThreshold - Activates logging of all calls to PetscMalloc().

    Not Collective

    Input Arguments:
.   logmin - minimum allocation size to log, or PETSC_DEFAULT

    Options Database Key:
+  -malloc_log <filename> - Activates PetscMallocDumpLog()
-  -malloc_log_threshold <min> - Activates logging and sets a minimum size

    Level: advanced

.seealso: PetscMallocDump(), PetscMallocDumpLog(), PetscMallocSetDumpLog()
@*/
PetscErrorCode PetscMallocSetDumpLogThreshold(PetscLogDouble logmin)
{
  PetscErrorCode ierr;

  PetscFunctionBegin;
  ierr = PetscMallocSetDumpLog();CHKERRQ(ierr);
  if (logmin < 0) logmin = 0.0; /* PETSC_DEFAULT or PETSC_DECIDE */
  PetscLogMallocThreshold = (size_t)logmin;
  PetscFunctionReturn(0);
}

/*@C
    PetscMallocGetDumpLog - Determine whether all calls to PetscMalloc() are being logged

    Not Collective

    Output Arguments
.   logging - PETSC_TRUE if logging is active

    Options Database Key:
.  -malloc_log - Activates PetscMallocDumpLog()

    Level: advanced

.seealso: PetscMallocDump(), PetscMallocDumpLog()
@*/
PetscErrorCode PetscMallocGetDumpLog(PetscBool *logging)
{

  PetscFunctionBegin;
  *logging = (PetscBool)(PetscLogMalloc >= 0);
  PetscFunctionReturn(0);
}

/*@C
    PetscMallocDumpLog - Dumps the log of all calls to PetscMalloc(); also calls
       PetscMemoryGetMaximumUsage()

    Collective on PETSC_COMM_WORLD

    Input Parameter:
.   fp - file pointer; or NULL

    Options Database Key:
.  -malloc_log - Activates PetscMallocDumpLog()

    Level: advanced

   Fortran Note:
   The calling sequence in Fortran is PetscMallocDumpLog(integer ierr)
   The fp defaults to stdout.

.seealso: PetscMallocGetCurrentUsage(), PetscMallocDump(), PetscMallocSetDumpLog()
@*/
PetscErrorCode  PetscMallocDumpLog(FILE *fp)
{
  PetscInt       i,j,n,dummy,*perm;
  size_t         *shortlength;
  int            *shortcount,err;
  PetscMPIInt    rank,size,tag = 1212 /* very bad programming */;
  PetscBool      match;
  const char     **shortfunction;
  PetscLogDouble rss;
  MPI_Status     status;
  PetscErrorCode ierr;

  PetscFunctionBegin;
  ierr = MPI_Comm_rank(MPI_COMM_WORLD,&rank);CHKERRQ(ierr);
  ierr = MPI_Comm_size(MPI_COMM_WORLD,&size);CHKERRQ(ierr);
  /*
       Try to get the data printed in order by processor. This will only sometimes work
  */
  err = fflush(fp);
  if (err) SETERRQ(PETSC_COMM_SELF,PETSC_ERR_SYS,"fflush() failed on file");

  ierr = MPI_Barrier(MPI_COMM_WORLD);CHKERRQ(ierr);
  if (rank) {
    ierr = MPI_Recv(&dummy,1,MPIU_INT,rank-1,tag,MPI_COMM_WORLD,&status);CHKERRQ(ierr);
  }

  if (PetscLogMalloc < 0) SETERRQ(PETSC_COMM_SELF,PETSC_ERR_ARG_WRONGSTATE,"PetscMallocDumpLog() called without call to PetscMallocSetDumpLog() this is often due to\n                      setting the option -malloc_log AFTER PetscInitialize() with PetscOptionsInsert() or PetscOptionsInsertFile()");

  if (!fp) fp = PETSC_STDOUT;
  ierr = PetscMemoryGetMaximumUsage(&rss);CHKERRQ(ierr);
  if (rss) {
    ierr = PetscFPrintf(MPI_COMM_WORLD,fp,"[%d] Maximum memory PetscMalloc()ed %.0f maximum size of entire process %.0f\n",rank,(PetscLogDouble)TRMaxMem,rss);CHKERRQ(ierr);
  } else {
    ierr = PetscFPrintf(MPI_COMM_WORLD,fp,"[%d] Maximum memory PetscMalloc()ed %.0f OS cannot compute size of entire process\n",rank,(PetscLogDouble)TRMaxMem);CHKERRQ(ierr);
  }
  shortcount    = (int*)malloc(PetscLogMalloc*sizeof(int));if (!shortcount) SETERRQ(PETSC_COMM_SELF,PETSC_ERR_MEM,"Out of memory");
  shortlength   = (size_t*)malloc(PetscLogMalloc*sizeof(size_t));if (!shortlength) SETERRQ(PETSC_COMM_SELF,PETSC_ERR_MEM,"Out of memory");
  shortfunction = (const char**)malloc(PetscLogMalloc*sizeof(char*));if (!shortfunction) SETERRQ(PETSC_COMM_SELF,PETSC_ERR_MEM,"Out of memory");
  for (i=0,n=0; i<PetscLogMalloc; i++) {
    for (j=0; j<n; j++) {
      ierr = PetscStrcmp(shortfunction[j],PetscLogMallocFunction[i],&match);CHKERRQ(ierr);
      if (match) {
        shortlength[j] += PetscLogMallocLength[i];
        shortcount[j]++;
        goto foundit;
      }
    }
    shortfunction[n] = PetscLogMallocFunction[i];
    shortlength[n]   = PetscLogMallocLength[i];
    shortcount[n]    = 1;
    n++;
foundit:;
  }

  perm = (PetscInt*)malloc(n*sizeof(PetscInt));if (!perm) SETERRQ(PETSC_COMM_SELF,PETSC_ERR_MEM,"Out of memory");
  for (i=0; i<n; i++) perm[i] = i;
  ierr = PetscSortStrWithPermutation(n,(const char**)shortfunction,perm);CHKERRQ(ierr);

  ierr = PetscFPrintf(MPI_COMM_WORLD,fp,"[%d] Memory usage sorted by function\n",rank);CHKERRQ(ierr);
  for (i=0; i<n; i++) {
    ierr = PetscFPrintf(MPI_COMM_WORLD,fp,"[%d] %d %.0f %s()\n",rank,shortcount[perm[i]],(PetscLogDouble)shortlength[perm[i]],shortfunction[perm[i]]);CHKERRQ(ierr);
  }
  free(perm);
  free(shortlength);
  free(shortcount);
  free((char**)shortfunction);
  err = fflush(fp);
  if (err) SETERRQ(PETSC_COMM_SELF,PETSC_ERR_SYS,"fflush() failed on file");
  if (rank != size-1) {
    ierr = MPI_Send(&dummy,1,MPIU_INT,rank+1,tag,MPI_COMM_WORLD);CHKERRQ(ierr);
  }
  PetscFunctionReturn(0);
}

/* ---------------------------------------------------------------------------- */

/*@C
    PetscMallocDebug - Turns on/off debugging for the memory management routines.

    Not Collective

    Input Parameter:
.   level - PETSC_TRUE or PETSC_FALSE

   Level: intermediate

.seealso: CHKMEMQ(), PetscMallocValidate()
@*/
PetscErrorCode  PetscMallocDebug(PetscBool level)
{
  PetscFunctionBegin;
  TRdebugLevel = level;
  PetscFunctionReturn(0);
}

/*@C
    PetscMallocGetDebug - Indicates if any PETSc is doing ANY memory debugging.

    Not Collective

    Output Parameter:
.    flg - PETSC_TRUE if any debugger

   Level: intermediate

    Note that by default, the debug version always does some debugging unless you run with -malloc no


.seealso: CHKMEMQ(), PetscMallocValidate()
@*/
PetscErrorCode  PetscMallocGetDebug(PetscBool *flg)
{
  PetscFunctionBegin;
  if (PetscTrMalloc == PetscTrMallocDefault) *flg = PETSC_TRUE;
  else *flg = PETSC_FALSE;
  PetscFunctionReturn(0);
}<|MERGE_RESOLUTION|>--- conflicted
+++ resolved
@@ -525,13 +525,7 @@
   PetscFunctionReturn(0);
 }
 
-<<<<<<< HEAD
-/*@C
-=======
-#undef __FUNCT__
-#define __FUNCT__ "PetscMallocGetCurrentUsage"
 /*@
->>>>>>> 46eb3923
     PetscMallocGetCurrentUsage - gets the current amount of memory used that was PetscMalloc()ed
 
     Not Collective
