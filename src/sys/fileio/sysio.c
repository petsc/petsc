
/*
   This file contains simple binary read/write routines.
 */

#include <petscsys.h>
#include <petscbt.h>
#include <errno.h>
#include <fcntl.h>
#if defined(PETSC_HAVE_UNISTD_H)
#include <unistd.h>
#endif
#if defined(PETSC_HAVE_IO_H)
#include <io.h>
#endif
#if !defined(PETSC_HAVE_O_BINARY)
#define O_BINARY 0
#endif

const char *const PetscFileModes[] = {"READ","WRITE","APPEND","UPDATE","APPEND_UPDATE","PetscFileMode","PETSC_FILE_",NULL};

/* --------------------------------------------------------- */
/*
  PetscByteSwapEnum - Swap bytes in a  PETSc Enum

*/
PetscErrorCode  PetscByteSwapEnum(PetscEnum *buff,PetscInt n)
{
  PetscInt  i,j;
  PetscEnum tmp = ENUM_DUMMY;
  char      *ptr1,*ptr2 = (char*)&tmp;

  PetscFunctionBegin;
  for (j=0; j<n; j++) {
    ptr1 = (char*)(buff + j);
    for (i=0; i<(PetscInt)sizeof(PetscEnum); i++) ptr2[i] = ptr1[sizeof(PetscEnum)-1-i];
    for (i=0; i<(PetscInt)sizeof(PetscEnum); i++) ptr1[i] = ptr2[i];
  }
  PetscFunctionReturn(0);
}

/*
  PetscByteSwapBool - Swap bytes in a  PETSc Bool

*/
PetscErrorCode  PetscByteSwapBool(PetscBool *buff,PetscInt n)
{
  PetscInt  i,j;
  PetscBool tmp = PETSC_FALSE;
  char      *ptr1,*ptr2 = (char*)&tmp;

  PetscFunctionBegin;
  for (j=0; j<n; j++) {
    ptr1 = (char*)(buff + j);
    for (i=0; i<(PetscInt)sizeof(PetscBool); i++) ptr2[i] = ptr1[sizeof(PetscBool)-1-i];
    for (i=0; i<(PetscInt)sizeof(PetscBool); i++) ptr1[i] = ptr2[i];
  }
  PetscFunctionReturn(0);
}

/*
  PetscByteSwapInt - Swap bytes in a  PETSc integer (which may be 32 or 64 bits)

*/
PetscErrorCode  PetscByteSwapInt(PetscInt *buff,PetscInt n)
{
  PetscInt i,j,tmp = 0;
  char     *ptr1,*ptr2 = (char*)&tmp;

  PetscFunctionBegin;
  for (j=0; j<n; j++) {
    ptr1 = (char*)(buff + j);
    for (i=0; i<(PetscInt)sizeof(PetscInt); i++) ptr2[i] = ptr1[sizeof(PetscInt)-1-i];
    for (i=0; i<(PetscInt)sizeof(PetscInt); i++) ptr1[i] = ptr2[i];
  }
  PetscFunctionReturn(0);
}

/*
  PetscByteSwapInt64 - Swap bytes in a  PETSc integer (64 bits)

*/
PetscErrorCode  PetscByteSwapInt64(PetscInt64 *buff,PetscInt n)
{
  PetscInt   i,j;
  PetscInt64 tmp = 0;
  char       *ptr1,*ptr2 = (char*)&tmp;

  PetscFunctionBegin;
  for (j=0; j<n; j++) {
    ptr1 = (char*)(buff + j);
    for (i=0; i<(PetscInt)sizeof(PetscInt64); i++) ptr2[i] = ptr1[sizeof(PetscInt64)-1-i];
    for (i=0; i<(PetscInt)sizeof(PetscInt64); i++) ptr1[i] = ptr2[i];
  }
  PetscFunctionReturn(0);
}

/* --------------------------------------------------------- */
/*
  PetscByteSwapShort - Swap bytes in a short
*/
PetscErrorCode  PetscByteSwapShort(short *buff,PetscInt n)
{
  PetscInt i,j;
  short    tmp;
  char     *ptr1,*ptr2 = (char*)&tmp;

  PetscFunctionBegin;
  for (j=0; j<n; j++) {
    ptr1 = (char*)(buff + j);
    for (i=0; i<(PetscInt) sizeof(short); i++) ptr2[i] = ptr1[sizeof(short)-1-i];
    for (i=0; i<(PetscInt) sizeof(short); i++) ptr1[i] = ptr2[i];
  }
  PetscFunctionReturn(0);
}
/*
  PetscByteSwapLong - Swap bytes in a long
*/
PetscErrorCode  PetscByteSwapLong(long *buff,PetscInt n)
{
  PetscInt i,j;
  long     tmp;
  char     *ptr1,*ptr2 = (char*)&tmp;

  PetscFunctionBegin;
  for (j=0; j<n; j++) {
    ptr1 = (char*)(buff + j);
    for (i=0; i<(PetscInt) sizeof(long); i++) ptr2[i] = ptr1[sizeof(long)-1-i];
    for (i=0; i<(PetscInt) sizeof(long); i++) ptr1[i] = ptr2[i];
  }
  PetscFunctionReturn(0);
}
/* --------------------------------------------------------- */
/*
  PetscByteSwapReal - Swap bytes in a PetscReal
*/
PetscErrorCode  PetscByteSwapReal(PetscReal *buff,PetscInt n)
{
  PetscInt  i,j;
  PetscReal tmp,*buff1 = (PetscReal*)buff;
  char      *ptr1,*ptr2 = (char*)&tmp;

  PetscFunctionBegin;
  for (j=0; j<n; j++) {
    ptr1 = (char*)(buff1 + j);
    for (i=0; i<(PetscInt) sizeof(PetscReal); i++) ptr2[i] = ptr1[sizeof(PetscReal)-1-i];
    for (i=0; i<(PetscInt) sizeof(PetscReal); i++) ptr1[i] = ptr2[i];
  }
  PetscFunctionReturn(0);
}
/* --------------------------------------------------------- */
/*
  PetscByteSwapScalar - Swap bytes in a PetscScalar
  The complex case is dealt with with an array of PetscReal, twice as long.
*/
PetscErrorCode  PetscByteSwapScalar(PetscScalar *buff,PetscInt n)
{
  PetscInt  i,j;
  PetscReal tmp,*buff1 = (PetscReal*)buff;
  char      *ptr1,*ptr2 = (char*)&tmp;

  PetscFunctionBegin;
#if defined(PETSC_USE_COMPLEX)
  n *= 2;
#endif
  for (j=0; j<n; j++) {
    ptr1 = (char*)(buff1 + j);
    for (i=0; i<(PetscInt) sizeof(PetscReal); i++) ptr2[i] = ptr1[sizeof(PetscReal)-1-i];
    for (i=0; i<(PetscInt) sizeof(PetscReal); i++) ptr1[i] = ptr2[i];
  }
  PetscFunctionReturn(0);
}
/* --------------------------------------------------------- */
/*
  PetscByteSwapDouble - Swap bytes in a double
*/
PetscErrorCode  PetscByteSwapDouble(double *buff,PetscInt n)
{
  PetscInt i,j;
  double   tmp,*buff1 = (double*)buff;
  char     *ptr1,*ptr2 = (char*)&tmp;

  PetscFunctionBegin;
  for (j=0; j<n; j++) {
    ptr1 = (char*)(buff1 + j);
    for (i=0; i<(PetscInt) sizeof(double); i++) ptr2[i] = ptr1[sizeof(double)-1-i];
    for (i=0; i<(PetscInt) sizeof(double); i++) ptr1[i] = ptr2[i];
  }
  PetscFunctionReturn(0);
}

/*
  PetscByteSwapFloat - Swap bytes in a float
*/
PetscErrorCode PetscByteSwapFloat(float *buff,PetscInt n)
{
  PetscInt i,j;
  float    tmp,*buff1 = (float*)buff;
  char     *ptr1,*ptr2 = (char*)&tmp;

  PetscFunctionBegin;
  for (j=0; j<n; j++) {
    ptr1 = (char*)(buff1 + j);
    for (i=0; i<(PetscInt) sizeof(float); i++) ptr2[i] = ptr1[sizeof(float)-1-i];
    for (i=0; i<(PetscInt) sizeof(float); i++) ptr1[i] = ptr2[i];
  }
  PetscFunctionReturn(0);
}

PetscErrorCode PetscByteSwap(void *data,PetscDataType pdtype,PetscInt count)
{
  PetscErrorCode ierr;

  PetscFunctionBegin;
  if      (pdtype == PETSC_INT)    {ierr = PetscByteSwapInt((PetscInt*)data,count);CHKERRQ(ierr);}
  else if (pdtype == PETSC_ENUM)   {ierr = PetscByteSwapEnum((PetscEnum*)data,count);CHKERRQ(ierr);}
  else if (pdtype == PETSC_BOOL)   {ierr = PetscByteSwapBool((PetscBool*)data,count);CHKERRQ(ierr);}
  else if (pdtype == PETSC_SCALAR) {ierr = PetscByteSwapScalar((PetscScalar*)data,count);CHKERRQ(ierr);}
  else if (pdtype == PETSC_REAL)   {ierr = PetscByteSwapReal((PetscReal*)data,count);CHKERRQ(ierr);}
  else if (pdtype == PETSC_COMPLEX){ierr = PetscByteSwapReal((PetscReal*)data,2*count);CHKERRQ(ierr);}
  else if (pdtype == PETSC_INT64)  {ierr = PetscByteSwapInt64((PetscInt64*)data,count);CHKERRQ(ierr);}
  else if (pdtype == PETSC_DOUBLE) {ierr = PetscByteSwapDouble((double*)data,count);CHKERRQ(ierr);}
  else if (pdtype == PETSC_FLOAT)  {ierr = PetscByteSwapFloat((float*)data,count);CHKERRQ(ierr);}
  else if (pdtype == PETSC_SHORT)  {ierr = PetscByteSwapShort((short*)data,count);CHKERRQ(ierr);}
  else if (pdtype == PETSC_LONG)   {ierr = PetscByteSwapLong((long*)data,count);CHKERRQ(ierr);}
  PetscFunctionReturn(0);
}

/*@C
   PetscBinaryRead - Reads from a binary file.

   Not Collective

   Input Parameters:
+  fd - the file descriptor
.  num  - the maximum number of items to read
-  type - the type of items to read (PETSC_INT, PETSC_REAL, PETSC_SCALAR, etc.)

   Output Parameters:
+  data - the buffer
-  count - the number of items read, optional

   Level: developer

   Notes:
   If count is not provided and the number of items read is less than
   the maximum number of items to read, then this routine errors.

   PetscBinaryRead() uses byte swapping to work on all machines; the files
   are written to file ALWAYS using big-endian ordering. On little-endian machines the numbers
   are converted to the little-endian format when they are read in from the file.
   When PETSc is ./configure with --with-64-bit-indices the integers are written to the
   file as 64 bit integers, this means they can only be read back in when the option --with-64-bit-indices
   is used.

.seealso: PetscBinaryWrite(), PetscBinaryOpen(), PetscBinaryClose(), PetscViewerBinaryGetDescriptor(), PetscBinarySynchronizedWrite(),
          PetscBinarySynchronizedRead(), PetscBinarySynchronizedSeek()
@*/
PetscErrorCode  PetscBinaryRead(int fd,void *data,PetscInt num,PetscInt *count,PetscDataType type)
{
  size_t            typesize, m = (size_t) num, n = 0, maxblock = 65536;
  char              *p = (char*)data;
#if defined(PETSC_USE_REAL___FLOAT128)
  PetscBool         readdouble = PETSC_FALSE;
  double            *pdouble;
#endif
  void              *ptmp = data;
  char              *fname = NULL;
  PetscErrorCode    ierr;

  PetscFunctionBegin;
  if (count) *count = 0;
  if (num < 0) SETERRQ1(PETSC_COMM_SELF,PETSC_ERR_ARG_OUTOFRANGE,"Trying to read a negative amount of data %D",num);
  if (!num) PetscFunctionReturn(0);

  if (type == PETSC_FUNCTION) {
    m     = 64;
    type  = PETSC_CHAR;
    fname = (char*)malloc(m*sizeof(char));
    p     = (char*)fname;
    ptmp  = (void*)fname;
    if (!fname) SETERRQ(PETSC_COMM_SELF,PETSC_ERR_MEM,"Cannot allocate space for function name");
  }
  if (type == PETSC_BIT_LOGICAL) m = PetscBTLength(m);

  ierr = PetscDataTypeGetSize(type,&typesize);CHKERRQ(ierr);

#if defined(PETSC_USE_REAL___FLOAT128)
  ierr = PetscOptionsGetBool(NULL,NULL,"-binary_read_double",&readdouble,NULL);CHKERRQ(ierr);
  /* If using __float128 precision we still read in doubles from file */
  if ((type == PETSC_REAL || type == PETSC_COMPLEX) && readdouble) {
    PetscInt cnt = num * ((type == PETSC_REAL) ? 1 : 2);
    ierr = PetscMalloc1(cnt,&pdouble);CHKERRQ(ierr);
    p = (char*)pdouble;
    typesize /= 2;
  }
#endif

  m *= typesize;

  while (m) {
    size_t len = (m < maxblock) ? m : maxblock;
    int    ret = (int)read(fd,p,len);
    if (ret < 0 && errno == EINTR) continue;
    if (!ret && len > 0) break; /* Proxy for EOF */
    if (ret < 0) SETERRQ1(PETSC_COMM_SELF,PETSC_ERR_FILE_READ,"Error reading from file, errno %d",errno);
    m -= ret;
    p += ret;
    n += ret;
  }
  if (m && !count) SETERRQ(PETSC_COMM_SELF,PETSC_ERR_FILE_READ,"Read past end of file");

  num = (PetscInt)(n/typesize); /* Should we require `n % typesize == 0` ? */
  if (count) *count = num;      /* TODO: This is most likely wrong for PETSC_BIT_LOGICAL */

#if defined(PETSC_USE_REAL___FLOAT128)
  if ((type == PETSC_REAL || type == PETSC_COMPLEX) && readdouble) {
    PetscInt  i, cnt = num * ((type == PETSC_REAL) ? 1 : 2);
    PetscReal *preal = (PetscReal*)data;
    if (!PetscBinaryBigEndian()) {ierr = PetscByteSwapDouble(pdouble,cnt);CHKERRQ(ierr);}
    for (i=0; i<cnt; i++) preal[i] = pdouble[i];
    ierr = PetscFree(pdouble);CHKERRQ(ierr);
    PetscFunctionReturn(0);
  }
#endif

  if (!PetscBinaryBigEndian()) {ierr = PetscByteSwap(ptmp,type,num);CHKERRQ(ierr);}

  if (type == PETSC_FUNCTION) {
#if defined(PETSC_SERIALIZE_FUNCTIONS)
    ierr = PetscDLSym(NULL,fname,(void**)data);CHKERRQ(ierr);
#else
    *(void**)data = NULL;
#endif
    free(fname);
  }
  PetscFunctionReturn(0);
}

/*@C
   PetscBinaryWrite - Writes to a binary file.

   Not Collective

   Input Parameters:
+  fd     - the file
.  p      - the buffer
.  n      - the number of items to write
-  type   - the type of items to read (PETSC_INT, PETSC_DOUBLE or PETSC_SCALAR)

   Level: advanced

   Notes:
   PetscBinaryWrite() uses byte swapping to work on all machines; the files
   are written using big-endian ordering to the file. On little-endian machines the numbers
   are converted to the big-endian format when they are written to disk.
   When PETSc is ./configure with --with-64-bit-indices the integers are written to the
   file as 64 bit integers, this means they can only be read back in when the option --with-64-bit-indices
   is used.

   If running with __float128 precision the output is in __float128 unless one uses the -binary_write_double option

   The Buffer p should be read-write buffer, and not static data.
   This way, byte-swapping is done in-place, and then the buffer is
   written to the file.

   This routine restores the original contents of the buffer, after
   it is written to the file. This is done by byte-swapping in-place
   the second time.

   Because byte-swapping may be done on the values in data it cannot be declared const


.seealso: PetscBinaryRead(), PetscBinaryOpen(), PetscBinaryClose(), PetscViewerBinaryGetDescriptor(), PetscBinarySynchronizedWrite(),
          PetscBinarySynchronizedRead(), PetscBinarySynchronizedSeek()
@*/
PetscErrorCode  PetscBinaryWrite(int fd,const void *p,PetscInt n,PetscDataType type)
{
  const char     *pp = (char*)p;
  int            err,wsize;
  size_t         m = (size_t)n,maxblock=65536;
  PetscErrorCode ierr;
  const void     *ptmp = p;
  char           *fname = NULL;
#if defined(PETSC_USE_REAL___FLOAT128)
  PetscBool      writedouble = PETSC_FALSE;
  double         *ppp;
  PetscReal      *pv;
  PetscInt       i;
#endif
  PetscDataType  wtype = type;

  PetscFunctionBegin;
  if (n < 0) SETERRQ1(PETSC_COMM_SELF,PETSC_ERR_ARG_OUTOFRANGE,"Trying to write a negative amount of data %D",n);
  if (!n) PetscFunctionReturn(0);

  if (type == PETSC_FUNCTION) {
#if defined(PETSC_SERIALIZE_FUNCTIONS)
    const char *fnametmp;
#endif
    m     = 64;
    fname = (char*)malloc(m*sizeof(char));
    if (!fname) SETERRQ(PETSC_COMM_SELF,PETSC_ERR_MEM,"Cannot allocate space for function name");
#if defined(PETSC_SERIALIZE_FUNCTIONS)
    if (n > 1) SETERRQ(PETSC_COMM_SELF,PETSC_ERR_SUP,"Can only binary view a single function at a time");
    ierr = PetscFPTFind(*(void**)p,&fnametmp);CHKERRQ(ierr);
    ierr = PetscStrncpy(fname,fnametmp,m);CHKERRQ(ierr);
#else
    ierr = PetscStrncpy(fname,"",m);CHKERRQ(ierr);
#endif
    wtype = PETSC_CHAR;
    pp    = (char*)fname;
    ptmp  = (void*)fname;
  }

#if defined(PETSC_USE_REAL___FLOAT128)
  ierr = PetscOptionsGetBool(NULL,NULL,"-binary_write_double",&writedouble,NULL);CHKERRQ(ierr);
  /* If using __float128 precision we still write in doubles to file */
  if ((type == PETSC_SCALAR || type == PETSC_REAL || type == PETSC_COMPLEX) && writedouble) {
    wtype = PETSC_DOUBLE;
    ierr = PetscMalloc1(n,&ppp);CHKERRQ(ierr);
    pv = (PetscReal*)pp;
    for (i=0; i<n; i++) {
      ppp[i] = (double) pv[i];
    }
    pp   = (char*)ppp;
    ptmp = (char*)ppp;
  }
#endif

  if (wtype == PETSC_INT)          m *= sizeof(PetscInt);
  else if (wtype == PETSC_SCALAR)  m *= sizeof(PetscScalar);
#if defined(PETSC_HAVE_COMPLEX)
  else if (wtype == PETSC_COMPLEX) m *= sizeof(PetscComplex);
#endif
  else if (wtype == PETSC_REAL)    m *= sizeof(PetscReal);
  else if (wtype == PETSC_DOUBLE)  m *= sizeof(double);
  else if (wtype == PETSC_FLOAT)   m *= sizeof(float);
  else if (wtype == PETSC_SHORT)   m *= sizeof(short);
  else if (wtype == PETSC_LONG)    m *= sizeof(long);
  else if (wtype == PETSC_CHAR)    m *= sizeof(char);
  else if (wtype == PETSC_ENUM)    m *= sizeof(PetscEnum);
  else if (wtype == PETSC_BOOL)    m *= sizeof(PetscBool);
  else if (wtype == PETSC_INT64)   m *= sizeof(PetscInt64);
  else if (wtype == PETSC_BIT_LOGICAL) m = PetscBTLength(m)*sizeof(char);
  else SETERRQ(PETSC_COMM_SELF,PETSC_ERR_ARG_OUTOFRANGE,"Unknown type");

  if (!PetscBinaryBigEndian()) {ierr = PetscByteSwap((void*)ptmp,wtype,n);CHKERRQ(ierr);}

  while (m) {
    wsize = (m < maxblock) ? m : maxblock;
    err   = write(fd,pp,wsize);
    if (err < 0 && errno == EINTR) continue;
    if (err != wsize) SETERRQ3(PETSC_COMM_SELF,PETSC_ERR_FILE_WRITE,"Error writing to file total size %d err %d wsize %d",(int)n,(int)err,(int)wsize);
    m  -= wsize;
    pp += wsize;
  }

  if (!PetscBinaryBigEndian()) {ierr = PetscByteSwap((void*)ptmp,wtype,n);CHKERRQ(ierr);}

  if (type == PETSC_FUNCTION) {
    free(fname);
  }
#if defined(PETSC_USE_REAL___FLOAT128)
  if ((type == PETSC_SCALAR || type == PETSC_REAL || type == PETSC_COMPLEX) && writedouble) {
    ierr = PetscFree(ppp);CHKERRQ(ierr);
  }
#endif
  PetscFunctionReturn(0);
}

/*@C
   PetscBinaryOpen - Opens a PETSc binary file.

   Not Collective

   Input Parameters:
+  name - filename
-  mode - open mode of binary file, one of FILE_MODE_READ, FILE_MODE_WRITE, FILE_MODE_APPEND

   Output Parameter:
.  fd - the file

   Level: advanced


   Notes:
    Files access with PetscBinaryRead() and PetscBinaryWrite() are ALWAYS written in
   big-endian format. This means the file can be accessed using PetscBinaryOpen() and
   PetscBinaryRead() and PetscBinaryWrite() on any machine.

.seealso: PetscBinaryRead(), PetscBinaryWrite(), PetscFileMode, PetscViewerFileSetMode(), PetscViewerBinaryGetDescriptor(),
          PetscBinarySynchronizedWrite(), PetscBinarySynchronizedRead(), PetscBinarySynchronizedSeek()

@*/
PetscErrorCode  PetscBinaryOpen(const char name[],PetscFileMode mode,int *fd)
{
  PetscFunctionBegin;
  switch (mode) {
  case FILE_MODE_READ:   *fd = open(name,O_BINARY|O_RDONLY,0); break;
  case FILE_MODE_WRITE:  *fd = open(name,O_BINARY|O_WRONLY|O_CREAT|O_TRUNC,0666); break;
  case FILE_MODE_APPEND: *fd = open(name,O_BINARY|O_WRONLY|O_APPEND,0); break;
  default: SETERRQ1(PETSC_COMM_SELF,PETSC_ERR_SUP,"Unsupported file mode %s",PetscFileModes[mode]);
  }
  if (*fd == -1) SETERRQ2(PETSC_COMM_SELF,PETSC_ERR_FILE_OPEN,"Cannot open file %s for %s: %s",name,PetscFileModes[mode]);
  PetscFunctionReturn(0);
}

/*@
   PetscBinaryClose - Closes a PETSc binary file.

   Not Collective

   Output Parameter:
.  fd - the file

   Level: advanced

.seealso: PetscBinaryRead(), PetscBinaryWrite(), PetscBinaryOpen(), PetscBinarySynchronizedWrite(), PetscBinarySynchronizedRead(),
          PetscBinarySynchronizedSeek()
@*/
PetscErrorCode  PetscBinaryClose(int fd)
{
  PetscFunctionBegin;
  if (close(fd)) SETERRQ(PETSC_COMM_SELF,PETSC_ERR_SYS,"close() failed on file descriptor");
  PetscFunctionReturn(0);
}


/*@C
   PetscBinarySeek - Moves the file pointer on a PETSc binary file.

   Not Collective

   Input Parameters:
+  fd - the file
.  off - number of bytes to move. Use PETSC_BINARY_INT_SIZE, PETSC_BINARY_SCALAR_SIZE,
            etc. in your calculation rather than sizeof() to compute byte lengths.
-  whence - if PETSC_BINARY_SEEK_SET then off is an absolute location in the file
            if PETSC_BINARY_SEEK_CUR then off is an offset from the current location
            if PETSC_BINARY_SEEK_END then off is an offset from the end of file

   Output Parameter:
.   offset - new offset in file

   Level: developer

   Notes:
   Integers are stored on the file as 32 long, regardless of whether
   they are stored in the machine as 32 or 64, this means the same
   binary file may be read on any machine. Hence you CANNOT use sizeof()
   to determine the offset or location.


.seealso: PetscBinaryRead(), PetscBinaryWrite(), PetscBinaryOpen(), PetscBinarySynchronizedWrite(), PetscBinarySynchronizedRead(),
          PetscBinarySynchronizedSeek()
@*/
PetscErrorCode  PetscBinarySeek(int fd,off_t off,PetscBinarySeekType whence,off_t *offset)
{
  int iwhence = 0;

  PetscFunctionBegin;
  if (whence == PETSC_BINARY_SEEK_SET) iwhence = SEEK_SET;
  else if (whence == PETSC_BINARY_SEEK_CUR) iwhence = SEEK_CUR;
  else if (whence == PETSC_BINARY_SEEK_END) iwhence = SEEK_END;
  else SETERRQ(PETSC_COMM_SELF,PETSC_ERR_ARG_OUTOFRANGE,"Unknown seek location");
#if defined(PETSC_HAVE_LSEEK)
  *offset = lseek(fd,off,iwhence);
#elif defined(PETSC_HAVE__LSEEK)
  *offset = _lseek(fd,(long)off,iwhence);
#else
  SETERRQ(PETSC_COMM_SELF,PETSC_ERR_SUP_SYS,"System does not have a way of seeking on a file");
#endif
  PetscFunctionReturn(0);
}

/*@C
   PetscBinarySynchronizedRead - Reads from a binary file.

   Collective

   Input Parameters:
+  comm - the MPI communicator
.  fd - the file descriptor
.  num  - the maximum number of items to read
-  type - the type of items to read (PETSC_INT, PETSC_REAL, PETSC_SCALAR, etc.)

   Output Parameters:
+  data - the buffer
-  count - the number of items read, optional

   Level: developer

   Notes:
   Does a PetscBinaryRead() followed by an MPI_Bcast()

   If count is not provided and the number of items read is less than
   the maximum number of items to read, then this routine errors.

   PetscBinarySynchronizedRead() uses byte swapping to work on all machines.
   Integers are stored on the file as 32 long, regardless of whether
   they are stored in the machine as 32 or 64, this means the same
   binary file may be read on any machine.


.seealso: PetscBinaryWrite(), PetscBinaryOpen(), PetscBinaryClose(), PetscBinaryRead(), PetscBinarySynchronizedWrite(),
          PetscBinarySynchronizedSeek()
@*/
PetscErrorCode  PetscBinarySynchronizedRead(MPI_Comm comm,int fd,void *data,PetscInt num,PetscInt *count,PetscDataType type)
{
  PetscErrorCode ierr;
  PetscMPIInt    rank,size;
  MPI_Datatype   mtype;
  PetscInt       ibuf[2] = {0, 0};
  char           *fname = NULL;
  void           *fptr = NULL;

  PetscFunctionBegin;
  if (type == PETSC_FUNCTION) {
    num   = 64;
    type  = PETSC_CHAR;
    fname = (char*)malloc(num*sizeof(char));
    fptr  = data;
    data  = (void*)fname;
    if (!fname) SETERRQ(PETSC_COMM_SELF,PETSC_ERR_MEM,"Cannot allocate space for function name");
  }

<<<<<<< HEAD
  ierr = MPI_Comm_rank(comm,&rank);CHKERRMPI(ierr);
=======
  ierr = MPI_Comm_rank(comm,&rank);CHKERRQ(ierr);
  ierr = MPI_Comm_size(comm,&size);CHKERRQ(ierr);
>>>>>>> 2318f441
  if (!rank) {
    ibuf[0] = PetscBinaryRead(fd,data,num,count?&ibuf[1]:NULL,type);
  }
  ierr = MPI_Bcast(ibuf,2,MPIU_INT,0,comm);CHKERRMPI(ierr);
  ierr = (PetscErrorCode)ibuf[0];CHKERRQ(ierr);
<<<<<<< HEAD
  ierr = PetscDataTypeToMPIDataType(type,&mtype);CHKERRQ(ierr);
  ierr = MPI_Bcast(data,count?ibuf[1]:num,mtype,0,comm);CHKERRMPI(ierr);
=======

  /* skip MPI call on potentially huge amounts of data when running with one process; this allows the amount of data to basically unlimited in that case */
  if (size > 1) {
    ierr = PetscDataTypeToMPIDataType(type,&mtype);CHKERRQ(ierr);
    ierr = MPI_Bcast(data,count?ibuf[1]:num,mtype,0,comm);CHKERRQ(ierr);
  }
>>>>>>> 2318f441
  if (count) *count = ibuf[1];

  if (type == PETSC_FUNCTION) {
#if defined(PETSC_SERIALIZE_FUNCTIONS)
    ierr = PetscDLLibrarySym(PETSC_COMM_SELF,&PetscDLLibrariesLoaded,NULL,fname,(void**)fptr);CHKERRQ(ierr);
#else
    *(void**)fptr = NULL;
#endif
    free(fname);
  }
  PetscFunctionReturn(0);
}

/*@C
   PetscBinarySynchronizedWrite - writes to a binary file.

   Collective

   Input Parameters:
+  comm - the MPI communicator
.  fd - the file
.  n  - the number of items to write
.  p - the buffer
-  type - the type of items to write (PETSC_INT, PETSC_DOUBLE or PETSC_SCALAR)

   Level: developer

   Notes:
   Process 0 does a PetscBinaryWrite()

   PetscBinarySynchronizedWrite() uses byte swapping to work on all machines.
   Integers are stored on the file as 32 long, regardless of whether
   they are stored in the machine as 32 or 64, this means the same
   binary file may be read on any machine.

   Notes:
    because byte-swapping may be done on the values in data it cannot be declared const

   WARNING: This is NOT like PetscSynchronizedFPrintf()! This routine ignores calls on all but process 0,
   while PetscSynchronizedFPrintf() has all processes print their strings in order.


.seealso: PetscBinaryWrite(), PetscBinaryOpen(), PetscBinaryClose(), PetscBinaryRead(), PetscBinarySynchronizedRead(),
          PetscBinarySynchronizedSeek()
@*/
PetscErrorCode  PetscBinarySynchronizedWrite(MPI_Comm comm,int fd,const void *p,PetscInt n,PetscDataType type)
{
  PetscErrorCode ierr;
  PetscMPIInt    rank;

  PetscFunctionBegin;
  ierr = MPI_Comm_rank(comm,&rank);CHKERRMPI(ierr);
  if (!rank) {
    ierr = PetscBinaryWrite(fd,p,n,type);CHKERRQ(ierr);
  }
  PetscFunctionReturn(0);
}

/*@C
   PetscBinarySynchronizedSeek - Moves the file pointer on a PETSc binary file.


   Input Parameters:
+  fd - the file
.  whence - if PETSC_BINARY_SEEK_SET then size is an absolute location in the file
            if PETSC_BINARY_SEEK_CUR then size is offset from current location
            if PETSC_BINARY_SEEK_END then size is offset from end of file
-  off    - number of bytes to move. Use PETSC_BINARY_INT_SIZE, PETSC_BINARY_SCALAR_SIZE,
            etc. in your calculation rather than sizeof() to compute byte lengths.

   Output Parameter:
.   offset - new offset in file

   Level: developer

   Notes:
   Integers are stored on the file as 32 long, regardless of whether
   they are stored in the machine as 32 or 64, this means the same
   binary file may be read on any machine. Hence you CANNOT use sizeof()
   to determine the offset or location.


.seealso: PetscBinaryRead(), PetscBinaryWrite(), PetscBinaryOpen(), PetscBinarySynchronizedWrite(), PetscBinarySynchronizedRead(),
          PetscBinarySynchronizedSeek()
@*/
PetscErrorCode  PetscBinarySynchronizedSeek(MPI_Comm comm,int fd,off_t off,PetscBinarySeekType whence,off_t *offset)
{
  PetscErrorCode ierr;
  PetscMPIInt    rank;

  PetscFunctionBegin;
  ierr = MPI_Comm_rank(comm,&rank);CHKERRMPI(ierr);
  if (!rank) {
    ierr = PetscBinarySeek(fd,off,whence,offset);CHKERRQ(ierr);
  }
  PetscFunctionReturn(0);
}

#if defined(PETSC_HAVE_MPIIO)

#if defined(PETSC_USE_PETSC_MPI_EXTERNAL32)
/*
      MPICH does not provide the external32 representation for MPI_File_set_view() so we need to provide the functions.
    These are set into MPI in PetscInitialize() via MPI_Register_datarep()

    Note I use PetscMPIInt for the MPI error codes since that is what MPI uses (instead of the standard PetscErrorCode)

    The next three routines are not used because MPICH does not support their use

*/
PETSC_EXTERN PetscMPIInt PetscDataRep_extent_fn(MPI_Datatype datatype,MPI_Aint *file_extent,void *extra_state)
{
  MPI_Aint    ub;
  PetscMPIInt ierr;

  ierr = MPI_Type_get_extent(datatype,&ub,file_extent);
  return ierr;
}

PETSC_EXTERN PetscMPIInt PetscDataRep_read_conv_fn(void *userbuf, MPI_Datatype datatype,PetscMPIInt count,void *filebuf, MPI_Offset position,void *extra_state)
{
  PetscDataType pdtype;
  PetscMPIInt   ierr;
  size_t        dsize;

  ierr = PetscMPIDataTypeToPetscDataType(datatype,&pdtype);CHKERRQ(ierr);
  ierr = PetscDataTypeGetSize(pdtype,&dsize);CHKERRQ(ierr);

  /* offset is given in units of MPI_Datatype */
  userbuf = ((char*)userbuf) + dsize*position;

  ierr = PetscMemcpy(userbuf,filebuf,count*dsize);CHKERRQ(ierr);
  if (!PetscBinaryBigEndian()) {ierr = PetscByteSwap(userbuf,pdtype,count);CHKERRQ(ierr);}
  return ierr;
}

PetscMPIInt PetscDataRep_write_conv_fn(void *userbuf, MPI_Datatype datatype,PetscMPIInt count,void *filebuf, MPI_Offset position,void *extra_state)
{
  PetscDataType pdtype;
  PetscMPIInt   ierr;
  size_t        dsize;

  ierr = PetscMPIDataTypeToPetscDataType(datatype,&pdtype);CHKERRQ(ierr);
  ierr = PetscDataTypeGetSize(pdtype,&dsize);CHKERRQ(ierr);

  /* offset is given in units of MPI_Datatype */
  userbuf = ((char*)userbuf) + dsize*position;

  ierr = PetscMemcpy(filebuf,userbuf,count*dsize);CHKERRQ(ierr);
  if (!PetscBinaryBigEndian()) {ierr = PetscByteSwap(filebuf,pdtype,count);CHKERRQ(ierr);}
  return ierr;
}
#endif

PetscErrorCode MPIU_File_write_all(MPI_File fd,void *data,PetscMPIInt cnt,MPI_Datatype dtype,MPI_Status *status)
{
  PetscDataType  pdtype;
  PetscErrorCode ierr;


  PetscFunctionBegin;
  ierr = PetscMPIDataTypeToPetscDataType(dtype,&pdtype);CHKERRQ(ierr);
  if (!PetscBinaryBigEndian()) {ierr = PetscByteSwap(data,pdtype,cnt);CHKERRQ(ierr);}
  ierr = MPI_File_write_all(fd,data,cnt,dtype,status);CHKERRMPI(ierr);
  if (!PetscBinaryBigEndian()) {ierr = PetscByteSwap(data,pdtype,cnt);CHKERRQ(ierr);}
  PetscFunctionReturn(0);
}

PetscErrorCode MPIU_File_read_all(MPI_File fd,void *data,PetscMPIInt cnt,MPI_Datatype dtype,MPI_Status *status)
{
  PetscDataType  pdtype;
  PetscErrorCode ierr;

  PetscFunctionBegin;
  ierr = PetscMPIDataTypeToPetscDataType(dtype,&pdtype);CHKERRQ(ierr);
  ierr = MPI_File_read_all(fd,data,cnt,dtype,status);CHKERRMPI(ierr);
  if (!PetscBinaryBigEndian()) {ierr = PetscByteSwap(data,pdtype,cnt);CHKERRQ(ierr);}
  PetscFunctionReturn(0);
}

PetscErrorCode MPIU_File_write_at(MPI_File fd,MPI_Offset off,void *data,PetscMPIInt cnt,MPI_Datatype dtype,MPI_Status *status)
{
  PetscDataType  pdtype;
  PetscErrorCode ierr;


  PetscFunctionBegin;
  ierr = PetscMPIDataTypeToPetscDataType(dtype,&pdtype);CHKERRQ(ierr);
  if (!PetscBinaryBigEndian()) {ierr = PetscByteSwap(data,pdtype,cnt);CHKERRQ(ierr);}
  ierr = MPI_File_write_at(fd,off,data,cnt,dtype,status);CHKERRMPI(ierr);
  if (!PetscBinaryBigEndian()) {ierr = PetscByteSwap(data,pdtype,cnt);CHKERRQ(ierr);}
  PetscFunctionReturn(0);
}

PetscErrorCode MPIU_File_read_at(MPI_File fd,MPI_Offset off,void *data,PetscMPIInt cnt,MPI_Datatype dtype,MPI_Status *status)
{
  PetscDataType  pdtype;
  PetscErrorCode ierr;

  PetscFunctionBegin;
  ierr = PetscMPIDataTypeToPetscDataType(dtype,&pdtype);CHKERRQ(ierr);
  ierr = MPI_File_read_at(fd,off,data,cnt,dtype,status);CHKERRMPI(ierr);
  if (!PetscBinaryBigEndian()) {ierr = PetscByteSwap(data,pdtype,cnt);CHKERRQ(ierr);}
  PetscFunctionReturn(0);
}

PetscErrorCode MPIU_File_write_at_all(MPI_File fd,MPI_Offset off,void *data,PetscMPIInt cnt,MPI_Datatype dtype,MPI_Status *status)
{
  PetscDataType  pdtype;
  PetscErrorCode ierr;


  PetscFunctionBegin;
  ierr = PetscMPIDataTypeToPetscDataType(dtype,&pdtype);CHKERRQ(ierr);
  if (!PetscBinaryBigEndian()) {ierr = PetscByteSwap(data,pdtype,cnt);CHKERRQ(ierr);}
  ierr = MPI_File_write_at_all(fd,off,data,cnt,dtype,status);CHKERRMPI(ierr);
  if (!PetscBinaryBigEndian()) {ierr = PetscByteSwap(data,pdtype,cnt);CHKERRQ(ierr);}
  PetscFunctionReturn(0);
}

PetscErrorCode MPIU_File_read_at_all(MPI_File fd,MPI_Offset off,void *data,PetscMPIInt cnt,MPI_Datatype dtype,MPI_Status *status)
{
  PetscDataType  pdtype;
  PetscErrorCode ierr;

  PetscFunctionBegin;
  ierr = PetscMPIDataTypeToPetscDataType(dtype,&pdtype);CHKERRQ(ierr);
  ierr = MPI_File_read_at_all(fd,off,data,cnt,dtype,status);CHKERRMPI(ierr);
  if (!PetscBinaryBigEndian()) {ierr = PetscByteSwap(data,pdtype,cnt);CHKERRQ(ierr);}
  PetscFunctionReturn(0);
}

#endif<|MERGE_RESOLUTION|>--- conflicted
+++ resolved
@@ -625,28 +625,19 @@
     if (!fname) SETERRQ(PETSC_COMM_SELF,PETSC_ERR_MEM,"Cannot allocate space for function name");
   }
 
-<<<<<<< HEAD
   ierr = MPI_Comm_rank(comm,&rank);CHKERRMPI(ierr);
-=======
-  ierr = MPI_Comm_rank(comm,&rank);CHKERRQ(ierr);
   ierr = MPI_Comm_size(comm,&size);CHKERRQ(ierr);
->>>>>>> 2318f441
   if (!rank) {
     ibuf[0] = PetscBinaryRead(fd,data,num,count?&ibuf[1]:NULL,type);
   }
   ierr = MPI_Bcast(ibuf,2,MPIU_INT,0,comm);CHKERRMPI(ierr);
   ierr = (PetscErrorCode)ibuf[0];CHKERRQ(ierr);
-<<<<<<< HEAD
-  ierr = PetscDataTypeToMPIDataType(type,&mtype);CHKERRQ(ierr);
-  ierr = MPI_Bcast(data,count?ibuf[1]:num,mtype,0,comm);CHKERRMPI(ierr);
-=======
 
   /* skip MPI call on potentially huge amounts of data when running with one process; this allows the amount of data to basically unlimited in that case */
   if (size > 1) {
     ierr = PetscDataTypeToMPIDataType(type,&mtype);CHKERRQ(ierr);
-    ierr = MPI_Bcast(data,count?ibuf[1]:num,mtype,0,comm);CHKERRQ(ierr);
-  }
->>>>>>> 2318f441
+    ierr = MPI_Bcast(data,count?ibuf[1]:num,mtype,0,comm);CHKERRMPI(ierr);
+  }
   if (count) *count = ibuf[1];
 
   if (type == PETSC_FUNCTION) {
