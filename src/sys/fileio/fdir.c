#define PETSC_DESIRE_FEATURE_TEST_MACROS /* for lstat() */
#include <petscsys.h>
#include <sys/stat.h>
#if defined(PETSC_HAVE_DIRECT_H)
  #include <direct.h>
#endif
#if defined(PETSC_HAVE_IO_H)
  #include <io.h>
#endif
#if defined(PETSC_HAVE_STDINT_H)
  #include <stdint.h>
#endif
#if defined(PETSC_HAVE_UNISTD_H) /* for mkdtemp */
  #include <unistd.h>
#endif

PetscErrorCode PetscPathJoin(const char dname[], const char fname[], size_t n, char fullname[])
{
  size_t l1, l2;
  PetscFunctionBegin;
  PetscCall(PetscStrlen(dname, &l1));
  PetscCall(PetscStrlen(fname, &l2));
  PetscCheck((l1 + l2 + 2) <= n, PETSC_COMM_SELF, PETSC_ERR_ARG_SIZ, "Path length is greater than buffer size");
  PetscCall(PetscStrncpy(fullname, dname, n));
  PetscCall(PetscStrlcat(fullname, "/", n));
  PetscCall(PetscStrlcat(fullname, fname, n));
  PetscFunctionReturn(PETSC_SUCCESS);
}

/*@C
  PetscMkdir - Create a directory

  Not Collective

  Input Parameter:
. dir - the directory name

  Level: advanced

.seealso: `PetscMktemp()`, `PetscRMTree()`
@*/
PetscErrorCode PetscMkdir(const char dir[])
{
  int       err;
  PetscBool flg;

  PetscFunctionBegin;
  PetscCall(PetscTestDirectory(dir, 'w', &flg));
  if (flg) PetscFunctionReturn(PETSC_SUCCESS);
#if defined(PETSC_HAVE__MKDIR) && defined(PETSC_HAVE_DIRECT_H)
  err = _mkdir(dir);
#else
  err = mkdir(dir, S_IRWXU | S_IRGRP | S_IXGRP);
#endif
  PetscCheck(!err, PETSC_COMM_SELF, PETSC_ERR_FILE_UNEXPECTED, "Could not create dir: %s", dir);
  PetscFunctionReturn(PETSC_SUCCESS);
}

/*@C
  PetscMkdtemp - Create a folder with a unique name given a filename template.

  Input Parameter:
. dir - file name template, the last six characters must be 'XXXXXX', and they will be modified upon return

  Level: advanced

.seealso: `PetscMkdir()`, `PetscRMTree()`
@*/
PetscErrorCode PetscMkdtemp(char dir[])
{
  PetscFunctionBegin;
#if defined(PETSC_HAVE_WINDOWS_H) && defined(PETSC_HAVE_IO_H) && defined(PETSC_HAVE__MKDIR) && defined(PETSC_HAVE_DIRECT_H)
  {
    int      err = 1;
    char     name[PETSC_MAX_PATH_LEN];
    PetscInt i = 0, max_retry = 26;
    size_t   len;

    while (err && i < max_retry) {
      PetscCall(PetscStrncpy(name, dir, sizeof(name)));
      PetscCall(PetscStrlen(name, &len));
      err = _mktemp_s(name, len + 1);
      PetscCheck(!err, PETSC_COMM_SELF, PETSC_ERR_FILE_UNEXPECTED, "Could not generate a unique name using the template: %s", dir);
      err = _mkdir(name);
      i++;
    }
    PetscCheck(!err, PETSC_COMM_SELF, PETSC_ERR_FILE_UNEXPECTED, "Exceeds maximum retry time when creating temporary dir using the template: %s", dir);
    PetscCall(PetscStrncpy(dir, name, len + 1));
  }
#else
  dir = mkdtemp(dir);
  PetscCheck(dir, PETSC_COMM_SELF, PETSC_ERR_FILE_UNEXPECTED, "Could not create temporary dir");
#endif
  PetscFunctionReturn(PETSC_SUCCESS);
}

#if defined(PETSC_HAVE_DIRECT_H)
PetscErrorCode PetscRMTree(const char dir[])
{
  struct _finddata_t data;
  char               loc[PETSC_MAX_PATH_LEN];
  PetscBool          flg1, flg2;
  #if defined(PETSC_HAVE_STDINT_H)
  intptr_t handle;
  #else
  long handle;
  #endif

  PetscFunctionBegin;
  PetscCall(PetscPathJoin(dir, "*", PETSC_MAX_PATH_LEN, loc));
  handle = _findfirst(loc, &data);
  if (handle == -1) {
    PetscBool flg;
    PetscCall(PetscTestDirectory(loc, 'r', &flg));
    PetscCheck(!flg, PETSC_COMM_SELF, PETSC_ERR_FILE_UNEXPECTED, "Cannot access directory to delete: %s", dir);
    PetscCall(PetscTestFile(loc, 'r', &flg));
    PetscCheck(!flg, PETSC_COMM_SELF, PETSC_ERR_FILE_UNEXPECTED, "Specified path is a file - not a dir: %s", dir);
    PetscFunctionReturn(PETSC_SUCCESS); /* perhaps the dir was not yet created */
  }
  while (_findnext(handle, &data) != -1) {
    PetscCall(PetscStrcmp(data.name, ".", &flg1));
    PetscCall(PetscStrcmp(data.name, "..", &flg2));
    if (flg1 || flg2) continue;
    PetscCall(PetscPathJoin(dir, data.name, PETSC_MAX_PATH_LEN, loc));
    if (data.attrib & _A_SUBDIR) {
      PetscCall(PetscRMTree(loc));
    } else {
      PetscCheck(!remove(loc), PETSC_COMM_SELF, PETSC_ERR_FILE_UNEXPECTED, "Could not delete file: %s", loc);
    }
  }
  _findclose(handle);
  PetscCheck(!_rmdir(dir), PETSC_COMM_SELF, PETSC_ERR_FILE_UNEXPECTED, "Could not delete dir: %s", dir);
  PetscFunctionReturn(PETSC_SUCCESS);
}
#else
  #include <dirent.h>
  #include <unistd.h>
<<<<<<< HEAD
  #include <errno.h>
=======

/*@C
  PetscRMTree - delete a directory and all of its children

  Input Parameter:
.  dir - the name of the directory

  Level: advanced

.seealso: `PetscMkdtemp()`, `PetscMkdir()`
@*/
>>>>>>> cf794579
PetscErrorCode PetscRMTree(const char dir[])
{
  struct dirent *data;
  char           loc[PETSC_MAX_PATH_LEN];
  PetscBool      flg1, flg2;
  DIR           *dirp;
  struct stat    statbuf;

  PetscFunctionBegin;
  dirp = opendir(dir);
  if (!dirp) {
    PetscBool flg;
    PetscCall(PetscTestDirectory(dir, 'r', &flg));
    PetscCheck(!flg, PETSC_COMM_SELF, PETSC_ERR_FILE_UNEXPECTED, "Cannot access directory to delete: %s", dir);
    PetscCall(PetscTestFile(dir, 'r', &flg));
    PetscCheck(!flg, PETSC_COMM_SELF, PETSC_ERR_FILE_UNEXPECTED, "Specified path is a file - not a dir: %s", dir);
    PetscFunctionReturn(PETSC_SUCCESS); /* perhaps the dir was not yet created */
  }
  while ((data = readdir(dirp))) {
    PetscCall(PetscStrcmp(data->d_name, ".", &flg1));
    PetscCall(PetscStrcmp(data->d_name, "..", &flg2));
    if (flg1 || flg2) continue;
    PetscCall(PetscPathJoin(dir, data->d_name, PETSC_MAX_PATH_LEN, loc));
    PetscCheck(lstat(loc, &statbuf) >= 0, PETSC_COMM_SELF, PETSC_ERR_FILE_UNEXPECTED, "cannot run lstat() on: %s due to \"%s\"", loc, strerror(errno));
    if (S_ISDIR(statbuf.st_mode)) {
      PetscCall(PetscRMTree(loc));
    } else {
      PetscCheck(!unlink(loc), PETSC_COMM_SELF, PETSC_ERR_FILE_UNEXPECTED, "Could not delete file: %s due to \"%s\"", loc, strerror(errno));
    }
  }
  closedir(dirp);
  PetscCheck(!rmdir(dir), PETSC_COMM_SELF, PETSC_ERR_FILE_UNEXPECTED, "Could not delete dir: %s due to \"%s\"", dir, strerror(errno));
  PetscFunctionReturn(PETSC_SUCCESS);
}
#endif<|MERGE_RESOLUTION|>--- conflicted
+++ resolved
@@ -135,9 +135,7 @@
 #else
   #include <dirent.h>
   #include <unistd.h>
-<<<<<<< HEAD
   #include <errno.h>
-=======
 
 /*@C
   PetscRMTree - delete a directory and all of its children
@@ -149,7 +147,6 @@
 
 .seealso: `PetscMkdtemp()`, `PetscMkdir()`
 @*/
->>>>>>> cf794579
 PetscErrorCode PetscRMTree(const char dir[])
 {
   struct dirent *data;
