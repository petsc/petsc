cdef extern from "petsc.h" nogil:

    int PetscOptionsCreate()
    int PetscOptionsDestroy()
    int PetscOptionsSetFromOptions()

    int PetscOptionsHasName(char[],char[],PetscTruth*)
    int PetscOptionsSetAlias(char[],char[])
    int PetscOptionsSetValue(char[],char[])
    int PetscOptionsClearValue(char[])
    int PetscOptionsClear()

    int PetscOptionsInsertString(char[])
    int PetscOptionsInsertFile(char[])
    int PetscOptionsGetAll(char*[])

    int PetscOptionsGetTruth(char[],char[],PetscTruth*,PetscTruth*)
    int PetscOptionsGetInt(char[],char[],PetscInt*,PetscTruth*)
    int PetscOptionsGetReal(char[],char[],PetscReal*,PetscTruth*)
    int PetscOptionsGetScalar(char[],char[],PetscScalar*,PetscTruth*)
    int PetscOptionsGetString(char[],char[],char[],size_t,PetscTruth*)

    ctypedef struct _p_PetscToken
    ctypedef _p_PetscToken* PetscToken
    int PetscTokenCreate(char[],char,PetscToken*)
    int PetscTokenDestroy(PetscToken)
    int PetscTokenFind(PetscToken,char*[])

#

cdef getprefix(prefix, deft=None):
    if prefix is None:
        prefix = deft
    elif isinstance(prefix, Options):
        prefix = prefix.prefix
    elif isinstance(prefix, Object):
        prefix = prefix.getOptionsPrefix()
    elif not isinstance(prefix, str):
        raise TypeError('option prefix must be string')
    if not prefix:
        return None
    if prefix.count(' '):
        raise ValueError('option prefix should not have spaces')
    if prefix.startswith('-'):
        raise ValueError('option prefix should not start with a hypen')
    return prefix

#

cdef opt2str(const_char *pre, const_char *name):
    p = bytes2str(pre)  if pre!=NULL else None
    n = bytes2str(name) if name[0]!=c'-' else bytes2str(&name[1])
    return '(prefix:%s, name:%s)' % (p, n)

cdef getopt_Truth(const_char *pre, const_char *name, object deft):
    cdef PetscTruth value = PETSC_FALSE
    cdef PetscTruth flag = PETSC_FALSE
    CHKERR( PetscOptionsGetTruth(pre, name, &value, &flag) )
    if flag==PETSC_TRUE: return value
    if deft is not None: return deft
    raise KeyError(opt2str(pre, name))

cdef getopt_Int(const_char *pre, const_char *name, object deft):
    cdef PetscInt value = 0
    cdef PetscTruth flag = PETSC_FALSE
    CHKERR( PetscOptionsGetInt(pre, name, &value, &flag) )
    if flag==PETSC_TRUE: return toInt(value)
    if deft is not None: return deft
    raise KeyError(opt2str(pre, name))

cdef getopt_Real(const_char *pre, const_char *name, object deft):
    cdef PetscReal value = 0
    cdef PetscTruth flag = PETSC_FALSE
    CHKERR( PetscOptionsGetReal(pre, name, &value, &flag) )
    if flag==PETSC_TRUE: return toReal(value)
    if deft is not None: return deft
    raise KeyError(opt2str(pre, name))

cdef getopt_Scalar(const_char *pre, const_char *name, object deft):
    cdef PetscScalar value = 0
    cdef PetscTruth flag = PETSC_FALSE
    CHKERR( PetscOptionsGetScalar(pre, name, &value, &flag) )
    if flag==PETSC_TRUE: return toScalar(value)
    if deft is not None: return deft
    raise KeyError(opt2str(pre, name))

cdef getopt_String(const_char *pre, const_char *name, object deft):
    cdef char value[1024+1]
    cdef PetscTruth flag = PETSC_FALSE
    CHKERR( PetscOptionsGetString(pre, name, value, 1024, &flag) )
    if flag==PETSC_TRUE: return bytes2str(value)
    if deft is not None: return deft
    raise KeyError(opt2str(pre, name))


cdef enum PetscOptType:
    OPT_TRUTH
    OPT_INT
    OPT_REAL
    OPT_SCALAR
    OPT_STRING

cdef getpair(prefix, name, const_char **pr, const_char **nm):
    # --
<<<<<<< HEAD
    cdef const_char *p = NULL
    prefix = str2bytes(prefix, &p)
    if p and p[0] == c'-':
        p = &p[1]
    # --
    cdef const_char *n = NULL
    name = str2bytes(name, &n)
    if n and n[0] != c'-':
        name = b'-' + name
        name = str2bytes(name, &n)
=======
    cdef char *p = str2cp(prefix)
    if p != NULL and p[0] == c'-':
        p = &p[1]
    # --
    cdef char *n = str2cp(name)
    if n != NULL and n[0] != c'-':
        name = '-' + name
        n = str2cp(name)
>>>>>>> 2c8c838c
    # --
    pr[0] = p
    nm[0] = n
    return (prefix, name)

cdef getopt(PetscOptType otype, prefix, name, deft):
    cdef const_char *pr = NULL
    cdef const_char *nm = NULL
    tmp = getpair(prefix, name, &pr, &nm)
    if otype == OPT_TRUTH  : return getopt_Truth  (pr, nm, deft)
    if otype == OPT_INT    : return getopt_Int    (pr, nm, deft)
    if otype == OPT_REAL   : return getopt_Real   (pr, nm, deft)
    if otype == OPT_SCALAR : return getopt_Scalar (pr, nm, deft)
    if otype == OPT_STRING : return getopt_String (pr, nm, deft)


# simple minded options parser

cdef tokenize(options):
  cdef PetscToken t
  cdef const_char *s = NULL
  cdef const_char *p = NULL
  options = str2bytes(options, &s)
  cdef list tokens = []
  CHKERR( PetscTokenCreate(s, c' ', &t) )
  try:
      CHKERR( PetscTokenFind(t, <char**>&p) )
      while p != NULL:
          tokens.append(bytes2str(p))
          CHKERR( PetscTokenFind(t, <char**>&p) )
  finally:
      CHKERR( PetscTokenDestroy(t) )
  return tokens

cdef gettok(tokens):
    if tokens: 
        return tokens.pop(0)
    else: 
        return None

cdef getkey(key, prefix):
    if not key or key[0] != '-' :
        return None
    key = key[1:]
    if not key.startswith(prefix):
        return None
    return key.replace(prefix, '', 1)

cdef parseopt(options, prefix):
    if isinstance(options, str):
        tokens = tokenize(options)
    else:
        tokens = list(options)
    prefix = prefix or ''
    # parser loop
    opts = {}
    first = gettok(tokens)
    while first:
        key = getkey(first, prefix)
        if not key:
            first = gettok(tokens)
        else:
            second = gettok(tokens)
            if getkey(second, prefix):
                value = None
                first = second
            else:
                value = second
                first = gettok(tokens)
            opts[key] = value
    # we are done
    return opts

#<|MERGE_RESOLUTION|>--- conflicted
+++ resolved
@@ -102,27 +102,16 @@
 
 cdef getpair(prefix, name, const_char **pr, const_char **nm):
     # --
-<<<<<<< HEAD
     cdef const_char *p = NULL
     prefix = str2bytes(prefix, &p)
-    if p and p[0] == c'-':
+    if p != NULL and p[0] == c'-':
         p = &p[1]
     # --
     cdef const_char *n = NULL
     name = str2bytes(name, &n)
-    if n and n[0] != c'-':
+    if n != NULL and n[0] != c'-':
         name = b'-' + name
         name = str2bytes(name, &n)
-=======
-    cdef char *p = str2cp(prefix)
-    if p != NULL and p[0] == c'-':
-        p = &p[1]
-    # --
-    cdef char *n = str2cp(name)
-    if n != NULL and n[0] != c'-':
-        name = '-' + name
-        n = str2cp(name)
->>>>>>> 2c8c838c
     # --
     pr[0] = p
     nm[0] = n
