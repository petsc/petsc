--- conflicted
+++ resolved
@@ -570,13 +570,15 @@
 }
 
 static
-<<<<<<< HEAD
 PetscErrorCode SNESComputeUpdate(SNES snes)
 {
   PetscFunctionBegin;
   PetscValidHeaderSpecific(snes,SNES_CLASSID,1);
   PetscTryTypeMethod(snes, update, snes->iter);
-=======
+  PetscFunctionReturn(PETSC_SUCCESS);
+}
+
+static
 PetscErrorCode SNESGetUseKSP(SNES snes,PetscBool *flag)
 {
   PetscFunctionBegin;
@@ -593,7 +595,6 @@
   PetscValidHeaderSpecific(snes,SNES_CLASSID,1);
   PetscValidLogicalCollectiveBool(snes,flag,2);
   snes->usesksp = flag;
->>>>>>> dd0151e4
   PetscFunctionReturn(PETSC_SUCCESS);
 }
 
