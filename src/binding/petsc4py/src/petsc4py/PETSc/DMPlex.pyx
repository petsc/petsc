--- conflicted
+++ resolved
@@ -1415,16 +1415,10 @@
         petsc.DMPlexLabelCohesiveComplete
 
         """
-<<<<<<< HEAD
         cdef PetscBool flg  = flip
         cdef PetscBool flg2 = split
         cdef PetscInt  val  = asInt(bdvalue)
-        CHKERR( DMPlexLabelCohesiveComplete(self.dm, label.dmlabel, bdlabel.dmlabel, val, flg, flg2, subdm.dm) )
-=======
-        cdef PetscBool flg = flip
-        cdef PetscInt  val = asInt(bdvalue)
-        CHKERR(DMPlexLabelCohesiveComplete(self.dm, label.dmlabel, bdlabel.dmlabel, val, flg, subdm.dm))
->>>>>>> 247389a5
+        CHKERR(DMPlexLabelCohesiveComplete(self.dm, label.dmlabel, bdlabel.dmlabel, val, flg, flg2, subdm.dm))
 
     def setAdjacencyUseAnchors(self, useAnchors: bool = True) -> None:
         """Define adjacency in the mesh using the point-to-point constraints.
