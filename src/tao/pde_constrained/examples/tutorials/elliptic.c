#include <petsc-private/taoimpl.h>

/*T
   Concepts: TAO^Solving a system of nonlinear equations, nonlinear least squares
   Routines: TaoCreate();
   Routines: TaoSetType();
   Routines: TaoSetInitialVector();
   Routines: TaoSetObjectiveRoutine();
   Routines: TaoSetGradientRoutine();
   Routines: TaoSetConstraintsRoutine();
   Routines: TaoSetJacobianStateRoutine();
   Routines: TaoSetJacobianDesignRoutine();
   Routines: TaoSetStateDesignIS();
   Routines: TaoSetFromOptions();
   Routines: TaoSetHistory(); TaoGetHistory();
   Routines: TaoSolve();
   Routines: TaoGetConvergedReason(); TaoDestroy();
   Processors: n
T*/

typedef struct {
  PetscInt n; /* Number of total variables */
  PetscInt m; /* Number of constraints */
  PetscInt nstate;
  PetscInt ndesign;
  PetscInt mx; /* grid points in each direction */
  PetscInt ns; /* Number of data samples (1<=ns<=8)
                  Currently only ns=1 is supported */
  PetscInt ndata; /* Number of data points per sample */
  IS       s_is;
  IS       d_is;

  VecScatter state_scatter;
  VecScatter design_scatter;
  VecScatter *yi_scatter, *di_scatter;
  Vec        suby,subq,subd;
  Mat        Js,Jd,JsPrec,JsInv,JsBlock;

  PetscReal alpha; /* Regularization parameter */
  PetscReal beta; /* Weight attributed to ||u||^2 in regularization functional */
  PetscReal noise; /* Amount of noise to add to data */
  PetscReal *ones;
  Mat       Q;
  Mat       MQ;
  Mat       L;

  Mat Grad;
  Mat Av,Avwork;
  Mat Div, Divwork;
  Mat DSG;
  Mat Diag,Ones;


  Vec q;
  Vec ur; /* reference */

  Vec d;
  Vec dwork;

  Vec x; /* super vec of y,u */

  Vec y; /* state variables */
  Vec ywork;

  Vec ytrue;

  Vec u; /* design variables */
  Vec uwork;

  Vec utrue;

  Vec js_diag;

  Vec c; /* constraint vector */
  Vec cwork;

  Vec lwork;
  Vec S;
  Vec Swork,Twork,Sdiag,Ywork;
  Vec Av_u;

  KSP solver;
  PC  prec;

  PetscReal tola,tolb,tolc,told;
  PetscInt  ksp_its;
  PetscInt  ksp_its_initial;
  int       stages[10];
  PetscBool use_ptap;
  PetscBool use_lrc;
} AppCtx;

PetscErrorCode FormFunction(Tao, Vec, PetscReal*, void*);
PetscErrorCode FormGradient(Tao, Vec, Vec, void*);
PetscErrorCode FormFunctionGradient(Tao, Vec, PetscReal*, Vec, void*);
PetscErrorCode FormJacobianState(Tao, Vec, Mat, Mat, Mat, void*);
PetscErrorCode FormJacobianDesign(Tao, Vec, Mat,void*);
PetscErrorCode FormConstraints(Tao, Vec, Vec, void*);
PetscErrorCode FormHessian(Tao, Vec, Mat, Mat, void*);
PetscErrorCode Gather(Vec, Vec, VecScatter, Vec, VecScatter);
PetscErrorCode Scatter(Vec, Vec, VecScatter, Vec, VecScatter);
PetscErrorCode EllipticInitialize(AppCtx*);
PetscErrorCode EllipticDestroy(AppCtx*);
PetscErrorCode EllipticMonitor(Tao, void*);

PetscErrorCode StateBlockMatMult(Mat,Vec,Vec);
PetscErrorCode StateMatMult(Mat,Vec,Vec);

PetscErrorCode StateInvMatMult(Mat,Vec,Vec);
PetscErrorCode DesignMatMult(Mat,Vec,Vec);
PetscErrorCode DesignMatMultTranspose(Mat,Vec,Vec);

PetscErrorCode QMatMult(Mat,Vec,Vec);
PetscErrorCode QMatMultTranspose(Mat,Vec,Vec);

static  char help[]="";

#undef __FUNCT__
#define __FUNCT__ "main"
int main(int argc, char **argv)
{
  PetscErrorCode     ierr;
  Vec                x0;
  Tao                tao;
  TaoConvergedReason reason;
  AppCtx             user;
  PetscInt           ntests = 1;
  PetscInt           i;

  PetscInitialize(&argc, &argv, (char*)0,help);
  user.mx = 8;
<<<<<<< HEAD
=======
  ierr = PetscOptionsBegin(PETSC_COMM_WORLD,NULL,NULL,NULL);CHKERRQ(ierr);
>>>>>>> dfdea288
  ierr = PetscOptionsInt("-mx","Number of grid points in each direction","",user.mx,&user.mx,NULL);CHKERRQ(ierr);
  user.ns = 6;
  ierr = PetscOptionsInt("-ns","Number of data samples (1<=ns<=8)","",user.ns,&user.ns,NULL);CHKERRQ(ierr);
  user.ndata = 64;
  ierr = PetscOptionsInt("-ndata","Numbers of data points per sample","",user.ndata,&user.ndata,NULL);CHKERRQ(ierr);
  user.alpha = 0.1;
  ierr = PetscOptionsReal("-alpha","Regularization parameter","",user.alpha,&user.alpha,NULL);CHKERRQ(ierr);
  user.beta = 0.00001;
  ierr = PetscOptionsReal("-beta","Weight attributed to ||u||^2 in regularization functional","",user.beta,&user.beta,NULL);CHKERRQ(ierr);
  user.noise = 0.01;
  ierr = PetscOptionsReal("-noise","Amount of noise to add to data","",user.noise,&user.noise,NULL);CHKERRQ(ierr);
<<<<<<< HEAD

  user.use_ptap = PETSC_FALSE;
  ierr = PetscOptionsBool("-use_ptap","Use ptap matrix for DSG","",user.use_ptap,&user.use_ptap,NULL);CHKERRQ(ierr);
  user.use_lrc = PETSC_FALSE;
  ierr = PetscOptionsBool("-use_lrc","Use lrc matrix for Js","",user.use_lrc,&user.use_lrc,NULL);CHKERRQ(ierr);
=======
>>>>>>> dfdea288

  user.use_ptap = PETSC_FALSE;
  ierr = PetscOptionsBool("-use_ptap","Use ptap matrix for DSG","",user.use_ptap,&user.use_ptap,NULL);CHKERRQ(ierr);
  user.use_lrc = PETSC_FALSE;
  ierr = PetscOptionsBool("-use_lrc","Use lrc matrix for Js","",user.use_lrc,&user.use_lrc,NULL);CHKERRQ(ierr);
  user.m = user.ns*user.mx*user.mx*user.mx; /* number of constraints */
  user.nstate =  user.m;
  user.ndesign = user.mx*user.mx*user.mx;
  user.n = user.nstate + user.ndesign; /* number of variables */

  /* Create TAO solver and set desired solution method */
  ierr = TaoCreate(PETSC_COMM_WORLD,&tao);CHKERRQ(ierr);
  ierr = TaoSetType(tao,TAOLCL);CHKERRQ(ierr);

  /* Set up initial vectors and matrices */
  ierr = EllipticInitialize(&user);CHKERRQ(ierr);

  ierr = Gather(user.x,user.y,user.state_scatter,user.u,user.design_scatter);CHKERRQ(ierr);
  ierr = VecDuplicate(user.x,&x0);CHKERRQ(ierr);
  ierr = VecCopy(user.x,x0);CHKERRQ(ierr);

  /* Set solution vector with an initial guess */
  ierr = TaoSetInitialVector(tao,user.x);CHKERRQ(ierr);
  ierr = TaoSetObjectiveRoutine(tao, FormFunction, (void *)&user);CHKERRQ(ierr);
  ierr = TaoSetGradientRoutine(tao, FormGradient, (void *)&user);CHKERRQ(ierr);
  ierr = TaoSetConstraintsRoutine(tao, user.c, FormConstraints, (void *)&user);CHKERRQ(ierr);

  ierr = TaoSetJacobianStateRoutine(tao, user.Js, NULL, user.JsInv, FormJacobianState, (void *)&user);CHKERRQ(ierr);
  ierr = TaoSetJacobianDesignRoutine(tao, user.Jd, FormJacobianDesign, (void *)&user);CHKERRQ(ierr);

  ierr = TaoSetStateDesignIS(tao,user.s_is,user.d_is);CHKERRQ(ierr);
  ierr = TaoSetFromOptions(tao);CHKERRQ(ierr);

  /* SOLVE THE APPLICATION */
  ierr = PetscOptionsInt("-ntests","Number of times to repeat TaoSolve","",ntests,&ntests,NULL);CHKERRQ(ierr);
<<<<<<< HEAD
=======
  ierr = PetscOptionsEnd();CHKERRQ(ierr);
>>>>>>> dfdea288
  ierr = PetscLogStageRegister("Trials",&user.stages[1]);CHKERRQ(ierr);
  ierr = PetscLogStagePush(user.stages[1]);CHKERRQ(ierr);
  for (i=0; i<ntests; i++){
    ierr = TaoSolve(tao);CHKERRQ(ierr);
    ierr = PetscPrintf(PETSC_COMM_WORLD,"KSP Iterations = %D\n",user.ksp_its);CHKERRQ(ierr);
    ierr = VecCopy(x0,user.x);CHKERRQ(ierr);
  }
  ierr = PetscLogStagePop();CHKERRQ(ierr);
  ierr = PetscBarrier((PetscObject)user.x);CHKERRQ(ierr);
  ierr = PetscPrintf(PETSC_COMM_WORLD,"KSP iterations within initialization: ");CHKERRQ(ierr);
  ierr = PetscPrintf(PETSC_COMM_WORLD,"%D\n",user.ksp_its_initial);CHKERRQ(ierr);

  ierr = TaoGetConvergedReason(tao,&reason);CHKERRQ(ierr);
  if (reason < 0) {
    ierr = PetscPrintf(MPI_COMM_WORLD, "TAO failed to converge.\n");CHKERRQ(ierr);
  } else {
    ierr = PetscPrintf(MPI_COMM_WORLD, "Optimization terminated with status %D.\n", reason);CHKERRQ(ierr);
  }

  ierr = TaoDestroy(&tao);CHKERRQ(ierr);
  ierr = VecDestroy(&x0);CHKERRQ(ierr);
  ierr = EllipticDestroy(&user);CHKERRQ(ierr);
  PetscFinalize();
  return 0;
}
/* ------------------------------------------------------------------- */
#undef __FUNCT__
#define __FUNCT__ "FormFunction"
/*
   dwork = Qy - d
   lwork = L*(u-ur)
   f = 1/2 * (dwork.dwork + alpha*lwork.lwork)
*/
PetscErrorCode FormFunction(Tao tao,Vec X,PetscReal *f,void *ptr)
{
  PetscErrorCode ierr;
  PetscReal      d1=0,d2=0;
  AppCtx         *user = (AppCtx*)ptr;

  PetscFunctionBegin;
  ierr = Scatter(X,user->y,user->state_scatter,user->u,user->design_scatter);CHKERRQ(ierr);
  ierr = MatMult(user->MQ,user->y,user->dwork);CHKERRQ(ierr);
  ierr = VecAXPY(user->dwork,-1.0,user->d);CHKERRQ(ierr);
  ierr = VecDot(user->dwork,user->dwork,&d1);CHKERRQ(ierr);
  ierr = VecWAXPY(user->uwork,-1.0,user->ur,user->u);CHKERRQ(ierr);
  ierr = MatMult(user->L,user->uwork,user->lwork);CHKERRQ(ierr);
  ierr = VecDot(user->lwork,user->lwork,&d2);CHKERRQ(ierr);
  *f = 0.5 * (d1 + user->alpha*d2);
  PetscFunctionReturn(0);
}

/* ------------------------------------------------------------------- */
#undef __FUNCT__
#define __FUNCT__ "FormGradient"
/*
    state: g_s = Q' *(Qy - d)
    design: g_d = alpha*L'*L*(u-ur)
*/
PetscErrorCode FormGradient(Tao tao,Vec X,Vec G,void *ptr)
{
  PetscErrorCode ierr;
  AppCtx         *user = (AppCtx*)ptr;

  PetscFunctionBegin;
  ierr = Scatter(X,user->y,user->state_scatter,user->u,user->design_scatter);CHKERRQ(ierr);
  ierr = MatMult(user->MQ,user->y,user->dwork);CHKERRQ(ierr);
  ierr = VecAXPY(user->dwork,-1.0,user->d);CHKERRQ(ierr);
  ierr = MatMultTranspose(user->MQ,user->dwork,user->ywork);CHKERRQ(ierr);
  ierr = VecWAXPY(user->uwork,-1.0,user->ur,user->u);CHKERRQ(ierr);
  ierr = MatMult(user->L,user->uwork,user->lwork);CHKERRQ(ierr);
  ierr = MatMultTranspose(user->L,user->lwork,user->uwork);CHKERRQ(ierr);
  ierr = VecScale(user->uwork, user->alpha);CHKERRQ(ierr);
  ierr = Gather(G,user->ywork,user->state_scatter,user->uwork,user->design_scatter);CHKERRQ(ierr);
  PetscFunctionReturn(0);
}

#undef __FUNCT__
#define __FUNCT__ "FormFunctionGradient"
PetscErrorCode FormFunctionGradient(Tao tao, Vec X, PetscReal *f, Vec G, void *ptr)
{
  PetscErrorCode ierr;
  PetscReal      d1,d2;
  AppCtx         *user = (AppCtx*)ptr;

  PetscFunctionBegin;
  ierr = Scatter(X,user->y,user->state_scatter,user->u,user->design_scatter);CHKERRQ(ierr);
  ierr = MatMult(user->MQ,user->y,user->dwork);CHKERRQ(ierr);
  ierr = VecAXPY(user->dwork,-1.0,user->d);CHKERRQ(ierr);
  ierr = VecDot(user->dwork,user->dwork,&d1);CHKERRQ(ierr);
  ierr = MatMultTranspose(user->MQ,user->dwork,user->ywork);CHKERRQ(ierr);

  ierr = VecWAXPY(user->uwork,-1.0,user->ur,user->u);CHKERRQ(ierr);
  ierr = MatMult(user->L,user->uwork,user->lwork);CHKERRQ(ierr);
  ierr = VecDot(user->lwork,user->lwork,&d2);CHKERRQ(ierr);
  ierr = MatMultTranspose(user->L,user->lwork,user->uwork);CHKERRQ(ierr);
  ierr = VecScale(user->uwork, user->alpha);CHKERRQ(ierr);
  *f = 0.5 * (d1 + user->alpha*d2);
  ierr = Gather(G,user->ywork,user->state_scatter,user->uwork,user->design_scatter);CHKERRQ(ierr);
  PetscFunctionReturn(0);
}

/* ------------------------------------------------------------------- */
#undef __FUNCT__
#define __FUNCT__ "FormJacobianState"
/* A
MatShell object
*/
PetscErrorCode FormJacobianState(Tao tao, Vec X, Mat J, Mat JPre, Mat JInv, void *ptr)
{
  PetscErrorCode ierr;
  AppCtx         *user = (AppCtx*)ptr;

  PetscFunctionBegin;
  ierr = Scatter(X,user->y,user->state_scatter,user->u,user->design_scatter);CHKERRQ(ierr);
  /* DSG = Div * (1/Av_u) * Grad */
  ierr = VecSet(user->uwork,0);CHKERRQ(ierr);
  ierr = VecAXPY(user->uwork,-1.0,user->u);CHKERRQ(ierr);
  ierr = VecExp(user->uwork);CHKERRQ(ierr);
  ierr = MatMult(user->Av,user->uwork,user->Av_u);CHKERRQ(ierr);
  ierr = VecCopy(user->Av_u,user->Swork);CHKERRQ(ierr);
  ierr = VecReciprocal(user->Swork);CHKERRQ(ierr);
  if (user->use_ptap) {
    ierr = MatDiagonalSet(user->Diag,user->Swork,INSERT_VALUES);CHKERRQ(ierr);
    ierr = MatPtAP(user->Diag,user->Grad,MAT_REUSE_MATRIX,1.0,&user->DSG);CHKERRQ(ierr);
  } else {
    ierr = MatCopy(user->Div,user->Divwork,SAME_NONZERO_PATTERN);CHKERRQ(ierr);
    ierr = MatDiagonalScale(user->Divwork,NULL,user->Swork);CHKERRQ(ierr);
    ierr = MatMatMultNumeric(user->Divwork,user->Grad,user->DSG);CHKERRQ(ierr);
  }
  PetscFunctionReturn(0);
}
/* ------------------------------------------------------------------- */
#undef __FUNCT__
#define __FUNCT__ "FormJacobianDesign"
/* B */
PetscErrorCode FormJacobianDesign(Tao tao, Vec X, Mat J, void *ptr)
{
  PetscErrorCode ierr;
  AppCtx         *user = (AppCtx*)ptr;

  PetscFunctionBegin;
  ierr = Scatter(X,user->y,user->state_scatter,user->u,user->design_scatter);CHKERRQ(ierr);
  PetscFunctionReturn(0);
}

#undef __FUNCT__
#define __FUNCT__ "StateBlockMatMult"
PetscErrorCode StateBlockMatMult(Mat J_shell, Vec X, Vec Y)
{
  PetscErrorCode ierr;
  PetscReal      sum;
  AppCtx         *user;

  PetscFunctionBegin;
  ierr = MatShellGetContext(J_shell,(void**)&user);CHKERRQ(ierr);
  ierr = MatMult(user->DSG,X,Y);CHKERRQ(ierr);
  ierr = VecSum(X,&sum);CHKERRQ(ierr);
  sum /= user->ndesign;
  ierr = VecShift(Y,sum);CHKERRQ(ierr);
  PetscFunctionReturn(0);
}

#undef __FUNCT__
#define __FUNCT__ "StateMatMult"
PetscErrorCode StateMatMult(Mat J_shell, Vec X, Vec Y)
{
  PetscErrorCode ierr;
  PetscInt       i;
  AppCtx         *user;

  PetscFunctionBegin;
  ierr = MatShellGetContext(J_shell,(void**)&user);CHKERRQ(ierr);
  if (user->ns == 1) {
    ierr = MatMult(user->JsBlock,X,Y);CHKERRQ(ierr);
  } else {
    for (i=0;i<user->ns;i++) {
      ierr = Scatter(X,user->subq,user->yi_scatter[i],0,0);CHKERRQ(ierr);
      ierr = Scatter(Y,user->suby,user->yi_scatter[i],0,0);CHKERRQ(ierr);
      ierr = MatMult(user->JsBlock,user->subq,user->suby);CHKERRQ(ierr);
      ierr = Gather(Y,user->suby,user->yi_scatter[i],0,0);CHKERRQ(ierr);
    }
  }
  PetscFunctionReturn(0);
}

#undef __FUNCT__
#define __FUNCT__ "StateInvMatMult"
PetscErrorCode StateInvMatMult(Mat J_shell, Vec X, Vec Y)
{
  PetscErrorCode ierr;
  PetscInt       its,i;
  AppCtx         *user;

  PetscFunctionBegin;
  ierr = MatShellGetContext(J_shell,(void**)&user);CHKERRQ(ierr);
  ierr = KSPSetOperators(user->solver,user->JsBlock,user->DSG);CHKERRQ(ierr);
  if (Y == user->ytrue) {
    /* First solve is done using true solution to set up problem */
    ierr = KSPSetTolerances(user->solver,1e-8,PETSC_DEFAULT,PETSC_DEFAULT,PETSC_DEFAULT);CHKERRQ(ierr);
  } else {
    ierr = KSPSetTolerances(user->solver,PETSC_DEFAULT,PETSC_DEFAULT,PETSC_DEFAULT,PETSC_DEFAULT);CHKERRQ(ierr);
  }
  if (user->ns == 1) {
    ierr = KSPSolve(user->solver,X,Y);CHKERRQ(ierr);
    ierr = KSPGetIterationNumber(user->solver,&its);CHKERRQ(ierr);
    user->ksp_its+=its;
  } else {
    for (i=0;i<user->ns;i++) {
      ierr = Scatter(X,user->subq,user->yi_scatter[i],0,0);CHKERRQ(ierr);
      ierr = Scatter(Y,user->suby,user->yi_scatter[i],0,0);CHKERRQ(ierr);
      ierr = KSPSolve(user->solver,user->subq,user->suby);CHKERRQ(ierr);
      ierr = KSPGetIterationNumber(user->solver,&its);CHKERRQ(ierr);
      user->ksp_its+=its;
      ierr = Gather(Y,user->suby,user->yi_scatter[i],0,0);CHKERRQ(ierr);
    }
  }
  PetscFunctionReturn(0);
}
#undef __FUNCT__
#define __FUNCT__ "QMatMult"
PetscErrorCode QMatMult(Mat J_shell, Vec X, Vec Y)
{
  PetscErrorCode ierr;
  AppCtx         *user;
  PetscInt       i;

  PetscFunctionBegin;
  ierr = MatShellGetContext(J_shell,(void**)&user);CHKERRQ(ierr);
  if (user->ns == 1) {
    ierr = MatMult(user->Q,X,Y);CHKERRQ(ierr);
  } else {
    for (i=0;i<user->ns;i++) {
      ierr = Scatter(X,user->subq,user->yi_scatter[i],0,0);CHKERRQ(ierr);
      ierr = Scatter(Y,user->subd,user->di_scatter[i],0,0);CHKERRQ(ierr);
      ierr = MatMult(user->Q,user->subq,user->subd);CHKERRQ(ierr);
      ierr = Gather(Y,user->subd,user->di_scatter[i],0,0);CHKERRQ(ierr);
    }
  }
  PetscFunctionReturn(0);
}

#undef __FUNCT__
#define __FUNCT__ "QMatMultTranspose"
PetscErrorCode QMatMultTranspose(Mat J_shell, Vec X, Vec Y)
{
  PetscErrorCode ierr;
  AppCtx         *user;
  PetscInt       i;

  PetscFunctionBegin;
  ierr = MatShellGetContext(J_shell,(void**)&user);CHKERRQ(ierr);
  if (user->ns == 1) {
    ierr = MatMultTranspose(user->Q,X,Y);CHKERRQ(ierr);
  } else {
    for (i=0;i<user->ns;i++) {
      ierr = Scatter(X,user->subd,user->di_scatter[i],0,0);CHKERRQ(ierr);
      ierr = Scatter(Y,user->suby,user->yi_scatter[i],0,0);CHKERRQ(ierr);
      ierr = MatMultTranspose(user->Q,user->subd,user->suby);CHKERRQ(ierr);
      ierr = Gather(Y,user->suby,user->yi_scatter[i],0,0);CHKERRQ(ierr);
    }
  }
  PetscFunctionReturn(0);
}

#undef __FUNCT__
#define __FUNCT__ "DesignMatMult"
PetscErrorCode DesignMatMult(Mat J_shell, Vec X, Vec Y)
{
  PetscErrorCode ierr;
  PetscInt       i;
  AppCtx         *user;

  PetscFunctionBegin;
  ierr = MatShellGetContext(J_shell,(void**)&user);CHKERRQ(ierr);

  /* sdiag(1./v) */
  ierr = VecSet(user->uwork,0);CHKERRQ(ierr);
  ierr = VecAXPY(user->uwork,-1.0,user->u);CHKERRQ(ierr);
  ierr = VecExp(user->uwork);CHKERRQ(ierr);

  /* sdiag(1./((Av*(1./v)).^2)) */
  ierr = MatMult(user->Av,user->uwork,user->Swork);CHKERRQ(ierr);
  ierr = VecPointwiseMult(user->Swork,user->Swork,user->Swork);CHKERRQ(ierr);
  ierr = VecReciprocal(user->Swork);CHKERRQ(ierr);

  /* (Av * (sdiag(1./v) * b)) */
  ierr = VecPointwiseMult(user->uwork,user->uwork,X);CHKERRQ(ierr);
  ierr = MatMult(user->Av,user->uwork,user->Twork);CHKERRQ(ierr);

  /* (sdiag(1./((Av*(1./v)).^2)) * (Av * (sdiag(1./v) * b))) */
  ierr = VecPointwiseMult(user->Swork,user->Twork,user->Swork);CHKERRQ(ierr);

  if (user->ns == 1) {
    /* (sdiag(Grad*y(:,i)) */
    ierr = MatMult(user->Grad,user->y,user->Twork);CHKERRQ(ierr);

    /* Div * (sdiag(Grad*y(:,i)) * (sdiag(1./((Av*(1./v)).^2)) * (Av * (sdiag(1./v) * b)))) */
    ierr = VecPointwiseMult(user->Swork,user->Twork,user->Swork);CHKERRQ(ierr);
    ierr = MatMultTranspose(user->Grad,user->Swork,Y);CHKERRQ(ierr);
  } else {
    for (i=0;i<user->ns;i++) {
      ierr = Scatter(user->y,user->suby,user->yi_scatter[i],0,0);CHKERRQ(ierr);
      ierr = Scatter(Y,user->subq,user->yi_scatter[i],0,0);CHKERRQ(ierr);

      ierr = MatMult(user->Grad,user->suby,user->Twork);CHKERRQ(ierr);
      ierr = VecPointwiseMult(user->Twork,user->Twork,user->Swork);CHKERRQ(ierr);
      ierr = MatMultTranspose(user->Grad,user->Twork,user->subq);CHKERRQ(ierr);
      ierr = Gather(user->y,user->suby,user->yi_scatter[i],0,0);CHKERRQ(ierr);
      ierr = Gather(Y,user->subq,user->yi_scatter[i],0,0);CHKERRQ(ierr);
    }
  }
  PetscFunctionReturn(0);
}

#undef __FUNCT__
#define __FUNCT__ "DesignMatMultTranspose"
PetscErrorCode DesignMatMultTranspose(Mat J_shell, Vec X, Vec Y)
{
  PetscErrorCode ierr;
  PetscInt       i;
  AppCtx         *user;

  PetscFunctionBegin;
  ierr = MatShellGetContext(J_shell,(void**)&user);CHKERRQ(ierr);
  ierr = VecZeroEntries(Y);CHKERRQ(ierr);

  /* Sdiag = 1./((Av*(1./v)).^2) */
  ierr = VecSet(user->uwork,0);CHKERRQ(ierr);
  ierr = VecAXPY(user->uwork,-1.0,user->u);CHKERRQ(ierr);
  ierr = VecExp(user->uwork);CHKERRQ(ierr);
  ierr = MatMult(user->Av,user->uwork,user->Swork);CHKERRQ(ierr);
  ierr = VecPointwiseMult(user->Sdiag,user->Swork,user->Swork);CHKERRQ(ierr);
  ierr = VecReciprocal(user->Sdiag);CHKERRQ(ierr);

  for (i=0;i<user->ns;i++) {
    ierr = Scatter(X,user->subq,user->yi_scatter[i],0,0);CHKERRQ(ierr);
    ierr = Scatter(user->y,user->suby,user->yi_scatter[i],0,0);CHKERRQ(ierr);

    /* Swork = (Div' * b(:,i)) */
    ierr = MatMult(user->Grad,user->subq,user->Swork);CHKERRQ(ierr);

    /* Twork = Grad*y(:,i) */
    ierr = MatMult(user->Grad,user->suby,user->Twork);CHKERRQ(ierr);

    /* Twork = sdiag(Twork) * Swork */
    ierr = VecPointwiseMult(user->Twork,user->Swork,user->Twork);CHKERRQ(ierr);


    /* Swork = pointwisemult(Sdiag,Twork) */
    ierr = VecPointwiseMult(user->Swork,user->Twork,user->Sdiag);CHKERRQ(ierr);

    /* Ywork = Av' * Swork */
    ierr = MatMultTranspose(user->Av,user->Swork,user->Ywork);CHKERRQ(ierr);

    /* Ywork = pointwisemult(uwork,Ywork) */
    ierr = VecPointwiseMult(user->Ywork,user->uwork,user->Ywork);CHKERRQ(ierr);
    ierr = VecAXPY(Y,1.0,user->Ywork);CHKERRQ(ierr);
    ierr = Gather(user->y,user->suby,user->yi_scatter[i],0,0);CHKERRQ(ierr);
  }
  PetscFunctionReturn(0);
}

#undef __FUNCT__
#define __FUNCT__ "FormConstraints"
PetscErrorCode FormConstraints(Tao tao, Vec X, Vec C, void *ptr)
{
   /* C=Ay - q      A = Div * Sigma * Grad + hx*hx*hx*ones(n,n) */
   PetscErrorCode ierr;
   PetscReal      sum;
   PetscInt       i;
   AppCtx         *user = (AppCtx*)ptr;

   PetscFunctionBegin;
   ierr = Scatter(X,user->y,user->state_scatter,user->u,user->design_scatter);CHKERRQ(ierr);
   if (user->ns == 1) {
     ierr = MatMult(user->Grad,user->y,user->Swork);CHKERRQ(ierr);
     ierr = VecPointwiseDivide(user->Swork,user->Swork,user->Av_u);CHKERRQ(ierr);
     ierr = MatMultTranspose(user->Grad,user->Swork,C);CHKERRQ(ierr);
     ierr = VecSum(user->y,&sum);CHKERRQ(ierr);
     sum /= user->ndesign;
     ierr = VecShift(C,sum);CHKERRQ(ierr);
   } else {
     for (i=0;i<user->ns;i++) {
      ierr = Scatter(user->y,user->suby,user->yi_scatter[i],0,0);CHKERRQ(ierr);
      ierr = Scatter(C,user->subq,user->yi_scatter[i],0,0);CHKERRQ(ierr);
      ierr = MatMult(user->Grad,user->suby,user->Swork);CHKERRQ(ierr);
      ierr = VecPointwiseDivide(user->Swork,user->Swork,user->Av_u);CHKERRQ(ierr);
      ierr = MatMultTranspose(user->Grad,user->Swork,user->subq);CHKERRQ(ierr);

      ierr = VecSum(user->suby,&sum);CHKERRQ(ierr);
      sum /= user->ndesign;
      ierr = VecShift(user->subq,sum);CHKERRQ(ierr);

      ierr = Gather(user->y,user->suby,user->yi_scatter[i],0,0);CHKERRQ(ierr);
      ierr = Gather(C,user->subq,user->yi_scatter[i],0,0);CHKERRQ(ierr);
     }
   }
   ierr = VecAXPY(C,-1.0,user->q);CHKERRQ(ierr);
   PetscFunctionReturn(0);
}

#undef __FUNCT__
#define __FUNCT__ "Scatter"
PetscErrorCode Scatter(Vec x, Vec sub1, VecScatter scat1, Vec sub2, VecScatter scat2)
{
  PetscErrorCode ierr;

  PetscFunctionBegin;
  ierr = VecScatterBegin(scat1,x,sub1,INSERT_VALUES,SCATTER_FORWARD);CHKERRQ(ierr);
  ierr = VecScatterEnd(scat1,x,sub1,INSERT_VALUES,SCATTER_FORWARD);CHKERRQ(ierr);
  if (sub2) {
    ierr = VecScatterBegin(scat2,x,sub2,INSERT_VALUES,SCATTER_FORWARD);CHKERRQ(ierr);
    ierr = VecScatterEnd(scat2,x,sub2,INSERT_VALUES,SCATTER_FORWARD);CHKERRQ(ierr);
  }
  PetscFunctionReturn(0);
}

#undef __FUNCT__
#define __FUNCT__ "Gather"
PetscErrorCode Gather(Vec x, Vec sub1, VecScatter scat1, Vec sub2, VecScatter scat2)
{
  PetscErrorCode ierr;

  PetscFunctionBegin;
  ierr = VecScatterBegin(scat1,sub1,x,INSERT_VALUES,SCATTER_REVERSE);CHKERRQ(ierr);
  ierr = VecScatterEnd(scat1,sub1,x,INSERT_VALUES,SCATTER_REVERSE);CHKERRQ(ierr);
  if (sub2) {
    ierr = VecScatterBegin(scat2,sub2,x,INSERT_VALUES,SCATTER_REVERSE);CHKERRQ(ierr);
    ierr = VecScatterEnd(scat2,sub2,x,INSERT_VALUES,SCATTER_REVERSE);CHKERRQ(ierr);
  }
  PetscFunctionReturn(0);
}

#undef __FUNCT__
#define __FUNCT__ "EllipticInitialize"
PetscErrorCode EllipticInitialize(AppCtx *user)
{
  PetscErrorCode ierr;
  PetscInt       m,n,i,j,k,l,linear_index,is,js,ks,ls,istart,iend,iblock;
  Vec            XX,YY,ZZ,XXwork,YYwork,ZZwork,UTwork;
  PetscReal      *x,*y,*z;
  PetscReal      h,meanut;
  PetscScalar    hinv,neg_hinv,half = 0.5,sqrt_beta;
  PetscInt       im,indx1,indx2,indy1,indy2,indz1,indz2,nx,ny,nz;
  IS             is_alldesign,is_allstate;
  IS             is_from_d;
  IS             is_from_y;
  PetscInt       lo,hi,hi2,lo2,ysubnlocal,dsubnlocal;
  const PetscInt *ranges, *subranges;
  PetscMPIInt    size;
  PetscReal      xri,yri,zri,xim,yim,zim,dx1,dx2,dy1,dy2,dz1,dz2,Dx,Dy,Dz;
  PetscScalar    v,vx,vy,vz;
  PetscInt       offset,subindex,subvec,nrank,kk;

  PetscScalar xr[64] = {0.4970,     0.8498,     0.7814,     0.6268,     0.7782,     0.6402,     0.3617,     0.3160,
                        0.3610,     0.5298,     0.6987,     0.3331,     0.7962,     0.5596,     0.3866,     0.6774,
                        0.5407,     0.4518,     0.6702,     0.6061,     0.7580,     0.8997,     0.5198,     0.8326,
                        0.2138,     0.9198,     0.3000,     0.2833,     0.8288,     0.7076,     0.1820,     0.0728,
                        0.8447,     0.2367,     0.3239,     0.6413,     0.3114,     0.4731,     0.1192,     0.9273,
                        0.5724,     0.4331,     0.5136,     0.3547,     0.4413,     0.2602,     0.5698,     0.7278,
                        0.5261,     0.6230,     0.2454,     0.3948,     0.7479,     0.6582,     0.4660,     0.5594,
                        0.7574,     0.1143,     0.5900,     0.1065,     0.4260,     0.3294,     0.8276,     0.0756};

  PetscScalar yr[64] = {0.7345,     0.9120,     0.9288,     0.7528,     0.4463,     0.4985,     0.2497,     0.6256,
                        0.3425,     0.9026,     0.6983,     0.4230,     0.7140,     0.2970,     0.4474,     0.8792,
                        0.6604,     0.2485,     0.7968,     0.6127,     0.1796,     0.2437,     0.5938,     0.6137,
                        0.3867,     0.5658,     0.4575,     0.1009,     0.0863,     0.3361,     0.0738,     0.3985,
                        0.6602,     0.1437,     0.0934,     0.5983,     0.5950,     0.0763,     0.0768,     0.2288,
                        0.5761,     0.1129,     0.3841,     0.6150,     0.6904,     0.6686,     0.1361,     0.4601,
                        0.4491,     0.3716,     0.1969,     0.6537,     0.6743,     0.6991,     0.4811,     0.5480,
                        0.1684,     0.4569,     0.6889,     0.8437,     0.3015,     0.2854,     0.8199,     0.2658};

  PetscScalar zr[64] = {0.7668,     0.8573,     0.2654,     0.2719,     0.1060,     0.1311,     0.6232,     0.2295,
                        0.8009,     0.2147,     0.2119,     0.9325,     0.4473,     0.3600,     0.3374,     0.3819,
                        0.4066,     0.5801,     0.1673,     0.0959,     0.4638,     0.8236,     0.8800,     0.2939,
                        0.2028,     0.8262,     0.2706,     0.6276,     0.9085,     0.6443,     0.8241,     0.0712,
                        0.1824,     0.7789,     0.4389,     0.8415,     0.7055,     0.6639,     0.3653,     0.2078,
                        0.1987,     0.2297,     0.4321,     0.8115,     0.4915,     0.7764,     0.4657,     0.4627,
                        0.4569,     0.4232,     0.8514,     0.0674,     0.3227,     0.1055,     0.6690,     0.6313,
                        0.9226,     0.5461,     0.4126,     0.2364,     0.6096,     0.7042,     0.3914,     0.0711};

  PetscFunctionBegin;
  ierr = MPI_Comm_size(PETSC_COMM_WORLD,&size);CHKERRQ(ierr);
  ierr = PetscLogStageRegister("Elliptic Setup",&user->stages[0]);CHKERRQ(ierr);
  ierr = PetscLogStagePush(user->stages[0]);CHKERRQ(ierr);

  /* Create u,y,c,x */
  ierr = VecCreate(PETSC_COMM_WORLD,&user->u);CHKERRQ(ierr);
  ierr = VecCreate(PETSC_COMM_WORLD,&user->y);CHKERRQ(ierr);
  ierr = VecCreate(PETSC_COMM_WORLD,&user->c);CHKERRQ(ierr);
  ierr = VecSetSizes(user->u,PETSC_DECIDE,user->ndesign);CHKERRQ(ierr);
  ierr = VecSetFromOptions(user->u);CHKERRQ(ierr);
  ierr = VecGetLocalSize(user->u,&ysubnlocal);CHKERRQ(ierr);
  ierr = VecSetSizes(user->y,ysubnlocal*user->ns,user->nstate);CHKERRQ(ierr);
  ierr = VecSetSizes(user->c,ysubnlocal*user->ns,user->m);CHKERRQ(ierr);
  ierr = VecSetFromOptions(user->y);CHKERRQ(ierr);
  ierr = VecSetFromOptions(user->c);CHKERRQ(ierr);

  /*
     *******************************
     Create scatters for x <-> y,u
     *******************************

     If the state vector y and design vector u are partitioned as
     [y_1; y_2; ...; y_np] and [u_1; u_2; ...; u_np] (with np = # of processors),
     then the solution vector x is organized as
     [y_1; u_1; y_2; u_2; ...; y_np; u_np].
     The index sets user->s_is and user->d_is correspond to the indices of the
     state and design variables owned by the current processor.
  */
  ierr = VecCreate(PETSC_COMM_WORLD,&user->x);CHKERRQ(ierr);

  ierr = VecGetOwnershipRange(user->y,&lo,&hi);CHKERRQ(ierr);
  ierr = VecGetOwnershipRange(user->u,&lo2,&hi2);CHKERRQ(ierr);

  ierr = ISCreateStride(PETSC_COMM_SELF,hi-lo,lo,1,&is_allstate);CHKERRQ(ierr);
  ierr = ISCreateStride(PETSC_COMM_SELF,hi-lo,lo+lo2,1,&user->s_is);CHKERRQ(ierr);
  ierr = ISCreateStride(PETSC_COMM_SELF,hi2-lo2,lo2,1,&is_alldesign);CHKERRQ(ierr);
  ierr = ISCreateStride(PETSC_COMM_SELF,hi2-lo2,hi+lo2,1,&user->d_is);CHKERRQ(ierr);

  ierr = VecSetSizes(user->x,hi-lo+hi2-lo2,user->n);CHKERRQ(ierr);
  ierr = VecSetFromOptions(user->x);CHKERRQ(ierr);

  ierr = VecScatterCreate(user->x,user->s_is,user->y,is_allstate,&user->state_scatter);CHKERRQ(ierr);
  ierr = VecScatterCreate(user->x,user->d_is,user->u,is_alldesign,&user->design_scatter);CHKERRQ(ierr);
  ierr = ISDestroy(&is_alldesign);CHKERRQ(ierr);
  ierr = ISDestroy(&is_allstate);CHKERRQ(ierr);
  /*
     *******************************
     Create scatter from y to y_1,y_2,...,y_ns
     *******************************
  */
  ierr = PetscMalloc1(user->ns,&user->yi_scatter);
  ierr = VecDuplicate(user->u,&user->suby);CHKERRQ(ierr);
  ierr = VecDuplicate(user->u,&user->subq);CHKERRQ(ierr);

  ierr = VecGetOwnershipRange(user->y,&lo2,&hi2);CHKERRQ(ierr);
  istart = 0;
  for (i=0; i<user->ns; i++){
    ierr = VecGetOwnershipRange(user->suby,&lo,&hi);CHKERRQ(ierr);
    ierr = ISCreateStride(PETSC_COMM_SELF,hi-lo,lo2+istart,1,&is_from_y);CHKERRQ(ierr);
    ierr = VecScatterCreate(user->y,is_from_y,user->suby,NULL,&user->yi_scatter[i]);CHKERRQ(ierr);
    istart = istart + hi-lo;
    ierr = ISDestroy(&is_from_y);CHKERRQ(ierr);
  }
  /*
     *******************************
     Create scatter from d to d_1,d_2,...,d_ns
     *******************************
  */
  ierr = VecCreate(PETSC_COMM_WORLD,&user->subd);CHKERRQ(ierr);
  ierr = VecSetSizes(user->subd,PETSC_DECIDE,user->ndata);CHKERRQ(ierr);
  ierr = VecSetFromOptions(user->subd);CHKERRQ(ierr);
  ierr = VecCreate(PETSC_COMM_WORLD,&user->d);CHKERRQ(ierr);
  ierr = VecGetLocalSize(user->subd,&dsubnlocal);CHKERRQ(ierr);
  ierr = VecSetSizes(user->d,dsubnlocal*user->ns,user->ndata*user->ns);CHKERRQ(ierr);
  ierr = VecSetFromOptions(user->d);CHKERRQ(ierr);
  ierr = PetscMalloc1(user->ns,&user->di_scatter);

  ierr = VecGetOwnershipRange(user->d,&lo2,&hi2);CHKERRQ(ierr);
  istart = 0;
  for (i=0; i<user->ns; i++){
    ierr = VecGetOwnershipRange(user->subd,&lo,&hi);CHKERRQ(ierr);
    ierr = ISCreateStride(PETSC_COMM_SELF,hi-lo,lo2+istart,1,&is_from_d);CHKERRQ(ierr);
    ierr = VecScatterCreate(user->d,is_from_d,user->subd,NULL,&user->di_scatter[i]);CHKERRQ(ierr);
    istart = istart + hi-lo;
    ierr = ISDestroy(&is_from_d);CHKERRQ(ierr);
  }

  ierr = PetscMalloc1(user->mx,&x);CHKERRQ(ierr);
  ierr = PetscMalloc1(user->mx,&y);CHKERRQ(ierr);
  ierr = PetscMalloc1(user->mx,&z);CHKERRQ(ierr);

  user->ksp_its = 0;
  user->ksp_its_initial = 0;

  n = user->mx * user->mx * user->mx;
  m = 3 * user->mx * user->mx * (user->mx-1);
  sqrt_beta = PetscSqrtScalar(user->beta);

  ierr = VecCreate(PETSC_COMM_WORLD,&XX);CHKERRQ(ierr);
  ierr = VecCreate(PETSC_COMM_WORLD,&user->q);CHKERRQ(ierr);
  ierr = VecSetSizes(XX,ysubnlocal,n);CHKERRQ(ierr);
  ierr = VecSetSizes(user->q,ysubnlocal*user->ns,user->m);CHKERRQ(ierr);
  ierr = VecSetFromOptions(XX);CHKERRQ(ierr);
  ierr = VecSetFromOptions(user->q);CHKERRQ(ierr);

  ierr = VecDuplicate(XX,&YY);CHKERRQ(ierr);
  ierr = VecDuplicate(XX,&ZZ);CHKERRQ(ierr);
  ierr = VecDuplicate(XX,&XXwork);CHKERRQ(ierr);
  ierr = VecDuplicate(XX,&YYwork);CHKERRQ(ierr);
  ierr = VecDuplicate(XX,&ZZwork);CHKERRQ(ierr);
  ierr = VecDuplicate(XX,&UTwork);CHKERRQ(ierr);
  ierr = VecDuplicate(XX,&user->utrue);CHKERRQ(ierr);

  /* map for striding q */
  ierr = VecGetOwnershipRanges(user->q,&ranges);CHKERRQ(ierr);
  ierr = VecGetOwnershipRanges(user->u,&subranges);CHKERRQ(ierr);

  ierr = VecGetOwnershipRange(user->q,&lo2,&hi2);CHKERRQ(ierr);
  ierr = VecGetOwnershipRange(user->u,&lo,&hi);CHKERRQ(ierr);
  /* Generate 3D grid, and collect ns (1<=ns<=8) right-hand-side vectors into user->q */
  h = 1.0/user->mx;
  hinv = user->mx;
  neg_hinv = -hinv;

  ierr = VecGetOwnershipRange(XX,&istart,&iend);CHKERRQ(ierr);
  for (linear_index=istart; linear_index<iend; linear_index++){
    i = linear_index % user->mx;
    j = ((linear_index-i)/user->mx) % user->mx;
    k = ((linear_index-i)/user->mx-j) / user->mx;
    vx = h*(i+0.5);
    vy = h*(j+0.5);
    vz = h*(k+0.5);
    ierr = VecSetValues(XX,1,&linear_index,&vx,INSERT_VALUES);CHKERRQ(ierr);
    ierr = VecSetValues(YY,1,&linear_index,&vy,INSERT_VALUES);CHKERRQ(ierr);
    ierr = VecSetValues(ZZ,1,&linear_index,&vz,INSERT_VALUES);CHKERRQ(ierr);
    for (is=0; is<2; is++){
      for (js=0; js<2; js++){
        for (ks=0; ks<2; ks++){
          ls = is*4 + js*2 + ks;
          if (ls<user->ns){
            l =ls*n + linear_index;
            /* remap */
            subindex = l%n;
            subvec = l/n;
            nrank=0;
            while (subindex >= subranges[nrank+1]) nrank++;
            offset = subindex - subranges[nrank];
            istart=0;
            for (kk=0;kk<nrank;kk++) istart+=user->ns*(subranges[kk+1]-subranges[kk]);
            istart += (subranges[nrank+1]-subranges[nrank])*subvec;
            l = istart+offset;
            v = 100*PetscSinScalar(2*PETSC_PI*(vx+0.25*is))*sin(2*PETSC_PI*(vy+0.25*js))*sin(2*PETSC_PI*(vz+0.25*ks));
            ierr = VecSetValues(user->q,1,&l,&v,INSERT_VALUES);CHKERRQ(ierr);
          }
        }
      }
    }
  }

  ierr = VecAssemblyBegin(XX);CHKERRQ(ierr);
  ierr = VecAssemblyEnd(XX);CHKERRQ(ierr);
  ierr = VecAssemblyBegin(YY);CHKERRQ(ierr);
  ierr = VecAssemblyEnd(YY);CHKERRQ(ierr);
  ierr = VecAssemblyBegin(ZZ);CHKERRQ(ierr);
  ierr = VecAssemblyEnd(ZZ);CHKERRQ(ierr);
  ierr = VecAssemblyBegin(user->q);CHKERRQ(ierr);
  ierr = VecAssemblyEnd(user->q);CHKERRQ(ierr);

  /* Compute true parameter function
     ut = exp(-((x-0.25)^2+(y-0.25)^2+(z-0.25)^2)/0.05) - exp((x-0.75)^2-(y-0.75)^2-(z-0.75))^2/0.05) */
  ierr = VecCopy(XX,XXwork);CHKERRQ(ierr);
  ierr = VecCopy(YY,YYwork);CHKERRQ(ierr);
  ierr = VecCopy(ZZ,ZZwork);CHKERRQ(ierr);

  ierr = VecShift(XXwork,-0.25);CHKERRQ(ierr);
  ierr = VecShift(YYwork,-0.25);CHKERRQ(ierr);
  ierr = VecShift(ZZwork,-0.25);CHKERRQ(ierr);

  ierr = VecPointwiseMult(XXwork,XXwork,XXwork);CHKERRQ(ierr);
  ierr = VecPointwiseMult(YYwork,YYwork,YYwork);CHKERRQ(ierr);
  ierr = VecPointwiseMult(ZZwork,ZZwork,ZZwork);CHKERRQ(ierr);

  ierr = VecCopy(XXwork,UTwork);CHKERRQ(ierr);
  ierr = VecAXPY(UTwork,1.0,YYwork);CHKERRQ(ierr);
  ierr = VecAXPY(UTwork,1.0,ZZwork);CHKERRQ(ierr);
  ierr = VecScale(UTwork,-20.0);CHKERRQ(ierr);
  ierr = VecExp(UTwork);CHKERRQ(ierr);
  ierr = VecCopy(UTwork,user->utrue);CHKERRQ(ierr);

  ierr = VecCopy(XX,XXwork);CHKERRQ(ierr);
  ierr = VecCopy(YY,YYwork);CHKERRQ(ierr);
  ierr = VecCopy(ZZ,ZZwork);CHKERRQ(ierr);

  ierr = VecShift(XXwork,-0.75);CHKERRQ(ierr);
  ierr = VecShift(YYwork,-0.75);CHKERRQ(ierr);
  ierr = VecShift(ZZwork,-0.75);CHKERRQ(ierr);

  ierr = VecPointwiseMult(XXwork,XXwork,XXwork);CHKERRQ(ierr);
  ierr = VecPointwiseMult(YYwork,YYwork,YYwork);CHKERRQ(ierr);
  ierr = VecPointwiseMult(ZZwork,ZZwork,ZZwork);CHKERRQ(ierr);

  ierr = VecCopy(XXwork,UTwork);CHKERRQ(ierr);
  ierr = VecAXPY(UTwork,1.0,YYwork);CHKERRQ(ierr);
  ierr = VecAXPY(UTwork,1.0,ZZwork);CHKERRQ(ierr);
  ierr = VecScale(UTwork,-20.0);CHKERRQ(ierr);
  ierr = VecExp(UTwork);CHKERRQ(ierr);

  ierr = VecAXPY(user->utrue,-1.0,UTwork);CHKERRQ(ierr);

  ierr = VecDestroy(&XX);CHKERRQ(ierr);
  ierr = VecDestroy(&YY);CHKERRQ(ierr);
  ierr = VecDestroy(&ZZ);CHKERRQ(ierr);
  ierr = VecDestroy(&XXwork);CHKERRQ(ierr);
  ierr = VecDestroy(&YYwork);CHKERRQ(ierr);
  ierr = VecDestroy(&ZZwork);CHKERRQ(ierr);
  ierr = VecDestroy(&UTwork);CHKERRQ(ierr);

  /* Initial guess and reference model */
  ierr = VecDuplicate(user->utrue,&user->ur);CHKERRQ(ierr);
  ierr = VecSum(user->utrue,&meanut);CHKERRQ(ierr);
  meanut = meanut / n;
  ierr = VecSet(user->ur,meanut);CHKERRQ(ierr);
  ierr = VecCopy(user->ur,user->u);CHKERRQ(ierr);

  /* Generate Grad matrix */
  ierr = MatCreate(PETSC_COMM_WORLD,&user->Grad);CHKERRQ(ierr);
  ierr = MatSetSizes(user->Grad,PETSC_DECIDE,ysubnlocal,m,n);CHKERRQ(ierr);
  ierr = MatSetFromOptions(user->Grad);CHKERRQ(ierr);
  ierr = MatMPIAIJSetPreallocation(user->Grad,2,NULL,2,NULL);CHKERRQ(ierr);
  ierr = MatSeqAIJSetPreallocation(user->Grad,2,NULL);CHKERRQ(ierr);
  ierr = MatGetOwnershipRange(user->Grad,&istart,&iend);CHKERRQ(ierr);

  for (i=istart; i<iend; i++){
    if (i<m/3){
      iblock = i / (user->mx-1);
      j = iblock*user->mx + (i % (user->mx-1));
      ierr = MatSetValues(user->Grad,1,&i,1,&j,&neg_hinv,INSERT_VALUES);CHKERRQ(ierr);
      j = j+1;
      ierr = MatSetValues(user->Grad,1,&i,1,&j,&hinv,INSERT_VALUES);CHKERRQ(ierr);
    }
    if (i>=m/3 && i<2*m/3){
      iblock = (i-m/3) / (user->mx*(user->mx-1));
      j = iblock*user->mx*user->mx + ((i-m/3) % (user->mx*(user->mx-1)));
      ierr = MatSetValues(user->Grad,1,&i,1,&j,&neg_hinv,INSERT_VALUES);CHKERRQ(ierr);
      j = j + user->mx;
      ierr = MatSetValues(user->Grad,1,&i,1,&j,&hinv,INSERT_VALUES);CHKERRQ(ierr);
    }
    if (i>=2*m/3){
      j = i-2*m/3;
      ierr = MatSetValues(user->Grad,1,&i,1,&j,&neg_hinv,INSERT_VALUES);CHKERRQ(ierr);
      j = j + user->mx*user->mx;
      ierr = MatSetValues(user->Grad,1,&i,1,&j,&hinv,INSERT_VALUES);CHKERRQ(ierr);
    }
  }

  ierr = MatAssemblyBegin(user->Grad,MAT_FINAL_ASSEMBLY);CHKERRQ(ierr);
  ierr = MatAssemblyEnd(user->Grad,MAT_FINAL_ASSEMBLY);CHKERRQ(ierr);

  /* Generate arithmetic averaging matrix Av */
  ierr = MatCreate(PETSC_COMM_WORLD,&user->Av);CHKERRQ(ierr);
  ierr = MatSetSizes(user->Av,PETSC_DECIDE,ysubnlocal,m,n);CHKERRQ(ierr);
  ierr = MatSetFromOptions(user->Av);CHKERRQ(ierr);
  ierr = MatMPIAIJSetPreallocation(user->Av,2,NULL,2,NULL);CHKERRQ(ierr);
  ierr = MatSeqAIJSetPreallocation(user->Av,2,NULL);CHKERRQ(ierr);
  ierr = MatGetOwnershipRange(user->Av,&istart,&iend);

  for (i=istart; i<iend; i++){
    if (i<m/3){
      iblock = i / (user->mx-1);
      j = iblock*user->mx + (i % (user->mx-1));
      ierr = MatSetValues(user->Av,1,&i,1,&j,&half,INSERT_VALUES);CHKERRQ(ierr);
      j = j+1;
      ierr = MatSetValues(user->Av,1,&i,1,&j,&half,INSERT_VALUES);CHKERRQ(ierr);
    }
    if (i>=m/3 && i<2*m/3){
      iblock = (i-m/3) / (user->mx*(user->mx-1));
      j = iblock*user->mx*user->mx + ((i-m/3) % (user->mx*(user->mx-1)));
      ierr = MatSetValues(user->Av,1,&i,1,&j,&half,INSERT_VALUES);CHKERRQ(ierr);
      j = j + user->mx;
      ierr = MatSetValues(user->Av,1,&i,1,&j,&half,INSERT_VALUES);CHKERRQ(ierr);
    }
    if (i>=2*m/3){
      j = i-2*m/3;
      ierr = MatSetValues(user->Av,1,&i,1,&j,&half,INSERT_VALUES);CHKERRQ(ierr);
      j = j + user->mx*user->mx;
      ierr = MatSetValues(user->Av,1,&i,1,&j,&half,INSERT_VALUES);CHKERRQ(ierr);
    }
  }

  ierr = MatAssemblyBegin(user->Av,MAT_FINAL_ASSEMBLY);CHKERRQ(ierr);
  ierr = MatAssemblyEnd(user->Av,MAT_FINAL_ASSEMBLY);CHKERRQ(ierr);

  ierr = MatCreate(PETSC_COMM_WORLD,&user->L);CHKERRQ(ierr);
  ierr = MatSetSizes(user->L,PETSC_DECIDE,ysubnlocal,m+n,n);CHKERRQ(ierr);
  ierr = MatSetFromOptions(user->L);CHKERRQ(ierr);
  ierr = MatMPIAIJSetPreallocation(user->L,2,NULL,2,NULL);CHKERRQ(ierr);
  ierr = MatSeqAIJSetPreallocation(user->L,2,NULL);CHKERRQ(ierr);
  ierr = MatGetOwnershipRange(user->L,&istart,&iend);

  for (i=istart; i<iend; i++){
    if (i<m/3){
      iblock = i / (user->mx-1);
      j = iblock*user->mx + (i % (user->mx-1));
      ierr = MatSetValues(user->L,1,&i,1,&j,&neg_hinv,INSERT_VALUES);CHKERRQ(ierr);
      j = j+1;
      ierr = MatSetValues(user->L,1,&i,1,&j,&hinv,INSERT_VALUES);CHKERRQ(ierr);
    }
    if (i>=m/3 && i<2*m/3){
      iblock = (i-m/3) / (user->mx*(user->mx-1));
      j = iblock*user->mx*user->mx + ((i-m/3) % (user->mx*(user->mx-1)));
      ierr = MatSetValues(user->L,1,&i,1,&j,&neg_hinv,INSERT_VALUES);CHKERRQ(ierr);
      j = j + user->mx;
      ierr = MatSetValues(user->L,1,&i,1,&j,&hinv,INSERT_VALUES);CHKERRQ(ierr);
    }
    if (i>=2*m/3 && i<m){
      j = i-2*m/3;
      ierr = MatSetValues(user->L,1,&i,1,&j,&neg_hinv,INSERT_VALUES);CHKERRQ(ierr);
      j = j + user->mx*user->mx;
      ierr = MatSetValues(user->L,1,&i,1,&j,&hinv,INSERT_VALUES);CHKERRQ(ierr);
    }
    if (i>=m){
      j = i - m;
      ierr = MatSetValues(user->L,1,&i,1,&j,&sqrt_beta,INSERT_VALUES);CHKERRQ(ierr);
    }
  }
  ierr = MatAssemblyBegin(user->L,MAT_FINAL_ASSEMBLY);CHKERRQ(ierr);
  ierr = MatAssemblyEnd(user->L,MAT_FINAL_ASSEMBLY);CHKERRQ(ierr);
  ierr = MatScale(user->L,PetscPowScalar(h,1.5));CHKERRQ(ierr);

  /* Generate Div matrix */
  if (!user->use_ptap) {
    /* Generate Div matrix */
    ierr = MatCreate(PETSC_COMM_WORLD,&user->Div);CHKERRQ(ierr);
    ierr = MatSetSizes(user->Div,ysubnlocal,PETSC_DECIDE,n,m);CHKERRQ(ierr);
    ierr = MatSetFromOptions(user->Div);CHKERRQ(ierr);
    ierr = MatMPIAIJSetPreallocation(user->Div,4,NULL,4,NULL);CHKERRQ(ierr);
    ierr = MatSeqAIJSetPreallocation(user->Div,6,NULL);CHKERRQ(ierr);
    ierr = MatGetOwnershipRange(user->Grad,&istart,&iend);

    for (i=istart; i<iend; i++){
      if (i<m/3){
        iblock = i / (user->mx-1);
        j = iblock*user->mx + (i % (user->mx-1));
        ierr = MatSetValues(user->Div,1,&j,1,&i,&neg_hinv,INSERT_VALUES);CHKERRQ(ierr);
        j = j+1;
        ierr = MatSetValues(user->Div,1,&j,1,&i,&hinv,INSERT_VALUES);CHKERRQ(ierr);
      }
      if (i>=m/3 && i<2*m/3){
        iblock = (i-m/3) / (user->mx*(user->mx-1));
        j = iblock*user->mx*user->mx + ((i-m/3) % (user->mx*(user->mx-1)));
        ierr = MatSetValues(user->Div,1,&j,1,&i,&neg_hinv,INSERT_VALUES);CHKERRQ(ierr);
        j = j + user->mx;
        ierr = MatSetValues(user->Div,1,&j,1,&i,&hinv,INSERT_VALUES);CHKERRQ(ierr);
      }
      if (i>=2*m/3){
        j = i-2*m/3;
        ierr = MatSetValues(user->Div,1,&j,1,&i,&neg_hinv,INSERT_VALUES);CHKERRQ(ierr);
        j = j + user->mx*user->mx;
        ierr = MatSetValues(user->Div,1,&j,1,&i,&hinv,INSERT_VALUES);CHKERRQ(ierr);
      }
    }

    ierr = MatAssemblyBegin(user->Div,MAT_FINAL_ASSEMBLY);CHKERRQ(ierr);
    ierr = MatAssemblyEnd(user->Div,MAT_FINAL_ASSEMBLY);CHKERRQ(ierr);
    ierr = MatDuplicate(user->Div,MAT_SHARE_NONZERO_PATTERN,&user->Divwork);CHKERRQ(ierr);
  } else {
    ierr = MatCreate(PETSC_COMM_WORLD,&user->Diag);CHKERRQ(ierr);
    ierr = MatSetSizes(user->Diag,PETSC_DECIDE,PETSC_DECIDE,m,m);
    ierr = MatSetFromOptions(user->Diag);CHKERRQ(ierr);
    ierr = MatMPIAIJSetPreallocation(user->Diag,1,NULL,0,NULL);CHKERRQ(ierr);
    ierr = MatSeqAIJSetPreallocation(user->Diag,1,NULL);CHKERRQ(ierr);
  }

  /* Build work vectors and matrices */
  ierr = VecCreate(PETSC_COMM_WORLD,&user->S);CHKERRQ(ierr);
  ierr = VecSetSizes(user->S, PETSC_DECIDE, m);CHKERRQ(ierr);
  ierr = VecSetFromOptions(user->S);CHKERRQ(ierr);

  ierr = VecCreate(PETSC_COMM_WORLD,&user->lwork);CHKERRQ(ierr);
  ierr = VecSetSizes(user->lwork,PETSC_DECIDE,m+user->mx*user->mx*user->mx);CHKERRQ(ierr);
  ierr = VecSetFromOptions(user->lwork);CHKERRQ(ierr);

  ierr = MatDuplicate(user->Av,MAT_SHARE_NONZERO_PATTERN,&user->Avwork);CHKERRQ(ierr);

  ierr = VecDuplicate(user->S,&user->Swork);CHKERRQ(ierr);
  ierr = VecDuplicate(user->S,&user->Sdiag);CHKERRQ(ierr);
  ierr = VecDuplicate(user->S,&user->Av_u);CHKERRQ(ierr);
  ierr = VecDuplicate(user->S,&user->Twork);CHKERRQ(ierr);
  ierr = VecDuplicate(user->y,&user->ywork);CHKERRQ(ierr);
  ierr = VecDuplicate(user->u,&user->Ywork);CHKERRQ(ierr);
  ierr = VecDuplicate(user->u,&user->uwork);CHKERRQ(ierr);
  ierr = VecDuplicate(user->u,&user->js_diag);CHKERRQ(ierr);
  ierr = VecDuplicate(user->c,&user->cwork);CHKERRQ(ierr);
  ierr = VecDuplicate(user->d,&user->dwork);CHKERRQ(ierr);

  /* Create a matrix-free shell user->Jd for computing B*x */
  ierr = MatCreateShell(PETSC_COMM_WORLD,ysubnlocal*user->ns,ysubnlocal,user->nstate,user->ndesign,user,&user->Jd);CHKERRQ(ierr);
  ierr = MatShellSetOperation(user->Jd,MATOP_MULT,(void(*)(void))DesignMatMult);CHKERRQ(ierr);
  ierr = MatShellSetOperation(user->Jd,MATOP_MULT_TRANSPOSE,(void(*)(void))DesignMatMultTranspose);CHKERRQ(ierr);

  /* Compute true state function ytrue given utrue */
  ierr = VecDuplicate(user->y,&user->ytrue);CHKERRQ(ierr);

  /* First compute Av_u = Av*exp(-u) */
  ierr = VecSet(user->uwork, 0);CHKERRQ(ierr);
  ierr = VecAXPY(user->uwork,-1.0,user->utrue); /* Note: user->utrue */
  ierr = VecExp(user->uwork);CHKERRQ(ierr);
  ierr = MatMult(user->Av,user->uwork,user->Av_u);CHKERRQ(ierr);

  /* Next form DSG = Div*S*Grad */
  ierr = VecCopy(user->Av_u,user->Swork);CHKERRQ(ierr);
  ierr = VecReciprocal(user->Swork);CHKERRQ(ierr);
  if (user->use_ptap) {
    ierr = MatDiagonalSet(user->Diag,user->Swork,INSERT_VALUES);CHKERRQ(ierr);
    ierr = MatPtAP(user->Diag,user->Grad,MAT_INITIAL_MATRIX,1.0,&user->DSG);CHKERRQ(ierr);
  } else {
    ierr = MatCopy(user->Div,user->Divwork,SAME_NONZERO_PATTERN);CHKERRQ(ierr);
    ierr = MatDiagonalScale(user->Divwork,NULL,user->Swork);CHKERRQ(ierr);
    ierr = MatMatMultSymbolic(user->Divwork,user->Grad,1.0,&user->DSG);CHKERRQ(ierr);
    ierr = MatMatMultNumeric(user->Divwork,user->Grad,user->DSG);CHKERRQ(ierr);
  }

  ierr = MatSetOption(user->DSG,MAT_SYMMETRIC,PETSC_TRUE);CHKERRQ(ierr);
  ierr = MatSetOption(user->DSG,MAT_SYMMETRY_ETERNAL,PETSC_TRUE);CHKERRQ(ierr);

  if (user->use_lrc == PETSC_TRUE) {
    v=PetscSqrtReal(1.0 /user->ndesign);
    ierr = PetscMalloc1(user->ndesign,&user->ones);CHKERRQ(ierr);

    for (i=0;i<user->ndesign;i++) {
      user->ones[i]=v;
    }
    ierr = MatCreateDense(PETSC_COMM_WORLD,ysubnlocal,PETSC_DECIDE,user->ndesign,1,user->ones,&user->Ones);CHKERRQ(ierr);
    ierr = MatAssemblyBegin(user->Ones, MAT_FINAL_ASSEMBLY);CHKERRQ(ierr);
    ierr = MatAssemblyEnd(user->Ones, MAT_FINAL_ASSEMBLY);CHKERRQ(ierr);
    ierr = MatCreateLRC(user->DSG,user->Ones,user->Ones,&user->JsBlock);CHKERRQ(ierr);
    ierr = MatSetUp(user->JsBlock);CHKERRQ(ierr);
  } else {
    /* Create matrix-free shell user->Js for computing (A + h^3*e*e^T)*x */
    ierr = MatCreateShell(PETSC_COMM_WORLD,ysubnlocal,ysubnlocal,user->ndesign,user->ndesign,user,&user->JsBlock);CHKERRQ(ierr);
    ierr = MatShellSetOperation(user->JsBlock,MATOP_MULT,(void(*)(void))StateBlockMatMult);CHKERRQ(ierr);
    ierr = MatShellSetOperation(user->JsBlock,MATOP_MULT_TRANSPOSE,(void(*)(void))StateBlockMatMult);CHKERRQ(ierr);
  }
  ierr = MatSetOption(user->JsBlock,MAT_SYMMETRIC,PETSC_TRUE);CHKERRQ(ierr);
  ierr = MatSetOption(user->JsBlock,MAT_SYMMETRY_ETERNAL,PETSC_TRUE);CHKERRQ(ierr);
  ierr = MatCreateShell(PETSC_COMM_WORLD,ysubnlocal*user->ns,ysubnlocal*user->ns,user->nstate,user->nstate,user,&user->Js);CHKERRQ(ierr);
  ierr = MatShellSetOperation(user->Js,MATOP_MULT,(void(*)(void))StateMatMult);CHKERRQ(ierr);
  ierr = MatShellSetOperation(user->Js,MATOP_MULT_TRANSPOSE,(void(*)(void))StateMatMult);CHKERRQ(ierr);
  ierr = MatSetOption(user->Js,MAT_SYMMETRIC,PETSC_TRUE);CHKERRQ(ierr);
  ierr = MatSetOption(user->Js,MAT_SYMMETRY_ETERNAL,PETSC_TRUE);CHKERRQ(ierr);

  ierr = MatCreateShell(PETSC_COMM_WORLD,ysubnlocal*user->ns,ysubnlocal*user->ns,user->nstate,user->nstate,user,&user->JsInv);CHKERRQ(ierr);
  ierr = MatShellSetOperation(user->JsInv,MATOP_MULT,(void(*)(void))StateInvMatMult);CHKERRQ(ierr);
  ierr = MatShellSetOperation(user->JsInv,MATOP_MULT_TRANSPOSE,(void(*)(void))StateInvMatMult);CHKERRQ(ierr);
  ierr = MatSetOption(user->JsInv,MAT_SYMMETRIC,PETSC_TRUE);CHKERRQ(ierr);
  ierr = MatSetOption(user->JsInv,MAT_SYMMETRY_ETERNAL,PETSC_TRUE);CHKERRQ(ierr);

  ierr = MatSetOption(user->DSG,MAT_SYMMETRIC,PETSC_TRUE);CHKERRQ(ierr);
  ierr = MatSetOption(user->DSG,MAT_SYMMETRY_ETERNAL,PETSC_TRUE);CHKERRQ(ierr);
  /* Now solve for ytrue */
  ierr = KSPCreate(PETSC_COMM_WORLD,&user->solver);CHKERRQ(ierr);
  ierr = KSPSetFromOptions(user->solver);CHKERRQ(ierr);

  ierr = KSPSetOperators(user->solver,user->JsBlock,user->DSG);CHKERRQ(ierr);

  ierr = MatMult(user->JsInv,user->q,user->ytrue);CHKERRQ(ierr);
  /* First compute Av_u = Av*exp(-u) */
  ierr = VecSet(user->uwork,0);
  ierr = VecAXPY(user->uwork,-1.0,user->u); /* Note: user->u */
  ierr = VecExp(user->uwork);CHKERRQ(ierr);
  ierr = MatMult(user->Av,user->uwork,user->Av_u);CHKERRQ(ierr);

  /* Next update DSG = Div*S*Grad  with user->u */
  ierr = VecCopy(user->Av_u,user->Swork);CHKERRQ(ierr);
  ierr = VecReciprocal(user->Swork);CHKERRQ(ierr);
  if (user->use_ptap) {
    ierr = MatDiagonalSet(user->Diag,user->Swork,INSERT_VALUES);CHKERRQ(ierr);
    ierr = MatPtAP(user->Diag,user->Grad,MAT_REUSE_MATRIX,1.0,&user->DSG);CHKERRQ(ierr);
  } else {
    ierr = MatCopy(user->Div,user->Divwork,SAME_NONZERO_PATTERN);CHKERRQ(ierr);
    ierr = MatDiagonalScale(user->Divwork,NULL,user->Av_u);CHKERRQ(ierr);
    ierr = MatMatMultNumeric(user->Divwork,user->Grad,user->DSG);CHKERRQ(ierr);
  }

  /* Now solve for y */

  ierr = MatMult(user->JsInv,user->q,user->y);CHKERRQ(ierr);

  user->ksp_its_initial = user->ksp_its;
  user->ksp_its = 0;
  /* Construct projection matrix Q (blocks) */
  ierr = MatCreate(PETSC_COMM_WORLD,&user->Q);CHKERRQ(ierr);
  ierr = MatSetSizes(user->Q,dsubnlocal,ysubnlocal,user->ndata,user->ndesign);CHKERRQ(ierr);
  ierr = MatSetFromOptions(user->Q);CHKERRQ(ierr);
  ierr = MatMPIAIJSetPreallocation(user->Q,8,NULL,8,NULL);CHKERRQ(ierr);
  ierr = MatSeqAIJSetPreallocation(user->Q,8,NULL);CHKERRQ(ierr);

  for (i=0; i<user->mx; i++){
    x[i] = h*(i+0.5);
    y[i] = h*(i+0.5);
    z[i] = h*(i+0.5);
  }
  ierr = MatGetOwnershipRange(user->Q,&istart,&iend);

  nx = user->mx; ny = user->mx; nz = user->mx;
  for (i=istart; i<iend; i++){

    xri = xr[i];
    im = 0;
    xim = x[im];
    while (xri>xim && im<nx){
      im = im+1;
      xim = x[im];
    }
    indx1 = im-1;
    indx2 = im;
    dx1 = xri - x[indx1];
    dx2 = x[indx2] - xri;

    yri = yr[i];
    im = 0;
    yim = y[im];
    while (yri>yim && im<ny){
      im = im+1;
      yim = y[im];
    }
    indy1 = im-1;
    indy2 = im;
    dy1 = yri - y[indy1];
    dy2 = y[indy2] - yri;

    zri = zr[i];
    im = 0;
    zim = z[im];
    while (zri>zim && im<nz){
      im = im+1;
      zim = z[im];
    }
    indz1 = im-1;
    indz2 = im;
    dz1 = zri - z[indz1];
    dz2 = z[indz2] - zri;

    Dx = x[indx2] - x[indx1];
    Dy = y[indy2] - y[indy1];
    Dz = z[indz2] - z[indz1];

    j = indx1 + indy1*nx + indz1*nx*ny;
    v = (1-dx1/Dx)*(1-dy1/Dy)*(1-dz1/Dz);
    ierr = MatSetValues(user->Q,1,&i,1,&j,&v,INSERT_VALUES);CHKERRQ(ierr);

    j = indx1 + indy1*nx + indz2*nx*ny;
    v = (1-dx1/Dx)*(1-dy1/Dy)*(1-dz2/Dz);
    ierr = MatSetValues(user->Q,1,&i,1,&j,&v,INSERT_VALUES);CHKERRQ(ierr);

    j = indx1 + indy2*nx + indz1*nx*ny;
    v = (1-dx1/Dx)*(1-dy2/Dy)*(1-dz1/Dz);
    ierr = MatSetValues(user->Q,1,&i,1,&j,&v,INSERT_VALUES);CHKERRQ(ierr);

    j = indx1 + indy2*nx + indz2*nx*ny;
    v = (1-dx1/Dx)*(1-dy2/Dy)*(1-dz2/Dz);
    ierr = MatSetValues(user->Q,1,&i,1,&j,&v,INSERT_VALUES);CHKERRQ(ierr);

    j = indx2 + indy1*nx + indz1*nx*ny;
    v = (1-dx2/Dx)*(1-dy1/Dy)*(1-dz1/Dz);
    ierr = MatSetValues(user->Q,1,&i,1,&j,&v,INSERT_VALUES);CHKERRQ(ierr);

    j = indx2 + indy1*nx + indz2*nx*ny;
    v = (1-dx2/Dx)*(1-dy1/Dy)*(1-dz2/Dz);
    ierr = MatSetValues(user->Q,1,&i,1,&j,&v,INSERT_VALUES);CHKERRQ(ierr);

    j = indx2 + indy2*nx + indz1*nx*ny;
    v = (1-dx2/Dx)*(1-dy2/Dy)*(1-dz1/Dz);
    ierr = MatSetValues(user->Q,1,&i,1,&j,&v,INSERT_VALUES);CHKERRQ(ierr);

    j = indx2 + indy2*nx + indz2*nx*ny;
    v = (1-dx2/Dx)*(1-dy2/Dy)*(1-dz2/Dz);
    ierr = MatSetValues(user->Q,1,&i,1,&j,&v,INSERT_VALUES);CHKERRQ(ierr);
  }

  ierr = MatAssemblyBegin(user->Q,MAT_FINAL_ASSEMBLY);CHKERRQ(ierr);
  ierr = MatAssemblyEnd(user->Q,MAT_FINAL_ASSEMBLY);CHKERRQ(ierr);
  /* Create MQ (composed of blocks of Q */
  ierr = MatCreateShell(PETSC_COMM_WORLD,dsubnlocal*user->ns,PETSC_DECIDE,user->ndata*user->ns,user->nstate,user,&user->MQ);CHKERRQ(ierr);
  ierr = MatShellSetOperation(user->MQ,MATOP_MULT,(void(*)(void))QMatMult);CHKERRQ(ierr);
  ierr = MatShellSetOperation(user->MQ,MATOP_MULT_TRANSPOSE,(void(*)(void))QMatMultTranspose);CHKERRQ(ierr);

  /* Add noise to the measurement data */
  ierr = VecSet(user->ywork,1.0);CHKERRQ(ierr);
  ierr = VecAYPX(user->ywork,user->noise,user->ytrue);CHKERRQ(ierr);
  ierr = MatMult(user->MQ,user->ywork,user->d);CHKERRQ(ierr);

  /* Now that initial conditions have been set, let the user pass tolerance options to the KSP solver */
  ierr = PetscFree(x);CHKERRQ(ierr);
  ierr = PetscFree(y);CHKERRQ(ierr);
  ierr = PetscFree(z);CHKERRQ(ierr);
  ierr = PetscLogStagePop();CHKERRQ(ierr);
  PetscFunctionReturn(0);
}

#undef __FUNCT__
#define __FUNCT__ "EllipticDestroy"
PetscErrorCode EllipticDestroy(AppCtx *user)
{
  PetscErrorCode ierr;
  PetscInt       i;

  PetscFunctionBegin;
  ierr = MatDestroy(&user->DSG);CHKERRQ(ierr);
  ierr = KSPDestroy(&user->solver);CHKERRQ(ierr);
  ierr = MatDestroy(&user->Q);CHKERRQ(ierr);
  ierr = MatDestroy(&user->MQ);CHKERRQ(ierr);
  if (!user->use_ptap) {
    ierr = MatDestroy(&user->Div);CHKERRQ(ierr);
    ierr = MatDestroy(&user->Divwork);CHKERRQ(ierr);
  } else {
    ierr = MatDestroy(&user->Diag);CHKERRQ(ierr);
  }
  if (user->use_lrc) {
    ierr = MatDestroy(&user->Ones);CHKERRQ(ierr);
  }

  ierr = MatDestroy(&user->Grad);CHKERRQ(ierr);
  ierr = MatDestroy(&user->Av);CHKERRQ(ierr);
  ierr = MatDestroy(&user->Avwork);CHKERRQ(ierr);
  ierr = MatDestroy(&user->L);CHKERRQ(ierr);
  ierr = MatDestroy(&user->Js);CHKERRQ(ierr);
  ierr = MatDestroy(&user->Jd);CHKERRQ(ierr);
  ierr = MatDestroy(&user->JsBlock);CHKERRQ(ierr);
  ierr = MatDestroy(&user->JsInv);CHKERRQ(ierr);

  ierr = VecDestroy(&user->x);CHKERRQ(ierr);
  ierr = VecDestroy(&user->u);CHKERRQ(ierr);
  ierr = VecDestroy(&user->uwork);CHKERRQ(ierr);
  ierr = VecDestroy(&user->utrue);CHKERRQ(ierr);
  ierr = VecDestroy(&user->y);CHKERRQ(ierr);
  ierr = VecDestroy(&user->ywork);CHKERRQ(ierr);
  ierr = VecDestroy(&user->ytrue);CHKERRQ(ierr);
  ierr = VecDestroy(&user->c);CHKERRQ(ierr);
  ierr = VecDestroy(&user->cwork);CHKERRQ(ierr);
  ierr = VecDestroy(&user->ur);CHKERRQ(ierr);
  ierr = VecDestroy(&user->q);CHKERRQ(ierr);
  ierr = VecDestroy(&user->d);CHKERRQ(ierr);
  ierr = VecDestroy(&user->dwork);CHKERRQ(ierr);
  ierr = VecDestroy(&user->lwork);CHKERRQ(ierr);
  ierr = VecDestroy(&user->S);CHKERRQ(ierr);
  ierr = VecDestroy(&user->Swork);CHKERRQ(ierr);
  ierr = VecDestroy(&user->Sdiag);CHKERRQ(ierr);
  ierr = VecDestroy(&user->Ywork);CHKERRQ(ierr);
  ierr = VecDestroy(&user->Twork);CHKERRQ(ierr);
  ierr = VecDestroy(&user->Av_u);CHKERRQ(ierr);
  ierr = VecDestroy(&user->js_diag);CHKERRQ(ierr);
  ierr = ISDestroy(&user->s_is);CHKERRQ(ierr);
  ierr = ISDestroy(&user->d_is);CHKERRQ(ierr);
  ierr = VecDestroy(&user->suby);CHKERRQ(ierr);
  ierr = VecDestroy(&user->subd);CHKERRQ(ierr);
  ierr = VecDestroy(&user->subq);CHKERRQ(ierr);
  ierr = VecScatterDestroy(&user->state_scatter);CHKERRQ(ierr);
  ierr = VecScatterDestroy(&user->design_scatter);CHKERRQ(ierr);
  for (i=0;i<user->ns;i++) {
    ierr = VecScatterDestroy(&user->yi_scatter[i]);CHKERRQ(ierr);
    ierr = VecScatterDestroy(&user->di_scatter[i]);CHKERRQ(ierr);
  }
  ierr = PetscFree(user->yi_scatter);CHKERRQ(ierr);
  ierr = PetscFree(user->di_scatter);CHKERRQ(ierr);
  if (user->use_lrc) {
    ierr = PetscFree(user->ones);CHKERRQ(ierr);
    ierr = MatDestroy(&user->Ones);CHKERRQ(ierr);
  }
  PetscFunctionReturn(0);
}

#undef __FUNCT__
#define __FUNCT__ "EllipticMonitor"
PetscErrorCode EllipticMonitor(Tao tao, void *ptr)
{
  PetscErrorCode ierr;
  Vec            X;
  PetscReal      unorm,ynorm;
  AppCtx         *user = (AppCtx*)ptr;

  PetscFunctionBegin;
  ierr = TaoGetSolutionVector(tao,&X);CHKERRQ(ierr);
  ierr = Scatter(X,user->ywork,user->state_scatter,user->uwork,user->design_scatter);CHKERRQ(ierr);
  ierr = VecAXPY(user->ywork,-1.0,user->ytrue);CHKERRQ(ierr);
  ierr = VecAXPY(user->uwork,-1.0,user->utrue);CHKERRQ(ierr);
  ierr = VecNorm(user->uwork,NORM_2,&unorm);CHKERRQ(ierr);
  ierr = VecNorm(user->ywork,NORM_2,&ynorm);CHKERRQ(ierr);
  ierr = PetscPrintf(MPI_COMM_WORLD, "||u-ut||=%g ||y-yt||=%g\n",(double)unorm,(double)ynorm);CHKERRQ(ierr);
  PetscFunctionReturn(0);
}

<|MERGE_RESOLUTION|>--- conflicted
+++ resolved
@@ -129,10 +129,7 @@
 
   PetscInitialize(&argc, &argv, (char*)0,help);
   user.mx = 8;
-<<<<<<< HEAD
-=======
   ierr = PetscOptionsBegin(PETSC_COMM_WORLD,NULL,NULL,NULL);CHKERRQ(ierr);
->>>>>>> dfdea288
   ierr = PetscOptionsInt("-mx","Number of grid points in each direction","",user.mx,&user.mx,NULL);CHKERRQ(ierr);
   user.ns = 6;
   ierr = PetscOptionsInt("-ns","Number of data samples (1<=ns<=8)","",user.ns,&user.ns,NULL);CHKERRQ(ierr);
@@ -144,14 +141,6 @@
   ierr = PetscOptionsReal("-beta","Weight attributed to ||u||^2 in regularization functional","",user.beta,&user.beta,NULL);CHKERRQ(ierr);
   user.noise = 0.01;
   ierr = PetscOptionsReal("-noise","Amount of noise to add to data","",user.noise,&user.noise,NULL);CHKERRQ(ierr);
-<<<<<<< HEAD
-
-  user.use_ptap = PETSC_FALSE;
-  ierr = PetscOptionsBool("-use_ptap","Use ptap matrix for DSG","",user.use_ptap,&user.use_ptap,NULL);CHKERRQ(ierr);
-  user.use_lrc = PETSC_FALSE;
-  ierr = PetscOptionsBool("-use_lrc","Use lrc matrix for Js","",user.use_lrc,&user.use_lrc,NULL);CHKERRQ(ierr);
-=======
->>>>>>> dfdea288
 
   user.use_ptap = PETSC_FALSE;
   ierr = PetscOptionsBool("-use_ptap","Use ptap matrix for DSG","",user.use_ptap,&user.use_ptap,NULL);CHKERRQ(ierr);
@@ -187,10 +176,7 @@
 
   /* SOLVE THE APPLICATION */
   ierr = PetscOptionsInt("-ntests","Number of times to repeat TaoSolve","",ntests,&ntests,NULL);CHKERRQ(ierr);
-<<<<<<< HEAD
-=======
   ierr = PetscOptionsEnd();CHKERRQ(ierr);
->>>>>>> dfdea288
   ierr = PetscLogStageRegister("Trials",&user.stages[1]);CHKERRQ(ierr);
   ierr = PetscLogStagePush(user.stages[1]);CHKERRQ(ierr);
   for (i=0; i<ntests; i++){
