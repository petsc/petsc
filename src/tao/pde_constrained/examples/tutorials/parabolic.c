#include <petsc-private/taoimpl.h>

/*T
   Concepts: TAO^Solving a system of nonlinear equations, nonlinear least squares
   Routines: TaoCreate();
   Routines: TaoSetType();
   Routines: TaoSetInitialVector();
   Routines: TaoSetObjectiveRoutine();
   Routines: TaoSetGradientRoutine();
   Routines: TaoSetConstraintsRoutine();
   Routines: TaoSetJacobianStateRoutine();
   Routines: TaoSetJacobianDesignRoutine();
   Routines: TaoSetStateDesignIS();
   Routines: TaoSetFromOptions();
   Routines: TaoSetHistory(); TaoGetHistory();
   Routines: TaoSolve();
   Routines: TaoGetConvergedReason(); TaoDestroy();
   Processors: n
T*/

typedef struct {
  PetscInt n; /*  Number of variables */
  PetscInt m; /*  Number of constraints per time step */
  PetscInt mx; /*  grid points in each direction */
  PetscInt nt; /*  Number of time steps; as of now, must be divisible by 8 */
  PetscInt ndata; /*  Number of data points per sample */
  PetscInt ns; /*  Number of samples */
  PetscInt *sample_times; /*  Times of samples */
  IS       s_is;
  IS       d_is;

  VecScatter state_scatter;
  VecScatter design_scatter;
  VecScatter *yi_scatter;
  VecScatter *di_scatter;

  Mat       Js,Jd,JsBlockPrec,JsInv,JsBlock;
  PetscBool jformed,dsg_formed;

  PetscReal alpha; /*  Regularization parameter */
  PetscReal beta; /*  Weight attributed to ||u||^2 in regularization functional */
  PetscReal noise; /*  Amount of noise to add to data */
  PetscReal ht; /*  Time step */

  Mat Qblock,QblockT;
  Mat L,LT;
  Mat Div,Divwork;
  Mat Grad;
  Mat Av,Avwork,AvT;
  Mat DSG;
  Vec q;
  Vec ur; /*  reference */

  Vec d;
  Vec dwork;
  Vec *di;

  Vec y; /*  state variables */
  Vec ywork;

  Vec ytrue;
  Vec *yi,*yiwork;

  Vec u; /*  design variables */
  Vec uwork;

  Vec utrue;
  Vec js_diag;
  Vec c; /*  constraint vector */
  Vec cwork;

  Vec lwork;
  Vec S;
  Vec Rwork,Swork,Twork;
  Vec Av_u;

  KSP solver;
  PC prec;

  PetscInt ksp_its;
  PetscInt ksp_its_initial;
} AppCtx;


PetscErrorCode FormFunction(Tao, Vec, PetscReal*, void*);
PetscErrorCode FormGradient(Tao, Vec, Vec, void*);
PetscErrorCode FormFunctionGradient(Tao, Vec, PetscReal*, Vec, void*);
PetscErrorCode FormJacobianState(Tao, Vec, Mat, Mat, Mat, void*);
PetscErrorCode FormJacobianDesign(Tao, Vec, Mat, void*);
PetscErrorCode FormConstraints(Tao, Vec, Vec, void*);
PetscErrorCode FormHessian(Tao, Vec, Mat, Mat, void*);
PetscErrorCode Gather(Vec x, Vec state, VecScatter s_scat, Vec design, VecScatter d_scat);
PetscErrorCode Scatter(Vec x, Vec state, VecScatter s_scat, Vec design, VecScatter d_scat);
PetscErrorCode ParabolicInitialize(AppCtx *user);
PetscErrorCode ParabolicDestroy(AppCtx *user);
PetscErrorCode ParabolicMonitor(Tao, void*);

PetscErrorCode StateMatMult(Mat,Vec,Vec);
PetscErrorCode StateMatBlockMult(Mat,Vec,Vec);
PetscErrorCode StateMatMultTranspose(Mat,Vec,Vec);
PetscErrorCode StateMatGetDiagonal(Mat,Vec);
PetscErrorCode StateMatDuplicate(Mat,MatDuplicateOption,Mat*);
PetscErrorCode StateMatInvMult(Mat,Vec,Vec);
PetscErrorCode StateMatInvTransposeMult(Mat,Vec,Vec);
PetscErrorCode StateMatBlockPrecMult(PC,Vec,Vec);

PetscErrorCode DesignMatMult(Mat,Vec,Vec);
PetscErrorCode DesignMatMultTranspose(Mat,Vec,Vec);

PetscErrorCode Gather_i(Vec,Vec*,VecScatter*,PetscInt);
PetscErrorCode Scatter_i(Vec,Vec*,VecScatter*,PetscInt);

static  char help[]="";

#undef __FUNCT__
#define __FUNCT__ "main"
int main(int argc, char **argv)
{
  PetscErrorCode     ierr;
  Vec                x,x0;
  Tao                tao;
  TaoConvergedReason reason;
  AppCtx             user;
  IS                 is_allstate,is_alldesign;
  PetscInt           lo,hi,hi2,lo2,ksp_old;
  PetscInt           ntests = 1;
  PetscInt           i;
  int                stages[1];

  PetscInitialize(&argc, &argv, (char*)0,help);

  user.mx = 8;
<<<<<<< HEAD
=======
  ierr = PetscOptionsBegin(PETSC_COMM_WORLD,NULL,NULL,NULL);CHKERRQ(ierr);
>>>>>>> dfdea288
  ierr = PetscOptionsInt("-mx","Number of grid points in each direction","",user.mx,&user.mx,NULL);CHKERRQ(ierr);
  user.nt = 8;
  ierr = PetscOptionsInt("-nt","Number of time steps","",user.nt,&user.nt,NULL);CHKERRQ(ierr);
  user.ndata = 64;
  ierr = PetscOptionsInt("-ndata","Numbers of data points per sample","",user.ndata,&user.ndata,NULL);CHKERRQ(ierr);
  user.ns = 8;
  ierr = PetscOptionsInt("-ns","Number of samples","",user.ns,&user.ns,NULL);CHKERRQ(ierr);
  user.alpha = 1.0;
  ierr = PetscOptionsReal("-alpha","Regularization parameter","",user.alpha,&user.alpha,NULL);CHKERRQ(ierr);
  user.beta = 0.01;
  ierr = PetscOptionsReal("-beta","Weight attributed to ||u||^2 in regularization functional","",user.beta,&user.beta,NULL);CHKERRQ(ierr);
  user.noise = 0.01;
  ierr = PetscOptionsReal("-noise","Amount of noise to add to data","",user.noise,&user.noise,NULL);CHKERRQ(ierr);

  user.m = user.mx*user.mx*user.mx; /*  number of constraints per time step */
  user.n = user.m*(user.nt+1); /*  number of variables */
  user.ht = (PetscReal)1/user.nt;

  ierr = VecCreate(PETSC_COMM_WORLD,&user.u);CHKERRQ(ierr);
  ierr = VecCreate(PETSC_COMM_WORLD,&user.y);CHKERRQ(ierr);
  ierr = VecCreate(PETSC_COMM_WORLD,&user.c);CHKERRQ(ierr);
  ierr = VecSetSizes(user.u,PETSC_DECIDE,user.n-user.m*user.nt);CHKERRQ(ierr);
  ierr = VecSetSizes(user.y,PETSC_DECIDE,user.m*user.nt);CHKERRQ(ierr);
  ierr = VecSetSizes(user.c,PETSC_DECIDE,user.m*user.nt);CHKERRQ(ierr);
  ierr = VecSetFromOptions(user.u);CHKERRQ(ierr);
  ierr = VecSetFromOptions(user.y);CHKERRQ(ierr);
  ierr = VecSetFromOptions(user.c);CHKERRQ(ierr);

  /* Create scatters for reduced spaces.
     If the state vector y and design vector u are partitioned as
     [y_1; y_2; ...; y_np] and [u_1; u_2; ...; u_np] (with np = # of processors),
     then the solution vector x is organized as
     [y_1; u_1; y_2; u_2; ...; y_np; u_np].
     The index sets user.s_is and user.d_is correspond to the indices of the
     state and design variables owned by the current processor.
  */
  ierr = VecCreate(PETSC_COMM_WORLD,&x);CHKERRQ(ierr);

  ierr = VecGetOwnershipRange(user.y,&lo,&hi);CHKERRQ(ierr);
  ierr = VecGetOwnershipRange(user.u,&lo2,&hi2);CHKERRQ(ierr);

  ierr = ISCreateStride(PETSC_COMM_SELF,hi-lo,lo,1,&is_allstate);CHKERRQ(ierr);
  ierr = ISCreateStride(PETSC_COMM_SELF,hi-lo,lo+lo2,1,&user.s_is);CHKERRQ(ierr);

  ierr = ISCreateStride(PETSC_COMM_SELF,hi2-lo2,lo2,1,&is_alldesign);CHKERRQ(ierr);
  ierr = ISCreateStride(PETSC_COMM_SELF,hi2-lo2,hi+lo2,1,&user.d_is);CHKERRQ(ierr);

  ierr = VecSetSizes(x,hi-lo+hi2-lo2,user.n);CHKERRQ(ierr);
  ierr = VecSetFromOptions(x);CHKERRQ(ierr);

  ierr = VecScatterCreate(x,user.s_is,user.y,is_allstate,&user.state_scatter);CHKERRQ(ierr);
  ierr = VecScatterCreate(x,user.d_is,user.u,is_alldesign,&user.design_scatter);CHKERRQ(ierr);
  ierr = ISDestroy(&is_alldesign);CHKERRQ(ierr);
  ierr = ISDestroy(&is_allstate);CHKERRQ(ierr);

  /* Create TAO solver and set desired solution method */
  ierr = TaoCreate(PETSC_COMM_WORLD,&tao);CHKERRQ(ierr);
  ierr = TaoSetType(tao,TAOLCL);CHKERRQ(ierr);

  /* Set up initial vectors and matrices */
  ierr = ParabolicInitialize(&user);CHKERRQ(ierr);

  ierr = Gather(x,user.y,user.state_scatter,user.u,user.design_scatter);CHKERRQ(ierr);
  ierr = VecDuplicate(x,&x0);CHKERRQ(ierr);
  ierr = VecCopy(x,x0);CHKERRQ(ierr);

  /* Set solution vector with an initial guess */
  ierr = TaoSetInitialVector(tao,x);CHKERRQ(ierr);
  ierr = TaoSetObjectiveRoutine(tao, FormFunction, (void *)&user);CHKERRQ(ierr);
  ierr = TaoSetGradientRoutine(tao, FormGradient, (void *)&user);CHKERRQ(ierr);
  ierr = TaoSetConstraintsRoutine(tao, user.c, FormConstraints, (void *)&user);CHKERRQ(ierr);

  ierr = TaoSetJacobianStateRoutine(tao, user.Js, user.JsBlockPrec, user.JsInv, FormJacobianState, (void *)&user);CHKERRQ(ierr);
  ierr = TaoSetJacobianDesignRoutine(tao, user.Jd, FormJacobianDesign, (void *)&user);CHKERRQ(ierr);

  ierr = TaoSetFromOptions(tao);CHKERRQ(ierr);
  ierr = TaoSetStateDesignIS(tao,user.s_is,user.d_is);CHKERRQ(ierr);

 /* SOLVE THE APPLICATION */
  ierr = PetscOptionsInt("-ntests","Number of times to repeat TaoSolve","",ntests,&ntests,NULL);CHKERRQ(ierr);
<<<<<<< HEAD
=======
  ierr = PetscOptionsEnd();CHKERRQ(ierr);
>>>>>>> dfdea288
  ierr = PetscLogStageRegister("Trials",&stages[0]);CHKERRQ(ierr);
  ierr = PetscLogStagePush(stages[0]);CHKERRQ(ierr);
  user.ksp_its_initial = user.ksp_its;
  ksp_old = user.ksp_its;
  for (i=0; i<ntests; i++){
    ierr = TaoSolve(tao);CHKERRQ(ierr);
    ierr = PetscPrintf(PETSC_COMM_WORLD,"KSP Iterations = %D\n",user.ksp_its-ksp_old);CHKERRQ(ierr);
    ierr = VecCopy(x0,x);CHKERRQ(ierr);
    ierr = TaoSetInitialVector(tao,x);CHKERRQ(ierr);
  }
  ierr = PetscLogStagePop();CHKERRQ(ierr);
  ierr = PetscBarrier((PetscObject)x);CHKERRQ(ierr);
  ierr = PetscPrintf(PETSC_COMM_WORLD,"KSP iterations within initialization: ");CHKERRQ(ierr);
  ierr = PetscPrintf(PETSC_COMM_WORLD,"%D\n",user.ksp_its_initial);CHKERRQ(ierr);
  ierr = PetscPrintf(PETSC_COMM_WORLD,"Total KSP iterations over %D trial(s): ",ntests);CHKERRQ(ierr);
  ierr = PetscPrintf(PETSC_COMM_WORLD,"%D\n",user.ksp_its);CHKERRQ(ierr);
  ierr = PetscPrintf(PETSC_COMM_WORLD,"KSP iterations per trial: ");CHKERRQ(ierr);
  ierr = PetscPrintf(PETSC_COMM_WORLD,"%D\n",(user.ksp_its-user.ksp_its_initial)/ntests);CHKERRQ(ierr);
  ierr = TaoGetConvergedReason(tao,&reason);CHKERRQ(ierr);

  if (reason < 0) {
    ierr = PetscPrintf(MPI_COMM_WORLD, "TAO failed to converge.\n");CHKERRQ(ierr);
  } else {
    ierr = PetscPrintf(MPI_COMM_WORLD, "Optimization terminated with status %D.\n", reason);CHKERRQ(ierr);
  }
  ierr = TaoDestroy(&tao);CHKERRQ(ierr);
  ierr = VecDestroy(&x);CHKERRQ(ierr);
  ierr = VecDestroy(&x0);CHKERRQ(ierr);
  ierr = ParabolicDestroy(&user);CHKERRQ(ierr);

  PetscFinalize();
  return 0;
}
/* ------------------------------------------------------------------- */
#undef __FUNCT__
#define __FUNCT__ "FormFunction"
/*
   dwork = Qy - d
   lwork = L*(u-ur)
   f = 1/2 * (dwork.dork + alpha*lwork.lwork)
*/
PetscErrorCode FormFunction(Tao tao,Vec X,PetscReal *f,void *ptr)
{
  PetscErrorCode ierr;
  PetscReal      d1=0,d2=0;
  PetscInt       i,j;
  AppCtx         *user = (AppCtx*)ptr;

  PetscFunctionBegin;
  ierr = Scatter(X,user->y,user->state_scatter,user->u,user->design_scatter);CHKERRQ(ierr);
  ierr = Scatter_i(user->y,user->yi,user->yi_scatter,user->nt);CHKERRQ(ierr);
  for (j=0; j<user->ns; j++){
    i = user->sample_times[j];
    ierr = MatMult(user->Qblock,user->yi[i],user->di[j]);CHKERRQ(ierr);
  }
  ierr = Gather_i(user->dwork,user->di,user->di_scatter,user->ns);CHKERRQ(ierr);
  ierr = VecAXPY(user->dwork,-1.0,user->d);CHKERRQ(ierr);
  ierr = VecDot(user->dwork,user->dwork,&d1);CHKERRQ(ierr);

  ierr = VecWAXPY(user->uwork,-1.0,user->ur,user->u);CHKERRQ(ierr);
  ierr = MatMult(user->L,user->uwork,user->lwork);CHKERRQ(ierr);
  ierr = VecDot(user->lwork,user->lwork,&d2);CHKERRQ(ierr);

  *f = 0.5 * (d1 + user->alpha*d2);
  PetscFunctionReturn(0);
}

/* ------------------------------------------------------------------- */
#undef __FUNCT__
#define __FUNCT__ "FormGradient"
/*
    state: g_s = Q' *(Qy - d)
    design: g_d = alpha*L'*L*(u-ur)
*/
PetscErrorCode FormGradient(Tao tao,Vec X,Vec G,void *ptr)
{
  PetscErrorCode ierr;
  PetscInt       i,j;
  AppCtx         *user = (AppCtx*)ptr;

  PetscFunctionBegin;
  ierr = Scatter(X,user->y,user->state_scatter,user->u,user->design_scatter);CHKERRQ(ierr);
  ierr = Scatter_i(user->y,user->yi,user->yi_scatter,user->nt);CHKERRQ(ierr);
  for (j=0; j<user->ns; j++){
    i = user->sample_times[j];
    ierr = MatMult(user->Qblock,user->yi[i],user->di[j]);CHKERRQ(ierr);
  }
  ierr = Gather_i(user->dwork,user->di,user->di_scatter,user->ns);CHKERRQ(ierr);
  ierr = VecAXPY(user->dwork,-1.0,user->d);CHKERRQ(ierr);
  ierr = Scatter_i(user->dwork,user->di,user->di_scatter,user->ns);CHKERRQ(ierr);
  ierr = VecSet(user->ywork,0.0);CHKERRQ(ierr);
  ierr = Scatter_i(user->ywork,user->yiwork,user->yi_scatter,user->nt);CHKERRQ(ierr);
  for (j=0; j<user->ns; j++){
    i = user->sample_times[j];
    ierr = MatMult(user->QblockT,user->di[j],user->yiwork[i]);CHKERRQ(ierr);
  }
  ierr = Gather_i(user->ywork,user->yiwork,user->yi_scatter,user->nt);CHKERRQ(ierr);

  ierr = VecWAXPY(user->uwork,-1.0,user->ur,user->u);CHKERRQ(ierr);
  ierr = MatMult(user->L,user->uwork,user->lwork);CHKERRQ(ierr);
  ierr = MatMult(user->LT,user->lwork,user->uwork);CHKERRQ(ierr);
  ierr = VecScale(user->uwork, user->alpha);CHKERRQ(ierr);
  ierr = Gather(G,user->ywork,user->state_scatter,user->uwork,user->design_scatter);CHKERRQ(ierr);
  PetscFunctionReturn(0);
}

#undef __FUNCT__
#define __FUNCT__ "FormFunctionGradient"
PetscErrorCode FormFunctionGradient(Tao tao, Vec X, PetscReal *f, Vec G, void *ptr)
{
  PetscErrorCode ierr;
  PetscReal      d1,d2;
  PetscInt       i,j;
  AppCtx         *user = (AppCtx*)ptr;

  PetscFunctionBegin;
  ierr = Scatter(X,user->y,user->state_scatter,user->u,user->design_scatter);CHKERRQ(ierr);
  ierr = Scatter_i(user->y,user->yi,user->yi_scatter,user->nt);CHKERRQ(ierr);
  for (j=0; j<user->ns; j++){
    i = user->sample_times[j];
    ierr = MatMult(user->Qblock,user->yi[i],user->di[j]);CHKERRQ(ierr);
  }
  ierr = Gather_i(user->dwork,user->di,user->di_scatter,user->ns);CHKERRQ(ierr);
  ierr = VecAXPY(user->dwork,-1.0,user->d);CHKERRQ(ierr);
  ierr = VecDot(user->dwork,user->dwork,&d1);CHKERRQ(ierr);
  ierr = Scatter_i(user->dwork,user->di,user->di_scatter,user->ns);CHKERRQ(ierr);
  ierr = VecSet(user->ywork,0.0);CHKERRQ(ierr);
  ierr = Scatter_i(user->ywork,user->yiwork,user->yi_scatter,user->nt);CHKERRQ(ierr);
  for (j=0; j<user->ns; j++){
    i = user->sample_times[j];
    ierr = MatMult(user->QblockT,user->di[j],user->yiwork[i]);CHKERRQ(ierr);
  }
  ierr = Gather_i(user->ywork,user->yiwork,user->yi_scatter,user->nt);CHKERRQ(ierr);

  ierr = VecWAXPY(user->uwork,-1.0,user->ur,user->u);CHKERRQ(ierr);
  ierr = MatMult(user->L,user->uwork,user->lwork);CHKERRQ(ierr);
  ierr = VecDot(user->lwork,user->lwork,&d2);CHKERRQ(ierr);
  ierr = MatMult(user->LT,user->lwork,user->uwork);CHKERRQ(ierr);
  ierr = VecScale(user->uwork, user->alpha);CHKERRQ(ierr);
  *f = 0.5 * (d1 + user->alpha*d2);

  ierr = Gather(G,user->ywork,user->state_scatter,user->uwork,user->design_scatter);CHKERRQ(ierr);
  PetscFunctionReturn(0);
}

/* ------------------------------------------------------------------- */
#undef __FUNCT__
#define __FUNCT__ "FormJacobianState"
/* A
MatShell object
*/
PetscErrorCode FormJacobianState(Tao tao, Vec X, Mat J, Mat JPre, Mat JInv, void *ptr)
{
  PetscErrorCode ierr;
  AppCtx         *user = (AppCtx*)ptr;

  PetscFunctionBegin;
  ierr = Scatter(X,user->y,user->state_scatter,user->u,user->design_scatter);CHKERRQ(ierr);
  ierr = VecSet(user->uwork,0);CHKERRQ(ierr);
  ierr = VecAXPY(user->uwork,-1.0,user->u);CHKERRQ(ierr);
  ierr = VecExp(user->uwork);CHKERRQ(ierr);
  ierr = MatMult(user->Av,user->uwork,user->Av_u);CHKERRQ(ierr);
  ierr = VecCopy(user->Av_u,user->Swork);CHKERRQ(ierr);
  ierr = VecReciprocal(user->Swork);CHKERRQ(ierr);
  ierr = MatCopy(user->Div,user->Divwork,SAME_NONZERO_PATTERN);CHKERRQ(ierr);
  ierr = MatDiagonalScale(user->Divwork,NULL,user->Swork);CHKERRQ(ierr);
  if (user->dsg_formed) {
    ierr = MatMatMultNumeric(user->Divwork,user->Grad,user->DSG);CHKERRQ(ierr);
  } else {
    ierr = MatMatMultSymbolic(user->Divwork,user->Grad,PETSC_DECIDE,&user->DSG);CHKERRQ(ierr);
    ierr = MatMatMultNumeric(user->Divwork,user->Grad,user->DSG);CHKERRQ(ierr);
    user->dsg_formed = PETSC_TRUE;
  }

  /* B = speye(nx^3) + ht*DSG; */
  ierr = MatScale(user->DSG,user->ht);CHKERRQ(ierr);
  ierr = MatShift(user->DSG,1.0);CHKERRQ(ierr);
  PetscFunctionReturn(0);
}

/* ------------------------------------------------------------------- */
#undef __FUNCT__
#define __FUNCT__ "FormJacobianDesign"
/* B */
PetscErrorCode FormJacobianDesign(Tao tao, Vec X, Mat J, void *ptr)
{
  PetscErrorCode ierr;
  AppCtx         *user = (AppCtx*)ptr;

  PetscFunctionBegin;
  ierr = Scatter(X,user->y,user->state_scatter,user->u,user->design_scatter);CHKERRQ(ierr);
  PetscFunctionReturn(0);
}

#undef __FUNCT__
#define __FUNCT__ "StateMatMult"
PetscErrorCode StateMatMult(Mat J_shell, Vec X, Vec Y)
{
  PetscErrorCode ierr;
  PetscInt       i;
  AppCtx         *user;

  PetscFunctionBegin;
  ierr = MatShellGetContext(J_shell,(void**)&user);CHKERRQ(ierr);
  ierr = Scatter_i(X,user->yi,user->yi_scatter,user->nt);CHKERRQ(ierr);
  ierr = MatMult(user->JsBlock,user->yi[0],user->yiwork[0]);CHKERRQ(ierr);
  for (i=1; i<user->nt; i++){
    ierr = MatMult(user->JsBlock,user->yi[i],user->yiwork[i]);CHKERRQ(ierr);
    ierr = VecAXPY(user->yiwork[i],-1.0,user->yi[i-1]);CHKERRQ(ierr);
  }
  ierr = Gather_i(Y,user->yiwork,user->yi_scatter,user->nt);CHKERRQ(ierr);
  PetscFunctionReturn(0);
}

#undef __FUNCT__
#define __FUNCT__ "StateMatMultTranspose"
PetscErrorCode StateMatMultTranspose(Mat J_shell, Vec X, Vec Y)
{
  PetscErrorCode ierr;
  PetscInt       i;
  AppCtx         *user;

  PetscFunctionBegin;
  ierr = MatShellGetContext(J_shell,(void**)&user);CHKERRQ(ierr);
  ierr = Scatter_i(X,user->yi,user->yi_scatter,user->nt);CHKERRQ(ierr);
  for (i=0; i<user->nt-1; i++){
    ierr = MatMult(user->JsBlock,user->yi[i],user->yiwork[i]);CHKERRQ(ierr);
    ierr = VecAXPY(user->yiwork[i],-1.0,user->yi[i+1]);CHKERRQ(ierr);
  }
  i = user->nt-1;
  ierr = MatMult(user->JsBlock,user->yi[i],user->yiwork[i]);CHKERRQ(ierr);
  ierr = Gather_i(Y,user->yiwork,user->yi_scatter,user->nt);CHKERRQ(ierr);
  PetscFunctionReturn(0);
}

#undef __FUNCT__
#define __FUNCT__ "StateMatBlockMult"
PetscErrorCode StateMatBlockMult(Mat J_shell, Vec X, Vec Y)
{
  PetscErrorCode ierr;
  AppCtx         *user;

  PetscFunctionBegin;
  ierr = MatShellGetContext(J_shell,(void**)&user);CHKERRQ(ierr);
  ierr = MatMult(user->Grad,X,user->Swork);CHKERRQ(ierr);
  ierr = VecPointwiseDivide(user->Swork,user->Swork,user->Av_u);CHKERRQ(ierr);
  ierr = MatMult(user->Div,user->Swork,Y);CHKERRQ(ierr);
  ierr = VecAYPX(Y,user->ht,X);CHKERRQ(ierr);
  PetscFunctionReturn(0);
}

#undef __FUNCT__
#define __FUNCT__ "DesignMatMult"
PetscErrorCode DesignMatMult(Mat J_shell, Vec X, Vec Y)
{
  PetscErrorCode ierr;
  PetscInt       i;
  AppCtx         *user;

  PetscFunctionBegin;
  ierr = MatShellGetContext(J_shell,(void**)&user);CHKERRQ(ierr);

  /* sdiag(1./v) */
  ierr = VecSet(user->uwork,0);CHKERRQ(ierr);
  ierr = VecAXPY(user->uwork,-1.0,user->u);CHKERRQ(ierr);
  ierr = VecExp(user->uwork);CHKERRQ(ierr);

  /* sdiag(1./((Av*(1./v)).^2)) */
  ierr = MatMult(user->Av,user->uwork,user->Swork);CHKERRQ(ierr);
  ierr = VecPointwiseMult(user->Swork,user->Swork,user->Swork);CHKERRQ(ierr);
  ierr = VecReciprocal(user->Swork);CHKERRQ(ierr);

  /* (Av * (sdiag(1./v) * b)) */
  ierr = VecPointwiseMult(user->uwork,user->uwork,X);CHKERRQ(ierr);
  ierr = MatMult(user->Av,user->uwork,user->Twork);CHKERRQ(ierr);

  /* (sdiag(1./((Av*(1./v)).^2)) * (Av * (sdiag(1./v) * b))) */
  ierr = VecPointwiseMult(user->Swork,user->Twork,user->Swork);CHKERRQ(ierr);

  ierr = Scatter_i(user->y,user->yi,user->yi_scatter,user->nt);CHKERRQ(ierr);
  for (i=0; i<user->nt; i++){
    /* (sdiag(Grad*y(:,i)) */
    ierr = MatMult(user->Grad,user->yi[i],user->Twork);CHKERRQ(ierr);

    /* ht * Div * (sdiag(Grad*y(:,i)) * (sdiag(1./((Av*(1./v)).^2)) * (Av * (sdiag(1./v) * b)))) */
    ierr = VecPointwiseMult(user->Twork,user->Twork,user->Swork);CHKERRQ(ierr);
    ierr = MatMult(user->Div,user->Twork,user->yiwork[i]);CHKERRQ(ierr);
    ierr = VecScale(user->yiwork[i],user->ht);CHKERRQ(ierr);
  }
  ierr = Gather_i(Y,user->yiwork,user->yi_scatter,user->nt);CHKERRQ(ierr);

  PetscFunctionReturn(0);
}

#undef __FUNCT__
#define __FUNCT__ "DesignMatMultTranspose"
PetscErrorCode DesignMatMultTranspose(Mat J_shell, Vec X, Vec Y)
{
  PetscErrorCode ierr;
  PetscInt       i;
  AppCtx         *user;

  PetscFunctionBegin;
  ierr = MatShellGetContext(J_shell,(void**)&user);CHKERRQ(ierr);

  /* sdiag(1./((Av*(1./v)).^2)) */
  ierr = VecSet(user->uwork,0);CHKERRQ(ierr);
  ierr = VecAXPY(user->uwork,-1.0,user->u);CHKERRQ(ierr);
  ierr = VecExp(user->uwork);CHKERRQ(ierr);
  ierr = MatMult(user->Av,user->uwork,user->Rwork);CHKERRQ(ierr);
  ierr = VecPointwiseMult(user->Rwork,user->Rwork,user->Rwork);CHKERRQ(ierr);
  ierr = VecReciprocal(user->Rwork);CHKERRQ(ierr);

  ierr = VecSet(Y,0.0);CHKERRQ(ierr);
  ierr = Scatter_i(user->y,user->yi,user->yi_scatter,user->nt);CHKERRQ(ierr);
  ierr = Scatter_i(X,user->yiwork,user->yi_scatter,user->nt);CHKERRQ(ierr);
  for (i=0; i<user->nt; i++){
    /* (Div' * b(:,i)) */
    ierr = MatMult(user->Grad,user->yiwork[i],user->Swork);CHKERRQ(ierr);

    /* sdiag(Grad*y(:,i)) */
    ierr = MatMult(user->Grad,user->yi[i],user->Twork);CHKERRQ(ierr);

    /* (sdiag(Grad*y(:,i)) * (Div' * b(:,i))) */
    ierr = VecPointwiseMult(user->Twork,user->Swork,user->Twork);CHKERRQ(ierr);

    /* (sdiag(1./((Av*(1./v)).^2)) * (sdiag(Grad*y(:,i)) * (Div' * b(:,i)))) */
    ierr = VecPointwiseMult(user->Twork,user->Rwork,user->Twork);CHKERRQ(ierr);

    /* (Av' * (sdiag(1./((Av*(1./v)).^2)) * (sdiag(Grad*y(:,i)) * (Div' * b(:,i))))) */
    ierr = MatMult(user->AvT,user->Twork,user->yiwork[i]);CHKERRQ(ierr);

    /* sdiag(1./v) * (Av' * (sdiag(1./((Av*(1./v)).^2)) * (sdiag(Grad*y(:,i)) * (Div' * b(:,i))))) */
    ierr = VecPointwiseMult(user->yiwork[i],user->uwork,user->yiwork[i]);CHKERRQ(ierr);
    ierr = VecAXPY(Y,user->ht,user->yiwork[i]);CHKERRQ(ierr);
  }
  PetscFunctionReturn(0);
}

#undef __FUNCT__
#define __FUNCT__ "StateMatBlockPrecMult"
PetscErrorCode StateMatBlockPrecMult(PC PC_shell, Vec X, Vec Y)
{
  PetscErrorCode ierr;
  AppCtx         *user;

  PetscFunctionBegin;
  ierr = PCShellGetContext(PC_shell,(void**)&user);CHKERRQ(ierr);

  if (user->dsg_formed) {
    ierr = MatSOR(user->DSG,X,1.0,(MatSORType)(SOR_ZERO_INITIAL_GUESS | SOR_LOCAL_SYMMETRIC_SWEEP),0.0,1,1,Y);CHKERRQ(ierr);
  } else SETERRQ(PETSC_COMM_SELF,PETSC_ERR_SUP,"DSG not formed");
  PetscFunctionReturn(0);
}

#undef __FUNCT__
#define __FUNCT__ "StateMatInvMult"
PetscErrorCode StateMatInvMult(Mat J_shell, Vec X, Vec Y)
{
  PetscErrorCode ierr;
  AppCtx         *user;
  PetscInt       its,i;

  PetscFunctionBegin;
  ierr = MatShellGetContext(J_shell,(void**)&user);CHKERRQ(ierr);

  if (Y == user->ytrue) {
    /* First solve is done with true solution to set up problem */
    ierr = KSPSetTolerances(user->solver,1e-8,PETSC_DEFAULT,PETSC_DEFAULT,PETSC_DEFAULT);CHKERRQ(ierr);
  } else {
    ierr = KSPSetTolerances(user->solver,PETSC_DEFAULT,PETSC_DEFAULT,PETSC_DEFAULT,PETSC_DEFAULT);CHKERRQ(ierr);
  }

  ierr = Scatter_i(X,user->yi,user->yi_scatter,user->nt);CHKERRQ(ierr);
  ierr = KSPSolve(user->solver,user->yi[0],user->yiwork[0]);CHKERRQ(ierr);
  ierr = KSPGetIterationNumber(user->solver,&its);CHKERRQ(ierr);
  user->ksp_its = user->ksp_its + its;

  for (i=1; i<user->nt; i++){
    ierr = VecAXPY(user->yi[i],1.0,user->yiwork[i-1]);CHKERRQ(ierr);
    ierr = KSPSolve(user->solver,user->yi[i],user->yiwork[i]);CHKERRQ(ierr);
    ierr = KSPGetIterationNumber(user->solver,&its);CHKERRQ(ierr);
    user->ksp_its = user->ksp_its + its;
  }
  ierr = Gather_i(Y,user->yiwork,user->yi_scatter,user->nt);CHKERRQ(ierr);
  PetscFunctionReturn(0);
}

#undef __FUNCT__
#define __FUNCT__ "StateMatInvTransposeMult"
PetscErrorCode StateMatInvTransposeMult(Mat J_shell, Vec X, Vec Y)
{
  PetscErrorCode ierr;
  AppCtx         *user;
  PetscInt       its,i;

  PetscFunctionBegin;
  ierr = MatShellGetContext(J_shell,(void**)&user);CHKERRQ(ierr);

  ierr = Scatter_i(X,user->yi,user->yi_scatter,user->nt);CHKERRQ(ierr);

  i = user->nt - 1;
  ierr = KSPSolve(user->solver,user->yi[i],user->yiwork[i]);CHKERRQ(ierr);

  ierr = KSPGetIterationNumber(user->solver,&its);CHKERRQ(ierr);
  user->ksp_its = user->ksp_its + its;

  for (i=user->nt-2; i>=0; i--){
    ierr = VecAXPY(user->yi[i],1.0,user->yiwork[i+1]);CHKERRQ(ierr);
    ierr = KSPSolve(user->solver,user->yi[i],user->yiwork[i]);CHKERRQ(ierr);

    ierr = KSPGetIterationNumber(user->solver,&its);CHKERRQ(ierr);
    user->ksp_its = user->ksp_its + its;

  }

  ierr = Gather_i(Y,user->yiwork,user->yi_scatter,user->nt);CHKERRQ(ierr);
  PetscFunctionReturn(0);
}

#undef __FUNCT__
#define __FUNCT__ "StateMatDuplicate"
PetscErrorCode StateMatDuplicate(Mat J_shell, MatDuplicateOption opt, Mat *new_shell)
{
  PetscErrorCode ierr;
  AppCtx         *user;

  PetscFunctionBegin;
  ierr = MatShellGetContext(J_shell,(void**)&user);CHKERRQ(ierr);

  ierr = MatCreateShell(PETSC_COMM_WORLD,PETSC_DETERMINE,PETSC_DETERMINE,user->m,user->m,user,new_shell);CHKERRQ(ierr);
  ierr = MatShellSetOperation(*new_shell,MATOP_MULT,(void(*)(void))StateMatMult);CHKERRQ(ierr);
  ierr = MatShellSetOperation(*new_shell,MATOP_DUPLICATE,(void(*)(void))StateMatDuplicate);CHKERRQ(ierr);
  ierr = MatShellSetOperation(*new_shell,MATOP_MULT_TRANSPOSE,(void(*)(void))StateMatMultTranspose);CHKERRQ(ierr);
  ierr = MatShellSetOperation(*new_shell,MATOP_GET_DIAGONAL,(void(*)(void))StateMatGetDiagonal);CHKERRQ(ierr);
  PetscFunctionReturn(0);
}

#undef __FUNCT__
#define __FUNCT__ "StateMatGetDiagonal"
PetscErrorCode StateMatGetDiagonal(Mat J_shell, Vec X)
{
  PetscErrorCode ierr;
  AppCtx         *user;

  PetscFunctionBegin;
  ierr = MatShellGetContext(J_shell,(void**)&user);CHKERRQ(ierr);
  ierr =  VecCopy(user->js_diag,X);CHKERRQ(ierr);
  PetscFunctionReturn(0);

}

#undef __FUNCT__
#define __FUNCT__ "FormConstraints"
PetscErrorCode FormConstraints(Tao tao, Vec X, Vec C, void *ptr)
{
  /* con = Ay - q, A = [B  0  0 ... 0;
                       -I  B  0 ... 0;
                        0 -I  B ... 0;
                             ...     ;
                        0    ... -I B]
     B = ht * Div * Sigma * Grad + eye */
  PetscErrorCode ierr;
  PetscInt       i;
  AppCtx         *user = (AppCtx*)ptr;

  PetscFunctionBegin;
  ierr = Scatter(X,user->y,user->state_scatter,user->u,user->design_scatter);CHKERRQ(ierr);
  ierr = Scatter_i(user->y,user->yi,user->yi_scatter,user->nt);CHKERRQ(ierr);
  ierr = MatMult(user->JsBlock,user->yi[0],user->yiwork[0]);CHKERRQ(ierr);
  for (i=1; i<user->nt; i++){
    ierr = MatMult(user->JsBlock,user->yi[i],user->yiwork[i]);CHKERRQ(ierr);
    ierr = VecAXPY(user->yiwork[i],-1.0,user->yi[i-1]);CHKERRQ(ierr);
  }
  ierr = Gather_i(C,user->yiwork,user->yi_scatter,user->nt);CHKERRQ(ierr);
  ierr = VecAXPY(C,-1.0,user->q);CHKERRQ(ierr);
  PetscFunctionReturn(0);
}


#undef __FUNCT__
#define __FUNCT__ "Scatter"
PetscErrorCode Scatter(Vec x, Vec state, VecScatter s_scat, Vec design, VecScatter d_scat)
{
  PetscErrorCode ierr;

  PetscFunctionBegin;
  ierr = VecScatterBegin(s_scat,x,state,INSERT_VALUES,SCATTER_FORWARD);CHKERRQ(ierr);
  ierr = VecScatterEnd(s_scat,x,state,INSERT_VALUES,SCATTER_FORWARD);CHKERRQ(ierr);
  ierr = VecScatterBegin(d_scat,x,design,INSERT_VALUES,SCATTER_FORWARD);CHKERRQ(ierr);
  ierr = VecScatterEnd(d_scat,x,design,INSERT_VALUES,SCATTER_FORWARD);CHKERRQ(ierr);
  PetscFunctionReturn(0);
}

#undef __FUNCT__
#define __FUNCT__ "Scatter_i"
PetscErrorCode Scatter_i(Vec y, Vec *yi, VecScatter *scat, PetscInt nt)
{
  PetscErrorCode ierr;
  PetscInt       i;

  PetscFunctionBegin;
  for (i=0; i<nt; i++){
    ierr = VecScatterBegin(scat[i],y,yi[i],INSERT_VALUES,SCATTER_FORWARD);CHKERRQ(ierr);
    ierr = VecScatterEnd(scat[i],y,yi[i],INSERT_VALUES,SCATTER_FORWARD);CHKERRQ(ierr);
  }
  PetscFunctionReturn(0);
}


#undef __FUNCT__
#define __FUNCT__ "Gather"
PetscErrorCode Gather(Vec x, Vec state, VecScatter s_scat, Vec design, VecScatter d_scat)
{
  PetscErrorCode ierr;

  PetscFunctionBegin;
  ierr = VecScatterBegin(s_scat,state,x,INSERT_VALUES,SCATTER_REVERSE);CHKERRQ(ierr);
  ierr = VecScatterEnd(s_scat,state,x,INSERT_VALUES,SCATTER_REVERSE);CHKERRQ(ierr);
  ierr = VecScatterBegin(d_scat,design,x,INSERT_VALUES,SCATTER_REVERSE);CHKERRQ(ierr);
  ierr = VecScatterEnd(d_scat,design,x,INSERT_VALUES,SCATTER_REVERSE);CHKERRQ(ierr);
  PetscFunctionReturn(0);
}

#undef __FUNCT__
#define __FUNCT__ "Gather_i"
PetscErrorCode Gather_i(Vec y, Vec *yi, VecScatter *scat, PetscInt nt)
{
  PetscErrorCode ierr;
  PetscInt       i;

  PetscFunctionBegin;
  for (i=0; i<nt; i++){
    ierr = VecScatterBegin(scat[i],yi[i],y,INSERT_VALUES,SCATTER_REVERSE);CHKERRQ(ierr);
    ierr = VecScatterEnd(scat[i],yi[i],y,INSERT_VALUES,SCATTER_REVERSE);CHKERRQ(ierr);
  }
  PetscFunctionReturn(0);
}

#undef __FUNCT__
#define __FUNCT__ "ParabolicInitialize"
PetscErrorCode ParabolicInitialize(AppCtx *user)
{
  PetscErrorCode ierr;
  PetscInt       m,n,i,j,k,linear_index,istart,iend,iblock,lo,hi,lo2,hi2;
  Vec            XX,YY,ZZ,XXwork,YYwork,ZZwork,UTwork,yi,di,bc;
  PetscReal      *x, *y, *z;
  PetscReal      h,stime;
  PetscScalar    hinv,neg_hinv,half = 0.5,sqrt_beta;
  PetscInt       im,indx1,indx2,indy1,indy2,indz1,indz2,nx,ny,nz;
  PetscReal      xri,yri,zri,xim,yim,zim,dx1,dx2,dy1,dy2,dz1,dz2,Dx,Dy,Dz;
  PetscScalar    v,vx,vy,vz;
  IS             is_from_y,is_to_yi,is_from_d,is_to_di;
  /* Data locations */
  PetscScalar xr[64] = {0.4970,     0.8498,     0.7814,     0.6268,     0.7782,     0.6402,     0.3617,     0.3160,
                        0.3610,     0.5298,     0.6987,     0.3331,     0.7962,     0.5596,     0.3866,     0.6774,
                        0.5407,     0.4518,     0.6702,     0.6061,     0.7580,     0.8997,     0.5198,     0.8326,
                        0.2138,     0.9198,     0.3000,     0.2833,     0.8288,     0.7076,     0.1820,     0.0728,
                        0.8447,     0.2367,     0.3239,     0.6413,     0.3114,     0.4731,     0.1192,     0.9273,
                        0.5724,     0.4331,     0.5136,     0.3547,     0.4413,     0.2602,     0.5698,     0.7278,
                        0.5261,     0.6230,     0.2454,     0.3948,     0.7479,     0.6582,     0.4660,     0.5594,
                        0.7574,     0.1143,     0.5900,     0.1065,     0.4260,     0.3294,     0.8276,     0.0756};

  PetscScalar yr[64] = {0.7345,     0.9120,     0.9288,     0.7528,     0.4463,     0.4985,     0.2497,     0.6256,
                        0.3425,     0.9026,     0.6983,     0.4230,     0.7140,     0.2970,     0.4474,     0.8792,
                        0.6604,     0.2485,     0.7968,     0.6127,     0.1796,     0.2437,     0.5938,     0.6137,
                        0.3867,     0.5658,     0.4575,     0.1009,     0.0863,     0.3361,     0.0738,     0.3985,
                        0.6602,     0.1437,     0.0934,     0.5983,     0.5950,     0.0763,     0.0768,     0.2288,
                        0.5761,     0.1129,     0.3841,     0.6150,     0.6904,     0.6686,     0.1361,     0.4601,
                        0.4491,     0.3716,     0.1969,     0.6537,     0.6743,     0.6991,     0.4811,     0.5480,
                        0.1684,     0.4569,     0.6889,     0.8437,     0.3015,     0.2854,     0.8199,     0.2658};

  PetscScalar zr[64] = {0.7668,     0.8573,     0.2654,     0.2719,     0.1060,     0.1311,     0.6232,     0.2295,
                        0.8009,     0.2147,     0.2119,     0.9325,     0.4473,     0.3600,     0.3374,     0.3819,
                        0.4066,     0.5801,     0.1673,     0.0959,     0.4638,     0.8236,     0.8800,     0.2939,
                        0.2028,     0.8262,     0.2706,     0.6276,     0.9085,     0.6443,     0.8241,     0.0712,
                        0.1824,     0.7789,     0.4389,     0.8415,     0.7055,     0.6639,     0.3653,     0.2078,
                        0.1987,     0.2297,     0.4321,     0.8115,     0.4915,     0.7764,     0.4657,     0.4627,
                        0.4569,     0.4232,     0.8514,     0.0674,     0.3227,     0.1055,     0.6690,     0.6313,
                        0.9226,     0.5461,     0.4126,     0.2364,     0.6096,     0.7042,     0.3914,     0.0711};

  PetscFunctionBegin;
  ierr = PetscMalloc1(user->mx,&x);CHKERRQ(ierr);
  ierr = PetscMalloc1(user->mx,&y);CHKERRQ(ierr);
  ierr = PetscMalloc1(user->mx,&z);CHKERRQ(ierr);
  user->jformed = PETSC_FALSE;
  user->dsg_formed = PETSC_FALSE;

  n = user->mx * user->mx * user->mx;
  m = 3 * user->mx * user->mx * (user->mx-1);
  sqrt_beta = PetscSqrtScalar(user->beta);

  user->ksp_its = 0;
  user->ksp_its_initial = 0;

  stime = (PetscReal)user->nt/user->ns;
  ierr = PetscMalloc1(user->ns,&user->sample_times);CHKERRQ(ierr);
  for (i=0; i<user->ns; i++){
    user->sample_times[i] = (PetscInt)(stime*((PetscReal)i+1.0)-0.5);
  }

  ierr = VecCreate(PETSC_COMM_WORLD,&XX);CHKERRQ(ierr);
  ierr = VecCreate(PETSC_COMM_WORLD,&user->q);CHKERRQ(ierr);
  ierr = VecSetSizes(XX,PETSC_DECIDE,n);CHKERRQ(ierr);
  ierr = VecSetSizes(user->q,PETSC_DECIDE,n*user->nt);CHKERRQ(ierr);
  ierr = VecSetFromOptions(XX);CHKERRQ(ierr);
  ierr = VecSetFromOptions(user->q);CHKERRQ(ierr);

  ierr = VecDuplicate(XX,&YY);CHKERRQ(ierr);
  ierr = VecDuplicate(XX,&ZZ);CHKERRQ(ierr);
  ierr = VecDuplicate(XX,&XXwork);CHKERRQ(ierr);
  ierr = VecDuplicate(XX,&YYwork);CHKERRQ(ierr);
  ierr = VecDuplicate(XX,&ZZwork);CHKERRQ(ierr);
  ierr = VecDuplicate(XX,&UTwork);CHKERRQ(ierr);
  ierr = VecDuplicate(XX,&user->utrue);CHKERRQ(ierr);
  ierr = VecDuplicate(XX,&bc);CHKERRQ(ierr);

  /* Generate 3D grid, and collect ns (1<=ns<=8) right-hand-side vectors into user->q */
  h = 1.0/user->mx;
  hinv = user->mx;
  neg_hinv = -hinv;

  ierr = VecGetOwnershipRange(XX,&istart,&iend);CHKERRQ(ierr);
  for (linear_index=istart; linear_index<iend; linear_index++){
    i = linear_index % user->mx;
    j = ((linear_index-i)/user->mx) % user->mx;
    k = ((linear_index-i)/user->mx-j) / user->mx;
    vx = h*(i+0.5);
    vy = h*(j+0.5);
    vz = h*(k+0.5);
    ierr = VecSetValues(XX,1,&linear_index,&vx,INSERT_VALUES);CHKERRQ(ierr);
    ierr = VecSetValues(YY,1,&linear_index,&vy,INSERT_VALUES);CHKERRQ(ierr);
    ierr = VecSetValues(ZZ,1,&linear_index,&vz,INSERT_VALUES);CHKERRQ(ierr);
    if ((vx<0.6) && (vx>0.4) && (vy<0.6) && (vy>0.4) && (vy<0.6) && (vz<0.6) && (vz>0.4)){
      v = 1000.0;
      ierr = VecSetValues(bc,1,&linear_index,&v,INSERT_VALUES);CHKERRQ(ierr);
    }
  }

  ierr = VecAssemblyBegin(XX);CHKERRQ(ierr);
  ierr = VecAssemblyEnd(XX);CHKERRQ(ierr);
  ierr = VecAssemblyBegin(YY);CHKERRQ(ierr);
  ierr = VecAssemblyEnd(YY);CHKERRQ(ierr);
  ierr = VecAssemblyBegin(ZZ);CHKERRQ(ierr);
  ierr = VecAssemblyEnd(ZZ);CHKERRQ(ierr);
  ierr = VecAssemblyBegin(bc);CHKERRQ(ierr);
  ierr = VecAssemblyEnd(bc);CHKERRQ(ierr);

  /* Compute true parameter function
     ut = 0.5 + exp(-10*((x-0.5)^2+(y-0.5)^2+(z-0.5)^2)) */
  ierr = VecCopy(XX,XXwork);CHKERRQ(ierr);
  ierr = VecCopy(YY,YYwork);CHKERRQ(ierr);
  ierr = VecCopy(ZZ,ZZwork);CHKERRQ(ierr);

  ierr = VecShift(XXwork,-0.5);CHKERRQ(ierr);
  ierr = VecShift(YYwork,-0.5);CHKERRQ(ierr);
  ierr = VecShift(ZZwork,-0.5);CHKERRQ(ierr);

  ierr = VecPointwiseMult(XXwork,XXwork,XXwork);CHKERRQ(ierr);
  ierr = VecPointwiseMult(YYwork,YYwork,YYwork);CHKERRQ(ierr);
  ierr = VecPointwiseMult(ZZwork,ZZwork,ZZwork);CHKERRQ(ierr);

  ierr = VecCopy(XXwork,user->utrue);CHKERRQ(ierr);
  ierr = VecAXPY(user->utrue,1.0,YYwork);CHKERRQ(ierr);
  ierr = VecAXPY(user->utrue,1.0,ZZwork);CHKERRQ(ierr);
  ierr = VecScale(user->utrue,-10.0);CHKERRQ(ierr);
  ierr = VecExp(user->utrue);CHKERRQ(ierr);
  ierr = VecShift(user->utrue,0.5);CHKERRQ(ierr);

  ierr = VecDestroy(&XX);CHKERRQ(ierr);
  ierr = VecDestroy(&YY);CHKERRQ(ierr);
  ierr = VecDestroy(&ZZ);CHKERRQ(ierr);
  ierr = VecDestroy(&XXwork);CHKERRQ(ierr);
  ierr = VecDestroy(&YYwork);CHKERRQ(ierr);
  ierr = VecDestroy(&ZZwork);CHKERRQ(ierr);
  ierr = VecDestroy(&UTwork);CHKERRQ(ierr);

  /* Initial guess and reference model */
  ierr = VecDuplicate(user->utrue,&user->ur);CHKERRQ(ierr);
  ierr = VecSet(user->ur,0.0);CHKERRQ(ierr);

  /* Generate Grad matrix */
  ierr = MatCreate(PETSC_COMM_WORLD,&user->Grad);CHKERRQ(ierr);
  ierr = MatSetSizes(user->Grad,PETSC_DECIDE,PETSC_DECIDE,m,n);CHKERRQ(ierr);
  ierr = MatSetFromOptions(user->Grad);CHKERRQ(ierr);
  ierr = MatMPIAIJSetPreallocation(user->Grad,2,NULL,2,NULL);CHKERRQ(ierr);
  ierr = MatSeqAIJSetPreallocation(user->Grad,2,NULL);CHKERRQ(ierr);
  ierr = MatGetOwnershipRange(user->Grad,&istart,&iend);CHKERRQ(ierr);

  for (i=istart; i<iend; i++){
    if (i<m/3){
      iblock = i / (user->mx-1);
      j = iblock*user->mx + (i % (user->mx-1));
      ierr = MatSetValues(user->Grad,1,&i,1,&j,&neg_hinv,INSERT_VALUES);CHKERRQ(ierr);
      j = j+1;
      ierr = MatSetValues(user->Grad,1,&i,1,&j,&hinv,INSERT_VALUES);CHKERRQ(ierr);
    }
    if (i>=m/3 && i<2*m/3){
      iblock = (i-m/3) / (user->mx*(user->mx-1));
      j = iblock*user->mx*user->mx + ((i-m/3) % (user->mx*(user->mx-1)));
      ierr = MatSetValues(user->Grad,1,&i,1,&j,&neg_hinv,INSERT_VALUES);CHKERRQ(ierr);
      j = j + user->mx;
      ierr = MatSetValues(user->Grad,1,&i,1,&j,&hinv,INSERT_VALUES);CHKERRQ(ierr);
    }
    if (i>=2*m/3){
      j = i-2*m/3;
      ierr = MatSetValues(user->Grad,1,&i,1,&j,&neg_hinv,INSERT_VALUES);CHKERRQ(ierr);
      j = j + user->mx*user->mx;
      ierr = MatSetValues(user->Grad,1,&i,1,&j,&hinv,INSERT_VALUES);CHKERRQ(ierr);
    }
  }

  ierr = MatAssemblyBegin(user->Grad,MAT_FINAL_ASSEMBLY);CHKERRQ(ierr);
  ierr = MatAssemblyEnd(user->Grad,MAT_FINAL_ASSEMBLY);CHKERRQ(ierr);


  /* Generate arithmetic averaging matrix Av */
  ierr = MatCreate(PETSC_COMM_WORLD,&user->Av);CHKERRQ(ierr);
  ierr = MatSetSizes(user->Av,PETSC_DECIDE,PETSC_DECIDE,m,n);CHKERRQ(ierr);
  ierr = MatSetFromOptions(user->Av);CHKERRQ(ierr);
  ierr = MatMPIAIJSetPreallocation(user->Av,2,NULL,2,NULL);CHKERRQ(ierr);
  ierr = MatSeqAIJSetPreallocation(user->Av,2,NULL);CHKERRQ(ierr);
  ierr = MatGetOwnershipRange(user->Av,&istart,&iend);CHKERRQ(ierr);

  for (i=istart; i<iend; i++){
    if (i<m/3){
      iblock = i / (user->mx-1);
      j = iblock*user->mx + (i % (user->mx-1));
      ierr = MatSetValues(user->Av,1,&i,1,&j,&half,INSERT_VALUES);CHKERRQ(ierr);
      j = j+1;
      ierr = MatSetValues(user->Av,1,&i,1,&j,&half,INSERT_VALUES);CHKERRQ(ierr);
    }
    if (i>=m/3 && i<2*m/3){
      iblock = (i-m/3) / (user->mx*(user->mx-1));
      j = iblock*user->mx*user->mx + ((i-m/3) % (user->mx*(user->mx-1)));
      ierr = MatSetValues(user->Av,1,&i,1,&j,&half,INSERT_VALUES);CHKERRQ(ierr);
      j = j + user->mx;
      ierr = MatSetValues(user->Av,1,&i,1,&j,&half,INSERT_VALUES);CHKERRQ(ierr);
    }
    if (i>=2*m/3){
      j = i-2*m/3;
      ierr = MatSetValues(user->Av,1,&i,1,&j,&half,INSERT_VALUES);CHKERRQ(ierr);
      j = j + user->mx*user->mx;
      ierr = MatSetValues(user->Av,1,&i,1,&j,&half,INSERT_VALUES);CHKERRQ(ierr);
    }
  }

  ierr = MatAssemblyBegin(user->Av,MAT_FINAL_ASSEMBLY);CHKERRQ(ierr);
  ierr = MatAssemblyEnd(user->Av,MAT_FINAL_ASSEMBLY);CHKERRQ(ierr);

  /* Generate transpose of averaging matrix Av */
  ierr = MatTranspose(user->Av,MAT_INITIAL_MATRIX,&user->AvT);CHKERRQ(ierr);

  ierr = MatCreate(PETSC_COMM_WORLD,&user->L);CHKERRQ(ierr);
  ierr = MatSetSizes(user->L,PETSC_DECIDE,PETSC_DECIDE,m+n,n);CHKERRQ(ierr);
  ierr = MatSetFromOptions(user->L);CHKERRQ(ierr);
  ierr = MatMPIAIJSetPreallocation(user->L,2,NULL,2,NULL);CHKERRQ(ierr);
  ierr = MatSeqAIJSetPreallocation(user->L,2,NULL);CHKERRQ(ierr);
  ierr = MatGetOwnershipRange(user->L,&istart,&iend);

  for (i=istart; i<iend; i++){
    if (i<m/3){
      iblock = i / (user->mx-1);
      j = iblock*user->mx + (i % (user->mx-1));
      ierr = MatSetValues(user->L,1,&i,1,&j,&neg_hinv,INSERT_VALUES);CHKERRQ(ierr);
      j = j+1;
      ierr = MatSetValues(user->L,1,&i,1,&j,&hinv,INSERT_VALUES);CHKERRQ(ierr);
    }
    if (i>=m/3 && i<2*m/3){
      iblock = (i-m/3) / (user->mx*(user->mx-1));
      j = iblock*user->mx*user->mx + ((i-m/3) % (user->mx*(user->mx-1)));
      ierr = MatSetValues(user->L,1,&i,1,&j,&neg_hinv,INSERT_VALUES);CHKERRQ(ierr);
      j = j + user->mx;
      ierr = MatSetValues(user->L,1,&i,1,&j,&hinv,INSERT_VALUES);CHKERRQ(ierr);
    }
    if (i>=2*m/3 && i<m){
      j = i-2*m/3;
      ierr = MatSetValues(user->L,1,&i,1,&j,&neg_hinv,INSERT_VALUES);CHKERRQ(ierr);
      j = j + user->mx*user->mx;
      ierr = MatSetValues(user->L,1,&i,1,&j,&hinv,INSERT_VALUES);CHKERRQ(ierr);
    }
    if (i>=m){
      j = i - m;
      ierr = MatSetValues(user->L,1,&i,1,&j,&sqrt_beta,INSERT_VALUES);CHKERRQ(ierr);
    }
  }

  ierr = MatAssemblyBegin(user->L,MAT_FINAL_ASSEMBLY);CHKERRQ(ierr);
  ierr = MatAssemblyEnd(user->L,MAT_FINAL_ASSEMBLY);CHKERRQ(ierr);

  ierr = MatScale(user->L,PetscPowScalar(h,1.5));CHKERRQ(ierr);

  /* Generate Div matrix */
  ierr = MatTranspose(user->Grad,MAT_INITIAL_MATRIX,&user->Div);

  /* Build work vectors and matrices */
  ierr = VecCreate(PETSC_COMM_WORLD,&user->S);CHKERRQ(ierr);
  ierr = VecSetSizes(user->S, PETSC_DECIDE, user->mx*user->mx*(user->mx-1)*3);CHKERRQ(ierr);
  ierr = VecSetFromOptions(user->S);CHKERRQ(ierr);

  ierr = VecCreate(PETSC_COMM_WORLD,&user->lwork);CHKERRQ(ierr);
  ierr = VecSetSizes(user->lwork,PETSC_DECIDE,m+user->mx*user->mx*user->mx);CHKERRQ(ierr);
  ierr = VecSetFromOptions(user->lwork);CHKERRQ(ierr);

  ierr = MatDuplicate(user->Div,MAT_SHARE_NONZERO_PATTERN,&user->Divwork);CHKERRQ(ierr);
  ierr = MatDuplicate(user->Av,MAT_SHARE_NONZERO_PATTERN,&user->Avwork);CHKERRQ(ierr);

  ierr = VecCreate(PETSC_COMM_WORLD,&user->d);CHKERRQ(ierr);
  ierr = VecSetSizes(user->d,PETSC_DECIDE,user->ndata*user->nt);CHKERRQ(ierr);
  ierr = VecSetFromOptions(user->d);CHKERRQ(ierr);

  ierr = VecDuplicate(user->S,&user->Swork);CHKERRQ(ierr);
  ierr = VecDuplicate(user->S,&user->Av_u);CHKERRQ(ierr);
  ierr = VecDuplicate(user->S,&user->Twork);CHKERRQ(ierr);
  ierr = VecDuplicate(user->S,&user->Rwork);CHKERRQ(ierr);
  ierr = VecDuplicate(user->y,&user->ywork);CHKERRQ(ierr);
  ierr = VecDuplicate(user->u,&user->uwork);CHKERRQ(ierr);
  ierr = VecDuplicate(user->u,&user->js_diag);CHKERRQ(ierr);
  ierr = VecDuplicate(user->c,&user->cwork);CHKERRQ(ierr);
  ierr = VecDuplicate(user->d,&user->dwork);CHKERRQ(ierr);

  /* Create matrix-free shell user->Js for computing A*x */
  ierr = MatCreateShell(PETSC_COMM_WORLD,PETSC_DETERMINE,PETSC_DETERMINE,user->m*user->nt,user->m*user->nt,user,&user->Js);CHKERRQ(ierr);
  ierr = MatShellSetOperation(user->Js,MATOP_MULT,(void(*)(void))StateMatMult);CHKERRQ(ierr);
  ierr = MatShellSetOperation(user->Js,MATOP_DUPLICATE,(void(*)(void))StateMatDuplicate);CHKERRQ(ierr);
  ierr = MatShellSetOperation(user->Js,MATOP_MULT_TRANSPOSE,(void(*)(void))StateMatMultTranspose);CHKERRQ(ierr);
  ierr = MatShellSetOperation(user->Js,MATOP_GET_DIAGONAL,(void(*)(void))StateMatGetDiagonal);CHKERRQ(ierr);

  /* Diagonal blocks of user->Js */
  ierr = MatCreateShell(PETSC_COMM_WORLD,PETSC_DETERMINE,PETSC_DETERMINE,user->m,user->m,user,&user->JsBlock);CHKERRQ(ierr);
  ierr = MatShellSetOperation(user->JsBlock,MATOP_MULT,(void(*)(void))StateMatBlockMult);CHKERRQ(ierr);
  /* Blocks are symmetric */
  ierr = MatShellSetOperation(user->JsBlock,MATOP_MULT_TRANSPOSE,(void(*)(void))StateMatBlockMult);CHKERRQ(ierr);

  /* Create a matrix-free shell user->JsBlockPrec for computing (U+D)\D*(L+D)\x, where JsBlock = L+D+U,
     D is diagonal, L is strictly lower triangular, and U is strictly upper triangular.
     This is an SSOR preconditioner for user->JsBlock. */
  ierr = MatCreateShell(PETSC_COMM_WORLD,PETSC_DETERMINE,PETSC_DETERMINE,user->m,user->m,user,&user->JsBlockPrec);CHKERRQ(ierr);
  ierr = MatShellSetOperation(user->JsBlockPrec,MATOP_MULT,(void(*)(void))StateMatBlockPrecMult);CHKERRQ(ierr);
  /* JsBlockPrec is symmetric */
  ierr = MatShellSetOperation(user->JsBlockPrec,MATOP_MULT_TRANSPOSE,(void(*)(void))StateMatBlockPrecMult);CHKERRQ(ierr);
  ierr = MatSetOption(user->JsBlockPrec,MAT_SYMMETRY_ETERNAL,PETSC_TRUE);CHKERRQ(ierr);

  /* Create a matrix-free shell user->Jd for computing B*x */
  ierr = MatCreateShell(PETSC_COMM_WORLD,PETSC_DETERMINE,PETSC_DETERMINE,user->m*user->nt,user->m,user,&user->Jd);CHKERRQ(ierr);
  ierr = MatShellSetOperation(user->Jd,MATOP_MULT,(void(*)(void))DesignMatMult);CHKERRQ(ierr);
  ierr = MatShellSetOperation(user->Jd,MATOP_MULT_TRANSPOSE,(void(*)(void))DesignMatMultTranspose);CHKERRQ(ierr);

  /* User-defined routines for computing user->Js\x and user->Js^T\x*/
  ierr = MatCreateShell(PETSC_COMM_WORLD,PETSC_DETERMINE,PETSC_DETERMINE,user->m*user->nt,user->m*user->nt,user,&user->JsInv);CHKERRQ(ierr);
  ierr = MatShellSetOperation(user->JsInv,MATOP_MULT,(void(*)(void))StateMatInvMult);CHKERRQ(ierr);
  ierr = MatShellSetOperation(user->JsInv,MATOP_MULT_TRANSPOSE,(void(*)(void))StateMatInvTransposeMult);CHKERRQ(ierr);

  /* Solver options and tolerances */
  ierr = KSPCreate(PETSC_COMM_WORLD,&user->solver);CHKERRQ(ierr);
  ierr = KSPSetType(user->solver,KSPCG);CHKERRQ(ierr);
  ierr = KSPSetOperators(user->solver,user->JsBlock,user->JsBlockPrec);CHKERRQ(ierr);
  ierr = KSPSetInitialGuessNonzero(user->solver,PETSC_FALSE);CHKERRQ(ierr);
  ierr = KSPSetTolerances(user->solver,1e-4,1e-20,1e3,500);CHKERRQ(ierr);
  ierr = KSPGetPC(user->solver,&user->prec);CHKERRQ(ierr);
  ierr = PCSetType(user->prec,PCSHELL);CHKERRQ(ierr);

  ierr = PCShellSetApply(user->prec,StateMatBlockPrecMult);CHKERRQ(ierr);
  ierr = PCShellSetApplyTranspose(user->prec,StateMatBlockPrecMult);CHKERRQ(ierr);
  ierr = PCShellSetContext(user->prec,user);CHKERRQ(ierr);

  /* Create scatter from y to y_1,y_2,...,y_nt */
  ierr = PetscMalloc1(user->nt*user->m,&user->yi_scatter);
  ierr = VecCreate(PETSC_COMM_WORLD,&yi);CHKERRQ(ierr);
  ierr = VecSetSizes(yi,PETSC_DECIDE,user->mx*user->mx*user->mx);CHKERRQ(ierr);
  ierr = VecSetFromOptions(yi);CHKERRQ(ierr);
  ierr = VecDuplicateVecs(yi,user->nt,&user->yi);CHKERRQ(ierr);
  ierr = VecDuplicateVecs(yi,user->nt,&user->yiwork);CHKERRQ(ierr);

  ierr = VecGetOwnershipRange(user->y,&lo2,&hi2);CHKERRQ(ierr);
  istart = 0;
  for (i=0; i<user->nt; i++){
    ierr = VecGetOwnershipRange(user->yi[i],&lo,&hi);CHKERRQ(ierr);
    ierr = ISCreateStride(PETSC_COMM_SELF,hi-lo,lo,1,&is_to_yi);CHKERRQ(ierr);
    ierr = ISCreateStride(PETSC_COMM_SELF,hi-lo,lo2+istart,1,&is_from_y);CHKERRQ(ierr);
    ierr = VecScatterCreate(user->y,is_from_y,user->yi[i],is_to_yi,&user->yi_scatter[i]);CHKERRQ(ierr);
    istart = istart + hi-lo;
    ierr = ISDestroy(&is_to_yi);CHKERRQ(ierr);
    ierr = ISDestroy(&is_from_y);CHKERRQ(ierr);
  }
  ierr = VecDestroy(&yi);CHKERRQ(ierr);

  /* Create scatter from d to d_1,d_2,...,d_ns */
  ierr = PetscMalloc1(user->ns*user->ndata,&user->di_scatter);
  ierr = VecCreate(PETSC_COMM_WORLD,&di);CHKERRQ(ierr);
  ierr = VecSetSizes(di,PETSC_DECIDE,user->ndata);CHKERRQ(ierr);
  ierr = VecSetFromOptions(di);CHKERRQ(ierr);
  ierr = VecDuplicateVecs(di,user->ns,&user->di);CHKERRQ(ierr);
  ierr = VecGetOwnershipRange(user->d,&lo2,&hi2);CHKERRQ(ierr);
  istart = 0;
  for (i=0; i<user->ns; i++){
    ierr = VecGetOwnershipRange(user->di[i],&lo,&hi);CHKERRQ(ierr);
    ierr = ISCreateStride(PETSC_COMM_SELF,hi-lo,lo,1,&is_to_di);CHKERRQ(ierr);
    ierr = ISCreateStride(PETSC_COMM_SELF,hi-lo,lo2+istart,1,&is_from_d);CHKERRQ(ierr);
    ierr = VecScatterCreate(user->d,is_from_d,user->di[i],is_to_di,&user->di_scatter[i]);CHKERRQ(ierr);
    istart = istart + hi-lo;
    ierr = ISDestroy(&is_to_di);CHKERRQ(ierr);
    ierr = ISDestroy(&is_from_d);CHKERRQ(ierr);
  }
  ierr = VecDestroy(&di);CHKERRQ(ierr);

  /* Assemble RHS of forward problem */
  ierr = VecCopy(bc,user->yiwork[0]);
  for (i=1; i<user->nt; i++){
    ierr = VecSet(user->yiwork[i],0.0);CHKERRQ(ierr);
  }
  ierr = Gather_i(user->q,user->yiwork,user->yi_scatter,user->nt);CHKERRQ(ierr);
  ierr = VecDestroy(&bc);CHKERRQ(ierr);

  /* Compute true state function yt given ut */
  ierr = VecCreate(PETSC_COMM_WORLD,&user->ytrue);CHKERRQ(ierr);
  ierr = VecSetSizes(user->ytrue,PETSC_DECIDE,n*user->nt);CHKERRQ(ierr);
  ierr = VecSetFromOptions(user->ytrue);CHKERRQ(ierr);

  /* First compute Av_u = Av*exp(-u) */
  ierr = VecSet(user->uwork,0);
  ierr = VecAXPY(user->uwork,-1.0,user->utrue); /*  Note: user->utrue */
  ierr = VecExp(user->uwork);CHKERRQ(ierr);
  ierr = MatMult(user->Av,user->uwork,user->Av_u);CHKERRQ(ierr);

  ierr = MatMatMultSymbolic(user->Div,user->Grad,PETSC_DEFAULT,&user->DSG);CHKERRQ(ierr);
  user->dsg_formed = PETSC_TRUE;

  /* Next form DSG = Div*S*Grad */
  ierr = MatCopy(user->Div,user->Divwork,SAME_NONZERO_PATTERN);CHKERRQ(ierr);
  ierr = MatDiagonalScale(user->Divwork,NULL,user->Av_u);CHKERRQ(ierr);
  if (user->dsg_formed) {
    ierr = MatMatMultNumeric(user->Divwork,user->Grad,user->DSG);CHKERRQ(ierr);
  } else {
    ierr = MatMatMultSymbolic(user->Div,user->Grad,PETSC_DEFAULT,&user->DSG);CHKERRQ(ierr);
    ierr = MatMatMultNumeric(user->Div,user->Grad,user->DSG);CHKERRQ(ierr);
    user->dsg_formed = PETSC_TRUE;
  }
  /* B = speye(nx^3) + ht*DSG; */
  ierr = MatScale(user->DSG,user->ht);CHKERRQ(ierr);
  ierr = MatShift(user->DSG,1.0);CHKERRQ(ierr);

  /* Now solve for ytrue */
  ierr = StateMatInvMult(user->Js,user->q,user->ytrue);CHKERRQ(ierr);

  /* Initial guess y0 for state given u0 */

  /* First compute Av_u = Av*exp(-u) */
  ierr = VecSet(user->uwork,0);
  ierr = VecAXPY(user->uwork,-1.0,user->u); /*  Note: user->u */
  ierr = VecExp(user->uwork);CHKERRQ(ierr);
  ierr = MatMult(user->Av,user->uwork,user->Av_u);CHKERRQ(ierr);

  /* Next form DSG = Div*S*Grad */
  ierr = MatCopy(user->Div,user->Divwork,SAME_NONZERO_PATTERN);CHKERRQ(ierr);
  ierr = MatDiagonalScale(user->Divwork,NULL,user->Av_u);CHKERRQ(ierr);
  if (user->dsg_formed) {
    ierr = MatMatMultNumeric(user->Divwork,user->Grad,user->DSG);CHKERRQ(ierr);
  } else {
    ierr = MatMatMultSymbolic(user->Div,user->Grad,PETSC_DEFAULT,&user->DSG);CHKERRQ(ierr);
    ierr = MatMatMultNumeric(user->Div,user->Grad,user->DSG);CHKERRQ(ierr);
    user->dsg_formed = PETSC_TRUE;
  }
  /* B = speye(nx^3) + ht*DSG; */
  ierr = MatScale(user->DSG,user->ht);CHKERRQ(ierr);
  ierr = MatShift(user->DSG,1.0);CHKERRQ(ierr);

  /* Now solve for y */
  ierr = StateMatInvMult(user->Js,user->q,user->y);CHKERRQ(ierr);

  /* Construct projection matrix Q, a block diagonal matrix consisting of nt copies of Qblock along the diagonal */
  ierr = MatCreate(PETSC_COMM_WORLD,&user->Qblock);CHKERRQ(ierr);
  ierr = MatSetSizes(user->Qblock,PETSC_DECIDE,PETSC_DECIDE,user->ndata,n);CHKERRQ(ierr);
  ierr = MatSetFromOptions(user->Qblock);CHKERRQ(ierr);
  ierr = MatMPIAIJSetPreallocation(user->Qblock,8,NULL,8,NULL);CHKERRQ(ierr);
  ierr = MatSeqAIJSetPreallocation(user->Qblock,8,NULL);CHKERRQ(ierr);

  for (i=0; i<user->mx; i++){
    x[i] = h*(i+0.5);
    y[i] = h*(i+0.5);
    z[i] = h*(i+0.5);
  }

  ierr = MatGetOwnershipRange(user->Qblock,&istart,&iend);
  nx = user->mx; ny = user->mx; nz = user->mx;
  for (i=istart; i<iend; i++){
    xri = xr[i];
    im = 0;
    xim = x[im];
    while (xri>xim && im<nx){
      im = im+1;
      xim = x[im];
    }
    indx1 = im-1;
    indx2 = im;
    dx1 = xri - x[indx1];
    dx2 = x[indx2] - xri;

    yri = yr[i];
    im = 0;
    yim = y[im];
    while (yri>yim && im<ny){
      im = im+1;
      yim = y[im];
    }
    indy1 = im-1;
    indy2 = im;
    dy1 = yri - y[indy1];
    dy2 = y[indy2] - yri;

    zri = zr[i];
    im = 0;
    zim = z[im];
    while (zri>zim && im<nz){
      im = im+1;
      zim = z[im];
    }
    indz1 = im-1;
    indz2 = im;
    dz1 = zri - z[indz1];
    dz2 = z[indz2] - zri;

    Dx = x[indx2] - x[indx1];
    Dy = y[indy2] - y[indy1];
    Dz = z[indz2] - z[indz1];

    j = indx1 + indy1*nx + indz1*nx*ny;
    v = (1-dx1/Dx)*(1-dy1/Dy)*(1-dz1/Dz);
    ierr = MatSetValues(user->Qblock,1,&i,1,&j,&v,INSERT_VALUES);CHKERRQ(ierr);

    j = indx1 + indy1*nx + indz2*nx*ny;
    v = (1-dx1/Dx)*(1-dy1/Dy)*(1-dz2/Dz);
    ierr = MatSetValues(user->Qblock,1,&i,1,&j,&v,INSERT_VALUES);CHKERRQ(ierr);

    j = indx1 + indy2*nx + indz1*nx*ny;
    v = (1-dx1/Dx)*(1-dy2/Dy)*(1-dz1/Dz);
    ierr = MatSetValues(user->Qblock,1,&i,1,&j,&v,INSERT_VALUES);CHKERRQ(ierr);

    j = indx1 + indy2*nx + indz2*nx*ny;
    v = (1-dx1/Dx)*(1-dy2/Dy)*(1-dz2/Dz);
    ierr = MatSetValues(user->Qblock,1,&i,1,&j,&v,INSERT_VALUES);CHKERRQ(ierr);

    j = indx2 + indy1*nx + indz1*nx*ny;
    v = (1-dx2/Dx)*(1-dy1/Dy)*(1-dz1/Dz);
    ierr = MatSetValues(user->Qblock,1,&i,1,&j,&v,INSERT_VALUES);CHKERRQ(ierr);

    j = indx2 + indy1*nx + indz2*nx*ny;
    v = (1-dx2/Dx)*(1-dy1/Dy)*(1-dz2/Dz);
    ierr = MatSetValues(user->Qblock,1,&i,1,&j,&v,INSERT_VALUES);CHKERRQ(ierr);

    j = indx2 + indy2*nx + indz1*nx*ny;
    v = (1-dx2/Dx)*(1-dy2/Dy)*(1-dz1/Dz);
    ierr = MatSetValues(user->Qblock,1,&i,1,&j,&v,INSERT_VALUES);CHKERRQ(ierr);

    j = indx2 + indy2*nx + indz2*nx*ny;
    v = (1-dx2/Dx)*(1-dy2/Dy)*(1-dz2/Dz);
    ierr = MatSetValues(user->Qblock,1,&i,1,&j,&v,INSERT_VALUES);CHKERRQ(ierr);
  }
  ierr = MatAssemblyBegin(user->Qblock,MAT_FINAL_ASSEMBLY);CHKERRQ(ierr);
  ierr = MatAssemblyEnd(user->Qblock,MAT_FINAL_ASSEMBLY);CHKERRQ(ierr);

  ierr = MatTranspose(user->Qblock,MAT_INITIAL_MATRIX,&user->QblockT);CHKERRQ(ierr);
  ierr = MatTranspose(user->L,MAT_INITIAL_MATRIX,&user->LT);CHKERRQ(ierr);

  /* Add noise to the measurement data */
  ierr = VecSet(user->ywork,1.0);CHKERRQ(ierr);
  ierr = VecAYPX(user->ywork,user->noise,user->ytrue);CHKERRQ(ierr);
  ierr = Scatter_i(user->ywork,user->yiwork,user->yi_scatter,user->nt);CHKERRQ(ierr);
  for (j=0; j<user->ns; j++){
    i = user->sample_times[j];
    ierr = MatMult(user->Qblock,user->yiwork[i],user->di[j]);
  }
  ierr = Gather_i(user->d,user->di,user->di_scatter,user->ns);CHKERRQ(ierr);

  /* Now that initial conditions have been set, let the user pass tolerance options to the KSP solver */
  ierr = KSPSetFromOptions(user->solver);CHKERRQ(ierr);
  ierr = PetscFree(x);CHKERRQ(ierr);
  ierr = PetscFree(y);CHKERRQ(ierr);
  ierr = PetscFree(z);CHKERRQ(ierr);
  PetscFunctionReturn(0);
}

#undef __FUNCT__
#define __FUNCT__ "ParabolicDestroy"
PetscErrorCode ParabolicDestroy(AppCtx *user)
{
  PetscErrorCode ierr;
  PetscInt       i;

  PetscFunctionBegin;
  ierr = MatDestroy(&user->Qblock);CHKERRQ(ierr);
  ierr = MatDestroy(&user->QblockT);CHKERRQ(ierr);
  ierr = MatDestroy(&user->Div);CHKERRQ(ierr);
  ierr = MatDestroy(&user->Divwork);CHKERRQ(ierr);
  ierr = MatDestroy(&user->Grad);CHKERRQ(ierr);
  ierr = MatDestroy(&user->Av);CHKERRQ(ierr);
  ierr = MatDestroy(&user->Avwork);CHKERRQ(ierr);
  ierr = MatDestroy(&user->AvT);CHKERRQ(ierr);
  ierr = MatDestroy(&user->DSG);CHKERRQ(ierr);
  ierr = MatDestroy(&user->L);CHKERRQ(ierr);
  ierr = MatDestroy(&user->LT);CHKERRQ(ierr);
  ierr = KSPDestroy(&user->solver);CHKERRQ(ierr);
  ierr = MatDestroy(&user->Js);CHKERRQ(ierr);
  ierr = MatDestroy(&user->Jd);CHKERRQ(ierr);
  ierr = MatDestroy(&user->JsInv);CHKERRQ(ierr);
  ierr = MatDestroy(&user->JsBlock);CHKERRQ(ierr);
  ierr = MatDestroy(&user->JsBlockPrec);CHKERRQ(ierr);
  ierr = VecDestroy(&user->u);CHKERRQ(ierr);
  ierr = VecDestroy(&user->uwork);CHKERRQ(ierr);
  ierr = VecDestroy(&user->utrue);CHKERRQ(ierr);
  ierr = VecDestroy(&user->y);CHKERRQ(ierr);
  ierr = VecDestroy(&user->ywork);CHKERRQ(ierr);
  ierr = VecDestroy(&user->ytrue);CHKERRQ(ierr);
  ierr = VecDestroyVecs(user->nt,&user->yi);CHKERRQ(ierr);
  ierr = VecDestroyVecs(user->nt,&user->yiwork);CHKERRQ(ierr);
  ierr = VecDestroyVecs(user->ns,&user->di);CHKERRQ(ierr);
  ierr = PetscFree(user->yi);CHKERRQ(ierr);
  ierr = PetscFree(user->yiwork);CHKERRQ(ierr);
  ierr = PetscFree(user->di);CHKERRQ(ierr);
  ierr = VecDestroy(&user->c);CHKERRQ(ierr);
  ierr = VecDestroy(&user->cwork);CHKERRQ(ierr);
  ierr = VecDestroy(&user->ur);CHKERRQ(ierr);
  ierr = VecDestroy(&user->q);CHKERRQ(ierr);
  ierr = VecDestroy(&user->d);CHKERRQ(ierr);
  ierr = VecDestroy(&user->dwork);CHKERRQ(ierr);
  ierr = VecDestroy(&user->lwork);CHKERRQ(ierr);
  ierr = VecDestroy(&user->S);CHKERRQ(ierr);
  ierr = VecDestroy(&user->Swork);CHKERRQ(ierr);
  ierr = VecDestroy(&user->Av_u);CHKERRQ(ierr);
  ierr = VecDestroy(&user->Twork);CHKERRQ(ierr);
  ierr = VecDestroy(&user->Rwork);CHKERRQ(ierr);
  ierr = VecDestroy(&user->js_diag);CHKERRQ(ierr);
  ierr = ISDestroy(&user->s_is);CHKERRQ(ierr);
  ierr = ISDestroy(&user->d_is);CHKERRQ(ierr);
  ierr = VecScatterDestroy(&user->state_scatter);CHKERRQ(ierr);
  ierr = VecScatterDestroy(&user->design_scatter);CHKERRQ(ierr);
  for (i=0; i<user->nt; i++){
    ierr = VecScatterDestroy(&user->yi_scatter[i]);CHKERRQ(ierr);
  }
  for (i=0; i<user->ns; i++){
    ierr = VecScatterDestroy(&user->di_scatter[i]);CHKERRQ(ierr);
  }
  ierr = PetscFree(user->yi_scatter);CHKERRQ(ierr);
  ierr = PetscFree(user->di_scatter);CHKERRQ(ierr);
  ierr = PetscFree(user->sample_times);CHKERRQ(ierr);
  PetscFunctionReturn(0);
}

#undef __FUNCT__
#define __FUNCT__ "ParabolicMonitor"
PetscErrorCode ParabolicMonitor(Tao tao, void *ptr)
{
  PetscErrorCode ierr;
  Vec            X;
  PetscReal      unorm,ynorm;
  AppCtx         *user = (AppCtx*)ptr;

  PetscFunctionBegin;
  ierr = TaoGetSolutionVector(tao,&X);CHKERRQ(ierr);
  ierr = Scatter(X,user->ywork,user->state_scatter,user->uwork,user->design_scatter);CHKERRQ(ierr);
  ierr = VecAXPY(user->ywork,-1.0,user->ytrue);CHKERRQ(ierr);
  ierr = VecAXPY(user->uwork,-1.0,user->utrue);CHKERRQ(ierr);
  ierr = VecNorm(user->uwork,NORM_2,&unorm);CHKERRQ(ierr);
  ierr = VecNorm(user->ywork,NORM_2,&ynorm);CHKERRQ(ierr);
  ierr = PetscPrintf(MPI_COMM_WORLD, "||u-ut||=%g ||y-yt||=%g\n",(double)unorm,(double)ynorm);CHKERRQ(ierr);
  PetscFunctionReturn(0);
}<|MERGE_RESOLUTION|>--- conflicted
+++ resolved
@@ -130,10 +130,7 @@
   PetscInitialize(&argc, &argv, (char*)0,help);
 
   user.mx = 8;
-<<<<<<< HEAD
-=======
   ierr = PetscOptionsBegin(PETSC_COMM_WORLD,NULL,NULL,NULL);CHKERRQ(ierr);
->>>>>>> dfdea288
   ierr = PetscOptionsInt("-mx","Number of grid points in each direction","",user.mx,&user.mx,NULL);CHKERRQ(ierr);
   user.nt = 8;
   ierr = PetscOptionsInt("-nt","Number of time steps","",user.nt,&user.nt,NULL);CHKERRQ(ierr);
@@ -214,10 +211,7 @@
 
  /* SOLVE THE APPLICATION */
   ierr = PetscOptionsInt("-ntests","Number of times to repeat TaoSolve","",ntests,&ntests,NULL);CHKERRQ(ierr);
-<<<<<<< HEAD
-=======
   ierr = PetscOptionsEnd();CHKERRQ(ierr);
->>>>>>> dfdea288
   ierr = PetscLogStageRegister("Trials",&stages[0]);CHKERRQ(ierr);
   ierr = PetscLogStagePush(stages[0]);CHKERRQ(ierr);
   user.ksp_its_initial = user.ksp_its;
