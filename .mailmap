--- conflicted
+++ resolved
@@ -10,13 +10,9 @@
 Alp Dener <alp.dener@me.com>                    <adener@mcs.anl.gov>
 Andy Terrel <aterrel@uchicago.edu>
 Aron Ahmadia <aron@ahmadia.net>                 <ahmadia@harley.mcs.anl.gov>
-<<<<<<< HEAD
 Arthur Soprano <arthursoprano@gmail.com>        <arthur@esss.com.br>
-Barry Smith <bsmith@mcs.anl.gov>                BarryFSmith
-=======
 Barry Smith <bsmith@petsc.dev>                  BarryFSmith
 Barry Smith <bsmith@petsc.dev>                  <bsmith@mcs.anl.gov>
->>>>>>> 8fe8687a
 Blaise Bourdin <bourdin@lsu.edu>
 Brad Aagaard <baagaard@usgs.gov>                <baagaard at usgs.gov>
 Dave May <dave.mayhem23@gmail.com>              dmay <dave.mayhem23@gmail.com>
