--- conflicted
+++ resolved
@@ -1930,7 +1930,8 @@
     else:
       args.append('-DBUILD_SHARED_LIBS:BOOL=OFF')
 
-<<<<<<< HEAD
+    if 'MSYSTEM' in os.environ:
+      args.append('-G "MSYS Makefiles"')
     cuda_module = self.framework.findModule(self, config.packages.cuda)
     if cuda_module and cuda_module.found:
       with self.Language('CUDA'):
@@ -1939,10 +1940,6 @@
         args.append('-DCMAKE_CUDA_FLAGS:STRING="{}"'.format(cuda_flags))
         args.append('-DCMAKE_CUDA_FLAGS_DEBUG:STRING="{}"'.format(cuda_flags))
         args.append('-DCMAKE_CUDA_FLAGS_RELEASE:STRING="{}"'.format(cuda_flags))
-=======
-    if 'MSYSTEM' in os.environ:
-      args.append('-G "MSYS Makefiles"')
->>>>>>> 1540ae4f
     return args
 
   def updateControlFiles(self):
