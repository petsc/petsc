from __future__ import generators
import config.base

import os

try:
  from hashlib import md5 as new_md5
except ImportError:
  from md5 import new as new_md5

class Package(config.base.Configure):
  def __init__(self, framework):
    config.base.Configure.__init__(self, framework)
    self.headerPrefix     = 'PETSC'
    self.substPrefix      = 'PETSC'
    self.arch             = None # The architecture identifier
    self.externalPackagesDir = os.path.abspath('externalpackages')
    # These are gderived by the configure tests
    self.found            = 0
    self.setNames()
    self.include          = []
    self.lib              = []
    self.dlib             = []   # all libraries in this package and all those it depends on
    self.directory        = None # path of the package installation point; for example /usr/local or /home/bsmith/mpich-2.0.1
    self.version          = ''
    # These are specified for the package
    self.required         = 0    # 1 means the package is required
    self.lookforbydefault = 0    # 1 means the package is not required, but always look for and use if found
                                 # cannot tell the difference between user requiring it with --with-PACKAGE=1 and
                                 # this flag being one so hope user never requires it. Needs to be fixed in an overhaul of
                                 # args database so it keeps track of what the user set vs what the program set
    self.useddirectly     = 1    # 1 indicates used by PETSc directly, 0 indicates used by a package used by PETSc
    self.gitcommit        = None # Git commit to use for downloads (used in preference to tarball downloads)
    self.download         = []   # list of URLs where repository or tarballs may be found
    self.deps             = []   # other packages whose dlib or include we depend on, usually we also use self.framework.require()
    self.defaultLanguage  = 'C'  # The language in which to run tests
    self.liblist          = [[]] # list of libraries we wish to check for (override with your own generateLibList())
    self.extraLib         = []   # additional libraries needed to link
    self.includes         = []   # headers to check for
    self.functions        = []   # functions we wish to check for in the libraries
    self.functionsFortran = 0    # 1 means the above symbol is a Fortran symbol, so name-mangling is done
    self.functionsCxx     = [0, '', ''] # 1 means the above symbol is a C++ symbol, so name-mangling with prototype/call is done
    self.cxx              = 0    # 1 means requires C++
    self.fc               = 0    # 1 means requires fortran
    self.needsMath        = 0    # 1 means requires the system math library
    self.needsCompression = 0    # 1 means requires the system compression library
    self.noMPIUni         = 0    # 1 means requires a real MPI
    self.libdir           = 'lib'     # location of libraries in the package directory tree
    self.altlibdir        = 'lib64'   # alternate location of libraries in the package directory tree
    self.includedir       = 'include' # location of includes in the package directory tree
    self.license          = None # optional license text
    self.excludedDirs     = []   # list of directory names that could be false positives, SuperLU_DIST when looking for SuperLU
    self.downloadonWindows= 0  # 1 means the --download-package works on Microsoft Windows
    self.requirescxx11    = 0
    self.publicInstall    = 1  # Installs the package in the --prefix directory if it was given. Packages that are only used
                               # during the configuration/installation process such as sowing, make etc should be marked as 0
    self.parallelMake     = 1  # 1 indicates the package supports make -j np option

    self.double           = 0   # 1 means requires double precision
    self.complex          = 1   # 0 means cannot use complex
    self.requires32bitint = 0;  # 1 means that the package will not work with 64 bit integers
    self.skippackagewithoptions = 0  # packages like fblaslapack and MPICH do not support --with-package* options so do not print them in help
    self.alternativedownload = [] # Used by, for example mpi.py which does not support --download-mpi but one can use --download-mpich

    # Outside coupling
    self.defaultInstallDir= os.path.abspath('externalpackages')
    self.installSudo      = '' # if user does not have write access to prefix directory then this is set to sudo

    self.isMPI            = 0 # Is an MPI implementation, needed to check for compiler wrappers
    self.hastests         = 0 # indicates that PETSc make alltests has tests for this package
    self.hastestsdatafiles= 0 # indicates that PETSc make all tests has tests for this package that require DATAFILESPATH to be set
    return

  def __str__(self):
    '''Prints the location of the packages includes and libraries'''
    output = ''
    if self.found:
      output = self.name+':\n'
      if self.version: output += '  Version:  '+self.version+'\n'
      if self.include: output += '  Includes: '+self.headers.toStringNoDupes(self.include)+'\n'
      if self.lib:     output += '  Library:  '+self.libraries.toStringNoDupes(self.lib)+'\n'
    return output

  def setupDependencies(self, framework):
    config.base.Configure.setupDependencies(self, framework)
    self.setCompilers  = framework.require('config.setCompilers', self)
    self.compilers     = framework.require('config.compilers', self)
    self.compilerFlags = framework.require('config.compilerFlags', self)
    self.types         = framework.require('config.types', self)
    self.headers       = framework.require('config.headers', self)
    self.libraries     = framework.require('config.libraries', self)
    self.programs      = framework.require('config.programs', self)
    self.sourceControl = framework.require('config.sourceControl',self)
    # All packages depend on make
    self.make          = framework.require('config.packages.make',self)
    if not self.isMPI and not self.package == 'make':
      # force MPI to be the first package configured since all other packages
      # may depend on its compilers defined here
      self.mpi         = framework.require('config.packages.MPI',self)
    return

  def setupHelp(self,help):
    '''Prints help messages for the package'''
    import nargs
    if not self.skippackagewithoptions:
      help.addArgument(self.PACKAGE,'-with-'+self.package+'=<bool>',nargs.ArgBool(None,self.required+self.lookforbydefault,'Indicate if you wish to test for '+self.name))
      help.addArgument(self.PACKAGE,'-with-'+self.package+'-dir=<dir>',nargs.ArgDir(None,None,'Indicate the root directory of the '+self.name+' installation'))
      help.addArgument(self.PACKAGE, '-with-'+self.package+'-pkg-config=<dir>', nargs.Arg(None, None, 'Look for '+self.name+' using pkg-config utility optional directory to look in'))
      help.addArgument(self.PACKAGE,'-with-'+self.package+'-include=<dirs>',nargs.ArgDirList(None,None,'Indicate the directory of the '+self.name+' include files'))
      help.addArgument(self.PACKAGE,'-with-'+self.package+'-lib=<libraries: e.g. [/Users/..../lib'+self.package+'.a,...]>',nargs.ArgLibrary(None,None,'Indicate the '+self.name+' libraries'))
    if self.download:
      help.addArgument(self.PACKAGE, '-download-'+self.package+'=<no,yes,filename,url>', nargs.ArgDownload(None, 0, 'Download and install '+self.name))
      help.addArgument(self.PACKAGE, '-download-'+self.package+'-commit=commitid', nargs.ArgString(None, 0, 'The commit id from a git repository to use for the build'+self.name))
    return

  def setNames(self):
    '''Setup various package names
    name:         The module name (usually the filename)
    package:      The lowercase name
    PACKAGE:      The uppercase name
    downloadname:     Name for download option (usually name)
    downloadfilename: name for downloaded file (first part of string) (usually downloadname), this actually seems to be a directory name not a file name
    '''
    import sys
    if hasattr(sys.modules.get(self.__module__), '__file__'):
      self.name       = os.path.splitext(os.path.basename(sys.modules.get(self.__module__).__file__))[0]
    else:
      self.name           = 'DEBUGGING'
    self.PACKAGE          = self.name.upper()
    self.package          = self.name.lower()
    self.downloadname     = self.name
    self.pkgname          = self.name
    self.downloadfilename = self.downloadname;
    return

  def getDefaultPrecision(self):
    '''The precision of the library'''
    if hasattr(self, 'precisionProvider'):
      if hasattr(self.precisionProvider, 'precision'):
        return self.precisionProvider.precision
    return self._defaultPrecision
  def setDefaultPrecision(self, defaultPrecision):
    '''The precision of the library'''
    self._defaultPrecision = defaultPrecision
    return
  defaultPrecision = property(getDefaultPrecision, setDefaultPrecision, doc = 'The precision of the library')

  def getDefaultScalarType(self):
    '''The scalar type for the library'''
    if hasattr(self, 'precisionProvider'):
      if hasattr(self.precisionProvider, 'scalartype'):
        return self.precisionProvider.scalartype
    return self._defaultScalarType
  def setDefaultScalarType(self, defaultScalarType):
    '''The scalar type for the library'''
    self._defaultScalarType = defaultScalarType
    return
  defaultScalarType = property(getDefaultScalarType, setDefaultScalarType, doc = 'The scalar type for of the library')

  def getDefaultIndexSize(self):
    '''The index size for the library'''
    if hasattr(self, 'indexProvider'):
      if hasattr(self.indexProvider, 'integerSize'):
        return self.indexProvider.integerSize
    return self._defaultIndexSize
  def setDefaultIndexSize(self, defaultIndexSize):
    '''The index size for the library'''
    self._defaultIndexSize = defaultIndexSize
    return
  defaultIndexSize = property(getDefaultIndexSize, setDefaultIndexSize, doc = 'The index size for of the library')

  def checkNoOptFlag(self):
    flag = '-O0'
    if self.setCompilers.checkCompilerFlag(flag): return flag
    return ''

  def getSharedFlag(self,cflags):
    for flag in ['-PIC', '-fPIC', '-KPIC', '-qpic']:
      if cflags.find(flag) >=0: return flag
    return ''

  def getPointerSizeFlag(self,cflags):
    for flag in ['-m32', '-m64', '-xarch=v9','-q64','-mmic']:
      if cflags.find(flag) >=0: return flag
    return ''

  def getWindowsNonOptFlags(self,cflags):
    outflags = []
    for flag in cflags.split():
      if flag in ['-MT','-MTd','-MD','-MDd','-threads']:
        outflags.append(flag)
    return ' '.join(outflags)

  def removeWarningFlags(self,flags):
    outflags = []
    for flag in flags.split():
      if not flag in ['-Wall','-Wwrite-strings','-Wno-strict-aliasing','-Wno-unknown-pragmas','-Wno-unused-variable','-Wno-unused-dummy-argument','-fvisibility=hidden']:
        outflags.append(flag)
    return ' '.join(outflags)

  def getDefaultLanguage(self):
    '''The language in which to run tests'''
    if hasattr(self, 'forceLanguage'):
      return self.forceLanguage
    if hasattr(self, 'languageProvider'):
      if hasattr(self.languageProvider, 'defaultLanguage'):
        return self.languageProvider.defaultLanguage
      elif hasattr(self.languageProvider, 'clanguage'):
        return self.languageProvider.clanguage
    return self._defaultLanguage
  def setDefaultLanguage(self, defaultLanguage):
    '''The language in which to run tests'''
    if hasattr(self, 'languageProvider'):
      del self.languageProvider
    self._defaultLanguage = defaultLanguage
    return
  defaultLanguage = property(getDefaultLanguage, setDefaultLanguage, doc = 'The language in which to run tests')

  def getArch(self):
    '''The architecture identifier'''
    if hasattr(self, 'archProvider'):
      if hasattr(self.archProvider, 'arch'):
        return self.archProvider.arch
    return self._arch
  def setArch(self, arch):
    '''The architecture identifier'''
    self._arch = arch
    return
  arch = property(getArch, setArch, doc = 'The architecture identifier')

  def getDefaultInstallDir(self):
    '''The installation directroy of the library'''
    if hasattr(self, 'installDirProvider'):
      if hasattr(self.installDirProvider, 'dir'):
        return self.installDirProvider.dir
    elif not self.framework.externalPackagesDir is None:
      return self.framework.externalPackagesDir
    return self._defaultInstallDir
  def setDefaultInstallDir(self, defaultInstallDir):
    '''The installation directroy of the library'''
    self._defaultInstallDir = defaultInstallDir
    return
  defaultInstallDir = property(getDefaultInstallDir, setDefaultInstallDir, doc = 'The installation directory of the library')

  def getExternalPackagesDir(self):
    '''The directory for downloaded packages'''
    if hasattr(self, 'externalPackagesDirProvider'):
      if hasattr(self.externalPackagesDirProvider, 'dir'):
        return self.externalPackagesDirProvider.dir
    elif not self.framework.externalPackagesDir is None:
      return os.path.abspath('externalpackages')
    return self._externalPackagesDir
  def setExternalPackagesDir(self, externalPackagesDir):
    '''The directory for downloaded packages'''
    self._externalPackagesDir = externalPackagesDir
    return
  externalPackagesDir = property(getExternalPackagesDir, setExternalPackagesDir, doc = 'The directory for downloaded packages')

  def getSearchDirectories(self):
    '''By default, do not search any particular directories, but try compiler default paths'''
    return ['']

  def getInstallDir(self):
    self.confDir    = self.installDirProvider.confDir  # private install location; $PETSC_DIR/$PETSC_ARCH for PETSc
    self.packageDir = self.getDir()
    if self.publicInstall:
      self.installDir = self.defaultInstallDir
      self.installSudo= self.installDirProvider.installSudo
    else:
      self.installDir = self.confDir
      self.installSudo= ''
    self.includeDir = os.path.join(self.installDir, 'include')
    self.libDir     = os.path.join(self.installDir, 'lib')
    installDir = self.Install()
    if not installDir:
      raise RuntimeError(self.package+' forgot to return the install directory from the method Install()\n')
    return os.path.abspath(installDir)

  def getChecksum(self,source, chunkSize = 1024*1024):
    '''Return the md5 checksum for a given file, which may also be specified by its filename
       - The chunkSize argument specifies the size of blocks read from the file'''
    if isinstance(source, file):
      f = source
    else:
      f = file(source)
    m = new_md5()
    size = chunkSize
    buf  = f.read(size)
    while buf:
      m.update(buf)
      buf = f.read(size)
    f.close()
    return m.hexdigest()

  def generateLibList(self, directory):
    '''Generates full path list of libraries from self.liblist'''
    if [] in self.liblist: self.liblist.remove([]) # process null list later
    if self.liblist == []: # most packages don't have a liblist - so return an empty list
      return [[]]
    alllibs = []
    if not directory:  # compiler default path - so also check compiler default libs.
      alllibs.insert(0,[])
    for libSet in self.liblist:
      libs = []
      # add full path only to the first library in the list
      if len(libSet) > 0:
        libs.append(os.path.join(directory, libSet[0]))
      for library in libSet[1:]:
        # if the library name doesn't start with lib - then add the fullpath
        if library.startswith('-l') or library.startswith('lib'):
          libs.append(library)
        else:
          libs.append(os.path.join(directory, library))
      libs.extend(self.extraLib)
      alllibs.append(libs)
    return alllibs

  def getIncludeDirs(self, prefix, includeDir):
    if isinstance(includeDir, list):
      return [inc for inc in includeDir if os.path.isabs(inc)] + [os.path.join(prefix, inc) for inc in includeDir if not os.path.isabs(inc)]
    return os.path.join(prefix, includeDir)

  def generateGuesses(self):
    d = self.checkDownload()
    if d:
      for libdir in [self.libdir, self.altlibdir]:
        libdirpath = os.path.join(d, libdir)
        if not os.path.isdir(libdirpath):
          self.logPrint(self.PACKAGE+': Downloaded DirPath not found.. skipping: '+libdirpath)
          continue
        for l in self.generateLibList(libdirpath):
          yield('Download '+self.PACKAGE, d, l, self.getIncludeDirs(d, self.includedir))
      raise RuntimeError('Downloaded '+self.package+' could not be used. Please check install in '+d+'\n')

    if 'with-'+self.package+'-pkg-config' in self.argDB:
      if self.argDB['with-'+self.package+'-pkg-config']:
        #  user provided path to look for pkg info
        if 'PKG_CONFIG_PATH' in os.environ: path = os.environ['PKG_CONFIG_PATH']
        else: path = None
        os.environ['PKG_CONFIG_PATH'] = self.argDB['with-'+self.package+'-pkg-config']

      l,err,ret  = config.base.Configure.executeShellCommand('pkg-config '+self.pkgname+' --libs', timeout=5, log = self.log)
      l = l.strip()
      i,err,ret  = config.base.Configure.executeShellCommand('pkg-config '+self.pkgname+' --variable=includedir', timeout=5, log = self.log)
      i = i.strip()
      if self.argDB['with-'+self.package+'-pkg-config']:
        if path: os.environ['PKG_CONFIG_PATH'] = path
        else: os.environ['PKG_CONFIG_PATH'] = ''
      yield('pkg-config located libraries and includes '+self.PACKAGE, None, l, i)
      raise RuntimeError('pkg-config could not locate correct includes and libraries for '+self.package)


    if 'with-'+self.package+'-dir' in self.argDB:
      d = self.argDB['with-'+self.package+'-dir']
      # error if package-dir is in externalpackages
      if os.path.realpath(d).find(os.path.realpath(self.externalPackagesDir)) >=0:
        fakeExternalPackagesDir = d.replace(os.path.realpath(d).replace(os.path.realpath(self.externalPackagesDir),''),'')
        raise RuntimeError('Bad option: '+'--with-'+self.package+'-dir='+self.argDB['with-'+self.package+'-dir']+'\n'+
                           fakeExternalPackagesDir+' is reserved for --download-package scratch space. \n'+
                           'Do not install software in this location nor use software in this directory.')

      for libdir in [self.libdir, self.altlibdir]:
        libdirpath = os.path.join(d, libdir)
        if not os.path.isdir(libdirpath):
          self.logPrint(self.PACKAGE+': UserSpecified DirPath not found.. skipping: '+libdirpath)
          continue
        for l in self.generateLibList(libdirpath):
          yield('User specified root directory '+self.PACKAGE, d, l, self.getIncludeDirs(d, self.includedir))

      if 'with-'+self.package+'-include' in self.argDB:
        raise RuntimeError('Do not set --with-'+self.package+'-include if you set --with-'+self.package+'-dir')
      if 'with-'+self.package+'-lib' in self.argDB:
        raise RuntimeError('Do not set --with-'+self.package+'-lib if you set --with-'+self.package+'-dir')
      raise RuntimeError('--with-'+self.package+'-dir='+self.argDB['with-'+self.package+'-dir']+' did not work')

    if 'with-'+self.package+'-include' in self.argDB and not 'with-'+self.package+'-lib' in self.argDB:
      if self.liblist[0]:
        raise RuntimeError('If you provide --with-'+self.package+'-include you must also supply with-'+self.package+'-lib\n')
    if 'with-'+self.package+'-lib' in self.argDB and not 'with-'+self.package+'-include' in self.argDB:
      if self.includes:
        raise RuntimeError('If you provide --with-'+self.package+'-lib you must also supply with-'+self.package+'-include\n')
    if 'with-'+self.package+'-include-dir' in self.argDB:
        raise RuntimeError('Use --with-'+self.package+'-include; not --with-'+self.package+'-include-dir')

    if 'with-'+self.package+'-include' in self.argDB or 'with-'+self.package+'-lib' in self.argDB:
      if self.liblist[0]:
        libs  = self.argDB['with-'+self.package+'-lib']
        slibs = str(self.argDB['with-'+self.package+'-lib'])
      else:
        libs  = []
        slibs = 'NoneNeeded'
      inc  = []
      d  = None
      if self.includes:
        inc = self.argDB['with-'+self.package+'-include']
        # hope that package root is one level above first include directory specified
        if inc:
          d   = os.path.dirname(inc[0])

      if not isinstance(inc, list): inc = inc.split(' ')
      if not isinstance(libs, list): libs = libs.split(' ')
      inc = [os.path.abspath(i) for i in inc]
      yield('User specified '+self.PACKAGE+' libraries', d, libs, inc)
      msg = '--with-'+self.package+'-lib='+slibs
      if self.includes:
        msg += ' and \n'+'--with-'+self.package+'-include='+str(self.argDB['with-'+self.package+'-include'])
      msg += ' did not work'
      raise RuntimeError(msg)

    for d in self.getSearchDirectories():
      if d:
        if not os.path.isdir(d):
          self.logPrint(self.PACKAGE+': SearchDir DirPath not found.. skipping: '+d)
          continue
        includedir = self.getIncludeDirs(d, self.includedir)
        for libdir in [self.libdir, self.altlibdir]:
          libdirpath = os.path.join(d, libdir)
          if not os.path.isdir(libdirpath):
            self.logPrint(self.PACKAGE+': DirPath not found.. skipping: '+libdirpath)
            continue
          for l in self.generateLibList(libdirpath):
            yield('Package specific search directory '+self.PACKAGE, d, l, includedir)
      else:
        includedir = ''
        for l in self.generateLibList(d): # d = '' i.e search compiler libraries
            yield('Compiler specific search '+self.PACKAGE, d, l, includedir)

    if not self.lookforbydefault or (self.framework.clArgDB.has_key('with-'+self.package) and self.argDB['with-'+self.package]):
      mesg = 'Unable to find '+self.package+' in default locations!\nPerhaps you can specify with --with-'+self.package+'-dir=<directory>\nIf you do not want '+self.name+', then give --with-'+self.package+'=0'
      if self.download: mesg +='\nYou might also consider using --download-'+self.package+' instead'
      if self.alternativedownload: mesg +='\nYou might also consider using --download-'+self.alternativedownload+' instead'
      raise RuntimeError(mesg)

  def checkDownload(self):
    '''Check if we should download the package, returning the install directory or the empty string indicating installation'''
    if not self.download:
      return ''
    if self.argDB['download-'+self.downloadname.lower()]:
      if self.license and not os.path.isfile('.'+self.package+'_license'):
        self.logClear()
        self.logPrint("**************************************************************************************************", debugSection='screen')
        self.logPrint('Please register to use '+self.downloadname+' at '+self.license, debugSection='screen')
        self.logPrint("**************************************************************************************************\n", debugSection='screen')
        fd = open('.'+self.package+'_license','w')
        fd.close()
      return self.getInstallDir()
    return ''

  def installNeeded(self, mkfile):
    makefile      = os.path.join(self.packageDir, mkfile)
    makefileSaved = os.path.join(self.confDir, 'lib','petsc','conf',self.name)
    if not os.path.isfile(makefileSaved) or not (self.getChecksum(makefileSaved) == self.getChecksum(makefile)):
      self.log.write('Have to rebuild '+self.name+', '+makefile+' != '+makefileSaved+'\n')
      return 1
    else:
      self.log.write('Do not need to rebuild '+self.name+'\n')
      return 0

  def postInstall(self, output, mkfile):
    '''Dump package build log into configure.log - also copy package config to prevent unnecessary rebuild'''
    self.log.write('********Output of running make on '+self.name+' follows *******\n')
    self.log.write(output)
    self.log.write('********End of Output of running make on '+self.name+' *******\n')
    output,err,ret  = config.base.Configure.executeShellCommand('cp -f '+os.path.join(self.packageDir, mkfile)+' '+os.path.join(self.confDir,'lib','petsc','conf', self.name), timeout=5, log = self.log)
    self.framework.actions.addArgument(self.PACKAGE, 'Install', 'Installed '+self.name+' into '+self.installDir)

  def matchExcludeDir(self,dir):
    '''Check is the dir matches something in the excluded directory list'''
    for exdir in self.excludedDirs:
      if dir.startswith(exdir):
        return 1
    return 0

  def getDir(self, retry = 1):
    '''Find the directory containing the package'''
    packages = self.externalPackagesDir
    if not os.path.isdir(packages):
      os.makedirs(packages)
      self.framework.actions.addArgument('Framework', 'Directory creation', 'Created the external packages directory: '+packages)
    Dir = None
    self.logPrint('Looking for '+self.PACKAGE+' in directory starting with '+str(self.downloadfilename))
    for d in os.listdir(packages):
      if d.startswith(self.downloadfilename) and os.path.isdir(os.path.join(packages, d)) and not self.matchExcludeDir(d):
        self.logPrint('Found a copy of '+self.PACKAGE+' in '+str(d))
        Dir = d
        break
    if Dir is None:
      self.logPrint('Could not locate an existing copy of '+self.downloadfilename+':')
      self.logPrint('  '+str(os.listdir(packages)))
      if retry <= 0:
        raise RuntimeError('Unable to download '+self.downloadname)
      self.downLoad()
      return self.getDir(retry = 0)
    return os.path.join(packages, Dir)

  def gitPreReqCheck(self):
    '''Check for git prerequisites. This is intended to be overwritten by a subclass'''
    return 1

  def gitPreInstallCheck(self):
    '''Perhaps configure need to be built before install. This is intended to be overwritten by a subclass'''
    return

  def downLoad(self):
    '''Downloads a package; using hg or ftp; opens it in the with-external-packages-dir directory'''
    import retrieval

    retriever = retrieval.Retriever(self.sourceControl, argDB = self.argDB)
    retriever.setup()
    self.logPrint('Downloading '+self.name)
    # check if its http://ftp.mcs - and add ftp://ftp.mcs as fallback
    download_urls = []
    for url in self.download:
      download_urls.append(url)
      if url.find('http://ftp.mcs.anl.gov') >=0:
        download_urls.append(url.replace('http://','ftp://'))
    # now attempt to download each url until any one succeeds.
    err =''
<<<<<<< HEAD
    if not self.downloadURLSetByUser and hasattr(self.sourceControl, 'git') and self.gitcommit and self.gitPreReqCheck():
      for giturl in self.giturls: # First try to fetch using Git
        self.logPrintBox('Trying to download '+giturl+' for '+self.PACKAGE)
        try:
          gitrepo = os.path.join(self.externalPackagesDir, self.downloadfilename)
          self.executeShellCommand([self.sourceControl.git, 'clone', giturl, gitrepo], log = self.log)
          self.executeShellCommand([self.sourceControl.git, 'checkout', '-f', self.gitcommit], cwd=gitrepo, log = self.log)
          self.framework.actions.addArgument(self.PACKAGE, 'Download', 'Git cloned '+self.name+' into '+self.getDir(0))
          return
        except RuntimeError, e:
          self.logPrint('ERROR: '+str(e))
          err += str(e)
=======
>>>>>>> f6a9b476
    for url in download_urls:
      if url.startswith('git://') and not self.gitPreReqCheck(): continue
      self.logPrintBox('Trying to download '+url+' for '+self.PACKAGE)
      try:
        retriever.genericRetrieve(url, self.externalPackagesDir, self.downloadname,self.gitcommit)
        self.framework.actions.addArgument(self.PACKAGE, 'Download', 'Downloaded '+self.name+' into '+self.getDir(0))
        return
      except RuntimeError, e:
        self.logPrint('ERROR: '+str(e))
        err += str(e)
    raise RuntimeError(err)

  def Install(self):
    raise RuntimeError('No custom installation implemented for package '+self.package+'\n')

  def checkInclude(self, incl, hfiles, otherIncludes = [], timeout = 600.0):
    if self.cxx:
      self.headers.pushLanguage('C++')
    else:
      self.headers.pushLanguage(self.defaultLanguage)
    self.headers.saveLog()
    ret = self.executeTest(self.headers.checkInclude, [incl, hfiles],{'otherIncludes' : otherIncludes, 'timeout': timeout})
    self.logWrite(self.headers.restoreLog())
    self.headers.popLanguage()
    return ret

  def checkPackageLink(self, includes, body, cleanup = 1, codeBegin = None, codeEnd = None, shared = 0):
    oldFlags = self.compilers.CPPFLAGS
    oldLibs  = self.compilers.LIBS
    self.compilers.CPPFLAGS += ' '+self.headers.toString(self.include)
    self.compilers.LIBS = self.libraries.toString(self.lib)+' '+self.compilers.LIBS
    result = self.checkLink(includes, body, cleanup, codeBegin, codeEnd, shared)
    self.compilers.CPPFLAGS = oldFlags
    self.compilers.LIBS = oldLibs
    return result

  def checkDependencies(self, libs = None, incls = None):
    for package in self.deps:
      if not hasattr(package, 'found'):
        raise RuntimeError('Package '+package.name+' does not have found attribute!')
      if not package.found:
        if self.argDB['with-'+package.package] == 1:
          raise RuntimeError('Package '+package.PACKAGE+' needed by '+self.name+' failed to configure.\nMail configure.log to petsc-maint@mcs.anl.gov.')
        else:
          str = ''
          if package.download: str = ' or --download-'+package.package
          raise RuntimeError('Did not find package '+package.PACKAGE+' needed by '+self.name+'.\nEnable the package using --with-'+package.package+str)
      if hasattr(package, 'dlib')    and not libs  is None: libs  += package.dlib
      if hasattr(package, 'include') and not incls is None: incls += package.include
    return

  def configureLibrary(self):
    '''Find an installation and check if it can work with PETSc'''
    self.log.write('==================================================================================\n')
    self.logPrint('Checking for a functional '+self.name)
    foundLibrary = 0
    foundHeader  = 0

    # get any libraries and includes we depend on
    libs  = []
    incls = []
    self.checkDependencies(libs, incls)
    if self.needsMath:
      if self.libraries.math is None:
        raise RuntimeError('Math library [libm.a or equivalent] is not found')
      libs += self.libraries.math
    if self.needsCompression:
      if self.libraries.compression is None:
        raise RuntimeError('Compression library [libz.a or equivalent] not found')
      libs += self.libraries.compression

    for location, directory, lib, incl in self.generateGuesses():
      if directory and not os.path.isdir(directory):
        self.logPrint('Directory does not exist: %s (while checking "%s" for "%r")' % (directory,location,lib))
        continue
      if lib == '': lib = []
      elif not isinstance(lib, list): lib = [lib]
      if incl == '': incl = []
      elif not isinstance(incl, list): incl = [incl]
      testedincl = list(incl)
      # weed out duplicates when adding fincs
      for loc in self.compilers.fincs:
        if not loc in incl:
          incl.append(loc)
      if self.functions:
        self.logPrint('Checking for library in '+location+': '+str(lib))
        if directory: self.logPrint('Contents: '+str(os.listdir(directory)))
      else:
        self.logPrint('Not checking for library in '+location+': '+str(lib)+' because no functions given to check for')
      self.libraries.saveLog()
      if self.executeTest(self.libraries.check,[lib, self.functions],{'otherLibs' : libs, 'fortranMangle' : self.functionsFortran, 'cxxMangle' : self.functionsCxx[0], 'prototype' : self.functionsCxx[1], 'call' : self.functionsCxx[2], 'cxxLink': self.cxx}):
        self.lib = lib
        self.logWrite(self.libraries.restoreLog())
        self.logPrint('Checking for headers '+location+': '+str(incl))
        if (not self.includes) or self.checkInclude(incl, self.includes, incls, timeout = 1800.0):
          if self.includes:
            self.include = testedincl
          self.found     = 1
          self.dlib      = self.lib+libs
          if not hasattr(self.framework, 'packages'):
            self.framework.packages = []
          self.directory = directory
          self.framework.packages.append(self)
          return
      else:
        self.logWrite(self.libraries.restoreLog())
    if not self.lookforbydefault or (self.framework.clArgDB.has_key('with-'+self.package) and self.argDB['with-'+self.package]):
      raise RuntimeError('Could not find a functional '+self.name+'\n')

  def checkSharedLibrary(self):
    '''By default we don\'t care about checking if the library is shared'''
    return 1

  def alternateConfigureLibrary(self):
    '''Called if --with-packagename=0; does nothing by default'''
    pass

  def consistencyChecks(self):
    if self.skippackagewithoptions: return
    if 'with-'+self.package+'-dir' in self.argDB and ('with-'+self.package+'-include' in self.argDB or 'with-'+self.package+'-lib' in self.argDB):
      raise RuntimeError('Specify either "--with-'+self.package+'-dir" or "--with-'+self.package+'-lib --with-'+self.package+'-include". But not both!')
    if self.argDB['with-'+self.package]:
      if self.cxx and not hasattr(self.compilers, 'CXX'):
        raise RuntimeError('Cannot use '+self.name+' without C++, make sure you do NOT have --with-cxx=0')
      if self.fc and not hasattr(self.compilers, 'FC'):
        raise RuntimeError('Cannot use '+self.name+' without Fortran, make sure you do NOT have --with-fc=0')
      if self.noMPIUni and self.mpi.usingMPIUni:
        raise RuntimeError('Cannot use '+self.name+' with MPIUNI, you need a real MPI')
      if self.requirescxx11 and self.compilers.cxxdialect != 'C++11':
        raise RuntimeError('Cannot use '+self.name+' without enabling C++11, see --with-cxx-dialect=C++11')
      if self.download and self.argDB.get('download-'+self.downloadname.lower()) and not self.downloadonWindows and (self.setCompilers.CC.find('win32fe') >= 0):
        raise RuntimeError('External package '+self.name+' does not support --download-'+self.downloadname.lower()+' with Microsoft compilers')
      if self.double and not self.defaultPrecision.lower() == 'double':
        raise RuntimeError('Cannot use '+self.name+' withOUT double precision numbers, it is not coded for this capability')
      if not self.complex and self.defaultScalarType.lower() == 'complex':
        raise RuntimeError('Cannot use '+self.name+' with complex numbers it is not coded for this capability')
      if self.defaultIndexSize == 64 and self.requires32bitint:
        raise RuntimeError('Cannot use '+self.name+' with 64 bit integers, it is not coded for this capability')
    if not self.download and self.argDB.has_key('download-'+self.downloadname.lower()) and self.argDB['download-'+self.downloadname.lower()]:
      raise RuntimeError('External package '+self.name+' does not support --download-'+self.downloadname.lower())
    return

  def configure(self):
    if self.download and self.argDB['download-'+self.downloadname.lower()]:
      self.argDB['with-'+self.package] = 1
      downloadPackageVal = self.argDB['download-'+self.downloadname.lower()]
      if isinstance(downloadPackageVal, str):
        self.download = [downloadPackageVal]
    if self.download and self.argDB['download-'+self.downloadname.lower()+'-commit']:
      self.gitcommit = self.argDB['download-'+self.downloadname.lower()+'-commit']
    if not 'with-'+self.package in self.argDB:
      self.argDB['with-'+self.package] = 0
    if 'with-'+self.package+'-dir' in self.argDB or 'with-'+self.package+'-include' in self.argDB or 'with-'+self.package+'-lib' in self.argDB:
      self.argDB['with-'+self.package] = 1
    if 'with-'+self.package+'-pkg-config' in self.argDB:
      self.argDB['with-'+self.package] = 1

    self.consistencyChecks()
    if self.argDB['with-'+self.package]:
      # If clanguage is c++, test external packages with the c++ compiler
      self.libraries.pushLanguage(self.defaultLanguage)
      self.executeTest(self.configureLibrary)
      self.executeTest(self.checkSharedLibrary)
      self.libraries.popLanguage()
    else:
      self.executeTest(self.alternateConfigureLibrary)
    return

  def updateCompilers(self, installDir, mpiccName, mpicxxName, mpif77Name, mpif90Name):
    '''Check if mpicc, mpicxx etc binaries exist - and update setCompilers() database.
    The input arguments are the names of the binaries specified by the respective pacakges
    This should really be part of compilers.py but it also uses compilerFlags.configure() so
    I am putting it here and Matt can fix it'''

    # Both MPICH and MVAPICH now depend on LD_LIBRARY_PATH for sharedlibraries.
    # So using LD_LIBRARY_PATH in configure - and -Wl,-rpath in makefiles
    if self.argDB['with-shared-libraries']:
      config.setCompilers.Configure.addLdPath(os.path.join(installDir,'lib'))
    # Initialize to empty
    mpicc=''
    mpicxx=''
    mpifc=''

    mpicc = os.path.join(installDir,"bin",mpiccName)
    if not os.path.isfile(mpicc): raise RuntimeError('Could not locate installed MPI compiler: '+mpicc)
    if hasattr(self.compilers, 'CXX'):
      mpicxx = os.path.join(installDir,"bin",mpicxxName)
      if not os.path.isfile(mpicxx): raise RuntimeError('Could not locate installed MPI compiler: '+mpicxx)
    if hasattr(self.compilers, 'FC'):
      if self.compilers.fortranIsF90:
        mpifc = os.path.join(installDir,"bin",mpif90Name)
      else:
        mpifc = os.path.join(installDir,"bin",mpif77Name)
      if not os.path.isfile(mpifc): raise RuntimeError('Could not locate installed MPI compiler: '+mpifc)
    # redo compiler detection
    self.setCompilers.updateMPICompilers(mpicc,mpicxx,mpifc)
    self.compilers.__init__(self.framework)
    self.compilers.headerPrefix = self.headerPrefix
    self.compilers.saveLog()
    self.compilers.configure()
    self.logWrite(self.compilers.restoreLog())
    self.compilerFlags.saveLog()
    self.compilerFlags.configure()
    self.logWrite(self.compilerFlags.restoreLog())
    return

'''
config.package.GNUPackage is a helper class whose intent is to simplify writing configure modules
for GNU-style packages that are installed using the "configure; make; make install" idiom.

Brief overview of how BuildSystem\'s configuration of packages works.
---------------------------------------------------------------------
    Configuration is carried out by "configure objects": instances of classes desendant from config.base.Configure.
  These configure objects implement the "configure()" method, and are inserted into a "framework" object,
  which makes the "configure()" calls according to the dependencies between the configure objects.
    config.package.Package extends config.base.Configure and adds instance variables and methods that facilitate
  writing classes that configure packages.  Customized package configuration classes are written by subclassing
  config.package.Package -- the "parent class".

    Packages essentially encapsulate libraries, that either
    (A) are already (prefix-)installed already somewhere on the system or
    (B) need to be dowloaded, built and installed first
  If (A), the parent class provides a generic mechanism for locating the installation, by looking in user-specified and standard locations.
  If (B), the parent class provides a generic mechanism for determining whether a download is necessary, downloading and unpacking
  the source (if the download is, indeed, required), determining whether the package needs to be built, providing the build and
  installation directories, and a few other helper tasks.  The package subclass is responsible for implementing the "Install" hook,
  which is called by the parent class when the actual installation (building the source code, etc.) is done.  As an aside, BuildSystem-
  controled build and install of a package at configuration time has a much better chance of guaranteeing language, compiler and library
  (shared or not) consistency among packages.
    No matter whether (A) or (B) is realized, the parent class control flow demands that the located or installed package
  be checked to ensure it is functional.  Since a package is conceptualized as a library, the check consists in testing whether
  a specified set of libraries can be linked against, and ahat the specified headers can be located.  The libraries and headers are specified
  by name, and the corresponding paths are supplied as a result of the process of locating or building the library.  The verified paths and
  library names are then are stored by the configure object as instance variables.  These can be used by other packages dependent on the package
  being configured; likewise, the package being configured will use the information from the packages it depends on by examining their instance
  variables.

    Thus, the parent class provides for the overall control and data flow, which goes through several configuration stages:
  "init", "setup", "location/installation", "testing".  At each stage, various "hooks" -- methods -- are called.
  Some hooks (e.g., Install) are left unimplemented by the parent class and must be implemented by the package subclass;
  other hooks are implemented by the parent class and provide generic functionality that is likely to suit most packages,
  but can be overridden for custom purposes.  Each hook typically prepares the state -- instance variables -- of the configure object
  for the next phase of configuration.  Below we describe the stages, some of the more typically-used hooks and instance variables in some
  detail.


  init:
  ----
  The init stage constructs the configure object; it is implemented by its __init__ method.
  Parent package class sets up the following useful state variables:
    self.name             - derived from module name                      [string]
    self.package          - lowercase name                                [string]
    self.PACKAGE          - uppercase name                                [string]
    self.downloadname     - same as self.name (usage a bit inconsistent)  [string]
    self.downloadfilename - same as self.name (usage a bit inconsistent)  [string]
  Package subclass typically sets up the following state variables:
    self.download         - url to download source from                   [string]
    self.includes         - names of header files to locate               [list of strings]
    self.liblist          - names of library files to locate              [list of lists of strings]
    self.functions        - names of functions to locate in libraries     [list of strings]
    self.cxx              - whether C++ compiler, (this does not require that PETSc be built with C++, should it?) is required for this package      [bool]
    self.functionsFortran - whether to mangle self.functions symbols      [bool]
  Most of these instance variables determine the behavior of the location/installation and the testing stages.
  Ideally, a package subclass would extend only the __init__ method and parameterize the remainder of
  the configure process by the appropriate variables.  This is not always possible, since some
  of the package-specific choices depend on


  setup:
  -----
  The setup stage follows init and is accomplished by the configure framework calling each configure objects
  setup hooks:

    setupHelp:
    ---------
    This is used to define the command-line arguments expected by this configure object.
    The parent package class sets up generic arguments:
      --with-<package>         [bool]
      --with-<package>-dir     [string: directory]
      --download-<package>     [string:"yes","no","filename"]
      --with-<package>-include [string: directory]
      --with-<package>-lib     [string: directory]
    Here <package> is self.package defined in the init stage.
    The package subclass can add to these arguments.  These arguments\' values are set
    from the defaults specified in setupHelp or from the user-supplied command-line arguments.
    Their values can be queried at any time during the configure process.

    setupDependencies:
    -----------------
    This is used to specify other conifigure objects that the package being configured depends on.
    This is done via the configure framework\'s "require" mechanism:
      self.framework.require(<dependentObject>, self)
    dependentObject is a string -- the name of the configure module this package depends on.

    The parent package class by default sets up some of the common dependencies:
      config.compilers, config.types, config.headers, config.libraries, config.packages.MPI,
    among others.
    The package subclass should add package-specific dependencies via the "require" mechanism,
    as well as list them in self.deps [list].  This list is used during the location/installation
    stage to ensure that the package\'s dependencies have been configured correctly.

  Location/installation:
  ---------------------
  These stages (somewhat mutually-exclusive), as well as the testing stage are carried out by the code in
  configureLibrary.  These stages calls back to certain hooks that allow the user to control the
  location/installation process by overriding these hooks in the package subclass.

  Location:
  --------
  [Not much to say here, yet.]

  Installation:
  ------------
  This stage is carried out by configure and functions called from it, most notably, configureLibrary
  The essential difficulty here is that the function calls are deeply nested (A-->B-->C--> ...),
  as opposed to a single driver repeatedly calling small single-purpose callback hooks.  This means that any
  customization would not be able to be self-contained by would need to know to call further down the chain.
  Moreover, the individual functions on the call stack combine generic code with the code that is naturally meant
  for customization by a package subclass.  Thus, a customization would have to reproduce this generic code.
  Some of the potentially customizable functionality is split between different parts of the code below
  configure (see, e.g., the comment at the end of this paragraph).
    Because of this, there are few opportunities for customization in the installation stage, without a substantial
  restructuring of configure, configureLibrary and/or its callees. Here we mention the main customizable callback
  Install along with two generic services, installNeeded and postInstall, which are provided by the parent class and
  can be used in implementing a custom Install.
    Comment: Note that configure decides whether to configure the package, in part, based on whether
             self.download is a non-empty list at the beginning of configure.
             This means that resetting self.download cannot take place later than this.
             On the other hand, constructing the correct self.download here might be premature, as it might result
             in unnecessary prompts for user input, only to discover later that a download is not required.
             Because of this a package configure class must always have at least dummy string for self.download, if
             a download is possible.

  Here is a schematic description of the main point on the call chain:

  configure:
    check whether to configure the package:
    package is configured only if
      self.download is not an empty string list and the command-line download flag is on
      OR if
      the command-line flag "-with-"self.package is present, prompting a search for the package on the system
      OR if
      the command-line flag(s) pointing to a package installation "-with-"self.package+"-dir or ...-lib, ...-include are present
    ...
    configureLibrary:
      consistencyChecks:
        ...
        check that appropriate language support is on:
          self.cxx            == 1 implies C++ compiler must be present
          self.fc             == 1 implies Fortran compiler must be present
          self.noMPIUni       == 1 implies real MPI must be present
      ...
      generateGuesses:
        ...
        checkDownload:
          ...
          check val = argDB[\'download-\'self.downloadname.tolower()\']
          /*
           note the inconsistency with setupHelp: it declares \'download-\'self.package
           Thus, in order for the correct variable to be queried here, we have to have
           self.downloadname.tolower() == self.package
          */
          if val is a string, set self.download = [val]
          check the package license
          getInstallDir:
            ...
            set the following instance variables, creating directories, if necessary:
            self.installDir   /* This is where the package will be installed, after it is built. */
            self.includeDir   /* subdir of self.installDir */
            self.libDir       /* subdir of self.installDir */
            self.confDir      /* where packages private to the configure/build process are built, such as --download-make */
                              /* The subdirectory of this 'conf' is where where the configuration information will be stored for the package */
            self.packageDir = /* this dir is where the source is unpacked and built */
            self.getDir():
              ...
              if a package dir starting with self.downloadname does not exist already
                create the package dir
                downLoad():
                  ...
                  download and unpack the source to self.packageDir,
          Install():
            /* This must be implemented by a package subclass */

    Install:
    ------
    Note that it follows from the above pseudocode, that the package source is already in self.packageDir
    and the dir instance variables (e.g., installDir, confDir) already point to existing directories.
    The user can implement whatever actions are necessary to configure, build and install
    the package.  Typically, the package is built using GNU\'s "configure; make; make install"
    idiom, so the customized Install forms GNU configure arguments using the compilers,
    system libraries and dependent packages (their locations, libs and includes) discovered
    by configure up to this point.

    It is important to check whether the package source in self.packageDir needs rebuilding, since it might
    have been downloaded in a previous configure run, as is checked by getDir() above.
    However, the package might now need to be built with different options.  For that reason,
    the parent class provides a helper method
      installNeeded(self, mkfile):
        This method compares two files: the file with name mkfile in self.packageDir and
        the file with name self.name in self.confDir (a subdir of the installation dir).
        If the former is absent or differs from the latter, this means the source has never
        been built or was built with different arguments, and needs to be rebuilt.
        This helper method should be run at the beginning of an Install implementation,
        to determine whether an install is actually needed.
    The other useful helper method provided by the parent class is
       postInstall(self, output,mkfile):
         This method will simply save string output in the file with name mkfile in self.confDir.
         Storing package configuration parameters there will enable installNeeded to do its job
         next time this package is being configured.

  testing:
  -------
  The testing is carried out by part of the code in config.package.configureLibrary,
  after the package library has been located or installed.
  The library is considered functional if two conditions are satisfied:
   (1) all of the symbols in self.functions have been resolved when linking against the libraries in self.liblist,
       either located on the system or newly installed;
   (2) the headers in self.includes have been located.
  If no symbols are supplied in self.functions, no link OR header testing is done.



  Extending package class:
  -----------------------
  Generally, extending the parent package configure class is done by overriding some
  or all of its methods (see config/BuildSystem/config/packages/hdf5.py, for example).
  Because convenient (i.e., localized) hooks are available onto to some parts of the
  configure process, frequently writing a custom configure class amounts to overriding
  configureLibrary so that pre- and post-code can be inserted before calling to
  config.package.Package.configureLibrary.

  In any event, Install must be implemented anew for any package configure class extending
  config.package.Package.  Naturally, instance variables have to be set appropriately
  in __init__ (or elsewhere), package-specific help options and dependencies must be defined.
  Therefore, the general pattern for package configure subclassing is this:
    - override __init__ and set package-specific instance variables
    - override setupHelp and setupDependencies hooks to set package-specific command-line
      arguments and dependencies on demand
    - override Install, making use of the parent class\'s installNeeded and postInstall
    - override configureLibrary, if necessary, to insert pre- and post-configure fixup code.

  GNUPackage class:
  ----------------
  This class is an attempt at making writing package configure classes easier for the packages
  that use the "configure; make; make install" idiom for the installation -- "GNU packages".
  The main contribution is in the implementation of a generic Install method, which attempts
  to automate the building of a package based on the mostly standard instance variables.


  Besides running GNU configure, GNUPackage.Install runs installNeeded, make and postInstall
  at the appropriate times, automatically determining whether a rebuild is necessary, saving
  a GNU configure arguments stamp to perform the check in the future, etc.

  setupHelp:
  ---------
  This method extends config.Package.setupHelp by adding two command-line arguments:
    "-download-"+self.package+"-version" with self.downloadversion as default or None, if it does not exist
    "-download-"+self.package+"-shared" with False as the default.

  Summary:
  -------
  In order to customize GNUPackage:
    - set up the usual instance variables in __init__, plus the following instance variables, if necessary/appropriate:
        self.downloadpath
        self.downloadext
        self.downloadversion
    - override setupHelp to declare command-line arguments that can be used anywhere below
      (GNUPackage takes care of some of the basic args, including the download version)
    - override setupDependencies to "require" dependent objects and to set up the following instance veriables
        self.deps
        self.odeps
      as appropriate
    - override setupDownload to control the precise download URL and/or
    - override setupDownloadVersion to control the self.downloadversion string inserted into self.download between self.downloadpath and self.downloadext
'''

class GNUPackage(Package):
  def __init__(self, framework):
    Package.__init__(self,framework)
    return

  def setupHelp(self, help):
    config.package.Package.setupHelp(self,help)
    import nargs
    help.addArgument(self.PACKAGE, '-download-'+self.package+'-shared=<bool>',     nargs.ArgBool(None, 0, 'Install '+self.PACKAGE+' with shared libraries'))

  def setupDependencies(self,framework):
    config.package.Package.setupDependencies(self, framework)
    # optional dependencies, that will be turned off in GNU configure, if they are absent
    self.odeps = []

  def formGNUConfigureArgs(self):
    '''This sets up the prefix, compiler flags, shared flags, and other generic arguments
       that are fed into the configure script supplied with the package.
       Override this to set options needed by a particular package'''
    args=[]
    ## prefix
    args.append('--prefix='+self.installDir)
    args.append('MAKE='+self.make.make)
    args.append('--libdir='+os.path.join(self.installDir,self.libdir))
    ## compiler args
    self.pushLanguage('C')
    compiler = self.getCompiler()
    args.append('CC="'+self.getCompiler()+'"')
    args.append('CFLAGS="'+self.removeWarningFlags(self.getCompilerFlags())+'"')
    args.append('AR="'+self.setCompilers.AR+'"')
    args.append('ARFLAGS="'+self.setCompilers.AR_FLAGS+'"')
    if self.setCompilers.LDFLAGS:
      args.append('LDFLAGS="'+self.setCompilers.LDFLAGS+'"')
    self.popLanguage()
    if hasattr(self.compilers, 'CXX'):
      self.pushLanguage('Cxx')
      args.append('CXX="'+self.getCompiler()+'"')
      args.append('CXXFLAGS="'+self.removeWarningFlags(self.getCompilerFlags())+'"')
      self.popLanguage()
    else:
      args.append('--disable-cxx')
    if hasattr(self.compilers, 'FC'):
      self.pushLanguage('FC')
      fc = self.getCompiler()
      if self.compilers.fortranIsF90:
        try:
          output, error, status = self.executeShellCommand(fc+' -v', log = self.log)
          output += error
        except:
          output = ''
        if output.find('IBM') >= 0:
          fc = os.path.join(os.path.dirname(fc), 'xlf')
          self.log.write('Using IBM f90 compiler, switching to xlf for compiling ' + self.PACKAGE + '\n')
        # now set F90
        args.append('F90="'+fc+'"')
        args.append('F90FLAGS="'+self.removeWarningFlags(self.getCompilerFlags()).replace('-Mfree','')+'"')
      else:
        args.append('--disable-f90')
      args.append('F77="'+fc+'"')
      args.append('FFLAGS="'+self.removeWarningFlags(self.getCompilerFlags()).replace('-Mfree','')+'"')
      args.append('FC="'+fc+'"')
      args.append('FCFLAGS="'+self.removeWarningFlags(self.getCompilerFlags()).replace('-Mfree','')+'"')
      self.popLanguage()
    else:
      args.append('--disable-fortran')
      args.append('--disable-fc')
      args.append('--disable-f77')
      args.append('--disable-f90')
    if (self.argDB['with-shared-libraries'] and not self.framework.clArgDB.has_key('download-'+self.package+'-shared')) or  self.argDB['download-'+self.package+'-shared']:
      args.append('--enable-shared')
    else:
      args.append('--disable-shared')
    return args

  def Install(self):
    ##### getInstallDir calls this, and it sets up self.packageDir (source download), self.confDir and self.installDir
    args = self.formGNUConfigureArgs()
    args = ' '.join(args)
    conffile = os.path.join(self.packageDir,self.package+'.petscconf')
    fd = file(conffile, 'w')
    fd.write(args)
    fd.close()
    ### Use conffile to check whether a reconfigure/rebuild is required
    if not self.installNeeded(conffile):
      return self.installDir
    ### Configure and Build package
    self.gitPreInstallCheck()
    try:
      self.logPrintBox('Running configure on ' +self.PACKAGE+'; this may take several minutes')
      output1,err1,ret1  = config.base.Configure.executeShellCommand('cd '+self.packageDir+' && ./configure '+args, timeout=2000, log = self.log)
    except RuntimeError, e:
      raise RuntimeError('Error running configure on ' + self.PACKAGE+': '+str(e))
    try:
      self.logPrintBox('Running make on '+self.PACKAGE+'; this may take several minutes')
      if self.parallelMake: pmake = self.make.make_jnp
      else: pmake = self.make.make

      output2,err2,ret2  = config.base.Configure.executeShellCommand('cd '+self.packageDir+' && '+self.make.make+' clean', timeout=200, log = self.log)
      output3,err3,ret3  = config.base.Configure.executeShellCommand('cd '+self.packageDir+' && '+pmake, timeout=6000, log = self.log)
      self.logPrintBox('Running make install on '+self.PACKAGE+'; this may take several minutes')
      self.installDirProvider.printSudoPasswordMessage(self.installSudo)
      output4,err4,ret4  = config.base.Configure.executeShellCommand('cd '+self.packageDir+' && '+self.installSudo+self.make.make+' install', timeout=1000, log = self.log)
    except RuntimeError, e:
      raise RuntimeError('Error running make; make install on '+self.PACKAGE+': '+str(e))
    self.postInstall(output1+err1+output2+err2+output3+err3+output4+err4, conffile)
    return self.installDir

  def checkDependencies(self, libs = None, incls = None):
    Package.checkDependencies(self, libs, incls)
    for package in self.odeps:
      if not package.found:
        if self.argDB['with-'+package.package] == 1:
          raise RuntimeError('Package '+package.PACKAGE+' needed by '+self.name+' failed to configure.\nMail configure.log to petsc-maint@mcs.anl.gov.')
      if hasattr(package, 'dlib')    and not libs  is None: libs  += package.dlib
      if hasattr(package, 'include') and not incls is None: incls += package.include
    return



class CMakePackage(Package):
  def __init__(self, framework):
    Package.__init__(self, framework)
    return

  def setupHelp(self, help):
    config.package.Package.setupHelp(self,help)
    import nargs
    help.addArgument(self.PACKAGE, '-download-'+self.package+'-shared=<bool>',     nargs.ArgBool(None, 0, 'Install '+self.PACKAGE+' with shared libraries'))

  def setupDependencies(self, framework):
    Package.setupDependencies(self, framework)
    self.cmake = framework.require('config.packages.cmake',self)
    return

  def formCMakeConfigureArgs(self):
    import os
    import shlex

    args = ['-DCMAKE_INSTALL_PREFIX='+self.installDir]
    args.append('-DCMAKE_VERBOSE_MAKEFILE=1')
    self.framework.pushLanguage('C')
    args.append('-DCMAKE_C_COMPILER="'+self.framework.getCompiler()+'"')
    args.append('-DCMAKE_AR='+self.setCompilers.AR)
    ranlib = shlex.split(self.setCompilers.RANLIB)[0]
    args.append('-DCMAKE_RANLIB='+ranlib)
    cflags = self.removeWarningFlags(self.setCompilers.getCompilerFlags())
    args.append('-DCMAKE_C_FLAGS:STRING="'+cflags+'"')
    self.framework.popLanguage()
    if hasattr(self.compilers, 'CXX'):
      self.framework.pushLanguage('Cxx')
      args.append('-DCMAKE_CXX_COMPILER="'+self.framework.getCompiler()+'"')
      args.append('-DCMAKE_CXX_FLAGS:STRING="'+self.removeWarningFlags(self.framework.getCompilerFlags())+'"')
      self.framework.popLanguage()

    if hasattr(self.compilers, 'FC'):
      self.framework.pushLanguage('FC')
      args.append('-DCMAKE_Fortran_COMPILER="'+self.framework.getCompiler()+'"')
      args.append('-DCMAKE_Fortran_FLAGS:STRING="'+self.removeWarningFlags(self.framework.getCompilerFlags())+'"')
      self.framework.popLanguage()

    if (self.argDB['with-shared-libraries'] and not self.framework.clArgDB.has_key('download-'+self.package+'-shared')) or  self.argDB['download-'+self.package+'-shared']:
      args.append('-DBUILD_SHARED_LIBS=on')
    else:
      args.append('-DBUILD_SHARED_LIBS=off')

    return args

  def Install(self):
    import os
    args = self.formCMakeConfigureArgs()
    args = ' '.join(args)
    conffile = os.path.join(self.packageDir,self.package+'.petscconf')
    fd = file(conffile, 'w')
    fd.write(args)
    fd.close()

    if self.installNeeded(conffile):

      # effectively, this is 'make clean'
      folder = os.path.join(self.packageDir, 'build')
      if os.path.isdir(folder):
        import shutil
        shutil.rmtree(folder)
      os.mkdir(folder)

      try:
        self.logPrintBox('Configuring '+self.PACKAGE+' with cmake, this may take several minutes')
        output1,err1,ret1  = config.package.Package.executeShellCommand('cd '+folder+' && '+self.cmake.cmake+' .. '+args, timeout=900, log = self.log)
      except RuntimeError, e:
        raise RuntimeError('Error configuring '+self.PACKAGE+' with cmake '+str(e))
      try:
        self.logPrintBox('Compiling and installing '+self.PACKAGE+'; this may take several minutes')
        self.installDirProvider.printSudoPasswordMessage()
        output2,err2,ret2  = config.package.Package.executeShellCommand('cd '+folder+' && '+self.make.make_jnp+' && '+self.installSudo+' '+self.make.make+' install', timeout=3000, log = self.log)
      except RuntimeError, e:
        raise RuntimeError('Error running make on  '+self.PACKAGE+': '+str(e))
      self.postInstall(output1+err1+output2+err2,conffile)
    return self.installDir<|MERGE_RESOLUTION|>--- conflicted
+++ resolved
@@ -516,21 +516,6 @@
         download_urls.append(url.replace('http://','ftp://'))
     # now attempt to download each url until any one succeeds.
     err =''
-<<<<<<< HEAD
-    if not self.downloadURLSetByUser and hasattr(self.sourceControl, 'git') and self.gitcommit and self.gitPreReqCheck():
-      for giturl in self.giturls: # First try to fetch using Git
-        self.logPrintBox('Trying to download '+giturl+' for '+self.PACKAGE)
-        try:
-          gitrepo = os.path.join(self.externalPackagesDir, self.downloadfilename)
-          self.executeShellCommand([self.sourceControl.git, 'clone', giturl, gitrepo], log = self.log)
-          self.executeShellCommand([self.sourceControl.git, 'checkout', '-f', self.gitcommit], cwd=gitrepo, log = self.log)
-          self.framework.actions.addArgument(self.PACKAGE, 'Download', 'Git cloned '+self.name+' into '+self.getDir(0))
-          return
-        except RuntimeError, e:
-          self.logPrint('ERROR: '+str(e))
-          err += str(e)
-=======
->>>>>>> f6a9b476
     for url in download_urls:
       if url.startswith('git://') and not self.gitPreReqCheck(): continue
       self.logPrintBox('Trying to download '+url+' for '+self.PACKAGE)
