import config.base

import re
import os
import shutil
from collections import namedtuple
from collections import defaultdict

def remove_xcode_verbose(buf):
  retbuf =[]
  for line in buf.splitlines():
    if not line.startswith('ld: warning: text-based stub file'): retbuf.append(line)
  return ('\n').join(retbuf)

class MissingProcessor(AttributeError):
  pass

class CaseInsensitiveDefaultDict(defaultdict):
  __slots__ = ()

  def update(self,*args):
    for x in args:
      for key,val in x.items():
        self[key] = val

  def __setitem__(self,key,val):
    if not isinstance(key,str):
      raise RuntimeError('must use strings as keys for {cls}'.format(cls=self.__class__))
    # super() without args is python3 only
    super(defaultdict,self).__setitem__(key.lower(),val)

  def __missing__(self,key):
    if not isinstance(key,str):
      raise RuntimeError('must use strings as keys for {cls}'.format(cls=self.__class__))
    key = key.lower()
    if key not in self.keys():
      self[key] = self.default_factory()
    return self[key]

def default_cxx_dialect_ranges():
  return ('c++03','c++17')

class Configure(config.base.Configure):
  def __init__(self, framework):
    config.base.Configure.__init__(self, framework)
    self.headerPrefix            = ''
    self.substPrefix             = ''
    self.fortranMangling         = 'unchanged'
    self.fincs                   = []
    self.flibs                   = []
    self.fmainlibs               = []
    self.clibs                   = []
    self.cxxlibs                 = []
    self.skipdefaultpaths        = []
    self.cxxCompileC             = False
    self.cRestrict               = ' '
    self.cxxRestrict             = ' '
    self.c99flag                 = None
    self.cxxDialectRange         = CaseInsensitiveDefaultDict(default_cxx_dialect_ranges)
    self.cxxDialectPackageRanges = ({},{})
    return

  def getSkipDefaultPaths(self):
    if len(self.skipdefaultpaths):
      return self.skipdefaultpaths
    else:
      self.skipdefaultpaths = ['/usr/lib','/lib','/usr/lib64','/lib64','/usr/lib/x86_64-linux-gnu','/lib/x86_64-linux-gnu']
      conda_sysrt = os.getenv('CONDA_BUILD_SYSROOT')
      if conda_sysrt:
        conda_sysrt = os.path.abspath(conda_sysrt)
        self.skipdefaultpaths.extend([conda_sysrt+lib for lib in self.skipdefaultpaths])
      return self.skipdefaultpaths

  def setupHelp(self, help):
    import nargs

    help.addArgument('Compilers', '-with-clib-autodetect=<bool>',           nargs.ArgBool(None, 1, 'Autodetect C compiler libraries'))
    help.addArgument('Compilers', '-with-fortranlib-autodetect=<bool>',     nargs.ArgBool(None, 1, 'Autodetect Fortran compiler libraries'))
    help.addArgument('Compilers', '-with-cxxlib-autodetect=<bool>',         nargs.ArgBool(None, 1, 'Autodetect C++ compiler libraries'))
    help.addArgument('Compilers', '-with-dependencies=<bool>',              nargs.ArgBool(None, 1, 'Compile with -MMD or equivalent flag if possible'))
    help.addArgument('Compilers', '-with-cxx-dialect=<dialect>',            nargs.Arg(None, 'auto', 'Dialect under which to compile C++ sources. Pass \'c++17\' to use \'-std=c++17\', \'gnu++17\' to use \'-std=gnu++17\' or pass just the numer (e.g. \'17\') to have PETSc auto-detect gnu extensions. Pass \'auto\' to let PETSc auto-detect everything or \'0\' to use the compiler\'s default. Available: (03, 11, 14, 17, auto, 0)'))
    help.addArgument('Compilers', '-with-hip-dialect=<dialect>',            nargs.Arg(None, 'auto', 'Dialect under which to compile HIP sources. If set should probably be equivalent to c++ dialect (see --with-cxx-dialect)'))
    help.addArgument('Compilers', '-with-cuda-dialect=<dialect>',           nargs.Arg(None, 'auto', 'Dialect under which to compile CUDA sources. If set should probably be equivalent to c++ dialect (see --with-cxx-dialect)'))
    return

  def getDispatchNames(self):
    '''Return all the attributes which are dispatched from config.setCompilers'''
    names = {}
    names['CC'] = 'No C compiler found.'
    names['CPP'] = 'No C preprocessor found.'
    names['CUDAC'] = 'No CUDA compiler found.'
    names['CUDAPP'] = 'No CUDA preprocessor found.'
    names['HIPC'] = 'No HIP compiler found.'
    names['HIPPP'] = 'No HIP preprocessor found.'
    names['SYCLCXX'] = 'No SYCL compiler found.'
    names['SYCLPP'] = 'No SYCL preprocessor found.'
    names['CXX'] = 'No C++ compiler found.'
    names['CXXPP'] = 'No C++ preprocessor found.'
    names['FC'] = 'No Fortran compiler found.'
    names['AR'] = 'No archiver found.'
    names['RANLIB'] = 'No ranlib found.'
    names['LD_SHARED'] = 'No shared linker found.'
    names['CC_LD'] = 'No C linker found.'
    names['dynamicLinker'] = 'No dynamic linker found.'
    for language in ['C', 'CUDA', 'HIP', 'SYCL', 'Cxx', 'FC']:
      self.pushLanguage(language)
      key = self.getCompilerFlagsName(language, 0)
      names[key] = 'No '+language+' compiler flags found.'
      key = self.getCompilerFlagsName(language, 1)
      names[key] = 'No '+language+' compiler flags found.'
      key = self.getLinkerFlagsName(language)
      names[key] = 'No '+language+' linker flags found.'
      self.popLanguage()
    names['CPPFLAGS'] = 'No preprocessor flags found.'
    names['FPPFLAGS'] = 'No Fortran preprocessor flags found.'
    names['CUDAPPFLAGS'] = 'No CUDA preprocessor flags found.'
    names['HIPPPFLAGS'] = 'No HIP preprocessor flags found.'
    names['SYCLPPFLAGS'] = 'No SYCL preprocessor flags found.'
    names['CXXPPFLAGS'] = 'No C++ preprocessor flags found.'
    names['AR_FLAGS'] = 'No archiver flags found.'
    names['AR_LIB_SUFFIX'] = 'No static library suffix found.'
    names['LIBS'] = 'No extra libraries found.'
    return names

  def setupDependencies(self, framework):
    config.base.Configure.setupDependencies(self, framework)
    self.setCompilers = framework.require('config.setCompilers', self)
    self.compilerFlags = framework.require('config.compilerFlags', self)
    self.libraries = framework.require('config.libraries', None)
    self.dispatchNames = self.getDispatchNames()
    return

  def __getattr__(self, name):
    if 'dispatchNames' in self.__dict__:
      if name in self.dispatchNames:
        if not hasattr(self.setCompilers, name):
          raise MissingProcessor(self.dispatchNames[name])
        return getattr(self.setCompilers, name)
      if name in ['CC_LINKER_FLAGS', 'FC_LINKER_FLAGS', 'CXX_LINKER_FLAGS', 'CUDAC_LINKER_FLAGS', 'HIPC_LINKER_FLAGS', 'SYCLCXX_LINKER_FLAGS','sharedLibraryFlags', 'dynamicLibraryFlags']:
        flags = getattr(self.setCompilers, name)
        if not isinstance(flags, list): flags = [flags]
        return ' '.join(flags)
    raise AttributeError('Configure attribute not found: '+name)

  def __setattr__(self, name, value):
    if 'dispatchNames' in self.__dict__:
      if name in self.dispatchNames:
        return setattr(self.setCompilers, name, value)
    config.base.Configure.__setattr__(self, name, value)
    return

  # THIS SHOULD BE REWRITTEN AS checkDeclModifier()
  # checkCInline & checkCxxInline are pretty much the same code right now.
  # but they could be different (later) - and they also check/set different flags - hence
  # code duplication.
  def checkCInline(self):
    '''Check for C inline keyword'''
    self.cInlineKeyword = ' '
    self.pushLanguage('C')
    for kw in ['inline', '__inline', '__inline__']:
      if self.checkCompile('static %s int foo(int a) {return a;}' % kw, 'foo(1);'):
        self.cInlineKeyword = kw
        self.logPrint('Set C Inline keyword to '+self.cInlineKeyword , 4, 'compilers')
        break
    self.popLanguage()
    if self.cInlineKeyword == ' ':
      self.logPrint('No C Inline keyword. Using static function', 4, 'compilers')
    self.addDefine('C_INLINE', self.cInlineKeyword)
    return

  def checkCxxInline(self):
    '''Check for C++ inline keyword'''
    self.cxxInlineKeyword = ' '
    self.pushLanguage('C++')
    for kw in ['inline', '__inline', '__inline__']:
      if self.checkCompile('static %s int foo(int a) {return a;}' % kw, 'foo(1);'):
        self.cxxInlineKeyword = kw
        self.logPrint('Set Cxx Inline keyword to '+self.cxxInlineKeyword , 4, 'compilers')
        break
    self.popLanguage()
    if self.cxxInlineKeyword == ' ':
      self.logPrint('No Cxx Inline keyword. Using static function', 4, 'compilers')
    self.addDefine('CXX_INLINE', self.cxxInlineKeyword)
    return

  def checkRestrict(self,language):
    '''Check for the C/CXX restrict keyword'''
    # Try keywords equivalent to C99 restrict.  Note that many C
    # compilers require special cflags, such as -std=c99 or -restrict to
    # recognize the "restrict" keyword and it is not always practical to
    # expect that every user provides matching options.  Meanwhile,
    # compilers like Intel and MSVC (reportedly) support __restrict
    # without special options.  Glibc uses __restrict, presumably for
    # this reason.  Note that __restrict is not standardized while
    # "restrict" is, but implementation realities favor __restrict.
    if config.setCompilers.Configure.isPGI(self.setCompilers.CC, self.log):
      self.addDefine(language.upper()+'_RESTRICT', ' ')
      self.logPrint('PGI restrict word is broken cannot handle [restrict] '+str(language)+' restrict keyword', 4, 'compilers')
      return
    self.pushLanguage(language)
    for kw in ['__restrict', ' __restrict__', 'restrict']:
      if self.checkCompile('', 'float * '+kw+' x;'):
        if language.lower() == 'c':
          self.cRestrict = kw
        elif language.lower() == 'cxx':
          self.cxxRestrict = kw
        else:
          raise RuntimeError('Unknown Language :' + str(language))
        self.logPrint('Set '+str(language)+' restrict keyword to '+kw, 4, 'compilers')
        # Define to equivalent of C99 restrict keyword, or to nothing if this is not supported.
        self.addDefine(language.upper()+'_RESTRICT', kw)
        self.popLanguage()
        return
    # did not find restrict
    self.addDefine(language.upper()+'_RESTRICT', ' ')
    self.logPrint('No '+str(language)+' restrict keyword', 4, 'compilers')
    self.popLanguage()
    return

  def checkCrossLink(self, func1, func2, language1 = 'C', language2='FC',extraObjs = []):
    '''Compiles C/C++ and Fortran code and tries to link them together; the C and Fortran code are independent so no name mangling is needed
       language1 is used to compile the first code, language2 compiles the second and links them togetether'''
    obj1 = os.path.join(self.tmpDir, 'confc.o')
    found = 0
    # Compile the C test object
    self.pushLanguage(language1)
    if not self.checkCompile(func1, None, cleanup = 0):
      self.logPrint('Cannot compile C function: '+func1, 3, 'compilers')
      self.popLanguage()
      return found
    if not os.path.isfile(self.compilerObj):
      self.logPrint('Cannot locate object file: '+os.path.abspath(self.compilerObj), 3, 'compilers')
      self.popLanguage()
      return found
    os.rename(self.compilerObj, obj1)
    self.popLanguage()
    # Link the test object against a Fortran driver
    self.pushLanguage(language2)
    oldLIBS = self.setCompilers.LIBS
    self.setCompilers.LIBS = obj1+' '+self.setCompilers.LIBS
    if extraObjs:
      self.setCompilers.LIBS = ' '.join(extraObjs)+' '+' '.join([self.libraries.getLibArgument(lib) for lib in self.clibs])+' '+self.setCompilers.LIBS
    found = self.checkLink("", func2,codeBegin = " ", codeEnd = " ")
    self.setCompilers.LIBS = oldLIBS
    self.popLanguage()
    if os.path.isfile(obj1):
      os.remove(obj1)
    return found

  def checkCLibraries(self):
    '''Determines the libraries needed to link with C compiled code'''
    skipclibraries = 1
    if hasattr(self.setCompilers, 'FC'):
      self.setCompilers.saveLog()
      try:
        if self.checkCrossLink('#include <stdio.h>\nvoid asub(void)\n{char s[16];printf("testing %s",s);}\n',"     program main\n      print*,'testing'\n      stop\n      end\n",language1='C',language2='FC'):
          self.logWrite(self.setCompilers.restoreLog())
          self.logPrint('C libraries are not needed when using Fortran linker')
        else:
          self.logWrite(self.setCompilers.restoreLog())
          self.logPrint('C code cannot directly be linked with Fortran linker, therefore will determine needed C libraries')
          skipclibraries = 0
      except RuntimeError as e:
        self.logWrite(self.setCompilers.restoreLog())
        self.logPrint('Error message from compiling {'+str(e)+'}', 4, 'compilers')
        self.logPrint('C code cannot directly be linked with Fortran linker, therefore will determine needed C libraries')
        skipclibraries = 0
    if hasattr(self.setCompilers, 'CXX'):
      self.setCompilers.saveLog()
      try:
        if self.checkCrossLink('#include <stdio.h>\nvoid asub(void)\n{char s[16];printf("testing %s",s);}\n',"int main(int argc,char **args)\n{return 0;}\n",language1='C',language2='C++'):
          self.logWrite(self.setCompilers.restoreLog())
          self.logPrint('C libraries are not needed when using C++ linker')
        else:
          self.logWrite(self.setCompilers.restoreLog())
          self.logPrint('C code cannot directly be linked with C++ linker, therefore will determine needed C libraries')
          skipclibraries = 0
      except RuntimeError as e:
        self.logWrite(self.setCompilers.restoreLog())
        self.logPrint('Error message from compiling {'+str(e)+'}', 4, 'compilers')
        self.logPrint('C code cannot directly be linked with C++ linker, therefore will determine needed C libraries')
        skipclibraries = 0
    if skipclibraries == 1: return

    oldFlags = self.setCompilers.LDFLAGS
    self.setCompilers.LDFLAGS += ' -v'
    self.pushLanguage('C')
    (output, returnCode) = self.outputLink('', '')
    self.setCompilers.LDFLAGS = oldFlags
    self.popLanguage()

    # Cray: remove libsci link
    iscray = config.setCompilers.Configure.isCray(self.getCompiler('C'), self.log)

    output = remove_xcode_verbose(output)
    # PGI: kill anything enclosed in single quotes
    if output.find('\'') >= 0:
      # Cray has crazy non-matching single quotes so skip the removal
      if not output.count('\'')%2:
        while output.find('\'') >= 0:
          start = output.index('\'')
          end   = output.index('\'', start+1)+1
          output = output.replace(output[start:end], '')

    # The easiest thing to do for xlc output is to replace all the commas
    # with spaces.  Try to only do that if the output is really from xlc,
    # since doing that causes problems on other systems.
    if output.find('XL_CONFIG') >= 0:
      output = output.replace(',', ' ')

    # Parse output
    argIter = iter(output.split())
    clibs = []
    skipdefaultpaths = self.getSkipDefaultPaths()
    lflags  = []
    rpathflags = []
    try:
      while 1:
        arg = next(argIter)
        self.logPrint( 'Checking arg '+arg, 4, 'compilers')

        # Intel compiler sometimes puts " " around an option like "-lsomething"
        if arg.startswith('"') and arg.endswith('"'):
          arg = arg[1:-1]
        # Intel also puts several options together inside a " " so the last one
        # has a stray " at the end
        if arg.endswith('"') and arg[:-1].find('"') == -1:
          arg = arg[:-1]
        # Intel 11 has a bogus -long_double option
        if arg == '-long_double':
          continue
        # if options of type -L foobar
        if arg == '-lto_library':
          lib = next(argIter)
          self.logPrint('Skipping Apple LLVM linker option -lto_library '+lib)
          continue
        if arg == '-L':
          lib = next(argIter)
          self.logPrint('Found -L '+lib, 4, 'compilers')
          clibs.append('-L'+lib)
          continue
        # Check for full library name
        m = re.match(r'^/.*\.a$', arg)
        if m:
          if not arg in lflags:
            lflags.append(arg)
            self.logPrint('Found full library spec: '+arg, 4, 'compilers')
            clibs.append(arg)
          else:
            self.logPrint('Skipping, already in lflags: '+arg, 4, 'compilers')
          continue
        # Check for full dylib library name
        m = re.match(r'^/.*\.dylib$', arg)
        if m:
          if not arg in lflags:
            lflags.append(arg)
            self.logPrint('Found full library spec: '+arg, 4, 'compilers')
            clibs.append(arg)
          else:
            self.logPrint('already in lflags: '+arg, 4, 'compilers')
          continue
        # Check for system libraries
        m = re.match(r'^-l(ang.*|crt[0-9].o|crtbegin.o|c|gcc|gcc_ext(.[0-9]+)*|System|cygwin|xlomp_ser|crt[0-9].[0-9][0-9].[0-9].o)$', arg)
        if m:
          self.logPrint('Skipping system library: '+arg, 4, 'compilers')
          continue
        # Check for special library arguments
        m = re.match(r'^-l.*$', arg)
        if m:
          if not arg in lflags:
            if arg == '-lkernel32':
              continue
            elif iscray and (arg == '-lsci_cray_mpi' or arg == '-lsci_cray' or arg == '-lsci_cray_mp'):
              self.logPrint('Skipping CRAY LIBSCI library: '+arg, 4, 'compilers')
              continue
            else:
              lflags.append(arg)
            self.logPrint('Found library : '+arg, 4, 'compilers')
            clibs.append(arg)
          continue
        m = re.match(r'^-L.*$', arg)
        if m:
          arg = os.path.abspath(arg[2:])
          if arg in skipdefaultpaths: continue
          arg = '-L'+arg
          lflags.append(arg)
          self.logPrint('Found library directory: '+arg, 4, 'compilers')
          clibs.append(arg)
          continue
        # Check for '-rpath /sharedlibpath/ or -R /sharedlibpath/'
        if arg == '-rpath' or arg == '-R':
          lib = next(argIter)
          if lib.startswith('-') or lib.startswith('@loader_path'): continue # perhaps the path was striped due to quotes?
          if lib.startswith('"') and lib.endswith('"') and lib.find(' ') == -1: lib = lib[1:-1]
          lib = os.path.abspath(lib)
          if lib in skipdefaultpaths: continue
          if not lib in rpathflags:
            rpathflags.append(lib)
            self.logPrint('Found '+arg+' library: '+lib, 4, 'compilers')
            clibs.append(self.setCompilers.CSharedLinkerFlag+lib)
          else:
            self.logPrint('Already in rpathflags, skipping'+arg, 4, 'compilers')
          continue
        # Check for '-R/sharedlibpath/'
        m = re.match(r'^-R.*$', arg)
        if m:
          lib = os.path.abspath(arg[2:])
          if not lib in rpathflags:
            rpathflags.append(lib)
            self.logPrint('Found -R library: '+lib, 4, 'compilers')
            clibs.append(self.setCompilers.CSharedLinkerFlag+lib)
          else:
            self.logPrint('Already in rpathflags, skipping'+arg, 4, 'compilers')
          continue
        self.logPrint('Unknown arg '+arg, 4, 'compilers')
    except StopIteration:
      pass

    self.clibs = []
    for lib in clibs:
      if not self.setCompilers.staticLibraries and lib.startswith('-L') and not self.setCompilers.CSharedLinkerFlag == '-L':
        self.clibs.append(self.setCompilers.CSharedLinkerFlag+lib[2:])
      self.clibs.append(lib)

    self.logPrint('Libraries needed to link C code with another linker: '+str(self.clibs), 3, 'compilers')

    if hasattr(self.setCompilers, 'FC') or hasattr(self.setCompilers, 'CXX'):
      self.logPrint('Check that C libraries can be used with Fortran as linker', 4, 'compilers')
      oldLibs = self.setCompilers.LIBS
      self.setCompilers.LIBS = ' '.join([self.libraries.getLibArgument(lib) for lib in self.clibs])+' '+self.setCompilers.LIBS
    if hasattr(self.setCompilers, 'FC'):
      self.setCompilers.saveLog()
      try:
        self.setCompilers.checkCompiler('FC')
      except RuntimeError as e:
        self.setCompilers.LIBS = oldLibs
        self.logWrite(self.setCompilers.restoreLog())
        self.logPrint('Error message from compiling {'+str(e)+'}', 4, 'compilers')
        raise RuntimeError('C libraries cannot directly be used with Fortran as linker')
      except OSError as e:
        self.setCompilers.LIBS = oldLibs
        self.logWrite(self.setCompilers.restoreLog())
        raise e
      self.logWrite(self.setCompilers.restoreLog())
    return

  def checkCFormatting(self):
    '''Activate format string checking if using the GNU compilers'''
    '''No checking because we use additional formating conventions'''
    if self.isGCC and 0:
      self.gccFormatChecking = ('PRINTF_FORMAT_CHECK(A,B)', '__attribute__((format (printf, A, B)))')
      self.logPrint('Added gcc printf format checking', 4, 'compilers')
      self.addDefine(self.gccFormatChecking[0], self.gccFormatChecking[1])
    else:
      self.gccFormatChecking = None
    return

  def checkDynamicLoadFlag(self):
    '''Checks that dlopen() takes RTLD_XXX, and defines PETSC_HAVE_RTLD_XXX if it does'''
    if self.setCompilers.dynamicLibraries:
      if self.checkLink('#include <dlfcn.h>\nchar *libname;\n', 'dlopen(libname, RTLD_LAZY);dlopen(libname, RTLD_NOW);dlopen(libname, RTLD_LOCAL);dlopen(libname, RTLD_GLOBAL);\n'):
        self.addDefine('HAVE_RTLD_LAZY', 1)
        self.addDefine('HAVE_RTLD_NOW', 1)
        self.addDefine('HAVE_RTLD_LOCAL', 1)
        self.addDefine('HAVE_RTLD_GLOBAL', 1)
        return
      if self.checkLink('#include <dlfcn.h>\nchar *libname;\n', 'dlopen(libname, RTLD_LAZY);\n'):
        self.addDefine('HAVE_RTLD_LAZY', 1)
      if self.checkLink('#include <dlfcn.h>\nchar *libname;\n', 'dlopen(libname, RTLD_NOW);\n'):
        self.addDefine('HAVE_RTLD_NOW', 1)
      if self.checkLink('#include <dlfcn.h>\nchar *libname;\n', 'dlopen(libname, RTLD_LOCAL);\n'):
        self.addDefine('HAVE_RTLD_LOCAL', 1)
      if self.checkLink('#include <dlfcn.h>\nchar *libname;\n', 'dlopen(libname, RTLD_GLOBAL);\n'):
        self.addDefine('HAVE_RTLD_GLOBAL', 1)
    return

  def checkCxxOptionalExtensions(self):
    '''Check whether the C++ compiler (IBM xlC, OSF5) need special flag for .c files which contain C++'''
    self.setCompilers.saveLog()
    self.setCompilers.pushLanguage('Cxx')
    cxxObj = self.framework.getCompilerObject('Cxx')
    oldExt = cxxObj.sourceExtension
    cxxObj.sourceExtension = self.framework.getCompilerObject('C').sourceExtension
    for flag in ['', '-+', '-x cxx -tlocal', '-Kc++']:
      try:
        self.setCompilers.addCompilerFlag(flag, body = 'class somename { int i; };')
        self.cxxCompileC = True
        break
      except RuntimeError:
        pass
    if not self.cxxCompileC:
      for flag in ['-x c++', '-TP','-P']:
        try:
          self.setCompilers.addCompilerFlag(flag, body = 'class somename { int i; };', compilerOnly = 1)
          self.cxxCompileC = True
          break
        except RuntimeError:
          pass
    cxxObj.sourceExtension = oldExt
    self.setCompilers.popLanguage()
    self.logWrite(self.setCompilers.restoreLog())
    return

  def checkDeviceHostCompiler(self,language):
    """Set the host compiler (HC) of the device compiler (DC) to the HC unless the DC already explicitly sets its HC. This may be needed if the default HC used by the DC is ancient and PETSc uses a different HC (e.g., through --with-cxx=...)."""
    if language == 'CUDA':
      setHostFlag = '-ccbin'
    else:
      raise NotImplemtedError
    with self.Language(language):
      if setHostFlag in self.getCompilerFlags():
        # don't want to override this if it is already set
        return
    hostLanguage = 'Cxx' if hasattr(self.setCompilers,'CXX') else 'C'
    compilerName = self.getCompiler(hostLanguage)
    hostCCFlag = '{shf} {cc}'.format(shf = setHostFlag, cc = compilerName)
    with self.setCompilers.Language(language):
      self.setCompilers.saveLog()
      self.logPrint(' '.join(['checkDeviceHostCompiler: checking',self.setCompilers.getCompiler(),'accepts host compiler',compilerName]))
      self.logWrite(self.setCompilers.restoreLog())
      try:
        self.setCompilers.addCompilerFlag(hostCCFlag)
      except RuntimeError:
        pass
    return

  def checkCxxDialect(self,language,isGNUish=False):
    """Determine the CXX dialect supported by the compiler(language) [and correspoding compiler option - if any].
    isGNUish indicates if the compiler is gnu compliant (i.e. clang).
    -with-<lang>-dialect can take options:
      auto: use highest supported dialect configure can determine
      [[c|gnu][xx|++]]20: not yet supported
      [[c|gnu][xx|++]]17: gnu++17 or c++17
      [[c|gnu][xx|++]]14: gnu++14 or c++14
      [[c|gnu][xx|++]]11: gnu++11 or c++11
      0: disable CxxDialect check and use compiler default

    On return this function sets the following values:
    - if needed, appends the relevant CXX dialect flag to <lang> compiler flags
    - self.cxxDialectRange = (minSupportedDialect,maxSupportedDialect) (e.g. ('c++03','c++14'))
    - self.addDefine('HAVE_{LANG}_DIALECT_CXX{DIALECT_NUM}',1) for every supported dialect
    - self.lang+'dialect' = 'c++'+maxDialectNumber (e.g. 'c++14') but ONLY if the user specifically requests a dialect version, otherwise this is not set

    or raises a RuntimeException if either:
    - The user has set both the --with-dialect=[...] configure options and -std=[...] in their compiler flags
    - The combination of specifically requested packages cannnot all be compiled with the same flag
    - The compiler does not support at minimum -std=c++03
    """
    DialectFlags = namedtuple('DialectFlags',['standard','gnu'])
    BaseFlags    = DialectFlags(standard='-std=c++',gnu='-std=gnu++')
    isGNUish     = bool(isGNUish)
    lang,LANG    = language.lower(),language.upper()
    self.logPrint('checkCxxDialect: checking C++ dialect version for language "{lang}" using compiler "{compiler}"'.format(lang=LANG,compiler=self.getCompiler(lang=language)))
    self.logPrint('checkCxxDialect: PETSc believes compiler ({compiler}) {isgnuish} gnu-ish'.format(compiler=self.getCompiler(lang=language),isgnuish='IS' if isGNUish else 'is NOT'))

    # configure value
    useFlag         = True
    configureArg    = lang.join(['with-','-dialect'])
    withLangDialect = self.argDB.get(configureArg).upper().replace('X','+')
    if withLangDialect in ('','0','NONE'):
      self.logPrint('checkCxxDialect: user has requested NO cxx dialect, we\'ll check but not add the flag')
      withLangDialect = 'NONE'
      useFlag         = False # we still do the checks, just not add the flag in the end
    self.logPrint('checkCxxDialect: configure option after sanitization: --{opt}={val}'.format(opt=configureArg,val=withLangDialect))

    # check the configure argument
    if withLangDialect.startswith('GNU'):
      allowedBaseFlags = [BaseFlags.gnu]
    elif withLangDialect.startswith('C++'):
      allowedBaseFlags = [BaseFlags.standard]
    elif withLangDialect == 'NONE':
      allowedBaseFlags = ['(NO FLAG)']
    else:
      # if we are here withLangDialect is either AUTO or e.g. 14
      allowedBaseFlags = [BaseFlags.standard]
      if isGNUish:
        allowedBaseFlags.insert(0,BaseFlags.gnu)

    # search compiler flags to see if user has set the c++ standard from there
    with self.Language(language):
      allFlags = tuple(self.getCompilerFlags().strip().split())
    langDialectFromFlags = tuple(f for f in allFlags for flg in BaseFlags if f.startswith(flg))
    if len(langDialectFromFlags):
      if withLangDialect != 'AUTO':
        # user has set both flags
        errorMessage = 'Competing or duplicate C++ dialect flags, have specified {flagdialect} in compiler ({compiler}) flags and used configure option {opt}'.format(flagdialect=langDialectFromFlags,compiler=self.getCompiler(lang=language),opt='--'+configureArg+'='+withLangDialect.lower())
        raise RuntimeError(errorMessage)
      sanitized = langDialectFromFlags[-1].lower().replace('-std=','')
      self.logPrintBox('\n'.join([
        ' ***** WARNING: Explicitly setting C++ dialect in compiler flags may not be optimal.',
        'Use ./configure --{opt}={sanitized} if you really want to use that value,',
        'otherwise remove {flag} from compiler flags and omit --{opt}=[...]',
        'from configure to have PETSc automatically detect the most appropriate flag for you'
      ]).format(opt=configureArg,sanitized=sanitized,flag=langDialectFromFlags[-1]))
      # the user has already set the flag in their options, no need to set it a second time
      useFlag          = False
      # set the dialect to whatever was in the users compiler flags
      withLangDialect  = sanitized
      allowedBaseFlags = [BaseFlags.gnu if withLangDialect.startswith('gnu') else BaseFlags.standard]
    if withLangDialect.endswith('20'):
      self.logPrintBox('\n'.join([
        ' ***** WARNING: c++20 is not yet fully supported, PETSc only tests up to c++17.',
        'Remove -std=[...] from compiler flags and/or omit --{opt}=[...] from',
        'configure to have PETSc automatically detect the most appropriate flag for you'
      ]).format(opt=configureArg))

    includes03 = """
    // c++03 includes
    #include <iostream>

    template<class T> void ignore(const T&) { } // silence unused variable warnings
    class valClass
    {
    public:
      int i;
      valClass() { i = 3; }
<<<<<<< HEAD
=======
      valClass(int x) : i(x) { }
>>>>>>> 2d41bda4
    };
    """
    # this really just tests whether we have a working c++ compiler, c++03 only introduced
    # value initialization
    body03 = """
    // c++03 body
    valClass cls = valClass(); // value initialization
    int i = cls.i;             // i is not declared const
    const int& rci = i;        // but rci is
    const_cast<int&>(rci) = 4;
    """
    includes11 = includes03+"""
    // c++11 includes
<<<<<<< HEAD
    #include <random>
    #include <complex>

=======
    #include <memory>
    #include <random>
    #include <complex>

    class MoveSemantics
    {
      std::unique_ptr<valClass> _member;

    public:
      MoveSemantics(int val = 4) : _member(new valClass(val)) { }
      MoveSemantics& operator=(MoveSemantics &&other) noexcept = default;
    };
>>>>>>> 2d41bda4
    template<typename T> constexpr T Cubed( T x ) { return x*x*x; }
    auto trailing(int x) -> int { return x+2; }
    enum class Shapes : int {SQUARE,CIRCLE};
    template<class ... Types> struct Tuple { };
    using PetscErrorCode = int;
    """
    body11 = body03+"""
    // c++11 body
    constexpr int big_value = 1234;
    decltype(big_value) ierr = big_value;
    auto ret = trailing(ierr);
    MoveSemantics bob;
    MoveSemantics alice;
    alice = std::move(bob);ignore(alice);
    Tuple<> t0;ignore(t0);
    Tuple<long> t1;ignore(t1);
    Tuple<int,float> t2;ignore(t2);
    std::random_device rd;
    std::mt19937 mt(rd());
    std::normal_distribution<double> dist(0,1);
    const double x = dist(mt);
    std::cout << x << ret << std::endl;
    """
    includes14 = includes11+"""
    // c++14 includes
<<<<<<< HEAD
    #include <memory>
=======
>>>>>>> 2d41bda4

    template<class T> constexpr T pi = T(3.1415926535897932385L);  // variable template
    """
    body14 = body11+"""
    // c++14 body
    auto ptr = std::make_unique<int>();
    *ptr = 1;
    std::cout << pi<double> << std::endl;
    constexpr const std::complex<double> const_i(0.0,1.0);
    auto lambda = [](auto x, auto y) { return x + y; };
    std::cout << lambda(3,4) << std::real(const_i) << std::endl;
    """
    includes17 = includes14+"""
    // c++17 includes
    #include <string_view>
    #include <any>
    #include <optional>
    #include <variant>

    [[nodiscard]] int nodiscardFunc() { return 0; }
    struct S2
    {
      // static inline member variables since c++17
      static inline int var = 8675309;
      void f(int i);
    };
    void S2::f(int i)
    {
      // until c++17: Error: invalid syntax
      // since c++17: OK: captures the enclosing S2 by copy
      auto lmbd = [=, *this] { std::cout << i << " " << this->var << std::endl; };
      lmbd();
    }
    """
    body17 = body14+"""
    // c++17 body
    std::variant<int,float> v,w;
    v = 42;               // v contains int
    int ivar = std::get<int>(v);
    w = std::get<0>(v);   // same effect as the previous line
    w = v;                // same effect as the previous line
    S2 foo;
    foo.f(ivar);
    if constexpr (std::is_arithmetic_v<int>) std::cout << "c++17" << std::endl;
    typedef std::integral_constant<Shapes,Shapes::SQUARE> squareShape;
    // static_assert with no message since c++17
    static_assert(std::is_same_v<squareShape,squareShape>);
    auto val = nodiscardFunc();ignore(val);
    """
    Dialect  = namedtuple('Dialect',['num','includes','body'])
    dialects = (
      Dialect(num='03',includes=includes03,body=body03),
      Dialect(num='11',includes=includes11,body=body11),
      Dialect(num='14',includes=includes14,body=body14),
      Dialect(num='17',includes=includes17,body=body17),
      Dialect(num='20',includes=includes17,body=body17), # no c++20 checks yet
    )

    if withLangDialect in ('AUTO','NONE'):
      # see top of file
      dialectNumStr = default_cxx_dialect_ranges()[1]
      explicit      = withLangDialect == 'NONE' # AUTO is not explicit but NONE is
    else:
      dialectNumStr = withLangDialect = withLangDialect.lower() # we can stop shouting now
      explicit      = True

    minDialect,maxDialect = 0,-1
    for i,dialect in enumerate(dialects):
      if dialectNumStr.endswith(dialect.num):
        maxDialect = i
        break

    if maxDialect == -1:
      if withLangDialect.endswith('98'):
        raise RuntimeError('PETSc requires at least c++03, how old is your compiler?')
      errorMessage = 'Unknown c++ dialect: {val}'.format(val=withLangDialect)
      raise RuntimeError(errorMessage)
    self.logPrint('checkCxxDialect: user has {expl} selected dialect {dlct} for {lang}'.format(expl='EXPLICITLY' if explicit else 'NOT explicitly',dlct=withLangDialect,lang=LANG))

    # Check that we have a sane upper bound on the dialect
    if len(self.cxxDialectPackageRanges[1].keys()):
      maxPackDialect = min(self.cxxDialectPackageRanges[1].keys()).lower()
      startDialect   = dialects[maxDialect].num
      if startDialect > maxPackDialect[-2:]:
        packageBlame = '\n'.join('\t- '+s for s in self.cxxDialectPackageRanges[1][maxPackDialect])
        # if using NONE startDialect will be highest possible dialect
        if explicit and withLangDialect != 'NONE':
          # user asked for a dialect, they'll probably want to know why it doesn't work
          packageBlame = packageBlame.replace('\t- ','- ')
          errorMessage = '\n'.join([
            'Explicitly requested {lang} dialect -std={dlct} but package(s):',
            '{packs}',
            'Only support(s) up to -std={packdlct}'
          ]).format(lang=LANG,dlct=startDialect,packs=packageBlame,packdlct=maxPackDialect)
          raise RuntimeError(errorMessage)
        # if not explicit, we can just silently log the discrepancy instead
        self.logPrint('\n'.join([
          'checkCxxDialect: using {lang} dialect -std={dlct} as upper bound but package(s):',
          '{packs}',
          '\tOnly support(s) up to -std={packdlct}, using package requirement -std={packdlct}'
        ]).format(lang=LANG,dlct=startDialect,packs=packageBlame,packdlct=maxPackDialect))
        while not maxPackDialect.endswith(dialects[maxDialect].num):
          # decrement maxDialect until we're starting at the right dialect
          maxDialect -= 1
          assert maxDialect

    # Check that we have a sane lower bound on the dialect
    if len(self.cxxDialectPackageRanges[0].keys()):
      minPackDialect = max(self.cxxDialectPackageRanges[0].keys()).lower()
      endDialect     = withLangDialect.replace('gnu++','').replace('c++','') if explicit else dialects[minDialect].num
      if endDialect < minPackDialect[-2:] or endDialect == 'NONE':
        packageBlame = '\n'.join('\t- '+s for s in self.cxxDialectPackageRanges[0][minPackDialect])
        if explicit and endDialect != 'NONE':
          packageBlame = packageBlame.replace('\t- ','- ')
          errorMessage = '\n'.join([
            'Explicitly requested {lang} dialect -std={dlct} but package(s):',
            '{packs}',
            'Require(s) at least -std={packdlct}'
          ]).format(lang=LANG,dlct=withLangDialect if explicit else endDialect,packs=packageBlame,packdlct=minPackDialect)
          raise RuntimeError(errorMessage)
        self.logPrint('\n'.join([
          'checkCxxDialect: using {lang} dialect -std={dlct} as lower bound but package(s):',
          '{packs}',
          '\tRequire(s) at least -std={packdlct}, using package requirement -std={packdlct}'
        ]).format(lang=LANG,dlct=endDialect,packs=packageBlame,packdlct=minPackDialect))
        while not minPackDialect.endswith(dialects[minDialect].num):
          minDialect += 1
          assert minDialect < len(dialects)

    if withLangDialect not in ('NONE','AUTO'):
      # if the user asks for a particular version we should pin that version
      minDialect = maxDialect

    flagPool = [(''.join((b,d.num)),d) for d in reversed(dialects[minDialect:maxDialect+1]) for b in allowedBaseFlags]

    self.logPrint('\n'.join([
      'checkCxxDialect: Have potential flag pool:',
      '{flags}'
    ]).format(flags='\n'.join('\t   - '+f for f,_ in flagPool)))
    with self.Language(language):
      for index,(flag,dlct) in enumerate(flagPool):
        self.setCompilers.saveLog()
        self.logPrint(' '.join(['checkCxxDialect: checking CXX',dlct.num,'for',language,'with',flag]))
        self.logWrite(self.setCompilers.restoreLog())
        # test with flag
        with self.setCompilers.Language(language):
          try:
            if useFlag:
              # needs compilerOnly = True as we need to keep the flag out of the linker flags
              self.setCompilers.addCompilerFlag(flag,includes=dlct.includes,body=dlct.body,compilerOnly=True)
            elif not self.setCompilers.checkCompile(includes=dlct.includes,body=dlct.body):
              raise RuntimeError # to mimic addCompilerFlag
          except RuntimeError:
            # failure, flag is discarded and we go back around
            pass
          else:
            # success
            self.cxxDialectRange[language] = ('c++'+dialects[minDialect].num,'c++'+dlct.num)
            if not useFlag:
              compilerFlags = self.getCompilerFlags()
              if compilerFlags.count(flag) > 1:
                errorMessage = '\n'.join([
                  'We said we wouldn\'t add the flag yet the flag has been mysteriously added!!:',
                  '{flags}'
                ]).format(flags=compilerFlags.strip())
                raise RuntimeError(errorMessage)
            self.logPrint('checkCxxDialect: success using {flag} for {lang} dialect c++{ver}, set new cxxDialectRange: {drange}'.format(flag=flag,lang=language,ver=dlct.num,drange=self.cxxDialectRange[language]))
            break # allowed flags loop
        if index == len(flagPool)-1:
          # compiler does not support the minimum required c++ dialect
          flist = '\n'.join('- '+flg for flg,_ in flagPool[:index+1])+'\n'
          baseMessage = '\n'.join([
            '{lang} compiler ({compiler}) appears non-compliant with {dlct} or didn\'t accept:',
            '{flaglist}'
          ]).format(
            lang=language.replace('x','+'),compiler=self.getCompiler(lang=language),flaglist=flist,
            dlct='{dlct}' # stupid hack to get format to leave unknown options for later
          )
          if flag.endswith(dialects[0].num):
            # it's the compilers fault we can't try the next dialect
            errorMessage = baseMessage.format(dlct='c++03')
            raise RuntimeError(errorMessage)
          if withLangDialect in ('NONE','AUTO'):
            # it's a packages fault we can't try the next dialect
            packageBlame = '\n'.join('- '+s for s in self.cxxDialectPackageRanges[0][minPackDialect])
            errorMessage = '\n'.join([
              'Using {lang} dialect {dlct} as lower bound due to package(s):',
              '{packs}',
              'But '+baseMessage
            ]).format(lang=language.replace('x','+'),dlct=minPackDialect,packs=packageBlame)
            raise RuntimeError(errorMessage)
          # if nothing else then it's because the user requested a particular version
          errorMessage = baseMessage.format(dlct='c++'+dialectNum)
          raise RuntimeError(errorMessage)

    # this loop will also set maxDialect for the setattr below
    for maxDialect,dlct in enumerate(dialects):
      if dlct.num > flag[-2:]:
        break
      self.addDefine('HAVE_{lang}_DIALECT_CXX{ver}'.format(lang=LANG,ver=dlct.num),1)
    if not useFlag:
      # if we don't use the flag we shouldn't set this attr because its existence implies
      # a particular dialect is *chosen*
      setattr(self,lang+'dialect','c++'+dialects[maxDialect].num)
    return

  def checkCxxComplexFix(self):
    """Determine if the CXX compiler supports utilities provided by petsccxxcomplexfix.h"""
    includes = """
      #include <iostream>
      #include <complex>
      #define Type         int
      #define PetscReal    double
      #define PetscComplex std::complex<double>
      /* The two lines, from petsccxxcomplexfix.h, can cause the combination "C++14 + GCC-4.x libstdc++ library" to fail, complaining imag()
         is not marked const. If the compiler can compile these two lines, it should be able to compile other lines.
      */
      static inline PetscComplex operator-(const Type& lhs, const PetscComplex& rhs) { return PetscReal(lhs) - const_cast<PetscComplex&>(rhs); }
      static inline PetscComplex operator/(const Type& lhs, const PetscComplex& rhs) { return PetscReal(lhs) / const_cast<PetscComplex&>(rhs); }
      """
    body = """
      Type x = 2;
      PetscComplex y(1.0,1.0),z,w;
      z = x - y;
      w = x / y;
      std::cout << z << w;
      """
    self.pushLanguage('Cxx')
    if self.checkCompile(includes,body):
      self.logPrint('the CXX compiler supports petsccxxcomplexfix.h')
      self.addDefine('HAVE_CXX_COMPLEX_FIX',1)
    else:
      self.logPrint('the CXX compiler does not support petsccxxcomplexfix.h')
    self.popLanguage()

  def checkCxxLibraries(self):
    '''Determines the libraries needed to link with C++ from C and Fortran'''
    skipcxxlibraries = 1
    self.setCompilers.saveLog()
    body   = '''#include <iostream>\n#include <vector>\nvoid asub(void)\n{std::vector<int> v;\ntry  { throw 20;  }  catch (int e)  { std::cout << "An exception occurred";  }}'''
    try:
      if self.checkCrossLink(body,"int main(int argc,char **args)\n{return 0;}\n",language1='C++',language2='C'):
        self.logWrite(self.setCompilers.restoreLog())
        self.logPrint('C++ libraries are not needed when using C linker')
      else:
        skipcxxlibraries = 0
        self.logWrite(self.setCompilers.restoreLog())
        if self.setCompilers.isDarwin(self.log) and config.setCompilers.Configure.isClang(self.getCompiler('C'), self.log):
          oldLibs = self.setCompilers.LIBS
          self.setCompilers.LIBS = '-lc++ '+self.setCompilers.LIBS
          self.setCompilers.saveLog()
          if self.checkCrossLink(body,"int main(int argc,char **args)\n{return 0;}\n",language1='C++',language2='C'):
            self.logWrite(self.setCompilers.restoreLog())
            self.logPrint('C++ requires -lc++ to link with C compiler', 3, 'compilers')
            skipcxxlibraries = 1
          else:
            self.logWrite(self.setCompilers.restoreLog())
            self.setCompilers.LIBS = oldLibs
            self.logPrint('C++ code cannot directly be linked with C linker using -lc++, therefore will determine needed C++ libraries')
            skipcxxlibraries = 0
        if self.setCompilers.isNEC(self.getCompiler('C'),self.log):
          oldLibs = self.setCompilers.LIBS
          self.setCompilers.LIBS = '-lnc++ '+self.setCompilers.LIBS
          self.setCompilers.saveLog()
          if self.checkCrossLink(body,"int main(int argc,char **args)\n{return 0;}\n",language1='C++',language2='C'):
            self.logWrite(self.setCompilers.restoreLog())
            self.logPrint('C++ requires -lnc++ to link with C compiler', 3, 'compilers')
            skipcxxlibraries = 1
          else:
            self.logWrite(self.setCompilers.restoreLog())
            self.setCompilers.LIBS = oldLibs
            self.logPrint('C++ code cannot directly be linked with C linker using -lnc++, therefore will determine needed C++ libraries')
            skipcxxlibraries = 0
        if not skipcxxlibraries:
          self.setCompilers.saveLog()
          oldLibs = self.setCompilers.LIBS
          self.setCompilers.LIBS = '-lstdc++ '+self.setCompilers.LIBS
          if self.checkCrossLink(body,"int main(int argc,char **args)\n{return 0;}\n",language1='C++',language2='C'):
            self.logWrite(self.setCompilers.restoreLog())
            self.logPrint('C++ requires -lstdc++ to link with C compiler', 3, 'compilers')
            skipcxxlibraries = 1
          else:
            self.logWrite(self.setCompilers.restoreLog())
            self.setCompilers.LIBS = oldLibs
            self.logPrint('C++ code cannot directly be linked with C linker using -lstdc++, therefore will determine needed C++ libraries')
            skipcxxlibraries = 0
    except RuntimeError as e:
      self.logWrite(self.setCompilers.restoreLog())
      self.logPrint('Error message from compiling {'+str(e)+'}', 4, 'compilers')
      self.logPrint('C++ code cannot directly be linked with C linker, therefore will determine needed C++ libraries')
      skipcxxlibraries = 0
    if hasattr(self.setCompilers, 'FC'):
      self.setCompilers.saveLog()
      try:
        if self.checkCrossLink(body,"     program main\n      print*,'testing'\n      stop\n      end\n",language1='C++',language2='FC'):
          self.logWrite(self.setCompilers.restoreLog())
          self.logPrint('C++ libraries are not needed when using FC linker')
        else:
          skipcxxlibraries = 0
          if self.setCompilers.isDarwin(self.log) and config.setCompilers.Configure.isClang(self.getCompiler('C'), self.log):
            oldLibs = self.setCompilers.LIBS
            self.setCompilers.LIBS = '-lc++ '+self.setCompilers.LIBS
            self.setCompilers.saveLog()
            if self.checkCrossLink(body,"     program main\n      print*,'testing'\n      stop\n      end\n",language1='C++',language2='FC'):
              self.logWrite(self.setCompilers.restoreLog())
              self.logPrint('C++ requires -lc++ to link with FC compiler', 3, 'compilers')
              skipcxxlibraries = 1
            else:
              self.logWrite(self.setCompilers.restoreLog())
              self.setCompilers.LIBS = oldLibs
              self.logPrint('C++ code cannot directly be linked with C linker using -lc++, therefore will determine needed C++ libraries')
              skipcxxlibraries = 0
          if self.setCompilers.isNEC(self.getCompiler('C'),self.log):
            oldLibs = self.setCompilers.LIBS
            self.setCompilers.LIBS = '-lnc++ '+self.setCompilers.LIBS
            self.setCompilers.saveLog()
            if self.checkCrossLink(body,"     program main\n      print*,'testing'\n      stop\n      end\n",language1='C++',language2='FC'):
              self.logWrite(self.setCompilers.restoreLog())
              self.logPrint('C++ requires -lnc++ to link with FC compiler', 3, 'compilers')
              skipcxxlibraries = 1
            else:
              self.logWrite(self.setCompilers.restoreLog())
              self.setCompilers.LIBS = oldLibs
              self.logPrint('C++ code cannot directly be linked with C linker using -lnc++, therefore will determine needed C++ libraries')
              skipcxxlibraries = 0
          if not skipcxxlibraries:
            self.logWrite(self.setCompilers.restoreLog())
            oldLibs = self.setCompilers.LIBS
            self.setCompilers.LIBS = '-lstdc++ '+self.setCompilers.LIBS
            if self.checkCrossLink(body,"     program main\n      print*,'testing'\n      stop\n      end\n",language1='C++',language2='FC'):
              self.logPrint('C++ requires -lstdc++ to link with FC compiler', 3, 'compilers')
              skipcxxlibraries = 1
            else:
              self.setCompilers.LIBS = oldLibs
              self.logPrint('C++ code cannot directly be linked with FC linker, therefore will determine needed C++ libraries')
              skipcxxlibraries = 0
      except RuntimeError as e:
        self.logWrite(self.setCompilers.restoreLog())
        self.logPrint('Error message from compiling {'+str(e)+'}', 4, 'compilers')
        self.logPrint('C++ code cannot directly be linked with FC linker, therefore will determine needed C++ libraries')
        skipcxxlibraries = 0

    if skipcxxlibraries: return

    oldFlags = self.setCompilers.LDFLAGS
    self.setCompilers.LDFLAGS += ' -v'
    self.pushLanguage('Cxx')
    (output, returnCode) = self.outputLink('', '')
    self.setCompilers.LDFLAGS = oldFlags
    self.popLanguage()

    # Cray: remove libsci link
    iscray = config.setCompilers.Configure.isCray(self.getCompiler('Cxx'), self.log)

    output = remove_xcode_verbose(output)
    # PGI: kill anything enclosed in single quotes
    if output.find('\'') >= 0:
      if output.count('\'')%2: raise RuntimeError('Mismatched single quotes in C library string')
      while output.find('\'') >= 0:
        start = output.index('\'')
        end   = output.index('\'', start+1)+1
        output = output.replace(output[start:end], '')

    # The easiest thing to do for xlc output is to replace all the commas
    # with spaces.  Try to only do that if the output is really from xlc,
    # since doing that causes problems on other systems.
    if output.find('XL_CONFIG') >= 0:
      output = output.replace(',', ' ')

    # Parse output
    argIter = iter(output.split())
    cxxlibs = []
    skipdefaultpaths = self.getSkipDefaultPaths()
    lflags  = []
    rpathflags = []
    try:
      while 1:
        arg = next(argIter)
        self.logPrint( 'Checking arg '+arg, 4, 'compilers')

        # Intel compiler sometimes puts " " around an option like "-lsomething"
        if arg.startswith('"') and arg.endswith('"'):
          arg = arg[1:-1]
        # Intel also puts several options together inside a " " so the last one
        # has a stray " at the end
        if arg.endswith('"') and arg[:-1].find('"') == -1:
          arg = arg[:-1]
        # Intel 11 has a bogus -long_double option
        if arg == '-long_double':
          continue

        # if options of type -L foobar
        if arg == '-L':
          lib = next(argIter)
          self.logPrint('Found -L '+lib, 4, 'compilers')
          cxxlibs.append('-L'+lib)
          continue
        if arg == '-lto_library':
          lib = next(argIter)
          self.logPrint('Skipping Apple LLVM linker option -lto_library '+lib)
          continue
        # Check for full library name
        m = re.match(r'^/.*\.a$', arg)
        if m:
          if not arg in lflags:
            lflags.append(arg)
            self.logPrint('Found full library spec: '+arg, 4, 'compilers')
            cxxlibs.append(arg)
          else:
            self.logPrint('Already in lflags: '+arg, 4, 'compilers')
          continue
        # Check for full dylib library name
        m = re.match(r'^/.*\.dylib$', arg)
        if m:
          if not arg in lflags and not arg.endswith('LTO.dylib'):
            lflags.append(arg)
            self.logPrint('Found full library spec: '+arg, 4, 'compilers')
            cxxlibs.append(arg)
          else:
            self.logPrint('already in lflags: '+arg, 4, 'compilers')
          continue
        # Check for system libraries
        m = re.match(r'^-l(ang.*|crt[0-9].o|crtbegin.o|c|gcc|gcc_ext(.[0-9]+)*|System|cygwin|xlomp_ser|crt[0-9].[0-9][0-9].[0-9].o)$', arg)
        if m:
          self.logPrint('Skipping system library: '+arg, 4, 'compilers')
          continue
        # Check for special library arguments
        m = re.match(r'^-l.*$', arg)
        if m:
          if not arg in lflags:
            if arg == '-lkernel32':
              continue
            elif arg == '-lLTO' and self.setCompilers.isDarwin(self.log):
              self.logPrint('Skipping -lTO')
              continue
            elif iscray and (arg == '-lsci_cray_mpi' or arg == '-lsci_cray' or arg == '-lsci_cray_mp'):
              self.logPrint('Skipping CRAY LIBSCI library: '+arg, 4, 'compilers')
              continue
            elif arg in self.clibs:
              self.logPrint('Library already in C list so skipping in C++', 4, 'compilers')
              continue
            else:
              lflags.append(arg)
            self.logPrint('Found library: '+arg, 4, 'compilers')
            cxxlibs.append(arg)
          else:
            self.logPrint('Already in flags: '+arg, 4, 'compilers')
          continue
        m = re.match(r'^-L.*$', arg)
        if m:
          arg = os.path.abspath(arg[2:])
          if arg in skipdefaultpaths: continue
          arg = '-L'+arg
          if not arg in lflags:
            lflags.append(arg)
            self.logPrint('Found library directory: '+arg, 4, 'compilers')
            cxxlibs.append(arg)
          continue
        # Check for '-rpath /sharedlibpath/ or -R /sharedlibpath/'
        if arg == '-rpath' or arg == '-R':
          lib = next(argIter)
          if lib.startswith('-') or lib.startswith('@loader_path'): continue # perhaps the path was striped due to quotes?
          if lib.startswith('"') and lib.endswith('"') and lib.find(' ') == -1: lib = lib[1:-1]
          lib = os.path.abspath(lib)
          if lib in skipdefaultpaths: continue
          if not lib in rpathflags:
            rpathflags.append(lib)
            self.logPrint('Found '+arg+' library: '+lib, 4, 'compilers')
            cxxlibs.append(self.setCompilers.CSharedLinkerFlag+lib)
          else:
            self.logPrint('Already in rpathflags, skipping:'+arg, 4, 'compilers')
          continue
        # Check for '-R/sharedlibpath/'
        m = re.match(r'^-R.*$', arg)
        if m:
          lib = os.path.abspath(arg[2:])
          if not lib in rpathflags:
            rpathflags.append(lib)
            self.logPrint('Found -R library: '+lib, 4, 'compilers')
            cxxlibs.append(self.setCompilers.CSharedLinkerFlag+lib)
          else:
            self.logPrint('Already in rpathflags, skipping:'+arg, 4, 'compilers')
          continue
        self.logPrint('Unknown arg '+arg, 4, 'compilers')
    except StopIteration:
      pass

    self.cxxlibs = []
    for lib in cxxlibs:
      if not self.setCompilers.staticLibraries and lib.startswith('-L') and not self.setCompilers.CSharedLinkerFlag == '-L':
        self.cxxlibs.append(self.setCompilers.CSharedLinkerFlag+lib[2:])
      self.cxxlibs.append(lib)

    self.logPrint('Libraries needed to link Cxx code with another linker: '+str(self.cxxlibs), 3, 'compilers')

    self.logPrint('Check that Cxx libraries can be used with C as linker', 4, 'compilers')
    oldLibs = self.setCompilers.LIBS
    self.setCompilers.LIBS = ' '.join([self.libraries.getLibArgument(lib) for lib in self.cxxlibs])+' '+self.setCompilers.LIBS
    self.setCompilers.saveLog()
    try:
      self.setCompilers.checkCompiler('C')
    except RuntimeError as e:
      self.logWrite(self.setCompilers.restoreLog())
      self.logPrint('Cxx libraries cannot directly be used with C as linker', 4, 'compilers')
      self.logPrint('Error message from compiling {'+str(e)+'}', 4, 'compilers')
      raise RuntimeError("Cxx libraries cannot directly be used with C as linker.\n\
If you don't need the C++ compiler to build external packages or for you application you can run\n\
./configure with --with-cxx=0. Otherwise you need a different combination of C and C++ compilers")
    else:
      self.logWrite(self.setCompilers.restoreLog())
    self.setCompilers.LIBS = oldLibs

    if hasattr(self.setCompilers, 'FC'):

      self.logPrint('Check that Cxx libraries can be used with Fortran as linker', 4, 'compilers')
      oldLibs = self.setCompilers.LIBS
      self.setCompilers.LIBS = ' '.join([self.libraries.getLibArgument(lib) for lib in self.cxxlibs])+' '+self.setCompilers.LIBS
      self.setCompilers.saveLog()
      try:
        self.setCompilers.checkCompiler('FC')
      except RuntimeError as e:
        self.logWrite(self.setCompilers.restoreLog())
        self.logPrint('Cxx libraries cannot directly be used with Fortran as linker', 4, 'compilers')
        self.logPrint('Error message from compiling {'+str(e)+'}', 4, 'compilers')
        raise RuntimeError("Cxx libraries cannot directly be used with Fortran as linker.\n\
If you don't need the C++ compiler to build external packages or for you application you can run\n\
./configure with --with-cxx=0. If you don't need the Fortran compiler to build external packages\n\
or for you application you can run ./configure with --with-fc=0.\n\
Otherwise you need a different combination of C, C++, and Fortran compilers")
      else:
        self.logWrite(self.setCompilers.restoreLog())
      self.setCompilers.LIBS = oldLibs
    return

  def mangleFortranFunction(self, name):
    if self.fortranMangling == 'underscore':
      if self.fortranManglingDoubleUnderscore and name.find('_') >= 0:
        return name.lower()+'__'
      else:
        return name.lower()+'_'
    elif self.fortranMangling == 'unchanged':
      return name.lower()
    elif self.fortranMangling == 'caps':
      return name.upper()
    elif self.fortranMangling == 'stdcall':
      return name.upper()
    raise RuntimeError('Unknown Fortran name mangling: '+self.fortranMangling)

  def testMangling(self, cfunc, ffunc, clanguage = 'C', extraObjs = []):
    '''Test a certain name mangling'''
    cobj = os.path.join(self.tmpDir, 'confc.o')
    found = 0
    # Compile the C test object
    self.pushLanguage(clanguage)
    if not self.checkCompile(cfunc, None, cleanup = 0):
      self.logPrint('Cannot compile C function: '+cfunc, 3, 'compilers')
      self.popLanguage()
      return found
    if not os.path.isfile(self.compilerObj):
      self.logPrint('Cannot locate object file: '+os.path.abspath(self.compilerObj), 3, 'compilers')
      self.popLanguage()
      return found
    os.rename(self.compilerObj, cobj)
    self.popLanguage()
    # Link the test object against a Fortran driver
    self.pushLanguage('FC')
    oldLIBS = self.setCompilers.LIBS
    self.setCompilers.LIBS = cobj+' '+' '.join([self.libraries.getLibArgument(lib) for lib in self.clibs])+' '+self.setCompilers.LIBS
    if extraObjs:
      self.setCompilers.LIBS = ' '.join(extraObjs)+' '+' '.join([self.libraries.getLibArgument(lib) for lib in self.clibs])+' '+self.setCompilers.LIBS
    found = self.checkLink(None, ffunc)
    self.setCompilers.LIBS = oldLIBS
    self.popLanguage()
    if os.path.isfile(cobj):
      os.remove(cobj)
    return found

  def checkFortranNameMangling(self):
    '''Checks Fortran name mangling, and defines HAVE_FORTRAN_UNDERSCORE, HAVE_FORTRAN_NOUNDERSCORE, HAVE_FORTRAN_CAPS'''
    self.manglerFuncs = {'underscore': ('void d1chk_(void);', 'void d1chk_(void){return;}\n', '       call d1chk()\n'),
                         'unchanged': ('void d1chk(void);', 'void d1chk(void){return;}\n', '       call d1chk()\n'),
                         'caps': ('void D1CHK(void);', 'void D1CHK(void){return;}\n', '       call d1chk()\n'),
                         'stdcall': ('void __stdcall D1CHK(void);', 'void __stdcall D1CHK(void){return;}\n', '       call d1chk()\n'),
                         'double': ('void d1_chk__(void)', 'void d1_chk__(void){return;}\n', '       call d1_chk()\n')}
    #some compilers silently ignore '__stdcall' directive, so do stdcall test last
    # double test is not done here, so its not listed
    key_list = ['underscore','unchanged','caps','stdcall']
    for mangler in key_list:
      cfunc = self.manglerFuncs[mangler][1]
      ffunc = self.manglerFuncs[mangler][2]
      self.logWrite('Testing Fortran mangling type '+mangler+' with code '+cfunc)
      if self.testMangling(cfunc, ffunc):
        self.fortranMangling = mangler
        break
    else:
      if self.setCompilers.isDarwin(self.log):
        mess = '  See https://petsc.org/release/faq/#macos-gfortran'
      else:
        mess = ''
      raise RuntimeError('Unknown Fortran name mangling: Are you sure the C and Fortran compilers are compatible?\n  Perhaps one is 64 bit and one is 32 bit?\n'+mess)
    self.logPrint('Fortran name mangling is '+self.fortranMangling, 4, 'compilers')
    if self.fortranMangling == 'underscore':
      self.addDefine('HAVE_FORTRAN_UNDERSCORE', 1)
    elif self.fortranMangling == 'unchanged':
      self.addDefine('HAVE_FORTRAN_NOUNDERSCORE', 1)
    elif self.fortranMangling == 'caps':
      self.addDefine('HAVE_FORTRAN_CAPS', 1)
    elif self.fortranMangling == 'stdcall':
      raise RuntimeError('Fortran STDCALL compilers are unsupported!\n')
    if config.setCompilers.Configure.isGfortran8plus(self.getCompiler('FC'), self.log):
      self.addDefine('FORTRAN_CHARLEN_T', 'size_t')
    else:
      self.addDefine('FORTRAN_CHARLEN_T', 'int')
    return

  def checkFortranNameManglingDouble(self):
    '''Checks if symbols containing an underscore append an extra underscore, and defines HAVE_FORTRAN_UNDERSCORE_UNDERSCORE if necessary'''
    if self.testMangling(self.manglerFuncs['double'][1], self.manglerFuncs['double'][2]):
      self.logPrint('Fortran appends an extra underscore to names containing underscores', 4, 'compilers')
      self.fortranManglingDoubleUnderscore = 1
      self.addDefine('HAVE_FORTRAN_UNDERSCORE_UNDERSCORE',1)
    else:
      self.fortranManglingDoubleUnderscore = 0
    return

  def checkFortranLibraries(self):
    '''Substitutes for FLIBS the libraries needed to link with Fortran

    This macro is intended to be used in those situations when it is
    necessary to mix, e.g. C++ and Fortran 77, source code into a single
    program or shared library.

    For example, if object files from a C++ and Fortran 77 compiler must
    be linked together, then the C++ compiler/linker must be used for
    linking (since special C++-ish things need to happen at link time
    like calling global constructors, instantiating templates, enabling
    exception support, etc.).

    However, the Fortran 77 intrinsic and run-time libraries must be
    linked in as well, but the C++ compiler/linker does not know how to
    add these Fortran 77 libraries.

    This code was translated from the autoconf macro which was packaged in
    its current form by Matthew D. Langston <langston@SLAC.Stanford.EDU>.
    However, nearly all of this macro came from the OCTAVE_FLIBS macro in
    octave-2.0.13/aclocal.m4, and full credit should go to John W. Eaton
    for writing this extremely useful macro.'''
    if not hasattr(self.setCompilers, 'CC') or not hasattr(self.setCompilers, 'FC'):
      return
    skipfortranlibraries = 1
    self.setCompilers.saveLog()
    asub=self.mangleFortranFunction("asub")
    cbody = "extern void "+asub+"(void);\nint main(int argc,char **args)\n{\n  "+asub+"();\n  return 0;\n}\n";
    cxxbody = 'extern "C" void '+asub+'(void);\nint main(int argc,char **args)\n{\n  '+asub+'();\n  return 0;\n}\n';
    self.pushLanguage('FC')
    if self.checkLink(includes='#include <mpif.h>',body='      call MPI_Allreduce()\n'):
      fbody = "      subroutine asub()\n      print*,'testing'\n      call MPI_Allreduce()\n      return\n      end\n"
    else:
      fbody = "      subroutine asub()\n      print*,'testing'\n      return\n      end\n"
    self.popLanguage()
    try:
      if self.checkCrossLink(fbody,cbody,language1='FC',language2='C'):
        self.logWrite(self.setCompilers.restoreLog())
        self.logPrint('Fortran libraries are not needed when using C linker')
      else:
        self.logWrite(self.setCompilers.restoreLog())
        self.logPrint('Fortran code cannot directly be linked with C linker, therefore will determine needed Fortran libraries')
        skipfortranlibraries = 0
    except RuntimeError as e:
      self.logWrite(self.setCompilers.restoreLog())
      self.logPrint('Error message from compiling {'+str(e)+'}', 4, 'compilers')
      self.logPrint('Fortran code cannot directly be linked with C linker, therefore will determine needed Fortran libraries')
      skipfortranlibraries = 0
    if skipfortranlibraries and hasattr(self.setCompilers, 'CXX'):
      self.setCompilers.saveLog()
      try:
        if self.checkCrossLink(fbody,cxxbody,language1='FC',language2='C++'):
          self.logWrite(self.setCompilers.restoreLog())
          self.logPrint('Fortran libraries are not needed when using C++ linker')
        else:
          self.logWrite(self.setCompilers.restoreLog())
          self.logPrint('Fortran code cannot directly be linked with C++ linker, therefore will determine needed Fortran libraries')
          skipfortranlibraries = 0
      except RuntimeError as e:
        self.logWrite(self.setCompilers.restoreLog())
        self.logPrint('Error message from compiling {'+str(e)+'}', 4, 'compilers')
        self.logPrint('Fortran code cannot directly be linked with CXX linker, therefore will determine needed Fortran libraries')
        skipfortranlibraries = 0

    if skipfortranlibraries == 1: return

    self.pushLanguage('FC')
    oldFlags = self.setCompilers.LDFLAGS
    self.setCompilers.LDFLAGS += ' -v'
    (output, returnCode) = self.outputLink('', '')
    if returnCode: raise RuntimeError('Unable to run linker to determine needed Fortran libraries')
    output = self.filterLinkOutput(output)
    self.setCompilers.LDFLAGS = oldFlags
    self.popLanguage()

    # Cray: remove libsci link
    iscray = config.setCompilers.Configure.isCray(self.getCompiler('FC'), self.log)

    output = remove_xcode_verbose(output)
    # replace \CR that ifc puts in each line of output
    output = output.replace('\\\n', '')

    if output.lower().find('absoft') >= 0:
      loc = output.find(' -lf90math')
      if loc == -1: loc = output.find(' -lf77math')
      if loc >= -1:
        output = output[0:loc]+' -lU77 -lV77 '+output[loc:]

    # PGI/Windows: to properly resolve symbols, we need to list the fortran runtime libraries before -lpgf90
    # PGI Fortran compiler uses PETSC_HAVE_F90_2PTR_ARG which is incompatible with
    # certain PETSc example uses of Fortran (like passing classes) hence we need to define
    # HAVE_PGF90_COMPILER so those examples are not run
    if output.find(' -lpgf90') >= 0 and output.find(' -lkernel32') >= 0:
      loc  = output.find(' -lpgf90')
      loc2 = output.find(' -lpgf90rtl -lpgftnrtl')
      if loc2 >= -1:
        output = output[0:loc] + ' -lpgf90rtl -lpgftnrtl' + output[loc:]
    elif output.find(' -lpgf90rtl -lpgftnrtl') >= 0:
      # somehow doing this hacky thing appears to get rid of error with undefined __hpf_exit
      self.logPrint('Adding -lpgftnrtl before -lpgf90rtl in librarylist')
      output = output.replace(' -lpgf90rtl -lpgftnrtl',' -lpgftnrtl -lpgf90rtl -lpgftnrtl')

    # PGI: kill anything enclosed in single quotes
    if output.find('\'') >= 0:
      if output.count('\'')%2: raise RuntimeError('Mismatched single quotes in Fortran library string')
      while output.find('\'') >= 0:
        start = output.index('\'')
        end   = output.index('\'', start+1)+1
        output = output.replace(output[start:end], '')

    # The easiest thing to do for xlf output is to replace all the commas
    # with spaces.  Try to only do that if the output is really from xlf,
    # since doing that causes problems on other systems.
    if output.find('XL_CONFIG') >= 0:
      output = output.replace(',', ' ')
    # We are only supposed to find LD_RUN_PATH on Solaris systems
    # and the run path should be absolute
    ldRunPath = re.findall(r'^.*LD_RUN_PATH *= *([^ ]*).*', output)
    if ldRunPath: ldRunPath = ldRunPath[0]
    if ldRunPath and ldRunPath[0] == '/':
      if self.isGCC:
        ldRunPath = ['-Xlinker -R -Xlinker '+ldRunPath]
      else:
        ldRunPath = ['-R '+ldRunPath]
    else:
      ldRunPath = []

    # Parse output
    argIter = iter(output.split())
    fincs   = []
    flibs   = []
    skipdefaultpaths = self.getSkipDefaultPaths()
    fmainlibs = []
    lflags  = []
    rpathflags = []
    try:
      while 1:
        arg = next(argIter)
        self.logPrint( 'Checking arg '+arg, 4, 'compilers')
        # Intel compiler sometimes puts " " around an option like "-lsomething"
        if arg.startswith('"') and arg.endswith('"'):
          arg = arg[1:-1]
        # Intel also puts several options together inside a " " so the last one
        # has a stray " at the end
        if arg.endswith('"') and arg[:-1].find('"') == -1:
          arg = arg[:-1]

        if arg == '-lto_library':
          lib = next(argIter)
          self.logPrint('Skipping Apple LLVM linker option -lto_library '+lib)
          continue
        # Check for full library name
        m = re.match(r'^/.*\.a$', arg)
        if m:
          if not arg in lflags:
            lflags.append(arg)
            self.logPrint('Found full library spec: '+arg, 4, 'compilers')
#            # check for Nag Fortran library that must be handled as static because shared version does not have all the symbols
            base = os.path.basename(arg)
            m = re.match(r'libf[1-9][0-9]rts.a', base)
            if m:
              self.logPrint('Detected Nag Fortran compiler library; preserving as static library: '+arg, 4, 'compilers')
              flibs.append(arg)
              flibs.append('-Wl,-Bstatic')
              flibs.append(arg)
              flibs.append('-Wl,-Bdynamic')
            else:
              flibs.append(arg)
          else:
            self.logPrint('already in lflags: '+arg, 4, 'compilers')
          continue
        # Check for full dylib library name
        m = re.match(r'^/.*\.dylib$', arg)
        if m:
          if not arg.endswith('LTO.dylib') and not arg in lflags:
            lflags.append(arg)
            self.logPrint('Found full library spec: '+arg, 4, 'compilers')
            flibs.append(arg)
          else:
            self.logPrint('already in lflags: '+arg, 4, 'compilers')
          continue
        # prevent false positives for include with pathscalr
        if re.match(r'^-INTERNAL.*$', arg): continue
        # Check for special include argument
        # AIX does this for MPI and perhaps other things
        m = re.match(r'^-I.*$', arg)
        if m:
          inc = arg.replace('-I','',1)
          self.logPrint('Found include directory: '+inc, 4, 'compilers')
          fincs.append(inc)
          continue
        # Check for ???
        m = re.match(r'^-bI:.*$', arg)
        if m:
          if not arg in lflags:
            if self.isGCC:
              lflags.append('-Xlinker')
            lflags.append(arg)
            self.logPrint('Found binary include: '+arg, 4, 'compilers')
            flibs.append(arg)
          else:
            self.logPrint('Already in lflags so skipping: '+arg, 4, 'compilers')
          continue
        # Check for system libraries
        m = re.match(r'^-l(ang.*|crt[0-9].o|crtbegin.o|c|gcc|gcc_ext(.[0-9]+)*|System|cygwin|xlomp_ser|crt[0-9].[0-9][0-9].[0-9].o)$', arg)
        if m:
          self.logPrint('Found system library therefore skipping: '+arg, 4, 'compilers')
          continue
        # Check for canonical library argument
        m = re.match(r'^-[lL]$', arg)
        if m:
          lib = arg+next(argIter)
          self.logPrint('Found canonical library: '+lib, 4, 'compilers')
          if not lib == '-LLTO' or not self.setCompilers.isDarwin(self.log):
            flibs.append(lib)
          continue
        # intel windows compilers can use -libpath argument
        if arg.find('-libpath:')>=0:
          self.logPrint('Skipping win32 ifort option: '+arg)
          continue
        # Check for special library arguments
        m = re.match(r'^-l.*$', arg)
        if m:
          # HP Fortran prints these libraries in a very strange way
          if arg == '-l:libU77.a':  arg = '-lU77'
          if arg == '-l:libF90.a':  arg = '-lF90'
          if arg == '-l:libIO77.a': arg = '-lIO77'
          if not arg in lflags:
            if arg == '-lkernel32':
              continue
            elif arg == '-lgfortranbegin':
              fmainlibs.append(arg)
              continue
            elif arg == '-lfrtbegin' and not config.setCompilers.Configure.isCygwin(self.log):
              fmainlibs.append(arg)
              continue
            elif arg == '-lLTO' and self.setCompilers.isDarwin(self.log):
              self.logPrint('Skipping -lTO')
            elif iscray and (arg == '-lsci_cray_mpi' or arg == '-lsci_cray' or arg == '-lsci_cray_mp'):
              self.logPrint('Skipping CRAY LIBSCI library: '+arg, 4, 'compilers')
              continue
            elif arg in self.clibs:
              self.logPrint('Library already in C list so skipping in Fortran', 4, 'compilers')
              continue
            else:
              lflags.append(arg)
            self.logPrint('Found library: '+arg, 4, 'compilers')
            flibs.append(arg)
          else:
            self.logPrint('Already in lflags: '+arg, 4, 'compilers')
          continue
        m = re.match(r'^-L.*$', arg)
        if m:
          arg = os.path.abspath(arg[2:])
          if arg in skipdefaultpaths: continue
          arg = '-L'+arg
          if not arg in lflags:
            lflags.append(arg)
            self.logPrint('Found library directory: '+arg, 4, 'compilers')
            flibs.append(arg)
          else:
            self.logPrint('Already in lflags so skipping: '+arg, 4, 'compilers')
          continue
        # Check for '-rpath /sharedlibpath/ or -R /sharedlibpath/'
        if arg == '-rpath' or arg == '-R':
          lib = next(argIter)
          if lib == '\\': lib = next(argIter)
          if lib.startswith('-') or lib.startswith('@loader_path'): continue # perhaps the path was striped due to quotes?
          if lib.startswith('"') and lib.endswith('"') and lib.find(' ') == -1: lib = lib[1:-1]
          lib = os.path.abspath(lib)
          if lib in skipdefaultpaths: continue
          if not lib in rpathflags:
            rpathflags.append(lib)
            self.logPrint('Found '+arg+' library: '+lib, 4, 'compilers')
            flibs.append(self.setCompilers.CSharedLinkerFlag+lib)
          else:
            self.logPrint('Already in rpathflags so skipping: '+arg, 4, 'compilers')
          continue
        # Check for '-R/sharedlibpath/'
        m = re.match(r'^-R.*$', arg)
        if m:
          lib = os.path.abspath(arg[2:])
          if not lib in rpathflags:
            rpathflags.append(lib)
            self.logPrint('Found -R library: '+lib, 4, 'compilers')
            flibs.append(self.setCompilers.CSharedLinkerFlag+lib)
          else:
            self.logPrint('Already in rpathflags so skipping: '+arg, 4, 'compilers')
          continue
        if arg.startswith('-zallextract') or arg.startswith('-zdefaultextract') or arg.startswith('-zweakextract'):
          self.logWrite( 'Found Solaris -z option: '+arg+'\n')
          flibs.append(arg)
          continue
        # Check for ???
        # Should probably try to ensure unique directory options here too.
        # This probably only applies to Solaris systems, and then will only
        # work with gcc...
        if arg == '-Y':
          libs = next(argIter)
          if libs.startswith('"') and libs.endswith('"'):
            libs = libs[1:-1]
          for lib in libs.split(':'):
            #solaris gnu g77 has this extra P, here, not sure why it means
            if lib.startswith('P,'):lib = lib[2:]
            self.logPrint('Handling -Y option: '+lib, 4, 'compilers')
            lib1 = os.path.abspath(lib)
            if lib1 in skipdefaultpaths: continue
            lib1 = '-L'+lib1
            flibs.append(lib1)
          continue
        if arg.startswith('COMPILER_PATH=') or arg.startswith('LIBRARY_PATH='):
          self.logPrint('Skipping arg '+arg, 4, 'compilers')
          continue
        # HPUX lists a bunch of library directories separated by :
        if arg.find(':') >=0:
          founddir = 0
          for l in arg.split(':'):
            if os.path.isdir(l):
              lib1 = os.path.abspath(l)
              if lib1 in skipdefaultpaths: continue
              lib1 = '-L'+lib1
              if not arg in lflags:
                flibs.append(lib1)
                lflags.append(lib1)
                self.logPrint('Handling HPUX list of directories: '+l, 4, 'compilers')
                founddir = 1
          if founddir:
            continue
        # needed with NCC/NFORT 3.2.0 on NEC and by the FORTRAN NAG Compiler (f61init and quickfit) https://www.nag.com/nagware/np/r62_doc/manual/compiler_11_1.html
        if arg.find('f61init.o')>=0 or arg.find('quickfit.o')>=0 or arg.find('f90_init.o')>=0 or arg.find('nousemmap.o')>=0 or arg.find('async_noio.o')>=0:
          flibs.append(arg)
          self.logPrint('Found '+arg+' in argument, adding it')
          continue
        # gcc+pgf90 might require pgi.dl
        if arg.find('pgi.ld')>=0:
          flibs.append(arg)
          self.logPrint('Found strange PGI file ending with .ld, adding it')
          continue
        self.logPrint('Unknown arg '+arg, 4, 'compilers')
    except StopIteration:
      pass

    self.fincs = fincs
    self.flibs = []
    for lib in flibs:
      if not self.setCompilers.staticLibraries and lib.startswith('-L') and not self.setCompilers.FCSharedLinkerFlag == '-L':
        self.flibs.append(self.setCompilers.FCSharedLinkerFlag+lib[2:])
      self.flibs.append(lib)
    self.fmainlibs = fmainlibs
    # Append run path
    self.flibs = ldRunPath+self.flibs

    # on OS X, mixing g77 3.4 with gcc-3.3 requires using -lcc_dynamic
    for l in self.flibs:
      if l.find('-L/sw/lib/gcc/powerpc-apple-darwin') >= 0:
        self.logWrite('Detected Apple Mac Fink libraries')
        appleLib = 'libcc_dynamic.so'
        self.libraries.saveLog()
        if self.libraries.check(appleLib, 'foo'):
          self.flibs.append(self.libraries.getLibArgument(appleLib))
          self.logWrite('Adding '+self.libraries.getLibArgument(appleLib)+' so that Fortran can work with C++')
        self.logWrite(self.libraries.restoreLog())
        break

    self.logPrint('Libraries needed to link Fortran code with the C linker: '+str(self.flibs), 3, 'compilers')
    self.logPrint('Libraries needed to link Fortran main with the C linker: '+str(self.fmainlibs), 3, 'compilers')

    self.logPrint('Check that Fortran libraries can be used with Fortran as the linker', 4, 'compilers')
    oldLibs = self.setCompilers.LIBS
    self.setCompilers.LIBS = ' '.join([self.libraries.getLibArgument(lib) for lib in self.flibs])+' '+self.setCompilers.LIBS
    try:
      self.setCompilers.checkCompiler('FC')
    except RuntimeError as e:
      self.logPrint('Fortran libraries cannot directly be used with Fortran as the linker, try with -Wl,-z -Wl,muldefs', 4, 'compilers')
      self.logPrint('Error message from compiling {'+str(e)+'}', 4, 'compilers')
      try:
        self.setCompilers.pushLanguage('FC')
        # this is needed with NEC Fortran compiler
        self.setCompilers.addLinkerFlag('-Wl,-z -Wl,muldefs')
        self.setCompilers.popLanguage()
      except RuntimeError as e:
        self.logPrint('Fortran libraries still cannot directly be used with Fortran as the linker', 4, 'compilers')
        self.logPrint('Error message from compiling {'+str(e)+'}', 4, 'compilers')
        raise RuntimeError('Fortran libraries cannot be used with Fortran as linker')
    self.setCompilers.LIBS = oldLibs

    self.logPrint('Check that Fortran libraries can be used with C as the linker', 4, 'compilers')
    oldLibs = self.setCompilers.LIBS
    self.setCompilers.LIBS = ' '.join([self.libraries.getLibArgument(lib) for lib in self.flibs])+' '+self.setCompilers.LIBS
    self.setCompilers.saveLog()
    try:
      self.setCompilers.checkCompiler('C')
    except RuntimeError as e:
      self.logWrite(self.setCompilers.restoreLog())
      self.logPrint('Fortran libraries cannot directly be used with C as the linker, try without -lcrt2.o', 4, 'compilers')
      self.logPrint('Error message from compiling {'+str(e)+'}', 4, 'compilers')
      # try removing this one
      if '-lcrt2.o' in self.flibs: self.flibs.remove('-lcrt2.o')
      self.setCompilers.LIBS = oldLibs+' '+' '.join([self.libraries.getLibArgument(lib) for lib in self.flibs])
      self.setCompilers.saveLog()
      try:
        self.setCompilers.checkCompiler('C')
      except RuntimeError as e:
        self.logWrite(self.setCompilers.restoreLog())
        self.logPrint('Fortran libraries still cannot directly be used with C as the linker, try without pgi.ld files', 4, 'compilers')
        self.logPrint('Error message from compiling {'+str(e)+'}', 4, 'compilers')
        tmpflibs = self.flibs
        for lib in tmpflibs:
          if lib.find('pgi.ld')>=0:
            self.flibs.remove(lib)
        self.setCompilers.LIBS = oldLibs+' '+' '.join([self.libraries.getLibArgument(lib) for lib in self.flibs])
        self.setCompilers.saveLog()
        try:
          self.setCompilers.checkCompiler('C')
        except:
          self.logWrite(self.setCompilers.restoreLog())
          self.logPrint(str(e), 4, 'compilers')
          raise RuntimeError('Fortran libraries cannot be used with C as linker')
      else:
        self.logWrite(self.setCompilers.restoreLog())
    else:
      self.logWrite(self.setCompilers.restoreLog())

    if hasattr(self.setCompilers, 'CXX'):
      self.logPrint('Check that Fortran libraries can be used with C++ as linker', 4, 'compilers')
      self.setCompilers.LIBS = ' '.join([self.libraries.getLibArgument(lib) for lib in self.flibs])+' '+oldLibs
      self.setCompilers.saveLog()
      try:
        self.setCompilers.checkCompiler('Cxx')
        self.logPrint('Fortran libraries can be used from C++', 4, 'compilers')
      except RuntimeError as e:
        self.logWrite(self.setCompilers.restoreLog())
        self.logPrint(str(e), 4, 'compilers')
        # try removing this one causes grief with gnu g++ and Intel Fortran
        if '-lintrins' in self.flibs: self.flibs.remove('-lintrins')
        self.setCompilers.LIBS = oldLibs+' '+' '.join([self.libraries.getLibArgument(lib) for lib in self.flibs])
        self.setCompilers.saveLog()
        try:
          self.setCompilers.checkCompiler('Cxx')
        except RuntimeError as e:
          self.logWrite(self.setCompilers.restoreLog())
          self.logPrint(str(e), 4, 'compilers')
          if str(e).find('INTELf90_dclock') >= 0:
            self.logPrint('Intel 7.1 Fortran compiler cannot be used with g++ 3.2!', 2, 'compilers')
        else:
           self.logWrite(self.setCompilers.restoreLog())
        raise RuntimeError('Fortran libraries cannot be used with C++ as linker.\n Run with --with-fc=0 or --with-cxx=0')
      else:
        self.logWrite(self.setCompilers.restoreLog())

    self.setCompilers.LIBS = oldLibs
    return

  def checkFortranLinkingCxx(self):
    '''Check that Fortran can link C++ libraries'''
    link = 0
    cinc, cfunc, ffunc = self.manglerFuncs[self.fortranMangling]
    cinc = 'extern "C" '+cinc+'\n'

    cxxCode = 'void foo(void){'+self.mangleFortranFunction('d1chk')+'();}'
    cxxobj  = os.path.join(self.tmpDir, 'cxxobj.o')
    self.pushLanguage('Cxx')
    if not self.checkCompile(cinc+cxxCode, None, cleanup = 0):
      self.logPrint('Cannot compile Cxx function: '+cfunc, 3, 'compilers')
      raise RuntimeError('Fortran could not successfully link C++ objects')
    if not os.path.isfile(self.compilerObj):
      self.logPrint('Cannot locate object file: '+os.path.abspath(self.compilerObj), 3, 'compilers')
      raise RuntimeError('Fortran could not successfully link C++ objects')
    os.rename(self.compilerObj, cxxobj)
    self.popLanguage()

    if self.testMangling(cinc+cfunc, ffunc, 'Cxx', extraObjs = [cxxobj]):
      self.logPrint('Fortran can link C++ functions', 3, 'compilers')
      link = 1
    else:
      oldLibs = self.setCompilers.LIBS
      self.setCompilers.LIBS = ' '.join([self.libraries.getLibArgument(lib) for lib in self.cxxlibs])+' '+self.setCompilers.LIBS
      if self.testMangling(cinc+cfunc, ffunc, 'Cxx', extraObjs = [cxxobj]):
        self.logPrint('Fortran can link C++ functions using the C++ compiler libraries', 3, 'compilers')
        link = 1
      else:
        self.setCompilers.LIBS = oldLibs
    if os.path.isfile(cxxobj):
      os.remove(cxxobj)
    if not link:
      raise RuntimeError('Fortran could not successfully link C++ objects with Fortran as linker')
    return

  def checkDependencyGenerationFlag(self):
    '''Check if -MMD works for dependency generation, and add it if it does'''
    self.generateDependencies       = {}
    self.dependenciesGenerationFlag = {}
    if not self.argDB['with-dependencies'] :
      self.logPrint("Skip checking dependency compiler options on user request")
      return
    languages = ['C']
    if hasattr(self, 'CXX'):
      languages.append('Cxx')
    # Fortran is handled in compilersfortran.py
    if hasattr(self, 'CUDAC'):
      languages.append('CUDA')
    if hasattr(self, 'HIPC'):
      languages.append('HIP')
    if hasattr(self, 'SYCLCXX'):
      languages.append('SYCL')
    for language in languages:
      self.generateDependencies[language] = 0
      self.setCompilers.saveLog()
      self.setCompilers.pushLanguage(language)
      for testFlag in ['-MMD -MP', # GCC, Intel, Clang, Pathscale
                       '-MMD',     # PGI
                       '-xMMD',    # Sun
                       '-qmakedep=gcc', # xlc
                       '-MD',
                       # Cray only supports -M, which writes to stdout
                     ]:
        try:
          self.logPrint('Trying '+language+' compiler flag '+testFlag)
          if self.setCompilers.checkCompilerFlag(testFlag, compilerOnly = 1):
            depFilename = os.path.splitext(self.setCompilers.compilerObj)[0]+'.d'
            if os.path.isfile(depFilename):
              os.remove(depFilename)
              #self.setCompilers.insertCompilerFlag(testFlag, compilerOnly = 1)
              self.framework.addMakeMacro(language.upper()+'_DEPFLAGS',testFlag)
              self.dependenciesGenerationFlag[language] = testFlag
              self.generateDependencies[language]       = 1
              break
            else:
              self.logPrint('Rejected '+language+' compiler flag '+testFlag+' because no dependency file ('+depFilename+') was generated')
          else:
            self.logPrint('Rejected '+language+' compiler flag '+testFlag)
        except RuntimeError:
          self.logPrint('Rejected '+language+' compiler flag '+testFlag)
      self.setCompilers.popLanguage()
      self.logWrite(self.setCompilers.restoreLog())
    return

  def checkC99Flag(self):
    '''Check for -std=c99 or equivalent flag'''
    includes = "#include <float.h>"
    body = """
    float x[2],y;
    y = FLT_ROUNDS;
    // c++ comment
    int j = 2;
    for (int i=0; i<2; i++){
      x[i] = i*j*y;
    }
    """
    self.setCompilers.pushLanguage('C')
    flags_to_try = ['','-std=c99','-std=gnu99','-std=c11','-std=gnu11','-c99']
    for flag in flags_to_try:
      self.setCompilers.saveLog()
      if self.setCompilers.checkCompilerFlag(flag, includes, body):
        self.logWrite(self.setCompilers.restoreLog())
        self.c99flag = flag
        self.setCompilers.CPPFLAGS += ' ' + flag
        self.framework.logPrint('Accepted C99 compile flag: '+flag)
        break
      else:
        self.logWrite(self.setCompilers.restoreLog())
    self.setCompilers.popLanguage()
    if self.c99flag is None:
      if self.isGCC: additionalErrorMsg = '\nPerhaps you have an Intel compiler environment or module set that is interferring with the GNU compilers.\nTry removing that environment or module and running ./configure again.'
      else: additionalErrorMsg = ''
      raise RuntimeError('PETSc requires c99 compiler! Configure could not determine compatible compiler flag.\nPerhaps you can specify it via CFLAGS.'+additionalErrorMsg)
    return

  def configure(self):
    import config.setCompilers
    if hasattr(self.setCompilers, 'CC'):
      self.isGCC = config.setCompilers.Configure.isGNU(self.setCompilers.CC, self.log)
      self.executeTest(self.checkC99Flag)
      self.executeTest(self.checkRestrict,['C'])
      self.executeTest(self.checkCFormatting)
      self.executeTest(self.checkCInline)
      self.executeTest(self.checkDynamicLoadFlag)
      if self.argDB['with-clib-autodetect']:
        self.executeTest(self.checkCLibraries)
      self.executeTest(self.checkDependencyGenerationFlag)
    else:
      self.isGCC = 0

    if hasattr(self.setCompilers, 'CUDAC'):
      self.executeTest(self.checkDeviceHostCompiler,['CUDA'])
      self.executeTest(self.checkCxxDialect,['CUDA']) # Not GNU

    if hasattr(self.setCompilers, 'HIPC'):
      self.executeTest(self.checkCxxDialect,['HIP']) # Not GNU

    if hasattr(self.setCompilers, 'CXX'):
      self.isGCXX = config.setCompilers.Configure.isGNU(self.setCompilers.CXX, self.log)
      self.executeTest(self.checkRestrict,['Cxx'])
      isClang = config.setCompilers.Configure.isClang(self.setCompilers.CXX,self.log)
      self.executeTest(self.checkCxxDialect,['Cxx',self.isGCXX or isClang])
      self.executeTest(self.checkCxxOptionalExtensions)
      self.executeTest(self.checkCxxInline)
      self.executeTest(self.checkCxxComplexFix)
      if self.argDB['with-cxxlib-autodetect']:
        self.executeTest(self.checkCxxLibraries)
      # To skip Sun C++ compiler warnings/errors
      if config.setCompilers.Configure.isSun(self.setCompilers.CXX, self.log):
        self.addDefine('HAVE_SUN_CXX', 1)
    else:
      self.isGCXX = 0
    if hasattr(self.setCompilers, 'FC'):
      self.executeTest(self.checkFortranNameMangling)
      self.executeTest(self.checkFortranNameManglingDouble)
      if self.argDB['with-fortranlib-autodetect']:
        self.executeTest(self.checkFortranLibraries)
      if hasattr(self.setCompilers, 'CXX'):
        self.executeTest(self.checkFortranLinkingCxx)

    if hasattr(self.setCompilers, 'SYCL'):
        #Placeholder in case further checks are needed
        pass
    self.no_configure()
    return

  def setupFrameworkCompilers(self):
    if self.framework.compilers is None:
      self.logPrint('Setting framework compilers to this module', 2, 'compilers')
      self.framework.compilers = self
    return

  def no_configure(self):
    self.executeTest(self.setupFrameworkCompilers)
    return<|MERGE_RESOLUTION|>--- conflicted
+++ resolved
@@ -614,10 +614,7 @@
     public:
       int i;
       valClass() { i = 3; }
-<<<<<<< HEAD
-=======
       valClass(int x) : i(x) { }
->>>>>>> 2d41bda4
     };
     """
     # this really just tests whether we have a working c++ compiler, c++03 only introduced
@@ -631,11 +628,6 @@
     """
     includes11 = includes03+"""
     // c++11 includes
-<<<<<<< HEAD
-    #include <random>
-    #include <complex>
-
-=======
     #include <memory>
     #include <random>
     #include <complex>
@@ -648,7 +640,6 @@
       MoveSemantics(int val = 4) : _member(new valClass(val)) { }
       MoveSemantics& operator=(MoveSemantics &&other) noexcept = default;
     };
->>>>>>> 2d41bda4
     template<typename T> constexpr T Cubed( T x ) { return x*x*x; }
     auto trailing(int x) -> int { return x+2; }
     enum class Shapes : int {SQUARE,CIRCLE};
@@ -674,10 +665,7 @@
     """
     includes14 = includes11+"""
     // c++14 includes
-<<<<<<< HEAD
     #include <memory>
-=======
->>>>>>> 2d41bda4
 
     template<class T> constexpr T pi = T(3.1415926535897932385L);  // variable template
     """
