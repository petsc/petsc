import config.package
import os

class Configure(config.package.GNUPackage):
  def __init__(self, framework):
    config.package.GNUPackage.__init__(self, framework)
    self.giturls           = ['https://bitbucket.org/petsc/pkg-sowing.git']
    self.gitcommit         = '9c5b20c'
    self.download          = ['http://ftp.mcs.anl.gov/pub/petsc/externalpackages/sowing-1.1.17-p1.tar.gz']
    self.complex           = 1
    self.double            = 0
    self.downloadonWindows = 1
    self.publicInstall     = 0  # always install in PETSC_DIR/PETSC_ARCH (not --prefix) since this is not used by users
    self.parallelMake      = 0  # sowing does not support make -j np
    return

  def setupHelp(self, help):
    import nargs
    config.package.GNUPackage.setupHelp(self, help)
    help.addArgument('SOWING', '-download-sowing-cc=<prog>',                     nargs.Arg(None, None, 'C compiler for sowing configure'))
    help.addArgument('SOWING', '-download-sowing-cxx=<prog>',                    nargs.Arg(None, None, 'CXX compiler for sowing configure'))
    help.addArgument('SOWING', '-download-sowing-cpp=<prog>',                    nargs.Arg(None, None, 'CPP for sowing configure'))
    help.addArgument('SOWING', '-download-sowing-cxxcpp=<prog>',                 nargs.Arg(None, None, 'CXX CPP for sowing configure'))
    help.addArgument('SOWING', '-download-sowing-configure-options=<options>',   nargs.Arg(None, None, 'additional options for sowing configure'))
    return

  def setupDependencies(self, framework):
    config.package.GNUPackage.setupDependencies(self, framework)
    self.petscdir       = framework.require('PETSc.options.petscdir', self.setCompilers)
    self.petscclone     = framework.require('PETSc.options.petscclone',self.setCompilers)
    return

  def formGNUConfigureArgs(self):
    '''Does not use the standard arguments at all since this does not use the MPI compilers etc
       Sowing will chose its own compilers if they are not provided explicitly here'''
    args = ['--prefix='+self.confDir]
    if 'download-sowing-cc' in self.argDB and self.argDB['download-sowing-cc']:
      args.append('CC="'+self.argDB['download-sowing-cc']+'"')
    if 'download-sowing-cxx' in self.argDB and self.argDB['download-sowing-cxx']:
      args.append('CXX="'+self.argDB['download-sowing-cxx']+'"')
    if 'download-sowing-cpp' in self.argDB and self.argDB['download-sowing-cpp']:
      args.append('CPP="'+self.argDB['download-sowing-cpp']+'"')
    if 'download-sowing-cxxcpp' in self.argDB and self.argDB['download-sowing-cxxcpp']:
      args.append('CXXCPP="'+self.argDB['download-sowing-cxxcpp']+'"')
    if 'download-sowing-configure-options' in self.argDB and self.argDB['download-sowing-configure-options']:
      args.append(self.argDB['download-sowing-configure-options'])
    return args

  def alternateConfigureLibrary(self):
    self.checkDownload()

  def configure(self):
    if (self.framework.clArgDB.has_key('with-sowing') and not self.argDB['with-sowing']) or \
          (self.framework.clArgDB.has_key('download-sowing') and not self.argDB['download-sowing']):
      self.logPrint("Not checking sowing on user request\n")
      return

<<<<<<< HEAD
    if self.petscclone.isClone:
      self.framework.logPrint('PETSc clone, checking for Sowing \n')
      self.getExecutable('pdflatex', getFullPath = 1)

      if self.framework.clArgDB.has_key('with-sowing-dir') and self.framework.argDB['with-sowing-dir']:
        installDir = os.path.join(self.framework.argDB['with-sowing-dir'],'bin')
=======
    if self.petscclone.isClone and hasattr(self.compilers, 'FC'):
      self.logPrint('PETSc clone, checking for Sowing \n')
      self.getExecutable('pdflatex', getFullPath = 1)

      if self.framework.clArgDB.has_key('with-sowing-dir') and self.argDB['with-sowing-dir']:
        installDir = os.path.join(self.argDB['with-sowing-dir'],'bin')
>>>>>>> dfdea288

        self.getExecutable('bfort',    path=installDir, getFullPath = 1)
        self.getExecutable('doctext',  path=installDir, getFullPath = 1)
        self.getExecutable('mapnames', path=installDir, getFullPath = 1)
        self.getExecutable('bib2html', path=installDir, getFullPath = 1)
        if hasattr(self, 'bfort'):
<<<<<<< HEAD
          self.framework.logPrint('Found bfort in user provided directory, not installing sowing')
=======
          self.logPrint('Found bfort in user provided directory, not installing sowing')
>>>>>>> dfdea288
          self.found = 1
        else:
          raise RuntimeError('You passed --with-sowing-dir='+installDir+' but it does not contain sowings bfort')

      else:
        self.getExecutable('bfort', getFullPath = 1)
        self.getExecutable('doctext', getFullPath = 1)
        self.getExecutable('mapnames', getFullPath = 1)
        self.getExecutable('bib2html', getFullPath = 1)

<<<<<<< HEAD
        if hasattr(self, 'bfort') and not self.framework.argDB['download-sowing']:
          self.framework.logPrint('Found bfort, not installing sowing')
        else:
          self.framework.logPrint('Bfort not found. Installing sowing for FortranStubs')
          self.framework.argDB['download-sowing'] = 1
=======
        if hasattr(self, 'bfort') and not self.argDB['download-sowing']:
          self.logPrint('Found bfort, not installing sowing')
        else:
          self.logPrint('Bfort not found. Installing sowing for FortranStubs')
          if (not self.argDB['download-sowing']):  self.argDB['download-sowing'] = 1
>>>>>>> dfdea288
          config.package.GNUPackage.configure(self)

          installDir = os.path.join(self.installDir,'bin')
          self.getExecutable('bfort',    path=installDir, getFullPath = 1)
          self.getExecutable('doctext',  path=installDir, getFullPath = 1)
          self.getExecutable('mapnames', path=installDir, getFullPath = 1)
          self.getExecutable('bib2html', path=installDir, getFullPath = 1)

      self.buildFortranStubs()
    else:
      self.logPrint("Not a clone of PETSc or no Fortran, don't need Sowing\n")
    return

  def buildFortranStubs(self):
    if hasattr(self.compilers, 'FC'):
      if self.argDB['with-batch'] and not hasattr(self,'bfort'):
        self.logPrintBox('Batch build that could not generate bfort, skipping generating Fortran stubs\n \
                          you will need to copy them from some other system (src/fortran/auto)')
      else:
        self.logWrite('           Running '+self.bfort+' to generate fortran stubs\n')
        try:
          import os,sys
          sys.path.insert(0, os.path.abspath(os.path.join('bin','maint')))
          import generatefortranstubs
          del sys.path[0]
          generatefortranstubs.main(self.petscdir.dir, self.bfort, self.petscdir.dir,0)
          if self.compilers.fortranIsF90:
            generatefortranstubs.processf90interfaces(self.petscdir.dir,0)
          self.framework.actions.addArgument('PETSc', 'File creation', 'Generated Fortran stubs')
        except RuntimeError, e:
          raise RuntimeError('*******Error generating Fortran stubs: '+str(e)+'*******\n')
    return<|MERGE_RESOLUTION|>--- conflicted
+++ resolved
@@ -55,32 +55,19 @@
       self.logPrint("Not checking sowing on user request\n")
       return
 
-<<<<<<< HEAD
-    if self.petscclone.isClone:
-      self.framework.logPrint('PETSc clone, checking for Sowing \n')
-      self.getExecutable('pdflatex', getFullPath = 1)
-
-      if self.framework.clArgDB.has_key('with-sowing-dir') and self.framework.argDB['with-sowing-dir']:
-        installDir = os.path.join(self.framework.argDB['with-sowing-dir'],'bin')
-=======
     if self.petscclone.isClone and hasattr(self.compilers, 'FC'):
       self.logPrint('PETSc clone, checking for Sowing \n')
       self.getExecutable('pdflatex', getFullPath = 1)
 
       if self.framework.clArgDB.has_key('with-sowing-dir') and self.argDB['with-sowing-dir']:
         installDir = os.path.join(self.argDB['with-sowing-dir'],'bin')
->>>>>>> dfdea288
 
         self.getExecutable('bfort',    path=installDir, getFullPath = 1)
         self.getExecutable('doctext',  path=installDir, getFullPath = 1)
         self.getExecutable('mapnames', path=installDir, getFullPath = 1)
         self.getExecutable('bib2html', path=installDir, getFullPath = 1)
         if hasattr(self, 'bfort'):
-<<<<<<< HEAD
-          self.framework.logPrint('Found bfort in user provided directory, not installing sowing')
-=======
           self.logPrint('Found bfort in user provided directory, not installing sowing')
->>>>>>> dfdea288
           self.found = 1
         else:
           raise RuntimeError('You passed --with-sowing-dir='+installDir+' but it does not contain sowings bfort')
@@ -91,19 +78,11 @@
         self.getExecutable('mapnames', getFullPath = 1)
         self.getExecutable('bib2html', getFullPath = 1)
 
-<<<<<<< HEAD
-        if hasattr(self, 'bfort') and not self.framework.argDB['download-sowing']:
-          self.framework.logPrint('Found bfort, not installing sowing')
-        else:
-          self.framework.logPrint('Bfort not found. Installing sowing for FortranStubs')
-          self.framework.argDB['download-sowing'] = 1
-=======
         if hasattr(self, 'bfort') and not self.argDB['download-sowing']:
           self.logPrint('Found bfort, not installing sowing')
         else:
           self.logPrint('Bfort not found. Installing sowing for FortranStubs')
           if (not self.argDB['download-sowing']):  self.argDB['download-sowing'] = 1
->>>>>>> dfdea288
           config.package.GNUPackage.configure(self)
 
           installDir = os.path.join(self.installDir,'bin')
