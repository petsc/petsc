import config.package

class Configure(config.package.Package):
  def __init__(self, framework):
    config.package.Package.__init__(self, framework)
<<<<<<< HEAD
    self.gitcommit              = '2f2cb69a1707b9a95875c0bd88af4f135d143b92' # main nov-16-2021
=======
    self.gitcommit              = 'v3.16.1' # release nov-17-2021
>>>>>>> 3dfa0c79
    self.download               = ['git://https://gitlab.com/slepc/slepc.git','https://gitlab.com/slepc/slepc/-/archive/'+self.gitcommit+'/slepc-'+self.gitcommit+'.tar.gz']
    self.functions              = []
    self.includes               = []
    self.skippackagewithoptions = 1
    self.useddirectly           = 0
    self.linkedbypetsc          = 0
    self.builtafterpetsc        = 1
    return

  def setupHelp(self, help):
    import nargs
    config.package.Package.setupHelp(self,help)
    help.addArgument('SLEPC', '-download-slepc-configure-arguments=string', nargs.Arg(None, None, 'Additional configure arguments for the build of SLEPc'))
    return

  def setupDependencies(self, framework):
    config.package.Package.setupDependencies(self, framework)
    self.python          = framework.require('config.packages.python',self)
    self.setCompilers    = framework.require('config.setCompilers',self)
    self.sharedLibraries = framework.require('PETSc.options.sharedLibraries', self)
    self.installdir      = framework.require('PETSc.options.installDir',self)
    self.parch           = framework.require('PETSc.options.arch',self)
    self.scalartypes     = framework.require('PETSc.options.scalarTypes',self)
    self.cuda            = framework.require('config.packages.cuda',self)
    self.thrust          = framework.require('config.packages.thrust',self)
    self.hypre           = framework.require('config.packages.hypre',self)
    self.SuiteSparse     = framework.require('config.packages.SuiteSparse',self)
    self.odeps           = [self.cuda,self.thrust,self.hypre,self.SuiteSparse]
    return

  def Install(self):
    import os
    # if installing prefix location then need to set new value for PETSC_DIR/PETSC_ARCH
    if self.argDB['prefix'] and not 'package-prefix-hash' in self.argDB:
       iarch = 'installed-'+self.parch.nativeArch.replace('linux-','linux2-')
       if self.scalartypes.scalartype != 'real':
         iarch += '-' + self.scalartypes.scalartype
       carg = 'SLEPC_DIR='+self.packageDir+' PETSC_DIR='+os.path.abspath(os.path.expanduser(self.argDB['prefix']))+' PETSC_ARCH="" '
       barg = 'SLEPC_DIR='+self.packageDir+' PETSC_DIR='+os.path.abspath(os.path.expanduser(self.argDB['prefix']))+' PETSC_ARCH='+iarch+' '
       prefix = os.path.abspath(os.path.expanduser(self.argDB['prefix']))
    else:
       carg = ' SLEPC_DIR='+self.packageDir+' '
       barg = ' SLEPC_DIR='+self.packageDir+' '
       prefix = os.path.join(self.petscdir.dir,self.arch)

    if 'download-slepc-configure-arguments' in self.argDB and self.argDB['download-slepc-configure-arguments']:
      configargs = self.argDB['download-slepc-configure-arguments']
      if '--with-slepc4py' in self.argDB['download-slepc-configure-arguments']:
        carg += ' PYTHONPATH='+os.path.join(self.installDir,'lib')+':${PYTHONPATH}'
    else:
      configargs = ''

    self.include = [os.path.join(prefix,'include')]
    self.lib = [os.path.join(prefix,'lib','libslepc.'+self.setCompilers.sharedLibraryExt)]
    self.addDefine('HAVE_SLEPC',1)
    self.addMakeMacro('SLEPC','yes')
    self.addMakeRule('slepcbuild','', \
                       ['@echo "*** Building SLEPc ***"',\
                          '@${RM} -f ${PETSC_ARCH}/lib/petsc/conf/slepc.errorflg',\
                          '@(cd '+self.packageDir+' && \\\n\
           '+carg+self.python.pyexe+' ./configure --with-clean --prefix='+prefix+' '+configargs+' && \\\n\
           '+barg+'${OMAKE} '+barg+') || \\\n\
             (echo "**************************ERROR*************************************" && \\\n\
             echo "Error building SLEPc." && \\\n\
             echo "********************************************************************" && \\\n\
             touch ${PETSC_ARCH}/lib/petsc/conf/slepc.errorflg && \\\n\
             exit 1)'])
    self.addMakeRule('slepcinstall','', \
                       ['@echo "*** Installing SLEPc ***"',\
                          '@(cd '+self.packageDir+' && \\\n\
           '+barg+'${OMAKE} install '+barg+')  || \\\n\
             (echo "**************************ERROR*************************************" && \\\n\
             echo "Error building SLEPc." && \\\n\
             echo "********************************************************************" && \\\n\
             exit 1)'])
    if self.argDB['prefix'] and not 'package-prefix-hash' in self.argDB:
      self.addMakeRule('slepc-build','')
      # the build must be done at install time because PETSc shared libraries must be in final location before building slepc
      self.addMakeRule('slepc-install','slepcbuild slepcinstall')
    else:
      self.addMakeRule('slepc-build','slepcbuild slepcinstall')
      self.addMakeRule('slepc-install','')

    if self.argDB['prefix'] and not 'package-prefix-hash' in self.argDB:
      self.logPrintBox('SLEPc examples are available at '+os.path.join('${PETSC_DIR}',self.arch,'externalpackages','git.slepc')+'\nexport SLEPC_DIR='+prefix)
    else:
      self.logPrintBox('SLEPc examples are available at '+os.path.join('${PETSC_DIR}',self.arch,'externalpackages','git.slepc')+'\nexport SLEPC_DIR='+os.path.join('${PETSC_DIR}',self.arch))

    return self.installDir

  def alternateConfigureLibrary(self):
    self.addMakeRule('slepc-build','')
    self.addMakeRule('slepc-install','')<|MERGE_RESOLUTION|>--- conflicted
+++ resolved
@@ -3,11 +3,7 @@
 class Configure(config.package.Package):
   def __init__(self, framework):
     config.package.Package.__init__(self, framework)
-<<<<<<< HEAD
     self.gitcommit              = '2f2cb69a1707b9a95875c0bd88af4f135d143b92' # main nov-16-2021
-=======
-    self.gitcommit              = 'v3.16.1' # release nov-17-2021
->>>>>>> 3dfa0c79
     self.download               = ['git://https://gitlab.com/slepc/slepc.git','https://gitlab.com/slepc/slepc/-/archive/'+self.gitcommit+'/slepc-'+self.gitcommit+'.tar.gz']
     self.functions              = []
     self.includes               = []
