from __future__ import generators
import config.package

class Configure(config.package.Package):
  def __init__(self, framework):
    config.package.Package.__init__(self, framework)
<<<<<<< HEAD
    self.download          = ['http://downloads.sourceforge.net/project/boost/boost/1.61.0/boost_1_61_0.tar.gz']
    self.includes          = ['boost/multi_index_container.hpp']
    self.liblist           = []
    self.cxx               = 1
=======
    self.download        = ['http://downloads.sourceforge.net/project/boost/boost/1.61.0/boost_1_61_0.tar.gz',
                            'http://ftp.mcs.anl.gov/pub/petsc/externalpackages/boost_1_61_0.tar.gz']
    self.includes        = ['boost/multi_index_container.hpp']
    self.liblist         = []
    self.cxx             = 1
>>>>>>> 29b521d4
    self.downloadonWindows = 1
    self.useddirectly      = 0
    return

  def Install(self):
    import shutil
    import os

    conffile = os.path.join(self.packageDir,self.package+'.petscconf')
    fd = file(conffile, 'w')
    fd.write(self.installDir)
    fd.close()
    if not self.installNeeded(conffile): return self.installDir

    if not self.checkCompile('#include <bzlib.h>', ''):
      raise RuntimeError('Boost requires bzlib.h. Please install it in default compiler search location.')

    self.log.write('boostDir = '+self.packageDir+' installDir '+self.installDir+'\n')
    self.logPrintBox('Building and installing boost, this may take many minutes')
    self.installDirProvider.printSudoPasswordMessage()
    try:
      print 
      output,err,ret  = config.base.Configure.executeShellCommand('cd '+self.packageDir+'; ./bootstrap.sh --prefix='+self.installDir+'; ./b2 -j'+str(self.make.make_np)+';'+self.installSudo+'./b2 install', timeout=6000, log = self.log)
    except RuntimeError, e:
      raise RuntimeError('Error building/install Boost files from '+os.path.join(self.packageDir, 'Boost')+' to '+self.packageDir)
    self.postInstall(output+err,conffile)
    return self.installDir<|MERGE_RESOLUTION|>--- conflicted
+++ resolved
@@ -4,18 +4,11 @@
 class Configure(config.package.Package):
   def __init__(self, framework):
     config.package.Package.__init__(self, framework)
-<<<<<<< HEAD
-    self.download          = ['http://downloads.sourceforge.net/project/boost/boost/1.61.0/boost_1_61_0.tar.gz']
+    self.download          = ['http://downloads.sourceforge.net/project/boost/boost/1.61.0/boost_1_61_0.tar.gz',
+                              'http://ftp.mcs.anl.gov/pub/petsc/externalpackages/boost_1_61_0.tar.gz']
     self.includes          = ['boost/multi_index_container.hpp']
     self.liblist           = []
     self.cxx               = 1
-=======
-    self.download        = ['http://downloads.sourceforge.net/project/boost/boost/1.61.0/boost_1_61_0.tar.gz',
-                            'http://ftp.mcs.anl.gov/pub/petsc/externalpackages/boost_1_61_0.tar.gz']
-    self.includes        = ['boost/multi_index_container.hpp']
-    self.liblist         = []
-    self.cxx             = 1
->>>>>>> 29b521d4
     self.downloadonWindows = 1
     self.useddirectly      = 0
     return
