--- conflicted
+++ resolved
@@ -9,11 +9,6 @@
     self.includes         = ['UnitTest++.h']
     self.liblist          = [['libUnitTest++.a']]
     self.cxx              = 1    
-<<<<<<< HEAD
-    self.downloaddirname  = 'unittest-cpp'
-    self.includedir       = os.path.join('include','UnitTest++')
-    self.useddirectly     = 0
-=======
     self.downloaddirnames = ['unittest-cpp']
     self.includedir       = os.path.join('include','UnitTest++')
->>>>>>> 3fb38f0b
+    self.useddirectly     = 0