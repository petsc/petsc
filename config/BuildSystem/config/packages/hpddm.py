import config.package

class Configure(config.package.Package):
  def __init__(self,framework):
    config.package.Package.__init__(self,framework)
<<<<<<< HEAD
    self.gitcommit              = '83649864f2e9c60ab3db719a98bcb57c66c36c62' # main apr-26-2021
=======
    self.gitcommit              = '01bd3df5a5dcb657a257ee118af98ef15a78b816' # main may-20-2021
>>>>>>> 7dcb160f
    self.download               = ['git://https://github.com/hpddm/hpddm','https://github.com/hpddm/hpddm/archive/'+self.gitcommit+'.tar.gz']
    self.minversion             = '2.0.8'
    self.versionname            = 'HPDDM_VERSION'
    self.versioninclude         = 'HPDDM_define.hpp'
    self.requirescxx11          = 1
    self.cxx                    = 1
    self.functions              = []
    self.includes               = ['HPDDM.hpp']
    self.skippackagewithoptions = 1
    self.linkedbypetsc          = 0
    self.builtafterpetsc        = 1
    self.precisions             = ['single','double']
    self.hastestsdatafiles      = 1
    return

  def setupDependencies(self,framework):
    config.package.Package.setupDependencies(self,framework)
    self.setCompilers    = framework.require('config.setCompilers',self)
    self.sharedLibraries = framework.require('PETSc.options.sharedLibraries',self)
    self.mathlib         = framework.require('config.packages.mathlib',self)
    self.cxxlibs         = framework.require('config.packages.cxxlibs',self)
    self.mpi             = framework.require('config.packages.MPI',self)
    self.blasLapack      = framework.require('config.packages.BlasLapack',self)
    self.slepc           = framework.require('config.packages.slepc',self)
    self.deps            = [self.blasLapack,self.cxxlibs,self.mathlib]
    self.odeps           = [self.mpi,self.slepc]
    return

  def Install(self):
    import os
    if self.blasLapack.mkl and not self.blasLapack.mkl_spblas_h:
      raise RuntimeError('Cannot use HPDDM with the MKL as \'mkl_spblas.h\' was not found, check for missing --with-blaslapack-include=/opt/intel/mkl/include (or similar)')
    buildDir = os.path.join(self.packageDir,'petsc-build')
    self.pushLanguage('Cxx')
    cxx = self.getCompiler()
    cxxflags = self.getCompilerFlags()
    self.popLanguage()
    if self.framework.argDB['prefix'] and not 'package-prefix-hash' in self.argDB:
      PETSC_DIR  = os.path.abspath(os.path.expanduser(self.argDB['prefix']))
      PETSC_ARCH = ''
      prefix     = os.path.abspath(os.path.expanduser(self.argDB['prefix']))
    else:
      PETSC_DIR  = self.petscdir.dir
      PETSC_ARCH = self.arch
      prefix     = os.path.join(self.petscdir.dir,self.arch)
    incDir = os.path.join(prefix,'include')
    libDir = os.path.join(prefix,'lib')
    if self.installSudo:
      newuser = self.installSudo+' -u $${SUDO_USER} '
    else:
      newuser = ''
    self.addMakeMacro('HPDDM','yes')
    self.include = [incDir]
    if not hasattr(self.framework,'packages'):
      self.framework.packages = []
    self.framework.packages.append(self)
    cpstr = newuser+' mkdir -p '+incDir+' && '+newuser+' cp '+os.path.join(self.packageDir,'include','*')+' '+incDir
    self.logPrintBox('Copying HPDDM; this may take several seconds')
    output,err,ret = config.package.Package.executeShellCommand(cpstr,timeout=100,log=self.log)
    self.log.write(output+err)
    # SLEPc dependency
    if self.mpi.found:
      if self.slepc.found:
        if self.checkSharedLibrariesEnabled():
          slepcbuilddep = ''
          ldflags = ' '.join(self.setCompilers.sharedLibraryFlags)
          # how can we get the slepc lib? Eventually, we may want to use the variables from the framework
          #cxxflags += self.headers.toStringNoDupes(self.slepc.dinclude)
          #ldflags += self.libraries.toString(self.slepc.dlib)
          dinclude = [incDir]+self.dinclude+[os.path.join(PETSC_DIR,'include'),os.path.join(PETSC_DIR,PETSC_ARCH,'include'),os.path.join(self.petscdir.dir,'include'),os.path.join(self.packageDir,'include')]
          dlib = [os.path.join(libDir,'libslepc.'+self.setCompilers.sharedLibraryExt)]
          cxxflags += ' '+self.headers.toStringNoDupes(dinclude)
          ldflags += ' '+self.libraries.toStringNoDupes(dlib)
          slepcbuilddep = 'slepc-install slepc-build'
          oldFlags = self.compilers.CXXPPFLAGS
          self.compilers.CXXPPFLAGS += ' -I'+incDir
          self.checkVersion()
          self.compilers.CXXPPFLAGS = oldFlags
          # check for Windows-specific define
          if self.sharedLibraries.getMakeMacro('PETSC_DLL_EXPORTS'):
            cxxflags += ' -Dpetsc_EXPORTS'
            # need to explicitly link to PETSc and BLAS on Windows
            ldflags += ' '+self.libraries.toStringNoDupes([os.path.join(libDir,'libpetsc.'+self.setCompilers.sharedLibraryExt),self.libraries.toStringNoDupes(self.blasLapack.lib)])
          self.addMakeRule('hpddmbuild',slepcbuilddep,\
                             ['@echo "*** Building and installing HPDDM ***"',\
                              '@${RM} -f ${PETSC_ARCH}/lib/petsc/conf/hpddm.errorflg',\
                              '@'+newuser+cxx+' '+cxxflags+' '+self.packageDir+'/interface/hpddm_petsc.cpp '+ldflags+' -o '+libDir+os.path.join('/libhpddm_petsc.'+self.setCompilers.sharedLibraryExt)+' > ${PETSC_ARCH}/lib/petsc/conf/hpddm.log 2>&1 || \\\n\
                   (echo "**************************ERROR*************************************" && \\\n\
                   echo "Error building HPDDM. Check ${PETSC_ARCH}/lib/petsc/conf/hpddm.log" && \\\n\
                   echo "********************************************************************" && \\\n\
                   touch '+os.path.join('${PETSC_ARCH}','lib','petsc','conf','hpddm.errorflg')+' && \\\n\
                   exit 1)'])
          if self.argDB['prefix'] and not 'package-prefix-hash' in self.argDB:
            self.addMakeRule('hpddm-build','')
            self.addMakeRule('hpddm-install','hpddmbuild')
            return self.installDir
          else:
            self.addMakeRule('hpddm-build','hpddmbuild')
            self.addMakeRule('hpddm-install','')
            return self.installDir
        else:
          self.logPrintBox('***** WARNING: Skipping PCHPDDM installation,\n\
remove --with-shared-libraries=0 *****')
      else:
        self.logPrintBox('***** WARNING: Compiling HPDDM with MPI but no SLEPc,\n\
PCHPDDM won\'t be available, unless reconfiguring with --download-slepc *****')
    self.addMakeRule('hpddm-build','')
    self.addMakeRule('hpddm-install','')
    return self.installDir

  def alternateConfigureLibrary(self):
    self.addMakeRule('hpddm-build','')
    self.addMakeRule('hpddm-install','')<|MERGE_RESOLUTION|>--- conflicted
+++ resolved
@@ -3,11 +3,7 @@
 class Configure(config.package.Package):
   def __init__(self,framework):
     config.package.Package.__init__(self,framework)
-<<<<<<< HEAD
-    self.gitcommit              = '83649864f2e9c60ab3db719a98bcb57c66c36c62' # main apr-26-2021
-=======
     self.gitcommit              = '01bd3df5a5dcb657a257ee118af98ef15a78b816' # main may-20-2021
->>>>>>> 7dcb160f
     self.download               = ['git://https://github.com/hpddm/hpddm','https://github.com/hpddm/hpddm/archive/'+self.gitcommit+'.tar.gz']
     self.minversion             = '2.0.8'
     self.versionname            = 'HPDDM_VERSION'
