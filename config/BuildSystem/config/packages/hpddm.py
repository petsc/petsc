import config.package

class Configure(config.package.Package):
  def __init__(self,framework):
    config.package.Package.__init__(self,framework)
    self.version                = '2.3.0'
<<<<<<< HEAD
    self.gitcommit              = '66c82a45db9fb64ece5a69de8b4d27896b96c30e' # main may-12-2024
=======
    self.gitcommit              = '66c82a45db9fb64ece5a69de8b4d27896b96c30e' # main may-12-2024 (fixed for GCC 14)
>>>>>>> 1a3f11f8
    self.download               = ['git://https://github.com/hpddm/hpddm','https://github.com/hpddm/hpddm/archive/'+self.gitcommit+'.tar.gz']
    self.minversion             = '2.2.1'
    self.versionname            = 'HPDDM_VERSION'
    self.versioninclude         = 'HPDDM_define.hpp'
    self.buildLanguages         = ['Cxx']
    self.functions              = []
    self.includes               = ['HPDDM.hpp']
    self.skippackagewithoptions = 1
    self.linkedbypetsc          = 0
    self.builtafterpetsc        = 1
    self.hastestsdatafiles      = 1
    return

  def setupDependencies(self,framework):
    config.package.Package.setupDependencies(self,framework)
    self.setCompilers    = framework.require('config.setCompilers',self)
    self.sharedLibraries = framework.require('PETSc.options.sharedLibraries',self)
    self.blasLapack      = framework.require('config.packages.BlasLapack',self)
    self.cxxlibs         = framework.require('config.packages.cxxlibs',self)
    self.mathlib         = framework.require('config.packages.mathlib',self)
    self.flibs           = framework.require('config.packages.flibs',self)
    self.deps            = [self.blasLapack,self.cxxlibs,self.mathlib,self.flibs] # KSPHPDDM
    self.mpi             = framework.require('config.packages.MPI',self)
    self.slepc           = framework.require('config.packages.slepc',self)
    self.odeps           = [self.mpi,self.slepc] # KSPHPDDM + PCHPDDM
    return

  def Install(self):
    import os
    if self.blasLapack.mkl and not self.blasLapack.mkl_spblas_h:
      raise RuntimeError('Cannot use HPDDM with the MKL as \'mkl_spblas.h\' was not found, check for missing --with-blaslapack-include=/opt/intel/mkl/include (or similar)')
    buildDir = os.path.join(self.packageDir,'petsc-build')
    self.pushLanguage('Cxx')
    cxx = self.getCompiler()
    cxxflags = self.getCompilerFlags()
    self.popLanguage()
    if self.framework.argDB['prefix'] and not 'package-prefix-hash' in self.argDB:
      PETSC_DIR  = os.path.abspath(os.path.expanduser(self.argDB['prefix']))
      PETSC_ARCH = ''
      prefix     = os.path.abspath(os.path.expanduser(self.argDB['prefix']))
    else:
      PETSC_DIR  = self.petscdir.dir
      PETSC_ARCH = self.arch
      prefix     = os.path.join(self.petscdir.dir,self.arch)
    incDir = os.path.join(prefix,'include')
    libDir = os.path.join(prefix,self.libDirs[0])
    self.addMakeMacro('HPDDM','yes')
    self.include = [incDir]
    if not hasattr(self.framework,'packages'):
      self.framework.packages = []
    self.framework.packages.append(self)
    try:
      self.logPrintBox('Copying HPDDM; this may take several seconds')
      output,err,ret = config.package.Package.executeShellCommand(['cp','-rf',os.path.join(self.packageDir,'include'),prefix],timeout=100,log=self.log) # cannot use shutil.copytree since target directory likely exists
      self.log.write(output+err)
    except RuntimeError as e:
      raise RuntimeError('Error copying HPDDM: '+str(e))
    if self.checkSharedLibrariesEnabled():
      ldflags = ' '.join(self.setCompilers.sharedLibraryFlags)
      cxxflags += ' '+self.headers.toStringNoDupes(self.dinclude+[os.path.join(PETSC_DIR,'include'),incDir])
      if self.argDB['with-single-library']:
        ldflags += ' '+self.libraries.toStringNoDupes(self.dlib+[os.path.join(libDir,'libpetsc')])
      else:
        ldflags += ' '+self.libraries.toStringNoDupes(self.dlib+[os.path.join(libDir,'libpetsctao'),'-lpetscts -lpetscsnes -lpetscksp -lpetscdm -lpetscmat -lpetscvec -lpetscsys'])
      slepcbuilddep = 'slepc-install slepc-build'
      oldFlags = self.compilers.CXXPPFLAGS
      self.compilers.CXXPPFLAGS += ' -I'+incDir
      self.checkVersion()
      self.compilers.CXXPPFLAGS = oldFlags
      # check for Windows-specific define
      if self.sharedLibraries.getMakeMacro('PETSC_DLL_EXPORTS'):
        cxxflags += ' -Dpetsc_EXPORTS'
      # SLEPc dependency
      if self.slepc.found:
        self.addMakeRule('hpddmbuild',slepcbuilddep,\
                           ['@echo "*** Building and installing HPDDM ***"',\
                            '@${RM} '+os.path.join(self.petscdir.dir,self.arch,'lib','petsc','conf','hpddm.errorflg'),\
                            '@'+cxx+' '+cxxflags+' '+os.path.join(self.packageDir,'interface','hpddm_petsc.cpp')+' '+ldflags+' -o '+os.path.join(libDir,'libhpddm_petsc.'+self.setCompilers.sharedLibraryExt)+' > '+os.path.join(self.petscdir.dir,self.arch,'lib','petsc','conf','hpddm.log')+' 2>&1 || \\\n\
            (echo "**************************ERROR*************************************" && \\\n\
            echo "Error building HPDDM. Check '+os.path.join(self.petscdir.dir,self.arch,'lib','petsc','conf','hpddm.log')+'" && \\\n\
            echo "********************************************************************" && \\\n\
            touch '+os.path.join(self.petscdir.dir,self.arch,'lib','petsc','conf','hpddm.errorflg')+' && \\\n\
            exit 1)'])
        if self.argDB['prefix'] and not 'package-prefix-hash' in self.argDB:
          self.addMakeRule('hpddm-build','')
          self.addMakeRule('hpddm-install','hpddmbuild')
          return self.installDir
        else:
          self.addMakeRule('hpddm-build','hpddmbuild')
          self.addMakeRule('hpddm-install','')
          return self.installDir
      else:
        self.logPrintWarning('Compiling HPDDM without SLEPc, \
PCHPDDM won\'t be available, unless reconfiguring with --download-slepc or configuring SLEPc with --download-hpddm')
    else:
      self.logPrintWarning('Skipping PCHPDDM installation, remove --with-shared-libraries=0')
    self.addMakeRule('hpddm-build','')
    self.addMakeRule('hpddm-install','')
    return self.installDir

  def alternateConfigureLibrary(self):
    self.addMakeRule('hpddm-build','')
    self.addMakeRule('hpddm-install','')<|MERGE_RESOLUTION|>--- conflicted
+++ resolved
@@ -4,11 +4,7 @@
   def __init__(self,framework):
     config.package.Package.__init__(self,framework)
     self.version                = '2.3.0'
-<<<<<<< HEAD
-    self.gitcommit              = '66c82a45db9fb64ece5a69de8b4d27896b96c30e' # main may-12-2024
-=======
     self.gitcommit              = '66c82a45db9fb64ece5a69de8b4d27896b96c30e' # main may-12-2024 (fixed for GCC 14)
->>>>>>> 1a3f11f8
     self.download               = ['git://https://github.com/hpddm/hpddm','https://github.com/hpddm/hpddm/archive/'+self.gitcommit+'.tar.gz']
     self.minversion             = '2.2.1'
     self.versionname            = 'HPDDM_VERSION'
