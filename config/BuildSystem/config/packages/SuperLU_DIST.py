import config.package

class Configure(config.package.Package):
  def __init__(self, framework):
    config.package.Package.__init__(self, framework)
    self.gitcommit  = '27583c7ca1d2b1b0760a8f20033d92bf3b0163c1' # v4.0-p2 feb-28-2015
    self.giturls    = ['https://bitbucket.org/petsc/pkg-superlu_dist.git']
    self.download   = ['http://ftp.mcs.anl.gov/pub/petsc/externalpackages/superlu_dist_4.0-p2.tar.gz']
    self.functions  = ['set_default_options_dist']
    self.includes   = ['superlu_ddefs.h']
    self.liblist    = [['libsuperlu_dist_4.0.a']]
    # SuperLU_Dist does not work with --download-fblaslapack with Compaqf90 compiler on windows.
    # However it should work with intel ifort.
    self.downloadonWindows= 1
    return

  def setupHelp(self, help):
    import nargs
    config.package.Package.setupHelp(self, help)
    help.addArgument('SuperLU_DIST', '-download-superlu_dist-gpu=<bool>',    nargs.ArgBool(None, 0, 'Install Superlu_DIST to use GPUs'))

  def setupDependencies(self, framework):
    config.package.Package.setupDependencies(self, framework)
    self.indexTypes     = framework.require('PETSc.options.indexTypes', self)
    self.blasLapack     = framework.require('config.packages.BlasLapack',self)
    self.metis          = framework.require('config.packages.metis',self)
    self.parmetis       = framework.require('config.packages.parmetis',self)
    self.mpi            = framework.require('config.packages.MPI',self)
    if self.framework.argDB['download-superlu_dist-gpu']:
      self.cuda           = framework.require('config.packages.cuda',self)
      self.openmp         = framework.require('config.packages.openmp',self)
      self.deps           = [self.mpi,self.blasLapack,self.parmetis,self.metis,self.cuda,self.openmp]
    else:
      self.deps           = [self.mpi,self.blasLapack,self.parmetis,self.metis]
    return

  def Install(self):
    import os
    if (self.compilers.c99flag == None):
      raise RuntimeError('SUPERLU_DIST: install requires c99 compiler. Configure cold not determine compatilbe compiler flag. Perhaps you can specify via CFLAG')
    if not self.make.haveGNUMake:
      raise RuntimeError('SUPERLU_DIST: install requires GNU make. Suggest using --download-make')

    g = open(os.path.join(self.packageDir,'make.inc'),'w')
    g.write('DSuperLUroot = '+self.packageDir+'\n')
    g.write('DSUPERLULIB  = $(DSuperLUroot)/libsuperlu_dist_4.0.'+self.setCompilers.AR_LIB_SUFFIX+'\n')
    g.write('BLASDEF      = -DUSE_VENDOR_BLAS\n')
    g.write('BLASLIB      = '+self.libraries.toString(self.blasLapack.dlib)+'\n')
    g.write('INCS         = '+self.headers.toString(self.mpi.include)+' '+self.headers.toString(self.parmetis.include)+' '+self.headers.toString(self.metis.include)+'\n')
    g.write('MPILIB       = '+self.libraries.toString(self.mpi.lib)+'\n')
    g.write('PMETISLIB    = '+self.libraries.toString(self.parmetis.lib)+'\n')
    g.write('METISLIB     = '+self.libraries.toString(self.metis.lib)+'\n')

    if self.framework.argDB['download-superlu_dist-gpu']:
      g.write('ACC          = GPU\n')
      g.write('CUDAFLAGS    = -DGPU_ACC '+self.headers.toString(self.cuda.include)+'\n')
      g.write('CUDALIB      = '+self.libraries.toString(self.cuda.lib)+'\n')
    else:
      g.write('ACC          = \n')
      g.write('CUDAFLAGS    = \n')
      g.write('CUDALIB      = \n')

    g.write('LIBS         = $(DSUPERLULIB) $(PMETISLIB) $(METISLIB) $(BLASLIB) $(MPILIB) $(CUDALIB)\n')
    g.write('ARCH         = '+self.setCompilers.AR+'\n')
    g.write('ARCHFLAGS    = '+self.setCompilers.AR_FLAGS+'\n')
    g.write('RANLIB       = '+self.setCompilers.RANLIB+'\n')
    self.setCompilers.pushLanguage('C')
    g.write('CC           = '+self.setCompilers.getCompiler()+'\n')
    g.write('CFLAGS       = $(INCS) $(CUDAFLAGS) '+self.setCompilers.getCompilerFlags()+''+self.compilers.c99flag+'\n')
    g.write('LOADER       = '+self.setCompilers.getLinker()+' '+'\n')
    g.write('LOADOPTS     = \n')
    self.setCompilers.popLanguage()
    # set blas/lapack name mangling
    if self.blasLapack.mangling == 'underscore':
      g.write('CDEFS        = -DAdd_')
    elif self.blasLapack.mangling == 'caps':
      g.write('CDEFS        = -DUpCase')
    else:
      g.write('CDEFS        = -DNoChange')
    if self.indexTypes.integerSize == 64:
      g.write(' -D_LONGINT')
    g.write('\n')
    g.close()

    if self.installNeeded('make.inc'):
      try:
        self.logPrintBox('Compiling and installing superlu_dist; this may take several minutes')
        self.installDirProvider.printSudoPasswordMessage()

        if not os.path.exists(os.path.join(self.packageDir,'lib')):
          os.makedirs(os.path.join(self.packageDir,'lib'))
<<<<<<< HEAD
        output,err,ret  = config.package.Package.executeShellCommand('cd '+self.packageDir+' && '+self.make.make+' clean && '+self.make.make+' lib LAAUX="" && '+self.installSudo+'cp -f *.'+self.setCompilers.AR_LIB_SUFFIX+' '+os.path.join(self.installDir,self.libdir,'')+' && '+self.installSudo+'cp -f SRC/*.h '+os.path.join(self.installDir,self.includedir,''), timeout=2500, log = self.framework.log)
=======
        output,err,ret  = config.package.Package.executeShellCommand('cd '+self.packageDir+' && make clean && make lib LAAUX="" && '+self.installSudo+'cp -f *.'+self.setCompilers.AR_LIB_SUFFIX+' '+os.path.join(self.installDir,self.libdir,'')+' && '+self.installSudo+'cp -f SRC/*.h '+os.path.join(self.installDir,self.includedir,''), timeout=2500, log = self.log)
>>>>>>> 00ef0d4f
      except RuntimeError, e:
        raise RuntimeError('Error running make on SUPERLU_DIST: '+str(e))
      self.postInstall(output+err,'make.inc')
    return self.installDir

  def consistencyChecks(self):
    config.package.Package.consistencyChecks(self)
    if self.argDB['with-'+self.package]:
      if not self.blasLapack.checkForRoutine('slamch'):
        raise RuntimeError('SuperLU_DIST requires the BLAS routine slamch()')
      self.log.write('Found slamch() in BLAS library as needed by SuperLU_DIST\n')
      if not self.blasLapack.checkForRoutine('dlamch'):
        raise RuntimeError('SuperLU_DIST requires the BLAS routine dlamch()')
      self.log.write('Found dlamch() in BLAS library as needed by SuperLU_DIST\n')
      if not self.blasLapack.checkForRoutine('xerbla'):
        raise RuntimeError('SuperLU_DIST requires the BLAS routine xerbla()')
      self.log.write('Found xerbla() in BLAS library as needed by SuperLU_DIST\n')
    return<|MERGE_RESOLUTION|>--- conflicted
+++ resolved
@@ -89,11 +89,7 @@
 
         if not os.path.exists(os.path.join(self.packageDir,'lib')):
           os.makedirs(os.path.join(self.packageDir,'lib'))
-<<<<<<< HEAD
-        output,err,ret  = config.package.Package.executeShellCommand('cd '+self.packageDir+' && '+self.make.make+' clean && '+self.make.make+' lib LAAUX="" && '+self.installSudo+'cp -f *.'+self.setCompilers.AR_LIB_SUFFIX+' '+os.path.join(self.installDir,self.libdir,'')+' && '+self.installSudo+'cp -f SRC/*.h '+os.path.join(self.installDir,self.includedir,''), timeout=2500, log = self.framework.log)
-=======
-        output,err,ret  = config.package.Package.executeShellCommand('cd '+self.packageDir+' && make clean && make lib LAAUX="" && '+self.installSudo+'cp -f *.'+self.setCompilers.AR_LIB_SUFFIX+' '+os.path.join(self.installDir,self.libdir,'')+' && '+self.installSudo+'cp -f SRC/*.h '+os.path.join(self.installDir,self.includedir,''), timeout=2500, log = self.log)
->>>>>>> 00ef0d4f
+        output,err,ret  = config.package.Package.executeShellCommand('cd '+self.packageDir+' && '+self.make.make+' clean && '+self.make.make+' lib LAAUX="" && '+self.installSudo+'cp -f *.'+self.setCompilers.AR_LIB_SUFFIX+' '+os.path.join(self.installDir,self.libdir,'')+' && '+self.installSudo+'cp -f SRC/*.h '+os.path.join(self.installDir,self.includedir,''), timeout=2500, log = self.log)
       except RuntimeError, e:
         raise RuntimeError('Error running make on SUPERLU_DIST: '+str(e))
       self.postInstall(output+err,'make.inc')
