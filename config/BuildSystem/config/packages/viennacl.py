import config.package
import os

class Configure(config.package.Package):
  def __init__(self, framework):
    config.package.Package.__init__(self, framework)
<<<<<<< HEAD
    self.gitcommit         = 'b09c65a'
    self.download          = ['git://https://github.com/viennacl/viennacl-dev']
    self.downloaddirname   = str('viennacl-dev')
=======
    self.download          = ['http://downloads.sourceforge.net/project/viennacl/1.7.x/ViennaCL-1.7.0.tar.gz',
                              'http://ftp.mcs.anl.gov/pub/petsc/externalpackages/ViennaCL-1.7.0.tar.gz' ]
    self.downloaddirnames  = [str('ViennaCL-1.7.0')]
>>>>>>> 3fb38f0b
    self.includes          = ['viennacl/forwards.h']
    self.cxx               = 1
    self.downloadonWindows = 1
    self.complex           = 0
    return

  def setupDependencies(self, framework):
    config.package.Package.setupDependencies(self, framework)
    self.scalartypes  = framework.require('PETSc.options.scalarTypes',self)
    self.languages    = framework.require('PETSc.options.languages',self)
    self.cuda = framework.require('config.packages.cuda',self)
    self.opencl = framework.require('config.packages.opencl',self)
    self.openmp = framework.require('config.packages.openmp',self)
    self.deps = []
    self.odeps = [self.cuda,self.opencl,self.openmp]
    return

  def Install(self):
    import shutil
    import os
    self.log.write('ViennaCLDir = '+self.packageDir+' installDir '+self.installDir+'\n')
    #includeDir = self.packageDir
    srcdir     = os.path.join(self.packageDir, 'viennacl')
    destdir    = os.path.join(self.installDir, 'include', 'viennacl')
    if self.installSudo:
      self.installDirProvider.printSudoPasswordMessage()
      try:
        output,err,ret  = config.package.Package.executeShellCommand(self.installSudo+'mkdir -p '+destdir+' && '+self.installSudo+'rm -rf '+destdir+'  && '+self.installSudo+'cp -rf '+srcdir+' '+destdir, timeout=6000, log = self.log)
      except RuntimeError, e:
        raise RuntimeError('Error copying ViennaCL include files from '+os.path.join(self.packageDir, 'ViennaCL')+' to '+packageDir)
    else:
      try:
        if os.path.isdir(destdir): shutil.rmtree(destdir)
        shutil.copytree(srcdir,destdir)
      except RuntimeError,e:
        raise RuntimeError('Error installing ViennaCL include files: '+str(e))

    #check for CUDA:
    if not self.cuda.found:
      self.addDefine('HAVE_VIENNACL_NO_CUDA', 1)

    return self.installDir
<|MERGE_RESOLUTION|>--- conflicted
+++ resolved
@@ -4,15 +4,9 @@
 class Configure(config.package.Package):
   def __init__(self, framework):
     config.package.Package.__init__(self, framework)
-<<<<<<< HEAD
-    self.gitcommit         = 'b09c65a'
-    self.download          = ['git://https://github.com/viennacl/viennacl-dev']
-    self.downloaddirname   = str('viennacl-dev')
-=======
     self.download          = ['http://downloads.sourceforge.net/project/viennacl/1.7.x/ViennaCL-1.7.0.tar.gz',
                               'http://ftp.mcs.anl.gov/pub/petsc/externalpackages/ViennaCL-1.7.0.tar.gz' ]
     self.downloaddirnames  = [str('ViennaCL-1.7.0')]
->>>>>>> 3fb38f0b
     self.includes          = ['viennacl/forwards.h']
     self.cxx               = 1
     self.downloadonWindows = 1
