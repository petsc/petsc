from __future__ import generators
import user
import config.base
import config.package
from sourceDatabase import SourceDB
import os

class Configure(config.package.Package):
  '''FIX: This has not yet been converted to the package style'''
  def __init__(self, framework):
    config.package.Package.__init__(self, framework)
    self.argDB             = framework.argDB
    self.found             = 0
    self.f2c               = 0  # indicates either the f2c BLAS/LAPACK are used (with or without Fortran compiler) or there is no Fortran compiler (and system BLAS/LAPACK is used)
    self.mkl               = 0  # indicates BLAS/LAPACK library used is Intel MKL
    self.missingRoutines   = []
    self.separateBlas      = 1
    self.defaultPrecision  = 'double'

  def setupDependencies(self, framework):
    config.package.Package.setupDependencies(self, framework)
    self.libraries     = framework.require('config.libraries', None)
    self.compilers     = framework.require('config.compilers', None)
    self.compilerFlags = framework.require('config.compilerFlags', self)
    self.setCompilers  = framework.require('config.setCompilers', self)
    self.f2cblaslapack = framework.require('config.packages.f2cblaslapack', self)
    self.fblaslapack   = framework.require('config.packages.fblaslapack', self)
    return


  def __str__(self):
    return 'BLAS/LAPACK: '+self.libraries.toString(self.lib)+'\n'

  def setupHelp(self, help):
    import nargs
    help.addArgument('BLAS/LAPACK', '-with-blas-lapack-dir=<dir>',                nargs.ArgDir(None, None, 'Indicate the directory containing BLAS and LAPACK libraries'))
    help.addArgument('BLAS/LAPACK', '-with-blas-lapack-lib=<libraries: e.g. [/Users/..../liblapack.a,libblas.a,...]>',nargs.ArgLibrary(None, None, 'Indicate the library containing BLAS and LAPACK'))
    help.addArgument('BLAS/LAPACK', '-with-blas-lib=<libraries: e.g. [/Users/..../libblas.a,...]>',    nargs.ArgLibrary(None, None, 'Indicate the library(s) containing BLAS'))
    help.addArgument('BLAS/LAPACK', '-with-lapack-lib=<libraries: e.g. [/Users/..../liblapack.a,...]>',nargs.ArgLibrary(None, None, 'Indicate the library(s) containing LAPACK'))
    help.addArgument('BLAS/LAPACK', '-known-64-bit-blas-indices=<bool>', nargs.ArgBool(None, 0, 'Indicate if using 64 bit integer BLAS'))
    return

  def getPrefix(self):
    if self.defaultPrecision == 'single': return 's'
    if self.defaultPrecision == 'double': return 'd'
    if self.defaultPrecision == 'quad': return 'q'
    if self.defaultPrecision == '__float128': return 'q'
    return 'Unknown precision'

  def getOtherLibs(self, foundBlas = None, blasLibrary = None, separateBlas = None):
    if foundBlas is None:
      foundBlas = self.foundBlas
    if blasLibrary is None:
      blasLibrary = self.blasLibrary
    if separateBlas is None:
      separateBlas = self.separateBlas
    otherLibs = []
    if foundBlas:
      if separateBlas:
        otherLibs += blasLibrary
    if self.useCompatibilityLibs:
      otherLibs += self.compilers.flibs
    return otherLibs

  def checkBlas(self, blasLibrary, otherLibs, fortranMangle, routineIn = 'dot'):
    '''This checks the given library for the routine, dot by default'''
    oldLibs = self.compilers.LIBS
    prototype = ''
    call      = ''
    routine   = self.mangleBlas(routineIn)
    if fortranMangle=='stdcall':
      if routine=='ddot':
        prototype = 'double __stdcall DDOT(int*,double*,int*,double*,int*);'
        call      = 'DDOT(0,0,0,0,0);'
    found   = self.libraries.check(blasLibrary, routine, otherLibs = otherLibs, fortranMangle = fortranMangle, prototype = prototype, call = call)
    self.compilers.LIBS = oldLibs
    return found

  def checkLapack(self, lapackLibrary, otherLibs, fortranMangle, routinesIn = ['getrs', 'geev']):
    oldLibs = self.compilers.LIBS
    routines = list(routinesIn)
    found   = 1
    prototypes = ['','']
    calls      = ['','']
    routines   = map(self.mangleBlas, routines)

    if fortranMangle=='stdcall':
      if routines == ['dgetrs','dgeev']:
        prototypes = ['void __stdcall DGETRS(char*,int,int*,int*,double*,int*,int*,double*,int*,int*);',
                      'void __stdcall DGEEV(char*,int,char*,int,int*,double*,int*,double*,double*,double*,int*,double*,int*,double*,int*,int*);']
        calls      = ['DGETRS(0,0,0,0,0,0,0,0,0,0);',
                      'DGEEV(0,0,0,0,0,0,0,0,0,0,0,0,0,0,0,0);']
    for routine, prototype, call in zip(routines, prototypes, calls):
      found = found and self.libraries.check(lapackLibrary, routine, otherLibs = otherLibs, fortranMangle = fortranMangle, prototype = prototype, call = call)
      if not found: break
    self.compilers.LIBS = oldLibs
    return found

  def checkLib(self, lapackLibrary, blasLibrary = None):
    '''Checking for BLAS and LAPACK symbols'''

    #check for BLASLAPACK_STDCALL calling convention!!!!

    if blasLibrary is None:
      self.separateBlas = 0
      blasLibrary       = lapackLibrary
    else:
      self.separateBlas = 1
    if not isinstance(lapackLibrary, list): lapackLibrary = [lapackLibrary]
    if not isinstance(blasLibrary,   list): blasLibrary   = [blasLibrary]
    foundBlas   = 0
    foundLapack = 0
    self.f2c    = 0
    mangleFunc = self.compilers.fortranMangling
    foundBlas = self.checkBlas(blasLibrary, self.getOtherLibs(foundBlas, blasLibrary), mangleFunc,'dot')
    if foundBlas:
      foundLapack = self.checkLapack(lapackLibrary, self.getOtherLibs(foundBlas, blasLibrary), mangleFunc)
      if foundLapack:
        self.mangling = self.compilers.fortranMangling
      self.framework.logPrint('Found Fortran mangling on BLAS/LAPACK which is '+self.compilers.fortranMangling)
    else:
      self.framework.logPrint('Checking for no name mangling on BLAS/LAPACK')
      foundBlas = self.checkBlas(blasLibrary, self.getOtherLibs(foundBlas, blasLibrary), 0, 'dot')
      if foundBlas:
        foundLapack = self.checkLapack(lapackLibrary, self.getOtherLibs(foundBlas, blasLibrary), 0, ['getrs', 'geev'])
      if foundBlas and foundLapack:
        self.framework.logPrint('Found no name mangling on BLAS/LAPACK')
        self.mangling = 'unchanged'
        self.f2c = 1
      else:
        self.framework.logPrint('Checking for underscore name mangling on BLAS/LAPACK')
        foundBlas = self.checkBlas(blasLibrary, self.getOtherLibs(foundBlas, blasLibrary), 0, 'dot_')
        if foundBlas:
          foundLapack = self.checkLapack(lapackLibrary, self.getOtherLibs(foundBlas, blasLibrary), 0, ['getrs_', 'geev_'])
        if foundBlas and foundLapack:
          self.framework.logPrint('Found underscore name mangling on BLAS/LAPACK')
          self.mangling = 'underscore'
          self.f2c = 1
    return (foundBlas, foundLapack)

  def generateGuesses(self):
    # check that user has used the options properly
    if self.f2cblaslapack.found:
      self.f2c = 1
      libDir = self.f2cblaslapack.libDir
      f2cLibs = [os.path.join(libDir,'libf2cblas.a')]
      if self.libraries.math:
        f2cLibs = f2cLibs+self.libraries.math
      yield ('f2cblaslapack', f2cLibs, os.path.join(libDir,'libf2clapack.a'), 0)
      raise RuntimeError('--download-f2cblaslapack libraries cannot be used')
    if self.fblaslapack.found:
      self.f2c = 0
      libDir = self.fblaslapack.libDir
      yield ('fblaslapack', os.path.join(libDir,'libfblas.a'), os.path.join(libDir,'libflapack.a'), 1)
      raise RuntimeError('--download-fblaslapack libraries cannot be used')
    if 'with-blas-lib' in self.framework.argDB and not 'with-lapack-lib' in self.framework.argDB:
      raise RuntimeError('If you use the --with-blas-lib=<lib> you must also use --with-lapack-lib=<lib> option')
    if not 'with-blas-lib' in self.framework.argDB and 'with-lapack-lib' in self.framework.argDB:
      raise RuntimeError('If you use the --with-lapack-lib=<lib> you must also use --with-blas-lib=<lib> option')
    if 'with-blas-lib' in self.framework.argDB and 'with-blas-lapack-dir' in self.framework.argDB:
      raise RuntimeError('You cannot set both the library containing BLAS with --with-blas-lib=<lib>\nand the directory to search with --with-blas-lapack-dir=<dir>')
    if 'with-blas-lapack-lib' in self.framework.argDB and 'with-blas-lapack-dir' in self.framework.argDB:
      raise RuntimeError('You cannot set both the library containing BLAS/LAPACK with --with-blas-lapack-lib=<lib>\nand the directory to search with --with-blas-lapack-dir=<dir>')

    # Try specified BLASLAPACK library
    if 'with-blas-lapack-lib' in self.framework.argDB:
      yield ('User specified BLAS/LAPACK library', None, self.framework.argDB['with-blas-lapack-lib'], 1)
      raise RuntimeError('You set a value for --with-blas-lapack-lib=<lib>, but '+str(self.framework.argDB['with-blas-lapack-lib'])+' cannot be used\n')
    # Try specified BLAS and LAPACK libraries
    if 'with-blas-lib' in self.framework.argDB and 'with-lapack-lib' in self.framework.argDB:
      yield ('User specified BLAS and LAPACK libraries', self.framework.argDB['with-blas-lib'], self.framework.argDB['with-lapack-lib'], 1)
      raise RuntimeError('You set a value for --with-blas-lib=<lib> and --with-lapack-lib=<lib>, but '+str(self.framework.argDB['with-blas-lib'])+' and '+str(self.framework.argDB['with-lapack-lib'])+' cannot be used\n')
    # Try specified installation root
    if 'with-blas-lapack-dir' in self.framework.argDB:
      dir = self.framework.argDB['with-blas-lapack-dir']
      # error if package-dir is in externalpackages
      if os.path.realpath(dir).find(os.path.realpath(self.externalPackagesDir)) >=0:
        fakeExternalPackagesDir = dir.replace(os.path.realpath(dir).replace(os.path.realpath(self.externalPackagesDir),''),'')
        raise RuntimeError('Bad option: '+'--with-blas-lapack-dir='+self.framework.argDB['with-blas-lapack-dir']+'\n'+
                           fakeExternalPackagesDir+' is reserved for --download-package scratch space. \n'+
                           'Do not install software in this location nor use software in this directory.')
      if not (len(dir) > 2 and dir[1] == ':') :
        dir = os.path.abspath(dir)
      self.framework.log.write('Looking for BLAS/LAPACK in user specified directory: '+dir+'\n')
      self.framework.log.write('Files and directorys in that directory:\n'+str(os.listdir(dir))+'\n')

      # Look for Multi-Threaded MKL for MKL_Pardiso
      if self.framework.argDB['with-mkl_pardiso'] or 'with-mkl_pardiso-dir' in self.framework.argDB or 'with-mkl_pardiso-lib' in self.framework.argDB:
        self.logPrintBox('BLASLAPACK: Looking for Multithreaded MKL for Pardiso')
        for libdir in [os.path.join('lib','64'),os.path.join('lib','ia64'),os.path.join('lib','em64t'),os.path.join('lib','intel64'),'64','ia64','em64t','intel64',
                       os.path.join('lib','32'),os.path.join('lib','ia32'),'32','ia32','']:
          if not os.path.exists(os.path.join(dir,libdir)):
            self.framework.logPrint('MLK Path not found.. skipping: '+os.path.join(dir,libdir))
          else:
            yield ('User specified MKL-Pardiso Intel-Linux64', None, [os.path.join(dir,libdir,'libmkl_intel_lp64.a'),'mkl_core','mkl_intel_thread','iomp5','dl','pthread','m'],1)
            yield ('User specified MKL-Pardiso GNU-Linux64', None, [os.path.join(dir,libdir,'libmkl_intel_lp64.a'),'mkl_core','mkl_gnu_thread','gomp','dl','pthread','m'],1)
            yield ('User specified MKL-Pardiso Intel-Linux32', None, [os.path.join(dir,libdir,'libmkl_intel.a'),'mkl_core','mkl_intel_thread','iomp5','dl','pthread','m'],1)
            yield ('User specified MKL-Pardiso GNU-Linux32', None, [os.path.join(dir,libdir,'libmkl_intel.a'),'mkl_core','mkl_gnu_thread','gomp','dl','pthread','m'],1)
        return

      yield ('User specified installation root (HPUX)', os.path.join(dir, 'libveclib.a'),  os.path.join(dir, 'liblapack.a'), 1)
      f2cLibs = [os.path.join(dir,'libf2cblas.a')]
      if self.libraries.math:
        f2cLibs = f2cLibs+self.libraries.math
      yield ('User specified installation root (F2C)', f2cLibs, os.path.join(dir, 'libf2clapack.a'), 1)
      yield ('User specified installation root', os.path.join(dir, 'libfblas.a'),   os.path.join(dir, 'libflapack.a'), 1)
      # Check MATLAB [ILP64] MKL
      yield ('User specified MATLAB [ILP64] MKL Linux lib dir', None, [os.path.join(dir,'bin','glnxa64','mkl.so'), os.path.join(dir,'sys','os','glnxa64','libiomp5.so'), 'pthread'], 1)
      # Some new MKL 11/12 variations
      for libdir in [os.path.join('lib','32'),os.path.join('lib','ia32'),'32','ia32','']:
        if not os.path.exists(os.path.join(dir,libdir)):
          self.framework.logPrint('MLK Path not found.. skipping: '+os.path.join(dir,libdir))
        else:
          yield ('User specified MKL11/12 Linux32', None, [os.path.join(dir,libdir,'libmkl_intel.a'),'mkl_sequential','mkl_core','pthread','-lm'],1)
      for libdir in [os.path.join('lib','64'),os.path.join('lib','ia64'),os.path.join('lib','em64t'),os.path.join('lib','intel64'),'64','ia64','em64t','intel64','']:
        if not os.path.exists(os.path.join(dir,libdir)):
          self.framework.logPrint('MLK Path not found.. skipping: '+os.path.join(dir,libdir))
        else:
          yield ('User specified MKL11/12 Linux64', None, [os.path.join(dir,libdir,'libmkl_intel_lp64.a'),'mkl_sequential','mkl_core','pthread','-lm'],1)
      # Older Linux MKL checks
      yield ('User specified MKL Linux lib dir', None, [os.path.join(dir, 'libmkl_lapack.a'), 'mkl', 'guide', 'pthread'], 1)
      for libdir in ['32','64','em64t']:
        yield ('User specified MKL Linux installation root', None, [os.path.join(dir,'lib',libdir,'libmkl_lapack.a'),'mkl', 'guide', 'pthread'], 1)
      yield ('User specified MKL Linux-x86 lib dir', None, [os.path.join(dir, 'libmkl_lapack.a'), 'libmkl_def.a', 'guide', 'pthread'], 1)
      yield ('User specified MKL Linux-x86 lib dir', None, [os.path.join(dir, 'libmkl_lapack.a'), 'libmkl_def.a', 'guide', 'vml','pthread'], 1)
      yield ('User specified MKL Linux-ia64 lib dir', None, [os.path.join(dir, 'libmkl_lapack.a'), 'libmkl_ipf.a', 'guide', 'pthread'], 1)
      yield ('User specified MKL Linux-em64t lib dir', None, [os.path.join(dir, 'libmkl_lapack.a'), 'libmkl_em64t.a', 'guide', 'pthread'], 1)
      yield ('User specified MKL Linux-x86 installation root', None, [os.path.join(dir,'lib','32','libmkl_lapack.a'),'libmkl_def.a', 'guide', 'pthread'], 1)
      yield ('User specified MKL Linux-x86 installation root', None, [os.path.join(dir,'lib','32','libmkl_lapack.a'),'libmkl_def.a', 'guide', 'vml','pthread'], 1)
      yield ('User specified MKL Linux-ia64 installation root', None, [os.path.join(dir,'lib','64','libmkl_lapack.a'),'libmkl_ipf.a', 'guide', 'pthread'], 1)
      yield ('User specified MKL Linux-em64t installation root', None, [os.path.join(dir,'lib','em64t','libmkl_lapack.a'),'libmkl_em64t.a', 'guide', 'pthread'], 1)
      # Mac MKL check
      yield ('User specified MKL Mac-x86 lib dir', None, [os.path.join(dir, 'libmkl_lapack.a'), 'libmkl_ia32.a', 'guide'], 1)
      yield ('User specified MKL Max-x86 installation root', None, [os.path.join(dir,'Libraries','32','libmkl_lapack.a'),'libmkl_ia32.a', 'guide'], 1)
      yield ('User specified MKL Max-x86 installation root', None, [os.path.join(dir,'lib','32','libmkl_lapack.a'),'libmkl_ia32.a', 'guide'], 1)
      yield ('User specified MKL Mac-em64t lib dir', None, [os.path.join(dir, 'libmkl_lapack.a'), 'libmkl_intel_lp64.a', 'guide'], 1)
      yield ('User specified MKL Max-em64t installation root', None, [os.path.join(dir,'Libraries','32','libmkl_lapack.a'),'libmkl_intel_lp64.a', 'guide'], 1)
      yield ('User specified MKL Max-em64t installation root', None, [os.path.join(dir,'lib','32','libmkl_lapack.a'),'libmkl_intel_lp64.a', 'guide'], 1)
      # Check MKL on windows
      yield ('User specified MKL Windows lib dir', None, [os.path.join(dir, 'mkl_c_dll.lib')], 1)
      yield ('User specified stdcall MKL Windows lib dir', None, [os.path.join(dir, 'mkl_s_dll.lib')], 1)
      yield ('User specified ia64/em64t MKL Windows lib dir', None, [os.path.join(dir, 'mkl_dll.lib')], 1)
      yield ('User specified MKL10-32 Windows lib dir', None, [os.path.join(dir, 'mkl_intel_c_dll.lib'),'mkl_intel_thread_dll.lib','mkl_core_dll.lib','libiomp5md.lib'], 1)
      yield ('User specified MKL10-32 Windows stdcall lib dir', None, [os.path.join(dir, 'mkl_intel_s_dll.lib'),'mkl_intel_thread_dll.lib','mkl_core_dll.lib','libiomp5md.lib'], 1)
      yield ('User specified MKL10-64 Windows lib dir', None, [os.path.join(dir, 'mkl_intel_lp64_dll.lib'),'mkl_intel_thread_dll.lib','mkl_core_dll.lib','libiomp5md.lib'], 1)
      mkldir = os.path.join(dir, 'ia32', 'lib')
      yield ('User specified MKL Windows installation root', None, [os.path.join(mkldir, 'mkl_c_dll.lib')], 1)
      yield ('User specified stdcall MKL Windows installation root', None, [os.path.join(mkldir, 'mkl_s_dll.lib')], 1)
      yield ('User specified MKL10-32 Windows installation root', None, [os.path.join(mkldir, 'mkl_intel_c_dll.lib'),'mkl_intel_thread_dll.lib','mkl_core_dll.lib','libiomp5md.lib'], 1)
      yield ('User specified MKL10-32 Windows stdcall installation root', None, [os.path.join(mkldir, 'mkl_intel_s_dll.lib'),'mkl_intel_thread_dll.lib','mkl_core_dll.lib','libiomp5md.lib'], 1)
      mkldir = os.path.join(dir, 'em64t', 'lib')
      yield ('User specified MKL10-64 Windows installation root', None, [os.path.join(mkldir, 'mkl_intel_lp64_dll.lib'),'mkl_intel_thread_dll.lib','mkl_core_dll.lib','libiomp5md.lib'], 1)
      yield ('User specified em64t MKL Windows installation root', None, [os.path.join(mkldir, 'mkl_dll.lib')], 1)
      mkldir = os.path.join(dir, 'ia64', 'lib')
      yield ('User specified ia64 MKL Windows installation root', None, [os.path.join(mkldir, 'mkl_dll.lib')], 1)
      yield ('User specified MKL10-64 Windows installation root', None, [os.path.join(mkldir, 'mkl_intel_lp64_dll.lib'),'mkl_intel_thread_dll.lib','mkl_core_dll.lib','libiomp5md.lib'], 1)
      # Check AMD ACML libraries
      yield ('User specified AMD ACML lib dir', None, os.path.join(dir,'lib','libacml.a'), 1)
      yield ('User specified AMD ACML lib dir', None, [os.path.join(dir,'lib','libacml.a'), os.path.join(dir,'lib','libacml_mv.a')], 1)
      yield ('User specified AMD ACML lib dir', None, os.path.join(dir,'lib','libacml_mp.a'), 1)
      yield ('User specified AMD ACML lib dir', None, [os.path.join(dir,'lib','libacml_mp.a'), os.path.join(dir,'lib','libacml_mv.a')], 1)
      # Search for atlas
      yield ('User specified ATLAS Linux installation root', [os.path.join(dir, 'libcblas.a'),os.path.join(dir, 'libf77blas.a'), os.path.join(dir, 'libatlas.a')],  [os.path.join(dir, 'liblapack.a')], 1)
      yield ('User specified ATLAS Linux installation root', [os.path.join(dir, 'libf77blas.a'), os.path.join(dir, 'libatlas.a')],  [os.path.join(dir, 'liblapack.a')], 1)
      # Search for liblapack.a and libblas.a after the implementations with more specific name to avoid
      # finding these in /usr/lib despite using -L<blas-lapack-dir> while attempting to get a different library.
      yield ('User specified installation root', os.path.join(dir, 'libblas.a'),    os.path.join(dir, 'liblapack.a'), 1)
      raise RuntimeError('You set a value for --with-blas-lapack-dir=<dir>, but '+self.framework.argDB['with-blas-lapack-dir']+' cannot be used\n')
    # IRIX locations
    yield ('IRIX Mathematics library', None, 'libcomplib.sgimath.a', 1)
    yield ('Another IRIX Mathematics library', None, 'libscs.a', 1)
    yield ('Compaq/Alpha Mathematics library', None, 'libcxml.a', 1)
    # IBM ESSL locations
    yield ('IBM ESSL Mathematics library', None, 'libessl.a', 1)
    yield ('IBM ESSL Mathematics library for Blue Gene', None, 'libesslbg.a', 2)
    # Portland group compiler blas and lapack
    if 'PGI' in os.environ and config.setCompilers.Configure.isPGI(self.setCompilers.CC):
      dir = os.path.join(os.environ['PGI'],'linux86','5.1','lib')
      yield ('User specified installation root', os.path.join(dir, 'libblas.a'), os.path.join(dir, 'liblapack.a'), 1)
      dir = os.path.join(os.environ['PGI'],'linux86','5.0','lib')
      yield ('User specified installation root', os.path.join(dir, 'libblas.a'), os.path.join(dir, 'liblapack.a'), 1)
      dir = os.path.join(os.environ['PGI'],'linux86','lib')
      yield ('User specified installation root', os.path.join(dir, 'libblas.a'), os.path.join(dir, 'liblapack.a'), 1)
    # Try compiler defaults
    yield ('Default compiler libraries', '', '', 1)
    yield ('Default compiler locations', 'libblas.a', 'liblapack.a', 1)
    yield ('HPUX', 'libveclib.a', 'liblapack.a', 1)
    # /usr/local/lib
    dir = os.path.join('/usr','local','lib')
    yield ('Default compiler locations /usr/local/lib', os.path.join(dir,'libblas.a'), os.path.join(dir,'liblapack.a'), 1)
    yield ('Default Atlas location',['libcblas.a','libf77blas.a','libatlas.a'],  ['liblapack.a'], 1)
    yield ('Default Atlas location',['libf77blas.a','libatlas.a'],  ['liblapack.a'], 1)
    yield ('Default compiler locations with G77', None, ['liblapack.a', 'libblas.a','libg2c.a'], 1)
    yield ('Default compiler locations with gfortran', None, ['liblapack.a', 'libblas.a','libgfortran.a'], 1)
    # Try MacOSX location
    dir = os.path.join('/Library', 'Frameworks', 'Intel_MKL.framework','Libraries','32')
    yield ('MacOSX with Intel MKL', None, [os.path.join(dir,'libmkl_lapack.a'),'libmkl_ia32.a','libguide.a'], 1)
    yield ('MacOSX BLAS/LAPACK library', None, os.path.join('/System', 'Library', 'Frameworks', 'vecLib.framework', 'vecLib'), 1)
    # Sun locations
    yield ('Sun sunperf BLAS/LAPACK library', None, ['libsunperf.a','libsunmath.a','libm.a'], 1)
    yield ('Sun sunperf BLAS/LAPACK library', None, ['libsunperf.a','libF77.a','libM77.a','libsunmath.a','libm.a'], 1)
    yield ('Sun sunperf BLAS/LAPACK library', None, ['libsunperf.a','libfui.a','libfsu.a','libsunmath.a','libm.a'], 1)
    # Try Microsoft Windows location
    for MKL_Version in [os.path.join('MKL','9.0'),os.path.join('MKL','8.1.1'),os.path.join('MKL','8.1'),os.path.join('MKL','8.0.1'),os.path.join('MKL','8.0'),'MKL72','MKL70','MKL61','MKL']:
      mklpath = os.path.join('/cygdrive', 'c', 'Program Files', 'Intel', MKL_Version)
      if not os.path.exists(mklpath):
        self.framework.logPrint('MLK Path not found.. skipping: '+mklpath)
      else:
        mkldir = os.path.join(mklpath, 'ia32', 'lib')
        yield ('Microsoft Windows, Intel MKL library', None, os.path.join(mkldir,'mkl_c_dll.lib'), 1)
        yield ('Microsoft Windows, Intel MKL stdcall library', None, os.path.join(mkldir,'mkl_s_dll.lib'), 1)
        mkldir = os.path.join(mklpath, 'em64t', 'lib')
        yield ('Microsoft Windows, em64t Intel MKL library', None, os.path.join(mkldir,'mkl_dll.lib'), 1)
        mkldir = os.path.join(mklpath, 'ia64', 'lib')
        yield ('Microsoft Windows, ia64 Intel MKL library', None, os.path.join(mkldir,'mkl_dll.lib'), 1)
    return

  def configureLibrary(self):
    self.functionalBlasLapack = []
    self.foundBlas   = 0
    self.foundLapack = 0
    for (name, blasLibrary, lapackLibrary, self.useCompatibilityLibs) in self.generateGuesses():
      self.framework.log.write('================================================================================\n')
      self.framework.log.write('Checking for a functional BLAS and LAPACK in '+name+'\n')
      (foundBlas, foundLapack) = self.executeTest(self.checkLib, [lapackLibrary, blasLibrary])
      if foundBlas:   self.foundBlas   = 1
      if foundLapack: self.foundLapack = 1
      if foundBlas and foundLapack:
        self.functionalBlasLapack.append((name, blasLibrary, lapackLibrary))
        if not self.framework.argDB['with-alternatives']:
          break
    # User chooses one or take first (sort by version)
    if self.foundBlas and self.foundLapack:
      name, self.blasLibrary, self.lapackLibrary = self.functionalBlasLapack[0]
      if not isinstance(self.blasLibrary,   list): self.blasLibrary   = [self.blasLibrary]
      if not isinstance(self.lapackLibrary, list): self.lapackLibrary = [self.lapackLibrary]
      self.lib = []
      if self.lapackLibrary[0]: self.lib.extend(self.lapackLibrary)
      if self.blasLibrary[0]:   self.lib.extend(self.blasLibrary)
      self.dlib = self.lib[:]
      if self.useCompatibilityLibs:
        self.dlib.extend(self.compilers.flibs)
      self.framework.packages.append(self)
    else:
      if not self.foundBlas:
        # check for split blas/blas-dev packages
        import glob
        blib = glob.glob('/usr/lib/libblas.*')
        if blib != [] and not (os.path.isfile('/usr/lib/libblas.so') or os.path.isfile('/usr/lib/libblas.a')):
          raise RuntimeError('Incomplete BLAS install; Perhaps blas package is installed - but blas-dev/blas-devel is required?')
        if hasattr(self.compilers, 'FC') and (self.defaultPrecision != '__float128') : pkg = 'fblaslapack'
        else: pkg = 'f2cblaslapack'
        raise RuntimeError('Could not find a functional BLAS. Run with --with-blas-lib=<lib> to indicate the library containing BLAS.\n Or --download-'+pkg+'=1 to have one automatically downloaded and installed\n')
      if not self.foundLapack:
        # check for split blas/blas-dev packages
        import glob
        llib = glob.glob('/usr/lib/liblapack.*')
        if llib != [] and not (os.path.isfile('/usr/lib/liblapack.so') or os.path.isfile('/usr/lib/liblapack.a')):
          raise RuntimeError('Incomplete LAPACK install; Perhaps lapack package is installed - but lapack-dev/lapack-devel is required?')
        if hasattr(self.compilers, 'FC') and (self.defaultPrecision != '__float128') : pkg = 'fblaslapack'
        else: pkg = 'f2cblaslapack'
        raise RuntimeError('Could not find a functional LAPACK. Run with --with-lapack-lib=<lib> to indicate the library containing LAPACK.\n Or --download-'+pkg+'=1 to have one automatically downloaded and installed\n')

    #  allow user to dictate which blas/lapack mangling to use (some blas/lapack libraries, like on Apple, provide several)
    if 'known-blaslapack-mangling' in self.argDB:
      self.mangling = self.argDB['known-blaslapack-mangling']

    if self.mangling == 'underscore':
        self.addDefine('BLASLAPACK_UNDERSCORE', 1)
    elif self.mangling == 'caps':
        self.addDefine('BLASLAPACK_CAPS', 1)
    elif self.mangling == 'stdcall':
        self.addDefine('BLASLAPACK_STDCALL', 1)
    self.found = 1
    return

  def checkESSL(self):
    '''Check for the IBM ESSL library'''
    if self.libraries.check(self.lapackLibrary, 'iessl'):
      self.addDefine('HAVE_ESSL',1)
    return

  def checkMKL(self):
    '''Check for Intel MKL library'''
    if self.libraries.check(self.lapackLibrary, 'mkl_set_num_threads'):
      self.mkl = 1
    return

  def checkPESSL(self):
    '''Check for the IBM PESSL library - and error out - if used instead of ESSL'''
    if self.libraries.check(self.lapackLibrary, 'ipessl'):
      raise RuntimeError('Cannot use PESSL instead of ESSL!')
    return

  def mangleBlas(self, baseName):
    prefix = self.getPrefix()
    if self.f2c and self.mangling == 'underscore':
      return prefix+baseName+'_'
    else:
      return prefix+baseName

  def checkMissing(self):
    '''Check for missing LAPACK routines'''
    if self.foundLapack:
      mangleFunc = hasattr(self.compilers, 'FC') and not self.f2c
    routines = ['trsen','gerfs','gges','tgsen','gesvd','getrf','getrs','geev','gelss','syev','syevx','sygv','sygvx','potrf','potrs','stebz','pttrf','pttrs','stein','orgqr','geqrf','gesv','hseqr','steqr']
    oldLibs = self.compilers.LIBS
    found, missing = self.libraries.checkClassify(self.lapackLibrary, map(self.mangleBlas,routines), otherLibs = self.getOtherLibs(), fortranMangle = mangleFunc)
    for baseName in routines:
      if self.mangleBlas(baseName) in missing:
        self.missingRoutines.append(baseName)
        self.addDefine('MISSING_LAPACK_'+baseName.upper(), 1)
    self.compilers.LIBS = oldLibs

  def checklsame(self):
    ''' Do the BLAS/LAPACK libraries have a valid lsame() function with correction binding. Lion and xcode 4.2 do not'''
    routine = 'lsame';
    if self.f2c:
      if self.mangling == 'underscore':
        routine = routine + '_'
    else:
      routine = self.compilers.mangleFortranFunction(routine)
    if not self.libraries.check(self.dlib,routine,fortranMangle = 0):
      self.addDefine('MISSING_LAPACK_'+routine, 1)

  def checkForRoutine(self,routine):
    ''' used by other packages to see if a BLAS routine is available
        This is not really correct because other packages do not (usually) know about f2cblasLapack'''
    if self.f2c:
      if self.mangling == 'underscore':
        return self.libraries.check(self.dlib,routine+'_')
      else:
        return self.libraries.check(self.dlib,routine)
    else:
      return self.libraries.check(self.dlib,routine,fortranMangle = hasattr(self.compilers, 'FC'))

  def check64BitBLASIndices(self):
    '''Check for and use 64bit integer blas'''
    if 'known-64-bit-blas-indices' in self.argDB:
      if int(self.argDB['known-64-bit-blas-indices']):
        self.addDefine('HAVE_64BIT_BLAS_INDICES', 1)
    return

  def runTimeTest(self,name,includes,body,lib = None):
    '''Either runs a test or adds it to the batch of runtime tests'''
    if name in self.framework.argDB: return self.framework.argDB[name]
    if self.framework.argDB['with-batch']:
      self.framework.addBatchInclude(includes)
      self.framework.addBatchBody(body)
      if lib: self.framework.addBatchLib(lib)
      return None
    else:
      result = None
      self.pushLanguage('C')
      filename = 'runtimetestoutput'
      body = '''FILE *output = fopen("'''+filename+'''","w");\n'''+body
      if lib:
        if not isinstance(lib, list): lib = [lib]
        oldLibs  = self.compilers.LIBS
        self.compilers.LIBS = self.libraries.toString(self.lib)+' '+self.compilers.LIBS
      if self.checkRun(includes, body) and os.path.exists(filename):
        f    = file(filename)
        out  = f.read()
        f.close()
        os.remove(filename)
        result = out.split("=")[1].split("'")[0]
      self.popLanguage()
      if lib:
        self.compilers.LIBS = oldLibs
      return result

  def checksdotreturnsdouble(self):
    '''Determines if BLAS sdot routine returns a float or a double'''
    self.framework.log.write('Checking if sdot() returns a float or a double\n')
    includes = '''#include <sys/types.h>\n#if STDC_HEADERS\n#include <stdlib.h>\n#include <stdio.h>\n#include <stddef.h>\n#endif\n'''
    body     = '''extern float '''+self.compilers.mangleFortranFunction('sdot')+'''(int*,float*,int *,float*,int*);\n
                  float x1[1] = {3.0};\n
                  int one1 = 1;\n
                  float sdotresult = '''+self.compilers.mangleFortranFunction('sdot')+'''(&one1,x1,&one1,x1,&one1);\n
                  fprintf(output, "  '--known-sdot-returns-double=%d',\\n",(sdotresult != 9.0));\n'''
    result = self.runTimeTest('known-sdot-returns-double',includes,body,self.dlib)
    if result:
      result = int(result)
      if result: self.addDefine('BLASLAPACK_SDOT_RETURNS_DOUBLE', 1)
    self.framework.log.write('Checking if snrm() returns a float or a double\n')
    includes = '''#include <sys/types.h>\n#if STDC_HEADERS\n#include <stdlib.h>\n#include <stdio.h>\n#include <stddef.h>\n#endif\n'''
    body     = '''extern float '''+self.compilers.mangleFortranFunction('snrm2')+'''(int*,float*,int*);\n
                  float x2[1] = {3.0};\n
                  int one2 = 1;\n
                  float normresult = '''+self.compilers.mangleFortranFunction('snrm2')+'''(&one2,x2,&one2);\n
                  fprintf(output, "  '--known-snrm2-returns-double=%d',\\n",(normresult != 3.0));\n'''
    result = self.runTimeTest('known-snrm2-returns-double',includes,body,self.dlib)
    if result:
      result = int(result)
      if result: self.addDefine('BLASLAPACK_SNRM2_RETURNS_DOUBLE', 1)

  def configure(self):
    self.executeTest(self.configureLibrary)
    self.executeTest(self.check64BitBLASIndices)
    self.executeTest(self.checkESSL)
    self.executeTest(self.checkPESSL)
    self.executeTest(self.checkMKL)
    self.executeTest(self.checkMissing)
    self.executeTest(self.checklsame)
    if self.framework.argDB['with-shared-libraries']:
      symbol = 'dgeev'
      if self.f2c:
        if self.mangling == 'underscore': symbol = 'dgeev_'
      elif hasattr(self.compilers, 'FC'):
        symbol = self.compilers.mangleFortranFunction(symbol)
      if not self.setCompilers.checkIntoShared(symbol,self.lapackLibrary+self.getOtherLibs()):
<<<<<<< HEAD
        raise RuntimeError('The BLAS/LAPACK libraries '+self.libraries.toStringNoDupes(self.lapackLibrary+self.getOtherLibs())+'\ncannot be used with a shared library\nEither run ./configure with --with-shared-libraries=0 or use a different BLAS/LAPACK library');
=======
        raise RuntimeError('The BLAS/LAPACK libraries '+self.libraries.toStringNoDupes(self.lapackLibrary+self.getOtherLibs())+'\ncannot used with a shared library\nEither run ./configure with --with-shared-libraries=0 or use a different BLAS/LAPACK library');
    self.executeTest(self.checksdotreturnsdouble)
>>>>>>> d0521794
    return
<|MERGE_RESOLUTION|>--- conflicted
+++ resolved
@@ -509,10 +509,6 @@
       elif hasattr(self.compilers, 'FC'):
         symbol = self.compilers.mangleFortranFunction(symbol)
       if not self.setCompilers.checkIntoShared(symbol,self.lapackLibrary+self.getOtherLibs()):
-<<<<<<< HEAD
         raise RuntimeError('The BLAS/LAPACK libraries '+self.libraries.toStringNoDupes(self.lapackLibrary+self.getOtherLibs())+'\ncannot be used with a shared library\nEither run ./configure with --with-shared-libraries=0 or use a different BLAS/LAPACK library');
-=======
-        raise RuntimeError('The BLAS/LAPACK libraries '+self.libraries.toStringNoDupes(self.lapackLibrary+self.getOtherLibs())+'\ncannot used with a shared library\nEither run ./configure with --with-shared-libraries=0 or use a different BLAS/LAPACK library');
     self.executeTest(self.checksdotreturnsdouble)
->>>>>>> d0521794
-    return
+    return
