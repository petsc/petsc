--- conflicted
+++ resolved
@@ -16,10 +16,7 @@
     self.downloadonWindows = 1
     self.requires32bitint  = 1;  # ml uses a combination of "global" indices that can be 64 bit and local indices that are always int therefore it is
                                  # essentially impossible to use ML's 64 bit integer mode with PETSc's --with-64-bit-indices
-<<<<<<< HEAD
-=======
     self.needsMath         = 1   # ml test needs the system math library
->>>>>>> f6a9b476
     self.hastests          = 1
     return
 
