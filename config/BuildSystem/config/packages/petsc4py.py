import config.package

class Configure(config.package.Package):
  def __init__(self, framework):
    config.package.Package.__init__(self, framework)
<<<<<<< HEAD
    self.giturls           = ['https://bitbucket.org/petsc/petsc4py']
    self.gitcommit         = '0f2c091' # Aug 7 2015
    self.download          = ['http://ftp.mcs.anl.gov/pub/petsc/externalpackages/petsc4py-'+self.gitcommit+'.tar.gz']
=======
    self.gitcommit         = '0f2c091' # Aug 7 2015
    self.download          = ['git://https://bitbucket.org/petsc/petsc4py','http://ftp.mcs.anl.gov/pub/petsc/externalpackages/petsc4py-'+self.gitcommit+'.tar.gz']
>>>>>>> f6a9b476
    self.functions         = []
    self.includes          = []
    self.skippackagewithoptions = 1
    return

  def setupDependencies(self, framework):
    config.package.Package.setupDependencies(self, framework)
    self.numpy           = framework.require('config.packages.Numpy',self)
    self.setCompilers    = framework.require('config.setCompilers',self)
    self.sharedLibraries = framework.require('PETSc.options.sharedLibraries', self)
    self.installdir      = framework.require('PETSc.options.installDir',self)
    return

  def Install(self):
    import os
    pp = os.path.join(self.installDir,'lib','python*','site-packages')
    if self.setCompilers.isDarwin(self.log):
      apple = 'You may need to\n (csh/tcsh) setenv MACOSX_DEPLOYMENT_TARGET 10.X\n (sh/bash) MACOSX_DEPLOYMENT_TARGET=10.X; export MACOSX_DEPLOYMENT_TARGET\nbefore running make on PETSc'
    else:
      apple = ''
    self.logClearRemoveDirectory()
    self.logResetRemoveDirectory()
    archflags = ""
    if self.setCompilers.isDarwin(self.log):
      if self.types.sizes['known-sizeof-void-p'] == 32:
        archflags = "ARCHFLAGS=\'-arch i386\' "
      else:
        archflags = "ARCHFLAGS=\'-arch x86_64\' "

    # if installing prefix location then need to set new value for PETSC_DIR/PETSC_ARCH
    if self.argDB['prefix']:
       newdir = 'PETSC_DIR='+self.argDB['prefix']+' '+'PETSC_ARCH= MPICC=${PCC} '
    else:
       newdir = 'MPICC=${PCC} '

    #  if installing as Superuser than want to return to regular user for clean and build
    if self.installSudo:
       newuser = self.installSudo+' -u $${SUDO_USER} '
    else:
       newuser = ''

    self.addMakeRule('petsc4pybuild','', \
                       ['@echo "*** Building petsc4py ***"',\
                          '@(cd '+self.packageDir+' && \\\n\
           '+newuser+newdir+'python setup.py clean --all && \\\n\
           '+newuser+newdir+archflags+'python setup.py build ) > ${PETSC_ARCH}/lib/petsc/conf/petsc4py.log 2>&1 || \\\n\
             (echo "**************************ERROR*************************************" && \\\n\
             echo "Error building petsc4py. Check ${PETSC_ARCH}/lib/petsc/conf/petsc4py.log" && \\\n\
             echo "********************************************************************" && \\\n\
             exit 1)'])
    self.addMakeRule('petsc4pyinstall','', \
                       ['@echo "*** Installing petsc4py ***"',\
                          '@(MPICC=${PCC} && export MPICC && cd '+self.packageDir+' && \\\n\
           '+newdir+archflags+'python setup.py install --install-lib='+os.path.join(self.installDir,'lib')+') >> ${PETSC_ARCH}/lib/petsc/conf/petsc4py.log 2>&1 || \\\n\
             (echo "**************************ERROR*************************************" && \\\n\
             echo "Error building petsc4py. Check ${PETSC_ARCH}/lib/petsc/conf/petsc4py.log" && \\\n\
             echo "********************************************************************" && \\\n\
             exit 1)',\
                          '@echo "====================================="',\
                          '@echo "To use petsc4py, add '+os.path.join(self.installdir.dir,'lib')+' to PYTHONPATH"',\
                          '@echo "====================================="'])
    if self.argDB['prefix']:
      self.addMakeRule('petsc4py-build','')
      # the build must be done at install time because PETSc shared libraries must be in final location before building petsc4py
      self.addMakeRule('petsc4py-install','petsc4pybuild petsc4pyinstall')
    else:
      self.addMakeRule('petsc4py-build','petsc4pybuild petsc4pyinstall')
      self.addMakeRule('petsc4py-install','')

    return self.installDir

  def configureLibrary(self):
    if not self.sharedLibraries.useShared:
        raise RuntimeError('petsc4py requires PETSc be built with shared libraries; rerun with --with-shared-libraries')
    self.checkDownload()
    if self.setCompilers.isDarwin(self.log):
      # The name of the Python library on Apple is Python which does not end in the expected .dylib
      # Thus see if the python library in the standard locations points to the Python version
      import sys
      import os
      prefix = sys.exec_prefix
      if os.path.isfile(os.path.join(prefix,'Python')):
        for i in ['/usr/lib/libpython.dylib','/usr/lib/libpython'+sys.version[:3]+'.dylib','/opt/local/lib/libpython.dylib','/opt/local/lib/libpython'+sys.version[:3]+'.dylib']:
          if os.path.realpath(i) == os.path.join(prefix,'Python'):
            self.addDefine('PYTHON_LIB','"'+os.path.join(i)+'"')
            return
        raise RuntimeError('realpath of /usr/lib/libpython.dylib ('+os.path.realpath('/usr/lib/libpython.dylib')+') does not point to the expected Python library path ('+os.path.join(prefix,'Python')+') for current Python;\n')
      elif os.path.isfile(os.path.join(prefix,'lib','libpython.dylib')):
        self.addDefine('PYTHON_LIB','"'+os.path.join(prefix,'lib','libpython.dylib')+'"')
      elif os.path.isfile(os.path.join(prefix,'lib','libpython'+sys.version[:3]+'.dylib')):
        self.addDefine('PYTHON_LIB','"'+os.path.join(prefix,'lib','libpython'+sys.version[:3]+'.dylib')+'"')
      else:
        raise RuntimeError('Unable to find Python dynamic library at prefix '+prefix)

  def alternateConfigureLibrary(self):
    self.addMakeRule('petsc4py-build','')
    self.addMakeRule('petsc4py-install','')

  def gitPreReqCheck(self):
    ''' petsc4py git download requires Cython'''
    flg = True
    try:
      import Cython
    except:
      flg = False
    return flg<|MERGE_RESOLUTION|>--- conflicted
+++ resolved
@@ -3,14 +3,8 @@
 class Configure(config.package.Package):
   def __init__(self, framework):
     config.package.Package.__init__(self, framework)
-<<<<<<< HEAD
-    self.giturls           = ['https://bitbucket.org/petsc/petsc4py']
-    self.gitcommit         = '0f2c091' # Aug 7 2015
-    self.download          = ['http://ftp.mcs.anl.gov/pub/petsc/externalpackages/petsc4py-'+self.gitcommit+'.tar.gz']
-=======
     self.gitcommit         = '0f2c091' # Aug 7 2015
     self.download          = ['git://https://bitbucket.org/petsc/petsc4py','http://ftp.mcs.anl.gov/pub/petsc/externalpackages/petsc4py-'+self.gitcommit+'.tar.gz']
->>>>>>> f6a9b476
     self.functions         = []
     self.includes          = []
     self.skippackagewithoptions = 1
