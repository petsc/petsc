import config.package

class Configure(config.package.Package):
  def __init__(self, framework):
    config.package.Package.__init__(self, framework)
<<<<<<< HEAD
    self.gitcommit              = '5fc6f40' # master (Dec 28 2018)
=======
    self.gitcommit              = '41c5af0' # master (Jan 3 2019)
>>>>>>> 95d517d4
    self.download               = ['git://https://bitbucket.org/petsc/petsc4py','https://bitbucket.org/petsc/petsc4py/get/'+self.gitcommit+'.tar.gz']
    self.functions              = []
    self.includes               = []
    self.skippackagewithoptions = 1
    self.useddirectly           = 0
    self.linkedbypetsc          = 0
    self.builtafterpetsc        = 1
    self.downloaddirnames       = ['petsc-petsc4py','petsc4py']
    return

  def setupHelp(self, help):
    config.package.Package.setupHelp(self,help)
    import nargs
    help.addArgument('PETSC4PY', '-download-petsc4py-python=<prog>',                            nargs.Arg(None, None, 'Use this python program to build petsc4py'))
    return

  def setupDependencies(self, framework):
    config.package.Package.setupDependencies(self, framework)
    self.numpy           = framework.require('config.packages.Numpy',self)
    self.setCompilers    = framework.require('config.setCompilers',self)
    self.sharedLibraries = framework.require('PETSc.options.sharedLibraries', self)
    self.installdir      = framework.require('PETSc.options.installDir',self)
    return

  def Install(self):
    import os
    pp = os.path.join(self.installDir,'lib','python*','site-packages')
    if self.setCompilers.isDarwin(self.log):
      apple = 'You may need to\n (csh/tcsh) setenv MACOSX_DEPLOYMENT_TARGET 10.X\n (sh/bash) MACOSX_DEPLOYMENT_TARGET=10.X; export MACOSX_DEPLOYMENT_TARGET\nbefore running make on PETSc'
    else:
      apple = ''
    self.logClearRemoveDirectory()
    self.logResetRemoveDirectory()
    archflags = ""
    if self.setCompilers.isDarwin(self.log):
      if self.types.sizes['known-sizeof-void-p'] == 4:
        archflags = "ARCHFLAGS=\'-arch i386\' "
      else:
        archflags = "ARCHFLAGS=\'-arch x86_64\' "

    # if installing prefix location then need to set new value for PETSC_DIR/PETSC_ARCH
    if self.argDB['prefix']:
       newdir = 'PETSC_DIR='+os.path.abspath(os.path.expanduser(self.argDB['prefix']))+' '+'PETSC_ARCH= MPICC=${PCC} '
    else:
       newdir = 'MPICC=${PCC} '

    #  if installing as Superuser than want to return to regular user for clean and build
    if self.installSudo:
       newuser = self.installSudo+' -u $${SUDO_USER} '
    else:
       newuser = ''

    # determine python binary to use
    if 'download-petsc4py-python' in self.argDB:
      self.getExecutable(self.argDB['download-petsc4py-python'], getFullPath=1, resultName='pyexe', setMakeMacro = 0)
    else:
      import sys
      self.pyexe = sys.executable

    self.addDefine('PYTHON_EXE','"'+self.pyexe+'"')
    self.addDefine('HAVE_PETSC4PY',1)
    self.addMakeMacro('PETSC4PY','yes')
    self.addMakeRule('petsc4pybuild','', \
                       ['@echo "*** Building petsc4py ***"',\
                          '@${RM} -f ${PETSC_ARCH}/lib/petsc/conf/petsc4py.errorflg',\
                          '@(cd '+self.packageDir+' && \\\n\
           '+newuser+newdir+self.pyexe+' setup.py clean --all && \\\n\
           '+newuser+newdir+archflags+self.pyexe+' setup.py build ) > ${PETSC_ARCH}/lib/petsc/conf/petsc4py.log 2>&1 || \\\n\
             (echo "**************************ERROR*************************************" && \\\n\
             echo "Error building petsc4py. Check ${PETSC_ARCH}/lib/petsc/conf/petsc4py.log" && \\\n\
             echo "********************************************************************" && \\\n\
             touch ${PETSC_ARCH}/lib/petsc/conf/petsc4py.errorflg && \\\n\
             exit 1)'])
    self.addMakeRule('petsc4pyinstall','', \
                       ['@echo "*** Installing petsc4py ***"',\
                          '@(MPICC=${PCC} && export MPICC && cd '+self.packageDir+' && \\\n\
           '+newdir+archflags+self.pyexe+' setup.py install --install-lib='+os.path.join(self.installDir,'lib')+') >> ${PETSC_ARCH}/lib/petsc/conf/petsc4py.log 2>&1 || \\\n\
             (echo "**************************ERROR*************************************" && \\\n\
             echo "Error building petsc4py. Check ${PETSC_ARCH}/lib/petsc/conf/petsc4py.log" && \\\n\
             echo "********************************************************************" && \\\n\
             exit 1)',\
                          '@echo "====================================="',\
                          '@echo "To use petsc4py, add '+os.path.join(self.installdir.dir,'lib')+' to PYTHONPATH"',\
                          '@echo "====================================="'])
    if self.argDB['prefix']:
      self.addMakeRule('petsc4py-build','')
      # the build must be done at install time because PETSc shared libraries must be in final location before building petsc4py
      self.addMakeRule('petsc4py-install','petsc4pybuild petsc4pyinstall')
    else:
      self.addMakeRule('petsc4py-build','petsc4pybuild petsc4pyinstall')
      self.addMakeRule('petsc4py-install','')

    return self.installDir

  def configureLibrary(self):
    if not self.sharedLibraries.useShared and not self.setCompilers.isCygwin(self.log):
        raise RuntimeError('petsc4py requires PETSc be built with shared libraries; rerun with --with-shared-libraries')
    self.checkDownload()

  def alternateConfigureLibrary(self):
    self.addMakeRule('petsc4py-build','')
    self.addMakeRule('petsc4py-install','')

  def gitPreReqCheck(self):
    ''' petsc4py git download requires Cython'''
    flg = True
    try:
      import Cython
    except:
      flg = False
    return flg<|MERGE_RESOLUTION|>--- conflicted
+++ resolved
@@ -3,11 +3,7 @@
 class Configure(config.package.Package):
   def __init__(self, framework):
     config.package.Package.__init__(self, framework)
-<<<<<<< HEAD
-    self.gitcommit              = '5fc6f40' # master (Dec 28 2018)
-=======
     self.gitcommit              = '41c5af0' # master (Jan 3 2019)
->>>>>>> 95d517d4
     self.download               = ['git://https://bitbucket.org/petsc/petsc4py','https://bitbucket.org/petsc/petsc4py/get/'+self.gitcommit+'.tar.gz']
     self.functions              = []
     self.includes               = []
