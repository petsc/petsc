--- conflicted
+++ resolved
@@ -3,11 +3,7 @@
 class Configure(config.package.Package):
   def __init__(self, framework):
     config.package.Package.__init__(self, framework)
-<<<<<<< HEAD
-    self.gitcommit              = '3.10.0'
-=======
     self.gitcommit              = 'c7dfcad' # master (sept 17 2018)
->>>>>>> 8ae96d32
     self.download               = ['git://https://bitbucket.org/petsc/petsc4py','https://bitbucket.org/petsc/petsc4py/get/'+self.gitcommit+'.tar.gz']
     self.functions              = []
     self.includes               = []
