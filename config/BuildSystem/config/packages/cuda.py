import config.package
import os

class Configure(config.package.Package):
  def __init__(self, framework):
    config.package.Package.__init__(self, framework)
    self.minversion        = '7.5'
    self.versionname       = 'CUDA_VERSION'
    self.versioninclude    = 'cuda.h'
    self.requiresversion   = 1
    self.functions         = ['cublasInit', 'cufftDestroy']
    self.includes          = ['cublas.h','cufft.h','cusparse.h','cusolverDn.h','curand.h','thrust/version.h']
    self.liblist           = [['libcufft.a', 'libcublas.a','libcudart.a','libcusparse.a','libcusolver.a','libcurand.a'],
                              ['cufft.lib','cublas.lib','cudart.lib','cusparse.lib','cusolver.lib','curand.lib']]
    self.precisions        = ['single','double']
    self.cxx               = 0
    self.complex           = 1
    self.hastests          = 0
    self.hastestsdatafiles = 0
    self.functionsDefine   = ['cusolverDnDpotri']
    return

  def setupHelp(self, help):
    import nargs
    config.package.Package.setupHelp(self, help)
    help.addArgument('CUDA', '-with-cuda-gencodearch', nargs.ArgString(None, None, 'Cuda architecture for code generation, for example 70, (this may be used by external packages), use all to build a fat binary for distribution'))
    return

  def __str__(self):
    output  = config.package.Package.__str__(self)
    if hasattr(self,'gencodearch'):
      output += '  CUDA SM '+self.gencodearch+'\n'
    if hasattr(self.setCompilers,'CUDA_CXX'):
      output += '  CUDA underlying compiler: CUDA_CXX ' + self.setCompilers.CUDA_CXX + '\n'
    if hasattr(self.setCompilers,'CUDA_CXXFLAGS'):
      output += '  CUDA underlying compiler flags: CUDA_CXXFLAGS ' + self.setCompilers.CUDA_CXXFLAGS + '\n'
    return output

  def setupDependencies(self, framework):
    config.package.Package.setupDependencies(self, framework)
    self.scalarTypes  = framework.require('PETSc.options.scalarTypes',self)
    self.compilers    = framework.require('config.compilers',self)
    self.thrust       = framework.require('config.packages.thrust',self)
    self.odeps        = [self.thrust] # if user supplies thrust, install it first
    return

  def getSearchDirectories(self):
    yield self.cudaDir
    return

  def checkSizeofVoidP(self):
    '''Checks if the CUDA compiler agrees with the C compiler on what size of void * should be'''
    self.log.write('Checking if sizeof(void*) in CUDA is the same as with regular compiler\n')
    size = self.types.checkSizeof('void *', (8, 4), lang='CUDA', save=False)
    if size != self.types.sizes['void-p']:
      raise RuntimeError('CUDA Error: sizeof(void*) with CUDA compiler is ' + str(size) + ' which differs from sizeof(void*) with C compiler')
    return

  def checkThrustVersion(self,minVer):
    '''Check if thrust version is >= minVer '''
    include = '#include <thrust/version.h> \n#if THRUST_VERSION < ' + str(minVer) + '\n#error "thrust version is too low"\n#endif\n'
    self.pushLanguage('CUDA')
    valid = self.checkCompile(include)
    self.popLanguage()
    return valid

  def configureTypes(self):
    import config.setCompilers
    if not self.getDefaultPrecision() in ['double', 'single']:
      raise RuntimeError('Must use either single or double precision with CUDA')
    self.checkSizeofVoidP()
    if not self.thrust.found and self.scalarTypes.scalartype == 'complex': # if no user-supplied thrust, check the system's complex ability
      if not self.compilers.cxxdialect in ['C++11','C++14']:
        raise RuntimeError('CUDA Error: Using CUDA with PetscComplex requirs a C++ dialect at least cxx11. Use --with-cxx-dialect=xxx to specify a proper one')
      if not self.checkThrustVersion(100908):
        raise RuntimeError('CUDA Error: The thrust library is too low to support PetscComplex. Use --download-thrust or --with-thrust-dir to give a thrust >= 1.9.8')
    if self.compilers.cxxdialect in ['C++11','C++14']: #nvcc is a C++ compiler so it is always good to add -std=xxx. It is even crucial when using thrust complex (see MR 2822)
      self.setCompilers.CUDAFLAGS += ' -std=' + self.compilers.cxxdialect.lower()
    return

  def versionToStandardForm(self,ver):
    '''Converts from CUDA 7050 notation to standard notation 7.5'''
    return ".".join(map(str,[int(ver)//1000, int(ver)//10%10]))

  def checkNVCCDoubleAlign(self):
    if 'known-cuda-align-double' in self.argDB:
      if not self.argDB['known-cuda-align-double']:
        raise RuntimeError('CUDA error: PETSC currently requires that CUDA double alignment match the C compiler')
    else:
      typedef = 'typedef struct {double a; int b;} teststruct;\n'
      cuda_size = self.types.checkSizeof('teststruct', (16, 12), lang='CUDA', codeBegin=typedef, save=False)
      c_size = self.types.checkSizeof('teststruct', (16, 12), lang='C', codeBegin=typedef, save=False)
      if c_size != cuda_size:
        raise RuntimeError('CUDA compiler error: memory alignment doesn\'t match C compiler (try adding -malign-double to compiler options)')
    return

  def setCudaDir(self):
    import os
    self.pushLanguage('CUDA')
    petscNvcc = self.getCompiler()
    self.popLanguage()
    self.getExecutable(petscNvcc,getFullPath=1,resultName='systemNvcc')
    if hasattr(self,'systemNvcc'):
      self.nvccDir = os.path.dirname(self.systemNvcc)
      self.cudaDir = os.path.split(self.nvccDir)[0]
    else:
      raise RuntimeError('CUDA compiler not found!')

  def configureLibrary(self):
    self.setCudaDir()
    config.package.Package.configureLibrary(self)
    if not hasattr(self.compilers, 'CXX'):
      raise RuntimeError('Using CUDA requires PETSc to be configure with a C++ compiler')
    self.checkNVCCDoubleAlign()
    self.configureTypes()
    # includes from --download-thrust should override the prepackaged version in cuda - so list thrust.include before cuda.include on the compile command.
    if self.thrust.found:
      self.log.write('Overriding the thrust library in CUDAToolkit with a user-specified one\n')
      self.include = self.thrust.include+self.include

    self.pushLanguage('CUDA')
    petscNvcc = self.getCompiler()
    self.popLanguage()
    if 'with-cuda-gencodearch' in self.framework.clArgDB:
      self.gencodearch = self.argDB['with-cuda-gencodearch']
    else:
<<<<<<< HEAD
      import os
      self.getExecutable(petscNvcc,getFullPath=1,resultName='systemNvcc')
      if hasattr(self,'systemNvcc'):
        cudaDir = os.path.dirname(os.path.dirname(self.systemNvcc))
        dq = os.path.join(cudaDir,'extras','demo_suite')
        self.getExecutable('deviceQuery',path = dq)
        if hasattr(self,'deviceQuery'):
=======
      dq = os.path.join(self.cudaDir,'extras','demo_suite')
      self.getExecutable('deviceQuery',path = dq)
      if hasattr(self,'deviceQuery'):
        try:
          (out, err, ret) = Configure.executeShellCommand(self.deviceQuery + ' | grep "CUDA Capability"',timeout = 60, log = self.log, threads = 1)
        except:
          self.log.write('deviceQuery failed\n')
        else:
>>>>>>> f21c9871
          try:
            out = out.split('\n')[0]
            sm = out[-3:]
            self.gencodearch = str(int(10*float(sm)))
          except:
            self.log.write('Unable to parse CUDA capability\n')

    if hasattr(self,'gencodearch'):
      if self.gencodearch == 'all':
        for gen in ['52','60','61','70','75']:
          self.setCompilers.CUDAFLAGS += ' -gencode arch=compute_'+gen+',code=sm_'+gen+' '
          self.log.write(self.setCompilers.CUDAFLAGS+'\n')
      else:
        self.setCompilers.CUDAFLAGS += ' -gencode arch=compute_'+self.gencodearch+',code=sm_'+self.gencodearch+' '

    self.addDefine('HAVE_CUDA','1')
    if not self.version_tuple:
      self.checkVersion(); # set version_tuple
    if self.version_tuple[0] >= 11:
      self.addDefine('HAVE_CUDA_VERSION_11PLUS','1')

    # determine the compiler used by nvcc
    (out, err, ret) = Configure.executeShellCommand(petscNvcc + ' ' + self.setCompilers.CUDAFLAGS + ' --dryrun dummy.cu 2>&1 | grep D__CUDACC__ | head -1 | cut -f2 -d" "')
    if out:
      self.setCompilers.CUDA_CXX = out
      self.setCompilers.CUDA_CXXFLAGS = ''
      self.logPrint('Determined the compiler nvcc uses is ' + out);
      self.logPrint('PETSc C compiler '+self.compilers.CC)
      self.logPrint('PETSc C++ compiler '+self.compilers.CXX)

      # TODO: How to handle MPI compiler wrapper as opposed to its underlying compiler
      if out == self.compilers.CC or out == self.compilers.CXX:
        # nvcc will say it is using gcc as its compiler, it pass a flag when using to treat it as a C++ compiler
        self.setCompilers.CUDA_CXXFLAGS = self.setCompilers.CPPFLAGS+' '+self.setCompilers.CFLAGS
        self.setCompilers.CUDA_CXXFLAGS += self.setCompilers.CXXPPFLAGS+' '+self.setCompilers.CXXFLAGS
      else:
        # only add any -I arguments since compiler arguments may not work
        flags = self.setCompilers.CPPFLAGS.split(' ')+self.setCompilers.CFLAGS.split(' ')+self.setCompilers.CXXFLAGS.split(' ')
        for i in flags:
          if i.startswith('-I'):
            self.setCompilers.CUDA_CXXFLAGS += ' '+i
      # set compiler flags for compiler called by nvcc
      if self.setCompilers.CUDA_CXXFLAGS:
        self.addMakeMacro('CUDA_CXXFLAGS',self.setCompilers.CUDA_CXXFLAGS)
      else:
        self.logPrint('No CUDA_CXXFLAGS available')

      # Intel compiler environment breaks GNU compilers, fix it just enough to allow g++ to run
      if self.setCompilers.CUDA_CXX == 'gcc' and config.setCompilers.Configure.isIntel(self.compilers.CXX,self.log):
        self.logPrint('''Removing Intel's CPLUS_INCLUDE_PATH when using nvcc since it breaks g++''')
        self.delMakeMacro('CUDAC')
        self.addMakeMacro('CUDAC','CPLUS_INCLUDE_PATH="" '+petscNvcc)
    else:
      self.logPrint('nvcc --dryrun failed, unable to determine CUDA_CXX and CUDA_CXXFLAGS') 
    return<|MERGE_RESOLUTION|>--- conflicted
+++ resolved
@@ -124,15 +124,6 @@
     if 'with-cuda-gencodearch' in self.framework.clArgDB:
       self.gencodearch = self.argDB['with-cuda-gencodearch']
     else:
-<<<<<<< HEAD
-      import os
-      self.getExecutable(petscNvcc,getFullPath=1,resultName='systemNvcc')
-      if hasattr(self,'systemNvcc'):
-        cudaDir = os.path.dirname(os.path.dirname(self.systemNvcc))
-        dq = os.path.join(cudaDir,'extras','demo_suite')
-        self.getExecutable('deviceQuery',path = dq)
-        if hasattr(self,'deviceQuery'):
-=======
       dq = os.path.join(self.cudaDir,'extras','demo_suite')
       self.getExecutable('deviceQuery',path = dq)
       if hasattr(self,'deviceQuery'):
@@ -141,7 +132,6 @@
         except:
           self.log.write('deviceQuery failed\n')
         else:
->>>>>>> f21c9871
           try:
             out = out.split('\n')[0]
             sm = out[-3:]
