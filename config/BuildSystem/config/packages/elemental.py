import config.package

class Configure(config.package.CMakePackage):
  def __init__(self, framework):
    config.package.CMakePackage.__init__(self, framework)
    self.gitcommit        = 'v0.87.4'
    self.download         = ['git://https://github.com/elemental/Elemental']
    self.liblist          = [['libEl.a','libElSuiteSparse.a','libpmrrr.a']]
    self.includes         = ['El.hpp']
    self.precisions       = ['single','double']
    self.cxx              = 1
    self.requirescxx11    = 1
    self.downloadonWindows= 0
    self.hastests         = 1
<<<<<<< HEAD
    self.hastestsdatafiles= 1
    self.downloaddirname  = 'Elemental'
=======
    self.downloaddirnames = ['Elemental']
>>>>>>> 3fb38f0b
    return

  def setupDependencies(self, framework):
    config.package.CMakePackage.setupDependencies(self, framework)
    self.sharedLibraries = framework.require('PETSc.options.sharedLibraries', self)
    self.compilerFlags   = framework.require('config.compilerFlags', self)
    self.blasLapack      = framework.require('config.packages.BlasLapack',self)
    self.mpi             = framework.require('config.packages.MPI',self)
    self.metis           = framework.require('config.packages.metis',self)
    self.parmetis        = framework.require('config.packages.parmetis',self)
    self.deps            = [self.mpi,self.blasLapack,self.metis,self.parmetis]
    #
    # also requires the ./configure option --with-cxx-dialect=C++11
    return

  def formCMakeConfigureArgs(self):
    if not self.cmake.found:
      raise RuntimeError('CMake > 2.8.12 is needed to build Elemental')
    if not self.parmetis.ComputeVertexSeparator:
      raise RuntimeError('Elemental requires modified Parmetis! Use options: --download-metis=1 --download-parmetis=1')
    args = config.package.CMakePackage.formCMakeConfigureArgs(self)
    if self.compilerFlags.debugging:
      args.append('-DEL_ZERO_INIT=ON')
      args.append('-DCMAKE_BUILD_TYPE:STRING="Debug"')
    else:
      args.append('-DCMAKE_BUILD_TYPE:STRING="Release"')
    args.append('-DEL_DISABLE_VALGRIND=ON')
    args.append('-DEL_USE_QT5=OFF') # otherwise we would need Qt5 include paths to compile
    args.append('-DEL_FORCE_METIS_BUILD=OFF')
    args.append('-DEL_FORCE_PARMETIS_BUILD=OFF')
    args.append('-DEL_PREVENT_METIS_DOWNLOAD=ON')
    args.append('-DEL_PREVENT_PARMETIS_DOWNLOAD=ON')
    args.append('-DINSTALL_PYTHON_PACKAGE=FALSE')
    args.append('-DEL_DISABLE_SCALAPACK=ON')
    args.append('-DEL_DISABLE_MPFR=ON')
    args.append('-DCMAKE_INSTALL_LIBDIR:STRING="lib"')

    if self.metis.include:
      args.append('-DMETIS_INCLUDE_DIR:STRING="'+self.metis.include[0]+'"')
    args.append('-DMETIS_LIBRARY:STRING="'+self.libraries.toString(self.metis.lib)+'"')
    if self.parmetis.include:
      args.append('-DPARMETIS_INCLUDE_DIR:STRING="'+self.parmetis.include[0]+'"')
    args.append('-DPARMETIS_LIBRARY:STRING="'+self.libraries.toString(self.parmetis.lib)+'"')
    args.append('-DMATH_LIBS:STRING="'+self.libraries.toString(self.blasLapack.dlib)+'"')
    if self.setCompilers.isDarwin(self.log):
      # shared library build doesn't work on Apple
      args.append('-DBUILD_SHARED_LIBS=off')
    if not self.checkSharedLibrariesEnabled():
      args.append('-DBUILD_SHARED_LIBS=off')

    self.framework.pushLanguage('C')
    args.append('-DMPI_C_COMPILER="'+self.framework.getCompiler()+'"')
    if self.argDB['with-64-bit-indices']:
      args.append('-DEL_USE_64BIT_INTS=ON')
    self.framework.popLanguage()

    self.framework.pushLanguage('Cxx')
    if config.setCompilers.Configure.isSolaris(self.log):
       raise RuntimeError('Sorry, Elemental does not compile with Oracle/Solaris/Sun compilers')
    args.append('-DMPI_CXX_COMPILER="'+self.framework.getCompiler()+'"')
    self.framework.popLanguage()

    if hasattr(self.compilers, 'FC'):
      self.framework.pushLanguage('FC')
      args.append('-DMPI_Fortran_COMPILER="'+self.framework.getCompiler()+'"')
      self.framework.popLanguage()
    return args<|MERGE_RESOLUTION|>--- conflicted
+++ resolved
@@ -5,6 +5,8 @@
     config.package.CMakePackage.__init__(self, framework)
     self.gitcommit        = 'v0.87.4'
     self.download         = ['git://https://github.com/elemental/Elemental']
+    self.gitcommit        = 'e81005dc3af9b331d43e16e4d221e889378e2c49'
+    self.download          = ['git://https://github.com/elemental/Elemental']
     self.liblist          = [['libEl.a','libElSuiteSparse.a','libpmrrr.a']]
     self.includes         = ['El.hpp']
     self.precisions       = ['single','double']
@@ -12,12 +14,8 @@
     self.requirescxx11    = 1
     self.downloadonWindows= 0
     self.hastests         = 1
-<<<<<<< HEAD
     self.hastestsdatafiles= 1
-    self.downloaddirname  = 'Elemental'
-=======
     self.downloaddirnames = ['Elemental']
->>>>>>> 3fb38f0b
     return
 
   def setupDependencies(self, framework):
