--- conflicted
+++ resolved
@@ -49,7 +49,8 @@
       args.append('--enable-static=yes')
     args.append('--disable-vt')
     if self.cuda.found:
-<<<<<<< HEAD
+      if not hasattr(self.cuda, 'cudaDir'):
+        raise RuntimeError('CUDA directory not detected! Mail configure.log to petsc-maint@mcs.anl.gov.')
       args.append('--with-cuda='+self.cuda.cudaDir) # use openmpi's cuda support until it switches to ucx
     elif self.hip.found:
       if not self.ucx.found:
@@ -61,11 +62,6 @@
         # One may need either mpirun -n 2 --mca pml ucx ./myapp or export OMPI_MCA_pml="ucx" to use UCX
         args.append('--with-rocm='+self.hip.hipDir)
         args.append('--with-ucx='+self.ucx.directory)
-=======
-      if not hasattr(self.cuda, 'cudaDir'):
-        raise RuntimeError('CUDA directory not detected! Mail configure.log to petsc-maint@mcs.anl.gov.')
-      args.append('--with-cuda='+self.cuda.cudaDir)
->>>>>>> 966382dc
     if self.hwloc.found:
       args.append('--with-hwloc="'+self.hwloc.directory+'"')
     else:
