import config.package

class Configure(config.package.Package):
  def __init__(self, framework):
    config.package.Package.__init__(self, framework)
    self.download          = ['https://bitbucket.org/mpi4py/mpi4py/downloads/mpi4py-3.0.3.tar.gz',
                              'http://ftp.mcs.anl.gov/pub/petsc/externalpackages/mpi4py-3.0.3.tar.gz']
    self.functions         = []
    self.includes          = []
    self.useddirectly      = 0
    self.builtafterpetsc   = 1
    return

  def setupDependencies(self, framework):
    config.package.Package.setupDependencies(self, framework)
    self.python          = framework.require('config.packages.python',self)
    self.setCompilers    = framework.require('config.setCompilers',self)
    self.sharedLibraries = framework.require('PETSc.options.sharedLibraries', self)
    self.installdir      = framework.require('PETSc.options.installDir',self)
    return

  def Install(self):
    import os
    installLibPath = os.path.join(self.installDir, 'lib')
    if self.setCompilers.isDarwin(self.log):
      apple = 'You may need to\n (csh/tcsh) setenv MACOSX_DEPLOYMENT_TARGET 10.X\n (sh/bash) MACOSX_DEPLOYMENT_TARGET=10.X; export MACOSX_DEPLOYMENT_TARGET\nbefore running make on PETSc'
    else:
      apple = ''
    self.logClearRemoveDirectory()
    self.logResetRemoveDirectory()
    archflags = ""
    if self.setCompilers.isDarwin(self.log):
      if self.types.sizes['void-p'] == 4:
        archflags = "ARCHFLAGS=\'-arch i386\' "
      else:
        archflags = "ARCHFLAGS=\'-arch x86_64\' "

    self.addMakeRule('mpi4pybuild','', \
                       ['@echo "*** Building mpi4py ***"',\
                          '@(MPICC=${PCC} && export MPICC && cd '+self.packageDir+' && \\\n\
           '+self.python.pyexe+' setup.py clean --all && \\\n\
           '+archflags+self.python.pyexe+' setup.py build ) > ${PETSC_ARCH}/lib/petsc/conf/mpi4py.log 2>&1 || \\\n\
             (echo "**************************ERROR*************************************" && \\\n\
             echo "Error building mpi4py. Check ${PETSC_ARCH}/lib/petsc/conf/mpi4py.log" && \\\n\
             echo "********************************************************************" && \\\n\
             exit 1)'])
    self.addMakeRule('mpi4pyinstall','', \
                       ['@echo "*** Installing mpi4py ***"',\
                          '@(MPICC=${PCC} && export MPICC && cd '+self.packageDir+' && \\\n\
           '+archflags+self.python.pyexe+' setup.py install --install-lib='+installLibPath+') \\\n\
               >> ${PETSC_ARCH}/lib/petsc/conf/mpi4py.log 2>&1 || \\\n\
             (echo "**************************ERROR*************************************" && \\\n\
             echo "Error building mpi4py. Check ${PETSC_ARCH}/lib/petsc/conf/mpi4py.log" && \\\n\
             echo "********************************************************************" && \\\n\
             exit 1)',\
                          '@echo "====================================="',\
<<<<<<< HEAD
                          '@echo "To use mpi4py, add '+installLibPath+' to PYTHONPATH"',\
=======
                          '@echo "To use mpi4py, add '+os.path.join(self.installDir,'lib')+' to PYTHONPATH"',\
                          '@echo "export PYTHONPATH=${PYTHONPATH}:"'+os.path.join(self.installDir,'lib'),\
>>>>>>> 55066b2d
                          '@echo "====================================="'])
    self.addMakeMacro('MPI4PY',"yes")
    if self.framework.argDB['prefix'] and not 'package-prefix-hash' in self.argDB:
      self.addMakeRule('mpi4py-build','mpi4pybuild')
      self.addMakeRule('mpi4py-install','mpi4pyinstall')
    else:
      self.addMakeRule('mpi4py-build','mpi4pybuild mpi4pyinstall')
      self.addMakeRule('mpi4py-install','')

    return self.installDir

  def configureLibrary(self):
    self.checkDownload()
    if not self.sharedLibraries.useShared:
        raise RuntimeError('mpi4py requires PETSc be built with shared libraries; rerun with --with-shared-libraries')
    if not self.python.numpy:
        raise RuntimeError('mpi4py, in the context of PETSc,requires Python with numpy module installed.\n'
                           'Please install using package managers - for ex: "apt" or "dnf" (on linux),\n'
                           'or with "pip" using: %s -m pip install %s' % (self.python.pyexe, 'numpy'))

  def alternateConfigureLibrary(self):
    self.addMakeRule('mpi4py-build','')
    self.addMakeRule('mpi4py-install','')<|MERGE_RESOLUTION|>--- conflicted
+++ resolved
@@ -54,12 +54,8 @@
              echo "********************************************************************" && \\\n\
              exit 1)',\
                           '@echo "====================================="',\
-<<<<<<< HEAD
                           '@echo "To use mpi4py, add '+installLibPath+' to PYTHONPATH"',\
-=======
-                          '@echo "To use mpi4py, add '+os.path.join(self.installDir,'lib')+' to PYTHONPATH"',\
                           '@echo "export PYTHONPATH=${PYTHONPATH}:"'+os.path.join(self.installDir,'lib'),\
->>>>>>> 55066b2d
                           '@echo "====================================="'])
     self.addMakeMacro('MPI4PY',"yes")
     if self.framework.argDB['prefix'] and not 'package-prefix-hash' in self.argDB:
