--- conflicted
+++ resolved
@@ -109,16 +109,6 @@
     oldLIBS = self.framework.argDB['LIBS']
 
     # Define known manglings and write tests in C
-<<<<<<< HEAD
-    cobjs    = ['confc0.o','confc1.o','confc2.o','confc3.o']
-    cfuncs   = ['void d1chk_(void){return;}\n','void d1chk(void){return;}\n','void D1CHK(void){return;}\n','void __stdcall D1CHK(void){return;}\n']
-    manglers = ['underscore','unchanged','capitalize','stdcall']
-    manglDEFs= ['HAVE_FORTRAN_UNDERSCORE','HAVE_FORTRAN_NOUNDERSCORE','HAVE_FORTRAN_CAPS','HAVE_FORTRAN_STDCALL']
-
-    # Compile each of the C test objects
-    self.pushLanguage('C')
-    for cfunc, cobj in zip(cfuncs, cobjs):
-=======
     cobjs     = ['confc0.o','confc1.o','confc2.o','confc3.o']
     cfuncs    = ['void d1chk_(void){return;}\n','void d1chk(void){return;}\n','void D1CHK(void){return;}\n','void __stdcall D1CHK(void){return;}\n']
     manglers  = ['underscore','unchanged','capitalize','stdcall']
@@ -128,7 +118,6 @@
     for cfunc, cobj, mangler, manglDEF in zip(cfuncs, cobjs, manglers, manglDEFs):
       # Compile each of the C test objects
       self.pushLanguage('C')
->>>>>>> 601887b0
       if not self.checkCompile(cfunc,None,cleanup = 0):
         self.framework.log.write('Cannot compile C function: '+cfunc)
         continue
@@ -145,19 +134,11 @@
         self.fortranMangling = mangler
         self.addDefine(manglDEF, 1)
         self.framework.argDB['LIBS'] = oldLIBS
-<<<<<<< HEAD
-        if mangler=='stdcall':
-          self.addDefine('STDCALL','__stdcall')
-          self.addDefine('HAVE_FORTRAN_CAPS',1)
-          self.addDefine('HAVE_FORTRAN_MIXED_STR_ARG',1)
-        break
-=======
         if mangler == 'stdcall':
           self.addDefine('STDCALL', '__stdcall')
           self.addDefine('HAVE_FORTRAN_CAPS', 1)
           self.addDefine('HAVE_FORTRAN_MIXED_STR_ARG', 1)
         found = 1
->>>>>>> 601887b0
       self.framework.argDB['LIBS'] = oldLIBS
       self.popLanguage()
       if found:
@@ -177,11 +158,7 @@
       raise RuntimeError('Cannot compile C function: double underscore test')
     if not os.path.isfile(self.compilerObj):
       raise RuntimeError('Cannot locate object file: '+os.path.abspath(self.compilerObj))
-<<<<<<< HEAD
-    os.rename(self.compilerObj,cobjs[0])
-=======
     os.rename(self.compilerObj, cobjs[0])
->>>>>>> 601887b0
     self.framework.argDB['LIBS'] += ' '+cobjs[0]
     self.popLanguage()
 
