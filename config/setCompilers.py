from __future__ import generators
import config.base

import os

class Configure(config.base.Configure):
  def __init__(self, framework):
    config.base.Configure.__init__(self, framework)
    self.headerPrefix = ''
    self.substPrefix  = ''
    return

  def __str__(self):
    desc = ['Compilers:']
    if 'CC' in self.framework.argDB:
      self.pushLanguage('C')
      desc.append('  C Compiler:         '+self.getCompiler()+' '+self.compilerFlags)
      if not self.getLinker() == self.getCompiler(): desc.append('  C Linker:           '+self.getLinker()+' '+self.linkerFlags)
      self.popLanguage()
    if 'CXX' in self.framework.argDB:
      self.pushLanguage('Cxx')
      desc.append('  C++ Compiler:       '+self.getCompiler()+' '+self.compilerFlags)
      if not self.getLinker() == self.getCompiler(): desc.append('  C++ Linker:         '+self.getLinker()+' '+self.linkerFlags)
      self.popLanguage()
    if 'FC' in self.framework.argDB:
      self.pushLanguage('F77')
      desc.append('  Fortran Compiler:   '+self.getCompiler()+' '+self.compilerFlags)
      if not self.getLinker() == self.getCompiler(): desc.append('  Fortran Linker:     '+self.getLinker()+' '+self.linkerFlags)
      self.popLanguage()
    return '\n'.join(desc)+'\n'

  def configureHelp(self, help):
    import nargs

    help.addArgument('Compilers', '-with-cpp=<prog>', nargs.Arg(None, None, 'Specify the C preprocessor'))
    help.addArgument('Compilers', '-with-cc=<prog>',  nargs.Arg(None, None, 'Specify the C compiler'))
    help.addArgument('Compilers', '-with-cxx=<prog>', nargs.Arg(None, None, 'Specify the C++ compiler'))
    help.addArgument('Compilers', '-with-fc=<prog>',  nargs.Arg(None, None, 'Specify the Fortran compiler'))
    help.addArgument('Compilers', '-with-ld=<prog>',  nargs.Arg(None, None, 'Specify the linker'))

    help.addArgument('Compilers', '-with-gnu-compilers',             nargs.ArgBool(None, 1, 'Try to use GNU compilers'))
    help.addArgument('Compilers', '-with-vendor-compilers=<vendor>', nargs.Arg(None, '', 'Try to use vendor compilers (no argument means all vendors)'))
    help.addArgument('Compilers', '-with-64-bit',                    nargs.ArgBool(None, 0, 'Use 64 bit compilers and libraries'))

    help.addArgument('Compilers', '-CPP=<prog>',            nargs.Arg(None, None, 'Specify the C preprocessor'))
    help.addArgument('Compilers', '-CPPFLAGS=<string>',     nargs.Arg(None, '',   'Specify the C preprocessor options'))
    help.addArgument('Compilers', '-CXXPP=<prog>',          nargs.Arg(None, None, 'Specify the C++ preprocessor'))
    help.addArgument('Compilers', '-CC=<prog>',             nargs.Arg(None, None, 'Specify the C compiler'))
    help.addArgument('Compilers', '-CFLAGS=<string>',       nargs.Arg(None, '',   'Specify the C compiler options'))
    help.addArgument('Compilers', '-CXX=<prog>',            nargs.Arg(None, None, 'Specify the C++ compiler'))
    help.addArgument('Compilers', '-CXXFLAGS=<string>',     nargs.Arg(None, '',   'Specify the C++ compiler options'))
    help.addArgument('Compilers', '-CXX_CXXFLAGS=<string>', nargs.Arg(None, '',   'Specify the C++ compiler-only options'))
    help.addArgument('Compilers', '-FC=<prog>',             nargs.Arg(None, None, 'Specify the Fortran compiler'))
    help.addArgument('Compilers', '-FFLAGS=<string>',       nargs.Arg(None, '',   'Specify the Fortran compiler options'))

    help.addArgument('Compilers', '-LD=<prog>',         nargs.Arg(None, None, 'Specify the default linker'))
    help.addArgument('Compilers', '-CC_LD=<prog>',      nargs.Arg(None, None, 'Specify the linker for C only'))
    help.addArgument('Compilers', '-CXX_LD=<prog>',     nargs.Arg(None, None, 'Specify the linker for C++ only'))
    help.addArgument('Compilers', '-FC_LD=<prog>',      nargs.Arg(None, None, 'Specify the linker for Fortran only'))
    help.addArgument('Compilers', '-LDFLAGS=<string>',  nargs.Arg(None, '',   'Specify the linker options'))
    return

  def isGNU(compiler):
    '''Returns true if the compiler is a GNU compiler'''
    try:
      (output, error, status) = config.base.Configure.executeShellCommand(compiler+' --help')
      output = output + error
      if output.find('www.gnu.org') >= 0 or output.find('developer.apple.com') >= 0 or output.find('bugzilla.redhat.com') >= 0 or output.find('gcc.gnu.org') >= 0:
        return 1
    except RuntimeError:
      pass
    return 0
  isGNU = staticmethod(isGNU)

  def checkCompiler(self, language):
    '''Check that the given compiler is functional, and if not raise an exception'''
    self.pushLanguage(language)
    if not self.checkCompile():
      raise RuntimeError('Cannot compile '+language+' with '+self.compiler+'.')
    if not self.checkLink():
      if hasattr(self, 'linker'):
        raise RuntimeError('Cannot link '+language+' with '+self.linker+'.')
      else:
        raise RuntimeError('Cannot compile '+language+' with '+self.compiler+'.')
    if self.framework.argDB['can-execute']:
      if not self.checkRun():
        raise RuntimeError('Cannot run executables created with '+language+'.')
    self.popLanguage()
    return

  def generateCCompilerGuesses(self):
    '''Determine the C compiler using CC, then --with-cc, then MPI, then GNU, then vendors
       - Any given category can be excluded'''
    import os

    if self.framework.argDB['with-vendor-compilers'] == 'no': self.framework.argDB['with-vendor-compilers'] = '0'
    if self.framework.argDB['with-vendor-compilers'] == 'yes': self.framework.argDB['with-vendor-compilers'] = ''      
    if self.framework.argDB['with-vendor-compilers'] == 'false': self.framework.argDB['with-vendor-compilers'] = '0'
    if self.framework.argDB['with-vendor-compilers'] == 'true': self.framework.argDB['with-vendor-compilers'] = ''      
    
    if self.framework.argDB.has_key('with-cc'):
      yield self.framework.argDB['with-cc']
      raise RuntimeError('C compiler you provided with -with-cc='+self.framework.argDB['with-cc']+' does not work')
    elif self.framework.argDB.has_key('with-mpi-dir') and os.path.isdir(self.framework.argDB['with-mpi-dir']) and self.framework.argDB['with-mpi-compilers'] and not self.framework.argDB['with-mpich'] and self.framework.argDB['with-mpi']:
      yield os.path.join(self.framework.argDB['with-mpi-dir'], 'bin', 'mpicc')
      raise RuntimeError('bin/mpicc you provided with -with-mpi-dir='+self.framework.argDB['with-mpi-dir']+' does not work')
    elif self.framework.argDB.has_key('CC'):
      yield self.framework.argDB['CC']
      raise RuntimeError('C compiler you provided with -CC='+self.framework.argDB['CC']+' does not work')
    else:
      if 'with-mpi' in self.framework.argDB and self.framework.argDB['with-mpi'] and self.framework.argDB['with-mpi-compilers']  and not self.framework.argDB['with-mpich']:
        if Configure.isGNU('mpicc') and self.framework.argDB['with-gnu-compilers']:
          yield 'mpicc'
        if not Configure.isGNU('mpicc') and (not self.framework.argDB['with-vendor-compilers'] == '0'):
          yield 'mpicc'
        if not Configure.isGNU('mpxlc') and (not self.framework.argDB['with-vendor-compilers'] == '0'):
          yield 'mpxlc'
      vendor = self.framework.argDB['with-vendor-compilers']
      if (not vendor or vendor == '0') and self.framework.argDB['with-gnu-compilers']:
        yield 'gcc'
      if not vendor == '0':
        if not vendor and not Configure.isGNU('cc'):
          yield 'cc'
        if vendor == 'borland' or not vendor:
          yield 'win32fe bcc32'
        if vendor == 'kai' or not vendor:
          yield 'kcc'
        if vendor == 'ibm' or not vendor:
          yield 'xlc'
        if vendor == 'intel' or not vendor:
          yield 'icc'
          yield 'win32fe icl'
        if vendor == 'microsoft' or not vendor:
          yield 'win32fe cl'
        if vendor == 'portland' or not vendor:
          yield 'pgcc'
        if vendor == 'solaris' or not vendor:
          if not Configure.isGNU('cc'):
            yield 'cc'
      if self.framework.argDB['with-gnu-compilers']:
        yield 'gcc'
    return

  def checkCCompiler(self):
    '''Locate a functional C compiler'''
    for compiler in self.generateCCompilerGuesses():
      try:
        if self.getExecutable(compiler, resultName = 'CC'):
          self.framework.argDB['CC'] = self.CC
          self.checkCompiler('C')
          if self.framework.argDB['with-64-bit']:
            if Configure.isGNU(self.CC):
              raise RuntimeError('Cannot handle 64 bit with gnu compilers yet')
            else:
              if self.framework.argDB['PETSC_ARCH_BASE'].startswith('solaris'):
                self.pushLanguage('C')
                self.addCompilerFlag('-xarch=v9')
                self.popLanguage()
          break
      except RuntimeError, e:
        import os

        if os.path.basename(self.framework.argDB['CC']) == 'mpicc':
          self.framework.log.write(' MPI installation '+self.compiler+' is likely incorrect.\n  Use --with-mpi-dir to indicate an alternate MPI.\n')
        self.popLanguage()
        del self.framework.argDB['CC']
    if 'CC' in self.framework.argDB:
      self.addArgumentSubstitution('CC', 'CC')
      self.addArgumentSubstitution('CFLAGS', 'CFLAGS')
    else:
      raise RuntimeError('Could not locate a functional C compiler')
    return

  def generateCPreprocessorGuesses(self):
    '''Determines the C preprocessor from CPP, then --with-cpp, then the C compiler'''
    if self.framework.argDB.has_key('CPP'):
      yield self.framework.argDB['CPP']
    elif self.framework.argDB.has_key('with-cpp'):
      yield self.framework.argDB['with-cpp']
    else:
      yield self.framework.argDB['CC']+' -E'
    return

  def checkCPreprocessor(self):
    '''Locate a functional C preprocessor'''
    for compiler in self.generateCPreprocessorGuesses():
      try:
        if self.getExecutable(compiler, resultName = 'CPP'):
          self.framework.argDB['CPP'] = self.CPP
          self.pushLanguage('C')
          if not self.checkPreprocess('#include <stdlib.h>\n'):
            raise RuntimeError('Cannot preprocess C with '+self.CPP+'.')
          self.popLanguage()
          break
      except RuntimeError, e:
        import os

        self.popLanguage()
        del self.framework.argDB['CPP']
    if 'CPP' in self.framework.argDB:
      self.addArgumentSubstitution('CPP', 'CPP')
      self.addArgumentSubstitution('CPPFLAGS', 'CPPFLAGS')
    return

  def generateCxxCompilerGuesses(self):
    '''Determine the Cxx compiler using CXX, then --with-cxx, then MPI, then GNU, then vendors
       - Any given category can be excluded'''
    import os

    if self.framework.argDB.has_key('with-cxx'):
      if self.framework.argDB['with-cxx'] == '0':
        return
      else:
        yield self.framework.argDB['with-cxx']
        raise RuntimeError('C++ compiler you provided with -with-cxx='+self.framework.argDB['with-cxx']+' does not work')
    elif self.framework.argDB.has_key('with-mpi-dir') and os.path.isdir(self.framework.argDB['with-mpi-dir']) and self.framework.argDB['with-mpi-compilers']  and not self.framework.argDB['with-mpich'] and self.framework.argDB['with-mpi']:
      yield os.path.join(self.framework.argDB['with-mpi-dir'], 'bin', 'mpicxx')
      yield os.path.join(self.framework.argDB['with-mpi-dir'], 'bin', 'mpiCC')
      if os.path.isdir(os.path.join(self.framework.argDB['with-mpi-dir'], 'bin', 'mpicxx')) or os.path.isdir((os.path.join(self.framework.argDB['with-mpi-dir'], 'bin', 'mpicxx'))):
        raise RuntimeError('bin/mpiCC[cxx] you provided with -with-mpi-dir='+self.framework.argDB['with-mpi-dir']+' does not work\nRun with -with-cxx=0 if you wish to use this MPI and disable C++')
    elif self.framework.argDB.has_key('CXX'):
      yield self.framework.argDB['CXX']
      raise RuntimeError('C++ compiler you provided with -CXX='+self.framework.argDB['CXX']+' does not work')
    else:
      if 'with-mpi' in self.framework.argDB and self.framework.argDB['with-mpi'] and self.framework.argDB['with-mpi-compilers'] and not self.framework.argDB['with-mpich']:
        if Configure.isGNU('mpicxx') and self.framework.argDB['with-gnu-compilers']:
          yield 'mpicxx'
        if not Configure.isGNU('mpicxx') and (not self.framework.argDB['with-vendor-compilers'] == '0'):
          yield 'mpicxx'
        if Configure.isGNU('mpiCC') and self.framework.argDB['with-gnu-compilers']:
          yield 'mpiCC'
        if not Configure.isGNU('mpiCC') and (not self.framework.argDB['with-vendor-compilers'] == '0'):
          yield 'mpiCC'
        if Configure.isGNU('mpic++') and self.framework.argDB['with-gnu-compilers']:
          yield 'mpic++'
        if not Configure.isGNU('mpic++') and (not self.framework.argDB['with-vendor-compilers'] == '0'):
          yield 'mpic++'
        if not Configure.isGNU('mpCC') and (not self.framework.argDB['with-vendor-compilers'] == '0'):
          yield 'mpCC'
      vendor = self.framework.argDB['with-vendor-compilers']
      if (not vendor or vendor == '0') and self.framework.argDB['with-gnu-compilers']:
        yield 'g++'
      if not vendor == '0':
        if not vendor:
          if not Configure.isGNU('c++'):
            yield 'c++'
          if not Configure.isGNU('CC'):
            yield 'CC'
          yield 'cxx'
          yield 'cc++'
        if vendor == 'borland' or not vendor:
          yield 'win32fe bcc32'
        if vendor == 'ibm' or not vendor:
          yield 'xlC'
        if vendor == 'intel' or not vendor:
          yield 'icc'
          yield 'win32fe icl'
        if vendor == 'microsoft' or not vendor:
          yield 'cl'
        if vendor == 'portland' or not vendor:
          yield 'pgCC'
        if vendor == 'solaris':
          yield 'CC'
      if self.framework.argDB['with-gnu-compilers']:
        yield 'g++'
    return

  def checkCxxCompiler(self):
    '''Locate a functional Cxx compiler'''
    for compiler in self.generateCxxCompilerGuesses():
      # Determine an acceptable extensions for the C++ compiler
      for ext in ['.cc', '.cpp', '.C']:
        self.framework.cxxExt = ext
        try:
          if self.getExecutable(compiler, resultName = 'CXX'):
            self.framework.argDB['CXX'] = self.CXX
            self.checkCompiler('Cxx')
            if self.framework.argDB['with-64-bit']:
              if Configure.isGNU(self.CC):
                raise RuntimeError('Cannot handle 64 bit with gnu compilers yet')
              else:
                if self.framework.argDB['PETSC_ARCH_BASE'].startswith('solaris'):
                  self.pushLanguage('C++')
                  self.addCompilerFlag('-xarch=v9')
                  self.popLanguage()
            break
        except RuntimeError, e:
          import os

          if os.path.basename(self.framework.argDB['CXX']) in ['mpicxx', 'mpiCC']:
            self.framework.log.write('  MPI installation '+self.compiler+' is likely incorrect.\n  Use --with-mpi-dir to indicate an alternate MPI.\n')
          self.popLanguage()
          self.framework.cxxExt = None
          del self.framework.argDB['CXX']
      if 'CXX' in self.framework.argDB:
        break
    if 'CXX' in self.framework.argDB:
      self.addArgumentSubstitution('CXX', 'CXX')
      self.addArgumentSubstitution('CXX_CXXFLAGS', 'CXX_CXXFLAGS')
      self.addArgumentSubstitution('CXXFLAGS', 'CXXFLAGS')
      self.isGCXX = Configure.isGNU(self.framework.argDB['CXX'])
    else:
      self.addSubstitution('CXX', '')
      self.isGCXX = 0
    return

  def generateCxxPreprocessorGuesses(self):
    '''Determines the Cxx preprocessor from CXXCPP, then --with-cxxcpp, then the Cxx compiler'''
    if self.framework.argDB.has_key('CXXCPP'):
      yield self.framework.argDB['CXXCPP']
    elif self.framework.argDB.has_key('with-cxxcpp'):
      yield self.framework.argDB['with-cxxcpp']
    else:
      yield self.framework.argDB['CXX']+' -E'
    return

  def checkCxxPreprocessor(self):
    '''Locate a functional Cxx preprocessor'''
    if not 'CXX' in self.framework.argDB:
      self.addSubstitution('CXXCPP', '')
      return
    for compiler in self.generateCxxPreprocessorGuesses():
      try:
        if self.getExecutable(compiler, resultName = 'CXXCPP'):
          self.framework.argDB['CXXCPP'] = self.CXXCPP
          self.pushLanguage('Cxx')
          if not self.checkPreprocess('#include <cstdlib>\n'):
            raise RuntimeError('Cannot preprocess Cxx with '+self.CXXCPP+'.')
          self.popLanguage()
          break
      except RuntimeError, e:
        import os

        if os.path.basename(self.framework.argDB['CXXCPP']) in ['mpicxx', 'mpiCC']:
          self.framework.log.write('MPI installation '+self.compiler+' is likely incorrect.\n  Use --with-mpi-dir to indicate an alternate MPI\n')
        self.popLanguage()
        self.framework.argDB['CXXCPP'] = None
    if 'CXXCPP' in self.framework.argDB and not self.framework.argDB['CXXCPP'] is None:
      self.addArgumentSubstitution('CXXCPP', 'CXXCPP')
    return

  def generateFortranCompilerGuesses(self):
    '''Determine the Fortran compiler using FC, then --with-fc, then MPI, then GNU, then vendors
       - Any given category can be excluded'''
    import os

    if self.framework.argDB.has_key('with-fc'):
      if self.framework.argDB['with-fc'] == '0': return
      yield self.framework.argDB['with-fc']
      raise RuntimeError('Fortran compiler you provided with --with-fc='+self.framework.argDB['with-fc']+' does not work')
    elif self.framework.argDB.has_key('with-mpi-dir') and os.path.isdir(self.framework.argDB['with-mpi-dir']) and self.framework.argDB['with-mpi-compilers'] and not self.framework.argDB['with-mpich'] and self.framework.argDB['with-mpi']:
      yield os.path.join(self.framework.argDB['with-mpi-dir'], 'bin', 'mpif90')
      yield os.path.join(self.framework.argDB['with-mpi-dir'], 'bin', 'mpif77')
      if os.path.isdir(os.path.join(self.framework.argDB['with-mpi-dir'], 'bin', 'mpif90')) or os.path.isdir((os.path.join(self.framework.argDB['with-mpi-dir'], 'bin', 'mpif77'))):
        raise RuntimeError('bin/mpif90[f77] you provided with -with-mpi-dir='+self.framework.argDB['with-mpi-dir']+' does not work\nRun with -with-fc=0 if you wish to use this MPI and disable Fortran')
    elif self.framework.argDB.has_key('FC'):
      yield self.framework.argDB['FC']
      raise RuntimeError('Fortran compiler you provided with -FC='+self.framework.argDB['FC']+' does not work')
    else:
      if 'with-mpi' in self.framework.argDB and self.framework.argDB['with-mpi'] and self.framework.argDB['with-mpi-compilers'] and not self.framework.argDB['with-mpich']:
        if Configure.isGNU('mpif90') and self.framework.argDB['with-gnu-compilers']:
          yield 'mpif90'
        if not Configure.isGNU('mpif90') and (not self.framework.argDB['with-vendor-compilers'] == '0'):
          yield 'mpif90'
        if Configure.isGNU('mpif77') and self.framework.argDB['with-gnu-compilers']:
          yield 'mpif77'
        if not Configure.isGNU('mpif77') and (not self.framework.argDB['with-vendor-compilers'] == '0'):
          yield 'mpif77'
        if not Configure.isGNU('mpxlf') and (not self.framework.argDB['with-vendor-compilers'] == '0'):
          yield 'mpxlf'
      vendor = self.framework.argDB['with-vendor-compilers']
      if (not vendor or vendor == '0') and self.framework.argDB['with-gnu-compilers']:
        yield 'g77'
      if not vendor == '0':
        if not vendor:
          yield 'f90'
        if vendor == 'ibm' or not vendor:
          yield 'xlf90'
          yield 'xlf'
        if vendor == 'intel' or not vendor:
          yield 'win32fe ifort'
          yield 'win32fe ifl'
          yield 'ifort'
          yield 'icf'
        if vendor == 'portland' or not vendor:
          yield 'pgf90'
          yield 'pgf77'
        if vendor == 'solaris' or not vendor:
          yield 'f95'
          yield 'f90'
          if not Configure.isGNU('f77'):
            yield 'f77'
      if self.framework.argDB['with-gnu-compilers']:
        yield 'g77'
    return

  def checkFortranCompiler(self):
    '''Locate a functional Fortran compiler'''
    for compiler in self.generateFortranCompilerGuesses():
      try:
        if self.getExecutable(compiler, resultName = 'FC'):
          self.framework.argDB['FC'] = self.FC
          self.checkCompiler('F77')
          if self.framework.argDB['with-64-bit']:
            if Configure.isGNU(self.CC):
              raise RuntimeError('Cannot handle 64 bit with gnu compilers yet')
            else:
              if self.framework.argDB['PETSC_ARCH_BASE'].startswith('solaris'):
                self.pushLanguage('F77')
                self.addCompilerFlag('-xarch=v9')
                self.popLanguage()
          break
      except RuntimeError, e:
        import os

        if os.path.basename(self.framework.argDB['FC']) in ['mpif90', 'mpif77']:
         self.framework.log.write(' MPI installation '+self.compiler+' is likely incorrect.\n  Use --with-mpi-dir to indicate an alternate MPI.\n')
        self.popLanguage()
        del self.framework.argDB['FC']
    if 'FC' in self.framework.argDB:
      self.addArgumentSubstitution('FC', 'FC')
      self.addArgumentSubstitution('FFLAGS', 'FFLAGS')
    else:
      self.addSubstitution('FC', '')
    return

  def checkLinkerFlags(self):
    '''Just substitutes the flags right now'''
    self.addArgumentSubstitution('LDFLAGS', 'LDFLAGS')
    return

  def checkSharedLinkerFlag(self):
    '''Determine what flags are necessary for dynamic library creation'''
    flag = '-shared'
    if not self.checkLinkerFlag(flag):
      flag = '-dylib'
      if not self.checkLinkerFlag(flag):
        flag = ''
    self.addSubstitution('SHARED_LIBRARY_FLAG', flag)
    return

  def checkSharedLinkerPaths(self):
    '''Determine the shared linker path options
       - IRIX: -rpath
       - Linux, OSF: -Wl,-rpath,
       - Solaris: -R
       - FreeBSD: -Wl,-R,'''
    languages = ['C']
    if 'CXX' in self.framework.argDB:
      languages.append('C++')
    if 'FC' in self.framework.argDB:
      languages.append('F77')
    for language in languages:
      flag = None
      self.pushLanguage(language)
      for testFlag in ['-Wl,-rpath,', '-rpath ', '-R', '-Wl,-R,']:
<<<<<<< HEAD
        self.framework.log.write('Trying '+language+' compiler flag '+testFlag+'\n')
=======
        self.framework.log.write('Trying '+language+' linker flag '+testFlag+'\n')
>>>>>>> a6c20e28
        if self.checkLinkerFlag(testFlag+os.path.abspath(os.getcwd())):
          flag = testFlag
          break
        else:
          self.framework.log.write('Rejected '+language+' linker flag '+testFlag+'\n')
      self.popLanguage()
      if not flag is None:
        flagName = language.replace('+', 'x').upper()+'_LINKER_SLFLAG'
        self.framework.argDB[flagName] = flag
        self.addSubstitution(flagName, flag)
    return

  def configure(self):
    self.executeTest(self.checkCCompiler)
    self.executeTest(self.checkCPreprocessor)
    self.executeTest(self.checkCxxCompiler)
    self.executeTest(self.checkFortranCompiler)
    self.executeTest(self.checkLinkerFlags)
    # In the future, we will check that shared and dyanmic linking works here
    self.executeTest(self.checkSharedLinkerFlag)
    self.executeTest(self.checkSharedLinkerPaths)
    return<|MERGE_RESOLUTION|>--- conflicted
+++ resolved
@@ -454,11 +454,7 @@
       flag = None
       self.pushLanguage(language)
       for testFlag in ['-Wl,-rpath,', '-rpath ', '-R', '-Wl,-R,']:
-<<<<<<< HEAD
-        self.framework.log.write('Trying '+language+' compiler flag '+testFlag+'\n')
-=======
         self.framework.log.write('Trying '+language+' linker flag '+testFlag+'\n')
->>>>>>> a6c20e28
         if self.checkLinkerFlag(testFlag+os.path.abspath(os.getcwd())):
           flag = testFlag
           break
