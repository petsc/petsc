--- conflicted
+++ resolved
@@ -632,22 +632,13 @@
     return
 
   def generateArchiverFlags(self,archiver):
-<<<<<<< HEAD
-    flag = ''
-    if 'AR_FLAGS' in self.framework.argDB:
+    flag = 'cr'
+    if 'AR_FLAGS' in self.framework.argDB: 
       flag = self.framework.argDB['AR_FLAGS']
-    elif os.path.basename(archiver) == 'ar':
-      flag = 'cr'
-    elif archiver == 'win32fe lib':
+    elif archiver.find('win32fe lib') >=0:
       flag = '-a'
-    elif archiver == 'win32fe tlib':
+    elif archiver.find('win32fe tlib') >=0:
       flag = '-a -P512'
-=======
-    flag = 'cr'
-    if 'AR_FLAGS' in self.framework.argDB: flag = self.framework.argDB['AR_FLAGS']
-    elif archiver.find('win32fe lib') >=0: flag = '-a'
-    elif archiver.find('win32fe tlib') >=0: flag = '-a -P512'
->>>>>>> 33d2380b
     return flag
   
   def generateArchiverGuesses(self):
