--- conflicted
+++ resolved
@@ -65,7 +65,6 @@
     self.useShared = self.framework.argDB['with-shared-libraries'] and not self.setCompilers.staticLibraries
 
     if self.useShared:
-<<<<<<< HEAD
       #if config.setCompilers.Configure.isSolaris() and config.setCompilers.Configure.isGNU(self.framework.getCompiler()):
       #  self.addMakeRule('shared_arch','shared_'+self.arch.hostOsBase+'gnu')
       #elif '-qmkshrobj' in self.setCompilers.sharedLibraryFlags:
@@ -83,14 +82,6 @@
         # TODO: check whether to use -qmkshrobj or -shared (maybe we can just use self.setCompilers.sharedLibraryFlags)
         # TODO: check whether we need to specify dependent libraries on the link line (long test)
         self.addMakeRule('shared_arch','shared_linux')
-=======
-      if config.setCompilers.Configure.isSolaris() and config.setCompilers.Configure.isGNU(self.framework.getCompiler()):
-        self.addMakeRule('shared_arch','shared_'+sys.platform+'gnu')
-      elif '-qmkshrobj' in self.setCompilers.sharedLibraryFlags:
-        self.addMakeRule('shared_arch','shared_linux_ibm')
-      else:
-        self.addMakeRule('shared_arch','shared_'+sys.platform)
->>>>>>> 8bec4b26
       self.addMakeMacro('BUILDSHAREDLIB','yes')
     else:
       self.addMakeRule('shared_arch','')
