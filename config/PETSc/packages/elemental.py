import PETSc.package

class Configure(PETSc.package.NewPackage):
  def __init__(self, framework):
    PETSc.package.NewPackage.__init__(self, framework)
<<<<<<< HEAD
    self.download   = ['https://elemental.googlecode.com/files/elemental-0.80.tgz',
                       'http://ftp.mcs.anl.gov/pub/petsc/externalpackages/elemental-0.80.tgz']
=======
    self.download   = ['http://libelemental.org/pub/releases/elemental-0.81.tgz',
                       'http://ftp.mcs.anl.gov/pub/petsc/externalpackages/elemental-0.81.tgz']
>>>>>>> 7a583510
    self.liblist    = [['libelemental.a','libpmrrr.a']]
    self.includes   = ['elemental.hpp']
    self.cxx              = 1
    self.requires32bitint = 1
    self.complex          = 1
    self.worksonWindows   = 0
    self.downloadonWindows= 0
    return

  def setupDependencies(self, framework):
    PETSc.package.NewPackage.setupDependencies(self, framework)
    self.compilerFlags   = framework.require('config.compilerFlags', self)
    self.cmake           = framework.require('PETSc.packages.cmake',self)
    self.blasLapack      = framework.require('config.packages.BlasLapack',self)
    self.deps            = [self.mpi,self.cmake,self.blasLapack]
    return

  def Install(self):
    import os
    import shlex

    if not self.cmake.found:
      raise RuntimeError('CMake 2.8.5 or above is needed to build Elemental')
    args = ['-DCMAKE_INSTALL_PREFIX='+self.installDir]
    args.append('-DCMAKE_VERBOSE_MAKEFILE=1')
    args.append('-DMATH_LIBS:STRING="'+self.libraries.toString(self.blasLapack.dlib)+'"')

    self.framework.pushLanguage('C')
    args.append('-DMPI_C_COMPILER="'+self.framework.getCompiler()+'"')
    args.append('-DCMAKE_C_COMPILER="'+self.framework.getCompiler()+'"')
    args.append('-DCMAKE_AR='+self.setCompilers.AR)
    ranlib = shlex.split(self.setCompilers.RANLIB)[0]
    args.append('-DCMAKE_RANLIB='+ranlib)
    cflags = self.setCompilers.getCompilerFlags()
    args.append('-DCMAKE_C_FLAGS:STRING="'+cflags+'"')
    self.framework.popLanguage()

    self.framework.pushLanguage('Cxx')
    import config.setCompilers
    if config.setCompilers.Configure.isSun(self.framework.getCompiler()):
      raise RuntimeError('Sorry, Elemental does not compile with Oracle/Solaris/Sun compilers')
    args.append('-DMPI_CXX_COMPILER="'+self.framework.getCompiler()+'"')
    args.append('-DCMAKE_CXX_COMPILER="'+self.framework.getCompiler()+'"')
    cxxflags = self.setCompilers.getCompilerFlags()
    args.append('-DCMAKE_CXX_FLAGS:STRING="'+cxxflags+'"')
    self.framework.popLanguage()

    if hasattr(self.compilers, 'FC'):
      self.framework.pushLanguage('FC')
      args.append('-DCMAKE_Fortran_COMPILER="'+self.framework.getCompiler()+'"')
      fcflags = self.setCompilers.getCompilerFlags()
      args.append('-DCMAKE_Fortran_FLAGS:STRING="'+fcflags+'"')
      self.framework.popLanguage()

    """if self.sharedLibraries.useShared:
      args.append('-DSHARE_LIBRARIES=ON')

    if self.compilerFlags.debugging:
      args.append('-DCMAKE_BUILD_TYPE=PureDebug')"""

    args = ' '.join(args)
    fd = file(os.path.join(self.packageDir,'elemental'), 'w')
    fd.write(args)
    fd.close()

    if self.installNeeded('elemental'):
      # effectively, this is 'make clean'
      folder = os.path.join(self.packageDir, self.arch)
      if os.path.isdir(folder):
        import shutil
        shutil.rmtree(folder)
        os.mkdir(folder)
      try:
        self.logPrintBox('Configuring Elemental; this may take several minutes')
        output1,err1,ret1  = PETSc.package.NewPackage.executeShellCommand('cd '+folder+' && '+self.cmake.cmake+' .. '+args, timeout=900, log = self.framework.log)
      except RuntimeError, e:
        raise RuntimeError('Error running configure on Elemental: '+str(e))
      try:
        self.logPrintBox('Compiling Elemental; this may take several minutes')
        output2,err2,ret2  = PETSc.package.NewPackage.executeShellCommand('cd '+folder+' && make && make install', timeout=2500, log = self.framework.log)
      except RuntimeError, e:
        raise RuntimeError('Error running make on Elemental: '+str(e))
      self.postInstall(output1+err1+output2+err2,'elemental')
    return self.installDir<|MERGE_RESOLUTION|>--- conflicted
+++ resolved
@@ -3,13 +3,8 @@
 class Configure(PETSc.package.NewPackage):
   def __init__(self, framework):
     PETSc.package.NewPackage.__init__(self, framework)
-<<<<<<< HEAD
-    self.download   = ['https://elemental.googlecode.com/files/elemental-0.80.tgz',
-                       'http://ftp.mcs.anl.gov/pub/petsc/externalpackages/elemental-0.80.tgz']
-=======
     self.download   = ['http://libelemental.org/pub/releases/elemental-0.81.tgz',
                        'http://ftp.mcs.anl.gov/pub/petsc/externalpackages/elemental-0.81.tgz']
->>>>>>> 7a583510
     self.liblist    = [['libelemental.a','libpmrrr.a']]
     self.includes   = ['elemental.hpp']
     self.cxx              = 1
