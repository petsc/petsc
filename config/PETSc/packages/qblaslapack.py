--- conflicted
+++ resolved
@@ -99,7 +99,6 @@
   #
   # When BlasLapack.py is cleaned and the downloads in it put elsewhere then this will be tested in there and not needed here
   #
-<<<<<<< HEAD
   def configureLibrary(self):
     PETSc.package.NewPackage.configureLibrary(self)
     self.addDefine('BLASLAPACK_UNDERSCORE',1)
@@ -109,16 +108,4 @@
       if not self.libraries.check(self.lib, routine):
         self.addDefine('MISSING_LAPACK_'+baseName.upper(), 1)
       self.compilers.LIBS = oldLibs
-=======
-  def consistencyChecks(self):
-    PETSc.package.NewPackage.consistencyChecks(self)
-    if self.framework.argDB['with-'+self.package]:
-      self.addDefine('BLASLAPACK_UNDERSCORE', 1)
-      for baseName in ['gges', 'tgsen', 'gesvd','getrf','getrs','geev','gelss','syev','syevx','sygv','sygvx','getrf','potrf','getrs','potrs','stebz','pttrf','pttrs','stein','orgqr','stebz']:
-        routine = 'd'+baseName+'_'
-        oldLibs = self.compilers.LIBS
-        if not self.libraries.check(self.lib, routine):
-          self.addDefine('MISSING_LAPACK_'+baseName.upper(), 1)
-        self.compilers.LIBS = oldLibs
->>>>>>> 67a56275
     return