--- conflicted
+++ resolved
@@ -103,11 +103,7 @@
                  'readlink', 'realpath',  'sigaction', 'signal', 'sigset', 'usleep', 'sleep', '_sleep', 'socket',
                  'times', 'gethostbyname', 'uname','snprintf','_snprintf','lseek','_lseek','time','fork','stricmp',
                  'strcasecmp', 'bzero', 'dlopen', 'dlsym', 'dlclose', 'dlerror','get_nprocs','sysctlbyname',
-<<<<<<< HEAD
-                 '_intel_fast_memcpy','_intel_fast_memset','_set_output_format']
-=======
-                 ]
->>>>>>> 07f99de0
+                 '_set_output_format']
     libraries1 = [(['socket', 'nsl'], 'socket'), (['fpe'], 'handle_sigfpes')]
     self.headers.headers.extend(headersC)
     self.functions.functions.extend(functions)
