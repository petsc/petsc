#!/usr/bin/env python

from __future__ import with_statement  # For python-2.5

import os, sys
import shutil
import tempfile

sys.path.insert(0, os.path.join(os.environ['PETSC_DIR'], 'config'))
sys.path.insert(0, os.path.join(os.environ['PETSC_DIR'], 'config', 'BuildSystem'))

import logger, script

<<<<<<< HEAD
regressionParameters = {'src/dm/impls/patch/examples/tests/ex1': [{'numProcs': 1, 'args': '-patch_size 2 -grid_size 6'},
=======
regressionRequirements = {'src/vec/vec/examples/tests/ex31':  set(['Matlab']),
                          'src/vec/vec/examples/tests/ex52':  set(['Cuda'])
                          }

regressionParameters = {'src/sys/comm/examples/tests/ex1':    [{'numProcs': 2},
                                                               {'numProcs': 5}],
                        'src/vec/vec/examples/tests/ex1_2':    {'numProcs': 2},
                        'src/vec/vec/examples/tests/ex3':      {'numProcs': 2},
                        'src/vec/vec/examples/tests/ex4':      {'numProcs': 2},
                        'src/vec/vec/examples/tests/ex5':      {'numProcs': 2},
                        'src/vec/vec/examples/tests/ex9':      {'numProcs': 2},
                        'src/vec/vec/examples/tests/ex10':     {'numProcs': 2},
                        'src/vec/vec/examples/tests/ex11':     {'numProcs': 2},
                        'src/vec/vec/examples/tests/ex12':     {'numProcs': 2},
                        'src/vec/vec/examples/tests/ex13':     {'numProcs': 2},
                        'src/vec/vec/examples/tests/ex14':     {'numProcs': 2},
                        'src/vec/vec/examples/tests/ex16':     {'numProcs': 2},
                        'src/vec/vec/examples/tests/ex17':     {'numProcs': 2},
                        'src/vec/vec/examples/tests/ex17f':    {'numProcs': 3},
                        'src/vec/vec/examples/tests/ex21_2':   {'numProcs': 2},
                        'src/vec/vec/examples/tests/ex22':     {'numProcs': 4},
                        'src/vec/vec/examples/tests/ex23':     {'numProcs': 2},
                        'src/vec/vec/examples/tests/ex24':     {'numProcs': 3},
                        'src/vec/vec/examples/tests/ex25':     {'numProcs': 3},
                        'src/vec/vec/examples/tests/ex26':     {'numProcs': 4},
                        'src/vec/vec/examples/tests/ex28':     {'numProcs': 3},
                        'src/vec/vec/examples/tests/ex29':     {'numProcs': 3, 'args': '-n 126'},
                        'src/vec/vec/examples/tests/ex30f':    {'numProcs': 4},
                        'src/vec/vec/examples/tests/ex33':     {'numProcs': 4},
                        'src/vec/vec/examples/tests/ex36':     {'numProcs': 2, 'args': '-set_option_negidx -set_values_negidx -get_values_negidx'},
                        'src/vec/vec/examples/tutorials/ex10':  [{'numProcs': 1, 'args': '-hdf5'},
                                                                 {'numProcs': 2, 'args': '-binary'},
                                                                 {'numProcs': 3, 'args': '-binary'},
                                                                 {'numProcs': 5, 'args': '-binary'}],
                        'src/mat/examples/tests/ex170':          [{'numProcs': 1, 'args': ''},
                                                                  {'numProcs': 1, 'args': '-testnum 1'},
                                                                  {'numProcs': 2, 'args': '-testnum 1'},
                                                                  {'numProcs': 1, 'args': '-testnum 2'},
                                                                  {'numProcs': 2, 'args': '-testnum 2'}],
                        'src/dm/impls/patch/examples/tests/ex1': [{'numProcs': 1, 'args': '-patch_size 2 -grid_size 6'},
>>>>>>> aa932e71
                                                                  {'numProcs': 4, 'args': '-patch_size 2 -grid_size 4'},
                                                                  {'numProcs': 4, 'args': '-patch_size 2 -grid_size 4 -comm_size 1'},
                                                                  {'numProcs': 4, 'args': '-patch_size 2 -grid_size 4 -comm_size 2'},
                                                                  {'numProcs': 16, 'args': '-patch_size 2 -grid_size 8 -comm_size 2'}],
                        'src/dm/impls/plex/examples/tests/ex1': [# CTetGen tests 0-1
                                                                 {'numProcs': 1, 'args': '-dim 3 -ctetgen_verbose 4 -dm_view ::ascii_info_detail -info -info_exclude null'},
                                                                 {'numProcs': 1, 'args': '-dim 3 -ctetgen_verbose 4 -refinement_limit 0.0625 -dm_view ::ascii_info_detail -info -info_exclude null'},
                                                                 # Test 2D LaTex and ASCII output 2-9
                                                                 {'numProcs': 1, 'args': '-dim 2 -dm_view ::ascii_latex'},
                                                                 {'numProcs': 1, 'args': '-dim 2 -refinement_uniform 1 -interpolate 1 -dm_view ::ascii_info_detail'},
                                                                 {'numProcs': 2, 'args': '-dim 2 -refinement_uniform 1 -interpolate 1 -dm_view ::ascii_info_detail'},
                                                                 {'numProcs': 2, 'args': '-dim 2 -refinement_uniform 1 -interpolate 1 -dm_view ::ascii_latex'},
                                                                 {'numProcs': 1, 'args': '-dim 2 -cell_simplex 0 -dm_view ::ascii_info_detail'},
                                                                 {'numProcs': 1, 'args': '-dim 2 -cell_simplex 0 -refinement_uniform 1 -dm_view ::ascii_info_detail'},
                                                                 {'numProcs': 2, 'args': '-dim 2 -cell_simplex 0 -refinement_uniform 1 -interpolate 1 -dm_view ::ascii_info_detail'},
                                                                 {'numProcs': 2, 'args': '-dim 2 -cell_simplex 0 -refinement_uniform 1 -interpolate 1 -dm_view ::ascii_latex'},
                                                                 # CGNS tests 10-11 (need to find smaller test meshes)
                                                                 {'numProcs': 1, 'args': '-filename %(meshes)s/tut21.cgns -interpolate 1 -dm_view', 'requires': ['CGNS']},
                                                                 {'numProcs': 1, 'args': '-filename %(meshes)s/StaticMixer.cgns -interpolate 1 -dm_view', 'requires': ['CGNS']}],
                        'src/dm/impls/plex/examples/tests/ex3': [{'numProcs': 1, 'args': '-petscspace_order 1 -num_comp 2 -qorder 1'},
                                                                 {'numProcs': 1, 'args': '-petscspace_order 1 -num_comp 2 -qorder 1 -porder 1'},
                                                                 {'numProcs': 1, 'args': '-petscspace_order 1 -num_comp 2 -qorder 1 -porder 2'},
                                                                 {'numProcs': 1, 'args': '-dim 3 -petscspace_order 1 -num_comp 3 -qorder 1'},
                                                                 {'numProcs': 1, 'args': '-dim 3 -petscspace_order 1 -num_comp 3 -qorder 1 -porder 1'},
                                                                 {'numProcs': 1, 'args': '-dim 3 -petscspace_order 1 -num_comp 3 -qorder 1 -porder 2'},
                                                                 {'numProcs': 1, 'args': '-interpolate 1 -petscspace_order 2 -num_comp 2 -qorder 2'},
                                                                 {'numProcs': 1, 'args': '-interpolate 1 -petscspace_order 2 -num_comp 2 -qorder 2 -porder 1'},
                                                                 {'numProcs': 1, 'args': '-interpolate 1 -petscspace_order 2 -num_comp 2 -qorder 2 -porder 2'}],
                        'src/dm/impls/plex/examples/tests/ex4': [{'numProcs': 1, 'args': '-dim 2 -dm_view ::ascii_info_detail'},
                                                                 {'numProcs': 1, 'args': '-dim 2 -refinement_uniform 1 -dm_view ::ascii_info_detail'},
                                                                 {'numProcs': 2, 'args': '-dim 2 -dm_view ::ascii_info_detail'},
                                                                 {'numProcs': 2, 'args': '-dim 2 -refinement_uniform 1 -dm_view ::ascii_info_detail'},
                                                                 {'numProcs': 1, 'args': '-dim 3 -cell_hybrid 0 -refinement_uniform 1 -dm_view ::ascii_info_detail'}],
                        'src/dm/impls/plex/examples/tests/ex5': [{'numProcs': 1, 'args': '-dim 2 -dm_view ::ascii_info_detail'},
                                                                 {'numProcs': 2, 'args': '-dim 2 -dm_view ::ascii_info_detail'},
                                                                 {'numProcs': 1, 'args': '-dim 2 -cell_simplex 0 -dm_view ::ascii_info_detail'},
                                                                 {'numProcs': 2, 'args': '-dim 2 -cell_simplex 0 -dm_view ::ascii_info_detail'},
                                                                 {'numProcs': 1, 'args': '-dim 3 -dm_view ::ascii_info_detail'},
                                                                 {'numProcs': 2, 'args': '-dim 3 -dm_view ::ascii_info_detail'},
                                                                 {'numProcs': 1, 'args': '-dim 3 -cell_simplex 0 -dm_view ::ascii_info_detail'},
                                                                 {'numProcs': 2, 'args': '-dim 3 -cell_simplex 0 -dm_view ::ascii_info_detail'},
                                                                 {'numProcs': 1, 'args': '-dim 2 -test_num 1 -dm_view ::ascii_info_detail'},
                                                                 {'numProcs': 1, 'args': '-dim 3 -test_num 1 -dm_view ::ascii_info_detail'},],
                        'src/dm/impls/plex/examples/tests/ex6': [{'numProcs': 1, 'args': '-malloc_dump'},
                                                                 {'numProcs': 1, 'args': '-malloc_dump -pend 10000'},
                                                                 {'numProcs': 1, 'args': '-malloc_dump -pend 10000 -fill 0.05'},
                                                                 {'numProcs': 1, 'args': '-malloc_dump -pend 10000 -fill 0.25'}],
                        'src/dm/impls/plex/examples/tests/ex7': [# Two cell test meshes 0-7
                                                                 {'numProcs': 1, 'args': '-dim 2 -dm_view ::ascii_info_detail'},
                                                                 {'numProcs': 2, 'args': '-dim 2 -dm_view ::ascii_info_detail'},
                                                                 {'numProcs': 1, 'args': '-dim 2 -cell_simplex 0 -dm_view ::ascii_info_detail'},
                                                                 {'numProcs': 2, 'args': '-dim 2 -cell_simplex 0 -dm_view ::ascii_info_detail'},
                                                                 {'numProcs': 1, 'args': '-dim 3 -dm_view ::ascii_info_detail'},
                                                                 {'numProcs': 2, 'args': '-dim 3 -dm_view ::ascii_info_detail'},
                                                                 {'numProcs': 1, 'args': '-dim 3 -cell_simplex 0 -dm_view ::ascii_info_detail'},
                                                                 {'numProcs': 2, 'args': '-dim 3 -cell_simplex 0 -dm_view ::ascii_info_detail'},
                                                                 # 2D Hybrid Mesh 8
                                                                 {'numProcs': 1, 'args': '-dim 2 -cell_simplex 0 -testnum 1 -dm_view ::ascii_info_detail'},
                                                                 # TetGen meshes 9-10
                                                                 {'numProcs': 1, 'args': '-dim 2 -use_generator -dm_view ::ascii_info_detail'},
                                                                 {'numProcs': 1, 'args': '-dim 3 -use_generator -dm_view ::ascii_info_detail'},
                                                                 # Cubit meshes 11
                                                                 {'numProcs': 1, 'args': '-dim 3 -filename %(meshes)s/blockcylinder-50.exo -dm_view ::ascii_info_detail'},
                                                                 #{'numProcs': 1, 'args': '-dim 3 -filename /PETSc3/petsc/blockcylinder-50.exo -dm_view ::ascii_info_detail'},
                                                                 #{'numProcs': 1, 'args': '-dim 3 -filename /PETSc3/petsc/blockcylinder-20.exo'},
                                                                 ],
                        'src/dm/impls/plex/examples/tests/ex8': [{'numProcs': 1, 'args': '-dm_view ::ascii_info_detail'},
                                                                 {'numProcs': 1, 'args': '-interpolate -dm_view ::ascii_info_detail'},
                                                                 {'numProcs': 1, 'args': '-transform'},
                                                                 {'numProcs': 1, 'args': '-interpolate -transform'},
                                                                 {'numProcs': 1, 'args': '-run_type file -filename %(meshes)s/simpleblock-100.exo -dm_view ::ascii_info_detail -v0 -1.5,-0.5,0.5,-0.5,-0.5,0.5,0.5,-0.5,0.5 -J 0.0,0.0,0.5,0.0,0.5,0.0,-0.5,0.0,0.0,0.0,0.0,0.5,0.0,0.5,0.0,-0.5,0.0,0.0,0.0,0.0,0.5,0.0,0.5,0.0,-0.5,0.0,0.0 -invJ 0.0,0.0,-2.0,0.0,2.0,0.0,2.0,0.0,0.0,0.0,0.0,-2.0,0.0,2.0,0.0,2.0,0.0,0.0,0.0,0.0,-2.0,0.0,2.0,0.0,2.0,0.0,0.0 -detJ 0.125,0.125,0.125', 'requires': ['exodusii']},
                                                                 {'numProcs': 1, 'args': '-interpolate -run_type file -filename %(meshes)s/simpleblock-100.exo -dm_view ::ascii_info_detail -v0 -1.5,-0.5,0.5,-0.5,-0.5,0.5,0.5,-0.5,0.5 -J 0.0,0.0,0.5,0.0,0.5,0.0,-0.5,0.0,0.0,0.0,0.0,0.5,0.0,0.5,0.0,-0.5,0.0,0.0,0.0,0.0,0.5,0.0,0.5,0.0,-0.5,0.0,0.0 -invJ 0.0,0.0,-2.0,0.0,2.0,0.0,2.0,0.0,0.0,0.0,0.0,-2.0,0.0,2.0,0.0,2.0,0.0,0.0,0.0,0.0,-2.0,0.0,2.0,0.0,2.0,0.0,0.0 -detJ 0.125,0.125,0.125 -centroid -1.0,0.0,0.0,0.0,0.0,0.0,1.0,0.0,0.0 -normal 0.0,0.0,0.0,0.0,0.0,0.0,0.0,0.0,0.0 -vol 1.0,1.0,1.0', 'requires': ['exodusii']}],
                        'src/dm/impls/plex/examples/tests/ex9': [# 2D Simplex P_1 scalar tests
                                                                 {'numProcs': 1, 'args': '-num_dof 1,0,0 -iterations 10000 \
                                                                  -max_cone_time 1.1e-8 -max_closure_time 1.3e-7 -max_vec_closure_time 3.6e-7'},
                                                                 {'numProcs': 1, 'args': '-refinement_limit 1.0e-5 -num_dof 1,0,0 -iterations 10 \
                                                                  -max_cone_time 2.1e-8 -max_closure_time 1.5e-7 -max_vec_closure_time 3.6e-7'},
                                                                 {'numProcs': 1, 'args': '-num_fields 1 -num_components 1 -num_dof 1,0,0 -iterations 10000 \
                                                                  -max_cone_time 1.1e-8 -max_closure_time 1.3e-7 -max_vec_closure_time 4.5e-7'},
                                                                 {'numProcs': 1, 'args': '-refinement_limit 1.0e-5 -num_fields 1 -num_components 1 -num_dof 1,0,0 -iterations 10 \
                                                                  -max_cone_time 2.1e-8 -max_closure_time 1.5e-7 -max_vec_closure_time 4.7e-7'},
                                                                 {'numProcs': 1, 'args': '-interpolate -num_dof 1,0,0 -iterations 10000 \
                                                                  -max_cone_time 1.1e-8 -max_closure_time 6.5e-7 -max_vec_closure_time 1.0e-6'},
                                                                 {'numProcs': 1, 'args': '-interpolate -refinement_limit 1.0e-5 -num_dof 1,0,0 -iterations 10 \
                                                                  -max_cone_time 2.1e-8 -max_closure_time 6.5e-7 -max_vec_closure_time 1.0e-6'},
                                                                 {'numProcs': 1, 'args': '-interpolate -num_fields 1 -num_components 1 -num_dof 1,0,0 -iterations 10000 \
                                                                  -max_cone_time 1.1e-8 -max_closure_time 6.5e-7 -max_vec_closure_time 1.1e-6'},
                                                                 {'numProcs': 1, 'args': '-interpolate -refinement_limit 1.0e-5 -num_fields 1 -num_components 1 -num_dof 1,0,0 -iterations 10 \
                                                                  -max_cone_time 2.1e-8 -max_closure_time 6.5e-7 -max_vec_closure_time 1.2e-6'},
                                                                 # 2D Simplex P_1 vector tests
                                                                 # 2D Simplex P_2 scalar tests
                                                                 # 2D Simplex P_2 vector tests
                                                                 # 2D Simplex P_2/P_1 vector/scalar tests
                                                                 # 2D Quad P_1 scalar tests
                                                                 # 2D Quad P_1 vector tests
                                                                 # 2D Quad P_2 scalar tests
                                                                 # 2D Quad P_2 vector tests
                                                                 # 3D Simplex P_1 scalar tests
                                                                 # 3D Simplex P_1 vector tests
                                                                 # 3D Simplex P_2 scalar tests
                                                                 # 3D Simplex P_2 vector tests
                                                                 # 3D Hex P_1 scalar tests
                                                                 # 3D Hex P_1 vector tests
                                                                 # 3D Hex P_2 scalar tests
                                                                 # 3D Hex P_2 vector tests
                                                                 ],
                        'src/dm/impls/plex/examples/tests/ex1f90': [{'numProcs': 1, 'args': ''}],
                        'src/dm/impls/plex/examples/tests/ex2f90': [{'numProcs': 1, 'args': ''}],
                        'src/dm/impls/plex/examples/tutorials/ex1': [{'numProcs': 1, 'args': ''},
                                                                     {'numProcs': 1, 'args': '-dim 3'},],
                        'src/dm/impls/plex/examples/tutorials/ex1f90': [{'numProcs': 1, 'args': ''},
                                                                        {'numProcs': 1, 'args': '-dim 3'},],
                        'src/dm/impls/mesh/examples/tests/ex1': [{'numProcs': 1, 'args': '-dim 2 -dm_view'},
                                                                 {'numProcs': 1, 'args': '-dim 2 -dm_view -interpolate'},
                                                                 {'numProcs': 1, 'args': '-dim 3 -dm_view'},
                                                                 {'numProcs': 1, 'args': '-dim 3 -dm_view -interpolate'},
                                                                 {'numProcs': 3, 'args': '-dim 2 -dm_view'},
                                                                 {'numProcs': 3, 'args': '-dim 2 -dm_view -interpolate'},
                                                                 {'numProcs': 8, 'args': '-dim 2 -dm_view'},
                                                                 {'numProcs': 8, 'args': '-dim 2 -dm_view -interpolate'},
                                                                 {'numProcs': 6, 'args': '-dim 3 -dm_view'},
                                                                 {'numProcs': 6, 'args': '-dim 3 -dm_view -interpolate'},
                                                                 {'numProcs': 10, 'args': '-dim 2 -dm_view -refinement_limit 7.63e-6'},
                                                                 {'numProcs': 10, 'args': '-dim 3 -dm_view -refinement_limit 1.00e-7'},
                                                                 {'numProcs': 50, 'args': '-dim 2 -dm_view -refinement_limit 7.63e-6'},
                                                                 {'numProcs': 50, 'args': '-dim 3 -dm_view -refinement_limit 1.00e-7'}],
                        'src/dm/impls/mesh/examples/tutorials/ex1': [{'numProcs': 1},
                                                                     {'numProcs': 2, 'args': '-base_file src/dm/impls/mesh/examples/tutorials/data/ex1_3d_big -dim 3'}],
                        'src/dm/impls/mesh/examples/tests/ex3': [{'numProcs': 1, 'args': '-malloc_dump -dm_mesh_view -dm_mesh_new_impl'},
                                                                 {'numProcs': 2, 'args': '-malloc_dump -dm_mesh_view -dm_mesh_new_impl'},
                                                                 {'numProcs': 3, 'args': '-malloc_dump -dm_mesh_view -dm_mesh_new_impl'},
                                                                 {'numProcs': 5, 'args': '-malloc_dump -dm_mesh_view -dm_mesh_new_impl'}],
                        'src/dm/impls/mesh/examples/tests/ex4': [{'numProcs': 1, 'args': '-i src/dm/impls/mesh/examples/tests/meshes/Square-tri.gen'},
                                                                 {'numProcs': 2, 'args': '-i src/dm/impls/mesh/examples/tests/meshes/Square-tri.gen'}],
                        'src/dm/impls/mesh/examples/tests/ex5f90': [{'numProcs': 1, 'args': '-i src/dm/impls/mesh/examples/tests/meshes/Square-tri.gen'},
                                                                    {'numProcs': 2, 'args': '-i src/dm/impls/mesh/examples/tests/meshes/Square-tri.gen'}],
                        'src/dm/impls/mesh/examples/tests/ex6': [{'numProcs': 1, 'args': '-i src/dm/impls/mesh/examples/tests/meshes/Square-tri.gen'},
                                                                 {'numProcs': 2, 'args': '-i src/dm/impls/mesh/examples/tests/meshes/Square-tri.gen'}],
                        'src/dm/impls/mesh/examples/tests/ex7f90': [{'numProcs': 1, 'args': '-i src/dm/impls/mesh/examples/tests/meshes/Square-tri.gen'},
                                                                    {'numProcs': 2, 'args': '-i src/dm/impls/mesh/examples/tests/meshes/Square-tri.gen'}],
                        'src/dm/impls/mesh/examples/tests/ex8': [{'numProcs': 1, 'args': '-i src/dm/impls/mesh/examples/tests/meshes/Square-tri.gen'},
                                                                 {'numProcs': 2, 'args': '-i src/dm/impls/mesh/examples/tests/meshes/Square-tri.gen'}],
                        'src/dm/impls/mesh/examples/tests/ex9f90': [{'numProcs': 1, 'args': '-i src/dm/impls/mesh/examples/tests/meshes/Square-tri.gen'},
                                                                    {'numProcs': 2, 'args': '-i src/dm/impls/mesh/examples/tests/meshes/Square-tri.gen'}],
                        'src/dm/impls/mesh/examples/tests/ex10': [{'numProcs': 1, 'args': '-i src/dm/impls/mesh/examples/tests/meshes/Square-tri.gen'},
                                                                  {'numProcs': 2, 'args': '-i src/dm/impls/mesh/examples/tests/meshes/Square-tri.gen'}],
                        'src/dm/impls/mesh/examples/tests/ex11f90': [{'numProcs': 1, 'args': '-i src/dm/impls/mesh/examples/tests/meshes/Square-tri.gen'},
                                                                     {'numProcs': 2, 'args': '-i src/dm/impls/mesh/examples/tests/meshes/Square-tri.gen'}],
                        'src/dm/impls/mesh/examples/tests/TestMeshExodus': [{'numProcs': 1, 'args': '-i src/dm/impls/mesh/examples/tests/meshes/Square-tri.gen'},
                                                                            {'numProcs': 1, 'args': '-i src/dm/impls/mesh/examples/tests/meshes/Square-tri2.gen'},
                                                                            {'numProcs': 1, 'args': '-i src/dm/impls/mesh/examples/tests/meshes/Square-quad.gen'},
                                                                           #{'numProcs': 1, 'args': '-i src/dm/impls/mesh/examples/tests/meshes/Square-mixed.gen'},
                                                                            {'numProcs': 1, 'args': '-i src/dm/impls/mesh/examples/tests/meshes/Tet.gen'},
                                                                            {'numProcs': 1, 'args': '-i src/dm/impls/mesh/examples/tests/meshes/Hex.gen'},
                                                                            {'numProcs': 1, 'args': '-i src/dm/impls/mesh/examples/tests/meshes/Tet.gen -interpolate'},
                                                                            {'numProcs': 1, 'args': '-i src/dm/impls/mesh/examples/tests/meshes/Hex.gen -interpolate'}],
                        'src/snes/examples/tutorials/ex12':   [# 2D serial P1 test 0-4
                                                               {'numProcs': 1, 'args': '-run_type test -refinement_limit 0.0    -bc_type dirichlet -interpolate 0 -petscspace_order 1 -show_initial -dm_plex_print_fem 1',
                                                                'setup': './bin/pythonscripts/PetscGenerateFEMQuadrature.py 2 1 1 1 laplacian 2 1 1 1 boundary src/snes/examples/tutorials/ex12.h'},
                                                               {'numProcs': 1, 'args': '-run_type test -refinement_limit 0.0    -bc_type dirichlet -interpolate 1 -petscspace_order 1 -show_initial -dm_plex_print_fem 1'},
                                                               {'numProcs': 1, 'args': '-run_type test -refinement_limit 0.0625 -bc_type dirichlet -interpolate 1 -petscspace_order 1 -show_initial -dm_plex_print_fem 1'},
                                                               {'numProcs': 1, 'args': '-run_type test -refinement_limit 0.0    -bc_type neumann   -interpolate 1 -petscspace_order 1 -bd_petscspace_order 1 -show_initial -dm_plex_print_fem 1 -dm_view ::ascii_info_detail'},
                                                               {'numProcs': 1, 'args': '-run_type test -refinement_limit 0.0625 -bc_type neumann   -interpolate 1 -petscspace_order 1 -bd_petscspace_order 1 -show_initial -dm_plex_print_fem 1'},
                                                               # 2D serial P2 test 5-8
                                                               {'numProcs': 1, 'args': '-run_type test -refinement_limit 0.0    -bc_type dirichlet -interpolate 1 -petscspace_order 2 -show_initial -dm_plex_print_fem 1',
                                                                'setup': './bin/pythonscripts/PetscGenerateFEMQuadrature.py 2 2 1 1 laplacian 2 2 1 1 boundary src/snes/examples/tutorials/ex12.h'},
                                                               {'numProcs': 1, 'args': '-run_type test -refinement_limit 0.0625 -bc_type dirichlet -interpolate 1 -petscspace_order 2 -show_initial -dm_plex_print_fem 1'},
                                                               {'numProcs': 1, 'args': '-run_type test -refinement_limit 0.0    -bc_type neumann   -interpolate 1 -petscspace_order 2 -bd_petscspace_order 2 -show_initial -dm_plex_print_fem 1 -dm_view ::ascii_info_detail'},
                                                               {'numProcs': 1, 'args': '-run_type test -refinement_limit 0.0625 -bc_type neumann   -interpolate 1 -petscspace_order 2 -bd_petscspace_order 2 -show_initial -dm_plex_print_fem 1 -dm_view ::ascii_info_detail'},
                                                               # 3D serial P1 test 9-12
                                                               {'numProcs': 1, 'args': '-run_type test -dim 3 -refinement_limit 0.0    -bc_type dirichlet -interpolate 0 -petscspace_order 1 -show_initial -dm_plex_print_fem 1 -dm_view',
                                                                'setup': './bin/pythonscripts/PetscGenerateFEMQuadrature.py 3 1 1 1 laplacian 3 1 1 1 boundary src/snes/examples/tutorials/ex12.h'},                                                                   {'numProcs': 1, 'args': '-run_type test -dim 3 -refinement_limit 0.0    -bc_type dirichlet -interpolate 1 -petscspace_order 1 -show_initial -dm_plex_print_fem 1 -dm_view'},
                                                               {'numProcs': 1, 'args': '-run_type test -dim 3 -refinement_limit 0.0125 -bc_type dirichlet -interpolate 1 -petscspace_order 1 -show_initial -dm_plex_print_fem 1 -dm_view'},
                                                               {'numProcs': 1, 'args': '-run_type test -dim 3 -refinement_limit 0.0    -bc_type neumann   -interpolate 1 -petscspace_order 1 -bd_petscspace_order 1 -snes_fd -show_initial -dm_plex_print_fem 1 -dm_view'},
                                                               # Using ExodusII mesh 13-14 BROKEN
                                                               {'numProcs': 1, 'args': '-run_type test -f %(meshes)s/sevenside.exo -refinement_limit 0.0    -bc_type dirichlet -interpolate 1 -show_initial -dm_plex_print_fem 1 -dm_view',
                                                                'setup': './bin/pythonscripts/PetscGenerateFEMQuadrature.py 2 1 1 1 laplacian src/snes/examples/tutorials/ex12.h', 'requires': ['Exodus']},
                                                               {'numProcs': 1, 'args': '-run_type test -dim 3 -f /Users/knepley/Downloads/kis_modell_tet2.exo -refinement_limit 0.0    -bc_type dirichlet -interpolate 1 -show_initial -dm_plex_print_fem 1 -dm_view',
                                                                'setup': './bin/pythonscripts/PetscGenerateFEMQuadrature.py 3 1 1 1 laplacian src/snes/examples/tutorials/ex12.h', 'requires': ['Exodus']},                     ],
                        'src/snes/examples/tutorials/ex31':   [# Decoupled field Dirichlet tests 0-6
                                                               {'numProcs': 1, 'args': '-run_type test -refinement_limit 0.0     -forcing_type constant -bc_type dirichlet -interpolate 1 -show_initial -dm_plex_print_fem 1',
                                                                'setup': './bin/pythonscripts/PetscGenerateFEMQuadrature.py 2 2 2 1 laplacian 2 1 1 1 gradient 2 1 1 1 identity src/snes/examples/tutorials/ex31.h'},
                                                               {'numProcs': 1, 'args': '-run_type full -refinement_limit 0.0     -forcing_type constant -bc_type dirichlet -interpolate 1 -ksp_type fgmres -ksp_gmres_restart 100 -ksp_rtol 1.0e-9 -pc_type fieldsplit -pc_fieldsplit_0_fields 0,1 -pc_fieldsplit_1_fields 2 -pc_fieldsplit_type additive -fieldsplit_0_ksp_type fgmres -fieldsplit_0_pc_type fieldsplit -fieldsplit_0_pc_fieldsplit_type schur -fieldsplit_0_pc_fieldsplit_schur_factorization_type full -fieldsplit_0_fieldsplit_velocity_ksp_type preonly -fieldsplit_0_fieldsplit_velocity_pc_type lu -fieldsplit_0_fieldsplit_pressure_ksp_rtol 1e-10 -fieldsplit_0_fieldsplit_pressure_pc_type jacobi -fieldsplit_temperature_ksp_type preonly -fieldsplit_temperature_pc_type lu -snes_monitor_short -ksp_monitor_short -snes_converged_reason -snes_view -show_solution 0'},
                                                               {'numProcs': 1, 'args': '-run_type full -refinement_limit 0.00625 -forcing_type constant -bc_type dirichlet -interpolate 1 -ksp_type fgmres -ksp_gmres_restart 100 -ksp_rtol 1.0e-9 -pc_type fieldsplit -pc_fieldsplit_0_fields 0,1 -pc_fieldsplit_1_fields 2 -pc_fieldsplit_type additive -fieldsplit_0_ksp_type fgmres -fieldsplit_0_pc_type fieldsplit -fieldsplit_0_pc_fieldsplit_type schur -fieldsplit_0_pc_fieldsplit_schur_factorization_type full -fieldsplit_0_fieldsplit_velocity_ksp_type preonly -fieldsplit_0_fieldsplit_velocity_pc_type lu -fieldsplit_0_fieldsplit_pressure_ksp_rtol 1e-10 -fieldsplit_0_fieldsplit_pressure_pc_type jacobi -fieldsplit_temperature_ksp_type preonly -fieldsplit_temperature_pc_type lu -snes_monitor_short -ksp_monitor_short -snes_converged_reason -snes_view -show_solution 0'},
                                                               {'numProcs': 1, 'args': '-run_type full -refinement_limit 0.0     -forcing_type linear   -bc_type dirichlet -interpolate 1 -ksp_type fgmres -ksp_gmres_restart 100 -ksp_rtol 1.0e-9 -pc_type fieldsplit -pc_fieldsplit_0_fields 0,1 -pc_fieldsplit_1_fields 2 -pc_fieldsplit_type additive -fieldsplit_0_ksp_type fgmres -fieldsplit_0_pc_type fieldsplit -fieldsplit_0_pc_fieldsplit_type schur -fieldsplit_0_pc_fieldsplit_schur_factorization_type full -fieldsplit_0_fieldsplit_velocity_ksp_type preonly -fieldsplit_0_fieldsplit_velocity_pc_type lu -fieldsplit_0_fieldsplit_pressure_ksp_rtol 1e-10 -fieldsplit_0_fieldsplit_pressure_pc_type jacobi -fieldsplit_temperature_ksp_type preonly -fieldsplit_temperature_pc_type lu -snes_monitor_short -ksp_monitor_short -snes_converged_reason -snes_view -show_solution 0'},
                                                               {'numProcs': 1, 'args': '-run_type full -refinement_limit 0.00625 -forcing_type linear   -bc_type dirichlet -interpolate 1 -ksp_type fgmres -ksp_gmres_restart 100 -ksp_rtol 1.0e-9 -pc_type fieldsplit -pc_fieldsplit_0_fields 0,1 -pc_fieldsplit_1_fields 2 -pc_fieldsplit_type additive -fieldsplit_0_ksp_type fgmres -fieldsplit_0_pc_type fieldsplit -fieldsplit_0_pc_fieldsplit_type schur -fieldsplit_0_pc_fieldsplit_schur_factorization_type full -fieldsplit_0_fieldsplit_velocity_ksp_type preonly -fieldsplit_0_fieldsplit_velocity_pc_type lu -fieldsplit_0_fieldsplit_pressure_ksp_rtol 1e-10 -fieldsplit_0_fieldsplit_pressure_pc_type jacobi -fieldsplit_temperature_ksp_type preonly -fieldsplit_temperature_pc_type lu -snes_monitor_short -ksp_monitor_short -snes_converged_reason -snes_view -show_solution 0'},
                                                               {'numProcs': 1, 'args': '-run_type full -refinement_limit 0.0     -forcing_type cubic    -bc_type dirichlet -interpolate 1 -ksp_type fgmres -ksp_gmres_restart 100 -ksp_rtol 1.0e-9 -pc_type fieldsplit -pc_fieldsplit_0_fields 0,1 -pc_fieldsplit_1_fields 2 -pc_fieldsplit_type additive -fieldsplit_0_ksp_type fgmres -fieldsplit_0_pc_type fieldsplit -fieldsplit_0_pc_fieldsplit_type schur -fieldsplit_0_pc_fieldsplit_schur_factorization_type full -fieldsplit_0_fieldsplit_velocity_ksp_type preonly -fieldsplit_0_fieldsplit_velocity_pc_type lu -fieldsplit_0_fieldsplit_pressure_ksp_rtol 1e-10 -fieldsplit_0_fieldsplit_pressure_pc_type jacobi -fieldsplit_temperature_ksp_type preonly -fieldsplit_temperature_pc_type lu -snes_monitor_short -ksp_monitor_short -snes_converged_reason -snes_view -show_solution 0'},
                                                               {'numProcs': 1, 'args': '-run_type full -refinement_limit 0.00625 -forcing_type cubic    -bc_type dirichlet -interpolate 1 -ksp_type fgmres -ksp_gmres_restart 100 -ksp_rtol 1.0e-9 -pc_type fieldsplit -pc_fieldsplit_0_fields 0,1 -pc_fieldsplit_1_fields 2 -pc_fieldsplit_type additive -fieldsplit_0_ksp_type fgmres -fieldsplit_0_pc_type fieldsplit -fieldsplit_0_pc_fieldsplit_type schur -fieldsplit_0_pc_fieldsplit_schur_factorization_type full -fieldsplit_0_fieldsplit_velocity_ksp_type preonly -fieldsplit_0_fieldsplit_velocity_pc_type lu -fieldsplit_0_fieldsplit_pressure_ksp_rtol 1e-10 -fieldsplit_0_fieldsplit_pressure_pc_type jacobi -fieldsplit_temperature_ksp_type preonly -fieldsplit_temperature_pc_type lu -snes_monitor_short -ksp_monitor_short -snes_converged_reason -snes_view -show_solution 0'},
                                                               # 2D serial freeslip tests 7-9
                                                               {'numProcs': 1, 'args': '-run_type test -refinement_limit 0.0     -forcing_type cubic    -bc_type freeslip  -interpolate 1 -show_initial -dm_plex_print_fem 1',
                                                                'setup': './bin/pythonscripts/PetscGenerateFEMQuadrature.py 2 2 2 1 laplacian 2 1 1 1 gradient 2 1 1 1 identity src/snes/examples/tutorials/ex31.h'},
                                                               {'numProcs': 1, 'args': '-run_type full -refinement_limit 0.0     -forcing_type cubic    -bc_type freeslip  -interpolate 1 -ksp_type fgmres -ksp_gmres_restart 100 -ksp_rtol 1.0e-9 -pc_type fieldsplit -pc_fieldsplit_0_fields 0,1 -pc_fieldsplit_1_fields 2 -pc_fieldsplit_type additive -fieldsplit_0_ksp_type fgmres -fieldsplit_0_pc_type fieldsplit -fieldsplit_0_pc_fieldsplit_type schur -fieldsplit_0_pc_fieldsplit_schur_factorization_type full -fieldsplit_0_fieldsplit_velocity_ksp_type preonly -fieldsplit_0_fieldsplit_velocity_pc_type lu -fieldsplit_0_fieldsplit_pressure_ksp_rtol 1e-10 -fieldsplit_0_fieldsplit_pressure_pc_type jacobi -fieldsplit_temperature_ksp_type preonly -fieldsplit_temperature_pc_type lu -snes_monitor_short -ksp_monitor_short -snes_converged_reason -snes_view -show_solution 0'},
                                                               {'numProcs': 1, 'args': '-run_type full -refinement_limit 0.00625 -forcing_type cubic    -bc_type freeslip  -interpolate 1 -ksp_type fgmres -ksp_gmres_restart 100 -ksp_rtol 1.0e-9 -pc_type fieldsplit -pc_fieldsplit_0_fields 0,1 -pc_fieldsplit_1_fields 2 -pc_fieldsplit_type additive -fieldsplit_0_ksp_type fgmres -fieldsplit_0_pc_type fieldsplit -fieldsplit_0_pc_fieldsplit_type schur -fieldsplit_0_pc_fieldsplit_schur_factorization_type full -fieldsplit_0_fieldsplit_velocity_ksp_type preonly -fieldsplit_0_fieldsplit_velocity_pc_type lu -fieldsplit_0_fieldsplit_pressure_ksp_rtol 1e-10 -fieldsplit_0_fieldsplit_pressure_pc_type jacobi -fieldsplit_temperature_ksp_type preonly -fieldsplit_temperature_pc_type lu -snes_monitor_short -ksp_monitor_short -snes_converged_reason -snes_view -show_solution 0'}],
                        'src/snes/examples/tutorials/ex33':   [{'numProcs': 1, 'args': '-snes_converged_reason -snes_monitor_short'}],
                        'src/snes/examples/tutorials/ex52':   [# 2D Laplacian 0-3
                                                               {'numProcs': 1, 'args': '-dm_view -refinement_limit 0.0 -compute_function',
                                                                'setup': './bin/pythonscripts/PetscGenerateFEMQuadrature.py 2 1 1 1 laplacian src/snes/examples/tutorials/ex52.h',
                                                                'source': ['src/snes/examples/tutorials/ex52_integrateElement.cu'], 'requires': ['cuda']},
                                                               {'numProcs': 1, 'args': '-dm_view -refinement_limit 0.0 -compute_function -batch', 'requires': ['cuda']},
                                                               {'numProcs': 1, 'args': '-dm_view -refinement_limit 0.0 -compute_function -batch -gpu', 'requires': ['cuda']},
                                                               {'numProcs': 1, 'args': '-dm_view -refinement_limit 0.0 -compute_function -batch -gpu -gpu_batches 2', 'requires': ['cuda']},
                                                               # 2D Laplacian refined 4-8
                                                               {'numProcs': 1, 'args': '-dm_view -refinement_limit 0.0625 -compute_function', 'requires': ['cuda']},
                                                               {'numProcs': 1, 'args': '-dm_view -refinement_limit 0.0625 -compute_function -batch', 'requires': ['cuda']},
                                                               {'numProcs': 1, 'args': '-dm_view -refinement_limit 0.0625 -compute_function -batch -gpu', 'requires': ['cuda']},
                                                               {'numProcs': 1, 'args': '-dm_view -refinement_limit 0.0625 -compute_function -batch -gpu -gpu_batches 2', 'requires': ['cuda']},
                                                               {'numProcs': 1, 'args': '-dm_view -refinement_limit 0.0625 -compute_function -batch -gpu -gpu_batches 4', 'requires': ['cuda']},
                                                               # 2D Elasticity 9-12
                                                               {'numProcs': 1, 'args': '-dm_view -refinement_limit 0.0 -compute_function -op_type elasticity',
                                                                'setup': './bin/pythonscripts/PetscGenerateFEMQuadrature.py 2 1 2 1 elasticity src/snes/examples/tutorials/ex52.h',
                                                                'requires': ['cuda']},
                                                               {'numProcs': 1, 'args': '-dm_view -refinement_limit 0.0 -compute_function -op_type elasticity -batch', 'requires': ['cuda']},
                                                               {'numProcs': 1, 'args': '-dm_view -refinement_limit 0.0 -compute_function -op_type elasticity -batch -gpu', 'requires': ['cuda']},
                                                               {'numProcs': 1, 'args': '-dm_view -refinement_limit 0.0 -compute_function -op_type elasticity -batch -gpu -gpu_batches 2', 'requires': ['cuda']},
                                                               # 2D Elasticity refined 13-17
                                                               {'numProcs': 1, 'args': '-dm_view -refinement_limit 0.0625 -compute_function -op_type elasticity', 'requires': ['cuda']},
                                                               {'numProcs': 1, 'args': '-dm_view -refinement_limit 0.0625 -compute_function -op_type elasticity -batch', 'requires': ['cuda']},
                                                               {'numProcs': 1, 'args': '-dm_view -refinement_limit 0.0625 -compute_function -op_type elasticity -batch -gpu', 'requires': ['cuda']},
                                                               {'numProcs': 1, 'args': '-dm_view -refinement_limit 0.0625 -compute_function -op_type elasticity -batch -gpu -gpu_batches 2', 'requires': ['cuda']},
                                                               {'numProcs': 1, 'args': '-dm_view -refinement_limit 0.0625 -compute_function -op_type elasticity -batch -gpu -gpu_batches 4', 'requires': ['cuda']},
                                                               # 3D Laplacian 18-20
                                                               {'numProcs': 1, 'args': '-dim 3 -dm_view -refinement_limit 0.0 -compute_function',
                                                                'setup': './bin/pythonscripts/PetscGenerateFEMQuadrature.py 3 1 1 1 laplacian src/snes/examples/tutorials/ex52.h',
                                                                'source': ['src/snes/examples/tutorials/ex52_integrateElement.cu'], 'requires': ['cuda']},
                                                               {'numProcs': 1, 'args': '-dim 3 -dm_view -refinement_limit 0.0 -compute_function -batch', 'requires': ['cuda']},
                                                               {'numProcs': 1, 'args': '-dim 3 -dm_view -refinement_limit 0.0 -compute_function -batch -gpu', 'requires': ['cuda']},
                                                               # 3D Laplacian refined 21-24
                                                               {'numProcs': 1, 'args': '-dim 3 -dm_view -refinement_limit 0.0125 -compute_function', 'requires': ['cuda']},
                                                               {'numProcs': 1, 'args': '-dim 3 -dm_view -refinement_limit 0.0125 -compute_function -batch', 'requires': ['cuda']},
                                                               {'numProcs': 1, 'args': '-dim 3 -dm_view -refinement_limit 0.0125 -compute_function -batch -gpu', 'requires': ['cuda']},
                                                               {'numProcs': 1, 'args': '-dim 3 -dm_view -refinement_limit 0.0125 -compute_function -batch -gpu -gpu_batches 2', 'requires': ['cuda']},
                                                               # 3D Elasticity 25-27
                                                               {'numProcs': 1, 'args': '-dim 3 -dm_view -refinement_limit 0.0 -compute_function -op_type elasticity',
                                                                'setup': './bin/pythonscripts/PetscGenerateFEMQuadrature.py 3 1 3 1 elasticity src/snes/examples/tutorials/ex52.h',
                                                                'requires': ['cuda']},
                                                               {'numProcs': 1, 'args': '-dim 3 -dm_view -refinement_limit 0.0 -compute_function -op_type elasticity -batch', 'requires': ['cuda']},
                                                               {'numProcs': 1, 'args': '-dim 3 -dm_view -refinement_limit 0.0 -compute_function -op_type elasticity -batch -gpu', 'requires': ['cuda']},
                                                               # 3D Elasticity refined 28-31
                                                               {'numProcs': 1, 'args': '-dim 3 -dm_view -refinement_limit 0.0125 -compute_function -op_type elasticity', 'requires': ['cuda']},
                                                               {'numProcs': 1, 'args': '-dim 3 -dm_view -refinement_limit 0.0125 -compute_function -op_type elasticity -batch', 'requires': ['cuda']},
                                                               {'numProcs': 1, 'args': '-dim 3 -dm_view -refinement_limit 0.0125 -compute_function -op_type elasticity -batch -gpu', 'requires': ['cuda']},
                                                               {'numProcs': 1, 'args': '-dim 3 -dm_view -refinement_limit 0.0125 -compute_function -op_type elasticity -batch -gpu -gpu_batches 2', 'requires': ['cuda']},
                                                               # 2D Laplacian OpenCL 32-35
                                                               {'numProcs': 1, 'args': '-dm_view -refinement_limit 0.0 -compute_function -petscspace_order 1 -petscfe_type basic -dm_plex_print_fem 1',
                                                                'requires': ['opencl']},
                                                               {'numProcs': 1, 'args': '-dm_view -refinement_limit 0.0 -compute_function -petscspace_order 1 -petscfe_type opencl -dm_plex_print_fem 1 -dm_plex_print_tol 1.0e-06',
                                                                'requires': ['opencl']},
                                                               {'numProcs': 1, 'args': '-dm_view -refinement_limit 0.0 -compute_function -petscspace_order 1 -petscfe_type opencl -petscfe_num_blocks 2 -dm_plex_print_fem 1 -dm_plex_print_tol 1.0e-06',
                                                                'requires': ['opencl']},
                                                               {'numProcs': 1, 'args': '-dm_view -refinement_limit 0.0 -compute_function -petscspace_order 1 -petscfe_type opencl -petscfe_num_blocks 2 -petscfe_num_batches 2 -dm_plex_print_fem 1 -dm_plex_print_tol 1.0e-06',
                                                                'requires': ['opencl']},
                                                               # 2D Laplacian Parallel Refinement 36-38
                                                               {'numProcs': 2, 'args': '-dm_view -interpolate -refinement_limit 0.0625 -refinement_uniform -compute_function -batch -gpu -gpu_batches 2',
                                                                'setup': './bin/pythonscripts/PetscGenerateFEMQuadrature.py 2 1 1 1 laplacian src/snes/examples/tutorials/ex52.h',
                                                                'source': ['src/snes/examples/tutorials/ex52_integrateElement.cu'], 'requires': ['cuda']},
                                                               {'numProcs': 2, 'args': '-dm_view -interpolate -refinement_limit 0.0625 -refinement_uniform -compute_function -batch -gpu -gpu_batches 2',
                                                                'requires': ['opencl']},
                                                               {'numProcs': 2, 'args': '-dm_view -interpolate -refinement_limit 0.0625 -refinement_uniform -refinement_rounds 3 -compute_function -batch -gpu -gpu_batches 2',
                                                                'setup': './bin/pythonscripts/PetscGenerateFEMQuadrature.py 2 1 1 1 laplacian src/snes/examples/tutorials/ex52.h',
                                                                'source': ['src/snes/examples/tutorials/ex52_integrateElement.cu'], 'requires': ['cuda']},
                                                               ],
                        'src/snes/examples/tutorials/ex62':   [# 2D serial P1 tests 0-3
                                                               {'numProcs': 1, 'args': '-run_type test -refinement_limit 0.0    -bc_type dirichlet -interpolate 0 -vel_petscspace_order 1 -pres_petscspace_order 1 -show_initial -dm_plex_print_fem 1'},
                                                               {'numProcs': 1, 'args': '-run_type test -refinement_limit 0.0    -bc_type dirichlet -interpolate 1 -vel_petscspace_order 1 -pres_petscspace_order 1 -show_initial -dm_plex_print_fem 1'},
                                                               {'numProcs': 1, 'args': '-run_type test -refinement_limit 0.0625 -bc_type dirichlet -interpolate 0 -vel_petscspace_order 1 -pres_petscspace_order 1 -show_initial -dm_plex_print_fem 1'},
                                                               {'numProcs': 1, 'args': '-run_type test -refinement_limit 0.0625 -bc_type dirichlet -interpolate 1 -vel_petscspace_order 1 -pres_petscspace_order 1 -show_initial -dm_plex_print_fem 1'},
                                                               # 2D serial P2 tests 4-5
                                                               {'numProcs': 1, 'args': '-run_type test -refinement_limit 0.0    -bc_type dirichlet -interpolate 1 -vel_petscspace_order 2 -pres_petscspace_order 1 -show_initial -dm_plex_print_fem 1'},

                                                               {'numProcs': 1, 'args': '-run_type test -refinement_limit 0.0625 -bc_type dirichlet -interpolate 1 -vel_petscspace_order 2 -pres_petscspace_order 1 -show_initial -dm_plex_print_fem 1'},
                                                               # Parallel tests 6-17
                                                               {'numProcs': 2, 'args': '-run_type test -refinement_limit 0.0    -bc_type dirichlet -interpolate 0 -vel_petscspace_order 1 -pres_petscspace_order 1 -dm_plex_print_fem 1',
                                                                'setup': './bin/pythonscripts/PetscGenerateFEMQuadrature.py 2 1 2 1 laplacian 2 1 1 1 gradient src/snes/examples/tutorials/ex62.h'},
                                                               {'numProcs': 3, 'args': '-run_type test -refinement_limit 0.0    -bc_type dirichlet -interpolate 0 -vel_petscspace_order 1 -pres_petscspace_order 1 -dm_plex_print_fem 1'},
                                                               {'numProcs': 5, 'args': '-run_type test -refinement_limit 0.0    -bc_type dirichlet -interpolate 0 -vel_petscspace_order 1 -pres_petscspace_order 1 -dm_plex_print_fem 1'},
                                                               {'numProcs': 2, 'args': '-run_type test -refinement_limit 0.0    -bc_type dirichlet -interpolate 1 -vel_petscspace_order 1 -pres_petscspace_order 1 -dm_plex_print_fem 1'},
                                                               {'numProcs': 3, 'args': '-run_type test -refinement_limit 0.0    -bc_type dirichlet -interpolate 1 -vel_petscspace_order 1 -pres_petscspace_order 1 -dm_plex_print_fem 1'},
                                                               {'numProcs': 5, 'args': '-run_type test -refinement_limit 0.0    -bc_type dirichlet -interpolate 1 -vel_petscspace_order 1 -pres_petscspace_order 1 -dm_plex_print_fem 1'},
                                                               {'numProcs': 2, 'args': '-run_type test -refinement_limit 0.0625 -bc_type dirichlet -interpolate 0 -vel_petscspace_order 1 -pres_petscspace_order 1 -dm_plex_print_fem 1'},
                                                               {'numProcs': 3, 'args': '-run_type test -refinement_limit 0.0625 -bc_type dirichlet -interpolate 0 -vel_petscspace_order 1 -pres_petscspace_order 1 -dm_plex_print_fem 1'},
                                                               {'numProcs': 5, 'args': '-run_type test -refinement_limit 0.0625 -bc_type dirichlet -interpolate 0 -vel_petscspace_order 1 -pres_petscspace_order 1 -dm_plex_print_fem 1'},
                                                               {'numProcs': 2, 'args': '-run_type test -refinement_limit 0.0625 -bc_type dirichlet -interpolate 1 -vel_petscspace_order 1 -pres_petscspace_order 1 -dm_plex_print_fem 1'},
                                                               {'numProcs': 3, 'args': '-run_type test -refinement_limit 0.0625 -bc_type dirichlet -interpolate 1 -vel_petscspace_order 1 -pres_petscspace_order 1 -dm_plex_print_fem 1'},
                                                               {'numProcs': 5, 'args': '-run_type test -refinement_limit 0.0625 -bc_type dirichlet -interpolate 1 -vel_petscspace_order 1 -pres_petscspace_order 1 -dm_plex_print_fem 1'},
                                                               # Full solutions 18-29
                                                               {'numProcs': 1, 'args': '-run_type full -refinement_limit 0.0625 -bc_type dirichlet -interpolate 0 -vel_petscspace_order 1 -pres_petscspace_order 1 -pc_type jacobi -ksp_rtol 1.0e-9 -snes_monitor_short -ksp_monitor_short -snes_converged_reason -snes_view'},
                                                               {'numProcs': 2, 'args': '-run_type full -refinement_limit 0.0625 -bc_type dirichlet -interpolate 0 -vel_petscspace_order 1 -pres_petscspace_order 1 -pc_type jacobi -ksp_rtol 1.0e-9 -snes_monitor_short -ksp_monitor_short -snes_converged_reason -snes_view'},
                                                               {'numProcs': 3, 'args': '-run_type full -refinement_limit 0.0625 -bc_type dirichlet -interpolate 0 -vel_petscspace_order 1 -pres_petscspace_order 1 -pc_type jacobi -ksp_rtol 1.0e-9 -snes_converged_reason -snes_view'},
                                                               {'numProcs': 5, 'args': '-run_type full -refinement_limit 0.0625 -bc_type dirichlet -interpolate 0 -vel_petscspace_order 1 -pres_petscspace_order 1 -pc_type jacobi -ksp_rtol 1.0e-10 -snes_converged_reason -snes_view'},
                                                               {'numProcs': 1, 'args': '-run_type full -refinement_limit 0.0625 -bc_type dirichlet -interpolate 1 -vel_petscspace_order 1 -pres_petscspace_order 1 -pc_type jacobi -ksp_rtol 1.0e-9 -snes_monitor_short -ksp_monitor_short -snes_converged_reason -snes_view'},
                                                               {'numProcs': 2, 'args': '-run_type full -refinement_limit 0.0625 -bc_type dirichlet -interpolate 1 -vel_petscspace_order 1 -pres_petscspace_order 1 -pc_type jacobi -ksp_rtol 1.0e-9 -snes_monitor_short -ksp_monitor_short -snes_converged_reason -snes_view'},
                                                               {'numProcs': 3, 'args': '-run_type full -refinement_limit 0.0625 -bc_type dirichlet -interpolate 1 -vel_petscspace_order 1 -pres_petscspace_order 1 -pc_type jacobi -ksp_rtol 1.0e-9 -snes_converged_reason -snes_view'},
                                                               {'numProcs': 5, 'args': '-run_type full -refinement_limit 0.0625 -bc_type dirichlet -interpolate 1 -vel_petscspace_order 1 -pres_petscspace_order 1 -pc_type jacobi -ksp_rtol 1.0e-9 -snes_converged_reason -snes_view'},
                                                               {'numProcs': 1, 'args': '-run_type full -refinement_limit 0.0625 -bc_type dirichlet -interpolate 1 -vel_petscspace_order 2 -pres_petscspace_order 1 -pc_type jacobi -ksp_rtol 1.0e-9 -snes_monitor_short -ksp_monitor_short -snes_converged_reason -snes_view',
                                                                'setup': './bin/pythonscripts/PetscGenerateFEMQuadrature.py 2 2 2 1 laplacian 2 1 1 1 gradient src/snes/examples/tutorials/ex62.h'},
                                                               {'numProcs': 2, 'args': '-run_type full -refinement_limit 0.0625 -bc_type dirichlet -interpolate 1 -vel_petscspace_order 2 -pres_petscspace_order 1 -pc_type jacobi -ksp_rtol 1.0e-9 -snes_monitor_short -ksp_monitor_short -snes_converged_reason -snes_view'},
                                                               {'numProcs': 3, 'args': '-run_type full -refinement_limit 0.0625 -bc_type dirichlet -interpolate 1 -vel_petscspace_order 2 -pres_petscspace_order 1 -pc_type jacobi -ksp_rtol 1.0e-9 -snes_converged_reason -snes_view'},
                                                               {'numProcs': 5, 'args': '-run_type full -refinement_limit 0.0625 -bc_type dirichlet -interpolate 1 -vel_petscspace_order 2 -pres_petscspace_order 1 -pc_type jacobi -ksp_rtol 1.0e-9 -snes_converged_reason -snes_view'},
                                                               # Stokes preconditioners 30-36
                                                               #   Jacobi
                                                               {'numProcs': 1, 'args': '-run_type full -refinement_limit 0.00625 -bc_type dirichlet -interpolate 1 -vel_petscspace_order 2 -pres_petscspace_order 1 -ksp_gmres_restart 100 -pc_type jacobi -ksp_rtol 1.0e-9 -snes_monitor_short -ksp_monitor_short -snes_converged_reason -snes_view -show_solution 0',
                                                                'setup': './bin/pythonscripts/PetscGenerateFEMQuadrature.py 2 2 2 1 laplacian 2 1 1 1 gradient src/snes/examples/tutorials/ex62.h'},
                                                               #  Block diagonal \begin{pmatrix} A & 0 \\ 0 & I \end{pmatrix}
                                                               {'numProcs': 1, 'args': '-run_type full -refinement_limit 0.00625 -bc_type dirichlet -interpolate 1 -vel_petscspace_order 2 -pres_petscspace_order 1 -ksp_type fgmres -ksp_gmres_restart 100 -ksp_rtol 1.0e-9 -pc_type fieldsplit -pc_fieldsplit_type additive -fieldsplit_velocity_pc_type lu -fieldsplit_pressure_pc_type jacobi -snes_monitor_short -ksp_monitor_short -snes_converged_reason -snes_view -show_solution 0'},
                                                               #  Block triangular \begin{pmatrix} A & B \\ 0 & I \end{pmatrix}
                                                               {'numProcs': 1, 'args': '-run_type full -refinement_limit 0.00625 -bc_type dirichlet -interpolate 1 -vel_petscspace_order 2 -pres_petscspace_order 1 -ksp_type fgmres -ksp_gmres_restart 100 -ksp_rtol 1.0e-9 -pc_type fieldsplit -pc_fieldsplit_type multiplicative -fieldsplit_velocity_pc_type lu -fieldsplit_pressure_pc_type jacobi -snes_monitor_short -ksp_monitor_short -snes_converged_reason -snes_view -show_solution 0'},
                                                               #  Diagonal Schur complement \begin{pmatrix} A & 0 \\ 0 & S \end{pmatrix}
                                                               {'numProcs': 1, 'args': '-run_type full -refinement_limit 0.00625 -bc_type dirichlet -interpolate 1 -vel_petscspace_order 2 -pres_petscspace_order 1 -ksp_type fgmres -ksp_gmres_restart 100 -ksp_rtol 1.0e-9 -pc_type fieldsplit -pc_fieldsplit_type schur -pc_fieldsplit_schur_factorization_type diag -fieldsplit_pressure_ksp_rtol 1e-10 -fieldsplit_velocity_ksp_type gmres -fieldsplit_velocity_pc_type lu -fieldsplit_pressure_pc_type jacobi -snes_monitor_short -ksp_monitor_short -snes_converged_reason -snes_view -show_solution 0'},
                                                               #  Upper triangular Schur complement \begin{pmatrix} A & B \\ 0 & S \end{pmatrix}
                                                               {'numProcs': 1, 'args': '-run_type full -refinement_limit 0.00625 -bc_type dirichlet -interpolate 1 -vel_petscspace_order 2 -pres_petscspace_order 1 -ksp_type fgmres -ksp_gmres_restart 100 -ksp_rtol 1.0e-9 -pc_type fieldsplit -pc_fieldsplit_type schur -pc_fieldsplit_schur_factorization_type upper -fieldsplit_pressure_ksp_rtol 1e-10 -fieldsplit_velocity_ksp_type gmres -fieldsplit_velocity_pc_type lu -fieldsplit_pressure_pc_type jacobi -snes_monitor_short -ksp_monitor_short -snes_converged_reason -snes_view -show_solution 0'},
                                                               #  Lower triangular Schur complement \begin{pmatrix} A & B \\ 0 & S \end{pmatrix}
                                                               {'numProcs': 1, 'args': '-run_type full -refinement_limit 0.00625 -bc_type dirichlet -interpolate 1 -vel_petscspace_order 2 -pres_petscspace_order 1 -ksp_type fgmres -ksp_gmres_restart 100 -ksp_rtol 1.0e-9 -pc_type fieldsplit -pc_fieldsplit_type schur -pc_fieldsplit_schur_factorization_type lower -fieldsplit_pressure_ksp_rtol 1e-10 -fieldsplit_velocity_ksp_type gmres -fieldsplit_velocity_pc_type lu -fieldsplit_pressure_pc_type jacobi -snes_monitor_short -ksp_monitor_short -snes_converged_reason -snes_view -show_solution 0'},
                                                               #  Full Schur complement \begin{pmatrix} I & 0 \\ B^T A^{-1} & I \end{pmatrix} \begin{pmatrix} A & 0 \\ 0 & S \end{pmatrix} \begin{pmatrix} I & A^{-1} B \\ 0 & I \end{pmatrix}
                                                               {'numProcs': 1, 'args': '-run_type full -refinement_limit 0.00625 -bc_type dirichlet -interpolate 1 -vel_petscspace_order 2 -pres_petscspace_order 1 -ksp_type fgmres -ksp_gmres_restart 100 -ksp_rtol 1.0e-9 -pc_type fieldsplit -pc_fieldsplit_type schur -pc_fieldsplit_schur_factorization_type full -fieldsplit_pressure_ksp_rtol 1e-10 -fieldsplit_velocity_ksp_type gmres -fieldsplit_velocity_pc_type lu -fieldsplit_pressure_pc_type jacobi -snes_monitor_short -ksp_monitor_short -snes_converged_reason -snes_view -show_solution 0'},
                                                               #  SIMPLE \begin{pmatrix} I & 0 \\ B^T A^{-1} & I \end{pmatrix} \begin{pmatrix} A & 0 \\ 0 & B^T diag(A)^{-1} B \end{pmatrix} \begin{pmatrix} I & diag(A)^{-1} B \\ 0 & I \end{pmatrix}
                                                               #{'numProcs': 1, 'args': '-run_type full -refinement_limit 0.00625 -bc_type dirichlet -interpolate 1 -vel_petscspace_order 2 -pres_petscspace_order 1 -ksp_type fgmres -ksp_gmres_restart 100 -ksp_rtol 1.0e-9 -pc_type fieldsplit -pc_fieldsplit_type schur -pc_fieldsplit_schur_factorization_type full -fieldsplit_pressure_ksp_rtol 1e-10 -fieldsplit_velocity_ksp_type gmres -fieldsplit_velocity_pc_type lu -fieldsplit_pressure_pc_type jacobi -fieldsplit_pressure_inner_ksp_type preonly -fieldsplit_pressure_inner_pc_type jacobi -fieldsplit_pressure_upper_ksp_type preonly -fieldsplit_pressure_upper_pc_type jacobi -snes_monitor_short -ksp_monitor_short -snes_converged_reason -snes_view -show_solution 0'},
                                                               #  SIMPLEC \begin{pmatrix} I & 0 \\ B^T A^{-1} & I \end{pmatrix} \begin{pmatrix} A & 0 \\ 0 & B^T rowsum(A)^{-1} B \end{pmatrix} \begin{pmatrix} I & rowsum(A)^{-1} B \\ 0 & I \end{pmatrix}
                                                               #{'numProcs': 1, 'args': '-run_type full -refinement_limit 0.00625 -bc_type dirichlet -interpolate 1 -vel_petscspace_order 2 -pres_petscspace_order 1 -ksp_type fgmres -ksp_gmres_restart 100 -ksp_rtol 1.0e-9 -pc_type fieldsplit -pc_fieldsplit_type schur -pc_fieldsplit_schur_factorization_type full -fieldsplit_pressure_ksp_rtol 1e-10 -fieldsplit_velocity_ksp_type gmres -fieldsplit_velocity_pc_type lu -fieldsplit_pressure_pc_type jacobi -fieldsplit_pressure_inner_ksp_type preonly -fieldsplit_pressure_inner_pc_type jacobi -fieldsplit_pressure_inner_pc_jacobi_rowsum -fieldsplit_pressure_upper_ksp_type preonly -fieldsplit_pressure_upper_pc_type jacobi -fieldsplit_pressure_upper_pc_jacobi_rowsum -snes_monitor_short -ksp_monitor_short -snes_converged_reason -snes_view -show_solution 0'},
                                                               # Stokes preconditioners with MF Jacobian action 37-42
                                                               #   Jacobi
                                                               {'numProcs': 1, 'args': '-run_type full -refinement_limit 0.00625 -bc_type dirichlet -interpolate 1 -vel_petscspace_order 2 -pres_petscspace_order 1 -jacobian_mf -ksp_gmres_restart 100 -pc_type jacobi -ksp_rtol 1.0e-9 -snes_monitor_short -ksp_monitor_short -snes_converged_reason -snes_view -show_solution 0'},
                                                               #  Block diagonal \begin{pmatrix} A & 0 \\ 0 & I \end{pmatrix}
                                                               {'numProcs': 1, 'args': '-run_type full -refinement_limit 0.00625 -bc_type dirichlet -interpolate 1 -vel_petscspace_order 2 -pres_petscspace_order 1 -jacobian_mf -ksp_type fgmres -ksp_gmres_restart 100 -ksp_rtol 1.0e-9 -pc_type fieldsplit -pc_fieldsplit_type additive -fieldsplit_velocity_pc_type lu -fieldsplit_pressure_pc_type jacobi -snes_monitor_short -ksp_monitor_short -snes_converged_reason -snes_view -show_solution 0'},
                                                               #  Block triangular \begin{pmatrix} A & B \\ 0 & I \end{pmatrix}
                                                               {'numProcs': 1, 'args': '-run_type full -refinement_limit 0.00625 -bc_type dirichlet -interpolate 1 -vel_petscspace_order 2 -pres_petscspace_order 1 -jacobian_mf -ksp_type fgmres -ksp_gmres_restart 100 -ksp_rtol 1.0e-9 -pc_type fieldsplit -pc_fieldsplit_type multiplicative -fieldsplit_velocity_pc_type lu -fieldsplit_pressure_pc_type jacobi -snes_monitor_short -ksp_monitor_short -snes_converged_reason -snes_view -show_solution 0'},
                                                               #  Diagonal Schur complement \begin{pmatrix} A & 0 \\ 0 & S \end{pmatrix}
                                                               {'numProcs': 1, 'args': '-run_type full -refinement_limit 0.00625 -bc_type dirichlet -interpolate 1 -vel_petscspace_order 2 -pres_petscspace_order 1 -jacobian_mf -ksp_type fgmres -ksp_gmres_restart 100 -ksp_rtol 1.0e-9 -pc_type fieldsplit -pc_fieldsplit_type schur -pc_fieldsplit_schur_factorization_type diag -fieldsplit_pressure_ksp_rtol 1e-10 -fieldsplit_velocity_ksp_type gmres -fieldsplit_velocity_pc_type lu -fieldsplit_pressure_pc_type jacobi -snes_monitor_short -ksp_monitor_short -snes_converged_reason -snes_view -show_solution 0'},
                                                               #  Upper triangular Schur complement \begin{pmatrix} A & B \\ 0 & S \end{pmatrix}
                                                               {'numProcs': 1, 'args': '-run_type full -refinement_limit 0.00625 -bc_type dirichlet -interpolate 1 -vel_petscspace_order 2 -pres_petscspace_order 1 -jacobian_mf -ksp_type fgmres -ksp_gmres_restart 100 -ksp_rtol 1.0e-9 -pc_type fieldsplit -pc_fieldsplit_type schur -pc_fieldsplit_schur_factorization_type upper -fieldsplit_pressure_ksp_rtol 1e-10 -fieldsplit_velocity_ksp_type gmres -fieldsplit_velocity_pc_type lu -fieldsplit_pressure_pc_type jacobi -snes_monitor_short -ksp_monitor_short -snes_converged_reason -snes_view -show_solution 0'},
                                                               #  Lower triangular Schur complement \begin{pmatrix} A & B \\ 0 & S \end{pmatrix}
                                                               #{'numProcs': 1, 'args': '-run_type full -refinement_limit 0.00625 -bc_type dirichlet -interpolate 1 -vel_petscspace_order 2 -pres_petscspace_order 1 -jacobian_mf -ksp_type fgmres -ksp_gmres_restart 100 -ksp_rtol 1.0e-9 -pc_type fieldsplit -pc_fieldsplit_type schur -pc_fieldsplit_schur_factorization_type lower -fieldsplit_pressure_ksp_rtol 1e-10 -fieldsplit_velocity_ksp_type gmres -fieldsplit_velocity_pc_type lu -fieldsplit_pressure_pc_type jacobi -snes_monitor_short -ksp_monitor_short -snes_converged_reason -snes_view -show_solution 0'},
                                                               #  Full Schur complement \begin{pmatrix} A & B \\ B^T & S \end{pmatrix}
                                                               {'numProcs': 1, 'args': '-run_type full -refinement_limit 0.00625 -bc_type dirichlet -interpolate 1 -vel_petscspace_order 2 -pres_petscspace_order 1 -jacobian_mf -ksp_type fgmres -ksp_gmres_restart 100 -ksp_rtol 1.0e-9 -pc_type fieldsplit -pc_fieldsplit_type schur -pc_fieldsplit_schur_factorization_type full -fieldsplit_pressure_ksp_rtol 1e-10 -fieldsplit_velocity_ksp_type gmres -fieldsplit_velocity_pc_type lu -fieldsplit_pressure_pc_type jacobi -snes_monitor_short -ksp_monitor_short -snes_converged_reason -snes_view -show_solution 0'},
                                                               # 3D serial P1 tests 43-45
                                                               {'numProcs': 1, 'args': '-run_type test -dim 3 -refinement_limit 0.0    -bc_type dirichlet -interpolate 0 -vel_petscspace_order 1 -pres_petscspace_order 1 -show_initial -dm_plex_print_fem 1',
                                                                'setup': './bin/pythonscripts/PetscGenerateFEMQuadrature.py 3 1 3 1 laplacian 3 1 1 1 gradient src/snes/examples/tutorials/ex62.h'},
                                                               {'numProcs': 1, 'args': '-run_type test -dim 3 -refinement_limit 0.0    -bc_type dirichlet -interpolate 1 -vel_petscspace_order 1 -pres_petscspace_order 1 -show_initial -dm_plex_print_fem 1'},
                                                               {'numProcs': 1, 'args': '-run_type test -dim 3 -refinement_limit 0.0125 -bc_type dirichlet -interpolate 0 -vel_petscspace_order 1 -pres_petscspace_order 1 -show_initial -dm_plex_print_fem 1'},
                                                               {'numProcs': 1, 'args': '-run_type test -dim 3 -refinement_limit 0.0125 -bc_type dirichlet -interpolate 1 -vel_petscspace_order 1 -pres_petscspace_order 1 -show_initial -dm_plex_print_fem 1'},
                                                               ],

                        'src/snes/examples/tutorials/ex67':   [{'numProcs': 1, 'args': '-dm_view -snes_monitor -ksp_monitor -snes_view',
                                                                'setup': 'bin/pythonscripts/PetscGenerateFEMQuadratureTensorProduct.py 2 1 2 1 laplacian 2 0 1 1 gradient src/snes/examples/tutorials/ex67.h'},
                                                               {'numProcs': 2, 'args': '-dm_view -snes_monitor -ksp_monitor -snes_view'}],
                        'src/snes/examples/tutorials/ex72':   [# 2D serial P1 tests 0-1
                                                               {'numProcs': 1, 'args': '-run_type test -refinement_limit 0.0    -bc_type dirichlet -show_initial -dm_plex_print_fem 1 -show_jacobian',
                                                                'setup': './bin/pythonscripts/PetscGenerateFEMQuadratureTensorProduct.py 2 1 2 1 laplacian 2 1 1 1 gradient src/snes/examples/tutorials/ex72.h'},
                                                               {'numProcs': 1, 'args': '-run_type test -refinement_limit 0.0625 -bc_type dirichlet -show_initial -dm_plex_print_fem 1 -show_jacobian'},
                                                               # 2D serial P2 tests 2-3
                                                               #{'numProcs': 1, 'args': '-run_type test -refinement_limit 0.0    -bc_type dirichlet -show_initial -dm_plex_print_fem 1 -show_jacobian',
                                                               # 'setup': './bin/pythonscripts/PetscGenerateFEMQuadratureTensorProduct.py 2 2 2 1 laplacian 2 1 1 1 gradient src/snes/examples/tutorials/ex62.h'},

                                                               #{'numProcs': 1, 'args': '-run_type test -refinement_limit 0.0625 -bc_type dirichlet -show_initial -dm_plex_print_fem 1 -show_jacobian'},
                                                               # Parallel tests 4-9
                                                               {'numProcs': 2, 'args': '-run_type test -refinement_limit 0.0    -bc_type dirichlet -show_jacobian',
                                                                'setup': './bin/pythonscripts/PetscGenerateFEMQuadratureTensorProduct.py 2 1 2 1 laplacian 2 1 1 1 gradient src/snes/examples/tutorials/ex72.h'},
                                                               {'numProcs': 3, 'args': '-run_type test -refinement_limit 0.0    -bc_type dirichlet -show_jacobian'},
                                                               {'numProcs': 2, 'args': '-run_type test -refinement_limit 0.0625 -bc_type dirichlet -show_jacobian'},
                                                               {'numProcs': 3, 'args': '-run_type test -refinement_limit 0.0625 -bc_type dirichlet -show_jacobian'},
                                                               {'numProcs': 5, 'args': '-run_type test -refinement_limit 0.0625 -bc_type dirichlet -show_jacobian'},
                                                               # Full solutions 10-17
                                                               {'numProcs': 1, 'args': '-run_type full -refinement_limit 0.0    -bc_type dirichlet -pc_type jacobi -ksp_rtol 1.0e-9 -snes_monitor_short -ksp_monitor_short -snes_converged_reason -snes_view'},
                                                               #{'numProcs': 1, 'args': '-run_type full -refinement_limit 0.0625 -bc_type dirichlet -pc_type jacobi -ksp_rtol 1.0e-9 -snes_monitor_short -ksp_monitor_short -snes_converged_reason -snes_view'},
                                                               #{'numProcs': 2, 'args': '-run_type full -refinement_limit 0.0625 -bc_type dirichlet -pc_type jacobi -ksp_rtol 1.0e-9 -snes_monitor_short -ksp_monitor_short -snes_converged_reason -snes_view'},
                                                               #{'numProcs': 3, 'args': '-run_type full -refinement_limit 0.0625 -bc_type dirichlet -pc_type jacobi -ksp_rtol 1.0e-9 -snes_converged_reason -snes_view'},
                                                               #{'numProcs': 5, 'args': '-run_type full -refinement_limit 0.0625 -bc_type dirichlet -pc_type jacobi -ksp_rtol 1.0e-9 -snes_converged_reason -snes_view'},
                                                               #{'numProcs': 1, 'args': '-run_type full -refinement_limit 0.0625 -bc_type dirichlet -pc_type jacobi -ksp_rtol 1.0e-9 -snes_monitor_short -ksp_monitor_short -snes_converged_reason -snes_view',
                                                               # 'setup': './bin/pythonscripts/PetscGenerateFEMQuadrature.py 2 2 2 1 laplacian 2 1 1 1 gradient src/snes/examples/tutorials/ex62.h'},
                                                               #{'numProcs': 2, 'args': '-run_type full -refinement_limit 0.0625 -bc_type dirichlet -pc_type jacobi -ksp_rtol 1.0e-9 -snes_monitor_short -ksp_monitor_short -snes_converged_reason -snes_view'},
                                                               #{'numProcs': 3, 'args': '-run_type full -refinement_limit 0.0625 -bc_type dirichlet -pc_type jacobi -ksp_rtol 1.0e-9 -snes_converged_reason -snes_view'},
                                                               #{'numProcs': 5, 'args': '-run_type full -refinement_limit 0.0625 -bc_type dirichlet -pc_type jacobi -ksp_rtol 1.0e-9 -snes_converged_reason -snes_view'}
],
                        'src/ts/examples/tutorials/ex11':      [# 2D 0-6
                                                                {'numProcs': 1, 'args': '-ufv_vtk_interval 0 -f %(meshes)s/sevenside.exo'},
                                                                {'numProcs': 1, 'args': '-ufv_vtk_interval 0 -f %(meshes)s/sevenside-quad-15.exo'},
                                                                {'numProcs': 2, 'args': '-ufv_vtk_interval 0 -f %(meshes)s/sevenside.exo'},
                                                                {'numProcs': 2, 'args': '-ufv_vtk_interval 0 -f %(meshes)s/sevenside-quad-15.exo'},
                                                                {'numProcs': 8, 'args': '-ufv_vtk_interval 0 -f %(meshes)s/sevenside-quad.exo'},
                                                                {'numProcs': 1, 'args': '-ufv_vtk_interval 0 -f %(meshes)s/sevenside.exo -ts_type rosw'},
                                                                {'numProcs': 1, 'args': '-ufv_vtk_interval 0 -f %(meshes)s/squaremotor-30.exo -ufv_split_faces'},
                                                                # 3D 7
                                                                {'numProcs': 1, 'args': '-ufv_vtk_interval 0 -f %(meshes)s/blockcylinder-50.exo -bc_inflow 100,101,200 -bc_outflow 201'}],
                        }

def noCheckCommand(command, status, output, error):
  ''' Do no check result'''
  return

class MakeParser(object):
  def __init__(self, maker):
    self.maker = maker
    return

  def getTargets(self, text):
    '''Extract all targets from a makefile
    - Returns a dictionary of target names that map to a tuple of (dependencies, action)'''
    import re
    rulePat   = re.compile('^([\w]+):(.*)')
    targets   = {}
    foundRule = False
    for line in text.split('\n'):
      if foundRule:
        if line.startswith('\t'):
          l = line.strip()
          if not l.startswith('#'): rule[2].append(l)
          continue
        else:
          targets[rule[0]] = (rule[1], rule[2])
          foundRule = False
      m = rulePat.match(line)
      if m:
        target    = m.group(1)
        deps      = [d for d in m.group(2).split(' ') if d and d.endswith('.o')]
        rule      = (target, deps, [])
        foundRule = True
    return targets

  def parseAction(self, lines):
    '''Parses a PETSc action
    - Return a dictionary for the portions of a run'''
    import re
    m = re.match('-@\$\{MPIEXEC\} -n (?P<numProcs>\d+) ./(?P<ex>ex\w+)(?P<args>[\'%-.,\w ]+)>', lines[0])
    if not m:
      raise RuntimeError('Could not parse launch sequence:\n'+lines[0])
    comparison = 'Not present'
    m2 = None
    if len(lines) > 1:
      m2 = re.search('\$\{DIFF\} output/%s_(?P<num>\w+)\.out' % m.group('ex'), lines[1])
      comparsion = lines[1]
    if not m2:
      raise RuntimeError('Could not parse comparison:\n'+comparison+'\n pattern: '+'\$\{DIFF\} output/%s_(?P<num>\w+).out' % m.group('ex'))
    return {'numProcs': m.group('numProcs'), 'args': m.group('args'), 'num': m2.group('num')}

  def parseTest(self, filename, testTarget):
    '''Parse a PETSc test target
    - Returns a dictionary compatible with builder2.py for regression tests'''
    from distutils.sysconfig import parse_makefile
    makevars = parse_makefile(filename)
    with file(filename) as f:
      maketext = f.read()
    targets = self.getTargets(maketext)
    srcDir  = os.path.dirname(filename)
    regressionParameters = {}
    testTargets = [r for r in makevars.get(testTarget, '').split(' ') if r]
    examples    = [e for e in testTargets if e.endswith('.PETSc')]
    for ex in examples:
      base   = os.path.splitext(ex)[0]
      source = base+'.c'
      exc    = os.path.join(os.path.relpath(srcDir, self.maker.petscDir), base)
      runs   = [e for e in testTargets if e == 'run'+base or e.startswith('run'+base+'_')]
      regressionParameters[exc] = []
      for r in runs:
        if not r in targets:
          raise RuntimeError('Could not find rule:',r)
        else:
          try:
            run = self.parseAction(targets[r][1])
            regressionParameters[exc].append(run)
          except RuntimeError, e:
            self.maker.logPrint('ERROR in '+str(r)+' for source '+source+'\n'+str(e))
    return regressionParameters

  def extractTests(self, filename):
    '''Extract valid test targets in a PETSc makefile
    - returns a list of test targets'''
    from distutils.sysconfig import parse_makefile
    makevars = parse_makefile(filename)
    return [t for t in makevars.keys() if t.startswith('TESTEXAMPLES')]

localRegressionParameters = {}

def getRegressionParameters(maker, exampleDir):
  if not exampleDir in localRegressionParameters:
    filename = os.path.join(exampleDir, 'makefile')
    if os.path.exists(filename):
      # Should parse all compatible tests here
      localRegressionParameters[exampleDir] = MakeParser(maker).parseTest(filename, 'TESTEXAMPLES_C')
    else:
      localRegressionParameters[exampleDir] = {}
  return localRegressionParameters[exampleDir]

class Future(logger.Logger):
  def __init__(self, argDB, log, pipe, cmd, errorMsg = '', func = None):
    logger.Logger.__init__(self, argDB = argDB, log = log)
    self.setup()
    self.pipe     = pipe
    self.cmd      = cmd
    self.errorMsg = errorMsg
    self.funcs    = [func]
    self.cwd      = os.getcwd()
    return

  def addFunc(self, func):
    self.funcs.append(func)
    return

  def finish(self):
    (out, err) = self.pipe.communicate()
    ret = self.pipe.returncode
    if ret:
      #[os.remove(o) for o in objects if os.path.isfile(o)]
      self.logPrint(self.errorMsg, debugSection = 'screen')
      self.logPrint(cmd,           debugSection = 'screen')
      self.logPrint(out+err,       debugSection = 'screen')
    else:
      self.logPrint('Successful execution')
      self.logPrint(out+err)
    (self.out, self.store, self.ret) = (out, err, ret)
    output = []
    curDir = os.getcwd()
    os.chdir(self.cwd)
    for func in self.funcs:
      if not func is None:
        output += func()
    os.chdir(curDir)
    return output

class NullSourceDatabase(object):
  def __init__(self, verbose = 0):
    return

  def __len__(self):
    return 0

  def setNode(self, vertex, deps):
    return

  def updateNode(self, vertex):
    return

  def rebuild(self, vertex):
    return True

class SourceDatabaseDict(object):
  '''This can be replaced by the favorite software of Jed'''
  def __init__(self, verbose = 0):
    # Vertices are filenames
    #   Arcs indicate a dependence and are decorated with consistency markers
    self.dependencyGraph = {}
    self.verbose         = verbose
    return

  def __str__(self):
    return str(self.dependencyGraph)

  @staticmethod
  def marker(dep):
    import hashlib
    with file(dep) as f:
      mark = hashlib.sha1(f.read()).digest()
    return mark

  def setNode(self, vertex, deps):
    self.dependencyGraph[vertex] = [(dep, SourceDatabaseDict.marker(dep)) for dep in deps]
    return

  def updateNode(self, vertex):
    self.dependencyGraph[vertex] = [(dep, SourceDatabaseDict.marker(dep)) for dep,mark in self.dependencyGraph[vertex]]
    return

  def rebuildArc(self, vertex, dep, mark):
    import hashlib
    with file(dep) as f:
      newMark = hashlib.sha1(f.read()).digest()
    return not mark == newMark

  def rebuild(self, vertex):
    if self.verbose: print('Checking for rebuild of',vertex)
    try:
      for dep,mark in self.dependencyGraph[vertex]:
        if self.rebuildArc(vertex, dep, mark):
          if self.verbose: print('    dep',dep,'is changed')
          return True
    except KeyError:
      return True
    return False

class SourceNode:
  def __init__(self, filename, marker):
    self.filename = filename
    self.marker   = marker
    return

  def __str__(self):
    #return self.filename+' ('+str(self.marker)+')'
    return self.filename

  def __repr__(self):
    return self.__str__()

  def __getitem__(self, pos):
    if   pos == 0: return self.filename
    elif pos == 1: return self.marker
    raise IndexError

  def __eq__(self, n):
    return n.filename == self.filename and n.marker == self.marker

  def __hash__(self):
    return self.filename.__hash__()

class SourceDatabase(logger.Logger):
  '''This can be replaced by the favorite software of Jed'''
  def __init__(self, argDB, log):
    logger.Logger.__init__(self, argDB = argDB, log = log)
    self.setup()
    # Vertices are (filename, consistency marker) pairs
    #   Arcs indicate a dependence
    import graph
    self.dependencyGraph = graph.DirectedGraph()
    return

  def __len__(self):
    return len(self.dependencyGraph)

  def __str__(self):
    return str(self.dependencyGraph)

  @staticmethod
  def marker(dep):
    import hashlib
    if not os.path.isfile(dep):
      return 0
    with file(dep) as f:
      mark = hashlib.sha1(f.read()).digest()
    return mark

  @staticmethod
  def vertex(filename):
    return SourceNode(filename, SourceDatabase.marker(filename))

  def hasNode(self, filename):
    return len([v for v in self.dependencyGraph.vertices if v[0] == filename])

  def setNode(self, vertex, deps):
    self.dependencyGraph.addEdges(SourceDatabase.vertex(vertex), [SourceDatabase.vertex(dep) for dep in deps])
    return

  def removeNode(self, filename):
    self.dependencyGraph.removeVertex(self.vertex(filename))
    return

  def updateNode(self, vertex):
    # This currently makes no sense
    v = SourceDatabase.vertex(vertex)
    self.dependencyGraph.clearEdges(v, inOnly = True)
    self.dependencyGraph.addEdges([SourceDatabase.vertex(dep) for dep,mark in self.dependencyGraph.getEdges(v)[0]])
    return

  def rebuildArc(self, vertex, dep, mark):
    import hashlib
    with file(dep) as f:
      newMark = hashlib.sha1(f.read()).digest()
    return not mark == newMark

  def rebuild(self, vertex):
    self.logPrint('Checking for rebuild of '+str(vertex))
    v = SourceDatabase.vertex(vertex)
    try:
      if not os.path.isfile(vertex):
        self.logPrint('    %s does not exist' % vertex)
      for dep,mark in self.dependencyGraph.getEdges(v)[0]:
        if self.rebuildArc(vertex, dep, mark):
          self.logPrint('    dep '+str(dep)+' is changed')
          return True
    except KeyError as e:
      self.logPrint('    %s not in database' % vertex)
      return True
    return False

  def topologicalSort(self, predicate):
    import graph
    for vertex,marker in graph.DirectedGraph.topologicalSort(self.dependencyGraph):
      if predicate(vertex):
        yield vertex
    return

class DirectoryTreeWalker(logger.Logger):
  def __init__(self, argDB, log, configInfo, allowFortran = None, allowExamples = False):
    logger.Logger.__init__(self, argDB = argDB, log = log)
    self.configInfo = configInfo
    if allowFortran is None:
      self.allowFortran  = hasattr(self.configInfo.compilers, 'FC')
    else:
      self.allowFortran  = allowFortran
    self.allowExamples   = allowExamples
    self.setup()
    self.collectDefines()
    return

  def collectDefines(self):
    self.defines = {}
    self.defines.update(self.configInfo.base.defines)
    self.defines.update(self.configInfo.compilers.defines)
    self.defines.update(self.configInfo.libraryOptions.defines)
    for p in self.configInfo.framework.packages:
      self.defines.update(p.defines)
    return

  def checkSourceDir(self, dirname):
    '''Checks makefile to see if compiler is allowed to visit this directory for this configuration'''
    # Require makefile
    makename = os.path.join(dirname, 'makefile')
    if not os.path.isfile(makename):
      if os.path.isfile(os.path.join(dirname, 'Makefile')): self.logPrint('ERROR: Change Makefile to makefile in '+dirname, debugSection = 'screen')
      return False

    # Parse makefile
    import re
    reg = re.compile(' [ ]*')
    with file(makename) as f:
      for line in f.readlines():
        if not line.startswith('#requires'): continue
        # Remove leader and redundant spaces and split into names
        reqType, reqValue = reg.sub(' ', line[9:-1].strip()).split(' ')[0:2]
        # Check requirements
        if reqType == 'scalar':
          if not self.configInfo.scalarType.scalartype == reqValue:
            self.logPrint('Rejecting '+dirname+' because scalar type '+self.configInfo.scalarType.scalartype+' is not '+reqValue)
            return False
        elif reqType == 'language':
          if reqValue == 'CXXONLY' and self.configInfo.languages.clanguage == 'C':
            self.logPrint('Rejecting '+dirname+' because language is '+self.configInfo.languages.clanguage+' is not C++')
            return False
        elif reqType == 'precision':
          if not self.configInfo.scalarType.precision == reqValue:
            self.logPrint('Rejecting '+dirname+' because precision '+self.configInfo.scalarType.precision+' is not '+reqValue)
            return False
        elif reqType == 'function':
          if not reqValue in ['\'PETSC_'+f+'\'' for f in self.configInfo.functions.defines]:
            self.logPrint('Rejecting '+dirname+' because function '+reqValue+' does not exist')
            return False
        elif reqType == 'define':
          if not reqValue in ['\'PETSC_'+d+'\'' for d in self.defines]:
            self.logPrint('Rejecting '+dirname+' because define '+reqValue+' does not exist')
            return False
        elif reqType == 'package':
          if not self.allowFortran and reqValue in ['\'PETSC_HAVE_FORTRAN\'', '\'PETSC_USING_F90\'', '\'PETSC_USING_F2003\'']:
            self.logPrint('Rejecting '+dirname+' because fortran is not being used')
            return False
          elif not self.configInfo.libraryOptions.useLog and reqValue == '\'PETSC_USE_LOG\'':
            self.logPrint('Rejecting '+dirname+' because logging is turned off')
            return False
          elif not self.configInfo.libraryOptions.useFortranKernels and reqValue == '\'PETSC_USE_FORTRAN_KERNELS\'':
            self.logPrint('Rejecting '+dirname+' because fortran kernels are turned off')
            return False
          elif not self.configInfo.mpi.usingMPIUni and reqValue == '\'PETSC_HAVE_MPIUNI\'':
            self.logPrint('Rejecting '+dirname+' because we are not using MPIUNI')
            return False
          elif not reqValue in ['\'PETSC_HAVE_'+p.PACKAGE+'\'' for p in self.configInfo.framework.packages]:
            self.logPrint('Rejecting '+dirname+' because package '+reqValue+' is not installed')
            return False
        else:
          self.logPrint('ERROR: Invalid requirement type %s in %s' % (reqType, makename), debugSection = 'screen')
          return False
    return True

  def checkDir(self, dirname):
    '''Checks whether we should recurse into this directory
    - Excludes ftn-* and f90-* if self.allowFortran is False
    - Excludes examples directory if self.allowExamples is False
    - Excludes contrib, tutorials, and benchmarks directory
    - Otherwise calls checkSourceDir()'''
    base = os.path.basename(dirname)

    if base in ['examples', 'tutorials']:
      return self.allowExamples
    elif base in ['externalpackages', 'projects', 'benchmarks', 'contrib']:
      return False
    elif base in ['ftn-auto', 'ftn-custom', 'f90-custom']:
      return self.allowFortran
    return self.checkSourceDir(dirname)

  def walk(self, rootDir):
    if not self.checkDir(rootDir):
      self.logPrint('Nothing to be done in '+rootDir)
    for root, dirs, files in os.walk(rootDir):
      yield root, files
      for badDir in [d for d in dirs if not self.checkDir(os.path.join(root, d))]:
        dirs.remove(badDir)
    return

class SourceFileManager(logger.Logger):
  def __init__(self, argDB, log, configInfo):
    logger.Logger.__init__(self, argDB = argDB, log = log)
    self.configInfo = configInfo
    self.setup()
    return

  def getObjectName(self, source, objDir = None):
    '''Get object file name corresponding to a source file'''
    if objDir is None:
      compilerObj = self.configInfo.compiler['C'].getTarget(source)
    else:
      compilerObj = os.path.join(objDir, self.configInfo.compiler['C'].getTarget(os.path.basename(source)))
    return compilerObj

  def sortSourceFiles(self, fnames, objDir = None):
    '''Sorts source files by language (returns dictionary with language keys)'''
    cnames    = []
    cxxnames  = []
    cudanames = []
    f77names  = []
    f90names  = []
    for f in fnames:
      ext = os.path.splitext(f)[1]
      if ext == '.c':
        cnames.append(f)
      elif ext in ['.cxx', '.cpp', '.cc']:
        if self.configInfo.languages.clanguage == 'Cxx':
          cxxnames.append(f)
      elif ext == '.cu':
        cudanames.append(f)
      elif ext == '.F':
        if hasattr(self.configInfo.compilers, 'FC'):
          f77names.append(f)
      elif ext == '.F90':
        if hasattr(self.configInfo.compilers, 'FC') and self.configInfo.compilers.fortranIsF90:
          f90names.append(f)
    source = cnames+cxxnames+cudanames+f77names+f90names
    if self.argDB['maxSources'] >= 0:
      cnames    = cnames[:self.argDB['maxSources']]
      cxxnames  = cxxnames[:self.argDB['maxSources']]
      cudanames = cudanames[:self.argDB['maxSources']]
      f77names  = f77names[:self.argDB['maxSources']]
      f90names  = f90names[:self.argDB['maxSources']]
      source    = source[:self.argDB['maxSources']]
    return {'C': cnames, 'Cxx': cxxnames, 'CUDA': cudanames, 'F77': f77names, 'F90': f90names, 'Fortran': f77names+f90names, 'Objects': [self.getObjectName(s, objDir) for s in source]}

class DependencyBuilder(logger.Logger):
  def __init__(self, argDB, log, sourceManager, sourceDatabase, objDir):
    logger.Logger.__init__(self, argDB = argDB, log = log)
    self.sourceManager  = sourceManager
    self.sourceDatabase = sourceDatabase
    self.objDir         = objDir
    self.setup()
    return

  def readDependencyFile(self, dirname, source, depFile):
    '''Read *.d file with dependency information and store it in the source database
    - Source files depend on headers
    '''
    with file(depFile) as f:
      try:
        target, deps = f.read().split(':', 1)
      except ValueError as e:
        self.logPrint('ERROR in dependency file %s: %s' % (depFile, str(e)))
    target = target.split()[0]
    if (target != self.sourceManager.getObjectName(source)): print target, self.sourceManager.getObjectName(source)
    assert(target == self.sourceManager.getObjectName(source))
    deps = deps.split('\n\n')[0]
    deps = [d for d in deps.replace('\\','').split() if not os.path.splitext(d)[1] == '.mod']
    if not os.path.basename(deps[0]) == source:
      raise RuntimeError('ERROR: first dependency %s should be %s' % (deps[0], source))
    self.sourceDatabase.setNode(os.path.join(dirname, source), [os.path.join(dirname, d) for d in deps[1:]])
    return

  def buildDependency(self, dirname, source):
    self.logPrint('Rebuilding dependency info for '+os.path.join(dirname, source))
    depFile = os.path.join(self.objDir, os.path.splitext(os.path.basename(source))[0]+'.d')
    if os.path.isfile(depFile):
      self.logPrint('Found dependency file '+depFile)
      self.readDependencyFile(dirname, source, depFile)
    return

  def buildDependencies(self, dirname, fnames):
    ''' This is run in a PETSc source directory'''
    self.logPrint('Building dependencies in '+dirname)
    oldDir = os.getcwd()
    os.chdir(dirname)
    sourceMap = self.sourceManager.sortSourceFiles(fnames, self.objDir)
    for language in sourceMap.keys():
      if language == 'Objects': continue
      for source in sourceMap[language]:
        self.buildDependency(dirname, source)
    os.chdir(oldDir)
    return

  def buildDependenciesF90(self):
    '''We have to hardcode F90 module dependencies (shaking fist)'''
    pdir = self.sourceManager.configInfo.petscdir.dir
    if self.sourceManager.configInfo.mpi.usingMPIUni:
      self.sourceDatabase.setNode(os.path.join(pdir, 'src', 'sys', 'f90-mod', 'petscsysmod.F'), [os.path.join(pdir, 'src', 'sys', 'mpiuni', 'f90-mod', 'mpiunimod.F')])
    self.sourceDatabase.setNode(os.path.join(pdir, 'src', 'vec',  'f90-mod', 'petscvecmod.F'),  [os.path.join(pdir, 'src', 'sys',  'f90-mod', 'petscsysmod.F')])
    self.sourceDatabase.setNode(os.path.join(pdir, 'src', 'mat',  'f90-mod', 'petscmatmod.F'),  [os.path.join(pdir, 'src', 'vec',  'f90-mod', 'petscvecmod.F')])
    self.sourceDatabase.setNode(os.path.join(pdir, 'src', 'dm',   'f90-mod', 'petscdmmod.F'),   [os.path.join(pdir, 'src', 'mat',  'f90-mod', 'petscmatmod.F')])
    self.sourceDatabase.setNode(os.path.join(pdir, 'src', 'ksp',  'f90-mod', 'petsckspmod.F'),  [os.path.join(pdir, 'src', 'dm',   'f90-mod', 'petscdmmod.F')])
    self.sourceDatabase.setNode(os.path.join(pdir, 'src', 'snes', 'f90-mod', 'petscsnesmod.F'), [os.path.join(pdir, 'src', 'ksp',  'f90-mod', 'petsckspmod.F')])
    self.sourceDatabase.setNode(os.path.join(pdir, 'src', 'ts',   'f90-mod', 'petsctsmod.F'),   [os.path.join(pdir, 'src', 'snes', 'f90-mod', 'petscsnesmod.F')])
    return

class PETScConfigureInfo(object):
  def __init__(self, framework):
    self.framework = framework
    self.setupModules()
    self.compiler = {}
    self.compiler['C'] = self.framework.getCompilerObject(self.languages.clanguage)
    self.compiler['C'].checkSetup()
    return

  def setupModules(self):
    self.mpi             = self.framework.require('config.packages.MPI',         None)
    self.base            = self.framework.require('config.base',                 None)
    self.setCompilers    = self.framework.require('config.setCompilers',         None)
    self.arch            = self.framework.require('PETSc.utilities.arch',        None)
    self.petscdir        = self.framework.require('PETSc.utilities.petscdir',    None)
    self.languages       = self.framework.require('PETSc.utilities.languages',   None)
    self.debugging       = self.framework.require('PETSc.utilities.debugging',   None)
    self.debuggers       = self.framework.require('PETSc.utilities.debuggers',   None)
    self.make            = self.framework.require('config.programs',        None)
    self.CHUD            = self.framework.require('PETSc.utilities.CHUD',        None)
    self.compilers       = self.framework.require('config.compilers',            None)
    self.types           = self.framework.require('config.types',                None)
    self.headers         = self.framework.require('config.headers',              None)
    self.functions       = self.framework.require('config.functions',            None)
    self.libraries       = self.framework.require('config.libraries',            None)
    self.scalarType      = self.framework.require('PETSc.utilities.scalarTypes', None)
    self.memAlign        = self.framework.require('PETSc.utilities.memAlign',    None)
    self.libraryOptions  = self.framework.require('PETSc.utilities.libraryOptions', None)
    self.fortrancpp      = self.framework.require('PETSc.utilities.fortranCPP', None)
    self.debuggers       = self.framework.require('PETSc.utilities.debuggers', None)
    self.sharedLibraries = self.framework.require('PETSc.utilities.sharedLibraries', None)
    self.sowing          = self.framework.require('PETSc.packages.sowing', None)
    return

class PETScMaker(script.Script):
 def findArch(self):
   import nargs
   arch = nargs.Arg.findArgument('arch', sys.argv[1:])
   if arch is None:
     arch = os.environ.get('PETSC_ARCH', None)
   if arch is None:
     raise RuntimeError('You must provide a valid PETSC_ARCH')
   return arch

 def __init__(self, logname = 'make.log'):
   import RDict
   import os

   argDB = RDict.RDict(None, None, 0, 0, readonly = True)
   self.petscDir = os.environ['PETSC_DIR']
   arch  = self.findArch()
   argDB.saveFilename = os.path.join(self.petscDir, arch, 'conf', 'RDict.db')
   argDB.load()
   script.Script.__init__(self, argDB = argDB)
   self.logName = logname
   #self.log = sys.stdout
   return

 def setupHelp(self, help):
   import nargs

   help = script.Script.setupHelp(self, help)
   #help.addArgument('PETScMaker', '-rootDir', nargs.ArgDir(None, os.environ['PETSC_DIR'], 'The root directory for this build', isTemporary = 1))
   help.addArgument('PETScMaker', '-rootDir', nargs.ArgDir(None, os.getcwd(), 'The root directory for this build', isTemporary = 1))
   help.addArgument('PETScMaker', '-arch', nargs.Arg(None, os.environ.get('PETSC_ARCH', None), 'The root directory for this build', isTemporary = 1))
   help.addArgument('PETScMaker', '-dryRun',  nargs.ArgBool(None, False, 'Only output what would be run', isTemporary = 1))
   help.addArgument('PETScMaker', '-dependencies',  nargs.ArgBool(None, True, 'Use dependencies to control build', isTemporary = 1))
   help.addArgument('PETScMaker', '-buildLibraries', nargs.ArgBool(None, True, 'Build the PETSc libraries', isTemporary = 1))
   help.addArgument('PETScMaker', '-buildArchive', nargs.ArgBool(None, False, 'Build an archive of the object files', isTemporary = 1))
   help.addArgument('PETScMaker', '-regressionTests', nargs.ArgBool(None, False, 'Only run regression tests', isTemporary = 1))
   help.addArgument('PETScMaker', '-rebuildDependencies', nargs.ArgBool(None, False, 'Force dependency information to be recalculated', isTemporary = 1))
   help.addArgument('PETScMaker', '-verbose', nargs.ArgInt(None, 0, 'The verbosity level', min = 0, isTemporary = 1))

   help.addArgument('PETScMaker', '-maxSources', nargs.ArgInt(None, -1, 'The maximum number of source files in a directory', min = -1, isTemporary = 1))
   return help

 def setup(self):
   '''
   - Loads configure information
   - Loads dependency information (unless it will be recalculated)
   '''
   script.Script.setup(self)
   if self.dryRun or self.verbose:
     self.debugSection = 'screen'
   else:
     self.debugSection = None
   self.rootDir = os.path.abspath(self.argDB['rootDir'])
   # Load configure information
   self.framework  = self.loadConfigure()
   self.configInfo = PETScConfigureInfo(self.framework)
   # Setup directories
   self.petscDir     = self.configInfo.petscdir.dir
   self.petscArch    = self.configInfo.arch.arch
   self.petscConfDir = os.path.join(self.petscDir, self.petscArch, 'conf')
   self.petscLibDir  = os.path.join(self.petscDir, self.petscArch, 'lib')
   # Setup source database
   self.sourceDBFilename = os.path.join(self.petscConfDir, 'source.db')
   # Setup subobjects
   self.sourceManager = SourceFileManager(self.argDB, self.log, self.configInfo)
   return

 def cleanupLog(self, framework, confDir):
   '''Move configure.log to PROJECT_ARCH/conf - and update configure.log.bkp in both locations appropriately'''
   import os

   self.log.flush()
   if hasattr(framework, 'logName'):
     logName         = framework.logName
   else:
     logName         = 'make.log'
   logFile           = os.path.join(self.petscDir, logName)
   logFileBkp        = logFile + '.bkp'
   logFileArchive    = os.path.join(confDir, logName)
   logFileArchiveBkp = logFileArchive + '.bkp'

   # Keep backup in $PROJECT_ARCH/conf location
   if os.path.isfile(logFileArchiveBkp): os.remove(logFileArchiveBkp)
   if os.path.isfile(logFileArchive):    os.rename(logFileArchive, logFileArchiveBkp)
   if os.path.isfile(logFile):
     shutil.copyfile(logFile, logFileArchive)
     os.remove(logFile)
   if os.path.isfile(logFileArchive):    os.symlink(logFileArchive, logFile)
   # If the old bkp is using the same $PROJECT_ARCH/conf, then update bkp link
   if os.path.realpath(logFileBkp) == os.path.realpath(logFileArchive):
     if os.path.isfile(logFileBkp):        os.remove(logFileBkp)
     if os.path.isfile(logFileArchiveBkp): os.symlink(logFileArchiveBkp, logFileBkp)
   return

 def cleanup(self):
   '''
   - Move logs to proper location
   - Save dependency information
   '''
   confDir = self.petscConfDir
   self.cleanupLog(self, confDir)
   if self.argDB['dependencies']:
     if hasattr(self, 'sourceDatabase') and len(self.sourceDatabase):
       import cPickle
       with file(self.sourceDBFilename, 'wb') as f:
         cPickle.dump(self.sourceDatabase, f)
   return

 @property
 def verbose(self):
   '''The verbosity level'''
   return self.argDB['verbose']

 @property
 def dryRun(self):
   '''Flag for only output of what would be run'''
   return self.argDB['dryRun']

 def getObjDir(self, libname):
   return os.path.join(self.petscDir, self.petscArch, 'lib', libname+'-obj')

 def getPackageInfo(self):
   '''Get package include and library information from configure data'''
   packageIncludes = []
   packageLibs     = []
   for p in self.configInfo.framework.packages:
     # Could put on compile line, self.addDefine('HAVE_'+i.PACKAGE, 1)
     if hasattr(p, 'lib'):
       if not isinstance(p.lib, list):
         packageLibs.append(p.lib)
       else:
         packageLibs.extend(p.lib)
     if hasattr(p, 'include'):
       if not isinstance(p.include, list):
         packageIncludes.append(p.include)
       else:
         packageIncludes.extend(p.include)
   packageLibs     = self.configInfo.libraries.toStringNoDupes(packageLibs+self.configInfo.libraries.math)
   packageIncludes = self.configInfo.headers.toStringNoDupes(packageIncludes)
   return packageIncludes, packageLibs

 def storeObjects(self, objects):
   presentObjects = []
   for obj in objects:
     locObj = os.path.basename(obj)
     self.logPrint('Moving %s to %s' % (locObj, obj))
     if not self.dryRun:
       if not os.path.isfile(locObj):
         print('ERROR: Missing object file',locObj)
         self.operationFailed = True
       else:
         shutil.move(locObj, obj)
         presentObjects.append(obj)
     else:
       presentObjects.append(obj)
   return presentObjects

 def compile(self, language, source, objDir = None):
   if not len(source):
     self.logPrint('Nothing to build', debugSection = self.debugSection)
     return
   self.configInfo.setCompilers.pushLanguage(language)
   packageIncludes, packageLibs = self.getPackageInfo()
   compiler = self.configInfo.setCompilers.getCompiler()
   objects  = [self.sourceManager.getObjectName(s, objDir) for s in source]
   includes = ['-I'+inc for inc in [os.path.join(self.petscDir, self.petscArch, 'include'), os.path.join(self.petscDir, 'include')]]
   flags    = []
   flags.append(self.configInfo.setCompilers.getCompilerFlags())                        # Add PCC_FLAGS
   flags.extend([self.configInfo.setCompilers.CPPFLAGS, self.configInfo.CHUD.CPPFLAGS]) # Add CPP_FLAGS
   if self.configInfo.compilers.generateDependencies[language]:
     flags.append(self.configInfo.compilers.dependenciesGenerationFlag[language])
   if not language == 'FC':
     flags.append('-D__INSDIR__='+os.getcwd().replace(self.petscDir, ''))               # Define __INSDIR__
   cmd      = ' '.join([compiler]+['-c']+includes+[packageIncludes]+flags+source)
   self.logWrite(cmd+'\n', debugSection = self.debugSection, forceScroll = True)
   if not self.dryRun:
     (output, error, status) = self.executeShellCommand(cmd, checkCommand = noCheckCommand, log=self.log)
     if status:
       self.operationFailed = True
       [os.remove(o) for o in objects if os.path.isfile(o)]
       self.logPrint('ERROR IN %s COMPILE ******************************' % language, debugSection='screen')
       self.logPrint(output+error, debugSection='screen')
   self.configInfo.setCompilers.popLanguage()
   objects = self.storeObjects(objects)
   deps    = [os.path.splitext(o)[0]+'.d' for o in objects if os.path.isfile(os.path.splitext(os.path.basename(o))[0]+'.d')]
   self.storeObjects(deps)
   return objects

 def compileC(self, source, objDir = None):
   return self.compile(self.configInfo.languages.clanguage, source, objDir)

 def compileCUDA(self, source, objDir = None):
   return self.compile('CUDA', source, objDir)

 def compileCxx(self, source, objDir = None):
   return self.compile('Cxx', source, objDir)

 def compileFortran(self, source, objDir = None):
   objects = self.compile('FC', source, objDir)
   # Copy any module files produced into the include directory
   for locMod in os.listdir(os.getcwd()):
     if os.path.splitext(locMod)[1] == '.mod':
       mod = os.path.join(self.petscDir, self.petscArch, 'include', locMod)
       self.logPrint('Moving F90 module %s to %s' % (locMod, mod))
       shutil.move(locMod, mod)
   return objects

 def runShellCommandParallel(self, command, cwd = None):
   import subprocess

   self.logWrite('Executing: %s\n' % (command,), debugSection = self.debugSection, forceScroll = True)
   pipe = subprocess.Popen(command, cwd=cwd, stdin=None, stdout=subprocess.PIPE, stderr=subprocess.PIPE,
                           bufsize=-1, shell=True, universal_newlines=True)
   return pipe

 def compileParallel(self, language, source, objDir = None):
   if not len(source):
     self.logPrint('Nothing to build', debugSection = self.debugSection)
     return
   self.configInfo.setCompilers.pushLanguage(language)
   packageIncludes, packageLibs = self.getPackageInfo()
   compiler = self.configInfo.setCompilers.getCompiler()
   objects  = [self.sourceManager.getObjectName(s, objDir) for s in source]
   includes = ['-I'+inc for inc in [os.path.join(self.petscDir, self.petscArch, 'include'), os.path.join(self.petscDir, 'include')]]
   flags    = []
   flags.append(self.configInfo.setCompilers.getCompilerFlags())                        # Add PCC_FLAGS
   flags.extend([self.configInfo.setCompilers.CPPFLAGS, self.configInfo.CHUD.CPPFLAGS]) # Add CPP_FLAGS
   if self.configInfo.compilers.generateDependencies[language]:
     flags.append(self.configInfo.compilers.dependenciesGenerationFlag[language])
   if not language == 'FC':
     flags.append('-D__INSDIR__='+os.getcwd().replace(self.petscDir, ''))               # Define __INSDIR__
   cmd      = ' '.join([compiler]+['-c']+includes+[packageIncludes]+flags+source)
   if not self.dryRun:
     pipe = self.runShellCommandParallel(cmd)
   else:
     pipe = None
   self.configInfo.setCompilers.popLanguage()

   def store():
     objs = self.storeObjects(objects)
     deps = [os.path.splitext(o)[0]+'.d' for o in objs if os.path.isfile(os.path.splitext(os.path.basename(o))[0]+'.d')]
     self.storeObjects(deps)
     return objs
   return [Future(self.argDB, self.log, pipe, cmd, 'ERROR IN %s COMPILE ******************************' % language, store)]

 def compileCParallel(self, source, objDir = None):
   return self.compileParallel(self.configInfo.languages.clanguage, source, objDir)

 def compileCxxParallel(self, source, objDir = None):
   return self.compileParallel('Cxx', source, objDir)

 def compileFortranParallel(self, source, objDir = None):
   futures = self.compileParallel('FC', source, objDir)
   def func():
     # Copy any module files produced into the include directory
     for locMod in os.listdir(os.getcwd()):
       if os.path.splitext(locMod)[1] == '.mod':
         mod = os.path.join(self.petscDir, self.petscArch, 'include', locMod)
         self.logPrint('Moving F90 module %s to %s' % (locMod, mod))
         shutil.move(locMod, mod)
     return []
   futures[0].addFunc(func)
   return futures

 def ranlib(self, library):
   '''${ranlib} ${LIBNAME} '''
   lib = os.path.splitext(library)[0]+'.'+self.configInfo.setCompilers.AR_LIB_SUFFIX
   cmd = ' '.join([self.configInfo.setCompilers.RANLIB, lib])
   self.logPrint('Running ranlib on '+lib)
   if not self.dryRun:
     (output, error, status) = self.executeShellCommand(cmd, checkCommand = noCheckCommand, log=self.log)
     if status:
       self.operationFailed = True
       self.logPrint("ERROR IN RANLIB ******************************", debugSection='screen')
       self.logPrint(output+error, debugSection='screen')
   return

 def expandArchive(self, archive, objDir):
   [shutil.rmtree(p) for p in os.listdir(objDir)]
   oldDir = os.getcwd()
   os.chdir(objDir)
   self.executeShellCommand(self.setCompilers.AR+' x '+archive, log = self.log)
   os.chdir(oldDir)
   return

 def buildArchive(self, library, objects):
   '''${AR} ${AR_FLAGS} ${LIBNAME} $*.o'''
   lib = os.path.splitext(library)[0]+'.'+self.configInfo.setCompilers.AR_LIB_SUFFIX
   self.logPrint('Archiving files '+str(objects)+' into '+lib)
   self.logWrite('Building archive '+lib+'\n', debugSection = 'screen', forceScroll = True)
   if os.path.samefile(self.rootDir, self.petscDir):
     cmd = ' '.join([self.configInfo.setCompilers.AR, self.configInfo.setCompilers.FAST_AR_FLAGS, lib]+objects)
   else:
     cmd = ' '.join([self.configInfo.setCompilers.AR, self.configInfo.setCompilers.AR_FLAGS, lib]+objects)
   self.logWrite(cmd+'\n', debugSection = self.debugSection, forceScroll = True)
   if not self.dryRun:
     (output, error, status) = self.executeShellCommand(cmd, checkCommand = noCheckCommand, log=self.log)
     if status:
       self.operationFailed = True
       self.logPrint("ERROR IN ARCHIVE ******************************", debugSection='screen')
       self.logPrint(output+error, debugSection='screen')
   self.ranlib(library)
   return [library]

 def linkShared(self, sharedLib, libDir, tmpDir):
   osName = sys.platform
   self.logPrint('Making shared libraries for OS %s using language %s' % (osName, self.configInfo.setCompilers.language[-1]))
   # PCC_LINKER PCC_LINKER_FLAGS
   linker      = self.configInfo.setCompilers.getSharedLinker()
   linkerFlags = self.configInfo.setCompilers.getLinkerFlags()
   packageIncludes, packageLibs = self.getPackageInfo()
   extraLibs = self.configInfo.libraries.toStringNoDupes(self.configInfo.compilers.flibs+self.configInfo.compilers.cxxlibs+self.configInfo.compilers.LIBS.split(' '))+self.configInfo.CHUD.LIBS
   sysLib      = ''
   sysLib.replace('-Wl,-rpath', '-L')
   externalLib = packageLibs+' '+extraLibs
   externalLib.replace('-Wl,-rpath', '-L')
   # Move this switch into the sharedLibrary module
   if self.configInfo.setCompilers.isSolaris() and self.configInfo.setCompilers.isGNU(self.configInfo.framework.getCompiler()):
     cmd = self.configInfo.setCompilers.LD+' -G -h '+os.path.basename(sharedLib)+' *.o -o '+sharedLib+' '+sysLib+' '+externalLib
     oldDir = os.getcwd()
     os.chdir(tmpDir)
     self.executeShellCommand(cmd, log=self.log)
     os.chdir(oldDir)
   elif '-qmkshrobj' in self.configInfo.setCompilers.sharedLibraryFlags:
     cmd = linker+' '+linkerFlags+' -qmkshrobj -o '+sharedLib+' *.o '+externalLib
     oldDir = os.getcwd()
     os.chdir(tmpDir)
     self.executeShellCommand(cmd, log=self.log)
     os.chdir(oldDir)
   else:
     if osName == 'linux2':
       cmd = linker+' -shared -Wl,-soname,'+os.path.basename(sharedLib)+' -o '+sharedLib+' *.o '+externalLib
     elif osName.startswith('darwin'):
       cmd   = ''
       flags = ''
       if not 'MACOSX_DEPLOYMENT_TARGET' in os.environ:
         cmd += 'MACOSX_DEPLOYMENT_TARGET=10.5 '
       if self.configInfo.setCompilers.getLinkerFlags().find('-Wl,-commons,use_dylibs') > -1:
         flags += '-Wl,-commons,use_dylibs'
       cmd += linker+' -g  -dynamiclib -single_module -multiply_defined suppress -undefined dynamic_lookup '+flags+' -o '+sharedLib+' *.o -L'+libDir+' '+packageLibs+' '+sysLib+' '+extraLibs+' -lm -lc'
     elif osName == 'cygwin':
       cmd = linker+' '+linkerFlags+' -shared -o '+sharedLib+' *.o '+externalLib
     else:
       raise RuntimeError('Do not know how to make shared library for your '+osName+' OS')
     oldDir = os.getcwd()
     os.chdir(tmpDir)
     (output, error, status) = self.executeShellCommand(cmd, checkCommand = noCheckCommand, log=self.log)
     if status:
       self.operationFailed = True
       self.logPrint("ERROR IN SHARED LIBRARY LINK ******************************", debugSection='screen')
       self.logPrint(output+error, debugSection='screen')
     os.chdir(oldDir)
     if hasattr(self.configInfo.debuggers, 'dsymutil'):
       cmd = self.configInfo.debuggers.dsymutil+' '+sharedLib
       self.executeShellCommand(cmd, log=self.log)
   return

 def buildSharedLibrary(self, libname, objects):
   '''
   PETSC_LIB_DIR        = ${PETSC_DIR}/${PETSC_ARCH}/lib
   INSTALL_LIB_DIR	= ${PETSC_LIB_DIR}
   '''
   if self.configInfo.sharedLibraries.useShared:
     libDir = self.petscLibDir
     objDir = self.getObjDir(libname)
     self.logPrint('Making shared libraries in '+libDir)
     sharedLib = os.path.join(libDir, os.path.splitext(libname)[0]+'.'+self.configInfo.setCompilers.sharedLibraryExt)
     rebuild   = False
     if os.path.isfile(sharedLib):
       for obj in objects:
         if os.path.getmtime(obj) >= os.path.getmtime(sharedLib):
           rebuild = True
           break
     else:
       rebuild = True
     if rebuild:
       self.logWrite('Building shared library '+sharedLib+'\n', debugSection = 'screen', forceScroll = True)
       self.linkShared(sharedLib, libDir, objDir)
     else:
       self.logPrint('Nothing to rebuild for shared library '+libname)
   else:
     self.logPrint('Shared libraries disabled')
   return

 def link(self, executable, objects, language):
   '''${CLINKER} -o $@ $^ ${PETSC_LIB}
      ${DSYMUTIL} $@'''
   self.logWrite('Linking object '+str(objects)+' into '+executable+'\n', debugSection = self.debugSection, forceScroll = True)
   self.configInfo.compilers.pushLanguage(language)
   packageIncludes, packageLibs = self.getPackageInfo()
   if self.argDB.get('with-single-library') == 0:
       libpetsc = ' -lpetscts -lpetscsnes -lpetscksp -lpetscdm -lpetscmat -lpetscvec -lpetscsys '
   else:
       libpetsc = ' -lpetsc '
   cmd = self.configInfo.compilers.getFullLinkerCmd(' '.join(objects)+' -L'+self.petscLibDir+libpetsc+packageLibs+' -L/usr/local/cuda/lib', executable)
   if not self.dryRun:
     (output, error, status) = self.executeShellCommand(cmd, checkCommand = noCheckCommand, log=self.log)
     if status:
       self.logPrint("ERROR IN LINK ******************************", debugSection='screen')
       self.logPrint(output+error, debugSection='screen')
     # TODO: Move dsymutil stuff from PETSc.utilities.debuggers to config.compilers
     if hasattr(self.configInfo.debuggers, 'dsymutil'):
       (output, error, status) = self.executeShellCommand(self.configInfo.debuggers.dsymutil+' '+executable, checkCommand = noCheckCommand, log=self.log)
       if status:
         self.operationFailed = True
         self.logPrint("ERROR IN LINK ******************************", debugSection='screen')
         self.logPrint(output+error, debugSection='screen')
   self.configInfo.compilers.popLanguage()
   return [executable]

 def buildDir(self, dirname, files, objDir):
   ''' This is run in a PETSc source directory'''
   self.logWrite('Building in '+dirname+'\n', debugSection = 'screen', forceScroll = True)
   oldDir = os.getcwd()
   os.chdir(dirname)
   sourceMap = self.sourceManager.sortSourceFiles(files, objDir)
   objects   = []
   for language in ['C', 'Cxx', 'Fortran', 'CUDA']:
     if sourceMap[language]:
       self.logPrint('Compiling %s files %s' % (language, str(sourceMap[language])))
       objects.extend(getattr(self, 'compile'+language)(sourceMap[language], objDir))
   os.chdir(oldDir)
   return objects

 def buildDirParallel(self, dirname, files, objDir):
   ''' This is run in a PETSc source directory'''
   self.logWrite('Building in '+dirname+'\n', debugSection = 'screen', forceScroll = True)
   oldDir = os.getcwd()
   os.chdir(dirname)
   sourceMap = self.sourceManager.sortSourceFiles(files, objDir)
   futures   = []
   for language in ['C', 'Cxx', 'Fortran', 'CUDA']:
     if sourceMap[language]:
       self.logPrint('Compiling %s files %s' % (language, str(sourceMap[language])))
       futures.extend(getattr(self, 'compile'+language+'Parallel')(sourceMap[language], objDir))
   os.chdir(oldDir)
   return futures

 def buildFile(self, filename, objDir):
   ''' This is run in a PETSc source directory'''
   if not isinstance(filename, list): filename = [filename]
   self.logWrite('Building '+str(filename)+'\n', debugSection = 'screen', forceScroll = True)
   sourceMap = self.sourceManager.sortSourceFiles(filename, objDir)
   objects   = []
   for language in ['C', 'Cxx', 'Fortran', 'CUDA']:
     if sourceMap[language]:
       self.logPrint('Compiling %s files %s' % (language, str(sourceMap['C'])))
       objects.extend(getattr(self, 'compile'+language)(sourceMap[language], objDir))
   return objects

 def buildLibraries(self, libname, rootDir, parallel = False):
   '''TODO: If a file fails to build, it still must go in the source database'''
   if not self.argDB['buildLibraries']: return
   totalRebuild = os.path.samefile(rootDir, self.petscDir) and not len(self.sourceDatabase)
   self.logPrint('Building Libraries')
   library = os.path.join(self.petscDir, self.petscArch, 'lib', libname)
   objDir  = self.getObjDir(libname)
   # Remove old library and object files by default when rebuilding the entire package
   if totalRebuild:
     self.logPrint('Doing a total rebuild of PETSc')
     lib = os.path.splitext(library)[0]+'.'+self.configInfo.setCompilers.AR_LIB_SUFFIX
     if os.path.isfile(lib):
       self.logPrint('Removing '+lib)
       os.unlink(lib)
     if os.path.isfile(self.sourceDBFilename):
       self.logPrint('Removing '+self.sourceDBFilename)
       os.unlink(self.sourceDBFilename)
     if os.path.isdir(objDir):
       shutil.rmtree(objDir)
   if not os.path.isdir(objDir): os.mkdir(objDir)

   self.operationFailed = False
   objects = []
   if len(self.sourceDatabase):
     def check(filename):
       if self.sourceDatabase.rebuild(filename): return True
       for obj in self.sourceManager.sortSourceFiles([filename], objDir)['Objects']:
         if not os.path.isfile(obj):
           self.logPrint('    object file '+obj+' is missing')
           return True
       return False
     import graph
     for filename in self.sourceDatabase.topologicalSort(check):
       objects += self.buildFile(filename, objDir)
   else:
     walker = DirectoryTreeWalker(self.argDB, self.log, self.configInfo)
     if totalRebuild:
       dirs = map(lambda d: os.path.join(rootDir, 'src', d), ['inline', 'sys', 'vec', 'mat', 'dm', 'ksp', 'snes', 'ts', 'docs'])
     else:
       dirs = [rootDir]
     if parallel:
       futures = []
       for d in dirs:
         for root, files in walker.walk(d):
           futures += self.buildDirParallel(root, files, objDir)
       for future in futures:
         objects += future.finish()
     else:
       for d in dirs:
         for root, files in walker.walk(d):
           objects += self.buildDir(root, files, objDir)

   if len(objects):
     if self.argDB['buildArchive']:
       self.buildArchive(library, objects)
     self.buildSharedLibrary(libname, objects)
   return len(objects)

 def rebuildDependencies(self, libname, rootDir):
   self.logWrite('Rebuilding Dependencies\n', debugSection = 'screen', forceScroll = True)
   self.sourceDatabase = SourceDatabase(self.argDB, self.log)
   depBuilder          = DependencyBuilder(self.argDB, self.log, self.sourceManager, self.sourceDatabase, self.getObjDir(libname))
   walker              = DirectoryTreeWalker(self.argDB, self.log, self.configInfo)

   for root, files in walker.walk(rootDir):
     depBuilder.buildDependencies(root, files)
   if not len(self.sourceDatabase):
     self.logPrint('No dependency information found -- disabling dependency tracking')
     self.sourceDatabase = NullSourceDatabase()
   else:
     depBuilder.buildDependenciesF90()
   if self.verbose > 3:
     import graph
     print('Source database:')
     for filename in self.sourceDatabase.topologicalSort(lambda x: True):
       print('  ',filename)
   return

 def updateDependencies(self, libname, rootDir):
   '''Calculates build dependencies and stores them in a database
   - If --dependencies is False, ignore them
   '''
   self.operationFailed = False
   if self.argDB['dependencies']:
     if not self.argDB['rebuildDependencies'] and os.path.isfile(self.sourceDBFilename):
       self.logPrint('Loading Dependencies')
       import cPickle

       with file(self.sourceDBFilename, 'rb') as f:
         self.sourceDatabase = cPickle.load(f)
       self.sourceDatabase.verbose = self.verbose
     else:
       self.rebuildDependencies(libname, rootDir)
   else:
     self.logPrint('Disabling dependency tracking')
     self.sourceDatabase = NullSourceDatabase()
   return

 def cleanupTest(self, dirname, execname):
   # ${RM} $* *.o $*.mon.* gmon.out mon.out *.exe *.ilk *.pdb *.tds
   import re
   trash = re.compile('^('+execname+'(\.o|\.mon\.\w+|\.exe|\.ilk|\.pdb|\.tds)?|g?mon.out)$')
   for fname in os.listdir(dirname):
     if trash.match(fname):
       os.remove(fname)
   return

 def checkTestOutput(self, testDir, executable, cmd, output, testNum, replace = False):
   from difflib import unified_diff
   outputName = os.path.join(testDir, 'output', os.path.basename(executable)+'_'+testNum+'.out')
   ret        = 0
   if not os.path.isfile(outputName):
     if replace:
       with file(outputName, 'w') as f:
         f.write(output)
       self.logPrint("REPLACED: Regression output file %s (test %s) was stored" % (outputName, testNum), debugSection='screen')
     else:
       self.logPrint("MISCONFIGURATION: Regression output file %s (test %s) is missing" % (outputName, testNum), debugSection='screen')
   else:
     with file(outputName) as f:
       validOutput = f.read().strip().replace('\r', '') # Jed is now stripping output it appears
       if not validOutput == output:
         if replace:
           with file(outputName, 'w') as f:
             f.write(output)
           self.logPrint("REPLACED: Regression output file %s (test %s) was stored" % (outputName, testNum), debugSection='screen')
         else:
           self.logPrint("TEST ERROR: Regression output for %s (test %s) does not match\n" % (executable, testNum), debugSection = 'screen')
           for linum,line in enumerate(unified_diff(validOutput.split('\n'), output.split('\n'), fromfile=outputName, tofile=cmd)):
               end = '' if linum < 3 else '\n' # Control lines have their own end-lines
               self.logWrite(line+end, debugSection = 'screen', forceScroll = True)
           self.logPrint('Reference output from %s\n' % outputName)
           self.logPrint(validOutput, indent = 0)
           self.logPrint('Current output from %s' % cmd)
           self.logPrint(output, indent = 0)
           ret = -1
       else:
         self.logPrint("TEST SUCCESS: Regression output for %s (test %s) matches" % (executable, testNum))
   return ret

 def getTestCommand(self, executable, **params):
   numProcs = params.get('numProcs', 1)
   try:
     args   = params.get('args', '') % dict(meshes=os.path.join(self.petscDir,'share','petsc','datafiles','meshes'))
   except ValueError:
     args   = params.get('args', '')
   hosts    = ','.join(['localhost']*int(numProcs))
   return ' '.join([self.configInfo.mpi.mpiexec, '-hosts', hosts, '-n', str(numProcs), os.path.abspath(executable), args])

 def runTest(self, testDir, executable, testNum, replace, **params):
   '''testNum can be any string'''
   cmd = self.getTestCommand(executable, **params)
   self.logPrint('Running #%s: %s' % (str(testNum), cmd), debugSection='screen')
   if not self.dryRun:
     (output, error, status) = self.executeShellCommand(cmd, checkCommand = noCheckCommand, log=self.log)
     if status:
       self.logPrint("TEST ERROR: Failed to execute %s\n" % executable, debugSection='screen')
       self.logPrint(output+error, indent = 0, debugSection='screen')
       ret = -2
     else:
       ret = self.checkTestOutput(testDir, executable, cmd, output+error, str(testNum), replace)
   return ret

 def regressionTestsDir(self, dirname, dummy):
   ''' This is run in a PETSc source directory'''
   self.logWrite('Entering '+dirname+'\n', debugSection = 'screen', forceScroll = True)
   os.chdir(dirname)
   sourceMap = self.sourceManager.sortSourceFiles(dirname)
   objects   = []
   if sourceMap['C']:
     self.logPrint('Compiling C files '+str(sourceMap['C']))
     self.compileC(sourceMap['C'])
   if sourceMap['Fortran']:
     if not self.fortrancpp.fortranDatatypes:
       self.logPrint('Compiling Fortran files '+str(sourceMap['Fortran']))
       self.compileF(sourceMap['Fortran'])
   if sourceMap['Objects']:
     packageNames = set([p.name for p in self.framework.packages])
     for obj in sourceMap['Objects']:
       # TESTEXAMPLES_C_X = ex3.PETSc runex3 ex3.rm
       # .PETSc: filters out messages from build
       # .rm: cleans up test
       executable = os.path.splitext(obj)[0]
       paramKey   = os.path.relpath(os.path.abspath(executable), self.petscDir)
       testNum    = 1
       if paramKey in regressionRequirements:
         if not regressionRequirements[paramKey].issubset(packageNames):
           continue
       self.logPrint('Linking object '+obj+' into '+executable)
       # TODO: Fix this hack
       if executable[-1] == 'f':
         self.link(executable, obj, 'FC')
       else:
         self.link(executable, obj, self.languages.clanguage)
       self.runTest(dirname, executable, testNum, False, **regressionParameters.get(paramKey, {}))
       testNum += 1
       while '%s_%d' % (paramKey, testNum) in regressionParameters:
         self.runTest(dirname, executable, testNum, False, **regressionParameters.get('%s_%d' % (paramKey, testNum), {}))
         testNum += 1
       self.cleanupTest(dirname, executable)
   return

 def regressionTests(self, rootDir):
   if not self.argDB['regressionTests']: return
   if not self.checkDir(rootDir, allowExamples = True):
     self.logPrint('Nothing to be done')
   self.operationFailed = False
   for root, dirs, files in os.walk(rootDir):
     self.logPrint('Processing '+root)
     if 'examples' in dirs:
       for exroot, exdirs, exfiles in os.walk(os.path.join(root, 'examples')):
         self.logPrint('Processing '+exroot)
         print('  Testing in root',root)
         self.regressionTestsDir(exroot, exfiles)
         for badDir in [d for d in exdirs if not self.checkDir(os.path.join(exroot, d), allowExamples = True)]:
           exdirs.remove(badDir)
     for badDir in [d for d in dirs if not self.checkDir(os.path.join(root, d))]:
       dirs.remove(badDir)
   return

 def buildEtags(self):
   oldPath = sys.path
   sys.path.append(os.path.join(self.petscDir, 'bin', 'maint'))
   from generateetags import main
   main()
   os.system('find config -type f -name "*.py" | xargs etags -o TAGS_PYTHON')
   sys.path = oldPath
   return

 def buildFortranStubs(self):
   self.logWrite('Building Fortran stubs\n', debugSection = 'screen', forceScroll = True)
   oldPath = sys.path
   sys.path.append(os.path.join(self.petscDir, 'bin', 'maint'))
   from generatefortranstubs import main, processf90interfaces
   for d in os.listdir(os.path.join(self.petscDir, 'include', 'finclude', 'ftn-auto')):
     if d.endswith('-tmpdir'): shutil.rmtree(os.path.join(self.petscDir, 'include', 'finclude', 'ftn-auto', d))
   main(self.petscDir, self.configInfo.sowing.bfort, os.getcwd(),0)
   processf90interfaces(self.petscDir,0)
   for d in os.listdir(os.path.join(self.petscDir, 'include', 'finclude', 'ftn-auto')):
     if d.endswith('-tmpdir'): shutil.rmtree(os.path.join(self.petscDir, 'include', 'finclude', 'ftn-auto', d))
   sys.path = oldPath
   return

 def check(self):
   self.logWrite('Checking build\n', debugSection = 'screen', forceScroll = True)
   return

 def clean(self, libname):
   self.logWrite('Cleaning build\n', debugSection = 'screen', forceScroll = True)
   if os.path.isfile(self.sourceDBFilename):
     os.remove(self.sourceDBFilename)
     self.logPrint('Removed '+self.sourceDBFilename)
   if os.path.exists(self.getObjDir(libname)):
     shutil.rmtree(self.getObjDir(libname))
   self.logPrint('Removed '+self.getObjDir(libname))
   return

 def run(self):
   self.setup()
   #self.buildFortranStubs()
   self.updateDependencies('libpetsc', self.rootDir)
   if self.buildLibraries('libpetsc', self.rootDir):
     # This is overkill, but right now it is cheap
     self.rebuildDependencies('libpetsc', self.rootDir)
   self.regressionTests(self.rootDir)
   self.cleanup()
   return

if __name__ == '__main__':
  PETScMaker().run()<|MERGE_RESOLUTION|>--- conflicted
+++ resolved
@@ -11,9 +11,6 @@
 
 import logger, script
 
-<<<<<<< HEAD
-regressionParameters = {'src/dm/impls/patch/examples/tests/ex1': [{'numProcs': 1, 'args': '-patch_size 2 -grid_size 6'},
-=======
 regressionRequirements = {'src/vec/vec/examples/tests/ex31':  set(['Matlab']),
                           'src/vec/vec/examples/tests/ex52':  set(['Cuda'])
                           }
@@ -54,7 +51,6 @@
                                                                   {'numProcs': 1, 'args': '-testnum 2'},
                                                                   {'numProcs': 2, 'args': '-testnum 2'}],
                         'src/dm/impls/patch/examples/tests/ex1': [{'numProcs': 1, 'args': '-patch_size 2 -grid_size 6'},
->>>>>>> aa932e71
                                                                   {'numProcs': 4, 'args': '-patch_size 2 -grid_size 4'},
                                                                   {'numProcs': 4, 'args': '-patch_size 2 -grid_size 4 -comm_size 1'},
                                                                   {'numProcs': 4, 'args': '-patch_size 2 -grid_size 4 -comm_size 2'},
