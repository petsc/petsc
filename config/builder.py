--- conflicted
+++ resolved
@@ -104,25 +104,7 @@
                         'src/dm/impls/plex/examples/tests/ex5': [# 2D Simplex 0-1
                                                                  {'numProcs': 1, 'args': '-dim 2 -dm_view ::ascii_info_detail'},
                                                                  {'numProcs': 2, 'args': '-dim 2 -dm_view ::ascii_info_detail'},
-<<<<<<< HEAD
-                                                                 {'numProcs': 2, 'args': '-dim 2 -refinement_uniform 1 -dm_view ::ascii_info_detail'},
-                                                                 # 3D Simplex 8-11
-                                                                 {'numProcs': 1, 'args': '-dim 3 -cell_hybrid 0 -refinement_uniform 1 -dm_view ::ascii_info_detail'},
-                                                                 {'numProcs': 2, 'args': '-dim 3 -cell_hybrid 0 -refinement_uniform 1 -dm_view ::ascii_info_detail'},
-                                                                 {'numProcs': 1, 'args': '-dim 3 -cell_hybrid 0 -test_num 1 -refinement_uniform 1 -dm_view ::ascii_info_detail'},
-                                                                 {'numProcs': 2, 'args': '-dim 3 -cell_hybrid 0 -test_num 1 -refinement_uniform 1 -dm_view ::ascii_info_detail'},
-                                                                 # 2D Quad 12-13
-                                                                 {'numProcs': 1, 'args': '-dim 2 -cell_simplex 0 -cell_hybrid 0 -refinement_uniform 1 -dm_view ::ascii_info_detail'},
-                                                                 {'numProcs': 2, 'args': '-dim 2 -cell_simplex 0 -cell_hybrid 0 -refinement_uniform 1 -dm_view ::ascii_info_detail'},
-                                                                 # 3D Hex 14-15
-                                                                 {'numProcs': 1, 'args': '-dim 3 -cell_simplex 0 -cell_hybrid 0 -refinement_uniform 1 -dm_view ::ascii_info_detail'},
-                                                                 {'numProcs': 2, 'args': '-dim 3 -cell_simplex 0 -cell_hybrid 0 -refinement_uniform 1 -dm_view ::ascii_info_detail'},
-],
-                        'src/dm/impls/plex/examples/tests/ex5': [{'numProcs': 1, 'args': '-dim 2 -dm_view ::ascii_info_detail'},
-                                                                 {'numProcs': 2, 'args': '-dim 2 -dm_view ::ascii_info_detail'},
-=======
                                                                  # 2D Quads 2-3
->>>>>>> 844d33ef
                                                                  {'numProcs': 1, 'args': '-dim 2 -cell_simplex 0 -dm_view ::ascii_info_detail'},
                                                                  {'numProcs': 2, 'args': '-dim 2 -cell_simplex 0 -dm_view ::ascii_info_detail'},
                                                                  # 3D Simplex 4-5
