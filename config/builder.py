--- conflicted
+++ resolved
@@ -209,15 +209,9 @@
                         'src/snes/examples/tutorials/ex52':   [# 2D Laplacian 0-3
                                                                {'numProcs': 1, 'args': '-dm_view -refinement_limit 0.0 -compute_function',
                                                                 'setup': './bin/pythonscripts/PetscGenerateFEMQuadrature.py 2 1 1 1 laplacian src/snes/examples/tutorials/ex52.h',
-<<<<<<< HEAD
                                                                 'source': ['src/snes/examples/tutorials/ex52_integrateElement.cu'], 'requires': ['cuda']},
                                                                {'numProcs': 1, 'args': '-dm_view -refinement_limit 0.0 -compute_function -batch', 'requires': ['cuda']},
                                                                {'numProcs': 1, 'args': '-dm_view -refinement_limit 0.0 -compute_function -batch -gpu', 'requires': ['cuda']},
-=======
-                                                                'source': ['src/snes/examples/tutorials/ex52_integrateElement.cu', 'src/snes/examples/tutorials/ex52_integrateElementOpenCL.c'], 'requires': ['cuda']},
-                                                               {'numProcs': 1, 'args': '-dm_view -refinement_limit 0.0 -compute_function -batch', 'requires': ['cuda']},
-                                                               {'numProcs': 1, 'args': '-dm_view -refinement_limit 0.0 -compute_function -batch -gpu -opencl', 'requires': ['cuda']},
->>>>>>> a871c143
                                                                {'numProcs': 1, 'args': '-dm_view -refinement_limit 0.0 -compute_function -batch -gpu -gpu_batches 2', 'requires': ['cuda']},
                                                                # 2D Laplacian refined 4-8
                                                                {'numProcs': 1, 'args': '-dm_view -refinement_limit 0.0625 -compute_function', 'requires': ['cuda']},
@@ -1498,13 +1492,8 @@
        self.logPrint("MISCONFIGURATION: Regression output file %s (test %s) is missing" % (outputName, testNum), debugSection='screen')
    else:
      with file(outputName) as f:
-<<<<<<< HEAD
-       validOutput = f.read().strip() # Jed is now stripping output it appears
+       validOutput = f.read().strip().replace('\r', '') # Jed is now stripping output it appears
        if not validOutput == output:
-=======
-       validOutput = f.read()
-       if not validOutput.replace("\r", "") == output:
->>>>>>> a871c143
          if replace:
            with file(outputName, 'w') as f:
              f.write(output)
