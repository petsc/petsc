--- conflicted
+++ resolved
@@ -79,7 +79,6 @@
                                                                  {'numProcs': 1, 'args': '-interpolate 1 -petscspace_order 2 -num_comp 2 -qorder 2'},
                                                                  {'numProcs': 1, 'args': '-interpolate 1 -petscspace_order 2 -num_comp 2 -qorder 2 -porder 1'},
                                                                  {'numProcs': 1, 'args': '-interpolate 1 -petscspace_order 2 -num_comp 2 -qorder 2 -porder 2'}],
-<<<<<<< HEAD
                         'src/dm/impls/plex/examples/tests/ex4': [# 2D Simplex 0-3
                                                                  {'numProcs': 1, 'args': '-dim 2 -cell_hybrid 0 -dm_view ::ascii_info_detail'},
                                                                  {'numProcs': 1, 'args': '-dim 2 -cell_hybrid 0 -refinement_uniform 1 -dm_view ::ascii_info_detail'},
@@ -87,9 +86,6 @@
                                                                  {'numProcs': 2, 'args': '-dim 2 -cell_hybrid 0 -refinement_uniform 1 -dm_view ::ascii_info_detail'},
                                                                  # 2D Hybrid Simplex 4-7
                                                                  {'numProcs': 1, 'args': '-dim 2 -dm_view ::ascii_info_detail'},
-=======
-                        'src/dm/impls/plex/examples/tests/ex4': [{'numProcs': 1, 'args': '-dim 2 -dm_view ::ascii_info_detail'},
->>>>>>> d7ef3ee8
                                                                  {'numProcs': 1, 'args': '-dim 2 -refinement_uniform 1 -dm_view ::ascii_info_detail'},
                                                                  {'numProcs': 2, 'args': '-dim 2 -dm_view ::ascii_info_detail'},
                                                                  {'numProcs': 2, 'args': '-dim 2 -refinement_uniform 1 -dm_view ::ascii_info_detail'},
@@ -234,12 +230,8 @@
                                                                {'numProcs': 1, 'args': '-run_type test -dim 3 -refinement_limit 0.0    -bc_type dirichlet -interpolate 0 -petscspace_order 1 -show_initial -dm_plex_print_fem 1 -dm_view'},
                                                                {'numProcs': 1, 'args': '-run_type test -dim 3 -refinement_limit 0.0    -bc_type dirichlet -interpolate 1 -petscspace_order 1 -show_initial -dm_plex_print_fem 1 -dm_view'},
                                                                {'numProcs': 1, 'args': '-run_type test -dim 3 -refinement_limit 0.0125 -bc_type dirichlet -interpolate 1 -petscspace_order 1 -show_initial -dm_plex_print_fem 1 -dm_view'},
-<<<<<<< HEAD
-                                                               {'numProcs': 1, 'args': '-run_type test -dim 3 -refinement_limit 0.0    -bc_type neumann   -interpolate 1 -petscspace_order 1 -bd_petscspace_order 1 -snes_fd -show_initial -dm_plex_print_fem 1 -dm_view'},
-=======
                                                                {'numProcs': 1, 'args': '-run_type test -dim 3 -refinement_limit 0.0    -bc_type neumann   -interpolate 1 -petscspace_order 1 -bd_petscspace_order 1 -snes_fd -show_initial -dm_plex_print_fem 1 -dm_view',
                                                                 'requires': ['Broken']},
->>>>>>> d7ef3ee8
                                                                # Analytic variable coefficient 13-20
                                                                {'numProcs': 1, 'args': '-run_type test -refinement_limit 0.0    -variable_coefficient analytic -interpolate 1 -petscspace_order 1 -show_initial -dm_plex_print_fem 1'},
                                                                {'numProcs': 1, 'args': '-run_type test -refinement_limit 0.0625 -variable_coefficient analytic -interpolate 1 -petscspace_order 1 -show_initial -dm_plex_print_fem 1'},
@@ -271,11 +263,7 @@
                                                                {'numProcs': 1, 'args': '-run_type test -f %(meshes)s/sevenside.exo -refinement_limit 0.0    -bc_type dirichlet -interpolate 1 -show_initial -dm_plex_print_fem 1 -dm_view',
                                                                 'requires': ['Exodus', 'Broken']},
                                                                {'numProcs': 1, 'args': '-run_type test -dim 3 -f /Users/knepley/Downloads/kis_modell_tet2.exo -refinement_limit 0.0    -bc_type dirichlet -interpolate 1 -show_initial -dm_plex_print_fem 1 -dm_view',
-<<<<<<< HEAD
-                                                                'setup': './bin/pythonscripts/PetscGenerateFEMQuadrature.py 3 1 1 1 laplacian src/snes/examples/tutorials/ex12.h', 'requires': ['Exodus']},],
-=======
                                                                 'requires': ['Exodus', 'Broken']}],
->>>>>>> d7ef3ee8
                         'src/snes/examples/tutorials/ex31':   [# Decoupled field Dirichlet tests 0-6
                                                                {'numProcs': 1, 'args': '-run_type test -refinement_limit 0.0     -forcing_type constant -bc_type dirichlet -interpolate 1 -show_initial -dm_plex_print_fem 1',
                                                                 'setup': './bin/pythonscripts/PetscGenerateFEMQuadrature.py 2 2 2 1 laplacian 2 1 1 1 gradient 2 1 1 1 identity src/snes/examples/tutorials/ex31.h'},
@@ -1593,13 +1581,8 @@
    else:
      with file(outputName) as f:
        output      = output.strip()
-<<<<<<< HEAD
        validOutput = f.read().strip().replace('\r', '') # Jed is now stripping output it appears
        if not validOutput == output:
-=======
-       validOutput = f.read().strip() # Jed is now stripping output it appears
-       if not validOutput.replace("\r", "") == output:
->>>>>>> d7ef3ee8
          if replace:
            with file(outputName, 'w') as f:
              f.write(output)
