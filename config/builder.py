#!/usr/bin/env python

from __future__ import with_statement  # For python-2.5

import os, sys
import shutil
import tempfile

sys.path.insert(0, os.path.join(os.environ['PETSC_DIR'], 'config'))
sys.path.insert(0, os.path.join(os.environ['PETSC_DIR'], 'config', 'BuildSystem'))

import logger, script

regressionRequirements = {'src/vec/vec/examples/tests/ex31':  set(['Matlab']),
                          'src/vec/vec/examples/tests/ex52':  set(['Cuda'])
                          }

regressionParameters = {'src/sys/comm/examples/tests/ex1':    [{'numProcs': 2},
                                                               {'numProcs': 5}],
                        'src/vec/vec/examples/tests/ex1_2':    {'numProcs': 2},
                        'src/vec/vec/examples/tests/ex3':      {'numProcs': 2},
                        'src/vec/vec/examples/tests/ex4':      {'numProcs': 2},
                        'src/vec/vec/examples/tests/ex5':      {'numProcs': 2},
                        'src/vec/vec/examples/tests/ex9':      {'numProcs': 2},
                        'src/vec/vec/examples/tests/ex10':     {'numProcs': 2},
                        'src/vec/vec/examples/tests/ex11':     {'numProcs': 2},
                        'src/vec/vec/examples/tests/ex12':     {'numProcs': 2},
                        'src/vec/vec/examples/tests/ex13':     {'numProcs': 2},
                        'src/vec/vec/examples/tests/ex14':     {'numProcs': 2},
                        'src/vec/vec/examples/tests/ex16':     {'numProcs': 2},
                        'src/vec/vec/examples/tests/ex17':     {'numProcs': 2},
                        'src/vec/vec/examples/tests/ex17f':    {'numProcs': 3},
                        'src/vec/vec/examples/tests/ex21_2':   {'numProcs': 2},
                        'src/vec/vec/examples/tests/ex22':     {'numProcs': 4},
                        'src/vec/vec/examples/tests/ex23':     {'numProcs': 2},
                        'src/vec/vec/examples/tests/ex24':     {'numProcs': 3},
                        'src/vec/vec/examples/tests/ex25':     {'numProcs': 3},
                        'src/vec/vec/examples/tests/ex26':     {'numProcs': 4},
                        'src/vec/vec/examples/tests/ex28':     {'numProcs': 3},
                        'src/vec/vec/examples/tests/ex29':     {'numProcs': 3, 'args': '-n 126'},
                        'src/vec/vec/examples/tests/ex30f':    {'numProcs': 4},
                        'src/vec/vec/examples/tests/ex33':     {'numProcs': 4},
                        'src/vec/vec/examples/tests/ex36':     {'numProcs': 2, 'args': '-set_option_negidx -set_values_negidx -get_values_negidx'},
                        'src/vec/vec/examples/tutorials/ex10':  [{'numProcs': 1, 'args': '-hdf5'},
                                                                 {'numProcs': 2, 'args': '-binary'},
                                                                 {'numProcs': 3, 'args': '-binary'},
                                                                 {'numProcs': 5, 'args': '-binary'}],
                        'src/mat/examples/tests/ex170':          [{'numProcs': 1, 'args': ''},
                                                                  {'numProcs': 1, 'args': '-testnum 1'},
                                                                  {'numProcs': 2, 'args': '-testnum 1'},
                                                                  {'numProcs': 1, 'args': '-testnum 2'},
                                                                  {'numProcs': 2, 'args': '-testnum 2'}],
                        'src/dm/impls/patch/examples/tests/ex1': [{'numProcs': 1, 'args': '-patch_size 2 -grid_size 6'},
                                                                  {'numProcs': 4, 'args': '-patch_size 2 -grid_size 4'},
                                                                  {'numProcs': 4, 'args': '-patch_size 2 -grid_size 4 -comm_size 1'},
                                                                  {'numProcs': 4, 'args': '-patch_size 2 -grid_size 4 -comm_size 2'},
                                                                  {'numProcs': 16, 'args': '-patch_size 2 -grid_size 8 -comm_size 2'}],
                        'src/dm/impls/plex/examples/tests/ex1': [# CTetGen tests 0-1
                                                                 {'numProcs': 1, 'args': '-dim 3 -ctetgen_verbose 4 -dm_view ::ascii_info_detail -info -info_exclude null'},
                                                                 {'numProcs': 1, 'args': '-dim 3 -ctetgen_verbose 4 -refinement_limit 0.0625 -dm_view ::ascii_info_detail -info -info_exclude null'},
                                                                 # Test 2D LaTex and ASCII output 2-9
                                                                 {'numProcs': 1, 'args': '-dim 2 -dm_view ::ascii_latex'},
                                                                 {'numProcs': 1, 'args': '-dim 2 -refinement_uniform 1 -interpolate 1 -dm_view ::ascii_info_detail'},
                                                                 {'numProcs': 2, 'args': '-dim 2 -refinement_uniform 1 -interpolate 1 -dm_view ::ascii_info_detail'},
                                                                 {'numProcs': 2, 'args': '-dim 2 -refinement_uniform 1 -interpolate 1 -dm_view ::ascii_latex'},
                                                                 {'numProcs': 1, 'args': '-dim 2 -cell_simplex 0 -dm_view ::ascii_info_detail'},
                                                                 {'numProcs': 1, 'args': '-dim 2 -cell_simplex 0 -refinement_uniform 1 -dm_view ::ascii_info_detail'},
                                                                 {'numProcs': 2, 'args': '-dim 2 -cell_simplex 0 -refinement_uniform 1 -interpolate 1 -dm_view ::ascii_info_detail'},
                                                                 {'numProcs': 2, 'args': '-dim 2 -cell_simplex 0 -refinement_uniform 1 -interpolate 1 -dm_view ::ascii_latex'},
                                                                 # CGNS tests 10-11 (need to find smaller test meshes)
                                                                 {'numProcs': 1, 'args': '-filename %(meshes)s/tut21.cgns -interpolate 1 -dm_view', 'requires': ['CGNS']},
                                                                 {'numProcs': 1, 'args': '-filename %(meshes)s/StaticMixer.cgns -interpolate 1 -dm_view', 'requires': ['CGNS']}],
                        'src/dm/impls/plex/examples/tests/ex3': [{'numProcs': 1, 'args': '-petscspace_order 1 -num_comp 2 -qorder 1'},
                                                                 {'numProcs': 1, 'args': '-petscspace_order 1 -num_comp 2 -qorder 1 -porder 1'},
                                                                 {'numProcs': 1, 'args': '-petscspace_order 1 -num_comp 2 -qorder 1 -porder 2'},
                                                                 {'numProcs': 1, 'args': '-dim 3 -petscspace_order 1 -num_comp 3 -qorder 1'},
                                                                 {'numProcs': 1, 'args': '-dim 3 -petscspace_order 1 -num_comp 3 -qorder 1 -porder 1'},
                                                                 {'numProcs': 1, 'args': '-dim 3 -petscspace_order 1 -num_comp 3 -qorder 1 -porder 2'},
                                                                 {'numProcs': 1, 'args': '-interpolate 1 -petscspace_order 2 -num_comp 2 -qorder 2'},
                                                                 {'numProcs': 1, 'args': '-interpolate 1 -petscspace_order 2 -num_comp 2 -qorder 2 -porder 1'},
                                                                 {'numProcs': 1, 'args': '-interpolate 1 -petscspace_order 2 -num_comp 2 -qorder 2 -porder 2'}],
                        'src/dm/impls/plex/examples/tests/ex4': [# 2D Simplex 0-3
                                                                 {'numProcs': 1, 'args': '-dim 2 -cell_hybrid 0 -dm_view ::ascii_info_detail'},
                                                                 {'numProcs': 1, 'args': '-dim 2 -cell_hybrid 0 -refinement_uniform 1 -dm_view ::ascii_info_detail'},
                                                                 {'numProcs': 2, 'args': '-dim 2 -cell_hybrid 0 -dm_view ::ascii_info_detail'},
                                                                 {'numProcs': 2, 'args': '-dim 2 -cell_hybrid 0 -refinement_uniform 1 -dm_view ::ascii_info_detail'},
                                                                 # 2D Hybrid Simplex 4-7
                                                                 {'numProcs': 1, 'args': '-dim 2 -dm_view ::ascii_info_detail'},
                                                                 {'numProcs': 1, 'args': '-dim 2 -refinement_uniform 1 -dm_view ::ascii_info_detail'},
                                                                 {'numProcs': 2, 'args': '-dim 2 -dm_view ::ascii_info_detail'},
                                                                 {'numProcs': 2, 'args': '-dim 2 -refinement_uniform 1 -dm_view ::ascii_info_detail'},
                                                                 # 3D Simplex 8-
                                                                 {'numProcs': 1, 'args': '-dim 3 -cell_hybrid 0 -refinement_uniform 1 -dm_view ::ascii_info_detail'},
                                                                 {'numProcs': 2, 'args': '-dim 3 -cell_hybrid 0 -refinement_uniform 1 -dm_view ::ascii_info_detail'}],
                        'src/dm/impls/plex/examples/tests/ex5': [{'numProcs': 1, 'args': '-dim 2 -dm_view ::ascii_info_detail'},
                                                                 {'numProcs': 2, 'args': '-dim 2 -dm_view ::ascii_info_detail'},
                                                                 {'numProcs': 1, 'args': '-dim 2 -cell_simplex 0 -dm_view ::ascii_info_detail'},
                                                                 {'numProcs': 2, 'args': '-dim 2 -cell_simplex 0 -dm_view ::ascii_info_detail'},
                                                                 {'numProcs': 1, 'args': '-dim 3 -dm_view ::ascii_info_detail'},
                                                                 {'numProcs': 2, 'args': '-dim 3 -dm_view ::ascii_info_detail'},
                                                                 {'numProcs': 1, 'args': '-dim 3 -cell_simplex 0 -dm_view ::ascii_info_detail'},
                                                                 {'numProcs': 2, 'args': '-dim 3 -cell_simplex 0 -dm_view ::ascii_info_detail'},
                                                                 {'numProcs': 1, 'args': '-dim 2 -test_num 1 -dm_view ::ascii_info_detail'},
                                                                 {'numProcs': 1, 'args': '-dim 3 -test_num 1 -dm_view ::ascii_info_detail'},],
                        'src/dm/impls/plex/examples/tests/ex6': [{'numProcs': 1, 'args': '-malloc_dump'},
                                                                 {'numProcs': 1, 'args': '-malloc_dump -pend 10000'},
                                                                 {'numProcs': 1, 'args': '-malloc_dump -pend 10000 -fill 0.05'},
                                                                 {'numProcs': 1, 'args': '-malloc_dump -pend 10000 -fill 0.25'}],
                        'src/dm/impls/plex/examples/tests/ex7': [# Two cell test meshes 0-7
                                                                 {'numProcs': 1, 'args': '-dim 2 -dm_view ::ascii_info_detail'},
                                                                 {'numProcs': 2, 'args': '-dim 2 -dm_view ::ascii_info_detail'},
                                                                 {'numProcs': 1, 'args': '-dim 2 -cell_simplex 0 -dm_view ::ascii_info_detail'},
                                                                 {'numProcs': 2, 'args': '-dim 2 -cell_simplex 0 -dm_view ::ascii_info_detail'},
                                                                 {'numProcs': 1, 'args': '-dim 3 -dm_view ::ascii_info_detail'},
                                                                 {'numProcs': 2, 'args': '-dim 3 -dm_view ::ascii_info_detail'},
                                                                 {'numProcs': 1, 'args': '-dim 3 -cell_simplex 0 -dm_view ::ascii_info_detail'},
                                                                 {'numProcs': 2, 'args': '-dim 3 -cell_simplex 0 -dm_view ::ascii_info_detail'},
                                                                 # 2D Hybrid Mesh 8
                                                                 {'numProcs': 1, 'args': '-dim 2 -cell_simplex 0 -testnum 1 -dm_view ::ascii_info_detail'},
                                                                 # TetGen meshes 9-10
                                                                 {'numProcs': 1, 'args': '-dim 2 -use_generator -dm_view ::ascii_info_detail'},
                                                                 {'numProcs': 1, 'args': '-dim 3 -use_generator -dm_view ::ascii_info_detail'},
                                                                 # Cubit meshes 11
                                                                 {'numProcs': 1, 'args': '-dim 3 -filename %(meshes)s/blockcylinder-50.exo -dm_view ::ascii_info_detail'},
                                                                 #{'numProcs': 1, 'args': '-dim 3 -filename /PETSc3/petsc/blockcylinder-50.exo -dm_view ::ascii_info_detail'},
                                                                 #{'numProcs': 1, 'args': '-dim 3 -filename /PETSc3/petsc/blockcylinder-20.exo'},
                                                                 ],
                        'src/dm/impls/plex/examples/tests/ex8': [{'numProcs': 1, 'args': '-dm_view ::ascii_info_detail'},
                                                                 {'numProcs': 1, 'args': '-interpolate -dm_view ::ascii_info_detail'},
                                                                 {'numProcs': 1, 'args': '-transform'},
                                                                 {'numProcs': 1, 'args': '-interpolate -transform'},
                                                                 {'numProcs': 1, 'args': '-run_type file -filename %(meshes)s/simpleblock-100.exo -dm_view ::ascii_info_detail -v0 -1.5,-0.5,0.5,-0.5,-0.5,0.5,0.5,-0.5,0.5 -J 0.0,0.0,0.5,0.0,0.5,0.0,-0.5,0.0,0.0,0.0,0.0,0.5,0.0,0.5,0.0,-0.5,0.0,0.0,0.0,0.0,0.5,0.0,0.5,0.0,-0.5,0.0,0.0 -invJ 0.0,0.0,-2.0,0.0,2.0,0.0,2.0,0.0,0.0,0.0,0.0,-2.0,0.0,2.0,0.0,2.0,0.0,0.0,0.0,0.0,-2.0,0.0,2.0,0.0,2.0,0.0,0.0 -detJ 0.125,0.125,0.125', 'requires': ['exodusii']},
                                                                 {'numProcs': 1, 'args': '-interpolate -run_type file -filename %(meshes)s/simpleblock-100.exo -dm_view ::ascii_info_detail -v0 -1.5,-0.5,0.5,-0.5,-0.5,0.5,0.5,-0.5,0.5 -J 0.0,0.0,0.5,0.0,0.5,0.0,-0.5,0.0,0.0,0.0,0.0,0.5,0.0,0.5,0.0,-0.5,0.0,0.0,0.0,0.0,0.5,0.0,0.5,0.0,-0.5,0.0,0.0 -invJ 0.0,0.0,-2.0,0.0,2.0,0.0,2.0,0.0,0.0,0.0,0.0,-2.0,0.0,2.0,0.0,2.0,0.0,0.0,0.0,0.0,-2.0,0.0,2.0,0.0,2.0,0.0,0.0 -detJ 0.125,0.125,0.125 -centroid -1.0,0.0,0.0,0.0,0.0,0.0,1.0,0.0,0.0 -normal 0.0,0.0,0.0,0.0,0.0,0.0,0.0,0.0,0.0 -vol 1.0,1.0,1.0', 'requires': ['exodusii']}],
                        'src/dm/impls/plex/examples/tests/ex9': [# 2D Simplex P_1 scalar tests
                                                                 {'numProcs': 1, 'args': '-num_dof 1,0,0 -iterations 10000 \
                                                                  -max_cone_time 1.1e-8 -max_closure_time 1.3e-7 -max_vec_closure_time 3.6e-7'},
<<<<<<< HEAD
                                                                 {'numProcs': 1, 'args': '-refinement_limit 1.0e-5 -num_dof 1,0,0 -iterations 10 \
                                                                  -max_cone_time 2.1e-8 -max_closure_time 1.5e-7 -max_vec_closure_time 3.6e-7'},
                                                                 {'numProcs': 1, 'args': '-num_fields 1 -num_components 1 -num_dof 1,0,0 -iterations 10000 \
                                                                  -max_cone_time 1.1e-8 -max_closure_time 1.3e-7 -max_vec_closure_time 4.5e-7'},
                                                                 {'numProcs': 1, 'args': '-refinement_limit 1.0e-5 -num_fields 1 -num_components 1 -num_dof 1,0,0 -iterations 10 \
                                                                  -max_cone_time 2.1e-8 -max_closure_time 1.5e-7 -max_vec_closure_time 4.7e-7'},
                                                                 {'numProcs': 1, 'args': '-interpolate -num_dof 1,0,0 -iterations 10000 \
                                                                  -max_cone_time 1.1e-8 -max_closure_time 6.5e-7 -max_vec_closure_time 1.0e-6'},
                                                                 {'numProcs': 1, 'args': '-interpolate -refinement_limit 1.0e-5 -num_dof 1,0,0 -iterations 10 \
                                                                  -max_cone_time 2.1e-8 -max_closure_time 6.5e-7 -max_vec_closure_time 1.0e-6'},
                                                                 {'numProcs': 1, 'args': '-interpolate -num_fields 1 -num_components 1 -num_dof 1,0,0 -iterations 10000 \
                                                                  -max_cone_time 1.1e-8 -max_closure_time 6.5e-7 -max_vec_closure_time 1.1e-6'},
                                                                 {'numProcs': 1, 'args': '-interpolate -refinement_limit 1.0e-5 -num_fields 1 -num_components 1 -num_dof 1,0,0 -iterations 10 \
=======
                                                                 {'numProcs': 1, 'args': '-refinement_limit 1.0e-5 -num_dof 1,0,0 -iterations 100 \
                                                                  -max_cone_time 2.1e-8 -max_closure_time 1.5e-7 -max_vec_closure_time 3.6e-7'},
                                                                 {'numProcs': 1, 'args': '-num_fields 1 -num_components 1 -num_dof 1,0,0 -iterations 10000 \
                                                                  -max_cone_time 1.1e-8 -max_closure_time 1.3e-7 -max_vec_closure_time 4.5e-7'},
                                                                 {'numProcs': 1, 'args': '-refinement_limit 1.0e-5 -num_fields 1 -num_components 1 -num_dof 1,0,0 -iterations 100 \
                                                                  -max_cone_time 2.1e-8 -max_closure_time 1.5e-7 -max_vec_closure_time 4.7e-7'},
                                                                 {'numProcs': 1, 'args': '-interpolate -num_dof 1,0,0 -iterations 10000 \
                                                                  -max_cone_time 1.1e-8 -max_closure_time 6.5e-7 -max_vec_closure_time 1.0e-6'},
                                                                 {'numProcs': 1, 'args': '-interpolate -refinement_limit 1.0e-5 -num_dof 1,0,0 -iterations 100 \
                                                                  -max_cone_time 2.1e-8 -max_closure_time 6.5e-7 -max_vec_closure_time 1.0e-6'},
                                                                 {'numProcs': 1, 'args': '-interpolate -num_fields 1 -num_components 1 -num_dof 1,0,0 -iterations 10000 \
                                                                  -max_cone_time 1.1e-8 -max_closure_time 6.5e-7 -max_vec_closure_time 1.1e-6'},
                                                                 {'numProcs': 1, 'args': '-interpolate -refinement_limit 1.0e-5 -num_fields 1 -num_components 1 -num_dof 1,0,0 -iterations 100 \
>>>>>>> d0f6b257
                                                                  -max_cone_time 2.1e-8 -max_closure_time 6.5e-7 -max_vec_closure_time 1.2e-6'},
                                                                 # 2D Simplex P_1 vector tests
                                                                 # 2D Simplex P_2 scalar tests
                                                                 # 2D Simplex P_2 vector tests
                                                                 # 2D Simplex P_2/P_1 vector/scalar tests
                                                                 # 2D Quad P_1 scalar tests
                                                                 # 2D Quad P_1 vector tests
                                                                 # 2D Quad P_2 scalar tests
                                                                 # 2D Quad P_2 vector tests
                                                                 # 3D Simplex P_1 scalar tests
                                                                 # 3D Simplex P_1 vector tests
                                                                 # 3D Simplex P_2 scalar tests
                                                                 # 3D Simplex P_2 vector tests
                                                                 # 3D Hex P_1 scalar tests
                                                                 # 3D Hex P_1 vector tests
                                                                 # 3D Hex P_2 scalar tests
                                                                 # 3D Hex P_2 vector tests
                                                                 ],
                        'src/dm/impls/plex/examples/tests/ex1f90': [{'numProcs': 1, 'args': ''}],
                        'src/dm/impls/plex/examples/tests/ex2f90': [{'numProcs': 1, 'args': ''}],
                        'src/dm/impls/plex/examples/tutorials/ex1': [{'numProcs': 1, 'args': ''},
                                                                     {'numProcs': 1, 'args': '-dim 3'},],
                        'src/dm/impls/plex/examples/tutorials/ex1f90': [{'numProcs': 1, 'args': ''},
                                                                        {'numProcs': 1, 'args': '-dim 3'},],
                        'src/dm/impls/mesh/examples/tests/ex1': [{'numProcs': 1, 'args': '-dim 2 -dm_view'},
                                                                 {'numProcs': 1, 'args': '-dim 2 -dm_view -interpolate'},
                                                                 {'numProcs': 1, 'args': '-dim 3 -dm_view'},
                                                                 {'numProcs': 1, 'args': '-dim 3 -dm_view -interpolate'},
                                                                 {'numProcs': 3, 'args': '-dim 2 -dm_view'},
                                                                 {'numProcs': 3, 'args': '-dim 2 -dm_view -interpolate'},
                                                                 {'numProcs': 8, 'args': '-dim 2 -dm_view'},
                                                                 {'numProcs': 8, 'args': '-dim 2 -dm_view -interpolate'},
                                                                 {'numProcs': 6, 'args': '-dim 3 -dm_view'},
                                                                 {'numProcs': 6, 'args': '-dim 3 -dm_view -interpolate'},
                                                                 {'numProcs': 10, 'args': '-dim 2 -dm_view -refinement_limit 7.63e-6'},
                                                                 {'numProcs': 10, 'args': '-dim 3 -dm_view -refinement_limit 1.00e-7'},
                                                                 {'numProcs': 50, 'args': '-dim 2 -dm_view -refinement_limit 7.63e-6'},
                                                                 {'numProcs': 50, 'args': '-dim 3 -dm_view -refinement_limit 1.00e-7'}],
                        'src/dm/impls/mesh/examples/tutorials/ex1': [{'numProcs': 1},
                                                                     {'numProcs': 2, 'args': '-base_file src/dm/impls/mesh/examples/tutorials/data/ex1_3d_big -dim 3'}],
                        'src/dm/impls/mesh/examples/tests/ex3': [{'numProcs': 1, 'args': '-malloc_dump -dm_mesh_view -dm_mesh_new_impl'},
                                                                 {'numProcs': 2, 'args': '-malloc_dump -dm_mesh_view -dm_mesh_new_impl'},
                                                                 {'numProcs': 3, 'args': '-malloc_dump -dm_mesh_view -dm_mesh_new_impl'},
                                                                 {'numProcs': 5, 'args': '-malloc_dump -dm_mesh_view -dm_mesh_new_impl'}],
                        'src/dm/impls/mesh/examples/tests/ex4': [{'numProcs': 1, 'args': '-i src/dm/impls/mesh/examples/tests/meshes/Square-tri.gen'},
                                                                 {'numProcs': 2, 'args': '-i src/dm/impls/mesh/examples/tests/meshes/Square-tri.gen'}],
                        'src/dm/impls/mesh/examples/tests/ex5f90': [{'numProcs': 1, 'args': '-i src/dm/impls/mesh/examples/tests/meshes/Square-tri.gen'},
                                                                    {'numProcs': 2, 'args': '-i src/dm/impls/mesh/examples/tests/meshes/Square-tri.gen'}],
                        'src/dm/impls/mesh/examples/tests/ex6': [{'numProcs': 1, 'args': '-i src/dm/impls/mesh/examples/tests/meshes/Square-tri.gen'},
                                                                 {'numProcs': 2, 'args': '-i src/dm/impls/mesh/examples/tests/meshes/Square-tri.gen'}],
                        'src/dm/impls/mesh/examples/tests/ex7f90': [{'numProcs': 1, 'args': '-i src/dm/impls/mesh/examples/tests/meshes/Square-tri.gen'},
                                                                    {'numProcs': 2, 'args': '-i src/dm/impls/mesh/examples/tests/meshes/Square-tri.gen'}],
                        'src/dm/impls/mesh/examples/tests/ex8': [{'numProcs': 1, 'args': '-i src/dm/impls/mesh/examples/tests/meshes/Square-tri.gen'},
                                                                 {'numProcs': 2, 'args': '-i src/dm/impls/mesh/examples/tests/meshes/Square-tri.gen'}],
                        'src/dm/impls/mesh/examples/tests/ex9f90': [{'numProcs': 1, 'args': '-i src/dm/impls/mesh/examples/tests/meshes/Square-tri.gen'},
                                                                    {'numProcs': 2, 'args': '-i src/dm/impls/mesh/examples/tests/meshes/Square-tri.gen'}],
                        'src/dm/impls/mesh/examples/tests/ex10': [{'numProcs': 1, 'args': '-i src/dm/impls/mesh/examples/tests/meshes/Square-tri.gen'},
                                                                  {'numProcs': 2, 'args': '-i src/dm/impls/mesh/examples/tests/meshes/Square-tri.gen'}],
                        'src/dm/impls/mesh/examples/tests/ex11f90': [{'numProcs': 1, 'args': '-i src/dm/impls/mesh/examples/tests/meshes/Square-tri.gen'},
                                                                     {'numProcs': 2, 'args': '-i src/dm/impls/mesh/examples/tests/meshes/Square-tri.gen'}],
                        'src/dm/impls/mesh/examples/tests/TestMeshExodus': [{'numProcs': 1, 'args': '-i src/dm/impls/mesh/examples/tests/meshes/Square-tri.gen'},
                                                                            {'numProcs': 1, 'args': '-i src/dm/impls/mesh/examples/tests/meshes/Square-tri2.gen'},
                                                                            {'numProcs': 1, 'args': '-i src/dm/impls/mesh/examples/tests/meshes/Square-quad.gen'},
                                                                           #{'numProcs': 1, 'args': '-i src/dm/impls/mesh/examples/tests/meshes/Square-mixed.gen'},
                                                                            {'numProcs': 1, 'args': '-i src/dm/impls/mesh/examples/tests/meshes/Tet.gen'},
                                                                            {'numProcs': 1, 'args': '-i src/dm/impls/mesh/examples/tests/meshes/Hex.gen'},
                                                                            {'numProcs': 1, 'args': '-i src/dm/impls/mesh/examples/tests/meshes/Tet.gen -interpolate'},
                                                                            {'numProcs': 1, 'args': '-i src/dm/impls/mesh/examples/tests/meshes/Hex.gen -interpolate'}],
                        'src/snes/examples/tutorials/ex12':   [# 2D serial P1 test 0-4
                                                               {'numProcs': 1, 'args': '-run_type test -refinement_limit 0.0    -bc_type dirichlet -interpolate 0 -petscspace_order 1 -show_initial -dm_plex_print_fem 1'},
                                                               {'numProcs': 1, 'args': '-run_type test -refinement_limit 0.0    -bc_type dirichlet -interpolate 1 -petscspace_order 1 -show_initial -dm_plex_print_fem 1'},
                                                               {'numProcs': 1, 'args': '-run_type test -refinement_limit 0.0625 -bc_type dirichlet -interpolate 1 -petscspace_order 1 -show_initial -dm_plex_print_fem 1'},
                                                               {'numProcs': 1, 'args': '-run_type test -refinement_limit 0.0    -bc_type neumann   -interpolate 1 -petscspace_order 1 -bd_petscspace_order 1 -show_initial -dm_plex_print_fem 1 -dm_view ::ascii_info_detail'},
                                                               {'numProcs': 1, 'args': '-run_type test -refinement_limit 0.0625 -bc_type neumann   -interpolate 1 -petscspace_order 1 -bd_petscspace_order 1 -show_initial -dm_plex_print_fem 1'},
                                                               # 2D serial P2 test 5-8
                                                               {'numProcs': 1, 'args': '-run_type test -refinement_limit 0.0    -bc_type dirichlet -interpolate 1 -petscspace_order 2 -show_initial -dm_plex_print_fem 1'},
                                                               {'numProcs': 1, 'args': '-run_type test -refinement_limit 0.0625 -bc_type dirichlet -interpolate 1 -petscspace_order 2 -show_initial -dm_plex_print_fem 1'},
                                                               {'numProcs': 1, 'args': '-run_type test -refinement_limit 0.0    -bc_type neumann   -interpolate 1 -petscspace_order 2 -bd_petscspace_order 2 -show_initial -dm_plex_print_fem 1 -dm_view ::ascii_info_detail'},
                                                               {'numProcs': 1, 'args': '-run_type test -refinement_limit 0.0625 -bc_type neumann   -interpolate 1 -petscspace_order 2 -bd_petscspace_order 2 -show_initial -dm_plex_print_fem 1 -dm_view ::ascii_info_detail'},
                                                               # 3D serial P1 test 9-12
                                                               {'numProcs': 1, 'args': '-run_type test -dim 3 -refinement_limit 0.0    -bc_type dirichlet -interpolate 0 -petscspace_order 1 -show_initial -dm_plex_print_fem 1 -dm_view'},
                                                               {'numProcs': 1, 'args': '-run_type test -dim 3 -refinement_limit 0.0    -bc_type dirichlet -interpolate 1 -petscspace_order 1 -show_initial -dm_plex_print_fem 1 -dm_view'},
                                                               {'numProcs': 1, 'args': '-run_type test -dim 3 -refinement_limit 0.0125 -bc_type dirichlet -interpolate 1 -petscspace_order 1 -show_initial -dm_plex_print_fem 1 -dm_view'},
                                                               {'numProcs': 1, 'args': '-run_type test -dim 3 -refinement_limit 0.0    -bc_type neumann   -interpolate 1 -petscspace_order 1 -bd_petscspace_order 1 -snes_fd -show_initial -dm_plex_print_fem 1 -dm_view'},
                                                               # Analytic variable coefficient 13-20
                                                               {'numProcs': 1, 'args': '-run_type test -refinement_limit 0.0    -variable_coefficient analytic -interpolate 1 -petscspace_order 1 -show_initial -dm_plex_print_fem 1'},
                                                               {'numProcs': 1, 'args': '-run_type test -refinement_limit 0.0625 -variable_coefficient analytic -interpolate 1 -petscspace_order 1 -show_initial -dm_plex_print_fem 1'},
                                                               {'numProcs': 1, 'args': '-run_type test -refinement_limit 0.0    -variable_coefficient analytic -interpolate 1 -petscspace_order 2 -show_initial -dm_plex_print_fem 1'},
                                                               {'numProcs': 1, 'args': '-run_type test -refinement_limit 0.0625 -variable_coefficient analytic -interpolate 1 -petscspace_order 2 -show_initial -dm_plex_print_fem 1'},
                                                               {'numProcs': 1, 'args': '-run_type test -dim 3 -refinement_limit 0.0    -variable_coefficient analytic -interpolate 1 -petscspace_order 1 -show_initial -dm_plex_print_fem 1'},
                                                               {'numProcs': 1, 'args': '-run_type test -dim 3 -refinement_limit 0.0125 -variable_coefficient analytic -interpolate 1 -petscspace_order 1 -show_initial -dm_plex_print_fem 1'},
                                                               {'numProcs': 1, 'args': '-run_type test -dim 3 -refinement_limit 0.0    -variable_coefficient analytic -interpolate 1 -petscspace_order 2 -show_initial -dm_plex_print_fem 1'},
                                                               {'numProcs': 1, 'args': '-run_type test -dim 3 -refinement_limit 0.0125 -variable_coefficient analytic -interpolate 1 -petscspace_order 2 -show_initial -dm_plex_print_fem 1'},
                                                               # P1 variable coefficient 21-28
                                                               {'numProcs': 1, 'args': '-run_type test -refinement_limit 0.0    -variable_coefficient field    -interpolate 1 -petscspace_order 1 -mat_petscspace_order 1 -show_initial -dm_plex_print_fem 1'},
                                                               {'numProcs': 1, 'args': '-run_type test -refinement_limit 0.0625 -variable_coefficient field    -interpolate 1 -petscspace_order 1 -mat_petscspace_order 1 -show_initial -dm_plex_print_fem 1'},
                                                               {'numProcs': 1, 'args': '-run_type test -refinement_limit 0.0    -variable_coefficient field    -interpolate 1 -petscspace_order 2 -mat_petscspace_order 1 -show_initial -dm_plex_print_fem 1'},
                                                               {'numProcs': 1, 'args': '-run_type test -refinement_limit 0.0625 -variable_coefficient field    -interpolate 1 -petscspace_order 2 -mat_petscspace_order 1 -show_initial -dm_plex_print_fem 1'},
                                                               {'numProcs': 1, 'args': '-run_type test -dim 3 -refinement_limit 0.0    -variable_coefficient field    -interpolate 1 -petscspace_order 1 -mat_petscspace_order 1 -show_initial -dm_plex_print_fem 1'},
                                                               {'numProcs': 1, 'args': '-run_type test -dim 3 -refinement_limit 0.0125 -variable_coefficient field    -interpolate 1 -petscspace_order 1 -mat_petscspace_order 1 -show_initial -dm_plex_print_fem 1'},
                                                               {'numProcs': 1, 'args': '-run_type test -dim 3 -refinement_limit 0.0    -variable_coefficient field    -interpolate 1 -petscspace_order 2 -mat_petscspace_order 1 -show_initial -dm_plex_print_fem 1'},
                                                               {'numProcs': 1, 'args': '-run_type test -dim 3 -refinement_limit 0.0125 -variable_coefficient field    -interpolate 1 -petscspace_order 2 -mat_petscspace_order 1 -show_initial -dm_plex_print_fem 1'},
                                                               # P0 variable coefficient 29-36
                                                               {'numProcs': 1, 'args': '-run_type test -refinement_limit 0.0    -variable_coefficient field    -interpolate 1 -petscspace_order 1 -show_initial -dm_plex_print_fem 1'},
                                                               {'numProcs': 1, 'args': '-run_type test -refinement_limit 0.0625 -variable_coefficient field    -interpolate 1 -petscspace_order 1 -show_initial -dm_plex_print_fem 1'},
                                                               {'numProcs': 1, 'args': '-run_type test -refinement_limit 0.0    -variable_coefficient field    -interpolate 1 -petscspace_order 2 -show_initial -dm_plex_print_fem 1'},
                                                               {'numProcs': 1, 'args': '-run_type test -refinement_limit 0.0625 -variable_coefficient field    -interpolate 1 -petscspace_order 2 -show_initial -dm_plex_print_fem 1'},
                                                               {'numProcs': 1, 'args': '-run_type test -dim 3 -refinement_limit 0.0    -variable_coefficient field    -interpolate 1 -petscspace_order 1 -show_initial -dm_plex_print_fem 1'},
                                                               {'numProcs': 1, 'args': '-run_type test -dim 3 -refinement_limit 0.0125 -variable_coefficient field    -interpolate 1 -petscspace_order 1 -show_initial -dm_plex_print_fem 1'},
                                                               {'numProcs': 1, 'args': '-run_type test -dim 3 -refinement_limit 0.0    -variable_coefficient field    -interpolate 1 -petscspace_order 2 -show_initial -dm_plex_print_fem 1'},
                                                               {'numProcs': 1, 'args': '-run_type test -dim 3 -refinement_limit 0.0125 -variable_coefficient field    -interpolate 1 -petscspace_order 2 -show_initial -dm_plex_print_fem 1'},
                                                               # Using ExodusII mesh 37-38 BROKEN
                                                               {'numProcs': 1, 'args': '-run_type test -f %(meshes)s/sevenside.exo -refinement_limit 0.0    -bc_type dirichlet -interpolate 1 -show_initial -dm_plex_print_fem 1 -dm_view',
                                                                'setup': './bin/pythonscripts/PetscGenerateFEMQuadrature.py 2 1 1 1 laplacian src/snes/examples/tutorials/ex12.h', 'requires': ['Exodus']},
                                                               {'numProcs': 1, 'args': '-run_type test -dim 3 -f /Users/knepley/Downloads/kis_modell_tet2.exo -refinement_limit 0.0    -bc_type dirichlet -interpolate 1 -show_initial -dm_plex_print_fem 1 -dm_view',
                                                                'setup': './bin/pythonscripts/PetscGenerateFEMQuadrature.py 3 1 1 1 laplacian src/snes/examples/tutorials/ex12.h', 'requires': ['Exodus']},],
                        'src/snes/examples/tutorials/ex31':   [# Decoupled field Dirichlet tests 0-6
                                                               {'numProcs': 1, 'args': '-run_type test -refinement_limit 0.0     -forcing_type constant -bc_type dirichlet -interpolate 1 -show_initial -dm_plex_print_fem 1',
                                                                'setup': './bin/pythonscripts/PetscGenerateFEMQuadrature.py 2 2 2 1 laplacian 2 1 1 1 gradient 2 1 1 1 identity src/snes/examples/tutorials/ex31.h'},
                                                               {'numProcs': 1, 'args': '-run_type full -refinement_limit 0.0     -forcing_type constant -bc_type dirichlet -interpolate 1 -ksp_type fgmres -ksp_gmres_restart 100 -ksp_rtol 1.0e-9 -pc_type fieldsplit -pc_fieldsplit_0_fields 0,1 -pc_fieldsplit_1_fields 2 -pc_fieldsplit_type additive -fieldsplit_0_ksp_type fgmres -fieldsplit_0_pc_type fieldsplit -fieldsplit_0_pc_fieldsplit_type schur -fieldsplit_0_pc_fieldsplit_schur_factorization_type full -fieldsplit_0_fieldsplit_velocity_ksp_type preonly -fieldsplit_0_fieldsplit_velocity_pc_type lu -fieldsplit_0_fieldsplit_pressure_ksp_rtol 1e-10 -fieldsplit_0_fieldsplit_pressure_pc_type jacobi -fieldsplit_temperature_ksp_type preonly -fieldsplit_temperature_pc_type lu -snes_monitor_short -ksp_monitor_short -snes_converged_reason -snes_view -show_solution 0'},
                                                               {'numProcs': 1, 'args': '-run_type full -refinement_limit 0.00625 -forcing_type constant -bc_type dirichlet -interpolate 1 -ksp_type fgmres -ksp_gmres_restart 100 -ksp_rtol 1.0e-9 -pc_type fieldsplit -pc_fieldsplit_0_fields 0,1 -pc_fieldsplit_1_fields 2 -pc_fieldsplit_type additive -fieldsplit_0_ksp_type fgmres -fieldsplit_0_pc_type fieldsplit -fieldsplit_0_pc_fieldsplit_type schur -fieldsplit_0_pc_fieldsplit_schur_factorization_type full -fieldsplit_0_fieldsplit_velocity_ksp_type preonly -fieldsplit_0_fieldsplit_velocity_pc_type lu -fieldsplit_0_fieldsplit_pressure_ksp_rtol 1e-10 -fieldsplit_0_fieldsplit_pressure_pc_type jacobi -fieldsplit_temperature_ksp_type preonly -fieldsplit_temperature_pc_type lu -snes_monitor_short -ksp_monitor_short -snes_converged_reason -snes_view -show_solution 0'},
                                                               {'numProcs': 1, 'args': '-run_type full -refinement_limit 0.0     -forcing_type linear   -bc_type dirichlet -interpolate 1 -ksp_type fgmres -ksp_gmres_restart 100 -ksp_rtol 1.0e-9 -pc_type fieldsplit -pc_fieldsplit_0_fields 0,1 -pc_fieldsplit_1_fields 2 -pc_fieldsplit_type additive -fieldsplit_0_ksp_type fgmres -fieldsplit_0_pc_type fieldsplit -fieldsplit_0_pc_fieldsplit_type schur -fieldsplit_0_pc_fieldsplit_schur_factorization_type full -fieldsplit_0_fieldsplit_velocity_ksp_type preonly -fieldsplit_0_fieldsplit_velocity_pc_type lu -fieldsplit_0_fieldsplit_pressure_ksp_rtol 1e-10 -fieldsplit_0_fieldsplit_pressure_pc_type jacobi -fieldsplit_temperature_ksp_type preonly -fieldsplit_temperature_pc_type lu -snes_monitor_short -ksp_monitor_short -snes_converged_reason -snes_view -show_solution 0'},
                                                               {'numProcs': 1, 'args': '-run_type full -refinement_limit 0.00625 -forcing_type linear   -bc_type dirichlet -interpolate 1 -ksp_type fgmres -ksp_gmres_restart 100 -ksp_rtol 1.0e-9 -pc_type fieldsplit -pc_fieldsplit_0_fields 0,1 -pc_fieldsplit_1_fields 2 -pc_fieldsplit_type additive -fieldsplit_0_ksp_type fgmres -fieldsplit_0_pc_type fieldsplit -fieldsplit_0_pc_fieldsplit_type schur -fieldsplit_0_pc_fieldsplit_schur_factorization_type full -fieldsplit_0_fieldsplit_velocity_ksp_type preonly -fieldsplit_0_fieldsplit_velocity_pc_type lu -fieldsplit_0_fieldsplit_pressure_ksp_rtol 1e-10 -fieldsplit_0_fieldsplit_pressure_pc_type jacobi -fieldsplit_temperature_ksp_type preonly -fieldsplit_temperature_pc_type lu -snes_monitor_short -ksp_monitor_short -snes_converged_reason -snes_view -show_solution 0'},
                                                               {'numProcs': 1, 'args': '-run_type full -refinement_limit 0.0     -forcing_type cubic    -bc_type dirichlet -interpolate 1 -ksp_type fgmres -ksp_gmres_restart 100 -ksp_rtol 1.0e-9 -pc_type fieldsplit -pc_fieldsplit_0_fields 0,1 -pc_fieldsplit_1_fields 2 -pc_fieldsplit_type additive -fieldsplit_0_ksp_type fgmres -fieldsplit_0_pc_type fieldsplit -fieldsplit_0_pc_fieldsplit_type schur -fieldsplit_0_pc_fieldsplit_schur_factorization_type full -fieldsplit_0_fieldsplit_velocity_ksp_type preonly -fieldsplit_0_fieldsplit_velocity_pc_type lu -fieldsplit_0_fieldsplit_pressure_ksp_rtol 1e-10 -fieldsplit_0_fieldsplit_pressure_pc_type jacobi -fieldsplit_temperature_ksp_type preonly -fieldsplit_temperature_pc_type lu -snes_monitor_short -ksp_monitor_short -snes_converged_reason -snes_view -show_solution 0'},
                                                               {'numProcs': 1, 'args': '-run_type full -refinement_limit 0.00625 -forcing_type cubic    -bc_type dirichlet -interpolate 1 -ksp_type fgmres -ksp_gmres_restart 100 -ksp_rtol 1.0e-9 -pc_type fieldsplit -pc_fieldsplit_0_fields 0,1 -pc_fieldsplit_1_fields 2 -pc_fieldsplit_type additive -fieldsplit_0_ksp_type fgmres -fieldsplit_0_pc_type fieldsplit -fieldsplit_0_pc_fieldsplit_type schur -fieldsplit_0_pc_fieldsplit_schur_factorization_type full -fieldsplit_0_fieldsplit_velocity_ksp_type preonly -fieldsplit_0_fieldsplit_velocity_pc_type lu -fieldsplit_0_fieldsplit_pressure_ksp_rtol 1e-10 -fieldsplit_0_fieldsplit_pressure_pc_type jacobi -fieldsplit_temperature_ksp_type preonly -fieldsplit_temperature_pc_type lu -snes_monitor_short -ksp_monitor_short -snes_converged_reason -snes_view -show_solution 0'},
                                                               # 2D serial freeslip tests 7-9
                                                               {'numProcs': 1, 'args': '-run_type test -refinement_limit 0.0     -forcing_type cubic    -bc_type freeslip  -interpolate 1 -show_initial -dm_plex_print_fem 1',
                                                                'setup': './bin/pythonscripts/PetscGenerateFEMQuadrature.py 2 2 2 1 laplacian 2 1 1 1 gradient 2 1 1 1 identity src/snes/examples/tutorials/ex31.h'},
                                                               {'numProcs': 1, 'args': '-run_type full -refinement_limit 0.0     -forcing_type cubic    -bc_type freeslip  -interpolate 1 -ksp_type fgmres -ksp_gmres_restart 100 -ksp_rtol 1.0e-9 -pc_type fieldsplit -pc_fieldsplit_0_fields 0,1 -pc_fieldsplit_1_fields 2 -pc_fieldsplit_type additive -fieldsplit_0_ksp_type fgmres -fieldsplit_0_pc_type fieldsplit -fieldsplit_0_pc_fieldsplit_type schur -fieldsplit_0_pc_fieldsplit_schur_factorization_type full -fieldsplit_0_fieldsplit_velocity_ksp_type preonly -fieldsplit_0_fieldsplit_velocity_pc_type lu -fieldsplit_0_fieldsplit_pressure_ksp_rtol 1e-10 -fieldsplit_0_fieldsplit_pressure_pc_type jacobi -fieldsplit_temperature_ksp_type preonly -fieldsplit_temperature_pc_type lu -snes_monitor_short -ksp_monitor_short -snes_converged_reason -snes_view -show_solution 0'},
                                                               {'numProcs': 1, 'args': '-run_type full -refinement_limit 0.00625 -forcing_type cubic    -bc_type freeslip  -interpolate 1 -ksp_type fgmres -ksp_gmres_restart 100 -ksp_rtol 1.0e-9 -pc_type fieldsplit -pc_fieldsplit_0_fields 0,1 -pc_fieldsplit_1_fields 2 -pc_fieldsplit_type additive -fieldsplit_0_ksp_type fgmres -fieldsplit_0_pc_type fieldsplit -fieldsplit_0_pc_fieldsplit_type schur -fieldsplit_0_pc_fieldsplit_schur_factorization_type full -fieldsplit_0_fieldsplit_velocity_ksp_type preonly -fieldsplit_0_fieldsplit_velocity_pc_type lu -fieldsplit_0_fieldsplit_pressure_ksp_rtol 1e-10 -fieldsplit_0_fieldsplit_pressure_pc_type jacobi -fieldsplit_temperature_ksp_type preonly -fieldsplit_temperature_pc_type lu -snes_monitor_short -ksp_monitor_short -snes_converged_reason -snes_view -show_solution 0'}],
                        'src/snes/examples/tutorials/ex33':   [{'numProcs': 1, 'args': '-snes_converged_reason -snes_monitor_short'}],
                        'src/snes/examples/tutorials/ex52':   [# 2D Laplacian 0-3
                                                               {'numProcs': 1, 'args': '-dm_view -refinement_limit 0.0 -compute_function',
                                                                'setup': './bin/pythonscripts/PetscGenerateFEMQuadrature.py 2 1 1 1 laplacian src/snes/examples/tutorials/ex52.h',
                                                                'source': ['src/snes/examples/tutorials/ex52_integrateElement.cu'], 'requires': ['cuda']},
                                                               {'numProcs': 1, 'args': '-dm_view -refinement_limit 0.0 -compute_function -batch', 'requires': ['cuda']},
                                                               {'numProcs': 1, 'args': '-dm_view -refinement_limit 0.0 -compute_function -batch -gpu', 'requires': ['cuda']},
                                                               {'numProcs': 1, 'args': '-dm_view -refinement_limit 0.0 -compute_function -batch -gpu -gpu_batches 2', 'requires': ['cuda']},
                                                               # 2D Laplacian refined 4-8
                                                               {'numProcs': 1, 'args': '-dm_view -refinement_limit 0.0625 -compute_function', 'requires': ['cuda']},
                                                               {'numProcs': 1, 'args': '-dm_view -refinement_limit 0.0625 -compute_function -batch', 'requires': ['cuda']},
                                                               {'numProcs': 1, 'args': '-dm_view -refinement_limit 0.0625 -compute_function -batch -gpu', 'requires': ['cuda']},
                                                               {'numProcs': 1, 'args': '-dm_view -refinement_limit 0.0625 -compute_function -batch -gpu -gpu_batches 2', 'requires': ['cuda']},
                                                               {'numProcs': 1, 'args': '-dm_view -refinement_limit 0.0625 -compute_function -batch -gpu -gpu_batches 4', 'requires': ['cuda']},
                                                               # 2D Elasticity 9-12
                                                               {'numProcs': 1, 'args': '-dm_view -refinement_limit 0.0 -compute_function -op_type elasticity',
                                                                'setup': './bin/pythonscripts/PetscGenerateFEMQuadrature.py 2 1 2 1 elasticity src/snes/examples/tutorials/ex52.h',
                                                                'requires': ['cuda']},
                                                               {'numProcs': 1, 'args': '-dm_view -refinement_limit 0.0 -compute_function -op_type elasticity -batch', 'requires': ['cuda']},
                                                               {'numProcs': 1, 'args': '-dm_view -refinement_limit 0.0 -compute_function -op_type elasticity -batch -gpu', 'requires': ['cuda']},
                                                               {'numProcs': 1, 'args': '-dm_view -refinement_limit 0.0 -compute_function -op_type elasticity -batch -gpu -gpu_batches 2', 'requires': ['cuda']},
                                                               # 2D Elasticity refined 13-17
                                                               {'numProcs': 1, 'args': '-dm_view -refinement_limit 0.0625 -compute_function -op_type elasticity', 'requires': ['cuda']},
                                                               {'numProcs': 1, 'args': '-dm_view -refinement_limit 0.0625 -compute_function -op_type elasticity -batch', 'requires': ['cuda']},
                                                               {'numProcs': 1, 'args': '-dm_view -refinement_limit 0.0625 -compute_function -op_type elasticity -batch -gpu', 'requires': ['cuda']},
                                                               {'numProcs': 1, 'args': '-dm_view -refinement_limit 0.0625 -compute_function -op_type elasticity -batch -gpu -gpu_batches 2', 'requires': ['cuda']},
                                                               {'numProcs': 1, 'args': '-dm_view -refinement_limit 0.0625 -compute_function -op_type elasticity -batch -gpu -gpu_batches 4', 'requires': ['cuda']},
                                                               # 3D Laplacian 18-20
                                                               {'numProcs': 1, 'args': '-dim 3 -dm_view -refinement_limit 0.0 -compute_function',
                                                                'setup': './bin/pythonscripts/PetscGenerateFEMQuadrature.py 3 1 1 1 laplacian src/snes/examples/tutorials/ex52.h',
                                                                'source': ['src/snes/examples/tutorials/ex52_integrateElement.cu'], 'requires': ['cuda']},
                                                               {'numProcs': 1, 'args': '-dim 3 -dm_view -refinement_limit 0.0 -compute_function -batch', 'requires': ['cuda']},
                                                               {'numProcs': 1, 'args': '-dim 3 -dm_view -refinement_limit 0.0 -compute_function -batch -gpu', 'requires': ['cuda']},
                                                               # 3D Laplacian refined 21-24
                                                               {'numProcs': 1, 'args': '-dim 3 -dm_view -refinement_limit 0.0125 -compute_function', 'requires': ['cuda']},
                                                               {'numProcs': 1, 'args': '-dim 3 -dm_view -refinement_limit 0.0125 -compute_function -batch', 'requires': ['cuda']},
                                                               {'numProcs': 1, 'args': '-dim 3 -dm_view -refinement_limit 0.0125 -compute_function -batch -gpu', 'requires': ['cuda']},
                                                               {'numProcs': 1, 'args': '-dim 3 -dm_view -refinement_limit 0.0125 -compute_function -batch -gpu -gpu_batches 2', 'requires': ['cuda']},
                                                               # 3D Elasticity 25-27
                                                               {'numProcs': 1, 'args': '-dim 3 -dm_view -refinement_limit 0.0 -compute_function -op_type elasticity',
                                                                'setup': './bin/pythonscripts/PetscGenerateFEMQuadrature.py 3 1 3 1 elasticity src/snes/examples/tutorials/ex52.h',
                                                                'requires': ['cuda']},
                                                               {'numProcs': 1, 'args': '-dim 3 -dm_view -refinement_limit 0.0 -compute_function -op_type elasticity -batch', 'requires': ['cuda']},
                                                               {'numProcs': 1, 'args': '-dim 3 -dm_view -refinement_limit 0.0 -compute_function -op_type elasticity -batch -gpu', 'requires': ['cuda']},
                                                               # 3D Elasticity refined 28-31
                                                               {'numProcs': 1, 'args': '-dim 3 -dm_view -refinement_limit 0.0125 -compute_function -op_type elasticity', 'requires': ['cuda']},
                                                               {'numProcs': 1, 'args': '-dim 3 -dm_view -refinement_limit 0.0125 -compute_function -op_type elasticity -batch', 'requires': ['cuda']},
                                                               {'numProcs': 1, 'args': '-dim 3 -dm_view -refinement_limit 0.0125 -compute_function -op_type elasticity -batch -gpu', 'requires': ['cuda']},
                                                               {'numProcs': 1, 'args': '-dim 3 -dm_view -refinement_limit 0.0125 -compute_function -op_type elasticity -batch -gpu -gpu_batches 2', 'requires': ['cuda']},
                                                               # 2D Laplacian OpenCL 32-35
                                                               {'numProcs': 1, 'args': '-dm_view -refinement_limit 0.0 -compute_function -petscspace_order 1 -petscfe_type basic -dm_plex_print_fem 1',
                                                                'requires': ['opencl']},
                                                               {'numProcs': 1, 'args': '-dm_view -refinement_limit 0.0 -compute_function -petscspace_order 1 -petscfe_type opencl -dm_plex_print_fem 1 -dm_plex_print_tol 1.0e-06',
                                                                'requires': ['opencl']},
                                                               {'numProcs': 1, 'args': '-dm_view -refinement_limit 0.0 -compute_function -petscspace_order 1 -petscfe_type opencl -petscfe_num_blocks 2 -dm_plex_print_fem 1 -dm_plex_print_tol 1.0e-06',
                                                                'requires': ['opencl']},
                                                               {'numProcs': 1, 'args': '-dm_view -refinement_limit 0.0 -compute_function -petscspace_order 1 -petscfe_type opencl -petscfe_num_blocks 2 -petscfe_num_batches 2 -dm_plex_print_fem 1 -dm_plex_print_tol 1.0e-06',
                                                                'requires': ['opencl']},
                                                               # 2D Laplacian Parallel Refinement 36-38
                                                               {'numProcs': 2, 'args': '-dm_view -interpolate -refinement_limit 0.0625 -refinement_uniform -compute_function -batch -gpu -gpu_batches 2',
                                                                'setup': './bin/pythonscripts/PetscGenerateFEMQuadrature.py 2 1 1 1 laplacian src/snes/examples/tutorials/ex52.h',
                                                                'source': ['src/snes/examples/tutorials/ex52_integrateElement.cu'], 'requires': ['cuda']},
                                                               {'numProcs': 2, 'args': '-dm_view -interpolate -refinement_limit 0.0625 -refinement_uniform -compute_function -batch -gpu -gpu_batches 2',
                                                                'requires': ['opencl']},
                                                               {'numProcs': 2, 'args': '-dm_view -interpolate -refinement_limit 0.0625 -refinement_uniform -refinement_rounds 3 -compute_function -batch -gpu -gpu_batches 2',
                                                                'setup': './bin/pythonscripts/PetscGenerateFEMQuadrature.py 2 1 1 1 laplacian src/snes/examples/tutorials/ex52.h',
                                                                'source': ['src/snes/examples/tutorials/ex52_integrateElement.cu'], 'requires': ['cuda']},
                                                               ],
                        'src/snes/examples/tutorials/ex62':   [# 2D serial P1 tests 0-3
                                                               {'numProcs': 1, 'args': '-run_type test -refinement_limit 0.0    -bc_type dirichlet -interpolate 0 -vel_petscspace_order 1 -pres_petscspace_order 1 -show_initial -dm_plex_print_fem 1'},
                                                               {'numProcs': 1, 'args': '-run_type test -refinement_limit 0.0    -bc_type dirichlet -interpolate 1 -vel_petscspace_order 1 -pres_petscspace_order 1 -show_initial -dm_plex_print_fem 1'},
                                                               {'numProcs': 1, 'args': '-run_type test -refinement_limit 0.0625 -bc_type dirichlet -interpolate 0 -vel_petscspace_order 1 -pres_petscspace_order 1 -show_initial -dm_plex_print_fem 1'},
                                                               {'numProcs': 1, 'args': '-run_type test -refinement_limit 0.0625 -bc_type dirichlet -interpolate 1 -vel_petscspace_order 1 -pres_petscspace_order 1 -show_initial -dm_plex_print_fem 1'},
                                                               # 2D serial P2 tests 4-5
                                                               {'numProcs': 1, 'args': '-run_type test -refinement_limit 0.0    -bc_type dirichlet -interpolate 1 -vel_petscspace_order 2 -pres_petscspace_order 1 -show_initial -dm_plex_print_fem 1'},

                                                               {'numProcs': 1, 'args': '-run_type test -refinement_limit 0.0625 -bc_type dirichlet -interpolate 1 -vel_petscspace_order 2 -pres_petscspace_order 1 -show_initial -dm_plex_print_fem 1'},
                                                               # Parallel tests 6-17
                                                               {'numProcs': 2, 'args': '-run_type test -refinement_limit 0.0    -bc_type dirichlet -interpolate 0 -vel_petscspace_order 1 -pres_petscspace_order 1 -dm_plex_print_fem 1',
                                                                'setup': './bin/pythonscripts/PetscGenerateFEMQuadrature.py 2 1 2 1 laplacian 2 1 1 1 gradient src/snes/examples/tutorials/ex62.h'},
                                                               {'numProcs': 3, 'args': '-run_type test -refinement_limit 0.0    -bc_type dirichlet -interpolate 0 -vel_petscspace_order 1 -pres_petscspace_order 1 -dm_plex_print_fem 1'},
                                                               {'numProcs': 5, 'args': '-run_type test -refinement_limit 0.0    -bc_type dirichlet -interpolate 0 -vel_petscspace_order 1 -pres_petscspace_order 1 -dm_plex_print_fem 1'},
                                                               {'numProcs': 2, 'args': '-run_type test -refinement_limit 0.0    -bc_type dirichlet -interpolate 1 -vel_petscspace_order 1 -pres_petscspace_order 1 -dm_plex_print_fem 1'},
                                                               {'numProcs': 3, 'args': '-run_type test -refinement_limit 0.0    -bc_type dirichlet -interpolate 1 -vel_petscspace_order 1 -pres_petscspace_order 1 -dm_plex_print_fem 1'},
                                                               {'numProcs': 5, 'args': '-run_type test -refinement_limit 0.0    -bc_type dirichlet -interpolate 1 -vel_petscspace_order 1 -pres_petscspace_order 1 -dm_plex_print_fem 1'},
                                                               {'numProcs': 2, 'args': '-run_type test -refinement_limit 0.0625 -bc_type dirichlet -interpolate 0 -vel_petscspace_order 1 -pres_petscspace_order 1 -dm_plex_print_fem 1'},
                                                               {'numProcs': 3, 'args': '-run_type test -refinement_limit 0.0625 -bc_type dirichlet -interpolate 0 -vel_petscspace_order 1 -pres_petscspace_order 1 -dm_plex_print_fem 1'},
                                                               {'numProcs': 5, 'args': '-run_type test -refinement_limit 0.0625 -bc_type dirichlet -interpolate 0 -vel_petscspace_order 1 -pres_petscspace_order 1 -dm_plex_print_fem 1'},
                                                               {'numProcs': 2, 'args': '-run_type test -refinement_limit 0.0625 -bc_type dirichlet -interpolate 1 -vel_petscspace_order 1 -pres_petscspace_order 1 -dm_plex_print_fem 1'},
                                                               {'numProcs': 3, 'args': '-run_type test -refinement_limit 0.0625 -bc_type dirichlet -interpolate 1 -vel_petscspace_order 1 -pres_petscspace_order 1 -dm_plex_print_fem 1'},
                                                               {'numProcs': 5, 'args': '-run_type test -refinement_limit 0.0625 -bc_type dirichlet -interpolate 1 -vel_petscspace_order 1 -pres_petscspace_order 1 -dm_plex_print_fem 1'},
                                                               # Full solutions 18-29
                                                               {'numProcs': 1, 'args': '-run_type full -refinement_limit 0.0625 -bc_type dirichlet -interpolate 0 -vel_petscspace_order 1 -pres_petscspace_order 1 -pc_type jacobi -ksp_rtol 1.0e-9 -snes_monitor_short -ksp_monitor_short -snes_converged_reason -snes_view'},
                                                               {'numProcs': 2, 'args': '-run_type full -refinement_limit 0.0625 -bc_type dirichlet -interpolate 0 -vel_petscspace_order 1 -pres_petscspace_order 1 -pc_type jacobi -ksp_rtol 1.0e-9 -snes_monitor_short -ksp_monitor_short -snes_converged_reason -snes_view'},
                                                               {'numProcs': 3, 'args': '-run_type full -refinement_limit 0.0625 -bc_type dirichlet -interpolate 0 -vel_petscspace_order 1 -pres_petscspace_order 1 -pc_type jacobi -ksp_rtol 1.0e-9 -snes_converged_reason -snes_view'},
                                                               {'numProcs': 5, 'args': '-run_type full -refinement_limit 0.0625 -bc_type dirichlet -interpolate 0 -vel_petscspace_order 1 -pres_petscspace_order 1 -pc_type jacobi -ksp_rtol 1.0e-10 -snes_converged_reason -snes_view'},
                                                               {'numProcs': 1, 'args': '-run_type full -refinement_limit 0.0625 -bc_type dirichlet -interpolate 1 -vel_petscspace_order 1 -pres_petscspace_order 1 -pc_type jacobi -ksp_rtol 1.0e-9 -snes_monitor_short -ksp_monitor_short -snes_converged_reason -snes_view'},
                                                               {'numProcs': 2, 'args': '-run_type full -refinement_limit 0.0625 -bc_type dirichlet -interpolate 1 -vel_petscspace_order 1 -pres_petscspace_order 1 -pc_type jacobi -ksp_rtol 1.0e-9 -snes_monitor_short -ksp_monitor_short -snes_converged_reason -snes_view'},
                                                               {'numProcs': 3, 'args': '-run_type full -refinement_limit 0.0625 -bc_type dirichlet -interpolate 1 -vel_petscspace_order 1 -pres_petscspace_order 1 -pc_type jacobi -ksp_rtol 1.0e-9 -snes_converged_reason -snes_view'},
                                                               {'numProcs': 5, 'args': '-run_type full -refinement_limit 0.0625 -bc_type dirichlet -interpolate 1 -vel_petscspace_order 1 -pres_petscspace_order 1 -pc_type jacobi -ksp_rtol 1.0e-9 -snes_converged_reason -snes_view'},
                                                               {'numProcs': 1, 'args': '-run_type full -refinement_limit 0.0625 -bc_type dirichlet -interpolate 1 -vel_petscspace_order 2 -pres_petscspace_order 1 -pc_type jacobi -ksp_rtol 1.0e-9 -snes_monitor_short -ksp_monitor_short -snes_converged_reason -snes_view',
                                                                'setup': './bin/pythonscripts/PetscGenerateFEMQuadrature.py 2 2 2 1 laplacian 2 1 1 1 gradient src/snes/examples/tutorials/ex62.h'},
                                                               {'numProcs': 2, 'args': '-run_type full -refinement_limit 0.0625 -bc_type dirichlet -interpolate 1 -vel_petscspace_order 2 -pres_petscspace_order 1 -pc_type jacobi -ksp_rtol 1.0e-9 -snes_monitor_short -ksp_monitor_short -snes_converged_reason -snes_view'},
                                                               {'numProcs': 3, 'args': '-run_type full -refinement_limit 0.0625 -bc_type dirichlet -interpolate 1 -vel_petscspace_order 2 -pres_petscspace_order 1 -pc_type jacobi -ksp_rtol 1.0e-9 -snes_converged_reason -snes_view'},
                                                               {'numProcs': 5, 'args': '-run_type full -refinement_limit 0.0625 -bc_type dirichlet -interpolate 1 -vel_petscspace_order 2 -pres_petscspace_order 1 -pc_type jacobi -ksp_rtol 1.0e-9 -snes_converged_reason -snes_view'},
                                                               # Stokes preconditioners 30-36
                                                               #   Jacobi
                                                               {'numProcs': 1, 'args': '-run_type full -refinement_limit 0.00625 -bc_type dirichlet -interpolate 1 -vel_petscspace_order 2 -pres_petscspace_order 1 -ksp_gmres_restart 100 -pc_type jacobi -ksp_rtol 1.0e-9 -snes_monitor_short -ksp_monitor_short -snes_converged_reason -snes_view -show_solution 0',
                                                                'setup': './bin/pythonscripts/PetscGenerateFEMQuadrature.py 2 2 2 1 laplacian 2 1 1 1 gradient src/snes/examples/tutorials/ex62.h'},
                                                               #  Block diagonal \begin{pmatrix} A & 0 \\ 0 & I \end{pmatrix}
                                                               {'numProcs': 1, 'args': '-run_type full -refinement_limit 0.00625 -bc_type dirichlet -interpolate 1 -vel_petscspace_order 2 -pres_petscspace_order 1 -ksp_type fgmres -ksp_gmres_restart 100 -ksp_rtol 1.0e-9 -pc_type fieldsplit -pc_fieldsplit_type additive -fieldsplit_velocity_pc_type lu -fieldsplit_pressure_pc_type jacobi -snes_monitor_short -ksp_monitor_short -snes_converged_reason -snes_view -show_solution 0'},
                                                               #  Block triangular \begin{pmatrix} A & B \\ 0 & I \end{pmatrix}
                                                               {'numProcs': 1, 'args': '-run_type full -refinement_limit 0.00625 -bc_type dirichlet -interpolate 1 -vel_petscspace_order 2 -pres_petscspace_order 1 -ksp_type fgmres -ksp_gmres_restart 100 -ksp_rtol 1.0e-9 -pc_type fieldsplit -pc_fieldsplit_type multiplicative -fieldsplit_velocity_pc_type lu -fieldsplit_pressure_pc_type jacobi -snes_monitor_short -ksp_monitor_short -snes_converged_reason -snes_view -show_solution 0'},
                                                               #  Diagonal Schur complement \begin{pmatrix} A & 0 \\ 0 & S \end{pmatrix}
                                                               {'numProcs': 1, 'args': '-run_type full -refinement_limit 0.00625 -bc_type dirichlet -interpolate 1 -vel_petscspace_order 2 -pres_petscspace_order 1 -ksp_type fgmres -ksp_gmres_restart 100 -ksp_rtol 1.0e-9 -pc_type fieldsplit -pc_fieldsplit_type schur -pc_fieldsplit_schur_factorization_type diag -fieldsplit_pressure_ksp_rtol 1e-10 -fieldsplit_velocity_ksp_type gmres -fieldsplit_velocity_pc_type lu -fieldsplit_pressure_pc_type jacobi -snes_monitor_short -ksp_monitor_short -snes_converged_reason -snes_view -show_solution 0'},
                                                               #  Upper triangular Schur complement \begin{pmatrix} A & B \\ 0 & S \end{pmatrix}
                                                               {'numProcs': 1, 'args': '-run_type full -refinement_limit 0.00625 -bc_type dirichlet -interpolate 1 -vel_petscspace_order 2 -pres_petscspace_order 1 -ksp_type fgmres -ksp_gmres_restart 100 -ksp_rtol 1.0e-9 -pc_type fieldsplit -pc_fieldsplit_type schur -pc_fieldsplit_schur_factorization_type upper -fieldsplit_pressure_ksp_rtol 1e-10 -fieldsplit_velocity_ksp_type gmres -fieldsplit_velocity_pc_type lu -fieldsplit_pressure_pc_type jacobi -snes_monitor_short -ksp_monitor_short -snes_converged_reason -snes_view -show_solution 0'},
                                                               #  Lower triangular Schur complement \begin{pmatrix} A & B \\ 0 & S \end{pmatrix}
                                                               {'numProcs': 1, 'args': '-run_type full -refinement_limit 0.00625 -bc_type dirichlet -interpolate 1 -vel_petscspace_order 2 -pres_petscspace_order 1 -ksp_type fgmres -ksp_gmres_restart 100 -ksp_rtol 1.0e-9 -pc_type fieldsplit -pc_fieldsplit_type schur -pc_fieldsplit_schur_factorization_type lower -fieldsplit_pressure_ksp_rtol 1e-10 -fieldsplit_velocity_ksp_type gmres -fieldsplit_velocity_pc_type lu -fieldsplit_pressure_pc_type jacobi -snes_monitor_short -ksp_monitor_short -snes_converged_reason -snes_view -show_solution 0'},
                                                               #  Full Schur complement \begin{pmatrix} I & 0 \\ B^T A^{-1} & I \end{pmatrix} \begin{pmatrix} A & 0 \\ 0 & S \end{pmatrix} \begin{pmatrix} I & A^{-1} B \\ 0 & I \end{pmatrix}
                                                               {'numProcs': 1, 'args': '-run_type full -refinement_limit 0.00625 -bc_type dirichlet -interpolate 1 -vel_petscspace_order 2 -pres_petscspace_order 1 -ksp_type fgmres -ksp_gmres_restart 100 -ksp_rtol 1.0e-9 -pc_type fieldsplit -pc_fieldsplit_type schur -pc_fieldsplit_schur_factorization_type full -fieldsplit_pressure_ksp_rtol 1e-10 -fieldsplit_velocity_ksp_type gmres -fieldsplit_velocity_pc_type lu -fieldsplit_pressure_pc_type jacobi -snes_monitor_short -ksp_monitor_short -snes_converged_reason -snes_view -show_solution 0'},
                                                               #  SIMPLE \begin{pmatrix} I & 0 \\ B^T A^{-1} & I \end{pmatrix} \begin{pmatrix} A & 0 \\ 0 & B^T diag(A)^{-1} B \end{pmatrix} \begin{pmatrix} I & diag(A)^{-1} B \\ 0 & I \end{pmatrix}
                                                               #{'numProcs': 1, 'args': '-run_type full -refinement_limit 0.00625 -bc_type dirichlet -interpolate 1 -vel_petscspace_order 2 -pres_petscspace_order 1 -ksp_type fgmres -ksp_gmres_restart 100 -ksp_rtol 1.0e-9 -pc_type fieldsplit -pc_fieldsplit_type schur -pc_fieldsplit_schur_factorization_type full -fieldsplit_pressure_ksp_rtol 1e-10 -fieldsplit_velocity_ksp_type gmres -fieldsplit_velocity_pc_type lu -fieldsplit_pressure_pc_type jacobi -fieldsplit_pressure_inner_ksp_type preonly -fieldsplit_pressure_inner_pc_type jacobi -fieldsplit_pressure_upper_ksp_type preonly -fieldsplit_pressure_upper_pc_type jacobi -snes_monitor_short -ksp_monitor_short -snes_converged_reason -snes_view -show_solution 0'},
                                                               #  SIMPLEC \begin{pmatrix} I & 0 \\ B^T A^{-1} & I \end{pmatrix} \begin{pmatrix} A & 0 \\ 0 & B^T rowsum(A)^{-1} B \end{pmatrix} \begin{pmatrix} I & rowsum(A)^{-1} B \\ 0 & I \end{pmatrix}
                                                               #{'numProcs': 1, 'args': '-run_type full -refinement_limit 0.00625 -bc_type dirichlet -interpolate 1 -vel_petscspace_order 2 -pres_petscspace_order 1 -ksp_type fgmres -ksp_gmres_restart 100 -ksp_rtol 1.0e-9 -pc_type fieldsplit -pc_fieldsplit_type schur -pc_fieldsplit_schur_factorization_type full -fieldsplit_pressure_ksp_rtol 1e-10 -fieldsplit_velocity_ksp_type gmres -fieldsplit_velocity_pc_type lu -fieldsplit_pressure_pc_type jacobi -fieldsplit_pressure_inner_ksp_type preonly -fieldsplit_pressure_inner_pc_type jacobi -fieldsplit_pressure_inner_pc_jacobi_rowsum -fieldsplit_pressure_upper_ksp_type preonly -fieldsplit_pressure_upper_pc_type jacobi -fieldsplit_pressure_upper_pc_jacobi_rowsum -snes_monitor_short -ksp_monitor_short -snes_converged_reason -snes_view -show_solution 0'},
                                                               # Stokes preconditioners with MF Jacobian action 37-42
                                                               #   Jacobi
                                                               {'numProcs': 1, 'args': '-run_type full -refinement_limit 0.00625 -bc_type dirichlet -interpolate 1 -vel_petscspace_order 2 -pres_petscspace_order 1 -jacobian_mf -ksp_gmres_restart 100 -pc_type jacobi -ksp_rtol 1.0e-9 -snes_monitor_short -ksp_monitor_short -snes_converged_reason -snes_view -show_solution 0'},
                                                               #  Block diagonal \begin{pmatrix} A & 0 \\ 0 & I \end{pmatrix}
                                                               {'numProcs': 1, 'args': '-run_type full -refinement_limit 0.00625 -bc_type dirichlet -interpolate 1 -vel_petscspace_order 2 -pres_petscspace_order 1 -jacobian_mf -ksp_type fgmres -ksp_gmres_restart 100 -ksp_rtol 1.0e-9 -pc_type fieldsplit -pc_fieldsplit_type additive -fieldsplit_velocity_pc_type lu -fieldsplit_pressure_pc_type jacobi -snes_monitor_short -ksp_monitor_short -snes_converged_reason -snes_view -show_solution 0'},
                                                               #  Block triangular \begin{pmatrix} A & B \\ 0 & I \end{pmatrix}
                                                               {'numProcs': 1, 'args': '-run_type full -refinement_limit 0.00625 -bc_type dirichlet -interpolate 1 -vel_petscspace_order 2 -pres_petscspace_order 1 -jacobian_mf -ksp_type fgmres -ksp_gmres_restart 100 -ksp_rtol 1.0e-9 -pc_type fieldsplit -pc_fieldsplit_type multiplicative -fieldsplit_velocity_pc_type lu -fieldsplit_pressure_pc_type jacobi -snes_monitor_short -ksp_monitor_short -snes_converged_reason -snes_view -show_solution 0'},
                                                               #  Diagonal Schur complement \begin{pmatrix} A & 0 \\ 0 & S \end{pmatrix}
                                                               {'numProcs': 1, 'args': '-run_type full -refinement_limit 0.00625 -bc_type dirichlet -interpolate 1 -vel_petscspace_order 2 -pres_petscspace_order 1 -jacobian_mf -ksp_type fgmres -ksp_gmres_restart 100 -ksp_rtol 1.0e-9 -pc_type fieldsplit -pc_fieldsplit_type schur -pc_fieldsplit_schur_factorization_type diag -fieldsplit_pressure_ksp_rtol 1e-10 -fieldsplit_velocity_ksp_type gmres -fieldsplit_velocity_pc_type lu -fieldsplit_pressure_pc_type jacobi -snes_monitor_short -ksp_monitor_short -snes_converged_reason -snes_view -show_solution 0'},
                                                               #  Upper triangular Schur complement \begin{pmatrix} A & B \\ 0 & S \end{pmatrix}
                                                               {'numProcs': 1, 'args': '-run_type full -refinement_limit 0.00625 -bc_type dirichlet -interpolate 1 -vel_petscspace_order 2 -pres_petscspace_order 1 -jacobian_mf -ksp_type fgmres -ksp_gmres_restart 100 -ksp_rtol 1.0e-9 -pc_type fieldsplit -pc_fieldsplit_type schur -pc_fieldsplit_schur_factorization_type upper -fieldsplit_pressure_ksp_rtol 1e-10 -fieldsplit_velocity_ksp_type gmres -fieldsplit_velocity_pc_type lu -fieldsplit_pressure_pc_type jacobi -snes_monitor_short -ksp_monitor_short -snes_converged_reason -snes_view -show_solution 0'},
                                                               #  Lower triangular Schur complement \begin{pmatrix} A & B \\ 0 & S \end{pmatrix}
                                                               #{'numProcs': 1, 'args': '-run_type full -refinement_limit 0.00625 -bc_type dirichlet -interpolate 1 -vel_petscspace_order 2 -pres_petscspace_order 1 -jacobian_mf -ksp_type fgmres -ksp_gmres_restart 100 -ksp_rtol 1.0e-9 -pc_type fieldsplit -pc_fieldsplit_type schur -pc_fieldsplit_schur_factorization_type lower -fieldsplit_pressure_ksp_rtol 1e-10 -fieldsplit_velocity_ksp_type gmres -fieldsplit_velocity_pc_type lu -fieldsplit_pressure_pc_type jacobi -snes_monitor_short -ksp_monitor_short -snes_converged_reason -snes_view -show_solution 0'},
                                                               #  Full Schur complement \begin{pmatrix} A & B \\ B^T & S \end{pmatrix}
                                                               {'numProcs': 1, 'args': '-run_type full -refinement_limit 0.00625 -bc_type dirichlet -interpolate 1 -vel_petscspace_order 2 -pres_petscspace_order 1 -jacobian_mf -ksp_type fgmres -ksp_gmres_restart 100 -ksp_rtol 1.0e-9 -pc_type fieldsplit -pc_fieldsplit_type schur -pc_fieldsplit_schur_factorization_type full -fieldsplit_pressure_ksp_rtol 1e-10 -fieldsplit_velocity_ksp_type gmres -fieldsplit_velocity_pc_type lu -fieldsplit_pressure_pc_type jacobi -snes_monitor_short -ksp_monitor_short -snes_converged_reason -snes_view -show_solution 0'},
                                                               # 3D serial P1 tests 43-45
                                                               {'numProcs': 1, 'args': '-run_type test -dim 3 -refinement_limit 0.0    -bc_type dirichlet -interpolate 0 -vel_petscspace_order 1 -pres_petscspace_order 1 -show_initial -dm_plex_print_fem 1',
                                                                'setup': './bin/pythonscripts/PetscGenerateFEMQuadrature.py 3 1 3 1 laplacian 3 1 1 1 gradient src/snes/examples/tutorials/ex62.h'},
                                                               {'numProcs': 1, 'args': '-run_type test -dim 3 -refinement_limit 0.0    -bc_type dirichlet -interpolate 1 -vel_petscspace_order 1 -pres_petscspace_order 1 -show_initial -dm_plex_print_fem 1'},
                                                               {'numProcs': 1, 'args': '-run_type test -dim 3 -refinement_limit 0.0125 -bc_type dirichlet -interpolate 0 -vel_petscspace_order 1 -pres_petscspace_order 1 -show_initial -dm_plex_print_fem 1'},
                                                               {'numProcs': 1, 'args': '-run_type test -dim 3 -refinement_limit 0.0125 -bc_type dirichlet -interpolate 1 -vel_petscspace_order 1 -pres_petscspace_order 1 -show_initial -dm_plex_print_fem 1'},
                                                               ],

                        'src/snes/examples/tutorials/ex67':   [{'numProcs': 1, 'args': '-dm_view -snes_monitor -ksp_monitor -snes_view',
                                                                'setup': 'bin/pythonscripts/PetscGenerateFEMQuadratureTensorProduct.py 2 1 2 1 laplacian 2 0 1 1 gradient src/snes/examples/tutorials/ex67.h'},
                                                               {'numProcs': 2, 'args': '-dm_view -snes_monitor -ksp_monitor -snes_view'}],
                        'src/snes/examples/tutorials/ex72':   [# 2D serial P1 tests 0-1
                                                               {'numProcs': 1, 'args': '-run_type test -refinement_limit 0.0    -bc_type dirichlet -show_initial -dm_plex_print_fem 1 -show_jacobian',
                                                                'setup': './bin/pythonscripts/PetscGenerateFEMQuadratureTensorProduct.py 2 1 2 1 laplacian 2 1 1 1 gradient src/snes/examples/tutorials/ex72.h'},
                                                               {'numProcs': 1, 'args': '-run_type test -refinement_limit 0.0625 -bc_type dirichlet -show_initial -dm_plex_print_fem 1 -show_jacobian'},
                                                               # 2D serial P2 tests 2-3
                                                               #{'numProcs': 1, 'args': '-run_type test -refinement_limit 0.0    -bc_type dirichlet -show_initial -dm_plex_print_fem 1 -show_jacobian',
                                                               # 'setup': './bin/pythonscripts/PetscGenerateFEMQuadratureTensorProduct.py 2 2 2 1 laplacian 2 1 1 1 gradient src/snes/examples/tutorials/ex62.h'},

                                                               #{'numProcs': 1, 'args': '-run_type test -refinement_limit 0.0625 -bc_type dirichlet -show_initial -dm_plex_print_fem 1 -show_jacobian'},
                                                               # Parallel tests 4-9
                                                               {'numProcs': 2, 'args': '-run_type test -refinement_limit 0.0    -bc_type dirichlet -show_jacobian',
                                                                'setup': './bin/pythonscripts/PetscGenerateFEMQuadratureTensorProduct.py 2 1 2 1 laplacian 2 1 1 1 gradient src/snes/examples/tutorials/ex72.h'},
                                                               {'numProcs': 3, 'args': '-run_type test -refinement_limit 0.0    -bc_type dirichlet -show_jacobian'},
                                                               {'numProcs': 2, 'args': '-run_type test -refinement_limit 0.0625 -bc_type dirichlet -show_jacobian'},
                                                               {'numProcs': 3, 'args': '-run_type test -refinement_limit 0.0625 -bc_type dirichlet -show_jacobian'},
                                                               {'numProcs': 5, 'args': '-run_type test -refinement_limit 0.0625 -bc_type dirichlet -show_jacobian'},
                                                               # Full solutions 10-17
                                                               {'numProcs': 1, 'args': '-run_type full -refinement_limit 0.0    -bc_type dirichlet -pc_type jacobi -ksp_rtol 1.0e-9 -snes_monitor_short -ksp_monitor_short -snes_converged_reason -snes_view'},
                                                               #{'numProcs': 1, 'args': '-run_type full -refinement_limit 0.0625 -bc_type dirichlet -pc_type jacobi -ksp_rtol 1.0e-9 -snes_monitor_short -ksp_monitor_short -snes_converged_reason -snes_view'},
                                                               #{'numProcs': 2, 'args': '-run_type full -refinement_limit 0.0625 -bc_type dirichlet -pc_type jacobi -ksp_rtol 1.0e-9 -snes_monitor_short -ksp_monitor_short -snes_converged_reason -snes_view'},
                                                               #{'numProcs': 3, 'args': '-run_type full -refinement_limit 0.0625 -bc_type dirichlet -pc_type jacobi -ksp_rtol 1.0e-9 -snes_converged_reason -snes_view'},
                                                               #{'numProcs': 5, 'args': '-run_type full -refinement_limit 0.0625 -bc_type dirichlet -pc_type jacobi -ksp_rtol 1.0e-9 -snes_converged_reason -snes_view'},
                                                               #{'numProcs': 1, 'args': '-run_type full -refinement_limit 0.0625 -bc_type dirichlet -pc_type jacobi -ksp_rtol 1.0e-9 -snes_monitor_short -ksp_monitor_short -snes_converged_reason -snes_view',
                                                               # 'setup': './bin/pythonscripts/PetscGenerateFEMQuadrature.py 2 2 2 1 laplacian 2 1 1 1 gradient src/snes/examples/tutorials/ex62.h'},
                                                               #{'numProcs': 2, 'args': '-run_type full -refinement_limit 0.0625 -bc_type dirichlet -pc_type jacobi -ksp_rtol 1.0e-9 -snes_monitor_short -ksp_monitor_short -snes_converged_reason -snes_view'},
                                                               #{'numProcs': 3, 'args': '-run_type full -refinement_limit 0.0625 -bc_type dirichlet -pc_type jacobi -ksp_rtol 1.0e-9 -snes_converged_reason -snes_view'},
                                                               #{'numProcs': 5, 'args': '-run_type full -refinement_limit 0.0625 -bc_type dirichlet -pc_type jacobi -ksp_rtol 1.0e-9 -snes_converged_reason -snes_view'}
],
                        'src/ts/examples/tutorials/ex11':      [# 2D 0-6
                                                                {'numProcs': 1, 'args': '-ufv_vtk_interval 0 -f %(meshes)s/sevenside.exo'},
                                                                {'numProcs': 1, 'args': '-ufv_vtk_interval 0 -f %(meshes)s/sevenside-quad-15.exo'},
                                                                {'numProcs': 2, 'args': '-ufv_vtk_interval 0 -f %(meshes)s/sevenside.exo'},
                                                                {'numProcs': 2, 'args': '-ufv_vtk_interval 0 -f %(meshes)s/sevenside-quad-15.exo'},
                                                                {'numProcs': 8, 'args': '-ufv_vtk_interval 0 -f %(meshes)s/sevenside-quad.exo'},
                                                                {'numProcs': 1, 'args': '-ufv_vtk_interval 0 -f %(meshes)s/sevenside.exo -ts_type rosw'},
                                                                {'numProcs': 1, 'args': '-ufv_vtk_interval 0 -f %(meshes)s/squaremotor-30.exo -ufv_split_faces'},
                                                                # 3D 7
                                                                {'numProcs': 1, 'args': '-ufv_vtk_interval 0 -f %(meshes)s/blockcylinder-50.exo -bc_inflow 100,101,200 -bc_outflow 201'}],
                        }

def noCheckCommand(command, status, output, error):
  ''' Do no check result'''
  return

class MakeParser(object):
  def __init__(self, maker):
    self.maker = maker
    return

  def getTargets(self, text):
    '''Extract all targets from a makefile
    - Returns a dictionary of target names that map to a tuple of (dependencies, action)'''
    import re
    rulePat   = re.compile('^([\w]+):(.*)')
    targets   = {}
    foundRule = False
    for line in text.split('\n'):
      if foundRule:
        if line.startswith('\t'):
          l = line.strip()
          if not l.startswith('#'): rule[2].append(l)
          continue
        else:
          targets[rule[0]] = (rule[1], rule[2])
          foundRule = False
      m = rulePat.match(line)
      if m:
        target    = m.group(1)
        deps      = [d for d in m.group(2).split(' ') if d and d.endswith('.o')]
        rule      = (target, deps, [])
        foundRule = True
    return targets

  def parseAction(self, lines):
    '''Parses a PETSc action
    - Return a dictionary for the portions of a run'''
    import re
    m = re.match('-@\$\{MPIEXEC\} -n (?P<numProcs>\d+) ./(?P<ex>ex\w+)(?P<args>[\'%-.,\w ]+)>', lines[0])
    if not m:
      raise RuntimeError('Could not parse launch sequence:\n'+lines[0])
    comparison = 'Not present'
    m2 = None
    if len(lines) > 1:
      m2 = re.search('\$\{DIFF\} output/%s_(?P<num>\w+)\.out' % m.group('ex'), lines[1])
      comparsion = lines[1]
    if not m2:
      raise RuntimeError('Could not parse comparison:\n'+comparison+'\n pattern: '+'\$\{DIFF\} output/%s_(?P<num>\w+).out' % m.group('ex'))
    return {'numProcs': m.group('numProcs'), 'args': m.group('args'), 'num': m2.group('num')}

  def parseTest(self, filename, testTarget):
    '''Parse a PETSc test target
    - Returns a dictionary compatible with builder2.py for regression tests'''
    from distutils.sysconfig import parse_makefile
    makevars = parse_makefile(filename)
    with file(filename) as f:
      maketext = f.read()
    targets = self.getTargets(maketext)
    srcDir  = os.path.dirname(filename)
    regressionParameters = {}
    testTargets = [r for r in makevars.get(testTarget, '').split(' ') if r]
    examples    = [e for e in testTargets if e.endswith('.PETSc')]
    for ex in examples:
      base   = os.path.splitext(ex)[0]
      source = base+'.c'
      exc    = os.path.join(os.path.relpath(srcDir, self.maker.petscDir), base)
      runs   = [e for e in testTargets if e == 'run'+base or e.startswith('run'+base+'_')]
      regressionParameters[exc] = []
      for r in runs:
        if not r in targets:
          raise RuntimeError('Could not find rule:',r)
        else:
          try:
            run = self.parseAction(targets[r][1])
            regressionParameters[exc].append(run)
          except RuntimeError, e:
            self.maker.logPrint('ERROR in '+str(r)+' for source '+source+'\n'+str(e))
    return regressionParameters

  def extractTests(self, filename):
    '''Extract valid test targets in a PETSc makefile
    - returns a list of test targets'''
    from distutils.sysconfig import parse_makefile
    makevars = parse_makefile(filename)
    return [t for t in makevars.keys() if t.startswith('TESTEXAMPLES')]

localRegressionParameters = {}

def getRegressionParameters(maker, exampleDir):
  if not exampleDir in localRegressionParameters:
    filename = os.path.join(exampleDir, 'makefile')
    if os.path.exists(filename):
      # Should parse all compatible tests here
      localRegressionParameters[exampleDir] = MakeParser(maker).parseTest(filename, 'TESTEXAMPLES_C')
    else:
      localRegressionParameters[exampleDir] = {}
  return localRegressionParameters[exampleDir]

class Future(logger.Logger):
  def __init__(self, argDB, log, pipe, cmd, errorMsg = '', func = None):
    logger.Logger.__init__(self, argDB = argDB, log = log)
    self.setup()
    self.pipe     = pipe
    self.cmd      = cmd
    self.errorMsg = errorMsg
    self.funcs    = [func]
    self.cwd      = os.getcwd()
    return

  def addFunc(self, func):
    self.funcs.append(func)
    return

  def finish(self):
    (out, err) = self.pipe.communicate()
    ret = self.pipe.returncode
    if ret:
      #[os.remove(o) for o in objects if os.path.isfile(o)]
      self.logPrint(self.errorMsg, debugSection = 'screen')
      self.logPrint(cmd,           debugSection = 'screen')
      self.logPrint(out+err,       debugSection = 'screen')
    else:
      self.logPrint('Successful execution')
      self.logPrint(out+err)
    (self.out, self.store, self.ret) = (out, err, ret)
    output = []
    curDir = os.getcwd()
    os.chdir(self.cwd)
    for func in self.funcs:
      if not func is None:
        output += func()
    os.chdir(curDir)
    return output

class NullSourceDatabase(object):
  def __init__(self, verbose = 0):
    return

  def __len__(self):
    return 0

  def setNode(self, vertex, deps):
    return

  def updateNode(self, vertex):
    return

  def rebuild(self, vertex):
    return True

class SourceDatabaseDict(object):
  '''This can be replaced by the favorite software of Jed'''
  def __init__(self, verbose = 0):
    # Vertices are filenames
    #   Arcs indicate a dependence and are decorated with consistency markers
    self.dependencyGraph = {}
    self.verbose         = verbose
    return

  def __str__(self):
    return str(self.dependencyGraph)

  @staticmethod
  def marker(dep):
    import hashlib
    with file(dep) as f:
      mark = hashlib.sha1(f.read()).digest()
    return mark

  def setNode(self, vertex, deps):
    self.dependencyGraph[vertex] = [(dep, SourceDatabaseDict.marker(dep)) for dep in deps]
    return

  def updateNode(self, vertex):
    self.dependencyGraph[vertex] = [(dep, SourceDatabaseDict.marker(dep)) for dep,mark in self.dependencyGraph[vertex]]
    return

  def rebuildArc(self, vertex, dep, mark):
    import hashlib
    with file(dep) as f:
      newMark = hashlib.sha1(f.read()).digest()
    return not mark == newMark

  def rebuild(self, vertex):
    if self.verbose: print('Checking for rebuild of',vertex)
    try:
      for dep,mark in self.dependencyGraph[vertex]:
        if self.rebuildArc(vertex, dep, mark):
          if self.verbose: print('    dep',dep,'is changed')
          return True
    except KeyError:
      return True
    return False

class SourceNode:
  def __init__(self, filename, marker):
    self.filename = filename
    self.marker   = marker
    return

  def __str__(self):
    #return self.filename+' ('+str(self.marker)+')'
    return self.filename

  def __repr__(self):
    return self.__str__()

  def __getitem__(self, pos):
    if   pos == 0: return self.filename
    elif pos == 1: return self.marker
    raise IndexError

  def __eq__(self, n):
    return n.filename == self.filename and n.marker == self.marker

  def __hash__(self):
    return self.filename.__hash__()

class SourceDatabase(logger.Logger):
  '''This can be replaced by the favorite software of Jed'''
  def __init__(self, argDB, log):
    logger.Logger.__init__(self, argDB = argDB, log = log)
    self.setup()
    # Vertices are (filename, consistency marker) pairs
    #   Arcs indicate a dependence
    import graph
    self.dependencyGraph = graph.DirectedGraph()
    return

  def __len__(self):
    return len(self.dependencyGraph)

  def __str__(self):
    return str(self.dependencyGraph)

  @staticmethod
  def marker(dep):
    import hashlib
    if not os.path.isfile(dep):
      return 0
    with file(dep) as f:
      mark = hashlib.sha1(f.read()).digest()
    return mark

  @staticmethod
  def vertex(filename):
    return SourceNode(filename, SourceDatabase.marker(filename))

  def hasNode(self, filename):
    return len([v for v in self.dependencyGraph.vertices if v[0] == filename])

  def setNode(self, vertex, deps):
    self.dependencyGraph.addEdges(SourceDatabase.vertex(vertex), [SourceDatabase.vertex(dep) for dep in deps])
    return

  def removeNode(self, filename):
    self.dependencyGraph.removeVertex(self.vertex(filename))
    return

  def updateNode(self, vertex):
    # This currently makes no sense
    v = SourceDatabase.vertex(vertex)
    self.dependencyGraph.clearEdges(v, inOnly = True)
    self.dependencyGraph.addEdges([SourceDatabase.vertex(dep) for dep,mark in self.dependencyGraph.getEdges(v)[0]])
    return

  def rebuildArc(self, vertex, dep, mark):
    import hashlib
    with file(dep) as f:
      newMark = hashlib.sha1(f.read()).digest()
    return not mark == newMark

  def rebuild(self, vertex):
    self.logPrint('Checking for rebuild of '+str(vertex))
    v = SourceDatabase.vertex(vertex)
    try:
      if not os.path.isfile(vertex):
        self.logPrint('    %s does not exist' % vertex)
      for dep,mark in self.dependencyGraph.getEdges(v)[0]:
        if self.rebuildArc(vertex, dep, mark):
          self.logPrint('    dep '+str(dep)+' is changed')
          return True
    except KeyError as e:
      self.logPrint('    %s not in database' % vertex)
      return True
    return False

  def topologicalSort(self, predicate):
    import graph
    for vertex,marker in graph.DirectedGraph.topologicalSort(self.dependencyGraph):
      if predicate(vertex):
        yield vertex
    return

class DirectoryTreeWalker(logger.Logger):
  def __init__(self, argDB, log, configInfo, allowFortran = None, allowExamples = False):
    logger.Logger.__init__(self, argDB = argDB, log = log)
    self.configInfo = configInfo
    if allowFortran is None:
      self.allowFortran  = hasattr(self.configInfo.compilers, 'FC')
    else:
      self.allowFortran  = allowFortran
    self.allowExamples   = allowExamples
    self.setup()
    self.collectDefines()
    return

  def collectDefines(self):
    self.defines = {}
    self.defines.update(self.configInfo.base.defines)
    self.defines.update(self.configInfo.compilers.defines)
    self.defines.update(self.configInfo.libraryOptions.defines)
    for p in self.configInfo.framework.packages:
      self.defines.update(p.defines)
    return

  def checkSourceDir(self, dirname):
    '''Checks makefile to see if compiler is allowed to visit this directory for this configuration'''
    # Require makefile
    makename = os.path.join(dirname, 'makefile')
    if not os.path.isfile(makename):
      if os.path.isfile(os.path.join(dirname, 'Makefile')): self.logPrint('ERROR: Change Makefile to makefile in '+dirname, debugSection = 'screen')
      return False

    # Parse makefile
    import re
    reg = re.compile(' [ ]*')
    with file(makename) as f:
      for line in f.readlines():
        if not line.startswith('#requires'): continue
        # Remove leader and redundant spaces and split into names
        reqType, reqValue = reg.sub(' ', line[9:-1].strip()).split(' ')[0:2]
        # Check requirements
        if reqType == 'scalar':
          if not self.configInfo.scalarType.scalartype == reqValue:
            self.logPrint('Rejecting '+dirname+' because scalar type '+self.configInfo.scalarType.scalartype+' is not '+reqValue)
            return False
        elif reqType == 'language':
          if reqValue == 'CXXONLY' and self.configInfo.languages.clanguage == 'C':
            self.logPrint('Rejecting '+dirname+' because language is '+self.configInfo.languages.clanguage+' is not C++')
            return False
        elif reqType == 'precision':
          if not self.configInfo.scalarType.precision == reqValue:
            self.logPrint('Rejecting '+dirname+' because precision '+self.configInfo.scalarType.precision+' is not '+reqValue)
            return False
        elif reqType == 'function':
          if not reqValue in ['\'PETSC_'+f+'\'' for f in self.configInfo.functions.defines]:
            self.logPrint('Rejecting '+dirname+' because function '+reqValue+' does not exist')
            return False
        elif reqType == 'define':
          if not reqValue in ['\'PETSC_'+d+'\'' for d in self.defines]:
            self.logPrint('Rejecting '+dirname+' because define '+reqValue+' does not exist')
            return False
        elif reqType == 'package':
          if not self.allowFortran and reqValue in ['\'PETSC_HAVE_FORTRAN\'', '\'PETSC_USING_F90\'', '\'PETSC_USING_F2003\'']:
            self.logPrint('Rejecting '+dirname+' because fortran is not being used')
            return False
          elif not self.configInfo.libraryOptions.useLog and reqValue == '\'PETSC_USE_LOG\'':
            self.logPrint('Rejecting '+dirname+' because logging is turned off')
            return False
          elif not self.configInfo.libraryOptions.useFortranKernels and reqValue == '\'PETSC_USE_FORTRAN_KERNELS\'':
            self.logPrint('Rejecting '+dirname+' because fortran kernels are turned off')
            return False
          elif not self.configInfo.mpi.usingMPIUni and reqValue == '\'PETSC_HAVE_MPIUNI\'':
            self.logPrint('Rejecting '+dirname+' because we are not using MPIUNI')
            return False
          elif not reqValue in ['\'PETSC_HAVE_'+p.PACKAGE+'\'' for p in self.configInfo.framework.packages]:
            self.logPrint('Rejecting '+dirname+' because package '+reqValue+' is not installed')
            return False
        else:
          self.logPrint('ERROR: Invalid requirement type %s in %s' % (reqType, makename), debugSection = 'screen')
          return False
    return True

  def checkDir(self, dirname):
    '''Checks whether we should recurse into this directory
    - Excludes ftn-* and f90-* if self.allowFortran is False
    - Excludes examples directory if self.allowExamples is False
    - Excludes contrib, tutorials, and benchmarks directory
    - Otherwise calls checkSourceDir()'''
    base = os.path.basename(dirname)

    if base in ['examples', 'tutorials']:
      return self.allowExamples
    elif base in ['externalpackages', 'projects', 'benchmarks', 'contrib']:
      return False
    elif base in ['ftn-auto', 'ftn-custom', 'f90-custom']:
      return self.allowFortran
    return self.checkSourceDir(dirname)

  def walk(self, rootDir):
    if not self.checkDir(rootDir):
      self.logPrint('Nothing to be done in '+rootDir)
    for root, dirs, files in os.walk(rootDir):
      yield root, files
      for badDir in [d for d in dirs if not self.checkDir(os.path.join(root, d))]:
        dirs.remove(badDir)
    return

class SourceFileManager(logger.Logger):
  def __init__(self, argDB, log, configInfo):
    logger.Logger.__init__(self, argDB = argDB, log = log)
    self.configInfo = configInfo
    self.setup()
    return

  def getObjectName(self, source, objDir = None):
    '''Get object file name corresponding to a source file'''
    if objDir is None:
      compilerObj = self.configInfo.compiler['C'].getTarget(source)
    else:
      compilerObj = os.path.join(objDir, self.configInfo.compiler['C'].getTarget(os.path.basename(source)))
    return compilerObj

  def sortSourceFiles(self, fnames, objDir = None):
    '''Sorts source files by language (returns dictionary with language keys)'''
    cnames    = []
    cxxnames  = []
    cudanames = []
    f77names  = []
    f90names  = []
    for f in fnames:
      ext = os.path.splitext(f)[1]
      if ext == '.c':
        cnames.append(f)
      elif ext in ['.cxx', '.cpp', '.cc']:
        if self.configInfo.languages.clanguage == 'Cxx':
          cxxnames.append(f)
      elif ext == '.cu':
        cudanames.append(f)
      elif ext == '.F':
        if hasattr(self.configInfo.compilers, 'FC'):
          f77names.append(f)
      elif ext == '.F90':
        if hasattr(self.configInfo.compilers, 'FC') and self.configInfo.compilers.fortranIsF90:
          f90names.append(f)
    source = cnames+cxxnames+cudanames+f77names+f90names
    if self.argDB['maxSources'] >= 0:
      cnames    = cnames[:self.argDB['maxSources']]
      cxxnames  = cxxnames[:self.argDB['maxSources']]
      cudanames = cudanames[:self.argDB['maxSources']]
      f77names  = f77names[:self.argDB['maxSources']]
      f90names  = f90names[:self.argDB['maxSources']]
      source    = source[:self.argDB['maxSources']]
    return {'C': cnames, 'Cxx': cxxnames, 'CUDA': cudanames, 'F77': f77names, 'F90': f90names, 'Fortran': f77names+f90names, 'Objects': [self.getObjectName(s, objDir) for s in source]}

class DependencyBuilder(logger.Logger):
  def __init__(self, argDB, log, sourceManager, sourceDatabase, objDir):
    logger.Logger.__init__(self, argDB = argDB, log = log)
    self.sourceManager  = sourceManager
    self.sourceDatabase = sourceDatabase
    self.objDir         = objDir
    self.setup()
    return

  def readDependencyFile(self, dirname, source, depFile):
    '''Read *.d file with dependency information and store it in the source database
    - Source files depend on headers
    '''
    with file(depFile) as f:
      try:
        target, deps = f.read().split(':', 1)
      except ValueError as e:
        self.logPrint('ERROR in dependency file %s: %s' % (depFile, str(e)))
    target = target.split()[0]
    if (target != self.sourceManager.getObjectName(source)): print target, self.sourceManager.getObjectName(source)
    assert(target == self.sourceManager.getObjectName(source))
    deps = deps.split('\n\n')[0]
    deps = [d for d in deps.replace('\\','').split() if not os.path.splitext(d)[1] == '.mod']
    if not os.path.basename(deps[0]) == source:
      raise RuntimeError('ERROR: first dependency %s should be %s' % (deps[0], source))
    self.sourceDatabase.setNode(os.path.join(dirname, source), [os.path.join(dirname, d) for d in deps[1:]])
    return

  def buildDependency(self, dirname, source):
    self.logPrint('Rebuilding dependency info for '+os.path.join(dirname, source))
    depFile = os.path.join(self.objDir, os.path.splitext(os.path.basename(source))[0]+'.d')
    if os.path.isfile(depFile):
      self.logPrint('Found dependency file '+depFile)
      self.readDependencyFile(dirname, source, depFile)
    return

  def buildDependencies(self, dirname, fnames):
    ''' This is run in a PETSc source directory'''
    self.logPrint('Building dependencies in '+dirname)
    oldDir = os.getcwd()
    os.chdir(dirname)
    sourceMap = self.sourceManager.sortSourceFiles(fnames, self.objDir)
    for language in sourceMap.keys():
      if language == 'Objects': continue
      for source in sourceMap[language]:
        self.buildDependency(dirname, source)
    os.chdir(oldDir)
    return

  def buildDependenciesF90(self):
    '''We have to hardcode F90 module dependencies (shaking fist)'''
    pdir = self.sourceManager.configInfo.petscdir.dir
    if self.sourceManager.configInfo.mpi.usingMPIUni:
      self.sourceDatabase.setNode(os.path.join(pdir, 'src', 'sys', 'f90-mod', 'petscsysmod.F'), [os.path.join(pdir, 'src', 'sys', 'mpiuni', 'f90-mod', 'mpiunimod.F')])
    self.sourceDatabase.setNode(os.path.join(pdir, 'src', 'vec',  'f90-mod', 'petscvecmod.F'),  [os.path.join(pdir, 'src', 'sys',  'f90-mod', 'petscsysmod.F')])
    self.sourceDatabase.setNode(os.path.join(pdir, 'src', 'mat',  'f90-mod', 'petscmatmod.F'),  [os.path.join(pdir, 'src', 'vec',  'f90-mod', 'petscvecmod.F')])
    self.sourceDatabase.setNode(os.path.join(pdir, 'src', 'dm',   'f90-mod', 'petscdmmod.F'),   [os.path.join(pdir, 'src', 'mat',  'f90-mod', 'petscmatmod.F')])
    self.sourceDatabase.setNode(os.path.join(pdir, 'src', 'ksp',  'f90-mod', 'petsckspmod.F'),  [os.path.join(pdir, 'src', 'dm',   'f90-mod', 'petscdmmod.F')])
    self.sourceDatabase.setNode(os.path.join(pdir, 'src', 'snes', 'f90-mod', 'petscsnesmod.F'), [os.path.join(pdir, 'src', 'ksp',  'f90-mod', 'petsckspmod.F')])
    self.sourceDatabase.setNode(os.path.join(pdir, 'src', 'ts',   'f90-mod', 'petsctsmod.F'),   [os.path.join(pdir, 'src', 'snes', 'f90-mod', 'petscsnesmod.F')])
    return

class PETScConfigureInfo(object):
  def __init__(self, framework):
    self.framework = framework
    self.setupModules()
    self.compiler = {}
    self.compiler['C'] = self.framework.getCompilerObject(self.languages.clanguage)
    self.compiler['C'].checkSetup()
    return

  def setupModules(self):
    self.mpi             = self.framework.require('config.packages.MPI',         None)
    self.base            = self.framework.require('config.base',                 None)
    self.setCompilers    = self.framework.require('config.setCompilers',         None)
    self.arch            = self.framework.require('PETSc.utilities.arch',        None)
    self.petscdir        = self.framework.require('PETSc.utilities.petscdir',    None)
    self.languages       = self.framework.require('PETSc.utilities.languages',   None)
    self.debugging       = self.framework.require('PETSc.utilities.debugging',   None)
    self.debuggers       = self.framework.require('PETSc.utilities.debuggers',   None)
    self.make            = self.framework.require('config.programs',        None)
    self.CHUD            = self.framework.require('PETSc.utilities.CHUD',        None)
    self.compilers       = self.framework.require('config.compilers',            None)
    self.types           = self.framework.require('config.types',                None)
    self.headers         = self.framework.require('config.headers',              None)
    self.functions       = self.framework.require('config.functions',            None)
    self.libraries       = self.framework.require('config.libraries',            None)
    self.scalarType      = self.framework.require('PETSc.utilities.scalarTypes', None)
    self.memAlign        = self.framework.require('PETSc.utilities.memAlign',    None)
    self.libraryOptions  = self.framework.require('PETSc.utilities.libraryOptions', None)
    self.fortrancpp      = self.framework.require('PETSc.utilities.fortranCPP', None)
    self.debuggers       = self.framework.require('PETSc.utilities.debuggers', None)
    self.sharedLibraries = self.framework.require('PETSc.utilities.sharedLibraries', None)
    self.sowing          = self.framework.require('PETSc.packages.sowing', None)
    return

class PETScMaker(script.Script):
 def findArch(self):
   import nargs
   arch = nargs.Arg.findArgument('arch', sys.argv[1:])
   if arch is None:
     arch = os.environ.get('PETSC_ARCH', None)
   if arch is None:
     raise RuntimeError('You must provide a valid PETSC_ARCH')
   return arch

 def __init__(self, logname = 'make.log'):
   import RDict
   import os

   argDB = RDict.RDict(None, None, 0, 0, readonly = True)
   self.petscDir = os.environ['PETSC_DIR']
   arch  = self.findArch()
   argDB.saveFilename = os.path.join(self.petscDir, arch, 'conf', 'RDict.db')
   argDB.load()
   script.Script.__init__(self, argDB = argDB)
   self.logName = logname
   #self.log = sys.stdout
   return

 def setupHelp(self, help):
   import nargs

   help = script.Script.setupHelp(self, help)
   #help.addArgument('PETScMaker', '-rootDir', nargs.ArgDir(None, os.environ['PETSC_DIR'], 'The root directory for this build', isTemporary = 1))
   help.addArgument('PETScMaker', '-rootDir', nargs.ArgDir(None, os.getcwd(), 'The root directory for this build', isTemporary = 1))
   help.addArgument('PETScMaker', '-arch', nargs.Arg(None, os.environ.get('PETSC_ARCH', None), 'The root directory for this build', isTemporary = 1))
   help.addArgument('PETScMaker', '-dryRun',  nargs.ArgBool(None, False, 'Only output what would be run', isTemporary = 1))
   help.addArgument('PETScMaker', '-dependencies',  nargs.ArgBool(None, True, 'Use dependencies to control build', isTemporary = 1))
   help.addArgument('PETScMaker', '-buildLibraries', nargs.ArgBool(None, True, 'Build the PETSc libraries', isTemporary = 1))
   help.addArgument('PETScMaker', '-buildArchive', nargs.ArgBool(None, False, 'Build an archive of the object files', isTemporary = 1))
   help.addArgument('PETScMaker', '-regressionTests', nargs.ArgBool(None, False, 'Only run regression tests', isTemporary = 1))
   help.addArgument('PETScMaker', '-rebuildDependencies', nargs.ArgBool(None, False, 'Force dependency information to be recalculated', isTemporary = 1))
   help.addArgument('PETScMaker', '-verbose', nargs.ArgInt(None, 0, 'The verbosity level', min = 0, isTemporary = 1))

   help.addArgument('PETScMaker', '-maxSources', nargs.ArgInt(None, -1, 'The maximum number of source files in a directory', min = -1, isTemporary = 1))
   return help

 def setup(self):
   '''
   - Loads configure information
   - Loads dependency information (unless it will be recalculated)
   '''
   script.Script.setup(self)
   if self.dryRun or self.verbose:
     self.debugSection = 'screen'
   else:
     self.debugSection = None
   self.rootDir = os.path.abspath(self.argDB['rootDir'])
   # Load configure information
   self.framework  = self.loadConfigure()
   self.configInfo = PETScConfigureInfo(self.framework)
   # Setup directories
   self.petscDir     = self.configInfo.petscdir.dir
   self.petscArch    = self.configInfo.arch.arch
   self.petscConfDir = os.path.join(self.petscDir, self.petscArch, 'conf')
   self.petscLibDir  = os.path.join(self.petscDir, self.petscArch, 'lib')
   # Setup source database
   self.sourceDBFilename = os.path.join(self.petscConfDir, 'source.db')
   # Setup subobjects
   self.sourceManager = SourceFileManager(self.argDB, self.log, self.configInfo)
   return

 def cleanupLog(self, framework, confDir):
   '''Move configure.log to PROJECT_ARCH/conf - and update configure.log.bkp in both locations appropriately'''
   import os

   self.log.flush()
   if hasattr(framework, 'logName'):
     logName         = framework.logName
   else:
     logName         = 'make.log'
   logFile           = os.path.join(self.petscDir, logName)
   logFileBkp        = logFile + '.bkp'
   logFileArchive    = os.path.join(confDir, logName)
   logFileArchiveBkp = logFileArchive + '.bkp'

   # Keep backup in $PROJECT_ARCH/conf location
   if os.path.isfile(logFileArchiveBkp): os.remove(logFileArchiveBkp)
   if os.path.isfile(logFileArchive):    os.rename(logFileArchive, logFileArchiveBkp)
   if os.path.isfile(logFile):
     shutil.copyfile(logFile, logFileArchive)
     os.remove(logFile)
   if os.path.isfile(logFileArchive):    os.symlink(logFileArchive, logFile)
   # If the old bkp is using the same $PROJECT_ARCH/conf, then update bkp link
   if os.path.realpath(logFileBkp) == os.path.realpath(logFileArchive):
     if os.path.isfile(logFileBkp):        os.remove(logFileBkp)
     if os.path.isfile(logFileArchiveBkp): os.symlink(logFileArchiveBkp, logFileBkp)
   return

 def cleanup(self):
   '''
   - Move logs to proper location
   - Save dependency information
   '''
   confDir = self.petscConfDir
   self.cleanupLog(self, confDir)
   if self.argDB['dependencies']:
     if hasattr(self, 'sourceDatabase') and len(self.sourceDatabase):
       import cPickle
       with file(self.sourceDBFilename, 'wb') as f:
         cPickle.dump(self.sourceDatabase, f)
   return

 @property
 def verbose(self):
   '''The verbosity level'''
   return self.argDB['verbose']

 @property
 def dryRun(self):
   '''Flag for only output of what would be run'''
   return self.argDB['dryRun']

 def getObjDir(self, libname):
   return os.path.join(self.petscDir, self.petscArch, 'lib', libname+'-obj')

 def getPackageInfo(self):
   '''Get package include and library information from configure data'''
   packageIncludes = []
   packageLibs     = []
   for p in self.configInfo.framework.packages:
     # Could put on compile line, self.addDefine('HAVE_'+i.PACKAGE, 1)
     if hasattr(p, 'lib'):
       if not isinstance(p.lib, list):
         packageLibs.append(p.lib)
       else:
         packageLibs.extend(p.lib)
     if hasattr(p, 'include'):
       if not isinstance(p.include, list):
         packageIncludes.append(p.include)
       else:
         packageIncludes.extend(p.include)
   packageLibs     = self.configInfo.libraries.toStringNoDupes(packageLibs+self.configInfo.libraries.math)
   packageIncludes = self.configInfo.headers.toStringNoDupes(packageIncludes)
   return packageIncludes, packageLibs

 def storeObjects(self, objects):
   presentObjects = []
   for obj in objects:
     locObj = os.path.basename(obj)
     self.logPrint('Moving %s to %s' % (locObj, obj))
     if not self.dryRun:
       if not os.path.isfile(locObj):
         print('ERROR: Missing object file',locObj)
         self.operationFailed = True
       else:
         shutil.move(locObj, obj)
         presentObjects.append(obj)
     else:
       presentObjects.append(obj)
   return presentObjects

 def compile(self, language, source, objDir = None):
   if not len(source):
     self.logPrint('Nothing to build', debugSection = self.debugSection)
     return
   self.configInfo.setCompilers.pushLanguage(language)
   packageIncludes, packageLibs = self.getPackageInfo()
   compiler = self.configInfo.setCompilers.getCompiler()
   objects  = [self.sourceManager.getObjectName(s, objDir) for s in source]
   includes = ['-I'+inc for inc in [os.path.join(self.petscDir, self.petscArch, 'include'), os.path.join(self.petscDir, 'include')]]
   flags    = []
   flags.append(self.configInfo.setCompilers.getCompilerFlags())                        # Add PCC_FLAGS
   flags.extend([self.configInfo.setCompilers.CPPFLAGS, self.configInfo.CHUD.CPPFLAGS]) # Add CPP_FLAGS
   if self.configInfo.compilers.generateDependencies[language]:
     flags.append(self.configInfo.compilers.dependenciesGenerationFlag[language])
   if not language == 'FC':
     flags.append('-D__INSDIR__='+os.getcwd().replace(self.petscDir, ''))               # Define __INSDIR__
   cmd      = ' '.join([compiler]+['-c']+includes+[packageIncludes]+flags+source)
   self.logWrite(cmd+'\n', debugSection = self.debugSection, forceScroll = True)
   if not self.dryRun:
     (output, error, status) = self.executeShellCommand(cmd, checkCommand = noCheckCommand, log=self.log)
     if status:
       self.operationFailed = True
       [os.remove(o) for o in objects if os.path.isfile(o)]
       self.logPrint('ERROR IN %s COMPILE ******************************' % language, debugSection='screen')
       self.logPrint(output+error, debugSection='screen')
   self.configInfo.setCompilers.popLanguage()
   objects = self.storeObjects(objects)
   deps    = [os.path.splitext(o)[0]+'.d' for o in objects if os.path.isfile(os.path.splitext(os.path.basename(o))[0]+'.d')]
   self.storeObjects(deps)
   return objects

 def compileC(self, source, objDir = None):
   return self.compile(self.configInfo.languages.clanguage, source, objDir)

 def compileCUDA(self, source, objDir = None):
   return self.compile('CUDA', source, objDir)

 def compileCxx(self, source, objDir = None):
   return self.compile('Cxx', source, objDir)

 def compileFortran(self, source, objDir = None):
   objects = self.compile('FC', source, objDir)
   # Copy any module files produced into the include directory
   for locMod in os.listdir(os.getcwd()):
     if os.path.splitext(locMod)[1] == '.mod':
       mod = os.path.join(self.petscDir, self.petscArch, 'include', locMod)
       self.logPrint('Moving F90 module %s to %s' % (locMod, mod))
       shutil.move(locMod, mod)
   return objects

 def runShellCommandParallel(self, command, cwd = None):
   import subprocess

   self.logWrite('Executing: %s\n' % (command,), debugSection = self.debugSection, forceScroll = True)
   pipe = subprocess.Popen(command, cwd=cwd, stdin=None, stdout=subprocess.PIPE, stderr=subprocess.PIPE,
                           bufsize=-1, shell=True, universal_newlines=True)
   return pipe

 def compileParallel(self, language, source, objDir = None):
   if not len(source):
     self.logPrint('Nothing to build', debugSection = self.debugSection)
     return
   self.configInfo.setCompilers.pushLanguage(language)
   packageIncludes, packageLibs = self.getPackageInfo()
   compiler = self.configInfo.setCompilers.getCompiler()
   objects  = [self.sourceManager.getObjectName(s, objDir) for s in source]
   includes = ['-I'+inc for inc in [os.path.join(self.petscDir, self.petscArch, 'include'), os.path.join(self.petscDir, 'include')]]
   flags    = []
   flags.append(self.configInfo.setCompilers.getCompilerFlags())                        # Add PCC_FLAGS
   flags.extend([self.configInfo.setCompilers.CPPFLAGS, self.configInfo.CHUD.CPPFLAGS]) # Add CPP_FLAGS
   if self.configInfo.compilers.generateDependencies[language]:
     flags.append(self.configInfo.compilers.dependenciesGenerationFlag[language])
   if not language == 'FC':
     flags.append('-D__INSDIR__='+os.getcwd().replace(self.petscDir, ''))               # Define __INSDIR__
   cmd      = ' '.join([compiler]+['-c']+includes+[packageIncludes]+flags+source)
   if not self.dryRun:
     pipe = self.runShellCommandParallel(cmd)
   else:
     pipe = None
   self.configInfo.setCompilers.popLanguage()

   def store():
     objs = self.storeObjects(objects)
     deps = [os.path.splitext(o)[0]+'.d' for o in objs if os.path.isfile(os.path.splitext(os.path.basename(o))[0]+'.d')]
     self.storeObjects(deps)
     return objs
   return [Future(self.argDB, self.log, pipe, cmd, 'ERROR IN %s COMPILE ******************************' % language, store)]

 def compileCParallel(self, source, objDir = None):
   return self.compileParallel(self.configInfo.languages.clanguage, source, objDir)

 def compileCxxParallel(self, source, objDir = None):
   return self.compileParallel('Cxx', source, objDir)

 def compileFortranParallel(self, source, objDir = None):
   futures = self.compileParallel('FC', source, objDir)
   def func():
     # Copy any module files produced into the include directory
     for locMod in os.listdir(os.getcwd()):
       if os.path.splitext(locMod)[1] == '.mod':
         mod = os.path.join(self.petscDir, self.petscArch, 'include', locMod)
         self.logPrint('Moving F90 module %s to %s' % (locMod, mod))
         shutil.move(locMod, mod)
     return []
   futures[0].addFunc(func)
   return futures

 def ranlib(self, library):
   '''${ranlib} ${LIBNAME} '''
   lib = os.path.splitext(library)[0]+'.'+self.configInfo.setCompilers.AR_LIB_SUFFIX
   cmd = ' '.join([self.configInfo.setCompilers.RANLIB, lib])
   self.logPrint('Running ranlib on '+lib)
   if not self.dryRun:
     (output, error, status) = self.executeShellCommand(cmd, checkCommand = noCheckCommand, log=self.log)
     if status:
       self.operationFailed = True
       self.logPrint("ERROR IN RANLIB ******************************", debugSection='screen')
       self.logPrint(output+error, debugSection='screen')
   return

 def expandArchive(self, archive, objDir):
   [shutil.rmtree(p) for p in os.listdir(objDir)]
   oldDir = os.getcwd()
   os.chdir(objDir)
   self.executeShellCommand(self.setCompilers.AR+' x '+archive, log = self.log)
   os.chdir(oldDir)
   return

 def buildArchive(self, library, objects):
   '''${AR} ${AR_FLAGS} ${LIBNAME} $*.o'''
   lib = os.path.splitext(library)[0]+'.'+self.configInfo.setCompilers.AR_LIB_SUFFIX
   self.logPrint('Archiving files '+str(objects)+' into '+lib)
   self.logWrite('Building archive '+lib+'\n', debugSection = 'screen', forceScroll = True)
   if os.path.samefile(self.rootDir, self.petscDir):
     cmd = ' '.join([self.configInfo.setCompilers.AR, self.configInfo.setCompilers.FAST_AR_FLAGS, lib]+objects)
   else:
     cmd = ' '.join([self.configInfo.setCompilers.AR, self.configInfo.setCompilers.AR_FLAGS, lib]+objects)
   self.logWrite(cmd+'\n', debugSection = self.debugSection, forceScroll = True)
   if not self.dryRun:
     (output, error, status) = self.executeShellCommand(cmd, checkCommand = noCheckCommand, log=self.log)
     if status:
       self.operationFailed = True
       self.logPrint("ERROR IN ARCHIVE ******************************", debugSection='screen')
       self.logPrint(output+error, debugSection='screen')
   self.ranlib(library)
   return [library]

 def linkShared(self, sharedLib, libDir, tmpDir):
   osName = sys.platform
   self.logPrint('Making shared libraries for OS %s using language %s' % (osName, self.configInfo.setCompilers.language[-1]))
   # PCC_LINKER PCC_LINKER_FLAGS
   linker      = self.configInfo.setCompilers.getSharedLinker()
   linkerFlags = self.configInfo.setCompilers.getLinkerFlags()
   packageIncludes, packageLibs = self.getPackageInfo()
   extraLibs = self.configInfo.libraries.toStringNoDupes(self.configInfo.compilers.flibs+self.configInfo.compilers.cxxlibs+self.configInfo.compilers.LIBS.split(' '))+self.configInfo.CHUD.LIBS
   sysLib      = ''
   sysLib.replace('-Wl,-rpath', '-L')
   externalLib = packageLibs+' '+extraLibs
   externalLib.replace('-Wl,-rpath', '-L')
   # Move this switch into the sharedLibrary module
   if self.configInfo.setCompilers.isSolaris() and self.configInfo.setCompilers.isGNU(self.configInfo.framework.getCompiler()):
     cmd = self.configInfo.setCompilers.LD+' -G -h '+os.path.basename(sharedLib)+' *.o -o '+sharedLib+' '+sysLib+' '+externalLib
     oldDir = os.getcwd()
     os.chdir(tmpDir)
     self.executeShellCommand(cmd, log=self.log)
     os.chdir(oldDir)
   elif '-qmkshrobj' in self.configInfo.setCompilers.sharedLibraryFlags:
     cmd = linker+' '+linkerFlags+' -qmkshrobj -o '+sharedLib+' *.o '+externalLib
     oldDir = os.getcwd()
     os.chdir(tmpDir)
     self.executeShellCommand(cmd, log=self.log)
     os.chdir(oldDir)
   else:
     if osName == 'linux2':
       cmd = linker+' -shared -Wl,-soname,'+os.path.basename(sharedLib)+' -o '+sharedLib+' *.o '+externalLib
     elif osName.startswith('darwin'):
       cmd   = ''
       flags = ''
       if not 'MACOSX_DEPLOYMENT_TARGET' in os.environ:
         cmd += 'MACOSX_DEPLOYMENT_TARGET=10.5 '
       if self.configInfo.setCompilers.getLinkerFlags().find('-Wl,-commons,use_dylibs') > -1:
         flags += '-Wl,-commons,use_dylibs'
       cmd += linker+' -g  -dynamiclib -single_module -multiply_defined suppress -undefined dynamic_lookup '+flags+' -o '+sharedLib+' *.o -L'+libDir+' '+packageLibs+' '+sysLib+' '+extraLibs+' -lm -lc'
     elif osName == 'cygwin':
       cmd = linker+' '+linkerFlags+' -shared -o '+sharedLib+' *.o '+externalLib
     else:
       raise RuntimeError('Do not know how to make shared library for your '+osName+' OS')
     oldDir = os.getcwd()
     os.chdir(tmpDir)
     (output, error, status) = self.executeShellCommand(cmd, checkCommand = noCheckCommand, log=self.log)
     if status:
       self.operationFailed = True
       self.logPrint("ERROR IN SHARED LIBRARY LINK ******************************", debugSection='screen')
       self.logPrint(output+error, debugSection='screen')
     os.chdir(oldDir)
     if hasattr(self.configInfo.debuggers, 'dsymutil'):
       cmd = self.configInfo.debuggers.dsymutil+' '+sharedLib
       self.executeShellCommand(cmd, log=self.log)
   return

 def buildSharedLibrary(self, libname, objects):
   '''
   PETSC_LIB_DIR        = ${PETSC_DIR}/${PETSC_ARCH}/lib
   INSTALL_LIB_DIR	= ${PETSC_LIB_DIR}
   '''
   if self.configInfo.sharedLibraries.useShared:
     libDir = self.petscLibDir
     objDir = self.getObjDir(libname)
     self.logPrint('Making shared libraries in '+libDir)
     sharedLib = os.path.join(libDir, os.path.splitext(libname)[0]+'.'+self.configInfo.setCompilers.sharedLibraryExt)
     rebuild   = False
     if os.path.isfile(sharedLib):
       for obj in objects:
         if os.path.getmtime(obj) >= os.path.getmtime(sharedLib):
           rebuild = True
           break
     else:
       rebuild = True
     if rebuild:
       self.logWrite('Building shared library '+sharedLib+'\n', debugSection = 'screen', forceScroll = True)
       self.linkShared(sharedLib, libDir, objDir)
     else:
       self.logPrint('Nothing to rebuild for shared library '+libname)
   else:
     self.logPrint('Shared libraries disabled')
   return

 def link(self, executable, objects, language):
   '''${CLINKER} -o $@ $^ ${PETSC_LIB}
      ${DSYMUTIL} $@'''
   self.logWrite('Linking object '+str(objects)+' into '+executable+'\n', debugSection = self.debugSection, forceScroll = True)
   self.configInfo.compilers.pushLanguage(language)
   packageIncludes, packageLibs = self.getPackageInfo()
   if self.argDB.get('with-single-library') == 0:
       libpetsc = ' -lpetscts -lpetscsnes -lpetscksp -lpetscdm -lpetscmat -lpetscvec -lpetscsys '
   else:
       libpetsc = ' -lpetsc '
   cmd = self.configInfo.compilers.getFullLinkerCmd(' '.join(objects)+' -L'+self.petscLibDir+libpetsc+packageLibs+' -L/usr/local/cuda/lib', executable)
   if not self.dryRun:
     (output, error, status) = self.executeShellCommand(cmd, checkCommand = noCheckCommand, log=self.log)
     if status:
       self.logPrint("ERROR IN LINK ******************************", debugSection='screen')
       self.logPrint(output+error, debugSection='screen')
     # TODO: Move dsymutil stuff from PETSc.utilities.debuggers to config.compilers
     if hasattr(self.configInfo.debuggers, 'dsymutil'):
       (output, error, status) = self.executeShellCommand(self.configInfo.debuggers.dsymutil+' '+executable, checkCommand = noCheckCommand, log=self.log)
       if status:
         self.operationFailed = True
         self.logPrint("ERROR IN LINK ******************************", debugSection='screen')
         self.logPrint(output+error, debugSection='screen')
   self.configInfo.compilers.popLanguage()
   return [executable]

 def buildDir(self, dirname, files, objDir):
   ''' This is run in a PETSc source directory'''
   self.logWrite('Building in '+dirname+'\n', debugSection = 'screen', forceScroll = True)
   oldDir = os.getcwd()
   os.chdir(dirname)
   sourceMap = self.sourceManager.sortSourceFiles(files, objDir)
   objects   = []
   for language in ['C', 'Cxx', 'Fortran', 'CUDA']:
     if sourceMap[language]:
       self.logPrint('Compiling %s files %s' % (language, str(sourceMap[language])))
       objects.extend(getattr(self, 'compile'+language)(sourceMap[language], objDir))
   os.chdir(oldDir)
   return objects

 def buildDirParallel(self, dirname, files, objDir):
   ''' This is run in a PETSc source directory'''
   self.logWrite('Building in '+dirname+'\n', debugSection = 'screen', forceScroll = True)
   oldDir = os.getcwd()
   os.chdir(dirname)
   sourceMap = self.sourceManager.sortSourceFiles(files, objDir)
   futures   = []
   for language in ['C', 'Cxx', 'Fortran', 'CUDA']:
     if sourceMap[language]:
       self.logPrint('Compiling %s files %s' % (language, str(sourceMap[language])))
       futures.extend(getattr(self, 'compile'+language+'Parallel')(sourceMap[language], objDir))
   os.chdir(oldDir)
   return futures

 def buildFile(self, filename, objDir):
   ''' This is run in a PETSc source directory'''
   if not isinstance(filename, list): filename = [filename]
   self.logWrite('Building '+str(filename)+'\n', debugSection = 'screen', forceScroll = True)
   sourceMap = self.sourceManager.sortSourceFiles(filename, objDir)
   objects   = []
   for language in ['C', 'Cxx', 'Fortran', 'CUDA']:
     if sourceMap[language]:
       self.logPrint('Compiling %s files %s' % (language, str(sourceMap['C'])))
       objects.extend(getattr(self, 'compile'+language)(sourceMap[language], objDir))
   return objects

 def buildLibraries(self, libname, rootDir, parallel = False):
   '''TODO: If a file fails to build, it still must go in the source database'''
   if not self.argDB['buildLibraries']: return
   totalRebuild = os.path.samefile(rootDir, self.petscDir) and not len(self.sourceDatabase)
   self.logPrint('Building Libraries')
   library = os.path.join(self.petscDir, self.petscArch, 'lib', libname)
   objDir  = self.getObjDir(libname)
   # Remove old library and object files by default when rebuilding the entire package
   if totalRebuild:
     self.logPrint('Doing a total rebuild of PETSc')
     lib = os.path.splitext(library)[0]+'.'+self.configInfo.setCompilers.AR_LIB_SUFFIX
     if os.path.isfile(lib):
       self.logPrint('Removing '+lib)
       os.unlink(lib)
     if os.path.isfile(self.sourceDBFilename):
       self.logPrint('Removing '+self.sourceDBFilename)
       os.unlink(self.sourceDBFilename)
     if os.path.isdir(objDir):
       shutil.rmtree(objDir)
   if not os.path.isdir(objDir): os.mkdir(objDir)

   self.operationFailed = False
   objects = []
   if len(self.sourceDatabase):
     def check(filename):
       if self.sourceDatabase.rebuild(filename): return True
       for obj in self.sourceManager.sortSourceFiles([filename], objDir)['Objects']:
         if not os.path.isfile(obj):
           self.logPrint('    object file '+obj+' is missing')
           return True
       return False
     import graph
     for filename in self.sourceDatabase.topologicalSort(check):
       objects += self.buildFile(filename, objDir)
   else:
     walker = DirectoryTreeWalker(self.argDB, self.log, self.configInfo)
     if totalRebuild:
       dirs = map(lambda d: os.path.join(rootDir, 'src', d), ['inline', 'sys', 'vec', 'mat', 'dm', 'ksp', 'snes', 'ts', 'docs'])
     else:
       dirs = [rootDir]
     if parallel:
       futures = []
       for d in dirs:
         for root, files in walker.walk(d):
           futures += self.buildDirParallel(root, files, objDir)
       for future in futures:
         objects += future.finish()
     else:
       for d in dirs:
         for root, files in walker.walk(d):
           objects += self.buildDir(root, files, objDir)

   if len(objects):
     if self.argDB['buildArchive']:
       self.buildArchive(library, objects)
     self.buildSharedLibrary(libname, objects)
   return len(objects)

 def rebuildDependencies(self, libname, rootDir):
   self.logWrite('Rebuilding Dependencies\n', debugSection = 'screen', forceScroll = True)
   self.sourceDatabase = SourceDatabase(self.argDB, self.log)
   depBuilder          = DependencyBuilder(self.argDB, self.log, self.sourceManager, self.sourceDatabase, self.getObjDir(libname))
   walker              = DirectoryTreeWalker(self.argDB, self.log, self.configInfo)

   for root, files in walker.walk(rootDir):
     depBuilder.buildDependencies(root, files)
   if not len(self.sourceDatabase):
     self.logPrint('No dependency information found -- disabling dependency tracking')
     self.sourceDatabase = NullSourceDatabase()
   else:
     depBuilder.buildDependenciesF90()
   if self.verbose > 3:
     import graph
     print('Source database:')
     for filename in self.sourceDatabase.topologicalSort(lambda x: True):
       print('  ',filename)
   return

 def updateDependencies(self, libname, rootDir):
   '''Calculates build dependencies and stores them in a database
   - If --dependencies is False, ignore them
   '''
   self.operationFailed = False
   if self.argDB['dependencies']:
     if not self.argDB['rebuildDependencies'] and os.path.isfile(self.sourceDBFilename):
       self.logPrint('Loading Dependencies')
       import cPickle

       with file(self.sourceDBFilename, 'rb') as f:
         self.sourceDatabase = cPickle.load(f)
       self.sourceDatabase.verbose = self.verbose
     else:
       self.rebuildDependencies(libname, rootDir)
   else:
     self.logPrint('Disabling dependency tracking')
     self.sourceDatabase = NullSourceDatabase()
   return

 def cleanupTest(self, dirname, execname):
   # ${RM} $* *.o $*.mon.* gmon.out mon.out *.exe *.ilk *.pdb *.tds
   import re
   trash = re.compile('^('+execname+'(\.o|\.mon\.\w+|\.exe|\.ilk|\.pdb|\.tds)?|g?mon.out)$')
   for fname in os.listdir(dirname):
     if trash.match(fname):
       os.remove(fname)
   return

 def checkTestOutput(self, testDir, executable, cmd, output, testNum, replace = False):
   from difflib import unified_diff
   outputName = os.path.join(testDir, 'output', os.path.basename(executable)+'_'+testNum+'.out')
   ret        = 0
   if not os.path.isfile(outputName):
     if replace:
       with file(outputName, 'w') as f:
         f.write(output)
       self.logPrint("REPLACED: Regression output file %s (test %s) was stored" % (outputName, testNum), debugSection='screen')
     else:
       self.logPrint("MISCONFIGURATION: Regression output file %s (test %s) is missing" % (outputName, testNum), debugSection='screen')
   else:
     with file(outputName) as f:
       output      = output.strip()
       validOutput = f.read().strip().replace('\r', '') # Jed is now stripping output it appears
       if not validOutput == output:
         if replace:
           with file(outputName, 'w') as f:
             f.write(output)
           self.logPrint("REPLACED: Regression output file %s (test %s) was stored" % (outputName, testNum), debugSection='screen')
         else:
           self.logPrint("TEST ERROR: Regression output for %s (test %s) does not match\n" % (executable, testNum), debugSection = 'screen')
           for linum,line in enumerate(unified_diff(validOutput.split('\n'), output.split('\n'), fromfile=outputName, tofile=cmd)):
               end = '' if linum < 3 else '\n' # Control lines have their own end-lines
               self.logWrite(line+end, debugSection = 'screen', forceScroll = True)
           self.logPrint('Reference output from %s\n' % outputName)
           self.logPrint(validOutput, indent = 0)
           self.logPrint('Current output from %s' % cmd)
           self.logPrint(output, indent = 0)
           ret = -1
       else:
         self.logPrint("TEST SUCCESS: Regression output for %s (test %s) matches" % (executable, testNum))
   return ret

 def getTestCommand(self, executable, **params):
   numProcs = params.get('numProcs', 1)
   try:
     args   = params.get('args', '') % dict(meshes=os.path.join(self.petscDir,'share','petsc','datafiles','meshes'))
   except ValueError:
     args   = params.get('args', '')
   hosts    = ','.join(['localhost']*int(numProcs))
   return ' '.join([self.configInfo.mpi.mpiexec, '-hosts', hosts, '-n', str(numProcs), os.path.abspath(executable), args])

 def runTest(self, testDir, executable, testNum, replace, **params):
   '''testNum can be any string'''
   cmd = self.getTestCommand(executable, **params)
   self.logPrint('Running #%s: %s' % (str(testNum), cmd), debugSection='screen')
   if not self.dryRun:
     (output, error, status) = self.executeShellCommand(cmd, checkCommand = noCheckCommand, log=self.log)
     if status:
       self.logPrint("TEST ERROR: Failed to execute %s\n" % executable, debugSection='screen')
       self.logPrint(output+error, indent = 0, debugSection='screen')
       ret = -2
     else:
       ret = self.checkTestOutput(testDir, executable, cmd, output+error, str(testNum), replace)
   return ret

 def regressionTestsDir(self, dirname, dummy):
   ''' This is run in a PETSc source directory'''
   self.logWrite('Entering '+dirname+'\n', debugSection = 'screen', forceScroll = True)
   os.chdir(dirname)
   sourceMap = self.sourceManager.sortSourceFiles(dirname)
   objects   = []
   if sourceMap['C']:
     self.logPrint('Compiling C files '+str(sourceMap['C']))
     self.compileC(sourceMap['C'])
   if sourceMap['Fortran']:
     if not self.fortrancpp.fortranDatatypes:
       self.logPrint('Compiling Fortran files '+str(sourceMap['Fortran']))
       self.compileF(sourceMap['Fortran'])
   if sourceMap['Objects']:
     packageNames = set([p.name for p in self.framework.packages])
     for obj in sourceMap['Objects']:
       # TESTEXAMPLES_C_X = ex3.PETSc runex3 ex3.rm
       # .PETSc: filters out messages from build
       # .rm: cleans up test
       executable = os.path.splitext(obj)[0]
       paramKey   = os.path.relpath(os.path.abspath(executable), self.petscDir)
       testNum    = 1
       if paramKey in regressionRequirements:
         if not regressionRequirements[paramKey].issubset(packageNames):
           continue
       self.logPrint('Linking object '+obj+' into '+executable)
       # TODO: Fix this hack
       if executable[-1] == 'f':
         self.link(executable, obj, 'FC')
       else:
         self.link(executable, obj, self.languages.clanguage)
       self.runTest(dirname, executable, testNum, False, **regressionParameters.get(paramKey, {}))
       testNum += 1
       while '%s_%d' % (paramKey, testNum) in regressionParameters:
         self.runTest(dirname, executable, testNum, False, **regressionParameters.get('%s_%d' % (paramKey, testNum), {}))
         testNum += 1
       self.cleanupTest(dirname, executable)
   return

 def regressionTests(self, rootDir):
   if not self.argDB['regressionTests']: return
   if not self.checkDir(rootDir, allowExamples = True):
     self.logPrint('Nothing to be done')
   self.operationFailed = False
   for root, dirs, files in os.walk(rootDir):
     self.logPrint('Processing '+root)
     if 'examples' in dirs:
       for exroot, exdirs, exfiles in os.walk(os.path.join(root, 'examples')):
         self.logPrint('Processing '+exroot)
         print('  Testing in root',root)
         self.regressionTestsDir(exroot, exfiles)
         for badDir in [d for d in exdirs if not self.checkDir(os.path.join(exroot, d), allowExamples = True)]:
           exdirs.remove(badDir)
     for badDir in [d for d in dirs if not self.checkDir(os.path.join(root, d))]:
       dirs.remove(badDir)
   return

 def buildEtags(self):
   oldPath = sys.path
   sys.path.append(os.path.join(self.petscDir, 'bin', 'maint'))
   from generateetags import main
   main()
   os.system('find config -type f -name "*.py" | xargs etags -o TAGS_PYTHON')
   sys.path = oldPath
   return

 def buildFortranStubs(self):
   self.logWrite('Building Fortran stubs\n', debugSection = 'screen', forceScroll = True)
   oldPath = sys.path
   sys.path.append(os.path.join(self.petscDir, 'bin', 'maint'))
   from generatefortranstubs import main, processf90interfaces
   for d in os.listdir(os.path.join(self.petscDir, 'include', 'finclude', 'ftn-auto')):
     if d.endswith('-tmpdir'): shutil.rmtree(os.path.join(self.petscDir, 'include', 'finclude', 'ftn-auto', d))
   main(self.petscDir, self.configInfo.sowing.bfort, os.getcwd(),0)
   processf90interfaces(self.petscDir,0)
   for d in os.listdir(os.path.join(self.petscDir, 'include', 'finclude', 'ftn-auto')):
     if d.endswith('-tmpdir'): shutil.rmtree(os.path.join(self.petscDir, 'include', 'finclude', 'ftn-auto', d))
   sys.path = oldPath
   return

 def check(self):
   self.logWrite('Checking build\n', debugSection = 'screen', forceScroll = True)
   return

 def clean(self, libname):
   self.logWrite('Cleaning build\n', debugSection = 'screen', forceScroll = True)
   if os.path.isfile(self.sourceDBFilename):
     os.remove(self.sourceDBFilename)
     self.logPrint('Removed '+self.sourceDBFilename)
   if os.path.exists(self.getObjDir(libname)):
     shutil.rmtree(self.getObjDir(libname))
   self.logPrint('Removed '+self.getObjDir(libname))
   return

 def run(self):
   self.setup()
   #self.buildFortranStubs()
   self.updateDependencies('libpetsc', self.rootDir)
   if self.buildLibraries('libpetsc', self.rootDir):
     # This is overkill, but right now it is cheap
     self.rebuildDependencies('libpetsc', self.rootDir)
   self.regressionTests(self.rootDir)
   self.cleanup()
   return

if __name__ == '__main__':
  PETScMaker().run()<|MERGE_RESOLUTION|>--- conflicted
+++ resolved
@@ -134,7 +134,6 @@
                         'src/dm/impls/plex/examples/tests/ex9': [# 2D Simplex P_1 scalar tests
                                                                  {'numProcs': 1, 'args': '-num_dof 1,0,0 -iterations 10000 \
                                                                   -max_cone_time 1.1e-8 -max_closure_time 1.3e-7 -max_vec_closure_time 3.6e-7'},
-<<<<<<< HEAD
                                                                  {'numProcs': 1, 'args': '-refinement_limit 1.0e-5 -num_dof 1,0,0 -iterations 10 \
                                                                   -max_cone_time 2.1e-8 -max_closure_time 1.5e-7 -max_vec_closure_time 3.6e-7'},
                                                                  {'numProcs': 1, 'args': '-num_fields 1 -num_components 1 -num_dof 1,0,0 -iterations 10000 \
@@ -148,21 +147,6 @@
                                                                  {'numProcs': 1, 'args': '-interpolate -num_fields 1 -num_components 1 -num_dof 1,0,0 -iterations 10000 \
                                                                   -max_cone_time 1.1e-8 -max_closure_time 6.5e-7 -max_vec_closure_time 1.1e-6'},
                                                                  {'numProcs': 1, 'args': '-interpolate -refinement_limit 1.0e-5 -num_fields 1 -num_components 1 -num_dof 1,0,0 -iterations 10 \
-=======
-                                                                 {'numProcs': 1, 'args': '-refinement_limit 1.0e-5 -num_dof 1,0,0 -iterations 100 \
-                                                                  -max_cone_time 2.1e-8 -max_closure_time 1.5e-7 -max_vec_closure_time 3.6e-7'},
-                                                                 {'numProcs': 1, 'args': '-num_fields 1 -num_components 1 -num_dof 1,0,0 -iterations 10000 \
-                                                                  -max_cone_time 1.1e-8 -max_closure_time 1.3e-7 -max_vec_closure_time 4.5e-7'},
-                                                                 {'numProcs': 1, 'args': '-refinement_limit 1.0e-5 -num_fields 1 -num_components 1 -num_dof 1,0,0 -iterations 100 \
-                                                                  -max_cone_time 2.1e-8 -max_closure_time 1.5e-7 -max_vec_closure_time 4.7e-7'},
-                                                                 {'numProcs': 1, 'args': '-interpolate -num_dof 1,0,0 -iterations 10000 \
-                                                                  -max_cone_time 1.1e-8 -max_closure_time 6.5e-7 -max_vec_closure_time 1.0e-6'},
-                                                                 {'numProcs': 1, 'args': '-interpolate -refinement_limit 1.0e-5 -num_dof 1,0,0 -iterations 100 \
-                                                                  -max_cone_time 2.1e-8 -max_closure_time 6.5e-7 -max_vec_closure_time 1.0e-6'},
-                                                                 {'numProcs': 1, 'args': '-interpolate -num_fields 1 -num_components 1 -num_dof 1,0,0 -iterations 10000 \
-                                                                  -max_cone_time 1.1e-8 -max_closure_time 6.5e-7 -max_vec_closure_time 1.1e-6'},
-                                                                 {'numProcs': 1, 'args': '-interpolate -refinement_limit 1.0e-5 -num_fields 1 -num_components 1 -num_dof 1,0,0 -iterations 100 \
->>>>>>> d0f6b257
                                                                   -max_cone_time 2.1e-8 -max_closure_time 6.5e-7 -max_vec_closure_time 1.2e-6'},
                                                                  # 2D Simplex P_1 vector tests
                                                                  # 2D Simplex P_2 scalar tests
@@ -276,7 +260,7 @@
                                                                {'numProcs': 1, 'args': '-run_type test -dim 3 -refinement_limit 0.0125 -variable_coefficient field    -interpolate 1 -petscspace_order 2 -show_initial -dm_plex_print_fem 1'},
                                                                # Using ExodusII mesh 37-38 BROKEN
                                                                {'numProcs': 1, 'args': '-run_type test -f %(meshes)s/sevenside.exo -refinement_limit 0.0    -bc_type dirichlet -interpolate 1 -show_initial -dm_plex_print_fem 1 -dm_view',
-                                                                'setup': './bin/pythonscripts/PetscGenerateFEMQuadrature.py 2 1 1 1 laplacian src/snes/examples/tutorials/ex12.h', 'requires': ['Exodus']},
+                                                                'setup': './bin/pythonscripts/PetscGenerateFEMQuadrature.py 2 1 1 1 laplacian src/snes/examples/tutorials/ex12.h'},
                                                                {'numProcs': 1, 'args': '-run_type test -dim 3 -f /Users/knepley/Downloads/kis_modell_tet2.exo -refinement_limit 0.0    -bc_type dirichlet -interpolate 1 -show_initial -dm_plex_print_fem 1 -dm_view',
                                                                 'setup': './bin/pythonscripts/PetscGenerateFEMQuadrature.py 3 1 1 1 laplacian src/snes/examples/tutorials/ex12.h', 'requires': ['Exodus']},],
                         'src/snes/examples/tutorials/ex31':   [# Decoupled field Dirichlet tests 0-6
