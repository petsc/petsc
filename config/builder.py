#!/usr/bin/env python

from __future__ import with_statement  # For python-2.5

import os, sys
import shutil
import tempfile

sys.path.insert(0, os.path.join(os.environ['PETSC_DIR'], 'config'))
sys.path.insert(0, os.path.join(os.environ['PETSC_DIR'], 'config', 'BuildSystem'))

import logger, script

regressionRequirements = {'src/vec/vec/examples/tests/ex31':  set(['Matlab']),
                          'src/vec/vec/examples/tests/ex52':  set(['Cuda'])
                          }

regressionParameters = {'src/sys/comm/examples/tests/ex1':    [{'numProcs': 2},
                                                               {'numProcs': 5}],
                        'src/vec/vec/examples/tests/ex1_2':    {'numProcs': 2},
                        'src/vec/vec/examples/tests/ex3':      {'numProcs': 2},
                        'src/vec/vec/examples/tests/ex4':      {'numProcs': 2},
                        'src/vec/vec/examples/tests/ex5':      {'numProcs': 2},
                        'src/vec/vec/examples/tests/ex9':      {'numProcs': 2},
                        'src/vec/vec/examples/tests/ex10':     {'numProcs': 2},
                        'src/vec/vec/examples/tests/ex11':     {'numProcs': 2},
                        'src/vec/vec/examples/tests/ex12':     {'numProcs': 2},
                        'src/vec/vec/examples/tests/ex13':     {'numProcs': 2},
                        'src/vec/vec/examples/tests/ex14':     {'numProcs': 2},
                        'src/vec/vec/examples/tests/ex16':     {'numProcs': 2},
                        'src/vec/vec/examples/tests/ex17':     {'numProcs': 2},
                        'src/vec/vec/examples/tests/ex17f':    {'numProcs': 3},
                        'src/vec/vec/examples/tests/ex21_2':   {'numProcs': 2},
                        'src/vec/vec/examples/tests/ex22':     {'numProcs': 4},
                        'src/vec/vec/examples/tests/ex23':     {'numProcs': 2},
                        'src/vec/vec/examples/tests/ex24':     {'numProcs': 3},
                        'src/vec/vec/examples/tests/ex25':     {'numProcs': 3},
                        'src/vec/vec/examples/tests/ex26':     {'numProcs': 4},
                        'src/vec/vec/examples/tests/ex28':     {'numProcs': 3},
                        'src/vec/vec/examples/tests/ex29':     {'numProcs': 3, 'args': '-n 126'},
                        'src/vec/vec/examples/tests/ex30f':    {'numProcs': 4},
                        'src/vec/vec/examples/tests/ex33':     {'numProcs': 4},
                        'src/vec/vec/examples/tests/ex36':     {'numProcs': 2, 'args': '-set_option_negidx -set_values_negidx -get_values_negidx'},
                        'src/vec/vec/examples/tutorials/ex10':  [{'numProcs': 1, 'args': '-hdf5'},
                                                                 {'numProcs': 2, 'args': '-binary'},
                                                                 {'numProcs': 3, 'args': '-binary'},
                                                                 {'numProcs': 5, 'args': '-binary'}],
                        'src/mat/examples/tests/ex170':          [{'numProcs': 1, 'args': ''},
                                                                  {'numProcs': 1, 'args': '-testnum 1'},
                                                                  {'numProcs': 2, 'args': '-testnum 1'},
                                                                  {'numProcs': 1, 'args': '-testnum 2'},
                                                                  {'numProcs': 2, 'args': '-testnum 2'}],
                        'src/dm/impls/patch/examples/tests/ex1': [{'numProcs': 1, 'args': '-patch_size 2 -grid_size 6'},
                                                                  {'numProcs': 4, 'args': '-patch_size 2 -grid_size 4'},
                                                                  {'numProcs': 4, 'args': '-patch_size 2 -grid_size 4 -comm_size 1'},
                                                                  {'numProcs': 4, 'args': '-patch_size 2 -grid_size 4 -comm_size 2'},
                                                                  {'numProcs': 16, 'args': '-patch_size 2 -grid_size 8 -comm_size 2'}],
                        'src/dm/impls/plex/examples/tests/ex1': [# CTetGen tests 0-1
                                                                 {'numProcs': 1, 'args': '-dim 3 -ctetgen_verbose 4 -dm_view ::ascii_info_detail -info -info_exclude null'},
                                                                 {'numProcs': 1, 'args': '-dim 3 -ctetgen_verbose 4 -refinement_limit 0.0625 -dm_view ::ascii_info_detail -info -info_exclude null'},
                                                                 # Test 2D LaTex and ASCII output 2-9
                                                                 {'numProcs': 1, 'args': '-dim 2 -dm_view ::ascii_latex'},
                                                                 {'numProcs': 1, 'args': '-dim 2 -refinement_uniform 1 -interpolate 1 -dm_view ::ascii_info_detail'},
                                                                 {'numProcs': 2, 'args': '-dim 2 -refinement_uniform 1 -interpolate 1 -dm_view ::ascii_info_detail'},
                                                                 {'numProcs': 2, 'args': '-dim 2 -refinement_uniform 1 -interpolate 1 -dm_view ::ascii_latex'},
                                                                 {'numProcs': 1, 'args': '-dim 2 -cell_simplex 0 -dm_view ::ascii_info_detail'},
                                                                 {'numProcs': 1, 'args': '-dim 2 -cell_simplex 0 -refinement_uniform 1 -dm_view ::ascii_info_detail'},
                                                                 {'numProcs': 2, 'args': '-dim 2 -cell_simplex 0 -refinement_uniform 1 -interpolate 1 -dm_view ::ascii_info_detail'},
                                                                 {'numProcs': 2, 'args': '-dim 2 -cell_simplex 0 -refinement_uniform 1 -interpolate 1 -dm_view ::ascii_latex'},
                                                                 # CGNS tests 10-11 (need to find smaller test meshes)
                                                                 {'numProcs': 1, 'args': '-filename %(meshes)s/tut21.cgns -interpolate 1 -dm_view', 'requires': ['CGNS']},
                                                                 {'numProcs': 1, 'args': '-filename %(meshes)s/StaticMixer.cgns -interpolate 1 -dm_view', 'requires': ['CGNS']}],
<<<<<<< HEAD
                        'src/dm/impls/plex/examples/tests/ex3': [{'numProcs': 1, 'args': '-petscspace_order 1 -num_comp 2 -qorder 1'},
                                                                 {'numProcs': 1, 'args': '-petscspace_order 1 -num_comp 2 -qorder 1 -porder 1'},
                                                                 {'numProcs': 1, 'args': '-petscspace_order 1 -num_comp 2 -qorder 1 -porder 2'},
                                                                 {'numProcs': 1, 'args': '-dim 3 -petscspace_order 1 -num_comp 3 -qorder 1'},
                                                                 {'numProcs': 1, 'args': '-dim 3 -petscspace_order 1 -num_comp 3 -qorder 1 -porder 1'},
                                                                 {'numProcs': 1, 'args': '-dim 3 -petscspace_order 1 -num_comp 3 -qorder 1 -porder 2'},
                                                                 {'numProcs': 1, 'args': '-interpolate 1 -petscspace_order 2 -num_comp 2 -qorder 2'},
                                                                 {'numProcs': 1, 'args': '-interpolate 1 -petscspace_order 2 -num_comp 2 -qorder 2 -porder 1'},
                                                                 {'numProcs': 1, 'args': '-interpolate 1 -petscspace_order 2 -num_comp 2 -qorder 2 -porder 2'}],
                        'src/dm/impls/plex/examples/tests/ex4': [{'numProcs': 1, 'args': '-dim 2 -dm_view ::ascii_info_detail'},
=======
                        'src/dm/impls/plex/examples/tests/ex3': [{'numProcs': 1, 'args': '',
                                                                  'setup': './bin/pythonscripts/PetscGenerateFEMQuadrature.py 2 1 2 1 identity src/dm/impls/plex/examples/tests/ex3.h'},
                                                                 {'numProcs': 1, 'args': '-order 1'},
                                                                 {'numProcs': 1, 'args': '-order 2'},
                                                                 {'numProcs': 1, 'args': '-dim 3',
                                                                  'setup': './bin/pythonscripts/PetscGenerateFEMQuadrature.py 3 1 3 1 identity src/dm/impls/plex/examples/tests/ex3.h'},
                                                                 {'numProcs': 1, 'args': '-dim 3 -order 1'},
                                                                 {'numProcs': 1, 'args': '-dim 3 -order 2'},
                                                                 {'numProcs': 1, 'args': '-interpolate 1',
                                                                  'setup': './bin/pythonscripts/PetscGenerateFEMQuadrature.py 2 2 2 1 identity src/dm/impls/plex/examples/tests/ex3.h'},
                                                                 {'numProcs': 1, 'args': '-interpolate 1 -order 1'},
                                                                 {'numProcs': 1, 'args': '-interpolate 1 -order 2'}],
                        'src/dm/impls/plex/examples/tests/ex4': [# 2D Simplex 0-3
                                                                 {'numProcs': 1, 'args': '-dim 2 -cell_hybrid 0 -dm_view ::ascii_info_detail'},
                                                                 {'numProcs': 1, 'args': '-dim 2 -cell_hybrid 0 -refinement_uniform 1 -dm_view ::ascii_info_detail'},
                                                                 {'numProcs': 2, 'args': '-dim 2 -cell_hybrid 0 -dm_view ::ascii_info_detail'},
                                                                 {'numProcs': 2, 'args': '-dim 2 -cell_hybrid 0 -refinement_uniform 1 -dm_view ::ascii_info_detail'},
                                                                 # 2D Hybrid Simplex 4-7
                                                                 {'numProcs': 1, 'args': '-dim 2 -dm_view ::ascii_info_detail'},
>>>>>>> 94a8900a
                                                                 {'numProcs': 1, 'args': '-dim 2 -refinement_uniform 1 -dm_view ::ascii_info_detail'},
                                                                 {'numProcs': 2, 'args': '-dim 2 -dm_view ::ascii_info_detail'},
                                                                 {'numProcs': 2, 'args': '-dim 2 -refinement_uniform 1 -dm_view ::ascii_info_detail'},
                                                                 # 3D Simplex 8-
                                                                 {'numProcs': 1, 'args': '-dim 3 -cell_hybrid 0 -refinement_uniform 1 -dm_view ::ascii_info_detail'},
                                                                 {'numProcs': 2, 'args': '-dim 3 -cell_hybrid 0 -refinement_uniform 1 -dm_view ::ascii_info_detail'}],
                        'src/dm/impls/plex/examples/tests/ex5': [{'numProcs': 1, 'args': '-dim 2 -dm_view ::ascii_info_detail'},
                                                                 {'numProcs': 2, 'args': '-dim 2 -dm_view ::ascii_info_detail'},
                                                                 {'numProcs': 1, 'args': '-dim 2 -cell_simplex 0 -dm_view ::ascii_info_detail'},
                                                                 {'numProcs': 2, 'args': '-dim 2 -cell_simplex 0 -dm_view ::ascii_info_detail'},
                                                                 {'numProcs': 1, 'args': '-dim 3 -dm_view ::ascii_info_detail'},
                                                                 {'numProcs': 2, 'args': '-dim 3 -dm_view ::ascii_info_detail'},
                                                                 {'numProcs': 1, 'args': '-dim 3 -cell_simplex 0 -dm_view ::ascii_info_detail'},
                                                                 {'numProcs': 2, 'args': '-dim 3 -cell_simplex 0 -dm_view ::ascii_info_detail'},
                                                                 {'numProcs': 1, 'args': '-dim 2 -test_num 1 -dm_view ::ascii_info_detail'},
                                                                 {'numProcs': 1, 'args': '-dim 3 -test_num 1 -dm_view ::ascii_info_detail'},],
                        'src/dm/impls/plex/examples/tests/ex6': [{'numProcs': 1, 'args': '-malloc_dump'},
                                                                 {'numProcs': 1, 'args': '-malloc_dump -pend 10000'},
                                                                 {'numProcs': 1, 'args': '-malloc_dump -pend 10000 -fill 0.05'},
                                                                 {'numProcs': 1, 'args': '-malloc_dump -pend 10000 -fill 0.25'}],
                        'src/dm/impls/plex/examples/tests/ex7': [# Two cell test meshes 0-7
                                                                 {'numProcs': 1, 'args': '-dim 2 -dm_view ::ascii_info_detail'},
                                                                 {'numProcs': 2, 'args': '-dim 2 -dm_view ::ascii_info_detail'},
                                                                 {'numProcs': 1, 'args': '-dim 2 -cell_simplex 0 -dm_view ::ascii_info_detail'},
                                                                 {'numProcs': 2, 'args': '-dim 2 -cell_simplex 0 -dm_view ::ascii_info_detail'},
                                                                 {'numProcs': 1, 'args': '-dim 3 -dm_view ::ascii_info_detail'},
                                                                 {'numProcs': 2, 'args': '-dim 3 -dm_view ::ascii_info_detail'},
                                                                 {'numProcs': 1, 'args': '-dim 3 -cell_simplex 0 -dm_view ::ascii_info_detail'},
                                                                 {'numProcs': 2, 'args': '-dim 3 -cell_simplex 0 -dm_view ::ascii_info_detail'},
                                                                 # 2D Hybrid Mesh 8
                                                                 {'numProcs': 1, 'args': '-dim 2 -cell_simplex 0 -testnum 1 -dm_view ::ascii_info_detail'},
                                                                 # TetGen meshes 9-10
                                                                 {'numProcs': 1, 'args': '-dim 2 -use_generator -dm_view ::ascii_info_detail'},
                                                                 {'numProcs': 1, 'args': '-dim 3 -use_generator -dm_view ::ascii_info_detail'},
                                                                 # Cubit meshes 11
                                                                 {'numProcs': 1, 'args': '-dim 3 -filename %(meshes)s/blockcylinder-50.exo -dm_view ::ascii_info_detail'},
                                                                 #{'numProcs': 1, 'args': '-dim 3 -filename /PETSc3/petsc/blockcylinder-50.exo -dm_view ::ascii_info_detail'},
                                                                 #{'numProcs': 1, 'args': '-dim 3 -filename /PETSc3/petsc/blockcylinder-20.exo'},
                                                                 ],
                        'src/dm/impls/plex/examples/tests/ex8': [{'numProcs': 1, 'args': '-dm_view ::ascii_info_detail'},
                                                                 {'numProcs': 1, 'args': '-interpolate -dm_view ::ascii_info_detail'},
                                                                 {'numProcs': 1, 'args': '-transform'},
                                                                 {'numProcs': 1, 'args': '-interpolate -transform'},
                                                                 {'numProcs': 1, 'args': '-run_type file -filename %(meshes)s/simpleblock-100.exo -dm_view ::ascii_info_detail -v0 -1.5,-0.5,0.5,-0.5,-0.5,0.5,0.5,-0.5,0.5 -J 0.0,0.0,0.5,0.0,0.5,0.0,-0.5,0.0,0.0,0.0,0.0,0.5,0.0,0.5,0.0,-0.5,0.0,0.0,0.0,0.0,0.5,0.0,0.5,0.0,-0.5,0.0,0.0 -invJ 0.0,0.0,-2.0,0.0,2.0,0.0,2.0,0.0,0.0,0.0,0.0,-2.0,0.0,2.0,0.0,2.0,0.0,0.0,0.0,0.0,-2.0,0.0,2.0,0.0,2.0,0.0,0.0 -detJ 0.125,0.125,0.125', 'requires': ['exodusii']},
                                                                 {'numProcs': 1, 'args': '-interpolate -run_type file -filename %(meshes)s/simpleblock-100.exo -dm_view ::ascii_info_detail -v0 -1.5,-0.5,0.5,-0.5,-0.5,0.5,0.5,-0.5,0.5 -J 0.0,0.0,0.5,0.0,0.5,0.0,-0.5,0.0,0.0,0.0,0.0,0.5,0.0,0.5,0.0,-0.5,0.0,0.0,0.0,0.0,0.5,0.0,0.5,0.0,-0.5,0.0,0.0 -invJ 0.0,0.0,-2.0,0.0,2.0,0.0,2.0,0.0,0.0,0.0,0.0,-2.0,0.0,2.0,0.0,2.0,0.0,0.0,0.0,0.0,-2.0,0.0,2.0,0.0,2.0,0.0,0.0 -detJ 0.125,0.125,0.125 -centroid -1.0,0.0,0.0,0.0,0.0,0.0,1.0,0.0,0.0 -normal 0.0,0.0,0.0,0.0,0.0,0.0,0.0,0.0,0.0 -vol 1.0,1.0,1.0', 'requires': ['exodusii']}],
                        'src/dm/impls/plex/examples/tests/ex9': [# 2D Simplex P_1 scalar tests
                                                                 {'numProcs': 1, 'args': '-num_dof 1,0,0 -iterations 10000 \
                                                                  -max_cone_time 1.1e-8 -max_closure_time 1.3e-7 -max_vec_closure_time 3.6e-7'},
                                                                 {'numProcs': 1, 'args': '-refinement_limit 1.0e-5 -num_dof 1,0,0 -iterations 10 \
                                                                  -max_cone_time 2.1e-8 -max_closure_time 1.5e-7 -max_vec_closure_time 3.6e-7'},
                                                                 {'numProcs': 1, 'args': '-num_fields 1 -num_components 1 -num_dof 1,0,0 -iterations 10000 \
                                                                  -max_cone_time 1.1e-8 -max_closure_time 1.3e-7 -max_vec_closure_time 4.5e-7'},
                                                                 {'numProcs': 1, 'args': '-refinement_limit 1.0e-5 -num_fields 1 -num_components 1 -num_dof 1,0,0 -iterations 10 \
                                                                  -max_cone_time 2.1e-8 -max_closure_time 1.5e-7 -max_vec_closure_time 4.7e-7'},
                                                                 {'numProcs': 1, 'args': '-interpolate -num_dof 1,0,0 -iterations 10000 \
                                                                  -max_cone_time 1.1e-8 -max_closure_time 6.5e-7 -max_vec_closure_time 1.0e-6'},
                                                                 {'numProcs': 1, 'args': '-interpolate -refinement_limit 1.0e-5 -num_dof 1,0,0 -iterations 10 \
                                                                  -max_cone_time 2.1e-8 -max_closure_time 6.5e-7 -max_vec_closure_time 1.0e-6'},
                                                                 {'numProcs': 1, 'args': '-interpolate -num_fields 1 -num_components 1 -num_dof 1,0,0 -iterations 10000 \
                                                                  -max_cone_time 1.1e-8 -max_closure_time 6.5e-7 -max_vec_closure_time 1.1e-6'},
                                                                 {'numProcs': 1, 'args': '-interpolate -refinement_limit 1.0e-5 -num_fields 1 -num_components 1 -num_dof 1,0,0 -iterations 10 \
                                                                  -max_cone_time 2.1e-8 -max_closure_time 6.5e-7 -max_vec_closure_time 1.2e-6'},
                                                                 # 2D Simplex P_1 vector tests
                                                                 # 2D Simplex P_2 scalar tests
                                                                 # 2D Simplex P_2 vector tests
                                                                 # 2D Simplex P_2/P_1 vector/scalar tests
                                                                 # 2D Quad P_1 scalar tests
                                                                 # 2D Quad P_1 vector tests
                                                                 # 2D Quad P_2 scalar tests
                                                                 # 2D Quad P_2 vector tests
                                                                 # 3D Simplex P_1 scalar tests
                                                                 # 3D Simplex P_1 vector tests
                                                                 # 3D Simplex P_2 scalar tests
                                                                 # 3D Simplex P_2 vector tests
                                                                 # 3D Hex P_1 scalar tests
                                                                 # 3D Hex P_1 vector tests
                                                                 # 3D Hex P_2 scalar tests
                                                                 # 3D Hex P_2 vector tests
                                                                 ],
                        'src/dm/impls/plex/examples/tests/ex1f90': [{'numProcs': 1, 'args': ''}],
                        'src/dm/impls/plex/examples/tests/ex2f90': [{'numProcs': 1, 'args': ''}],
                        'src/dm/impls/plex/examples/tutorials/ex1': [{'numProcs': 1, 'args': ''},
                                                                     {'numProcs': 1, 'args': '-dim 3'},],
                        'src/dm/impls/plex/examples/tutorials/ex1f90': [{'numProcs': 1, 'args': ''},
                                                                        {'numProcs': 1, 'args': '-dim 3'},],
                        'src/dm/impls/mesh/examples/tests/ex1': [{'numProcs': 1, 'args': '-dim 2 -dm_view'},
                                                                 {'numProcs': 1, 'args': '-dim 2 -dm_view -interpolate'},
                                                                 {'numProcs': 1, 'args': '-dim 3 -dm_view'},
                                                                 {'numProcs': 1, 'args': '-dim 3 -dm_view -interpolate'},
                                                                 {'numProcs': 3, 'args': '-dim 2 -dm_view'},
                                                                 {'numProcs': 3, 'args': '-dim 2 -dm_view -interpolate'},
                                                                 {'numProcs': 8, 'args': '-dim 2 -dm_view'},
                                                                 {'numProcs': 8, 'args': '-dim 2 -dm_view -interpolate'},
                                                                 {'numProcs': 6, 'args': '-dim 3 -dm_view'},
                                                                 {'numProcs': 6, 'args': '-dim 3 -dm_view -interpolate'},
                                                                 {'numProcs': 10, 'args': '-dim 2 -dm_view -refinement_limit 7.63e-6'},
                                                                 {'numProcs': 10, 'args': '-dim 3 -dm_view -refinement_limit 1.00e-7'},
                                                                 {'numProcs': 50, 'args': '-dim 2 -dm_view -refinement_limit 7.63e-6'},
                                                                 {'numProcs': 50, 'args': '-dim 3 -dm_view -refinement_limit 1.00e-7'}],
                        'src/dm/impls/mesh/examples/tutorials/ex1': [{'numProcs': 1},
                                                                     {'numProcs': 2, 'args': '-base_file src/dm/impls/mesh/examples/tutorials/data/ex1_3d_big -dim 3'}],
                        'src/dm/impls/mesh/examples/tests/ex3': [{'numProcs': 1, 'args': '-malloc_dump -dm_mesh_view -dm_mesh_new_impl'},
                                                                 {'numProcs': 2, 'args': '-malloc_dump -dm_mesh_view -dm_mesh_new_impl'},
                                                                 {'numProcs': 3, 'args': '-malloc_dump -dm_mesh_view -dm_mesh_new_impl'},
                                                                 {'numProcs': 5, 'args': '-malloc_dump -dm_mesh_view -dm_mesh_new_impl'}],
                        'src/dm/impls/mesh/examples/tests/ex4': [{'numProcs': 1, 'args': '-i src/dm/impls/mesh/examples/tests/meshes/Square-tri.gen'},
                                                                 {'numProcs': 2, 'args': '-i src/dm/impls/mesh/examples/tests/meshes/Square-tri.gen'}],
                        'src/dm/impls/mesh/examples/tests/ex5f90': [{'numProcs': 1, 'args': '-i src/dm/impls/mesh/examples/tests/meshes/Square-tri.gen'},
                                                                    {'numProcs': 2, 'args': '-i src/dm/impls/mesh/examples/tests/meshes/Square-tri.gen'}],
                        'src/dm/impls/mesh/examples/tests/ex6': [{'numProcs': 1, 'args': '-i src/dm/impls/mesh/examples/tests/meshes/Square-tri.gen'},
                                                                 {'numProcs': 2, 'args': '-i src/dm/impls/mesh/examples/tests/meshes/Square-tri.gen'}],
                        'src/dm/impls/mesh/examples/tests/ex7f90': [{'numProcs': 1, 'args': '-i src/dm/impls/mesh/examples/tests/meshes/Square-tri.gen'},
                                                                    {'numProcs': 2, 'args': '-i src/dm/impls/mesh/examples/tests/meshes/Square-tri.gen'}],
                        'src/dm/impls/mesh/examples/tests/ex8': [{'numProcs': 1, 'args': '-i src/dm/impls/mesh/examples/tests/meshes/Square-tri.gen'},
                                                                 {'numProcs': 2, 'args': '-i src/dm/impls/mesh/examples/tests/meshes/Square-tri.gen'}],
                        'src/dm/impls/mesh/examples/tests/ex9f90': [{'numProcs': 1, 'args': '-i src/dm/impls/mesh/examples/tests/meshes/Square-tri.gen'},
                                                                    {'numProcs': 2, 'args': '-i src/dm/impls/mesh/examples/tests/meshes/Square-tri.gen'}],
                        'src/dm/impls/mesh/examples/tests/ex10': [{'numProcs': 1, 'args': '-i src/dm/impls/mesh/examples/tests/meshes/Square-tri.gen'},
                                                                  {'numProcs': 2, 'args': '-i src/dm/impls/mesh/examples/tests/meshes/Square-tri.gen'}],
                        'src/dm/impls/mesh/examples/tests/ex11f90': [{'numProcs': 1, 'args': '-i src/dm/impls/mesh/examples/tests/meshes/Square-tri.gen'},
                                                                     {'numProcs': 2, 'args': '-i src/dm/impls/mesh/examples/tests/meshes/Square-tri.gen'}],
                        'src/dm/impls/mesh/examples/tests/TestMeshExodus': [{'numProcs': 1, 'args': '-i src/dm/impls/mesh/examples/tests/meshes/Square-tri.gen'},
                                                                            {'numProcs': 1, 'args': '-i src/dm/impls/mesh/examples/tests/meshes/Square-tri2.gen'},
                                                                            {'numProcs': 1, 'args': '-i src/dm/impls/mesh/examples/tests/meshes/Square-quad.gen'},
                                                                           #{'numProcs': 1, 'args': '-i src/dm/impls/mesh/examples/tests/meshes/Square-mixed.gen'},
                                                                            {'numProcs': 1, 'args': '-i src/dm/impls/mesh/examples/tests/meshes/Tet.gen'},
                                                                            {'numProcs': 1, 'args': '-i src/dm/impls/mesh/examples/tests/meshes/Hex.gen'},
                                                                            {'numProcs': 1, 'args': '-i src/dm/impls/mesh/examples/tests/meshes/Tet.gen -interpolate'},
                                                                            {'numProcs': 1, 'args': '-i src/dm/impls/mesh/examples/tests/meshes/Hex.gen -interpolate'}],
                        'src/snes/examples/tutorials/ex12':   [# 2D serial P1 test 0-4
                                                               {'numProcs': 1, 'args': '-run_type test -refinement_limit 0.0    -bc_type dirichlet -interpolate 0 -petscspace_order 1 -show_initial -dm_plex_print_fem 1'},
                                                               {'numProcs': 1, 'args': '-run_type test -refinement_limit 0.0    -bc_type dirichlet -interpolate 1 -petscspace_order 1 -show_initial -dm_plex_print_fem 1'},
                                                               {'numProcs': 1, 'args': '-run_type test -refinement_limit 0.0625 -bc_type dirichlet -interpolate 1 -petscspace_order 1 -show_initial -dm_plex_print_fem 1'},
                                                               {'numProcs': 1, 'args': '-run_type test -refinement_limit 0.0    -bc_type neumann   -interpolate 1 -petscspace_order 1 -bd_petscspace_order 1 -show_initial -dm_plex_print_fem 1 -dm_view ::ascii_info_detail'},
                                                               {'numProcs': 1, 'args': '-run_type test -refinement_limit 0.0625 -bc_type neumann   -interpolate 1 -petscspace_order 1 -bd_petscspace_order 1 -show_initial -dm_plex_print_fem 1'},
                                                               # 2D serial P2 test 5-8
                                                               {'numProcs': 1, 'args': '-run_type test -refinement_limit 0.0    -bc_type dirichlet -interpolate 1 -petscspace_order 2 -show_initial -dm_plex_print_fem 1'},
                                                               {'numProcs': 1, 'args': '-run_type test -refinement_limit 0.0625 -bc_type dirichlet -interpolate 1 -petscspace_order 2 -show_initial -dm_plex_print_fem 1'},
                                                               {'numProcs': 1, 'args': '-run_type test -refinement_limit 0.0    -bc_type neumann   -interpolate 1 -petscspace_order 2 -bd_petscspace_order 2 -show_initial -dm_plex_print_fem 1 -dm_view ::ascii_info_detail'},
                                                               {'numProcs': 1, 'args': '-run_type test -refinement_limit 0.0625 -bc_type neumann   -interpolate 1 -petscspace_order 2 -bd_petscspace_order 2 -show_initial -dm_plex_print_fem 1 -dm_view ::ascii_info_detail'},
                                                               # 3D serial P1 test 9-12
                                                               {'numProcs': 1, 'args': '-run_type test -dim 3 -refinement_limit 0.0    -bc_type dirichlet -interpolate 0 -petscspace_order 1 -show_initial -dm_plex_print_fem 1 -dm_view'},
                                                               {'numProcs': 1, 'args': '-run_type test -dim 3 -refinement_limit 0.0    -bc_type dirichlet -interpolate 1 -petscspace_order 1 -show_initial -dm_plex_print_fem 1 -dm_view'},
                                                               {'numProcs': 1, 'args': '-run_type test -dim 3 -refinement_limit 0.0125 -bc_type dirichlet -interpolate 1 -petscspace_order 1 -show_initial -dm_plex_print_fem 1 -dm_view'},
                                                               {'numProcs': 1, 'args': '-run_type test -dim 3 -refinement_limit 0.0    -bc_type neumann   -interpolate 1 -petscspace_order 1 -bd_petscspace_order 1 -snes_fd -show_initial -dm_plex_print_fem 1 -dm_view'},
                                                               # Analytic variable coefficient 13-20
                                                               {'numProcs': 1, 'args': '-run_type test -refinement_limit 0.0    -variable_coefficient analytic -interpolate 1 -petscspace_order 1 -show_initial -dm_plex_print_fem 1'},
                                                               {'numProcs': 1, 'args': '-run_type test -refinement_limit 0.0625 -variable_coefficient analytic -interpolate 1 -petscspace_order 1 -show_initial -dm_plex_print_fem 1'},
                                                               {'numProcs': 1, 'args': '-run_type test -refinement_limit 0.0    -variable_coefficient analytic -interpolate 1 -petscspace_order 2 -show_initial -dm_plex_print_fem 1'},
                                                               {'numProcs': 1, 'args': '-run_type test -refinement_limit 0.0625 -variable_coefficient analytic -interpolate 1 -petscspace_order 2 -show_initial -dm_plex_print_fem 1'},
                                                               {'numProcs': 1, 'args': '-run_type test -dim 3 -refinement_limit 0.0    -variable_coefficient analytic -interpolate 1 -petscspace_order 1 -show_initial -dm_plex_print_fem 1'},
                                                               {'numProcs': 1, 'args': '-run_type test -dim 3 -refinement_limit 0.0125 -variable_coefficient analytic -interpolate 1 -petscspace_order 1 -show_initial -dm_plex_print_fem 1'},
                                                               {'numProcs': 1, 'args': '-run_type test -dim 3 -refinement_limit 0.0    -variable_coefficient analytic -interpolate 1 -petscspace_order 2 -show_initial -dm_plex_print_fem 1'},
                                                               {'numProcs': 1, 'args': '-run_type test -dim 3 -refinement_limit 0.0125 -variable_coefficient analytic -interpolate 1 -petscspace_order 2 -show_initial -dm_plex_print_fem 1'},
                                                               # P1 variable coefficient 21-28
                                                               {'numProcs': 1, 'args': '-run_type test -refinement_limit 0.0    -variable_coefficient field    -interpolate 1 -petscspace_order 1 -mat_petscspace_order 1 -show_initial -dm_plex_print_fem 1'},
                                                               {'numProcs': 1, 'args': '-run_type test -refinement_limit 0.0625 -variable_coefficient field    -interpolate 1 -petscspace_order 1 -mat_petscspace_order 1 -show_initial -dm_plex_print_fem 1'},
                                                               {'numProcs': 1, 'args': '-run_type test -refinement_limit 0.0    -variable_coefficient field    -interpolate 1 -petscspace_order 2 -mat_petscspace_order 1 -show_initial -dm_plex_print_fem 1'},
                                                               {'numProcs': 1, 'args': '-run_type test -refinement_limit 0.0625 -variable_coefficient field    -interpolate 1 -petscspace_order 2 -mat_petscspace_order 1 -show_initial -dm_plex_print_fem 1'},
                                                               {'numProcs': 1, 'args': '-run_type test -dim 3 -refinement_limit 0.0    -variable_coefficient field    -interpolate 1 -petscspace_order 1 -mat_petscspace_order 1 -show_initial -dm_plex_print_fem 1'},
                                                               {'numProcs': 1, 'args': '-run_type test -dim 3 -refinement_limit 0.0125 -variable_coefficient field    -interpolate 1 -petscspace_order 1 -mat_petscspace_order 1 -show_initial -dm_plex_print_fem 1'},
                                                               {'numProcs': 1, 'args': '-run_type test -dim 3 -refinement_limit 0.0    -variable_coefficient field    -interpolate 1 -petscspace_order 2 -mat_petscspace_order 1 -show_initial -dm_plex_print_fem 1'},
                                                               {'numProcs': 1, 'args': '-run_type test -dim 3 -refinement_limit 0.0125 -variable_coefficient field    -interpolate 1 -petscspace_order 2 -mat_petscspace_order 1 -show_initial -dm_plex_print_fem 1'},
                                                               # P0 variable coefficient 29-36
                                                               {'numProcs': 1, 'args': '-run_type test -refinement_limit 0.0    -variable_coefficient field    -interpolate 1 -petscspace_order 1 -show_initial -dm_plex_print_fem 1'},
                                                               {'numProcs': 1, 'args': '-run_type test -refinement_limit 0.0625 -variable_coefficient field    -interpolate 1 -petscspace_order 1 -show_initial -dm_plex_print_fem 1'},
                                                               {'numProcs': 1, 'args': '-run_type test -refinement_limit 0.0    -variable_coefficient field    -interpolate 1 -petscspace_order 2 -show_initial -dm_plex_print_fem 1'},
                                                               {'numProcs': 1, 'args': '-run_type test -refinement_limit 0.0625 -variable_coefficient field    -interpolate 1 -petscspace_order 2 -show_initial -dm_plex_print_fem 1'},
                                                               {'numProcs': 1, 'args': '-run_type test -dim 3 -refinement_limit 0.0    -variable_coefficient field    -interpolate 1 -petscspace_order 1 -show_initial -dm_plex_print_fem 1'},
                                                               {'numProcs': 1, 'args': '-run_type test -dim 3 -refinement_limit 0.0125 -variable_coefficient field    -interpolate 1 -petscspace_order 1 -show_initial -dm_plex_print_fem 1'},
                                                               {'numProcs': 1, 'args': '-run_type test -dim 3 -refinement_limit 0.0    -variable_coefficient field    -interpolate 1 -petscspace_order 2 -show_initial -dm_plex_print_fem 1'},
                                                               {'numProcs': 1, 'args': '-run_type test -dim 3 -refinement_limit 0.0125 -variable_coefficient field    -interpolate 1 -petscspace_order 2 -show_initial -dm_plex_print_fem 1'},
                                                               # Using ExodusII mesh 37-38 BROKEN
                                                               {'numProcs': 1, 'args': '-run_type test -f %(meshes)s/sevenside.exo -refinement_limit 0.0    -bc_type dirichlet -interpolate 1 -show_initial -dm_plex_print_fem 1 -dm_view',
                                                                'setup': './bin/pythonscripts/PetscGenerateFEMQuadrature.py 2 1 1 1 laplacian src/snes/examples/tutorials/ex12.h', 'requires': ['Exodus']},
                                                               {'numProcs': 1, 'args': '-run_type test -dim 3 -f /Users/knepley/Downloads/kis_modell_tet2.exo -refinement_limit 0.0    -bc_type dirichlet -interpolate 1 -show_initial -dm_plex_print_fem 1 -dm_view',
                                                                'setup': './bin/pythonscripts/PetscGenerateFEMQuadrature.py 3 1 1 1 laplacian src/snes/examples/tutorials/ex12.h', 'requires': ['Exodus']},],
                        'src/snes/examples/tutorials/ex31':   [# Decoupled field Dirichlet tests 0-6
                                                               {'numProcs': 1, 'args': '-run_type test -refinement_limit 0.0     -forcing_type constant -bc_type dirichlet -interpolate 1 -show_initial -dm_plex_print_fem 1',
                                                                'setup': './bin/pythonscripts/PetscGenerateFEMQuadrature.py 2 2 2 1 laplacian 2 1 1 1 gradient 2 1 1 1 identity src/snes/examples/tutorials/ex31.h'},
                                                               {'numProcs': 1, 'args': '-run_type full -refinement_limit 0.0     -forcing_type constant -bc_type dirichlet -interpolate 1 -ksp_type fgmres -ksp_gmres_restart 100 -ksp_rtol 1.0e-9 -pc_type fieldsplit -pc_fieldsplit_0_fields 0,1 -pc_fieldsplit_1_fields 2 -pc_fieldsplit_type additive -fieldsplit_0_ksp_type fgmres -fieldsplit_0_pc_type fieldsplit -fieldsplit_0_pc_fieldsplit_type schur -fieldsplit_0_pc_fieldsplit_schur_factorization_type full -fieldsplit_0_fieldsplit_velocity_ksp_type preonly -fieldsplit_0_fieldsplit_velocity_pc_type lu -fieldsplit_0_fieldsplit_pressure_ksp_rtol 1e-10 -fieldsplit_0_fieldsplit_pressure_pc_type jacobi -fieldsplit_temperature_ksp_type preonly -fieldsplit_temperature_pc_type lu -snes_monitor_short -ksp_monitor_short -snes_converged_reason -snes_view -show_solution 0'},
                                                               {'numProcs': 1, 'args': '-run_type full -refinement_limit 0.00625 -forcing_type constant -bc_type dirichlet -interpolate 1 -ksp_type fgmres -ksp_gmres_restart 100 -ksp_rtol 1.0e-9 -pc_type fieldsplit -pc_fieldsplit_0_fields 0,1 -pc_fieldsplit_1_fields 2 -pc_fieldsplit_type additive -fieldsplit_0_ksp_type fgmres -fieldsplit_0_pc_type fieldsplit -fieldsplit_0_pc_fieldsplit_type schur -fieldsplit_0_pc_fieldsplit_schur_factorization_type full -fieldsplit_0_fieldsplit_velocity_ksp_type preonly -fieldsplit_0_fieldsplit_velocity_pc_type lu -fieldsplit_0_fieldsplit_pressure_ksp_rtol 1e-10 -fieldsplit_0_fieldsplit_pressure_pc_type jacobi -fieldsplit_temperature_ksp_type preonly -fieldsplit_temperature_pc_type lu -snes_monitor_short -ksp_monitor_short -snes_converged_reason -snes_view -show_solution 0'},
                                                               {'numProcs': 1, 'args': '-run_type full -refinement_limit 0.0     -forcing_type linear   -bc_type dirichlet -interpolate 1 -ksp_type fgmres -ksp_gmres_restart 100 -ksp_rtol 1.0e-9 -pc_type fieldsplit -pc_fieldsplit_0_fields 0,1 -pc_fieldsplit_1_fields 2 -pc_fieldsplit_type additive -fieldsplit_0_ksp_type fgmres -fieldsplit_0_pc_type fieldsplit -fieldsplit_0_pc_fieldsplit_type schur -fieldsplit_0_pc_fieldsplit_schur_factorization_type full -fieldsplit_0_fieldsplit_velocity_ksp_type preonly -fieldsplit_0_fieldsplit_velocity_pc_type lu -fieldsplit_0_fieldsplit_pressure_ksp_rtol 1e-10 -fieldsplit_0_fieldsplit_pressure_pc_type jacobi -fieldsplit_temperature_ksp_type preonly -fieldsplit_temperature_pc_type lu -snes_monitor_short -ksp_monitor_short -snes_converged_reason -snes_view -show_solution 0'},
                                                               {'numProcs': 1, 'args': '-run_type full -refinement_limit 0.00625 -forcing_type linear   -bc_type dirichlet -interpolate 1 -ksp_type fgmres -ksp_gmres_restart 100 -ksp_rtol 1.0e-9 -pc_type fieldsplit -pc_fieldsplit_0_fields 0,1 -pc_fieldsplit_1_fields 2 -pc_fieldsplit_type additive -fieldsplit_0_ksp_type fgmres -fieldsplit_0_pc_type fieldsplit -fieldsplit_0_pc_fieldsplit_type schur -fieldsplit_0_pc_fieldsplit_schur_factorization_type full -fieldsplit_0_fieldsplit_velocity_ksp_type preonly -fieldsplit_0_fieldsplit_velocity_pc_type lu -fieldsplit_0_fieldsplit_pressure_ksp_rtol 1e-10 -fieldsplit_0_fieldsplit_pressure_pc_type jacobi -fieldsplit_temperature_ksp_type preonly -fieldsplit_temperature_pc_type lu -snes_monitor_short -ksp_monitor_short -snes_converged_reason -snes_view -show_solution 0'},
                                                               {'numProcs': 1, 'args': '-run_type full -refinement_limit 0.0     -forcing_type cubic    -bc_type dirichlet -interpolate 1 -ksp_type fgmres -ksp_gmres_restart 100 -ksp_rtol 1.0e-9 -pc_type fieldsplit -pc_fieldsplit_0_fields 0,1 -pc_fieldsplit_1_fields 2 -pc_fieldsplit_type additive -fieldsplit_0_ksp_type fgmres -fieldsplit_0_pc_type fieldsplit -fieldsplit_0_pc_fieldsplit_type schur -fieldsplit_0_pc_fieldsplit_schur_factorization_type full -fieldsplit_0_fieldsplit_velocity_ksp_type preonly -fieldsplit_0_fieldsplit_velocity_pc_type lu -fieldsplit_0_fieldsplit_pressure_ksp_rtol 1e-10 -fieldsplit_0_fieldsplit_pressure_pc_type jacobi -fieldsplit_temperature_ksp_type preonly -fieldsplit_temperature_pc_type lu -snes_monitor_short -ksp_monitor_short -snes_converged_reason -snes_view -show_solution 0'},
                                                               {'numProcs': 1, 'args': '-run_type full -refinement_limit 0.00625 -forcing_type cubic    -bc_type dirichlet -interpolate 1 -ksp_type fgmres -ksp_gmres_restart 100 -ksp_rtol 1.0e-9 -pc_type fieldsplit -pc_fieldsplit_0_fields 0,1 -pc_fieldsplit_1_fields 2 -pc_fieldsplit_type additive -fieldsplit_0_ksp_type fgmres -fieldsplit_0_pc_type fieldsplit -fieldsplit_0_pc_fieldsplit_type schur -fieldsplit_0_pc_fieldsplit_schur_factorization_type full -fieldsplit_0_fieldsplit_velocity_ksp_type preonly -fieldsplit_0_fieldsplit_velocity_pc_type lu -fieldsplit_0_fieldsplit_pressure_ksp_rtol 1e-10 -fieldsplit_0_fieldsplit_pressure_pc_type jacobi -fieldsplit_temperature_ksp_type preonly -fieldsplit_temperature_pc_type lu -snes_monitor_short -ksp_monitor_short -snes_converged_reason -snes_view -show_solution 0'},
                                                               # 2D serial freeslip tests 7-9
                                                               {'numProcs': 1, 'args': '-run_type test -refinement_limit 0.0     -forcing_type cubic    -bc_type freeslip  -interpolate 1 -show_initial -dm_plex_print_fem 1',
                                                                'setup': './bin/pythonscripts/PetscGenerateFEMQuadrature.py 2 2 2 1 laplacian 2 1 1 1 gradient 2 1 1 1 identity src/snes/examples/tutorials/ex31.h'},
                                                               {'numProcs': 1, 'args': '-run_type full -refinement_limit 0.0     -forcing_type cubic    -bc_type freeslip  -interpolate 1 -ksp_type fgmres -ksp_gmres_restart 100 -ksp_rtol 1.0e-9 -pc_type fieldsplit -pc_fieldsplit_0_fields 0,1 -pc_fieldsplit_1_fields 2 -pc_fieldsplit_type additive -fieldsplit_0_ksp_type fgmres -fieldsplit_0_pc_type fieldsplit -fieldsplit_0_pc_fieldsplit_type schur -fieldsplit_0_pc_fieldsplit_schur_factorization_type full -fieldsplit_0_fieldsplit_velocity_ksp_type preonly -fieldsplit_0_fieldsplit_velocity_pc_type lu -fieldsplit_0_fieldsplit_pressure_ksp_rtol 1e-10 -fieldsplit_0_fieldsplit_pressure_pc_type jacobi -fieldsplit_temperature_ksp_type preonly -fieldsplit_temperature_pc_type lu -snes_monitor_short -ksp_monitor_short -snes_converged_reason -snes_view -show_solution 0'},
                                                               {'numProcs': 1, 'args': '-run_type full -refinement_limit 0.00625 -forcing_type cubic    -bc_type freeslip  -interpolate 1 -ksp_type fgmres -ksp_gmres_restart 100 -ksp_rtol 1.0e-9 -pc_type fieldsplit -pc_fieldsplit_0_fields 0,1 -pc_fieldsplit_1_fields 2 -pc_fieldsplit_type additive -fieldsplit_0_ksp_type fgmres -fieldsplit_0_pc_type fieldsplit -fieldsplit_0_pc_fieldsplit_type schur -fieldsplit_0_pc_fieldsplit_schur_factorization_type full -fieldsplit_0_fieldsplit_velocity_ksp_type preonly -fieldsplit_0_fieldsplit_velocity_pc_type lu -fieldsplit_0_fieldsplit_pressure_ksp_rtol 1e-10 -fieldsplit_0_fieldsplit_pressure_pc_type jacobi -fieldsplit_temperature_ksp_type preonly -fieldsplit_temperature_pc_type lu -snes_monitor_short -ksp_monitor_short -snes_converged_reason -snes_view -show_solution 0'}],
                        'src/snes/examples/tutorials/ex33':   [{'numProcs': 1, 'args': '-snes_converged_reason -snes_monitor_short'}],
                        'src/snes/examples/tutorials/ex52':   [# 2D Laplacian 0-3
                                                               {'numProcs': 1, 'args': '-dm_view -refinement_limit 0.0 -compute_function',
                                                                'setup': './bin/pythonscripts/PetscGenerateFEMQuadrature.py 2 1 1 1 laplacian src/snes/examples/tutorials/ex52.h',
                                                                'source': ['src/snes/examples/tutorials/ex52_integrateElement.cu'], 'requires': ['cuda']},
                                                               {'numProcs': 1, 'args': '-dm_view -refinement_limit 0.0 -compute_function -batch', 'requires': ['cuda']},
                                                               {'numProcs': 1, 'args': '-dm_view -refinement_limit 0.0 -compute_function -batch -gpu', 'requires': ['cuda']},
                                                               {'numProcs': 1, 'args': '-dm_view -refinement_limit 0.0 -compute_function -batch -gpu -gpu_batches 2', 'requires': ['cuda']},
                                                               # 2D Laplacian refined 4-8
                                                               {'numProcs': 1, 'args': '-dm_view -refinement_limit 0.0625 -compute_function', 'requires': ['cuda']},
                                                               {'numProcs': 1, 'args': '-dm_view -refinement_limit 0.0625 -compute_function -batch', 'requires': ['cuda']},
                                                               {'numProcs': 1, 'args': '-dm_view -refinement_limit 0.0625 -compute_function -batch -gpu', 'requires': ['cuda']},
                                                               {'numProcs': 1, 'args': '-dm_view -refinement_limit 0.0625 -compute_function -batch -gpu -gpu_batches 2', 'requires': ['cuda']},
                                                               {'numProcs': 1, 'args': '-dm_view -refinement_limit 0.0625 -compute_function -batch -gpu -gpu_batches 4', 'requires': ['cuda']},
                                                               # 2D Elasticity 9-12
                                                               {'numProcs': 1, 'args': '-dm_view -refinement_limit 0.0 -compute_function -op_type elasticity',
                                                                'setup': './bin/pythonscripts/PetscGenerateFEMQuadrature.py 2 1 2 1 elasticity src/snes/examples/tutorials/ex52.h',
                                                                'requires': ['cuda']},
                                                               {'numProcs': 1, 'args': '-dm_view -refinement_limit 0.0 -compute_function -op_type elasticity -batch', 'requires': ['cuda']},
                                                               {'numProcs': 1, 'args': '-dm_view -refinement_limit 0.0 -compute_function -op_type elasticity -batch -gpu', 'requires': ['cuda']},
                                                               {'numProcs': 1, 'args': '-dm_view -refinement_limit 0.0 -compute_function -op_type elasticity -batch -gpu -gpu_batches 2', 'requires': ['cuda']},
                                                               # 2D Elasticity refined 13-17
                                                               {'numProcs': 1, 'args': '-dm_view -refinement_limit 0.0625 -compute_function -op_type elasticity', 'requires': ['cuda']},
                                                               {'numProcs': 1, 'args': '-dm_view -refinement_limit 0.0625 -compute_function -op_type elasticity -batch', 'requires': ['cuda']},
                                                               {'numProcs': 1, 'args': '-dm_view -refinement_limit 0.0625 -compute_function -op_type elasticity -batch -gpu', 'requires': ['cuda']},
                                                               {'numProcs': 1, 'args': '-dm_view -refinement_limit 0.0625 -compute_function -op_type elasticity -batch -gpu -gpu_batches 2', 'requires': ['cuda']},
                                                               {'numProcs': 1, 'args': '-dm_view -refinement_limit 0.0625 -compute_function -op_type elasticity -batch -gpu -gpu_batches 4', 'requires': ['cuda']},
                                                               # 3D Laplacian 18-20
                                                               {'numProcs': 1, 'args': '-dim 3 -dm_view -refinement_limit 0.0 -compute_function',
                                                                'setup': './bin/pythonscripts/PetscGenerateFEMQuadrature.py 3 1 1 1 laplacian src/snes/examples/tutorials/ex52.h',
                                                                'source': ['src/snes/examples/tutorials/ex52_integrateElement.cu'], 'requires': ['cuda']},
                                                               {'numProcs': 1, 'args': '-dim 3 -dm_view -refinement_limit 0.0 -compute_function -batch', 'requires': ['cuda']},
                                                               {'numProcs': 1, 'args': '-dim 3 -dm_view -refinement_limit 0.0 -compute_function -batch -gpu', 'requires': ['cuda']},
                                                               # 3D Laplacian refined 21-24
                                                               {'numProcs': 1, 'args': '-dim 3 -dm_view -refinement_limit 0.0125 -compute_function', 'requires': ['cuda']},
                                                               {'numProcs': 1, 'args': '-dim 3 -dm_view -refinement_limit 0.0125 -compute_function -batch', 'requires': ['cuda']},
                                                               {'numProcs': 1, 'args': '-dim 3 -dm_view -refinement_limit 0.0125 -compute_function -batch -gpu', 'requires': ['cuda']},
                                                               {'numProcs': 1, 'args': '-dim 3 -dm_view -refinement_limit 0.0125 -compute_function -batch -gpu -gpu_batches 2', 'requires': ['cuda']},
                                                               # 3D Elasticity 25-27
                                                               {'numProcs': 1, 'args': '-dim 3 -dm_view -refinement_limit 0.0 -compute_function -op_type elasticity',
                                                                'setup': './bin/pythonscripts/PetscGenerateFEMQuadrature.py 3 1 3 1 elasticity src/snes/examples/tutorials/ex52.h',
                                                                'requires': ['cuda']},
                                                               {'numProcs': 1, 'args': '-dim 3 -dm_view -refinement_limit 0.0 -compute_function -op_type elasticity -batch', 'requires': ['cuda']},
                                                               {'numProcs': 1, 'args': '-dim 3 -dm_view -refinement_limit 0.0 -compute_function -op_type elasticity -batch -gpu', 'requires': ['cuda']},
                                                               # 3D Elasticity refined 28-31
                                                               {'numProcs': 1, 'args': '-dim 3 -dm_view -refinement_limit 0.0125 -compute_function -op_type elasticity', 'requires': ['cuda']},
                                                               {'numProcs': 1, 'args': '-dim 3 -dm_view -refinement_limit 0.0125 -compute_function -op_type elasticity -batch', 'requires': ['cuda']},
                                                               {'numProcs': 1, 'args': '-dim 3 -dm_view -refinement_limit 0.0125 -compute_function -op_type elasticity -batch -gpu', 'requires': ['cuda']},
                                                               {'numProcs': 1, 'args': '-dim 3 -dm_view -refinement_limit 0.0125 -compute_function -op_type elasticity -batch -gpu -gpu_batches 2', 'requires': ['cuda']},
                                                               # 2D Laplacian OpenCL 32-35
                                                               {'numProcs': 1, 'args': '-dm_view -refinement_limit 0.0 -compute_function -petscspace_order 1 -petscfe_type basic -dm_plex_print_fem 1',
                                                                'requires': ['opencl']},
                                                               {'numProcs': 1, 'args': '-dm_view -refinement_limit 0.0 -compute_function -petscspace_order 1 -petscfe_type opencl -dm_plex_print_fem 1 -dm_plex_print_tol 1.0e-06',
                                                                'requires': ['opencl']},
                                                               {'numProcs': 1, 'args': '-dm_view -refinement_limit 0.0 -compute_function -petscspace_order 1 -petscfe_type opencl -petscfe_num_blocks 2 -dm_plex_print_fem 1 -dm_plex_print_tol 1.0e-06',
                                                                'requires': ['opencl']},
                                                               {'numProcs': 1, 'args': '-dm_view -refinement_limit 0.0 -compute_function -petscspace_order 1 -petscfe_type opencl -petscfe_num_blocks 2 -petscfe_num_batches 2 -dm_plex_print_fem 1 -dm_plex_print_tol 1.0e-06',
                                                                'requires': ['opencl']},
                                                               # 2D Laplacian Parallel Refinement 36-38
                                                               {'numProcs': 2, 'args': '-dm_view -interpolate -refinement_limit 0.0625 -refinement_uniform -compute_function -batch -gpu -gpu_batches 2',
                                                                'setup': './bin/pythonscripts/PetscGenerateFEMQuadrature.py 2 1 1 1 laplacian src/snes/examples/tutorials/ex52.h',
                                                                'source': ['src/snes/examples/tutorials/ex52_integrateElement.cu'], 'requires': ['cuda']},
                                                               {'numProcs': 2, 'args': '-dm_view -interpolate -refinement_limit 0.0625 -refinement_uniform -compute_function -batch -gpu -gpu_batches 2',
                                                                'requires': ['opencl']},
                                                               {'numProcs': 2, 'args': '-dm_view -interpolate -refinement_limit 0.0625 -refinement_uniform -refinement_rounds 3 -compute_function -batch -gpu -gpu_batches 2',
                                                                'setup': './bin/pythonscripts/PetscGenerateFEMQuadrature.py 2 1 1 1 laplacian src/snes/examples/tutorials/ex52.h',
                                                                'source': ['src/snes/examples/tutorials/ex52_integrateElement.cu'], 'requires': ['cuda']},
                                                               ],
                        'src/snes/examples/tutorials/ex62':   [# 2D serial P1 tests 0-3
                                                               {'numProcs': 1, 'args': '-run_type test -refinement_limit 0.0    -bc_type dirichlet -interpolate 0 -vel_petscspace_order 1 -pres_petscspace_order 1 -show_initial -dm_plex_print_fem 1'},
                                                               {'numProcs': 1, 'args': '-run_type test -refinement_limit 0.0    -bc_type dirichlet -interpolate 1 -vel_petscspace_order 1 -pres_petscspace_order 1 -show_initial -dm_plex_print_fem 1'},
                                                               {'numProcs': 1, 'args': '-run_type test -refinement_limit 0.0625 -bc_type dirichlet -interpolate 0 -vel_petscspace_order 1 -pres_petscspace_order 1 -show_initial -dm_plex_print_fem 1'},
                                                               {'numProcs': 1, 'args': '-run_type test -refinement_limit 0.0625 -bc_type dirichlet -interpolate 1 -vel_petscspace_order 1 -pres_petscspace_order 1 -show_initial -dm_plex_print_fem 1'},
                                                               # 2D serial P2 tests 4-5
                                                               {'numProcs': 1, 'args': '-run_type test -refinement_limit 0.0    -bc_type dirichlet -interpolate 1 -vel_petscspace_order 2 -pres_petscspace_order 1 -show_initial -dm_plex_print_fem 1'},

                                                               {'numProcs': 1, 'args': '-run_type test -refinement_limit 0.0625 -bc_type dirichlet -interpolate 1 -vel_petscspace_order 2 -pres_petscspace_order 1 -show_initial -dm_plex_print_fem 1'},
                                                               # Parallel tests 6-17
                                                               {'numProcs': 2, 'args': '-run_type test -refinement_limit 0.0    -bc_type dirichlet -interpolate 0 -vel_petscspace_order 1 -pres_petscspace_order 1 -dm_plex_print_fem 1',
                                                                'setup': './bin/pythonscripts/PetscGenerateFEMQuadrature.py 2 1 2 1 laplacian 2 1 1 1 gradient src/snes/examples/tutorials/ex62.h'},
                                                               {'numProcs': 3, 'args': '-run_type test -refinement_limit 0.0    -bc_type dirichlet -interpolate 0 -vel_petscspace_order 1 -pres_petscspace_order 1 -dm_plex_print_fem 1'},
                                                               {'numProcs': 5, 'args': '-run_type test -refinement_limit 0.0    -bc_type dirichlet -interpolate 0 -vel_petscspace_order 1 -pres_petscspace_order 1 -dm_plex_print_fem 1'},
                                                               {'numProcs': 2, 'args': '-run_type test -refinement_limit 0.0    -bc_type dirichlet -interpolate 1 -vel_petscspace_order 1 -pres_petscspace_order 1 -dm_plex_print_fem 1'},
                                                               {'numProcs': 3, 'args': '-run_type test -refinement_limit 0.0    -bc_type dirichlet -interpolate 1 -vel_petscspace_order 1 -pres_petscspace_order 1 -dm_plex_print_fem 1'},
                                                               {'numProcs': 5, 'args': '-run_type test -refinement_limit 0.0    -bc_type dirichlet -interpolate 1 -vel_petscspace_order 1 -pres_petscspace_order 1 -dm_plex_print_fem 1'},
                                                               {'numProcs': 2, 'args': '-run_type test -refinement_limit 0.0625 -bc_type dirichlet -interpolate 0 -vel_petscspace_order 1 -pres_petscspace_order 1 -dm_plex_print_fem 1'},
                                                               {'numProcs': 3, 'args': '-run_type test -refinement_limit 0.0625 -bc_type dirichlet -interpolate 0 -vel_petscspace_order 1 -pres_petscspace_order 1 -dm_plex_print_fem 1'},
                                                               {'numProcs': 5, 'args': '-run_type test -refinement_limit 0.0625 -bc_type dirichlet -interpolate 0 -vel_petscspace_order 1 -pres_petscspace_order 1 -dm_plex_print_fem 1'},
                                                               {'numProcs': 2, 'args': '-run_type test -refinement_limit 0.0625 -bc_type dirichlet -interpolate 1 -vel_petscspace_order 1 -pres_petscspace_order 1 -dm_plex_print_fem 1'},
                                                               {'numProcs': 3, 'args': '-run_type test -refinement_limit 0.0625 -bc_type dirichlet -interpolate 1 -vel_petscspace_order 1 -pres_petscspace_order 1 -dm_plex_print_fem 1'},
                                                               {'numProcs': 5, 'args': '-run_type test -refinement_limit 0.0625 -bc_type dirichlet -interpolate 1 -vel_petscspace_order 1 -pres_petscspace_order 1 -dm_plex_print_fem 1'},
                                                               # Full solutions 18-29
                                                               {'numProcs': 1, 'args': '-run_type full -refinement_limit 0.0625 -bc_type dirichlet -interpolate 0 -vel_petscspace_order 1 -pres_petscspace_order 1 -pc_type jacobi -ksp_rtol 1.0e-9 -snes_monitor_short -ksp_monitor_short -snes_converged_reason -snes_view'},
                                                               {'numProcs': 2, 'args': '-run_type full -refinement_limit 0.0625 -bc_type dirichlet -interpolate 0 -vel_petscspace_order 1 -pres_petscspace_order 1 -pc_type jacobi -ksp_rtol 1.0e-9 -snes_monitor_short -ksp_monitor_short -snes_converged_reason -snes_view'},
                                                               {'numProcs': 3, 'args': '-run_type full -refinement_limit 0.0625 -bc_type dirichlet -interpolate 0 -vel_petscspace_order 1 -pres_petscspace_order 1 -pc_type jacobi -ksp_rtol 1.0e-9 -snes_converged_reason -snes_view'},
                                                               {'numProcs': 5, 'args': '-run_type full -refinement_limit 0.0625 -bc_type dirichlet -interpolate 0 -vel_petscspace_order 1 -pres_petscspace_order 1 -pc_type jacobi -ksp_rtol 1.0e-10 -snes_converged_reason -snes_view'},
                                                               {'numProcs': 1, 'args': '-run_type full -refinement_limit 0.0625 -bc_type dirichlet -interpolate 1 -vel_petscspace_order 1 -pres_petscspace_order 1 -pc_type jacobi -ksp_rtol 1.0e-9 -snes_monitor_short -ksp_monitor_short -snes_converged_reason -snes_view'},
                                                               {'numProcs': 2, 'args': '-run_type full -refinement_limit 0.0625 -bc_type dirichlet -interpolate 1 -vel_petscspace_order 1 -pres_petscspace_order 1 -pc_type jacobi -ksp_rtol 1.0e-9 -snes_monitor_short -ksp_monitor_short -snes_converged_reason -snes_view'},
                                                               {'numProcs': 3, 'args': '-run_type full -refinement_limit 0.0625 -bc_type dirichlet -interpolate 1 -vel_petscspace_order 1 -pres_petscspace_order 1 -pc_type jacobi -ksp_rtol 1.0e-9 -snes_converged_reason -snes_view'},
                                                               {'numProcs': 5, 'args': '-run_type full -refinement_limit 0.0625 -bc_type dirichlet -interpolate 1 -vel_petscspace_order 1 -pres_petscspace_order 1 -pc_type jacobi -ksp_rtol 1.0e-9 -snes_converged_reason -snes_view'},
                                                               {'numProcs': 1, 'args': '-run_type full -refinement_limit 0.0625 -bc_type dirichlet -interpolate 1 -vel_petscspace_order 2 -pres_petscspace_order 1 -pc_type jacobi -ksp_rtol 1.0e-9 -snes_monitor_short -ksp_monitor_short -snes_converged_reason -snes_view',
                                                                'setup': './bin/pythonscripts/PetscGenerateFEMQuadrature.py 2 2 2 1 laplacian 2 1 1 1 gradient src/snes/examples/tutorials/ex62.h'},
                                                               {'numProcs': 2, 'args': '-run_type full -refinement_limit 0.0625 -bc_type dirichlet -interpolate 1 -vel_petscspace_order 2 -pres_petscspace_order 1 -pc_type jacobi -ksp_rtol 1.0e-9 -snes_monitor_short -ksp_monitor_short -snes_converged_reason -snes_view'},
                                                               {'numProcs': 3, 'args': '-run_type full -refinement_limit 0.0625 -bc_type dirichlet -interpolate 1 -vel_petscspace_order 2 -pres_petscspace_order 1 -pc_type jacobi -ksp_rtol 1.0e-9 -snes_converged_reason -snes_view'},
                                                               {'numProcs': 5, 'args': '-run_type full -refinement_limit 0.0625 -bc_type dirichlet -interpolate 1 -vel_petscspace_order 2 -pres_petscspace_order 1 -pc_type jacobi -ksp_rtol 1.0e-9 -snes_converged_reason -snes_view'},
                                                               # Stokes preconditioners 30-36
                                                               #   Jacobi
                                                               {'numProcs': 1, 'args': '-run_type full -refinement_limit 0.00625 -bc_type dirichlet -interpolate 1 -vel_petscspace_order 2 -pres_petscspace_order 1 -ksp_gmres_restart 100 -pc_type jacobi -ksp_rtol 1.0e-9 -snes_monitor_short -ksp_monitor_short -snes_converged_reason -snes_view -show_solution 0',
                                                                'setup': './bin/pythonscripts/PetscGenerateFEMQuadrature.py 2 2 2 1 laplacian 2 1 1 1 gradient src/snes/examples/tutorials/ex62.h'},
                                                               #  Block diagonal \begin{pmatrix} A & 0 \\ 0 & I \end{pmatrix}
                                                               {'numProcs': 1, 'args': '-run_type full -refinement_limit 0.00625 -bc_type dirichlet -interpolate 1 -vel_petscspace_order 2 -pres_petscspace_order 1 -ksp_type fgmres -ksp_gmres_restart 100 -ksp_rtol 1.0e-9 -pc_type fieldsplit -pc_fieldsplit_type additive -fieldsplit_velocity_pc_type lu -fieldsplit_pressure_pc_type jacobi -snes_monitor_short -ksp_monitor_short -snes_converged_reason -snes_view -show_solution 0'},
                                                               #  Block triangular \begin{pmatrix} A & B \\ 0 & I \end{pmatrix}
                                                               {'numProcs': 1, 'args': '-run_type full -refinement_limit 0.00625 -bc_type dirichlet -interpolate 1 -vel_petscspace_order 2 -pres_petscspace_order 1 -ksp_type fgmres -ksp_gmres_restart 100 -ksp_rtol 1.0e-9 -pc_type fieldsplit -pc_fieldsplit_type multiplicative -fieldsplit_velocity_pc_type lu -fieldsplit_pressure_pc_type jacobi -snes_monitor_short -ksp_monitor_short -snes_converged_reason -snes_view -show_solution 0'},
                                                               #  Diagonal Schur complement \begin{pmatrix} A & 0 \\ 0 & S \end{pmatrix}
                                                               {'numProcs': 1, 'args': '-run_type full -refinement_limit 0.00625 -bc_type dirichlet -interpolate 1 -vel_petscspace_order 2 -pres_petscspace_order 1 -ksp_type fgmres -ksp_gmres_restart 100 -ksp_rtol 1.0e-9 -pc_type fieldsplit -pc_fieldsplit_type schur -pc_fieldsplit_schur_factorization_type diag -fieldsplit_pressure_ksp_rtol 1e-10 -fieldsplit_velocity_ksp_type gmres -fieldsplit_velocity_pc_type lu -fieldsplit_pressure_pc_type jacobi -snes_monitor_short -ksp_monitor_short -snes_converged_reason -snes_view -show_solution 0'},
                                                               #  Upper triangular Schur complement \begin{pmatrix} A & B \\ 0 & S \end{pmatrix}
                                                               {'numProcs': 1, 'args': '-run_type full -refinement_limit 0.00625 -bc_type dirichlet -interpolate 1 -vel_petscspace_order 2 -pres_petscspace_order 1 -ksp_type fgmres -ksp_gmres_restart 100 -ksp_rtol 1.0e-9 -pc_type fieldsplit -pc_fieldsplit_type schur -pc_fieldsplit_schur_factorization_type upper -fieldsplit_pressure_ksp_rtol 1e-10 -fieldsplit_velocity_ksp_type gmres -fieldsplit_velocity_pc_type lu -fieldsplit_pressure_pc_type jacobi -snes_monitor_short -ksp_monitor_short -snes_converged_reason -snes_view -show_solution 0'},
                                                               #  Lower triangular Schur complement \begin{pmatrix} A & B \\ 0 & S \end{pmatrix}
                                                               {'numProcs': 1, 'args': '-run_type full -refinement_limit 0.00625 -bc_type dirichlet -interpolate 1 -vel_petscspace_order 2 -pres_petscspace_order 1 -ksp_type fgmres -ksp_gmres_restart 100 -ksp_rtol 1.0e-9 -pc_type fieldsplit -pc_fieldsplit_type schur -pc_fieldsplit_schur_factorization_type lower -fieldsplit_pressure_ksp_rtol 1e-10 -fieldsplit_velocity_ksp_type gmres -fieldsplit_velocity_pc_type lu -fieldsplit_pressure_pc_type jacobi -snes_monitor_short -ksp_monitor_short -snes_converged_reason -snes_view -show_solution 0'},
                                                               #  Full Schur complement \begin{pmatrix} I & 0 \\ B^T A^{-1} & I \end{pmatrix} \begin{pmatrix} A & 0 \\ 0 & S \end{pmatrix} \begin{pmatrix} I & A^{-1} B \\ 0 & I \end{pmatrix}
                                                               {'numProcs': 1, 'args': '-run_type full -refinement_limit 0.00625 -bc_type dirichlet -interpolate 1 -vel_petscspace_order 2 -pres_petscspace_order 1 -ksp_type fgmres -ksp_gmres_restart 100 -ksp_rtol 1.0e-9 -pc_type fieldsplit -pc_fieldsplit_type schur -pc_fieldsplit_schur_factorization_type full -fieldsplit_pressure_ksp_rtol 1e-10 -fieldsplit_velocity_ksp_type gmres -fieldsplit_velocity_pc_type lu -fieldsplit_pressure_pc_type jacobi -snes_monitor_short -ksp_monitor_short -snes_converged_reason -snes_view -show_solution 0'},
                                                               #  SIMPLE \begin{pmatrix} I & 0 \\ B^T A^{-1} & I \end{pmatrix} \begin{pmatrix} A & 0 \\ 0 & B^T diag(A)^{-1} B \end{pmatrix} \begin{pmatrix} I & diag(A)^{-1} B \\ 0 & I \end{pmatrix}
                                                               #{'numProcs': 1, 'args': '-run_type full -refinement_limit 0.00625 -bc_type dirichlet -interpolate 1 -vel_petscspace_order 2 -pres_petscspace_order 1 -ksp_type fgmres -ksp_gmres_restart 100 -ksp_rtol 1.0e-9 -pc_type fieldsplit -pc_fieldsplit_type schur -pc_fieldsplit_schur_factorization_type full -fieldsplit_pressure_ksp_rtol 1e-10 -fieldsplit_velocity_ksp_type gmres -fieldsplit_velocity_pc_type lu -fieldsplit_pressure_pc_type jacobi -fieldsplit_pressure_inner_ksp_type preonly -fieldsplit_pressure_inner_pc_type jacobi -fieldsplit_pressure_upper_ksp_type preonly -fieldsplit_pressure_upper_pc_type jacobi -snes_monitor_short -ksp_monitor_short -snes_converged_reason -snes_view -show_solution 0'},
                                                               #  SIMPLEC \begin{pmatrix} I & 0 \\ B^T A^{-1} & I \end{pmatrix} \begin{pmatrix} A & 0 \\ 0 & B^T rowsum(A)^{-1} B \end{pmatrix} \begin{pmatrix} I & rowsum(A)^{-1} B \\ 0 & I \end{pmatrix}
                                                               #{'numProcs': 1, 'args': '-run_type full -refinement_limit 0.00625 -bc_type dirichlet -interpolate 1 -vel_petscspace_order 2 -pres_petscspace_order 1 -ksp_type fgmres -ksp_gmres_restart 100 -ksp_rtol 1.0e-9 -pc_type fieldsplit -pc_fieldsplit_type schur -pc_fieldsplit_schur_factorization_type full -fieldsplit_pressure_ksp_rtol 1e-10 -fieldsplit_velocity_ksp_type gmres -fieldsplit_velocity_pc_type lu -fieldsplit_pressure_pc_type jacobi -fieldsplit_pressure_inner_ksp_type preonly -fieldsplit_pressure_inner_pc_type jacobi -fieldsplit_pressure_inner_pc_jacobi_rowsum -fieldsplit_pressure_upper_ksp_type preonly -fieldsplit_pressure_upper_pc_type jacobi -fieldsplit_pressure_upper_pc_jacobi_rowsum -snes_monitor_short -ksp_monitor_short -snes_converged_reason -snes_view -show_solution 0'},
                                                               # Stokes preconditioners with MF Jacobian action 37-42
                                                               #   Jacobi
                                                               {'numProcs': 1, 'args': '-run_type full -refinement_limit 0.00625 -bc_type dirichlet -interpolate 1 -vel_petscspace_order 2 -pres_petscspace_order 1 -jacobian_mf -ksp_gmres_restart 100 -pc_type jacobi -ksp_rtol 1.0e-9 -snes_monitor_short -ksp_monitor_short -snes_converged_reason -snes_view -show_solution 0'},
                                                               #  Block diagonal \begin{pmatrix} A & 0 \\ 0 & I \end{pmatrix}
                                                               {'numProcs': 1, 'args': '-run_type full -refinement_limit 0.00625 -bc_type dirichlet -interpolate 1 -vel_petscspace_order 2 -pres_petscspace_order 1 -jacobian_mf -ksp_type fgmres -ksp_gmres_restart 100 -ksp_rtol 1.0e-9 -pc_type fieldsplit -pc_fieldsplit_type additive -fieldsplit_velocity_pc_type lu -fieldsplit_pressure_pc_type jacobi -snes_monitor_short -ksp_monitor_short -snes_converged_reason -snes_view -show_solution 0'},
                                                               #  Block triangular \begin{pmatrix} A & B \\ 0 & I \end{pmatrix}
                                                               {'numProcs': 1, 'args': '-run_type full -refinement_limit 0.00625 -bc_type dirichlet -interpolate 1 -vel_petscspace_order 2 -pres_petscspace_order 1 -jacobian_mf -ksp_type fgmres -ksp_gmres_restart 100 -ksp_rtol 1.0e-9 -pc_type fieldsplit -pc_fieldsplit_type multiplicative -fieldsplit_velocity_pc_type lu -fieldsplit_pressure_pc_type jacobi -snes_monitor_short -ksp_monitor_short -snes_converged_reason -snes_view -show_solution 0'},
                                                               #  Diagonal Schur complement \begin{pmatrix} A & 0 \\ 0 & S \end{pmatrix}
                                                               {'numProcs': 1, 'args': '-run_type full -refinement_limit 0.00625 -bc_type dirichlet -interpolate 1 -vel_petscspace_order 2 -pres_petscspace_order 1 -jacobian_mf -ksp_type fgmres -ksp_gmres_restart 100 -ksp_rtol 1.0e-9 -pc_type fieldsplit -pc_fieldsplit_type schur -pc_fieldsplit_schur_factorization_type diag -fieldsplit_pressure_ksp_rtol 1e-10 -fieldsplit_velocity_ksp_type gmres -fieldsplit_velocity_pc_type lu -fieldsplit_pressure_pc_type jacobi -snes_monitor_short -ksp_monitor_short -snes_converged_reason -snes_view -show_solution 0'},
                                                               #  Upper triangular Schur complement \begin{pmatrix} A & B \\ 0 & S \end{pmatrix}
                                                               {'numProcs': 1, 'args': '-run_type full -refinement_limit 0.00625 -bc_type dirichlet -interpolate 1 -vel_petscspace_order 2 -pres_petscspace_order 1 -jacobian_mf -ksp_type fgmres -ksp_gmres_restart 100 -ksp_rtol 1.0e-9 -pc_type fieldsplit -pc_fieldsplit_type schur -pc_fieldsplit_schur_factorization_type upper -fieldsplit_pressure_ksp_rtol 1e-10 -fieldsplit_velocity_ksp_type gmres -fieldsplit_velocity_pc_type lu -fieldsplit_pressure_pc_type jacobi -snes_monitor_short -ksp_monitor_short -snes_converged_reason -snes_view -show_solution 0'},
                                                               #  Lower triangular Schur complement \begin{pmatrix} A & B \\ 0 & S \end{pmatrix}
                                                               #{'numProcs': 1, 'args': '-run_type full -refinement_limit 0.00625 -bc_type dirichlet -interpolate 1 -vel_petscspace_order 2 -pres_petscspace_order 1 -jacobian_mf -ksp_type fgmres -ksp_gmres_restart 100 -ksp_rtol 1.0e-9 -pc_type fieldsplit -pc_fieldsplit_type schur -pc_fieldsplit_schur_factorization_type lower -fieldsplit_pressure_ksp_rtol 1e-10 -fieldsplit_velocity_ksp_type gmres -fieldsplit_velocity_pc_type lu -fieldsplit_pressure_pc_type jacobi -snes_monitor_short -ksp_monitor_short -snes_converged_reason -snes_view -show_solution 0'},
                                                               #  Full Schur complement \begin{pmatrix} A & B \\ B^T & S \end{pmatrix}
                                                               {'numProcs': 1, 'args': '-run_type full -refinement_limit 0.00625 -bc_type dirichlet -interpolate 1 -vel_petscspace_order 2 -pres_petscspace_order 1 -jacobian_mf -ksp_type fgmres -ksp_gmres_restart 100 -ksp_rtol 1.0e-9 -pc_type fieldsplit -pc_fieldsplit_type schur -pc_fieldsplit_schur_factorization_type full -fieldsplit_pressure_ksp_rtol 1e-10 -fieldsplit_velocity_ksp_type gmres -fieldsplit_velocity_pc_type lu -fieldsplit_pressure_pc_type jacobi -snes_monitor_short -ksp_monitor_short -snes_converged_reason -snes_view -show_solution 0'},
                                                               # 3D serial P1 tests 43-45
                                                               {'numProcs': 1, 'args': '-run_type test -dim 3 -refinement_limit 0.0    -bc_type dirichlet -interpolate 0 -vel_petscspace_order 1 -pres_petscspace_order 1 -show_initial -dm_plex_print_fem 1',
                                                                'setup': './bin/pythonscripts/PetscGenerateFEMQuadrature.py 3 1 3 1 laplacian 3 1 1 1 gradient src/snes/examples/tutorials/ex62.h'},
                                                               {'numProcs': 1, 'args': '-run_type test -dim 3 -refinement_limit 0.0    -bc_type dirichlet -interpolate 1 -vel_petscspace_order 1 -pres_petscspace_order 1 -show_initial -dm_plex_print_fem 1'},
                                                               {'numProcs': 1, 'args': '-run_type test -dim 3 -refinement_limit 0.0125 -bc_type dirichlet -interpolate 0 -vel_petscspace_order 1 -pres_petscspace_order 1 -show_initial -dm_plex_print_fem 1'},
                                                               {'numProcs': 1, 'args': '-run_type test -dim 3 -refinement_limit 0.0125 -bc_type dirichlet -interpolate 1 -vel_petscspace_order 1 -pres_petscspace_order 1 -show_initial -dm_plex_print_fem 1'},
                                                               ],

                        'src/snes/examples/tutorials/ex67':   [{'numProcs': 1, 'args': '-dm_view -snes_monitor -ksp_monitor -snes_view',
                                                                'setup': 'bin/pythonscripts/PetscGenerateFEMQuadratureTensorProduct.py 2 1 2 1 laplacian 2 0 1 1 gradient src/snes/examples/tutorials/ex67.h'},
                                                               {'numProcs': 2, 'args': '-dm_view -snes_monitor -ksp_monitor -snes_view'}],
                        'src/snes/examples/tutorials/ex72':   [# 2D serial P1 tests 0-1
                                                               {'numProcs': 1, 'args': '-run_type test -refinement_limit 0.0    -bc_type dirichlet -show_initial -dm_plex_print_fem 1 -show_jacobian',
                                                                'setup': './bin/pythonscripts/PetscGenerateFEMQuadratureTensorProduct.py 2 1 2 1 laplacian 2 1 1 1 gradient src/snes/examples/tutorials/ex72.h'},
                                                               {'numProcs': 1, 'args': '-run_type test -refinement_limit 0.0625 -bc_type dirichlet -show_initial -dm_plex_print_fem 1 -show_jacobian'},
                                                               # 2D serial P2 tests 2-3
                                                               #{'numProcs': 1, 'args': '-run_type test -refinement_limit 0.0    -bc_type dirichlet -show_initial -dm_plex_print_fem 1 -show_jacobian',
                                                               # 'setup': './bin/pythonscripts/PetscGenerateFEMQuadratureTensorProduct.py 2 2 2 1 laplacian 2 1 1 1 gradient src/snes/examples/tutorials/ex62.h'},

                                                               #{'numProcs': 1, 'args': '-run_type test -refinement_limit 0.0625 -bc_type dirichlet -show_initial -dm_plex_print_fem 1 -show_jacobian'},
                                                               # Parallel tests 4-9
                                                               {'numProcs': 2, 'args': '-run_type test -refinement_limit 0.0    -bc_type dirichlet -show_jacobian',
                                                                'setup': './bin/pythonscripts/PetscGenerateFEMQuadratureTensorProduct.py 2 1 2 1 laplacian 2 1 1 1 gradient src/snes/examples/tutorials/ex72.h'},
                                                               {'numProcs': 3, 'args': '-run_type test -refinement_limit 0.0    -bc_type dirichlet -show_jacobian'},
                                                               {'numProcs': 2, 'args': '-run_type test -refinement_limit 0.0625 -bc_type dirichlet -show_jacobian'},
                                                               {'numProcs': 3, 'args': '-run_type test -refinement_limit 0.0625 -bc_type dirichlet -show_jacobian'},
                                                               {'numProcs': 5, 'args': '-run_type test -refinement_limit 0.0625 -bc_type dirichlet -show_jacobian'},
                                                               # Full solutions 10-17
                                                               {'numProcs': 1, 'args': '-run_type full -refinement_limit 0.0    -bc_type dirichlet -pc_type jacobi -ksp_rtol 1.0e-9 -snes_monitor_short -ksp_monitor_short -snes_converged_reason -snes_view'},
                                                               #{'numProcs': 1, 'args': '-run_type full -refinement_limit 0.0625 -bc_type dirichlet -pc_type jacobi -ksp_rtol 1.0e-9 -snes_monitor_short -ksp_monitor_short -snes_converged_reason -snes_view'},
                                                               #{'numProcs': 2, 'args': '-run_type full -refinement_limit 0.0625 -bc_type dirichlet -pc_type jacobi -ksp_rtol 1.0e-9 -snes_monitor_short -ksp_monitor_short -snes_converged_reason -snes_view'},
                                                               #{'numProcs': 3, 'args': '-run_type full -refinement_limit 0.0625 -bc_type dirichlet -pc_type jacobi -ksp_rtol 1.0e-9 -snes_converged_reason -snes_view'},
                                                               #{'numProcs': 5, 'args': '-run_type full -refinement_limit 0.0625 -bc_type dirichlet -pc_type jacobi -ksp_rtol 1.0e-9 -snes_converged_reason -snes_view'},
                                                               #{'numProcs': 1, 'args': '-run_type full -refinement_limit 0.0625 -bc_type dirichlet -pc_type jacobi -ksp_rtol 1.0e-9 -snes_monitor_short -ksp_monitor_short -snes_converged_reason -snes_view',
                                                               # 'setup': './bin/pythonscripts/PetscGenerateFEMQuadrature.py 2 2 2 1 laplacian 2 1 1 1 gradient src/snes/examples/tutorials/ex62.h'},
                                                               #{'numProcs': 2, 'args': '-run_type full -refinement_limit 0.0625 -bc_type dirichlet -pc_type jacobi -ksp_rtol 1.0e-9 -snes_monitor_short -ksp_monitor_short -snes_converged_reason -snes_view'},
                                                               #{'numProcs': 3, 'args': '-run_type full -refinement_limit 0.0625 -bc_type dirichlet -pc_type jacobi -ksp_rtol 1.0e-9 -snes_converged_reason -snes_view'},
                                                               #{'numProcs': 5, 'args': '-run_type full -refinement_limit 0.0625 -bc_type dirichlet -pc_type jacobi -ksp_rtol 1.0e-9 -snes_converged_reason -snes_view'}
],
                        'src/ts/examples/tutorials/ex11':      [# 2D 0-6
                                                                {'numProcs': 1, 'args': '-ufv_vtk_interval 0 -f %(meshes)s/sevenside.exo'},
                                                                {'numProcs': 1, 'args': '-ufv_vtk_interval 0 -f %(meshes)s/sevenside-quad-15.exo'},
                                                                {'numProcs': 2, 'args': '-ufv_vtk_interval 0 -f %(meshes)s/sevenside.exo'},
                                                                {'numProcs': 2, 'args': '-ufv_vtk_interval 0 -f %(meshes)s/sevenside-quad-15.exo'},
                                                                {'numProcs': 8, 'args': '-ufv_vtk_interval 0 -f %(meshes)s/sevenside-quad.exo'},
                                                                {'numProcs': 1, 'args': '-ufv_vtk_interval 0 -f %(meshes)s/sevenside.exo -ts_type rosw'},
                                                                {'numProcs': 1, 'args': '-ufv_vtk_interval 0 -f %(meshes)s/squaremotor-30.exo -ufv_split_faces'},
                                                                # 3D 7
                                                                {'numProcs': 1, 'args': '-ufv_vtk_interval 0 -f %(meshes)s/blockcylinder-50.exo -bc_inflow 100,101,200 -bc_outflow 201'}],
                        }

def noCheckCommand(command, status, output, error):
  ''' Do no check result'''
  return

class MakeParser(object):
  def __init__(self, maker):
    self.maker = maker
    return

  def getTargets(self, text):
    '''Extract all targets from a makefile
    - Returns a dictionary of target names that map to a tuple of (dependencies, action)'''
    import re
    rulePat   = re.compile('^([\w]+):(.*)')
    targets   = {}
    foundRule = False
    for line in text.split('\n'):
      if foundRule:
        if line.startswith('\t'):
          l = line.strip()
          if not l.startswith('#'): rule[2].append(l)
          continue
        else:
          targets[rule[0]] = (rule[1], rule[2])
          foundRule = False
      m = rulePat.match(line)
      if m:
        target    = m.group(1)
        deps      = [d for d in m.group(2).split(' ') if d and d.endswith('.o')]
        rule      = (target, deps, [])
        foundRule = True
    return targets

  def parseAction(self, lines):
    '''Parses a PETSc action
    - Return a dictionary for the portions of a run'''
    import re
    m = re.match('-@\$\{MPIEXEC\} -n (?P<numProcs>\d+) ./(?P<ex>ex\w+)(?P<args>[\'%-.,\w ]+)>', lines[0])
    if not m:
      raise RuntimeError('Could not parse launch sequence:\n'+lines[0])
    comparison = 'Not present'
    m2 = None
    if len(lines) > 1:
      m2 = re.search('\$\{DIFF\} output/%s_(?P<num>\w+)\.out' % m.group('ex'), lines[1])
      comparsion = lines[1]
    if not m2:
      raise RuntimeError('Could not parse comparison:\n'+comparison+'\n pattern: '+'\$\{DIFF\} output/%s_(?P<num>\w+).out' % m.group('ex'))
    return {'numProcs': m.group('numProcs'), 'args': m.group('args'), 'num': m2.group('num')}

  def parseTest(self, filename, testTarget):
    '''Parse a PETSc test target
    - Returns a dictionary compatible with builder2.py for regression tests'''
    from distutils.sysconfig import parse_makefile
    makevars = parse_makefile(filename)
    with file(filename) as f:
      maketext = f.read()
    targets = self.getTargets(maketext)
    srcDir  = os.path.dirname(filename)
    regressionParameters = {}
    testTargets = [r for r in makevars.get(testTarget, '').split(' ') if r]
    examples    = [e for e in testTargets if e.endswith('.PETSc')]
    for ex in examples:
      base   = os.path.splitext(ex)[0]
      source = base+'.c'
      exc    = os.path.join(os.path.relpath(srcDir, self.maker.petscDir), base)
      runs   = [e for e in testTargets if e == 'run'+base or e.startswith('run'+base+'_')]
      regressionParameters[exc] = []
      for r in runs:
        if not r in targets:
          raise RuntimeError('Could not find rule:',r)
        else:
          try:
            run = self.parseAction(targets[r][1])
            regressionParameters[exc].append(run)
          except RuntimeError, e:
            self.maker.logPrint('ERROR in '+str(r)+' for source '+source+'\n'+str(e))
    return regressionParameters

  def extractTests(self, filename):
    '''Extract valid test targets in a PETSc makefile
    - returns a list of test targets'''
    from distutils.sysconfig import parse_makefile
    makevars = parse_makefile(filename)
    return [t for t in makevars.keys() if t.startswith('TESTEXAMPLES')]

localRegressionParameters = {}

def getRegressionParameters(maker, exampleDir):
  if not exampleDir in localRegressionParameters:
    filename = os.path.join(exampleDir, 'makefile')
    if os.path.exists(filename):
      # Should parse all compatible tests here
      localRegressionParameters[exampleDir] = MakeParser(maker).parseTest(filename, 'TESTEXAMPLES_C')
    else:
      localRegressionParameters[exampleDir] = {}
  return localRegressionParameters[exampleDir]

class Future(logger.Logger):
  def __init__(self, argDB, log, pipe, cmd, errorMsg = '', func = None):
    logger.Logger.__init__(self, argDB = argDB, log = log)
    self.setup()
    self.pipe     = pipe
    self.cmd      = cmd
    self.errorMsg = errorMsg
    self.funcs    = [func]
    self.cwd      = os.getcwd()
    return

  def addFunc(self, func):
    self.funcs.append(func)
    return

  def finish(self):
    (out, err) = self.pipe.communicate()
    ret = self.pipe.returncode
    if ret:
      #[os.remove(o) for o in objects if os.path.isfile(o)]
      self.logPrint(self.errorMsg, debugSection = 'screen')
      self.logPrint(cmd,           debugSection = 'screen')
      self.logPrint(out+err,       debugSection = 'screen')
    else:
      self.logPrint('Successful execution')
      self.logPrint(out+err)
    (self.out, self.store, self.ret) = (out, err, ret)
    output = []
    curDir = os.getcwd()
    os.chdir(self.cwd)
    for func in self.funcs:
      if not func is None:
        output += func()
    os.chdir(curDir)
    return output

class NullSourceDatabase(object):
  def __init__(self, verbose = 0):
    return

  def __len__(self):
    return 0

  def setNode(self, vertex, deps):
    return

  def updateNode(self, vertex):
    return

  def rebuild(self, vertex):
    return True

class SourceDatabaseDict(object):
  '''This can be replaced by the favorite software of Jed'''
  def __init__(self, verbose = 0):
    # Vertices are filenames
    #   Arcs indicate a dependence and are decorated with consistency markers
    self.dependencyGraph = {}
    self.verbose         = verbose
    return

  def __str__(self):
    return str(self.dependencyGraph)

  @staticmethod
  def marker(dep):
    import hashlib
    with file(dep) as f:
      mark = hashlib.sha1(f.read()).digest()
    return mark

  def setNode(self, vertex, deps):
    self.dependencyGraph[vertex] = [(dep, SourceDatabaseDict.marker(dep)) for dep in deps]
    return

  def updateNode(self, vertex):
    self.dependencyGraph[vertex] = [(dep, SourceDatabaseDict.marker(dep)) for dep,mark in self.dependencyGraph[vertex]]
    return

  def rebuildArc(self, vertex, dep, mark):
    import hashlib
    with file(dep) as f:
      newMark = hashlib.sha1(f.read()).digest()
    return not mark == newMark

  def rebuild(self, vertex):
    if self.verbose: print('Checking for rebuild of',vertex)
    try:
      for dep,mark in self.dependencyGraph[vertex]:
        if self.rebuildArc(vertex, dep, mark):
          if self.verbose: print('    dep',dep,'is changed')
          return True
    except KeyError:
      return True
    return False

class SourceNode:
  def __init__(self, filename, marker):
    self.filename = filename
    self.marker   = marker
    return

  def __str__(self):
    #return self.filename+' ('+str(self.marker)+')'
    return self.filename

  def __repr__(self):
    return self.__str__()

  def __getitem__(self, pos):
    if   pos == 0: return self.filename
    elif pos == 1: return self.marker
    raise IndexError

  def __eq__(self, n):
    return n.filename == self.filename and n.marker == self.marker

  def __hash__(self):
    return self.filename.__hash__()

class SourceDatabase(logger.Logger):
  '''This can be replaced by the favorite software of Jed'''
  def __init__(self, argDB, log):
    logger.Logger.__init__(self, argDB = argDB, log = log)
    self.setup()
    # Vertices are (filename, consistency marker) pairs
    #   Arcs indicate a dependence
    import graph
    self.dependencyGraph = graph.DirectedGraph()
    return

  def __len__(self):
    return len(self.dependencyGraph)

  def __str__(self):
    return str(self.dependencyGraph)

  @staticmethod
  def marker(dep):
    import hashlib
    if not os.path.isfile(dep):
      return 0
    with file(dep) as f:
      mark = hashlib.sha1(f.read()).digest()
    return mark

  @staticmethod
  def vertex(filename):
    return SourceNode(filename, SourceDatabase.marker(filename))

  def hasNode(self, filename):
    return len([v for v in self.dependencyGraph.vertices if v[0] == filename])

  def setNode(self, vertex, deps):
    self.dependencyGraph.addEdges(SourceDatabase.vertex(vertex), [SourceDatabase.vertex(dep) for dep in deps])
    return

  def removeNode(self, filename):
    self.dependencyGraph.removeVertex(self.vertex(filename))
    return

  def updateNode(self, vertex):
    # This currently makes no sense
    v = SourceDatabase.vertex(vertex)
    self.dependencyGraph.clearEdges(v, inOnly = True)
    self.dependencyGraph.addEdges([SourceDatabase.vertex(dep) for dep,mark in self.dependencyGraph.getEdges(v)[0]])
    return

  def rebuildArc(self, vertex, dep, mark):
    import hashlib
    with file(dep) as f:
      newMark = hashlib.sha1(f.read()).digest()
    return not mark == newMark

  def rebuild(self, vertex):
    self.logPrint('Checking for rebuild of '+str(vertex))
    v = SourceDatabase.vertex(vertex)
    try:
      if not os.path.isfile(vertex):
        self.logPrint('    %s does not exist' % vertex)
      for dep,mark in self.dependencyGraph.getEdges(v)[0]:
        if self.rebuildArc(vertex, dep, mark):
          self.logPrint('    dep '+str(dep)+' is changed')
          return True
    except KeyError as e:
      self.logPrint('    %s not in database' % vertex)
      return True
    return False

  def topologicalSort(self, predicate):
    import graph
    for vertex,marker in graph.DirectedGraph.topologicalSort(self.dependencyGraph):
      if predicate(vertex):
        yield vertex
    return

class DirectoryTreeWalker(logger.Logger):
  def __init__(self, argDB, log, configInfo, allowFortran = None, allowExamples = False):
    logger.Logger.__init__(self, argDB = argDB, log = log)
    self.configInfo = configInfo
    if allowFortran is None:
      self.allowFortran  = hasattr(self.configInfo.compilers, 'FC')
    else:
      self.allowFortran  = allowFortran
    self.allowExamples   = allowExamples
    self.setup()
    self.collectDefines()
    return

  def collectDefines(self):
    self.defines = {}
    self.defines.update(self.configInfo.base.defines)
    self.defines.update(self.configInfo.compilers.defines)
    self.defines.update(self.configInfo.libraryOptions.defines)
    for p in self.configInfo.framework.packages:
      self.defines.update(p.defines)
    return

  def checkSourceDir(self, dirname):
    '''Checks makefile to see if compiler is allowed to visit this directory for this configuration'''
    # Require makefile
    makename = os.path.join(dirname, 'makefile')
    if not os.path.isfile(makename):
      if os.path.isfile(os.path.join(dirname, 'Makefile')): self.logPrint('ERROR: Change Makefile to makefile in '+dirname, debugSection = 'screen')
      return False

    # Parse makefile
    import re
    reg = re.compile(' [ ]*')
    with file(makename) as f:
      for line in f.readlines():
        if not line.startswith('#requires'): continue
        # Remove leader and redundant spaces and split into names
        reqType, reqValue = reg.sub(' ', line[9:-1].strip()).split(' ')[0:2]
        # Check requirements
        if reqType == 'scalar':
          if not self.configInfo.scalarType.scalartype == reqValue:
            self.logPrint('Rejecting '+dirname+' because scalar type '+self.configInfo.scalarType.scalartype+' is not '+reqValue)
            return False
        elif reqType == 'language':
          if reqValue == 'CXXONLY' and self.configInfo.languages.clanguage == 'C':
            self.logPrint('Rejecting '+dirname+' because language is '+self.configInfo.languages.clanguage+' is not C++')
            return False
        elif reqType == 'precision':
          if not self.configInfo.scalarType.precision == reqValue:
            self.logPrint('Rejecting '+dirname+' because precision '+self.configInfo.scalarType.precision+' is not '+reqValue)
            return False
        elif reqType == 'function':
          if not reqValue in ['\'PETSC_'+f+'\'' for f in self.configInfo.functions.defines]:
            self.logPrint('Rejecting '+dirname+' because function '+reqValue+' does not exist')
            return False
        elif reqType == 'define':
          if not reqValue in ['\'PETSC_'+d+'\'' for d in self.defines]:
            self.logPrint('Rejecting '+dirname+' because define '+reqValue+' does not exist')
            return False
        elif reqType == 'package':
          if not self.allowFortran and reqValue in ['\'PETSC_HAVE_FORTRAN\'', '\'PETSC_USING_F90\'', '\'PETSC_USING_F2003\'']:
            self.logPrint('Rejecting '+dirname+' because fortran is not being used')
            return False
          elif not self.configInfo.libraryOptions.useLog and reqValue == '\'PETSC_USE_LOG\'':
            self.logPrint('Rejecting '+dirname+' because logging is turned off')
            return False
          elif not self.configInfo.libraryOptions.useFortranKernels and reqValue == '\'PETSC_USE_FORTRAN_KERNELS\'':
            self.logPrint('Rejecting '+dirname+' because fortran kernels are turned off')
            return False
          elif not self.configInfo.mpi.usingMPIUni and reqValue == '\'PETSC_HAVE_MPIUNI\'':
            self.logPrint('Rejecting '+dirname+' because we are not using MPIUNI')
            return False
          elif not reqValue in ['\'PETSC_HAVE_'+p.PACKAGE+'\'' for p in self.configInfo.framework.packages]:
            self.logPrint('Rejecting '+dirname+' because package '+reqValue+' is not installed')
            return False
        else:
          self.logPrint('ERROR: Invalid requirement type %s in %s' % (reqType, makename), debugSection = 'screen')
          return False
    return True

  def checkDir(self, dirname):
    '''Checks whether we should recurse into this directory
    - Excludes ftn-* and f90-* if self.allowFortran is False
    - Excludes examples directory if self.allowExamples is False
    - Excludes contrib, tutorials, and benchmarks directory
    - Otherwise calls checkSourceDir()'''
    base = os.path.basename(dirname)

    if base in ['examples', 'tutorials']:
      return self.allowExamples
    elif base in ['externalpackages', 'projects', 'benchmarks', 'contrib']:
      return False
    elif base in ['ftn-auto', 'ftn-custom', 'f90-custom']:
      return self.allowFortran
    return self.checkSourceDir(dirname)

  def walk(self, rootDir):
    if not self.checkDir(rootDir):
      self.logPrint('Nothing to be done in '+rootDir)
    for root, dirs, files in os.walk(rootDir):
      yield root, files
      for badDir in [d for d in dirs if not self.checkDir(os.path.join(root, d))]:
        dirs.remove(badDir)
    return

class SourceFileManager(logger.Logger):
  def __init__(self, argDB, log, configInfo):
    logger.Logger.__init__(self, argDB = argDB, log = log)
    self.configInfo = configInfo
    self.setup()
    return

  def getObjectName(self, source, objDir = None):
    '''Get object file name corresponding to a source file'''
    if objDir is None:
      compilerObj = self.configInfo.compiler['C'].getTarget(source)
    else:
      compilerObj = os.path.join(objDir, self.configInfo.compiler['C'].getTarget(os.path.basename(source)))
    return compilerObj

  def sortSourceFiles(self, fnames, objDir = None):
    '''Sorts source files by language (returns dictionary with language keys)'''
    cnames    = []
    cxxnames  = []
    cudanames = []
    f77names  = []
    f90names  = []
    for f in fnames:
      ext = os.path.splitext(f)[1]
      if ext == '.c':
        cnames.append(f)
      elif ext in ['.cxx', '.cpp', '.cc']:
        if self.configInfo.languages.clanguage == 'Cxx':
          cxxnames.append(f)
      elif ext == '.cu':
        cudanames.append(f)
      elif ext == '.F':
        if hasattr(self.configInfo.compilers, 'FC'):
          f77names.append(f)
      elif ext == '.F90':
        if hasattr(self.configInfo.compilers, 'FC') and self.configInfo.compilers.fortranIsF90:
          f90names.append(f)
    source = cnames+cxxnames+cudanames+f77names+f90names
    if self.argDB['maxSources'] >= 0:
      cnames    = cnames[:self.argDB['maxSources']]
      cxxnames  = cxxnames[:self.argDB['maxSources']]
      cudanames = cudanames[:self.argDB['maxSources']]
      f77names  = f77names[:self.argDB['maxSources']]
      f90names  = f90names[:self.argDB['maxSources']]
      source    = source[:self.argDB['maxSources']]
    return {'C': cnames, 'Cxx': cxxnames, 'CUDA': cudanames, 'F77': f77names, 'F90': f90names, 'Fortran': f77names+f90names, 'Objects': [self.getObjectName(s, objDir) for s in source]}

class DependencyBuilder(logger.Logger):
  def __init__(self, argDB, log, sourceManager, sourceDatabase, objDir):
    logger.Logger.__init__(self, argDB = argDB, log = log)
    self.sourceManager  = sourceManager
    self.sourceDatabase = sourceDatabase
    self.objDir         = objDir
    self.setup()
    return

  def readDependencyFile(self, dirname, source, depFile):
    '''Read *.d file with dependency information and store it in the source database
    - Source files depend on headers
    '''
    with file(depFile) as f:
      try:
        target, deps = f.read().split(':', 1)
      except ValueError as e:
        self.logPrint('ERROR in dependency file %s: %s' % (depFile, str(e)))
    target = target.split()[0]
    if (target != self.sourceManager.getObjectName(source)): print target, self.sourceManager.getObjectName(source)
    assert(target == self.sourceManager.getObjectName(source))
    deps = deps.split('\n\n')[0]
    deps = [d for d in deps.replace('\\','').split() if not os.path.splitext(d)[1] == '.mod']
    if not os.path.basename(deps[0]) == source:
      raise RuntimeError('ERROR: first dependency %s should be %s' % (deps[0], source))
    self.sourceDatabase.setNode(os.path.join(dirname, source), [os.path.join(dirname, d) for d in deps[1:]])
    return

  def buildDependency(self, dirname, source):
    self.logPrint('Rebuilding dependency info for '+os.path.join(dirname, source))
    depFile = os.path.join(self.objDir, os.path.splitext(os.path.basename(source))[0]+'.d')
    if os.path.isfile(depFile):
      self.logPrint('Found dependency file '+depFile)
      self.readDependencyFile(dirname, source, depFile)
    return

  def buildDependencies(self, dirname, fnames):
    ''' This is run in a PETSc source directory'''
    self.logPrint('Building dependencies in '+dirname)
    oldDir = os.getcwd()
    os.chdir(dirname)
    sourceMap = self.sourceManager.sortSourceFiles(fnames, self.objDir)
    for language in sourceMap.keys():
      if language == 'Objects': continue
      for source in sourceMap[language]:
        self.buildDependency(dirname, source)
    os.chdir(oldDir)
    return

  def buildDependenciesF90(self):
    '''We have to hardcode F90 module dependencies (shaking fist)'''
    pdir = self.sourceManager.configInfo.petscdir.dir
    if self.sourceManager.configInfo.mpi.usingMPIUni:
      self.sourceDatabase.setNode(os.path.join(pdir, 'src', 'sys', 'f90-mod', 'petscsysmod.F'), [os.path.join(pdir, 'src', 'sys', 'mpiuni', 'f90-mod', 'mpiunimod.F')])
    self.sourceDatabase.setNode(os.path.join(pdir, 'src', 'vec',  'f90-mod', 'petscvecmod.F'),  [os.path.join(pdir, 'src', 'sys',  'f90-mod', 'petscsysmod.F')])
    self.sourceDatabase.setNode(os.path.join(pdir, 'src', 'mat',  'f90-mod', 'petscmatmod.F'),  [os.path.join(pdir, 'src', 'vec',  'f90-mod', 'petscvecmod.F')])
    self.sourceDatabase.setNode(os.path.join(pdir, 'src', 'dm',   'f90-mod', 'petscdmmod.F'),   [os.path.join(pdir, 'src', 'mat',  'f90-mod', 'petscmatmod.F')])
    self.sourceDatabase.setNode(os.path.join(pdir, 'src', 'ksp',  'f90-mod', 'petsckspmod.F'),  [os.path.join(pdir, 'src', 'dm',   'f90-mod', 'petscdmmod.F')])
    self.sourceDatabase.setNode(os.path.join(pdir, 'src', 'snes', 'f90-mod', 'petscsnesmod.F'), [os.path.join(pdir, 'src', 'ksp',  'f90-mod', 'petsckspmod.F')])
    self.sourceDatabase.setNode(os.path.join(pdir, 'src', 'ts',   'f90-mod', 'petsctsmod.F'),   [os.path.join(pdir, 'src', 'snes', 'f90-mod', 'petscsnesmod.F')])
    return

class PETScConfigureInfo(object):
  def __init__(self, framework):
    self.framework = framework
    self.setupModules()
    self.compiler = {}
    self.compiler['C'] = self.framework.getCompilerObject(self.languages.clanguage)
    self.compiler['C'].checkSetup()
    return

  def setupModules(self):
    self.mpi             = self.framework.require('config.packages.MPI',         None)
    self.base            = self.framework.require('config.base',                 None)
    self.setCompilers    = self.framework.require('config.setCompilers',         None)
    self.arch            = self.framework.require('PETSc.utilities.arch',        None)
    self.petscdir        = self.framework.require('PETSc.utilities.petscdir',    None)
    self.languages       = self.framework.require('PETSc.utilities.languages',   None)
    self.debugging       = self.framework.require('PETSc.utilities.debugging',   None)
    self.debuggers       = self.framework.require('PETSc.utilities.debuggers',   None)
    self.make            = self.framework.require('config.programs',        None)
    self.CHUD            = self.framework.require('PETSc.utilities.CHUD',        None)
    self.compilers       = self.framework.require('config.compilers',            None)
    self.types           = self.framework.require('config.types',                None)
    self.headers         = self.framework.require('config.headers',              None)
    self.functions       = self.framework.require('config.functions',            None)
    self.libraries       = self.framework.require('config.libraries',            None)
    self.scalarType      = self.framework.require('PETSc.utilities.scalarTypes', None)
    self.memAlign        = self.framework.require('PETSc.utilities.memAlign',    None)
    self.libraryOptions  = self.framework.require('PETSc.utilities.libraryOptions', None)
    self.fortrancpp      = self.framework.require('PETSc.utilities.fortranCPP', None)
    self.debuggers       = self.framework.require('PETSc.utilities.debuggers', None)
    self.sharedLibraries = self.framework.require('PETSc.utilities.sharedLibraries', None)
    self.sowing          = self.framework.require('PETSc.packages.sowing', None)
    return

class PETScMaker(script.Script):
 def findArch(self):
   import nargs
   arch = nargs.Arg.findArgument('arch', sys.argv[1:])
   if arch is None:
     arch = os.environ.get('PETSC_ARCH', None)
   if arch is None:
     raise RuntimeError('You must provide a valid PETSC_ARCH')
   return arch

 def __init__(self, logname = 'make.log'):
   import RDict
   import os

   argDB = RDict.RDict(None, None, 0, 0, readonly = True)
   self.petscDir = os.environ['PETSC_DIR']
   arch  = self.findArch()
   argDB.saveFilename = os.path.join(self.petscDir, arch, 'conf', 'RDict.db')
   argDB.load()
   script.Script.__init__(self, argDB = argDB)
   self.logName = logname
   #self.log = sys.stdout
   return

 def setupHelp(self, help):
   import nargs

   help = script.Script.setupHelp(self, help)
   #help.addArgument('PETScMaker', '-rootDir', nargs.ArgDir(None, os.environ['PETSC_DIR'], 'The root directory for this build', isTemporary = 1))
   help.addArgument('PETScMaker', '-rootDir', nargs.ArgDir(None, os.getcwd(), 'The root directory for this build', isTemporary = 1))
   help.addArgument('PETScMaker', '-arch', nargs.Arg(None, os.environ.get('PETSC_ARCH', None), 'The root directory for this build', isTemporary = 1))
   help.addArgument('PETScMaker', '-dryRun',  nargs.ArgBool(None, False, 'Only output what would be run', isTemporary = 1))
   help.addArgument('PETScMaker', '-dependencies',  nargs.ArgBool(None, True, 'Use dependencies to control build', isTemporary = 1))
   help.addArgument('PETScMaker', '-buildLibraries', nargs.ArgBool(None, True, 'Build the PETSc libraries', isTemporary = 1))
   help.addArgument('PETScMaker', '-buildArchive', nargs.ArgBool(None, False, 'Build an archive of the object files', isTemporary = 1))
   help.addArgument('PETScMaker', '-regressionTests', nargs.ArgBool(None, False, 'Only run regression tests', isTemporary = 1))
   help.addArgument('PETScMaker', '-rebuildDependencies', nargs.ArgBool(None, False, 'Force dependency information to be recalculated', isTemporary = 1))
   help.addArgument('PETScMaker', '-verbose', nargs.ArgInt(None, 0, 'The verbosity level', min = 0, isTemporary = 1))

   help.addArgument('PETScMaker', '-maxSources', nargs.ArgInt(None, -1, 'The maximum number of source files in a directory', min = -1, isTemporary = 1))
   return help

 def setup(self):
   '''
   - Loads configure information
   - Loads dependency information (unless it will be recalculated)
   '''
   script.Script.setup(self)
   if self.dryRun or self.verbose:
     self.debugSection = 'screen'
   else:
     self.debugSection = None
   self.rootDir = os.path.abspath(self.argDB['rootDir'])
   # Load configure information
   self.framework  = self.loadConfigure()
   self.configInfo = PETScConfigureInfo(self.framework)
   # Setup directories
   self.petscDir     = self.configInfo.petscdir.dir
   self.petscArch    = self.configInfo.arch.arch
   self.petscConfDir = os.path.join(self.petscDir, self.petscArch, 'conf')
   self.petscLibDir  = os.path.join(self.petscDir, self.petscArch, 'lib')
   # Setup source database
   self.sourceDBFilename = os.path.join(self.petscConfDir, 'source.db')
   # Setup subobjects
   self.sourceManager = SourceFileManager(self.argDB, self.log, self.configInfo)
   return

 def cleanupLog(self, framework, confDir):
   '''Move configure.log to PROJECT_ARCH/conf - and update configure.log.bkp in both locations appropriately'''
   import os

   self.log.flush()
   if hasattr(framework, 'logName'):
     logName         = framework.logName
   else:
     logName         = 'make.log'
   logFile           = os.path.join(self.petscDir, logName)
   logFileBkp        = logFile + '.bkp'
   logFileArchive    = os.path.join(confDir, logName)
   logFileArchiveBkp = logFileArchive + '.bkp'

   # Keep backup in $PROJECT_ARCH/conf location
   if os.path.isfile(logFileArchiveBkp): os.remove(logFileArchiveBkp)
   if os.path.isfile(logFileArchive):    os.rename(logFileArchive, logFileArchiveBkp)
   if os.path.isfile(logFile):
     shutil.copyfile(logFile, logFileArchive)
     os.remove(logFile)
   if os.path.isfile(logFileArchive):    os.symlink(logFileArchive, logFile)
   # If the old bkp is using the same $PROJECT_ARCH/conf, then update bkp link
   if os.path.realpath(logFileBkp) == os.path.realpath(logFileArchive):
     if os.path.isfile(logFileBkp):        os.remove(logFileBkp)
     if os.path.isfile(logFileArchiveBkp): os.symlink(logFileArchiveBkp, logFileBkp)
   return

 def cleanup(self):
   '''
   - Move logs to proper location
   - Save dependency information
   '''
   confDir = self.petscConfDir
   self.cleanupLog(self, confDir)
   if self.argDB['dependencies']:
     if hasattr(self, 'sourceDatabase') and len(self.sourceDatabase):
       import cPickle
       with file(self.sourceDBFilename, 'wb') as f:
         cPickle.dump(self.sourceDatabase, f)
   return

 @property
 def verbose(self):
   '''The verbosity level'''
   return self.argDB['verbose']

 @property
 def dryRun(self):
   '''Flag for only output of what would be run'''
   return self.argDB['dryRun']

 def getObjDir(self, libname):
   return os.path.join(self.petscDir, self.petscArch, 'lib', libname+'-obj')

 def getPackageInfo(self):
   '''Get package include and library information from configure data'''
   packageIncludes = []
   packageLibs     = []
   for p in self.configInfo.framework.packages:
     # Could put on compile line, self.addDefine('HAVE_'+i.PACKAGE, 1)
     if hasattr(p, 'lib'):
       if not isinstance(p.lib, list):
         packageLibs.append(p.lib)
       else:
         packageLibs.extend(p.lib)
     if hasattr(p, 'include'):
       if not isinstance(p.include, list):
         packageIncludes.append(p.include)
       else:
         packageIncludes.extend(p.include)
   packageLibs     = self.configInfo.libraries.toStringNoDupes(packageLibs+self.configInfo.libraries.math)
   packageIncludes = self.configInfo.headers.toStringNoDupes(packageIncludes)
   return packageIncludes, packageLibs

 def storeObjects(self, objects):
   presentObjects = []
   for obj in objects:
     locObj = os.path.basename(obj)
     self.logPrint('Moving %s to %s' % (locObj, obj))
     if not self.dryRun:
       if not os.path.isfile(locObj):
         print('ERROR: Missing object file',locObj)
         self.operationFailed = True
       else:
         shutil.move(locObj, obj)
         presentObjects.append(obj)
     else:
       presentObjects.append(obj)
   return presentObjects

 def compile(self, language, source, objDir = None):
   if not len(source):
     self.logPrint('Nothing to build', debugSection = self.debugSection)
     return
   self.configInfo.setCompilers.pushLanguage(language)
   packageIncludes, packageLibs = self.getPackageInfo()
   compiler = self.configInfo.setCompilers.getCompiler()
   objects  = [self.sourceManager.getObjectName(s, objDir) for s in source]
   includes = ['-I'+inc for inc in [os.path.join(self.petscDir, self.petscArch, 'include'), os.path.join(self.petscDir, 'include')]]
   flags    = []
   flags.append(self.configInfo.setCompilers.getCompilerFlags())                        # Add PCC_FLAGS
   flags.extend([self.configInfo.setCompilers.CPPFLAGS, self.configInfo.CHUD.CPPFLAGS]) # Add CPP_FLAGS
   if self.configInfo.compilers.generateDependencies[language]:
     flags.append(self.configInfo.compilers.dependenciesGenerationFlag[language])
   if not language == 'FC':
     flags.append('-D__INSDIR__='+os.getcwd().replace(self.petscDir, ''))               # Define __INSDIR__
   cmd      = ' '.join([compiler]+['-c']+includes+[packageIncludes]+flags+source)
   self.logWrite(cmd+'\n', debugSection = self.debugSection, forceScroll = True)
   if not self.dryRun:
     (output, error, status) = self.executeShellCommand(cmd, checkCommand = noCheckCommand, log=self.log)
     if status:
       self.operationFailed = True
       [os.remove(o) for o in objects if os.path.isfile(o)]
       self.logPrint('ERROR IN %s COMPILE ******************************' % language, debugSection='screen')
       self.logPrint(output+error, debugSection='screen')
   self.configInfo.setCompilers.popLanguage()
   objects = self.storeObjects(objects)
   deps    = [os.path.splitext(o)[0]+'.d' for o in objects if os.path.isfile(os.path.splitext(os.path.basename(o))[0]+'.d')]
   self.storeObjects(deps)
   return objects

 def compileC(self, source, objDir = None):
   return self.compile(self.configInfo.languages.clanguage, source, objDir)

 def compileCUDA(self, source, objDir = None):
   return self.compile('CUDA', source, objDir)

 def compileCxx(self, source, objDir = None):
   return self.compile('Cxx', source, objDir)

 def compileFortran(self, source, objDir = None):
   objects = self.compile('FC', source, objDir)
   # Copy any module files produced into the include directory
   for locMod in os.listdir(os.getcwd()):
     if os.path.splitext(locMod)[1] == '.mod':
       mod = os.path.join(self.petscDir, self.petscArch, 'include', locMod)
       self.logPrint('Moving F90 module %s to %s' % (locMod, mod))
       shutil.move(locMod, mod)
   return objects

 def runShellCommandParallel(self, command, cwd = None):
   import subprocess

   self.logWrite('Executing: %s\n' % (command,), debugSection = self.debugSection, forceScroll = True)
   pipe = subprocess.Popen(command, cwd=cwd, stdin=None, stdout=subprocess.PIPE, stderr=subprocess.PIPE,
                           bufsize=-1, shell=True, universal_newlines=True)
   return pipe

 def compileParallel(self, language, source, objDir = None):
   if not len(source):
     self.logPrint('Nothing to build', debugSection = self.debugSection)
     return
   self.configInfo.setCompilers.pushLanguage(language)
   packageIncludes, packageLibs = self.getPackageInfo()
   compiler = self.configInfo.setCompilers.getCompiler()
   objects  = [self.sourceManager.getObjectName(s, objDir) for s in source]
   includes = ['-I'+inc for inc in [os.path.join(self.petscDir, self.petscArch, 'include'), os.path.join(self.petscDir, 'include')]]
   flags    = []
   flags.append(self.configInfo.setCompilers.getCompilerFlags())                        # Add PCC_FLAGS
   flags.extend([self.configInfo.setCompilers.CPPFLAGS, self.configInfo.CHUD.CPPFLAGS]) # Add CPP_FLAGS
   if self.configInfo.compilers.generateDependencies[language]:
     flags.append(self.configInfo.compilers.dependenciesGenerationFlag[language])
   if not language == 'FC':
     flags.append('-D__INSDIR__='+os.getcwd().replace(self.petscDir, ''))               # Define __INSDIR__
   cmd      = ' '.join([compiler]+['-c']+includes+[packageIncludes]+flags+source)
   if not self.dryRun:
     pipe = self.runShellCommandParallel(cmd)
   else:
     pipe = None
   self.configInfo.setCompilers.popLanguage()

   def store():
     objs = self.storeObjects(objects)
     deps = [os.path.splitext(o)[0]+'.d' for o in objs if os.path.isfile(os.path.splitext(os.path.basename(o))[0]+'.d')]
     self.storeObjects(deps)
     return objs
   return [Future(self.argDB, self.log, pipe, cmd, 'ERROR IN %s COMPILE ******************************' % language, store)]

 def compileCParallel(self, source, objDir = None):
   return self.compileParallel(self.configInfo.languages.clanguage, source, objDir)

 def compileCxxParallel(self, source, objDir = None):
   return self.compileParallel('Cxx', source, objDir)

 def compileFortranParallel(self, source, objDir = None):
   futures = self.compileParallel('FC', source, objDir)
   def func():
     # Copy any module files produced into the include directory
     for locMod in os.listdir(os.getcwd()):
       if os.path.splitext(locMod)[1] == '.mod':
         mod = os.path.join(self.petscDir, self.petscArch, 'include', locMod)
         self.logPrint('Moving F90 module %s to %s' % (locMod, mod))
         shutil.move(locMod, mod)
     return []
   futures[0].addFunc(func)
   return futures

 def ranlib(self, library):
   '''${ranlib} ${LIBNAME} '''
   lib = os.path.splitext(library)[0]+'.'+self.configInfo.setCompilers.AR_LIB_SUFFIX
   cmd = ' '.join([self.configInfo.setCompilers.RANLIB, lib])
   self.logPrint('Running ranlib on '+lib)
   if not self.dryRun:
     (output, error, status) = self.executeShellCommand(cmd, checkCommand = noCheckCommand, log=self.log)
     if status:
       self.operationFailed = True
       self.logPrint("ERROR IN RANLIB ******************************", debugSection='screen')
       self.logPrint(output+error, debugSection='screen')
   return

 def expandArchive(self, archive, objDir):
   [shutil.rmtree(p) for p in os.listdir(objDir)]
   oldDir = os.getcwd()
   os.chdir(objDir)
   self.executeShellCommand(self.setCompilers.AR+' x '+archive, log = self.log)
   os.chdir(oldDir)
   return

 def buildArchive(self, library, objects):
   '''${AR} ${AR_FLAGS} ${LIBNAME} $*.o'''
   lib = os.path.splitext(library)[0]+'.'+self.configInfo.setCompilers.AR_LIB_SUFFIX
   self.logPrint('Archiving files '+str(objects)+' into '+lib)
   self.logWrite('Building archive '+lib+'\n', debugSection = 'screen', forceScroll = True)
   if os.path.samefile(self.rootDir, self.petscDir):
     cmd = ' '.join([self.configInfo.setCompilers.AR, self.configInfo.setCompilers.FAST_AR_FLAGS, lib]+objects)
   else:
     cmd = ' '.join([self.configInfo.setCompilers.AR, self.configInfo.setCompilers.AR_FLAGS, lib]+objects)
   self.logWrite(cmd+'\n', debugSection = self.debugSection, forceScroll = True)
   if not self.dryRun:
     (output, error, status) = self.executeShellCommand(cmd, checkCommand = noCheckCommand, log=self.log)
     if status:
       self.operationFailed = True
       self.logPrint("ERROR IN ARCHIVE ******************************", debugSection='screen')
       self.logPrint(output+error, debugSection='screen')
   self.ranlib(library)
   return [library]

 def linkShared(self, sharedLib, libDir, tmpDir):
   osName = sys.platform
   self.logPrint('Making shared libraries for OS %s using language %s' % (osName, self.configInfo.setCompilers.language[-1]))
   # PCC_LINKER PCC_LINKER_FLAGS
   linker      = self.configInfo.setCompilers.getSharedLinker()
   linkerFlags = self.configInfo.setCompilers.getLinkerFlags()
   packageIncludes, packageLibs = self.getPackageInfo()
   extraLibs = self.configInfo.libraries.toStringNoDupes(self.configInfo.compilers.flibs+self.configInfo.compilers.cxxlibs+self.configInfo.compilers.LIBS.split(' '))+self.configInfo.CHUD.LIBS
   sysLib      = ''
   sysLib.replace('-Wl,-rpath', '-L')
   externalLib = packageLibs+' '+extraLibs
   externalLib.replace('-Wl,-rpath', '-L')
   # Move this switch into the sharedLibrary module
   if self.configInfo.setCompilers.isSolaris() and self.configInfo.setCompilers.isGNU(self.configInfo.framework.getCompiler()):
     cmd = self.configInfo.setCompilers.LD+' -G -h '+os.path.basename(sharedLib)+' *.o -o '+sharedLib+' '+sysLib+' '+externalLib
     oldDir = os.getcwd()
     os.chdir(tmpDir)
     self.executeShellCommand(cmd, log=self.log)
     os.chdir(oldDir)
   elif '-qmkshrobj' in self.configInfo.setCompilers.sharedLibraryFlags:
     cmd = linker+' '+linkerFlags+' -qmkshrobj -o '+sharedLib+' *.o '+externalLib
     oldDir = os.getcwd()
     os.chdir(tmpDir)
     self.executeShellCommand(cmd, log=self.log)
     os.chdir(oldDir)
   else:
     if osName == 'linux2':
       cmd = linker+' -shared -Wl,-soname,'+os.path.basename(sharedLib)+' -o '+sharedLib+' *.o '+externalLib
     elif osName.startswith('darwin'):
       cmd   = ''
       flags = ''
       if not 'MACOSX_DEPLOYMENT_TARGET' in os.environ:
         cmd += 'MACOSX_DEPLOYMENT_TARGET=10.5 '
       if self.configInfo.setCompilers.getLinkerFlags().find('-Wl,-commons,use_dylibs') > -1:
         flags += '-Wl,-commons,use_dylibs'
       cmd += linker+' -g  -dynamiclib -single_module -multiply_defined suppress -undefined dynamic_lookup '+flags+' -o '+sharedLib+' *.o -L'+libDir+' '+packageLibs+' '+sysLib+' '+extraLibs+' -lm -lc'
     elif osName == 'cygwin':
       cmd = linker+' '+linkerFlags+' -shared -o '+sharedLib+' *.o '+externalLib
     else:
       raise RuntimeError('Do not know how to make shared library for your '+osName+' OS')
     oldDir = os.getcwd()
     os.chdir(tmpDir)
     (output, error, status) = self.executeShellCommand(cmd, checkCommand = noCheckCommand, log=self.log)
     if status:
       self.operationFailed = True
       self.logPrint("ERROR IN SHARED LIBRARY LINK ******************************", debugSection='screen')
       self.logPrint(output+error, debugSection='screen')
     os.chdir(oldDir)
     if hasattr(self.configInfo.debuggers, 'dsymutil'):
       cmd = self.configInfo.debuggers.dsymutil+' '+sharedLib
       self.executeShellCommand(cmd, log=self.log)
   return

 def buildSharedLibrary(self, libname, objects):
   '''
   PETSC_LIB_DIR        = ${PETSC_DIR}/${PETSC_ARCH}/lib
   INSTALL_LIB_DIR	= ${PETSC_LIB_DIR}
   '''
   if self.configInfo.sharedLibraries.useShared:
     libDir = self.petscLibDir
     objDir = self.getObjDir(libname)
     self.logPrint('Making shared libraries in '+libDir)
     sharedLib = os.path.join(libDir, os.path.splitext(libname)[0]+'.'+self.configInfo.setCompilers.sharedLibraryExt)
     rebuild   = False
     if os.path.isfile(sharedLib):
       for obj in objects:
         if os.path.getmtime(obj) >= os.path.getmtime(sharedLib):
           rebuild = True
           break
     else:
       rebuild = True
     if rebuild:
       self.logWrite('Building shared library '+sharedLib+'\n', debugSection = 'screen', forceScroll = True)
       self.linkShared(sharedLib, libDir, objDir)
     else:
       self.logPrint('Nothing to rebuild for shared library '+libname)
   else:
     self.logPrint('Shared libraries disabled')
   return

 def link(self, executable, objects, language):
   '''${CLINKER} -o $@ $^ ${PETSC_LIB}
      ${DSYMUTIL} $@'''
   self.logWrite('Linking object '+str(objects)+' into '+executable+'\n', debugSection = self.debugSection, forceScroll = True)
   self.configInfo.compilers.pushLanguage(language)
   packageIncludes, packageLibs = self.getPackageInfo()
   if self.argDB.get('with-single-library') == 0:
       libpetsc = ' -lpetscts -lpetscsnes -lpetscksp -lpetscdm -lpetscmat -lpetscvec -lpetscsys '
   else:
       libpetsc = ' -lpetsc '
   cmd = self.configInfo.compilers.getFullLinkerCmd(' '.join(objects)+' -L'+self.petscLibDir+libpetsc+packageLibs+' -L/usr/local/cuda/lib', executable)
   if not self.dryRun:
     (output, error, status) = self.executeShellCommand(cmd, checkCommand = noCheckCommand, log=self.log)
     if status:
       self.logPrint("ERROR IN LINK ******************************", debugSection='screen')
       self.logPrint(output+error, debugSection='screen')
     # TODO: Move dsymutil stuff from PETSc.utilities.debuggers to config.compilers
     if hasattr(self.configInfo.debuggers, 'dsymutil'):
       (output, error, status) = self.executeShellCommand(self.configInfo.debuggers.dsymutil+' '+executable, checkCommand = noCheckCommand, log=self.log)
       if status:
         self.operationFailed = True
         self.logPrint("ERROR IN LINK ******************************", debugSection='screen')
         self.logPrint(output+error, debugSection='screen')
   self.configInfo.compilers.popLanguage()
   return [executable]

 def buildDir(self, dirname, files, objDir):
   ''' This is run in a PETSc source directory'''
   self.logWrite('Building in '+dirname+'\n', debugSection = 'screen', forceScroll = True)
   oldDir = os.getcwd()
   os.chdir(dirname)
   sourceMap = self.sourceManager.sortSourceFiles(files, objDir)
   objects   = []
   for language in ['C', 'Cxx', 'Fortran', 'CUDA']:
     if sourceMap[language]:
       self.logPrint('Compiling %s files %s' % (language, str(sourceMap[language])))
       objects.extend(getattr(self, 'compile'+language)(sourceMap[language], objDir))
   os.chdir(oldDir)
   return objects

 def buildDirParallel(self, dirname, files, objDir):
   ''' This is run in a PETSc source directory'''
   self.logWrite('Building in '+dirname+'\n', debugSection = 'screen', forceScroll = True)
   oldDir = os.getcwd()
   os.chdir(dirname)
   sourceMap = self.sourceManager.sortSourceFiles(files, objDir)
   futures   = []
   for language in ['C', 'Cxx', 'Fortran', 'CUDA']:
     if sourceMap[language]:
       self.logPrint('Compiling %s files %s' % (language, str(sourceMap[language])))
       futures.extend(getattr(self, 'compile'+language+'Parallel')(sourceMap[language], objDir))
   os.chdir(oldDir)
   return futures

 def buildFile(self, filename, objDir):
   ''' This is run in a PETSc source directory'''
   if not isinstance(filename, list): filename = [filename]
   self.logWrite('Building '+str(filename)+'\n', debugSection = 'screen', forceScroll = True)
   sourceMap = self.sourceManager.sortSourceFiles(filename, objDir)
   objects   = []
   for language in ['C', 'Cxx', 'Fortran', 'CUDA']:
     if sourceMap[language]:
       self.logPrint('Compiling %s files %s' % (language, str(sourceMap['C'])))
       objects.extend(getattr(self, 'compile'+language)(sourceMap[language], objDir))
   return objects

 def buildLibraries(self, libname, rootDir, parallel = False):
   '''TODO: If a file fails to build, it still must go in the source database'''
   if not self.argDB['buildLibraries']: return
   totalRebuild = os.path.samefile(rootDir, self.petscDir) and not len(self.sourceDatabase)
   self.logPrint('Building Libraries')
   library = os.path.join(self.petscDir, self.petscArch, 'lib', libname)
   objDir  = self.getObjDir(libname)
   # Remove old library and object files by default when rebuilding the entire package
   if totalRebuild:
     self.logPrint('Doing a total rebuild of PETSc')
     lib = os.path.splitext(library)[0]+'.'+self.configInfo.setCompilers.AR_LIB_SUFFIX
     if os.path.isfile(lib):
       self.logPrint('Removing '+lib)
       os.unlink(lib)
     if os.path.isfile(self.sourceDBFilename):
       self.logPrint('Removing '+self.sourceDBFilename)
       os.unlink(self.sourceDBFilename)
     if os.path.isdir(objDir):
       shutil.rmtree(objDir)
   if not os.path.isdir(objDir): os.mkdir(objDir)

   self.operationFailed = False
   objects = []
   if len(self.sourceDatabase):
     def check(filename):
       if self.sourceDatabase.rebuild(filename): return True
       for obj in self.sourceManager.sortSourceFiles([filename], objDir)['Objects']:
         if not os.path.isfile(obj):
           self.logPrint('    object file '+obj+' is missing')
           return True
       return False
     import graph
     for filename in self.sourceDatabase.topologicalSort(check):
       objects += self.buildFile(filename, objDir)
   else:
     walker = DirectoryTreeWalker(self.argDB, self.log, self.configInfo)
     if totalRebuild:
       dirs = map(lambda d: os.path.join(rootDir, 'src', d), ['inline', 'sys', 'vec', 'mat', 'dm', 'ksp', 'snes', 'ts', 'docs'])
     else:
       dirs = [rootDir]
     if parallel:
       futures = []
       for d in dirs:
         for root, files in walker.walk(d):
           futures += self.buildDirParallel(root, files, objDir)
       for future in futures:
         objects += future.finish()
     else:
       for d in dirs:
         for root, files in walker.walk(d):
           objects += self.buildDir(root, files, objDir)

   if len(objects):
     if self.argDB['buildArchive']:
       self.buildArchive(library, objects)
     self.buildSharedLibrary(libname, objects)
   return len(objects)

 def rebuildDependencies(self, libname, rootDir):
   self.logWrite('Rebuilding Dependencies\n', debugSection = 'screen', forceScroll = True)
   self.sourceDatabase = SourceDatabase(self.argDB, self.log)
   depBuilder          = DependencyBuilder(self.argDB, self.log, self.sourceManager, self.sourceDatabase, self.getObjDir(libname))
   walker              = DirectoryTreeWalker(self.argDB, self.log, self.configInfo)

   for root, files in walker.walk(rootDir):
     depBuilder.buildDependencies(root, files)
   if not len(self.sourceDatabase):
     self.logPrint('No dependency information found -- disabling dependency tracking')
     self.sourceDatabase = NullSourceDatabase()
   else:
     depBuilder.buildDependenciesF90()
   if self.verbose > 3:
     import graph
     print('Source database:')
     for filename in self.sourceDatabase.topologicalSort(lambda x: True):
       print('  ',filename)
   return

 def updateDependencies(self, libname, rootDir):
   '''Calculates build dependencies and stores them in a database
   - If --dependencies is False, ignore them
   '''
   self.operationFailed = False
   if self.argDB['dependencies']:
     if not self.argDB['rebuildDependencies'] and os.path.isfile(self.sourceDBFilename):
       self.logPrint('Loading Dependencies')
       import cPickle

       with file(self.sourceDBFilename, 'rb') as f:
         self.sourceDatabase = cPickle.load(f)
       self.sourceDatabase.verbose = self.verbose
     else:
       self.rebuildDependencies(libname, rootDir)
   else:
     self.logPrint('Disabling dependency tracking')
     self.sourceDatabase = NullSourceDatabase()
   return

 def cleanupTest(self, dirname, execname):
   # ${RM} $* *.o $*.mon.* gmon.out mon.out *.exe *.ilk *.pdb *.tds
   import re
   trash = re.compile('^('+execname+'(\.o|\.mon\.\w+|\.exe|\.ilk|\.pdb|\.tds)?|g?mon.out)$')
   for fname in os.listdir(dirname):
     if trash.match(fname):
       os.remove(fname)
   return

 def checkTestOutput(self, testDir, executable, cmd, output, testNum, replace = False):
   from difflib import unified_diff
   outputName = os.path.join(testDir, 'output', os.path.basename(executable)+'_'+testNum+'.out')
   ret        = 0
   if not os.path.isfile(outputName):
     if replace:
       with file(outputName, 'w') as f:
         f.write(output)
       self.logPrint("REPLACED: Regression output file %s (test %s) was stored" % (outputName, testNum), debugSection='screen')
     else:
       self.logPrint("MISCONFIGURATION: Regression output file %s (test %s) is missing" % (outputName, testNum), debugSection='screen')
   else:
     with file(outputName) as f:
       output      = output.strip()
       validOutput = f.read().strip().replace('\r', '') # Jed is now stripping output it appears
       if not validOutput == output:
         if replace:
           with file(outputName, 'w') as f:
             f.write(output)
           self.logPrint("REPLACED: Regression output file %s (test %s) was stored" % (outputName, testNum), debugSection='screen')
         else:
           self.logPrint("TEST ERROR: Regression output for %s (test %s) does not match\n" % (executable, testNum), debugSection = 'screen')
           for linum,line in enumerate(unified_diff(validOutput.split('\n'), output.split('\n'), fromfile=outputName, tofile=cmd)):
               end = '' if linum < 3 else '\n' # Control lines have their own end-lines
               self.logWrite(line+end, debugSection = 'screen', forceScroll = True)
           self.logPrint('Reference output from %s\n' % outputName)
           self.logPrint(validOutput, indent = 0)
           self.logPrint('Current output from %s' % cmd)
           self.logPrint(output, indent = 0)
           ret = -1
       else:
         self.logPrint("TEST SUCCESS: Regression output for %s (test %s) matches" % (executable, testNum))
   return ret

 def getTestCommand(self, executable, **params):
   numProcs = params.get('numProcs', 1)
   try:
     args   = params.get('args', '') % dict(meshes=os.path.join(self.petscDir,'share','petsc','datafiles','meshes'))
   except ValueError:
     args   = params.get('args', '')
   hosts    = ','.join(['localhost']*int(numProcs))
   return ' '.join([self.configInfo.mpi.mpiexec, '-hosts', hosts, '-n', str(numProcs), os.path.abspath(executable), args])

 def runTest(self, testDir, executable, testNum, replace, **params):
   '''testNum can be any string'''
   cmd = self.getTestCommand(executable, **params)
   self.logPrint('Running #%s: %s' % (str(testNum), cmd), debugSection='screen')
   if not self.dryRun:
     (output, error, status) = self.executeShellCommand(cmd, checkCommand = noCheckCommand, log=self.log)
     if status:
       self.logPrint("TEST ERROR: Failed to execute %s\n" % executable, debugSection='screen')
       self.logPrint(output+error, indent = 0, debugSection='screen')
       ret = -2
     else:
       ret = self.checkTestOutput(testDir, executable, cmd, output+error, str(testNum), replace)
   return ret

 def regressionTestsDir(self, dirname, dummy):
   ''' This is run in a PETSc source directory'''
   self.logWrite('Entering '+dirname+'\n', debugSection = 'screen', forceScroll = True)
   os.chdir(dirname)
   sourceMap = self.sourceManager.sortSourceFiles(dirname)
   objects   = []
   if sourceMap['C']:
     self.logPrint('Compiling C files '+str(sourceMap['C']))
     self.compileC(sourceMap['C'])
   if sourceMap['Fortran']:
     if not self.fortrancpp.fortranDatatypes:
       self.logPrint('Compiling Fortran files '+str(sourceMap['Fortran']))
       self.compileF(sourceMap['Fortran'])
   if sourceMap['Objects']:
     packageNames = set([p.name for p in self.framework.packages])
     for obj in sourceMap['Objects']:
       # TESTEXAMPLES_C_X = ex3.PETSc runex3 ex3.rm
       # .PETSc: filters out messages from build
       # .rm: cleans up test
       executable = os.path.splitext(obj)[0]
       paramKey   = os.path.relpath(os.path.abspath(executable), self.petscDir)
       testNum    = 1
       if paramKey in regressionRequirements:
         if not regressionRequirements[paramKey].issubset(packageNames):
           continue
       self.logPrint('Linking object '+obj+' into '+executable)
       # TODO: Fix this hack
       if executable[-1] == 'f':
         self.link(executable, obj, 'FC')
       else:
         self.link(executable, obj, self.languages.clanguage)
       self.runTest(dirname, executable, testNum, False, **regressionParameters.get(paramKey, {}))
       testNum += 1
       while '%s_%d' % (paramKey, testNum) in regressionParameters:
         self.runTest(dirname, executable, testNum, False, **regressionParameters.get('%s_%d' % (paramKey, testNum), {}))
         testNum += 1
       self.cleanupTest(dirname, executable)
   return

 def regressionTests(self, rootDir):
   if not self.argDB['regressionTests']: return
   if not self.checkDir(rootDir, allowExamples = True):
     self.logPrint('Nothing to be done')
   self.operationFailed = False
   for root, dirs, files in os.walk(rootDir):
     self.logPrint('Processing '+root)
     if 'examples' in dirs:
       for exroot, exdirs, exfiles in os.walk(os.path.join(root, 'examples')):
         self.logPrint('Processing '+exroot)
         print('  Testing in root',root)
         self.regressionTestsDir(exroot, exfiles)
         for badDir in [d for d in exdirs if not self.checkDir(os.path.join(exroot, d), allowExamples = True)]:
           exdirs.remove(badDir)
     for badDir in [d for d in dirs if not self.checkDir(os.path.join(root, d))]:
       dirs.remove(badDir)
   return

 def buildEtags(self):
   oldPath = sys.path
   sys.path.append(os.path.join(self.petscDir, 'bin', 'maint'))
   from generateetags import main
   main()
   os.system('find config -type f -name "*.py" | xargs etags -o TAGS_PYTHON')
   sys.path = oldPath
   return

 def buildFortranStubs(self):
   self.logWrite('Building Fortran stubs\n', debugSection = 'screen', forceScroll = True)
   oldPath = sys.path
   sys.path.append(os.path.join(self.petscDir, 'bin', 'maint'))
   from generatefortranstubs import main, processf90interfaces
   for d in os.listdir(os.path.join(self.petscDir, 'include', 'finclude', 'ftn-auto')):
     if d.endswith('-tmpdir'): shutil.rmtree(os.path.join(self.petscDir, 'include', 'finclude', 'ftn-auto', d))
   main(self.petscDir, self.configInfo.sowing.bfort, os.getcwd(),0)
   processf90interfaces(self.petscDir,0)
   for d in os.listdir(os.path.join(self.petscDir, 'include', 'finclude', 'ftn-auto')):
     if d.endswith('-tmpdir'): shutil.rmtree(os.path.join(self.petscDir, 'include', 'finclude', 'ftn-auto', d))
   sys.path = oldPath
   return

 def check(self):
   self.logWrite('Checking build\n', debugSection = 'screen', forceScroll = True)
   return

 def clean(self, libname):
   self.logWrite('Cleaning build\n', debugSection = 'screen', forceScroll = True)
   if os.path.isfile(self.sourceDBFilename):
     os.remove(self.sourceDBFilename)
     self.logPrint('Removed '+self.sourceDBFilename)
   if os.path.exists(self.getObjDir(libname)):
     shutil.rmtree(self.getObjDir(libname))
   self.logPrint('Removed '+self.getObjDir(libname))
   return

 def run(self):
   self.setup()
   #self.buildFortranStubs()
   self.updateDependencies('libpetsc', self.rootDir)
   if self.buildLibraries('libpetsc', self.rootDir):
     # This is overkill, but right now it is cheap
     self.rebuildDependencies('libpetsc', self.rootDir)
   self.regressionTests(self.rootDir)
   self.cleanup()
   return

if __name__ == '__main__':
  PETScMaker().run()<|MERGE_RESOLUTION|>--- conflicted
+++ resolved
@@ -70,7 +70,6 @@
                                                                  # CGNS tests 10-11 (need to find smaller test meshes)
                                                                  {'numProcs': 1, 'args': '-filename %(meshes)s/tut21.cgns -interpolate 1 -dm_view', 'requires': ['CGNS']},
                                                                  {'numProcs': 1, 'args': '-filename %(meshes)s/StaticMixer.cgns -interpolate 1 -dm_view', 'requires': ['CGNS']}],
-<<<<<<< HEAD
                         'src/dm/impls/plex/examples/tests/ex3': [{'numProcs': 1, 'args': '-petscspace_order 1 -num_comp 2 -qorder 1'},
                                                                  {'numProcs': 1, 'args': '-petscspace_order 1 -num_comp 2 -qorder 1 -porder 1'},
                                                                  {'numProcs': 1, 'args': '-petscspace_order 1 -num_comp 2 -qorder 1 -porder 2'},
@@ -80,20 +79,6 @@
                                                                  {'numProcs': 1, 'args': '-interpolate 1 -petscspace_order 2 -num_comp 2 -qorder 2'},
                                                                  {'numProcs': 1, 'args': '-interpolate 1 -petscspace_order 2 -num_comp 2 -qorder 2 -porder 1'},
                                                                  {'numProcs': 1, 'args': '-interpolate 1 -petscspace_order 2 -num_comp 2 -qorder 2 -porder 2'}],
-                        'src/dm/impls/plex/examples/tests/ex4': [{'numProcs': 1, 'args': '-dim 2 -dm_view ::ascii_info_detail'},
-=======
-                        'src/dm/impls/plex/examples/tests/ex3': [{'numProcs': 1, 'args': '',
-                                                                  'setup': './bin/pythonscripts/PetscGenerateFEMQuadrature.py 2 1 2 1 identity src/dm/impls/plex/examples/tests/ex3.h'},
-                                                                 {'numProcs': 1, 'args': '-order 1'},
-                                                                 {'numProcs': 1, 'args': '-order 2'},
-                                                                 {'numProcs': 1, 'args': '-dim 3',
-                                                                  'setup': './bin/pythonscripts/PetscGenerateFEMQuadrature.py 3 1 3 1 identity src/dm/impls/plex/examples/tests/ex3.h'},
-                                                                 {'numProcs': 1, 'args': '-dim 3 -order 1'},
-                                                                 {'numProcs': 1, 'args': '-dim 3 -order 2'},
-                                                                 {'numProcs': 1, 'args': '-interpolate 1',
-                                                                  'setup': './bin/pythonscripts/PetscGenerateFEMQuadrature.py 2 2 2 1 identity src/dm/impls/plex/examples/tests/ex3.h'},
-                                                                 {'numProcs': 1, 'args': '-interpolate 1 -order 1'},
-                                                                 {'numProcs': 1, 'args': '-interpolate 1 -order 2'}],
                         'src/dm/impls/plex/examples/tests/ex4': [# 2D Simplex 0-3
                                                                  {'numProcs': 1, 'args': '-dim 2 -cell_hybrid 0 -dm_view ::ascii_info_detail'},
                                                                  {'numProcs': 1, 'args': '-dim 2 -cell_hybrid 0 -refinement_uniform 1 -dm_view ::ascii_info_detail'},
@@ -101,7 +86,6 @@
                                                                  {'numProcs': 2, 'args': '-dim 2 -cell_hybrid 0 -refinement_uniform 1 -dm_view ::ascii_info_detail'},
                                                                  # 2D Hybrid Simplex 4-7
                                                                  {'numProcs': 1, 'args': '-dim 2 -dm_view ::ascii_info_detail'},
->>>>>>> 94a8900a
                                                                  {'numProcs': 1, 'args': '-dim 2 -refinement_uniform 1 -dm_view ::ascii_info_detail'},
                                                                  {'numProcs': 2, 'args': '-dim 2 -dm_view ::ascii_info_detail'},
                                                                  {'numProcs': 2, 'args': '-dim 2 -refinement_uniform 1 -dm_view ::ascii_info_detail'},
