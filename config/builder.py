#!/usr/bin/env python

from __future__ import with_statement  # For python-2.5

import os, sys
import shutil
import tempfile

sys.path.insert(0, os.path.join(os.environ['PETSC_DIR'], 'config'))
sys.path.insert(0, os.path.join(os.environ['PETSC_DIR'], 'config', 'BuildSystem'))

import logger, script

regressionParameters = {'src/dm/impls/patch/examples/tests/ex1': [{'numProcs': 1, 'args': '-patch_size 2 -grid_size 6'},
                                                                  {'numProcs': 4, 'args': '-patch_size 2 -grid_size 4'},
                                                                  {'numProcs': 4, 'args': '-patch_size 2 -grid_size 4 -comm_size 1'},
                                                                  {'numProcs': 4, 'args': '-patch_size 2 -grid_size 4 -comm_size 2'},
                                                                  {'numProcs': 16, 'args': '-patch_size 2 -grid_size 8 -comm_size 2'}],
                        'src/mat/examples/tests/ex170':          [{'numProcs': 1, 'args': ''},
                                                                  {'numProcs': 1, 'args': '-testnum 1'},
                                                                  {'numProcs': 2, 'args': '-testnum 1'},
                                                                  {'numProcs': 1, 'args': '-testnum 2'},
                                                                  {'numProcs': 2, 'args': '-testnum 2'}],
                        'src/dm/impls/plex/examples/tests/ex1': [# CTetGen tests 0-1
                                                                 {'numProcs': 1, 'args': '-dim 3 -ctetgen_verbose 4 -dm_view ::ascii_info_detail -info -info_exclude null'},
                                                                 {'numProcs': 1, 'args': '-dim 3 -ctetgen_verbose 4 -refinement_limit 0.0625 -dm_view ::ascii_info_detail -info -info_exclude null'},
                                                                 # Test 2D LaTex and ASCII output 2-9
                                                                 {'numProcs': 1, 'args': '-dim 2 -dm_view ::ascii_latex'},
                                                                 {'numProcs': 1, 'args': '-dim 2 -refinement_uniform 1 -interpolate 1 -dm_view ::ascii_info_detail'},
                                                                 {'numProcs': 2, 'args': '-dim 2 -refinement_uniform 1 -interpolate 1 -dm_view ::ascii_info_detail'},
                                                                 {'numProcs': 2, 'args': '-dim 2 -refinement_uniform 1 -interpolate 1 -dm_view ::ascii_latex'},
                                                                 {'numProcs': 1, 'args': '-dim 2 -cell_simplex 0 -dm_view ::ascii_info_detail'},
                                                                 {'numProcs': 1, 'args': '-dim 2 -cell_simplex 0 -refinement_uniform 1 -dm_view ::ascii_info_detail'},
                                                                 {'numProcs': 2, 'args': '-dim 2 -cell_simplex 0 -refinement_uniform 1 -interpolate 1 -dm_view ::ascii_info_detail'},
                                                                 {'numProcs': 2, 'args': '-dim 2 -cell_simplex 0 -refinement_uniform 1 -interpolate 1 -dm_view ::ascii_latex'},
                                                                 # CGNS tests 10-11 (need to find smaller test meshes)
                                                                 {'numProcs': 1, 'args': '-filename %(meshes)s/tut21.cgns -interpolate 1 -dm_view', 'requires': ['CGNS']},
                                                                 {'numProcs': 1, 'args': '-filename %(meshes)s/StaticMixer.cgns -interpolate 1 -dm_view', 'requires': ['CGNS']},
                                                                 # Gmsh tests 12-
                                                                 {'numProcs': 1, 'args': '-filename %(meshes)s/doublet-tet.msh -interpolate 1 -dm_view'}],
                        'src/dm/impls/plex/examples/tests/ex3': [# 0-2 2D P_1 on a triangle
                                                                 {'numProcs': 1, 'args': '-petscspace_order 1 -num_comp 2 -qorder 1 -convergence'},
                                                                 {'numProcs': 1, 'args': '-petscspace_order 1 -num_comp 2 -qorder 1 -porder 1'},
                                                                 {'numProcs': 1, 'args': '-petscspace_order 1 -num_comp 2 -qorder 1 -porder 2'},
                                                                 # 3-5 3D P_1 on a tetrahedron
                                                                 {'numProcs': 1, 'args': '-dim 3 -petscspace_order 1 -num_comp 3 -qorder 1 -convergence'},
                                                                 {'numProcs': 1, 'args': '-dim 3 -petscspace_order 1 -num_comp 3 -qorder 1 -porder 1'},
                                                                 {'numProcs': 1, 'args': '-dim 3 -petscspace_order 1 -num_comp 3 -qorder 1 -porder 2'},
                                                                 # 6-8 2D P_2 on a triangle
                                                                 {'numProcs': 1, 'args': '-petscspace_order 2 -num_comp 2 -qorder 2 -convergence'},
                                                                 {'numProcs': 1, 'args': '-petscspace_order 2 -num_comp 2 -qorder 2 -porder 1'},
                                                                 {'numProcs': 1, 'args': '-petscspace_order 2 -num_comp 2 -qorder 2 -porder 2'},
                                                                 # 9-11 3D P_2 on a tetrahedron
                                                                 {'numProcs': 1, 'args': '-dim 3 -petscspace_order 2 -num_comp 3 -qorder 2 -convergence'},
                                                                 {'numProcs': 1, 'args': '-dim 3 -petscspace_order 2 -num_comp 3 -qorder 2 -porder 1'},
                                                                 {'numProcs': 1, 'args': '-dim 3 -petscspace_order 2 -num_comp 3 -qorder 2 -porder 2'},
                                                                 # 12-14 2D P_1 on a quadrilaterial
                                                                 {'numProcs': 1, 'args': '-simplex 0 -petscspace_order 1 -petscspace_poly_tensor 0 -num_comp 2 -qorder 1', 'requires': 'Broken'},
                                                                 {'numProcs': 1, 'args': '-simplex 0 -petscspace_order 1 -petscspace_poly_tensor 0 -num_comp 2 -qorder 1 -porder 1', 'requires': 'Broken'},
                                                                 {'numProcs': 1, 'args': '-simplex 0 -petscspace_order 1 -petscspace_poly_tensor 0 -num_comp 2 -qorder 1 -porder 2', 'requires': 'Broken'},
                                                                 # 15-17 2D Q_1 on a quadrilaterial
                                                                 {'numProcs': 1, 'args': '-simplex 0 -petscspace_order 1 -petscspace_poly_tensor 1 -num_comp 2 -qorder 1 -convergence'},
                                                                 {'numProcs': 1, 'args': '-simplex 0 -petscspace_order 1 -petscspace_poly_tensor 1 -num_comp 2 -qorder 1 -porder 1'},
                                                                 {'numProcs': 1, 'args': '-simplex 0 -petscspace_order 1 -petscspace_poly_tensor 1 -num_comp 2 -qorder 1 -porder 2'},
                                                                 # 18-20 2D Q_2 on a quadrilaterial
                                                                 {'numProcs': 1, 'args': '-simplex 0 -petscspace_order 2 -petscspace_poly_tensor 1 -num_comp 2 -qorder 2 -convergence'},
                                                                 {'numProcs': 1, 'args': '-simplex 0 -petscspace_order 2 -petscspace_poly_tensor 1 -num_comp 2 -qorder 2 -porder 1'},
                                                                 {'numProcs': 1, 'args': '-simplex 0 -petscspace_order 2 -petscspace_poly_tensor 1 -num_comp 2 -qorder 2 -porder 2'},
                                                                 # 21-24 2D P_3 on a triangle
                                                                 {'numProcs': 1, 'args': '-petscspace_order 3 -num_comp 2 -qorder 3 -convergence', 'requires': 'Broken'},
                                                                 {'numProcs': 1, 'args': '-petscspace_order 3 -num_comp 2 -qorder 3 -porder 1', 'requires': 'Broken'},
                                                                 {'numProcs': 1, 'args': '-petscspace_order 3 -num_comp 2 -qorder 3 -porder 2', 'requires': 'Broken'},
                                                                 {'numProcs': 1, 'args': '-petscspace_order 3 -num_comp 2 -qorder 3 -porder 3', 'requires': 'Broken'},
                                                                 # 25-27 2D P_1disc on a triangle
                                                                 {'numProcs': 1, 'args': '-petscspace_order 1 -petscdualspace_lagrange_continuity 0 -num_comp 2 -continuous 0 -qorder 1 -convergence'},
                                                                 {'numProcs': 1, 'args': '-petscspace_order 1 -petscdualspace_lagrange_continuity 0 -num_comp 2 -continuous 0 -qorder 1 -porder 1'},
                                                                 {'numProcs': 1, 'args': '-petscspace_order 1 -petscdualspace_lagrange_continuity 0 -num_comp 2 -continuous 0 -qorder 1 -porder 2'},
                                                                 # 28-30 2D P_1disc on a quadrilateral
                                                                 {'numProcs': 1, 'args': '-simplex 0 -petscspace_order 1 -petscdualspace_lagrange_continuity 0 -num_comp 2 -continuous 0 -qorder 1 -convergence'},
                                                                 {'numProcs': 1, 'args': '-simplex 0 -petscspace_order 1 -petscdualspace_lagrange_continuity 0 -num_comp 2 -continuous 0 -qorder 1 -porder 1'},
                                                                 {'numProcs': 1, 'args': '-simplex 0 -petscspace_order 1 -petscdualspace_lagrange_continuity 0 -num_comp 2 -continuous 0 -qorder 1 -porder 2'},
                                                                 ],
                        'src/dm/impls/plex/examples/tests/ex4': [# 2D Simplex 0-3
                                                                 {'numProcs': 1, 'args': '-dim 2 -cell_hybrid 0 -dm_view ::ascii_info_detail'},
                                                                 {'numProcs': 1, 'args': '-dim 2 -cell_hybrid 0 -num_refinements 1 -dm_view ::ascii_info_detail'},
                                                                 {'numProcs': 2, 'args': '-dim 2 -cell_hybrid 0 -dm_view ::ascii_info_detail'},
                                                                 {'numProcs': 2, 'args': '-dim 2 -cell_hybrid 0 -num_refinements 1 -dm_view ::ascii_info_detail'},
                                                                 # 2D Hybrid Simplex 4-7
                                                                 {'numProcs': 1, 'args': '-dim 2 -dm_view ::ascii_info_detail'},
                                                                 {'numProcs': 1, 'args': '-dim 2 -num_refinements 1 -dm_view ::ascii_info_detail'},
                                                                 {'numProcs': 2, 'args': '-dim 2 -dm_view ::ascii_info_detail'},
                                                                 {'numProcs': 2, 'args': '-dim 2 -num_refinements 1 -dm_view ::ascii_info_detail'},
                                                                 # 3D Simplex 8-11
                                                                 {'numProcs': 1, 'args': '-dim 3 -cell_hybrid 0 -num_refinements 1 -dm_view ::ascii_info_detail'},
                                                                 {'numProcs': 2, 'args': '-dim 3 -cell_hybrid 0 -num_refinements 1 -dm_view ::ascii_info_detail'},
                                                                 {'numProcs': 1, 'args': '-dim 3 -cell_hybrid 0 -test_num 1 -num_refinements 1 -dm_view ::ascii_info_detail'},
                                                                 {'numProcs': 2, 'args': '-dim 3 -cell_hybrid 0 -test_num 1 -num_refinements 1 -dm_view ::ascii_info_detail'},
                                                                 # 2D Quad 12-13
                                                                 {'numProcs': 1, 'args': '-dim 2 -cell_simplex 0 -cell_hybrid 0 -num_refinements 1 -dm_view ::ascii_info_detail'},
                                                                 {'numProcs': 2, 'args': '-dim 2 -cell_simplex 0 -cell_hybrid 0 -num_refinements 1 -dm_view ::ascii_info_detail'},
                                                                 # 3D Hex 14-15
                                                                 {'numProcs': 1, 'args': '-dim 3 -cell_simplex 0 -cell_hybrid 0 -num_refinements 1 -dm_view ::ascii_info_detail'},
                                                                 {'numProcs': 2, 'args': '-dim 3 -cell_simplex 0 -cell_hybrid 0 -num_refinements 1 -dm_view ::ascii_info_detail'},
                                                                 # 3D Hybrid Simplex 16-19
                                                                 {'numProcs': 1, 'args': '-dim 3 -num_refinements 1 -dm_view ::ascii_info_detail'},
                                                                 {'numProcs': 2, 'args': '-dim 3 -num_refinements 1 -dm_view ::ascii_info_detail'},
                                                                 {'numProcs': 1, 'args': '-dim 3 -test_num 1 -num_refinements 1 -dm_view ::ascii_info_detail'},
                                                                 {'numProcs': 2, 'args': '-dim 3 -test_num 1 -num_refinements 1 -dm_view ::ascii_info_detail'},
                                                                 # 3D Hybrid Hex 20-23
                                                                 {'numProcs': 1, 'args': '-dim 3 -cell_simplex 0 -num_refinements 1 -dm_view ::ascii_info_detail'},
                                                                 {'numProcs': 2, 'args': '-dim 3 -cell_simplex 0 -num_refinements 1 -dm_view ::ascii_info_detail'},
                                                                 {'numProcs': 1, 'args': '-dim 3 -cell_simplex 0 -test_num 1 -num_refinements 1 -dm_view ::ascii_info_detail'},
                                                                 {'numProcs': 2, 'args': '-dim 3 -cell_simplex 0 -test_num 1 -num_refinements 1 -dm_view ::ascii_info_detail'},
                                                                 # 2D Hybrid Simplex 24-24
                                                                 {'numProcs': 1, 'args': '-dim 2 -test_num 1 -num_refinements 1 -dm_view ::ascii_info_detail'},
                                                                 # 3D Multiple Refinement 25-26
                                                                 {'numProcs': 1, 'args': '-dim 3 -cell_hybrid 0 -test_num 2 -num_refinements 2 -dm_view ::ascii_info_detail'},
                                                                 {'numProcs': 1, 'args': '-dim 3 -cell_simplex 0 -cell_hybrid 0 -test_num 1 -num_refinements 2 -dm_view ::ascii_info_detail'},
                                                                 # 2D Hybrid Quad 27-28
                                                                 {'numProcs': 1, 'args': '-dim 2 -cell_simplex 0 -num_refinements 1 -dm_view ::ascii_info_detail'},
                                                                 {'numProcs': 2, 'args': '-dim 2 -cell_simplex 0 -num_refinements 1 -dm_view ::ascii_info_detail'}],
                        'src/dm/impls/plex/examples/tests/ex5': [# 2D Simplex 0-1
                                                                 {'numProcs': 1, 'args': '-dim 2 -dm_view ::ascii_info_detail'},
                                                                 {'numProcs': 2, 'args': '-dim 2 -dm_view ::ascii_info_detail'},
                                                                 # 2D Quads 2-3
                                                                 {'numProcs': 1, 'args': '-dim 2 -cell_simplex 0 -dm_view ::ascii_info_detail'},
                                                                 {'numProcs': 2, 'args': '-dim 2 -cell_simplex 0 -dm_view ::ascii_info_detail'},
                                                                 # 3D Simplex 4-5
                                                                 {'numProcs': 1, 'args': '-dim 3 -dm_view ::ascii_info_detail'},
                                                                 {'numProcs': 2, 'args': '-dim 3 -dm_view ::ascii_info_detail'},
                                                                 # 3D Hex 6-7
                                                                 {'numProcs': 1, 'args': '-dim 3 -cell_simplex 0 -dm_view ::ascii_info_detail'},
                                                                 {'numProcs': 2, 'args': '-dim 3 -cell_simplex 0 -dm_view ::ascii_info_detail'},
                                                                 # Examples from PyLith 8-12
                                                                 {'numProcs': 1, 'args': '-dim 2 -test_num 1 -dm_view ::ascii_info_detail'},
                                                                 {'numProcs': 1, 'args': '-dim 3 -test_num 1 -dm_view ::ascii_info_detail'},
                                                                 {'numProcs': 1, 'args': '-dim 3 -cell_simplex 0 -test_num 1 -dm_view ::ascii_info_detail'},
                                                                 {'numProcs': 1, 'args': '-dim 2 -cell_simplex 0 -test_num 1 -dm_view ::ascii_info_detail'},
                                                                 {'numProcs': 1, 'args': '-dim 3 -cell_simplex 0 -test_num 2 -dm_view ::ascii_info_detail'},],
                        'src/dm/impls/plex/examples/tests/ex6': [{'numProcs': 1, 'args': '-malloc_dump'},
                                                                 {'numProcs': 1, 'args': '-malloc_dump -pend 10000'},
                                                                 {'numProcs': 1, 'args': '-malloc_dump -pend 10000 -fill 0.05'},
                                                                 {'numProcs': 1, 'args': '-malloc_dump -pend 10000 -fill 0.25'}],
                        'src/dm/impls/plex/examples/tests/ex7': [# Two cell test meshes 0-7
                                                                 {'numProcs': 1, 'args': '-dim 2 -dm_view ::ascii_info_detail'},
                                                                 {'numProcs': 2, 'args': '-dim 2 -dm_view ::ascii_info_detail'},
                                                                 {'numProcs': 1, 'args': '-dim 2 -cell_simplex 0 -dm_view ::ascii_info_detail'},
                                                                 {'numProcs': 2, 'args': '-dim 2 -cell_simplex 0 -dm_view ::ascii_info_detail'},
                                                                 {'numProcs': 1, 'args': '-dim 3 -dm_view ::ascii_info_detail'},
                                                                 {'numProcs': 2, 'args': '-dim 3 -dm_view ::ascii_info_detail'},
                                                                 {'numProcs': 1, 'args': '-dim 3 -cell_simplex 0 -dm_view ::ascii_info_detail'},
                                                                 {'numProcs': 2, 'args': '-dim 3 -cell_simplex 0 -dm_view ::ascii_info_detail'},
                                                                 # 2D Hybrid Mesh 8
                                                                 {'numProcs': 1, 'args': '-dim 2 -cell_simplex 0 -testnum 1 -dm_view ::ascii_info_detail'},
                                                                 # TetGen meshes 9-10
                                                                 {'numProcs': 1, 'args': '-dim 2 -use_generator -dm_view ::ascii_info_detail'},
                                                                 {'numProcs': 1, 'args': '-dim 3 -use_generator -dm_view ::ascii_info_detail'},
                                                                 # Cubit meshes 11
                                                                 {'numProcs': 1, 'args': '-dim 3 -filename %(meshes)s/blockcylinder-50.exo -dm_view ::ascii_info_detail'},
                                                                 #{'numProcs': 1, 'args': '-dim 3 -filename /PETSc3/petsc/blockcylinder-50.exo -dm_view ::ascii_info_detail'},
                                                                 #{'numProcs': 1, 'args': '-dim 3 -filename /PETSc3/petsc/blockcylinder-20.exo'},
                                                                 ],
                        'src/dm/impls/plex/examples/tests/ex8': [{'numProcs': 1, 'args': '-dm_view ::ascii_info_detail'},
                                                                 {'numProcs': 1, 'args': '-interpolate -dm_view ::ascii_info_detail'},
                                                                 {'numProcs': 1, 'args': '-transform'},
                                                                 {'numProcs': 1, 'args': '-interpolate -transform'},
                                                                 {'numProcs': 1, 'args': '-run_type file -filename %(meshes)s/simpleblock-100.exo -dm_view ::ascii_info_detail -v0 -1.5,-0.5,0.5,-0.5,-0.5,0.5,0.5,-0.5,0.5 -J 0.0,0.0,0.5,0.0,0.5,0.0,-0.5,0.0,0.0,0.0,0.0,0.5,0.0,0.5,0.0,-0.5,0.0,0.0,0.0,0.0,0.5,0.0,0.5,0.0,-0.5,0.0,0.0 -invJ 0.0,0.0,-2.0,0.0,2.0,0.0,2.0,0.0,0.0,0.0,0.0,-2.0,0.0,2.0,0.0,2.0,0.0,0.0,0.0,0.0,-2.0,0.0,2.0,0.0,2.0,0.0,0.0 -detJ 0.125,0.125,0.125', 'requires': ['exodusii']},
                                                                 {'numProcs': 1, 'args': '-interpolate -run_type file -filename %(meshes)s/simpleblock-100.exo -dm_view ::ascii_info_detail -v0 -1.5,-0.5,0.5,-0.5,-0.5,0.5,0.5,-0.5,0.5 -J 0.0,0.0,0.5,0.0,0.5,0.0,-0.5,0.0,0.0,0.0,0.0,0.5,0.0,0.5,0.0,-0.5,0.0,0.0,0.0,0.0,0.5,0.0,0.5,0.0,-0.5,0.0,0.0 -invJ 0.0,0.0,-2.0,0.0,2.0,0.0,2.0,0.0,0.0,0.0,0.0,-2.0,0.0,2.0,0.0,2.0,0.0,0.0,0.0,0.0,-2.0,0.0,2.0,0.0,2.0,0.0,0.0 -detJ 0.125,0.125,0.125 -centroid -1.0,0.0,0.0,0.0,0.0,0.0,1.0,0.0,0.0 -normal 0.0,0.0,0.0,0.0,0.0,0.0,0.0,0.0,0.0 -vol 1.0,1.0,1.0', 'requires': ['exodusii']}],
                        'src/dm/impls/plex/examples/tests/ex9': [# 2D Simplex P_1 scalar tests
                                                                 {'numProcs': 1, 'args': '-num_dof 1,0,0 -iterations 10000 \
                                                                  -max_cone_time 1.1e-8 -max_closure_time 1.3e-7 -max_vec_closure_time 3.6e-7'},
                                                                 {'numProcs': 1, 'args': '-refinement_limit 1.0e-5 -num_dof 1,0,0 -iterations 2 \
                                                                  -max_cone_time 2.1e-8 -max_closure_time 1.5e-7 -max_vec_closure_time 3.6e-7'},
                                                                 {'numProcs': 1, 'args': '-num_fields 1 -num_components 1 -num_dof 1,0,0 -iterations 10000 \
                                                                  -max_cone_time 1.1e-8 -max_closure_time 1.3e-7 -max_vec_closure_time 4.5e-7'},
                                                                 {'numProcs': 1, 'args': '-refinement_limit 1.0e-5 -num_fields 1 -num_components 1 -num_dof 1,0,0 -iterations 2 \
                                                                  -max_cone_time 2.1e-8 -max_closure_time 1.5e-7 -max_vec_closure_time 4.7e-7'},
                                                                 {'numProcs': 1, 'args': '-interpolate -num_dof 1,0,0 -iterations 10000 \
                                                                  -max_cone_time 1.1e-8 -max_closure_time 6.5e-7 -max_vec_closure_time 1.0e-6'},
                                                                 {'numProcs': 1, 'args': '-interpolate -refinement_limit 1.0e-4 -num_dof 1,0,0 -iterations 2 \
                                                                  -max_cone_time 2.1e-8 -max_closure_time 6.5e-7 -max_vec_closure_time 1.0e-6'},
                                                                 {'numProcs': 1, 'args': '-interpolate -num_fields 1 -num_components 1 -num_dof 1,0,0 -iterations 10000 \
                                                                  -max_cone_time 1.1e-8 -max_closure_time 6.5e-7 -max_vec_closure_time 1.1e-6'},
                                                                 {'numProcs': 1, 'args': '-interpolate -refinement_limit 1.0e-4 -num_fields 1 -num_components 1 -num_dof 1,0,0 -iterations 2 \
                                                                  -max_cone_time 2.1e-8 -max_closure_time 6.5e-7 -max_vec_closure_time 1.2e-6'},
                                                                 # 2D Simplex P_1 vector tests
                                                                 # 2D Simplex P_2 scalar tests
                                                                 # 2D Simplex P_2 vector tests
                                                                 # 2D Simplex P_2/P_1 vector/scalar tests
                                                                 # 2D Quad P_1 scalar tests
                                                                 # 2D Quad P_1 vector tests
                                                                 # 2D Quad P_2 scalar tests
                                                                 # 2D Quad P_2 vector tests
                                                                 # 3D Simplex P_1 scalar tests
                                                                 # 3D Simplex P_1 vector tests
                                                                 # 3D Simplex P_2 scalar tests
                                                                 # 3D Simplex P_2 vector tests
                                                                 # 3D Hex P_1 scalar tests
                                                                 # 3D Hex P_1 vector tests
                                                                 # 3D Hex P_2 scalar tests
                                                                 # 3D Hex P_2 vector tests
                                                                 ],
                        'src/dm/impls/plex/examples/tests/ex10': [# Two cell tests
                                                                  {'numProcs': 1, 'args': '-dim 2 -interpolate 1 -cell_simplex 1 -num_dof 1,0,0 -mat_view'},
                                                                  {'numProcs': 1, 'args': '-dim 2 -interpolate 1 -cell_simplex 0 -num_dof 1,0,0 -mat_view'},
                                                                  {'numProcs': 1, 'args': '-dim 3 -interpolate 1 -cell_simplex 1 -num_dof 1,0,0,0 -mat_view'},
                                                                  {'numProcs': 1, 'args': '-dim 3 -interpolate 1 -cell_simplex 0 -num_dof 1,0,0,0 -mat_view'},
                                                                  # Refined tests
                                                                  {'numProcs': 1, 'args': '-dim 2 -interpolate 1 -cell_simplex 1 -refinement_limit 0.00625 -num_dof 1,0,0'},
                                                                  {'numProcs': 1, 'args': '-dim 2 -interpolate 1 -cell_simplex 0 -refinement_uniform       -num_dof 1,0,0'},
                                                                  {'numProcs': 1, 'args': '-dim 3 -interpolate 1 -cell_simplex 1 -refinement_limit 0.00625 -num_dof 1,0,0,0'},
                                                                  {'numProcs': 1, 'args': '-dim 3 -interpolate 1 -cell_simplex 0 -refinement_uniform       -num_dof 1,0,0,0'},
                                                                  # Parallel tests
                                                                  ],
                        'src/dm/impls/plex/examples/tests/ex11': [{'numProcs': 1, 'args': ''}],
                        'src/dm/impls/plex/examples/tests/ex1f90': [{'numProcs': 1, 'args': ''}],
                        'src/dm/impls/plex/examples/tests/ex2f90': [{'numProcs': 1, 'args': ''}],
                        'src/dm/impls/plex/examples/tutorials/ex1': [{'numProcs': 1, 'args': ''},
                                                                     {'numProcs': 1, 'args': '-dim 3'},],
                        'src/dm/impls/plex/examples/tutorials/ex1f90': [{'numProcs': 1, 'args': ''},
                                                                        {'numProcs': 1, 'args': '-dim 3'},],
                        'src/dm/impls/plex/examples/tutorials/ex2': [# CGNS meshes 0-1
                                                                     {'numProcs': 1, 'args': '-filename %(meshes)s/tut21.cgns -interpolate 1', 'requires': ['CGNS']},
                                                                     {'numProcs': 1, 'args': '-filename %(meshes)s/StaticMixer.cgns -interpolate 1', 'requires': ['CGNS']},
                                                                     # Gmsh meshes 2-2
                                                                     {'numProcs': 1, 'args': '-filename %(meshes)s/doublet-tet.msh -interpolate 1'},
                                                                     # Exodus meshes 3-7
                                                                     {'numProcs': 1, 'args': '-filename %(meshes)s/sevenside-quad.exo -interpolate 1', 'requires': ['exodusii']},
                                                                     {'numProcs': 1, 'args': '-filename %(meshes)s/sevenside-quad-15.exo -interpolate 1', 'requires': ['exodusii']},
                                                                     {'numProcs': 1, 'args': '-filename %(meshes)s/squaremotor-30.exo -interpolate 1', 'requires': ['exodusii']},
                                                                     {'numProcs': 1, 'args': '-filename %(meshes)s/blockcylinder-50.exo -interpolate 1', 'requires': ['exodusii']},
                                                                     {'numProcs': 1, 'args': '-filename %(meshes)s/simpleblock-100.exo -interpolate 1', 'requires': ['exodusii']},
                                                                     ],
                        'src/snes/examples/tutorials/ex12':   [# 2D serial P1 test 0-4
                                                               {'numProcs': 1, 'args': '-run_type test -refinement_limit 0.0    -bc_type dirichlet -interpolate 0 -petscspace_order 1 -show_initial -dm_plex_print_fem 1'},
                                                               {'numProcs': 1, 'args': '-run_type test -refinement_limit 0.0    -bc_type dirichlet -interpolate 1 -petscspace_order 1 -show_initial -dm_plex_print_fem 1'},
                                                               {'numProcs': 1, 'args': '-run_type test -refinement_limit 0.0625 -bc_type dirichlet -interpolate 1 -petscspace_order 1 -show_initial -dm_plex_print_fem 1'},
                                                               {'numProcs': 1, 'args': '-run_type test -refinement_limit 0.0    -bc_type neumann   -interpolate 1 -petscspace_order 1 -bd_petscspace_order 1 -show_initial -dm_plex_print_fem 1 -dm_view ::ascii_info_detail'},
                                                               {'numProcs': 1, 'args': '-run_type test -refinement_limit 0.0625 -bc_type neumann   -interpolate 1 -petscspace_order 1 -bd_petscspace_order 1 -show_initial -dm_plex_print_fem 1'},
                                                               # 2D serial P2 test 5-8
                                                               {'numProcs': 1, 'args': '-run_type test -refinement_limit 0.0    -bc_type dirichlet -interpolate 1 -petscspace_order 2 -show_initial -dm_plex_print_fem 1'},
                                                               {'numProcs': 1, 'args': '-run_type test -refinement_limit 0.0625 -bc_type dirichlet -interpolate 1 -petscspace_order 2 -show_initial -dm_plex_print_fem 1'},
                                                               {'numProcs': 1, 'args': '-run_type test -refinement_limit 0.0    -bc_type neumann   -interpolate 1 -petscspace_order 2 -bd_petscspace_order 2 -show_initial -dm_plex_print_fem 1 -dm_view ::ascii_info_detail'},
                                                               {'numProcs': 1, 'args': '-run_type test -refinement_limit 0.0625 -bc_type neumann   -interpolate 1 -petscspace_order 2 -bd_petscspace_order 2 -show_initial -dm_plex_print_fem 1 -dm_view ::ascii_info_detail'},
                                                               # 3D serial P1 test 9-12
                                                               {'numProcs': 1, 'args': '-run_type test -dim 3 -refinement_limit 0.0    -bc_type dirichlet -interpolate 0 -petscspace_order 1 -show_initial -dm_plex_print_fem 1 -dm_view'},
                                                               {'numProcs': 1, 'args': '-run_type test -dim 3 -refinement_limit 0.0    -bc_type dirichlet -interpolate 1 -petscspace_order 1 -show_initial -dm_plex_print_fem 1 -dm_view'},
                                                               {'numProcs': 1, 'args': '-run_type test -dim 3 -refinement_limit 0.0125 -bc_type dirichlet -interpolate 1 -petscspace_order 1 -show_initial -dm_plex_print_fem 1 -dm_view'},
                                                               {'numProcs': 1, 'args': '-run_type test -dim 3 -refinement_limit 0.0    -bc_type neumann   -interpolate 1 -petscspace_order 1 -bd_petscspace_order 1 -snes_fd -show_initial -dm_plex_print_fem 1 -dm_view'},
                                                               # Analytic variable coefficient 13-20
                                                               {'numProcs': 1, 'args': '-run_type test -refinement_limit 0.0    -variable_coefficient analytic -interpolate 1 -petscspace_order 1 -show_initial -dm_plex_print_fem 1'},
                                                               {'numProcs': 1, 'args': '-run_type test -refinement_limit 0.0625 -variable_coefficient analytic -interpolate 1 -petscspace_order 1 -show_initial -dm_plex_print_fem 1'},
                                                               {'numProcs': 1, 'args': '-run_type test -refinement_limit 0.0    -variable_coefficient analytic -interpolate 1 -petscspace_order 2 -show_initial -dm_plex_print_fem 1'},
                                                               {'numProcs': 1, 'args': '-run_type test -refinement_limit 0.0625 -variable_coefficient analytic -interpolate 1 -petscspace_order 2 -show_initial -dm_plex_print_fem 1'},
                                                               {'numProcs': 1, 'args': '-run_type test -dim 3 -refinement_limit 0.0    -variable_coefficient analytic -interpolate 1 -petscspace_order 1 -show_initial -dm_plex_print_fem 1'},
                                                               {'numProcs': 1, 'args': '-run_type test -dim 3 -refinement_limit 0.0125 -variable_coefficient analytic -interpolate 1 -petscspace_order 1 -show_initial -dm_plex_print_fem 1'},
                                                               {'numProcs': 1, 'args': '-run_type test -dim 3 -refinement_limit 0.0    -variable_coefficient analytic -interpolate 1 -petscspace_order 2 -show_initial -dm_plex_print_fem 1'},
                                                               {'numProcs': 1, 'args': '-run_type test -dim 3 -refinement_limit 0.0125 -variable_coefficient analytic -interpolate 1 -petscspace_order 2 -show_initial -dm_plex_print_fem 1'},
                                                               # P1 variable coefficient 21-28
                                                               {'numProcs': 1, 'args': '-run_type test -refinement_limit 0.0    -variable_coefficient field    -interpolate 1 -petscspace_order 1 -mat_petscspace_order 1 -show_initial -dm_plex_print_fem 1'},
                                                               {'numProcs': 1, 'args': '-run_type test -refinement_limit 0.0625 -variable_coefficient field    -interpolate 1 -petscspace_order 1 -mat_petscspace_order 1 -show_initial -dm_plex_print_fem 1'},
                                                               {'numProcs': 1, 'args': '-run_type test -refinement_limit 0.0    -variable_coefficient field    -interpolate 1 -petscspace_order 2 -mat_petscspace_order 1 -show_initial -dm_plex_print_fem 1'},
                                                               {'numProcs': 1, 'args': '-run_type test -refinement_limit 0.0625 -variable_coefficient field    -interpolate 1 -petscspace_order 2 -mat_petscspace_order 1 -show_initial -dm_plex_print_fem 1'},
                                                               {'numProcs': 1, 'args': '-run_type test -dim 3 -refinement_limit 0.0    -variable_coefficient field    -interpolate 1 -petscspace_order 1 -mat_petscspace_order 1 -show_initial -dm_plex_print_fem 1'},
                                                               {'numProcs': 1, 'args': '-run_type test -dim 3 -refinement_limit 0.0125 -variable_coefficient field    -interpolate 1 -petscspace_order 1 -mat_petscspace_order 1 -show_initial -dm_plex_print_fem 1'},
                                                               {'numProcs': 1, 'args': '-run_type test -dim 3 -refinement_limit 0.0    -variable_coefficient field    -interpolate 1 -petscspace_order 2 -mat_petscspace_order 1 -show_initial -dm_plex_print_fem 1'},
                                                               {'numProcs': 1, 'args': '-run_type test -dim 3 -refinement_limit 0.0125 -variable_coefficient field    -interpolate 1 -petscspace_order 2 -mat_petscspace_order 1 -show_initial -dm_plex_print_fem 1'},
                                                               # P0 variable coefficient 29-36
                                                               {'numProcs': 1, 'args': '-run_type test -refinement_limit 0.0    -variable_coefficient field    -interpolate 1 -petscspace_order 1 -show_initial -dm_plex_print_fem 1'},
                                                               {'numProcs': 1, 'args': '-run_type test -refinement_limit 0.0625 -variable_coefficient field    -interpolate 1 -petscspace_order 1 -show_initial -dm_plex_print_fem 1'},
                                                               {'numProcs': 1, 'args': '-run_type test -refinement_limit 0.0    -variable_coefficient field    -interpolate 1 -petscspace_order 2 -show_initial -dm_plex_print_fem 1'},
                                                               {'numProcs': 1, 'args': '-run_type test -refinement_limit 0.0625 -variable_coefficient field    -interpolate 1 -petscspace_order 2 -show_initial -dm_plex_print_fem 1'},
                                                               {'numProcs': 1, 'args': '-run_type test -dim 3 -refinement_limit 0.0    -variable_coefficient field    -interpolate 1 -petscspace_order 1 -show_initial -dm_plex_print_fem 1'},
                                                               {'numProcs': 1, 'args': '-run_type test -dim 3 -refinement_limit 0.0125 -variable_coefficient field    -interpolate 1 -petscspace_order 1 -show_initial -dm_plex_print_fem 1'},
                                                               {'numProcs': 1, 'args': '-run_type test -dim 3 -refinement_limit 0.0    -variable_coefficient field    -interpolate 1 -petscspace_order 2 -show_initial -dm_plex_print_fem 1'},
                                                               {'numProcs': 1, 'args': '-run_type test -dim 3 -refinement_limit 0.0125 -variable_coefficient field    -interpolate 1 -petscspace_order 2 -show_initial -dm_plex_print_fem 1'},
                                                               # Using ExodusII mesh 37-38 BROKEN
                                                               {'numProcs': 1, 'args': '-run_type test -f %(meshes)s/sevenside.exo -refinement_limit 0.0    -bc_type dirichlet -interpolate 1 -show_initial -dm_plex_print_fem 1 -dm_view',
                                                                'requires': ['exodusii', 'Broken']},
                                                               {'numProcs': 1, 'args': '-run_type test -dim 3 -f /Users/knepley/Downloads/kis_modell_tet2.exo -refinement_limit 0.0    -bc_type dirichlet -interpolate 1 -show_initial -dm_plex_print_fem 1 -dm_view',
                                                                'requires': ['exodusii', 'Broken']},
                                                               # Full solve 39-42
                                                               {'numProcs': 1, 'args': '-run_type full -refinement_limit 0.015625 -interpolate 1 -petscspace_order 2 -pc_type gamg -ksp_rtol 1.0e-10 -ksp_monitor_short -ksp_converged_reason -snes_monitor_short -snes_converged_reason'},
                                                               {'numProcs': 1, 'args': '-run_type full -refinement_limit 0.015625 -variable_coefficient nonlinear -interpolate 1 -petscspace_order 2 -pc_type svd -ksp_rtol 1.0e-10 -snes_monitor_short -snes_converged_reason'},
                                                               {'numProcs': 1, 'args': '-run_type full -refinement_limit 0.03125 -variable_coefficient nonlinear -interpolate 1 -petscspace_order 1 -snes_type fas -snes_fas_levels 2 -pc_type svd -ksp_rtol 1.0e-10 -fas_coarse_pc_type svd -fas_coarse_ksp_rtol 1.0e-10 -fas_coarse_snes_monitor_short -snes_monitor_short -snes_linesearch_type basic -fas_coarse_snes_linesearch_type basic -snes_converged_reason -dm_refine_hierarchy 1 -snes_view -fas_levels_1_snes_type newtonls -fas_levels_1_pc_type svd -fas_levels_1_ksp_rtol 1.0e-10 -fas_levels_1_snes_monitor_short'},
                                                               {'numProcs': 1, 'args': '-run_type full -refinement_limit 0.0625 -variable_coefficient nonlinear -interpolate 1 -petscspace_order 1 -snes_type fas -snes_fas_levels 3 -pc_type svd -ksp_rtol 1.0e-10 -fas_coarse_pc_type svd -fas_coarse_ksp_rtol 1.0e-10 -fas_coarse_snes_monitor_short -snes_monitor_short -snes_linesearch_type basic -fas_coarse_snes_linesearch_type basic -snes_converged_reason -dm_refine_hierarchy 2 -dm_plex_print_fem 0 -snes_view -fas_levels_1_snes_type newtonls -fas_levels_1_pc_type svd -fas_levels_1_ksp_rtol 1.0e-10 -fas_levels_1_snes_monitor_short -fas_levels_2_snes_type newtonls -fas_levels_2_pc_type svd -fas_levels_2_ksp_rtol 1.0e-10 -fas_levels_2_snes_monitor_short'},
                                                               # Restarting 0-1
                                                               {'num': 'restart_0', 'numProcs': 1, 'args': '-run_type test -refinement_limit 0.0    -bc_type dirichlet -interpolate 1 -petscspace_order 1 -dm_view hdf5:sol.h5 -vec_view hdf5:sol.h5::append'},
                                                               {'num': 'restart_1', 'numProcs': 1, 'args': '-run_type test -refinement_limit 0.0    -bc_type dirichlet -interpolate 1 -petscspace_order 1 -f sol.h5 -restart'},
                                                               # Periodicity 0
                                                               {'num': 'periodic_0', 'numProcs': 1, 'args': '-run_type full -refinement_limit 0.0    -bc_type dirichlet -interpolate 1 -petscspace_order 1'},
],
                        'src/snes/examples/tutorials/ex33':   [{'numProcs': 1, 'args': '-snes_converged_reason -snes_monitor_short'}],
                        'src/snes/examples/tutorials/ex36':   [# 2D serial P2/P1 tests 0-1
                                                               {'numProcs': 1, 'args': ''}],
                        'src/snes/examples/tutorials/ex52':   [# 2D Laplacian 0-3
                                                               {'numProcs': 1, 'args': '-dm_view -refinement_limit 0.0 -petscspace_order 1 -compute_function', 'requires': ['cuda']},
                                                               {'numProcs': 1, 'args': '-dm_view -refinement_limit 0.0 -petscspace_order 1 -compute_function -batch', 'requires': ['cuda']},
                                                               {'numProcs': 1, 'args': '-dm_view -refinement_limit 0.0 -petscspace_order 1 -compute_function -batch -gpu', 'requires': ['cuda']},
                                                               {'numProcs': 1, 'args': '-dm_view -refinement_limit 0.0 -petscspace_order 1 -compute_function -batch -gpu -gpu_batches 2', 'requires': ['cuda']},
                                                               # 2D Laplacian refined 4-8
                                                               {'numProcs': 1, 'args': '-dm_view -refinement_limit 0.0625 -petscspace_order 1 -compute_function', 'requires': ['cuda']},
                                                               {'numProcs': 1, 'args': '-dm_view -refinement_limit 0.0625 -petscspace_order 1 -compute_function -batch', 'requires': ['cuda']},
                                                               {'numProcs': 1, 'args': '-dm_view -refinement_limit 0.0625 -petscspace_order 1 -compute_function -batch -gpu', 'requires': ['cuda']},
                                                               {'numProcs': 1, 'args': '-dm_view -refinement_limit 0.0625 -petscspace_order 1 -compute_function -batch -gpu -gpu_batches 2', 'requires': ['cuda']},
                                                               {'numProcs': 1, 'args': '-dm_view -refinement_limit 0.0625 -petscspace_order 1 -compute_function -batch -gpu -gpu_batches 4', 'requires': ['cuda']},
                                                               # 2D Elasticity 9-12
                                                               {'numProcs': 1, 'args': '-dm_view -refinement_limit 0.0 -petscspace_order 1 -compute_function -op_type elasticity', 'requires': ['cuda']},
                                                               {'numProcs': 1, 'args': '-dm_view -refinement_limit 0.0 -petscspace_order 1 -compute_function -op_type elasticity -batch', 'requires': ['cuda']},
                                                               {'numProcs': 1, 'args': '-dm_view -refinement_limit 0.0 -petscspace_order 1 -compute_function -op_type elasticity -batch -gpu', 'requires': ['cuda']},
                                                               {'numProcs': 1, 'args': '-dm_view -refinement_limit 0.0 -petscspace_order 1 -compute_function -op_type elasticity -batch -gpu -gpu_batches 2', 'requires': ['cuda']},
                                                               # 2D Elasticity refined 13-17
                                                               {'numProcs': 1, 'args': '-dm_view -refinement_limit 0.0625 -petscspace_order 1 -compute_function -op_type elasticity', 'requires': ['cuda']},
                                                               {'numProcs': 1, 'args': '-dm_view -refinement_limit 0.0625 -petscspace_order 1 -compute_function -op_type elasticity -batch', 'requires': ['cuda']},
                                                               {'numProcs': 1, 'args': '-dm_view -refinement_limit 0.0625 -petscspace_order 1 -compute_function -op_type elasticity -batch -gpu', 'requires': ['cuda']},
                                                               {'numProcs': 1, 'args': '-dm_view -refinement_limit 0.0625 -petscspace_order 1 -compute_function -op_type elasticity -batch -gpu -gpu_batches 2', 'requires': ['cuda']},
                                                               {'numProcs': 1, 'args': '-dm_view -refinement_limit 0.0625 -petscspace_order 1 -compute_function -op_type elasticity -batch -gpu -gpu_batches 4', 'requires': ['cuda']},
                                                               # 3D Laplacian 18-20
                                                               {'numProcs': 1, 'args': '-dim 3 -dm_view -refinement_limit 0.0 -petscspace_order 1 -compute_function', 'requires': ['cuda']},
                                                               {'numProcs': 1, 'args': '-dim 3 -dm_view -refinement_limit 0.0 -petscspace_order 1 -compute_function -batch', 'requires': ['cuda']},
                                                               {'numProcs': 1, 'args': '-dim 3 -dm_view -refinement_limit 0.0 -petscspace_order 1 -compute_function -batch -gpu', 'requires': ['cuda']},
                                                               # 3D Laplacian refined 21-24
                                                               {'numProcs': 1, 'args': '-dim 3 -dm_view -refinement_limit 0.0125 -petscspace_order 1 -compute_function', 'requires': ['cuda']},
                                                               {'numProcs': 1, 'args': '-dim 3 -dm_view -refinement_limit 0.0125 -petscspace_order 1 -compute_function -batch', 'requires': ['cuda']},
                                                               {'numProcs': 1, 'args': '-dim 3 -dm_view -refinement_limit 0.0125 -petscspace_order 1 -compute_function -batch -gpu', 'requires': ['cuda']},
                                                               {'numProcs': 1, 'args': '-dim 3 -dm_view -refinement_limit 0.0125 -petscspace_order 1 -compute_function -batch -gpu -gpu_batches 2', 'requires': ['cuda']},
                                                               # 3D Elasticity 25-27
                                                               {'numProcs': 1, 'args': '-dim 3 -dm_view -refinement_limit 0.0 -petscspace_order 1 -compute_function -op_type elasticity',
                                                                'requires': ['cuda']},
                                                               {'numProcs': 1, 'args': '-dim 3 -dm_view -refinement_limit 0.0 -petscspace_order 1 -compute_function -op_type elasticity -batch', 'requires': ['cuda']},
                                                               {'numProcs': 1, 'args': '-dim 3 -dm_view -refinement_limit 0.0 -petscspace_order 1 -compute_function -op_type elasticity -batch -gpu', 'requires': ['cuda']},
                                                               # 3D Elasticity refined 28-31
                                                               {'numProcs': 1, 'args': '-dim 3 -dm_view -refinement_limit 0.0125 -petscspace_order 1 -compute_function -op_type elasticity', 'requires': ['cuda']},
                                                               {'numProcs': 1, 'args': '-dim 3 -dm_view -refinement_limit 0.0125 -petscspace_order 1 -compute_function -op_type elasticity -batch', 'requires': ['cuda']},
                                                               {'numProcs': 1, 'args': '-dim 3 -dm_view -refinement_limit 0.0125 -petscspace_order 1 -compute_function -op_type elasticity -batch -gpu', 'requires': ['cuda']},
                                                               {'numProcs': 1, 'args': '-dim 3 -dm_view -refinement_limit 0.0125 -petscspace_order 1 -compute_function -op_type elasticity -batch -gpu -gpu_batches 2', 'requires': ['cuda']},
                                                               # 2D Laplacian OpenCL 32-35
                                                               {'numProcs': 1, 'args': '-dm_view -refinement_limit 0.0 -compute_function -petscspace_order 1 -petscfe_type basic -dm_plex_print_fem 1',
                                                                'requires': ['opencl']},
                                                               {'numProcs': 1, 'args': '-dm_view -refinement_limit 0.0 -compute_function -petscspace_order 1 -petscfe_type opencl -dm_plex_print_fem 1 -dm_plex_print_tol 1.0e-06',
                                                                'requires': ['opencl']},
                                                               {'numProcs': 1, 'args': '-dm_view -refinement_limit 0.0 -compute_function -petscspace_order 1 -petscfe_type opencl -petscfe_num_blocks 2 -dm_plex_print_fem 1 -dm_plex_print_tol 1.0e-06',
                                                                'requires': ['opencl']},
                                                               {'numProcs': 1, 'args': '-dm_view -refinement_limit 0.0 -compute_function -petscspace_order 1 -petscfe_type opencl -petscfe_num_blocks 2 -petscfe_num_batches 2 -dm_plex_print_fem 1 -dm_plex_print_tol 1.0e-06',
                                                                'requires': ['opencl']},
                                                               # 2D Laplacian Parallel Refinement 36-37
                                                               {'numProcs': 2, 'args': '-dm_view -interpolate -refinement_limit 0.0625 -petscspace_order 1 -refinement_uniform -compute_function -batch -gpu -gpu_batches 2', 'requires': ['opencl']},
                                                               {'numProcs': 2, 'args': '-dm_view -interpolate -refinement_limit 0.0625 -petscspace_order 1 -refinement_uniform -refinement_rounds 3 -compute_function -batch -gpu -gpu_batches 2', 'requires': ['opencl']},
                                                               ],
                        'src/snes/examples/tutorials/ex62':   [# 2D serial P1 tests 0-3
                                                               {'numProcs': 1, 'args': '-run_type test -refinement_limit 0.0    -bc_type dirichlet -interpolate 0 -vel_petscspace_order 1 -pres_petscspace_order 1 -show_initial -dm_plex_print_fem 1'},
                                                               {'numProcs': 1, 'args': '-run_type test -refinement_limit 0.0    -bc_type dirichlet -interpolate 1 -vel_petscspace_order 1 -pres_petscspace_order 1 -show_initial -dm_plex_print_fem 1'},
                                                               {'numProcs': 1, 'args': '-run_type test -refinement_limit 0.0625 -bc_type dirichlet -interpolate 0 -vel_petscspace_order 1 -pres_petscspace_order 1 -show_initial -dm_plex_print_fem 1'},
                                                               {'numProcs': 1, 'args': '-run_type test -refinement_limit 0.0625 -bc_type dirichlet -interpolate 1 -vel_petscspace_order 1 -pres_petscspace_order 1 -show_initial -dm_plex_print_fem 1'},
                                                               # 2D serial P2 tests 4-5
                                                               {'numProcs': 1, 'args': '-run_type test -refinement_limit 0.0    -bc_type dirichlet -interpolate 1 -vel_petscspace_order 2 -pres_petscspace_order 1 -show_initial -dm_plex_print_fem 1'},

                                                               {'numProcs': 1, 'args': '-run_type test -refinement_limit 0.0625 -bc_type dirichlet -interpolate 1 -vel_petscspace_order 2 -pres_petscspace_order 1 -show_initial -dm_plex_print_fem 1'},
                                                               # Parallel tests 6-17
                                                               {'numProcs': 2, 'args': '-run_type test -refinement_limit 0.0    -bc_type dirichlet -interpolate 0 -vel_petscspace_order 1 -pres_petscspace_order 1 -dm_plex_print_fem 1'},
                                                               {'numProcs': 3, 'args': '-run_type test -refinement_limit 0.0    -bc_type dirichlet -interpolate 0 -vel_petscspace_order 1 -pres_petscspace_order 1 -dm_plex_print_fem 1'},
                                                               {'numProcs': 5, 'args': '-run_type test -refinement_limit 0.0    -bc_type dirichlet -interpolate 0 -vel_petscspace_order 1 -pres_petscspace_order 1 -dm_plex_print_fem 1'},
                                                               {'numProcs': 2, 'args': '-run_type test -refinement_limit 0.0    -bc_type dirichlet -interpolate 1 -vel_petscspace_order 1 -pres_petscspace_order 1 -dm_plex_print_fem 1'},
                                                               {'numProcs': 3, 'args': '-run_type test -refinement_limit 0.0    -bc_type dirichlet -interpolate 1 -vel_petscspace_order 1 -pres_petscspace_order 1 -dm_plex_print_fem 1'},
                                                               {'numProcs': 5, 'args': '-run_type test -refinement_limit 0.0    -bc_type dirichlet -interpolate 1 -vel_petscspace_order 1 -pres_petscspace_order 1 -dm_plex_print_fem 1'},
                                                               {'numProcs': 2, 'args': '-run_type test -refinement_limit 0.0625 -bc_type dirichlet -interpolate 0 -vel_petscspace_order 1 -pres_petscspace_order 1 -dm_plex_print_fem 1'},
                                                               {'numProcs': 3, 'args': '-run_type test -refinement_limit 0.0625 -bc_type dirichlet -interpolate 0 -vel_petscspace_order 1 -pres_petscspace_order 1 -dm_plex_print_fem 1'},
                                                               {'numProcs': 5, 'args': '-run_type test -refinement_limit 0.0625 -bc_type dirichlet -interpolate 0 -vel_petscspace_order 1 -pres_petscspace_order 1 -dm_plex_print_fem 1'},
                                                               {'numProcs': 2, 'args': '-run_type test -refinement_limit 0.0625 -bc_type dirichlet -interpolate 1 -vel_petscspace_order 1 -pres_petscspace_order 1 -dm_plex_print_fem 1'},
                                                               {'numProcs': 3, 'args': '-run_type test -refinement_limit 0.0625 -bc_type dirichlet -interpolate 1 -vel_petscspace_order 1 -pres_petscspace_order 1 -dm_plex_print_fem 1'},
                                                               {'numProcs': 5, 'args': '-run_type test -refinement_limit 0.0625 -bc_type dirichlet -interpolate 1 -vel_petscspace_order 1 -pres_petscspace_order 1 -dm_plex_print_fem 1'},
                                                               # Full solutions 18-29
                                                               {'numProcs': 1, 'args': '-run_type full -refinement_limit 0.0625 -bc_type dirichlet -interpolate 0 -vel_petscspace_order 1 -pres_petscspace_order 1 -pc_type jacobi -ksp_rtol 1.0e-9 -snes_monitor_short -ksp_monitor_short -snes_converged_reason -ksp_converged_reason -snes_view', 'parser': 'Solver'},
                                                               {'numProcs': 2, 'args': '-run_type full -refinement_limit 0.0625 -bc_type dirichlet -interpolate 0 -vel_petscspace_order 1 -pres_petscspace_order 1 -pc_type jacobi -ksp_rtol 1.0e-9 -snes_monitor_short -ksp_monitor_short -snes_converged_reason -ksp_converged_reason -snes_view', 'parser': 'Solver'},
                                                               {'numProcs': 3, 'args': '-run_type full -refinement_limit 0.0625 -bc_type dirichlet -interpolate 0 -vel_petscspace_order 1 -pres_petscspace_order 1 -pc_type jacobi -ksp_rtol 1.0e-9 -snes_monitor_short -snes_converged_reason -snes_view', 'parser': 'Solver'},
                                                               {'numProcs': 5, 'args': '-run_type full -refinement_limit 0.0625 -bc_type dirichlet -interpolate 0 -vel_petscspace_order 1 -pres_petscspace_order 1 -pc_type jacobi -ksp_rtol 1.0e-10 -snes_monitor_short -snes_converged_reason -snes_view', 'parser': 'Solver'},
                                                               {'numProcs': 1, 'args': '-run_type full -refinement_limit 0.0625 -bc_type dirichlet -interpolate 1 -vel_petscspace_order 1 -pres_petscspace_order 1 -pc_type jacobi -ksp_rtol 1.0e-9 -snes_monitor_short -ksp_monitor_short -snes_converged_reason -ksp_converged_reason -snes_view', 'parser': 'Solver'},
                                                               {'numProcs': 2, 'args': '-run_type full -refinement_limit 0.0625 -bc_type dirichlet -interpolate 1 -vel_petscspace_order 1 -pres_petscspace_order 1 -pc_type jacobi -ksp_rtol 1.0e-9 -snes_monitor_short -ksp_monitor_short -snes_converged_reason -ksp_converged_reason -snes_view', 'parser': 'Solver'},
                                                               {'numProcs': 3, 'args': '-run_type full -refinement_limit 0.0625 -bc_type dirichlet -interpolate 1 -vel_petscspace_order 1 -pres_petscspace_order 1 -pc_type jacobi -ksp_rtol 1.0e-9 -snes_monitor_short -snes_converged_reason -snes_view', 'parser': 'Solver'},
                                                               {'numProcs': 5, 'args': '-run_type full -refinement_limit 0.0625 -bc_type dirichlet -interpolate 1 -vel_petscspace_order 1 -pres_petscspace_order 1 -pc_type jacobi -ksp_rtol 1.0e-9 -snes_monitor_short -snes_converged_reason -snes_view', 'parser': 'Solver'},
                                                               {'numProcs': 1, 'args': '-run_type full -refinement_limit 0.0625 -bc_type dirichlet -interpolate 1 -vel_petscspace_order 2 -pres_petscspace_order 1 -pc_type jacobi -ksp_rtol 1.0e-9 -snes_monitor_short -ksp_monitor_short -snes_converged_reason -ksp_converged_reason -snes_view', 'parser': 'Solver'},
                                                               {'numProcs': 2, 'args': '-run_type full -refinement_limit 0.0625 -bc_type dirichlet -interpolate 1 -vel_petscspace_order 2 -pres_petscspace_order 1 -pc_type jacobi -ksp_rtol 1.0e-9 -snes_monitor_short -ksp_monitor_short -snes_converged_reason -ksp_converged_reason -snes_view', 'parser': 'Solver'},
                                                               {'numProcs': 3, 'args': '-run_type full -refinement_limit 0.0625 -bc_type dirichlet -interpolate 1 -vel_petscspace_order 2 -pres_petscspace_order 1 -pc_type jacobi -ksp_rtol 1.0e-9 -snes_monitor_short -ksp_monitor_short -snes_converged_reason -ksp_converged_reason -snes_view', 'parser': 'Solver'},
                                                               {'numProcs': 5, 'args': '-run_type full -refinement_limit 0.0625 -bc_type dirichlet -interpolate 1 -vel_petscspace_order 2 -pres_petscspace_order 1 -pc_type jacobi -ksp_rtol 1.0e-9 -snes_monitor_short -ksp_monitor_short -snes_converged_reason -ksp_converged_reason -snes_view', 'parser': 'Solver'},
                                                               # Stokes preconditioners 30-36
                                                               #   Jacobi
                                                               {'numProcs': 1, 'args': '-run_type full -refinement_limit 0.00625 -bc_type dirichlet -interpolate 1 -vel_petscspace_order 2 -pres_petscspace_order 1 -ksp_gmres_restart 100 -pc_type jacobi -ksp_rtol 1.0e-9 -snes_monitor_short -ksp_monitor_short -snes_converged_reason -ksp_converged_reason -snes_view -show_solution 0', 'parser': 'Solver'},
                                                               #  Block diagonal \begin{pmatrix} A & 0 \\ 0 & I \end{pmatrix}
                                                               {'numProcs': 1, 'args': '-run_type full -refinement_limit 0.00625 -bc_type dirichlet -interpolate 1 -vel_petscspace_order 2 -pres_petscspace_order 1 -ksp_type fgmres -ksp_gmres_restart 100 -ksp_rtol 1.0e-9 -pc_type fieldsplit -pc_fieldsplit_type additive -fieldsplit_velocity_pc_type lu -fieldsplit_pressure_pc_type jacobi -snes_monitor_short -ksp_monitor_short -snes_converged_reason -ksp_converged_reason -snes_view -show_solution 0', 'parser': 'Solver'},
                                                               #  Block triangular \begin{pmatrix} A & B \\ 0 & I \end{pmatrix}
                                                               {'numProcs': 1, 'args': '-run_type full -refinement_limit 0.00625 -bc_type dirichlet -interpolate 1 -vel_petscspace_order 2 -pres_petscspace_order 1 -ksp_type fgmres -ksp_gmres_restart 100 -ksp_rtol 1.0e-9 -pc_type fieldsplit -pc_fieldsplit_type multiplicative -fieldsplit_velocity_pc_type lu -fieldsplit_pressure_pc_type jacobi -snes_monitor_short -ksp_monitor_short -snes_converged_reason -ksp_converged_reason -snes_view -show_solution 0', 'parser': 'Solver'},
                                                               #  Diagonal Schur complement \begin{pmatrix} A & 0 \\ 0 & S \end{pmatrix}
                                                               {'numProcs': 1, 'args': '-run_type full -refinement_limit 0.00625 -bc_type dirichlet -interpolate 1 -vel_petscspace_order 2 -pres_petscspace_order 1 -ksp_type fgmres -ksp_gmres_restart 100 -ksp_rtol 1.0e-9 -pc_type fieldsplit -pc_fieldsplit_type schur -pc_fieldsplit_schur_factorization_type diag -fieldsplit_pressure_ksp_rtol 1e-10 -fieldsplit_velocity_ksp_type gmres -fieldsplit_velocity_pc_type lu -fieldsplit_pressure_pc_type jacobi -snes_monitor_short -ksp_monitor_short -snes_converged_reason -ksp_converged_reason -snes_view -show_solution 0', 'parser': 'Solver'},
                                                               #  Upper triangular Schur complement \begin{pmatrix} A & B \\ 0 & S \end{pmatrix}
                                                               {'numProcs': 1, 'args': '-run_type full -refinement_limit 0.00625 -bc_type dirichlet -interpolate 1 -vel_petscspace_order 2 -pres_petscspace_order 1 -ksp_type fgmres -ksp_gmres_restart 100 -ksp_rtol 1.0e-9 -pc_type fieldsplit -pc_fieldsplit_type schur -pc_fieldsplit_schur_factorization_type upper -fieldsplit_pressure_ksp_rtol 1e-10 -fieldsplit_velocity_ksp_type gmres -fieldsplit_velocity_pc_type lu -fieldsplit_pressure_pc_type jacobi -snes_monitor_short -ksp_monitor_short -snes_converged_reason -ksp_converged_reason -snes_view -show_solution 0', 'parser': 'Solver'},
                                                               #  Lower triangular Schur complement \begin{pmatrix} A & B \\ 0 & S \end{pmatrix}
                                                               {'numProcs': 1, 'args': '-run_type full -refinement_limit 0.00625 -bc_type dirichlet -interpolate 1 -vel_petscspace_order 2 -pres_petscspace_order 1 -ksp_type fgmres -ksp_gmres_restart 100 -ksp_rtol 1.0e-9 -pc_type fieldsplit -pc_fieldsplit_type schur -pc_fieldsplit_schur_factorization_type lower -fieldsplit_pressure_ksp_rtol 1e-10 -fieldsplit_velocity_ksp_type gmres -fieldsplit_velocity_pc_type lu -fieldsplit_pressure_pc_type jacobi -snes_monitor_short -ksp_monitor_short -snes_converged_reason -ksp_converged_reason -snes_view -show_solution 0', 'parser': 'Solver'},
                                                               #  Full Schur complement \begin{pmatrix} I & 0 \\ B^T A^{-1} & I \end{pmatrix} \begin{pmatrix} A & 0 \\ 0 & S \end{pmatrix} \begin{pmatrix} I & A^{-1} B \\ 0 & I \end{pmatrix}
                                                               {'numProcs': 1, 'args': '-run_type full -refinement_limit 0.00625 -bc_type dirichlet -interpolate 1 -vel_petscspace_order 2 -pres_petscspace_order 1 -ksp_type fgmres -ksp_gmres_restart 100 -ksp_rtol 1.0e-9 -pc_type fieldsplit -pc_fieldsplit_type schur -pc_fieldsplit_schur_factorization_type full -fieldsplit_pressure_ksp_rtol 1e-10 -fieldsplit_velocity_ksp_type gmres -fieldsplit_velocity_pc_type lu -fieldsplit_pressure_pc_type jacobi -snes_monitor_short -ksp_monitor_short -snes_converged_reason -ksp_converged_reason -snes_view -show_solution 0', 'parser': 'Solver'},
                                                               #  SIMPLE \begin{pmatrix} I & 0 \\ B^T A^{-1} & I \end{pmatrix} \begin{pmatrix} A & 0 \\ 0 & B^T diag(A)^{-1} B \end{pmatrix} \begin{pmatrix} I & diag(A)^{-1} B \\ 0 & I \end{pmatrix}
                                                               #{'numProcs': 1, 'args': '-run_type full -refinement_limit 0.00625 -bc_type dirichlet -interpolate 1 -vel_petscspace_order 2 -pres_petscspace_order 1 -ksp_type fgmres -ksp_gmres_restart 100 -ksp_rtol 1.0e-9 -pc_type fieldsplit -pc_fieldsplit_type schur -pc_fieldsplit_schur_factorization_type full -fieldsplit_pressure_ksp_rtol 1e-10 -fieldsplit_velocity_ksp_type gmres -fieldsplit_velocity_pc_type lu -fieldsplit_pressure_pc_type jacobi -fieldsplit_pressure_inner_ksp_type preonly -fieldsplit_pressure_inner_pc_type jacobi -fieldsplit_pressure_upper_ksp_type preonly -fieldsplit_pressure_upper_pc_type jacobi -snes_monitor_short -ksp_monitor_short -snes_converged_reason -ksp_converged_reason -snes_view -show_solution 0', 'parser': 'Solver'},
                                                               #  SIMPLEC \begin{pmatrix} I & 0 \\ B^T A^{-1} & I \end{pmatrix} \begin{pmatrix} A & 0 \\ 0 & B^T rowsum(A)^{-1} B \end{pmatrix} \begin{pmatrix} I & rowsum(A)^{-1} B \\ 0 & I \end{pmatrix}
                                                               #{'numProcs': 1, 'args': '-run_type full -refinement_limit 0.00625 -bc_type dirichlet -interpolate 1 -vel_petscspace_order 2 -pres_petscspace_order 1 -ksp_type fgmres -ksp_gmres_restart 100 -ksp_rtol 1.0e-9 -pc_type fieldsplit -pc_fieldsplit_type schur -pc_fieldsplit_schur_factorization_type full -fieldsplit_pressure_ksp_rtol 1e-10 -fieldsplit_velocity_ksp_type gmres -fieldsplit_velocity_pc_type lu -fieldsplit_pressure_pc_type jacobi -fieldsplit_pressure_inner_ksp_type preonly -fieldsplit_pressure_inner_pc_type jacobi -fieldsplit_pressure_inner_pc_jacobi_rowsum -fieldsplit_pressure_upper_ksp_type preonly -fieldsplit_pressure_upper_pc_type jacobi -fieldsplit_pressure_upper_pc_jacobi_rowsum -snes_monitor_short -ksp_monitor_short -snes_converged_reason -ksp_converged_reason -snes_view -show_solution 0', 'parser': 'Solver'},
                                                               # Stokes preconditioners with MF Jacobian action 37-42
                                                               #   Jacobi
                                                               {'numProcs': 1, 'args': '-run_type full -refinement_limit 0.00625 -bc_type dirichlet -interpolate 1 -vel_petscspace_order 2 -pres_petscspace_order 1 -jacobian_mf -ksp_gmres_restart 100 -pc_type jacobi -ksp_rtol 1.0e-9 -snes_monitor_short -ksp_monitor_short -snes_converged_reason -ksp_converged_reason -snes_view -show_solution 0', 'parser': 'Solver', 'requires': 'Broken'},
                                                               #  Block diagonal \begin{pmatrix} A & 0 \\ 0 & I \end{pmatrix}
                                                               {'numProcs': 1, 'args': '-run_type full -refinement_limit 0.00625 -bc_type dirichlet -interpolate 1 -vel_petscspace_order 2 -pres_petscspace_order 1 -jacobian_mf -ksp_type fgmres -ksp_gmres_restart 100 -ksp_rtol 1.0e-9 -pc_type fieldsplit -pc_fieldsplit_type additive -fieldsplit_velocity_pc_type lu -fieldsplit_pressure_pc_type jacobi -snes_monitor_short -ksp_monitor_short -snes_converged_reason -ksp_converged_reason -snes_view -show_solution 0', 'parser': 'Solver', 'requires': 'Broken'},
                                                               #  Block triangular \begin{pmatrix} A & B \\ 0 & I \end{pmatrix}
                                                               {'numProcs': 1, 'args': '-run_type full -refinement_limit 0.00625 -bc_type dirichlet -interpolate 1 -vel_petscspace_order 2 -pres_petscspace_order 1 -jacobian_mf -ksp_type fgmres -ksp_gmres_restart 100 -ksp_rtol 1.0e-9 -pc_type fieldsplit -pc_fieldsplit_type multiplicative -fieldsplit_velocity_pc_type lu -fieldsplit_pressure_pc_type jacobi -snes_monitor_short -ksp_monitor_short -snes_converged_reason -ksp_converged_reason -snes_view -show_solution 0', 'parser': 'Solver', 'requires': 'Broken'},
                                                               #  Diagonal Schur complement \begin{pmatrix} A & 0 \\ 0 & S \end{pmatrix}
                                                               {'numProcs': 1, 'args': '-run_type full -refinement_limit 0.00625 -bc_type dirichlet -interpolate 1 -vel_petscspace_order 2 -pres_petscspace_order 1 -jacobian_mf -ksp_type fgmres -ksp_gmres_restart 100 -ksp_rtol 1.0e-9 -pc_type fieldsplit -pc_fieldsplit_type schur -pc_fieldsplit_schur_factorization_type diag -fieldsplit_pressure_ksp_rtol 1e-10 -fieldsplit_velocity_ksp_type gmres -fieldsplit_velocity_pc_type lu -fieldsplit_pressure_pc_type jacobi -snes_monitor_short -ksp_monitor_short -snes_converged_reason -ksp_converged_reason -snes_view -show_solution 0', 'parser': 'Solver', 'requires': 'Broken'},
                                                               #  Upper triangular Schur complement \begin{pmatrix} A & B \\ 0 & S \end{pmatrix}
                                                               {'numProcs': 1, 'args': '-run_type full -refinement_limit 0.00625 -bc_type dirichlet -interpolate 1 -vel_petscspace_order 2 -pres_petscspace_order 1 -jacobian_mf -ksp_type fgmres -ksp_gmres_restart 100 -ksp_rtol 1.0e-9 -pc_type fieldsplit -pc_fieldsplit_type schur -pc_fieldsplit_schur_factorization_type upper -fieldsplit_pressure_ksp_rtol 1e-10 -fieldsplit_velocity_ksp_type gmres -fieldsplit_velocity_pc_type lu -fieldsplit_pressure_pc_type jacobi -snes_monitor_short -ksp_monitor_short -snes_converged_reason -ksp_converged_reason -snes_view -show_solution 0', 'parser': 'Solver', 'requires': 'Broken'},
                                                               #  Lower triangular Schur complement \begin{pmatrix} A & B \\ 0 & S \end{pmatrix}
                                                               #{'numProcs': 1, 'args': '-run_type full -refinement_limit 0.00625 -bc_type dirichlet -interpolate 1 -vel_petscspace_order 2 -pres_petscspace_order 1 -jacobian_mf -ksp_type fgmres -ksp_gmres_restart 100 -ksp_rtol 1.0e-9 -pc_type fieldsplit -pc_fieldsplit_type schur -pc_fieldsplit_schur_factorization_type lower -fieldsplit_pressure_ksp_rtol 1e-10 -fieldsplit_velocity_ksp_type gmres -fieldsplit_velocity_pc_type lu -fieldsplit_pressure_pc_type jacobi -snes_monitor_short -ksp_monitor_short -snes_converged_reason -ksp_converged_reason -snes_view -show_solution 0', 'parser': 'Solver', 'requires': 'Broken'},
                                                               #  Full Schur complement \begin{pmatrix} A & B \\ B^T & S \end{pmatrix}
                                                               {'numProcs': 1, 'args': '-run_type full -refinement_limit 0.00625 -bc_type dirichlet -interpolate 1 -vel_petscspace_order 2 -pres_petscspace_order 1 -jacobian_mf -ksp_type fgmres -ksp_gmres_restart 100 -ksp_rtol 1.0e-9 -pc_type fieldsplit -pc_fieldsplit_type schur -pc_fieldsplit_schur_factorization_type full -fieldsplit_pressure_ksp_rtol 1e-10 -fieldsplit_velocity_ksp_type gmres -fieldsplit_velocity_pc_type lu -fieldsplit_pressure_pc_type jacobi -snes_monitor_short -ksp_monitor_short -snes_converged_reason -ksp_converged_reason -snes_view -show_solution 0', 'parser': 'Solver', 'requires': 'Broken'},
                                                               # 3D serial P1 tests 43-46
                                                               {'numProcs': 1, 'args': '-run_type test -dim 3 -refinement_limit 0.0    -bc_type dirichlet -interpolate 0 -vel_petscspace_order 1 -pres_petscspace_order 1 -show_initial -dm_plex_print_fem 1'},
                                                               {'numProcs': 1, 'args': '-run_type test -dim 3 -refinement_limit 0.0    -bc_type dirichlet -interpolate 1 -vel_petscspace_order 1 -pres_petscspace_order 1 -show_initial -dm_plex_print_fem 1'},
                                                               {'numProcs': 1, 'args': '-run_type test -dim 3 -refinement_limit 0.0125 -bc_type dirichlet -interpolate 0 -vel_petscspace_order 1 -pres_petscspace_order 1 -show_initial -dm_plex_print_fem 1'},
                                                               {'numProcs': 1, 'args': '-run_type test -dim 3 -refinement_limit 0.0125 -bc_type dirichlet -interpolate 1 -vel_petscspace_order 1 -pres_petscspace_order 1 -show_initial -dm_plex_print_fem 1'},
                                                               # Full runs with quads
                                                               #   FULL Schur with LU/Jacobi
                                                               {'num': 'quad_q2q1_full', 'numProcs': 1, 'args': '-run_type full -simplex 0 -refinement_limit 0.00625 -bc_type dirichlet -interpolate 1 -vel_petscspace_order 2 -vel_petscspace_poly_tensor -pres_petscspace_order 1 -pres_petscspace_poly_tensor -ksp_type fgmres -ksp_gmres_restart 10 -ksp_rtol 1.0e-9 -pc_type fieldsplit -pc_fieldsplit_type schur -pc_fieldsplit_schur_factorization_type full -fieldsplit_pressure_ksp_rtol 1e-10 -fieldsplit_velocity_ksp_type gmres -fieldsplit_velocity_pc_type lu -fieldsplit_pressure_pc_type jacobi -snes_monitor_short -ksp_monitor_short -snes_converged_reason -ksp_converged_reason -snes_view -show_solution 0', 'parser': 'Solver'},
                                                               {'num': 'quad_q2p1_full', 'numProcs': 1, 'args': '-run_type full -simplex 0 -refinement_limit 0.00625 -bc_type dirichlet -interpolate 1 -vel_petscspace_order 2 -vel_petscspace_poly_tensor -pres_petscspace_order 1 -pres_petscdualspace_lagrange_continuity 0 -ksp_type fgmres -ksp_gmres_restart 10 -ksp_rtol 1.0e-9 -pc_type fieldsplit -pc_fieldsplit_type schur -pc_fieldsplit_schur_factorization_type full -fieldsplit_pressure_ksp_rtol 1e-10 -fieldsplit_velocity_ksp_type gmres -fieldsplit_velocity_pc_type lu -fieldsplit_pressure_pc_type jacobi -snes_monitor_short -ksp_monitor_short -snes_converged_reason -ksp_converged_reason -snes_view -show_solution 0', 'parser': 'Solver'},
                                                               ],
                        'src/ts/examples/tutorials/ex11':      [# 2D Advection 0-8
                                                                {'numProcs': 1, 'args': '-ufv_vtk_interval 0 -f %(meshes)s/sevenside.exo'},
                                                                {'numProcs': 1, 'args': '-ufv_vtk_interval 0 -f %(meshes)s/sevenside-quad-15.exo'},
                                                                {'numProcs': 2, 'args': '-ufv_vtk_interval 0 -f %(meshes)s/sevenside.exo'},
                                                                {'numProcs': 2, 'args': '-ufv_vtk_interval 0 -f %(meshes)s/sevenside-quad-15.exo'},
                                                                {'numProcs': 8, 'args': '-ufv_vtk_interval 0 -f %(meshes)s/sevenside-quad.exo'},
                                                                {'numProcs': 1, 'args': '-ufv_vtk_interval 0 -f %(meshes)s/sevenside.exo -ts_type rosw'},
                                                                {'numProcs': 1, 'args': '-ufv_vtk_interval 0 -f %(meshes)s/squaremotor-30.exo -ufv_split_faces'},
<<<<<<< HEAD
                                                                # 3D 7
                                                                {'numProcs': 1, 'args': '-ufv_vtk_interval 0 -f %(meshes)s/blockcylinder-50.exo -bc_inflow 100,101,200 -bc_outflow 201'}],
                        'src/tao/examples/tutorials/ex1':      [# 2D 0-
                                                                {'numProcs': 1, 'args': '-run_type test -potential_petscspace_order 2 -conductivity_petscspace_order 1 -multiplier_petscspace_order 2'},
                                                                {'numProcs': 1, 'args': '-run_type full -potential_petscspace_order 2 -conductivity_petscspace_order 1 -multiplier_petscspace_order 2 -snes_monitor -pc_type fieldsplit -pc_fieldsplit_0_fields 0,1 -pc_fieldsplit_1_fields 2 -pc_fieldsplit_type schur -pc_fieldsplit_schur_factorization_type full -pc_fieldsplit_schur_precondition selfp -fieldsplit_0_pc_type lu -fieldsplit_1_ksp_rtol 1.0e-10 -fieldsplit_1_pc_type lu -sol_vec_view'}
=======
                                                                {'numProcs': 1, 'args': '-ufv_vtk_interval 0 -f %(meshes)s/sevenside-quad-15.exo -dm_refine 1'},
                                                                {'numProcs': 2, 'args': '-ufv_vtk_interval 0 -f %(meshes)s/sevenside-quad-15.exo -dm_refine 1'},
                                                                # 2D Shallow water 9
                                                                {'numProcs': 1, 'args': ' -ufv_vtk_interval 0 -f %(meshes)s/annulus-20.exo -bc_wall 100,101 -physics sw -ufv_cfl 5 -petscfv_type leastsquares -petsclimiter_type sin -ts_final_time 1 -ts_ssp_type rks2 -ts_ssp_nstages 10 -monitor height,energy'},
                                                                # 3D Advection 10
                                                                {'numProcs': 1, 'args': '-ufv_vtk_interval 0 -f %(meshes)s/blockcylinder-50.exo -bc_inflow 100,101,200 -bc_outflow 201', 'requires': 'Broken'},
>>>>>>> 757c4875
                                                                ],
                        }

def noCheckCommand(command, status, output, error):
  ''' Do no check result'''
  return

class IdentityParser(object):
  def __init__(self):
    return

  def parse(self, text):
    return text, ''

class KSP(object):
  def __init__(self, atol = 1.0e-12, rtol = 1.0e-8):
    self.res  = []
    self.atol = atol
    self.rtol = rtol
    return

  def addResidual(self, n, res):
    if not len(self.res) == n: raise RuntimeError('Invalid KSP residual '+str(res)+' at iterate '+str(n))
    self.res.append(res)
    return

  def __eq__(self, s):
    return all([abs(a-b) < self.atol or abs((a-b)/a) < self.rtol for a, b in zip(self.res, s.res)])

  def __str__(self):
    return 'SNES:\n'+str(self.res)

class SNES(object):
  def __init__(self, atol = 1.0e-12, rtol = 1.0e-8):
    self.res = []
    self.atol = atol
    self.rtol = rtol
    return

  def addResidual(self, n, res):
    if not len(self.res) == n: raise RuntimeError('Invalid SNES residual at iterate '+str(n))
    self.res.append(res)
    return

  def __eq__(self, s):
    return all([abs(a-b) < self.atol or abs((a-b)/a) < self.rtol for a, b in zip(self.res, s.res)])

  def __str__(self):
    return 'SNES:\n'+str(self.res)

class Error(object):
  def __init__(self, atol = 1.0e-12, rtol = 1.0e-8):
    self.res  = 0.0
    self.atol = atol
    self.rtol = rtol
    return

  def setNorm(self, res):
    self.res = res
    return

  def __eq__(self, s):
    return all([abs(a-b) < self.atol or abs((a-b)/a) < self.rtol for a, b in [(self.res, s.res)]])

  def __str__(self):
    return 'L_2 Error:\n'+str(self.res)

class SolverParser(object):
  def __init__(self, atol = 1.0e-12):
    import re

    self.atol    = atol
    self.reSNES  = re.compile(r'\s*(?P<it>\d+) SNES Function norm (?P<norm>\d+\.\d+(e(\+|-)\d+)?)')
    self.reKSP   = re.compile(r'\s*(?P<it>\d+) KSP Residual norm (?P<norm>\d+\.\d+(e(\+|-)\d+)?)')
    self.reError = re.compile(r'L_2 Error: (?P<norm>\d+\.\d+(e(\+|-)\d+)?)')
    return

  def parse(self, text):
    lines  = text.split('\n')
    objs   = []
    stack  = []
    excess = []
    for line in lines:
      mSNES  = self.reSNES.match(line)
      mKSP   = self.reKSP.match(line)
      mError = self.reError.match(line)
      if mSNES:
        it = int(mSNES.group('it'))
        if it == 0: stack.append(SNES(atol = self.atol))
        stack[-1].addResidual(it, float(mSNES.group('norm')))
      elif mKSP:
        it = int(mKSP.group('it'))
        if it == 0: stack.append(KSP(atol = self.atol))
        stack[-1].addResidual(it, float(mKSP.group('norm')))
      elif mError:
        o = Error(atol = self.atol)
        o.setNorm(float(mError.group('norm')))
        objs.append(o)
      elif line.strip().startswith('Nonlinear solve converged'):
        objs.append(stack.pop())
      elif line.strip().startswith('Linear solve converged'):
        objs.append(stack.pop())
      else:
        excess.append(line)
    return objs, '\n'.join(excess)

class MakeParser(object):
  def __init__(self, maker):
    self.maker = maker
    return

  def getTargets(self, text):
    '''Extract all targets from a makefile
    - Returns a dictionary of target names that map to a tuple of (dependencies, action)'''
    import re
    rulePat   = re.compile('^([\w]+):(.*)')
    targets   = {}
    foundRule = False
    for line in text.split('\n'):
      if foundRule:
        if line.startswith('\t'):
          l = line.strip()
          if not l.startswith('#'): rule[2].append(l)
          continue
        else:
          targets[rule[0]] = (rule[1], rule[2])
          foundRule = False
      m = rulePat.match(line)
      if m:
        target    = m.group(1)
        deps      = [d for d in m.group(2).split(' ') if d and d.endswith('.o')]
        rule      = (target, deps, [])
        foundRule = True
    return targets

  def parseAction(self, lines):
    '''Parses a PETSc action
    - Return a dictionary for the portions of a run'''
    import re
    m = re.match('-@\$\{MPIEXEC\} -n (?P<numProcs>\d+) ./(?P<ex>ex\w+)(?P<args>[\'%-.,\w ]+)>', lines[0])
    if not m:
      raise RuntimeError('Could not parse launch sequence:\n'+lines[0])
    comparison = 'Not present'
    m2 = None
    if len(lines) > 1:
      m2 = re.search('\$\{DIFF\} output/%s_(?P<num>\w+)\.out' % m.group('ex'), lines[1])
      comparsion = lines[1]
    if not m2:
      raise RuntimeError('Could not parse comparison:\n'+comparison+'\n pattern: '+'\$\{DIFF\} output/%s_(?P<num>\w+).out' % m.group('ex'))
    return {'numProcs': m.group('numProcs'), 'args': m.group('args'), 'num': m2.group('num')}

  def parseTest(self, filename, testTarget):
    '''Parse a PETSc test target
    - Returns a dictionary compatible with builder2.py for regression tests'''
    from distutils.sysconfig import parse_makefile
    makevars = parse_makefile(filename)
    with file(filename) as f:
      maketext = f.read()
    targets = self.getTargets(maketext)
    srcDir  = os.path.dirname(filename)
    regressionParameters = {}
    testTargets = [r for r in makevars.get(testTarget, '').split(' ') if r]
    examples    = [e for e in testTargets if e.endswith('.PETSc')]
    for ex in examples:
      base   = os.path.splitext(ex)[0]
      source = base+'.c'
      exc    = os.path.join(os.path.relpath(srcDir, self.maker.petscDir), base)
      runs   = [e for e in testTargets if e == 'run'+base or e.startswith('run'+base+'_')]
      regressionParameters[exc] = []
      for r in runs:
        if not r in targets:
          raise RuntimeError('Could not find rule:',r)
        else:
          try:
            run = self.parseAction(targets[r][1])
            regressionParameters[exc].append(run)
          except RuntimeError, e:
            self.maker.logPrint('ERROR in '+str(r)+' for source '+source+'\n'+str(e))
    return regressionParameters

  def extractTests(self, filename):
    '''Extract valid test targets in a PETSc makefile
    - returns a list of test targets'''
    from distutils.sysconfig import parse_makefile
    makevars = parse_makefile(filename)
    return [t for t in makevars.keys() if t.startswith('TESTEXAMPLES')]

localRegressionParameters = {}

def getRegressionParameters(maker, exampleDir):
  if not exampleDir in localRegressionParameters:
    filename = os.path.join(exampleDir, 'makefile')
    if os.path.exists(filename):
      # Should parse all compatible tests here
      localRegressionParameters[exampleDir] = MakeParser(maker).parseTest(filename, 'TESTEXAMPLES_C')
    else:
      localRegressionParameters[exampleDir] = {}
  return localRegressionParameters[exampleDir]

class Future(logger.Logger):
  def __init__(self, argDB, log, pipe, cmd, errorMsg = '', func = None):
    logger.Logger.__init__(self, argDB = argDB, log = log)
    self.setup()
    self.pipe     = pipe
    self.cmd      = cmd
    self.errorMsg = errorMsg
    self.funcs    = [func]
    self.cwd      = os.getcwd()
    return

  def addFunc(self, func):
    self.funcs.append(func)
    return

  def finish(self):
    (out, err) = self.pipe.communicate()
    ret = self.pipe.returncode
    if ret:
      #[os.remove(o) for o in objects if os.path.isfile(o)]
      self.logPrint(self.errorMsg, debugSection = 'screen')
      self.logPrint(cmd,           debugSection = 'screen')
      self.logPrint(out+err,       debugSection = 'screen')
    else:
      self.logPrint('Successful execution')
      self.logPrint(out+err)
    (self.out, self.store, self.ret) = (out, err, ret)
    output = []
    curDir = os.getcwd()
    os.chdir(self.cwd)
    for func in self.funcs:
      if not func is None:
        output += func()
    os.chdir(curDir)
    return output

class NullSourceDatabase(object):
  def __init__(self, verbose = 0):
    return

  def __len__(self):
    return 0

  def setNode(self, vertex, deps):
    return

  def updateNode(self, vertex):
    return

  def rebuild(self, vertex):
    return True

class SourceDatabaseDict(object):
  '''This can be replaced by the favorite software of Jed'''
  def __init__(self, verbose = 0):
    # Vertices are filenames
    #   Arcs indicate a dependence and are decorated with consistency markers
    self.dependencyGraph = {}
    self.verbose         = verbose
    return

  def __str__(self):
    return str(self.dependencyGraph)

  @staticmethod
  def marker(dep):
    import hashlib
    with file(dep) as f:
      mark = hashlib.sha1(f.read()).digest()
    return mark

  def setNode(self, vertex, deps):
    self.dependencyGraph[vertex] = [(dep, SourceDatabaseDict.marker(dep)) for dep in deps]
    return

  def updateNode(self, vertex):
    self.dependencyGraph[vertex] = [(dep, SourceDatabaseDict.marker(dep)) for dep,mark in self.dependencyGraph[vertex]]
    return

  def rebuildArc(self, vertex, dep, mark):
    import hashlib
    with file(dep) as f:
      newMark = hashlib.sha1(f.read()).digest()
    return not mark == newMark

  def rebuild(self, vertex):
    if self.verbose: print('Checking for rebuild of',vertex)
    try:
      for dep,mark in self.dependencyGraph[vertex]:
        if self.rebuildArc(vertex, dep, mark):
          if self.verbose: print('    dep',dep,'is changed')
          return True
    except KeyError:
      return True
    return False

class SourceNode:
  def __init__(self, filename, marker):
    self.filename = filename
    self.marker   = marker
    return

  def __str__(self):
    #return self.filename+' ('+str(self.marker)+')'
    return self.filename

  def __repr__(self):
    return self.__str__()

  def __getitem__(self, pos):
    if   pos == 0: return self.filename
    elif pos == 1: return self.marker
    raise IndexError

  def __eq__(self, n):
    return n.filename == self.filename and n.marker == self.marker

  def __hash__(self):
    return self.filename.__hash__()

class SourceDatabase(logger.Logger):
  '''This can be replaced by the favorite software of Jed'''
  def __init__(self, argDB, log):
    logger.Logger.__init__(self, argDB = argDB, log = log)
    self.setup()
    # Vertices are (filename, consistency marker) pairs
    #   Arcs indicate a dependence
    import graph
    self.dependencyGraph = graph.DirectedGraph()
    return

  def __len__(self):
    return len(self.dependencyGraph)

  def __str__(self):
    return str(self.dependencyGraph)

  @staticmethod
  def marker(dep):
    import hashlib
    if not os.path.isfile(dep):
      return 0
    with file(dep) as f:
      mark = hashlib.sha1(f.read()).digest()
    return mark

  @staticmethod
  def vertex(filename):
    return SourceNode(filename, SourceDatabase.marker(filename))

  def hasNode(self, filename):
    return len([v for v in self.dependencyGraph.vertices if v[0] == filename])

  def setNode(self, vertex, deps):
    self.dependencyGraph.addEdges(SourceDatabase.vertex(vertex), [SourceDatabase.vertex(dep) for dep in deps])
    return

  def removeNode(self, filename):
    self.dependencyGraph.removeVertex(self.vertex(filename))
    return

  def updateNode(self, vertex):
    # This currently makes no sense
    v = SourceDatabase.vertex(vertex)
    self.dependencyGraph.clearEdges(v, inOnly = True)
    self.dependencyGraph.addEdges([SourceDatabase.vertex(dep) for dep,mark in self.dependencyGraph.getEdges(v)[0]])
    return

  def rebuildArc(self, vertex, dep, mark):
    import hashlib
    with file(dep) as f:
      newMark = hashlib.sha1(f.read()).digest()
    return not mark == newMark

  def rebuild(self, vertex):
    self.logPrint('Checking for rebuild of '+str(vertex))
    v = SourceDatabase.vertex(vertex)
    try:
      if not os.path.isfile(vertex):
        self.logPrint('    %s does not exist' % vertex)
      for dep,mark in self.dependencyGraph.getEdges(v)[0]:
        if self.rebuildArc(vertex, dep, mark):
          self.logPrint('    dep '+str(dep)+' is changed')
          return True
    except KeyError as e:
      self.logPrint('    %s not in database' % vertex)
      return True
    return False

  def topologicalSort(self, predicate):
    import graph
    for vertex,marker in graph.DirectedGraph.topologicalSort(self.dependencyGraph):
      if predicate(vertex):
        yield vertex
    return

class DirectoryTreeWalker(logger.Logger):
  def __init__(self, argDB, log, configInfo, allowFortran = None, allowExamples = False):
    logger.Logger.__init__(self, argDB = argDB, log = log)
    self.configInfo = configInfo
    if allowFortran is None:
      self.allowFortran  = hasattr(self.configInfo.compilers, 'FC')
    else:
      self.allowFortran  = allowFortran
    self.allowExamples   = allowExamples
    self.setup()
    self.collectDefines()
    return

  def collectDefines(self):
    self.defines = {}
    self.defines.update(self.configInfo.base.defines)
    self.defines.update(self.configInfo.compilers.defines)
    self.defines.update(self.configInfo.libraryOptions.defines)
    for p in self.configInfo.framework.packages:
      self.defines.update(p.defines)
    return

  def checkSourceDir(self, dirname):
    '''Checks makefile to see if compiler is allowed to visit this directory for this configuration'''
    # Require makefile
    makename = os.path.join(dirname, 'makefile')
    if not os.path.isfile(makename):
      if os.path.isfile(os.path.join(dirname, 'Makefile')): self.logPrint('ERROR: Change Makefile to makefile in '+dirname, debugSection = 'screen')
      return False

    # Parse makefile
    import re
    reg = re.compile(' [ ]*')
    with file(makename) as f:
      for line in f.readlines():
        if not line.startswith('#requires'): continue
        # Remove leader and redundant spaces and split into names
        reqType, reqValue = reg.sub(' ', line[9:-1].strip()).split(' ')[0:2]
        # Check requirements
        if reqType == 'scalar':
          if not self.configInfo.scalarType.scalartype == reqValue:
            self.logPrint('Rejecting '+dirname+' because scalar type '+self.configInfo.scalarType.scalartype+' is not '+reqValue)
            return False
        elif reqType == 'language':
          if reqValue == 'CXXONLY' and self.configInfo.languages.clanguage == 'C':
            self.logPrint('Rejecting '+dirname+' because language is '+self.configInfo.languages.clanguage+' is not C++')
            return False
        elif reqType == 'precision':
          if not self.configInfo.scalarType.precision == reqValue:
            self.logPrint('Rejecting '+dirname+' because precision '+self.configInfo.scalarType.precision+' is not '+reqValue)
            return False
        elif reqType == 'function':
          if not reqValue in ['\'PETSC_'+f+'\'' for f in self.configInfo.functions.defines]:
            self.logPrint('Rejecting '+dirname+' because function '+reqValue+' does not exist')
            return False
        elif reqType == 'define':
          if not reqValue in ['\'PETSC_'+d+'\'' for d in self.defines]:
            self.logPrint('Rejecting '+dirname+' because define '+reqValue+' does not exist')
            return False
        elif reqType == 'package':
          if not self.allowFortran and reqValue in ['\'PETSC_HAVE_FORTRAN\'', '\'PETSC_USING_F90\'', '\'PETSC_USING_F2003\'']:
            self.logPrint('Rejecting '+dirname+' because fortran is not being used')
            return False
          elif not self.configInfo.libraryOptions.useLog and reqValue == '\'PETSC_USE_LOG\'':
            self.logPrint('Rejecting '+dirname+' because logging is turned off')
            return False
          elif not self.configInfo.libraryOptions.useFortranKernels and reqValue == '\'PETSC_USE_FORTRAN_KERNELS\'':
            self.logPrint('Rejecting '+dirname+' because fortran kernels are turned off')
            return False
          elif not self.configInfo.mpi.usingMPIUni and reqValue == '\'PETSC_HAVE_MPIUNI\'':
            self.logPrint('Rejecting '+dirname+' because we are not using MPIUNI')
            return False
          elif not reqValue in ['\'PETSC_HAVE_'+p.PACKAGE+'\'' for p in self.configInfo.framework.packages]:
            self.logPrint('Rejecting '+dirname+' because package '+reqValue+' is not installed')
            return False
        else:
          self.logPrint('ERROR: Invalid requirement type %s in %s' % (reqType, makename), debugSection = 'screen')
          return False
    return True

  def checkDir(self, dirname):
    '''Checks whether we should recurse into this directory
    - Excludes ftn-* and f90-* if self.allowFortran is False
    - Excludes examples directory if self.allowExamples is False
    - Excludes contrib, tutorials, and benchmarks directory
    - Otherwise calls checkSourceDir()'''
    base = os.path.basename(dirname)

    if base in ['examples', 'tutorials']:
      return self.allowExamples
    elif base in ['externalpackages', 'projects', 'benchmarks', 'contrib']:
      return False
    elif base in ['ftn-auto', 'ftn-custom', 'f90-custom']:
      return self.allowFortran
    return self.checkSourceDir(dirname)

  def walk(self, rootDir):
    if not self.checkDir(rootDir):
      self.logPrint('Nothing to be done in '+rootDir)
    for root, dirs, files in os.walk(rootDir):
      yield root, files
      for badDir in [d for d in dirs if not self.checkDir(os.path.join(root, d))]:
        dirs.remove(badDir)
    return

class SourceFileManager(logger.Logger):
  def __init__(self, argDB, log, configInfo):
    logger.Logger.__init__(self, argDB = argDB, log = log)
    self.configInfo = configInfo
    self.setup()
    return

  def getObjectName(self, source, objDir = None):
    '''Get object file name corresponding to a source file'''
    if objDir is None:
      compilerObj = self.configInfo.compiler['C'].getTarget(source)
    else:
      compilerObj = os.path.join(objDir, self.configInfo.compiler['C'].getTarget(os.path.basename(source)))
    return compilerObj

  def sortSourceFiles(self, fnames, objDir = None):
    '''Sorts source files by language (returns dictionary with language keys)'''
    cnames    = []
    cxxnames  = []
    cudanames = []
    f77names  = []
    f90names  = []
    for f in fnames:
      ext = os.path.splitext(f)[1]
      if ext == '.c':
        cnames.append(f)
      elif ext in ['.cxx', '.cpp', '.cc']:
        if self.configInfo.languages.clanguage == 'Cxx':
          cxxnames.append(f)
      elif ext == '.cu':
        cudanames.append(f)
      elif ext == '.F':
        if hasattr(self.configInfo.compilers, 'FC'):
          f77names.append(f)
      elif ext == '.F90':
        if hasattr(self.configInfo.compilers, 'FC') and self.configInfo.compilers.fortranIsF90:
          f90names.append(f)
    source = cnames+cxxnames+cudanames+f77names+f90names
    if self.argDB['maxSources'] >= 0:
      cnames    = cnames[:self.argDB['maxSources']]
      cxxnames  = cxxnames[:self.argDB['maxSources']]
      cudanames = cudanames[:self.argDB['maxSources']]
      f77names  = f77names[:self.argDB['maxSources']]
      f90names  = f90names[:self.argDB['maxSources']]
      source    = source[:self.argDB['maxSources']]
    return {'C': cnames, 'Cxx': cxxnames, 'CUDA': cudanames, 'F77': f77names, 'F90': f90names, 'Fortran': f77names+f90names, 'Objects': [self.getObjectName(s, objDir) for s in source]}

class DependencyBuilder(logger.Logger):
  def __init__(self, argDB, log, sourceManager, sourceDatabase, objDir):
    logger.Logger.__init__(self, argDB = argDB, log = log)
    self.sourceManager  = sourceManager
    self.sourceDatabase = sourceDatabase
    self.objDir         = objDir
    self.setup()
    return

  def readDependencyFile(self, dirname, source, depFile):
    '''Read *.d file with dependency information and store it in the source database
    - Source files depend on headers
    '''
    with file(depFile) as f:
      try:
        target, deps = f.read().split(':', 1)
      except ValueError as e:
        self.logPrint('ERROR in dependency file %s: %s' % (depFile, str(e)))
    target = target.split()[0]
    if (target != self.sourceManager.getObjectName(source)): print target, self.sourceManager.getObjectName(source)
    assert(target == self.sourceManager.getObjectName(source))
    deps = deps.split('\n\n')[0]
    deps = [d for d in deps.replace('\\','').split() if not os.path.splitext(d)[1] == '.mod']
    if not os.path.basename(deps[0]) == source:
      raise RuntimeError('ERROR: first dependency %s should be %s' % (deps[0], source))
    self.sourceDatabase.setNode(os.path.join(dirname, source), [os.path.join(dirname, d) for d in deps[1:]])
    return

  def buildDependency(self, dirname, source):
    self.logPrint('Rebuilding dependency info for '+os.path.join(dirname, source))
    depFile = os.path.join(self.objDir, os.path.splitext(os.path.basename(source))[0]+'.d')
    if os.path.isfile(depFile):
      self.logPrint('Found dependency file '+depFile)
      self.readDependencyFile(dirname, source, depFile)
    return

  def buildDependencies(self, dirname, fnames):
    ''' This is run in a PETSc source directory'''
    self.logPrint('Building dependencies in '+dirname)
    oldDir = os.getcwd()
    os.chdir(dirname)
    sourceMap = self.sourceManager.sortSourceFiles(fnames, self.objDir)
    for language in sourceMap.keys():
      if language == 'Objects': continue
      for source in sourceMap[language]:
        self.buildDependency(dirname, source)
    os.chdir(oldDir)
    return

  def buildDependenciesF90(self):
    '''We have to hardcode F90 module dependencies (shaking fist)'''
    pdir = self.sourceManager.configInfo.petscdir.dir
    if self.sourceManager.configInfo.mpi.usingMPIUni:
      self.sourceDatabase.setNode(os.path.join(pdir, 'src', 'sys', 'f90-mod', 'petscsysmod.F'), [os.path.join(pdir, 'src', 'sys', 'mpiuni', 'f90-mod', 'mpiunimod.F')])
    self.sourceDatabase.setNode(os.path.join(pdir, 'src', 'vec',  'f90-mod', 'petscvecmod.F'),  [os.path.join(pdir, 'src', 'sys',  'f90-mod', 'petscsysmod.F')])
    self.sourceDatabase.setNode(os.path.join(pdir, 'src', 'mat',  'f90-mod', 'petscmatmod.F'),  [os.path.join(pdir, 'src', 'vec',  'f90-mod', 'petscvecmod.F')])
    self.sourceDatabase.setNode(os.path.join(pdir, 'src', 'dm',   'f90-mod', 'petscdmmod.F'),   [os.path.join(pdir, 'src', 'mat',  'f90-mod', 'petscmatmod.F')])
    self.sourceDatabase.setNode(os.path.join(pdir, 'src', 'ksp',  'f90-mod', 'petsckspmod.F'),  [os.path.join(pdir, 'src', 'dm',   'f90-mod', 'petscdmmod.F')])
    self.sourceDatabase.setNode(os.path.join(pdir, 'src', 'snes', 'f90-mod', 'petscsnesmod.F'), [os.path.join(pdir, 'src', 'ksp',  'f90-mod', 'petsckspmod.F')])
    self.sourceDatabase.setNode(os.path.join(pdir, 'src', 'ts',   'f90-mod', 'petsctsmod.F'),   [os.path.join(pdir, 'src', 'snes', 'f90-mod', 'petscsnesmod.F')])
    return

class PETScConfigureInfo(object):
  def __init__(self, framework):
    self.framework = framework
    self.setupModules()
    self.compiler = {}
    self.compiler['C'] = self.framework.getCompilerObject(self.languages.clanguage)
    self.compiler['C'].checkSetup()
    return

  def setupModules(self):
    self.mpi             = self.framework.require('config.packages.MPI',         None)
    self.base            = self.framework.require('config.base',                 None)
    self.setCompilers    = self.framework.require('config.setCompilers',         None)
    self.arch            = self.framework.require('PETSc.utilities.arch',        None)
    self.petscdir        = self.framework.require('PETSc.utilities.petscdir',    None)
    self.languages       = self.framework.require('PETSc.utilities.languages',   None)
    self.debugging       = self.framework.require('PETSc.utilities.debugging',   None)
    self.debuggers       = self.framework.require('PETSc.utilities.debuggers',   None)
    self.CHUD            = self.framework.require('PETSc.utilities.CHUD',        None)
    self.compilers       = self.framework.require('config.compilers',            None)
    self.types           = self.framework.require('config.types',                None)
    self.headers         = self.framework.require('config.headers',              None)
    self.functions       = self.framework.require('config.functions',            None)
    self.libraries       = self.framework.require('config.libraries',            None)
    self.scalarType      = self.framework.require('PETSc.utilities.scalarTypes', None)
    self.memAlign        = self.framework.require('PETSc.utilities.memAlign',    None)
    self.libraryOptions  = self.framework.require('PETSc.utilities.libraryOptions', None)
    self.fortrancpp      = self.framework.require('PETSc.utilities.fortranCPP', None)
    self.debuggers       = self.framework.require('PETSc.utilities.debuggers', None)
    self.sharedLibraries = self.framework.require('PETSc.utilities.sharedLibraries', None)
    self.sowing          = self.framework.require('PETSc.packages.sowing', None)
    return

class PETScMaker(script.Script):
 def findArch(self):
   import nargs
   arch = nargs.Arg.findArgument('arch', sys.argv[1:])
   if arch is None:
     arch = os.environ.get('PETSC_ARCH', None)
   if arch is None:
     raise RuntimeError('You must provide a valid PETSC_ARCH')
   return arch

 def __init__(self, logname = 'make.log'):
   import RDict
   import os

   argDB = RDict.RDict(None, None, 0, 0, readonly = True)
   self.petscDir = os.environ['PETSC_DIR']
   arch  = self.findArch()
   argDB.saveFilename = os.path.join(self.petscDir, arch, 'conf', 'RDict.db')
   argDB.load()
   script.Script.__init__(self, argDB = argDB)
   self.logName = logname
   #self.log = sys.stdout
   return

 def setupHelp(self, help):
   import nargs

   help = script.Script.setupHelp(self, help)
   #help.addArgument('PETScMaker', '-rootDir', nargs.ArgDir(None, os.environ['PETSC_DIR'], 'The root directory for this build', isTemporary = 1))
   help.addArgument('PETScMaker', '-rootDir', nargs.ArgDir(None, os.getcwd(), 'The root directory for this build', isTemporary = 1))
   help.addArgument('PETScMaker', '-arch', nargs.Arg(None, os.environ.get('PETSC_ARCH', None), 'The root directory for this build', isTemporary = 1))
   help.addArgument('PETScMaker', '-dryRun',  nargs.ArgBool(None, False, 'Only output what would be run', isTemporary = 1))
   help.addArgument('PETScMaker', '-dependencies',  nargs.ArgBool(None, True, 'Use dependencies to control build', isTemporary = 1))
   help.addArgument('PETScMaker', '-buildLibraries', nargs.ArgBool(None, True, 'Build the PETSc libraries', isTemporary = 1))
   help.addArgument('PETScMaker', '-buildArchive', nargs.ArgBool(None, False, 'Build an archive of the object files', isTemporary = 1))
   help.addArgument('PETScMaker', '-regressionTests', nargs.ArgBool(None, False, 'Only run regression tests', isTemporary = 1))
   help.addArgument('PETScMaker', '-rebuildDependencies', nargs.ArgBool(None, False, 'Force dependency information to be recalculated', isTemporary = 1))
   help.addArgument('PETScMaker', '-verbose', nargs.ArgInt(None, 0, 'The verbosity level', min = 0, isTemporary = 1))

   help.addArgument('PETScMaker', '-maxSources', nargs.ArgInt(None, -1, 'The maximum number of source files in a directory', min = -1, isTemporary = 1))
   return help

 def setup(self):
   '''
   - Loads configure information
   - Loads dependency information (unless it will be recalculated)
   '''
   script.Script.setup(self)
   if self.dryRun or self.verbose:
     self.debugSection = 'screen'
   else:
     self.debugSection = None
   self.rootDir = os.path.abspath(self.argDB['rootDir'])
   # Load configure information
   self.framework  = self.loadConfigure()
   self.configInfo = PETScConfigureInfo(self.framework)
   # Setup directories
   self.petscDir     = self.configInfo.petscdir.dir
   self.petscArch    = self.configInfo.arch.arch
   self.petscConfDir = os.path.join(self.petscDir, self.petscArch, 'conf')
   self.petscLibDir  = os.path.join(self.petscDir, self.petscArch, 'lib')
   # Setup source database
   self.sourceDBFilename = os.path.join(self.petscConfDir, 'source.db')
   # Setup subobjects
   self.sourceManager = SourceFileManager(self.argDB, self.log, self.configInfo)
   return

 def cleanupLog(self, framework, confDir):
   '''Move configure.log to PROJECT_ARCH/conf - and update configure.log.bkp in both locations appropriately'''
   import os

   self.log.flush()
   if hasattr(framework, 'logName'):
     logName         = framework.logName
   else:
     logName         = 'make.log'
   logFile           = os.path.join(self.petscDir, logName)
   logFileBkp        = logFile + '.bkp'
   logFileArchive    = os.path.join(confDir, logName)
   logFileArchiveBkp = logFileArchive + '.bkp'

   # Keep backup in $PROJECT_ARCH/conf location
   if os.path.isfile(logFileArchiveBkp): os.remove(logFileArchiveBkp)
   if os.path.isfile(logFileArchive):    os.rename(logFileArchive, logFileArchiveBkp)
   if os.path.isfile(logFile):
     shutil.copyfile(logFile, logFileArchive)
     os.remove(logFile)
   if os.path.isfile(logFileArchive):    os.symlink(logFileArchive, logFile)
   # If the old bkp is using the same $PROJECT_ARCH/conf, then update bkp link
   if os.path.realpath(logFileBkp) == os.path.realpath(logFileArchive):
     if os.path.isfile(logFileBkp):        os.remove(logFileBkp)
     if os.path.isfile(logFileArchiveBkp): os.symlink(logFileArchiveBkp, logFileBkp)
   return

 def cleanup(self):
   '''
   - Move logs to proper location
   - Save dependency information
   '''
   confDir = self.petscConfDir
   self.cleanupLog(self, confDir)
   if self.argDB['dependencies']:
     if hasattr(self, 'sourceDatabase') and len(self.sourceDatabase):
       import cPickle
       with file(self.sourceDBFilename, 'wb') as f:
         cPickle.dump(self.sourceDatabase, f)
   return

 @property
 def verbose(self):
   '''The verbosity level'''
   return self.argDB['verbose']

 @property
 def dryRun(self):
   '''Flag for only output of what would be run'''
   return self.argDB['dryRun']

 def getObjDir(self, libname):
   return os.path.join(self.petscDir, self.petscArch, 'lib', libname+'-obj')

 def getPackageInfo(self):
   '''Get package include and library information from configure data'''
   packageIncludes = []
   packageLibs     = []
   for p in self.configInfo.framework.packages:
     # Could put on compile line, self.addDefine('HAVE_'+i.PACKAGE, 1)
     if hasattr(p, 'lib'):
       if not isinstance(p.lib, list):
         packageLibs.append(p.lib)
       else:
         packageLibs.extend(p.lib)
     if hasattr(p, 'include'):
       if not isinstance(p.include, list):
         packageIncludes.append(p.include)
       else:
         packageIncludes.extend(p.include)
   packageLibs     = self.configInfo.libraries.toStringNoDupes(packageLibs+self.configInfo.libraries.math)
   packageIncludes = self.configInfo.headers.toStringNoDupes(packageIncludes)
   return packageIncludes, packageLibs

 def storeObjects(self, objects):
   presentObjects = []
   for obj in objects:
     locObj = os.path.basename(obj)
     self.logPrint('Moving %s to %s' % (locObj, obj))
     if not self.dryRun:
       if not os.path.isfile(locObj):
         print('ERROR: Missing object file',locObj)
         self.operationFailed = True
       else:
         shutil.move(locObj, obj)
         presentObjects.append(obj)
     else:
       presentObjects.append(obj)
   return presentObjects

 def compile(self, language, source, objDir = None):
   if not len(source):
     self.logPrint('Nothing to build', debugSection = self.debugSection)
     return
   self.configInfo.setCompilers.pushLanguage(language)
   packageIncludes, packageLibs = self.getPackageInfo()
   compiler = self.configInfo.setCompilers.getCompiler()
   objects  = [self.sourceManager.getObjectName(s, objDir) for s in source]
   includes = ['-I'+inc for inc in [os.path.join(self.petscDir, self.petscArch, 'include'), os.path.join(self.petscDir, 'include')]]
   flags    = []
   flags.append(self.configInfo.setCompilers.getCompilerFlags())                        # Add PCC_FLAGS
   flags.extend([self.configInfo.setCompilers.CPPFLAGS, self.configInfo.CHUD.CPPFLAGS]) # Add CPP_FLAGS
   if self.configInfo.compilers.generateDependencies[language]:
     flags.append(self.configInfo.compilers.dependenciesGenerationFlag[language])
   cmd      = ' '.join([compiler]+['-c']+includes+[packageIncludes]+flags+source)
   self.logWrite(cmd+'\n', debugSection = self.debugSection, forceScroll = True)
   if not self.dryRun:
     (output, error, status) = self.executeShellCommand(cmd, checkCommand = noCheckCommand, log=self.log)
     if status:
       self.operationFailed = True
       [os.remove(o) for o in objects if os.path.isfile(o)]
       self.logPrint('ERROR IN %s COMPILE ******************************' % language, debugSection='screen')
       self.logPrint(output+error, debugSection='screen')
   self.configInfo.setCompilers.popLanguage()
   objects = self.storeObjects(objects)
   deps    = [os.path.splitext(o)[0]+'.d' for o in objects if os.path.isfile(os.path.splitext(os.path.basename(o))[0]+'.d')]
   self.storeObjects(deps)
   return objects

 def compileC(self, source, objDir = None):
   return self.compile(self.configInfo.languages.clanguage, source, objDir)

 def compileCUDA(self, source, objDir = None):
   return self.compile('CUDA', source, objDir)

 def compileCxx(self, source, objDir = None):
   return self.compile('Cxx', source, objDir)

 def compileFortran(self, source, objDir = None):
   objects = self.compile('FC', source, objDir)
   # Copy any module files produced into the include directory
   for locMod in os.listdir(os.getcwd()):
     if os.path.splitext(locMod)[1] == '.mod':
       mod = os.path.join(self.petscDir, self.petscArch, 'include', locMod)
       self.logPrint('Moving F90 module %s to %s' % (locMod, mod))
       shutil.move(locMod, mod)
   return objects

 def runShellCommandParallel(self, command, cwd = None):
   import subprocess

   self.logWrite('Executing: %s\n' % (command,), debugSection = self.debugSection, forceScroll = True)
   pipe = subprocess.Popen(command, cwd=cwd, stdin=None, stdout=subprocess.PIPE, stderr=subprocess.PIPE,
                           bufsize=-1, shell=True, universal_newlines=True)
   return pipe

 def compileParallel(self, language, source, objDir = None):
   if not len(source):
     self.logPrint('Nothing to build', debugSection = self.debugSection)
     return
   self.configInfo.setCompilers.pushLanguage(language)
   packageIncludes, packageLibs = self.getPackageInfo()
   compiler = self.configInfo.setCompilers.getCompiler()
   objects  = [self.sourceManager.getObjectName(s, objDir) for s in source]
   includes = ['-I'+inc for inc in [os.path.join(self.petscDir, self.petscArch, 'include'), os.path.join(self.petscDir, 'include')]]
   flags    = []
   flags.append(self.configInfo.setCompilers.getCompilerFlags())                        # Add PCC_FLAGS
   flags.extend([self.configInfo.setCompilers.CPPFLAGS, self.configInfo.CHUD.CPPFLAGS]) # Add CPP_FLAGS
   if self.configInfo.compilers.generateDependencies[language]:
     flags.append(self.configInfo.compilers.dependenciesGenerationFlag[language])
   cmd      = ' '.join([compiler]+['-c']+includes+[packageIncludes]+flags+source)
   if not self.dryRun:
     pipe = self.runShellCommandParallel(cmd)
   else:
     pipe = None
   self.configInfo.setCompilers.popLanguage()

   def store():
     objs = self.storeObjects(objects)
     deps = [os.path.splitext(o)[0]+'.d' for o in objs if os.path.isfile(os.path.splitext(os.path.basename(o))[0]+'.d')]
     self.storeObjects(deps)
     return objs
   return [Future(self.argDB, self.log, pipe, cmd, 'ERROR IN %s COMPILE ******************************' % language, store)]

 def compileCParallel(self, source, objDir = None):
   return self.compileParallel(self.configInfo.languages.clanguage, source, objDir)

 def compileCxxParallel(self, source, objDir = None):
   return self.compileParallel('Cxx', source, objDir)

 def compileFortranParallel(self, source, objDir = None):
   futures = self.compileParallel('FC', source, objDir)
   def func():
     # Copy any module files produced into the include directory
     for locMod in os.listdir(os.getcwd()):
       if os.path.splitext(locMod)[1] == '.mod':
         mod = os.path.join(self.petscDir, self.petscArch, 'include', locMod)
         self.logPrint('Moving F90 module %s to %s' % (locMod, mod))
         shutil.move(locMod, mod)
     return []
   futures[0].addFunc(func)
   return futures

 def ranlib(self, library):
   '''${ranlib} ${LIBNAME} '''
   lib = os.path.splitext(library)[0]+'.'+self.configInfo.setCompilers.AR_LIB_SUFFIX
   cmd = ' '.join([self.configInfo.setCompilers.RANLIB, lib])
   self.logPrint('Running ranlib on '+lib)
   if not self.dryRun:
     (output, error, status) = self.executeShellCommand(cmd, checkCommand = noCheckCommand, log=self.log)
     if status:
       self.operationFailed = True
       self.logPrint("ERROR IN RANLIB ******************************", debugSection='screen')
       self.logPrint(output+error, debugSection='screen')
   return

 def expandArchive(self, archive, objDir):
   [shutil.rmtree(p) for p in os.listdir(objDir)]
   oldDir = os.getcwd()
   os.chdir(objDir)
   self.executeShellCommand(self.setCompilers.AR+' x '+archive, log = self.log)
   os.chdir(oldDir)
   return

 def buildArchive(self, library, objects):
   '''${AR} ${AR_FLAGS} ${LIBNAME} $*.o'''
   lib = os.path.splitext(library)[0]+'.'+self.configInfo.setCompilers.AR_LIB_SUFFIX
   self.logPrint('Archiving files '+str(objects)+' into '+lib)
   self.logWrite('Building archive '+lib+'\n', debugSection = 'screen', forceScroll = True)
   if os.path.samefile(self.rootDir, self.petscDir):
     cmd = ' '.join([self.configInfo.setCompilers.AR, self.configInfo.setCompilers.FAST_AR_FLAGS, lib]+objects)
   else:
     cmd = ' '.join([self.configInfo.setCompilers.AR, self.configInfo.setCompilers.AR_FLAGS, lib]+objects)
   self.logWrite(cmd+'\n', debugSection = self.debugSection, forceScroll = True)
   if not self.dryRun:
     (output, error, status) = self.executeShellCommand(cmd, checkCommand = noCheckCommand, log=self.log)
     if status:
       self.operationFailed = True
       self.logPrint("ERROR IN ARCHIVE ******************************", debugSection='screen')
       self.logPrint(output+error, debugSection='screen')
   self.ranlib(library)
   return [library]

 def linkShared(self, sharedLib, libDir, tmpDir):
   osName = sys.platform
   self.logPrint('Making shared libraries for OS %s using language %s' % (osName, self.configInfo.setCompilers.language[-1]))
   # PCC_LINKER PCC_LINKER_FLAGS
   linker      = self.configInfo.setCompilers.getSharedLinker()
   linkerFlags = self.configInfo.setCompilers.getLinkerFlags()
   packageIncludes, packageLibs = self.getPackageInfo()
   extraLibs = self.configInfo.libraries.toStringNoDupes(self.configInfo.compilers.flibs+self.configInfo.compilers.cxxlibs+self.configInfo.compilers.LIBS.split(' '))+self.configInfo.CHUD.LIBS
   sysLib      = ''
   sysLib.replace('-Wl,-rpath', '-L')
   externalLib = packageLibs+' '+extraLibs
   externalLib.replace('-Wl,-rpath', '-L')
   # Move this switch into the sharedLibrary module
   if self.configInfo.setCompilers.isSolaris() and self.configInfo.setCompilers.isGNU(self.configInfo.framework.getCompiler()):
     cmd = self.configInfo.setCompilers.LD+' -G -h '+os.path.basename(sharedLib)+' *.o -o '+sharedLib+' '+sysLib+' '+externalLib
     oldDir = os.getcwd()
     os.chdir(tmpDir)
     self.executeShellCommand(cmd, log=self.log)
     os.chdir(oldDir)
   elif '-qmkshrobj' in self.configInfo.setCompilers.sharedLibraryFlags:
     cmd = linker+' '+linkerFlags+' -qmkshrobj -o '+sharedLib+' *.o '+externalLib
     oldDir = os.getcwd()
     os.chdir(tmpDir)
     self.executeShellCommand(cmd, log=self.log)
     os.chdir(oldDir)
   else:
     if osName == 'linux2':
       cmd = linker+' -shared -Wl,-soname,'+os.path.basename(sharedLib)+' -o '+sharedLib+' *.o '+externalLib
     elif osName.startswith('darwin'):
       cmd   = ''
       flags = ''
       if not 'MACOSX_DEPLOYMENT_TARGET' in os.environ:
         cmd += 'MACOSX_DEPLOYMENT_TARGET=10.5 '
       if self.configInfo.setCompilers.getLinkerFlags().find('-Wl,-commons,use_dylibs') > -1:
         flags += '-Wl,-commons,use_dylibs'
       cmd += linker+' -g  -dynamiclib -single_module -multiply_defined suppress -undefined dynamic_lookup '+flags+' -o '+sharedLib+' *.o -L'+libDir+' '+packageLibs+' '+sysLib+' '+extraLibs+' -lm -lc'
     elif osName == 'cygwin':
       cmd = linker+' '+linkerFlags+' -shared -o '+sharedLib+' *.o '+externalLib
     else:
       raise RuntimeError('Do not know how to make shared library for your '+osName+' OS')
     oldDir = os.getcwd()
     os.chdir(tmpDir)
     (output, error, status) = self.executeShellCommand(cmd, checkCommand = noCheckCommand, log=self.log)
     if status:
       self.operationFailed = True
       self.logPrint("ERROR IN SHARED LIBRARY LINK ******************************", debugSection='screen')
       self.logPrint(output+error, debugSection='screen')
     os.chdir(oldDir)
     if hasattr(self.configInfo.debuggers, 'dsymutil'):
       cmd = self.configInfo.debuggers.dsymutil+' '+sharedLib
       self.executeShellCommand(cmd, log=self.log)
   return

 def buildSharedLibrary(self, libname, objects):
   '''
   PETSC_LIB_DIR        = ${PETSC_DIR}/${PETSC_ARCH}/lib
   INSTALL_LIB_DIR	= ${PETSC_LIB_DIR}
   '''
   if self.configInfo.sharedLibraries.useShared:
     libDir = self.petscLibDir
     objDir = self.getObjDir(libname)
     self.logPrint('Making shared libraries in '+libDir)
     sharedLib = os.path.join(libDir, os.path.splitext(libname)[0]+'.'+self.configInfo.setCompilers.sharedLibraryExt)
     rebuild   = False
     if os.path.isfile(sharedLib):
       for obj in objects:
         if os.path.getmtime(obj) >= os.path.getmtime(sharedLib):
           rebuild = True
           break
     else:
       rebuild = True
     if rebuild:
       self.logWrite('Building shared library '+sharedLib+'\n', debugSection = 'screen', forceScroll = True)
       self.linkShared(sharedLib, libDir, objDir)
     else:
       self.logPrint('Nothing to rebuild for shared library '+libname)
   else:
     self.logPrint('Shared libraries disabled')
   return

 def link(self, executable, objects, language):
   '''${CLINKER} -o $@ $^ ${PETSC_LIB}
      ${DSYMUTIL} $@'''
   self.logWrite('Linking object '+str(objects)+' into '+executable+'\n', debugSection = self.debugSection, forceScroll = True)
   self.configInfo.compilers.pushLanguage(language)
   packageIncludes, packageLibs = self.getPackageInfo()
   if self.argDB.get('with-single-library') == 0:
       libpetsc = ' -lpetscts -lpetscsnes -lpetscksp -lpetscdm -lpetscmat -lpetscvec -lpetscsys '
   else:
       libpetsc = ' -lpetsc '
   cmd = self.configInfo.compilers.getFullLinkerCmd(' '.join(objects)+' -L'+self.petscLibDir+libpetsc+packageLibs+' -L/usr/local/cuda/lib', executable)
   if not self.dryRun:
     (output, error, status) = self.executeShellCommand(cmd, checkCommand = noCheckCommand, log=self.log)
     if status:
       self.logPrint("ERROR IN LINK ******************************", debugSection='screen')
       self.logPrint(output+error, debugSection='screen')
     # TODO: Move dsymutil stuff from PETSc.utilities.debuggers to config.compilers
     if hasattr(self.configInfo.debuggers, 'dsymutil'):
       (output, error, status) = self.executeShellCommand(self.configInfo.debuggers.dsymutil+' '+executable, checkCommand = noCheckCommand, log=self.log)
       if status:
         self.operationFailed = True
         self.logPrint("ERROR IN LINK ******************************", debugSection='screen')
         self.logPrint(output+error, debugSection='screen')
   self.configInfo.compilers.popLanguage()
   return [executable]

 def buildDir(self, dirname, files, objDir):
   ''' This is run in a PETSc source directory'''
   self.logWrite('Building in '+dirname+'\n', debugSection = 'screen', forceScroll = True)
   oldDir = os.getcwd()
   os.chdir(dirname)
   sourceMap = self.sourceManager.sortSourceFiles(files, objDir)
   objects   = []
   for language in ['C', 'Cxx', 'Fortran', 'CUDA']:
     if sourceMap[language]:
       self.logPrint('Compiling %s files %s' % (language, str(sourceMap[language])))
       objects.extend(getattr(self, 'compile'+language)(sourceMap[language], objDir))
   os.chdir(oldDir)
   return objects

 def buildDirParallel(self, dirname, files, objDir):
   ''' This is run in a PETSc source directory'''
   self.logWrite('Building in '+dirname+'\n', debugSection = 'screen', forceScroll = True)
   oldDir = os.getcwd()
   os.chdir(dirname)
   sourceMap = self.sourceManager.sortSourceFiles(files, objDir)
   futures   = []
   for language in ['C', 'Cxx', 'Fortran', 'CUDA']:
     if sourceMap[language]:
       self.logPrint('Compiling %s files %s' % (language, str(sourceMap[language])))
       futures.extend(getattr(self, 'compile'+language+'Parallel')(sourceMap[language], objDir))
   os.chdir(oldDir)
   return futures

 def buildFile(self, filename, objDir):
   ''' This is run in a PETSc source directory'''
   if not isinstance(filename, list): filename = [filename]
   self.logWrite('Building '+str(filename)+'\n', debugSection = 'screen', forceScroll = True)
   sourceMap = self.sourceManager.sortSourceFiles(filename, objDir)
   objects   = []
   for language in ['C', 'Cxx', 'Fortran', 'CUDA']:
     if sourceMap[language]:
       self.logPrint('Compiling %s files %s' % (language, str(sourceMap['C'])))
       objects.extend(getattr(self, 'compile'+language)(sourceMap[language], objDir))
   return objects

 def buildLibraries(self, libname, rootDir, parallel = False):
   '''TODO: If a file fails to build, it still must go in the source database'''
   if not self.argDB['buildLibraries']: return
   totalRebuild = os.path.samefile(rootDir, self.petscDir) and not len(self.sourceDatabase)
   self.logPrint('Building Libraries')
   library = os.path.join(self.petscDir, self.petscArch, 'lib', libname)
   objDir  = self.getObjDir(libname)
   # Remove old library and object files by default when rebuilding the entire package
   if totalRebuild:
     self.logPrint('Doing a total rebuild of PETSc')
     lib = os.path.splitext(library)[0]+'.'+self.configInfo.setCompilers.AR_LIB_SUFFIX
     if os.path.isfile(lib):
       self.logPrint('Removing '+lib)
       os.unlink(lib)
     if os.path.isfile(self.sourceDBFilename):
       self.logPrint('Removing '+self.sourceDBFilename)
       os.unlink(self.sourceDBFilename)
     if os.path.isdir(objDir):
       shutil.rmtree(objDir)
   if not os.path.isdir(objDir): os.mkdir(objDir)

   self.operationFailed = False
   objects = []
   if len(self.sourceDatabase):
     def check(filename):
       if self.sourceDatabase.rebuild(filename): return True
       for obj in self.sourceManager.sortSourceFiles([filename], objDir)['Objects']:
         if not os.path.isfile(obj):
           self.logPrint('    object file '+obj+' is missing')
           return True
       return False
     import graph
     for filename in self.sourceDatabase.topologicalSort(check):
       objects += self.buildFile(filename, objDir)
   else:
     walker = DirectoryTreeWalker(self.argDB, self.log, self.configInfo)
     if totalRebuild:
       dirs = map(lambda d: os.path.join(rootDir, 'src', d), ['inline', 'sys', 'vec', 'mat', 'dm', 'ksp', 'snes', 'ts', 'docs'])
     else:
       dirs = [rootDir]
     if parallel:
       futures = []
       for d in dirs:
         for root, files in walker.walk(d):
           futures += self.buildDirParallel(root, files, objDir)
       for future in futures:
         objects += future.finish()
     else:
       for d in dirs:
         for root, files in walker.walk(d):
           objects += self.buildDir(root, files, objDir)

   if len(objects):
     if self.argDB['buildArchive']:
       self.buildArchive(library, objects)
     self.buildSharedLibrary(libname, objects)
   return len(objects)

 def rebuildDependencies(self, libname, rootDir):
   self.logWrite('Rebuilding Dependencies\n', debugSection = 'screen', forceScroll = True)
   self.sourceDatabase = SourceDatabase(self.argDB, self.log)
   depBuilder          = DependencyBuilder(self.argDB, self.log, self.sourceManager, self.sourceDatabase, self.getObjDir(libname))
   walker              = DirectoryTreeWalker(self.argDB, self.log, self.configInfo)

   for root, files in walker.walk(rootDir):
     depBuilder.buildDependencies(root, files)
   if not len(self.sourceDatabase):
     self.logPrint('No dependency information found -- disabling dependency tracking')
     self.sourceDatabase = NullSourceDatabase()
   else:
     depBuilder.buildDependenciesF90()
   if self.verbose > 3:
     import graph
     print('Source database:')
     for filename in self.sourceDatabase.topologicalSort(lambda x: True):
       print('  ',filename)
   return

 def updateDependencies(self, libname, rootDir):
   '''Calculates build dependencies and stores them in a database
   - If --dependencies is False, ignore them
   '''
   self.operationFailed = False
   if self.argDB['dependencies']:
     if not self.argDB['rebuildDependencies'] and os.path.isfile(self.sourceDBFilename):
       self.logPrint('Loading Dependencies')
       import cPickle

       with file(self.sourceDBFilename, 'rb') as f:
         self.sourceDatabase = cPickle.load(f)
       self.sourceDatabase.verbose = self.verbose
     else:
       self.rebuildDependencies(libname, rootDir)
   else:
     self.logPrint('Disabling dependency tracking')
     self.sourceDatabase = NullSourceDatabase()
   return

 def cleanupTest(self, dirname, execname):
   # ${RM} $* *.o $*.mon.* gmon.out mon.out *.exe *.ilk *.pdb *.tds
   import re
   trash = re.compile('^('+execname+'(\.o|\.mon\.\w+|\.exe|\.ilk|\.pdb|\.tds)?|g?mon.out)$')
   for fname in os.listdir(dirname):
     if trash.match(fname):
       os.remove(fname)
   return

 def checkTestOutputGeneric(self, parser, testDir, executable, cmd, output, testNum):
   from difflib import unified_diff
   outputName = os.path.join(testDir, 'output', os.path.basename(executable)+'_'+testNum+'.out')
   ret        = 0
   with file(outputName) as f:
     output                  = output.strip()
     parse, excess           = parser.parse(output)
     validOutput             = f.read().strip().replace('\r', '') # Jed is now stripping output it appears
     validParse, validExcess = parser.parse(validOutput)
     if not validParse == parse or not validExcess == excess:
       self.logPrint("TEST ERROR: Regression output for %s (test %s) does not match\n" % (executable, testNum), debugSection = 'screen')
       for linum,line in enumerate(unified_diff(validOutput.split('\n'), output.split('\n'), fromfile=outputName, tofile=cmd)):
         end = '' if linum < 3 else '\n' # Control lines have their own end-lines
         self.logWrite(line+end, debugSection = 'screen', forceScroll = True)
       self.logPrint('Reference output from %s\n' % outputName)
       self.logPrint(validOutput, indent = 0)
       self.logPrint('Current output from %s' % cmd)
       self.logPrint(output, indent = 0)
       ret = -1
     else:
       self.logPrint("TEST SUCCESS: Regression output for %s (test %s) matches" % (executable, testNum))
   return ret

 def checkTestOutput(self, numProcs, testDir, executable, cmd, output, testNum):
   return self.checkTestOutputGeneric(IdentityParser(), testDir, executable, cmd, output, testNum)

 def checkTestOutputSolver(self, numProcs, testDir, executable, cmd, output, testNum):
   if numProcs > 1: parser = SolverParser(atol = 1.0e-9)
   else:            parser = SolverParser()
   return self.checkTestOutputGeneric(parser, testDir, executable, cmd, output, testNum)

 def getTestCommand(self, executable, **params):
   numProcs = params.get('numProcs', 1)
   try:
     args   = params.get('args', '') % dict(meshes=os.path.join(self.petscDir,'share','petsc','datafiles','meshes'))
   except ValueError:
     args   = params.get('args', '')
   hosts    = ','.join(['localhost']*int(numProcs))
   return ' '.join([self.configInfo.mpi.mpiexec, '-host', hosts, '-n', str(numProcs), os.path.abspath(executable), args])

 def runTest(self, testDir, executable, testNum, replace, **params):
   '''testNum can be any string'''
   num = str(testNum)
   cmd = self.getTestCommand(executable, **params)
   numProcs = params.get('numProcs', 1)
   self.logPrint('Running #%s: %s' % (num, cmd), debugSection='screen')
   if not self.dryRun:
     (output, error, status) = self.executeShellCommand(cmd, checkCommand = noCheckCommand, log=self.log)
     outputName = os.path.join(testDir, 'output', os.path.basename(executable)+'_'+num+'.out')
     if status:
       self.logPrint("TEST ERROR: Failed to execute %s\n" % executable, debugSection='screen')
       self.logPrint(output+error, indent = 0, debugSection='screen')
       ret = -2
     elif replace:
       outputName = os.path.join(testDir, 'output', os.path.basename(executable)+'_'+str(testNum)+'.out')
       with file(outputName, 'w') as f:
         f.write(output+error)
       self.logPrint("REPLACED: Regression output file %s (test %s) was stored" % (outputName, str(testNum)), debugSection='screen')
       ret = 0
     elif not os.path.isfile(outputName):
       self.logPrint("MISCONFIGURATION: Regression output file %s (test %s) is missing" % (outputName, testNum), debugSection='screen')
       ret = 0
     else:
       ret = getattr(self, 'checkTestOutput'+params.get('parser', ''))(numProcs, testDir, executable, cmd, output+error, num)
   return ret

 def regressionTestsDir(self, dirname, dummy):
   ''' This is run in a PETSc source directory'''
   self.logWrite('Entering '+dirname+'\n', debugSection = 'screen', forceScroll = True)
   os.chdir(dirname)
   sourceMap = self.sourceManager.sortSourceFiles(dirname)
   objects   = []
   if sourceMap['C']:
     self.logPrint('Compiling C files '+str(sourceMap['C']))
     self.compileC(sourceMap['C'])
   if sourceMap['Fortran']:
     if not self.fortrancpp.fortranDatatypes:
       self.logPrint('Compiling Fortran files '+str(sourceMap['Fortran']))
       self.compileF(sourceMap['Fortran'])
   if sourceMap['Objects']:
     packageNames = set([p.name for p in self.framework.packages])
     for obj in sourceMap['Objects']:
       # TESTEXAMPLES_C_X = ex3.PETSc runex3 ex3.rm
       # .PETSc: filters out messages from build
       # .rm: cleans up test
       executable = os.path.splitext(obj)[0]
       paramKey   = os.path.relpath(os.path.abspath(executable), self.petscDir)
       testNum    = 1
       if paramKey in regressionRequirements:
         if not regressionRequirements[paramKey].issubset(packageNames):
           continue
       self.logPrint('Linking object '+obj+' into '+executable)
       # TODO: Fix this hack
       if executable[-1] == 'f':
         self.link(executable, obj, 'FC')
       else:
         self.link(executable, obj, self.languages.clanguage)
       self.runTest(dirname, executable, testNum, False, **regressionParameters.get(paramKey, {}))
       testNum += 1
       while '%s_%d' % (paramKey, testNum) in regressionParameters:
         self.runTest(dirname, executable, testNum, False, **regressionParameters.get('%s_%d' % (paramKey, testNum), {}))
         testNum += 1
       self.cleanupTest(dirname, executable)
   return

 def regressionTests(self, rootDir):
   if not self.argDB['regressionTests']: return
   if not self.checkDir(rootDir, allowExamples = True):
     self.logPrint('Nothing to be done')
   self.operationFailed = False
   for root, dirs, files in os.walk(rootDir):
     self.logPrint('Processing '+root)
     if 'examples' in dirs:
       for exroot, exdirs, exfiles in os.walk(os.path.join(root, 'examples')):
         self.logPrint('Processing '+exroot)
         print('  Testing in root',root)
         self.regressionTestsDir(exroot, exfiles)
         for badDir in [d for d in exdirs if not self.checkDir(os.path.join(exroot, d), allowExamples = True)]:
           exdirs.remove(badDir)
     for badDir in [d for d in dirs if not self.checkDir(os.path.join(root, d))]:
       dirs.remove(badDir)
   return

 def buildEtags(self):
   oldPath = sys.path
   sys.path.append(os.path.join(self.petscDir, 'bin', 'maint'))
   from generateetags import main
   main()
   os.system('find config -type f -name "*.py" | xargs etags -o TAGS_PYTHON')
   sys.path = oldPath
   return

 def buildFortranStubs(self):
   self.logWrite('Building Fortran stubs\n', debugSection = 'screen', forceScroll = True)
   oldPath = sys.path
   sys.path.append(os.path.join(self.petscDir, 'bin', 'maint'))
   from generatefortranstubs import main, processf90interfaces
   for d in os.listdir(os.path.join(self.petscDir, 'include', 'finclude', 'ftn-auto')):
     if d.endswith('-tmpdir'): shutil.rmtree(os.path.join(self.petscDir, 'include', 'finclude', 'ftn-auto', d))
   main(self.petscDir, self.configInfo.sowing.bfort, os.getcwd(),0)
   processf90interfaces(self.petscDir,0)
   for d in os.listdir(os.path.join(self.petscDir, 'include', 'finclude', 'ftn-auto')):
     if d.endswith('-tmpdir'): shutil.rmtree(os.path.join(self.petscDir, 'include', 'finclude', 'ftn-auto', d))
   sys.path = oldPath
   return

 def check(self):
   self.logWrite('Checking build\n', debugSection = 'screen', forceScroll = True)
   return

 def clean(self, libname):
   self.logWrite('Cleaning build\n', debugSection = 'screen', forceScroll = True)
   if os.path.isfile(self.sourceDBFilename):
     os.remove(self.sourceDBFilename)
     self.logPrint('Removed '+self.sourceDBFilename)
   if os.path.exists(self.getObjDir(libname)):
     shutil.rmtree(self.getObjDir(libname))
   self.logPrint('Removed '+self.getObjDir(libname))
   return

 def run(self):
   self.setup()
   #self.buildFortranStubs()
   self.updateDependencies('libpetsc', self.rootDir)
   if self.buildLibraries('libpetsc', self.rootDir):
     # This is overkill, but right now it is cheap
     self.rebuildDependencies('libpetsc', self.rootDir)
   self.regressionTests(self.rootDir)
   self.cleanup()
   return

if __name__ == '__main__':
  PETScMaker().run()<|MERGE_RESOLUTION|>--- conflicted
+++ resolved
@@ -434,20 +434,16 @@
                                                                 {'numProcs': 8, 'args': '-ufv_vtk_interval 0 -f %(meshes)s/sevenside-quad.exo'},
                                                                 {'numProcs': 1, 'args': '-ufv_vtk_interval 0 -f %(meshes)s/sevenside.exo -ts_type rosw'},
                                                                 {'numProcs': 1, 'args': '-ufv_vtk_interval 0 -f %(meshes)s/squaremotor-30.exo -ufv_split_faces'},
-<<<<<<< HEAD
-                                                                # 3D 7
-                                                                {'numProcs': 1, 'args': '-ufv_vtk_interval 0 -f %(meshes)s/blockcylinder-50.exo -bc_inflow 100,101,200 -bc_outflow 201'}],
-                        'src/tao/examples/tutorials/ex1':      [# 2D 0-
-                                                                {'numProcs': 1, 'args': '-run_type test -potential_petscspace_order 2 -conductivity_petscspace_order 1 -multiplier_petscspace_order 2'},
-                                                                {'numProcs': 1, 'args': '-run_type full -potential_petscspace_order 2 -conductivity_petscspace_order 1 -multiplier_petscspace_order 2 -snes_monitor -pc_type fieldsplit -pc_fieldsplit_0_fields 0,1 -pc_fieldsplit_1_fields 2 -pc_fieldsplit_type schur -pc_fieldsplit_schur_factorization_type full -pc_fieldsplit_schur_precondition selfp -fieldsplit_0_pc_type lu -fieldsplit_1_ksp_rtol 1.0e-10 -fieldsplit_1_pc_type lu -sol_vec_view'}
-=======
                                                                 {'numProcs': 1, 'args': '-ufv_vtk_interval 0 -f %(meshes)s/sevenside-quad-15.exo -dm_refine 1'},
                                                                 {'numProcs': 2, 'args': '-ufv_vtk_interval 0 -f %(meshes)s/sevenside-quad-15.exo -dm_refine 1'},
                                                                 # 2D Shallow water 9
                                                                 {'numProcs': 1, 'args': ' -ufv_vtk_interval 0 -f %(meshes)s/annulus-20.exo -bc_wall 100,101 -physics sw -ufv_cfl 5 -petscfv_type leastsquares -petsclimiter_type sin -ts_final_time 1 -ts_ssp_type rks2 -ts_ssp_nstages 10 -monitor height,energy'},
                                                                 # 3D Advection 10
                                                                 {'numProcs': 1, 'args': '-ufv_vtk_interval 0 -f %(meshes)s/blockcylinder-50.exo -bc_inflow 100,101,200 -bc_outflow 201', 'requires': 'Broken'},
->>>>>>> 757c4875
+                                                                ],
+                        'src/tao/examples/tutorials/ex1':      [# 2D 0-
+                                                                {'numProcs': 1, 'args': '-run_type test -potential_petscspace_order 2 -conductivity_petscspace_order 1 -multiplier_petscspace_order 2'},
+                                                                {'numProcs': 1, 'args': '-run_type full -potential_petscspace_order 2 -conductivity_petscspace_order 1 -multiplier_petscspace_order 2 -snes_monitor -pc_type fieldsplit -pc_fieldsplit_0_fields 0,1 -pc_fieldsplit_1_fields 2 -pc_fieldsplit_type schur -pc_fieldsplit_schur_factorization_type full -pc_fieldsplit_schur_precondition selfp -fieldsplit_0_pc_type lu -fieldsplit_1_ksp_rtol 1.0e-10 -fieldsplit_1_pc_type lu -sol_vec_view'}
                                                                 ],
                         }
 
