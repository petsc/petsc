--- conflicted
+++ resolved
@@ -228,11 +228,7 @@
                         'src/dm/impls/plex/examples/tests/ex12': [{'numProcs': 1, 'args': '-dm_view ascii:mesh.tex:ascii_latex'},
                                                                   {'numProcs': 8, 'args': '-dm_view'},
                                                                   {'numProcs': 8, 'args': '-overlap 1 -dm_view'},
-<<<<<<< HEAD
-                                                                  {'numProcs': 8, 'args': '-overlap -1 -dm_view'}],
-=======
                                                                   {'numProcs': 3, 'args': '-overlap 1 -dm_view'}],
->>>>>>> 627847f0
                         'src/dm/impls/plex/examples/tests/ex1f90': [{'numProcs': 1, 'args': ''}],
                         'src/dm/impls/plex/examples/tests/ex2f90': [{'numProcs': 1, 'args': ''}],
                         'src/dm/impls/plex/examples/tutorials/ex1': [{'numProcs': 1, 'args': ''},
@@ -1087,19 +1083,11 @@
     self.mpi             = self.framework.require('config.packages.MPI',         None)
     self.base            = self.framework.require('config.base',                 None)
     self.setCompilers    = self.framework.require('config.setCompilers',         None)
-<<<<<<< HEAD
     self.arch            = self.framework.require('PETSc.options.arch',        None)
     self.petscdir        = self.framework.require('PETSc.options.petscdir',    None)
     self.languages       = self.framework.require('PETSc.options.languages',   None)
     self.debugging       = self.framework.require('PETSc.options.debugging',   None)
     self.debuggers       = self.framework.require('config.utilities.debuggers',   None)
-=======
-    self.arch            = self.framework.require('PETSc.utilities.arch',        None)
-    self.petscdir        = self.framework.require('PETSc.utilities.petscdir',    None)
-    self.languages       = self.framework.require('PETSc.utilities.languages',   None)
-    self.debugging       = self.framework.require('PETSc.utilities.debugging',   None)
-    self.debuggers       = self.framework.require('PETSc.utilities.debuggers',   None)
->>>>>>> 627847f0
     self.compilers       = self.framework.require('config.compilers',            None)
     self.types           = self.framework.require('config.types',                None)
     self.headers         = self.framework.require('config.headers',              None)
